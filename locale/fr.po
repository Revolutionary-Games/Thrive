# Translations template for PROJECT.
# Copyright (C) 2020 ORGANIZATION
# This file is distributed under the same license as the PROJECT project.
# Automatically generated, 2020.
#
msgid ""
msgstr ""
"Project-Id-Version: PROJECT VERSION\n"
"Report-Msgid-Bugs-To: EMAIL@ADDRESS\n"
<<<<<<< HEAD
"POT-Creation-Date: 2022-08-28 14:08+0800\n"
=======
"POT-Creation-Date: 2022-08-29 14:18+0300\n"
>>>>>>> 0b6aac5d
"PO-Revision-Date: 2022-04-15 08:28+0000\n"
"Last-Translator: Louison Wouts <wouts.louison@gmail.com>\n"
"Language-Team: French <https://translate.revolutionarygamesstudio.com/projects/thrive/thrive-game/fr/>\n"
"Language: fr\n"
"MIME-Version: 1.0\n"
"Content-Type: text/plain; charset=UTF-8\n"
"Content-Transfer-Encoding: 8bit\n"
"Plural-Forms: nplurals=2; plural=n > 1;\n"
"X-Generator: Weblate 4.11.2\n"
"Generated-By: Babel 2.8.0\n"

#: ../simulation_parameters/common/difficulty_presets.json:3
msgid "DIFFICULTY_PRESET_EASY"
msgstr "Facile"

#: ../simulation_parameters/common/difficulty_presets.json:16
msgid "DIFFICULTY_PRESET_NORMAL"
msgstr "Normal"

#: ../simulation_parameters/common/difficulty_presets.json:29
msgid "DIFFICULTY_PRESET_HARD"
msgstr "Difficile"

#: ../simulation_parameters/common/difficulty_presets.json:42
msgid "DIFFICULTY_PRESET_CUSTOM"
msgstr "Personnalisé"

#: ../simulation_parameters/common/gallery.json:3
msgid "CONCEPT_ART"
msgstr "Art conceptuel"

#: ../simulation_parameters/common/gallery.json:6
#: ../simulation_parameters/common/gallery.json:136
#: ../simulation_parameters/common/gallery.json:286
msgid "MICROBE_STAGE"
msgstr "Stade microbien"

#: ../simulation_parameters/common/gallery.json:61
#: ../simulation_parameters/common/gallery.json:362
msgid "MULTICELLULAR_STAGE"
msgstr "Stade multicellulaire"

#: ../simulation_parameters/common/gallery.json:81
msgid "GENERAL"
msgstr "Général"

#: ../simulation_parameters/common/gallery.json:133
msgid "MODELS"
msgstr "Modèles"

#: ../simulation_parameters/common/gallery.json:249
msgid "MUSIC"
msgstr "Musique"

#: ../simulation_parameters/common/gallery.json:252
#: ../src/gui_common/art_gallery/GalleryViewer.cs:354
msgid "ALL"
msgstr "Tout"

#: ../simulation_parameters/common/gallery.json:263
msgid "MENU"
msgstr "Menu"

#: ../simulation_parameters/common/gallery.json:327
msgid "MICROBE_EDITOR"
msgstr "Éditeur de microbes"

#: ../simulation_parameters/common/gallery.json:403
msgid "MULTICELLULAR_EDITOR"
msgstr "Éditeur multicellulaire"

#: ../simulation_parameters/common/help_texts.json:6
#: ../simulation_parameters/common/help_texts.json:97
msgid "MICROBE_STAGE_HELP_MESSAGE_1"
msgstr "Utilisez [thrive:input]g_move_forward[/thrive:input],[thrive:input]g_move_left[/thrive:input],[thrive:input]g_move_backwards[/thrive:input],[thrive:input]g_move_right[/thrive:input] et la souris pour vous déplacer. Appuyez sur [thrive:input]g_fire_toxin[/thrive:input] pour tirer des [thrive:compound type=\"oxytoxy\"][/thrive:compound] si vous avez une vacuole à toxines, et [thrive:input]g_toggle_engulf[/thrive:input] pour passer en mode absorption."

#: ../simulation_parameters/common/help_texts.json:10
#: ../simulation_parameters/common/help_texts.json:100
msgid "MICROBE_STAGE_HELP_MESSAGE_2"
msgstr "Vos cellules utilisent l'ATP comme source d'énergie, si elles n'en ont plus vous mourrez."

#: ../simulation_parameters/common/help_texts.json:14
#: ../simulation_parameters/common/help_texts.json:103
msgid "MICROBE_STAGE_HELP_MESSAGE_3"
msgstr "Pour débloquer l'éditeur et vous reproduire vous devez récolter de l'[thrive:compound type=\"ammonia\"][/thrive:compound] (Nuages Oranges) et du [thrive:compound type=\"phosphates\"][/thrive:compound] (Nuages Violet)."

#: ../simulation_parameters/common/help_texts.json:18
#: ../simulation_parameters/common/help_texts.json:106
msgid "MICROBE_STAGE_HELP_MESSAGE_4"
msgstr "Vous pouvez aussi absorber des cellules, des bactéries, des morceaux de fer, ainsi que des morceaux de cellules qui sont plus petit que vous en pressant [thrive:input]g_toggle_engulf[/thrive:input]. Cela vous coûtera plus d'[thrive:compound type=\"atp\"][/thrive:compound] et vous ralentira. N'oubliez pas de presser [thrive:input]g_toggle_engulf[/thrive:input] une seconde fois pour arrêter d'absorber."

#: ../simulation_parameters/common/help_texts.json:22
msgid "MICROBE_EDITOR_HELP_MESSAGE_14"
msgstr "Une fois complètement engloutis, les objets seront maintenus dans la membrane pour être digérés. Ceux qui ne peuvent pas l'être seront automatiquement éjectés, alors vérifiez au préalable que vous avez les mutations qui permettent de les digérer. Les enzymes vous aideront pour la digestion. Elles sont produites par le lysosome ; évoluez cette organite pour rendre la digestion bien plus efficace."

#: ../simulation_parameters/common/help_texts.json:26
msgid "MICROBE_STAGE_HELP_MESSAGE_16"
msgstr "Cependant, les lysosomes sont exclusifs aux eucaryotes. Les procaryotes n'ont pas de telles organites et digèrent leur nourriture sans grande efficacité. Cela est viable pour de petites cellules, mais ne pas avoir de lysosomes est très désavantageux."

#: ../simulation_parameters/common/help_texts.json:30
#, fuzzy
msgid "MICROBE_STAGE_HELP_MESSAGE_15"
msgstr "Utilisez [thrive:input]g_move_forward[/thrive:input],[thrive:input]g_move_left[/thrive:input],[thrive:input]g_move_backwards[/thrive:input],[thrive:input]g_move_right[/thrive:input] et la souris pour vous déplacer. Appuyez sur [thrive:input]g_fire_toxin[/thrive:input] pour tirer des [thrive:compound type=\"oxytoxy\"][/thrive:compound] si vous avez une vacuole à toxines, et [thrive:input]g_toggle_engulf[/thrive:input] pour passer en mode absorption."

#: ../simulation_parameters/common/help_texts.json:34
#: ../simulation_parameters/common/help_texts.json:109
msgid "MICROBE_STAGE_HELP_MESSAGE_5"
msgstr "L'Osmoregulation coûte de l'[thrive:compound type=\"atp\"][/thrive:compound], ce qui signifie que plus votre cellule est grande, plus vous aurez besoin de Mitochondries, de Metabolosomes ou de Rusticyanines (ou cytoplasmes, qui réalisent la Glycolyse) pour éviter de perdre de l'[thrive:compound type=\"atp\"][/thrive:compound] quand vous êtes à l'arrêt."

#: ../simulation_parameters/common/help_texts.json:38
#: ../simulation_parameters/common/help_texts.json:112
msgid "MICROBE_STAGE_HELP_MESSAGE_6"
msgstr "Il y a plein d'Organites dans l'éditeur pour vous permettre d'évoluer, vous donnant accès à un grand panel de style de jeu."

#: ../simulation_parameters/common/help_texts.json:42
msgid "MICROBE_STAGE_HELP_MESSAGE_8"
msgstr ""
"Les différents nuages de composants sont :\n"
"\n"
"Blanc - [thrive:compound type=\"glucose\"][/thrive:compound]\n"
"Jaune - [thrive:compound type=\"hydrogensulfide\"][/thrive:compound]\n"
"Orange - [thrive:compound type=\"ammonia\"][/thrive:compound]\n"
"Violet - [thrive:compound type=\"phosphates\"][/thrive:compound]\n"
"Rouille - [thrive:compound type=\"iron\"][/thrive:compound]\n"
"\n"
"Le [thrive:compound type=\"glucose\"][/thrive:compound] Produit de l'[thrive:compound type=\"atp\"][/thrive:compound]."

#: ../simulation_parameters/common/help_texts.json:46
#: ../simulation_parameters/common/help_texts.json:118
msgid "MICROBE_STAGE_HELP_MESSAGE_9"
msgstr "Le Sulfure d'Hydrogène peut être converti en glucose par les chimioplastes et les protéines chimiosynthétisantes. Le Fer peut être converti par la rusticyanine en de l'ATP."

#: ../simulation_parameters/common/help_texts.json:50
#: ../simulation_parameters/common/help_texts.json:121
msgid "MICROBE_STAGE_HELP_MESSAGE_10"
msgstr "Pour vous reproduire vous devez diviser chacune de vos organites en deux. Les organites ont besoin d'ammoniaque et de phosphate pour se diviser."

#: ../simulation_parameters/common/help_texts.json:54
#: ../simulation_parameters/common/help_texts.json:115
msgid "MICROBE_STAGE_HELP_MESSAGE_7"
msgstr "Pour l'instant, si votre population chute à zéro, votre espèce s'éteint."

#: ../simulation_parameters/common/help_texts.json:58
msgid "MICROBE_STAGE_HELP_MESSAGE_11"
msgstr "Mais si vous survivez pendant vingt générations avec une population supérieure à 300, vous êtes considéré comme ayant gagné la partie en cours. Après avoir gagné vous aurez un popup et pourrez continuer de jouer si vous voulez."

#: ../simulation_parameters/common/help_texts.json:62
#: ../simulation_parameters/common/help_texts.json:124
msgid "MICROBE_STAGE_HELP_MESSAGE_12"
msgstr "Faites attention car vos compétiteurs évoluent en même temps que vous. Chaque fois que vous entrez dans l'éditeur ils évoluent eux aussi."

#: ../simulation_parameters/common/help_texts.json:66
msgid "MICROBE_STAGE_HELP_MESSAGE_13"
msgstr "En vous liant à d'autres cellules, vous pouvez construire une colonie cellulaire où les cellules partagent les composés qu'elles absorbent et produisent les unes avec les autres. Afin de pouvoir se lier à une autre cellule, vous devez disposer des agents de liaison organelle et vous y déplacer après être entré en mode de liaison. Vous ne pouvez vous lier qu'avec des cellules de votre propre espèce. En colonie, vous ne pouvez pas diviser votre cellule et entrer dans l'éditeur (pour l'instant). Pour entrer dans l'éditeur, quittez d'abord la colonie une fois que vous avez collecté suffisamment de composés, puis entrez dans l'éditeur. Les grandes colonies cellulaires sont la voie vers la multicellularité (pas encore dans le jeu)."

#: ../simulation_parameters/common/help_texts.json:74
msgid "MICROBE_EDITOR_HELP_MESSAGE_1"
msgstr ""
"Structures procaryotes\n"
"\n"
"Métabolosomes : produisent de l'[thrive:compound type=\"atp\"][/thrive:compound] à partir de [thrive:compound type=\"glucose\"][/thrive:compound]\n"
"\n"
"Protéines chimiosyntétisantes : produisent à demi-efficacité du chimioplaste du [thrive:compound type=\"glucose\"][/thrive:compound] à partir de [thrive:compound type=\"hydrogensulfide\"], mais réalisent aussi la glycolyse, et occupent un hexagone\n"
"\n"
"Thylacoïdes : produisent à un tiers de l'efficacité de [thrive:compound type=\"glucose\"][/thrive:compound] par rapport à un chloroplaste normal, mais réalisent aussi la glycolyse, et occupent un hexagone.\n"
"\n"
"Rusticyanine : convertit le [thrive:compound type=\"iron\"][/thrive:compound] en [thrive:compound type=\"atp\"][/thrive:compound]\n"
"\n"
"Nitrogénèse : convertit l'azote environnant et l'[thrive:compound type=\"atp\"][/thrive:compound] en [thrive:compound type=\"ammonia\"][/thrive:compound] en anaérobie\n"
"\n"
"Cytoplasme : offre un espace de stockage et réalise la glycolyse (qui produit une faible quantité d'[thrive:compound type=\"atp\"][/thrive:compound])"

#: ../simulation_parameters/common/help_texts.json:78
#, fuzzy
msgid "MICROBE_EDITOR_HELP_MESSAGE_2"
msgstr ""
"Organites externes\n"
"\n"
"Flagelle : déplace votre cellule plus vite en consommant de l'[thrive:compound type=\"atp\"][/thrive:compound]\n"
"\n"
"Pilus : peut être utilisé pour perforer d'autres cellules, ou se défendre contre leurs toxines\n"
"\n"
"Chémorécepteur : permet de détecter les composés depuis une plus grande distance\n"
"\n"
"Cil : augmente la vitesse de rotation des cellules"

#: ../simulation_parameters/common/help_texts.json:82
#, fuzzy
msgid "MICROBE_EDITOR_HELP_MESSAGE_3"
msgstr ""
"Organites liés à la membrane\n"
"\n"
"Noyau : occupe 11 hexagones et permet l'évolution d'organites liés à la membrane ; double aussi la taille de votre cellule (ne peut être évolué qu'une fois)\n"
"\n"
"Agents de liaison : permettent de former une colonie avec d'autres cellules\n"
"\n"
"Mitochondrie : produit de l'[thrive:compound type=\"atp\"][/thrive:compound] à partir de [thrive:compound type=\"glucose\"][/thrive:compound] et de l'O2 environnant, bien plus efficacement que le cytoplasme\n"
"\n"
"Chloroplaste : produit du [thrive:compound type=\"glucose\"][/thrive:compound] au soleil, à partir du CO2 environnant\n"
"\n"
"Chimioplaste : produit du [thrive:compound type=\"glucose\"][/thrive:compound] à partir de Sulfure d'Hydrogène\n"
"\n"
"Plaste Fixeur d'Azote : produit de l'[thrive:compound type=\"ammonia\"][/thrive:compound] à partir d'[thrive:compound type=\"atp\"][/thrive:compound] et d'azote et d'oxygène environnants\n"
"\n"
"Vacuole : emmagasine 8 unités supplémentaires pour les composés collectés\n"
"\n"
"Vacuoles à toxines : produisent des toxines (nommées [thrive:compound type=\"oxytoxy\"][/thrive:compound]) et vous permettent de les projeter afin d'infliger des dégâts basés sur la quantité d'oxytoxy disponible.\n"
"\n"
"Agent de signalisation : Permet aux cellules de créer des composés chimiques faisant réagir d'autres cellules."

#: ../simulation_parameters/common/help_texts.json:86
msgid "MICROBE_EDITOR_HELP_MESSAGE_4"
msgstr "À chaque génération, vous avez 100 points de mutation (PM) à dépenser, et chaque changement (ou mutation) coûtera une certaine quantité de ces PM. Ajouter ou retirer des organites coûte des PM. Cependant, retirer les organites placées lors de cette mutation vous les restituent. Vous pouvez déplacer ou retirer une organite en faisant un clic droit dessus et en sélectionnant l'action voulue. Vous pouvez faire tourner vos organites lors du placement avec [thrive:input]e_rotate_left[/thrive:input] et [thrive:input]e_rotate_right[/thrive:input]."

#: ../simulation_parameters/common/help_texts.json:90
msgid "MICROBE_EDITOR_HELP_MESSAGE_5"
msgstr "À chaque fois que vous vous reproduisez, vous entrez dans l'Éditeur de Microbes, où vous pouvez modifier votre espèce (en ajoutant, pivotant ou retirant des organites) pour augmenter ses chances de réussite. Chaque passage dans l'éditeur du stade Microbe représente [thrive:constant]EDITOR_TIME_JUMP_MILLION_YEARS[/thrive:constant] millions d'années d'évolution."

#: ../simulation_parameters/common/help_texts.json:131
#: ../simulation_parameters/common/help_texts.json:138
msgid "LOADING_TIP"
msgstr "Appuyez sur le bouton Revenir en Arrière dans l'éditeur pour corriger une erreur"

#: ../simulation_parameters/common/help_texts.json:145
msgid "EASTEREGG_MESSAGE_1"
msgstr "Anecdote : les Didiniums et les Paramécies sont des cas d'école de la relation proie/prédateur qui a été étudiée pendant des décennies. Et vous, êtes-vous un Didinium, ou un Paramécie ? Un prédateur, ou bien une proie ?"

#: ../simulation_parameters/common/help_texts.json:148
msgid "EASTEREGG_MESSAGE_2"
msgstr "Voici une astuce, les toxines peuvent être utilisées pour envoyer d'autres toxines loin de vous si vous êtes suffisamment rapide."

#: ../simulation_parameters/common/help_texts.json:151
msgid "EASTEREGG_MESSAGE_3"
msgstr "Voici une astuce, l'Osmorégulation coûte 1 ATP par seconde par hexagone que votre cellule possède, chaque cellule vide de votre cytoplasme génère aussi 5 ATP par seconde, ce qui signifie que si vous perdez de l'ATP à cause de l'osmorégulation ajoutez juste quelques hexagones de cytoplasmes vides ou retirez quelques organites."

#: ../simulation_parameters/common/help_texts.json:154
msgid "EASTEREGG_MESSAGE_4"
msgstr "Fait Amusant, dans la vie réelle les procaryotes ont quelque chose appelé Biocompartiments qui agissent comme des organites, et sont en fait nommés Organites Polyédraux."

#: ../simulation_parameters/common/help_texts.json:157
msgid "EASTEREGG_MESSAGE_5"
msgstr "Fait Amusant, le métabolosome est ce qui est appelé un Organite Polyédral."

#: ../simulation_parameters/common/help_texts.json:160
msgid "EASTEREGG_MESSAGE_6"
msgstr "Voici une astuce, parfois il vaut mieux fuir les autres cellules."

#: ../simulation_parameters/common/help_texts.json:163
msgid "EASTEREGG_MESSAGE_7"
msgstr "Voici une astuce, si une cellule fait moins de la moitié de votre taille, vous pouvez l'absorber."

#: ../simulation_parameters/common/help_texts.json:166
msgid "EASTEREGG_MESSAGE_8"
msgstr "Voici un conseil, les bactéries sont plus dangereuses qu'elles n'y paraissent, elles peuvent sembler minuscules, mais certaines d'entre elles peuvent vous transpercer avec leur pilus pour vous tuer !"

#: ../simulation_parameters/common/help_texts.json:169
msgid "EASTEREGG_MESSAGE_9"
msgstr "Voici une astuce : vous pouvez pousser d'autres espèces à l'extinction si vous n'êtes assez pas prudent en les chassant. Les autres espèces peuvent faire de même."

#: ../simulation_parameters/common/help_texts.json:172
msgid "EASTEREGG_MESSAGE_10"
msgstr "CHOSES AGITÉES !!"

#: ../simulation_parameters/common/help_texts.json:175
msgid "EASTEREGG_MESSAGE_11"
msgstr "Se fombre dans l'ombre."

#: ../simulation_parameters/common/help_texts.json:178
msgid "EASTEREGG_MESSAGE_12"
msgstr "Ces cellules bleues si."

#: ../simulation_parameters/common/help_texts.json:181
msgid "EASTEREGG_MESSAGE_13"
msgstr "Voici une astuce : les biomes sont plus que des arrière-plans différents ; les composés apparaissent à des taux différents selon ceux-ci."

#: ../simulation_parameters/common/help_texts.json:184
msgid "EASTEREGG_MESSAGE_14"
msgstr "Voici une astuce, plus vous avez de flagelles, plus vous allez vite, vroum vroum, mais cela coûte plus d'ATP"

#: ../simulation_parameters/common/help_texts.json:187
msgid "EASTEREGG_MESSAGE_15"
msgstr "Voici une astuce, vous pouvez engloutir des morceaux, de fer ou autre."

#: ../simulation_parameters/common/help_texts.json:190
msgid "EASTEREGG_MESSAGE_16"
msgstr "Voici une astuce, préparez vous avant d'ajouter un noyau. Ces choses coûtent cher ! À la fois en entretien et en coût initial."

#: ../simulation_parameters/common/help_texts.json:193
msgid "EASTEREGG_MESSAGE_17"
msgstr "Fait amusant, saviez-vous qu'il existe plus de 8000 espèces de ciliés sur la planète Terre ?"

#: ../simulation_parameters/common/help_texts.json:196
msgid "EASTEREGG_MESSAGE_18"
msgstr "Fait amusant, le Stentor est un cilié qui peut s'étirer et attraper des proies dans une sorte de trompette comme une bouche qui attire les proies en générant des courants d'eau avec des cils."

#: ../simulation_parameters/common/help_texts.json:199
msgid "EASTEREGG_MESSAGE_19"
msgstr "Fait amusant, le Didinium est un cilié qui chasse la paramécie."

#: ../simulation_parameters/common/help_texts.json:202
msgid "EASTEREGG_MESSAGE_20"
msgstr "Fait amusant, l'amibe chasse et attrape ses proies à l'aide de \"jambes\" constituées de cytoplasme qu'on appelle pseudopodes, nous voulons les avoir à terme dans Thrive."

#: ../simulation_parameters/common/help_texts.json:205
msgid "EASTEREGG_MESSAGE_21"
msgstr "Voici un conseil, prêtez attention aux cellules plus grandes et aux grandes bactéries, c'est pas drôle de se faire digérer, et elles vont vous manger."

#: ../simulation_parameters/common/help_texts.json:208
msgid "EASTEREGG_MESSAGE_22"
msgstr "Le chef de l'équipe sonore de Thrive a composé des sons qui n'ont pas encore été ajoutés au jeu. Vous pouvez les écouter ou le regarder composer sur sa chaîne YouTube, Olivier Lugg."

#: ../simulation_parameters/common/help_texts.json:211
msgid "EASTEREGG_MESSAGE_23"
msgstr "Voici une astuce : si votre cellule atteint 150 hexagones, vous pouvez engloutir les gros morceaux de fer."

#: ../simulation_parameters/common/help_texts.json:214
msgid "EASTEREGG_MESSAGE_24"
msgstr "Thrive se veut une simulation d'une planète alien, il est donc logique que la plupart des créature que vous trouverez soit liée à une ou deux autres espèces à cause de l'évolution qui a lieu autour de vous, voyez si vous pouvez les identifier !"

#: ../simulation_parameters/common/help_texts.json:217
msgid "EASTEREGG_MESSAGE_25"
msgstr "Fait amusant, l'équipe de Thrive podcaste assez souvent, vous devriez aller voir !"

#: ../simulation_parameters/common/help_texts.json:220
msgid "EASTEREGG_MESSAGE_26"
msgstr "Fait amusant, Thrive est développé avec le moteur open source Godot !"

#: ../simulation_parameters/common/help_texts.json:223
msgid "EASTEREGG_MESSAGE_27"
msgstr "Fait amusant, l'un des premiers prototypes jouables a été créé par notre merveilleux programmeur, Untrustedlife!"

#: ../simulation_parameters/common/input_options.json:7
#: ../src/late_multicellular_stage/editor/MetaballBodyEditorComponent.tscn:395
msgid "MOVEMENT"
msgstr "Mouvement"

#: ../simulation_parameters/common/input_options.json:11
msgid "MOVE_LEFT"
msgstr "Se déplacer vers la gauche"

#: ../simulation_parameters/common/input_options.json:15
msgid "MOVE_RIGHT"
msgstr "Se déplacer vers la droite"

#: ../simulation_parameters/common/input_options.json:19
msgid "MOVE_FORWARD"
msgstr "Avancer"

#: ../simulation_parameters/common/input_options.json:23
msgid "MOVE_BACKWARDS"
msgstr "Reculer"

#: ../simulation_parameters/common/input_options.json:27
msgid "AUTO_MOVE_FORWARDS"
msgstr "Avance auto"

#: ../simulation_parameters/common/input_options.json:36
msgid "ABILITIES"
msgstr "Capacités"

#: ../simulation_parameters/common/input_options.json:40
#: ../src/late_multicellular_stage/MulticellularHUD.tscn:1903
#: ../src/microbe_stage/MicrobeStage.tscn:1975
msgid "FIRE_TOXIN"
msgstr "Tirer des toxines"

#: ../simulation_parameters/common/input_options.json:44
#: ../src/late_multicellular_stage/MulticellularHUD.tscn:1889
#: ../src/microbe_stage/MicrobeStage.tscn:1963
msgid "TOGGLE_ENGULF"
msgstr "Activer/désactiver Engloutir"

#: ../simulation_parameters/common/input_options.json:48
msgid "HOLD_PACK_COMMANDS_MENU"
msgstr "Maintenir pour faire apparaitre le menu des commandes de meute"

#: ../simulation_parameters/common/input_options.json:52
#: ../src/microbe_stage/MicrobeStage.tscn:1986
msgid "TOGGLE_BINDING"
msgstr "Activer relieur"

#: ../simulation_parameters/common/input_options.json:56
msgid "TOGGLE_UNBINDING"
msgstr "Activer/désactiver la liaison"

#: ../simulation_parameters/common/input_options.json:60
#: ../src/microbe_stage/MicrobeStage.tscn:1998
msgid "UNBIND_ALL"
msgstr "Dissocier tout"

#: ../simulation_parameters/common/input_options.json:64
msgid "PERFORM_UNBINDING"
msgstr "Supprimer le relieur"

#: ../simulation_parameters/common/input_options.json:73
msgid "CAMERA"
msgstr "Caméra"

#: ../simulation_parameters/common/input_options.json:77
msgid "ZOOM_OUT"
msgstr "Dézoomer"

#: ../simulation_parameters/common/input_options.json:81
msgid "ZOOM_IN"
msgstr "Zoomer"

#: ../simulation_parameters/common/input_options.json:90
#: ../src/microbe_stage/editor/MicrobeEditorTabButtons.tscn:153
msgid "EDITOR"
msgstr "Éditeur"

#: ../simulation_parameters/common/input_options.json:94
msgid "ROTATE_RIGHT"
msgstr "Tourner à droite"

#: ../simulation_parameters/common/input_options.json:98
msgid "ROTATE_LEFT"
msgstr "Tourner à gauche"

#: ../simulation_parameters/common/input_options.json:102
msgid "UNDO"
msgstr "Annuler"

#: ../simulation_parameters/common/input_options.json:106
msgid "REDO"
msgstr "Refaire"

#: ../simulation_parameters/common/input_options.json:110
msgid "PLACE_ORGANELLE"
msgstr "Placer organite"

#: ../simulation_parameters/common/input_options.json:114
msgid "OPEN_ORGANELLE_MENU"
msgstr "Ouvrir le menu des organites"

#: ../simulation_parameters/common/input_options.json:118
msgid "PAN_CAMERA_LEFT"
msgstr "Panoramique gauche"

#: ../simulation_parameters/common/input_options.json:122
msgid "PAN_CAMERA_RIGHT"
msgstr "Panoramique droit"

#: ../simulation_parameters/common/input_options.json:126
msgid "PAN_CAMERA_UP"
msgstr "Panoramique vers le haut"

#: ../simulation_parameters/common/input_options.json:130
msgid "PAN_CAMERA_DOWN"
msgstr "Panoramique vers le bas"

#: ../simulation_parameters/common/input_options.json:134
msgid "PAN_CAMERA_RESET"
msgstr "Réinitialiser la caméra"

#: ../simulation_parameters/common/input_options.json:138
#: ../src/gui_common/tooltip/ToolTipManager.tscn:80
msgid "CANCEL_CURRENT_ACTION"
msgstr "Arrêter l'action courante"

#: ../simulation_parameters/common/input_options.json:142
msgid "DELETE_ORGANELLE"
msgstr "Supprimer organite"

#: ../simulation_parameters/common/input_options.json:146
msgid "MOVE_ORGANELLE"
msgstr "Déplacer organite"

#: ../simulation_parameters/common/input_options.json:155
msgid "3D_MOVEMENT"
msgstr "Mouvement tridimensionnel"

#: ../simulation_parameters/common/input_options.json:159
msgid "MOVE_UP_OR_JUMP"
msgstr "Avancer ou sauter"

#: ../simulation_parameters/common/input_options.json:163
msgid "MOVE_DOWN_OR_CROUCH"
msgstr "Reculer ou s'accroupir"

#: ../simulation_parameters/common/input_options.json:171
msgid "3D_EDITOR"
msgstr "Éditeur tridimensionnel"

#: ../simulation_parameters/common/input_options.json:175
#, fuzzy
msgid "HOLD_FOR_PAN_OR_ROTATE_MODE"
msgstr "Maintenir pour changer entre les modes panoramique ou rotatif"

#: ../simulation_parameters/common/input_options.json:179
msgid "SWITCH_TO_FRONT_CAMERA"
msgstr "Passer en camera frontale"

#: ../simulation_parameters/common/input_options.json:183
#, fuzzy
msgid "SWITCH_TO_RIGHT_CAMERA"
msgstr "Passer en camera latérale droite"

#: ../simulation_parameters/common/input_options.json:187
#, fuzzy
msgid "SWITCH_TO_TOP_CAMERA"
msgstr "Passer en camera plongée"

#: ../simulation_parameters/common/input_options.json:196
#: ../src/microbe_stage/MicrobeCheatMenu.tscn:12
#: ../src/microbe_stage/editor/MicrobeEditorCheatMenu.tscn:15
msgid "CHEATS"
msgstr "Triches"

#: ../simulation_parameters/common/input_options.json:200
msgid "ENABLE_EDITOR"
msgstr "Activer l'éditeur"

#: ../simulation_parameters/common/input_options.json:204
msgid "SPAWN_GLUCOSE"
msgstr "Créer du glucose"

#: ../simulation_parameters/common/input_options.json:208
msgid "SPAWN_AMMONIA"
msgstr "Créer de l'ammoniaque"

#: ../simulation_parameters/common/input_options.json:212
msgid "SPAWN_PHOSPHATES"
msgstr "Créer du phosphate"

#: ../simulation_parameters/common/input_options.json:216
msgid "CHEAT_MENU"
msgstr "Menu de triches"

#: ../simulation_parameters/common/input_options.json:227
msgid "MISCELLANEOUS"
msgstr "Divers"

#: ../simulation_parameters/common/input_options.json:231
msgid "TOGGLE_PAUSE"
msgstr "Pause"

#: ../simulation_parameters/common/input_options.json:235
#, fuzzy
msgid "TOGGLE_DEBUG_PANEL"
msgstr "Activer/désactiver Engloutir"

#: ../simulation_parameters/common/input_options.json:239
msgid "TOGGLE_FPS"
msgstr "Afficher/cacher les FPS"

#: ../simulation_parameters/common/input_options.json:243
#, fuzzy
msgid "TOGGLE_METRICS"
msgstr "Afficher/cacher les FPS"

#: ../simulation_parameters/common/input_options.json:247
msgid "QUICK_SAVE"
msgstr "Sauvegarde rapide"

#: ../simulation_parameters/common/input_options.json:251
msgid "QUICK_LOAD"
msgstr "Chargement rapide"

#: ../simulation_parameters/common/input_options.json:255
msgid "TAKE_SCREENSHOT"
msgstr "Prendre une capture d'écran"

#: ../simulation_parameters/common/input_options.json:259
msgid "SHOW_HELP"
msgstr "Montrer l'aide"

#: ../simulation_parameters/common/input_options.json:263
msgid "TOGGLE_FULLSCREEN"
msgstr "Plein écran"

#: ../simulation_parameters/common/input_options.json:267
msgid "TOGGLE_HUD_HIDE"
msgstr "Activer/désactiver l'ATH"

#: ../simulation_parameters/microbe_stage/bio_processes.json:3
#: ../simulation_parameters/microbe_stage/bio_processes.json:102
msgid "RESPIRATION"
msgstr "Respiration aérobie"

#: ../simulation_parameters/microbe_stage/bio_processes.json:13
msgid "GLYCOLYSIS"
msgstr "Glycolyse"

#: ../simulation_parameters/microbe_stage/bio_processes.json:22
msgid "CYTOPLASM_GLYCOLYSIS"
msgstr "Glycolyse Cytoplasmique"

#: ../simulation_parameters/microbe_stage/bio_processes.json:31
#: ../simulation_parameters/microbe_stage/bio_processes.json:112
msgid "PHOTOSYNTHESIS"
msgstr "Photosynthèse"

#: ../simulation_parameters/microbe_stage/bio_processes.json:41
#: ../simulation_parameters/microbe_stage/bio_processes.json:51
msgid "OXYTOXY_SYNTHESIS"
msgstr "Synthèse d'OxyToxy"

#: ../simulation_parameters/microbe_stage/bio_processes.json:61
#: ../simulation_parameters/microbe_stage/bio_processes.json:71
msgid "CHEMO_SYNTHESIS"
msgstr "Chimio synthèse"

#: ../simulation_parameters/microbe_stage/bio_processes.json:81
msgid "AEROBIC_NITROGEN_FIXING"
msgstr "Fixation Aérobique d'Azote"

#: ../simulation_parameters/microbe_stage/bio_processes.json:92
msgid "ANAEROBIC_NITROGEN_FIXATION"
msgstr "Fixation Anaérobique d'Azote"

#: ../simulation_parameters/microbe_stage/bio_processes.json:122
msgid "IRON_CHEMOLITHOAUTOTROPHY"
msgstr "Chimiolithoautotrophe Ferrique"

#: ../simulation_parameters/microbe_stage/bio_processes.json:133
#: ../simulation_parameters/microbe_stage/bio_processes.json:142
#, fuzzy
msgid "THERMOSYNTHESIS"
msgstr "Chimio synthèse"

#: ../simulation_parameters/microbe_stage/biomes.json:3
msgid "EPIPELAGIC"
msgstr "Épipélagique"

#: ../simulation_parameters/microbe_stage/biomes.json:26
#: ../simulation_parameters/microbe_stage/biomes.json:192
#: ../simulation_parameters/microbe_stage/biomes.json:439
#: ../simulation_parameters/microbe_stage/biomes.json:605
#: ../simulation_parameters/microbe_stage/biomes.json:851
#: ../simulation_parameters/microbe_stage/biomes.json:1097
#: ../simulation_parameters/microbe_stage/biomes.json:1344
#: ../simulation_parameters/microbe_stage/biomes.json:1510
#: ../simulation_parameters/microbe_stage/biomes.json:1677
#: ../simulation_parameters/microbe_stage/biomes.json:1863
#: ../simulation_parameters/microbe_stage/biomes.json:2029
msgid "FLOATING_HAZARD"
msgstr "Danger flottant"

#: ../simulation_parameters/microbe_stage/biomes.json:44
#: ../simulation_parameters/microbe_stage/biomes.json:210
#: ../simulation_parameters/microbe_stage/biomes.json:457
#: ../simulation_parameters/microbe_stage/biomes.json:623
#: ../simulation_parameters/microbe_stage/biomes.json:869
#: ../simulation_parameters/microbe_stage/biomes.json:1115
#: ../simulation_parameters/microbe_stage/biomes.json:1362
#: ../simulation_parameters/microbe_stage/biomes.json:1528
#: ../simulation_parameters/microbe_stage/biomes.json:1695
#: ../simulation_parameters/microbe_stage/biomes.json:1881
#: ../simulation_parameters/microbe_stage/biomes.json:2047
msgid "SMALL_IRON_CHUNK"
msgstr "Petit morceau de fer"

#: ../simulation_parameters/microbe_stage/biomes.json:80
#: ../simulation_parameters/microbe_stage/biomes.json:326
#: ../simulation_parameters/microbe_stage/biomes.json:493
#: ../simulation_parameters/microbe_stage/biomes.json:659
#: ../simulation_parameters/microbe_stage/biomes.json:905
#: ../simulation_parameters/microbe_stage/biomes.json:1151
#: ../simulation_parameters/microbe_stage/biomes.json:1398
#: ../simulation_parameters/microbe_stage/biomes.json:1564
#: ../simulation_parameters/microbe_stage/biomes.json:1750
#: ../simulation_parameters/microbe_stage/biomes.json:1917
#: ../simulation_parameters/microbe_stage/biomes.json:2083
msgid "BIG_IRON_CHUNK"
msgstr "Gros morceau de fer"

#: ../simulation_parameters/microbe_stage/biomes.json:104
#: ../simulation_parameters/microbe_stage/biomes.json:350
#: ../simulation_parameters/microbe_stage/biomes.json:517
#: ../simulation_parameters/microbe_stage/biomes.json:763
#: ../simulation_parameters/microbe_stage/biomes.json:1009
#: ../simulation_parameters/microbe_stage/biomes.json:1255
#: ../simulation_parameters/microbe_stage/biomes.json:1422
#: ../simulation_parameters/microbe_stage/biomes.json:1588
#: ../simulation_parameters/microbe_stage/biomes.json:1774
#: ../simulation_parameters/microbe_stage/biomes.json:1941
#: ../simulation_parameters/microbe_stage/biomes.json:2187
#, fuzzy
msgid "GOOGLY_EYE_CELL"
msgstr "Cellule du joueur"

#: ../simulation_parameters/microbe_stage/biomes.json:170
#, fuzzy
msgid "VOLCANIC_VENT"
msgstr "Fissure Volcanique"

#: ../simulation_parameters/microbe_stage/biomes.json:246
#: ../simulation_parameters/microbe_stage/biomes.json:683
#: ../simulation_parameters/microbe_stage/biomes.json:929
#: ../simulation_parameters/microbe_stage/biomes.json:1175
#: ../simulation_parameters/microbe_stage/biomes.json:2107
msgid "MARINE_SNOW"
msgstr "Neige marine"

#: ../simulation_parameters/microbe_stage/biomes.json:416
msgid "TIDEPOOL"
msgstr "Flaque"

#: ../simulation_parameters/microbe_stage/biomes.json:583
msgid "BATHYPELAGIC"
msgstr "Bathypélagique"

#: ../simulation_parameters/microbe_stage/biomes.json:829
msgid "ABYSSOPELAGIC"
msgstr "Abyssopélagique"

#: ../simulation_parameters/microbe_stage/biomes.json:1075
msgid "MESOPELAGIC"
msgstr "Mésopélagique"

#: ../simulation_parameters/microbe_stage/biomes.json:1321
msgid "COASTAL"
msgstr "Côtier"

#: ../simulation_parameters/microbe_stage/biomes.json:1488
msgid "UNDERWATERCAVE"
msgstr "Grotte sous-marine"

#: ../simulation_parameters/microbe_stage/biomes.json:1654
msgid "ICESHELF"
msgstr "Plaque de glace"

#: ../simulation_parameters/microbe_stage/biomes.json:1731
msgid "ICESHARD"
msgstr "Éclat de glace"

#: ../simulation_parameters/microbe_stage/biomes.json:1840
msgid "ESTUARY"
msgstr "Estuaire"

#: ../simulation_parameters/microbe_stage/biomes.json:2007
msgid "SEA_FLOOR"
msgstr "Fond marin"

#: ../simulation_parameters/microbe_stage/compounds.json:3
msgid "ATP"
msgstr "ATP"

#: ../simulation_parameters/microbe_stage/compounds.json:17
#: ../src/late_multicellular_stage/MulticellularHUD.tscn:1201
#: ../src/microbe_stage/MicrobeStage.tscn:1232
#: ../src/microbe_stage/gui/PatchDetailsPanel.tscn:657
msgid "AMMONIA"
msgstr "Ammoniaque"

#: ../simulation_parameters/microbe_stage/compounds.json:32
#: ../src/late_multicellular_stage/MulticellularHUD.tscn:1253
#: ../src/microbe_stage/MicrobeStage.tscn:1281
#: ../src/microbe_stage/gui/PatchDetailsPanel.tscn:728
msgid "PHOSPHATE"
msgstr "Phosphate"

#: ../simulation_parameters/microbe_stage/compounds.json:47
#: ../src/late_multicellular_stage/MulticellularHUD.tscn:1305
#: ../src/microbe_stage/MicrobeStage.tscn:1333
#: ../src/microbe_stage/gui/PatchDetailsPanel.tscn:622
msgid "HYDROGEN_SULFIDE"
msgstr "Sulfure d'Hydrogène"

#: ../simulation_parameters/microbe_stage/compounds.json:62
#: ../src/late_multicellular_stage/MulticellularHUD.tscn:1149
#: ../src/microbe_stage/MicrobeStage.tscn:1183
#: ../src/microbe_stage/gui/PatchDetailsPanel.tscn:692
msgid "GLUCOSE"
msgstr "Glucose"

#: ../simulation_parameters/microbe_stage/compounds.json:77
#: ../src/late_multicellular_stage/MulticellularHUD.tscn:1487
#: ../src/microbe_stage/MicrobeStage.tscn:1556
msgid "OXYTOXY_NT"
msgstr "OxyToxy NT"

#: ../simulation_parameters/microbe_stage/compounds.json:92
#: ../src/late_multicellular_stage/MulticellularHUD.tscn:1357
#: ../src/microbe_stage/MicrobeStage.tscn:1382
#: ../src/microbe_stage/gui/PatchDetailsPanel.tscn:763
msgid "IRON"
msgstr "Fer"

#: ../simulation_parameters/microbe_stage/compounds.json:107
#: ../src/microbe_stage/gui/PatchDetailsPanel.tscn:459
msgid "OXYGEN"
msgstr "Oxygène"

#: ../simulation_parameters/microbe_stage/compounds.json:121
#: ../src/microbe_stage/gui/PatchDetailsPanel.tscn:513
msgid "CARBON_DIOXIDE"
msgstr "Gaz carbonique"

#: ../simulation_parameters/microbe_stage/compounds.json:135
#: ../src/microbe_stage/gui/PatchDetailsPanel.tscn:486
msgid "NITROGEN"
msgstr "Azote"

#: ../simulation_parameters/microbe_stage/compounds.json:149
#: ../src/gui_common/tooltip/ToolTipManager.tscn:3984
#: ../src/microbe_stage/editor/MicrobeEditorReportComponent.tscn:628
#: ../src/microbe_stage/gui/PatchDetailsPanel.tscn:340
msgid "SUNLIGHT"
msgstr "Lumière du soleil"

#: ../simulation_parameters/microbe_stage/compounds.json:163
#: ../src/gui_common/tooltip/ToolTipManager.tscn:3979
#: ../src/microbe_stage/editor/MicrobeEditorReportComponent.cs:259
#: ../src/microbe_stage/editor/MicrobeEditorReportComponent.tscn:617
#: ../src/microbe_stage/gui/PatchDetailsPanel.tscn:277
msgid "TEMPERATURE"
msgstr "Température"

#: ../simulation_parameters/microbe_stage/enzymes.json:3
msgid "LIPASE"
msgstr "Lipase"

#: ../simulation_parameters/microbe_stage/enzymes.json:7
#, fuzzy
msgid "CELLULASE"
msgstr "Cellulose"

#: ../simulation_parameters/microbe_stage/enzymes.json:11
#, fuzzy
msgid "CHITINASE"
msgstr "Chitine"

#: ../simulation_parameters/microbe_stage/enzymes.json:15
#: ../simulation_parameters/microbe_stage/organelles.json:58
#: ../src/gui_common/tooltip/ToolTipManager.tscn:676
msgid "RUSTICYANIN"
msgstr "Rusticyanine"

#: ../simulation_parameters/microbe_stage/membranes.json:3
#: ../src/gui_common/tooltip/ToolTipManager.tscn:2418
msgid "NORMAL"
msgstr "Normal"

#: ../simulation_parameters/microbe_stage/membranes.json:21
#: ../src/gui_common/tooltip/ToolTipManager.tscn:2589
msgid "DOUBLE"
msgstr "Double"

#: ../simulation_parameters/microbe_stage/membranes.json:39
#: ../src/gui_common/tooltip/ToolTipManager.tscn:2756
msgid "CELLULOSE"
msgstr "Cellulose"

#: ../simulation_parameters/microbe_stage/membranes.json:58
#: ../src/gui_common/tooltip/ToolTipManager.tscn:3003
msgid "CHITIN"
msgstr "Chitine"

#: ../simulation_parameters/microbe_stage/membranes.json:77
#: ../src/gui_common/tooltip/ToolTipManager.tscn:3250
msgid "CALCIUM_CARBONATE"
msgstr "Carbonate de Calcium"

#: ../simulation_parameters/microbe_stage/membranes.json:95
#: ../src/gui_common/tooltip/ToolTipManager.tscn:3522
msgid "SILICA"
msgstr "Silice"

#: ../simulation_parameters/microbe_stage/organelles.json:23
#: ../src/gui_common/tooltip/ToolTipManager.tscn:1229
msgid "PREDATORY_PILUS"
msgstr "Pilus de Prédateur"

#: ../simulation_parameters/microbe_stage/organelles.json:93
#: ../src/gui_common/tooltip/ToolTipManager.tscn:773
msgid "NITROGENASE"
msgstr "Azotéase"

#: ../simulation_parameters/microbe_stage/organelles.json:128
msgid "PROTOPLASM"
msgstr "Protoplasme"

#: ../simulation_parameters/microbe_stage/organelles.json:160
#: ../src/gui_common/tooltip/ToolTipManager.tscn:574
msgid "CHEMOSYNTHESIZING_PROTEINS"
msgstr "Protéine Chimiosynthétisante"

#: ../simulation_parameters/microbe_stage/organelles.json:199
#: ../src/gui_common/tooltip/ToolTipManager.tscn:871
msgid "OXYTOXISOME"
msgstr "Oxytoxisome"

#: ../simulation_parameters/microbe_stage/organelles.json:234
msgid "THYLAKOIDS"
msgstr "Thylacoïdes"

#: ../simulation_parameters/microbe_stage/organelles.json:268
#: ../src/gui_common/tooltip/ToolTipManager.tscn:376
msgid "METABOLOSOMES"
msgstr "Métabolosomes"

#: ../simulation_parameters/microbe_stage/organelles.json:306
#: ../src/gui_common/tooltip/ToolTipManager.tscn:1940
msgid "NITROGEN_FIXING_PLASTID"
msgstr "Plaste Fixateur d'Azote"

#: ../simulation_parameters/microbe_stage/organelles.json:341
#: ../src/gui_common/tooltip/ToolTipManager.tscn:969
#, fuzzy
msgid "THERMOSYNTHASE"
msgstr "Chimio synthèse"

#: ../simulation_parameters/microbe_stage/organelles.json:380
#: ../src/gui_common/tooltip/ToolTipManager.tscn:1855
msgid "CHEMOPLAST"
msgstr "Chimioplaste"

#: ../simulation_parameters/microbe_stage/organelles.json:414
#: ../src/gui_common/tooltip/ToolTipManager.tscn:1094
msgid "FLAGELLUM"
msgstr "Flagelle"

#: ../simulation_parameters/microbe_stage/organelles.json:443
#: ../src/gui_common/tooltip/ToolTipManager.tscn:2039
msgid "VACUOLE"
msgstr "Vacuole"

#: ../simulation_parameters/microbe_stage/organelles.json:480
#: ../src/gui_common/tooltip/ToolTipManager.tscn:1577
msgid "MITOCHONDRION"
msgstr "Mitochondrie"

#: ../simulation_parameters/microbe_stage/organelles.json:516
#: ../src/gui_common/tooltip/ToolTipManager.tscn:2137
msgid "TOXIN_VACUOLE"
msgstr ""
"Vacuole\n"
"à toxine"

#: ../simulation_parameters/microbe_stage/organelles.json:547
#: ../src/gui_common/tooltip/ToolTipManager.tscn:1396
msgid "BINDING_AGENT"
msgstr "relieur"

#: ../simulation_parameters/microbe_stage/organelles.json:589
#: ../src/gui_common/tooltip/ToolTipManager.tscn:1662
msgid "CHLOROPLAST"
msgstr "Chloroplaste"

#: ../simulation_parameters/microbe_stage/organelles.json:623
#: ../src/gui_common/tooltip/ToolTipManager.tscn:277
msgid "CYTOPLASM"
msgstr "Cytoplasme"

#: ../simulation_parameters/microbe_stage/organelles.json:690
#: ../src/gui_common/tooltip/ToolTipManager.tscn:1480
msgid "NUCLEUS"
msgstr "Noyau"

#: ../simulation_parameters/microbe_stage/organelles.json:716
#: ../src/gui_common/tooltip/ToolTipManager.tscn:1289
#, fuzzy
msgid "CHEMORECEPTOR"
msgstr "Chémorécepteur"

#: ../simulation_parameters/microbe_stage/organelles.json:742
#: ../src/gui_common/tooltip/ToolTipManager.tscn:2235
#, fuzzy
msgid "SIGNALING_AGENT"
msgstr "Agent de signalisation"

#: ../simulation_parameters/microbe_stage/organelles.json:765
#: ../src/gui_common/tooltip/ToolTipManager.tscn:2334
msgid "BIOLUMINESCENT_VACUOLE"
msgstr "Vacuole bioluminescente"

#: ../simulation_parameters/microbe_stage/organelles.json:803
#: ../src/gui_common/tooltip/ToolTipManager.tscn:1747
msgid "THERMOPLAST"
msgstr "Thermoplaste"

#: ../simulation_parameters/microbe_stage/organelles.json:834
#: ../src/gui_common/tooltip/ToolTipManager.tscn:1349
msgid "CILIA"
msgstr "Cil"

#: ../simulation_parameters/microbe_stage/organelles.json:870
#: ../src/gui_common/tooltip/ToolTipManager.tscn:2356
#, fuzzy
msgid "LYSOSOME"
msgstr "Oxytoxisome"

#: ../src/auto-evo/AutoEvoExploringTool.cs:580
#, fuzzy
msgid "FINISH_X_GENERATIONS"
msgstr "avec une concentration de"

#: ../src/auto-evo/AutoEvoExploringTool.cs:755
#, fuzzy
msgid "SPECIES_DETAIL_TEXT"
msgstr "{0} (x{1})"

#: ../src/auto-evo/AutoEvoExploringTool.cs:765
#, fuzzy
msgid "MICROBE_SPECIES_DETAIL_TEXT"
msgstr ""
"Gardez un œil sur votre barre de santé près de votre barre d'ATP (en bas à droite).\n"
"Votre cellule meurt si elle est à court de vie.\n"
"Vous régénérez votre santé tant que vous avez de l'ATP.\n"
"Faites en sorte de collecter assez de glucose pour produire de l'ATP."

#: ../src/auto-evo/AutoEvoExploringTool.tscn:104
msgid "CONFIG"
msgstr ""

#: ../src/auto-evo/AutoEvoExploringTool.tscn:112
#, fuzzy
msgid "MAP"
msgstr "ATP"

#: ../src/auto-evo/AutoEvoExploringTool.tscn:120
#: ../src/microbe_stage/editor/MicrobeEditorTabButtons.tscn:113
msgid "REPORT"
msgstr "Rapport"

#: ../src/auto-evo/AutoEvoExploringTool.tscn:128
#, fuzzy
msgid "VIEWER"
msgstr "Visionneur de la galerie"

#: ../src/auto-evo/AutoEvoExploringTool.tscn:176
#, fuzzy
msgid "ALLOW_SPECIES_TO_NOT_MUTATE"
msgstr "a une mutation"

#: ../src/auto-evo/AutoEvoExploringTool.tscn:183
#, fuzzy
msgid "ALLOW_SPECIES_TO_NOT_MIGRATE"
msgstr "Une partie de la population de [u]{0}[/u] a migré vers {1}"

#: ../src/auto-evo/AutoEvoExploringTool.tscn:196
msgid "BIODIVERSITY_ATTEMPT_FILL_CHANCE"
msgstr ""

#: ../src/auto-evo/AutoEvoExploringTool.tscn:216
msgid "BIODIVERSITY_FROM_NEIGHBOUR_PATCH_CHANCE"
msgstr ""

#: ../src/auto-evo/AutoEvoExploringTool.tscn:230
msgid "BIODIVERSITY_NEARBY_PATCH_IS_FREE_POPULATION"
msgstr ""

#: ../src/auto-evo/AutoEvoExploringTool.tscn:237
msgid "BIODIVERSITY_SPLIT_IS_MUTATED"
msgstr ""

#: ../src/auto-evo/AutoEvoExploringTool.tscn:250
msgid "LOW_BIODIVERSITY_LIMIT"
msgstr ""

#: ../src/auto-evo/AutoEvoExploringTool.tscn:268
#, fuzzy
msgid "MAXIMUM_SPECIES_IN_PATCH"
msgstr "a disparu de la planète"

#: ../src/auto-evo/AutoEvoExploringTool.tscn:286
msgid "MOVE_ATTEMPTS_PER_SPECIES"
msgstr ""

#: ../src/auto-evo/AutoEvoExploringTool.tscn:304
#, fuzzy
msgid "MUTATIONS_PER_SPECIES"
msgstr "Points de mutation"

#: ../src/auto-evo/AutoEvoExploringTool.tscn:322
msgid "NEW_BIODIVERSITY_INCREASING_SPECIES_POPULATION"
msgstr ""

#: ../src/auto-evo/AutoEvoExploringTool.tscn:336
msgid "PROTECT_MIGRATIONS_FROM_SPECIES_CAP"
msgstr ""

#: ../src/auto-evo/AutoEvoExploringTool.tscn:343
msgid "PROTECT_NEW_CELLS_FROM_SPECIES_CAP"
msgstr ""

#: ../src/auto-evo/AutoEvoExploringTool.tscn:350
msgid "REFUND_MIGRATIONS_IN_EXTINCTIONS"
msgstr ""

#: ../src/auto-evo/AutoEvoExploringTool.tscn:357
msgid "STRICT_NICHE_COMPETITION"
msgstr ""

#: ../src/auto-evo/AutoEvoExploringTool.tscn:370
msgid "SPECIES_SPLIT_BY_MUTATION_THRESHOLD_POPULATION_AMOUNT"
msgstr ""

#: ../src/auto-evo/AutoEvoExploringTool.tscn:390
msgid "SPECIES_SPLIT_BY_MUTATION_THRESHOLD_POPULATION_FRACTION"
msgstr ""

#: ../src/auto-evo/AutoEvoExploringTool.tscn:402
msgid "USE_BIODIVERSITY_FORCE_SPLIT"
msgstr ""

#: ../src/auto-evo/AutoEvoExploringTool.tscn:424
#, fuzzy
msgid "CURRENT_GENERATION_COLON"
msgstr "Génération :"

#: ../src/auto-evo/AutoEvoExploringTool.tscn:441
#, fuzzy
msgid "STATUS_COLON"
msgstr "Espèces :"

#: ../src/auto-evo/AutoEvoExploringTool.tscn:448
#, fuzzy
msgid "READY"
msgstr "Threads :"

#: ../src/auto-evo/AutoEvoExploringTool.tscn:479
#, fuzzy
msgid "FINISH_ONE_GENERATION"
msgstr "avec une concentration de"

#: ../src/auto-evo/AutoEvoExploringTool.tscn:485
msgid "RUN_ONE_STEP"
msgstr ""

#: ../src/auto-evo/AutoEvoExploringTool.tscn:491
#, fuzzy
msgid "ABORT"
msgstr "Abandon."

#: ../src/auto-evo/AutoEvoExploringTool.tscn:497
msgid "PLAY_WITH_CURRENT_SETTING"
msgstr ""

#: ../src/auto-evo/AutoEvoExploringTool.tscn:539
#, fuzzy
msgid "GENERATIONS"
msgstr "Génération :"

#: ../src/auto-evo/AutoEvoExploringTool.tscn:546
#, fuzzy
msgid "SELECT_A_GENERATION"
msgstr "Sélectionnez une Option"

#: ../src/auto-evo/AutoEvoExploringTool.tscn:580
#, fuzzy
msgid "SPECIES"
msgstr "Espèces Présentes"

#: ../src/auto-evo/AutoEvoExploringTool.tscn:587
#, fuzzy
msgid "SELECT_A_SPECIES"
msgstr "Choisir une parcelle pour voir ses détails ici"

#: ../src/auto-evo/AutoEvoExploringTool.tscn:687
#: ../src/microbe_stage/editor/MicrobeEditorReportComponent.tscn:282
msgid "AUTO_EVO_RESULTS"
msgstr "Résultats de l'auto-évo :"

#: ../src/auto-evo/AutoEvoExploringTool.tscn:735
#, fuzzy
msgid "EVOLUTIONARY_TREE"
msgstr "Par Revolutionary Game Studio"

#: ../src/auto-evo/AutoEvoExploringTool.tscn:772
#, fuzzy
msgid "SPECIES_DETAILS"
msgstr "Espèces Présentes"

#: ../src/auto-evo/AutoEvoExploringTool.tscn:829
#: ../src/general/MainMenu.tscn:337 ../src/general/MainMenu.tscn:413
#: ../src/general/MainMenu.tscn:456 ../src/general/NewGameSettings.tscn:1090
#: ../src/general/OptionsMenu.tscn:1367 ../src/general/PauseMenu.tscn:263
#: ../src/microbe_stage/gui/ExtinctionBox.tscn:76
#: ../src/modding/ModManager.tscn:81 ../src/saving/NewSaveMenu.tscn:110
#: ../src/saving/SaveManagerGUI.tscn:120
msgid "BACK"
msgstr "Revenir"

#: ../src/auto-evo/AutoEvoExploringTool.tscn:833
#: ../src/general/PauseMenu.tscn:288
#, fuzzy
msgid "CONFIRM_EXIT"
msgstr "ACCEPTER"

#: ../src/auto-evo/AutoEvoExploringTool.tscn:834
#: ../src/general/PauseMenu.cs:353
msgid "RETURN_TO_MENU_WARNING"
msgstr ""
"Voulez-vous vraiment retourner au menu principal ?\n"
"Vous perdrez toute progression non sauvegardée."

#: ../src/auto-evo/AutoEvoRun.cs:124
#, fuzzy
msgid "ABORTED_DOT"
msgstr "Abandon."

#: ../src/auto-evo/AutoEvoRun.cs:127
msgid "FINISHED_DOT"
msgstr "Terminé."

#: ../src/auto-evo/AutoEvoRun.cs:130
#, fuzzy
msgid "NOT_STARTED_DOT"
msgstr "Abandon."

#: ../src/auto-evo/AutoEvoRun.cs:139
msgid "AUTO-EVO_STEPS_DONE"
msgstr "{0:F1}% terminé. {1:n0}/{2:n0} étapes."

#: ../src/auto-evo/AutoEvoRun.cs:140
#, fuzzy
msgid "OPERATION_PAUSED_DOT"
msgstr "EN PAUSE"

#: ../src/auto-evo/AutoEvoRun.cs:143
msgid "STARTING"
msgstr "Démarrage"

#: ../src/auto-evo/AutoEvoRun.cs:359
#, fuzzy
msgid "AUTO-EVO_POPULATION_CHANGED_2"
msgstr "{0} changement de population de {1} en raison de : {2}"

#: ../src/auto-evo/EvolutionaryTree.cs:322
#: ../src/microbe_stage/editor/MicrobeEditorReportComponent.cs:164
#: ../src/microbe_stage/editor/TimelineTab.cs:203
msgid "MEGA_YEARS"
msgstr "Ma"

#: ../src/auto-evo/RunResults.cs:600
#, fuzzy
msgid "POPULATION_COLON"
msgstr "population :"

#: ../src/auto-evo/RunResults.cs:609
msgid "WENT_EXTINCT_IN"
msgstr "extinction en {0}"

#: ../src/auto-evo/RunResults.cs:615
#, fuzzy
msgid "PREVIOUS_COLON"
msgstr "Espèces :"

#: ../src/auto-evo/RunResults.cs:633
msgid "RUN_RESULT_SPLIT_FROM"
msgstr "a opéré une scission de {0}"

#: ../src/auto-evo/RunResults.cs:646
msgid "RUN_RESULT_NICHE_FILL"
msgstr "est apparue pour occuper une niche"

#: ../src/auto-evo/RunResults.cs:649
msgid "RUN_RESULT_SELECTION_PRESSURE_SPLIT"
msgstr "est apparue suite à une divergence de pressions sélectives"

#: ../src/auto-evo/RunResults.cs:666
msgid "RUN_RESULT_SPLIT_OFF_TO"
msgstr "La population s'est scindée pour fonder la nouvelle espèce {0} dans certaines zones :"

#: ../src/auto-evo/RunResults.cs:682
#, fuzzy
msgid "SPECIES_HAS_A_MUTATION"
msgstr "a une mutation"

#: ../src/auto-evo/RunResults.cs:687
msgid "RUN_RESULT_GENE_CODE"
msgstr "code génétique :"

#: ../src/auto-evo/RunResults.cs:698
#, fuzzy
msgid "SPREAD_TO_PATCHES"
msgstr "propager aux zones :"

#: ../src/auto-evo/RunResults.cs:706
msgid "RUN_RESULT_BY_SENDING_POPULATION"
msgstr "{0} en envoyant : {1} population depuis la zone : {2}"

#: ../src/auto-evo/RunResults.cs:725
#, fuzzy
msgid "POPULATION_IN_PATCHES"
msgstr "population dans les parcelles:"

#: ../src/auto-evo/RunResults.cs:840
msgid "WENT_EXTINCT_FROM_PLANET"
msgstr "a disparu de la planète"

#: ../src/auto-evo/RunResults.cs:894
#, fuzzy
msgid "TIMELINE_SPECIES_EXTINCT"
msgstr "[u]{0}[/u] s'est éteint!"

#: ../src/auto-evo/RunResults.cs:904 ../src/auto-evo/RunResults.cs:926
#, fuzzy
msgid "TIMELINE_SPECIES_POPULATION_INCREASE"
msgstr "La population de [u]{0}[/u] a grimpé à {1}"

#: ../src/auto-evo/RunResults.cs:910 ../src/auto-evo/RunResults.cs:932
#, fuzzy
msgid "TIMELINE_SPECIES_POPULATION_DECREASE"
msgstr "la population de [u]{0}[/u] est descendue à {1}"

#: ../src/auto-evo/RunResults.cs:918
#, fuzzy
msgid "TIMELINE_SPECIES_EXTINCT_LOCAL"
msgstr "[u]{0}[/u] a disparu de cette parcelle"

#: ../src/auto-evo/RunResults.cs:942
#, fuzzy
msgid "TIMELINE_SPECIES_MIGRATED_FROM"
msgstr "Une partie de la population de [u]{0}[/u] a migré vers cette parcelle depuis {1}"

#: ../src/auto-evo/RunResults.cs:947
#, fuzzy
msgid "GLOBAL_TIMELINE_SPECIES_MIGRATED_TO"
msgstr "Une partie de la population de [u]{0}[/u] a migré vers {1} depuis {2}"

#: ../src/auto-evo/RunResults.cs:953
#, fuzzy
msgid "TIMELINE_SPECIES_MIGRATED_TO"
msgstr "Une partie de la population de [u]{0}[/u] a migré vers {1}"

#: ../src/auto-evo/RunResults.cs:972
#, fuzzy
msgid "TIMELINE_NICHE_FILL"
msgstr "[u]{0}[/u] s'est séparé de [u]{1}[/u] en tant que nouvelle espèce pour remplir une niche"

#: ../src/auto-evo/RunResults.cs:978
#, fuzzy
msgid "TIMELINE_SELECTION_PRESSURE_SPLIT"
msgstr "[u]{0}[/u] s'est séparé de [u]{1}[/u] en tant que nouvelle espèce en raison de différentes pressions sélectives"

#: ../src/auto-evo/simulation/food_source/ChunkFoodSource.cs:83
#, fuzzy
msgid "NOT_FOUND_CHUNK"
msgstr "Gros morceau de fer"

#: ../src/auto-evo/simulation/food_source/ChunkFoodSource.cs:81
msgid "CHUNK_FOOD_SOURCE"
msgstr "Consommation de {0}"

#: ../src/auto-evo/simulation/food_source/CompoundFoodSource.cs:42
msgid "COMPOUND_FOOD_SOURCE"
msgstr "Consommation de {0}"

#: ../src/auto-evo/simulation/food_source/EnvironmentalFoodSource.cs:38
#, fuzzy
msgid "DISSOLVED_COMPOUND_FOOD_SOURCE"
msgstr "Source environnementale nutritive uniformément répartie de {0}"

#: ../src/auto-evo/simulation/food_source/HeterotrophicFoodSource.cs:88
msgid "PREDATION_FOOD_SOURCE"
msgstr "Prédation de {0}"

#: ../src/early_multicellular_stage/CellType.cs:38
#, fuzzy
msgid "STEM_CELL_NAME"
msgstr "Souche"

#: ../src/early_multicellular_stage/editor/CellBodyPlanEditorComponent.tscn:297
#: ../src/late_multicellular_stage/editor/MetaballBodyEditorComponent.tscn:301
#: ../src/microbe_stage/editor/CellEditorComponent.tscn:359
msgid "STRUCTURE"
msgstr "Structure"

#: ../src/early_multicellular_stage/editor/CellBodyPlanEditorComponent.tscn:318
#: ../src/late_multicellular_stage/editor/MetaballBodyEditorComponent.tscn:416
#, fuzzy
msgid "REPRODUCTION"
msgstr "Production d'ATP"

#: ../src/early_multicellular_stage/editor/CellBodyPlanEditorComponent.tscn:339
#: ../src/late_multicellular_stage/editor/MetaballBodyEditorComponent.tscn:344
#: ../src/microbe_stage/editor/CellEditorComponent.tscn:401
msgid "BEHAVIOUR"
msgstr "Comportement"

#: ../src/early_multicellular_stage/editor/CellBodyPlanEditorComponent.tscn:385
#: ../src/late_multicellular_stage/editor/MetaballBodyEditorComponent.tscn:462
#, fuzzy
msgid "CELLS"
msgstr "Cellules"

#: ../src/early_multicellular_stage/editor/CellBodyPlanEditorComponent.tscn:402
#: ../src/late_multicellular_stage/editor/MetaballBodyEditorComponent.tscn:479
#, fuzzy
msgid "MODIFY_TYPE"
msgstr "Modifier"

#: ../src/early_multicellular_stage/editor/CellBodyPlanEditorComponent.tscn:416
#: ../src/late_multicellular_stage/editor/MetaballBodyEditorComponent.tscn:493
#: ../src/microbe_stage/editor/OrganellePopupMenu.tscn:228
msgid "DELETE"
msgstr "Supprimer"

#: ../src/early_multicellular_stage/editor/CellBodyPlanEditorComponent.tscn:424
#: ../src/late_multicellular_stage/editor/MetaballBodyEditorComponent.tscn:501
#, fuzzy
msgid "DUPLICATE_TYPE"
msgstr "joueur en double"

#: ../src/early_multicellular_stage/editor/CellBodyPlanEditorComponent.tscn:468
#: ../src/late_multicellular_stage/editor/MetaballBodyEditorComponent.tscn:545
#, fuzzy
msgid "REPRODUCTION_METHOD"
msgstr "Reproduction :"

#: ../src/early_multicellular_stage/editor/CellBodyPlanEditorComponent.tscn:481
#: ../src/early_multicellular_stage/editor/CellBodyPlanEditorComponent.tscn:482
#, fuzzy
msgid "REPRODUCTION_BUDDING"
msgstr "reproduit"

#: ../src/early_multicellular_stage/editor/CellBodyPlanEditorComponent.tscn:521
#: ../src/late_multicellular_stage/editor/MetaballBodyEditorComponent.tscn:646
#: ../src/microbe_stage/editor/CellEditorComponent.tscn:1105
msgid "CANCEL_ACTION_CAPITAL"
msgstr "ANNULER L'ACTION"

#: ../src/early_multicellular_stage/editor/CellBodyPlanEditorComponent.tscn:534
#: ../src/late_multicellular_stage/editor/MetaballBodyEditorComponent.tscn:659
#: ../src/microbe_stage/editor/CellEditorComponent.tscn:1118
#: ../src/microbe_stage/editor/MicrobeEditorPatchMap.tscn:162
#: ../src/microbe_stage/editor/MicrobeEditorReportComponent.tscn:740
msgid "NEXT_CAPITAL"
msgstr "SUIVANT"

#: ../src/early_multicellular_stage/editor/CellBodyPlanEditorComponent.tscn:543
#, fuzzy
msgid "DISCONNECTED_CELLS"
msgstr "Organites Déconnectés"

#: ../src/early_multicellular_stage/editor/CellBodyPlanEditorComponent.tscn:545
#, fuzzy
msgid "DISCONNECTED_CELLS_TEXT"
msgstr ""
"Il y a des organites placées qui ne sont pas connectés au reste.\n"
"Veuillez connecter toutes les organites placées avec les autres ou annulez vos changements."

#: ../src/early_multicellular_stage/editor/CellBodyPlanEditorComponent.tscn:551
#: ../src/late_multicellular_stage/editor/MetaballBodyEditorComponent.tscn:673
#, fuzzy
msgid "CANNOT_DELETE_USED_CELL_TYPE_TITLE"
msgstr "Impossible De Détruire Des Types De Cellules Déjà Utilisés"

#: ../src/early_multicellular_stage/editor/CellBodyPlanEditorComponent.tscn:553
#: ../src/late_multicellular_stage/editor/MetaballBodyEditorComponent.tscn:675
#, fuzzy
msgid "CANNOT_DELETE_USED_CELL_TYPE"
msgstr "Un type de cellule actuellement utilisé dans le plan de votre corps ne peut pas être supprimé"

#: ../src/early_multicellular_stage/editor/CellBodyPlanEditorComponent.tscn:557
#, fuzzy
msgid "CREATE_NEW_CELL_TYPE"
msgstr "Créer une Nouvelle Sauvegarde"

#: ../src/early_multicellular_stage/editor/CellBodyPlanEditorComponent.tscn:572
#, fuzzy
msgid "CREATE_NEW_CELL_TYPE_DESCRIPTION"
msgstr "Le chimioplaste est une structure à double membrane contenant des protéines capable de convertir le sulfure d'hydrogène, l'eau et le dioxyde de carbone gazeux en glucose avec un processus nommé Chimiosynthèse de Sulfure d'Hydrogène. Le taux de glucose produit varie en fonction de la concentration en dioxyde de carbone."

#: ../src/early_multicellular_stage/editor/CellBodyPlanEditorComponent.tscn:586
#: ../src/late_multicellular_stage/editor/MetaballBodyEditorComponent.tscn:706
#, fuzzy
msgid "NEW_NAME_COLON"
msgstr "Vitesse :"

#: ../src/early_multicellular_stage/editor/CellBodyPlanEditorComponent.tscn:593
#: ../src/late_multicellular_stage/editor/MetaballBodyEditorComponent.tscn:713
#, fuzzy
msgid "NEW_NAME"
msgstr "Nouvelle partie"

#: ../src/early_multicellular_stage/editor/CellPopupMenu.cs:58
#, fuzzy
msgid "MULTIPLE_CELLS"
msgstr "Placer organite"

#: ../src/early_multicellular_stage/editor/CellPopupMenu.cs:75
#: ../src/early_multicellular_stage/editor/CellPopupMenu.cs:91
#: ../src/late_multicellular_stage/editor/MetaballPopupMenu.cs:75
#: ../src/late_multicellular_stage/editor/MetaballPopupMenu.cs:92
#: ../src/microbe_stage/editor/MicrobePartSelection.cs:148
#: ../src/microbe_stage/editor/OrganellePopupMenu.cs:81
#: ../src/microbe_stage/editor/OrganellePopupMenu.cs:101
msgid "MP_COST"
msgstr "{0} MP"

#: ../src/early_multicellular_stage/editor/EarlyMulticellularEditor.cs:90
#, fuzzy
msgid "LOADING_EARLY_MULTICELLULAR_EDITOR"
msgstr "Chargement de l'Éditeur de Microbes"

#: ../src/early_multicellular_stage/editor/EarlyMulticellularEditor.cs:230
#: ../src/late_multicellular_stage/editor/LateMulticellularEditor.cs:255
#: ../src/microbe_stage/editor/MicrobeEditor.cs:197
msgid "AUTO_EVO_FAILED"
msgstr "L'Auto-évo n'a pas pu se lancer"

#: ../src/early_multicellular_stage/editor/EarlyMulticellularEditor.cs:231
#: ../src/late_multicellular_stage/editor/LateMulticellularEditor.cs:256
#: ../src/microbe_stage/editor/MicrobeEditor.cs:198
msgid "AUTO_EVO_RUN_STATUS"
msgstr "état de lancement :"

#: ../src/early_multicellular_stage/editor/EarlyMulticellularEditor.cs:392
#: ../src/general/EditorBase.cs:652
#: ../src/late_multicellular_stage/editor/LateMulticellularEditor.cs:443
#: ../src/microbe_stage/editor/CellEditorComponent.GUI.cs:50
msgid "ACTION_BLOCKED_WHILE_ANOTHER_IN_PROGRESS"
msgstr "Action bloquée pendant qu'une autre est en cours"

#: ../src/early_multicellular_stage/editor/EarlyMulticellularEditor.tscn:73
#, fuzzy
msgid "SELECT_CELL_TYPE_FROM_EDITOR"
msgstr "Sélectionnez un type de cellule à éditer ici depuis l'onglet de l'éditeur"

#: ../src/engine/DebugOverlays.FPSCounter.cs:16
#: ../src/engine/DebugOverlays.PerformanceMetrics.cs:66
#: ../src/engine/DebugOverlays.tscn:63 ../src/engine/PerformanceMetrics.tscn:59
#, fuzzy
msgid "FPS"
msgstr "FPS max. :"

#: ../src/engine/DebugOverlays.PerformanceMetrics.cs:67
#, fuzzy
msgid "FRAME_DURATION"
msgstr "Respiration aérobie"

#: ../src/engine/DebugOverlays.PerformanceMetrics.cs:76
#: ../src/saving/SaveManagerGUI.cs:131
#, fuzzy
msgid "MIB_VALUE"
msgstr "{0} MiB"

#: ../src/engine/DebugOverlays.PerformanceMetrics.cs:89
#, fuzzy
msgid "UNKNOWN_ON_WINDOWS"
msgstr "Souris inconnue"

#: ../src/engine/DebugOverlays.PerformanceMetrics.cs:84
#: ../src/engine/DebugOverlays.tscn:80 ../src/engine/PerformanceMetrics.tscn:76
#, fuzzy
msgid "METRICS_CONTENT"
msgstr ""
"Temps de traitement: {0} s\n"
"Temps des physiques: {1} s\n"
"Entités: {2} Autre : {3}\n"
"Apparus: {4} Disparus: {5}\n"
"Blocs utilisées: {6}\n"
"Mémoire utilisée: {7}\n"
"Mémoire GPU: {8}\n"
"Objets générés: {9}\n"
"Appels graphiques: {10} 2D: {11}\n"
"Sommets générés: {12}\n"
"Changements matériels: {13}\n"
"Changements du shader: {14}\n"
"Blocs orphelins: {15}\n"
"Latence audio: {16} ms\n"
"Threads totaux: {17}\n"
"Temps total du CPU: \n"
"{18}"

#: ../src/engine/DebugOverlays.tscn:34 ../src/engine/DebugOverlays.tscn:103
#: ../src/engine/PerformanceMetrics.tscn:30
#, fuzzy
msgid "METRICS"
msgstr "Afficher/cacher les FPS"

#: ../src/engine/DebugOverlays.tscn:86
#, fuzzy
msgid "DEBUG_PANEL"
msgstr "Panneau débugger"

#: ../src/engine/DebugOverlays.tscn:96
#, fuzzy
msgid "FPS_DISPLAY"
msgstr "Lire média"

#: ../src/engine/DebugOverlays.tscn:110
#, fuzzy
msgid "COLLISION_SHAPE"
msgstr "Créer des entités avec les formes de collision"

#: ../src/engine/DebugOverlays.tscn:117
#, fuzzy
msgid "ENTITY_LABEL"
msgstr "Terrain : {0}"

#: ../src/engine/DebugOverlays.tscn:124
msgid "DUMP_SCENE_TREE"
msgstr ""

#: ../src/engine/DebugOverlays.tscn:135
#, fuzzy
msgid "TRANSPARENCY"
msgstr "Traducteurs"

#: ../src/engine/LoadingScreen.cs:67 ../src/engine/LoadingScreen.tscn:162
msgid "LOADING"
msgstr "Chargement"

#: ../src/engine/input/key_mapping/InputEventItem.cs:339
msgid "PRESS_KEY_DOT_DOT_DOT"
msgstr "Pressez une touche..."

#: ../src/engine/input/key_mapping/InputGroupList.cs:127
msgid "KEY_BINDING_CHANGE_CONFLICT"
msgstr ""
"Il y a un conflit avec {0}.\n"
"Voulez-vous enlever l'entrée de {1} ?"

#: ../src/engine/input/key_mapping/KeyNames.cs:126
msgid "KEY_FORWARD"
msgstr "Avancer"

#: ../src/engine/input/key_mapping/KeyNames.cs:127
msgid "KEY_TAB"
msgstr "Tab"

#: ../src/engine/input/key_mapping/KeyNames.cs:128
msgid "KEY_ENTER"
msgstr "Entrer"

#: ../src/engine/input/key_mapping/KeyNames.cs:129
msgid "KEY_INSERT"
msgstr "Insérer"

#: ../src/engine/input/key_mapping/KeyNames.cs:130
msgid "KEY_DELETE"
msgstr "Supprimer"

#: ../src/engine/input/key_mapping/KeyNames.cs:131
msgid "KEY_PAUSE"
msgstr "Pause"

#: ../src/engine/input/key_mapping/KeyNames.cs:132
msgid "KEY_CLEAR"
msgstr "Effacer"

#: ../src/engine/input/key_mapping/KeyNames.cs:133
msgid "KEY_HOME"
msgstr "Menu principal"

#: ../src/engine/input/key_mapping/KeyNames.cs:134
msgid "KEY_END"
msgstr "Fin"

#: ../src/engine/input/key_mapping/KeyNames.cs:135
msgid "KEY_LEFT"
msgstr "Gauche"

#: ../src/engine/input/key_mapping/KeyNames.cs:136
msgid "KEY_UP"
msgstr "Haut"

#: ../src/engine/input/key_mapping/KeyNames.cs:137
msgid "KEY_RIGHT"
msgstr "Droite"

#: ../src/engine/input/key_mapping/KeyNames.cs:138
msgid "KEY_DOWN"
msgstr "Bas"

#: ../src/engine/input/key_mapping/KeyNames.cs:139
msgid "KEY_MENU"
msgstr "Menu"

#: ../src/engine/input/key_mapping/KeyNames.cs:140
msgid "KEY_HELP"
msgstr "Aide"

#: ../src/engine/input/key_mapping/KeyNames.cs:141
msgid "KEY_BACK"
msgstr "Revenir"

#: ../src/engine/input/key_mapping/KeyNames.cs:142
msgid "KEY_STOP"
msgstr "Arrete"

#: ../src/engine/input/key_mapping/KeyNames.cs:143
msgid "KEY_REFRESH"
msgstr "Actualiser"

#: ../src/engine/input/key_mapping/KeyNames.cs:144
msgid "KEY_SEARCH"
msgstr "Rechercher"

#: ../src/engine/input/key_mapping/KeyNames.cs:145
msgid "KEY_STANDBY"
msgstr "Veuillez patienter"

#: ../src/engine/input/key_mapping/KeyNames.cs:146
msgid "KEY_OPENURL"
msgstr "Ouvre l'URL"

#: ../src/engine/input/key_mapping/KeyNames.cs:147
msgid "KEY_HOMEPAGE"
msgstr "Page d'accueil"

#: ../src/engine/input/key_mapping/KeyNames.cs:148
msgid "KEY_FAVORITES"
msgstr "Favoris"

#: ../src/engine/input/key_mapping/KeyNames.cs:149
msgid "KEY_PRINT"
msgstr "Imprimer l'écran"

#: ../src/engine/input/key_mapping/KeyNames.cs:164
msgid "SPACE"
msgstr "Espace"

#: ../src/engine/input/key_mapping/KeyNames.cs:165
msgid "BACKSLASH"
msgstr "Barre oblique inversée"

#: ../src/engine/input/key_mapping/KeyNames.cs:166
msgid "ESCAPE"
msgstr "Échap"

#: ../src/engine/input/key_mapping/KeyNames.cs:167
msgid "BACKSPACE"
msgstr "Retour arrière"

#: ../src/engine/input/key_mapping/KeyNames.cs:168
msgid "KPENTER"
msgstr "Verr Num"

#: ../src/engine/input/key_mapping/KeyNames.cs:169
msgid "SYSREQ"
msgstr "ConRq"

#: ../src/engine/input/key_mapping/KeyNames.cs:170
msgid "PAGEUP"
msgstr "monter"

#: ../src/engine/input/key_mapping/KeyNames.cs:171
msgid "PAGEDOWN"
msgstr "Page Down"

#: ../src/engine/input/key_mapping/KeyNames.cs:172
msgid "CAPSLOCK"
msgstr "Lettre en majuscules"

#: ../src/engine/input/key_mapping/KeyNames.cs:173
msgid "NUMLOCK"
msgstr "Verr Num"

#: ../src/engine/input/key_mapping/KeyNames.cs:174
msgid "SCROLLLOCK"
msgstr "Verrouillage de défilement"

#: ../src/engine/input/key_mapping/KeyNames.cs:175
msgid "SUPERL"
msgstr "Super gauche"

#: ../src/engine/input/key_mapping/KeyNames.cs:176
msgid "SUPERR"
msgstr "Super droite"

#: ../src/engine/input/key_mapping/KeyNames.cs:177
msgid "HYPERL"
msgstr "Hyper Gauche"

#: ../src/engine/input/key_mapping/KeyNames.cs:178
msgid "HYPERR"
msgstr "Hyper Droite"

#: ../src/engine/input/key_mapping/KeyNames.cs:179
msgid "DIRECTIONL"
msgstr "Vers la gauche"

#: ../src/engine/input/key_mapping/KeyNames.cs:180
msgid "DIRECTIONR"
msgstr "Vers la droite"

#: ../src/engine/input/key_mapping/KeyNames.cs:181
msgid "VOLUMEDOWN"
msgstr "Réduire le volume sonore"

#: ../src/engine/input/key_mapping/KeyNames.cs:182
msgid "VOLUMEMUTE"
msgstr "Taire le volume sonore"

#: ../src/engine/input/key_mapping/KeyNames.cs:183
msgid "VOLUMEUP"
msgstr "Augmenter le volume sonore"

#: ../src/engine/input/key_mapping/KeyNames.cs:184
msgid "BASSBOOST"
msgstr "Boost de basse"

#: ../src/engine/input/key_mapping/KeyNames.cs:185
msgid "BASSUP"
msgstr "Basse vers le haut"

#: ../src/engine/input/key_mapping/KeyNames.cs:186
msgid "BASSDOWN"
msgstr "Basse vers le bas"

#: ../src/engine/input/key_mapping/KeyNames.cs:187
msgid "TREBLEUP"
msgstr "Aigus vers le haut"

#: ../src/engine/input/key_mapping/KeyNames.cs:188
msgid "TREBLEDOWN"
msgstr "Réduire le volume aigu"

#: ../src/engine/input/key_mapping/KeyNames.cs:189
msgid "MEDIAPLAY"
msgstr "Lire média"

#: ../src/engine/input/key_mapping/KeyNames.cs:190
msgid "MEDIASTOP"
msgstr "Interrompre lecture"

#: ../src/engine/input/key_mapping/KeyNames.cs:191
msgid "MEDIAPREVIOUS"
msgstr "Média précédent"

#: ../src/engine/input/key_mapping/KeyNames.cs:192
msgid "MEDIANEXT"
msgstr "Média suivant"

#: ../src/engine/input/key_mapping/KeyNames.cs:193
msgid "MEDIARECORD"
msgstr "MedEnreg"

#: ../src/engine/input/key_mapping/KeyNames.cs:194
msgid "LAUNCHMAIL"
msgstr "courrier"

#: ../src/engine/input/key_mapping/KeyNames.cs:195
msgid "LAUNCHMEDIA"
msgstr "média"

#: ../src/engine/input/key_mapping/KeyNames.cs:196
msgid "LAUNCH0"
msgstr "Lancement 0"

#: ../src/engine/input/key_mapping/KeyNames.cs:197
msgid "LAUNCH1"
msgstr "Lancement 1"

#: ../src/engine/input/key_mapping/KeyNames.cs:198
msgid "LAUNCH2"
msgstr "Lancement 2"

#: ../src/engine/input/key_mapping/KeyNames.cs:199
msgid "LAUNCH3"
msgstr "Lancement 3"

#: ../src/engine/input/key_mapping/KeyNames.cs:200
msgid "LAUNCH4"
msgstr "Lancement 4"

#: ../src/engine/input/key_mapping/KeyNames.cs:201
msgid "LAUNCH5"
msgstr "Lancement 5"

#: ../src/engine/input/key_mapping/KeyNames.cs:202
msgid "LAUNCH6"
msgstr "Lancement 6"

#: ../src/engine/input/key_mapping/KeyNames.cs:203
msgid "LAUNCH7"
msgstr "Lancement 7"

#: ../src/engine/input/key_mapping/KeyNames.cs:204
msgid "LAUNCH8"
msgstr "Lancement 8"

#: ../src/engine/input/key_mapping/KeyNames.cs:205
msgid "LAUNCH9"
msgstr "Lancement 9"

#: ../src/engine/input/key_mapping/KeyNames.cs:206
msgid "LAUNCHA"
msgstr "Lancement A"

#: ../src/engine/input/key_mapping/KeyNames.cs:207
msgid "LAUNCHB"
msgstr "Lancement B"

#: ../src/engine/input/key_mapping/KeyNames.cs:208
msgid "LAUNCHC"
msgstr "Lancement C"

#: ../src/engine/input/key_mapping/KeyNames.cs:209
msgid "LAUNCHD"
msgstr "Lancement D"

#: ../src/engine/input/key_mapping/KeyNames.cs:210
msgid "LAUNCHE"
msgstr "Lancement E"

#: ../src/engine/input/key_mapping/KeyNames.cs:211
msgid "LAUNCHF"
msgstr "Lancement F"

#: ../src/engine/input/key_mapping/KeyNames.cs:212
msgid "KPMULTIPLY"
msgstr "nombre *"

#: ../src/engine/input/key_mapping/KeyNames.cs:213
msgid "KPDIVIDE"
msgstr "nombre /"

#: ../src/engine/input/key_mapping/KeyNames.cs:214
msgid "KPSUBTRACT"
msgstr "nombre -"

#: ../src/engine/input/key_mapping/KeyNames.cs:215
msgid "KPPERIOD"
msgstr "nombre ."

#: ../src/engine/input/key_mapping/KeyNames.cs:216
msgid "KPADD"
msgstr "nombre +"

#: ../src/engine/input/key_mapping/KeyNames.cs:217
msgid "KP0"
msgstr "nombre 0"

#: ../src/engine/input/key_mapping/KeyNames.cs:218
msgid "KP1"
msgstr "nombre 1"

#: ../src/engine/input/key_mapping/KeyNames.cs:219
msgid "KP2"
msgstr "Num 2"

#: ../src/engine/input/key_mapping/KeyNames.cs:220
msgid "KP3"
msgstr "Num 3"

#: ../src/engine/input/key_mapping/KeyNames.cs:221
msgid "KP4"
msgstr "Num 4"

#: ../src/engine/input/key_mapping/KeyNames.cs:222
msgid "KP5"
msgstr "Num 5"

#: ../src/engine/input/key_mapping/KeyNames.cs:223
msgid "KP6"
msgstr "Num 6"

#: ../src/engine/input/key_mapping/KeyNames.cs:224
msgid "KP7"
msgstr "Num 7"

#: ../src/engine/input/key_mapping/KeyNames.cs:225
msgid "KP8"
msgstr "Num 8"

#: ../src/engine/input/key_mapping/KeyNames.cs:226
msgid "KP9"
msgstr "Num 9"

#: ../src/engine/input/key_mapping/KeyNames.cs:227
msgid "UNKNOWN"
msgstr "Entrée inconnue"

#: ../src/engine/input/key_mapping/SpecifiedInputKey.cs:52
msgid "CTRL"
msgstr "CTRL"

#: ../src/engine/input/key_mapping/SpecifiedInputKey.cs:54
msgid "ALT"
msgstr "Alt"

#: ../src/engine/input/key_mapping/SpecifiedInputKey.cs:56
msgid "SHIFT"
msgstr "Maj"

#: ../src/engine/input/key_mapping/SpecifiedInputKey.cs:67
msgid "LEFT_MOUSE"
msgstr "Clic gauche"

#: ../src/engine/input/key_mapping/SpecifiedInputKey.cs:68
msgid "RIGHT_MOUSE"
msgstr "Clic droit"

#: ../src/engine/input/key_mapping/SpecifiedInputKey.cs:69
msgid "MIDDLE_MOUSE"
msgstr "Clic molette"

#: ../src/engine/input/key_mapping/SpecifiedInputKey.cs:70
msgid "WHEEL_UP"
msgstr "Molette avant"

#: ../src/engine/input/key_mapping/SpecifiedInputKey.cs:71
msgid "WHEEL_DOWN"
msgstr "Molette arrière"

#: ../src/engine/input/key_mapping/SpecifiedInputKey.cs:72
msgid "WHEEL_LEFT"
msgstr "Roue gauche"

#: ../src/engine/input/key_mapping/SpecifiedInputKey.cs:73
msgid "WHEEL_RIGHT"
msgstr "Roulette droite"

#: ../src/engine/input/key_mapping/SpecifiedInputKey.cs:74
msgid "SPECIAL_MOUSE_1"
msgstr "Spécial 1 souris"

#: ../src/engine/input/key_mapping/SpecifiedInputKey.cs:75
msgid "SPECIAL_MOUSE_2"
msgstr "Spécial 2 souris"

#: ../src/engine/input/key_mapping/SpecifiedInputKey.cs:76
msgid "UNKNOWN_MOUSE"
msgstr "Souris inconnue"

#: ../src/general/Asset.cs:50
msgid "ARTWORK_TITLE"
msgstr "\"{0}\" - {1}"

#: ../src/general/Asset.cs:54
msgid "ART_BY"
msgstr "Œuvre de {0}"

#: ../src/general/BehaviourDictionary.cs:102
#, fuzzy
msgid "BEHAVIOUR_AGGRESSION"
msgstr "Comportement"

#: ../src/general/BehaviourDictionary.cs:103
#, fuzzy
msgid "BEHAVIOUR_OPPORTUNISM"
msgstr "Comportement"

#: ../src/general/BehaviourDictionary.cs:104
#, fuzzy
msgid "BEHAVIOUR_FEAR"
msgstr "Comportement"

#: ../src/general/BehaviourDictionary.cs:105
#, fuzzy
msgid "BEHAVIOUR_ACTIVITY"
msgstr "Comportement"

#: ../src/general/BehaviourDictionary.cs:106
#, fuzzy
msgid "BEHAVIOUR_FOCUS"
msgstr "Comportement"

#: ../src/general/EditorBase.cs:236
msgid "WAITING_FOR_AUTO_EVO"
msgstr "Attente pour l'auto-évo :"

#: ../src/general/EditorComponentBase.cs:72
msgid "CONFIRM_CAPITAL"
msgstr "ACCEPTER"

#: ../src/general/HelpScreen.tscn:107
#: ../src/gui_common/art_gallery/GalleryViewer.tscn:114
#: ../src/gui_common/charts/line/LineChart.tscn:261
#: ../src/gui_common/dialogs/LicensesDisplay.tscn:109
#: ../src/microbe_stage/ProcessPanel.tscn:72
#: ../src/microbe_stage/editor/CellEditorComponent.tscn:1205
#: ../src/modding/ModManager.tscn:992
#: ../src/tutorial/microbe_editor/MicrobeEditorTutorialGUI.tscn:224
msgid "CLOSE"
msgstr "Fermer"

#: ../src/general/IWorldEffect.cs:72 ../src/general/IWorldEffect.cs:91
#: ../src/general/NewGameSettings.cs:593 ../src/general/StageHUDBase.cs:675
#: ../src/gui_common/CompoundAmount.cs:175
#: ../src/microbe_stage/MicrobeHUD.cs:203
#: ../src/microbe_stage/editor/CellEditorComponent.GUI.cs:161
#: ../src/microbe_stage/editor/MicrobeEditorReportComponent.cs:177
#: ../src/microbe_stage/editor/MicrobeEditorReportComponent.cs:379
#: ../src/microbe_stage/editor/tooltips/SelectionMenuToolTip.cs:264
#: ../src/microbe_stage/gui/PatchDetailsPanel.cs:234
msgid "PERCENTAGE_VALUE"
msgstr "{0}%"

#: ../src/general/IWorldEffect.cs:71 ../src/general/IWorldEffect.cs:90
#, fuzzy
msgid "COMPOUND_CONCENTRATIONS_DECREASED"
msgstr "la concentration de {0} a diminué de {1}"

#: ../src/general/IWorldEffect.cs:85
msgid "GLUCOSE_CONCENTRATIONS_DRASTICALLY_DROPPED"
msgstr "La concentration de glucose a baissé drastiquement !"

#: ../src/general/MainMenu.cs:244
msgid "STORE_LOGGED_IN_AS"
msgstr "Connecté sous le nom de : {0}"

#: ../src/general/MainMenu.tscn:173
#, fuzzy
msgid "NEW_GAME_BUTTON_TOOLTIP"
msgstr "Menu de pause"

#: ../src/general/MainMenu.tscn:176
msgid "NEW_GAME"
msgstr "Nouvelle partie"

#: ../src/general/MainMenu.tscn:187 ../src/general/PauseMenu.tscn:195
#, fuzzy
msgid "LOAD_GAME_BUTTON_TOOLTIP"
msgstr "Menu de pause"

#: ../src/general/MainMenu.tscn:190 ../src/general/PauseMenu.tscn:196
#: ../src/microbe_stage/gui/ExtinctionBox.tscn:146
msgid "LOAD_GAME"
msgstr "Charger une partie"

#: ../src/general/MainMenu.tscn:198 ../src/general/PauseMenu.tscn:220
#, fuzzy
msgid "OPTIONS_BUTTON_TOOLTIP"
msgstr "Aide"

#: ../src/general/MainMenu.tscn:202 ../src/general/PauseMenu.tscn:221
msgid "OPTIONS"
msgstr "Options"

#: ../src/general/MainMenu.tscn:213
msgid "TOOLS"
msgstr "Outils"

#: ../src/general/MainMenu.tscn:224
msgid "VIEW_SOURCE_CODE"
msgstr "Voir le code source"

#: ../src/general/MainMenu.tscn:235
msgid "EXTRAS"
msgstr "Extras"

#: ../src/general/MainMenu.tscn:246
msgid "CREDITS"
msgstr "Crédits"

#: ../src/general/MainMenu.tscn:254 ../src/general/PauseMenu.tscn:236
#, fuzzy
msgid "QUIT_BUTTON_TOOLTIP"
msgstr "Suicide"

#: ../src/general/MainMenu.tscn:258
msgid "QUIT"
msgstr "Quitter"

#: ../src/general/MainMenu.tscn:278
msgid "MICROBE_FREEBUILD_EDITOR"
msgstr "Éditeur Libre de Microbe"

#: ../src/general/MainMenu.tscn:290
#, fuzzy
msgid "AUTO_EVO_EXPLORING_TOOL"
msgstr "état de lancement :"

#: ../src/general/MainMenu.tscn:358
#, fuzzy
msgid "MODS"
msgstr "Mods"

#: ../src/general/MainMenu.tscn:371
msgid "ART_GALLERY"
msgstr "Galerie d'art"

#: ../src/general/MainMenu.tscn:383
msgid "LICENSES"
msgstr "Licences"

#: ../src/general/MainMenu.tscn:498
msgid "GLES2_MODE_WARNING"
msgstr "Alerte Mode GLES2"

#: ../src/general/MainMenu.tscn:500
msgid "GLES2_MODE_WARNING_TEXT"
msgstr "Vous utilisez Thrive avec le GLES2. Cela demeure non testé et risque de causer des problèmes. Essayez de mettre à jour vos pilotes vidéos et/ou de forcer l'utilisation des graphiques AMD ou Nvidia pour lancer Thrive."

#: ../src/general/MainMenu.tscn:504
#, fuzzy
msgid "MOD_LOAD_ERRORS"
msgstr "Erreurs liées au Chargement de Mods"

#: ../src/general/MainMenu.tscn:505
#, fuzzy
msgid "MOD_LOAD_ERRORS_OCCURRED"
msgstr "Des erreurs sont apparues lors du chargement d'un ou plusieurs mods. Les registres de jeu pourraient contenir des informations supplémentaires."

#: ../src/general/NewGameSettings.cs:299
#: ../src/general/NewGameSettings.tscn:1130
#, fuzzy
msgid "CONFIRM_NEW_GAME_BUTTON_TOOLTIP"
msgstr "Menu de pause"

#: ../src/general/NewGameSettings.cs:306
#, fuzzy
msgid "CONFIRM_NEW_GAME_BUTTON_TOOLTIP_DISABLED"
msgstr "Menu de pause"

#: ../src/general/NewGameSettings.tscn:120
#: ../src/general/NewGameSettings.tscn:360
msgid "DIFFICULTY_PRESET"
msgstr "Difficulté prédéfinie"

#: ../src/general/NewGameSettings.tscn:147
#: ../src/general/NewGameSettings.tscn:892
#, fuzzy
msgid "LAWK_ONLY"
msgstr "Seulement LAWK"

#: ../src/general/NewGameSettings.tscn:154
#: ../src/general/NewGameSettings.tscn:899
#, fuzzy
msgid "LAWK_ONLY_EXPLANATION"
msgstr ""
"Les microbes craintifs fuiront aussi loin qu'ils le peuvent\n"
"et éviteront la plupart des prédateurs.\n"
"Les microbes audacieux ne seront pas intimidés par les prédateurs\n"
"et seront plus enclins à riposter."

#: ../src/general/NewGameSettings.tscn:170
#: ../src/general/NewGameSettings.tscn:915
#, fuzzy
msgid "LIFE_ORIGIN"
msgstr "Origine de la vie"

#: ../src/general/NewGameSettings.tscn:177
#: ../src/general/NewGameSettings.tscn:922
#, fuzzy
msgid "LIFE_ORIGIN_EXPLANATION"
msgstr ""
"Les microbes craintifs fuiront aussi loin qu'ils le peuvent\n"
"et éviteront la plupart des prédateurs.\n"
"Les microbes audacieux ne seront pas intimidés par les prédateurs\n"
"et seront plus enclins à riposter."

#: ../src/general/NewGameSettings.tscn:191
#: ../src/general/NewGameSettings.tscn:936
#, fuzzy
msgid "LIFE_ORIGIN_TOOLTIP"
msgstr "Suicide"

#: ../src/general/NewGameSettings.tscn:193
#: ../src/general/NewGameSettings.tscn:194
#: ../src/general/NewGameSettings.tscn:938
#: ../src/general/NewGameSettings.tscn:939
#, fuzzy
msgid "LIFE_ORIGIN_VENTS"
msgstr "Cheminées hydrothermales"

#: ../src/general/NewGameSettings.tscn:194
#: ../src/general/NewGameSettings.tscn:939
#, fuzzy
msgid "LIFE_ORIGIN_POND"
msgstr "Petit bassin chaud"

#: ../src/general/NewGameSettings.tscn:194
#: ../src/general/NewGameSettings.tscn:939
#, fuzzy
msgid "LIFE_ORIGIN_PANSPERMIA"
msgstr "Panspermie (aléatoire)"

#: ../src/general/NewGameSettings.tscn:209
#: ../src/general/NewGameSettings.tscn:954
#, fuzzy
msgid "PLANET_RANDOM_SEED"
msgstr "Graine planétaire aléatoire"

#: ../src/general/NewGameSettings.tscn:228
#: ../src/general/NewGameSettings.tscn:973
#, fuzzy
msgid "RANDOM_SEED_TOOLTIP"
msgstr "Mettre le jeu en pause"

#: ../src/general/NewGameSettings.tscn:267
msgid "NEW_GAME_SETTINGS_PERFORMANCE_OPTIONS_INFO"
msgstr ""

#: ../src/general/NewGameSettings.tscn:289
msgid "DIFFICULTY"
msgstr "Difficulté"

#: ../src/general/NewGameSettings.tscn:299
msgid "PLANET"
msgstr "Planète"

#: ../src/general/NewGameSettings.tscn:309 ../src/general/OptionsMenu.tscn:187
msgid "MISC"
msgstr "Spéc"

#: ../src/general/NewGameSettings.tscn:399
#, fuzzy
msgid "MUTATION_COST_MULTIPLIER"
msgstr "Multiplicateur de coût de mutation"

#: ../src/general/NewGameSettings.tscn:444
#, fuzzy
msgid "MUTATION_COST_MULTIPLIER_EXPLANATION"
msgstr ""
"Les microbes motiles déambuleront en l'absence de cible.\n"
"Les microbes sessiles seront immobile en l'attente d'un changement dans leur environnement."

#: ../src/general/NewGameSettings.tscn:461
#, fuzzy
msgid "AI_MUTATION_RATE"
msgstr "Points de mutation"

#: ../src/general/NewGameSettings.tscn:506
#, fuzzy
msgid "AI_MUTATION_RATE_EXPLANATION"
msgstr "Ce panneau affiche les données qu'utilise l'auto-évo pour sa prédiction. L'énergie totale que peut accaparer une espèce, et le coût de survie pour chacun de ses individus, détermine la population finale. L'auto-évo utilise un modèle simplifié de la réalité pour calculer à quel point une espèce est adaptée à son milieu, en fonction de l'énergie qu'elle parvient à capturer. La quantité d'énergie qu'une source de nourriture fournit à l'espèce est ainsi affichée à côté de la quantité totale d'énergie que chacune d'entre elles est en mesure d'offrir. La fraction ainsi obtenue de cette énergie totale est calculée à partir de la valeur sélective de l'espèce, c'est-à-dire de sa capacité à utiliser cette source, rapportée à la valeur sélective totale de toutes les espèces."

#: ../src/general/NewGameSettings.tscn:523
#, fuzzy
msgid "COMPOUND_CLOUD_DENSITY"
msgstr "Nuages de composés"

#: ../src/general/NewGameSettings.tscn:568
#, fuzzy
msgid "COMPOUND_CLOUD_DENSITY_EXPLANATION"
msgstr ""
"Les microbes opportunistes se battront pour les débris flottants\n"
"et essaieront d'éliminer avec leurs toxines les proies qu'ils ne peuvent pas absorber.\n"
"Les microbes prudents éviteront de risquer leur vie pour accéder à ces débris."

#: ../src/general/NewGameSettings.tscn:585
#, fuzzy
msgid "PLAYER_DEATH_POPULATION_PENALTY"
msgstr "Pénalité de mort de population du joueur"

#: ../src/general/NewGameSettings.tscn:630
#, fuzzy
msgid "PLAYER_DEATH_POPULATION_PENALTY_EXPLANATION"
msgstr "Ce panneau affiche les données qu'utilise l'auto-évo pour sa prédiction. L'énergie totale que peut accaparer une espèce, et le coût de survie pour chacun de ses individus, détermine la population finale. L'auto-évo utilise un modèle simplifié de la réalité pour calculer à quel point une espèce est adaptée à son milieu, en fonction de l'énergie qu'elle parvient à capturer. La quantité d'énergie qu'une source de nourriture fournit à l'espèce est ainsi affichée à côté de la quantité totale d'énergie que chacune d'entre elles est en mesure d'offrir. La fraction ainsi obtenue de cette énergie totale est calculée à partir de la valeur sélective de l'espèce, c'est-à-dire de sa capacité à utiliser cette source, rapportée à la valeur sélective totale de toutes les espèces."

#: ../src/general/NewGameSettings.tscn:647
#, fuzzy
msgid "ENVIRONMENTAL_GLUCOSE_RETENTION"
msgstr "Rétention environnementale de glucose"

#: ../src/general/NewGameSettings.tscn:691
#, fuzzy
msgid "ENVIRONMENTAL_GLUCOSE_RETENTION_EXPLANATION"
msgstr "Ce panneau affiche les données qu'utilise l'auto-évo pour sa prédiction. L'énergie totale que peut accaparer une espèce, et le coût de survie pour chacun de ses individus, détermine la population finale. L'auto-évo utilise un modèle simplifié de la réalité pour calculer à quel point une espèce est adaptée à son milieu, en fonction de l'énergie qu'elle parvient à capturer. La quantité d'énergie qu'une source de nourriture fournit à l'espèce est ainsi affichée à côté de la quantité totale d'énergie que chacune d'entre elles est en mesure d'offrir. La fraction ainsi obtenue de cette énergie totale est calculée à partir de la valeur sélective de l'espèce, c'est-à-dire de sa capacité à utiliser cette source, rapportée à la valeur sélective totale de toutes les espèces."

#: ../src/general/NewGameSettings.tscn:708
#, fuzzy
msgid "OSMOREGULATION_COST_MULTIPLIER"
msgstr "Coût en osmorégulation"

#: ../src/general/NewGameSettings.tscn:753
#, fuzzy
msgid "OSMOREGULATION_COST_MULTIPLIER_EXPLANATION"
msgstr "Coût en osmorégulation"

#: ../src/general/NewGameSettings.tscn:765
#, fuzzy
msgid "FREE_GLUCOSE_CLOUD"
msgstr "Nuage de glucose à la sortie de l'éditeur"

#: ../src/general/NewGameSettings.tscn:772
#, fuzzy
msgid "FREE_GLUCOSE_CLOUD_EXPLANATION"
msgstr ""
"Les microbes monomaniaques rechercheront des débris ou des proies sur de plus grandes distances\n"
"et pourront se montrer bien plus ambitieux face à des débris disputés.\n"
"Les microbes réactifs basculeront plus vite vers de nouvelles cibles."

#: ../src/general/NewGameSettings.tscn:784
#, fuzzy
msgid "PASSIVE_REPRODUCTION_PROGRESS"
msgstr "Ce panneau affiche les données qu'utilise l'auto-évo pour sa prédiction. L'énergie totale que peut accaparer une espèce, et le coût de survie pour chacun de ses individus, détermine la population finale. L'auto-évo utilise un modèle simplifié de la réalité pour calculer à quel point une espèce est adaptée à son milieu, en fonction de l'énergie qu'elle parvient à capturer. La quantité d'énergie qu'une source de nourriture fournit à l'espèce est ainsi affichée à côté de la quantité totale d'énergie que chacune d'entre elles est en mesure d'offrir. La fraction ainsi obtenue de cette énergie totale est calculée à partir de la valeur sélective de l'espèce, c'est-à-dire de sa capacité à utiliser cette source, rapportée à la valeur sélective totale de toutes les espèces."

#: ../src/general/NewGameSettings.tscn:791
#, fuzzy
msgid "PASSIVE_REPRODUCTION_PROGRESS_EXPLANATION"
msgstr "Ce panneau affiche les données qu'utilise l'auto-évo pour sa prédiction. L'énergie totale que peut accaparer une espèce, et le coût de survie pour chacun de ses individus, détermine la population finale. L'auto-évo utilise un modèle simplifié de la réalité pour calculer à quel point une espèce est adaptée à son milieu, en fonction de l'énergie qu'elle parvient à capturer. La quantité d'énergie qu'une source de nourriture fournit à l'espèce est ainsi affichée à côté de la quantité totale d'énergie que chacune d'entre elles est en mesure d'offrir. La fraction ainsi obtenue de cette énergie totale est calculée à partir de la valeur sélective de l'espèce, c'est-à-dire de sa capacité à utiliser cette source, rapportée à la valeur sélective totale de toutes les espèces."

#: ../src/general/NewGameSettings.tscn:803
#, fuzzy
msgid "LIMIT_GROWTH_RATE"
msgstr "ACCEPTER"

#: ../src/general/NewGameSettings.tscn:810
#, fuzzy
msgid "LIMIT_GROWTH_RATE_EXPLANATION"
msgstr "Ce panneau affiche les données qu'utilise l'auto-évo pour sa prédiction. L'énergie totale que peut accaparer une espèce, et le coût de survie pour chacun de ses individus, détermine la population finale. L'auto-évo utilise un modèle simplifié de la réalité pour calculer à quel point une espèce est adaptée à son milieu, en fonction de l'énergie qu'elle parvient à capturer. La quantité d'énergie qu'une source de nourriture fournit à l'espèce est ainsi affichée à côté de la quantité totale d'énergie que chacune d'entre elles est en mesure d'offrir. La fraction ainsi obtenue de cette énergie totale est calculée à partir de la valeur sélective de l'espèce, c'est-à-dire de sa capacité à utiliser cette source, rapportée à la valeur sélective totale de toutes les espèces."

#: ../src/general/NewGameSettings.tscn:854
#, fuzzy
msgid "PATCH_MAP_TYPE"
msgstr "Carte de Parcelles"

#: ../src/general/NewGameSettings.tscn:861
#, fuzzy
msgid "PATCH_MAP_TYPE_EXPLANATION"
msgstr ""
"Les microbes motiles déambuleront en l'absence de cible.\n"
"Les microbes sessiles seront immobile en l'attente d'un changement dans leur environnement."

#: ../src/general/NewGameSettings.tscn:876
#: ../src/general/NewGameSettings.tscn:877
msgid "PATCH_MAP_TYPE_PROCEDURAL"
msgstr "Procédural"

#: ../src/general/NewGameSettings.tscn:877
msgid "PATCH_MAP_TYPE_CLASSIC"
msgstr "Classique"

#: ../src/general/NewGameSettings.tscn:1021
msgid "PLANET_GENERATION_TEASER"
msgstr "La génération de planète arrive bientôt!"

#: ../src/general/NewGameSettings.tscn:1053
#, fuzzy
msgid "INCLUDE_MULTICELLULAR_PROTOTYPE"
msgstr "Passer à l'étape suivante du jeu (multicellulaire). Possible lorsque votre colonie de cellule est assez grande."

#: ../src/general/NewGameSettings.tscn:1060
#, fuzzy
msgid "INCLUDE_MULTICELLULAR_PROTOTYPE_EXPLANATION"
msgstr "(certaines fonctionnalités peuvent être indisponibles une fois les étapes suivantes atteintes)"

#: ../src/general/NewGameSettings.tscn:1072
#, fuzzy
msgid "EASTER_EGGS"
msgstr "Anecdote : les Didiniums et les Paramécies sont des cas d'école de la relation proie/prédateur qui a été étudiée pendant des décennies. Et vous, êtes-vous un Didinium, ou un Paramécie ? Un prédateur, ou bien une proie ?"

#: ../src/general/NewGameSettings.tscn:1079
#, fuzzy
msgid "EASTER_EGGS_EXPLANATION"
msgstr ""
"Les microbes craintifs fuiront aussi loin qu'ils le peuvent\n"
"et éviteront la plupart des prédateurs.\n"
"Les microbes audacieux ne seront pas intimidés par les prédateurs\n"
"et seront plus enclins à riposter."

#: ../src/general/NewGameSettings.tscn:1107
#, fuzzy
msgid "ADVANCED_VIEW_BUTTON_TOOLTIP"
msgstr "Menu de pause"

#: ../src/general/NewGameSettings.tscn:1109
#, fuzzy
msgid "ADVANCED_VIEW"
msgstr "Avancée"

#: ../src/general/NewGameSettings.tscn:1120
#, fuzzy
msgid "BASIC_VIEW_BUTTON_TOOLTIP"
msgstr "Suicide"

#: ../src/general/NewGameSettings.tscn:1121
msgid "BASIC_VIEW"
msgstr "Basique"

#: ../src/general/NewGameSettings.tscn:1131
#, fuzzy
msgid "CONFIRM_NORMAL"
msgstr "ACCEPTER"

#: ../src/general/OptionsMenu.cs:657 ../src/general/OptionsMenu.tscn:314
#, fuzzy
msgid "AUTO_RESOLUTION"
msgstr "Résolution :"

#: ../src/general/OptionsMenu.cs:671
msgid "GLES2"
msgstr ""

#: ../src/general/OptionsMenu.cs:676
msgid "GLES3"
msgstr ""

#: ../src/general/OptionsMenu.cs:681
#, fuzzy
msgid "UNKNOWN_DISPLAY_DRIVER"
msgstr "Afficher la barre des capacités"

#: ../src/general/OptionsMenu.cs:690 ../src/general/OptionsMenu.tscn:493
msgid "VIDEO_MEMORY_MIB"
msgstr ""

#: ../src/general/OptionsMenu.cs:1043
msgid "DEFAULT_AUDIO_OUTPUT_DEVICE"
msgstr "Périphérique de sortie par défaut"

#: ../src/general/OptionsMenu.cs:1075
msgid "LANGUAGE_TRANSLATION_PROGRESS_REALLY_LOW"
msgstr "Cette traduction est très incomplète ({0}% effectué). Aidez-nous à la terminer !"

#: ../src/general/OptionsMenu.cs:1079
msgid "LANGUAGE_TRANSLATION_PROGRESS_LOW"
msgstr "Cette langue est encore en cours de rédaction ({0}% effectué)"

#: ../src/general/OptionsMenu.cs:1083
msgid "LANGUAGE_TRANSLATION_PROGRESS"
msgstr "Aidez-nous à traduire le jeu (complet à {0}%)"

#: ../src/general/OptionsMenu.tscn:143
msgid "GRAPHICS"
msgstr "Graphiques"

#: ../src/general/OptionsMenu.tscn:154
msgid "SOUND"
msgstr "Son"

#: ../src/general/OptionsMenu.tscn:165
msgid "PERFORMANCE"
msgstr "Performance"

#: ../src/general/OptionsMenu.tscn:176
msgid "INPUTS"
msgstr "Entrées"

#: ../src/general/OptionsMenu.tscn:235
msgid "VSYNC"
msgstr "Sync V"

#: ../src/general/OptionsMenu.tscn:242
msgid "FULLSCREEN"
msgstr "Plein écran"

#: ../src/general/OptionsMenu.tscn:264
msgid "MULTISAMPLE_ANTI_ALIASING"
msgstr "Anticrénelage plusieurs échantillons :"

#: ../src/general/OptionsMenu.tscn:271 ../src/general/OptionsMenu.tscn:1054
msgid "HIGHER_VALUES_WORSEN_PERFORMANCE"
msgstr "(des valeurs plus élevées demandent plus de performances)"

#: ../src/general/OptionsMenu.tscn:286 ../src/general/OptionsMenu.tscn:287
msgid "DISABLED"
msgstr "Désactivé"

#: ../src/general/OptionsMenu.tscn:287
msgid "TWO_TIMES"
msgstr "2x"

#: ../src/general/OptionsMenu.tscn:287
msgid "FOUR_TIMES"
msgstr "4x"

#: ../src/general/OptionsMenu.tscn:287
msgid "EIGHT_TIMES"
msgstr "8x"

#: ../src/general/OptionsMenu.tscn:287
msgid "SIXTEEN_TIMES"
msgstr "16x"

#: ../src/general/OptionsMenu.tscn:301
msgid "RESOLUTION"
msgstr "Résolution :"

#: ../src/general/OptionsMenu.tscn:325
msgid "MAX_FPS"
msgstr "FPS max. :"

#: ../src/general/OptionsMenu.tscn:340
msgid "MAX_FPS_NO_LIMIT"
msgstr "Illimitées"

#: ../src/general/OptionsMenu.tscn:356
msgid "COLOURBLIND_CORRECTION"
msgstr "Correction daltonienne :"

#: ../src/general/OptionsMenu.tscn:370 ../src/general/OptionsMenu.tscn:371
msgid "NONE"
msgstr "Aucune"

#: ../src/general/OptionsMenu.tscn:371
msgid "CORRECTION_PROTANOPE"
msgstr "Protanopie (Rouge-Vert)"

#: ../src/general/OptionsMenu.tscn:371
msgid "CORRECTION_TRITANOPE"
msgstr "Tritanopie (Bleue-Jaune)"

#: ../src/general/OptionsMenu.tscn:387
msgid "CHROMATIC_ABERRATION"
msgstr "Aberration chromatique :"

#: ../src/general/OptionsMenu.tscn:413
#, fuzzy
msgid "DISPLAY_BACKGROUND_PARTICLES"
msgstr "Afficher les particules en arrière-plan"

#: ../src/general/OptionsMenu.tscn:423
#, fuzzy
msgid "GPU_NAME"
msgstr "{0} {1}"

#: ../src/general/OptionsMenu.tscn:453
msgid "USED_RENDERER_NAME"
msgstr ""

#: ../src/general/OptionsMenu.tscn:480
msgid "VIDEO_MEMORY"
msgstr ""

#: ../src/general/OptionsMenu.tscn:507
msgid "GUI"
msgstr ""

#: ../src/general/OptionsMenu.tscn:522
msgid "DISPLAY_ABILITIES_BAR"
msgstr "Afficher la barre des capacités"

#: ../src/general/OptionsMenu.tscn:530
#, fuzzy
msgid "ENABLE_GUI_LIGHT_EFFECTS"
msgstr "Activer les effets lumineux dans l'interface utilisateur"

#: ../src/general/OptionsMenu.tscn:537
#, fuzzy
msgid "DISPLAY_PART_NAMES"
msgstr "Afficher la barre des capacités"

#: ../src/general/OptionsMenu.tscn:563
msgid "MASTER_VOLUME"
msgstr "Volume principal"

#: ../src/general/OptionsMenu.tscn:589 ../src/general/OptionsMenu.tscn:629
#: ../src/general/OptionsMenu.tscn:661 ../src/general/OptionsMenu.tscn:693
#: ../src/general/OptionsMenu.tscn:725
msgid "MUTE"
msgstr "Silencieux"

#: ../src/general/OptionsMenu.tscn:603
msgid "MUSIC_VOLUME"
msgstr "Volume de la musique"

#: ../src/general/OptionsMenu.tscn:635
msgid "AMBIANCE_VOLUME"
msgstr "Volume d'ambiance"

#: ../src/general/OptionsMenu.tscn:667
msgid "SFX_VOLUME"
msgstr "Volume des effets spéciaux"

#: ../src/general/OptionsMenu.tscn:699
msgid "GUI_VOLUME"
msgstr "Volume de l'interface"

#: ../src/general/OptionsMenu.tscn:743
msgid "AUDIO_OUTPUT_DEVICE"
msgstr "Périphérique de sortie audio :"

#: ../src/general/OptionsMenu.tscn:771
msgid "LANGUAGE"
msgstr "Langue :"

#: ../src/general/OptionsMenu.tscn:789 ../src/general/OptionsMenu.tscn:1378
msgid "RESET"
msgstr "Recommencer"

#: ../src/general/OptionsMenu.tscn:807
msgid "OPEN_TRANSLATION_SITE"
msgstr "Aidez nous à traduire le jeu"

#: ../src/general/OptionsMenu.tscn:833
msgid "COMPOUND_CLOUDS"
msgstr "Nuages de composés"

#: ../src/general/OptionsMenu.tscn:848
msgid "CLOUD_SIMULATION_MINIMUM_INTERVAL"
msgstr "Intervalle minimal de simulation des nuages :"

#: ../src/general/OptionsMenu.tscn:855 ../src/general/OptionsMenu.tscn:897
msgid "HIGHER_VALUES_INCREASE_PERFORMANCE"
msgstr "(des valeurs plus hautes améliorent les performances)"

#: ../src/general/OptionsMenu.tscn:890
msgid "CLOUD_RESOLUTION_DIVISOR"
msgstr "Diviseur de résolution des nuages :"

#: ../src/general/OptionsMenu.tscn:931
msgid "RUN_AUTO_EVO_DURING_GAMEPLAY"
msgstr "Activer l'auto-évolution en jeu"

#: ../src/general/OptionsMenu.tscn:951
msgid "DETECTED_CPU_COUNT"
msgstr "Nombre de CPU détectés :"

#: ../src/general/OptionsMenu.tscn:968
msgid "ACTIVE_THREAD_COUNT"
msgstr "Threads actuels :"

#: ../src/general/OptionsMenu.tscn:982
#, fuzzy
msgid "ASSUME_HYPERTHREADING"
msgstr "Supposer que l'hyper-threading du CPU est activé"

#: ../src/general/OptionsMenu.tscn:990
#, fuzzy
msgid "USE_MANUAL_THREAD_COUNT"
msgstr "Saisie manuelle du nombre de threads en arrière-plan"

#: ../src/general/OptionsMenu.tscn:1000
msgid "THREADS"
msgstr "Threads :"

#: ../src/general/OptionsMenu.tscn:1047
msgid "MAX_SPAWNED_ENTITIES"
msgstr "Nombre maximum d'entités:"

#: ../src/general/OptionsMenu.tscn:1069 ../src/general/OptionsMenu.tscn:1070
msgid "LIMIT_TINY"
msgstr "Minuscule"

#: ../src/general/OptionsMenu.tscn:1070
msgid "LIMIT_VERY_SMALL"
msgstr "Très petit"

#: ../src/general/OptionsMenu.tscn:1070
msgid "LIMIT_SMALL"
msgstr "Petit"

#: ../src/general/OptionsMenu.tscn:1070
#, fuzzy
msgid "LIMIT_NORMAL"
msgstr "ACCEPTER"

#: ../src/general/OptionsMenu.tscn:1070
msgid "LIMIT_LARGE"
msgstr "Grand"

#: ../src/general/OptionsMenu.tscn:1070
msgid "LIMIT_VERY_LARGE"
msgstr "Très grand"

#: ../src/general/OptionsMenu.tscn:1070
msgid "LIMIT_HUGE"
msgstr "Énorme"

#: ../src/general/OptionsMenu.tscn:1070
#, fuzzy
msgid "LIMIT_EXTREME"
msgstr "Extras"

#: ../src/general/OptionsMenu.tscn:1144
msgid "RESET_INPUTS"
msgstr "Réinitialiser les entrées"

#: ../src/general/OptionsMenu.tscn:1171
msgid "PLAY_INTRO_VIDEO"
msgstr "Jouer la vidéo d'intro"

#: ../src/general/OptionsMenu.tscn:1179
#, fuzzy
msgid "PLAY_MICROBE_INTRO_ON_NEW_GAME"
msgstr "Jouer la vidéo d'introduction à chaque nouvelle partie"

#: ../src/general/OptionsMenu.tscn:1187
msgid "AUTOSAVE_DURING_THE_GAME"
msgstr "Sauvegarde automatique en jeu"

#: ../src/general/OptionsMenu.tscn:1198
msgid "AMOUNT_OF_AUTOSAVE_TO_KEEP"
msgstr "Nombre de sauvegardes à conserver :"

#: ../src/general/OptionsMenu.tscn:1226
msgid "AMOUNT_OF_QUICKSAVE_TO_KEEP"
msgstr "Nombre de sauvegardes rapide à conserver :"

#: ../src/general/OptionsMenu.tscn:1251
#, fuzzy
msgid "SHOW_TUTORIALS_IN_NEW_GAMES_OPTION"
msgstr "Afficher les tutoriels (dans les nouvelles parties)"

#: ../src/general/OptionsMenu.tscn:1258
#, fuzzy
msgid "SHOW_TUTORIALS_IN_NEW_CURRENT_OPTION"
msgstr "Afficher les tutoriels (dans la partie actuelle)"

#: ../src/general/OptionsMenu.tscn:1264
#, fuzzy
msgid "SHOW_UNSAVED_PROGRESS_WARNING"
msgstr "Avertissement lorsque la progression n'a pas été sauvegardé"

#: ../src/general/OptionsMenu.tscn:1276
msgid "CHEAT_KEYS_ENABLED"
msgstr "Codes de triche activés"

#: ../src/general/OptionsMenu.tscn:1284
msgid "USE_A_CUSTOM_USERNAME"
msgstr "Utiliser un nom d'utilisateur personnalisé"

#: ../src/general/OptionsMenu.tscn:1295
msgid "CUSTOM_USERNAME"
msgstr "Pseudo personnalisé :"

#: ../src/general/OptionsMenu.tscn:1321
msgid "OPEN_SCREENSHOT_FOLDER"
msgstr "Ouvrir le dossier de captures d'écran"

#: ../src/general/OptionsMenu.tscn:1329
msgid "OPEN_LOGS_FOLDER"
msgstr "Ouvrir le dossier des Logs"

#: ../src/general/OptionsMenu.tscn:1339
msgid "JSON_DEBUG_MODE"
msgstr "Mode de débogage de JSON :"

#: ../src/general/OptionsMenu.tscn:1353 ../src/general/OptionsMenu.tscn:1354
msgid "JSON_DEBUG_MODE_AUTO"
msgstr "Automatiquement"

#: ../src/general/OptionsMenu.tscn:1354
msgid "JSON_DEBUG_MODE_ALWAYS"
msgstr "Toujours"

#: ../src/general/OptionsMenu.tscn:1354
msgid "JSON_DEBUG_MODE_NEVER"
msgstr "Jamais"

#: ../src/general/OptionsMenu.tscn:1390 ../src/saving/NewSaveMenu.tscn:74
msgid "SAVE"
msgstr "Sauvegarder"

#: ../src/general/OptionsMenu.tscn:1407
msgid "RESET_SETTINGS_TO_DEFAULTS"
msgstr "Par Défaut"

#: ../src/general/OptionsMenu.tscn:1418
msgid "RESET_TO_DEFAULTS"
msgstr "Restaurer par défaut ?"

#: ../src/general/OptionsMenu.tscn:1419
msgid "ARE_YOU_SURE_TO_RESET_ALL_SETTINGS"
msgstr "Êtes-vous sûr de vouloir restaurer tous les paramètres par défaut ?"

#: ../src/general/OptionsMenu.tscn:1427
msgid "RESET_INPUTS_TO_DEFAULTS"
msgstr "Remettre les touches à zéro?"

#: ../src/general/OptionsMenu.tscn:1428
msgid "ARE_YOU_SURE_TO_RESET_INPUT_SETTINGS"
msgstr "Êtes-vous sur de vouloir restaurer les entrées à leurs valeurs par défauts ?"

#: ../src/general/OptionsMenu.tscn:1437
msgid "CLOSE_OPTIONS"
msgstr "Fermer les paramètres ?"

#: ../src/general/OptionsMenu.tscn:1457
msgid "UNSAVED_CHANGE_WARNING"
msgstr ""
"Des changements non sauvegardés vont être abandonnés.\n"
"Voulez-vous continuer ?"

#: ../src/general/OptionsMenu.tscn:1480
msgid "SAVE_AND_CONTINUE"
msgstr "Sauvegarder et continuer"

#: ../src/general/OptionsMenu.tscn:1490
msgid "DISCARD_AND_CONTINUE"
msgstr "Annuler et continuer"

#: ../src/general/OptionsMenu.tscn:1507
#: ../src/gui_common/dialogs/CustomConfirmationDialog.tscn:51
#: ../src/modding/NewModGUI.tscn:472
msgid "CANCEL"
msgstr "Annuler"

#: ../src/general/OptionsMenu.tscn:1518 ../src/general/OptionsMenu.tscn:1526
msgid "ERROR"
msgstr "Erreur"

#: ../src/general/OptionsMenu.tscn:1528
msgid "ERROR_FAILED_TO_SAVE_NEW_SETTINGS"
msgstr "Erreur : les nouveaux paramètres n'ont pas été sauvegardés dans le fichier de configuration."

#: ../src/general/OptionsMenu.tscn:1536
msgid "NO_SCREENSHOT_DIRECTORY"
msgstr "Pas de dossier de captures d'écrans trouvé"

#: ../src/general/OptionsMenu.tscn:1538
#, fuzzy
msgid "TRY_TAKING_SOME_SCREENSHOTS"
msgstr "Essayez de prendre une capture d'écran !"

#: ../src/general/PauseMenu.cs:372
msgid "QUIT_GAME_WARNING"
msgstr ""
"Voulez-vous vraiment quitter le jeu ?\n"
"Vous perdrez toute progression non sauvegardée."

#: ../src/general/PauseMenu.tscn:179
#, fuzzy
msgid "PAUSE_MENU_RESUME_TOOLTIP"
msgstr "Reprendre"

#: ../src/general/PauseMenu.tscn:180
msgid "RESUME"
msgstr "Reprendre"

#: ../src/general/PauseMenu.tscn:187
#, fuzzy
msgid "SAVE_GAME_BUTTON_TOOLTIP"
msgstr "Menu de pause"

#: ../src/general/PauseMenu.tscn:188
msgid "SAVE_GAME"
msgstr "Sauvegarder"

#: ../src/general/PauseMenu.tscn:203
#, fuzzy
msgid "STATISTICS_BUTTON_TOOLTIP"
msgstr "Suicide"

#: ../src/general/PauseMenu.tscn:205
#: ../src/microbe_stage/editor/MicrobeEditorReportComponent.tscn:491
msgid "STATISTICS"
msgstr "Statistiques"

#: ../src/general/PauseMenu.tscn:212 ../src/microbe_stage/HUDBottomBar.tscn:122
msgid "HELP_BUTTON_TOOLTIP"
msgstr "Aide"

#: ../src/general/PauseMenu.tscn:213
msgid "HELP"
msgstr "Aide"

#: ../src/general/PauseMenu.tscn:228
#, fuzzy
msgid "RETURN_TO_MENU_TOOLTIP"
msgstr "Retour au menu"

#: ../src/general/PauseMenu.tscn:229
#: ../src/microbe_stage/gui/ExtinctionBox.tscn:155
msgid "RETURN_TO_MENU"
msgstr "Retour au menu"

#: ../src/general/PauseMenu.tscn:237
msgid "EXIT"
msgstr "Quitter"

#: ../src/general/StageBase.cs:396
msgid "PLAYER_REPRODUCED"
msgstr "le joueur s'est reproduit"

#: ../src/general/StageBase.cs:452
msgid "PLAYER_DIED"
msgstr "le joueur est mort"

#: ../src/general/StageBase.cs:515
#, fuzzy
msgid "EXTINCT_IN_PATCH"
msgstr "a disparu de la planète"

#: ../src/general/StageHUDBase.cs:676 ../src/gui_common/CompoundAmount.cs:171
#: ../src/microbe_stage/gui/PatchDetailsPanel.cs:235
msgid "VALUE_WITH_UNIT"
msgstr "{0} {1}"

#: ../src/general/StageHUDBase.cs:883
msgid "CATEGORY_AN_ABUNDANCE"
msgstr "en abondance"

#: ../src/general/StageHUDBase.cs:885
#, fuzzy
msgid "CATEGORY_QUITE_A_BIT"
msgstr "en grande quantité"

#: ../src/general/StageHUDBase.cs:887
#, fuzzy
msgid "CATEGORY_A_FAIR_AMOUNT"
msgstr "en bonne quantité"

#: ../src/general/StageHUDBase.cs:889
msgid "CATEGORY_SOME"
msgstr "en moyenne quantité"

#: ../src/general/StageHUDBase.cs:891
msgid "CATEGORY_LITTLE"
msgstr "en faible quantité"

#: ../src/general/StageHUDBase.cs:893
msgid "CATEGORY_VERY_LITTLE"
msgstr "en très faible quantité"

#: ../src/general/StageHUDBase.cs:1093
msgid "PLAYER_CELL"
msgstr "Cellule du joueur"

#: ../src/general/StageHUDBase.cs:1106
msgid "SPECIES_N_TIMES"
msgstr "{0} (x{1})"

#: ../src/general/StringUtils.cs:21
msgid "BILLION_ABBREVIATION"
msgstr "{0} Mrd"

#: ../src/general/StringUtils.cs:29
msgid "MILLION_ABBREVIATION"
msgstr "{0} M"

#: ../src/general/StringUtils.cs:37
msgid "KILO_ABBREVIATION"
msgstr "{0} K"

#: ../src/gui_common/ChemicalEquation.cs:141
#: ../src/gui_common/ChemicalEquation.cs:184
msgid "PER_SECOND_SLASH"
msgstr "/second"

#: ../src/gui_common/ChemicalEquation.cs:308
msgid "PROCESS_ENVIRONMENT_SEPARATOR"
msgstr "@"

#: ../src/gui_common/CreditsScroll.cs:223
msgid "LEAD_DEVELOPERS"
msgstr "Développeur principal"

#: ../src/gui_common/CreditsScroll.cs:229
msgid "LEAD_PROGRAMMER"
msgstr "Programmeur principal"

#: ../src/gui_common/CreditsScroll.cs:230
msgid "LEAD_PROGRAMMERS"
msgstr "Programmeurs principaux"

#: ../src/gui_common/CreditsScroll.cs:235
msgid "LEAD_THEORIST"
msgstr "Théoricien principal"

#: ../src/gui_common/CreditsScroll.cs:236
msgid "LEAD_THEORISTS"
msgstr "Théoriciens principaux"

#: ../src/gui_common/CreditsScroll.cs:241
msgid "LEAD_ARTIST"
msgstr "Artiste principal"

#: ../src/gui_common/CreditsScroll.cs:242
msgid "LEAD_ARTISTS"
msgstr "Artistes principaux"

#: ../src/gui_common/CreditsScroll.cs:247
msgid "SOUND_TEAM_LEAD"
msgstr "Équipe son principale"

#: ../src/gui_common/CreditsScroll.cs:248
msgid "SOUND_TEAM_LEADS"
msgstr "Équipe son principales"

#: ../src/gui_common/CreditsScroll.cs:253
#, fuzzy
msgid "LEAD_OUTREACH_PERSON"
msgstr "Responsable des Relations Publiques"

#: ../src/gui_common/CreditsScroll.cs:254
#, fuzzy
msgid "LEAD_OUTREACH_PEOPLE"
msgstr "Responsables des Relations Publiques"

#: ../src/gui_common/CreditsScroll.cs:259
msgid "LEAD_GAME_DESIGNER"
msgstr "Concepteur de jeu principal"

#: ../src/gui_common/CreditsScroll.cs:260
msgid "LEAD_GAME_DESIGNERS"
msgstr "Concepteurs de jeu principaux"

#: ../src/gui_common/CreditsScroll.cs:265
msgid "LEAD_TESTER"
msgstr "Testeur principal"

#: ../src/gui_common/CreditsScroll.cs:266
msgid "LEAD_TESTERS"
msgstr "Testeurs principaux"

#: ../src/gui_common/CreditsScroll.cs:271
msgid "LEAD_PROJECT_MANAGER"
msgstr "Chef de projet principal"

#: ../src/gui_common/CreditsScroll.cs:272
msgid "LEAD_PROJECT_MANAGERS"
msgstr "Chef de projets principaux"

#: ../src/gui_common/CreditsScroll.cs:279
msgid "CURRENT_DEVELOPERS"
msgstr "Développeurs actuels"

#: ../src/gui_common/CreditsScroll.cs:295
msgid "PAST_DEVELOPERS"
msgstr "Anciens développeurs"

#: ../src/gui_common/CreditsScroll.cs:311
msgid "OUTSIDE_CONTRIBUTORS"
msgstr "Contributeurs éxterieurs"

#: ../src/gui_common/CreditsScroll.cs:314
msgid "YOU_CAN_MAKE_PULL_REQUEST"
msgstr ""
"Thrive est un projet open-source.\n"
"Vous pouvez proposer un correctif sans avoir besoin de faire partie de l'équipe (de développement)."

#: ../src/gui_common/CreditsScroll.cs:329
msgid "PATRONS"
msgstr "Mécènes"

#: ../src/gui_common/CreditsScroll.cs:335
msgid "YOU_CAN_SUPPORT_THRIVE_ON_PATREON"
msgstr "Vous pouvez financer le développement de Thrive sur Patreon."

#: ../src/gui_common/CreditsScroll.cs:352
msgid "DONATIONS"
msgstr "Dons"

#: ../src/gui_common/CreditsScroll.cs:375
msgid "TRANSLATORS"
msgstr "Traducteurs"

#: ../src/gui_common/CreditsScroll.cs:389
msgid "USED_LIBRARIES_LICENSES"
msgstr "Licences et bibliothèques utilisés"

#: ../src/gui_common/CreditsScroll.cs:486
msgid "THANKS_FOR_PLAYING"
msgstr ""
"Merci d'avoir joué !\n"
"\n"
"Si vous avez aimé le jeu, n'hésitez pas à en parler à vos amis."

#: ../src/gui_common/CreditsScroll.cs:495
msgid "PROGRAMMING_TEAM"
msgstr "Équipe de programmation"

#: ../src/gui_common/CreditsScroll.cs:496
#, fuzzy
msgid "THEORY_TEAM"
msgstr "Équipe de Théoriciens"

#: ../src/gui_common/CreditsScroll.cs:497
msgid "GRAPHICS_TEAM"
msgstr "Équipe de graphisme"

#: ../src/gui_common/CreditsScroll.cs:498
#, fuzzy
msgid "SOUND_TEAM"
msgstr "Équipe « Son & Musique »"

#: ../src/gui_common/CreditsScroll.cs:499
#, fuzzy
msgid "OUTREACH_TEAM"
msgstr "Équipe chargée des Relations Publiques"

#: ../src/gui_common/CreditsScroll.cs:500
#, fuzzy
msgid "GAME_DESIGN_TEAM"
msgstr "Équipe dédiée au Game Design"

#: ../src/gui_common/CreditsScroll.cs:501
msgid "TESTING_TEAM"
msgstr "Équipe de test"

#: ../src/gui_common/CreditsScroll.cs:502
msgid "PROJECT_MANAGEMENT_TEAM"
msgstr "Équipe de gestion du projet"

#: ../src/gui_common/CreditsScroll.cs:503
#, fuzzy
msgid "PULL_REQUESTS_PROGRAMMING"
msgstr "Requêtes de Correctifs / Programmation"

#: ../src/gui_common/CreditsScroll.cs:504
#, fuzzy
msgid "VIP_PATRONS"
msgstr "Soutiens VIP"

#: ../src/gui_common/CreditsScroll.cs:505
#, fuzzy
msgid "DEV_BUILD_PATRONS"
msgstr "Soutiens prioritaires"

#: ../src/gui_common/CreditsScroll.cs:506
#, fuzzy
msgid "SUPPORTER_PATRONS"
msgstr "Supporters"

#: ../src/gui_common/CreditsScroll.cs:507
msgid "JANUARY"
msgstr "Janvier"

#: ../src/gui_common/CreditsScroll.cs:508
msgid "FEBRUARY"
msgstr "Février"

#: ../src/gui_common/CreditsScroll.cs:509
msgid "MARCH"
msgstr "Mars"

#: ../src/gui_common/CreditsScroll.cs:510
msgid "APRIL"
msgstr "Avril"

#: ../src/gui_common/CreditsScroll.cs:511
msgid "MAY"
msgstr "Mai"

#: ../src/gui_common/CreditsScroll.cs:512
msgid "JUNE"
msgstr "Juin"

#: ../src/gui_common/CreditsScroll.cs:513
msgid "JULY"
msgstr "Juillet"

#: ../src/gui_common/CreditsScroll.cs:514
msgid "AUGUST"
msgstr "Août"

#: ../src/gui_common/CreditsScroll.cs:515
msgid "SEPTEMBER"
msgstr "Septembre"

#: ../src/gui_common/CreditsScroll.cs:516
msgid "OCTOBER"
msgstr "Octobre"

#: ../src/gui_common/CreditsScroll.cs:517
msgid "NOVEMBER"
msgstr "Novembre"

#: ../src/gui_common/CreditsScroll.cs:518
msgid "DECEMBER"
msgstr "Décembre"

#: ../src/gui_common/CreditsScroll.tscn:45
msgid "BY_REVOLUTIONARY_GAMES"
msgstr "Par Revolutionary Game Studio"

#: ../src/gui_common/CreditsScroll.tscn:52
msgid "DEVELOPMENT_SUPPORTED_BY"
msgstr "Développé avec le soutien de Revolutionary Games Studio ry"

#: ../src/gui_common/CreditsScroll.tscn:60
msgid "DEVELOPERS"
msgstr "Développeurs"

#: ../src/gui_common/PlaybackControls.tscn:107
#, fuzzy
msgid "STOP"
msgstr "Arrete"

#: ../src/gui_common/QuickLoadHandler.tscn:20
msgid "SAVE_HAS_DIFFERENT_VERSION_TEXT"
msgstr ""
"La version de la sauvegarde que vous essayez de charger ne correspond pas à la version du jeu.\n"
"Chargez la sauvegarde manuellement à partir du menu."

#: ../src/gui_common/QuickLoadHandler.tscn:22
msgid "SAVE_HAS_DIFFERENT_VERSION"
msgstr "La sauvegarde a une version différente"

#: ../src/gui_common/RadialMenu.cs:63
#, fuzzy
msgid "SELECT_OPTION"
msgstr "Sélectionnez une Option"

#: ../src/gui_common/TweakedColourPicker.cs:387
#, fuzzy
msgid "COLOUR_PICKER_PICK_COLOUR"
msgstr "Sélectionnez une couleur dans la page du jeu"

#: ../src/gui_common/TweakedColourPicker.cs:388
msgid "COLOUR_PICKER_ADD_PRESET"
msgstr "Ajouter cette couleur à la palette"

#: ../src/gui_common/TweakedColourPicker.cs:389
#, fuzzy
msgid "COLOUR_PICKER_HSV_BUTTON_TOOLTIP"
msgstr ""
"Active ou désactive le mode TSV (Teinte, Saturation, Valeur).\n"
"Ne peut pas être activé en mode brut"

#: ../src/gui_common/TweakedColourPicker.cs:390
#, fuzzy
msgid "COLOUR_PICKER_RAW_BUTTON_TOOLTIP"
msgstr ""
"Active ou désactive le mode brut.\n"
"Dans ce mode, vous pouvez pousser\n"
"les valeurs R, V, B au delà de 1.0.\n"
"Ne peut être activé en mode TSV."

#: ../src/gui_common/TweakedColourPicker.cs:394
msgid "COLOUR_PICKER_H_TOOLTIP"
msgstr "Teinte de la couleur"

#: ../src/gui_common/TweakedColourPicker.cs:395
msgid "COLOUR_PICKER_S_TOOLTIP"
msgstr "Saturation de la couleur (proportion de gris)"

#: ../src/gui_common/TweakedColourPicker.cs:396
msgid "COLOUR_PICKER_V_TOOLTIP"
msgstr "Luminosité ou intensité de la couleur"

#: ../src/gui_common/TweakedColourPicker.cs:400
msgid "COLOUR_PICKER_R_TOOLTIP"
msgstr "Valeur du canal rouge de la couleur"

#: ../src/gui_common/TweakedColourPicker.cs:401
msgid "COLOUR_PICKER_G_TOOLTIP"
msgstr "Valeur du canal vert de la couleur"

#: ../src/gui_common/TweakedColourPicker.cs:402
msgid "COLOUR_PICKER_B_TOOLTIP"
msgstr "Valeur du canal bleu de la couleur"

#: ../src/gui_common/TweakedColourPicker.cs:405
msgid "COLOUR_PICKER_A_TOOLTIP"
msgstr "Valeur du canal de transparence de la couleur"

#: ../src/gui_common/TweakedColourPicker.cs:579
msgid "COLOUR_PICKER_PRESET_TOOLTIP"
msgstr ""
"Couleur : {0}\n"
"Clic gauche : Utiliser cette couleur par défaut\n"
"Clic droit : Supprimer des couleurs par défaut"

#: ../src/gui_common/TweakedColourPicker.tscn:47
msgid "HSV"
msgstr "HSV"

#: ../src/gui_common/TweakedColourPicker.tscn:69
#, fuzzy
msgid "RAW"
msgstr "Brut"

#: ../src/gui_common/art_gallery/GalleryDetailsTooltip.cs:24
#: ../src/gui_common/art_gallery/GalleryDetailsTooltip.cs:34
#: ../src/gui_common/art_gallery/GalleryDetailsTooltip.cs:44
#: ../src/microbe_stage/editor/CellEditorComponent.cs:2042
#: ../src/microbe_stage/editor/CellEditorComponent.cs:2052
msgid "N_A"
msgstr "Aucun"

#: ../src/gui_common/art_gallery/GalleryDetailsTooltip.tscn:54
#, fuzzy
msgid "DOUBLE_CLICK_TO_VIEW_IN_FULLSCREEN"
msgstr "Double-cliquer pour voir en plein écran"

#: ../src/gui_common/art_gallery/GalleryDetailsTooltip.tscn:72
#, fuzzy
msgid "TITLE_COLON"
msgstr "Taille :"

#: ../src/gui_common/art_gallery/GalleryDetailsTooltip.tscn:99
#, fuzzy
msgid "DESCRIPTION_COLON"
msgstr "Description :"

#: ../src/gui_common/art_gallery/GalleryDetailsTooltip.tscn:126
#, fuzzy
msgid "ARTIST_COLON"
msgstr "Espèces :"

#: ../src/gui_common/art_gallery/GalleryViewer.cs:259
#, fuzzy
msgid "UNTITLED"
msgstr "Terrain : {0}"

#: ../src/gui_common/art_gallery/GalleryViewer.tscn:19
#, fuzzy
msgid "GALLERY_VIEWER"
msgstr "Visionneur de la galerie"

#: ../src/gui_common/art_gallery/GalleryViewer.tscn:63
#, fuzzy
msgid "FILTER_ITEMS_BY_CATEGORY_COLON"
msgstr "Filtrer les objets par catégories:"

#: ../src/gui_common/art_gallery/GalleryViewer.tscn:121
#: ../src/gui_common/art_gallery/SlideScreen.tscn:176
#, fuzzy
msgid "SLIDESHOW"
msgstr "Diaporama"

#: ../src/gui_common/charts/line/LineChart.cs:631
#: ../src/microbe_stage/editor/CellEditorComponent.cs:2184
msgid "NO_DATA_TO_SHOW"
msgstr "Aucune donnée à afficher"

#: ../src/gui_common/charts/line/LineChart.cs:635
#, fuzzy
msgid "INVALID_DATA_TO_PLOT"
msgstr "Chemin d'accès à l'icône invalide pour cette modification"

#: ../src/gui_common/charts/line/LineChart.cs:1102
#: ../src/gui_common/charts/line/LineChart.cs:1194
msgid "MAX_VISIBLE_DATASET_WARNING"
msgstr "Il n'est pas permit d'afficher plus de {0} datasets !"

#: ../src/gui_common/charts/line/LineChart.cs:1108
#: ../src/gui_common/charts/line/LineChart.cs:1199
msgid "MIN_VISIBLE_DATASET_WARNING"
msgstr "Il n'est pas permis d'afficher moins de {0} datasets !"

#: ../src/gui_common/charts/line/LineChart.tscn:219
#, fuzzy
msgid "INSPECT"
msgstr "Inspecter"

#: ../src/gui_common/dialogs/CustomConfirmationDialog.tscn:64
#: ../src/gui_common/dialogs/ErrorDialog.tscn:118
#: ../src/modding/ModUploader.tscn:357
msgid "OK"
msgstr "OK"

#: ../src/gui_common/dialogs/ErrorDialog.tscn:109
msgid "COPY_ERROR_TO_CLIPBOARD"
msgstr "Copier l'Erreur"

#: ../src/gui_common/dialogs/LicensesDisplay.cs:62
#, fuzzy
msgid "GPL_LICENSE_HEADING"
msgstr "Texte de licence GPL :"

#: ../src/gui_common/dialogs/LicensesDisplay.tscn:30
#, fuzzy
msgid "THRIVE_LICENSES"
msgstr "Licences Thrive"

#: ../src/gui_common/dialogs/LicensesDisplay.tscn:93
msgid "LICENSES_COVERING_THRIVE"
msgstr "Les licences s'appliquant aux différentes parties de Thrive sont affichées ici"

#: ../src/gui_common/dialogs/StagePrototypeConfirm.tscn:6
#, fuzzy
msgid "CONTINUE_TO_PROTOTYPES_PROMPT"
msgstr "Continuer vers les prototypes de phases?"

#: ../src/gui_common/dialogs/StagePrototypeConfirm.tscn:7
#, fuzzy
msgid "CONTINUE_TO_PROTOTYPES"
msgstr "Protanopie (Rouge-Vert)"

#: ../src/gui_common/dialogs/TutorialDialog.tscn:17
#: ../src/tutorial/microbe_editor/MicrobeEditorTutorialGUI.tscn:118
#: ../src/tutorial/microbe_editor/MicrobeEditorTutorialGUI.tscn:188
#: ../src/tutorial/microbe_stage/MicrobeTutorialGUI.tscn:58
#: ../src/tutorial/microbe_stage/MicrobeTutorialGUI.tscn:260
#: ../src/tutorial/microbe_stage/MicrobeTutorialGUI.tscn:354
#, fuzzy
msgid "TUTORIAL"
msgstr "Tutoriel"

#: ../src/gui_common/tooltip/ToolTipManager.tscn:48
msgid "OPEN_THE_MENU"
msgstr "Ouvrir le menu"

#: ../src/gui_common/tooltip/ToolTipManager.tscn:54
msgid "OPEN_HELP_SCREEN"
msgstr "Ouvrir l'écran d'aide"

#: ../src/gui_common/tooltip/ToolTipManager.tscn:68
msgid "WILL_YOU_THRIVE"
msgstr "Allez-vous prospérer ?"

#: ../src/gui_common/tooltip/ToolTipManager.tscn:85
msgid "FINISH_EDITING_AND_RETURN_TO_ENVIRONMENT"
msgstr "Terminer l'édition et retourner à l'environnement"

#: ../src/gui_common/tooltip/ToolTipManager.tscn:90
#, fuzzy
msgid "NEXT_EDITOR_TAB"
msgstr "Activer l'éditeur"

#: ../src/gui_common/tooltip/ToolTipManager.tscn:96
msgid "CHANGE_THE_SYMMETRY"
msgstr "Modifier la symétrie"

#: ../src/gui_common/tooltip/ToolTipManager.tscn:102
msgid "UNDO_THE_LAST_ACTION"
msgstr "Annuler la dernière action"

#: ../src/gui_common/tooltip/ToolTipManager.tscn:108
msgid "REDO_THE_LAST_ACTION"
msgstr "Répéter la dernière action"

#: ../src/gui_common/tooltip/ToolTipManager.tscn:114
msgid "CREATE_A_NEW_MICROBE"
msgstr "Créer un nouveau microbe"

#: ../src/gui_common/tooltip/ToolTipManager.tscn:119
msgid "RANDOMIZE_SPECIES_NAME"
msgstr "Nom d'espèce aléatoire"

#: ../src/gui_common/tooltip/ToolTipManager.tscn:129
msgid "MEMBRANE_RIGIDITY"
msgstr "Rigidité de la membrane"

#: ../src/gui_common/tooltip/ToolTipManager.tscn:130
msgid "RIGIDITY_MEMBRANE_DESCRIPTION"
msgstr "Une membrane plus rigide est plus résistante aux dommages, mais réduira la capacité motrice de la cellule."

#: ../src/gui_common/tooltip/ToolTipManager.tscn:159
#: ../src/gui_common/tooltip/ToolTipManager.tscn:2448
#: ../src/gui_common/tooltip/ToolTipManager.tscn:2619
#: ../src/gui_common/tooltip/ToolTipManager.tscn:2786
#: ../src/gui_common/tooltip/ToolTipManager.tscn:3033
#: ../src/gui_common/tooltip/ToolTipManager.tscn:3278
#: ../src/gui_common/tooltip/ToolTipManager.tscn:3552
#, fuzzy
msgid "BASE_MOBILITY"
msgstr "Mobilité"

#: ../src/gui_common/tooltip/ToolTipManager.tscn:194
#: ../src/gui_common/tooltip/ToolTipManager.tscn:2551
#: ../src/gui_common/tooltip/ToolTipManager.tscn:2719
#: ../src/gui_common/tooltip/ToolTipManager.tscn:2889
#: ../src/gui_common/tooltip/ToolTipManager.tscn:3136
#: ../src/gui_common/tooltip/ToolTipManager.tscn:3381
#: ../src/gui_common/tooltip/ToolTipManager.tscn:3655
msgid "HEALTH"
msgstr "Santé"

#: ../src/gui_common/tooltip/ToolTipManager.tscn:233
msgid "AGGRESSION_EXPLANATION"
msgstr ""
"Les microbes agressifs pourchasseront leurs proies sur de plus longues distances\n"
"et sont plus enclins à affronter un assaillant.\n"
"Les microbes pacifiques ne poursuivront pas les autres cellules si elles se tiennent à distance\n"
"et utiliseront moins de toxines contre les prédateurs."

#: ../src/gui_common/tooltip/ToolTipManager.tscn:241
msgid "OPPORTUNISM_EXPLANATION"
msgstr ""
"Les microbes opportunistes se battront pour les débris flottants\n"
"et essaieront d'éliminer avec leurs toxines les proies qu'ils ne peuvent pas absorber.\n"
"Les microbes prudents éviteront de risquer leur vie pour accéder à ces débris."

#: ../src/gui_common/tooltip/ToolTipManager.tscn:249
msgid "FEAR_EXPLANATION"
msgstr ""
"Les microbes craintifs fuiront aussi loin qu'ils le peuvent\n"
"et éviteront la plupart des prédateurs.\n"
"Les microbes audacieux ne seront pas intimidés par les prédateurs\n"
"et seront plus enclins à riposter."

#: ../src/gui_common/tooltip/ToolTipManager.tscn:257
msgid "ACTIVITY_EXPLANATION"
msgstr ""
"Les microbes motiles déambuleront en l'absence de cible.\n"
"Les microbes sessiles seront immobile en l'attente d'un changement dans leur environnement."

#: ../src/gui_common/tooltip/ToolTipManager.tscn:265
#, fuzzy
msgid "FOCUS_EXPLANATION"
msgstr ""
"Les microbes monomaniaques rechercheront des débris ou des proies sur de plus grandes distances\n"
"et pourront se montrer bien plus ambitieux face à des débris disputés.\n"
"Les microbes réactifs basculeront plus vite vers de nouvelles cibles."

#: ../src/gui_common/tooltip/ToolTipManager.tscn:278
msgid "CYTOPLASM_PROCESSES_DESCRIPTION"
msgstr "Transforme le [thrive:compound type=\"glucose\"][/thrive:compound] en [thrive:compound type=\"atp\"][/thrive:compound]."

#: ../src/gui_common/tooltip/ToolTipManager.tscn:279
msgid "CYTOPLASM_DESCRIPTION"
msgstr "L'intérieur visqueux d'une cellule. Le cytoplasme est une mixture basique d'ions, de protéines et d'autres substances dissoutes dans l'eau qui rempli l'intérieur de la cellule. Une des fonctions qu'elle réalise est la glycolyse, la conversion du glucose en énergie ATP. Pour les cellules qui manquent d'organites pour avoir un métabolisme plus avancé, c'est ce sur quoi elles dépendent en énergie. C'est aussi utilisé pour stocker des molécules dans la cellules et augmenter sa taille."

#: ../src/gui_common/tooltip/ToolTipManager.tscn:296
#: ../src/gui_common/tooltip/ToolTipManager.tscn:399
#: ../src/gui_common/tooltip/ToolTipManager.tscn:496
#: ../src/gui_common/tooltip/ToolTipManager.tscn:598
#: ../src/gui_common/tooltip/ToolTipManager.tscn:695
#: ../src/gui_common/tooltip/ToolTipManager.tscn:792
#: ../src/gui_common/tooltip/ToolTipManager.tscn:890
#: ../src/gui_common/tooltip/ToolTipManager.tscn:1002
#: ../src/gui_common/tooltip/ToolTipManager.tscn:1151
#: ../src/gui_common/tooltip/ToolTipManager.tscn:1410
#: ../src/gui_common/tooltip/ToolTipManager.tscn:1499
#: ../src/gui_common/tooltip/ToolTipManager.tscn:1592
#: ../src/gui_common/tooltip/ToolTipManager.tscn:1677
#: ../src/gui_common/tooltip/ToolTipManager.tscn:1777
#: ../src/gui_common/tooltip/ToolTipManager.tscn:1870
#: ../src/gui_common/tooltip/ToolTipManager.tscn:1960
#: ../src/gui_common/tooltip/ToolTipManager.tscn:2059
#: ../src/gui_common/tooltip/ToolTipManager.tscn:2157
#: ../src/gui_common/tooltip/ToolTipManager.tscn:2255
#: ../src/gui_common/tooltip/ToolTipManager.tscn:2389
msgid "STORAGE"
msgstr "Stockage"

#: ../src/gui_common/tooltip/ToolTipManager.tscn:334
#: ../src/gui_common/tooltip/ToolTipManager.tscn:437
#: ../src/gui_common/tooltip/ToolTipManager.tscn:534
#: ../src/gui_common/tooltip/ToolTipManager.tscn:636
#: ../src/gui_common/tooltip/ToolTipManager.tscn:733
#: ../src/gui_common/tooltip/ToolTipManager.tscn:830
#: ../src/gui_common/tooltip/ToolTipManager.tscn:928
#: ../src/gui_common/tooltip/ToolTipManager.tscn:1040
#: ../src/gui_common/tooltip/ToolTipManager.tscn:1189
#: ../src/gui_common/tooltip/ToolTipManager.tscn:1249
#: ../src/gui_common/tooltip/ToolTipManager.tscn:1309
#: ../src/gui_common/tooltip/ToolTipManager.tscn:1364
#: ../src/gui_common/tooltip/ToolTipManager.tscn:1448
#: ../src/gui_common/tooltip/ToolTipManager.tscn:1537
#: ../src/gui_common/tooltip/ToolTipManager.tscn:1630
#: ../src/gui_common/tooltip/ToolTipManager.tscn:1715
#: ../src/gui_common/tooltip/ToolTipManager.tscn:1815
#: ../src/gui_common/tooltip/ToolTipManager.tscn:1908
#: ../src/gui_common/tooltip/ToolTipManager.tscn:1998
#: ../src/gui_common/tooltip/ToolTipManager.tscn:2097
#: ../src/gui_common/tooltip/ToolTipManager.tscn:2195
#: ../src/gui_common/tooltip/ToolTipManager.tscn:2293
#: ../src/gui_common/tooltip/ToolTipManager.tscn:2399
#: ../src/gui_common/tooltip/ToolTipManager.tscn:2483
#: ../src/gui_common/tooltip/ToolTipManager.tscn:2653
#: ../src/gui_common/tooltip/ToolTipManager.tscn:2821
#: ../src/gui_common/tooltip/ToolTipManager.tscn:3068
#: ../src/gui_common/tooltip/ToolTipManager.tscn:3313
#: ../src/gui_common/tooltip/ToolTipManager.tscn:3587
msgid "OSMOREGULATION_COST"
msgstr "Coût en osmorégulation"

#: ../src/gui_common/tooltip/ToolTipManager.tscn:377
msgid "METABOLOSOMES_PROCESSES_DESCRIPTION"
msgstr "Transforme le [thrive:compound type=\"glucose\"][/thrive:compound] en [thrive:compound type=\"atp\"][/thrive:compound]. Taux proportionnel à la concentration en [thrive:compound type=\"oxygen\"][/thrive:compound]."

#: ../src/gui_common/tooltip/ToolTipManager.tscn:378
#, fuzzy
msgid "METABOLOSOMES_DESCRIPTION"
msgstr "Les métabolosomes sont des groupes de protéines enfermés dans des cages en protéines. Ils peuvent convertir le glucose en ATP à une vitesse bien plus élevée que ce qui est fait dans le cytoplasme avec le processus nommé « respiration aérobique ». Elle a cependant besoin d'oxygène pour fonctionner, et de plus faibles niveaux d'oxygène dans l'environnement ralentiront son taux de production d'ATP. Puisque les métabolosomes sont suspendus directement dans le cytoplasme, les fluides l'entourant réalisent la glycolyse."

#: ../src/gui_common/tooltip/ToolTipManager.tscn:477
msgid "THYLAKOID"
msgstr "Thylacoïde"

#: ../src/gui_common/tooltip/ToolTipManager.tscn:478
msgid "CHROMATOPHORE_PROCESSES_DESCRIPTION"
msgstr "Produit [thrive:compound type=\"glucose\"][/thrive:compound]. Effet proportionnel avec la concentration en [thrive:compound type=\"carbondioxide\"][/thrive:compound] et l'[thrive:compound type=\"sunlight\"][/thrive:compound]"

#: ../src/gui_common/tooltip/ToolTipManager.tscn:479
msgid "THYLAKOIDS_DESCRIPTION"
msgstr "Les Thylacoïdes sont des groupes de protéines et de pigments photosensibles. Les pigments sont capables d'utiliser l'énergie lumineuse pour produire du glucose à partir d'eau et de dioxyde de carbone lors d'un processus nommé Photosynthèse. Ces pigments sont aussi ce qui leur donne leur couleur. Le taux de glucose produit varie en fonction de la concentration en dioxyde de carbone, et de l'intensité de la lumière. Puisque les thylacoïdes sont suspendu directement dans le cytoplasme, les fluides l'entourant réalisent un peu la glycolyse."

#: ../src/gui_common/tooltip/ToolTipManager.tscn:575
msgid "CHEMOSYNTHESIZING_PROTEINS_PROCESSES_DESCRIPTION"
msgstr "Transforme le [thrive:compound type=\"hydrogensulfide\"][/thrive:compound] en [thrive:compound type=\"glucose\"][/thrive:compound]. Effet proportionnel avec la concentration en [thrive:compound type=\"carbondioxide\"][/thrive:compound]. Transforme aussi le [thrive:compound type=\"glucose\"][/thrive:compound] en [thrive:compound type=\"atp\"][/thrive:compound]."

#: ../src/gui_common/tooltip/ToolTipManager.tscn:576
msgid "CHEMOSYNTHESIZING_PROTEINS_DESCRIPTION"
msgstr "Les protéines Chimiosynthétisantes sont des petits groupes de protéines dans le cytoplasme qui sont capable de convertir le sulfure d'hydrogène, l'eau et le dioxyde de carbone gazeux en du glucose lors d'un processus nommé Chimiosynthèse de Sulfure d'Hydrogène. Le taux de production de glucose varie en fonction de la concentration en dioxyde de carbone. Puisque les protéines chimiosynthétisantes sont suspendu directement dans le cytoplasme, les fluides l'entourant réalisent un peu la glycolyse."

#: ../src/gui_common/tooltip/ToolTipManager.tscn:677
msgid "RUSTICYANIN_PROCESSES_DESCRIPTION"
msgstr "Transforme le [thrive:compound type=\"iron\"][/thrive:compound] en [thrive:compound type=\"atp\"][/thrive:compound]. Taux proportionnels à la concentration de [thrive:compound type=\"carbondioxide\"][/thrive:compound] et d'[thrive:compound type=\"oxygen\"][/thrive:compound]."

#: ../src/gui_common/tooltip/ToolTipManager.tscn:678
msgid "RUSTICYANIN_DESCRIPTION"
msgstr "La Rusticyanine est une protéine capable d'utiliser le dioxyde de carbone gazeux et l'oxygène pour oxyder le fer d'un état chimique à un autre. Ce processus, nommé Respiration Ferrique, produit de l'énergie que la cellule peut ensuite récupérer."

#: ../src/gui_common/tooltip/ToolTipManager.tscn:774
msgid "NITROGENASE_PROCESSES_DESCRIPTION"
msgstr "Transforme l'[thrive:compound type=\"atp\"][/thrive:compound] en [thrive:compound type=\"ammonia\"][/thrive:compound]. Taux proportionnels à la concentration de [thrive:compound type=\"nitrogen\"][/thrive:compound]."

#: ../src/gui_common/tooltip/ToolTipManager.tscn:775
msgid "NITROGENASE_DESCRIPTION"
msgstr "L'Azotéase est une protéine capable d'utiliser l'azote gazeux et l'énergie de la cellule sous forme d'ATP pour produire de l'ammoniaque, un nutriment de croissance clé pour une cellule. C'est un processus nommé la Fixation Anaérobique d'Azote. Puisque l'azotéase est suspendu directement dans le cytoplasme, les fluides l'entourant réalisent un peu la glycolyse."

#: ../src/gui_common/tooltip/ToolTipManager.tscn:872
msgid "OXYTOXISOME_PROCESSES_DESCRIPTION"
msgstr "Transforme [thrive:compound type=\"atp\"][/thrive:compound] en [thrive:compound type=\"oxytoxy\"][/thrive:compound]. Taux proportionnels à la concentration d'[thrive:compound type=\"oxygen\"][/thrive:compound]. Peut libérer des toxines en appuyant sur [thrive:input]g_fire_toxin[/thrive:input]."

#: ../src/gui_common/tooltip/ToolTipManager.tscn:873
msgid "OXYTOXISOME_DESC"
msgstr "Un métabolosome responsable de la production d'une forme primitive de l'agent toxique OxyToxy NT."

#: ../src/gui_common/tooltip/ToolTipManager.tscn:970
#, fuzzy
msgid "THERMOSYNTHASE_PROCESSES_DESCRIPTION"
msgstr "Produit du [thrive:compound type=\"glucose\"][/thrive:compound]. Taux proportionnel à la concentration de [thrive:compound type=\"carbondioxide\"][/thrive:compound] et à la température."

#: ../src/gui_common/tooltip/ToolTipManager.tscn:971
#, fuzzy
msgid "THERMOSYNTHASE_DESCRIPTION"
msgstr "Le thermoplaste est une structure à double membrane contenant des pigments thermosensibles empilés ensemble dans des sacs de membrane. C'est un procaryote qui a été assimilé pour produire du glucose à partir d'eau et de dioxyde de carbone gazeux avec un processus nommé Thermosynthèse. Le taux de glucose produit varie en fonction de la concentration de dioxyde de carbone et de la température."

#: ../src/gui_common/tooltip/ToolTipManager.tscn:1095
msgid "FLAGELLUM_PROCESSES_DESCRIPTION"
msgstr "Utilise de l'[thrive:compound type=\"atp\"][/thrive:compound] pour augmenter la vitesse de déplacement de la cellule."

#: ../src/gui_common/tooltip/ToolTipManager.tscn:1096
msgid "FLAGELLUM_DESCRIPTION"
msgstr "Le flagelle (pluriel: flagelle) est un faisceau de fibres protéiques en forme de fouet s’étendant de la membrane de la cellule qui utilisent l’ATP pour onduler et propulser la cellule dans une direction. La position du flagelle détermine la direction dans laquelle il fournit la poussée pour le mouvement de la cellule. La direction de poussée est opposée à la direction vers laquelle pointe le flagelle, par exemple un flagelle placé sur le côté gauche d’une cellule fournit une poussée lors du déplacement vers la droite."

#: ../src/gui_common/tooltip/ToolTipManager.tscn:1113
msgid "SPEED"
msgstr "Vitesse"

#: ../src/gui_common/tooltip/ToolTipManager.tscn:1230
#, fuzzy
msgid "PREDATORY_PILUS_PROCESSES_DESCRIPTION"
msgstr "Planter les autres cellules avec ça."

#: ../src/gui_common/tooltip/ToolTipManager.tscn:1231
msgid "PREDATORY_PILUS_DESCRIPTION"
msgstr "Planter les autres cellules avec ça."

#: ../src/gui_common/tooltip/ToolTipManager.tscn:1290
#, fuzzy
msgid "CHEMORECEPTOR_PROCESSES_DESCRIPTION"
msgstr "Transforme l'[thrive:compound type=\"hydrogensulfide\"][/thrive:compound] en [thrive:compound type=\"glucose\"][/thrive:compound]. Taux proportionnels à la concentration de [thrive:compound type=\"carbondioxide\"][/thrive:compound]."

#: ../src/gui_common/tooltip/ToolTipManager.tscn:1291
#, fuzzy
msgid "CHEMORECEPTOR_DESCRIPTION"
msgstr "Le chimioplaste est une structure à double membrane contenant des protéines capable de convertir le sulfure d'hydrogène, l'eau et le dioxyde de carbone gazeux en glucose avec un processus nommé Chimiosynthèse de Sulfure d'Hydrogène. Le taux de glucose produit varie en fonction de la concentration en dioxyde de carbone."

#: ../src/gui_common/tooltip/ToolTipManager.tscn:1350
#, fuzzy
msgid "CILIA_PROCESSES_DESCRIPTION"
msgstr "Transforme le [thrive:compound type=\"glucose\"][/thrive:compound] en [thrive:compound type=\"atp\"][/thrive:compound]."

#: ../src/gui_common/tooltip/ToolTipManager.tscn:1351
#, fuzzy
msgid "CILIA_DESCRIPTION"
msgstr "L'intérieur visqueux d'une cellule. Le cytoplasme est une mixture basique d'ions, de protéines et d'autres substances dissoutes dans l'eau qui rempli l'intérieur de la cellule. Une des fonctions qu'elle réalise est la glycolyse, la conversion du glucose en énergie ATP. Pour les cellules qui manquent d'organites pour avoir un métabolisme plus avancé, c'est ce sur quoi elles dépendent en énergie. C'est aussi utilisé pour stocker des molécules dans la cellules et augmenter sa taille."

#: ../src/gui_common/tooltip/ToolTipManager.tscn:1397
msgid "BINDING_AGENT_PROCESSES_DESCRIPTION"
msgstr "Appuyez sur [thrive:input]g_toggle_binding[/thrive:input] pour basculer en mode de liaison. En mode de liaison, vous pouvez attacher d’autres cellules de votre espèce à votre colonie en vous y déplaçant. Pour quitter une colonie, appuyez sur [thrive:input]g_unbind_all[/thrive:input]."

#: ../src/gui_common/tooltip/ToolTipManager.tscn:1398
msgid "BINDING_AGENT_DESCRIPTION"
msgstr "Appuyez sur [thrive:input]g_toggle_binding[/thrive:input] pour basculer en mode de liaison. En mode de liaison, vous pouvez attacher d’autres cellules de votre espèce à votre colonie en vous y déplaçant. Pour quitter une colonie, appuyez sur [thrive:input]g_unbind_all[/thrive:input]."

#: ../src/gui_common/tooltip/ToolTipManager.tscn:1481
msgid "NUCLEUS_SMALL_DESCRIPTION"
msgstr "Permet l'évolution vers des organelles plus complexes liés à la membrane. Coûte beaucoup d'ATP à maintenir. Cette évolution est irréversible."

#: ../src/gui_common/tooltip/ToolTipManager.tscn:1482
msgid "NUCLEUS_DESCRIPTION"
msgstr "La propriété principale des cellules eucaryotes. Le noyau inclut le réticule endoplasmique et le corps golgi. C'est une évolution des cellules procaryotes pour développer un système de membranes interne, réalisé en assimilant d'autres procaryotes en elles. Cela permet de compartimenter, ou de conjurer, les différents processus qui ont lieu dans la cellule et les empêcher de se superposer. Cela permet à leurs nouveaux organites liées à la membrane d'être plus complexes, efficaces, et spécialisées que si elles étaient libres dans le cytoplasme. Cependant, cela vient avec le coût de devoir créer une cellule bien plus grosse et de dépenser beaucoup de l'énergie de la cellule pour subsister."

#: ../src/gui_common/tooltip/ToolTipManager.tscn:1578
msgid "MITOCHONDRION_PROCESSES_DESCRIPTION"
msgstr "Transforme le [thrive:compound type=\"glucose\"][/thrive:compound] en [thrive:compound type=\"atp\"][/thrive:compound]. Taux proportionnels à la concentration d'[thrive:compound type=\"oxygen\"][/thrive:compound]."

#: ../src/gui_common/tooltip/ToolTipManager.tscn:1579
msgid "MITOCHONDRION_DESCRIPTION"
msgstr "La centrale de la cellule. La mitochondrie est une structure à double membrane remplis de protéines et d'enzymes. C'est un procaryote qui a été assimilé pour être utilisé par son hôte eucaryote. Elle est capable de convertir du glucose en ATP avec une bien meilleure efficacité que ce qui peut être fait dans le cytoplasme avec le procédé appelé Respiration Aérobique. Cependant, elle a besoin d'oxygène pour fonctionner, et de faibles niveaux d'oxygènes dans l'environnement vont ralentir son taux de production d'ATP."

#: ../src/gui_common/tooltip/ToolTipManager.tscn:1663
msgid "CHLOROPLAST_PROCESSES_DESCRIPTION"
msgstr "Produit du [thrive:compound type=\"glucose\"][/thrive:compound]. Taux proportionnels à la concentration de [thrive:compound type=\"carbondioxide\"][/thrive:compound] et à l'intensité de [thrive:compound type=\"sunlight\"][/thrive:compound]."

#: ../src/gui_common/tooltip/ToolTipManager.tscn:1664
msgid "CHLOROPLAST_DESCRIPTION"
msgstr "Le chloroplaste est une structure a double membrane contenant des pigments photosensibles contenus ensemble dans des sacs de membrane. C'est un procaryote qui a été assimilé pour être utilisé par son hôte eucaryote. Les pigments dans le chloroplaste sont capable d'utiliser l'énergie de la lumière pour produire du glucose à partir d'eau et de dioxyde de carbone gazeux lors d'un processus nommé Photosynthèse. Ces pigments sont aussi ce qui leur donnent cette couleur particulière. Le taux de glucose produit est proportionnel avec la concentration de dioxyde de carbone, et l'intensité de la lumière."

#: ../src/gui_common/tooltip/ToolTipManager.tscn:1748
msgid "THERMOPLAST_PROCESSES_DESCRIPTION"
msgstr "Produit du [thrive:compound type=\"glucose\"][/thrive:compound]. Taux proportionnel à la concentration de [thrive:compound type=\"carbondioxide\"][/thrive:compound] et à la température."

#: ../src/gui_common/tooltip/ToolTipManager.tscn:1749
msgid "THERMOPLAST_DESCRIPTION"
msgstr "Le thermoplaste est une structure à double membrane contenant des pigments thermosensibles empilés ensemble dans des sacs de membrane. C'est un procaryote qui a été assimilé pour produire du glucose à partir d'eau et de dioxyde de carbone gazeux avec un processus nommé Thermosynthèse. Le taux de glucose produit varie en fonction de la concentration de dioxyde de carbone et de la température."

#: ../src/gui_common/tooltip/ToolTipManager.tscn:1766
#: ../src/microbe_stage/editor/tooltips/SelectionMenuToolTip.cs:200
msgid "NO_ORGANELLE_PROCESSES"
msgstr "Aucune action"

#: ../src/gui_common/tooltip/ToolTipManager.tscn:1856
msgid "CHEMOPLAST_PROCESSES_DESCRIPTION"
msgstr "Transforme l'[thrive:compound type=\"hydrogensulfide\"][/thrive:compound] en [thrive:compound type=\"glucose\"][/thrive:compound]. Taux proportionnels à la concentration de [thrive:compound type=\"carbondioxide\"][/thrive:compound]."

#: ../src/gui_common/tooltip/ToolTipManager.tscn:1857
msgid "CHEMOPLAST_DESCRIPTION"
msgstr "Le chimioplaste est une structure à double membrane contenant des protéines capable de convertir le sulfure d'hydrogène, l'eau et le dioxyde de carbone gazeux en glucose avec un processus nommé Chimiosynthèse de Sulfure d'Hydrogène. Le taux de glucose produit varie en fonction de la concentration en dioxyde de carbone."

#: ../src/gui_common/tooltip/ToolTipManager.tscn:1941
msgid "NITROGEN_FIXING_PLASTID_PROCESSES_DESCRIPTION"
msgstr "Transforme l'[thrive:compound type=\"atp\"][/thrive:compound] en [thrive:compound type=\"ammonia\"][/thrive:compound]. Taux proportionnels à la concentration d'[thrive:compound type=\"nitrogen\"][/thrive:compound] et d'[thrive:compound type=\"oxygen\"][/thrive:compound]."

#: ../src/gui_common/tooltip/ToolTipManager.tscn:1942
msgid "NITROGEN_FIXING_PLASTID_DESCRIPTION"
msgstr "Le Plaste Fixateur d'Azote est une protéine capable d'utiliser l'azote gazeux, l'oxygène et l'énergie cellulaire sous forme d'ATP pour produire de l'ammoniaque, un nutriment de croissance clé pour les cellules. C'est un processus appelé Fixation Aérobique d'Azote."

#: ../src/gui_common/tooltip/ToolTipManager.tscn:2040
msgid "VACUOLE_PROCESSES_DESCRIPTION"
msgstr "Augmente l'espace de stockage de la cellule."

#: ../src/gui_common/tooltip/ToolTipManager.tscn:2041
msgid "VACUOLE_DESCRIPTION"
msgstr "La vacuole est un organite de la membrane interne utilisé pour stocker dans la cellule. Ils sont composé de plusieurs vésicules, des structures membranaires plus petites grandement utilisé dans les cellules pour le stockage, qui ont fusionné ensemble. Elle est rempli d'eau qui est utilisé pour contenir des molécules, des enzymes, des solides et autres substances. Leur forme est fluide et peut varier selon les cellules."

#: ../src/gui_common/tooltip/ToolTipManager.tscn:2138
msgid "TOXIN_VACUOLE_PROCESSES_DESCRIPTION"
msgstr "Transforme l'[thrive:compound type=\"atp\"][/thrive:compound] en [thrive:compound type=\"oxytoxy\"][/thrive:compound]. Taux proportionnel à la concentration d'[thrive:compound type=\"oxygen\"][thrive:compound]. Peut libérer des toxines en appuyant sur [thrive:input]g_fire_toxin[/thrive:input]."

#: ../src/gui_common/tooltip/ToolTipManager.tscn:2139
msgid "TOXIN_VACUOLE_DESCRIPTION"
msgstr "La vacuole à toxines est une vacuole ayant évolué de manière à spécifiquement produire, contenir et sécréter des toxines oxytoxy. La vitesse de production et sécrétion augmente proportionellement au nombre de vacuoles à toxines."

#: ../src/gui_common/tooltip/ToolTipManager.tscn:2236
#, fuzzy
msgid "SIGNALING_AGENT_PROCESSES_DESCRIPTION"
msgstr "Maintenez [thrive:input]g_pack_commands[/thrive:input] afin d'ouvrir un menu pour transmettre des commandes aux autres membres de votre espèce."

#: ../src/gui_common/tooltip/ToolTipManager.tscn:2237
#, fuzzy
msgid "SIGNALING_AGENT_DESCRIPTION"
msgstr "Appuyez sur [thrive:input]g_toggle_binding[/thrive:input] pour basculer en mode de liaison. En mode de liaison, vous pouvez attacher d’autres cellules de votre espèce à votre colonie en vous y déplaçant. Pour quitter une colonie, appuyez sur [thrive:input]g_unbind_all[/thrive:input]."

#: ../src/gui_common/tooltip/ToolTipManager.tscn:2335
#: ../src/late_multicellular_stage/MulticellularHUD.cs:153
#: ../src/late_multicellular_stage/MulticellularHUD.cs:161
#: ../src/late_multicellular_stage/MulticellularHUD.tscn:1552
msgid "TO_BE_IMPLEMENTED"
msgstr "Doit être implémenté."

#: ../src/gui_common/tooltip/ToolTipManager.tscn:2357
#, fuzzy
msgid "LYSOSOME_PROCESSES_DESCRIPTION"
msgstr "Transforme [thrive:compound type=\"atp\"][/thrive:compound] en [thrive:compound type=\"oxytoxy\"][/thrive:compound]. Taux proportionnels à la concentration d'[thrive:compound type=\"oxygen\"][/thrive:compound]. Peut libérer des toxines en appuyant sur [thrive:input]g_fire_toxin[/thrive:input]."

#: ../src/gui_common/tooltip/ToolTipManager.tscn:2358
#, fuzzy
msgid "LYSOSOME_DESCRIPTION"
msgstr "Les métabolosomes sont des groupes de protéines enfermés dans des cages en protéines. Ils peuvent convertir le glucose en ATP à une vitesse bien plus élevée que ce qui est fait dans le cytoplasme avec le processus nommé « respiration aérobique ». Elle a cependant besoin d'oxygène pour fonctionner, et de plus faibles niveaux d'oxygène dans l'environnement ralentiront son taux de production d'ATP. Puisque les métabolosomes sont suspendus directement dans le cytoplasme, les fluides l'entourant réalisent la glycolyse."

#: ../src/gui_common/tooltip/ToolTipManager.tscn:2372
#, fuzzy
msgid "DIGESTION_SPEED"
msgstr "Vitesse d'absorption des ressources"

#: ../src/gui_common/tooltip/ToolTipManager.tscn:2380
#, fuzzy
msgid "DIGESTION_EFFICIENCY"
msgstr "Efficience digestive"

#: ../src/gui_common/tooltip/ToolTipManager.tscn:2419
msgid "NORMAL_MEMBRANE_DESCRIPTION"
msgstr "Étant la forme de membrane la plus simple, elle n'offre que très peu de protection et demande plus d'énergie pour ne pas se déformer. Par contre, elle permet à une cellule de se déplacer et se nourrir plus rapidement."

#: ../src/gui_common/tooltip/ToolTipManager.tscn:2517
#: ../src/gui_common/tooltip/ToolTipManager.tscn:2686
#: ../src/gui_common/tooltip/ToolTipManager.tscn:2855
#: ../src/gui_common/tooltip/ToolTipManager.tscn:3102
#: ../src/gui_common/tooltip/ToolTipManager.tscn:3347
#: ../src/gui_common/tooltip/ToolTipManager.tscn:3621
msgid "RESOURCE_ABSORBTION_SPEED"
msgstr "Vitesse d'absorption des ressources"

#: ../src/gui_common/tooltip/ToolTipManager.tscn:2590
msgid "DOUBLE_MEMBRANE_DESCRIPTION"
msgstr "Étant une membrane à double couche de phospholipides, elle offre une meilleure protection et demande peu d'énergie pour ne pas se déformer. Néanmoins, elle peut ralentir une cellule en terme de vitesse de locomotion et d'absorption de ressources."

#: ../src/gui_common/tooltip/ToolTipManager.tscn:2757
msgid "CELLULOSE_MEMBRANE_DESCRIPTION"
msgstr "Cette membrane a un mur, ce qui lui donne une meilleure résistance contre les dégâts généraux et plus spécifiquement contre les dégâts physiques. Elle coûte aussi moins d'énergie pour garder sa forme, mais ne peut pas absorber des ressources rapidement et est plus lente."

#: ../src/gui_common/tooltip/ToolTipManager.tscn:2923
#: ../src/gui_common/tooltip/ToolTipManager.tscn:3415
#: ../src/gui_common/tooltip/ToolTipManager.tscn:3689
msgid "PHYSICAL_RESISTANCE"
msgstr "Résistance Physique"

#: ../src/gui_common/tooltip/ToolTipManager.tscn:2957
#: ../src/gui_common/tooltip/ToolTipManager.tscn:3204
#: ../src/gui_common/tooltip/ToolTipManager.tscn:3483
#: ../src/gui_common/tooltip/ToolTipManager.tscn:3757
msgid "CANNOT_ENGULF"
msgstr "Ne peut pas absorber"

#: ../src/gui_common/tooltip/ToolTipManager.tscn:2989
#: ../src/gui_common/tooltip/ToolTipManager.tscn:3236
msgid "RESISTANT_TO_BASIC_ENGULFMENT"
msgstr ""

#: ../src/gui_common/tooltip/ToolTipManager.tscn:3004
msgid "CHITIN_MEMBRANE_DESCRIPTION"
msgstr "Cette membrane a un mur, ce qui signifie qu'elle a une meilleure protection contre les dégâts généraux et spécialement contre les dégâts de toxines. Elle coûte aussi moins d'énergie pour garder sa forme, mais est plus lente et ne peut pas absorber de ressources rapidement."

#: ../src/gui_common/tooltip/ToolTipManager.tscn:3170
#: ../src/gui_common/tooltip/ToolTipManager.tscn:3449
#: ../src/gui_common/tooltip/ToolTipManager.tscn:3723
msgid "TOXIN_RESISTANCE"
msgstr "Résistance aux toxines"

#: ../src/gui_common/tooltip/ToolTipManager.tscn:3251
msgid "CALCIUM_CARBONATE_MEMBRANE_DESCRIPTION"
msgstr "Cette membrane a une coque résistante faite de carbonate de calcium. Elle peut facilement résister aux dégâts et requiert moins d'énergie pour ne pas se déformer. L'inconvénient d'avoir une coque si résistante est que la cellule est plus lente et va prendre du temps à absorber les ressources."

#: ../src/gui_common/tooltip/ToolTipManager.tscn:3523
msgid "SILICA_MEMBRANE_DESCRIPTION"
msgstr "Cette membrane possède une paroi solide de silice. Elle résiste bien aux dommages globaux et très bien aux dommages physiques. Elle requiert aussi moins d'énergie pour maintenir sa forme. Cependant, elle ralentit sensiblement la cellue et celle-ci absorbe les ressources à un taux réduit."

#: ../src/gui_common/tooltip/ToolTipManager.tscn:3947
msgid "ADD_INPUT_BUTTON_TOOLTIP"
msgstr "Ajouter un nouveau raccourci clavier"

#: ../src/gui_common/tooltip/ToolTipManager.tscn:3953
msgid "SETTING_ONLY_APPLIES_TO_NEW_GAMES"
msgstr "Cette valeur ne s'applique qu'aux nouvelles parties après avoir changé cette option"

#: ../src/gui_common/tooltip/ToolTipManager.tscn:3959
msgid "GUI_LIGHT_EFFECTS_OPTION_DESCRIPTION"
msgstr ""
"Active les effets de flashs lumineux sur l'interface utilisateur (c.à.d. sur les boutons de l'éditeur).\n"
"\n"
"Si vous constatez des bugs (comme une partie des boutons qui disparaissent),\n"
"vous pouvez essayer de désactiver cette option."

#: ../src/gui_common/tooltip/ToolTipManager.tscn:3965
#, fuzzy
msgid "ASSUME_HYPERTHREADING_TOOLTIP"
msgstr ""
"La détection automatique de l'hyper-threading a échoué.\n"
"Cela a un impact sur le nombre par défaut de threads car ceux de l'hyper-threading ne sont pas aussi performants que les cœurs du CPU."

#: ../src/gui_common/tooltip/ToolTipManager.tscn:3970
#, fuzzy
msgid "SHOW_UNSAVED_PROGRESS_WARNING_TOOLTIP"
msgstr "Active / désactive les popup d'avertissement de progrès non sauvegardés lorsque le joueur essayer de quitter le jeu."

#: ../src/gui_common/tooltip/ToolTipManager.tscn:3992
#, fuzzy
msgid "PATCH_MAP_NAVIGATION_TOOLTIP"
msgstr "Temps écoulé: {0:#,#} années"

#: ../src/late_multicellular_stage/MulticellularHUD.tscn:423
#, fuzzy
msgid "LOOKING_AT"
msgstr "Appuyez sur le bouton Revenir en Arrière dans l'éditeur pour corriger une erreur"

#: ../src/late_multicellular_stage/MulticellularHUD.tscn:449
#: ../src/microbe_stage/MicrobeStage.tscn:481
msgid "NOTHING_HERE"
msgstr "Rien ici"

#: ../src/late_multicellular_stage/MulticellularHUD.tscn:474
#: ../src/microbe_stage/MicrobeStage.tscn:506
msgid "COMPOUNDS_COLON"
msgstr "Composés :"

#: ../src/late_multicellular_stage/MulticellularHUD.tscn:514
#: ../src/microbe_stage/MicrobeStage.tscn:546
msgid "SPECIES_COLON"
msgstr "Espèces :"

#: ../src/late_multicellular_stage/MulticellularHUD.tscn:533
msgid "HOLD_FOR_CURSOR"
msgstr ""

#: ../src/late_multicellular_stage/MulticellularHUD.tscn:593
#: ../src/microbe_stage/MicrobeStage.tscn:623
msgid "ENVIRONMENT"
msgstr "Environnement"

#: ../src/late_multicellular_stage/MulticellularHUD.tscn:859
#: ../src/microbe_stage/MicrobeStage.tscn:891
msgid "TEMPERATURE_SHORT"
msgstr "Temp."

#: ../src/late_multicellular_stage/MulticellularHUD.tscn:915
#: ../src/microbe_stage/MicrobeStage.tscn:947
msgid "LIGHT"
msgstr "Lumière"

#: ../src/late_multicellular_stage/MulticellularHUD.tscn:970
#: ../src/microbe_stage/MicrobeStage.tscn:1002
msgid "PRESSURE_SHORT"
msgstr "Press."

#: ../src/late_multicellular_stage/MulticellularHUD.tscn:1053
#: ../src/microbe_stage/MicrobeStage.tscn:1085
#: ../src/microbe_stage/editor/MicrobeEditorReportComponent.cs:407
#: ../src/microbe_stage/editor/MicrobeEditorReportComponent.tscn:681
#: ../src/microbe_stage/editor/MicrobeEditorReportComponent.tscn:715
#: ../src/microbe_stage/gui/PatchDetailsPanel.tscn:582
msgid "COMPOUNDS"
msgstr "Composés"

#: ../src/late_multicellular_stage/MulticellularHUD.tscn:1427
#: ../src/microbe_stage/MicrobeStage.tscn:1496
msgid "AGENTS"
msgstr "Agents"

#: ../src/late_multicellular_stage/MulticellularHUD.tscn:1557
#, fuzzy
msgid "BECOME_AWARE"
msgstr "Terrain : {0}"

#: ../src/late_multicellular_stage/MulticellularHUD.tscn:1568
#, fuzzy
msgid "AWAKEN"
msgstr "Conscient"

#: ../src/late_multicellular_stage/MulticellularHUD.tscn:1588
#: ../src/microbe_stage/MicrobeStage.tscn:1656
msgid "POPULATION_CAPITAL"
msgstr "POPULATION :"

#: ../src/late_multicellular_stage/MulticellularHUD.tscn:1938
msgid "MACROSCOPIC_PROTOTYPE_INFO"
msgstr ""

#: ../src/late_multicellular_stage/MulticellularHUD.tscn:1940
#, fuzzy
msgid "MACROSCOPIC_PROTOYPE_WARNING"
msgstr ""
"La sauvegarde sélectionnée est connue pour être incompatible avec cette version de Thrive.\n"
"Comme Thrive est toujours en développement précaire la compatibilité des sauvegardes n'est pas une grande priorité, il n'existe ainsi aucun convertisseur de sauvegarde intégré pour mettre à jour d'anciennes sauvegardes."

#: ../src/late_multicellular_stage/editor/LateMulticellularEditor.cs:107
#, fuzzy
msgid "LOADING_MULTICELLULAR_EDITOR"
msgstr "Chargement de l'Éditeur de Microbes"

#: ../src/late_multicellular_stage/editor/LateMulticellularEditor.tscn:82
#, fuzzy
msgid "SELECT_TISSUE_TYPE_FROM_EDITOR"
msgstr "Sélectionnez un type de cellule à éditer ici depuis l'onglet de l'éditeur"

#: ../src/late_multicellular_stage/editor/MetaballBodyEditorComponent.cs:718
#, fuzzy
msgid "CANNOT_MOVE_METABALL_TO_DESCENDANT_TREE"
msgstr "Impossible de bouger une métaballe dans l'arbre généalogique"

#: ../src/late_multicellular_stage/editor/MetaballBodyEditorComponent.tscn:323
#, fuzzy
msgid "INTERNALS"
msgstr "Externe"

#: ../src/late_multicellular_stage/editor/MetaballBodyEditorComponent.tscn:373
msgid "APPEARANCE"
msgstr "Apparence"

#: ../src/late_multicellular_stage/editor/MetaballBodyEditorComponent.tscn:558
#: ../src/late_multicellular_stage/editor/MetaballBodyEditorComponent.tscn:559
#, fuzzy
msgid "REPRODUCTION_ASEXUAL"
msgstr "Production d'ATP"

#: ../src/late_multicellular_stage/editor/MetaballBodyEditorComponent.tscn:668
#, fuzzy
msgid "DISCONNECTED_METABALLS"
msgstr "Organites Déconnectés"

#: ../src/late_multicellular_stage/editor/MetaballBodyEditorComponent.tscn:670
#, fuzzy
msgid "DISCONNECTED_METABALLS_TEXT"
msgstr ""
"Il y a des organites placées qui ne sont pas connectés au reste.\n"
"Veuillez connecter toutes les organites placées avec les autres ou annulez vos changements."

#: ../src/late_multicellular_stage/editor/MetaballBodyEditorComponent.tscn:679
#, fuzzy
msgid "CREATE_NEW_TISSUE_TYPE"
msgstr "Créer une Nouvelle Sauvegarde"

#: ../src/late_multicellular_stage/editor/MetaballBodyEditorComponent.tscn:693
#, fuzzy
msgid "CREATE_NEW_TISSUE_TYPE_DESCRIPTION"
msgstr "Le chimioplaste est une structure à double membrane contenant des protéines capable de convertir le sulfure d'hydrogène, l'eau et le dioxyde de carbone gazeux en glucose avec un processus nommé Chimiosynthèse de Sulfure d'Hydrogène. Le taux de glucose produit varie en fonction de la concentration en dioxyde de carbone."

#: ../src/late_multicellular_stage/editor/MetaballPopupMenu.cs:58
#, fuzzy
msgid "MULTIPLE_METABALLS"
msgstr "Placer organite"

#: ../src/microbe_stage/HUDBottomBar.tscn:44
msgid "STAGE_MENU_BUTTON_TOOLTIP"
msgstr "Menu de pause"

#: ../src/microbe_stage/HUDBottomBar.tscn:59
msgid "PAUSE_TOOLTIP"
msgstr "Mettre le jeu en pause"

#: ../src/microbe_stage/HUDBottomBar.tscn:60
#, fuzzy
msgid "RESUME_TOOLTIP"
msgstr "Reprendre"

#: ../src/microbe_stage/HUDBottomBar.tscn:68
msgid "COMPOUNDS_BUTTON_MICROBE_TOOLTIP"
msgstr "Afficher / cacher l'environnement et les composés"

#: ../src/microbe_stage/HUDBottomBar.tscn:83
msgid "CHEMICAL_BUTTON_MICROBE_TOOLTIP"
msgstr "Afficher / cacher les processus cellulaires"

#: ../src/microbe_stage/HUDBottomBar.tscn:134
msgid "SUICIDE_BUTTON_TOOLTIP"
msgstr "Suicide"

#: ../src/microbe_stage/Microbe.Contact.cs:720
msgid "SUCCESSFUL_SCAVENGE"
msgstr "récupération réussie"

#: ../src/microbe_stage/Microbe.Contact.cs:727
msgid "SUCCESSFUL_KILL"
msgstr "élimination réussie"

#: ../src/microbe_stage/Microbe.Contact.cs:906
msgid "DEATH"
msgstr "mort"

#: ../src/microbe_stage/Microbe.Contact.cs:1159
msgid "ESCAPE_ENGULFING"
msgstr "échapper à l'engloutissement"

#: ../src/microbe_stage/Microbe.Interior.cs:1059
msgid "REPRODUCED"
msgstr "reproduit"

#: ../src/microbe_stage/MicrobeCheatMenu.tscn:33
msgid "INFINITE_COMPOUNDS"
msgstr "Composés infinis"

#: ../src/microbe_stage/MicrobeCheatMenu.tscn:40
msgid "GODMODE"
msgstr "Mode Tout-Puissant"

#: ../src/microbe_stage/MicrobeCheatMenu.tscn:47
msgid "NO_AI"
msgstr "Pas d'IA"

#: ../src/microbe_stage/MicrobeCheatMenu.tscn:61
msgid "PLAYER_SPEED"
msgstr "Vitesse du joueur"

#: ../src/microbe_stage/MicrobeCheatMenu.tscn:82
msgid "PLAYER_DUPLICATE"
msgstr "joueur en double"

#: ../src/microbe_stage/MicrobeCheatMenu.tscn:92
msgid "SPAWN_ENEMY"
msgstr "Invoquer un ennemi"

#: ../src/microbe_stage/MicrobeCheatMenu.tscn:102
#, fuzzy
msgid "DESPAWN_ENTITIES"
msgstr "Nombre maximum d'entités:"

#: ../src/microbe_stage/MicrobeHUD.cs:62
#, fuzzy
msgid "PAUSE_PROMPT"
msgstr "[center] Appuyer sur [thrive:input]g_pause[/thrive:input] pour relancer[/center]"

#: ../src/microbe_stage/MicrobeHUD.cs:109
#, fuzzy
msgid "SIGNAL_COMMAND_NONE"
msgstr "Aucune Commande"

#: ../src/microbe_stage/MicrobeHUD.cs:110
#, fuzzy
msgid "SIGNAL_COMMAND_FOLLOW"
msgstr "Suivez Moi"

#: ../src/microbe_stage/MicrobeHUD.cs:111
#, fuzzy
msgid "SIGNAL_COMMAND_TO_ME"
msgstr "Rejoignez Moi"

#: ../src/microbe_stage/MicrobeHUD.cs:112
#, fuzzy
msgid "SIGNAL_COMMAND_FLEE"
msgstr "Fuyez"

#: ../src/microbe_stage/MicrobeHUD.cs:113
#, fuzzy
msgid "SIGNAL_COMMAND_AGGRESSION"
msgstr "relieur"

#: ../src/microbe_stage/MicrobeHUD.cs:116
#, fuzzy
msgid "SIGNAL_TO_EMIT"
msgstr "relieur"

#: ../src/microbe_stage/MicrobeHUD.cs:197
#, fuzzy
msgid "DEVOURED"
msgstr "Dévoré"

#: ../src/microbe_stage/MicrobeHUD.cs:295
msgid "STUFF_AT"
msgstr "Matériel à {0:F1}, {1:F1}:"

#: ../src/microbe_stage/MicrobeHUD.cs:384
#: ../src/microbe_stage/MicrobeStage.tscn:1625
#, fuzzy
msgid "BECOME_MULTICELLULAR"
msgstr "Devenez Multicellulaires ({0}/{1})"

#: ../src/microbe_stage/MicrobeHUD.cs:420
#: ../src/microbe_stage/MicrobeStage.tscn:1636
#, fuzzy
msgid "BECOME_MACROSCOPIC"
msgstr "Devenez Macroscopiques ({0}/{1})"

#: ../src/microbe_stage/MicrobeStage.cs:687
msgid "SPAWN_ENEMY_CHEAT_FAIL"
msgstr "Impossible d'invoquer une espèce ennemie, car ce milieu ne contient que la vôtre"

#: ../src/microbe_stage/MicrobeStage.tscn:455
msgid "AT_CURSOR"
msgstr "Au pointeur :"

#: ../src/microbe_stage/MicrobeStage.tscn:1432
#, fuzzy
msgid "INGESTED_MATTER"
msgstr "Matière ingérée"

#: ../src/microbe_stage/MicrobeStage.tscn:1621
msgid "MOVE_TO_MULTICELLULAR_STAGE_TOOLTIP"
msgstr "Passer à l'étape suivante du jeu (multicellulaire). Possible lorsque votre colonie de cellule est assez grande."

#: ../src/microbe_stage/MicrobeStage.tscn:1804
#, fuzzy
msgid "EDITOR_BUTTON_TOOLTIP"
msgstr "Ajouter un nouveau raccourci clavier"

#: ../src/microbe_stage/PatchMapGenerator.cs:784
#, fuzzy
msgid "PANGONIAN_REGION_NAME"
msgstr "Pangonienne"

#: ../src/microbe_stage/PatchMapGenerator.cs:855
#, fuzzy
msgid "PATCH_NAME"
msgstr "{0} {1}"

#: ../src/microbe_stage/PausePrompt.tscn:23
#, fuzzy
msgid "PAUSED"
msgstr "EN PAUSE"

#: ../src/microbe_stage/PlayerMicrobeInput.cs:116
msgid "UNBIND_HELP_TEXT"
msgstr "Mode de Délier"

#: ../src/microbe_stage/ProcessPanel.tscn:16
msgid "PROCESS_PANEL_TITLE"
msgstr "Processus cellulaires"

#: ../src/microbe_stage/editor/BehaviourEditorSubComponent.tscn:70
msgid "PEACEFUL"
msgstr "Pacifique"

#: ../src/microbe_stage/editor/BehaviourEditorSubComponent.tscn:87
msgid "AGGRESSIVE"
msgstr "Agressif"

#: ../src/microbe_stage/editor/BehaviourEditorSubComponent.tscn:123
#, fuzzy
msgid "CAUTIOUS"
msgstr "Prudent"

#: ../src/microbe_stage/editor/BehaviourEditorSubComponent.tscn:141
msgid "OPPORTUNISTIC"
msgstr "opportuniste"

#: ../src/microbe_stage/editor/BehaviourEditorSubComponent.tscn:177
msgid "BRAVE"
msgstr "Audacieux"

#: ../src/microbe_stage/editor/BehaviourEditorSubComponent.tscn:194
msgid "FEARFUL"
msgstr "Craintif"

#: ../src/microbe_stage/editor/BehaviourEditorSubComponent.tscn:230
msgid "SESSILE"
msgstr "Sessile"

#: ../src/microbe_stage/editor/BehaviourEditorSubComponent.tscn:247
msgid "ACTIVE"
msgstr "Motile"

#: ../src/microbe_stage/editor/BehaviourEditorSubComponent.tscn:283
#, fuzzy
msgid "RESPONSIVE"
msgstr "Réactif"

#: ../src/microbe_stage/editor/BehaviourEditorSubComponent.tscn:300
#, fuzzy
msgid "FOCUSED"
msgstr "Monomaniaque"

#: ../src/microbe_stage/editor/CellEditorComponent.GUI.cs:155
#, fuzzy
msgid "DIGESTION_SPEED_VALUE"
msgstr "{0}/s"

#: ../src/microbe_stage/editor/CellEditorComponent.GUI.cs:262
#: ../src/microbe_stage/editor/CellEditorComponent.GUI.cs:267
msgid "ATP_PRODUCTION"
msgstr "Production d'ATP"

#: ../src/microbe_stage/editor/CellEditorComponent.GUI.cs:268
msgid "ATP_PRODUCTION_TOO_LOW"
msgstr "LA PRODUCTION D'ATP EST TROP FAIBLE!"

#: ../src/microbe_stage/editor/CellEditorComponent.GUI.cs:296
msgid "ENERGY_BALANCE_TOOLTIP_PRODUCTION"
msgstr "{0}: +{1} ATP"

#: ../src/microbe_stage/editor/CellEditorComponent.GUI.cs:316
msgid "OSMOREGULATION"
msgstr "Osmorégulation"

#: ../src/microbe_stage/editor/CellEditorComponent.GUI.cs:322
msgid "BASE_MOVEMENT"
msgstr "Mouvement de Base"

#: ../src/microbe_stage/editor/CellEditorComponent.GUI.cs:333
msgid "ENERGY_BALANCE_TOOLTIP_CONSUMPTION"
msgstr "{0}: -{1} ATP"

#: ../src/microbe_stage/editor/CellEditorComponent.cs:523
#, fuzzy
msgid "CELL_TYPE_NAME"
msgstr "Nom du Type de Cellule"

#: ../src/microbe_stage/editor/CellEditorComponent.cs:1164
#, fuzzy
msgid "NUCLEUS_DELETE_OPTION_DISABLED_TOOLTIP"
msgstr ""
"Impossible de supprimer le nucleus car c'est une évolution irréversible.\n"
"Cependant, s'il a été placé durant la session actuelle, le défaire ou le refaire est possible."

#: ../src/microbe_stage/editor/CellEditorComponent.cs:1166
#, fuzzy
msgid "LAST_ORGANELLE_DELETE_OPTION_DISABLED_TOOLTIP"
msgstr "Impossible de supprimer la dernière organelle"

#: ../src/microbe_stage/editor/CellEditorComponent.cs:2033
msgid "POPULATION_IN_PATCH_SHORT"
msgstr "{0} ({1})"

#: ../src/microbe_stage/editor/CellEditorComponent.cs:2152
msgid "ENERGY_IN_PATCH_FOR"
msgstr "Énergie du biome {0} pour la source : {1}"

#: ../src/microbe_stage/editor/CellEditorComponent.cs:2156
msgid "ENERGY_SUMMARY_LINE"
msgstr "{0} unités d'énergie ont été récoltées au total, avec un coût de {1} par individu, résultant en une population non-ajustée de {2}"

#: ../src/microbe_stage/editor/CellEditorComponent.cs:2163
msgid "ENERGY_SOURCES"
msgstr "Sources d'énergie :"

#: ../src/microbe_stage/editor/CellEditorComponent.cs:2169
msgid "FOOD_SOURCE_ENERGY_INFO"
msgstr "Unités d'énergie pour la source « {0} » : {1} (valeur sélective : {2}) énergie totale disponible : {3} (valeur totale : {4})"

#: ../src/microbe_stage/editor/CellEditorComponent.tscn:380
msgid "MEMBRANE"
msgstr "Membrane"

#: ../src/microbe_stage/editor/CellEditorComponent.tscn:453
msgid "SEARCH_DOT_DOT_DOT"
msgstr "Rechercher..."

#: ../src/microbe_stage/editor/CellEditorComponent.tscn:460
msgid "STRUCTURAL"
msgstr "Structure"

#: ../src/microbe_stage/editor/CellEditorComponent.tscn:469
msgid "PROTEINS"
msgstr "Protéines"

#: ../src/microbe_stage/editor/CellEditorComponent.tscn:478
msgid "EXTERNAL"
msgstr "Externe"

#: ../src/microbe_stage/editor/CellEditorComponent.tscn:487
msgid "ORGANELLES"
msgstr "Organites"

#: ../src/microbe_stage/editor/CellEditorComponent.tscn:528
msgid "MEMBRANE_TYPES"
msgstr "Types de Membranes"

#: ../src/microbe_stage/editor/CellEditorComponent.tscn:546
msgid "FLUIDITY_RIGIDITY"
msgstr "Fluidité / Rigidité"

#: ../src/microbe_stage/editor/CellEditorComponent.tscn:566
msgid "FLUID"
msgstr "Fluide"

#: ../src/microbe_stage/editor/CellEditorComponent.tscn:579
msgid "RIGID"
msgstr "Rigide"

#: ../src/microbe_stage/editor/CellEditorComponent.tscn:612
msgid "COLOUR"
msgstr "Couleur"

#: ../src/microbe_stage/editor/CellEditorComponent.tscn:680
msgid "ORGANISM_STATISTICS"
msgstr "Statistiques de l'Organisme"

#: ../src/microbe_stage/editor/CellEditorComponent.tscn:726
msgid "SPEED_COLON"
msgstr "Vitesse :"

#: ../src/microbe_stage/editor/CellEditorComponent.tscn:732
#, fuzzy
msgid "ROTATION_COLON"
msgstr "population :"

#: ../src/microbe_stage/editor/CellEditorComponent.tscn:738
msgid "HP_COLON"
msgstr "PV :"

#: ../src/microbe_stage/editor/CellEditorComponent.tscn:744
msgid "SIZE_COLON"
msgstr "Taille :"

#: ../src/microbe_stage/editor/CellEditorComponent.tscn:750
#, fuzzy
msgid "STORAGE_COLON"
msgstr "Stockage"

#: ../src/microbe_stage/editor/CellEditorComponent.tscn:756
#, fuzzy
msgid "DIGESTION_SPEED_COLON"
msgstr "Vitesse :"

#: ../src/microbe_stage/editor/CellEditorComponent.tscn:762
#, fuzzy
msgid "DIGESTION_EFFICIENCY_COLON"
msgstr "Description :"

#: ../src/microbe_stage/editor/CellEditorComponent.tscn:774
msgid "GENERATION_COLON"
msgstr "Génération :"

#: ../src/microbe_stage/editor/CellEditorComponent.tscn:819
msgid "ATP_BALANCE"
msgstr "Niveau d'ATP"

#: ../src/microbe_stage/editor/CellEditorComponent.tscn:932
#, fuzzy
msgid "AUTO-EVO_PREDICTION_BOX_DESCRIPTION"
msgstr ""
"Ce panneau affiche la population prédite par l'algorithme d'auto-évo pour l'espèce éditée.\n"
"L'auto-évo régit la simulation d'évolution des populations qui est, avec votre propre performance, l'un des deux facteurs qui affectent votre population en jeu."

#: ../src/microbe_stage/editor/CellEditorComponent.tscn:936
#: ../src/microbe_stage/editor/CellEditorComponent.tscn:1152
msgid "AUTO-EVO_PREDICTION"
msgstr "Prédiction de l'auto-évo"

#: ../src/microbe_stage/editor/CellEditorComponent.tscn:944
msgid "PREDICTION_DETAILS_OPEN_TOOLTIP"
msgstr "Voir les informations détaillées sur la prédiction"

#: ../src/microbe_stage/editor/CellEditorComponent.tscn:1000
msgid "FAILED"
msgstr "Échec"

#: ../src/microbe_stage/editor/CellEditorComponent.tscn:1006
msgid "TOTAL_POPULATION_COLON"
msgstr "Population totale :"

#: ../src/microbe_stage/editor/CellEditorComponent.tscn:1018
msgid "BEST_PATCH_COLON"
msgstr "Meilleur biome :"

#: ../src/microbe_stage/editor/CellEditorComponent.tscn:1043
msgid "WORST_PATCH_COLON"
msgstr "Pire biome :"

#: ../src/microbe_stage/editor/CellEditorComponent.tscn:1127
msgid "NEGATIVE_ATP_BALANCE"
msgstr "Quantité d'ATP Négative"

#: ../src/microbe_stage/editor/CellEditorComponent.tscn:1128
msgid "NEGATIVE_ATP_BALANCE_TEXT"
msgstr ""
"Votre microbe ne produit pas assez d'ATP pour survivre!\n"
"Voulez-vous continuer?"

#: ../src/microbe_stage/editor/CellEditorComponent.tscn:1134
msgid "DISCONNECTED_ORGANELLES"
msgstr "Organites Déconnectés"

#: ../src/microbe_stage/editor/CellEditorComponent.tscn:1136
msgid "DISCONNECTED_ORGANELLES_TEXT"
msgstr ""
"Il y a des organites placées qui ne sont pas connectés au reste.\n"
"Veuillez connecter toutes les organites placées avec les autres ou annulez vos changements."

#: ../src/microbe_stage/editor/CellEditorComponent.tscn:1196
#, fuzzy
msgid "AUTO-EVO_EXPLANATION_EXPLANATION"
msgstr "Ce panneau affiche les données qu'utilise l'auto-évo pour sa prédiction. L'énergie totale que peut accaparer une espèce, et le coût de survie pour chacun de ses individus, détermine la population finale. L'auto-évo utilise un modèle simplifié de la réalité pour calculer à quel point une espèce est adaptée à son milieu, en fonction de l'énergie qu'elle parvient à capturer. La quantité d'énergie qu'une source de nourriture fournit à l'espèce est ainsi affichée à côté de la quantité totale d'énergie que chacune d'entre elles est en mesure d'offrir. La fraction ainsi obtenue de cette énergie totale est calculée à partir de la valeur sélective de l'espèce, c'est-à-dire de sa capacité à utiliser cette source, rapportée à la valeur sélective totale de toutes les espèces."

#: ../src/microbe_stage/editor/CompoundBalanceDisplay.tscn:22
msgid "COMPOUND_BALANCE_TITLE"
msgstr "Équilibre des composants"

#: ../src/microbe_stage/editor/EditorComponentBottomLeftButtons.cs:263
#, fuzzy
msgid "SPECIES_NAME_TOO_LONG_POPUP"
msgstr "Nom de l’espèce..."

#: ../src/microbe_stage/editor/EditorComponentBottomLeftButtons.cs:267
msgid "INVALID_SPECIES_NAME_POPUP"
msgstr "Le nom d'espèce doit respecter la nomenclature binomiale (genre et épithète) !"

#: ../src/microbe_stage/editor/EditorComponentBottomLeftButtons.tscn:173
msgid "SPECIES_NAME_DOT_DOT_DOT"
msgstr "Nom de l’espèce..."

#: ../src/microbe_stage/editor/MicrobeEditor.cs:65
msgid "LOADING_MICROBE_EDITOR"
msgstr "Chargement de l'Éditeur de Microbes"

#: ../src/microbe_stage/editor/MicrobeEditorCheatMenu.tscn:30
msgid "INFINITE_MP"
msgstr "MP illimités"

#: ../src/microbe_stage/editor/MicrobeEditorCheatMenu.tscn:37
#, fuzzy
msgid "MOVE_TO_ANY_PATCH"
msgstr "Se Déplacer vers Cette Parcelle"

#: ../src/microbe_stage/editor/MicrobeEditorPatchMap.tscn:125
#: ../src/microbe_stage/gui/PatchExtinctionBox.tscn:164
#, fuzzy
msgid "FIND_CURRENT_PATCH"
msgstr "Chemin d'accès à l'icône invalide pour cette modification"

#: ../src/microbe_stage/editor/MicrobeEditorPatchMap.tscn:134
#: ../src/microbe_stage/editor/PatchMapEditorComponent.cs:217
#, fuzzy
msgid "SEED_LABEL"
msgstr "Terrain : {0}"

#: ../src/microbe_stage/editor/MicrobeEditorReportComponent.cs:171
#, fuzzy
msgid "TIME_INDICATOR_TOOLTIP"
msgstr "Temps écoulé: {0:#,#} années"

#: ../src/microbe_stage/editor/MicrobeEditorReportComponent.cs:180
msgid "THE_AMOUNT_OF_GLUCOSE_HAS_BEEN_REDUCED"
msgstr "La quantité de glucose a été réduite a {0} se sa valeur précédente."

#: ../src/microbe_stage/editor/MicrobeEditorReportComponent.cs:397
#: ../src/microbe_stage/editor/MicrobeEditorReportComponent.cs:398
#: ../src/microbe_stage/editor/MicrobeEditorReportComponent.cs:400
#: ../src/microbe_stage/editor/MicrobeEditorReportComponent.cs:403
#: ../src/microbe_stage/editor/MicrobeEditorReportComponent.cs:407
msgid "YEARS"
msgstr "années"

#: ../src/microbe_stage/editor/MicrobeEditorReportComponent.cs:400
#: ../src/microbe_stage/editor/MicrobeEditorReportComponent.tscn:638
#: ../src/microbe_stage/editor/MicrobeEditorReportComponent.tscn:672
#: ../src/microbe_stage/gui/PatchDetailsPanel.tscn:418
msgid "ATMOSPHERIC_GASSES"
msgstr "Gaz Atmosphériques"

#: ../src/microbe_stage/editor/MicrobeEditorReportComponent.cs:403
msgid "SPECIES_LIST"
msgstr "Espèces Présentes"

#: ../src/microbe_stage/editor/MicrobeEditorReportComponent.cs:414
#: ../src/microbe_stage/editor/MicrobeEditorReportComponent.cs:427
#, fuzzy
msgid "EXTINCT_FROM_THE_PLANET"
msgstr "a disparu de la planète"

#: ../src/microbe_stage/editor/MicrobeEditorReportComponent.cs:415
#: ../src/microbe_stage/editor/MicrobeEditorReportComponent.cs:426
#, fuzzy
msgid "EXTINCT_FROM_PATCH"
msgstr "a disparu de la planète"

#: ../src/microbe_stage/editor/MicrobeEditorReportComponent.tscn:201
msgid "AUTO_EVO"
msgstr "Auto-Evo"

#: ../src/microbe_stage/editor/MicrobeEditorReportComponent.tscn:215
msgid "FOOD_CHAIN"
msgstr "Chaîne Alimentaire"

#: ../src/microbe_stage/editor/MicrobeEditorReportComponent.tscn:228
msgid "TIMELINE"
msgstr "Chronologie"

#: ../src/microbe_stage/editor/MicrobeEditorReportComponent.tscn:300
msgid "EXTERNAL_EFFECTS"
msgstr "Effets externes :"

#: ../src/microbe_stage/editor/MicrobeEditorReportComponent.tscn:403
#, fuzzy
msgid "TIMELINE_GLOBAL_FILTER_TOOLTIP"
msgstr "Montrer les évènements globaux"

#: ../src/microbe_stage/editor/MicrobeEditorReportComponent.tscn:409
#, fuzzy
msgid "GLOBAL_INITIAL_LETTER"
msgstr "G"

#: ../src/microbe_stage/editor/MicrobeEditorReportComponent.tscn:416
#, fuzzy
msgid "TIMELINE_LOCAL_FILTER_TOOLTIP"
msgstr "Montrer les évènements locaux"

#: ../src/microbe_stage/editor/MicrobeEditorReportComponent.tscn:423
#, fuzzy
msgid "LOCAL_INITIAL_LETTER"
msgstr "L"

#: ../src/microbe_stage/editor/MicrobeEditorReportComponent.tscn:500
#: ../src/microbe_stage/editor/MicrobeEditorReportComponent.tscn:528
msgid "SPECIES_POPULATION"
msgstr "Espèces"

#: ../src/microbe_stage/editor/MicrobeEditorReportComponent.tscn:538
#: ../src/microbe_stage/gui/PatchDetailsPanel.tscn:236
msgid "PHYSICAL_CONDITIONS"
msgstr "Conditions Physique"

#: ../src/microbe_stage/editor/MicrobeEditorTabButtons.tscn:133
msgid "PATCH_MAP"
msgstr "Carte de Parcelles"

#: ../src/microbe_stage/editor/MicrobeEditorTabButtons.tscn:173
#, fuzzy
msgid "CELL"
msgstr "Cellulose"

#: ../src/microbe_stage/editor/MicrobePartSelection.tscn:122
#: ../src/microbe_stage/editor/tooltips/SelectionMenuToolTip.tscn:94
msgid "N_A_MP"
msgstr "N/A PM"

#: ../src/microbe_stage/editor/MutationPointsBar.cs:46
msgid "FREEBUILDING"
msgstr "Construction Libre"

#: ../src/microbe_stage/editor/MutationPointsBar.tscn:150
msgid "MUTATION_POINTS"
msgstr "Points de mutation"

#: ../src/microbe_stage/editor/OrganellePopupMenu.cs:62
#, fuzzy
msgid "MULTIPLE_ORGANELLES"
msgstr "Placer organite"

#: ../src/microbe_stage/editor/OrganellePopupMenu.tscn:294
msgid "MOVE"
msgstr "Déplacer"

#: ../src/microbe_stage/editor/OrganellePopupMenu.tscn:362
msgid "MODIFY"
msgstr "Modifier"

#: ../src/microbe_stage/editor/SpeciesPopulationDatasetsLegend.cs:22
#, fuzzy
msgid "EXTINCT_SPECIES"
msgstr "Espèces disparues"

#: ../src/microbe_stage/editor/TimelineTab.cs:260
#, fuzzy
msgid "NO_EVENTS_RECORDED"
msgstr "Aucun évènement enregistré"

#: ../src/microbe_stage/editor/tooltips/SelectionMenuToolTip.tscn:119
#, fuzzy
msgid "REQUIRES_NUCLEUS"
msgstr "Noyau"

#: ../src/microbe_stage/editor/upgrades/ChemoreceptorUpgradeGUI.tscn:21
#, fuzzy
msgid "COMPOUND_TO_FIND"
msgstr "Nuages de composés"

#: ../src/microbe_stage/editor/upgrades/ChemoreceptorUpgradeGUI.tscn:38
#, fuzzy
msgid "SEARCH_RADIUS"
msgstr "Rayon de Recherche:"

#: ../src/microbe_stage/editor/upgrades/ChemoreceptorUpgradeGUI.tscn:60
#, fuzzy
msgid "MINIMUM_AMOUNT_TO_FIND"
msgstr "Quantité Minimale pour Détecter:"

#: ../src/microbe_stage/editor/upgrades/ChemoreceptorUpgradeGUI.tscn:82
#, fuzzy
msgid "LINE_COLOUR"
msgstr "Couleur"

#: ../src/microbe_stage/editor/upgrades/LysosomeUpgradeGUI.cs:95
#, fuzzy
msgid "LIPASE_DESCRIPTION"
msgstr "L'intérieur visqueux d'une cellule. Le cytoplasme est une mixture basique d'ions, de protéines et d'autres substances dissoutes dans l'eau qui rempli l'intérieur de la cellule. Une des fonctions qu'elle réalise est la glycolyse, la conversion du glucose en énergie ATP. Pour les cellules qui manquent d'organites pour avoir un métabolisme plus avancé, c'est ce sur quoi elles dépendent en énergie. C'est aussi utilisé pour stocker des molécules dans la cellules et augmenter sa taille."

#: ../src/microbe_stage/editor/upgrades/LysosomeUpgradeGUI.cs:98
#, fuzzy
msgid "CELLULASE_DESCRIPTION"
msgstr "La vacuole est un organite de la membrane interne utilisé pour stocker dans la cellule. Ils sont composé de plusieurs vésicules, des structures membranaires plus petites grandement utilisé dans les cellules pour le stockage, qui ont fusionné ensemble. Elle est rempli d'eau qui est utilisé pour contenir des molécules, des enzymes, des solides et autres substances. Leur forme est fluide et peut varier selon les cellules."

#: ../src/microbe_stage/editor/upgrades/LysosomeUpgradeGUI.cs:101
#, fuzzy
msgid "CHITINASE_DESCRIPTION"
msgstr "L'intérieur visqueux d'une cellule. Le cytoplasme est une mixture basique d'ions, de protéines et d'autres substances dissoutes dans l'eau qui rempli l'intérieur de la cellule. Une des fonctions qu'elle réalise est la glycolyse, la conversion du glucose en énergie ATP. Pour les cellules qui manquent d'organites pour avoir un métabolisme plus avancé, c'est ce sur quoi elles dépendent en énergie. C'est aussi utilisé pour stocker des molécules dans la cellules et augmenter sa taille."

#: ../src/microbe_stage/editor/upgrades/LysosomeUpgradeGUI.tscn:22
#, fuzzy
msgid "SELECT_ENZYME"
msgstr "Sélectionné :"

#: ../src/microbe_stage/editor/upgrades/OrganelleUpgradeGUI.tscn:21
#, fuzzy
msgid "MODIFY_ORGANELLE"
msgstr "Déplacer organite"

#: ../src/microbe_stage/gui/ExtinctionBox.tscn:125
msgid "EXTINCTION_CAPITAL"
msgstr "EXTINCTION"

#: ../src/microbe_stage/gui/ExtinctionBox.tscn:134
msgid "EXTINCTION_BOX_TEXT"
msgstr "Tout comme 99% des espèces qui ont existé, votre espèce s'est éteinte. D'autres continuerons à remplir vos abris et prospérerons, mais ça ne sera pas vous. Vous serez oublié, une expérience qui a échoué dans l'évolution."

#: ../src/microbe_stage/gui/PatchDetailsPanel.cs:228
msgid "BIOME_LABEL"
msgstr "Terrain : {0}"

#: ../src/microbe_stage/gui/PatchDetailsPanel.cs:231
msgid "BELOW_SEA_LEVEL"
msgstr "{0}-{1}m sous la mer"

#: ../src/microbe_stage/gui/PatchDetailsPanel.cs:267
#, fuzzy
msgid "SPECIES_WITH_POPULATION"
msgstr "{0} avec la population: {1}"

#: ../src/microbe_stage/gui/PatchDetailsPanel.tscn:119
msgid "SELECT_A_PATCH"
msgstr "Choisir une parcelle pour voir ses détails ici"

#: ../src/microbe_stage/gui/PatchDetailsPanel.tscn:154
msgid "CURRENT_LOCATION_CAPITAL"
msgstr "POSITION ACTUELLE"

#: ../src/microbe_stage/gui/PatchDetailsPanel.tscn:313
msgid "PRESSURE"
msgstr "Pression"

#: ../src/microbe_stage/gui/PatchDetailsPanel.tscn:842
msgid "SPECIES_PRESENT"
msgstr "Espèces Présentes"

#: ../src/microbe_stage/gui/PatchDetailsPanel.tscn:906
msgid "MOVE_TO_THIS_PATCH"
msgstr "Se Déplacer vers Cette Parcelle"

#: ../src/microbe_stage/gui/PatchExtinctionBox.tscn:77
#, fuzzy
msgid "PATCH_EXTINCTION_CAPITAL"
msgstr "EXTINCTION"

#: ../src/microbe_stage/gui/PatchExtinctionBox.tscn:86
#, fuzzy
msgid "PATCH_EXTINCTION_BOX_TEXT"
msgstr "Tout comme 99% des espèces qui ont existé, votre espèce s'est éteinte. D'autres continuerons à remplir vos abris et prospérerons, mais ça ne sera pas vous. Vous serez oublié, une expérience qui a échoué dans l'évolution."

#: ../src/microbe_stage/gui/WinBox.tscn:82
msgid "WIN_BOX_TITLE"
msgstr "VOUS AVEZ PROSPÉRÉ !"

#: ../src/microbe_stage/gui/WinBox.tscn:91
msgid "WIN_TEXT"
msgstr "Bravo, vous avez gagné cette version de Thrive! vous pouvez continuer à jouer après que cet écran se soit fermé si vous le souhaitez, ou démarrer une nouvelle partie dans un autre monde."

#: ../src/modding/ModLoader.cs:225 ../src/modding/ModLoader.cs:273
msgid "CANT_LOAD_MOD_INFO"
msgstr "Impossible de charger les informations pour la modification « {0} »"

#: ../src/modding/ModLoader.cs:247
msgid "MOD_ASSEMBLY_LOAD_EXCEPTION"
msgstr "{0}: échec de chargement de l'assemblage avec une exception:{1}"

#: ../src/modding/ModLoader.cs:262
msgid "MOD_HAS_NO_LOADABLE_RESOURCES"
msgstr "Impossible de charger des ressources de {0}"

#: ../src/modding/ModLoader.cs:286
#, fuzzy
msgid "MOD_ASSEMBLY_UNLOAD_CALL_FAILED"
msgstr "{0}: l'appel de la méthode de déchargement pour l'assemblage des mods a échoué"

#: ../src/modding/ModLoader.cs:292
#, fuzzy
msgid "MOD_ASSEMBLY_UNLOAD_CALL_FAILED_EXCEPTION"
msgstr "{0} : l'appel de la méthode de déchargement pour l'assemblage des mods a échoué avec une exception : {1}"

#: ../src/modding/ModLoader.cs:373
#, fuzzy
msgid "MOD_ASSEMBLY_CLASS_NOT_FOUND"
msgstr "{0}: le mode de classe spécifié \"{1}\" n'a pas été trouvé dans l'assemblage des mods"

#: ../src/modding/ModLoader.cs:384
#, fuzzy
msgid "MOD_ASSEMBLY_INIT_CALL_FAILED"
msgstr "{0}: l'appel de la méthode d'initialisation pour l'assemblage des mods a échoué"

#: ../src/modding/ModLoader.cs:398
#, fuzzy
msgid "MOD_ASSEMBLY_LOAD_CALL_FAILED_EXCEPTION"
msgstr "{0}: l'appel de la méthode d'initialisation pour l'assemblage des mods a échoué avec une exception : {1}"

#: ../src/modding/ModLoader.cs:421
#, fuzzy
msgid "MOD_HARMONY_LOAD_FAILED_EXCEPTION"
msgstr "{0}: l'appel de la méthode d'initialisation pour l'assemblage des mods a échoué avec une exception : {1}"

#: ../src/modding/ModLoader.cs:442
#, fuzzy
msgid "MOD_HARMONY_UNLOAD_FAILED_EXCEPTION"
msgstr "{0} : l'appel de la méthode de déchargement pour l'assemblage des mods a échoué avec une exception : {1}"

#: ../src/modding/ModLoader.cs:453
#, fuzzy
msgid "PCK_LOAD_FAILED_DOES_NOT_EXIST"
msgstr "Échec du chargement du ficher pck ({0})"

#: ../src/modding/ModLoader.cs:461
msgid "PCK_LOAD_FAILED"
msgstr "Échec du chargement du ficher pck ({0})"

#: ../src/modding/ModManager.cs:297
msgid "INVALID_ICON_PATH"
msgstr "Chemin d'accès à l'icône invalide pour cette modification"

#: ../src/modding/ModManager.cs:311
msgid "INVALID_URL_SCHEME"
msgstr "Schéma d'URL invalide"

#: ../src/modding/ModManager.cs:323
#, fuzzy
msgid "ASSEMBLY_CLASS_REQUIRED"
msgstr "La classe de l'assemblage des Mods est requise lorsque l'assemblage est spécifié"

#: ../src/modding/ModManager.cs:334
#, fuzzy
msgid "ASSEMBLY_REQUIRED_WITH_HARMONY"
msgstr "La classe de l'assemblage des Mods est requise lorsque l'assemblage est spécifié"

#: ../src/modding/ModManager.cs:565
msgid "NO_SELECTED_MOD"
msgstr "Aucune modification sélectionnée"

#: ../src/modding/ModManager.cs:901
msgid "THIS_IS_WORKSHOP_MOD"
msgstr "Cette modification a été téléchargée depuis l'atelier Steam"

#: ../src/modding/ModManager.cs:902
msgid "THIS_IS_LOCAL_MOD"
msgstr "Cette modification est installée localement"

#: ../src/modding/ModManager.cs:913
#, fuzzy
msgid "USES_FEATURE"
msgstr "Température"

#: ../src/modding/ModManager.cs:914
msgid "DOES_NOT_USE_FEATURE"
msgstr "Non"

#: ../src/modding/ModManager.cs:959
#, fuzzy
msgid "ERROR_CREATING_FOLDER"
msgstr "Erreur de création du dossier pour la modification"

#: ../src/modding/ModManager.cs:968
#, fuzzy
msgid "ERROR_CREATING_INFO_FILE"
msgstr "Erreur de création du fichier d'information pour la modification"

#: ../src/modding/ModManager.tscn:119
#, fuzzy
msgid "AVAILABLE_MODS"
msgstr "Modifications disponibles"

#: ../src/modding/ModManager.tscn:142 ../src/saving/SaveManagerGUI.tscn:69
msgid "REFRESH"
msgstr "Rafraîchir"

#: ../src/modding/ModManager.tscn:150
#, fuzzy
msgid "OPEN_FOLDER"
msgstr "Ouvrir le dossier des Logs"

#: ../src/modding/ModManager.tscn:168
#, fuzzy
msgid "RIGHT_ARROW"
msgstr "Clic droit"

#: ../src/modding/ModManager.tscn:181
#, fuzzy
msgid "LEFT_ARROW"
msgstr "Clic gauche"

#: ../src/modding/ModManager.tscn:193
#, fuzzy
msgid "ENABLED_MODS"
msgstr "Activer l'éditeur"

#: ../src/modding/ModManager.tscn:211
msgid "DISABLE_ALL"
msgstr "Tout désactiver"

#: ../src/modding/ModManager.tscn:248
#, fuzzy
msgid "SELECTED_MOD"
msgstr "Sélectionné :"

#: ../src/modding/ModManager.tscn:282 ../src/modding/ModManager.tscn:670
#: ../src/modding/NewModGUI.tscn:140
#, fuzzy
msgid "MOD_AUTHOR"
msgstr "Créateur :"

#: ../src/modding/ModManager.tscn:313 ../src/modding/ModManager.tscn:692
#: ../src/modding/NewModGUI.tscn:163
#, fuzzy
msgid "MOD_VERSION"
msgstr "Version :"

#: ../src/modding/ModManager.tscn:369
msgid "RECOMMENDED_THRIVE_VERSION"
msgstr "Version de Thrive recommandée :"

#: ../src/modding/ModManager.tscn:413
#, fuzzy
msgid "MINIMUM_VERSION"
msgstr "Version :"

#: ../src/modding/ModManager.tscn:440 ../src/modding/ModManager.tscn:714
#: ../src/modding/NewModGUI.tscn:186
#, fuzzy
msgid "MOD_DESCRIPTION"
msgstr "Description :"

#: ../src/modding/ModManager.tscn:472
msgid "MORE_INFO"
msgstr "Plus d'informations"

#: ../src/modding/ModManager.tscn:480
#, fuzzy
msgid "OPEN_MOD_URL"
msgstr "Ouvre l'URL"

#: ../src/modding/ModManager.tscn:503
#, fuzzy
msgid "BROWSE_WORKSHOP"
msgstr "Parcourir l'atelier Steam"

#: ../src/modding/ModManager.tscn:510 ../src/modding/ModUploader.tscn:45
#, fuzzy
msgid "UPLOAD"
msgstr "Charger"

#: ../src/modding/ModManager.tscn:517
msgid "NEW"
msgstr "Nouveau"

#: ../src/modding/ModManager.tscn:530
#, fuzzy
msgid "MOD_LOAD_UNLOAD_CAVEATS"
msgstr "Attention: de nombreux mods requièrent une redémarrage du jeu pour se charger ou se décharger correctement. Chargez seulement les mods en lesquelles vous avez confiance car ils pourraient contenir du code exécutable."

#: ../src/modding/ModManager.tscn:557
#, fuzzy
msgid "ENABLE_ALL_COMPATIBLE"
msgstr "La sauvegarde sélectionnée est incompatible"

#: ../src/modding/ModManager.tscn:566
msgid "APPLY_CHANGES"
msgstr "appliquer les changements"

#: ../src/modding/ModManager.tscn:577
msgid "UNAPPLIED_MOD_CHANGES"
msgstr "Certains changements n'ont pas été appliqués"

#: ../src/modding/ModManager.tscn:578
#, fuzzy
msgid "UNAPPLIED_MOD_CHANGES_DESCRIPTION"
msgstr "Étant la forme de membrane la plus simple, elle n'offre que très peu de protection et demande plus d'énergie pour ne pas se déformer. Par contre, elle permet à une cellule de se déplacer et se nourrir plus rapidement."

#: ../src/modding/ModManager.tscn:579
#, fuzzy
msgid "DISCARD_CHANGES"
msgstr "Annuler et continuer"

#: ../src/modding/ModManager.tscn:586
#, fuzzy
msgid "FULL_MOD_INFO"
msgstr "Informations complètes"

#: ../src/modding/ModManager.tscn:627 ../src/modding/NewModGUI.tscn:117
#, fuzzy
msgid "MOD_NAME"
msgstr "Nom :"

#: ../src/modding/ModManager.tscn:649 ../src/modding/NewModGUI.tscn:94
#, fuzzy
msgid "MOD_INTERNAL_NAME"
msgstr "Nom de dossier interne :"

#: ../src/modding/ModManager.tscn:736 ../src/modding/NewModGUI.tscn:209
#, fuzzy
msgid "MOD_EXTENDED_DESCRIPTION"
msgstr "L'Azotéase est une protéine capable d'utiliser l'azote gazeux et l'énergie de la cellule sous forme d'ATP pour produire de l'ammoniaque, un nutriment de croissance clé pour une cellule. C'est un processus nommé la Fixation Anaérobique d'Azote. Puisque l'azotéase est suspendu directement dans le cytoplasme, les fluides l'entourant réalisent un peu la glycolyse."

#: ../src/modding/ModManager.tscn:774 ../src/modding/NewModGUI.tscn:233
msgid "MOD_ICON_FILE"
msgstr "Fichier d'icône :"

#: ../src/modding/ModManager.tscn:796 ../src/modding/NewModGUI.tscn:256
#, fuzzy
msgid "MOD_INFO_URL"
msgstr "Lien d'information :"

#: ../src/modding/ModManager.tscn:818 ../src/modding/NewModGUI.tscn:279
#, fuzzy
msgid "MOD_LICENSE"
msgstr "Licences et bibliothèques utilisés"

#: ../src/modding/ModManager.tscn:840 ../src/modding/NewModGUI.tscn:302
msgid "MOD_RECOMMENDED_THRIVE"
msgstr "Version de Thrive recommandée :"

#: ../src/modding/ModManager.tscn:862 ../src/modding/NewModGUI.tscn:325
msgid "MOD_MINIMUM_THRIVE"
msgstr "Version minimale de Thrive requise :"

#: ../src/modding/ModManager.tscn:884 ../src/modding/NewModGUI.tscn:348
#, fuzzy
msgid "MOD_MAXIMUM_THRIVE"
msgstr "Version maximale de Thrive supportée :"

#: ../src/modding/ModManager.tscn:906 ../src/modding/NewModGUI.tscn:371
#, fuzzy
msgid "MOD_PCK_NAME"
msgstr "Nom de la Parcelle"

#: ../src/modding/ModManager.tscn:928 ../src/modding/NewModGUI.tscn:394
#, fuzzy
msgid "MOD_ASSEMBLY"
msgstr "Assemblage des Mods:"

#: ../src/modding/ModManager.tscn:950 ../src/modding/NewModGUI.tscn:417
#, fuzzy
msgid "MOD_ASSEMBLY_CLASS"
msgstr "Classe Principale de l'Assemblée des Mods:"

#: ../src/modding/ModManager.tscn:972
#, fuzzy
msgid "MOD_AUTO_HARMONY"
msgstr "Créateur :"

#: ../src/modding/ModManager.tscn:999
#, fuzzy
msgid "MOD_CREATION_FAILED"
msgstr "L'Auto-évo n'a pas pu se lancer"

#: ../src/modding/ModManager.tscn:1008
#, fuzzy
msgid "MOD_LOAD_OR_UNLOAD_ERRORS_OCCURRED"
msgstr "Des erreurs sont survenues lors du chargement ou du déchargement d'un ou plusieurs mods. Le registre du jeu devrait contenir d'avantage d'informations."

#: ../src/modding/ModManager.tscn:1013
msgid "RESTART_REQUIRED"
msgstr "Redémarrage nécessaire"

#: ../src/modding/ModManager.tscn:1015
#, fuzzy
msgid "MOD_LOAD_UNLOAD_RESTART"
msgstr "Un ou plusieurs mods requièrent un redémarrage du jeu pour se charger ou se décharger correctement"

#: ../src/modding/ModUploader.cs:273 ../src/modding/ModUploader.tscn:272
msgid "CONTENT_UPLOADED_FROM"
msgstr "Le contenu provenant de l'atelier sera téléchargé depuis le fichier : {0}"

#: ../src/modding/ModUploader.cs:304
#, fuzzy
msgid "MISSING_TITLE"
msgstr "Titre manquant"

#: ../src/modding/ModUploader.cs:310
#, fuzzy
msgid "MISSING_DESCRIPTION"
msgstr "Description :"

#: ../src/modding/ModUploader.cs:318
#, fuzzy
msgid "DESCRIPTION_TOO_LONG"
msgstr "Description :"

#: ../src/modding/ModUploader.cs:324 ../src/steam/SteamClient.cs:280
#, fuzzy
msgid "CHANGE_DESCRIPTION_IS_TOO_LONG"
msgstr "Description :"

#: ../src/modding/ModUploader.cs:332
#, fuzzy
msgid "TAGS_IS_WHITESPACE"
msgstr "Les tags ne contiennent que des espaces vides"

#: ../src/modding/ModUploader.cs:340
#, fuzzy
msgid "INVALID_TAG"
msgstr "Tag \"{0}\" invalide spécifié"

#: ../src/modding/ModUploader.cs:353
msgid "PREVIEW_IMAGE_DOES_NOT_EXIST"
msgstr "L'image de prévisualisation n'existe pas"

#: ../src/modding/ModUploader.cs:360
msgid "PREVIEW_IMAGE_IS_TOO_LARGE"
msgstr "Le fichier contenant l'image de prévisualisation est trop volumineux"

#: ../src/modding/ModUploader.cs:415
#, fuzzy
msgid "ID_IS_NOT_A_NUMBER"
msgstr "L'identifiant n'est pas un nombre valide"

#: ../src/modding/ModUploader.cs:458
#, fuzzy
msgid "CREATING_DOT_DOT_DOT"
msgstr "Rechercher..."

#: ../src/modding/ModUploader.cs:472
#, fuzzy
msgid "SUCCESS_BUT_MISSING_ID"
msgstr "Le résultat a indiqué une réussite mais aucun ID n'a été renvoyé"

#: ../src/modding/ModUploader.cs:517
#, fuzzy
msgid "UPLOADING_DOT_DOT_DOT"
msgstr "Chargement..."

#: ../src/modding/ModUploader.cs:554
msgid "WORKSHOP_ITEM_UPLOAD_SUCCEEDED_TOS_REQUIRED"
msgstr "La mise en ligne sur l'atelier Steam a fonctionné, mais vous devez accepter son [color=#3796e1][url=https://steamcommunity.com/sharedfiles/workshoplegalagreement]contrat de licence[/url][/color] avant que cela ne soit visible"

#: ../src/modding/ModUploader.cs:558
#, fuzzy
msgid "WORKSHOP_ITEM_UPLOAD_SUCCEEDED"
msgstr "La mise en ligne sur l'atelier Steam a été réalisée avec succès"

#: ../src/modding/ModUploader.cs:618
msgid "WORKSHOP_TERMS_OF_SERVICE_NOTICE"
msgstr "En proposant cet objet, vous acceptez le [color=#3796e1][url=https://steamcommunity.com/sharedfiles/workshoplegalagreement]contrat de licence[/url][/color] de l'atelier Steam"

#: ../src/modding/ModUploader.cs:642
#, fuzzy
msgid "SAVING_DATA_FAILED_DUE_TO"
msgstr "La sauvegarde d'information a échoué en raison d'une exception: {0}"

#: ../src/modding/ModUploader.cs:656 ../src/modding/NewModGUI.cs:304
#, fuzzy
msgid "FORM_ERROR_MESSAGE"
msgstr "Erreur: {0}"

#: ../src/modding/ModUploader.tscn:44 ../src/modding/ModUploader.tscn:307
msgid "MOD_UPLOADER"
msgstr "Téléverseur de modifications"

#: ../src/modding/ModUploader.tscn:84
msgid "MOD_TO_UPLOAD"
msgstr "Modification à mettre en ligne :"

#: ../src/modding/ModUploader.tscn:109
#, fuzzy
msgid "UNKNOWN_WORKSHOP_ID"
msgstr "Souris inconnue"

#: ../src/modding/ModUploader.tscn:121
#, fuzzy
msgid "CREATE_NEW"
msgstr "Créer une Nouvelle Sauvegarde"

#: ../src/modding/ModUploader.tscn:128
#, fuzzy
msgid "ENTER_EXISTING_ID"
msgstr "Réécriture sur la sauvegarde existante :"

#: ../src/modding/ModUploader.tscn:138
#, fuzzy
msgid "ENTER_EXISTING_WORKSHOP_ID"
msgstr "Entrer dans l'ID de l'Atelier Existant"

#: ../src/modding/ModUploader.tscn:152
msgid "ID_NUMBER"
msgstr "Identifiant numérique"

#: ../src/modding/ModUploader.tscn:158
msgid "APPLY"
msgstr "Appliquer"

#: ../src/modding/ModUploader.tscn:168
#, fuzzy
msgid "WORKSHOP_ITEM_TITLE"
msgstr "Titre de l'Objet:"

#: ../src/modding/ModUploader.tscn:186
#, fuzzy
msgid "WORKSHOP_ITEM_DESCRIPTION"
msgstr "Le chloroplaste est une structure a double membrane contenant des pigments photosensibles contenus ensemble dans des sacs de membrane. C'est un procaryote qui a été assimilé pour être utilisé par son hôte eucaryote. Les pigments dans le chloroplaste sont capable d'utiliser l'énergie de la lumière pour produire du glucose à partir d'eau et de dioxyde de carbone gazeux lors d'un processus nommé Photosynthèse. Ces pigments sont aussi ce qui leur donnent cette couleur particulière. Le taux de glucose produit est proportionnel avec la concentration de dioxyde de carbone, et l'intensité de la lumière."

#: ../src/modding/ModUploader.tscn:208
msgid "WORKSHOP_VISIBILITY_TOOLTIP"
msgstr "Une fois un item publié, tout le monde pourra le voir"

#: ../src/modding/ModUploader.tscn:209
msgid "VISIBLE"
msgstr "Visible"

#: ../src/modding/ModUploader.tscn:215
msgid "WORKSHOP_ITEM_TAGS"
msgstr "Étiquettes (séparées par une virgule « , ») :"

#: ../src/modding/ModUploader.tscn:233
msgid "WORKSHOP_ITEM_PREVIEW"
msgstr "Image de prévisualisation :"

#: ../src/modding/ModUploader.tscn:259
msgid "BROWSE"
msgstr "Parcourir"

#: ../src/modding/ModUploader.tscn:284
#, fuzzy
msgid "FORGET_MOD_DETAILS_TOOLTIP"
msgstr "Reprendre"

#: ../src/modding/ModUploader.tscn:286
msgid "FORGET_MOD_DETAILS"
msgstr "Supprimer les données locales"

#: ../src/modding/ModUploader.tscn:292 ../src/modding/ModUploader.tscn:301
#, fuzzy
msgid "WORKSHOP_ITEM_CHANGE_NOTES_TOOLTIP"
msgstr "Changez les remarques afin d'afficher la version de cet objet sur l'Atelier Steam (optionnel)"

#: ../src/modding/ModUploader.tscn:294
#, fuzzy
msgid "WORKSHOP_ITEM_CHANGE_NOTES"
msgstr "Remarques de Changement d'Item"

#: ../src/modding/ModUploader.tscn:325
#, fuzzy
msgid "SELECT_PREVIEW_IMAGE"
msgstr "Sélectionner l'image de prévisualisation"

#: ../src/modding/ModUploader.tscn:336
#, fuzzy
msgid "UPLOAD_SUCCEEDED"
msgstr "Sauvegarde réussi"

#: ../src/modding/NewModGUI.cs:179
#, fuzzy
msgid "NEW_MOD_DEFAULT_DESCRIPTION"
msgstr "Le chimioplaste est une structure à double membrane contenant des protéines capable de convertir le sulfure d'hydrogène, l'eau et le dioxyde de carbone gazeux en glucose avec un processus nommé Chimiosynthèse de Sulfure d'Hydrogène. Le taux de glucose produit varie en fonction de la concentration en dioxyde de carbone."

#: ../src/modding/NewModGUI.cs:238
msgid "INVALID_URL_FORMAT"
msgstr "Format d'URL invalide"

#: ../src/modding/NewModGUI.cs:253
msgid "INTERNAL_NAME_REQUIRED"
msgstr "Un nom interne est nécessaire"

#: ../src/modding/NewModGUI.cs:259
msgid "INTERNAL_NAME_REQUIRES_CAPITAL"
msgstr "Les noms internes doivent commencer par une majuscule"

#: ../src/modding/NewModGUI.cs:265
msgid "INTERNAL_NAME_IN_USE"
msgstr "Une modification porte déjà ce nom interne"

#: ../src/modding/NewModGUI.cs:280
#, fuzzy
msgid "MISSING_OR_INVALID_REQUIRED_FIELD"
msgstr "Le champ suivant est manquant ou a un format invalide : {0}"

#: ../src/modding/NewModGUI.cs:290
#, fuzzy
msgid "ADDITIONAL_VALIDATION_FAILED"
msgstr "Des validations supplémentaires ont détectés un problème: {0}"

#: ../src/modding/NewModGUI.tscn:33
#, fuzzy
msgid "CREATE_NEW_MOD"
msgstr "Créer un nouveau microbe"

#: ../src/modding/NewModGUI.tscn:67
#, fuzzy
msgid "MODDING_INSTRUCTIONS_ON"
msgstr "Les instructions pour créer de nouvelles modifications sont accessibles depuis"

#: ../src/modding/NewModGUI.tscn:74
msgid "OUR_WIKI"
msgstr "notre Wiki"

#: ../src/modding/NewModGUI.tscn:439
#, fuzzy
msgid "USE_AUTO_HARMONY_TOOLTIP"
msgstr "Suicide"

#: ../src/modding/NewModGUI.tscn:441
#, fuzzy
msgid "USE_AUTO_HARMONY"
msgstr "Utiliser le chargement auto-harmonie"

#: ../src/modding/NewModGUI.tscn:465
#, fuzzy
msgid "CREATE"
msgstr "Créé à :"

#: ../src/saving/InProgressLoad.cs:78 ../src/saving/InProgressLoad.cs:102
#: ../src/saving/InProgressLoad.cs:151
msgid "LOADING_GAME"
msgstr "Chargement du Jeu"

#: ../src/saving/InProgressLoad.cs:80
msgid "READING_SAVE_DATA"
msgstr "Lecture des données de sauvegarde"

#: ../src/saving/InProgressLoad.cs:104
msgid "CREATING_OBJECTS_FROM_SAVE"
msgstr "Création des objets à partir de la sauvegarde"

#: ../src/saving/InProgressLoad.cs:113
#, fuzzy
msgid "EXCEPTION_HAPPENED_WHILE_LOADING"
msgstr "Une exception a eu lieu pendant le chargement des données de sauvegarde"

#: ../src/saving/InProgressLoad.cs:139
msgid "SAVE_IS_INVALID"
msgstr "La sauvegarde est invalide"

#: ../src/saving/InProgressLoad.cs:140
msgid "SAVE_HAS_INVALID_GAME_STATE"
msgstr "La sauvegarde a un état scénique de jeu invalide"

#: ../src/saving/InProgressLoad.cs:153
msgid "PROCESSING_LOADED_OBJECTS"
msgstr "Compréhension des objets chargés"

#: ../src/saving/InProgressLoad.cs:168
#, fuzzy
msgid "EXCEPTION_HAPPENED_PROCESSING_SAVE"
msgstr "Une exception a eu lieu lors de la compréhension des objets chargés"

#: ../src/saving/InProgressLoad.cs:174
msgid "LOAD_FINISHED"
msgstr "Chargement terminé"

#: ../src/saving/InProgressLoad.cs:201
msgid "ERROR_LOADING"
msgstr "Erreur de Chargement"

#: ../src/saving/InProgressLoad.cs:240
msgid "SAVE_LOAD_ALREADY_LOADED_FREE_FAILURE"
msgstr ". Echec de la libération des ressources déjà chargées : {0}"

#: ../src/saving/InProgressSave.cs:203
#, fuzzy
msgid "SAVING_DOT_DOT_DOT"
msgstr "Rechercher..."

#: ../src/saving/InProgressSave.cs:242
msgid "SAVE_FAILED"
msgstr "Sauvegarde Échouée"

#: ../src/saving/InProgressSave.cs:243
msgid "ERROR_SAVING"
msgstr "Erreur de Sauvegarde"

#: ../src/saving/NewSaveMenu.cs:79
#, fuzzy
msgid "CHOSEN_FILENAME_ALREADY_EXISTS"
msgstr "La sauvegarde sélectionnée ({0}) existe déjà. Réécrire par dessus?"

#: ../src/saving/NewSaveMenu.cs:196
#, fuzzy
msgid "INVALID_SAVE_NAME_POPUP"
msgstr "Le nom sauvegardé ne doit pas contenir de caractères spéciaux (<>:\"/\\|?*)"

#: ../src/saving/NewSaveMenu.tscn:32
msgid "CREATE_NEW_SAVE"
msgstr "Créer une Nouvelle Sauvegarde"

#: ../src/saving/NewSaveMenu.tscn:49
msgid "NAME"
msgstr "Nom :"

#: ../src/saving/NewSaveMenu.tscn:67
msgid "EXTRA_OPTIONS"
msgstr "Autres Options"

#: ../src/saving/NewSaveMenu.tscn:85
msgid "OVERWRITE_EXISTING_SAVE"
msgstr "Réécriture sur la sauvegarde existante :"

#: ../src/saving/NewSaveMenu.tscn:117
#, fuzzy
msgid "OVERWRITE_EXISTING_SAVE_PROMPT"
msgstr "Remplacer la sauvegarde existante?"

#: ../src/saving/NewSaveMenu.tscn:121
#, fuzzy
msgid "CANNOT_WRITE_SAVE"
msgstr "Ne peut pas absorber"

#: ../src/saving/NewSaveMenu.tscn:124
#, fuzzy
msgid "ATTEMPT_TO_WRITE_SAVE_FAILED"
msgstr "L'Auto-évo n'a pas pu se lancer"

#: ../src/saving/SaveHelper.cs:492 ../src/saving/SaveHelper.cs:543
#, fuzzy
msgid "SAVING_FAILED_WITH_EXCEPTION"
msgstr "La sauvegarde a échoué! Une exception est survenue"

#: ../src/saving/SaveHelper.cs:501 ../src/saving/SaveHelper.cs:520
msgid "SAVING_NOT_POSSIBLE"
msgstr "Sauvegarde actuellement impossible à cause de :"

#: ../src/saving/SaveHelper.cs:502
msgid "PLAYER_EXTINCT"
msgstr "Le joueur est éteint"

#: ../src/saving/SaveHelper.cs:521
#, fuzzy
msgid "IN_PROTOTYPE"
msgstr "Protanopie (Rouge-Vert)"

#: ../src/saving/SaveHelper.cs:533
msgid "SAVING_SUCCEEDED"
msgstr "Sauvegarde réussi"

#: ../src/saving/SaveInformation.cs:16
msgid "SAVE_MANUAL"
msgstr "Manuelle"

#: ../src/saving/SaveInformation.cs:22
msgid "SAVE_AUTOSAVE"
msgstr "Auto-sauvegarde"

#: ../src/saving/SaveInformation.cs:28
msgid "SAVE_QUICKSAVE"
msgstr "Sauvegarde rapide"

#: ../src/saving/SaveInformation.cs:34
msgid "SAVE_INVALID"
msgstr "Invalide"

#: ../src/saving/SaveList.cs:217
msgid "SAVE_DELETE_WARNING"
msgstr "Supprimer cette sauvegarde ne peut pas être défait, êtes-vous sûr de vouloir détruire {0} de manière permanente?"

#: ../src/saving/SaveList.tscn:51
msgid "NO_SAVEGAMES_FOUND"
msgstr "Aucune sauvegarde trouvée"

#: ../src/saving/SaveList.tscn:59 ../src/saving/SaveListItem.tscn:105
#, fuzzy
msgid "LOADING_DOT_DOT_DOT"
msgstr "Chargement..."

#: ../src/saving/SaveList.tscn:70 ../src/saving/SaveListItem.tscn:282
#, fuzzy
msgid "DELETE_THIS_SAVE_PROMPT"
msgstr "Supprimer cette Sauvegarde?"

#: ../src/saving/SaveList.tscn:77 ../src/saving/SaveList.tscn:85
#, fuzzy
msgid "LOAD_INCOMPATIBLE_SAVE_PROMPT"
msgstr "Charger une sauvegarde incompatible?"

#: ../src/saving/SaveList.tscn:78
msgid "NEWER_VERSION_LOADING_WARNING"
msgstr ""
"Cette sauvegarde vient dune version postérieure de Thrive et a beaucoup de chances d'être incompatible.\n"
"Voulez-vous tout de même tenter de charger la sauvegarde?"

#: ../src/saving/SaveList.tscn:86
msgid "OLDER_VERSION_LOADING_WARNING"
msgstr ""
"Cette sauvegarde provient d'un version antérieure de Thrive et pourrait être incompatible.\n"
"Comme Thrive est actuellement en developpement précoce, la compatibilité des sauvegardes n'est pas une priorité.\n"
"Vous pouvez signaler les problèmes rencontrés, mais ils n'ont pas la plus haute priorité actuellement.\n"
"Voulez-vous essayer de charger la sauvegarde malgré tout ?"

#: ../src/saving/SaveList.tscn:93
#, fuzzy
msgid "LOAD_INVALID_SAVE_PROMPT"
msgstr "Charger la sauvegarde invalide ?"

#: ../src/saving/SaveList.tscn:94
msgid "LOAD_INVALID_SAVE_WARNING"
msgstr ""
"Les informations de sauvegarde n'ont pas pu être chargées à partir de ce fichier.\n"
"Il semble que la sauvegarde soit corrompue ou d'un nouveau format non compris par cette version de Thrive.\n"
"Voulez-vous essayer de charger la sauvegarde malgré tout ?"

#: ../src/saving/SaveList.tscn:101
#, fuzzy
msgid "SELECTED_SAVE_IS_INCOMPATIBLE_PROMPT"
msgstr "La sauvegarde sélectionnée est incompatible"

#: ../src/saving/SaveList.tscn:103
msgid "LOAD_INCOMPATIBLE_SAVE_WARNING"
msgstr ""
"La sauvegarde sélectionnée est connue pour être incompatible avec cette version de Thrive.\n"
"Comme Thrive est toujours en développement précaire la compatibilité des sauvegardes n'est pas une grande priorité, il n'existe ainsi aucun convertisseur de sauvegarde intégré pour mettre à jour d'anciennes sauvegardes."

#: ../src/saving/SaveList.tscn:112
#, fuzzy
msgid "SELECTED_SAVE_IS_UPGRADEABLE_PROMPT"
msgstr "La sauvegarde sélectionnée peut être mise à jour pour cette version du jeu"

#: ../src/saving/SaveList.tscn:113
msgid "SAVE_IS_UPGRADEABLE_DESCRIPTION"
msgstr ""
"La sauvegarde sélectionnée provient d'une version plus ancienne de Thrive, mais elle peut être mise à jour.\n"
"Une copie sera créée avant la procédure, si elle n'est pas déjà présente.\n"
"Si vous passer cette étape, Thrive essaiera de charger la sauvegarde normalement.\n"
"Voulez-vous effectuer la mise à jour de cette sauvegarde ?"

#: ../src/saving/SaveList.tscn:119
msgid "SAVE_UPGRADE_FAILED"
msgstr "Échec de la mise à jour de la sauvegarde"

#: ../src/saving/SaveList.tscn:120
msgid "SAVE_UPGRADE_FAILED_DESCRIPTION"
msgstr ""
"La mise à jour de la sauvegarde a échouée à cause de cette erreur :\n"
"{0}"

#: ../src/saving/SaveList.tscn:127
#, fuzzy
msgid "SELECTED_SAVE_IS_INCOMPATIBLE_PROTOTYPE_PROMPT"
msgstr "La sauvegarde sélectionnée est incompatible"

#: ../src/saving/SaveList.tscn:129
#, fuzzy
msgid "LOAD_INCOMPATIBLE_PROTOTYPE_WARNING"
msgstr ""
"La sauvegarde sélectionnée est connue pour être incompatible avec cette version de Thrive.\n"
"Comme Thrive est toujours en développement précaire la compatibilité des sauvegardes n'est pas une grande priorité, il n'existe ainsi aucun convertisseur de sauvegarde intégré pour mettre à jour d'anciennes sauvegardes."

#: ../src/saving/SaveListItem.tscn:132
msgid "CREATED_AT"
msgstr "Créé à :"

#: ../src/saving/SaveListItem.tscn:139 ../src/saving/SaveListItem.tscn:158
#: ../src/saving/SaveListItem.tscn:177 ../src/saving/SaveListItem.tscn:200
#: ../src/saving/SaveListItem.tscn:229 ../src/saving/SaveListItem.tscn:248
msgid "DOT_DOT_DOT"
msgstr "..."

#: ../src/saving/SaveListItem.tscn:151
#, fuzzy
msgid "TYPE_COLON"
msgstr "PV :"

#: ../src/saving/SaveListItem.tscn:170
msgid "DESCRIPTION"
msgstr "Description :"

#: ../src/saving/SaveListItem.tscn:193
#, fuzzy
msgid "VERSION_COLON"
msgstr "Génération :"

#: ../src/saving/SaveListItem.tscn:222
msgid "BY"
msgstr "Par :"

#: ../src/saving/SaveListItem.tscn:241
msgid "CREATED_ON_PLATFORM"
msgstr "Créé sur la plateforme :"

#: ../src/saving/SaveListItem.tscn:275 ../src/saving/SaveManagerGUI.tscn:56
msgid "LOAD"
msgstr "Charger"

#: ../src/saving/SaveListItem.tscn:283
msgid "DELETE_SAVE_CONFIRMATION"
msgstr "Supprimer cette sauvegarde est définitif, êtes-vous sûr de vouloir la supprimer définitivement ?"

#: ../src/saving/SaveManagerGUI.cs:223
msgid "DELETE_SELECTED_SAVE_WARNING"
msgstr "Supprimer la(les) sauvegarde(s) sélectionnée(s) ne peut pas être défait, êtes-vous sûr que vous voulez supprimer {0} sauvegarde(s) de manière permanente?"

#: ../src/saving/SaveManagerGUI.cs:233
#, fuzzy
msgid "DELETE_ALL_OLD_SAVE_WARNING_2"
msgstr ""
"Supprimer toutes les anciennes Auto sauvegardes et Rapides ne peut être défait, êtes-vous sûr de vouloir supprimer de manière permanente les sauvegardes suivantes ?\n"
"- {0} Auto sauvegarde(s)\n"
"- {1} sauvegarde(s) Rapide"

#: ../src/saving/SaveManagerGUI.tscn:78
msgid "DELETE_SELECTED"
msgstr "Supprimer la Sélection"

#: ../src/saving/SaveManagerGUI.tscn:87
msgid "CLEAN_UP_OLD_SAVES"
msgstr "Suppression des Anciennes Sauvegardes"

#: ../src/saving/SaveManagerGUI.tscn:99
msgid "OPEN_SAVE_DIRECTORY"
msgstr "Ouvrir le Dossier de Sauvegarde"

#: ../src/saving/SaveManagerGUI.tscn:132
msgid "TOTAL_SAVES"
msgstr "Nombre de sauvegardes :"

#: ../src/saving/SaveManagerGUI.tscn:152
msgid "SAVE_SPACE_USED"
msgstr "Espace utilisé :"

#: ../src/saving/SaveManagerGUI.tscn:172
msgid "SELECTED_COLON"
msgstr "Sélectionné :"

#: ../src/saving/SaveManagerGUI.tscn:186
#, fuzzy
msgid "DELETE_SELECTED_SAVES_PROMPT"
msgstr "Supprimer la(les) Sauvegarde(s) sélectionnée(s)?"

#: ../src/saving/SaveManagerGUI.tscn:193
#, fuzzy
msgid "DELETE_OLD_SAVES_PROMPT"
msgstr "Supprimer les anciennes Sauvegardes?"

#: ../src/saving/SaveManagerGUI.tscn:200
msgid "NO_SAVE_DIRECTORY"
msgstr "Pas de dossier de sauvegarde trouvé"

#: ../src/saving/SaveManagerGUI.tscn:202
msgid "TRY_MAKING_A_SAVE"
msgstr "Essayez de sauvegarder !"

#: ../src/steam/SteamClient.cs:68 ../src/steam/SteamClient.cs:75
#, fuzzy
msgid "STEAM_CLIENT_INIT_FAILED"
msgstr "L'initialisation de la bibliothèque du client Steam a échoué"

#: ../src/steam/SteamClient.cs:528
msgid "STEAM_ERROR_INSUFFICIENT_PRIVILEGE"
msgstr "Vous ne pouvez pas partager de contenu via ce compte Steam. Veuillez contacter le support Steam."

#: ../src/steam/SteamClient.cs:530
msgid "STEAM_ERROR_BANNED"
msgstr "Il vous est interdit de partager du contenu avec votre compte Steam"

#: ../src/steam/SteamClient.cs:532
msgid "STEAM_ERROR_TIMEOUT"
msgstr "La connexion avec Steam a expiré, veuillez réessayer"

#: ../src/steam/SteamClient.cs:534
msgid "STEAM_ERROR_NOT_LOGGED_IN"
msgstr "Non connecté à Steam"

#: ../src/steam/SteamClient.cs:536
msgid "STEAM_ERROR_UNAVAILABLE"
msgstr "Steam est indisponible pour le moment, veuillez réessayer ultérieurement"

#: ../src/steam/SteamClient.cs:538
#, fuzzy
msgid "STEAM_ERROR_INVALID_PARAMETER"
msgstr "La sauvegarde a un état scénique de jeu invalide"

#: ../src/steam/SteamClient.cs:540
#, fuzzy
msgid "STEAM_ERROR_CLOUD_LIMIT_EXCEEDED"
msgstr "Capacité de stockage ou taille maximale de fichier du cloud Steam dépassée"

#: ../src/steam/SteamClient.cs:542
msgid "STEAM_ERROR_FILE_NOT_FOUND"
msgstr "Fichier introuvable"

#: ../src/steam/SteamClient.cs:544
#, fuzzy
msgid "STEAM_ERROR_ALREADY_UPLOADED"
msgstr "Steam signale que ce fichier a déjà été mis en ligne, merci de réactualiser"

#: ../src/steam/SteamClient.cs:546
#, fuzzy
msgid "STEAM_ERROR_DUPLICATE_NAME"
msgstr "joueur en double"

#: ../src/steam/SteamClient.cs:548
#, fuzzy
msgid "STEAM_ERROR_ACCOUNT_READ_ONLY"
msgstr "Votre compte Steam est présentement en mode « lecture seule » suite à un changement récent sur le compte"

#: ../src/steam/SteamClient.cs:550
msgid "STEAM_ERROR_ACCOUNT_DOES_NOT_OWN_PRODUCT"
msgstr "Votre compte Steam ne dispose pas d'une licence pour Thrive"

#: ../src/steam/SteamClient.cs:552
#, fuzzy
msgid "STEAM_ERROR_LOCKING_FAILED"
msgstr "Sauvegarde échoué! Une exception a eu lieu"

#: ../src/steam/SteamClient.cs:554
msgid "STEAM_ERROR_UNKNOWN"
msgstr "Une erreur Steam inconnue vient de se produire"

#: ../src/tutorial/microbe_editor/MicrobeEditorTutorialGUI.tscn:41
#, fuzzy
msgid "EDITOR_TUTORIAL_EDITOR_TEXT"
msgstr ""
"Bienvenue dans l'éditeur de microbes.\n"
"Ici vous pouvez examiner ce qu'il s'est passé depuis le début de la partie ou depuis la dernière fois où vous êtes allé dans l'éditeur, et ensuite apporter des modifications à votre espèce.\n"
"\n"
"Dans cet onglet vous pouvez voir un rapport sur quelles espèces existent, à quel endroit, et la taille de leur population. En haut, vous pouvez aussi voir les changements environnementaux.\n"
"\n"
"Pour aller au prochain onglet de l'éditeur, appuyez sur le bouton « suivant », en bas à droite."

#: ../src/tutorial/microbe_editor/MicrobeEditorTutorialGUI.tscn:54
#, fuzzy
msgid "TUTORIAL_MICROBE_EDITOR_PATCH_TEXT"
msgstr ""
"Bienvenue dans l'éditeur de microbes.\n"
"Ici vous pouvez examiner ce qu'il s'est passé depuis le début de la partie ou depuis la dernière fois où vous êtes allé dans l'éditeur, et ensuite apporter des modifications à votre espèce.\n"
"\n"
"Dans cet onglet vous pouvez voir un rapport sur quelles espèces existent, à quel endroit, et la taille de leur population. En haut, vous pouvez aussi voir les changements environnementaux.\n"
"\n"
"Pour aller au prochain onglet de l'éditeur, appuyez sur le bouton « suivant », en bas à droite."

#: ../src/tutorial/microbe_editor/MicrobeEditorTutorialGUI.tscn:66
#, fuzzy
msgid "TUTORIAL_MICROBE_EDITOR_CELL_TEXT"
msgstr ""
"Bienvenue dans l'éditeur de microbes.\n"
"Ici vous pouvez examiner ce qu'il s'est passé depuis le début de la partie ou depuis la dernière fois où vous êtes allé dans l'éditeur, et ensuite apporter des modifications à votre espèce.\n"
"\n"
"Dans cet onglet vous pouvez voir un rapport sur quelles espèces existent, à quel endroit, et la taille de leur population. En haut, vous pouvez aussi voir les changements environnementaux.\n"
"\n"
"Pour aller au prochain onglet de l'éditeur, appuyez sur le bouton « suivant », en bas à droite."

#: ../src/tutorial/microbe_editor/MicrobeEditorTutorialGUI.tscn:80
#, fuzzy
msgid "TUTORIAL_MICROBE_EDITOR_REMOVE_ORGANELLE_TEXT"
msgstr ""
"Retirer des organites coûte aussi des PM car c'est aussi une mutation de votre espèce, à moins qu'elles n'aient été placé lors de la session en cours. \n"
"Vous pouvez faire un clic droit sur les organites puis sélectionner l’option supprimer pour les retirer.\n"
"Si vous faites une erreur, vous pouvez annuler tous les changements que vous faites dans l'éditeur.\n"
"\n"
"Cliquez sur le bouton d'annulation pour continuer."

#: ../src/tutorial/microbe_editor/MicrobeEditorTutorialGUI.tscn:97
#, fuzzy
msgid "TUTORIAL_MICROBE_EDITOR_SELECT_ORGANELLE_TEXT"
msgstr ""
"En sélectionnant quels organites ajouter, faites attention à leurs descriptions : quels processus ils réalisent, et quels composants ils consomment et produisent.\n"
"\n"
"Faites également attention à votre barre d'équilibrage d'ATP en haut à droite pour être sûr que votre cellule peut survivre.\n"
"\n"
"Vous pouvez tourner les organites avec A et D (touches par défaut) avant de les placer.\n"
"\n"
"Appuyez sur le bouton « refaire » (près du bouton d'annulation) pour continuer."

#: ../src/tutorial/microbe_editor/MicrobeEditorTutorialGUI.tscn:119
#, fuzzy
msgid "TUTORIAL_MICROBE_EDITOR_ENDING_TEXT"
msgstr ""
"Voila les bases de l'édition de votre espèce. Vous pouvez consulter les autres onglets de l'éditeur de cellule pour plus d'options.\n"
"\n"
"Vous pouvez renommer votre espèce en cliquant sur son nom et en changeant le texte.\n"
"\n"
"Au début, vous devriez garder votre cellule petite et migrer vers les parcelles en surface.\n"
"\n"
"Bonne chance !"

#: ../src/tutorial/microbe_editor/MicrobeEditorTutorialGUI.tscn:154
msgid "GOT_IT"
msgstr "Bien reçu"

#: ../src/tutorial/microbe_editor/MicrobeEditorTutorialGUI.tscn:170
#, fuzzy
msgid "TUTORIAL_MICROBE_EDITOR_AUTO-EVO_PREDICTION"
msgstr ""
"C'est la carte des parcelles.\n"
"Ici vous pouvez voir les différentes parcelles dans lesquels votre microbe peut vivre.\n"
"Votre parcelle actuelle est en surbrillance.\n"
"Vous pouvez cliquer sur les parcelles avec votre souris pour les sélectionner pour voir leurs détails sur la partie droite.\n"
"\n"
"Si vous sélectionnez une parcelle adjacente à celle dans laquelle vous êtes, vous pouvez appuyer sur le bouton sur la droite pour vous y déplacer. Cela permet à votre population de se propager vers de nouvelles parcelles.\n"
"\n"
"Sélectionnez une parcelle pour continuer."

#: ../src/tutorial/microbe_editor/MicrobeEditorTutorialGUI.tscn:189
#, fuzzy
msgid "TUTORIAL_MICROBE_EDITOR_STAY_SMALL"
msgstr ""
"C'est l'éditeur de cellule ou vous pouvez ajouter ou retirer des organites à votre espèce en dépensant des points de mutation (PM).\n"
"\n"
"Vous pouvez aussi changer d'autres propriétés de votre espèce dans les autres onglets de l'éditeur de cellule.\n"
"\n"
"Pour continuer, sélectionnez un organite sur le panneau de gauche (le cytoplasme est un bon choix). Ensuite faites un clique gauche à côté de l'hexagone montré au milieu de l'écran pour ajouter cet organite à votre espèce."

#: ../src/tutorial/microbe_stage/MicrobeTutorialGUI.tscn:60
msgid "MICROBE_STAGE_INITIAL"
msgstr ""
"Sur une planète distante et étrangère, des éternités d'activité volcanique et d'impacts de météores ont abouti au développement d'un nouveau phénomène dans l'univers.\n"
"\n"
"La vie.\n"
"\n"
"Simple microbe résidant dans les régions abyssales de l'océan, vous êtes le dernier ancêtre commun de tous les êtres vivants (LUCA) de cette planète.\n"
"\n"
"Pour survivre dans ce monde hostile, vous aurez besoin de collecter tous les composés que vous pourrez trouver et d'évoluer au cours de vos générations, dans une féroce compétition avec les autres espèces de microbes, qui peupleront bientôt ces océans..."

#: ../src/tutorial/microbe_stage/MicrobeTutorialGUI.tscn:107
#, fuzzy
msgid "SHOW_TUTORIALS"
msgstr "Montrer les tutoriels"

#: ../src/tutorial/microbe_stage/MicrobeTutorialGUI.tscn:116
msgid "BEGIN_THRIVING"
msgstr "Commencer à Prospérer"

#: ../src/tutorial/microbe_stage/MicrobeTutorialGUI.tscn:132
msgid "MICROBE_STAGE_CONTROL_TEXT"
msgstr ""
"Pour contrôler votre cellule utilisez les touches affichées près de votre cellule (au centre de l'écran) et la souris pour contrôler l'orientation de votre cellule.\n"
"\n"
"Essayez toutes les touches pendant quelques secondes pour continuer."

#: ../src/tutorial/microbe_stage/MicrobeTutorialGUI.tscn:191
msgid "MICROBE_STAGE_COLLECT_TEXT"
msgstr ""
"Collectez du glucose (nuages blanc) en vous déplaçant dessus.\n"
"Votre cellule a besoin de glucose afin de produire de l'énergie et rester en vie.\n"
"Suivez la ligne entre votre cellule et le glucose le plus proche."

#: ../src/tutorial/microbe_stage/MicrobeTutorialGUI.tscn:202
msgid "MICROBE_STAGE_HEALTH_TEXT"
msgstr ""
"Gardez un œil sur votre barre de santé près de votre barre d'ATP (en bas à droite).\n"
"Votre cellule meurt si elle est à court de vie.\n"
"Vous régénérez votre santé tant que vous avez de l'ATP.\n"
"Faites en sorte de collecter assez de glucose pour produire de l'ATP."

#: ../src/tutorial/microbe_stage/MicrobeTutorialGUI.tscn:214
#, fuzzy
msgid "TUTORIAL_MICROBE_STAGE_REPRODUCE_TEXT"
msgstr ""
"Afin de vous reproduire vous devez dupliquer tous vos organites en collectant assez d'ammoniaque et de phosphates.\n"
"Regardez l'indicateur en bas à droite pour voir combien il vous en manque."

#: ../src/tutorial/microbe_stage/MicrobeTutorialGUI.tscn:233
#, fuzzy
msgid "TUTORIAL_MICROBE_STAGE_EDITOR_BUTTON_TUTORIAL"
msgstr ""
"Vous avez collecté suffisamment de ressources pour que votre cellule se divise.\n"
"\n"
"Vous êtes désormais prêt pour modifier votre espèce.\n"
"\n"
"Pour entrer dans l'éditeur, pressez le bouton en sur-brillance en bas à droite."

#: ../src/tutorial/microbe_stage/MicrobeTutorialGUI.tscn:244
#, fuzzy
msgid "TUTORIAL_MICROBE_STAGE_UNBIND_TEXT"
msgstr ""
"You have entered Unlink mode. In this mode, you can click on colony members to unlink them.\n"
"\n"
"To leave the colony completely, you can click on your own cell or press the Ungroup All button."

#: ../src/tutorial/microbe_stage/MicrobeTutorialGUI.tscn:261
#, fuzzy
msgid "TUTORIAL_MICROBE_STAGE_HELP_MENU_AND_ZOOM"
msgstr "W,A,S,D et souris pour bouger. E pour tirer des OxyToxy NT si vous avez une vacuole à toxines. G pour passer en mode absorption."

#: ../src/tutorial/microbe_stage/MicrobeTutorialGUI.tscn:295
#, fuzzy
msgid "TUTORIAL_VIEW_NOW"
msgstr "Tutoriel"

#: ../src/tutorial/microbe_stage/MicrobeTutorialGUI.tscn:306
#, fuzzy
msgid "TUTORIAL_MICROBE_STAGE_ENGULFMENT_FULL_TEXT"
msgstr ""
"You have entered Unlink mode. In this mode, you can click on colony members to unlink them.\n"
"\n"
"To leave the colony completely, you can click on your own cell or press the Ungroup All button."

#: ../src/tutorial/microbe_stage/MicrobeTutorialGUI.tscn:317
#, fuzzy
msgid "TUTORIAL_MICROBE_STAGE_ENGULFMENT_TEXT"
msgstr ""
"You have entered Unlink mode. In this mode, you can click on colony members to unlink them.\n"
"\n"
"To leave the colony completely, you can click on your own cell or press the Ungroup All button."

#: ../src/tutorial/microbe_stage/MicrobeTutorialGUI.tscn:329
#, fuzzy
msgid "TUTORIAL_MICROBE_STAGE_ENGULFED_TEXT"
msgstr ""
"You have entered Unlink mode. In this mode, you can click on colony members to unlink them.\n"
"\n"
"To leave the colony completely, you can click on your own cell or press the Ungroup All button."

#: ../src/tutorial/microbe_stage/MicrobeTutorialGUI.tscn:341
#, fuzzy
msgid "TUTORIAL_MICROBE_STAGE_LEAVE_COLONY_TEXT"
msgstr ""
"You have entered Unlink mode. In this mode, you can click on colony members to unlink them.\n"
"\n"
"To leave the colony completely, you can click on your own cell or press the Ungroup All button."

#: ../src/tutorial/microbe_stage/MicrobeTutorialGUI.tscn:355
#, fuzzy
msgid "TUTORIAL_EARLY_MULTICELLULAR_STAGE_WELCOME"
msgstr "Chargement de l'Éditeur de Microbes"

#: ../src/tutorial/microbe_stage/MicrobeTutorialGUI.tscn:389
#, fuzzy
msgid "CONTINUE_THRIVING"
msgstr "Commencer à Prospérer"

#, fuzzy
#~ msgid "INVULNERABLE_TO_ENGULFMENT"
#~ msgstr "Invulnérabilité à l'absorption"

#, fuzzy
#~ msgid "AUTO_GPU_NAME"
#~ msgstr "Pseudo personnalisé :"

#, fuzzy
#~ msgid "CURRENT_USED_RENDERER_NAME"
#~ msgstr "Afficher la barre des capacités"

#, fuzzy
#~ msgid "DISPLAY_DRIVER_NAME"
#~ msgstr "Afficher la barre des capacités"

#, fuzzy
#~ msgid "NOT_RUNNING_DOT"
#~ msgstr "Désactivée."

#, fuzzy
#~ msgid "MULTICELLULAR"
#~ msgstr "Passer à l'étape suivante du jeu (multicellulaire). Possible lorsque votre colonie de cellule est assez grande."

#~ msgid "PATCH_PANGONIAN_VENTS"
#~ msgstr "Cheminées pangoniennes"

#~ msgid "PATCH_PANGONIAN_MESOPELAGIC"
#~ msgstr "Mésopélagique Pangonien"

#~ msgid "PATCH_PANGONIAN_EPIPELAGIC"
#~ msgstr "Épipélagique Pangonien"

#~ msgid "PATCH_PANGONIAN_TIDEPOOL"
#~ msgstr "Flaque Pangonienne"

#~ msgid "PATHCH_PANGONIAN_ABYSSOPELAGIC"
#~ msgstr "Abyssopélagique Pangonien"

#~ msgid "PATCH_PANGONIAN_COAST"
#~ msgstr "Côte Pangonienne"

#~ msgid "PATCH_PANGONIAN_ESTUARY"
#~ msgstr "Estuaire Pangonien"

#~ msgid "PATCH_CAVE"
#~ msgstr "Grotte"

#~ msgid "PATCH_ICE_SHELF"
#~ msgstr "Plateau de Glace"

#~ msgid "PATCH_PANGONIAN_SEAFLOOR"
#~ msgstr "Sol Marin Pangonien"

#~ msgid "AUTO"
#~ msgstr "Automatique"

#~ msgid "LOADING_DOT"
#~ msgstr "Chargement..."

#~ msgid "POPULATION"
#~ msgstr "population :"

#~ msgid "PREVIOUS"
#~ msgstr "précédent :"

#~ msgid "RUN_RESULT_POP_IN_PATCHES"
#~ msgstr "population dans les zones :"

#~ msgid "WITH_POPULATION"
#~ msgstr "{0} avec population : {1}"

#~ msgid "SAVING"
#~ msgstr "Sauvegarde..."

#~ msgid "OVERWRITE_EXISTING_SAVE_TITLE"
#~ msgstr "Réécrire la sauvegarde existante?"

#~ msgid "SAVING_FAILED"
#~ msgstr "Sauvegarde échoué! Une exception a eu lieu"

#~ msgid "TYPE"
#~ msgstr "Type :"

#~ msgid "VERSION"
#~ msgstr "Version :"

#~ msgid "EDITOR_TUTORIAL_PATCH_TEXT"
#~ msgstr ""
#~ "C'est la carte des parcelles.\n"
#~ "Ici vous pouvez voir les différentes parcelles dans lesquels votre microbe peut vivre.\n"
#~ "Votre parcelle actuelle est en surbrillance.\n"
#~ "Vous pouvez cliquer sur les parcelles avec votre souris pour les sélectionner pour voir leurs détails sur la partie droite.\n"
#~ "\n"
#~ "Si vous sélectionnez une parcelle adjacente à celle dans laquelle vous êtes, vous pouvez appuyer sur le bouton sur la droite pour vous y déplacer. Cela permet à votre population de se propager vers de nouvelles parcelles.\n"
#~ "\n"
#~ "Sélectionnez une parcelle pour continuer."

#~ msgid "EDITOR_TUTORIAL_CELL_TEXT"
#~ msgstr ""
#~ "Voici l'éditeur de cellule ou vous pouvez ajouter ou retirer des organites à votre espèce en dépensant des points de mutation (PM).\n"
#~ "\n"
#~ "Vous pouvez aussi changer d'autres propriétés de votre espèce dans les autres onglets de l'éditeur de cellule.\n"
#~ "\n"
#~ "Pour continuer, sélectionnez un organite sur le panneau de gauche (un cytoplasme serait un bon choix). Ensuite faites un clic gauche à côté de l'hexagone affiché au milieu de l'écran pour ajouter cet organite à votre espèce."

#, fuzzy
#~ msgid "VIEW_NOW"
#~ msgstr "Voir immédiatement"

#, fuzzy
#~ msgid "TOTAL_EXTINCTION"
#~ msgstr "extinction en {0}"

#, fuzzy
#~ msgid "LOCAL_EXTINCTION"
#~ msgstr "Le joueur est éteint"

#, fuzzy
#~ msgid "MARINE_SNOW_FOOD_SOURCE"
#~ msgstr "Neige marine"

#, fuzzy
#~ msgid "OPEN_DETAILS"
#~ msgstr "Ouvrir le dossier des Logs"

#~ msgid "Cancel"
#~ msgstr "Annuler"

#~ msgid "SAVING_ERROR"
#~ msgstr "Erreur de Sauvegarde"

#~ msgid "REMOVE_ORGANELLE"
#~ msgstr "Enlever organite"

#, fuzzy
#~ msgid "TRY_NEW_GAME"
#~ msgstr "Nouvelle partie"

#~ msgid "MICROBE_PATCH_LABEL"
#~ msgstr "Patch: {0}"

#, fuzzy
#~ msgid "COLOR"
#~ msgstr "Couleur"

#~ msgid "TURNS"
#~ msgstr "Devient"

#~ msgid "INTO"
#~ msgstr "en"

#~ msgid "DOT_RATE_SCALES"
#~ msgstr ". Taux changent"

#~ msgid "OXYGEN_DOT"
#~ msgstr "Oxygène."

#~ msgid "PRODUCES"
#~ msgstr "Produits"

#~ msgid "DOT_RATE_SCALES_WITH"
#~ msgstr ". Taux changent avec"

#~ msgid "CONCENTRATION_OF"
#~ msgstr "concentration de"

#~ msgid "AND"
#~ msgstr "et"

#~ msgid "INTENSITY_OF"
#~ msgstr "intensité de"

#~ msgid "DOT_RATE_SCALES_WITH_CONCENTRATION_OF"
#~ msgstr ". Taux variant avec une concentration de"

#~ msgid "ALSO_TURNS"
#~ msgstr "Devient aussi"

#~ msgid "DOT_RATE"
#~ msgstr ". Taux"

#~ msgid "SCALES_WITH_CONCENTRATION_OF"
#~ msgstr "varie avec la concentration de"

#~ msgid "OXYTOXY"
#~ msgstr "OxyToxy"

#~ msgid "DOT_CAN_RELEASE"
#~ msgstr ". Peut relâcher"

#~ msgid "TOXINS_BY_PRESSING_E"
#~ msgstr "toxines en pressant E. Taux variant avec"

#~ msgid "USES"
#~ msgstr "Utilise"

#~ msgid "TO_INCREASE_THE_MOVEMENT"
#~ msgstr "pour augmenter la mobilité"

#~ msgid "INREASE_STORAGE_SPACE"
#~ msgstr "Augmente la capacité de stockage de la cellule."

#~ msgid "DOT_CAN"
#~ msgstr ". Peut"

#~ msgid "RELEASE_TOXINS_BY_PRESSING"
#~ msgstr "relâche des toxine en pressant"

#~ msgid "E_DOT"
#~ msgstr "E."

#~ msgid "RATE"
#~ msgstr "Taux"

#~ msgid "CHEMOSYNTHESIZING_PROTEINS_TWO_LINES"
#~ msgstr ""
#~ "Protéines Chimio-\n"
#~ "synthétisantes"

#~ msgid "BIOLUMESCENT_VACUOLE"
#~ msgstr ""
#~ "Vacuole\n"
#~ "Bioluminescent"

#, fuzzy
#~ msgid "END"
#~ msgstr "et"

#, fuzzy
#~ msgid "LEFT"
#~ msgstr "Se déplacer vers la gauche"

#, fuzzy
#~ msgid "RIGHT"
#~ msgstr "Lumière"

#, fuzzy
#~ msgid "FORWARD"
#~ msgstr "Avancer"

#, fuzzy
#~ msgid "PARENLEFT"
#~ msgstr "Tourner à gauche"

#, fuzzy
#~ msgid "PARENRIGHT"
#~ msgstr "Tourner à droite"

#, fuzzy
#~ msgid "COLON"
#~ msgstr "PV :"

#, fuzzy
#~ msgid "SEMICOLON"
#~ msgstr "Taille :"

#, fuzzy
#~ msgid "QUESTION"
#~ msgstr "Résolution :"

#, fuzzy
#~ msgid "AT"
#~ msgstr "ATP"

#, fuzzy
#~ msgid "BRACKETLEFT"
#~ msgstr "Tourner à gauche"

#, fuzzy
#~ msgid "BRACKETRIGHT"
#~ msgstr "Tourner à droite"

#, fuzzy
#~ msgid "QUOTELEFT"
#~ msgstr "Tourner à gauche"

#, fuzzy
#~ msgid "BRACELEFT"
#~ msgstr "Tourner à gauche"

#, fuzzy
#~ msgid "BRACERIGHT"
#~ msgstr "Tourner à droite"

#, fuzzy
#~ msgid "EXCLAMDOWN"
#~ msgstr "Molette arrière"

#, fuzzy
#~ msgid "YEN"
#~ msgstr "Oxygène"

#, fuzzy
#~ msgid "SECTION"
#~ msgstr "Description :"

#, fuzzy
#~ msgid "COPYRIGHT"
#~ msgstr "Se déplacer vers la droite"

#, fuzzy
#~ msgid "MU"
#~ msgstr "Silencieux"

#, fuzzy
#~ msgid "AE"
#~ msgstr "Sauvegarder"

#, fuzzy
#~ msgid "ETH"
#~ msgstr "Santé"

#, fuzzy
#~ msgid "DIVISION"
#~ msgstr "Version :"

#, fuzzy
#~ msgid "BACKTAB"
#~ msgstr "Revenir"

#~ msgid "CARBON"
#~ msgstr "Carbone"

#~ msgid "DIOXIDE"
#~ msgstr "Dioxyde"

#~ msgid "PLASTID"
#~ msgstr "Plastide"<|MERGE_RESOLUTION|>--- conflicted
+++ resolved
@@ -7,11 +7,7 @@
 msgstr ""
 "Project-Id-Version: PROJECT VERSION\n"
 "Report-Msgid-Bugs-To: EMAIL@ADDRESS\n"
-<<<<<<< HEAD
-"POT-Creation-Date: 2022-08-28 14:08+0800\n"
-=======
-"POT-Creation-Date: 2022-08-29 14:18+0300\n"
->>>>>>> 0b6aac5d
+"POT-Creation-Date: 2022-08-31 09:59+0300\n"
 "PO-Revision-Date: 2022-04-15 08:28+0000\n"
 "Last-Translator: Louison Wouts <wouts.louison@gmail.com>\n"
 "Language-Team: French <https://translate.revolutionarygamesstudio.com/projects/thrive/thrive-game/fr/>\n"
@@ -1180,7 +1176,7 @@
 
 #: ../src/auto-evo/AutoEvoExploringTool.tscn:829
 #: ../src/general/MainMenu.tscn:337 ../src/general/MainMenu.tscn:413
-#: ../src/general/MainMenu.tscn:456 ../src/general/NewGameSettings.tscn:1090
+#: ../src/general/MainMenu.tscn:456 ../src/general/NewGameSettings.tscn:1092
 #: ../src/general/OptionsMenu.tscn:1367 ../src/general/PauseMenu.tscn:263
 #: ../src/microbe_stage/gui/ExtinctionBox.tscn:76
 #: ../src/modding/ModManager.tscn:81 ../src/saving/NewSaveMenu.tscn:110
@@ -1572,37 +1568,37 @@
 "Temps total du CPU: \n"
 "{18}"
 
-#: ../src/engine/DebugOverlays.tscn:34 ../src/engine/DebugOverlays.tscn:103
+#: ../src/engine/DebugOverlays.tscn:34 ../src/engine/DebugOverlays.tscn:102
 #: ../src/engine/PerformanceMetrics.tscn:30
 #, fuzzy
 msgid "METRICS"
 msgstr "Afficher/cacher les FPS"
 
-#: ../src/engine/DebugOverlays.tscn:86
+#: ../src/engine/DebugOverlays.tscn:85
 #, fuzzy
 msgid "DEBUG_PANEL"
 msgstr "Panneau débugger"
 
-#: ../src/engine/DebugOverlays.tscn:96
+#: ../src/engine/DebugOverlays.tscn:95
 #, fuzzy
 msgid "FPS_DISPLAY"
 msgstr "Lire média"
 
-#: ../src/engine/DebugOverlays.tscn:110
+#: ../src/engine/DebugOverlays.tscn:109
 #, fuzzy
 msgid "COLLISION_SHAPE"
 msgstr "Créer des entités avec les formes de collision"
 
-#: ../src/engine/DebugOverlays.tscn:117
+#: ../src/engine/DebugOverlays.tscn:116
 #, fuzzy
 msgid "ENTITY_LABEL"
 msgstr "Terrain : {0}"
 
-#: ../src/engine/DebugOverlays.tscn:124
+#: ../src/engine/DebugOverlays.tscn:123
 msgid "DUMP_SCENE_TREE"
 msgstr ""
 
-#: ../src/engine/DebugOverlays.tscn:135
+#: ../src/engine/DebugOverlays.tscn:134
 #, fuzzy
 msgid "TRANSPARENCY"
 msgstr "Traducteurs"
@@ -2196,7 +2192,7 @@
 msgstr "Des erreurs sont apparues lors du chargement d'un ou plusieurs mods. Les registres de jeu pourraient contenir des informations supplémentaires."
 
 #: ../src/general/NewGameSettings.cs:299
-#: ../src/general/NewGameSettings.tscn:1130
+#: ../src/general/NewGameSettings.tscn:1132
 #, fuzzy
 msgid "CONFIRM_NEW_GAME_BUTTON_TOOLTIP"
 msgstr "Menu de pause"
@@ -2207,18 +2203,18 @@
 msgstr "Menu de pause"
 
 #: ../src/general/NewGameSettings.tscn:120
-#: ../src/general/NewGameSettings.tscn:360
+#: ../src/general/NewGameSettings.tscn:361
 msgid "DIFFICULTY_PRESET"
 msgstr "Difficulté prédéfinie"
 
-#: ../src/general/NewGameSettings.tscn:147
-#: ../src/general/NewGameSettings.tscn:892
+#: ../src/general/NewGameSettings.tscn:148
+#: ../src/general/NewGameSettings.tscn:894
 #, fuzzy
 msgid "LAWK_ONLY"
 msgstr "Seulement LAWK"
 
-#: ../src/general/NewGameSettings.tscn:154
-#: ../src/general/NewGameSettings.tscn:899
+#: ../src/general/NewGameSettings.tscn:155
+#: ../src/general/NewGameSettings.tscn:901
 #, fuzzy
 msgid "LAWK_ONLY_EXPLANATION"
 msgstr ""
@@ -2227,14 +2223,14 @@
 "Les microbes audacieux ne seront pas intimidés par les prédateurs\n"
 "et seront plus enclins à riposter."
 
-#: ../src/general/NewGameSettings.tscn:170
-#: ../src/general/NewGameSettings.tscn:915
+#: ../src/general/NewGameSettings.tscn:171
+#: ../src/general/NewGameSettings.tscn:917
 #, fuzzy
 msgid "LIFE_ORIGIN"
 msgstr "Origine de la vie"
 
-#: ../src/general/NewGameSettings.tscn:177
-#: ../src/general/NewGameSettings.tscn:922
+#: ../src/general/NewGameSettings.tscn:178
+#: ../src/general/NewGameSettings.tscn:924
 #, fuzzy
 msgid "LIFE_ORIGIN_EXPLANATION"
 msgstr ""
@@ -2243,88 +2239,88 @@
 "Les microbes audacieux ne seront pas intimidés par les prédateurs\n"
 "et seront plus enclins à riposter."
 
-#: ../src/general/NewGameSettings.tscn:191
-#: ../src/general/NewGameSettings.tscn:936
+#: ../src/general/NewGameSettings.tscn:192
+#: ../src/general/NewGameSettings.tscn:938
 #, fuzzy
 msgid "LIFE_ORIGIN_TOOLTIP"
 msgstr "Suicide"
 
-#: ../src/general/NewGameSettings.tscn:193
 #: ../src/general/NewGameSettings.tscn:194
-#: ../src/general/NewGameSettings.tscn:938
-#: ../src/general/NewGameSettings.tscn:939
+#: ../src/general/NewGameSettings.tscn:195
+#: ../src/general/NewGameSettings.tscn:940
+#: ../src/general/NewGameSettings.tscn:941
 #, fuzzy
 msgid "LIFE_ORIGIN_VENTS"
 msgstr "Cheminées hydrothermales"
 
-#: ../src/general/NewGameSettings.tscn:194
-#: ../src/general/NewGameSettings.tscn:939
+#: ../src/general/NewGameSettings.tscn:195
+#: ../src/general/NewGameSettings.tscn:941
 #, fuzzy
 msgid "LIFE_ORIGIN_POND"
 msgstr "Petit bassin chaud"
 
-#: ../src/general/NewGameSettings.tscn:194
-#: ../src/general/NewGameSettings.tscn:939
+#: ../src/general/NewGameSettings.tscn:195
+#: ../src/general/NewGameSettings.tscn:941
 #, fuzzy
 msgid "LIFE_ORIGIN_PANSPERMIA"
 msgstr "Panspermie (aléatoire)"
 
-#: ../src/general/NewGameSettings.tscn:209
-#: ../src/general/NewGameSettings.tscn:954
+#: ../src/general/NewGameSettings.tscn:210
+#: ../src/general/NewGameSettings.tscn:956
 #, fuzzy
 msgid "PLANET_RANDOM_SEED"
 msgstr "Graine planétaire aléatoire"
 
-#: ../src/general/NewGameSettings.tscn:228
-#: ../src/general/NewGameSettings.tscn:973
+#: ../src/general/NewGameSettings.tscn:229
+#: ../src/general/NewGameSettings.tscn:975
 #, fuzzy
 msgid "RANDOM_SEED_TOOLTIP"
 msgstr "Mettre le jeu en pause"
 
-#: ../src/general/NewGameSettings.tscn:267
+#: ../src/general/NewGameSettings.tscn:268
 msgid "NEW_GAME_SETTINGS_PERFORMANCE_OPTIONS_INFO"
 msgstr ""
 
-#: ../src/general/NewGameSettings.tscn:289
+#: ../src/general/NewGameSettings.tscn:290
 msgid "DIFFICULTY"
 msgstr "Difficulté"
 
-#: ../src/general/NewGameSettings.tscn:299
+#: ../src/general/NewGameSettings.tscn:300
 msgid "PLANET"
 msgstr "Planète"
 
-#: ../src/general/NewGameSettings.tscn:309 ../src/general/OptionsMenu.tscn:187
+#: ../src/general/NewGameSettings.tscn:310 ../src/general/OptionsMenu.tscn:187
 msgid "MISC"
 msgstr "Spéc"
 
-#: ../src/general/NewGameSettings.tscn:399
+#: ../src/general/NewGameSettings.tscn:400
 #, fuzzy
 msgid "MUTATION_COST_MULTIPLIER"
 msgstr "Multiplicateur de coût de mutation"
 
-#: ../src/general/NewGameSettings.tscn:444
+#: ../src/general/NewGameSettings.tscn:445
 #, fuzzy
 msgid "MUTATION_COST_MULTIPLIER_EXPLANATION"
 msgstr ""
 "Les microbes motiles déambuleront en l'absence de cible.\n"
 "Les microbes sessiles seront immobile en l'attente d'un changement dans leur environnement."
 
-#: ../src/general/NewGameSettings.tscn:461
+#: ../src/general/NewGameSettings.tscn:462
 #, fuzzy
 msgid "AI_MUTATION_RATE"
 msgstr "Points de mutation"
 
-#: ../src/general/NewGameSettings.tscn:506
+#: ../src/general/NewGameSettings.tscn:507
 #, fuzzy
 msgid "AI_MUTATION_RATE_EXPLANATION"
 msgstr "Ce panneau affiche les données qu'utilise l'auto-évo pour sa prédiction. L'énergie totale que peut accaparer une espèce, et le coût de survie pour chacun de ses individus, détermine la population finale. L'auto-évo utilise un modèle simplifié de la réalité pour calculer à quel point une espèce est adaptée à son milieu, en fonction de l'énergie qu'elle parvient à capturer. La quantité d'énergie qu'une source de nourriture fournit à l'espèce est ainsi affichée à côté de la quantité totale d'énergie que chacune d'entre elles est en mesure d'offrir. La fraction ainsi obtenue de cette énergie totale est calculée à partir de la valeur sélective de l'espèce, c'est-à-dire de sa capacité à utiliser cette source, rapportée à la valeur sélective totale de toutes les espèces."
 
-#: ../src/general/NewGameSettings.tscn:523
+#: ../src/general/NewGameSettings.tscn:524
 #, fuzzy
 msgid "COMPOUND_CLOUD_DENSITY"
 msgstr "Nuages de composés"
 
-#: ../src/general/NewGameSettings.tscn:568
+#: ../src/general/NewGameSettings.tscn:569
 #, fuzzy
 msgid "COMPOUND_CLOUD_DENSITY_EXPLANATION"
 msgstr ""
@@ -2332,42 +2328,42 @@
 "et essaieront d'éliminer avec leurs toxines les proies qu'ils ne peuvent pas absorber.\n"
 "Les microbes prudents éviteront de risquer leur vie pour accéder à ces débris."
 
-#: ../src/general/NewGameSettings.tscn:585
+#: ../src/general/NewGameSettings.tscn:586
 #, fuzzy
 msgid "PLAYER_DEATH_POPULATION_PENALTY"
 msgstr "Pénalité de mort de population du joueur"
 
-#: ../src/general/NewGameSettings.tscn:630
+#: ../src/general/NewGameSettings.tscn:631
 #, fuzzy
 msgid "PLAYER_DEATH_POPULATION_PENALTY_EXPLANATION"
 msgstr "Ce panneau affiche les données qu'utilise l'auto-évo pour sa prédiction. L'énergie totale que peut accaparer une espèce, et le coût de survie pour chacun de ses individus, détermine la population finale. L'auto-évo utilise un modèle simplifié de la réalité pour calculer à quel point une espèce est adaptée à son milieu, en fonction de l'énergie qu'elle parvient à capturer. La quantité d'énergie qu'une source de nourriture fournit à l'espèce est ainsi affichée à côté de la quantité totale d'énergie que chacune d'entre elles est en mesure d'offrir. La fraction ainsi obtenue de cette énergie totale est calculée à partir de la valeur sélective de l'espèce, c'est-à-dire de sa capacité à utiliser cette source, rapportée à la valeur sélective totale de toutes les espèces."
 
-#: ../src/general/NewGameSettings.tscn:647
+#: ../src/general/NewGameSettings.tscn:648
 #, fuzzy
 msgid "ENVIRONMENTAL_GLUCOSE_RETENTION"
 msgstr "Rétention environnementale de glucose"
 
-#: ../src/general/NewGameSettings.tscn:691
+#: ../src/general/NewGameSettings.tscn:692
 #, fuzzy
 msgid "ENVIRONMENTAL_GLUCOSE_RETENTION_EXPLANATION"
 msgstr "Ce panneau affiche les données qu'utilise l'auto-évo pour sa prédiction. L'énergie totale que peut accaparer une espèce, et le coût de survie pour chacun de ses individus, détermine la population finale. L'auto-évo utilise un modèle simplifié de la réalité pour calculer à quel point une espèce est adaptée à son milieu, en fonction de l'énergie qu'elle parvient à capturer. La quantité d'énergie qu'une source de nourriture fournit à l'espèce est ainsi affichée à côté de la quantité totale d'énergie que chacune d'entre elles est en mesure d'offrir. La fraction ainsi obtenue de cette énergie totale est calculée à partir de la valeur sélective de l'espèce, c'est-à-dire de sa capacité à utiliser cette source, rapportée à la valeur sélective totale de toutes les espèces."
 
-#: ../src/general/NewGameSettings.tscn:708
+#: ../src/general/NewGameSettings.tscn:709
 #, fuzzy
 msgid "OSMOREGULATION_COST_MULTIPLIER"
 msgstr "Coût en osmorégulation"
 
-#: ../src/general/NewGameSettings.tscn:753
+#: ../src/general/NewGameSettings.tscn:754
 #, fuzzy
 msgid "OSMOREGULATION_COST_MULTIPLIER_EXPLANATION"
 msgstr "Coût en osmorégulation"
 
-#: ../src/general/NewGameSettings.tscn:765
+#: ../src/general/NewGameSettings.tscn:766
 #, fuzzy
 msgid "FREE_GLUCOSE_CLOUD"
 msgstr "Nuage de glucose à la sortie de l'éditeur"
 
-#: ../src/general/NewGameSettings.tscn:772
+#: ../src/general/NewGameSettings.tscn:773
 #, fuzzy
 msgid "FREE_GLUCOSE_CLOUD_EXPLANATION"
 msgstr ""
@@ -2375,67 +2371,67 @@
 "et pourront se montrer bien plus ambitieux face à des débris disputés.\n"
 "Les microbes réactifs basculeront plus vite vers de nouvelles cibles."
 
-#: ../src/general/NewGameSettings.tscn:784
+#: ../src/general/NewGameSettings.tscn:785
 #, fuzzy
 msgid "PASSIVE_REPRODUCTION_PROGRESS"
 msgstr "Ce panneau affiche les données qu'utilise l'auto-évo pour sa prédiction. L'énergie totale que peut accaparer une espèce, et le coût de survie pour chacun de ses individus, détermine la population finale. L'auto-évo utilise un modèle simplifié de la réalité pour calculer à quel point une espèce est adaptée à son milieu, en fonction de l'énergie qu'elle parvient à capturer. La quantité d'énergie qu'une source de nourriture fournit à l'espèce est ainsi affichée à côté de la quantité totale d'énergie que chacune d'entre elles est en mesure d'offrir. La fraction ainsi obtenue de cette énergie totale est calculée à partir de la valeur sélective de l'espèce, c'est-à-dire de sa capacité à utiliser cette source, rapportée à la valeur sélective totale de toutes les espèces."
 
-#: ../src/general/NewGameSettings.tscn:791
+#: ../src/general/NewGameSettings.tscn:792
 #, fuzzy
 msgid "PASSIVE_REPRODUCTION_PROGRESS_EXPLANATION"
 msgstr "Ce panneau affiche les données qu'utilise l'auto-évo pour sa prédiction. L'énergie totale que peut accaparer une espèce, et le coût de survie pour chacun de ses individus, détermine la population finale. L'auto-évo utilise un modèle simplifié de la réalité pour calculer à quel point une espèce est adaptée à son milieu, en fonction de l'énergie qu'elle parvient à capturer. La quantité d'énergie qu'une source de nourriture fournit à l'espèce est ainsi affichée à côté de la quantité totale d'énergie que chacune d'entre elles est en mesure d'offrir. La fraction ainsi obtenue de cette énergie totale est calculée à partir de la valeur sélective de l'espèce, c'est-à-dire de sa capacité à utiliser cette source, rapportée à la valeur sélective totale de toutes les espèces."
 
-#: ../src/general/NewGameSettings.tscn:803
+#: ../src/general/NewGameSettings.tscn:804
 #, fuzzy
 msgid "LIMIT_GROWTH_RATE"
 msgstr "ACCEPTER"
 
-#: ../src/general/NewGameSettings.tscn:810
+#: ../src/general/NewGameSettings.tscn:811
 #, fuzzy
 msgid "LIMIT_GROWTH_RATE_EXPLANATION"
 msgstr "Ce panneau affiche les données qu'utilise l'auto-évo pour sa prédiction. L'énergie totale que peut accaparer une espèce, et le coût de survie pour chacun de ses individus, détermine la population finale. L'auto-évo utilise un modèle simplifié de la réalité pour calculer à quel point une espèce est adaptée à son milieu, en fonction de l'énergie qu'elle parvient à capturer. La quantité d'énergie qu'une source de nourriture fournit à l'espèce est ainsi affichée à côté de la quantité totale d'énergie que chacune d'entre elles est en mesure d'offrir. La fraction ainsi obtenue de cette énergie totale est calculée à partir de la valeur sélective de l'espèce, c'est-à-dire de sa capacité à utiliser cette source, rapportée à la valeur sélective totale de toutes les espèces."
 
-#: ../src/general/NewGameSettings.tscn:854
+#: ../src/general/NewGameSettings.tscn:855
 #, fuzzy
 msgid "PATCH_MAP_TYPE"
 msgstr "Carte de Parcelles"
 
-#: ../src/general/NewGameSettings.tscn:861
+#: ../src/general/NewGameSettings.tscn:862
 #, fuzzy
 msgid "PATCH_MAP_TYPE_EXPLANATION"
 msgstr ""
 "Les microbes motiles déambuleront en l'absence de cible.\n"
 "Les microbes sessiles seront immobile en l'attente d'un changement dans leur environnement."
 
-#: ../src/general/NewGameSettings.tscn:876
 #: ../src/general/NewGameSettings.tscn:877
+#: ../src/general/NewGameSettings.tscn:878
 msgid "PATCH_MAP_TYPE_PROCEDURAL"
 msgstr "Procédural"
 
-#: ../src/general/NewGameSettings.tscn:877
+#: ../src/general/NewGameSettings.tscn:878
 msgid "PATCH_MAP_TYPE_CLASSIC"
 msgstr "Classique"
 
-#: ../src/general/NewGameSettings.tscn:1021
+#: ../src/general/NewGameSettings.tscn:1023
 msgid "PLANET_GENERATION_TEASER"
 msgstr "La génération de planète arrive bientôt!"
 
-#: ../src/general/NewGameSettings.tscn:1053
+#: ../src/general/NewGameSettings.tscn:1055
 #, fuzzy
 msgid "INCLUDE_MULTICELLULAR_PROTOTYPE"
 msgstr "Passer à l'étape suivante du jeu (multicellulaire). Possible lorsque votre colonie de cellule est assez grande."
 
-#: ../src/general/NewGameSettings.tscn:1060
+#: ../src/general/NewGameSettings.tscn:1062
 #, fuzzy
 msgid "INCLUDE_MULTICELLULAR_PROTOTYPE_EXPLANATION"
 msgstr "(certaines fonctionnalités peuvent être indisponibles une fois les étapes suivantes atteintes)"
 
-#: ../src/general/NewGameSettings.tscn:1072
+#: ../src/general/NewGameSettings.tscn:1074
 #, fuzzy
 msgid "EASTER_EGGS"
 msgstr "Anecdote : les Didiniums et les Paramécies sont des cas d'école de la relation proie/prédateur qui a été étudiée pendant des décennies. Et vous, êtes-vous un Didinium, ou un Paramécie ? Un prédateur, ou bien une proie ?"
 
-#: ../src/general/NewGameSettings.tscn:1079
+#: ../src/general/NewGameSettings.tscn:1081
 #, fuzzy
 msgid "EASTER_EGGS_EXPLANATION"
 msgstr ""
@@ -2444,26 +2440,26 @@
 "Les microbes audacieux ne seront pas intimidés par les prédateurs\n"
 "et seront plus enclins à riposter."
 
-#: ../src/general/NewGameSettings.tscn:1107
+#: ../src/general/NewGameSettings.tscn:1109
 #, fuzzy
 msgid "ADVANCED_VIEW_BUTTON_TOOLTIP"
 msgstr "Menu de pause"
 
-#: ../src/general/NewGameSettings.tscn:1109
+#: ../src/general/NewGameSettings.tscn:1111
 #, fuzzy
 msgid "ADVANCED_VIEW"
 msgstr "Avancée"
 
-#: ../src/general/NewGameSettings.tscn:1120
+#: ../src/general/NewGameSettings.tscn:1122
 #, fuzzy
 msgid "BASIC_VIEW_BUTTON_TOOLTIP"
 msgstr "Suicide"
 
-#: ../src/general/NewGameSettings.tscn:1121
+#: ../src/general/NewGameSettings.tscn:1123
 msgid "BASIC_VIEW"
 msgstr "Basique"
 
-#: ../src/general/NewGameSettings.tscn:1131
+#: ../src/general/NewGameSettings.tscn:1133
 #, fuzzy
 msgid "CONFIRM_NORMAL"
 msgstr "ACCEPTER"
