# Translations template for PROJECT.
# Copyright (C) 2020 ORGANIZATION
# This file is distributed under the same license as the PROJECT project.
# Automatically generated, 2020.
#
msgid ""
msgstr ""
"Project-Id-Version: PROJECT VERSION\n"
"Report-Msgid-Bugs-To: EMAIL@ADDRESS\n"
<<<<<<< HEAD
"POT-Creation-Date: 2024-06-22 13:23+0200\n"
"PO-Revision-Date: 2024-05-31 14:03+0000\n"
"Last-Translator: syl <syl@gresille.org>\n"
=======
"POT-Creation-Date: 2024-09-13 13:45+0300\n"
"PO-Revision-Date: 2024-09-08 07:30+0000\n"
"Last-Translator: Teashrock <kajitsu22@gmail.com>\n"
>>>>>>> 69622fd6
"Language-Team: French <https://translate.revolutionarygamesstudio.com/projects/thrive/thrive-game/fr/>\n"
"Language: fr\n"
"MIME-Version: 1.0\n"
"Content-Type: text/plain; charset=UTF-8\n"
"Content-Transfer-Encoding: 8bit\n"
"Plural-Forms: nplurals=2; plural=n > 1;\n"
"X-Generator: Weblate 5.5.5\n"
"Generated-By: Babel 2.8.0\n"

msgid "2D"
msgstr ""

msgid "2D_BRACKET_EARLY_COMMA_3D_BRACKET_LATE"
msgstr ""

msgid "2D_MOVEMENT_TYPE_SELECTION"
msgstr "Style de mouvement 2D :"

msgid "3D"
msgstr ""

msgid "3D_COMMA_SANDBOX"
msgstr ""

#, fuzzy
msgid "3D_COMMA_STRATEGY"
msgstr "Éditeur commun et phases stratégie"

#, fuzzy
msgid "3D_COMMA_STRATEGY_COMMA_SPACE"
msgstr "Phases stratégie"

msgid "3D_EDITOR"
msgstr "Éditeur tridimensionnel"

msgid "3D_MOVEMENT"
msgstr "Mouvement tridimensionnel"

msgid "3D_MOVEMENT_TYPE_SELECTION"
msgstr "Style de mouvement 3D :"

#, fuzzy
msgid "8_BRACKET_16"
msgstr "Tourner à gauche"

msgid "ABILITIES"
msgstr "Capacités"

msgid "ABORT"
msgstr "Abandon"

msgid "ABORTED_DOT"
msgstr "Abandonné."

msgid "ABYSSOPELAGIC"
msgstr "Abyssopélagique"

msgid "ACCEPT"
msgstr ""

msgid "ACTION_AWAKEN"
msgstr "S'éveiller ({0:F1} / {1:F1})"

msgid "ACTION_AWAKEN_TOOLTIP"
msgstr "Passer à la Phase d'Éveil. Disponible une fois que vous avez assez de puissance cérébrale (Type de tissu avec axones)."

msgid "ACTION_BLOCKED_WHILE_ANOTHER_IN_PROGRESS"
msgstr "Action bloquée pendant qu'une autre est en cours"

msgid "ACTION_DELETE"
msgstr "Supprimer"

msgid "ACTION_DOUBLE_POPULATION"
msgstr "Doubler la population"

msgid "ACTION_DUPLICATE_UNITS"
msgstr "Dupliquer des éléments"

msgid "ACTION_HALF_POPULATION"
msgstr "Diviser la population par deux"

msgid "ACTION_TELEPORT"
msgstr "Se téléporter"

msgid "ACTIVE"
msgstr "Actif"

msgid "ACTIVE_THREAD_COUNT"
msgstr "Threads actuels :"

msgid "ACTIVITY_EXPLANATION"
msgstr ""
"Les microbes actifs déambuleront en l'absence de cible.\n"
"Les microbes sessiles seront immobiles en l'attente d'un changement dans leur environnement."

msgid "ADDITIONAL_VALIDATION_FAILED"
msgstr "Des validations supplémentaires ont détecté un problème : {0}"

msgid "ADD_INPUT_BUTTON_TOOLTIP"
msgstr "Ajouter un nouveau raccourci clavier"

msgid "ADVANCED_VIEW"
msgstr "Avancée"

msgid "ADVANCED_VIEW_BUTTON_TOOLTIP"
msgstr "Ouvrir la vue de configuration avancée"

#, fuzzy
msgid "AEROBIC_NITROGEN_FIXATION"
msgstr "Fixation anaérobique d'azote"

msgid "AEROBIC_NITROGEN_FIXING"
msgstr "Fixation aérobique d'azote"

#, fuzzy
msgid "AEROBIC_RESPIRATION"
msgstr "Respiration aérobie"

msgid "AGENTS"
msgstr "Agents"

msgid "AGENTS_COLON"
msgstr "Agents :"

msgid "AGENT_NAME"
msgstr "Agent {0}"

msgid "AGGRESSION_EXPLANATION"
msgstr ""
"Les microbes agressifs pourchasseront leurs proies sur de plus longues distances\n"
"et sont plus enclins à affronter un assaillant.\n"
"Les microbes pacifiques ne poursuivront pas les autres cellules si elles se tiennent à distance\n"
"et utiliseront moins de toxines contre les prédateurs."

msgid "AGGRESSIVE"
msgstr "Agressif"

msgid "AI_MUTATION_RATE"
msgstr "Taux de mutation de l'IA"

msgid "AI_MUTATION_RATE_EXPLANATION"
msgstr "(vitesse de mutation des espèces contrôlées par l'IA)"

msgid "ALL"
msgstr "Tout"

#, fuzzy
msgid "ALLOW_SPECIES_SWITCH_ON_EXTINCTION"
msgstr "Permet aux espèces de ne pas muter (si aucune bonne mutation n'est trouvée)"

#, fuzzy
msgid "ALLOW_SPECIES_SWITCH_ON_EXTINCTION_EXPLANATION"
msgstr "Les différents types de toxines ont des effets variés qui sont plus efficaces contre certains types de cellules. Si une cellule possède plusieurs types de toxines, celles-ci sont utilisées successivement plutôt que toutes à la fois."

msgid "ALL_WORLDS_GENERAL_STATISTICS"
msgstr "Statistiques génériques de tous les mondes"

msgid "ALL_WORLDS_STATISTICS"
msgstr ""
"[b]Générations :[/b]\n"
"  {0}\n"
"[b]Espèces totales :[/b]\n"
"  Moyenne{1} ; écart-type {2}\n"
"[b]Espèces toujours en vie :[/b]\n"
"  Moyenne{3} ; écart-type {4}\n"
"[b]Compteur d'espèces par secteur :[/b]\n"
"  Moyenne{5} ; écart-type {6}\n"
"[b]Population totale par secteur :[/b]\n"
"  Moyenne{7} ; écart-type {8}\n"
"[b]Taille moyenne des hexagones des espèces microbiennes :[/b]\n"
"  Moyenne{9} ; écart-type {10}\n"
"[b]Données génériques des organites :[/b]"

msgid "ALREADY_ASCENDED"
msgstr "Vous avez déjà eu votre ascension"

msgid "ALT"
msgstr "Alt"

msgid "ALWAYS_VISIBLE"
msgstr "Toujours visible"

msgid "AMBIANCE_VOLUME"
msgstr "Volume d'ambiance"

msgid "AMMONIA"
msgstr "Ammoniac"

msgid "AMOUNT_OF_AUTOSAVE_TO_KEEP"
msgstr "Nombre de sauvegardes à conserver :"

msgid "AMOUNT_OF_QUICKSAVE_TO_KEEP"
msgstr "Nombre de sauvegardes rapides à conserver :"

msgid "ANAEROBIC_NITROGEN_FIXATION"
msgstr "Fixation anaérobique d'azote"

msgid "AND_UNLOCK_CONDITION"
msgstr "et"

msgid "APPEARANCE"
msgstr "Apparence"

msgid "APPLY"
msgstr "Appliquer"

msgid "APPLY_CHANGES"
msgstr "Appliquer les changements"

msgid "APRIL"
msgstr "Avril"

msgid "ARE_YOU_SURE_TO_RESET_ALL_SETTINGS"
msgstr "Êtes-vous sûr de vouloir restaurer tous les paramètres par défaut ?"

msgid "ARE_YOU_SURE_TO_RESET_INPUT_SETTINGS"
msgstr "Êtes-vous sur de vouloir restaurer les entrées à leurs valeurs par défaut ?"

msgid "ARTIST_COLON"
msgstr "Artiste :"

msgid "ARTWORK_TITLE"
msgstr "\"{0}\" - {1}"

msgid "ART_BY"
msgstr "Œuvre de {0}"

msgid "ART_GALLERY"
msgstr "Galerie d'art"

#, fuzzy
msgid "ASCENSION"
msgstr "Version :"

msgid "ASCENSION_CONGRATULATIONS"
msgstr "Félicitations !"

msgid "ASCENSION_CONGRATULATIONS_CONTENT"
msgstr ""
"Vous avez atteint le sommet et fini le jeu. Félicitation pour être arrivé à la fin du jeu !\n"
"\n"
"Vous pouvez continuer à jouer dans la Phase spatiale pour faire des bêtises dans le bac-à-sable avec les outils divins maintenant débloqués.\n"
"\n"
"Il est aussi possible de retourner à la Phase microbienne dans cette sauvegarde pour jouer à toutes les phases avec des avantages.\n"
"\n"
"Nombre d'évolutions dans cette sauvegarde : {0}"

msgid "ASSEMBLY_CLASS_REQUIRED"
msgstr "La classe de l'assemblage des Mods est requise lorsque l'assemblage est précisé"

msgid "ASSEMBLY_REQUIRED_WITH_HARMONY"
msgstr "La classe de l'assemblage des Mods est requise lorsque l'auto harmonie est activée"

msgid "ASSUME_HYPERTHREADING"
msgstr "Supposer que l'hyper-threading du CPU est activé"

msgid "ASSUME_HYPERTHREADING_TOOLTIP"
msgstr ""
"Il n'est pas possible de détecter de manière automatique si l'hyper-threading est activé ou non.\n"
"Cela a un impact sur le nombre de threads par défaut, car les threads de l'hyper-threading ne sont pas aussi performants que les véritables cœurs d'une unité centrale (CPU)."

msgid "ATMOSPHERIC_GASSES"
msgstr "Gaz atmosphériques"

msgid "ATP"
msgstr "ATP"

msgid "ATP_BALANCE"
msgstr "Niveau d'ATP"

msgid "ATP_PRODUCTION"
msgstr "Production d'ATP"

msgid "ATP_PRODUCTION_TOO_LOW"
msgstr "LA PRODUCTION D'ATP EST TROP FAIBLE !"

msgid "ATTEMPT_TO_WRITE_SAVE_FAILED"
msgstr "La tentative d'écriture de ce fichier de sauvegarde a échoué. Le nom de la sauvegarde est peut-être trop long ou vous n'avez peut-être pas accès en écriture au dossier de sauvegarde."

msgid "AT_CURSOR"
msgstr "Au pointeur :"

msgid "AUDIO_OUTPUT_DEVICE"
msgstr "Périphérique de sortie audio :"

msgid "AUGUST"
msgstr "Août"

msgid "AUTO"
msgstr "Automatique"

msgid "AUTO-EVO_EXPLANATION_EXPLANATION"
msgstr "Ce panneau affiche les données qu'utilise l'Auto-Évo pour sa prédiction. L'énergie totale que peut accaparer une espèce, et le coût de survie pour chacun de ses individus, détermine la population finale. L'Auto-Évo utilise un modèle simplifié de la réalité pour calculer à quel point une espèce est adaptée à son milieu, en fonction de l'énergie qu'elle parvient à capturer. La quantité d'énergie qu'une source de nourriture fournit à l'espèce est ainsi affichée à côté de la quantité totale d'énergie que chacune d'entre elles est en mesure d'offrir. La fraction ainsi obtenue de cette énergie totale est calculée à partir de l'adaptation de l'espèce, c'est-à-dire de sa capacité à utiliser cette source, rapportée à l'adaptation totale de toutes les espèces."

msgid "AUTO-EVO_POPULATION_CHANGED_2"
msgstr "La population de {0} a changé de {1} en {2} à cause de : {3}"

msgid "AUTO-EVO_PREDICTION"
msgstr "Prévision de l'Auto-Évo"

msgid "AUTO-EVO_PREDICTION_BOX_DESCRIPTION"
msgstr ""
"Ce panneau affiche l'énergie totale récoltée attendue et les nombres de population (entre parenthèses) par l'algorithme d'Auto-Évo pour l'espèce éditée.\n"
"L'Auto-Évo régit la simulation d'évolution des populations qui est, avec votre propre performance, l'un des deux facteurs qui affectent votre population en jeu."

msgid "AUTO-EVO_STEPS_DONE"
msgstr "{0:F1}% terminé. {1:n0}/{2:n0} étapes."

msgid "AUTOSAVE_DURING_THE_GAME"
msgstr "Sauvegarde automatique en jeu"

msgid "AUTO_EVO"
msgstr "Auto-Évo"

msgid "AUTO_EVO_EXPLORING_TOOL"
msgstr "Outil d'exploration Auto-Évo"

msgid "AUTO_EVO_FAILED"
msgstr "L'Auto-Évo n'a pas pu se lancer"

msgid "AUTO_EVO_RESULTS"
msgstr "Résultats de l'Auto-Évo :"

msgid "AUTO_EVO_RUN_STATUS"
msgstr "état de lancement :"

msgid "AUTO_EVO_STATUS_COLON"
msgstr "État de l'auto-évo :"

msgid "AUTO_MOVE_FORWARDS"
msgstr "Avance auto"

msgid "AUTO_RESOLUTION"
msgstr "Automatique ({0}x{1})"

msgid "AVAILABLE_CONSTRUCTION_PROJECTS"
msgstr "Projets de construction disponibles"

msgid "AVAILABLE_MODS"
msgstr "Mods disponibles"

msgid "AWAKENING_STAGE"
msgstr "Phase d’éveil"

msgid "AWARE_STAGE"
msgstr "Phase consciente"

msgid "BACK"
msgstr "Revenir"

msgid "BACKSLASH"
msgstr "Barre oblique inversée"

msgid "BACKSPACE"
msgstr "Retour arrière"

#, fuzzy
msgid "BACTERIAL_CHEMOSYNTHESIS_COMMA_GLYCOLYSIS"
msgstr "Synthèse d'OxyToxy"

#, fuzzy
msgid "BACTERIAL_THERMOSYNTHESIS"
msgstr "Thermosynthèse"

msgid "BALANCE_DISPLAY_AT_DAY_ALWAYS"
msgstr "Calculer comme si c'était le jour"

msgid "BALANCE_DISPLAY_AT_DAY_ALWAYS_TOOLTIP"
msgstr "Lors de la vérification des chiffres calculés dans ce panneau, calculer comme s'il faisait toujours jour"

msgid "BALANCE_DISPLAY_WHILE_MOVING"
msgstr "Inclure le coût des mouvements"

msgid "BALANCE_DISPLAY_WHILE_MOVING_TOOLTIP"
msgstr "Lorsque cette option est cochée, les valeurs indiquées ici sont calculées en supposant que la cellule est constamment en mouvement"

msgid "BASE_MOBILITY"
msgstr "Mobilité de base"

msgid "BASE_MOVEMENT"
msgstr "Mouvement de base"

msgid "BASIC_VIEW"
msgstr "Basique"

msgid "BASIC_VIEW_BUTTON_TOOLTIP"
msgstr "Retour à la vue de la configuration basique"

msgid "BATHYPELAGIC"
msgstr "Bathypélagique"

msgid "BECOME_MACROSCOPIC"
msgstr "Devenir macroscopique ({0}/{1})"

msgid "BECOME_MULTICELLULAR"
msgstr "Devenir multicellulaire ({0}/{1})"

msgid "BEGIN_THRIVING"
msgstr "Commencer à prospérer"

msgid "BEHAVIOUR"
msgstr "Comportement"

msgid "BEHAVIOUR_ACTIVITY"
msgstr "Activité"

msgid "BEHAVIOUR_AGGRESSION"
msgstr "Agressivité"

msgid "BEHAVIOUR_FEAR"
msgstr "Peur"

msgid "BEHAVIOUR_FOCUS"
msgstr "Persévérance"

msgid "BEHAVIOUR_OPPORTUNISM"
msgstr "Opportunisme"

msgid "BELOW_SEA_LEVEL"
msgstr "{0}-{1}m sous la mer"

msgid "BENCHMARKS"
msgstr "Références"

msgid "BENCHMARK_FINISHED"
msgstr "Benchmark terminé"

msgid "BENCHMARK_PHASE"
msgstr "Phase de benchmark :"

msgid "BENCHMARK_RESULTS_COLON"
msgstr "Résultats :"

msgid "BEST_PATCH_COLON"
msgstr "Meilleur secteur :"

msgid "BIG_IRON_CHUNK"
msgstr "Gros fragment de fer"

msgid "BIG_PHOSPHATE_CHUNK"
msgstr "Gros fragment de phosphate"

msgid "BILLION_ABBREVIATION"
msgstr "{0} Mrd"

msgid "BINDING_AGENT"
msgstr "Agent liant"

msgid "BINDING_AGENT_DESCRIPTION"
msgstr "Permet de se lier à d'autres cellules. C'est le premier pas vers la multicellularité. Lorsque votre cellule fait partie d'une colonie, les composés sont partagés entre les différentes cellules. Vous ne pouvez pas entrer dans l'éditeur lorsque vous faites partie d'une colonie. Vous devez donc vous délier une fois que vous avez collecté suffisamment de composés pour diviser votre cellule."

msgid "BINDING_AGENT_PROCESSES_DESCRIPTION"
msgstr "Appuyez sur [thrive:input]g_toggle_binding[/thrive:input] pour basculer en mode liaison. En mode liaison, vous pouvez attacher d’autres cellules de votre espèce à votre colonie en vous y déplaçant. Pour quitter une colonie, appuyez sur [thrive:input]g_unbind_all[/thrive:input]. Vous ne pouvez pas entrer dans l'éditeur lorsque vous êtes lié à d'autres cellules."

msgid "BIND_AXES_SENSITIVITY"
msgstr "Lier les axes ensemble"

msgid "BIOLUMINESCENT_VACUOLE"
msgstr "Vacuole bioluminescente"

msgid "BIOME_LABEL"
msgstr "Terrain : {0}"

msgid "BODY_PLAN_EDITOR_COMMA_CELL_EDITOR"
msgstr ""

msgid "BRAIN_CELL_NAME_DEFAULT"
msgstr "Neurone"

msgid "BRAVE"
msgstr "Audacieux"

msgid "BROWSE"
msgstr "Parcourir"

msgid "BROWSE_WORKSHOP"
msgstr "Parcourir le Workshop"

msgid "BUILD_CITY"
msgstr "Construire une ville"

msgid "BUILD_QUEUE"
msgstr "File d'attente pour la construction"

msgid "BUILD_STRUCTURE"
msgstr "Construire une structure"

msgid "BY"
msgstr "Par :"

msgid "BY_REVOLUTIONARY_GAMES"
msgstr "Par Revolutionary Game Studio"

msgid "CALCIUM_CARBONATE"
msgstr "Carbonate de calcium"

msgid "CALCIUM_CARBONATE_MEMBRANE_DESCRIPTION"
msgstr "Cette membrane a une coque résistante faite de carbonate de calcium. Elle peut facilement résister aux dégâts et requiert moins d'énergie pour ne pas se déformer. L'inconvénient d'avoir une coque si résistante est que la cellule est plus lente et va prendre du temps à absorber les ressources."

msgid "CAMERA"
msgstr "Caméra"

msgid "CANCEL"
msgstr "Annuler"

msgid "CANCEL_ACTION_CAPITAL"
msgstr "ANNULER L'ACTION"

msgid "CANCEL_CURRENT_ACTION"
msgstr "Arrêter l'action courante"

msgid "CANNOT_DELETE_USED_CELL_TYPE"
msgstr "Un type de cellule qui est actuellement utilisé dans votre le plan de votre corps ne peut pas être supprimé"

msgid "CANNOT_DELETE_USED_CELL_TYPE_TITLE"
msgstr "Impossible de supprimer le type de cellule utilisé"

msgid "CANNOT_ENGULF"
msgstr "Ne peut pas absorber"

msgid "CANNOT_MOVE_METABALL_TO_DESCENDANT_TREE"
msgstr "Impossible de bouger une méta balle dans l'arbre généalogique"

msgid "CANNOT_REDUCE_BRAIN_POWER_STAGE"
msgstr "La puissance cérébrale est maintenant trop basse pour rester dans la phase actuelle. Redescendre les phases n'est pas actuellement permis, veuillez augmenter la puissance cérébrale pour continuer."

msgid "CANNOT_REDUCE_BRAIN_POWER_STAGE_TITLE"
msgstr "Ne peut pas réduire la puissance cérébrale pour retourner aux phases antérieures"

msgid "CANNOT_WRITE_SAVE"
msgstr "Impossible d'écrire la sauvegarde"

msgid "CANT_LOAD_MOD_INFO"
msgstr "Impossible de charger les informations pour la modification « {0} »"

msgid "CAPSLOCK"
msgstr "Verrouillage des majuscules"

msgid "CARBON_DIOXIDE"
msgstr "Gaz carbonique"

msgid "CATEGORY_AN_ABUNDANCE"
msgstr "en abondance"

msgid "CATEGORY_A_FAIR_AMOUNT"
msgstr "une quantité raisonnable"

msgid "CATEGORY_LITTLE"
msgstr "peu"

msgid "CATEGORY_QUITE_A_BIT"
msgstr "en certaine quantité"

msgid "CATEGORY_SOME"
msgstr "quelque"

msgid "CATEGORY_VERY_LITTLE"
msgstr "très peu"

msgid "CAUTIOUS"
msgstr "Prudent"

msgid "CELL"
msgstr "Cellule"

msgid "CELLS"
msgstr "Cellules"

msgid "CELLULASE"
msgstr "Cellulase"

msgid "CELLULASE_DESCRIPTION"
msgstr "La cellulase décompose la membrane de cellulose des cellules. Chaque ajout augment l'efficacité."

msgid "CELLULOSE"
msgstr "Cellulose"

msgid "CELLULOSE_MEMBRANE_DESCRIPTION"
msgstr "Cette membrane est dotée d'un mur, ce qui lui confère une meilleure protection contre les dégâts généraux et surtout contre les dégâts physiques. Elle coûte également moins d'énergie pour conserver sa forme, mais ne peut absorber les ressources rapidement et est plus lente. [b]La cellulase peut digérer cette paroi[/b], ce qui la rend vulnérable à l'engloutissement par les prédateurs."

msgid "CELL_TYPE_NAME"
msgstr "Nom du type de cellule"

msgid "CHANGE_DESCRIPTION_IS_TOO_LONG"
msgstr "Les notes de changement sont trop longues"

msgid "CHANGE_THE_SYMMETRY"
msgstr "Modifier la symétrie"

msgid "CHEATS"
msgstr "Triches"

msgid "CHEAT_KEYS_ENABLED"
msgstr "Touches de triche activées"

msgid "CHEAT_MENU"
msgstr "Menu de triche"

msgid "CHEMICAL_BUTTON_MICROBE_TOOLTIP"
msgstr "Afficher / cacher les processus cellulaires"

msgid "CHEMOPLAST"
msgstr "Chimioplaste"

msgid "CHEMOPLAST_DESCRIPTION"
msgstr "Le chimioplaste est une structure à double membrane contenant des protéines capables de transformer le [thrive:compound type=\"hydrogensulfide\"][/thrive:compound], le [thrive:compound type=\"carbondioxide\"][/thrive:compound] gazeux et l'eau en [thrive:compound type=\"glucose\"][/thrive:compound] dans un processus appelé [b]chimiosynthèse du sulfure d'hydrogène[/b]. Le taux de production de [thrive:compound type=\"glucose\"][/thrive:compound] dépend de la concentration de [thrive:compound type=\"carbondioxide\"][/thrive:compound]."

msgid "CHEMOPLAST_PROCESSES_DESCRIPTION"
msgstr "Transforme l'[thrive:compound type=\"hydrogensulfide\"][/thrive:compound] en [thrive:compound type=\"glucose\"][/thrive:compound]. Taux proportionnels à la concentration de [thrive:compound type=\"carbondioxide\"][/thrive:compound]."

msgid "CHEMORECEPTOR"
msgstr "Chimiorécepteur"

msgid "CHEMORECEPTOR_DESCRIPTION"
msgstr "Toutes les cellules ne \"voient\" que par le biais de la chimioréception. C'est ainsi que les cellules acquièrent des informations sur leur environnement. L'ajout de cet organite représente l'évolution d'une chimioréception plus fine. Comme le joueur obtient la vision même au stade de la cellule, cela est représenté par une ligne pointant en dehors de la zone visible de l'écran, montrant les composés proches que le joueur ne pouvait pas encore voir."

msgid "CHEMORECEPTOR_PROCESSES_DESCRIPTION"
msgstr "Le chimiorécepteur permet de détecter les composés de plus loin. Modifier une fois placé pour choisir le type de composé détecté et la couleur de la ligne de guidage."

#, fuzzy
msgid "CHEMOSYNTHESIS"
msgstr "Chimiosynthèse"

msgid "CHEMOSYNTHESIZING_PROTEINS"
msgstr "Protéines chimiosynthétiques"

msgid "CHEMOSYNTHESIZING_PROTEINS_DESCRIPTION"
msgstr "Les protéines chimiosynthétiques sont de petits groupes de protéines dans le cytoplasme qui sont capables de convertir le [thrive:compound type=\"hydrogensulfide\"][/thrive:compound], le [thrive:compound type=\"carbondioxide\"][/thrive:compound] gazeux et l'eau en [thrive:compound type=\"glucose\"][/thrive:compound] dans un processus appelé [b]chimiosynthèse du sulfure d'hydrogène[/b]. Le taux de production de ce [thrive:compound type=\"glucose\"][/thrive:compound] dépend de la concentration de [thrive:compound type=\"carbondioxide\"][/thrive:compound]. Comme les protéines chimiosynthétiques sont suspendues directement dans le cytoplasme, le fluide environnant effectue une partie de la [b]glycolyse[/b]."

msgid "CHEMOSYNTHESIZING_PROTEINS_PROCESSES_DESCRIPTION"
msgstr "Transforme le [thrive:compound type=\"hydrogensulfide\"][/thrive:compound] en [thrive:compound type=\"glucose\"][/thrive:compound]. Effet proportionnel avec la concentration en [thrive:compound type=\"carbondioxide\"][/thrive:compound]. Transforme aussi le [thrive:compound type=\"glucose\"][/thrive:compound] en [thrive:compound type=\"atp\"][/thrive:compound]."

msgid "CHEMO_SYNTHESIS"
msgstr "Chimiosynthèse"

msgid "CHITIN"
msgstr "Chitine"

msgid "CHITINASE"
msgstr "Chitinase"

msgid "CHITINASE_DESCRIPTION"
msgstr "La chitinase permet à la cellule de casser les membranes faites de chitine. Chaque addition augmente l'efficacité."

msgid "CHITIN_MEMBRANE_DESCRIPTION"
msgstr "Cette membrane est dotée d'un mur, ce qui signifie qu'elle possède de meilleures protections contre les dégâts généraux et surtout contre les dégâts causés par les toxines. Elle coûte également moins d'énergie pour conserver sa forme, mais elle est plus lente et ne peut absorber les ressources rapidement. [b]La chitinase peut digérer cette paroi[/b], ce qui la rend vulnérable à l'engloutissement par les prédateurs."

msgid "CHLOROPLAST"
msgstr "Chloroplaste"

msgid "CHLOROPLAST_DESCRIPTION"
msgstr "Le chloroplaste est une structure à double membrane contenant des pigments photosensibles empilés dans des sacs membranaires. C'est un procaryote qui a été assimilé pour être utilisé par son hôte eucaryote. Les pigments du chloroplaste sont capables d'utiliser l'énergie de la lumière pour produire du [thrive:compound type=\"glucose\"][/thrive:compound] à partir de [thrive:compound type=\"carbondioxide\"][/thrive:compound] gazeux et d'eau dans un processus appelé [b]photosynthèse[/b]. Ce sont également ces pigments qui lui donnent une couleur distinctive. Le taux de production de [thrive:compound type=\"glucose\"][/thrive:compound] dépend de la concentration de [thrive:compound type=\"carbondioxide\"][/thrive:compound] et de l'intensité de [thrive:compound type=\"sunlight\"][/thrive:compound]."

msgid "CHLOROPLAST_PROCESSES_DESCRIPTION"
msgstr "Produit du [thrive:compound type=\"glucose\"][/thrive:compound]. Taux proportionnels à la concentration de [thrive:compound type=\"carbondioxide\"][/thrive:compound] et à l'intensité de [thrive:compound type=\"sunlight\"][/thrive:compound]."

msgid "CHOSEN_FILENAME_ALREADY_EXISTS"
msgstr "La sauvegarde sélectionnée ({0}) existe déjà. Écraser le fichier ?"

msgid "CHROMATIC_ABERRATION"
msgstr "Aberration chromatique :"

#, fuzzy
msgid "CHROMATOPHORE_PHOTOSYNTHESIS_COMMA_GLYCOLYSIS"
msgstr "Synthèse d'OxyToxy"

msgid "CHROMATOPHORE_PROCESSES_DESCRIPTION"
msgstr "Produit [thrive:compound type=\"glucose\"][/thrive:compound]. Effet proportionnel avec la concentration en [thrive:compound type=\"carbondioxide\"][/thrive:compound] et l'[thrive:compound type=\"sunlight\"][/thrive:compound]."

msgid "CHUNK_CELL_CORPSE_PART"
msgstr "Fragment de cadavre cellulaire"

msgid "CHUNK_FOOD_SOURCE"
msgstr "Consommation de {0}"

msgid "CILIA"
msgstr "Cils"

msgid "CILIA_DESCRIPTION"
msgstr "Les cils sont similaires aux flagelles mais au lieu de fournir une force de poussée directionnelle, ils fournissent une force de rotation pour aider les cellules à tourner."

msgid "CILIA_PROCESSES_DESCRIPTION"
msgstr "Augmente la vitesse de rotation des grandes cellules."

msgid "CITY_SHORT_STATISTICS"
msgstr "Population : {0} Nourriture : {1} Science : {2}"

msgid "CLEAN_UP_OLD_SAVES"
msgstr "Suppression des anciennes sauvegardes"

msgid "CLOSE"
msgstr "Fermer"

msgid "CLOSE_OPTIONS"
msgstr "Fermer les paramètres ?"

msgid "CLOUD_RESOLUTION_DIVISOR"
msgstr "Diviseur de résolution des nuages :"

msgid "CLOUD_SIMULATION_MINIMUM_INTERVAL"
msgstr "Intervalle minimal de simulation des nuages :"

msgid "COASTAL"
msgstr "Littoral"

msgid "COLLISION_SHAPE"
msgstr "Créer les entités avec les formes de collision"

msgid "COLOUR"
msgstr "Couleur"

msgid "COLOURBLIND_CORRECTION"
msgstr "Correction daltonienne :"

msgid "COLOUR_PICKER_ADD_PRESET"
msgstr "Ajouter cette couleur à la palette"

msgid "COLOUR_PICKER_A_TOOLTIP"
msgstr "Valeur du canal de transparence de la couleur"

msgid "COLOUR_PICKER_B_TOOLTIP"
msgstr "Valeur du canal bleu de la couleur"

msgid "COLOUR_PICKER_G_TOOLTIP"
msgstr "Valeur du canal vert de la couleur"

msgid "COLOUR_PICKER_HSV_BUTTON_TOOLTIP"
msgstr ""
"Active ou désactive le mode TSV (teinte, saturation, valeur).\n"
"Ne peut pas être activé en mode brut."

msgid "COLOUR_PICKER_H_TOOLTIP"
msgstr "Teinte de la couleur"

msgid "COLOUR_PICKER_PICK_COLOUR"
msgstr "Sélectionnez une couleur dans la fenêtre de jeu"

msgid "COLOUR_PICKER_PRESET_TOOLTIP"
msgstr ""
"Couleur : {0}\n"
"Clic gauche : Utiliser cette couleur par défaut\n"
"Clic droit : Supprimer des couleurs par défaut"

msgid "COLOUR_PICKER_RAW_BUTTON_TOOLTIP"
msgstr ""
"Activez ou désactivez le mode brut.\n"
"En mode brut, vous pouvez faire en sorte\n"
"que les valeurs de couleur R, V, B vont au-delà de 1.0.\n"
"Ce mode ne peut pas être activé en mode TSV."

msgid "COLOUR_PICKER_R_TOOLTIP"
msgstr "Valeur du canal rouge de la couleur"

msgid "COLOUR_PICKER_S_TOOLTIP"
msgstr "Saturation de la couleur (proportion de gris)"

msgid "COLOUR_PICKER_V_TOOLTIP"
msgstr "Luminosité ou intensité de la couleur"

msgid "COMMON_ABILITIES"
msgstr "Capacités communes"

msgid "COMMON_EDITING_AND_STRATEGY"
msgstr "Éditeur commun et phases de stratégie"

msgid "COMMUNITY_FORUM"
msgstr "Forum de la communauté"

msgid "COMMUNITY_FORUM_BUTTON_TOOLTIP"
msgstr "Rejoignez la communauté Thrive sur notre forum communautaire"

msgid "COMMUNITY_WIKI"
msgstr "Wiki de la communauté"

msgid "COMMUNITY_WIKI_BUTTON_TOOLTIP"
msgstr "Visitez le wiki de la communauté"

msgid "COMPILED_AT_COLON"
msgstr "Compilée le :"

#, fuzzy
msgid "COMPLETE_ACTION"
msgstr "Compilée le :"

msgid "COMPOUNDS"
msgstr "Composés"

#, fuzzy
msgid "COMPOUNDS_AT_EQUILIBRIUM"
msgstr "Composé à trouver :"

#, fuzzy
msgid "COMPOUNDS_AT_MAX_SPEED"
msgstr "Composé à trouver :"

msgid "COMPOUNDS_BUTTON_MICROBE_TOOLTIP"
msgstr "Afficher / cacher les composés"

msgid "COMPOUNDS_COLON"
msgstr "Composés :"

#, fuzzy
msgid "COMPOUND_BALANCE_FILL_TIME"
msgstr "(stockage plein en {0} s)"

#, fuzzy
msgid "COMPOUND_BALANCE_FILL_TIME_TOO_LONG"
msgstr "(stockage plein en {0} s alors que la lumière du jour dure seulement {1} s)"

#, fuzzy
msgid "COMPOUND_BALANCE_MODE_TOOLTIP"
msgstr "Afficher / cacher l'environnement et les composés"

msgid "COMPOUND_BALANCE_TITLE"
msgstr "Équilibre des composés"

msgid "COMPOUND_BALANCE_TOOLTIP"
msgstr ""
"Cette section montre la balance totale (production - consommation) pour chaque composé.\n"
"Par exemple, pour former une cellule végétale, le bilan du glucose doit être très positif."

msgid "COMPOUND_CLOUDS"
msgstr "Nuages de composés"

msgid "COMPOUND_CLOUD_DENSITY"
msgstr "Densité des nuages de composés"

msgid "COMPOUND_CLOUD_DENSITY_EXPLANATION"
msgstr "(densité des nuages de composés dans l'environnement)"

msgid "COMPOUND_CONCENTRATIONS_DECREASED"
msgstr "La concentration de {0} a diminué de {1}"

msgid "COMPOUND_FOOD_SOURCE"
msgstr "Consommation de {0}"

#, fuzzy
msgid "COMPOUND_STORAGE_AMOUNT_DOES_NOT_LAST_NIGHT"
msgstr "(insuffisant pour passer toute la nuit qui dure {0} s)"

#, fuzzy
msgid "COMPOUND_STORAGE_NOT_ENOUGH_GENERATED_DURING_DAY"
msgstr "Seulement {1} [thrive:compound type=\"{0}\"][/thrive:compound] peuvent être générés pendant la journée, mais pour survivre la nuit, {2} sont nécessaires."

#, fuzzy
msgid "COMPOUND_STORAGE_NOT_ENOUGH_SPACE"
msgstr "La capacité de stockage est insuffisante pour [thrive:compound type=\"{0}\"][/thrive:compound] car la nuit dure {2} s mais le stockage ne peut contenir que {1} s de composés."

msgid "COMPOUND_STORAGE_STATS_TITLE"
msgstr "Capacités de stockage"

#, fuzzy
msgid "COMPOUND_STORAGE_STATS_TOOLTIP"
msgstr ""
"Cette section montre le temps qu'il faut à la cellule pour épuiser chaque type de composé en partant d'une réserve pleine.\n"
"Ces chiffres sont toujours calculés comme s'il faisait nuit et permettent de vérifier si la cellule aura assez de réserves\n"
"pour survivre toute la nuit. En désactivant les coûts de déplacement à l'aide de la case à cocher, on obtient les valeurs minimales\n"
"nécessaires pour survivre en restant immobile toute la nuit."

msgid "COMPOUND_TO_FIND"
msgstr "Composé à trouver :"

msgid "CONCEPT_ART"
msgstr "Art conceptuel"

msgid "CONFIG"
msgstr "Configuration"

msgid "CONFIRM_CAPITAL"
msgstr "ACCEPTER"

msgid "CONFIRM_DELETE"
msgstr "Confirmer la suppression"

msgid "CONFIRM_EXIT"
msgstr "Confirmer la sortie"

msgid "CONFIRM_FOSSILISATION_OVERWRITE"
msgstr "Confirmez l'écrasement"

msgid "CONFIRM_MOVE_TO_ASCENSION_STAGE"
msgstr "Passer à la Phase d'ascension ?"

msgid "CONFIRM_MOVE_TO_ASCENSION_STAGE_EXPLANATION"
msgstr ""
"Vous pouvez maintenant évoluer et atteindre la Phase évoluée en activant le Portail d'ascension.\n"
"\n"
"Cela débloquera une puissance illimité sous la forme de nouveaux outils divins que vous pouvez utiliser dans cette sauvegarde.\n"
"\n"
"Évoluer veut aussi dire que vous avez battu le jeu, mais vous pourrez continuer à jouer. Évoluer ?"

msgid "CONFIRM_MOVE_TO_INDUSTRIAL_STAGE"
msgstr "Passe à la Phase industrielle ?"

msgid "CONFIRM_MOVE_TO_INDUSTRIAL_STAGE_EXPLANATION"
msgstr "Placer une usine vous fera avancer à la Phase industrielle. Continuer vers la prochaine phase ?"

msgid "CONFIRM_MOVE_TO_SPACE_STAGE"
msgstr "Passer à la Phase spatiale ?"

msgid "CONFIRM_MOVE_TO_SPACE_STAGE_EXPLANATION"
msgstr ""
"Vous pouvez maintenant passer à la phase spatiale en lançant votre premier vaisseau spatial.\n"
"\n"
"Pour l'instant, dans les prototypes, vous ne pouvez pas revenir sur votre planète mais le but à long terme est de permettre de zoomer et dézoomer en douceur sur les planètes dans la phase spatiale.\n"
"\n"
"L'annulation du lancement détruira l'unité du vaisseau spatial. Lancer le vaisseau spatial ?"

msgid "CONFIRM_NEW_GAME_BUTTON_TOOLTIP"
msgstr "Commencer la partie avec ces paramètres"

msgid "CONFIRM_NEW_GAME_BUTTON_TOOLTIP_DISABLED"
msgstr "Certains paramètres sont invalides"

msgid "CONSTRUCTION_UNIT_NAME"
msgstr "Unité : {0}"

msgid "CONTENT_UPLOADED_FROM"
msgstr "Le contenu provenant du Workshop sera téléchargé depuis le dossier : {0}"

msgid "CONTINUE"
msgstr "Continuer"

#, fuzzy
msgid "CONTINUE_AS_SPECIES"
msgstr "Sélectionner une espèce"

msgid "CONTINUE_THRIVING"
msgstr "Continuez à prospérer"

msgid "CONTINUE_TO_PROTOTYPES"
msgstr ""
"Vous avez atteint la fin de la partie \"complète\" de Thrive\n"
"Si vous voulez, vous pouvez continuer vers les prototype des phases plus avancées qui sont inclus dans le jeu. Ils peuvent être très incomplets, utiliser des graphismes de remplacement, et être très bruts en général. Ils sont inclus dans le jeu pour montrer la direction potentielle du jeu et notre vision globale de la façon dont les phases sont connectées.\n"
"\n"
"Dans la plupart des prototypes, vous ne pourrez pas sauvegarder si vous poursuivez ou revenir une fois que vous aurez continué. Si vous souhaitez revenir à cette phase, veuillez effectuer une sauvegarde maintenant avant de continuer.\n"
"\n"
"La prise en charge des contrôleurs est également beaucoup plus incomplète dans les prototypes. Si vous décidez de poursuivre, sachez que les phases ultérieures sont des prototypes et ne vous plaignez pas de leur caractère incomplet."

msgid "CONTINUE_TO_PROTOTYPES_PROMPT"
msgstr "Continuer vers les phases en prototype ?"

msgid "CONTROLLER_ANY_DEVICE"
msgstr "N'importe quel périphérique"

msgid "CONTROLLER_AXIS_L2"
msgstr "L2"

msgid "CONTROLLER_AXIS_LEFT_TRIGGER"
msgstr "Gâchette gauche"

msgid "CONTROLLER_AXIS_LEFT_X"
msgstr "Stick gauche horizontal"

msgid "CONTROLLER_AXIS_LEFT_Y"
msgstr "Stick gauche vertical"

msgid "CONTROLLER_AXIS_NEGATIVE_DIRECTION"
msgstr "Direction négative"

msgid "CONTROLLER_AXIS_POSITIVE_DIRECTION"
msgstr "Direction positive"

msgid "CONTROLLER_AXIS_R2"
msgstr "R2"

msgid "CONTROLLER_AXIS_RIGHT_TRIGGER"
msgstr "Gâchette droite"

msgid "CONTROLLER_AXIS_RIGHT_X"
msgstr "Stick droit horizontal"

msgid "CONTROLLER_AXIS_RIGHT_Y"
msgstr "Stick droit vertical"

msgid "CONTROLLER_AXIS_VISUALIZERS"
msgstr "Visualiseurs d'axes de contrôle :"

msgid "CONTROLLER_BUTTON_DPAD_DOWN"
msgstr "Croix directionnelle bas"

msgid "CONTROLLER_BUTTON_DPAD_LEFT"
msgstr "Croix directionnelle gauche"

msgid "CONTROLLER_BUTTON_DPAD_RIGHT"
msgstr "Croix directionnelle droite"

msgid "CONTROLLER_BUTTON_DPAD_UP"
msgstr "Croix directionnelle haut"

msgid "CONTROLLER_BUTTON_LEFT_SHOULDER"
msgstr "Tranche gauche"

msgid "CONTROLLER_BUTTON_LEFT_STICK"
msgstr "Clic du stick gauche"

msgid "CONTROLLER_BUTTON_MISC1"
msgstr "Bouton divers du contrôleur"

msgid "CONTROLLER_BUTTON_PADDLE1"
msgstr "Bouton paddle 1"

msgid "CONTROLLER_BUTTON_PADDLE2"
msgstr "Bouton paddle 2"

msgid "CONTROLLER_BUTTON_PADDLE3"
msgstr "Bouton paddle 3"

msgid "CONTROLLER_BUTTON_PADDLE4"
msgstr "Bouton paddle 4"

msgid "CONTROLLER_BUTTON_PS3_SELECT"
msgstr "Select"

msgid "CONTROLLER_BUTTON_PS3_START"
msgstr "Start"

msgid "CONTROLLER_BUTTON_PS_CIRCLE"
msgstr "Rond"

msgid "CONTROLLER_BUTTON_PS_CROSS"
msgstr "Croix"

msgid "CONTROLLER_BUTTON_PS_L1"
msgstr "L1"

msgid "CONTROLLER_BUTTON_PS_L3"
msgstr "L3"

msgid "CONTROLLER_BUTTON_PS_OPTIONS"
msgstr "Options"

msgid "CONTROLLER_BUTTON_PS_R1"
msgstr "R1"

msgid "CONTROLLER_BUTTON_PS_R3"
msgstr "R3"

msgid "CONTROLLER_BUTTON_PS_SHARE"
msgstr "Share"

msgid "CONTROLLER_BUTTON_PS_SONY_BUTTON"
msgstr "Bouton logo"

msgid "CONTROLLER_BUTTON_PS_SQUARE"
msgstr "Carré"

msgid "CONTROLLER_BUTTON_PS_TRIANGLE"
msgstr "Triangle"

msgid "CONTROLLER_BUTTON_RIGHT_SHOULDER"
msgstr "Tranche droite"

msgid "CONTROLLER_BUTTON_RIGHT_STICK"
msgstr "Clic du stick droit"

msgid "CONTROLLER_BUTTON_TOUCH_PAD"
msgstr "Pavé tactile"

msgid "CONTROLLER_BUTTON_UNKNOWN"
msgstr "Bouton inconnu"

msgid "CONTROLLER_BUTTON_XBOX_A"
msgstr "A"

msgid "CONTROLLER_BUTTON_XBOX_B"
msgstr "B"

msgid "CONTROLLER_BUTTON_XBOX_BACK"
msgstr "Back"

msgid "CONTROLLER_BUTTON_XBOX_GUIDE"
msgstr "Guide"

msgid "CONTROLLER_BUTTON_XBOX_START"
msgstr "Start"

msgid "CONTROLLER_BUTTON_XBOX_X"
msgstr "X"

msgid "CONTROLLER_BUTTON_XBOX_Y"
msgstr "Y"

msgid "CONTROLLER_DEADZONES"
msgstr "Zones mortes du contrôleur"

msgid "CONTROLLER_DEADZONE_CALIBRATION_EXPLANATION"
msgstr ""
"Cet outil permet de configurer les zones mortes des axes du contrôleur. La taille des zones mortes permet de contrôler la quantité de mouvement que doit effectuer un stick (ou un bouton analogique) avant que ce mouvement ne soit détecté comme une entrée.\n"
"Avant de commencer le calibrage, veuillez déplacer tous les sticks et les relâcher, ainsi que presser et relâcher tous les boutons analogiques (par exemple les gâchettes) de votre contrôleur."

msgid "CONTROLLER_DEADZONE_COLON"
msgstr "Zone morte :"

msgid "CONTROLLER_PROMPT_TYPE_SETTING"
msgstr "Type de requête de bouton de manette :"

msgid "CONTROLLER_SENSITIVITY"
msgstr "Sensibilité du contrôleur"

msgid "CONTROLLER_UNKNOWN_AXIS"
msgstr "Axe inconnu"

msgid "COPY_ERROR_TO_CLIPBOARD"
msgstr "Copier l'erreur dans le presse-papier"

msgid "COPY_RESULTS"
msgstr "Résultats de copie"

msgid "CORRECTION_PROTANOPE"
msgstr "Protanopie (rouge-vert)"

msgid "CORRECTION_TRITANOPE"
msgstr "Tritanopie (bleu-jaune)"

msgid "CPU_THREADS"
msgstr "Threads"

msgid "CRAFTING_CLEAR_INPUTS"
msgstr "Réinitialiser les entrées sélectionnées"

msgid "CRAFTING_ERROR_INTERNAL_CONSUME_PROBLEM"
msgstr "Erreur : bogue interne pour la consommation des matériaux"

msgid "CRAFTING_ERROR_TAKING_ITEMS"
msgstr "Impossible de trouver des éléments d'entrée de fabrication"

msgid "CRAFTING_FILTER_INPUTS"
msgstr "Entrée"

msgid "CRAFTING_KNOWN_ITEMS"
msgstr "Recette apprises"

msgid "CRAFTING_NOT_ENOUGH_MATERIAL"
msgstr "{0} insuffisant pour fabriquer la recette"

msgid "CRAFTING_NO_RECIPE_SELECTED"
msgstr "Veuillez choisir une recette ci-dessus avant de fabriquer"

msgid "CRAFTING_NO_ROOM_TO_TAKE_CRAFTING_RESULTS"
msgstr "Espace insuffisant pour prendre tous les produits fabriqués"

msgid "CRAFTING_RECIPE_DISPLAY"
msgstr "{0} ({1})"

msgid "CRAFTING_RECIPE_HAND_AXE"
msgstr "Biface en pierre"

msgid "CRAFTING_RESULTS"
msgstr "Objets fabriqués"

msgid "CRAFTING_SELECT_RECIPE_OR_ITEMS_TO_FILTER"
msgstr "Choisir une recette ou ajouter des objets au filtre"

msgid "CRAFTING_TAKE_ALL"
msgstr "Tout prendre"

msgid "CRAFTING_TITLE"
msgstr "Fabrication"

msgid "CREATE"
msgstr "Créer"

msgid "CREATED_AT"
msgstr "Créé(e) à :"

msgid "CREATED_ON_PLATFORM"
msgstr "Créé sur la plateforme :"

msgid "CREATE_A_NEW_MICROBE"
msgstr "Créer un nouveau microbe"

msgid "CREATE_NEW"
msgstr "Créer un nouveau"

msgid "CREATE_NEW_CELL_TYPE"
msgstr "Créer un nouveau type de cellule"

msgid "CREATE_NEW_CELL_TYPE_DESCRIPTION"
msgstr "Vous pouvez créer de nouveaux types de cellules en dupliquant et en changeant leur nom. Les types de cellules peuvent être modifiés pour les spécialiser afin de leur attribuer des rôles. Quand un type de cellule est modifié, toutes les cellules de ce type déjà placées sont mises à jour."

msgid "CREATE_NEW_MOD"
msgstr "Créer un nouveau mod"

msgid "CREATE_NEW_SAVE"
msgstr "Créer une nouvelle sauvegarde"

msgid "CREATE_NEW_TISSUE_TYPE"
msgstr "Créer un nouveau type de tissu"

msgid "CREATE_NEW_TISSUE_TYPE_DESCRIPTION"
msgstr "Vous pouvez créer de nouveau tissus en dupliquant et en leur donnant un nouveau nom. Les types de tissus peuvent être modifiés avec l'Éditeur de cellules pour les adapter à différents rôles."

msgid "CREATING_DOT_DOT_DOT"
msgstr "En train de créer..."

msgid "CREATING_OBJECTS_FROM_SAVE"
msgstr "Création des objets à partir de la sauvegarde"

msgid "CREDITS"
msgstr "Crédits"

msgid "CTRL"
msgstr "CTRL"

msgid "CURRENT_DEVELOPERS"
msgstr "Développeurs actuels"

msgid "CURRENT_LOCATION_CAPITAL"
msgstr "POSITION ACTUELLE"

msgid "CURRENT_RESEARCH_NONE"
msgstr "Aucune recherche en cours"

msgid "CURRENT_RESEARCH_PROGRESS"
msgstr "Recherche en cours : {0} ({1})"

msgid "CURRENT_WORLD"
msgstr "Monde actuel"

msgid "CURRENT_WORLD_STATISTICS"
msgstr ""
"[b]Générations :[/b]\n"
"  {0}\n"
"[b]Secteurs totaux :[/b]\n"
"  {1}\n"
"[b]Temps total d'auto-évo :[/b]\n"
"  {2}\n"
"[b]Espèces totales :[/b]\n"
"  {3}\n"
"[b]Espèces toujours en vie :[/b]\n"
"  {4}\n"
"[b]Compteur d'espèces par secteur :[/b]\n"
"  Moyenne{5} ; écart-type {6}\n"
"[b]Population totale :[/b]\n"
"  {7}\n"
"[b]Espèce la plus populeuse :[/b]\n"
"  {8}\n"
"[b]Données basiques des espèces microbiennes :[/b]\n"
"  Taille moyenne des hexagones : {9}\n"
"[b]Données génériques des organites :[/b]"

msgid "CUSTOM_USERNAME"
msgstr "Pseudo personnalisé :"

msgid "CYTOPLASM"
msgstr "Cytoplasme"

msgid "CYTOPLASM_DESCRIPTION"
msgstr "Les entrailles gluantes d'une cellule. Le cytoplasme est le mélange basique d'ions, de protéines et d'autres substances dissoutes dans l'eau qui remplit l'intérieur de la cellule. L'une de ses fonctions est la [b]glycolyse[/b], la conversion du [thrive:compound type=\"glucose\"][/thrive:compound] en [thrive:compound type=\"atp\"][/thrive:compound]. Pour les cellules dépourvues d'organites aux métabolismes plus avancés, c'est ce qui leur permet d'obtenir de l'énergie. Elle est également utilisée pour stocker des molécules dans la cellule et pour accroître la taille de la cellule."

msgid "CYTOPLASM_GLYCOLYSIS"
msgstr "Glycolyse cytoplasmique"

msgid "CYTOPLASM_PROCESSES_DESCRIPTION"
msgstr "Transforme le [thrive:compound type=\"glucose\"][/thrive:compound] en [thrive:compound type=\"atp\"][/thrive:compound]."

msgid "DAY_LENGTH"
msgstr "Durée de la journée"

msgid "DAY_LENGTH_EXPLANATION"
msgstr "(durée en secondes en temps réel pour une journée de jeu)"

msgid "DAY_NIGHT_CYCLE_ENABLED"
msgstr "Activer le cycle jour/nuit"

msgid "DAY_NIGHT_CYCLE_ENABLED_EXPLANATION_2"
msgstr "(la photosynthèse devient inefficace pendant la nuit, ce qui nécessite une plus grande planification préalable)"

msgid "DEADZONE_CALIBRATION_FINISHED"
msgstr "Le calibrage des zones mortes est terminé. Les nouvelles zones mortes sont affichées ci-dessous sur les afficheurs de valeurs d'axes."

msgid "DEADZONE_CALIBRATION_INPROGRESS"
msgstr "Le calibrage des zones mortes est en cours. Veuillez ne pas toucher les boutons ou les sticks de votre contrôleur et attendez quelques secondes."

msgid "DEADZONE_CALIBRATION_IS_RESET"
msgstr "Les calibrations de la zone morte ont été réinitialisées"

msgid "DEADZONE_CONFIGURATION"
msgstr "Configuration des zones mortes"

msgid "DEATH"
msgstr "mort"

msgid "DEBUG_COORDINATES"
msgstr ""
"Position : {0}\n"
"Pointeur à : {1}"

#, fuzzy
msgid "DEBUG_DRAW_NOT_AVAILABLE"
msgstr "Le dessin de débogage physique n'est pas disponible dans ce type de build"

msgid "DEBUG_PANEL"
msgstr "Débogueur"

msgid "DECEMBER"
msgstr "Décembre"

#, fuzzy
msgid "DECREASE_ITEM_SIZE"
msgstr "Sécréter du mucilage"

msgid "DEFAULT_AUDIO_OUTPUT_DEVICE"
msgstr "Périphérique de sortie par défaut"

msgid "DELETE"
msgstr "Supprimer"

msgid "DELETE_ALL_OLD_SAVE_WARNING_2"
msgstr ""
"La suppression de toutes les anciennes sauvegardes automatiques et rapides ne peut être annulée. Êtes-vous sûr de vouloir supprimer définitivement les éléments suivants ?\n"
" - {0} Sauvegarde(s) automatique(s)\n"
" - {1} Sauvegarde(s) rapide(s)\n"
" - {2} Sauvegarde(s) de secours"

msgid "DELETE_FOSSIL_CONFIRMATION"
msgstr "Supprimer ce fossile est définitif, êtes-vous sûr de vouloir le supprimer définitivement ?"

msgid "DELETE_OLD_SAVES_PROMPT"
msgstr "Supprimer les anciennes sauvegardes ?"

msgid "DELETE_ORGANELLE"
msgstr "Supprimer organite"

msgid "DELETE_SAVE_CONFIRMATION"
msgstr "Supprimer cette sauvegarde est définitif, êtes-vous sûr de vouloir la supprimer définitivement ?"

msgid "DELETE_SELECTED"
msgstr "Supprimer la sélection"

msgid "DELETE_SELECTED_SAVES_PROMPT"
msgstr "Supprimer la(les) sauvegarde(s) sélectionnée(s) ?"

msgid "DELETE_SELECTED_SAVE_WARNING"
msgstr "Supprimer la(les) sauvegarde(s) sélectionnée(s) ne peut pas être défait, êtes-vous sûr que vous voulez supprimer {0} sauvegarde(s) de manière permanente ?"

msgid "DELETE_THIS_SAVE_PROMPT"
msgstr "Supprimer cette sauvegarde ?"

msgid "DESCEND_BUTTON"
msgstr "Dévoluer"

msgid "DESCEND_CONFIRMATION"
msgstr "Êtes vous sur de vouloir dévoluer ?"

msgid "DESCEND_CONFIRMATION_EXPLANATION"
msgstr ""
"Dévoluer vous retirera votre statut évolué et vous fera retourner à la phase microbienne. De là vous pourrez rejouer au jeu dans la sauvegarde actuelle.\n"
"\n"
"Vous recevrez un avantage de dévolution pour la nouvelle partie. Dans une version future vous pourrez choisir votre avantage mais pour l'instant ce sera toujours une diminution de 20% de l'osmorégulation.\n"
"\n"
"Une fois votre dévolution confirmée, vous pourrez modifier les paramètres du jeu pour choisir une autre graine de monde et ainsi jouer sur une carte différente ou désactiver LAWK, par exemple."

msgid "DESCRIPTION"
msgstr "Description :"

msgid "DESCRIPTION_COLON"
msgstr "Description :"

msgid "DESCRIPTION_TOO_LONG"
msgstr "La description est trop longue"

msgid "DESPAWN_ENTITIES"
msgstr "Supprimer toutes les entités"

msgid "DETECTED_CPU_COUNT"
msgstr "Nombre de CPU détectés :"

msgid "DEVBUILD_VERSION_INFO"
msgstr ""
"DevBuild {0}\n"
"sur la branche {1} à {2}\n"
"{3}"

msgid "DEVELOPERS"
msgstr "Développeurs"

#, fuzzy
msgid "DEVELOPMENT"
msgstr "Wiki de développement"

msgid "DEVELOPMENT_FORUM"
msgstr "Forum de développement"

msgid "DEVELOPMENT_FORUM_BUTTON_TOOLTIP"
msgstr "Consultez les mises à jour du développement sur notre forum de développement"

msgid "DEVELOPMENT_SUPPORTED_BY"
msgstr "Développé avec le soutien de Revolutionary Games Studio ry"

msgid "DEVELOPMENT_WIKI"
msgstr "Wiki de développement"

msgid "DEVELOPMENT_WIKI_BUTTON_TOOLTIP"
msgstr "Visitez notre wiki de développement"

msgid "DEVOURED"
msgstr "Dévoré(e)"

msgid "DEV_BUILD_PATRONS"
msgstr "Supporteurs DevBuilds"

msgid "DIFFICULTY"
msgstr "Difficulté"

msgid "DIFFICULTY_DETAILS_STRING"
msgstr ""
"Difficulté prédéfinie : {0}\n"
"Multiplicateur du coût de mutation : {1}\n"
"Taux de mutation de l'IA : {2}\n"
"Densité des nuages de composés : {3}\n"
"Pénalité pour la mort du joueur : {4}\n"
"Rétention de glucose dans l'environnement : {5}\n"
"Multiplicateur du coût d'osmorégulation : {6}\n"
"Nuage de glucose gratuit en quittant l'éditeur : {7}\n"
"Gagner passivement du temps de reproduction : {8}\n"
"Limiter l'utilisation des composés de croissance : {9}"

msgid "DIFFICULTY_PRESET"
msgstr "Difficulté prédéfinie"

msgid "DIFFICULTY_PRESET_CUSTOM"
msgstr "Personnalisé"

msgid "DIFFICULTY_PRESET_EASY"
msgstr "Facile"

msgid "DIFFICULTY_PRESET_HARD"
msgstr "Difficile"

msgid "DIFFICULTY_PRESET_NORMAL"
msgstr "Normal"

msgid "DIGESTION_EFFICIENCY"
msgstr "Efficacité de la digestion"

msgid "DIGESTION_EFFICIENCY_COLON"
msgstr "Efficacité de la digestion :"

msgid "DIGESTION_SPEED"
msgstr "Vitesse d'absorption des ressources"

msgid "DIGESTION_SPEED_COLON"
msgstr "Vitesse de digestion :"

msgid "DIGESTION_SPEED_VALUE"
msgstr "{0}/s"

msgid "DISABLED"
msgstr "Désactivé"

msgid "DISABLE_ALL"
msgstr "Tout désactiver"

msgid "DISCARD_AND_CONTINUE"
msgstr "Annuler et continuer"

msgid "DISCARD_CHANGES"
msgstr "Annuler les changements"

#, fuzzy
msgid "DISCARD_MIGRATION"
msgstr "Annuler et continuer"

msgid "DISCONNECTED_CELLS"
msgstr "Cellules déconnectées"

msgid "DISCONNECTED_CELLS_TEXT"
msgstr ""
"Une ou plusieurs cellules ne sont pas connectées.\n"
"Veuillez connecter toutes les cellules les unes avec les autres pour continuer."

msgid "DISCONNECTED_METABALLS"
msgstr "Métaballes déconnectées"

msgid "DISCONNECTED_METABALLS_TEXT"
msgstr ""
"Il y a des métaballes placées qui ne sont pas connectés au reste.\n"
"Veuillez connecter toutes les métaballes placées avec les autres ou annulez vos changements."

msgid "DISCONNECTED_ORGANELLES"
msgstr "Organites déconnectés"

msgid "DISCONNECTED_ORGANELLES_TEXT"
msgstr ""
"Il y a des organites placées qui ne sont pas connectés au reste.\n"
"Veuillez connecter toutes les organites placées avec les autres ou annulez vos changements."

msgid "DISCORD_TOOLTIP"
msgstr "Rejoignez notre serveur Discord de la communauté"

msgid "DISMISSED_POPUPS_COLON"
msgstr "Popups désactivées :"

msgid "DISMISSED_POPUPS_EXPLANATION"
msgstr ""
"Ceci indique le nombre de fenêtres contextuelles qui ont été définitivement désactivées par l'utilisateur.\n"
"Si certaines fenêtres contextuelles, qui sont en fait souhaitées, ont été désactivées, le bouton situé à côté peut être utilisé pour faire réapparaître toutes les fenêtres contextuelles désactivées."

msgid "DISMISS_INFORMATION_PERMANENTLY"
msgstr "Ne plus montrer"

msgid "DISMISS_WARNING_PERMANENTLY"
msgstr "Ne plus prévenir"

msgid "DISPLAY_3D_MENU_BACKGROUNDS"
msgstr "Afficher les arrières-plans 3D du menu"

msgid "DISPLAY_ABILITIES_BAR"
msgstr "Afficher la barre des capacités"

msgid "DISPLAY_BACKGROUND_PARTICLES"
msgstr "Afficher les particules en arrière-plan"

msgid "DISPLAY_DRIVER_OPENGL"
msgstr "OpenGL"

msgid "DISPLAY_DRIVER_VULKAN"
msgstr "Vulkan"

msgid "DISPLAY_PART_NAMES"
msgstr "Afficher les noms des boutons de sélection des parties"

msgid "DISSOLVED_COMPOUND_FOOD_SOURCE"
msgstr "Source environnementale de {0} nutritive uniformément répartie"

msgid "DOES_NOT_USE_FEATURE"
msgstr "Non"

msgid "DONATIONS"
msgstr "Dons"

msgid "DOT_DOT_DOT"
msgstr "..."

msgid "DOUBLE"
msgstr "Double"

msgid "DOUBLE_CLICK_TO_VIEW_IN_FULLSCREEN"
msgstr "Double-cliquer pour voir en plein écran"

msgid "DOUBLE_MEMBRANE_DESCRIPTION"
msgstr "Étant une membrane à double couche de phospholipides, elle offre une meilleure protection et demande peu d'énergie pour ne pas se déformer. Néanmoins, elle peut ralentir une cellule en terme de vitesse de locomotion et d'absorption de ressources."

#, fuzzy
msgid "DUMP_SCENE_TREE"
msgstr "Vider l'arbre des scènes"

msgid "DUPLICATE_TYPE"
msgstr "Dupliquer le type"

msgid "EARLY_MULTICELLULAR"
msgstr "Multicellulaire"

msgid "EASTEREGG_MESSAGE_1"
msgstr "Anecdote : Didinium et Paramecium sont des cas d'école de la relation proie/prédateur qui a été étudiée pendant des décennies. Et vous, êtes-vous un Didinium, ou un Paramecium ? Un prédateur, ou bien une proie ?"

msgid "EASTEREGG_MESSAGE_10"
msgstr "CHOSES AGITÉES ! !"

msgid "EASTEREGG_MESSAGE_11"
msgstr "Se fombre dans l'ombre."

msgid "EASTEREGG_MESSAGE_12"
msgstr "Ces cellules bleues si."

msgid "EASTEREGG_MESSAGE_13"
msgstr "Voici une astuce : les biomes sont plus que des arrière-plans différents ; les composés apparaissent à des taux différents selon ceux-ci."

msgid "EASTEREGG_MESSAGE_14"
msgstr "Voici une astuce, plus vous avez de flagelles, plus vous allez vite, vroum vroum, mais cela coûte plus d'ATP"

msgid "EASTEREGG_MESSAGE_15"
msgstr "Voici une astuce, vous pouvez engloutir des fragments, de fer ou autre."

msgid "EASTEREGG_MESSAGE_16"
msgstr "Voici une astuce, préparez vous avant d'ajouter un noyau. Ces choses coûtent cher ! À la fois en entretien et en coût initial."

msgid "EASTEREGG_MESSAGE_17"
msgstr "Fait amusant, saviez-vous qu'il existe plus de 8000 espèces de ciliés sur la planète Terre ?"

msgid "EASTEREGG_MESSAGE_18"
msgstr "Fait amusant, le Stentor est un cilié qui peut s'étirer et attraper des proies dans une sorte de trompette comme une bouche qui attire les proies en générant des courants d'eau avec des cils."

msgid "EASTEREGG_MESSAGE_19"
msgstr "Fait amusant, le Didinium est un cilié qui chasse les paramécies."

msgid "EASTEREGG_MESSAGE_2"
msgstr "Voici une astuce, les toxines peuvent être utilisées pour envoyer d'autres toxines loin de vous si vous êtes suffisamment rapide."

msgid "EASTEREGG_MESSAGE_20"
msgstr "Fait amusant, l'amibe chasse et attrape ses proies à l'aide de \"jambes\" constituées de cytoplasme qu'on appelle pseudopodes, nous voulons les avoir à terme dans Thrive."

msgid "EASTEREGG_MESSAGE_21"
msgstr "Voici un conseil, prêtez attention aux cellules plus grandes et aux grandes bactéries, c'est pas drôle de se faire digérer, et elles vont vous manger."

msgid "EASTEREGG_MESSAGE_22"
msgstr "Le chef de l'équipe sonore de Thrive a composé des sons qui n'ont pas encore été ajoutés au jeu. Vous pouvez les écouter ou le regarder composer sur sa chaîne YouTube, Olivier Lugg."

msgid "EASTEREGG_MESSAGE_23"
msgstr "Voici une astuce : si votre cellule atteint 150 hexagones, vous pouvez engloutir les gros fragments de fer."

msgid "EASTEREGG_MESSAGE_24"
msgstr "Thrive se veut une simulation d'une planète alien, il est donc logique que la plupart des créatures que vous trouverez soient liées à une ou deux autres espèces à cause de l'évolution qui a lieu autour de vous, voyez si vous pouvez les identifier !"

msgid "EASTEREGG_MESSAGE_25"
msgstr "Fait amusant, l'équipe de Thrive podcaste assez souvent, vous devriez aller voir !"

msgid "EASTEREGG_MESSAGE_26"
msgstr "Fait amusant, Thrive est développé avec le moteur open source Godot !"

msgid "EASTEREGG_MESSAGE_27"
msgstr "Fait amusant, l'un des premiers prototypes jouables a été créé par notre merveilleux programmeur, untrustedlife !"

msgid "EASTEREGG_MESSAGE_3"
msgstr "Voici une astuce, l'Osmorégulation coûte 1 ATP par seconde par hexagone que votre cellule possède, chaque cellule vide de votre cytoplasme génère aussi 5 ATP par seconde, ce qui signifie que si vous perdez de l'ATP à cause de l'osmorégulation ajoutez juste quelques hexagones de cytoplasmes vides ou retirez quelques organites."

msgid "EASTEREGG_MESSAGE_4"
msgstr "Fait amusant, dans la vie réelle les procaryotes ont quelque chose appelé Biocompartiments qui agissent comme des organites, et sont en fait nommés Organites polyédraux."

msgid "EASTEREGG_MESSAGE_5"
msgstr "Fait amusant, le métabolosome est ce qui est appelé un Organite polyédral."

msgid "EASTEREGG_MESSAGE_6"
msgstr "Voici une astuce, parfois il vaut mieux fuir les autres cellules."

msgid "EASTEREGG_MESSAGE_7"
msgstr "Voici une astuce, si une cellule fait moins de la moitié de votre taille, vous pouvez l'absorber."

msgid "EASTEREGG_MESSAGE_8"
msgstr "Voici un conseil, les bactéries sont plus dangereuses qu'elles n'y paraissent, elles peuvent sembler minuscules, mais certaines d'entre elles peuvent vous transpercer avec leur pilus pour vous tuer !"

msgid "EASTEREGG_MESSAGE_9"
msgstr "Voici une astuce : vous pouvez pousser d'autres espèces à l'extinction si vous n'êtes assez pas prudent en les chassant. Les autres espèces peuvent faire de même."

msgid "EASTER_EGGS"
msgstr "Inclure les Easter eggs"

msgid "EASTER_EGGS_EXPLANATION"
msgstr "(secrets apparaissant au hasard dans le jeu)"

#, fuzzy
msgid "EDGE_PAN_SPEED"
msgstr "Vitesse d'absorption des ressources :"

#, fuzzy
msgid "EDITING"
msgstr "Chitine"

msgid "EDITOR"
msgstr "Éditeur"

#, fuzzy
msgid "EDITORS_AND_MUTATIONS"
msgstr "Mitochondrie"

msgid "EDITOR_BUTTON_TOOLTIP"
msgstr "Entrer dans l'éditeur et modifier votre espèce"

msgid "EDITOR_TUTORIAL_EDITOR_TEXT"
msgstr ""
"Bienvenue dans l'[b]Éditeur de microbe[/b].\n"
"\n"
"Ici, vous pouvez revoir ce qui s'est passé au cours des générations précédentes, puis apporter des modifications à votre espèce.\n"
"\n"
"Cet onglet vous donne une liste des modifications apportées au secteur que vous occupez actuellement. Essayez d'explorer les différents outils à votre disposition pour en savoir plus sur les événements de votre monde !\n"
"\n"
"Lorsque vous êtes prêt, appuyez sur le bouton \"Suivant\" en bas à droite pour continuer."

msgid "EIGHT_TIMES"
msgstr "8x"

#, fuzzy
msgid "EJECT_ENGULFED"
msgstr "Ne peut pas absorber"

#, fuzzy
msgid "EJECT_ENGULFED_TOOLTIP"
msgstr "Ne peut pas absorber"

msgid "ENABLED_MODS"
msgstr "Mods activés"

msgid "ENABLE_ALL_COMPATIBLE"
msgstr "Activer tous les mods compatibles"

msgid "ENABLE_EDITOR"
msgstr "Activer l'éditeur"

msgid "ENABLE_GUI_LIGHT_EFFECTS"
msgstr "Activer les effets lumineux dans l'interface utilisateur"

#, fuzzy
msgid "ENDOSYMBIONT_ENGULFED_ALREADY_DONE"
msgstr "Le processus d'endosymbiose est terminé, finalisez-le dans l'éditeur"

#, fuzzy
msgid "ENDOSYMBIONT_ENGULFED_PROGRESS"
msgstr "La cible de l'endosymbiose a été transformée en organite temporaire. L'endosymbiose progressera si vous parvenez à atteindre l'éditeur"

msgid "ENDOSYMBIONT_TYPE_ALREADY_PRESENT"
msgstr "Un endosymbiote est déjà présent. Entrez dans l'éditeur pour faire progresser le processus d'endosymbiose"

#, fuzzy
msgid "ENDOSYMBIOSIS_AVAILABLE_ORGANELLES"
msgstr "Organites disponibles à transformer"

msgid "ENDOSYMBIOSIS_BUTTON"
msgstr "Endosymbiose"

msgid "ENDOSYMBIOSIS_CANCEL_TOOLTIP"
msgstr "Annuler le processus d'endosymbiose. Vous perdrez la progression actuelle pour cet endosymbiote !"

#, fuzzy
msgid "ENDOSYMBIOSIS_COMPLETE_TOOLTIP"
msgstr "Terminer le processus d'endosymbiose et le placer en tant qu'organite"

#, fuzzy
msgid "ENDOSYMBIOSIS_EXPLANATION"
msgstr "L'endosymbiose est un processus qui transforme une espèce en un endosymbiote (une espèce qui vit à l'intérieur d'une autre dans une relation de symbiose). Cela débloquera l'organite créé, et donnera une copie gratuite de cet organite. Les espèces pouvant être transformées en organites sont représentées ci-dessous après avoir été englouties. La durée du processus dépend de la compatibilité de l'espèce candidate à l'endosymbiose (cette caractéristique est indiquée sous chaque organite candidat)."

msgid "ENDOSYMBIOSIS_NOTHING_ENGULFED"
msgstr "Aucune espèce susceptible d'être transformée en endosymbiote n'a encore été engloutie"

msgid "ENDOSYMBIOSIS_NO_CANDIDATE_ORGANELLES"
msgstr "Cette espèce ne peut être transformée en aucun organite valide"

msgid "ENDOSYMBIOSIS_PROGRESSING_EXPLANATION"
msgstr "Pour réaliser le processus d'endosymbiose, l'espèce cible doit être engloutie pour être transformée en organite temporaire (une seule espèce peut être présente à la fois). Le processus est ensuite lancé une fois que l'organite temporaire a été placé dans l'éditeur."

msgid "ENDOSYMBIOSIS_PROKARYOTIC_LIMIT_EXPLANATION"
msgstr "Les procaryotes ne peuvent avoir au maximum qu'un seul endosymbiote"

#, fuzzy
msgid "ENDOSYMBIOSIS_SINGLE_SPECIES_PROGRESS_DESCRIPTION"
msgstr "Survivez jusqu'à l'éditeur avec cette espèce en tant qu'organite temporaire pour faire avancer le processus"

#, fuzzy
msgid "ENDOSYMBIOSIS_START_TOOLTIP"
msgstr "Démarrer l'endosymbiose avec cette espèce (disponible après avoir sélectionné le type d'organite cible)"

msgid "ENDOSYMBIOSIS_TITLE"
msgstr "Endosymbiose"

msgid "ENERGY_BALANCE_TOOLTIP_CONSUMPTION"
msgstr "{0} : -{1} ATP"

msgid "ENERGY_BALANCE_TOOLTIP_PRODUCTION"
msgstr "{0} : +{1} ATP"

msgid "ENERGY_IN_PATCH_FOR"
msgstr "Énergie dans le secteur {0} pour la source {1}"

msgid "ENERGY_IN_PATCH_SHORT"
msgstr "{0}, {1}"

msgid "ENERGY_SOURCES"
msgstr "Sources d'énergie :"

msgid "ENERGY_SUMMARY_LINE"
msgstr "{0} unités d'énergie ont été récoltées au total, avec un coût de {1} par individu, résultant en une population non-ajustée de {2}"

msgid "ENGULF_NO_ATP_DAMAGE_MESSAGE"
msgstr ""

msgid "ENTER_EXISTING_ID"
msgstr "Insérez ID existant"

msgid "ENTER_EXISTING_WORKSHOP_ID"
msgstr "Entrez l'ID du Workshop existant"

msgid "ENTITY_LABEL"
msgstr "Étiquette de l'entité"

msgid "ENVIRONMENT"
msgstr "Environnement"

#, fuzzy
msgid "ENVIRONMENTAL_CONDITIONS"
msgstr "Mitochondrie"

msgid "ENVIRONMENTAL_GLUCOSE_RETENTION"
msgstr "Rétention environnementale de glucose"

msgid "ENVIRONMENTAL_GLUCOSE_RETENTION_EXPLANATION"
msgstr "(proportion de glucose retenue dans l'environnement à chaque génération)"

msgid "ENVIRONMENT_BUTTON_MICROBE_TOOLTIP"
msgstr "Afficher / cacher l'environnement et les composés"

msgid "EPIPELAGIC"
msgstr "Épipélagique"

msgid "EQUIPMENT_TYPE_AXE"
msgstr "Hache"

msgid "ERROR"
msgstr "Erreur"

msgid "ERROR_CREATING_FOLDER"
msgstr "Erreur de création du dossier pour le mod"

msgid "ERROR_CREATING_INFO_FILE"
msgstr "Erreur de création du dossier d'information pour le mod"

msgid "ERROR_FAILED_TO_SAVE_NEW_SETTINGS"
msgstr "Erreur : les nouveaux paramètres n'ont pas été sauvegardés dans le fichier de configuration."

msgid "ERROR_FETCHING_EXPLANATION"
msgstr "La récupération des actualités a échoué en raison d'une erreur : {0}"

msgid "ERROR_FETCHING_NEWS"
msgstr "Erreur de récupération des actualités"

msgid "ERROR_LOADING"
msgstr "Erreur de chargement"

msgid "ERROR_SAVING"
msgstr "Erreur de sauvegarde"

msgid "ESCAPE"
msgstr "Échap"

msgid "ESCAPE_ENGULFING"
msgstr "échapper à l'engloutissement"

msgid "ESTUARY"
msgstr "Estuaire"

msgid "EVOLUTIONARY_TREE"
msgstr "Arbre phylogénétique"

#, fuzzy
msgid "EVOLUTIONARY_TREE_BUILD_FAILED"
msgstr ""
"La construction de l'arbre phylogénétique a échoué.\n"
"\n"
"Veuillez en informer l'équipe de développement et fournir les logs de jeu."

msgid "EXACT_VERSION_COLON"
msgstr "Version exacte de Thrive :"

msgid "EXACT_VERSION_TOOLTIP"
msgstr "Ceci est le code exact à partir duquel cette version de Thrive a été compilée"

#, fuzzy
msgid "EXCEPTION_HAPPENED_PROCESSING_SAVE"
msgstr "Une exception s'est produite lors du traitement des objets importés"

msgid "EXCEPTION_HAPPENED_WHILE_LOADING"
msgstr "Une exception a eu lieu pendant le chargement des données de sauvegarde"

msgid "EXISTING_BUILDINGS"
msgstr "Constructions"

msgid "EXIT"
msgstr "Quitter"

msgid "EXIT_EDITOR"
msgstr "Quitter l'éditeur"

msgid "EXIT_TO_LAUNCHER"
msgstr "Revenir au lanceur"

msgid "EXPERIMENTAL_FEATURES"
msgstr "Fonctionnalités expérimentales"

msgid "EXPERIMENTAL_FEATURES_EXPLANATION"
msgstr "(active des fonctionnalités supplémentaires qui ne sont pas assez abouties pour être dans le jeu par défaut, si vous jouez avec merci de nous faire part de vos remarques à leur sujet)"

msgid "EXPORT_ALL_WORLDS"
msgstr "Exporter tous les mondes"

msgid "EXPORT_ALL_WORLDS_TOOLTIP"
msgstr "Exporter toutes les donnée des mondes en format Comma-Separated Values (csv)"

msgid "EXPORT_SUCCESS"
msgstr "Succès de l'exportation"

msgid "EXTERNAL"
msgstr "Externes"

msgid "EXTERNAL_EFFECTS"
msgstr "Effets externes :"

msgid "EXTINCTION_BOX_TEXT"
msgstr "Tout comme 99% des espèces qui ont existé, votre espèce s'est éteinte. D'autres continuerons à remplir vos abris et prospérerons, mais ça ne sera pas vous. Vous serez oublié, une expérience qui a échoué dans l'évolution."

msgid "EXTINCTION_CAPITAL"
msgstr "EXTINCTION"

msgid "EXTINCT_FROM_PATCH"
msgstr "Disparu du secteur"

msgid "EXTINCT_FROM_THE_PLANET"
msgstr "Éteint de la planète"

msgid "EXTINCT_IN_PATCH"
msgstr "a disparu du secteur"

msgid "EXTINCT_SPECIES"
msgstr "Espèces éteintes"

msgid "EXTRAS"
msgstr "Extras"

msgid "EXTRA_OPTIONS"
msgstr "Autres Options"

msgid "FACEBOOK_TOOLTIP"
msgstr "Visitez notre page Facebook"

msgid "FAILED"
msgstr "Échec"

msgid "FAILED_ONE_OR_MORE_SAVE_DELETION_DESCRIPTION"
msgstr "Erreur : échec de la suppression d'un ou plusieurs fichiers de sauvegarde."

msgid "FAILED_SAVE_DELETION"
msgstr "Erreur : échec de la suppression de la sauvegarde"

msgid "FAILED_SAVE_DELETION_DESCRIPTION"
msgstr "Le fichier de sauvegarde n'a pas pu être supprimé."

msgid "FEARFUL"
msgstr "Craintif"

msgid "FEAR_EXPLANATION"
msgstr ""
"Les microbes craintifs fuiront aussi loin qu'ils le peuvent\n"
"et éviteront la plupart des prédateurs.\n"
"Les microbes audacieux ne seront pas intimidés par les prédateurs\n"
"et seront plus enclins à riposter."

msgid "FEATURE_DISABLED"
msgstr "Désactivé"

msgid "FEATURE_ENABLED"
msgstr "Activé"

msgid "FEBRUARY"
msgstr "Février"

#, fuzzy
msgid "FEED_ITEM_CONTENT_PARSING_FAILED"
msgstr "L'analyse du contenu de ce flux a échoué."

#, fuzzy
msgid "FEED_ITEM_MISSING_CONTENT"
msgstr "Le contenu de ce flux est incomplet."

msgid "FEED_ITEM_PUBLISHED_AT"
msgstr "Publié le {0}"

msgid "FEED_ITEM_TRUNCATED_NOTICE"
msgstr "Cet élément à été coupé car il était trop long, pour la version complète, veuillez lire l'original. {0}"

msgid "FERROPLAST"
msgstr "Ferroplaste"

#, fuzzy
msgid "FERROPLAST_DESCRIPTION"
msgstr "La puissance du métal. Le ferroplaste est une structure à double membrane remplie de protéines et d'enzymes. Il s'agit d'un procaryote qui a été assimilé pour être utilisé par son hôte eucaryote. Il est capable d'oxyder le [thrive:compound type=\"iron\"][/thrive:compound] d'un état chimique à un autre avec une efficacité bien supérieure à celle de la rusticyanine. Ce processus, appelé [b]respiration du fer[/b], libère de l'énergie que la cellule peut ensuite récolter. Il nécessite cependant du [thrive:compound type=\"carbondioxide\"][/thrive:compound] et du [thrive:compound type=\"oxygen\"][/thrive:compound] pour fonctionner, et des niveaux inférieurs de l'un ou l'autre de ces éléments dans l'environnement ralentiront le rythme de sa production de [thrive:compound type=\"atp\"][/thrive:compound]."

#, fuzzy
msgid "FERROPLAST_PROCESSES_DESCRIPTION"
msgstr "Transforme [thrive:compound type=\"iron\"][/thrive:compound] en [thrive:compound type=\"atp\"][/thrive:compound]. La vitesse varie en fonction de la concentration en [thrive:compound type=\"carbondioxide\"][/thrive:compound] et en [thrive:compound type=\"oxygen\"][/thrive:compound]."

msgid "FILTER_ITEMS_BY_CATEGORY_COLON"
msgstr "Filtrer les objets par catégories :"

msgid "FIND_CURRENT_PATCH"
msgstr "Trouver le secteur courant"

msgid "FINISHED_DOT"
msgstr "Terminé."

msgid "FINISH_EDITING_AND_RETURN_TO_ENVIRONMENT"
msgstr "Terminer l'édition et retourner à l'environnement"

msgid "FINISH_ONE_GENERATION"
msgstr "Finir une génération"

msgid "FINISH_X_GENERATIONS"
msgstr "Finir {0} générations"

msgid "FIRE_TOXIN"
msgstr "Tirer des toxines"

#, fuzzy
msgid "FIRE_TOXIN_TOOLTIP"
msgstr "Projette une toxine causant des dommages aux cellules touchées"

msgid "FLAGELLUM"
msgstr "Flagelle"

msgid "FLAGELLUM_DESCRIPTION"
msgstr "Le flagelle est un faisceau de fibres protéiques en forme de fouet s’étendant de la membrane de la cellule qui utilisent l’[thrive:compound type=\"atp\"][/thrive:compound] pour onduler et propulser la cellule dans une direction. La position du flagelle détermine la direction dans laquelle il fournit la poussée pour le mouvement de la cellule. La direction de poussée est opposée à la direction vers laquelle pointe le flagelle, par exemple un flagelle placé sur le côté gauche d’une cellule fournit une poussée lors du déplacement vers la droite."

msgid "FLAGELLUM_PROCESSES_DESCRIPTION"
msgstr "Utilise de l'[thrive:compound type=\"atp\"][/thrive:compound] pour augmenter la vitesse de déplacement de la cellule."

msgid "FLEET_NAME_FROM_PLACE"
msgstr "Flotte {0}"

msgid "FLEET_UNITS"
msgstr "Unités de la flotte"

msgid "FLOATING_CHUNKS_COLON"
msgstr "Fragments flottants :"

msgid "FLOATING_HAZARD"
msgstr "Danger flottant"

msgid "FLUID"
msgstr "Fluide"

msgid "FLUIDITY_RIGIDITY"
msgstr "Fluidité / Rigidité"

msgid "FOCUSED"
msgstr "Persévérant"

msgid "FOCUS_EXPLANATION"
msgstr ""
"Les microbes persévérants rechercheront des fragments ou des proies sur de plus grandes distances\n"
"et pourront se montrer bien plus ambitieux face à des fragments disputés.\n"
"Les microbes réactifs basculeront plus vite vers de nouvelles cibles."

msgid "FOG_OF_WAR_DISABLED"
msgstr "Brouillard de guerre désactivé"

msgid "FOG_OF_WAR_DISABLED_DESCRIPTION"
msgstr "(tous les secteurs seront révélés)"

msgid "FOG_OF_WAR_INTENSE"
msgstr "Brouillard de guerre intense"

#, fuzzy
msgid "FOG_OF_WAR_INTENSE_DESCRIPTION"
msgstr "La nitrogénase est une protéine capable d'utiliser l'[thrive:compound type=\"nitrogen\"][/thrive:compound] gazeux et l'énergie cellulaire sous forme d'[thrive:compound type=\"atp\"][/thrive:compound] pour produire de l'[thrive:compound type=\"ammoniaque\"][/thrive:compound], un nutriment essentiel à la croissance des cellules. Il s'agit d'un processus appelé [b]fixation anaérobie de l'azote[/b]. Comme la nitrogénase est suspendue directement dans le cytoplasme, le liquide environnant effectue une partie de la [b]glycolyse[/b]."

msgid "FOG_OF_WAR_MODE"
msgstr "Mode brouillard de guerre"

msgid "FOG_OF_WAR_REGULAR"
msgstr "Brouillard de guerre standard"

msgid "FOG_OF_WAR_REGULAR_DESCRIPTION"
msgstr "(les secteurs où le joueur s'est rendu et les secteurs adjacents seront révélés)"

msgid "FOOD_CHAIN"
msgstr "Chaîne alimentaire"

msgid "FOOD_SOURCE_ENERGY_INFO"
msgstr "Unités d'énergie pour la source « {0} » : {1} (valeur sélective : {2}) énergie totale disponible : {3} (valeur totale : {4})"

msgid "FORGET_MOD_DETAILS"
msgstr "Supprimer les données locales"

msgid "FORGET_MOD_DETAILS_TOOLTIP"
msgstr "Supprimez les données locales concernant cet élément. Utile si vous avez saisi un mauvais identifiant ou si vous souhaitez télécharger une nouvelle version d'un autre article."

msgid "FORM_ERROR_MESSAGE"
msgstr "Erreur : {0}"

msgid "FOSSILISATION"
msgstr "Fossilisation"

msgid "FOSSILISATION_EXPLANATION"
msgstr "Fossilisez cette espèce pour la sauvegarder dans le musée. Vous pouvez accéder au musée à partir de Thriveopédia, ou charger des espèces fossilisées dans l'éditeur de construction libre."

msgid "FOSSILISATION_FAILED"
msgstr "Échec de la fossilisation"

msgid "FOSSILISATION_FAILED_DESCRIPTION"
msgstr "Le fichier fossile n'a pas pu être écrit"

msgid "FOSSILISATION_HINT"
msgstr "Fossiliser cette espèce"

msgid "FOSSILISATION_HINT_ALREADY_FOSSILISED"
msgstr "Fossiliser cette espèce (déjà fossilisée)"

msgid "FOSSILISE"
msgstr "Fossiliser"

msgid "FOSSIL_DELETION_FAILED"
msgstr "Suppression du fossile échouée"

msgid "FOSSIL_DELETION_FAILED_DESCRIPTION"
msgstr "Le fichier fossile n'a pas pu être supprimé"

msgid "FOUR_TIMES"
msgstr "4x"

msgid "FPS"
msgstr "FPS : {0}"

msgid "FPS_DISPLAY"
msgstr "Afficher les FPS"

msgid "FRAME_DURATION"
msgstr "Delta : {0}"

msgid "FREEBUILDING"
msgstr "Construction libre"

msgid "FREE_GLUCOSE_CLOUD"
msgstr "Nuage de glucose à la sortie de l'éditeur"

msgid "FREE_GLUCOSE_CLOUD_EXPLANATION"
msgstr "(commencer par un nuage de glucose à proximité de chaque génération)"

msgid "FULLSCREEN"
msgstr "Plein écran"

msgid "FULL_MOD_INFO"
msgstr "Informations complètes du mod"

msgid "GALLERY_VIEWER"
msgstr "Visionneur de la galerie"

msgid "GAME_DESIGN_TEAM"
msgstr "Équipe conception du jeu"

#, fuzzy
msgid "GAME_SYSTEMS"
msgstr "Équipe conception du jeu"

#, fuzzy
msgid "GATHERED_ENERGY_TOOLTIP"
msgstr ""
"Indique l’estimation de l'énergie totale collectée par votre espèce dans toutes les zones et la population résultante (entre parenthèses).\n"
"Énergie précédente : {0}"

msgid "GENERAL"
msgstr "Général"

msgid "GENERATIONS"
msgstr "Générations"

msgid "GENERATION_COLON"
msgstr "Génération :"

msgid "GITHUB_TOOLTIP"
msgstr "Visitez notre dépôt Github"

msgid "GLES3"
msgstr "GLES3"

msgid "GLOBAL_INITIAL_LETTER"
msgstr "G"

msgid "GLOBAL_TIMELINE_SPECIES_MIGRATED_TO"
msgstr "Une partie de la population de [b][u]{0}[/u][/b] a migré vers {1} depuis {2}"

msgid "GLUCOSE"
msgstr "Glucose"

msgid "GLUCOSE_CONCENTRATIONS_DRASTICALLY_DROPPED"
msgstr "La concentration de glucose a baissé drastiquement !"

msgid "GLYCOLYSIS"
msgstr "Glycolyse"

#, fuzzy
msgid "GLYCOLYSIS_COMMA_ANAEROBIC_NITROGEN_FIXATION"
msgstr "Fixation anaérobique d'azote"

msgid "GODMODE"
msgstr "Mode Tout-Puissant"

msgid "GOD_TOOLS_TITLE"
msgstr "Outils divins"

msgid "GOOGLY_EYE_CELL"
msgstr "Cellule à œil écarquillé"

msgid "GOT_IT"
msgstr "Bien reçu"

msgid "GPL_LICENSE_HEADING"
msgstr "Texte de la licence GPL :"

msgid "GPU_NAME"
msgstr "Processeur graphique :"

msgid "GRAPHICS"
msgstr "Graphismes"

msgid "GRAPHICS_TEAM"
msgstr "Équipe de graphisme"

msgid "GUI"
msgstr "Interface utilisateur"

msgid "GUI_LIGHT_EFFECTS_OPTION_DESCRIPTION"
msgstr ""
"Active les effets de flashs lumineux sur l'interface utilisateur (c.à.d. sur les boutons de l'éditeur).\n"
"\n"
"Si vous constatez des bugs (comme une partie des boutons qui disparaissent),\n"
"vous pouvez essayer de désactiver cette option."

msgid "GUI_TAB_NAVIGATION"
msgstr ""

msgid "GUI_VOLUME"
msgstr "Volume de l'interface"

msgid "HEALTH"
msgstr "Santé"

msgid "HELP_BUTTON_TOOLTIP"
msgstr "Comment jouer au jeu"

msgid "HIGHER_VALUES_INCREASE_PERFORMANCE"
msgstr "(des valeurs plus hautes améliorent les performances)"

msgid "HIGHER_VALUES_WORSEN_PERFORMANCE"
msgstr "(des valeurs plus élevées demandent plus de performances)"

msgid "HOLD_FOR_PAN_OR_ROTATE_MODE"
msgstr "Maintenir pour changer entre les modes panoramique ou rotatif"

#, fuzzy
msgid "HOLD_FOR_PAN_WITH_MOUSE"
msgstr "Maintenir pour changer entre les modes panoramique ou rotatif"

msgid "HOLD_PACK_COMMANDS_MENU"
msgstr "Maintenir pour faire apparaitre le menu des commandes de meute"

msgid "HOLD_TO_SHOW_CURSOR"
msgstr "Maintenir pour afficher le curseur"

msgid "HOLD_TO_SHOW_CURSOR_ADVICE_TEXT"
msgstr "Maintenez [thrive:input]g_free_cursor[/thrive:input] pour le curseur"

msgid "HOLD_TO_SKIP_CREDITS"
msgstr "Maintenir pour passer les crédits"

msgid "HOME"
msgstr "Menu principal"

msgid "HORIZONTAL_COLON"
msgstr "Horizontal :"

msgid "HORIZONTAL_WITH_AXIS_NAME_COLON"
msgstr "Horizontal (Axe : {0})"

msgid "HP_COLON"
msgstr "PV :"

msgid "HSV"
msgstr "TSV"

#, fuzzy
msgid "HUD_MESSAGE_MULTIPLE"
msgstr "{0} (x{1})"

msgid "HYDROGEN_SULFIDE"
msgstr "Sulfure d'hydrogène"

msgid "ICESHARD"
msgstr "Éclat de glace"

msgid "ICESHELF"
msgstr "Plaque de glace"

msgid "ID_IS_NOT_A_NUMBER"
msgstr "L'identifiant n'est pas un nombre valide"

msgid "ID_NUMBER"
msgstr "Identifiant numérique"

#, fuzzy
msgid "IMAGE_FILE_TYPES"
msgstr "Types de membrane"

msgid "INCLUDE_MULTICELLULAR_PROTOTYPE"
msgstr "Inclure les prototypes des phases avancées"

msgid "INCLUDE_MULTICELLULAR_PROTOTYPE_EXPLANATION"
msgstr "(certaines fonctionnalités peuvent être indisponibles une fois les phases suivantes atteintes)"

#, fuzzy
msgid "INCREASE_ITEM_SIZE"
msgstr "Créer un nouveau"

msgid "INDUSTRIAL_STAGE"
msgstr "Phase industrielle"

msgid "INFINITE_COMPOUNDS"
msgstr "Composés infinis"

msgid "INFINITE_MP"
msgstr "PM illimités"

msgid "INFO_BOX_COST"
msgstr "Coût de base (PM)"

#, fuzzy
msgid "INFO_BOX_EDITORS"
msgstr "Coût de base (PM)"

msgid "INFO_BOX_ENZYMES"
msgstr "Enzymes"

#, fuzzy
msgid "INFO_BOX_GAMEPLAY_TYPE"
msgstr "Enzymes"

msgid "INFO_BOX_INTERNAL_NAME"
msgstr "Nom interne"

msgid "INFO_BOX_MASS"
msgstr "Masse"

#, fuzzy
msgid "INFO_BOX_NEXT_STAGE"
msgstr "Stockage"

msgid "INFO_BOX_OSMOREGULATION_COST"
msgstr "Coût en osmorégulation"

#, fuzzy
msgid "INFO_BOX_PREVIOUS_STAGE"
msgstr "Processus"

msgid "INFO_BOX_PROCESSES"
msgstr "Processus"

msgid "INFO_BOX_REQUIRES_NUCLEUS"
msgstr "Nécessite un noyau"

msgid "INFO_BOX_SIZE"
msgstr "Taille (hexagones)"

msgid "INFO_BOX_STORAGE"
msgstr "Stockage"

msgid "INFO_BOX_UNIQUE"
msgstr "Unique"

msgid "INFO_BOX_UPGRADES"
msgstr "Améliorations"

msgid "INGESTED_MATTER"
msgstr "Matière ingérée"

msgid "INIT_NEW_WORLD_TOOLTIP"
msgstr "Créer un nouveau monde"

msgid "INJECTISOME_PILUS"
msgstr ""

msgid "INPUTS"
msgstr "Entrées"

msgid "INPUT_NAME_BUILD_STRUCTURE"
msgstr "Construire un bâtiment"

msgid "INPUT_NAME_INTERACTION"
msgstr "Interagir"

msgid "INPUT_NAME_OPEN_INVENTORY"
msgstr "Ouvrir / fermer l'inventaire"

msgid "INSPECT"
msgstr "Inspecter"

msgid "INSPECTOR"
msgstr "Inspecteur"

msgid "INTERACTION_ACTIVATE_ASCENSION"
msgstr "Activer le Portail d'ascension"

msgid "INTERACTION_ACTIVATE_ASCENSION_MISSING_ENERGY"
msgstr "Activer le Portail d'ascension (ÉNERGIE MANQUANTE)"

msgid "INTERACTION_CONSTRUCT"
msgstr "Finir la construction"

msgid "INTERACTION_CONSTRUCT_MISSING_DEPOSITED_MATERIALS"
msgstr "Finir la construction (matériaux requis manquants)"

msgid "INTERACTION_CRAFT"
msgstr "Fabriquer…"

msgid "INTERACTION_DEPOSIT_RESOURCES"
msgstr "Déposer des matériaux"

msgid "INTERACTION_DEPOSIT_RESOURCES_NO_SUITABLE_RESOURCES"
msgstr "Déposer des matériaux (pas de matériaux appropriés)"

msgid "INTERACTION_DESTROY"
msgstr "Détruire"

msgid "INTERACTION_FOUND_SETTLEMENT"
msgstr "Fonder une colonie"

msgid "INTERACTION_HARVEST"
msgstr "Récolter"

msgid "INTERACTION_HARVEST_CANNOT_MISSING_TOOL"
msgstr "Récolter (ÉQUIPEMENT MANQUANT :{0})"

msgid "INTERACTION_PICK_UP"
msgstr "Prendre"

msgid "INTERACTION_PICK_UP_CANNOT_FULL"
msgstr "Prendre (PLEIN)"

msgid "INTERNALS"
msgstr "Internes"

msgid "INTERNAL_NAME_IN_USE"
msgstr "Une modification porte déjà ce nom interne"

msgid "INTERNAL_NAME_REQUIRED"
msgstr "Un nom interne est nécessaire"

msgid "INTERNAL_NAME_REQUIRES_CAPITAL"
msgstr "Les noms internes doivent commencer par une majuscule"

msgid "INVALID_DATA_TO_PLOT"
msgstr "Données non valides à tracer"

msgid "INVALID_ICON_PATH"
msgstr "Chemin d'accès à l'icône invalide pour cette modification"

msgid "INVALID_SAVE_NAME_POPUP"
msgstr "Le nom de sauvegarde ne doit pas contenir de caractères spéciaux (<>:\"/\\|?*)"

msgid "INVALID_SPECIES_NAME_POPUP"
msgstr "Le nom d'espèce doit respecter la nomenclature binomiale (genre et épithète) !"

msgid "INVALID_TAG"
msgstr "Étiquette spécifiée \"{0}\" invalide"

msgid "INVALID_URL_FORMAT"
msgstr "Format d'URL invalide"

msgid "INVALID_URL_SCHEME"
msgstr "Schéma d'URL invalide"

msgid "INVENTORY_ITEMS_ON_GROUND"
msgstr "Objets à terre"

msgid "INVENTORY_TITLE"
msgstr "Inventaire"

msgid "INVENTORY_TOGGLE_CRAFTING"
msgstr "Fabrication"

msgid "INVENTORY_TOGGLE_GROUND"
msgstr "Sol"

msgid "INVERTED"
msgstr "Inversé"

msgid "IN_PROTOTYPE"
msgstr ""
"Vous jouez les derniers prototypes qui sont inclus dans le jeu.\n"
"Ils peuvent être très incomplets, utiliser des graphismes de remplacement, être très grossiers en général,\n"
"et ne sont pas toujours très jouables. Il n'est donc pas possible de les sauvegarder.\n"
"Certaines parties des prototypes peuvent permettre une sauvegarde limitée."

msgid "IRON"
msgstr "Fer"

msgid "IRON_CHEMOLITHOAUTOTROPHY"
msgstr "Chimiolithoautotrophe ferrique"

msgid "ITCH_TOOLTIP"
msgstr "Visitez notre page Itch.io"

msgid "JANUARY"
msgstr "Janvier"

msgid "JSON_DEBUG_MODE"
msgstr "Mode de débogage de JSON :"

msgid "JSON_DEBUG_MODE_ALWAYS"
msgstr "Toujours"

msgid "JSON_DEBUG_MODE_AUTO"
msgstr "Automatiquement"

msgid "JSON_DEBUG_MODE_NEVER"
msgstr "Jamais"

msgid "JULY"
msgstr "Juillet"

msgid "JUNE"
msgstr "Juin"

#, fuzzy
msgid "KEEP_MIGRATION"
msgstr "Respiration aérobie"

msgid "KEY_BACK"
msgstr "Revenir"

#, fuzzy
msgid "KEY_BACKTAB"
msgstr "Backtab"

msgid "KEY_BINDING_CHANGE_CONFLICT"
msgstr ""
"Il y a un conflit avec {0}.\n"
"Voulez-vous enlever l'entrée de {1} ?"

msgid "KEY_BRING_UP_KEYBOARD"
msgstr ""

msgid "KEY_CLEAR"
msgstr "Effacer"

msgid "KEY_DELETE"
msgstr "Supprimer"

msgid "KEY_DOWN"
msgstr "Bas"

msgid "KEY_END"
msgstr "Fin"

msgid "KEY_ENTER"
msgstr "Entrer"

msgid "KEY_FAVORITES"
msgstr "Favoris"

msgid "KEY_FORWARD"
msgstr "Avancer"

msgid "KEY_GLOBE"
msgstr "Touche globe"

msgid "KEY_HELP"
msgstr "Aide"

msgid "KEY_HOME"
msgstr "Menu principal"

msgid "KEY_HOMEPAGE"
msgstr "Page d'accueil"

msgid "KEY_HYPER"
msgstr "Hyper"

msgid "KEY_INSERT"
msgstr "Insérer"

msgid "KEY_JIS_EISU"
msgstr "Touche JIS Eisu"

msgid "KEY_JIS_KANA"
msgstr "Touche JIS Kana"

msgid "KEY_LEFT"
msgstr "Gauche"

msgid "KEY_MENU"
msgstr "Menu"

msgid "KEY_META"
msgstr "Méta"

msgid "KEY_OPENURL"
msgstr "Ouvre l'URL"

msgid "KEY_PAUSE"
msgstr "Pause"

msgid "KEY_PRINT"
msgstr "Impression écran"

msgid "KEY_REFRESH"
msgstr "Actualiser"

msgid "KEY_RIGHT"
msgstr "Droite"

msgid "KEY_SEARCH"
msgstr "Rechercher"

msgid "KEY_STANDBY"
msgstr "Veille"

msgid "KEY_STOP"
msgstr "Stop"

msgid "KEY_TAB"
msgstr "Tab"

msgid "KEY_UP"
msgstr "Haut"

msgid "KILO_ABBREVIATION"
msgstr "{0} K"

msgid "KP0"
msgstr "Num 0"

msgid "KP1"
msgstr "Num 1"

msgid "KP2"
msgstr "Num 2"

msgid "KP3"
msgstr "Num 3"

msgid "KP4"
msgstr "Num 4"

msgid "KP5"
msgstr "Num 5"

msgid "KP6"
msgstr "Num 6"

msgid "KP7"
msgstr "Num 7"

msgid "KP8"
msgstr "Num 8"

msgid "KP9"
msgstr "Num 9"

msgid "KPADD"
msgstr "Num +"

msgid "KPDIVIDE"
msgstr "Num /"

msgid "KPENTER"
msgstr "Verr Num"

msgid "KPMULTIPLY"
msgstr "Num *"

msgid "KPPERIOD"
msgstr "Num ."

msgid "KPSUBTRACT"
msgstr "Num -"

msgid "LANGUAGE"
msgstr "Langue :"

msgid "LANGUAGE_TRANSLATION_PROGRESS"
msgstr "Cette langue est complétée à {0}%"

msgid "LANGUAGE_TRANSLATION_PROGRESS_LOW"
msgstr "Cette langue est encore en cours de rédaction ({0}% effectué)"

msgid "LANGUAGE_TRANSLATION_PROGRESS_REALLY_LOW"
msgstr "Cette traduction est très incomplète ({0}% effectué). Aidez-nous à la terminer !"

msgid "LAST_ORGANELLE_DELETE_OPTION_DISABLED_TOOLTIP"
msgstr "Impossible de supprimer le dernière organite"

msgid "LATE_MULTICELLULAR"
msgstr "Multicellulaire tardif"

msgid "LAUNCH0"
msgstr "Lancement 0"

msgid "LAUNCH1"
msgstr "Lancement 1"

msgid "LAUNCH2"
msgstr "Lancement 2"

msgid "LAUNCH3"
msgstr "Lancement 3"

msgid "LAUNCH4"
msgstr "Lancement 4"

msgid "LAUNCH5"
msgstr "Lancement 5"

msgid "LAUNCH6"
msgstr "Lancement 6"

msgid "LAUNCH7"
msgstr "Lancement 7"

msgid "LAUNCH8"
msgstr "Lancement 8"

msgid "LAUNCH9"
msgstr "Lancement 9"

msgid "LAUNCHA"
msgstr "Lancement A"

msgid "LAUNCHB"
msgstr "Lancement B"

msgid "LAUNCHC"
msgstr "Lancement C"

msgid "LAUNCHD"
msgstr "Lancement D"

msgid "LAUNCHE"
msgstr "Lancement E"

msgid "LAUNCHF"
msgstr "Lancement F"

msgid "LAUNCHMAIL"
msgstr "Courrier"

msgid "LAUNCHMEDIA"
msgstr "Média"

msgid "LAWK_ONLY"
msgstr "LAWK uniquement"

msgid "LAWK_ONLY_EXPLANATION"
msgstr "(restreint les parties et les capacités à la vie telle que nous la connaissons)"

msgid "LEAD_ARTIST"
msgstr "Artiste principal"

msgid "LEAD_ARTISTS"
msgstr "Artistes principaux"

msgid "LEAD_DEVELOPERS"
msgstr "Développeur principal"

msgid "LEAD_GAME_DESIGNER"
msgstr "Concepteur de jeu principal"

msgid "LEAD_GAME_DESIGNERS"
msgstr "Concepteurs de jeu principaux"

msgid "LEAD_OUTREACH_PEOPLE"
msgstr "Responsables des relations publiques"

msgid "LEAD_OUTREACH_PERSON"
msgstr "Responsable des relations publiques"

msgid "LEAD_PROGRAMMER"
msgstr "Programmeur principal"

msgid "LEAD_PROGRAMMERS"
msgstr "Programmeurs principaux"

msgid "LEAD_PROJECT_MANAGER"
msgstr "Chef de projet principal"

msgid "LEAD_PROJECT_MANAGERS"
msgstr "Chef de projets principaux"

msgid "LEAD_TESTER"
msgstr "Testeur principal"

msgid "LEAD_TESTERS"
msgstr "Testeurs principaux"

msgid "LEAD_THEORIST"
msgstr "Théoricien principal"

msgid "LEAD_THEORISTS"
msgstr "Théoriciens principaux"

msgid "LEFT_ARROW"
msgstr "←"

msgid "LEFT_MOUSE"
msgstr "Clic gauche"

msgid "LICENSES"
msgstr "Licences"

msgid "LICENSES_COVERING_THRIVE"
msgstr "Les licences s'appliquant aux différentes parties de Thrive sont affichées ici"

msgid "LIFE_ORIGIN"
msgstr "Origine de la vie"

msgid "LIFE_ORIGIN_EXPLANATION"
msgstr "(emplacement de départ)"

msgid "LIFE_ORIGIN_PANSPERMIA"
msgstr "Panspermie (aléatoire)"

msgid "LIFE_ORIGIN_POND"
msgstr "Petit bassin chaud"

msgid "LIFE_ORIGIN_TOOLTIP"
msgstr "Certaines options peuvent être désactivées si l'option \"LAWK uniquement\" est activée"

msgid "LIFE_ORIGIN_VENTS"
msgstr "Cheminées hydrothermales"

msgid "LIGHT"
msgstr "Lumière"

msgid "LIGHT_LEVEL_AVERAGE"
msgstr "Moyenne"

msgid "LIGHT_LEVEL_CURRENT"
msgstr "Lumière actuelle"

msgid "LIGHT_LEVEL_DAY"
msgstr "Jour"

msgid "LIGHT_LEVEL_LABEL_AT_NOON"
msgstr "{0} à midi"

msgid "LIGHT_LEVEL_NIGHT"
msgstr "Nuit"

msgid "LIGHT_MAX"
msgstr "Lumière maximum"

msgid "LIMIT_EXTREME"
msgstr "Extrême"

msgid "LIMIT_GROWTH_RATE"
msgstr "Limiter l'utilisation du composé de croissance"

msgid "LIMIT_GROWTH_RATE_EXPLANATION"
msgstr "(si elle est activée, la vitesse de croissance est plafonnée, si elle est désactivée, seuls les composés disponibles affectent la vitesse de croissance)"

msgid "LIMIT_HUGE"
msgstr "Énorme"

msgid "LIMIT_LARGE"
msgstr "Grand"

msgid "LIMIT_NORMAL"
msgstr "Normal"

msgid "LIMIT_SMALL"
msgstr "Petit"

msgid "LIMIT_TINY"
msgstr "Minuscule"

msgid "LIMIT_VERY_LARGE"
msgstr "Très grand"

msgid "LIMIT_VERY_SMALL"
msgstr "Très petit"

msgid "LINE_COLOUR"
msgstr "Couleur de la ligne :"

msgid "LINKS_TITLE"
msgstr "Liens"

msgid "LIPASE"
msgstr "Lipase"

#, fuzzy
msgid "LIPASE_DESCRIPTION"
msgstr "La lipase permet de décomposer la plupart des membranes. votre cellule en produit déjà sans lysosome, mais sélectionner ce type en augmentera l'efficacité."

msgid "LOAD"
msgstr "Charger"

msgid "LOADING"
msgstr "Chargement"

msgid "LOADING_DOT_DOT_DOT"
msgstr "Chargement…"

msgid "LOADING_EARLY_MULTICELLULAR_EDITOR"
msgstr "Chargement de l'éditeur multicellulaire basique"

msgid "LOADING_GAME"
msgstr "Chargement du jeu"

msgid "LOADING_MICROBE_EDITOR"
msgstr "Chargement de l'Éditeur de microbe"

msgid "LOADING_MULTICELLULAR_EDITOR"
msgstr "Chargement de l'Éditeur multicellulaire"

msgid "LOADING_TIP"
msgstr "Appuyez sur le bouton Annuler la dernière action dans l'éditeur pour corriger une erreur"

msgid "LOAD_FINISHED"
msgstr "Chargement terminé"

msgid "LOAD_GAME"
msgstr "Charger une partie"

msgid "LOAD_GAME_BUTTON_TOOLTIP"
msgstr "Charger les sauvegardes précédentes"

msgid "LOAD_INCOMPATIBLE_PROTOTYPE_WARNING"
msgstr ""
"La sauvegarde sélectionnée pour être chargée a été faite dans un prototype d'une version différente de Thrive.\n"
"À cause de ça cette sauvegarde ne peut pas être chargée car les sauvegardes de prototype ne peuvent pas être mises à jour.\n"
"Maintenir la compatibilité des sauvegardes pour les prototypes serait une lourde charge car des choses sont souvent retravaillées et écrire un système de mise à jour des sauvegardes ralentirait considérablement le développement de prototypes."

msgid "LOAD_INCOMPATIBLE_SAVE_PROMPT"
msgstr "Charger une sauvegarde incompatible ?"

msgid "LOAD_INCOMPATIBLE_SAVE_WARNING"
msgstr ""
"La sauvegarde sélectionnée est connue pour être incompatible avec cette version de Thrive.\n"
"Comme Thrive est toujours en développement précaire la compatibilité des sauvegardes n'est pas une grande priorité, il n'existe ainsi aucun convertisseur de sauvegarde intégré pour mettre à jour d'anciennes sauvegardes."

msgid "LOAD_INVALID_SAVE_PROMPT"
msgstr "Charger la sauvegarde invalide ?"

msgid "LOAD_INVALID_SAVE_WARNING"
msgstr ""
"Les informations de sauvegarde n'ont pas pu être chargées à partir de ce fichier.\n"
"Il semble que la sauvegarde soit corrompue ou d'un nouveau format non compris par cette version de Thrive.\n"
"Voulez-vous essayer de charger la sauvegarde malgré tout ?"

msgid "LOCAL_INITIAL_LETTER"
msgstr "L"

#, fuzzy
msgid "LOCK_DAY_NIGHT_CYCLE"
msgstr "Verrouiller le cycle jour/nuit"

msgid "LOW_MENU_PERFORMANCE"
msgstr "Faibles performances détectées"

msgid "LOW_MENU_PERFORMANCE_DESCRIPTION"
msgstr ""
"Votre taux de rafraîchissement moyen est très bas.\n"
"Les arrières-plans 3D du menu sont activés, cela peut utiliser une grande partie des ressources du système. Désactiver cette option peut améliorer considérablement les performances.\n"
"Voulez-vous le faire maintenant ?"

msgid "LYSOSOME"
msgstr "Lysosome"

msgid "LYSOSOME_DESCRIPTION"
msgstr "Le lysosome est un organite lié à la membrane qui contient des enzymes hydrolytiques capables de décomposer diverses biomolécules. Les lysosomes permettent à la cellule de digérer les matières ingérées par endocytose et de nettoyer les déchets de la cellule dans un processus appelé [b]autophagie[/b]."

msgid "LYSOSOME_PROCESSES_DESCRIPTION"
msgstr "Contient des enzymes digestives. peut être modifié pour changer le type d'enzyme. Seul une enzyme peut être utilisé par lysosome. Les enzymes augmentent la vitesse et l'efficacité de la digestion."

msgid "MANUALLY_SET_TIME"
msgstr ""

msgid "MAP"
msgstr "Carte"

msgid "MARCH"
msgstr "Mars"

msgid "MARINE_SNOW"
msgstr "Neige marine"

msgid "MASTER_VOLUME"
msgstr "Volume principal"

msgid "MAX_FPS"
msgstr "FPS max. :"

msgid "MAX_FPS_NO_LIMIT"
msgstr "Illimitées"

msgid "MAX_SPAWNED_ENTITIES"
msgstr "Nombre maximum d'entités :"

msgid "MAX_VISIBLE_DATASET_WARNING"
msgstr "Il n'est pas permis d'afficher plus de {0} datasets !"

msgid "MAY"
msgstr "Mai"

msgid "MECHANICS"
msgstr ""

msgid "MEDIANEXT"
msgstr "Média suivant"

msgid "MEDIAPLAY"
msgstr "Lire média"

msgid "MEDIAPREVIOUS"
msgstr "Média précédent"

msgid "MEDIARECORD"
msgstr "MedEnreg"

msgid "MEDIASTOP"
msgstr "Interrompre lecture"

msgid "MEGA_YEARS"
msgstr "Ma"

msgid "MEMBRANE"
msgstr "Membrane"

msgid "MEMBRANE_RIGIDITY"
msgstr "Rigidité de la membrane"

msgid "MEMBRANE_TYPES"
msgstr "Types de membrane"

msgid "MENU"
msgstr "Menu"

msgid "MESOPELAGIC"
msgstr "Mésopélagique"

msgid "METABOLOSOMES"
msgstr "Métabolosomes"

msgid "METABOLOSOMES_DESCRIPTION"
msgstr "Les métabolosomes sont des amas de protéines enveloppés dans des enveloppes protéiques. Ils sont capables de convertir le [thrive:compound type=\"glucose\"][/thrive:compound] en [thrive:compound type=\"atp\"][/thrive:compound] à une vitesse bien supérieure à celle du cytoplasme dans un processus appelé [b]Respiration aérobie[/b]. Elle a toutefois besoin d'[thrive:compound type=\"oxygen\"][/thrive:compound] pour fonctionner, et des niveaux inférieurs d'[thrive:compound type=\"oxygen\"][/thrive:compound] dans l'environnement ralentiront le rythme de sa production d'[thrive:compound type=\"atp\"][/thrive:compound]. Comme les métabolosomes sont suspendus directement dans le cytoplasme, le liquide environnant effectue une partie de la [b]glycolyse[/b]."

msgid "METABOLOSOMES_PROCESSES_DESCRIPTION"
msgstr "Transforme le [thrive:compound type=\"glucose\"][/thrive:compound] en [thrive:compound type=\"atp\"][/thrive:compound]. Taux proportionnel à la concentration en [thrive:compound type=\"oxygen\"][/thrive:compound]."

msgid "METRICS"
msgstr "Mesures de performance"

msgid "METRICS_CONTENT"
msgstr ""
"Temps de traitement : {0} s\n"
"Temps de calculs physiques : {1} s\n"
"Entités : {2} (poids : {3})\n"
"Apparition : {4} Désapparitions : {5}\n"
"Nœuds utilisés : {6}\n"
"Mémoire utilisée : {7}\n"
"Mémoire GPU : {8}\n"
"Objets rendus : {9}\n"
"Appels de dessin totaux : {10}\n"
"Primitifs rendus : {11}\n"
"Nœuds orphelins : {12}\n"
"Latence audio : {13} ms\n"
"Nombre total de threads : {14}\n"
"Temps total du CPU :\n"
"{15}"

msgid "MIB_VALUE"
msgstr "{0} MiB"

msgid "MICHE"
msgstr ""

#, fuzzy
msgid "MICHE_AVOID_PREDATION_SELECTION_PRESSURE"
msgstr "[b][u]{0}[/u][/b] s'est séparé de [b][u]{1}[/u][/b] en tant que nouvelle espèce en raison de différentes pressions sélectives"

msgid "MICHE_CHUNK_PRESSURE"
msgstr ""

#, fuzzy
msgid "MICHE_COMPOUND_CLOUD_PRESSURE"
msgstr "Nuages de composés"

msgid "MICHE_COMPOUND_EFFICIENCY_PRESSURE"
msgstr ""

#, fuzzy
msgid "MICHE_DETAIL_TEXT"
msgstr ""
"[b]Espèce[/b] \n"
"   {0}:{1}  \n"
"[b]Génération[/b] \n"
"   {2}  \n"
"[b]Population[/b] \n"
"   {3}  \n"
"[b]Couleur[/b] \n"
"   #{4}  \n"
"[b]Comportement[/b] \n"
"   {5}"

msgid "MICHE_ENVIRONMENTAL_COMPOUND_PRESSURE"
msgstr ""

msgid "MICHE_MAINTAIN_COMPOUND_PRESSURE"
msgstr ""

msgid "MICHE_METABOLIC_STABILITY_PRESSURE"
msgstr ""

msgid "MICHE_NO_OP_PRESSURE"
msgstr ""

msgid "MICHE_PREDATION_EFFECTIVENESS_PRESSURE"
msgstr ""

#, fuzzy
msgid "MICHE_PREDATOR_ROOT_PRESSURE"
msgstr "Prédation de {0}"

msgid "MICHE_ROOT_PRESSURE"
msgstr ""

#, fuzzy
msgid "MICHE_TREE"
msgstr "Vider l'arbre des scènes"

msgid "MICROBE"
msgstr "Microbe"

msgid "MICROBES_COUNT"
msgstr "Nombre de microbes :"

#, fuzzy
msgid "MICROBE_BENCHMARK"
msgstr "Éditeur de microbes"

msgid "MICROBE_EDITOR"
msgstr "Éditeur de microbe"

msgid "MICROBE_EDITOR_HELP_MESSAGE_1"
msgstr ""
"Structures procaryotes\n"
"\n"
"Cytoplasme : possède un espace de stockage et effectue la glycolyse (produit de petites quantités de [thrive:compound type=\"atp\"][/thrive:compound] à partir de [thrive:compound type=\"glucose\"][/thrive:compound]).\n"
"\n"
"Métabolosomes : produit [thrive:compound type=\"atp\"][/thrive:compound] à partir de [thrive:compound type=\"glucose\"][/thrive:compound].\n"
"\n"
"Thylakoïdes : produit un tiers de la quantité de [thrive:compound type=\"glucose\"][/thrive:compound] d'un chloroplaste normal, mais effectue également la glycolyse et occupe 1 Hex.\n"
"\n"
"Protéines chimiosynthétisantes : produit la moitié du [thrive:compound type=\"glucose\"][/thrive:compound] à partir du [thrive:compound type=\"hydrogensulfide\"][/thrive:compound] en tant que chimioplaste, mais effectue également la glycolyse et absorbe 1 Hex.\n"
"\n"
"Rusticyanine : convertit le [thrive:compound type=\"iron\"][/thrive:compound] en [thrive:compound type=\"atp\"][/thrive:compound].\n"
"\n"
"Nitrogénase : transforme l'azote atmosphérique et [thrive:compound type=\"atp\"][/thrive:compound] en [thrive:compound type=\"ammonia\"][/thrive:compound] en anaérobie.\n"
"\n"
"Oxytoxisome : transforme [thrive:compound type=\"atp\"][/thrive:compound] en [thrive:compound type=\"oxytoxy\"][/thrive:compound].\n"
"\n"
"Thermosynthase : produit de l'[thrive:compound type=\"atp\"][/thrive:compound] en utilisant les gradients de température"

msgid "MICROBE_EDITOR_HELP_MESSAGE_14"
msgstr "Une fois complètement engloutis, les objets seront maintenus dans la membrane pour être digérés. Ceux qui ne peuvent pas l'être seront automatiquement éjectés, alors vérifiez au préalable que vous avez les mutations qui permettent de les digérer. Les enzymes vous aideront pour la digestion. Elles sont produites par le lysosome ; évoluez cette organite pour rendre la digestion bien plus efficace."

msgid "MICROBE_EDITOR_HELP_MESSAGE_2"
msgstr ""
"Organites externes\n"
"\n"
"Flagelle : fait avancer votre cellule plus rapidement en consommant [thrive:compound type=\"atp\"][/thrive:compound].\n"
"\n"
"Pilus : peut être utilisé pour poignarder les autres cellules ou pour se défendre contre leurs toxines.\n"
"\n"
"Chimiorécepteur : permet de détecter les composés de plus loin\n"
"\n"
"Propulseur gélatineux : permet d'émettre du [thrive:compound type=\"mucilage\"][/thrive:compound] (produit à partir de [thrive:compound type=\"glucose\"][/thrive:compound]) pour accélérer votre cellule.\n"
"\n"
"Cils : augmentent la vitesse de rotation des cellules"

msgid "MICROBE_EDITOR_HELP_MESSAGE_3"
msgstr ""
"Organites liés à la membrane\n"
"\n"
"Noyau : occupe 11 hexagones et permet l'évolution d'organites liés à la membrane, double aussi la taille de votre cellule et réduit les dégâts subis de 50% (ne peut être évolué qu'une fois)\n"
"\n"
"Agents de liaison : permettent de former une colonie avec d'autres cellules, est nécessaire au passage à la phase multicellulaire.\n"
"\n"
"Mitochondrie : produit de l'[thrive:compound type=\"atp\"][/thrive:compound] à partir de [thrive:compound type=\"glucose\"][/thrive:compound] et de l'O2 environnant, bien plus efficacement que le cytoplasme\n"
"\n"
"Chloroplaste : produit du [thrive:compound type=\"glucose\"][/thrive:compound] à partir de la lumière du soleil et du CO2 environnant\n"
"\n"
"Thermoplaste : produit de l'[thrive:compound type=\"atp\"][/thrive:compound] en utilisant des gradients de température\n"
"\n"
"Lysosome : contient des enzymes digestifs. Les enzymes accélèrent la digestion et en améliorent l'efficacité\n"
"\n"
"Chimioplaste : produit du [thrive:compound type=\"glucose\"][/thrive:compound] à partir de [thrive:compound type=\"hydrogensulfide\"][/thrive:compound]\n"
"\n"
"Ferroplaste : convertit le [thrive:compound type=\"iron\"][/thrive:compound] en [thrive:compound type=\"atp\"][/thrive:compound] bien plus efficacement que la rusticyanine\n"
"\n"
"Plaste fixateur d'azote : produit de l'[thrive:compound type=\"ammonia\"][/thrive:compound] à partir d'[thrive:compound type=\"atp\"][/thrive:compound] et d'azote et d'oxygène environnants\n"
"\n"
"Vacuole : emmagasine 8 unités supplémentaires pour les composés collectés\n"
"\n"
"Vacuoles à toxines : produisent des toxines (nommées [thrive:compound type=\"oxytoxy\"][/thrive:compound]) et vous permettent de les projeter afin d'infliger des dégâts basés sur la quantité d'oxytoxy disponible.\n"
"\n"
"Agent de signalisation : permet aux cellules de créer des composés chimiques faisant réagir d'autres cellules"

msgid "MICROBE_EDITOR_HELP_MESSAGE_4"
msgstr "À chaque génération, vous avez 100 points de mutation (PM) à dépenser, et chaque changement (ou mutation) coûtera une certaine quantité de ces PM. Ajouter ou retirer des organites coûte des PM. Cependant, retirer les organites placées lors de cette mutation vous les restituent. Vous pouvez déplacer ou retirer une organite en faisant un clic droit dessus et en sélectionnant l'action voulue. Vous pouvez faire tourner vos organites lors du placement avec [thrive:input]e_rotate_left[/thrive:input] et [thrive:input]e_rotate_right[/thrive:input]."

msgid "MICROBE_EDITOR_HELP_MESSAGE_5"
msgstr "À chaque fois que vous vous reproduisez, vous entrez dans l'Éditeur de microbe, où vous pouvez modifier votre espèce (en ajoutant, pivotant ou retirant des organites) pour augmenter ses chances de réussite. Chaque passage dans l'éditeur à la phase microbienne représente [thrive:constant]EDITOR_TIME_JUMP_MILLION_YEARS[/thrive:constant] millions d'années d'évolution."

#, fuzzy
msgid "MICROBE_FREEBUILD_EDITOR"
msgstr "Éditeur de microbe"

msgid "MICROBE_ORGANELLE_STATISTICS"
msgstr "  {0} : Trouvé dans {1} espèce, en moyenne {2} chacun"

msgid "MICROBE_SPECIES_DETAIL_TEXT"
msgstr ""
"[b]Phase[/b] \n"
"   Microbe \n"
"[b]Type de membrane[/b] \n"
"   {0} \n"
"[b]Rigidité de la membrane[/b]\n"
"   {1} \n"
"[b]Vitesse de base[/b] \n"
"   {2} \n"
"[b]Vitesse de rotation de base[/b] \n"
"   {3} \n"
"[b]Taille de base de l'hexagone[/b] \n"
"   {4}"

msgid "MICROBE_STAGE"
msgstr "Phase microbienne"

#, fuzzy
msgid "MICROBE_STAGE_BECOME_MULTICELLULAR_TEXT"
msgstr ""
"Vous avez débloqué la possibilité de progresser vers la [b]multicellularité[/b]. Voici la prochaine étape de votre voyage.\n"
"\n"
"Pour continuer, appuyez sur le bouton \"Devenir multicellulaire\"."

msgid "MICROBE_STAGE_COLLECT_TEXT"
msgstr ""
"Collectez du [thrive:compound type=\"glucose\"][/thrive:compound] (nuages blancs) en vous déplaçant dessus.\n"
"\n"
"Votre cellule a besoin de [thrive:compound type=\"glucose\"][/thrive:compound] afin de produire de l'[thrive:compound type=\"atp\"][/thrive:compound] (énergie) et rester en vie.\n"
"\n"
"Suivez la ligne entre votre cellule et le [thrive:compound type=\"glucose\"][/thrive:compound] le plus proche."

msgid "MICROBE_STAGE_CONTROL_TEXT"
msgstr ""
"Pour contrôler votre cellule utilisez les touches affichées près de votre cellule (au centre de l'écran) et la souris pour contrôler sa direction.\n"
"\n"
"Le mode de mouvement peut être changé dans le menu des options.\n"
"\n"
"Essayez toutes les touches pendant quelques secondes pour continuer."

#, fuzzy
msgid "MICROBE_STAGE_CONTROL_TEXT_CONTROLLER"
msgstr ""
"Pour contrôler votre cellule utilisez les touches affichées près de votre cellule (au centre de l'écran) et la souris pour contrôler l'orientation de votre cellule.\n"
"AVERTISSEMENT : la saisie par manette est expérimentale et n'est pas totalement utilisable (sans pavé tactile), il faut s'attendre à des bogues.\n"
"Essayez toutes les touches pendant quelques secondes pour continuer."

#, fuzzy
msgid "MICROBE_STAGE_DAY_NIGHT_TEXT"
msgstr ""
"Surveillez la baisse du [b]taux d'ensoleillement[/b] sur le panneau de l'environnement.\n"
"\n"
"Lorsque la nuit tombe, l'environnement s'assombrit.\n"
"La nuit, la photosynthèse est inefficace.\n"
"Assurez-vous donc d'avoir suffisamment de réserves de [thrive:icon]StorageIcon[/thrive:icon] pour survivre à la nuit."

msgid "MICROBE_STAGE_HEALTH_TEXT"
msgstr ""
"Gardez un œil sur votre barre de santé près de votre barre d'[thrive:compound type=\"atp\"][/thrive:compound] (en bas à droite).\n"
"Votre cellule meurt si elle est à court de vie.\n"
"Vous régénérez votre santé tant que vous avez de l'[thrive:compound type=\"atp\"][/thrive:compound].\n"
"Faites en sorte de collecter assez de [thrive:compound type=\"glucose\"][/thrive:compound] pour produire de l'[thrive:compound type=\"atp\"][/thrive:compound]."

msgid "MICROBE_STAGE_HELP_MESSAGE_1"
msgstr "Utilisez [thrive:input]g_move_forward[/thrive:input],[thrive:input]g_move_left[/thrive:input],[thrive:input]g_move_backwards[/thrive:input],[thrive:input]g_move_right[/thrive:input] et la souris pour vous déplacer. Appuyez sur [thrive:input]g_fire_toxin[/thrive:input] pour tirer des [thrive:compound type=\"oxytoxy\"][/thrive:compound] si vous avez une vacuole à toxines, et [thrive:input]g_toggle_engulf[/thrive:input] pour passer en mode absorption. Vous pouvez effectuer un zoom avant et arrière avec la molette de la souris."

msgid "MICROBE_STAGE_HELP_MESSAGE_10"
msgstr "Pour vous reproduire vous devez diviser chacune de vos organites en deux. Les organites ont besoin d'[thrive:compound type=\"ammonia\"][/thrive:compound], de [thrive:compound type=\"phosphates\"][/thrive:compound] et de temps pour se diviser en deux."

msgid "MICROBE_STAGE_HELP_MESSAGE_11"
msgstr "Mais si vous survivez pendant vingt générations avec une population supérieure à 300, vous êtes considéré comme ayant gagné la partie en cours. Après avoir gagné vous aurez un popup et pourrez continuer de jouer si vous voulez."

msgid "MICROBE_STAGE_HELP_MESSAGE_12"
msgstr "Faites attention car vos compétiteurs évoluent en même temps que vous. Chaque fois que vous entrez dans l'éditeur ils évoluent eux aussi."

#, fuzzy
msgid "MICROBE_STAGE_HELP_MESSAGE_13"
msgstr "L'agent de liaison permet à votre cellule et à d'autres de son espèce de constituer une colonie cellulaire où les cellules partagent entre elles les composés qu'elles absorbent et produisent. Entrez en mode liaison en appuyant sur [thrive:input]g_toggle_binding[/thrive:input]. Lorsque vous êtes dans une colonie, vous ne pouvez pas diviser votre cellule et entrer dans l'éditeur. Pour accéder à l'éditeur, collectez les composés requis et quittez la colonie en appuyant sur [thrive:input]g_unbind_all[/thrive:input]. Les colonies de grandes cellules sont la voie vers la multicellularité."

msgid "MICROBE_STAGE_HELP_MESSAGE_15"
msgstr "Les barrières des cellules en cellulose ou chitine ne peuvent pas être digérées sans l'enzyme qui permet de les détruire."

msgid "MICROBE_STAGE_HELP_MESSAGE_16"
msgstr "Cependant, les lysosomes sont exclusifs aux eucaryotes. Les procaryotes n'ont pas de telles organites et digèrent leur nourriture sans grande efficacité. Cela est viable pour de petites cellules, mais ne pas avoir de lysosomes est très désavantageux."

msgid "MICROBE_STAGE_HELP_MESSAGE_2"
msgstr "Vos cellules utilisent de l'[thrive:compound type=\"atp\"][/thrive:compound] comme source d'énergie, si elles n'en ont plus vous mourrez."

msgid "MICROBE_STAGE_HELP_MESSAGE_3"
msgstr "Pour débloquer l'éditeur et vous reproduire vous devez récolter de l'[thrive:compound type=\"ammonia\"][/thrive:compound] (nuages oranges) et du [thrive:compound type=\"phosphates\"][/thrive:compound] (nuages violets)."

msgid "MICROBE_STAGE_HELP_MESSAGE_4"
msgstr "Vous pouvez aussi absorber des cellules, des bactéries, des fragments de fer, ainsi que des fragments de cellules qui sont plus petits que vous en pressant [thrive:input]g_toggle_engulf[/thrive:input]. Cela vous coûtera plus d'[thrive:compound type=\"atp\"][/thrive:compound] et vous ralentira. N'oubliez pas de presser [thrive:input]g_toggle_engulf[/thrive:input] une seconde fois pour arrêter d'absorber."

msgid "MICROBE_STAGE_HELP_MESSAGE_5"
msgstr "L'osmorégulation coûte de l'[thrive:compound type=\"atp\"][/thrive:compound], ce qui signifie que plus votre cellule est grande, plus vous aurez besoin de mitochondries, de métabolosomes ou de rusticyanines (ou cytoplasmes, qui réalisent la glycolyse) pour éviter de perdre de l'[thrive:compound type=\"atp\"][/thrive:compound] quand vous êtes à l'arrêt."

msgid "MICROBE_STAGE_HELP_MESSAGE_6"
msgstr "Il y a plein d'organites dans l'éditeur pour vous permettre d'évoluer, vous donnant accès à un grand panel de style de jeu."

msgid "MICROBE_STAGE_HELP_MESSAGE_7"
msgstr "Si votre population chute à zéro, votre espèce s'éteint."

msgid "MICROBE_STAGE_HELP_MESSAGE_8"
msgstr ""
"Les différents nuages de composés sont :\n"
"\n"
"Blanc - [thrive:compound type=\"glucose\"][/thrive:compound]\n"
"Jaune - [thrive:compound type=\"hydrogensulfide\"][/thrive:compound]\n"
"Orange - [thrive:compound type=\"ammonia\"][/thrive:compound]\n"
"Violet - [thrive:compound type=\"phosphates\"][/thrive:compound]\n"
"Rouille - [thrive:compound type=\"iron\"][/thrive:compound]\n"
"\n"
"Le [thrive:compound type=\"glucose\"][/thrive:compound] produit de l'[thrive:compound type=\"atp\"][/thrive:compound]."

msgid "MICROBE_STAGE_HELP_MESSAGE_9"
msgstr "Le [thrive:compound type=\"hydrogensulfide\"][/thrive:compound] peut être converti en [thrive:compound type=\"glucose\"][/thrive:compound] par les chimioplastes et les protéines chimiosynthétisantes. Le [thrive:compound type=\"iron\"][/thrive:compound] peut être converti par la rusticyanine en de l'[thrive:compound type=\"atp\"][/thrive:compound]."

msgid "MICROBE_STAGE_INITIAL"
msgstr ""
"Sur une planète distante et étrangère, des éternités d'activité volcanique et d'impacts de météores ont abouti au développement d'un nouveau phénomène dans l'univers.\n"
"\n"
"La vie.\n"
"\n"
"Simple microbe résidant dans les régions abyssales de l'océan, vous êtes le dernier ancêtre commun de tous les êtres vivants (LUCA) de cette planète.\n"
"\n"
"Pour survivre dans ce monde hostile, vous aurez besoin de collecter tous les composés que vous pourrez trouver et d'évoluer au cours de vos générations, dans une féroce compétition avec les autres espèces de microbes, qui peupleront bientôt ces océans..."

#, fuzzy
msgid "MICROBE_STAGE_INITIAL_PANSPERMIA"
msgstr ""
"Sur une planète distante et étrangère, des éternités d'activité volcanique et d'impacts de météores ont abouti au développement d'un nouveau phénomène dans l'univers.\n"
"\n"
"La vie.\n"
"\n"
"Simple microbe résidant dans les régions abyssales de l'océan, vous êtes le dernier ancêtre commun de tous les êtres vivants (LUCA) de cette planète.\n"
"\n"
"Pour survivre dans ce monde hostile, vous aurez besoin de collecter tous les composés que vous pourrez trouver et d'évoluer au cours de vos générations, dans une féroce compétition avec les autres espèces de microbes, qui peupleront bientôt ces océans..."

#, fuzzy
msgid "MICROBE_STAGE_INITIAL_POND"
msgstr ""
"Sur une planète distante et étrangère, des éternités d'activité volcanique et d'impacts de météores ont abouti au développement d'un nouveau phénomène dans l'univers.\n"
"\n"
"La vie.\n"
"\n"
"Simple microbe résidant dans les régions abyssales de l'océan, vous êtes le dernier ancêtre commun de tous les êtres vivants (LUCA) de cette planète.\n"
"\n"
"Pour survivre dans ce monde hostile, vous aurez besoin de collecter tous les composés que vous pourrez trouver et d'évoluer au cours de vos générations, dans une féroce compétition avec les autres espèces de microbes, qui peupleront bientôt ces océans..."

#, fuzzy
msgid "MICROBE_STAGE_ORGANELLE_DIVISION"
msgstr ""
"L'un de vos organites s'est divisé.\n"
"\n"
"À mesure que vous accumulez des composés, votre cellule en utilise une partie pour sa reproduction.\n"
"\n"
"Lorsque la quantité de composés est suffisante, les organites se divisent et à se dupliquent. Quand tous les organites se sont divisés, votre cellule peut se reproduire et vous pouvez entrer dans l'éditeur."

msgid "MIDDLE_MOUSE"
msgstr "Clic molette"

#, fuzzy
msgid "MIGRATE"
msgstr "Taux"

#, fuzzy
msgid "MIGRATION_FAILED_TO_ADD"
msgstr "Échec de la fossilisation"

msgid "MIGRATION_STATUS_DESTINATION_NOT_SELECTED"
msgstr ""

#, fuzzy
msgid "MIGRATION_STATUS_TEXT"
msgstr ""
"Gardez un œil sur votre barre de santé près de votre barre d'[thrive:compound type=\"atp\"][/thrive:compound] (en bas à droite).\n"
"Votre cellule meurt si elle est à court de vie.\n"
"Vous régénérez votre santé tant que vous avez de l'[thrive:compound type=\"atp\"][/thrive:compound].\n"
"Faites en sorte de collecter assez de [thrive:compound type=\"glucose\"][/thrive:compound] pour produire de l'[thrive:compound type=\"atp\"][/thrive:compound]."

#, fuzzy
msgid "MIGRATION_STEP_DESTINATION_EXPLANATION"
msgstr "Les différents types de toxines ont des effets variés qui sont plus efficaces contre certains types de cellules. Si une cellule possède plusieurs types de toxines, celles-ci sont utilisées successivement plutôt que toutes à la fois."

msgid "MIGRATION_STEP_ONLY_ONE_ALLOWED"
msgstr ""

#, fuzzy
msgid "MIGRATION_STEP_POPULATION_EXPLANATION"
msgstr "(coût des organites, membranes et autres éléments dans l'éditeur)"

#, fuzzy
msgid "MIGRATION_STEP_SOURCE_EXPLANATION"
msgstr "(coût des organites, membranes et autres éléments dans l'éditeur)"

#, fuzzy
msgid "MIGRATION_TOOLTIP"
msgstr "Visitez notre page Patreon"

msgid "MILLION_ABBREVIATION"
msgstr "{0} M"

msgid "MINIMUM_AMOUNT_TO_FIND"
msgstr "Quantité minimale à détecter :"

msgid "MINIMUM_VERSION"
msgstr "Minimum :"

msgid "MIN_VISIBLE_DATASET_WARNING"
msgstr "Il n'est pas permis d'afficher moins de {0} datasets !"

msgid "MISC"
msgstr "Divers"

msgid "MISCELLANEOUS"
msgstr "Divers"

msgid "MISCELLANEOUS_3D_STAGE"
msgstr "Divers - phases 3D"

msgid "MISC_FUN"
msgstr "Divers"

msgid "MISSING_DESCRIPTION"
msgstr "La description est manquante"

msgid "MISSING_OR_INVALID_REQUIRED_FIELD"
msgstr "Le champ suivant est manquant ou a un format invalide : {0}"

msgid "MISSING_TITLE"
msgstr "Titre manquant"

msgid "MITOCHONDRION"
msgstr "Mitochondrie"

msgid "MITOCHONDRION_DESCRIPTION"
msgstr "La centrale électrique de la cellule. La mitochondrie est une structure à double membrane remplie de protéines et d'enzymes. C'est un procaryote qui a été assimilé pour être utilisé par son hôte eucaryote. Elle est capable de convertir le [thrive:compound type=\"glucose\"][/thrive:compound] en [thrive:compound type=\"atp\"][/thrive:compound] avec une efficacité bien supérieure à celle du cytoplasme dans un processus appelé [b]respiration aérobie[/b]. Ce processus nécessite toutefois de l'[thrive:compound type=\"oxygen\"][/thrive:compound] pour fonctionner, et des niveaux inférieurs d'[thrive:compound type=\"oxygen\"][/thrive:compound] dans l'environnement ralentiront le taux de production d'[thrive:compound type=\"atp\"][/thrive:compound]."

msgid "MITOCHONDRION_PROCESSES_DESCRIPTION"
msgstr "Transforme le [thrive:compound type=\"glucose\"][/thrive:compound] en [thrive:compound type=\"atp\"][/thrive:compound]. Taux proportionnels à la concentration d'[thrive:compound type=\"oxygen\"][/thrive:compound]."

#, fuzzy
msgid "MIXED_DOT_DOT_DOT"
msgstr "..."

msgid "MODDING_INSTRUCTIONS_ON"
msgstr "Les instructions pour créer des mods sont disponibles sur"

msgid "MODELS"
msgstr "Modèles"

msgid "MODIFY"
msgstr "Modifier"

msgid "MODIFY_ORGANELLE"
msgstr "Modifier l'organite"

msgid "MODIFY_TYPE"
msgstr "Modifier le type"

msgid "MODS"
msgstr "Mods"

msgid "MODS_INSTALLED_BUT_NOT_ENABLED"
msgstr ""
"Des mods installés ont été détectés, mais aucun mod n'a été activé.\n"
"\n"
"Les mods doivent être activés après l'installation. Visitez le gestionnaire de mods en utilisant le bouton mods dans le menu extras."

msgid "MOD_ASSEMBLY"
msgstr "Assembleur du mod :"

msgid "MOD_ASSEMBLY_CLASS"
msgstr "Classe principale de l'assembleur du mod :"

#, fuzzy
msgid "MOD_ASSEMBLY_CLASS_CREATION_FAILED"
msgstr "{0} : l'appel de la méthode de déchargement de l'assembly du mod a échoué"

msgid "MOD_ASSEMBLY_CLASS_NOT_FOUND"
msgstr "{0} : la classe de mod spécifiée \"{1}\" n'a pas été trouvée dans l'assembly du mod"

msgid "MOD_ASSEMBLY_INIT_CALL_FAILED"
msgstr "{0} : l'appel à la méthode d'initialisation de l'assembly du mod a échoué"

msgid "MOD_ASSEMBLY_LOAD_CALL_FAILED_EXCEPTION"
msgstr "{0} : l'appel à la méthode d'initialisation de l'assembleur du mod a échoué avec une exception : {1}"

msgid "MOD_ASSEMBLY_LOAD_EXCEPTION"
msgstr "{0} : échec de chargement de l'assemblage avec une exception :{1}"

msgid "MOD_ASSEMBLY_UNLOAD_CALL_FAILED"
msgstr "{0} : l'appel de la méthode de déchargement de l'assembly du mod a échoué"

#, fuzzy
msgid "MOD_ASSEMBLY_UNLOAD_CALL_FAILED_EXCEPTION"
msgstr "{0} : l'appel de la méthode de déchargement pour l'assemblage des mods a échoué avec une exception : {1}"

msgid "MOD_AUTHOR"
msgstr "Créateur du mod :"

msgid "MOD_AUTO_HARMONY"
msgstr ""

msgid "MOD_CREATION_FAILED"
msgstr ""

msgid "MOD_DESCRIPTION"
msgstr "Description du mod :"

msgid "MOD_EXTENDED_DESCRIPTION"
msgstr "Description longue du mod :"

msgid "MOD_HARMONY_LOAD_FAILED_EXCEPTION"
msgstr "{0} : le chargement du Harmony du mod a échoué avec une exception : {1}"

#, fuzzy
msgid "MOD_HARMONY_UNLOAD_FAILED_EXCEPTION"
msgstr "{0} : l'appel de la méthode de déchargement pour l'assemblage des mods a échoué avec une exception : {1}"

msgid "MOD_HAS_NO_LOADABLE_RESOURCES"
msgstr "Impossible de charger des ressources de {0}"

msgid "MOD_ICON_FILE"
msgstr "Fichier d'icône :"

msgid "MOD_INFO_URL"
msgstr "Lien d'information du mod :"

msgid "MOD_INTERNAL_NAME"
msgstr "Nom interne (dossier) :"

msgid "MOD_LICENSE"
msgstr "Licence du mod :"

msgid "MOD_LOAD_ERRORS"
msgstr "Erreurs liées au chargement de mod"

msgid "MOD_LOAD_ERRORS_OCCURRED"
msgstr "Des erreurs sont survenues lors du chargement d'un ou plusieurs mods. Les journaux pourraient contenir des informations supplémentaires."

msgid "MOD_LOAD_OR_UNLOAD_ERRORS_OCCURRED"
msgstr "Des erreurs sont survenues lors du chargement ou du déchargement d'un ou plusieurs mods. Les journaux pourraient contenir des informations supplémentaires."

msgid "MOD_LOAD_UNLOAD_CAVEATS"
msgstr "Remarque : de nombreux mods nécessitent un redémarrage du jeu pour être chargés ou déchargés correctement. Ne chargez que les mods auxquels vous faites confiance car ils peuvent contenir du code exécutable."

#, fuzzy
msgid "MOD_LOAD_UNLOAD_RESTART"
msgstr "Un ou plusieurs mods requièrent un redémarrage du jeu pour se charger ou se décharger correctement"

msgid "MOD_MAXIMUM_THRIVE"
msgstr "Version maximale de Thrive supportée :"

msgid "MOD_MINIMUM_THRIVE"
msgstr "Version minimale de Thrive requise :"

msgid "MOD_NAME"
msgstr "Nom du mod :"

msgid "MOD_PCK_NAME"
msgstr "Fichier .pck du mod :"

msgid "MOD_RECOMMENDED_THRIVE"
msgstr "Version de Thrive recommandée :"

msgid "MOD_TO_UPLOAD"
msgstr "Mod à mettre en ligne :"

msgid "MOD_UPLOADER"
msgstr "Téléverseur de mod"

msgid "MOD_VERSION"
msgstr "Version du mod :"

msgid "MORE_INFO"
msgstr "Plus d'informations"

msgid "MORE_INFO_PROMPT"
msgstr "Appuyez sur [thrive:input]help[/thrive:input] pour voir plus d'informations dans Thriveopédia."

msgid "MOUSE_EDGE_PANNING_OPTION"
msgstr ""

msgid "MOUSE_LOOK_SENSITIVITY"
msgstr "Sensibilité de la souris"

msgid "MOUSE_SENSITIVITY_WINDOW_SIZE_ADJUSTMENT"
msgstr "Sensibilité de la souris en fonction de la taille de la fenêtre"

msgid "MOVE"
msgstr "Déplacer"

msgid "MOVEMENT"
msgstr "Mouvement"

msgid "MOVE_ATTEMPTS_PER_SPECIES"
msgstr "Tentatives de déplacement par espèce"

msgid "MOVE_BACKWARDS"
msgstr "Reculer"

msgid "MOVE_DOWN_OR_CROUCH"
msgstr "Reculer ou s'accroupir"

msgid "MOVE_FORWARD"
msgstr "Avancer"

msgid "MOVE_LEFT"
msgstr "Se déplacer vers la gauche"

msgid "MOVE_ORGANELLE"
msgstr "Déplacer organite"

msgid "MOVE_RIGHT"
msgstr "Se déplacer vers la droite"

msgid "MOVE_TO_ANY_PATCH"
msgstr "Se déplacer vers n'importe quel secteur"

msgid "MOVE_TO_LAND"
msgstr "Aller sur la terre ferme"

#, fuzzy
msgid "MOVE_TO_MACROSCOPIC_TOOLTIP"
msgstr "Passer à l'étape suivante du jeu (multicellulaire). Possible lorsque votre colonie de cellule est assez grande."

msgid "MOVE_TO_MULTICELLULAR_STAGE_TOOLTIP"
msgstr "Passer à la phase suivante du jeu (multicellulaire). Possible lorsque votre colonie de cellule est assez grande."

msgid "MOVE_TO_THIS_PATCH"
msgstr "Se déplacer vers ce secteur"

msgid "MOVE_UP_OR_JUMP"
msgstr "Avancer ou sauter"

msgid "MOVING_TO_AWAKENING_PROTOTYPE"
msgstr ""
"Vous êtes sur le point de passer à la phase éveillée,une fois cela fait vous ne pouvez plus revenir en arrière.\n"
"\n"
"Si vous êtes un espèce marine, vous serez bloqué et ne pourrez pas finir le jeu.\n"
"\n"
"Soyez très prudent si vous n'êtes pas sorti de la mer."

msgid "MOVING_TO_AWAKENING_PROTOTYPE_TITLE"
msgstr "Passer à la phase éveillée ?"

msgid "MOVING_TO_LAND_PROTOTYPE"
msgstr ""
"Vous êtes sur le point de passer à la terre ferme. C'est nécessaire pour avancer plus tard dans le jeu. Une fois que vous êtes sur la terre ferme, vous ne pouvez plus revenir en arrière.\n"
"\n"
"Actuellement, cette transition vers la terre est beaucoup plus abrupte qu'elle ne devrait l'être une fois ajoutée.\n"
"\n"
"Le plan est de faire en sorte que le passage à la terre ferme soit graduel et non pas un changement abrupt."

msgid "MOVING_TO_LAND_PROTOTYPE_TITLE"
msgstr "Aller sur la terre ferme ?"

msgid "MOVING_TO_SOCIETY_STAGE"
msgstr "Transformation en une société…"

msgid "MP_COST"
msgstr "{0} PM"

msgid "MUCILAGE"
msgstr "Mucilage"

msgid "MUCILAGE_SYNTHESIS"
msgstr "Synthèse de mucilage"

#, fuzzy
msgid "MUCOCYST_ACTION_TOOLTIP"
msgstr "Visitez notre page Patreon"

msgid "MULTICELLULAR_EDITOR"
msgstr "Éditeur multicellulaire"

#, fuzzy
msgid "MULTICELLULAR_FREEBUILD_EDITOR"
msgstr "Éditeur multicellulaire"

msgid "MULTICELLULAR_STAGE"
msgstr "Phase multicellulaire"

msgid "MULTIPLE_CELLS"
msgstr "Cellules multiples"

msgid "MULTIPLE_METABALLS"
msgstr "Plusieurs métaballes"

msgid "MULTIPLE_ORGANELLES"
msgstr "Plusieurs organites"

msgid "MULTISAMPLE_ANTI_ALIASING"
msgstr "Anticrénelage plusieurs échantillons :"

#, fuzzy
msgid "MULTITHREADED_SIMULATION_ENABLED"
msgstr "Exécuter les simulations du jeu à l'aide de plusieurs threads"

#, fuzzy
msgid "MULTITHREADED_SIMULATION_EXPLANATION"
msgstr ""
"Dévoluer vous retirera votre statut évolué et vous fera retourner à la phase microbienne. De là vous pourrez rejouer au jeu dans la sauvegarde actuelle.\n"
"\n"
"Vous recevrez un avantage de dévolution pour la nouvelle partie. Dans une version future vous pourrez choisir votre avantage mais pour l'instant ce sera toujours une diminution de 20% de l'osmorégulation.\n"
"\n"
"Une fois votre dévolution confirmée, vous pourrez modifier les paramètres du jeu pour choisir une autre graine de monde et ainsi jouer sur une carte différente ou désactiver LAWK, par exemple."

msgid "MUSEUM_WELCOME_TEXT"
msgstr ""
"Bienvenue au musée ! Ici, vous pouvez admirer les nombreuses espèces que vous avez fossilisé au cours de toutes vos parties. Vous pouvez même incarner une espèce en l'ouvrant dans l'éditeur de construction libre.\n"
"\n"
"Pour fossiliser une espèce dans le jeu, appuyez sur le bouton pause. Sélectionnez ensuite un microbe à l'écran pour fossiliser son espèce."

msgid "MUSIC"
msgstr "Musique"

msgid "MUSIC_VOLUME"
msgstr "Volume de la musique"

msgid "MUTATIONS_PER_SPECIES"
msgstr "Tentatives de mutation par espèce"

msgid "MUTATION_COST_MULTIPLIER"
msgstr "Multiplicateur de coût de mutation"

msgid "MUTATION_COST_MULTIPLIER_EXPLANATION"
msgstr "(coût des organites, membranes et autres éléments dans l'éditeur)"

msgid "MUTATION_POINTS"
msgstr "Points de mutation"

msgid "MUTE"
msgstr "Silencieux"

msgid "NAME"
msgstr "Nom :"

msgid "NAME_LABEL_CITY"
msgstr "{0} ({1})"

msgid "NAME_LABEL_FLEET"
msgstr "{0} (Puissance : {1})"

msgid "NAME_LABEL_STRUCTURE_UNFINISHED"
msgstr ""

#, fuzzy
msgid "NATION_EDITOR"
msgstr "Activer l'éditeur"

#, fuzzy
msgid "NATIVE_THREAD_ADVICE_TOOLTIP"
msgstr "Threads actuels :"

msgid "NEGATIVE_ATP_BALANCE"
msgstr "Quantité d'ATP négative"

msgid "NEGATIVE_ATP_BALANCE_TEXT"
msgstr ""
"Votre microbe ne produit pas assez d'ATP pour survivre !\n"
"Voulez-vous continuer ?"

msgid "NEW"
msgstr "Nouveau"

msgid "NEWER_VERSION_LOADING_WARNING"
msgstr ""
"Cette sauvegarde vient d'une version postérieure de Thrive et a beaucoup de chances d'être incompatible.\n"
"Voulez-vous tout de même tenter de charger la sauvegarde ?"

msgid "NEWS"
msgstr "ACTUALITÉS"

msgid "NEW_GAME"
msgstr "Nouvelle partie"

msgid "NEW_GAME_BUTTON_TOOLTIP"
msgstr "Commencer une nouvelle partie"

msgid "NEW_GAME_SETTINGS_PERFORMANCE_OPTIONS_INFO"
msgstr "Remarque : vous pouvez modifier les options liées aux performances à tout moment dans le [color=#3796e1][url=thrive://GUI/OptionsMenu/Performance]menu options[/url][/color] pour améliorer les performances du jeu"

msgid "NEW_MOD_DEFAULT_DESCRIPTION"
msgstr "Mon mod génial"

msgid "NEW_NAME"
msgstr "Nouveau nom"

msgid "NEW_NAME_COLON"
msgstr "Nouveau nom :"

msgid "NEXT_CAPITAL"
msgstr "SUIVANT"

msgid "NEXT_EDITOR_TAB"
msgstr "Aller au prochain onglet de l'éditeur"

msgid "NITROGEN"
msgstr "Azote"

msgid "NITROGENASE"
msgstr "Nitrogénase"

msgid "NITROGENASE_DESCRIPTION"
msgstr "La nitrogénase est une protéine capable d'utiliser l'[thrive:compound type=\"nitrogen\"][/thrive:compound] gazeux et l'énergie cellulaire sous forme d'[thrive:compound type=\"atp\"][/thrive:compound] pour produire de l'[thrive:compound type=\"ammonia\"][/thrive:compound], un nutriment essentiel à la croissance des cellules. Il s'agit d'un processus appelé [b]fixation anaérobie de l'azote[/b]. Comme la nitrogénase est suspendue directement dans le cytoplasme, le liquide environnant effectue une partie de la [b]glycolyse[/b]."

msgid "NITROGENASE_PROCESSES_DESCRIPTION"
msgstr "Transforme l'[thrive:compound type=\"atp\"][/thrive:compound] en [thrive:compound type=\"ammonia\"][/thrive:compound]. Taux proportionnels à la concentration de [thrive:compound type=\"nitrogen\"][/thrive:compound]."

msgid "NITROGEN_FIXING_PLASTID"
msgstr "Plaste fixateur d'azote"

msgid "NITROGEN_FIXING_PLASTID_DESCRIPTION"
msgstr "Le plaste fixateur d'azote est une protéine capable d'utiliser l'[thrive:compound type=\"nitrogen\"][/thrive:compound] gazeux, l'[thrive:compound type=\"oxygen\"][/thrive:compound] et l'[thrive:compound type=\"atp\"][/thrive:compound] pour produire de l'[thrive:compound type=\"ammonia\"][/thrive:compound], un nutriment essentiel à la croissance des cellules. Il s'agit d'un processus appelé [b]fixation aérobique de l'azote[/b]."

msgid "NITROGEN_FIXING_PLASTID_PROCESSES_DESCRIPTION"
msgstr "Transforme l'[thrive:compound type=\"atp\"][/thrive:compound] en [thrive:compound type=\"ammonia\"][/thrive:compound]. Taux proportionnels à la concentration d'[thrive:compound type=\"nitrogen\"][/thrive:compound] et d'[thrive:compound type=\"oxygen\"][/thrive:compound]."

#, fuzzy
msgid "NO"
msgstr "Aucun(e)"

msgid "NONE"
msgstr "Aucun(e)"

msgid "NONE_COMMA_THIS_IS_THE_LAST_STAGE"
msgstr ""

msgid "NORMAL"
msgstr "Normal"

msgid "NORMAL_MEMBRANE_DESCRIPTION"
msgstr "Étant la forme de membrane la plus simple, elle n'offre que très peu de protection et demande plus d'énergie pour ne pas se déformer. Par contre, elle permet à une cellule de se déplacer et se nourrir plus rapidement."

msgid "NOTHING_HERE"
msgstr "Rien ici"

msgid "NOTHING_TO_INTERACT_WITH"
msgstr "Aucun objet avec lequel interagir"

#, fuzzy
msgid "NOTICE_DAMAGED_BY_NO_ATP"
msgstr "Dommages dus à l'absence d'ATP"

#, fuzzy
msgid "NOTICE_ENGULF_DAMAGE_FROM_TOXIN"
msgstr "Dommages dus à l'ingestion de toxines"

#, fuzzy
msgid "NOTICE_ENGULF_MISSING_ENZYME"
msgstr "{0} manquant pour phagocyter la cible"

#, fuzzy
msgid "NOTICE_ENGULF_SIZE_TOO_SMALL"
msgstr "Cellule trop petite pour phagocyter la cible"

#, fuzzy
msgid "NOTICE_ENGULF_STORAGE_FULL"
msgstr "Pas suffisamment d'espace disponible pour phagocyter la cible"

msgid "NOTICE_HIT_BY_ATP_TOXIN"
msgstr "Production d'ATP inhibée par une toxine"

#, fuzzy
msgid "NOTICE_HIT_BY_BASE_MOVEMENT_TOXIN"
msgstr "Vitesse de déplacement réduite en raison d'une toxine"

msgid "NOTICE_READY_TO_EDIT"
msgstr "Vous pouvez maintenant accéder à l'éditeur"

msgid "NOT_STARTED_DOT"
msgstr "Non commencé."

msgid "NOVEMBER"
msgstr "Novembre"

msgid "NO_AI"
msgstr "Pas d'IA"

msgid "NO_DATA_TO_SHOW"
msgstr "Aucune donnée à afficher"

msgid "NO_EVENTS_RECORDED"
msgstr "Aucun évènement enregistré"

msgid "NO_FOSSIL_DIRECTORY"
msgstr "Pas de dossier fossiles trouvé"

msgid "NO_MODS_ENABLED"
msgstr "Pas de mods activés"

msgid "NO_ORGANELLE_PROCESSES"
msgstr "Pas de processus"

msgid "NO_SAVEGAMES_FOUND"
msgstr "Aucune sauvegarde trouvée"

msgid "NO_SAVE_DIRECTORY"
msgstr "Pas de dossier de sauvegarde trouvé"

msgid "NO_SCREENSHOT_DIRECTORY"
msgstr "Pas de dossier de captures d'écrans trouvé"

msgid "NO_SELECTED_MOD"
msgstr "Aucun mod sélectionné"

msgid "NUCLEUS"
msgstr "Noyau"

msgid "NUCLEUS_DELETE_OPTION_DISABLED_TOOLTIP"
msgstr ""
"Impossible de supprimer le noyau car c'est une évolution irréversible.\n"
"Cependant, s'il a été placé durant la session actuelle, le défaire ou le refaire est toujours possible."

msgid "NUCLEUS_DESCRIPTION"
msgstr "La propriété principale des cellules eucaryotes. Le noyau inclut le réticule endoplasmique et le corps golgi. C'est une évolution des cellules procaryotes pour développer un système de membranes interne, réalisé en assimilant d'autres procaryotes en elles. Cela permet de compartimenter, ou de conjurer, les différents processus qui ont lieu dans la cellule et les empêcher de se superposer. Cela permet à leurs nouveaux organites liées à la membrane d'être plus complexes, efficaces, et spécialisées que si elles étaient libres dans le cytoplasme. Cependant, cela vient avec le coût de devoir créer une cellule bien plus grosse et de dépenser beaucoup de l'énergie de la cellule pour subsister."

msgid "NUCLEUS_SMALL_DESCRIPTION"
msgstr "Permet l'évolution vers des organites plus complexes liés à la membrane. Coûte beaucoup d'ATP à maintenir. Cette évolution est irréversible."

msgid "NUMLOCK"
msgstr "Verr Num"

msgid "N_A"
msgstr "Aucun"

msgid "N_A_MP"
msgstr "N/A PM"

msgid "N_TIMES"
msgstr "{0} fois"

msgid "OCTOBER"
msgstr "Octobre"

msgid "OFF"
msgstr ""

msgid "OFFICIAL_WEBSITE"
msgstr "Site web officiel"

msgid "OFFICIAL_WEBSITE_BUTTON_TOOLTIP"
msgstr "Visitez le site officiel de Revolutionary Games"

msgid "OK"
msgstr "OK"

msgid "OLDER_VERSION_LOADING_WARNING"
msgstr ""
"Cette sauvegarde provient d'un version antérieure de Thrive et pourrait être incompatible.\n"
"Comme Thrive est actuellement en developpement précoce, la compatibilité des sauvegardes n'est pas une priorité.\n"
"Vous pouvez signaler les problèmes rencontrés, mais ils n'ont pas la plus haute priorité actuellement.\n"
"Voulez-vous essayer de charger la sauvegarde malgré tout ?"

msgid "OPENGL_MODE_WARNING"
msgstr "Avertissement mode OpenGL"

msgid "OPENGL_MODE_WARNING_EXPLANATION"
msgstr "Vous utilisez Thrive avec OpenGL. Cela demeure non testé et risque de causer des problèmes. Assurez-vous d'utiliser des cartes graphiques (processeurs graphiques ou intégrées) suffisamment récentes et essayez de mettre à jour vos pilotes vidéos. Pour les ordinateur portables vous pouvez avoir besoin de forcer l'utilisation des cartes graphiques AMD ou Nvidia dédiées pour lancer Thrive au lieu des cartes graphiques intégrées."

msgid "OPEN_FOLDER"
msgstr "Ouvrir le dossier"

msgid "OPEN_FOSSIL_FOLDER"
msgstr "Ouvrir dossier fossiles"

msgid "OPEN_FOSSIL_IN_FREEBUILD_WARNING"
msgstr ""
"Êtes-vous sûr de vouloir commencer une nouvelle partie avec l'espèce sélectionnée ?\n"
"Vous perdrez toute progression non sauvegardée."

msgid "OPEN_GOD_TOOLS"
msgstr "Outils divins"

msgid "OPEN_HELP_SCREEN"
msgstr "Ouvrir l'écran d'aide"

#, fuzzy
msgid "OPEN_IN_FREEBUILD"
msgstr "Construction Libre"

msgid "OPEN_LOGS_FOLDER"
msgstr "Ouvrir le dossier des journaux"

msgid "OPEN_MOD_URL"
msgstr "Ouvrir le lien d'information"

msgid "OPEN_ORGANELLES_PAGE"
msgstr "Ouvrir la page des organites"

msgid "OPEN_ORGANELLE_MENU"
msgstr "Ouvrir le menu des organites"

msgid "OPEN_RESEARCH_SCREEN"
msgstr "Ouvrir l'écran de recherche"

msgid "OPEN_SAVE_DIRECTORY"
msgstr "Ouvrir le dossier de sauvegarde"

msgid "OPEN_SCIENCE_MENU"
msgstr "Ouvrir le menu science"

msgid "OPEN_SCREENSHOT_FOLDER"
msgstr "Ouvrir le dossier de captures d'écran"

msgid "OPEN_THE_MENU"
msgstr "Ouvrir le menu"

msgid "OPEN_TRANSLATION_SITE"
msgstr "Aidez nous à traduire le jeu"

msgid "OPERATION_PAUSED_DOT"
msgstr "Mis en pause."

msgid "OPPORTUNISM_EXPLANATION"
msgstr ""
"Les microbes opportunistes se battront pour les fragments flottants\n"
"et essaieront d'éliminer avec leurs toxines les proies qu'ils ne peuvent pas absorber.\n"
"Les microbes prudents éviteront de risquer leur vie pour accéder à ces fragments."

msgid "OPPORTUNISTIC"
msgstr "Opportuniste"

msgid "OPTIONS"
msgstr "Options"

msgid "OPTIONS_BUTTON_TOOLTIP"
msgstr "Modifier vos paramètres"

msgid "ORGANELLES"
msgstr "Organites"

#, fuzzy
msgid "ORGANELLES_WILL_BE_UNLOCKED_NEXT_GENERATION"
msgstr "Les conditions de déverrouillage ne sont vérifiées qu'une fois par génération lors de l'entrée dans l'éditeur"

msgid "ORGANELLE_AXON"
msgstr "Axone"

msgid "ORGANELLE_AXON_DESCRIPTION"
msgstr "Les axones sont les fibres nerveuses utilisés par les neurones pour communiquer entre eux. Placer cet organite transforme un type de cellule en tissu cérébral."

msgid "ORGANELLE_CATEGORY_MULTICELLULAR"
msgstr "Multicellulaire"

msgid "ORGANELLE_MYOFIBRIL"
msgstr "Myofibrille"

msgid "ORGANELLE_MYOFIBRIL_DESCRIPTION"
msgstr "Permet de créer des cellules musculaires. Pour l'instant augmente la vitesse de votre organisme dans le prototype."

#, fuzzy
msgid "ORGANELLE_PILUS"
msgstr "Pilus Perforant"

#, fuzzy
msgid "ORGANELLE_PILUS_DESCRIPTION"
msgstr "Les pili (singulier : pilus) se trouvent à la surface de nombreux micro-organismes et ressemblent à de fins poils. Des dizaines, voire des centaines de pili peuvent être présents à la surface d'un micro-organisme et remplir plusieurs fonctions, notamment dans la prédation. Les micro-organismes pathogènes utilisent les pili de façon agressive, soit pour s'attacher et se lier aux tissus de l'hôte, soit pour franchir la membrane externe et accéder au cytoplasme. Il existe de nombreux pili similaires, mais ils ne sont pas liés par l'évolution et résultent d'une évolution convergente. Un même organisme peut développer plusieurs types de pili, et les pili présents à la surface des cellules sont constamment modifiés et remplacés."

msgid "ORGANELLE_PILUS_PROCESSES_DESCRIPTION"
msgstr "Peut être utilisé pour attaquer les autres cellules ou pour se défendre contre leurs toxines."

msgid "ORGANELLE_PLURAL"
msgstr "{0} organites"

msgid "ORGANELLE_SINGULAR"
msgstr "{0} organite"

msgid "ORGANELLE_UNLOCKS_ENABLED"
msgstr "Déverrouillage des organites activé"

msgid "ORGANELLE_UNLOCKS_ENABLED_EXPLANATION"
msgstr "(certains organites auront des conditions de déverrouillage requises pour les placer)"

msgid "ORGANISM_STATISTICS"
msgstr "Statistiques de l'organisme"

msgid "OR_UNLOCK_CONDITION"
msgstr "ou"

msgid "OSMOREGULATION"
msgstr "Osmorégulation"

msgid "OSMOREGULATION_COST"
msgstr "Coût en osmorégulation"

msgid "OSMOREGULATION_COST_MULTIPLIER"
msgstr "Multiplicateur du coût de l'osmorégulation"

msgid "OSMOREGULATION_COST_MULTIPLIER_EXPLANATION"
msgstr "(coût de l'osmorégulation des espèces du joueur)"

#, fuzzy
msgid "OTHER_COMPOUNDS"
msgstr "Composés"

msgid "OUR_WIKI"
msgstr "notre Wiki"

#, fuzzy
msgid "OUTDATED_NOTICE"
msgstr "Non commencé."

msgid "OUTREACH_TEAM"
msgstr "Équipe chargée des Relations Publiques"

msgid "OUTSIDE_CONTRIBUTORS"
msgstr "Contributeurs extérieurs"

msgid "OVERWRITE_EXISTING_SAVE"
msgstr "Réécriture sur la sauvegarde existante :"

msgid "OVERWRITE_EXISTING_SAVE_PROMPT"
msgstr "Remplacer la sauvegarde existante ?"

msgid "OVERWRITE_SPECIES_NAME_CONFIRMATION"
msgstr ""
"Une espèce fossilisée avec ce nom existe déjà.\n"
"Êtes-vous sur de vouloir l'écraser ?"

msgid "OXYGEN"
msgstr "Oxygène"

msgid "OXYTOXISOME"
msgstr "Oxytoxisome"

msgid "OXYTOXISOME_DESC"
msgstr "Un métabolosome modifié responsable de la production d'une forme primitive de l'agent toxique [thrive:compound type=\"oxytoxy\"][/thrive:compound]. Peut être modifié pour changer le type de toxine généré pour obtenir d'autres effets."

msgid "OXYTOXISOME_PROCESSES_DESCRIPTION"
msgstr "Transforme [thrive:compound type=\"atp\"][/thrive:compound] en [thrive:compound type=\"oxytoxy\"][/thrive:compound]. Taux proportionnels à la concentration d'[thrive:compound type=\"oxygen\"][/thrive:compound]. Peut libérer des toxines en appuyant sur [thrive:input]g_fire_toxin[/thrive:input]."

msgid "OXYTOXY_NT"
msgstr "NeuroToxyOxy"

msgid "OXYTOXY_SYNTHESIS"
msgstr "Synthèse d'OxyToxy"

#, fuzzy
msgid "OXYTOXY_SYNTHESIS_COMMA_GLYCOLYSIS"
msgstr "Synthèse d'OxyToxy"

msgid "PAGEDOWN"
msgstr "Page suivante"

msgid "PAGEUP"
msgstr "Page précédente"

msgid "PAGE_BACK"
msgstr "Revenir"

msgid "PAGE_FORWARD"
msgstr "Avancer"

msgid "PAGE_TITLE"
msgstr "Titre de la page"

msgid "PAN_CAMERA_DOWN"
msgstr "Panoramique vers le bas"

msgid "PAN_CAMERA_LEFT"
msgstr "Panoramique gauche"

msgid "PAN_CAMERA_RESET"
msgstr "Réinitialiser la caméra"

msgid "PAN_CAMERA_RIGHT"
msgstr "Panoramique droit"

msgid "PAN_CAMERA_UP"
msgstr "Panoramique vers le haut"

msgid "PASSIVE_REPRODUCTION_PROGRESS"
msgstr "Gagner passivement des progrès en matière de reproduction"

msgid "PASSIVE_REPRODUCTION_PROGRESS_EXPLANATION"
msgstr "(obtenir passivement des composés de reproduction de l'environnement sans avoir à faire quoi que ce soit)"

msgid "PAST_DEVELOPERS"
msgstr "Anciens développeurs"

msgid "PATCH_COLON"
msgstr "Secteur :"

msgid "PATCH_EXTINCTION_BOX_TEXT"
msgstr ""
"Votre espèce s'est éteinte dans ce secteur.\n"
"Mais ce n'est pas encore fini, vous pouvez encore choisir un nouveau secteur dans lequel jouer !"

msgid "PATCH_EXTINCTION_CAPITAL"
msgstr "EXTINCTION DANS LE SECTEUR"

msgid "PATCH_MAP"
msgstr "Carte des secteurs"

msgid "PATCH_MAP_NAVIGATION_TOOLTIP"
msgstr "Cliquez, faites glisser et zoomez pour vous déplacer"

msgid "PATCH_NAME"
msgstr "{0} {1}"

msgid "PATCH_NOTES_LAST_PLAYED_INFO"
msgstr "Vous avez joué la dernière fois en version {0}, depuis il y a eu une nouvelle version"

msgid "PATCH_NOTES_LAST_PLAYED_INFO_PLURAL"
msgstr "Vous avez joué la dernière fois en version {0}, depuis il y a eu {1} nouvelles versions"

msgid "PATCH_NOTES_TITLE"
msgstr "Notes de correctif"

msgid "PATCH_NOTE_BULLET_POINT"
msgstr "• {0}"

msgid "PATCH_NOTE_CHANGES_HEADING"
msgstr "Modifications :"

msgid "PATCH_NOTE_LINK_VISIT_TEXT"
msgstr "Voir tous les détails de cette mise à jour sur [color=#3796e1][url={0}]GitHub[/url][/color]"

msgid "PATREON_TOOLTIP"
msgstr "Visitez notre page Patreon"

msgid "PATRONS"
msgstr "Donateurs"

msgid "PAUSED"
msgstr "EN PAUSE"

msgid "PAUSE_MENU_RESUME_TOOLTIP"
msgstr "Reprendre"

msgid "PAUSE_PROMPT"
msgstr "[center] Appuyer sur [thrive:input]g_pause[/thrive:input] pour relancer[/center]"

msgid "PAUSE_TOOLTIP"
msgstr "Mettre le jeu en pause"

msgid "PCK_LOAD_FAILED"
msgstr "Échec du chargement du ficher pck ({0})"

msgid "PCK_LOAD_FAILED_DOES_NOT_EXIST"
msgstr "Échec du chargement du ficher pck ({0}) car le fichier est inexistant"

msgid "PEACEFUL"
msgstr "Pacifique"

#, fuzzy
msgid "PENDING_ENDOSYMBIOSIS_EXPLANATION"
msgstr "Le processus d'endosymbiose est terminé et peut être finalisé en le plaçant en tant qu'organite. Il est recommandé de le faire dès que possible, car aucun autre progrès dans le processus d'endosymbiose ne sera possible avant cela. Consulter la progression de l'endosymbiose maintenant ?"

#, fuzzy
msgid "PENDING_ENDOSYMBIOSIS_TITLE"
msgstr "Progrès du processus d'endosymbiose en cours"

msgid "PERCENTAGE_VALUE"
msgstr "{0}%"

msgid "PERFORMANCE"
msgstr "Performance"

msgid "PERFORM_UNBINDING"
msgstr "Supprimer le relieur"

msgid "PER_SECOND_ABBREVIATION"
msgstr "/s"

msgid "PER_SECOND_SLASH"
msgstr "/seconde"

msgid "PHOSPHATE"
msgstr "Phosphate"

msgid "PHOTOSYNTHESIS"
msgstr "Photosynthèse"

msgid "PHYSICAL_CONDITIONS"
msgstr "Conditions physiques"

msgid "PHYSICAL_RESISTANCE"
msgstr "Résistance physique"

msgid "PLACE_ORGANELLE"
msgstr "Placer organite"

msgid "PLANET"
msgstr "Planète"

msgid "PLANET_DETAILS_STRING"
msgstr ""
"LAWK uniquement : {0}\n"
"Origine de la vie : {1}\n"
"Cycle jour/nuit : {2}\n"
"Durée du jour : {3} secondes\n"
"Graine aléatoire de la planète : {4}"

msgid "PLANET_GENERATION_TEASER"
msgstr "La génération de planète arrive bientôt !"

msgid "PLANET_RANDOM_SEED"
msgstr "Graine planétaire aléatoire"

msgid "PLAYER"
msgstr "Joueur"

msgid "PLAYER_DEATH_POPULATION_PENALTY"
msgstr "Pénalité démographique à la mort du joueur"

msgid "PLAYER_DEATH_POPULATION_PENALTY_EXPLANATION"
msgstr "(coefficient de réduction de la population des espèces du joueur à chaque mort du joueur)"

msgid "PLAYER_DIED"
msgstr "le joueur est mort"

msgid "PLAYER_DUPLICATE"
msgstr "Joueur en double"

msgid "PLAYER_EXTINCT"
msgstr "Le joueur est éteint"

msgid "PLAYER_RELATIVE_MOVEMENT"
msgstr "Dépend du joueur"

msgid "PLAYER_REPRODUCED"
msgstr "le joueur s'est reproduit"

msgid "PLAYER_SPEED"
msgstr ""
"Vitesse\n"
"du joueur"

msgid "PLAYSTATION_3"
msgstr "PlayStation 3"

msgid "PLAYSTATION_4"
msgstr "PlayStation 4"

msgid "PLAYSTATION_5"
msgstr "PlayStation 5"

msgid "PLAY_INTRO_VIDEO"
msgstr "Jouer la vidéo d'intro"

msgid "PLAY_MICROBE_INTRO_ON_NEW_GAME"
msgstr "Jouer l'introduction à chaque nouvelle partie"

msgid "PLAY_WITH_CURRENT_SETTING"
msgstr "Jouer avec les paramètres actuels"

msgid "POPULATION_CAPITAL"
msgstr "POPULATION :"

msgid "POPULATION_COLON"
msgstr "population :"

msgid "POPULATION_IN_PATCHES"
msgstr "population dans les secteurs :"

msgid "POPULATION_IN_PATCH_SHORT"
msgstr "{0} ({1})"

msgid "PREDATION_FOOD_SOURCE"
msgstr "Prédation de {0}"

msgid "PREDICTION_DETAILS_OPEN_TOOLTIP"
msgstr "Voir les informations détaillées sur la prévision"

msgid "PRESSURE"
msgstr "Pression"

msgid "PRESSURE_SHORT"
msgstr "Press."

msgid "PRESS_KEY_DOT_DOT_DOT"
msgstr "Pressez une touche..."

msgid "PREVIEW_IMAGE_DOES_NOT_EXIST"
msgstr "L'image de prévisualisation n'existe pas"

msgid "PREVIEW_IMAGE_IS_TOO_LARGE"
msgstr "Le fichier contenant l'image de prévisualisation est trop volumineux"

msgid "PREVIOUS_COLON"
msgstr "précédente :"

msgid "PROCESSING_LOADED_OBJECTS"
msgstr "Compréhension des objets chargés"

msgid "PROCESS_ENVIRONMENT_SEPARATOR"
msgstr "@"

msgid "PROCESS_PANEL_TITLE"
msgstr "Processus cellulaires"

msgid "PROGRAMMING_TEAM"
msgstr "Équipe de programmation"

msgid "PROJECT_MANAGEMENT_TEAM"
msgstr "Équipe de gestion du projet"

msgid "PROTEINS"
msgstr "Protéines"

#, fuzzy
msgid "PROTEIN_RESPIRATION"
msgstr "Respiration aérobie"

msgid "PROTOPLASM"
msgstr "Protoplasme"

msgid "PULLING_CILIA"
msgstr ""

msgid "PULL_REQUESTS_PROGRAMMING"
msgstr "Pull Requests / Programmation"

msgid "QUICK_LOAD"
msgstr "Chargement rapide"

msgid "QUICK_SAVE"
msgstr "Sauvegarde rapide"

msgid "QUIT"
msgstr "Quitter"

msgid "QUIT_BUTTON_TOOLTIP"
msgstr "Quitter le jeu"

msgid "QUIT_GAME_WARNING"
msgstr ""
"Voulez-vous vraiment quitter le jeu ?\n"
"Vous perdrez toute progression non sauvegardée."

msgid "RANDOMIZE_SPECIES_NAME"
msgstr "Nom d'espèce aléatoire"

msgid "RANDOM_SEED_TOOLTIP"
msgstr "La valeur utilisée pour générer le monde doit être un entier positif"

msgid "RAW"
msgstr "Brut"

msgid "RAW_VALUE_COLON"
msgstr "Brut :"

msgid "READING_SAVE_DATA"
msgstr "Lecture des données de sauvegarde"

msgid "READY"
msgstr "Prêt"

msgid "RECOMMENDED_THRIVE_VERSION"
msgstr "Version de Thrive recommandée :"

msgid "REDDIT_TOOLTIP"
msgstr "Visitez notre subreddit"

msgid "REDO"
msgstr "Refaire"

msgid "REDO_THE_LAST_ACTION"
msgstr "Répéter la dernière action"

msgid "REFRESH"
msgstr "Rafraîchir"

msgid "REPORT"
msgstr "Rapport"

msgid "REPORT_BUG"
msgstr "Rapporter un bogue"

msgid "REPRODUCED"
msgstr "reproduit"

msgid "REPRODUCTION"
msgstr "Reproduction"

msgid "REPRODUCTION_ASEXUAL"
msgstr "Asexuel"

msgid "REPRODUCTION_BUDDING"
msgstr "Bourgeonnement"

msgid "REPRODUCTION_METHOD"
msgstr "Reproduction :"

msgid "REQUIRES_NUCLEUS"
msgstr "Nécessite un noyau"

msgid "RESEARCH"
msgstr "Recherche"

msgid "RESET"
msgstr "Réinitialiser"

msgid "RESET_DEADZONES"
msgstr "Réinitialiser les zones mortes"

msgid "RESET_DISMISSED_POPUPS"
msgstr "Réinitialiser les popups désactivées"

msgid "RESET_INPUTS_TO_DEFAULTS"
msgstr "Réinitialiser les entrées aux valeurs par défaut ?"

msgid "RESET_KEYBINDINGS"
msgstr "Réinitialiser les raccourcis clavier"

msgid "RESET_SETTINGS_TO_DEFAULTS"
msgstr "Par défaut"

msgid "RESET_TO_DEFAULTS"
msgstr "Restaurer par défaut ?"

msgid "RESISTANT_TO_BASIC_ENGULFMENT"
msgstr "Résistant à l'engloutissement de base"

#, fuzzy
msgid "RESIZE_METABALL_TOOLTIP"
msgstr "Reprendre"

msgid "RESOLUTION"
msgstr "Résolution :"

msgid "RESOURCE_ABSORBTION_SPEED"
msgstr "Vitesse d'absorption des ressources"

msgid "RESOURCE_AMOUNT_SHORT"
msgstr "{0} : {1}"

msgid "RESOURCE_ENERGY"
msgstr "Énergie"

msgid "RESOURCE_FOOD"
msgstr "Nourriture"

msgid "RESOURCE_ROCK"
msgstr "Pierre"

msgid "RESOURCE_WOOD"
msgstr "Bois"

msgid "RESPIRATION"
msgstr "Respiration aérobie"

msgid "RESPONSIVE"
msgstr "Réactif"

msgid "RESTART_REQUIRED"
msgstr "Redémarrage nécessaire"

msgid "RESUME"
msgstr "Reprendre"

msgid "RESUME_TOOLTIP"
msgstr "Reprendre"

msgid "RETURN_TO_MENU"
msgstr "Retour au menu"

msgid "RETURN_TO_MENU_TOOLTIP"
msgstr "Retour au menu principal"

msgid "RETURN_TO_MENU_WARNING"
msgstr ""
"Voulez-vous vraiment retourner au menu principal ?\n"
"Vous perdrez toute progression non sauvegardée."

msgid "REVEAL_ALL_PATCHES"
msgstr "Révéler tous les secteurs"

msgid "REVOLUTIONARY_GAMES_SOCIAL_TOOLTIP"
msgstr "Visitez les sites officiels de Revolutionary Games"

msgid "RIGHT_ARROW"
msgstr "→"

msgid "RIGHT_MOUSE"
msgstr "Clic droit"

msgid "RIGID"
msgstr "Rigide"

msgid "RIGIDITY_MEMBRANE_DESCRIPTION"
msgstr "Une membrane plus rigide est plus résistante aux dégâts, mais réduira la capacité motrice de la cellule."

msgid "ROTATE_LEFT"
msgstr "Tourner à gauche"

msgid "ROTATE_RIGHT"
msgstr "Tourner à droite"

msgid "ROTATION_COLON"
msgstr "Rotation :"

msgid "RUN_AUTO_EVO_DURING_GAMEPLAY"
msgstr "Activer l'Auto-Évo en jeu"

msgid "RUN_ONE_STEP"
msgstr "Calculer une étape"

msgid "RUN_RESULT_BY_SENDING_POPULATION"
msgstr "{0} en envoyant : {1} population depuis le secteur : {2}"

msgid "RUN_RESULT_GENE_CODE"
msgstr "code génétique :"

msgid "RUN_RESULT_NICHE_FILL"
msgstr "est apparue pour occuper une niche"

msgid "RUN_RESULT_SELECTION_PRESSURE_SPLIT"
msgstr "est apparue suite à une divergence de pressions sélectives"

msgid "RUN_RESULT_SPLIT_FROM"
msgstr "a opéré une scission de {0}"

msgid "RUN_RESULT_SPLIT_OFF_TO"
msgstr "La population s'est scindée pour fonder la nouvelle espèce {0} dans certains secteurs :"

msgid "RUN_X_WORLDS"
msgstr "Lancer {0} mondes"

msgid "RUN_X_WORLDS_TOOLTIP"
msgstr "Lance un certain nombre de mondes, le nombre de générations pour chaque monde est déterminé par liste déroulante ci-dessus."

msgid "RUSTICYANIN"
msgstr "Rusticyanine"

msgid "RUSTICYANIN_DESCRIPTION"
msgstr "La rusticyanine est une protéine capable d'utiliser le [thrive:compound type=\"carbondioxide\"][/thrive:compound] gazeux et l'[thrive:compound type=\"oxygen\"][/thrive:compound] pour oxyder le fer d'un état chimique à un autre. Ce processus, appelé [b]respiration ferrique[/b], libère de l'énergie que la cellule peut ensuite récolter."

msgid "RUSTICYANIN_PROCESSES_DESCRIPTION"
msgstr "Transforme le [thrive:compound type=\"iron\"][/thrive:compound] en [thrive:compound type=\"atp\"][/thrive:compound]. Taux proportionnels à la concentration de [thrive:compound type=\"carbondioxide\"][/thrive:compound] et d'[thrive:compound type=\"oxygen\"][/thrive:compound]."

msgid "SAFE_MODE_EXPLANATION"
msgstr ""
"Thrive a démarré en mode sans échec en raison d'un échec de démarrage antérieur.\n"
"\n"
"Cela a probablement été causé par un mod ou le lecteur vidéo. Par précaution, le chargement de mods activés peut avoir été ignoré et/ou la lecture de vidéos peut être désactivée. Ceci sera en vigueur jusqu'à ce que Thrive soit redémarré.\n"
"\n"
"Avant de redémarrer, veuillez désactiver tout mod qui pourrait être problématique ou non compatible avec cette version de Thrive (vous pouvez lire les journaux des démarrages précédents pour voir si un mod était le coupable probable).\n"
"Pour les problèmes liés au lecteur vidéo, veuillez utiliser l'option du lanceur pour forcer la désactivation des vidéos.\n"
"\n"
"Si vous ne résolvez pas le problème à l'origine de l'échec du démarrage, vous devrez redémarrer et faire planter Thrive plusieurs fois pour revenir en mode sans échec."

msgid "SAFE_MODE_TITLE"
msgstr "Thrive a démarré en mode sans échec"

msgid "SAVE"
msgstr "Sauvegarder"

msgid "SAVE_AND_CONTINUE"
msgstr "Sauvegarder et continuer"

msgid "SAVE_AUTOSAVE"
msgstr "Sauvegarde automatique"

msgid "SAVE_DELETE_WARNING"
msgstr "Supprimer cette sauvegarde ne peut pas être défait, êtes-vous sûr de vouloir détruire {0} de manière permanente ?"

#, fuzzy
msgid "SAVE_ERROR_INCLUDE_JSON_DEBUG_NOTE"
msgstr "Pour rapporter une erreur de sauvegarde veuillez inclure [color=#3796e1][url={0}]{1}[/url][/color] depuis le [color=#3796e1][url={2}]dossier de logs[/url][/color] car il s'agit d'une information essentielle au développeurs pour savoir quelle est l'erreur. Sans ce fichier, il sera extrêmement difficile de corriger ce problème."

msgid "SAVE_ERROR_TURN_ON_JSON_DEBUG_MODE"
msgstr "Veuillez vous assurer que le mode de débogage JSON n'est pas désactivé avant de signaler cette erreur de sauvegarde. Le mode de débogage automatique JSON devrai avoir créé un dossier appelé {0} dans le [color=#3796e1][url={1}]dossier des journaux[/url][/color]. Ce fichier contient des informations cruciales pour les développeurs de Thrive afin de comprendre quelle était l'erreur de sauvegarde."

msgid "SAVE_FAILED"
msgstr "Sauvegarde échouée"

msgid "SAVE_GAME"
msgstr "Sauvegarder"

msgid "SAVE_GAME_BUTTON_TOOLTIP"
msgstr "Ouvrir le menu de sauvegarde pour sauvegarder la partie"

msgid "SAVE_HAS_DIFFERENT_VERSION"
msgstr "La sauvegarde a une version différente"

msgid "SAVE_HAS_DIFFERENT_VERSION_TEXT"
msgstr ""
"La version de la sauvegarde que vous essayez de charger ne correspond pas à la version du jeu.\n"
"Chargez la sauvegarde manuellement à partir du menu."

msgid "SAVE_HAS_INVALID_GAME_STATE"
msgstr "La sauvegarde a un état scénique de jeu invalide"

msgid "SAVE_INVALID"
msgstr "Invalide"

msgid "SAVE_IS_INVALID"
msgstr "La sauvegarde est invalide"

msgid "SAVE_IS_UPGRADEABLE_DESCRIPTION"
msgstr ""
"La sauvegarde sélectionnée provient d'une version plus ancienne de Thrive, mais elle peut être mise à jour.\n"
"Une copie sera créée avant la procédure, si elle n'est pas déjà présente.\n"
"Si vous passer cette étape, Thrive essaiera de charger la sauvegarde normalement.\n"
"Voulez-vous effectuer la mise à jour de cette sauvegarde ?"

msgid "SAVE_LOAD_ALREADY_LOADED_FREE_FAILURE"
msgstr ". Echec de la libération des ressources déjà chargées : {0}"

msgid "SAVE_MANUAL"
msgstr "Manuelle"

msgid "SAVE_QUICKSAVE"
msgstr "Sauvegarde rapide"

msgid "SAVE_SPACE_USED"
msgstr "Espace utilisé :"

msgid "SAVE_UPGRADE_FAILED"
msgstr "Échec de la mise à jour de la sauvegarde"

msgid "SAVE_UPGRADE_FAILED_DESCRIPTION"
msgstr "La mise à jour de la sauvegarde a échouée à cause de cette erreur :"

msgid "SAVING_DATA_FAILED_DUE_TO"
msgstr "La sauvegarde d'information a échoué en raison d'une exception : {0}"

msgid "SAVING_DOT_DOT_DOT"
msgstr "Sauvegarde…"

msgid "SAVING_FAILED_WITH_EXCEPTION"
msgstr "La sauvegarde a échoué ! Une exception est survenue"

msgid "SAVING_NOT_POSSIBLE"
msgstr "Sauvegarde actuellement impossible à cause de :"

msgid "SAVING_SUCCEEDED"
msgstr "Sauvegarde réussie"

msgid "SCALING_NONE"
msgstr "Aucun"

msgid "SCALING_ON"
msgstr "Proportionel"

msgid "SCALING_ON_INVERSE"
msgstr "Inversement proportionnel"

msgid "SCREEN_EFFECT"
msgstr "Effets d'écran"

msgid "SCREEN_EFFECT_GAMEBOY"
msgstr "Palette GB"

msgid "SCREEN_EFFECT_GAMEBOY_COLOR"
msgstr "Graphismes GB Color"

msgid "SCREEN_EFFECT_GREYSCALE"
msgstr "Nuances de gris"

msgid "SCREEN_EFFECT_NONE"
msgstr "Aucun"

msgid "SCREEN_RELATIVE_MOVEMENT"
msgstr "Dépend de l'écran"

msgid "SCROLLLOCK"
msgstr "Verrouillage de défilement"

msgid "SEARCH_DOT_DOT_DOT"
msgstr "Rechercher..."

msgid "SEARCH_PLACEHOLDER"
msgstr "Rechercher..."

msgid "SEARCH_RADIUS"
msgstr "Rayon de recherche :"

msgid "SEA_FLOOR"
msgstr "Fond marin"

msgid "SECRETE_SLIME"
msgstr "Sécréter du mucilage"

#, fuzzy
msgid "SECRETE_SLIME_TOOLTIP"
msgstr "Sécréter du mucilage pour augmenter votre vitesse ou pour engluer des cellules et les ralentir"

msgid "SEED_LABEL"
msgstr "Graine de la planète : {0}"

msgid "SELECTED_COLON"
msgstr "Sélectionné :"

msgid "SELECTED_MOD"
msgstr "Mod sélectionné :"

msgid "SELECTED_SAVE_IS_INCOMPATIBLE_PROMPT"
msgstr "La sauvegarde sélectionnée est incompatible"

msgid "SELECTED_SAVE_IS_INCOMPATIBLE_PROTOTYPE_PROMPT"
msgstr "La sauvegarde sélectionnée vient d'un prototype incompatible"

msgid "SELECTED_SAVE_IS_UPGRADEABLE_PROMPT"
msgstr "La sauvegarde sélectionnée peut être mise à jour pour cette version du jeu"

msgid "SELECT_A_GENERATION"
msgstr "Sélectionnez une génération"

msgid "SELECT_A_PATCH"
msgstr "Choisir un secteur pour voir ses détails ici"

msgid "SELECT_A_SPECIES"
msgstr "Sélectionner une espèce"

#, fuzzy
msgid "SELECT_A_TECHNOLOGY"
msgstr "Choisir un secteur pour voir ses détails ici"

msgid "SELECT_CELL_TYPE_FROM_EDITOR"
msgstr "Sélectionnez un type de cellule à modifier dans l'onglet de l'éditeur"

msgid "SELECT_ENZYME"
msgstr "Sélectionner une enzyme :"

msgid "SELECT_OPTION"
msgstr "Choisir une option"

#, fuzzy
msgid "SELECT_PREVIEW_IMAGE"
msgstr "Sélectionner l'image de prévisualisation"

msgid "SELECT_SPACE_STRUCTURE_TITLE"
msgstr "Choisissez un bâtiment à construire"

msgid "SELECT_STRUCTURE_POPUP_TITLE"
msgstr "Choisissez une structure à placer"

msgid "SELECT_TISSUE_TYPE_FROM_EDITOR"
msgstr "Sélectionnez un type de cellule à éditer ici depuis l'onglet de l'éditeur"

msgid "SELECT_VACUOLE_COMPOUND_COLON"
msgstr "Sélectionnez le composé que la vacuole stockera :"

msgid "SEPTEMBER"
msgstr "Septembre"

msgid "SESSILE"
msgstr "Sessile"

msgid "SETTING_ONLY_APPLIES_TO_NEW_GAMES"
msgstr "Cette valeur ne s'applique qu'aux nouvelles parties après avoir changé cette option"

msgid "SFX_VOLUME"
msgstr "Volume des effets spéciaux"

msgid "SHIFT"
msgstr "Maj"

#, fuzzy
msgid "SHOW_DAMAGE_EFFECT"
msgstr "Chaque [b]flagelle[/b] exerce une poussée en sens inverse de son orientation. Il fournit également une petite poussée dans les directions proches du sens opposé (plus précisément, les directions pour lesquelles la composante du vecteur opposé est positive). Lorsqu'un [b]flagelle[/b] est actif, il consomme de l'[/thrive:compound type=\"atp\"][/thrive:compound]."

msgid "SHOW_HELP"
msgstr "Montrer l'aide"

msgid "SHOW_NEW_PATCH_NOTES"
msgstr "Afficher automatiquement les nouvelles notes de correctif"

msgid "SHOW_NEW_PATCH_NOTES_TOOLTIP"
msgstr "Afficher automatiquement les notes de correctif des nouvelles versions de Thrive dans le menu principal"

msgid "SHOW_TUTORIALS"
msgstr "Montrer les tutoriels"

msgid "SHOW_TUTORIALS_IN_NEW_CURRENT_OPTION"
msgstr "Afficher les tutoriels (dans la partie en cours)"

msgid "SHOW_TUTORIALS_IN_NEW_GAMES_OPTION"
msgstr "Afficher les tutoriels (dans les nouvelles parties)"

msgid "SHOW_UNSAVED_PROGRESS_WARNING"
msgstr "Avertissement lorsque la progression n'a pas été sauvegardée"

msgid "SHOW_UNSAVED_PROGRESS_WARNING_TOOLTIP"
msgstr "Active / désactive les popup d'avertissement de progrès non sauvegardés lorsque le joueur essayer de quitter le jeu."

msgid "SHOW_WEB_NEWS_FEED"
msgstr "Afficher le flux des actualités de Thrive (téléchargé depuis internet)"

#, fuzzy
msgid "SIDEROPHORE_ACTION_TOOLTIP"
msgstr "Visitez notre page Patreon"

msgid "SIGNALING_AGENT"
msgstr "Agent de signalisation"

#, fuzzy
msgid "SIGNALING_AGENTS_ACTION_TOOLTIP"
msgstr "Maintenir la touche enfoncée pour voir le menu des commandes de groupe permettant de commander d'autres cellules"

msgid "SIGNALING_AGENT_DESCRIPTION"
msgstr "Les agents de signalisation permettent aux cellules de créer des substances chimiques auxquelles d'autres cellules peuvent réagir. Les substances chimiques de signalisation peuvent être utilisées pour attirer d'autres cellules ou les avertir d'un danger pour les faire fuir."

msgid "SIGNALING_AGENT_PROCESSES_DESCRIPTION"
msgstr "Maintenez [thrive:input]g_pack_commands[/thrive:input] afin d'ouvrir un menu pour transmettre des commandes aux autres membres de votre espèce."

msgid "SIGNAL_COMMAND_AGGRESSION"
msgstr "Devenez agressifs"

msgid "SIGNAL_COMMAND_FLEE"
msgstr "Fuyez"

msgid "SIGNAL_COMMAND_FOLLOW"
msgstr "Suivez-moi"

msgid "SIGNAL_COMMAND_NONE"
msgstr "Aucune commande"

msgid "SIGNAL_COMMAND_TO_ME"
msgstr "Rejoignez-moi"

msgid "SIGNAL_TO_EMIT"
msgstr "Signal à émettre"

msgid "SILICA"
msgstr "Silice"

msgid "SILICA_MEMBRANE_DESCRIPTION"
msgstr "Cette membrane possède une paroi solide de silice. Elle résiste bien aux dégâts globaux et très bien aux dégâts physiques. Elle requiert aussi moins d'énergie pour maintenir sa forme. Cependant, elle ralentit sensiblement la cellule et celle-ci absorbe les ressources à un taux réduit."

msgid "SIZE_COLON"
msgstr "Taille :"

msgid "SLIDESHOW"
msgstr "Diaporama"

msgid "SLIME_JET"
msgstr "Propulseur gélatineux"

msgid "SLIME_JET_DESCRIPTION"
msgstr "De nombreux organismes produisent des substances polysaccharidiques gluantes, et le mucilage est l'un de ces polysaccharides. Si de nombreuses espèces utilisent la bave pour se déplacer, certains types de bactéries éjectent ces substances à haute pression dans leur sillage. Ces jets de bave agissent comme des moteurs de fusée, poussant les cellules en avant à une vitesse incroyable. La bave est également utilisée pour faire obstacle aux prédateurs, en les piégeant dans une substance que seuls les organismes dotés de jets peuvent diriger."

msgid "SLIME_JET_PROCESSES_DESCRIPTION"
msgstr "Transforme le [thrive:compound type=\"glucose\"][/thrive:compound] en [thrive:compound type=\"mucilage\"][/thrive:compound]. Appuyez sur [thrive:input]g_secrete_slime[/thrive:input] pour libérer le [thrive:compound type=\"mucilage\"][/thrive:compound] stocké, augmentant la vitesse de cette cellule et ralentissant les prédateurs."

msgid "SMALL_IRON_CHUNK"
msgstr "Petit fragment de fer"

msgid "SMALL_PHOSPHATE_CHUNK"
msgstr "Petit fragment de phosphate"

msgid "SOCIETY_STAGE"
msgstr "Phase sociétale"

msgid "SOUND"
msgstr "Son"

msgid "SOUND_TEAM"
msgstr "Équipe « Son & Musique »"

msgid "SOUND_TEAM_LEAD"
msgstr "Équipe son principale"

msgid "SOUND_TEAM_LEADS"
msgstr "Équipe son principales"

msgid "SPACE"
msgstr "Espace"

msgid "SPACE_STAGE"
msgstr "Phase spatiale"

msgid "SPACE_STRUCTURE_HAS_RESOURCES"
msgstr "Le bâtiment attends une flotte de construction pour construire"

msgid "SPACE_STRUCTURE_NO_EXTRA_DESCRIPTION"
msgstr "Pas d'informations détaillées"

msgid "SPACE_STRUCTURE_WAITING_CONSTRUCTION"
msgstr "Le bâtiment attends une flotte de construction pour construire et les ressources suivantes : {0}"

msgid "SPAWN_AMMONIA"
msgstr "Créer de l'ammoniac"

msgid "SPAWN_ENEMY"
msgstr "Invoquer un ennemi"

msgid "SPAWN_ENEMY_CHEAT_FAIL"
msgstr "Impossible d'invoquer une espèce ennemie, car ce secteur ne contient pas d'espèces ennemies"

msgid "SPAWN_GLUCOSE"
msgstr "Créer du glucose"

msgid "SPAWN_PHOSPHATES"
msgstr "Créer du phosphate"

msgid "SPECIAL_MOUSE_1"
msgstr "Bouton spécial souris 1"

msgid "SPECIAL_MOUSE_2"
msgstr "Bouton spécial souris 2"

msgid "SPECIES"
msgstr "Espèces"

msgid "SPECIES_COLON"
msgstr "Espèces :"

msgid "SPECIES_DETAIL_TEXT"
msgstr ""
"[b]Espèce[/b] \n"
"   {0}:{1}  \n"
"[b]Génération[/b] \n"
"   {2}  \n"
"[b]Population[/b] \n"
"   {3}  \n"
"[b]Couleur[/b] \n"
"   #{4}  \n"
"[b]Comportement[/b] \n"
"   {5}"

msgid "SPECIES_HAS_A_MUTATION"
msgstr "a muté"

msgid "SPECIES_LIST"
msgstr "Liste des espèces"

msgid "SPECIES_NAME_DOT_DOT_DOT"
msgstr "Nom de l’espèce..."

msgid "SPECIES_NAME_TOO_LONG_POPUP"
msgstr "Le nom de l’espèce est trop long !"

msgid "SPECIES_POPULATION"
msgstr "Population de l'espèce"

msgid "SPECIES_PRESENT"
msgstr "Espèces présentes"

msgid "SPECIES_TO_FIND"
msgstr "Espèce à trouver :"

msgid "SPECIES_WITH_POPULATION"
msgstr "{0} avec population : {1}"

msgid "SPEED"
msgstr "Vitesse"

msgid "SPEED_COLON"
msgstr "Vitesse :"

msgid "SPREAD_TO_PATCHES"
msgstr "s'est propagé dans les secteurs :"

<<<<<<< HEAD
msgid "STAGES"
msgstr ""
=======
#, fuzzy
msgid "SPRINT"
msgstr "Impression écran"

#, fuzzy
msgid "SPRINT_ACTION_TOOLTIP"
msgstr "Visitez notre page Patreon"
>>>>>>> 69622fd6

msgid "STAGE_MENU_BUTTON_TOOLTIP"
msgstr "Menu de pause"

msgid "START"
msgstr "Démarrer"

msgid "STARTING"
msgstr "Démarrage"

msgid "START_CALIBRATION"
msgstr "Démarrer le calibrage"

msgid "START_GAME"
msgstr "Commencer"

msgid "START_RESEARCH"
msgstr "Commencer la recherche"

msgid "STATISTICS"
msgstr "Statistiques"

msgid "STAT_ATP_PRODUCTION_REDUCTION"
msgstr "Pénalité de production d'ATP"

msgid "STAT_BASE_MOVEMENT_REDUCTION"
msgstr "Réduction de mouvement de base"

msgid "STAT_DAMAGE"
msgstr "Dégâts"

msgid "STAT_DAMAGE_PER_OXYGEN"
msgstr ""

msgid "STEAM_CLIENT_INIT_FAILED"
msgstr "L'initialisation de la bibliothèque du client Steam a échoué"

msgid "STEAM_ERROR_ACCOUNT_DOES_NOT_OWN_PRODUCT"
msgstr "Votre compte Steam ne dispose pas d'une licence pour Thrive"

msgid "STEAM_ERROR_ACCOUNT_READ_ONLY"
msgstr "Votre compte Steam est présentement en mode « lecture seule » suite à un changement récent sur le compte"

msgid "STEAM_ERROR_ALREADY_UPLOADED"
msgstr "Steam signale que ce fichier a déjà été mis en ligne, merci de réactualiser"

msgid "STEAM_ERROR_BANNED"
msgstr "Il vous est interdit de partager du contenu avec votre compte Steam"

msgid "STEAM_ERROR_CLOUD_LIMIT_EXCEEDED"
msgstr "Capacité de stockage ou taille maximale de fichier du cloud Steam dépassée"

msgid "STEAM_ERROR_DUPLICATE_NAME"
msgstr "Steam a signalé une erreur de nom en double"

msgid "STEAM_ERROR_FILE_NOT_FOUND"
msgstr "Fichier introuvable"

msgid "STEAM_ERROR_INSUFFICIENT_PRIVILEGE"
msgstr "Vous ne pouvez pas partager de contenu via ce compte Steam. Veuillez contacter le support Steam."

#, fuzzy
msgid "STEAM_ERROR_INVALID_PARAMETER"
msgstr "Paramètre invalide transmis à Steam"

#, fuzzy
msgid "STEAM_ERROR_LOCKING_FAILED"
msgstr "Steam n'a pas réussi à obtenir le verrou UGC"

msgid "STEAM_ERROR_NOT_LOGGED_IN"
msgstr "Non connecté à Steam"

msgid "STEAM_ERROR_TIMEOUT"
msgstr "La connexion avec Steam a expiré, veuillez réessayer"

msgid "STEAM_ERROR_UNAVAILABLE"
msgstr "Steam est indisponible pour le moment, veuillez réessayer ultérieurement"

msgid "STEAM_ERROR_UNKNOWN"
msgstr "Une erreur Steam inconnue vient de se produire"

msgid "STEAM_INIT_FAILED"
msgstr "L'initialisation de Steam a échoué"

msgid "STEAM_INIT_FAILED_DESCRIPTION"
msgstr ""
"L'initialisation de la bibliothèque du client Steam a échoué. Les fonctionnalités Steam seront indisponibles.\n"
"Veuillez vous assurer que Steam fonctionne et que vous êtes connecté au bon compte. Veuillez lancer le jeu depuis le client Steam si cette erreur ne part pas autrement."

msgid "STEAM_TOOLTIP"
msgstr "Visitez notre page Steam"

msgid "STEM_CELL_NAME"
msgstr "Souche"

msgid "STOP"
msgstr "Stop"

msgid "STORAGE"
msgstr "Stockage"

msgid "STORAGE_COLON"
msgstr "Stockage :"

msgid "STORAGE_STATISTICS_SECONDS_OF_COMPOUND"
msgstr ""

msgid "STORE_LOGGED_IN_AS"
msgstr "Connecté sous le nom de : {0}"

msgid "STRAIN_BAR_VISIBILITY"
msgstr ""

msgid "STRATEGY_STAGES"
msgstr "Phases stratégie"

msgid "STRICT_NICHE_COMPETITION"
msgstr "Stricte compétition pour les niches (les différences de valeur sélectives sont exagérées)"

msgid "STRUCTURAL"
msgstr "Structure"

msgid "STRUCTURE"
msgstr "Structure"

msgid "STRUCTURE_ASCENSION_GATE"
msgstr "Portail d'évolution"

msgid "STRUCTURE_DYSON_SWARM"
msgstr "Essaim de Dyson"

msgid "STRUCTURE_HAS_REQUIRED_RESOURCES_TO_BUILD"
msgstr "Les matériaux requis pour la construction ont été livrés"

msgid "STRUCTURE_HUNTER_GATHERER_LODGE"
msgstr "Cabane de chasseur-cueilleur"

msgid "STRUCTURE_IN_PROGRESS_CONSTRUCTION"
msgstr "En construction : {0}"

msgid "STRUCTURE_REQUIRED_RESOURCES_TO_FINISH"
msgstr "Matériaux requis pour finir la construction : {0}"

#, fuzzy
msgid "STRUCTURE_SELECTION_MENU_ENTRY"
msgstr "{0} (coût de départ : {1}, coût final :{2})"

#, fuzzy
msgid "STRUCTURE_SELECTION_MENU_ENTRY_NOT_ENOUGH_RESOURCES"
msgstr "{0} (Pas assez pour commencer : {1}, total : {2})"

msgid "STRUCTURE_SOCIETY_CENTER"
msgstr ""

msgid "STRUCTURE_STEAM_POWERED_FACTORY"
msgstr "Usine à vapeur"

msgid "SUCCESSFUL_KILL"
msgstr "élimination réussie"

msgid "SUCCESSFUL_SCAVENGE"
msgstr "récupération réussie"

#, fuzzy
msgid "SUCCESS_BUT_MISSING_ID"
msgstr "Le résultat a indiqué une réussite mais aucun ID n'a été renvoyé"

msgid "SUICIDE_BUTTON_TOOLTIP"
msgstr "Périr instantanément"

msgid "SUNLIGHT"
msgstr "Lumière du soleil"

msgid "SUPPORTER_PATRONS"
msgstr "Supporters"

msgid "SURVIVAL"
msgstr ""

msgid "SWITCH_TO_FRONT_CAMERA"
msgstr "Passer en camera frontale"

msgid "SWITCH_TO_RIGHT_CAMERA"
msgstr "Passer en camera latérale droite"

msgid "SWITCH_TO_TOP_CAMERA"
msgstr "Passer en camera plongée"

msgid "SYSREQ"
msgstr "ConRq"

msgid "TAB_SECONDARY_SWITCH_LEFT"
msgstr ""

msgid "TAB_SECONDARY_SWITCH_RIGHT"
msgstr ""

#, fuzzy
msgid "TAB_SWITCH_LEFT"
msgstr "Tourner à gauche"

#, fuzzy
msgid "TAB_SWITCH_RIGHT"
msgstr "Tourner à droite"

#, fuzzy
msgid "TAGS_IS_WHITESPACE"
msgstr "Les tags ne contiennent que des espaces vides"

msgid "TAKE_SCREENSHOT"
msgstr "Prendre une capture d'écran"

msgid "TARGET_TYPE_COLON"
msgstr "Type de cible :"

msgid "TBA"
msgstr ""

#, fuzzy
msgid "TECHNOLOGY_ASCENSION"
msgstr "Progrès"

#, fuzzy
msgid "TECHNOLOGY_HUNTER_GATHERING"
msgstr "Chasseur - Cueilleur"

msgid "TECHNOLOGY_LEVEL_ADVANCED_SPACE"
msgstr ""

msgid "TECHNOLOGY_LEVEL_INDUSTRIAL"
msgstr "Industriel"

msgid "TECHNOLOGY_LEVEL_PRE_SOCIETY"
msgstr ""

msgid "TECHNOLOGY_LEVEL_PRIMITIVE"
msgstr "Primitif"

msgid "TECHNOLOGY_LEVEL_SCIFI"
msgstr "Science-fiction"

msgid "TECHNOLOGY_LEVEL_SPACE_AGE"
msgstr "Âge spatial"

msgid "TECHNOLOGY_REQUIRED_LEVEL"
msgstr "Niveau technologique requis : {0}"

msgid "TECHNOLOGY_ROCKETRY"
msgstr "Fuséologie"

msgid "TECHNOLOGY_SIMPLE_STONE_TOOLS"
msgstr "Outils en pierre simples"

msgid "TECHNOLOGY_SOCIETY_CENTER"
msgstr ""

#, fuzzy
msgid "TECHNOLOGY_STEAM_POWER"
msgstr "machine à vapeur"

msgid "TECHNOLOGY_UNLOCKED_NOTICE"
msgstr "Technologie débloquée : {0}"

msgid "TEMPERATURE"
msgstr "Température"

msgid "TEMPERATURE_SHORT"
msgstr "Temp."

msgid "TESTING_TEAM"
msgstr "Équipe de test"

msgid "THANKS_FOR_BUYING_THRIVE"
msgstr ""
"Merci de soutenir le développement de Thrive en achetant cette copie de Thrive !\n"
"\n"
"Si vous n'avez pas acheté cette copie, s'il vous plaît achetez-la [color=#3796e1][url={0}]ici[/url][/color] ou aller voir sur notre [color=#3796e1][url=https://revolutionarygamesstudio.com/releases/]site web[/url][/color].\n"
"\n"
"Si vous souhaitez voir le lanceur Thrive avant le démarrage de Thrive, vous pouvez utiliser le bouton du menu principal pour sortir du lanceur, puis désactiver le mode transparent dans le menu des options du lanceur."

msgid "THANKS_FOR_PLAYING"
msgstr ""
"Merci d'avoir joué !\n"
"\n"
"Si vous avez aimé le jeu, n'hésitez pas à en parler à vos amis."

msgid "THANK_YOU_TITLE"
msgstr "Merci"

msgid "THEORY_TEAM"
msgstr "Équipe de théoriciens"

msgid "THERMOPLAST"
msgstr "Thermoplaste"

msgid "THERMOPLAST_DESCRIPTION"
msgstr "Le thermoplaste est une structure à double membrane contenant des pigments thermosensibles empilés dans des sacs membranaires. C'est un procaryote qui a été assimilé pour être utilisé par son hôte eucaryote. Les pigments du thermoplaste sont capables d'utiliser l'énergie des différences de chaleur dans l'environnement pour produire de l'[thrive:compound type=\"atp\"][/thrive:compound] à partir de l'eau dans un processus appelé [b]thermosynthèse[/b]. Le taux de production d'[thrive:compound type=\"atp\"][/thrive:compound] varie avec la [thrive:compound type=\"temperature\"][/thrive:compound]."

msgid "THERMOPLAST_PROCESSES_DESCRIPTION"
msgstr "Produit du [thrive:compound type=\"glucose\"][/thrive:compound]. Taux proportionnel à la concentration de [thrive:compound type=\"carbondioxide\"][/thrive:compound] et à la température."

msgid "THERMOSYNTHASE"
msgstr "Thermosynthase"

msgid "THERMOSYNTHASE_DESCRIPTION"
msgstr "La thermosynthase est une protéine qui utilise la convection thermique pour changer de forme, ce qui lui permet de se replier et de se lier à l'ADP lorsqu'elle est exposée à la chaleur, puis de se déplier et de le recycler en [thrive:compound type=\"atp\"][/thrive:compound] lorsqu'elle est exposée au froid, dans un processus appelé [b]thermosynthèse[/b]. Le taux de production d'[thrive:compound type=\"atp\"][/thrive:compound] varie avec la [thrive:compound type=\"temperature\"][/thrive:compound]."

msgid "THERMOSYNTHASE_PROCESSES_DESCRIPTION"
msgstr "Produit l'[thrive:compound type=\"atp\"][/thrive:compound] en utilisant les gradients de température. Le taux varie en fonction de la [thrive:compound type=\"temperature\"][/thrive:compound]."

msgid "THERMOSYNTHESIS"
msgstr "Thermosynthèse"

msgid "THE_AMOUNT_OF_GLUCOSE_HAS_BEEN_REDUCED"
msgstr "La quantité de glucose a été réduite à {0} de sa valeur précédente."

msgid "THE_DISTURBANCE"
msgstr "La Perturbation"

#, fuzzy
msgid "THE_PATCH_MAP"
msgstr "Carte des secteurs"

#, fuzzy
msgid "THE_WORLD"
msgstr "Monde"

msgid "THIS_IS_LOCAL_MOD"
msgstr "Cette modification est installée localement"

msgid "THIS_IS_WORKSHOP_MOD"
msgstr "Cette modification a été téléchargée depuis le Workshop Steam"

msgid "THREADS"
msgstr "Threads :"

msgid "THRIVEOPEDIA"
msgstr "Thriveopédia"

msgid "THRIVEOPEDIA_CURRENT_WORLD_PAGE_TITLE"
msgstr "Monde courant"

msgid "THRIVEOPEDIA_EVOLUTIONARY_TREE_PAGE_TITLE"
msgstr "Arbre d'évolution"

msgid "THRIVEOPEDIA_HINT_IN_GAME"
msgstr "Ouvrir Thriveopédia"

msgid "THRIVEOPEDIA_HOME_INFO"
msgstr ""
"Thriveopédia est la bibliothèque centrale et le centre d'information pour le contenu de Thrive. Vous y trouverez les réponses à toutes les questions que vous pourriez vous poser sur le jeu, votre monde actuel ou le projet de développement Thrive.\n"
"\n"
"Pour le moment, Thriveopédia est relativement dénudée, mais vous pouvez toujours explorer plusieurs pages en utilisant l'arbre des pages et les boutons de navigation. Notez que les pages relatives à une partie en cours ne sont affichées que lorsque la Thriveopédia est ouverte via le menu de pause du jeu.\n"
"\n"
"Vous pouvez trouver plus d'informations sur le jeu aux endroits ci-dessous.\n"
"\n"
"[color=#3796e1][url=https://revolutionarygamesstudio.com/]Site web officiel[/url][/color]\n"
"[color=#3796e1][url=https://wiki.revolutionarygamesstudio.com/wiki/Main_Page]Wiki de développement[/url][/color]\n"
"[color=#3796e1][url=https://thrive.fandom.com/wiki/Thrive_Wiki]Wiki de la communauté[/url][/color]"

msgid "THRIVEOPEDIA_HOME_PAGE_TITLE"
msgstr "Accueil"

msgid "THRIVEOPEDIA_MUSEUM_PAGE_TITLE"
msgstr "Musée"

msgid "THRIVEOPEDIA_PATCH_MAP_PAGE_TITLE"
msgstr "Carte des secteurs"

msgid "THRIVE_LICENSES"
msgstr "Licences de Thrive"

msgid "THYLAKOID"
msgstr "Thylakoïde"

msgid "THYLAKOIDS"
msgstr "Thylakoïdes"

msgid "THYLAKOIDS_DESCRIPTION"
msgstr "Les thylakoïdes sont des amas de protéines et de pigments photosensibles. Les pigments sont capables d'utiliser l'énergie de la [thrive:compound type=\"sunlight\"][/thrive:compound] pour produire du [thrive:compound type=\"glucose\"][/thrive:compound] à partir d'eau et de [thrive:compound type=\"carbondioxide\"][/thrive:compound] gazeux dans un processus appelé [b]photosynthèse[/b]. Ce sont également ces pigments qui leur donnent une couleur distinctive. Le taux de production de [thrive:compound type=\"glucose\"][/thrive:compound] dépend de la concentration de [thrive:compound type=\"carbondioxide\"][/thrive:compound] et de l'intensité de [thrive:compound type=\"sunlight\"][/thrive:compound]. Comme les thylakoïdes sont suspendus directement dans le cytoplasme, le fluide environnant effectue une partie de la [b]glycolyse[/b]."

msgid "TIDEPOOL"
msgstr "Flaque"

msgid "TIMELINE"
msgstr "Chronologie"

#, fuzzy
msgid "TIMELINE_GLOBAL_FILTER_TOOLTIP"
msgstr "Montrer les évènements globaux"

#, fuzzy
msgid "TIMELINE_LOCAL_FILTER_TOOLTIP"
msgstr "Montrer les évènements locaux"

msgid "TIMELINE_NICHE_FILL"
msgstr "[b][u]{0}[/u][/b] s'est séparé de [b][u]{1}[/u][/b] en tant que nouvelle espèce pour remplir une niche"

msgid "TIMELINE_SELECTION_PRESSURE_SPLIT"
msgstr "[b][u]{0}[/u][/b] s'est séparé de [b][u]{1}[/u][/b] en tant que nouvelle espèce en raison de différentes pressions sélectives"

msgid "TIMELINE_SPECIES_BECAME_MULTICELLULAR"
msgstr "[b][u]{0}[/u][/b] devient multicellulaire"

msgid "TIMELINE_SPECIES_EXTINCT"
msgstr "[b][u]{0}[/u][/b] s'est éteint !"

msgid "TIMELINE_SPECIES_EXTINCT_LOCAL"
msgstr "[b][u]{0}[/u][/b] a disparu de ce secteur"

msgid "TIMELINE_SPECIES_MIGRATED_FROM"
msgstr "Une partie de la population de [b][u]{0}[/u][/b] a migré vers ce secteur depuis {1}"

msgid "TIMELINE_SPECIES_MIGRATED_TO"
msgstr "Une partie de la population de [b][u]{0}[/u][/b] a migré vers {1}"

msgid "TIMELINE_SPECIES_POPULATION_DECREASE"
msgstr "La population de [b][u]{0}[/u][/b] est descendue à {1}"

msgid "TIMELINE_SPECIES_POPULATION_INCREASE"
msgstr "La population de [b][u]{0}[/u][/b] a grimpé à {1}"

msgid "TIME_INDICATOR_TOOLTIP"
msgstr "Temps écoulé : {0:#,#} années"

msgid "TIME_OF_DAY"
msgstr ""

msgid "TITLE_COLON"
msgstr "Titre :"

#, fuzzy
msgid "TOGGLE_BINDING"
msgstr "Activer le mode liaison"

#, fuzzy
msgid "TOGGLE_BINDING_TOOLTIP"
msgstr "Activez le mode liaison. Entrez en contact avec d'autres cellules pour créer une colonie."

msgid "TOGGLE_DEBUG_PANEL"
msgstr "Activer/désactiver le panneau de débogage"

msgid "TOGGLE_ENGULF"
msgstr "Activer/désactiver Engloutir"

#, fuzzy
msgid "TOGGLE_ENGULF_TOOLTIP"
msgstr ""
"Activez le mode engloutissement pour engloutir divers fragments,\n"
"ou bien de petits organismes au prix d'une plus grande consommation d'ATP pendant ce temps"

msgid "TOGGLE_FPS"
msgstr "Afficher/cacher les FPS"

msgid "TOGGLE_FULLSCREEN"
msgstr "Plein écran"

msgid "TOGGLE_HUD_HIDE"
msgstr "Activer/désactiver l'ATH"

#, fuzzy
msgid "TOGGLE_INVENTORY"
msgstr "Activer relieur"

msgid "TOGGLE_METRICS"
msgstr "Afficher/cacher les performances"

#, fuzzy
msgid "TOGGLE_MUCOCYST_DEFENCE"
msgstr "Plein écran"

msgid "TOGGLE_NAVIGATION_TREE"
msgstr "Activer/désactiver l'arbre de navigation"

msgid "TOGGLE_PAUSE"
msgstr "Pause"

msgid "TOGGLE_UNBINDING"
msgstr "Activer/désactiver la liaison"

msgid "TOOLS"
msgstr "Outils"

msgid "TOOL_HAND_AXE"
msgstr "Biface"

msgid "TOO_MANY_RECENT_VERSIONS_TO_SHOW"
msgstr ""

msgid "TOTAL_GATHERED_ENERGY_COLON"
msgstr "Énergie récoltée :"

msgid "TOTAL_SAVES"
msgstr "Nombre de sauvegardes :"

msgid "TOXIN_CHANNEL_INHIBITOR"
msgstr "Inhibiteur de canal"

msgid "TOXIN_CHANNEL_INHIBITOR_DESCRIPTION"
msgstr "Inhibe la production d'ATP des cellules affectées, ce qui les empêche de se déplacer rapidement et peut entraîner la mort des cellules dont la production d'ATP n'a pas beaucoup d'excédent."

msgid "TOXIN_CYTOTOXIN"
msgstr "Cytotoxine"

msgid "TOXIN_CYTOTOXIN_DESCRIPTION"
msgstr "Une toxine simple qui est raisonnablement efficace contre les cellules dépourvues de membranes spécialisées."

msgid "TOXIN_FIRE_RATE_TOXICITY_COLON"
msgstr "Vitesse de tir et toxicité :"

msgid "TOXIN_MACROLIDE"
msgstr "Macrolide"

msgid "TOXIN_MACROLIDE_DESCRIPTION"
msgstr "Toxine qui réduit énormément la vitesse de déplacement de base, rendant les cellules simples pratiquement incapables de se déplacer."

msgid "TOXIN_OXYGEN_METABOLISM_INHIBITOR"
msgstr "Cyanure"

msgid "TOXIN_OXYGEN_METABOLISM_INHIBITOR_DESCRIPTION"
msgstr "Le cyanure cible les processus de métabolisation de l'oxygène et est très efficace contre les cellules dont le métabolisme est basé sur l'oxygène."

msgid "TOXIN_OXYTOXY_DESCRIPTION"
msgstr "Toxine basée sur l'oxygène causant des dommages cellulaires. Moins efficace contre les espèces qui utilisent l'oxygène pour leur métabolisme."

msgid "TOXIN_PREFER_FIRE_RATE"
msgstr "Tir rapide"

msgid "TOXIN_PREFER_TOXICITY"
msgstr "Toxique"

msgid "TOXIN_PROPERTIES_HEADING"
msgstr "Effets de la toxine sur la cible"

msgid "TOXIN_RESISTANCE"
msgstr "Résistance aux toxines"

#, fuzzy
msgid "TOXIN_TOXICITY_CUSTOMIZATION_TOOLTIP"
msgstr "Les différents types de toxines ont des effets variés qui sont plus efficaces contre certains types de cellules. Si une cellule possède plusieurs types de toxines, celles-ci sont utilisées successivement plutôt que toutes à la fois."

msgid "TOXIN_TYPE_COLON"
msgstr "Type de toxine :"

#, fuzzy
msgid "TOXIN_TYPE_CUSTOMIZATION_EXPLANATION"
msgstr "Les différents types de toxines ont des effets variés qui sont plus efficaces contre certains types de cellules. Si une cellule possède plusieurs types de toxines, celles-ci sont utilisées successivement plutôt que toutes à la fois."

msgid "TOXIN_VACUOLE"
msgstr ""
"Vacuole\n"
"à toxine"

msgid "TOXIN_VACUOLE_DESCRIPTION"
msgstr "La vacuole à toxines est une vacuole ayant évolué de manière à spécifiquement produire, stocker et sécréter des [thrive:compound type=\"oxytoxy\"][/thrive:compound]. Un plus grand nombre de vacuoles à toxines augmente la vitesse à laquelle les toxines peuvent être libérées. Peut être modifié pour changer le type de toxine généré pour obtenir d'autres effets."

msgid "TOXIN_VACUOLE_PROCESSES_DESCRIPTION"
msgstr "Transforme l'[thrive:compound type=\"atp\"][/thrive:compound] en [thrive:compound type=\"oxytoxy\"][/thrive:compound]. Taux proportionnel à la concentration d'[thrive:compound type=\"oxygen\"][/thrive:compound]. Peut libérer des toxines en appuyant sur [thrive:input]g_fire_toxin[/thrive:input]. Lorsque la quantité d'[thrive:compound type=\"oxytoxy\"][/thrive:compound] est faible, il est toujours possible de tirer mais les dégâts sont réduits."

msgid "TO_BE_IMPLEMENTED"
msgstr "Doit être implémenté."

msgid "TRANSLATORS"
msgstr "Traducteurs"

msgid "TRANSPARENCY"
msgstr "Transparence"

msgid "TRY_FOSSILISING_SOME_SPECIES"
msgstr "Essayez de fossiliser des espèces !"

msgid "TRY_MAKING_A_SAVE"
msgstr "Essayez de sauvegarder !"

msgid "TRY_TAKING_SOME_SCREENSHOTS"
msgstr "Essayez de prendre une capture d'écran !"

msgid "TUTORIAL"
msgstr "Tutoriel"

msgid "TUTORIAL_EARLY_MULTICELLULAR_STAGE_WELCOME"
msgstr ""
"Bienvenue au début de la phase multicellulaire !\n"
"\n"
"Vous avez réussi à guider votre espèce à travers la phase unicellulaire.\n"
"\n"
"Le gameplay suit les mécanismes de base de la phase microbienne. Vous devez toujours faire croître votre organisme pour vous reproduire et atteindre l'éditeur.\n"
"\n"
"Cependant, vous pouvez maintenant concevoir la disposition des cellules de votre colonie dans l'éditeur et vous pouvez spécialiser vos cellules pour divers rôles. N'oubliez pas que les membres de la colonie ne peuvent pas partager l'[thrive:compound type=\"atp\"][/thrive:compound].\n"
"\n"
"Si vous utilisez la reproduction par bourgeonnement (la méthode par défaut), vous commencez par contrôler un petit bourgeon et devez faire croître le reste de la disposition des cellules."

#, fuzzy
msgid "TUTORIAL_MICROBE_EDITOR_ATP_BALANCE_INTRO"
msgstr ""
"La barre de production d'ATP à droite indique la quantité de [thrive:compound type=\"atp\"][/thrive:compound] produite par votre cellule par rapport à la quantité consommée. Si la barre supérieure est plus courte que la barre inférieure, cela signifie que vous ne produisez pas assez d'[thrive:compound type=\"atp\"][/thrive:compound].\n"
"\n"
"La barre du bas montre le coût de l'[b]osmorégulation[/b] [thrive:icon]OsmoIcon[/thrive:icon] et le coût du [b]déplacement[/b] [thrive:icon]MovementIcon[/thrive:icon].\n"
"L'[b]Osmorégulation[/b] [thrive:icon]OsmoIcon[/thrive:icon] est [u]le coût fondamental pour rester en vie[/u]. Chaque élément que vous ajoutez augmente ce coût.\n"
"\n"
"Si votre production de [thrive:compound type=\"atp\"][/thrive:compound] est négative, assurez-vous d'augmenter votre production de [thrive:compound type=\"atp\"][/thrive:compound] ou d'ajouter du [b]stockage[/b] [thrive:icon]StorageIcon[/thrive:icon] pour vous permettre de vous déplacer en plusieurs étapes."

msgid "TUTORIAL_MICROBE_EDITOR_AUTO-EVO_PREDICTION"
msgstr ""
"Ce panneau montre une prévision de votre future énergie totale récoltée (et de la population entre parenthèses). Ces chiffres sont issus de la simulation d'[b]Auto-Évo[/b].\n"
"\n"
"Ils ne prennent pas en compte vos performances individuelles. Ainsi, dans votre secteur actuel, vos performances seront meilleures lorsque vous entrerez dans l'éditeur.\n"
"\n"
"Mais vous devriez essayer de la maintenir à un niveau élevé même si vous n'êtes pas directement impliqué.\n"
"\n"
"Vous pouvez voir des informations plus détaillées derrière la prévision en appuyant sur le bouton point d'interrogation dans le panneau. Appuyez sur ce bouton pour continuer."

msgid "TUTORIAL_MICROBE_EDITOR_CELL_TEXT"
msgstr ""
"C'est l'éditeur de cellules où vous pouvez faire évoluer votre espèce en dépensant des [b]points de mutation[/b] (PM) [thrive:icon]MP[/thrive:icon]. À chaque génération, vous aurez toujours [b]100 PM[/b] [thrive:icon]MP[/thrive:icon] à dépenser, alors inutile d'économiser !\n"
"\n"
"L'hexagone au centre de votre écran est votre [b]cellule[/b], qui est composée d'une seule partie de cytoplasme.\n"
"\n"
"Pour continuer, sélectionnez une partie dans le panneau de gauche. Cliquez ensuite avec le bouton gauche de la souris à côté de l'hexagone pour le placer. Vous pouvez faire pivoter les pièces avec [thrive:input]e_rotate_left[/thrive:input] et [thrive:input]e_rotate_right[/thrive:input]."

msgid "TUTORIAL_MICROBE_EDITOR_CHEMORECEPTOR"
msgstr ""
"Vous pouvez ajouter l'organite [b]chimiorécepteur[/b] à votre cellule.\n"
"\n"
"Les chimiorécepteurs sont des récepteurs qui permettent à votre espèce de détecter des composés.\n"
"\n"
"En placer un vous permettra de détecter des composés comme le [thrive:compound type=\"glucose\"][/thrive:compound] et vous guidera vers eux. Ils peuvent également être utilisés pour détecter les cellules d'autres espèces."

#, fuzzy
msgid "TUTORIAL_MICROBE_EDITOR_ENDING_TEXT"
msgstr ""
"Voilà les bases de l'édition de votre espèce. Pour finir, vous pouvez renommer votre espèce en cliquant sur le nom en bas à gauche et en modifiant le texte.\n"
"\n"
"Essayez d'explorer les autres onglets de la barre [b]PM[thrive:icon]MP[/thrive:icon][/b] pour voir comment personnaliser votre cellule.\n"
"\n"
"Pour survivre dans ce monde hostile, vous devrez trouver une source fiable de [thrive:compound type=\"atp\"][/thrive:compound] car le [thrive:compound type=\"glucose\"][/thrive:compound] naturel va [b]rapidement décliner[/b].\n"
"\n"
"Bonne chance !"

#, fuzzy
msgid "TUTORIAL_MICROBE_EDITOR_FLAGELLUM"
msgstr ""
"Les [b]flagelles[/b] propulsent votre microbe dans la direction opposée à celle où ils sont placés.\n"
"\n"
"En plaçant un flagelle pointant vers l'arrière, votre microbe sera poussé vers l'avant.\n"
"\n"
"Les flagelles sont des organites très gourmands en [thrive:compound type=\"atp\"][/thrive:compound] et ne conviennent donc pas très bien aux petites cellules.\n"
"\n"
"Une autre façon d'augmenter légèrement la [b]vitesse de déplacement[/b] [thrive:icon]MovementIcon[/thrive:icon] est de rendre votre membrane plus fluide dans l'onglet [u]membrane[/u]."

#, fuzzy
msgid "TUTORIAL_MICROBE_EDITOR_MODIFY_ORGANELLE"
msgstr ""
"Vous pouvez [b]modifier[/b] cet organite. Cela débloquera de [b]nouvelles fonctions[/b] ou des [b]améliorations[/b] de cet organite.\n"
"\n"
"Pour ce faire, faites un clic droit sur l'organite pour faire apparaître le [b]menu contextuel de l'organite[/b], et appuyez sur le bouton \"Modifier\".\n"
"\n"
"Modifiez l'organite pour continuer."

#, fuzzy
msgid "TUTORIAL_MICROBE_EDITOR_NEGATIVE_ATP_BALANCE"
msgstr ""
"Votre équilibre en [thrive:compound type=\"atp\"][/thrive:compound] est négatif.\n"
"\n"
"Lorsque vous vous déplacerez et que tous les processus fonctionneront, votre cellule épuisera son [thrive:compound type=\"atp\"][/thrive:compound] et mourra.\n"
"\n"
"Il existe de nombreuses façons de réguler la production de [thrive:compound type=\"atp\"][/thrive:compound]. Vous pouvez l'augmenter en ajoutant des organites qui produisent de l'[thrive:compound type=\"atp\"][/thrive:compound] comme les [b]Métabolosomes[/b]. Certaines [b]membranes[/b] peuvent réduire le coût de l'osmorégulation [thrive:icon]OsmoIcon[/thrive:icon]. \n"
"\n"
"Enfin, vous pouvez également supprimer les organites inutiles ou redondants."

#, fuzzy
msgid "TUTORIAL_MICROBE_EDITOR_NO_CHANGES_MADE"
msgstr ""
"Voila les bases de l'édition de votre espèce. Vous pouvez consulter les autres onglets de l'éditeur de cellule pour plus d'options.\n"
"\n"
"Vous pouvez renommer votre espèce en cliquant sur son nom et en changeant le texte.\n"
"\n"
"Au début, vous devriez garder votre cellule petite et migrer vers les parcelles en surface.\n"
"\n"
"Bonne chance !"

msgid "TUTORIAL_MICROBE_EDITOR_PATCH_TEXT"
msgstr ""
"Voici la [b]carte des secteurs[/b].\n"
"\n"
"Chaque icône représente un environnement unique que vous pouvez habiter, le panneau sur votre droite décrivant les conditions du secteur actuellement sélectionné.\n"
"\n"
"Si vous sélectionnez un secteur connecté à celui que vous occupez, qui est mis en évidence par une bordure verte clignotante, vous pouvez appuyer sur le bouton \"Se déplacer vers ce secteur\" sur la droite pour y migrer.\n"
"\n"
"Essayez de sélectionner un secteur pour continuer."

msgid "TUTORIAL_MICROBE_EDITOR_REMOVE_ORGANELLE_TEXT"
msgstr ""
"Retirer des organites coûte aussi des [b]PM[/b] [thrive:icon]MP[/thrive:icon] car c'est aussi une mutation de votre espèce, [u]à moins qu'elles n'aient été placé lors de la session en cours[/u].\n"
"\n"
"Vous pouvez faire un clic droit sur les organites pour afficher le [b]menu organite[/b] puis sélectionner l’option supprimer pour les retirer.\n"
"\n"
"Si vous faites une erreur, vous pouvez annuler tous les changements que vous faites dans l'éditeur.\n"
"\n"
"Cliquez sur le bouton d'annulation pour continuer."

#, fuzzy
msgid "TUTORIAL_MICROBE_EDITOR_SELECT_ORGANELLE_TEXT"
msgstr ""
"En sélectionnant quels organites ajouter, faites attention à leurs descriptions : quels processus ils réalisent, et quels composants ils consomment et produisent.\n"
"\n"
"Faites également attention à votre barre d'équilibrage d'ATP en haut à droite pour être sûr que votre cellule peut survivre.\n"
"\n"
"Vous pouvez tourner les organites avec A et D (touches par défaut) avant de les placer.\n"
"\n"
"Appuyez sur le bouton « refaire » (près du bouton d'annulation) pour continuer."

msgid "TUTORIAL_MICROBE_EDITOR_STAY_SMALL"
msgstr ""
"Vous devriez vous concentrer sur la [b]spécialisation[/b] pour survivre avec une ou deux sources d'[thrive:compound type=\"atp\"][/thrive:compound] afin de ne pas avoir besoin de nombreuses ressources différentes à la fois pour vous maintenir.\n"
"\n"
"Demandez-vous également si l'ajout d'une partie est vraiment bénéfique. Il n'est pas toujours nécessaire de changer ce qui fonctionne déjà, car chaque partie coûte de l'[thrive:compound type=\"atp\"][/thrive:compound] pour entretenir [thrive:icon]OsmoIcon[/thrive:icon] et nécessite plus de ressources pour se reproduire.\n"
"\n"
"Une stratégie possible est de rester sur un seul hexagone de cytoplasme et de se diriger d'abord vers les secteurs de surface avant d'obtenir les organites de [b]photosynthèse[/b]."

msgid "TUTORIAL_MICROBE_STAGE_EDITOR_BUTTON_TUTORIAL"
msgstr ""
"Vous avez survécu assez longtemps pour que votre cellule se reproduise.\n"
"\n"
"Chaque fois que vous reproduisez, vous êtes redirigé vers l'éditeur.\n"
"\n"
"Pour entrer dans l'éditeur, appuyez sur le bouton en sur-brillance en bas à droite."

msgid "TUTORIAL_MICROBE_STAGE_ENGULFED_TEXT"
msgstr ""
"Votre cellule a été engloutie et est en cours de digestion. La progression est indiquée sur votre barre de santé. Votre cellule sera morte une fois qu'elle sera vidée ou qu'une limite de temps maximale sera atteinte.\n"
"\n"
"Vous pouvez utiliser le bouton périr pour passer et renaitre, mais n'oubliez pas qu'il y a toujours une chance que vous vous échappiez !"

#, fuzzy
msgid "TUTORIAL_MICROBE_STAGE_ENGULFMENT_FULL_TEXT"
msgstr ""
"La capacité de votre cellule à engloutir des substances est limitée. Cette limite dépend de sa taille; les plus petites cellules auront une capacité moindre.\n"
"\n"
"Lorsqu'elle est pleine, une cellule ne peut plus engloutir d'autres substances. Il faut alors attendre que ces éléments soient digérés pour engloutir d'autres éléments."

msgid "TUTORIAL_MICROBE_STAGE_ENGULFMENT_TEXT"
msgstr ""
"Engloutissez les objets en vous déplaçant au-dessus d'eux en mode engloutissement. Passez en mode engloutissement en appuyant sur [thrive:input]g_toggle_engulf[/thrive:input].\n"
"\n"
"Arrêtez d'engloutir une fois que l'objet est aspiré.\n"
"\n"
"Suivez la ligne qui va de votre cellule à l'objet engloutissable le plus proche."

msgid "TUTORIAL_MICROBE_STAGE_HELP_MENU_AND_ZOOM"
msgstr ""
"Si vous avez du mal, consultez le menu d'aide. Vous pouvez l'ouvrir en cliquant sur le point d'interrogation en bas à gauche.\n"
"\n"
"Vous pouvez aussi dézoomer avec la molette de la souris."

msgid "TUTORIAL_MICROBE_STAGE_LEAVE_COLONY_TEXT"
msgstr ""
"Vous faites le plein d'[thrive:compound type=\"ammonia\"][/thrive:compound] et de [thrive:compound type=\"phosphates\"][/thrive:compound]. Cependant, comme vous êtes dans une colonie non-multicellulaire, vous ne faites pas de progrès en matière de reproduction.\n"
"\n"
"Vous devez quitter la colonie pour accéder à l'éditeur, sauf si vous envisagez de devenir multicellulaire.\n"
"Quittez la colonie pour reprendre votre croissance en appuyant sur [thrive:input]g_unbind_all[/thrive:input]."

msgid "TUTORIAL_MICROBE_STAGE_REPRODUCE_TEXT"
msgstr ""
"Afin de vous reproduire vous devez dupliquer tous vos organites. Cela se fait progressivement mais vous pouvez accélérer le processus en collectant assez d'[thrive:compound type=\"ammonia\"][/thrive:compound] et de [thrive:compound type=\"phosphates\"][/thrive:compound].\n"
"\n"
"Les jauges en bas à droite montrent votre progression. Elles deviennent blanches quand vous pouvez vous reproduire."

msgid "TUTORIAL_MICROBE_STAGE_UNBIND_TEXT"
msgstr ""
"Vous êtes entré dans le mode de déverrouillage. Dans ce mode, tu peux cliquer sur les membres de la colonie pour les délier.\n"
"\n"
"Pour quitter la colonie entièrement, vous pouvez cliquer sur votre propre cellule ou appuyer sur la touche [thrive:input]g_unbind_all[/thrive:input]."

msgid "TUTORIAL_VIEW_NOW"
msgstr "Voir maintenant"

msgid "TWITTER_TOOLTIP"
msgstr "Visitez notre flux Twitter"

msgid "TWO_TIMES"
msgstr "2x"

msgid "TYPE_COLON"
msgstr "Type :"

msgid "UNAPPLIED_MOD_CHANGES"
msgstr "Certains changements n'ont pas été appliqués"

#, fuzzy
msgid "UNAPPLIED_MOD_CHANGES_DESCRIPTION"
msgstr "Étant la forme de membrane la plus simple, elle n'offre que très peu de protection et demande plus d'énergie pour ne pas se déformer. Par contre, elle permet à une cellule de se déplacer et se nourrir plus rapidement."

msgid "UNBIND_ALL"
msgstr "Dissocier tout"

#, fuzzy
msgid "UNBIND_ALL_TOOLTIP"
msgstr "Dissocier tout"

msgid "UNBIND_HELP_TEXT"
msgstr "Mode de Délier"

msgid "UNCERTAIN_VERSION_WARNING"
msgstr "Il s'agit d'une version de debug où les informations ci-dessous ne sont probablement pas à jour"

msgid "UNDERWATERCAVE"
msgstr "Grotte sous-marine"

#, fuzzy
msgid "UNDISCOVERED_ORGANELLES"
msgstr "Organites Déconnectés"

msgid "UNDISCOVERED_PATCH"
msgstr "Secteur non découvert"

msgid "UNDO"
msgstr "Annuler"

msgid "UNDO_THE_LAST_ACTION"
msgstr "Annuler la dernière action"

msgid "UNIT_ACTION_CONSTRUCT"
msgstr "Construire"

#, fuzzy
msgid "UNIT_ACTION_MOVE"
msgstr "Taux de mutation de l'IA"

#, fuzzy
msgid "UNIT_SIMPLE_ROCKET"
msgstr "Fusée simple"

msgid "UNKNOWN"
msgstr "Entrée inconnue"

msgid "UNKNOWN_DISPLAY_DRIVER"
msgstr "Inconnu"

msgid "UNKNOWN_MOUSE"
msgstr "Souris inconnue"

msgid "UNKNOWN_ORGANELLE_SYMBOL"
msgstr "?"

msgid "UNKNOWN_PATCH"
msgstr "Secteur inconnu"

msgid "UNKNOWN_SHORT"
msgstr "?"

msgid "UNKNOWN_VERSION"
msgstr "Version inconnue"

#, fuzzy
msgid "UNKNOWN_WORKSHOP_ID"
msgstr "Souris inconnue"

#, fuzzy
msgid "UNLIMIT_GROWTH_SPEED"
msgstr "Limiter l'utilisation du composé de croissance"

#, fuzzy
msgid "UNLOCKED_NEW_ORGANELLE"
msgstr "Placer organite"

msgid "UNLOCK_ALL_ORGANELLES"
msgstr "Déverrouiller tous les organites"

msgid "UNLOCK_CONDITION_ATP_PRODUCTION_ABOVE"
msgstr ""

msgid "UNLOCK_CONDITION_COMPOUND_IS_ABOVE"
msgstr "[thrive:compound type=\"{0}\"][/thrive:compound] dans le secteur est supérieur à {1}"

msgid "UNLOCK_CONDITION_COMPOUND_IS_BELOW"
msgstr "[thrive:compound type=\"{0}\"][/thrive:compound] dans le secteur est inférieur à {1}"

msgid "UNLOCK_CONDITION_COMPOUND_IS_BETWEEN"
msgstr "[thrive:compound type=\"{0}\"][/thrive:compound] dans le secteur est compris entre {1} et {2}"

msgid "UNLOCK_CONDITION_DIGESTED_MICROBES_ABOVE"
msgstr ""

msgid "UNLOCK_CONDITION_ENGULFED_MICROBES_ABOVE"
msgstr "{0} microbes ont été engloutis (actuellement à {1})"

msgid "UNLOCK_CONDITION_EXCESS_ATP_ABOVE"
msgstr ""

msgid "UNLOCK_CONDITION_PLAYER_DEATH_COUNT_ABOVE"
msgstr ""

msgid "UNLOCK_CONDITION_REPRODUCED_WITH"
msgstr ""

msgid "UNLOCK_CONDITION_REPRODUCED_WITH_IN_A_ROW"
msgstr ""

msgid "UNLOCK_CONDITION_REPRODUCE_IN_BIOME"
msgstr ""

#, fuzzy
msgid "UNLOCK_CONDITION_SPEED_BELOW"
msgstr "Vitesse de digestion :"

msgid "UNLOCK_WITH_ANY_OF_FOLLOWING"
msgstr ""

msgid "UNSAVED_CHANGE_WARNING"
msgstr ""
"Des changements non sauvegardés vont être abandonnés.\n"
"Voulez-vous continuer ?"

msgid "UNTITLED"
msgstr "Sans titre"

#, fuzzy
msgid "UPGRADE_CILIA_PULL"
msgstr "Cils de traction"

msgid "UPGRADE_CILIA_PULL_DESCRIPTION"
msgstr "Quand vous êtes en mode phagocytage ([thrive:input]g_toggle_engulf[/thrive:input]) ce type de cils créera des vortex dans l'eau qui attireront les objets proches. Utile pour capturer des proies."

msgid "UPGRADE_COST"
msgstr "{0} ({1} PM)"

msgid "UPGRADE_DESCRIPTION_NONE"
msgstr "L'état non-amélioré par défaut"

msgid "UPGRADE_NAME_NONE"
msgstr "Pas d’amélioration"

msgid "UPGRADE_PILUS_INJECTISOME"
msgstr "Pilus injectisome"

msgid "UPGRADE_PILUS_INJECTISOME_DESCRIPTION"
msgstr "Transforme le pilus en un injectisome, infligeant des dégats par toxines lors de l'empalement d'autres cellules"

msgid "UPGRADE_SLIME_JET_MUCOCYST"
msgstr "Mucocyste"

#, fuzzy
msgid "UPGRADE_SLIME_JET_MUCOCYST_DESCRIPTION"
msgstr "Transforme le [thrive:compound type=\"glucose\"][/thrive:compound] en [thrive:compound type=\"mucilage\"][/thrive:compound]. Appuyez sur [thrive:input]g_secrete_slime[/thrive:input] pour libérer le [thrive:compound type=\"mucilage\"][/thrive:compound] stocké, augmentant la vitesse de cette cellule et ralentissant les prédateurs."

#, fuzzy
msgid "UPLOAD"
msgstr "Charger"

#, fuzzy
msgid "UPLOADING_DOT_DOT_DOT"
msgstr "Chargement..."

#, fuzzy
msgid "UPLOAD_SUCCEEDED"
msgstr "Sauvegarde réussi"

msgid "USED_LIBRARIES_LICENSES"
msgstr "Licences et bibliothèques utilisés"

msgid "USED_RENDERER_NAME"
msgstr "Moteur de rendu utilisé :"

msgid "USES_FEATURE"
msgstr "Oui"

#, fuzzy
msgid "USE_AUTO_HARMONY"
msgstr "Utiliser le chargement auto-harmonie"

msgid "USE_AUTO_HARMONY_TOOLTIP"
msgstr "Chargement automatique des patchs Harmony à partir de l'Assembleur (ne nécessite pas de spécifier la classe de mod)"

msgid "USE_A_CUSTOM_USERNAME"
msgstr "Utiliser un nom d'utilisateur personnalisé"

msgid "USE_MANUAL_THREAD_COUNT"
msgstr "Saisie manuelle du nombre de thread en arrière-plan"

#, fuzzy
msgid "USE_MANUAL_THREAD_COUNT_NATIVE"
msgstr "Saisie manuelle du nombre de thread en arrière-plan"

msgid "USE_VIRTUAL_WINDOW_SIZE"
msgstr "Utiliser la taille de la fenêtre virtuelle"

msgid "VACUOLE"
msgstr "Vacuole"

msgid "VACUOLE_DESCRIPTION"
msgstr "La vacuole est un organite de la membrane interne utilisée pour stocker dans la cellule. Ils sont composés de plusieurs vésicules, des structures membranaires plus petites grandement utilisées dans les cellules pour le stockage, qui ont fusionné ensemble. Elle est remplie d'eau qui est utilisée pour contenir des molécules, des enzymes, des solides et autres substances. Leur forme est fluide et peut varier selon les cellules."

msgid "VACUOLE_IS_SPECIALIZED"
msgstr "Vacuole spécialisée"

#, fuzzy
msgid "VACUOLE_NOT_SPECIALIZED_DESCRIPTION"
msgstr "La vacuole stockera {0} unités de chaque composé"

msgid "VACUOLE_PROCESSES_DESCRIPTION"
msgstr "Augmente l'espace de stockage de la cellule."

#, fuzzy
msgid "VACUOLE_SPECIALIZED_DESCRIPTION"
msgstr "La vacuole stockera {0} unités du composé sélectionné"

msgid "VALUE_WITH_UNIT"
msgstr "{0} {1}"

msgid "VERSION_COLON"
msgstr "Version :"

msgid "VERTICAL_COLON"
msgstr "Vertical :"

msgid "VERTICAL_WITH_AXIS_NAME_COLON"
msgstr "Vertical (Axe : {0})"

msgid "VIDEO_MEMORY"
msgstr "Mémoire vidéo actuellement utilisée :"

msgid "VIDEO_MEMORY_MIB"
msgstr "{0} MiO"

msgid "VIEWER"
msgstr "Visionneur"

msgid "VIEW_ALL"
msgstr "Voir toutes"

#, fuzzy
msgid "VIEW_CELL_PROCESSES"
msgstr "Pas de processus."

msgid "VIEW_ONLINE"
msgstr "Voir en ligne"

msgid "VIEW_PATCH_NOTES"
msgstr "Voir les notes de correctif"

msgid "VIEW_PATCH_NOTES_TOOLTIP"
msgstr "Voir toutes ou les dernières notes de correctif maintenant"

#, fuzzy
msgid "VIEW_PENDING_ACTIONS"
msgstr "Modifications"

msgid "VIEW_SOURCE_CODE"
msgstr "Voir le code source"

msgid "VIP_PATRONS"
msgstr "Soutiens VIP"

msgid "VISIBLE"
msgstr "Visible"

msgid "VISIBLE_WHEN_CLOSE_TO_FULL"
msgstr ""

msgid "VISIBLE_WHEN_OVER_ZERO"
msgstr ""

msgid "VISIT_SUGGESTIONS_SITE"
msgstr "Proposer une fonctionnalité"

msgid "VOLCANIC_VENT"
msgstr "Cratère de volcan"

msgid "VOLUMEDOWN"
msgstr "Réduire le volume sonore"

msgid "VOLUMEMUTE"
msgstr "Taire le volume sonore"

msgid "VOLUMEUP"
msgstr "Augmenter le volume sonore"

msgid "VSYNC"
msgstr "Synchronisation verticale"

msgid "WAITING_FOR_AUTO_EVO"
msgstr "Attente de l'Auto-Évo :"

msgid "WELCOME_TO_THRIVEOPEDIA"
msgstr "Bienvenue dans Thriveopédia"

msgid "WENT_EXTINCT_FROM_PLANET"
msgstr "a disparu de la planète"

msgid "WENT_EXTINCT_IN"
msgstr "extinction en {0}"

msgid "WHEEL_DOWN"
msgstr "Molette arrière"

msgid "WHEEL_LEFT"
msgstr "Roue gauche"

msgid "WHEEL_RIGHT"
msgstr "Roulette droite"

msgid "WHEEL_UP"
msgstr "Molette avant"

msgid "WIKI"
msgstr "Wiki"

<<<<<<< HEAD
#, fuzzy
msgid "WIKI_ASCENSION_CURRENT_DEVELOPMENT"
msgstr "Développeurs actuels"

#, fuzzy
msgid "WIKI_ASCENSION_FEATURES"
msgstr "Effets externes :"

#, fuzzy
msgid "WIKI_ASCENSION_INTRO"
msgstr "La rusticyanine est une protéine capable d'utiliser le [thrive:compound type=\"carbondioxide\"][/thrive:compound] gazeux et le [thrive:compound type=\"oxygen\"][/thrive:compound] pour oxyder le fer d'un état chimique à un autre. Ce processus, appelé [b]respiration ferrique[/b], libère de l'énergie que la cellule peut ensuite récolter."

msgid "WIKI_ASCENSION_OVERVIEW"
msgstr ""

#, fuzzy
msgid "WIKI_ASCENSION_TRANSITIONS"
msgstr "Félicitations !"

#, fuzzy
msgid "WIKI_ASCENSION_UI"
msgstr "La rusticyanine est une protéine capable d'utiliser le [thrive:compound type=\"carbondioxide\"][/thrive:compound] gazeux et le [thrive:compound type=\"oxygen\"][/thrive:compound] pour oxyder le fer d'un état chimique à un autre. Ce processus, appelé [b]respiration ferrique[/b], libère de l'énergie que la cellule peut ensuite récolter."

#, fuzzy
msgid "WIKI_AWAKENING_STAGE_CURRENT_DEVELOPMENT"
msgstr "Appuyez sur [thrive:input]g_toggle_binding[/thrive:input] pour basculer en mode de liaison. En mode de liaison, vous pouvez attacher d’autres cellules de votre espèce à votre colonie en vous y déplaçant. Pour quitter une colonie, appuyez sur [thrive:input]g_unbind_all[/thrive:input]."

#, fuzzy
msgid "WIKI_AWAKENING_STAGE_FEATURES"
msgstr "Phase d’éveil"

#, fuzzy
msgid "WIKI_AWAKENING_STAGE_INTRO"
msgstr "relieur"

#, fuzzy
msgid "WIKI_AWAKENING_STAGE_OVERVIEW"
msgstr "Phase d’éveil"

#, fuzzy
msgid "WIKI_AWAKENING_STAGE_TRANSITIONS"
msgstr "Phase d’éveil"

#, fuzzy
msgid "WIKI_AWAKENING_STAGE_UI"
msgstr "Phase d’éveil"

msgid "WIKI_AWARE_STAGE_CURRENT_DEVELOPMENT"
msgstr ""

#, fuzzy
msgid "WIKI_AWARE_STAGE_FEATURES"
msgstr "Phase consciente"

#, fuzzy
msgid "WIKI_AWARE_STAGE_INTRO"
msgstr "La nitrogénase est une protéine capable d'utiliser l'[thrive:compound type=\"nitrogen\"][/thrive:compound] gazeux et l'énergie cellulaire sous forme d'[thrive:compound type=\"atp\"][/thrive:compound] pour produire de l'[thrive:compound type=\"ammoniaque\"][/thrive:compound], un nutriment essentiel à la croissance des cellules. Il s'agit d'un processus appelé [b]fixation anaérobie de l'azote[/b]. Comme la nitrogénase est suspendue directement dans le cytoplasme, le liquide environnant effectue une partie de la [b]glycolyse[/b]."

#, fuzzy
msgid "WIKI_AWARE_STAGE_OVERVIEW"
msgstr "Phase consciente"

#, fuzzy
msgid "WIKI_AWARE_STAGE_TRANSITIONS"
msgstr "Nitrogénase"

#, fuzzy
msgid "WIKI_AWARE_STAGE_UI"
msgstr "Phase consciente"

#, fuzzy
=======
>>>>>>> 69622fd6
msgid "WIKI_AXON_EFFECTS"
msgstr ""
"Pour chaque cellule d'un organisme multicellulaire qui contient un [b]axone[/b], la puissance cérébrale de cet organisme augmentera proportionnellement au volume de cette cellule. Les cellules dotées d'[b]axones[/b] sont considérées comme possédant un tissu cérébral.\n"
"\n"
"Lorsque la puissance cérébrale dépasse [b]+0.5[/b], le joueur entre dans la Phase Consciente. Lorsque la puissance cérébrale dépasse [b]+5.0[/b], le joueur entre dans la Phase d'Éveil."

msgid "WIKI_AXON_INTRO"
msgstr "Des fibres nerveuses reliant les neurones, disponibles à partir de l'étape multicellulaire. Ils sont nécessaires pour augmenter la puissance cérébrale d'un organisme et lui permettre de passer aux phases suivantes."

msgid "WIKI_AXON_MODIFICATIONS"
msgstr "Pas de modifications."

msgid "WIKI_AXON_PROCESSES"
msgstr "Pas de processus."

msgid "WIKI_AXON_REQUIREMENTS"
msgstr "Seulement disponible à partir de la phase multicellulaire."

msgid "WIKI_AXON_SCIENTIFIC_BACKGROUND"
msgstr "À venir"

msgid "WIKI_AXON_STRATEGY"
msgstr "L'ajout d'[b]axones[/b] est essentiel pour atteindre les étapes suivantes. Il est recommandé d'ajouter un [b]axone[/b] à plusieurs types de cellules dans votre organisme multicellulaire, mais en ajouter plus d'un est superflu. Pour le moment, les [b]axones[/b] supplémentaires n'apportent aucun avantage additionnel."

msgid "WIKI_AXON_UPGRADES"
msgstr "Pas d'améliorations."

msgid "WIKI_BINDING_AGENT_EFFECTS"
msgstr ""
"Les cellules dotées d'[b]agents liants[/b] (ou les colonies contenant des cellules dotées d'[b]agents liants[/b]) peuvent entrer en mode liaison. En mode liaison, chaque cellule consomme un [b]+2[/b] [thrive:compound type=\"atp\"][/thrive:compound] supplémentaire. Le mode liaison se désactive au contact d'une cellule de la même espèce, et permet de réunir les cellules en une colonie. Le mode liaison peut également être désactivé manuellement.\n"
"\n"
"Les cellules d'une même colonie partagent leurs ressources, les répartissant équitablement entre toutes les cellules. Les colonies bénéficient également d'un coût d'osmorégulation réduit - le coût d'osmorégulation de chaque cellule diminue à un rythme inversement proportionnel au nombre total de membres de la colonie."

msgid "WIKI_BINDING_AGENT_INTRO"
msgstr ""
"Permet à une cellule de se réunir avec d'autres cellules de son espèce pour former une colonie cellulaire. Une fois liées dans une colonie, les cellules se déplacent comme une seule et même entité et partagent leurs composés. Les cellules doivent se détacher d'une colonie avant d'entrer dans l'éditeur et de se diviser.\n"
"\n"
"La formation de colonies cellulaires est la première étape vers la multicellularité, et les [b]agents liants[/b] sont donc essentiels pour passer à la phase suivante."

msgid "WIKI_BINDING_AGENT_MODIFICATIONS"
msgstr "Pas de modifications."

msgid "WIKI_BINDING_AGENT_PROCESSES"
msgstr "Pas de processus."

msgid "WIKI_BINDING_AGENT_REQUIREMENTS"
msgstr ""
"Une cellule doit avoir un [b][color=#3796e1][url=thriveopedia:nucleus]noyau[/url][/color][/b] pour pouvoir développer des [b]agents liants[/b].\n"
"\n"
"Si l'amélioration des organites est activée dans les paramètres du jeu, [i]chacune[/i] des conditions suivantes devra être vérifiée [i]pour la cellule du joueur[/i] :\n"
"\n"
"[indent]—   Contient un [b][color=#3796e1][url=thriveopedia:nucleus]noyau[/url][/color][/b] depuis au moins [b]5[/b] générations.[/indent]\n"
"[indent]—   A une balance de [thrive:compound type=\"atp\"][/thrive:compound] d'au moins [b]+15[/b].[/indent]"

msgid "WIKI_BINDING_AGENT_SCIENTIFIC_BACKGROUND"
msgstr "À venir"

msgid "WIKI_BINDING_AGENT_STRATEGY"
msgstr ""
"Il est très utile de former des colonies, en particulier pour les organismes utilisant la [b]photosynthèse[/b]. Chaque cellule supplémentaire dans une colonie réduit le coût global de l'osmorégulation, ce qui signifie une plus grande efficacité énergétique. Ainsi, les espèces photosynthétiques produiront du [thrive:compound type=\"glucose\"][/thrive:compound] plus rapidement, et les colonies prédatrices pourront survivre plus longtemps entre deux repas.\n"
"\n"
"Toutefois, il peut être difficile de trouver des cellules avec lesquelles se lier, il peut donc être utile d'utiliser un [b][color=#3796e1][url=thriveopedia:signalingAgent]agent de signalisation[/url][/color][/b] pour attirer des alliés près de vous.\n"
"\n"
"Les cellules ne peuvent pas se diviser lorsqu'elles sont dans une colonie, vous devez donc les délier avant d'entrer dans l'éditeur.\n"
"\n"
"Bien qu'une colonie puisse croître indéfiniment, vous n'avez besoin que de cinq cellules pour passer à l'étape suivante. Vous trouverez le bouton permettant de devenir multicellulaire au-dessus du bouton de l'éditeur dans l'interface utilisateur."

msgid "WIKI_BINDING_AGENT_UPGRADES"
msgstr "Pas d'améliorations."

msgid "WIKI_BIOLUMINESCENT_VACUOLE_EFFECTS"
msgstr "Pas d'effets. Doit être implémenté."

msgid "WIKI_BIOLUMINESCENT_VACUOLE_INTRO"
msgstr "Elles produisent de la lumière. Pas encore implémentées dans Thrive."

msgid "WIKI_BIOLUMINESCENT_VACUOLE_MODIFICATIONS"
msgstr "Pas de modifications. Doit être implémenté."

msgid "WIKI_BIOLUMINESCENT_VACUOLE_PROCESSES"
msgstr "Pas de processus. Doit être implémenté."

msgid "WIKI_BIOLUMINESCENT_VACUOLE_REQUIREMENTS"
msgstr "Ne peut pas être ajouté à des cellules. Doit être implémenté."

msgid "WIKI_BIOLUMINESCENT_VACUOLE_SCIENTIFIC_BACKGROUND"
msgstr ""
"De nombreux organismes vivants sont bioluminescents, y compris certaines bactéries et certains protistes. Le fait de produire chimiquement de la lumière dans le corps d'un organisme a de nombreuses utilisations, notamment pour attirer des partenaires, communiquer avec les membres de la même espèce et attirer ou repousser d'autres espèces. La bioluminescence des algues microscopiques peut produire des efflorescences algales, illuminant d'énormes régions de l'océan d'une lueur bleu-vert.\n"
"\n"
"Pour l'instant, la fonction de la bioluminescence n'a pas encore été intégrée dans le jeu. Bien qu'il s'agisse d'une touche esthétique agréable et même d'une aide pour le joueur dans les environnements sombres, il a été difficile de définir des mécanismes de jeu utiles basés sur la bioluminescence. La communication intra-espèce est déjà couverte par l'[b][color=#3796e1][url=thriveopedia:signalingAgent]agent de signalisation[/url][/color][/b], et toute autre utilisation semble difficile à justifier lorsqu'elle entraîne un coût inévitable en [thrive:compound type=\"atp\"][/thrive:compound].\n"
"\n"
"Ceci peut se faire par le biais d'une [b]vacuole bioluminescente[/b] ou d'un organite plus spécifique. Un exemple concret est le [color=#3796e1][url=https://en.wikipedia.org/wiki/Scintillon]scintillon[/url][/color].\n"
"\n"
"Si vous êtes favorable à l'inclusion de [b]vacuoles bioluminescentes[/b] ou si vous avez des suggestions de fonctions intéressantes pour le jeu, rendez-vous sur notre [color=#3796e1][url=https://suggestions.revolutionarygamesstudio.com/]tableau des suggestions[/url][/color]."

msgid "WIKI_BIOLUMINESCENT_VACUOLE_STRATEGY"
msgstr "Pas disponible dans le jeu. Doit être implémenté."

msgid "WIKI_BIOLUMINESCENT_VACUOLE_UPGRADES"
msgstr "Pas d'améliorations. Doit être implémenté."

msgid "WIKI_CHEMOPLAST_EFFECTS"
msgstr "Pas d'effets."

msgid "WIKI_CHEMOPLAST_INTRO"
msgstr "Un organite eucaryote utilisé pour effectuer la [b]chimiosynthèse[/b], le processus de conversion du [thrive:compound type=\"hydrogensulfide\"][/thrive:compound] en [thrive:compound type=\"glucose\"][/thrive:compound] en utilisant le [thrive:compound type=\"carbondioxyde\"][/thrive:compound] ambiant. Ce processus est plus efficace que celui de ses analogues procaryotes, les [b][color=#3796e1][url=thriveopedia:chemoSynthesizingProteins]protéines chimiosynthétiques[/url][/color][/b]."

msgid "WIKI_CHEMOPLAST_MODIFICATIONS"
msgstr "Pas de modifications."

msgid "WIKI_CHEMOPLAST_PROCESSES"
msgstr ""
"[b]Chimiosynthèse[/b] : [thrive:compound type=\"hydrogensulfide\"][/thrive:compound] + [thrive:compound type=\"carbondioxide\"][/thrive:compound] → [thrive:compound type=\"glucose\"][/thrive:compound]\n"
"\n"
"Une méthode de synthèse du [thrive:compound type=\"glucose\"][/thrive:compound]. Elle nécessite du [thrive:compound type=\"hydrogensulfide\"][/thrive:compound] et la vitesse de la réaction dépend de la teneur de l'environnement en [thrive:compound type=\"carbondioxide\"][/thrive:compound]. Ce processus est plus performant que le procédé similaire réalisé par les [b][color=#3796e1][url=thriveopedia:chemoSynthesizingProteins]protéines chimiosynthétiques[/url][/color][/b]."

msgid "WIKI_CHEMOPLAST_REQUIREMENTS"
msgstr "Une cellule doit posséder un [b][color=#3796e1][url=thriveopedia:nucleus]noyau[/url][/color][/b] pour pouvoir former des [b]chimioplastes[/b]."

msgid "WIKI_CHEMOPLAST_SCIENTIFIC_BACKGROUND"
msgstr "À venir"

msgid "WIKI_CHEMOPLAST_STRATEGY"
msgstr ""
"Tout comme les [b][color=#3796e1][url=thriveopedia:chemoSynthesizingProteins]protéines chimiosynthétiques[/url][/color][/b], cet organite permet à une cellule d'exploiter le [thrive:compound type=\"hydrogensulfide\"][/thrive:compound] présent en abondance dans certaines zones. Comme les concentrations environnementales en [thrive:compound type=\"glucose\"][/thrive:compound] diminuent tout au long du jeu, il est conseillé de trouver d'autres sources d'énergie, et le [thrive:compound type=\"hydrogensulfide\"][/thrive:compound] pourrait bien être une source appropriée pour votre cellule si vous restez près d'un cratère volcanique.\n"
"\n"
"Il est conseillé de remplacer les [b][color=#3796e1][url=thriveopedia:chemoSynthesizingProteins]protéines chimiosynthétiques[/url][/color][/b] par des [b]chimioplastes[/b] après avoir développé un [b][color=#3796e1][url=thriveopedia:nucleus]noyau[/url][/color][/b], ces derniers sont plus performants."

msgid "WIKI_CHEMOPLAST_UPGRADES"
msgstr "Pas d'améliorations."

#, fuzzy
msgid "WIKI_CHEMORECEPTOR_EFFECTS"
msgstr ""
"Pour chaque [b]chimiorécepteur[/b] présent dans la cellule du joueur : \n"
"\n"
"[indent]—   S'il est réglé pour détecter un composé spécifique, le joueur verra un indicateur visuel lui indiquer le nuage le plus proche de ce composé. Le nuage devra se trouver dans le rayon de recherche et avoir une densité supérieure à la densité minimale[/indent].\n"
"[indent]—   S'il est réglé pour détecter une espèce spécifique, le joueur verra un indicateur visuel pointer vers la cellule la plus proche de cette espèce. La cellule concernée devra se trouver dans le rayon de recherche.[/indent]\n"
"\n"
"De leur côté, les cellules non-joueurs auront tendance à se diriger vers les composés et/ou les espèces spécifiés par leurs [b]chimiorécepteurs[/b]."

msgid "WIKI_CHEMORECEPTOR_INTRO"
msgstr "Organite externe permettant à une cellule de détecter les composés présents dans l'environnement. Les [b]chimiorécepteurs[/b] peuvent être personnalisés pour détecter un composé spécifique, ou même des cellules d'une espèce spécifique."

msgid "WIKI_CHEMORECEPTOR_MODIFICATIONS"
msgstr "Modifiez le [b]chimiorécepteur[/b] pour sélectionner le composé à rechercher ou l'espèce à détecter. Définissez le rayon de recherche, la couleur de la ligne et, si vous recherchez des composés, la densité minimale de composés à détecter."

msgid "WIKI_CHEMORECEPTOR_PROCESSES"
msgstr "Pas de processus."

msgid "WIKI_CHEMORECEPTOR_REQUIREMENTS"
msgstr "Pas de conditions"

msgid "WIKI_CHEMORECEPTOR_SCIENTIFIC_BACKGROUND"
msgstr "À venir"

#, fuzzy
msgid "WIKI_CHEMORECEPTOR_STRATEGY"
msgstr ""
"Les [b]chimiorécepteurs[/b] sont utiles en début de partie pour trouver du [thrive:compound type=\"glucose\"][/thrive:compound]. Par la suite, ils pourront être utilisés pour trouver du [thrive:compound type=\"phosphates\"][/thrive:compound], car c'est le seul composé que les cellules ne peuvent pas produire elles-mêmes.\n"
"\n"
"Nous vous recommandons de régler le rayon de recherche au maximum et la densité minimale au milieu de sa plage. De cette façon, les nuages que vous trouverez seront plus volumineux et vaudront donc la peine d'investir de l'énergie pour les collecter.\n"
"\n"
"Faites attention aux [b]chimiorécepteurs[/b] des autres cellules, qu'elles soient de votre espèce ou d'autres espèces. Les cellules non joueuses dotées de [b]chimiorécepteurs[/b] recherchent leur composé cible, et si elles sont trop nombreuses dans l'environnement, cela peut entraîner une pénurie de ce composé. Si votre espèce développe des [b]chimiorécepteurs[/b] et que sa population explose, vous devrez peut-être trouver un équilibre entre la facilité de la recherche et la décimation d'un composé dans l'environnement."

msgid "WIKI_CHEMORECEPTOR_UPGRADES"
msgstr "Pas d'améliorations."

msgid "WIKI_CHEMOSYNTHESIZING_PROTEINS_EFFECTS"
msgstr "Pas d'effets spéciaux."

msgid "WIKI_CHEMOSYNTHESIZING_PROTEINS_INTRO"
msgstr "Petits groupes de protéines dans le [b][color=#3796e1][url=thriveopedia:cytoplasme]cytoplasme[/url][/color][/b] qui convertissent du [thrive:compound type=\"hydrogensulfide\"][/thrive : compound], du [thrive:compound type=\"carbondioxide\"][/thrive:compound] gazeux et de l'eau en [thrive:compound type=\"glucose\"][/thrive:compound] dans un processus appelé [b]chimiosynthèse bactérienne[/b]. Le taux de production de [thrive:compound type=\"glucose\"][/thrive:compound] varie en fonction de la concentration en [thrive:compound type=\"carbondioxide\"][/thrive:compound]."

msgid "WIKI_CHEMOSYNTHESIZING_PROTEINS_MODIFICATIONS"
msgstr "Pas de modifications."

#, fuzzy
msgid "WIKI_CHEMOSYNTHESIZING_PROTEINS_PROCESSES"
msgstr ""
"[b]Chimiosynthèse bactérienne :[/b] [thrive:compound type=\"hydrogensulfide\"][/thrive:compound] + [thrive:compound type=\"carbondioxide\"][/thrive:compound] → [thrive:compound type=\"glucose\"][/thrive:compound]\n"
"\n"
"Convertit [thrive:compound type=\"hydrogensulfide\"][/thrive:compound] en [thrive:compound type=\"glucose\"][/thrive:compound]. Le taux varie en fonction de la concentration de [thrive:compound type=\"carbondioxide\"][/thrive:compound] dans l'environnement.\n"
"\n"
"[b]Glycolyse[/b] : [b]Glucose[/b] [thrive:compound type=\"glucose\"][/thrive:compound] → [thrive:compound type=\"atp\"][/thrive:compound]\n"
"\n"
"Comme des [b]protéines chimiosynthétiques[/b] sont présentes dans le [b][color=#3796e1][url=thriveopedia:cytoplasme]cytoplasme[/url][/color][/b], elles effectuent également une certaine [b]glycolyse[/b]."

msgid "WIKI_CHEMOSYNTHESIZING_PROTEINS_REQUIREMENTS"
msgstr "Pas de conditions."

msgid "WIKI_CHEMOSYNTHESIZING_PROTEINS_SCIENTIFIC_BACKGROUND"
msgstr "À venir"

#, fuzzy
msgid "WIKI_CHEMOSYNTHESIZING_PROTEINS_STRATEGY"
msgstr ""
"Avec les [b]Protéines chimiosynthétiques[/b], les cellules ont accès à l'une des sources d'énergie les plus abondantes et les plus fiables des cratères volcaniques, le [thrive:compound type=\"hydrogensulfide\"][/thrive:compound]. Celui-ci peut être stocké et transformé régulièrement en [thrive:compound type=\"glucose\"][/thrive:compound], et permet de conserver des réserves d'énergie.\n"
"\n"
"Pour développer une bactérie chimiosynthétique efficace, il suffit d'avoir suffisamment de [b]Protéines chimiosynthétiques[/b] pour générer une augmentation nette de [thrive:compound type=\"glucose\"][/thrive:compound] à l'intérieur de la cellule. Une bonne façon de commencer est de placer deux [b]Protéines chimiosynthétiques[/b] dans la première génération, suivi de [b][color=#3796e1][url=thriveopedia:metabolosome]Métabolosomes[/url][/color][/b] et de n'importe quel élément que vous souhaitez développer dans la génération suivante. Par la suite, il est généralement conseillé de ne placer qu'un hexagone supplémentaire de [b]Protéines chimiosynthétiques[/b] toutes les deux parties.\n"
"\n"
"Méfiez-vous cependant, car le [thrive:compound type=\"hydrogensulfide\"][/thrive:compound] n'est présent que dans certains biomes du monde. En choisissant d'en faire votre principale source d'énergie, vous ne pourrez pas voyager en toute sécurité dans d'autres environnements."

msgid "WIKI_CHEMOSYNTHESIZING_PROTEINS_UPGRADES"
msgstr "Pas d'améliorations."

msgid "WIKI_CHLOROPLAST_EFFECTS"
msgstr "Pas d'effets."

msgid "WIKI_CHLOROPLAST_INTRO"
msgstr ""
"Rempli d'un pigment vert appelé chlorophylle, il utilise l'énergie issue du [thrive:compound type=\"sunlight\"][/thrive:compound] pour produire du [thrive:compound type=\"glucose\"][/thrive:compound] en utilisant de l'eau et du [thrive:compound type=\"carbondioxide\"][/thrive:compound] gazeux. Ce processus est appelé [b]photosynthèse[/b]. \n"
"\n"
"Comme la [b]photosynthèse[/b] nécessite du [thrive:compound type=\"sunlight\"][/thrive:compound] pour fonctionner, elle n'est efficace qu'en surface.\n"
"\n"
"Cet organite est un équivalent eucaryote des [b][color=#3796e1][url=thriveopedia:chromatophore]thylakoïdes[/url][/color][/b]."

msgid "WIKI_CHLOROPLAST_MODIFICATIONS"
msgstr "Pas de modifications."

#, fuzzy
msgid "WIKI_CHLOROPLAST_PROCESSES"
msgstr "Produit du [thrive:compound type=\"glucose\"][/thrive:compound]. Taux proportionnels à la concentration de [thrive:compound type=\"carbondioxide\"][/thrive:compound] et à l'intensité de [thrive:compound type=\"sunlight\"][/thrive:compound]."

msgid "WIKI_CHLOROPLAST_REQUIREMENTS"
msgstr ""
"Une cellule doit avoir un [b][color=#3796e1][url=thriveopedia:nucleus]noyau[/url][/color][/b] pour pouvoir développer des [b]chloroplastes[/b].\n"
"\n"
"Si le déblocage des organites est activé dans les paramètres du jeu, la condition suivante doit être vraie [i]pour la cellule du joueur[/i] :\n"
"\n"
"[indent]—   Posséder au moins [b]5[/b] [b][color=#3796e1][url=thriveopedia:chromatophore]thylakoïdes[/url][/color][/b] depuis au moins [b]7[/b] générations d'affilée.[/indent]"

msgid "WIKI_CHLOROPLAST_SCIENTIFIC_BACKGROUND"
msgstr "À venir"

msgid "WIKI_CHLOROPLAST_STRATEGY"
msgstr ""
"Les [b]chloroplastes[/b] sont les plus grands organites, à l'exception du [color=#3796e1][url=thriveopedia:nucleus]noyau[/url][/color], et leur coût d'osmorégulation et leur poids sont élevés.\n"
"\n"
"Lorsque vous jouez avec le cycle jour/nuit activé, une grande capacité de stockage de [thrive:compound type=\"glucose\"][/thrive:compound] est nécessaire pour survivre à la nuit. Cela peut être fourni par des [b][color=#3796e1][url=thriveopedia:vacuole]vacuoles[/url][/color][/b]. Consultez la section stratégie pour les [b][color=#3796e1][url=thriveopedia:chromatophore]thylakoïdes[/url][/color][/b] pour plus de conseils sur la survie en tant qu'organisme photosynthétique."

msgid "WIKI_CHLOROPLAST_UPGRADES"
msgstr "Pas d'améliorations."

msgid "WIKI_CILIA_EFFECTS"
msgstr "Chaque hexagone de [b]cils[/b] augmente la vitesse de rotation d'une cellule, et consomme de l'[/thrive:compound type=\"atp\"][/thrive:compound] en échange d'une mobilité accrue. Cette amélioration dépend de l'emplacement de l'organite - plus il est éloigné du centre de la cellule, plus son moment d'inertie est élevé, et plus sa vitesse de rotation est grande."

#, fuzzy
msgid "WIKI_CILIA_INTRO"
msgstr "De petits poils à l'extérieur d'une cellule qui utilisent [thrive:compound type=\"atp\"][/thrive:compound] pour augmenter la vitesse de rotation de la cellule. Ils peuvent être améliorés pour générer des courants qui attirent des cellules proies ou d'autres objets."

msgid "WIKI_CILIA_MODIFICATIONS"
msgstr "Pas de modifications."

msgid "WIKI_CILIA_PROCESSES"
msgstr "Pas de processus."

msgid "WIKI_CILIA_REQUIREMENTS"
msgstr "Une cellule doit posséder un [b][color=#3796e1][url=thriveopedia:nucleus]noyau[/url][/color][/b] pour pouvoir développer des [b]cils[/b]."

msgid "WIKI_CILIA_SCIENTIFIC_BACKGROUND"
msgstr ""
"À l'instar des [b][color=#3796e1][url=thriveopedia:flagellum]flagelles[/url][/color][/b], les [b]cils[/b] sont de fins poils qui fournissent une poussée directionnelle, avec toutefois des configurations différentes et d'autres avantages. De nombreux organismes utilisent les [b]cils[/b] à des fins sensorielles et ils peuvent également pousser et tirer des nutriments des organismes de plus grande taille.\n"
"\n"
"Dans la réalité, les [b]cils[/b] apparaissent généralement sur tout l'extérieur d'une cellule plutôt qu'en amas individuels. Les cellules dotées de ce revêtement sont appelées ciliées.\n"
"\n"
"Pour en savoir plus, consultez la [color=#3796e1][url=https://fr.wikipedia.org/wiki/Cil_cellulaire]page Wikipédia[/url][/color]"

msgid "WIKI_CILIA_STRATEGY"
msgstr "Les [b]cils[/b] sont essentiels pour les grandes cellules, en particulier celles qui dépendent de la prédation. Sans eux, les grandes cellules sont limitées par des vitesses de rotation souvent très lentes. Nous recommandons d'ajouter des [b]cils[/b] dès que possible après avoir développé un [b][color=#3796e1][url=thriveopedia:nucleus]noyau[/url][/color][/b] pour compenser la taille énorme de cet organite crucial, et nous recommandons de les placer aussi loin que possible du centre de la cellule pour maximiser la force de rotation."

msgid "WIKI_CILIA_UPGRADES"
msgstr ""
"[b]Cils de traction[/b]\n"
"\n"
"Pour [b]25[/b] points de mutation, modifiez les [b]cils[/b] déjà placés pour les transformer en [b]cils de traction[/b]. En plus des effets habituels de l'organite, les [b]cils de traction[/b] génèrent des tourbillons qui attirent les petites cellules et des fragments tels que les organites flottants."

<<<<<<< HEAD
#, fuzzy
msgid "WIKI_COMPOUNDS_DEVELOPMENT"
msgstr "Composés :"

#, fuzzy
msgid "WIKI_COMPOUNDS_INTRO"
msgstr "Les entrailles gluantes d'une cellule. Le cytoplasme est le mélange basique d'ions, de protéines et d'autres substances dissoutes dans l'eau qui remplit l'intérieur de la cellule. L'une de ses fonctions est la [b]glycolyse[/b], la conversion du [thrive:compound type=\"glucose\"][/thrive:compound] en [thrive:compound type=\"atp\"][/thrive:compound]. Pour les cellules dépourvues d'organites aux métabolismes plus avancés, c'est ce qui leur permet d'obtenir de l'énergie. Elle est également utilisée pour stocker des molécules dans la cellule et pour accroître la taille de la cellule."

msgid "WIKI_COMPOUNDS_TYPES_OF_COMPOUNDS"
msgstr ""

msgid "WIKI_COMPOUND_SYSTEM_DEVELOPMENT_COMPOUNDS_LIST"
msgstr ""

msgid "WIKI_COMPOUND_SYSTEM_DEVELOPMENT_INTRO"
msgstr ""

msgid "WIKI_COMPOUND_SYSTEM_DEVELOPMENT_MICROBE_STAGE"
msgstr ""

msgid "WIKI_COMPOUND_SYSTEM_DEVELOPMENT_OVERVIEW"
msgstr ""

#, fuzzy
=======
>>>>>>> 69622fd6
msgid "WIKI_CYTOPLASM_EFFECTS"
msgstr "N'importe quel organite peut remplacer le [b]cytoplasme[/b] sans coût supplémentaire en points de mutation (en dehors du coût de l'organite en question)."

msgid "WIKI_CYTOPLASM_INTRO"
msgstr ""
"Les entrailles gluantes d'une cellule. Le [b]cytoplasme[/b] est le mélange de base d'ions, de protéines et d'autres substances dissoutes dans l'eau qui constitue l'intérieur de la cellule.\n"
"\n"
"L'une de ses fonctions est la [b]glycolyse du cytoplasme[/b], la conversion du [thrive:compound type=\"glucose\"][/thrive:compound] en [thrive:compound type=\"atp\"][/thrive:compound]. Chez les cellules dépourvues d'organites et dont le métabolisme est moins avancé, il permet de fournir l'énergie dont elles ont besoin. Il est également utilisé pour stocker des molécules dans la cellule et pour augmenter la taille de la cellule."

msgid "WIKI_CYTOPLASM_MODIFICATIONS"
msgstr "Pas de modifications."

msgid "WIKI_CYTOPLASM_PROCESSES"
msgstr ""
"[b]Glycolyse du cytoplasme[/b] : [thrive:compound type=\"glucose\"][/thrive:compound] → [thrive:compound type=\"atp\"][/thrive:compound]\n"
"\n"
"Le premier processus de production d'énergie disponible dans le jeu. Moins efficace que la [b]glycolyse[/b] effectuée par d'autres organites (par exemple les [b][color=#3796e1][url=thriveopedia:metabolosome]métabolosomes[/url][/color][/b]), elle ne nécessite qu'un afflux régulier de [thrive:compound type=\"glucose\"][/thrive:compound] et son rendement ne varie pas en fonction de l'environnement."

msgid "WIKI_CYTOPLASM_REQUIREMENTS"
msgstr "Pas de conditions."

msgid "WIKI_CYTOPLASM_SCIENTIFIC_BACKGROUND"
msgstr ""
"Sur le plan biologique, le [b]cytoplasme[/b] n'est pas un organite ; c'est la combinaison de tous les constituants d'une cellule autres que le noyau et la membrane. Dans Thrive, le [b]cytoplasme[/b] est considéré comme un organite à part entière, qui se présente comme un espace vide contribuant néanmoins à la forme et à la taille d'une cellule. Dans les deux cas, le [b]cytoplasme[/b] peut être considéré comme le contenu de la membrane, le liquide organique à travers lequel flottent les autres composants de la cellule.\n"
"\n"
"Le principal composant du [b]cytoplasme[/b] est le cytosol. Le cytosol contient des fluides qui distribuent les nutriments dans la cellule, à peu près comme le sang dans les organismes macroscopiques, et le cytosquelette, qui maintient la structure de la cellule. De nombreux processus métaboliques ont lieu dans le cytosol, tels que ceux impliqués dans l'osmorégulation et la communication interne par le biais de signaux chimiques.\n"
"\n"
"Pour en savoir plus, consultez la [color=#3796e1][url=https://fr.wikipedia.org/wiki/Cytoplasme]page Wikipédia[/url][/color] de cet organite."

msgid "WIKI_CYTOPLASM_STRATEGY"
msgstr ""
"Si vous parvenez à collecter des [thrive:compound type=\"glucose\"][/thrive:compound] sur les nuages environnants, chaque hexagone de [b]cytoplasme[/b] produira naturellement de l'énergie (sous la forme de [thrive:compound type=\"atp\"][/thrive:compound]). Cet organite est donc un choix fiable pour produire facilement de l'énergie dans la plupart des environnements. D'ailleurs, la cellule de départ (LUCA) est un simple hexagone de [b]cytoplasme[/b].\n"
"\n"
"Il existe cependant des méthodes plus performantes pour générer de l'[thrive:compound type=\"atp\"][/thrive:compound]. Au fil du jeu, il est conseillé d'investir dans des organites plus spécialisés en fonction des conditions environnementales, d'autant plus que les concentrations en [thrive:compound type=\"glucose\"][/thrive:compound] diminuent avec le temps. Par exemple [b][color=#3796e1][url=thriveopedia:metabolosome]métabolosomes[/url][/color][/b] est efficace si la zone est riche en [thrive:compound type=\"oxygen\"][/thrive : compound], et [b][color=#3796e1][url=thriveopedia:thermosynthase]thermosynthèse[/url][/color][/b] est efficace dans les zones où la [thrive:compound type=\"temperature\"][/thrive:compound] est élevée.\n"
"\n"
"L'ajout d'hexagones de [b]cytoplasme[/b] est également l'un des moyens les plus efficaces d'augmenter la taille d'une cellule. Augmenter la taille de la cellule, c'est augmenter sa santé et empêcher les petites cellules de l'engloutir, au détriment de sa vitesse et de sa manœuvrabilité."

msgid "WIKI_CYTOPLASM_UPGRADES"
msgstr "Pas d'améliorations."

<<<<<<< HEAD
#, fuzzy
msgid "WIKI_DEVELOPMENT_ROOT_INTRO"
msgstr "Axone"

msgid "WIKI_EDITORS_AND_MUTATIONS_GENERATIONS_AND_EDITOR_SESSIONS"
msgstr ""

#, fuzzy
msgid "WIKI_EDITORS_AND_MUTATIONS_INTRO"
msgstr "Mitochondrie"

msgid "WIKI_EDITORS_AND_MUTATIONS_MUTATIONS_AND_MUTATION_POINTS"
msgstr ""

msgid "WIKI_ENVIRONMENTAL_CONDITIONS_ENVIRONMENTAL_GASSES"
msgstr ""

#, fuzzy
msgid "WIKI_ENVIRONMENTAL_CONDITIONS_INTRO"
msgstr "Mitochondrie"

#, fuzzy
msgid "WIKI_ENVIRONMENTAL_CONDITIONS_PHYSICAL_CONDITIONS"
msgstr "(proportion de glucose retenue dans l'environnement à chaque génération)"

msgid "WIKI_ENVIRONMENTAL_CONDITIONS_THE_DAY/NIGHT_CYCLE"
msgstr ""

#, fuzzy
=======
>>>>>>> 69622fd6
msgid "WIKI_FLAGELLUM_EFFECTS"
msgstr "Chaque [b]flagelle[/b] exerce une poussée en sens inverse de son orientation. Il fournit également une petite poussée dans les directions proches du sens opposé (plus précisément, les directions pour lesquelles la composante du vecteur opposé est positive). Lorsqu'un [b]flagelle[/b] est actif, il consomme de l'[/thrive:compound type=\"atp\"][/thrive:compound]."

#, fuzzy
msgid "WIKI_FLAGELLUM_INTRO"
msgstr "Le flagelle (pluriel : flagelle) est un faisceau de fibres protéiques en forme de fouet s’étendant de la membrane de la cellule qui utilisent l’ATP pour onduler et propulser la cellule dans une direction. La position du flagelle détermine la direction dans laquelle il fournit la poussée pour le mouvement de la cellule. La direction de poussée est opposée à la direction vers laquelle pointe le flagelle, par exemple un flagelle placé sur le côté gauche d’une cellule fournit une poussée lors du déplacement vers la droite."

msgid "WIKI_FLAGELLUM_MODIFICATIONS"
msgstr "Pas de modifications."

msgid "WIKI_FLAGELLUM_PROCESSES"
msgstr "Pas de processus."

#, fuzzy
msgid "WIKI_FLAGELLUM_REQUIREMENTS"
msgstr ""
"Si l'amélioration des organites est activée dans les paramètres du jeu, [i]au moins une[/i] des conditions suivantes doit être vraie [i]pour la cellule du joueur[/i] :\n"
"\n"
"[indent]—   Vitesse inférieure à [b]15[/b].[/indent]\n"
"[indent]—   Produit au moins [b]+15[/b] [thrive:compound type=\"atp\"][/thrive:compound].[/indent]"

msgid "WIKI_FLAGELLUM_SCIENTIFIC_BACKGROUND"
msgstr "À venir"

msgid "WIKI_FLAGELLUM_STRATEGY"
msgstr ""

msgid "WIKI_FLAGELLUM_UPGRADES"
msgstr "Pas d'améliorations."

#, fuzzy
msgid "WIKI_HEADING_APPENDICES"
msgstr "Améliorations"

#, fuzzy
msgid "WIKI_HEADING_COMPOUNDS_LIST"
msgstr "Processus"

#, fuzzy
msgid "WIKI_HEADING_CONCEPT_ART"
msgstr "Stratégie"

#, fuzzy
msgid "WIKI_HEADING_CURRENT_DEVELOPMENT"
msgstr "Conditions"

#, fuzzy
msgid "WIKI_HEADING_DEVELOPMENT"
msgstr "Conditions"

#, fuzzy
msgid "WIKI_HEADING_EDITOR"
msgstr "Effets"

msgid "WIKI_HEADING_EFFECTS"
msgstr "Effets"

#, fuzzy
msgid "WIKI_HEADING_ENVIRONMENTAL_GASSES"
msgstr "Processus"

#, fuzzy
msgid "WIKI_HEADING_FEATURES"
msgstr "Effets"

#, fuzzy
msgid "WIKI_HEADING_FOG_OF_WAR"
msgstr "Effets"

#, fuzzy
msgid "WIKI_HEADING_GAMEPLAY"
msgstr "Stratégie"

#, fuzzy
msgid "WIKI_HEADING_GDD"
msgstr "Améliorations"

#, fuzzy
msgid "WIKI_HEADING_GENERATIONS_AND_EDITOR_SESSIONS"
msgstr "Modifications"

#, fuzzy
msgid "WIKI_HEADING_MICROBE_STAGE"
msgstr "Processus"

msgid "WIKI_HEADING_MODIFICATIONS"
msgstr "Modifications"

#, fuzzy
msgid "WIKI_HEADING_MUTATIONS_AND_MUTATION_POINTS"
msgstr "Modifications"

#, fuzzy
msgid "WIKI_HEADING_OVERVIEW"
msgstr "Processus"

#, fuzzy
msgid "WIKI_HEADING_PATCHES"
msgstr "Effets"

#, fuzzy
msgid "WIKI_HEADING_PHYSICAL_CONDITIONS"
msgstr "Conditions physiques"

msgid "WIKI_HEADING_PROCESSES"
msgstr "Processus"

msgid "WIKI_HEADING_REPRODUCTION_IN_THE_MICROBE_STAGE"
msgstr ""

msgid "WIKI_HEADING_REQUIREMENTS"
msgstr "Conditions"

msgid "WIKI_HEADING_SCIENTIFIC_BACKGROUND"
msgstr "Contexte scientifique"

msgid "WIKI_HEADING_STRATEGY"
msgstr "Stratégie"

#, fuzzy
msgid "WIKI_HEADING_THE_DAY/NIGHT_CYCLE"
msgstr "Stratégie"

#, fuzzy
msgid "WIKI_HEADING_THE_PATCH_MAP"
msgstr "Stratégie"

#, fuzzy
msgid "WIKI_HEADING_TRANSITIONS"
msgstr "Modifications"

#, fuzzy
msgid "WIKI_HEADING_TYPES_OF_COMPOUNDS"
msgstr "Effets"

#, fuzzy
msgid "WIKI_HEADING_UI"
msgstr "Améliorations"

msgid "WIKI_HEADING_UPGRADES"
msgstr "Améliorations"

#, fuzzy
msgid "WIKI_INDUSTRIAL_STAGE_CURRENT_DEVELOPMENT"
msgstr "Appuyez sur [thrive:input]g_toggle_binding[/thrive:input] pour basculer en mode de liaison. En mode de liaison, vous pouvez attacher d’autres cellules de votre espèce à votre colonie en vous y déplaçant. Pour quitter une colonie, appuyez sur [thrive:input]g_unbind_all[/thrive:input]."

#, fuzzy
msgid "WIKI_INDUSTRIAL_STAGE_FEATURES"
msgstr "Phase industrielle"

#, fuzzy
msgid "WIKI_INDUSTRIAL_STAGE_INTRO"
msgstr "relieur"

#, fuzzy
msgid "WIKI_INDUSTRIAL_STAGE_OVERVIEW"
msgstr "Phase industrielle"

#, fuzzy
msgid "WIKI_INDUSTRIAL_STAGE_TRANSITIONS"
msgstr "Phase industrielle"

#, fuzzy
msgid "WIKI_INDUSTRIAL_STAGE_UI"
msgstr "Phase industrielle"

msgid "WIKI_LYSOSOME_EFFECTS"
msgstr ""

#, fuzzy
msgid "WIKI_LYSOSOME_INTRO"
msgstr "Le lysosome est un organite lié à la membrane qui contient des enzymes hydrolytiques capables de décomposer diverses biomolécules. Les lysosomes permettent à la cellule de digérer les matières ingérées par endocytose et de nettoyer les déchets de la cellule dans un processus appelé [b]autophagie[/b]."

#, fuzzy
msgid "WIKI_LYSOSOME_MODIFICATIONS"
msgstr "Le lysosome est un organite lié à la membrane qui contient des enzymes hydrolytiques capables de décomposer diverses biomolécules. Les lysosomes permettent à la cellule de digérer les matières ingérées par endocytose et de nettoyer les déchets de la cellule dans un processus appelé [b]autophagie[/b]."

msgid "WIKI_LYSOSOME_PROCESSES"
msgstr "Pas de processus."

#, fuzzy
msgid "WIKI_LYSOSOME_REQUIREMENTS"
msgstr ""
"Une cellule doit posséder un [b][color=#3796e1][url=thriveopedia:nucleus]Noyau[/url][/color][/b] pour pouvoir développer des [b]Lysosomes[/b].\n"
"\n"
"Si l'amélioration des organites est activée dans les paramètres du jeu, [i]au moins une[/i] des conditions suivantes doit être vraie [i]pour la cellule du joueur[/i] :\n"
"\n"
"[indent]—   A englouti au moins [b]20[/b] cellules depuis le début du jeu.[/indent]\n"
"[indent]—   A digéré au moins [b]10[/b] cellules depuis le début du jeu.[/indent]"

msgid "WIKI_LYSOSOME_SCIENTIFIC_BACKGROUND"
msgstr "À venir"

msgid "WIKI_LYSOSOME_STRATEGY"
msgstr ""

msgid "WIKI_LYSOSOME_UPGRADES"
msgstr "Pas d'améliorations."

#, fuzzy
msgid "WIKI_MECHANICS_ROOT_INTRO"
msgstr "Axone"

msgid "WIKI_METABOLOSOMES_EFFECTS"
msgstr "Pas d'effets."

#, fuzzy
msgid "WIKI_METABOLOSOMES_INTRO"
msgstr "Les [b]Métabolosomes[/b] assurent la [b]respiration protéique[/b], une forme de [b]respiration aérobie[/b] moins efficace que celle des [b][color=#3796e1][url=thriveopedia:mitochondrion]mitochondries[/url][/color][/b]. Il s'agit de la conversion du [thrive:compound type=\"glucose\"][/thrive:compound] en [thrive:compound type=\"atp\"][/thrive:compound] en utilisant de l'[thrive:compound type=\"oxygène\"][/thrive:compound]."

msgid "WIKI_METABOLOSOMES_MODIFICATIONS"
msgstr "Pas de modifications."

msgid "WIKI_METABOLOSOMES_PROCESSES"
msgstr ""
"[b]Respiration protéique[/b] : [thrive:compound type=\"glucose\"][/thrive:compound] + [thrive:compound type=\"oxygen\"][/thrive:compound] → [thrive:compound type=\"atp\"][/thrive:compound]\n"
"\n"
"Une méthode de production d'énergie, plus performante que celle des [b][color=#3796e1][url=thriveopedia:cytoplasme]cytoplasme[/color][/b] mais moins performante que celle des [b][color=#3796e1][url=thriveopedia:mitochondrion]mitochondries[/color][/b]. Nécessite un afflux régulier de [thrive:compound type=\"glucose\"][/thrive:compound]. Son rendement dépend de la concentration en [thrive:compound type=\"oxygen\"][/thrive:compound] de l'environnement."

msgid "WIKI_METABOLOSOMES_REQUIREMENTS"
msgstr "Pas de conditions"

#, fuzzy
msgid "WIKI_METABOLOSOMES_SCIENTIFIC_BACKGROUND"
msgstr "Les métabolosomes sont des amas de protéines enveloppés dans des enveloppes protéiques. Ils sont capables de convertir le [thrive:compound type=\"glucose\"][/thrive:compound] en [thrive:compound type=\"atp\"][/thrive:compound] à une vitesse bien supérieure à celle du cytoplasme dans un processus appelé [b]Respiration aérobie[/b]. Elle a toutefois besoin de [thrive:compound type=\"oxygen\"][/thrive:compound] pour fonctionner, et des niveaux inférieurs de [thrive:compound type=\"oxygen\"][/thrive:compound] dans l'environnement ralentiront le rythme de sa production de [thrive:compound type=\"atp\"][/thrive:compound]. Comme les métabolosomes sont suspendus directement dans le cytoplasme, le liquide environnant effectue une certaine [b]glycolyse[/b]."

#, fuzzy
msgid "WIKI_METABOLOSOMES_STRATEGY"
msgstr ""
"A bien des égards, les [b]Métabolosomes[/b] sont une amélioration du [b][color=#3796e1][url=thriveopedia:cytoplasme]Cytoplasme[/url][/color][/b]. Le style de jeu qui fonctionne pour la cellule de départ (LUCA) est susceptible de fonctionner pour une cellule construite à partir de [b]Métabolosomes[/b], qui recueillent simplement le [thrive:compound type=\"glucose\"][/thrive:compound] de l'environnement. La différence est un rendement accru qui peut alimenter plus d'organites avec des fonctions plus larges, comme [b][color=#3796e1][url=thriveopedia:pilus]Pilus Perforant[/url][/color][/b] ou [b][color=#3796e1][url=thriveopedia:flagellum]Flagelles[/url][/color][/b].\n"
"\n"
"Cependant, les concentrations naturelles de [thrive:compound type=\"glucose\"][/thrive:compound] dans l'environnement diminuent au cours du jeu, il est donc conseillé de passer à de nouvelles sources de nourriture plus tard.\n"
"\n"
"Une fois qu'une cellule aura développé un [b][color=#3796e1][url=thriveopedia:nucleus]Noyau[/url][/color][/b], il est conseillé de remplacer les [b]Métabolosomes[/b] par leur équivalent eucaryote, les [b][color=#3796e1][url=thriveopedia : mitochondrion]Mitochondries[/url][/color][/b], car celles-ci sont beaucoup plus performantes."

msgid "WIKI_METABOLOSOMES_UPGRADES"
msgstr "Pas d'améliorations."

#, fuzzy
msgid "WIKI_MICROBE_STAGE_APPENDICES"
msgstr ""
"Sur une planète distante et étrangère, des éternités d'activité volcanique et d'impacts de météores ont abouti au développement d'un nouveau phénomène dans l'univers.\n"
"\n"
"La vie.\n"
"\n"
"Simple microbe résidant dans les régions abyssales de l'océan, vous êtes le dernier ancêtre commun de tous les êtres vivants (LUCA) de cette planète.\n"
"\n"
"Pour survivre dans ce monde hostile, vous aurez besoin de collecter tous les composés que vous pourrez trouver et d'évoluer au cours de vos générations, dans une féroce compétition avec les autres espèces de microbes, qui peupleront bientôt ces océans..."

#, fuzzy
msgid "WIKI_MICROBE_STAGE_EDITOR"
msgstr "Éditeur de microbe"

#, fuzzy
msgid "WIKI_MICROBE_STAGE_GAMEPLAY"
msgstr ""
"Sur une planète distante et étrangère, des éternités d'activité volcanique et d'impacts de météores ont abouti au développement d'un nouveau phénomène dans l'univers.\n"
"\n"
"La vie.\n"
"\n"
"Simple microbe résidant dans les régions abyssales de l'océan, vous êtes le dernier ancêtre commun de tous les êtres vivants (LUCA) de cette planète.\n"
"\n"
"Pour survivre dans ce monde hostile, vous aurez besoin de collecter tous les composés que vous pourrez trouver et d'évoluer au cours de vos générations, dans une féroce compétition avec les autres espèces de microbes, qui peupleront bientôt ces océans..."

#, fuzzy
msgid "WIKI_MICROBE_STAGE_GDD"
msgstr "Phase microbienne"

#, fuzzy
msgid "WIKI_MICROBE_STAGE_INTRO"
msgstr ""
"Sur une planète distante et étrangère, des éternités d'activité volcanique et d'impacts de météores ont abouti au développement d'un nouveau phénomène dans l'univers.\n"
"\n"
"La vie.\n"
"\n"
"Simple microbe résidant dans les régions abyssales de l'océan, vous êtes le dernier ancêtre commun de tous les êtres vivants (LUCA) de cette planète.\n"
"\n"
"Pour survivre dans ce monde hostile, vous aurez besoin de collecter tous les composés que vous pourrez trouver et d'évoluer au cours de vos générations, dans une féroce compétition avec les autres espèces de microbes, qui peupleront bientôt ces océans..."

msgid "WIKI_MITOCHONDRION_EFFECTS"
msgstr "Pas d'effets."

msgid "WIKI_MITOCHONDRION_INTRO"
msgstr "Le moteur de la cellule. Les [b]mitochondries[/b] réalisent la [b]respiration aérobie[/b], ou la conversion du [thrive:compound type=\"glucose\"][/thrive:compound] en [thrive:compound type=\"atp\"][/thrive:compound] en utilisant de l'[thrive:compound type=\"oxygène\"][/thrive:compound]. Les [b]mitochondries[/b] remplissent cette fonction plus efficacement que d'autres organites tels que les [b][color=#3796e1][url=thriveopedia:metabolosome]métabolosomes[/url][/color][/b]."

msgid "WIKI_MITOCHONDRION_MODIFICATIONS"
msgstr "Pas de modifications."

#, fuzzy
msgid "WIKI_MITOCHONDRION_PROCESSES"
msgstr "Transforme le [thrive:compound type=\"glucose\"][/thrive:compound] en [thrive:compound type=\"atp\"][/thrive:compound]. Taux proportionnels à la concentration d'[thrive:compound type=\"oxygen\"][/thrive:compound]."

msgid "WIKI_MITOCHONDRION_REQUIREMENTS"
msgstr ""
"Une cellule doit posséder un [b][color=#3796e1][url=thriveopedia:nucleus]noyau[/url][/color][/b] pour pouvoir développer des [b]mitochondries[/b].\n"
"\n"
"Si l'amélioration des organites est activée dans les paramètres du jeu, [i]les deux[/i] conditions suivantes doivent également être remplies [i]pour la cellule du joueur[/i] :\n"
"\n"
"[indent]—   Posséder des [b][color=#3796e1][url=thriveopedia:metabolosome]Métabolosomes[/url][/color][/b] depuis au moins [b]7[/b] générations consécutives.[/indent]\n"
"[indent]—   Produire au moins [b]+20[/b] [thrive:compound type=\"atp\"][/thrive:compound].[/indent]"

msgid "WIKI_MITOCHONDRION_SCIENTIFIC_BACKGROUND"
msgstr "À venir"

msgid "WIKI_MITOCHONDRION_STRATEGY"
msgstr ""
"Dans les environnements où le [thrive:compound type=\"glucose\"][/thrive:compound] est abondant, les [b]mitochondries[/b] constituent véritablement le moteur de la cellule. Sachez cependant que les concentrations en [thrive:compound type=\"glucose\"][/thrive:compound] diminuent au fur et à mesure que le jeu progresse, et nous vous recommandons donc de passer à d'autres sources d'énergie si possible.\n"
"\n"
"Il est également recommandé de remplacer les [b][color=#3796e1][url=thriveopedia:metabolosome]métabolosomes[/url][/color][/b] par des [b]mitochondries[/b] après avoir développé un [b][color=#3796e1][url=thriveopedia:nucleus]noyau[/url][/color][/b] pour une meilleure efficacité."

msgid "WIKI_MITOCHONDRION_UPGRADES"
msgstr "Pas d'améliorations."

#, fuzzy
msgid "WIKI_MULTICELLULAR_STAGE_CONCEPT_ART"
msgstr "Phase multicellulaire"

#, fuzzy
msgid "WIKI_MULTICELLULAR_STAGE_CURRENT_DEVELOPMENT"
msgstr ""
"Bienvenue au début de la phase multicellulaire !\n"
"\n"
"Vous avez réussi à guider votre espèce à travers la phase unicellulaire.\n"
"\n"
"Le gameplay suit les mécanismes de base de la phase microbienne. Vous devez toujours faire croître votre organisme pour vous reproduire et atteindre l'éditeur.\n"
"\n"
"Cependant, vous pouvez maintenant concevoir la disposition des cellules de votre colonie dans l'éditeur et vous pouvez spécialiser vos cellules pour divers rôles. N'oubliez pas que les membres de la colonie ne peuvent pas partager l'[thrive:compound type=\"atp\"][/thrive:compound].\n"
"\n"
"Si vous utilisez la reproduction par bourgeonnement (la méthode par défaut), vous commencez par contrôler un petit bourgeon et devez faire croître le reste de la disposition des cellules."

#, fuzzy
msgid "WIKI_MULTICELLULAR_STAGE_FEATURES"
msgstr "Phase multicellulaire"

#, fuzzy
msgid "WIKI_MULTICELLULAR_STAGE_INTRO"
msgstr "Phase multicellulaire"

#, fuzzy
msgid "WIKI_MULTICELLULAR_STAGE_OVERVIEW"
msgstr "Phase multicellulaire"

#, fuzzy
msgid "WIKI_MULTICELLULAR_STAGE_TRANSITIONS"
msgstr "Phase multicellulaire"

#, fuzzy
msgid "WIKI_MULTICELLULAR_STAGE_UI"
msgstr "Phase multicellulaire"

msgid "WIKI_MYOFIBRIL_EFFECTS"
msgstr ""

msgid "WIKI_MYOFIBRIL_INTRO"
msgstr ""

msgid "WIKI_MYOFIBRIL_MODIFICATIONS"
msgstr "Pas de modifications."

msgid "WIKI_MYOFIBRIL_PROCESSES"
msgstr "Pas de processus."

msgid "WIKI_MYOFIBRIL_REQUIREMENTS"
msgstr "Seulement disponible à partir de la phase multicellulaire."

msgid "WIKI_MYOFIBRIL_SCIENTIFIC_BACKGROUND"
msgstr "À venir"

msgid "WIKI_MYOFIBRIL_STRATEGY"
msgstr ""

msgid "WIKI_MYOFIBRIL_UPGRADES"
msgstr "Pas d'améliorations"

msgid "WIKI_NITROGEN-FIXING_PLASTID_EFFECTS"
msgstr "Pas d'effets."

#, fuzzy
msgid "WIKI_NITROGEN-FIXING_PLASTID_INTRO"
msgstr "Plaste Fixateur d'Azote"

msgid "WIKI_NITROGEN-FIXING_PLASTID_MODIFICATIONS"
msgstr "Pas de modifications."

#, fuzzy
msgid "WIKI_NITROGEN-FIXING_PLASTID_PROCESSES"
msgstr "Transforme l'[thrive:compound type=\"atp\"][/thrive:compound] en [thrive:compound type=\"ammonia\"][/thrive:compound]. Taux proportionnels à la concentration d'[thrive:compound type=\"nitrogen\"][/thrive:compound] et d'[thrive:compound type=\"oxygen\"][/thrive:compound]."

#, fuzzy
msgid "WIKI_NITROGEN-FIXING_PLASTID_REQUIREMENTS"
msgstr "Plaste Fixateur d'Azote"

msgid "WIKI_NITROGEN-FIXING_PLASTID_SCIENTIFIC_BACKGROUND"
msgstr "À venir"

#, fuzzy
msgid "WIKI_NITROGEN-FIXING_PLASTID_STRATEGY"
msgstr "Plaste Fixateur d'Azote"

msgid "WIKI_NITROGEN-FIXING_PLASTID_UPGRADES"
msgstr "Pas d'améliorations."

msgid "WIKI_NITROGENASE_EFFECTS"
msgstr "Pas d'effets."

#, fuzzy
msgid "WIKI_NITROGENASE_INTRO"
msgstr "La nitrogénase est une protéine capable d'utiliser l'[thrive:compound type=\"nitrogen\"][/thrive:compound] gazeux et l'énergie cellulaire sous forme d'[thrive:compound type=\"atp\"][/thrive:compound] pour produire de l'[thrive:compound type=\"ammoniaque\"][/thrive:compound], un nutriment essentiel à la croissance des cellules. Il s'agit d'un processus appelé [b]fixation anaérobie de l'azote[/b]. Comme la nitrogénase est suspendue directement dans le cytoplasme, le liquide environnant effectue une partie de la [b]glycolyse[/b]."

msgid "WIKI_NITROGENASE_MODIFICATIONS"
msgstr "Pas de modifications."

#, fuzzy
msgid "WIKI_NITROGENASE_PROCESSES"
msgstr "Transforme l'[thrive:compound type=\"atp\"][/thrive:compound] en [thrive:compound type=\"ammonia\"][/thrive:compound]. Taux proportionnels à la concentration de [thrive:compound type=\"nitrogen\"][/thrive:compound]."

msgid "WIKI_NITROGENASE_REQUIREMENTS"
msgstr ""

msgid "WIKI_NITROGENASE_SCIENTIFIC_BACKGROUND"
msgstr "À venir"

#, fuzzy
msgid "WIKI_NITROGENASE_STRATEGY"
msgstr "La nitrogénase est une protéine capable d'utiliser l'[thrive:compound type=\"nitrogen\"][/thrive:compound] gazeux et l'énergie cellulaire sous forme d'[thrive:compound type=\"atp\"][/thrive:compound] pour produire de l'[thrive:compound type=\"ammoniaque\"][/thrive:compound], un nutriment essentiel à la croissance des cellules. Il s'agit d'un processus appelé [b]fixation anaérobie de l'azote[/b]. Comme la nitrogénase est suspendue directement dans le cytoplasme, le liquide environnant effectue une partie de la [b]glycolyse[/b]."

msgid "WIKI_NITROGENASE_UPGRADES"
msgstr "Pas d'améliorations."

msgid "WIKI_NUCLEUS_EFFECTS"
msgstr ""

#, fuzzy
msgid "WIKI_NUCLEUS_INTRO"
msgstr ""
"Le plus grand organite et le trait distinctif des cellules eucaryotes. Il permet aux cellules de développer des organites membranaires plus puissants et plus perfectionnés, tels que les [b][color=#3796e1][url=thriveopedia:mitochondrion]Mitochondries[/color][/b] et les [b][color=#3796e1][url=thriveopedia:lysosome]Lysosomes[/color][/b].\n"
"\n"
"Il est très consommateur en [thrive:compound type=\"atp\"][/thrive:compound] en raison de sa taille énorme et de son coût d'osmorégulation. Quand une cellule se dote d'un noyau, celui-ci ne peut plus être supprimé dans les générations futures.\n"
"\n"
"Il réduit également de [b]50%[/b] les dégâts subis, quelle qu'en soit la source, hormis ceux liés au manque d'énergie."

msgid "WIKI_NUCLEUS_MODIFICATIONS"
msgstr "Pas de modifications."

msgid "WIKI_NUCLEUS_PROCESSES"
msgstr "Pas de processus."

msgid "WIKI_NUCLEUS_REQUIREMENTS"
msgstr "Pas de conditions."

msgid "WIKI_NUCLEUS_SCIENTIFIC_BACKGROUND"
msgstr "À venir"

#, fuzzy
msgid "WIKI_NUCLEUS_STRATEGY"
msgstr ""
"Réfléchissez bien avant d'ajouter un [b]Noyau[/b] à votre cellule. Ces derniers sont coûteux à entretenir et ralentissent considérablement votre cellule. Assurez-vous donc d'avoir une balance en [thrive:compound type=\"atp\"][/thrive:compound] nettement positive et de pouvoir vous permettre un mode de vie plus sédentaire pendant une ou deux générations. Nous recommandons d'ajouter des [b][color=#3796e1][url=thriveopedia:cilia] Cils[/url][/color][/b] et des [b][color=#3796e1][url=thriveopedia:flagellum]Flagelles[/url][/color][/b] dans les générations suivantes afin de retrouver un peu de mobilité.\n"
"\n"
"Cependant, ses avantages sont évidents. Les eucaryotes (cellules dotées d'un [b]Noyau[/b]) ont accès à des améliorations plus polyvalentes que les procaryotes (cellules dépourvues de noyau).\n"
"\n"
"Les organites débloqués par le [b]Noyau[/b] apportent de nouvelles aptitudes puissantes, comme l'[b][color=#3796e1][url=thriveopedia:signalingAgent]Agent de signalisation[/url][/color][/b] et l'[b][color=#3796e1][url=thriveopedia : BindingAgent]Agent liant[/url][/color][/b], ou des améliorations significatives de capacités existantes, telles que les [b][color=#3796e1][url=thriveopedia:mitochondrion]Mitochondries[/url][/color][/b] et les [b][color=#3796e1][url=thriveopedia:thermoplast]Thermoplastes[/url][/color][/b]. Il est recommandé de remplacer les organites procaryotes par leurs homologues eucaryotes plus efficaces après avoir ajouté un [b]Noyau[/b] pour améliorer la production de [thrive:compound type=\"atp\"][/thrive:compound] et améliorer la viabilité de votre cellule."

msgid "WIKI_NUCLEUS_UPGRADES"
msgstr "Pas d'améliorations."

msgid "WIKI_ORGANELLES_ROOT_INTRO"
msgstr ""
"Les organites sont les \"organes\" des organismes unicellulaires. Dans Thrive, ils sont les éléments constitutifs de votre cellule, contrôlant ses fonctions et processus internes.\n"
"\n"
"Chaque fois que vous vous reproduisez, vous pouvez ajouter, déplacer, modifier ou supprimer des organites à l'intérieur de votre cellule à l'aide de l'éditeur de microbes. Presque toutes ces actions coûtent des points de mutation. Les organites sont disposés dans une grille hexagonale, formant une forme contiguë enveloppée par la membrane cellulaire, et chaque organite a une empreinte hexagonale caractéristique. Les organites externes s'attachent à l'extérieur de la membrane, de sorte que pour la plupart d'entre eux, l'orientation du placement a de l'importance.\n"
"\n"
"Lorsque vous modifiez votre cellule, les autres espèces modifient également la disposition de leurs organites. Elles ont accès aux mêmes pouvoirs et capacités.\n"
"\n"
"Sélectionnez un organite dans la liste ci-dessous pour en savoir plus."

#, fuzzy
msgid "WIKI_OXYTOXISOME_EFFECTS"
msgstr "Un métabolosome responsable de la production d'une forme primitive de l'agent toxique OxyToxy NT."

#, fuzzy
msgid "WIKI_OXYTOXISOME_INTRO"
msgstr "Oxytoxisome"

msgid "WIKI_OXYTOXISOME_MODIFICATIONS"
msgstr "Pas de modifications."

#, fuzzy
msgid "WIKI_OXYTOXISOME_PROCESSES"
msgstr "Transforme [thrive:compound type=\"atp\"][/thrive:compound] en [thrive:compound type=\"oxytoxy\"][/thrive:compound]. Taux proportionnels à la concentration d'[thrive:compound type=\"oxygen\"][/thrive:compound]. Peut libérer des toxines en appuyant sur [thrive:input]g_fire_toxin[/thrive:input]."

#, fuzzy
msgid "WIKI_OXYTOXISOME_REQUIREMENTS"
msgstr "Un métabolosome responsable de la production d'une forme primitive de l'agent toxique OxyToxy NT."

msgid "WIKI_OXYTOXISOME_SCIENTIFIC_BACKGROUND"
msgstr "À venir"

msgid "WIKI_OXYTOXISOME_STRATEGY"
msgstr ""
"Les toxines sont une arme précieuse dans le combat cellulaire. Elles sont actuellement la seule méthode d'attaque à distance dans le jeu, l'engloutissement et les [b][color=#3796e1][url=thriveopedia:pilus]pili perforants[/url][/color][/b] s'apparentant davantage à des armes de mêlée.\n"
"\n"
"L'[b]oxytoxisome[/b] et son homologue eucaryote, la [b][color=#3796e1][url=thriveopedia:oxytoxy]vacuole à toxines[/color][/b], sont également utiles à des fins défensives. Une cellule qui engloutit une autre cellule possédant l'un ou l'autre de ces organites subit des dommages au fur et à mesure de la digestion de sa proie, ce qui peut avoir un effet dissuasif sur les prédateurs plus importants."

msgid "WIKI_OXYTOXISOME_UPGRADES"
msgstr "Pas d'améliorations."

#, fuzzy
msgid "WIKI_PAGE_ASCENSION"
msgstr "Axone"

#, fuzzy
msgid "WIKI_PAGE_AWAKENING_STAGE"
msgstr "Phase d’éveil"

#, fuzzy
msgid "WIKI_PAGE_AWARE_STAGE"
msgstr "Phase consciente"

msgid "WIKI_PAGE_AXON"
msgstr "Axone"

msgid "WIKI_PAGE_BINDING_AGENT"
msgstr "Agent liant"

msgid "WIKI_PAGE_BIOLUMINESCENT_VACUOLE"
msgstr "Vacuole bioluminescente"

msgid "WIKI_PAGE_CHEMOPLAST"
msgstr "Chimioplaste"

msgid "WIKI_PAGE_CHEMORECEPTOR"
msgstr "Chimiorécepteur"

msgid "WIKI_PAGE_CHEMOSYNTHESIZING_PROTEINS"
msgstr "Protéines chimiosynthétiques"

#, fuzzy
msgid "WIKI_PAGE_CHLOROPLAST"
msgstr "Chloroplaste"

msgid "WIKI_PAGE_CILIA"
msgstr "Cils"

#, fuzzy
msgid "WIKI_PAGE_COMPOUNDS"
msgstr "Cytoplasme"

msgid "WIKI_PAGE_COMPOUND_SYSTEM_DEVELOPMENT"
msgstr ""

msgid "WIKI_PAGE_CYTOPLASM"
msgstr "Cytoplasme"

#, fuzzy
msgid "WIKI_PAGE_DEVELOPMENT_ROOT"
msgstr "Organites"

#, fuzzy
msgid "WIKI_PAGE_EDITORS_AND_MUTATIONS"
msgstr "Mitochondrie"

#, fuzzy
msgid "WIKI_PAGE_ENVIRONMENTAL_CONDITIONS"
msgstr "Mitochondrie"

msgid "WIKI_PAGE_FLAGELLUM"
msgstr "Flagelle"

#, fuzzy
msgid "WIKI_PAGE_INDUSTRIAL_STAGE"
msgstr "Phase industrielle"

msgid "WIKI_PAGE_LYSOSOME"
msgstr "Lysosome"

#, fuzzy
msgid "WIKI_PAGE_MECHANICS_ROOT"
msgstr "Organites"

msgid "WIKI_PAGE_METABOLOSOMES"
msgstr "Métabolosomes"

#, fuzzy
msgid "WIKI_PAGE_MICROBE_STAGE"
msgstr "Nitrogénase"

msgid "WIKI_PAGE_MITOCHONDRION"
msgstr "Mitochondrie"

#, fuzzy
msgid "WIKI_PAGE_MULTICELLULAR_STAGE"
msgstr "Phase multicellulaire"

#, fuzzy
msgid "WIKI_PAGE_MYOFIBRIL"
msgstr "Myofibrille"

#, fuzzy
msgid "WIKI_PAGE_NITROGEN-FIXING_PLASTID"
msgstr "Plaste Fixateur d'Azote"

msgid "WIKI_PAGE_NITROGENASE"
msgstr "Nitrogénase"

msgid "WIKI_PAGE_NUCLEUS"
msgstr "Noyau"

msgid "WIKI_PAGE_ORGANELLES_ROOT"
msgstr "Organites"

msgid "WIKI_PAGE_OXYTOXISOME"
msgstr "Oxytoxisome"

msgid "WIKI_PAGE_PERFORATOR_PILUS"
msgstr "Pilus perforant"

msgid "WIKI_PAGE_PROTOPLASM"
msgstr "Protoplasme"

#, fuzzy
msgid "WIKI_PAGE_REPRODUCTION"
msgstr "Protoplasme"

msgid "WIKI_PAGE_RUSTICYANIN"
msgstr "Rusticyanine"

#, fuzzy
msgid "WIKI_PAGE_SIGNALING_AGENT"
msgstr "Agent de signalisation"

msgid "WIKI_PAGE_SLIME_JET"
msgstr "Propulseur gélatineux"

#, fuzzy
msgid "WIKI_PAGE_SOCIETY_STAGE"
msgstr "Phase sociétale"

#, fuzzy
msgid "WIKI_PAGE_SPACE_STAGE"
msgstr "Propulseur gélatineux"

#, fuzzy
msgid "WIKI_PAGE_STAGES_ROOT"
msgstr "Organites"

msgid "WIKI_PAGE_THERMOPLAST"
msgstr "Thermoplaste"

#, fuzzy
msgid "WIKI_PAGE_THERMOSYNTHASE"
msgstr "Thermosynthase"

#, fuzzy
msgid "WIKI_PAGE_THE_PATCH_MAP"
msgstr "Thermoplaste"

msgid "WIKI_PAGE_THYLAKOIDS"
msgstr "Thylakoïdes"

#, fuzzy
msgid "WIKI_PAGE_TOXIN_VACUOLE"
msgstr ""
"Vacuole\n"
"à toxine"

msgid "WIKI_PAGE_VACUOLE"
msgstr "Vacuole"

msgid "WIKI_PERFORATOR_PILUS_EFFECTS"
msgstr ""
"Si une cellule possède un [b]pilus perforant[/b], les cellules d'autres espèces subiront d'importants dégâts à son contact. Si les deux cellules ont des [b]pili perforants[/b], elles pourront au contraire bloquer leurs attaques respectives.\n"
"\n"
"Les [b]pili perforants[/b] bloquent également les projectiles de toxines. Voir [b][color=#3796e1][url=thriveopedia:oxytoxyProteins]Oxytoxisome[/url][/color][/b] et [b][color=#3796e1][url=thriveopedia:oxytoxy]Vacuole à toxines[/color][/b]."

msgid "WIKI_PERFORATOR_PILUS_INTRO"
msgstr ""
"Organite de combat utilisé pour perforer d'autres cellules. Les cellules attaquées par un [b]pilus perforant[/b] subissent de lourds dégâts.\n"
"\n"
"Il permet également de se défendre contre les toxines en parant les projectiles de toxines."

msgid "WIKI_PERFORATOR_PILUS_MODIFICATIONS"
msgstr "Pas de modifications."

msgid "WIKI_PERFORATOR_PILUS_PROCESSES"
msgstr "Pas de processus."

#, fuzzy
msgid "WIKI_PERFORATOR_PILUS_REQUIREMENTS"
msgstr ""
"Si l'amélioration des organites est activée dans les paramètres du jeu, [i]au moins une[/i] des conditions suivantes doit être vraie [i]pour la cellule du joueur[/i] :\n"
"\n"
"[indent]—   A englouti au moins [b]5[/b] cellules, toutes générations confondues.[/indent]\n"
"[indent]—   Est mort au moins [b]5[/b] fois parmi toutes les générations.[/indent]"

#, fuzzy
msgid "WIKI_PERFORATOR_PILUS_SCIENTIFIC_BACKGROUND"
msgstr ""
"Les pili (singulier : pilus) se trouvent à la surface de nombreux micro-organismes et ressemblent à de fins poils. Des dizaines, voire des centaines de pili peuvent être présents à la surface d'un micro-organisme et remplir plusieurs fonctions, notamment celle de prédation. Les micro-organismes pathogènes utilisent les pili de façon agressive, soit pour s'attacher et se lier aux tissus de l'hôte, soit pour percer leur membrane externe afin d'accéder au cytoplasme. Il existe de nombreux pili similaires, mais ils ne sont pas apparentés d'un point de vue évolutif et résultent d'une évolution convergente. Un même organisme peut développer plusieurs types de pili et ceux qui sont présents à la surface sont constamment modifiés et remplacés.\n"
"\n"
"Pour en savoir plus, consultez la [color=#3796e1][url=https://en.wikipedia.org/wiki/Pilus]page Wikipedia[/url][/color] de cet organite."

#, fuzzy
msgid "WIKI_PERFORATOR_PILUS_STRATEGY"
msgstr ""
"Les cellules équipées de [b]Pili Perforants[/b] sont des prédateurs efficaces et peuvent attaquer n'importe quelle cellule, même celles qui sont résistantes aux toxines ou qui ont une membrane résistante à l'engloutissement. Ils doivent cependant être placés judicieusement et leur utilisation requiert une certaine habileté.\n"
"\n"
"Les [b]Pili Perforants[/b] ont également un fort pouvoir dissuasif sur les proies. En effet, il est peu probable qu'une boule hérissée de pointes soit considérée comme un repas facile."

#, fuzzy
msgid "WIKI_PERFORATOR_PILUS_UPGRADES"
msgstr ""
"[b]Pilus Injectisome[/b]\n"
"\n"
"Pour [b]25[/b] points de mutation, modifiez les [b]Pili Perforants[/b] déjà placés pour les transformer en [b]Pili Injectisome[/b]. Lorsque ces derniers heurtent des cellules ennemies, ils infligent également des dégâts de toxine. Les types de membranes qui réduisent les dégâts des toxines réduisent également les dégâts des [b]Pili Injectisome/b]."

msgid "WIKI_PROTOPLASM_EFFECTS"
msgstr "Pas d'effets."

#, fuzzy
msgid "WIKI_PROTOPLASM_INTRO"
msgstr "Protoplasme"

msgid "WIKI_PROTOPLASM_MODIFICATIONS"
msgstr "Pas de modifications."

#, fuzzy
msgid "WIKI_PROTOPLASM_PROCESSES"
msgstr "Transforme le [thrive:compound type=\"glucose\"][/thrive:compound] en [thrive:compound type=\"atp\"][/thrive:compound]."

msgid "WIKI_PROTOPLASM_REQUIREMENTS"
msgstr ""

msgid "WIKI_PROTOPLASM_SCIENTIFIC_BACKGROUND"
msgstr ""

msgid "WIKI_PROTOPLASM_STRATEGY"
msgstr ""

msgid "WIKI_PROTOPLASM_UPGRADES"
msgstr "Pas d'améliorations."

#, fuzzy
msgid "WIKI_REPRODUCTION_INTRO"
msgstr "Protoplasme"

msgid "WIKI_REPRODUCTION_REPRODUCTION_IN_THE_MICROBE_STAGE"
msgstr ""

msgid "WIKI_ROOT_BODY"
msgstr ""
"Bienvenue dans le wiki en jeu de Thrive. Vous trouverez ici des informations détaillées sur les concepts du jeu, des guides de stratégie à la théorie scientifique qui sous-tend les mécaniques de jeu.\n"
"\n"
"La majorité des pages de cette section est auto-générée depuis le contenu en anglais sur le [color=#3796e1][url=https://wiki.revolutionarygamesstudio.com/]wiki de développement en ligne[/url][/color] et est traduite par la communauté. Si vous avez envie d'aider à écrire et maintenir le contenu du wiki, veuillez prendre en considération de[color=#3796e1] [url=https://revolutionarygamesstudio.com/get-involved/]rejoindre l'équipe[/url][/color].\n"
"\n"
"Voir les liens ci-dessous pour quelques-uns des principaux concepts du jeu."

msgid "WIKI_ROOT_HEADING"
msgstr "Wiki en jeu de Thrive"

#, fuzzy
msgid "WIKI_RUSTICYANIN_EFFECTS"
msgstr "La rusticyanine est une protéine capable d'utiliser le [thrive:compound type=\"carbondioxide\"][/thrive:compound] gazeux et le [thrive:compound type=\"oxygen\"][/thrive:compound] pour oxyder le fer d'un état chimique à un autre. Ce processus, appelé [b]respiration ferrique[/b], libère de l'énergie que la cellule peut ensuite récolter."

#, fuzzy
msgid "WIKI_RUSTICYANIN_INTRO"
msgstr "Transforme du [thrive:compound type=\"iron\"][/thrive:compound] en [thrive:compound type=\"atp\"][/thrive:compound] par le processus de [b]Chimiolithoautotrophie ferrique[/b]. La vitesse de cette réaction dépend de la concentration en [thrive:compound type=\"carbondioxide\"][/thrive:compound] dans l'environnement."

msgid "WIKI_RUSTICYANIN_MODIFICATIONS"
msgstr "Pas de modifications."

#, fuzzy
msgid "WIKI_RUSTICYANIN_PROCESSES"
msgstr ""
"[b]Chimiolithoautotrophie ferrique[/b] : [thrive:compound type=\"iron\"][/thrive:compound] + [thrive:compound type=\"carbondioxide\"][/thrive:compound] → [thrive:compound type=\"atp\"][/thrive:compound]\n"
"\n"
"Une méthode pour générer de l'énergie sans [thrive:compound type=\"glucose\"][/thrive:compound]. Consomme du [thrive:compound type=\"iron\"][/thrive:compound] et dépend de la concentration en [thrive:compound type=\"carbondioxide\"][/thrive:compound] de l'environnement."

msgid "WIKI_RUSTICYANIN_REQUIREMENTS"
msgstr "Pas de conditions."

msgid "WIKI_RUSTICYANIN_SCIENTIFIC_BACKGROUND"
msgstr "À venir"

#, fuzzy
msgid "WIKI_RUSTICYANIN_STRATEGY"
msgstr "La rusticyanine est une protéine capable d'utiliser le [thrive:compound type=\"carbondioxide\"][/thrive:compound] gazeux et le [thrive:compound type=\"oxygen\"][/thrive:compound] pour oxyder le fer d'un état chimique à un autre. Ce processus, appelé [b]respiration ferrique[/b], libère de l'énergie que la cellule peut ensuite récolter."

msgid "WIKI_RUSTICYANIN_UPGRADES"
msgstr "Pas d'améliorations."

#, fuzzy
msgid "WIKI_SIGNALING_AGENT_EFFECTS"
msgstr "Agent de signalisation"

#, fuzzy
msgid "WIKI_SIGNALING_AGENT_INTRO"
msgstr "Agent de signalisation"

msgid "WIKI_SIGNALING_AGENT_MODIFICATIONS"
msgstr "Pas de processus."

msgid "WIKI_SIGNALING_AGENT_PROCESSES"
msgstr "Pas de processus."

#, fuzzy
msgid "WIKI_SIGNALING_AGENT_REQUIREMENTS"
msgstr "Les agents de signalisation permettent aux cellules de créer des substances chimiques auxquelles d'autres cellules peuvent réagir. Les substances chimiques de signalisation peuvent être utilisées pour attirer d'autres cellules ou les avertir d'un danger pour les faire fuir."

msgid "WIKI_SIGNALING_AGENT_SCIENTIFIC_BACKGROUND"
msgstr "À venir"

#, fuzzy
msgid "WIKI_SIGNALING_AGENT_STRATEGY"
msgstr "Agent de signalisation"

msgid "WIKI_SIGNALING_AGENT_UPGRADES"
msgstr "Pas d'améliorations."

#, fuzzy
msgid "WIKI_SLIME_JET_EFFECTS"
msgstr "De nombreux organismes produisent des substances polysaccharidiques gluantes, et le mucilage est l'un de ces polysaccharides. Si de nombreuses espèces utilisent la bave pour se déplacer, certains types de bactéries éjectent ces substances à haute pression dans leur sillage. Ces jets de bave agissent comme des moteurs de fusée, poussant les cellules en avant à une vitesse incroyable. La bave est également utilisée pour faire obstacle aux prédateurs, en les piégeant dans une substance que seuls les organismes dotés de jets peuvent diriger."

#, fuzzy
msgid "WIKI_SLIME_JET_INTRO"
msgstr "De nombreux organismes produisent des substances polysaccharidiques gluantes, et le mucilage est l'un de ces polysaccharides. Si de nombreuses espèces utilisent la bave pour se déplacer, certains types de bactéries éjectent ces substances à haute pression dans leur sillage. Ces jets de bave agissent comme des moteurs de fusée, poussant les cellules en avant à une vitesse incroyable. La bave est également utilisée pour faire obstacle aux prédateurs, en les piégeant dans une substance que seuls les organismes dotés de jets peuvent diriger."

msgid "WIKI_SLIME_JET_MODIFICATIONS"
msgstr "Pas de modifications."

#, fuzzy
msgid "WIKI_SLIME_JET_PROCESSES"
msgstr "Transforme le [thrive:compound type=\"glucose\"][/thrive:compound] en [thrive:compound type=\"mucilage\"][/thrive:compound]. Appuyez sur [thrive:input]g_secrete_slime[/thrive:input] pour libérer le [thrive:compound type=\"mucilage\"][/thrive:compound] stockés, augmentant la vitesse de cette cellule et ralentissant les prédateurs."

msgid "WIKI_SLIME_JET_REQUIREMENTS"
msgstr "Pas de conditions."

msgid "WIKI_SLIME_JET_SCIENTIFIC_BACKGROUND"
msgstr "À venir"

msgid "WIKI_SLIME_JET_STRATEGY"
msgstr ""

msgid "WIKI_SLIME_JET_UPGRADES"
msgstr "Pas d'améliorations."

msgid "WIKI_SOCIETY_STAGE_CURRENT_DEVELOPMENT"
msgstr ""

#, fuzzy
msgid "WIKI_SOCIETY_STAGE_FEATURES"
msgstr "Phase sociétale"

#, fuzzy
msgid "WIKI_SOCIETY_STAGE_INTRO"
msgstr "De nombreux organismes produisent des substances polysaccharidiques gluantes, et le mucilage est l'un de ces polysaccharides. Si de nombreuses espèces utilisent la bave pour se déplacer, certains types de bactéries éjectent ces substances à haute pression dans leur sillage. Ces jets de bave agissent comme des moteurs de fusée, poussant les cellules en avant à une vitesse incroyable. La bave est également utilisée pour faire obstacle aux prédateurs, en les piégeant dans une substance que seuls les organismes dotés de jets peuvent diriger."

#, fuzzy
msgid "WIKI_SOCIETY_STAGE_OVERVIEW"
msgstr "Phase sociétale"

#, fuzzy
msgid "WIKI_SOCIETY_STAGE_TRANSITIONS"
msgstr "Phase sociétale"

#, fuzzy
msgid "WIKI_SOCIETY_STAGE_UI"
msgstr "Phase sociétale"

msgid "WIKI_SPACE_STAGE_CURRENT_DEVELOPMENT"
msgstr ""

#, fuzzy
msgid "WIKI_SPACE_STAGE_FEATURES"
msgstr "Propulseur gélatineux"

#, fuzzy
msgid "WIKI_SPACE_STAGE_INTRO"
msgstr "De nombreux organismes produisent des substances polysaccharidiques gluantes, et le mucilage est l'un de ces polysaccharides. Si de nombreuses espèces utilisent la bave pour se déplacer, certains types de bactéries éjectent ces substances à haute pression dans leur sillage. Ces jets de bave agissent comme des moteurs de fusée, poussant les cellules en avant à une vitesse incroyable. La bave est également utilisée pour faire obstacle aux prédateurs, en les piégeant dans une substance que seuls les organismes dotés de jets peuvent diriger."

#, fuzzy
msgid "WIKI_SPACE_STAGE_OVERVIEW"
msgstr "Phase spatiale"

#, fuzzy
msgid "WIKI_SPACE_STAGE_TRANSITIONS"
msgstr "Nitrogénase"

#, fuzzy
msgid "WIKI_SPACE_STAGE_UI"
msgstr "Phase spatiale"

#, fuzzy
msgid "WIKI_STAGES_ROOT_INTRO"
msgstr "Axone"

msgid "WIKI_THERMOPLAST_EFFECTS"
msgstr "Pas d'effets."

#, fuzzy
msgid "WIKI_THERMOPLAST_INTRO"
msgstr "Le thermoplaste est une structure à double membrane contenant des pigments thermosensibles empilés dans des sacs membranaires. C'est un procaryote qui a été assimilé pour être utilisé par son hôte eucaryote. Les pigments du thermoplaste sont capables d'utiliser l'énergie des différences de chaleur dans l'environnement pour produire [thrive:compound type=\"atp\"][/thrive:compound] à partir de l'eau dans un processus appelé [b]thermosynthèse[/b]. Le taux de production de [thrive:compound type=\"atp\"][/thrive:compound] varie avec [thrive:compound type=\"temperature\"][/thrive:compound]."

msgid "WIKI_THERMOPLAST_MODIFICATIONS"
msgstr "Pas de modifications."

#, fuzzy
msgid "WIKI_THERMOPLAST_PROCESSES"
msgstr "Produit du [thrive:compound type=\"glucose\"][/thrive:compound]. Taux proportionnel à la concentration de [thrive:compound type=\"carbondioxide\"][/thrive:compound] et à la température."

msgid "WIKI_THERMOPLAST_REQUIREMENTS"
msgstr ""

msgid "WIKI_THERMOPLAST_SCIENTIFIC_BACKGROUND"
msgstr "À venir"

#, fuzzy
msgid "WIKI_THERMOPLAST_STRATEGY"
msgstr "Le thermoplaste est une structure à double membrane contenant des pigments thermosensibles empilés dans des sacs membranaires. C'est un procaryote qui a été assimilé pour être utilisé par son hôte eucaryote. Les pigments du thermoplaste sont capables d'utiliser l'énergie des différences de chaleur dans l'environnement pour produire [thrive:compound type=\"atp\"][/thrive:compound] à partir de l'eau dans un processus appelé [b]thermosynthèse[/b]. Le taux de production de [thrive:compound type=\"atp\"][/thrive:compound] varie avec [thrive:compound type=\"temperature\"][/thrive:compound]."

msgid "WIKI_THERMOPLAST_UPGRADES"
msgstr "Pas d'améliorations."

msgid "WIKI_THERMOSYNTHASE_EFFECTS"
msgstr "Pas d'effets."

#, fuzzy
msgid "WIKI_THERMOSYNTHASE_INTRO"
msgstr "Thermosynthase"

msgid "WIKI_THERMOSYNTHASE_MODIFICATIONS"
msgstr "Pas de modifications."

#, fuzzy
msgid "WIKI_THERMOSYNTHASE_PROCESSES"
msgstr "Produit l'[thrive:compound type=\"atp\"][/thrive:compound] en utilisant les gradients de température. Le taux varie en fonction de la [thrive:compound type=\"temperature\"][/thrive:compound]."

#, fuzzy
msgid "WIKI_THERMOSYNTHASE_REQUIREMENTS"
msgstr "La thermosynthase est une protéine qui utilise la convection thermique pour changer de forme, ce qui lui permet de se replier et de se lier à l'ADP lorsqu'elle est exposée à la chaleur, puis de se déplier et de le recycler en [thrive:compound type=\"atp\"][/thrive:compound] lorsqu'elle est exposée au froid, dans un processus appelé [b]thermosynthèse[/b]. Le taux de production de [thrive:compound type=\"atp\"][/thrive:compound] varie avec [thrive:compound type=\"temperature\"][/thrive:compound]."

msgid "WIKI_THERMOSYNTHASE_SCIENTIFIC_BACKGROUND"
msgstr "À venir"

#, fuzzy
msgid "WIKI_THERMOSYNTHASE_STRATEGY"
msgstr "La thermosynthase est une protéine qui utilise la convection thermique pour changer de forme, ce qui lui permet de se replier et de se lier à l'ADP lorsqu'elle est exposée à la chaleur, puis de se déplier et de le recycler en [thrive:compound type=\"atp\"][/thrive:compound] lorsqu'elle est exposée au froid, dans un processus appelé [b]thermosynthèse[/b]. Le taux de production de [thrive:compound type=\"atp\"][/thrive:compound] varie avec [thrive:compound type=\"temperature\"][/thrive:compound]."

msgid "WIKI_THERMOSYNTHASE_UPGRADES"
msgstr "Pas d'améliorations."

msgid "WIKI_THE_PATCH_MAP_FOG_OF_WAR"
msgstr ""

#, fuzzy
msgid "WIKI_THE_PATCH_MAP_INTRO"
msgstr "Le thermoplaste est une structure à double membrane contenant des pigments thermosensibles empilés dans des sacs membranaires. C'est un procaryote qui a été assimilé pour être utilisé par son hôte eucaryote. Les pigments du thermoplaste sont capables d'utiliser l'énergie des différences de chaleur dans l'environnement pour produire [thrive:compound type=\"atp\"][/thrive:compound] à partir de l'eau dans un processus appelé [b]thermosynthèse[/b]. Le taux de production de [thrive:compound type=\"atp\"][/thrive:compound] varie avec [thrive:compound type=\"temperature\"][/thrive:compound]."

#, fuzzy
msgid "WIKI_THE_PATCH_MAP_PATCHES"
msgstr "Pas d'améliorations."

msgid "WIKI_THE_PATCH_MAP_THE_PATCH_MAP"
msgstr ""

msgid "WIKI_THYLAKOIDS_EFFECTS"
msgstr "Pas d'effets spéciaux."

#, fuzzy
msgid "WIKI_THYLAKOIDS_INTRO"
msgstr "Les thylakoïdes sont des amas de protéines et de pigments photosensibles. Les pigments sont capables d'utiliser l'énergie de la [thrive:compound type=\"sunlight\"][/thrive:compound] pour produire du [thrive:compound type=\"glucose\"][/thrive:compound] à partir d'eau et de [thrive:compound type=\"carbondioxide\"][/thrive:compound] gazeux dans un processus appelé [b]photosynthèse[/b]. Ce sont également ces pigments qui leur donnent une couleur distinctive. Le taux de production de [thrive:compound type=\"glucose\"][/thrive:compound] dépend de la concentration de [thrive:compound type=\"carbondioxide\"][/thrive:compound] et de l'intensité de [thrive:compound type=\"sunlight\"][/thrive:compound]. Comme les thylakoïdes sont suspendus directement dans le cytoplasme, le fluide environnant effectue une certaine [b]glycolyse[/b]."

msgid "WIKI_THYLAKOIDS_MODIFICATIONS"
msgstr "Pas de modifications"

msgid "WIKI_THYLAKOIDS_PROCESSES"
msgstr ""

msgid "WIKI_THYLAKOIDS_REQUIREMENTS"
msgstr ""

msgid "WIKI_THYLAKOIDS_SCIENTIFIC_BACKGROUND"
msgstr "À venir"

#, fuzzy
msgid "WIKI_THYLAKOIDS_STRATEGY"
msgstr "Les thylakoïdes sont des amas de protéines et de pigments photosensibles. Les pigments sont capables d'utiliser l'énergie de la [thrive:compound type=\"sunlight\"][/thrive:compound] pour produire du [thrive:compound type=\"glucose\"][/thrive:compound] à partir d'eau et de [thrive:compound type=\"carbondioxide\"][/thrive:compound] gazeux dans un processus appelé [b]photosynthèse[/b]. Ce sont également ces pigments qui leur donnent une couleur distinctive. Le taux de production de [thrive:compound type=\"glucose\"][/thrive:compound] dépend de la concentration de [thrive:compound type=\"carbondioxide\"][/thrive:compound] et de l'intensité de [thrive:compound type=\"sunlight\"][/thrive:compound]. Comme les thylakoïdes sont suspendus directement dans le cytoplasme, le fluide environnant effectue une certaine [b]glycolyse[/b]."

msgid "WIKI_THYLAKOIDS_UPGRADES"
msgstr "Pas d'améliorations."

#, fuzzy
msgid "WIKI_TOXIN_VACUOLE_EFFECTS"
msgstr "La vacuole à toxines est une vacuole ayant évolué de manière à spécifiquement produire, contenir et sécréter des toxines oxytoxy. La vitesse de production et sécrétion augmente proportionellement au nombre de vacuoles à toxines."

#, fuzzy
msgid "WIKI_TOXIN_VACUOLE_INTRO"
msgstr ""
"Vacuole\n"
"à toxine"

msgid "WIKI_TOXIN_VACUOLE_MODIFICATIONS"
msgstr "Pas de modifications."

#, fuzzy
msgid "WIKI_TOXIN_VACUOLE_PROCESSES"
msgstr "Transforme l'[thrive:compound type=\"atp\"][/thrive:compound] en [thrive:compound type=\"oxytoxy\"][/thrive:compound]. Taux proportionnel à la concentration d'[thrive:compound type=\"oxygen\"][thrive:compound]. Peut libérer des toxines en appuyant sur [thrive:input]g_fire_toxin[/thrive:input]."

#, fuzzy
msgid "WIKI_TOXIN_VACUOLE_REQUIREMENTS"
msgstr "La vacuole à toxines est une vacuole ayant évolué de manière à spécifiquement produire, contenir et sécréter des toxines oxytoxy. La vitesse de production et sécrétion augmente proportionellement au nombre de vacuoles à toxines."

msgid "WIKI_TOXIN_VACUOLE_SCIENTIFIC_BACKGROUND"
msgstr "À venir"

#, fuzzy
msgid "WIKI_TOXIN_VACUOLE_STRATEGY"
msgstr "La vacuole à toxines est une vacuole ayant évolué de manière à spécifiquement produire, contenir et sécréter des toxines oxytoxy. La vitesse de production et sécrétion augmente proportionellement au nombre de vacuoles à toxines."

msgid "WIKI_TOXIN_VACUOLE_UPGRADES"
msgstr "Pas d'améliorations."

msgid "WIKI_VACUOLE_EFFECTS"
msgstr "Pas d'effets."

#, fuzzy
msgid "WIKI_VACUOLE_INTRO"
msgstr "La vacuole à toxines est une vacuole ayant évolué de manière à spécifiquement produire, contenir et sécréter des toxines oxytoxy. La vitesse de production et sécrétion augmente proportionellement au nombre de vacuoles à toxines."

#, fuzzy
msgid "WIKI_VACUOLE_MODIFICATIONS"
msgstr "La vacuole à toxines est une vacuole ayant évolué de manière à spécifiquement produire, contenir et sécréter des toxines oxytoxy. La vitesse de production et sécrétion augmente proportionellement au nombre de vacuoles à toxines."

msgid "WIKI_VACUOLE_PROCESSES"
msgstr "Pas de processus"

msgid "WIKI_VACUOLE_REQUIREMENTS"
msgstr ""

msgid "WIKI_VACUOLE_SCIENTIFIC_BACKGROUND"
msgstr "À venir"

msgid "WIKI_VACUOLE_STRATEGY"
msgstr ""

msgid "WIKI_VACUOLE_UPGRADES"
msgstr "Pas d'améliorations."

msgid "WILL_YOU_THRIVE"
msgstr "Allez-vous prospérer ?"

msgid "WIN_BOX_TITLE"
msgstr "VOUS AVEZ PROSPÉRÉ !"

msgid "WIN_TEXT"
msgstr "Félicitations, vous avez gagné cette version de Thrive ! Vous pouvez continuer à jouer après la disparition de ce message si vous le souhaitez, ou commencer une nouvelle partie dans un nouveau monde. Vous pouvez également ajouter des agents liants pour construire une colonie cellulaire et essayer les prototypes de jeu ultérieurs."

#, fuzzy
msgid "WORKSHOP_ITEM_CHANGE_NOTES"
msgstr "Remarques de Changement d'Item"

#, fuzzy
msgid "WORKSHOP_ITEM_CHANGE_NOTES_TOOLTIP"
msgstr "Changez les remarques afin d'afficher la version de cet objet sur l'Atelier Steam (optionnel)"

msgid "WORKSHOP_ITEM_DESCRIPTION"
msgstr "Description de l'objet :"

msgid "WORKSHOP_ITEM_PREVIEW"
msgstr "Image de prévisualisation :"

msgid "WORKSHOP_ITEM_TAGS"
msgstr "Étiquettes (séparées par une virgule « , ») :"

#, fuzzy
msgid "WORKSHOP_ITEM_TITLE"
msgstr "Titre de l'objet :"

#, fuzzy
msgid "WORKSHOP_ITEM_UPLOAD_SUCCEEDED"
msgstr "La mise en ligne sur l'atelier Steam a été réalisée avec succès"

#, fuzzy
msgid "WORKSHOP_ITEM_UPLOAD_SUCCEEDED_TOS_REQUIRED"
msgstr "La mise en ligne sur le Workshop Steam a fonctionné, mais vous devez accepter son [color=#3796e1][url=https://steamcommunity.com/sharedfiles/workshoplegalagreement]contrat de licence[/url][/color] avant que cela ne soit visible"

msgid "WORKSHOP_TERMS_OF_SERVICE_NOTICE"
msgstr "En proposant cet objet, vous acceptez le [color=#3796e1][url=https://steamcommunity.com/sharedfiles/workshoplegalagreement]contrat de licence[/url][/color] du Workshop Steam"

msgid "WORKSHOP_VISIBILITY_TOOLTIP"
msgstr "Une fois un item publié, tout le monde pourra le voir"

msgid "WORLD"
msgstr "Monde"

msgid "WORLD_EXPORT_SUCCESS_MESSAGE"
msgstr "Les données du monde ont été exportées avec succès vers {0}"

msgid "WORLD_GENERAL_STATISTICS"
msgstr "Statistiques génériques du monde actuel"

msgid "WORLD_MISC_DETAILS_STRING"
msgstr ""
"Inclure les prototypes des phases avancées : {0}\n"
"Inclure les Easter eggs : {1}"

msgid "WORLD_RELATIVE_MOVEMENT"
msgstr "Dépend du monde"

msgid "WORST_PATCH_COLON"
msgstr "Pire secteur :"

msgid "XBOX360"
msgstr "Xbox 360"

msgid "XBOX_ONE"
msgstr "Xbox One"

msgid "XBOX_SERIES"
msgstr "Xbox Series X"

msgid "YEARS"
msgstr "années"

#, fuzzy
msgid "YES"
msgstr "années"

#, fuzzy
msgid "YET_TO_BE_IMPLEMENTED_NOTICE"
msgstr "Doit être implémenté."

msgid "YOUTUBE_TOOLTIP"
msgstr "Visitez notre chaîne YouTube"

msgid "YOU_CAN_MAKE_PULL_REQUEST"
msgstr ""
"Thrive est un projet open-source.\n"
"Vous pouvez proposer un correctif sans avoir besoin de faire partie de l'équipe (de développement)."

msgid "YOU_CAN_SUPPORT_THRIVE_ON_PATREON"
msgstr "Vous pouvez financer le développement de Thrive sur Patreon."

msgid "ZOOM_IN"
msgstr "Zoomer"

msgid "ZOOM_OUT"
msgstr "Dézoomer"

<<<<<<< HEAD
#~ msgid "HELP"
#~ msgstr "Aide"
=======
#~ msgid "ALLOW_SPECIES_TO_NOT_MIGRATE"
#~ msgstr "Permet aux espèces de ne pas migrer (si aucune bonne migration n'est trouvée)"

#~ msgid "ALLOW_SPECIES_TO_NOT_MUTATE"
#~ msgstr "Permet aux espèces de ne pas muter (si aucune bonne mutation n'est trouvée)"

#~ msgid "BIODIVERSITY_ATTEMPT_FILL_CHANCE"
#~ msgstr "Probabilité pour chaque secteur avec peu d'espèces (faible biodiversité) de créer une nouvelle espèce"

#~ msgid "BIODIVERSITY_FROM_NEIGHBOUR_PATCH_CHANCE"
#~ msgstr "Probabilité de créer une nouvelle espèce pour accroître la biodiversité à partir d'un secteur voisin"

#~ msgid "BIODIVERSITY_NEARBY_PATCH_IS_FREE_POPULATION"
#~ msgstr "Une espèce d'un secteur proche qui augmente la biodiversité augmente en population gratuitement"

#~ msgid "BIODIVERSITY_SPLIT_IS_MUTATED"
#~ msgstr "Une espèce qui augmente la biodiversité est mutée dès sa création"

#~ msgid "LOW_BIODIVERSITY_LIMIT"
#~ msgstr "Considérer que les secteurs contenant jusqu'à ce nombre d'espèces ont une faible biodiversité"

#~ msgid "MAXIMUM_SPECIES_IN_PATCH"
#~ msgstr "Nombre maximum d'espèces dans un secteur avant des extinctions forcées"

#~ msgid "NEW_BIODIVERSITY_INCREASING_SPECIES_POPULATION"
#~ msgstr "Population initiale pour les espèces augmentant la biodiversité"

#~ msgid "PROTECT_MIGRATIONS_FROM_SPECIES_CAP"
#~ msgstr "Protéger les populations fraîchement immigrées de la limite d'espèces"

#~ msgid "PROTECT_NEW_CELLS_FROM_SPECIES_CAP"
#~ msgstr "Protéger les espèces nouvellement créées de la limite d'espèces"

#~ msgid "REFUND_MIGRATIONS_IN_EXTINCTIONS"
#~ msgstr "Rembourser les migrations en cas d'extinction dans le secteur cible"

#~ msgid "SPECIES_SPLIT_BY_MUTATION_THRESHOLD_POPULATION_AMOUNT"
#~ msgstr "Population minimale pour que les espèces divergent si plusieurs mutations favorables sont trouvées"

#~ msgid "SPECIES_SPLIT_BY_MUTATION_THRESHOLD_POPULATION_FRACTION"
#~ msgstr "Proportion minimale de la population nécessaire à une divergence par mutation"

#~ msgid "USE_BIODIVERSITY_FORCE_SPLIT"
#~ msgstr "La création d'espèces pour augmenter la biodiversité vole de la population aux espèces existantes"

#~ msgid "NOT_FOUND_CHUNK"
#~ msgstr "Erreur : morceau introuvable"
>>>>>>> 69622fd6

#~ msgid "BASSBOOST"
#~ msgstr "Boost de basse"

#~ msgid "BASSDOWN"
#~ msgstr "Basse vers le bas"

#~ msgid "BASSUP"
#~ msgstr "Basse vers le haut"

#~ msgid "DIRECTIONL"
#~ msgstr "Vers la gauche"

#~ msgid "DIRECTIONR"
#~ msgstr "Vers la droite"

#~ msgid "HYPERL"
#~ msgstr "Hyper Gauche"

#~ msgid "HYPERR"
#~ msgstr "Hyper Droite"

#~ msgid "SUPERL"
#~ msgstr "Super gauche"

#~ msgid "SUPERR"
#~ msgstr "Super droite"

#~ msgid "TREBLEDOWN"
#~ msgstr "Réduire le volume aigu"

#~ msgid "TREBLEUP"
#~ msgstr "Aigus vers le haut"

#~ msgid "UNKNOWN_ON_WINDOWS"
#~ msgstr "Inconnu sur Windows"

#~ msgid "GLES2"
#~ msgstr "GLES2"

#~ msgid "SIXTEEN_TIMES"
#~ msgstr "16x"

#~ msgid "TOTAL_POPULATION_COLON"
#~ msgstr "Population totale :"

#, fuzzy
#~ msgid "QUESTION"
#~ msgstr "Résolution :"

#, fuzzy
#~ msgid "TARGET_TIME"
#~ msgstr "Type de cible :"

#, fuzzy
#~ msgid "ENABLED"
#~ msgstr "Activer l'éditeur"

#, fuzzy
#~ msgid "PANGONIAN_REGION_NAME"
#~ msgstr "Pangonienne"

#~ msgid "PATCH_MAP_TYPE"
#~ msgstr "Type de carte des secteurs"

#~ msgid "PATCH_MAP_TYPE_CLASSIC"
#~ msgstr "Classique"

#~ msgid "PATCH_MAP_TYPE_EXPLANATION"
#~ msgstr "(générer une carte des secteurs procéduralement ou utiliser la disposition par défaut)"

#~ msgid "PATCH_MAP_TYPE_PROCEDURAL"
#~ msgstr "Procédural"

#~ msgid "LOOKING_AT"
#~ msgstr "Vous regardez :"

#~ msgid "SPECIES_N_TIMES"
#~ msgstr "{0} (x{1})"

#~ msgid "BECOME_AWARE"
#~ msgstr "Prendre conscience"

#~ msgid "CONFIRM_NORMAL"
#~ msgstr "Accepter"

#~ msgid "DO_NOT_SHOW_AGAIN"
#~ msgstr "Ne plus me prévenir"

#~ msgid "STUFF_AT"
#~ msgstr "Choses à {0:F1}, {1:F1} :"

#~ msgid "SPECIES_DETAILS"
#~ msgstr "Détails de l'espèce"

#~ msgid "CURRENT_GENERATION_COLON"
#~ msgstr "Génération actuelle :"

#, fuzzy
#~ msgid "STATISTICS_BUTTON_TOOLTIP"
#~ msgstr "Suicide"

#, fuzzy
#~ msgid "MACROSCOPIC_PROTOYPE_WARNING"
#~ msgstr ""
#~ "La sauvegarde sélectionnée est connue pour être incompatible avec cette version de Thrive.\n"
#~ "Comme Thrive est toujours en développement précaire la compatibilité des sauvegardes n'est pas une grande priorité, il n'existe ainsi aucun convertisseur de sauvegarde intégré pour mettre à jour d'anciennes sauvegardes."

#~ msgid "RESET_INPUTS"
#~ msgstr "Réinitialiser les entrées"

#, fuzzy
#~ msgid "INVULNERABLE_TO_ENGULFMENT"
#~ msgstr "Invulnérabilité à l'absorption"

#, fuzzy
#~ msgid "AUTO_GPU_NAME"
#~ msgstr "Pseudo personnalisé :"

#, fuzzy
#~ msgid "NOT_RUNNING_DOT"
#~ msgstr "Désactivée."

#~ msgid "PATCH_PANGONIAN_VENTS"
#~ msgstr "Cheminées pangoniennes"

#~ msgid "PATCH_PANGONIAN_MESOPELAGIC"
#~ msgstr "Mésopélagique Pangonien"

#~ msgid "PATCH_PANGONIAN_EPIPELAGIC"
#~ msgstr "Épipélagique Pangonien"

#~ msgid "PATCH_PANGONIAN_TIDEPOOL"
#~ msgstr "Flaque Pangonienne"

#~ msgid "PATHCH_PANGONIAN_ABYSSOPELAGIC"
#~ msgstr "Abyssopélagique Pangonien"

#~ msgid "PATCH_PANGONIAN_COAST"
#~ msgstr "Côte Pangonienne"

#~ msgid "PATCH_PANGONIAN_ESTUARY"
#~ msgstr "Estuaire Pangonien"

#~ msgid "PATCH_CAVE"
#~ msgstr "Grotte"

#~ msgid "PATCH_ICE_SHELF"
#~ msgstr "Plateau de Glace"

#~ msgid "PATCH_PANGONIAN_SEAFLOOR"
#~ msgstr "Sol Marin Pangonien"

#~ msgid "LOADING_DOT"
#~ msgstr "Chargement..."

#~ msgid "PREVIOUS"
#~ msgstr "précédent :"

#~ msgid "RUN_RESULT_POP_IN_PATCHES"
#~ msgstr "population dans les zones :"

#~ msgid "SAVING"
#~ msgstr "Sauvegarde..."

#~ msgid "OVERWRITE_EXISTING_SAVE_TITLE"
#~ msgstr "Réécrire la sauvegarde existante?"

#~ msgid "SAVING_FAILED"
#~ msgstr "Sauvegarde échoué! Une exception a eu lieu"

#~ msgid "TYPE"
#~ msgstr "Type :"

#~ msgid "EDITOR_TUTORIAL_PATCH_TEXT"
#~ msgstr ""
#~ "C'est la carte des parcelles.\n"
#~ "Ici vous pouvez voir les différentes parcelles dans lesquels votre microbe peut vivre.\n"
#~ "Votre parcelle actuelle est en surbrillance.\n"
#~ "Vous pouvez cliquer sur les parcelles avec votre souris pour les sélectionner pour voir leurs détails sur la partie droite.\n"
#~ "\n"
#~ "Si vous sélectionnez une parcelle adjacente à celle dans laquelle vous êtes, vous pouvez appuyer sur le bouton sur la droite pour vous y déplacer. Cela permet à votre population de se propager vers de nouvelles parcelles.\n"
#~ "\n"
#~ "Sélectionnez une parcelle pour continuer."

#~ msgid "EDITOR_TUTORIAL_CELL_TEXT"
#~ msgstr ""
#~ "Voici l'éditeur de cellule ou vous pouvez ajouter ou retirer des organites à votre espèce en dépensant des points de mutation (PM).\n"
#~ "\n"
#~ "Vous pouvez aussi changer d'autres propriétés de votre espèce dans les autres onglets de l'éditeur de cellule.\n"
#~ "\n"
#~ "Pour continuer, sélectionnez un organite sur le panneau de gauche (un cytoplasme serait un bon choix). Ensuite faites un clic gauche à côté de l'hexagone affiché au milieu de l'écran pour ajouter cet organite à votre espèce."

#, fuzzy
#~ msgid "VIEW_NOW"
#~ msgstr "Voir immédiatement"

#, fuzzy
#~ msgid "TOTAL_EXTINCTION"
#~ msgstr "extinction en {0}"

#, fuzzy
#~ msgid "LOCAL_EXTINCTION"
#~ msgstr "Le joueur est éteint"

#, fuzzy
#~ msgid "MARINE_SNOW_FOOD_SOURCE"
#~ msgstr "Neige marine"

#~ msgid "Cancel"
#~ msgstr "Annuler"

#~ msgid "SAVING_ERROR"
#~ msgstr "Erreur de Sauvegarde"

#~ msgid "REMOVE_ORGANELLE"
#~ msgstr "Enlever organite"

#, fuzzy
#~ msgid "TRY_NEW_GAME"
#~ msgstr "Nouvelle partie"

#~ msgid "MICROBE_PATCH_LABEL"
#~ msgstr "Patch: {0}"

#, fuzzy
#~ msgid "COLOR"
#~ msgstr "Couleur"

#~ msgid "TURNS"
#~ msgstr "Devient"

#~ msgid "INTO"
#~ msgstr "en"

#~ msgid "DOT_RATE_SCALES"
#~ msgstr ". Taux changent"

#~ msgid "OXYGEN_DOT"
#~ msgstr "Oxygène."

#~ msgid "PRODUCES"
#~ msgstr "Produits"

#~ msgid "DOT_RATE_SCALES_WITH"
#~ msgstr ". Taux changent avec"

#~ msgid "CONCENTRATION_OF"
#~ msgstr "concentration de"

#~ msgid "AND"
#~ msgstr "et"

#~ msgid "INTENSITY_OF"
#~ msgstr "intensité de"

#~ msgid "DOT_RATE_SCALES_WITH_CONCENTRATION_OF"
#~ msgstr ". Taux variant avec une concentration de"

#~ msgid "ALSO_TURNS"
#~ msgstr "Devient aussi"

#~ msgid "DOT_RATE"
#~ msgstr ". Taux"

#~ msgid "SCALES_WITH_CONCENTRATION_OF"
#~ msgstr "varie avec la concentration de"

#~ msgid "OXYTOXY"
#~ msgstr "OxyToxy"

#~ msgid "DOT_CAN_RELEASE"
#~ msgstr ". Peut relâcher"

#~ msgid "TOXINS_BY_PRESSING_E"
#~ msgstr "toxines en pressant E. Taux variant avec"

#~ msgid "USES"
#~ msgstr "Utilise"

#~ msgid "INREASE_STORAGE_SPACE"
#~ msgstr "Augmente la capacité de stockage de la cellule."

#~ msgid "DOT_CAN"
#~ msgstr ". Peut"

#~ msgid "RELEASE_TOXINS_BY_PRESSING"
#~ msgstr "relâche des toxine en pressant"

#~ msgid "E_DOT"
#~ msgstr "E."

#~ msgid "BIOLUMESCENT_VACUOLE"
#~ msgstr ""
#~ "Vacuole\n"
#~ "Bioluminescent"

#, fuzzy
#~ msgid "END"
#~ msgstr "et"

#, fuzzy
#~ msgid "LEFT"
#~ msgstr "Se déplacer vers la gauche"

#, fuzzy
#~ msgid "RIGHT"
#~ msgstr "Lumière"

#, fuzzy
#~ msgid "FORWARD"
#~ msgstr "Avancer"

#, fuzzy
#~ msgid "PARENLEFT"
#~ msgstr "Tourner à gauche"

#, fuzzy
#~ msgid "PARENRIGHT"
#~ msgstr "Tourner à droite"

#, fuzzy
#~ msgid "COLON"
#~ msgstr "PV :"

#, fuzzy
#~ msgid "SEMICOLON"
#~ msgstr "Taille :"

#, fuzzy
#~ msgid "AT"
#~ msgstr "ATP"

#, fuzzy
#~ msgid "BRACKETRIGHT"
#~ msgstr "Tourner à droite"

#, fuzzy
#~ msgid "QUOTELEFT"
#~ msgstr "Tourner à gauche"

#, fuzzy
#~ msgid "BRACELEFT"
#~ msgstr "Tourner à gauche"

#, fuzzy
#~ msgid "BRACERIGHT"
#~ msgstr "Tourner à droite"

#, fuzzy
#~ msgid "EXCLAMDOWN"
#~ msgstr "Molette arrière"

#, fuzzy
#~ msgid "YEN"
#~ msgstr "Oxygène"

#, fuzzy
#~ msgid "SECTION"
#~ msgstr "Description :"

#, fuzzy
#~ msgid "COPYRIGHT"
#~ msgstr "Se déplacer vers la droite"

#, fuzzy
#~ msgid "MU"
#~ msgstr "Silencieux"

#, fuzzy
#~ msgid "AE"
#~ msgstr "Sauvegarder"

#, fuzzy
#~ msgid "ETH"
#~ msgstr "Santé"

#, fuzzy
#~ msgid "DIVISION"
#~ msgstr "Version :"

#, fuzzy
#~ msgid "BACKTAB"
#~ msgstr "Revenir"

#~ msgid "CARBON"
#~ msgstr "Carbone"

#~ msgid "DIOXIDE"
#~ msgstr "Dioxyde"

#~ msgid "PLASTID"
#~ msgstr "Plastide"

#, fuzzy
#~ msgid "MULTICELLULAR"
#~ msgstr "Passer à l'étape suivante du jeu (multicellulaire). Possible lorsque votre colonie de cellule est assez grande."

#, fuzzy
#~ msgid "OPEN_DETAILS"
#~ msgstr "Ouvrir le dossier des Logs"<|MERGE_RESOLUTION|>--- conflicted
+++ resolved
@@ -7,15 +7,9 @@
 msgstr ""
 "Project-Id-Version: PROJECT VERSION\n"
 "Report-Msgid-Bugs-To: EMAIL@ADDRESS\n"
-<<<<<<< HEAD
-"POT-Creation-Date: 2024-06-22 13:23+0200\n"
-"PO-Revision-Date: 2024-05-31 14:03+0000\n"
-"Last-Translator: syl <syl@gresille.org>\n"
-=======
-"POT-Creation-Date: 2024-09-13 13:45+0300\n"
+"POT-Creation-Date: 2024-09-16 15:39+0300\n"
 "PO-Revision-Date: 2024-09-08 07:30+0000\n"
 "Last-Translator: Teashrock <kajitsu22@gmail.com>\n"
->>>>>>> 69622fd6
 "Language-Team: French <https://translate.revolutionarygamesstudio.com/projects/thrive/thrive-game/fr/>\n"
 "Language: fr\n"
 "MIME-Version: 1.0\n"
@@ -42,11 +36,10 @@
 
 #, fuzzy
 msgid "3D_COMMA_STRATEGY"
-msgstr "Éditeur commun et phases stratégie"
-
-#, fuzzy
+msgstr "Les [b]cils[/b] sont essentiels pour les grandes cellules, en particulier celles qui dépendent de la prédation. Sans eux, les grandes cellules sont limitées par des vitesses de rotation souvent très lentes. Nous recommandons d'ajouter des [b]cils[/b] dès que possible après avoir développé un [b][color=#3796e1][url=thriveopedia:nucleus]noyau[/url][/color][/b] pour compenser la taille énorme de cet organite crucial, et nous recommandons de les placer aussi loin que possible du centre de la cellule pour maximiser la force de rotation."
+
 msgid "3D_COMMA_STRATEGY_COMMA_SPACE"
-msgstr "Phases stratégie"
+msgstr ""
 
 msgid "3D_EDITOR"
 msgstr "Éditeur tridimensionnel"
@@ -372,9 +365,8 @@
 msgid "BACKSPACE"
 msgstr "Retour arrière"
 
-#, fuzzy
 msgid "BACTERIAL_CHEMOSYNTHESIS_COMMA_GLYCOLYSIS"
-msgstr "Synthèse d'OxyToxy"
+msgstr ""
 
 #, fuzzy
 msgid "BACTERIAL_THERMOSYNTHESIS"
@@ -678,9 +670,8 @@
 msgid "CHROMATIC_ABERRATION"
 msgstr "Aberration chromatique :"
 
-#, fuzzy
 msgid "CHROMATOPHORE_PHOTOSYNTHESIS_COMMA_GLYCOLYSIS"
-msgstr "Synthèse d'OxyToxy"
+msgstr ""
 
 msgid "CHROMATOPHORE_PROCESSES_DESCRIPTION"
 msgstr "Produit [thrive:compound type=\"glucose\"][/thrive:compound]. Effet proportionnel avec la concentration en [thrive:compound type=\"carbondioxide\"][/thrive:compound] et l'[thrive:compound type=\"sunlight\"][/thrive:compound]."
@@ -1671,7 +1662,7 @@
 
 #, fuzzy
 msgid "EDITORS_AND_MUTATIONS"
-msgstr "Mitochondrie"
+msgstr "a muté"
 
 msgid "EDITOR_BUTTON_TOOLTIP"
 msgstr "Entrer dans l'éditeur et modifier votre espèce"
@@ -1796,7 +1787,7 @@
 
 #, fuzzy
 msgid "ENVIRONMENTAL_CONDITIONS"
-msgstr "Mitochondrie"
+msgstr "Rétention environnementale de glucose"
 
 msgid "ENVIRONMENTAL_GLUCOSE_RETENTION"
 msgstr "Rétention environnementale de glucose"
@@ -5066,10 +5057,6 @@
 msgid "SPREAD_TO_PATCHES"
 msgstr "s'est propagé dans les secteurs :"
 
-<<<<<<< HEAD
-msgid "STAGES"
-msgstr ""
-=======
 #, fuzzy
 msgid "SPRINT"
 msgstr "Impression écran"
@@ -5077,7 +5064,9 @@
 #, fuzzy
 msgid "SPRINT_ACTION_TOOLTIP"
 msgstr "Visitez notre page Patreon"
->>>>>>> 69622fd6
+
+msgid "STAGES"
+msgstr ""
 
 msgid "STAGE_MENU_BUTTON_TOOLTIP"
 msgstr "Menu de pause"
@@ -6186,18 +6175,20 @@
 msgid "WIKI"
 msgstr "Wiki"
 
-<<<<<<< HEAD
 #, fuzzy
 msgid "WIKI_ASCENSION_CURRENT_DEVELOPMENT"
 msgstr "Développeurs actuels"
 
 #, fuzzy
 msgid "WIKI_ASCENSION_FEATURES"
-msgstr "Effets externes :"
+msgstr ""
+"Pour chaque cellule d'un organisme multicellulaire qui contient un [b]axone[/b], la puissance cérébrale de cet organisme augmentera proportionnellement au volume de cette cellule. Les cellules dotées d'[b]axones[/b] sont considérées comme possédant un tissu cérébral.\n"
+"\n"
+"Lorsque la puissance cérébrale dépasse [b]+0.5[/b], le joueur entre dans la Phase Consciente. Lorsque la puissance cérébrale dépasse [b]+5.0[/b], le joueur entre dans la Phase d'Éveil."
 
 #, fuzzy
 msgid "WIKI_ASCENSION_INTRO"
-msgstr "La rusticyanine est une protéine capable d'utiliser le [thrive:compound type=\"carbondioxide\"][/thrive:compound] gazeux et le [thrive:compound type=\"oxygen\"][/thrive:compound] pour oxyder le fer d'un état chimique à un autre. Ce processus, appelé [b]respiration ferrique[/b], libère de l'énergie que la cellule peut ensuite récolter."
+msgstr "Des fibres nerveuses reliant les neurones, disponibles à partir de l'étape multicellulaire. Ils sont nécessaires pour augmenter la puissance cérébrale d'un organisme et lui permettre de passer aux phases suivantes."
 
 msgid "WIKI_ASCENSION_OVERVIEW"
 msgstr ""
@@ -6208,11 +6199,17 @@
 
 #, fuzzy
 msgid "WIKI_ASCENSION_UI"
-msgstr "La rusticyanine est une protéine capable d'utiliser le [thrive:compound type=\"carbondioxide\"][/thrive:compound] gazeux et le [thrive:compound type=\"oxygen\"][/thrive:compound] pour oxyder le fer d'un état chimique à un autre. Ce processus, appelé [b]respiration ferrique[/b], libère de l'énergie que la cellule peut ensuite récolter."
+msgstr "Des fibres nerveuses reliant les neurones, disponibles à partir de l'étape multicellulaire. Ils sont nécessaires pour augmenter la puissance cérébrale d'un organisme et lui permettre de passer aux phases suivantes."
 
 #, fuzzy
 msgid "WIKI_AWAKENING_STAGE_CURRENT_DEVELOPMENT"
-msgstr "Appuyez sur [thrive:input]g_toggle_binding[/thrive:input] pour basculer en mode de liaison. En mode de liaison, vous pouvez attacher d’autres cellules de votre espèce à votre colonie en vous y déplaçant. Pour quitter une colonie, appuyez sur [thrive:input]g_unbind_all[/thrive:input]."
+msgstr ""
+"Une cellule doit avoir un [b][color=#3796e1][url=thriveopedia:nucleus]noyau[/url][/color][/b] pour pouvoir développer des [b]agents liants[/b].\n"
+"\n"
+"Si l'amélioration des organites est activée dans les paramètres du jeu, [i]chacune[/i] des conditions suivantes devra être vérifiée [i]pour la cellule du joueur[/i] :\n"
+"\n"
+"[indent]—   Contient un [b][color=#3796e1][url=thriveopedia:nucleus]noyau[/url][/color][/b] depuis au moins [b]5[/b] générations.[/indent]\n"
+"[indent]—   A une balance de [thrive:compound type=\"atp\"][/thrive:compound] d'au moins [b]+15[/b].[/indent]"
 
 #, fuzzy
 msgid "WIKI_AWAKENING_STAGE_FEATURES"
@@ -6220,7 +6217,10 @@
 
 #, fuzzy
 msgid "WIKI_AWAKENING_STAGE_INTRO"
-msgstr "relieur"
+msgstr ""
+"Permet à une cellule de se réunir avec d'autres cellules de son espèce pour former une colonie cellulaire. Une fois liées dans une colonie, les cellules se déplacent comme une seule et même entité et partagent leurs composés. Les cellules doivent se détacher d'une colonie avant d'entrer dans l'éditeur et de se diviser.\n"
+"\n"
+"La formation de colonies cellulaires est la première étape vers la multicellularité, et les [b]agents liants[/b] sont donc essentiels pour passer à la phase suivante."
 
 #, fuzzy
 msgid "WIKI_AWAKENING_STAGE_OVERVIEW"
@@ -6257,9 +6257,6 @@
 msgid "WIKI_AWARE_STAGE_UI"
 msgstr "Phase consciente"
 
-#, fuzzy
-=======
->>>>>>> 69622fd6
 msgid "WIKI_AXON_EFFECTS"
 msgstr ""
 "Pour chaque cellule d'un organisme multicellulaire qui contient un [b]axone[/b], la puissance cérébrale de cet organisme augmentera proportionnellement au volume de cette cellule. Les cellules dotées d'[b]axones[/b] sont considérées comme possédant un tissu cérébral.\n"
@@ -6537,14 +6534,16 @@
 "\n"
 "Pour [b]25[/b] points de mutation, modifiez les [b]cils[/b] déjà placés pour les transformer en [b]cils de traction[/b]. En plus des effets habituels de l'organite, les [b]cils de traction[/b] génèrent des tourbillons qui attirent les petites cellules et des fragments tels que les organites flottants."
 
-<<<<<<< HEAD
 #, fuzzy
 msgid "WIKI_COMPOUNDS_DEVELOPMENT"
-msgstr "Composés :"
+msgstr "Composés :"
 
 #, fuzzy
 msgid "WIKI_COMPOUNDS_INTRO"
-msgstr "Les entrailles gluantes d'une cellule. Le cytoplasme est le mélange basique d'ions, de protéines et d'autres substances dissoutes dans l'eau qui remplit l'intérieur de la cellule. L'une de ses fonctions est la [b]glycolyse[/b], la conversion du [thrive:compound type=\"glucose\"][/thrive:compound] en [thrive:compound type=\"atp\"][/thrive:compound]. Pour les cellules dépourvues d'organites aux métabolismes plus avancés, c'est ce qui leur permet d'obtenir de l'énergie. Elle est également utilisée pour stocker des molécules dans la cellule et pour accroître la taille de la cellule."
+msgstr ""
+"Les entrailles gluantes d'une cellule. Le [b]cytoplasme[/b] est le mélange de base d'ions, de protéines et d'autres substances dissoutes dans l'eau qui constitue l'intérieur de la cellule.\n"
+"\n"
+"L'une de ses fonctions est la [b]glycolyse du cytoplasme[/b], la conversion du [thrive:compound type=\"glucose\"][/thrive:compound] en [thrive:compound type=\"atp\"][/thrive:compound]. Chez les cellules dépourvues d'organites et dont le métabolisme est moins avancé, il permet de fournir l'énergie dont elles ont besoin. Il est également utilisé pour stocker des molécules dans la cellule et pour augmenter la taille de la cellule."
 
 msgid "WIKI_COMPOUNDS_TYPES_OF_COMPOUNDS"
 msgstr ""
@@ -6561,9 +6560,6 @@
 msgid "WIKI_COMPOUND_SYSTEM_DEVELOPMENT_OVERVIEW"
 msgstr ""
 
-#, fuzzy
-=======
->>>>>>> 69622fd6
 msgid "WIKI_CYTOPLASM_EFFECTS"
 msgstr "N'importe quel organite peut remplacer le [b]cytoplasme[/b] sans coût supplémentaire en points de mutation (en dehors du coût de l'organite en question)."
 
@@ -6604,17 +6600,23 @@
 msgid "WIKI_CYTOPLASM_UPGRADES"
 msgstr "Pas d'améliorations."
 
-<<<<<<< HEAD
 #, fuzzy
 msgid "WIKI_DEVELOPMENT_ROOT_INTRO"
-msgstr "Axone"
+msgstr ""
+"Les organites sont les \"organes\" des organismes unicellulaires. Dans Thrive, ils sont les éléments constitutifs de votre cellule, contrôlant ses fonctions et processus internes.\n"
+"\n"
+"Chaque fois que vous vous reproduisez, vous pouvez ajouter, déplacer, modifier ou supprimer des organites à l'intérieur de votre cellule à l'aide de l'éditeur de microbes. Presque toutes ces actions coûtent des points de mutation. Les organites sont disposés dans une grille hexagonale, formant une forme contiguë enveloppée par la membrane cellulaire, et chaque organite a une empreinte hexagonale caractéristique. Les organites externes s'attachent à l'extérieur de la membrane, de sorte que pour la plupart d'entre eux, l'orientation du placement a de l'importance.\n"
+"\n"
+"Lorsque vous modifiez votre cellule, les autres espèces modifient également la disposition de leurs organites. Elles ont accès aux mêmes pouvoirs et capacités.\n"
+"\n"
+"Sélectionnez un organite dans la liste ci-dessous pour en savoir plus."
 
 msgid "WIKI_EDITORS_AND_MUTATIONS_GENERATIONS_AND_EDITOR_SESSIONS"
 msgstr ""
 
 #, fuzzy
 msgid "WIKI_EDITORS_AND_MUTATIONS_INTRO"
-msgstr "Mitochondrie"
+msgstr "Le moteur de la cellule. Les [b]mitochondries[/b] réalisent la [b]respiration aérobie[/b], ou la conversion du [thrive:compound type=\"glucose\"][/thrive:compound] en [thrive:compound type=\"atp\"][/thrive:compound] en utilisant de l'[thrive:compound type=\"oxygène\"][/thrive:compound]. Les [b]mitochondries[/b] remplissent cette fonction plus efficacement que d'autres organites tels que les [b][color=#3796e1][url=thriveopedia:metabolosome]métabolosomes[/url][/color][/b]."
 
 msgid "WIKI_EDITORS_AND_MUTATIONS_MUTATIONS_AND_MUTATION_POINTS"
 msgstr ""
@@ -6624,7 +6626,7 @@
 
 #, fuzzy
 msgid "WIKI_ENVIRONMENTAL_CONDITIONS_INTRO"
-msgstr "Mitochondrie"
+msgstr "Le moteur de la cellule. Les [b]mitochondries[/b] réalisent la [b]respiration aérobie[/b], ou la conversion du [thrive:compound type=\"glucose\"][/thrive:compound] en [thrive:compound type=\"atp\"][/thrive:compound] en utilisant de l'[thrive:compound type=\"oxygène\"][/thrive:compound]. Les [b]mitochondries[/b] remplissent cette fonction plus efficacement que d'autres organites tels que les [b][color=#3796e1][url=thriveopedia:metabolosome]métabolosomes[/url][/color][/b]."
 
 #, fuzzy
 msgid "WIKI_ENVIRONMENTAL_CONDITIONS_PHYSICAL_CONDITIONS"
@@ -6633,9 +6635,6 @@
 msgid "WIKI_ENVIRONMENTAL_CONDITIONS_THE_DAY/NIGHT_CYCLE"
 msgstr ""
 
-#, fuzzy
-=======
->>>>>>> 69622fd6
 msgid "WIKI_FLAGELLUM_EFFECTS"
 msgstr "Chaque [b]flagelle[/b] exerce une poussée en sens inverse de son orientation. Il fournit également une petite poussée dans les directions proches du sens opposé (plus précisément, les directions pour lesquelles la composante du vecteur opposé est positive). Lorsqu'un [b]flagelle[/b] est actif, il consomme de l'[/thrive:compound type=\"atp\"][/thrive:compound]."
 
@@ -6734,7 +6733,7 @@
 
 #, fuzzy
 msgid "WIKI_HEADING_PATCHES"
-msgstr "Effets"
+msgstr "Améliorations"
 
 #, fuzzy
 msgid "WIKI_HEADING_PHYSICAL_CONDITIONS"
@@ -6780,7 +6779,13 @@
 
 #, fuzzy
 msgid "WIKI_INDUSTRIAL_STAGE_CURRENT_DEVELOPMENT"
-msgstr "Appuyez sur [thrive:input]g_toggle_binding[/thrive:input] pour basculer en mode de liaison. En mode de liaison, vous pouvez attacher d’autres cellules de votre espèce à votre colonie en vous y déplaçant. Pour quitter une colonie, appuyez sur [thrive:input]g_unbind_all[/thrive:input]."
+msgstr ""
+"Une cellule doit avoir un [b][color=#3796e1][url=thriveopedia:nucleus]noyau[/url][/color][/b] pour pouvoir développer des [b]agents liants[/b].\n"
+"\n"
+"Si l'amélioration des organites est activée dans les paramètres du jeu, [i]chacune[/i] des conditions suivantes devra être vérifiée [i]pour la cellule du joueur[/i] :\n"
+"\n"
+"[indent]—   Contient un [b][color=#3796e1][url=thriveopedia:nucleus]noyau[/url][/color][/b] depuis au moins [b]5[/b] générations.[/indent]\n"
+"[indent]—   A une balance de [thrive:compound type=\"atp\"][/thrive:compound] d'au moins [b]+15[/b].[/indent]"
 
 #, fuzzy
 msgid "WIKI_INDUSTRIAL_STAGE_FEATURES"
@@ -6788,7 +6793,10 @@
 
 #, fuzzy
 msgid "WIKI_INDUSTRIAL_STAGE_INTRO"
-msgstr "relieur"
+msgstr ""
+"Permet à une cellule de se réunir avec d'autres cellules de son espèce pour former une colonie cellulaire. Une fois liées dans une colonie, les cellules se déplacent comme une seule et même entité et partagent leurs composés. Les cellules doivent se détacher d'une colonie avant d'entrer dans l'éditeur et de se diviser.\n"
+"\n"
+"La formation de colonies cellulaires est la première étape vers la multicellularité, et les [b]agents liants[/b] sont donc essentiels pour passer à la phase suivante."
 
 #, fuzzy
 msgid "WIKI_INDUSTRIAL_STAGE_OVERVIEW"
@@ -6837,7 +6845,14 @@
 
 #, fuzzy
 msgid "WIKI_MECHANICS_ROOT_INTRO"
-msgstr "Axone"
+msgstr ""
+"Les organites sont les \"organes\" des organismes unicellulaires. Dans Thrive, ils sont les éléments constitutifs de votre cellule, contrôlant ses fonctions et processus internes.\n"
+"\n"
+"Chaque fois que vous vous reproduisez, vous pouvez ajouter, déplacer, modifier ou supprimer des organites à l'intérieur de votre cellule à l'aide de l'éditeur de microbes. Presque toutes ces actions coûtent des points de mutation. Les organites sont disposés dans une grille hexagonale, formant une forme contiguë enveloppée par la membrane cellulaire, et chaque organite a une empreinte hexagonale caractéristique. Les organites externes s'attachent à l'extérieur de la membrane, de sorte que pour la plupart d'entre eux, l'orientation du placement a de l'importance.\n"
+"\n"
+"Lorsque vous modifiez votre cellule, les autres espèces modifient également la disposition de leurs organites. Elles ont accès aux mêmes pouvoirs et capacités.\n"
+"\n"
+"Sélectionnez un organite dans la liste ci-dessous pour en savoir plus."
 
 msgid "WIKI_METABOLOSOMES_EFFECTS"
 msgstr "Pas d'effets."
@@ -6956,7 +6971,7 @@
 #, fuzzy
 msgid "WIKI_MULTICELLULAR_STAGE_CURRENT_DEVELOPMENT"
 msgstr ""
-"Bienvenue au début de la phase multicellulaire !\n"
+"Bienvenue au début de la phase multicellulaire !\n"
 "\n"
 "Vous avez réussi à guider votre espèce à travers la phase unicellulaire.\n"
 "\n"
@@ -7529,7 +7544,14 @@
 
 #, fuzzy
 msgid "WIKI_STAGES_ROOT_INTRO"
-msgstr "Axone"
+msgstr ""
+"Les organites sont les \"organes\" des organismes unicellulaires. Dans Thrive, ils sont les éléments constitutifs de votre cellule, contrôlant ses fonctions et processus internes.\n"
+"\n"
+"Chaque fois que vous vous reproduisez, vous pouvez ajouter, déplacer, modifier ou supprimer des organites à l'intérieur de votre cellule à l'aide de l'éditeur de microbes. Presque toutes ces actions coûtent des points de mutation. Les organites sont disposés dans une grille hexagonale, formant une forme contiguë enveloppée par la membrane cellulaire, et chaque organite a une empreinte hexagonale caractéristique. Les organites externes s'attachent à l'extérieur de la membrane, de sorte que pour la plupart d'entre eux, l'orientation du placement a de l'importance.\n"
+"\n"
+"Lorsque vous modifiez votre cellule, les autres espèces modifient également la disposition de leurs organites. Elles ont accès aux mêmes pouvoirs et capacités.\n"
+"\n"
+"Sélectionnez un organite dans la liste ci-dessous pour en savoir plus."
 
 msgid "WIKI_THERMOPLAST_EFFECTS"
 msgstr "Pas d'effets."
@@ -7784,10 +7806,9 @@
 msgid "ZOOM_OUT"
 msgstr "Dézoomer"
 
-<<<<<<< HEAD
 #~ msgid "HELP"
 #~ msgstr "Aide"
-=======
+
 #~ msgid "ALLOW_SPECIES_TO_NOT_MIGRATE"
 #~ msgstr "Permet aux espèces de ne pas migrer (si aucune bonne migration n'est trouvée)"
 
@@ -7835,7 +7856,6 @@
 
 #~ msgid "NOT_FOUND_CHUNK"
 #~ msgstr "Erreur : morceau introuvable"
->>>>>>> 69622fd6
 
 #~ msgid "BASSBOOST"
 #~ msgstr "Boost de basse"
