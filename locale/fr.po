# Translations template for PROJECT.
# Copyright (C) 2020 ORGANIZATION
# This file is distributed under the same license as the PROJECT project.
# Automatically generated, 2020.
#
msgid ""
msgstr ""
"Project-Id-Version: PROJECT VERSION\n"
"Report-Msgid-Bugs-To: EMAIL@ADDRESS\n"
<<<<<<< HEAD
"POT-Creation-Date: 2024-07-22 13:58+0200\n"
"PO-Revision-Date: 2024-06-14 06:50+0000\n"
"Last-Translator: Zero Cool <zerocool@e.email>\n"
=======
"POT-Creation-Date: 2024-06-19 11:03+0300\n"
"PO-Revision-Date: 2024-07-16 16:22+0000\n"
"Last-Translator: syl <syl@gresille.org>\n"
>>>>>>> 1dd8e9a4
"Language-Team: French <https://translate.revolutionarygamesstudio.com/projects/thrive/thrive-game/fr/>\n"
"Language: fr\n"
"MIME-Version: 1.0\n"
"Content-Type: text/plain; charset=UTF-8\n"
"Content-Transfer-Encoding: 8bit\n"
"Plural-Forms: nplurals=2; plural=n > 1;\n"
"X-Generator: Weblate 5.5.5\n"
"Generated-By: Babel 2.8.0\n"

msgid "2D_MOVEMENT_TYPE_SELECTION"
msgstr "Style de mouvement 2D :"

msgid "3D_EDITOR"
msgstr "Éditeur tridimensionnel"

msgid "3D_MOVEMENT"
msgstr "Mouvement tridimensionnel"

msgid "3D_MOVEMENT_TYPE_SELECTION"
msgstr "Style de mouvement 3D :"

msgid "ABILITIES"
msgstr "Capacités"

msgid "ABORT"
msgstr "Abandon"

msgid "ABORTED_DOT"
msgstr "Abandonné."

msgid "ABYSSOPELAGIC"
msgstr "Abyssopélagique"

msgid "ACTION_AWAKEN"
msgstr "S'éveiller ({0:F1} / {1:F1})"

msgid "ACTION_AWAKEN_TOOLTIP"
msgstr "Passer à la Phase d'Éveil. Disponible une fois que vous avez assez de puissance cérébrale (Type de tissu avec axones)."

msgid "ACTION_BLOCKED_WHILE_ANOTHER_IN_PROGRESS"
msgstr "Action bloquée pendant qu'une autre est en cours"

msgid "ACTION_DELETE"
msgstr "Supprimer"

msgid "ACTION_DOUBLE_POPULATION"
msgstr "Doubler la population"

msgid "ACTION_DUPLICATE_UNITS"
msgstr "Dupliquer des éléments"

msgid "ACTION_HALF_POPULATION"
msgstr "Diviser la population par deux"

msgid "ACTION_TELEPORT"
msgstr "Se téléporter"

msgid "ACTIVE"
msgstr "Actif"

msgid "ACTIVE_THREAD_COUNT"
msgstr "Threads actuels :"

msgid "ACTIVITY_EXPLANATION"
msgstr ""
"Les microbes actifs déambuleront en l'absence de cible.\n"
"Les microbes sessiles seront immobiles en l'attente d'un changement dans leur environnement."

msgid "ADDITIONAL_VALIDATION_FAILED"
msgstr "Des validations supplémentaires ont détecté un problème : {0}"

msgid "ADD_INPUT_BUTTON_TOOLTIP"
msgstr "Ajouter un nouveau raccourci clavier"

msgid "ADVANCED_VIEW"
msgstr "Avancée"

msgid "ADVANCED_VIEW_BUTTON_TOOLTIP"
msgstr "Ouvrir la vue de configuration avancée"

msgid "AEROBIC_NITROGEN_FIXING"
msgstr "Fixation aérobique d'azote"

msgid "AGENTS"
msgstr "Agents"

msgid "AGENTS_COLON"
msgstr "Agents :"

msgid "AGENT_NAME"
msgstr "Agent {0}"

msgid "AGGRESSION_EXPLANATION"
msgstr ""
"Les microbes agressifs pourchasseront leurs proies sur de plus longues distances\n"
"et sont plus enclins à affronter un assaillant.\n"
"Les microbes pacifiques ne poursuivront pas les autres cellules si elles se tiennent à distance\n"
"et utiliseront moins de toxines contre les prédateurs."

msgid "AGGRESSIVE"
msgstr "Agressif"

msgid "AI_MUTATION_RATE"
msgstr "Taux de mutation de l'IA"

msgid "AI_MUTATION_RATE_EXPLANATION"
msgstr "(vitesse de mutation des espèces contrôlées par l'IA)"

msgid "ALL"
msgstr "Tout"

msgid "ALLOW_SPECIES_TO_NOT_MIGRATE"
msgstr "Permet aux espèces de ne pas migrer (si aucune bonne migration n'est trouvée)"

msgid "ALLOW_SPECIES_TO_NOT_MUTATE"
msgstr "Permet aux espèces de ne pas muter (si aucune bonne mutation n'est trouvée)"

msgid "ALL_WORLDS_GENERAL_STATISTICS"
msgstr "Statistiques génériques de tous les mondes"

msgid "ALL_WORLDS_STATISTICS"
msgstr ""
"[b]Générations :[/b]\n"
"  {0}\n"
"[b]Espèces totales :[/b]\n"
"  Moyenne{1} ; écart-type {2}\n"
"[b]Espèces toujours en vie :[/b]\n"
"  Moyenne{3} ; écart-type {4}\n"
"[b]Compteur d'espèces par secteur :[/b]\n"
"  Moyenne{5} ; écart-type {6}\n"
"[b]Population totale par secteur :[/b]\n"
"  Moyenne{7} ; écart-type {8}\n"
"[b]Taille moyenne des hexagones des espèces microbiennes :[/b]\n"
"  Moyenne{9} ; écart-type {10}\n"
"[b]Données génériques des organites :[/b]"

msgid "ALREADY_ASCENDED"
msgstr "Vous avez déjà eu votre ascension"

msgid "ALT"
msgstr "Alt"

msgid "AMBIANCE_VOLUME"
msgstr "Volume d'ambiance"

msgid "AMMONIA"
msgstr "Ammoniac"

msgid "AMOUNT_OF_AUTOSAVE_TO_KEEP"
msgstr "Nombre de sauvegardes à conserver :"

msgid "AMOUNT_OF_QUICKSAVE_TO_KEEP"
msgstr "Nombre de sauvegardes rapides à conserver :"

msgid "ANAEROBIC_NITROGEN_FIXATION"
msgstr "Fixation anaérobique d'azote"

msgid "AND_UNLOCK_CONDITION"
msgstr "et"

msgid "APPEARANCE"
msgstr "Apparence"

msgid "APPLY"
msgstr "Appliquer"

msgid "APPLY_CHANGES"
msgstr "Appliquer les changements"

msgid "APRIL"
msgstr "Avril"

msgid "ARE_YOU_SURE_TO_RESET_ALL_SETTINGS"
msgstr "Êtes-vous sûr de vouloir restaurer tous les paramètres par défaut ?"

msgid "ARE_YOU_SURE_TO_RESET_INPUT_SETTINGS"
msgstr "Êtes-vous sur de vouloir restaurer les entrées à leurs valeurs par défaut ?"

msgid "ARTIST_COLON"
msgstr "Artiste :"

msgid "ARTWORK_TITLE"
msgstr "\"{0}\" - {1}"

msgid "ART_BY"
msgstr "Œuvre de {0}"

msgid "ART_GALLERY"
msgstr "Galerie d'art"

msgid "ASCENSION_CONGRATULATIONS"
msgstr "Félicitations !"

msgid "ASCENSION_CONGRATULATIONS_CONTENT"
msgstr ""
"Vous avez atteint le sommet et fini le jeu. Félicitation pour être arrivé à la fin du jeu !\n"
"\n"
"Vous pouvez continuer à jouer dans la Phase spatiale pour faire des bêtises dans le bac-à-sable avec les outils divins maintenant débloqués.\n"
"\n"
"Il est aussi possible de retourner à la Phase microbienne dans cette sauvegarde pour jouer à toutes les phases avec des avantages.\n"
"\n"
"Nombre d'évolutions dans cette sauvegarde : {0}"

msgid "ASSEMBLY_CLASS_REQUIRED"
msgstr "La classe de l'assemblage des Mods est requise lorsque l'assemblage est précisé"

msgid "ASSEMBLY_REQUIRED_WITH_HARMONY"
msgstr "La classe de l'assemblage des Mods est requise lorsque l'auto harmonie est activée"

msgid "ASSUME_HYPERTHREADING"
msgstr "Supposer que l'hyper-threading du CPU est activé"

msgid "ASSUME_HYPERTHREADING_TOOLTIP"
msgstr ""
"Il n'est pas possible de détecter de manière automatique si l'hyper-threading est activé ou non.\n"
"Cela a un impact sur le nombre de threads par défaut, car les threads de l'hyper-threading ne sont pas aussi performants que les véritables cœurs d'une unité centrale (CPU)."

msgid "ATMOSPHERIC_GASSES"
msgstr "Gaz atmosphériques"

msgid "ATP"
msgstr "ATP"

msgid "ATP_BALANCE"
msgstr "Niveau d'ATP"

msgid "ATP_PRODUCTION"
msgstr "Production d'ATP"

msgid "ATP_PRODUCTION_TOO_LOW"
msgstr "LA PRODUCTION D'ATP EST TROP FAIBLE !"

msgid "ATTEMPT_TO_WRITE_SAVE_FAILED"
msgstr "La tentative d'écriture de ce fichier de sauvegarde a échoué. Le nom de la sauvegarde est peut-être trop long ou vous n'avez peut-être pas accès en écriture au dossier de sauvegarde."

msgid "AT_CURSOR"
msgstr "Au pointeur :"

msgid "AUDIO_OUTPUT_DEVICE"
msgstr "Périphérique de sortie audio :"

msgid "AUGUST"
msgstr "Août"

msgid "AUTO"
msgstr "Automatique"

msgid "AUTO-EVO_EXPLANATION_EXPLANATION"
msgstr "Ce panneau affiche les données qu'utilise l'Auto-Évo pour sa prédiction. L'énergie totale que peut accaparer une espèce, et le coût de survie pour chacun de ses individus, détermine la population finale. L'Auto-Évo utilise un modèle simplifié de la réalité pour calculer à quel point une espèce est adaptée à son milieu, en fonction de l'énergie qu'elle parvient à capturer. La quantité d'énergie qu'une source de nourriture fournit à l'espèce est ainsi affichée à côté de la quantité totale d'énergie que chacune d'entre elles est en mesure d'offrir. La fraction ainsi obtenue de cette énergie totale est calculée à partir de l'adaptation de l'espèce, c'est-à-dire de sa capacité à utiliser cette source, rapportée à l'adaptation totale de toutes les espèces."

msgid "AUTO-EVO_POPULATION_CHANGED_2"
msgstr "La population de {0} a changé de {1} en {2} à cause de : {3}"

msgid "AUTO-EVO_PREDICTION"
msgstr "Prévision de l'Auto-Évo"

msgid "AUTO-EVO_PREDICTION_BOX_DESCRIPTION"
msgstr ""
"Ce panneau affiche l'énergie totale récoltée attendue et les nombres de population (entre parenthèses) par l'algorithme d'Auto-Évo pour l'espèce éditée.\n"
"L'Auto-Évo régit la simulation d'évolution des populations qui est, avec votre propre performance, l'un des deux facteurs qui affectent votre population en jeu."

msgid "AUTO-EVO_STEPS_DONE"
msgstr "{0:F1}% terminé. {1:n0}/{2:n0} étapes."

msgid "AUTOSAVE_DURING_THE_GAME"
msgstr "Sauvegarde automatique en jeu"

msgid "AUTO_EVO"
msgstr "Auto-Évo"

msgid "AUTO_EVO_EXPLORING_TOOL"
msgstr "Outil d'exploration Auto-Évo"

msgid "AUTO_EVO_FAILED"
msgstr "L'Auto-Évo n'a pas pu se lancer"

msgid "AUTO_EVO_RESULTS"
msgstr "Résultats de l'Auto-Évo :"

msgid "AUTO_EVO_RUN_STATUS"
msgstr "état de lancement :"

msgid "AUTO_EVO_STATUS_COLON"
msgstr "État de l'auto-évo :"

msgid "AUTO_MOVE_FORWARDS"
msgstr "Avance auto"

msgid "AUTO_RESOLUTION"
msgstr "Automatique ({0}x{1})"

msgid "AVAILABLE_CONSTRUCTION_PROJECTS"
msgstr "Projets de construction disponibles"

msgid "AVAILABLE_MODS"
msgstr "Mods disponibles"

msgid "AWAKENING_STAGE"
msgstr "Phase d’éveil"

msgid "AWARE_STAGE"
msgstr "Phase consciente"

msgid "BACK"
msgstr "Revenir"

msgid "BACKSLASH"
msgstr "Barre oblique inversée"

msgid "BACKSPACE"
msgstr "Retour arrière"

msgid "BALANCE_DISPLAY_AT_DAY_ALWAYS"
msgstr "Calculer comme si c'était le jour"

msgid "BALANCE_DISPLAY_AT_DAY_ALWAYS_TOOLTIP"
msgstr "Lors de la vérification des chiffres calculés dans ce panneau, calculer comme s'il faisait toujours jour"

msgid "BALANCE_DISPLAY_WHILE_MOVING"
msgstr "Inclure le coût des mouvements"

msgid "BALANCE_DISPLAY_WHILE_MOVING_TOOLTIP"
msgstr "Lorsque cette option est cochée, les valeurs indiquées ici sont calculées en supposant que la cellule est constamment en mouvement"

msgid "BASE_MOBILITY"
msgstr "Mobilité de base"

msgid "BASE_MOVEMENT"
msgstr "Mouvement de base"

msgid "BASIC_VIEW"
msgstr "Basique"

msgid "BASIC_VIEW_BUTTON_TOOLTIP"
msgstr "Retour à la vue de la configuration basique"

msgid "BATHYPELAGIC"
msgstr "Bathypélagique"

msgid "BECOME_MACROSCOPIC"
msgstr "Devenir macroscopique ({0}/{1})"

msgid "BECOME_MULTICELLULAR"
msgstr "Devenir multicellulaire ({0}/{1})"

msgid "BEGIN_THRIVING"
msgstr "Commencer à prospérer"

msgid "BEHAVIOUR"
msgstr "Comportement"

msgid "BEHAVIOUR_ACTIVITY"
msgstr "Activité"

msgid "BEHAVIOUR_AGGRESSION"
msgstr "Agressivité"

msgid "BEHAVIOUR_FEAR"
msgstr "Peur"

msgid "BEHAVIOUR_FOCUS"
msgstr "Persévérance"

msgid "BEHAVIOUR_OPPORTUNISM"
msgstr "Opportunisme"

msgid "BELOW_SEA_LEVEL"
msgstr "{0}-{1}m sous la mer"

msgid "BENCHMARKS"
msgstr "Références"

msgid "BENCHMARK_FINISHED"
msgstr "Benchmark terminé"

msgid "BENCHMARK_PHASE"
msgstr "Phase de benchmark :"

msgid "BENCHMARK_RESULTS_COLON"
msgstr "Résultats :"

msgid "BEST_PATCH_COLON"
msgstr "Meilleur secteur :"

msgid "BIG_IRON_CHUNK"
msgstr "Gros morceau de fer"

msgid "BILLION_ABBREVIATION"
msgstr "{0} Mrd"

msgid "BINDING_AGENT"
msgstr "Agent liant"

msgid "BINDING_AGENT_DESCRIPTION"
msgstr "Permet de se lier à d'autres cellules. C'est le premier pas vers la multicellularité. Lorsque votre cellule fait partie d'une colonie, les composés sont partagés entre les différentes cellules. Vous ne pouvez pas entrer dans l'éditeur lorsque vous faites partie d'une colonie. Vous devez donc vous délier une fois que vous avez collecté suffisamment de composés pour diviser votre cellule."

msgid "BINDING_AGENT_PROCESSES_DESCRIPTION"
msgstr "Appuyez sur [thrive:input]g_toggle_binding[/thrive:input] pour basculer en mode liaison. En mode liaison, vous pouvez attacher d’autres cellules de votre espèce à votre colonie en vous y déplaçant. Pour quitter une colonie, appuyez sur [thrive:input]g_unbind_all[/thrive:input]. Vous ne pouvez pas entrer dans l'éditeur lorsque vous êtes lié à d'autres cellules."

msgid "BIND_AXES_SENSITIVITY"
msgstr "Lier les axes ensemble"

msgid "BIODIVERSITY_ATTEMPT_FILL_CHANCE"
msgstr "Probabilité pour chaque secteur avec peu d'espèces (faible biodiversité) de créer une nouvelle espèce"

msgid "BIODIVERSITY_FROM_NEIGHBOUR_PATCH_CHANCE"
msgstr "Probabilité de créer une nouvelle espèce pour accroître la biodiversité à partir d'un secteur voisin"

msgid "BIODIVERSITY_NEARBY_PATCH_IS_FREE_POPULATION"
msgstr "Une espèce d'un secteur proche qui augmente la biodiversité augmente en population gratuitement"

msgid "BIODIVERSITY_SPLIT_IS_MUTATED"
msgstr "Une espèce qui augmente la biodiversité est mutée dès sa création"

msgid "BIOLUMINESCENT_VACUOLE"
msgstr "Vacuole bioluminescente"

msgid "BIOME_LABEL"
msgstr "Terrain : {0}"

msgid "BRAIN_CELL_NAME_DEFAULT"
msgstr "Neurone"

msgid "BRAVE"
msgstr "Audacieux"

msgid "BROWSE"
msgstr "Parcourir"

msgid "BROWSE_WORKSHOP"
msgstr "Parcourir le Workshop"

msgid "BUILD_CITY"
msgstr "Construire une ville"

msgid "BUILD_QUEUE"
msgstr "File d'attente pour la construction"

msgid "BUILD_STRUCTURE"
msgstr "Construire une structure"

msgid "BY"
msgstr "Par :"

msgid "BY_REVOLUTIONARY_GAMES"
msgstr "Par Revolutionary Game Studio"

msgid "CALCIUM_CARBONATE"
msgstr "Carbonate de calcium"

msgid "CALCIUM_CARBONATE_MEMBRANE_DESCRIPTION"
msgstr "Cette membrane a une coque résistante faite de carbonate de calcium. Elle peut facilement résister aux dégâts et requiert moins d'énergie pour ne pas se déformer. L'inconvénient d'avoir une coque si résistante est que la cellule est plus lente et va prendre du temps à absorber les ressources."

msgid "CAMERA"
msgstr "Caméra"

msgid "CANCEL"
msgstr "Annuler"

msgid "CANCEL_ACTION_CAPITAL"
msgstr "ANNULER L'ACTION"

msgid "CANCEL_CURRENT_ACTION"
msgstr "Arrêter l'action courante"

msgid "CANNOT_DELETE_USED_CELL_TYPE"
msgstr "Un type de cellule qui est actuellement utilisé dans votre le plan de votre corps ne peut pas être supprimé"

msgid "CANNOT_DELETE_USED_CELL_TYPE_TITLE"
msgstr "Impossible de supprimer le type de cellule utilisé"

msgid "CANNOT_ENGULF"
msgstr "Ne peut pas absorber"

msgid "CANNOT_MOVE_METABALL_TO_DESCENDANT_TREE"
msgstr "Impossible de bouger une méta balle dans l'arbre généalogique"

msgid "CANNOT_REDUCE_BRAIN_POWER_STAGE"
msgstr "La puissance cérébrale est maintenant trop basse pour rester dans la phase actuelle. Redescendre les phases n'est pas actuellement permis, veuillez augmenter la puissance cérébrale pour continuer."

msgid "CANNOT_REDUCE_BRAIN_POWER_STAGE_TITLE"
msgstr "Ne peut pas réduire la puissance cérébrale pour retourner aux phases antérieures"

msgid "CANNOT_WRITE_SAVE"
msgstr "Impossible d'écrire la sauvegarde"

msgid "CANT_LOAD_MOD_INFO"
msgstr "Impossible de charger les informations pour la modification « {0} »"

msgid "CAPSLOCK"
msgstr "Verrouillage des majuscules"

msgid "CARBON_DIOXIDE"
msgstr "Gaz carbonique"

msgid "CATEGORY_AN_ABUNDANCE"
msgstr "en abondance"

msgid "CATEGORY_A_FAIR_AMOUNT"
msgstr "une quantité raisonnable"

msgid "CATEGORY_LITTLE"
msgstr "peu"

msgid "CATEGORY_QUITE_A_BIT"
msgstr "en certaine quantité"

msgid "CATEGORY_SOME"
msgstr "quelque"

msgid "CATEGORY_VERY_LITTLE"
msgstr "très peu"

msgid "CAUTIOUS"
msgstr "Prudent"

msgid "CELL"
msgstr "Cellule"

msgid "CELLS"
msgstr "Cellules"

msgid "CELLULASE"
msgstr "Cellulase"

msgid "CELLULASE_DESCRIPTION"
msgstr "La cellulase décompose la membrane de cellulose des cellules. Chaque ajout augment l'efficacité."

msgid "CELLULOSE"
msgstr "Cellulose"

msgid "CELLULOSE_MEMBRANE_DESCRIPTION"
msgstr "Cette membrane est dotée d'un mur, ce qui lui confère une meilleure protection contre les dégâts généraux et surtout contre les dégâts physiques. Elle coûte également moins d'énergie pour conserver sa forme, mais ne peut absorber les ressources rapidement et est plus lente. [b]La cellulase peut digérer cette paroi[/b], ce qui la rend vulnérable à l'engloutissement par les prédateurs."

msgid "CELL_TYPE_NAME"
msgstr "Nom du type de cellule"

msgid "CHANGE_DESCRIPTION_IS_TOO_LONG"
msgstr "Les notes de changement sont trop longues"

msgid "CHANGE_THE_SYMMETRY"
msgstr "Modifier la symétrie"

msgid "CHEATS"
msgstr "Triches"

msgid "CHEAT_KEYS_ENABLED"
msgstr "Touches de triche activées"

msgid "CHEAT_MENU"
msgstr "Menu de triche"

msgid "CHEMICAL_BUTTON_MICROBE_TOOLTIP"
msgstr "Afficher / cacher les processus cellulaires"

msgid "CHEMOPLAST"
msgstr "Chimioplaste"

msgid "CHEMOPLAST_DESCRIPTION"
msgstr "Le chimioplaste est une structure à double membrane contenant des protéines capables de transformer le [thrive:compound type=\"hydrogensulfide\"][/thrive:compound], le [thrive:compound type=\"carbondioxide\"][/thrive:compound] gazeux et l'eau en [thrive:compound type=\"glucose\"][/thrive:compound] dans un processus appelé [b]chimiosynthèse du sulfure d'hydrogène[/b]. Le taux de production de [thrive:compound type=\"glucose\"][/thrive:compound] dépend de la concentration de [thrive:compound type=\"carbondioxide\"][/thrive:compound]."

msgid "CHEMOPLAST_PROCESSES_DESCRIPTION"
msgstr "Transforme l'[thrive:compound type=\"hydrogensulfide\"][/thrive:compound] en [thrive:compound type=\"glucose\"][/thrive:compound]. Taux proportionnels à la concentration de [thrive:compound type=\"carbondioxide\"][/thrive:compound]."

msgid "CHEMORECEPTOR"
msgstr "Chimiorécepteur"

msgid "CHEMORECEPTOR_DESCRIPTION"
msgstr "Toutes les cellules ne \"voient\" que par le biais de la chimioréception. C'est ainsi que les cellules acquièrent des informations sur leur environnement. L'ajout de cet organite représente l'évolution d'une chimioréception plus fine. Comme le joueur obtient la vision même au stade de la cellule, cela est représenté par une ligne pointant en dehors de la zone visible de l'écran, montrant les composés proches que le joueur ne pouvait pas encore voir."

msgid "CHEMORECEPTOR_PROCESSES_DESCRIPTION"
msgstr "Le chimiorécepteur permet de détecter les composés de plus loin. Modifier une fois placé pour choisir le type de composé détecté et la couleur de la ligne de guidage."

msgid "CHEMOSYNTHESIZING_PROTEINS"
msgstr "Protéines chimiosynthétiques"

msgid "CHEMOSYNTHESIZING_PROTEINS_DESCRIPTION"
msgstr "Les protéines chimiosynthétiques sont de petits groupes de protéines dans le cytoplasme qui sont capables de convertir le [thrive:compound type=\"hydrogensulfide\"][/thrive:compound], le [thrive:compound type=\"carbondioxide\"][/thrive:compound] gazeux et l'eau en [thrive:compound type=\"glucose\"][/thrive:compound] dans un processus appelé [b]chimiosynthèse du sulfure d'hydrogène[/b]. Le taux de production de ce [thrive:compound type=\"glucose\"][/thrive:compound] dépend de la concentration de [thrive:compound type=\"carbondioxide\"][/thrive:compound]. Comme les protéines chimiosynthétiques sont suspendues directement dans le cytoplasme, le fluide environnant effectue une partie de la [b]glycolyse[/b]."

msgid "CHEMOSYNTHESIZING_PROTEINS_PROCESSES_DESCRIPTION"
msgstr "Transforme le [thrive:compound type=\"hydrogensulfide\"][/thrive:compound] en [thrive:compound type=\"glucose\"][/thrive:compound]. Effet proportionnel avec la concentration en [thrive:compound type=\"carbondioxide\"][/thrive:compound]. Transforme aussi le [thrive:compound type=\"glucose\"][/thrive:compound] en [thrive:compound type=\"atp\"][/thrive:compound]."

msgid "CHEMO_SYNTHESIS"
msgstr "Chimiosynthèse"

msgid "CHITIN"
msgstr "Chitine"

msgid "CHITINASE"
msgstr "Chitinase"

msgid "CHITINASE_DESCRIPTION"
msgstr "La chitinase permet à la cellule de casser les membranes faites de chitine. Chaque addition augmente l'efficacité."

msgid "CHITIN_MEMBRANE_DESCRIPTION"
msgstr "Cette membrane est dotée d'un mur, ce qui signifie qu'elle possède de meilleures protections contre les dégâts généraux et surtout contre les dégâts causés par les toxines. Elle coûte également moins d'énergie pour conserver sa forme, mais elle est plus lente et ne peut absorber les ressources rapidement. [b]La chitinase peut digérer cette paroi[/b], ce qui la rend vulnérable à l'engloutissement par les prédateurs."

msgid "CHLOROPLAST"
msgstr "Chloroplaste"

msgid "CHLOROPLAST_DESCRIPTION"
msgstr "Le chloroplaste est une structure à double membrane contenant des pigments photosensibles empilés dans des sacs membranaires. C'est un procaryote qui a été assimilé pour être utilisé par son hôte eucaryote. Les pigments du chloroplaste sont capables d'utiliser l'énergie de la lumière pour produire du [thrive:compound type=\"glucose\"][/thrive:compound] à partir de [thrive:compound type=\"carbondioxide\"][/thrive:compound] gazeux et d'eau dans un processus appelé [b]photosynthèse[/b]. Ce sont également ces pigments qui lui donnent une couleur distinctive. Le taux de production de [thrive:compound type=\"glucose\"][/thrive:compound] dépend de la concentration de [thrive:compound type=\"carbondioxide\"][/thrive:compound] et de l'intensité de [thrive:compound type=\"sunlight\"][/thrive:compound]."

msgid "CHLOROPLAST_PROCESSES_DESCRIPTION"
msgstr "Produit du [thrive:compound type=\"glucose\"][/thrive:compound]. Taux proportionnels à la concentration de [thrive:compound type=\"carbondioxide\"][/thrive:compound] et à l'intensité de [thrive:compound type=\"sunlight\"][/thrive:compound]."

msgid "CHOSEN_FILENAME_ALREADY_EXISTS"
msgstr "La sauvegarde sélectionnée ({0}) existe déjà. Écraser le fichier ?"

msgid "CHROMATIC_ABERRATION"
msgstr "Aberration chromatique :"

msgid "CHROMATOPHORE_PROCESSES_DESCRIPTION"
msgstr "Produit [thrive:compound type=\"glucose\"][/thrive:compound]. Effet proportionnel avec la concentration en [thrive:compound type=\"carbondioxide\"][/thrive:compound] et l'[thrive:compound type=\"sunlight\"][/thrive:compound]."

msgid "CHUNK_CELL_CORPSE_PART"
msgstr "Morceau de cadavre cellulaire"

msgid "CHUNK_FOOD_SOURCE"
msgstr "Consommation de {0}"

msgid "CILIA"
msgstr "Cils"

msgid "CILIA_DESCRIPTION"
msgstr "Les cils sont similaires aux flagelles mais au lieu de fournir une force de poussée directionnelle, ils fournissent une force de rotation pour aider les cellules à tourner."

msgid "CILIA_PROCESSES_DESCRIPTION"
msgstr "Augmente la vitesse de rotation des grandes cellules."

msgid "CITY_SHORT_STATISTICS"
msgstr "Population : {0} Nourriture : {1} Science : {2}"

msgid "CLEAN_UP_OLD_SAVES"
msgstr "Suppression des anciennes sauvegardes"

msgid "CLOSE"
msgstr "Fermer"

msgid "CLOSE_OPTIONS"
msgstr "Fermer les paramètres ?"

msgid "CLOUD_RESOLUTION_DIVISOR"
msgstr "Diviseur de résolution des nuages :"

msgid "CLOUD_SIMULATION_MINIMUM_INTERVAL"
msgstr "Intervalle minimal de simulation des nuages :"

msgid "COASTAL"
msgstr "Littoral"

msgid "COLLISION_SHAPE"
msgstr "Créer les entités avec les formes de collision"

msgid "COLOUR"
msgstr "Couleur"

msgid "COLOURBLIND_CORRECTION"
msgstr "Correction daltonienne :"

msgid "COLOUR_PICKER_ADD_PRESET"
msgstr "Ajouter cette couleur à la palette"

msgid "COLOUR_PICKER_A_TOOLTIP"
msgstr "Valeur du canal de transparence de la couleur"

msgid "COLOUR_PICKER_B_TOOLTIP"
msgstr "Valeur du canal bleu de la couleur"

msgid "COLOUR_PICKER_G_TOOLTIP"
msgstr "Valeur du canal vert de la couleur"

msgid "COLOUR_PICKER_HSV_BUTTON_TOOLTIP"
msgstr ""
"Active ou désactive le mode TSV (teinte, saturation, valeur).\n"
"Ne peut pas être activé en mode brut."

msgid "COLOUR_PICKER_H_TOOLTIP"
msgstr "Teinte de la couleur"

msgid "COLOUR_PICKER_PICK_COLOUR"
msgstr "Sélectionnez une couleur dans la fenêtre de jeu"

msgid "COLOUR_PICKER_PRESET_TOOLTIP"
msgstr ""
"Couleur : {0}\n"
"Clic gauche : Utiliser cette couleur par défaut\n"
"Clic droit : Supprimer des couleurs par défaut"

msgid "COLOUR_PICKER_RAW_BUTTON_TOOLTIP"
msgstr ""
"Activez ou désactivez le mode brut.\n"
"En mode brut, vous pouvez faire en sorte\n"
"que les valeurs de couleur R, V, B vont au-delà de 1.0.\n"
"Ce mode ne peut pas être activé en mode TSV."

msgid "COLOUR_PICKER_R_TOOLTIP"
msgstr "Valeur du canal rouge de la couleur"

msgid "COLOUR_PICKER_S_TOOLTIP"
msgstr "Saturation de la couleur (proportion de gris)"

msgid "COLOUR_PICKER_V_TOOLTIP"
msgstr "Luminosité ou intensité de la couleur"

msgid "COMMON_ABILITIES"
msgstr "Capacités communes"

msgid "COMMON_EDITING_AND_STRATEGY"
msgstr "Éditeur commun et phases de stratégie"

msgid "COMMUNITY_FORUM"
msgstr "Forum de la communauté"

msgid "COMMUNITY_FORUM_BUTTON_TOOLTIP"
msgstr "Rejoignez la communauté Thrive sur notre forum communautaire"

msgid "COMMUNITY_WIKI"
msgstr "Wiki de la communauté"

msgid "COMMUNITY_WIKI_BUTTON_TOOLTIP"
msgstr "Visitez le wiki de la communauté"

msgid "COMPILED_AT_COLON"
msgstr "Compilée le :"

#, fuzzy
msgid "COMPLETE_ACTION"
msgstr "Compilée le :"

msgid "COMPOUNDS"
msgstr "Composés"

#, fuzzy
msgid "COMPOUNDS_AT_EQUILIBRIUM"
msgstr "Composé à trouver :"

#, fuzzy
msgid "COMPOUNDS_AT_MAX_SPEED"
msgstr "Composé à trouver :"

msgid "COMPOUNDS_BUTTON_MICROBE_TOOLTIP"
msgstr "Afficher / cacher les composés"

msgid "COMPOUNDS_COLON"
msgstr "Composés :"

#, fuzzy
msgid "COMPOUND_BALANCE_FILL_TIME"
msgstr "(stockage plein en {0} s)"

#, fuzzy
msgid "COMPOUND_BALANCE_FILL_TIME_TOO_LONG"
msgstr "(stockage plein en {0} s alors que la lumière du jour dure seulement {1} s)"

#, fuzzy
msgid "COMPOUND_BALANCE_MODE_TOOLTIP"
msgstr "Afficher / cacher l'environnement et les composés"

msgid "COMPOUND_BALANCE_TITLE"
msgstr "Équilibre des composés"

msgid "COMPOUND_BALANCE_TOOLTIP"
msgstr ""
"Cette section montre la balance totale (production - consommation) pour chaque composé.\n"
"Par exemple, pour former une cellule végétale, le bilan du glucose doit être très positif."

msgid "COMPOUND_CLOUDS"
msgstr "Nuages de composés"

msgid "COMPOUND_CLOUD_DENSITY"
msgstr "Densité des nuages de composés"

msgid "COMPOUND_CLOUD_DENSITY_EXPLANATION"
msgstr "(densité des nuages de composés dans l'environnement)"

msgid "COMPOUND_CONCENTRATIONS_DECREASED"
msgstr "La concentration de {0} a diminué de {1}"

msgid "COMPOUND_FOOD_SOURCE"
msgstr "Consommation de {0}"

#, fuzzy
msgid "COMPOUND_STORAGE_AMOUNT_DOES_NOT_LAST_NIGHT"
msgstr "(insuffisant pour passer toute la nuit qui dure {0} s)"

#, fuzzy
msgid "COMPOUND_STORAGE_NOT_ENOUGH_GENERATED_DURING_DAY"
msgstr "Seulement {1} [thrive:compound type=\"{0}\"][/thrive:compound] peuvent être générés pendant la journée, mais pour survivre la nuit, {2} sont nécessaires."

#, fuzzy
msgid "COMPOUND_STORAGE_NOT_ENOUGH_SPACE"
msgstr "La capacité de stockage est insuffisante pour [thrive:compound type=\"{0}\"][/thrive:compound] car la nuit dure {2} s mais le stockage ne peut contenir que {1} s de composés."

msgid "COMPOUND_STORAGE_STATS_TITLE"
msgstr "Capacités de stockage"

#, fuzzy
msgid "COMPOUND_STORAGE_STATS_TOOLTIP"
msgstr ""
"Cette section montre le temps qu'il faut à la cellule pour épuiser chaque type de composé en partant d'une réserve pleine.\n"
"Ces chiffres sont toujours calculés comme s'il faisait nuit et permettent de vérifier si la cellule aura assez de réserves\n"
"pour survivre toute la nuit. En désactivant les coûts de déplacement à l'aide de la case à cocher, on obtient les valeurs minimales\n"
"nécessaires pour survivre en restant immobile toute la nuit."

msgid "COMPOUND_TO_FIND"
msgstr "Composé à trouver :"

msgid "CONCEPT_ART"
msgstr "Art conceptuel"

msgid "CONFIG"
msgstr "Configuration"

msgid "CONFIRM_CAPITAL"
msgstr "ACCEPTER"

msgid "CONFIRM_DELETE"
msgstr "Confirmer la suppression"

msgid "CONFIRM_EXIT"
msgstr "Confirmer la sortie"

msgid "CONFIRM_FOSSILISATION_OVERWRITE"
msgstr "Confirmez l'écrasement"

msgid "CONFIRM_MOVE_TO_ASCENSION_STAGE"
msgstr "Passer à la Phase d'ascension ?"

msgid "CONFIRM_MOVE_TO_ASCENSION_STAGE_EXPLANATION"
msgstr ""
"Vous pouvez maintenant évoluer et atteindre la Phase évoluée en activant le Portail d'ascension.\n"
"\n"
"Cela débloquera une puissance illimité sous la forme de nouveaux outils divins que vous pouvez utiliser dans cette sauvegarde.\n"
"\n"
"Évoluer veut aussi dire que vous avez battu le jeu, mais vous pourrez continuer à jouer. Évoluer ?"

msgid "CONFIRM_MOVE_TO_INDUSTRIAL_STAGE"
msgstr "Passe à la Phase industrielle ?"

msgid "CONFIRM_MOVE_TO_INDUSTRIAL_STAGE_EXPLANATION"
msgstr "Placer une usine vous fera avancer à la Phase industrielle. Continuer vers la prochaine phase ?"

msgid "CONFIRM_MOVE_TO_SPACE_STAGE"
msgstr "Passer à la Phase spatiale ?"

msgid "CONFIRM_MOVE_TO_SPACE_STAGE_EXPLANATION"
msgstr ""
"Vous pouvez maintenant passer à la phase spatiale en lançant votre premier vaisseau spatial.\n"
"\n"
"Pour l'instant, dans les prototypes, vous ne pouvez pas revenir sur votre planète mais le but à long terme est de permettre de zoomer et dézoomer en douceur sur les planètes dans la phase spatiale.\n"
"\n"
"L'annulation du lancement détruira l'unité du vaisseau spatial. Lancer le vaisseau spatial ?"

msgid "CONFIRM_NEW_GAME_BUTTON_TOOLTIP"
msgstr "Commencer la partie avec ces paramètres"

msgid "CONFIRM_NEW_GAME_BUTTON_TOOLTIP_DISABLED"
msgstr "Certains paramètres sont invalides"

msgid "CONSTRUCTION_UNIT_NAME"
msgstr "Unité : {0}"

msgid "CONTENT_UPLOADED_FROM"
msgstr "Le contenu provenant du Workshop sera téléchargé depuis le dossier : {0}"

msgid "CONTINUE_THRIVING"
msgstr "Continuez à prospérer"

msgid "CONTINUE_TO_PROTOTYPES"
msgstr ""
"Vous avez atteint la fin de la partie \"complète\" de Thrive\n"
"Si vous voulez, vous pouvez continuer vers les prototype des phases plus avancées qui sont inclus dans le jeu. Ils peuvent être très incomplets, utiliser des graphismes de remplacement, et être très bruts en général. Ils sont inclus dans le jeu pour montrer la direction potentielle du jeu et notre vision globale de la façon dont les phases sont connectées.\n"
"\n"
"Dans la plupart des prototypes, vous ne pourrez pas sauvegarder si vous poursuivez ou revenir une fois que vous aurez continué. Si vous souhaitez revenir à cette phase, veuillez effectuer une sauvegarde maintenant avant de continuer.\n"
"\n"
"La prise en charge des contrôleurs est également beaucoup plus incomplète dans les prototypes. Si vous décidez de poursuivre, sachez que les phases ultérieures sont des prototypes et ne vous plaignez pas de leur caractère incomplet."

msgid "CONTINUE_TO_PROTOTYPES_PROMPT"
msgstr "Continuer vers les phases en prototype ?"

msgid "CONTROLLER_ANY_DEVICE"
msgstr "N'importe quel périphérique"

msgid "CONTROLLER_AXIS_L2"
msgstr "L2"

msgid "CONTROLLER_AXIS_LEFT_TRIGGER"
msgstr "Gâchette gauche"

msgid "CONTROLLER_AXIS_LEFT_X"
msgstr "Stick gauche horizontal"

msgid "CONTROLLER_AXIS_LEFT_Y"
msgstr "Stick gauche vertical"

msgid "CONTROLLER_AXIS_NEGATIVE_DIRECTION"
msgstr "Direction négative"

msgid "CONTROLLER_AXIS_POSITIVE_DIRECTION"
msgstr "Direction positive"

msgid "CONTROLLER_AXIS_R2"
msgstr "R2"

msgid "CONTROLLER_AXIS_RIGHT_TRIGGER"
msgstr "Gâchette droite"

msgid "CONTROLLER_AXIS_RIGHT_X"
msgstr "Stick droit horizontal"

msgid "CONTROLLER_AXIS_RIGHT_Y"
msgstr "Stick droit vertical"

msgid "CONTROLLER_AXIS_VISUALIZERS"
msgstr "Visualiseurs d'axes de contrôle :"

msgid "CONTROLLER_BUTTON_DPAD_DOWN"
msgstr "Croix directionnelle bas"

msgid "CONTROLLER_BUTTON_DPAD_LEFT"
msgstr "Croix directionnelle gauche"

msgid "CONTROLLER_BUTTON_DPAD_RIGHT"
msgstr "Croix directionnelle droite"

msgid "CONTROLLER_BUTTON_DPAD_UP"
msgstr "Croix directionnelle haut"

msgid "CONTROLLER_BUTTON_LEFT_SHOULDER"
msgstr "Tranche gauche"

msgid "CONTROLLER_BUTTON_LEFT_STICK"
msgstr "Clic du stick gauche"

msgid "CONTROLLER_BUTTON_MISC1"
msgstr "Bouton divers du contrôleur"

msgid "CONTROLLER_BUTTON_PADDLE1"
msgstr "Bouton paddle 1"

msgid "CONTROLLER_BUTTON_PADDLE2"
msgstr "Bouton paddle 2"

msgid "CONTROLLER_BUTTON_PADDLE3"
msgstr "Bouton paddle 3"

msgid "CONTROLLER_BUTTON_PADDLE4"
msgstr "Bouton paddle 4"

msgid "CONTROLLER_BUTTON_PS3_SELECT"
msgstr "Select"

msgid "CONTROLLER_BUTTON_PS3_START"
msgstr "Start"

msgid "CONTROLLER_BUTTON_PS_CIRCLE"
msgstr "Rond"

msgid "CONTROLLER_BUTTON_PS_CROSS"
msgstr "Croix"

msgid "CONTROLLER_BUTTON_PS_L1"
msgstr "L1"

msgid "CONTROLLER_BUTTON_PS_L3"
msgstr "L3"

msgid "CONTROLLER_BUTTON_PS_OPTIONS"
msgstr "Options"

msgid "CONTROLLER_BUTTON_PS_R1"
msgstr "R1"

msgid "CONTROLLER_BUTTON_PS_R3"
msgstr "R3"

msgid "CONTROLLER_BUTTON_PS_SHARE"
msgstr "Share"

msgid "CONTROLLER_BUTTON_PS_SONY_BUTTON"
msgstr "Bouton logo"

msgid "CONTROLLER_BUTTON_PS_SQUARE"
msgstr "Carré"

msgid "CONTROLLER_BUTTON_PS_TRIANGLE"
msgstr "Triangle"

msgid "CONTROLLER_BUTTON_RIGHT_SHOULDER"
msgstr "Tranche droite"

msgid "CONTROLLER_BUTTON_RIGHT_STICK"
msgstr "Clic du stick droit"

msgid "CONTROLLER_BUTTON_TOUCH_PAD"
msgstr "Pavé tactile"

msgid "CONTROLLER_BUTTON_UNKNOWN"
msgstr "Bouton inconnu"

msgid "CONTROLLER_BUTTON_XBOX_A"
msgstr "A"

msgid "CONTROLLER_BUTTON_XBOX_B"
msgstr "B"

msgid "CONTROLLER_BUTTON_XBOX_BACK"
msgstr "Back"

msgid "CONTROLLER_BUTTON_XBOX_GUIDE"
msgstr "Guide"

msgid "CONTROLLER_BUTTON_XBOX_START"
msgstr "Start"

msgid "CONTROLLER_BUTTON_XBOX_X"
msgstr "X"

msgid "CONTROLLER_BUTTON_XBOX_Y"
msgstr "Y"

msgid "CONTROLLER_DEADZONES"
msgstr "Zones mortes du contrôleur"

msgid "CONTROLLER_DEADZONE_CALIBRATION_EXPLANATION"
msgstr ""
"Cet outil permet de configurer les zones mortes des axes du contrôleur. La taille des zones mortes permet de contrôler la quantité de mouvement que doit effectuer un stick (ou un bouton analogique) avant que ce mouvement ne soit détecté comme une entrée.\n"
"Avant de commencer le calibrage, veuillez déplacer tous les sticks et les relâcher, ainsi que presser et relâcher tous les boutons analogiques (par exemple les gâchettes) de votre contrôleur."

msgid "CONTROLLER_DEADZONE_COLON"
msgstr "Zone morte :"

msgid "CONTROLLER_PROMPT_TYPE_SETTING"
msgstr "Type de requête de bouton de manette :"

msgid "CONTROLLER_SENSITIVITY"
msgstr "Sensibilité du contrôleur"

msgid "CONTROLLER_UNKNOWN_AXIS"
msgstr "Axe inconnu"

msgid "COPY_ERROR_TO_CLIPBOARD"
msgstr "Copier l'erreur dans le presse-papier"

msgid "COPY_RESULTS"
msgstr "Résultats de copie"

msgid "CORRECTION_PROTANOPE"
msgstr "Protanopie (rouge-vert)"

msgid "CORRECTION_TRITANOPE"
msgstr "Tritanopie (bleu-jaune)"

msgid "CPU_THREADS"
msgstr "Threads"

msgid "CRAFTING_CLEAR_INPUTS"
msgstr "Réinitialiser les entrées sélectionnées"

msgid "CRAFTING_ERROR_INTERNAL_CONSUME_PROBLEM"
msgstr "Erreur : bogue interne pour la consommation des matériaux"

msgid "CRAFTING_ERROR_TAKING_ITEMS"
msgstr "Impossible de trouver des éléments d'entrée de fabrication"

msgid "CRAFTING_FILTER_INPUTS"
msgstr "Entrée"

msgid "CRAFTING_KNOWN_ITEMS"
msgstr "Recette apprises"

msgid "CRAFTING_NOT_ENOUGH_MATERIAL"
msgstr "{0} insuffisant pour fabriquer la recette"

msgid "CRAFTING_NO_RECIPE_SELECTED"
msgstr "Veuillez choisir une recette ci-dessus avant de fabriquer"

msgid "CRAFTING_NO_ROOM_TO_TAKE_CRAFTING_RESULTS"
msgstr "Espace insuffisant pour prendre tous les produits fabriqués"

msgid "CRAFTING_RECIPE_DISPLAY"
msgstr "{0} ({1})"

msgid "CRAFTING_RECIPE_HAND_AXE"
msgstr "Biface en pierre"

msgid "CRAFTING_RESULTS"
msgstr "Objets fabriqués"

msgid "CRAFTING_SELECT_RECIPE_OR_ITEMS_TO_FILTER"
msgstr "Choisir une recette ou ajouter des objets au filtre"

msgid "CRAFTING_TAKE_ALL"
msgstr "Tout prendre"

msgid "CRAFTING_TITLE"
msgstr "Fabrication"

msgid "CREATE"
msgstr "Créer"

msgid "CREATED_AT"
msgstr "Créé(e) à :"

msgid "CREATED_ON_PLATFORM"
msgstr "Créé sur la plateforme :"

msgid "CREATE_A_NEW_MICROBE"
msgstr "Créer un nouveau microbe"

msgid "CREATE_NEW"
msgstr "Créer un nouveau"

msgid "CREATE_NEW_CELL_TYPE"
msgstr "Créer un nouveau type de cellule"

msgid "CREATE_NEW_CELL_TYPE_DESCRIPTION"
msgstr "Vous pouvez créer de nouveaux types de cellules en dupliquant et en changeant leur nom. Les types de cellules peuvent être modifiés pour les spécialiser afin de leur attribuer des rôles. Quand un type de cellule est modifié, toutes les cellules de ce type déjà placées sont mises à jour."

msgid "CREATE_NEW_MOD"
msgstr "Créer un nouveau mod"

msgid "CREATE_NEW_SAVE"
msgstr "Créer une nouvelle sauvegarde"

msgid "CREATE_NEW_TISSUE_TYPE"
msgstr "Créer un nouveau type de tissu"

msgid "CREATE_NEW_TISSUE_TYPE_DESCRIPTION"
msgstr "Vous pouvez créer de nouveau tissus en dupliquant et en leur donnant un nouveau nom. Les types de tissus peuvent être modifiés avec l'Éditeur de cellules pour les adapter à différents rôles."

msgid "CREATING_DOT_DOT_DOT"
msgstr "En train de créer..."

msgid "CREATING_OBJECTS_FROM_SAVE"
msgstr "Création des objets à partir de la sauvegarde"

msgid "CREDITS"
msgstr "Crédits"

msgid "CTRL"
msgstr "CTRL"

msgid "CURRENT_DEVELOPERS"
msgstr "Développeurs actuels"

msgid "CURRENT_LOCATION_CAPITAL"
msgstr "POSITION ACTUELLE"

msgid "CURRENT_RESEARCH_NONE"
msgstr "Aucune recherche en cours"

msgid "CURRENT_RESEARCH_PROGRESS"
msgstr "Recherche en cours : {0} ({1})"

msgid "CURRENT_WORLD"
msgstr "Monde actuel"

msgid "CURRENT_WORLD_STATISTICS"
msgstr ""
"[b]Générations :[/b]\n"
"  {0}\n"
"[b]Secteurs totaux :[/b]\n"
"  {1}\n"
"[b]Temps total d'auto-évo :[/b]\n"
"  {2}\n"
"[b]Espèces totales :[/b]\n"
"  {3}\n"
"[b]Espèces toujours en vie :[/b]\n"
"  {4}\n"
"[b]Compteur d'espèces par secteur :[/b]\n"
"  Moyenne{5} ; écart-type {6}\n"
"[b]Population totale :[/b]\n"
"  {7}\n"
"[b]Espèce la plus populeuse :[/b]\n"
"  {8}\n"
"[b]Données basiques des espèces microbiennes :[/b]\n"
"  Taille moyenne des hexagones : {9}\n"
"[b]Données génériques des organites :[/b]"

msgid "CUSTOM_USERNAME"
msgstr "Pseudo personnalisé :"

msgid "CYTOPLASM"
msgstr "Cytoplasme"

msgid "CYTOPLASM_DESCRIPTION"
msgstr "Les entrailles gluantes d'une cellule. Le cytoplasme est le mélange basique d'ions, de protéines et d'autres substances dissoutes dans l'eau qui remplit l'intérieur de la cellule. L'une de ses fonctions est la [b]glycolyse[/b], la conversion du [thrive:compound type=\"glucose\"][/thrive:compound] en [thrive:compound type=\"atp\"][/thrive:compound]. Pour les cellules dépourvues d'organites aux métabolismes plus avancés, c'est ce qui leur permet d'obtenir de l'énergie. Elle est également utilisée pour stocker des molécules dans la cellule et pour accroître la taille de la cellule."

msgid "CYTOPLASM_GLYCOLYSIS"
msgstr "Glycolyse cytoplasmique"

msgid "CYTOPLASM_PROCESSES_DESCRIPTION"
msgstr "Transforme le [thrive:compound type=\"glucose\"][/thrive:compound] en [thrive:compound type=\"atp\"][/thrive:compound]."

msgid "DAY_LENGTH"
msgstr "Durée de la journée"

msgid "DAY_LENGTH_EXPLANATION"
msgstr "(durée en secondes en temps réel pour une journée de jeu)"

msgid "DAY_NIGHT_CYCLE_ENABLED"
msgstr "Activer le cycle jour/nuit"

msgid "DAY_NIGHT_CYCLE_ENABLED_EXPLANATION_2"
msgstr "(la photosynthèse devient inefficace pendant la nuit, ce qui nécessite une plus grande planification préalable)"

msgid "DEADZONE_CALIBRATION_FINISHED"
msgstr "Le calibrage des zones mortes est terminé. Les nouvelles zones mortes sont affichées ci-dessous sur les afficheurs de valeurs d'axes."

msgid "DEADZONE_CALIBRATION_INPROGRESS"
msgstr "Le calibrage des zones mortes est en cours. Veuillez ne pas toucher les boutons ou les sticks de votre contrôleur et attendez quelques secondes."

msgid "DEADZONE_CALIBRATION_IS_RESET"
msgstr "Les calibrations de la zone morte ont été réinitialisées"

msgid "DEADZONE_CONFIGURATION"
msgstr "Configuration des zones mortes"

msgid "DEATH"
msgstr "mort"

msgid "DEBUG_COORDINATES"
msgstr ""
"Position : {0}\n"
"Pointeur à : {1}"

#, fuzzy
msgid "DEBUG_DRAW_NOT_AVAILABLE"
msgstr "Le dessin de débogage physique n'est pas disponible dans ce type de build"

msgid "DEBUG_PANEL"
msgstr "Débogueur"

msgid "DECEMBER"
msgstr "Décembre"

msgid "DEFAULT_AUDIO_OUTPUT_DEVICE"
msgstr "Périphérique de sortie par défaut"

msgid "DELETE"
msgstr "Supprimer"

msgid "DELETE_ALL_OLD_SAVE_WARNING_2"
msgstr ""
"La suppression de toutes les anciennes sauvegardes automatiques et rapides ne peut être annulée. Êtes-vous sûr de vouloir supprimer définitivement les éléments suivants ?\n"
" - {0} Sauvegarde(s) automatique(s)\n"
" - {1} Sauvegarde(s) rapide(s)\n"
" - {2} Sauvegarde(s) de secours"

msgid "DELETE_FOSSIL_CONFIRMATION"
msgstr "Supprimer ce fossile est définitif, êtes-vous sûr de vouloir le supprimer définitivement ?"

msgid "DELETE_OLD_SAVES_PROMPT"
msgstr "Supprimer les anciennes sauvegardes ?"

msgid "DELETE_ORGANELLE"
msgstr "Supprimer organite"

msgid "DELETE_SAVE_CONFIRMATION"
msgstr "Supprimer cette sauvegarde est définitif, êtes-vous sûr de vouloir la supprimer définitivement ?"

msgid "DELETE_SELECTED"
msgstr "Supprimer la sélection"

msgid "DELETE_SELECTED_SAVES_PROMPT"
msgstr "Supprimer la(les) sauvegarde(s) sélectionnée(s) ?"

msgid "DELETE_SELECTED_SAVE_WARNING"
msgstr "Supprimer la(les) sauvegarde(s) sélectionnée(s) ne peut pas être défait, êtes-vous sûr que vous voulez supprimer {0} sauvegarde(s) de manière permanente ?"

msgid "DELETE_THIS_SAVE_PROMPT"
msgstr "Supprimer cette sauvegarde ?"

msgid "DESCEND_BUTTON"
msgstr "Dévoluer"

msgid "DESCEND_CONFIRMATION"
msgstr "Êtes vous sur de vouloir dévoluer ?"

msgid "DESCEND_CONFIRMATION_EXPLANATION"
msgstr ""
"Dévoluer vous retirera votre statut évolué et vous fera retourner à la phase microbienne. De là vous pourrez rejouer au jeu dans la sauvegarde actuelle.\n"
"\n"
"Vous recevrez un avantage de dévolution pour la nouvelle partie. Dans une version future vous pourrez choisir votre avantage mais pour l'instant ce sera toujours une diminution de 20% de l'osmorégulation.\n"
"\n"
"Une fois votre dévolution confirmée, vous pourrez modifier les paramètres du jeu pour choisir une autre graine de monde et ainsi jouer sur une carte différente ou désactiver LAWK, par exemple."

msgid "DESCRIPTION"
msgstr "Description :"

msgid "DESCRIPTION_COLON"
msgstr "Description :"

msgid "DESCRIPTION_TOO_LONG"
msgstr "La description est trop longue"

msgid "DESPAWN_ENTITIES"
msgstr "Supprimer toutes les entités"

msgid "DETECTED_CPU_COUNT"
msgstr "Nombre de CPU détectés :"

msgid "DEVBUILD_VERSION_INFO"
msgstr ""
"DevBuild {0}\n"
"sur la branche {1} à {2}\n"
"{3}"

msgid "DEVELOPERS"
msgstr "Développeurs"

msgid "DEVELOPMENT_FORUM"
msgstr "Forum de développement"

msgid "DEVELOPMENT_FORUM_BUTTON_TOOLTIP"
msgstr "Consultez les mises à jour du développement sur notre forum de développement"

msgid "DEVELOPMENT_SUPPORTED_BY"
msgstr "Développé avec le soutien de Revolutionary Games Studio ry"

msgid "DEVELOPMENT_WIKI"
msgstr "Wiki de développement"

msgid "DEVELOPMENT_WIKI_BUTTON_TOOLTIP"
msgstr "Visitez notre wiki de développement"

msgid "DEVOURED"
msgstr "Dévoré(e)"

msgid "DEV_BUILD_PATRONS"
msgstr "Supporteurs DevBuilds"

msgid "DIFFICULTY"
msgstr "Difficulté"

msgid "DIFFICULTY_DETAILS_STRING"
msgstr ""
"Difficulté prédéfinie : {0}\n"
"Multiplicateur du coût de mutation : {1}\n"
"Taux de mutation de l'IA : {2}\n"
"Densité des nuages de composés : {3}\n"
"Pénalité pour la mort du joueur : {4}\n"
"Rétention de glucose dans l'environnement : {5}\n"
"Multiplicateur du coût d'osmorégulation : {6}\n"
"Nuage de glucose gratuit en quittant l'éditeur : {7}\n"
"Gagner passivement du temps de reproduction : {8}\n"
"Limiter l'utilisation des composés de croissance : {9}"

msgid "DIFFICULTY_PRESET"
msgstr "Difficulté prédéfinie"

msgid "DIFFICULTY_PRESET_CUSTOM"
msgstr "Personnalisé"

msgid "DIFFICULTY_PRESET_EASY"
msgstr "Facile"

msgid "DIFFICULTY_PRESET_HARD"
msgstr "Difficile"

msgid "DIFFICULTY_PRESET_NORMAL"
msgstr "Normal"

msgid "DIGESTION_EFFICIENCY"
msgstr "Efficacité de la digestion"

msgid "DIGESTION_EFFICIENCY_COLON"
msgstr "Efficacité de la digestion :"

msgid "DIGESTION_SPEED"
msgstr "Vitesse d'absorption des ressources"

msgid "DIGESTION_SPEED_COLON"
msgstr "Vitesse de digestion :"

msgid "DIGESTION_SPEED_VALUE"
msgstr "{0}/s"

msgid "DISABLED"
msgstr "Désactivé"

msgid "DISABLE_ALL"
msgstr "Tout désactiver"

msgid "DISCARD_AND_CONTINUE"
msgstr "Annuler et continuer"

msgid "DISCARD_CHANGES"
msgstr "Annuler les changements"

msgid "DISCONNECTED_CELLS"
msgstr "Cellules déconnectées"

msgid "DISCONNECTED_CELLS_TEXT"
msgstr ""
"Une ou plusieurs cellules ne sont pas connectées.\n"
"Veuillez connecter toutes les cellules les unes avec les autres pour continuer."

msgid "DISCONNECTED_METABALLS"
msgstr "Métaballes déconnectées"

msgid "DISCONNECTED_METABALLS_TEXT"
msgstr ""
"Il y a des métaballes placées qui ne sont pas connectés au reste.\n"
"Veuillez connecter toutes les métaballes placées avec les autres ou annulez vos changements."

msgid "DISCONNECTED_ORGANELLES"
msgstr "Organites déconnectés"

msgid "DISCONNECTED_ORGANELLES_TEXT"
msgstr ""
"Il y a des organites placées qui ne sont pas connectés au reste.\n"
"Veuillez connecter toutes les organites placées avec les autres ou annulez vos changements."

msgid "DISCORD_TOOLTIP"
msgstr "Rejoignez notre serveur Discord de la communauté"

msgid "DISMISSED_POPUPS_COLON"
msgstr "Popups désactivées :"

msgid "DISMISSED_POPUPS_EXPLANATION"
msgstr ""
"Ceci indique le nombre de fenêtres contextuelles qui ont été définitivement désactivées par l'utilisateur.\n"
"Si certaines fenêtres contextuelles, qui sont en fait souhaitées, ont été désactivées, le bouton situé à côté peut être utilisé pour faire réapparaître toutes les fenêtres contextuelles désactivées."

msgid "DISMISS_INFORMATION_PERMANENTLY"
msgstr "Ne plus montrer"

msgid "DISMISS_WARNING_PERMANENTLY"
msgstr "Ne plus prévenir"

msgid "DISPLAY_3D_MENU_BACKGROUNDS"
msgstr "Afficher les arrières-plans 3D du menu"

msgid "DISPLAY_ABILITIES_BAR"
msgstr "Afficher la barre des capacités"

msgid "DISPLAY_BACKGROUND_PARTICLES"
msgstr "Afficher les particules en arrière-plan"

msgid "DISPLAY_DRIVER_OPENGL"
msgstr "OpenGL"

msgid "DISPLAY_DRIVER_VULKAN"
msgstr "Vulkan"

msgid "DISPLAY_PART_NAMES"
msgstr "Afficher les noms des boutons de sélection des parties"

msgid "DISSOLVED_COMPOUND_FOOD_SOURCE"
msgstr "Source environnementale de {0} nutritive uniformément répartie"

msgid "DOES_NOT_USE_FEATURE"
msgstr "Non"

msgid "DONATIONS"
msgstr "Dons"

msgid "DOT_DOT_DOT"
msgstr "..."

msgid "DOUBLE"
msgstr "Double"

msgid "DOUBLE_CLICK_TO_VIEW_IN_FULLSCREEN"
msgstr "Double-cliquer pour voir en plein écran"

msgid "DOUBLE_MEMBRANE_DESCRIPTION"
msgstr "Étant une membrane à double couche de phospholipides, elle offre une meilleure protection et demande peu d'énergie pour ne pas se déformer. Néanmoins, elle peut ralentir une cellule en terme de vitesse de locomotion et d'absorption de ressources."

#, fuzzy
msgid "DUMP_SCENE_TREE"
msgstr "Vider l'arbre des scènes"

msgid "DUPLICATE_TYPE"
msgstr "Dupliquer le type"

msgid "EARLY_MULTICELLULAR"
msgstr "Multicellulaire"

msgid "EASTEREGG_MESSAGE_1"
msgstr "Anecdote : Didinium et Paramecium sont des cas d'école de la relation proie/prédateur qui a été étudiée pendant des décennies. Et vous, êtes-vous un Didinium, ou un Paramecium ? Un prédateur, ou bien une proie ?"

msgid "EASTEREGG_MESSAGE_10"
msgstr "CHOSES AGITÉES ! !"

msgid "EASTEREGG_MESSAGE_11"
msgstr "Se fombre dans l'ombre."

msgid "EASTEREGG_MESSAGE_12"
msgstr "Ces cellules bleues si."

msgid "EASTEREGG_MESSAGE_13"
msgstr "Voici une astuce : les biomes sont plus que des arrière-plans différents ; les composés apparaissent à des taux différents selon ceux-ci."

msgid "EASTEREGG_MESSAGE_14"
msgstr "Voici une astuce, plus vous avez de flagelles, plus vous allez vite, vroum vroum, mais cela coûte plus d'ATP"

msgid "EASTEREGG_MESSAGE_15"
msgstr "Voici une astuce, vous pouvez engloutir des morceaux, de fer ou autre."

msgid "EASTEREGG_MESSAGE_16"
msgstr "Voici une astuce, préparez vous avant d'ajouter un noyau. Ces choses coûtent cher ! À la fois en entretien et en coût initial."

msgid "EASTEREGG_MESSAGE_17"
msgstr "Fait amusant, saviez-vous qu'il existe plus de 8000 espèces de ciliés sur la planète Terre ?"

msgid "EASTEREGG_MESSAGE_18"
msgstr "Fait amusant, le Stentor est un cilié qui peut s'étirer et attraper des proies dans une sorte de trompette comme une bouche qui attire les proies en générant des courants d'eau avec des cils."

msgid "EASTEREGG_MESSAGE_19"
msgstr "Fait amusant, le Didinium est un cilié qui chasse les paramécies."

msgid "EASTEREGG_MESSAGE_2"
msgstr "Voici une astuce, les toxines peuvent être utilisées pour envoyer d'autres toxines loin de vous si vous êtes suffisamment rapide."

msgid "EASTEREGG_MESSAGE_20"
msgstr "Fait amusant, l'amibe chasse et attrape ses proies à l'aide de \"jambes\" constituées de cytoplasme qu'on appelle pseudopodes, nous voulons les avoir à terme dans Thrive."

msgid "EASTEREGG_MESSAGE_21"
msgstr "Voici un conseil, prêtez attention aux cellules plus grandes et aux grandes bactéries, c'est pas drôle de se faire digérer, et elles vont vous manger."

msgid "EASTEREGG_MESSAGE_22"
msgstr "Le chef de l'équipe sonore de Thrive a composé des sons qui n'ont pas encore été ajoutés au jeu. Vous pouvez les écouter ou le regarder composer sur sa chaîne YouTube, Olivier Lugg."

msgid "EASTEREGG_MESSAGE_23"
msgstr "Voici une astuce : si votre cellule atteint 150 hexagones, vous pouvez engloutir les gros morceaux de fer."

msgid "EASTEREGG_MESSAGE_24"
msgstr "Thrive se veut une simulation d'une planète alien, il est donc logique que la plupart des créatures que vous trouverez soient liées à une ou deux autres espèces à cause de l'évolution qui a lieu autour de vous, voyez si vous pouvez les identifier !"

msgid "EASTEREGG_MESSAGE_25"
msgstr "Fait amusant, l'équipe de Thrive podcaste assez souvent, vous devriez aller voir !"

msgid "EASTEREGG_MESSAGE_26"
msgstr "Fait amusant, Thrive est développé avec le moteur open source Godot !"

msgid "EASTEREGG_MESSAGE_27"
msgstr "Fait amusant, l'un des premiers prototypes jouables a été créé par notre merveilleux programmeur, untrustedlife !"

msgid "EASTEREGG_MESSAGE_3"
msgstr "Voici une astuce, l'Osmorégulation coûte 1 ATP par seconde par hexagone que votre cellule possède, chaque cellule vide de votre cytoplasme génère aussi 5 ATP par seconde, ce qui signifie que si vous perdez de l'ATP à cause de l'osmorégulation ajoutez juste quelques hexagones de cytoplasmes vides ou retirez quelques organites."

msgid "EASTEREGG_MESSAGE_4"
msgstr "Fait amusant, dans la vie réelle les procaryotes ont quelque chose appelé Biocompartiments qui agissent comme des organites, et sont en fait nommés Organites polyédraux."

msgid "EASTEREGG_MESSAGE_5"
msgstr "Fait amusant, le métabolosome est ce qui est appelé un Organite polyédral."

msgid "EASTEREGG_MESSAGE_6"
msgstr "Voici une astuce, parfois il vaut mieux fuir les autres cellules."

msgid "EASTEREGG_MESSAGE_7"
msgstr "Voici une astuce, si une cellule fait moins de la moitié de votre taille, vous pouvez l'absorber."

msgid "EASTEREGG_MESSAGE_8"
msgstr "Voici un conseil, les bactéries sont plus dangereuses qu'elles n'y paraissent, elles peuvent sembler minuscules, mais certaines d'entre elles peuvent vous transpercer avec leur pilus pour vous tuer !"

msgid "EASTEREGG_MESSAGE_9"
msgstr "Voici une astuce : vous pouvez pousser d'autres espèces à l'extinction si vous n'êtes assez pas prudent en les chassant. Les autres espèces peuvent faire de même."

msgid "EASTER_EGGS"
msgstr "Inclure les Easter eggs"

msgid "EASTER_EGGS_EXPLANATION"
msgstr "(secrets apparaissant au hasard dans le jeu)"

#, fuzzy
msgid "EDGE_PAN_SPEED"
msgstr "Vitesse d'absorption des ressources :"

msgid "EDITOR"
msgstr "Éditeur"

msgid "EDITOR_BUTTON_TOOLTIP"
msgstr "Entrer dans l'éditeur et modifier votre espèce"

msgid "EDITOR_TUTORIAL_EDITOR_TEXT"
msgstr ""
"Bienvenue dans l'[b]Éditeur de microbe[/b].\n"
"\n"
"Ici, vous pouvez revoir ce qui s'est passé au cours des générations précédentes, puis apporter des modifications à votre espèce.\n"
"\n"
"Cet onglet vous donne une liste des modifications apportées au secteur que vous occupez actuellement. Essayez d'explorer les différents outils à votre disposition pour en savoir plus sur les événements de votre monde !\n"
"\n"
"Lorsque vous êtes prêt, appuyez sur le bouton \"Suivant\" en bas à droite pour continuer."

msgid "EIGHT_TIMES"
msgstr "8x"

#, fuzzy
msgid "EJECT_ENGULFED"
msgstr "Ne peut pas absorber"

#, fuzzy
msgid "EJECT_ENGULFED_TOOLTIP"
msgstr "Ne peut pas absorber"

msgid "ENABLED_MODS"
msgstr "Mods activés"

msgid "ENABLE_ALL_COMPATIBLE"
msgstr "Activer tous les mods compatibles"

msgid "ENABLE_EDITOR"
msgstr "Activer l'éditeur"

msgid "ENABLE_GUI_LIGHT_EFFECTS"
msgstr "Activer les effets lumineux dans l'interface utilisateur"

#, fuzzy
msgid "ENDOSYMBIONT_ENGULFED_ALREADY_DONE"
msgstr "Le processus d'endosymbiose est terminé, finalisez-le dans l'éditeur"

#, fuzzy
msgid "ENDOSYMBIONT_ENGULFED_PROGRESS"
msgstr "La cible de l'endosymbiose a été transformée en organite temporaire. L'endosymbiose progressera si vous parvenez à atteindre l'éditeur"

msgid "ENDOSYMBIONT_TYPE_ALREADY_PRESENT"
msgstr "Un endosymbiote est déjà présent. Entrez dans l'éditeur pour faire progresser le processus d'endosymbiose"

#, fuzzy
msgid "ENDOSYMBIOSIS_AVAILABLE_ORGANELLES"
msgstr "Organites disponibles à transformer"

msgid "ENDOSYMBIOSIS_BUTTON"
msgstr "Endosymbiose"

msgid "ENDOSYMBIOSIS_CANCEL_TOOLTIP"
msgstr "Annuler le processus d'endosymbiose. Vous perdrez la progression actuelle pour cet endosymbiote !"

#, fuzzy
msgid "ENDOSYMBIOSIS_COMPLETE_TOOLTIP"
msgstr "Terminer le processus d'endosymbiose et le placer en tant qu'organite"

#, fuzzy
msgid "ENDOSYMBIOSIS_EXPLANATION"
msgstr "L'endosymbiose est un processus qui transforme une espèce en un endosymbiote (une espèce qui vit à l'intérieur d'une autre dans une relation de symbiose). Cela débloquera l'organite créé, et donnera une copie gratuite de cet organite. Les espèces pouvant être transformées en organites sont représentées ci-dessous après avoir été englouties. La durée du processus dépend de la compatibilité de l'espèce candidate à l'endosymbiose (cette caractéristique est indiquée sous chaque organite candidat)."

msgid "ENDOSYMBIOSIS_NOTHING_ENGULFED"
msgstr "Aucune espèce susceptible d'être transformée en endosymbiote n'a encore été engloutie"

msgid "ENDOSYMBIOSIS_NO_CANDIDATE_ORGANELLES"
msgstr "Cette espèce ne peut être transformée en aucun organite valide"

msgid "ENDOSYMBIOSIS_PROGRESSING_EXPLANATION"
msgstr "Pour réaliser le processus d'endosymbiose, l'espèce cible doit être engloutie pour être transformée en organite temporaire (une seule espèce peut être présente à la fois). Le processus est ensuite lancé une fois que l'organite temporaire a été placé dans l'éditeur."

msgid "ENDOSYMBIOSIS_PROKARYOTIC_LIMIT_EXPLANATION"
msgstr "Les procaryotes ne peuvent avoir au maximum qu'un seul endosymbiote"

#, fuzzy
msgid "ENDOSYMBIOSIS_SINGLE_SPECIES_PROGRESS_DESCRIPTION"
msgstr "Survivez jusqu'à l'éditeur avec cette espèce en tant qu'organite temporaire pour faire avancer le processus"

#, fuzzy
msgid "ENDOSYMBIOSIS_START_TOOLTIP"
msgstr "Démarrer l'endosymbiose avec cette espèce (disponible après avoir sélectionné le type d'organite cible)"

msgid "ENDOSYMBIOSIS_TITLE"
msgstr "Endosymbiose"

msgid "ENERGY_BALANCE_TOOLTIP_CONSUMPTION"
msgstr "{0} : -{1} ATP"

msgid "ENERGY_BALANCE_TOOLTIP_PRODUCTION"
msgstr "{0} : +{1} ATP"

msgid "ENERGY_IN_PATCH_FOR"
msgstr "Énergie dans le secteur {0} pour la source {1}"

msgid "ENERGY_IN_PATCH_SHORT"
msgstr "{0}, {1}"

msgid "ENERGY_SOURCES"
msgstr "Sources d'énergie :"

msgid "ENERGY_SUMMARY_LINE"
msgstr "{0} unités d'énergie ont été récoltées au total, avec un coût de {1} par individu, résultant en une population non-ajustée de {2}"

msgid "ENTER_EXISTING_ID"
msgstr "Insérez ID existant"

msgid "ENTER_EXISTING_WORKSHOP_ID"
msgstr "Entrez l'ID du Workshop existant"

msgid "ENTITY_LABEL"
msgstr "Étiquette de l'entité"

msgid "ENVIRONMENT"
msgstr "Environnement"

msgid "ENVIRONMENTAL_GLUCOSE_RETENTION"
msgstr "Rétention environnementale de glucose"

msgid "ENVIRONMENTAL_GLUCOSE_RETENTION_EXPLANATION"
msgstr "(proportion de glucose retenue dans l'environnement à chaque génération)"

msgid "ENVIRONMENT_BUTTON_MICROBE_TOOLTIP"
msgstr "Afficher / cacher l'environnement et les composés"

msgid "EPIPELAGIC"
msgstr "Épipélagique"

msgid "EQUIPMENT_TYPE_AXE"
msgstr "Hache"

msgid "ERROR"
msgstr "Erreur"

msgid "ERROR_CREATING_FOLDER"
msgstr "Erreur de création du dossier pour le mod"

msgid "ERROR_CREATING_INFO_FILE"
msgstr "Erreur de création du dossier d'information pour le mod"

msgid "ERROR_FAILED_TO_SAVE_NEW_SETTINGS"
msgstr "Erreur : les nouveaux paramètres n'ont pas été sauvegardés dans le fichier de configuration."

msgid "ERROR_FETCHING_EXPLANATION"
msgstr "La récupération des actualités a échoué en raison d'une erreur : {0}"

msgid "ERROR_FETCHING_NEWS"
msgstr "Erreur de récupération des actualités"

msgid "ERROR_LOADING"
msgstr "Erreur de chargement"

msgid "ERROR_SAVING"
msgstr "Erreur de sauvegarde"

msgid "ESCAPE"
msgstr "Échap"

msgid "ESCAPE_ENGULFING"
msgstr "échapper à l'engloutissement"

msgid "ESTUARY"
msgstr "Estuaire"

msgid "EVOLUTIONARY_TREE"
msgstr "Arbre phylogénétique"

#, fuzzy
msgid "EVOLUTIONARY_TREE_BUILD_FAILED"
msgstr ""
"La construction de l'arbre phylogénétique a échoué.\n"
"\n"
"Veuillez en informer l'équipe de développement et fournir les logs de jeu."

msgid "EXACT_VERSION_COLON"
msgstr "Version exacte de Thrive :"

msgid "EXACT_VERSION_TOOLTIP"
msgstr "Ceci est le code exact à partir duquel cette version de Thrive a été compilée"

#, fuzzy
msgid "EXCEPTION_HAPPENED_PROCESSING_SAVE"
msgstr "Une exception s'est produite lors du traitement des objets importés"

msgid "EXCEPTION_HAPPENED_WHILE_LOADING"
msgstr "Une exception a eu lieu pendant le chargement des données de sauvegarde"

msgid "EXISTING_BUILDINGS"
msgstr "Constructions"

msgid "EXIT"
msgstr "Quitter"

msgid "EXIT_EDITOR"
msgstr "Quitter l'éditeur"

msgid "EXIT_TO_LAUNCHER"
msgstr "Revenir au lanceur"

msgid "EXPORT_ALL_WORLDS"
msgstr "Exporter tous les mondes"

msgid "EXPORT_ALL_WORLDS_TOOLTIP"
msgstr "Exporter toutes les donnée des mondes en format Comma-Separated Values (csv)"

msgid "EXPORT_SUCCESS"
msgstr "Succès de l'exportation"

msgid "EXTERNAL"
msgstr "Externes"

msgid "EXTERNAL_EFFECTS"
msgstr "Effets externes :"

msgid "EXTINCTION_BOX_TEXT"
msgstr "Tout comme 99% des espèces qui ont existé, votre espèce s'est éteinte. D'autres continuerons à remplir vos abris et prospérerons, mais ça ne sera pas vous. Vous serez oublié, une expérience qui a échoué dans l'évolution."

msgid "EXTINCTION_CAPITAL"
msgstr "EXTINCTION"

msgid "EXTINCT_FROM_PATCH"
msgstr "Disparu du secteur"

msgid "EXTINCT_FROM_THE_PLANET"
msgstr "Éteint de la planète"

msgid "EXTINCT_IN_PATCH"
msgstr "a disparu du secteur"

msgid "EXTINCT_SPECIES"
msgstr "Espèces éteintes"

msgid "EXTRAS"
msgstr "Extras"

msgid "EXTRA_OPTIONS"
msgstr "Autres Options"

msgid "FACEBOOK_TOOLTIP"
msgstr "Visitez notre page Facebook"

msgid "FAILED"
msgstr "Échec"

msgid "FAILED_ONE_OR_MORE_SAVE_DELETION_DESCRIPTION"
msgstr "Erreur : échec de la suppression d'un ou plusieurs fichiers de sauvegarde."

msgid "FAILED_SAVE_DELETION"
msgstr "Erreur : échec de la suppression de la sauvegarde"

msgid "FAILED_SAVE_DELETION_DESCRIPTION"
msgstr "Le fichier de sauvegarde n'a pas pu être supprimé."

msgid "FEARFUL"
msgstr "Craintif"

msgid "FEAR_EXPLANATION"
msgstr ""
"Les microbes craintifs fuiront aussi loin qu'ils le peuvent\n"
"et éviteront la plupart des prédateurs.\n"
"Les microbes audacieux ne seront pas intimidés par les prédateurs\n"
"et seront plus enclins à riposter."

msgid "FEATURE_DISABLED"
msgstr "Désactivé"

msgid "FEATURE_ENABLED"
msgstr "Activé"

msgid "FEBRUARY"
msgstr "Février"

#, fuzzy
msgid "FEED_ITEM_CONTENT_PARSING_FAILED"
msgstr "L'analyse du contenu de ce flux a échoué."

#, fuzzy
msgid "FEED_ITEM_MISSING_CONTENT"
msgstr "Le contenu de ce flux est incomplet."

msgid "FEED_ITEM_PUBLISHED_AT"
msgstr "Publié le {0}"

msgid "FEED_ITEM_TRUNCATED_NOTICE"
msgstr "Cet élément à été coupé car il était trop long, pour la version complète, veuillez lire l'original. {0}"

msgid "FERROPLAST"
msgstr "Ferroplaste"

#, fuzzy
msgid "FERROPLAST_DESCRIPTION"
msgstr "La puissance du métal. Le ferroplaste est une structure à double membrane remplie de protéines et d'enzymes. Il s'agit d'un procaryote qui a été assimilé pour être utilisé par son hôte eucaryote. Il est capable d'oxyder le [thrive:compound type=\"iron\"][/thrive:compound] d'un état chimique à un autre avec une efficacité bien supérieure à celle de la rusticyanine. Ce processus, appelé [b]respiration du fer[/b], libère de l'énergie que la cellule peut ensuite récolter. Il nécessite cependant du [thrive:compound type=\"carbondioxide\"][/thrive:compound] et du [thrive:compound type=\"oxygen\"][/thrive:compound] pour fonctionner, et des niveaux inférieurs de l'un ou l'autre de ces éléments dans l'environnement ralentiront le rythme de sa production de [thrive:compound type=\"atp\"][/thrive:compound]."

#, fuzzy
msgid "FERROPLAST_PROCESSES_DESCRIPTION"
msgstr "Transforme [thrive:compound type=\"iron\"][/thrive:compound] en [thrive:compound type=\"atp\"][/thrive:compound]. La vitesse varie en fonction de la concentration en [thrive:compound type=\"carbondioxide\"][/thrive:compound] et en [thrive:compound type=\"oxygen\"][/thrive:compound]."

msgid "FILTER_ITEMS_BY_CATEGORY_COLON"
msgstr "Filtrer les objets par catégories :"

msgid "FIND_CURRENT_PATCH"
msgstr "Trouver le secteur courant"

msgid "FINISHED_DOT"
msgstr "Terminé."

msgid "FINISH_EDITING_AND_RETURN_TO_ENVIRONMENT"
msgstr "Terminer l'édition et retourner à l'environnement"

msgid "FINISH_ONE_GENERATION"
msgstr "Finir une génération"

msgid "FINISH_X_GENERATIONS"
msgstr "Finir {0} générations"

msgid "FIRE_TOXIN"
msgstr "Tirer des toxines"

#, fuzzy
msgid "FIRE_TOXIN_TOOLTIP"
msgstr "Projette une toxine causant des dommages aux cellules touchées"

msgid "FLAGELLUM"
msgstr "Flagelle"

msgid "FLAGELLUM_DESCRIPTION"
msgstr "Le flagelle est un faisceau de fibres protéiques en forme de fouet s’étendant de la membrane de la cellule qui utilisent l’[thrive:compound type=\"atp\"][/thrive:compound] pour onduler et propulser la cellule dans une direction. La position du flagelle détermine la direction dans laquelle il fournit la poussée pour le mouvement de la cellule. La direction de poussée est opposée à la direction vers laquelle pointe le flagelle, par exemple un flagelle placé sur le côté gauche d’une cellule fournit une poussée lors du déplacement vers la droite."

msgid "FLAGELLUM_PROCESSES_DESCRIPTION"
msgstr "Utilise de l'[thrive:compound type=\"atp\"][/thrive:compound] pour augmenter la vitesse de déplacement de la cellule."

msgid "FLEET_NAME_FROM_PLACE"
msgstr "Flotte {0}"

msgid "FLEET_UNITS"
msgstr "Unités de la flotte"

msgid "FLOATING_CHUNKS_COLON"
msgstr "Fragments flottants :"

msgid "FLOATING_HAZARD"
msgstr "Danger flottant"

msgid "FLUID"
msgstr "Fluide"

msgid "FLUIDITY_RIGIDITY"
msgstr "Fluidité / Rigidité"

msgid "FOCUSED"
msgstr "Persévérant"

msgid "FOCUS_EXPLANATION"
msgstr ""
"Les microbes persévérants rechercheront des débris ou des proies sur de plus grandes distances\n"
"et pourront se montrer bien plus ambitieux face à des débris disputés.\n"
"Les microbes réactifs basculeront plus vite vers de nouvelles cibles."

msgid "FOG_OF_WAR_DISABLED"
msgstr "Brouillard de guerre désactivé"

msgid "FOG_OF_WAR_DISABLED_DESCRIPTION"
msgstr "(tous les secteurs seront révélés)"

msgid "FOG_OF_WAR_INTENSE"
msgstr "Brouillard de guerre intense"

#, fuzzy
msgid "FOG_OF_WAR_INTENSE_DESCRIPTION"
msgstr "La nitrogénase est une protéine capable d'utiliser l'[thrive:compound type=\"nitrogen\"][/thrive:compound] gazeux et l'énergie cellulaire sous forme d'[thrive:compound type=\"atp\"][/thrive:compound] pour produire de l'[thrive:compound type=\"ammoniaque\"][/thrive:compound], un nutriment essentiel à la croissance des cellules. Il s'agit d'un processus appelé [b]fixation anaérobie de l'azote[/b]. Comme la nitrogénase est suspendue directement dans le cytoplasme, le liquide environnant effectue une partie de la [b]glycolyse[/b]."

msgid "FOG_OF_WAR_MODE"
msgstr "Mode brouillard de guerre"

msgid "FOG_OF_WAR_REGULAR"
msgstr "Brouillard de guerre standard"

msgid "FOG_OF_WAR_REGULAR_DESCRIPTION"
msgstr "(les secteurs où le joueur s'est rendu et les secteurs adjacents seront révélés)"

msgid "FOOD_CHAIN"
msgstr "Chaîne alimentaire"

msgid "FOOD_SOURCE_ENERGY_INFO"
msgstr "Unités d'énergie pour la source « {0} » : {1} (valeur sélective : {2}) énergie totale disponible : {3} (valeur totale : {4})"

msgid "FORGET_MOD_DETAILS"
msgstr "Supprimer les données locales"

msgid "FORGET_MOD_DETAILS_TOOLTIP"
msgstr "Supprimez les données locales concernant cet élément. Utile si vous avez saisi un mauvais identifiant ou si vous souhaitez télécharger une nouvelle version d'un autre article."

msgid "FORM_ERROR_MESSAGE"
msgstr "Erreur : {0}"

msgid "FOSSILISATION"
msgstr "Fossilisation"

msgid "FOSSILISATION_EXPLANATION"
msgstr "Fossilisez cette espèce pour la sauvegarder dans le musée. Vous pouvez accéder au musée à partir de Thriveopédia, ou charger des espèces fossilisées dans l'éditeur de construction libre."

msgid "FOSSILISATION_FAILED"
msgstr "Échec de la fossilisation"

msgid "FOSSILISATION_FAILED_DESCRIPTION"
msgstr "Le fichier fossile n'a pas pu être écrit"

msgid "FOSSILISATION_HINT"
msgstr "Fossiliser cette espèce"

msgid "FOSSILISATION_HINT_ALREADY_FOSSILISED"
msgstr "Fossiliser cette espèce (déjà fossilisée)"

msgid "FOSSILISE"
msgstr "Fossiliser"

msgid "FOSSIL_DELETION_FAILED"
msgstr "Suppression du fossile échouée"

msgid "FOSSIL_DELETION_FAILED_DESCRIPTION"
msgstr "Le fichier fossile n'a pas pu être supprimé"

msgid "FOUR_TIMES"
msgstr "4x"

msgid "FPS"
msgstr "FPS : {0}"

msgid "FPS_DISPLAY"
msgstr "Afficher les FPS"

msgid "FRAME_DURATION"
msgstr "Delta : {0}"

msgid "FREEBUILDING"
msgstr "Construction libre"

msgid "FREE_GLUCOSE_CLOUD"
msgstr "Nuage de glucose à la sortie de l'éditeur"

msgid "FREE_GLUCOSE_CLOUD_EXPLANATION"
msgstr "(commencer par un nuage de glucose à proximité de chaque génération)"

msgid "FULLSCREEN"
msgstr "Plein écran"

msgid "FULL_MOD_INFO"
msgstr "Informations complètes du mod"

msgid "GALLERY_VIEWER"
msgstr "Visionneur de la galerie"

msgid "GAME_DESIGN_TEAM"
msgstr "Équipe conception du jeu"

#, fuzzy
msgid "GATHERED_ENERGY_TOOLTIP"
msgstr ""
"Indique l’estimation de l'énergie totale collectée par votre espèce dans toutes les zones et la population résultante (entre parenthèses).\n"
"Énergie précédente : {0}"

msgid "GENERAL"
msgstr "Général"

msgid "GENERATIONS"
msgstr "Générations"

msgid "GENERATION_COLON"
msgstr "Génération :"

msgid "GITHUB_TOOLTIP"
msgstr "Visitez notre dépôt Github"

msgid "GLES3"
msgstr "GLES3"

msgid "GLOBAL_INITIAL_LETTER"
msgstr "G"

msgid "GLOBAL_TIMELINE_SPECIES_MIGRATED_TO"
msgstr "Une partie de la population de [b][u]{0}[/u][/b] a migré vers {1} depuis {2}"

msgid "GLUCOSE"
msgstr "Glucose"

msgid "GLUCOSE_CONCENTRATIONS_DRASTICALLY_DROPPED"
msgstr "La concentration de glucose a baissé drastiquement !"

msgid "GLYCOLYSIS"
msgstr "Glycolyse"

msgid "GODMODE"
msgstr "Mode Tout-Puissant"

msgid "GOD_TOOLS_TITLE"
msgstr "Outils divins"

msgid "GOOGLY_EYE_CELL"
msgstr "Cellule à œil écarquillé"

msgid "GOT_IT"
msgstr "Bien reçu"

msgid "GPL_LICENSE_HEADING"
msgstr "Texte de la licence GPL :"

msgid "GPU_NAME"
msgstr "Processeur graphique :"

msgid "GRAPHICS"
msgstr "Graphismes"

msgid "GRAPHICS_TEAM"
msgstr "Équipe de graphisme"

msgid "GUI"
msgstr "Interface utilisateur"

msgid "GUI_LIGHT_EFFECTS_OPTION_DESCRIPTION"
msgstr ""
"Active les effets de flashs lumineux sur l'interface utilisateur (c.à.d. sur les boutons de l'éditeur).\n"
"\n"
"Si vous constatez des bugs (comme une partie des boutons qui disparaissent),\n"
"vous pouvez essayer de désactiver cette option."

msgid "GUI_TAB_NAVIGATION"
msgstr ""

msgid "GUI_VOLUME"
msgstr "Volume de l'interface"

msgid "HEALTH"
msgstr "Santé"

msgid "HELP"
msgstr "Aide"

msgid "HELP_BUTTON_TOOLTIP"
msgstr "Comment jouer au jeu"

msgid "HIGHER_VALUES_INCREASE_PERFORMANCE"
msgstr "(des valeurs plus hautes améliorent les performances)"

msgid "HIGHER_VALUES_WORSEN_PERFORMANCE"
msgstr "(des valeurs plus élevées demandent plus de performances)"

msgid "HOLD_FOR_PAN_OR_ROTATE_MODE"
msgstr "Maintenir pour changer entre les modes panoramique ou rotatif"

#, fuzzy
msgid "HOLD_FOR_PAN_WITH_MOUSE"
msgstr "Maintenir pour changer entre les modes panoramique ou rotatif"

msgid "HOLD_PACK_COMMANDS_MENU"
msgstr "Maintenir pour faire apparaitre le menu des commandes de meute"

msgid "HOLD_TO_SHOW_CURSOR"
msgstr "Maintenir pour afficher le curseur"

msgid "HOLD_TO_SHOW_CURSOR_ADVICE_TEXT"
msgstr "Maintenez [thrive:input]g_free_cursor[/thrive:input] pour le curseur"

msgid "HOLD_TO_SKIP_CREDITS"
msgstr "Maintenir pour passer les crédits"

msgid "HOME"
msgstr "Menu principal"

msgid "HORIZONTAL_COLON"
msgstr "Horizontal :"

msgid "HORIZONTAL_WITH_AXIS_NAME_COLON"
msgstr "Horizontal (Axe : {0})"

msgid "HP_COLON"
msgstr "PV :"

msgid "HSV"
msgstr "TSV"

#, fuzzy
msgid "HUD_MESSAGE_MULTIPLE"
msgstr "{0} (x{1})"

msgid "HYDROGEN_SULFIDE"
msgstr "Sulfure d'hydrogène"

msgid "ICESHARD"
msgstr "Éclat de glace"

msgid "ICESHELF"
msgstr "Plaque de glace"

msgid "ID_IS_NOT_A_NUMBER"
msgstr "L'identifiant n'est pas un nombre valide"

msgid "ID_NUMBER"
msgstr "Identifiant numérique"

msgid "INCLUDE_MULTICELLULAR_PROTOTYPE"
msgstr "Inclure les prototypes des phases avancées"

msgid "INCLUDE_MULTICELLULAR_PROTOTYPE_EXPLANATION"
msgstr "(certaines fonctionnalités peuvent être indisponibles une fois les phases suivantes atteintes)"

msgid "INDUSTRIAL_STAGE"
msgstr "Phase industrielle"

msgid "INFINITE_COMPOUNDS"
msgstr "Composés infinis"

msgid "INFINITE_MP"
msgstr "PM illimités"

msgid "INFO_BOX_COST"
msgstr "Coût de base (PM)"

msgid "INFO_BOX_ENZYMES"
msgstr "Enzymes"

msgid "INFO_BOX_INTERNAL_NAME"
msgstr "Nom interne"

msgid "INFO_BOX_MASS"
msgstr "Masse"

msgid "INFO_BOX_OSMOREGULATION_COST"
msgstr "Coût en osmorégulation"

msgid "INFO_BOX_PROCESSES"
msgstr "Processus"

msgid "INFO_BOX_REQUIRES_NUCLEUS"
msgstr "Nécessite un noyau"

msgid "INFO_BOX_SIZE"
msgstr "Taille (hexagones)"

msgid "INFO_BOX_STORAGE"
msgstr "Stockage"

msgid "INFO_BOX_UNIQUE"
msgstr "Unique"

msgid "INFO_BOX_UPGRADES"
msgstr "Améliorations"

msgid "INGESTED_MATTER"
msgstr "Matière ingérée"

msgid "INIT_NEW_WORLD_TOOLTIP"
msgstr "Créer un nouveau monde"

msgid "INPUTS"
msgstr "Entrées"

msgid "INPUT_NAME_BUILD_STRUCTURE"
msgstr "Construire un bâtiment"

msgid "INPUT_NAME_INTERACTION"
msgstr "Interagir"

msgid "INPUT_NAME_OPEN_INVENTORY"
msgstr "Ouvrir / fermer l'inventaire"

msgid "INSPECT"
msgstr "Inspecter"

msgid "INSPECTOR"
msgstr "Inspecteur"

msgid "INTERACTION_ACTIVATE_ASCENSION"
msgstr "Activer le Portail d'ascension"

msgid "INTERACTION_ACTIVATE_ASCENSION_MISSING_ENERGY"
msgstr "Activer le Portail d'ascension (ÉNERGIE MANQUANTE)"

msgid "INTERACTION_CONSTRUCT"
msgstr "Finir la construction"

msgid "INTERACTION_CONSTRUCT_MISSING_DEPOSITED_MATERIALS"
msgstr "Finir la construction (matériaux requis manquants)"

msgid "INTERACTION_CRAFT"
msgstr "Fabriquer…"

msgid "INTERACTION_DEPOSIT_RESOURCES"
msgstr "Déposer des matériaux"

msgid "INTERACTION_DEPOSIT_RESOURCES_NO_SUITABLE_RESOURCES"
msgstr "Déposer des matériaux (pas de matériaux appropriés)"

msgid "INTERACTION_DESTROY"
msgstr "Détruire"

msgid "INTERACTION_FOUND_SETTLEMENT"
msgstr "Fonder une colonie"

msgid "INTERACTION_HARVEST"
msgstr "Récolter"

msgid "INTERACTION_HARVEST_CANNOT_MISSING_TOOL"
msgstr "Récolter (ÉQUIPEMENT MANQUANT :{0})"

msgid "INTERACTION_PICK_UP"
msgstr "Prendre"

msgid "INTERACTION_PICK_UP_CANNOT_FULL"
msgstr "Prendre (PLEIN)"

msgid "INTERNALS"
msgstr "Internes"

msgid "INTERNAL_NAME_IN_USE"
msgstr "Une modification porte déjà ce nom interne"

msgid "INTERNAL_NAME_REQUIRED"
msgstr "Un nom interne est nécessaire"

msgid "INTERNAL_NAME_REQUIRES_CAPITAL"
msgstr "Les noms internes doivent commencer par une majuscule"

msgid "INVALID_DATA_TO_PLOT"
msgstr "Données non valides à tracer"

msgid "INVALID_ICON_PATH"
msgstr "Chemin d'accès à l'icône invalide pour cette modification"

msgid "INVALID_SAVE_NAME_POPUP"
msgstr "Le nom de sauvegarde ne doit pas contenir de caractères spéciaux (<>:\"/\\|?*)"

msgid "INVALID_SPECIES_NAME_POPUP"
msgstr "Le nom d'espèce doit respecter la nomenclature binomiale (genre et épithète) !"

msgid "INVALID_TAG"
msgstr "Étiquette spécifiée \"{0}\" invalide"

msgid "INVALID_URL_FORMAT"
msgstr "Format d'URL invalide"

msgid "INVALID_URL_SCHEME"
msgstr "Schéma d'URL invalide"

msgid "INVENTORY_ITEMS_ON_GROUND"
msgstr "Objets à terre"

msgid "INVENTORY_TITLE"
msgstr "Inventaire"

msgid "INVENTORY_TOGGLE_CRAFTING"
msgstr "Fabrication"

msgid "INVENTORY_TOGGLE_GROUND"
msgstr "Sol"

msgid "INVERTED"
msgstr "Inversé"

msgid "IN_PROTOTYPE"
msgstr ""
"Vous jouez les derniers prototypes qui sont inclus dans le jeu.\n"
"Ils peuvent être très incomplets, utiliser des graphismes de remplacement, être très grossiers en général,\n"
"et ne sont pas toujours très jouables. Il n'est donc pas possible de les sauvegarder.\n"
"Certaines parties des prototypes peuvent permettre une sauvegarde limitée."

msgid "IRON"
msgstr "Fer"

msgid "IRON_CHEMOLITHOAUTOTROPHY"
msgstr "Chimiolithoautotrophe ferrique"

msgid "ITCH_TOOLTIP"
msgstr "Visitez notre page Itch.io"

msgid "JANUARY"
msgstr "Janvier"

msgid "JSON_DEBUG_MODE"
msgstr "Mode de débogage de JSON :"

msgid "JSON_DEBUG_MODE_ALWAYS"
msgstr "Toujours"

msgid "JSON_DEBUG_MODE_AUTO"
msgstr "Automatiquement"

msgid "JSON_DEBUG_MODE_NEVER"
msgstr "Jamais"

msgid "JULY"
msgstr "Juillet"

msgid "JUNE"
msgstr "Juin"

msgid "KEY_BACK"
msgstr "Revenir"

#, fuzzy
msgid "KEY_BACKTAB"
msgstr "Backtab"

msgid "KEY_BINDING_CHANGE_CONFLICT"
msgstr ""
"Il y a un conflit avec {0}.\n"
"Voulez-vous enlever l'entrée de {1} ?"

msgid "KEY_BRING_UP_KEYBOARD"
msgstr ""

msgid "KEY_CLEAR"
msgstr "Effacer"

msgid "KEY_DELETE"
msgstr "Supprimer"

msgid "KEY_DOWN"
msgstr "Bas"

msgid "KEY_END"
msgstr "Fin"

msgid "KEY_ENTER"
msgstr "Entrer"

msgid "KEY_FAVORITES"
msgstr "Favoris"

msgid "KEY_FORWARD"
msgstr "Avancer"

msgid "KEY_GLOBE"
msgstr "Touche globe"

msgid "KEY_HELP"
msgstr "Aide"

msgid "KEY_HOME"
msgstr "Menu principal"

msgid "KEY_HOMEPAGE"
msgstr "Page d'accueil"

msgid "KEY_HYPER"
msgstr "Hyper"

msgid "KEY_INSERT"
msgstr "Insérer"

msgid "KEY_JIS_EISU"
msgstr "Touche JIS Eisu"

msgid "KEY_JIS_KANA"
msgstr "Touche JIS Kana"

msgid "KEY_LEFT"
msgstr "Gauche"

msgid "KEY_MENU"
msgstr "Menu"

msgid "KEY_META"
msgstr "Méta"

msgid "KEY_OPENURL"
msgstr "Ouvre l'URL"

msgid "KEY_PAUSE"
msgstr "Pause"

msgid "KEY_PRINT"
msgstr "Impression écran"

msgid "KEY_REFRESH"
msgstr "Actualiser"

msgid "KEY_RIGHT"
msgstr "Droite"

msgid "KEY_SEARCH"
msgstr "Rechercher"

msgid "KEY_STANDBY"
msgstr "Veille"

msgid "KEY_STOP"
msgstr "Stop"

msgid "KEY_TAB"
msgstr "Tab"

msgid "KEY_UP"
msgstr "Haut"

msgid "KILO_ABBREVIATION"
msgstr "{0} K"

msgid "KP0"
msgstr "Num 0"

msgid "KP1"
msgstr "Num 1"

msgid "KP2"
msgstr "Num 2"

msgid "KP3"
msgstr "Num 3"

msgid "KP4"
msgstr "Num 4"

msgid "KP5"
msgstr "Num 5"

msgid "KP6"
msgstr "Num 6"

msgid "KP7"
msgstr "Num 7"

msgid "KP8"
msgstr "Num 8"

msgid "KP9"
msgstr "Num 9"

msgid "KPADD"
msgstr "Num +"

msgid "KPDIVIDE"
msgstr "Num /"

msgid "KPENTER"
msgstr "Verr Num"

msgid "KPMULTIPLY"
msgstr "Num *"

msgid "KPPERIOD"
msgstr "Num ."

msgid "KPSUBTRACT"
msgstr "Num -"

msgid "LANGUAGE"
msgstr "Langue :"

msgid "LANGUAGE_TRANSLATION_PROGRESS"
msgstr "Cette langue est complétée à {0}%"

msgid "LANGUAGE_TRANSLATION_PROGRESS_LOW"
msgstr "Cette langue est encore en cours de rédaction ({0}% effectué)"

msgid "LANGUAGE_TRANSLATION_PROGRESS_REALLY_LOW"
msgstr "Cette traduction est très incomplète ({0}% effectué). Aidez-nous à la terminer !"

msgid "LAST_ORGANELLE_DELETE_OPTION_DISABLED_TOOLTIP"
msgstr "Impossible de supprimer le dernière organite"

msgid "LATE_MULTICELLULAR"
msgstr "Multicellulaire tardif"

msgid "LAUNCH0"
msgstr "Lancement 0"

msgid "LAUNCH1"
msgstr "Lancement 1"

msgid "LAUNCH2"
msgstr "Lancement 2"

msgid "LAUNCH3"
msgstr "Lancement 3"

msgid "LAUNCH4"
msgstr "Lancement 4"

msgid "LAUNCH5"
msgstr "Lancement 5"

msgid "LAUNCH6"
msgstr "Lancement 6"

msgid "LAUNCH7"
msgstr "Lancement 7"

msgid "LAUNCH8"
msgstr "Lancement 8"

msgid "LAUNCH9"
msgstr "Lancement 9"

msgid "LAUNCHA"
msgstr "Lancement A"

msgid "LAUNCHB"
msgstr "Lancement B"

msgid "LAUNCHC"
msgstr "Lancement C"

msgid "LAUNCHD"
msgstr "Lancement D"

msgid "LAUNCHE"
msgstr "Lancement E"

msgid "LAUNCHF"
msgstr "Lancement F"

msgid "LAUNCHMAIL"
msgstr "Courrier"

msgid "LAUNCHMEDIA"
msgstr "Média"

msgid "LAWK_ONLY"
msgstr "LAWK uniquement"

msgid "LAWK_ONLY_EXPLANATION"
msgstr "(restreint les parties et les capacités à la vie telle que nous la connaissons)"

msgid "LEAD_ARTIST"
msgstr "Artiste principal"

msgid "LEAD_ARTISTS"
msgstr "Artistes principaux"

msgid "LEAD_DEVELOPERS"
msgstr "Développeur principal"

msgid "LEAD_GAME_DESIGNER"
msgstr "Concepteur de jeu principal"

msgid "LEAD_GAME_DESIGNERS"
msgstr "Concepteurs de jeu principaux"

msgid "LEAD_OUTREACH_PEOPLE"
msgstr "Responsables des relations publiques"

msgid "LEAD_OUTREACH_PERSON"
msgstr "Responsable des relations publiques"

msgid "LEAD_PROGRAMMER"
msgstr "Programmeur principal"

msgid "LEAD_PROGRAMMERS"
msgstr "Programmeurs principaux"

msgid "LEAD_PROJECT_MANAGER"
msgstr "Chef de projet principal"

msgid "LEAD_PROJECT_MANAGERS"
msgstr "Chef de projets principaux"

msgid "LEAD_TESTER"
msgstr "Testeur principal"

msgid "LEAD_TESTERS"
msgstr "Testeurs principaux"

msgid "LEAD_THEORIST"
msgstr "Théoricien principal"

msgid "LEAD_THEORISTS"
msgstr "Théoriciens principaux"

msgid "LEFT_ARROW"
msgstr "←"

msgid "LEFT_MOUSE"
msgstr "Clic gauche"

msgid "LICENSES"
msgstr "Licences"

msgid "LICENSES_COVERING_THRIVE"
msgstr "Les licences s'appliquant aux différentes parties de Thrive sont affichées ici"

msgid "LIFE_ORIGIN"
msgstr "Origine de la vie"

msgid "LIFE_ORIGIN_EXPLANATION"
msgstr "(emplacement de départ)"

msgid "LIFE_ORIGIN_PANSPERMIA"
msgstr "Panspermie (aléatoire)"

msgid "LIFE_ORIGIN_POND"
msgstr "Petit bassin chaud"

msgid "LIFE_ORIGIN_TOOLTIP"
msgstr "Certaines options peuvent être désactivées si l'option \"LAWK uniquement\" est activée"

msgid "LIFE_ORIGIN_VENTS"
msgstr "Cheminées hydrothermales"

msgid "LIGHT"
msgstr "Lumière"

msgid "LIGHT_LEVEL_AVERAGE"
msgstr "Moyenne"

msgid "LIGHT_LEVEL_CURRENT"
msgstr "Lumière actuelle"

msgid "LIGHT_LEVEL_DAY"
msgstr "Jour"

msgid "LIGHT_LEVEL_LABEL_AT_NOON"
msgstr "{0} à midi"

msgid "LIGHT_LEVEL_NIGHT"
msgstr "Nuit"

msgid "LIGHT_MAX"
msgstr "Lumière maximum"

msgid "LIMIT_EXTREME"
msgstr "Extrême"

msgid "LIMIT_GROWTH_RATE"
msgstr "Limiter l'utilisation du composé de croissance"

msgid "LIMIT_GROWTH_RATE_EXPLANATION"
msgstr "(si elle est activée, la vitesse de croissance est plafonnée, si elle est désactivée, seuls les composés disponibles affectent la vitesse de croissance)"

msgid "LIMIT_HUGE"
msgstr "Énorme"

msgid "LIMIT_LARGE"
msgstr "Grand"

msgid "LIMIT_NORMAL"
msgstr "Normal"

msgid "LIMIT_SMALL"
msgstr "Petit"

msgid "LIMIT_TINY"
msgstr "Minuscule"

msgid "LIMIT_VERY_LARGE"
msgstr "Très grand"

msgid "LIMIT_VERY_SMALL"
msgstr "Très petit"

msgid "LINE_COLOUR"
msgstr "Couleur de la ligne :"

msgid "LINKS_TITLE"
msgstr "Liens"

msgid "LIPASE"
msgstr "Lipase"

#, fuzzy
msgid "LIPASE_DESCRIPTION"
msgstr "La lipase permet de décomposer la plupart des membranes. votre cellule en produit déjà sans lysosome, mais sélectionner ce type en augmentera l'efficacité."

msgid "LOAD"
msgstr "Charger"

msgid "LOADING"
msgstr "Chargement"

msgid "LOADING_DOT_DOT_DOT"
msgstr "Chargement…"

msgid "LOADING_EARLY_MULTICELLULAR_EDITOR"
msgstr "Chargement de l'éditeur multicellulaire basique"

msgid "LOADING_GAME"
msgstr "Chargement du jeu"

msgid "LOADING_MICROBE_EDITOR"
msgstr "Chargement de l'Éditeur de microbe"

msgid "LOADING_MULTICELLULAR_EDITOR"
msgstr "Chargement de l'Éditeur multicellulaire"

msgid "LOADING_TIP"
msgstr "Appuyez sur le bouton Annuler la dernière action dans l'éditeur pour corriger une erreur"

msgid "LOAD_FINISHED"
msgstr "Chargement terminé"

msgid "LOAD_GAME"
msgstr "Charger une partie"

msgid "LOAD_GAME_BUTTON_TOOLTIP"
msgstr "Charger les sauvegardes précédentes"

msgid "LOAD_INCOMPATIBLE_PROTOTYPE_WARNING"
msgstr ""
"La sauvegarde sélectionnée pour être chargée a été faite dans un prototype d'une version différente de Thrive.\n"
"À cause de ça cette sauvegarde ne peut pas être chargée car les sauvegardes de prototype ne peuvent pas être mises à jour.\n"
"Maintenir la compatibilité des sauvegardes pour les prototypes serait une lourde charge car des choses sont souvent retravaillées et écrire un système de mise à jour des sauvegardes ralentirait considérablement le développement de prototypes."

msgid "LOAD_INCOMPATIBLE_SAVE_PROMPT"
msgstr "Charger une sauvegarde incompatible ?"

msgid "LOAD_INCOMPATIBLE_SAVE_WARNING"
msgstr ""
"La sauvegarde sélectionnée est connue pour être incompatible avec cette version de Thrive.\n"
"Comme Thrive est toujours en développement précaire la compatibilité des sauvegardes n'est pas une grande priorité, il n'existe ainsi aucun convertisseur de sauvegarde intégré pour mettre à jour d'anciennes sauvegardes."

msgid "LOAD_INVALID_SAVE_PROMPT"
msgstr "Charger la sauvegarde invalide ?"

msgid "LOAD_INVALID_SAVE_WARNING"
msgstr ""
"Les informations de sauvegarde n'ont pas pu être chargées à partir de ce fichier.\n"
"Il semble que la sauvegarde soit corrompue ou d'un nouveau format non compris par cette version de Thrive.\n"
"Voulez-vous essayer de charger la sauvegarde malgré tout ?"

msgid "LOCAL_INITIAL_LETTER"
msgstr "L"

msgid "LOCK_DAY_NIGHT_CYCYLE"
msgstr "Verrouiller le cycle jour/nuit"

msgid "LOW_BIODIVERSITY_LIMIT"
msgstr "Considérer que les secteurs contenant jusqu'à ce nombre d'espèces ont une faible biodiversité"

msgid "LOW_MENU_PERFORMANCE"
msgstr "Faibles performances détectées"

msgid "LOW_MENU_PERFORMANCE_DESCRIPTION"
msgstr ""
"Votre taux de rafraîchissement moyen est très bas.\n"
"Les arrières-plans 3D du menu sont activés, cela peut utiliser une grande partie des ressources du système. Désactiver cette option peut améliorer considérablement les performances.\n"
"Voulez-vous le faire maintenant ?"

msgid "LYSOSOME"
msgstr "Lysosome"

msgid "LYSOSOME_DESCRIPTION"
msgstr "Le lysosome est un organite lié à la membrane qui contient des enzymes hydrolytiques capables de décomposer diverses biomolécules. Les lysosomes permettent à la cellule de digérer les matières ingérées par endocytose et de nettoyer les déchets de la cellule dans un processus appelé [b]autophagie[/b]."

msgid "LYSOSOME_PROCESSES_DESCRIPTION"
msgstr "Contient des enzymes digestives. peut être modifié pour changer le type d'enzyme. Seul une enzyme peut être utilisé par lysosome. Les enzymes augmentent la vitesse et l'efficacité de la digestion."

msgid "MANUALLY_SET_TIME"
msgstr ""

msgid "MAP"
msgstr "Carte"

msgid "MARCH"
msgstr "Mars"

msgid "MARINE_SNOW"
msgstr "Neige marine"

msgid "MASTER_VOLUME"
msgstr "Volume principal"

msgid "MAXIMUM_SPECIES_IN_PATCH"
msgstr "Nombre maximum d'espèces dans un secteur avant des extinctions forcées"

msgid "MAX_FPS"
msgstr "FPS max. :"

msgid "MAX_FPS_NO_LIMIT"
msgstr "Illimitées"

msgid "MAX_SPAWNED_ENTITIES"
msgstr "Nombre maximum d'entités :"

msgid "MAX_VISIBLE_DATASET_WARNING"
msgstr "Il n'est pas permis d'afficher plus de {0} datasets !"

msgid "MAY"
msgstr "Mai"

msgid "MEDIANEXT"
msgstr "Média suivant"

msgid "MEDIAPLAY"
msgstr "Lire média"

msgid "MEDIAPREVIOUS"
msgstr "Média précédent"

msgid "MEDIARECORD"
msgstr "MedEnreg"

msgid "MEDIASTOP"
msgstr "Interrompre lecture"

msgid "MEGA_YEARS"
msgstr "Ma"

msgid "MEMBRANE"
msgstr "Membrane"

msgid "MEMBRANE_RIGIDITY"
msgstr "Rigidité de la membrane"

msgid "MEMBRANE_TYPES"
msgstr "Types de membrane"

msgid "MENU"
msgstr "Menu"

msgid "MESOPELAGIC"
msgstr "Mésopélagique"

msgid "METABOLOSOMES"
msgstr "Métabolosomes"

msgid "METABOLOSOMES_DESCRIPTION"
msgstr "Les métabolosomes sont des amas de protéines enveloppés dans des enveloppes protéiques. Ils sont capables de convertir le [thrive:compound type=\"glucose\"][/thrive:compound] en [thrive:compound type=\"atp\"][/thrive:compound] à une vitesse bien supérieure à celle du cytoplasme dans un processus appelé [b]Respiration aérobie[/b]. Elle a toutefois besoin d'[thrive:compound type=\"oxygen\"][/thrive:compound] pour fonctionner, et des niveaux inférieurs d'[thrive:compound type=\"oxygen\"][/thrive:compound] dans l'environnement ralentiront le rythme de sa production d'[thrive:compound type=\"atp\"][/thrive:compound]. Comme les métabolosomes sont suspendus directement dans le cytoplasme, le liquide environnant effectue une partie de la [b]glycolyse[/b]."

msgid "METABOLOSOMES_PROCESSES_DESCRIPTION"
msgstr "Transforme le [thrive:compound type=\"glucose\"][/thrive:compound] en [thrive:compound type=\"atp\"][/thrive:compound]. Taux proportionnel à la concentration en [thrive:compound type=\"oxygen\"][/thrive:compound]."

msgid "METRICS"
msgstr "Mesures de performance"

msgid "METRICS_CONTENT"
msgstr ""
"Temps de traitement : {0} s\n"
"Temps de calculs physiques : {1} s\n"
"Entités : {2} (poids : {3})\n"
"Apparition : {4} Désapparitions : {5}\n"
"Nœuds utilisés : {6}\n"
"Mémoire utilisée : {7}\n"
"Mémoire GPU : {8}\n"
"Objets rendus : {9}\n"
"Appels de dessin totaux : {10}\n"
"Primitifs rendus : {11}\n"
"Nœuds orphelins : {12}\n"
"Latence audio : {13} ms\n"
"Nombre total de threads : {14}\n"
"Temps total du CPU :\n"
"{15}"

msgid "MIB_VALUE"
msgstr "{0} MiB"

msgid "MICROBE"
msgstr "Microbe"

msgid "MICROBES_COUNT"
msgstr "Nombre de microbes :"

#, fuzzy
msgid "MICROBE_BENCHMARK"
msgstr "Éditeur de microbes"

msgid "MICROBE_EDITOR"
msgstr "Éditeur de microbe"

msgid "MICROBE_EDITOR_HELP_MESSAGE_1"
msgstr ""
"Structures procaryotes\n"
"\n"
"Cytoplasme : possède un espace de stockage et effectue la glycolyse (produit de petites quantités de [thrive:compound type=\"atp\"][/thrive:compound] à partir de [thrive:compound type=\"glucose\"][/thrive:compound]).\n"
"\n"
"Métabolosomes : produit [thrive:compound type=\"atp\"][/thrive:compound] à partir de [thrive:compound type=\"glucose\"][/thrive:compound].\n"
"\n"
"Thylakoïdes : produit un tiers de la quantité de [thrive:compound type=\"glucose\"][/thrive:compound] d'un chloroplaste normal, mais effectue également la glycolyse et occupe 1 Hex.\n"
"\n"
"Protéines chimiosynthétisantes : produit la moitié du [thrive:compound type=\"glucose\"][/thrive:compound] à partir du [thrive:compound type=\"hydrogensulfide\"][/thrive:compound] en tant que chimioplaste, mais effectue également la glycolyse et absorbe 1 Hex.\n"
"\n"
"Rusticyanine : convertit le [thrive:compound type=\"iron\"][/thrive:compound] en [thrive:compound type=\"atp\"][/thrive:compound].\n"
"\n"
"Nitrogénase : transforme l'azote atmosphérique et [thrive:compound type=\"atp\"][/thrive:compound] en [thrive:compound type=\"ammonia\"][/thrive:compound] en anaérobie.\n"
"\n"
"Oxytoxisome : transforme [thrive:compound type=\"atp\"][/thrive:compound] en [thrive:compound type=\"oxytoxy\"][/thrive:compound].\n"
"\n"
"Thermosynthase : produit de l'[thrive:compound type=\"atp\"][/thrive:compound] en utilisant les gradients de température"

msgid "MICROBE_EDITOR_HELP_MESSAGE_14"
msgstr "Une fois complètement engloutis, les objets seront maintenus dans la membrane pour être digérés. Ceux qui ne peuvent pas l'être seront automatiquement éjectés, alors vérifiez au préalable que vous avez les mutations qui permettent de les digérer. Les enzymes vous aideront pour la digestion. Elles sont produites par le lysosome ; évoluez cette organite pour rendre la digestion bien plus efficace."

msgid "MICROBE_EDITOR_HELP_MESSAGE_2"
msgstr ""
"Organites externes\n"
"\n"
"Flagelle : fait avancer votre cellule plus rapidement en consommant [thrive:compound type=\"atp\"][/thrive:compound].\n"
"\n"
"Pilus : peut être utilisé pour poignarder les autres cellules ou pour se défendre contre leurs toxines.\n"
"\n"
"Chimiorécepteur : permet de détecter les composés de plus loin\n"
"\n"
"Propulseur gélatineux : permet d'émettre du [thrive:compound type=\"mucilage\"][/thrive:compound] (produit à partir de [thrive:compound type=\"glucose\"][/thrive:compound]) pour accélérer votre cellule.\n"
"\n"
"Cils : augmentent la vitesse de rotation des cellules"

msgid "MICROBE_EDITOR_HELP_MESSAGE_3"
msgstr ""
"Organites liés à la membrane\n"
"\n"
"Noyau : occupe 11 hexagones et permet l'évolution d'organites liés à la membrane, double aussi la taille de votre cellule et réduit les dégâts subis de 50% (ne peut être évolué qu'une fois)\n"
"\n"
"Agents de liaison : permettent de former une colonie avec d'autres cellules, est nécessaire au passage à la phase multicellulaire.\n"
"\n"
"Mitochondrie : produit de l'[thrive:compound type=\"atp\"][/thrive:compound] à partir de [thrive:compound type=\"glucose\"][/thrive:compound] et de l'O2 environnant, bien plus efficacement que le cytoplasme\n"
"\n"
"Chloroplaste : produit du [thrive:compound type=\"glucose\"][/thrive:compound] à partir de la lumière du soleil et du CO2 environnant\n"
"\n"
"Thermoplaste : produit de l'[thrive:compound type=\"atp\"][/thrive:compound] en utilisant des gradients de température\n"
"\n"
"Lysosome : contient des enzymes digestifs. Les enzymes accélèrent la digestion et en améliorent l'efficacité\n"
"\n"
"Chimioplaste : produit du [thrive:compound type=\"glucose\"][/thrive:compound] à partir de [thrive:compound type=\"hydrogensulfide\"][/thrive:compound]\n"
"\n"
"Ferroplaste : convertit le [thrive:compound type=\"iron\"][/thrive:compound] en [thrive:compound type=\"atp\"][/thrive:compound] bien plus efficacement que la rusticyanine\n"
"\n"
"Plaste fixateur d'azote : produit de l'[thrive:compound type=\"ammonia\"][/thrive:compound] à partir d'[thrive:compound type=\"atp\"][/thrive:compound] et d'azote et d'oxygène environnants\n"
"\n"
"Vacuole : emmagasine 8 unités supplémentaires pour les composés collectés\n"
"\n"
"Vacuoles à toxines : produisent des toxines (nommées [thrive:compound type=\"oxytoxy\"][/thrive:compound]) et vous permettent de les projeter afin d'infliger des dégâts basés sur la quantité d'oxytoxy disponible.\n"
"\n"
"Agent de signalisation : permet aux cellules de créer des composés chimiques faisant réagir d'autres cellules"

msgid "MICROBE_EDITOR_HELP_MESSAGE_4"
msgstr "À chaque génération, vous avez 100 points de mutation (PM) à dépenser, et chaque changement (ou mutation) coûtera une certaine quantité de ces PM. Ajouter ou retirer des organites coûte des PM. Cependant, retirer les organites placées lors de cette mutation vous les restituent. Vous pouvez déplacer ou retirer une organite en faisant un clic droit dessus et en sélectionnant l'action voulue. Vous pouvez faire tourner vos organites lors du placement avec [thrive:input]e_rotate_left[/thrive:input] et [thrive:input]e_rotate_right[/thrive:input]."

msgid "MICROBE_EDITOR_HELP_MESSAGE_5"
msgstr "À chaque fois que vous vous reproduisez, vous entrez dans l'Éditeur de microbe, où vous pouvez modifier votre espèce (en ajoutant, pivotant ou retirant des organites) pour augmenter ses chances de réussite. Chaque passage dans l'éditeur à la phase microbienne représente [thrive:constant]EDITOR_TIME_JUMP_MILLION_YEARS[/thrive:constant] millions d'années d'évolution."

#, fuzzy
msgid "MICROBE_FREEBUILD_EDITOR"
msgstr "Éditeur de microbe"

msgid "MICROBE_ORGANELLE_STATISTICS"
msgstr "  {0} : Trouvé dans {1} espèce, en moyenne {2} chacun"

msgid "MICROBE_SPECIES_DETAIL_TEXT"
msgstr ""
"[b]Phase[/b] \n"
"   Microbe \n"
"[b]Type de membrane[/b] \n"
"   {0} \n"
"[b]Rigidité de la membrane[/b]\n"
"   {1} \n"
"[b]Vitesse de base[/b] \n"
"   {2} \n"
"[b]Vitesse de rotation de base[/b] \n"
"   {3} \n"
"[b]Taille de base de l'hexagone[/b] \n"
"   {4}"

msgid "MICROBE_STAGE"
msgstr "Phase microbienne"

#, fuzzy
msgid "MICROBE_STAGE_BECOME_MULTICELLULAR_TEXT"
msgstr ""
"Vous avez débloqué la possibilité de progresser vers la [b]multicellularité[/b]. Voici la prochaine étape de votre voyage.\n"
"\n"
"Pour continuer, appuyez sur le bouton \"Devenir multicellulaire\"."

msgid "MICROBE_STAGE_COLLECT_TEXT"
msgstr ""
"Collectez du [thrive:compound type=\"glucose\"][/thrive:compound] (nuages blanc) en vous déplaçant dessus.\n"
"\n"
"Votre cellule a besoin de [thrive:compound type=\"glucose\"][/thrive:compound] afin de produire de l'[thrive:compound type=\"atp\"][/thrive:compound] (énergie) et rester en vie.\n"
"\n"
"Suivez la ligne entre votre cellule et le [thrive:compound type=\"glucose\"][/thrive:compound] le plus proche."

msgid "MICROBE_STAGE_CONTROL_TEXT"
msgstr ""
"Pour contrôler votre cellule utilisez les touches affichées près de votre cellule (au centre de l'écran) et la souris pour contrôler sa direction.\n"
"\n"
"Le mode de mouvement peut être changé dans le menu des options.\n"
"\n"
"Essayez toutes les touches pendant quelques secondes pour continuer."

#, fuzzy
msgid "MICROBE_STAGE_CONTROL_TEXT_CONTROLLER"
msgstr ""
"Pour contrôler votre cellule utilisez les touches affichées près de votre cellule (au centre de l'écran) et la souris pour contrôler l'orientation de votre cellule.\n"
"AVERTISSEMENT : la saisie par manette est expérimentale et n'est pas totalement utilisable (sans pavé tactile), il faut s'attendre à des bogues.\n"
"Essayez toutes les touches pendant quelques secondes pour continuer."

#, fuzzy
msgid "MICROBE_STAGE_DAY_NIGHT_TEXT"
msgstr ""
"Surveillez la baisse du [b]taux d'ensoleillement[/b] sur le panneau de l'environnement.\n"
"\n"
"Lorsque la nuit tombe, l'environnement s'assombrit.\n"
"La nuit, la photosynthèse est inefficace.\n"
"Assurez-vous donc d'avoir suffisamment de réserves de [thrive:icon]StorageIcon[/thrive:icon] pour survivre à la nuit."

msgid "MICROBE_STAGE_HEALTH_TEXT"
msgstr ""
"Gardez un œil sur votre barre de santé près de votre barre d'[thrive:compound type=\"atp\"][/thrive:compound] (en bas à droite).\n"
"Votre cellule meurt si elle est à court de vie.\n"
"Vous régénérez votre santé tant que vous avez de l'[thrive:compound type=\"atp\"][/thrive:compound].\n"
"Faites en sorte de collecter assez de [thrive:compound type=\"glucose\"][/thrive:compound] pour produire de l'[thrive:compound type=\"atp\"][/thrive:compound]."

msgid "MICROBE_STAGE_HELP_MESSAGE_1"
msgstr "Utilisez [thrive:input]g_move_forward[/thrive:input],[thrive:input]g_move_left[/thrive:input],[thrive:input]g_move_backwards[/thrive:input],[thrive:input]g_move_right[/thrive:input] et la souris pour vous déplacer. Appuyez sur [thrive:input]g_fire_toxin[/thrive:input] pour tirer des [thrive:compound type=\"oxytoxy\"][/thrive:compound] si vous avez une vacuole à toxines, et [thrive:input]g_toggle_engulf[/thrive:input] pour passer en mode absorption. Vous pouvez effectuer un zoom avant et arrière avec la molette de la souris."

msgid "MICROBE_STAGE_HELP_MESSAGE_10"
msgstr "Pour vous reproduire vous devez diviser chacune de vos organites en deux. Les organites ont besoin d'[thrive:compound type=\"ammonia\"][/thrive:compound], de [thrive:compound type=\"phosphates\"][/thrive:compound] et de temps pour se diviser en deux."

msgid "MICROBE_STAGE_HELP_MESSAGE_11"
msgstr "Mais si vous survivez pendant vingt générations avec une population supérieure à 300, vous êtes considéré comme ayant gagné la partie en cours. Après avoir gagné vous aurez un popup et pourrez continuer de jouer si vous voulez."

msgid "MICROBE_STAGE_HELP_MESSAGE_12"
msgstr "Faites attention car vos compétiteurs évoluent en même temps que vous. Chaque fois que vous entrez dans l'éditeur ils évoluent eux aussi."

#, fuzzy
msgid "MICROBE_STAGE_HELP_MESSAGE_13"
msgstr "L'agent de liaison permet à votre cellule et à d'autres de son espèce de constituer une colonie cellulaire où les cellules partagent entre elles les composés qu'elles absorbent et produisent. Entrez en mode liaison en appuyant sur [thrive:input]g_toggle_binding[/thrive:input]. Lorsque vous êtes dans une colonie, vous ne pouvez pas diviser votre cellule et entrer dans l'éditeur. Pour accéder à l'éditeur, collectez les composés requis et quittez la colonie en appuyant sur [thrive:input]g_unbind_all[/thrive:input]. Les colonies de grandes cellules sont la voie vers la multicellularité."

msgid "MICROBE_STAGE_HELP_MESSAGE_15"
msgstr "Les barrières des cellules en cellulose ou chitine ne peuvent pas être digérées sans l'enzyme qui permet de les détruire."

msgid "MICROBE_STAGE_HELP_MESSAGE_16"
msgstr "Cependant, les lysosomes sont exclusifs aux eucaryotes. Les procaryotes n'ont pas de telles organites et digèrent leur nourriture sans grande efficacité. Cela est viable pour de petites cellules, mais ne pas avoir de lysosomes est très désavantageux."

msgid "MICROBE_STAGE_HELP_MESSAGE_2"
msgstr "Vos cellules utilisent de l'[thrive:compound type=\"atp\"][/thrive:compound] comme source d'énergie, si elles n'en ont plus vous mourrez."

msgid "MICROBE_STAGE_HELP_MESSAGE_3"
msgstr "Pour débloquer l'éditeur et vous reproduire vous devez récolter de l'[thrive:compound type=\"ammonia\"][/thrive:compound] (nuages oranges) et du [thrive:compound type=\"phosphates\"][/thrive:compound] (nuages violets)."

msgid "MICROBE_STAGE_HELP_MESSAGE_4"
msgstr "Vous pouvez aussi absorber des cellules, des bactéries, des morceaux de fer, ainsi que des morceaux de cellules qui sont plus petit que vous en pressant [thrive:input]g_toggle_engulf[/thrive:input]. Cela vous coûtera plus d'[thrive:compound type=\"atp\"][/thrive:compound] et vous ralentira. N'oubliez pas de presser [thrive:input]g_toggle_engulf[/thrive:input] une seconde fois pour arrêter d'absorber."

msgid "MICROBE_STAGE_HELP_MESSAGE_5"
msgstr "L'osmorégulation coûte de l'[thrive:compound type=\"atp\"][/thrive:compound], ce qui signifie que plus votre cellule est grande, plus vous aurez besoin de mitochondries, de métabolosomes ou de rusticyanines (ou cytoplasmes, qui réalisent la glycolyse) pour éviter de perdre de l'[thrive:compound type=\"atp\"][/thrive:compound] quand vous êtes à l'arrêt."

msgid "MICROBE_STAGE_HELP_MESSAGE_6"
msgstr "Il y a plein d'organites dans l'éditeur pour vous permettre d'évoluer, vous donnant accès à un grand panel de style de jeu."

msgid "MICROBE_STAGE_HELP_MESSAGE_7"
msgstr "Si votre population chute à zéro, votre espèce s'éteint."

msgid "MICROBE_STAGE_HELP_MESSAGE_8"
msgstr ""
"Les différents nuages de composés sont :\n"
"\n"
"Blanc - [thrive:compound type=\"glucose\"][/thrive:compound]\n"
"Jaune - [thrive:compound type=\"hydrogensulfide\"][/thrive:compound]\n"
"Orange - [thrive:compound type=\"ammonia\"][/thrive:compound]\n"
"Violet - [thrive:compound type=\"phosphates\"][/thrive:compound]\n"
"Rouille - [thrive:compound type=\"iron\"][/thrive:compound]\n"
"\n"
"Le [thrive:compound type=\"glucose\"][/thrive:compound] produit de l'[thrive:compound type=\"atp\"][/thrive:compound]."

msgid "MICROBE_STAGE_HELP_MESSAGE_9"
msgstr "Le [thrive:compound type=\"hydrogensulfide\"][/thrive:compound] peut être converti en [thrive:compound type=\"glucose\"][/thrive:compound] par les chimioplastes et les protéines chimiosynthétisantes. Le [thrive:compound type=\"iron\"][/thrive:compound] peut être converti par la rusticyanine en de l'[thrive:compound type=\"atp\"][/thrive:compound]."

msgid "MICROBE_STAGE_INITIAL"
msgstr ""
"Sur une planète distante et étrangère, des éternités d'activité volcanique et d'impacts de météores ont abouti au développement d'un nouveau phénomène dans l'univers.\n"
"\n"
"La vie.\n"
"\n"
"Simple microbe résidant dans les régions abyssales de l'océan, vous êtes le dernier ancêtre commun de tous les êtres vivants (LUCA) de cette planète.\n"
"\n"
"Pour survivre dans ce monde hostile, vous aurez besoin de collecter tous les composés que vous pourrez trouver et d'évoluer au cours de vos générations, dans une féroce compétition avec les autres espèces de microbes, qui peupleront bientôt ces océans..."

#, fuzzy
msgid "MICROBE_STAGE_INITIAL_PANSPERMIA"
msgstr ""
"Sur une planète distante et étrangère, des éternités d'activité volcanique et d'impacts de météores ont abouti au développement d'un nouveau phénomène dans l'univers.\n"
"\n"
"La vie.\n"
"\n"
"Simple microbe résidant dans les régions abyssales de l'océan, vous êtes le dernier ancêtre commun de tous les êtres vivants (LUCA) de cette planète.\n"
"\n"
"Pour survivre dans ce monde hostile, vous aurez besoin de collecter tous les composés que vous pourrez trouver et d'évoluer au cours de vos générations, dans une féroce compétition avec les autres espèces de microbes, qui peupleront bientôt ces océans..."

#, fuzzy
msgid "MICROBE_STAGE_INITIAL_POND"
msgstr ""
"Sur une planète distante et étrangère, des éternités d'activité volcanique et d'impacts de météores ont abouti au développement d'un nouveau phénomène dans l'univers.\n"
"\n"
"La vie.\n"
"\n"
"Simple microbe résidant dans les régions abyssales de l'océan, vous êtes le dernier ancêtre commun de tous les êtres vivants (LUCA) de cette planète.\n"
"\n"
"Pour survivre dans ce monde hostile, vous aurez besoin de collecter tous les composés que vous pourrez trouver et d'évoluer au cours de vos générations, dans une féroce compétition avec les autres espèces de microbes, qui peupleront bientôt ces océans..."

#, fuzzy
msgid "MICROBE_STAGE_ORGANELLE_DIVISION"
msgstr ""
"L'un de vos organites s'est divisé.\n"
"\n"
"À mesure que vous accumulez des composés, votre cellule en utilise une partie pour sa reproduction.\n"
"\n"
"Lorsque la quantité de composés est suffisante, les organites se divisent et à se dupliquent. Quand tous les organites se sont divisés, votre cellule peut se reproduire et vous pouvez entrer dans l'éditeur."

msgid "MIDDLE_MOUSE"
msgstr "Clic molette"

msgid "MILLION_ABBREVIATION"
msgstr "{0} M"

msgid "MINIMUM_AMOUNT_TO_FIND"
msgstr "Quantité minimale à détecter :"

msgid "MINIMUM_VERSION"
msgstr "Minimum :"

msgid "MIN_VISIBLE_DATASET_WARNING"
msgstr "Il n'est pas permis d'afficher moins de {0} datasets !"

msgid "MISC"
msgstr "Divers"

msgid "MISCELLANEOUS"
msgstr "Divers"

msgid "MISCELLANEOUS_3D_STAGE"
msgstr "Divers - phases 3D"

msgid "MISC_FUN"
msgstr "Divers"

msgid "MISSING_DESCRIPTION"
msgstr "La description est manquante"

msgid "MISSING_OR_INVALID_REQUIRED_FIELD"
msgstr "Le champ suivant est manquant ou a un format invalide : {0}"

msgid "MISSING_TITLE"
msgstr "Titre manquant"

msgid "MITOCHONDRION"
msgstr "Mitochondrie"

msgid "MITOCHONDRION_DESCRIPTION"
msgstr "La centrale électrique de la cellule. La mitochondrie est une structure à double membrane remplie de protéines et d'enzymes. C'est un procaryote qui a été assimilé pour être utilisé par son hôte eucaryote. Elle est capable de convertir le [thrive:compound type=\"glucose\"][/thrive:compound] en [thrive:compound type=\"atp\"][/thrive:compound] avec une efficacité bien supérieure à celle du cytoplasme dans un processus appelé [b]respiration aérobie[/b]. Ce processus nécessite toutefois de l'[thrive:compound type=\"oxygen\"][/thrive:compound] pour fonctionner, et des niveaux inférieurs d'[thrive:compound type=\"oxygen\"][/thrive:compound] dans l'environnement ralentiront le taux de production d'[thrive:compound type=\"atp\"][/thrive:compound]."

msgid "MITOCHONDRION_PROCESSES_DESCRIPTION"
msgstr "Transforme le [thrive:compound type=\"glucose\"][/thrive:compound] en [thrive:compound type=\"atp\"][/thrive:compound]. Taux proportionnels à la concentration d'[thrive:compound type=\"oxygen\"][/thrive:compound]."

#, fuzzy
msgid "MIXED_DOT_DOT_DOT"
msgstr "..."

msgid "MODDING_INSTRUCTIONS_ON"
msgstr "Les instructions pour créer des mods sont disponibles sur"

msgid "MODELS"
msgstr "Modèles"

msgid "MODIFY"
msgstr "Modifier"

msgid "MODIFY_ORGANELLE"
msgstr "Modifier l'organite"

msgid "MODIFY_TYPE"
msgstr "Modifier le type"

msgid "MODS"
msgstr "Mods"

msgid "MODS_INSTALLED_BUT_NOT_ENABLED"
msgstr ""
"Des mods installés ont été détectés, mais aucun mod n'a été activé.\n"
"\n"
"Les mods doivent être activés après l'installation. Visitez le gestionnaire de mods en utilisant le bouton mods dans le menu extras."

msgid "MOD_ASSEMBLY"
msgstr "Assembleur du mod :"

msgid "MOD_ASSEMBLY_CLASS"
msgstr "Classe principale de l'assembleur du mod :"

#, fuzzy
msgid "MOD_ASSEMBLY_CLASS_CREATION_FAILED"
msgstr "{0} : l'appel de la méthode de déchargement de l'assembly du mod a échoué"

msgid "MOD_ASSEMBLY_CLASS_NOT_FOUND"
msgstr "{0} : la classe de mod spécifiée \"{1}\" n'a pas été trouvée dans l'assembly du mod"

msgid "MOD_ASSEMBLY_INIT_CALL_FAILED"
msgstr "{0} : l'appel à la méthode d'initialisation de l'assembly du mod a échoué"

msgid "MOD_ASSEMBLY_LOAD_CALL_FAILED_EXCEPTION"
msgstr "{0} : l'appel à la méthode d'initialisation de l'assembleur du mod a échoué avec une exception : {1}"

msgid "MOD_ASSEMBLY_LOAD_EXCEPTION"
msgstr "{0} : échec de chargement de l'assemblage avec une exception :{1}"

msgid "MOD_ASSEMBLY_UNLOAD_CALL_FAILED"
msgstr "{0} : l'appel de la méthode de déchargement de l'assembly du mod a échoué"

#, fuzzy
msgid "MOD_ASSEMBLY_UNLOAD_CALL_FAILED_EXCEPTION"
msgstr "{0} : l'appel de la méthode de déchargement pour l'assemblage des mods a échoué avec une exception : {1}"

msgid "MOD_AUTHOR"
msgstr "Créateur du mod :"

msgid "MOD_AUTO_HARMONY"
msgstr ""

msgid "MOD_CREATION_FAILED"
msgstr ""

msgid "MOD_DESCRIPTION"
msgstr "Description du mod :"

msgid "MOD_EXTENDED_DESCRIPTION"
msgstr "Description longue du mod :"

msgid "MOD_HARMONY_LOAD_FAILED_EXCEPTION"
msgstr "{0} : le chargement du Harmony du mod a échoué avec une exception : {1}"

#, fuzzy
msgid "MOD_HARMONY_UNLOAD_FAILED_EXCEPTION"
msgstr "{0} : l'appel de la méthode de déchargement pour l'assemblage des mods a échoué avec une exception : {1}"

msgid "MOD_HAS_NO_LOADABLE_RESOURCES"
msgstr "Impossible de charger des ressources de {0}"

msgid "MOD_ICON_FILE"
msgstr "Fichier d'icône :"

msgid "MOD_INFO_URL"
msgstr "Lien d'information du mod :"

msgid "MOD_INTERNAL_NAME"
msgstr "Nom interne (dossier) :"

msgid "MOD_LICENSE"
msgstr "Licence du mod :"

msgid "MOD_LOAD_ERRORS"
msgstr "Erreurs liées au chargement de mod"

msgid "MOD_LOAD_ERRORS_OCCURRED"
msgstr "Des erreurs sont survenues lors du chargement d'un ou plusieurs mods. Les journaux pourraient contenir des informations supplémentaires."

msgid "MOD_LOAD_OR_UNLOAD_ERRORS_OCCURRED"
msgstr "Des erreurs sont survenues lors du chargement ou du déchargement d'un ou plusieurs mods. Les journaux pourraient contenir des informations supplémentaires."

msgid "MOD_LOAD_UNLOAD_CAVEATS"
msgstr "Remarque : de nombreux mods nécessitent un redémarrage du jeu pour être chargés ou déchargés correctement. Ne chargez que les mods auxquels vous faites confiance car ils peuvent contenir du code exécutable."

#, fuzzy
msgid "MOD_LOAD_UNLOAD_RESTART"
msgstr "Un ou plusieurs mods requièrent un redémarrage du jeu pour se charger ou se décharger correctement"

msgid "MOD_MAXIMUM_THRIVE"
msgstr "Version maximale de Thrive supportée :"

msgid "MOD_MINIMUM_THRIVE"
msgstr "Version minimale de Thrive requise :"

msgid "MOD_NAME"
msgstr "Nom du mod :"

msgid "MOD_PCK_NAME"
msgstr "Fichier .pck du mod :"

msgid "MOD_RECOMMENDED_THRIVE"
msgstr "Version de Thrive recommandée :"

msgid "MOD_TO_UPLOAD"
msgstr "Mod à mettre en ligne :"

msgid "MOD_UPLOADER"
msgstr "Téléverseur de mod"

msgid "MOD_VERSION"
msgstr "Version du mod :"

msgid "MORE_INFO"
msgstr "Plus d'informations"

msgid "MORE_INFO_PROMPT"
msgstr "Appuyez sur [thrive:input]help[/thrive:input] pour voir plus d'informations dans Thriveopédia."

msgid "MOUSE_EDGE_PANNING_OPTION"
msgstr ""

msgid "MOUSE_LOOK_SENSITIVITY"
msgstr "Sensibilité de la souris"

msgid "MOUSE_SENSITIVITY_WINDOW_SIZE_ADJUSTMENT"
msgstr "Sensibilité de la souris en fonction de la taille de la fenêtre"

msgid "MOVE"
msgstr "Déplacer"

msgid "MOVEMENT"
msgstr "Mouvement"

msgid "MOVE_ATTEMPTS_PER_SPECIES"
msgstr "Tentatives de déplacement par espèce"

msgid "MOVE_BACKWARDS"
msgstr "Reculer"

msgid "MOVE_DOWN_OR_CROUCH"
msgstr "Reculer ou s'accroupir"

msgid "MOVE_FORWARD"
msgstr "Avancer"

msgid "MOVE_LEFT"
msgstr "Se déplacer vers la gauche"

msgid "MOVE_ORGANELLE"
msgstr "Déplacer organite"

msgid "MOVE_RIGHT"
msgstr "Se déplacer vers la droite"

msgid "MOVE_TO_ANY_PATCH"
msgstr "Se déplacer vers n'importe quel secteur"

msgid "MOVE_TO_LAND"
msgstr "Aller sur la terre ferme"

#, fuzzy
msgid "MOVE_TO_MACROSCOPIC_TOOLTIP"
msgstr "Passer à l'étape suivante du jeu (multicellulaire). Possible lorsque votre colonie de cellule est assez grande."

msgid "MOVE_TO_MULTICELLULAR_STAGE_TOOLTIP"
msgstr "Passer à la phase suivante du jeu (multicellulaire). Possible lorsque votre colonie de cellule est assez grande."

msgid "MOVE_TO_THIS_PATCH"
msgstr "Se déplacer vers ce secteur"

msgid "MOVE_UP_OR_JUMP"
msgstr "Avancer ou sauter"

msgid "MOVING_TO_AWAKENING_PROTOTYPE"
msgstr ""
"Vous êtes sur le point de passer à la phase éveillée,une fois cela fait vous ne pouvez plus revenir en arrière.\n"
"\n"
"Si vous êtes un espèce marine, vous serez bloqué et ne pourrez pas finir le jeu.\n"
"\n"
"Soyez très prudent si vous n'êtes pas sorti de la mer."

msgid "MOVING_TO_AWAKENING_PROTOTYPE_TITLE"
msgstr "Passer à la phase éveillée ?"

msgid "MOVING_TO_LAND_PROTOTYPE"
msgstr ""
"Vous êtes sur le point de passer à la terre ferme. C'est nécessaire pour avancer plus tard dans le jeu. Une fois que vous êtes sur la terre ferme, vous ne pouvez plus revenir en arrière.\n"
"\n"
"Actuellement, cette transition vers la terre est beaucoup plus abrupte qu'elle ne devrait l'être une fois ajoutée.\n"
"\n"
"Le plan est de faire en sorte que le passage à la terre ferme soit graduel et non pas un changement abrupt."

msgid "MOVING_TO_LAND_PROTOTYPE_TITLE"
msgstr "Aller sur la terre ferme ?"

msgid "MOVING_TO_SOCIETY_STAGE"
msgstr "Transformation en une société…"

msgid "MP_COST"
msgstr "{0} PM"

msgid "MUCILAGE"
msgstr "Mucilage"

msgid "MUCILAGE_SYNTHESIS"
msgstr "Synthèse de mucilage"

msgid "MULTICELLULAR_EDITOR"
msgstr "Éditeur multicellulaire"

#, fuzzy
msgid "MULTICELLULAR_FREEBUILD_EDITOR"
msgstr "Éditeur multicellulaire"

msgid "MULTICELLULAR_STAGE"
msgstr "Phase multicellulaire"

msgid "MULTIPLE_CELLS"
msgstr "Cellules multiples"

msgid "MULTIPLE_METABALLS"
msgstr "Plusieurs métaballes"

msgid "MULTIPLE_ORGANELLES"
msgstr "Plusieurs organites"

msgid "MULTISAMPLE_ANTI_ALIASING"
msgstr "Anticrénelage plusieurs échantillons :"

#, fuzzy
msgid "MULTITHREADED_SIMULATION_ENABLED"
msgstr "Exécuter les simulations du jeu à l'aide de plusieurs threads"

#, fuzzy
msgid "MULTITHREADED_SIMULATION_EXPLANATION"
msgstr ""
"Dévoluer vous retirera votre statut évolué et vous fera retourner à la phase microbienne. De là vous pourrez rejouer au jeu dans la sauvegarde actuelle.\n"
"\n"
"Vous recevrez un avantage de dévolution pour la nouvelle partie. Dans une version future vous pourrez choisir votre avantage mais pour l'instant ce sera toujours une diminution de 20% de l'osmorégulation.\n"
"\n"
"Une fois votre dévolution confirmée, vous pourrez modifier les paramètres du jeu pour choisir une autre graine de monde et ainsi jouer sur une carte différente ou désactiver LAWK, par exemple."

msgid "MUSEUM_WELCOME_TEXT"
msgstr ""
"Bienvenue au musée ! Ici, vous pouvez admirer les nombreuses espèces que vous avez fossilisé au cours de toutes vos parties. Vous pouvez même incarner une espèce en l'ouvrant dans l'éditeur de construction libre.\n"
"\n"
"Pour fossiliser une espèce dans le jeu, appuyez sur le bouton pause. Sélectionnez ensuite un microbe à l'écran pour fossiliser son espèce."

msgid "MUSIC"
msgstr "Musique"

msgid "MUSIC_VOLUME"
msgstr "Volume de la musique"

msgid "MUTATIONS_PER_SPECIES"
msgstr "Tentatives de mutation par espèce"

msgid "MUTATION_COST_MULTIPLIER"
msgstr "Multiplicateur de coût de mutation"

msgid "MUTATION_COST_MULTIPLIER_EXPLANATION"
msgstr "(coût des organites, membranes et autres éléments dans l'éditeur)"

msgid "MUTATION_POINTS"
msgstr "Points de mutation"

msgid "MUTE"
msgstr "Silencieux"

msgid "NAME"
msgstr "Nom :"

msgid "NAME_LABEL_CITY"
msgstr "{0} ({1})"

msgid "NAME_LABEL_FLEET"
msgstr "{0} (Puissance : {1})"

msgid "NAME_LABEL_STRUCTURE_UNFINISHED"
msgstr ""

#, fuzzy
msgid "NATIVE_THREAD_ADVICE_TOOLTIP"
msgstr "Threads actuels :"

msgid "NEGATIVE_ATP_BALANCE"
msgstr "Quantité d'ATP négative"

msgid "NEGATIVE_ATP_BALANCE_TEXT"
msgstr ""
"Votre microbe ne produit pas assez d'ATP pour survivre !\n"
"Voulez-vous continuer ?"

msgid "NEW"
msgstr "Nouveau"

msgid "NEWER_VERSION_LOADING_WARNING"
msgstr ""
"Cette sauvegarde vient d'une version postérieure de Thrive et a beaucoup de chances d'être incompatible.\n"
"Voulez-vous tout de même tenter de charger la sauvegarde ?"

msgid "NEWS"
msgstr "ACTUALITÉS"

msgid "NEW_BIODIVERSITY_INCREASING_SPECIES_POPULATION"
msgstr "Population initiale pour les espèces augmentant la biodiversité"

msgid "NEW_GAME"
msgstr "Nouvelle partie"

msgid "NEW_GAME_BUTTON_TOOLTIP"
msgstr "Commencer une nouvelle partie"

msgid "NEW_GAME_SETTINGS_PERFORMANCE_OPTIONS_INFO"
msgstr "Remarque : vous pouvez modifier les options liées aux performances à tout moment dans le [color=#3796e1][url=thrive://GUI/OptionsMenu/Performance]menu options[/url][/color] pour améliorer les performances du jeu"

msgid "NEW_MOD_DEFAULT_DESCRIPTION"
msgstr "Mon mod génial"

msgid "NEW_NAME"
msgstr "Nouveau nom"

msgid "NEW_NAME_COLON"
msgstr "Nouveau nom :"

msgid "NEXT_CAPITAL"
msgstr "SUIVANT"

msgid "NEXT_EDITOR_TAB"
msgstr "Aller au prochain onglet de l'éditeur"

msgid "NITROGEN"
msgstr "Azote"

msgid "NITROGENASE"
msgstr "Nitrogénase"

msgid "NITROGENASE_DESCRIPTION"
msgstr "La nitrogénase est une protéine capable d'utiliser l'[thrive:compound type=\"nitrogen\"][/thrive:compound] gazeux et l'énergie cellulaire sous forme d'[thrive:compound type=\"atp\"][/thrive:compound] pour produire de l'[thrive:compound type=\"ammonia\"][/thrive:compound], un nutriment essentiel à la croissance des cellules. Il s'agit d'un processus appelé [b]fixation anaérobie de l'azote[/b]. Comme la nitrogénase est suspendue directement dans le cytoplasme, le liquide environnant effectue une partie de la [b]glycolyse[/b]."

msgid "NITROGENASE_PROCESSES_DESCRIPTION"
msgstr "Transforme l'[thrive:compound type=\"atp\"][/thrive:compound] en [thrive:compound type=\"ammonia\"][/thrive:compound]. Taux proportionnels à la concentration de [thrive:compound type=\"nitrogen\"][/thrive:compound]."

msgid "NITROGEN_FIXING_PLASTID"
msgstr "Plaste fixateur d'azote"

msgid "NITROGEN_FIXING_PLASTID_DESCRIPTION"
msgstr "Le plaste fixateur d'azote est une protéine capable d'utiliser l'[thrive:compound type=\"nitrogen\"][/thrive:compound] gazeux, l'[thrive:compound type=\"oxygen\"][/thrive:compound] et l'[thrive:compound type=\"atp\"][/thrive:compound] pour produire de l'[thrive:compound type=\"ammonia\"][/thrive:compound], un nutriment essentiel à la croissance des cellules. Il s'agit d'un processus appelé [b]fixation aérobique de l'azote[/b]."

msgid "NITROGEN_FIXING_PLASTID_PROCESSES_DESCRIPTION"
msgstr "Transforme l'[thrive:compound type=\"atp\"][/thrive:compound] en [thrive:compound type=\"ammonia\"][/thrive:compound]. Taux proportionnels à la concentration d'[thrive:compound type=\"nitrogen\"][/thrive:compound] et d'[thrive:compound type=\"oxygen\"][/thrive:compound]."

msgid "NONE"
msgstr "Aucun(e)"

msgid "NORMAL"
msgstr "Normal"

msgid "NORMAL_MEMBRANE_DESCRIPTION"
msgstr "Étant la forme de membrane la plus simple, elle n'offre que très peu de protection et demande plus d'énergie pour ne pas se déformer. Par contre, elle permet à une cellule de se déplacer et se nourrir plus rapidement."

msgid "NOTHING_HERE"
msgstr "Rien ici"

msgid "NOTHING_TO_INTERACT_WITH"
msgstr "Aucun objet avec lequel interagir"

#, fuzzy
msgid "NOTICE_DAMAGED_BY_NO_ATP"
msgstr "Dommages dus à l'absence d'ATP"

#, fuzzy
msgid "NOTICE_ENGULF_DAMAGE_FROM_TOXIN"
msgstr "Dommages dus à l'ingestion de toxines"

#, fuzzy
msgid "NOTICE_ENGULF_MISSING_ENZYME"
msgstr "{0} manquant pour phagocyter la cible"

#, fuzzy
msgid "NOTICE_ENGULF_SIZE_TOO_SMALL"
msgstr "Cellule trop petite pour phagocyter la cible"

#, fuzzy
msgid "NOTICE_ENGULF_STORAGE_FULL"
msgstr "Pas suffisamment d'espace disponible pour phagocyter la cible"

msgid "NOTICE_HIT_BY_ATP_TOXIN"
msgstr "Production d'ATP inhibée par une toxine"

#, fuzzy
msgid "NOTICE_HIT_BY_BASE_MOVEMENT_TOXIN"
msgstr "Vitesse de déplacement réduite en raison d'une toxine"

msgid "NOTICE_READY_TO_EDIT"
msgstr "Vous pouvez maintenant accéder à l'éditeur"

msgid "NOT_FOUND_CHUNK"
msgstr "Erreur : morceau introuvable"

msgid "NOT_STARTED_DOT"
msgstr "Non commencé."

msgid "NOVEMBER"
msgstr "Novembre"

msgid "NO_AI"
msgstr "Pas d'IA"

msgid "NO_DATA_TO_SHOW"
msgstr "Aucune donnée à afficher"

msgid "NO_EVENTS_RECORDED"
msgstr "Aucun évènement enregistré"

msgid "NO_FOSSIL_DIRECTORY"
msgstr "Pas de dossier de fossiles trouvé"

msgid "NO_MODS_ENABLED"
msgstr "Pas de mods activés"

msgid "NO_ORGANELLE_PROCESSES"
msgstr "Pas de processus"

msgid "NO_SAVEGAMES_FOUND"
msgstr "Aucune sauvegarde trouvée"

msgid "NO_SAVE_DIRECTORY"
msgstr "Pas de dossier de sauvegarde trouvé"

msgid "NO_SCREENSHOT_DIRECTORY"
msgstr "Pas de dossier de captures d'écrans trouvé"

msgid "NO_SELECTED_MOD"
msgstr "Aucun mod sélectionné"

msgid "NUCLEUS"
msgstr "Noyau"

msgid "NUCLEUS_DELETE_OPTION_DISABLED_TOOLTIP"
msgstr ""
"Impossible de supprimer le noyau car c'est une évolution irréversible.\n"
"Cependant, s'il a été placé durant la session actuelle, le défaire ou le refaire est toujours possible."

msgid "NUCLEUS_DESCRIPTION"
msgstr "La propriété principale des cellules eucaryotes. Le noyau inclut le réticule endoplasmique et le corps golgi. C'est une évolution des cellules procaryotes pour développer un système de membranes interne, réalisé en assimilant d'autres procaryotes en elles. Cela permet de compartimenter, ou de conjurer, les différents processus qui ont lieu dans la cellule et les empêcher de se superposer. Cela permet à leurs nouveaux organites liées à la membrane d'être plus complexes, efficaces, et spécialisées que si elles étaient libres dans le cytoplasme. Cependant, cela vient avec le coût de devoir créer une cellule bien plus grosse et de dépenser beaucoup de l'énergie de la cellule pour subsister."

msgid "NUCLEUS_SMALL_DESCRIPTION"
msgstr "Permet l'évolution vers des organites plus complexes liés à la membrane. Coûte beaucoup d'ATP à maintenir. Cette évolution est irréversible."

msgid "NUMLOCK"
msgstr "Verr Num"

msgid "N_A"
msgstr "Aucun"

msgid "N_A_MP"
msgstr "N/A PM"

msgid "N_TIMES"
msgstr "{0} fois"

msgid "OCTOBER"
msgstr "Octobre"

msgid "OFFICIAL_WEBSITE"
msgstr "Site web officiel"

msgid "OFFICIAL_WEBSITE_BUTTON_TOOLTIP"
msgstr "Visitez le site officiel de Revolutionary Games"

msgid "OK"
msgstr "OK"

msgid "OLDER_VERSION_LOADING_WARNING"
msgstr ""
"Cette sauvegarde provient d'un version antérieure de Thrive et pourrait être incompatible.\n"
"Comme Thrive est actuellement en developpement précoce, la compatibilité des sauvegardes n'est pas une priorité.\n"
"Vous pouvez signaler les problèmes rencontrés, mais ils n'ont pas la plus haute priorité actuellement.\n"
"Voulez-vous essayer de charger la sauvegarde malgré tout ?"

msgid "OPENGL_MODE_WARNING"
msgstr "Avertissement mode OpenGL"

msgid "OPENGL_MODE_WARNING_EXPLANATION"
msgstr "Vous utilisez Thrive avec OpenGL. Cela demeure non testé et risque de causer des problèmes. Assurez-vous d'utiliser des cartes graphiques (processeurs graphiques ou intégrées) suffisamment récentes et essayez de mettre à jour vos pilotes vidéos. Pour les ordinateur portables vous pouvez avoir besoin de forcer l'utilisation des cartes graphiques AMD ou Nvidia dédiées pour lancer Thrive au lieu des cartes graphiques intégrées."

msgid "OPEN_FOLDER"
msgstr "Ouvrir le dossier"

msgid "OPEN_FOSSIL_FOLDER"
msgstr "Ouvrir dossier fossiles"

msgid "OPEN_FOSSIL_IN_FREEBUILD_WARNING"
msgstr ""
"Êtes-vous sûr de vouloir commencer une nouvelle partie avec l'espèce sélectionnée ?\n"
"Vous perdrez toute progression non sauvegardée."

msgid "OPEN_GOD_TOOLS"
msgstr "Outils divins"

msgid "OPEN_HELP_SCREEN"
msgstr "Ouvrir l'écran d'aide"

#, fuzzy
msgid "OPEN_IN_FREEBUILD"
msgstr "Construction Libre"

msgid "OPEN_LOGS_FOLDER"
msgstr "Ouvrir le dossier des journaux"

msgid "OPEN_MOD_URL"
msgstr "Ouvrir le lien d'information"

msgid "OPEN_ORGANELLES_PAGE"
msgstr "Ouvrir la page des organites"

msgid "OPEN_ORGANELLE_MENU"
msgstr "Ouvrir le menu des organites"

msgid "OPEN_RESEARCH_SCREEN"
msgstr "Ouvrir l'écran de recherche"

msgid "OPEN_SAVE_DIRECTORY"
msgstr "Ouvrir le dossier de sauvegarde"

msgid "OPEN_SCIENCE_MENU"
msgstr "Ouvrir le menu science"

msgid "OPEN_SCREENSHOT_FOLDER"
msgstr "Ouvrir le dossier de captures d'écran"

msgid "OPEN_THE_MENU"
msgstr "Ouvrir le menu"

msgid "OPEN_TRANSLATION_SITE"
msgstr "Aidez nous à traduire le jeu"

msgid "OPERATION_PAUSED_DOT"
msgstr "Mis en pause."

msgid "OPPORTUNISM_EXPLANATION"
msgstr ""
"Les microbes opportunistes se battront pour les débris flottants\n"
"et essaieront d'éliminer avec leurs toxines les proies qu'ils ne peuvent pas absorber.\n"
"Les microbes prudents éviteront de risquer leur vie pour accéder à ces débris."

msgid "OPPORTUNISTIC"
msgstr "Opportuniste"

msgid "OPTIONS"
msgstr "Options"

msgid "OPTIONS_BUTTON_TOOLTIP"
msgstr "Modifier vos paramètres"

msgid "ORGANELLES"
msgstr "Organites"

#, fuzzy
msgid "ORGANELLES_WILL_BE_UNLOCKED_NEXT_GENERATION"
msgstr "Les conditions de déverrouillage ne sont vérifiées qu'une fois par génération lors de l'entrée dans l'éditeur"

msgid "ORGANELLE_AXON"
msgstr "Axone"

msgid "ORGANELLE_AXON_DESCRIPTION"
msgstr "Les axones sont les fibres nerveuses utilisés par les neurones pour communiquer entre eux. Placer cet organite transforme un type de cellule en tissu cérébral."

msgid "ORGANELLE_CATEGORY_MULTICELLULAR"
msgstr "Multicellulaire"

msgid "ORGANELLE_MYOFIBRIL"
msgstr "Myofibrille"

msgid "ORGANELLE_MYOFIBRIL_DESCRIPTION"
msgstr "Permet de créer des cellules musculaires. Pour l'instant augmente la vitesse de votre organisme dans le prototype."

#, fuzzy
msgid "ORGANELLE_PILUS"
msgstr "Pilus Perforant"

#, fuzzy
msgid "ORGANELLE_PILUS_DESCRIPTION"
msgstr "Les pili (singulier : pilus) se trouvent à la surface de nombreux micro-organismes et ressemblent à de fins poils. Des dizaines, voire des centaines de pili peuvent être présents à la surface d'un micro-organisme et remplir plusieurs fonctions, notamment dans la prédation. Les micro-organismes pathogènes utilisent les pili de façon agressive, soit pour s'attacher et se lier aux tissus de l'hôte, soit pour franchir la membrane externe et accéder au cytoplasme. Il existe de nombreux pili similaires, mais ils ne sont pas liés par l'évolution et résultent d'une évolution convergente. Un même organisme peut développer plusieurs types de pili, et les pili présents à la surface des cellules sont constamment modifiés et remplacés."

msgid "ORGANELLE_PILUS_PROCESSES_DESCRIPTION"
msgstr "Peut être utilisé pour attaquer les autres cellules ou pour se défendre contre leurs toxines."

msgid "ORGANELLE_PLURAL"
msgstr "{0} organites"

msgid "ORGANELLE_SINGULAR"
msgstr "{0} organite"

msgid "ORGANELLE_UNLOCKS_ENABLED"
msgstr "Déverrouillage des organites activé"

msgid "ORGANELLE_UNLOCKS_ENABLED_EXPLANATION"
msgstr "(certains organites auront des conditions de déverrouillage requises pour les placer)"

msgid "ORGANISM_STATISTICS"
msgstr "Statistiques de l'organisme"

msgid "OR_UNLOCK_CONDITION"
msgstr "ou"

msgid "OSMOREGULATION"
msgstr "Osmorégulation"

msgid "OSMOREGULATION_COST"
msgstr "Coût en osmorégulation"

msgid "OSMOREGULATION_COST_MULTIPLIER"
msgstr "Multiplicateur du coût de l'osmorégulation"

msgid "OSMOREGULATION_COST_MULTIPLIER_EXPLANATION"
msgstr "(coût de l'osmorégulation des espèces du joueur)"

msgid "OUR_WIKI"
msgstr "notre Wiki"

msgid "OUTREACH_TEAM"
msgstr "Équipe chargée des Relations Publiques"

msgid "OUTSIDE_CONTRIBUTORS"
msgstr "Contributeurs extérieurs"

msgid "OVERWRITE_EXISTING_SAVE"
msgstr "Réécriture sur la sauvegarde existante :"

msgid "OVERWRITE_EXISTING_SAVE_PROMPT"
msgstr "Remplacer la sauvegarde existante ?"

msgid "OVERWRITE_SPECIES_NAME_CONFIRMATION"
msgstr ""
"Une espèce fossilisée avec ce nom existe déjà.\n"
"Êtes-vous sur de vouloir l'écraser ?"

msgid "OXYGEN"
msgstr "Oxygène"

msgid "OXYTOXISOME"
msgstr "Oxytoxisome"

msgid "OXYTOXISOME_DESC"
msgstr "Un métabolosome modifié responsable de la production d'une forme primitive de l'agent toxique [thrive:compound type=\"oxytoxy\"][/thrive:compound]. Peut être modifié pour changer le type de toxine généré pour obtenir d'autres effets."

msgid "OXYTOXISOME_PROCESSES_DESCRIPTION"
msgstr "Transforme [thrive:compound type=\"atp\"][/thrive:compound] en [thrive:compound type=\"oxytoxy\"][/thrive:compound]. Taux proportionnels à la concentration d'[thrive:compound type=\"oxygen\"][/thrive:compound]. Peut libérer des toxines en appuyant sur [thrive:input]g_fire_toxin[/thrive:input]."

msgid "OXYTOXY_NT"
msgstr "NeuroToxyOxy"

msgid "OXYTOXY_SYNTHESIS"
msgstr "Synthèse d'OxyToxy"

msgid "PAGEDOWN"
msgstr "Page suivante"

msgid "PAGEUP"
msgstr "Page précédente"

msgid "PAGE_BACK"
msgstr "Revenir"

msgid "PAGE_FORWARD"
msgstr "Avancer"

msgid "PAGE_TITLE"
msgstr "Titre de la page"

msgid "PAN_CAMERA_DOWN"
msgstr "Panoramique vers le bas"

msgid "PAN_CAMERA_LEFT"
msgstr "Panoramique gauche"

msgid "PAN_CAMERA_RESET"
msgstr "Réinitialiser la caméra"

msgid "PAN_CAMERA_RIGHT"
msgstr "Panoramique droit"

msgid "PAN_CAMERA_UP"
msgstr "Panoramique vers le haut"

msgid "PASSIVE_REPRODUCTION_PROGRESS"
msgstr "Gagner passivement des progrès en matière de reproduction"

msgid "PASSIVE_REPRODUCTION_PROGRESS_EXPLANATION"
msgstr "(obtenir passivement des composés de reproduction de l'environnement sans avoir à faire quoi que ce soit)"

msgid "PAST_DEVELOPERS"
msgstr "Anciens développeurs"

msgid "PATCH_EXTINCTION_BOX_TEXT"
msgstr ""
"Votre espèce s'est éteinte dans ce secteur.\n"
"Mais ce n'est pas encore fini, vous pouvez encore choisir un nouveau secteur dans lequel jouer !"

msgid "PATCH_EXTINCTION_CAPITAL"
msgstr "EXTINCTION DANS LE SECTEUR"

msgid "PATCH_MAP"
msgstr "Carte des secteurs"

msgid "PATCH_MAP_NAVIGATION_TOOLTIP"
msgstr "Cliquez, faites glisser et zoomez pour vous déplacer"

msgid "PATCH_NAME"
msgstr "{0} {1}"

msgid "PATCH_NOTES_LAST_PLAYED_INFO"
msgstr "Vous avez joué la dernière fois en version {0}, depuis il y a eu une nouvelle version"

msgid "PATCH_NOTES_LAST_PLAYED_INFO_PLURAL"
msgstr "Vous avez joué la dernière fois en version {0}, depuis il y a eu {1} nouvelles versions"

msgid "PATCH_NOTES_TITLE"
msgstr "Notes de correctif"

msgid "PATCH_NOTE_BULLET_POINT"
msgstr "• {0}"

msgid "PATCH_NOTE_CHANGES_HEADING"
msgstr "Modifications :"

msgid "PATCH_NOTE_LINK_VISIT_TEXT"
msgstr "Voir tous les détails de cette mise à jour sur [color=#3796e1][url={0}]GitHub[/url][/color]"

msgid "PATREON_TOOLTIP"
msgstr "Visitez notre page Patreon"

msgid "PATRONS"
msgstr "Donateurs"

msgid "PAUSED"
msgstr "EN PAUSE"

msgid "PAUSE_MENU_RESUME_TOOLTIP"
msgstr "Reprendre"

msgid "PAUSE_PROMPT"
msgstr "[center] Appuyer sur [thrive:input]g_pause[/thrive:input] pour relancer[/center]"

msgid "PAUSE_TOOLTIP"
msgstr "Mettre le jeu en pause"

msgid "PCK_LOAD_FAILED"
msgstr "Échec du chargement du ficher pck ({0})"

msgid "PCK_LOAD_FAILED_DOES_NOT_EXIST"
msgstr "Échec du chargement du ficher pck ({0}) car le fichier est inexistant"

msgid "PEACEFUL"
msgstr "Pacifique"

#, fuzzy
msgid "PENDING_ENDOSYMBIOSIS_EXPLANATION"
msgstr "Le processus d'endosymbiose est terminé et peut être finalisé en le plaçant en tant qu'organite. Il est recommandé de le faire dès que possible, car aucun autre progrès dans le processus d'endosymbiose ne sera possible avant cela. Consulter la progression de l'endosymbiose maintenant ?"

#, fuzzy
msgid "PENDING_ENDOSYMBIOSIS_TITLE"
msgstr "Progrès du processus d'endosymbiose en cours"

msgid "PERCENTAGE_VALUE"
msgstr "{0}%"

msgid "PERFORMANCE"
msgstr "Performance"

msgid "PERFORM_UNBINDING"
msgstr "Supprimer le relieur"

msgid "PER_SECOND_SLASH"
msgstr "/seconde"

msgid "PHOSPHATE"
msgstr "Phosphate"

msgid "PHOTOSYNTHESIS"
msgstr "Photosynthèse"

msgid "PHYSICAL_CONDITIONS"
msgstr "Conditions physiques"

msgid "PHYSICAL_RESISTANCE"
msgstr "Résistance physique"

msgid "PLACE_ORGANELLE"
msgstr "Placer organite"

msgid "PLANET"
msgstr "Planète"

msgid "PLANET_DETAILS_STRING"
msgstr ""
"LAWK uniquement : {0}\n"
"Origine de la vie : {1}\n"
"Cycle jour/nuit : {2}\n"
"Durée du jour : {3} secondes\n"
"Graine aléatoire de la planète : {4}"

msgid "PLANET_GENERATION_TEASER"
msgstr "La génération de planète arrive bientôt !"

msgid "PLANET_RANDOM_SEED"
msgstr "Graine planétaire aléatoire"

msgid "PLAYER"
msgstr "Joueur"

msgid "PLAYER_DEATH_POPULATION_PENALTY"
msgstr "Pénalité démographique à la mort du joueur"

msgid "PLAYER_DEATH_POPULATION_PENALTY_EXPLANATION"
msgstr "(coefficient de réduction de la population des espèces du joueur à chaque mort du joueur)"

msgid "PLAYER_DIED"
msgstr "le joueur est mort"

msgid "PLAYER_DUPLICATE"
msgstr "Joueur en double"

msgid "PLAYER_EXTINCT"
msgstr "Le joueur est éteint"

msgid "PLAYER_RELATIVE_MOVEMENT"
msgstr "Dépend du joueur"

msgid "PLAYER_REPRODUCED"
msgstr "le joueur s'est reproduit"

msgid "PLAYER_SPEED"
msgstr ""
"Vitesse\n"
"du joueur"

msgid "PLAYSTATION_3"
msgstr "PlayStation 3"

msgid "PLAYSTATION_4"
msgstr "PlayStation 4"

msgid "PLAYSTATION_5"
msgstr "PlayStation 5"

msgid "PLAY_INTRO_VIDEO"
msgstr "Jouer la vidéo d'intro"

msgid "PLAY_MICROBE_INTRO_ON_NEW_GAME"
msgstr "Jouer l'introduction à chaque nouvelle partie"

msgid "PLAY_WITH_CURRENT_SETTING"
msgstr "Jouer avec les paramètres actuels"

msgid "POPULATION_CAPITAL"
msgstr "POPULATION :"

msgid "POPULATION_COLON"
msgstr "population :"

msgid "POPULATION_IN_PATCHES"
msgstr "population dans les secteurs :"

msgid "POPULATION_IN_PATCH_SHORT"
msgstr "{0} ({1})"

msgid "PREDATION_FOOD_SOURCE"
msgstr "Prédation de {0}"

msgid "PREDICTION_DETAILS_OPEN_TOOLTIP"
msgstr "Voir les informations détaillées sur la prévision"

msgid "PRESSURE"
msgstr "Pression"

msgid "PRESSURE_SHORT"
msgstr "Press."

msgid "PRESS_KEY_DOT_DOT_DOT"
msgstr "Pressez une touche..."

msgid "PREVIEW_IMAGE_DOES_NOT_EXIST"
msgstr "L'image de prévisualisation n'existe pas"

msgid "PREVIEW_IMAGE_IS_TOO_LARGE"
msgstr "Le fichier contenant l'image de prévisualisation est trop volumineux"

msgid "PREVIOUS_COLON"
msgstr "précédente :"

msgid "PROCESSING_LOADED_OBJECTS"
msgstr "Compréhension des objets chargés"

msgid "PROCESS_ENVIRONMENT_SEPARATOR"
msgstr "@"

msgid "PROCESS_PANEL_TITLE"
msgstr "Processus cellulaires"

msgid "PROGRAMMING_TEAM"
msgstr "Équipe de programmation"

msgid "PROJECT_MANAGEMENT_TEAM"
msgstr "Équipe de gestion du projet"

msgid "PROTECT_MIGRATIONS_FROM_SPECIES_CAP"
msgstr "Protéger les populations fraîchement immigrées de la limite d'espèces"

msgid "PROTECT_NEW_CELLS_FROM_SPECIES_CAP"
msgstr "Protéger les espèces nouvellement créées de la limite d'espèces"

msgid "PROTEINS"
msgstr "Protéines"

msgid "PROTOPLASM"
msgstr "Protoplasme"

msgid "PULL_REQUESTS_PROGRAMMING"
msgstr "Pull Requests / Programmation"

msgid "QUICK_LOAD"
msgstr "Chargement rapide"

msgid "QUICK_SAVE"
msgstr "Sauvegarde rapide"

msgid "QUIT"
msgstr "Quitter"

msgid "QUIT_BUTTON_TOOLTIP"
msgstr "Quitter le jeu"

msgid "QUIT_GAME_WARNING"
msgstr ""
"Voulez-vous vraiment quitter le jeu ?\n"
"Vous perdrez toute progression non sauvegardée."

msgid "RANDOMIZE_SPECIES_NAME"
msgstr "Nom d'espèce aléatoire"

msgid "RANDOM_SEED_TOOLTIP"
msgstr "La valeur utilisée pour générer le monde doit être un entier positif"

msgid "RAW"
msgstr "Brut"

msgid "RAW_VALUE_COLON"
msgstr "Brut :"

msgid "READING_SAVE_DATA"
msgstr "Lecture des données de sauvegarde"

msgid "READY"
msgstr "Prêt"

msgid "RECOMMENDED_THRIVE_VERSION"
msgstr "Version de Thrive recommandée :"

msgid "REDDIT_TOOLTIP"
msgstr "Visitez notre subreddit"

msgid "REDO"
msgstr "Refaire"

msgid "REDO_THE_LAST_ACTION"
msgstr "Répéter la dernière action"

msgid "REFRESH"
msgstr "Rafraîchir"

msgid "REFUND_MIGRATIONS_IN_EXTINCTIONS"
msgstr "Rembourser les migrations en cas d'extinction dans le secteur cible"

msgid "REPORT"
msgstr "Rapport"

msgid "REPORT_BUG"
msgstr "Rapporter un bogue"

msgid "REPRODUCED"
msgstr "reproduit"

msgid "REPRODUCTION"
msgstr "Reproduction"

msgid "REPRODUCTION_ASEXUAL"
msgstr "Asexuel"

msgid "REPRODUCTION_BUDDING"
msgstr "Bourgeonnement"

msgid "REPRODUCTION_METHOD"
msgstr "Reproduction :"

msgid "REQUIRES_NUCLEUS"
msgstr "Nécessite un noyau"

msgid "RESEARCH"
msgstr "Recherche"

msgid "RESET"
msgstr "Réinitialiser"

msgid "RESET_DEADZONES"
msgstr "Réinitialiser les zones mortes"

msgid "RESET_DISMISSED_POPUPS"
msgstr "Réinitialiser les popups désactivées"

msgid "RESET_INPUTS_TO_DEFAULTS"
msgstr "Réinitialiser les entrées aux valeurs par défaut ?"

msgid "RESET_KEYBINDINGS"
msgstr "Réinitialiser les raccourcis clavier"

msgid "RESET_SETTINGS_TO_DEFAULTS"
msgstr "Par défaut"

msgid "RESET_TO_DEFAULTS"
msgstr "Restaurer par défaut ?"

msgid "RESISTANT_TO_BASIC_ENGULFMENT"
msgstr "Résistant à l'engloutissement de base"

msgid "RESOLUTION"
msgstr "Résolution :"

msgid "RESOURCE_ABSORBTION_SPEED"
msgstr "Vitesse d'absorption des ressources"

msgid "RESOURCE_AMOUNT_SHORT"
msgstr "{0} : {1}"

msgid "RESOURCE_ENERGY"
msgstr "Énergie"

msgid "RESOURCE_FOOD"
msgstr "Nourriture"

msgid "RESOURCE_ROCK"
msgstr "Pierre"

msgid "RESOURCE_WOOD"
msgstr "Bois"

msgid "RESPIRATION"
msgstr "Respiration aérobie"

msgid "RESPONSIVE"
msgstr "Réactif"

msgid "RESTART_REQUIRED"
msgstr "Redémarrage nécessaire"

msgid "RESUME"
msgstr "Reprendre"

msgid "RESUME_TOOLTIP"
msgstr "Reprendre"

msgid "RETURN_TO_MENU"
msgstr "Retour au menu"

msgid "RETURN_TO_MENU_TOOLTIP"
msgstr "Retour au menu principal"

msgid "RETURN_TO_MENU_WARNING"
msgstr ""
"Voulez-vous vraiment retourner au menu principal ?\n"
"Vous perdrez toute progression non sauvegardée."

msgid "REVEAL_ALL_PATCHES"
msgstr "Révéler tous les secteurs"

msgid "REVOLUTIONARY_GAMES_SOCIAL_TOOLTIP"
msgstr "Visitez les sites officiels de Revolutionary Games"

msgid "RIGHT_ARROW"
msgstr "→"

msgid "RIGHT_MOUSE"
msgstr "Clic droit"

msgid "RIGID"
msgstr "Rigide"

msgid "RIGIDITY_MEMBRANE_DESCRIPTION"
msgstr "Une membrane plus rigide est plus résistante aux dégâts, mais réduira la capacité motrice de la cellule."

msgid "ROTATE_LEFT"
msgstr "Tourner à gauche"

msgid "ROTATE_RIGHT"
msgstr "Tourner à droite"

msgid "ROTATION_COLON"
msgstr "Rotation :"

msgid "RUN_AUTO_EVO_DURING_GAMEPLAY"
msgstr "Activer l'Auto-Évo en jeu"

msgid "RUN_ONE_STEP"
msgstr "Calculer une étape"

msgid "RUN_RESULT_BY_SENDING_POPULATION"
msgstr "{0} en envoyant : {1} population depuis le secteur : {2}"

msgid "RUN_RESULT_GENE_CODE"
msgstr "code génétique :"

msgid "RUN_RESULT_NICHE_FILL"
msgstr "est apparue pour occuper une niche"

msgid "RUN_RESULT_SELECTION_PRESSURE_SPLIT"
msgstr "est apparue suite à une divergence de pressions sélectives"

msgid "RUN_RESULT_SPLIT_FROM"
msgstr "a opéré une scission de {0}"

msgid "RUN_RESULT_SPLIT_OFF_TO"
msgstr "La population s'est scindée pour fonder la nouvelle espèce {0} dans certains secteurs :"

msgid "RUN_X_WORLDS"
msgstr "Lancer {0} mondes"

msgid "RUN_X_WORLDS_TOOLTIP"
msgstr "Lance un certain nombre de mondes, le nombre de générations pour chaque monde est déterminé par liste déroulante ci-dessus."

msgid "RUSTICYANIN"
msgstr "Rusticyanine"

msgid "RUSTICYANIN_DESCRIPTION"
msgstr "La rusticyanine est une protéine capable d'utiliser le [thrive:compound type=\"carbondioxide\"][/thrive:compound] gazeux et l'[thrive:compound type=\"oxygen\"][/thrive:compound] pour oxyder le fer d'un état chimique à un autre. Ce processus, appelé [b]respiration ferrique[/b], libère de l'énergie que la cellule peut ensuite récolter."

msgid "RUSTICYANIN_PROCESSES_DESCRIPTION"
msgstr "Transforme le [thrive:compound type=\"iron\"][/thrive:compound] en [thrive:compound type=\"atp\"][/thrive:compound]. Taux proportionnels à la concentration de [thrive:compound type=\"carbondioxide\"][/thrive:compound] et d'[thrive:compound type=\"oxygen\"][/thrive:compound]."

msgid "SAFE_MODE_EXPLANATION"
msgstr ""
"Thrive a démarré en mode sans échec en raison d'un échec de démarrage antérieur.\n"
"\n"
"Cela a probablement été causé par un mod ou le lecteur vidéo. Par précaution, le chargement de mods activés peut avoir été ignoré et/ou la lecture de vidéos peut être désactivée. Ceci sera en vigueur jusqu'à ce que Thrive soit redémarré.\n"
"\n"
"Avant de redémarrer, veuillez désactiver tout mod qui pourrait être problématique ou non compatible avec cette version de Thrive (vous pouvez lire les journaux des démarrages précédents pour voir si un mod était le coupable probable).\n"
"Pour les problèmes liés au lecteur vidéo, veuillez utiliser l'option du lanceur pour forcer la désactivation des vidéos.\n"
"\n"
"Si vous ne résolvez pas le problème à l'origine de l'échec du démarrage, vous devrez redémarrer et faire planter Thrive plusieurs fois pour revenir en mode sans échec."

msgid "SAFE_MODE_TITLE"
msgstr "Thrive a démarré en mode sans échec"

msgid "SAVE"
msgstr "Sauvegarder"

msgid "SAVE_AND_CONTINUE"
msgstr "Sauvegarder et continuer"

msgid "SAVE_AUTOSAVE"
msgstr "Sauvegarde automatique"

msgid "SAVE_DELETE_WARNING"
msgstr "Supprimer cette sauvegarde ne peut pas être défait, êtes-vous sûr de vouloir détruire {0} de manière permanente ?"

#, fuzzy
msgid "SAVE_ERROR_INCLUDE_JSON_DEBUG_NOTE"
msgstr "Pour rapporter une erreur de sauvegarde veuillez inclure [color=#3796e1][url={0}]{1}[/url][/color] depuis le [color=#3796e1][url={2}]dossier de logs[/url][/color] car il s'agit d'une information essentielle au développeurs pour savoir quelle est l'erreur. Sans ce fichier, il sera extrêmement difficile de corriger ce problème."

msgid "SAVE_ERROR_TURN_ON_JSON_DEBUG_MODE"
msgstr "Veuillez vous assurer que le mode de débogage JSON n'est pas désactivé avant de signaler cette erreur de sauvegarde. Le mode de débogage automatique JSON devrai avoir créé un dossier appelé {0} dans le [color=#3796e1][url={1}]dossier des journaux[/url][/color]. Ce fichier contient des informations cruciales pour les développeurs de Thrive afin de comprendre quelle était l'erreur de sauvegarde."

msgid "SAVE_FAILED"
msgstr "Sauvegarde échouée"

msgid "SAVE_GAME"
msgstr "Sauvegarder"

msgid "SAVE_GAME_BUTTON_TOOLTIP"
msgstr "Ouvrir le menu de sauvegarde pour sauvegarder la partie"

msgid "SAVE_HAS_DIFFERENT_VERSION"
msgstr "La sauvegarde a une version différente"

msgid "SAVE_HAS_DIFFERENT_VERSION_TEXT"
msgstr ""
"La version de la sauvegarde que vous essayez de charger ne correspond pas à la version du jeu.\n"
"Chargez la sauvegarde manuellement à partir du menu."

msgid "SAVE_HAS_INVALID_GAME_STATE"
msgstr "La sauvegarde a un état scénique de jeu invalide"

msgid "SAVE_INVALID"
msgstr "Invalide"

msgid "SAVE_IS_INVALID"
msgstr "La sauvegarde est invalide"

msgid "SAVE_IS_UPGRADEABLE_DESCRIPTION"
msgstr ""
"La sauvegarde sélectionnée provient d'une version plus ancienne de Thrive, mais elle peut être mise à jour.\n"
"Une copie sera créée avant la procédure, si elle n'est pas déjà présente.\n"
"Si vous passer cette étape, Thrive essaiera de charger la sauvegarde normalement.\n"
"Voulez-vous effectuer la mise à jour de cette sauvegarde ?"

msgid "SAVE_LOAD_ALREADY_LOADED_FREE_FAILURE"
msgstr ". Echec de la libération des ressources déjà chargées : {0}"

msgid "SAVE_MANUAL"
msgstr "Manuelle"

msgid "SAVE_QUICKSAVE"
msgstr "Sauvegarde rapide"

msgid "SAVE_SPACE_USED"
msgstr "Espace utilisé :"

msgid "SAVE_UPGRADE_FAILED"
msgstr "Échec de la mise à jour de la sauvegarde"

msgid "SAVE_UPGRADE_FAILED_DESCRIPTION"
msgstr "La mise à jour de la sauvegarde a échouée à cause de cette erreur :"

msgid "SAVING_DATA_FAILED_DUE_TO"
msgstr "La sauvegarde d'information a échoué en raison d'une exception : {0}"

msgid "SAVING_DOT_DOT_DOT"
msgstr "Sauvegarde…"

msgid "SAVING_FAILED_WITH_EXCEPTION"
msgstr "La sauvegarde a échoué ! Une exception est survenue"

msgid "SAVING_NOT_POSSIBLE"
msgstr "Sauvegarde actuellement impossible à cause de :"

msgid "SAVING_SUCCEEDED"
msgstr "Sauvegarde réussie"

msgid "SCALING_NONE"
msgstr "Aucun"

msgid "SCALING_ON"
msgstr "Proportionel"

msgid "SCALING_ON_INVERSE"
msgstr "Inversement proportionnel"

msgid "SCREEN_EFFECT"
msgstr "Effets d'écran"

msgid "SCREEN_EFFECT_GAMEBOY"
msgstr "Palette GB"

msgid "SCREEN_EFFECT_GAMEBOY_COLOR"
msgstr "Graphismes GB Color"

msgid "SCREEN_EFFECT_GREYSCALE"
msgstr "Nuances de gris"

msgid "SCREEN_EFFECT_NONE"
msgstr "Aucun"

msgid "SCREEN_RELATIVE_MOVEMENT"
msgstr "Dépend de l'écran"

msgid "SCROLLLOCK"
msgstr "Verrouillage de défilement"

msgid "SEARCH_DOT_DOT_DOT"
msgstr "Rechercher..."

msgid "SEARCH_PLACEHOLDER"
msgstr "Rechercher..."

msgid "SEARCH_RADIUS"
msgstr "Rayon de recherche :"

msgid "SEA_FLOOR"
msgstr "Fond marin"

msgid "SECRETE_SLIME"
msgstr "Sécréter du mucilage"

#, fuzzy
msgid "SECRETE_SLIME_TOOLTIP"
msgstr "Sécréter du mucilage pour augmenter votre vitesse ou pour engluer des cellules et les ralentir"

msgid "SEED_LABEL"
msgstr "Graine de la planète : {0}"

msgid "SELECTED_COLON"
msgstr "Sélectionné :"

msgid "SELECTED_MOD"
msgstr "Mod sélectionné :"

msgid "SELECTED_SAVE_IS_INCOMPATIBLE_PROMPT"
msgstr "La sauvegarde sélectionnée est incompatible"

msgid "SELECTED_SAVE_IS_INCOMPATIBLE_PROTOTYPE_PROMPT"
msgstr "La sauvegarde sélectionnée vient d'un prototype incompatible"

msgid "SELECTED_SAVE_IS_UPGRADEABLE_PROMPT"
msgstr "La sauvegarde sélectionnée peut être mise à jour pour cette version du jeu"

msgid "SELECT_A_GENERATION"
msgstr "Sélectionnez une génération"

msgid "SELECT_A_PATCH"
msgstr "Choisir un secteur pour voir ses détails ici"

msgid "SELECT_A_SPECIES"
msgstr "Sélectionner une espèce"

#, fuzzy
msgid "SELECT_A_TECHNOLOGY"
msgstr "Choisir un secteur pour voir ses détails ici"

msgid "SELECT_CELL_TYPE_FROM_EDITOR"
msgstr "Sélectionnez un type de cellule à modifier dans l'onglet de l'éditeur"

msgid "SELECT_ENZYME"
msgstr "Sélectionner une enzyme :"

msgid "SELECT_OPTION"
msgstr "Choisir une option"

#, fuzzy
msgid "SELECT_PREVIEW_IMAGE"
msgstr "Sélectionner l'image de prévisualisation"

msgid "SELECT_SPACE_STRUCTURE_TITLE"
msgstr "Choisissez un bâtiment à construire"

msgid "SELECT_STRUCTURE_POPUP_TITLE"
msgstr "Choisissez une structure à placer"

msgid "SELECT_TISSUE_TYPE_FROM_EDITOR"
msgstr "Sélectionnez un type de cellule à éditer ici depuis l'onglet de l'éditeur"

msgid "SELECT_VACUOLE_COMPOUND_COLON"
msgstr "Sélectionnez le composé que la vacuole stockera :"

msgid "SEPTEMBER"
msgstr "Septembre"

msgid "SESSILE"
msgstr "Sessile"

msgid "SETTING_ONLY_APPLIES_TO_NEW_GAMES"
msgstr "Cette valeur ne s'applique qu'aux nouvelles parties après avoir changé cette option"

msgid "SFX_VOLUME"
msgstr "Volume des effets spéciaux"

msgid "SHIFT"
msgstr "Maj"

#, fuzzy
msgid "SHOW_DAMAGE_EFFECT"
msgstr "Le flagelle (pluriel : flagelle) est un faisceau de fibres protéiques en forme de fouet s’étendant de la membrane de la cellule qui utilisent l’ATP pour onduler et propulser la cellule dans une direction. La position du flagelle détermine la direction dans laquelle il fournit la poussée pour le mouvement de la cellule. La direction de poussée est opposée à la direction vers laquelle pointe le flagelle, par exemple un flagelle placé sur le côté gauche d’une cellule fournit une poussée lors du déplacement vers la droite."

msgid "SHOW_HELP"
msgstr "Montrer l'aide"

msgid "SHOW_NEW_PATCH_NOTES"
msgstr "Afficher automatiquement les nouvelles notes de correctif"

msgid "SHOW_NEW_PATCH_NOTES_TOOLTIP"
msgstr "Afficher automatiquement les notes de correctif des nouvelles versions de Thrive dans le menu principal"

msgid "SHOW_TUTORIALS"
msgstr "Montrer les tutoriels"

msgid "SHOW_TUTORIALS_IN_NEW_CURRENT_OPTION"
msgstr "Afficher les tutoriels (dans la partie en cours)"

msgid "SHOW_TUTORIALS_IN_NEW_GAMES_OPTION"
msgstr "Afficher les tutoriels (dans les nouvelles parties)"

msgid "SHOW_UNSAVED_PROGRESS_WARNING"
msgstr "Avertissement lorsque la progression n'a pas été sauvegardée"

msgid "SHOW_UNSAVED_PROGRESS_WARNING_TOOLTIP"
msgstr "Active / désactive les popup d'avertissement de progrès non sauvegardés lorsque le joueur essayer de quitter le jeu."

msgid "SHOW_WEB_NEWS_FEED"
msgstr "Afficher le flux des actualités de Thrive (téléchargé depuis internet)"

msgid "SIGNALING_AGENT"
msgstr "Agent de signalisation"

#, fuzzy
msgid "SIGNALING_AGENTS_ACTION_TOOLTIP"
msgstr "Maintenir la touche enfoncée pour voir le menu des commandes de groupe permettant de commander d'autres cellules"

msgid "SIGNALING_AGENT_DESCRIPTION"
msgstr "Les agents de signalisation permettent aux cellules de créer des substances chimiques auxquelles d'autres cellules peuvent réagir. Les substances chimiques de signalisation peuvent être utilisées pour attirer d'autres cellules ou les avertir d'un danger pour les faire fuir."

msgid "SIGNALING_AGENT_PROCESSES_DESCRIPTION"
msgstr "Maintenez [thrive:input]g_pack_commands[/thrive:input] afin d'ouvrir un menu pour transmettre des commandes aux autres membres de votre espèce."

msgid "SIGNAL_COMMAND_AGGRESSION"
msgstr "Devenez agressifs"

msgid "SIGNAL_COMMAND_FLEE"
msgstr "Fuyez"

msgid "SIGNAL_COMMAND_FOLLOW"
msgstr "Suivez-moi"

msgid "SIGNAL_COMMAND_NONE"
msgstr "Aucune commande"

msgid "SIGNAL_COMMAND_TO_ME"
msgstr "Rejoignez-moi"

msgid "SIGNAL_TO_EMIT"
msgstr "Signal à émettre"

msgid "SILICA"
msgstr "Silice"

msgid "SILICA_MEMBRANE_DESCRIPTION"
msgstr "Cette membrane possède une paroi solide de silice. Elle résiste bien aux dégâts globaux et très bien aux dégâts physiques. Elle requiert aussi moins d'énergie pour maintenir sa forme. Cependant, elle ralentit sensiblement la cellule et celle-ci absorbe les ressources à un taux réduit."

msgid "SIZE_COLON"
msgstr "Taille :"

msgid "SLIDESHOW"
msgstr "Diaporama"

msgid "SLIME_JET"
msgstr "Propulseur gélatineux"

msgid "SLIME_JET_DESCRIPTION"
msgstr "De nombreux organismes produisent des substances polysaccharidiques gluantes, et le mucilage est l'un de ces polysaccharides. Si de nombreuses espèces utilisent la bave pour se déplacer, certains types de bactéries éjectent ces substances à haute pression dans leur sillage. Ces jets de bave agissent comme des moteurs de fusée, poussant les cellules en avant à une vitesse incroyable. La bave est également utilisée pour faire obstacle aux prédateurs, en les piégeant dans une substance que seuls les organismes dotés de jets peuvent diriger."

msgid "SLIME_JET_PROCESSES_DESCRIPTION"
msgstr "Transforme le [thrive:compound type=\"glucose\"][/thrive:compound] en [thrive:compound type=\"mucilage\"][/thrive:compound]. Appuyez sur [thrive:input]g_secrete_slime[/thrive:input] pour libérer le [thrive:compound type=\"mucilage\"][/thrive:compound] stocké, augmentant la vitesse de cette cellule et ralentissant les prédateurs."

msgid "SMALL_IRON_CHUNK"
msgstr "Petit morceau de fer"

msgid "SOCIETY_STAGE"
msgstr "Phase sociétale"

msgid "SOUND"
msgstr "Son"

msgid "SOUND_TEAM"
msgstr "Équipe « Son & Musique »"

msgid "SOUND_TEAM_LEAD"
msgstr "Équipe son principale"

msgid "SOUND_TEAM_LEADS"
msgstr "Équipe son principales"

msgid "SPACE"
msgstr "Espace"

msgid "SPACE_STAGE"
msgstr "Phase spatiale"

msgid "SPACE_STRUCTURE_HAS_RESOURCES"
msgstr "Le bâtiment attends une flotte de construction pour construire"

msgid "SPACE_STRUCTURE_NO_EXTRA_DESCRIPTION"
msgstr "Pas d'informations détaillées"

msgid "SPACE_STRUCTURE_WAITING_CONSTRUCTION"
msgstr "Le bâtiment attends une flotte de construction pour construire et les ressources suivantes : {0}"

msgid "SPAWN_AMMONIA"
msgstr "Créer de l'ammoniac"

msgid "SPAWN_ENEMY"
msgstr "Invoquer un ennemi"

msgid "SPAWN_ENEMY_CHEAT_FAIL"
msgstr "Impossible d'invoquer une espèce ennemie, car ce secteur ne contient pas d'espèces ennemies"

msgid "SPAWN_GLUCOSE"
msgstr "Créer du glucose"

msgid "SPAWN_PHOSPHATES"
msgstr "Créer du phosphate"

msgid "SPECIAL_MOUSE_1"
msgstr "Bouton spécial souris 1"

msgid "SPECIAL_MOUSE_2"
msgstr "Bouton spécial souris 2"

msgid "SPECIES"
msgstr "Espèces"

msgid "SPECIES_COLON"
msgstr "Espèces :"

msgid "SPECIES_DETAIL_TEXT"
msgstr ""
"[b]Espèce[/b] \n"
"   {0}:{1}  \n"
"[b]Génération[/b] \n"
"   {2}  \n"
"[b]Population[/b] \n"
"   {3}  \n"
"[b]Couleur[/b] \n"
"   #{4}  \n"
"[b]Comportement[/b] \n"
"   {5}"

msgid "SPECIES_HAS_A_MUTATION"
msgstr "a muté"

msgid "SPECIES_LIST"
msgstr "Liste des espèces"

msgid "SPECIES_NAME_DOT_DOT_DOT"
msgstr "Nom de l’espèce..."

msgid "SPECIES_NAME_TOO_LONG_POPUP"
msgstr "Le nom de l’espèce est trop long !"

msgid "SPECIES_POPULATION"
msgstr "Population de l'espèce"

msgid "SPECIES_PRESENT"
msgstr "Espèces présentes"

msgid "SPECIES_SPLIT_BY_MUTATION_THRESHOLD_POPULATION_AMOUNT"
msgstr "Population minimale pour que les espèces divergent si plusieurs mutations favorables sont trouvées"

msgid "SPECIES_SPLIT_BY_MUTATION_THRESHOLD_POPULATION_FRACTION"
msgstr "Proportion minimale de la population nécessaire à une divergence par mutation"

msgid "SPECIES_TO_FIND"
msgstr "Espèce à trouver :"

msgid "SPECIES_WITH_POPULATION"
msgstr "{0} avec population : {1}"

msgid "SPEED"
msgstr "Vitesse"

msgid "SPEED_COLON"
msgstr "Vitesse :"

msgid "SPREAD_TO_PATCHES"
msgstr "s'est propagé dans les secteurs :"

msgid "STAGE_MENU_BUTTON_TOOLTIP"
msgstr "Menu de pause"

msgid "START"
msgstr "Démarrer"

msgid "STARTING"
msgstr "Démarrage"

msgid "START_CALIBRATION"
msgstr "Démarrer le calibrage"

msgid "START_GAME"
msgstr "Commencer"

msgid "START_RESEARCH"
msgstr "Commencer la recherche"

msgid "STATISTICS"
msgstr "Statistiques"

msgid "STAT_ATP_PRODUCTION_REDUCTION"
msgstr "Pénalité de production d'ATP"

msgid "STAT_BASE_MOVEMENT_REDUCTION"
msgstr "Réduction de mouvement de base"

msgid "STAT_DAMAGE"
msgstr "Dégâts"

msgid "STAT_DAMAGE_PER_OXYGEN"
msgstr ""

msgid "STEAM_CLIENT_INIT_FAILED"
msgstr "L'initialisation de la bibliothèque du client Steam a échoué"

msgid "STEAM_ERROR_ACCOUNT_DOES_NOT_OWN_PRODUCT"
msgstr "Votre compte Steam ne dispose pas d'une licence pour Thrive"

msgid "STEAM_ERROR_ACCOUNT_READ_ONLY"
msgstr "Votre compte Steam est présentement en mode « lecture seule » suite à un changement récent sur le compte"

msgid "STEAM_ERROR_ALREADY_UPLOADED"
msgstr "Steam signale que ce fichier a déjà été mis en ligne, merci de réactualiser"

msgid "STEAM_ERROR_BANNED"
msgstr "Il vous est interdit de partager du contenu avec votre compte Steam"

msgid "STEAM_ERROR_CLOUD_LIMIT_EXCEEDED"
msgstr "Capacité de stockage ou taille maximale de fichier du cloud Steam dépassée"

msgid "STEAM_ERROR_DUPLICATE_NAME"
msgstr "Steam a signalé une erreur de nom en double"

msgid "STEAM_ERROR_FILE_NOT_FOUND"
msgstr "Fichier introuvable"

msgid "STEAM_ERROR_INSUFFICIENT_PRIVILEGE"
msgstr "Vous ne pouvez pas partager de contenu via ce compte Steam. Veuillez contacter le support Steam."

#, fuzzy
msgid "STEAM_ERROR_INVALID_PARAMETER"
msgstr "Paramètre invalide transmis à Steam"

#, fuzzy
msgid "STEAM_ERROR_LOCKING_FAILED"
msgstr "Steam n'a pas réussi à obtenir le verrou UGC"

msgid "STEAM_ERROR_NOT_LOGGED_IN"
msgstr "Non connecté à Steam"

msgid "STEAM_ERROR_TIMEOUT"
msgstr "La connexion avec Steam a expiré, veuillez réessayer"

msgid "STEAM_ERROR_UNAVAILABLE"
msgstr "Steam est indisponible pour le moment, veuillez réessayer ultérieurement"

msgid "STEAM_ERROR_UNKNOWN"
msgstr "Une erreur Steam inconnue vient de se produire"

msgid "STEAM_INIT_FAILED"
msgstr "L'initialisation de Steam a échoué"

msgid "STEAM_INIT_FAILED_DESCRIPTION"
msgstr ""
"L'initialisation de la bibliothèque du client Steam a échoué. Les fonctionnalités Steam seront indisponibles.\n"
"Veuillez vous assurer que Steam fonctionne et que vous êtes connecté au bon compte. Veuillez lancer le jeu depuis le client Steam si cette erreur ne part pas autrement."

msgid "STEAM_TOOLTIP"
msgstr "Visitez notre page Steam"

msgid "STEM_CELL_NAME"
msgstr "Souche"

msgid "STOP"
msgstr "Stop"

msgid "STORAGE"
msgstr "Stockage"

msgid "STORAGE_COLON"
msgstr "Stockage :"

msgid "STORAGE_STATISTICS_SECONDS_OF_COMPOUND"
msgstr ""

msgid "STORE_LOGGED_IN_AS"
msgstr "Connecté sous le nom de : {0}"

msgid "STRATEGY_STAGES"
msgstr "Phases stratégie"

msgid "STRICT_NICHE_COMPETITION"
msgstr "Stricte compétition pour les niches (les différences de valeur sélectives sont exagérées)"

msgid "STRUCTURAL"
msgstr "Structure"

msgid "STRUCTURE"
msgstr "Structure"

msgid "STRUCTURE_ASCENSION_GATE"
msgstr "Portail d'évolution"

msgid "STRUCTURE_DYSON_SWARM"
msgstr "Essaim de Dyson"

msgid "STRUCTURE_HAS_REQUIRED_RESOURCES_TO_BUILD"
msgstr "Les matériaux requis pour la construction ont été livrés"

msgid "STRUCTURE_HUNTER_GATHERER_LODGE"
msgstr "Cabane de chasseur-cueilleur"

msgid "STRUCTURE_IN_PROGRESS_CONSTRUCTION"
msgstr "En construction : {0}"

msgid "STRUCTURE_REQUIRED_RESOURCES_TO_FINISH"
msgstr "Matériaux requis pour finir la construction : {0}"

#, fuzzy
msgid "STRUCTURE_SELECTION_MENU_ENTRY"
msgstr "{0} (coût de départ : {1}, coût final :{2})"

#, fuzzy
msgid "STRUCTURE_SELECTION_MENU_ENTRY_NOT_ENOUGH_RESOURCES"
msgstr "{0} (Pas assez pour commencer : {1}, total : {2})"

msgid "STRUCTURE_SOCIETY_CENTER"
msgstr ""

msgid "STRUCTURE_STEAM_POWERED_FACTORY"
msgstr "Usine à vapeur"

msgid "SUCCESSFUL_KILL"
msgstr "élimination réussie"

msgid "SUCCESSFUL_SCAVENGE"
msgstr "récupération réussie"

#, fuzzy
msgid "SUCCESS_BUT_MISSING_ID"
msgstr "Le résultat a indiqué une réussite mais aucun ID n'a été renvoyé"

msgid "SUICIDE_BUTTON_TOOLTIP"
msgstr "Périr instantanément"

msgid "SUNLIGHT"
msgstr "Lumière du soleil"

msgid "SUPPORTER_PATRONS"
msgstr "Supporters"

msgid "SWITCH_TO_FRONT_CAMERA"
msgstr "Passer en camera frontale"

msgid "SWITCH_TO_RIGHT_CAMERA"
msgstr "Passer en camera latérale droite"

msgid "SWITCH_TO_TOP_CAMERA"
msgstr "Passer en camera plongée"

msgid "SYSREQ"
msgstr "ConRq"

msgid "TAB_SECONDARY_SWITCH_LEFT"
msgstr ""

msgid "TAB_SECONDARY_SWITCH_RIGHT"
msgstr ""

#, fuzzy
msgid "TAB_SWITCH_LEFT"
msgstr "Tourner à gauche"

#, fuzzy
msgid "TAB_SWITCH_RIGHT"
msgstr "Tourner à droite"

#, fuzzy
msgid "TAGS_IS_WHITESPACE"
msgstr "Les tags ne contiennent que des espaces vides"

msgid "TAKE_SCREENSHOT"
msgstr "Prendre une capture d'écran"

msgid "TARGET_TYPE_COLON"
msgstr "Type de cible :"

#, fuzzy
msgid "TECHNOLOGY_ASCENSION"
msgstr "Progrès"

#, fuzzy
msgid "TECHNOLOGY_HUNTER_GATHERING"
msgstr "Chasseur - Cueilleur"

msgid "TECHNOLOGY_LEVEL_ADVANCED_SPACE"
msgstr ""

msgid "TECHNOLOGY_LEVEL_INDUSTRIAL"
msgstr "Industriel"

msgid "TECHNOLOGY_LEVEL_PRE_SOCIETY"
msgstr ""

msgid "TECHNOLOGY_LEVEL_PRIMITIVE"
msgstr "Primitif"

msgid "TECHNOLOGY_LEVEL_SCIFI"
msgstr "Science-fiction"

msgid "TECHNOLOGY_LEVEL_SPACE_AGE"
msgstr "Âge spatial"

msgid "TECHNOLOGY_REQUIRED_LEVEL"
msgstr "Niveau technologique requis : {0}"

msgid "TECHNOLOGY_ROCKETRY"
msgstr "Fuséologie"

msgid "TECHNOLOGY_SIMPLE_STONE_TOOLS"
msgstr "Outils en pierre simples"

msgid "TECHNOLOGY_SOCIETY_CENTER"
msgstr ""

#, fuzzy
msgid "TECHNOLOGY_STEAM_POWER"
msgstr "machine à vapeur"

msgid "TECHNOLOGY_UNLOCKED_NOTICE"
msgstr "Technologie débloquée : {0}"

msgid "TEMPERATURE"
msgstr "Température"

msgid "TEMPERATURE_SHORT"
msgstr "Temp."

msgid "TESTING_TEAM"
msgstr "Équipe de test"

msgid "THANKS_FOR_BUYING_THRIVE"
msgstr ""
"Merci de soutenir le développement de Thrive en achetant cette copie de Thrive !\n"
"\n"
"Si vous n'avez pas acheté cette copie, s'il vous plaît achetez-la [color=#3796e1][url={0}]ici[/url][/color] ou aller voir sur notre [color=#3796e1][url=https://revolutionarygamesstudio.com/releases/]site web[/url][/color].\n"
"\n"
"Si vous souhaitez voir le lanceur Thrive avant le démarrage de Thrive, vous pouvez utiliser le bouton du menu principal pour sortir du lanceur, puis désactiver le mode transparent dans le menu des options du lanceur."

msgid "THANKS_FOR_PLAYING"
msgstr ""
"Merci d'avoir joué !\n"
"\n"
"Si vous avez aimé le jeu, n'hésitez pas à en parler à vos amis."

msgid "THANK_YOU_TITLE"
msgstr "Merci"

msgid "THEORY_TEAM"
msgstr "Équipe de théoriciens"

msgid "THERMOPLAST"
msgstr "Thermoplaste"

msgid "THERMOPLAST_DESCRIPTION"
msgstr "Le thermoplaste est une structure à double membrane contenant des pigments thermosensibles empilés dans des sacs membranaires. C'est un procaryote qui a été assimilé pour être utilisé par son hôte eucaryote. Les pigments du thermoplaste sont capables d'utiliser l'énergie des différences de chaleur dans l'environnement pour produire de l'[thrive:compound type=\"atp\"][/thrive:compound] à partir de l'eau dans un processus appelé [b]thermosynthèse[/b]. Le taux de production d'[thrive:compound type=\"atp\"][/thrive:compound] varie avec la [thrive:compound type=\"temperature\"][/thrive:compound]."

msgid "THERMOPLAST_PROCESSES_DESCRIPTION"
msgstr "Produit du [thrive:compound type=\"glucose\"][/thrive:compound]. Taux proportionnel à la concentration de [thrive:compound type=\"carbondioxide\"][/thrive:compound] et à la température."

msgid "THERMOSYNTHASE"
msgstr "Thermosynthase"

msgid "THERMOSYNTHASE_DESCRIPTION"
msgstr "La thermosynthase est une protéine qui utilise la convection thermique pour changer de forme, ce qui lui permet de se replier et de se lier à l'ADP lorsqu'elle est exposée à la chaleur, puis de se déplier et de le recycler en [thrive:compound type=\"atp\"][/thrive:compound] lorsqu'elle est exposée au froid, dans un processus appelé [b]thermosynthèse[/b]. Le taux de production d'[thrive:compound type=\"atp\"][/thrive:compound] varie avec la [thrive:compound type=\"temperature\"][/thrive:compound]."

msgid "THERMOSYNTHASE_PROCESSES_DESCRIPTION"
msgstr "Produit l'[thrive:compound type=\"atp\"][/thrive:compound] en utilisant les gradients de température. Le taux varie en fonction de la [thrive:compound type=\"temperature\"][/thrive:compound]."

msgid "THERMOSYNTHESIS"
msgstr "Thermosynthèse"

msgid "THE_AMOUNT_OF_GLUCOSE_HAS_BEEN_REDUCED"
msgstr "La quantité de glucose a été réduite à {0} de sa valeur précédente."

msgid "THE_DISTURBANCE"
msgstr "La Perturbation"

msgid "THIS_IS_LOCAL_MOD"
msgstr "Cette modification est installée localement"

msgid "THIS_IS_WORKSHOP_MOD"
msgstr "Cette modification a été téléchargée depuis le Workshop Steam"

msgid "THREADS"
msgstr "Threads :"

msgid "THRIVEOPEDIA"
msgstr "Thriveopédia"

msgid "THRIVEOPEDIA_CURRENT_WORLD_PAGE_TITLE"
msgstr "Monde courant"

msgid "THRIVEOPEDIA_EVOLUTIONARY_TREE_PAGE_TITLE"
msgstr "Arbre d'évolution"

msgid "THRIVEOPEDIA_HINT_IN_GAME"
msgstr "Ouvrir Thriveopédia"

msgid "THRIVEOPEDIA_HOME_INFO"
msgstr ""
"Thriveopédia est la bibliothèque centrale et le centre d'information pour le contenu de Thrive. Vous y trouverez les réponses à toutes les questions que vous pourriez vous poser sur le jeu, votre monde actuel ou le projet de développement Thrive.\n"
"\n"
"Pour le moment, Thriveopédia est relativement dénudée, mais vous pouvez toujours explorer plusieurs pages en utilisant l'arbre des pages et les boutons de navigation. Notez que les pages relatives à une partie en cours ne sont affichées que lorsque la Thriveopédia est ouverte via le menu de pause du jeu.\n"
"\n"
"Vous pouvez trouver plus d'informations sur le jeu aux endroits ci-dessous.\n"
"\n"
"[color=#3796e1][url=https://revolutionarygamesstudio.com/]Site web officiel[/url][/color]\n"
"[color=#3796e1][url=https://wiki.revolutionarygamesstudio.com/wiki/Main_Page]Wiki de développement[/url][/color]\n"
"[color=#3796e1][url=https://thrive.fandom.com/wiki/Thrive_Wiki]Wiki de la communauté[/url][/color]"

msgid "THRIVEOPEDIA_HOME_PAGE_TITLE"
msgstr "Accueil"

msgid "THRIVEOPEDIA_MUSEUM_PAGE_TITLE"
msgstr "Musée"

msgid "THRIVEOPEDIA_PATCH_MAP_PAGE_TITLE"
msgstr "Carte des secteurs"

msgid "THRIVE_LICENSES"
msgstr "Licences de Thrive"

msgid "THYLAKOID"
msgstr "Thylakoïde"

msgid "THYLAKOIDS"
msgstr "Thylakoïdes"

msgid "THYLAKOIDS_DESCRIPTION"
msgstr "Les thylakoïdes sont des amas de protéines et de pigments photosensibles. Les pigments sont capables d'utiliser l'énergie de la [thrive:compound type=\"sunlight\"][/thrive:compound] pour produire du [thrive:compound type=\"glucose\"][/thrive:compound] à partir d'eau et de [thrive:compound type=\"carbondioxide\"][/thrive:compound] gazeux dans un processus appelé [b]photosynthèse[/b]. Ce sont également ces pigments qui leur donnent une couleur distinctive. Le taux de production de [thrive:compound type=\"glucose\"][/thrive:compound] dépend de la concentration de [thrive:compound type=\"carbondioxide\"][/thrive:compound] et de l'intensité de [thrive:compound type=\"sunlight\"][/thrive:compound]. Comme les thylakoïdes sont suspendus directement dans le cytoplasme, le fluide environnant effectue une partie de la [b]glycolyse[/b]."

msgid "TIDEPOOL"
msgstr "Flaque"

msgid "TIMELINE"
msgstr "Chronologie"

#, fuzzy
msgid "TIMELINE_GLOBAL_FILTER_TOOLTIP"
msgstr "Montrer les évènements globaux"

#, fuzzy
msgid "TIMELINE_LOCAL_FILTER_TOOLTIP"
msgstr "Montrer les évènements locaux"

msgid "TIMELINE_NICHE_FILL"
msgstr "[b][u]{0}[/u][/b] s'est séparé de [b][u]{1}[/u][/b] en tant que nouvelle espèce pour remplir une niche"

msgid "TIMELINE_SELECTION_PRESSURE_SPLIT"
msgstr "[b][u]{0}[/u][/b] s'est séparé de [b][u]{1}[/u][/b] en tant que nouvelle espèce en raison de différentes pressions sélectives"

msgid "TIMELINE_SPECIES_BECAME_MULTICELLULAR"
msgstr "[b][u]{0}[/u][/b] devient multicellulaire"

msgid "TIMELINE_SPECIES_EXTINCT"
msgstr "[b][u]{0}[/u][/b] s'est éteint !"

msgid "TIMELINE_SPECIES_EXTINCT_LOCAL"
msgstr "[b][u]{0}[/u][/b] a disparu de ce secteur"

msgid "TIMELINE_SPECIES_MIGRATED_FROM"
msgstr "Une partie de la population de [b][u]{0}[/u][/b] a migré vers ce secteur depuis {1}"

msgid "TIMELINE_SPECIES_MIGRATED_TO"
msgstr "Une partie de la population de [b][u]{0}[/u][/b] a migré vers {1}"

msgid "TIMELINE_SPECIES_POPULATION_DECREASE"
msgstr "La population de [b][u]{0}[/u][/b] est descendue à {1}"

msgid "TIMELINE_SPECIES_POPULATION_INCREASE"
msgstr "La population de [b][u]{0}[/u][/b] a grimpé à {1}"

msgid "TIME_INDICATOR_TOOLTIP"
msgstr "Temps écoulé : {0:#,#} années"

msgid "TIME_OF_DAY"
msgstr ""

msgid "TITLE_COLON"
msgstr "Titre :"

#, fuzzy
msgid "TOGGLE_BINDING"
msgstr "Activer le mode liaison"

#, fuzzy
msgid "TOGGLE_BINDING_TOOLTIP"
msgstr "Activez le mode liaison. Entrez en contact avec d'autres cellules pour créer une colonie."

msgid "TOGGLE_DEBUG_PANEL"
msgstr "Activer/désactiver le panneau de débogage"

msgid "TOGGLE_ENGULF"
msgstr "Activer/désactiver Engloutir"

#, fuzzy
msgid "TOGGLE_ENGULF_TOOLTIP"
msgstr ""
"Activez le mode engloutissement pour engloutir divers éléments,\n"
"ou bien de petits organismes au prix d'une plus grande consommation d'ATP pendant ce temps"

msgid "TOGGLE_FPS"
msgstr "Afficher/cacher les FPS"

msgid "TOGGLE_FULLSCREEN"
msgstr "Plein écran"

msgid "TOGGLE_HUD_HIDE"
msgstr "Activer/désactiver l'ATH"

#, fuzzy
msgid "TOGGLE_INVENTORY"
msgstr "Activer relieur"

msgid "TOGGLE_METRICS"
msgstr "Afficher/cacher les performances"

msgid "TOGGLE_NAVIGATION_TREE"
msgstr "Activer/désactiver l'arbre de navigation"

msgid "TOGGLE_PAUSE"
msgstr "Pause"

msgid "TOGGLE_UNBINDING"
msgstr "Activer/désactiver la liaison"

msgid "TOOLS"
msgstr "Outils"

msgid "TOOL_HAND_AXE"
msgstr "Biface"

msgid "TOTAL_GATHERED_ENERGY_COLON"
msgstr "Énergie récoltée :"

msgid "TOTAL_SAVES"
msgstr "Nombre de sauvegardes :"

msgid "TOXIN_CHANNEL_INHIBITOR"
msgstr "Inhibiteur de canal"

msgid "TOXIN_CHANNEL_INHIBITOR_DESCRIPTION"
msgstr "Inhibe la production d'ATP des cellules affectées, ce qui les empêche de se déplacer rapidement et peut entraîner la mort des cellules dont la production d'ATP n'a pas beaucoup d'excédent."

msgid "TOXIN_CYTOTOXIN"
msgstr "Cytotoxine"

msgid "TOXIN_CYTOTOXIN_DESCRIPTION"
msgstr "Une toxine simple qui est raisonnablement efficace contre les cellules dépourvues de membranes spécialisées."

msgid "TOXIN_FIRE_RATE_TOXICITY_COLON"
msgstr "Vitesse de tir et toxicité :"

msgid "TOXIN_MACROLIDE"
msgstr "Macrolide"

msgid "TOXIN_MACROLIDE_DESCRIPTION"
msgstr "Toxine qui réduit énormément la vitesse de déplacement de base, rendant les cellules simples pratiquement incapables de se déplacer."

msgid "TOXIN_OXYGEN_METABOLISM_INHIBITOR"
msgstr "Cyanure"

msgid "TOXIN_OXYGEN_METABOLISM_INHIBITOR_DESCRIPTION"
msgstr "Le cyanure cible les processus de métabolisation de l'oxygène et est très efficace contre les cellules dont le métabolisme est basé sur l'oxygène."

msgid "TOXIN_OXYTOXY_DESCRIPTION"
msgstr "Toxine basée sur l'oxygène causant des dommages cellulaires. Moins efficace contre les espèces qui utilisent l'oxygène pour leur métabolisme."

msgid "TOXIN_PREFER_FIRE_RATE"
msgstr "Tir rapide"

msgid "TOXIN_PREFER_TOXICITY"
msgstr "Toxique"

msgid "TOXIN_PROPERTIES_HEADING"
msgstr "Effets de la toxine sur la cible"

msgid "TOXIN_RESISTANCE"
msgstr "Résistance aux toxines"

msgid "TOXIN_TYPE_COLON"
msgstr "Type de toxine :"

#, fuzzy
msgid "TOXIN_TYPE_CUSTOMIZATION_EXPLANATION"
msgstr "Les différents types de toxines ont des effets variés qui sont plus efficaces contre certains types de cellules. Si une cellule possède plusieurs types de toxines, celles-ci sont utilisées successivement plutôt que toutes à la fois."

msgid "TOXIN_VACUOLE"
msgstr ""
"Vacuole\n"
"à toxine"

msgid "TOXIN_VACUOLE_DESCRIPTION"
msgstr "La vacuole à toxines est une vacuole ayant évolué de manière à spécifiquement produire, stocker et sécréter des [thrive:compound type=\"oxytoxy\"][/thrive:compound]. Un plus grand nombre de vacuoles à toxines augmente la vitesse à laquelle les toxines peuvent être libérées. Peut être modifié pour changer le type de toxine généré pour obtenir d'autres effets."

msgid "TOXIN_VACUOLE_PROCESSES_DESCRIPTION"
msgstr "Transforme l'[thrive:compound type=\"atp\"][/thrive:compound] en [thrive:compound type=\"oxytoxy\"][/thrive:compound]. Taux proportionnel à la concentration d'[thrive:compound type=\"oxygen\"][/thrive:compound]. Peut libérer des toxines en appuyant sur [thrive:input]g_fire_toxin[/thrive:input]. Lorsque la quantité d'[thrive:compound type=\"oxytoxy\"][/thrive:compound] est faible, il est toujours possible de tirer mais les dégâts sont réduits."

msgid "TO_BE_IMPLEMENTED"
msgstr "Doit être implémenté."

msgid "TRANSLATORS"
msgstr "Traducteurs"

msgid "TRANSPARENCY"
msgstr "Transparence"

msgid "TRY_FOSSILISING_SOME_SPECIES"
msgstr "Essayez de fossiliser des espèces !"

msgid "TRY_MAKING_A_SAVE"
msgstr "Essayez de sauvegarder !"

msgid "TRY_TAKING_SOME_SCREENSHOTS"
msgstr "Essayez de prendre une capture d'écran !"

msgid "TUTORIAL"
msgstr "Tutoriel"

msgid "TUTORIAL_EARLY_MULTICELLULAR_STAGE_WELCOME"
msgstr ""
"Bienvenue au début de la phase multicellulaire !\n"
"\n"
"Vous avez réussi à guider votre espèce à travers la phase unicellulaire.\n"
"\n"
"Le gameplay suit les mécanismes de base de la phase microbienne. Vous devez toujours faire croître votre organisme pour vous reproduire et atteindre l'éditeur.\n"
"\n"
"Cependant, vous pouvez maintenant concevoir la disposition des cellules de votre colonie dans l'éditeur et vous pouvez spécialiser vos cellules pour divers rôles. N'oubliez pas que les membres de la colonie ne peuvent pas partager l'[thrive:compound type=\"atp\"][/thrive:compound].\n"
"\n"
"Si vous utilisez la reproduction par bourgeonnement (la méthode par défaut), vous commencez par contrôler un petit bourgeon et devez faire croître le reste de la disposition des cellules."

#, fuzzy
msgid "TUTORIAL_MICROBE_EDITOR_ATP_BALANCE_INTRO"
msgstr ""
"La barre de production d'ATP à droite indique la quantité de [thrive:compound type=\"atp\"][/thrive:compound] produite par votre cellule par rapport à la quantité consommée. Si la barre supérieure est plus courte que la barre inférieure, cela signifie que vous ne produisez pas assez d'[thrive:compound type=\"atp\"][/thrive:compound].\n"
"\n"
"La barre du bas montre le coût de l'[b]osmorégulation[/b] [thrive:icon]OsmoIcon[/thrive:icon] et le coût du [b]déplacement[/b] [thrive:icon]MovementIcon[/thrive:icon].\n"
"L'[b]Osmorégulation[/b] [thrive:icon]OsmoIcon[/thrive:icon] est [u]le coût fondamental pour rester en vie[/u]. Chaque élément que vous ajoutez augmente ce coût.\n"
"\n"
"Si votre production de [thrive:compound type=\"atp\"][/thrive:compound] est négative, assurez-vous d'augmenter votre production de [thrive:compound type=\"atp\"][/thrive:compound] ou d'ajouter du [b]stockage[/b] [thrive:icon]StorageIcon[/thrive:icon] pour vous permettre de vous déplacer en plusieurs étapes."

msgid "TUTORIAL_MICROBE_EDITOR_AUTO-EVO_PREDICTION"
msgstr ""
"Ce panneau montre une prévision de votre future énergie totale récoltée (et de la population entre parenthèses). Ces chiffres sont issus de la simulation d'[b]Auto-Évo[/b].\n"
"\n"
"Ils ne prennent pas en compte vos performances individuelles. Ainsi, dans votre secteur actuel, vos performances seront meilleures lorsque vous entrerez dans l'éditeur.\n"
"\n"
"Mais vous devriez essayer de la maintenir à un niveau élevé même si vous n'êtes pas directement impliqué.\n"
"\n"
"Vous pouvez voir des informations plus détaillées derrière la prévision en appuyant sur le bouton point d'interrogation dans le panneau. Appuyez sur ce bouton pour continuer."

msgid "TUTORIAL_MICROBE_EDITOR_CELL_TEXT"
msgstr ""
"C'est l'éditeur de cellules où vous pouvez faire évoluer votre espèce en dépensant des [b]points de mutation[/b] (PM) [thrive:icon]MP[/thrive:icon]. À chaque génération, vous aurez toujours [b]100 PM[/b] [thrive:icon]MP[/thrive:icon] à dépenser, alors inutile d'économiser !\n"
"\n"
"L'hexagone au centre de votre écran est votre [b]cellule[/b], qui est composée d'une seule partie de cytoplasme.\n"
"\n"
"Pour continuer, sélectionnez une partie dans le panneau de gauche. Cliquez ensuite avec le bouton gauche de la souris à côté de l'hexagone pour le placer. Vous pouvez faire pivoter les pièces avec [thrive:input]e_rotate_left[/thrive:input] et [thrive:input]e_rotate_right[/thrive:input]."

msgid "TUTORIAL_MICROBE_EDITOR_CHEMORECEPTOR"
msgstr ""
"Vous pouvez ajouter l'organite [b]chimiorécepteur[/b] à votre cellule.\n"
"\n"
"Les chimiorécepteurs sont des récepteurs qui permettent à votre espèce de détecter des composés.\n"
"\n"
"En placer un vous permettra de détecter des composés comme le [thrive:compound type=\"glucose\"][/thrive:compound] et vous guidera vers eux. Ils peuvent également être utilisés pour détecter les cellules d'autres espèces."

#, fuzzy
msgid "TUTORIAL_MICROBE_EDITOR_ENDING_TEXT"
msgstr ""
"Voilà les bases de l'édition de votre espèce. Pour finir, vous pouvez renommer votre espèce en cliquant sur le nom en bas à gauche et en modifiant le texte.\n"
"\n"
"Essayez d'explorer les autres onglets de la barre [b]PM[thrive:icon]MP[/thrive:icon][/b] pour voir comment personnaliser votre cellule.\n"
"\n"
"Pour survivre dans ce monde hostile, vous devrez trouver une source fiable de [thrive:compound type=\"atp\"][/thrive:compound] car le [thrive:compound type=\"glucose\"][/thrive:compound] naturel va [b]rapidement décliner[/b].\n"
"\n"
"Bonne chance !"

#, fuzzy
msgid "TUTORIAL_MICROBE_EDITOR_FLAGELLUM"
msgstr ""
"Les [b]flagelles[/b] propulsent votre microbe dans la direction opposée à celle où ils sont placés.\n"
"\n"
"En plaçant un flagelle pointant vers l'arrière, votre microbe sera poussé vers l'avant.\n"
"\n"
"Les flagelles sont des organites très gourmands en [thrive:compound type=\"atp\"][/thrive:compound] et ne conviennent donc pas très bien aux petites cellules.\n"
"\n"
"Une autre façon d'augmenter légèrement la [b]vitesse de déplacement[/b] [thrive:icon]MovementIcon[/thrive:icon] est de rendre votre membrane plus fluide dans l'onglet [u]membrane[/u]."

#, fuzzy
msgid "TUTORIAL_MICROBE_EDITOR_MODIFY_ORGANELLE"
msgstr ""
"Vous pouvez [b]modifier[/b] cet organite. Cela débloquera de [b]nouvelles fonctions[/b] ou des [b]améliorations[/b] de cet organite.\n"
"\n"
"Pour ce faire, faites un clic droit sur l'organite pour faire apparaître le [b]menu contextuel de l'organite[/b], et appuyez sur le bouton \"Modifier\".\n"
"\n"
"Modifiez l'organite pour continuer."

#, fuzzy
msgid "TUTORIAL_MICROBE_EDITOR_NEGATIVE_ATP_BALANCE"
msgstr ""
"Votre équilibre en [thrive:compound type=\"atp\"][/thrive:compound] est négatif.\n"
"\n"
"Lorsque vous vous déplacerez et que tous les processus fonctionneront, votre cellule épuisera son [thrive:compound type=\"atp\"][/thrive:compound] et mourra.\n"
"\n"
"Il existe de nombreuses façons de réguler la production de [thrive:compound type=\"atp\"][/thrive:compound]. Vous pouvez l'augmenter en ajoutant des organites qui produisent de l'[thrive:compound type=\"atp\"][/thrive:compound] comme les [b]Métabolosomes[/b]. Certaines [b]membranes[/b] peuvent réduire le coût de l'osmorégulation [thrive:icon]OsmoIcon[/thrive:icon]. \n"
"\n"
"Enfin, vous pouvez également supprimer les organites inutiles ou redondants."

#, fuzzy
msgid "TUTORIAL_MICROBE_EDITOR_NO_CHANGES_MADE"
msgstr ""
"Voila les bases de l'édition de votre espèce. Vous pouvez consulter les autres onglets de l'éditeur de cellule pour plus d'options.\n"
"\n"
"Vous pouvez renommer votre espèce en cliquant sur son nom et en changeant le texte.\n"
"\n"
"Au début, vous devriez garder votre cellule petite et migrer vers les parcelles en surface.\n"
"\n"
"Bonne chance !"

msgid "TUTORIAL_MICROBE_EDITOR_PATCH_TEXT"
msgstr ""
"Voici la [b]carte des secteurs[/b].\n"
"\n"
"Chaque icône représente un environnement unique que vous pouvez habiter, le panneau sur votre droite décrivant les conditions du secteur actuellement sélectionné.\n"
"\n"
"Si vous sélectionnez un secteur connecté à celui que vous occupez, qui est mis en évidence par une bordure verte clignotante, vous pouvez appuyer sur le bouton \"Se déplacer vers ce secteur\" sur la droite pour y migrer.\n"
"\n"
"Essayez de sélectionner un secteur pour continuer."

msgid "TUTORIAL_MICROBE_EDITOR_REMOVE_ORGANELLE_TEXT"
msgstr ""
"Retirer des organites coûte aussi des [b]PM[/b] [thrive:icon]MP[/thrive:icon] car c'est aussi une mutation de votre espèce, [u]à moins qu'elles n'aient été placé lors de la session en cours[/u].\n"
"\n"
"Vous pouvez faire un clic droit sur les organites pour afficher le [b]menu organite[/b] puis sélectionner l’option supprimer pour les retirer.\n"
"\n"
"Si vous faites une erreur, vous pouvez annuler tous les changements que vous faites dans l'éditeur.\n"
"\n"
"Cliquez sur le bouton d'annulation pour continuer."

#, fuzzy
msgid "TUTORIAL_MICROBE_EDITOR_SELECT_ORGANELLE_TEXT"
msgstr ""
"En sélectionnant quels organites ajouter, faites attention à leurs descriptions : quels processus ils réalisent, et quels composants ils consomment et produisent.\n"
"\n"
"Faites également attention à votre barre d'équilibrage d'ATP en haut à droite pour être sûr que votre cellule peut survivre.\n"
"\n"
"Vous pouvez tourner les organites avec A et D (touches par défaut) avant de les placer.\n"
"\n"
"Appuyez sur le bouton « refaire » (près du bouton d'annulation) pour continuer."

msgid "TUTORIAL_MICROBE_EDITOR_STAY_SMALL"
msgstr ""
"Vous devriez vous concentrer sur la [b]spécialisation[/b] pour survivre avec une ou deux sources d'[thrive:compound type=\"atp\"][/thrive:compound] afin de ne pas avoir besoin de nombreuses ressources différentes à la fois pour vous maintenir.\n"
"\n"
"Demandez-vous également si l'ajout d'une partie est vraiment bénéfique. Il n'est pas toujours nécessaire de changer ce qui fonctionne déjà, car chaque partie coûte de l'[thrive:compound type=\"atp\"][/thrive:compound] pour entretenir [thrive:icon]OsmoIcon[/thrive:icon] et nécessite plus de ressources pour se reproduire.\n"
"\n"
"Une stratégie possible est de rester sur un seul hexagone de cytoplasme et de se diriger d'abord vers les secteurs de surface avant d'obtenir les organites de [b]photosynthèse[/b]."

msgid "TUTORIAL_MICROBE_STAGE_EDITOR_BUTTON_TUTORIAL"
msgstr ""
"Vous avez survécu assez longtemps pour que votre cellule se reproduise.\n"
"\n"
"Chaque fois que vous reproduisez, vous êtes redirigé vers l'éditeur.\n"
"\n"
"Pour entrer dans l'éditeur, appuyez sur le bouton en sur-brillance en bas à droite."

msgid "TUTORIAL_MICROBE_STAGE_ENGULFED_TEXT"
msgstr ""
"Votre cellule a été engloutie et est en cours de digestion. La progression est indiquée sur votre barre de santé. Votre cellule sera morte une fois qu'elle sera vidée ou qu'une limite de temps maximale sera atteinte.\n"
"\n"
"Vous pouvez utiliser le bouton périr pour passer et renaitre, mais n'oubliez pas qu'il y a toujours une chance que vous vous échappiez !"

#, fuzzy
msgid "TUTORIAL_MICROBE_STAGE_ENGULFMENT_FULL_TEXT"
msgstr ""
"La capacité de votre cellule à engloutir des substances est limitée. Cette limite dépend de sa taille; les plus petites cellules auront une capacité moindre.\n"
"\n"
"Lorsqu'elle est pleine, une cellule ne peut plus engloutir d'autres substances. Il faut alors attendre que ces éléments soient digérés pour engloutir d'autres éléments."

msgid "TUTORIAL_MICROBE_STAGE_ENGULFMENT_TEXT"
msgstr ""
"Engloutissez les objets en vous déplaçant au-dessus d'eux en mode engloutissement. Passez en mode engloutissement en appuyant sur [thrive:input]g_toggle_engulf[/thrive:input].\n"
"\n"
"Arrêtez d'engloutir une fois que l'objet est aspiré.\n"
"\n"
"Suivez la ligne qui va de votre cellule à l'objet engloutissable le plus proche."

msgid "TUTORIAL_MICROBE_STAGE_HELP_MENU_AND_ZOOM"
msgstr ""
"Si vous avez du mal, consultez le menu d'aide. Vous pouvez l'ouvrir en cliquant sur le point d'interrogation en bas à gauche.\n"
"\n"
"Vous pouvez aussi dézoomer avec la molette de la souris."

msgid "TUTORIAL_MICROBE_STAGE_LEAVE_COLONY_TEXT"
msgstr ""
"Vous faites le plein d'[thrive:compound type=\"ammonia\"][/thrive:compound] et de [thrive:compound type=\"phosphates\"][/thrive:compound]. Cependant, comme vous êtes dans une colonie non-multicellulaire, vous ne faites pas de progrès en matière de reproduction.\n"
"\n"
"Vous devez quitter la colonie pour accéder à l'éditeur, sauf si vous envisagez de devenir multicellulaire.\n"
"Quittez la colonie pour reprendre votre croissance en appuyant sur [thrive:input]g_unbind_all[/thrive:input]."

msgid "TUTORIAL_MICROBE_STAGE_REPRODUCE_TEXT"
msgstr ""
"Afin de vous reproduire vous devez dupliquer tous vos organites. Cela se fait progressivement mais vous pouvez accélérer le processus en collectant assez d'[thrive:compound type=\"ammonia\"][/thrive:compound] et de [thrive:compound type=\"phosphates\"][/thrive:compound].\n"
"\n"
"Les jauges en bas à droite montrent votre progression. Elles deviennent blanches quand vous pouvez vous reproduire."

msgid "TUTORIAL_MICROBE_STAGE_UNBIND_TEXT"
msgstr ""
"Vous êtes entré dans le mode de déverrouillage. Dans ce mode, tu peux cliquer sur les membres de la colonie pour les délier.\n"
"\n"
"Pour quitter la colonie entièrement, vous pouvez cliquer sur votre propre cellule ou appuyer sur la touche [thrive:input]g_unbind_all[/thrive:input]."

msgid "TUTORIAL_VIEW_NOW"
msgstr "Voir maintenant"

msgid "TWITTER_TOOLTIP"
msgstr "Visitez notre flux Twitter"

msgid "TWO_TIMES"
msgstr "2x"

msgid "TYPE_COLON"
msgstr "Type :"

msgid "UNAPPLIED_MOD_CHANGES"
msgstr "Certains changements n'ont pas été appliqués"

#, fuzzy
msgid "UNAPPLIED_MOD_CHANGES_DESCRIPTION"
msgstr "Étant la forme de membrane la plus simple, elle n'offre que très peu de protection et demande plus d'énergie pour ne pas se déformer. Par contre, elle permet à une cellule de se déplacer et se nourrir plus rapidement."

msgid "UNBIND_ALL"
msgstr "Dissocier tout"

#, fuzzy
msgid "UNBIND_ALL_TOOLTIP"
msgstr "Dissocier tout"

msgid "UNBIND_HELP_TEXT"
msgstr "Mode de Délier"

msgid "UNCERTAIN_VERSION_WARNING"
msgstr "Il s'agit d'une version de debug où les informations ci-dessous ne sont probablement pas à jour"

msgid "UNDERWATERCAVE"
msgstr "Grotte sous-marine"

#, fuzzy
msgid "UNDISCOVERED_ORGANELLES"
msgstr "Organites Déconnectés"

msgid "UNDISCOVERED_PATCH"
msgstr "Secteur non découvert"

msgid "UNDO"
msgstr "Annuler"

msgid "UNDO_THE_LAST_ACTION"
msgstr "Annuler la dernière action"

msgid "UNIT_ACTION_CONSTRUCT"
msgstr "Construire"

#, fuzzy
msgid "UNIT_ACTION_MOVE"
msgstr "Taux de mutation de l'IA"

#, fuzzy
msgid "UNIT_SIMPLE_ROCKET"
msgstr "Fusée simple"

msgid "UNKNOWN"
msgstr "Entrée inconnue"

msgid "UNKNOWN_DISPLAY_DRIVER"
msgstr "Inconnu"

msgid "UNKNOWN_MOUSE"
msgstr "Souris inconnue"

msgid "UNKNOWN_ORGANELLE_SYMBOL"
msgstr "?"

msgid "UNKNOWN_PATCH"
msgstr "Secteur inconnu"

msgid "UNKNOWN_SHORT"
msgstr "?"

msgid "UNKNOWN_VERSION"
msgstr "Version inconnue"

#, fuzzy
msgid "UNKNOWN_WORKSHOP_ID"
msgstr "Souris inconnue"

#, fuzzy
msgid "UNLIMIT_GROWTH_SPEED"
msgstr "Limiter l'utilisation du composé de croissance"

#, fuzzy
msgid "UNLOCKED_NEW_ORGANELLE"
msgstr "Placer organite"

msgid "UNLOCK_ALL_ORGANELLES"
msgstr "Déverrouiller tous les organites"

msgid "UNLOCK_CONDITION_ATP_PRODUCTION_ABOVE"
msgstr ""

msgid "UNLOCK_CONDITION_COMPOUND_IS_ABOVE"
msgstr "[thrive:compound type=\"{0}\"][/thrive:compound] dans le secteur est supérieur à {1}"

msgid "UNLOCK_CONDITION_COMPOUND_IS_BELOW"
msgstr "[thrive:compound type=\"{0}\"][/thrive:compound] dans le secteur est inférieur à {1}"

msgid "UNLOCK_CONDITION_COMPOUND_IS_BETWEEN"
msgstr "[thrive:compound type=\"{0}\"][/thrive:compound] dans le secteur est compris entre {1} et {2}"

msgid "UNLOCK_CONDITION_DIGESTED_MICROBES_ABOVE"
msgstr ""

msgid "UNLOCK_CONDITION_ENGULFED_MICROBES_ABOVE"
msgstr "{0} microbes ont été engloutis (actuellement à {1})"

msgid "UNLOCK_CONDITION_EXCESS_ATP_ABOVE"
msgstr ""

msgid "UNLOCK_CONDITION_PLAYER_DEATH_COUNT_ABOVE"
msgstr ""

msgid "UNLOCK_CONDITION_REPRODUCED_WITH"
msgstr ""

msgid "UNLOCK_CONDITION_REPRODUCED_WITH_IN_A_ROW"
msgstr ""

msgid "UNLOCK_CONDITION_REPRODUCE_IN_BIOME"
msgstr ""

#, fuzzy
msgid "UNLOCK_CONDITION_SPEED_BELOW"
msgstr "Vitesse de digestion :"

msgid "UNLOCK_WITH_ANY_OF_FOLLOWING"
msgstr ""

msgid "UNSAVED_CHANGE_WARNING"
msgstr ""
"Des changements non sauvegardés vont être abandonnés.\n"
"Voulez-vous continuer ?"

msgid "UNTITLED"
msgstr "Sans titre"

#, fuzzy
msgid "UPGRADE_CILIA_PULL"
msgstr "Cils de traction"

msgid "UPGRADE_CILIA_PULL_DESCRIPTION"
msgstr "Quand vous êtes en mode phagocytage ([thrive:input]g_toggle_engulf[/thrive:input]) ce type de cils créera des vortex dans l'eau qui attireront les objets proches. Utile pour capturer des proies."

msgid "UPGRADE_COST"
msgstr "{0} ({1} PM)"

msgid "UPGRADE_DESCRIPTION_NONE"
msgstr "L'état non-amélioré par défaut"

msgid "UPGRADE_NAME_NONE"
msgstr "Pas d’amélioration"

msgid "UPGRADE_PILUS_INJECTISOME"
msgstr "Pilus injectisome"

msgid "UPGRADE_PILUS_INJECTISOME_DESCRIPTION"
msgstr "Transforme le pilus en un injectisome, infligeant des dégats par toxines lors de l'empalement d'autres cellules"

#, fuzzy
msgid "UPLOAD"
msgstr "Charger"

#, fuzzy
msgid "UPLOADING_DOT_DOT_DOT"
msgstr "Chargement..."

#, fuzzy
msgid "UPLOAD_SUCCEEDED"
msgstr "Sauvegarde réussi"

msgid "USED_LIBRARIES_LICENSES"
msgstr "Licences et bibliothèques utilisés"

msgid "USED_RENDERER_NAME"
msgstr "Moteur de rendu utilisé :"

msgid "USES_FEATURE"
msgstr "Oui"

#, fuzzy
msgid "USE_AUTO_HARMONY"
msgstr "Utiliser le chargement auto-harmonie"

msgid "USE_AUTO_HARMONY_TOOLTIP"
msgstr "Chargement automatique des patchs Harmony à partir de l'Assembleur (ne nécessite pas de spécifier la classe de mod)"

msgid "USE_A_CUSTOM_USERNAME"
msgstr "Utiliser un nom d'utilisateur personnalisé"

msgid "USE_BIODIVERSITY_FORCE_SPLIT"
msgstr "La création d'espèces pour augmenter la biodiversité vole de la population aux espèces existantes"

msgid "USE_MANUAL_THREAD_COUNT"
msgstr "Saisie manuelle du nombre de thread en arrière-plan"

#, fuzzy
msgid "USE_MANUAL_THREAD_COUNT_NATIVE"
msgstr "Saisie manuelle du nombre de thread en arrière-plan"

msgid "USE_VIRTUAL_WINDOW_SIZE"
msgstr "Utiliser la taille de la fenêtre virtuelle"

msgid "VACUOLE"
msgstr "Vacuole"

msgid "VACUOLE_DESCRIPTION"
msgstr "La vacuole est un organite de la membrane interne utilisée pour stocker dans la cellule. Ils sont composés de plusieurs vésicules, des structures membranaires plus petites grandement utilisées dans les cellules pour le stockage, qui ont fusionné ensemble. Elle est remplie d'eau qui est utilisée pour contenir des molécules, des enzymes, des solides et autres substances. Leur forme est fluide et peut varier selon les cellules."

msgid "VACUOLE_IS_SPECIALIZED"
msgstr "Vacuole spécialisée"

#, fuzzy
msgid "VACUOLE_NOT_SPECIALIZED_DESCRIPTION"
msgstr "La vacuole stockera {0} unités de chaque composé"

msgid "VACUOLE_PROCESSES_DESCRIPTION"
msgstr "Augmente l'espace de stockage de la cellule."

#, fuzzy
msgid "VACUOLE_SPECIALIZED_DESCRIPTION"
msgstr "La vacuole stockera {0} unités du composé sélectionné"

msgid "VALUE_WITH_UNIT"
msgstr "{0} {1}"

msgid "VERSION_COLON"
msgstr "Version :"

msgid "VERTICAL_COLON"
msgstr "Vertical :"

msgid "VERTICAL_WITH_AXIS_NAME_COLON"
msgstr "Vertical (Axe : {0})"

msgid "VIDEO_MEMORY"
msgstr "Mémoire vidéo actuellement utilisée :"

msgid "VIDEO_MEMORY_MIB"
msgstr "{0} MiO"

msgid "VIEWER"
msgstr "Visionneur"

msgid "VIEW_ALL"
msgstr "Voir toutes"

msgid "VIEW_ONLINE"
msgstr "Voir en ligne"

msgid "VIEW_PATCH_NOTES"
msgstr "Voir les notes de correctif"

msgid "VIEW_PATCH_NOTES_TOOLTIP"
msgstr "Voir toutes ou les dernières notes de correctif maintenant"

#, fuzzy
msgid "VIEW_PENDING_ACTIONS"
msgstr "Modifications"

msgid "VIEW_SOURCE_CODE"
msgstr "Voir le code source"

msgid "VIP_PATRONS"
msgstr "Soutiens VIP"

msgid "VISIBLE"
msgstr "Visible"

msgid "VISIT_SUGGESTIONS_SITE"
msgstr "Proposer une fonctionnalité"

msgid "VOLCANIC_VENT"
msgstr "Cratère de volcan"

msgid "VOLUMEDOWN"
msgstr "Réduire le volume sonore"

msgid "VOLUMEMUTE"
msgstr "Taire le volume sonore"

msgid "VOLUMEUP"
msgstr "Augmenter le volume sonore"

msgid "VSYNC"
msgstr "Synchronisation verticale"

msgid "WAITING_FOR_AUTO_EVO"
msgstr "Attente de l'Auto-Évo :"

msgid "WELCOME_TO_THRIVEOPEDIA"
msgstr "Bienvenue dans Thriveopédia"

msgid "WENT_EXTINCT_FROM_PLANET"
msgstr "a disparu de la planète"

msgid "WENT_EXTINCT_IN"
msgstr "extinction en {0}"

msgid "WHEEL_DOWN"
msgstr "Molette arrière"

msgid "WHEEL_LEFT"
msgstr "Roue gauche"

msgid "WHEEL_RIGHT"
msgstr "Roulette droite"

msgid "WHEEL_UP"
msgstr "Molette avant"

msgid "WIKI"
msgstr "Wiki"

msgid "WIKI_AXON_EFFECTS"
msgstr ""
"Pour chaque cellule d'un organisme multicellulaire qui contient un [b]axone[/b], la puissance cérébrale de cet organisme augmentera proportionnellement au volume de cette cellule. Les cellules dotées d'[b]axones[/b] sont considérées comme possédant un tissu cérébral.\n"
"\n"
"Lorsque la puissance cérébrale dépasse [b]+0.5[/b], le joueur entre dans la Phase Consciente. Lorsque la puissance cérébrale dépasse [b]+5.0[/b], le joueur entre dans la Phase d'Éveil."

msgid "WIKI_AXON_INTRO"
msgstr "Des fibres nerveuses reliant les neurones, disponibles à partir de l'étape multicellulaire. Ils sont nécessaires pour augmenter la puissance cérébrale d'un organisme et lui permettre de passer aux phases suivantes."

msgid "WIKI_AXON_MODIFICATIONS"
msgstr "Pas de modifications."

msgid "WIKI_AXON_PROCESSES"
msgstr "Pas de processus."

msgid "WIKI_AXON_REQUIREMENTS"
msgstr "Seulement disponible à partir de la phase multicellulaire."

msgid "WIKI_AXON_SCIENTIFIC_BACKGROUND"
msgstr "À venir"

msgid "WIKI_AXON_STRATEGY"
msgstr "L'ajout d'[b]axones[/b] est essentiel pour atteindre les étapes suivantes. Il est recommandé d'ajouter un [b]axone[/b] à plusieurs types de cellules dans votre organisme multicellulaire, mais en ajouter plus d'un est superflu. Pour le moment, les [b]axones[/b] supplémentaires n'apportent aucun avantage additionnel."

msgid "WIKI_AXON_UPGRADES"
msgstr "Pas d'améliorations."

msgid "WIKI_BINDING_AGENT_EFFECTS"
msgstr ""
"Les cellules dotées d'[b]agents liants[/b] (ou les colonies contenant des cellules dotées d'[b]agents liants[/b]) peuvent entrer en mode liaison. En mode liaison, chaque cellule consomme un [b]+2[/b] [thrive:compound type=\"atp\"][/thrive:compound] supplémentaire. Le mode liaison se désactive au contact d'une cellule de la même espèce, et permet de réunir les cellules en une colonie. Le mode liaison peut également être désactivé manuellement.\n"
"\n"
"Les cellules d'une même colonie partagent leurs ressources, les répartissant équitablement entre toutes les cellules. Les colonies bénéficient également d'un coût d'osmorégulation réduit - le coût d'osmorégulation de chaque cellule diminue à un rythme inversement proportionnel au nombre total de membres de la colonie."

msgid "WIKI_BINDING_AGENT_INTRO"
msgstr ""
"Permet à une cellule de se réunir avec d'autres cellules de son espèce pour former une colonie cellulaire. Une fois liées dans une colonie, les cellules se déplacent comme une seule et même entité et partagent leurs composés. Les cellules doivent se détacher d'une colonie avant d'entrer dans l'éditeur et de se diviser.\n"
"\n"
"La formation de colonies cellulaires est la première étape vers la multicellularité, et les [b]agents liants[/b] sont donc essentiels pour passer à la phase suivante."

msgid "WIKI_BINDING_AGENT_MODIFICATIONS"
msgstr "Pas de modifications."

msgid "WIKI_BINDING_AGENT_PROCESSES"
msgstr "Pas de processus."

msgid "WIKI_BINDING_AGENT_REQUIREMENTS"
msgstr ""
"Une cellule doit avoir un [b][color=#3796e1][url=thriveopedia:nucleus]noyau[/url][/color][/b] pour pouvoir développer des [b]agents liants[/b].\n"
"\n"
"Si l'amélioration des organites est activée dans les paramètres du jeu, [i]chacune[/i] des conditions suivantes devra être vérifiée [i]pour la cellule du joueur[/i] :\n"
"\n"
"[indent]—   Contient un [b][color=#3796e1][url=thriveopedia:nucleus]noyau[/url][/color][/b] depuis au moins [b]5[/b] générations.[/indent]\n"
"[indent]—   A une balance de [thrive:compound type=\"atp\"][/thrive:compound] d'au moins [b]+15[/b].[/indent]"

msgid "WIKI_BINDING_AGENT_SCIENTIFIC_BACKGROUND"
msgstr "À venir"

msgid "WIKI_BINDING_AGENT_STRATEGY"
msgstr ""
"Il est très utile de former des colonies, en particulier pour les organismes utilisant la [b]photosynthèse[/b]. Chaque cellule supplémentaire dans une colonie réduit le coût global de l'osmorégulation, ce qui signifie une plus grande efficacité énergétique. Ainsi, les espèces photosynthétiques produiront du [thrive:compound type=\"glucose\"][/thrive:compound] plus rapidement, et les colonies prédatrices pourront survivre plus longtemps entre deux repas.\n"
"\n"
"Toutefois, il peut être difficile de trouver des cellules avec lesquelles se lier, il peut donc être utile d'utiliser un [b][color=#3796e1][url=thriveopedia:signalingAgent]agent de signalisation[/url][/color][/b] pour attirer des alliés près de vous.\n"
"\n"
"Les cellules ne peuvent pas se diviser lorsqu'elles sont dans une colonie, vous devez donc les délier avant d'entrer dans l'éditeur.\n"
"\n"
"Bien qu'une colonie puisse croître indéfiniment, vous n'avez besoin que de cinq cellules pour passer à l'étape suivante. Vous trouverez le bouton permettant de devenir multicellulaire au-dessus du bouton de l'éditeur dans l'interface utilisateur."

msgid "WIKI_BINDING_AGENT_UPGRADES"
msgstr "Pas d'améliorations."

msgid "WIKI_BIOLUMINESCENT_VACUOLE_EFFECTS"
msgstr "Pas d'effets. Doit être implémenté."

msgid "WIKI_BIOLUMINESCENT_VACUOLE_INTRO"
msgstr "Elles produisent de la lumière. Pas encore implémentées dans Thrive."

msgid "WIKI_BIOLUMINESCENT_VACUOLE_MODIFICATIONS"
msgstr "Pas de modifications. Doit être implémenté."

msgid "WIKI_BIOLUMINESCENT_VACUOLE_PROCESSES"
msgstr "Pas de processus. Doit être implémenté."

msgid "WIKI_BIOLUMINESCENT_VACUOLE_REQUIREMENTS"
msgstr "Ne peut pas être ajouté à des cellules. Doit être implémenté."

msgid "WIKI_BIOLUMINESCENT_VACUOLE_SCIENTIFIC_BACKGROUND"
msgstr ""
"De nombreux organismes vivants sont bioluminescents, y compris certaines bactéries et certains protistes. Le fait de produire chimiquement de la lumière dans le corps d'un organisme a de nombreuses utilisations, notamment pour attirer des partenaires, communiquer avec les membres de la même espèce et attirer ou repousser d'autres espèces. La bioluminescence des algues microscopiques peut produire des efflorescences algales, illuminant d'énormes régions de l'océan d'une lueur bleu-vert.\n"
"\n"
"Pour l'instant, la fonction de la bioluminescence n'a pas encore été intégrée dans le jeu. Bien qu'il s'agisse d'une touche esthétique agréable et même d'une aide pour le joueur dans les environnements sombres, il a été difficile de définir des mécanismes de jeu utiles basés sur la bioluminescence. La communication intra-espèce est déjà couverte par l'[b][color=#3796e1][url=thriveopedia:signalingAgent]agent de signalisation[/url][/color][/b], et toute autre utilisation semble difficile à justifier lorsqu'elle entraîne un coût inévitable en [thrive:compound type=\"atp\"][/thrive:compound].\n"
"\n"
"Ceci peut se faire par le biais d'une [b]vacuole bioluminescente[/b] ou d'un organite plus spécifique. Un exemple concret est le [color=#3796e1][url=https://en.wikipedia.org/wiki/Scintillon]scintillon[/url][/color].\n"
"\n"
"Si vous êtes favorable à l'inclusion de [b]vacuoles bioluminescentes[/b] ou si vous avez des suggestions de fonctions intéressantes pour le jeu, rendez-vous sur notre [color=#3796e1][url=https://suggestions.revolutionarygamesstudio.com/]tableau des suggestions[/url][/color]."

msgid "WIKI_BIOLUMINESCENT_VACUOLE_STRATEGY"
msgstr "Pas disponible dans le jeu. Doit être implémenté."

msgid "WIKI_BIOLUMINESCENT_VACUOLE_UPGRADES"
msgstr "Pas d'améliorations. Doit être implémenté."

msgid "WIKI_CHEMOPLAST_EFFECTS"
msgstr "Pas d'effets."

msgid "WIKI_CHEMOPLAST_INTRO"
msgstr "Un organite eucaryote utilisé pour effectuer la [b]chimiosynthèse[/b], le processus de conversion du [thrive:compound type=\"hydrogensulfide\"][/thrive:compound] en [thrive:compound type=\"glucose\"][/thrive:compound] en utilisant le [thrive:compound type=\"carbondioxyde\"][/thrive:compound] ambiant. Ce processus est plus efficace que celui de ses analogues procaryotes, les [b][color=#3796e1][url=thriveopedia:chemoSynthesizingProteins]protéines chimiosynthétiques[/url][/color][/b]."

msgid "WIKI_CHEMOPLAST_MODIFICATIONS"
msgstr "Pas de modifications."

msgid "WIKI_CHEMOPLAST_PROCESSES"
msgstr ""
"[b]Chimiosynthèse[/b] : [thrive:compound type=\"hydrogensulfide\"][/thrive:compound] + [thrive:compound type=\"carbondioxide\"][/thrive:compound] → [thrive:compound type=\"glucose\"][/thrive:compound]\n"
"\n"
"Une méthode de synthèse du [thrive:compound type=\"glucose\"][/thrive:compound]. Elle nécessite du [thrive:compound type=\"hydrogensulfide\"][/thrive:compound] et la vitesse de la réaction dépend de la teneur de l'environnement en [thrive:compound type=\"carbondioxide\"][/thrive:compound]. Ce processus est plus performant que le procédé similaire réalisé par les [b][color=#3796e1][url=thriveopedia:chemoSynthesizingProteins]protéines chimiosynthétiques[/url][/color][/b]."

msgid "WIKI_CHEMOPLAST_REQUIREMENTS"
msgstr "Une cellule doit posséder un [b][color=#3796e1][url=thriveopedia:nucleus]noyau[/url][/color][/b] pour pouvoir former des [b]chimioplastes[/b]."

msgid "WIKI_CHEMOPLAST_SCIENTIFIC_BACKGROUND"
msgstr "À venir"

msgid "WIKI_CHEMOPLAST_STRATEGY"
msgstr ""
"Tout comme les [b][color=#3796e1][url=thriveopedia:chemoSynthesizingProteins]protéines chimiosynthétiques[/url][/color][/b], cet organite permet à une cellule d'exploiter le [thrive:compound type=\"hydrogensulfide\"][/thrive:compound] présent en abondance dans certaines zones. Comme les concentrations environnementales en [thrive:compound type=\"glucose\"][/thrive:compound] diminuent tout au long du jeu, il est conseillé de trouver d'autres sources d'énergie, et le [thrive:compound type=\"hydrogensulfide\"][/thrive:compound] pourrait bien être une source appropriée pour votre cellule si vous restez près d'un cratère volcanique.\n"
"\n"
"Il est conseillé de remplacer les [b][color=#3796e1][url=thriveopedia:chemoSynthesizingProteins]protéines chimiosynthétiques[/url][/color][/b] par des [b]chimioplastes[/b] après avoir développé un [b][color=#3796e1][url=thriveopedia:nucleus]noyau[/url][/color][/b], ces derniers sont plus performants."

msgid "WIKI_CHEMOPLAST_UPGRADES"
msgstr "Pas d'améliorations."

#, fuzzy
msgid "WIKI_CHEMORECEPTOR_EFFECTS"
msgstr ""
"Pour chaque [b]chimiorécepteur[/b] présent dans la cellule du joueur : \n"
"\n"
"[indent]—   S'il est réglé pour détecter un composé spécifique, le joueur verra un indicateur visuel lui indiquer le nuage le plus proche de ce composé. Le nuage devra se trouver dans le rayon de recherche et avoir une densité supérieure à la densité minimale[/indent].\n"
"[indent]—   S'il est réglé pour détecter une espèce spécifique, le joueur verra un indicateur visuel pointer vers la cellule la plus proche de cette espèce. La cellule concernée devra se trouver dans le rayon de recherche.[/indent]\n"
"\n"
"De leur côté, les cellules non-joueurs auront tendance à se diriger vers les composés et/ou les espèces spécifiés par leurs [b]chimiorécepteurs[/b]."

msgid "WIKI_CHEMORECEPTOR_INTRO"
msgstr "Organite externe permettant à une cellule de détecter les composés présents dans l'environnement. Les [b]chimiorécepteurs[/b] peuvent être personnalisés pour détecter un composé spécifique, ou même des cellules d'une espèce spécifique."

msgid "WIKI_CHEMORECEPTOR_MODIFICATIONS"
msgstr "Modifiez le [b]chimiorécepteur[/b] pour sélectionner le composé à rechercher ou l'espèce à détecter. Définissez le rayon de recherche, la couleur de la ligne et, si vous recherchez des composés, la densité minimale de composés à détecter."

msgid "WIKI_CHEMORECEPTOR_PROCESSES"
msgstr "Pas de processus."

msgid "WIKI_CHEMORECEPTOR_REQUIREMENTS"
msgstr "Pas de conditions"

msgid "WIKI_CHEMORECEPTOR_SCIENTIFIC_BACKGROUND"
msgstr "À venir"

#, fuzzy
msgid "WIKI_CHEMORECEPTOR_STRATEGY"
msgstr ""
"Les [b]chimiorécepteurs[/b] sont utiles en début de partie pour trouver du [thrive:compound type=\"glucose\"][/thrive:compound]. Par la suite, ils pourront être utilisés pour trouver du [thrive:compound type=\"phosphates\"][/thrive:compound], car c'est le seul composé que les cellules ne peuvent pas produire elles-mêmes.\n"
"\n"
"Nous vous recommandons de régler le rayon de recherche au maximum et la densité minimale au milieu de sa plage. De cette façon, les nuages que vous trouverez seront plus volumineux et vaudront donc la peine d'investir de l'énergie pour les collecter.\n"
"\n"
"Faites attention aux [b]chimiorécepteurs[/b] des autres cellules, qu'elles soient de votre espèce ou d'autres espèces. Les cellules non joueuses dotées de [b]chimiorécepteurs[/b] recherchent leur composé cible, et si elles sont trop nombreuses dans l'environnement, cela peut entraîner une pénurie de ce composé. Si votre espèce développe des [b]chimiorécepteurs[/b] et que sa population explose, vous devrez peut-être trouver un équilibre entre la facilité de la recherche et la décimation d'un composé dans l'environnement."

msgid "WIKI_CHEMORECEPTOR_UPGRADES"
msgstr "Pas d'améliorations."

msgid "WIKI_CHEMOSYNTHESIZING_PROTEINS_EFFECTS"
msgstr "Pas d'effets spéciaux."

msgid "WIKI_CHEMOSYNTHESIZING_PROTEINS_INTRO"
msgstr "Petits groupes de protéines dans le [b][color=#3796e1][url=thriveopedia:cytoplasme]cytoplasme[/url][/color][/b] qui convertissent du [thrive:compound type=\"hydrogensulfide\"][/thrive : compound], du [thrive:compound type=\"carbondioxide\"][/thrive:compound] gazeux et de l'eau en [thrive:compound type=\"glucose\"][/thrive:compound] dans un processus appelé [b]chimiosynthèse bactérienne[/b]. Le taux de production de [thrive:compound type=\"glucose\"][/thrive:compound] varie en fonction de la concentration en [thrive:compound type=\"carbondioxide\"][/thrive:compound]."

msgid "WIKI_CHEMOSYNTHESIZING_PROTEINS_MODIFICATIONS"
msgstr "Pas de modifications."

#, fuzzy
msgid "WIKI_CHEMOSYNTHESIZING_PROTEINS_PROCESSES"
msgstr ""
"[b]Chimiosynthèse bactérienne :[/b] [thrive:compound type=\"hydrogensulfide\"][/thrive:compound] + [thrive:compound type=\"carbondioxide\"][/thrive:compound] → [thrive:compound type=\"glucose\"][/thrive:compound]\n"
"\n"
"Convertit [thrive:compound type=\"hydrogensulfide\"][/thrive:compound] en [thrive:compound type=\"glucose\"][/thrive:compound]. Le taux varie en fonction de la concentration de [thrive:compound type=\"carbondioxide\"][/thrive:compound] dans l'environnement.\n"
"\n"
"[b]Glycolyse[/b] : [b]Glucose[/b] [thrive:compound type=\"glucose\"][/thrive:compound] → [thrive:compound type=\"atp\"][/thrive:compound]\n"
"\n"
"Comme des [b]protéines chimiosynthétiques[/b] sont présentes dans le [b][color=#3796e1][url=thriveopedia:cytoplasme]cytoplasme[/url][/color][/b], elles effectuent également une certaine [b]glycolyse[/b]."

msgid "WIKI_CHEMOSYNTHESIZING_PROTEINS_REQUIREMENTS"
msgstr "Pas de conditions."

msgid "WIKI_CHEMOSYNTHESIZING_PROTEINS_SCIENTIFIC_BACKGROUND"
msgstr "À venir"

#, fuzzy
msgid "WIKI_CHEMOSYNTHESIZING_PROTEINS_STRATEGY"
msgstr ""
"Avec les [b]Protéines chimiosynthétiques[/b], les cellules ont accès à l'une des sources d'énergie les plus abondantes et les plus fiables des cratères volcaniques, le [thrive:compound type=\"hydrogensulfide\"][/thrive:compound]. Celui-ci peut être stocké et transformé régulièrement en [thrive:compound type=\"glucose\"][/thrive:compound], et permet de conserver des réserves d'énergie.\n"
"\n"
"Pour développer une bactérie chimiosynthétique efficace, il suffit d'avoir suffisamment de [b]Protéines chimiosynthétiques[/b] pour générer une augmentation nette de [thrive:compound type=\"glucose\"][/thrive:compound] à l'intérieur de la cellule. Une bonne façon de commencer est de placer deux [b]Protéines chimiosynthétiques[/b] dans la première génération, suivi de [b][color=#3796e1][url=thriveopedia:metabolosome]Métabolosomes[/url][/color][/b] et de n'importe quel élément que vous souhaitez développer dans la génération suivante. Par la suite, il est généralement conseillé de ne placer qu'un hexagone supplémentaire de [b]Protéines chimiosynthétiques[/b] toutes les deux parties.\n"
"\n"
"Méfiez-vous cependant, car le [thrive:compound type=\"hydrogensulfide\"][/thrive:compound] n'est présent que dans certains biomes du monde. En choisissant d'en faire votre principale source d'énergie, vous ne pourrez pas voyager en toute sécurité dans d'autres environnements."

msgid "WIKI_CHEMOSYNTHESIZING_PROTEINS_UPGRADES"
msgstr "Pas d'améliorations."

msgid "WIKI_CHLOROPLAST_EFFECTS"
msgstr "Pas d'effets."

msgid "WIKI_CHLOROPLAST_INTRO"
msgstr ""
"Rempli d'un pigment vert appelé chlorophylle, il utilise l'énergie issue du [thrive:compound type=\"sunlight\"][/thrive:compound] pour produire du [thrive:compound type=\"glucose\"][/thrive:compound] en utilisant de l'eau et du [thrive:compound type=\"carbondioxide\"][/thrive:compound] gazeux. Ce processus est appelé [b]photosynthèse[/b]. \n"
"\n"
"Comme la [b]photosynthèse[/b] nécessite du [thrive:compound type=\"sunlight\"][/thrive:compound] pour fonctionner, elle n'est efficace qu'en surface.\n"
"\n"
"Cet organite est un équivalent eucaryote des [b][color=#3796e1][url=thriveopedia:chromatophore]thylakoïdes[/url][/color][/b]."

msgid "WIKI_CHLOROPLAST_MODIFICATIONS"
msgstr "Pas de modifications."

#, fuzzy
msgid "WIKI_CHLOROPLAST_PROCESSES"
msgstr "Produit du [thrive:compound type=\"glucose\"][/thrive:compound]. Taux proportionnels à la concentration de [thrive:compound type=\"carbondioxide\"][/thrive:compound] et à l'intensité de [thrive:compound type=\"sunlight\"][/thrive:compound]."

msgid "WIKI_CHLOROPLAST_REQUIREMENTS"
msgstr ""
"Une cellule doit avoir un [b][color=#3796e1][url=thriveopedia:nucleus]noyau[/url][/color][/b] pour pouvoir développer des [b]chloroplastes[/b].\n"
"\n"
"Si le déblocage des organites est activé dans les paramètres du jeu, la condition suivante doit être vraie [i]pour la cellule du joueur[/i] :\n"
"\n"
"[indent]—   Posséder au moins [b]5[/b] [b][color=#3796e1][url=thriveopedia:chromatophore]thylakoïdes[/url][/color][/b] depuis au moins [b]7[/b] générations d'affilée.[/indent]"

msgid "WIKI_CHLOROPLAST_SCIENTIFIC_BACKGROUND"
msgstr "À venir"

msgid "WIKI_CHLOROPLAST_STRATEGY"
msgstr ""
"Les [b]chloroplastes[/b] sont les plus grands organites, à l'exception du [color=#3796e1][url=thriveopedia:nucleus]noyau[/url][/color], et leur coût d'osmorégulation et leur poids sont élevés.\n"
"\n"
"Lorsque vous jouez avec le cycle jour/nuit activé, une grande capacité de stockage de [thrive:compound type=\"glucose\"][/thrive:compound] est nécessaire pour survivre à la nuit. Cela peut être fourni par des [b][color=#3796e1][url=thriveopedia:vacuole]vacuoles[/url][/color][/b]. Consultez la section stratégie pour les [b][color=#3796e1][url=thriveopedia:chromatophore]thylakoïdes[/url][/color][/b] pour plus de conseils sur la survie en tant qu'organisme photosynthétique."

msgid "WIKI_CHLOROPLAST_UPGRADES"
msgstr "Pas d'améliorations."

msgid "WIKI_CILIA_EFFECTS"
msgstr "Chaque hexagone de [b]cils[/b] augmente la vitesse de rotation d'une cellule, et consomme de l'[/thrive:compound type=\"atp\"][/thrive:compound] en échange d'une mobilité accrue. Cette amélioration dépend de l'emplacement de l'organite - plus il est éloigné du centre de la cellule, plus son moment d'inertie est élevé, et plus sa vitesse de rotation est grande."

#, fuzzy
msgid "WIKI_CILIA_INTRO"
msgstr "De petits poils à l'extérieur d'une cellule qui utilisent [thrive:compound type=\"atp\"][/thrive:compound] pour augmenter la vitesse de rotation de la cellule. Ils peuvent être améliorés pour générer des courants qui attirent des cellules proies ou d'autres objets."

msgid "WIKI_CILIA_MODIFICATIONS"
msgstr "Pas de modifications."

msgid "WIKI_CILIA_PROCESSES"
msgstr "Pas de processus."

msgid "WIKI_CILIA_REQUIREMENTS"
msgstr "Une cellule doit posséder un [b][color=#3796e1][url=thriveopedia:nucleus]noyau[/url][/color][/b] pour pouvoir développer des [b]cils[/b]."

msgid "WIKI_CILIA_SCIENTIFIC_BACKGROUND"
msgstr ""
"À l'instar des [b][color=#3796e1][url=thriveopedia:flagellum]flagelles[/url][/color][/b], les [b]cils[/b] sont de fins poils qui fournissent une poussée directionnelle, avec toutefois des configurations différentes et d'autres avantages. De nombreux organismes utilisent les [b]cils[/b] à des fins sensorielles et ils peuvent également pousser et tirer des nutriments des organismes de plus grande taille.\n"
"\n"
"Dans la réalité, les [b]cils[/b] apparaissent généralement sur tout l'extérieur d'une cellule plutôt qu'en amas individuels. Les cellules dotées de ce revêtement sont appelées ciliées.\n"
"\n"
"Pour en savoir plus, consultez la [color=#3796e1][url=https://fr.wikipedia.org/wiki/Cil_cellulaire]page Wikipédia[/url][/color]"

msgid "WIKI_CILIA_STRATEGY"
msgstr "Les [b]cils[/b] sont essentiels pour les grandes cellules, en particulier celles qui dépendent de la prédation. Sans eux, les grandes cellules sont limitées par des vitesses de rotation souvent très lentes. Nous recommandons d'ajouter des [b]cils[/b] dès que possible après avoir développé un [b][color=#3796e1][url=thriveopedia:nucleus]noyau[/url][/color][/b] pour compenser la taille énorme de cet organite crucial, et nous recommandons de les placer aussi loin que possible du centre de la cellule pour maximiser la force de rotation."

msgid "WIKI_CILIA_UPGRADES"
msgstr ""
"[b]Cils de traction[/b]\n"
"\n"
"Pour [b]25[/b] points de mutation, modifiez les [b]cils[/b] déjà placés pour les transformer en [b]cils de traction[/b]. En plus des effets habituels de l'organite, les [b]cils de traction[/b] génèrent des tourbillons qui attirent les petites cellules et des éléments tels que les organites flottants."

msgid "WIKI_CYTOPLASM_EFFECTS"
msgstr "N'importe quel organite peut remplacer le [b]cytoplasme[/b] sans coût supplémentaire en points de mutation (en dehors du coût de l'organite en question)."

msgid "WIKI_CYTOPLASM_INTRO"
msgstr ""
"Les entrailles gluantes d'une cellule. Le [b]cytoplasme[/b] est le mélange de base d'ions, de protéines et d'autres substances dissoutes dans l'eau qui constitue l'intérieur de la cellule.\n"
"\n"
"L'une de ses fonctions est la [b]glycolyse du cytoplasme[/b], la conversion du [thrive:compound type=\"glucose\"][/thrive:compound] en [thrive:compound type=\"atp\"][/thrive:compound]. Chez les cellules dépourvues d'organites et dont le métabolisme est moins avancé, il permet de fournir l'énergie dont elles ont besoin. Il est également utilisé pour stocker des molécules dans la cellule et pour augmenter la taille de la cellule."

msgid "WIKI_CYTOPLASM_MODIFICATIONS"
msgstr "Pas de modifications."

msgid "WIKI_CYTOPLASM_PROCESSES"
msgstr ""
"[b]Glycolyse du cytoplasme[/b] : [thrive:compound type=\"glucose\"][/thrive:compound] → [thrive:compound type=\"atp\"][/thrive:compound]\n"
"\n"
"Le premier processus de production d'énergie disponible dans le jeu. Moins efficace que la [b]glycolyse[/b] effectuée par d'autres organites (par exemple les [b][color=#3796e1][url=thriveopedia:metabolosome]métabolosomes[/url][/color][/b]), elle ne nécessite qu'un afflux régulier de [thrive:compound type=\"glucose\"][/thrive:compound] et son rendement ne varie pas en fonction de l'environnement."

msgid "WIKI_CYTOPLASM_REQUIREMENTS"
msgstr "Pas de conditions."

msgid "WIKI_CYTOPLASM_SCIENTIFIC_BACKGROUND"
msgstr ""
"Sur le plan biologique, le [b]cytoplasme[/b] n'est pas un organite ; c'est la combinaison de tous les constituants d'une cellule autres que le noyau et la membrane. Dans Thrive, le [b]cytoplasme[/b] est considéré comme un organite à part entière, qui se présente comme un espace vide contribuant néanmoins à la forme et à la taille d'une cellule. Dans les deux cas, le [b]cytoplasme[/b] peut être considéré comme le contenu de la membrane, le liquide organique à travers lequel flottent les autres composants de la cellule.\n"
"\n"
"Le principal composant du [b]cytoplasme[/b] est le cytosol. Le cytosol contient des fluides qui distribuent les nutriments dans la cellule, à peu près comme le sang dans les organismes macroscopiques, et le cytosquelette, qui maintient la structure de la cellule. De nombreux processus métaboliques ont lieu dans le cytosol, tels que ceux impliqués dans l'osmorégulation et la communication interne par le biais de signaux chimiques.\n"
"\n"
"Pour en savoir plus, consultez la [color=#3796e1][url=https://fr.wikipedia.org/wiki/Cytoplasme]page Wikipédia[/url][/color] de cet organite."

msgid "WIKI_CYTOPLASM_STRATEGY"
msgstr ""
"Si vous parvenez à collecter des [thrive:compound type=\"glucose\"][/thrive:compound] sur les nuages environnants, chaque hexagone de [b]cytoplasme[/b] produira naturellement de l'énergie (sous la forme de [thrive:compound type=\"atp\"][/thrive:compound]). Cet organite est donc un choix fiable pour produire facilement de l'énergie dans la plupart des environnements. D'ailleurs, la cellule de départ (LUCA) est un simple hexagone de [b]cytoplasme[/b].\n"
"\n"
"Il existe cependant des méthodes plus performantes pour générer de l'[thrive:compound type=\"atp\"][/thrive:compound]. Au fil du jeu, il est conseillé d'investir dans des organites plus spécialisés en fonction des conditions environnementales, d'autant plus que les concentrations en [thrive:compound type=\"glucose\"][/thrive:compound] diminuent avec le temps. Par exemple [b][color=#3796e1][url=thriveopedia:metabolosome]métabolosomes[/url][/color][/b] est efficace si la zone est riche en [thrive:compound type=\"oxygen\"][/thrive : compound], et [b][color=#3796e1][url=thriveopedia:thermosynthase]thermosynthèse[/url][/color][/b] est efficace dans les zones où la [thrive:compound type=\"temperature\"][/thrive:compound] est élevée.\n"
"\n"
"L'ajout d'hexagones de [b]cytoplasme[/b] est également l'un des moyens les plus efficaces d'augmenter la taille d'une cellule. Augmenter la taille de la cellule, c'est augmenter sa santé et empêcher les petites cellules de l'engloutir, au détriment de sa vitesse et de sa manœuvrabilité."

msgid "WIKI_CYTOPLASM_UPGRADES"
msgstr "Pas d'améliorations."

msgid "WIKI_FLAGELLUM_EFFECTS"
msgstr "Chaque [b]flagelle[/b] exerce une poussée en sens inverse de son orientation. Il fournit également une petite poussée dans les directions proches du sens opposé (plus précisément, les directions pour lesquelles la composante du vecteur opposé est positive). Lorsqu'un [b]flagelle[/b] est actif, il consomme de l'[/thrive:compound type=\"atp\"][/thrive:compound]."

#, fuzzy
msgid "WIKI_FLAGELLUM_INTRO"
msgstr "Le flagelle (pluriel : flagelle) est un faisceau de fibres protéiques en forme de fouet s’étendant de la membrane de la cellule qui utilisent l’ATP pour onduler et propulser la cellule dans une direction. La position du flagelle détermine la direction dans laquelle il fournit la poussée pour le mouvement de la cellule. La direction de poussée est opposée à la direction vers laquelle pointe le flagelle, par exemple un flagelle placé sur le côté gauche d’une cellule fournit une poussée lors du déplacement vers la droite."

msgid "WIKI_FLAGELLUM_MODIFICATIONS"
msgstr "Pas de modifications."

msgid "WIKI_FLAGELLUM_PROCESSES"
msgstr "Pas de processus."

#, fuzzy
msgid "WIKI_FLAGELLUM_REQUIREMENTS"
msgstr ""
"Si l'amélioration des organites est activée dans les paramètres du jeu, [i]au moins une[/i] des conditions suivantes doit être vraie [i]pour la cellule du joueur[/i] :\n"
"\n"
"[indent]—   Vitesse inférieure à [b]15[/b].[/indent]\n"
"[indent]—   Produit au moins [b]+15[/b] [thrive:compound type=\"atp\"][/thrive:compound].[/indent]"

msgid "WIKI_FLAGELLUM_SCIENTIFIC_BACKGROUND"
msgstr "À venir"

msgid "WIKI_FLAGELLUM_STRATEGY"
msgstr ""

msgid "WIKI_FLAGELLUM_UPGRADES"
msgstr "Pas d'améliorations."

msgid "WIKI_HEADING_EFFECTS"
msgstr "Effets"

msgid "WIKI_HEADING_MODIFICATIONS"
msgstr "Modifications"

msgid "WIKI_HEADING_PROCESSES"
msgstr "Processus"

msgid "WIKI_HEADING_REQUIREMENTS"
msgstr "Conditions"

msgid "WIKI_HEADING_SCIENTIFIC_BACKGROUND"
msgstr "Contexte scientifique"

msgid "WIKI_HEADING_STRATEGY"
msgstr "Stratégie"

msgid "WIKI_HEADING_UPGRADES"
msgstr "Améliorations"

msgid "WIKI_LYSOSOME_EFFECTS"
msgstr ""

#, fuzzy
msgid "WIKI_LYSOSOME_INTRO"
msgstr "Le lysosome est un organite lié à la membrane qui contient des enzymes hydrolytiques capables de décomposer diverses biomolécules. Les lysosomes permettent à la cellule de digérer les matières ingérées par endocytose et de nettoyer les déchets de la cellule dans un processus appelé [b]autophagie[/b]."

#, fuzzy
msgid "WIKI_LYSOSOME_MODIFICATIONS"
msgstr "Le lysosome est un organite lié à la membrane qui contient des enzymes hydrolytiques capables de décomposer diverses biomolécules. Les lysosomes permettent à la cellule de digérer les matières ingérées par endocytose et de nettoyer les déchets de la cellule dans un processus appelé [b]autophagie[/b]."

msgid "WIKI_LYSOSOME_PROCESSES"
msgstr "Pas de processus."

#, fuzzy
msgid "WIKI_LYSOSOME_REQUIREMENTS"
msgstr ""
"Une cellule doit posséder un [b][color=#3796e1][url=thriveopedia:nucleus]Noyau[/url][/color][/b] pour pouvoir développer des [b]Lysosomes[/b].\n"
"\n"
"Si l'amélioration des organites est activée dans les paramètres du jeu, [i]au moins une[/i] des conditions suivantes doit être vraie [i]pour la cellule du joueur[/i] :\n"
"\n"
"[indent]—   A englouti au moins [b]20[/b] cellules depuis le début du jeu.[/indent]\n"
"[indent]—   A digéré au moins [b]10[/b] cellules depuis le début du jeu.[/indent]"

msgid "WIKI_LYSOSOME_SCIENTIFIC_BACKGROUND"
msgstr "À venir"

msgid "WIKI_LYSOSOME_STRATEGY"
msgstr ""

msgid "WIKI_LYSOSOME_UPGRADES"
msgstr "Pas d'améliorations."

msgid "WIKI_METABOLOSOMES_EFFECTS"
msgstr "Pas d'effets."

#, fuzzy
msgid "WIKI_METABOLOSOMES_INTRO"
msgstr "Les [b]Métabolosomes[/b] assurent la [b]respiration protéique[/b], une forme de [b]respiration aérobie[/b] moins efficace que celle des [b][color=#3796e1][url=thriveopedia:mitochondrion]mitochondries[/url][/color][/b]. Il s'agit de la conversion du [thrive:compound type=\"glucose\"][/thrive:compound] en [thrive:compound type=\"atp\"][/thrive:compound] en utilisant de l'[thrive:compound type=\"oxygène\"][/thrive:compound]."

msgid "WIKI_METABOLOSOMES_MODIFICATIONS"
msgstr "Pas de modifications."

msgid "WIKI_METABOLOSOMES_PROCESSES"
msgstr ""
"[b]Respiration protéique[/b] : [thrive:compound type=\"glucose\"][/thrive:compound] + [thrive:compound type=\"oxygen\"][/thrive:compound] → [thrive:compound type=\"atp\"][/thrive:compound]\n"
"\n"
"Une méthode de production d'énergie, plus performante que celle des [b][color=#3796e1][url=thriveopedia:cytoplasme]cytoplasme[/color][/b] mais moins performante que celle des [b][color=#3796e1][url=thriveopedia:mitochondrion]mitochondries[/color][/b]. Nécessite un afflux régulier de [thrive:compound type=\"glucose\"][/thrive:compound]. Son rendement dépend de la concentration en [thrive:compound type=\"oxygen\"][/thrive:compound] de l'environnement."

msgid "WIKI_METABOLOSOMES_REQUIREMENTS"
msgstr "Pas de conditions"

#, fuzzy
msgid "WIKI_METABOLOSOMES_SCIENTIFIC_BACKGROUND"
msgstr "Les métabolosomes sont des amas de protéines enveloppés dans des enveloppes protéiques. Ils sont capables de convertir le [thrive:compound type=\"glucose\"][/thrive:compound] en [thrive:compound type=\"atp\"][/thrive:compound] à une vitesse bien supérieure à celle du cytoplasme dans un processus appelé [b]Respiration aérobie[/b]. Elle a toutefois besoin de [thrive:compound type=\"oxygen\"][/thrive:compound] pour fonctionner, et des niveaux inférieurs de [thrive:compound type=\"oxygen\"][/thrive:compound] dans l'environnement ralentiront le rythme de sa production de [thrive:compound type=\"atp\"][/thrive:compound]. Comme les métabolosomes sont suspendus directement dans le cytoplasme, le liquide environnant effectue une certaine [b]glycolyse[/b]."

#, fuzzy
msgid "WIKI_METABOLOSOMES_STRATEGY"
msgstr ""
"A bien des égards, les [b]Métabolosomes[/b] sont une amélioration du [b][color=#3796e1][url=thriveopedia:cytoplasme]Cytoplasme[/url][/color][/b]. Le style de jeu qui fonctionne pour la cellule de départ (LUCA) est susceptible de fonctionner pour une cellule construite à partir de [b]Métabolosomes[/b], qui recueillent simplement le [thrive:compound type=\"glucose\"][/thrive:compound] de l'environnement. La différence est un rendement accru qui peut alimenter plus d'organites avec des fonctions plus larges, comme [b][color=#3796e1][url=thriveopedia:pilus]Pilus Perforant[/url][/color][/b] ou [b][color=#3796e1][url=thriveopedia:flagellum]Flagelles[/url][/color][/b].\n"
"\n"
"Cependant, les concentrations naturelles de [thrive:compound type=\"glucose\"][/thrive:compound] dans l'environnement diminuent au cours du jeu, il est donc conseillé de passer à de nouvelles sources de nourriture plus tard.\n"
"\n"
"Une fois qu'une cellule aura développé un [b][color=#3796e1][url=thriveopedia:nucleus]Noyau[/url][/color][/b], il est conseillé de remplacer les [b]Métabolosomes[/b] par leur équivalent eucaryote, les [b][color=#3796e1][url=thriveopedia : mitochondrion]Mitochondries[/url][/color][/b], car celles-ci sont beaucoup plus performantes."

msgid "WIKI_METABOLOSOMES_UPGRADES"
msgstr "Pas d'améliorations."

msgid "WIKI_MITOCHONDRION_EFFECTS"
msgstr "Pas d'effets."

msgid "WIKI_MITOCHONDRION_INTRO"
msgstr "Le moteur de la cellule. Les [b]mitochondries[/b] réalisent la [b]respiration aérobie[/b], ou la conversion du [thrive:compound type=\"glucose\"][/thrive:compound] en [thrive:compound type=\"atp\"][/thrive:compound] en utilisant de l'[thrive:compound type=\"oxygène\"][/thrive:compound]. Les [b]mitochondries[/b] remplissent cette fonction plus efficacement que d'autres organites tels que les [b][color=#3796e1][url=thriveopedia:metabolosome]métabolosomes[/url][/color][/b]."

msgid "WIKI_MITOCHONDRION_MODIFICATIONS"
msgstr "Pas de modifications."

#, fuzzy
msgid "WIKI_MITOCHONDRION_PROCESSES"
msgstr "Transforme le [thrive:compound type=\"glucose\"][/thrive:compound] en [thrive:compound type=\"atp\"][/thrive:compound]. Taux proportionnels à la concentration d'[thrive:compound type=\"oxygen\"][/thrive:compound]."

msgid "WIKI_MITOCHONDRION_REQUIREMENTS"
msgstr ""
"Une cellule doit posséder un [b][color=#3796e1][url=thriveopedia:nucleus]noyau[/url][/color][/b] pour pouvoir développer des [b]mitochondries[/b].\n"
"\n"
"Si l'amélioration des organites est activée dans les paramètres du jeu, [i]les deux[/i] conditions suivantes doivent également être remplies [i]pour la cellule du joueur[/i] :\n"
"\n"
"[indent]—   Posséder des [b][color=#3796e1][url=thriveopedia:metabolosome]Métabolosomes[/url][/color][/b] depuis au moins [b]7[/b] générations consécutives.[/indent]\n"
"[indent]—   Produire au moins [b]+20[/b] [thrive:compound type=\"atp\"][/thrive:compound].[/indent]"

msgid "WIKI_MITOCHONDRION_SCIENTIFIC_BACKGROUND"
msgstr "À venir"

msgid "WIKI_MITOCHONDRION_STRATEGY"
msgstr ""
"Dans les environnements où le [thrive:compound type=\"glucose\"][/thrive:compound] est abondant, les [b]mitochondries[/b] constituent véritablement le moteur de la cellule. Sachez cependant que les concentrations en [thrive:compound type=\"glucose\"][/thrive:compound] diminuent au fur et à mesure que le jeu progresse, et nous vous recommandons donc de passer à d'autres sources d'énergie si possible.\n"
"\n"
"Il est également recommandé de remplacer les [b][color=#3796e1][url=thriveopedia:metabolosome]métabolosomes[/url][/color][/b] par des [b]mitochondries[/b] après avoir développé un [b][color=#3796e1][url=thriveopedia:nucleus]noyau[/url][/color][/b] pour une meilleure efficacité."

msgid "WIKI_MITOCHONDRION_UPGRADES"
msgstr "Pas d'améliorations."

msgid "WIKI_MYOFIBRIL_EFFECTS"
msgstr ""

msgid "WIKI_MYOFIBRIL_INTRO"
msgstr ""

msgid "WIKI_MYOFIBRIL_MODIFICATIONS"
msgstr "Pas de modifications."

msgid "WIKI_MYOFIBRIL_PROCESSES"
msgstr "Pas de processus."

msgid "WIKI_MYOFIBRIL_REQUIREMENTS"
msgstr "Seulement disponible à partir de la phase multicellulaire."

msgid "WIKI_MYOFIBRIL_SCIENTIFIC_BACKGROUND"
msgstr "À venir"

msgid "WIKI_MYOFIBRIL_STRATEGY"
msgstr ""

msgid "WIKI_MYOFIBRIL_UPGRADES"
msgstr "Pas d'améliorations"

msgid "WIKI_NITROGEN-FIXING_PLASTID_EFFECTS"
msgstr "Pas d'effets."

#, fuzzy
msgid "WIKI_NITROGEN-FIXING_PLASTID_INTRO"
msgstr "Plaste Fixateur d'Azote"

msgid "WIKI_NITROGEN-FIXING_PLASTID_MODIFICATIONS"
msgstr "Pas de modifications."

#, fuzzy
msgid "WIKI_NITROGEN-FIXING_PLASTID_PROCESSES"
msgstr "Transforme l'[thrive:compound type=\"atp\"][/thrive:compound] en [thrive:compound type=\"ammonia\"][/thrive:compound]. Taux proportionnels à la concentration d'[thrive:compound type=\"nitrogen\"][/thrive:compound] et d'[thrive:compound type=\"oxygen\"][/thrive:compound]."

#, fuzzy
msgid "WIKI_NITROGEN-FIXING_PLASTID_REQUIREMENTS"
msgstr "Plaste Fixateur d'Azote"

msgid "WIKI_NITROGEN-FIXING_PLASTID_SCIENTIFIC_BACKGROUND"
msgstr "À venir"

#, fuzzy
msgid "WIKI_NITROGEN-FIXING_PLASTID_STRATEGY"
msgstr "Plaste Fixateur d'Azote"

msgid "WIKI_NITROGEN-FIXING_PLASTID_UPGRADES"
msgstr "Pas d'améliorations."

msgid "WIKI_NITROGENASE_EFFECTS"
msgstr "Pas d'effets."

#, fuzzy
msgid "WIKI_NITROGENASE_INTRO"
msgstr "La nitrogénase est une protéine capable d'utiliser l'[thrive:compound type=\"nitrogen\"][/thrive:compound] gazeux et l'énergie cellulaire sous forme d'[thrive:compound type=\"atp\"][/thrive:compound] pour produire de l'[thrive:compound type=\"ammoniaque\"][/thrive:compound], un nutriment essentiel à la croissance des cellules. Il s'agit d'un processus appelé [b]fixation anaérobie de l'azote[/b]. Comme la nitrogénase est suspendue directement dans le cytoplasme, le liquide environnant effectue une partie de la [b]glycolyse[/b]."

msgid "WIKI_NITROGENASE_MODIFICATIONS"
msgstr "Pas de modifications."

#, fuzzy
msgid "WIKI_NITROGENASE_PROCESSES"
msgstr "Transforme l'[thrive:compound type=\"atp\"][/thrive:compound] en [thrive:compound type=\"ammonia\"][/thrive:compound]. Taux proportionnels à la concentration de [thrive:compound type=\"nitrogen\"][/thrive:compound]."

msgid "WIKI_NITROGENASE_REQUIREMENTS"
msgstr ""

msgid "WIKI_NITROGENASE_SCIENTIFIC_BACKGROUND"
msgstr "À venir"

#, fuzzy
msgid "WIKI_NITROGENASE_STRATEGY"
msgstr "La nitrogénase est une protéine capable d'utiliser l'[thrive:compound type=\"nitrogen\"][/thrive:compound] gazeux et l'énergie cellulaire sous forme d'[thrive:compound type=\"atp\"][/thrive:compound] pour produire de l'[thrive:compound type=\"ammoniaque\"][/thrive:compound], un nutriment essentiel à la croissance des cellules. Il s'agit d'un processus appelé [b]fixation anaérobie de l'azote[/b]. Comme la nitrogénase est suspendue directement dans le cytoplasme, le liquide environnant effectue une partie de la [b]glycolyse[/b]."

msgid "WIKI_NITROGENASE_UPGRADES"
msgstr "Pas d'améliorations."

msgid "WIKI_NUCLEUS_EFFECTS"
msgstr ""

#, fuzzy
msgid "WIKI_NUCLEUS_INTRO"
msgstr ""
"Le plus grand organite et le trait distinctif des cellules eucaryotes. Il permet aux cellules de développer des organites membranaires plus puissants et plus perfectionnés, tels que les [b][color=#3796e1][url=thriveopedia:mitochondrion]Mitochondries[/color][/b] et les [b][color=#3796e1][url=thriveopedia:lysosome]Lysosomes[/color][/b].\n"
"\n"
"Il est très consommateur en [thrive:compound type=\"atp\"][/thrive:compound] en raison de sa taille énorme et de son coût d'osmorégulation. Quand une cellule se dote d'un noyau, celui-ci ne peut plus être supprimé dans les générations futures.\n"
"\n"
"Il réduit également de [b]50%[/b] les dégâts subis, quelle qu'en soit la source, hormis ceux liés au manque d'énergie."

msgid "WIKI_NUCLEUS_MODIFICATIONS"
msgstr "Pas de modifications."

msgid "WIKI_NUCLEUS_PROCESSES"
msgstr "Pas de processus."

msgid "WIKI_NUCLEUS_REQUIREMENTS"
msgstr "Pas de conditions."

msgid "WIKI_NUCLEUS_SCIENTIFIC_BACKGROUND"
msgstr "À venir"

#, fuzzy
msgid "WIKI_NUCLEUS_STRATEGY"
msgstr ""
"Réfléchissez bien avant d'ajouter un [b]Noyau[/b] à votre cellule. Ces derniers sont coûteux à entretenir et ralentissent considérablement votre cellule. Assurez-vous donc d'avoir une balance en [thrive:compound type=\"atp\"][/thrive:compound] nettement positive et de pouvoir vous permettre un mode de vie plus sédentaire pendant une ou deux générations. Nous recommandons d'ajouter des [b][color=#3796e1][url=thriveopedia:cilia] Cils[/url][/color][/b] et des [b][color=#3796e1][url=thriveopedia:flagellum]Flagelles[/url][/color][/b] dans les générations suivantes afin de retrouver un peu de mobilité.\n"
"\n"
"Cependant, ses avantages sont évidents. Les eucaryotes (cellules dotées d'un [b]Noyau[/b]) ont accès à des améliorations plus polyvalentes que les procaryotes (cellules dépourvues de noyau).\n"
"\n"
"Les organites débloqués par le [b]Noyau[/b] apportent de nouvelles aptitudes puissantes, comme l'[b][color=#3796e1][url=thriveopedia:signalingAgent]Agent de signalisation[/url][/color][/b] et l'[b][color=#3796e1][url=thriveopedia : BindingAgent]Agent liant[/url][/color][/b], ou des améliorations significatives de capacités existantes, telles que les [b][color=#3796e1][url=thriveopedia:mitochondrion]Mitochondries[/url][/color][/b] et les [b][color=#3796e1][url=thriveopedia:thermoplast]Thermoplastes[/url][/color][/b]. Il est recommandé de remplacer les organites procaryotes par leurs homologues eucaryotes plus efficaces après avoir ajouté un [b]Noyau[/b] pour améliorer la production de [thrive:compound type=\"atp\"][/thrive:compound] et améliorer la viabilité de votre cellule."

msgid "WIKI_NUCLEUS_UPGRADES"
msgstr "Pas d'améliorations."

msgid "WIKI_ORGANELLES_ROOT_INTRO"
msgstr ""
"Les organites sont les \"organes\" des organismes unicellulaires. Dans Thrive, ils sont les éléments constitutifs de votre cellule, contrôlant ses fonctions et processus internes.\n"
"\n"
"Chaque fois que vous vous reproduisez, vous pouvez ajouter, déplacer, modifier ou supprimer des organites à l'intérieur de votre cellule à l'aide de l'éditeur de microbes. Presque toutes ces actions coûtent des points de mutation. Les organites sont disposés dans une grille hexagonale, formant une forme contiguë enveloppée par la membrane cellulaire, et chaque organite a une empreinte hexagonale caractéristique. Les organites externes s'attachent à l'extérieur de la membrane, de sorte que pour la plupart d'entre eux, l'orientation du placement a de l'importance.\n"
"\n"
"Lorsque vous modifiez votre cellule, les autres espèces modifient également la disposition de leurs organites. Elles ont accès aux mêmes pouvoirs et capacités.\n"
"\n"
"Sélectionnez un organite dans la liste ci-dessous pour en savoir plus."

#, fuzzy
msgid "WIKI_OXYTOXISOME_EFFECTS"
msgstr "Un métabolosome responsable de la production d'une forme primitive de l'agent toxique OxyToxy NT."

#, fuzzy
msgid "WIKI_OXYTOXISOME_INTRO"
msgstr "Oxytoxisome"

msgid "WIKI_OXYTOXISOME_MODIFICATIONS"
msgstr "Pas de modifications."

#, fuzzy
msgid "WIKI_OXYTOXISOME_PROCESSES"
msgstr "Transforme [thrive:compound type=\"atp\"][/thrive:compound] en [thrive:compound type=\"oxytoxy\"][/thrive:compound]. Taux proportionnels à la concentration d'[thrive:compound type=\"oxygen\"][/thrive:compound]. Peut libérer des toxines en appuyant sur [thrive:input]g_fire_toxin[/thrive:input]."

#, fuzzy
msgid "WIKI_OXYTOXISOME_REQUIREMENTS"
msgstr "Un métabolosome responsable de la production d'une forme primitive de l'agent toxique OxyToxy NT."

msgid "WIKI_OXYTOXISOME_SCIENTIFIC_BACKGROUND"
msgstr "À venir"

msgid "WIKI_OXYTOXISOME_STRATEGY"
msgstr ""
"Les toxines sont une arme précieuse dans le combat cellulaire. Elles sont actuellement la seule méthode d'attaque à distance dans le jeu, l'engloutissement et les [b][color=#3796e1][url=thriveopedia:pilus]pili perforants[/url][/color][/b] s'apparentant davantage à des armes de mêlée.\n"
"\n"
"L'[b]oxytoxisome[/b] et son homologue eucaryote, la [b][color=#3796e1][url=thriveopedia:oxytoxy]vacuole à toxines[/color][/b], sont également utiles à des fins défensives. Une cellule qui engloutit une autre cellule possédant l'un ou l'autre de ces organites subit des dommages au fur et à mesure de la digestion de sa proie, ce qui peut avoir un effet dissuasif sur les prédateurs plus importants."

msgid "WIKI_OXYTOXISOME_UPGRADES"
msgstr "Pas d'améliorations."

msgid "WIKI_PAGE_AXON"
msgstr "Axone"

msgid "WIKI_PAGE_BINDING_AGENT"
msgstr "Agent liant"

msgid "WIKI_PAGE_BIOLUMINESCENT_VACUOLE"
msgstr "Vacuole bioluminescente"

msgid "WIKI_PAGE_CHEMOPLAST"
msgstr "Chimioplaste"

msgid "WIKI_PAGE_CHEMORECEPTOR"
msgstr "Chimiorécepteur"

msgid "WIKI_PAGE_CHEMOSYNTHESIZING_PROTEINS"
msgstr "Protéines chimiosynthétiques"

#, fuzzy
msgid "WIKI_PAGE_CHLOROPLAST"
msgstr "Chloroplaste"

msgid "WIKI_PAGE_CILIA"
msgstr "Cils"

msgid "WIKI_PAGE_CYTOPLASM"
msgstr "Cytoplasme"

msgid "WIKI_PAGE_FLAGELLUM"
msgstr "Flagelle"

msgid "WIKI_PAGE_LYSOSOME"
msgstr "Lysosome"

msgid "WIKI_PAGE_METABOLOSOMES"
msgstr "Métabolosomes"

msgid "WIKI_PAGE_MITOCHONDRION"
msgstr "Mitochondrie"

#, fuzzy
msgid "WIKI_PAGE_MYOFIBRIL"
msgstr "Myofibrille"

#, fuzzy
msgid "WIKI_PAGE_NITROGEN-FIXING_PLASTID"
msgstr "Plaste Fixateur d'Azote"

msgid "WIKI_PAGE_NITROGENASE"
msgstr "Nitrogénase"

msgid "WIKI_PAGE_NUCLEUS"
msgstr "Noyau"

msgid "WIKI_PAGE_ORGANELLES_ROOT"
msgstr "Organites"

msgid "WIKI_PAGE_OXYTOXISOME"
msgstr "Oxytoxisome"

msgid "WIKI_PAGE_PERFORATOR_PILUS"
msgstr "Pilus perforant"

msgid "WIKI_PAGE_PROTOPLASM"
msgstr "Protoplasme"

msgid "WIKI_PAGE_RUSTICYANIN"
msgstr "Rusticyanine"

#, fuzzy
msgid "WIKI_PAGE_SIGNALING_AGENT"
msgstr "Agent de signalisation"

msgid "WIKI_PAGE_SLIME_JET"
msgstr "Propulseur gélatineux"

msgid "WIKI_PAGE_THERMOPLAST"
msgstr "Thermoplaste"

#, fuzzy
msgid "WIKI_PAGE_THERMOSYNTHASE"
msgstr "Thermosynthase"

msgid "WIKI_PAGE_THYLAKOIDS"
msgstr "Thylakoïdes"

#, fuzzy
msgid "WIKI_PAGE_TOXIN_VACUOLE"
msgstr ""
"Vacuole\n"
"à toxine"

msgid "WIKI_PAGE_VACUOLE"
msgstr "Vacuole"

msgid "WIKI_PERFORATOR_PILUS_EFFECTS"
msgstr ""
"Si une cellule possède un [b]pilus perforant[/b], les cellules d'autres espèces subiront d'importants dégâts à son contact. Si les deux cellules ont des [b]pili perforants[/b], elles pourront au contraire bloquer leurs attaques respectives.\n"
"\n"
"Les [b]pili perforants[/b] bloquent également les projectiles de toxines. Voir [b][color=#3796e1][url=thriveopedia:oxytoxyProteins]Oxytoxisome[/url][/color][/b] et [b][color=#3796e1][url=thriveopedia:oxytoxy]Vacuole à toxines[/color][/b]."

msgid "WIKI_PERFORATOR_PILUS_INTRO"
msgstr ""
"Organite de combat utilisé pour perforer d'autres cellules. Les cellules attaquées par un [b]pilus perforant[/b] subissent de lourds dégâts.\n"
"\n"
"Il permet également de se défendre contre les toxines en parant les projectiles de toxines."

msgid "WIKI_PERFORATOR_PILUS_MODIFICATIONS"
msgstr "Pas de modifications."

msgid "WIKI_PERFORATOR_PILUS_PROCESSES"
msgstr "Pas de processus."

#, fuzzy
msgid "WIKI_PERFORATOR_PILUS_REQUIREMENTS"
msgstr ""
"Si l'amélioration des organites est activée dans les paramètres du jeu, [i]au moins une[/i] des conditions suivantes doit être vraie [i]pour la cellule du joueur[/i] :\n"
"\n"
"[indent]—   A englouti au moins [b]5[/b] cellules, toutes générations confondues.[/indent]\n"
"[indent]—   Est mort au moins [b]5[/b] fois parmi toutes les générations.[/indent]"

#, fuzzy
msgid "WIKI_PERFORATOR_PILUS_SCIENTIFIC_BACKGROUND"
msgstr ""
"Les pili (singulier : pilus) se trouvent à la surface de nombreux micro-organismes et ressemblent à de fins poils. Des dizaines, voire des centaines de pili peuvent être présents à la surface d'un micro-organisme et remplir plusieurs fonctions, notamment celle de prédation. Les micro-organismes pathogènes utilisent les pili de façon agressive, soit pour s'attacher et se lier aux tissus de l'hôte, soit pour percer leur membrane externe afin d'accéder au cytoplasme. Il existe de nombreux pili similaires, mais ils ne sont pas apparentés d'un point de vue évolutif et résultent d'une évolution convergente. Un même organisme peut développer plusieurs types de pili et ceux qui sont présents à la surface sont constamment modifiés et remplacés.\n"
"\n"
"Pour en savoir plus, consultez la [color=#3796e1][url=https://en.wikipedia.org/wiki/Pilus]page Wikipedia[/url][/color] de cet organite."

#, fuzzy
msgid "WIKI_PERFORATOR_PILUS_STRATEGY"
msgstr ""
"Les cellules équipées de [b]Pili Perforants[/b] sont des prédateurs efficaces et peuvent attaquer n'importe quelle cellule, même celles qui sont résistantes aux toxines ou qui ont une membrane résistante à l'engloutissement. Ils doivent cependant être placés judicieusement et leur utilisation requiert une certaine habileté.\n"
"\n"
"Les [b]Pili Perforants[/b] ont également un fort pouvoir dissuasif sur les proies. En effet, il est peu probable qu'une boule hérissée de pointes soit considérée comme un repas facile."

#, fuzzy
msgid "WIKI_PERFORATOR_PILUS_UPGRADES"
msgstr ""
"[b]Pilus Injectisome[/b]\n"
"\n"
"Pour [b]25[/b] points de mutation, modifiez les [b]Pili Perforants[/b] déjà placés pour les transformer en [b]Pili Injectisome[/b]. Lorsque ces derniers heurtent des cellules ennemies, ils infligent également des dégâts de toxine. Les types de membranes qui réduisent les dégâts des toxines réduisent également les dégâts des [b]Pili Injectisome/b]."

msgid "WIKI_PROTOPLASM_EFFECTS"
msgstr "Pas d'effets."

#, fuzzy
msgid "WIKI_PROTOPLASM_INTRO"
msgstr "Protoplasme"

msgid "WIKI_PROTOPLASM_MODIFICATIONS"
msgstr "Pas de modifications."

#, fuzzy
msgid "WIKI_PROTOPLASM_PROCESSES"
msgstr "Transforme le [thrive:compound type=\"glucose\"][/thrive:compound] en [thrive:compound type=\"atp\"][/thrive:compound]."

msgid "WIKI_PROTOPLASM_REQUIREMENTS"
msgstr ""

msgid "WIKI_PROTOPLASM_SCIENTIFIC_BACKGROUND"
msgstr ""

msgid "WIKI_PROTOPLASM_STRATEGY"
msgstr ""

msgid "WIKI_PROTOPLASM_UPGRADES"
msgstr "Pas d'améliorations."

msgid "WIKI_ROOT_BODY"
msgstr ""
"Bienvenue dans le wiki en jeu de Thrive. Vous trouverez ici des informations détaillées sur les concepts du jeu, des guides de stratégie à la théorie scientifique qui sous-tend les mécaniques de jeu.\n"
"\n"
"La majorité des pages de cette section est auto-générée depuis le contenu en anglais sur le [color=#3796e1][url=https://wiki.revolutionarygamesstudio.com/]wiki de développement en ligne[/url][/color] et est traduite par la communauté. Si vous avez envie d'aider à écrire et maintenir le contenu du wiki, veuillez prendre en considération de[color=#3796e1] [url=https://revolutionarygamesstudio.com/get-involved/]rejoindre l'équipe[/url][/color].\n"
"\n"
"Voir les liens ci-dessous pour quelques-uns des principaux concepts du jeu."

msgid "WIKI_ROOT_HEADING"
msgstr "Wiki en jeu de Thrive"

#, fuzzy
msgid "WIKI_RUSTICYANIN_EFFECTS"
msgstr "La rusticyanine est une protéine capable d'utiliser le [thrive:compound type=\"carbondioxide\"][/thrive:compound] gazeux et le [thrive:compound type=\"oxygen\"][/thrive:compound] pour oxyder le fer d'un état chimique à un autre. Ce processus, appelé [b]respiration ferrique[/b], libère de l'énergie que la cellule peut ensuite récolter."

#, fuzzy
msgid "WIKI_RUSTICYANIN_INTRO"
msgstr "Transforme du [thrive:compound type=\"iron\"][/thrive:compound] en [thrive:compound type=\"atp\"][/thrive:compound] par le processus de [b]Chimiolithoautotrophie ferrique[/b]. La vitesse de cette réaction dépend de la concentration en [thrive:compound type=\"carbondioxide\"][/thrive:compound] dans l'environnement."

msgid "WIKI_RUSTICYANIN_MODIFICATIONS"
msgstr "Pas de modifications."

#, fuzzy
msgid "WIKI_RUSTICYANIN_PROCESSES"
msgstr ""
"[b]Chimiolithoautotrophie ferrique[/b] : [thrive:compound type=\"iron\"][/thrive:compound] + [thrive:compound type=\"carbondioxide\"][/thrive:compound] → [thrive:compound type=\"atp\"][/thrive:compound]\n"
"\n"
"Une méthode pour générer de l'énergie sans [thrive:compound type=\"glucose\"][/thrive:compound]. Consomme du [thrive:compound type=\"iron\"][/thrive:compound] et dépend de la concentration en [thrive:compound type=\"carbondioxide\"][/thrive:compound] de l'environnement."

msgid "WIKI_RUSTICYANIN_REQUIREMENTS"
msgstr "Pas de conditions."

msgid "WIKI_RUSTICYANIN_SCIENTIFIC_BACKGROUND"
msgstr "À venir"

#, fuzzy
msgid "WIKI_RUSTICYANIN_STRATEGY"
msgstr "La rusticyanine est une protéine capable d'utiliser le [thrive:compound type=\"carbondioxide\"][/thrive:compound] gazeux et le [thrive:compound type=\"oxygen\"][/thrive:compound] pour oxyder le fer d'un état chimique à un autre. Ce processus, appelé [b]respiration ferrique[/b], libère de l'énergie que la cellule peut ensuite récolter."

msgid "WIKI_RUSTICYANIN_UPGRADES"
msgstr "Pas d'améliorations."

#, fuzzy
msgid "WIKI_SIGNALING_AGENT_EFFECTS"
msgstr "Agent de signalisation"

#, fuzzy
msgid "WIKI_SIGNALING_AGENT_INTRO"
msgstr "Agent de signalisation"

msgid "WIKI_SIGNALING_AGENT_MODIFICATIONS"
msgstr "Pas de processus."

msgid "WIKI_SIGNALING_AGENT_PROCESSES"
msgstr "Pas de processus."

#, fuzzy
msgid "WIKI_SIGNALING_AGENT_REQUIREMENTS"
msgstr "Les agents de signalisation permettent aux cellules de créer des substances chimiques auxquelles d'autres cellules peuvent réagir. Les substances chimiques de signalisation peuvent être utilisées pour attirer d'autres cellules ou les avertir d'un danger pour les faire fuir."

msgid "WIKI_SIGNALING_AGENT_SCIENTIFIC_BACKGROUND"
msgstr "À venir"

#, fuzzy
msgid "WIKI_SIGNALING_AGENT_STRATEGY"
msgstr "Agent de signalisation"

msgid "WIKI_SIGNALING_AGENT_UPGRADES"
msgstr "Pas d'améliorations."

#, fuzzy
msgid "WIKI_SLIME_JET_EFFECTS"
msgstr "De nombreux organismes produisent des substances polysaccharidiques gluantes, et le mucilage est l'un de ces polysaccharides. Si de nombreuses espèces utilisent la bave pour se déplacer, certains types de bactéries éjectent ces substances à haute pression dans leur sillage. Ces jets de bave agissent comme des moteurs de fusée, poussant les cellules en avant à une vitesse incroyable. La bave est également utilisée pour faire obstacle aux prédateurs, en les piégeant dans une substance que seuls les organismes dotés de jets peuvent diriger."

#, fuzzy
msgid "WIKI_SLIME_JET_INTRO"
msgstr "De nombreux organismes produisent des substances polysaccharidiques gluantes, et le mucilage est l'un de ces polysaccharides. Si de nombreuses espèces utilisent la bave pour se déplacer, certains types de bactéries éjectent ces substances à haute pression dans leur sillage. Ces jets de bave agissent comme des moteurs de fusée, poussant les cellules en avant à une vitesse incroyable. La bave est également utilisée pour faire obstacle aux prédateurs, en les piégeant dans une substance que seuls les organismes dotés de jets peuvent diriger."

msgid "WIKI_SLIME_JET_MODIFICATIONS"
msgstr "Pas de modifications."

#, fuzzy
msgid "WIKI_SLIME_JET_PROCESSES"
msgstr "Transforme le [thrive:compound type=\"glucose\"][/thrive:compound] en [thrive:compound type=\"mucilage\"][/thrive:compound]. Appuyez sur [thrive:input]g_secrete_slime[/thrive:input] pour libérer le [thrive:compound type=\"mucilage\"][/thrive:compound] stockés, augmentant la vitesse de cette cellule et ralentissant les prédateurs."

msgid "WIKI_SLIME_JET_REQUIREMENTS"
msgstr "Pas de conditions."

msgid "WIKI_SLIME_JET_SCIENTIFIC_BACKGROUND"
msgstr "À venir"

msgid "WIKI_SLIME_JET_STRATEGY"
msgstr ""

msgid "WIKI_SLIME_JET_UPGRADES"
msgstr "Pas d'améliorations."

msgid "WIKI_THERMOPLAST_EFFECTS"
msgstr "Pas d'effets."

#, fuzzy
msgid "WIKI_THERMOPLAST_INTRO"
msgstr "Le thermoplaste est une structure à double membrane contenant des pigments thermosensibles empilés dans des sacs membranaires. C'est un procaryote qui a été assimilé pour être utilisé par son hôte eucaryote. Les pigments du thermoplaste sont capables d'utiliser l'énergie des différences de chaleur dans l'environnement pour produire [thrive:compound type=\"atp\"][/thrive:compound] à partir de l'eau dans un processus appelé [b]thermosynthèse[/b]. Le taux de production de [thrive:compound type=\"atp\"][/thrive:compound] varie avec [thrive:compound type=\"temperature\"][/thrive:compound]."

msgid "WIKI_THERMOPLAST_MODIFICATIONS"
msgstr "Pas de modifications."

#, fuzzy
msgid "WIKI_THERMOPLAST_PROCESSES"
msgstr "Produit du [thrive:compound type=\"glucose\"][/thrive:compound]. Taux proportionnel à la concentration de [thrive:compound type=\"carbondioxide\"][/thrive:compound] et à la température."

msgid "WIKI_THERMOPLAST_REQUIREMENTS"
msgstr ""

msgid "WIKI_THERMOPLAST_SCIENTIFIC_BACKGROUND"
msgstr "À venir"

#, fuzzy
msgid "WIKI_THERMOPLAST_STRATEGY"
msgstr "Le thermoplaste est une structure à double membrane contenant des pigments thermosensibles empilés dans des sacs membranaires. C'est un procaryote qui a été assimilé pour être utilisé par son hôte eucaryote. Les pigments du thermoplaste sont capables d'utiliser l'énergie des différences de chaleur dans l'environnement pour produire [thrive:compound type=\"atp\"][/thrive:compound] à partir de l'eau dans un processus appelé [b]thermosynthèse[/b]. Le taux de production de [thrive:compound type=\"atp\"][/thrive:compound] varie avec [thrive:compound type=\"temperature\"][/thrive:compound]."

msgid "WIKI_THERMOPLAST_UPGRADES"
msgstr "Pas d'améliorations."

msgid "WIKI_THERMOSYNTHASE_EFFECTS"
msgstr "Pas d'effets."

#, fuzzy
msgid "WIKI_THERMOSYNTHASE_INTRO"
msgstr "Thermosynthase"

msgid "WIKI_THERMOSYNTHASE_MODIFICATIONS"
msgstr "Pas de modifications."

#, fuzzy
msgid "WIKI_THERMOSYNTHASE_PROCESSES"
msgstr "Produit l'[thrive:compound type=\"atp\"][/thrive:compound] en utilisant les gradients de température. Le taux varie en fonction de la [thrive:compound type=\"temperature\"][/thrive:compound]."

#, fuzzy
msgid "WIKI_THERMOSYNTHASE_REQUIREMENTS"
msgstr "La thermosynthase est une protéine qui utilise la convection thermique pour changer de forme, ce qui lui permet de se replier et de se lier à l'ADP lorsqu'elle est exposée à la chaleur, puis de se déplier et de le recycler en [thrive:compound type=\"atp\"][/thrive:compound] lorsqu'elle est exposée au froid, dans un processus appelé [b]thermosynthèse[/b]. Le taux de production de [thrive:compound type=\"atp\"][/thrive:compound] varie avec [thrive:compound type=\"temperature\"][/thrive:compound]."

msgid "WIKI_THERMOSYNTHASE_SCIENTIFIC_BACKGROUND"
msgstr "À venir"

#, fuzzy
msgid "WIKI_THERMOSYNTHASE_STRATEGY"
msgstr "La thermosynthase est une protéine qui utilise la convection thermique pour changer de forme, ce qui lui permet de se replier et de se lier à l'ADP lorsqu'elle est exposée à la chaleur, puis de se déplier et de le recycler en [thrive:compound type=\"atp\"][/thrive:compound] lorsqu'elle est exposée au froid, dans un processus appelé [b]thermosynthèse[/b]. Le taux de production de [thrive:compound type=\"atp\"][/thrive:compound] varie avec [thrive:compound type=\"temperature\"][/thrive:compound]."

msgid "WIKI_THERMOSYNTHASE_UPGRADES"
msgstr "Pas d'améliorations."

msgid "WIKI_THYLAKOIDS_EFFECTS"
msgstr "Pas d'effets spéciaux."

#, fuzzy
msgid "WIKI_THYLAKOIDS_INTRO"
msgstr "Les thylakoïdes sont des amas de protéines et de pigments photosensibles. Les pigments sont capables d'utiliser l'énergie de la [thrive:compound type=\"sunlight\"][/thrive:compound] pour produire du [thrive:compound type=\"glucose\"][/thrive:compound] à partir d'eau et de [thrive:compound type=\"carbondioxide\"][/thrive:compound] gazeux dans un processus appelé [b]photosynthèse[/b]. Ce sont également ces pigments qui leur donnent une couleur distinctive. Le taux de production de [thrive:compound type=\"glucose\"][/thrive:compound] dépend de la concentration de [thrive:compound type=\"carbondioxide\"][/thrive:compound] et de l'intensité de [thrive:compound type=\"sunlight\"][/thrive:compound]. Comme les thylakoïdes sont suspendus directement dans le cytoplasme, le fluide environnant effectue une certaine [b]glycolyse[/b]."

msgid "WIKI_THYLAKOIDS_MODIFICATIONS"
msgstr "Pas de modifications"

msgid "WIKI_THYLAKOIDS_PROCESSES"
msgstr ""

msgid "WIKI_THYLAKOIDS_REQUIREMENTS"
msgstr ""

msgid "WIKI_THYLAKOIDS_SCIENTIFIC_BACKGROUND"
msgstr "À venir"

#, fuzzy
msgid "WIKI_THYLAKOIDS_STRATEGY"
msgstr "Les thylakoïdes sont des amas de protéines et de pigments photosensibles. Les pigments sont capables d'utiliser l'énergie de la [thrive:compound type=\"sunlight\"][/thrive:compound] pour produire du [thrive:compound type=\"glucose\"][/thrive:compound] à partir d'eau et de [thrive:compound type=\"carbondioxide\"][/thrive:compound] gazeux dans un processus appelé [b]photosynthèse[/b]. Ce sont également ces pigments qui leur donnent une couleur distinctive. Le taux de production de [thrive:compound type=\"glucose\"][/thrive:compound] dépend de la concentration de [thrive:compound type=\"carbondioxide\"][/thrive:compound] et de l'intensité de [thrive:compound type=\"sunlight\"][/thrive:compound]. Comme les thylakoïdes sont suspendus directement dans le cytoplasme, le fluide environnant effectue une certaine [b]glycolyse[/b]."

msgid "WIKI_THYLAKOIDS_UPGRADES"
msgstr "Pas d'améliorations."

#, fuzzy
msgid "WIKI_TOXIN_VACUOLE_EFFECTS"
msgstr "La vacuole à toxines est une vacuole ayant évolué de manière à spécifiquement produire, contenir et sécréter des toxines oxytoxy. La vitesse de production et sécrétion augmente proportionellement au nombre de vacuoles à toxines."

#, fuzzy
msgid "WIKI_TOXIN_VACUOLE_INTRO"
msgstr ""
"Vacuole\n"
"à toxine"

msgid "WIKI_TOXIN_VACUOLE_MODIFICATIONS"
msgstr "Pas de modifications."

#, fuzzy
msgid "WIKI_TOXIN_VACUOLE_PROCESSES"
msgstr "Transforme l'[thrive:compound type=\"atp\"][/thrive:compound] en [thrive:compound type=\"oxytoxy\"][/thrive:compound]. Taux proportionnel à la concentration d'[thrive:compound type=\"oxygen\"][thrive:compound]. Peut libérer des toxines en appuyant sur [thrive:input]g_fire_toxin[/thrive:input]."

#, fuzzy
msgid "WIKI_TOXIN_VACUOLE_REQUIREMENTS"
msgstr "La vacuole à toxines est une vacuole ayant évolué de manière à spécifiquement produire, contenir et sécréter des toxines oxytoxy. La vitesse de production et sécrétion augmente proportionellement au nombre de vacuoles à toxines."

msgid "WIKI_TOXIN_VACUOLE_SCIENTIFIC_BACKGROUND"
msgstr "À venir"

#, fuzzy
msgid "WIKI_TOXIN_VACUOLE_STRATEGY"
msgstr "La vacuole à toxines est une vacuole ayant évolué de manière à spécifiquement produire, contenir et sécréter des toxines oxytoxy. La vitesse de production et sécrétion augmente proportionellement au nombre de vacuoles à toxines."

msgid "WIKI_TOXIN_VACUOLE_UPGRADES"
msgstr "Pas d'améliorations."

msgid "WIKI_VACUOLE_EFFECTS"
msgstr "Pas d'effets."

#, fuzzy
msgid "WIKI_VACUOLE_INTRO"
msgstr "La vacuole à toxines est une vacuole ayant évolué de manière à spécifiquement produire, contenir et sécréter des toxines oxytoxy. La vitesse de production et sécrétion augmente proportionellement au nombre de vacuoles à toxines."

#, fuzzy
msgid "WIKI_VACUOLE_MODIFICATIONS"
msgstr "La vacuole à toxines est une vacuole ayant évolué de manière à spécifiquement produire, contenir et sécréter des toxines oxytoxy. La vitesse de production et sécrétion augmente proportionellement au nombre de vacuoles à toxines."

msgid "WIKI_VACUOLE_PROCESSES"
msgstr "Pas de processus"

msgid "WIKI_VACUOLE_REQUIREMENTS"
msgstr ""

msgid "WIKI_VACUOLE_SCIENTIFIC_BACKGROUND"
msgstr "À venir"

msgid "WIKI_VACUOLE_STRATEGY"
msgstr ""

msgid "WIKI_VACUOLE_UPGRADES"
msgstr "Pas d'améliorations."

msgid "WILL_YOU_THRIVE"
msgstr "Allez-vous prospérer ?"

msgid "WIN_BOX_TITLE"
msgstr "VOUS AVEZ PROSPÉRÉ !"

msgid "WIN_TEXT"
msgstr "Félicitations, vous avez gagné cette version de Thrive ! Vous pouvez continuer à jouer après la disparition de ce message si vous le souhaitez, ou commencer une nouvelle partie dans un nouveau monde. Vous pouvez également ajouter des agents liants pour construire une colonie cellulaire et essayer les prototypes de jeu ultérieurs."

#, fuzzy
msgid "WORKSHOP_ITEM_CHANGE_NOTES"
msgstr "Remarques de Changement d'Item"

#, fuzzy
msgid "WORKSHOP_ITEM_CHANGE_NOTES_TOOLTIP"
msgstr "Changez les remarques afin d'afficher la version de cet objet sur l'Atelier Steam (optionnel)"

msgid "WORKSHOP_ITEM_DESCRIPTION"
msgstr "Description de l'objet :"

msgid "WORKSHOP_ITEM_PREVIEW"
msgstr "Image de prévisualisation :"

msgid "WORKSHOP_ITEM_TAGS"
msgstr "Étiquettes (séparées par une virgule « , ») :"

#, fuzzy
msgid "WORKSHOP_ITEM_TITLE"
msgstr "Titre de l'objet :"

#, fuzzy
msgid "WORKSHOP_ITEM_UPLOAD_SUCCEEDED"
msgstr "La mise en ligne sur l'atelier Steam a été réalisée avec succès"

msgid "WORKSHOP_ITEM_UPLOAD_SUCCEEDED_TOS_REQUIRED"
msgstr "La mise en ligne sur le Workshop Steam a fonctionné, mais vous devez accepter son [color=#3796e1][url=https://steamcommunity.com/sharedfiles/workshoplegalagreement]contrat de licence[/url][/color] avant que cela ne soit visible"

msgid "WORKSHOP_TERMS_OF_SERVICE_NOTICE"
msgstr "En proposant cet objet, vous acceptez le [color=#3796e1][url=https://steamcommunity.com/sharedfiles/workshoplegalagreement]contrat de licence[/url][/color] du Workshop Steam"

msgid "WORKSHOP_VISIBILITY_TOOLTIP"
msgstr "Une fois un item publié, tout le monde pourra le voir"

msgid "WORLD"
msgstr "Monde"

msgid "WORLD_EXPORT_SUCCESS_MESSAGE"
msgstr "Les données du monde ont été exportées avec succès vers {0}"

msgid "WORLD_GENERAL_STATISTICS"
msgstr "Statistiques génériques du monde actuel"

msgid "WORLD_MISC_DETAILS_STRING"
msgstr ""
"Inclure les prototypes des phases avancées : {0}\n"
"Inclure les Easter eggs : {1}"

msgid "WORLD_RELATIVE_MOVEMENT"
msgstr "Dépend du monde"

msgid "WORST_PATCH_COLON"
msgstr "Pire secteur :"

msgid "XBOX360"
msgstr "Xbox 360"

msgid "XBOX_ONE"
msgstr "Xbox One"

msgid "XBOX_SERIES"
msgstr "Xbox Series X"

msgid "YEARS"
msgstr "années"

msgid "YOUTUBE_TOOLTIP"
msgstr "Visitez notre chaîne YouTube"

msgid "YOU_CAN_MAKE_PULL_REQUEST"
msgstr ""
"Thrive est un projet open-source.\n"
"Vous pouvez proposer un correctif sans avoir besoin de faire partie de l'équipe (de développement)."

msgid "YOU_CAN_SUPPORT_THRIVE_ON_PATREON"
msgstr "Vous pouvez financer le développement de Thrive sur Patreon."

msgid "ZOOM_IN"
msgstr "Zoomer"

msgid "ZOOM_OUT"
msgstr "Dézoomer"

#~ msgid "BASSBOOST"
#~ msgstr "Boost de basse"

#~ msgid "BASSDOWN"
#~ msgstr "Basse vers le bas"

#~ msgid "BASSUP"
#~ msgstr "Basse vers le haut"

#~ msgid "DIRECTIONL"
#~ msgstr "Vers la gauche"

#~ msgid "DIRECTIONR"
#~ msgstr "Vers la droite"

#~ msgid "HYPERL"
#~ msgstr "Hyper Gauche"

#~ msgid "HYPERR"
#~ msgstr "Hyper Droite"

#~ msgid "SUPERL"
#~ msgstr "Super gauche"

#~ msgid "SUPERR"
#~ msgstr "Super droite"

#~ msgid "TREBLEDOWN"
#~ msgstr "Réduire le volume aigu"

#~ msgid "TREBLEUP"
#~ msgstr "Aigus vers le haut"

#~ msgid "UNKNOWN_ON_WINDOWS"
#~ msgstr "Inconnu sur Windows"

#~ msgid "GLES2"
#~ msgstr "GLES2"

#~ msgid "SIXTEEN_TIMES"
#~ msgstr "16x"

#~ msgid "TOTAL_POPULATION_COLON"
#~ msgstr "Population totale :"

#, fuzzy
#~ msgid "QUESTION"
#~ msgstr "Résolution :"

#, fuzzy
#~ msgid "TARGET_TIME"
#~ msgstr "Type de cible :"

#, fuzzy
#~ msgid "ENABLED"
#~ msgstr "Activer l'éditeur"

#, fuzzy
#~ msgid "PANGONIAN_REGION_NAME"
#~ msgstr "Pangonienne"

#~ msgid "PATCH_MAP_TYPE"
#~ msgstr "Type de carte des secteurs"

#~ msgid "PATCH_MAP_TYPE_CLASSIC"
#~ msgstr "Classique"

#~ msgid "PATCH_MAP_TYPE_EXPLANATION"
#~ msgstr "(générer une carte des secteurs procéduralement ou utiliser la disposition par défaut)"

#~ msgid "PATCH_MAP_TYPE_PROCEDURAL"
#~ msgstr "Procédural"

#~ msgid "LOOKING_AT"
#~ msgstr "Vous regardez :"

#~ msgid "SPECIES_N_TIMES"
#~ msgstr "{0} (x{1})"

#~ msgid "BECOME_AWARE"
#~ msgstr "Prendre conscience"

#~ msgid "CONFIRM_NORMAL"
#~ msgstr "Accepter"

#~ msgid "DO_NOT_SHOW_AGAIN"
#~ msgstr "Ne plus me prévenir"

#~ msgid "STUFF_AT"
#~ msgstr "Choses à {0:F1}, {1:F1} :"

#~ msgid "SPECIES_DETAILS"
#~ msgstr "Détails de l'espèce"

#~ msgid "CURRENT_GENERATION_COLON"
#~ msgstr "Génération actuelle :"

#, fuzzy
#~ msgid "STATISTICS_BUTTON_TOOLTIP"
#~ msgstr "Suicide"

#, fuzzy
#~ msgid "MACROSCOPIC_PROTOYPE_WARNING"
#~ msgstr ""
#~ "La sauvegarde sélectionnée est connue pour être incompatible avec cette version de Thrive.\n"
#~ "Comme Thrive est toujours en développement précaire la compatibilité des sauvegardes n'est pas une grande priorité, il n'existe ainsi aucun convertisseur de sauvegarde intégré pour mettre à jour d'anciennes sauvegardes."

#~ msgid "RESET_INPUTS"
#~ msgstr "Réinitialiser les entrées"

#, fuzzy
#~ msgid "INVULNERABLE_TO_ENGULFMENT"
#~ msgstr "Invulnérabilité à l'absorption"

#, fuzzy
#~ msgid "AUTO_GPU_NAME"
#~ msgstr "Pseudo personnalisé :"

#, fuzzy
#~ msgid "NOT_RUNNING_DOT"
#~ msgstr "Désactivée."

#~ msgid "PATCH_PANGONIAN_VENTS"
#~ msgstr "Cheminées pangoniennes"

#~ msgid "PATCH_PANGONIAN_MESOPELAGIC"
#~ msgstr "Mésopélagique Pangonien"

#~ msgid "PATCH_PANGONIAN_EPIPELAGIC"
#~ msgstr "Épipélagique Pangonien"

#~ msgid "PATCH_PANGONIAN_TIDEPOOL"
#~ msgstr "Flaque Pangonienne"

#~ msgid "PATHCH_PANGONIAN_ABYSSOPELAGIC"
#~ msgstr "Abyssopélagique Pangonien"

#~ msgid "PATCH_PANGONIAN_COAST"
#~ msgstr "Côte Pangonienne"

#~ msgid "PATCH_PANGONIAN_ESTUARY"
#~ msgstr "Estuaire Pangonien"

#~ msgid "PATCH_CAVE"
#~ msgstr "Grotte"

#~ msgid "PATCH_ICE_SHELF"
#~ msgstr "Plateau de Glace"

#~ msgid "PATCH_PANGONIAN_SEAFLOOR"
#~ msgstr "Sol Marin Pangonien"

#~ msgid "LOADING_DOT"
#~ msgstr "Chargement..."

#~ msgid "PREVIOUS"
#~ msgstr "précédent :"

#~ msgid "RUN_RESULT_POP_IN_PATCHES"
#~ msgstr "population dans les zones :"

#~ msgid "SAVING"
#~ msgstr "Sauvegarde..."

#~ msgid "OVERWRITE_EXISTING_SAVE_TITLE"
#~ msgstr "Réécrire la sauvegarde existante?"

#~ msgid "SAVING_FAILED"
#~ msgstr "Sauvegarde échoué! Une exception a eu lieu"

#~ msgid "TYPE"
#~ msgstr "Type :"

#~ msgid "VERSION"
#~ msgstr "Version :"

#~ msgid "EDITOR_TUTORIAL_PATCH_TEXT"
#~ msgstr ""
#~ "C'est la carte des parcelles.\n"
#~ "Ici vous pouvez voir les différentes parcelles dans lesquels votre microbe peut vivre.\n"
#~ "Votre parcelle actuelle est en surbrillance.\n"
#~ "Vous pouvez cliquer sur les parcelles avec votre souris pour les sélectionner pour voir leurs détails sur la partie droite.\n"
#~ "\n"
#~ "Si vous sélectionnez une parcelle adjacente à celle dans laquelle vous êtes, vous pouvez appuyer sur le bouton sur la droite pour vous y déplacer. Cela permet à votre population de se propager vers de nouvelles parcelles.\n"
#~ "\n"
#~ "Sélectionnez une parcelle pour continuer."

#~ msgid "EDITOR_TUTORIAL_CELL_TEXT"
#~ msgstr ""
#~ "Voici l'éditeur de cellule ou vous pouvez ajouter ou retirer des organites à votre espèce en dépensant des points de mutation (PM).\n"
#~ "\n"
#~ "Vous pouvez aussi changer d'autres propriétés de votre espèce dans les autres onglets de l'éditeur de cellule.\n"
#~ "\n"
#~ "Pour continuer, sélectionnez un organite sur le panneau de gauche (un cytoplasme serait un bon choix). Ensuite faites un clic gauche à côté de l'hexagone affiché au milieu de l'écran pour ajouter cet organite à votre espèce."

#, fuzzy
#~ msgid "VIEW_NOW"
#~ msgstr "Voir immédiatement"

#, fuzzy
#~ msgid "TOTAL_EXTINCTION"
#~ msgstr "extinction en {0}"

#, fuzzy
#~ msgid "LOCAL_EXTINCTION"
#~ msgstr "Le joueur est éteint"

#, fuzzy
#~ msgid "MARINE_SNOW_FOOD_SOURCE"
#~ msgstr "Neige marine"

#~ msgid "Cancel"
#~ msgstr "Annuler"

#~ msgid "SAVING_ERROR"
#~ msgstr "Erreur de Sauvegarde"

#~ msgid "REMOVE_ORGANELLE"
#~ msgstr "Enlever organite"

#, fuzzy
#~ msgid "TRY_NEW_GAME"
#~ msgstr "Nouvelle partie"

#~ msgid "MICROBE_PATCH_LABEL"
#~ msgstr "Patch: {0}"

#, fuzzy
#~ msgid "COLOR"
#~ msgstr "Couleur"

#~ msgid "TURNS"
#~ msgstr "Devient"

#~ msgid "INTO"
#~ msgstr "en"

#~ msgid "DOT_RATE_SCALES"
#~ msgstr ". Taux changent"

#~ msgid "OXYGEN_DOT"
#~ msgstr "Oxygène."

#~ msgid "PRODUCES"
#~ msgstr "Produits"

#~ msgid "DOT_RATE_SCALES_WITH"
#~ msgstr ". Taux changent avec"

#~ msgid "CONCENTRATION_OF"
#~ msgstr "concentration de"

#~ msgid "AND"
#~ msgstr "et"

#~ msgid "INTENSITY_OF"
#~ msgstr "intensité de"

#~ msgid "DOT_RATE_SCALES_WITH_CONCENTRATION_OF"
#~ msgstr ". Taux variant avec une concentration de"

#~ msgid "ALSO_TURNS"
#~ msgstr "Devient aussi"

#~ msgid "DOT_RATE"
#~ msgstr ". Taux"

#~ msgid "SCALES_WITH_CONCENTRATION_OF"
#~ msgstr "varie avec la concentration de"

#~ msgid "OXYTOXY"
#~ msgstr "OxyToxy"

#~ msgid "DOT_CAN_RELEASE"
#~ msgstr ". Peut relâcher"

#~ msgid "TOXINS_BY_PRESSING_E"
#~ msgstr "toxines en pressant E. Taux variant avec"

#~ msgid "USES"
#~ msgstr "Utilise"

#~ msgid "INREASE_STORAGE_SPACE"
#~ msgstr "Augmente la capacité de stockage de la cellule."

#~ msgid "DOT_CAN"
#~ msgstr ". Peut"

#~ msgid "RELEASE_TOXINS_BY_PRESSING"
#~ msgstr "relâche des toxine en pressant"

#~ msgid "E_DOT"
#~ msgstr "E."

#~ msgid "RATE"
#~ msgstr "Taux"

#~ msgid "BIOLUMESCENT_VACUOLE"
#~ msgstr ""
#~ "Vacuole\n"
#~ "Bioluminescent"

#, fuzzy
#~ msgid "END"
#~ msgstr "et"

#, fuzzy
#~ msgid "LEFT"
#~ msgstr "Se déplacer vers la gauche"

#, fuzzy
#~ msgid "RIGHT"
#~ msgstr "Lumière"

#, fuzzy
#~ msgid "FORWARD"
#~ msgstr "Avancer"

#, fuzzy
#~ msgid "PARENLEFT"
#~ msgstr "Tourner à gauche"

#, fuzzy
#~ msgid "PARENRIGHT"
#~ msgstr "Tourner à droite"

#, fuzzy
#~ msgid "COLON"
#~ msgstr "PV :"

#, fuzzy
#~ msgid "SEMICOLON"
#~ msgstr "Taille :"

#, fuzzy
#~ msgid "AT"
#~ msgstr "ATP"

#, fuzzy
#~ msgid "BRACKETLEFT"
#~ msgstr "Tourner à gauche"

#, fuzzy
#~ msgid "BRACKETRIGHT"
#~ msgstr "Tourner à droite"

#, fuzzy
#~ msgid "QUOTELEFT"
#~ msgstr "Tourner à gauche"

#, fuzzy
#~ msgid "BRACELEFT"
#~ msgstr "Tourner à gauche"

#, fuzzy
#~ msgid "BRACERIGHT"
#~ msgstr "Tourner à droite"

#, fuzzy
#~ msgid "EXCLAMDOWN"
#~ msgstr "Molette arrière"

#, fuzzy
#~ msgid "YEN"
#~ msgstr "Oxygène"

#, fuzzy
#~ msgid "SECTION"
#~ msgstr "Description :"

#, fuzzy
#~ msgid "COPYRIGHT"
#~ msgstr "Se déplacer vers la droite"

#, fuzzy
#~ msgid "MU"
#~ msgstr "Silencieux"

#, fuzzy
#~ msgid "AE"
#~ msgstr "Sauvegarder"

#, fuzzy
#~ msgid "ETH"
#~ msgstr "Santé"

#, fuzzy
#~ msgid "DIVISION"
#~ msgstr "Version :"

#, fuzzy
#~ msgid "BACKTAB"
#~ msgstr "Revenir"

#~ msgid "CARBON"
#~ msgstr "Carbone"

#~ msgid "DIOXIDE"
#~ msgstr "Dioxyde"

#~ msgid "PLASTID"
#~ msgstr "Plastide"

#, fuzzy
#~ msgid "MULTICELLULAR"
#~ msgstr "Passer à l'étape suivante du jeu (multicellulaire). Possible lorsque votre colonie de cellule est assez grande."

#, fuzzy
#~ msgid "OPEN_DETAILS"
#~ msgstr "Ouvrir le dossier des Logs"<|MERGE_RESOLUTION|>--- conflicted
+++ resolved
@@ -7,15 +7,9 @@
 msgstr ""
 "Project-Id-Version: PROJECT VERSION\n"
 "Report-Msgid-Bugs-To: EMAIL@ADDRESS\n"
-<<<<<<< HEAD
-"POT-Creation-Date: 2024-07-22 13:58+0200\n"
-"PO-Revision-Date: 2024-06-14 06:50+0000\n"
-"Last-Translator: Zero Cool <zerocool@e.email>\n"
-=======
-"POT-Creation-Date: 2024-06-19 11:03+0300\n"
+"POT-Creation-Date: 2024-07-23 09:54+0300\n"
 "PO-Revision-Date: 2024-07-16 16:22+0000\n"
 "Last-Translator: syl <syl@gresille.org>\n"
->>>>>>> 1dd8e9a4
 "Language-Team: French <https://translate.revolutionarygamesstudio.com/projects/thrive/thrive-game/fr/>\n"
 "Language: fr\n"
 "MIME-Version: 1.0\n"
@@ -4617,7 +4611,7 @@
 
 #, fuzzy
 msgid "SHOW_DAMAGE_EFFECT"
-msgstr "Le flagelle (pluriel : flagelle) est un faisceau de fibres protéiques en forme de fouet s’étendant de la membrane de la cellule qui utilisent l’ATP pour onduler et propulser la cellule dans une direction. La position du flagelle détermine la direction dans laquelle il fournit la poussée pour le mouvement de la cellule. La direction de poussée est opposée à la direction vers laquelle pointe le flagelle, par exemple un flagelle placé sur le côté gauche d’une cellule fournit une poussée lors du déplacement vers la droite."
+msgstr "Chaque [b]flagelle[/b] exerce une poussée en sens inverse de son orientation. Il fournit également une petite poussée dans les directions proches du sens opposé (plus précisément, les directions pour lesquelles la composante du vecteur opposé est positive). Lorsqu'un [b]flagelle[/b] est actif, il consomme de l'[/thrive:compound type=\"atp\"][/thrive:compound]."
 
 msgid "SHOW_HELP"
 msgstr "Montrer l'aide"
