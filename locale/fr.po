--- conflicted
+++ resolved
@@ -7,15 +7,9 @@
 msgstr ""
 "Project-Id-Version: PROJECT VERSION\n"
 "Report-Msgid-Bugs-To: EMAIL@ADDRESS\n"
-<<<<<<< HEAD
-"POT-Creation-Date: 2021-06-10 17:09+0300\n"
-"PO-Revision-Date: 2021-05-21 08:12+0000\n"
-"Last-Translator: George Dupond <whatda513@gmail.com>\n"
-=======
-"POT-Creation-Date: 2021-05-29 22:31+0300\n"
+"POT-Creation-Date: 2021-06-10 19:38+0300\n"
 "PO-Revision-Date: 2021-06-10 16:27+0000\n"
 "Last-Translator: Felecarp <felecarp@suboxide.org>\n"
->>>>>>> afdc164c
 "Language-Team: French <https://translate.revolutionarygamesstudio.com/"
 "projects/thrive/thrive-game/fr/>\n"
 "Language: fr\n"
@@ -37,8 +31,8 @@
 #: ../simulation_parameters/common/help_texts.json:31
 msgid "MICROBE_STAGE_HELP_MESSAGE_2"
 msgstr ""
-"Vos cellules utilisent l'ATP comme leur source d'énergie, si elles n'en ont "
-"plus vous mourrez."
+"Vos cellules utilisent l'ATP comme leur source d'énergie, si elles n'en "
+"ont plus vous mourrez."
 
 #: ../simulation_parameters/common/help_texts.json:6
 #: ../simulation_parameters/common/help_texts.json:32
@@ -51,17 +45,17 @@
 #: ../simulation_parameters/common/help_texts.json:33
 msgid "MICROBE_STAGE_HELP_MESSAGE_4"
 msgstr ""
-"Vous pouvez aussi absorber des cellules, des bactéries, des morceaux de fer "
-"et de cellules qui sont plus petit que vous en pressant G. Cela vous coûtera "
-"plus d'ATP et vous ralentira. N'oubliez pas de presser G une seconde fois "
-"arrêter d'absorber."
+"Vous pouvez aussi absorber des cellules, des bactéries, des morceaux de "
+"fer et de cellules qui sont plus petit que vous en pressant G. Cela vous "
+"coûtera plus d'ATP et vous ralentira. N'oubliez pas de presser G une "
+"seconde fois arrêter d'absorber."
 
 #: ../simulation_parameters/common/help_texts.json:8
 #: ../simulation_parameters/common/help_texts.json:34
 msgid "MICROBE_STAGE_HELP_MESSAGE_5"
 msgstr ""
-"L'Osmoregulation coûte de l'ATP, ce qui signifie que plus votre cellule est "
-"grande, plus vous aurez besoin de Mitochondries, Metabolosomes ou "
+"L'Osmoregulation coûte de l'ATP, ce qui signifie que plus votre cellule "
+"est grande, plus vous aurez besoin de Mitochondries, Metabolosomes ou "
 "Rusticyanines (ou cytoplasmes, qui réalisent la Glycolyse) pour éviter de "
 "perdre de l'ATP quand vous êtes statiques."
 
@@ -110,9 +104,9 @@
 msgid "MICROBE_STAGE_HELP_MESSAGE_11"
 msgstr ""
 "Mais si vous survivez pendant vingt générations avec une population "
-"supérieure à 300, vous êtes considéré comme ayant gagné la partie en cours. "
-"Après avoir gagné vous aurez un popup et pourrez continuer de jouer si vous "
-"voulez."
+"supérieure à 300, vous êtes considéré comme ayant gagné la partie en "
+"cours. Après avoir gagné vous aurez un popup et pourrez continuer de jouer "
+"si vous voulez."
 
 #: ../simulation_parameters/common/help_texts.json:15
 #: ../simulation_parameters/common/help_texts.json:39
@@ -135,9 +129,9 @@
 "\n"
 "Métabolosomes : Produisent de l'ATP à partir de glucose\n"
 "\n"
-"Protéines Chimiosyntétisantes : Produisent à demi-efficacité du chimioplaste "
-"du glucose à partir de Sulfure d'Hydrogène, mais réalisent aussi la "
-"glycolyse, prennent un Hexagone\n"
+"Protéines Chimiosyntétisantes : Produisent à demi-efficacité du "
+"chimioplaste du glucose à partir de Sulfure d'Hydrogène, mais réalisent "
+"aussi la glycolyse, prennent un Hexagone\n"
 "\n"
 "Thylacoïdes : Produisent à 1/3 de l'efficacité de glucose par rapport à un "
 "chloroplaste normal, mais réalisent aussi la glycolyse, et prennent un "
@@ -148,8 +142,8 @@
 "Nitrogénase : Convertissent l'azote environnant et l'ATP en ammoniaque en "
 "anaérobie\n"
 "\n"
-"Cytoplasme : Ont des espaces de stockage et réalisent la glycolyse (Produit "
-"une faible quantité d'ATP)"
+"Cytoplasme : Ont des espaces de stockage et réalisent la glycolyse "
+"(Produit une faible quantité d'ATP)"
 
 #: ../simulation_parameters/common/help_texts.json:22
 msgid "MICROBE_EDITOR_HELP_MESSAGE_2"
@@ -177,8 +171,8 @@
 "\n"
 "Chimioplaste : Produisent du glucose à partir de Sulfure d'Hydrogène\n"
 "\n"
-"Plaste Fixeur d'Azote : Produisent de l'ammoniaque à partir d'ATP et d'Azote "
-"et d'Oxygène environnant\n"
+"Plaste Fixeur d'Azote : Produisent de l'ammoniaque à partir d'ATP et "
+"d'Azote et d'Oxygène environnant\n"
 "\n"
 "Vacuole : Stockent 15 éléments collectés\n"
 "\n"
@@ -190,10 +184,10 @@
 "À chaque génération, vous avez 100 points de mutation (PM) à dépenser, et "
 "chaque changement (ou mutation) coûtera une certaine quantité de ces PM. "
 "Ajouter ou retirer des organites coûte des PM. Cependant, retirer les "
-"organites placées lors de cette mutation les rembourse. Vous pouvez déplacer "
-"ou retirer une organite en faisant un clic droit dessus et en sélectionnant "
-"l'action voulue. Vous pouvez faire tourner vos organites lors du placement "
-"avec A et D."
+"organites placées lors de cette mutation les rembourse. Vous pouvez "
+"déplacer ou retirer une organite en faisant un clic droit dessus et en "
+"sélectionnant l'action voulue. Vous pouvez faire tourner vos organites "
+"lors du placement avec A et D."
 
 #: ../simulation_parameters/common/help_texts.json:25
 msgid "MICROBE_EDITOR_HELP_MESSAGE_5"
@@ -210,18 +204,13 @@
 "Appuyez sur le bouton Revenir en Arrière dans l'éditeur pour corriger une "
 "erreur"
 
-<<<<<<< HEAD
 #: ../simulation_parameters/common/help_texts.json:49
-#, fuzzy
-=======
-#: ../simulation_parameters/common/help_texts.json:48
->>>>>>> afdc164c
 msgid "EASTEREGG_MESSAGE_1"
 msgstr ""
 "Anecdote: les Didiniums et les Paramécies sont des exemples littéraires de "
 "la relation proie/prédateur qui a été étudié pendant des décennies. "
-"Maintenant êtes vous un Didinium ou un Paramécie ? Un Prédateur ou une Proie "
-"?"
+"Maintenant êtes vous un Didinium ou un Paramécie ? Un Prédateur ou une "
+"Proie ?"
 
 #: ../simulation_parameters/common/help_texts.json:50
 msgid "EASTEREGG_MESSAGE_2"
@@ -232,11 +221,11 @@
 #: ../simulation_parameters/common/help_texts.json:51
 msgid "EASTEREGG_MESSAGE_3"
 msgstr ""
-"Voici une astuce, l'Osmorégulation coûte 1 ATP par seconde par hexagone que "
-"votre cellule possède, chaque cellule vide de votre cytoplasme génère aussi "
-"5 ATP par seconde, ce qui signifie que si vous perdez de l'ATP à cause de "
-"l'osmorégulation ajoutez juste quelques hexagones de cytoplasmes vides ou "
-"retirez quelques organites."
+"Voici une astuce, l'Osmorégulation coûte 1 ATP par seconde par hexagone "
+"que votre cellule possède, chaque cellule vide de votre cytoplasme génère "
+"aussi 5 ATP par seconde, ce qui signifie que si vous perdez de l'ATP à "
+"cause de l'osmorégulation ajoutez juste quelques hexagones de cytoplasmes "
+"vides ou retirez quelques organites."
 
 #: ../simulation_parameters/common/help_texts.json:52
 msgid "EASTEREGG_MESSAGE_4"
@@ -306,8 +295,8 @@
 #: ../simulation_parameters/common/help_texts.json:64
 msgid "EASTEREGG_MESSAGE_16"
 msgstr ""
-"Voici une astuce, préparez vous avant d'ajouter un noyau. Ces choses coûtent "
-"cher ! À la fois en entretien et en coût initial."
+"Voici une astuce, préparez vous avant d'ajouter un noyau. Ces choses "
+"coûtent cher ! À la fois en entretien et en coût initial."
 
 #: ../simulation_parameters/common/help_texts.json:65
 msgid "EASTEREGG_MESSAGE_17"
@@ -521,12 +510,7 @@
 msgid "SPAWN_PHOSPHATES"
 msgstr "Créer du phosphate"
 
-<<<<<<< HEAD
 #: ../simulation_parameters/common/input_options.json:159
-#, fuzzy
-=======
-#: ../simulation_parameters/common/input_options.json:143
->>>>>>> afdc164c
 msgid "CHEAT_MENU"
 msgstr "Menu de triches"
 
@@ -1053,12 +1037,7 @@
 msgid "SPACE"
 msgstr "Espace"
 
-<<<<<<< HEAD
 #: ../src/engine/input/key_mapping/KeyNames.cs:165
-#, fuzzy
-=======
-#: ../src/engine/input/key_mapping/KeyNames.cs:163
->>>>>>> afdc164c
 msgid "BACKSLASH"
 msgstr "Barre oblique inversée"
 
@@ -1066,12 +1045,7 @@
 msgid "ESCAPE"
 msgstr "Échap"
 
-<<<<<<< HEAD
 #: ../src/engine/input/key_mapping/KeyNames.cs:167
-#, fuzzy
-=======
-#: ../src/engine/input/key_mapping/KeyNames.cs:165
->>>>>>> afdc164c
 msgid "BACKSPACE"
 msgstr "Retour arrière"
 
@@ -1087,12 +1061,7 @@
 msgid "PAGEUP"
 msgstr ""
 
-<<<<<<< HEAD
 #: ../src/engine/input/key_mapping/KeyNames.cs:171
-#, fuzzy
-=======
-#: ../src/engine/input/key_mapping/KeyNames.cs:169
->>>>>>> afdc164c
 msgid "PAGEDOWN"
 msgstr "Page Down"
 
@@ -1124,48 +1093,23 @@
 msgid "HYPERR"
 msgstr ""
 
-<<<<<<< HEAD
 #: ../src/engine/input/key_mapping/KeyNames.cs:179
-#, fuzzy
-=======
-#: ../src/engine/input/key_mapping/KeyNames.cs:177
->>>>>>> afdc164c
 msgid "DIRECTIONL"
 msgstr "Vers la gauche"
 
-<<<<<<< HEAD
 #: ../src/engine/input/key_mapping/KeyNames.cs:180
-#, fuzzy
-=======
-#: ../src/engine/input/key_mapping/KeyNames.cs:178
->>>>>>> afdc164c
 msgid "DIRECTIONR"
 msgstr "Vers la droite"
 
-<<<<<<< HEAD
 #: ../src/engine/input/key_mapping/KeyNames.cs:181
-#, fuzzy
-=======
-#: ../src/engine/input/key_mapping/KeyNames.cs:179
->>>>>>> afdc164c
 msgid "VOLUMEDOWN"
 msgstr "Réduire le volume sonore"
 
-<<<<<<< HEAD
 #: ../src/engine/input/key_mapping/KeyNames.cs:182
-#, fuzzy
-=======
-#: ../src/engine/input/key_mapping/KeyNames.cs:180
->>>>>>> afdc164c
 msgid "VOLUMEMUTE"
 msgstr "Taire le volume sonore"
 
-<<<<<<< HEAD
 #: ../src/engine/input/key_mapping/KeyNames.cs:183
-#, fuzzy
-=======
-#: ../src/engine/input/key_mapping/KeyNames.cs:181
->>>>>>> afdc164c
 msgid "VOLUMEUP"
 msgstr "Augmenter le volume sonore"
 
@@ -1185,12 +1129,7 @@
 msgid "TREBLEUP"
 msgstr ""
 
-<<<<<<< HEAD
 #: ../src/engine/input/key_mapping/KeyNames.cs:188
-#, fuzzy
-=======
-#: ../src/engine/input/key_mapping/KeyNames.cs:186
->>>>>>> afdc164c
 msgid "TREBLEDOWN"
 msgstr "Réduire le volume aigu"
 
@@ -1202,12 +1141,7 @@
 msgid "MEDIASTOP"
 msgstr "Interrompre lecture"
 
-<<<<<<< HEAD
 #: ../src/engine/input/key_mapping/KeyNames.cs:191
-#, fuzzy
-=======
-#: ../src/engine/input/key_mapping/KeyNames.cs:189
->>>>>>> afdc164c
 msgid "MEDIAPREVIOUS"
 msgstr "Média précédent"
 
@@ -1351,12 +1285,7 @@
 msgid "KP9"
 msgstr "Num 9"
 
-<<<<<<< HEAD
 #: ../src/engine/input/key_mapping/KeyNames.cs:227
-#, fuzzy
-=======
-#: ../src/engine/input/key_mapping/KeyNames.cs:225
->>>>>>> afdc164c
 msgid "UNKNOWN"
 msgstr "Entrée inconnue"
 
@@ -1598,8 +1527,8 @@
 #: ../src/general/OptionsMenu.tscn:683
 msgid "SETTING_ONLY_APPLIES_TO_NEW_GAMES"
 msgstr ""
-"Cette valeur ne s'applique qu'aux nouvelles parties après avoir changé cette "
-"option"
+"Cette valeur ne s'applique qu'aux nouvelles parties après avoir changé "
+"cette option"
 
 #: ../src/general/OptionsMenu.tscn:685
 msgid "CLOUD_RESOLUTION_DIVISOR"
@@ -1848,15 +1777,15 @@
 #: ../src/gui_common/tooltip/ToolTipManager.tscn:228
 msgid "CYTOPLASM_PROCESSES_DESCRIPTION"
 msgstr ""
-"Transforme [thrive:compound]glucose[/thrive:compound] en "
-"[thrive:compound]atp[/thrive:compound]"
+"Transforme [thrive:compound]glucose[/thrive:compound] en [thrive:"
+"compound]atp[/thrive:compound]"
 
 #: ../src/gui_common/tooltip/ToolTipManager.tscn:229
 msgid "CYTOPLASM_DESCRIPTION"
 msgstr ""
 "L'intérieur visqueux d'une cellule. Le cytoplasme est une mixture basique "
-"d'ions, de protéines et d'autres substances dissoutes dans l'eau qui rempli "
-"l'intérieur de la cellule. Une des fonctions qu'elle réalise est la "
+"d'ions, de protéines et d'autres substances dissoutes dans l'eau qui "
+"rempli l'intérieur de la cellule. Une des fonctions qu'elle réalise est la "
 "glycolyse, la conversion du glucose en énergie ATP. Pour les cellules qui "
 "manquent d'organites pour avoir un métabolisme plus avancé, c'est ce sur "
 "quoi elles dépendent en énergie. C'est aussi utilisé pour stocker des "
@@ -1908,20 +1837,21 @@
 #: ../src/gui_common/tooltip/ToolTipManager.tscn:326
 msgid "METABOLOSOMES_PROCESSES_DESCRIPTION"
 msgstr ""
-"Transforme [thrive:compound]glucose[/thrive:compound] en "
-"[thrive:compound]atp[/thrive:compound]. Effet proportionnel avec la "
-"concentration en [thrive:compound]dioxygène[/thrive:compound]"
+"Transforme [thrive:compound]glucose[/thrive:compound] en [thrive:"
+"compound]atp[/thrive:compound]. Effet proportionnel avec la concentration "
+"en [thrive:compound]dioxygène[/thrive:compound]"
 
 #: ../src/gui_common/tooltip/ToolTipManager.tscn:327
 msgid "METABOLOSOMES_DESCRIPTION"
 msgstr ""
 "Les Métabolosomes sont des groupes de protéines enfermés dans des cages en "
-"protéines. Ils peuvent convertir le glucose en ATP a un taux bien plus élevé "
-"que ce qui est fait dans le cytoplasme avec le processus nommé Respiration "
-"Aérobique. Elle a, cependant, besoin d'oxygène pour fonctionner, et de plus "
-"faibles niveaux d'oxygènes dans l'environnement vont ralentir son taux de "
-"production d'ATP. Puisque les métabolosomes sont suspendu directement dans "
-"le cytoplasme, les fluides l'entourant réalisent un peu la glycolyse."
+"protéines. Ils peuvent convertir le glucose en ATP a un taux bien plus "
+"élevé que ce qui est fait dans le cytoplasme avec le processus nommé "
+"Respiration Aérobique. Elle a, cependant, besoin d'oxygène pour "
+"fonctionner, et de plus faibles niveaux d'oxygènes dans l'environnement "
+"vont ralentir son taux de production d'ATP. Puisque les métabolosomes sont "
+"suspendu directement dans le cytoplasme, les fluides l'entourant réalisent "
+"un peu la glycolyse."
 
 #: ../src/gui_common/tooltip/ToolTipManager.tscn:422
 msgid "THYLAKOID"
@@ -1930,21 +1860,21 @@
 #: ../src/gui_common/tooltip/ToolTipManager.tscn:423
 msgid "CHROMATOPHORE_PROCESSES_DESCRIPTION"
 msgstr ""
-"Produit [thrive:compound]glucose[/thrive:compound]. Effet proportionnel avec "
-"la concentration en [thrive:compound]dioxyde de carbone[/thrive:compound] et "
-"[thrive:compound]l'intensité lumineuse[/thrive:compound]"
+"Produit [thrive:compound]glucose[/thrive:compound]. Effet proportionnel "
+"avec la concentration en [thrive:compound]dioxyde de carbone[/thrive:"
+"compound] et [thrive:compound]l'intensité lumineuse[/thrive:compound]"
 
 #: ../src/gui_common/tooltip/ToolTipManager.tscn:424
 msgid "THYLAKOIDS_DESCRIPTION"
 msgstr ""
-"Les Thylacoïdes sont des groupes de protéines et de pigments photosensibles. "
-"Les pigments sont capables d'utiliser l'énergie lumineuse pour produire du "
-"glucose à partir d'eau et de dioxyde de carbone lors d'un processus nommé "
-"Photosynthèse. Ces pigments sont aussi ce qui leur donne leur couleur. Le "
-"taux de glucose produit varie en fonction de la concentration en dioxyde de "
-"carbone, et de l'intensité de la lumière. Puisque les thylacoïdes sont "
-"suspendu directement dans le cytoplasme, les fluides l'entourant réalisent "
-"un peu la glycolyse."
+"Les Thylacoïdes sont des groupes de protéines et de pigments "
+"photosensibles. Les pigments sont capables d'utiliser l'énergie lumineuse "
+"pour produire du glucose à partir d'eau et de dioxyde de carbone lors d'un "
+"processus nommé Photosynthèse. Ces pigments sont aussi ce qui leur donne "
+"leur couleur. Le taux de glucose produit varie en fonction de la "
+"concentration en dioxyde de carbone, et de l'intensité de la lumière. "
+"Puisque les thylacoïdes sont suspendu directement dans le cytoplasme, les "
+"fluides l'entourant réalisent un peu la glycolyse."
 
 #: ../src/gui_common/tooltip/ToolTipManager.tscn:520
 msgid "CHEMOSYNTHESIZING_PROTEINS_PROCESSES_DESCRIPTION"
@@ -1952,27 +1882,27 @@
 "Transforme le [thrive:compound]sulfure d'hydrogène[/thrive:compound] en "
 "[thrive:compound]glucose[/thrive:compound]. Effet proportionnel avec la "
 "concentration en [thrive:compound]dioxyde de carbone[/thrive:compound]. "
-"Transforme aussi le [thrive:compound]glucose[/thrive:compound] en "
-"[thrive:compound]atp[/thrive:compound]"
+"Transforme aussi le [thrive:compound]glucose[/thrive:compound] en [thrive:"
+"compound]atp[/thrive:compound]"
 
 #: ../src/gui_common/tooltip/ToolTipManager.tscn:521
 msgid "CHEMOSYNTHESIZING_PROTEINS_DESCRIPTION"
 msgstr ""
-"Les protéines Chimiosynthétisantes sont des petits groupes de protéines dans "
-"le cytoplasme qui sont capable de convertir le sulfure d'hydrogène, l'eau et "
-"le dioxyde de carbone gazeux en du glucose lors d'un processus nommé "
-"Chimiosynthèse de Sulfure d'Hydrogène. Le taux de production de glucose "
-"varie en fonction de la concentration en dioxyde de carbone. Puisque les "
-"protéines chimiosynthétisantes sont suspendu directement dans le cytoplasme, "
-"les fluides l'entourant réalisent un peu la glycolyse."
+"Les protéines Chimiosynthétisantes sont des petits groupes de protéines "
+"dans le cytoplasme qui sont capable de convertir le sulfure d'hydrogène, "
+"l'eau et le dioxyde de carbone gazeux en du glucose lors d'un processus "
+"nommé Chimiosynthèse de Sulfure d'Hydrogène. Le taux de production de "
+"glucose varie en fonction de la concentration en dioxyde de carbone. "
+"Puisque les protéines chimiosynthétisantes sont suspendu directement dans "
+"le cytoplasme, les fluides l'entourant réalisent un peu la glycolyse."
 
 #: ../src/gui_common/tooltip/ToolTipManager.tscn:544
 msgid "RUSTICYANIN_PROCESSES_DESCRIPTION"
 msgstr ""
-"Transforme le [thrive:compound]iron[/thrive:compound] en "
-"[thrive:compound]atp[/thrive:compound]. Taux proportionnels à la "
-"concentration de [thrive:compound]carbondioxide[/thrive:compound] et "
-"d'[thrive:compound]oxygen[/thrive:compound]"
+"Transforme le [thrive:compound]iron[/thrive:compound] en [thrive:"
+"compound]atp[/thrive:compound]. Taux proportionnels à la concentration de "
+"[thrive:compound]carbondioxide[/thrive:compound] et d'[thrive:"
+"compound]oxygen[/thrive:compound]"
 
 #: ../src/gui_common/tooltip/ToolTipManager.tscn:545
 msgid "RUSTICYANIN_DESCRIPTION"
@@ -2071,7 +2001,7 @@
 "de la cellule sous forme d'ATP pour produire de l'ammoniaque, un nutriment "
 "de croissance clé pour une cellule. C'est un processus nommé la Fixation "
 "Anaérobique d'Azote. Puisque l'azotéase est suspendu directement dans le "
-"cytoplasme, les fluides l'entourant réalisent un peu la fermentation."
+"cytoplasme, les fluides l'entourant réalisent un peu la glycolyse."
 
 #: ../src/gui_common/tooltip/ToolTipManager.tscn:1057
 msgid "NUCLEUS_SMALL_DESCRIPTION"
@@ -2211,12 +2141,7 @@
 "de l'ammoniaque, un nutriment de croissance clé pour les cellules. C'est "
 "un processus appelé Fixation Aérobique d'Azote."
 
-<<<<<<< HEAD
 #: ../src/gui_common/tooltip/ToolTipManager.tscn:1619
-#, fuzzy
-=======
-#: ../src/gui_common/tooltip/ToolTipManager.tscn:1572
->>>>>>> afdc164c
 msgid "VACUOLE_PROCESSES_DESCRIPTION"
 msgstr "Augmente l'espace de stockage de la cellule."
 
@@ -2332,7 +2257,7 @@
 
 #: ../src/gui_common/tooltip/ToolTipManager.tscn:3300
 #: ../src/microbe_stage/editor/MicrobeEditor.tscn:2655
-#: ../src/microbe_stage/editor/MicrobeEditorGUI.cs:752
+#: ../src/microbe_stage/editor/MicrobeEditorGUI.cs:748
 msgid "TEMPERATURE"
 msgstr "Température"
 
@@ -2341,28 +2266,23 @@
 msgid "N_A_MP"
 msgstr "N/A PM"
 
-#: ../src/microbe_stage/Microbe.cs:948
+#: ../src/microbe_stage/Microbe.cs:934
 msgid "DEATH"
 msgstr "mort"
 
-#: ../src/microbe_stage/Microbe.cs:1392
+#: ../src/microbe_stage/Microbe.cs:1372
 msgid "SUCCESSFUL_SCAVENGE"
 msgstr "récupération réussie"
 
-#: ../src/microbe_stage/Microbe.cs:1399
+#: ../src/microbe_stage/Microbe.cs:1379
 msgid "SUCCESSFUL_KILL"
 msgstr "élimination réussie"
 
-<<<<<<< HEAD
-#: ../src/microbe_stage/Microbe.cs:1753
-#, fuzzy
-=======
-#: ../src/microbe_stage/Microbe.cs:1575
->>>>>>> afdc164c
+#: ../src/microbe_stage/Microbe.cs:1733
 msgid "REPRODUCED"
 msgstr "reproduit"
 
-#: ../src/microbe_stage/Microbe.cs:1894
+#: ../src/microbe_stage/Microbe.cs:1874
 msgid "ESCAPE_ENGULFING"
 msgstr "échapper à l'engloutissement"
 
@@ -2437,7 +2357,7 @@
 #: ../src/microbe_stage/MicrobeStage.tscn:1063
 #: ../src/microbe_stage/editor/MicrobeEditor.tscn:2326
 #: ../src/microbe_stage/editor/MicrobeEditor.tscn:2962
-#: ../src/microbe_stage/editor/MicrobeEditorGUI.cs:829
+#: ../src/microbe_stage/editor/MicrobeEditorGUI.cs:825
 msgid "COMPOUNDS"
 msgstr "Composés"
 
@@ -2493,7 +2413,7 @@
 msgid "PATCH_PANGONIAN_SEAFLOOR"
 msgstr "Sol Marin Pangonien"
 
-#: ../src/microbe_stage/PlayerMicrobeInput.cs:116
+#: ../src/microbe_stage/PlayerMicrobeInput.cs:110
 msgid "UNBIND_HELP_TEXT"
 msgstr ""
 
@@ -2505,20 +2425,20 @@
 msgid "COMPOUND_BALANCE_TITLE"
 msgstr "Équilibre des composants"
 
-#: ../src/microbe_stage/editor/MicrobeEditor.cs:589
-#: ../src/microbe_stage/editor/MicrobeEditor.cs:1309
+#: ../src/microbe_stage/editor/MicrobeEditor.cs:593
+#: ../src/microbe_stage/editor/MicrobeEditor.cs:1328
 msgid "LOADING_MICROBE_EDITOR"
 msgstr "Chargement de l'Éditeur de Microbes"
 
-#: ../src/microbe_stage/editor/MicrobeEditor.cs:591
+#: ../src/microbe_stage/editor/MicrobeEditor.cs:595
 msgid "WAITING_FOR_AUTO_EVO"
 msgstr "Attente pour l'auto-évo :"
 
-#: ../src/microbe_stage/editor/MicrobeEditor.cs:2241
+#: ../src/microbe_stage/editor/MicrobeEditor.cs:2244
 msgid "AUTO_EVO_FAILED"
 msgstr "L'Auto-évo n'a pas pu se lancer"
 
-#: ../src/microbe_stage/editor/MicrobeEditor.cs:2242
+#: ../src/microbe_stage/editor/MicrobeEditor.cs:2245
 msgid "AUTO_EVO_RUN_STATUS"
 msgstr "état de lancement :"
 
@@ -2606,12 +2526,7 @@
 msgid "SPECIES_NAME_DOT_DOT_DOT"
 msgstr "Nom de l’espèce..."
 
-<<<<<<< HEAD
 #: ../src/microbe_stage/editor/MicrobeEditor.tscn:1836
-#, fuzzy
-=======
-#: ../src/microbe_stage/editor/MicrobeEditor.tscn:1828
->>>>>>> afdc164c
 msgid "CANCEL_ACTION_CAPITAL"
 msgstr "ANNULER L'ACTION"
 
@@ -2671,7 +2586,7 @@
 
 #: ../src/microbe_stage/editor/MicrobeEditor.tscn:2288
 #: ../src/microbe_stage/editor/MicrobeEditor.tscn:2797
-#: ../src/microbe_stage/editor/MicrobeEditorGUI.cs:824
+#: ../src/microbe_stage/editor/MicrobeEditorGUI.cs:820
 msgid "ATMOSPHERIC_GASSES"
 msgstr "Gaz Atmosphériques"
 
@@ -2688,12 +2603,7 @@
 msgid "CURRENT_LOCATION_CAPITAL"
 msgstr "POSITION ACTUELLE"
 
-<<<<<<< HEAD
 #: ../src/microbe_stage/editor/MicrobeEditor.tscn:2691
-#, fuzzy
-=======
-#: ../src/microbe_stage/editor/MicrobeEditor.tscn:2683
->>>>>>> afdc164c
 msgid "PRESSURE"
 msgstr "Pression"
 
@@ -2709,65 +2619,65 @@
 msgid "INFINITE_MP"
 msgstr "MP illimités"
 
-#: ../src/microbe_stage/editor/MicrobeEditorGUI.cs:582
+#: ../src/microbe_stage/editor/MicrobeEditorGUI.cs:578
 msgid "THE_AMOUNT_OF_GLUCOSE_HAS_BEEN_REDUCED"
 msgstr "La quantité de glucose a été réduite a {0} se sa valeur précédente."
 
-#: ../src/microbe_stage/editor/MicrobeEditorGUI.cs:589
+#: ../src/microbe_stage/editor/MicrobeEditorGUI.cs:585
 msgid "MEGA_YEARS"
 msgstr "Ma"
 
-#: ../src/microbe_stage/editor/MicrobeEditorGUI.cs:593
-#: ../src/microbe_stage/editor/MicrobeEditorGUI.cs:821
+#: ../src/microbe_stage/editor/MicrobeEditorGUI.cs:589
+#: ../src/microbe_stage/editor/MicrobeEditorGUI.cs:817
+#: ../src/microbe_stage/editor/MicrobeEditorGUI.cs:818
+#: ../src/microbe_stage/editor/MicrobeEditorGUI.cs:820
 #: ../src/microbe_stage/editor/MicrobeEditorGUI.cs:822
-#: ../src/microbe_stage/editor/MicrobeEditorGUI.cs:824
-#: ../src/microbe_stage/editor/MicrobeEditorGUI.cs:826
-#: ../src/microbe_stage/editor/MicrobeEditorGUI.cs:829
+#: ../src/microbe_stage/editor/MicrobeEditorGUI.cs:825
 msgid "YEARS"
 msgstr "années"
 
-#: ../src/microbe_stage/editor/MicrobeEditorGUI.cs:635
-#: ../src/microbe_stage/editor/MicrobeEditorGUI.cs:640
+#: ../src/microbe_stage/editor/MicrobeEditorGUI.cs:631
+#: ../src/microbe_stage/editor/MicrobeEditorGUI.cs:636
 msgid "ATP_PRODUCTION"
 msgstr "Production d'ATP"
 
-#: ../src/microbe_stage/editor/MicrobeEditorGUI.cs:641
+#: ../src/microbe_stage/editor/MicrobeEditorGUI.cs:637
 msgid "ATP_PRODUCTION_TOO_LOW"
 msgstr "LA PRODUCTION D'ATP EST TROP FAIBLE!"
 
-#: ../src/microbe_stage/editor/MicrobeEditorGUI.cs:670
+#: ../src/microbe_stage/editor/MicrobeEditorGUI.cs:666
 msgid "ENERGY_BALANCE_TOOLTIP_PRODUCTION"
 msgstr "{0}: +{1} ATP"
 
-#: ../src/microbe_stage/editor/MicrobeEditorGUI.cs:687
+#: ../src/microbe_stage/editor/MicrobeEditorGUI.cs:683
 msgid "OSMOREGULATION"
 msgstr "Osmorégulation"
 
-#: ../src/microbe_stage/editor/MicrobeEditorGUI.cs:693
+#: ../src/microbe_stage/editor/MicrobeEditorGUI.cs:689
 msgid "BASE_MOVEMENT"
 msgstr "Mouvement de Base"
 
-#: ../src/microbe_stage/editor/MicrobeEditorGUI.cs:705
+#: ../src/microbe_stage/editor/MicrobeEditorGUI.cs:701
 msgid "ENERGY_BALANCE_TOOLTIP_CONSUMPTION"
 msgstr "{0}: -{1} ATP"
 
-#: ../src/microbe_stage/editor/MicrobeEditorGUI.cs:826
+#: ../src/microbe_stage/editor/MicrobeEditorGUI.cs:822
 msgid "SPECIES_LIST"
 msgstr "Espèces Présentes"
 
-#: ../src/microbe_stage/editor/MicrobeEditorGUI.cs:852
+#: ../src/microbe_stage/editor/MicrobeEditorGUI.cs:848
 msgid "FREEBUILDING"
 msgstr "Construction Libre"
 
-#: ../src/microbe_stage/editor/MicrobeEditorGUI.cs:937
+#: ../src/microbe_stage/editor/MicrobeEditorGUI.cs:933
 msgid "BIOME_LABEL"
 msgstr "Terrain : {0}"
 
-#: ../src/microbe_stage/editor/MicrobeEditorGUI.cs:942
+#: ../src/microbe_stage/editor/MicrobeEditorGUI.cs:938
 msgid "BELOW_SEA_LEVEL"
 msgstr "{0}-{1}m sous la mer"
 
-#: ../src/microbe_stage/editor/MicrobeEditorGUI.cs:970
+#: ../src/microbe_stage/editor/MicrobeEditorGUI.cs:966
 msgid "WITH_POPULATION"
 msgstr "{0} avec population : {1}"
 
@@ -3144,10 +3054,10 @@
 "Retirer des organites coûte aussi des PM car c'est aussi une mutation de "
 "votre espèce, à moins qu'elles n'aient été placé lors de la session en "
 "cours. \n"
-"Vous pouvez faire un clic droit sur les organites puis sélectionner l’option "
-"supprimer pour les retirer.\n"
-"Si vous faites une erreur, vous pouvez annuler tous les changements que vous "
-"faites dans l'éditeur.\n"
+"Vous pouvez faire un clic droit sur les organites puis sélectionner "
+"l’option supprimer pour les retirer.\n"
+"Si vous faites une erreur, vous pouvez annuler tous les changements que "
+"vous faites dans l'éditeur.\n"
 "\n"
 "Cliquez sur le bouton d'annulation pour continuer."
 
@@ -3258,6 +3168,42 @@
 #~ msgid "INTO"
 #~ msgstr "en"
 
+#~ msgid "DOT_RATE_SCALES"
+#~ msgstr ". Taux changent"
+
+#~ msgid "WITH_CONCENTRATION_OF"
+#~ msgstr "avec une concentration de"
+
+#~ msgid "OXYGEN_DOT"
+#~ msgstr "Oxygène."
+
+#~ msgid "PRODUCES"
+#~ msgstr "Produits"
+
+#~ msgid "DOT_RATE_SCALES_WITH"
+#~ msgstr ". Taux changent avec"
+
+#~ msgid "CONCENTRATION_OF"
+#~ msgstr "concentration de"
+
+#~ msgid "AND"
+#~ msgstr "et"
+
+#~ msgid "INTENSITY_OF"
+#~ msgstr "intensité de"
+
+#~ msgid "DOT_RATE_SCALES_WITH_CONCENTRATION_OF"
+#~ msgstr ". Taux variant avec une concentration de"
+
+#~ msgid "ALSO_TURNS"
+#~ msgstr "Devient aussi"
+
+#~ msgid "DOT_RATE"
+#~ msgstr ". Taux"
+
+#~ msgid "SCALES_WITH_CONCENTRATION_OF"
+#~ msgstr "varie avec la concentration de"
+
 #~ msgid "OXYTOXY"
 #~ msgstr "OxyToxy"
 
@@ -3267,9 +3213,6 @@
 #~ msgid "TOXINS_BY_PRESSING_E"
 #~ msgstr "toxines en pressant E. Taux variant avec"
 
-#~ msgid "CONCENTRATION_OF"
-#~ msgstr "concentration de"
-
 #~ msgid "USES"
 #~ msgstr "Utilise"
 
@@ -3278,39 +3221,6 @@
 
 #~ msgid "SPEED_OF_THE_CELL"
 #~ msgstr "vitesse de la cellule."
-
-#~ msgid "DOT_RATE"
-#~ msgstr ". Taux"
-
-#~ msgid "SCALES_WITH_CONCENTRATION_OF"
-#~ msgstr "varie avec la concentration de"
-
-#~ msgid "PRODUCES"
-#~ msgstr "Produits"
-
-#~ msgid "DOT_RATE_SCALES_WITH"
-#~ msgstr ". Taux changent avec"
-
-#~ msgid "AND"
-#~ msgstr "et"
-
-#~ msgid "INTENSITY_OF"
-#~ msgstr "intensité de"
-
-#~ msgid "DOT_RATE_SCALES"
-#~ msgstr ". Taux changent"
-
-#~ msgid "WITH_CONCENTRATION_OF"
-#~ msgstr "avec une concentration de"
-
-#~ msgid "OXYGEN_DOT"
-#~ msgstr "Oxygène."
-
-#~ msgid "DOT_RATE_SCALES_WITH_CONCENTRATION_OF"
-#~ msgstr ". Taux variant avec une concentration de"
-
-#~ msgid "ALSO_TURNS"
-#~ msgstr "Devient aussi"
 
 #~ msgid "INREASE_STORAGE_SPACE"
 #~ msgstr "Augmente la capacité de stockage de la cellule."
