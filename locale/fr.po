--- conflicted
+++ resolved
@@ -7,15 +7,9 @@
 msgstr ""
 "Project-Id-Version: PROJECT VERSION\n"
 "Report-Msgid-Bugs-To: EMAIL@ADDRESS\n"
-<<<<<<< HEAD
-"POT-Creation-Date: 2025-07-29 14:51+0300\n"
-"PO-Revision-Date: 2025-07-14 12:12+0000\n"
-"Last-Translator: luke <aidow@netcourrier.com>\n"
-=======
-"POT-Creation-Date: 2025-07-31 15:38+0300\n"
+"POT-Creation-Date: 2025-08-01 11:41+0300\n"
 "PO-Revision-Date: 2025-07-28 09:22+0000\n"
 "Last-Translator: Maël Turon <maeltur70@gmail.com>\n"
->>>>>>> 013f5021
 "Language-Team: French <https://translate.revolutionarygamesstudio.com/projects/thrive/thrive-game/fr/>\n"
 "Language: fr\n"
 "MIME-Version: 1.0\n"
@@ -704,15 +698,6 @@
 "Notez qu'une faible capacité de stockage peut entraîner des pénuries d'ATP même si la balance ATP est positive. Ces problèmes peuvent être aggravés par des pics de latence\n"
 "ou par les performances globalement faibles du jeu. L'ajout d'une capacité de stockage supplémentaire permet de remédier à ces problèmes."
 
-<<<<<<< HEAD
-=======
-msgid "CELL_TYPE_BUTTON_ATP_CONSUMPTION"
-msgstr "La consommation d'ATP de ce type de cellule est {0}."
-
-msgid "CELL_TYPE_BUTTON_ATP_PRODUCTION"
-msgstr "La production d'ATP de ce type de cellule est {0}."
-
->>>>>>> 013f5021
 msgid "CELL_TYPE_NAME"
 msgstr "Nom du type de cellule"
 
@@ -9401,15 +9386,13 @@
 msgid "ZOOM_OUT"
 msgstr "Dézoomer"
 
-#, fuzzy
-<<<<<<< HEAD
 #~ msgid "CELL_TYPE_BUTTON_ATP_CONSUMPTION"
-#~ msgstr "Options"
-
-#, fuzzy
+#~ msgstr "La consommation d'ATP de ce type de cellule est {0}."
+
 #~ msgid "CELL_TYPE_BUTTON_ATP_PRODUCTION"
-#~ msgstr "Options"
-=======
+#~ msgstr "La production d'ATP de ce type de cellule est {0}."
+
+#, fuzzy
 #~ msgid "WORLD_SEA_LEVEL"
 #~ msgstr "{0}-{1}m sous la mer"
 
@@ -9434,7 +9417,6 @@
 
 #~ msgid "PLANET_GENERATION_TEASER"
 #~ msgstr "La génération de planète arrive bientôt !"
->>>>>>> 013f5021
 
 #~ msgid "PASSIVE_REPRODUCTION_PROGRESS_EXPLANATION"
 #~ msgstr "(obtenir passivement des composés de reproduction de l'environnement sans avoir à faire quoi que ce soit)"
