--- conflicted
+++ resolved
@@ -7,13 +7,8 @@
 msgstr ""
 "Project-Id-Version: PROJECT VERSION\n"
 "Report-Msgid-Bugs-To: EMAIL@ADDRESS\n"
-<<<<<<< HEAD
-"POT-Creation-Date: 2025-07-29 14:51+0300\n"
-"PO-Revision-Date: 2025-04-26 09:18+0000\n"
-=======
-"POT-Creation-Date: 2025-07-31 15:38+0300\n"
+"POT-Creation-Date: 2025-08-01 11:41+0300\n"
 "PO-Revision-Date: 2025-07-28 15:04+0000\n"
->>>>>>> 013f5021
 "Last-Translator: Anonymous <noreply@weblate.org>\n"
 "Language-Team: Portuguese (Brazil) <https://translate.revolutionarygamesstudio.com/projects/thrive/thrive-game/pt_BR/>\n"
 "Language: pt_BR\n"
@@ -8741,13 +8736,12 @@
 msgid "ZOOM_OUT"
 msgstr "Diminuir o zoom"
 
-<<<<<<< HEAD
 #~ msgid "CELL_TYPE_BUTTON_ATP_CONSUMPTION"
 #~ msgstr "O consumo de ATP desse tipo de célula é {0}."
 
 #~ msgid "CELL_TYPE_BUTTON_ATP_PRODUCTION"
 #~ msgstr "A produção de ATP desse tipo de célula é {0}."
-=======
+
 #, fuzzy
 #~ msgid "WORLD_SEA_LEVEL"
 #~ msgstr "{0}-{1}m sob o nível do mar"
@@ -8773,7 +8767,6 @@
 
 #~ msgid "PLANET_GENERATION_TEASER"
 #~ msgstr "Geração de planetas em breve!"
->>>>>>> 013f5021
 
 #~ msgid "PASSIVE_REPRODUCTION_PROGRESS_EXPLANATION"
 #~ msgstr "(ganhar os compostos necessários para a reprodução do ambiente sem ter que fazer nada)"
