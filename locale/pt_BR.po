# Translations template for PROJECT.
# Copyright (C) 2020 ORGANIZATION
# This file is distributed under the same license as the PROJECT project.
# FIRST AUTHOR <EMAIL@ADDRESS>, 2020.
#
msgid ""
msgstr ""
"Project-Id-Version: PROJECT VERSION\n"
"Report-Msgid-Bugs-To: EMAIL@ADDRESS\n"
<<<<<<< HEAD
"POT-Creation-Date: 2021-05-06 15:36+0700\n"
"PO-Revision-Date: 2021-04-18 08:40+0000\n"
"Last-Translator: Venom <klebinpc@gmail.com>\n"
=======
"POT-Creation-Date: 2021-04-12 17:42+0700\n"
"PO-Revision-Date: 2021-05-05 01:23+0000\n"
"Last-Translator: MGS_Oficial <mgamersilva9@gmail.com>\n"
>>>>>>> 7fce7064
"Language-Team: Portuguese (Brazil) <https://translate."
"revolutionarygamesstudio.com/projects/thrive/thrive-game/pt_BR/>\n"
"Language: pt_BR\n"
"MIME-Version: 1.0\n"
"Content-Type: text/plain; charset=UTF-8\n"
"Content-Transfer-Encoding: 8bit\n"
"Plural-Forms: nplurals=2; plural=n > 1;\n"
"X-Generator: Weblate 4.5.3\n"
"Generated-By: Babel 2.8.0\n"

#: ../simulation_parameters/common/help_texts.json:4
#: ../simulation_parameters/common/help_texts.json:29
msgid "MICROBE_STAGE_HELP_MESSAGE_1"
msgstr ""
"Use W, A, S, D e o mouse para mover a célula. Pressione E para lançar "
"Oxitoxina se você tiver um vacúolo de toxinas. Aperte G para ativar ou "
"desativar o modo de engolir."

#: ../simulation_parameters/common/help_texts.json:5
#: ../simulation_parameters/common/help_texts.json:30
msgid "MICROBE_STAGE_HELP_MESSAGE_2"
msgstr ""
"A sua célula utiliza ATP como sua fonte de energia, se ela se esgostar, sua "
"célula morrera."

#: ../simulation_parameters/common/help_texts.json:6
#: ../simulation_parameters/common/help_texts.json:31
msgid "MICROBE_STAGE_HELP_MESSAGE_3"
msgstr ""
"Para desbloquear o editor e reproduzir você precisa coletar amônia (nuvem "
"laranja) e fosfato (nuvem roxa)."

#: ../simulation_parameters/common/help_texts.json:7
#: ../simulation_parameters/common/help_texts.json:32
msgid "MICROBE_STAGE_HELP_MESSAGE_4"
msgstr ""
"Você também pode engolir células, bactérias, pedaços de ferro e de células "
"que são menores que você pressionando G. Isso custará ATP adicional e sua "
"célula irá se mover mais lentamente. Não esqueça de pressionar G uma segunda "
"vez para parar de engolir."

#: ../simulation_parameters/common/help_texts.json:8
#: ../simulation_parameters/common/help_texts.json:33
msgid "MICROBE_STAGE_HELP_MESSAGE_5"
msgstr ""
"A osmorregulação custa ATP, isso significa que quanto maior a sua célula, "
"mais mitocôndrias, metabolossomos ou rusticianinas (ou citoplasmas, que "
"produzem glicólise) você precisa para evitar perder ATP quando você está "
"parado."

#: ../simulation_parameters/common/help_texts.json:9
#: ../simulation_parameters/common/help_texts.json:34
msgid "MICROBE_STAGE_HELP_MESSAGE_6"
msgstr ""
"Há muitas organelas no editor para você evoluir, permitindo várias "
"maneiras de jogar."

#: ../simulation_parameters/common/help_texts.json:10
#: ../simulation_parameters/common/help_texts.json:35
msgid "MICROBE_STAGE_HELP_MESSAGE_7"
msgstr "Por agora, se sua população cair para zero, você será extinto."

#: ../simulation_parameters/common/help_texts.json:11
msgid "MICROBE_STAGE_HELP_MESSAGE_8"
msgstr ""
"As várias nuvens de compostos são:\n"
"\n"
"Branca – Glicose\n"
"Amarela – Sulfeto de Hidrogênio\n"
"Laranja – Amônia\n"
"Roxa – Fosfato\n"
"Marrom – Ferro\n"
"\n"
"A glicose produz ATP"

#: ../simulation_parameters/common/help_texts.json:12
#: ../simulation_parameters/common/help_texts.json:36
msgid "MICROBE_STAGE_HELP_MESSAGE_9"
msgstr ""
"Sulfeto de hidrogênio pode ser convertido em glicose por quimioplastos e "
"proteínas quimiossintetizantes. Ferro pode ser convertido via rusticianina "
"em ATP."

#: ../simulation_parameters/common/help_texts.json:13
#: ../simulation_parameters/common/help_texts.json:37
msgid "MICROBE_STAGE_HELP_MESSAGE_10"
msgstr ""
"Para reproduzir você precisa dividir cada uma de suas organelas em dois. "
"As organelas precisam de amônia e fosfato para se dividirem."

#: ../simulation_parameters/common/help_texts.json:14
msgid "MICROBE_STAGE_HELP_MESSAGE_11"
msgstr ""
"Se você sobreviver por vinte gerações com 300 de população, você ganhará o "
"jogo. Após vencer você pode continuar jogando como quiser."

#: ../simulation_parameters/common/help_texts.json:15
#: ../simulation_parameters/common/help_texts.json:38
msgid "MICROBE_STAGE_HELP_MESSAGE_12"
msgstr ""
"Tenha cuidado porque seus competidores evoluem junto com você. Toda vez "
"que você entra no editor eles também evoluem."

#: ../simulation_parameters/common/help_texts.json:20
msgid "MICROBE_EDITOR_HELP_MESSAGE_1"
msgstr ""
"Estruturas Procarióticas\n"
"\n"
"Metabolossomos: Produz ATP por meio da glicose\n"
"\n"
"Proteína Quimiossintetizante: Produz metade da glicose por meio do Sulfeto "
"de Hidrogênio comparado com o quimioplasto, porém também realizam a "
"glicólise, ocupa 1 Hexágono \n"
"\n"
"Tilacóide: Produz um terço da quantidade de glicose comparado a um "
"cloroplasto , mas também realiza a glicólise, ocupa 1 Hexágono \n"
"\n"
"Rusticianina: Converte ferro em ATP\n"
"\n"
"Nitrogenase: Converte nitrogênio atmosférico e ATP em amônia "
"anaerobicamente\n"
"\n"
"Citoplasma: Tem espaço de armazenamento e realiza a glicólise (Produz "
"pequenas quantidades de ATP)"

#: ../simulation_parameters/common/help_texts.json:21
msgid "MICROBE_EDITOR_HELP_MESSAGE_2"
msgstr ""
"Organelas Externas\n"
"\n"
"Flagelo: Aumenta a velocidade da sua célula consumindo ATP\n"
"\n"
"Pili: Pode ser usado para perfurar outras células"

#: ../simulation_parameters/common/help_texts.json:22
msgid "MICROBE_EDITOR_HELP_MESSAGE_3"
msgstr ""
"Organelas com membrana\n"
"\n"
"Núcleo: Ocupa 11 espaços e permite a evolução de organelas com membranas. "
"Também dobra o tamanho de sua célula (Só pode ser evoluído uma vez).\n"
"\n"
"Mitocôndria: Produz ATP da glicose e O2 atmosférico. Muito mais eficiente "
"que o citoplasma\n"
"\n"
"Cloroplasto: Produz glicose da luz solar e do O2 atmosférico\n"
"\n"
"Quimioplasto: Produz glicose do Sulfeto de Hidrogênio\n"
"\n"
"Plastídeo de Fixação de Nitrogênio: Faz amônia do ATP e nitrogênio "
"atmosférico e oxigênio\n"
"\n"
"Vacúolo: Armazena 15 compostos coletados\n"
"\n"
"Vacúolo de Toxinas: Produz toxinas (chamadas oxitoxinas)"

#: ../simulation_parameters/common/help_texts.json:23
msgid "MICROBE_EDITOR_HELP_MESSAGE_4"
msgstr ""
"A cada geração, você tem 100 pontos de mutação (PM) para gastar, e cada "
"mudança (ou mutação) vai custar uma certa quantidade desses pontos. "
"Adicionar ou remover organelas custam PM, porém remover organelas que "
"foram adicionadas na sessão atual devolvem os PM. Você pode remover ou "
"mover uma organela clicando nela com o botão direito e selecionando a ação "
"no menu. É possível girar as organelas com A e D."

#: ../simulation_parameters/common/help_texts.json:24
msgid "MICROBE_EDITOR_HELP_MESSAGE_5"
msgstr ""
"Toda vez que você reproduzir, vai entrar no Editor de Micróbios, onde pode "
"fazer mudanças na sua espécie (adicionando, movendo ou removendo "
"organelas) com o objetivo de aumentar o sucesso de sua espécie. Cada "
"visita ao editor no Estágio Microbial representa 100 milhões de anos de "
"evolução."

#: ../simulation_parameters/common/help_texts.json:43
msgid "LOADING_TIP"
msgstr "Aperte o botão de desfazer no editor para corrigir um erro"

#: ../simulation_parameters/common/help_texts.json:48
msgid "EASTEREGG_MESSAGE_1"
msgstr ""
"Curiosidade: o Didinium e o Paramecium são um exemplo de relação de predador-"
"presa que foi estudado por décadas. Você é o Didinium ou o Paramecium? "
"Predador ou Presa?"

#: ../simulation_parameters/common/help_texts.json:49
msgid "EASTEREGG_MESSAGE_2"
msgstr ""
"Aqui vai uma dica, toxinas podem ser usadas para rebater outras toxinas se "
"você for rápido o suficiente."

#: ../simulation_parameters/common/help_texts.json:50
msgid "EASTEREGG_MESSAGE_3"
msgstr ""
"Aqui vai uma dica, a osmorregulação custa 1 ATP por segundo por espaço que a "
"sua célula tem. Além disso, cada espaço vazio de citoplasma gera 5 ATP por "
"segundo, o que significa que se você está perdendo ATP por causa do "
"osmorregulação, é só adicionar citoplasma ou remover algumas organelas."

#: ../simulation_parameters/common/help_texts.json:51
msgid "EASTEREGG_MESSAGE_4"
msgstr ""
"Curiosidade, na vida real, as células procarióticas têm algo chamado "
"biocompartimentos, que agem como organelas, e são chamados de organelas "
"poliédricas."

#: ../simulation_parameters/common/help_texts.json:52
msgid "EASTEREGG_MESSAGE_5"
msgstr ""
"Curiosidade, o metabolossomo é o que se chama de organela poliédrica."

#: ../simulation_parameters/common/help_texts.json:53
msgid "EASTEREGG_MESSAGE_6"
msgstr "Aqui vai uma dica, algumas vezes é melhor fugir de outras células."

#: ../simulation_parameters/common/help_texts.json:54
msgid "EASTEREGG_MESSAGE_7"
msgstr ""
"Aqui vai uma dica, se uma célula é mais ou menos a metade do seu tamanho, "
"você pode engolir ela."

#: ../simulation_parameters/common/help_texts.json:55
msgid "EASTEREGG_MESSAGE_8"
msgstr ""
"Aqui vai uma dica, as bactérias podem ser mais fortes do que elas "
"aparentam, eles parecem pequenas, mas algumas delas podem se enterrar "
"dentro de você e matar você assim!"

#: ../simulation_parameters/common/help_texts.json:56
msgid "EASTEREGG_MESSAGE_9"
msgstr ""
"Aqui vai uma dica, você pode caçar outras espécies à extinção se você não "
"for cuidadoso o suficiente. Outras espécies também podem fazer isso."

#: ../simulation_parameters/common/help_texts.json:57
msgid "EASTEREGG_MESSAGE_10"
msgstr "*SE CONTORCENDO*"

#: ../simulation_parameters/common/help_texts.json:58
msgid "EASTEREGG_MESSAGE_11"
msgstr "Pela milésima vez, o jogo não vai ter civilizações subaquáticas!"

#: ../simulation_parameters/common/help_texts.json:59
msgid "EASTEREGG_MESSAGE_12"
msgstr "E essas células azuis?"

#: ../simulation_parameters/common/help_texts.json:60
msgid "EASTEREGG_MESSAGE_13"
msgstr ""
"Aqui vai uma dica, os biomas são mais que fundos diferentes, os compostos "
"em biomas diferentes aparecem em proporções diferentes."

#: ../simulation_parameters/common/help_texts.json:61
msgid "EASTEREGG_MESSAGE_14"
msgstr ""
"Aqui vai uma dica, quanto mais flagelos você tem, o mais rápido você pode "
"ir, mas também custa mais ATP"

#: ../simulation_parameters/common/help_texts.json:62
msgid "EASTEREGG_MESSAGE_15"
msgstr "Aqui vai uma dica, você pode en[g]olir pedaços de ferro, entre outros."

#: ../simulation_parameters/common/help_texts.json:63
msgid "EASTEREGG_MESSAGE_16"
msgstr ""
"Aqui vai uma dica, se prepare antes de adicionar um núcleo. Essas coisas "
"são caras! Em manutenção e custo inicial."

#: ../simulation_parameters/common/help_texts.json:64
msgid "EASTEREGG_MESSAGE_17"
msgstr ""
"Curiosidade, você sabia que existem mais de 8000 espécies de ciliados no "
"planeta Terra?"

#: ../simulation_parameters/common/help_texts.json:65
msgid "EASTEREGG_MESSAGE_18"
msgstr ""
"Curiosidade, o Stentor é um ciliado que pode se esticar e pegar as presas "
"em um a espécie de boca com forma de trompete que as atrai gerando "
"correntes d'água com os seus cílios."

#: ../simulation_parameters/common/help_texts.json:66
msgid "EASTEREGG_MESSAGE_19"
msgstr "Curiosidade, o Didinum é um ciliado que caça Paramecia."

#: ../simulation_parameters/common/help_texts.json:67
msgid "EASTEREGG_MESSAGE_20"
msgstr ""
"Curiosidade, a Ameba caça e pega suas presas com 'pernas' feitas de "
"citoplasma chamadas pseudópodes, eventualmente nós queremos implementar "
"isto no jogo."

#: ../simulation_parameters/common/help_texts.json:68
msgid "EASTEREGG_MESSAGE_21"
msgstr ""
"Aqui vai uma dica, tome cuidado com células e bactérias grandes, elas "
"podem te engolir."

#: ../simulation_parameters/common/help_texts.json:69
msgid "EASTEREGG_MESSAGE_22"
msgstr ""
"O líder da equipe sonora do jogo já fez várias músicas que ainda não foram "
"adicionadas no jogo. Você pode ouvi-las, ou assistir ele compondo no seu "
"canal do YouTube, Oliver Lugg."

#: ../simulation_parameters/common/help_texts.json:70
msgid "EASTEREGG_MESSAGE_23"
msgstr ""
"Aqui vai uma dica, se sua célula cobre 150 espaços, você pode engolir "
"pedaços grandes de ferro."

#: ../simulation_parameters/common/help_texts.json:71
msgid "EASTEREGG_MESSAGE_24"
msgstr ""
"Thrive foi feito com o objetivo de ser uma simulação de um planeta "
"alienígena, por isso faz sentido que a maioria das criaturas que você "
"encontra serão relacionadas com uma ou duas espécies por causa de evolução "
"acontecendo em sua volta, veja se você consegue identificá-las!"

#: ../simulation_parameters/common/help_texts.json:72
msgid "EASTEREGG_MESSAGE_25"
msgstr ""
"Curiosidade, a equipe que desenvolve o jogo faz podcasts de vez em quando, "
"você poderia vê-los!"

#: ../simulation_parameters/common/help_texts.json:73
msgid "EASTEREGG_MESSAGE_26"
msgstr "Curiosidade, Thrive é feito com o motor de código aberto Godot!"

#: ../simulation_parameters/common/help_texts.json:74
msgid "EASTEREGG_MESSAGE_27"
msgstr ""
"Curiosidade, um dos nossos primeiros protótipos jogáveis foi feito pelo "
"nosso programador UntrustedLife!"

#: ../simulation_parameters/common/input_options.json:6
msgid "MOVEMENT"
msgstr "Movimento"

#: ../simulation_parameters/common/input_options.json:10
msgid "MOVE_LEFT"
msgstr "Mover para a esquerda"

#: ../simulation_parameters/common/input_options.json:14
msgid "MOVE_RIGHT"
msgstr "Mover para a direita"

#: ../simulation_parameters/common/input_options.json:18
msgid "MOVE_FORWARD"
msgstr "Mover para a frente"

#: ../simulation_parameters/common/input_options.json:22
msgid "MOVE_BACKWARDS"
msgstr "Mover para trás"

#: ../simulation_parameters/common/input_options.json:26
msgid "AUTO_MOVE_FORWARDS"
msgstr "Mover para a frente automaticamente"

#: ../simulation_parameters/common/input_options.json:34
msgid "ABILITIES"
msgstr "Habilidades"

#: ../simulation_parameters/common/input_options.json:38
msgid "FIRE_TOXIN"
msgstr "Disparar toxina"

#: ../simulation_parameters/common/input_options.json:42
msgid "TOGGLE_ENGULF"
msgstr "Engolir"

#: ../simulation_parameters/common/input_options.json:51
msgid "CAMERA"
msgstr "Câmera"

#: ../simulation_parameters/common/input_options.json:55
msgid "ZOOM_OUT"
msgstr "Diminuir o zoom"

#: ../simulation_parameters/common/input_options.json:59
msgid "ZOOM_IN"
msgstr "Aumentar o zoom"

#: ../simulation_parameters/common/input_options.json:67
#: ../src/microbe_stage/editor/MicrobeEditor.tscn:922
msgid "EDITOR"
msgstr "Editor"

#: ../simulation_parameters/common/input_options.json:71
msgid "ROTATE_RIGHT"
msgstr "Girar à direita"

#: ../simulation_parameters/common/input_options.json:75
msgid "ROTATE_LEFT"
msgstr "Girar à esquerda"

#: ../simulation_parameters/common/input_options.json:79
msgid "UNDO"
msgstr "Desfazer"

#: ../simulation_parameters/common/input_options.json:83
msgid "REDO"
msgstr "Refazer"

#: ../simulation_parameters/common/input_options.json:87
msgid "PLACE_ORGANELLE"
msgstr "Colocar organela"

#: ../simulation_parameters/common/input_options.json:91
msgid "REMOVE_ORGANELLE"
msgstr "Remover organela"

#: ../simulation_parameters/common/input_options.json:95
msgid "PAN_CAMERA_LEFT"
msgstr "Mover a câmera para a esquerda"

#: ../simulation_parameters/common/input_options.json:99
msgid "PAN_CAMERA_RIGHT"
msgstr "Mover a câmera para a direita"

#: ../simulation_parameters/common/input_options.json:103
msgid "PAN_CAMERA_UP"
msgstr "Mover a câmera para cima"

#: ../simulation_parameters/common/input_options.json:107
msgid "PAN_CAMERA_DOWN"
msgstr "Mover a câmera para baixo"

#: ../simulation_parameters/common/input_options.json:111
msgid "PAN_CAMERA_RESET"
msgstr "Redefinir câmera"

#: ../simulation_parameters/common/input_options.json:119
#: ../src/microbe_stage/MicrobeCheatMenu.tscn:12
#: ../src/microbe_stage/editor/MicrobeEditorCheatMenu.tscn:12
msgid "CHEATS"
msgstr "Trapaças"

#: ../simulation_parameters/common/input_options.json:123
msgid "ENABLE_EDITOR"
msgstr "Habilitar o editor"

#: ../simulation_parameters/common/input_options.json:127
msgid "SPAWN_GLUCOSE"
msgstr "Gerar glicose"

#: ../simulation_parameters/common/input_options.json:131
msgid "SPAWN_AMMONIA"
msgstr "Gerar amônia"

#: ../simulation_parameters/common/input_options.json:135
msgid "SPAWN_PHOSPHATES"
msgstr "Gerar fosfato"

#: ../simulation_parameters/common/input_options.json:139
msgid "CHEAT_MENU"
msgstr "Menu de Trapaças"

#: ../simulation_parameters/common/input_options.json:148
msgid "MISCELLANEOUS"
msgstr "Diversos"

#: ../simulation_parameters/common/input_options.json:152
msgid "TOGGLE_FPS"
msgstr "Exibir FPS"

#: ../simulation_parameters/common/input_options.json:156
msgid "QUICK_SAVE"
msgstr "Salvamento rápido"

#: ../simulation_parameters/common/input_options.json:160
msgid "QUICK_LOAD"
msgstr "Carregamento rápido"

#: ../simulation_parameters/common/input_options.json:164
msgid "TAKE_SCREENSHOT"
msgstr "Capturar tela"

#: ../simulation_parameters/common/input_options.json:168
msgid "SHOW_HELP"
msgstr "Mostrar ajuda"

#: ../simulation_parameters/common/input_options.json:172
msgid "TOGGLE_FULLSCREEN"
msgstr "Tela Cheia"

#: ../simulation_parameters/microbe_stage/bio_processes.json:3
#: ../simulation_parameters/microbe_stage/bio_processes.json:102
msgid "RESPIRATION"
msgstr "Respiração Aeróbica"

#: ../simulation_parameters/microbe_stage/bio_processes.json:13
msgid "GLYCOLYSIS"
msgstr "Glicólise"

#: ../simulation_parameters/microbe_stage/bio_processes.json:22
msgid "CYTOPLASM_GLYCOLYSIS"
msgstr "Glicólise do Citoplasma"

#: ../simulation_parameters/microbe_stage/bio_processes.json:31
#: ../simulation_parameters/microbe_stage/bio_processes.json:112
msgid "PHOTOSYNTHESIS"
msgstr "Fotossíntese"

#: ../simulation_parameters/microbe_stage/bio_processes.json:41
#: ../simulation_parameters/microbe_stage/bio_processes.json:51
msgid "OXYTOXY_SYNTHESIS"
msgstr "Síntese de Oxitoxina"

#: ../simulation_parameters/microbe_stage/bio_processes.json:61
#: ../simulation_parameters/microbe_stage/bio_processes.json:71
msgid "CHEMO_SYNTHESIS"
msgstr "Quimiossíntese"

#: ../simulation_parameters/microbe_stage/bio_processes.json:81
msgid "AEROBIC_NITROGEN_FIXING"
msgstr "Fixação Aeróbica de Nitrogênio"

#: ../simulation_parameters/microbe_stage/bio_processes.json:92
msgid "ANAEROBIC_NITROGEN_FIXATION"
msgstr "Fixação Anaeróbica de Nitrogênio"

#: ../simulation_parameters/microbe_stage/bio_processes.json:122
msgid "IRON_CHEMOLITHOAUTOTROPHY"
msgstr "Quimiolitoautotrofia de Ferro"

#: ../simulation_parameters/microbe_stage/biomes.json:3
msgid "EPIPELAGIC"
msgstr "Epipelágico"

#: ../simulation_parameters/microbe_stage/biomes.json:25
#: ../simulation_parameters/microbe_stage/biomes.json:153
#: ../simulation_parameters/microbe_stage/biomes.json:365
#: ../simulation_parameters/microbe_stage/biomes.json:497
#: ../simulation_parameters/microbe_stage/biomes.json:705
#: ../simulation_parameters/microbe_stage/biomes.json:917
#: ../simulation_parameters/microbe_stage/biomes.json:1129
#: ../simulation_parameters/microbe_stage/biomes.json:1257
#: ../simulation_parameters/microbe_stage/biomes.json:1389
#: ../simulation_parameters/microbe_stage/biomes.json:1539
#: ../simulation_parameters/microbe_stage/biomes.json:1671
msgid "FLOATING_HAZARD"
msgstr "Perigo flutuante"

#: ../simulation_parameters/microbe_stage/biomes.json:42
#: ../simulation_parameters/microbe_stage/biomes.json:170
#: ../simulation_parameters/microbe_stage/biomes.json:382
#: ../simulation_parameters/microbe_stage/biomes.json:514
#: ../simulation_parameters/microbe_stage/biomes.json:722
#: ../simulation_parameters/microbe_stage/biomes.json:934
#: ../simulation_parameters/microbe_stage/biomes.json:1146
#: ../simulation_parameters/microbe_stage/biomes.json:1274
#: ../simulation_parameters/microbe_stage/biomes.json:1406
#: ../simulation_parameters/microbe_stage/biomes.json:1556
#: ../simulation_parameters/microbe_stage/biomes.json:1688
msgid "SMALL_IRON_CHUNK"
msgstr "Pedaço de ferro pequeno"

#: ../simulation_parameters/microbe_stage/biomes.json:77
#: ../simulation_parameters/microbe_stage/biomes.json:285
#: ../simulation_parameters/microbe_stage/biomes.json:417
#: ../simulation_parameters/microbe_stage/biomes.json:549
#: ../simulation_parameters/microbe_stage/biomes.json:757
#: ../simulation_parameters/microbe_stage/biomes.json:969
#: ../simulation_parameters/microbe_stage/biomes.json:1181
#: ../simulation_parameters/microbe_stage/biomes.json:1309
#: ../simulation_parameters/microbe_stage/biomes.json:1459
#: ../simulation_parameters/microbe_stage/biomes.json:1591
#: ../simulation_parameters/microbe_stage/biomes.json:1723
msgid "BIG_IRON_CHUNK"
msgstr "Pedaço de ferro grande"

#: ../simulation_parameters/microbe_stage/biomes.json:146
msgid "VOLCANIC_VENT"
msgstr "Respiradouro vulcânico"

#: ../simulation_parameters/microbe_stage/biomes.json:205
#: ../simulation_parameters/microbe_stage/biomes.json:572
#: ../simulation_parameters/microbe_stage/biomes.json:780
#: ../simulation_parameters/microbe_stage/biomes.json:992
#: ../simulation_parameters/microbe_stage/biomes.json:1746
msgid "MARINE_SNOW"
msgstr "Neve marinha"

#: ../simulation_parameters/microbe_stage/biomes.json:354
msgid "TIDEPOOL"
msgstr "Poça de maré"

#: ../simulation_parameters/microbe_stage/biomes.json:486
msgid "BATHYPELAGIC"
msgstr "Batipelágico"

#: ../simulation_parameters/microbe_stage/biomes.json:698
msgid "ABYSSOPELAGIC"
msgstr "Abissopelágico"

#: ../simulation_parameters/microbe_stage/biomes.json:906
msgid "MESOPELAGIC"
msgstr "Mesopelágico"

#: ../simulation_parameters/microbe_stage/biomes.json:1118
msgid "COASTAL"
msgstr "Costeiro"

#: ../simulation_parameters/microbe_stage/biomes.json:1250
msgid "UNDERWATERCAVE"
msgstr "Caverna Subaquática"

#: ../simulation_parameters/microbe_stage/biomes.json:1378
msgid "ICESHELF"
msgstr "Plataforma de Gelo"

#: ../simulation_parameters/microbe_stage/biomes.json:1441
msgid "ICESHARD"
msgstr "Fragmento de gelo"

#: ../simulation_parameters/microbe_stage/biomes.json:1528
msgid "ESTUARY"
msgstr "Estuário"

#: ../simulation_parameters/microbe_stage/biomes.json:1660
msgid "SEA_FLOOR"
msgstr "Relevo Oceânico"

#: ../simulation_parameters/microbe_stage/compounds.json:3
#: ../src/gui_common/tooltip/ToolTipManager.tscn:473
#: ../src/gui_common/tooltip/ToolTipManager.tscn:725
#: ../src/gui_common/tooltip/ToolTipManager.tscn:1412
#: ../src/gui_common/tooltip/ToolTipManager.tscn:1660
#: ../src/gui_common/tooltip/ToolTipManager.tscn:1954
#: ../src/gui_common/tooltip/ToolTipManager.tscn:2242
#: ../src/gui_common/tooltip/ToolTipManager.tscn:2542
#: ../src/gui_common/tooltip/ToolTipManager.tscn:3304
#: ../src/gui_common/tooltip/ToolTipManager.tscn:4457
#: ../src/gui_common/tooltip/ToolTipManager.tscn:4977
msgid "ATP"
msgstr "ATP"

#: ../simulation_parameters/microbe_stage/compounds.json:15
#: ../src/gui_common/tooltip/ToolTipManager.tscn:1979
#: ../src/gui_common/tooltip/ToolTipManager.tscn:4482
#: ../src/microbe_stage/MicrobeStage.tscn:1217
#: ../src/microbe_stage/editor/MicrobeEditor.tscn:3374
msgid "AMMONIA"
msgstr "Amônia"

#: ../simulation_parameters/microbe_stage/compounds.json:27
#: ../src/microbe_stage/MicrobeStage.tscn:1271
#: ../src/microbe_stage/editor/MicrobeEditor.tscn:3445
msgid "PHOSPHATE"
msgstr "Fosfato"

#: ../simulation_parameters/microbe_stage/compounds.json:39
#: ../src/gui_common/tooltip/ToolTipManager.tscn:1296
#: ../src/gui_common/tooltip/ToolTipManager.tscn:4172
#: ../src/microbe_stage/MicrobeStage.tscn:1325
#: ../src/microbe_stage/editor/MicrobeEditor.tscn:3339
msgid "HYDROGEN_SULFIDE"
msgstr "Sulfeto de Hidrogênio"

#: ../simulation_parameters/microbe_stage/compounds.json:51
#: ../src/gui_common/tooltip/ToolTipManager.tscn:448
#: ../src/gui_common/tooltip/ToolTipManager.tscn:700
#: ../src/gui_common/tooltip/ToolTipManager.tscn:994
#: ../src/gui_common/tooltip/ToolTipManager.tscn:1321
#: ../src/gui_common/tooltip/ToolTipManager.tscn:1382
#: ../src/gui_common/tooltip/ToolTipManager.tscn:3279
#: ../src/gui_common/tooltip/ToolTipManager.tscn:3567
#: ../src/gui_common/tooltip/ToolTipManager.tscn:3869
#: ../src/gui_common/tooltip/ToolTipManager.tscn:4197
#: ../src/microbe_stage/MicrobeStage.tscn:1163
#: ../src/microbe_stage/editor/MicrobeEditor.tscn:3409
msgid "GLUCOSE"
msgstr "Glicose"

#: ../simulation_parameters/microbe_stage/compounds.json:63
#: ../src/microbe_stage/MicrobeStage.tscn:1511
msgid "OXYTOXY_NT"
msgstr "Oxitoxina"

#: ../simulation_parameters/microbe_stage/compounds.json:75
#: ../src/gui_common/tooltip/ToolTipManager.tscn:1635
#: ../src/microbe_stage/MicrobeStage.tscn:1379
#: ../src/microbe_stage/editor/MicrobeEditor.tscn:3480
msgid "IRON"
msgstr "Ferro"

#: ../simulation_parameters/microbe_stage/compounds.json:87
#: ../src/gui_common/tooltip/ToolTipManager.tscn:1729
#: ../src/gui_common/tooltip/ToolTipManager.tscn:2317
#: ../src/gui_common/tooltip/ToolTipManager.tscn:3342
#: ../src/gui_common/tooltip/ToolTipManager.tscn:4551
#: ../src/gui_common/tooltip/ToolTipManager.tscn:5068
#: ../src/microbe_stage/editor/MicrobeEditor.tscn:3175
msgid "OXYGEN"
msgstr "Oxigênio"

#: ../simulation_parameters/microbe_stage/compounds.json:99
#: ../src/gui_common/tooltip/ToolTipManager.tscn:1032
#: ../src/gui_common/tooltip/ToolTipManager.tscn:1356
#: ../src/gui_common/tooltip/ToolTipManager.tscn:1698
#: ../src/gui_common/tooltip/ToolTipManager.tscn:3605
#: ../src/gui_common/tooltip/ToolTipManager.tscn:3907
#: ../src/gui_common/tooltip/ToolTipManager.tscn:4232
#: ../src/microbe_stage/editor/MicrobeEditor.tscn:3229
msgid "CARBON_DIOXIDE"
msgstr "Dióxido de Carbono"

#: ../simulation_parameters/microbe_stage/compounds.json:111
#: ../src/gui_common/tooltip/ToolTipManager.tscn:2017
#: ../src/gui_common/tooltip/ToolTipManager.tscn:4520
#: ../src/microbe_stage/editor/MicrobeEditor.tscn:3202
msgid "NITROGEN"
msgstr "Nitrogênio"

#: ../simulation_parameters/microbe_stage/compounds.json:123
#: ../src/gui_common/tooltip/ToolTipManager.tscn:7336
#: ../src/microbe_stage/editor/MicrobeEditor.tscn:3055
msgid "SUNLIGHT"
msgstr "Luz Solar"

#: ../simulation_parameters/microbe_stage/membranes.json:3
#: ../src/gui_common/tooltip/ToolTipManager.tscn:5326
#: ../src/gui_common/tooltip/ToolTipManager.tscn:5390
msgid "NORMAL"
msgstr "Normal"

#: ../simulation_parameters/microbe_stage/membranes.json:18
#: ../src/gui_common/tooltip/ToolTipManager.tscn:5586
#: ../src/gui_common/tooltip/ToolTipManager.tscn:5650
msgid "DOUBLE"
msgstr "Dupla"

#: ../simulation_parameters/microbe_stage/membranes.json:33
#: ../src/gui_common/tooltip/ToolTipManager.tscn:5842
#: ../src/gui_common/tooltip/ToolTipManager.tscn:5906
msgid "CELLULOSE"
msgstr "Celulose"

#: ../simulation_parameters/microbe_stage/membranes.json:48
#: ../src/gui_common/tooltip/ToolTipManager.tscn:6169
#: ../src/gui_common/tooltip/ToolTipManager.tscn:6233
msgid "CHITIN"
msgstr "Quitina"

#: ../simulation_parameters/microbe_stage/membranes.json:63
#: ../src/gui_common/tooltip/ToolTipManager.tscn:6496
#: ../src/gui_common/tooltip/ToolTipManager.tscn:6560
msgid "CALCIUM_CARBONATE"
msgstr "Carbonato de Cálcio"

#: ../simulation_parameters/microbe_stage/membranes.json:78
#: ../src/gui_common/tooltip/ToolTipManager.tscn:6857
#: ../src/gui_common/tooltip/ToolTipManager.tscn:6921
msgid "SILICA"
msgstr "Sílica"

#: ../simulation_parameters/microbe_stage/organelles.json:23
#: ../src/gui_common/tooltip/ToolTipManager.tscn:2727
#: ../src/gui_common/tooltip/ToolTipManager.tscn:2791
msgid "PREDATORY_PILUS"
msgstr "Pilus Predatório"

#: ../simulation_parameters/microbe_stage/organelles.json:53
#: ../src/gui_common/tooltip/ToolTipManager.tscn:1537
#: ../src/gui_common/tooltip/ToolTipManager.tscn:1601
msgid "RUSTICYANIN"
msgstr "Rusticianina"

#: ../simulation_parameters/microbe_stage/organelles.json:86
#: ../src/gui_common/tooltip/ToolTipManager.tscn:1856
#: ../src/gui_common/tooltip/ToolTipManager.tscn:1920
msgid "NITROGENASE"
msgstr "Nitrogenase"

#: ../simulation_parameters/microbe_stage/organelles.json:119
msgid "PROTOPLASM"
msgstr "Protoplasma"

#: ../simulation_parameters/microbe_stage/organelles.json:149
#: ../src/gui_common/tooltip/ToolTipManager.tscn:1198
#: ../src/gui_common/tooltip/ToolTipManager.tscn:1262
msgid "CHEMOSYNTHESIZING_PROTEINS"
msgstr "Proteínas Quimiossintetizantes"

#: ../simulation_parameters/microbe_stage/organelles.json:186
#: ../src/gui_common/tooltip/ToolTipManager.tscn:2144
#: ../src/gui_common/tooltip/ToolTipManager.tscn:2208
msgid "OXYTOXISOME"
msgstr "Oxitoxissoma"

#: ../simulation_parameters/microbe_stage/organelles.json:219
#: ../src/gui_common/tooltip/ToolTipManager.tscn:960
msgid "THYLAKOIDS"
msgstr "Tilacóides"

#: ../simulation_parameters/microbe_stage/organelles.json:251
#: ../src/gui_common/tooltip/ToolTipManager.tscn:602
#: ../src/gui_common/tooltip/ToolTipManager.tscn:666
msgid "METABOLOSOMES"
msgstr "Metabolossomo"

#: ../simulation_parameters/microbe_stage/organelles.json:287
#: ../src/gui_common/tooltip/ToolTipManager.tscn:4359
#: ../src/gui_common/tooltip/ToolTipManager.tscn:4423
msgid "NITROGEN_FIXING_PLASTID"
msgstr "Plastídeo de Fixação de Nitrogênio"

#: ../simulation_parameters/microbe_stage/organelles.json:324
#: ../src/gui_common/tooltip/ToolTipManager.tscn:4074
#: ../src/gui_common/tooltip/ToolTipManager.tscn:4138
msgid "CHEMOPLAST"
msgstr "Quimioplasto"

#: ../simulation_parameters/microbe_stage/organelles.json:356
#: ../src/gui_common/tooltip/ToolTipManager.tscn:2444
#: ../src/gui_common/tooltip/ToolTipManager.tscn:2508
msgid "FLAGELLUM"
msgstr "Flagelo"

#: ../simulation_parameters/microbe_stage/organelles.json:383
#: ../src/gui_common/tooltip/ToolTipManager.tscn:4678
#: ../src/gui_common/tooltip/ToolTipManager.tscn:4742
msgid "VACUOLE"
msgstr "Vacúolo"

#: ../simulation_parameters/microbe_stage/organelles.json:418
#: ../src/gui_common/tooltip/ToolTipManager.tscn:3181
#: ../src/gui_common/tooltip/ToolTipManager.tscn:3245
msgid "MITOCHONDRION"
msgstr "Mitocôndria"

#: ../simulation_parameters/microbe_stage/organelles.json:452
#: ../src/gui_common/tooltip/ToolTipManager.tscn:4879
#: ../src/gui_common/tooltip/ToolTipManager.tscn:4943
msgid "TOXIN_VACUOLE"
msgstr ""
"Vacúolo de \n"
"Toxinas"

#: ../simulation_parameters/microbe_stage/organelles.json:493
#: ../src/gui_common/tooltip/ToolTipManager.tscn:3469
#: ../src/gui_common/tooltip/ToolTipManager.tscn:3533
msgid "CHLOROPLAST"
msgstr "Cloroplasto"

#: ../simulation_parameters/microbe_stage/organelles.json:525
#: ../src/gui_common/tooltip/ToolTipManager.tscn:350
#: ../src/gui_common/tooltip/ToolTipManager.tscn:414
msgid "CYTOPLASM"
msgstr "Citoplasma"

#: ../simulation_parameters/microbe_stage/organelles.json:590
#: ../src/gui_common/tooltip/ToolTipManager.tscn:2979
#: ../src/gui_common/tooltip/ToolTipManager.tscn:3043
msgid "NUCLEUS"
msgstr "Núcleo"

#: ../src/auto-evo/AutoEvoRun.cs:112
msgid "ABORTED"
msgstr "Abortado."

#: ../src/auto-evo/AutoEvoRun.cs:115
msgid "FINISHED"
msgstr "Terminado."

#: ../src/auto-evo/AutoEvoRun.cs:118
msgid "NOT_RUNNING"
msgstr "Não funcionando."

#: ../src/auto-evo/AutoEvoRun.cs:128
msgid "AUTOEVO_STEPS_DONE"
msgstr "{0:F1}% feito. {1:n0}/{2:n0} passos."

#: ../src/auto-evo/AutoEvoRun.cs:132
msgid "STARTING"
msgstr "Começando"

#: ../src/auto-evo/AutoEvoRun.cs:273
msgid "AUTOEVO_POPULATION_CHANGED"
msgstr "A população de {0} foi alterada por {1} devido a: {2}"

#: ../src/auto-evo/RunResults.cs:218
msgid "POPULATION"
msgstr "população:"

#: ../src/auto-evo/RunResults.cs:226
msgid "WENT_EXTINCT_IN"
msgstr "foi extinto em {0}"

#: ../src/auto-evo/RunResults.cs:232
msgid "PREVIOUS"
msgstr "anterior:"

#: ../src/auto-evo/RunResults.cs:248
msgid "RUNRESULT_HAS_A_MUTATION"
msgstr "teve uma mutação"

#: ../src/auto-evo/RunResults.cs:253
msgid "RUNRESULT_GENE_CODE"
msgstr "código genético:"

#: ../src/auto-evo/RunResults.cs:264
msgid "RUNRESULT_SPREAD_TO_PATCHES"
msgstr "migrou para:"

#: ../src/auto-evo/RunResults.cs:273
msgid "RUNRESULT_BY_SENDING_POPULATION"
msgstr "{0} mandando: {1} indivíduos da região: {2}"

#: ../src/auto-evo/RunResults.cs:292
msgid "RUNRESULT_POP_IN_PATCHES"
msgstr "população nas regiões:"

#: ../src/auto-evo/RunResults.cs:372
msgid "WENT_EXTINCT_FROM_PLANET"
msgstr "foi extinto do planeta"

#: ../src/engine/LoadingScreen.cs:60 ../src/engine/LoadingScreen.tscn:125
msgid "LOADING"
msgstr "Carregando"

#: ../src/engine/input/key_mapping/InputEventItem.cs:312
msgid "PRESS_KEY_DOT_DOT_DOT"
msgstr "Aperte uma tecla..."

#: ../src/engine/input/key_mapping/InputGroupList.cs:135
msgid "KEY_BINDING_CHANGE_CONFLICT"
msgstr ""
"Há um conflito com {0}.\n"
"Deseja redefinir {1}?"

#: ../src/engine/input/key_mapping/KeyNames.cs:126
msgid "KEY_FORWARD"
msgstr "Avançar"

#: ../src/engine/input/key_mapping/KeyNames.cs:127
msgid "KEY_TAB"
msgstr "Tab"

#: ../src/engine/input/key_mapping/KeyNames.cs:128
msgid "KEY_ENTER"
msgstr "Enter"

#: ../src/engine/input/key_mapping/KeyNames.cs:129
msgid "KEY_INSERT"
msgstr "Insert"

#: ../src/engine/input/key_mapping/KeyNames.cs:130
msgid "KEY_DELETE"
msgstr "Delete"

#: ../src/engine/input/key_mapping/KeyNames.cs:131
msgid "KEY_PAUSE"
msgstr "Pausar"

#: ../src/engine/input/key_mapping/KeyNames.cs:132
msgid "KEY_CLEAR"
msgstr "Limpar"

#: ../src/engine/input/key_mapping/KeyNames.cs:133
msgid "KEY_HOME"
msgstr "Home"

#: ../src/engine/input/key_mapping/KeyNames.cs:134
msgid "KEY_END"
msgstr "End"

#: ../src/engine/input/key_mapping/KeyNames.cs:135
msgid "KEY_LEFT"
msgstr "Seta para esquerda"

#: ../src/engine/input/key_mapping/KeyNames.cs:136
msgid "KEY_UP"
msgstr "Seta para cima"

#: ../src/engine/input/key_mapping/KeyNames.cs:137
msgid "KEY_RIGHT"
msgstr "Seta para direita"

#: ../src/engine/input/key_mapping/KeyNames.cs:138
msgid "KEY_DOWN"
msgstr "Seta para baixo"

#: ../src/engine/input/key_mapping/KeyNames.cs:139
msgid "KEY_MENU"
msgstr "Menu"

#: ../src/engine/input/key_mapping/KeyNames.cs:140
msgid "KEY_HELP"
msgstr "Ajuda"

#: ../src/engine/input/key_mapping/KeyNames.cs:141
msgid "KEY_BACK"
msgstr "Voltar"

#: ../src/engine/input/key_mapping/KeyNames.cs:142
msgid "KEY_STOP"
msgstr "Parar"

#: ../src/engine/input/key_mapping/KeyNames.cs:143
msgid "KEY_REFRESH"
msgstr "Atualizar"

#: ../src/engine/input/key_mapping/KeyNames.cs:144
msgid "KEY_SEARCH"
msgstr "Pesquisar"

#: ../src/engine/input/key_mapping/KeyNames.cs:145
msgid "KEY_STANDBY"
msgstr "Modo de espera"

#: ../src/engine/input/key_mapping/KeyNames.cs:146
msgid "KEY_OPENURL"
msgstr "Abrir URL"

#: ../src/engine/input/key_mapping/KeyNames.cs:147
msgid "KEY_HOMEPAGE"
msgstr "Página Inicial"

#: ../src/engine/input/key_mapping/KeyNames.cs:148
msgid "KEY_FAVORITES"
msgstr "Favoritos"

#: ../src/engine/input/key_mapping/KeyNames.cs:149
msgid "KEY_PRINT"
msgstr "Print Screen"

#: ../src/engine/input/key_mapping/KeyNames.cs:162
msgid "SPACE"
msgstr "Espaço"

#: ../src/engine/input/key_mapping/KeyNames.cs:163
msgid "BACKSLASH"
msgstr "Barra Invertida"

#: ../src/engine/input/key_mapping/KeyNames.cs:164
msgid "ESCAPE"
msgstr "Esc"

#: ../src/engine/input/key_mapping/KeyNames.cs:165
msgid "BACKSPACE"
msgstr "Backspace"

#: ../src/engine/input/key_mapping/KeyNames.cs:166
msgid "KPENTER"
msgstr "Num Enter"

#: ../src/engine/input/key_mapping/KeyNames.cs:167
msgid "SYSREQ"
msgstr "SysRq"

#: ../src/engine/input/key_mapping/KeyNames.cs:168
msgid "PAGEUP"
msgstr "Page Up"

#: ../src/engine/input/key_mapping/KeyNames.cs:169
msgid "PAGEDOWN"
msgstr "Page Down"

#: ../src/engine/input/key_mapping/KeyNames.cs:170
msgid "CAPSLOCK"
msgstr "Caps Lock"

#: ../src/engine/input/key_mapping/KeyNames.cs:171
msgid "NUMLOCK"
msgstr "Num Lock"

#: ../src/engine/input/key_mapping/KeyNames.cs:172
msgid "SCROLLLOCK"
msgstr "Scroll Lock"

#: ../src/engine/input/key_mapping/KeyNames.cs:173
msgid "SUPERL"
msgstr "Super Esquerda"

#: ../src/engine/input/key_mapping/KeyNames.cs:174
msgid "SUPERR"
msgstr "Super Direita"

#: ../src/engine/input/key_mapping/KeyNames.cs:175
msgid "HYPERL"
msgstr "Hyper Esquerda"

#: ../src/engine/input/key_mapping/KeyNames.cs:176
msgid "HYPERR"
msgstr "Hyper Direita"

#: ../src/engine/input/key_mapping/KeyNames.cs:177
msgid "DIRECTIONL"
msgstr "Esquerda"

#: ../src/engine/input/key_mapping/KeyNames.cs:178
msgid "DIRECTIONR"
msgstr "Direita"

#: ../src/engine/input/key_mapping/KeyNames.cs:179
msgid "VOLUMEDOWN"
msgstr "Diminuir Volume"

#: ../src/engine/input/key_mapping/KeyNames.cs:180
msgid "VOLUMEMUTE"
msgstr "Mutar Volume"

#: ../src/engine/input/key_mapping/KeyNames.cs:181
msgid "VOLUMEUP"
msgstr "Aumentar Volume"

#: ../src/engine/input/key_mapping/KeyNames.cs:182
msgid "BASSBOOST"
msgstr "Bassboost"

#: ../src/engine/input/key_mapping/KeyNames.cs:183
msgid "BASSUP"
msgstr "Aumentar Grave"

#: ../src/engine/input/key_mapping/KeyNames.cs:184
msgid "BASSDOWN"
msgstr "Diminuir Grave"

#: ../src/engine/input/key_mapping/KeyNames.cs:185
msgid "TREBLEUP"
msgstr "Aumentar Agudos"

#: ../src/engine/input/key_mapping/KeyNames.cs:186
msgid "TREBLEDOWN"
msgstr "Diminuir Agudos"

#: ../src/engine/input/key_mapping/KeyNames.cs:187
msgid "MEDIAPLAY"
msgstr "Reproduzir Mídia"

#: ../src/engine/input/key_mapping/KeyNames.cs:188
msgid "MEDIASTOP"
msgstr "Parar Mídia"

#: ../src/engine/input/key_mapping/KeyNames.cs:189
msgid "MEDIAPREVIOUS"
msgstr "Anterior"

#: ../src/engine/input/key_mapping/KeyNames.cs:190
msgid "MEDIANEXT"
msgstr "Próximo"

#: ../src/engine/input/key_mapping/KeyNames.cs:191
msgid "MEDIARECORD"
msgstr "Media Rec"

#: ../src/engine/input/key_mapping/KeyNames.cs:192
msgid "LAUNCHMAIL"
msgstr "Mail"

#: ../src/engine/input/key_mapping/KeyNames.cs:193
msgid "LAUNCHMEDIA"
msgstr "Mídia"

#: ../src/engine/input/key_mapping/KeyNames.cs:194
msgid "LAUNCH0"
msgstr "Launch 0"

#: ../src/engine/input/key_mapping/KeyNames.cs:195
msgid "LAUNCH1"
msgstr "Launch 1"

#: ../src/engine/input/key_mapping/KeyNames.cs:196
msgid "LAUNCH2"
msgstr "Launch 2"

#: ../src/engine/input/key_mapping/KeyNames.cs:197
msgid "LAUNCH3"
msgstr "Launch 3"

#: ../src/engine/input/key_mapping/KeyNames.cs:198
msgid "LAUNCH4"
msgstr "Launch 4"

#: ../src/engine/input/key_mapping/KeyNames.cs:199
msgid "LAUNCH5"
msgstr "Launch 5"

#: ../src/engine/input/key_mapping/KeyNames.cs:200
msgid "LAUNCH6"
msgstr "Launch 6"

#: ../src/engine/input/key_mapping/KeyNames.cs:201
msgid "LAUNCH7"
msgstr "Launch 7"

#: ../src/engine/input/key_mapping/KeyNames.cs:202
msgid "LAUNCH8"
msgstr "Launch 8"

#: ../src/engine/input/key_mapping/KeyNames.cs:203
msgid "LAUNCH9"
msgstr "Launch 9"

#: ../src/engine/input/key_mapping/KeyNames.cs:204
msgid "LAUNCHA"
msgstr "Launch A"

#: ../src/engine/input/key_mapping/KeyNames.cs:205
msgid "LAUNCHB"
msgstr "Launch B"

#: ../src/engine/input/key_mapping/KeyNames.cs:206
msgid "LAUNCHC"
msgstr "Launch C"

#: ../src/engine/input/key_mapping/KeyNames.cs:207
msgid "LAUNCHD"
msgstr "Launch D"

#: ../src/engine/input/key_mapping/KeyNames.cs:208
msgid "LAUNCHE"
msgstr "Launch E"

#: ../src/engine/input/key_mapping/KeyNames.cs:209
msgid "LAUNCHF"
msgstr "Launch F"

#: ../src/engine/input/key_mapping/KeyNames.cs:210
msgid "KPMULTIPLY"
msgstr "Num *"

#: ../src/engine/input/key_mapping/KeyNames.cs:211
msgid "KPDIVIDE"
msgstr "Num /"

#: ../src/engine/input/key_mapping/KeyNames.cs:212
msgid "KPSUBTRACT"
msgstr "Num -"

#: ../src/engine/input/key_mapping/KeyNames.cs:213
msgid "KPPERIOD"
msgstr "Num ."

#: ../src/engine/input/key_mapping/KeyNames.cs:214
msgid "KPADD"
msgstr "Num +"

#: ../src/engine/input/key_mapping/KeyNames.cs:215
msgid "KP0"
msgstr "Num 0"

#: ../src/engine/input/key_mapping/KeyNames.cs:216
msgid "KP1"
msgstr "Num 1"

#: ../src/engine/input/key_mapping/KeyNames.cs:217
msgid "KP2"
msgstr "Num 2"

#: ../src/engine/input/key_mapping/KeyNames.cs:218
msgid "KP3"
msgstr "Num 3"

#: ../src/engine/input/key_mapping/KeyNames.cs:219
msgid "KP4"
msgstr "Num 4"

#: ../src/engine/input/key_mapping/KeyNames.cs:220
msgid "KP5"
msgstr "Num 5"

#: ../src/engine/input/key_mapping/KeyNames.cs:221
msgid "KP6"
msgstr "Num 6"

#: ../src/engine/input/key_mapping/KeyNames.cs:222
msgid "KP7"
msgstr "Num 7"

#: ../src/engine/input/key_mapping/KeyNames.cs:223
msgid "KP8"
msgstr "Num 8"

#: ../src/engine/input/key_mapping/KeyNames.cs:224
msgid "KP9"
msgstr "Num 9"

#: ../src/engine/input/key_mapping/KeyNames.cs:225
msgid "UNKNOWN"
msgstr "Desconhecido"

#: ../src/engine/input/key_mapping/SpecifiedInputKey.cs:52
msgid "CTRL"
msgstr "CTRL"

#: ../src/engine/input/key_mapping/SpecifiedInputKey.cs:54
msgid "ALT"
msgstr "Alt"

#: ../src/engine/input/key_mapping/SpecifiedInputKey.cs:56
msgid "SHIFT"
msgstr "Shift"

#: ../src/engine/input/key_mapping/SpecifiedInputKey.cs:67
msgid "LEFT_MOUSE"
msgstr "Botão esquerdo do mouse"

#: ../src/engine/input/key_mapping/SpecifiedInputKey.cs:68
msgid "RIGHT_MOUSE"
msgstr "Botão direito do mouse"

#: ../src/engine/input/key_mapping/SpecifiedInputKey.cs:69
msgid "MIDDLE_MOUSE"
msgstr "Botão do meio do mouse"

#: ../src/engine/input/key_mapping/SpecifiedInputKey.cs:70
msgid "WHEEL_UP"
msgstr "Rolar para cima"

#: ../src/engine/input/key_mapping/SpecifiedInputKey.cs:71
msgid "WHEEL_DOWN"
msgstr "Rolar para baixo"

#: ../src/engine/input/key_mapping/SpecifiedInputKey.cs:72
msgid "WHEEL_LEFT"
msgstr "Rolar para a esquerda"

#: ../src/engine/input/key_mapping/SpecifiedInputKey.cs:73
msgid "WHEEL_RIGHT"
msgstr "Rolar para a direita"

#: ../src/engine/input/key_mapping/SpecifiedInputKey.cs:74
msgid "SPECIAL_MOUSE_1"
msgstr "Botão especial do Mouse 1"

#: ../src/engine/input/key_mapping/SpecifiedInputKey.cs:75
msgid "SPECIAL_MOUSE_2"
msgstr "Botão especial do Mouse 2"

#: ../src/engine/input/key_mapping/SpecifiedInputKey.cs:76
msgid "UNKNOWN_MOUSE"
msgstr "Botão do mouse desconhecido"

#: ../src/general/HelpScreen.tscn:107
#: ../src/microbe_stage/ProcessPanel.tscn:76
msgid "CLOSE"
msgstr "Fechar"

#: ../src/general/MainMenu.cs:338
msgid "OK"
msgstr "OK"

#: ../src/general/MainMenu.cs:339
msgid "Cancel"
msgstr "Cancelar"

#: ../src/general/MainMenu.tscn:148
msgid "NEW_GAME"
msgstr "Novo Jogo"

#: ../src/general/MainMenu.tscn:163 ../src/general/PauseMenu.tscn:71
msgid "LOAD_GAME"
msgstr "Carregar Jogo"

#: ../src/general/MainMenu.tscn:175 ../src/general/PauseMenu.tscn:93
msgid "OPTIONS"
msgstr "Opções"

#: ../src/general/MainMenu.tscn:187
msgid "TOOLS"
msgstr "Ferramentas"

#: ../src/general/MainMenu.tscn:199
msgid "VIEW_SOURCE_CODE"
msgstr "Ver código fonte"

#: ../src/general/MainMenu.tscn:211
msgid "EXTRAS"
msgstr "Extras"

#: ../src/general/MainMenu.tscn:223
msgid "CREDITS"
msgstr "Créditos"

#: ../src/general/MainMenu.tscn:235
msgid "QUIT"
msgstr "Sair"

#: ../src/general/MainMenu.tscn:258
msgid "MICROBE_FREEBUILD_EDITOR"
msgstr "Editor de Micróbio Livre"

#: ../src/general/MainMenu.tscn:319 ../src/general/OptionsMenu.tscn:998
#: ../src/general/PauseMenu.tscn:133 ../src/saving/NewSaveMenu.tscn:108
#: ../src/saving/SaveManagerGUI.tscn:113
msgid "BACK"
msgstr "Voltar"

#: ../src/general/MainMenu.tscn:359
msgid "GLES2_MODE_WARNING"
msgstr "Aviso do Modo GLES2"

#: ../src/general/MainMenu.tscn:372
msgid "GLES2_MODE_WARNING_TEXT"
msgstr ""
<<<<<<< HEAD
"Você está usando Thrive com GLES2, que não é testado e pode causar "
"problemas. Tente atualizar seus drivers de vídeo e/ou forçar o uso do AMD "
"ou Nvidia."
=======
"Você está usando Thrive usando GLES2, que não é testado e pode causar "
"problemas. Tente atualizar seus drivers de vídeo e/ou forçar o uso do AMD ou "
"Nvidia."
>>>>>>> 7fce7064

#: ../src/general/OptionsMenu.tscn:126
msgid "GRAPHICS"
msgstr "Gráficos"

#: ../src/general/OptionsMenu.tscn:138
msgid "SOUND"
msgstr "Som"

#: ../src/general/OptionsMenu.tscn:150
msgid "PERFORMANCE"
msgstr "Performance"

#: ../src/general/OptionsMenu.tscn:162
msgid "INPUTS"
msgstr "Entradas"

#: ../src/general/OptionsMenu.tscn:174
msgid "MISC"
msgstr "Diversos"

#: ../src/general/OptionsMenu.tscn:214
msgid "VSYNC"
msgstr "Sincronização vertical"

#: ../src/general/OptionsMenu.tscn:222
msgid "FULLSCREEN"
msgstr "Tela Cheia"

#: ../src/general/OptionsMenu.tscn:244
msgid "MULTISAMPLE_ANTI_ALIASING"
msgstr "Multisample anti-aliasing:"

#: ../src/general/OptionsMenu.tscn:251
msgid "HIGHER_VALUES_WORSEN_PERFORMANCE"
msgstr "(valores mais altos pioram a performance)"

#: ../src/general/OptionsMenu.tscn:281
msgid "RESOLUTION"
msgstr "Resolução:"

#: ../src/general/OptionsMenu.tscn:294
msgid "AUTO"
msgstr "auto"

<<<<<<< HEAD
#: ../src/general/OptionsMenu.tscn:304
#, fuzzy
=======
#: ../src/general/OptionsMenu.tscn:303
>>>>>>> 7fce7064
msgid "MAX_FPS"
msgstr "FPS máximo:"

#: ../src/general/OptionsMenu.tscn:330
msgid "COLOURBLIND_CORRECTION"
msgstr "Correção de Cor (daltonismo):"

#: ../src/general/OptionsMenu.tscn:362
msgid "CHROMATIC_ABERRATION"
msgstr "Aberração Cromática:"

#: ../src/general/OptionsMenu.tscn:403
msgid "MASTER_VOLUME"
msgstr "Volume principal"

#: ../src/general/OptionsMenu.tscn:430 ../src/general/OptionsMenu.tscn:471
#: ../src/general/OptionsMenu.tscn:504 ../src/general/OptionsMenu.tscn:537
#: ../src/general/OptionsMenu.tscn:570
msgid "MUTE"
msgstr "Silenciar"

#: ../src/general/OptionsMenu.tscn:444
msgid "MUSIC_VOLUME"
msgstr "Volume da Música"

#: ../src/general/OptionsMenu.tscn:477
msgid "AMBIANCE_VOLUME"
msgstr "Volume do Ambiente"

#: ../src/general/OptionsMenu.tscn:510
msgid "SFX_VOLUME"
msgstr "Volume dos Efeitos Sonoros"

<<<<<<< HEAD
#: ../src/general/OptionsMenu.tscn:543
#, fuzzy
=======
#: ../src/general/OptionsMenu.tscn:542
>>>>>>> 7fce7064
msgid "GUI_VOLUME"
msgstr "Volume da Interface"

#: ../src/general/OptionsMenu.tscn:588
msgid "LANGUAGE"
msgstr "Idioma:"

#: ../src/general/OptionsMenu.tscn:603 ../src/general/OptionsMenu.tscn:1008
msgid "RESET"
msgstr "Configuração padrão"

#: ../src/general/OptionsMenu.tscn:612
msgid "OPEN_TRANSLATION_SITE"
msgstr "Ajude a traduzir o jogo"

#: ../src/general/OptionsMenu.tscn:631
msgid "COMPOUND_CLOUDS"
msgstr "Nuvens de compostos"

#: ../src/general/OptionsMenu.tscn:646
msgid "CLOUD_SIMULATION_MINIMUM_INTERVAL"
msgstr ""
"Simulação de Nuvens\n"
"Intervalo Mínimo:"

#: ../src/general/OptionsMenu.tscn:653 ../src/general/OptionsMenu.tscn:697
msgid "HIGHER_VALUES_INCREASE_PERFORMANCE"
msgstr "(valores mais altos aumentam a performance)"

#: ../src/general/OptionsMenu.tscn:688
msgid "SETTING_ONLY_APPLIES_TO_NEW_GAMES"
msgstr ""

#: ../src/general/OptionsMenu.tscn:690
msgid "CLOUD_RESOLUTION_DIVISOR"
msgstr "Divisor da Resolução de Nuvens:"

#: ../src/general/OptionsMenu.tscn:732
msgid "RUN_AUTO_EVO_DURING_GAMEPLAY"
msgstr "Usar a auto-evo durante o jogo"

#: ../src/general/OptionsMenu.tscn:799
msgid "RESET_INPUTS"
msgstr "Redefinir entradas"

#: ../src/general/OptionsMenu.tscn:823
msgid "PLAY_INTRO_VIDEO"
msgstr "Reproduzir o vídeo de introdução"

#: ../src/general/OptionsMenu.tscn:832
msgid "PLAY_MICROBE_INTRO_ON_NEW_GAME"
msgstr "Reproduzir a introdução do Estágio Microbial em novo jogo"

#: ../src/general/OptionsMenu.tscn:841
msgid "AUTOSAVE_DURING_THE_GAME"
msgstr "Usar o salvamento automático durante o jogo"

#: ../src/general/OptionsMenu.tscn:852
msgid "AMOUNT_OF_AUTOSAVE_TO_KEEP"
msgstr "Quantidade de salvamentos automáticos para manter:"

#: ../src/general/OptionsMenu.tscn:880
msgid "AMOUNT_OF_QUICKSAVE_TO_KEEP"
msgstr "Quantidade de salvamentos rápidos para manter:"

#: ../src/general/OptionsMenu.tscn:906
msgid "SHOW_TUTORIALS_IN_NEW_GAMES_OPTION"
msgstr "Mostrar tutoriais (em novos jogos)"

#: ../src/general/OptionsMenu.tscn:914
msgid "SHOW_TUTORIALS_IN_NEW_CURRENT_OPTION"
msgstr "Mostrar tutoriais (no jogo atual)"

#: ../src/general/OptionsMenu.tscn:930
msgid "CHEAT_KEYS_ENABLED"
msgstr "Cheats ativados"

#: ../src/general/OptionsMenu.tscn:942
msgid "USE_A_CUSTOM_USERNAME"
msgstr "Usar um nome personalizado"

#: ../src/general/OptionsMenu.tscn:953
msgid "CUSTOM_USERNAME"
msgstr "Nome Personalizado:"

#: ../src/general/OptionsMenu.tscn:979
msgid "OPEN_SCREENSHOT_FOLDER"
msgstr "Abrir a pasta de capturas de tela"

#: ../src/general/OptionsMenu.tscn:987
msgid "OPEN_LOGS_FOLDER"
msgstr "Abrir pasta de logs"

#: ../src/general/OptionsMenu.tscn:1019 ../src/saving/NewSaveMenu.tscn:72
msgid "SAVE"
msgstr "Salvar"

#: ../src/general/OptionsMenu.tscn:1035
msgid "RESET_SETTINGS_TO_DEFAULTS"
msgstr "Padrão"

#: ../src/general/OptionsMenu.tscn:1047
msgid "RESET_TO_DEFAULTS"
msgstr "Redefinir para as configurações padrão?"

#: ../src/general/OptionsMenu.tscn:1056
msgid "ARE_YOU_SURE_TO_RESET_ALL_SETTINGS"
msgstr "Redefinir TODAS as configurações para os valores padrão?"

#: ../src/general/OptionsMenu.tscn:1070
msgid "RESET_INPUTS_TO_DEFAULTS"
msgstr "Redefinir entradas para configurações padrão?"

#: ../src/general/OptionsMenu.tscn:1079
msgid "ARE_YOU_SURE_TO_RESET_INPUT_SETTINGS"
msgstr "Deseja redefinir as entradas para as configurações padrão?"

#: ../src/general/OptionsMenu.tscn:1093
msgid "CLOSE_OPTIONS"
msgstr "Fechar opções?"

#: ../src/general/OptionsMenu.tscn:1113
msgid "UNSAVED_CHANGE_WARNING"
msgstr ""
"Você tem mudanças não salvas que serão descartadas.\n"
"Deseja continuar?"

#: ../src/general/OptionsMenu.tscn:1135
msgid "SAVE_AND_CONTINUE"
msgstr "Salvar e continuar"

#: ../src/general/OptionsMenu.tscn:1144
msgid "DISCARD_AND_CONTINUE"
msgstr "Descartar e continuar"

#: ../src/general/OptionsMenu.tscn:1160
msgid "CANCEL"
msgstr "Cancelar"

#: ../src/general/OptionsMenu.tscn:1172 ../src/general/OptionsMenu.tscn:1195
#: ../src/general/OptionsMenu.tscn:1219
msgid "ERROR"
msgstr "Erro"

#: ../src/general/OptionsMenu.tscn:1181 ../src/general/OptionsMenu.tscn:1220
msgid "ERROR_FAILED_TO_SAVE_NEW_SETTINGS"
msgstr ""
"Erro: Falha ao salvar as novas opções para o arquivo de configurações."

#: ../src/general/PauseMenu.tscn:57
msgid "RESUME"
msgstr "Retomar"

#: ../src/general/PauseMenu.tscn:64
msgid "SAVE_GAME"
msgstr "Salvar Jogo"

#: ../src/general/PauseMenu.tscn:79
#: ../src/microbe_stage/editor/MicrobeEditor.tscn:2479
msgid "STATISTICS"
msgstr "Estatísticas"

#: ../src/general/PauseMenu.tscn:86
msgid "HELP"
msgstr "Ajuda"

#: ../src/general/PauseMenu.tscn:100
msgid "RETURN_TO_MENU"
msgstr "Voltar ao Menu"

#: ../src/general/PauseMenu.tscn:107
msgid "EXIT"
msgstr "Sair"

#: ../src/general/StringUtils.cs:19
msgid "BILLION_ABBREVIATION"
msgstr "{0} Bi"

#: ../src/general/StringUtils.cs:28
msgid "MILLION_ABBREVIATION"
msgstr "{0} Mi"

#: ../src/general/StringUtils.cs:37
msgid "KILO_ABBREVIATION"
msgstr "{0} K"

#: ../src/gui_common/ChemicalEquation.cs:120
#: ../src/gui_common/ChemicalEquation.cs:157
#: ../src/gui_common/tooltip/microbe_editor/SelectionMenuToolTip.cs:222
msgid "PER_SECOND_SLASH"
msgstr "/segundo"

#: ../src/gui_common/QuickLoadHandler.tscn:18
msgid "SAVE_HAS_DIFFERENT_VERSION"
msgstr "O arquivo salvo não corresponde à versão atual do jogo"

#: ../src/gui_common/QuickLoadHandler.tscn:19
msgid "SAVE_HAS_DIFFERENT_VERSION_TEXT"
msgstr ""
"A versão do arquivo salvo que você está tentando carregar não corresponde "
"à versão do jogo.\n"
"Por favor carregue o salvamento manualmente através do menu."

#: ../src/gui_common/charts/line/LineChart.cs:900
#: ../src/gui_common/charts/line/LineChart.cs:929
#, fuzzy
msgid "MAX_VISIBLE_DATASET_WARNING"
msgstr "Não é permitido mostrar mais de {0} datasets!"

#: ../src/gui_common/charts/line/LineChart.cs:909
#: ../src/gui_common/charts/line/LineChart.cs:937
#, fuzzy
msgid "MIN_VISIBLE_DATASET_WARNING"
msgstr "Não é permitido mostrar mais de {0} datasets!"

#: ../src/gui_common/tooltip/ToolTipManager.tscn:78
msgid "OPEN_THE_MENU"
msgstr "Abrir o menu"

#: ../src/gui_common/tooltip/ToolTipManager.tscn:84
msgid "OPEN_HELP_SCREEN"
msgstr "Abrir a tela de ajuda"

#: ../src/gui_common/tooltip/ToolTipManager.tscn:98
msgid "WILL_YOU_THRIVE"
msgstr "Você vai prosperar?"

#: ../src/gui_common/tooltip/ToolTipManager.tscn:110
msgid "FINISH_EDITING_AND_RETURN_TO_ENVIRONMENT"
msgstr "Terminar de editar e voltar ao jogo"

#: ../src/gui_common/tooltip/ToolTipManager.tscn:116
msgid "CHANGE_THE_SYMMETRY"
msgstr "Mudar a simetria"

#: ../src/gui_common/tooltip/ToolTipManager.tscn:122
msgid "UNDO_THE_LAST_ACTION"
msgstr "Desfazer a ultima ação"

#: ../src/gui_common/tooltip/ToolTipManager.tscn:128
msgid "REDO_THE_LAST_ACTION"
msgstr "Refazer a ultima ação"

#: ../src/gui_common/tooltip/ToolTipManager.tscn:134
msgid "CREATE_A_NEW_MICROBE"
msgstr "Criar um novo micróbio"

#: ../src/gui_common/tooltip/ToolTipManager.tscn:154
#: ../src/gui_common/tooltip/ToolTipManager.tscn:217
msgid "MEMBRANE_RIGIDITY"
msgstr "Rigidez da Membrana"

#: ../src/gui_common/tooltip/ToolTipManager.tscn:254
#: ../src/gui_common/tooltip/ToolTipManager.tscn:5427
#: ../src/gui_common/tooltip/ToolTipManager.tscn:5687
#: ../src/gui_common/tooltip/ToolTipManager.tscn:5943
#: ../src/gui_common/tooltip/ToolTipManager.tscn:6270
#: ../src/gui_common/tooltip/ToolTipManager.tscn:6597
#: ../src/gui_common/tooltip/ToolTipManager.tscn:6958
msgid "MOBILITY"
msgstr "Mobilidade"

#: ../src/gui_common/tooltip/ToolTipManager.tscn:289
#: ../src/gui_common/tooltip/ToolTipManager.tscn:5530
#: ../src/gui_common/tooltip/ToolTipManager.tscn:5787
#: ../src/gui_common/tooltip/ToolTipManager.tscn:6046
#: ../src/gui_common/tooltip/ToolTipManager.tscn:6373
#: ../src/gui_common/tooltip/ToolTipManager.tscn:6700
#: ../src/gui_common/tooltip/ToolTipManager.tscn:7061
msgid "HEALTH"
msgstr "Saúde"

#: ../src/gui_common/tooltip/ToolTipManager.tscn:329
msgid "RIGIDITY_MEMBRANE_DESCRIPTION"
msgstr ""
"Uma membrana mais rígida é mais resistente ao dano, mas é mais difícil "
"para a célula se mover."

#: ../src/gui_common/tooltip/ToolTipManager.tscn:441
#: ../src/gui_common/tooltip/ToolTipManager.tscn:693
#: ../src/gui_common/tooltip/ToolTipManager.tscn:1289
#: ../src/gui_common/tooltip/ToolTipManager.tscn:1628
#: ../src/gui_common/tooltip/ToolTipManager.tscn:1947
#: ../src/gui_common/tooltip/ToolTipManager.tscn:2235
#: ../src/gui_common/tooltip/ToolTipManager.tscn:3272
#: ../src/gui_common/tooltip/ToolTipManager.tscn:4165
#: ../src/gui_common/tooltip/ToolTipManager.tscn:4450
#: ../src/gui_common/tooltip/ToolTipManager.tscn:4970
msgid "TURNS"
msgstr "Transforma"

#: ../src/gui_common/tooltip/ToolTipManager.tscn:466
#: ../src/gui_common/tooltip/ToolTipManager.tscn:718
#: ../src/gui_common/tooltip/ToolTipManager.tscn:1314
#: ../src/gui_common/tooltip/ToolTipManager.tscn:1405
#: ../src/gui_common/tooltip/ToolTipManager.tscn:1653
#: ../src/gui_common/tooltip/ToolTipManager.tscn:1972
#: ../src/gui_common/tooltip/ToolTipManager.tscn:2260
#: ../src/gui_common/tooltip/ToolTipManager.tscn:3297
#: ../src/gui_common/tooltip/ToolTipManager.tscn:4190
#: ../src/gui_common/tooltip/ToolTipManager.tscn:4475
#: ../src/gui_common/tooltip/ToolTipManager.tscn:4995
msgid "INTO"
msgstr "em"

#: ../src/gui_common/tooltip/ToolTipManager.tscn:506
#: ../src/gui_common/tooltip/ToolTipManager.tscn:800
#: ../src/gui_common/tooltip/ToolTipManager.tscn:1102
#: ../src/gui_common/tooltip/ToolTipManager.tscn:1441
#: ../src/gui_common/tooltip/ToolTipManager.tscn:1760
#: ../src/gui_common/tooltip/ToolTipManager.tscn:2048
#: ../src/gui_common/tooltip/ToolTipManager.tscn:2348
#: ../src/gui_common/tooltip/ToolTipManager.tscn:2631
#: ../src/gui_common/tooltip/ToolTipManager.tscn:3085
#: ../src/gui_common/tooltip/ToolTipManager.tscn:3373
#: ../src/gui_common/tooltip/ToolTipManager.tscn:3675
#: ../src/gui_common/tooltip/ToolTipManager.tscn:3969
#: ../src/gui_common/tooltip/ToolTipManager.tscn:4263
#: ../src/gui_common/tooltip/ToolTipManager.tscn:4582
#: ../src/gui_common/tooltip/ToolTipManager.tscn:4783
#: ../src/gui_common/tooltip/ToolTipManager.tscn:5099
msgid "STORAGE"
msgstr "Armazena"

#: ../src/gui_common/tooltip/ToolTipManager.tscn:544
#: ../src/gui_common/tooltip/ToolTipManager.tscn:838
#: ../src/gui_common/tooltip/ToolTipManager.tscn:1140
#: ../src/gui_common/tooltip/ToolTipManager.tscn:1479
#: ../src/gui_common/tooltip/ToolTipManager.tscn:1798
#: ../src/gui_common/tooltip/ToolTipManager.tscn:2086
#: ../src/gui_common/tooltip/ToolTipManager.tscn:2386
#: ../src/gui_common/tooltip/ToolTipManager.tscn:2669
#: ../src/gui_common/tooltip/ToolTipManager.tscn:3123
#: ../src/gui_common/tooltip/ToolTipManager.tscn:3411
#: ../src/gui_common/tooltip/ToolTipManager.tscn:3713
#: ../src/gui_common/tooltip/ToolTipManager.tscn:4007
#: ../src/gui_common/tooltip/ToolTipManager.tscn:4301
#: ../src/gui_common/tooltip/ToolTipManager.tscn:4620
#: ../src/gui_common/tooltip/ToolTipManager.tscn:4821
#: ../src/gui_common/tooltip/ToolTipManager.tscn:5137
#: ../src/gui_common/tooltip/ToolTipManager.tscn:5462
#: ../src/gui_common/tooltip/ToolTipManager.tscn:5721
#: ../src/gui_common/tooltip/ToolTipManager.tscn:5978
#: ../src/gui_common/tooltip/ToolTipManager.tscn:6305
#: ../src/gui_common/tooltip/ToolTipManager.tscn:6632
#: ../src/gui_common/tooltip/ToolTipManager.tscn:6993
msgid "OSMOREGULATION_COST"
msgstr "Custo da Osmorregulação"

#: ../src/gui_common/tooltip/ToolTipManager.tscn:586
msgid "CYTOPLASM_DESCRIPTION"
msgstr ""
"As entranhas pegajosas de uma célula. O citoplasma é a mistura básica de "
"íons, proteínas, e outras substâncias dissolvidas na água que preenchem o "
"interior da célula. Uma das funções que realiza é a Fermentação, a "
"conversão de glicose em ATP. Para as células que carecem de organelas para "
"ter metabolismos avançados, é disso que elas dependem para produzir "
"energia. Também é usado para armazenar moléculas na célula para aumentar o "
"tamanho dela."

#: ../src/gui_common/tooltip/ToolTipManager.tscn:746
#: ../src/gui_common/tooltip/ToolTipManager.tscn:1678
msgid "DOT_RATE_SCALES"
msgstr ". Proporção aumenta"

#: ../src/gui_common/tooltip/ToolTipManager.tscn:759
#: ../src/gui_common/tooltip/ToolTipManager.tscn:1691
msgid "WITH_CONCENTRATION_OF"
msgstr "com a concentração de"

#: ../src/gui_common/tooltip/ToolTipManager.tscn:766
msgid "OXYGEN_DOT"
msgstr "Oxigênio."

#: ../src/gui_common/tooltip/ToolTipManager.tscn:880
msgid "METABOLOSOMES_DESCRIPTION"
msgstr ""
"Metabolossomos são aglomerados envoltos com cascas de proteínas. Eles "
"conseguem converter glicose em ATP a uma taxa muito maior do que pode ser "
"feita no citoplasma em um processo chamado Respiração Aeróbica. No "
"entanto, necessita de oxigênio para funcionar, e níveis menores de "
"oxigênio no ambiente vão desacelerar a taxa da produção de ATP. Como os "
"metabolossomos são suspensos diretamente no citoplasma, os fluidos em "
"volta realizarão a fermentação."

#: ../src/gui_common/tooltip/ToolTipManager.tscn:896
msgid "THYLAKOID"
msgstr "Tilacóide"

#: ../src/gui_common/tooltip/ToolTipManager.tscn:987
#: ../src/gui_common/tooltip/ToolTipManager.tscn:3560
#: ../src/gui_common/tooltip/ToolTipManager.tscn:3862
msgid "PRODUCES"
msgstr "Produz"

#: ../src/gui_common/tooltip/ToolTipManager.tscn:1012
#: ../src/gui_common/tooltip/ToolTipManager.tscn:3585
#: ../src/gui_common/tooltip/ToolTipManager.tscn:3887
msgid "DOT_RATE_SCALES_WITH"
msgstr ". Proporção aumenta com"

#: ../src/gui_common/tooltip/ToolTipManager.tscn:1025
#: ../src/gui_common/tooltip/ToolTipManager.tscn:2310
#: ../src/gui_common/tooltip/ToolTipManager.tscn:3598
#: ../src/gui_common/tooltip/ToolTipManager.tscn:3900
msgid "CONCENTRATION_OF"
msgstr "a concentração de"

#: ../src/gui_common/tooltip/ToolTipManager.tscn:1051
#: ../src/gui_common/tooltip/ToolTipManager.tscn:1722
#: ../src/gui_common/tooltip/ToolTipManager.tscn:3624
#: ../src/gui_common/tooltip/ToolTipManager.tscn:3926
#: ../src/gui_common/tooltip/ToolTipManager.tscn:4544
msgid "AND"
msgstr "e"

#: ../src/gui_common/tooltip/ToolTipManager.tscn:1064
#: ../src/gui_common/tooltip/ToolTipManager.tscn:3637
msgid "INTENSITY_OF"
msgstr "intensidade de"

#: ../src/gui_common/tooltip/ToolTipManager.tscn:1071
#: ../src/gui_common/tooltip/ToolTipManager.tscn:3644
#: ../src/microbe_stage/MicrobeStage.tscn:925
msgid "LIGHT"
msgstr "Luz"

#: ../src/gui_common/tooltip/ToolTipManager.tscn:1182
msgid "THYLAKOIDS_DESCRIPTION"
msgstr ""
"Tilacóides são aglomerações de proteínas e pigmentos fotossensíveis. Os "
"pigmentos conseguem usar a energia da luz para produzir glicose da água e "
"gás carbônico em um processo chamado Fotossíntese. Esses pigmentos também "
"são o que os dá uma cor característica. A taxa da sua produção de glicose "
"aumenta com a concentração de dióxido de carbono e intensidade da luz. "
"Como os tilacóides estão suspensos diretamente no citoplasma, o fluido em "
"volta realiza fermentação."

#: ../src/gui_common/tooltip/ToolTipManager.tscn:1344
#: ../src/gui_common/tooltip/ToolTipManager.tscn:4220
msgid "DOT_RATE_SCALES_WITH_CONCENTRATION_OF"
msgstr ". Proporção aumenta com a concentração de"

#: ../src/gui_common/tooltip/ToolTipManager.tscn:1375
msgid "ALSO_TURNS"
msgstr "Também transforma"

#: ../src/gui_common/tooltip/ToolTipManager.tscn:1521
msgid "CHEMOSYNTHESIZING_PROTEINS_DESCRIPTION"
msgstr ""
"Proteínas quimiossintetizantes são pequenas aglomerações de proteínas no "
"citoplasma que podem converter sulfeto de hidrogênio, água, e gás carbônico "
"em glicose em um processo chamado Quimiossíntese. A taxa da sua produção de "
"glicose aumenta com a concentração de dióxido de carbono. Como as proteínas "
"quimiossintetizantes são suspensas diretamente no citoplasma, os fluidos em "
"sua volta realizam glicólise."

#: ../src/gui_common/tooltip/ToolTipManager.tscn:1840
msgid "RUSTICYANIN_DESCRIPTION"
msgstr ""
"Rusticianina é uma proteína que consegue usar o gás carbônico e oxigênio "
"para oxidar ferro de um estado físico para outro. O processo, chamado "
"Quimiossíntese litoautotrófica, libera energia que a célula pode coletar."

#: ../src/gui_common/tooltip/ToolTipManager.tscn:1997
#: ../src/gui_common/tooltip/ToolTipManager.tscn:3322
#: ../src/gui_common/tooltip/ToolTipManager.tscn:4500
msgid "DOT_RATE"
msgstr ". Proporção"

#: ../src/gui_common/tooltip/ToolTipManager.tscn:2010
#: ../src/gui_common/tooltip/ToolTipManager.tscn:3335
#: ../src/gui_common/tooltip/ToolTipManager.tscn:4513
#: ../src/gui_common/tooltip/ToolTipManager.tscn:5061
msgid "SCALES_WITH_CONCENTRATION_OF"
msgstr "aumenta com a concentração de"

#: ../src/gui_common/tooltip/ToolTipManager.tscn:2128
msgid "NITROGENASE_DESCRIPTION"
msgstr ""
"Nitrogenase é uma enzima que consegue usar nitrogênio gasoso e energia "
"celular na forma de ATP para sintetizar amônia, um nutriente essencial "
"para o crescimento das células. Esse processo é chamado de Fixação de "
"Nitrogênio. Como a nitrogenase é suspensa diretamente no citoplasma, os "
"fluidos em volta realizam a Fermentação."

#: ../src/gui_common/tooltip/ToolTipManager.tscn:2267
#: ../src/gui_common/tooltip/ToolTipManager.tscn:5002
msgid "OXYTOXY"
msgstr "Oxitoxina"

#: ../src/gui_common/tooltip/ToolTipManager.tscn:2285
msgid "DOT_CAN_RELEASE"
msgstr ". Pode liberar"

#: ../src/gui_common/tooltip/ToolTipManager.tscn:2297
msgid "TOXINS_BY_PRESSING_E"
msgstr "pressionar a tecla E. Produção aumenta com"

#: ../src/gui_common/tooltip/ToolTipManager.tscn:2428
msgid "OXYTOXISOME_DESC"
msgstr ""
"Um metabolossomo modificado responsável pela produção de uma forma "
"primitiva do agente tóxico Oxitoxina."

#: ../src/gui_common/tooltip/ToolTipManager.tscn:2535
msgid "USES"
msgstr "Usa"

#: ../src/gui_common/tooltip/ToolTipManager.tscn:2560
msgid "TO_INCREASE_THE_MOVEMENT"
msgstr "para aumentar a velocidade de movimentação"

#: ../src/gui_common/tooltip/ToolTipManager.tscn:2572
msgid "SPEED_OF_THE_CELL"
msgstr "da célula."

#: ../src/gui_common/tooltip/ToolTipManager.tscn:2593
msgid "SPEED"
msgstr "Velocidade"

#: ../src/gui_common/tooltip/ToolTipManager.tscn:2711
msgid "FLAGELLUM_DESCRIPTION"
msgstr ""
"O flagelo é um apêndice de fibras proteicas semelhante a um chicote, "
"estendendo-se da membrana da célula que pode usar ATP para ondular e "
"impulsionar a célula em uma direção."

#: ../src/gui_common/tooltip/ToolTipManager.tscn:2837
msgid "PREDATORY_PILUS_DESCRIPTION"
msgstr "Perfure outras células com isto."

#: ../src/gui_common/tooltip/ToolTipManager.tscn:2853
#: ../src/gui_common/tooltip/ToolTipManager.tscn:2917
msgid "CILIA"
msgstr "Cílios"

#: ../src/gui_common/tooltip/ToolTipManager.tscn:2963
#: ../src/gui_common/tooltip/ToolTipManager.tscn:4049
#: ../src/gui_common/tooltip/ToolTipManager.tscn:5305
msgid "TO_BE_IMPLEMENTED"
msgstr "A ser implementado."

#: ../src/gui_common/tooltip/ToolTipManager.tscn:3064
msgid "NUCLEUS_SMALL_DESCRIPTION"
msgstr ""
"Permite a evolução de organelas mais complexas. \n"
"Custa muito ATP para manter.\n"
"Essa é uma evolução irreversível."

#: ../src/gui_common/tooltip/ToolTipManager.tscn:3165
msgid "NUCLEUS_DESCRIPTION"
msgstr ""
"A principal característica das células eucarióticas. O núcleo também "
"inclui o retículo endoplasmático e o complexo de golgi. É uma evolução das "
"células procarióticas para desenvolver um sistema de membranas internas, "
"assimilando outros procariontes dentro deles. Isso os permite "
"compartimentar, ou repelir os diferentes processos acontecendo dentro das "
"células prevenindo eles de se sobrepor. Isso permite as suas novas "
"organelas com membranas serem mais complexas, eficientes, e especializadas "
"do que se estivessem flutuando no citoplasma. Entretanto, isso tem o custo "
"de fazer a célula muito maior e precisando de muita da energia da célula "
"para se manter."

#: ../src/gui_common/tooltip/ToolTipManager.tscn:3453
msgid "MITOCHONDRION_DESCRIPTION"
msgstr ""
"A usina de energia da célula. A mitocôndria é uma estrutura de membrana "
"dupla cheia de proteínas e enzimas. É um procarionte que foi assimilado "
"pelo seu hospedeiro eucariótico para seu uso. É capaz de converter Glicose "
"em ATP com maior eficiência do que feito no citoplasma em um processo "
"chamado Respiração Aeróbica. No entanto, precisa de oxigênio para "
"funcionar, e níveis menores de oxigênio no ambiente irá diminuir a taxa da "
"produção de ATP."

#: ../src/gui_common/tooltip/ToolTipManager.tscn:3755
msgid "CHLOROPLAST_DESCRIPTION"
msgstr ""
"O cloroplasto é uma estrutura de membrana dupla contendo pigmentos "
"fotossensíveis. É um procarionte que foi assimilado pelo seu hospedeiro "
"eucariótico. Os pigmentos no cloroplasto conseguem usar a energia da luz "
"para produzir glicose da água e gás carbônico em um processo chamado "
"Fotossíntese. Esses pigmentos também são o que os dá uma cor "
"característica. A proporção de sua produção de glicose aumenta com a "
"concentração de dióxido de carbono, e intensidade da luz."

#: ../src/gui_common/tooltip/ToolTipManager.tscn:3771
#: ../src/gui_common/tooltip/ToolTipManager.tscn:3835
msgid "THERMOPLAST"
msgstr "Termoplasto"

#: ../src/gui_common/tooltip/ToolTipManager.tscn:3938
#: ../src/gui_common/tooltip/ToolTipManager.tscn:7331
#: ../src/microbe_stage/editor/MicrobeEditor.tscn:2992
#: ../src/microbe_stage/editor/MicrobeEditorGUI.cs:754
msgid "TEMPERATURE"
msgstr "Temperatura"

#: ../src/gui_common/tooltip/ToolTipManager.tscn:4058
msgid "THERMOPLAST_DESCRIPTION"
msgstr ""
"O termoplasto é uma estrutura de membrana dupla contendo pigmentos "
"termossensíveis. É um procarionte que foi assimilado para uso do seu "
"hospedeiro eucariótico. Os pigmentos nos termoplastos conseguem usar a "
"energia das diferenças de calor no ambiente para produzir glicose da água "
"e gás carbônico em um processo chamado Termossíntese. A proporção da sua "
"produção de glicose aumenta com a concentração de dióxido de carbono e "
"temperatura."

#: ../src/gui_common/tooltip/ToolTipManager.tscn:4343
msgid "CHEMOPLAST_DESCRIPTION"
msgstr ""
"O quimioplasto é uma estrutura de membrana dupla contendo proteínas "
"capazes de converter sulfeto de hidrogênio, água, e gás carbônico em "
"glicose em um processo chamado Quimiossíntese de Sulfeto de Hidrogênio. A "
"proporção de sua produção de glicose aumenta com a concentração de dióxido "
"de carbono."

#: ../src/gui_common/tooltip/ToolTipManager.tscn:4662
msgid "NITROGEN_FIXING_PLASTID_DESCRIPTION"
msgstr ""
"O Plastídeo de Fixação de Nitrogênio é uma proteína capaz de usar "
"nitrogênio gasoso, oxigênio e energia celular em forma de ATP para "
"produzir amônia, um nutriente essencial para o crescimento das células. "
"Este é um processo chamado Fixação de Nitrogênio."

#: ../src/gui_common/tooltip/ToolTipManager.tscn:4763
msgid "INREASE_STORAGE_SPACE"
msgstr "Aumenta o espaço de armazenamento da célula."

#: ../src/gui_common/tooltip/ToolTipManager.tscn:4863
msgid "VACUOLE_DESCRIPTION"
msgstr ""
"O vacúolo é uma organela membranosa interna usada para o armazenamento da "
"célula. Composta de várias vesículas, estruturas membranosas menores "
"amplamente usadas nas células para o armazenamento que se fundiram. É "
"preenchida com água usada para conter moléculas, enzimas, sólidos, e "
"outras substâncias. Sua forma é fluida e pode variar em cada célula."

#: ../src/gui_common/tooltip/ToolTipManager.tscn:5020
msgid "DOT_CAN"
msgstr ". Pode"

#: ../src/gui_common/tooltip/ToolTipManager.tscn:5033
msgid "RELEASE_TOXINS_BY_PRESSING"
msgstr "liberar toxinas pressionando a tecla"

#: ../src/gui_common/tooltip/ToolTipManager.tscn:5040
msgid "E_DOT"
msgstr "E."

#: ../src/gui_common/tooltip/ToolTipManager.tscn:5048
msgid "RATE"
msgstr "Proporção"

#: ../src/gui_common/tooltip/ToolTipManager.tscn:5179
msgid "TOXIN_VACUOLE_DESCRIPTION"
msgstr ""
"O vacúolo de toxinas é um vacúolo que foi modificado para a produção, "
"armazenamento, e secreção de oxitoxinas. Mais vacúolos de toxinas vão "
"aumentar a taxa na qual toxinas serão liberadas."

#: ../src/gui_common/tooltip/ToolTipManager.tscn:5195
#: ../src/gui_common/tooltip/ToolTipManager.tscn:5259
msgid "BIOLUMINESCENT_VACUOLE"
msgstr "Vacúolo Bioluminescente"

#: ../src/gui_common/tooltip/ToolTipManager.tscn:5496
#: ../src/gui_common/tooltip/ToolTipManager.tscn:5754
#: ../src/gui_common/tooltip/ToolTipManager.tscn:6012
#: ../src/gui_common/tooltip/ToolTipManager.tscn:6339
#: ../src/gui_common/tooltip/ToolTipManager.tscn:6666
#: ../src/gui_common/tooltip/ToolTipManager.tscn:7027
msgid "RESOURCE_ABSORBTION_SPEED"
msgstr "Velocidade de Absorção de Nutrientes"

#: ../src/gui_common/tooltip/ToolTipManager.tscn:5570
msgid "NORMAL_MEMBRANE_DESCRIPTION"
msgstr ""
"A forma mais básica da membrana, tem pouca proteção contra dano. Também "
"precisa de mais energia para não deformar. A vantagem é que ela permite a "
"célula se mover e absorver nutrientes mais rapidamente."

#: ../src/gui_common/tooltip/ToolTipManager.tscn:5826
msgid "DOUBLE_MEMBRANE_DESCRIPTION"
msgstr ""
"Uma membrana com duas camadas, tem melhor proteção contra dano e leva "
"menos energia para não se deformar. No entanto, diminui um pouco sua "
"velocidade e diminui a taxa em que pode absorver recursos."

#: ../src/gui_common/tooltip/ToolTipManager.tscn:6080
#: ../src/gui_common/tooltip/ToolTipManager.tscn:6734
#: ../src/gui_common/tooltip/ToolTipManager.tscn:7095
msgid "PHYSICAL_RESISTANCE"
msgstr "Resistência Física"

#: ../src/gui_common/tooltip/ToolTipManager.tscn:6114
#: ../src/gui_common/tooltip/ToolTipManager.tscn:6441
#: ../src/gui_common/tooltip/ToolTipManager.tscn:6802
#: ../src/gui_common/tooltip/ToolTipManager.tscn:7163
msgid "CANNOT_ENGULF"
msgstr "Não pode engolir"

#: ../src/gui_common/tooltip/ToolTipManager.tscn:6153
msgid "CELLULOSE_MEMBRANE_DESCRIPTION"
msgstr ""
"Essa membrana tem uma parede feita de celulose, resultando em uma melhor "
"proteção contra danos, especialmente contra danos físicos. E leva menos "
"energia para manter sua forma, mas não absorve recursos rapidamente e "
"deixa a célula mais lenta."

#: ../src/gui_common/tooltip/ToolTipManager.tscn:6407
#: ../src/gui_common/tooltip/ToolTipManager.tscn:6768
#: ../src/gui_common/tooltip/ToolTipManager.tscn:7129
msgid "TOXIN_RESISTANCE"
msgstr "Resistência a Toxinas"

#: ../src/gui_common/tooltip/ToolTipManager.tscn:6480
msgid "CHITIN_MEMBRANE_DESCRIPTION"
msgstr ""
"Essa membrana tem uma parede feita de quitina, resultando em uma melhor "
"proteção contra danos, especialmente causados por toxinas. E leva menos "
"energia para manter sua forma, mas deixa a célula lenta e não absorve "
"recursos rapidamente."

#: ../src/gui_common/tooltip/ToolTipManager.tscn:6841
msgid "CALCIUM_CARBONATE_MEMBRANE_DESCRIPTION"
msgstr ""
"Essa membrana tem uma casca forte feita de carbonato de cálcio. Pode "
"resistir a danos facilmente e requer menos energia para não deformar. As "
"desvantagens de ter uma casca tão pesada é que a célula fica mais lenta e "
"demora ainda mais para absorver recursos."

#: ../src/gui_common/tooltip/ToolTipManager.tscn:7202
msgid "SILICA_MEMBRANE_DESCRIPTION"
msgstr ""
"Essa membrana tem uma forte parede feita de sílica. Pode resistir bem a "
"danos no geral e é muito resistente a danos físicos. Também precisa de "
"menos energia para manter sua forma. No entanto, diminui a velocidade da "
"célula drasticamente e a célula e não absorve recursos rapidamente."

#: ../src/gui_common/tooltip/ToolTipManager.tscn:7323
msgid "ADD_INPUT_BUTTON_TOOLTIP"
msgstr "Adicionar uma nova tecla"

#: ../src/microbe_stage/Microbe.cs:820
msgid "DEATH"
msgstr "morte"

#: ../src/microbe_stage/Microbe.cs:1196
msgid "SUCCESSFUL_SCAVENGE"
msgstr "busca de recursos bem-sucedida"

#: ../src/microbe_stage/Microbe.cs:1203
msgid "SUCCESSFUL_KILL"
msgstr "caça bem-sucedida"

#: ../src/microbe_stage/Microbe.cs:1529
#, fuzzy
msgid "REPRODUCED"
msgstr "Produz"

#: ../src/microbe_stage/Microbe.cs:1609
msgid "ESCAPE_ENGULFING"
msgstr "escapou de predação"

#: ../src/microbe_stage/MicrobeCheatMenu.tscn:28
#, fuzzy
msgid "INFINITE_COMPOUNDS"
msgstr "Compostos"

#: ../src/microbe_stage/MicrobeCheatMenu.tscn:39
msgid "GODMODE"
msgstr "Godmode"

#: ../src/microbe_stage/MicrobeCheatMenu.tscn:50
msgid "NO_AI"
msgstr "Sem IA"

#: ../src/microbe_stage/MicrobeCheatMenu.tscn:66
#, fuzzy
msgid "PLAYER_SPEED"
msgstr ""
"Jogador\n"
"Velocidade"

#: ../src/microbe_stage/MicrobeHUD.cs:461
msgid "MICROBE_PATCH_LABEL"
msgstr "Região: {0}"

#: ../src/microbe_stage/MicrobeHUD.cs:605
msgid "STUFF_AT"
msgstr "Coisas em {0:F1}, {1:F1}:"

#: ../src/microbe_stage/MicrobeHUD.cs:664
msgid "PLAYER_CELL"
msgstr "Célula do jogador"

#: ../src/microbe_stage/MicrobeStage.cs:461
msgid "PLAYER_REPRODUCED"
msgstr "jogador reproduziu"

#: ../src/microbe_stage/MicrobeStage.cs:573
msgid "PLAYER_DIED"
msgstr "jogador morreu"

#: ../src/microbe_stage/MicrobeStage.tscn:431
msgid "AT_CURSOR"
msgstr "No ponteiro:"

#: ../src/microbe_stage/MicrobeStage.tscn:456
msgid "NOTHING_HERE"
msgstr "Não há nada aqui"

#: ../src/microbe_stage/MicrobeStage.tscn:481
msgid "COMPOUNDS_COLON"
msgstr "Compostos:"

#: ../src/microbe_stage/MicrobeStage.tscn:519
msgid "SPECIES_COLON"
msgstr "Espécies:"

#: ../src/microbe_stage/MicrobeStage.tscn:600
msgid "ENVIRONMENT"
msgstr "Ambiente"

#: ../src/microbe_stage/MicrobeStage.tscn:869
msgid "TEMPERATURE_SHORT"
msgstr "Temp."

#: ../src/microbe_stage/MicrobeStage.tscn:980
msgid "PRESSURE_SHORT"
msgstr "Press."

#: ../src/microbe_stage/MicrobeStage.tscn:1063
#: ../src/microbe_stage/editor/MicrobeEditor.tscn:2663
#: ../src/microbe_stage/editor/MicrobeEditor.tscn:3299
#: ../src/microbe_stage/editor/MicrobeEditorGUI.cs:830
msgid "COMPOUNDS"
msgstr "Compostos"

#: ../src/microbe_stage/MicrobeStage.tscn:1449
msgid "AGENTS"
msgstr "Agentes"

#: ../src/microbe_stage/MicrobeStage.tscn:1722
msgid "POPULATION_CAPITAL"
msgstr "POPULAÇÃO:"

#: ../src/microbe_stage/PatchMapGenerator.cs:139
msgid "PATCH_PANGONIAN_VENTS"
msgstr "Respiradouros Pangonianos"

#: ../src/microbe_stage/PatchMapGenerator.cs:140
msgid "PATCH_PANGONIAN_MESOPELAGIC"
msgstr "Mesopelágico Pangoniano"

#: ../src/microbe_stage/PatchMapGenerator.cs:141
msgid "PATCH_PANGONIAN_EPIPELAGIC"
msgstr "Epipelágico Pangoniano"

#: ../src/microbe_stage/PatchMapGenerator.cs:142
msgid "PATCH_PANGONIAN_TIDEPOOL"
msgstr "Poça de Maré Pangoniana"

#: ../src/microbe_stage/PatchMapGenerator.cs:143
msgid "PATCH_PANGONIAN_BATHYPELAGIC"
msgstr "Batipelágico Pangoniano"

#: ../src/microbe_stage/PatchMapGenerator.cs:144
msgid "PATHCH_PANGONIAN_ABYSSOPELAGIC"
msgstr "Abissopelágico Pangoniano"

#: ../src/microbe_stage/PatchMapGenerator.cs:145
msgid "PATCH_PANGONIAN_COAST"
msgstr "Costa Pangoniana"

#: ../src/microbe_stage/PatchMapGenerator.cs:146
msgid "PATCH_PANGONIAN_ESTUARY"
msgstr "Estuário Pangoniano"

#: ../src/microbe_stage/PatchMapGenerator.cs:147
msgid "PATCH_CAVE"
msgstr "Caverna"

#: ../src/microbe_stage/PatchMapGenerator.cs:148
msgid "PATCH_ICE_SHELF"
msgstr "Plataforma de Gelo"

#: ../src/microbe_stage/PatchMapGenerator.cs:149
msgid "PATCH_PANGONIAN_SEAFLOOR"
msgstr "Relevo Oceânico Pangoniano"

#: ../src/microbe_stage/ProcessPanel.tscn:15
msgid "PROCESS_PANEL_TITLE"
msgstr "Processos"

#: ../src/microbe_stage/editor/CompoundBalanceDisplay.tscn:22
msgid "COMPOUND_BALANCE_TITLE"
msgstr "Compostos"

#: ../src/microbe_stage/editor/MicrobeEditor.cs:517
#: ../src/microbe_stage/editor/MicrobeEditor.cs:1192
msgid "LOADING_MICROBE_EDITOR"
msgstr "Carregando Editor de Micróbios"

#: ../src/microbe_stage/editor/MicrobeEditor.cs:519
msgid "WAITING_FOR_AUTO_EVO"
msgstr "Esperando pela auto-evo:"

#: ../src/microbe_stage/editor/MicrobeEditor.cs:2077
msgid "AUTO_EVO_FAILED"
msgstr "A auto-evo falhou"

#: ../src/microbe_stage/editor/MicrobeEditor.cs:2078
msgid "AUTO_EVO_RUN_STATUS"
msgstr "Estado da auto-evo:"

#: ../src/microbe_stage/editor/MicrobeEditor.tscn:878
msgid "REPORT"
msgstr "Relatório"

#: ../src/microbe_stage/editor/MicrobeEditor.tscn:900
msgid "PATCH_MAP"
msgstr "Mapa de Regiões"

#: ../src/microbe_stage/editor/MicrobeEditor.tscn:979
msgid "ORGANISM_STATISTICS"
msgstr "Estatísticas do Organismo"

#: ../src/microbe_stage/editor/MicrobeEditor.tscn:1040
msgid "SPEED_COLON"
msgstr "Velocidade:"

#: ../src/microbe_stage/editor/MicrobeEditor.tscn:1070
msgid "HP_COLON"
msgstr "HP:"

#: ../src/microbe_stage/editor/MicrobeEditor.tscn:1100
msgid "SIZE_COLON"
msgstr "Tamanho:"

#: ../src/microbe_stage/editor/MicrobeEditor.tscn:1121
msgid "GENERATION_COLON"
msgstr "Geração:"

#: ../src/microbe_stage/editor/MicrobeEditor.tscn:1163
msgid "ATP_BALANCE"
msgstr "Balanceamento de ATP"

#: ../src/microbe_stage/editor/MicrobeEditor.tscn:1369
msgid "MUTATION_POINTS"
msgstr "Pontos de Mutação"

#: ../src/microbe_stage/editor/MicrobeEditor.tscn:1505
msgid "STRUCTURE"
msgstr "Estrutura"

#: ../src/microbe_stage/editor/MicrobeEditor.tscn:1528
msgid "MEMBRANE"
msgstr "Membrana"

#: ../src/microbe_stage/editor/MicrobeEditor.tscn:1551
msgid "BEHAVIOR"
msgstr "Comportamento"

#: ../src/microbe_stage/editor/MicrobeEditor.tscn:1603
msgid "SEARCH_DOT_DOT_DOT"
msgstr "Pesquisar…"

#: ../src/microbe_stage/editor/MicrobeEditor.tscn:1610
msgid "STRUCTURAL"
msgstr "Estrutural"

#: ../src/microbe_stage/editor/MicrobeEditor.tscn:1646
msgid "PROTEINS"
msgstr "Proteínas"

#: ../src/microbe_stage/editor/MicrobeEditor.tscn:1722
msgid "EXTERNAL"
msgstr "Externo"

#: ../src/microbe_stage/editor/MicrobeEditor.tscn:1776
msgid "ORGANELLES"
msgstr "Organelas"

#: ../src/microbe_stage/editor/MicrobeEditor.tscn:1913
msgid "MEMBRANE_TYPES"
msgstr "Tipos de Membranas"

#: ../src/microbe_stage/editor/MicrobeEditor.tscn:1973
msgid "FLUIDITY_RIGIDITY"
msgstr "Fluidez / Rigidez"

#: ../src/microbe_stage/editor/MicrobeEditor.tscn:2012
msgid "COLOUR"
msgstr "Coloração"

#: ../src/microbe_stage/editor/MicrobeEditor.tscn:2157
msgid "SPECIES_NAME_DOT_DOT_DOT"
msgstr "Nome da espécie…"

#: ../src/microbe_stage/editor/MicrobeEditor.tscn:2186
msgid "CONFIRM_CAPITAL"
msgstr "CONFIRMAR"

#: ../src/microbe_stage/editor/MicrobeEditor.tscn:2196
msgid "NEGATIVE_ATP_BALANCE"
msgstr "Balanceamento de ATP Negativo"

#: ../src/microbe_stage/editor/MicrobeEditor.tscn:2208
msgid "NEGATIVE_ATP_BALANCE_TEXT"
msgstr ""
"Seu micróbio não está produzindo ATP suficiente para sobreviver!\n"
"Deseja continuar?"

#: ../src/microbe_stage/editor/MicrobeEditor.tscn:2219
msgid "DISCONNECTED_ORGANELLES"
msgstr "Organelas Desconectadas"

#: ../src/microbe_stage/editor/MicrobeEditor.tscn:2231
msgid "DISCONNECTED_ORGANELLES_TEXT"
msgstr ""
"Há organelas desconectadas do resto da célula.\n"
"Por favor conecte todas as organelas ou desfaça suas mudanças."

#: ../src/microbe_stage/editor/MicrobeEditor.tscn:2332
msgid "AUTO_EVO"
msgstr "Auto-evo"

#: ../src/microbe_stage/editor/MicrobeEditor.tscn:2345
msgid "FOOD_CHAIN"
msgstr "Cadeia Alimentar"

#: ../src/microbe_stage/editor/MicrobeEditor.tscn:2358
msgid "TIMELINE"
msgstr "Linha do Tempo"

#: ../src/microbe_stage/editor/MicrobeEditor.tscn:2411
msgid "AUTO_EVO_RESULTS"
msgstr "Resultados da Auto-evo:"

#: ../src/microbe_stage/editor/MicrobeEditor.tscn:2430
msgid "EXTERNAL_EFFECTS"
msgstr "Efeitos externos:"

#: ../src/microbe_stage/editor/MicrobeEditor.tscn:2488
msgid "SPECIES_POPULATION"
msgstr "População da espécie"

#: ../src/microbe_stage/editor/MicrobeEditor.tscn:2521
#: ../src/microbe_stage/editor/MicrobeEditor.tscn:2951
msgid "PHYSICAL_CONDITIONS"
msgstr "Condições Físicas"

#: ../src/microbe_stage/editor/MicrobeEditor.tscn:2625
#: ../src/microbe_stage/editor/MicrobeEditor.tscn:3134
#: ../src/microbe_stage/editor/MicrobeEditorGUI.cs:825
msgid "ATMOSPHERIC_GASSES"
msgstr "Gases Atmosféricos"

#: ../src/microbe_stage/editor/MicrobeEditor.tscn:2719
#: ../src/microbe_stage/editor/MicrobeEditor.tscn:3646
msgid "NEXT_CAPITAL"
msgstr "PRÓXIMO"

#: ../src/microbe_stage/editor/MicrobeEditor.tscn:2833
msgid "SELECT_A_PATCH"
msgstr "Selecione uma região para mostrar detalhes aqui"

#: ../src/microbe_stage/editor/MicrobeEditor.tscn:2868
msgid "CURRENT_LOCATION_CAPITAL"
msgstr "LOCALIZAÇÃO ATUAL"

#: ../src/microbe_stage/editor/MicrobeEditor.tscn:3028
#, fuzzy
msgid "PRESSURE"
msgstr "Press."

#: ../src/microbe_stage/editor/MicrobeEditor.tscn:3559
msgid "SPECIES_PRESENT"
msgstr "Espécies Presentes"

#: ../src/microbe_stage/editor/MicrobeEditor.tscn:3617
msgid "MOVE_TO_THIS_PATCH"
msgstr "Mover para esta região"

#: ../src/microbe_stage/editor/MicrobeEditorCheatMenu.tscn:25
msgid "INFINITE_MP"
msgstr "MP Infinito"

#: ../src/microbe_stage/editor/MicrobeEditorGUI.cs:584
msgid "THE_AMOUNT_OF_GLUCOSE_HAS_BEEN_REDUCED"
msgstr ""
"A quantidade de glicose foi reduzida para {0} da quantidade anterior."

#: ../src/microbe_stage/editor/MicrobeEditorGUI.cs:591
msgid "MEGA_YEARS"
msgstr "milhões de anos"

#: ../src/microbe_stage/editor/MicrobeEditorGUI.cs:595
#: ../src/microbe_stage/editor/MicrobeEditorGUI.cs:822
#: ../src/microbe_stage/editor/MicrobeEditorGUI.cs:823
#: ../src/microbe_stage/editor/MicrobeEditorGUI.cs:825
#: ../src/microbe_stage/editor/MicrobeEditorGUI.cs:827
#: ../src/microbe_stage/editor/MicrobeEditorGUI.cs:830
msgid "YEARS"
msgstr "anos"

#: ../src/microbe_stage/editor/MicrobeEditorGUI.cs:637
#: ../src/microbe_stage/editor/MicrobeEditorGUI.cs:642
msgid "ATP_PRODUCTION"
msgstr "Produção de ATP"

#: ../src/microbe_stage/editor/MicrobeEditorGUI.cs:643
msgid "ATP_PRODUCTION_TOO_LOW"
msgstr "PRODUÇÃO DE ATP MUITO BAIXA!"

#: ../src/microbe_stage/editor/MicrobeEditorGUI.cs:672
msgid "ENERGY_BALANCE_TOOLTIP_PRODUCTION"
msgstr "{0}: +{1} ATP"

#: ../src/microbe_stage/editor/MicrobeEditorGUI.cs:689
msgid "OSMOREGULATION"
msgstr "Osmorregulação"

#: ../src/microbe_stage/editor/MicrobeEditorGUI.cs:695
msgid "BASE_MOVEMENT"
msgstr "Movimento Base"

#: ../src/microbe_stage/editor/MicrobeEditorGUI.cs:707
msgid "ENERGY_BALANCE_TOOLTIP_CONSUMPTION"
msgstr "{0}: -{1} ATP"

#: ../src/microbe_stage/editor/MicrobeEditorGUI.cs:827
msgid "SPECIES_LIST"
msgstr "Lista de espécies"

#: ../src/microbe_stage/editor/MicrobeEditorGUI.cs:853
msgid "FREEBUILDING"
msgstr "Modo livre"

#: ../src/microbe_stage/editor/MicrobeEditorGUI.cs:938
msgid "BIOME_LABEL"
msgstr "Bioma: {0}"

#: ../src/microbe_stage/editor/MicrobeEditorGUI.cs:943
msgid "BELOW_SEA_LEVEL"
msgstr "{0}-{1}m sob o nível do mar"

#: ../src/microbe_stage/editor/MicrobeEditorGUI.cs:971
msgid "WITH_POPULATION"
msgstr "{0} com a população: {1}"

#: ../src/microbe_stage/editor/MicrobePartSelection.cs:112
#: ../src/microbe_stage/editor/OrganellePopupMenu.cs:163
#: ../src/microbe_stage/editor/OrganellePopupMenu.cs:179
msgid "MP_COST"
msgstr "{0} PM"

#: ../src/microbe_stage/editor/MicrobePartSelection.tscn:81
msgid "N_A_MP"
msgstr "N/A PM"

#: ../src/microbe_stage/editor/OrganellePopupMenu.tscn:228
msgid "DELETE"
msgstr "Remover"

#: ../src/microbe_stage/editor/OrganellePopupMenu.tscn:294
msgid "MOVE"
msgstr "Mover"

#: ../src/microbe_stage/editor/OrganellePopupMenu.tscn:361
msgid "MODIFY"
msgstr "Modificar"

#: ../src/microbe_stage/gui/ExtinctionBox.tscn:55
msgid "EXTINCTION_CAPITAL"
msgstr "EXTINTO"

#: ../src/microbe_stage/gui/ExtinctionBox.tscn:64
msgid "EXTINCTION_BOX_TEXT"
msgstr ""
"Assim como 99% de todas as espécies que já existiram, a sua foi extinta. "
"Outras espécies irão preencher o seu nicho e prosperar, mas não vai ser "
"você. Será esquecido, um experimento falho na evolução."

#: ../src/microbe_stage/gui/WinBox.tscn:54
msgid "WIN_BOX_TITLE"
msgstr "VOCÊ PROSPEROU!"

#: ../src/microbe_stage/gui/WinBox.tscn:63
msgid "WIN_TEXT"
msgstr ""
"Parabéns! Você terminou esta versão de Thrive! Poderá continuar jogando "
"após esta tela fechar se você quiser, ou pode começar um novo jogo em um "
"novo mundo."

#: ../src/saving/InProgressLoad.cs:76 ../src/saving/InProgressLoad.cs:95
#: ../src/saving/InProgressLoad.cs:140
msgid "LOADING_GAME"
msgstr "Carregando Jogo"

#: ../src/saving/InProgressLoad.cs:78
msgid "READING_SAVE_DATA"
msgstr "Lendo dados salvos"

#: ../src/saving/InProgressLoad.cs:97
msgid "CREATING_OBJECTS_FROM_SAVE"
msgstr "Criando objetos do jogo salvo"

#: ../src/saving/InProgressLoad.cs:104
msgid "AN_EXCEPTION_HAPPENED_WHILE_LOADING"
msgstr "Uma exceção aconteceu ao carregar os dados salvos"

#: ../src/saving/InProgressLoad.cs:128
msgid "SAVE_IS_INVALID"
msgstr "O jogo salvo é inválido"

#: ../src/saving/InProgressLoad.cs:129
msgid "SAVE_HAS_INVALID_GAME_STATE"
msgstr "O jogo salvamento tem uma cena de game state inválida"

#: ../src/saving/InProgressLoad.cs:142
msgid "PROCESSING_LOADED_OBJECTS"
msgstr "Processando objetos carregados"

#: ../src/saving/InProgressLoad.cs:155
msgid "AN_EXCEPTION_HAPPENED_WHILE_PROCESSING"
msgstr "Uma exceção ocorreu ao processar objetos carregados"

#: ../src/saving/InProgressLoad.cs:161
msgid "LOAD_FINISHED"
msgstr "Carregamento terminado"

#: ../src/saving/InProgressLoad.cs:184
msgid "ERROR_LOADING"
msgstr "Erro ao carregar"

#: ../src/saving/InProgressSave.cs:161
msgid "SAVING"
msgstr "Salvando..."

#: ../src/saving/InProgressSave.cs:191
msgid "SAVE_FAILED"
msgstr "Falha ao Salvar"

#: ../src/saving/InProgressSave.cs:192
msgid "ERROR_SAVING"
msgstr "Erro ao salvar"

#: ../src/saving/NewSaveMenu.cs:61
msgid "THE_CHOSEN_FILENAME_ALREADY_EXISTS"
msgstr "O nome do arquivo ({0}) já existe. Sobrescrever?"

#: ../src/saving/NewSaveMenu.tscn:30
msgid "CREATE_NEW_SAVE"
msgstr "Criar Novo Jogo"

#: ../src/saving/NewSaveMenu.tscn:47
msgid "NAME"
msgstr "Nome:"

#: ../src/saving/NewSaveMenu.tscn:65
msgid "EXTRA_OPTIONS"
msgstr "Opções Extra"

#: ../src/saving/NewSaveMenu.tscn:83
msgid "OVERWRITE_EXISTING_SAVE"
msgstr "Sobrescrever jogo que já existe:"

#: ../src/saving/NewSaveMenu.tscn:118
msgid "OVERWRITE_EXISTING_SAVE_TITLE"
msgstr "Sobrescrever salvamento existente?"

#: ../src/saving/SaveHelper.cs:374
msgid "SAVING_SUCCEEDED"
msgstr "Salvo com êxito"

#: ../src/saving/SaveHelper.cs:384
msgid "SAVING_FAILED"
msgstr "O salvamento falhou! Uma exceção aconteceu"

#: ../src/saving/SaveInformation.cs:16
msgid "SAVE_MANUAL"
msgstr "Salvamento manual"

#: ../src/saving/SaveInformation.cs:22
msgid "SAVE_AUTOSAVE"
msgstr "Salvamento automático"

#: ../src/saving/SaveInformation.cs:28
msgid "SAVE_QUICKSAVE"
msgstr "Salvamento rápido"

#: ../src/saving/SaveInformation.cs:34
msgid "SAVE_INVALID"
msgstr "Inválido"

#: ../src/saving/SaveList.cs:170
msgid "SAVE_DELETE_WARNING"
msgstr ""
"Apagar o jogo salvo é irreversível, deseja apagar {0} permanentemente?"

#: ../src/saving/SaveList.tscn:47 ../src/saving/SaveListItem.tscn:105
msgid "LOADING_DOT"
msgstr "Carregando..."

#: ../src/saving/SaveList.tscn:61 ../src/saving/SaveListItem.tscn:283
msgid "DELETE_THIS_SAVE"
msgstr "Apagar o Jogo Salvo?"

#: ../src/saving/SaveList.tscn:84 ../src/saving/SaveList.tscn:108
msgid "LOAD_INCOMPATIBLE_SAVE"
msgstr "Carregar jogo incompatível?"

#: ../src/saving/SaveList.tscn:93
msgid "NEWER_VERSION_LOADING_WARNING"
msgstr ""
"Este jogo salvo é de uma versão mais nova de Thrive e é provavelmente "
"incompatível.\n"
"Deseja carregar o jogo mesmo assim?"

#: ../src/saving/SaveList.tscn:117
msgid "OLDER_VERSION_LOADING_WARNING"
msgstr ""
"Este jogo salvo é de uma versão mais antiga e pode ser incompatível com a "
"atual.\n"
"Como Thrive está em desenvolvimento, a compatibilidade entre versões não é "
"uma prioridade.\n"
"Você pode relatar qualquer problema que encontrar, mas não serão "
"priorizados.\n"
"Deseja tentar carregar o jogo salvo mesmo assim?"

#: ../src/saving/SaveList.tscn:132
msgid "LOAD_INVALID_SAVE"
msgstr "Carregar salvamento inválido?"

#: ../src/saving/SaveList.tscn:141
msgid "LOAD_INVALID_SAVE_WARNING"
msgstr ""
"A informação do jogo salvo não pôde ser carregada do arquivo.\n"
"O salvamento pode estar corrupto ou é um formato mais novo que não é "
"entendido por essa versão de Thrive.\n"
"Deseja carregar o jogo salvo mesmo assim?"

#: ../src/saving/SaveList.tscn:156
msgid "SELECTED_SAVE_IS_INCOMPATIBLE"
msgstr "O jogo salvo selecionado é incompatível"

#: ../src/saving/SaveList.tscn:166
msgid "LOAD_INCOMPATIBLE_SAVE_WARNING"
msgstr ""
"O jogo salvo selecionado não é compatível com esta versão de Thrive.\n"
"Como Thrive está em desenvolvimento, a compatibilidade entre salvamentos "
"não é uma prioridade, já que não há um corversor para atualizar os "
"arquivos."

#: ../src/saving/SaveListItem.tscn:131
msgid "CREATED_AT"
msgstr "Criado em:"

#: ../src/saving/SaveListItem.tscn:138 ../src/saving/SaveListItem.tscn:157
#: ../src/saving/SaveListItem.tscn:176 ../src/saving/SaveListItem.tscn:199
#: ../src/saving/SaveListItem.tscn:228 ../src/saving/SaveListItem.tscn:247
msgid "DOT_DOT_DOT"
msgstr "…"

#: ../src/saving/SaveListItem.tscn:150
msgid "TYPE"
msgstr "Tipo:"

#: ../src/saving/SaveListItem.tscn:169
msgid "DESCRIPTION"
msgstr "Descrição:"

#: ../src/saving/SaveListItem.tscn:192
msgid "VERSION"
msgstr "Versão:"

#: ../src/saving/SaveListItem.tscn:221
msgid "BY"
msgstr "Por:"

#: ../src/saving/SaveListItem.tscn:240
msgid "CREATED_ON_PLATFORM"
msgstr "Criado na Plataforma:"

#: ../src/saving/SaveListItem.tscn:272 ../src/saving/SaveManagerGUI.tscn:54
msgid "LOAD"
msgstr "Carregar"

#: ../src/saving/SaveListItem.tscn:292
msgid "DELETE_SAVE_CONFIRMATION"
msgstr ""
"Apagar este jogo salvo é irreversível, você tem certeza que quer apagar "
"permanentemente este arquivo?"

#: ../src/saving/SaveManagerGUI.cs:208
msgid "DELETE_SELECTED_SAVE_WARNING"
msgstr ""
"Apagar o(s) jogo(s) salvo(s) é irreversível, você tem certeza que quer "
"apagar {0} aquivo(s) permanentemente?"

#: ../src/saving/SaveManagerGUI.cs:220
msgid "DELETE_ALL_OLD_SAVE_WARNING"
msgstr ""
"Apagar todos os salvamentos automáticos e rápidos é irreversível, você "
"deseja apagar permanentemente os arquivos abaixo?\n"
"- {0} Salvamento(s) automático(s)\n"
"- {1} Salvamento(s) rápido(s)"

#: ../src/saving/SaveManagerGUI.tscn:66
msgid "REFRESH"
msgstr "Atualizar"

#: ../src/saving/SaveManagerGUI.tscn:74
msgid "DELETE_SELECTED"
msgstr "Apagar seleção"

#: ../src/saving/SaveManagerGUI.tscn:82
msgid "CLEAN_UP_OLD_SAVES"
msgstr "Limpar salvamentos antigos"

#: ../src/saving/SaveManagerGUI.tscn:93
msgid "OPEN_SAVE_DIRECTORY"
msgstr "Abrir Diretório de Salvamentos"

#: ../src/saving/SaveManagerGUI.tscn:125
msgid "TOTAL_SAVES"
msgstr "Total de salvamentos:"

#: ../src/saving/SaveManagerGUI.tscn:145
msgid "SAVE_SPACE_USED"
msgstr "Espaço usado:"

#: ../src/saving/SaveManagerGUI.tscn:165
msgid "SELECTED_COLON"
msgstr "Seleção:"

#: ../src/saving/SaveManagerGUI.tscn:182
msgid "DELETE_SELECTED_SAVES"
msgstr "Apagar o(s) jogo(s) salvo(s) selecionado(s)?"

#: ../src/saving/SaveManagerGUI.tscn:205
msgid "DELETE_OLD_SAVES"
msgstr "Apagar salvamentos antigos?"

#: ../src/saving/SaveStatusOverlay.tscn:121
msgid "SAVING_ERROR"
msgstr "Erro ao Salvar"

#: ../src/saving/SaveStatusOverlay.tscn:183
msgid "COPY_ERROR_TO_CLIPBOARD"
msgstr "Copiar erro para a Área de Transferência"

#: ../src/tutorial/microbe_editor/MicrobeEditorTutorialGUI.tscn:36
#: ../src/tutorial/microbe_editor/MicrobeEditorTutorialGUI.tscn:73
#: ../src/tutorial/microbe_editor/MicrobeEditorTutorialGUI.tscn:110
#: ../src/tutorial/microbe_editor/MicrobeEditorTutorialGUI.tscn:144
#: ../src/tutorial/microbe_editor/MicrobeEditorTutorialGUI.tscn:181
#: ../src/tutorial/microbe_editor/MicrobeEditorTutorialGUI.tscn:215
#: ../src/tutorial/microbe_stage/MicrobeTutorialGUI.tscn:41
#: ../src/tutorial/microbe_stage/MicrobeTutorialGUI.tscn:125
#: ../src/tutorial/microbe_stage/MicrobeTutorialGUI.tscn:208
#: ../src/tutorial/microbe_stage/MicrobeTutorialGUI.tscn:243
#: ../src/tutorial/microbe_stage/MicrobeTutorialGUI.tscn:278
msgid "TUTORIAL"
msgstr "Tutorial"

#: ../src/tutorial/microbe_editor/MicrobeEditorTutorialGUI.tscn:60
msgid "EDITOR_TUTORIAL_EDITOR_TEXT"
msgstr ""
"Bem-vindo ao Editor de Micróbios.\n"
"Aqui você pode rever o que aconteceu desde o início do jogo ou desde a "
"última vez que esteve no editor e fazer mudanças para a sua espécie.\n"
"\n"
"Nessa aba você pode ver um relatório de quais espécies existem, onde, e "
"qual é a sua população. Você também pode ver mudanças ambientais no topo.\n"
"\n"
"Para ir para a próxima aba, aperte o botão “próximo” no canto inferior "
"direito."

#: ../src/tutorial/microbe_editor/MicrobeEditorTutorialGUI.tscn:97
msgid "EDITOR_TUTORIAL_PATCH_TEXT"
msgstr ""
"Este é o mapa de regiões.\n"
"Você pode ver as diferentes regiões em que os micróbios podem viver aqui.\n"
"A região em que você está é destacada.\n"
"Você também pode clicar nas regiões com seu mouse para selecioná-las e ver "
"os seus detalhes no lado direito.\n"
"\n"
"Caso selecionar uma região próxima a que você atualmente está, você pode "
"apertar o botão na direita para mover para lá. Isso permite que sua "
"espécie se espalhe pelas novas regiões.\n"
"\n"
"Selecione uma região para continuar."

#: ../src/tutorial/microbe_editor/MicrobeEditorTutorialGUI.tscn:131
msgid "EDITOR_TUTORIAL_CELL_TEXT"
msgstr ""
"Este é o editor de células, onde você pode adicionar ou remover organelas "
"da sua espécie gastando pontos de mutação (PM).\n"
"\n"
"Você também pode alterar outras propriedades da sua espécie nas outras "
"abas do editor de células;\n"
"\n"
"Para continuar, selecione uma organela do painel na esquerda (o citoplasma "
"é uma boa escolha). Depois, clique com o botão esquerdo próximo ao "
"hexágono no meio da tela para adicionar a organela na sua espécie."

#: ../src/tutorial/microbe_editor/MicrobeEditorTutorialGUI.tscn:165
#, fuzzy
msgid "EDITOR_TUTORIAL_REMOVE_ORGANELLE_TEXT"
msgstr ""
"Remover organelas também custa MP, já que também conta como uma mutação. A "
"menos que tenha colocado na mesma seção de edição. \n"
"\n"
"Você pode clicar com o botão direito para abrir o menu de organelas para "
"removê-las.\n"
"\n"
"Se você cometer um erro, pode desfazer qualquer alteração que você fez no "
"editor.\n"
"\n"
"Clique no botão de desfazer para continuar."

#: ../src/tutorial/microbe_editor/MicrobeEditorTutorialGUI.tscn:202
msgid "EDITOR_TUTORIAL_SELECT_ORGANELLE_TEXT"
msgstr ""
"Ao escolher quais organelas adicionar, preste atenção nas suas descrições "
"para saber quais processos elas realizam e quais compostos elas usam e "
"produzem.\n"
"\n"
"Também preste atenção no Balanceamento de ATP no canto superior para ter "
"certeza que sua célula pode sobreviver.\n"
"\n"
"Você pode rotacionar as organelas pressionando as teclas A e D antes de "
"colocá-las.\n"
"\n"
"Aperte o botão de refazer para continuar."

#: ../src/tutorial/microbe_editor/MicrobeEditorTutorialGUI.tscn:245
msgid "EDITOR_TUTORIAL_ENDING_TEXT"
msgstr ""
"Esse é o básico do editor. Você pode checar as outras abas no editor de "
"células para ainda mais opções.\n"
"\n"
"Você pode renomear sua espécie clicando no nome dela e editando o texto.\n"
"\n"
"Inicialmente você deve manter sua célula pequena e ir para as regiões da "
"superfície.\n"
"\n"
"Boa sorte!"

#: ../src/tutorial/microbe_editor/MicrobeEditorTutorialGUI.tscn:261
msgid "GOT_IT"
msgstr "Entendi"

#: ../src/tutorial/microbe_stage/MicrobeTutorialGUI.tscn:72
msgid "MICROBE_STAGE_INITIAL"
msgstr ""
"Em um planeta distante, éons de atividades vulcânicas e impactos de "
"meteoros causaram o desenvolvimento de um novo fenômeno no universo.\n"
"\n"
"Vida.\n"
"\n"
"Micróbios simples moram nas regiões mais profundas do oceano. Você é o "
"último ancestral comum (LUCA) no planeta.\n"
"\n"
"Para sobreviver neste mundo hostil, você precisará coletar compostos e "
"evoluir para competir contra outras espécies de micróbios."

#: ../src/tutorial/microbe_stage/MicrobeTutorialGUI.tscn:96
msgid "SHOW_TUTORIALS"
msgstr "Mostrar tutoriais"

#: ../src/tutorial/microbe_stage/MicrobeTutorialGUI.tscn:104
msgid "BEGIN_THRIVING"
msgstr "Começar a prosperar"

#: ../src/tutorial/microbe_stage/MicrobeTutorialGUI.tscn:146
msgid "MICROBE_STAGE_CONTROL_TEXT"
msgstr ""
"Para controlar a sua célula use as teclas mostradas perto de sua célula "
"(centro da tela) e o mouse para controlar a sua orientação.\n"
"\n"
"Prove todas as teclas por alguns segundos para continuar."

#: ../src/tutorial/microbe_stage/MicrobeTutorialGUI.tscn:229
msgid "MICROBE_STAGE_COLLECT_TEXT"
msgstr ""
"Colete glicose (nuvens brancas) movendo-se na direção delas.\n"
"Sua célula precisa de glicose para produzir energia para ficar viva.\n"
"Siga a linha da sua célula até a glicose."

#: ../src/tutorial/microbe_stage/MicrobeTutorialGUI.tscn:264
msgid "MICROBE_STAGE_HEALTH_TEXT"
msgstr ""
"Fique de olho na sua barra de saúde próximo a barra de ATP (canto inferior "
"esquerdo).\n"
"Sua célula morre quando não tem mais saúde.\n"
"Você regenera saúde enquanto você tem ATP.\n"
"Certifique-se de conseguir glicose suficiente para produzir ATP."

#: ../src/tutorial/microbe_stage/MicrobeTutorialGUI.tscn:299
msgid "MICROBE_STAGE_REPRODUCE_TEXT"
msgstr ""
"Para reproduzir você precisa duplicar todas as suas organelas coletando "
"amônia e fosfatos suficientes.\n"
"Olhe para o indicador no canto inferior esquerdo para ver o quanto precisa."

#, fuzzy
#~ msgid "CLOUD_RESOLUTION_DIVISOR_TOOLTIP"
#~ msgstr "Divisor da Resolução de Nuvens:"

#~ msgid "CHEMOSYNTHESIZING_PROTEINS_TWO_LINES"
#~ msgstr ""
#~ "Proteínas Qui-\n"
#~ "miossintetizantes"

#~ msgid "BIOLUMESCENT_VACUOLE"
#~ msgstr ""
#~ "Vacúolo\n"
#~ "Bioluminescente"

#, fuzzy
#~ msgid "END"
#~ msgstr "e"

#, fuzzy
#~ msgid "LEFT"
#~ msgstr "Mover para a esquerda"

#, fuzzy
#~ msgid "RIGHT"
#~ msgstr "Luz"

#, fuzzy
#~ msgid "FORWARD"
#~ msgstr "Mover para a frente"

#, fuzzy
#~ msgid "PARENLEFT"
#~ msgstr "Girar à esquerda"

#, fuzzy
#~ msgid "PARENRIGHT"
#~ msgstr "Girar à direita"

#, fuzzy
#~ msgid "COLON"
#~ msgstr "HP:"

#, fuzzy
#~ msgid "SEMICOLON"
#~ msgstr "Tamanho:"

#, fuzzy
#~ msgid "QUESTION"
#~ msgstr "Resolução:"

#, fuzzy
#~ msgid "AT"
#~ msgstr "ATP"

#, fuzzy
#~ msgid "BRACKETLEFT"
#~ msgstr "Girar à esquerda"

#, fuzzy
#~ msgid "BRACKETRIGHT"
#~ msgstr "Girar à direita"

#, fuzzy
#~ msgid "QUOTELEFT"
#~ msgstr "Girar à esquerda"

#, fuzzy
#~ msgid "BRACELEFT"
#~ msgstr "Girar à esquerda"

#, fuzzy
#~ msgid "BRACERIGHT"
#~ msgstr "Girar à direita"

#, fuzzy
#~ msgid "EXCLAMDOWN"
#~ msgstr "Rolar para baixo"

#, fuzzy
#~ msgid "YEN"
#~ msgstr "Oxigênio"

#, fuzzy
#~ msgid "SECTION"
#~ msgstr "Descrição:"

#, fuzzy
#~ msgid "COPYRIGHT"
#~ msgstr "Mover para a direita"

#, fuzzy
#~ msgid "MU"
#~ msgstr "Silenciar"

#, fuzzy
#~ msgid "AE"
#~ msgstr "Salvar"

#, fuzzy
#~ msgid "ETH"
#~ msgstr "Saúde"

#, fuzzy
#~ msgid "DIVISION"
#~ msgstr "Versão:"

#, fuzzy
#~ msgid "BACKTAB"
#~ msgstr "Voltar"

#~ msgid "APPEARANCE"
#~ msgstr "Aparência"

#~ msgid "PATCH_NAME"
#~ msgstr "Nome da Região"

#~ msgid "CARBON"
#~ msgstr "Dióxido de"

#~ msgid "DIOXIDE"
#~ msgstr "Carbono"

#~ msgid "PLASTID"
#~ msgstr "Plastídeo"<|MERGE_RESOLUTION|>--- conflicted
+++ resolved
@@ -7,15 +7,9 @@
 msgstr ""
 "Project-Id-Version: PROJECT VERSION\n"
 "Report-Msgid-Bugs-To: EMAIL@ADDRESS\n"
-<<<<<<< HEAD
-"POT-Creation-Date: 2021-05-06 15:36+0700\n"
-"PO-Revision-Date: 2021-04-18 08:40+0000\n"
-"Last-Translator: Venom <klebinpc@gmail.com>\n"
-=======
-"POT-Creation-Date: 2021-04-12 17:42+0700\n"
+"POT-Creation-Date: 2021-05-07 00:12+0700\n"
 "PO-Revision-Date: 2021-05-05 01:23+0000\n"
 "Last-Translator: MGS_Oficial <mgamersilva9@gmail.com>\n"
->>>>>>> 7fce7064
 "Language-Team: Portuguese (Brazil) <https://translate."
 "revolutionarygamesstudio.com/projects/thrive/thrive-game/pt_BR/>\n"
 "Language: pt_BR\n"
@@ -38,8 +32,8 @@
 #: ../simulation_parameters/common/help_texts.json:30
 msgid "MICROBE_STAGE_HELP_MESSAGE_2"
 msgstr ""
-"A sua célula utiliza ATP como sua fonte de energia, se ela se esgostar, sua "
-"célula morrera."
+"A sua célula utiliza ATP como sua fonte de energia, se ela se esgostar, "
+"sua célula morrera."
 
 #: ../simulation_parameters/common/help_texts.json:6
 #: ../simulation_parameters/common/help_texts.json:31
@@ -54,8 +48,8 @@
 msgstr ""
 "Você também pode engolir células, bactérias, pedaços de ferro e de células "
 "que são menores que você pressionando G. Isso custará ATP adicional e sua "
-"célula irá se mover mais lentamente. Não esqueça de pressionar G uma segunda "
-"vez para parar de engolir."
+"célula irá se mover mais lentamente. Não esqueça de pressionar G uma "
+"segunda vez para parar de engolir."
 
 #: ../simulation_parameters/common/help_texts.json:8
 #: ../simulation_parameters/common/help_texts.json:33
@@ -198,9 +192,9 @@
 #: ../simulation_parameters/common/help_texts.json:48
 msgid "EASTEREGG_MESSAGE_1"
 msgstr ""
-"Curiosidade: o Didinium e o Paramecium são um exemplo de relação de predador-"
-"presa que foi estudado por décadas. Você é o Didinium ou o Paramecium? "
-"Predador ou Presa?"
+"Curiosidade: o Didinium e o Paramecium são um exemplo de relação de "
+"predador-presa que foi estudado por décadas. Você é o Didinium ou o "
+"Paramecium? Predador ou Presa?"
 
 #: ../simulation_parameters/common/help_texts.json:49
 msgid "EASTEREGG_MESSAGE_2"
@@ -211,9 +205,9 @@
 #: ../simulation_parameters/common/help_texts.json:50
 msgid "EASTEREGG_MESSAGE_3"
 msgstr ""
-"Aqui vai uma dica, a osmorregulação custa 1 ATP por segundo por espaço que a "
-"sua célula tem. Além disso, cada espaço vazio de citoplasma gera 5 ATP por "
-"segundo, o que significa que se você está perdendo ATP por causa do "
+"Aqui vai uma dica, a osmorregulação custa 1 ATP por segundo por espaço que "
+"a sua célula tem. Além disso, cada espaço vazio de citoplasma gera 5 ATP "
+"por segundo, o que significa que se você está perdendo ATP por causa do "
 "osmorregulação, é só adicionar citoplasma ou remover algumas organelas."
 
 #: ../simulation_parameters/common/help_texts.json:51
@@ -277,7 +271,8 @@
 
 #: ../simulation_parameters/common/help_texts.json:62
 msgid "EASTEREGG_MESSAGE_15"
-msgstr "Aqui vai uma dica, você pode en[g]olir pedaços de ferro, entre outros."
+msgstr ""
+"Aqui vai uma dica, você pode en[g]olir pedaços de ferro, entre outros."
 
 #: ../simulation_parameters/common/help_texts.json:63
 msgid "EASTEREGG_MESSAGE_16"
@@ -1415,15 +1410,9 @@
 #: ../src/general/MainMenu.tscn:372
 msgid "GLES2_MODE_WARNING_TEXT"
 msgstr ""
-<<<<<<< HEAD
-"Você está usando Thrive com GLES2, que não é testado e pode causar "
+"Você está usando Thrive usando GLES2, que não é testado e pode causar "
 "problemas. Tente atualizar seus drivers de vídeo e/ou forçar o uso do AMD "
 "ou Nvidia."
-=======
-"Você está usando Thrive usando GLES2, que não é testado e pode causar "
-"problemas. Tente atualizar seus drivers de vídeo e/ou forçar o uso do AMD ou "
-"Nvidia."
->>>>>>> 7fce7064
 
 #: ../src/general/OptionsMenu.tscn:126
 msgid "GRAPHICS"
@@ -1445,87 +1434,77 @@
 msgid "MISC"
 msgstr "Diversos"
 
-#: ../src/general/OptionsMenu.tscn:214
+#: ../src/general/OptionsMenu.tscn:213
 msgid "VSYNC"
 msgstr "Sincronização vertical"
 
-#: ../src/general/OptionsMenu.tscn:222
+#: ../src/general/OptionsMenu.tscn:221
 msgid "FULLSCREEN"
 msgstr "Tela Cheia"
 
-#: ../src/general/OptionsMenu.tscn:244
+#: ../src/general/OptionsMenu.tscn:243
 msgid "MULTISAMPLE_ANTI_ALIASING"
 msgstr "Multisample anti-aliasing:"
 
-#: ../src/general/OptionsMenu.tscn:251
+#: ../src/general/OptionsMenu.tscn:250
 msgid "HIGHER_VALUES_WORSEN_PERFORMANCE"
 msgstr "(valores mais altos pioram a performance)"
 
-#: ../src/general/OptionsMenu.tscn:281
+#: ../src/general/OptionsMenu.tscn:280
 msgid "RESOLUTION"
 msgstr "Resolução:"
 
-#: ../src/general/OptionsMenu.tscn:294
+#: ../src/general/OptionsMenu.tscn:293
 msgid "AUTO"
 msgstr "auto"
 
-<<<<<<< HEAD
-#: ../src/general/OptionsMenu.tscn:304
-#, fuzzy
-=======
 #: ../src/general/OptionsMenu.tscn:303
->>>>>>> 7fce7064
 msgid "MAX_FPS"
 msgstr "FPS máximo:"
 
-#: ../src/general/OptionsMenu.tscn:330
+#: ../src/general/OptionsMenu.tscn:329
 msgid "COLOURBLIND_CORRECTION"
 msgstr "Correção de Cor (daltonismo):"
 
-#: ../src/general/OptionsMenu.tscn:362
+#: ../src/general/OptionsMenu.tscn:361
 msgid "CHROMATIC_ABERRATION"
 msgstr "Aberração Cromática:"
 
-#: ../src/general/OptionsMenu.tscn:403
+#: ../src/general/OptionsMenu.tscn:402
 msgid "MASTER_VOLUME"
 msgstr "Volume principal"
 
-#: ../src/general/OptionsMenu.tscn:430 ../src/general/OptionsMenu.tscn:471
-#: ../src/general/OptionsMenu.tscn:504 ../src/general/OptionsMenu.tscn:537
-#: ../src/general/OptionsMenu.tscn:570
+#: ../src/general/OptionsMenu.tscn:429 ../src/general/OptionsMenu.tscn:470
+#: ../src/general/OptionsMenu.tscn:503 ../src/general/OptionsMenu.tscn:536
+#: ../src/general/OptionsMenu.tscn:569
 msgid "MUTE"
 msgstr "Silenciar"
 
-#: ../src/general/OptionsMenu.tscn:444
+#: ../src/general/OptionsMenu.tscn:443
 msgid "MUSIC_VOLUME"
 msgstr "Volume da Música"
 
-#: ../src/general/OptionsMenu.tscn:477
+#: ../src/general/OptionsMenu.tscn:476
 msgid "AMBIANCE_VOLUME"
 msgstr "Volume do Ambiente"
 
-#: ../src/general/OptionsMenu.tscn:510
+#: ../src/general/OptionsMenu.tscn:509
 msgid "SFX_VOLUME"
 msgstr "Volume dos Efeitos Sonoros"
 
-<<<<<<< HEAD
-#: ../src/general/OptionsMenu.tscn:543
-#, fuzzy
-=======
 #: ../src/general/OptionsMenu.tscn:542
->>>>>>> 7fce7064
 msgid "GUI_VOLUME"
 msgstr "Volume da Interface"
 
-#: ../src/general/OptionsMenu.tscn:588
+#: ../src/general/OptionsMenu.tscn:587
 msgid "LANGUAGE"
 msgstr "Idioma:"
 
-#: ../src/general/OptionsMenu.tscn:603 ../src/general/OptionsMenu.tscn:1008
+#: ../src/general/OptionsMenu.tscn:602 ../src/general/OptionsMenu.tscn:1008
 msgid "RESET"
 msgstr "Configuração padrão"
 
-#: ../src/general/OptionsMenu.tscn:612
+#: ../src/general/OptionsMenu.tscn:611
 msgid "OPEN_TRANSLATION_SITE"
 msgstr "Ajude a traduzir o jogo"
 
@@ -1672,7 +1651,7 @@
 msgstr "Salvar Jogo"
 
 #: ../src/general/PauseMenu.tscn:79
-#: ../src/microbe_stage/editor/MicrobeEditor.tscn:2479
+#: ../src/microbe_stage/editor/MicrobeEditor.tscn:2478
 msgid "STATISTICS"
 msgstr "Estatísticas"
 
@@ -1965,11 +1944,11 @@
 msgid "CHEMOSYNTHESIZING_PROTEINS_DESCRIPTION"
 msgstr ""
 "Proteínas quimiossintetizantes são pequenas aglomerações de proteínas no "
-"citoplasma que podem converter sulfeto de hidrogênio, água, e gás carbônico "
-"em glicose em um processo chamado Quimiossíntese. A taxa da sua produção de "
-"glicose aumenta com a concentração de dióxido de carbono. Como as proteínas "
-"quimiossintetizantes são suspensas diretamente no citoplasma, os fluidos em "
-"sua volta realizam glicólise."
+"citoplasma que podem converter sulfeto de hidrogênio, água, e gás "
+"carbônico em glicose em um processo chamado Quimiossíntese. A taxa da sua "
+"produção de glicose aumenta com a concentração de dióxido de carbono. Como "
+"as proteínas quimiossintetizantes são suspensas diretamente no citoplasma, "
+"os fluidos em sua volta realizam glicólise."
 
 #: ../src/gui_common/tooltip/ToolTipManager.tscn:1840
 msgid "RUSTICYANIN_DESCRIPTION"
@@ -2349,7 +2328,7 @@
 msgstr "Press."
 
 #: ../src/microbe_stage/MicrobeStage.tscn:1063
-#: ../src/microbe_stage/editor/MicrobeEditor.tscn:2663
+#: ../src/microbe_stage/editor/MicrobeEditor.tscn:2662
 #: ../src/microbe_stage/editor/MicrobeEditor.tscn:3299
 #: ../src/microbe_stage/editor/MicrobeEditorGUI.cs:830
 msgid "COMPOUNDS"
@@ -2540,42 +2519,42 @@
 "Há organelas desconectadas do resto da célula.\n"
 "Por favor conecte todas as organelas ou desfaça suas mudanças."
 
-#: ../src/microbe_stage/editor/MicrobeEditor.tscn:2332
+#: ../src/microbe_stage/editor/MicrobeEditor.tscn:2331
 msgid "AUTO_EVO"
 msgstr "Auto-evo"
 
-#: ../src/microbe_stage/editor/MicrobeEditor.tscn:2345
+#: ../src/microbe_stage/editor/MicrobeEditor.tscn:2344
 msgid "FOOD_CHAIN"
 msgstr "Cadeia Alimentar"
 
-#: ../src/microbe_stage/editor/MicrobeEditor.tscn:2358
+#: ../src/microbe_stage/editor/MicrobeEditor.tscn:2357
 msgid "TIMELINE"
 msgstr "Linha do Tempo"
 
-#: ../src/microbe_stage/editor/MicrobeEditor.tscn:2411
+#: ../src/microbe_stage/editor/MicrobeEditor.tscn:2410
 msgid "AUTO_EVO_RESULTS"
 msgstr "Resultados da Auto-evo:"
 
-#: ../src/microbe_stage/editor/MicrobeEditor.tscn:2430
+#: ../src/microbe_stage/editor/MicrobeEditor.tscn:2429
 msgid "EXTERNAL_EFFECTS"
 msgstr "Efeitos externos:"
 
-#: ../src/microbe_stage/editor/MicrobeEditor.tscn:2488
+#: ../src/microbe_stage/editor/MicrobeEditor.tscn:2487
 msgid "SPECIES_POPULATION"
 msgstr "População da espécie"
 
-#: ../src/microbe_stage/editor/MicrobeEditor.tscn:2521
+#: ../src/microbe_stage/editor/MicrobeEditor.tscn:2520
 #: ../src/microbe_stage/editor/MicrobeEditor.tscn:2951
 msgid "PHYSICAL_CONDITIONS"
 msgstr "Condições Físicas"
 
-#: ../src/microbe_stage/editor/MicrobeEditor.tscn:2625
+#: ../src/microbe_stage/editor/MicrobeEditor.tscn:2624
 #: ../src/microbe_stage/editor/MicrobeEditor.tscn:3134
 #: ../src/microbe_stage/editor/MicrobeEditorGUI.cs:825
 msgid "ATMOSPHERIC_GASSES"
 msgstr "Gases Atmosféricos"
 
-#: ../src/microbe_stage/editor/MicrobeEditor.tscn:2719
+#: ../src/microbe_stage/editor/MicrobeEditor.tscn:2718
 #: ../src/microbe_stage/editor/MicrobeEditor.tscn:3646
 msgid "NEXT_CAPITAL"
 msgstr "PRÓXIMO"
@@ -3125,10 +3104,6 @@
 "amônia e fosfatos suficientes.\n"
 "Olhe para o indicador no canto inferior esquerdo para ver o quanto precisa."
 
-#, fuzzy
-#~ msgid "CLOUD_RESOLUTION_DIVISOR_TOOLTIP"
-#~ msgstr "Divisor da Resolução de Nuvens:"
-
 #~ msgid "CHEMOSYNTHESIZING_PROTEINS_TWO_LINES"
 #~ msgstr ""
 #~ "Proteínas Qui-\n"
