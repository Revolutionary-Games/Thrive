--- conflicted
+++ resolved
@@ -7,13 +7,8 @@
 msgstr ""
 "Project-Id-Version: PROJECT VERSION\n"
 "Report-Msgid-Bugs-To: EMAIL@ADDRESS\n"
-<<<<<<< HEAD
-"POT-Creation-Date: 2025-08-27 21:03+0200\n"
-"PO-Revision-Date: 2025-08-13 14:57+0000\n"
-=======
-"POT-Creation-Date: 2025-08-25 19:09+0300\n"
+"POT-Creation-Date: 2025-08-29 14:14+0300\n"
 "PO-Revision-Date: 2025-08-22 10:08+0000\n"
->>>>>>> 2128ea0d
 "Last-Translator: Anonymous <noreply@weblate.org>\n"
 "Language-Team: Portuguese (Brazil) <https://translate.revolutionarygamesstudio.com/projects/thrive/thrive-game/pt_BR/>\n"
 "Language: pt_BR\n"
@@ -2491,12 +2486,6 @@
 msgid "GENERAL_LOADING_TIP_7"
 msgstr "Se a sua população chegar a zero, você se torna uma espécie extinta."
 
-<<<<<<< HEAD
-=======
-msgid "GENERATE_BUTTON"
-msgstr "Gerar Mundo"
-
->>>>>>> 2128ea0d
 msgid "GENERATE_POSITIVE_GLUCOSE_PHOTOSYNTHESIS"
 msgstr "Crie mais glicose que você usa através de fotossíntese"
 
@@ -8863,23 +8852,18 @@
 msgid "ZOOM_OUT"
 msgstr "Diminuir o zoom"
 
-#, fuzzy
-#~ msgid "SULFIDE_LEVELS"
-#~ msgstr "{0}-{1}m sob o nível do mar"
-
-#, fuzzy
-#~ msgid "TEST_TEST"
-#~ msgstr "Equipe de Teste"
-
-#, fuzzy
 #~ msgid "GENERATE_BUTTON"
-#~ msgstr "Gerações"
+#~ msgstr "Gerar Mundo"
 
 #~ msgid "CELL_TYPE_BUTTON_ATP_CONSUMPTION"
 #~ msgstr "O consumo de ATP desse tipo de célula é {0}."
 
 #~ msgid "CELL_TYPE_BUTTON_ATP_PRODUCTION"
 #~ msgstr "A produção de ATP desse tipo de célula é {0}."
+
+#, fuzzy
+#~ msgid "WORLD_SEA_LEVEL"
+#~ msgstr "{0}-{1}m sob o nível do mar"
 
 #, fuzzy
 #~ msgid "WORLD_SEA_LEVEL_DEEP"
