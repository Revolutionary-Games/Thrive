# Translations template for PROJECT.
# Copyright (C) 2020 ORGANIZATION
# This file is distributed under the same license as the PROJECT project.
# FIRST AUTHOR <EMAIL@ADDRESS>, 2020.
#
msgid ""
msgstr ""
"Project-Id-Version: PROJECT VERSION\n"
"Report-Msgid-Bugs-To: EMAIL@ADDRESS\n"
<<<<<<< HEAD
"POT-Creation-Date: 2025-03-18 21:56+0100\n"
"PO-Revision-Date: 2025-03-12 14:39+0000\n"
=======
"POT-Creation-Date: 2025-03-27 09:59+0200\n"
"PO-Revision-Date: 2025-03-20 20:10+0000\n"
>>>>>>> 4c6b8478
"Last-Translator: Anonymous <noreply@weblate.org>\n"
"Language-Team: Portuguese (Brazil) <https://translate.revolutionarygamesstudio.com/projects/thrive/thrive-game/pt_BR/>\n"
"Language: pt_BR\n"
"MIME-Version: 1.0\n"
"Content-Type: text/plain; charset=UTF-8\n"
"Content-Transfer-Encoding: 8bit\n"
"Plural-Forms: nplurals=2; plural=n > 1;\n"
"X-Generator: Weblate 5.7.2\n"
"Generated-By: Babel 2.8.0\n"

msgid "2D_MOVEMENT_TYPE_SELECTION"
msgstr "Estilo de movimento 2D:"

msgid "3D_EDITOR"
msgstr "Editor 3D"

msgid "3D_MOVEMENT"
msgstr "Movimento 3D"

msgid "3D_MOVEMENT_TYPE_SELECTION"
msgstr "Estilo de movimento tridimensional:"

msgid "ABILITIES"
msgstr "Habilidades"

msgid "ABORT"
msgstr "Abortar"

msgid "ABORTED_DOT"
msgstr "Abortado."

msgid "ABSORBERS_COUNT"
msgstr "Absorventes:"

msgid "ABYSSOPELAGIC"
msgstr "Abissopelágico"

msgid "ACCEPT"
msgstr "Aceitar"

msgid "ACTION_AWAKEN"
msgstr "Despertar ({0:F1} / {1:F1})"

msgid "ACTION_AWAKEN_TOOLTIP"
msgstr "Ir para o Estágio Desperto. Disponível ao ter capacidade mental suficiente (representados por tecidos com axônios)."

msgid "ACTION_BLOCKED_WHILE_ANOTHER_IN_PROGRESS"
msgstr "Ação bloqueada enquanto há outra em curso"

msgid "ACTION_DELETE"
msgstr "Remover"

msgid "ACTION_DOUBLE_POPULATION"
msgstr "Dobrar População"

msgid "ACTION_DUPLICATE_UNITS"
msgstr "Duplicar Unidades"

msgid "ACTION_HALF_POPULATION"
msgstr "Reduzir População Pela Metade"

msgid "ACTION_TELEPORT"
msgstr "Teletransportar"

msgid "ACTIVE"
msgstr "Ativo"

msgid "ACTIVE_THREAD_COUNT"
msgstr "Tarefas atuais:"

msgid "ACTIVITY_EXPLANATION"
msgstr ""
"Os micróbios ativos perambulam pelo mundo quando não há nada de interessante.\n"
"Já os micróbios sésseis ficam parados e esperam o ambiente mudar antes de agir."

msgid "ADDITIONAL_VALIDATION_FAILED"
msgstr "Validações adicionais detectaram um erro: {0}"

msgid "ADD_INPUT_BUTTON_TOOLTIP"
msgstr "Adicionar uma nova tecla"

msgid "ADVANCED_VIEW"
msgstr "Avançado"

msgid "ADVANCED_VIEW_BUTTON_TOOLTIP"
msgstr "Abrir as configurações avançadas"

msgid "AEROBIC_NITROGEN_FIXATION"
msgstr "Fixação Aeróbica de Nitrogênio"

msgid "AEROBIC_NITROGEN_FIXING"
msgstr "Fixação Aeróbica de Nitrogênio"

msgid "AEROBIC_RESPIRATION"
msgstr "Respiração Aeróbica"

msgid "AGENTS"
msgstr "Agentes"

msgid "AGENTS_COLON"
msgstr "Agentes:"

msgid "AGENT_NAME"
msgstr "Agente {0}"

msgid "AGGRESSION_EXPLANATION"
msgstr ""
"Micróbios agressivos perseguirão sua presa por mais tempo\n"
"e são mais propensos a lutar com predadores quando atacados.\n"
"Micróbios pacíficos não vão perseguir outros por tanto tempo\n"
"e são menos inclinados a usar toxinas contra predadores."

msgid "AGGRESSIVE"
msgstr "Agressivo"

msgid "AI_MUTATION_RATE"
msgstr "Taxa de mutação da IA"

msgid "AI_MUTATION_RATE_EXPLANATION"
msgstr "(velocidade de mutação das espécies controladas pela IA)"

msgid "ALL"
msgstr "Tudo"

msgid "ALLOW_SPECIES_SWITCH_ON_EXTINCTION"
msgstr "Permitir a troca para uma espécie relacionada quando extinto"

msgid "ALLOW_SPECIES_SWITCH_ON_EXTINCTION_EXPLANATION"
msgstr "(permite continuar o jogo com uma outra espécie ao invés de terminar o jogo ao ser extinto)"

msgid "ALL_WORLDS_GENERAL_STATISTICS"
msgstr "Estatísticas Gerais de Todos os Mundos"

msgid "ALL_WORLDS_STATISTICS"
msgstr ""
"[b]Gerações:[/b]\n"
"  {0}\n"
"[b]Total de Espécies:[/b]\n"
"  Média {1}; Desvio padrão {2}\n"
"[b]Espécies vivas:[/b]\n"
"  Média {3}; Desvio padrão {4}\n"
"[b]Quantidade de Espécies por Região:[/b]\n"
"  Média {5}; Desvio padrão {6}\n"
"[b]População Total por Região:[/b]\n"
"  Média {7}; Desvio padrão {8}\n"
"[b]Média de Tamanho das Espécies de Micróbios:[/b]\n"
"  Média {9}; Desvio padrão {10}\n"
"\n"
"[b]Dados Gerais de Organelas:[/b]"

msgid "ALREADY_ASCENDED"
msgstr "Você já está ascendido"

msgid "ALT"
msgstr "Alt"

msgid "ALWAYS_VISIBLE"
msgstr "Sempre visível"

msgid "AMBIANCE_VOLUME"
msgstr "Volume do ambiente"

msgid "AMMONIA"
msgstr "Amônia"

msgid "AMMONIA_COST"
msgstr "Custo da Amônia:"

msgid "AMOUNT_OF_AUTOSAVE_TO_KEEP"
msgstr "Quantidade de salvamentos automáticos para manter:"

msgid "AMOUNT_OF_QUICKSAVE_TO_KEEP"
msgstr "Quantidade de salvamentos rápidos para manter:"

msgid "ANAEROBIC_NITROGEN_FIXATION"
msgstr "Fixação Anaeróbica de Nitrogênio"

msgid "AND_UNLOCK_CONDITION"
msgstr "e"

msgid "ANISOTROPIC_FILTERING"
msgstr "Filtragem anisotrópica:"

msgid "APPEARANCE"
msgstr "Aparência"

msgid "APPLY"
msgstr "Aplicar"

msgid "APPLY_CHANGES"
msgstr "Aplicar Mudanças"

msgid "APRIL"
msgstr "Abril"

msgid "ARE_YOU_SURE_TO_RESET_ALL_SETTINGS"
msgstr "Redefinir TODAS as configurações para os valores padrão?"

msgid "ARE_YOU_SURE_TO_RESET_INPUT_SETTINGS"
msgstr "Deseja redefinir as entradas para as configurações padrão?"

msgid "ARTIST_COLON"
msgstr "Artista:"

msgid "ARTWORK_TITLE"
msgstr "\"{0}\" - {1}"

msgid "ART_BY"
msgstr "Arte por {0}"

msgid "ART_GALLERY"
msgstr "Galeria de Arte"

msgid "ASCENSION_CONGRATULATIONS"
msgstr "Parabéns!"

msgid "ASCENSION_CONGRATULATIONS_CONTENT"
msgstr ""
"Você ascendeu e terminou o jogo. Parabéns por ter chegado ao fim.\n"
"\n"
"Você pode continuar jogando no Estágio Espacial com as Ferramentas Divinas desbloqueadas para se divertir.\n"
"\n"
"Também é possível descender e voltar ao Estágio Microbial para jogar por todos os estágios novamente com funcionalidades extras.\n"
"\n"
"Total de vezes que ascendeu neste salvamento: {0}"

msgid "ASCENSION_STAGE"
msgstr "Estágio de Ascenção"

msgid "ASSEMBLY_CLASS_REQUIRED"
msgstr "Classe do assembly do mod é requerida quando o assembly é especificado"

#, fuzzy
msgid "ASSEMBLY_REQUIRED_WITH_HARMONY"
msgstr "A montagem do mod é necessária quando o auto harmony está ativado"

msgid "ASSUME_HYPERTHREADING"
msgstr "Assumir que o hiperprocessamento de CPU está habilitado"

msgid "ASSUME_HYPERTHREADING_TOOLTIP"
msgstr ""
"Não é possível detectar automaticamente se o hiperprocessamento está habilitado ou não.\n"
"Isso afeta o número padrão de processos, já que as tarefas de hiperprocessamento não são tão rápidas quanto núcleos de CPU de verdade."

msgid "ATMOSPHERIC_GASSES"
msgstr "Gases Atmosféricos"

msgid "ATP"
msgstr "ATP"

msgid "ATP_BALANCE"
msgstr "Saldo de ATP"

msgid "ATP_BALANCE_TOOLTIP"
msgstr ""
"Esta seção mostra o equilíbrio total de ATP (energia) da célula atual.\n"
"Para sobreviver o equilíbrio precisa ser positivo. Para células sésseis, é possível considerar o equilíbrio positivo com o movimento excluído.\n"
"O menu suspenso abaixo pode ser usado para checar o que aconteceria se a célula não tivesse algum recurso necessário para produzir ATP.\n"
"Por exemplo, algumas células só podem manter um equilíbrio positivo de ATP quando possuem múltiplos tipos de composto dos quais produzir ATP ao mesmo tempo.\n"
"Esses tipos de célula são mais difíceis de jogar, já que precisam ter múltiplos tipos de composto armazenados ao mesmo tempo para sobreviver."

msgid "ATP_BALANCE_TOOLTIP_MULTICELLULAR"
msgstr ""
"Esta seção motra opções para calcular o balanço de ATP (energia) para as células.\n"
"O balanço calculado é mostrado no menu de seleção do tipo de célula.\n"
"O menu suspenso abaixo pode ser usado para checar o que aconteceria se a célula não tivesse algum recurso disponível para fazer ATP."

msgid "ATP_BALANCE_WITHOUT_EXTERNAL_RESOURCES"
msgstr "Sem recursos externos"

msgid "ATP_BALANCE_WITHOUT_GLUCOSE"
msgstr "Sem glicose"

msgid "ATP_BALANCE_WITHOUT_HYDROGEN_SULFIDE"
msgstr "Sem sulfeto de hidrogênio"

msgid "ATP_BALANCE_WITHOUT_IRON"
msgstr "Sem ferro"

msgid "ATP_BALANCE_WITH_ALL_COMPOUNDS"
msgstr "Com todos os compostos requeridos"

msgid "ATP_PRODUCTION"
msgstr "Produção de ATP"

msgid "ATP_PRODUCTION_TOO_LOW"
msgstr "PRODUÇÃO DE ATP MUITO BAIXA!"

msgid "ATTEMPT_TO_WRITE_SAVE_FAILED"
msgstr "A tentativa de salvar falhou. O nome do save pode ser longo demais ou você não ter acesso a pasta."

msgid "AT_CURSOR"
msgstr "No cursor:"

msgid "AUDIO_OUTPUT_DEVICE"
msgstr "Dispositivo de saída de aúdio:"

msgid "AUGUST"
msgstr "Agosto"

msgid "AUTO"
msgstr "Auto"

msgid "AUTO-EVO_EXPLANATION_EXPLANATION"
msgstr "Esse painel mostra os números que a previsão da auto-evo usa. A energia total que uma espécie é capaz de possuir e o custo por indivíduo da espécie determina a população final. A auto-evo usa um modelo simplificado da realidade para calcular quão bem as espécies estão desempenhando baseado na energia que elas são capazes de obter. É mostrada quanta energia cada fonte de alimento fornece para a espécie. Além disso, é mostrada a energia total disponível dessa fonte. A fração da energia total fornecida à espécie é baseada em quão adaptada a espécie é comparada à adaptação total. A adaptação é a métrica de quão bem a espécie pode utilizar essa fonte de alimento."

msgid "AUTO-EVO_POPULATION_CHANGED_2"
msgstr "A população de {0} mudou em {1} membros em {2} devido a: {3}"

msgid "AUTO-EVO_PREDICTION"
msgstr "Previsão da Auto-Evo"

msgid "AUTO-EVO_PREDICTION_BOX_DESCRIPTION"
msgstr ""
"Esse painel mostra a população da espécie modificada prevista pela auto-evo.\n"
"A auto-evo roda a simulação populacional que é um dos fatores que afetam a sua população (o outro é o seu desempenho)."

#, fuzzy
msgid "AUTO-EVO_RESULTS_TITLE"
msgstr "Resultados da Auto-evo:"

msgid "AUTO-EVO_STEPS_DONE"
msgstr "{0:F1}% feito. {1:n0}/{2:n0} passos."

msgid "AUTO-EVO_STRENGHT_MULTIPLIER"
msgstr "Força da auto-evo no jogador"

msgid "AUTO-EVO_STRENGHT_MULTIPLIER_EXPLANATION"
msgstr "(porcentagem de mudança de população a Auto-Evo aplica à espécie do jogador)"

msgid "AUTOSAVE_DURING_THE_GAME"
msgstr "Salvamento automático durante o jogo"

msgid "AUTO_EVO"
msgstr "Auto-evo"

msgid "AUTO_EVO_EXPLORING_TOOL"
msgstr "Exploração da Auto-Evo"

msgid "AUTO_EVO_FAILED"
msgstr "A auto-evo falhou"

msgid "AUTO_EVO_MISSING_RESULT_DATA_OBJECT"
msgstr "Os resultados da Auto-evo não estão presentes. Se você carregou um salvamento antigo isso é esperado. Se você não carregou um salvamento antigo, por favor relate esse bug e envie seu arquivo de log do jogo."

msgid "AUTO_EVO_RESULTS"
msgstr "Resultados da Auto-evo:"

msgid "AUTO_EVO_RESULTS_GLOBAL_TITLE"
msgstr "Resultados Globais"

msgid "AUTO_EVO_RESULTS_PATCH_TITLE"
msgstr "Resultados na Região Selecionada"

msgid "AUTO_EVO_RUN_STATUS"
msgstr "estado da execução:"

msgid "AUTO_EVO_STATUS_COLON"
msgstr "Estado da Auto-Evo:"

msgid "AUTO_MOVE_FORWARDS"
msgstr "Mover para a frente automaticamente"

msgid "AUTO_RESOLUTION"
msgstr "Auto ({0}x{1})"

msgid "AVAILABLE_CONSTRUCTION_PROJECTS"
msgstr "Projetos de Construção Disponíveis"

msgid "AVAILABLE_MODS"
msgstr "Mods Disponíveis"

msgid "AWAKENING_STAGE"
msgstr "Estágio Desperto"

msgid "AWARE_STAGE"
msgstr "Estágio Ciente"

msgid "BACK"
msgstr "Voltar"

msgid "BACKGROUND_BLUR"
msgstr "Desfoque de plano de fundo:"

msgid "BACKSLASH"
msgstr "Barra Invertida"

msgid "BACKSPACE"
msgstr "Backspace"

msgid "BACTERIAL_THERMOSYNTHESIS"
msgstr "Termossíntese Bacteriana"

msgid "BALANCE_DISPLAY_AT_DAY_ALWAYS"
msgstr "Calcular como se fosse dia"

msgid "BALANCE_DISPLAY_AT_DAY_ALWAYS_TOOLTIP"
msgstr "Ao marcar a opção, os números calculados neste painel serão calculados como se fosse sempre dia"

msgid "BALANCE_DISPLAY_WHILE_MOVING"
msgstr "Incluir o custo de movimento"

msgid "BALANCE_DISPLAY_WHILE_MOVING_TOOLTIP"
msgstr "Quando a opção é marcada, os valores mostrados são calculados com base no pressuposto de que a célula está constantemente em movimento"

msgid "BASE_MOBILITY"
msgstr "Mobilidade"

msgid "BASE_MOVEMENT"
msgstr "Movimento Base"

msgid "BASIC_VIEW"
msgstr "Básico"

msgid "BASIC_VIEW_BUTTON_TOOLTIP"
msgstr "Retornar às configurações básicas"

msgid "BATHYPELAGIC"
msgstr "Batipelágico"

msgid "BECOME_MACROSCOPIC"
msgstr "Tornar-se Macroscópico ({0}/{1})"

msgid "BECOME_MULTICELLULAR"
msgstr "Tornar-se Multicelular ({0}/{1})"

msgid "BEGIN_THRIVING"
msgstr "Começar a prosperar"

msgid "BEHAVIOUR"
msgstr "Comportamento"

msgid "BEHAVIOUR_ACTIVITY"
msgstr "Atividade"

msgid "BEHAVIOUR_AGGRESSION"
msgstr "Agressão"

msgid "BEHAVIOUR_FEAR"
msgstr "Medo"

msgid "BEHAVIOUR_FOCUS"
msgstr "Foco"

msgid "BEHAVIOUR_OPPORTUNISM"
msgstr "Oportunismo"

msgid "BELOW_SEA_LEVEL"
msgstr "{0}-{1}m sob o nível do mar"

msgid "BENCHMARKS"
msgstr "Testes de desempenho"

msgid "BENCHMARK_FINISHED"
msgstr "Teste de desempenho terminado"

msgid "BENCHMARK_PHASE"
msgstr "Fase do teste de desmpenho:"

msgid "BENCHMARK_RESULTS_COLON"
msgstr "Resultados:"

msgid "BEST_PATCH_COLON"
msgstr "Melhor Região:"

msgid "BIG_IRON_CHUNK"
msgstr "Pedaço de Ferro Grande"

msgid "BIG_PHOSPHATE_CHUNK"
msgstr "Pedaço de Fosfato Grande"

msgid "BILLION_ABBREVIATION"
msgstr "{0} Bi"

msgid "BINDING_AGENT"
msgstr "Agente de Ligação"

msgid "BINDING_AGENT_DESCRIPTION"
msgstr "Permite a ligação com outras células. Este é o primeiro passo até a multicelularidade. Quando sua célula é parte de uma colônia, os compostos são compartilhados entre as células. Você não pode entrar no editor enquanto faz parte de uma colônia, por isso precisa se desconectar após coletar compostos suficientes para dividir sua célula."

msgid "BINDING_AGENT_PROCESSES_DESCRIPTION"
msgstr "Aperte [thrive:input]g_toggle_binding[/thrive:input] para ativar o modo de ligação. Enquanto em modo de ligação, você pode conectar outras células de sua espécie se movendo à elas. Para sair da colônia, pressione [thrive:input]g_unbind_all[/thrive:input]."

msgid "BIND_AXES_SENSITIVITY"
msgstr "Unir eixos"

msgid "BIOLUMINESCENT_VACUOLE"
msgstr "Vacúolo Bioluminescente"

msgid "BIOME_LABEL"
msgstr "Bioma: {0}"

msgid "BLOOM_RENDER_EFFECT"
msgstr "Efeito de Bloom:"

msgid "BLUESKY_TOOLTIP"
msgstr "Visite nosso perfil no Bluesky"

msgid "BRAIN_CELL_NAME_DEFAULT"
msgstr "Neurônio"

msgid "BRAVE"
msgstr "Corajoso"

msgid "BROWSE"
msgstr "Navegar"

msgid "BROWSE_WORKSHOP"
msgstr "Navegar na Oficina Steam"

msgid "BUILD_CITY"
msgstr "Construir uma Cidade"

msgid "BUILD_QUEUE"
msgstr "Fila de Construção"

msgid "BUILD_STRUCTURE"
msgstr "Construir uma Estrutura"

msgid "BY"
msgstr "Por:"

msgid "BY_REVOLUTIONARY_GAMES"
msgstr "Por Revolutionary Games Studio"

msgid "CACHE_DISK_MAX_TIME"
msgstr "Tempo máximo para manter itens no disco antes de deletá-los"

msgid "CACHE_MEMORY_MAX_ITEMS"
msgstr "Items de cache máximos para manter na memória"

msgid "CACHE_TIME_MEMORY"
msgstr "Quão longo para manter os itens de cache na memória"

msgid "CACHE_TIME_MEMORY_ONLY"
msgstr "Tempo de cache quando usando cache de memóra somente"

msgid "CACHING_TITLE"
msgstr "Cache"

msgid "CALCIUM_CARBONATE"
msgstr "Carbonato de Cálcio"

msgid "CALCIUM_CARBONATE_MEMBRANE_DESCRIPTION"
msgstr "Essa membrana tem uma casca forte feita de carbonato de cálcio. Pode resistir a danos facilmente e requer menos energia para não deformar. As desvantagens de ter uma casca tão pesada é que a célula fica mais lenta e demora ainda mais para absorver recursos."

msgid "CAMERA"
msgstr "Câmera"

msgid "CANCEL"
msgstr "Cancelar"

msgid "CANCEL_ACTION_CAPITAL"
msgstr "CANCELAR AÇÃO"

msgid "CANCEL_CURRENT_ACTION"
msgstr "Cancelar ação atual"

msgid "CANNOT_DELETE_USED_CELL_TYPE"
msgstr "Um tipo de célula que está sendo usada no seu organismo não pode ser excluído"

msgid "CANNOT_DELETE_USED_CELL_TYPE_TITLE"
msgstr "Não é possível excluír tipos de células em uso"

msgid "CANNOT_ENGULF"
msgstr "Não é possível realizar a fagocitose"

msgid "CANNOT_MOVE_METABALL_TO_DESCENDANT_TREE"
msgstr "Não é possível mover uma metaball na sua árvore de descendentes"

msgid "CANNOT_REDUCE_BRAIN_POWER_STAGE"
msgstr "A capacidade mental está muito baixa para permanecer no estágio atual. Retroceder estágios não é permitido por enquanto, por isso, aumente a capacidade mental da espécie para continuar."

msgid "CANNOT_REDUCE_BRAIN_POWER_STAGE_TITLE"
msgstr "Não é possível reduzir a capacidade mental para voltar estágios"

msgid "CANNOT_WRITE_SAVE"
msgstr "Erro ao Salvar"

msgid "CANT_LOAD_MOD_INFO"
msgstr "Não foi possível carregar as informações do mod {0}"

msgid "CAPSLOCK"
msgstr "Caps Lock"

msgid "CARBON_DIOXIDE"
msgstr "Dióxido de Carbono"

msgid "CATEGORY_AN_ABUNDANCE"
msgstr "uma abundância"

msgid "CATEGORY_A_FAIR_AMOUNT"
msgstr "uma quantidade razoável"

msgid "CATEGORY_LITTLE"
msgstr "pouco"

msgid "CATEGORY_QUITE_A_BIT"
msgstr "bastante"

msgid "CATEGORY_SOME"
msgstr "alguns"

msgid "CATEGORY_VERY_LITTLE"
msgstr "muito pouco"

msgid "CAUTIOUS"
msgstr "Cauteloso"

msgid "CELL"
msgstr "Célula"

msgid "CELLS"
msgstr "Células"

msgid "CELLULASE"
msgstr "Celulase"

msgid "CELLULASE_DESCRIPTION"
msgstr "A celulase permite que sua célula quebre membranas de celulose. Cada adição aumenta sua eficácia."

msgid "CELLULOSE"
msgstr "Celulose"

msgid "CELLULOSE_MEMBRANE_DESCRIPTION"
msgstr "Essa membrana tem uma parede feita de celulose, resultando em uma melhor proteção contra danos, especialmente contra danos físicos. Ela requer menos energia para manter sua forma, mas não absorve recursos rapidamente e deixa a célula mais lenta. [b]A celulase pode digerir essa parede[/b], fazendo o organismo ficar mais vulnerável à fagocitose por parte dos predadores."

msgid "CELL_STAT_ROTATION_TOOLTIP"
msgstr ""
"Taxa de rotação da célula. Células maiores viram mais devagar, mas cílios podem ser adicionados para compensar.\n"
"O posicionamento de organelas afeta a rotação, sendo que organelas mais distantes do centro reduzem mais a rotação."

msgid "CELL_STAT_SPEED_TOOLTIP"
msgstr ""
"Velocidade da célula. Por favor, note que devido a limitações do algoritmo que calcula este valor, ele é apenas uma aproximação.\n"
"E, por exemplo, quando o tamanho do flagelo é modificado os valores de velocidade não fazem muito sentido e não coincidem com o que ocorrerá no estágio.\n"
"Este é um problema conhecido, mas ainda não foi corrigido porque tem prioridade menor em comparação com diversos outros problemas e novas propriedades."

#, fuzzy
msgid "CELL_STAT_STORAGE_TOOLTIP"
msgstr ""
"Velocidade da célula. Por favor, note que devido a limitações do algoritmo que calcula este valor, ele é apenas uma aproximação.\n"
"E, por exemplo, quando o tamanho do flagelo é modificado os valores de velocidade não fazem muito sentido e não coincidem com o que ocorrerá no estágio.\n"
"Este é um problema conhecido, mas ainda não foi corrigido porque tem prioridade menor em comparação com diversos outros problemas e novas propriedades."

msgid "CELL_TYPE_BUTTON_ATP_CONSUMPTION"
msgstr "O consumo de ATP desse tipo de célula é {0}."

msgid "CELL_TYPE_BUTTON_ATP_PRODUCTION"
msgstr "A produção de ATP desse tipo de célula é {0}."

msgid "CELL_TYPE_NAME"
msgstr "Nome do Tipo de Célula"

msgid "CHANGE_DESCRIPTION_IS_TOO_LONG"
msgstr "Notas de mudança são muito longas"

msgid "CHANGE_THE_SYMMETRY"
msgstr "Mudar a simetria"

msgid "CHANNEL_INHIBITOR_TOXIN_SYNTHESIS"
msgstr "Síntese de Inibidor de Canais"

msgid "CHEATS"
msgstr "Trapaças"

msgid "CHEAT_KEYS_ENABLED"
msgstr "Cheats ativados"

msgid "CHEAT_MENU"
msgstr "Menu de Trapaças"

msgid "CHEMICAL_BUTTON_MICROBE_TOOLTIP"
msgstr "Mostrar/esconder processos da célula"

msgid "CHEMOPLAST"
msgstr "Quimioplasto"

msgid "CHEMOPLAST_DESCRIPTION"
msgstr "O quimioplasto é uma estrutura de membrana dupla contendo proteínas capazes de converter [thrive:compound type=\"hydrogensulfide\"][/thrive:compound], [thrive:compound type=\"carbondioxide\"][/thrive:compound] gasoso e água em [thrive:compound type=\"glucose\"][/thrive:compound] em um processo chamado [b]quimiossíntese de sulfeto de hidrogênio[/b]. A proporção de sua produção de [thrive:compound type=\"glucose\"][/thrive:compound] aumenta com a concentração de [thrive:compound type=\"carbondioxide\"][/thrive:compound]."

msgid "CHEMOPLAST_PROCESSES_DESCRIPTION"
msgstr "Transforma [thrive:compound type=\"hydrogensulfide\"][/thrive:compound] em [thrive:compound type=\"glucose\"][/thrive:compound]. Quantidade aumenta com a concentração de [thrive:compound type=\"carbondioxide\"][/thrive:compound]."

msgid "CHEMORECEPTOR"
msgstr "Quimiorreceptor"

msgid "CHEMORECEPTOR_DESCRIPTION"
msgstr "A “visão” das células é, na verdade, a quimiorrecepção. É assim que elas obtêm informações do ambiente. Adicionar essa organela representa evoluir uma quimiorrecepção melhor. Como o jogador já consegue ver o que está ao redor da célula, a quimiorrecepção é representada por uma linha apontando para compostos fora da tela."

msgid "CHEMORECEPTOR_MINIMUM_AMOUNT_TOOLTIP"
msgstr ""
"Define o limiar de detecção de componentes. Valores baixos podem apontar para traços sutis de componentes que podem não ter quantidades úteis do componente.\n"
"Um exemplo de estratégia é aumentar o raio de procura e quantidade mínima para que a nuvem de densidade útil mais próxima seja detectada.\n"
"O quimiorreceptor fareja pontos individuais em uma \"nuvem\" de componente, e não o total em uma única nuvem."

msgid "CHEMORECEPTOR_PROCESSES_DESCRIPTION"
msgstr "O quimiorreceptor permite a detecção de compostos distantes. Modifique-o para mudar o tipo de composto e a cor da linha usada para indicar o caminho."

msgid "CHEMORECEPTOR_SEARCH_RADIUS_TOOLTIP"
msgstr ""
"Define a distância máxima em que este quimiorreceptor busca por coisas para apontar.\n"
"Pode ser usado, por exemplo, para que células lentas não apontem para recursos que provavelmente não estarão mais disponíveis quando a célula chegar lá, diminuindo a distância.\n"
"Alternativamente, aumentar a distância pode apontar para coisas muito mais distantes, mas pode ser difícil chegar a elas antes que elas se vão."

msgid "CHEMOSYNTHESIS"
msgstr "Quimiossíntese"

msgid "CHEMOSYNTHESIZING_PROTEINS"
msgstr "Proteínas Quimiossintetizantes"

msgid "CHEMOSYNTHESIZING_PROTEINS_DESCRIPTION"
msgstr "Proteínas quimiossintetizantes são pequenas aglomerações de proteínas no citoplasma que podem converter [thrive:compound type=\"hydrogensulfide\"][/thrive:compound], água, e [thrive:compound type=\"carbondioxide\"][/thrive:compound] em [thrive:compound type=\"glucose\"][/thrive:compound] em um processo chamado [b]quimiossíntese[/b]. A taxa da sua produção de [thrive:compound type=\"glucose\"][/thrive:compound] aumenta com a concentração de [thrive:compound type=\"carbondioxide\"][/thrive:compound]. Como as proteínas quimiossintetizantes são suspensas diretamente no citoplasma, os fluidos em sua volta realizam [b]glicólise[/b]."

msgid "CHEMOSYNTHESIZING_PROTEINS_PROCESSES_DESCRIPTION"
msgstr "Transforma [thrive:compound type=\"hydrogensulfide\"][/thrive:compound] em [thrive:compound type=\"glucose\"][/thrive:compound]. Quantidade aumenta com a concentração de [thrive:compound type=\"carbondioxide\"][/thrive:compound]. Também transforma [thrive:compound type=\"glucose\"][/thrive:compound] em [thrive:compound type=\"atp\"][/thrive:compound]."

msgid "CHEMO_SYNTHESIS"
msgstr "Quimiossíntese"

msgid "CHITIN"
msgstr "Quitina"

msgid "CHITINASE"
msgstr "Quitinase"

msgid "CHITINASE_DESCRIPTION"
msgstr "A quitinase permite que sua célula quebre membranas de quitina. Cada adição aumenta a sua eficácia."

msgid "CHITIN_MEMBRANE_DESCRIPTION"
msgstr "Essa membrana tem uma parede feita de quitina, resultando em uma melhor proteção contra danos, especialmente causados por toxinas. E leva menos energia para manter sua forma, mas deixa a célula lenta e não absorve recursos rapidamente. [b]A quitinase pode digerir essa parede[/b], fazendo o organismo ficar mais vulnerável à fagocitose por parte dos predadores."

msgid "CHLOROPLAST"
msgstr "Cloroplasto"

msgid "CHLOROPLAST_DESCRIPTION"
msgstr "O cloroplasto é uma estrutura de membrana dupla contendo pigmentos fotossensíveis dentro de sacos membranosos. É um procarionte que foi assimilado pelo seu hospedeiro eucariótico. Os pigmentos no cloroplasto conseguem usar a energia da luz para produzir [thrive:compound type=\"glucose\"][/thrive:compound] da água e [thrive:compound type=\"carbondioxide\"][/thrive:compound] gasoso em um processo chamado [b]fotossíntese[/b]. Esses pigmentos também são o que os dá uma cor característica. A proporção de sua produção de [thrive:compound type=\"glucose\"][/thrive:compound] aumenta com a concentração de [thrive:compound type=\"carbondioxide\"][/thrive:compound], e intensidade da [thrive:compound type=\"sunlight\"][/thrive:compound]."

msgid "CHLOROPLAST_PROCESSES_DESCRIPTION"
msgstr "Produz [thrive:compound type=\"glucose\"][/thrive:compound]. Quantidade aumenta com a concentração de [thrive:compound type=\"carbondioxide\"][/thrive:compound] e intensidade de [thrive:compound type=\"sunlight\"][/thrive:compound]."

msgid "CHOSEN_FILENAME_ALREADY_EXISTS"
msgstr "O nome do arquivo ({0}) já existe. Sobrescrever?"

msgid "CHROMATIC_ABERRATION"
msgstr "Aberração cromática:"

msgid "CHROMATOPHORE_PROCESSES_DESCRIPTION"
msgstr "Produz [thrive:compound type=\"glucose\"][/thrive:compound]. Quantidade aumenta com a concentração de [thrive:compound type=\"carbondioxide\"][/thrive:compound] e a intensidade de [thrive:compound type=\"sunlight\"][/thrive:compound]."

msgid "CHUNK_CELL_CORPSE_PART"
msgstr "Pedaço de Cadáver Celular"

msgid "CHUNK_FOOD_SOURCE"
msgstr "Consumo de {0}"

msgid "CILIA"
msgstr "Cílios"

msgid "CILIA_DESCRIPTION"
msgstr "Os cílios são semelhantes aos flagelos, mas ao invés de fornecerem força de impulso direcional, eles fornecem força rotacional para ajudar as células a girar."

msgid "CILIA_PROCESSES_DESCRIPTION"
msgstr "Aumenta a velocidade de rotação das células maiores."

msgid "CITY_SHORT_STATISTICS"
msgstr "População: {0} Alimento: {1} Ciência: {2}"

msgid "CLEAN_UP_OLD_SAVES"
msgstr "Limpar salvamentos antigos"

msgid "CLEAR_CACHE"
msgstr "Limpar Cache"

#, fuzzy
msgid "CLICK_TO_SELECT"
msgstr "Apagar selecionado"

msgid "CLOSE"
msgstr "Fechar"

msgid "CLOSE_OPTIONS"
msgstr "Fechar opções?"

msgid "CLOSTRIDIAL_FERMENTATION"
msgstr "Fermentação Clostridial"

msgid "CLOUD_BENCHMARK"
msgstr "Teste de Desempenho de Núvens"

msgid "CLOUD_RESOLUTION_DIVISOR"
msgstr "Divisor da resolução de nuvens:"

msgid "CLOUD_SIMULATION_MINIMUM_INTERVAL"
msgstr "Intervalo mínimo da simulação de nuvens:"

msgid "CLOUD_SIMULATION_MULTIPLIER"
msgstr "Multiplicador da simulação:"

msgid "COASTAL"
msgstr "Costeiro"

msgid "COLLISION_SHAPE"
msgstr "Gerar entidades com formas de colisão"

msgid "COLOUR"
msgstr "Coloração"

msgid "COLOURBLIND_CORRECTION"
msgstr "Correção de cor (daltonismo):"

msgid "COLOUR_PICKER_ADD_PRESET"
msgstr "Adicionar cor atual como uma predefinição"

msgid "COLOUR_PICKER_A_TOOLTIP"
msgstr "Valor do canal alfa da cor"

msgid "COLOUR_PICKER_B_TOOLTIP"
msgstr "Valor do canal azul da cor"

msgid "COLOUR_PICKER_G_TOOLTIP"
msgstr "Valor do canal verde da cor"

msgid "COLOUR_PICKER_HSV_BUTTON_TOOLTIP"
msgstr ""
"Alternar o modo HSV (Matiz, Saturação, Valor) entre ligado ou desligado.\n"
"Não pode ser ligado no modo bruto."

msgid "COLOUR_PICKER_H_TOOLTIP"
msgstr "Valor de matiz, porção de cor"

msgid "COLOUR_PICKER_PICK_COLOUR"
msgstr "Escolher uma cor da janela do jogo"

msgid "COLOUR_PICKER_PRESET_TOOLTIP"
msgstr ""
"Cor:{0}\n"
"Botão esquerdo: Utilizar esta predefinição\n"
"Botão direito: Remover esta predefinição"

msgid "COLOUR_PICKER_RAW_BUTTON_TOOLTIP"
msgstr ""
"Alternar o modo bruto entre ligado e desligado.\n"
"No modo bruto você pode fazer os valores\n"
"de cor R, G, B ultrapassarem 1.0.\n"
"Não pode ser ligado no modo HSV."

msgid "COLOUR_PICKER_R_TOOLTIP"
msgstr "Valor do canal vermelho da cor"

msgid "COLOUR_PICKER_S_TOOLTIP"
msgstr "Valor de saturação, a quantidade de cinza em uma cor específica"

msgid "COLOUR_PICKER_V_TOOLTIP"
msgstr "Brilho ou intensidade da cor"

msgid "COMMON_ABILITIES"
msgstr "Habilidades Comuns"

msgid "COMMON_EDITING_AND_STRATEGY"
msgstr "Editor Comum e Estágios Estratégicos"

msgid "COMMUNITY_FORUM"
msgstr "Fórum comunitário"

msgid "COMMUNITY_FORUM_BUTTON_TOOLTIP"
msgstr "Junte-se à comunidade em nosso fórum comunitário (em inglês)"

msgid "COMMUNITY_WIKI"
msgstr "Wiki comunitária"

msgid "COMMUNITY_WIKI_BUTTON_TOOLTIP"
msgstr "Visite a nossa wiki comunitária"

msgid "COMPILED_AT_COLON"
msgstr "Compilado em:"

msgid "COMPLETE_ACTION"
msgstr "Terminar"

msgid "COMPOUNDS"
msgstr "Compostos"

msgid "COMPOUNDS_AT_EQUILIBRIUM"
msgstr "Saldo em Equilíbrio"

msgid "COMPOUNDS_AT_MAX_SPEED"
msgstr "Saldo em velocidade máxima"

msgid "COMPOUNDS_BUTTON_MICROBE_TOOLTIP"
msgstr "Mostrar/esconder compostos"

msgid "COMPOUNDS_COLON"
msgstr "Compostos:"

msgid "COMPOUND_BALANCE_FILL_TIME"
msgstr "(preenche o armazenamento em {0} s)"

msgid "COMPOUND_BALANCE_FILL_TIME_TOO_LONG"
msgstr "(preenche o armazenamento em {0} s, que é mais tempo que a luz utilizável de {1} s)"

msgid "COMPOUND_BALANCE_MODE_TOOLTIP"
msgstr ""
"Modo para calcular o saldo de compostos; por exemplo, a opção “velocidade máxima” calcula pressupondo que todos os processos ocorram em velocidade máxima\n"
"enquanto a opção “equilíbrio” calcula com os processos ocorrendo rápido o suficiente para ter um saldo de ATP não negativo."

msgid "COMPOUND_BALANCE_TITLE"
msgstr "Equilíbrio dos Compostos"

msgid "COMPOUND_BALANCE_TOOLTIP"
msgstr ""
"Esta seção exibe o saldo de cada composto (produção − consumo).\n"
"Por exemplo, o saldo de glucose precisa ser positivo para uma célula vegetal."

msgid "COMPOUND_CLOUDS"
msgstr "Nuvens de compostos"

msgid "COMPOUND_CLOUD_BENCHMARK"
msgstr "Teste de Desempenho de Núvens de Compostos"

msgid "COMPOUND_CLOUD_DENSITY"
msgstr "Densidade das nuvens de compostos"

msgid "COMPOUND_CLOUD_DENSITY_EXPLANATION"
msgstr "(densidade das nuvens de compostos no ambiente)"

msgid "COMPOUND_CONCENTRATIONS_DECREASED"
msgstr "As concentrações de {0} diminuíram em {1}"

msgid "COMPOUND_FOOD_SOURCE"
msgstr "consumo de {0}"

msgid "COMPOUND_HANDLE_KEEP"
msgstr "Manter Todos"

msgid "COMPOUND_HANDLE_SPLIT_SISTER"
msgstr "Dividir Com Célula Irmã"

msgid "COMPOUND_HANDLE_TOP_UP"
msgstr "Sempre Completar até Inicial"

msgid "COMPOUND_HANDLE_TOP_UP_ON_CHANGE"
msgstr "Completar na Mudança de Região"

msgid "COMPOUND_STORAGE_AMOUNT_DOES_NOT_LAST_NIGHT"
msgstr "(não é o suficiente para suportar a noite, que dura {0} segundos)"

msgid "COMPOUND_STORAGE_NOT_ENOUGH_GENERATED_DURING_DAY"
msgstr "Apenas {1} [thrive:compound type=\"{0}\"][/thrive:compound] consegue ser gerado durante o dia, mas necessita-se de {2} para sobreviver à noite."

msgid "COMPOUND_STORAGE_NOT_ENOUGH_SPACE"
msgstr "Não há armazenamento suficiente para [thrive:compound type=\"{0}\"][/thrive:compound], visto que a noite dura {2} s, enquanto a célula consegue manter somente {1} s de compostos."

msgid "COMPOUND_STORAGE_STATS_TITLE"
msgstr "Capacidade de Armazenamento"

msgid "COMPOUND_STORAGE_STATS_TOOLTIP"
msgstr ""
"Essa seção exibe quanto tempo a célula demora para usar cada composto a partir do armazenamento máximo.\n"
"Esses números são sempre calculados como se fosse noite e podem ser usados para verificar se a célula tem\n"
"armazenamento suficiente para sobreviver a noite inteira. Ao desligar o custo de movimento, é calculado a quantidade\n"
"mínima para sobreviver quando se fica imóvel a noite inteira para conservar energia."

msgid "COMPOUND_TO_FIND"
msgstr "Composto:"

msgid "CONCEPT_ART"
msgstr "Artes"

msgid "CONFIG"
msgstr "Configuração"

msgid "CONFIRM_CAPITAL"
msgstr "CONFIRMAR"

msgid "CONFIRM_DELETE"
msgstr "Confirmar Remoção"

msgid "CONFIRM_EXIT"
msgstr "Confirmar Saída"

msgid "CONFIRM_FOSSILISATION_OVERWRITE"
msgstr "Sobrescrever"

msgid "CONFIRM_MOVE_TO_ASCENSION_STAGE"
msgstr "Prosseguir para o Estágio Ascenso?"

msgid "CONFIRM_MOVE_TO_ASCENSION_STAGE_EXPLANATION"
msgstr ""
"Você poderá ascender ao ativar o Portal da Ascensão.\n"
"\n"
"Isso desbloqueará poder ilimitado na forma de novas Ferramentas Divinas que poderá usar neste salvamento.\n"
"\n"
"Ao ascender, você também completará o jogo, mas poderá continuar jogando. Deseja prosseguir para o Estágio Ascenso?"

msgid "CONFIRM_MOVE_TO_INDUSTRIAL_STAGE"
msgstr "Prosseguir para o Estágio Industrial?"

msgid "CONFIRM_MOVE_TO_INDUSTRIAL_STAGE_EXPLANATION"
msgstr "Ao construir uma fábrica, você prosseguirá para o Estágio Industrial. Deseja ir para o próximo estágio?"

msgid "CONFIRM_MOVE_TO_SPACE_STAGE"
msgstr "Prosseguir para o Estágio Espacial?"

msgid "CONFIRM_MOVE_TO_SPACE_STAGE_EXPLANATION"
msgstr ""
"Você poderá prosseguir para o Estágio Espacial ao lançar sua primeira nave espacial.\n"
"\n"
"Atualmente, nos protótipos, você não conseguirá retornar ao seu planeta, mas o plano é permitir que entre e saia de planetas da maneira fluida no estágio.\n"
"\n"
"Cancelar a decolagem resultará na destruição de sua nave espacial. Deseja lançá-la?"

msgid "CONFIRM_NEW_GAME_BUTTON_TOOLTIP"
msgstr "Entrar no jogo com essas configurações"

msgid "CONFIRM_NEW_GAME_BUTTON_TOOLTIP_DISABLED"
msgstr "Algumas configurações são inválidas"

msgid "CONSTRUCTION_UNIT_NAME"
msgstr "Unidade: {0}"

msgid "CONTENT_UPLOADED_FROM"
msgstr "O conteúdo da Oficina será atualizado da pasta: {0}"

msgid "CONTINUE"
msgstr "Continuar"

msgid "CONTINUE_AS_SPECIES"
msgstr "[center]No entanto, o jogo ainda não acabou. Você pode [b]continuar jogando[/b] como a espécie {0} com {1} indivíduos.[/center]"

msgid "CONTINUE_THRIVING"
msgstr "Continuar a prosperar"

msgid "CONTINUE_TO_PROTOTYPES"
msgstr ""
"[b]Você terminou a parte “completa” de Thrive.[/b]\n"
"\n"
"Se quiser, você pode jogar os [b]protótipos dos estágios seguintes[/b] que estão incluídos no jogo.\n"
"\n"
"Eles podem estar incompletos, usar gráficos temporários e serem de modo geral muito rústicos. Os protótipos estão incluídos para mostrar como será o possível futuro do jogo, e nossa visão geral de como os estágios estarão conectados.\n"
"\n"
"[b]Não será possível salvar o jogo[/b] na maioria dos protótipos, ou voltar para o estágio anterior caso prosseguir. Se quiser voltar para [i]este[/i] estágio, [b]salve o jogo agora[/b] antes de continuar.\n"
"\n"
"Suporte a controle também não está completo nos protótipos. Ao continuar, entenda que os estágios seguintes são protótipos e não reclame se estiverem incompletos."

msgid "CONTINUE_TO_PROTOTYPES_PROMPT"
msgstr "Prosseguir para o protótipo do estágio?"

msgid "CONTROLLER_ANY_DEVICE"
msgstr "Qualquer Dispositivo"

msgid "CONTROLLER_AXIS_L2"
msgstr "L2"

msgid "CONTROLLER_AXIS_LEFT_TRIGGER"
msgstr "Gatilho Esquerdo"

msgid "CONTROLLER_AXIS_LEFT_X"
msgstr "Analógico Esquerdo Horizontal"

msgid "CONTROLLER_AXIS_LEFT_Y"
msgstr "Analógico Esquerdo Vertical"

msgid "CONTROLLER_AXIS_NEGATIVE_DIRECTION"
msgstr "Direção Negativa"

msgid "CONTROLLER_AXIS_POSITIVE_DIRECTION"
msgstr "Direção Positiva"

msgid "CONTROLLER_AXIS_R2"
msgstr "R2"

msgid "CONTROLLER_AXIS_RIGHT_TRIGGER"
msgstr "Gatilho Direito"

msgid "CONTROLLER_AXIS_RIGHT_X"
msgstr "Analógico Direito Horizontal"

msgid "CONTROLLER_AXIS_RIGHT_Y"
msgstr "Analógico Direito Vertical"

msgid "CONTROLLER_AXIS_VISUALIZERS"
msgstr "Visualizador dos eixos do controle:"

msgid "CONTROLLER_BUTTON_DPAD_DOWN"
msgstr "Botão Direcional para Baixo"

msgid "CONTROLLER_BUTTON_DPAD_LEFT"
msgstr "Botão Direcional Para a Esquerda"

msgid "CONTROLLER_BUTTON_DPAD_RIGHT"
msgstr "Botão Direcional Para a Direita"

msgid "CONTROLLER_BUTTON_DPAD_UP"
msgstr "Botão Direcional Para Cima"

msgid "CONTROLLER_BUTTON_LEFT_SHOULDER"
msgstr "Botão de Ombro Esquerdo"

#, fuzzy
msgid "CONTROLLER_BUTTON_LEFT_STICK"
msgstr "Zonas mortas do controle"

#, fuzzy
msgid "CONTROLLER_BUTTON_MISC1"
msgstr "Zonas mortas do controle"

#, fuzzy
msgid "CONTROLLER_BUTTON_PADDLE1"
msgstr "Zonas mortas do controle"

#, fuzzy
msgid "CONTROLLER_BUTTON_PADDLE2"
msgstr "Zonas mortas do controle"

#, fuzzy
msgid "CONTROLLER_BUTTON_PADDLE3"
msgstr "Zonas mortas do controle"

#, fuzzy
msgid "CONTROLLER_BUTTON_PADDLE4"
msgstr "Zonas mortas do controle"

msgid "CONTROLLER_BUTTON_PS3_SELECT"
msgstr "Select"

msgid "CONTROLLER_BUTTON_PS3_START"
msgstr "Start"

msgid "CONTROLLER_BUTTON_PS_CIRCLE"
msgstr "Círculo"

msgid "CONTROLLER_BUTTON_PS_CROSS"
msgstr "X"

msgid "CONTROLLER_BUTTON_PS_L1"
msgstr "L1"

msgid "CONTROLLER_BUTTON_PS_L3"
msgstr "L3"

msgid "CONTROLLER_BUTTON_PS_OPTIONS"
msgstr "Opções"

msgid "CONTROLLER_BUTTON_PS_R1"
msgstr "R1"

msgid "CONTROLLER_BUTTON_PS_R3"
msgstr "R3"

#, fuzzy
msgid "CONTROLLER_BUTTON_PS_SHARE"
msgstr "Zonas mortas do controle"

msgid "CONTROLLER_BUTTON_PS_SONY_BUTTON"
msgstr "Botão com Logo"

msgid "CONTROLLER_BUTTON_PS_SQUARE"
msgstr "Quadrado"

msgid "CONTROLLER_BUTTON_PS_TRIANGLE"
msgstr "Triângulo"

#, fuzzy
msgid "CONTROLLER_BUTTON_RIGHT_SHOULDER"
msgstr "Visualizador dos eixos do controle:"

#, fuzzy
msgid "CONTROLLER_BUTTON_RIGHT_STICK"
msgstr "Tipos de prompts de botões do controle:"

msgid "CONTROLLER_BUTTON_TOUCH_PAD"
msgstr "Touch Pad"

msgid "CONTROLLER_BUTTON_UNKNOWN"
msgstr "Botão Direcional"

msgid "CONTROLLER_BUTTON_XBOX_A"
msgstr "A"

msgid "CONTROLLER_BUTTON_XBOX_B"
msgstr "B"

msgid "CONTROLLER_BUTTON_XBOX_BACK"
msgstr "Voltar"

msgid "CONTROLLER_BUTTON_XBOX_GUIDE"
msgstr "Guia"

msgid "CONTROLLER_BUTTON_XBOX_START"
msgstr "Start"

msgid "CONTROLLER_BUTTON_XBOX_X"
msgstr "X"

msgid "CONTROLLER_BUTTON_XBOX_Y"
msgstr "Y"

msgid "CONTROLLER_DEADZONES"
msgstr "Zonas mortas do controle"

msgid "CONTROLLER_DEADZONE_CALIBRATION_EXPLANATION"
msgstr ""
"Essa ferramenta permite configurar as zonas mortas do controle. As zonas mortas controlam quanto uma alavanca, ou um botão analógico, precisa ser movimentada antes que seja detectado como entrada.\n"
"Antes de começar a calibração, movimente todas as alavancas analógicas e solte-as, e aperte e solte todos os botões analógicos no seu controle."

msgid "CONTROLLER_DEADZONE_COLON"
msgstr "Zona morta:"

msgid "CONTROLLER_PROMPT_TYPE_SETTING"
msgstr "Tipos de prompts de botões do controle:"

msgid "CONTROLLER_SENSITIVITY"
msgstr "Sensibilidade do controle"

msgid "CONTROLLER_UNKNOWN_AXIS"
msgstr "Eixo Desconhecido"

msgid "COPY_ERROR_TO_CLIPBOARD"
msgstr "Copiar erro para a Área de Transferência"

msgid "COPY_RESULTS"
msgstr "Copiar Resultados"

msgid "CORRECTION_PROTANOPE"
msgstr "Protanopia (Vermelho-Verde)"

msgid "CORRECTION_TRITANOPE"
msgstr "Tritanopia (Azul-Amarelo)"

msgid "CPU_THREADS"
msgstr "Threads"

msgid "CRAFTING_CLEAR_INPUTS"
msgstr "Limpar entradas selecionadas"

msgid "CRAFTING_ERROR_INTERNAL_CONSUME_PROBLEM"
msgstr "Erro: bug interno no consumo de item durante criação"

msgid "CRAFTING_ERROR_TAKING_ITEMS"
msgstr "Não foi possível encontrar os itens de entrada para criação"

msgid "CRAFTING_FILTER_INPUTS"
msgstr "Entradas"

msgid "CRAFTING_KNOWN_ITEMS"
msgstr "Receitas Conhecidas"

msgid "CRAFTING_NOT_ENOUGH_MATERIAL"
msgstr "Não há {0} suficiente para criar a receita"

msgid "CRAFTING_NO_RECIPE_SELECTED"
msgstr "Por favor, selecione uma receita acima para criar primeiro"

msgid "CRAFTING_NO_ROOM_TO_TAKE_CRAFTING_RESULTS"
msgstr "Não há espaço para receber todos os resultados da criação"

msgid "CRAFTING_RECIPE_DISPLAY"
msgstr "{0} ({1})"

msgid "CRAFTING_RECIPE_HAND_AXE"
msgstr "Machado de Mão de Pedra"

msgid "CRAFTING_RESULTS"
msgstr "Resultados"

msgid "CRAFTING_SELECT_RECIPE_OR_ITEMS_TO_FILTER"
msgstr "Selecione uma receita de criação ou adicione itens para filtrar"

msgid "CRAFTING_TAKE_ALL"
msgstr "Pegar tudo"

msgid "CRAFTING_TITLE"
msgstr "Criação"

msgid "CREATE"
msgstr "Criar"

msgid "CREATED_AT"
msgstr "Criado em:"

msgid "CREATED_ON_PLATFORM"
msgstr "Criado na Plataforma:"

msgid "CREATE_A_NEW_MICROBE"
msgstr "Criar um novo micróbio"

msgid "CREATE_NEW"
msgstr "Criar Novo"

msgid "CREATE_NEW_CELL_TYPE"
msgstr "Criar novo tipo de célula"

msgid "CREATE_NEW_CELL_TYPE_DESCRIPTION"
msgstr "Você pode criar novos tipos de célula duplicando os que já existem e os renomeando. Os tipos de célula podem ser alterados para especializá-los em diferentes funções. Ao alterá-los no editor, todas as células no organismo serão atualizadas."

msgid "CREATE_NEW_MOD"
msgstr "Criar Novo Mod"

msgid "CREATE_NEW_SAVE"
msgstr "Criar Novo Jogo"

msgid "CREATE_NEW_TISSUE_TYPE"
msgstr "Criar novo tipo de tecido"

msgid "CREATE_NEW_TISSUE_TYPE_DESCRIPTION"
msgstr "Você pode criar novos tipos de tecido duplicando os que já existem e os renomeando. Os tipos de tecido podem ser alterados para especializá-los em diferentes funções. Ao alterá-los no editor, todos os tecidos no organismo serão atualizadas."

msgid "CREATING_DOT_DOT_DOT"
msgstr "Criando..."

msgid "CREATING_OBJECTS_FROM_SAVE"
msgstr "Criando objetos do jogo salvo"

msgid "CREDITS"
msgstr "Créditos"

msgid "CTRL"
msgstr "CTRL"

msgid "CURRENT_CACHE_SIZE"
msgstr "Tamanho atual:"

#, fuzzy
msgid "CURRENT_CACHE_SIZE_TOOLTIP"
msgstr "Expele mucilagem para aumentar a velocidade e desacelerar células presas na gosma"

msgid "CURRENT_DEVELOPERS"
msgstr "Desenvolvedores Atuais"

msgid "CURRENT_LOCATION_CAPITAL"
msgstr "LOCALIZAÇÃO ATUAL"

msgid "CURRENT_RESEARCH_NONE"
msgstr "Sem pesquisas ativas"

msgid "CURRENT_RESEARCH_PROGRESS"
msgstr "Atualmente pesquisando: {0} ({1})"

msgid "CURRENT_WORLD"
msgstr "Mundo Atual"

msgid "CURRENT_WORLD_STATISTICS"
msgstr ""
"[b]Gerações:[/b]\n"
"  {0}\n"
"[b]Quantidade de Regiões:[/b]\n"
"  {1}\n"
"[b]Quantidade de Tempo Utilizado pela Auto-Evo:[/b]\n"
"  {2}\n"
"[b]Quantidade de Espécies:[/b]\n"
"  {3}\n"
"[b]Quantidade de Espécies Vivas:[/b]\n"
"  {4}\n"
"[b]Contagem de Espécies por Região:[/b]\n"
"  Média {5}; Desvio Padrão {6}\n"
"[b]População Total:[/b]\n"
"  {7}\n"
"[b]Espécie Mais Populosa:[/b]\n"
"  {8}\n"
"[b]Dados Básicos das Espécies de Micróbios:[/b]\n"
"  Tamanho Médio das Células: {9}\n"
"\n"
"[b]Dados Gerais de Organelas:[/b]"

msgid "CUSTOM_USERNAME"
msgstr "Nome personalizado:"

msgid "CYTOPLASM"
msgstr "Citoplasma"

msgid "CYTOPLASM_DESCRIPTION"
msgstr "As entranhas pegajosas de uma célula. O citoplasma é a mistura básica de íons, proteínas, e outras substâncias dissolvidas na água que preenchem o interior da célula. Uma das funções que ele realiza é a [b]glicólise[/b], a conversão de [thrive:compound type=\"glucose\"][/thrive:compound] em [thrive:compound type=\"atp\"][/thrive:compound]. Para as células que carecem de organelas para ter metabolismos mais avançados, é disso que elas dependem para produzir energia. Também é usado para armazenar moléculas na célula para aumentar o seu tamanho."

msgid "CYTOPLASM_GLYCOLYSIS"
msgstr "Glicólise do Citoplasma"

msgid "CYTOPLASM_PROCESSES_DESCRIPTION"
msgstr "Transforma [thrive:compound type=\"glucose\"][/thrive:compound] em [thrive:compound type=\"atp\"][/thrive:compound]."

msgid "CYTOTOXIN_SYNTHESIS"
msgstr "Síntese de Citotoxina"

msgid "DAMAGE_SOURCE_RADIATION"
msgstr "radiação"

msgid "DAY_LENGTH"
msgstr "Duração do dia"

msgid "DAY_LENGTH_EXPLANATION"
msgstr "(duração do dia no jogo em segundos)"

msgid "DAY_NIGHT_CYCLE_ENABLED"
msgstr "Ativar o ciclo dia/noite"

msgid "DAY_NIGHT_CYCLE_ENABLED_EXPLANATION_2"
msgstr "(a fotossíntese deixa de ser efetiva durante a noite)"

msgid "DEADZONE_CALIBRATION_FINISHED"
msgstr "A calibração das zonas mortas foi concluída. Elas estão sendo mostradas abaixo."

msgid "DEADZONE_CALIBRATION_INPROGRESS"
msgstr "A calibração da zona morta está em progresso. Não toque em nenhum botão ou analógico em seu controle e espere alguns segundos."

msgid "DEADZONE_CALIBRATION_IS_RESET"
msgstr "A calibração da zona morta foi redefinida"

msgid "DEADZONE_CONFIGURATION"
msgstr "Configuração da zona morta"

msgid "DEATH"
msgstr "morte"

msgid "DEBUG_COORDINATES"
msgstr ""
"Coordenadas de posição: {0}\n"
"Olhando para as coordenadas: {1}"

msgid "DEBUG_DRAW_NOT_AVAILABLE"
msgstr ""

msgid "DEBUG_HEAT_AT_CURSOR"
msgstr "Valor de calor: {0}"

msgid "DEBUG_PANEL"
msgstr "Painel de depuração"

msgid "DECEMBER"
msgstr "Dezembro"

msgid "DECREASE_ITEM_SIZE"
msgstr "Diminuir o tamanho do objeto"

msgid "DEFAULT_AUDIO_OUTPUT_DEVICE"
msgstr "Serviço padrão de saída"

msgid "DELETE"
msgstr "Remover"

msgid "DELETE_ALL_OLD_SAVE_WARNING_2"
msgstr ""
"Apagar todos os salvamentos automáticos e rápidos é irreversível, você deseja apagar permanentemente os arquivos abaixo?\n"
"- {0} Salvamento(s) automático(s)\n"
"- {1} Salvamento(s) rápido(s)\n"
"- {2} Salvamento(s) de backup"

msgid "DELETE_FOSSIL_CONFIRMATION"
msgstr "A exclusão deste fóssil é irreversível, você tem certeza que quer apagar permanentemente este arquivo?"

msgid "DELETE_OLD_SAVES_PROMPT"
msgstr "Apagar salvamentos antigos?"

msgid "DELETE_ORGANELLE"
msgstr "Remover organela"

msgid "DELETE_SAVE_CONFIRMATION"
msgstr "Apagar este jogo salvo é irreversível, você tem certeza que quer apagar permanentemente este arquivo?"

msgid "DELETE_SELECTED"
msgstr "Apagar selecionado"

msgid "DELETE_SELECTED_SAVES_PROMPT"
msgstr "Apagar o(s) jogo(s) salvo(s) selecionado(s)?"

msgid "DELETE_SELECTED_SAVE_WARNING"
msgstr "Apagar o(s) jogo(s) salvo(s) é irreversível, você tem certeza que quer apagar {0} aquivo(s) permanentemente?"

msgid "DELETE_THIS_SAVE_PROMPT"
msgstr "Apagar o jogo salvo?"

msgid "DESCEND_BUTTON"
msgstr "Descender"

msgid "DESCEND_CONFIRMATION"
msgstr "Tem certeza de que deseja Descender?"

msgid "DESCEND_CONFIRMATION_EXPLANATION"
msgstr ""
"Descender removerá seu status de ascensão e o retornará ao Estágio Microbial. A partir daí, você poderá jogar novamente no salvamento atual.\n"
"\n"
"Você receberá um benefício de descensão para o novo jogo. Em uma versão futura você poderá escolher o benefício, mas por enquanto será sempre uma redução de 20% na osmorregulação.\n"
"\n"
"Após confirmar a descensão, você poderá editar as configurações do jogo para escolher uma nova semente de mundo e jogar em um mapa diferente ou desabilitar a vida baseada na realidade, por exemplo."

msgid "DESCRIPTION"
msgstr "Descrição:"

msgid "DESCRIPTION_COLON"
msgstr "Descrição:"

msgid "DESCRIPTION_TOO_LONG"
msgstr "Descrição está muito longa"

msgid "DESPAWN_ENTITIES"
msgstr "Destruir todas as entidades"

msgid "DETECTED_CPU_COUNT"
msgstr "Número de CPU detectados:"

msgid "DEVBUILD_VERSION_INFO"
msgstr ""
"DevBuild {0}\n"
"na branch {1} em {2}\n"
"{3}"

msgid "DEVELOPERS"
msgstr "Desenvolvedores"

msgid "DEVELOPMENT_FORUM"
msgstr "Fórum de desenvolvimento"

msgid "DEVELOPMENT_FORUM_BUTTON_TOOLTIP"
msgstr "Veja as novidades do desenvolvimento em nosso fórum de desenvolvimento (em inglês)"

msgid "DEVELOPMENT_SUPPORTED_BY"
msgstr "Desenvolvimento Financiado por Revolutionary Games Studio ry"

msgid "DEVELOPMENT_WIKI"
msgstr "Wiki de desenvolvimento"

msgid "DEVELOPMENT_WIKI_BUTTON_TOOLTIP"
msgstr "Visite a nossa wiki de desenvolvimento (em inglês)"

msgid "DEVOURED"
msgstr "Devorado"

msgid "DEV_BUILD_PATRONS"
msgstr "Apoiadores Devbuilds"

msgid "DIFFICULTY"
msgstr "Dificuldade"

#, fuzzy
msgid "DIFFICULTY_DETAILS_STRING"
msgstr ""
"Dificuldade: {0}\n"
"Multiplicador do custo de mutação: {1}\n"
"Taxa de mutação da IA: {2}\n"
"Densidade das nuvens de compostos: {3}\n"
"Penalidade na população por morte do jogador: {4}\n"
"Retenção da glicose ambiental: {5}\n"
"Multiplicador do custo da osmorregulação: {6}\n"
"Nuvem de glicose disponível ao sair do editor: {7}\n"
"Ganhar compostos para a reprodução passivamente: {8}\n"
"Limitar o uso dos compostos de crescimento: {9}"

msgid "DIFFICULTY_PRESET"
msgstr "Dificuldade predefinida"

msgid "DIFFICULTY_PRESET_CUSTOM"
msgstr "Personalizado"

msgid "DIFFICULTY_PRESET_EASY"
msgstr "Fácil"

msgid "DIFFICULTY_PRESET_HARD"
msgstr "Difícil"

msgid "DIFFICULTY_PRESET_NORMAL"
msgstr "Normal"

msgid "DIGESTION_EFFICIENCY"
msgstr "Eficiência da Digestão"

msgid "DIGESTION_EFFICIENCY_COLON"
msgstr "Eficiência da Digestão:"

msgid "DIGESTION_SPEED"
msgstr "Velocidade da Digestão"

msgid "DIGESTION_SPEED_COLON"
msgstr "Velocidade da Digestão:"

msgid "DIGESTION_SPEED_VALUE"
msgstr "{0}/s"

msgid "DISABLED"
msgstr "Desativado"

msgid "DISABLE_ALL"
msgstr "Desabilitar Todos"

msgid "DISCARD_AND_CONTINUE"
msgstr "Descartar e continuar"

msgid "DISCARD_CHANGES"
msgstr "Descartar Mudanças"

msgid "DISCARD_MIGRATION"
msgstr "Descartar Migração"

msgid "DISCONNECTED_CELLS"
msgstr "Células Desconectadas"

msgid "DISCONNECTED_CELLS_TEXT"
msgstr ""
"Há células desconectadas do resto do organismo.\n"
"Por favor, conecte todas as células para continuar."

msgid "DISCONNECTED_METABALLS"
msgstr "Metaballs Desconectadas"

msgid "DISCONNECTED_METABALLS_TEXT"
msgstr ""
"Há metaballs desconectadas do resto do organismo.\n"
"Por favor, conecte todas as metaballs para continuar."

msgid "DISCONNECTED_ORGANELLES"
msgstr "Organelas Desconectadas"

msgid "DISCONNECTED_ORGANELLES_TEXT"
msgstr ""
"Há organelas desconectadas do resto da célula.\n"
"Por favor conecte todas as organelas ou desfaça suas mudanças."

msgid "DISCORD_TOOLTIP"
msgstr "Junte-se ao servidor Discord da comunidade"

#, fuzzy
msgid "DISK_CACHE_TOOLTIP"
msgstr ""
"Quando ativado, alguns dados difíceis de gerar são escritos no disco para que sejam mais rápido de carregar quando sejam necessários no futuro.\n"
"Se desativado, apenas cache na memória é usado."

msgid "DISMISSED_POPUPS_COLON"
msgstr "Pop-ups dispensados:"

msgid "DISMISSED_POPUPS_EXPLANATION"
msgstr ""
"Isso mostra quantos pop-ups foram dispensados permanentemente pelo usuário.\n"
"Se alguns dos pop-ups que necessita foram dispensados, o botão junto a isso pode ser usado para fazer todos os pop-ups reaparecerem."

msgid "DISMISS_INFORMATION_PERMANENTLY"
msgstr "Não mostrar novamente"

msgid "DISMISS_WARNING_PERMANENTLY"
msgstr "Não avisar sobre isso novamente"

msgid "DISPLAY_3D_MENU_BACKGROUNDS"
msgstr "Mostrar planos de fundo 3d no menu"

msgid "DISPLAY_ABILITIES_BAR"
msgstr "Exibir barra de habilidades"

msgid "DISPLAY_BACKGROUND_DISTORTION_EFFECT"
msgstr "Aplicar distorção para o plano de fundo de micróbios"

msgid "DISPLAY_BACKGROUND_PARTICLES"
msgstr "Mostrar partículas de fundo"

msgid "DISPLAY_DRIVER_OPENGL"
msgstr "OpenGL"

msgid "DISPLAY_DRIVER_VULKAN"
msgstr "Vulkan"

#, fuzzy
msgid "DISPLAY_MODE"
msgstr "Exibir nomes dos botões de seleções de partes"

msgid "DISPLAY_PART_NAMES"
msgstr "Exibir nomes dos botões de seleções de partes"

msgid "DISSOLVED_COMPOUND_FOOD_SOURCE"
msgstr "Fonte de alimentação de {0} distribuída uniformemente"

msgid "DOES_NOT_USE_FEATURE"
msgstr "Não"

msgid "DONATIONS"
msgstr "Doações"

msgid "DOT_DOT_DOT"
msgstr "…"

msgid "DOUBLE"
msgstr "Dupla"

msgid "DOUBLE_CLICK_TO_VIEW_IN_FULLSCREEN"
msgstr "Clique duas vezes para ver em tela cheia"

msgid "DOUBLE_MEMBRANE_DESCRIPTION"
msgstr "Uma membrana com duas camadas, tem melhor proteção contra dano e leva menos energia para não se deformar. No entanto, diminui um pouco sua velocidade e diminui a taxa em que pode absorver recursos."

#, fuzzy
msgid "DOUBLE_SPEED_TOGGLE_TOOLTIP"
msgstr "O valor usado para gerar o mundo, que deve ser um número inteiro positivo"

msgid "DRAG_TO_REORDER_ITEMS_WITH_MOUSE"
msgstr "Arraste para reordenar itens com o mouse"

msgid "DUMP_SCENE_TREE"
msgstr "Despejar SceneTree"

msgid "DUPLICATE_TYPE"
msgstr "Duplicar"

msgid "EASTEREGG_MESSAGE_1"
msgstr "Curiosidade: o didínio e o paramécio são um exemplo de relação predador-presa que foi estudado por décadas. Você é o didínio ou o paramécio? Predador ou Presa?"

msgid "EASTEREGG_MESSAGE_10"
msgstr "COISAS ONDULADAS!!"

msgid "EASTEREGG_MESSAGE_11"
msgstr "Pela milésima vez, o jogo não vai ter civilizações subaquáticas."

msgid "EASTEREGG_MESSAGE_12"
msgstr "E essas células azuis, hein?"

msgid "EASTEREGG_MESSAGE_13"
msgstr "Se a sua célula tiver 150 hexágonos, você pode fagocitar até os maiores pedaços de ferro!"

msgid "EASTEREGG_MESSAGE_14"
msgstr "Curiosidade: existem mais de 8000 espécies de ciliados no planeta Terra."

msgid "EASTEREGG_MESSAGE_15"
msgstr "Curiosidade: Stentor são ciliados que podem se esticar e capturar presas em um tipo de boca em formato de trompete que atrai presas gerando correntes de água com cílios."

msgid "EASTEREGG_MESSAGE_16"
msgstr "Curiosidade: didínios são ciliados que caçam paramécios."

msgid "EASTEREGG_MESSAGE_17"
msgstr "Curiosidade: amebas caçam e capturam sua presa com \"pés\" feitos de citoplasma chamados pseudópodes, eventualmente queremos ter eles em Thrive."

msgid "EASTEREGG_MESSAGE_18"
msgstr "Bactérias podem ser mais fortes do que parecem; elas podem parecer pequenas, mas algumas delas podem se enfiar em você e te matar desse jeito!"

msgid "EASTEREGG_MESSAGE_2"
msgstr "Um dos primeiros protótipos jogáveis foi criado pelo nosso fantástico programador, Untrustedlife!"

msgid "EASTEREGG_MESSAGE_3"
msgstr "Todas as criaturas no jogo terão evoluído de um ancestral comum. Veja se você consegue identificar quais delas são mais estreitamente aparentadas!"

msgid "EASTEREGG_MESSAGE_4"
msgstr "Curiosidade: na vida real, as células procarióticas têm algo chamado biocompartimentos, que agem como organelas, e são chamados de organelas poliédricas."

msgid "EASTEREGG_MESSAGE_5"
msgstr "Curiosidade, o metabolossomo é o que se chama de uma organela poliédrica."

msgid "EASTEREGG_MESSAGE_6"
msgstr "O líder da equipe de som do Thrive fez muitas músicas que ainda não foram adicionadas ao jogo. Você pode ouví-las ou assistir lives em que ele as compõe no seu canal do YouTube, Oliver Lugg."

msgid "EASTEREGG_MESSAGE_7"
msgstr "Thrive pretende ser uma simulação de um planeta alienígena, então não espere encontrar as mesmas criaturas que encontraria na Terra!"

msgid "EASTEREGG_MESSAGE_8"
msgstr "Curiosidade: a equipe do Thrive faz podcasts de vez em quando, você deveria assistí-los!"

msgid "EASTEREGG_MESSAGE_9"
msgstr "Curiosidade: Thrive é feito com o motor de código aberto Godot, e todo o código do jogo pode ser visto online."

msgid "EASTER_EGGS"
msgstr "Incluir easter eggs"

msgid "EASTER_EGGS_EXPLANATION"
msgstr "(segredos que aparecem aleatoriamente no jogo)"

msgid "EASTER_EGG_BANANA_BIOME"
msgstr "Bioma Banana"

msgid "EDGE_PAN_SPEED"
msgstr "Velocidade de rotação horizontal:"

#, fuzzy
msgid "EDITING_TITLE"
msgstr "Falta um título"

msgid "EDITOR"
msgstr "Editor"

msgid "EDITORS_AND_MUTATIONS_BUTTON"
msgstr "Editores e Mutações"

msgid "EDITOR_BUTTON_TOOLTIP"
msgstr "Abre o editor e modifica a sua espécie"

msgid "EDITOR_TUTORIAL_EARLY_GOAL"
msgstr ""
"Bem-vindo(a) de volta ao editor. Você vai voltar para cá cada vez que se reproduzir com sucesso.\n"
"\n"
"O [b]objetivo do começo do jogo[/b] é encontrar uma boa região para viver e uma fonte confiável de comida.\n"
"\n"
"Depois, você pode começar a pensar em adicionar o [b]núcleo[/b] que é o modo de avançar o jogo, mas não o adicione cedo demais, pois é uma organela muito cara.\n"
"\n"
"Aperte o botão \"Próximo\" para continuar."

msgid "EDITOR_TUTORIAL_EDITOR_TEXT"
msgstr ""
"Bem-vindo ao [b]Editor de Micróbio[/b].\n"
"\n"
"Aqui você poderá revisar o que aconteceu durante gerações passadas, e então modificar a sua espécie.\n"
"\n"
"Nessa aba você pode ver a lista de mudanças ocorridas na região que você ocupa atualmente. Tente explorar as varias ferramentas à sua disposição para aprender mais sobre os eventos do seu mundo!\n"
"\n"
"Quando terminar, aperte o botão “Próximo” no canto inferior direito para ir à aba do Mapa de Regiões."

msgid "EDITOR_TUTORIAL_MICROBE_EDITOR_NUCLEUS"
msgstr ""
"Para continuar progredindo, você eventualmente vai querer adicionar um [b]núcleo[/b].\n"
"\n"
"Adicionar o [b]núcleo[/b] irá desbloquear organelas mais avançadas, como o [b]agente ligante[/b], o qual te permitirá se ligar com outras células de sua espécie a virar [u]multicelMulticelularular[/u].\n"
"\n"
"Tente colocar um [b]núcleo[/b] para fechar este tutorial\n"
"\n"
"Se a sua célula não estiver pronta para o núcleo, você pode usar o  [b]botão de desfazer [/b] para reverter o núcleo."

#, fuzzy
msgid "EFFECTIVE_VALUE"
msgstr "{0}%"

msgid "EIGHT_TIMES"
msgstr "8x"

msgid "EJECT_ENGULFED"
msgstr "Ejetar objetos fagocitados"

msgid "EJECT_ENGULFED_TOOLTIP"
msgstr "Ejetar objetos fagocitados"

msgid "EMITTERS_COUNT"
msgstr "Emissores:"

msgid "ENABLED_MODS"
msgstr "Mods Habilitados"

msgid "ENABLE_ALL_COMPATIBLE"
msgstr "Habilitar Todos os Mods Compatíveis"

msgid "ENABLE_EDITOR"
msgstr "Habilitar o editor"

msgid "ENABLE_GUI_LIGHT_EFFECTS"
msgstr "Habilitar efeitos de luz na interface"

msgid "ENDOSYMBIONT_ENGULFED_ALREADY_DONE"
msgstr "O processo de endossimbiose está completo, termine-o no editor"

msgid "ENDOSYMBIONT_ENGULFED_PROGRESS"
msgstr "O alvo da endossimbiose foi transformado em uma organela temporária, o que fará com que a endossimbiose avance se você conseguir entrar no editor"

msgid "ENDOSYMBIONT_TYPE_ALREADY_PRESENT"
msgstr "Um endossimbionte já está presente. Entre no editor para avançar o processo de endossimbiose"

msgid "ENDOSYMBIOSIS_AVAILABLE_ORGANELLES"
msgstr "Organelas disponíveis para transformar-se"

msgid "ENDOSYMBIOSIS_BUTTON"
msgstr "Endossimbiose"

msgid "ENDOSYMBIOSIS_CANCEL_TOOLTIP"
msgstr "Cancelar o processo de endossimbiose. Essa ação anula todo o processo atual neste endossimbionte!"

msgid "ENDOSYMBIOSIS_COMPLETE_TOOLTIP"
msgstr "Finalizar este processo de endossimbiose e colocar como organela"

msgid "ENDOSYMBIOSIS_EXPLANATION"
msgstr "Endossimbiose é um processo que transforma outra espécie em um endossimbionte (uma espécie que vive dentro de outra em uma relação simbiótica). Isso desbloqueia a organela criada e dá uma cópia gratuita dessa organela. Candidatos viáveis para virar organelas são exibidos abaixo após serem fagocitados. O tempo que o processo leva depende do quão adequado o candidato é para a endossimbiose (exibido abaixo de cada organela candidata)."

msgid "ENDOSYMBIOSIS_NOTHING_ENGULFED"
msgstr "Nenhuma espécie adequada para a endossimbiose foi fagocitada ainda"

msgid "ENDOSYMBIOSIS_NO_CANDIDATE_ORGANELLES"
msgstr "Esta espécie não pode ser transformada em uma organela válida"

msgid "ENDOSYMBIOSIS_PROGRESSING_EXPLANATION"
msgstr "Para avançar um processo de endossimbiose, a espécie alvo deve ser fagocitada para torná-la em uma organela temporária (somente uma pode estar presente de cada vez). O progresso é salvo assim que você entrar no editor com a organela temporária presente."

msgid "ENDOSYMBIOSIS_PROKARYOTIC_LIMIT_EXPLANATION"
msgstr "Procariontes podem ter no máximo um endossimbionte"

msgid "ENDOSYMBIOSIS_SINGLE_SPECIES_PROGRESS_DESCRIPTION"
msgstr "Entre no editor com esta espécie como uma organela temporária para avançar"

msgid "ENDOSYMBIOSIS_START_TOOLTIP"
msgstr "Começar a endossimbiose para esta espécie (disponível assim que o tipo de organela for selecionado)"

msgid "ENDOSYMBIOSIS_TITLE"
msgstr "Endossimbiose"

msgid "ENERGY_BALANCE_REQUIRED_COMPOUND_LINE"
msgstr "- {0}: {1} /segundo"

msgid "ENERGY_BALANCE_TOOLTIP_CONSUMPTION"
msgstr "{0}: -{1} ATP"

msgid "ENERGY_BALANCE_TOOLTIP_PRODUCTION"
msgstr "{0}: +{1} ATP"

msgid "ENERGY_BALANCE_TOOLTIP_PRODUCTION_WITH_REQUIREMENT"
msgstr ""
"{0}: +{1} ATP\n"
"Enquanto consome:\n"
"{2}"

msgid "ENERGY_IN_PATCH_FOR"
msgstr "Energia em {0} para {1}"

msgid "ENERGY_IN_PATCH_SHORT"
msgstr "{0}, {1}"

msgid "ENERGY_SOURCES"
msgstr "Fontes de Energia:"

msgid "ENERGY_SUMMARY_LINE"
msgstr "A energia total coletada é {0}, a um custo de {1} por indivíduo, resultando em uma população (não ajustada) de {2}"

msgid "ENGULF_NO_ATP_DAMAGE_MESSAGE"
msgstr "Ferido por tentar fagocitar sem ATP"

msgid "ENTER_EXISTING_ID"
msgstr "Insira ID Existente"

msgid "ENTER_EXISTING_WORKSHOP_ID"
msgstr "Insira um ID da Oficina Existente"

msgid "ENTITY_LABEL"
msgstr "Rótulo da entidade"

msgid "ENVIRONMENT"
msgstr "Ambiente"

msgid "ENVIRONMENTAL_CONDITIONS_BUTTON"
msgstr "Condições Ambientais"

msgid "ENVIRONMENTAL_GLUCOSE_RETENTION"
msgstr "Retenção da glicose ambiental"

msgid "ENVIRONMENTAL_GLUCOSE_RETENTION_EXPLANATION"
msgstr "(proporção da glicose conservada no ambiente a cada geração)"

msgid "ENVIRONMENT_BUTTON_MICROBE_TOOLTIP"
msgstr "Mostrar/esconder ambiente"

msgid "ENVIRONMENT_TOLERANCE"
msgstr "Tolerância"

msgid "EPIPELAGIC"
msgstr "Epipelágico"

msgid "EQUIPMENT_TYPE_AXE"
msgstr "Machado"

msgid "ERROR"
msgstr "Erro"

msgid "ERROR_CREATING_FOLDER"
msgstr "Erro ao criar pasta para o mod"

msgid "ERROR_CREATING_INFO_FILE"
msgstr "Erro ao criar arquivo info do mod"

msgid "ERROR_FAILED_TO_SAVE_NEW_SETTINGS"
msgstr "Erro: Falha ao salvar as novas opções para o arquivo de configurações."

msgid "ERROR_FETCHING_EXPLANATION"
msgstr "As notícias não foram carregadas devido a um erro: {0}"

msgid "ERROR_FETCHING_NEWS"
msgstr "Erro ao Carregar Notícias"

msgid "ERROR_LOADING"
msgstr "Erro ao carregar"

msgid "ERROR_SAVING"
msgstr "Erro ao salvar"

msgid "ERROR_UPLOADING_EXCEPTION"
msgstr "Uma exceção ocorreu: {0}"

msgid "ESCAPE"
msgstr "Esc"

msgid "ESCAPE_ENGULFING"
msgstr "escapar da fagocitose"

msgid "ESTUARY"
msgstr "Estuário"

msgid "EVENT_ERUPTION_TOOLTIP"
msgstr ""
"Evento de Região: Erupção\n"
"Cria mais sulfeto de hidrogênio e dióxido de carbono"

msgid "EVENT_METEOR_GLUCOSE"
msgstr ""

#, fuzzy
msgid "EVENT_METEOR_IRON"
msgstr "{0}: +{1} ATP"

#, fuzzy
msgid "EVENT_METEOR_PHOSPHATES"
msgstr "Gerar fosfato"

#, fuzzy
msgid "EVENT_METEOR_PLAIN"
msgstr ""
"Evento de Região: Erupção\n"
"Cria mais sulfeto de hidrogênio e dióxido de carbono"

msgid "EVENT_METEOR_RADIOACTIVE"
msgstr ""

msgid "EVENT_METEOR_SULFUR"
msgstr ""

msgid "EVOLUTIONARY_TREE"
msgstr "Árvore Evolucionária"

msgid "EVOLUTIONARY_TREE_BUILD_FAILED"
msgstr ""
"A construção da árvore evolucionária falhou.\n"
"\n"
"Notifique os desenvolvedores e forneça logs do jogo."

msgid "EXACT_VERSION_COLON"
msgstr "Versão exata de Thrive:"

msgid "EXACT_VERSION_TOOLTIP"
msgstr "Esta é a commit na qual essa versão de Thrive foi compilada"

msgid "EXCEPTION_HAPPENED_PROCESSING_SAVE"
msgstr "Uma exceção ocorreu ao processar objetos carregados"

msgid "EXCEPTION_HAPPENED_WHILE_LOADING"
msgstr "Uma exceção ocorreu ao carregar os dados salvos"

msgid "EXCLUSIVE_FULLSCREEN"
msgstr "Tela cheia exclusiva"

msgid "EXISTING_BUILDINGS"
msgstr "Construções"

msgid "EXIT"
msgstr "Sair"

msgid "EXIT_EDITOR"
msgstr "Sair do Editor"

msgid "EXIT_TO_LAUNCHER"
msgstr "Sair para o Lançador"

msgid "EXPERIMENTAL_FEATURES"
msgstr "Recursos experimentais"

msgid "EXPERIMENTAL_FEATURES_EXPLANATION"
msgstr "(ativa recursos adicionais que não estão maduros o suficiente para serem incluídos no jogo padrão. Se você jogar com eles, estamos interessados no que achou)"

msgid "EXPERIMENTAL_FEATURES_WARNING"
msgstr "(CUIDADO: recursos experimentais podem arruinar o equilíbrio de jogo e outros aspectos, de modo que são recomendados apenas para jogadores experientes de Thrive. Ao relatar quaisquer bugs, comece seu relato dizendo que os recursos experimentais estão ativados.)"

msgid "EXPORT_ALL_WORLDS"
msgstr "Exportar Todos os Mundos"

msgid "EXPORT_ALL_WORLDS_TOOLTIP"
msgstr "Exportar os dados de todos os mundos no formato CSV (comma-separated values)"

msgid "EXPORT_SUCCESS"
msgstr "Exportados com Sucesso"

msgid "EXTERNAL"
msgstr "Externo"

msgid "EXTERNAL_EFFECTS"
msgstr "Efeitos externos:"

msgid "EXTINCTION_BOX_TEXT"
msgstr "Assim como 99% de todas as espécies que já existiram, a sua foi extinta. Outras espécies irão preencher o seu nicho e prosperar, mas não vai ser você. Será esquecido, um experimento falho na evolução."

msgid "EXTINCTION_CAPITAL"
msgstr "EXTINTO"

msgid "EXTINCT_FROM_PATCH"
msgstr "Extinta da região"

msgid "EXTINCT_FROM_THE_PLANET"
msgstr "Extinta do planeta"

msgid "EXTINCT_IN_PATCH"
msgstr "extinta na região"

msgid "EXTINCT_SPECIES"
msgstr "Espécies Extintas"

msgid "EXTRAS"
msgstr "Extras"

msgid "EXTRA_OPTIONS"
msgstr "Opções Extra"

msgid "FACEBOOK_TOOLTIP"
msgstr "Visite a nossa página no Facebook"

msgid "FAILED"
msgstr "Falhou"

msgid "FAILED_ONE_OR_MORE_SAVE_DELETION_DESCRIPTION"
msgstr "Erro: não foi possível remover um ou mais salvamentos."

msgid "FAILED_SAVE_DELETION"
msgstr "Erro: Falha na remoção de salvamentos"

msgid "FAILED_SAVE_DELETION_DESCRIPTION"
msgstr "O salvamento não pôde ser removido."

msgid "FEARFUL"
msgstr "Medroso"

msgid "FEAR_EXPLANATION"
msgstr ""
"Micróbios medrosos percorrerão maiores distâncias\n"
"e são mais propensos a fugir de predadores de modo geral.\n"
"Micróbios corajosos não se deixam intimidar por predadores próximos\n"
"e são mais propensos a contra-atacar."

msgid "FEATURE_DISABLED"
msgstr "Desativado"

msgid "FEATURE_ENABLED"
msgstr "Ativado"

msgid "FEBRUARY"
msgstr "Fevereiro"

msgid "FEED_ITEM_CONTENT_PARSING_FAILED"
msgstr "Falha ao analisar o conteúdo deste item do feed."

msgid "FEED_ITEM_MISSING_CONTENT"
msgstr "Esse item do feed está sem conteúdo."

msgid "FEED_ITEM_PUBLISHED_AT"
msgstr "Publicado em {0}"

msgid "FEED_ITEM_TRUNCATED_NOTICE"
msgstr "Esse item foi truncado por ser muito longo, leia o original para obter todo o conteúdo. {0}"

msgid "FERROPLAST"
msgstr "Ferroplasto"

#, fuzzy
msgid "FERROPLAST_DESCRIPTION"
msgstr "Um poder metálico. O ferroplasto é uma estrutura de membrana dupla cheia de proteínas e enzimas. É um procarionte que foi assimilado para uso de seu hospedeiro eucariótico. É capaz de oxidar [thrive:compound type=\"iron\"][/thrive:compound] de um estado químico a outro com uma eficiência bem maior do que pode ser conseguido com a rusticianina. Esse processo, chamado de [b]respiração de ferro[/b], libera energia que a célula poderá utilizar. Contudo, o ferroplasto precisa de [thrive:compound type=\"carbondioxide\"][/thrive:compound] para funcionar, e níveis baixos desse composto no ambiente diminuirão a taxa da produção de [thrive:compound type=\"atp\"][/thrive:compound]."

#, fuzzy
msgid "FERROPLAST_PROCESSES_DESCRIPTION"
msgstr "Transforma [thrive:compound type=\"iron\"][/thrive:compound] em [thrive:compound type=\"atp\"][/thrive:compound]. Quantidade aumenta com a concentração de [thrive:compound type=\"carbondioxide\"][/thrive:compound]."

msgid "FILTER_ITEMS_BY_CATEGORY_COLON"
msgstr "Filtrar os itens por categoria:"

msgid "FIND_CURRENT_PATCH"
msgstr "Ir para a região atual"

msgid "FINISHED_DOT"
msgstr "Concluído."

msgid "FINISH_EDITING_AND_RETURN_TO_ENVIRONMENT"
msgstr "Terminar de editar e voltar ao jogo"

msgid "FINISH_ONE_GENERATION"
msgstr "Completar uma geração"

msgid "FINISH_X_GENERATIONS"
msgstr "Completar {0} gerações"

msgid "FIRE_TOXIN"
msgstr "Disparar toxina"

msgid "FIRE_TOXIN_TOOLTIP"
msgstr "Dispara um projétil de toxina que danifica outras células"

msgid "FLAGELLUM"
msgstr "Flagelo"

msgid "FLAGELLUM_DESCRIPTION"
msgstr "O flagelo é um apêndice de fibras proteicas semelhante a um chicote, estendendo-se da membrana da célula que pode usar [thrive:compound type=\"atp\"][/thrive:compound] para ondular e impulsionar a célula em uma direção. A posição do flagelo determina a direção na qual ele impulsiona a célula. A direção do impulso é oposta à direção que o flagelo aponta, por exemplo, um flagelo que está no lado esquerdo da célula só dá impulso quando ela se move para a direita."

msgid "FLAGELLUM_LENGTH_DESCRIPTION"
msgstr "Comprimento do flagelo. Flagelos mais longos geram mais impulso mas consomem mais ATP."

msgid "FLAGELLUM_PROCESSES_DESCRIPTION"
msgstr "Usa [thrive:compound type=\"atp\"][/thrive:compound] para aumentar a velocidade de movimento da célula."

msgid "FLEET_NAME_FROM_PLACE"
msgstr "Frota {0}"

msgid "FLEET_UNITS"
msgstr "Unidades da Frota"

msgid "FLOATING_CHUNKS_COLON"
msgstr "Pedaços Flutuantes:"

msgid "FLOATING_HAZARD"
msgstr "Perigo flutuante"

msgid "FLUID"
msgstr "Fluido"

msgid "FLUIDITY_RIGIDITY"
msgstr "Fluidez / Rigidez"

msgid "FOCUSED"
msgstr "Focado"

msgid "FOCUS_EXPLANATION"
msgstr ""
"Micróbios focados perseguirão presas ou pedaços por distâncias mais longas\n"
"e podem ser mais cobiçosos em relação aos pedaços.\n"
"Micróbios mais reativos perseguirão outras presas depois de um tempo."

msgid "FOG_OF_WAR_DISABLED"
msgstr "Fog Of War Desativado"

msgid "FOG_OF_WAR_DISABLED_DESCRIPTION"
msgstr "(todas as regiões serão mostradas)"

msgid "FOG_OF_WAR_INTENSE"
msgstr "Fog Of War Intenso"

msgid "FOG_OF_WAR_INTENSE_DESCRIPTION"
msgstr "(somente regiões em que o jogador já visitou serão mostradas)"

msgid "FOG_OF_WAR_MODE"
msgstr "Modo de fog of war"

msgid "FOG_OF_WAR_REGULAR"
msgstr "Fog Of War Normal"

msgid "FOG_OF_WAR_REGULAR_DESCRIPTION"
msgstr "(regiões em que o jogador já vistou e regiões adjacente a elas serão mostradas)"

msgid "FOOD_CHAIN"
msgstr "Cadeia Alimentar"

msgid "FOOD_SOURCE_ENERGY_INFO"
msgstr "{0} de energia: {1} (adaptação: {2}) energia total disponível: {3} (adaptação total: {4})"

msgid "FORGET_MOD_DETAILS"
msgstr "Excluir Dados Locais"

msgid "FORGET_MOD_DETAILS_TOOLTIP"
msgstr "Remover dados locais referentes a esse item. Útil se o ID inserido está errado ou se você quiser fazer o upload de uma nova versão de um item diferente."

msgid "FORM_ERROR_MESSAGE"
msgstr "Erro: {0}"

msgid "FOSSILISATION"
msgstr "Fossilização"

msgid "FOSSILISATION_EXPLANATION"
msgstr "Fossilize essa espécie para salvá-la no museu. Você pode acessar o museu pela Thrivepédia ou pode carregar a espécie fossilizada por meio do editor livre."

msgid "FOSSILISATION_FAILED"
msgstr "Falha na Fossilização"

msgid "FOSSILISATION_FAILED_DESCRIPTION"
msgstr "O arquivo do fóssil não pôde ser escrito"

msgid "FOSSILISATION_HINT"
msgstr "Fossilizar essa espécie"

msgid "FOSSILISATION_HINT_ALREADY_FOSSILISED"
msgstr "Fossilizar essa espécie (já fossilizada)"

msgid "FOSSILISE"
msgstr "Fossilizar"

msgid "FOSSIL_DELETION_FAILED"
msgstr "Falha ao Remover Fóssil"

msgid "FOSSIL_DELETION_FAILED_DESCRIPTION"
msgstr "Não foi possível remover o arquivo do fóssil"

msgid "FOUR_TIMES"
msgstr "4x"

msgid "FPS"
msgstr "FPS: {0}"

msgid "FPS_DISPLAY"
msgstr "Visualização de FPS"

msgid "FRAME_DURATION"
msgstr "Delta: {0}"

msgid "FREEBUILDING"
msgstr "Modo livre"

msgid "FREE_GLUCOSE_CLOUD"
msgstr "Nuvem de glicose disponível ao sair do editor"

msgid "FREE_GLUCOSE_CLOUD_EXPLANATION"
msgstr "(começar com uma nuvem de glicose próxima após cada reprodução)"

msgid "FULLSCREEN"
msgstr "Tela Cheia"

msgid "FULL_MOD_INFO"
msgstr "Informação Completa do Mod"

msgid "GALLERY_VIEWER"
msgstr "Visualizador de Galeria"

msgid "GAMEPLAY_BASICS_TITLE"
msgstr "Conceitos Básicos da Jogabilidade"

msgid "GAME_DESIGN_TEAM"
msgstr "Equipe de Game Design"

msgid "GAME_SYSTEMS_TITLE"
msgstr "Sistemas do Jogo"

msgid "GATHERED_ENERGY_TOOLTIP"
msgstr ""
"Mostra a previsão total de energia adquirida pela sua espécie em todas as regiões e a população final (entre parênteses).\n"
"Energia anterior: {0}"

msgid "GENERAL"
msgstr "Geral"

msgid "GENERAL_LOADING_TIP_1"
msgstr "Aperte o botão de desfazer no editor para corrigir um erro"

msgid "GENERAL_LOADING_TIP_2"
msgstr "Cuidado com organismos maiores. Eles podem te comer, e não é legal ser digerido!"

msgid "GENERAL_LOADING_TIP_3"
msgstr "Preste atenção quando você estiver caçando a mesma espécie o tempo todo, pois você pode caçá-la até ela ser extinta. Outras espécies também podem fazer isso."

msgid "GENERAL_LOADING_TIP_4"
msgstr "Às vezes, fugir é a melhor opção."

msgid "GENERAL_LOADING_TIP_5"
msgstr "Quando a Auto-Evo prediz que sua população diminuirá, você ainda pode aumentá-la com uma boa performance."

msgid "GENERAL_LOADING_TIP_6"
msgstr "Não se esqueça, você pode usar o painel no canto superior direito para ver o que está sob o cursor."

msgid "GENERAL_LOADING_TIP_7"
msgstr "Se a sua população chegar a zero, você se torna uma espécie extinta."

msgid "GENERATIONS"
msgstr "Gerações"

msgid "GENERATION_COLON"
msgstr "Geração:"

msgid "GITHUB_TOOLTIP"
msgstr "Visite o nosso repositório no GitHub"

msgid "GLES3"
msgstr "GLES3"

msgid "GLOBAL_GLACIATION_END_EVENT_LOG"
msgstr ""

#, fuzzy
msgid "GLOBAL_GLACIATION_EVENT"
msgstr "População Global:"

#, fuzzy
<<<<<<< HEAD
msgid "GLOBAL_GLACIATION_EVENT_LOG"
msgstr "População Global:"

#, fuzzy
msgid "GLOBAL_GLACIATION_EVENT_TOOLTIP"
msgstr "Ir para o Estágio Desperto. Disponível ao ter capacidade mental suficiente (representados por tecidos com axônios)."

#, fuzzy
msgid "GLOBAL_GLACIATION_EVENT_WARNING_LOG"
msgstr "População Global:"
=======
msgid "GLOBAL_GLACIATION_EVENT_TOOLTIP"
msgstr "Ir para o Estágio Desperto. Disponível ao ter capacidade mental suficiente (representados por tecidos com axônios)."

msgid "GLOBAL_GLACIATION_EVENT_WARNING_LOG_PLURAL"
msgstr ""

msgid "GLOBAL_GLACIATION_EVENT_WARNING_LOG_SINGULAR"
msgstr ""
>>>>>>> 4c6b8478

msgid "GLOBAL_GLACIATION_START_EVENT_LOG"
msgstr ""

msgid "GLOBAL_INITIAL_LETTER"
msgstr "G"

msgid "GLOBAL_POPULATION_COLON"
msgstr "População Global:"

msgid "GLOBAL_TIMELINE_SPECIES_MIGRATED_TO"
msgstr "Parte da população de [b][u]{0}[/u][/b] migrou de {1} para {2}"

msgid "GLUCOSE"
msgstr "Glicose"

msgid "GLUCOSE_CONCENTRATIONS_DRASTICALLY_DROPPED"
msgstr "As concentrações de glicose caíram drasticamente!"

msgid "GLYCOLYSIS"
msgstr "Glicólise"

msgid "GODMODE"
msgstr "Modo Deus"

msgid "GOD_TOOLS_TITLE"
msgstr "Ferramentas Divinas"

msgid "GOOGLY_EYE_CELL"
msgstr "Célula com os olhos sexys"

msgid "GOT_IT"
msgstr "Entendi"

msgid "GPL_LICENSE_HEADING"
msgstr "Segue o texto da licença GPL:"

msgid "GPU_NAME"
msgstr "GPU:"

msgid "GRAPHICS"
msgstr "Gráficos"

msgid "GRAPHICS_TEAM"
msgstr "Equipe Gráfica"

msgid "GROWTH_ORDER"
msgstr "Ordem de Crescimento"

msgid "GUI"
msgstr "GUI"

msgid "GUI_LIGHT_EFFECTS_OPTION_DESCRIPTION"
msgstr ""
"Habilita os efeitos de luz na interface (e.g botão do editor)\n"
"\n"
"Se você tiver um bug onde partes do botão do editor desaparecem,\n"
"você pode tentar desabilitar essa opção para ver se o problema desaparece."

msgid "GUI_TAB_NAVIGATION"
msgstr "Navegação em Abas da Interface"

msgid "GUI_VOLUME"
msgstr "Volume da interface"

msgid "HEALTH"
msgstr "Saúde"

msgid "HEALTH_MODIFIER"
msgstr "Modificador de Saúde"

msgid "HEAT_ACCUMULATION_BAR_TOOLTIP"
msgstr ""
"Esta barra mostra a atual temperatura da sua célula. Os indicadores amarelos mostram a faixa efetiva de geração de energia.\n"
"A barra vertical branca mostra a temperatura ambiental na direção da qual a barra irá.\n"
"O indicador abaixo da barra muda de cor quando está sendo gerada energia."

msgid "HELP"
msgstr "Ajuda"

msgid "HELP_BUTTON_TOOLTIP"
msgstr "Ajuda"

msgid "HIGHER_VALUES_INCREASE_PERFORMANCE"
msgstr "(valores mais altos melhoram o desempenho)"

msgid "HIGHER_VALUES_WORSEN_PERFORMANCE"
msgstr "(valores mais altos diminuem o desempenho)"

msgid "HOLD_FOR_PAN_OR_ROTATE_MODE"
msgstr "Segure para alternar entre os modos mover e girar"

msgid "HOLD_FOR_PAN_WITH_MOUSE"
msgstr "Segure para mover a câmera com o mouse"

msgid "HOLD_PACK_COMMANDS_MENU"
msgstr "Segure para mostrar o menu de comandos do bando"

msgid "HOLD_TO_SHOW_CURSOR"
msgstr "Aperte para mostrar o cursor"

msgid "HOLD_TO_SHOW_CURSOR_ADVICE_TEXT"
msgstr "Aperte [thrive:input]g_free_cursor[/thrive:input] para mostrar o cursor"

msgid "HOLD_TO_SKIP_CREDITS"
msgstr "Segure para pular"

msgid "HOME"
msgstr "Página inicial"

msgid "HORIZONTAL_COLON"
msgstr "Horizontal:"

msgid "HORIZONTAL_WITH_AXIS_NAME_COLON"
msgstr "Horizontal (Eixo: {0})"

msgid "HP_COLON"
msgstr "Saúde:"

msgid "HSV"
msgstr "HSV"

msgid "HUD_MESSAGE_MULTIPLE"
msgstr "{0} (x{1})"

msgid "HYDROGENASE"
msgstr "Hidrogenase"

msgid "HYDROGENASE_DESCRIPTION"
msgstr "Usa hidrogênio para gerar energia a partir de [thrive:compound type=\\\"glucose\\\"][/thrive:compound]. Mais efetiva que metabolossomos a níveis baixos de [thrive:compound type=\\\"oxygen\\\"][/thrive:compound]. Muitos organismos em ambientes anóxicos usam isso como uma fonte primária de energia."

msgid "HYDROGENASE_PROCESSES_DESCRIPTION"
msgstr "Transforma [thrive:compound type=\"glucose\"][/thrive:compound] em [thrive:compound type=\"atp\"][/thrive:compound]."

msgid "HYDROGEN_SULFIDE"
msgstr "Sulfeto de Hidrogênio"

msgid "ICESHARD"
msgstr "Fragmento Pequeno de Gelo"

msgid "ICESHELF"
msgstr "Plataforma de Gelo"

msgid "ICE_CHUNK_BIG"
msgstr "Pedaço de Gelo Grande"

msgid "ICE_CHUNK_SMALL"
msgstr "Pedaço de Gelo Pequeno"

msgid "ID_IS_NOT_A_NUMBER"
msgstr "O ID não é um número válido"

msgid "ID_NUMBER"
msgstr "Número de ID"

msgid "IMAGE_FILE_TYPES"
msgstr "Arquivos de Imagem Compatíveis"

msgid "INCLUDE_MULTICELLULAR_PROTOTYPE"
msgstr "Incluir protótipos dos estágios seguintes"

msgid "INCLUDE_MULTICELLULAR_PROTOTYPE_EXPLANATION"
msgstr "(alguns recursos podem não estar disponíveis quando você alcançar os próximos estágios)"

msgid "INCREASE_ITEM_SIZE"
msgstr "Aumentar tamanho do objeto"

msgid "INDICATOR_SPECIES_IS_NEW"
msgstr "Indica que a espécie é nova nessa região ou mundo"

msgid "INDICATOR_SPECIES_MUTATED"
msgstr "Indica que a espécie sofreu mutação durante esse ciclo do auto-evo"

msgid "INDUSTRIAL_STAGE"
msgstr "Estágio Industrial"

msgid "INFINITE_COMPOUNDS"
msgstr "Compostos infinitos"

msgid "INFINITE_MP"
msgstr "MP Infinito"

msgid "INFO_BOX_COST"
msgstr "Custo base (PM)"

msgid "INFO_BOX_EDITORS"
msgstr "Editores"

msgid "INFO_BOX_ENZYMES"
msgstr "Enzimas"

#, fuzzy
msgid "INFO_BOX_GAMEPLAY_TYPE"
msgstr "Enzimas"

msgid "INFO_BOX_INTERNAL_NAME"
msgstr "Nome Interno"

msgid "INFO_BOX_MASS"
msgstr "Massa"

msgid "INFO_BOX_NEXT_STAGE"
msgstr "Próximo Estágio"

msgid "INFO_BOX_OSMOREGULATION_COST"
msgstr "Custo de Osmorregulação"

msgid "INFO_BOX_PREVIOUS_STAGE"
msgstr "Estágio Anterior"

msgid "INFO_BOX_PROCESSES"
msgstr "Processos"

msgid "INFO_BOX_REQUIRES_NUCLEUS"
msgstr "Requer um Núcleo"

msgid "INFO_BOX_SIZE"
msgstr "Tamanho (em Hexágonos)"

msgid "INFO_BOX_STORAGE"
msgstr "Armazenamento"

msgid "INFO_BOX_UNIQUE"
msgstr "Único"

msgid "INFO_BOX_UPGRADES"
msgstr "Melhorias"

msgid "INGESTED_MATTER"
msgstr "Matéria ingerida"

msgid "INIT_NEW_WORLD_TOOLTIP"
msgstr "Criar um novo mundo"

msgid "INPUTS"
msgstr "Entradas"

msgid "INPUT_NAME_BUILD_STRUCTURE"
msgstr "Construir uma estrutura"

msgid "INPUT_NAME_INTERACTION"
msgstr "Interagir com o objeto"

msgid "INPUT_NAME_OPEN_INVENTORY"
msgstr "Mostrar inventário"

msgid "INSPECT"
msgstr "Inspecionar"

msgid "INSPECTOR"
msgstr "Inspecionar"

msgid "INSTAGRAM_TOOLTIP"
msgstr "Visite a nossa página no Instagram"

msgid "INTERACTION_ACTIVATE_ASCENSION"
msgstr "Ativar Portal da Ascensão"

msgid "INTERACTION_ACTIVATE_ASCENSION_MISSING_ENERGY"
msgstr "Ativar Portal da Ascensão (ENERGIA INSUFICIENTE)"

msgid "INTERACTION_CONSTRUCT"
msgstr "Terminar Construção"

msgid "INTERACTION_CONSTRUCT_MISSING_DEPOSITED_MATERIALS"
msgstr "Concluir Construção (materiais necessários em falta)"

msgid "INTERACTION_CRAFT"
msgstr "Fabricar…"

msgid "INTERACTION_DEPOSIT_RESOURCES"
msgstr "Colocar Materiais"

msgid "INTERACTION_DEPOSIT_RESOURCES_NO_SUITABLE_RESOURCES"
msgstr "Depositar Materiais (sem itens adequados carregados)"

msgid "INTERACTION_DESTROY"
msgstr "Destruir"

msgid "INTERACTION_FOUND_SETTLEMENT"
msgstr "Fundar uma Colônia"

msgid "INTERACTION_HARVEST"
msgstr "Colher"

msgid "INTERACTION_HARVEST_CANNOT_MISSING_TOOL"
msgstr "Colher (EQUIPAMENTO FALTANDO:{0})"

msgid "INTERACTION_PICK_UP"
msgstr "Pegar"

msgid "INTERACTION_PICK_UP_CANNOT_FULL"
msgstr "Pegar (CHEIO)"

msgid "INTERNALS"
msgstr "Vísceras"

msgid "INTERNAL_NAME_IN_USE"
msgstr "Já existe um mod com esse nome interno"

msgid "INTERNAL_NAME_REQUIRED"
msgstr "Um nome interno é obrigatório"

msgid "INTERNAL_NAME_REQUIRES_CAPITAL"
msgstr "O nome interno deve começar com uma letra maiúscula"

msgid "INVALID_DATA_TO_PLOT"
msgstr "Dados Inválidos"

msgid "INVALID_ICON_PATH"
msgstr "Caminho do ícone do mod é inválido"

msgid "INVALID_SAVE_NAME_POPUP"
msgstr "Nome salvo não pode conter caractéres especiais (<>:\"/\\|?*)"

msgid "INVALID_SPECIES_NAME_POPUP"
msgstr "O nome da espécie deve se adequar a nomenclatura binomial (Gênero e Epípeto)!"

msgid "INVALID_TAG"
msgstr "Tag inválida \"{0}\" especificada"

msgid "INVALID_URL_FORMAT"
msgstr "Formato de URL inválido"

msgid "INVALID_URL_SCHEME"
msgstr "Esquema URL inválido"

msgid "INVENTORY_ITEMS_ON_GROUND"
msgstr "Itens no Chão"

msgid "INVENTORY_TITLE"
msgstr "Inventário"

msgid "INVENTORY_TOGGLE_CRAFTING"
msgstr "Criação"

msgid "INVENTORY_TOGGLE_GROUND"
msgstr "Chão"

msgid "INVERTED"
msgstr "Invertido"

msgid "IN_PROTOTYPE"
msgstr ""
"Você está jogando os protótipos dos estágios posteriores que estão incluídos no jogo.\n"
"Eles podem estar bem incompletos, usar gráficos temporários ou estar bem mal polidos,\n"
"e nem sempre muito jogáveis. Portanto, salvar não é possível atualmente.\n"
"Algumas partes dos protótipos podem permitir salvamento limitado."

msgid "IRON"
msgstr "Ferro"

#, fuzzy
msgid "IRON_OXIDATION"
msgstr "Doações"

msgid "ITCH_TOOLTIP"
msgstr "Visite a nossa página na Itch.io"

msgid "ITEM_AT_2D_COORDINATES"
msgstr "{0} em ({1}, {2})"

msgid "ITEM_NAME_SEPARATOR"
msgstr ":"

msgid "JANUARY"
msgstr "Janeiro"

msgid "JSON_DEBUG_MODE"
msgstr "Modo de depuração JSON:"

msgid "JSON_DEBUG_MODE_ALWAYS"
msgstr "Sempre"

msgid "JSON_DEBUG_MODE_AUTO"
msgstr "Automaticamente"

msgid "JSON_DEBUG_MODE_NEVER"
msgstr "Nunca"

msgid "JULY"
msgstr "Julho"

msgid "JUNE"
msgstr "Junho"

#, fuzzy
msgid "KEEP_CURRENT_SHORT"
msgstr "Manter flexibilidade atual"

msgid "KEEP_CURRENT_TOLERANCE_FLEXIBILITY_TOOLTIP"
msgstr "Manter faixa de tolerância de pressão atual enquanto move sliders máximo e mínimo"

msgid "KEEP_MIGRATION"
msgstr "Manter Migração"

msgid "KEY_BACK"
msgstr "Voltar"

#, fuzzy
msgid "KEY_BACKTAB"
msgstr "Voltar"

msgid "KEY_BINDING_CHANGE_CONFLICT"
msgstr ""
"Há um conflito com {0}.\n"
"Deseja elimimar a entrada de {1}?"

msgid "KEY_BRING_UP_KEYBOARD"
msgstr "Abrir Teclado"

msgid "KEY_CLEAR"
msgstr "Limpar"

msgid "KEY_DELETE"
msgstr "Delete"

msgid "KEY_DOWN"
msgstr "Seta para baixo"

msgid "KEY_END"
msgstr "End"

msgid "KEY_ENTER"
msgstr "Enter"

msgid "KEY_FAVORITES"
msgstr "Favoritos"

msgid "KEY_FORWARD"
msgstr "Avançar"

msgid "KEY_GLOBE"
msgstr "Tecla Globo"

msgid "KEY_HELP"
msgstr "Ajuda"

msgid "KEY_HOME"
msgstr "Home"

msgid "KEY_HOMEPAGE"
msgstr "Página Inicial"

#, fuzzy
msgid "KEY_HYPER"
msgstr "Ajuda"

msgid "KEY_INSERT"
msgstr "Insert"

msgid "KEY_JIS_EISU"
msgstr "Tecla JIS Eisu"

msgid "KEY_JIS_KANA"
msgstr "Tecla JIS Kana"

msgid "KEY_LEFT"
msgstr "Seta para esquerda"

msgid "KEY_MENU"
msgstr "Menu"

msgid "KEY_META"
msgstr "Meta"

msgid "KEY_OPENURL"
msgstr "Abrir URL"

msgid "KEY_PAUSE"
msgstr "Pause"

msgid "KEY_PRINT"
msgstr "Capturar Tela"

msgid "KEY_REFRESH"
msgstr "Recarregar"

msgid "KEY_RIGHT"
msgstr "Seta para direita"

msgid "KEY_SEARCH"
msgstr "Pesquisar"

msgid "KEY_STANDBY"
msgstr "Modo de espera"

msgid "KEY_STOP"
msgstr "Stop"

msgid "KEY_TAB"
msgstr "Tab"

msgid "KEY_UP"
msgstr "Seta para cima"

msgid "KILO_ABBREVIATION"
msgstr "{0} K"

msgid "KP0"
msgstr "Num 0"

msgid "KP1"
msgstr "Num 1"

msgid "KP2"
msgstr "Num 2"

msgid "KP3"
msgstr "Num 3"

msgid "KP4"
msgstr "Num 4"

msgid "KP5"
msgstr "Num 5"

msgid "KP6"
msgstr "Num 6"

msgid "KP7"
msgstr "Num 7"

msgid "KP8"
msgstr "Num 8"

msgid "KP9"
msgstr "Num 9"

msgid "KPADD"
msgstr "Num +"

msgid "KPDIVIDE"
msgstr "Num /"

msgid "KPENTER"
msgstr "Num Enter"

msgid "KPMULTIPLY"
msgstr "Num *"

msgid "KPPERIOD"
msgstr "Num ."

msgid "KPSUBTRACT"
msgstr "Num -"

msgid "LANGUAGE"
msgstr "Idioma:"

msgid "LANGUAGE_TRANSLATION_PROGRESS"
msgstr "Esta linguagem está {0}% completa"

msgid "LANGUAGE_TRANSLATION_PROGRESS_LOW"
msgstr "Esta tradução ainda está em andamento ({0}% completa)"

msgid "LANGUAGE_TRANSLATION_PROGRESS_REALLY_LOW"
msgstr "Esta tradução está muito incompleta ({0}% concluída), por favor, nos ajude com ela!"

#, fuzzy
msgid "LARGE_SULFUR_CHUNK"
msgstr "Pedaço de Enxofre Pequeno"

msgid "LAST_ORGANELLE_DELETE_OPTION_DISABLED_TOOLTIP"
msgstr "Não foi possível remover a última organela"

msgid "LAUNCH0"
msgstr "Lançamento 0"

msgid "LAUNCH1"
msgstr "Lançamento 1"

msgid "LAUNCH2"
msgstr "Lançamento 2"

msgid "LAUNCH3"
msgstr "Lançamento 3"

msgid "LAUNCH4"
msgstr "Lançamento 4"

msgid "LAUNCH5"
msgstr "Lançamento 5"

msgid "LAUNCH6"
msgstr "Lançamento 6"

msgid "LAUNCH7"
msgstr "Lançamento 7"

msgid "LAUNCH8"
msgstr "Lançamento 8"

msgid "LAUNCH9"
msgstr "Lançamento 9"

msgid "LAUNCHA"
msgstr "Lançamento A"

msgid "LAUNCHB"
msgstr "Lançamento B"

msgid "LAUNCHC"
msgstr "Lançamento C"

msgid "LAUNCHD"
msgstr "Lançamento D"

msgid "LAUNCHE"
msgstr "Lançamento E"

msgid "LAUNCHF"
msgstr "Lançamento F"

msgid "LAUNCHMAIL"
msgstr "Mail"

msgid "LAUNCHMEDIA"
msgstr "Mídia"

msgid "LAWK_ONLY"
msgstr "Somente vida baseada na realidade"

msgid "LAWK_ONLY_EXPLANATION"
msgstr "(restringe partes e habilidades para somente as que são baseadas na vida real)"

msgid "LEAD_ARTIST"
msgstr "Gestor Artístico"

msgid "LEAD_ARTISTS"
msgstr "Gestores Artísticos"

msgid "LEAD_DEVELOPERS"
msgstr "Gestores de Desenvolvimento"

msgid "LEAD_GAME_DESIGNER"
msgstr "Gestor de Design de Jogo"

msgid "LEAD_GAME_DESIGNERS"
msgstr "Gestores de Design de Jogo"

msgid "LEAD_OUTREACH_PEOPLE"
msgstr "Gestor da Equipe de Divulgação"

msgid "LEAD_OUTREACH_PERSON"
msgstr "Gestor da Equipe de Divulgação"

msgid "LEAD_PROGRAMMER"
msgstr "Gestor da Equipe de Programação"

msgid "LEAD_PROGRAMMERS"
msgstr "Gestores da Equipe de Programação"

msgid "LEAD_PROJECT_MANAGER"
msgstr "Gestor de Projeto"

msgid "LEAD_PROJECT_MANAGERS"
msgstr "Gestores de Projeto"

msgid "LEAD_TESTER"
msgstr "Gestor de Testagem"

msgid "LEAD_TESTERS"
msgstr "Gestores de Testagem"

msgid "LEAD_THEORIST"
msgstr "Gestor Teórico"

msgid "LEAD_THEORISTS"
msgstr "Gestores Teóricos"

msgid "LEFT_ARROW"
msgstr "←"

msgid "LEFT_MOUSE"
msgstr "Botão esquerdo do mouse"

msgid "LICENSES"
msgstr "Licenças"

msgid "LICENSES_COVERING_THRIVE"
msgstr "As licenças que cobrem partes de Thrive são mostradas aqui"

msgid "LIFE_ORIGIN"
msgstr "Origem da vida"

msgid "LIFE_ORIGIN_EXPLANATION"
msgstr "(ponto de partida)"

msgid "LIFE_ORIGIN_PANSPERMIA"
msgstr "Panspermia (aleatório)"

msgid "LIFE_ORIGIN_POND"
msgstr "Pequena poça aquecida"

msgid "LIFE_ORIGIN_TOOLTIP"
msgstr "Algumas opções podem estar desabilitadas caso você tenha habilitado “Somente vida baseada na realidade”"

msgid "LIFE_ORIGIN_VENTS"
msgstr "Fissuras hidrotermais"

msgid "LIGHT"
msgstr "Luz"

msgid "LIGHT_LEVEL_AVERAGE"
msgstr "Média"

msgid "LIGHT_LEVEL_CURRENT"
msgstr "Atual"

msgid "LIGHT_LEVEL_DAY"
msgstr "Dia"

msgid "LIGHT_LEVEL_LABEL_AT_NOON"
msgstr "{0} ao meio-dia"

msgid "LIGHT_LEVEL_NIGHT"
msgstr "Noite"

msgid "LIGHT_MAX"
msgstr "Máximo de luz"

msgid "LIMIT_EXTREME"
msgstr "Extremo"

msgid "LIMIT_GROWTH_RATE"
msgstr "Limitar o uso dos compostos de crescimento"

msgid "LIMIT_GROWTH_RATE_EXPLANATION"
msgstr "(quando ativado limita a velocidade do crescimento da célula, quando desativado somente os compostos disponíveis afetam a velocidade do crescimento)"

msgid "LIMIT_HUGE"
msgstr "Enorme"

msgid "LIMIT_LARGE"
msgstr "Grande"

msgid "LIMIT_NORMAL"
msgstr "Normal"

msgid "LIMIT_SMALL"
msgstr "Pequeno"

msgid "LIMIT_TINY"
msgstr "Minúsculo"

msgid "LIMIT_VERY_LARGE"
msgstr "Bem grande"

msgid "LIMIT_VERY_SMALL"
msgstr "Bem pequeno"

msgid "LINE_COLOUR"
msgstr "Cor da Linha:"

msgid "LINKS_TITLE"
msgstr "Links"

msgid "LIPASE"
msgstr "Lipase"

msgid "LIPASE_DESCRIPTION"
msgstr "A lipase permite que a célula quebre a maioria das membranas. Sua célula já produz um pouco dessa enzima sem o lisossomo, mas ao selecionar essa opção você aumentará sua eficácia."

msgid "LOAD"
msgstr "Carregar"

msgid "LOADING"
msgstr "Carregando"

msgid "LOADING_DOT_DOT_DOT"
msgstr "Carregando…"

msgid "LOADING_GAME"
msgstr "Carregando Jogo"

msgid "LOADING_MACROSCOPIC_EDITOR"
msgstr "Carregando Editor Macroscópico"

msgid "LOADING_MICROBE_EDITOR"
msgstr "Carregando Editor de Micróbios"

msgid "LOADING_MULTICELLULAR_EDITOR"
msgstr "Carregando Editor Multicelular"

msgid "LOAD_FINISHED"
msgstr "Carregamento terminado"

msgid "LOAD_GAME"
msgstr "Carregar Jogo"

msgid "LOAD_GAME_BUTTON_TOOLTIP"
msgstr "Carrega jogos salvos anteriormente"

msgid "LOAD_INCOMPATIBLE_PROTOTYPE_WARNING"
msgstr ""
"O jogo salvo selecionado foi feito em um protótipo com uma versão diferente do jogo.\n"
"Por causa disso, esse salvamento não pôde ser carregado, porque salvamentos de protótipos não são atualizáveis.\n"
"Manter a compatibilidade dos jogos salvos para os protótipos seria um fardo, pois seu conteúdo é reformulado frequentemente e mantê-la tornaria o desenvolvimento dos protótipos mais lento."

msgid "LOAD_INCOMPATIBLE_SAVE_PROMPT"
msgstr "Carregar jogo incompatível?"

msgid "LOAD_INCOMPATIBLE_SAVE_WARNING"
msgstr ""
"O jogo salvo a ser carregado não é compatível com esta versão de Thrive.\n"
"E não há atualizador de jogo salvo para atualizar este jogo salvo.\n"
"Como Thrive está em desenvolvimento inicial, a compatibilidade entre salvamentos não é prioridade, já que não há um atualizador para todas as versões."

msgid "LOAD_INVALID_SAVE_PROMPT"
msgstr "Carregar salvamento inválido?"

msgid "LOAD_INVALID_SAVE_WARNING"
msgstr ""
"A informação do jogo salvo não pôde ser carregada do arquivo.\n"
"O salvamento pode estar corrupto ou é um formato mais novo que não é entendido por essa versão de Thrive.\n"
"Deseja carregar o jogo salvo mesmo assim?"

msgid "LOCAL_INITIAL_LETTER"
msgstr "L"

#, fuzzy
msgid "LOCK_DAY_NIGHT_CYCLE"
msgstr "Desativar o Ciclo Dia/Noite"

msgid "LOW_MENU_PERFORMANCE"
msgstr "Baixo Desempenho Detectado"

msgid "LOW_MENU_PERFORMANCE_DESCRIPTION"
msgstr ""
"Sua taxa de quadros está muito baixa.\n"
"Os planos de fundos 3d estão ativados, o que pode usar uma grande quantidade de recursos do sistema. Desativar a opção pode aumentar o desempenho.\n"
"Você gostaria de fazer isso agora?"

#, fuzzy
msgid "LOW_QUALITY_BACKGROUND_BLUR"
msgstr "Desfoque de plano de fundo:"

#, fuzzy
msgid "LOW_QUALITY_BACKGROUND_BLUR_TOOLTIP"
msgstr "Desfoque de plano de fundo:"

msgid "LYSOSOME"
msgstr "Lisossomo"

msgid "LYSOSOME_DESCRIPTION"
msgstr "O lisossomo é uma organela membranosa que contém enzimas hidrolíticas que podem dissolver vários tipos de biomoléculas. Os lisossomos permitem a digestão de materiais ingeridos por meio da endocitose e a limpeza de seus resíduos usando um processo chamado [b]autofagia[/b]."

msgid "LYSOSOME_PROCESSES_DESCRIPTION"
msgstr "Contém enzimas digestivas. Pode ser modificado para mudar o tipo de enzima que contém. Só uma enzima pode ser utilizada ao mesmo tempo."

msgid "MACROLIDE_SYNTHESIS"
msgstr "Síntese de Macrolídeo"

msgid "MACROSCOPIC"
msgstr "Macroscópico"

msgid "MACROSCOPIC_STAGE"
msgstr "Estágio Macroscópico"

msgid "MANUALLY_SET_TIME"
msgstr "Definir Manualmente a Hora do Dia"

msgid "MAP"
msgstr "Mapa"

msgid "MARCH"
msgstr "Março"

msgid "MARINE_SNOW"
msgstr "Neve marinha"

msgid "MASTER_VOLUME"
msgstr "Volume principal"

msgid "MASTODON_TOOLTIP"
msgstr "Visite nosso perfil na rede social Mastodon"

#, fuzzy
msgid "MAX_CACHE_SIZE_TOOLTIP"
msgstr "Expele mucilagem para aumentar a velocidade e desacelerar células presas na gosma"

msgid "MAX_FPS"
msgstr "FPS máximo:"

msgid "MAX_FPS_NO_LIMIT"
msgstr "Ilimitado"

msgid "MAX_SIZE_COLON"
msgstr "Tamanho máximo:"

msgid "MAX_SPAWNED_ENTITIES"
msgstr "Número máximo de entidades:"

msgid "MAX_VISIBLE_DATASET_WARNING"
msgstr "Não é permitido mostrar mais de {0} datasets!"

msgid "MAY"
msgstr "Maio"

#, fuzzy
msgid "MECHANICS_BUTTON"
msgstr "Descender"

msgid "MEDIANEXT"
msgstr "Próximo"

msgid "MEDIAPLAY"
msgstr "Reproduzir Mídia"

msgid "MEDIAPREVIOUS"
msgstr "Anterior"

msgid "MEDIARECORD"
msgstr "Mídia Rec"

msgid "MEDIASTOP"
msgstr "Parar Mídia"

msgid "MEDIUM_SULFUR_CHUNK"
msgstr "Pedaço de Enxofre Médio"

msgid "MEGA_YEARS"
msgstr "Ma"

msgid "MELANOSOME"
msgstr "Melanossomo"

msgid "MELANOSOME_DESCRIPTION"
msgstr "O melanossomo é uma organela membranosa que contém pigmentos de melanina que podem absorver ondas eletromagnéticas de alta energia emitidas por materiais radioativos e convertê-las para energia usável em um processo chamado [b]radiossíntese[/b]. Esses pigmentos que absorvem radiação também ajudam a proteger as partes mais sensíveis da célula, o que aumenta a resiliência total contra radiação."

msgid "MELANOSOME_PROCESSES_DESCRIPTION"
msgstr "Transforma [thrive:compound type=\"radiation\"][/thrive:compound] em [thrive:compound type=\"atp\"][/thrive:compound] quando próximo a pedras altamente radioativas e também gera resistência a radiação"

msgid "MEMBRANE"
msgstr "Membrana"

msgid "MEMBRANE_RIGIDITY"
msgstr "Rigidez da Membrana"

msgid "MEMBRANE_TYPES"
msgstr "Tipos de Membranas"

msgid "MENU"
msgstr "Menu"

msgid "MESOPELAGIC"
msgstr "Mesopelágico"

msgid "METABOLOSOMES"
msgstr "Metabolossomo"

msgid "METABOLOSOMES_DESCRIPTION"
msgstr "Metabolossomos são aglomerados de proteínas envoltos em cascas de proteínas. Eles conseguem converter [thrive:compound type=\"glucose\"][/thrive:compound] em [thrive:compound type=\"atp\"][/thrive:compound] a uma taxa muito maior do que pode ser feita no citoplasma em um processo chamado [b]Respiração Aeróbica[/b]. No entanto, eles necessitam de [thrive:compound type=\"oxygen\"][/thrive:compound] para funcionar, e níveis menores de [thrive:compound type=\"oxygen\"][/thrive:compound] no ambiente vão desacelerar a taxa da produção de [thrive:compound type=\"atp\"][/thrive:compound]. Como os metabolossomos são suspensos diretamente no citoplasma, os fluidos em volta realizarão alguma [b]glicólise[/b]."

msgid "METABOLOSOMES_PROCESSES_DESCRIPTION"
msgstr "Transforma [thrive:compound type=\"glucose\"][/thrive:compound] em [thrive:compound type=\"atp\"][/thrive:compound]. Quantidade aumenta com a concentração de [thrive:compound type=\"oxygen\"][/thrive:compound]."

msgid "META_THREADS_TOOLTIP"
msgstr "Visite nosso perfil no Threads"

msgid "METEOR_IMPACT_EVENT"
msgstr ""

#, fuzzy
msgid "METEOR_IMPACT_EVENT_LOG"
msgstr "População Global:"

msgid "METEOR_STRIKE_START_EVENT_LOG"
msgstr ""

msgid "METRICS"
msgstr "Exibir Métricas"

msgid "METRICS_CONTENT"
msgstr ""
"Tempo de Processamento: {0}\n"
"Duração da Física: {1} s\n"
"Entidades: {2} (peso: {3})\n"
"Gerados: {4} Destruídos: {5}\n"
"Nós Usados: {6}\n"
"Memória Usada: {7}\n"
"Memória Gráfica: {8}\n"
"Objetos Renderizados: {9}\n"
"Chamadas à Cena: {10}\n"
"Primitivos Renderizados: {11}\n"
"Nós Órfãos: {12}\n"
"Latência de Áudio: {13} ms\n"
"Total de Tarefas: {14}\n"
"Tempo de Processamento Total:\n"
"{15}"

msgid "MIB_VALUE"
msgstr "{0} MiB"

msgid "MICHE"
msgstr "Micho"

msgid "MICHES_FOR_PATCH"
msgstr "Michos Para A Região {0}"

msgid "MICHE_AVOID_PREDATION_SELECTION_PRESSURE"
msgstr "Pressão para Evitar Seleção Predativa"

msgid "MICHE_CHUNK_PRESSURE"
msgstr "Pressão para Pedaços"

msgid "MICHE_COMPOUND_CLOUD_PRESSURE"
msgstr "Pressão para Nuvens de Compostos"

msgid "MICHE_COMPOUND_EFFICIENCY_PRESSURE"
msgstr "Pressão para Eficiência em Conversão de Compostos"

msgid "MICHE_DETAIL_TEXT"
msgstr ""
"[b]Pressão Seletiva[/b]\n"
"  {0}\n"
"[b]Energia[/b]\n"
"  {1}\n"
"[b]Pontuações do Ocupante[/b]\n"
"  {2}"

msgid "MICHE_ENVIRONMENTAL_COMPOUND_PRESSURE"
msgstr "Pressão para Compostos Ambientais"

msgid "MICHE_ENVIRONMENTAL_TOLERANCE"
msgstr "Pressão para Condições Ambientais"

msgid "MICHE_MAINTAIN_COMPOUND_PRESSURE"
msgstr "Pressão para Manter Compostos"

msgid "MICHE_METABOLIC_STABILITY_PRESSURE"
msgstr "Pressão para Estabilidade Metabólica"

msgid "MICHE_NO_OP_PRESSURE"
msgstr "Pressão para Não Realizar Operação"

msgid "MICHE_PREDATION_EFFECTIVENESS_PRESSURE"
msgstr "Pressão para Efetividade de Predação"

msgid "MICHE_PREDATOR_ROOT_PRESSURE"
msgstr "Pressão Raiz para Predador"

msgid "MICHE_ROOT_PRESSURE"
msgstr "Pressão Raiz"

msgid "MICHE_TREE"
msgstr "Árvore de Michos"

msgid "MICROBE"
msgstr "Micróbio"

msgid "MICROBES_COUNT"
msgstr "Quantidade de micróbios:"

msgid "MICROBE_BENCHMARK"
msgstr "Teste de Desempenho de Micróbios"

msgid "MICROBE_EDITOR"
msgstr "Editor de Micróbios"

msgid "MICROBE_ENZYME_STATISTICS"
msgstr "[b]Dados das Enzimas:[/b]"

msgid "MICROBE_FREEBUILD_EDITOR"
msgstr "Editor de Micróbio Livre"

msgid "MICROBE_LOADING_TIP_1"
msgstr "Cada hexágono de citoplasma custa 1 [thrive:compound type=\"atp\"][/thrive:compound] por segundo para se manter, mas gera 3 [thrive:compound type=\"atp\"][/thrive:compound]. Se está faltando um pouco de [thrive:compound type=\"atp\"][/thrive:compound], tente adicionar alguns hexágonos ou remover algumas organelas."

msgid "MICROBE_LOADING_TIP_10"
msgstr "Sua célula usa [thrive:compound type=\"atp\"][/thrive:compound] como fonte de energia. Se acabar, você morre."

msgid "MICROBE_LOADING_TIP_11"
msgstr "Para desbloquear o editor e se reproduzir, você precisa se manter vivo por tempo suficiente. Consumir [thrive:compound type=\"ammonia\"][/thrive:compound] (nuvem laranja) e [thrive:compound type=\"phosphates\"][/thrive:compound] (nuvem roxa) acelera o crescimento."

msgid "MICROBE_LOADING_TIP_12"
msgstr "Você pode fagocitar coisas que são menores que você para se alimentar delas apertando [thrive:input]g_toggle_engulf[/thrive:input]. Isso vai custar mais [thrive:compound type=\"atp\"][/thrive:compound] e diminuir sua velocidade. Não esqueça de apertar [thrive:input]g_toggle_engulf[/thrive:input] novamente para parar de fagocitar."

msgid "MICROBE_LOADING_TIP_13"
msgstr "Quanto maior for sua célula, mais partes produtoras de [thrive:compound type=\"atp\"][/thrive:compound] serão necessárias para que ela se mantenha viva. Metabolossomos, rusticianina, hidrogenase e até citoplasma produzem [thrive:compound type=\"atp\"][/thrive:compound]."

msgid "MICROBE_LOADING_TIP_14"
msgstr "Existem muitas organelas no editor para você evoluir, permitindo uma vasta gama de estilos de jogo diferentes."

msgid "MICROBE_LOADING_TIP_15"
msgstr "Existem recursos limitados disponíveis para cada espécie, então aumentar o tamanho das suas células também diminui a sua população máxima."

msgid "MICROBE_LOADING_TIP_16"
msgstr "Use [thrive:input]g_move_forward[/thrive:input],[thrive:input]g_move_left[/thrive:input],[thrive:input]g_move_backwards[/thrive:input] e [thrive:input]g_move_right[/thrive:input] para se mover e o mouse para girar. Use [thrive:input]g_fire_toxin[/thrive:input] para disparar [thrive:compound type=\"oxytoxy\"][/thrive:compound] se você tiver um vacúolo de toxinas. Aperte [thrive:input]g_toggle_engulf[/thrive:input] para ativar ou desativar a fagocitose. Você pode aumentar e diminuir o zoom com a roda do mouse."

msgid "MICROBE_LOADING_TIP_17"
msgstr "Para se reproduzir você precisa dividir cada uma das suas organelas em duas. Organelas precisam de tempo para se dividir, e coletar [thrive:compound type=\"ammonia\"][/thrive:compound], e [thrive:compound type=\"phosphates\"][/thrive:compound] acelera o processo."

msgid "MICROBE_LOADING_TIP_18"
msgstr "Cuidado, pois seus competidores estão evoluindo junto com você. Cada vez que você usa o editor eles também evoluem."

msgid "MICROBE_LOADING_TIP_19"
msgstr "Agentes de ligação te permitem construir uma colônia de células com outros membros da sua espécie. As células compartilham compostos, agem como uma só e te permitem evoluir para um organismo multicelular."

msgid "MICROBE_LOADING_TIP_2"
msgstr "Quanto mais (ou mais longos) flagelos você tiver, mais rápido você vai - vrum vrum! Só que você gasta mais ATP."

msgid "MICROBE_LOADING_TIP_20"
msgstr "Células com membranas de celulose ou quitina não podem ser digeridas por procariontes. Um eucarionte com lisossomos pode se alimentar delas produzindo enzimas para dissolver as paredes celulares."

msgid "MICROBE_LOADING_TIP_21"
msgstr "[thrive:compound type=\"hydrogensulfide\"][/thrive:compound] pode ser convertido em [thrive:compound type=\"glucose\"][/thrive:compound] através de quimioplastos e proteínas quimiossintetizantes. [thrive:compound type=\"iron\"][/thrive:compound] pode ser convertido em [thrive:compound type=\"atp\"][/thrive:compound] através de rusticianina ou ferroplastos."

msgid "MICROBE_LOADING_TIP_22"
msgstr "Cada visita ao editor no Estágio Microbial representa [thrive:constant]EDITOR_TIME_JUMP_MILLION_YEARS[/thrive:constant] milhão(ões) de anos de evolução."

msgid "MICROBE_LOADING_TIP_3"
msgstr "Você pode fagocitar pedaços de matéria flutuante, sejam eles partes de células mortas ou minerais."

msgid "MICROBE_LOADING_TIP_4"
msgstr "Se prepare antes de adicionar um núcleo. Ele é caro - no primeiro pagamento e para ser mantido!"

msgid "MICROBE_LOADING_TIP_5"
msgstr "Toxinas podem ser usadas para empurrar outras toxinas para longe de você se você for ágil o suficiente."

msgid "MICROBE_LOADING_TIP_6"
msgstr "Se uma célula for menor que cerca de metade do seu tamanho, você consegue fagocitá-la."

msgid "MICROBE_LOADING_TIP_7"
msgstr "Biomas são mais que planos de fundo diferentes - os compostos e pedaços flutuantes em biomas diferentes são gerados em taxas diferentes."

msgid "MICROBE_LOADING_TIP_8"
msgstr "Coloque flagelos ou jatos de gosma simetricamente atrás da sua célula. De outro modo, você estará desperdiçando energia."

msgid "MICROBE_LOADING_TIP_9"
msgstr "Onde você coloca partes importa. O formato da sua célula tem um impacto na sua velocidade de movimento e rotação."

msgid "MICROBE_MEMBRANE_PERCENTAGE_STATISTICS"
msgstr "{0}: Membrana encontrada em {1} espécie(s)"

msgid "MICROBE_MEMBRANE_STATISTICS"
msgstr "[b]Dados das Membranas:[/b]"

msgid "MICROBE_ORGANELLE_STATISTICS"
msgstr "  {0}: Organela encontrada em {1} espécie(s), tendo em média {2} cada"

msgid "MICROBE_ORGANELLE_UPGRADES_STATISTICS"
msgstr "[b]Dados de Melhorias de Organelas:[/b]"

msgid "MICROBE_SPECIES_DETAIL_TEXT"
msgstr ""
"[b]Estágio[/b]\n"
"  Microbial\n"
"[b]Tipo de membrana[/b]\n"
"  {0}\n"
"[b]Rigidez da membrana[/b]\n"
"  {1}\n"
"[b]Velocidade[/b]\n"
"  {2}\n"
"[b]Velocidade de rotação[/b]\n"
"  {3}\n"
"[b]Tamanho em hexágonos[/b]\n"
"  {4}"

msgid "MICROBE_STAGE"
msgstr "Estágio Microbial"

msgid "MICROBE_STAGE_BECOME_MULTICELLULAR_TEXT"
msgstr ""
"Você desbloqueou a progressão para a [b]multicelularidade[/b] - o próximo passo na sua jornada.\n"
"\n"
"Para avançar, pressione o botão [b]\"Tornar-se Multicelular\"[/b]."

#, fuzzy
msgid "MICROBE_STAGE_COLLECT_TEXT"
msgstr ""
"Colete glicose (nuvens brancas) movendo-se na direção delas.\n"
"\n"
"Sua célula precisa de glicose para produzir energia e sobreviver.\n"
"\n"
"Siga a linha da sua célula até a glicose."

#, fuzzy
msgid "MICROBE_STAGE_CONTROL_TEXT"
msgstr ""
"Para controlar a sua célula use as teclas mostradas perto de sua célula (centro da tela) e o mouse para controlar a sua orientação.\n"
"\n"
"O estilo do movimento pode ser configurado no menu de configurações.\n"
"\n"
"Prove todas as teclas por alguns segundos para continuar."

msgid "MICROBE_STAGE_CONTROL_TEXT_CONTROLLER"
msgstr ""
"Para controlar a sua célula, use os controles mostrados perto de sua célula e o outro analógico para controlar a sua orientação.\n"
"AVISO: o uso de controles como entrada é experimental e não é completamente utilizável (sem um touchpad), também espere por bugs.\n"
"Tente todas as direções por alguns segundos para continuar."

#, fuzzy
msgid "MICROBE_STAGE_HEALTH_TEXT"
msgstr ""
"Fique de olho na sua barra de saúde próximo a barra de ATP (canto inferior direito).\n"
"Sua célula morre quando não tem mais saúde.\n"
"Você regenera saúde enquanto você tem ATP.\n"
"Certifique-se de conseguir glicose suficiente para produzir ATP."

msgid "MICROBE_STAGE_INITIAL"
msgstr ""
"Em um planeta distante, éons de atividades vulcânicas e impactos de meteoros causaram o desenvolvimento de um novo fenômeno no universo.\n"
"\n"
"A vida.\n"
"\n"
"Micróbios simples moram nas regiões mais profundas do oceano. Você é o Último Ancestral Comum Universal (LUCA) no planeta.\n"
"\n"
"Para sobreviver neste mundo hostil, você precisará coletar compostos e evoluir por gerações para competir contra outras espécies de micróbios."

msgid "MICROBE_STAGE_INITIAL_PANSPERMIA"
msgstr ""
"Em um planeta distante, um meteoro impacta sua superfície após vagar por enormes distâncias carregando consigo as sementes necessárias para um novo fenômeno no planeta.\n"
"\n"
"A vida.\n"
"\n"
"Micróbios habitam as redondezas do local de impacto. Você é o Último Ancestral Comum Universal (LUCA) nesse planeta.\n"
"\n"
"Para sobreviver nesse mundo hostil, você precisará coletar todos os compostos que puder encontrar e evoluir ao longo das gerações para competir contra outras espécies de microrganismos."

msgid "MICROBE_STAGE_INITIAL_POND"
msgstr ""
"Em um planeta distante, éons de evolução química desenvolveram moléculas autorreplicantes que geraram um novo fenômeno no universo.\n"
"\n"
"A vida.\n"
"\n"
"Micróbios agora habitam lagos rasos e quentes. Você é o Último Ancestral Comum Universal (LUCA) nesse planeta.\n"
"\n"
"Para sobreviver nesse mundo hostil, você precisará coletar todos os compostos que puder encontrar e evoluir ao longo das gerações para competir contra outras espécies de microrganismos."

#, fuzzy
msgid "MICROBE_STAGE_ORGANELLE_DIVISION"
msgstr ""
"Uma de suas organelas se dividiu.\n"
"\n"
"À medida que você ganha compostos, sua célula os utiliza para reprodução.\n"
"\n"
"Com compostos suficientes, as organelas começarão a se dividir. Quando todas as organelas tiverem se dividido, sua célula poderá se reproduzir e entrar no editor."

msgid "MIDDLE_MOUSE"
msgstr "Botão do meio do mouse"

msgid "MIGRATION_FAILED_TO_ADD"
msgstr "Erro: falha na adição de migração, favor verificar parâmetros da migração"

msgid "MIGRATION_MANAGER"
msgstr "Gerenciador de Migração"

msgid "MIGRATION_STATUS_DESTINATION_NOT_SELECTED"
msgstr "Migrando população de {0} para…"

msgid "MIGRATION_STATUS_TEXT"
msgstr "Migrando {2} unidades da população de {0} para {1}"

msgid "MIGRATION_STEP_DESTINATION_EXPLANATION"
msgstr "Selecione uma região conectada à região de origem como destino para a migração"

msgid "MIGRATION_STEP_ONLY_ONE_ALLOWED"
msgstr "Apenas uma migração pode ser realizada por sessão do editor. Você pode ver a migração que está na fila abaixo e mantê-la ou cancelá-la para criar uma migração diferente"

msgid "MIGRATION_STEP_POPULATION_EXPLANATION"
msgstr "Selecione quanto da população migrará da região de origem para o destino"

msgid "MIGRATION_STEP_SOURCE_EXPLANATION"
msgstr "Selecione uma região em que a sua espécie vive atualmente para servir como origem para a migração"

msgid "MIGRATION_TOOLTIP"
msgstr "Migre sua espécie entre regiões sem ter que se mover para uma região diferente você mesmo"

msgid "MILLION_ABBREVIATION"
msgstr "{0} Mi"

msgid "MINIMUM_AMOUNT_TO_FIND"
msgstr "Quantidade Mínima:"

msgid "MINIMUM_VERSION"
msgstr "Mínimo:"

msgid "MIN_VISIBLE_DATASET_WARNING"
msgstr "Não é permitido mostrar menos de {0} datasets!"

msgid "MISC"
msgstr "Diversos"

msgid "MISCELLANEOUS"
msgstr "Diversos"

msgid "MISCELLANEOUS_3D_STAGE"
msgstr "Diversos: Estágio 3d"

msgid "MISC_FUN"
msgstr "Divertidos"

msgid "MISSING_DESCRIPTION"
msgstr "Falta uma descrição"

msgid "MISSING_OR_INVALID_REQUIRED_FIELD"
msgstr "Formato inválido ou faltando de um campo obrigatório: {0}"

msgid "MISSING_TITLE"
msgstr "Falta um título"

msgid "MITOCHONDRION"
msgstr "Mitocôndria"

msgid "MITOCHONDRION_DESCRIPTION"
msgstr "A usina de energia da célula. A mitocôndria é uma estrutura de membrana dupla cheia de proteínas e enzimas. É um procarionte que foi assimilado pelo seu hospedeiro eucariótico para seu uso. É capaz de converter [thrive:compound type=\"glucose\"][/thrive:compound] em [thrive:compound type=\"atp\"][/thrive:compound] com eficiência muito maior do que o citoplasma em um processo chamado [b]Respiração Aeróbica[/b]. No entanto, precisa de [thrive:compound type=\"oxigen\"][/thrive:compound] para funcionar, e níveis menores de [thrive:compound type=\"oxigen\"][/thrive:compound] no ambiente diminuirão a taxa da produção de [thrive:compound type=\"atp\"][/thrive:compound]."

msgid "MITOCHONDRION_PROCESSES_DESCRIPTION"
msgstr "Transforma [thrive:compound type=\"glucose\"][/thrive:compound] em [thrive:compound type=\"atp\"][/thrive:compound]. Quantidade aumenta com concentração de [thrive:compound type=\"oxygen\"][/thrive:compound]."

msgid "MIXED_DOT_DOT_DOT"
msgstr "Mista…"

msgid "MODDING_INSTRUCTIONS_ON"
msgstr "Instruções para modding disponíveis em"

msgid "MODELS"
msgstr "Modelos"

#, fuzzy
msgid "MODE_CAN_BE_CHANGED_IN_OPTIONS"
msgstr "Mover visualização estratégica ao mover o cursor para as bordas da tela"

msgid "MODIFY"
msgstr "Modificar"

msgid "MODIFY_ORGANELLE"
msgstr "Modificar Organela"

msgid "MODIFY_TYPE"
msgstr "Modificar tipo"

msgid "MODS"
msgstr "Mods"

msgid "MODS_INSTALLED_BUT_NOT_ENABLED"
msgstr ""
"Foram detectados mods instalados, mas nenhum está ativado.\n"
"\n"
"Os mods precisam ser ativados após a instalação. Visite o gerenciador de mods pelo menu de extras."

msgid "MOD_ASSEMBLY"
msgstr "Assembly do Mod:"

msgid "MOD_ASSEMBLY_CLASS"
msgstr "Classe Principal do Assembly do Mod:"

#, fuzzy
msgid "MOD_ASSEMBLY_CLASS_CREATION_FAILED"
msgstr "{0}: chamada do método unload do assembly do mod falhou"

msgid "MOD_ASSEMBLY_CLASS_NOT_FOUND"
msgstr "{0}: classe do mod especificada \"{1}\" não encontrada no assembly do mod"

msgid "MOD_ASSEMBLY_INIT_CALL_FAILED"
msgstr "{0} chamada do método initialize do assembly do mod falhou"

msgid "MOD_ASSEMBLY_LOAD_CALL_FAILED_EXCEPTION"
msgstr "{0} chamada do método initialize do assembly do mod falhou com uma exceção: {1}"

msgid "MOD_ASSEMBLY_LOAD_EXCEPTION"
msgstr "{0}: assembly carregando com uma exceção: {1}"

msgid "MOD_ASSEMBLY_UNLOAD_CALL_FAILED"
msgstr "{0}: chamada do método unload do assembly do mod falhou"

msgid "MOD_ASSEMBLY_UNLOAD_CALL_FAILED_EXCEPTION"
msgstr "{0}: chamada do método unload do assembly do mod falhou com uma exceção: {1}"

msgid "MOD_AUTHOR"
msgstr "Autor:"

msgid "MOD_AUTO_HARMONY"
msgstr "Usa Auto Harmony:"

msgid "MOD_CREATION_FAILED"
msgstr "A Criação do Mod Falhou"

msgid "MOD_DESCRIPTION"
msgstr "Descrição do Mod:"

msgid "MOD_EXTENDED_DESCRIPTION"
msgstr "Descrição Longa do Mod:"

msgid "MOD_HARMONY_LOAD_FAILED_EXCEPTION"
msgstr "{0} carregamento de mod's Harmony falhou com uma exceção: {1}"

msgid "MOD_HARMONY_UNLOAD_FAILED_EXCEPTION"
msgstr "{0}: chamada do método unload do assembly do mod falhou com uma exceção: {1}"

msgid "MOD_HAS_NO_LOADABLE_RESOURCES"
msgstr "{0}: não tem recursos carregáveis"

msgid "MOD_ICON_FILE"
msgstr "Arquivo do Ícone:"

msgid "MOD_INFO_URL"
msgstr "URL da Informação do Mod:"

msgid "MOD_INTERNAL_NAME"
msgstr "Nome Interno (da Pasta):"

msgid "MOD_LICENSE"
msgstr "Licenças do Mod:"

msgid "MOD_LOAD_ERRORS"
msgstr "Erro ao Carregar Mods"

msgid "MOD_LOAD_ERRORS_OCCURRED"
msgstr "Houve erros ao carregar um ou mais mods. Os logs podem conter mais informações."

msgid "MOD_LOAD_OR_UNLOAD_ERRORS_OCCURRED"
msgstr "Erros ocorreram carregando ou descarregando um mod ou mais. Registros contêm informações adicionais."

msgid "MOD_LOAD_UNLOAD_CAVEATS"
msgstr "Nota: muitos mods requerem a renicialização do jogo para funcionarem corretamente. Apenas use mods que você confia pois estes podem conter código executável."

msgid "MOD_LOAD_UNLOAD_RESTART"
msgstr "Um mod ou mais requer a renicialização do jogo para funcionar corretamente"

msgid "MOD_MAXIMUM_THRIVE"
msgstr "Versão Máxima de Thrive Compatível:"

msgid "MOD_MINIMUM_THRIVE"
msgstr "Vesão Mínima de Thrive Exigida:"

msgid "MOD_NAME"
msgstr "Nome do Mod:"

msgid "MOD_PCK_NAME"
msgstr "Arquivo .pck do Mod:"

msgid "MOD_RECOMMENDED_THRIVE"
msgstr "Versão de Thrive Recomendada:"

msgid "MOD_TO_UPLOAD"
msgstr "Mod a Carregar:"

msgid "MOD_UPLOADER"
msgstr "Carregador de Mods"

msgid "MOD_VERSION"
msgstr "Versão do Mod:"

msgid "MORE_INFO"
msgstr "Mostrar Mais Informações"

msgid "MORE_INFO_PROMPT"
msgstr "Aperte [thrive:input]help[/thrive:input] para ver mais informações na Thrivepédia."

msgid "MOUSE_EDGE_PANNING_OPTION"
msgstr "Mover visualização estratégica ao mover o cursor para as bordas da tela"

msgid "MOUSE_LOOK_SENSITIVITY"
msgstr "Sensibilidade do mouse"

msgid "MOUSE_SENSITIVITY_WINDOW_SIZE_ADJUSTMENT"
msgstr "Sensibilidade do mouse pelo tamanho da janela"

msgid "MOVE"
msgstr "Mover"

msgid "MOVEMENT"
msgstr "Movimento"

msgid "MOVE_ATTEMPTS_PER_SPECIES"
msgstr "Tentativas de migração por espécie"

msgid "MOVE_BACKWARDS"
msgstr "Mover para trás"

msgid "MOVE_DOWN_OR_CROUCH"
msgstr "Ir para baixo ou abaixar"

msgid "MOVE_FORWARD"
msgstr "Mover para a frente"

msgid "MOVE_ITEM_DOWN"
msgstr "Mover o item para baixo"

msgid "MOVE_ITEM_UP"
msgstr "Mover o item para cima"

msgid "MOVE_LEFT"
msgstr "Mover para a esquerda"

msgid "MOVE_ORGANELLE"
msgstr "Mover organela"

msgid "MOVE_RIGHT"
msgstr "Mover para a direita"

msgid "MOVE_TO_ANY_PATCH"
msgstr "Mover para qualquer região"

msgid "MOVE_TO_LAND"
msgstr "Migrar para a terra"

msgid "MOVE_TO_MACROSCOPIC_TOOLTIP"
msgstr ""
"Ir para o Estágio Macroscópico. Disponível ao ter uma colônia grande o suficiente.\n"
"Isso requer que você adicione células o suficiente no editor, então cresça sua colônia até o tamanho mínimo."

msgid "MOVE_TO_MULTICELLULAR_STAGE_TOOLTIP"
msgstr "Ir para o próximo estágio do jogo (multicelular). Disponível ao ter uma colônia grande o suficiente."

msgid "MOVE_TO_THIS_PATCH"
msgstr "Mover para esta região"

msgid "MOVE_UP_OR_JUMP"
msgstr "Ir para cima ou pular"

msgid "MOVING_TO_AWAKENING_PROTOTYPE"
msgstr ""
"Você está prestes a ir para o Estágio Desperto. Assim que avançar, você não poderá mais voltar.\n"
"\n"
"Se estiver debaixo d’água, você ficará preso permanentemente e não poderá terminar o jogo.\n"
"\n"
"Por isso, proceda com cuidado se não estiver em terra firme."

msgid "MOVING_TO_AWAKENING_PROTOTYPE_TITLE"
msgstr "Ir para o Estágio Desperto?"

msgid "MOVING_TO_LAND_PROTOTYPE"
msgstr ""
"Você está prestes a migrar para a terra firme. Isto é necessário para avançar no jogo. Assim que você ir para a superfície você não poderá mais voltar.\n"
"\n"
"Atualmente, a transição para a próxima parte é mais abrupta do que foi planejado.\n"
"\n"
"O plano é que a mudança seja gradual e não abrupta."

msgid "MOVING_TO_LAND_PROTOTYPE_TITLE"
msgstr "Migrar para a terra?"

msgid "MOVING_TO_SOCIETY_STAGE"
msgstr "Transformando-se em uma sociedade…"

msgid "MP_COST"
msgstr "{0} PM"

msgid "MUCILAGE"
msgstr "Mucilagem"

msgid "MUCILAGE_SYNTHESIS"
msgstr "Síntese de Mucilagem"

msgid "MUCOCYST_ACTION_TOOLTIP"
msgstr "Crie um escudo"

msgid "MULTICELLULAR"
msgstr "Multicelular"

msgid "MULTICELLULAR_EDITOR"
msgstr "Editor Multicelular"

msgid "MULTICELLULAR_FREEBUILD_EDITOR"
msgstr "Editor Multicelular Livre"

msgid "MULTICELLULAR_LOADING_TIP_1"
msgstr "Apesar das suas células dividirem compostos, cada célula precisa produzir sua própria [thrive:compound type=\"atp\"][/thrive:compound]. Qualquer célula que não tenha isso morrerá."

msgid "MULTICELLULAR_STAGE"
msgstr "Estágio Multicelular"

msgid "MULTIPLE_CELLS"
msgstr "Múltiplas Células"

msgid "MULTIPLE_METABALLS"
msgstr "Múltiplos Metaballs"

msgid "MULTIPLE_ORGANELLES"
msgstr "Múltiplas Organelas"

msgid "MULTISAMPLE_ANTI_ALIASING"
msgstr "Anti-aliasing multi-amostras:"

msgid "MULTITHREADED_SIMULATION_ENABLED"
msgstr ""

#, fuzzy
msgid "MULTITHREADED_SIMULATION_EXPLANATION"
msgstr ""
"Descender removerá seu status de ascensão e o retornará ao Estágio Microbial. A partir daí, você poderá jogar novamente no salvamento atual.\n"
"\n"
"Você receberá um benefício de descensão para o novo jogo. Em uma versão futura você poderá escolher o benefício, mas por enquanto será sempre uma redução de 20% na osmorregulação.\n"
"\n"
"Após confirmar a descensão, você poderá editar as configurações do jogo para escolher uma nova semente de mundo e jogar em um mapa diferente ou desabilitar a vida baseada na realidade, por exemplo."

msgid "MUSEUM_WELCOME_TEXT"
msgstr ""
"Bem-vindo ao museu! Aqui você pode admirar as espécies que você fossilizou durante os seus jogos. Você pode até jogar como uma delas ao carregá-la no editor livre.\n"
"\n"
"Para fossilizar uma espécie dentro de um jogo, selecione um micróbio após pausar o jogo."

msgid "MUSIC"
msgstr "Músicas"

msgid "MUSIC_VOLUME"
msgstr "Volume da música"

msgid "MUTATIONS_PER_SPECIES"
msgstr "Mutações por espécie"

msgid "MUTATION_COST_MULTIPLIER"
msgstr "Multiplicador do custo de mutação"

msgid "MUTATION_COST_MULTIPLIER_EXPLANATION"
msgstr "(custo das organelas, membranas e outros itens do editor)"

msgid "MUTATION_POINTS"
msgstr "Pontos de Mutação"

msgid "MUTE"
msgstr "Silenciar"

msgid "NAME"
msgstr "Nome:"

msgid "NAME_LABEL_CITY"
msgstr "{0} ({1})"

msgid "NAME_LABEL_FLEET"
msgstr "{0} (Poder: {1})"

msgid "NAME_LABEL_STRUCTURE_UNFINISHED"
msgstr "{0} (I)"

msgid "NATIVE_THREAD_ADVICE_TOOLTIP"
msgstr ""

msgid "NEGATIVE_ATP_BALANCE"
msgstr "Saldo de ATP Negativo"

msgid "NEGATIVE_ATP_BALANCE_TEXT"
msgstr ""
"Seu micróbio não está produzindo ATP suficiente para sobreviver!\n"
"Deseja continuar?"

msgid "NEW"
msgstr "Novo"

msgid "NEWER_VERSION_LOADING_WARNING"
msgstr ""
"Este jogo salvo é de uma versão mais nova de Thrive e é provavelmente incompatível.\n"
"Deseja carregar o jogo mesmo assim?"

msgid "NEWS"
msgstr "NOTÍCIAS"

msgid "NEW_GAME"
msgstr "Novo Jogo"

msgid "NEW_GAME_BUTTON_TOOLTIP"
msgstr "Começa um novo jogo"

msgid "NEW_GAME_SETTINGS_PERFORMANCE_OPTIONS_INFO"
msgstr "Nota: você pode mudar as opções relacionadas ao desempenho a qualquer momento no [color=#3796e1][url=thrive://GUI/OptionsMenu/Performance]menu de opções[/url][/color] para melhorar o desempenho do jogo"

msgid "NEW_MOD_DEFAULT_DESCRIPTION"
msgstr "Meu Mod Maneirasso"

msgid "NEW_NAME"
msgstr "Novo Nome"

msgid "NEW_NAME_COLON"
msgstr "Novo Nome:"

msgid "NEXT_CAPITAL"
msgstr "PRÓXIMO"

msgid "NEXT_EDITOR_TAB"
msgstr "Ir para a próxima aba do editor"

msgid "NITROGEN"
msgstr "Nitrogênio"

msgid "NITROGENASE"
msgstr "Nitrogenase"

msgid "NITROGENASE_DESCRIPTION"
msgstr "Nitrogenase é uma proteína que consegue usar [thrive:compound type=\"nitrogen\"][/thrive:compound] gasoso e energia celular na forma de [thrive:compound type=\"atp\"][/thrive:compound] para sintetizar [thrive:compound type=\"ammonia\"][/thrive:compound], um nutriente essencial para o crescimento das células. Esse processo é chamado de [b]Fixação Anaeróbica de Nitrogênio[/b]. Como a nitrogenase é suspensa diretamente no citoplasma, os fluidos em volta realizam alguma [b]glicólise[/b]."

msgid "NITROGENASE_PROCESSES_DESCRIPTION"
msgstr "Transforma [thrive:compound type=\"atp\"][/thrive:compound] em [thrive:compound type=\"ammonia\"][/thrive:compound]. Quantidade aumenta com a concentração de [thrive:compound type=\"nitrogen\"][/thrive:compound]."

msgid "NITROPLAST"
msgstr "Plastídeo de Fixação de Nitrogênio"

msgid "NITROPLAST_DESCRIPTION"
msgstr "O Nitroplasto é uma organela membranosa capaz de usar [thrive:compound type=\"nitrogen\"][/thrive:compound] gasoso, [thrive:compound type=\"oxygen\"][/thrive:compound] e [thrive:compound type=\"atp\"][/thrive:compound] para produzir [thrive:compound type=\"ammonia\"][/thrive:compound], um nutriente essencial para o crescimento das células. Este é um processo chamado [b]fixação aeróbica de nitrogênio[/b]."

msgid "NITROPLAST_PROCESSES_DESCRIPTION"
msgstr "Transforma [thrive:compound type=\"atp\"][/thrive:compound] em [thrive:compound type=\"ammonia\"][/thrive:compound]. Quantidade aumenta com a concentração de [thrive:compound type=\"nitrogen\"][/thrive:compound] e [thrive:compound type=\"oxygen\"][/thrive:compound]."

msgid "NONE"
msgstr "Nenhum"

msgid "NORMAL"
msgstr "Normal"

msgid "NORMAL_MEMBRANE_DESCRIPTION"
msgstr "A forma mais básica da membrana, tem pouca proteção contra dano. Também precisa de mais energia para não deformar. A vantagem é que ela permite a célula se mover e absorver nutrientes mais rapidamente."

msgid "NOTHING_HERE"
msgstr "Não há nada aqui"

msgid "NOTHING_TO_INTERACT_WITH"
msgstr "Não há nada para interagir"

#, fuzzy
msgid "NOTICE_BINDING_OUT_OF_ATP"
msgstr "Ferido devido à falta de ATP"

msgid "NOTICE_DAMAGED_BY_NO_ATP"
msgstr "Ferido devido à falta de ATP"

#, fuzzy
msgid "NOTICE_ENGULFING_OUT_OF_ATP"
msgstr "A célula é muito pequena para fagocitar o alvo"

msgid "NOTICE_ENGULF_DAMAGE_FROM_TOXIN"
msgstr "Ferido por toxinas devido à ingestão de matéria"

msgid "NOTICE_ENGULF_MISSING_ENZYME"
msgstr "Falta {0} para fagocitar o alvo"

msgid "NOTICE_ENGULF_SIZE_TOO_SMALL"
msgstr "A célula é muito pequena para fagocitar o alvo"

msgid "NOTICE_ENGULF_STORAGE_FULL"
msgstr "Não há espaço suficiente para fagocitar o alvo"

msgid "NOTICE_HIT_BY_ATP_TOXIN"
msgstr "Produção de ATP inibida por uma toxina"

msgid "NOTICE_HIT_BY_BASE_MOVEMENT_TOXIN"
msgstr "Velocidade de movimento diminuída devido a uma toxina"

msgid "NOTICE_RADIATION_DAMAGE"
msgstr "Danificado por excesso de radiação"

msgid "NOTICE_READY_TO_EDIT"
msgstr "O editor está pronto para ser utilizado"

msgid "NOT_ADAPTED_TO_CURRENT_PATCH"
msgstr "Não está adaptado para as condições da região atual. Mude as condições preferidas ou faixas de tolerância para remover as desvantagens."

msgid "NOT_STARTED_DOT"
msgstr "Não começou."

msgid "NOVEMBER"
msgstr "Novembro"

msgid "NO_AI"
msgstr "Sem IA"

msgid "NO_DATA_TO_SHOW"
msgstr "Nenhum Dado a Exibir"

msgid "NO_EVENTS_RECORDED"
msgstr "Nenhum evento registrado"

msgid "NO_FOSSIL_DIRECTORY"
msgstr "O diretório de fósseis não foi encontrado"

msgid "NO_MODS_ENABLED"
msgstr "Nenhum mod ativado"

msgid "NO_ORGANELLE_PROCESSES"
msgstr "Sem processos"

msgid "NO_SAVEGAMES_FOUND"
msgstr "Nenhum Salvamento Encontrado"

msgid "NO_SAVE_DIRECTORY"
msgstr "O diretório de salvamentos não foi encontrado"

msgid "NO_SCREENSHOT_DIRECTORY"
msgstr "O diretório de capturas de tela não foi encontrado"

msgid "NO_SELECTED_MOD"
msgstr "Nenhum Mod Selecionado"

msgid "NO_SUGGESTION"
msgstr "Nenhuma"

msgid "NUCLEUS"
msgstr "Núcleo"

msgid "NUCLEUS_DELETE_OPTION_DISABLED_TOOLTIP"
msgstr ""
"O núcleo é uma mutação irreversível e é impossível removê-lo.\n"
"Entretanto, se tiver sido colocado na sessão atual, é permitido desfazer ou refazer a ação."

msgid "NUCLEUS_DESCRIPTION"
msgstr "A principal característica das células eucarióticas. O núcleo também inclui o retículo endoplasmático e o complexo de golgi. É uma evolução das células procarióticas para desenvolver um sistema de membranas internas, assimilando outros procariontes dentro deles. Isso os permite compartimentar, ou repelir os diferentes processos acontecendo dentro das células prevenindo eles de se sobrepor. Isso permite as suas novas organelas com membranas serem mais complexas, eficientes, e especializadas do que se estivessem flutuando no citoplasma. Entretanto, isso tem o custo de fazer a célula muito maior e precisar de muita da energia da célula para se manter."

msgid "NUCLEUS_SMALL_DESCRIPTION"
msgstr "Permite a evolução de mais complexas, organelas com membrana. Custa muito ATP para manter. Essa é uma evolução irreversível."

msgid "NUMLOCK"
msgstr "Num Lock"

msgid "NUTRIENT_COST_TOOLTIP"
msgstr "Isso mostra de quantos compostos sua célula precisa para se dividir. Valores mais altos significam que reprodução leva mais tempo e esforço."

msgid "N_A"
msgstr "N/A"

msgid "N_A_MP"
msgstr "N/A PM"

msgid "N_TIMES"
msgstr "x{0}"

msgid "OCTOBER"
msgstr "Outubro"

msgid "OFF"
msgstr "Desligado"

msgid "OFFICIAL_WEBSITE"
msgstr "Site oficial"

msgid "OFFICIAL_WEBSITE_BUTTON_TOOLTIP"
msgstr "Visite o site oficial do Revolutionary Games"

msgid "OK"
msgstr "OK"

msgid "OLDER_VERSION_LOADING_WARNING"
msgstr ""
"Este jogo salvo é de uma versão mais antiga e pode ser incompatível com a atual.\n"
"Como Thrive está em desenvolvimento, a compatibilidade entre versões não é uma prioridade.\n"
"Você pode relatar qualquer problema que encontrar, mas não serão priorizados.\n"
"Deseja tentar carregar o jogo salvo mesmo assim?"

msgid "OPENGL_MODE_WARNING"
msgstr "Aviso: Modo OpenGL"

msgid "OPENGL_MODE_WARNING_EXPLANATION"
msgstr "Você está usando Thrive com OpenGL, que não é testado e provavelmente causará problemas. Garanta que você está usando uma placa de vídeo recente e tente atualizar seus drivers de vídeo. Em laptops, você pode precisar forçar o uso de gráficos AMD ou Nvidia em vez de gráficos integrados para executar Thrive."

msgid "OPEN_FOLDER"
msgstr "Abrir Pasta"

msgid "OPEN_FOSSIL_FOLDER"
msgstr "Abrir a Pasta de Fósseis"

msgid "OPEN_FOSSIL_IN_FREEBUILD_WARNING"
msgstr ""
"Tem certeza que você quer começar um novo jogo com a espécie selecionada?\n"
"Você perderá qualquer progresso não salvo."

msgid "OPEN_GOD_TOOLS"
msgstr "Ferramentas Divinas"

msgid "OPEN_HELP_SCREEN"
msgstr "Abrir a tela de ajuda"

msgid "OPEN_IN_FREEBUILD"
msgstr "Abrir no editor livre"

msgid "OPEN_LOGS_FOLDER"
msgstr "Abrir pasta de logs"

msgid "OPEN_MOD_URL"
msgstr "Abrir URL"

msgid "OPEN_ORGANELLES_PAGE"
msgstr "Abrir a página de organelas"

msgid "OPEN_ORGANELLE_MENU"
msgstr "Abrir o menu de organelas"

msgid "OPEN_RESEARCH_SCREEN"
msgstr "Abrir a Tela de Pesquisa"

msgid "OPEN_SAVE_DIRECTORY"
msgstr "Abrir Diretório de Salvamentos"

msgid "OPEN_SCIENCE_MENU"
msgstr "Abrir o menu de ciência"

msgid "OPEN_SCREENSHOT_FOLDER"
msgstr "Abrir a pasta de capturas de tela"

msgid "OPEN_THE_MENU"
msgstr "Abrir o menu"

msgid "OPEN_TRANSLATION_SITE"
msgstr "Ajude a traduzir o jogo"

msgid "OPERATION_PAUSED_DOT"
msgstr "Pausado."

msgid "OPPORTUNISM_EXPLANATION"
msgstr ""
"Os micróbios oportunistas competirão com os rivais por causa de alimentos\n"
"e tentarão caçar suas presas usando toxinas se não puderem fagocitá-las.\n"
"Enquanto isso, os micróbios mais cautelosos tendem a não se colocar em perigo por alimentos."

msgid "OPPORTUNISTIC"
msgstr "Oportunista"

msgid "OPTIONS"
msgstr "Opções"

msgid "OPTIONS_BUTTON_TOOLTIP"
msgstr "Muda as configurações do jogo"

msgid "ORGANELLES"
msgstr "Organelas"

msgid "ORGANELLES_BUTTON"
msgstr "Organelas"

msgid "ORGANELLES_WILL_BE_UNLOCKED_NEXT_GENERATION"
msgstr "As condições de desbloqueio são verificadas apenas uma vez a cada geração ao entrar no editor. Algumas organelas podem ser alternativamente desbloqueadas por endossimbiose."

msgid "ORGANELLE_AXON"
msgstr "Axônio"

msgid "ORGANELLE_AXON_DESCRIPTION"
msgstr "Axônios são fibras nervosas que os neurônios utilizam para conectar e comunicar com outros neurônios. Essa organela transforma o tipo da célula em um tecido cerebral."

msgid "ORGANELLE_CATEGORY_MACROSCOPIC"
msgstr "Macroscópica"

msgid "ORGANELLE_CATEGORY_MULTICELLULAR"
msgstr "Multicelular"

msgid "ORGANELLE_GROWTH_ORDER_EXPLANATION"
msgstr "Esta aba permite definir a ordem em que as organelas crescem. Isso pode ser importante para células que têm produção instável de ATP enquanto crescem. A ordem das organelas também impacta a ordem de execução dos bio processos. Recomenda-se editar essa aba apenas após terminar de editar a estrutura, já que a edição de estruturas pode reverter mudanças feitas aqui."

msgid "ORGANELLE_MYOFIBRIL"
msgstr "Miofibrila"

msgid "ORGANELLE_MYOFIBRIL_DESCRIPTION"
msgstr "Permite a criação de células musculares. Por enquanto, não faz nada no protótipo."

msgid "ORGANELLE_PILUS"
msgstr "Pilus Predatório"

msgid "ORGANELLE_PILUS_DESCRIPTION"
msgstr "Pili (singular: pilus) são estruturas similares a cabelos vistos em vários micro-organismos. Eles podem ser usados para diversos fins, como predação. Micro-organismos patógenos usam pili tanto para se fixar aos tecidos de suas vítimas, quanto para passar através da membrana celular para o citoplasma. Existem vários tipos de pili, e muitos deles não têm vínculos evolutivos, sendo resultados da convergência evolutiva. Cada organismo pode ter vários tipos de pili, e aqueles na superfície são constantemente substituídos."

msgid "ORGANELLE_PILUS_PROCESSES_DESCRIPTION"
msgstr "Perfure outras células com isto."

msgid "ORGANELLE_PLURAL"
msgstr "{0} organelas"

msgid "ORGANELLE_SINGULAR"
msgstr "{0} organela"

msgid "ORGANELLE_SUGGESTION_COLON"
msgstr "Sugestão de Organela:"

msgid "ORGANELLE_SUGGESTION_TOOLTIP"
msgstr ""
"Este indicador mostra uma organela sugerida que pode ser adicionada à célula.\n"
"A sugestão é calculada pela auto-evo baseada em qual organela adicionada gera o maior aumento na energia ganha.\n"
"Às vezes, não há uma única boa organela para adicionar, mas edições maiores com mais organelas ainda podem ser beneficiais a longo prazo.\n"
"Remover organelas existentes também é frequentemente uma estratégia útil."

msgid "ORGANELLE_UNLOCKS_ENABLED"
msgstr "Desbloqueio de organelas ativado"

msgid "ORGANELLE_UNLOCKS_ENABLED_EXPLANATION"
msgstr "(algumas organelas terão condições de desbloqueio para poderem ser colocadas)"

msgid "ORGANISM_STATISTICS"
msgstr "Estatísticas do Organismo"

msgid "OR_UNLOCK_CONDITION"
msgstr "ou"

msgid "OSMOREGULATION"
msgstr "Osmorregulação"

msgid "OSMOREGULATION_COST"
msgstr "Custo da Osmorregulação"

msgid "OSMOREGULATION_COST_MULTIPLIER"
msgstr "Multiplicador do custo da osmorregulação"

msgid "OSMOREGULATION_COST_MULTIPLIER_EXPLANATION"
msgstr "(custo da osmorregulação da espécie do jogador)"

msgid "OTHER_COMPOUNDS"
msgstr "Outros"

msgid "OUR_WIKI"
msgstr "nossa Wiki"

msgid "OUTDATED_NOTICE"
msgstr "Esta página ou seção contém informações desatualizadas. Isso ocorre frequentemente quando há uma mudança de planos após algo ser escrito."

msgid "OUTREACH_TEAM"
msgstr "Equipe de Divulgação"

msgid "OUTSIDE_CONTRIBUTORS"
msgstr "Colaboradores Externos"

msgid "OVERWRITE_EXISTING_SAVE"
msgstr "Sobrescrever jogo que já existe:"

msgid "OVERWRITE_EXISTING_SAVE_PROMPT"
msgstr "Sobrescrever jogo salvo existente?"

msgid "OVERWRITE_SPECIES_NAME_CONFIRMATION"
msgstr ""
"Já existe uma espécie fossilizada com esse nome.\n"
"Tem certeza que quer sobrescrevê-la?"

msgid "OXYGEN"
msgstr "Oxigênio"

msgid "OXYGEN_INHIBITOR_SYNTHESIS"
msgstr "Síntese de Inibidor de Oxigênio"

msgid "OXYGEN_RESISTANCE"
msgstr "Resistência a Oxigênio"

msgid "OXYGEN_TOLERANCE_TOOLTIP"
msgstr "Quanto dano causado por oxigênio a sua espécie pode mitigar antes de sofrer efeitos nocivos. Se você está em uma região com oxigênio demais comparado à sua resistência, você vai sofrer efeitos negativos."

msgid "OXYTOXISOME_PROCESSES_DESCRIPTION"
msgstr "Transforma [thrive:compound type=\"atp\"][/thrive:compound] em [thrive:compound type=\"oxytoxy\"][/thrive:compound]. Quantidade aumenta com a concentração de [thrive:compound type=\"oxygen\"][/thrive:compound]. Pode disparar toxinas apertando [thrive:input]g_fire_toxin[/thrive:input]. Quando a quantidade de [thrive:compound type=\"oxytoxy\"][/thrive:compound] ficar baixa, será possível disparar, mas o dano irá ser reduzido."

msgid "OXYTOXY_NT"
msgstr "Oxitoxina"

msgid "OXYTOXY_SYNTHESIS"
msgstr "Síntese de Oxitoxina"

msgid "PAGEDOWN"
msgstr "Page Down"

msgid "PAGEUP"
msgstr "Page Up"

msgid "PAGE_BACK"
msgstr "Voltar"

msgid "PAGE_FORWARD"
msgstr "Avançar"

msgid "PAGE_TITLE"
msgstr "Título da página"

msgid "PAN_CAMERA_DOWN"
msgstr "Mover a câmera para baixo"

msgid "PAN_CAMERA_LEFT"
msgstr "Mover a câmera para a esquerda"

msgid "PAN_CAMERA_RESET"
msgstr "Redefinir câmera"

msgid "PAN_CAMERA_RIGHT"
msgstr "Mover a câmera para a direita"

msgid "PAN_CAMERA_UP"
msgstr "Mover a câmera para cima"

msgid "PASSIVE_REPRODUCTION_PROGRESS_EXPLANATION"
msgstr "(ganhar os compostos necessários para a reprodução do ambiente sem ter que fazer nada)"

msgid "PAST_DEVELOPERS"
msgstr "Desenvolvedores Anteriores"

msgid "PATCH_COLON"
msgstr "Região:"

msgid "PATCH_EXTINCTION_BOX_TEXT"
msgstr ""
"Sua espécie foi extinta nesta região.\n"
"Mas não se preocupe, você pode selecionar uma nova região para jogar!"

msgid "PATCH_EXTINCTION_CAPITAL"
msgstr "EXTINTO NA REGIÃO"

msgid "PATCH_MAP"
msgstr "Mapa de Regiões"

msgid "PATCH_MAP_NAVIGATION_TOOLTIP"
msgstr "Clique, arraste e dê zoom para mover"

msgid "PATCH_NAME"
msgstr "{1} {0}"

msgid "PATCH_NOTES_LAST_PLAYED_INFO"
msgstr "A última versão de Thrive que você jogou foi {0} e, desde então, houve um novo lançamento"

msgid "PATCH_NOTES_LAST_PLAYED_INFO_PLURAL"
msgstr "A última versão de Thrive que você jogou foi {0} e, desde estão, houve {1} novos lançamentos"

msgid "PATCH_NOTES_TITLE"
msgstr "Notas de Atualização"

msgid "PATCH_NOTE_BULLET_POINT"
msgstr "— {0}"

msgid "PATCH_NOTE_CHANGES_HEADING"
msgstr "Mudanças:"

msgid "PATCH_NOTE_LINK_VISIT_TEXT"
msgstr "Veja todos os detalhes dessa versão no [color=#3796e1][url={0}]GitHub[/url][/color]"

msgid "PATREON_TOOLTIP"
msgstr "Visite a nossa página no Patreon"

msgid "PATRONS"
msgstr "Apoiadores"

msgid "PAUSED"
msgstr "PAUSADO"

msgid "PAUSE_MENU_RESUME_TOOLTIP"
msgstr "Retoma o jogo"

msgid "PAUSE_PROMPT"
msgstr "[center]Aperte [thrive:input]g_pause[/thrive:input] para retomar o jogo[/center]"

msgid "PAUSE_TOOLTIP"
msgstr "Pausar o jogo"

msgid "PCK_LOAD_FAILED"
msgstr "Carregamento do arquivo pck ({0}) falhou"

msgid "PCK_LOAD_FAILED_DOES_NOT_EXIST"
msgstr "Carregamento do arquivo pck ({0}) falhou, pois o arquivo não existe"

msgid "PEACEFUL"
msgstr "Pacífico"

msgid "PENDING_ENDOSYMBIOSIS_EXPLANATION"
msgstr "Existe um processo completo de endossimbiose que pode ser finalizado posicionando a célula como uma organela. É recomendado fazer isso assim que possível já que não é possível fazer mais progresso na endossimbiose até que isso seja feito. Ver o progresso da endossimbiose agora?"

msgid "PENDING_ENDOSYMBIOSIS_TITLE"
msgstr "Esperando a Finalização do Processo de Endossimbiose"

msgid "PERCENTAGE_VALUE"
msgstr "{0}%"

msgid "PERFECT_ADAPTATION_DESCRIPTION"
msgstr "Quando as faixas de tolerância estão definidas para valores mínimos e a sua espécie gosta das condições atuais, um bônus de perfeitamente adaptado será adicionado. Isso dá uma vantagem se você planeja ficar em uma única região em vez de se espalhar."

msgid "PERFORMANCE"
msgstr "Desempenho"

msgid "PERFORM_UNBINDING"
msgstr "Desconectar"

msgid "PER_SECOND_ABBREVIATION"
msgstr "/s"

msgid "PER_SECOND_SLASH"
msgstr "/segundo"

msgid "PHOSPHATE"
msgstr "Fosfato"

msgid "PHOSPHATES_COST"
msgstr "Custo dos Fosfatos:"

msgid "PHOTOSYNTHESIS"
msgstr "Fotossíntese"

msgid "PHYSICAL_CONDITIONS"
msgstr "Condições Físicas"

msgid "PHYSICAL_RESISTANCE"
msgstr "Resistência Física"

msgid "PLACE_ORGANELLE"
msgstr "Colocar organela"

msgid "PLANET"
msgstr "Planeta"

msgid "PLANET_DETAILS_STRING"
msgstr ""
"Somente vida baseada na realidade: {0}\n"
"Origem da vida: {1}\n"
"Ativar o ciclo dia/noite: {2}\n"
"Duração do dia: {3} segundos\n"
"Seed aleatória do planeta: {4}"

msgid "PLANET_GENERATION_TEASER"
msgstr "Geração de planetas em breve!"

msgid "PLANET_RANDOM_SEED"
msgstr "Seed aleatória do planeta"

msgid "PLAYER"
msgstr "Jogador"

msgid "PLAYER_DEATH_POPULATION_PENALTY"
msgstr "Penalidade na população por morte do jogador"

msgid "PLAYER_DEATH_POPULATION_PENALTY_EXPLANATION"
msgstr "(coeficiente para a redução na população da espécie do jogador para cada morte)"

msgid "PLAYER_DIED"
msgstr "jogador morreu"

msgid "PLAYER_DUPLICATE"
msgstr "Duplicar Jogador"

msgid "PLAYER_EXTINCT"
msgstr "O jogador foi extinto"

msgid "PLAYER_RELATIVE_MOVEMENT"
msgstr "Relativo ao jogador"

#, fuzzy
msgid "PLAYER_RELATIVE_MOVEMENT_TOOLTIP"
msgstr "Relativo ao jogador"

msgid "PLAYER_REPRODUCED"
msgstr "jogador se reproduziu"

msgid "PLAYER_SPEED"
msgstr ""
"Jogador\n"
"Velocidade"

msgid "PLAYSTATION_3"
msgstr "PlayStation 3"

msgid "PLAYSTATION_4"
msgstr "PlayStation 4"

msgid "PLAYSTATION_5"
msgstr "PlayStation 5"

msgid "PLAY_INTRO_VIDEO"
msgstr "Reproduzir o vídeo de introdução"

msgid "PLAY_MICROBE_INTRO_ON_NEW_GAME"
msgstr "Reproduzir a introdução do Estágio Microbial em novo jogo"

msgid "PLAY_WITH_CURRENT_SETTING"
msgstr "Jogar com essas configurações"

msgid "POPULATION_CAPITAL"
msgstr "POPULAÇÃO:"

msgid "POPULATION_COLON"
msgstr "população:"

msgid "POPULATION_IN_PATCHES"
msgstr "população nas regiões:"

msgid "POPULATION_IN_PATCH_SHORT"
msgstr "{0} ({1})"

msgid "POSITION_NUMBER"
msgstr "{0}."

msgid "PREDATION_FOOD_SOURCE"
msgstr "Predação de {0}"

msgid "PREDICTION_DETAILS_OPEN_TOOLTIP"
msgstr "Ver informações detalhadas sobre a previsão"

msgid "PRESSURE"
msgstr "Pressão"

msgid "PRESSURE_SHORT"
msgstr "Pressão"

msgid "PRESSURE_TOLERANCE_TOOLTIP"
msgstr "A pressão preferida pela sua espécie e a faixa de flexibilidade ao redor dela. Quando em condições fora dessa faixa, haverá diversos efeitos negativos na sua espécie. Mude a pressão preferida e a flexibilidade com os sliders."

msgid "PRESS_KEY_DOT_DOT_DOT"
msgstr "Aperte uma tecla..."

msgid "PREVIEW_IMAGE_DOES_NOT_EXIST"
msgstr "A imagem de pré-visualização não existe"

msgid "PREVIEW_IMAGE_IS_TOO_LARGE"
msgstr "A imagem de pré-visualização é muito grande"

msgid "PREVIOUS_COLON"
msgstr "anterior:"

msgid "PROCESSING_LOADED_OBJECTS"
msgstr "Processando objetos carregados"

msgid "PROCESS_ENVIRONMENT_SEPARATOR"
msgstr "@"

msgid "PROCESS_PANEL_TITLE"
msgstr "Processos"

msgid "PROCESS_SPEED_MODIFIER"
msgstr "Velocidade dos Bioprocessos"

#, fuzzy
msgid "PROCESS_TOGGLE_TOOLTIP"
msgstr "A pressão preferida pela sua espécie e a faixa de flexibilidade ao redor dela. Quando em condições fora dessa faixa, haverá diversos efeitos negativos na sua espécie. Mude a pressão preferida e a flexibilidade com os sliders."

msgid "PROGRAMMING_TEAM"
msgstr "Equipe de Programação"

msgid "PROJECT_MANAGEMENT_TEAM"
msgstr "Equipe de Gestão do Projeto"

msgid "PROTEINS"
msgstr "Proteínas"

msgid "PROTOPLASM"
msgstr "Protoplasma"

msgid "PULL_REQUESTS_PROGRAMMING"
msgstr "Pull Requests / Programação"

#, fuzzy
msgid "QUADRILLION_ABBREVIATION"
msgstr "{0} Bi"

msgid "QUICK_LOAD"
msgstr "Carregamento rápido"

msgid "QUICK_SAVE"
msgstr "Salvamento rápido"

msgid "QUIT"
msgstr "Sair"

msgid "QUIT_BUTTON_TOOLTIP"
msgstr "Sair do jogo"

msgid "QUIT_GAME_WARNING"
msgstr ""
"Tem certeza que deseja sair do jogo?\n"
"Você vai perder seu progesso não salvo."

msgid "RADIATION"
msgstr "Radiação"

msgid "RADIOACTIVE_CHUNK"
msgstr "Pedaço de Pedra Radioativa"

msgid "RADIOSYNTHESIS"
msgstr "Radiossíntese"

msgid "RANDOMIZE_SPECIES_NAME"
msgstr "Nome da espécie aleatório"

msgid "RANDOM_SEED_TOOLTIP"
msgstr "O valor usado para gerar o mundo, que deve ser um número inteiro positivo"

msgid "RAW"
msgstr "Bruto"

msgid "RAW_VALUE_COLON"
msgstr "Bruto:"

msgid "READING_SAVE_DATA"
msgstr "Lendo dados salvos"

msgid "READY"
msgstr "Pronto"

msgid "RECOMMENDED_THRIVE_VERSION"
msgstr "Versão Recomendada:"

msgid "REDDIT_TOOLTIP"
msgstr "Visite o nosso subreddit"

msgid "REDO"
msgstr "Refazer"

msgid "REDO_THE_LAST_ACTION"
msgstr "Refazer a ultima ação"

msgid "REFRESH"
msgstr "Atualizar"

msgid "REPORT"
msgstr "Relatório"

msgid "REPORT_BUG"
msgstr "Informar um Problema"

msgid "REPRODUCED"
msgstr "reproduziu"

msgid "REPRODUCTION"
msgstr "Reprodução"

msgid "REPRODUCTION_ASEXUAL"
msgstr "Assexual"

msgid "REPRODUCTION_BUDDING"
msgstr "Gemulação"

msgid "REPRODUCTION_COMPOUNDS_MODE"
msgstr "Compostos na saída do editor:"

msgid "REPRODUCTION_COMPOUNDS_MODE_EXPLANATION"
msgstr "(o que fazer com os compostos que o jogador havia guardado quando voltar para o estágio do editor)"

msgid "REPRODUCTION_COMPOUND_HANDLING_TOOLTIP"
msgstr ""
"Configura o que acontece com os compostos guardados quando for ao editor.\n"
"Dividir com a célula irmã dá metade dos compostos guardados para ela quando sair do editor.\n"
"Manter tudo é a opção egoísta de manter todos os compostos guardados como estão.\n"
"Sempre completar enche quaisquer compostos até a quantidade com que a célula inicialmente é gerada.\n"
"Completar na mudança de região completa os compostos iniciais mas apenas se a região foi mudada."

msgid "REPRODUCTION_METHOD"
msgstr "Reprodução:"

msgid "REQUIRES_NUCLEUS"
msgstr "Requer um núcleo"

msgid "RESEARCH"
msgstr "Pesquisa"

msgid "RESET"
msgstr "Redefinir"

msgid "RESET_DEADZONES"
msgstr "Redefinir as zonas mortas"

msgid "RESET_DISMISSED_POPUPS"
msgstr "Redefinir os pop-ups dispensados"

msgid "RESET_INPUTS_TO_DEFAULTS"
msgstr "Redefinir entradas para configurações padrão?"

msgid "RESET_ITEM_ORDER_TO_DEFAULT"
msgstr "Redefinir a ordem dos itens para padrão"

msgid "RESET_KEYBINDINGS"
msgstr "Redefinir entradas"

msgid "RESET_SETTINGS_TO_DEFAULTS"
msgstr "Configurações padrão"

#, fuzzy
msgid "RESET_SHOWN_TUTORIALS"
msgstr "Mostrar tutoriais"

#, fuzzy
msgid "RESET_SHOWN_TUTORIALS_TOOLTIP"
msgstr "Exportar os dados de todos os mundos no formato CSV (comma-separated values)"

msgid "RESET_TO_DEFAULTS"
msgstr "Redefinir para as configurações padrão?"

msgid "RESISTANT_TO_BASIC_ENGULFMENT"
msgstr "Resistente à fagocitose básica"

msgid "RESIZE_METABALL_TOOLTIP"
msgstr "Definir o tamanho da metaball a ser colocada. Alternativamente, pode ser mudado com atalhos de teclado."

msgid "RESOLUTION"
msgstr "Resolução:"

msgid "RESOURCE_ABSORBTION_SPEED"
msgstr "Velocidade de Absorção de Nutrientes"

msgid "RESOURCE_AMOUNT_SHORT"
msgstr "{0}: {1}"

msgid "RESOURCE_ENERGY"
msgstr "Energia"

msgid "RESOURCE_FOOD"
msgstr "Comida"

msgid "RESOURCE_ROCK"
msgstr "Rocha"

msgid "RESOURCE_WOOD"
msgstr "Madeira"

msgid "RESPIRATION"
msgstr "Respiração Aeróbica"

msgid "RESPONSIVE"
msgstr "Reativo"

msgid "RESTART_REQUIRED"
msgstr "Reinício Necessário"

msgid "RESUME"
msgstr "Retomar"

msgid "RESUME_TOOLTIP"
msgstr "Retomar o jogo"

msgid "RETURN_TO_MENU"
msgstr "Voltar ao Menu"

msgid "RETURN_TO_MENU_TOOLTIP"
msgstr "Volta para o menu principal"

msgid "RETURN_TO_MENU_WARNING"
msgstr ""
"Tem certeza que você deseja sair para o menu?\n"
"Você vai perder seu progresso não salvo."

msgid "REVEAL_ALL_PATCHES"
msgstr "Mostrar Todas as Regiões"

msgid "REVOLUTIONARY_GAMES_SOCIAL_TOOLTIP"
msgstr "Visite os sites oficiais do Revolutionary Games"

msgid "RIGHT_ARROW"
msgstr "→"

msgid "RIGHT_MOUSE"
msgstr "Botão direito do mouse"

msgid "RIGID"
msgstr "Rígido"

msgid "RIGIDITY_MEMBRANE_DESCRIPTION"
msgstr "Uma membrana mais rígida é mais resistente ao dano, mas é mais difícil para a célula se mover."

msgid "ROTATE_LEFT"
msgstr "Girar à esquerda"

msgid "ROTATE_RIGHT"
msgstr "Girar à direita"

msgid "ROTATION_COLON"
msgstr "Rotação:"

msgid "RUN_AUTO_EVO_DURING_GAMEPLAY"
msgstr "Usar a auto-evo durante o jogo"

msgid "RUN_ONE_STEP"
msgstr "Executar Um Passo"

msgid "RUN_RESULT_BY_SENDING_POPULATION"
msgstr "{0} mandando: {1} indivíduos da região: {2}"

msgid "RUN_RESULT_GENE_CODE"
msgstr "código genético:"

msgid "RUN_RESULT_NICHE_FILL"
msgstr "surgiu para preencher um nicho"

msgid "RUN_RESULT_SELECTION_PRESSURE_SPLIT"
msgstr "surgiu devido a diferentes pressões seletivas"

msgid "RUN_RESULT_SPLIT_FROM"
msgstr "foi ramificado de {0}"

msgid "RUN_RESULT_SPLIT_OFF_TO"
msgstr "a população em algumas regiões se dividiu para formar a nova espécie {0}:"

msgid "RUN_X_WORLDS"
msgstr "Executar em {0} Mundos"

msgid "RUN_X_WORLDS_TOOLTIP"
msgstr "Executar a simulação em um certo número de mundos, a quantidade de gerações que cada mundo deve simular é determinada pela opção acima."

msgid "RUSTICYANIN"
msgstr "Rusticianina"

#, fuzzy
msgid "RUSTICYANIN_DESCRIPTION"
msgstr "Rusticianina é uma proteína que consegue usar o [thrive:compound type=\"carbondioxide\"][/thrive:compound] e para oxidar [thrive:compound type=\"iron\"][/thrive:compound] de um estado químico para outro. Esse processo, chamado de [b]respiração de ferro[/b], libera energia que a célula pode usar."

#, fuzzy
msgid "RUSTICYANIN_PROCESSES_DESCRIPTION"
msgstr "Transforma [thrive:compound type=\"iron\"][/thrive:compound] em [thrive:compound type=\"atp\"][/thrive:compound]. Quantidade aumenta com a concentração de [thrive:compound type=\"carbondioxide\"][/thrive:compound]."

msgid "SAFE_MODE_EXPLANATION"
msgstr ""
"Thrive começou no modo seguro devido a um erro na inicialização do jogo.\n"
"\n"
"Um mod ou o reprodutor de vídeos podem ter sido a causa do erro. Como precaução, os mods e/ou o reprodutor foram desabilitados. Eles seguirão desativados até o reinício do jogo.\n"
"\n"
"Antes de reiniciar o jogo, desative os mods que podem ter causado o erro ou que não sejam compatíveis com essa versão de Thrive (você pode verificar se um mod foi a causa do erro nos logs).\n"
"Se for um problema relacionado ao reprodutor de vídeos, ative a opção para desabilitar vídeos no lançador.\n"
"\n"
"Caso não solucionar o problema que causou o erro na inicialização, você deverá reiniciar e travar o jogo várias vezes para voltar ao modo seguro."

msgid "SAFE_MODE_TITLE"
msgstr "Thrive começou no modo seguro"

msgid "SAVE"
msgstr "Salvar"

msgid "SAVE_AND_CONTINUE"
msgstr "Salvar e continuar"

msgid "SAVE_AUTOSAVE"
msgstr "Salvamento automático"

msgid "SAVE_DELETE_WARNING"
msgstr "Apagar o jogo salvo é irreversível, deseja apagar {0} permanentemente?"

msgid "SAVE_ERROR_INCLUDE_JSON_DEBUG_NOTE"
msgstr "Quando relatar um erro de salvamento, por favor inclua [color=#3796e1][url={0}]{1}[/url][/color] da [color=#3796e1][url={2}]pasta de logs[/url][/color] pois essa é uma informação crucial para os desenvolvedores do Thrive entenderem qual foi o erro de salvamento. Sem esse arquivo, será extremamente difícil diagnosticar e corrigir esse problema."

msgid "SAVE_ERROR_TURN_ON_JSON_DEBUG_MODE"
msgstr "Verifique se o modo de depuração JSON não está desativado antes de relatar esse erro de salvamento. O modo de depuração automática JSON deve ter criado um arquivo extra chamado {0} na [color=#3796e1][url={1}]pasta de logs[/url][/color]. Esse arquivo contém informações essenciais para que os desenvolvedores de Thrive descubram qual foi o erro de salvamento."

msgid "SAVE_FAILED"
msgstr "Falha ao Salvar"

msgid "SAVE_GAME"
msgstr "Salvar Jogo"

msgid "SAVE_GAME_BUTTON_TOOLTIP"
msgstr "Abre o menu de salvamentos para salvar o jogo"

msgid "SAVE_HAS_DIFFERENT_VERSION"
msgstr "O arquivo salvo não corresponde à versão atual do jogo"

msgid "SAVE_HAS_DIFFERENT_VERSION_TEXT"
msgstr ""
"A versão do arquivo salvo que você está tentando carregar não corresponde à versão do jogo.\n"
"Por favor carregue o salvamento manualmente através do menu."

msgid "SAVE_HAS_INVALID_GAME_STATE"
msgstr "Salvamento tem save game scene inválida"

msgid "SAVE_INVALID"
msgstr "Inválido"

msgid "SAVE_IS_INVALID"
msgstr "O jogo salvo é inválido"

msgid "SAVE_IS_UPGRADEABLE_DESCRIPTION"
msgstr ""
"O jogo salvo selecionado é de uma versão antiga de Thrive, mas pode ser atualizada.\n"
"Um arquivo de backup será criado antes da atualização, se não já foi criado.\n"
"Se pular a atualização, o jogo tentará executar o arquivo normalmente.\n"
"Tentar atualizar esse arquivo salvo?"

msgid "SAVE_LOAD_ALREADY_LOADED_FREE_FAILURE"
msgstr ". Não foi possível liberar recursos já livres: {0}"

msgid "SAVE_MANUAL"
msgstr "Manual"

msgid "SAVE_QUICKSAVE"
msgstr "Salvamento rápido"

msgid "SAVE_SPACE_USED"
msgstr "Espaço usado:"

msgid "SAVE_UPGRADE_FAILED"
msgstr "Falha ao atualizar o arquivo salvo"

msgid "SAVE_UPGRADE_FAILED_DESCRIPTION"
msgstr "A atualização do arquivo salvo falhou devido ao seguinte erro:"

msgid "SAVING_DATA_FAILED_DUE_TO"
msgstr "O salvamento de informações falhou por conta de uma exceção: {0}"

msgid "SAVING_DOT_DOT_DOT"
msgstr "Salvando…"

msgid "SAVING_FAILED_WITH_EXCEPTION"
msgstr "Falha ao salvar! Uma exceção ocorreu"

msgid "SAVING_NOT_POSSIBLE"
msgstr "Atualmente, não é possível salvar porque:"

msgid "SAVING_SUCCEEDED"
msgstr "Salvo com sucesso"

msgid "SCALING_NONE"
msgstr "Nenhum"

msgid "SCALING_ON"
msgstr "Proporcional"

msgid "SCALING_ON_INVERSE"
msgstr "Inversamente proporcional"

msgid "SCREEN_EFFECT"
msgstr "Efeitos de Tela"

msgid "SCREEN_EFFECT_GAMEBOY"
msgstr "Paleta do GB"

msgid "SCREEN_EFFECT_GAMEBOY_COLOR"
msgstr "Gráficos de GB Color"

msgid "SCREEN_EFFECT_GREYSCALE"
msgstr "Escala de cinza"

msgid "SCREEN_EFFECT_NONE"
msgstr "Nenhum"

msgid "SCREEN_RELATIVE_MOVEMENT"
msgstr "Relativo à tela"

#, fuzzy
msgid "SCREEN_RELATIVE_MOVEMENT_TOOLTIP"
msgstr "Relativo à tela"

msgid "SCROLLLOCK"
msgstr "Scroll Lock"

msgid "SEARCH_DOT_DOT_DOT"
msgstr "Pesquisar…"

msgid "SEARCH_PLACEHOLDER"
msgstr "Pesquisar..."

msgid "SEARCH_RADIUS"
msgstr "Raio de Procura:"

msgid "SEA_FLOOR"
msgstr "Fundo do Mar"

msgid "SECRETE_SLIME"
msgstr "Expelir mucilagem"

msgid "SECRETE_SLIME_TOOLTIP"
msgstr "Expele mucilagem para aumentar a velocidade e desacelerar células presas na gosma"

msgid "SEED_LABEL"
msgstr "Seed do planeta: {0}"

#, fuzzy
msgid "SELECTED"
msgstr "Mod Selecionado:"

msgid "SELECTED_COLON"
msgstr "Selecionado:"

msgid "SELECTED_MOD"
msgstr "Mod Selecionado:"

msgid "SELECTED_SAVE_IS_INCOMPATIBLE_PROMPT"
msgstr "O jogo salvo selecionado é incompatível"

msgid "SELECTED_SAVE_IS_INCOMPATIBLE_PROTOTYPE_PROMPT"
msgstr "O jogo salvo selecionado é um protótipo incompatível"

msgid "SELECTED_SAVE_IS_UPGRADEABLE_PROMPT"
msgstr "O jogo salvo selecionado pode ser atualizado"

msgid "SELECT_A_GENERATION"
msgstr "Selecione uma geração"

msgid "SELECT_A_PATCH"
msgstr "Selecione uma região para mostrar seus detalhes"

msgid "SELECT_A_SPECIES"
msgstr "Selecione uma espécie"

msgid "SELECT_A_TECHNOLOGY"
msgstr "Selecione uma tecnologia da Rede de Tecnologias"

msgid "SELECT_CELL_TYPE_FROM_EDITOR"
msgstr "Selecione um tipo de célula para editá-lo aqui"

msgid "SELECT_ENZYME"
msgstr "Selecione a Enzima:"

#, fuzzy
msgid "SELECT_MOVEMENT_MODE_TITLE"
msgstr "Thrive começou no modo seguro"

msgid "SELECT_OPTION"
msgstr "Selecione uma Opção"

msgid "SELECT_PREVIEW_IMAGE"
msgstr "Selecionar Imagem de Pré-Visualização"

msgid "SELECT_SPACE_STRUCTURE_TITLE"
msgstr "Selecionar Estrutura a Construir"

msgid "SELECT_STRUCTURE_POPUP_TITLE"
msgstr "Selecione uma Estrutura para Colocar"

msgid "SELECT_TISSUE_TYPE_FROM_EDITOR"
msgstr "Selecione um tipo de tecido para editá-lo aqui"

msgid "SELECT_VACUOLE_COMPOUND_COLON"
msgstr "Selecione o composto que o vacúolo armazenará:"

msgid "SEPTEMBER"
msgstr "Setembro"

msgid "SESSILE"
msgstr "Séssil"

msgid "SETTING_ONLY_APPLIES_TO_NEW_GAMES"
msgstr "Esse valor só é aplicado à novos jogos, criados após alterar esta opção"

msgid "SFX_VOLUME"
msgstr "Volume dos efeitos sonoros"

msgid "SHIFT"
msgstr "Shift"

#, fuzzy
msgid "SHOW_ALL_TUTORIALS"
msgstr "Mostrar tutoriais"

#, fuzzy
msgid "SHOW_ALL_TUTORIALS_TOOLTIP"
msgstr "Exportar os dados de todos os mundos no formato CSV (comma-separated values)"

msgid "SHOW_DAMAGE_EFFECT"
msgstr "Mostrar efeito do dano na tela"

msgid "SHOW_HELP"
msgstr "Mostrar ajuda"

msgid "SHOW_ITEM_COORDINATES"
msgstr "Mostrar coordenadas"

msgid "SHOW_NEW_PATCH_NOTES"
msgstr "Mostrar novas notas de atualização automaticamente"

msgid "SHOW_NEW_PATCH_NOTES_TOOLTIP"
msgstr "Mostrar as notas de atualização das novas versões de Thrive automaticamente no menu principal"

msgid "SHOW_TUTORIALS_IN_NEW_CURRENT_OPTION"
msgstr "Mostrar tutoriais (no jogo atual)"

msgid "SHOW_TUTORIALS_IN_NEW_GAMES_OPTION"
msgstr "Mostrar tutoriais (em novos jogos)"

#, fuzzy
msgid "SHOW_TUTORIALS_OPTION_TOOLTIP"
msgstr "Exportar os dados de todos os mundos no formato CSV (comma-separated values)"

msgid "SHOW_UNSAVED_PROGRESS_WARNING"
msgstr "Mostrar aviso de progresso não salvo"

msgid "SHOW_UNSAVED_PROGRESS_WARNING_TOOLTIP"
msgstr "Mostra/Esconde o aviso de quando o jogador tenta sair do jogo."

msgid "SHOW_WEB_NEWS_FEED"
msgstr "Mostrar o feed de notícias de Thrive (baixadas pela internet)"

msgid "SIDEROPHORE_ACTION_TOOLTIP"
msgstr "Atirar sideróforo"

msgid "SIGNALING_AGENT"
msgstr "Agente de Sinalização"

msgid "SIGNALING_AGENTS_ACTION_TOOLTIP"
msgstr "Aperte a tecla do menu de comandos do bando para controlar outras células"

msgid "SIGNALING_AGENT_DESCRIPTION"
msgstr "Agentes de sinalização permitem que as celúlas produzam substâncias químicas a que outras podem reagir. Essas substâncias podem ser usadas para atrair outras células ou avisá-las de algum perigo para fazê-las fugir."

msgid "SIGNALING_AGENT_PROCESSES_DESCRIPTION"
msgstr "Segure [thrive:input]g_pack_commands[/thrive:input] para abrir um menu para dar comandos para outros membros de sua espécie."

msgid "SIGNAL_COMMAND_AGGRESSION"
msgstr "Tornar-se Agressivo"

msgid "SIGNAL_COMMAND_FLEE"
msgstr "Fujam"

msgid "SIGNAL_COMMAND_FOLLOW"
msgstr "Sigam-me"

msgid "SIGNAL_COMMAND_NONE"
msgstr "Sem Ordem"

msgid "SIGNAL_COMMAND_TO_ME"
msgstr "Venham A Mim"

msgid "SIGNAL_TO_EMIT"
msgstr "Sinal a Emitir"

msgid "SILICA"
msgstr "Sílica"

msgid "SILICA_MEMBRANE_DESCRIPTION"
msgstr "Essa membrana tem uma forte parede feita de sílica. Pode resistir bem a danos no geral e é muito resistente a danos físicos. Também precisa de menos energia para manter sua forma. No entanto, diminui a velocidade da célula drasticamente e ela absorve recursos a um ritmo menor."

msgid "SIXTEEN_TIMES"
msgstr "16x"

msgid "SIZE_COLON"
msgstr "Tamanho:"

msgid "SLIDESHOW"
msgstr "Apresentação de slides"

msgid "SLIME_JET"
msgstr "Jato de Slime"

msgid "SLIME_JET_DESCRIPTION"
msgstr "Muitos organismos produzem substâncias polissacarídeas gosmentas, e a mucilagem é uma dessas. Enquanto várias espécies as utilizam para a locomoção, alguns tipos de bactérias ejetam essas substâncias a alta pressão. Esses jatos de gosma se comportam como motores de foguetes, impulsionando as células a uma velocidade impressionante. Gosma também é usada para evitar predadores, prendendo-os em uma substância na qual só organismos que possuem a organela podem navegar."

msgid "SLIME_JET_PROCESSES_DESCRIPTION"
msgstr "Transforma [thrive:compound type=\"glucose\"][/thrive:compound] em [thrive:compound type=\"mucilage\"][/thrive:compound]. Aperte [thrive:input]g_secrete_slime[/thrive:input] para expelir a [thrive:compound type=\"mucilage\"][/thrive:compound], aumentando a velocidade da célula e diminuindo a de predadores."

msgid "SMALL_IRON_CHUNK"
msgstr "Pedaço de Ferro Pequeno"

msgid "SMALL_PHOSPHATE_CHUNK"
msgstr "Pedaço de Fosfato Pequeno"

msgid "SMALL_SULFUR_CHUNK"
msgstr "Pedaço de Enxofre Pequeno"

msgid "SNOWFLAKE"
msgstr "Floco de Neve"

msgid "SOCIETY_STAGE"
msgstr "Estágio Social"

msgid "SOUND"
msgstr "Som"

msgid "SOUND_TEAM"
msgstr "Equipe de Som"

msgid "SOUND_TEAM_LEAD"
msgstr "Gestor da Equipe de Som"

msgid "SOUND_TEAM_LEADS"
msgstr "Gestores da Equipe de Som"

msgid "SPACE"
msgstr "Espaço"

msgid "SPACE_STAGE"
msgstr "Estágio Espacial"

msgid "SPACE_STRUCTURE_HAS_RESOURCES"
msgstr "A estrutura está esperando por uma frota de construção para começar"

msgid "SPACE_STRUCTURE_NO_EXTRA_DESCRIPTION"
msgstr "Não há mais informações disponíveis"

msgid "SPACE_STRUCTURE_WAITING_CONSTRUCTION"
msgstr "Estrutura está esperando a frota de construção e recursos: {0}"

msgid "SPAWN_AMMONIA"
msgstr "Gerar amônia"

msgid "SPAWN_ENEMY"
msgstr "Gerar Inimigo"

msgid "SPAWN_ENEMY_CHEAT_FAIL"
msgstr "Impossível usar comando para gerar inimigo pois essa região não contém nenhuma espécie inimiga"

msgid "SPAWN_GLUCOSE"
msgstr "Gerar glicose"

msgid "SPAWN_PHOSPHATES"
msgstr "Gerar fosfato"

msgid "SPECIAL_MOUSE_1"
msgstr "Botão especial do Mouse 1"

msgid "SPECIAL_MOUSE_2"
msgstr "Botão especial do Mouse 2"

msgid "SPECIES"
msgstr "Espécie"

msgid "SPECIES_COLON"
msgstr "Espécies:"

msgid "SPECIES_DETAIL_TEXT"
msgstr ""
"[b]Espécie[/b]\n"
"  {0}:{1}\n"
"[b]Geração[/b]\n"
"  {2}\n"
"[b]População[/b]\n"
"  {3}\n"
"[b]Coloração[/b]\n"
"  #{4}\n"
"[b]Comportamento[/b]\n"
"  {5}"

msgid "SPECIES_HAS_A_MUTATION"
msgstr "teve uma mutação"

msgid "SPECIES_LIST"
msgstr "Lista de espécies"

msgid "SPECIES_NAME_DOT_DOT_DOT"
msgstr "Nome da espécie…"

msgid "SPECIES_NAME_TOO_LONG_POPUP"
msgstr "O nome da espécie é grande demais!"

msgid "SPECIES_POPULATION"
msgstr "População da espécie"

msgid "SPECIES_PRESENT"
msgstr "Espécies Presentes"

msgid "SPECIES_TO_FIND"
msgstr "Espécies a Encontrar:"

msgid "SPECIES_WITH_POPULATION"
msgstr "{0} com população: {1}"

msgid "SPEED"
msgstr "Velocidade"

msgid "SPEED_COLON"
msgstr "Velocidade:"

msgid "SPREAD_TO_PATCHES"
msgstr "espalhou para as regiões:"

msgid "SPRINT"
msgstr "Correr"

msgid "SPRINT_ACTION_TOOLTIP"
msgstr "Ativar/Desativar correr. Correr faz com que as células se movam mais rápido, mas consomem mais ATP e ainda mais ATP à medida que a tensão se acumula."

msgid "STAGE_MENU_BUTTON_TOOLTIP"
msgstr "Menu de pausa"

msgid "START"
msgstr "Começar"

msgid "STARTING"
msgstr "Começando"

msgid "START_CALIBRATION"
msgstr "Iniciar a calibração"

msgid "START_GAME"
msgstr "Começar Jogo"

msgid "START_RESEARCH"
msgstr "Começar Pesquisa"

msgid "STATISTICS"
msgstr "Estatísticas"

msgid "STAT_ATP_PRODUCTION_REDUCTION"
msgstr "Penalidade de Produção de ATP"

msgid "STAT_BASE_MOVEMENT_REDUCTION"
msgstr "Redução de Movimento Base"

msgid "STAT_DAMAGE"
msgstr "Dano"

msgid "STAT_DAMAGE_PER_OXYGEN"
msgstr "Dano Proporcional Ao Número de Organelas Que Usam Oxigênio"

msgid "STEAM_CLIENT_INIT_FAILED"
msgstr "Inicialização da biblioteca do cliente Steam falhou"

msgid "STEAM_ERROR_ACCOUNT_DOES_NOT_OWN_PRODUCT"
msgstr "A sua conta da Steam não possui uma licença para Thrive"

msgid "STEAM_ERROR_ACCOUNT_READ_ONLY"
msgstr "Sua conta na Steam está no modo somente leitura devido a uma recente mudança na conta"

msgid "STEAM_ERROR_ALREADY_UPLOADED"
msgstr "A Steam reportou que o arquivo já foi enviado, atualize por favor"

msgid "STEAM_ERROR_BANNED"
msgstr "Sua conta da Steam está impedida de carregar conteúdo"

msgid "STEAM_ERROR_CLOUD_LIMIT_EXCEEDED"
msgstr "Cota do serviço de armazenamento na nuvem da Steam ou limite de tamanho do arquivo excedido"

msgid "STEAM_ERROR_DUPLICATE_NAME"
msgstr "A Steam reportou um nome replicado"

msgid "STEAM_ERROR_FILE_NOT_FOUND"
msgstr "Arquivo não encontrado"

msgid "STEAM_ERROR_INSUFFICIENT_PRIVILEGE"
msgstr "Sua conta da Steam não pode carregar conteúdo. Contate o suporte da Steam."

msgid "STEAM_ERROR_INVALID_PARAMETER"
msgstr "Parâmetro inválido enviado à Steam"

msgid "STEAM_ERROR_LOCKING_FAILED"
msgstr "A Steam não conseguiu adquirir o bloqueio UGC"

msgid "STEAM_ERROR_NOT_LOGGED_IN"
msgstr "Não iniciou sessão na Steam"

msgid "STEAM_ERROR_TIMEOUT"
msgstr "Operação da Steam expirou, tente novamente"

msgid "STEAM_ERROR_UNAVAILABLE"
msgstr "A Steam não está disponível no momento, tente novamente"

msgid "STEAM_ERROR_UNKNOWN"
msgstr "Ocorreu um erro desconhecido da Steam"

msgid "STEAM_INIT_FAILED"
msgstr "A Inicialização da Biblioteca do Cliente Steam Falhou"

msgid "STEAM_INIT_FAILED_DESCRIPTION"
msgstr ""
"A inicialização da biblioteca do cliente Steam falhou. As funcionalidades do Steam estarão indisponíveis.\n"
"Certifique-se de que o Steam esteja em execução e que você tenha feito o login na conta correta. Se o erro persistir, execute o jogo através do software do cliente Steam."

msgid "STEAM_TOOLTIP"
msgstr "Visite a nossa página na Steam"

msgid "STEM_CELL_NAME"
msgstr "Tronco"

msgid "STOP"
msgstr "Parar"

msgid "STORAGE"
msgstr "Armazenamento"

msgid "STORAGE_COLON"
msgstr "Armazenamento:"

msgid "STORAGE_STATISTICS_SECONDS_OF_COMPOUND"
msgstr "segundos de"

msgid "STORE_LOGGED_IN_AS"
msgstr "Entrou como: {0}"

#, fuzzy
msgid "STRAIN_BAR_TOOLTIP"
msgstr "Ativar/Desativar correr. Correr faz com que as células se movam mais rápido, mas consomem mais ATP e ainda mais ATP à medida que a tensão se acumula."

msgid "STRAIN_BAR_VISIBILITY"
msgstr "Visibilidade da barra de tensão"

msgid "STRATEGY_STAGES"
msgstr "Estágios de Estratégia"

msgid "STRICT_NICHE_COMPETITION"
msgstr "Competição por nichos mais forte (diferenças de aptidão exageradas)"

msgid "STRUCTURAL"
msgstr "Estrutural"

msgid "STRUCTURE"
msgstr "Estrutura"

msgid "STRUCTURE_ASCENSION_GATE"
msgstr "Portão de Ascensão"

msgid "STRUCTURE_DYSON_SWARM"
msgstr "Esfera de Dyson"

msgid "STRUCTURE_HAS_REQUIRED_RESOURCES_TO_BUILD"
msgstr "Os materiais necessários para construção foram depositados"

msgid "STRUCTURE_HUNTER_GATHERER_LODGE"
msgstr "Cabana de Caçador-Coletor"

msgid "STRUCTURE_IN_PROGRESS_CONSTRUCTION"
msgstr "Construindo: {0}"

msgid "STRUCTURE_REQUIRED_RESOURCES_TO_FINISH"
msgstr "Materiais necessários antes que a construção possa ser concluída: {0}"

msgid "STRUCTURE_SELECTION_MENU_ENTRY"
msgstr "{0} (custo inicial: {1}, total: {2}"

msgid "STRUCTURE_SELECTION_MENU_ENTRY_NOT_ENOUGH_RESOURCES"
msgstr "{0} (INSUFICIENTE PARA COMEÇAR: {1}, total: {2})"

msgid "STRUCTURE_SOCIETY_CENTER"
msgstr "Centro da Sociedade"

msgid "STRUCTURE_STEAM_POWERED_FACTORY"
msgstr "Fábrica Movida a Vapor"

msgid "SUCCESSFUL_KILL"
msgstr "caça bem-sucedida"

msgid "SUCCESSFUL_SCAVENGE"
msgstr "busca de recursos bem-sucedida"

msgid "SUCCESS_BUT_MISSING_ID"
msgstr "Resultado indicado como sucesso, mas nenhum ID foi retornado"

msgid "SUICIDE_BUTTON_TOOLTIP"
msgstr "Suicídio"

msgid "SUNLIGHT"
msgstr "Luz Solar"

msgid "SUPPORTER_PATRONS"
msgstr "Apoiadores"

msgid "SURVIVAL_TITLE"
msgstr "Sobrevivência"

msgid "SWITCH_TO_FRONT_CAMERA"
msgstr "Alternar para a visão frontal"

msgid "SWITCH_TO_RIGHT_CAMERA"
msgstr "Alternar para a câmera da direita"

msgid "SWITCH_TO_TOP_CAMERA"
msgstr "Alternar para a câmera de cima"

msgid "SYSREQ"
msgstr "SysRq"

msgid "TAB_SECONDARY_SWITCH_LEFT"
msgstr "Alternar para a aba secundária à esquerda"

msgid "TAB_SECONDARY_SWITCH_RIGHT"
msgstr "Alternar para a aba secundária à direita"

msgid "TAB_SWITCH_LEFT"
msgstr "Alternar para a aba à esquerda"

msgid "TAB_SWITCH_RIGHT"
msgstr "Alternar para a aba à direita"

msgid "TAGS_IS_WHITESPACE"
msgstr "Etiquetas contém somente espaços em branco"

msgid "TAKE_SCREENSHOT"
msgstr "Capturar tela"

msgid "TARGET_TYPE_COLON"
msgstr "Tipo do Alvo:"

msgid "TECHNOLOGY_ASCENSION"
msgstr "Ascensão"

msgid "TECHNOLOGY_HUNTER_GATHERING"
msgstr "Caça e Coleta"

msgid "TECHNOLOGY_LEVEL_ADVANCED_SPACE"
msgstr "Espaço Avançado"

msgid "TECHNOLOGY_LEVEL_INDUSTRIAL"
msgstr "Industrial"

msgid "TECHNOLOGY_LEVEL_PRE_SOCIETY"
msgstr "Pré-Sociedade"

msgid "TECHNOLOGY_LEVEL_PRIMITIVE"
msgstr "Primitivo"

msgid "TECHNOLOGY_LEVEL_SCIFI"
msgstr "Ficção Científica"

msgid "TECHNOLOGY_LEVEL_SPACE_AGE"
msgstr "Era Espacial"

msgid "TECHNOLOGY_REQUIRED_LEVEL"
msgstr "Nível tecnológico necessário: {0}"

msgid "TECHNOLOGY_ROCKETRY"
msgstr "Foguetes"

msgid "TECHNOLOGY_SIMPLE_STONE_TOOLS"
msgstr "Ferramentas Simples de Pedra"

msgid "TECHNOLOGY_SOCIETY_CENTER"
msgstr "Construindo o Centro de Sociedade"

msgid "TECHNOLOGY_STEAM_POWER"
msgstr "Energia a Vapor"

msgid "TECHNOLOGY_UNLOCKED_NOTICE"
msgstr "Tecnologia desbloqueada: {0}"

msgid "TEMPERATURE"
msgstr "Temperatura"

msgid "TEMPERATURE_SHORT"
msgstr "Temp."

msgid "TEMPERATURE_TOLERANCE_TOOLTIP"
msgstr "A temperatura preferida pela sua espécie. Quando em condições fora da faixa de flexibilidade ao redor da temperatura ideal, haverá diversos efeitos negativos que tornarão sobreviver mais difícil. Adapte-se usando os sliders para as regiões em que você pretende jogar."

msgid "TESTING_TEAM"
msgstr "Equipe de Teste"

msgid "THANKS_FOR_BUYING_THRIVE_2"
msgstr ""
"Obrigado por apoiar o desenvolvimento de Thrive ao comprar essa cópia de [color=#3796e1][url={0}]{1}[/url][/color]!\n"
"\n"
"A velocidade do desenvolvimento continuado de Thrive depende da quantidade de apoio que recebemos. Você pode saber mais em [color=#3796e1][url={2}]our website[/url][/color] ou nas nossas redes sociais abaixo à esquerda.\n"
"\n"
"Se deseja acessar o Inicializador do Thrive antes de começar o jogo, você pode usar o botão no menu principal para ir para o lançador e então desativar o modo integrado no menu de opções."

msgid "THANKS_FOR_PLAYING"
msgstr ""
"Obrigado por jogar!\n"
"\n"
"Se gostou, fale do jogo para seus amigos."

msgid "THANK_YOU_TITLE"
msgstr "Obrigado(a)"

msgid "THEORY_TEAM"
msgstr "Equipe de Teoria"

msgid "THERMOPLAST"
msgstr "Termoplasto"

msgid "THERMOPLAST_DESCRIPTION"
msgstr "O termoplasto é uma estrutura de membrana dupla que contém pigmentos termossensíveis agrupados em sacos membranosos. É um procarionte que foi assimilado para uso do seu hospedeiro eucariótico. Os pigmentos nos termoplastos conseguem usar a energia da [thrive:compound type=\"temperature\"][/thrive:compound] crescente no ambiente para produzir [thrive:compound type=\"atp\"][/thrive:compound] a partir de água em um processo chamado [b]termossíntese[/b]. A taxa da produção de [thrive:compound type=\"atp\"][/thrive:compound] aumenta proporcionalmente à [thrive:compound type=\"temperature\"][/thrive:compound]."

msgid "THERMOPLAST_PROCESSES_DESCRIPTION"
msgstr "Usa temperaturas crescentesa para produzir [thrive:compound type=\"atp\"][/thrive:compound]. Taxa aumenta proporcionalmente à [thrive:compound type=\"temperature\"][/thrive:compound]. Use a [b]visão térmica[/b] para encontrar áreas quentes e frias."

msgid "THERMOSYNTHASE"
msgstr "Termossintase"

msgid "THERMOSYNTHASE_DESCRIPTION"
msgstr "A termossintase é uma proteína que muda de forma usando a convecção térmica. Quando exposta ao calor, ela se dobra ligando-se ao ADP e a converte em [thrive:compound type=\"atp\"][/thrive:compound] em um processo chamado [b]termossíntese[/b]. Então, ela se desdobra quando se resfria, permitindo que repita o ciclo quando a [thrive:compound type=\"temperature\"][/thrive:compound] aumenta novamente. A taxa de produção de [thrive:compound type=\"atp\"][/thrive:compound] aumenta proporcionalmente à [thrive:compound type=\"temperature\"][/thrive:compound]."

msgid "THERMOSYNTHASE_PROCESSES_DESCRIPTION"
msgstr "Usa temperaturas crescentes para produzir [thrive:compound type=\"atp\"][/thrive:compound]. Quantidade aumenta proporcionalmente à [thrive:compound type=\"temperature\"][/thrive:compound]. Use [b]visão térmica[/b] para encontrar áreas quentes e frias."

msgid "THERMOSYNTHESIS"
msgstr "Termossíntese"

msgid "THE_DISTURBANCE"
msgstr "O Disturbance"

msgid "THE_PATCH_MAP_BUTTON"
msgstr "Mapa de Regiões"

msgid "THE_WORLD_TITLE"
msgstr "O Mundo"

msgid "THIS_IS_LOCAL_MOD"
msgstr "Este mod foi instalado localmente"

msgid "THIS_IS_WORKSHOP_MOD"
msgstr "Este mod foi instalado da Oficina Steam"

msgid "THREADS"
msgstr "Tarefas:"

msgid "THRIVEOPEDIA"
msgstr "Thrivepédia"

msgid "THRIVEOPEDIA_CURRENT_WORLD_PAGE_TITLE"
msgstr "Mundo atual"

msgid "THRIVEOPEDIA_EVOLUTIONARY_TREE_PAGE_TITLE"
msgstr "Árvore evolucionária"

msgid "THRIVEOPEDIA_HINT_IN_GAME"
msgstr "Abrir a Thrivepédia"

msgid "THRIVEOPEDIA_HOME_INFO"
msgstr ""
"A Thrivepédia é o centro de informações de Thrive. Aqui você encontrará respostas para qualquer pergunta que possa ter sobre o jogo, seu mundo atual e o projeto.\n"
"\n"
"Atualmente, a Thrivepédia está relativamente vazia, mas você ainda pode explorar algumas páginas usando a barra lateral e os botões de navegação. Note que as páginas relacionadas a um jogo específico só serão mostradas quando a Thrivepédia é aberta por meio do menu de pausa.\n"
"\n"
"É possível encontrar mais informações sobre o jogo nos links abaixo:\n"
"\n"
"[color=#3796e1][url=https://revolutionarygamesstudio.com/]Site oficial[/url][/color]\n"
"[color=#3796e1][url=https://wiki.revolutionarygamesstudio.com/wiki/Main_Page]Wiki de desenvolvimento[/url][/color]\n"
"[color=#3796e1][url=https://thrive.fandom.com/wiki/Thrive_Wiki]Wiki comunitária[/url][/color]"

msgid "THRIVEOPEDIA_HOME_PAGE_TITLE"
msgstr "Página inicial"

msgid "THRIVEOPEDIA_MUSEUM_PAGE_TITLE"
msgstr "Museu"

msgid "THRIVEOPEDIA_PATCH_MAP_PAGE_TITLE"
msgstr "Mapa de regiões"

msgid "THRIVE_LICENSES"
msgstr "Licenças de Thrive"

msgid "THYLAKOIDS"
msgstr "Tilacoides"

msgid "THYLAKOIDS_DESCRIPTION"
msgstr "Tilacóides são aglomerações de proteínas e pigmentos fotossensíveis. Os pigmentos conseguem usar a energia da [thrive:compound type=\"sunlight\"][/thrive:compound] para produzir [thrive:compound type=\"glucose\"][/thrive:compound] a partir de água e [thrive:compound type=\"carbondioxide\"][/thrive:compound] gasoso em um processo chamado [b]fotossíntese[/b]. Esses pigmentos também são o que os dá uma cor característica. A taxa da sua produção de [thrive:compound type=\"glucose\"][/thrive:compound] aumenta com a concentração de [thrive:compound type=\"carbondioxide\"][/thrive:compound] e intensidade da [thrive:compound type=\"sunlight\"][/thrive:compound]. Como os tilacóides estão suspensos diretamente no citoplasma, o fluido em volta realiza [b]glicólise[/b]."

msgid "TIDEPOOL"
msgstr "Poça de maré"

msgid "TIMELINE"
msgstr "Linha do Tempo"

msgid "TIMELINE_GLOBAL_FILTER_TOOLTIP"
msgstr "Mostrar eventos globais"

msgid "TIMELINE_LOCAL_FILTER_TOOLTIP"
msgstr "Mostrar eventos locais"

msgid "TIMELINE_NICHE_FILL"
msgstr "Nova espécie: [b][u]{0}[/u][/b] ramificou-se de [b][u]{1}[/u][/b] para preencher um nicho"

#, fuzzy
msgid "TIMELINE_PLAYER_MIGRATED"
msgstr "Parte da população de [b][u]{0}[/u][/b] migrou para {1}"

#, fuzzy
msgid "TIMELINE_PLAYER_MIGRATED_TO"
msgstr "Parte da população de [b][u]{0}[/u][/b] migrou para {1}"

msgid "TIMELINE_SELECTION_PRESSURE_SPLIT"
msgstr "A nova espécie, [b][u]{0}[/u][/b], ramificou-se de [b][u]{1}[/u][/b] devido a diferentes pressões seletivas"

msgid "TIMELINE_SPECIES_BECAME_MULTICELLULAR"
msgstr "[b][u]{0}[/u][/b] tornou-se multicelular"

msgid "TIMELINE_SPECIES_EXTINCT"
msgstr "A espécie [b][u]{0}[/u][/b] foi extinta!"

msgid "TIMELINE_SPECIES_EXTINCT_LOCAL"
msgstr "A espécie [b][u]{0}[/u][/b] desapareceu dessa região"

#, fuzzy
msgid "TIMELINE_SPECIES_FOLLOWED"
msgstr "A espécie [b][u]{0}[/u][/b] foi extinta!"

msgid "TIMELINE_SPECIES_MIGRATED_FROM"
msgstr "Parte da população de [b][u]{0}[/u][/b] migrou para essa região a partir de {1}"

msgid "TIMELINE_SPECIES_MIGRATED_TO"
msgstr "Parte da população de [b][u]{0}[/u][/b] migrou para {1}"

msgid "TIMELINE_SPECIES_POPULATION_DECREASE"
msgstr "A população de [b][u]{0}[/u][/b] diminuiu para {1}"

msgid "TIMELINE_SPECIES_POPULATION_INCREASE"
msgstr "A população de [b][u]{0}[/u][/b] aumentou para {1}"

msgid "TIME_INDICATOR_TOOLTIP"
msgstr "Tempo Passado: {0:#,#} anos"

msgid "TIME_OF_DAY"
msgstr "Hora do Dia"

msgid "TITLE_COLON"
msgstr "Título:"

msgid "TOGGLE_BINDING"
msgstr "Ativar modo de ligação"

msgid "TOGGLE_BINDING_TOOLTIP"
msgstr "Ativar modo de ligação. Toque em outras células para criar uma colônia."

msgid "TOGGLE_DEBUG_PANEL"
msgstr "Exibir painel de depuração"

msgid "TOGGLE_ENGULF"
msgstr "Ativar/desativar fagocitose"

msgid "TOGGLE_ENGULF_TOOLTIP"
msgstr ""
"Ative a fagocitose para fagocitar pedaços diversos\n"
" e organismos menores em troca de um maior uso de ATP enquanto está ativo"

msgid "TOGGLE_FAST_MODE"
msgstr "Ativar Modo Rápido"

msgid "TOGGLE_FPS"
msgstr "Exibir FPS"

msgid "TOGGLE_FULLSCREEN"
msgstr "Tela cheia"

msgid "TOGGLE_HEAT_VIEW_TOOLTIP"
msgstr "Mudar entre visão normal e térmica"

msgid "TOGGLE_HUD_HIDE"
msgstr "Exibir HUD"

msgid "TOGGLE_INVENTORY"
msgstr "Ativar Inventário"

msgid "TOGGLE_METRICS"
msgstr "Exibir métricas"

msgid "TOGGLE_MUCOCYST_DEFENCE"
msgstr "Ative/desative o escudo do mucocisto"

msgid "TOGGLE_NAVIGATION_TREE"
msgstr "Ativar a barra lateral"

msgid "TOGGLE_PAUSE"
msgstr "Pausar"

msgid "TOGGLE_UNBINDING"
msgstr "Desativar modo de ligação"

msgid "TOLERANCES_TOO_HIGH_PRESSURE"
msgstr "Pressão preferida está {0} alta demais"

msgid "TOLERANCES_TOO_HIGH_TEMPERATURE"
msgstr "Temperatura preferida está {0} alta demais"

msgid "TOLERANCES_TOO_LOW_OXYGEN_PROTECTION"
msgstr "Proteção contra oxigênio baixa demais, precisa ser {0}% mais alta"

msgid "TOLERANCES_TOO_LOW_PRESSURE"
msgstr "Pressão preferida está {0} baixa demais"

msgid "TOLERANCES_TOO_LOW_TEMPERATURE"
msgstr "Temperatura preferida está {0} baixa demais"

msgid "TOLERANCES_TOO_LOW_UV_PROTECTION"
msgstr "Proteção UV baixa demais, precisa ser {0}% mais alta"

msgid "TOLERANCES_UNSUITABLE_DEBUFFS"
msgstr "Não adaptado para as condições ambientais atuais. Custo da osmorregulação {0}%, velocidade dos bioprocessos {1}%, saúde {2}%"

#, fuzzy
msgid "TOLERANCE_FROM_ORGANELLES_TOOLTIP"
msgstr "Quanta radiação ultravioleta a sua espécie pode aguentar antes de sofrer efeitos danosos. Se você estiver em uma região com muita luz, você sofrerá efeitos negativos até que a resistência seja aumentada."

msgid "TOLERANCE_RANGE_LABEL"
msgstr "Flexibilidade:"

msgid "TOOLS"
msgstr "Ferramentas"

msgid "TOOL_HAND_AXE"
msgstr "Machado de Mão"

msgid "TOO_LARGE_PRESSURE_RANGE"
msgstr "Faixa de pressão larga demais"

msgid "TOO_MANY_RECENT_VERSIONS_TO_SHOW"
msgstr "Existem versões recentes demais, então todas não estão sendo mostradas"

msgid "TOTAL_GATHERED_ENERGY_COLON"
msgstr "Energia Acumulada:"

msgid "TOTAL_SAVES"
msgstr "Salvamentos totais:"

msgid "TOXIN_CHANNEL_INHIBITOR"
msgstr "Inibidor de Canais"

msgid "TOXIN_CHANNEL_INHIBITOR_DESCRIPTION"
msgstr "Inibe a produção de ATP da célula afetada, o que efetivamente a impede de se mover rapidamente e pode causar morte em células sem muita produção excedente de ATP."

msgid "TOXIN_COMPOUND"
msgstr "Toxina"

msgid "TOXIN_CYTOTOXIN"
msgstr "Citotoxina"

msgid "TOXIN_CYTOTOXIN_DESCRIPTION"
msgstr "Uma toxina simples que é razoavelmente efetiva contra células sem membranas especializadas."

msgid "TOXIN_FIRE_RATE_TOXICITY_COLON"
msgstr "Taxa de Tiro e Toxicidade:"

msgid "TOXIN_MACROLIDE"
msgstr "Macrolídeo"

msgid "TOXIN_MACROLIDE_DESCRIPTION"
msgstr "Toxina que diminui massivamente a velocidade base de movimento, fazendo com que células simples basicamente não possam se mover."

msgid "TOXIN_OXYGEN_METABOLISM_INHIBITOR"
msgstr "Cianeto"

msgid "TOXIN_OXYGEN_METABOLISM_INHIBITOR_DESCRIPTION"
msgstr "O cianeto ataca processos de metabolismo de oxigênio e é muito efetivo contra células com um metabolismo baseado em oxigênio."

msgid "TOXIN_OXYTOXY_DESCRIPTION"
msgstr "Toxina baseada no fato que oxigênio causa dano celular. Menos efetiva contra espécies que usam oxigênio para o seu metabolismo."

msgid "TOXIN_PREFER_FIRE_RATE"
msgstr "Tiro rápido"

msgid "TOXIN_PREFER_TOXICITY"
msgstr "Tóxico"

msgid "TOXIN_PROPERTIES_HEADING"
msgstr "Efeitos da Toxina no Alvo"

msgid "TOXIN_RESISTANCE"
msgstr "Resistência a Toxinas"

msgid "TOXIN_TOXICITY_CUSTOMIZATION_TOOLTIP"
msgstr ""
"Toxinas podem ser customizadas para infligirem mais dano mas serem atiradas mais devagar,\n"
"ou para serem atiradas muito mais rápido mas com menos dano por tiro.\n"
"A toxicidade média de todas as organelas de toxina é o que determina a velocidade total de tiro e o modificador de dano.\n"
"O valor de dano mostrado aqui só é totalmente correto se esta é a única organela tóxica.\n"
"Ou todas as organelas foram modificadas para terem o mesmo valor de toxicidade."

msgid "TOXIN_TYPE_COLON"
msgstr "Tipo de Toxina:"

msgid "TOXIN_TYPE_CUSTOMIZATION_EXPLANATION"
msgstr "Diferentes tipos de toxina têm efeitos variados que são mais efetivos contra certos tipos de células. Células que têm muitos tipos diferentes de toxina os disparam em sequência ao invés de todos ao mesmo tempo."

msgid "TOXIN_VACUOLE"
msgstr "Vacúolo de Toxinas"

msgid "TOXIN_VACUOLE_DESCRIPTION"
msgstr "O vacúolo de toxinas é um vacúolo que foi modificado para a produção, armazenamento, e secreção específica de [thrive:compound type=\"oxytoxy\"][/thrive:compound]. Mais vacúolos de toxinas vão aumentar a taxa na qual toxinas podem ser liberadas. Pode ser modificado para trocar o tipo de toxina gerada para outros efeitos."

msgid "TOXIN_VACUOLE_PROCESSES_DESCRIPTION"
msgstr "Transforma [thrive:compound type=\"atp\"][/thrive:compound] em [thrive:compound type=\"oxytoxy\"][/thrive:compound]. Quantidade aumenta com a concentração de [thrive:compound type=\"oxygen\"][/thrive:compound]. Pode disparar toxinas apertando [thrive:input]g_fire_toxin[/thrive:input]. Quando a quantidade de [thrive:compound type=\"oxytoxy\"][/thrive:compound] ficar baixa, será possível disparar, mas o dano irá ser reduzido."

msgid "TOXISOME"
msgstr "Toxissomo"

msgid "TOXISOME_DESCRIPTION"
msgstr "Um metabolossomo modificado responsável pela prodição de uma forma primitiva do agente tóxico [thrive:compound type=\\\"oxytoxy\\\"][/thrive:compound]. Pode ser modificado para trocar o tipo de toxina gerada para outros efeitos."

msgid "TO_BE_IMPLEMENTED"
msgstr "A ser implementado."

msgid "TRANSLATORS"
msgstr "Tradutores"

msgid "TRANSPARENCY"
msgstr "Transparência"

#, fuzzy
msgid "TRILLION_ABBREVIATION"
msgstr "{0} Bi"

msgid "TRY_FOSSILISING_SOME_SPECIES"
msgstr "Tente fossilizar algumas espécies!"

msgid "TRY_MAKING_A_SAVE"
msgstr "Tente salvar um jogo!"

msgid "TRY_TAKING_SOME_SCREENSHOTS"
msgstr "Tente fazer algumas capturas de tela!"

msgid "TUTORIAL"
msgstr "Tutorial"

#, fuzzy
msgid "TUTORIAL_ALL_NOT_ENABLED_EXPLANATION"
msgstr "(algumas organelas terão condições de desbloqueio para poderem ser colocadas)"

#, fuzzy
msgid "TUTORIAL_MICROBE_EDITOR_ATP_BALANCE_INTRO"
msgstr ""
"A barra de Produção de ATP à direita indica quanta [thrive:compound type=\"atp\"][/thrive:compound] a sua célula produz comparada com quanto é consumida. Se a barra superior for menor que a inferior, você não está produzindo [thrive:compound type=\"atp\"][/thrive:compound] suficiente.\n"
"\n"
"A barra inferior contém o custo de [b]osmorregulação[/b] [thrive:icon]OsmoIcon[/thrive:icon] e o custo de [b]movimento[/b] [thrive:icon]MovementIcon[/thrive:icon]. [b]Osmorregulação[/b] [thrive:icon]OsmoIcon[/thrive:icon] é [u]o custo básico para viver[/u]. Cada parte que você adiciona aumenta este custo.\n"
"\n"
"Se a sua produção de [thrive:compound type=\"atp\"][/thrive:compound] for negativa, se certifique de aumentar a produção de [thrive:compound type=\"atp\"][/thrive:compound] ou aumentar o [b]armazenamento[/b] [thrive:icon]StorageIcon[/thrive:icon] para permitir as explosões de movimento."

msgid "TUTORIAL_MICROBE_EDITOR_AUTO-EVO_PREDICTION"
msgstr ""
"Este painel mostra uma previsão da sua energia total acumulada futura (e população entre parênteses). Esses números vêm da simulação populacional da [b]auto-evo[/b].\n"
"\n"
"A simulação não leva em consideração seu desempenho individual. Então, em sua região atual, os números finais serão diferentes do que seriam dependendo apenas da auto-evo. A população da sua espécie diminui cada vez que a sua célula morre, e aumenta cada vez que você entra no editor.\n"
"\n"
"Entretanto, você deve tentar manter a população alta, mesmo em regiões sem o seu envolvimento direto.\n"
"\n"
"Você pode ver informações mais detalhadas sobre a previsão [b]clicando no ponto de interrogação no painel. Clique nele para continuar.[/b]"

#, fuzzy
msgid "TUTORIAL_MICROBE_EDITOR_CELL_TEXT"
msgstr ""
"Este é o editor de células, onde você pode evoluir a sua espécie gastando [b]Pontos de Mutação[/b] (PM) [thrive:icon]MP[/thrive:icon]. Cada geração sempre terá [b]100 PM[/b] [thrive:icon]MP[/thrive:icon] para gastar, então você não precisa economizar!\n"
"\n"
"O hexágono no centro da tela é a sua [b]célula[/b], que é composta por uma unidade de citoplasma.\n"
"\n"
"Para continuar, selecione uma parte no painel à esquerda. Então, clique com o botão esquerdo perto do hexágono para colocá-la. Você pode girar as partes com [thrive:input]e_rotate_left[/thrive:input] e [thrive:input]e_rotate_right[/thrive:input]."

msgid "TUTORIAL_MICROBE_EDITOR_CHEMORECEPTOR"
msgstr ""
"Você pode adicionar um [b]quimiorreceptor[/b] à sua célula.\n"
"\n"
"Quimiorreceptores representam um aumento na habilidade da sua espécie de perceber coisas ao seu redor.\n"
"\n"
"Colocar um desses lhe permitirá detectar compostos como [thrive:compound type=\"glucose\"][/thrive:compound] e the guiará até eles. Também pode ser usado para detectar células de outras espécies."

#, fuzzy
msgid "TUTORIAL_MICROBE_EDITOR_COMPOUND_BALANCES"
msgstr ""
"Você pode adaptar sua célula para [b]condições ambientais[/b] diferentes.\n"
"\n"
"Condições ambientais podem causar efeitos negativos [b]e[/b] positivos. Então é importante garantir que as tolerâncias corretas estão definidas quando você vai para regiões novas.\n"
"\n"
"Selecione a aba \"Tolerância\" no painel à esquerda para continuar."

#, fuzzy
msgid "TUTORIAL_MICROBE_EDITOR_ENDING_TEXT"
msgstr ""
"Esses são os conceitos básicos da edição da sua espécie. Como toque final, você pode renomear sua espécie clicando no nome, no canto inferior esquerdo, e editando o texto.\n"
"\n"
"Tente explorar as outras abas embaixo da [b]barra de PM [thrive:icon]MP[/thrive:icon][/b] para ver como você pode personalizar sua célula.\n"
"\n"
"Para sobreviver nesse mundo impiedoso você precisará encontrar fontes confiáveis de [thrive:compound type=\"atp\"][/thrive:compound], já que a quantidade de [thrive:compound type=\"glucose\"][/thrive:compound] natural [b]diminuirá rapidamente[/b].\n"
"\n"
"Boa sorte!"

msgid "TUTORIAL_MICROBE_EDITOR_FLAGELLUM"
msgstr ""
"[b]Flagelos[/b] impelem seu micróbio na direção oposta à que são colocados.\n"
"\n"
"Colocar um flagelo no lado oposto à seta impelirá seu micróbio para frente. [b]Jatos de Gosma[/b] são colocados do mesmo modo.\n"
"\n"
"Flagelos consomem muito [thrive:compound type=\"atp\"][/thrive:compound], e portanto não são muito bons para células pequenas.\n"
"\n"
"Outro modo de aumentar um pouco a [b]velocidade[/b] [thrive:icon]MovementIcon[/thrive:icon] é tornando sua membrana mais fluida na [u]aba da membrana[/u]."

#, fuzzy
msgid "TUTORIAL_MICROBE_EDITOR_FOOD_CHAIN"
msgstr ""
"Você não realizou nenhuma mudança na sua espécie.\n"
"\n"
"Quando você sair do editor [u]você não poderá editar sua espécie até a próxima vez em que se reproduzir[/u].\n"
"\n"
"Para progredir no jogo você deve evoluir e se adaptar, então editar a sua espécie na maioria dos ciclos de edição é recomendado."

#, fuzzy
msgid "TUTORIAL_MICROBE_EDITOR_MIGRATION"
msgstr ""
"Você pode adicionar um [b]quimiorreceptor[/b] à sua célula.\n"
"\n"
"Quimiorreceptores representam um aumento na habilidade da sua espécie de perceber coisas ao seu redor.\n"
"\n"
"Colocar um desses lhe permitirá detectar compostos como [thrive:compound type=\"glucose\"][/thrive:compound] e the guiará até eles. Também pode ser usado para detectar células de outras espécies."

msgid "TUTORIAL_MICROBE_EDITOR_MODIFY_ORGANELLE"
msgstr ""
"Você pode [b]modificar[/b] esta organela. Isso vai desbloquear [b]novas funções[/b] ou [b]melhoras[/b] para a organela.\n"
"\n"
"Para fazer isso, clique com o botão direito na organela para abrir o [b]menu popup da organela[/b], e aperte o botão \"Modificar\".\n"
"\n"
"Modifique a organela para continuar."

msgid "TUTORIAL_MICROBE_EDITOR_NEGATIVE_ATP_BALANCE"
msgstr ""
"Seu saldo de [thrive:compound type=\"atp\"][/thrive:compound] está negativo.\n"
"\n"
"Ao executar todos os processos e se movimentar, sua célula esgotará sua [thrive:compound type=\"atp\"][/thrive:compound] e morrerá.\n"
"\n"
"Existem muitas maneiras de regular a produção de [thrive:compound type=\"atp\"][/thrive:compound]. Você pode aumentá-la adicionando organelas produtoras de [thrive:compound type=\"atp\"][/thrive:compound] como [b]Hidrogenase[/b]. Algumas [b]membranas[/b] também te darão descontos na osmorregulação [thrive:icon]OsmoIcon[/thrive:icon].\n"
"\n"
"Você também pode remover organelas redundantes ou desnecessárias."

msgid "TUTORIAL_MICROBE_EDITOR_NO_CHANGES_MADE"
msgstr ""
"Você não realizou nenhuma mudança na sua espécie.\n"
"\n"
"Quando você sair do editor [u]você não poderá editar sua espécie até a próxima vez em que se reproduzir[/u].\n"
"\n"
"Para progredir no jogo você deve evoluir e se adaptar, então editar a sua espécie na maioria dos ciclos de edição é recomendado."

msgid "TUTORIAL_MICROBE_EDITOR_OPEN_TOLERANCES"
msgstr ""
"Você pode adaptar sua célula para [b]condições ambientais[/b] diferentes.\n"
"\n"
"Condições ambientais podem causar efeitos negativos [b]e[/b] positivos. Então é importante garantir que as tolerâncias corretas estão definidas quando você vai para regiões novas.\n"
"\n"
"Selecione a aba \"Tolerância\" no painel à esquerda para continuar."

#, fuzzy
msgid "TUTORIAL_MICROBE_EDITOR_PATCH_TEXT"
msgstr ""
"Este é o [b]mapa de regiões[/b].\n"
"\n"
"Cada ícone representa um ambiente onde você pode habitar, e o painel à direita mostra mais informações sobre a região selecionada.\n"
"\n"
"Ao selecionar uma região ao lado da que você está atualmente (destacada com uma borda verde piscante), você pode apertar o botão “Mover para esta região” para migrar para lá.\n"
"\n"
"Tente selecionar uma região para continuar."

msgid "TUTORIAL_MICROBE_EDITOR_REMOVE_ORGANELLE_TEXT"
msgstr ""
"Remover organelas também custa [b]PM[/b] [thrive:icon]MP[/thrive:icon], já que isso conta como uma mutação, [u]a menos que elas tenham sido colocadas na atual sessão de edição[/u].\n"
"\n"
"Você pode removê-las clicando na opção correspondente no [u]menu de organelas[/u], que é aberto ao clicar com o botão direito nas organelas.\n"
"\n"
"Se você cometer um erro, pode desfazer qualquer alteração que fez no editor.\n"
"\n"
"Clique no botão de desfazer para continuar."

msgid "TUTORIAL_MICROBE_EDITOR_SELECT_ORGANELLE_TEXT"
msgstr ""
"Ao escolher quais partes adicionar, [u]preste atenção nas suas descrições[/u] para saber o que elas fazem. Elas podem fazer [u]mais mal que bem se você não estiver atento às suas funções[/u].\n"
"\n"
"Cada parte requer manutenção (chamada [b]osmorregulação[/b] [thrive:icon]OsmoIcon[/thrive:icon]) e algumas executam [b]processos[/b] que precisam de certos compostos para funcionar.\n"
"\n"
"Além disso, quanto mais partes você adicionar, mais compostos serão necessários para se reproduzir.\n"
"\n"
"Aperte o botão de refazer (ao lado do botão de desfazer) para continuar."

#, fuzzy
msgid "TUTORIAL_MICROBE_EDITOR_STAY_SMALL"
msgstr ""
"Você deveria se [b]especializar[/b] para sobreviver com uma ou duas fontes de [thrive:compound type=\"atp\"][/thrive:compound] para que não precise de muitos recursos ao mesmo tempo para se sustentar.\n"
"\n"
"Também considere cuidadosamente se adicionar uma organela é benéfico; muitas vezes não alterar nada é uma boa escolha, pois cada parte custa [thrive:compound type=\"atp\"][/thrive:compound] para ser mantida [thrive:icon]OsmoIcon[/thrive:icon] e requer mais recursos para se dividir.\n"
"\n"
"Uma estratégia possivel é permanecer como um único hexágono de citoplasma e ir à superfície antes de obter organelas [b]fotossintetizantes[/b]."

msgid "TUTORIAL_MICROBE_EDITOR_TOLERANCES_TAB"
msgstr ""
"O editor de tolerâncias permite mudar as [b]condições ambientais às quais a sua espécie está adaptada[/b]. Essas incluem a [thrive:compound type=\"temperature\"][/thrive:compound] e a [b]pressão[/b][thrive:icon]Pressure[/thrive:icon] da região em que você reside.\n"
"\n"
"Quando você vai para uma região para a qual você não se adaptou, haverá [b]diversos efeitos negativos[/b]. Ajustar os sliders para corrigir as condições preferidas ou aumentar a faixa de flexibilidade para a nova região removerá esses efeitos. As condições inadequadas são mostradas em vermelho.\n"
"\n"
"Para estar [b]perfeitamente adaptada[/b] e ganhar bônus ao invés de efeitos negativos, as faixas de flexibilidade devem estar reduzidas a valores mínimos e ainda estar adaptadas à região. Então, os números ficarão verdes e darão efeitos positivos.\n"
"\n"
"O que você perde com a adaptação perfeita é a adaptabilidade para diversas regiões. Planejar antes de trocar de região aumentando as faixas de tolerância pode ser uma boa estratégia se você tem [b]alguns PM[/b] [thrive:icon]MP[/thrive:icon] para usar antes de sair do editor.\n"
"\n"
"Tente mudar uma das tolerâncias ambientais para fechar este tutorial."

msgid "TUTORIAL_MICROBE_STAGE_EDITOR_BUTTON_TUTORIAL"
msgstr ""
"Você sobreviveu tempo suficiente para que sua célula se divida.\n"
"\n"
"Agora você está pronto para editar sua espécie.\n"
"\n"
"Para entrar no editor, aperte o botão que está piscando no canto inferior direito."

msgid "TUTORIAL_MICROBE_STAGE_ENGULFED_TEXT"
msgstr ""
"Sua célula foi fagocitada e está em processo de digestão. O progresso é mostrado na sua barra de saúde. Ela morrerá quando o processo estiver terminado, ou quando for atingido um limite de tempo.\n"
"\n"
"Você pode pressionar o botão de suicídio para pular o processo e renascer, mas lembre-se: sempre há uma chance de escapar!"

msgid "TUTORIAL_MICROBE_STAGE_ENGULFMENT_FULL_TEXT"
msgstr ""
"A sua célula tem uma capacidade limitada para objetos que podem ser fagocitados de uma vez. Esse limite é relativo ao seu tamanho; células menores têm menos capacidade.\n"
"\n"
"Quando cheio, um micróbio não pode fagocitar mais. É preciso esperar que pelo menos um objeto seja digerido."

#, fuzzy
msgid "TUTORIAL_MICROBE_STAGE_ENGULFMENT_TEXT"
msgstr ""
"Fagocite objetos ao passar por cima deles no modo apropriado. Ative e desative esse modo apertando [thrive:input]g_toggle_engulf[/thrive:input].\n"
"\n"
"Pare de fagocitar quando o objeto estiver sendo puxado.\n"
"\n"
"Siga a linha da sua célula até o objeto fagocitável mais próximo."

#, fuzzy
msgid "TUTORIAL_MICROBE_STAGE_ENVIRONMENT_PANEL"
msgstr ""
"Fagocite objetos ao passar por cima deles no modo apropriado. Ative e desative esse modo apertando [thrive:input]g_toggle_engulf[/thrive:input].\n"
"\n"
"Pare de fagocitar quando o objeto estiver sendo puxado.\n"
"\n"
"Siga a linha da sua célula até o objeto fagocitável mais próximo."

msgid "TUTORIAL_MICROBE_STAGE_HELP_MENU_AND_ZOOM"
msgstr ""
"Se você estiver com dificuldade, leia o manual de ajuda. Você pode abri-lo clicando no ponto de interrogação no canto inferior esquerdo.\n"
"\n"
"Mais uma dica: você pode diminuir o zoom usando a roda do mouse."

msgid "TUTORIAL_MICROBE_STAGE_LEAVE_COLONY_TEXT"
msgstr ""
"Você já tem [thrive:compound type=\"ammonia\"][/thrive:compound] e [thrive:compound type=\"phosphates\"][/thrive:compound] suficientes. Contudo, como você está em uma colônia não multicelular, não conseguirá reproduzir.\n"
"\n"
"Você deverá sair da colônia para entrar no editor, a não ser que queira tornar-se um organismo multicelular.\n"
"Saia da colônia ao apertar [thrive:input]g_unbind_all[/thrive:input]."

#, fuzzy
msgid "TUTORIAL_MICROBE_STAGE_OPEN_PROCESS_PANEL"
msgstr ""
"Para se reproduzir você precisa duplicar todas as suas organelas. Isso ocorre gradualmente enquanto você sobrevive, mas você pode acelerar o processo coletando [thrive:compound type=\"ammonia\"][/thrive:compound] e [thrive:compound type=\"phosphates\"][/thrive:compound].\n"
"\n"
"As barras no canto inferior direito mostram o seu progresso. Elas tornam-se brancas ao ficarem completas."

#, fuzzy
msgid "TUTORIAL_MICROBE_STAGE_PAUSING"
msgstr ""
"Você entrou no modo de desconexão. Nesse modo você pode clicar nos membros da colônia para desconectá-los.\n"
"\n"
"Para sair da colônia basta clicar em sua própria célula ou pressionar a tecla [thrive:input]g_unbind_all[/thrive:input]."

#, fuzzy
msgid "TUTORIAL_MICROBE_STAGE_PROCESS_PANEL"
msgstr ""
"Para se reproduzir você precisa duplicar todas as suas organelas. Isso ocorre gradualmente enquanto você sobrevive, mas você pode acelerar o processo coletando [thrive:compound type=\"ammonia\"][/thrive:compound] e [thrive:compound type=\"phosphates\"][/thrive:compound].\n"
"\n"
"As barras no canto inferior direito mostram o seu progresso. Elas tornam-se brancas ao ficarem completas."

#, fuzzy
msgid "TUTORIAL_MICROBE_STAGE_REPRODUCE_TEXT"
msgstr ""
"Para se reproduzir você precisa duplicar todas as suas organelas. Isso ocorre gradualmente enquanto você sobrevive, mas você pode acelerar o processo coletando [thrive:compound type=\"ammonia\"][/thrive:compound] e [thrive:compound type=\"phosphates\"][/thrive:compound].\n"
"\n"
"As barras no canto inferior direito mostram o seu progresso. Elas tornam-se brancas ao ficarem completas."

#, fuzzy
msgid "TUTORIAL_MICROBE_STAGE_RESOURCE_SPLIT"
msgstr ""
"Para se reproduzir você precisa duplicar todas as suas organelas. Isso ocorre gradualmente enquanto você sobrevive, mas você pode acelerar o processo coletando [thrive:compound type=\"ammonia\"][/thrive:compound] e [thrive:compound type=\"phosphates\"][/thrive:compound].\n"
"\n"
"As barras no canto inferior direito mostram o seu progresso. Elas tornam-se brancas ao ficarem completas."

msgid "TUTORIAL_MICROBE_STAGE_UNBIND_TEXT"
msgstr ""
"Você entrou no modo de desconexão. Nesse modo você pode clicar nos membros da colônia para desconectá-los.\n"
"\n"
"Para sair da colônia basta clicar em sua própria célula ou pressionar a tecla [thrive:input]g_unbind_all[/thrive:input]."

msgid "TUTORIAL_MULTICELLULAR_STAGE_WELCOME"
msgstr ""
"Bem-vindo ao Estágio Multicelular!\n"
"\n"
"Você conseguiu guiar sua espécie pela fase unicelular.\n"
"\n"
"O jogo continuará tendo as mecânicas do Estágio Microbial. Ainda será necessário alimentar seu organismo para se reproduzir e ir ao editor.\n"
"\n"
"Todavia, agora você poderá projetar o layout da sua colônia celular e especializar suas células para a realização de diferentes funções. Lembre-se de que os membros da colônia não compartilharão [thrive:compound type=\"atp\"][/thrive:compound].\n"
"\n"
"Se estiver usando reprodução por gemulação (o método padrão), você começará com uma parte de seu organismo e será preciso crescer o resto das células."

msgid "TUTORIAL_VIEW_NOW"
msgstr "Ver Agora"

msgid "TWO_TIMES"
msgstr "2x"

msgid "TYPE_COLON"
msgstr "Tipo:"

msgid "UNAPPLIED_MOD_CHANGES"
msgstr "Há mudanças não aplicadas"

msgid "UNAPPLIED_MOD_CHANGES_DESCRIPTION"
msgstr "Você precisa aplicar as mudanças para carregar ou descarregar qualquer mod."

msgid "UNBIND_ALL"
msgstr "Desconectar todos"

msgid "UNBIND_ALL_TOOLTIP"
msgstr "Desconectar todas as células na colônia"

msgid "UNBIND_HELP_TEXT"
msgstr "Modo de Desconexão"

msgid "UNCERTAIN_VERSION_WARNING"
msgstr "Esta é uma build de depuração e a informação abaixo pode estar desatualizada"

msgid "UNDERWATERCAVE"
msgstr "Caverna Subaquática"

msgid "UNDERWATER_VENT_ERUPTION"
msgstr "Erupção de fissura subaquática"

msgid "UNDERWATER_VENT_ERUPTION_IN"
msgstr "Erupção em {0}"

msgid "UNDISCOVERED_ORGANELLES"
msgstr "Não Descobertas"

msgid "UNDISCOVERED_PATCH"
msgstr "Região Não Descoberta"

msgid "UNDO"
msgstr "Desfazer"

msgid "UNDO_THE_LAST_ACTION"
msgstr "Desfazer a ultima ação"

msgid "UNIT_ACTION_CONSTRUCT"
msgstr "Construir"

msgid "UNIT_ACTION_MOVE"
msgstr "Mover"

msgid "UNIT_ADVANCED_SPACESHIP"
msgstr "Nave Espacial Avançada"

msgid "UNIT_SIMPLE_ROCKET"
msgstr "Foguete Simples"

msgid "UNKNOWN"
msgstr "Desconhecido"

msgid "UNKNOWN_DISPLAY_DRIVER"
msgstr "Desconhecido"

msgid "UNKNOWN_MOUSE"
msgstr "Botão do mouse desconhecido"

msgid "UNKNOWN_ORGANELLE_SYMBOL"
msgstr "?"

msgid "UNKNOWN_PATCH"
msgstr "Região Desconhecida"

msgid "UNKNOWN_SHORT"
msgstr "?"

msgid "UNKNOWN_VERSION"
msgstr "Versão desconhecida"

msgid "UNKNOWN_WORKSHOP_ID"
msgstr "ID da Oficina Desconhecido"

msgid "UNLIMIT_GROWTH_SPEED"
msgstr "Não Limitar Velocidade de Crescimento"

msgid "UNLOCKED_NEW_ORGANELLE"
msgstr "NOVIDADE"

msgid "UNLOCK_ALL_ORGANELLES"
msgstr "Desbloquear Todas as Organelas"

msgid "UNLOCK_CONDITION_ATP_PRODUCTION_ABOVE"
msgstr "produção de [thrive:compound type=\"atp\"][/thrive:compound] chega a {0}"

msgid "UNLOCK_CONDITION_COMPOUND_IS_ABOVE"
msgstr "nível de [thrive:compound type=\"{0}\"][/thrive:compound] na região é maior que {1}"

msgid "UNLOCK_CONDITION_COMPOUND_IS_BELOW"
msgstr "nível de [thrive:compound type=\"{0}\"][/thrive:compound] na região é menor que {1}"

msgid "UNLOCK_CONDITION_COMPOUND_IS_BETWEEN"
msgstr "nível de [thrive:compound type=\"{0}\"][/thrive:compound] na região é entre {1} e {2}"

msgid "UNLOCK_CONDITION_DIGESTED_MICROBES_ABOVE"
msgstr "{0} micróbios foram digeridos (atualmente {1})"

msgid "UNLOCK_CONDITION_ENGULFED_MICROBES_ABOVE"
msgstr "{0} micróbios foram fagocitados (atualmente {1})"

msgid "UNLOCK_CONDITION_EXCESS_ATP_ABOVE"
msgstr "[thrive:compound type=\"atp\"][/thrive:compound] excedente chega a {0}"

msgid "UNLOCK_CONDITION_PLAYER_DAMAGE_RECEIVED"
msgstr "dano recebido chegou a {0} (atualmente {1})"

msgid "UNLOCK_CONDITION_PLAYER_DAMAGE_RECEIVED_SOURCE"
msgstr "dano recebido de {1} chegou a {0} (atualmente {2})"

msgid "UNLOCK_CONDITION_PLAYER_DEATH_COUNT_ABOVE"
msgstr "número de mortes chegou a {0} (atualmente {1})"

msgid "UNLOCK_CONDITION_REPRODUCED_WITH"
msgstr "organismo contém no mínimo {1} {0} em {2} gerações (atualmente {3})"

msgid "UNLOCK_CONDITION_REPRODUCED_WITH_IN_A_ROW"
msgstr "organismo contém no mínimo {1} {0} há {2} gerações seguidas (atualmente {3})"

msgid "UNLOCK_CONDITION_REPRODUCE_IN_BIOME"
msgstr "se reproduzir no bioma {0}"

msgid "UNLOCK_CONDITION_SPEED_BELOW"
msgstr "velocidade cai abaixo de {0}"

msgid "UNLOCK_WITH_ANY_OF_FOLLOWING"
msgstr "[b]{0}[/b] desbloqueado quando"

msgid "UNSAVED_CHANGE_WARNING"
msgstr ""
"Você tem mudanças não salvas que serão descartadas.\n"
"Deseja continuar?"

msgid "UNTITLED"
msgstr "Sem Título"

msgid "UPGRADE_CILIA_PULL"
msgstr "Cílios Atrativos"

msgid "UPGRADE_CILIA_PULL_DESCRIPTION"
msgstr "Ao tentar fagocitar algo ([thrive:input]g_toggle_engulf[/thrive:input]), esse tipo de cílios causa vórtices na água que puxam objetos próximos para si. É útil para capturar presas."

msgid "UPGRADE_COST"
msgstr "{0} ({1} PM)"

msgid "UPGRADE_DESCRIPTION_NONE"
msgstr "A variante padrão não atualizada"

msgid "UPGRADE_NAME_NONE"
msgstr "Variante Padrão"

msgid "UPGRADE_PILUS_INJECTISOME"
msgstr "Pilus Injectissômico"

msgid "UPGRADE_PILUS_INJECTISOME_DESCRIPTION"
msgstr "Transforma o pilus em um injectissomo, infligindo dano de toxina quando impala outras células"

msgid "UPGRADE_SLIME_JET_MUCOCYST"
msgstr "Mucocisto"

msgid "UPGRADE_SLIME_JET_MUCOCYST_DESCRIPTION"
msgstr "Transforma o jato de gosma em um mucocisto, que cria uma camada protetora de gosma ao redor da célula. Quando ativado, ele dá imunidade temporária a todas as fontes de dano."

msgid "UPLOAD"
msgstr "Carregar"

msgid "UPLOADING_DOT_DOT_DOT"
msgstr "Carregando..."

msgid "UPLOAD_SUCCEEDED"
msgstr "Upload Bem-Sucedido"

msgid "USED_LIBRARIES_LICENSES"
msgstr "Licenças e Bibliotecas Usadas"

msgid "USED_RENDERER_NAME"
msgstr "Renderizador usado:"

msgid "USES_FEATURE"
msgstr "Sim"

msgid "USE_AUTO_HARMONY"
msgstr "Usar carregamento Auto Harmony"

msgid "USE_AUTO_HARMONY_TOOLTIP"
msgstr "Carregar patches Harmony do Assembly automaticamente (não é preciso especificar a classe do mod)"

msgid "USE_A_CUSTOM_USERNAME"
msgstr "Usar um nome personalizado"

msgid "USE_DISK_CACHE"
msgstr "Usar cache do disco"

msgid "USE_MANUAL_THREAD_COUNT"
msgstr "Definir número de tarefas de fundo manualmente"

#, fuzzy
msgid "USE_MANUAL_THREAD_COUNT_NATIVE"
msgstr "Definir número de tarefas de fundo manualmente"

msgid "USE_VIRTUAL_WINDOW_SIZE"
msgstr "Usar tamanho da janela virtual"

msgid "UV_PROTECTION"
msgstr "Resistência UV"

msgid "UV_TOLERANCE_TOOLTIP"
msgstr "Quanta radiação ultravioleta a sua espécie pode aguentar antes de sofrer efeitos danosos. Se você estiver em uma região com muita luz, você sofrerá efeitos negativos até que a resistência seja aumentada."

msgid "VACUOLE"
msgstr "Vacúolo"

msgid "VACUOLE_DESCRIPTION"
msgstr "O vacúolo é uma organela membranosa interna usada para o armazenamento da célula. Composta de várias vesículas, estruturas membranosas menores amplamente usadas nas células para o armazenamento que se fundiram. É preenchida com água usada para conter moléculas, enzimas, sólidos, e outras substâncias. Sua forma é fluida e pode variar em cada célula."

msgid "VACUOLE_IS_SPECIALIZED"
msgstr "Vacúolo Especializado"

msgid "VACUOLE_NOT_SPECIALIZED_DESCRIPTION"
msgstr "O vacúolo guardará {0} unidades de quaisquer compostos"

msgid "VACUOLE_PROCESSES_DESCRIPTION"
msgstr "Aumenta o espaço de armazenamento da célula."

msgid "VACUOLE_SPECIALIZED_DESCRIPTION"
msgstr "O vacúolo armazenará {0} unidades do composto selecionado"

msgid "VALUE_WITH_UNIT"
msgstr "{0} {1}"

msgid "VERSION_COLON"
msgstr "Versão:"

msgid "VERTICAL_COLON"
msgstr "Vertical:"

msgid "VERTICAL_WITH_AXIS_NAME_COLON"
msgstr "Vertical (Eixo: {0})"

msgid "VIDEO_MEMORY"
msgstr "Memória de vídeo usada atualmente:"

msgid "VIDEO_MEMORY_MIB"
msgstr "{0} MiB"

msgid "VIEWER"
msgstr "Visualizador"

msgid "VIEW_ALL"
msgstr "Ver Tudo"

msgid "VIEW_CELL_PROCESSES"
msgstr "Ver Processos Celulares"

msgid "VIEW_ONLINE"
msgstr "Ver Online"

msgid "VIEW_PATCH_MICHES"
msgstr "Ver Michos"

msgid "VIEW_PATCH_NOTES"
msgstr "Ver as Notas de Atualização"

msgid "VIEW_PATCH_NOTES_TOOLTIP"
msgstr "Ver todas as notas de atualização do jogo ou as mais recentes"

msgid "VIEW_PENDING_ACTIONS"
msgstr "Ver Agora"

msgid "VIEW_SOURCE_CODE"
msgstr "Ver Código Fonte"

msgid "VIEW_TEXT_REPORT"
msgstr ""

msgid "VIP_PATRONS"
msgstr "Apoiadores VIP"

msgid "VISIBLE"
msgstr "Visível"

msgid "VISIBLE_WHEN_CLOSE_TO_FULL"
msgstr "Visível quando quase cheio"

msgid "VISIBLE_WHEN_OVER_ZERO"
msgstr "Visível quando acima de zero"

msgid "VISIT_SUGGESTIONS_SITE"
msgstr "Sugerir um recurso"

msgid "VOLCANIC_VENT"
msgstr "Fissura Vulcânica"

msgid "VOLUMEDOWN"
msgstr "Diminuir Volume"

msgid "VOLUMEMUTE"
msgstr "Mutar Volume"

msgid "VOLUMEUP"
msgstr "Aumentar Volume"

msgid "VSYNC"
msgstr "VSync"

msgid "WAITING_FOR_AUTO_EVO"
msgstr "Esperando pela auto-evo:"

msgid "WELCOME_TO_THRIVEOPEDIA"
msgstr "Bem-vindo à Thrivepédia"

msgid "WENT_EXTINCT_FROM_PLANET"
msgstr "foi extinto do planeta"

msgid "WENT_EXTINCT_IN"
msgstr "foi extinto em {0}"

msgid "WHEEL_DOWN"
msgstr "Rolar para baixo"

msgid "WHEEL_LEFT"
msgstr "Rolar para a esquerda"

msgid "WHEEL_RIGHT"
msgstr "Rolar para a direita"

msgid "WHEEL_UP"
msgstr "Rolar para cima"

msgid "WIKI"
msgstr "Wiki"

msgid "WIKI_2D"
msgstr "2D"

msgid "WIKI_3D"
msgstr "3D"

msgid "WIKI_3D_COMMA_SANDBOX"
msgstr "3D, Sandbox"

msgid "WIKI_3D_COMMA_STRATEGY"
msgstr "3D, Estratégia"

msgid "WIKI_3D_COMMA_STRATEGY_COMMA_SPACE"
msgstr "3D, Estratégia, Espaço"

msgid "WIKI_8_BRACKET_16"
msgstr "8 (16)"

msgid "WIKI_ASCENSION"
msgstr "Ascensão"

msgid "WIKI_ASCENSION_CURRENT_DEVELOPMENT"
msgstr "Ainda não foi realizado trabalho em Ascensão."

msgid "WIKI_ASCENSION_FEATURES"
msgstr "Em breve."

msgid "WIKI_ASCENSION_INTRO"
msgstr "Basicamente: Este é o final do jogo onde você pode viajar a galáxia como um ser metafísico, moldando e observando o que você quiser. Foi uma longa jornada e você merece."

msgid "WIKI_ASCENSION_OVERVIEW"
msgstr ""
"Ascensão é um conceito chave em Thrive, comparável a \"ganhar o jogo\" em outros videogames. É um estado em que um organismo senciente é transformado em energia por um Portal da Ascensão e assim ganha poderes quase divinos, usando a energia do próprio universo (essencialmente fazendo milagres de graça).\n"
"\n"
"O que a Ascensão faz é, desde que você tenha feito a pesquisa de Ferramentas Divinas, haverá um novo painel de \"Ferramentas Divinas\" acessível em qualquer lugar do jogo, que permitirá mudar qualquer coisa que você quiser. Desde criar sistemas solares inteiros até as menores bactérias, desde destruir civilizações inteiras até possuir um de seus membros, tudo é possível."

msgid "WIKI_ASCENSION_TRANSITIONS"
msgstr "Você entrará em Ascensão quando sua espécie passar por um Portal da Ascensão. Provavelmente nós mostraremos os créditos do jogo depois da cutscene que ocorrerá ao entrar no estágio de ascensão. Quando os créditos terminarem, o jogador será levado de volta ao jogo no estágio de Ascensão com uma mensagem de parabéns. Para fazer desse o último desafio do jogo, o Portal da Ascensão precisará de muita pesquisa (incluindo as Ferramentas Divinas mencionadas acima) e muita energia, equivalente a diversos sóis, para criar e operar. Outras espécies potencialmente hostis terão sua última chance para atacar o jogador aqui antes que ele ganhe poder infinito e possa simplesmente eliminar os impérios interestelares competidores."

msgid "WIKI_ASCENSION_UI"
msgstr "Em breve."

msgid "WIKI_AWAKENING_STAGE_CURRENT_DEVELOPMENT"
msgstr "Ainda não foi realizado trabalho no Estágio Desperto."

msgid "WIKI_AWAKENING_STAGE_FEATURES"
msgstr "Em breve."

msgid "WIKI_AWAKENING_STAGE_INTRO"
msgstr "Basicamente: Você começa com uma criatura começando a descobrir o uso de ferramentas e deve rapidamente melhorá-las para sobreviver e superar a competição. Termina com a construção do seu primeiro Centro de Sociedade."

msgid "WIKI_AWAKENING_STAGE_OVERVIEW"
msgstr "Em breve."

#, fuzzy
msgid "WIKI_AWAKENING_STAGE_TRANSITIONS"
msgstr "Estágio Desperto"

msgid "WIKI_AWAKENING_STAGE_UI"
msgstr "Em breve."

msgid "WIKI_AWARE_STAGE_CURRENT_DEVELOPMENT"
msgstr "Começamos o desenvolvimento de protótipos dos estágios Desperto e futuros. Os protótipos são muito menos polidos que o protótipo multicelular, mesmo o qual ainda não tem a qualidade que queremos que o jogo final tenha."

msgid "WIKI_AWARE_STAGE_FEATURES"
msgstr "Em breve."

#, fuzzy
msgid "WIKI_AWARE_STAGE_INTRO"
msgstr "Nitrogenase é uma enzima que consegue usar nitrogênio gasoso e energia celular na forma de ATP para sintetizar amônia, um nutriente essencial para o crescimento das células. Esse processo é chamado de Fixação de Nitrogênio. Como a nitrogenase é suspensa diretamente no citoplasma, os fluidos em volta realizam a Fermentação."

#, fuzzy
msgid "WIKI_AWARE_STAGE_OVERVIEW"
msgstr "Estágio Ciente"

#, fuzzy
msgid "WIKI_AWARE_STAGE_TRANSITIONS"
msgstr "Nitrogenase"

msgid "WIKI_AWARE_STAGE_UI"
msgstr "Em breve."

msgid "WIKI_AXON_EFFECTS"
msgstr ""
"Para cada célula em um organismo multicelular que contenha um [b]Axônio[/b], a capacidade cerebral desse organismo aumenta proporcionalmente ao volume da célula. Células com [b]Axônios[/b] são classificadas como tendo tipo de tecido cerebral.\n"
"\n"
"Quando a capacidade cerebral for maior que [b]+0,5[/b], o jogador entra no Estágio Consciente. Quando a capacidade cerebral for maior que [b]+5,0[/b], o jogador entra no Estágio Desperto."

msgid "WIKI_AXON_INTRO"
msgstr "Fibras nervosas entre neurônios, disponíveis a partir do Estágio Multicelular. Necessários para aumentar a capacidade cerebral de um organismo e progredir para estágios futuros."

msgid "WIKI_AXON_MODIFICATIONS"
msgstr "Sem modificações."

msgid "WIKI_AXON_PROCESSES"
msgstr "Sem processos."

msgid "WIKI_AXON_REQUIREMENTS"
msgstr "Disponível apenas a partir do Estágio Multicelular."

msgid "WIKI_AXON_SCIENTIFIC_BACKGROUND"
msgstr "A ser adicionado"

msgid "WIKI_AXON_STRATEGY"
msgstr "Adicionar [b]Axônios[/b] é essencial para alcançar estágios futuros. Recomendamos adicionar um [b]Axônio[/b] a diversos tipos de células em seu organismo multicelular, mas adicionar mais de um é redundante. No momento, mais [b]Axônios[/b] não geram nenhum benefício."

msgid "WIKI_AXON_UPGRADES"
msgstr "Sem melhoras."

msgid "WIKI_BACTERIAL_CHEMOSYNTHESIS_COMMA_GLYCOLYSIS"
msgstr "Quimiossíntese Bacterial, Glicólise"

#, fuzzy
msgid "WIKI_BINDING_AGENT_EFFECTS"
msgstr "Permite a ligação com outras células. Este é o primeiro passo até a multicelularidade. Quando sua célula é parte de uma colônia, os compostos são compartilhados entre as células. Você não pode entrar no editor enquanto faz parte de uma colônia, por isso precisa se desconectar após coletar compostos suficientes para dividir sua célula."

#, fuzzy
msgid "WIKI_BINDING_AGENT_INTRO"
msgstr "Agente de Ligação"

msgid "WIKI_BINDING_AGENT_MODIFICATIONS"
msgstr "Sem modificações."

msgid "WIKI_BINDING_AGENT_PROCESSES"
msgstr "Sem processos."

msgid "WIKI_BINDING_AGENT_REQUIREMENTS"
msgstr ""
"Uma célula precisa ter um [b][color=#3796e1][url=thriveopedia:nucleus]Núcleo[/url][/color][/b] para evoluir [b]Agentes de Ligação[/b].\n"
"\n"
"Se melhorias de organela estiverem ativadas nas configurações do jogo, [i]ambas[/i] as condições seguintes também devem ser verdadeiras [i]para a célula do jogador[/i]:\n"
"\n"
"[indent]—   Contém um [b][color=#3796e1][url=thriveopedia:nucleus]Núcleo[/url][/color][/b] em pelo menos [b]5[/b] gerações.[/indent]\n"
"[indent]—   Tem um equilíbrio de [thrive:compound type=\"atp\"][/thrive:compound] de pelo menos [b]+15[/b].[/indent]"

msgid "WIKI_BINDING_AGENT_SCIENTIFIC_BACKGROUND"
msgstr "A ser adicionado"

#, fuzzy
msgid "WIKI_BINDING_AGENT_STRATEGY"
msgstr "Permite a ligação com outras células. Este é o primeiro passo até a multicelularidade. Quando sua célula é parte de uma colônia, os compostos são compartilhados entre as células. Você não pode entrar no editor enquanto faz parte de uma colônia, por isso precisa se desconectar após coletar compostos suficientes para dividir sua célula."

msgid "WIKI_BINDING_AGENT_UPGRADES"
msgstr "Sem melhoras."

msgid "WIKI_BIOLUMINESCENT_VACUOLE_EFFECTS"
msgstr "Sem efeitos. A ser implementado."

msgid "WIKI_BIOLUMINESCENT_VACUOLE_INTRO"
msgstr "Gera luz. Ainda não implementado em Thrive."

msgid "WIKI_BIOLUMINESCENT_VACUOLE_MODIFICATIONS"
msgstr "Sem modificações. A ser implementado."

msgid "WIKI_BIOLUMINESCENT_VACUOLE_PROCESSES"
msgstr "Sem processos. A ser implementado."

msgid "WIKI_BIOLUMINESCENT_VACUOLE_REQUIREMENTS"
msgstr "Não pode ser adicionado a células. A ser implementado."

#, fuzzy
msgid "WIKI_BIOLUMINESCENT_VACUOLE_SCIENTIFIC_BACKGROUND"
msgstr "Vacúolo Bioluminescente"

msgid "WIKI_BIOLUMINESCENT_VACUOLE_STRATEGY"
msgstr "Não disponível no jogo. A ser implementado."

msgid "WIKI_BIOLUMINESCENT_VACUOLE_UPGRADES"
msgstr "Sem melhoras. A ser implementado."

msgid "WIKI_BODY_PLAN_EDITOR_COMMA_CELL_EDITOR"
msgstr "Editor do Plano Corporal, Editor de Célula"

msgid "WIKI_CHEMOPLAST_EFFECTS"
msgstr "Sem efeitos."

#, fuzzy
msgid "WIKI_CHEMOPLAST_INTRO"
msgstr "O quimioplasto é uma estrutura de membrana dupla contendo proteínas capazes de converter sulfeto de hidrogênio, água, e gás carbônico em glicose em um processo chamado Quimiossíntese de Sulfeto de Hidrogênio. A proporção de sua produção de glicose aumenta com a concentração de dióxido de carbono."

msgid "WIKI_CHEMOPLAST_MODIFICATIONS"
msgstr "Sem modificações."

#, fuzzy
msgid "WIKI_CHEMOPLAST_PROCESSES"
msgstr "Transforma [thrive:compound type=\"hydrogensulfide\"][/thrive:compound] em [thrive:compound type=\"glucose\"][/thrive:compound]. Quantidade aumenta com a concentração de [thrive:compound type=\"carbondioxide\"][/thrive:compound]."

msgid "WIKI_CHEMOPLAST_REQUIREMENTS"
msgstr "Uma célula deve ter um [b][color=#3796e1][url=thriveopedia:nucleus]Núcleo[/url][/color][/b] para evoluir [b]Quimioplastos[/b]."

msgid "WIKI_CHEMOPLAST_SCIENTIFIC_BACKGROUND"
msgstr "A ser adicionado"

#, fuzzy
msgid "WIKI_CHEMOPLAST_STRATEGY"
msgstr "O quimioplasto é uma estrutura de membrana dupla contendo proteínas capazes de converter sulfeto de hidrogênio, água, e gás carbônico em glicose em um processo chamado Quimiossíntese de Sulfeto de Hidrogênio. A proporção de sua produção de glicose aumenta com a concentração de dióxido de carbono."

msgid "WIKI_CHEMOPLAST_UPGRADES"
msgstr "Sem melhoras."

#, fuzzy
msgid "WIKI_CHEMORECEPTOR_EFFECTS"
msgstr "A “visão” das células é, na verdade, a quimiorrecepção. É assim que elas obtêm informações do ambiente. Adicionar essa organela representa evoluir uma quimiorrecepção melhor. Como o jogador já consegue ver o que está ao redor da célula, a quimiorrecepção é representada por uma linha apontando para compostos fora da tela."

msgid "WIKI_CHEMORECEPTOR_INTRO"
msgstr "Organela externa que representa a habilidade da célula de detectar compostos no ambiente. [b]Quimiorreceptores[/b] podem ser customizados para detectar um composto específico, ou mesmo células de uma espécie específica."

#, fuzzy
msgid "WIKI_CHEMORECEPTOR_MODIFICATIONS"
msgstr "A “visão” das células é, na verdade, a quimiorrecepção. É assim que elas obtêm informações do ambiente. Adicionar essa organela representa evoluir uma quimiorrecepção melhor. Como o jogador já consegue ver o que está ao redor da célula, a quimiorrecepção é representada por uma linha apontando para compostos fora da tela."

msgid "WIKI_CHEMORECEPTOR_PROCESSES"
msgstr "Sem processos."

msgid "WIKI_CHEMORECEPTOR_REQUIREMENTS"
msgstr "Sem requisitos"

msgid "WIKI_CHEMORECEPTOR_SCIENTIFIC_BACKGROUND"
msgstr "A ser adicionado"

#, fuzzy
msgid "WIKI_CHEMORECEPTOR_STRATEGY"
msgstr "A “visão” das células é, na verdade, a quimiorrecepção. É assim que elas obtêm informações do ambiente. Adicionar essa organela representa evoluir uma quimiorrecepção melhor. Como o jogador já consegue ver o que está ao redor da célula, a quimiorrecepção é representada por uma linha apontando para compostos fora da tela."

msgid "WIKI_CHEMORECEPTOR_UPGRADES"
msgstr "Sem melhoras."

msgid "WIKI_CHEMOSYNTHESIZING_PROTEINS_EFFECTS"
msgstr "Sem efeitos especiais."

#, fuzzy
msgid "WIKI_CHEMOSYNTHESIZING_PROTEINS_INTRO"
msgstr "Proteínas Quimiossintetizantes"

msgid "WIKI_CHEMOSYNTHESIZING_PROTEINS_MODIFICATIONS"
msgstr "Sem modificações."

#, fuzzy
msgid "WIKI_CHEMOSYNTHESIZING_PROTEINS_PROCESSES"
msgstr "Transforma [thrive:compound type=\"hydrogensulfide\"][/thrive:compound] em [thrive:compound type=\"glucose\"][/thrive:compound]. Quantidade aumenta com a concentração de [thrive:compound type=\"carbondioxide\"][/thrive:compound]. Também transforma [thrive:compound type=\"glucose\"][/thrive:compound] em [thrive:compound type=\"atp\"][/thrive:compound]."

msgid "WIKI_CHEMOSYNTHESIZING_PROTEINS_REQUIREMENTS"
msgstr "Sem requisitos."

msgid "WIKI_CHEMOSYNTHESIZING_PROTEINS_SCIENTIFIC_BACKGROUND"
msgstr "A ser adicionado"

#, fuzzy
msgid "WIKI_CHEMOSYNTHESIZING_PROTEINS_STRATEGY"
msgstr "Proteínas Quimiossintetizantes"

msgid "WIKI_CHEMOSYNTHESIZING_PROTEINS_UPGRADES"
msgstr "Sem melhoras."

msgid "WIKI_CHLOROPLAST_EFFECTS"
msgstr "Sem efeitos."

#, fuzzy
msgid "WIKI_CHLOROPLAST_INTRO"
msgstr "O cloroplasto é uma estrutura de membrana dupla contendo pigmentos fotossensíveis. É um procarionte que foi assimilado pelo seu hospedeiro eucariótico. Os pigmentos no cloroplasto conseguem usar a energia da luz para produzir glicose da água e gás carbônico em um processo chamado Fotossíntese. Esses pigmentos também são o que os dá uma cor característica. A proporção de sua produção de glicose aumenta com a concentração de dióxido de carbono, e intensidade da luz."

msgid "WIKI_CHLOROPLAST_MODIFICATIONS"
msgstr "Sem modificações."

#, fuzzy
msgid "WIKI_CHLOROPLAST_PROCESSES"
msgstr "Produz [thrive:compound type=\"glucose\"][/thrive:compound]. Quantidade aumenta com a concentração de [thrive:compound type=\"carbondioxide\"][/thrive:compound] e intensidade de [thrive:compound type=\"sunlight\"][/thrive:compound]."

msgid "WIKI_CHLOROPLAST_REQUIREMENTS"
msgstr ""
"Uma célula deve ter um [b][color=#3796e1][url=thriveopedia:nucleus]Núcleo[/url][/color][/b] para evoluir [b]Cloroplastos[/b].\n"
"\n"
"Se o desbloqueio de organelas estiver ativado nas configurações do jogo, a seguinte condição deve ser verdadeira [i]para a célula do jogador[/i]:\n"
"\n"
"[indent]—   Contém no mínimo [b]5[/b] [b][color=#3796e1][url=thriveopedia:chromatophore]Tilacoides[/url][/color][/b] há no mínimo [b]7[/b] gerações seguidas.[/indent]"

msgid "WIKI_CHLOROPLAST_SCIENTIFIC_BACKGROUND"
msgstr "A ser adicionado"

#, fuzzy
msgid "WIKI_CHLOROPLAST_STRATEGY"
msgstr "O cloroplasto é uma estrutura de membrana dupla contendo pigmentos fotossensíveis. É um procarionte que foi assimilado pelo seu hospedeiro eucariótico. Os pigmentos no cloroplasto conseguem usar a energia da luz para produzir glicose da água e gás carbônico em um processo chamado Fotossíntese. Esses pigmentos também são o que os dá uma cor característica. A proporção de sua produção de glicose aumenta com a concentração de dióxido de carbono, e intensidade da luz."

msgid "WIKI_CHLOROPLAST_UPGRADES"
msgstr "Sem melhoras."

msgid "WIKI_CHROMATOPHORE_PHOTOSYNTHESIS_COMMA_GLYCOLYSIS"
msgstr "Fotossíntese de Cromatóforo, Glicólise"

msgid "WIKI_CILIA_EFFECTS"
msgstr "Cada hexágono de [b]Cílios[/b] aumenta a velocidade de rotação da célula, consumindo [thrive:compound type=\"atp\"][/thrive:compound] em troca de mobilidade extra. A melhora exata depende da posição da organela – aquelas posicionadas mais longe do centro da célula exercerão maior momento de inércia, e portanto maior aumento na velocidade de rotação."

msgid "WIKI_CILIA_INTRO"
msgstr "Pelos pequenos no exterior da célula que usam [thrive:compound type=\"atp\"][/thrive:compound] para aumentar a velocidade de rotação da célula. Podem ser melhorados para gerar correntes que atraem células e outros objetos."

msgid "WIKI_CILIA_MODIFICATIONS"
msgstr "Sem modificações."

msgid "WIKI_CILIA_PROCESSES"
msgstr "Sem processos."

msgid "WIKI_CILIA_REQUIREMENTS"
msgstr "Uma célula deve ter um [b][color=#3796e1][url=thriveopedia:nucleus]Núcleo[/url][/color][/b] para evoluir [b]Cílios[/b]."

msgid "WIKI_CILIA_SCIENTIFIC_BACKGROUND"
msgstr ""

msgid "WIKI_CILIA_STRATEGY"
msgstr "[b]Cílios[/b] são essenciais para células maiores, especialmente aquelas dependentes de predação. Sem elas, células grandes sofrem com velocidades de rotação extremamente baixas. Recomendamods adicionar [b]Cílios[/b] quão cedo o possível após evoluir o [b][color=#3796e1][url=thriveopedia:nucleus]Núcleo[/url][/color][/b] para combat o tamanho enorme desta organela crucial, e recomendamos coloca-los quão longe for possível do centro da célula para maximizar a força de rotação."

msgid "WIKI_CILIA_UPGRADES"
msgstr ""

msgid "WIKI_COMPOUNDS_BUTTON"
msgstr "Compostos"

#, fuzzy
msgid "WIKI_COMPOUNDS_DEVELOPMENT"
msgstr "Compostos:"

msgid "WIKI_COMPOUNDS_INTRO"
msgstr "Para os primeiros estágios, os principais recursos de Thrive são [b]Compostos[/b]. Compostos são usados em processos para criar outros compostos ou consumidos de outra forma."

msgid "WIKI_COMPOUNDS_TYPES_OF_COMPOUNDS"
msgstr ""

msgid "WIKI_COMPOUND_SYSTEM_DEVELOPMENT_COMPOUNDS_LIST"
msgstr "Para a lista completa de compostos no Estágio Microbial, veja a tabela de Compostos na página Apêndices do Estágio Microbial."

msgid "WIKI_COMPOUND_SYSTEM_DEVELOPMENT_INTRO"
msgstr ""

msgid "WIKI_COMPOUND_SYSTEM_DEVELOPMENT_MICROBE_STAGE"
msgstr ""

msgid "WIKI_COMPOUND_SYSTEM_DEVELOPMENT_OVERVIEW"
msgstr ""

msgid "WIKI_CYTOPLASM_EFFECTS"
msgstr "Qualquer organela pode substituir [b]Citoplasma[/b] sem custo de pontos de mutação (além do custo da organela)."

msgid "WIKI_CYTOPLASM_INTRO"
msgstr ""
"As entranhas pegajosas de uma célula. O [b]Citoplasma[/b] é a mistura básica de íons, proteínas, e outras substâncias dissolvidas na água que preenchem o interior da célula.\n"
"\n"
"Uma das funções que realiza é a [b]Glicólise Citoplásmica[/b], a conversão de [thrive:compound type=\"glucose\"][/thrive:compound] em [thrive:compound type=\"atp\"][/thrive:compound]. Para as células que carecem de organelas para ter metabolismos avançados, é disso que elas dependem para produzir energia. Também é usado para armazenar moléculas na célula para aumentar o tamanho dela."

msgid "WIKI_CYTOPLASM_MODIFICATIONS"
msgstr "Sem modificações."

#, fuzzy
msgid "WIKI_CYTOPLASM_PROCESSES"
msgstr "Transforma [thrive:compound type=\"glucose\"][/thrive:compound] em [thrive:compound type=\"atp\"][/thrive:compound]."

msgid "WIKI_CYTOPLASM_REQUIREMENTS"
msgstr "Sem requisitos."

msgid "WIKI_CYTOPLASM_SCIENTIFIC_BACKGROUND"
msgstr ""

msgid "WIKI_CYTOPLASM_STRATEGY"
msgstr ""

msgid "WIKI_CYTOPLASM_UPGRADES"
msgstr "Sem melhoras."

msgid "WIKI_DEVELOPMENT"
msgstr "Desenvolvimento"

msgid "WIKI_DEVELOPMENT_INFO_BUTTON"
msgstr "Detalhes de Desenvolvimento"

msgid "WIKI_DEVELOPMENT_ROOT_INTRO"
msgstr "Estas são páginas relacionadas com o desenvolvimento de Thrive e contêm informação sobre teoria e implementações"

msgid "WIKI_EDITORS_AND_MUTATIONS_GENERATIONS_AND_EDITOR_SESSIONS"
msgstr "Cada vez que você entra no [b]Editor[/b] em Thrive você avança uma [b]Geração[/b]. Nesse momento, você pode ver estatísticas, mudar de local ou realizar outras mudanças na sua espécie. Isso é o que se chama de [b]Sessão do Editor[/b]."

#, fuzzy
msgid "WIKI_EDITORS_AND_MUTATIONS_INTRO"
msgstr "Mitocôndria"

msgid "WIKI_EDITORS_AND_MUTATIONS_MUTATIONS_AND_MUTATION_POINTS"
msgstr ""

msgid "WIKI_ENVIRONMENTAL_CONDITIONS_ENVIRONMENTAL_GASSES"
msgstr ""

#, fuzzy
msgid "WIKI_ENVIRONMENTAL_CONDITIONS_INTRO"
msgstr "Mitocôndria"

#, fuzzy
msgid "WIKI_ENVIRONMENTAL_CONDITIONS_PHYSICAL_CONDITIONS"
msgstr "(proporção da glicose conservada no ambiente a cada geração)"

msgid "WIKI_ENVIRONMENTAL_CONDITIONS_THE_DAY/NIGHT_CYCLE"
msgstr ""

msgid "WIKI_FERROPLAST_EFFECTS"
msgstr "Sem efeitos."

#, fuzzy
msgid "WIKI_FERROPLAST_INTRO"
msgstr "O termoplasto é uma estrutura de membrana dupla contendo pigmentos termossensíveis. É um procarionte que foi assimilado para uso do seu hospedeiro eucariótico. Os pigmentos nos termoplastos conseguem usar a energia das diferenças de calor no ambiente para produzir glicose da água e gás carbônico em um processo chamado Termossíntese. A proporção da sua produção de glicose aumenta com a concentração de dióxido de carbono e temperatura."

msgid "WIKI_FERROPLAST_MODIFICATIONS"
msgstr "Sem modificações."

#, fuzzy
msgid "WIKI_FERROPLAST_PROCESSES"
msgstr "Produz [thrive:compound type=\"glucose\"][/thrive:compound]. Quantidade aumenta com a concentração de [thrive:compound type=\"carbondioxide\"][/thrive:compound] e temperatura."

msgid "WIKI_FERROPLAST_REQUIREMENTS"
msgstr ""
"Uma célula deve ter um [b][color=#3796e1][url=thriveopedia:nucleus]Núcleo[/url][/color][/b] para evoluir [b]Ferroplastos[/b].\n"
"\n"
"Se melhorias de organelas estiverem ativadas nas configurações do jogo, a seguinte condição deve ser verdadeira [i]para a célula do jogador[/i]:\n"
"\n"
"[indent]—   Contém [b][color=#3796e1][url=thriveopedia:rusticyanin]Rusticianina[/url][/color][/b] há no mínimo [b]6[/b] gerações seguidas.[/indent]"

#, fuzzy
msgid "WIKI_FERROPLAST_SCIENTIFIC_BACKGROUND"
msgstr "O termoplasto é uma estrutura de membrana dupla contendo pigmentos termossensíveis. É um procarionte que foi assimilado para uso do seu hospedeiro eucariótico. Os pigmentos nos termoplastos conseguem usar a energia das diferenças de calor no ambiente para produzir glicose da água e gás carbônico em um processo chamado Termossíntese. A proporção da sua produção de glicose aumenta com a concentração de dióxido de carbono e temperatura."

#, fuzzy
msgid "WIKI_FERROPLAST_STRATEGY"
msgstr "O termoplasto é uma estrutura de membrana dupla contendo pigmentos termossensíveis. É um procarionte que foi assimilado para uso do seu hospedeiro eucariótico. Os pigmentos nos termoplastos conseguem usar a energia das diferenças de calor no ambiente para produzir glicose da água e gás carbônico em um processo chamado Termossíntese. A proporção da sua produção de glicose aumenta com a concentração de dióxido de carbono e temperatura."

msgid "WIKI_FERROPLAST_UPGRADES"
msgstr "Sem melhoras."

#, fuzzy
msgid "WIKI_FLAGELLUM_EFFECTS"
msgstr "O flagelo é um apêndice de fibras proteicas semelhante a um chicote, estendendo-se da membrana da célula que pode usar ATP para ondular e impulsionar a célula em uma direção. A posição do flagelo determina a direção na qual ele impulsiona a célula. A direção do impulso é oposta à direção que o flagelo aponta, por exemplo, um flagelo que está no lado esquerdo da célula só dá impulso quando ela se move para a direita."

msgid "WIKI_FLAGELLUM_INTRO"
msgstr "Filamentos similares a fios de cabelo no exterior de uma célula que usam [thrive:compound type=\"atp\"][/thrive:compound] para aumentar a velocidade de movimento da célula em uma direção. Impulso é aplicado na direção oposta à direção que o [b]Flagelo[/b] aponta."

msgid "WIKI_FLAGELLUM_MODIFICATIONS"
msgstr "Sem modificações."

msgid "WIKI_FLAGELLUM_PROCESSES"
msgstr "Sem processos."

msgid "WIKI_FLAGELLUM_REQUIREMENTS"
msgstr ""
"Se melhorias de organela estiverem ativadas nas configurações do jogo, [i]pelo menos uma[/i] das condições seguintes deve ser verdadeira [i]para a célula do jogador[/i]:\n"
"\n"
"[indent]—   Tem velocidade abaixo de [b]15[/b].[/indent]\n"
"[indent]—   Produz pelo menos [b]+15[/b] [thrive:compound type=\"atp\"][/thrive:compound].[/indent]"

msgid "WIKI_FLAGELLUM_SCIENTIFIC_BACKGROUND"
msgstr "A ser adicionado"

msgid "WIKI_FLAGELLUM_STRATEGY"
msgstr ""

msgid "WIKI_FLAGELLUM_UPGRADES"
msgstr "Sem melhoras."

msgid "WIKI_GLYCOLYSIS_COMMA_ANAEROBIC_NITROGEN_FIXATION"
msgstr "Glicólise, Fixação Anaeróbica de Nitrogênio"

msgid "WIKI_HEADING_APPENDICES"
msgstr "Apêndices"

msgid "WIKI_HEADING_BASIC_GAME_MECHANICS"
msgstr "Mecânicas básicas do jogo"

msgid "WIKI_HEADING_COMPOUNDS_LIST"
msgstr "Lista de compostos"

msgid "WIKI_HEADING_COMPOUND_CLOUDS"
msgstr "Nuvens de compostos"

msgid "WIKI_HEADING_CONCEPT_ART"
msgstr "Arte Conceitual"

msgid "WIKI_HEADING_CURRENT_DEVELOPMENT"
msgstr "Desenvolvimento Atual"

msgid "WIKI_HEADING_DEVELOPMENT"
msgstr "Desenvolvimento"

msgid "WIKI_HEADING_EDITOR"
msgstr "Editor"

msgid "WIKI_HEADING_EFFECTS"
msgstr "Efeitos"

msgid "WIKI_HEADING_ENVIRONMENTAL_GASSES"
msgstr "Gases ambientais"

msgid "WIKI_HEADING_FEATURES"
msgstr "Funcionalidades"

msgid "WIKI_HEADING_FOG_OF_WAR"
msgstr "Fog Of War"

#, fuzzy
msgid "WIKI_HEADING_GAMEPLAY"
msgstr "Estágio Desperto"

msgid "WIKI_HEADING_GDD"
msgstr "DGD"

msgid "WIKI_HEADING_GENERAL_TIPS"
msgstr "Dicas Gerais"

msgid "WIKI_HEADING_GENERATIONS_AND_EDITOR_SESSIONS"
msgstr "Gerações e Sessões no Editor"

msgid "WIKI_HEADING_MICROBE_PARTS"
msgstr "Partes Microbiais"

msgid "WIKI_HEADING_MICROBE_STAGE"
msgstr "Estágio Microbial"

msgid "WIKI_HEADING_MICROBE_STAGE_TIPS"
msgstr "Dicas do Estágio Microbial"

msgid "WIKI_HEADING_MODIFICATIONS"
msgstr "Modificações"

msgid "WIKI_HEADING_MORE_GAME_INFO"
msgstr "Mais Informações sobre o Jogo"

msgid "WIKI_HEADING_MUTATIONS_AND_MUTATION_POINTS"
msgstr "Mutações e Pontos de Mutação"

#, fuzzy
msgid "WIKI_HEADING_OVERVIEW"
msgstr "Processos"

msgid "WIKI_HEADING_PATCHES"
msgstr "Regiões"

msgid "WIKI_HEADING_PHYSICAL_CONDITIONS"
msgstr "Condições Físicas"

msgid "WIKI_HEADING_PROCESSES"
msgstr "Processos"

msgid "WIKI_HEADING_REPRODUCTION_IN_THE_MICROBE_STAGE"
msgstr "Reprodução no Estágio Microbial"

msgid "WIKI_HEADING_REQUIREMENTS"
msgstr "Requisitos"

msgid "WIKI_HEADING_SCIENTIFIC_BACKGROUND"
msgstr ""

msgid "WIKI_HEADING_STRATEGY"
msgstr "Estratégia"

msgid "WIKI_HEADING_THE_DAY/NIGHT_CYCLE"
msgstr "Ciclo dia/noite"

msgid "WIKI_HEADING_THE_PATCH_MAP"
msgstr "Mapa de Regiões"

msgid "WIKI_HEADING_TRANSITIONS"
msgstr "Transições"

msgid "WIKI_HEADING_TYPES_OF_COMPOUNDS"
msgstr "Tipos de Compostos"

msgid "WIKI_HEADING_UI"
msgstr "Interface"

msgid "WIKI_HEADING_UPGRADES"
msgstr "Melhorias"

#, fuzzy
msgid "WIKI_HELP_AND_TIPS_BASIC_GAME_MECHANICS"
msgstr "Colocar organela"

msgid "WIKI_HELP_AND_TIPS_BUTTON"
msgstr "Ajuda e Dicas"

msgid "WIKI_HELP_AND_TIPS_COMPOUND_CLOUDS"
msgstr ""
"Esses são os materiais úteis que podem surgir em uma região como nuvens de compostos.\n"
"\n"
"Branco – [thrive:compound type=\"glucose\"][/thrive:compound]\n"
"\n"
"Amarelo – [thrive:compound type=\"hydrogensulfide\"][/thrive:compound]\n"
"\n"
"Laranja – [thrive:compound type=\"ammonia\"][/thrive:compound]\n"
"\n"
"Roxo – [thrive:compound type=\"phosphates\"][/thrive:compound]\n"
"\n"
"Vermelho – [thrive:compound type=\"iron\"][/thrive:compound]"

msgid "WIKI_HELP_AND_TIPS_GENERAL_TIPS"
msgstr ""

msgid "WIKI_HELP_AND_TIPS_INTRO"
msgstr "Esta página tem informações básicas de jogabilidade e dicas gerais para jogar Thrive."

#, fuzzy
msgid "WIKI_HELP_AND_TIPS_MICROBE_PARTS"
msgstr "Processos"

#, fuzzy
msgid "WIKI_HELP_AND_TIPS_MICROBE_STAGE_TIPS"
msgstr "Processos"

msgid "WIKI_HELP_AND_TIPS_MORE_GAME_INFO"
msgstr ""

msgid "WIKI_HYDROGENASE_EFFECTS"
msgstr "Sem efeitos."

#, fuzzy
msgid "WIKI_HYDROGENASE_INTRO"
msgstr "Nitrogenase é uma enzima que consegue usar nitrogênio gasoso e energia celular na forma de ATP para sintetizar amônia, um nutriente essencial para o crescimento das células. Esse processo é chamado de Fixação de Nitrogênio. Como a nitrogenase é suspensa diretamente no citoplasma, os fluidos em volta realizam a Fermentação."

msgid "WIKI_HYDROGENASE_MODIFICATIONS"
msgstr "Sem modificações."

#, fuzzy
msgid "WIKI_HYDROGENASE_PROCESSES"
msgstr "Transforma [thrive:compound type=\"atp\"][/thrive:compound] em [thrive:compound type=\"ammonia\"][/thrive:compound]. Quantidade aumenta com a concentração de [thrive:compound type=\"nitrogen\"][/thrive:compound]."

msgid "WIKI_HYDROGENASE_REQUIREMENTS"
msgstr "Parte inicial, sem requisitos."

#, fuzzy
msgid "WIKI_HYDROGENASE_SCIENTIFIC_BACKGROUND"
msgstr "Nitrogenase é uma enzima que consegue usar nitrogênio gasoso e energia celular na forma de ATP para sintetizar amônia, um nutriente essencial para o crescimento das células. Esse processo é chamado de Fixação de Nitrogênio. Como a nitrogenase é suspensa diretamente no citoplasma, os fluidos em volta realizam a Fermentação."

#, fuzzy
msgid "WIKI_HYDROGENASE_STRATEGY"
msgstr "Nitrogenase é uma enzima que consegue usar nitrogênio gasoso e energia celular na forma de ATP para sintetizar amônia, um nutriente essencial para o crescimento das células. Esse processo é chamado de Fixação de Nitrogênio. Como a nitrogenase é suspensa diretamente no citoplasma, os fluidos em volta realizam a Fermentação."

msgid "WIKI_HYDROGENASE_UPGRADES"
msgstr "Sem melhoras."

#, fuzzy
msgid "WIKI_INDUSTRIAL_STAGE_CURRENT_DEVELOPMENT"
msgstr "Permite a ligação com outras células. Este é o primeiro passo até a multicelularidade. Quando sua célula é parte de uma colônia, os compostos são compartilhados entre as células. Você não pode entrar no editor enquanto faz parte de uma colônia, por isso precisa se desconectar após coletar compostos suficientes para dividir sua célula."

msgid "WIKI_INDUSTRIAL_STAGE_FEATURES"
msgstr "Em breve."

#, fuzzy
msgid "WIKI_INDUSTRIAL_STAGE_INTRO"
msgstr "Agente de Ligação"

#, fuzzy
msgid "WIKI_INDUSTRIAL_STAGE_OVERVIEW"
msgstr "Estágio Industrial"

#, fuzzy
msgid "WIKI_INDUSTRIAL_STAGE_TRANSITIONS"
msgstr "Estágio Industrial"

msgid "WIKI_INDUSTRIAL_STAGE_UI"
msgstr "Em breve."

msgid "WIKI_INJECTISOME_PILUS"
msgstr "Pilus Injectissômico"

msgid "WIKI_LYSOSOME_EFFECTS"
msgstr ""
"Equipar um [b]Lisossomo[/b] com [b]Quitinase[/b] ou [b]Celulase[/b] permite que a célula possa digerir outras células com [b]Membranas de Quitina[/b] ou [b]Celulose[/b], respectivamente. Células indigeríveis – aquelas para quais uma célula não possui a enzima necessária– são ejetadas imediatamente.\n"
"\n"
"Além de suas estatísticas gerais, cada [b]Lisossomo[/b] contribui:\n"
"\n"
"[indent]—   [b]+0.05[/b] de velocidade de digestão. A matéria ingerida será digerida mais rapidamente. [/indent]\n"
"[indent]—   [b]+4.5%[/b] de eficiência de digestão para a enzima escolhida. Células fagocitadas com a membrana alvo da enzima produzirão mais compostos quando digeridas.[/indent]"

#, fuzzy
msgid "WIKI_LYSOSOME_INTRO"
msgstr "O lisossomo é uma organela ligada à membrana que contém enzimas hidrolíticas que podem quebrar vários tipos de biomoléculas. Os lisossomos permitem a digestão de materiais ingeridos por meio da endocitose e limpar seus resíduos usando um processo chamado autofagia."

#, fuzzy
msgid "WIKI_LYSOSOME_MODIFICATIONS"
msgstr "O lisossomo é uma organela ligada à membrana que contém enzimas hidrolíticas que podem quebrar vários tipos de biomoléculas. Os lisossomos permitem a digestão de materiais ingeridos por meio da endocitose e limpar seus resíduos usando um processo chamado autofagia."

msgid "WIKI_LYSOSOME_PROCESSES"
msgstr "Sem processos."

msgid "WIKI_LYSOSOME_REQUIREMENTS"
msgstr ""
"Uma célula precisa ter um [b][color=#3796e1][url=thriveopedia:nucleus]Núcleo[/url][/color][/b] para evoluir [b]Lisossomos[/b].\n"
"\n"
"Se melhorias de organela estiverem ativadas nas configurações do jogo, [i]pelo menos uma[/i] das condições seguintes também deve ser verdadeira [i]para a célula do jogador[/i]:\n"
"\n"
"[indent]—   Fagocitou no mínimo [b]20[/b] células ao longo do jogo até agora.[/indent]\n"
"[indent]—   Digeriu no mínimo [b]10[/b] células ao longo do jogo até agora.[/indent]"

msgid "WIKI_LYSOSOME_SCIENTIFIC_BACKGROUND"
msgstr "A ser adicionado"

msgid "WIKI_LYSOSOME_STRATEGY"
msgstr ""

msgid "WIKI_LYSOSOME_UPGRADES"
msgstr "Sem melhoras."

#, fuzzy
msgid "WIKI_MACROSCOPIC_STAGE_CONCEPT_ART"
msgstr "Estágio Multicelular"

#, fuzzy
msgid "WIKI_MACROSCOPIC_STAGE_CURRENT_DEVELOPMENT"
msgstr "Permite a ligação com outras células. Este é o primeiro passo até a multicelularidade. Quando sua célula é parte de uma colônia, os compostos são compartilhados entre as células. Você não pode entrar no editor enquanto faz parte de uma colônia, por isso precisa se desconectar após coletar compostos suficientes para dividir sua célula."

#, fuzzy
msgid "WIKI_MACROSCOPIC_STAGE_FEATURES"
msgstr "Jato de Slime"

#, fuzzy
msgid "WIKI_MACROSCOPIC_STAGE_INTRO"
msgstr ""
"Em um planeta distante, éons de atividades vulcânicas e impactos de meteoros causaram o desenvolvimento de um novo fenômeno no universo.\n"
"\n"
"A vida.\n"
"\n"
"Micróbios simples moram nas regiões mais profundas do oceano. Você é o Último Ancestral Comum Universal (LUCA) no planeta.\n"
"\n"
"Para sobreviver neste mundo hostil, você precisará coletar compostos e evoluir por gerações para competir contra outras espécies de micróbios."

#, fuzzy
msgid "WIKI_MACROSCOPIC_STAGE_OVERVIEW"
msgstr "Estágio Espacial"

#, fuzzy
msgid "WIKI_MACROSCOPIC_STAGE_TRANSITIONS"
msgstr "Nitrogenase"

msgid "WIKI_MACROSCOPIC_STAGE_UI"
msgstr "Nada foi discutido."

msgid "WIKI_MECHANICS"
msgstr "Mecânicas"

#, fuzzy
msgid "WIKI_MECHANICS_ROOT_INTRO"
msgstr "Axônio"

msgid "WIKI_MELANOSOME_EFFECTS"
msgstr "Sem efeitos."

msgid "WIKI_MELANOSOME_INTRO"
msgstr "[b]Melanossomas[/b] fazem [b]Radiossíntese[/b], que captura energia de radiação, a capturando em melanina."

msgid "WIKI_MELANOSOME_MODIFICATIONS"
msgstr "Sem modificações."

#, fuzzy
msgid "WIKI_MELANOSOME_PROCESSES"
msgstr "Contém enzimas digestivas. Pode ser modificado para mudar o tipo de enzima que contém. Só uma enzima pode ser utilizada ao mesmo tempo."

msgid "WIKI_MELANOSOME_REQUIREMENTS"
msgstr "Precisa receber dano por radiação estando próxima a um pedaço radioativo"

msgid "WIKI_MELANOSOME_SCIENTIFIC_BACKGROUND"
msgstr "A ser adicionado"

#, fuzzy
msgid "WIKI_MELANOSOME_STRATEGY"
msgstr "Metabolossomos são aglomerados envoltos com cascas de proteínas. Eles conseguem converter glicose em ATP a uma taxa muito maior do que pode ser feita no citoplasma em um processo chamado Respiração Aeróbica. No entanto, necessita de oxigênio para funcionar, e níveis menores de oxigênio no ambiente vão desacelerar a taxa da produção de ATP. Como os metabolossomos são suspensos diretamente no citoplasma, os fluidos em volta realizarão a fermentação."

msgid "WIKI_MELANOSOME_UPGRADES"
msgstr "Sem melhoras."

msgid "WIKI_METABOLOSOMES_EFFECTS"
msgstr "Sem efeitos."

#, fuzzy
msgid "WIKI_METABOLOSOMES_INTRO"
msgstr "Metabolossomo"

msgid "WIKI_METABOLOSOMES_MODIFICATIONS"
msgstr "Sem modificações."

#, fuzzy
msgid "WIKI_METABOLOSOMES_PROCESSES"
msgstr "Transforma [thrive:compound type=\"glucose\"][/thrive:compound] em [thrive:compound type=\"atp\"][/thrive:compound]. Quantidade aumenta com a concentração de [thrive:compound type=\"oxygen\"][/thrive:compound]."

msgid "WIKI_METABOLOSOMES_REQUIREMENTS"
msgstr "Sem requisitos"

#, fuzzy
msgid "WIKI_METABOLOSOMES_SCIENTIFIC_BACKGROUND"
msgstr "Metabolossomos são aglomerados envoltos com cascas de proteínas. Eles conseguem converter glicose em ATP a uma taxa muito maior do que pode ser feita no citoplasma em um processo chamado Respiração Aeróbica. No entanto, necessita de oxigênio para funcionar, e níveis menores de oxigênio no ambiente vão desacelerar a taxa da produção de ATP. Como os metabolossomos são suspensos diretamente no citoplasma, os fluidos em volta realizarão a fermentação."

#, fuzzy
msgid "WIKI_METABOLOSOMES_STRATEGY"
msgstr "Metabolossomos são aglomerados envoltos com cascas de proteínas. Eles conseguem converter glicose em ATP a uma taxa muito maior do que pode ser feita no citoplasma em um processo chamado Respiração Aeróbica. No entanto, necessita de oxigênio para funcionar, e níveis menores de oxigênio no ambiente vão desacelerar a taxa da produção de ATP. Como os metabolossomos são suspensos diretamente no citoplasma, os fluidos em volta realizarão a fermentação."

msgid "WIKI_METABOLOSOMES_UPGRADES"
msgstr "Sem melhoras."

msgid "WIKI_MICROBE_STAGE_APPENDICES"
msgstr "Existem algumas tabelas e outras coisas coletadas nos Apêndices do Estágio Microbial"

msgid "WIKI_MICROBE_STAGE_BUTTON"
msgstr "Estágio Microbial"

#, fuzzy
msgid "WIKI_MICROBE_STAGE_EDITOR"
msgstr ""
"O editor é o lado estratégico do estágio microbial e é acessado sempre que o jogador se reproduz. É nesse editor que o jogador pode evoluir sua espécie, posicionando na sua célula partes, de uma lista de proteínas ou organelas disponíveis. Cada geração, o jogador recebe 100 Pontos de Mutação ou PM que são usados para comprar essas partes. O editor atualmente está dividido em três janelas diferentes; A página de relatórios, o mapa de regiões, e finalmente o próprio editor.\n"
"\n"
"[b][u]Relatórios[/u][/b]\n"
"\n"
"O menu de relatórios é a primeira página que o jogador verá quand entrar no editor. Esta página descreve todas as mudanças ambientais que ocorreram antes de entrar no editor, tais como mudanças na população da espécie, concentração de compostos, etc. As informações providenciadas no relatório podem ser úteis, mas não são necessárias para ter uma boa performance no jogo, então não é necessário se preocupar com uma analisar seu conteúdo.\n"
"\n"
"[b][u]Mapa de Regiões[/u][/b]\n"
"\n"
"A segunda página que um jogador visitará é o mapa de regiões. Este menu mostra o que é essencialmente o mapa-mundi, com regiões representando biomas que o jogador pode visitar, conectadas por linhas que representam caminhos percorríveis. O jogador pode selecionar cada região visível para mostrar as estatísticas ambientais daquele bioma, como concentração de compostos, espécies presentes etc. Se a região selecionada estiver conectada à região do jogador por um caminho, o jogador poderá escolher jogar na região selecionada ao sair do editor. Jogadores que quiserem ir para um ambiente novo devem tomar cuidado e analisar uma região antes de ir para ela para garantir que estão preparados para o que está por vir.\n"
"\n"
"Abaixo está uma lista completa das variedades de região atualmente encontradas no jogo.\n"
"\n"
"[indent]—   Abissopelágico[/indent]\n"
"[indent]—   Batipelágico[/indent]\n"
"[indent]—   Mesopelágico[/indent]\n"
"[indent]—   Epipelágico[/indent]\n"
"[indent]—   Fundo do Mar[/indent]\n"
"[indent]—   Poça de Maré[/indent]\n"
"[indent]—   Estuário[/indent]\n"
"[indent]—   fissuras[/indent]\n"
"[indent]—   Costa[/indent]\n"
"[indent]—   Plataforma de Gelo[/indent]\n"
"[indent]—   Cavernas[/indent]\n"
"\n"
"[b][u]Biomas[/u][/b]\n"
"\n"
"[i]Artigo Principal: <a href=\"/wiki/Microbe_Biomes\" title=\"Microbe Biomes\">Biomas Microbiais</a>[/i]\n"
"\n"
"Cada região representa um certo bioma. O bioma define as propriedades físicas da região, como a temperatura, pressão e níveis de luz.\n"
"\n"
"[b][u]Editor de Células[/u][/b]\n"
"\n"
"The editor page is where the player will be able to customize their cell part by part. The majority of the editor is taken up by a hex field where the cell parts are placed, with the center being occupied by the player's current cell. To the left of this large space is the part list where the player will select parts to place on their cell, or otherwise change its qualities such as color or membrane type. The top right space is occupied by the organism statistics describing what the cell is capable of, as well as including the [thrive:compound type=\"atp\"][/thrive:compound] balance bar which informs the player on the amount of [thrive:compound type=\"atp\"][/thrive:compound] they produce versus how much they consume. The player should always make sure that the red bar is shorter than the green bar, or else they will meet an untimely demise of their own creation. In the bottom right, players will find the autoevo prediction screen which details how well their species is expected to perform with the changes they make according to the autoevo algorithm. Finally, the top left of the editor contains the tabs used to navigate between the previous pages, as well as the MP bar that displays the player's current bank of MP.\n"
"\n"
"The player is able to place new parts or hexes adjacent to any preexisting occupied hex, or atop a cytoplasm hex to replace it with a new part. Should the player desire to, they can delete parts of their cell by right-clicking placed parts at a cost of 10 MP per deletion. Alternatively, the player can use the arrow buttons located at the bottom of the editor screen to undo or redo previous actions, however this functionality will only work on changes made in the current editor section. The button in the middle of the arrow buttons is the symmetry key, which when clicked will change the player's current symmetry mode. All parts can be deleted except for three exceptions, the nucleus, binding agents, and the last hex of the cell. These parts can still be moved however, so don't stress if you don't like it's current position!\n"
"\n"
"The cell editor contains three different tabs, each with a unique function.\n"
"\n"
"The structure tab contains all of the parts the player can choose from such as proteins, organelles, and extracellular structures like the pili. The player must click on their desired part icon to select it, and then click where they want to place it within the hex field to add the part to their organism.The structure tab is divided into three categories; [b]prokaryotic structures[/b], [b]external organelles[/b], and [b]internal organelles[/b]. Internal organelles in particular cannot be used by the player until they have evolved the nucleus. The player can also freely modify, delete, or otherwise relocate placed parts while in the structure tab.\n"
"\n"
"The membrane tab contains options for customizing the cell's membrane. Here, the player is presented with a list of buttons representing various membrane and cell wall varieties, each with unique stats and abilities. In order to select a membrane type, the player need only ensure they have enough MP and click the desired type. The player is also granted a slider that adjusts fluidity and rigidity at the cost of 2 MP per change. The more fluid a cell is the faster and fragile it is, while rigid cells are durable but slow.At the bottom of the membrane tab is the color wheel, which allows the player to choose which color their cell will be. This feature is entirely cosmetic and does not cost any MP to change.\n"
"\n"
"The behavior tab presents the player with a list of behavioral scales and sliders to adjust them with. Adjusting these sliders allows the player to control how their species AI responds to the world around them, but currently does not effect the player themselves. Each slider represents two extremes of a personality scale, the position of which determining how far a species leans in either attitude. \n"
"\n"
"The current personality scales are;\n"
"\n"
"[indent]—   Peaceful/Aggressive: Determining how hostile or ambivalent a species is towards other species.[/indent]\n"
"[indent]—   Cautious/Opportunistic: Determining how willing a species is to endanger themselves for potential gain.[/indent]\n"
"[indent]—   Brave/Fearful: Determining how willing a species is to flee from perceived threats, and how threatening they need to be.[/indent]\n"
"[indent]—   Sessile/Active: Determining how willing a species is to move, if at all, without stimulus.[/indent]\n"
"[indent]—   Responsive/Focused: Determining how quickly a species gives up pursuing a goal, if ever.[/indent]"

#, fuzzy
msgid "WIKI_MICROBE_STAGE_GAMEPLAY"
msgstr ""
"Em um planeta distante, éons de atividades vulcânicas e impactos de meteoros causaram o desenvolvimento de um novo fenômeno no universo.\n"
"\n"
"A vida.\n"
"\n"
"Micróbios simples moram nas regiões mais profundas do oceano. Você é o Último Ancestral Comum Universal (LUCA) no planeta.\n"
"\n"
"Para sobreviver neste mundo hostil, você precisará coletar compostos e evoluir por gerações para competir contra outras espécies de micróbios."

msgid "WIKI_MICROBE_STAGE_GDD"
msgstr "Existe um documento de game design separado para o estágio microbial que entra em mais detalhes: DGD do Estágio Microbial"

#, fuzzy
msgid "WIKI_MICROBE_STAGE_INTRO"
msgstr ""
"Em um planeta distante, éons de atividades vulcânicas e impactos de meteoros causaram o desenvolvimento de um novo fenômeno no universo.\n"
"\n"
"A vida.\n"
"\n"
"Micróbios simples moram nas regiões mais profundas do oceano. Você é o Último Ancestral Comum Universal (LUCA) no planeta.\n"
"\n"
"Para sobreviver neste mundo hostil, você precisará coletar compostos e evoluir por gerações para competir contra outras espécies de micróbios."

msgid "WIKI_MITOCHONDRION_EFFECTS"
msgstr "Sem efeitos."

#, fuzzy
msgid "WIKI_MITOCHONDRION_INTRO"
msgstr "Mitocôndria"

msgid "WIKI_MITOCHONDRION_MODIFICATIONS"
msgstr "Sem modificações."

#, fuzzy
msgid "WIKI_MITOCHONDRION_PROCESSES"
msgstr "Transforma [thrive:compound type=\"glucose\"][/thrive:compound] em [thrive:compound type=\"atp\"][/thrive:compound]. Quantidade aumenta com concentração de [thrive:compound type=\"oxygen\"][/thrive:compound]."

msgid "WIKI_MITOCHONDRION_REQUIREMENTS"
msgstr ""
"Uma célula precisa ter um [b][color=#3796e1][url=thriveopedia:nucleus]Núcleo[/url][/color][/b] para evoluir [b]Mitocôndrias[/b].\n"
"\n"
"Se melhorias de organela estiverem ativadas nas configurações do jogo, [i]ambas[/i] as condições seguintes também devem ser verdadeiras [i]para a célula do jogador[/i]:\n"
"\n"
"[indent]—   Contém no mínimo [b]4[/b]  [b][color=#3796e1][url=thriveopedia:metabolosome]Metabolossomos[/url][/color][/b] há pelo menos [b]5[/b] gerações seguidas.[/indent]\n"
"[indent]—   Produz no mínimo [b]+20[/b] [thrive:compound type=\"atp\"][/thrive:compound].[/indent]"

#, fuzzy
msgid "WIKI_MITOCHONDRION_SCIENTIFIC_BACKGROUND"
msgstr "A usina de energia da célula. A mitocôndria é uma estrutura de membrana dupla cheia de proteínas e enzimas. É um procarionte que foi assimilado pelo seu hospedeiro eucariótico para seu uso. É capaz de converter Glicose em ATP com maior eficiência do que feito no citoplasma em um processo chamado Respiração Aeróbica. No entanto, precisa de oxigênio para funcionar, e níveis menores de oxigênio no ambiente irá diminuir a taxa da produção de ATP."

#, fuzzy
msgid "WIKI_MITOCHONDRION_STRATEGY"
msgstr "A usina de energia da célula. A mitocôndria é uma estrutura de membrana dupla cheia de proteínas e enzimas. É um procarionte que foi assimilado pelo seu hospedeiro eucariótico para seu uso. É capaz de converter Glicose em ATP com maior eficiência do que feito no citoplasma em um processo chamado Respiração Aeróbica. No entanto, precisa de oxigênio para funcionar, e níveis menores de oxigênio no ambiente irá diminuir a taxa da produção de ATP."

msgid "WIKI_MITOCHONDRION_UPGRADES"
msgstr "Sem melhoras."

#, fuzzy
msgid "WIKI_MULTICELLULAR_STAGE_CONCEPT_ART"
msgstr "Estágio Multicelular"

#, fuzzy
msgid "WIKI_MULTICELLULAR_STAGE_CURRENT_DEVELOPMENT"
msgstr ""
"Bem-vindo ao Estágio Multicelular Inicial!\n"
"\n"
"Você conseguiu guiar sua espécie pela fase unicelular.\n"
"\n"
"O jogo continuará tendo as mecânicas do Estágio Microbial. Ainda será necessário alimentar seu organismo para reproduzir e ir ao editor.\n"
"\n"
"Todavia, você poderá projetar sua colônia e especializar suas células para a realização de diferentes funções. Lembre-se de que os membros da colônia não compartilharão [thrive:compound type=\"atp\"][/thrive:compound].\n"
"\n"
"Se estiver usando o processo de reprodução gemulação (selecionado por padrão), você começará com uma parte de seu organismo e será preciso crescer o resto das células."

#, fuzzy
msgid "WIKI_MULTICELLULAR_STAGE_FEATURES"
msgstr "Estágio Multicelular"

#, fuzzy
msgid "WIKI_MULTICELLULAR_STAGE_INTRO"
msgstr "Estágio Multicelular"

#, fuzzy
msgid "WIKI_MULTICELLULAR_STAGE_OVERVIEW"
msgstr "Estágio Multicelular"

#, fuzzy
msgid "WIKI_MULTICELLULAR_STAGE_TRANSITIONS"
msgstr "Estágio Multicelular"

msgid "WIKI_MULTICELLULAR_STAGE_UI"
msgstr "Nada foi discutido."

msgid "WIKI_MYOFIBRIL_EFFECTS"
msgstr ""

msgid "WIKI_MYOFIBRIL_INTRO"
msgstr ""

msgid "WIKI_MYOFIBRIL_MODIFICATIONS"
msgstr "Sem modificações."

msgid "WIKI_MYOFIBRIL_PROCESSES"
msgstr "Sem processos."

msgid "WIKI_MYOFIBRIL_REQUIREMENTS"
msgstr "Disponível apenas a partir do Estágio Multicelular."

msgid "WIKI_MYOFIBRIL_SCIENTIFIC_BACKGROUND"
msgstr "A ser adicionado"

msgid "WIKI_MYOFIBRIL_STRATEGY"
msgstr ""

msgid "WIKI_MYOFIBRIL_UPGRADES"
msgstr ""

msgid "WIKI_NATION_EDITOR"
msgstr "Editor de Nação"

msgid "WIKI_NITROGENASE_EFFECTS"
msgstr "Sem efeitos."

#, fuzzy
msgid "WIKI_NITROGENASE_INTRO"
msgstr "Nitrogenase é uma enzima que consegue usar nitrogênio gasoso e energia celular na forma de ATP para sintetizar amônia, um nutriente essencial para o crescimento das células. Esse processo é chamado de Fixação de Nitrogênio. Como a nitrogenase é suspensa diretamente no citoplasma, os fluidos em volta realizam a Fermentação."

msgid "WIKI_NITROGENASE_MODIFICATIONS"
msgstr "Sem modificações."

#, fuzzy
msgid "WIKI_NITROGENASE_PROCESSES"
msgstr "Transforma [thrive:compound type=\"atp\"][/thrive:compound] em [thrive:compound type=\"ammonia\"][/thrive:compound]. Quantidade aumenta com a concentração de [thrive:compound type=\"nitrogen\"][/thrive:compound]."

msgid "WIKI_NITROGENASE_REQUIREMENTS"
msgstr ""
"Se melhorias de organela estiverem ativadas nas configurações do jogo, a condição seguinte também deve ser verdadeira [i]para a célula do jogador[/i]:\n"
"\n"
"[indent]—   Está em uma região com no máximo [b]13[/b] [thrive:compound type=\"ammonia\"][/thrive:compound].[/indent]"

msgid "WIKI_NITROGENASE_SCIENTIFIC_BACKGROUND"
msgstr "A ser adicionado"

#, fuzzy
msgid "WIKI_NITROGENASE_STRATEGY"
msgstr "Nitrogenase é uma enzima que consegue usar nitrogênio gasoso e energia celular na forma de ATP para sintetizar amônia, um nutriente essencial para o crescimento das células. Esse processo é chamado de Fixação de Nitrogênio. Como a nitrogenase é suspensa diretamente no citoplasma, os fluidos em volta realizam a Fermentação."

msgid "WIKI_NITROGENASE_UPGRADES"
msgstr "Sem melhoras."

msgid "WIKI_NITROPLAST_EFFECTS"
msgstr "Sem efeitos."

#, fuzzy
msgid "WIKI_NITROPLAST_INTRO"
msgstr "Plastídeo de Fixação de Nitrogênio"

msgid "WIKI_NITROPLAST_MODIFICATIONS"
msgstr "Sem modificações."

#, fuzzy
msgid "WIKI_NITROPLAST_PROCESSES"
msgstr "Transforma [thrive:compound type=\"atp\"][/thrive:compound] em [thrive:compound type=\"ammonia\"][/thrive:compound]. Quantidade aumenta com a concentração de [thrive:compound type=\"nitrogen\"][/thrive:compound] e [thrive:compound type=\"oxygen\"][/thrive:compound]."

msgid "WIKI_NITROPLAST_REQUIREMENTS"
msgstr "Uma célula precisa ter um [b][color=#3796e1][url=thriveopedia:nucleus]Núcleo[/url][/color][/b] para evoluir [b]Nitroplastos[/b]."

#, fuzzy
msgid "WIKI_NITROPLAST_SCIENTIFIC_BACKGROUND"
msgstr "O Plastídeo de Fixação de Nitrogênio é uma proteína capaz de usar nitrogênio gasoso, oxigênio e energia celular em forma de ATP para produzir amônia, um nutriente essencial para o crescimento das células. Este é um processo chamado Fixação de Nitrogênio."

#, fuzzy
msgid "WIKI_NITROPLAST_STRATEGY"
msgstr "Plastídeo de Fixação de Nitrogênio"

msgid "WIKI_NITROPLAST_UPGRADES"
msgstr "Sem melhoras."

msgid "WIKI_NO"
msgstr "Não"

msgid "WIKI_NONE_COMMA_THIS_IS_THE_LAST_STAGE"
msgstr "Nenhum, Este é o último estágio"

msgid "WIKI_NUCLEUS_EFFECTS"
msgstr ""

msgid "WIKI_NUCLEUS_INTRO"
msgstr ""

msgid "WIKI_NUCLEUS_MODIFICATIONS"
msgstr "Sem modificações."

msgid "WIKI_NUCLEUS_PROCESSES"
msgstr "Sem processos."

msgid "WIKI_NUCLEUS_REQUIREMENTS"
msgstr "Sem requisitos, exceto por bastante espaço em que ele caiba."

msgid "WIKI_NUCLEUS_SCIENTIFIC_BACKGROUND"
msgstr "A ser adicionado"

msgid "WIKI_NUCLEUS_STRATEGY"
msgstr ""

msgid "WIKI_NUCLEUS_UPGRADES"
msgstr "Sem melhoras."

#, fuzzy
msgid "WIKI_ORGANELLES_ROOT_INTRO"
msgstr "Axônio"

#, fuzzy
msgid "WIKI_OXYTOXISOME_EFFECTS"
msgstr "Um metabolossomo modificado responsável pela produção de uma forma primitiva do agente tóxico Oxitoxina."

#, fuzzy
msgid "WIKI_OXYTOXISOME_INTRO"
msgstr "Oxitoxissoma"

msgid "WIKI_OXYTOXISOME_MODIFICATIONS"
msgstr "Sem modificações."

#, fuzzy
msgid "WIKI_OXYTOXISOME_PROCESSES"
msgstr "Transforma [thrive:compound type=\"atp\"][/thrive:compound] em [thrive:compound type=\"oxytoxy\"][/thrive:compound]. Quantidade aumenta com a concentração de [thrive:compound type=\"oxygen\"][/thrive:compound]. Pode disparar toxinas apertando [thrive:input]g_fire_toxin[/thrive:input]. Quando a quantidade de [thrive:compound type=\"oxytoxy\"][/thrive:compound] ficar baixa, será possível disparar, mas o dano irá ser reduzido."

msgid "WIKI_OXYTOXISOME_REQUIREMENTS"
msgstr ""
"Se melhorias de organela estiverem ativadas nas configurações do jogo, a condição seguinte também deve ser verdadeira [i]para a célula do jogador[/i]:\n"
"\n"
"[indent]—   Fagocitou no mínimo [b]5[/b] células ao longo do jogo até agora.[/indent]"

msgid "WIKI_OXYTOXISOME_SCIENTIFIC_BACKGROUND"
msgstr "A ser adicionado"

#, fuzzy
msgid "WIKI_OXYTOXISOME_STRATEGY"
msgstr "Um metabolossomo modificado responsável pela produção de uma forma primitiva do agente tóxico Oxitoxina."

msgid "WIKI_OXYTOXISOME_UPGRADES"
msgstr "Sem melhoras."

msgid "WIKI_OXYTOXY_SYNTHESIS_COMMA_GLYCOLYSIS"
msgstr "Síntese de Oxitoxina, Glicólise"

msgid "WIKI_PAGE_ASCENSION"
msgstr "Ascensão"

msgid "WIKI_PAGE_AWAKENING_STAGE"
msgstr "Estágio Desperto"

msgid "WIKI_PAGE_AWARE_STAGE"
msgstr "Estágio Consciente"

msgid "WIKI_PAGE_AXON"
msgstr "Axônio"

#, fuzzy
msgid "WIKI_PAGE_BINDING_AGENT"
msgstr "Agente de Ligação"

msgid "WIKI_PAGE_BIOLUMINESCENT_VACUOLE"
msgstr "Vacúolo Bioluminescente"

msgid "WIKI_PAGE_CHEMOPLAST"
msgstr "Quimioplasto"

msgid "WIKI_PAGE_CHEMORECEPTOR"
msgstr "Quimiorreceptor"

msgid "WIKI_PAGE_CHEMOSYNTHESIZING_PROTEINS"
msgstr "Proteínas Quimiossintetizantes"

msgid "WIKI_PAGE_CHLOROPLAST"
msgstr "Cloroplasto"

msgid "WIKI_PAGE_CILIA"
msgstr "Cílios"

msgid "WIKI_PAGE_COMPOUNDS"
msgstr "Compostos"

msgid "WIKI_PAGE_COMPOUND_SYSTEM_DEVELOPMENT"
msgstr ""

msgid "WIKI_PAGE_CYTOPLASM"
msgstr "Citoplasma"

#, fuzzy
msgid "WIKI_PAGE_DEVELOPMENT_ROOT"
msgstr "Colocar organela"

#, fuzzy
msgid "WIKI_PAGE_EDITORS_AND_MUTATIONS"
msgstr "Mitocôndria"

#, fuzzy
msgid "WIKI_PAGE_ENVIRONMENTAL_CONDITIONS"
msgstr "Mitocôndria"

msgid "WIKI_PAGE_FERROPLAST"
msgstr "Ferroplasto"

msgid "WIKI_PAGE_FLAGELLUM"
msgstr "Flagelo"

#, fuzzy
msgid "WIKI_PAGE_HELP_AND_TIPS"
msgstr "Mitocôndria"

#, fuzzy
msgid "WIKI_PAGE_HYDROGENASE"
msgstr "Nitrogenase"

#, fuzzy
msgid "WIKI_PAGE_INDUSTRIAL_STAGE"
msgstr "Estágio Industrial"

#, fuzzy
msgid "WIKI_PAGE_LYSOSOME"
msgstr "Lisossomo"

#, fuzzy
msgid "WIKI_PAGE_MACROSCOPIC_STAGE"
msgstr "Nitrogenase"

#, fuzzy
msgid "WIKI_PAGE_MECHANICS_ROOT"
msgstr "Colocar organela"

#, fuzzy
msgid "WIKI_PAGE_MELANOSOME"
msgstr "Lisossomo"

#, fuzzy
msgid "WIKI_PAGE_METABOLOSOMES"
msgstr "Metabolossomo"

#, fuzzy
msgid "WIKI_PAGE_MICROBE_STAGE"
msgstr "Nitrogenase"

#, fuzzy
msgid "WIKI_PAGE_MITOCHONDRION"
msgstr "Mitocôndria"

#, fuzzy
msgid "WIKI_PAGE_MULTICELLULAR_STAGE"
msgstr "Estágio Multicelular"

#, fuzzy
msgid "WIKI_PAGE_MYOFIBRIL"
msgstr "Miofibrila"

msgid "WIKI_PAGE_NITROGENASE"
msgstr "Nitrogenase"

#, fuzzy
msgid "WIKI_PAGE_NITROPLAST"
msgstr "Plastídeo de Fixação de Nitrogênio"

#, fuzzy
msgid "WIKI_PAGE_NUCLEUS"
msgstr "Requer um núcleo"

#, fuzzy
msgid "WIKI_PAGE_ORGANELLES_ROOT"
msgstr "Colocar organela"

#, fuzzy
msgid "WIKI_PAGE_OXYTOXISOME"
msgstr "Oxitoxissoma"

msgid "WIKI_PAGE_PERFORATOR_PILUS"
msgstr "Pilus Perfurador"

#, fuzzy
msgid "WIKI_PAGE_PROTOPLASM"
msgstr "Protoplasma"

#, fuzzy
msgid "WIKI_PAGE_REPRODUCTION"
msgstr "Protoplasma"

#, fuzzy
msgid "WIKI_PAGE_RUSTICYANIN"
msgstr "Rusticianina"

#, fuzzy
msgid "WIKI_PAGE_SIGNALING_AGENT"
msgstr "Agente de Sinalização"

#, fuzzy
msgid "WIKI_PAGE_SLIME_JET"
msgstr "Jato de Slime"

#, fuzzy
msgid "WIKI_PAGE_SOCIETY_STAGE"
msgstr "Estágio Social"

#, fuzzy
msgid "WIKI_PAGE_SPACE_STAGE"
msgstr "Jato de Slime"

#, fuzzy
msgid "WIKI_PAGE_STAGES_ROOT"
msgstr "Colocar organela"

#, fuzzy
msgid "WIKI_PAGE_THERMOPLAST"
msgstr "Termoplasto"

#, fuzzy
msgid "WIKI_PAGE_THERMOSYNTHASE"
msgstr "Termossintase"

msgid "WIKI_PAGE_THE_PATCH_MAP"
msgstr "Mapa de Regiões"

#, fuzzy
msgid "WIKI_PAGE_THYLAKOIDS"
msgstr "Tilacoides"

#, fuzzy
msgid "WIKI_PAGE_TOXIN_VACUOLE"
msgstr ""
"Vacúolo de\n"
"Toxinas"

#, fuzzy
msgid "WIKI_PAGE_VACUOLE"
msgstr ""
"Vacúolo de\n"
"Toxinas"

msgid "WIKI_PERFORATOR_PILUS_EFFECTS"
msgstr ""

msgid "WIKI_PERFORATOR_PILUS_INTRO"
msgstr ""

msgid "WIKI_PERFORATOR_PILUS_MODIFICATIONS"
msgstr "Sem modificações."

msgid "WIKI_PERFORATOR_PILUS_PROCESSES"
msgstr "Sem processos."

msgid "WIKI_PERFORATOR_PILUS_REQUIREMENTS"
msgstr ""
"Se melhorias de organela estiverem ativadas nas configurações do jogo, [i]pelo menos uma[/i] das condições seguintes também deve ser verdadeira [i]para a célula do jogador[/i]:\n"
"\n"
"[indent]—   Fagocitou no mínimo [b]5[/b] células ao longo de todas as gerações.[/indent]\n"
"[indent]—   Morreu no mínimo [b]5[/b] vezes ao longo de todas as gerações.[/indent]"

msgid "WIKI_PERFORATOR_PILUS_SCIENTIFIC_BACKGROUND"
msgstr ""

msgid "WIKI_PERFORATOR_PILUS_STRATEGY"
msgstr ""

msgid "WIKI_PERFORATOR_PILUS_UPGRADES"
msgstr ""

#, fuzzy
msgid "WIKI_PROTEIN_RESPIRATION"
msgstr "Respiração Aeróbica"

msgid "WIKI_PROTOPLASM_EFFECTS"
msgstr "Sem efeitos."

#, fuzzy
msgid "WIKI_PROTOPLASM_INTRO"
msgstr "Protoplasma"

msgid "WIKI_PROTOPLASM_MODIFICATIONS"
msgstr "Sem modificações."

#, fuzzy
msgid "WIKI_PROTOPLASM_PROCESSES"
msgstr "Transforma [thrive:compound type=\"glucose\"][/thrive:compound] em [thrive:compound type=\"atp\"][/thrive:compound]."

msgid "WIKI_PROTOPLASM_REQUIREMENTS"
msgstr "O jogador não pode evoluir [b]Protoplasma[/b]. Outras espécies podem fazê-lo sem restrições."

msgid "WIKI_PROTOPLASM_SCIENTIFIC_BACKGROUND"
msgstr ""

msgid "WIKI_PROTOPLASM_STRATEGY"
msgstr ""

msgid "WIKI_PROTOPLASM_UPGRADES"
msgstr "Sem melhoras."

#, fuzzy
msgid "WIKI_PULLING_CILIA"
msgstr "Cílios"

#, fuzzy
msgid "WIKI_REPRODUCTION_BUTTON"
msgstr "Protoplasma"

#, fuzzy
msgid "WIKI_REPRODUCTION_INTRO"
msgstr "Protoplasma"

msgid "WIKI_REPRODUCTION_REPRODUCTION_IN_THE_MICROBE_STAGE"
msgstr ""

msgid "WIKI_ROOT_BODY"
msgstr ""
"Bem-vindo à wiki interna do Thrive. Aqui você encontrará informações detalhadas sobre conceitos do jogo, desde guias de estratégia até a teoria científica que fundamenta as mecânicas do jogo.\n"
"\n"
"A maioria das páginas dessa seção são geradas automaticamente a partir do conteúdo em inglês da [color=#3796e1][url=https://wiki.revolutionarygamesstudio.com/]wiki de desenvolvimento online[/url][/color] e traduzidas pela comunidade. Se você deseja ajudar a escrever e manter o conteúdo da wiki, por favor considere [color=#3796e1][url=https://revolutionarygamesstudio.com/get-involved/]juntar-se à equipe[/url][/color].\n"
"\n"
"Veja os links abaixo para alguns dos principais conceitos do jogo."

msgid "WIKI_ROOT_HEADING"
msgstr "Wiki Interna do Thrive"

#, fuzzy
msgid "WIKI_RUSTICYANIN_EFFECTS"
msgstr "Rusticianina é uma proteína que consegue usar o gás carbônico e oxigênio para oxidar ferro de um estado físico para outro. O processo, chamado Quimiossíntese litoautotrófica, libera energia que a célula pode coletar."

#, fuzzy
msgid "WIKI_RUSTICYANIN_INTRO"
msgstr "Rusticianina é uma proteína que consegue usar o gás carbônico e oxigênio para oxidar ferro de um estado físico para outro. O processo, chamado Quimiossíntese litoautotrófica, libera energia que a célula pode coletar."

msgid "WIKI_RUSTICYANIN_MODIFICATIONS"
msgstr "Sem modificações."

#, fuzzy
msgid "WIKI_RUSTICYANIN_PROCESSES"
msgstr "Transforma [thrive:compound type=\"iron\"][/thrive:compound] em [thrive:compound type=\"atp\"][/thrive:compound]. Quantidade aumenta com a concentração de [thrive:compound type=\"carbondioxide\"][/thrive:compound] e [thrive:compound type=\"oxygen\"][/thrive:compound]."

msgid "WIKI_RUSTICYANIN_REQUIREMENTS"
msgstr "Sem requisitos."

#, fuzzy
msgid "WIKI_RUSTICYANIN_SCIENTIFIC_BACKGROUND"
msgstr "Rusticianina é uma proteína que consegue usar o gás carbônico e oxigênio para oxidar ferro de um estado físico para outro. O processo, chamado Quimiossíntese litoautotrófica, libera energia que a célula pode coletar."

#, fuzzy
msgid "WIKI_RUSTICYANIN_STRATEGY"
msgstr "Rusticianina é uma proteína que consegue usar o gás carbônico e oxigênio para oxidar ferro de um estado físico para outro. O processo, chamado Quimiossíntese litoautotrófica, libera energia que a célula pode coletar."

msgid "WIKI_RUSTICYANIN_UPGRADES"
msgstr "Sem melhoras."

#, fuzzy
msgid "WIKI_SIGNALING_AGENT_EFFECTS"
msgstr "Agente de Sinalização"

#, fuzzy
msgid "WIKI_SIGNALING_AGENT_INTRO"
msgstr "Agente de Sinalização"

msgid "WIKI_SIGNALING_AGENT_MODIFICATIONS"
msgstr "Sem processos."

msgid "WIKI_SIGNALING_AGENT_PROCESSES"
msgstr "Sem processos."

msgid "WIKI_SIGNALING_AGENT_REQUIREMENTS"
msgstr "Uma célula precisa ter um [b][color=#3796e1][url=thriveopedia:nucleus]Núcleo[/url][/color][/b] para evoluir [b]Agentes de Sinalização[/b]."

msgid "WIKI_SIGNALING_AGENT_SCIENTIFIC_BACKGROUND"
msgstr "A ser adicionado"

#, fuzzy
msgid "WIKI_SIGNALING_AGENT_STRATEGY"
msgstr "Agente de Sinalização"

msgid "WIKI_SIGNALING_AGENT_UPGRADES"
msgstr "Sem melhoras."

msgid "WIKI_SLIME_JET_EFFECTS"
msgstr ""
"Permite a uma célula ejetar [thrive:compound type=\"mucilage\"][/thrive:compound] para se impelir. Ejetar [thrive:compound type=\"mucilage\"][/thrive:compound] gera uma grande quantidade de velocidade por um período curto de tempo. A ejeção pode ser sustentada por mais tempo dependendo da quantidade disponível de [thrive:compound type=\"mucilage\"][/thrive:compound].\n"
"\n"
"Qualquer célula que não tenha [b]Jatos de Gosma[/b] que entre a região de [thrive:compound type=\"mucilage\"][/thrive:compound] resultante terá sua velocidade reduzida."

msgid "WIKI_SLIME_JET_INTRO"
msgstr ""
"Sintetiza um polímero viscoso chamado [thrive:compound type=\"mucilage\"][/thrive:compound] a partir de [thrive:compound type=\"glucose\"][/thrive:compound]. Permite à célula ejetar [thrive:compound type=\"mucilage\"][/thrive:compound] para se impelir enquanto diminui a velocidade de criaturas que entrem na substância ejetada.\n"
"\n"
"Em contraste com o [b][color=#3796e1][url=thriveopedia:flagellum]Flagelo[/url][/color][/b], gera uma rápida explosão de velocidade que pode ajudar a escapar de um predador ou a alcançar uma presa."

msgid "WIKI_SLIME_JET_MODIFICATIONS"
msgstr "Sem modificações."

#, fuzzy
msgid "WIKI_SLIME_JET_PROCESSES"
msgstr "Transforma [thrive:compound type=\"glucose\"][/thrive:compound] em [thrive:compound type=\"mucilage\"][/thrive:compound]. Aperte [thrive:input]g_secrete_slime[/thrive:input] para expelir a [thrive:compound type=\"mucilage\"][/thrive:compound], aumentando a velocidade da célula e diminuindo a de predadores."

msgid "WIKI_SLIME_JET_REQUIREMENTS"
msgstr "Sem requisitos."

msgid "WIKI_SLIME_JET_SCIENTIFIC_BACKGROUND"
msgstr "A ser adicionado"

msgid "WIKI_SLIME_JET_STRATEGY"
msgstr ""

msgid "WIKI_SLIME_JET_UPGRADES"
msgstr "Sem melhoras."

msgid "WIKI_SOCIETY_STAGE_CURRENT_DEVELOPMENT"
msgstr ""

msgid "WIKI_SOCIETY_STAGE_FEATURES"
msgstr "Em breve."

msgid "WIKI_SOCIETY_STAGE_INTRO"
msgstr ""

#, fuzzy
msgid "WIKI_SOCIETY_STAGE_OVERVIEW"
msgstr "Estágio Social"

#, fuzzy
msgid "WIKI_SOCIETY_STAGE_TRANSITIONS"
msgstr "Estágio Social"

msgid "WIKI_SOCIETY_STAGE_UI"
msgstr "Em breve."

msgid "WIKI_SPACE_STAGE_CURRENT_DEVELOPMENT"
msgstr ""

msgid "WIKI_SPACE_STAGE_FEATURES"
msgstr "Em breve."

msgid "WIKI_SPACE_STAGE_INTRO"
msgstr ""

#, fuzzy
msgid "WIKI_SPACE_STAGE_OVERVIEW"
msgstr "Estágio Espacial"

#, fuzzy
msgid "WIKI_SPACE_STAGE_TRANSITIONS"
msgstr "Nitrogenase"

msgid "WIKI_SPACE_STAGE_UI"
msgstr "Em breve."

#, fuzzy
msgid "WIKI_STAGES_ROOT_INTRO"
msgstr "Axônio"

msgid "WIKI_TBA"
msgstr "A ser adicionado"

msgid "WIKI_THERMOPLAST_EFFECTS"
msgstr "Sem efeitos."

#, fuzzy
msgid "WIKI_THERMOPLAST_INTRO"
msgstr "O termoplasto é uma estrutura de membrana dupla contendo pigmentos termossensíveis. É um procarionte que foi assimilado para uso do seu hospedeiro eucariótico. Os pigmentos nos termoplastos conseguem usar a energia das diferenças de calor no ambiente para produzir glicose da água e gás carbônico em um processo chamado Termossíntese. A proporção da sua produção de glicose aumenta com a concentração de dióxido de carbono e temperatura."

msgid "WIKI_THERMOPLAST_MODIFICATIONS"
msgstr "Sem modificações."

#, fuzzy
msgid "WIKI_THERMOPLAST_PROCESSES"
msgstr "Produz [thrive:compound type=\"glucose\"][/thrive:compound]. Quantidade aumenta com a concentração de [thrive:compound type=\"carbondioxide\"][/thrive:compound] e temperatura."

msgid "WIKI_THERMOPLAST_REQUIREMENTS"
msgstr ""
"[b]Termoplastos[/b] aparecem apenas em jogos com Somente Vida Baseada na Realidade desativada nas configurações do jogo.\n"
"\n"
"Se melhorias de organela estiverem ativadas nas configurações do jogo, a condição seguinte também deve ser verdadeira [i]para a célula do jogador[/i]:\n"
"\n"
"[indent]—   Contém no mínimo [b]3[/b] hexágonos de [b][color=#3796e1][url=thriveopedia:thermosynthase]Termossintase[/url][/color][/b] há no mínimo [b]5[/b] gerações seguidas.[/indent]"

msgid "WIKI_THERMOPLAST_SCIENTIFIC_BACKGROUND"
msgstr "A ser adicionado"

#, fuzzy
msgid "WIKI_THERMOPLAST_STRATEGY"
msgstr "O termoplasto é uma estrutura de membrana dupla contendo pigmentos termossensíveis. É um procarionte que foi assimilado para uso do seu hospedeiro eucariótico. Os pigmentos nos termoplastos conseguem usar a energia das diferenças de calor no ambiente para produzir glicose da água e gás carbônico em um processo chamado Termossíntese. A proporção da sua produção de glicose aumenta com a concentração de dióxido de carbono e temperatura."

msgid "WIKI_THERMOPLAST_UPGRADES"
msgstr "Sem melhoras."

msgid "WIKI_THERMOSYNTHASE_EFFECTS"
msgstr "Sem efeitos."

#, fuzzy
msgid "WIKI_THERMOSYNTHASE_INTRO"
msgstr "Termossintase"

msgid "WIKI_THERMOSYNTHASE_MODIFICATIONS"
msgstr "Sem modificações."

#, fuzzy
msgid "WIKI_THERMOSYNTHASE_PROCESSES"
msgstr "Produz [thrive:compound type=\"atp\"][/thrive:compound]. Quantidade aumenta com a [thrive:compound type=\"temperature\"][/thrive:compound]."

msgid "WIKI_THERMOSYNTHASE_REQUIREMENTS"
msgstr ""
"[b]Termossintase[/b] aparece apenas em jogos com LAWK desativada nas configurações do jogo.\n"
"\n"
"Se desbloqueio de organela estiver ativado nas configurações do jogo, a condição seguinte deve ser verdadeira [i]para a célula do jogador[/i]:\n"
"\n"
"[indent]—   Está em uma região com [thrive:compound type=\"temperature\"][/thrive:compound] de no mínimo [b]+50 °C[/b].[/indent]"

msgid "WIKI_THERMOSYNTHASE_SCIENTIFIC_BACKGROUND"
msgstr "A ser adicionado"

#, fuzzy
msgid "WIKI_THERMOSYNTHASE_STRATEGY"
msgstr "A termossintase é uma proteína que muda de forma usando a convecção térmica. Quando exposta ao calor, ela se dobra ligando-se ao ADP. Quando resfriada, ela se desdobra e é reciclada em ATP em um processo chamado termossíntese. A taxa de produção de ATP aumenta com a temperatura ambiente."

msgid "WIKI_THERMOSYNTHASE_UPGRADES"
msgstr "Sem melhoras."

msgid "WIKI_THE_PATCH_MAP_FOG_OF_WAR"
msgstr ""

#, fuzzy
msgid "WIKI_THE_PATCH_MAP_INTRO"
msgstr "O termoplasto é uma estrutura de membrana dupla contendo pigmentos termossensíveis. É um procarionte que foi assimilado para uso do seu hospedeiro eucariótico. Os pigmentos nos termoplastos conseguem usar a energia das diferenças de calor no ambiente para produzir glicose da água e gás carbônico em um processo chamado Termossíntese. A proporção da sua produção de glicose aumenta com a concentração de dióxido de carbono e temperatura."

#, fuzzy
msgid "WIKI_THE_PATCH_MAP_PATCHES"
msgstr "O termoplasto é uma estrutura de membrana dupla contendo pigmentos termossensíveis. É um procarionte que foi assimilado para uso do seu hospedeiro eucariótico. Os pigmentos nos termoplastos conseguem usar a energia das diferenças de calor no ambiente para produzir glicose da água e gás carbônico em um processo chamado Termossíntese. A proporção da sua produção de glicose aumenta com a concentração de dióxido de carbono e temperatura."

msgid "WIKI_THE_PATCH_MAP_THE_PATCH_MAP"
msgstr ""

msgid "WIKI_THYLAKOIDS_EFFECTS"
msgstr "Sem efeitos especiais."

#, fuzzy
msgid "WIKI_THYLAKOIDS_INTRO"
msgstr "Tilacóides são aglomerações de proteínas e pigmentos fotossensíveis. Os pigmentos conseguem usar a energia da luz para produzir glicose da água e gás carbônico em um processo chamado Fotossíntese. Esses pigmentos também são o que os dá uma cor característica. A taxa da sua produção de glicose aumenta com a concentração de dióxido de carbono e intensidade da luz. Como os tilacóides estão suspensos diretamente no citoplasma, o fluido em volta realiza fermentação."

msgid "WIKI_THYLAKOIDS_MODIFICATIONS"
msgstr "Sem modificações"

msgid "WIKI_THYLAKOIDS_PROCESSES"
msgstr ""
"[b]Fotossíntese de Cromatóforo:[/b] [thrive:compound type=\"sunlight\"][/thrive:compound] + [thrive:compound type=\"carbondioxide\"][/thrive:compound] → [thrive:compound type=\"glucose\"][/thrive:compound] + [thrive:compound type=\"oxygen\"][/thrive:compound]\n"
"\n"
"Agora você pode comer [thrive:compound type=\"sunlight\"][/thrive:compound]. Saboreie o sol. Note que [b]Tilacóides[/b] não podem fazer [b]Fotossíntese de Cromatóforo[/b] em regiões escuras, e quanto mais próximo da superfície uma célula chega, mais eficiente é esse processo.\n"
"\n"
"[b]Glicólise:[/b] [thrive:compound type=\"glucose\"][/thrive:compound] → [thrive:compound type=\"atp\"][/thrive:compound]\n"
"\n"
"Já que [b]Tilacóides[/b] estão suspensos diretamente no [b][color=#3796e1][url=thriveopedia:cytoplasm]Citoplasma[/url][/color][/b], o fluido ao seu redor realiza [b]Glicólise[/b]."

msgid "WIKI_THYLAKOIDS_REQUIREMENTS"
msgstr ""
"Se melhorias de organela estiverem ativadas nas configurações do jogo, a condição seguinte deve ser verdadeira [i]para a célula do jogador[/i]:\n"
"\n"
"[indent]—   Está em uma região com no mínimo [b]%20[/b] [thrive:compound type=\"sunlight\"][/thrive:compound].[/indent]"

msgid "WIKI_THYLAKOIDS_SCIENTIFIC_BACKGROUND"
msgstr "A ser adicionado"

#, fuzzy
msgid "WIKI_THYLAKOIDS_STRATEGY"
msgstr "Tilacóides são aglomerações de proteínas e pigmentos fotossensíveis. Os pigmentos conseguem usar a energia da luz para produzir glicose da água e gás carbônico em um processo chamado Fotossíntese. Esses pigmentos também são o que os dá uma cor característica. A taxa da sua produção de glicose aumenta com a concentração de dióxido de carbono e intensidade da luz. Como os tilacóides estão suspensos diretamente no citoplasma, o fluido em volta realiza fermentação."

msgid "WIKI_THYLAKOIDS_UPGRADES"
msgstr "Sem melhoras."

#, fuzzy
msgid "WIKI_TOXIN_VACUOLE_EFFECTS"
msgstr "O vacúolo de toxinas é um vacúolo que foi modificado para a produção, armazenamento, e secreção de oxitoxinas. Mais vacúolos de toxinas vão aumentar a taxa na qual toxinas serão liberadas."

#, fuzzy
msgid "WIKI_TOXIN_VACUOLE_INTRO"
msgstr ""
"Vacúolo de\n"
"Toxinas"

msgid "WIKI_TOXIN_VACUOLE_MODIFICATIONS"
msgstr "Sem modificações."

#, fuzzy
msgid "WIKI_TOXIN_VACUOLE_PROCESSES"
msgstr "Transforma [thrive:compound type=\"atp\"][/thrive:compound] em [thrive:compound type=\"oxytoxy\"][/thrive:compound]. Quantidade aumenta com a concentração de [thrive:compound type=\"oxygen\"][/thrive:compound]. Pode disparar toxinas apertando [thrive:input]g_fire_toxin[/thrive:input]. Quando a quantidade de [thrive:compound type=\"oxytoxy\"][/thrive:compound] ficar baixa, será possível disparar, mas o dano irá ser reduzido."

msgid "WIKI_TOXIN_VACUOLE_REQUIREMENTS"
msgstr ""
"Uma célula precisa ter um [b][color=#3796e1][url=thriveopedia:nucleus]Núcleo[/url][/color][/b] para evoluir [b]Vacúolos de Toxinas[/b].\n"
"\n"
"Se melhorias de organela estiverem ativadas nas configurações do jogo, [i]pelo menos uma[/i] das condições seguintes também deve ser verdadeira [i]para a célula do jogador[/i]:\n"
"\n"
"[indent]—   Fagocitou no mínimo [b]10[/b] células ao longo do jogo até agora.[/indent]\n"
"[indent]—   Contém no mínimo [b]1[/b] [b][color=#3796e1][url=thriveopedia:oxytoxyProteins]Oxitoxissoma[/url][/color][/b] há no mínimo [b]5[/b] gerações seguidas.[/indent]"

msgid "WIKI_TOXIN_VACUOLE_SCIENTIFIC_BACKGROUND"
msgstr "A ser adicionado"

#, fuzzy
msgid "WIKI_TOXIN_VACUOLE_STRATEGY"
msgstr "O vacúolo de toxinas é um vacúolo que foi modificado para a produção, armazenamento, e secreção de oxitoxinas. Mais vacúolos de toxinas vão aumentar a taxa na qual toxinas serão liberadas."

msgid "WIKI_TOXIN_VACUOLE_UPGRADES"
msgstr "Sem melhoras."

msgid "WIKI_VACUOLE_EFFECTS"
msgstr "Sem efeitos."

#, fuzzy
msgid "WIKI_VACUOLE_INTRO"
msgstr "O vacúolo de toxinas é um vacúolo que foi modificado para a produção, armazenamento, e secreção de oxitoxinas. Mais vacúolos de toxinas vão aumentar a taxa na qual toxinas serão liberadas."

#, fuzzy
msgid "WIKI_VACUOLE_MODIFICATIONS"
msgstr "O vacúolo de toxinas é um vacúolo que foi modificado para a produção, armazenamento, e secreção de oxitoxinas. Mais vacúolos de toxinas vão aumentar a taxa na qual toxinas serão liberadas."

msgid "WIKI_VACUOLE_PROCESSES"
msgstr "Sem processos"

msgid "WIKI_VACUOLE_REQUIREMENTS"
msgstr "Uma célula precisa ter um [b][color=#3796e1][url=thriveopedia:nucleus]Núcleo[/url][/color][/b] para evoluir [b]Vacúolos[/b]."

msgid "WIKI_VACUOLE_SCIENTIFIC_BACKGROUND"
msgstr "A ser adicionado"

msgid "WIKI_VACUOLE_STRATEGY"
msgstr ""

msgid "WIKI_VACUOLE_UPGRADES"
msgstr "Sem melhoras."

msgid "WIKI_YES"
msgstr "Sim"

msgid "WILL_YOU_THRIVE"
msgstr "Você vai prosperar?"

msgid "WINDOWED"
msgstr "Janela"

msgid "WIN_BOX_TITLE"
msgstr "VOCÊ PROSPEROU!"

msgid "WIN_TEXT"
msgstr "Parabéns! Você terminou esta versão de Thrive! Poderá continuar jogando após esta mensagem desaparecer, ou pode começar um novo jogo em um novo mundo. Também é possível jogar os protótipos dos estágios seguintes adicionando um agente de ligação na sua célula."

msgid "WORKSHOP_ITEM_CHANGE_NOTES"
msgstr "Notas de Atualização do Item"

msgid "WORKSHOP_ITEM_CHANGE_NOTES_TOOLTIP"
msgstr "Mude as notas para mostrar na Oficina Steam para esta versão deste item (opcional)"

msgid "WORKSHOP_ITEM_DESCRIPTION"
msgstr "Descrição do Item:"

msgid "WORKSHOP_ITEM_PREVIEW"
msgstr "Imagem de pré-visualização:"

msgid "WORKSHOP_ITEM_TAGS"
msgstr "Etiquetas (separe com a vírgula “,”):"

msgid "WORKSHOP_ITEM_TITLE"
msgstr "Título do Item:"

msgid "WORKSHOP_ITEM_UPLOAD_SUCCEEDED"
msgstr "Item carregado com sucesso para a Oficina Steam"

msgid "WORKSHOP_ITEM_UPLOAD_SUCCEEDED_TOS_REQUIRED"
msgstr "Item foi carregado com sucesso para a Oficina Steam, mas é preciso aceitar os [color=#3796e1][url=https://steamcommunity.com/sharedfiles/workshoplegalagreement]termos de serviço[/url][/color] da Oficina para que ele fique visível"

msgid "WORKSHOP_TERMS_OF_SERVICE_NOTICE"
msgstr "Ao enviar esse item, você concorda com os [color=#3796e1][url=https://steamcommunity.com/sharedfiles/workshoplegalagreement]termos de serviço[/url][/color] da Oficina Steam"

msgid "WORKSHOP_VISIBILITY_TOOLTIP"
msgstr "Assim que um item é feito visível, ele ficará visível globalmente"

msgid "WORLD"
msgstr "Mundo"

msgid "WORLD_EXPORT_SUCCESS_MESSAGE"
msgstr "Os dados do mundo foram exportados para {0} com sucesso"

msgid "WORLD_GENERAL_STATISTICS"
msgstr "Estatísticas Gerais do Mundo Atual"

msgid "WORLD_MISC_DETAILS_STRING"
msgstr ""
"Incluir os protótipos de estágios posteriores: {0}\n"
"Incluir easter eggs: {1}"

msgid "WORLD_RELATIVE_MOVEMENT"
msgstr "Relativo ao mundo"

#, fuzzy
msgid "WORLD_SIZE"
msgstr "Mundo"

#, fuzzy
msgid "WORLD_SIZE_EXPLANATION"
msgstr ""
"Micróbios focados perseguirão presas ou pedaços por distâncias mais longas\n"
"e podem ser mais cobiçosos em relação aos pedaços.\n"
"Micróbios mais reativos perseguirão outras presas depois de um tempo."

msgid "WORLD_SIZE_LARGE"
msgstr "Grande"

#, fuzzy
msgid "WORLD_SIZE_MEDIUM"
msgstr "Relativo ao mundo"

msgid "WORLD_SIZE_SMALL"
msgstr "Pequeno"

#, fuzzy
msgid "WORLD_SIZE_TOOLTIP"
msgstr "Executar a simulação em um certo número de mundos, a quantidade de gerações que cada mundo deve simular é determinada pela opção acima."

msgid "WORST_PATCH_COLON"
msgstr "Pior Região:"

msgid "XBOX360"
msgstr "Xbox 360"

msgid "XBOX_ONE"
msgstr "Xbox One"

msgid "XBOX_SERIES"
msgstr "Xbox Series X"

msgid "X_TWITTER_TOOLTIP"
msgstr "Visite a nossa conta no X (antigo Twitter)"

msgid "YEARS"
msgstr "anos"

#, fuzzy
msgid "YET_TO_BE_IMPLEMENTED_NOTICE"
msgstr "A ser implementado."

msgid "YOUTUBE_TOOLTIP"
msgstr "Visite o nosso canal no YouTube"

msgid "YOU_CAN_MAKE_PULL_REQUEST"
msgstr ""
"Thrive é um projeto de código aberto.\n"
"Você pode contribuir mesmo sem fazer parte da equipe."

msgid "YOU_CAN_SUPPORT_THRIVE_ON_PATREON"
msgstr "Você pode financiar o desenvolvimento do jogo usando o Patreon."

msgid "ZOOM_IN"
msgstr "Aumentar o zoom"

msgid "ZOOM_OUT"
msgstr "Diminuir o zoom"

#, fuzzy
<<<<<<< HEAD
#~ msgid "GLUCOSE_METEOR"
#~ msgstr "Glicose"

#, fuzzy
#~ msgid "IRON_METEOR"
#~ msgstr "Ambiente"

#, fuzzy
#~ msgid "PHOSPHATE_METEOR"
#~ msgstr "Fosfato"

#, fuzzy
#~ msgid "RADIOACTIVE_METEOR"
#~ msgstr "Pedaço de Pedra Radioativa"
=======
#~ msgid "MICROBE_STAGE_DAY_NIGHT_TEXT"
#~ msgstr ""
#~ "Fique de olho no [b]medidor de luz solar[/b] no painel do ambiente.\n"
#~ "\n"
#~ "O escurecimento do ambiente indica a chegada da noite.\n"
#~ "\n"
#~ "A fotossíntese não funciona à noite. Então, células que dependem de fotossíntese precisam ter um armazenamento suficiente de compostos [thrive:icon]StorageIcon[/thrive:icon] para sobreviver a noite."

#, fuzzy
#~ msgid "GLOBAL_GLACIATION_EVENT_LOG"
#~ msgstr "População Global:"
>>>>>>> 4c6b8478

#~ msgid "IRON_CHEMOLITHOAUTOTROPHY"
#~ msgstr "Quimiolitoautotrofia Férrica"

#~ msgid "PASSIVE_REPRODUCTION_PROGRESS"
#~ msgstr "Ganhar compostos para a reprodução passivamente"

#~ msgid "MIGRATE"
#~ msgstr "Migrar"

#~ msgid "THANKS_FOR_BUYING_THRIVE"
#~ msgstr ""
#~ "Obrigado por apoiar o desenvolvimento de Thrive ao comprar essa cópia!\n"
#~ "\n"
#~ "Se você não comprou o jogo, é possível obter a sua própria cópia [color=#3796e1][url={0}]aqui[/url][/color] ou em nosso [color=#3796e1][url=https://revolutionarygamesstudio.com/releases/]website[/url][/color].\n"
#~ "\n"
#~ "Se deseja acessar o Thrive Launcher antes de começar o jogo, você pode usar o botão no menu principal para ir para o lançador e então desativar o modo integrado no menu de opções."

#, fuzzy
#~ msgid "WIKI_RADIOSYNTHESIS"
#~ msgstr "Termossíntese"

#~ msgid "EASTEREGG_MESSAGE_19"
#~ msgstr "Curiosidade, o Didinium é um ciliado que caça paramécias."

#~ msgid "EASTEREGG_MESSAGE_20"
#~ msgstr "Curiosidade, a Ameba caça e pega suas presas com ‘pernas’ feitas de citoplasma chamadas pseudópodes, nós queremos implementá-los no futuro."

#~ msgid "EASTEREGG_MESSAGE_21"
#~ msgstr "Aqui vai uma dica, tome cuidado com células e bactérias grandes, não é divertido ser digerido, e elas vão comer você."

#~ msgid "EASTEREGG_MESSAGE_22"
#~ msgstr "O líder da equipe sonora do jogo já fez várias músicas que ainda não foram adicionadas. Você pode ouvi-las, ou assistir ele compondo no seu canal do YouTube, Oliver Lugg."

#~ msgid "EASTEREGG_MESSAGE_23"
#~ msgstr "Aqui vai uma dica, se sua célula é composta por 150 hexágonos, você pode fagocitar pedaços grandes de ferro."

#~ msgid "EASTEREGG_MESSAGE_24"
#~ msgstr "Thrive foi feito com o objetivo de ser uma simulação de um planeta alienígena, por isso faz sentido que a maioria das criaturas que você encontra serão relacionadas com uma ou duas espécies por conta da evolução acontecendo em sua volta, veja se você consegue identificá-las!"

#~ msgid "EASTEREGG_MESSAGE_25"
#~ msgstr "Curiosidade, a equipe que desenvolve o jogo faz podcasts de vez em quando, você poderia vê-los!"

#~ msgid "EASTEREGG_MESSAGE_26"
#~ msgstr "Curiosidade, Thrive é feito com o motor de código aberto Godot!"

#~ msgid "EASTEREGG_MESSAGE_27"
#~ msgstr "Curiosidade, um dos nossos primeiros protótipos jogáveis foi feito pelo nosso programador UntrustedLife!"

#~ msgid "MICROBE_EDITOR_HELP_MESSAGE_1"
#~ msgstr ""
#~ "Estruturas Procarióticas\n"
#~ "\n"
#~ "Citoplasma: Tem espaço de armazenamento e realiza a glicólise (Produz pequenas quantidades de [thrive:compound type=\"atp\"][/thrive:compound])\n"
#~ "\n"
#~ "Metabolossomos: Produz [thrive:compound type=\"atp\"][/thrive:compound] por meio da [thrive:compound type=\"glucose\"][/thrive:compound]\n"
#~ "\n"
#~ "Proteínas Quimiossintetizantes: Produz metade da [thrive:compound type=\"glucose\"][/thrive:compound] por meio do [thrive:compound type=\"hydrogensulfide\"][/thrive:compound] comparado com o quimioplasto, porém também realiza a glicólise, e ocupa 1 Hexágono\n"
#~ "\n"
#~ "Tilacoide: Produz um terço da quantidade de [thrive:compound type=\"glucose\"][/thrive:compound] comparado a um cloroplasto, mas também realiza a glicólise, e ocupa um espaço\n"
#~ "\n"
#~ "Rusticianina: Converte [thrive:compound type=\"iron\"][/thrive:compound] em [thrive:compound type=\"atp\"][/thrive:compound]\n"
#~ "\n"
#~ "Nitrogenase: Converte nitrogênio atmosférico e [thrive:compound type=\"atp\"][/thrive:compound] em [thrive:compound type=\"ammonia\"][/thrive:compound] anaerobicamente\n"
#~ "\n"
#~ "Termossintase: Produz [thrive:compound type=\"atp\"][/thrive:compound] usando gradientes de temperatura"

#~ msgid "MICROBE_EDITOR_HELP_MESSAGE_14"
#~ msgstr "Assim que a fagocitose terminar, os objetos pegos serão mantidos dentro da membrana para serem digeridos, se possível. Caso contrário, eles serão expulsos, por isso certifique que você tenha as mutações necessárias para processá-los. As enzimas ajudam na digestão e são fornecidas pelo lisossomo; evolua esta organela para tornar a digestão mais eficiente."

#~ msgid "MICROBE_EDITOR_HELP_MESSAGE_2"
#~ msgstr ""
#~ "Organelas Externas\n"
#~ "\n"
#~ "Flagelo: Aumenta a velocidade da sua célula consumindo ATP\n"
#~ "\n"
#~ "Pilus: Pode ser usado para perfurar outras células\n"
#~ "\n"
#~ "Quimiorreceptor: Detecta compostos mais distantes\n"
#~ "\n"
#~ "Jato de Slime: Dispara [thrive:compound type=\"mucilage\"][/thrive:compound], produzida por meio da [thrive:compound type=\"glucose\"][/thrive:compound], que pode ser usada para acelerar sua célula\n"
#~ "\n"
#~ "Cílios: Aumentam a velocidade de rotação das células"

#~ msgid "MICROBE_EDITOR_HELP_MESSAGE_3"
#~ msgstr ""
#~ "Organelas acopladas à membrana\n"
#~ "\n"
#~ "Núcleo: Ocupa 11 espaços e permite a evolução das organelas da membrana, e também dobra o tamanho de sua célula. Só pode ser evoluído uma vez\n"
#~ "\n"
#~ "Agente de Ligação: Permite ligar-se com outras células\n"
#~ "\n"
#~ "Mitocôndria: Produz [thrive:compound type=\"atp\"][/thrive:compound] da [thrive:compound type=\"glucose\"][/thrive:compound] e oxigênio atmosférico. Muito mais eficiente que o citoplasma\n"
#~ "\n"
#~ "Cloroplasto: Produz [thrive:compound type=\"glucose\"][/thrive:compound] da luz solar e do oxigênio atmosférico\n"
#~ "\n"
#~ "Termoplasto: Produz [thrive:compound type=\"atp\"][/thrive:compound] usando gradientes de temperatura\n"
#~ "\n"
#~ "Lisossomo: Contém enzimas digestivas. As enzimas aceleram e aumentam a eficiência da digestão\n"
#~ "\n"
#~ "Quimioplasto: Produz [thrive:compound type=\"glucose\"][/thrive:compound] do [thrive:compound type=\"hydrogensulfide\"]\n"
#~ "\n"
#~ "Plastídeo de Fixação de Nitrogênio: Faz [thrive:compound type=\"ammonia\"][/thrive:compound] de [thrive:compound type=\"atp\"][/thrive:compound], nitrogênio atmosférico e oxigênio\n"
#~ "\n"
#~ "Vacúolo: Armazena 8 compostos coletados\n"
#~ "\n"
#~ "Vacúolo de Toxinas: Produz toxinas (chamadas [thrive:compound type=\"oxytoxy\"][/thrive:compound]) e permite que você as dispare causando dano baseado na quantidade de [thrive:compound type=\"oxytoxy\"][/thrive:compound] disponível\n"
#~ "\n"
#~ "Agente de Sinalização: Permite que as células criem compostos químicos aos quais outras células podem reagir"

#~ msgid "MICROBE_EDITOR_HELP_MESSAGE_4"
#~ msgstr "A cada geração, você tem 100 Pontos de Mutação (PM) para gastar, e cada mudança (ou mutação) vai custar uma certa quantidade desses pontos. Adicionar ou remover organelas custam PM. No entanto, remover organelas que foram adicionadas na sessão atual devolvem os PM. Você pode remover ou mover uma organela clicando nela com o botão direito e selecionando a ação no menu pop-up. É possível girar as organelas com [thrive:input]e_rotate_left[/thrive:input] e [thrive:input]e_rotate_right[/thrive:input]."

#~ msgid "MICROBE_EDITOR_HELP_MESSAGE_5"
#~ msgstr "Toda vez que reproduzir, você vai entrar no Editor de Micróbios, onde pode fazer mudanças na sua espécie (adicionando, movendo ou removendo organelas) para aumentar o sucesso de sua espécie. Cada visita ao editor no Estágio Microbial representa [thrive:constant]EDITOR_TIME_JUMP_MILLION_YEARS[/thrive:constant] milhões de anos de evolução."

#~ msgid "MICROBE_STAGE_HELP_MESSAGE_1"
#~ msgstr "Use [thrive:input]g_move_forward[/thrive:input], [thrive:input]g_move_left[/thrive:input], [thrive:input]g_move_backwards[/thrive:input], [thrive:input]g_move_right[/thrive:input] e o mouse para se mover. Pressione [thrive:input]g_fire_toxin[/thrive:input] para disparar [thrive:compound type=\"oxytoxy\"][/thrive:compound] se você tiver um vacúolo de toxinas. Aperte [thrive:input]g_toggle_engulf[/thrive:input] para ativar ou desativar a fagocitose. Você pode ampliar ou reduzir a câmera com a roda do mouse."

#~ msgid "MICROBE_STAGE_HELP_MESSAGE_10"
#~ msgstr "Para se reproduzir, você precisa dividir cada uma de suas organelas em duas. As organelas precisam de amônia, fosfato e tempo para se dividirem."

#~ msgid "MICROBE_STAGE_HELP_MESSAGE_11"
#~ msgstr "Se você sobreviver por vinte gerações com uma população de 300 você ganhará o jogo. Após vencer, você pode continuar jogando como quiser."

#~ msgid "MICROBE_STAGE_HELP_MESSAGE_12"
#~ msgstr "Tenha cuidado porque seus competidores evoluem junto com você. Toda vez que você entra no editor eles também evoluem."

#~ msgid "MICROBE_STAGE_HELP_MESSAGE_13"
#~ msgstr "Unindo-se com outras células, você pode construir uma colônia onde as células compartilham os compostos que absorvem e produzem com cada uma. Para poder unir-se com outra célula, você deve ter um agente de ligação e mover-se até ela após entrar no modo de ligação ao pressionar [thrive:input]g_toggle_binding[/thrive:input]. Você só pode unir-se com células de sua própria espécie. Enquanto estiver em uma colônia, você não pode dividir sua célula e entrar no editor. Para entrar no editor, colete os compostos necessários e saia da colônia pressionando [thrive:input]g_unbind_all[/thrive:input]. Colônias grandes de células são o caminho em direção à multicelularidade."

#~ msgid "MICROBE_STAGE_HELP_MESSAGE_15"
#~ msgstr "Em particular, as paredes celulares de celulose e quitina não podem ser digeridas sem o uso de enzimas apropriadas."

#~ msgid "MICROBE_STAGE_HELP_MESSAGE_16"
#~ msgstr "Contudo, o lisossomo é exclusivo aos eucariontes, as células procarióticas, como não têm essa organela, digerem sua comida de forma ineficiente. Isso não é um problema para pequenas células, porém uma célula grande não ter lisossomos é muito desvantajoso."

#~ msgid "MICROBE_STAGE_HELP_MESSAGE_2"
#~ msgstr "A sua célula utiliza [thrive:compound type=\"atp\"][/thrive:compound] como sua fonte de energia, se ele se esgotar, sua célula morrerá."

#~ msgid "MICROBE_STAGE_HELP_MESSAGE_3"
#~ msgstr "Para desbloquear o editor e reproduzir é preciso ficar vivo por tempo suficiente. Coletar [thrive:compound type=\"ammonia\"][/thrive:compound] (nuvem laranja) e [thrive:compound type=\"phosphates\"][/thrive:compound] (nuvem roxa) acelera o crescimento da célula."

#~ msgid "MICROBE_STAGE_HELP_MESSAGE_4"
#~ msgstr "Você também pode ingerir células, bactérias, pedaços de ferro e de células menores que você pressionando [thrive:input]g_toggle_engulf[/thrive:input]. Isso custará [thrive:compound type=\"atp\"][/thrive:compound] adicional e sua célula irá mover mais lentamente. Não se esqueça de pressionar [thrive:input]g_toggle_engulf[/thrive:input] uma segunda vez para parar a fagocitose."

#~ msgid "MICROBE_STAGE_HELP_MESSAGE_5"
#~ msgstr "A osmorregulação custa [thrive:compound type=\"atp\"][/thrive:compound], isso significa que quanto maior a sua célula, mais mitocôndrias, metabolossomos ou rusticianinas (ou citoplasmas, que fazem glicólise) você precisa para evitar perder [thrive:compound type=\"atp\"][/thrive:compound] quando estiver parado."

#~ msgid "MICROBE_STAGE_HELP_MESSAGE_6"
#~ msgstr "Há muitas organelas no editor para você evoluir, permitindo várias maneiras de jogar."

#~ msgid "MICROBE_STAGE_HELP_MESSAGE_7"
#~ msgstr "Por enquanto, se sua população cair para zero, você será extinto."

#~ msgid "MICROBE_STAGE_HELP_MESSAGE_8"
#~ msgstr ""
#~ "As várias nuvens de compostos são:\n"
#~ "\n"
#~ "Branca – [thrive:compound type=\"glucose\"][/thrive:compound]\n"
#~ "Amarela – [thrive:compound type=\"hydrogensulfide\"][/thrive:compound]\n"
#~ "Laranja – [thrive:compound type=\"ammonia\"][/thrive:compound]\n"
#~ "Roxa – [thrive:compound type=\"phosphates\"][/thrive:compound]\n"
#~ "Marrom – [thrive:compound type=\"iron\"][/thrive:compound]\n"
#~ "\n"
#~ "A [thrive:compound type=\"glucose\"][/thrive:compound] produz [thrive:compound type=\"atp\"][/thrive:compound]."

#~ msgid "MICROBE_STAGE_HELP_MESSAGE_9"
#~ msgstr "[thrive:compound type=\"hydrogensulfide\"][/thrive:compound] pode ser convertido em [thrive:compound type=\"glucose\"][/thrive:compound] por quimioplastos e proteínas quimiossintetizantes. [thrive:compound type=\"iron\"][/thrive:compound] pode ser convertido via rusticianina em [thrive:compound type=\"atp\"][/thrive:compound]."

#, fuzzy
#~ msgid "WIKI_MACROSCOPIC_STAGE"
#~ msgstr "Estágio Microbial"

#, fuzzy
#~ msgid "ERUPTION_IN"
#~ msgstr "Gemulação"

#~ msgid "THE_AMOUNT_OF_GLUCOSE_HAS_BEEN_REDUCED"
#~ msgstr "A quantidade de glicose foi reduzida para {0} da quantidade anterior."

#, fuzzy
#~ msgid "OXYTOXISOME_DESC"
#~ msgstr "Um metabolossomo modificado responsável pela produção de uma forma primitiva do agente tóxico Oxitoxina."

#~ msgid "THYLAKOID"
#~ msgstr "Tilacoide"

#, fuzzy
#~ msgid "WIKI_CYTOPLASM_GLYCOLYSIS"
#~ msgstr "Glicólise do Citoplasma"

#, fuzzy
#~ msgid "WIKI_AEROBIC_NITROGEN_FIXATION"
#~ msgstr "Fixação Anaeróbica de Nitrogênio"

#, fuzzy
#~ msgid "WIKI_AWAKENING_STAGE"
#~ msgstr "Estágio Desperto"

#, fuzzy
#~ msgid "WIKI_AWARE_STAGE"
#~ msgstr "Estágio Ciente"

#, fuzzy
#~ msgid "WIKI_CHEMOSYNTHESIS"
#~ msgstr "Quimiossíntese"

#, fuzzy
#~ msgid "WIKI_GLYCOLYSIS"
#~ msgstr "Glicólise"

#, fuzzy
#~ msgid "WIKI_INDUSTRIAL_STAGE"
#~ msgstr "Estágio Industrial"

#, fuzzy
#~ msgid "WIKI_IRON_CHEMOLITHOAUTOTROPHY"
#~ msgstr "Quimiolitoautotrofia Férrica"

#, fuzzy
#~ msgid "WIKI_LIPASE"
#~ msgstr "Lipase"

#, fuzzy
#~ msgid "WIKI_MICROBE_EDITOR"
#~ msgstr "Editor de Micróbios"

#, fuzzy
#~ msgid "WIKI_MUCILAGE_SYNTHESIS"
#~ msgstr "Síntese de mucilagem"

#, fuzzy
#~ msgid "WIKI_MULTICELLULAR_STAGE"
#~ msgstr "Estágio Multicelular"

#, fuzzy
#~ msgid "WIKI_NONE"
#~ msgstr "Rusticianina é uma proteína que consegue usar o gás carbônico e oxigênio para oxidar ferro de um estado físico para outro. O processo, chamado Quimiossíntese litoautotrófica, libera energia que a célula pode coletar."

#, fuzzy
#~ msgid "WIKI_OXYTOXY_SYNTHESIS"
#~ msgstr "Síntese de Oxitoxina"

#, fuzzy
#~ msgid "WIKI_PHOTOSYNTHESIS"
#~ msgstr "Fotossíntese"

#, fuzzy
#~ msgid "WIKI_RUSTICYANIN"
#~ msgstr "Rusticianina"

#, fuzzy
#~ msgid "WIKI_SOCIETY_STAGE"
#~ msgstr "Estágio Social"

#, fuzzy
#~ msgid "WIKI_SPACE_STAGE"
#~ msgstr "Estágio Espacial"

#, fuzzy
#~ msgid "NO"
#~ msgstr "Nenhum"

#, fuzzy
#~ msgid "YES"
#~ msgstr "anos"

#, fuzzy
#~ msgid "STAGES_BUTTON"
#~ msgstr "Descender"

#, fuzzy
#~ msgid "EDITING"
#~ msgstr "Quitina"

#~ msgid "ALLOW_SPECIES_TO_NOT_MIGRATE"
#~ msgstr "Permitir que a espécie não migre"

#~ msgid "BIODIVERSITY_ATTEMPT_FILL_CHANCE"
#~ msgstr "Probabilidade da criação de uma nova espécie em regiões com poucas espécies (biodiversidade baixa)"

#~ msgid "BIODIVERSITY_FROM_NEIGHBOUR_PATCH_CHANCE"
#~ msgstr "Probabilidade da criação de uma nova espécie para aumentar a biodiversidade de uma região próxima"

#~ msgid "BIODIVERSITY_NEARBY_PATCH_IS_FREE_POPULATION"
#~ msgstr "População grátis é dada às espécies que aumentam a biodiversidade de uma região próxima"

#~ msgid "BIODIVERSITY_SPLIT_IS_MUTATED"
#~ msgstr "Espécies que aumentam a biodiversidade são mutadas na criação"

#~ msgid "LOW_BIODIVERSITY_LIMIT"
#~ msgstr "Regiões com a seguinte quantidade de espécies serão consideradas como tendo baixa biodiversidade"

#~ msgid "MAXIMUM_SPECIES_IN_PATCH"
#~ msgstr "Máximo de espécies na região"

#~ msgid "NEW_BIODIVERSITY_INCREASING_SPECIES_POPULATION"
#~ msgstr "População inicial para espécies que aumentam a biodiversidade"

#~ msgid "PROTECT_MIGRATIONS_FROM_SPECIES_CAP"
#~ msgstr "Teto de proteção de espécies recém-migradas"

#~ msgid "PROTECT_NEW_CELLS_FROM_SPECIES_CAP"
#~ msgstr "Teto de proteção de espécies criadas de outras espécies"

#~ msgid "REFUND_MIGRATIONS_IN_EXTINCTIONS"
#~ msgstr "Reembolsar migrações em caso de extinção"

#~ msgid "SPECIES_SPLIT_BY_MUTATION_THRESHOLD_POPULATION_AMOUNT"
#~ msgstr "População mínima para que uma espécie se divida se há mutações boas o suficiente"

#~ msgid "SPECIES_SPLIT_BY_MUTATION_THRESHOLD_POPULATION_FRACTION"
#~ msgstr "População mínima para que uma fração de uma espécie possa dividir por mutações"

#~ msgid "USE_BIODIVERSITY_FORCE_SPLIT"
#~ msgstr "Espécies criadas para aumentar a biodiversidade tomam parte da população de espécies existentes"

#~ msgid "NOT_FOUND_CHUNK"
#~ msgstr "Erro: pedaço não encontrado"

#~ msgid "BASSBOOST"
#~ msgstr "Ampliação de grave"

#~ msgid "BASSDOWN"
#~ msgstr "Diminuir Grave"

#~ msgid "BASSUP"
#~ msgstr "Aumentar Grave"

#~ msgid "DIRECTIONL"
#~ msgstr "Esquerda"

#~ msgid "DIRECTIONR"
#~ msgstr "Direita"

#~ msgid "HYPERL"
#~ msgstr "Hyper Esquerda"

#~ msgid "HYPERR"
#~ msgstr "Hyper Direita"

#~ msgid "SUPERL"
#~ msgstr "Super Esquerda"

#~ msgid "SUPERR"
#~ msgstr "Super Direita"

#~ msgid "TREBLEDOWN"
#~ msgstr "Diminuir Agudos"

#~ msgid "TREBLEUP"
#~ msgstr "Aumentar Agudos"

#~ msgid "UNKNOWN_ON_WINDOWS"
#~ msgstr "Desconhecido no Windows"

#~ msgid "GLES2"
#~ msgstr "GLES2"

#~ msgid "WIKI_HEADING_AEROBIC_CELLULAR_RESPIRATION_(GLUCOSE_->_ATP)"
#~ msgstr "Respiração celular aeróbica (glicose -> ATP)"

#, fuzzy
#~ msgid "TARGET_TIME"
#~ msgstr "Tipo:"

#, fuzzy
#~ msgid "ENABLED"
#~ msgstr "Mods Habilitados"

#~ msgid "PANGONIAN_REGION_NAME"
#~ msgstr "Pangoninano"

#~ msgid "PATCH_MAP_TYPE"
#~ msgstr "Tipo de mapa de regiões"

#~ msgid "PATCH_MAP_TYPE_CLASSIC"
#~ msgstr "Clássico"

#~ msgid "PATCH_MAP_TYPE_EXPLANATION"
#~ msgstr "(gera um mapa de regiões ou usa o layout clássico)"

#~ msgid "PATCH_MAP_TYPE_PROCEDURAL"
#~ msgstr "Gerado"

#~ msgid "LOOKING_AT"
#~ msgstr "Olhando para:"

#~ msgid "SPECIES_N_TIMES"
#~ msgstr "{0} (x{1})"

#~ msgid "PLAYER_CELL"
#~ msgstr "Célula do jogador"

#~ msgid "BECOME_AWARE"
#~ msgstr "Tornar-se Ciente"

#~ msgid "CONFIRM_NORMAL"
#~ msgstr "Confirmar"

#~ msgid "DO_NOT_SHOW_AGAIN"
#~ msgstr "Não mostrar novamente"

#~ msgid "STUFF_AT"
#~ msgstr "Coisas em {0:F1}, {1:F1}:"

#~ msgid "SPECIES_DETAILS"
#~ msgstr "Detalhes da espécie"

#~ msgid "CURRENT_GENERATION_COLON"
#~ msgstr "Geração atual:"

#~ msgid "STATISTICS_BUTTON_TOOLTIP"
#~ msgstr "Estatísticas do jogo atual"

#~ msgid "MACROSCOPIC_PROTOTYPE_INFO"
#~ msgstr "Protótipo macroscópico"

#~ msgid "MACROSCOPIC_PROTOYPE_WARNING"
#~ msgstr ""
#~ "Parabéns por chegar no protótipo da seção macroscópica do Estágio Multicelular!\n"
#~ "\n"
#~ "Por conta de limitações no desenvolvimento do jogo, não foi possível adicionar a gameplay da seção em 3d nessa versão. Você pode, no entanto, voltar ao editor para continuar a construir seu organismo."

#~ msgid "INVULNERABLE_TO_ENGULFMENT"
#~ msgstr "Imune ao engolimento"

#, fuzzy
#~ msgid "AUTO_GPU_NAME"
#~ msgstr "Nome personalizado:"

#~ msgid "NOT_RUNNING_DOT"
#~ msgstr "Não funciona."

#~ msgid "TINY"
#~ msgstr "Minúsculo"

#~ msgid "HUGE"
#~ msgstr "Enorme"

#~ msgid "MOBILITY"
#~ msgstr "Mobilidade"

#~ msgid "PATCH_PANGONIAN_VENTS"
#~ msgstr "Respiradouros Pangonianos"

#~ msgid "PATCH_PANGONIAN_MESOPELAGIC"
#~ msgstr "Mesopelágico Pangoniano"

#~ msgid "PATCH_PANGONIAN_EPIPELAGIC"
#~ msgstr "Epipelágico Pangoniano"

#~ msgid "PATCH_PANGONIAN_TIDEPOOL"
#~ msgstr "Poça de Maré Pangoniana"

#~ msgid "PATHCH_PANGONIAN_ABYSSOPELAGIC"
#~ msgstr "Abissopelágico Pangoniano"

#~ msgid "PATCH_PANGONIAN_COAST"
#~ msgstr "Costa Pangoniana"

#~ msgid "PATCH_PANGONIAN_ESTUARY"
#~ msgstr "Estuário Pangoniano"

#~ msgid "PATCH_CAVE"
#~ msgstr "Caverna"

#~ msgid "PATCH_ICE_SHELF"
#~ msgstr "Plataforma de Gelo"

#~ msgid "PATCH_PANGONIAN_SEAFLOOR"
#~ msgstr "Relevo Oceânico Pangoniano"

#~ msgid "FRAME_DELTA"
#~ msgstr "Delta: {0}"

#~ msgid "LOADING_DOT"
#~ msgstr "Carregando..."

#~ msgid "PREVIOUS"
#~ msgstr "anterior:"

#~ msgid "RUN_RESULT_POP_IN_PATCHES"
#~ msgstr "população nas regiões:"

#~ msgid "SAVING"
#~ msgstr "Salvando..."

#~ msgid "OVERWRITE_EXISTING_SAVE_TITLE"
#~ msgstr "Sobrescrever salvamento existente?"

#~ msgid "SAVING_FAILED"
#~ msgstr "O salvamento falhou! Uma exceção ocorreu"

#~ msgid "TYPE"
#~ msgstr "Tipo:"

#~ msgid "EDITOR_TUTORIAL_PATCH_TEXT"
#~ msgstr ""
#~ "Este é o mapa de regiões.\n"
#~ "Você pode ver as diferentes regiões em que os micróbios vivem.\n"
#~ "A região em que você está é destacada.\n"
#~ "Você também pode clicar nas regiões com seu mouse para selecioná-las e ver os seus detalhes no lado direito.\n"
#~ "\n"
#~ "Caso selecione uma região próxima a que você está atualmente, você poderá apertar o botão na direita para se mover até lá. Isso permite que sua espécie se espalhe pelas novas regiões.\n"
#~ "\n"
#~ "Selecione uma região para continuar."

#~ msgid "VIEW_NOW"
#~ msgstr "Ver Agora"

#, fuzzy
#~ msgid "TOTAL_EXTINCTION"
#~ msgstr "foi extinto em {0}"

#, fuzzy
#~ msgid "LOCAL_EXTINCTION"
#~ msgstr "O jogador foi extinto"

#, fuzzy
#~ msgid "MARINE_SNOW_FOOD_SOURCE"
#~ msgstr "Neve marinha"

#~ msgid "Cancel"
#~ msgstr "Cancelar"

#~ msgid "SAVING_ERROR"
#~ msgstr "Erro ao Salvar"

#~ msgid "REMOVE_ORGANELLE"
#~ msgstr "Remover organela"

#, fuzzy
#~ msgid "TRY_NEW_GAME"
#~ msgstr "Novo Jogo"

#~ msgid "MICROBE_PATCH_LABEL"
#~ msgstr "Região: {0}"

#, fuzzy
#~ msgid "COLOR"
#~ msgstr "Coloração"

#~ msgid "TURNS"
#~ msgstr "Transforma"

#~ msgid "INTO"
#~ msgstr "em"

#~ msgid "DOT_RATE_SCALES"
#~ msgstr ". Proporção aumenta"

#~ msgid "OXYGEN_DOT"
#~ msgstr "Oxigênio."

#~ msgid "PRODUCES"
#~ msgstr "Produz"

#~ msgid "DOT_RATE_SCALES_WITH"
#~ msgstr ". Proporção aumenta com"

#~ msgid "CONCENTRATION_OF"
#~ msgstr "a concentração de"

#~ msgid "AND"
#~ msgstr "e"

#~ msgid "INTENSITY_OF"
#~ msgstr "intensidade de"

#~ msgid "DOT_RATE_SCALES_WITH_CONCENTRATION_OF"
#~ msgstr ". Proporção aumenta com a concentração de"

#~ msgid "ALSO_TURNS"
#~ msgstr "Também transforma"

#~ msgid "DOT_RATE"
#~ msgstr ". Proporção"

#~ msgid "SCALES_WITH_CONCENTRATION_OF"
#~ msgstr "aumenta com a concentração de"

#~ msgid "OXYTOXY"
#~ msgstr "Oxitoxina"

#~ msgid "DOT_CAN_RELEASE"
#~ msgstr ". Pode liberar"

#~ msgid "TOXINS_BY_PRESSING_E"
#~ msgstr "pressionar a tecla E. Produção aumenta com"

#~ msgid "USES"
#~ msgstr "Usa"

#~ msgid "INREASE_STORAGE_SPACE"
#~ msgstr "Aumenta o espaço de armazenamento da célula."

#~ msgid "DOT_CAN"
#~ msgstr ". Pode"

#~ msgid "RELEASE_TOXINS_BY_PRESSING"
#~ msgstr "liberar toxinas pressionando a tecla"

#~ msgid "E_DOT"
#~ msgstr "E."

#~ msgid "BIOLUMESCENT_VACUOLE"
#~ msgstr ""
#~ "Vacúolo\n"
#~ "Bioluminescente"

#, fuzzy
#~ msgid "END"
#~ msgstr "e"

#, fuzzy
#~ msgid "LEFT"
#~ msgstr "Mover para a esquerda"

#, fuzzy
#~ msgid "RIGHT"
#~ msgstr "Luz"

#, fuzzy
#~ msgid "FORWARD"
#~ msgstr "Mover para a frente"

#, fuzzy
#~ msgid "PARENLEFT"
#~ msgstr "Girar à esquerda"

#, fuzzy
#~ msgid "PARENRIGHT"
#~ msgstr "Girar à direita"

#, fuzzy
#~ msgid "COLON"
#~ msgstr "HP:"

#, fuzzy
#~ msgid "SEMICOLON"
#~ msgstr "Tamanho:"

#, fuzzy
#~ msgid "AT"
#~ msgstr "ATP"

#, fuzzy
#~ msgid "BRACKETRIGHT"
#~ msgstr "Girar à direita"

#, fuzzy
#~ msgid "QUOTELEFT"
#~ msgstr "Girar à esquerda"

#, fuzzy
#~ msgid "BRACELEFT"
#~ msgstr "Girar à esquerda"

#, fuzzy
#~ msgid "BRACERIGHT"
#~ msgstr "Girar à direita"

#, fuzzy
#~ msgid "EXCLAMDOWN"
#~ msgstr "Rolar para baixo"

#, fuzzy
#~ msgid "YEN"
#~ msgstr "Oxigênio"

#, fuzzy
#~ msgid "SECTION"
#~ msgstr "Descrição:"

#, fuzzy
#~ msgid "COPYRIGHT"
#~ msgstr "Mover para a direita"

#, fuzzy
#~ msgid "MU"
#~ msgstr "Silenciar"

#, fuzzy
#~ msgid "AE"
#~ msgstr "Salvar"

#, fuzzy
#~ msgid "ETH"
#~ msgstr "Saúde"

#, fuzzy
#~ msgid "DIVISION"
#~ msgstr "Versão:"

#, fuzzy
#~ msgid "BACKTAB"
#~ msgstr "Voltar"

#~ msgid "CARBON"
#~ msgstr "Dióxido de"

#~ msgid "DIOXIDE"
#~ msgstr "Carbono"

#~ msgid "PLASTID"
#~ msgstr "Plastídeo"

#~ msgid "PATCH_PANGONIAN_BATHYPELAGIC"
#~ msgstr "Batipelágico Pangoniano"

#~ msgid "STATUS_COLON"
#~ msgstr "Estado:"

#, fuzzy
#~ msgid "WIKI_MICROBE_STAGE"
#~ msgstr "Estágio Microbial"

#, fuzzy
#~ msgid "WIKI_THERMOSYNTHESIS"
#~ msgstr "Termossíntese"

#~ msgid "EDITOR_TUTORIAL_CELL_TEXT"
#~ msgstr ""
#~ "Este é o editor de células, onde você pode adicionar ou remover organelas da sua espécie gastando pontos de mutação (PM).\n"
#~ "\n"
#~ "Você também pode alterar outras propriedades da sua espécie nas outras abas do editor de células;\n"
#~ "\n"
#~ "Para continuar, selecione uma organela do painel na esquerda (o citoplasma é uma boa escolha). Depois, clique com o botão esquerdo próximo ao hexágono no meio da tela para adicionar a organela na sua espécie."<|MERGE_RESOLUTION|>--- conflicted
+++ resolved
@@ -7,13 +7,8 @@
 msgstr ""
 "Project-Id-Version: PROJECT VERSION\n"
 "Report-Msgid-Bugs-To: EMAIL@ADDRESS\n"
-<<<<<<< HEAD
-"POT-Creation-Date: 2025-03-18 21:56+0100\n"
-"PO-Revision-Date: 2025-03-12 14:39+0000\n"
-=======
 "POT-Creation-Date: 2025-03-27 09:59+0200\n"
 "PO-Revision-Date: 2025-03-20 20:10+0000\n"
->>>>>>> 4c6b8478
 "Last-Translator: Anonymous <noreply@weblate.org>\n"
 "Language-Team: Portuguese (Brazil) <https://translate.revolutionarygamesstudio.com/projects/thrive/thrive-game/pt_BR/>\n"
 "Language: pt_BR\n"
@@ -1997,29 +1992,6 @@
 "Evento de Região: Erupção\n"
 "Cria mais sulfeto de hidrogênio e dióxido de carbono"
 
-msgid "EVENT_METEOR_GLUCOSE"
-msgstr ""
-
-#, fuzzy
-msgid "EVENT_METEOR_IRON"
-msgstr "{0}: +{1} ATP"
-
-#, fuzzy
-msgid "EVENT_METEOR_PHOSPHATES"
-msgstr "Gerar fosfato"
-
-#, fuzzy
-msgid "EVENT_METEOR_PLAIN"
-msgstr ""
-"Evento de Região: Erupção\n"
-"Cria mais sulfeto de hidrogênio e dióxido de carbono"
-
-msgid "EVENT_METEOR_RADIOACTIVE"
-msgstr ""
-
-msgid "EVENT_METEOR_SULFUR"
-msgstr ""
-
 msgid "EVOLUTIONARY_TREE"
 msgstr "Árvore Evolucionária"
 
@@ -2375,27 +2347,14 @@
 msgstr "População Global:"
 
 #, fuzzy
-<<<<<<< HEAD
-msgid "GLOBAL_GLACIATION_EVENT_LOG"
-msgstr "População Global:"
-
-#, fuzzy
 msgid "GLOBAL_GLACIATION_EVENT_TOOLTIP"
 msgstr "Ir para o Estágio Desperto. Disponível ao ter capacidade mental suficiente (representados por tecidos com axônios)."
 
-#, fuzzy
-msgid "GLOBAL_GLACIATION_EVENT_WARNING_LOG"
-msgstr "População Global:"
-=======
-msgid "GLOBAL_GLACIATION_EVENT_TOOLTIP"
-msgstr "Ir para o Estágio Desperto. Disponível ao ter capacidade mental suficiente (representados por tecidos com axônios)."
-
 msgid "GLOBAL_GLACIATION_EVENT_WARNING_LOG_PLURAL"
 msgstr ""
 
 msgid "GLOBAL_GLACIATION_EVENT_WARNING_LOG_SINGULAR"
 msgstr ""
->>>>>>> 4c6b8478
 
 msgid "GLOBAL_GLACIATION_START_EVENT_LOG"
 msgstr ""
@@ -3356,16 +3315,6 @@
 
 msgid "META_THREADS_TOOLTIP"
 msgstr "Visite nosso perfil no Threads"
-
-msgid "METEOR_IMPACT_EVENT"
-msgstr ""
-
-#, fuzzy
-msgid "METEOR_IMPACT_EVENT_LOG"
-msgstr "População Global:"
-
-msgid "METEOR_STRIKE_START_EVENT_LOG"
-msgstr ""
 
 msgid "METRICS"
 msgstr "Exibir Métricas"
@@ -8481,22 +8430,6 @@
 msgstr "Diminuir o zoom"
 
 #, fuzzy
-<<<<<<< HEAD
-#~ msgid "GLUCOSE_METEOR"
-#~ msgstr "Glicose"
-
-#, fuzzy
-#~ msgid "IRON_METEOR"
-#~ msgstr "Ambiente"
-
-#, fuzzy
-#~ msgid "PHOSPHATE_METEOR"
-#~ msgstr "Fosfato"
-
-#, fuzzy
-#~ msgid "RADIOACTIVE_METEOR"
-#~ msgstr "Pedaço de Pedra Radioativa"
-=======
 #~ msgid "MICROBE_STAGE_DAY_NIGHT_TEXT"
 #~ msgstr ""
 #~ "Fique de olho no [b]medidor de luz solar[/b] no painel do ambiente.\n"
@@ -8508,7 +8441,6 @@
 #, fuzzy
 #~ msgid "GLOBAL_GLACIATION_EVENT_LOG"
 #~ msgstr "População Global:"
->>>>>>> 4c6b8478
 
 #~ msgid "IRON_CHEMOLITHOAUTOTROPHY"
 #~ msgstr "Quimiolitoautotrofia Férrica"
@@ -8687,6 +8619,10 @@
 #~ msgid "ERUPTION_IN"
 #~ msgstr "Gemulação"
 
+#, fuzzy
+#~ msgid "EVENT_TOOLTIP_ERUPTION"
+#~ msgstr "{0}: +{1} ATP"
+
 #~ msgid "THE_AMOUNT_OF_GLUCOSE_HAS_BEEN_REDUCED"
 #~ msgstr "A quantidade de glicose foi reduzida para {0} da quantidade anterior."
 
