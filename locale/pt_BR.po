--- conflicted
+++ resolved
@@ -7,13 +7,8 @@
 msgstr ""
 "Project-Id-Version: PROJECT VERSION\n"
 "Report-Msgid-Bugs-To: EMAIL@ADDRESS\n"
-<<<<<<< HEAD
-"POT-Creation-Date: 2025-01-22 11:09+0200\n"
-"PO-Revision-Date: 2024-12-09 13:53+0000\n"
-=======
-"POT-Creation-Date: 2025-01-17 22:29+0100\n"
+"POT-Creation-Date: 2025-01-22 13:17+0200\n"
 "PO-Revision-Date: 2025-01-21 12:01+0000\n"
->>>>>>> 00775765
 "Last-Translator: Anonymous <noreply@weblate.org>\n"
 "Language-Team: Portuguese (Brazil) <https://translate.revolutionarygamesstudio.com/projects/thrive/thrive-game/pt_BR/>\n"
 "Language: pt_BR\n"
@@ -7072,7 +7067,7 @@
 
 #, fuzzy
 msgid "WIKI_HELP_AND_TIPS_BASIC_GAME_MECHANICS"
-msgstr "As entranhas pegajosas de uma célula. O citoplasma é a mistura básica de íons, proteínas, e outras substâncias dissolvidas na água que preenchem o interior da célula. Uma das funções que realiza é a Fermentação, a conversão de glicose em ATP. Para as células que carecem de organelas para ter metabolismos avançados, é disso que elas dependem para produzir energia. Também é usado para armazenar moléculas na célula para aumentar o tamanho dela."
+msgstr "Colocar organela"
 
 #, fuzzy
 msgid "WIKI_HELP_AND_TIPS_BUTTON"
@@ -7082,25 +7077,23 @@
 msgid "WIKI_HELP_AND_TIPS_COMPOUND_CLOUDS"
 msgstr "Processos"
 
-#, fuzzy
 msgid "WIKI_HELP_AND_TIPS_GENERAL_TIPS"
-msgstr "Tilacóides são aglomerações de proteínas e pigmentos fotossensíveis. Os pigmentos conseguem usar a energia da luz para produzir glicose da água e gás carbônico em um processo chamado Fotossíntese. Esses pigmentos também são o que os dá uma cor característica. A taxa da sua produção de glicose aumenta com a concentração de dióxido de carbono e intensidade da luz. Como os tilacóides estão suspensos diretamente no citoplasma, o fluido em volta realiza fermentação."
+msgstr ""
 
 #, fuzzy
 msgid "WIKI_HELP_AND_TIPS_INTRO"
-msgstr "Tilacóides são aglomerações de proteínas e pigmentos fotossensíveis. Os pigmentos conseguem usar a energia da luz para produzir glicose da água e gás carbônico em um processo chamado Fotossíntese. Esses pigmentos também são o que os dá uma cor característica. A taxa da sua produção de glicose aumenta com a concentração de dióxido de carbono e intensidade da luz. Como os tilacóides estão suspensos diretamente no citoplasma, o fluido em volta realiza fermentação."
+msgstr "Mitocôndria"
 
 #, fuzzy
 msgid "WIKI_HELP_AND_TIPS_MICROBE_PARTS"
-msgstr "Tilacóides são aglomerações de proteínas e pigmentos fotossensíveis. Os pigmentos conseguem usar a energia da luz para produzir glicose da água e gás carbônico em um processo chamado Fotossíntese. Esses pigmentos também são o que os dá uma cor característica. A taxa da sua produção de glicose aumenta com a concentração de dióxido de carbono e intensidade da luz. Como os tilacóides estão suspensos diretamente no citoplasma, o fluido em volta realiza fermentação."
+msgstr "Processos"
 
 #, fuzzy
 msgid "WIKI_HELP_AND_TIPS_MICROBE_STAGE_TIPS"
 msgstr "Processos"
 
-#, fuzzy
 msgid "WIKI_HELP_AND_TIPS_MORE_GAME_INFO"
-msgstr "Tilacóides são aglomerações de proteínas e pigmentos fotossensíveis. Os pigmentos conseguem usar a energia da luz para produzir glicose da água e gás carbônico em um processo chamado Fotossíntese. Esses pigmentos também são o que os dá uma cor característica. A taxa da sua produção de glicose aumenta com a concentração de dióxido de carbono e intensidade da luz. Como os tilacóides estão suspensos diretamente no citoplasma, o fluido em volta realiza fermentação."
+msgstr ""
 
 #, fuzzy
 msgid "WIKI_HYDROGENASE_EFFECTS"
@@ -7629,7 +7622,7 @@
 
 #, fuzzy
 msgid "WIKI_PAGE_HELP_AND_TIPS"
-msgstr "Quimioplasto"
+msgstr "Mitocôndria"
 
 #, fuzzy
 msgid "WIKI_PAGE_HYDROGENASE"
