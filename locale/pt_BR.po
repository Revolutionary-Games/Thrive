--- conflicted
+++ resolved
@@ -7,11 +7,7 @@
 msgstr ""
 "Project-Id-Version: PROJECT VERSION\n"
 "Report-Msgid-Bugs-To: EMAIL@ADDRESS\n"
-<<<<<<< HEAD
-"POT-Creation-Date: 2024-05-20 17:46+0100\n"
-=======
-"POT-Creation-Date: 2024-05-29 15:02+0300\n"
->>>>>>> c1d1221f
+"POT-Creation-Date: 2024-05-30 09:59+0300\n"
 "PO-Revision-Date: 2024-03-21 09:43+0000\n"
 "Last-Translator: Anonymous <noreply@weblate.org>\n"
 "Language-Team: Portuguese (Brazil) <https://translate.revolutionarygamesstudio.com/projects/thrive/thrive-game/pt_BR/>\n"
@@ -1923,14 +1919,17 @@
 msgid "FEED_ITEM_TRUNCATED_NOTICE"
 msgstr "Esse item foi truncado por ser muito longo, leia o original para obter todo o conteúdo. {0}"
 
+#, fuzzy
 msgid "FERROPLAST"
-msgstr ""
-
+msgstr "Termoplasto"
+
+#, fuzzy
 msgid "FERROPLAST_DESCRIPTION"
-msgstr ""
-
+msgstr "O termoplasto é uma estrutura de membrana dupla contendo pigmentos termossensíveis. É um procarionte que foi assimilado para uso do seu hospedeiro eucariótico. Os pigmentos nos termoplastos conseguem usar a energia das diferenças de calor no ambiente para produzir glicose da água e gás carbônico em um processo chamado Termossíntese. A proporção da sua produção de glicose aumenta com a concentração de dióxido de carbono e temperatura."
+
+#, fuzzy
 msgid "FERROPLAST_PROCESSES_DESCRIPTION"
-msgstr ""
+msgstr "Produz [thrive:compound type=\"glucose\"][/thrive:compound]. Quantidade aumenta com a concentração de [thrive:compound type=\"carbondioxide\"][/thrive:compound] e temperatura."
 
 msgid "FILTER_ITEMS_BY_CATEGORY_COLON"
 msgstr "Filtrar os itens por categoria:"
