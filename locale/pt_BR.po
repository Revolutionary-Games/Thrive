# Translations template for PROJECT.
# Copyright (C) 2020 ORGANIZATION
# This file is distributed under the same license as the PROJECT project.
# FIRST AUTHOR <EMAIL@ADDRESS>, 2020.
#
msgid ""
msgstr ""
"Project-Id-Version: PROJECT VERSION\n"
"Report-Msgid-Bugs-To: EMAIL@ADDRESS\n"
<<<<<<< HEAD
"POT-Creation-Date: 2021-12-07 18:51+0100\n"
=======
"POT-Creation-Date: 2021-12-10 12:25+0200\n"
>>>>>>> 77d0918c
"PO-Revision-Date: 2021-11-12 08:17+0000\n"
"Last-Translator: Capivaresco <deepohsix@gmail.com>\n"
"Language-Team: Portuguese (Brazil) <https://translate."
"revolutionarygamesstudio.com/projects/thrive/thrive-game/pt_BR/>\n"
"Language: pt_BR\n"
"MIME-Version: 1.0\n"
"Content-Type: text/plain; charset=UTF-8\n"
"Content-Transfer-Encoding: 8bit\n"
"Plural-Forms: nplurals=2; plural=n > 1;\n"
"X-Generator: Weblate 4.8.1\n"
"Generated-By: Babel 2.8.0\n"

#: ../simulation_parameters/common/help_texts.json:6
#: ../simulation_parameters/common/help_texts.json:85
msgid "MICROBE_STAGE_HELP_MESSAGE_1"
msgstr ""
"Use [thrive:input]g_move_forward[/thrive:input],[thrive:input]g_move_left[/"
"thrive:input],[thrive:input]g_move_backwards[/thrive:input],[thrive:"
"input]g_move_right[/thrive:input] e o mouse para se mover. Pressione "
"[thrive:input]g_fire_toxin[/thrive:input] para lançar [thrive:compound "
"type=\"oxytoxy\"][/thrive:compound] se você tiver um vacúolo de toxinas. "
"Aperte [thrive:input]g_toggle_engulf[/thrive:input] para ativar ou "
"desativar o modo de engolir."

#: ../simulation_parameters/common/help_texts.json:10
#: ../simulation_parameters/common/help_texts.json:88
msgid "MICROBE_STAGE_HELP_MESSAGE_2"
msgstr ""
"A sua célula utiliza ATP como sua fonte de energia, se ela se esgotar, sua "
"célula morrerá."

#: ../simulation_parameters/common/help_texts.json:14
#: ../simulation_parameters/common/help_texts.json:91
msgid "MICROBE_STAGE_HELP_MESSAGE_3"
msgstr ""
"Para desbloquear o editor e reproduzir você precisa coletar amônia (nuvem "
"laranja) e fosfato (nuvem roxa)."

#: ../simulation_parameters/common/help_texts.json:18
#: ../simulation_parameters/common/help_texts.json:94
msgid "MICROBE_STAGE_HELP_MESSAGE_4"
msgstr ""
"Você também pode engolir células, bactérias, pedaços de ferro e de células "
"menores que você pressionando [thrive:input]g_toggle_engulf[/thrive:"
"input]. Isso custará ATP adicional e sua célula irá se mover mais "
"lentamente. Não esqueça de pressionar [thrive:input]g_toggle_engulf[/"
"thrive:input] uma segunda vez para parar de engolir."

#: ../simulation_parameters/common/help_texts.json:22
#: ../simulation_parameters/common/help_texts.json:97
msgid "MICROBE_STAGE_HELP_MESSAGE_5"
msgstr ""
"A osmorregulação custa ATP, isso significa que quanto maior a sua célula, "
"mais mitocôndrias, metabolossomos ou rusticianinas (ou citoplasmas, que "
"produzem glicose) você precisa para evitar perder ATP quando você está "
"parado."

#: ../simulation_parameters/common/help_texts.json:26
#: ../simulation_parameters/common/help_texts.json:100
msgid "MICROBE_STAGE_HELP_MESSAGE_6"
msgstr ""
"Há muitas organelas no editor para você evoluir, permitindo várias "
"maneiras de jogar."

#: ../simulation_parameters/common/help_texts.json:30
msgid "MICROBE_STAGE_HELP_MESSAGE_8"
msgstr ""
"As várias nuvens de compostos são:\n"
"\n"
"Branca – [thrive:compound type=\"glucose\"][/thrive:compound]\n"
"Amarela – [thrive:compound type=\"hydrogensulfide\"][/thrive:compound]\n"
"Laranja – [thrive:compound type=\"ammonia\"][/thrive:compound]\n"
"Roxa – [thrive:compound type=\"phosphates\"][/thrive:compound]\n"
"Marrom – [thrive:compound type=\"iron\"][/thrive:compound]\n"
"\n"
"A [thrive:compound type=\"glucose\"][/thrive:compound] produz [thrive:"
"compound type=\"atp\"][/thrive:compound]."

#: ../simulation_parameters/common/help_texts.json:34
#: ../simulation_parameters/common/help_texts.json:106
msgid "MICROBE_STAGE_HELP_MESSAGE_9"
msgstr ""
"Sulfeto de hidrogênio pode ser convertido em glicose por quimioplastos e "
"proteínas quimiossintetizantes. Ferro pode ser convertido via rusticianina "
"em ATP."

#: ../simulation_parameters/common/help_texts.json:38
#: ../simulation_parameters/common/help_texts.json:109
msgid "MICROBE_STAGE_HELP_MESSAGE_10"
msgstr ""
"Para reproduzir você precisa dividir cada uma de suas organelas em duas. "
"As organelas precisam de amônia e fosfato para se dividirem."

#: ../simulation_parameters/common/help_texts.json:42
#: ../simulation_parameters/common/help_texts.json:103
msgid "MICROBE_STAGE_HELP_MESSAGE_7"
msgstr "Por agora, se sua população cair para zero, você será extinto."

#: ../simulation_parameters/common/help_texts.json:46
msgid "MICROBE_STAGE_HELP_MESSAGE_11"
msgstr ""
"Se você sobreviver por vinte gerações com 300 de população, você ganhará o "
"jogo. Após vencer você pode continuar jogando como quiser."

#: ../simulation_parameters/common/help_texts.json:50
#: ../simulation_parameters/common/help_texts.json:112
msgid "MICROBE_STAGE_HELP_MESSAGE_12"
msgstr ""
"Tenha cuidado porque seus competidores evoluem junto com você. Toda vez "
"que você entra no editor eles também evoluem."

#: ../simulation_parameters/common/help_texts.json:54
msgid "MICROBE_STAGE_HELP_MESSAGE_13"
msgstr ""
"Se unindo com outras células, você pode construir uma colônia onde as "
"células compartilham compostos que absorvem e produzem com cada uma. Para "
"poder unir com outra célula, você deve ter o Modo de Ligação e se mover à "
"ela após entrar no Modo de Ligação. Você só pode se unir com células de "
"sua própria espécie. Enquanto em uma colônia, você não pode dividir sua "
"célula e entrar no editor (por enquanto). Para entrar no editor, primeiro "
"deixe a colônia após coletar compostos suficientes, e então entre no "
"editor. Colônias grandes de células são o caminho em direção à "
"multicelularidade (ainda não adicionado)."

#: ../simulation_parameters/common/help_texts.json:62
msgid "MICROBE_EDITOR_HELP_MESSAGE_1"
msgstr ""
"Estruturas Procarióticas\n"
"\n"
"Metabolossomos: Produz [thrive:compound type=\"atp\"][/thrive:compound] "
"por meio da [thrive:compound type=\"glucose\"][/thrive:compound]\n"
"\n"
"Proteína Quimiossintetizante: Produz metade da [thrive:compound type="
"\"glucose\"][/thrive:compound] por meio do [thrive:compound type="
"\"hydrogensulfide\"][/thrive:compound] comparado com o quimioplasto, porém "
"também realiza a glicólise, e ocupa 1 Hexágono\n"
"\n"
"Tilacoide: Produz um terço da quantidade de [thrive:compound type=\"glucose"
"\"][/thrive:compound] comparado a um cloroplasto, mas também realiza a "
"glicólise, e ocupa 1 Hexágono\n"
"\n"
"Rusticianina: Converte [thrive:compound type=\"iron\"][/thrive:compound] "
"em [thrive:compound type=\"atp\"][/thrive:compound]\n"
"\n"
"Nitrogenase: Converte nitrogênio atmosférico e [thrive:compound type=\"atp"
"\"][/thrive:compound] em [thrive:compound type=\"ammonia\"][/thrive:"
"compound] anaerobicamente\n"
"\n"
"Citoplasma: Tem espaço de armazenamento e realiza a Glicólise (Produz "
"pequenas quantidades de [thrive:compound type=\"atp\"][/thrive:compound])"

#: ../simulation_parameters/common/help_texts.json:66
msgid "MICROBE_EDITOR_HELP_MESSAGE_2"
msgstr ""
"Organelas Externas\n"
"\n"
"Flagelo: Aumenta a velocidade da sua célula consumindo ATP\n"
"\n"
"Pili: Pode ser usado para perfurar outras células"

#: ../simulation_parameters/common/help_texts.json:70
msgid "MICROBE_EDITOR_HELP_MESSAGE_3"
msgstr ""
"Organelas acopladas a membrana\n"
"\n"
"Núcleo: Ocupa 11 espaços e permite a evolução de organelas com membranas. "
"Também dobra o tamanho de sua célula (Só pode ser evoluído uma vez)\n"
"\n"
"Agente de Ligação: Permite ligar-se com outras células\n"
"\n"
"Mitocôndria: Produz ATP da glicose e O2 atmosférico. Muito mais eficiente "
"que o citoplasma\n"
"\n"
"Cloroplasto: Produz glicose da luz solar e do O2 atmosférico\n"
"\n"
"Quimioplasto: Produz glicose do Sulfeto de Hidrogênio\n"
"\n"
"Plastídeo de Fixação de Nitrogênio: Faz amônia do ATP e nitrogênio "
"atmosférico e oxigênio\n"
"\n"
"Vacúolo: Armazena 15 compostos coletados\n"
"\n"
"Vacúolo de Toxinas: Produz toxinas (chamadas oxitoxinas)"

#: ../simulation_parameters/common/help_texts.json:74
msgid "MICROBE_EDITOR_HELP_MESSAGE_4"
msgstr ""
"A cada geração, você tem 100 Pontos de Mutação (PM) para gastar, e cada "
"mudança (ou mutação) vai custar uma certa quantidade desses pontos. "
"Adicionar ou remover organelas custam PM. Porém, remover organelas que "
"foram adicionadas na sessão atual devolvem os MP. Você pode remover ou "
"mover uma organela clicando nela com o botão direito e selecionando a ação "
"no menu pop-up. É possível girar as organelas com [thrive:"
"input]e_rotate_left[/thrive:input] e [thrive:input]e_rotate_right[/thrive:"
"input]."

#: ../simulation_parameters/common/help_texts.json:78
msgid "MICROBE_EDITOR_HELP_MESSAGE_5"
msgstr ""
"Toda vez que reproduzir você vai entrar no Editor de Micróbios, onde pode "
"fazer mudanças na sua espécie (adicionando, movendo ou removendo "
"organelas) para aumentar o sucesso de sua espécie. Cada visita ao editor "
"no Estágio Microbial representa [thrive:"
"constant]EDITOR_TIME_JUMP_MILLION_YEARS[/thrive:constant] milhões de anos "
"de evolução."

#: ../simulation_parameters/common/help_texts.json:119
msgid "LOADING_TIP"
msgstr "Aperte o botão de desfazer no editor para corrigir um erro"

#: ../simulation_parameters/common/help_texts.json:126
msgid "EASTEREGG_MESSAGE_1"
msgstr ""
"Curiosidade: o Didinium e o Paramecium são um exemplo de relação de "
"predador-presa que foi estudado por décadas. Você é o Didinium ou o "
"Paramecium? Predador ou Presa?"

#: ../simulation_parameters/common/help_texts.json:129
msgid "EASTEREGG_MESSAGE_2"
msgstr ""
"Aqui vai uma dica, toxinas podem ser usadas para rebater outras toxinas se "
"você for rápido o suficiente."

#: ../simulation_parameters/common/help_texts.json:132
msgid "EASTEREGG_MESSAGE_3"
msgstr ""
"Aqui vai uma dica, a osmorregulação custa 1 ATP por segundo por espaço que "
"a sua célula tem. Além disso, cada espaço vazio de citoplasma gera 5 ATP "
"por segundo, o que significa que se você está perdendo ATP por causa do "
"osmorregulação, é só adicionar citoplasma ou remover algumas organelas."

#: ../simulation_parameters/common/help_texts.json:135
msgid "EASTEREGG_MESSAGE_4"
msgstr ""
"Curiosidade, na vida real, as células procarióticas têm algo chamado "
"biocompartimentos, que agem como organelas, e são chamados de organelas "
"poliédricas."

#: ../simulation_parameters/common/help_texts.json:138
msgid "EASTEREGG_MESSAGE_5"
msgstr ""
"Curiosidade, o metabolossomo é o que se chama de organela poliédrica."

#: ../simulation_parameters/common/help_texts.json:141
msgid "EASTEREGG_MESSAGE_6"
msgstr "Aqui vai uma dica, algumas vezes é melhor fugir de outras células."

#: ../simulation_parameters/common/help_texts.json:144
msgid "EASTEREGG_MESSAGE_7"
msgstr ""
"Aqui vai uma dica, se uma célula é mais ou menos a metade do seu tamanho, "
"você pode engolir ela."

#: ../simulation_parameters/common/help_texts.json:147
msgid "EASTEREGG_MESSAGE_8"
msgstr ""
"Aqui vai uma dica, as bactérias podem ser mais fortes do que elas "
"aparentam, elas parecem pequenas, mas algumas delas podem se enterrar "
"dentro de você e te matar você assim!"

#: ../simulation_parameters/common/help_texts.json:150
msgid "EASTEREGG_MESSAGE_9"
msgstr ""
"Aqui vai uma dica, você pode caçar outras espécies à extinção se você não "
"for cuidadoso o suficiente. Outras espécies também podem fazer isso."

#: ../simulation_parameters/common/help_texts.json:153
msgid "EASTEREGG_MESSAGE_10"
msgstr "COISAS ONDULADAS!!"

#: ../simulation_parameters/common/help_texts.json:156
msgid "EASTEREGG_MESSAGE_11"
msgstr "Pela milésima vez, o jogo não vai ter civilizações subaquáticas!"

#: ../simulation_parameters/common/help_texts.json:159
msgid "EASTEREGG_MESSAGE_12"
msgstr "Apesar dessas células azuis."

#: ../simulation_parameters/common/help_texts.json:162
msgid "EASTEREGG_MESSAGE_13"
msgstr ""
"Aqui vai uma dica, os biomas são mais que fundos diferentes, os compostos "
"em biomas diferentes aparecem em proporções diferentes."

#: ../simulation_parameters/common/help_texts.json:165
msgid "EASTEREGG_MESSAGE_14"
msgstr ""
"Aqui vai uma dica, quanto mais flagelos você tem, o mais rápido você pode "
"ir, mas também custa mais ATP"

#: ../simulation_parameters/common/help_texts.json:168
msgid "EASTEREGG_MESSAGE_15"
msgstr "Aqui vai uma dica, você pode engolir pedaços de ferro, entre outros."

#: ../simulation_parameters/common/help_texts.json:171
msgid "EASTEREGG_MESSAGE_16"
msgstr ""
"Aqui vai uma dica, se prepare antes de adicionar um núcleo. Essas coisas "
"são caras! Em manutenção e custo inicial."

#: ../simulation_parameters/common/help_texts.json:174
msgid "EASTEREGG_MESSAGE_17"
msgstr ""
"Curiosidade, você sabia que existem mais de 8000 espécies de ciliados no "
"planeta Terra?"

#: ../simulation_parameters/common/help_texts.json:177
msgid "EASTEREGG_MESSAGE_18"
msgstr ""
"Curiosidade, o Stentor é um ciliado que pode se esticar e pegar as presas "
"em um a espécie de boca com forma de trompete que as atrai gerando "
"correntes d'água com os seus cílios."

#: ../simulation_parameters/common/help_texts.json:180
msgid "EASTEREGG_MESSAGE_19"
msgstr "Curiosidade, o Didinium é um ciliado que caça paramecia."

#: ../simulation_parameters/common/help_texts.json:183
msgid "EASTEREGG_MESSAGE_20"
msgstr ""
"Curiosidade, a Ameba caça e pega suas presas com 'pernas' feitas de "
"citoplasma chamadas pseudópodes, nós queremos implementá-los no futuro."

#: ../simulation_parameters/common/help_texts.json:186
msgid "EASTEREGG_MESSAGE_21"
msgstr ""
"Aqui vai uma dica, tome cuidado com células e bactérias grandes, elas "
"podem te engolir."

#: ../simulation_parameters/common/help_texts.json:189
msgid "EASTEREGG_MESSAGE_22"
msgstr ""
"O líder da equipe sonora do jogo já fez várias músicas que ainda não foram "
"adicionadas no jogo. Você pode ouvi-las, ou assistir ele compondo no seu "
"canal do YouTube, Oliver Lugg."

#: ../simulation_parameters/common/help_texts.json:192
msgid "EASTEREGG_MESSAGE_23"
msgstr ""
"Aqui vai uma dica, se sua célula cobre 150 espaços, você pode engolir "
"pedaços grandes de ferro."

#: ../simulation_parameters/common/help_texts.json:195
msgid "EASTEREGG_MESSAGE_24"
msgstr ""
"Thrive foi feito com o objetivo de ser uma simulação de um planeta "
"alienígena, por isso faz sentido que a maioria das criaturas que você "
"encontra serão relacionadas com uma ou duas espécies por conta da evolução "
"acontecendo em sua volta, veja se você consegue identificá-las!"

#: ../simulation_parameters/common/help_texts.json:198
msgid "EASTEREGG_MESSAGE_25"
msgstr ""
"Curiosidade, a equipe que desenvolve o jogo faz podcasts de vez em quando, "
"você poderia vê-los!"

#: ../simulation_parameters/common/help_texts.json:201
msgid "EASTEREGG_MESSAGE_26"
msgstr "Curiosidade, Thrive é feito com o motor de código aberto Godot!"

#: ../simulation_parameters/common/help_texts.json:204
msgid "EASTEREGG_MESSAGE_27"
msgstr ""
"Curiosidade, um dos nossos primeiros protótipos jogáveis foi feito pelo "
"nosso programador UntrustedLife!"

#: ../simulation_parameters/common/input_options.json:6
msgid "MOVEMENT"
msgstr "Movimento"

#: ../simulation_parameters/common/input_options.json:10
msgid "MOVE_LEFT"
msgstr "Mover para a esquerda"

#: ../simulation_parameters/common/input_options.json:14
msgid "MOVE_RIGHT"
msgstr "Mover para a direita"

#: ../simulation_parameters/common/input_options.json:18
msgid "MOVE_FORWARD"
msgstr "Mover para a frente"

#: ../simulation_parameters/common/input_options.json:22
msgid "MOVE_BACKWARDS"
msgstr "Mover para trás"

#: ../simulation_parameters/common/input_options.json:26
msgid "AUTO_MOVE_FORWARDS"
msgstr "Mover para a frente automaticamente"

#: ../simulation_parameters/common/input_options.json:34
msgid "ABILITIES"
msgstr "Habilidades"

#: ../simulation_parameters/common/input_options.json:38
#: ../src/microbe_stage/MicrobeStage.tscn:2111
msgid "FIRE_TOXIN"
msgstr "Disparar toxina"

#: ../simulation_parameters/common/input_options.json:42
#: ../src/microbe_stage/MicrobeStage.tscn:2099
msgid "TOGGLE_ENGULF"
msgstr "Engolir"

#: ../simulation_parameters/common/input_options.json:46
#: ../src/microbe_stage/MicrobeStage.tscn:2122
msgid "TOGGLE_BINDING"
msgstr "Ativar modo de ligação"

#: ../simulation_parameters/common/input_options.json:50
msgid "TOGGLE_UNBINDING"
msgstr "Desativar modo de ligação"

#: ../simulation_parameters/common/input_options.json:54
msgid "UNBIND_ALL"
msgstr "Desvincular todos"

#: ../simulation_parameters/common/input_options.json:58
msgid "PERFORM_UNBINDING"
msgstr "Desconectar"

#: ../simulation_parameters/common/input_options.json:67
msgid "CAMERA"
msgstr "Câmera"

#: ../simulation_parameters/common/input_options.json:71
msgid "ZOOM_OUT"
msgstr "Diminuir o zoom"

#: ../simulation_parameters/common/input_options.json:75
msgid "ZOOM_IN"
msgstr "Aumentar o zoom"

#: ../simulation_parameters/common/input_options.json:83
#: ../src/microbe_stage/editor/MicrobeEditor.tscn:3851
msgid "EDITOR"
msgstr "Editor"

#: ../simulation_parameters/common/input_options.json:87
msgid "ROTATE_RIGHT"
msgstr "Girar à direita"

#: ../simulation_parameters/common/input_options.json:91
msgid "ROTATE_LEFT"
msgstr "Girar à esquerda"

#: ../simulation_parameters/common/input_options.json:95
msgid "UNDO"
msgstr "Desfazer"

#: ../simulation_parameters/common/input_options.json:99
msgid "REDO"
msgstr "Refazer"

#: ../simulation_parameters/common/input_options.json:103
msgid "PLACE_ORGANELLE"
msgstr "Colocar organela"

#: ../simulation_parameters/common/input_options.json:107
msgid "OPEN_ORGANELLE_MENU"
msgstr "Abrir o menu de organelas"

#: ../simulation_parameters/common/input_options.json:111
msgid "PAN_CAMERA_LEFT"
msgstr "Mover a câmera para a esquerda"

#: ../simulation_parameters/common/input_options.json:115
msgid "PAN_CAMERA_RIGHT"
msgstr "Mover a câmera para a direita"

#: ../simulation_parameters/common/input_options.json:119
msgid "PAN_CAMERA_UP"
msgstr "Mover a câmera para cima"

#: ../simulation_parameters/common/input_options.json:123
msgid "PAN_CAMERA_DOWN"
msgstr "Mover a câmera para baixo"

#: ../simulation_parameters/common/input_options.json:127
msgid "PAN_CAMERA_RESET"
msgstr "Redefinir câmera"

#: ../simulation_parameters/common/input_options.json:131
#: ../src/gui_common/tooltip/ToolTipManager.tscn:79
msgid "CANCEL_CURRENT_ACTION"
msgstr "Cancelar ação atual"

#: ../simulation_parameters/common/input_options.json:135
msgid "DELETE_ORGANELLE"
msgstr "Remover organela"

#: ../simulation_parameters/common/input_options.json:139
msgid "MOVE_ORGANELLE"
msgstr "Mover organela"

#: ../simulation_parameters/common/input_options.json:147
#: ../src/microbe_stage/MicrobeCheatMenu.tscn:15
#: ../src/microbe_stage/editor/MicrobeEditorCheatMenu.tscn:16
msgid "CHEATS"
msgstr "Trapaças"

#: ../simulation_parameters/common/input_options.json:151
msgid "ENABLE_EDITOR"
msgstr "Habilitar o editor"

#: ../simulation_parameters/common/input_options.json:155
msgid "SPAWN_GLUCOSE"
msgstr "Gerar glicose"

#: ../simulation_parameters/common/input_options.json:159
msgid "SPAWN_AMMONIA"
msgstr "Gerar amônia"

#: ../simulation_parameters/common/input_options.json:163
msgid "SPAWN_PHOSPHATES"
msgstr "Gerar fosfato"

#: ../simulation_parameters/common/input_options.json:167
msgid "CHEAT_MENU"
msgstr "Menu de Trapaças"

#: ../simulation_parameters/common/input_options.json:176
msgid "MISCELLANEOUS"
msgstr "Diversos"

#: ../simulation_parameters/common/input_options.json:180
msgid "TOGGLE_FPS"
msgstr "Exibir FPS"

#: ../simulation_parameters/common/input_options.json:184
msgid "QUICK_SAVE"
msgstr "Salvamento rápido"

#: ../simulation_parameters/common/input_options.json:188
msgid "QUICK_LOAD"
msgstr "Carregamento rápido"

#: ../simulation_parameters/common/input_options.json:192
msgid "TAKE_SCREENSHOT"
msgstr "Capturar tela"

#: ../simulation_parameters/common/input_options.json:196
msgid "SHOW_HELP"
msgstr "Mostrar ajuda"

#: ../simulation_parameters/common/input_options.json:200
msgid "TOGGLE_FULLSCREEN"
msgstr "Tela cheia"

#: ../simulation_parameters/common/input_options.json:204
msgid "TOGGLE_HUD_HIDE"
msgstr "Mostrar/Esconder HUD"

#: ../simulation_parameters/microbe_stage/bio_processes.json:3
#: ../simulation_parameters/microbe_stage/bio_processes.json:102
msgid "RESPIRATION"
msgstr "Respiração Aeróbica"

#: ../simulation_parameters/microbe_stage/bio_processes.json:13
msgid "GLYCOLYSIS"
msgstr "Glicólise"

#: ../simulation_parameters/microbe_stage/bio_processes.json:22
msgid "CYTOPLASM_GLYCOLYSIS"
msgstr "Glicólise do Citoplasma"

#: ../simulation_parameters/microbe_stage/bio_processes.json:31
#: ../simulation_parameters/microbe_stage/bio_processes.json:112
msgid "PHOTOSYNTHESIS"
msgstr "Fotossíntese"

#: ../simulation_parameters/microbe_stage/bio_processes.json:41
#: ../simulation_parameters/microbe_stage/bio_processes.json:51
msgid "OXYTOXY_SYNTHESIS"
msgstr "Síntese de Oxitoxina"

#: ../simulation_parameters/microbe_stage/bio_processes.json:61
#: ../simulation_parameters/microbe_stage/bio_processes.json:71
msgid "CHEMO_SYNTHESIS"
msgstr "Quimiossíntese"

#: ../simulation_parameters/microbe_stage/bio_processes.json:81
msgid "AEROBIC_NITROGEN_FIXING"
msgstr "Fixação Aeróbica de Nitrogênio"

#: ../simulation_parameters/microbe_stage/bio_processes.json:92
msgid "ANAEROBIC_NITROGEN_FIXATION"
msgstr "Fixação Anaeróbica de Nitrogênio"

#: ../simulation_parameters/microbe_stage/bio_processes.json:122
msgid "IRON_CHEMOLITHOAUTOTROPHY"
msgstr "Quimiolitoautotrofia de Ferro"

#: ../simulation_parameters/microbe_stage/biomes.json:3
msgid "EPIPELAGIC"
msgstr "Epipelágico"

#: ../simulation_parameters/microbe_stage/biomes.json:25
#: ../simulation_parameters/microbe_stage/biomes.json:168
#: ../simulation_parameters/microbe_stage/biomes.json:395
#: ../simulation_parameters/microbe_stage/biomes.json:542
#: ../simulation_parameters/microbe_stage/biomes.json:765
#: ../simulation_parameters/microbe_stage/biomes.json:992
#: ../simulation_parameters/microbe_stage/biomes.json:1219
#: ../simulation_parameters/microbe_stage/biomes.json:1362
#: ../simulation_parameters/microbe_stage/biomes.json:1509
#: ../simulation_parameters/microbe_stage/biomes.json:1674
#: ../simulation_parameters/microbe_stage/biomes.json:1821
msgid "FLOATING_HAZARD"
msgstr "Perigo flutuante"

#: ../simulation_parameters/microbe_stage/biomes.json:42
#: ../simulation_parameters/microbe_stage/biomes.json:185
#: ../simulation_parameters/microbe_stage/biomes.json:412
#: ../simulation_parameters/microbe_stage/biomes.json:559
#: ../simulation_parameters/microbe_stage/biomes.json:782
#: ../simulation_parameters/microbe_stage/biomes.json:1009
#: ../simulation_parameters/microbe_stage/biomes.json:1236
#: ../simulation_parameters/microbe_stage/biomes.json:1379
#: ../simulation_parameters/microbe_stage/biomes.json:1526
#: ../simulation_parameters/microbe_stage/biomes.json:1691
#: ../simulation_parameters/microbe_stage/biomes.json:1838
msgid "SMALL_IRON_CHUNK"
msgstr "Pedaço de ferro pequeno"

#: ../simulation_parameters/microbe_stage/biomes.json:77
#: ../simulation_parameters/microbe_stage/biomes.json:300
#: ../simulation_parameters/microbe_stage/biomes.json:447
#: ../simulation_parameters/microbe_stage/biomes.json:594
#: ../simulation_parameters/microbe_stage/biomes.json:817
#: ../simulation_parameters/microbe_stage/biomes.json:1044
#: ../simulation_parameters/microbe_stage/biomes.json:1271
#: ../simulation_parameters/microbe_stage/biomes.json:1414
#: ../simulation_parameters/microbe_stage/biomes.json:1579
#: ../simulation_parameters/microbe_stage/biomes.json:1726
#: ../simulation_parameters/microbe_stage/biomes.json:1873
msgid "BIG_IRON_CHUNK"
msgstr "Pedaço de ferro grande"

#: ../simulation_parameters/microbe_stage/biomes.json:146
msgid "VOLCANIC_VENT"
msgstr "Respiradouro vulcânico"

#: ../simulation_parameters/microbe_stage/biomes.json:220
#: ../simulation_parameters/microbe_stage/biomes.json:617
#: ../simulation_parameters/microbe_stage/biomes.json:840
#: ../simulation_parameters/microbe_stage/biomes.json:1067
#: ../simulation_parameters/microbe_stage/biomes.json:1896
msgid "MARINE_SNOW"
msgstr "Neve marinha"

#: ../simulation_parameters/microbe_stage/biomes.json:369
msgid "TIDEPOOL"
msgstr "Poça de maré"

#: ../simulation_parameters/microbe_stage/biomes.json:516
msgid "BATHYPELAGIC"
msgstr "Batipelágico"

#: ../simulation_parameters/microbe_stage/biomes.json:743
msgid "ABYSSOPELAGIC"
msgstr "Abissopelágico"

#: ../simulation_parameters/microbe_stage/biomes.json:966
msgid "MESOPELAGIC"
msgstr "Mesopelágico"

#: ../simulation_parameters/microbe_stage/biomes.json:1193
msgid "COASTAL"
msgstr "Costeiro"

#: ../simulation_parameters/microbe_stage/biomes.json:1340
msgid "UNDERWATERCAVE"
msgstr "Caverna Subaquática"

#: ../simulation_parameters/microbe_stage/biomes.json:1483
msgid "ICESHELF"
msgstr "Plataforma de Gelo"

#: ../simulation_parameters/microbe_stage/biomes.json:1561
msgid "ICESHARD"
msgstr "Fragmento de gelo"

#: ../simulation_parameters/microbe_stage/biomes.json:1648
msgid "ESTUARY"
msgstr "Estuário"

#: ../simulation_parameters/microbe_stage/biomes.json:1795
msgid "SEA_FLOOR"
msgstr "Relevo Oceânico"

#: ../simulation_parameters/microbe_stage/compounds.json:3
msgid "ATP"
msgstr "ATP"

#: ../simulation_parameters/microbe_stage/compounds.json:17
#: ../src/microbe_stage/MicrobeStage.tscn:1294
#: ../src/microbe_stage/editor/MicrobeEditor.tscn:3498
msgid "AMMONIA"
msgstr "Amônia"

#: ../simulation_parameters/microbe_stage/compounds.json:31
#: ../src/microbe_stage/MicrobeStage.tscn:1348
#: ../src/microbe_stage/editor/MicrobeEditor.tscn:3569
msgid "PHOSPHATE"
msgstr "Fosfato"

#: ../simulation_parameters/microbe_stage/compounds.json:45
#: ../src/microbe_stage/MicrobeStage.tscn:1402
#: ../src/microbe_stage/editor/MicrobeEditor.tscn:3463
msgid "HYDROGEN_SULFIDE"
msgstr "Sulfeto de Hidrogênio"

#: ../simulation_parameters/microbe_stage/compounds.json:59
#: ../src/microbe_stage/MicrobeStage.tscn:1240
#: ../src/microbe_stage/editor/MicrobeEditor.tscn:3533
msgid "GLUCOSE"
msgstr "Glicose"

#: ../simulation_parameters/microbe_stage/compounds.json:73
#: ../src/microbe_stage/MicrobeStage.tscn:1588
msgid "OXYTOXY_NT"
msgstr "Oxitoxina"

#: ../simulation_parameters/microbe_stage/compounds.json:87
#: ../src/microbe_stage/MicrobeStage.tscn:1456
#: ../src/microbe_stage/editor/MicrobeEditor.tscn:3604
msgid "IRON"
msgstr "Ferro"

#: ../simulation_parameters/microbe_stage/compounds.json:101
#: ../src/microbe_stage/editor/MicrobeEditor.tscn:3299
msgid "OXYGEN"
msgstr "Oxigênio"

#: ../simulation_parameters/microbe_stage/compounds.json:115
#: ../src/microbe_stage/editor/MicrobeEditor.tscn:3353
msgid "CARBON_DIOXIDE"
msgstr "Dióxido de Carbono"

#: ../simulation_parameters/microbe_stage/compounds.json:129
#: ../src/microbe_stage/editor/MicrobeEditor.tscn:3326
msgid "NITROGEN"
msgstr "Nitrogênio"

#: ../simulation_parameters/microbe_stage/compounds.json:143
#: ../src/gui_common/tooltip/ToolTipManager.tscn:3516
#: ../src/microbe_stage/editor/MicrobeEditor.tscn:3179
msgid "SUNLIGHT"
msgstr "Luz Solar"

#: ../simulation_parameters/microbe_stage/membranes.json:3
#: ../src/gui_common/tooltip/ToolTipManager.tscn:2026
msgid "NORMAL"
msgstr "Normal"

#: ../simulation_parameters/microbe_stage/membranes.json:20
#: ../src/gui_common/tooltip/ToolTipManager.tscn:2194
msgid "DOUBLE"
msgstr "Dupla"

#: ../simulation_parameters/microbe_stage/membranes.json:37
#: ../src/gui_common/tooltip/ToolTipManager.tscn:2358
msgid "CELLULOSE"
msgstr "Celulose"

#: ../simulation_parameters/microbe_stage/membranes.json:54
#: ../src/gui_common/tooltip/ToolTipManager.tscn:2593
msgid "CHITIN"
msgstr "Quitina"

#: ../simulation_parameters/microbe_stage/membranes.json:71
#: ../src/gui_common/tooltip/ToolTipManager.tscn:2828
msgid "CALCIUM_CARBONATE"
msgstr "Carbonato de Cálcio"

#: ../simulation_parameters/microbe_stage/membranes.json:88
#: ../src/gui_common/tooltip/ToolTipManager.tscn:3096
msgid "SILICA"
msgstr "Sílica"

#: ../simulation_parameters/microbe_stage/organelles.json:23
#: ../src/gui_common/tooltip/ToolTipManager.tscn:1082
msgid "PREDATORY_PILUS"
msgstr "Pilus Predatório"

#: ../simulation_parameters/microbe_stage/organelles.json:53
#: ../src/gui_common/tooltip/ToolTipManager.tscn:655
msgid "RUSTICYANIN"
msgstr "Rusticianina"

#: ../simulation_parameters/microbe_stage/organelles.json:86
#: ../src/gui_common/tooltip/ToolTipManager.tscn:752
msgid "NITROGENASE"
msgstr "Nitrogenase"

#: ../simulation_parameters/microbe_stage/organelles.json:119
msgid "PROTOPLASM"
msgstr "Protoplasma"

#: ../simulation_parameters/microbe_stage/organelles.json:149
#: ../src/gui_common/tooltip/ToolTipManager.tscn:558
msgid "CHEMOSYNTHESIZING_PROTEINS"
msgstr "Proteínas Quimiossintetizantes"

#: ../simulation_parameters/microbe_stage/organelles.json:186
#: ../src/gui_common/tooltip/ToolTipManager.tscn:850
msgid "OXYTOXISOME"
msgstr "Oxitoxissoma"

#: ../simulation_parameters/microbe_stage/organelles.json:219
msgid "THYLAKOIDS"
msgstr "Tilacoides"

#: ../simulation_parameters/microbe_stage/organelles.json:251
#: ../src/gui_common/tooltip/ToolTipManager.tscn:364
msgid "METABOLOSOMES"
msgstr "Metabolossomo"

#: ../simulation_parameters/microbe_stage/organelles.json:287
#: ../src/gui_common/tooltip/ToolTipManager.tscn:1707
msgid "NITROGEN_FIXING_PLASTID"
msgstr "Plastídeo de Fixação de Nitrogênio"

#: ../simulation_parameters/microbe_stage/organelles.json:324
#: ../src/gui_common/tooltip/ToolTipManager.tscn:1623
msgid "CHEMOPLAST"
msgstr "Quimioplasto"

#: ../simulation_parameters/microbe_stage/organelles.json:356
#: ../src/gui_common/tooltip/ToolTipManager.tscn:947
msgid "FLAGELLUM"
msgstr "Flagelo"

#: ../simulation_parameters/microbe_stage/organelles.json:383
#: ../src/gui_common/tooltip/ToolTipManager.tscn:1805
msgid "VACUOLE"
msgstr "Vacúolo"

#: ../simulation_parameters/microbe_stage/organelles.json:418
#: ../src/gui_common/tooltip/ToolTipManager.tscn:1340
msgid "MITOCHONDRION"
msgstr "Mitocôndria"

#: ../simulation_parameters/microbe_stage/organelles.json:452
#: ../src/gui_common/tooltip/ToolTipManager.tscn:1902
msgid "TOXIN_VACUOLE"
msgstr ""
"Vacúolo de \n"
"Toxinas"

#: ../simulation_parameters/microbe_stage/organelles.json:481
#: ../src/gui_common/tooltip/ToolTipManager.tscn:1160
msgid "BINDING_AGENT"
msgstr "Agente de Ligação"

#: ../simulation_parameters/microbe_stage/organelles.json:521
#: ../src/gui_common/tooltip/ToolTipManager.tscn:1424
msgid "CHLOROPLAST"
msgstr "Cloroplasto"

#: ../simulation_parameters/microbe_stage/organelles.json:553
#: ../src/gui_common/tooltip/ToolTipManager.tscn:266
msgid "CYTOPLASM"
msgstr "Citoplasma"

#: ../simulation_parameters/microbe_stage/organelles.json:618
#: ../src/gui_common/tooltip/ToolTipManager.tscn:1243
msgid "NUCLEUS"
msgstr "Núcleo"

#: ../src/auto-evo/AutoEvoRun.cs:122
msgid "ABORTED"
msgstr "Abortado."

#: ../src/auto-evo/AutoEvoRun.cs:125
msgid "FINISHED"
msgstr "Terminado."

#: ../src/auto-evo/AutoEvoRun.cs:128
msgid "NOT_RUNNING"
msgstr "Não funcionando."

#: ../src/auto-evo/AutoEvoRun.cs:138
msgid "AUTO-EVO_STEPS_DONE"
msgstr "{0:F1}% feito. {1:n0}/{2:n0} passos."

#: ../src/auto-evo/AutoEvoRun.cs:142
msgid "STARTING"
msgstr "Começando"

#: ../src/auto-evo/AutoEvoRun.cs:284
msgid "AUTO-EVO_POPULATION_CHANGED"
msgstr "A população de {0} foi alterada por {1} devido a: {2}"

#: ../src/auto-evo/RunResults.cs:458
msgid "POPULATION"
msgstr "população:"

#: ../src/auto-evo/RunResults.cs:467
msgid "WENT_EXTINCT_IN"
msgstr "foi extinto em {0}"

#: ../src/auto-evo/RunResults.cs:473
msgid "PREVIOUS"
msgstr "anterior:"

#: ../src/auto-evo/RunResults.cs:489
msgid "RUN_RESULT_SPLIT_FROM"
msgstr "foi ramificado de {0}"

#: ../src/auto-evo/RunResults.cs:502
msgid "RUN_RESULT_NICHE_FILL"
msgstr "surgiu para preencher um nicho"

#: ../src/auto-evo/RunResults.cs:505
msgid "RUN_RESULT_SELECTION_PRESSURE_SPLIT"
msgstr "surgiu devido a diferentes pressões seletivas"

#: ../src/auto-evo/RunResults.cs:522
msgid "RUN_RESULT_SPLIT_OFF_TO"
msgstr ""
"a população em algumas regiões se dividiu para formar a nova espécie {0}:"

#: ../src/auto-evo/RunResults.cs:538
msgid "RUN_RESULT_HAS_A_MUTATION"
msgstr "teve uma mutação"

#: ../src/auto-evo/RunResults.cs:543
msgid "RUN_RESULT_GENE_CODE"
msgstr "código genético:"

#: ../src/auto-evo/RunResults.cs:554
msgid "RUN_RESULT_SPREAD_TO_PATCHES"
msgstr "migrou para:"

#: ../src/auto-evo/RunResults.cs:562
msgid "RUN_RESULT_BY_SENDING_POPULATION"
msgstr "{0} mandando: {1} indivíduos da região: {2}"

#: ../src/auto-evo/RunResults.cs:581
msgid "RUN_RESULT_POP_IN_PATCHES"
msgstr "população nas regiões:"

#: ../src/auto-evo/RunResults.cs:688
msgid "WENT_EXTINCT_FROM_PLANET"
msgstr "foi extinto do planeta"

#: ../src/auto-evo/simulation/food_source/ChunkFoodSource.cs:64
#, fuzzy
msgid "CHUNK_FOOD_SOURCE"
msgstr "Nuvens de compostos"

#: ../src/auto-evo/simulation/food_source/CompoundFoodSource.cs:39
#, fuzzy
msgid "COMPOUND_FOOD_SOURCE"
msgstr "Nuvens de compostos"

#: ../src/auto-evo/simulation/food_source/EnvironmentalFoodSource.cs:35
msgid "DISSOLVED_COMPOUND_FOOD_SOURCE"
msgstr ""

#: ../src/auto-evo/simulation/food_source/HeterotrophicFoodSource.cs:84
msgid "PREDATION_FOOD_SOURCE"
msgstr ""

#: ../src/engine/LoadingScreen.cs:68 ../src/engine/LoadingScreen.tscn:137
msgid "LOADING"
msgstr "Carregando"

#: ../src/engine/input/key_mapping/InputEventItem.cs:322
msgid "PRESS_KEY_DOT_DOT_DOT"
msgstr "Aperte uma tecla..."

#: ../src/engine/input/key_mapping/InputGroupList.cs:118
msgid "KEY_BINDING_CHANGE_CONFLICT"
msgstr ""
"Há um conflito com {0}.\n"
"Deseja redefinir {1}?"

#: ../src/engine/input/key_mapping/KeyNames.cs:126
msgid "KEY_FORWARD"
msgstr "Avançar"

#: ../src/engine/input/key_mapping/KeyNames.cs:127
msgid "KEY_TAB"
msgstr "Tab"

#: ../src/engine/input/key_mapping/KeyNames.cs:128
msgid "KEY_ENTER"
msgstr "Enter"

#: ../src/engine/input/key_mapping/KeyNames.cs:129
msgid "KEY_INSERT"
msgstr "Insert"

#: ../src/engine/input/key_mapping/KeyNames.cs:130
msgid "KEY_DELETE"
msgstr "Delete"

#: ../src/engine/input/key_mapping/KeyNames.cs:131
msgid "KEY_PAUSE"
msgstr "Pausar"

#: ../src/engine/input/key_mapping/KeyNames.cs:132
msgid "KEY_CLEAR"
msgstr "Limpar"

#: ../src/engine/input/key_mapping/KeyNames.cs:133
msgid "KEY_HOME"
msgstr "Home"

#: ../src/engine/input/key_mapping/KeyNames.cs:134
msgid "KEY_END"
msgstr "End"

#: ../src/engine/input/key_mapping/KeyNames.cs:135
msgid "KEY_LEFT"
msgstr "Seta para esquerda"

#: ../src/engine/input/key_mapping/KeyNames.cs:136
msgid "KEY_UP"
msgstr "Seta para cima"

#: ../src/engine/input/key_mapping/KeyNames.cs:137
msgid "KEY_RIGHT"
msgstr "Seta para direita"

#: ../src/engine/input/key_mapping/KeyNames.cs:138
msgid "KEY_DOWN"
msgstr "Seta para baixo"

#: ../src/engine/input/key_mapping/KeyNames.cs:139
msgid "KEY_MENU"
msgstr "Menu"

#: ../src/engine/input/key_mapping/KeyNames.cs:140
msgid "KEY_HELP"
msgstr "Ajuda"

#: ../src/engine/input/key_mapping/KeyNames.cs:141
msgid "KEY_BACK"
msgstr "Voltar"

#: ../src/engine/input/key_mapping/KeyNames.cs:142
msgid "KEY_STOP"
msgstr "Parar"

#: ../src/engine/input/key_mapping/KeyNames.cs:143
msgid "KEY_REFRESH"
msgstr "Recarregar"

#: ../src/engine/input/key_mapping/KeyNames.cs:144
msgid "KEY_SEARCH"
msgstr "Pesquisar"

#: ../src/engine/input/key_mapping/KeyNames.cs:145
msgid "KEY_STANDBY"
msgstr "Modo de espera"

#: ../src/engine/input/key_mapping/KeyNames.cs:146
msgid "KEY_OPENURL"
msgstr "Abrir URL"

#: ../src/engine/input/key_mapping/KeyNames.cs:147
msgid "KEY_HOMEPAGE"
msgstr "Página Inicial"

#: ../src/engine/input/key_mapping/KeyNames.cs:148
msgid "KEY_FAVORITES"
msgstr "Favoritos"

#: ../src/engine/input/key_mapping/KeyNames.cs:149
msgid "KEY_PRINT"
msgstr "Tela de Print"

#: ../src/engine/input/key_mapping/KeyNames.cs:164
msgid "SPACE"
msgstr "Espaço"

#: ../src/engine/input/key_mapping/KeyNames.cs:165
msgid "BACKSLASH"
msgstr "Barra Invertida/Backslash"

#: ../src/engine/input/key_mapping/KeyNames.cs:166
msgid "ESCAPE"
msgstr "Esc"

#: ../src/engine/input/key_mapping/KeyNames.cs:167
msgid "BACKSPACE"
msgstr "Backspace"

#: ../src/engine/input/key_mapping/KeyNames.cs:168
msgid "KPENTER"
msgstr "Num Enter"

#: ../src/engine/input/key_mapping/KeyNames.cs:169
msgid "SYSREQ"
msgstr "SysRq"

#: ../src/engine/input/key_mapping/KeyNames.cs:170
msgid "PAGEUP"
msgstr "Page Up"

#: ../src/engine/input/key_mapping/KeyNames.cs:171
msgid "PAGEDOWN"
msgstr "Page Down"

#: ../src/engine/input/key_mapping/KeyNames.cs:172
msgid "CAPSLOCK"
msgstr "Caps Lock"

#: ../src/engine/input/key_mapping/KeyNames.cs:173
msgid "NUMLOCK"
msgstr "Num Lock"

#: ../src/engine/input/key_mapping/KeyNames.cs:174
msgid "SCROLLLOCK"
msgstr "Scroll Lock"

#: ../src/engine/input/key_mapping/KeyNames.cs:175
msgid "SUPERL"
msgstr "Super Esquerda"

#: ../src/engine/input/key_mapping/KeyNames.cs:176
msgid "SUPERR"
msgstr "Super Direita"

#: ../src/engine/input/key_mapping/KeyNames.cs:177
msgid "HYPERL"
msgstr "Hyper Esquerda"

#: ../src/engine/input/key_mapping/KeyNames.cs:178
msgid "HYPERR"
msgstr "Hyper Direita"

#: ../src/engine/input/key_mapping/KeyNames.cs:179
msgid "DIRECTIONL"
msgstr "Esquerda"

#: ../src/engine/input/key_mapping/KeyNames.cs:180
msgid "DIRECTIONR"
msgstr "Direita"

#: ../src/engine/input/key_mapping/KeyNames.cs:181
msgid "VOLUMEDOWN"
msgstr "Diminuir Volume"

#: ../src/engine/input/key_mapping/KeyNames.cs:182
msgid "VOLUMEMUTE"
msgstr "Mutar Volume"

#: ../src/engine/input/key_mapping/KeyNames.cs:183
msgid "VOLUMEUP"
msgstr "Aumentar Volume"

#: ../src/engine/input/key_mapping/KeyNames.cs:184
msgid "BASSBOOST"
msgstr "Bassboost"

#: ../src/engine/input/key_mapping/KeyNames.cs:185
msgid "BASSUP"
msgstr "Aumentar Grave"

#: ../src/engine/input/key_mapping/KeyNames.cs:186
msgid "BASSDOWN"
msgstr "Diminuir Grave"

#: ../src/engine/input/key_mapping/KeyNames.cs:187
msgid "TREBLEUP"
msgstr "Aumentar Agudos"

#: ../src/engine/input/key_mapping/KeyNames.cs:188
msgid "TREBLEDOWN"
msgstr "Diminuir Agudos"

#: ../src/engine/input/key_mapping/KeyNames.cs:189
msgid "MEDIAPLAY"
msgstr "Reproduzir Mídia"

#: ../src/engine/input/key_mapping/KeyNames.cs:190
msgid "MEDIASTOP"
msgstr "Parar Mídia"

#: ../src/engine/input/key_mapping/KeyNames.cs:191
msgid "MEDIAPREVIOUS"
msgstr "Anterior"

#: ../src/engine/input/key_mapping/KeyNames.cs:192
msgid "MEDIANEXT"
msgstr "Próximo"

#: ../src/engine/input/key_mapping/KeyNames.cs:193
msgid "MEDIARECORD"
msgstr "Mídia Rec"

#: ../src/engine/input/key_mapping/KeyNames.cs:194
msgid "LAUNCHMAIL"
msgstr "Mail"

#: ../src/engine/input/key_mapping/KeyNames.cs:195
msgid "LAUNCHMEDIA"
msgstr "Mídia"

#: ../src/engine/input/key_mapping/KeyNames.cs:196
msgid "LAUNCH0"
msgstr "Launch 0"

#: ../src/engine/input/key_mapping/KeyNames.cs:197
msgid "LAUNCH1"
msgstr "Launch 1"

#: ../src/engine/input/key_mapping/KeyNames.cs:198
msgid "LAUNCH2"
msgstr "Launch 2"

#: ../src/engine/input/key_mapping/KeyNames.cs:199
msgid "LAUNCH3"
msgstr "Launch 3"

#: ../src/engine/input/key_mapping/KeyNames.cs:200
msgid "LAUNCH4"
msgstr "Launch 4"

#: ../src/engine/input/key_mapping/KeyNames.cs:201
msgid "LAUNCH5"
msgstr "Launch 5"

#: ../src/engine/input/key_mapping/KeyNames.cs:202
msgid "LAUNCH6"
msgstr "Launch 6"

#: ../src/engine/input/key_mapping/KeyNames.cs:203
msgid "LAUNCH7"
msgstr "Launch 7"

#: ../src/engine/input/key_mapping/KeyNames.cs:204
msgid "LAUNCH8"
msgstr "Launch 8"

#: ../src/engine/input/key_mapping/KeyNames.cs:205
msgid "LAUNCH9"
msgstr "Launch 9"

#: ../src/engine/input/key_mapping/KeyNames.cs:206
msgid "LAUNCHA"
msgstr "Launch A"

#: ../src/engine/input/key_mapping/KeyNames.cs:207
msgid "LAUNCHB"
msgstr "Launch B"

#: ../src/engine/input/key_mapping/KeyNames.cs:208
msgid "LAUNCHC"
msgstr "Launch C"

#: ../src/engine/input/key_mapping/KeyNames.cs:209
msgid "LAUNCHD"
msgstr "Launch D"

#: ../src/engine/input/key_mapping/KeyNames.cs:210
msgid "LAUNCHE"
msgstr "Launch E"

#: ../src/engine/input/key_mapping/KeyNames.cs:211
msgid "LAUNCHF"
msgstr "Launch F"

#: ../src/engine/input/key_mapping/KeyNames.cs:212
msgid "KPMULTIPLY"
msgstr "Num *"

#: ../src/engine/input/key_mapping/KeyNames.cs:213
msgid "KPDIVIDE"
msgstr "Num /"

#: ../src/engine/input/key_mapping/KeyNames.cs:214
msgid "KPSUBTRACT"
msgstr "Num -"

#: ../src/engine/input/key_mapping/KeyNames.cs:215
msgid "KPPERIOD"
msgstr "Num ."

#: ../src/engine/input/key_mapping/KeyNames.cs:216
msgid "KPADD"
msgstr "Num +"

#: ../src/engine/input/key_mapping/KeyNames.cs:217
msgid "KP0"
msgstr "Num 0"

#: ../src/engine/input/key_mapping/KeyNames.cs:218
msgid "KP1"
msgstr "Num 1"

#: ../src/engine/input/key_mapping/KeyNames.cs:219
msgid "KP2"
msgstr "Num 2"

#: ../src/engine/input/key_mapping/KeyNames.cs:220
msgid "KP3"
msgstr "Num 3"

#: ../src/engine/input/key_mapping/KeyNames.cs:221
msgid "KP4"
msgstr "Num 4"

#: ../src/engine/input/key_mapping/KeyNames.cs:222
msgid "KP5"
msgstr "Num 5"

#: ../src/engine/input/key_mapping/KeyNames.cs:223
msgid "KP6"
msgstr "Num 6"

#: ../src/engine/input/key_mapping/KeyNames.cs:224
msgid "KP7"
msgstr "Num 7"

#: ../src/engine/input/key_mapping/KeyNames.cs:225
msgid "KP8"
msgstr "Num 8"

#: ../src/engine/input/key_mapping/KeyNames.cs:226
msgid "KP9"
msgstr "Num 9"

#: ../src/engine/input/key_mapping/KeyNames.cs:227
msgid "UNKNOWN"
msgstr "Desconhecido"

#: ../src/engine/input/key_mapping/SpecifiedInputKey.cs:52
msgid "CTRL"
msgstr "CTRL"

#: ../src/engine/input/key_mapping/SpecifiedInputKey.cs:54
msgid "ALT"
msgstr "Alt"

#: ../src/engine/input/key_mapping/SpecifiedInputKey.cs:56
msgid "SHIFT"
msgstr "Shift"

#: ../src/engine/input/key_mapping/SpecifiedInputKey.cs:67
msgid "LEFT_MOUSE"
msgstr "Botão esquerdo do mouse"

#: ../src/engine/input/key_mapping/SpecifiedInputKey.cs:68
msgid "RIGHT_MOUSE"
msgstr "Botão direito do mouse"

#: ../src/engine/input/key_mapping/SpecifiedInputKey.cs:69
msgid "MIDDLE_MOUSE"
msgstr "Botão do meio do mouse"

#: ../src/engine/input/key_mapping/SpecifiedInputKey.cs:70
msgid "WHEEL_UP"
msgstr "Rolar para cima"

#: ../src/engine/input/key_mapping/SpecifiedInputKey.cs:71
msgid "WHEEL_DOWN"
msgstr "Rolar para baixo"

#: ../src/engine/input/key_mapping/SpecifiedInputKey.cs:72
msgid "WHEEL_LEFT"
msgstr "Rolar para a esquerda"

#: ../src/engine/input/key_mapping/SpecifiedInputKey.cs:73
msgid "WHEEL_RIGHT"
msgstr "Rolar para a direita"

#: ../src/engine/input/key_mapping/SpecifiedInputKey.cs:74
msgid "SPECIAL_MOUSE_1"
msgstr "Botão especial do Mouse 1"

#: ../src/engine/input/key_mapping/SpecifiedInputKey.cs:75
msgid "SPECIAL_MOUSE_2"
msgstr "Botão especial do Mouse 2"

#: ../src/engine/input/key_mapping/SpecifiedInputKey.cs:76
msgid "UNKNOWN_MOUSE"
msgstr "Botão do mouse desconhecido"

#: ../src/general/Gallery.cs:70
msgid "ARTWORK_TITLE"
msgstr "\"{0}\" - {1}"

#: ../src/general/Gallery.cs:74
msgid "ART_BY"
msgstr "Arte por {0}"

#: ../src/general/HelpScreen.tscn:107
#: ../src/gui_common/dialogs/LicensesDisplay.tscn:109
#: ../src/microbe_stage/ProcessPanel.tscn:72
#: ../src/microbe_stage/editor/MicrobeEditor.tscn:4001
#: ../src/modding/ModManager.tscn:972
#: ../src/tutorial/microbe_editor/MicrobeEditorTutorialGUI.tscn:389
msgid "CLOSE"
msgstr "Fechar"

#: ../src/general/MainMenu.cs:231
msgid "STORE_LOGGED_IN_AS"
msgstr "Entrou como: {0}"

#: ../src/general/MainMenu.tscn:178
msgid "NEW_GAME"
msgstr "Novo Jogo"

#: ../src/general/MainMenu.tscn:191 ../src/general/PauseMenu.tscn:74
#: ../src/microbe_stage/gui/ExtinctionBox.tscn:107
msgid "LOAD_GAME"
msgstr "Carregar Jogo"

#: ../src/general/MainMenu.tscn:202 ../src/general/PauseMenu.tscn:96
msgid "OPTIONS"
msgstr "Opções"

#: ../src/general/MainMenu.tscn:213
msgid "TOOLS"
msgstr "Ferramentas"

#: ../src/general/MainMenu.tscn:224
msgid "VIEW_SOURCE_CODE"
msgstr "Ver código fonte"

#: ../src/general/MainMenu.tscn:235
msgid "EXTRAS"
msgstr "Extras"

#: ../src/general/MainMenu.tscn:246
msgid "CREDITS"
msgstr "Créditos"

#: ../src/general/MainMenu.tscn:257
msgid "QUIT"
msgstr "Sair"

#: ../src/general/MainMenu.tscn:277
msgid "MICROBE_FREEBUILD_EDITOR"
msgstr "Editor de Micróbio Livre"

#: ../src/general/MainMenu.tscn:337 ../src/general/MainMenu.tscn:414
#: ../src/general/MainMenu.tscn:452 ../src/general/OptionsMenu.tscn:1177
#: ../src/general/PauseMenu.tscn:136
#: ../src/microbe_stage/gui/ExtinctionBox.tscn:147
#: ../src/modding/ModManager.tscn:83 ../src/saving/NewSaveMenu.tscn:109
#: ../src/saving/SaveManagerGUI.tscn:120
msgid "BACK"
msgstr "Voltar"

#: ../src/general/MainMenu.tscn:358
msgid "MODS"
msgstr ""

#: ../src/general/MainMenu.tscn:372
msgid "ART_GALLERY"
msgstr "Galeria de Arte"

#: ../src/general/MainMenu.tscn:384
msgid "LICENSES"
msgstr "Licenças"

#: ../src/general/MainMenu.tscn:493
msgid "GLES2_MODE_WARNING"
msgstr "Aviso do Modo GLES2"

#: ../src/general/MainMenu.tscn:495
msgid "GLES2_MODE_WARNING_TEXT"
msgstr ""
"Você está usando Thrive usando GLES2, que não é testado e pode causar "
"problemas. Tente atualizar seus drivers de vídeo e/ou forçar o uso do AMD "
"ou Nvidia."

#: ../src/general/MainMenu.tscn:499
msgid "MOD_LOAD_ERRORS"
msgstr ""

#: ../src/general/MainMenu.tscn:500
msgid "MOD_LOAD_ERRORS_OCCURRED"
msgstr ""

#: ../src/general/OptionsMenu.cs:838
msgid "DEFAULT_AUDIO_OUTPUT_DEVICE"
msgstr "Serviço padrão de saída"

#: ../src/general/OptionsMenu.cs:870
msgid "LANGUAGE_TRANSLATION_PROGRESS_REALLY_LOW"
msgstr ""
"Esta tradução está muito incompleta ({0}% concluída), por favor, nos ajude "
"com ela!"

#: ../src/general/OptionsMenu.cs:874
msgid "LANGUAGE_TRANSLATION_PROGRESS_LOW"
msgstr "Esta tradução ainda está em andamento ({0}% completa)"

#: ../src/general/OptionsMenu.cs:878
msgid "LANGUAGE_TRANSLATION_PROGRESS"
msgstr "Esta linguagem está {0}% completa"

#: ../src/general/OptionsMenu.tscn:134
msgid "GRAPHICS"
msgstr "Gráficos"

#: ../src/general/OptionsMenu.tscn:145
msgid "SOUND"
msgstr "Som"

#: ../src/general/OptionsMenu.tscn:156
msgid "PERFORMANCE"
msgstr "Desempenho"

#: ../src/general/OptionsMenu.tscn:167
msgid "INPUTS"
msgstr "Entradas"

#: ../src/general/OptionsMenu.tscn:178
msgid "MISC"
msgstr "Diversos"

#: ../src/general/OptionsMenu.tscn:210
msgid "VSYNC"
msgstr "Sincronização vertical"

#: ../src/general/OptionsMenu.tscn:217
msgid "FULLSCREEN"
msgstr "Tela Cheia"

#: ../src/general/OptionsMenu.tscn:239
msgid "MULTISAMPLE_ANTI_ALIASING"
msgstr "Multisample anti-aliasing:"

#: ../src/general/OptionsMenu.tscn:246
msgid "HIGHER_VALUES_WORSEN_PERFORMANCE"
msgstr "(valores mais altos diminuem o desempenho)"

#: ../src/general/OptionsMenu.tscn:261 ../src/general/OptionsMenu.tscn:262
msgid "DISABLED"
msgstr "Desativado"

#: ../src/general/OptionsMenu.tscn:262
msgid "TWO_TIMES"
msgstr "2x"

#: ../src/general/OptionsMenu.tscn:262
msgid "FOUR_TIMES"
msgstr "4x"

#: ../src/general/OptionsMenu.tscn:262
msgid "EIGHT_TIMES"
msgstr "8x"

#: ../src/general/OptionsMenu.tscn:262
msgid "SIXTEEN_TIMES"
msgstr "16x"

#: ../src/general/OptionsMenu.tscn:276
msgid "RESOLUTION"
msgstr "Resolução:"

#: ../src/general/OptionsMenu.tscn:289
msgid "AUTO"
msgstr "Auto"

#: ../src/general/OptionsMenu.tscn:299
msgid "MAX_FPS"
msgstr "FPS máximo:"

#: ../src/general/OptionsMenu.tscn:325
msgid "COLOURBLIND_CORRECTION"
msgstr "Correção de cor (daltonismo):"

#: ../src/general/OptionsMenu.tscn:339 ../src/general/OptionsMenu.tscn:340
msgid "NONE"
msgstr "Nenhum"

#: ../src/general/OptionsMenu.tscn:340
msgid "CORRECTION_PROTANOPE"
msgstr "Protanopia (Vermelho-Verde)"

#: ../src/general/OptionsMenu.tscn:340
msgid "CORRECTION_TRITANOPE"
msgstr "Tritanopia (Azul-Amarelo)"

#: ../src/general/OptionsMenu.tscn:356
msgid "CHROMATIC_ABERRATION"
msgstr "Aberração cromática:"

#: ../src/general/OptionsMenu.tscn:382
msgid "DISPLAY_ABILITIES_BAR"
msgstr "Exibir barra de habilidades"

#: ../src/general/OptionsMenu.tscn:390
msgid "ENABLE_GUI_LIGHT_EFFECTS"
msgstr "Habilitar efeitos de luz na interface"

#: ../src/general/OptionsMenu.tscn:416
msgid "MASTER_VOLUME"
msgstr "Volume principal"

#: ../src/general/OptionsMenu.tscn:442 ../src/general/OptionsMenu.tscn:482
#: ../src/general/OptionsMenu.tscn:514 ../src/general/OptionsMenu.tscn:546
#: ../src/general/OptionsMenu.tscn:578
msgid "MUTE"
msgstr "Silenciar"

#: ../src/general/OptionsMenu.tscn:456
msgid "MUSIC_VOLUME"
msgstr "Volume da música"

#: ../src/general/OptionsMenu.tscn:488
msgid "AMBIANCE_VOLUME"
msgstr "Volume do ambiente"

#: ../src/general/OptionsMenu.tscn:520
msgid "SFX_VOLUME"
msgstr "Volume dos efeitos sonoros"

#: ../src/general/OptionsMenu.tscn:552
msgid "GUI_VOLUME"
msgstr "Volume da interface"

#: ../src/general/OptionsMenu.tscn:596
msgid "AUDIO_OUTPUT_DEVICE"
msgstr "Dispositivo de saída de aúdio:"

#: ../src/general/OptionsMenu.tscn:624
msgid "LANGUAGE"
msgstr "Idioma:"

#: ../src/general/OptionsMenu.tscn:642 ../src/general/OptionsMenu.tscn:1188
msgid "RESET"
msgstr "Redefinir"

#: ../src/general/OptionsMenu.tscn:660
msgid "OPEN_TRANSLATION_SITE"
msgstr "Ajude a traduzir o jogo"

#: ../src/general/OptionsMenu.tscn:686
msgid "COMPOUND_CLOUDS"
msgstr "Nuvens de compostos"

#: ../src/general/OptionsMenu.tscn:701
msgid "CLOUD_SIMULATION_MINIMUM_INTERVAL"
msgstr "Intervalo mínimo da simulação de nuvens:"

#: ../src/general/OptionsMenu.tscn:708 ../src/general/OptionsMenu.tscn:750
msgid "HIGHER_VALUES_INCREASE_PERFORMANCE"
msgstr "(valores mais altos melhoram o desempenho)"

#: ../src/general/OptionsMenu.tscn:743
msgid "CLOUD_RESOLUTION_DIVISOR"
msgstr "Divisor da resolução de nuvens:"

#: ../src/general/OptionsMenu.tscn:784
msgid "RUN_AUTO_EVO_DURING_GAMEPLAY"
msgstr "Usar a auto-evo durante o jogo"

#: ../src/general/OptionsMenu.tscn:804
msgid "DETECTED_CPU_COUNT"
msgstr "Número de CPU detectados:"

#: ../src/general/OptionsMenu.tscn:821
msgid "ACTIVE_THREAD_COUNT"
msgstr "Tarefas atuais:"

#: ../src/general/OptionsMenu.tscn:835
msgid "ASSUME_HYPERTHREADING"
msgstr "Assumir que o hiperprocessamento de CPU está habilitado"

#: ../src/general/OptionsMenu.tscn:843
msgid "USE_MANUAL_THREAD_COUNT"
msgstr "Definir número de tarefas de fundo manualmente"

#: ../src/general/OptionsMenu.tscn:853
msgid "THREADS"
msgstr "Tarefas:"

#: ../src/general/OptionsMenu.tscn:954
msgid "RESET_INPUTS"
msgstr "Redefinir entradas"

#: ../src/general/OptionsMenu.tscn:981
msgid "PLAY_INTRO_VIDEO"
msgstr "Reproduzir o vídeo de introdução"

#: ../src/general/OptionsMenu.tscn:989
msgid "PLAY_MICROBE_INTRO_ON_NEW_GAME"
msgstr "Reproduzir a introdução do Estágio Microbial em novo jogo"

#: ../src/general/OptionsMenu.tscn:997
msgid "AUTOSAVE_DURING_THE_GAME"
msgstr "Salvamento automático durante o jogo"

#: ../src/general/OptionsMenu.tscn:1008
msgid "AMOUNT_OF_AUTOSAVE_TO_KEEP"
msgstr "Quantidade de salvamentos automáticos para manter:"

#: ../src/general/OptionsMenu.tscn:1036
msgid "AMOUNT_OF_QUICKSAVE_TO_KEEP"
msgstr "Quantidade de salvamentos rápidos para manter:"

#: ../src/general/OptionsMenu.tscn:1061
msgid "SHOW_TUTORIALS_IN_NEW_GAMES_OPTION"
msgstr "Mostrar tutoriais (em novos jogos)"

#: ../src/general/OptionsMenu.tscn:1068
msgid "SHOW_TUTORIALS_IN_NEW_CURRENT_OPTION"
msgstr "Mostrar tutoriais (no jogo atual)"

#: ../src/general/OptionsMenu.tscn:1074
msgid "SHOW_UNSAVED_PROGRESS_WARNING"
msgstr "Mostrar aviso de progresso não salvo"

#: ../src/general/OptionsMenu.tscn:1086
msgid "CHEAT_KEYS_ENABLED"
msgstr "Cheats ativados"

#: ../src/general/OptionsMenu.tscn:1094
msgid "USE_A_CUSTOM_USERNAME"
msgstr "Usar um nome personalizado"

#: ../src/general/OptionsMenu.tscn:1105
msgid "CUSTOM_USERNAME"
msgstr "Nome personalizado:"

#: ../src/general/OptionsMenu.tscn:1131
msgid "OPEN_SCREENSHOT_FOLDER"
msgstr "Abrir a pasta de capturas de tela"

#: ../src/general/OptionsMenu.tscn:1139
msgid "OPEN_LOGS_FOLDER"
msgstr "Abrir pasta de logs"

#: ../src/general/OptionsMenu.tscn:1149
msgid "JSON_DEBUG_MODE"
msgstr "Modo de debug de JSON:"

#: ../src/general/OptionsMenu.tscn:1163 ../src/general/OptionsMenu.tscn:1164
msgid "JSON_DEBUG_MODE_AUTO"
msgstr "Automaticamente"

#: ../src/general/OptionsMenu.tscn:1164
msgid "JSON_DEBUG_MODE_ALWAYS"
msgstr "Sempre"

#: ../src/general/OptionsMenu.tscn:1164
msgid "JSON_DEBUG_MODE_NEVER"
msgstr "Nunca"

#: ../src/general/OptionsMenu.tscn:1200 ../src/saving/NewSaveMenu.tscn:73
msgid "SAVE"
msgstr "Salvar"

#: ../src/general/OptionsMenu.tscn:1217
msgid "RESET_SETTINGS_TO_DEFAULTS"
msgstr "Configurações padrão"

#: ../src/general/OptionsMenu.tscn:1228
msgid "ARE_YOU_SURE_TO_RESET_ALL_SETTINGS"
msgstr "Redefinir TODAS as configurações para os valores padrão?"

#: ../src/general/OptionsMenu.tscn:1229
msgid "RESET_TO_DEFAULTS"
msgstr "Redefinir para as configurações padrão?"

#: ../src/general/OptionsMenu.tscn:1237
msgid "ARE_YOU_SURE_TO_RESET_INPUT_SETTINGS"
msgstr "Deseja redefinir as entradas para as configurações padrão?"

#: ../src/general/OptionsMenu.tscn:1238
msgid "RESET_INPUTS_TO_DEFAULTS"
msgstr "Redefinir entradas para configurações padrão?"

#: ../src/general/OptionsMenu.tscn:1247
msgid "CLOSE_OPTIONS"
msgstr "Fechar opções?"

#: ../src/general/OptionsMenu.tscn:1267
msgid "UNSAVED_CHANGE_WARNING"
msgstr ""
"Você tem mudanças não salvas que serão descartadas.\n"
"Deseja continuar?"

#: ../src/general/OptionsMenu.tscn:1290
msgid "SAVE_AND_CONTINUE"
msgstr "Salvar e continuar"

#: ../src/general/OptionsMenu.tscn:1300
msgid "DISCARD_AND_CONTINUE"
msgstr "Descartar e continuar"

#: ../src/general/OptionsMenu.tscn:1317
#: ../src/gui_common/dialogs/CustomConfirmationDialog.tscn:52
#: ../src/modding/NewModGUI.tscn:457
msgid "CANCEL"
msgstr "Cancelar"

#: ../src/general/OptionsMenu.tscn:1328 ../src/general/OptionsMenu.tscn:1337
msgid "ERROR"
msgstr "Erro"

#: ../src/general/OptionsMenu.tscn:1339
msgid "ERROR_FAILED_TO_SAVE_NEW_SETTINGS"
msgstr ""
"Erro: Falha ao salvar as novas opções para o arquivo de configurações."

#: ../src/general/OptionsMenu.tscn:1347
msgid "TRY_TAKING_SOME_SCREENSHOTS"
msgstr "Tente fazer algumas capturas de tela!"

#: ../src/general/OptionsMenu.tscn:1349
msgid "NO_SCREENSHOT_DIRECTORY"
msgstr "O diretório de capturas de tela não foi encontrado"

#: ../src/general/PauseMenu.cs:247
msgid "RETURN_TO_MENU_WARNING"
msgstr ""
"Tem certeza que você deseja sair para o menu?\n"
"Você vai perder seu progresso não salvo."

#: ../src/general/PauseMenu.cs:263
msgid "QUIT_GAME_WARNING"
msgstr ""
"Tem certeza que deseja sair do jogo?\n"
"Você vai perder seu progesso não salvo."

#: ../src/general/PauseMenu.tscn:60
msgid "RESUME"
msgstr "Retomar"

#: ../src/general/PauseMenu.tscn:67
msgid "SAVE_GAME"
msgstr "Salvar Jogo"

#: ../src/general/PauseMenu.tscn:82
#: ../src/microbe_stage/editor/MicrobeEditor.tscn:2586
msgid "STATISTICS"
msgstr "Estatísticas"

#: ../src/general/PauseMenu.tscn:89
msgid "HELP"
msgstr "Ajuda"

#: ../src/general/PauseMenu.tscn:103
#: ../src/microbe_stage/gui/ExtinctionBox.tscn:116
msgid "RETURN_TO_MENU"
msgstr "Voltar ao Menu"

#: ../src/general/PauseMenu.tscn:110
msgid "EXIT"
msgstr "Sair"

#: ../src/general/PauseMenu.tscn:161
msgid "CONFIRM_EXIT"
msgstr "Confirmar Saída"

#: ../src/general/StringUtils.cs:22
msgid "BILLION_ABBREVIATION"
msgstr "{0} Bi"

#: ../src/general/StringUtils.cs:31
msgid "MILLION_ABBREVIATION"
msgstr "{0} Mi"

#: ../src/general/StringUtils.cs:40
msgid "KILO_ABBREVIATION"
msgstr "{0} K"

#: ../src/gui_common/ChemicalEquation.cs:139
#: ../src/gui_common/ChemicalEquation.cs:179
msgid "PER_SECOND_SLASH"
msgstr "/segundo"

#: ../src/gui_common/ChemicalEquation.cs:298
msgid "PROCESS_ENVIRONMENT_SEPARATOR"
msgstr "@"

#: ../src/gui_common/CompoundAmount.cs:168
#: ../src/gui_common/tooltip/microbe_editor/SelectionMenuToolTip.cs:236
#: ../src/microbe_stage/MicrobeHUD.cs:638
#: ../src/microbe_stage/editor/MicrobeEditorGUI.cs:698
#: ../src/microbe_stage/editor/MicrobeEditorGUI.cs:993
#: ../src/microbe_stage/editor/MicrobeEditorGUI.cs:1146
msgid "PERCENTAGE_VALUE"
msgstr "{0}%"

#: ../src/gui_common/CreditsScroll.cs:226
#, fuzzy
msgid "LEAD_DEVELOPERS"
msgstr "Líderes de Desenvolvimento"

#: ../src/gui_common/CreditsScroll.cs:232
#, fuzzy
msgid "LEAD_PROGRAMMER"
msgstr "Programador-Chefe"

#: ../src/gui_common/CreditsScroll.cs:233
#, fuzzy
msgid "LEAD_PROGRAMMERS"
msgstr "Programadores-Chefes"

#: ../src/gui_common/CreditsScroll.cs:238
#, fuzzy
msgid "LEAD_THEORIST"
msgstr "Teórico-Chefe"

#: ../src/gui_common/CreditsScroll.cs:239
#, fuzzy
msgid "LEAD_THEORISTS"
msgstr "Teóricos-Chefes"

#: ../src/gui_common/CreditsScroll.cs:244
#, fuzzy
msgid "LEAD_ARTIST"
msgstr "Artista-Chefe"

#: ../src/gui_common/CreditsScroll.cs:245
#, fuzzy
msgid "LEAD_ARTISTS"
msgstr "Artistas-Chefes"

#: ../src/gui_common/CreditsScroll.cs:250
#, fuzzy
msgid "SOUND_TEAM_LEAD"
msgstr "Liderança da equipe de som"

#: ../src/gui_common/CreditsScroll.cs:251
#, fuzzy
msgid "SOUND_TEAM_LEADS"
msgstr "Lideranças da equipe de som"

#: ../src/gui_common/CreditsScroll.cs:256
#, fuzzy
msgid "LEAD_OUTREACH_PERSON"
msgstr "Liderança da Equipe de Divulgação"

#: ../src/gui_common/CreditsScroll.cs:257
#, fuzzy
msgid "LEAD_OUTREACH_PEOPLE"
msgstr "Lideranças da Equipe de Divulgação"

#: ../src/gui_common/CreditsScroll.cs:262
msgid "LEAD_GAME_DESIGNER"
msgstr ""

#: ../src/gui_common/CreditsScroll.cs:263
msgid "LEAD_GAME_DESIGNERS"
msgstr ""

#: ../src/gui_common/CreditsScroll.cs:268
msgid "LEAD_TESTER"
msgstr ""

#: ../src/gui_common/CreditsScroll.cs:269
msgid "LEAD_TESTERS"
msgstr ""

#: ../src/gui_common/CreditsScroll.cs:274
msgid "LEAD_PROJECT_MANAGER"
msgstr ""

#: ../src/gui_common/CreditsScroll.cs:275
msgid "LEAD_PROJECT_MANAGERS"
msgstr ""

#: ../src/gui_common/CreditsScroll.cs:282
msgid "CURRENT_DEVELOPERS"
msgstr "Desenvolvedores Atuais"

#: ../src/gui_common/CreditsScroll.cs:298
msgid "PAST_DEVELOPERS"
msgstr "Desenvolvedores Antigos"

#: ../src/gui_common/CreditsScroll.cs:314
msgid "OUTSIDE_CONTRIBUTORS"
msgstr "Colaboradores Externos"

#: ../src/gui_common/CreditsScroll.cs:317
msgid "YOU_CAN_MAKE_PULL_REQUEST"
msgstr ""
"Thrive é um projeto de código aberto.\n"
"Você pode contribuir mesmo sem fazer parte da equipe."

#: ../src/gui_common/CreditsScroll.cs:332
msgid "PATRONS"
msgstr "Patrons"

#: ../src/gui_common/CreditsScroll.cs:338
msgid "YOU_CAN_SUPPORT_THRIVE_ON_PATREON"
msgstr "Você pode financiar o desenvolvimento do jogo usando o Patreon."

#: ../src/gui_common/CreditsScroll.cs:355
msgid "DONATIONS"
msgstr "Doações"

#: ../src/gui_common/CreditsScroll.cs:378
msgid "TRANSLATORS"
msgstr "Tradutores"

#: ../src/gui_common/CreditsScroll.cs:392
msgid "USED_LIBRARIES_LICENSES"
msgstr "Licenças e Bibliotecas Usadas"

#: ../src/gui_common/CreditsScroll.cs:487
msgid "THANKS_FOR_PLAYING"
msgstr ""
"Obrigado por jogar!\n"
"\n"
"Se gostou, fale do jogo para seus amigos."

#: ../src/gui_common/CreditsScroll.cs:496
msgid "PROGRAMMING_TEAM"
msgstr "Equipe de Programação"

#: ../src/gui_common/CreditsScroll.cs:497
msgid "THEORY_TEAM"
msgstr ""

#: ../src/gui_common/CreditsScroll.cs:498
#, fuzzy
msgid "GRAPHICS_TEAM"
msgstr "Gráficos"

#: ../src/gui_common/CreditsScroll.cs:499
#, fuzzy
msgid "SOUND_TEAM"
msgstr "Som"

#: ../src/gui_common/CreditsScroll.cs:500
msgid "OUTREACH_TEAM"
msgstr "Equipe de Divulgação"

#: ../src/gui_common/CreditsScroll.cs:501
msgid "GAME_DESIGN_TEAM"
msgstr "Equipe de Game Design"

#: ../src/gui_common/CreditsScroll.cs:502
msgid "TESTING_TEAM"
msgstr "Equipe de Teste"

#: ../src/gui_common/CreditsScroll.cs:503
msgid "PROJECT_MANAGEMENT_TEAM"
msgstr "Equipe de Gestão do Projeto"

#: ../src/gui_common/CreditsScroll.cs:504
msgid "PULL_REQUESTS_PROGRAMMING"
msgstr "Pull Requests / Programação"

#: ../src/gui_common/CreditsScroll.cs:505
msgid "VIP_PATRONS"
msgstr "Apoiadores VIP"

#: ../src/gui_common/CreditsScroll.cs:506
msgid "DEV_BUILD_PATRONS"
msgstr "Apoiadores Devbuilds"

#: ../src/gui_common/CreditsScroll.cs:507
msgid "SUPPORTER_PATRONS"
msgstr "Apoiadores"

#: ../src/gui_common/CreditsScroll.cs:508
msgid "JANUARY"
msgstr "Janeiro"

#: ../src/gui_common/CreditsScroll.cs:509
msgid "FEBRUARY"
msgstr "Fevereiro"

#: ../src/gui_common/CreditsScroll.cs:510
msgid "MARCH"
msgstr "Março"

#: ../src/gui_common/CreditsScroll.cs:511
msgid "APRIL"
msgstr "Abril"

#: ../src/gui_common/CreditsScroll.cs:512
msgid "MAY"
msgstr "Maio"

#: ../src/gui_common/CreditsScroll.cs:513
msgid "JUNE"
msgstr "Junho"

#: ../src/gui_common/CreditsScroll.cs:514
msgid "JULY"
msgstr "Julho"

#: ../src/gui_common/CreditsScroll.cs:515
msgid "AUGUST"
msgstr "Agosto"

#: ../src/gui_common/CreditsScroll.cs:516
msgid "SEPTEMBER"
msgstr "Setembro"

#: ../src/gui_common/CreditsScroll.cs:517
msgid "OCTOBER"
msgstr "Outubro"

#: ../src/gui_common/CreditsScroll.cs:518
msgid "NOVEMBER"
msgstr "Novembro"

#: ../src/gui_common/CreditsScroll.cs:519
msgid "DECEMBER"
msgstr "Dezembro"

#: ../src/gui_common/CreditsScroll.tscn:45
msgid "BY_REVOLUTIONARY_GAMES"
msgstr "Por Revolutionary Games Studio"

#: ../src/gui_common/CreditsScroll.tscn:52
msgid "DEVELOPMENT_SUPPORTED_BY"
msgstr "Desenvolvimento Financiado por Revolutionary Games Studio ry"

#: ../src/gui_common/CreditsScroll.tscn:60
msgid "DEVELOPERS"
msgstr "Desenvolvedores"

#: ../src/gui_common/QuickLoadHandler.tscn:20
msgid "SAVE_HAS_DIFFERENT_VERSION_TEXT"
msgstr ""
"A versão do arquivo salvo que você está tentando carregar não corresponde "
"à versão do jogo.\n"
"Por favor carregue o salvamento manualmente através do menu."

#: ../src/gui_common/QuickLoadHandler.tscn:22
msgid "SAVE_HAS_DIFFERENT_VERSION"
msgstr "O arquivo salvo não corresponde à versão atual do jogo"

#: ../src/gui_common/TweakedColourPicker.cs:325
msgid "COLOUR_PICKER_PICK_COLOUR"
msgstr "Escolher uma cor da janela do jogo"

#: ../src/gui_common/TweakedColourPicker.cs:326
msgid "COLOUR_PICKER_ADD_PRESET"
msgstr "Adicionar cor atual como uma predefinição"

#: ../src/gui_common/TweakedColourPicker.cs:327
msgid "COLOUR_PICKER_HSV_BUTTON_TOOLTIP"
msgstr ""
"Alternar o modo HSV (Matiz, Saturação, Valor) entre ligado ou desligado.\n"
"Não pode ser ligado no modo bruto."

#: ../src/gui_common/TweakedColourPicker.cs:328
msgid "COLOUR_PICKER_RAW_BUTTON_TOOLTIP"
msgstr ""
"Alternar o modo bruto entre ligado e desligado.\n"
"No modo bruto você pode fazer os valores\n"
"de cor R, G, B ultrapassarem 1.0.\n"
"Não pode ser ligado no modo HSV."

#: ../src/gui_common/TweakedColourPicker.cs:332
msgid "COLOUR_PICKER_H_TOOLTIP"
msgstr "Valor de matiz, porção de cor"

#: ../src/gui_common/TweakedColourPicker.cs:333
msgid "COLOUR_PICKER_S_TOOLTIP"
msgstr "Valor de saturação, a quantidade de cinza em uma cor específica"

#: ../src/gui_common/TweakedColourPicker.cs:334
msgid "COLOUR_PICKER_V_TOOLTIP"
msgstr "Valor de valor (brilho), brilho ou intensidade da cor"

#: ../src/gui_common/TweakedColourPicker.cs:338
msgid "COLOUR_PICKER_R_TOOLTIP"
msgstr "Valor do canal vermelho da cor"

#: ../src/gui_common/TweakedColourPicker.cs:339
msgid "COLOUR_PICKER_G_TOOLTIP"
msgstr "Valor do canal verde da cor"

#: ../src/gui_common/TweakedColourPicker.cs:340
msgid "COLOUR_PICKER_B_TOOLTIP"
msgstr "Valor do canal azul da cor"

#: ../src/gui_common/TweakedColourPicker.cs:343
msgid "COLOUR_PICKER_A_TOOLTIP"
msgstr "Valor do canal alfa da cor"

#: ../src/gui_common/TweakedColourPicker.cs:492
msgid "COLOUR_PICKER_PRESET_TOOLTIP"
msgstr ""
"Cor:{0}\n"
"Botão esquerdo: Utilizar esta predefinição\n"
"Botão direito: Remover esta predefinição"

#: ../src/gui_common/TweakedColourPicker.tscn:47
msgid "HSV"
msgstr "HSV"

#: ../src/gui_common/TweakedColourPicker.tscn:69
msgid "RAW"
msgstr "Bruto"

#: ../src/gui_common/charts/line/LineChart.cs:679
#: ../src/microbe_stage/editor/MicrobeEditorGUI.cs:2317
msgid "NO_DATA_TO_SHOW"
msgstr "Nenhum Dado a Exibir"

#: ../src/gui_common/charts/line/LineChart.cs:949
#: ../src/gui_common/charts/line/LineChart.cs:978
msgid "MAX_VISIBLE_DATASET_WARNING"
msgstr "Não é permitido mostrar mais de {0} datasets!"

#: ../src/gui_common/charts/line/LineChart.cs:958
#: ../src/gui_common/charts/line/LineChart.cs:986
msgid "MIN_VISIBLE_DATASET_WARNING"
msgstr "Não é permitido mostrar menos de {0} datasets!"

#: ../src/gui_common/dialogs/CustomConfirmationDialog.tscn:65
#: ../src/gui_common/dialogs/ErrorDialog.tscn:118
#: ../src/modding/ModUploader.tscn:357
msgid "OK"
msgstr "OK"

#: ../src/gui_common/dialogs/ErrorDialog.tscn:109
msgid "COPY_ERROR_TO_CLIPBOARD"
msgstr "Copiar erro para a Área de Transferência"

#: ../src/gui_common/dialogs/LicensesDisplay.cs:34
msgid "GPL_LICENSE_HEADING"
msgstr "Segue o texto da licença GPL:"

#: ../src/gui_common/dialogs/LicensesDisplay.tscn:30
#, fuzzy
msgid "THRIVE_LICENSES"
msgstr "Licenças"

#: ../src/gui_common/dialogs/LicensesDisplay.tscn:93
msgid "LICENSES_COVERING_THRIVE"
msgstr "As licenças que cobrem partes de Thrive são mostradas aqui"

#: ../src/gui_common/tooltip/ToolTipManager.tscn:47
msgid "OPEN_THE_MENU"
msgstr "Abrir o menu"

#: ../src/gui_common/tooltip/ToolTipManager.tscn:53
msgid "OPEN_HELP_SCREEN"
msgstr "Abrir a tela de ajuda"

#: ../src/gui_common/tooltip/ToolTipManager.tscn:67
msgid "WILL_YOU_THRIVE"
msgstr "Você vai prosperar?"

#: ../src/gui_common/tooltip/ToolTipManager.tscn:84
msgid "FINISH_EDITING_AND_RETURN_TO_ENVIRONMENT"
msgstr "Terminar de editar e voltar ao jogo"

#: ../src/gui_common/tooltip/ToolTipManager.tscn:90
msgid "CHANGE_THE_SYMMETRY"
msgstr "Mudar a simetria"

#: ../src/gui_common/tooltip/ToolTipManager.tscn:96
msgid "UNDO_THE_LAST_ACTION"
msgstr "Desfazer a ultima ação"

#: ../src/gui_common/tooltip/ToolTipManager.tscn:102
msgid "REDO_THE_LAST_ACTION"
msgstr "Refazer a ultima ação"

#: ../src/gui_common/tooltip/ToolTipManager.tscn:108
msgid "CREATE_A_NEW_MICROBE"
msgstr "Criar um novo micróbio"

#: ../src/gui_common/tooltip/ToolTipManager.tscn:113
msgid "RANDOMIZE_SPECIES_NAME"
msgstr "Nome da espécie aleatório"

#: ../src/gui_common/tooltip/ToolTipManager.tscn:123
msgid "MEMBRANE_RIGIDITY"
msgstr "Rigidez da Membrana"

#: ../src/gui_common/tooltip/ToolTipManager.tscn:124
msgid "RIGIDITY_MEMBRANE_DESCRIPTION"
msgstr ""
"Uma membrana mais rígida é mais resistente ao dano, mas é mais difícil "
"para a célula se mover."

#: ../src/gui_common/tooltip/ToolTipManager.tscn:150
#: ../src/gui_common/tooltip/ToolTipManager.tscn:2053
#: ../src/gui_common/tooltip/ToolTipManager.tscn:2221
#: ../src/gui_common/tooltip/ToolTipManager.tscn:2385
#: ../src/gui_common/tooltip/ToolTipManager.tscn:2620
#: ../src/gui_common/tooltip/ToolTipManager.tscn:2853
#: ../src/gui_common/tooltip/ToolTipManager.tscn:3123
msgid "MOBILITY"
msgstr "Mobilidade"

#: ../src/gui_common/tooltip/ToolTipManager.tscn:185
#: ../src/gui_common/tooltip/ToolTipManager.tscn:2156
#: ../src/gui_common/tooltip/ToolTipManager.tscn:2321
#: ../src/gui_common/tooltip/ToolTipManager.tscn:2488
#: ../src/gui_common/tooltip/ToolTipManager.tscn:2723
#: ../src/gui_common/tooltip/ToolTipManager.tscn:2956
#: ../src/gui_common/tooltip/ToolTipManager.tscn:3226
msgid "HEALTH"
msgstr "Saúde"

#: ../src/gui_common/tooltip/ToolTipManager.tscn:224
msgid "AGGRESSION_EXPLANATION"
msgstr ""
"Micróbios agressivos perseguirão sua presa por mais tempo\n"
"e são mais propensos a lutar com predadores quando atacados.\n"
"Entretanto, os micróbios mais pacíficos não vão perseguir outros por tanto "
"tempo\n"
"e são menos inclinados a usar toxinas contra predadores."

#: ../src/gui_common/tooltip/ToolTipManager.tscn:231
msgid "OPPORTUNISM_EXPLANATION"
msgstr ""
"Os micróbios oportunistas vão competir com os rivais por causa de "
"alimentos\n"
"e tentarão caçar suas presas usando toxinas se não puderem engoli-las.\n"
"Enquanto isso, os micróbios mais cautelosos podem não se colocar em perigo "
"por alimentos."

#: ../src/gui_common/tooltip/ToolTipManager.tscn:238
msgid "FEAR_EXPLANATION"
msgstr ""
"Os micróbios medrosos são mais propensos a fugir de predadores\n"
"e percorrerão longas distâncias caso sejam intimidados.\n"
"Os micróbios corajosos não se deixam intimidar pelos predadores próximos\n"
"e podem contra-atacar."

#: ../src/gui_common/tooltip/ToolTipManager.tscn:245
msgid "ACTIVITY_EXPLANATION"
msgstr ""
"Os micróbios ativos perambulam pelo mundo quando não há nada de "
"interessante.\n"
"Já os micróbios sésseis ficam parados e esperam o ambiente mudar antes de "
"agir."

#: ../src/gui_common/tooltip/ToolTipManager.tscn:252
msgid "FOCUS_EXPLANATION"
msgstr ""
"Os micróbios focados perseguirão presas ou pedaços por distâncias mais "
"longas\n"
"e podem ser mais cobiçosos em relação aos pedaços.\n"
"Micróbios mais reativos perseguirão outras presas depois de um tempo."

#: ../src/gui_common/tooltip/ToolTipManager.tscn:267
msgid "CYTOPLASM_PROCESSES_DESCRIPTION"
msgstr ""
"Transforma [thrive:compound type=\"glucose\"][/thrive:compound] em [thrive:"
"compound type=\"atp\"][/thrive:compound]."

#: ../src/gui_common/tooltip/ToolTipManager.tscn:268
msgid "CYTOPLASM_DESCRIPTION"
msgstr ""
"As entranhas pegajosas de uma célula. O citoplasma é a mistura básica de "
"íons, proteínas, e outras substâncias dissolvidas na água que preenchem o "
"interior da célula. Uma das funções que realiza é a Fermentação, a "
"conversão de glicose em ATP. Para as células que carecem de organelas para "
"ter metabolismos avançados, é disso que elas dependem para produzir "
"energia. Também é usado para armazenar moléculas na célula para aumentar o "
"tamanho dela."

#: ../src/gui_common/tooltip/ToolTipManager.tscn:285
#: ../src/gui_common/tooltip/ToolTipManager.tscn:383
#: ../src/gui_common/tooltip/ToolTipManager.tscn:480
#: ../src/gui_common/tooltip/ToolTipManager.tscn:577
#: ../src/gui_common/tooltip/ToolTipManager.tscn:674
#: ../src/gui_common/tooltip/ToolTipManager.tscn:771
#: ../src/gui_common/tooltip/ToolTipManager.tscn:869
#: ../src/gui_common/tooltip/ToolTipManager.tscn:1004
#: ../src/gui_common/tooltip/ToolTipManager.tscn:1173
#: ../src/gui_common/tooltip/ToolTipManager.tscn:1262
#: ../src/gui_common/tooltip/ToolTipManager.tscn:1354
#: ../src/gui_common/tooltip/ToolTipManager.tscn:1438
#: ../src/gui_common/tooltip/ToolTipManager.tscn:1537
#: ../src/gui_common/tooltip/ToolTipManager.tscn:1637
#: ../src/gui_common/tooltip/ToolTipManager.tscn:1726
#: ../src/gui_common/tooltip/ToolTipManager.tscn:1824
#: ../src/gui_common/tooltip/ToolTipManager.tscn:1921
msgid "STORAGE"
msgstr "Armazena"

#: ../src/gui_common/tooltip/ToolTipManager.tscn:323
#: ../src/gui_common/tooltip/ToolTipManager.tscn:421
#: ../src/gui_common/tooltip/ToolTipManager.tscn:518
#: ../src/gui_common/tooltip/ToolTipManager.tscn:615
#: ../src/gui_common/tooltip/ToolTipManager.tscn:712
#: ../src/gui_common/tooltip/ToolTipManager.tscn:809
#: ../src/gui_common/tooltip/ToolTipManager.tscn:907
#: ../src/gui_common/tooltip/ToolTipManager.tscn:1042
#: ../src/gui_common/tooltip/ToolTipManager.tscn:1101
#: ../src/gui_common/tooltip/ToolTipManager.tscn:1211
#: ../src/gui_common/tooltip/ToolTipManager.tscn:1300
#: ../src/gui_common/tooltip/ToolTipManager.tscn:1392
#: ../src/gui_common/tooltip/ToolTipManager.tscn:1476
#: ../src/gui_common/tooltip/ToolTipManager.tscn:1575
#: ../src/gui_common/tooltip/ToolTipManager.tscn:1675
#: ../src/gui_common/tooltip/ToolTipManager.tscn:1764
#: ../src/gui_common/tooltip/ToolTipManager.tscn:1862
#: ../src/gui_common/tooltip/ToolTipManager.tscn:1959
#: ../src/gui_common/tooltip/ToolTipManager.tscn:2088
#: ../src/gui_common/tooltip/ToolTipManager.tscn:2255
#: ../src/gui_common/tooltip/ToolTipManager.tscn:2420
#: ../src/gui_common/tooltip/ToolTipManager.tscn:2655
#: ../src/gui_common/tooltip/ToolTipManager.tscn:2888
#: ../src/gui_common/tooltip/ToolTipManager.tscn:3158
msgid "OSMOREGULATION_COST"
msgstr "Custo da Osmorregulação"

#: ../src/gui_common/tooltip/ToolTipManager.tscn:365
msgid "METABOLOSOMES_PROCESSES_DESCRIPTION"
msgstr ""
"Transforma [thrive:compound type=\"glucose\"][/thrive:compound] em [thrive:"
"compound type=\"atp\"][/thrive:compound]. Quantidade aumenta com a "
"concentração de [thrive:compound type=\"oxygen\"][/thrive:compound]."

#: ../src/gui_common/tooltip/ToolTipManager.tscn:366
msgid "METABOLOSOMES_DESCRIPTION"
msgstr ""
"Metabolossomos são aglomerados envoltos com cascas de proteínas. Eles "
"conseguem converter glicose em ATP a uma taxa muito maior do que pode ser "
"feita no citoplasma em um processo chamado Respiração Aeróbica. No "
"entanto, necessita de oxigênio para funcionar, e níveis menores de "
"oxigênio no ambiente vão desacelerar a taxa da produção de ATP. Como os "
"metabolossomos são suspensos diretamente no citoplasma, os fluidos em "
"volta realizarão a fermentação."

#: ../src/gui_common/tooltip/ToolTipManager.tscn:461
msgid "THYLAKOID"
msgstr "Tilacoide"

#: ../src/gui_common/tooltip/ToolTipManager.tscn:462
msgid "CHROMATOPHORE_PROCESSES_DESCRIPTION"
msgstr ""
"Produz [thrive:compound type=\"glucose\"][/thrive:compound]. Quantidade "
"aumenta com a concentração de [thrive:compound type=\"carbondioxide\"][/"
"thrive:compound] e a intensidade de [thrive:compound type=\"sunlight\"][/"
"thrive:compound]."

#: ../src/gui_common/tooltip/ToolTipManager.tscn:463
msgid "THYLAKOIDS_DESCRIPTION"
msgstr ""
"Tilacóides são aglomerações de proteínas e pigmentos fotossensíveis. Os "
"pigmentos conseguem usar a energia da luz para produzir glicose da água e "
"gás carbônico em um processo chamado Fotossíntese. Esses pigmentos também "
"são o que os dá uma cor característica. A taxa da sua produção de glicose "
"aumenta com a concentração de dióxido de carbono e intensidade da luz. "
"Como os tilacóides estão suspensos diretamente no citoplasma, o fluido em "
"volta realiza fermentação."

#: ../src/gui_common/tooltip/ToolTipManager.tscn:559
msgid "CHEMOSYNTHESIZING_PROTEINS_PROCESSES_DESCRIPTION"
msgstr ""
"Transforma [thrive:compound type=\"hydrogensulfide\"][/thrive:compound] em "
"[thrive:compound type=\"glucose\"][/thrive:compound]. Quantidade aumenta "
"com a concentração de [thrive:compound type=\"carbondioxide\"][/thrive:"
"compound]. Também transforma [thrive:compound type=\"glucose\"][/thrive:"
"compound] em [thrive:compound type=\"atp\"][/thrive:compound]."

#: ../src/gui_common/tooltip/ToolTipManager.tscn:560
msgid "CHEMOSYNTHESIZING_PROTEINS_DESCRIPTION"
msgstr ""
"Proteínas quimiossintetizantes são pequenas aglomerações de proteínas no "
"citoplasma que podem converter sulfeto de hidrogênio, água, e gás "
"carbônico em glicose em um processo chamado Quimiossíntese. A taxa da sua "
"produção de glicose aumenta com a concentração de dióxido de carbono. Como "
"as proteínas quimiossintetizantes são suspensas diretamente no citoplasma, "
"os fluidos em sua volta realizam glicólise."

#: ../src/gui_common/tooltip/ToolTipManager.tscn:656
msgid "RUSTICYANIN_PROCESSES_DESCRIPTION"
msgstr ""
"Transforma [thrive:compound type=\"iron\"][/thrive:compound] em [thrive:"
"compound type=\"atp\"][/thrive:compound]. Quantidade aumenta com a "
"concentração de [thrive:compound type=\"carbondioxide\"][/thrive:compound] "
"e [thrive:compound type=\"oxygen\"][/thrive:compound]."

#: ../src/gui_common/tooltip/ToolTipManager.tscn:657
msgid "RUSTICYANIN_DESCRIPTION"
msgstr ""
"Rusticianina é uma proteína que consegue usar o gás carbônico e oxigênio "
"para oxidar ferro de um estado físico para outro. O processo, chamado "
"Quimiossíntese litoautotrófica, libera energia que a célula pode coletar."

#: ../src/gui_common/tooltip/ToolTipManager.tscn:753
msgid "NITROGENASE_PROCESSES_DESCRIPTION"
msgstr ""
"Transforma [thrive:compound type=\"atp\"][/thrive:compound] em [thrive:"
"compound type=\"ammonia\"][/thrive:compound]. Quantidade aumenta com a "
"concentração de [thrive:compound type=\"nitrogen\"][/thrive:compound]."

#: ../src/gui_common/tooltip/ToolTipManager.tscn:754
msgid "NITROGENASE_DESCRIPTION"
msgstr ""
"Nitrogenase é uma enzima que consegue usar nitrogênio gasoso e energia "
"celular na forma de ATP para sintetizar amônia, um nutriente essencial "
"para o crescimento das células. Esse processo é chamado de Fixação de "
"Nitrogênio. Como a nitrogenase é suspensa diretamente no citoplasma, os "
"fluidos em volta realizam a Fermentação."

#: ../src/gui_common/tooltip/ToolTipManager.tscn:851
msgid "OXYTOXISOME_PROCESSES_DESCRIPTION"
msgstr ""
"Transforma [thrive:compound type=\"atp\"][/thrive:compound] em [thrive:"
"compound type=\"oxytoxy\"][/thrive:compound]. Quantidade aumenta com a "
"concentração de [thrive:compound type=\"oxygen\"][/thrive:compound]. Pode "
"liberar toxinas apertando [thrive:input]g_fire_toxin[/thrive:input]."

#: ../src/gui_common/tooltip/ToolTipManager.tscn:852
msgid "OXYTOXISOME_DESC"
msgstr ""
"Um metabolossomo modificado responsável pela produção de uma forma "
"primitiva do agente tóxico Oxitoxina."

#: ../src/gui_common/tooltip/ToolTipManager.tscn:948
msgid "FLAGELLUM_PROCESSES_DESCRIPTION"
msgstr ""
"Usa [thrive:compound type=\"atp\"][/thrive:compound] para aumentar a "
"velocidade de movimento da célula."

#: ../src/gui_common/tooltip/ToolTipManager.tscn:949
msgid "FLAGELLUM_DESCRIPTION"
msgstr ""
"O flagelo é um apêndice de fibras proteicas semelhante a um chicote, "
"estendendo-se da membrana da célula que pode usar ATP para ondular e "
"impulsionar a célula em uma direção. A posição do flagelo determina a "
"direção na qual ele impulsiona a célula. A direção do impulso é oposta à "
"direção que o flagelo aponta, por exemplo, um flagelo que está no lado "
"esquerdo da célula só dá impulso quando ela se move para a direita."

#: ../src/gui_common/tooltip/ToolTipManager.tscn:966
msgid "SPEED"
msgstr "Velocidade"

#: ../src/gui_common/tooltip/ToolTipManager.tscn:1083
msgid "PREDATORY_PILUS_DESCRIPTION"
msgstr "Perfure outras células com isto."

#: ../src/gui_common/tooltip/ToolTipManager.tscn:1143
msgid "CILIA"
msgstr "Cílios"

#: ../src/gui_common/tooltip/ToolTipManager.tscn:1144
#: ../src/gui_common/tooltip/ToolTipManager.tscn:1614
#: ../src/gui_common/tooltip/ToolTipManager.tscn:2001
msgid "TO_BE_IMPLEMENTED"
msgstr "A ser implementado."

#: ../src/gui_common/tooltip/ToolTipManager.tscn:1161
msgid "BINDING_AGENT_PROCESSES_DESCRIPTION"
msgstr ""
"Aperte [thrive:input]g_toggle_binding[/thrive:input] para ativar o modo de "
"ligação. Enquanto em modo de ligação, você pode conectar outras células de "
"sua espécie se movendo à elas. Para sair da colônia, pressione [thrive:"
"input]g_unbind_all[/thrive:input]."

#: ../src/gui_common/tooltip/ToolTipManager.tscn:1162
msgid "BINDING_AGENT_DESCRIPTION"
msgstr ""
"Permite a ligação com outras células. Este é o primeiro passo até a "
"multicelularidade. Quando sua célula é parte de uma colônia, os compostos "
"são compartilhados entre as células. Você não pode entrar no editor "
"enquanto faz parte de uma colônia, por isso precisa se desconectar após "
"coletar compostos suficientes para dividir sua célula."

#: ../src/gui_common/tooltip/ToolTipManager.tscn:1244
msgid "NUCLEUS_SMALL_DESCRIPTION"
msgstr ""
"Permite a evolução de mais complexas, organelas com membrana. Custa muito "
"ATP para manter. Essa é uma evolução irreversível."

#: ../src/gui_common/tooltip/ToolTipManager.tscn:1245
msgid "NUCLEUS_DESCRIPTION"
msgstr ""
"A principal característica das células eucarióticas. O núcleo também "
"inclui o retículo endoplasmático e o complexo de golgi. É uma evolução das "
"células procarióticas para desenvolver um sistema de membranas internas, "
"assimilando outros procariontes dentro deles. Isso os permite "
"compartimentar, ou repelir os diferentes processos acontecendo dentro das "
"células prevenindo eles de se sobrepor. Isso permite as suas novas "
"organelas com membranas serem mais complexas, eficientes, e especializadas "
"do que se estivessem flutuando no citoplasma. Entretanto, isso tem o custo "
"de fazer a célula muito maior e precisando de muita da energia da célula "
"para se manter."

#: ../src/gui_common/tooltip/ToolTipManager.tscn:1341
msgid "MITOCHONDRION_PROCESSES_DESCRIPTION"
msgstr ""
"Transforma [thrive:compound type=\"glucose\"][/thrive:compound] em [thrive:"
"compound type=\"atp\"][/thrive:compound]. Quantidade aumenta com "
"concentração de [thrive:compound type=\"oxygen\"][/thrive:compound]."

#: ../src/gui_common/tooltip/ToolTipManager.tscn:1342
msgid "MITOCHONDRION_DESCRIPTION"
msgstr ""
"A usina de energia da célula. A mitocôndria é uma estrutura de membrana "
"dupla cheia de proteínas e enzimas. É um procarionte que foi assimilado "
"pelo seu hospedeiro eucariótico para seu uso. É capaz de converter Glicose "
"em ATP com maior eficiência do que feito no citoplasma em um processo "
"chamado Respiração Aeróbica. No entanto, precisa de oxigênio para "
"funcionar, e níveis menores de oxigênio no ambiente irá diminuir a taxa da "
"produção de ATP."

#: ../src/gui_common/tooltip/ToolTipManager.tscn:1425
msgid "CHLOROPLAST_PROCESSES_DESCRIPTION"
msgstr ""
"Produz [thrive:compound type=\"glucose\"][/thrive:compound]. Quantidade "
"aumenta com a concentração de [thrive:compound type=\"carbondioxide\"][/"
"thrive:compound] e intensidade de [thrive:compound type=\"sunlight\"][/"
"thrive:compound]."

#: ../src/gui_common/tooltip/ToolTipManager.tscn:1426
msgid "CHLOROPLAST_DESCRIPTION"
msgstr ""
"O cloroplasto é uma estrutura de membrana dupla contendo pigmentos "
"fotossensíveis. É um procarionte que foi assimilado pelo seu hospedeiro "
"eucariótico. Os pigmentos no cloroplasto conseguem usar a energia da luz "
"para produzir glicose da água e gás carbônico em um processo chamado "
"Fotossíntese. Esses pigmentos também são o que os dá uma cor "
"característica. A proporção de sua produção de glicose aumenta com a "
"concentração de dióxido de carbono, e intensidade da luz."

#: ../src/gui_common/tooltip/ToolTipManager.tscn:1508
msgid "THERMOPLAST"
msgstr "Termoplasto"

#: ../src/gui_common/tooltip/ToolTipManager.tscn:1509
msgid "THERMOPLAST_PROCESSES_DESCRIPTION"
msgstr ""
"Produz [thrive:compound type=\"glucose\"][/thrive:compound]. Quantidade "
"aumenta com a concentração de [thrive:compound type=\"carbondioxide\"][/"
"thrive:compound] e temperatura."

#: ../src/gui_common/tooltip/ToolTipManager.tscn:1510
msgid "THERMOPLAST_DESCRIPTION"
msgstr ""
"O termoplasto é uma estrutura de membrana dupla contendo pigmentos "
"termossensíveis. É um procarionte que foi assimilado para uso do seu "
"hospedeiro eucariótico. Os pigmentos nos termoplastos conseguem usar a "
"energia das diferenças de calor no ambiente para produzir glicose da água "
"e gás carbônico em um processo chamado Termossíntese. A proporção da sua "
"produção de glicose aumenta com a concentração de dióxido de carbono e "
"temperatura."

#: ../src/gui_common/tooltip/ToolTipManager.tscn:1526
#: ../src/gui_common/tooltip/microbe_editor/SelectionMenuToolTip.cs:173
msgid "NO_ORGANELLE_PROCESSES"
msgstr "Nenhum processo"

#: ../src/gui_common/tooltip/ToolTipManager.tscn:1624
msgid "CHEMOPLAST_PROCESSES_DESCRIPTION"
msgstr ""
"Transforma [thrive:compound type=\"hydrogensulfide\"][/thrive:compound] em "
"[thrive:compound type=\"glucose\"][/thrive:compound]. Quantidade aumenta "
"com a concentração de [thrive:compound type=\"carbondioxide\"][/thrive:"
"compound]."

#: ../src/gui_common/tooltip/ToolTipManager.tscn:1625
msgid "CHEMOPLAST_DESCRIPTION"
msgstr ""
"O quimioplasto é uma estrutura de membrana dupla contendo proteínas "
"capazes de converter sulfeto de hidrogênio, água, e gás carbônico em "
"glicose em um processo chamado Quimiossíntese de Sulfeto de Hidrogênio. A "
"proporção de sua produção de glicose aumenta com a concentração de dióxido "
"de carbono."

#: ../src/gui_common/tooltip/ToolTipManager.tscn:1708
msgid "NITROGEN_FIXING_PLASTID_PROCESSES_DESCRIPTION"
msgstr ""
"Transforma [thrive:compound type=\"atp\"][/thrive:compound] em [thrive:"
"compound type=\"ammonia\"][/thrive:compound]. Quantidade aumenta com a "
"concentração de [thrive:compound type=\"nitrogen\"][/thrive:compound] e "
"[thrive:compound type=\"oxygen\"][/thrive:compound]."

#: ../src/gui_common/tooltip/ToolTipManager.tscn:1709
msgid "NITROGEN_FIXING_PLASTID_DESCRIPTION"
msgstr ""
"O Plastídeo de Fixação de Nitrogênio é uma proteína capaz de usar "
"nitrogênio gasoso, oxigênio e energia celular em forma de ATP para "
"produzir amônia, um nutriente essencial para o crescimento das células. "
"Este é um processo chamado Fixação de Nitrogênio."

#: ../src/gui_common/tooltip/ToolTipManager.tscn:1806
msgid "VACUOLE_PROCESSES_DESCRIPTION"
msgstr "Aumenta o espaço de armazenamento da célula."

#: ../src/gui_common/tooltip/ToolTipManager.tscn:1807
msgid "VACUOLE_DESCRIPTION"
msgstr ""
"O vacúolo é uma organela membranosa interna usada para o armazenamento da "
"célula. Composta de várias vesículas, estruturas membranosas menores "
"amplamente usadas nas células para o armazenamento que se fundiram. É "
"preenchida com água usada para conter moléculas, enzimas, sólidos, e "
"outras substâncias. Sua forma é fluida e pode variar em cada célula."

#: ../src/gui_common/tooltip/ToolTipManager.tscn:1903
msgid "TOXIN_VACUOLE_PROCESSES_DESCRIPTION"
msgstr ""
"Transforma [thrive:compound type=\"atp\"][/thrive:compound] em [thrive:"
"compound type=\"oxytoxy\"][/thrive:compound]. Quantidade aumenta com a "
"concentração de [thrive:compound type=\"oxygen\"][/thrive:compound]. Pode "
"liberar toxinas apertando [thrive:input]g_fire_toxin[/thrive:input]."

#: ../src/gui_common/tooltip/ToolTipManager.tscn:1904
msgid "TOXIN_VACUOLE_DESCRIPTION"
msgstr ""
"O vacúolo de toxinas é um vacúolo que foi modificado para a produção, "
"armazenamento, e secreção de oxitoxinas. Mais vacúolos de toxinas vão "
"aumentar a taxa na qual toxinas serão liberadas."

#: ../src/gui_common/tooltip/ToolTipManager.tscn:2000
msgid "BIOLUMINESCENT_VACUOLE"
msgstr "Vacúolo Bioluminescente"

#: ../src/gui_common/tooltip/ToolTipManager.tscn:2027
msgid "NORMAL_MEMBRANE_DESCRIPTION"
msgstr ""
"A forma mais básica da membrana, tem pouca proteção contra dano. Também "
"precisa de mais energia para não deformar. A vantagem é que ela permite a "
"célula se mover e absorver nutrientes mais rapidamente."

#: ../src/gui_common/tooltip/ToolTipManager.tscn:2122
#: ../src/gui_common/tooltip/ToolTipManager.tscn:2288
#: ../src/gui_common/tooltip/ToolTipManager.tscn:2454
#: ../src/gui_common/tooltip/ToolTipManager.tscn:2689
#: ../src/gui_common/tooltip/ToolTipManager.tscn:2922
#: ../src/gui_common/tooltip/ToolTipManager.tscn:3192
msgid "RESOURCE_ABSORBTION_SPEED"
msgstr "Velocidade de Absorção de Nutrientes"

#: ../src/gui_common/tooltip/ToolTipManager.tscn:2195
msgid "DOUBLE_MEMBRANE_DESCRIPTION"
msgstr ""
"Uma membrana com duas camadas, tem melhor proteção contra dano e leva "
"menos energia para não se deformar. No entanto, diminui um pouco sua "
"velocidade e diminui a taxa em que pode absorver recursos."

#: ../src/gui_common/tooltip/ToolTipManager.tscn:2359
msgid "CELLULOSE_MEMBRANE_DESCRIPTION"
msgstr ""
"Essa membrana tem uma parede feita de celulose, resultando em uma melhor "
"proteção contra danos, especialmente contra danos físicos. E leva menos "
"energia para manter sua forma, mas não absorve recursos rapidamente e "
"deixa a célula mais lenta."

#: ../src/gui_common/tooltip/ToolTipManager.tscn:2522
#: ../src/gui_common/tooltip/ToolTipManager.tscn:2990
#: ../src/gui_common/tooltip/ToolTipManager.tscn:3260
msgid "PHYSICAL_RESISTANCE"
msgstr "Resistência Física"

#: ../src/gui_common/tooltip/ToolTipManager.tscn:2556
#: ../src/gui_common/tooltip/ToolTipManager.tscn:2791
#: ../src/gui_common/tooltip/ToolTipManager.tscn:3058
#: ../src/gui_common/tooltip/ToolTipManager.tscn:3328
msgid "CANNOT_ENGULF"
msgstr "Não pode engolir"

#: ../src/gui_common/tooltip/ToolTipManager.tscn:2594
msgid "CHITIN_MEMBRANE_DESCRIPTION"
msgstr ""
"Essa membrana tem uma parede feita de quitina, resultando em uma melhor "
"proteção contra danos, especialmente causados por toxinas. E leva menos "
"energia para manter sua forma, mas deixa a célula lenta e não absorve "
"recursos rapidamente."

#: ../src/gui_common/tooltip/ToolTipManager.tscn:2757
#: ../src/gui_common/tooltip/ToolTipManager.tscn:3024
#: ../src/gui_common/tooltip/ToolTipManager.tscn:3294
msgid "TOXIN_RESISTANCE"
msgstr "Resistência a Toxinas"

#: ../src/gui_common/tooltip/ToolTipManager.tscn:2829
msgid "CALCIUM_CARBONATE_MEMBRANE_DESCRIPTION"
msgstr ""
"Essa membrana tem uma casca forte feita de carbonato de cálcio. Pode "
"resistir a danos facilmente e requer menos energia para não deformar. As "
"desvantagens de ter uma casca tão pesada é que a célula fica mais lenta e "
"demora ainda mais para absorver recursos."

#: ../src/gui_common/tooltip/ToolTipManager.tscn:3097
msgid "SILICA_MEMBRANE_DESCRIPTION"
msgstr ""
"Essa membrana tem uma forte parede feita de sílica. Pode resistir bem a "
"danos no geral e é muito resistente a danos físicos. Também precisa de "
"menos energia para manter sua forma. No entanto, diminui a velocidade da "
"célula drasticamente e a célula e não absorve recursos rapidamente."

#: ../src/gui_common/tooltip/ToolTipManager.tscn:3479
msgid "ADD_INPUT_BUTTON_TOOLTIP"
msgstr "Adicionar uma nova tecla"

#: ../src/gui_common/tooltip/ToolTipManager.tscn:3485
msgid "SETTING_ONLY_APPLIES_TO_NEW_GAMES"
msgstr ""
"Esse valor só é aplicado à novos jogos, criados após alterar esta opção"

#: ../src/gui_common/tooltip/ToolTipManager.tscn:3491
msgid "GUI_LIGHT_EFFECTS_OPTION_DESCRIPTION"
msgstr ""
"Habilita os efeitos de luz na interface (e.g botão do editor)\n"
"\n"
"Se você tiver um bug onde partes do botão do editor desaparecem,\n"
"você pode tentar desabilitar essa opção para ver se o problema desaparece."

#: ../src/gui_common/tooltip/ToolTipManager.tscn:3497
msgid "ASSUME_HYPERTHREADING_TOOLTIP"
msgstr ""
"Não é possível detectar automaticamente se o hiperprocessamento está "
"habilitado ou não.\n"
"Isso afeta o número padrão de processos, já que as tarefas de "
"hiperprocessamento não são tão rápidas quanto núcleos de CPU de verdade."

#: ../src/gui_common/tooltip/ToolTipManager.tscn:3502
msgid "SHOW_UNSAVED_PROGRESS_WARNING_TOOLTIP"
msgstr "Mostra/Esconde o aviso de quando o jogador tenta sair do jogo."

#: ../src/gui_common/tooltip/ToolTipManager.tscn:3511
#: ../src/microbe_stage/editor/MicrobeEditor.tscn:3116
#: ../src/microbe_stage/editor/MicrobeEditorGUI.cs:898
msgid "TEMPERATURE"
msgstr "Temperatura"

#: ../src/gui_common/tooltip/microbe_editor/SelectionMenuToolTip.tscn:95
#: ../src/microbe_stage/editor/MicrobePartSelection.tscn:81
msgid "N_A_MP"
msgstr "N/A PM"

#: ../src/microbe_stage/Microbe.Contact.cs:519
msgid "DEATH"
msgstr "morte"

#: ../src/microbe_stage/Microbe.Contact.cs:624
msgid "SUCCESSFUL_SCAVENGE"
msgstr "busca de recursos bem-sucedida"

#: ../src/microbe_stage/Microbe.Contact.cs:631
msgid "SUCCESSFUL_KILL"
msgstr "caça bem-sucedida"

#: ../src/microbe_stage/Microbe.Contact.cs:832
msgid "ESCAPE_ENGULFING"
msgstr "escapou de predação"

#: ../src/microbe_stage/Microbe.Interior.cs:712
msgid "REPRODUCED"
msgstr "reproduziu"

#: ../src/microbe_stage/MicrobeCheatMenu.tscn:35
msgid "INFINITE_COMPOUNDS"
msgstr "Compostos infinitos"

#: ../src/microbe_stage/MicrobeCheatMenu.tscn:42
msgid "GODMODE"
msgstr "Godmode"

#: ../src/microbe_stage/MicrobeCheatMenu.tscn:49
msgid "NO_AI"
msgstr "Sem IA"

#: ../src/microbe_stage/MicrobeCheatMenu.tscn:63
msgid "PLAYER_SPEED"
msgstr ""
"Jogador\n"
"Velocidade"

#: ../src/microbe_stage/MicrobeCheatMenu.tscn:84
msgid "PLAYER_DUPLICATE"
msgstr "Duplicar Jogador"

#: ../src/microbe_stage/MicrobeCheatMenu.tscn:94
msgid "SPAWN_ENEMY"
msgstr "Gerar Inimigo"

#: ../src/microbe_stage/MicrobeHUD.cs:683
msgid "STUFF_AT"
msgstr "Coisas em {0:F1}, {1:F1}:"

#: ../src/microbe_stage/MicrobeHUD.cs:716
msgid "PLAYER_CELL"
msgstr "Célula do jogador"

#: ../src/microbe_stage/MicrobeHUD.cs:733
msgid "SPECIES_N_TIMES"
msgstr "{0} (x{1})"

#: ../src/microbe_stage/MicrobeHUD.cs:778
msgid "CATEGORY_AN_ABUNDANCE"
msgstr "uma abundância"

#: ../src/microbe_stage/MicrobeHUD.cs:780
msgid "CATEGORY_QUITE_A_BIT"
msgstr "um bocado"

#: ../src/microbe_stage/MicrobeHUD.cs:782
msgid "CATEGORY_A_FAIR_AMOUNT"
msgstr "uma quantidade razoável"

#: ../src/microbe_stage/MicrobeHUD.cs:784
msgid "CATEGORY_SOME"
msgstr "alguns"

#: ../src/microbe_stage/MicrobeHUD.cs:786
msgid "CATEGORY_LITTLE"
msgstr "pouco"

#: ../src/microbe_stage/MicrobeHUD.cs:788
msgid "CATEGORY_VERY_LITTLE"
msgstr "muito pouco"

#: ../src/microbe_stage/MicrobeStage.cs:529
msgid "PLAYER_REPRODUCED"
msgstr "jogador reproduziu"

#: ../src/microbe_stage/MicrobeStage.cs:615
#, fuzzy
msgid "SPAWN_ENEMY_CHEAT_FAIL"
msgstr "Gerar Inimigo"

#: ../src/microbe_stage/MicrobeStage.cs:679
msgid "PLAYER_DIED"
msgstr "jogador morreu"

#: ../src/microbe_stage/MicrobeStage.tscn:506
msgid "AT_CURSOR"
msgstr "No cursor:"

#: ../src/microbe_stage/MicrobeStage.tscn:532
msgid "NOTHING_HERE"
msgstr "Não há nada aqui"

#: ../src/microbe_stage/MicrobeStage.tscn:557
msgid "COMPOUNDS_COLON"
msgstr "Compostos:"

#: ../src/microbe_stage/MicrobeStage.tscn:597
msgid "SPECIES_COLON"
msgstr "Espécies:"

#: ../src/microbe_stage/MicrobeStage.tscn:677
msgid "ENVIRONMENT"
msgstr "Ambiente"

#: ../src/microbe_stage/MicrobeStage.tscn:946
msgid "TEMPERATURE_SHORT"
msgstr "Temp."

#: ../src/microbe_stage/MicrobeStage.tscn:1002
msgid "LIGHT"
msgstr "Luz"

#: ../src/microbe_stage/MicrobeStage.tscn:1057
msgid "PRESSURE_SHORT"
msgstr "Pressione."

#: ../src/microbe_stage/MicrobeStage.tscn:1140
#: ../src/microbe_stage/editor/MicrobeEditor.tscn:2784
#: ../src/microbe_stage/editor/MicrobeEditor.tscn:3423
#: ../src/microbe_stage/editor/MicrobeEditorGUI.cs:1007
msgid "COMPOUNDS"
msgstr "Compostos"

#: ../src/microbe_stage/MicrobeStage.tscn:1526
msgid "AGENTS"
msgstr "Agentes"

#: ../src/microbe_stage/MicrobeStage.tscn:1626
msgid "STAGE_MENU_BUTTON_TOOLTIP"
msgstr "Menu de pausa"

#: ../src/microbe_stage/MicrobeStage.tscn:1644
msgid "PAUSE_TOOLTIP"
msgstr "Pausar o jogo"

#: ../src/microbe_stage/MicrobeStage.tscn:1657
msgid "RESUME_TOOLTIP"
msgstr "Retomar o jogo"

#: ../src/microbe_stage/MicrobeStage.tscn:1670
msgid "COMPOUNDS_BUTTON_MICROBE_TOOLTIP"
msgstr "Mostrar/esconder ambiente e compostos"

#: ../src/microbe_stage/MicrobeStage.tscn:1685
msgid "CHEMICAL_BUTTON_MICROBE_TOOLTIP"
msgstr "Mostrar/esconder processos da célula"

#: ../src/microbe_stage/MicrobeStage.tscn:1722
msgid "HELP_BUTTON_TOOLTIP"
msgstr "Ajuda"

#: ../src/microbe_stage/MicrobeStage.tscn:1734
msgid "SUICIDE_BUTTON_TOOLTIP"
msgstr "Suicídio"

#: ../src/microbe_stage/MicrobeStage.tscn:1785
msgid "POPULATION_CAPITAL"
msgstr "POPULAÇÃO:"

#: ../src/microbe_stage/PatchMapGenerator.cs:181
msgid "PATCH_PANGONIAN_VENTS"
msgstr "Respiradouros Pangonianos"

#: ../src/microbe_stage/PatchMapGenerator.cs:182
msgid "PATCH_PANGONIAN_MESOPELAGIC"
msgstr "Mesopelágico Pangoniano"

#: ../src/microbe_stage/PatchMapGenerator.cs:183
msgid "PATCH_PANGONIAN_EPIPELAGIC"
msgstr "Epipelágico Pangoniano"

#: ../src/microbe_stage/PatchMapGenerator.cs:184
msgid "PATCH_PANGONIAN_TIDEPOOL"
msgstr "Poça de Maré Pangoniana"

#: ../src/microbe_stage/PatchMapGenerator.cs:185
msgid "PATCH_PANGONIAN_BATHYPELAGIC"
msgstr "Batipelágico Pangoniano"

#: ../src/microbe_stage/PatchMapGenerator.cs:186
msgid "PATHCH_PANGONIAN_ABYSSOPELAGIC"
msgstr "Abissopelágico Pangoniano"

#: ../src/microbe_stage/PatchMapGenerator.cs:187
msgid "PATCH_PANGONIAN_COAST"
msgstr "Costa Pangoniana"

#: ../src/microbe_stage/PatchMapGenerator.cs:188
msgid "PATCH_PANGONIAN_ESTUARY"
msgstr "Estuário Pangoniano"

#: ../src/microbe_stage/PatchMapGenerator.cs:189
msgid "PATCH_CAVE"
msgstr "Caverna"

#: ../src/microbe_stage/PatchMapGenerator.cs:190
msgid "PATCH_ICE_SHELF"
msgstr "Plataforma de Gelo"

#: ../src/microbe_stage/PatchMapGenerator.cs:191
msgid "PATCH_PANGONIAN_SEAFLOOR"
msgstr "Relevo Oceânico Pangoniano"

#: ../src/microbe_stage/PlayerMicrobeInput.cs:117
msgid "UNBIND_HELP_TEXT"
msgstr "Modo de Desconexão"

#: ../src/microbe_stage/ProcessPanel.tscn:16
msgid "PROCESS_PANEL_TITLE"
msgstr "Processos"

#: ../src/microbe_stage/editor/CompoundBalanceDisplay.tscn:22
msgid "COMPOUND_BALANCE_TITLE"
msgstr "Compostos"

#: ../src/microbe_stage/editor/MicrobeEditor.cs:623
#: ../src/microbe_stage/editor/MicrobeEditor.cs:1439
msgid "LOADING_MICROBE_EDITOR"
msgstr "Carregando Editor de Micróbios"

#: ../src/microbe_stage/editor/MicrobeEditor.cs:625
msgid "WAITING_FOR_AUTO_EVO"
msgstr "Esperando pela auto-evo:"

#: ../src/microbe_stage/editor/MicrobeEditor.cs:2467
msgid "AUTO_EVO_FAILED"
msgstr "A auto-evo falhou"

#: ../src/microbe_stage/editor/MicrobeEditor.cs:2468
msgid "AUTO_EVO_RUN_STATUS"
msgstr "Estado da auto-evo:"

#: ../src/microbe_stage/editor/MicrobeEditor.tscn:652
msgid "MUTATION_POINTS"
msgstr "Pontos de Mutação"

#: ../src/microbe_stage/editor/MicrobeEditor.tscn:787
msgid "STRUCTURE"
msgstr "Estrutura"

#: ../src/microbe_stage/editor/MicrobeEditor.tscn:809
msgid "MEMBRANE"
msgstr "Membrana"

#: ../src/microbe_stage/editor/MicrobeEditor.tscn:831
msgid "BEHAVIOUR"
msgstr "Comportamento"

#: ../src/microbe_stage/editor/MicrobeEditor.tscn:883
msgid "SEARCH_DOT_DOT_DOT"
msgstr "Pesquisar…"

#: ../src/microbe_stage/editor/MicrobeEditor.tscn:890
msgid "STRUCTURAL"
msgstr "Estrutural"

#: ../src/microbe_stage/editor/MicrobeEditor.tscn:930
msgid "PROTEINS"
msgstr "Proteínas"

#: ../src/microbe_stage/editor/MicrobeEditor.tscn:1000
msgid "EXTERNAL"
msgstr "Externo"

#: ../src/microbe_stage/editor/MicrobeEditor.tscn:1054
msgid "ORGANELLES"
msgstr "Organelas"

#: ../src/microbe_stage/editor/MicrobeEditor.tscn:1189
msgid "MEMBRANE_TYPES"
msgstr "Tipos de Membranas"

#: ../src/microbe_stage/editor/MicrobeEditor.tscn:1262
msgid "FLUIDITY_RIGIDITY"
msgstr "Fluidez / Rigidez"

#: ../src/microbe_stage/editor/MicrobeEditor.tscn:1301
msgid "COLOUR"
msgstr "Coloração"

#: ../src/microbe_stage/editor/MicrobeEditor.tscn:1366
msgid "PEACEFUL"
msgstr "Pacífico"

#: ../src/microbe_stage/editor/MicrobeEditor.tscn:1383
msgid "AGGRESSIVE"
msgstr "Agressivo"

#: ../src/microbe_stage/editor/MicrobeEditor.tscn:1417
msgid "CAUTIOUS"
msgstr "Cauteloso"

#: ../src/microbe_stage/editor/MicrobeEditor.tscn:1435
msgid "OPPORTUNISTIC"
msgstr "Oportunista"

#: ../src/microbe_stage/editor/MicrobeEditor.tscn:1469
msgid "BRAVE"
msgstr "Corajoso"

#: ../src/microbe_stage/editor/MicrobeEditor.tscn:1486
msgid "FEARFUL"
msgstr "Medroso"

#: ../src/microbe_stage/editor/MicrobeEditor.tscn:1520
msgid "SESSILE"
msgstr "Séssil"

#: ../src/microbe_stage/editor/MicrobeEditor.tscn:1537
msgid "ACTIVE"
msgstr "Ativo"

#: ../src/microbe_stage/editor/MicrobeEditor.tscn:1571
msgid "RESPONSIVE"
msgstr "Reativo"

#: ../src/microbe_stage/editor/MicrobeEditor.tscn:1588
msgid "FOCUSED"
msgstr "Focado"

#: ../src/microbe_stage/editor/MicrobeEditor.tscn:1654
msgid "ORGANISM_STATISTICS"
msgstr "Estatísticas do Organismo"

#: ../src/microbe_stage/editor/MicrobeEditor.tscn:1716
msgid "SPEED_COLON"
msgstr "Velocidade:"

#: ../src/microbe_stage/editor/MicrobeEditor.tscn:1746
msgid "HP_COLON"
msgstr "HP:"

#: ../src/microbe_stage/editor/MicrobeEditor.tscn:1776
msgid "SIZE_COLON"
msgstr "Tamanho:"

#: ../src/microbe_stage/editor/MicrobeEditor.tscn:1797
msgid "GENERATION_COLON"
msgstr "Geração:"

#: ../src/microbe_stage/editor/MicrobeEditor.tscn:1839
msgid "ATP_BALANCE"
msgstr "Balanceamento de ATP"

#: ../src/microbe_stage/editor/MicrobeEditor.tscn:1952
msgid "AUTO-EVO_PREDICTION_BOX_DESCRIPTION"
msgstr ""
"Esse painel mostra a população da espécie modificada prevista pela auto-"
"evo.\n"
"A auto-evo roda a simulação populacional que é um dos fatores que afetam a "
"sua população (o outro é o seu desempenho)."

#: ../src/microbe_stage/editor/MicrobeEditor.tscn:1956
#: ../src/microbe_stage/editor/MicrobeEditor.tscn:3943
msgid "AUTO-EVO_PREDICTION"
msgstr "Previsão da Auto-Evo"

#: ../src/microbe_stage/editor/MicrobeEditor.tscn:1964
#, fuzzy
msgid "PREDICTION_DETAILS_OPEN_TOOLTIP"
msgstr "Retomar o jogo"

#: ../src/microbe_stage/editor/MicrobeEditor.tscn:2034
msgid "TOTAL_POPULATION_COLON"
msgstr "População Total:"

#: ../src/microbe_stage/editor/MicrobeEditor.tscn:2058
msgid "BEST_PATCH_COLON"
msgstr "Melhor Região:"

#: ../src/microbe_stage/editor/MicrobeEditor.tscn:2083
msgid "WORST_PATCH_COLON"
msgstr "Pior Região:"

#: ../src/microbe_stage/editor/MicrobeEditor.tscn:2229
msgid "SPECIES_NAME_DOT_DOT_DOT"
msgstr "Nome da espécie…"

#: ../src/microbe_stage/editor/MicrobeEditor.tscn:2283
msgid "CANCEL_ACTION_CAPITAL"
msgstr "CANCELAR AÇÃO"

#: ../src/microbe_stage/editor/MicrobeEditor.tscn:2297
msgid "CONFIRM_CAPITAL"
msgstr "CONFIRMAR"

#: ../src/microbe_stage/editor/MicrobeEditor.tscn:2306
msgid "NEGATIVE_ATP_BALANCE"
msgstr "Balanceamento de ATP Negativo"

#: ../src/microbe_stage/editor/MicrobeEditor.tscn:2307
msgid "NEGATIVE_ATP_BALANCE_TEXT"
msgstr ""
"Seu micróbio não está produzindo ATP suficiente para sobreviver!\n"
"Deseja continuar?"

#: ../src/microbe_stage/editor/MicrobeEditor.tscn:2313
msgid "DISCONNECTED_ORGANELLES"
msgstr "Organelas Desconectadas"

#: ../src/microbe_stage/editor/MicrobeEditor.tscn:2315
msgid "DISCONNECTED_ORGANELLES_TEXT"
msgstr ""
"Há organelas desconectadas do resto da célula.\n"
"Por favor conecte todas as organelas ou desfaça suas mudanças."

#: ../src/microbe_stage/editor/MicrobeEditor.tscn:2412
msgid "AUTO_EVO"
msgstr "Auto-evo"

#: ../src/microbe_stage/editor/MicrobeEditor.tscn:2426
msgid "FOOD_CHAIN"
msgstr "Cadeia Alimentar"

#: ../src/microbe_stage/editor/MicrobeEditor.tscn:2440
msgid "TIMELINE"
msgstr "Linha do Tempo"

#: ../src/microbe_stage/editor/MicrobeEditor.tscn:2493
msgid "AUTO_EVO_RESULTS"
msgstr "Resultados da Auto-evo:"

#: ../src/microbe_stage/editor/MicrobeEditor.tscn:2512
msgid "EXTERNAL_EFFECTS"
msgstr "Efeitos externos:"

#: ../src/microbe_stage/editor/MicrobeEditor.tscn:2595
msgid "SPECIES_POPULATION"
msgstr "População da espécie"

#: ../src/microbe_stage/editor/MicrobeEditor.tscn:2633
#: ../src/microbe_stage/editor/MicrobeEditor.tscn:3075
msgid "PHYSICAL_CONDITIONS"
msgstr "Condições Físicas"

#: ../src/microbe_stage/editor/MicrobeEditor.tscn:2741
#: ../src/microbe_stage/editor/MicrobeEditor.tscn:3258
#: ../src/microbe_stage/editor/MicrobeEditorGUI.cs:1002
msgid "ATMOSPHERIC_GASSES"
msgstr "Gases Atmosféricos"

#: ../src/microbe_stage/editor/MicrobeEditor.tscn:2844
#: ../src/microbe_stage/editor/MicrobeEditor.tscn:3767
msgid "NEXT_CAPITAL"
msgstr "PRÓXIMO"

#: ../src/microbe_stage/editor/MicrobeEditor.tscn:2957
msgid "SELECT_A_PATCH"
msgstr "Selecione uma região para mostrar seus detalhes"

#: ../src/microbe_stage/editor/MicrobeEditor.tscn:2992
msgid "CURRENT_LOCATION_CAPITAL"
msgstr "LOCALIZAÇÃO ATUAL"

#: ../src/microbe_stage/editor/MicrobeEditor.tscn:3152
msgid "PRESSURE"
msgstr "Pressão"

#: ../src/microbe_stage/editor/MicrobeEditor.tscn:3683
msgid "SPECIES_PRESENT"
msgstr "Espécies Presentes"

#: ../src/microbe_stage/editor/MicrobeEditor.tscn:3740
msgid "MOVE_TO_THIS_PATCH"
msgstr "Mover para esta região"

#: ../src/microbe_stage/editor/MicrobeEditor.tscn:3809
msgid "REPORT"
msgstr "Relatório"

#: ../src/microbe_stage/editor/MicrobeEditor.tscn:3830
msgid "PATCH_MAP"
msgstr "Mapa de Regiões"

#: ../src/microbe_stage/editor/MicrobeEditor.tscn:3992
#, fuzzy
msgid "AUTO-EVO_EXPLANATION_EXPLANATION"
msgstr "A população de {0} foi alterada por {1} devido a: {2}"

#: ../src/microbe_stage/editor/MicrobeEditorCheatMenu.tscn:31
msgid "INFINITE_MP"
msgstr "MP Infinito"

#: ../src/microbe_stage/editor/MicrobeEditorGUI.cs:704
msgid "THE_AMOUNT_OF_GLUCOSE_HAS_BEEN_REDUCED"
msgstr ""
"A quantidade de glicose foi reduzida para {0} da quantidade anterior."

#: ../src/microbe_stage/editor/MicrobeEditorGUI.cs:711
msgid "MEGA_YEARS"
msgstr "milhões de anos"

#: ../src/microbe_stage/editor/MicrobeEditorGUI.cs:715
#: ../src/microbe_stage/editor/MicrobeEditorGUI.cs:999
#: ../src/microbe_stage/editor/MicrobeEditorGUI.cs:1000
#: ../src/microbe_stage/editor/MicrobeEditorGUI.cs:1002
#: ../src/microbe_stage/editor/MicrobeEditorGUI.cs:1004
#: ../src/microbe_stage/editor/MicrobeEditorGUI.cs:1007
msgid "YEARS"
msgstr "anos"

#: ../src/microbe_stage/editor/MicrobeEditorGUI.cs:757
#: ../src/microbe_stage/editor/MicrobeEditorGUI.cs:762
msgid "ATP_PRODUCTION"
msgstr "Produção de ATP"

#: ../src/microbe_stage/editor/MicrobeEditorGUI.cs:763
msgid "ATP_PRODUCTION_TOO_LOW"
msgstr "PRODUÇÃO DE ATP MUITO BAIXA!"

#: ../src/microbe_stage/editor/MicrobeEditorGUI.cs:789
msgid "ENERGY_BALANCE_TOOLTIP_PRODUCTION"
msgstr "{0}: +{1} ATP"

#: ../src/microbe_stage/editor/MicrobeEditorGUI.cs:806
msgid "OSMOREGULATION"
msgstr "Osmorregulação"

#: ../src/microbe_stage/editor/MicrobeEditorGUI.cs:812
msgid "BASE_MOVEMENT"
msgstr "Movimento Base"

#: ../src/microbe_stage/editor/MicrobeEditorGUI.cs:824
msgid "ENERGY_BALANCE_TOOLTIP_CONSUMPTION"
msgstr "{0}: -{1} ATP"

#: ../src/microbe_stage/editor/MicrobeEditorGUI.cs:1004
msgid "SPECIES_LIST"
msgstr "Lista de espécies"

#: ../src/microbe_stage/editor/MicrobeEditorGUI.cs:1040
msgid "FREEBUILDING"
msgstr "Modo livre"

#: ../src/microbe_stage/editor/MicrobeEditorGUI.cs:1137
msgid "BIOME_LABEL"
msgstr "Bioma: {0}"

#: ../src/microbe_stage/editor/MicrobeEditorGUI.cs:1142
msgid "BELOW_SEA_LEVEL"
msgstr "{0}-{1}m sob o nível do mar"

#: ../src/microbe_stage/editor/MicrobeEditorGUI.cs:1181
msgid "WITH_POPULATION"
msgstr "{0} com a população: {1}"

#: ../src/microbe_stage/editor/MicrobeEditorGUI.cs:1871
msgid "FAILED"
msgstr "Falhou"

#: ../src/microbe_stage/editor/MicrobeEditorGUI.cs:1877
#: ../src/microbe_stage/editor/MicrobeEditorGUI.cs:1889
msgid "POPULATION_IN_PATCH_SHORT"
msgstr "{0} ({1})"

#: ../src/microbe_stage/editor/MicrobeEditorGUI.cs:1883
#: ../src/microbe_stage/editor/MicrobeEditorGUI.cs:1895
msgid "N_A"
msgstr "N/A"

#: ../src/microbe_stage/editor/MicrobeEditorGUI.cs:2159
msgid "INVALID_SPECIES_NAME_POPUP"
msgstr ""
"O nome da espécie deve se adequar a nomenclatura binomial (Gênero e "
"Epípeto)!"

#: ../src/microbe_stage/editor/MicrobeEditorGUI.cs:2285
msgid "ENERGY_IN_PATCH_FOR"
msgstr ""

#: ../src/microbe_stage/editor/MicrobeEditorGUI.cs:2289
msgid "ENERGY_SUMMARY_LINE"
msgstr ""

#: ../src/microbe_stage/editor/MicrobeEditorGUI.cs:2296
msgid "ENERGY_SOURCES"
msgstr ""

#: ../src/microbe_stage/editor/MicrobeEditorGUI.cs:2302
msgid "FOOD_SOURCE_ENERGY_INFO"
msgstr ""

#: ../src/microbe_stage/editor/MicrobePartSelection.cs:112
#: ../src/microbe_stage/editor/OrganellePopupMenu.cs:207
#: ../src/microbe_stage/editor/OrganellePopupMenu.cs:226
msgid "MP_COST"
msgstr "{0} PM"

#: ../src/microbe_stage/editor/OrganellePopupMenu.tscn:227
msgid "DELETE"
msgstr "Remover"

#: ../src/microbe_stage/editor/OrganellePopupMenu.tscn:292
msgid "MOVE"
msgstr "Mover"

#: ../src/microbe_stage/editor/OrganellePopupMenu.tscn:359
msgid "MODIFY"
msgstr "Modificar"

#: ../src/microbe_stage/gui/ExtinctionBox.tscn:86
msgid "EXTINCTION_CAPITAL"
msgstr "EXTINTO"

#: ../src/microbe_stage/gui/ExtinctionBox.tscn:95
msgid "EXTINCTION_BOX_TEXT"
msgstr ""
"Assim como 99% de todas as espécies que já existiram, a sua foi extinta. "
"Outras espécies irão preencher o seu nicho e prosperar, mas não vai ser "
"você. Será esquecido, um experimento falho na evolução."

#: ../src/microbe_stage/gui/WinBox.tscn:56
msgid "WIN_BOX_TITLE"
msgstr "VOCÊ PROSPEROU!"

#: ../src/microbe_stage/gui/WinBox.tscn:65
msgid "WIN_TEXT"
msgstr ""
"Parabéns! Você terminou esta versão de Thrive! Poderá continuar jogando "
"após esta tela fechar se você quiser, ou pode começar um novo jogo em um "
"novo mundo."

#: ../src/modding/ModLoader.cs:211 ../src/modding/ModLoader.cs:264
msgid "CANT_LOAD_MOD_INFO"
msgstr ""

#: ../src/modding/ModLoader.cs:235
msgid "MOD_ASSEMBLY_LOAD_EXCEPTION"
msgstr ""

#: ../src/modding/ModLoader.cs:252
msgid "MOD_HAS_NO_LOADABLE_RESOURCES"
msgstr ""

#: ../src/modding/ModLoader.cs:279
msgid "MOD_ASSEMBLY_UNLOAD_CALL_FAILED"
msgstr ""

#: ../src/modding/ModLoader.cs:287
msgid "MOD_ASSEMBLY_UNLOAD_CALL_FAILED_EXCEPTION"
msgstr ""

#: ../src/modding/ModLoader.cs:351
msgid "MOD_ASSEMBLY_CLASS_NOT_FOUND"
msgstr ""

#: ../src/modding/ModLoader.cs:364
msgid "MOD_ASSEMBLY_INIT_CALL_FAILED"
msgstr ""

#: ../src/modding/ModLoader.cs:380
msgid "MOD_ASSEMBLY_LOAD_CALL_FAILED_EXCEPTION"
msgstr ""

#: ../src/modding/ModLoader.cs:394
#, fuzzy
msgid "PCK_LOAD_FAILED"
msgstr "Carregamento terminado"

#: ../src/modding/ModManager.cs:292
msgid "INVALID_ICON_PATH"
msgstr ""

#: ../src/modding/ModManager.cs:306
msgid "INVALID_URL_SCHEME"
msgstr ""

#: ../src/modding/ModManager.cs:318
msgid "ASSEMBLY_CLASS_REQUIRED"
msgstr ""

#: ../src/modding/ModManager.cs:544
#, fuzzy
msgid "NO_SELECTED_MOD"
msgstr "Selecionado:"

#: ../src/modding/ModManager.cs:869
msgid "THIS_IS_WORKSHOP_MOD"
msgstr ""

#: ../src/modding/ModManager.cs:870
msgid "THIS_IS_LOCAL_MOD"
msgstr ""

#: ../src/modding/ModManager.cs:926
#, fuzzy
msgid "ERROR_CREATING_FOLDER"
msgstr "Erro ao salvar"

#: ../src/modding/ModManager.cs:935
msgid "ERROR_CREATING_INFO_FILE"
msgstr ""

#: ../src/modding/ModManager.tscn:121
msgid "AVAILABLE_MODS"
msgstr ""

#: ../src/modding/ModManager.tscn:144 ../src/saving/SaveManagerGUI.tscn:69
msgid "REFRESH"
msgstr "Atualizar"

#: ../src/modding/ModManager.tscn:152
#, fuzzy
msgid "OPEN_FOLDER"
msgstr "Abrir pasta de logs"

#: ../src/modding/ModManager.tscn:170
#, fuzzy
msgid "RIGHT_ARROW"
msgstr "Botão direito do mouse"

#: ../src/modding/ModManager.tscn:183
#, fuzzy
msgid "LEFT_ARROW"
msgstr "Botão esquerdo do mouse"

#: ../src/modding/ModManager.tscn:195
#, fuzzy
msgid "ENABLED_MODS"
msgstr "Habilitar o editor"

#: ../src/modding/ModManager.tscn:213
#, fuzzy
msgid "DISABLE_ALL"
msgstr "Desativado"

#: ../src/modding/ModManager.tscn:250
#, fuzzy
msgid "SELECTED_MOD"
msgstr "Selecionado:"

#: ../src/modding/ModManager.tscn:284 ../src/modding/ModManager.tscn:672
#: ../src/modding/NewModGUI.tscn:142
msgid "MOD_AUTHOR"
msgstr ""

#: ../src/modding/ModManager.tscn:315 ../src/modding/ModManager.tscn:694
#: ../src/modding/NewModGUI.tscn:165
#, fuzzy
msgid "MOD_VERSION"
msgstr "Versão:"

#: ../src/modding/ModManager.tscn:371
msgid "RECOMMENDED_THRIVE_VERSION"
msgstr ""

#: ../src/modding/ModManager.tscn:415
#, fuzzy
msgid "MINIMUM_VERSION"
msgstr "Versão:"

#: ../src/modding/ModManager.tscn:442 ../src/modding/ModManager.tscn:716
#: ../src/modding/NewModGUI.tscn:188
#, fuzzy
msgid "MOD_DESCRIPTION"
msgstr "Descrição:"

#: ../src/modding/ModManager.tscn:474
msgid "MORE_INFO"
msgstr ""

#: ../src/modding/ModManager.tscn:482
#, fuzzy
msgid "OPEN_MOD_URL"
msgstr "Abrir URL"

#: ../src/modding/ModManager.tscn:505
msgid "BROWSE_WORKSHOP"
msgstr ""

#: ../src/modding/ModManager.tscn:512 ../src/modding/ModUploader.tscn:45
#, fuzzy
msgid "UPLOAD"
msgstr "Carregar"

#: ../src/modding/ModManager.tscn:519
msgid "NEW"
msgstr ""

#: ../src/modding/ModManager.tscn:532
#, fuzzy
msgid "MOD_LOAD_UNLOAD_CAVEATS"
msgstr "Carregar salvamento inválido?"

#: ../src/modding/ModManager.tscn:559
#, fuzzy
msgid "ENABLE_ALL_COMPATIBLE"
msgstr "O jogo salvo selecionado é incompatível"

#: ../src/modding/ModManager.tscn:568
msgid "APPLY_CHANGES"
msgstr ""

#: ../src/modding/ModManager.tscn:579
msgid "UNAPPLIED_MOD_CHANGES"
msgstr ""

#: ../src/modding/ModManager.tscn:580
#, fuzzy
msgid "UNAPPLIED_MOD_CHANGES_DESCRIPTION"
msgstr ""
"A forma mais básica da membrana, tem pouca proteção contra dano. Também "
"precisa de mais energia para não deformar. A vantagem é que ela permite a "
"célula se mover e absorver nutrientes mais rapidamente."

#: ../src/modding/ModManager.tscn:581
#, fuzzy
msgid "DISCARD_CHANGES"
msgstr "Descartar e continuar"

#: ../src/modding/ModManager.tscn:588
msgid "FULL_MOD_INFO"
msgstr ""

#: ../src/modding/ModManager.tscn:629 ../src/modding/NewModGUI.tscn:119
#, fuzzy
msgid "MOD_NAME"
msgstr "Nome:"

#: ../src/modding/ModManager.tscn:651 ../src/modding/NewModGUI.tscn:96
msgid "MOD_INTERNAL_NAME"
msgstr ""

#: ../src/modding/ModManager.tscn:738 ../src/modding/NewModGUI.tscn:211
#, fuzzy
msgid "MOD_EXTENDED_DESCRIPTION"
msgstr ""
"Nitrogenase é uma enzima que consegue usar nitrogênio gasoso e energia "
"celular na forma de ATP para sintetizar amônia, um nutriente essencial "
"para o crescimento das células. Esse processo é chamado de Fixação de "
"Nitrogênio. Como a nitrogenase é suspensa diretamente no citoplasma, os "
"fluidos em volta realizam a Fermentação."

#: ../src/modding/ModManager.tscn:776 ../src/modding/NewModGUI.tscn:235
msgid "MOD_ICON_FILE"
msgstr ""

#: ../src/modding/ModManager.tscn:798 ../src/modding/NewModGUI.tscn:258
msgid "MOD_INFO_URL"
msgstr ""

#: ../src/modding/ModManager.tscn:820 ../src/modding/NewModGUI.tscn:281
#, fuzzy
msgid "MOD_LICENSE"
msgstr "Licenças"

#: ../src/modding/ModManager.tscn:842 ../src/modding/NewModGUI.tscn:304
msgid "MOD_RECOMMENDED_THRIVE"
msgstr ""

#: ../src/modding/ModManager.tscn:864 ../src/modding/NewModGUI.tscn:327
msgid "MOD_MINIMUM_THRIVE"
msgstr ""

#: ../src/modding/ModManager.tscn:886 ../src/modding/NewModGUI.tscn:350
msgid "MOD_MAXIMUM_THRIVE"
msgstr ""

#: ../src/modding/ModManager.tscn:908 ../src/modding/NewModGUI.tscn:373
#, fuzzy
msgid "MOD_PCK_NAME"
msgstr "Nome da Região"

#: ../src/modding/ModManager.tscn:930 ../src/modding/NewModGUI.tscn:396
msgid "MOD_ASSEMBLY"
msgstr ""

#: ../src/modding/ModManager.tscn:952 ../src/modding/NewModGUI.tscn:419
msgid "MOD_ASSEMBLY_CLASS"
msgstr ""

#: ../src/modding/ModManager.tscn:979
#, fuzzy
msgid "MOD_CREATION_FAILED"
msgstr "A auto-evo falhou"

#: ../src/modding/ModManager.tscn:989
#, fuzzy
msgid "MOD_LOAD_OR_UNLOAD_ERRORS_OCCURRED"
msgstr "Carregar salvamento inválido?"

#: ../src/modding/ModManager.tscn:994
msgid "RESTART_REQUIRED"
msgstr ""

#: ../src/modding/ModManager.tscn:996
#, fuzzy
msgid "MOD_LOAD_UNLOAD_RESTART"
msgstr "Carregar salvamento inválido?"

#: ../src/modding/ModUploader.cs:268 ../src/modding/ModUploader.tscn:272
msgid "CONTENT_UPLOADED_FROM"
msgstr ""

#: ../src/modding/ModUploader.cs:298
#, fuzzy
msgid "MISSING_TITLE"
msgstr "VOCÊ PROSPEROU!"

#: ../src/modding/ModUploader.cs:304
#, fuzzy
msgid "MISSING_DESCRIPTION"
msgstr "Descrição:"

#: ../src/modding/ModUploader.cs:312
#, fuzzy
msgid "DESCRIPTION_TOO_LONG"
msgstr "Descrição:"

#: ../src/modding/ModUploader.cs:318 ../src/steam/SteamClient.cs:208
#, fuzzy
msgid "CHANGE_DESCRIPTION_IS_TOO_LONG"
msgstr "Descrição:"

#: ../src/modding/ModUploader.cs:326
msgid "TAGS_IS_WHITESPACE"
msgstr ""

#: ../src/modding/ModUploader.cs:334
#, fuzzy
msgid "INVALID_TAG"
msgstr "Carregar salvamento inválido?"

#: ../src/modding/ModUploader.cs:348
msgid "PREVIEW_IMAGE_DOES_NOT_EXIST"
msgstr ""

#: ../src/modding/ModUploader.cs:355
msgid "PREVIEW_IMAGE_IS_TOO_LARGE"
msgstr ""

#: ../src/modding/ModUploader.cs:398
msgid "ID_IS_NOT_A_NUMBER"
msgstr ""

#: ../src/modding/ModUploader.cs:435
#, fuzzy
msgid "CREATING_DOT_DOT_DOT"
msgstr "Pesquisar…"

#: ../src/modding/ModUploader.cs:490
#, fuzzy
msgid "UPLOADING_DOT_DOT_DOT"
msgstr "Carregando..."

#: ../src/modding/ModUploader.cs:527
msgid "WORKSHOP_ITEM_UPLOAD_SUCCEEDED_TOS_REQUIRED"
msgstr ""

#: ../src/modding/ModUploader.cs:531
msgid "WORKSHOP_ITEM_UPLOAD_SUCCEEDED"
msgstr ""

#: ../src/modding/ModUploader.cs:591
msgid "WORKSHOP_TERMS_OF_SERVICE_NOTICE"
msgstr ""

#: ../src/modding/ModUploader.cs:616
#, fuzzy
msgid "SAVING_DATA_FAILED_DUE_TO"
msgstr "O salvamento falhou! Uma exceção ocorreu"

#: ../src/modding/ModUploader.cs:631 ../src/modding/NewModGUI.cs:294
#, fuzzy
msgid "FORM_ERROR_MESSAGE"
msgstr "Erro ao salvar"

#: ../src/modding/ModUploader.tscn:44
msgid "MOD_UPLOADER"
msgstr ""

#: ../src/modding/ModUploader.tscn:84
msgid "MOD_TO_UPLOAD"
msgstr ""

#: ../src/modding/ModUploader.tscn:109
#, fuzzy
msgid "UNKNOWN_WORKSHOP_ID"
msgstr "Botão do mouse desconhecido"

#: ../src/modding/ModUploader.tscn:121
#, fuzzy
msgid "CREATE_NEW"
msgstr "Criar Novo Jogo"

#: ../src/modding/ModUploader.tscn:128
#, fuzzy
msgid "ENTER_EXISTING_ID"
msgstr "Sobrescrever jogo que já existe:"

#: ../src/modding/ModUploader.tscn:138
msgid "ENTER_EXISTING_WORKSHOP_ID"
msgstr ""

#: ../src/modding/ModUploader.tscn:152
msgid "ID_NUMBER"
msgstr ""

#: ../src/modding/ModUploader.tscn:158
msgid "APPLY"
msgstr ""

#: ../src/modding/ModUploader.tscn:168
#, fuzzy
msgid "WORKSHOP_ITEM_TITLE"
msgstr "\"{0}\" - {1}"

#: ../src/modding/ModUploader.tscn:186
#, fuzzy
msgid "WORKSHOP_ITEM_DESCRIPTION"
msgstr ""
"O cloroplasto é uma estrutura de membrana dupla contendo pigmentos "
"fotossensíveis. É um procarionte que foi assimilado pelo seu hospedeiro "
"eucariótico. Os pigmentos no cloroplasto conseguem usar a energia da luz "
"para produzir glicose da água e gás carbônico em um processo chamado "
"Fotossíntese. Esses pigmentos também são o que os dá uma cor "
"característica. A proporção de sua produção de glicose aumenta com a "
"concentração de dióxido de carbono, e intensidade da luz."

#: ../src/modding/ModUploader.tscn:208
msgid "WORKSHOP_VISIBILITY_TOOLTIP"
msgstr ""

#: ../src/modding/ModUploader.tscn:209
msgid "VISIBLE"
msgstr ""

#: ../src/modding/ModUploader.tscn:215
msgid "WORKSHOP_ITEM_TAGS"
msgstr ""

#: ../src/modding/ModUploader.tscn:233
msgid "WORKSHOP_ITEM_PREVIEW"
msgstr ""

#: ../src/modding/ModUploader.tscn:259
msgid "BROWSE"
msgstr ""

#: ../src/modding/ModUploader.tscn:284
#, fuzzy
msgid "FORGET_MOD_DETAILS_TOOLTIP"
msgstr "Retomar o jogo"

#: ../src/modding/ModUploader.tscn:286
msgid "FORGET_MOD_DETAILS"
msgstr ""

#: ../src/modding/ModUploader.tscn:292 ../src/modding/ModUploader.tscn:301
#, fuzzy
msgid "WORKSHOP_ITEM_CHANGE_NOTES_TOOLTIP"
msgstr "\"{0}\" - {1}"

#: ../src/modding/ModUploader.tscn:294
#, fuzzy
msgid "WORKSHOP_ITEM_CHANGE_NOTES"
msgstr "\"{0}\" - {1}"

#: ../src/modding/ModUploader.tscn:325
msgid "SELECT_PREVIEW_IMAGE"
msgstr ""

#: ../src/modding/ModUploader.tscn:336
#, fuzzy
msgid "UPLOAD_SUCCEEDED"
msgstr "Salvo com sucesso"

#: ../src/modding/NewModGUI.cs:169
#, fuzzy
msgid "NEW_MOD_DEFAULT_DESCRIPTION"
msgstr ""
"O quimioplasto é uma estrutura de membrana dupla contendo proteínas "
"capazes de converter sulfeto de hidrogênio, água, e gás carbônico em "
"glicose em um processo chamado Quimiossíntese de Sulfeto de Hidrogênio. A "
"proporção de sua produção de glicose aumenta com a concentração de dióxido "
"de carbono."

#: ../src/modding/NewModGUI.cs:226
msgid "INVALID_URL_FORMAT"
msgstr ""

#: ../src/modding/NewModGUI.cs:238
msgid "INTERNAL_NAME_REQUIRED"
msgstr ""

#: ../src/modding/NewModGUI.cs:244
msgid "INTERNAL_NAME_REQUIRES_CAPITAL"
msgstr ""

#: ../src/modding/NewModGUI.cs:250
msgid "INTERNAL_NAME_IN_USE"
msgstr ""

#: ../src/modding/NewModGUI.cs:269
msgid "MISSING_OR_INVALID_REQUIRED_FIELD"
msgstr ""

#: ../src/modding/NewModGUI.cs:280
#, fuzzy
msgid "ADDITIONAL_VALIDATION_FAILED"
msgstr "A auto-evo falhou"

#: ../src/modding/NewModGUI.tscn:35
#, fuzzy
msgid "CREATE_NEW_MOD"
msgstr "Criar um novo micróbio"

#: ../src/modding/NewModGUI.tscn:69
msgid "MODDING_INSTRUCTIONS_ON"
msgstr ""

#: ../src/modding/NewModGUI.tscn:76
msgid "OUR_WIKI"
msgstr ""

#: ../src/modding/NewModGUI.tscn:450
#, fuzzy
msgid "CREATE"
msgstr "Criado em:"

#: ../src/saving/InProgressLoad.cs:78 ../src/saving/InProgressLoad.cs:98
#: ../src/saving/InProgressLoad.cs:147
msgid "LOADING_GAME"
msgstr "Carregando Jogo"

#: ../src/saving/InProgressLoad.cs:80
msgid "READING_SAVE_DATA"
msgstr "Lendo dados salvos"

#: ../src/saving/InProgressLoad.cs:100
msgid "CREATING_OBJECTS_FROM_SAVE"
msgstr "Criando objetos do jogo salvo"

#: ../src/saving/InProgressLoad.cs:109
msgid "AN_EXCEPTION_HAPPENED_WHILE_LOADING"
msgstr "Uma exceção aconteceu ao carregar os dados salvos"

#: ../src/saving/InProgressLoad.cs:135
msgid "SAVE_IS_INVALID"
msgstr "O jogo salvo é inválido"

#: ../src/saving/InProgressLoad.cs:136
msgid "SAVE_HAS_INVALID_GAME_STATE"
msgstr "Salvamento tem save game scene inválida"

#: ../src/saving/InProgressLoad.cs:149
msgid "PROCESSING_LOADED_OBJECTS"
msgstr "Processando objetos carregados"

#: ../src/saving/InProgressLoad.cs:164
msgid "AN_EXCEPTION_HAPPENED_WHILE_PROCESSING"
msgstr "Uma exceção ocorreu ao processar objetos carregados"

#: ../src/saving/InProgressLoad.cs:170
msgid "LOAD_FINISHED"
msgstr "Carregamento terminado"

#: ../src/saving/InProgressLoad.cs:195
msgid "ERROR_LOADING"
msgstr "Erro ao carregar"

#: ../src/saving/InProgressLoad.cs:227
msgid "SAVE_LOAD_ALREADY_LOADED_FREE_FAILURE"
msgstr ". Não foi possível liberar recursos já livres: {0}"

#: ../src/saving/InProgressSave.cs:188
msgid "SAVING"
msgstr "Salvando..."

#: ../src/saving/InProgressSave.cs:221
msgid "SAVE_FAILED"
msgstr "Falha ao Salvar"

#: ../src/saving/InProgressSave.cs:222
msgid "ERROR_SAVING"
msgstr "Erro ao salvar"

#: ../src/saving/NewSaveMenu.cs:87
msgid "THE_CHOSEN_FILENAME_ALREADY_EXISTS"
msgstr "O nome do arquivo ({0}) já existe. Sobrescrever?"

#: ../src/saving/NewSaveMenu.cs:167
#, fuzzy
msgid "INVALID_SAVE_NAME_POPUP"
msgstr ""
"O nome da espécie deve se adequar a nomenclatura binomial (Gênero e "
"Epípeto)!"

#: ../src/saving/NewSaveMenu.tscn:31
msgid "CREATE_NEW_SAVE"
msgstr "Criar Novo Jogo"

#: ../src/saving/NewSaveMenu.tscn:48
msgid "NAME"
msgstr "Nome:"

#: ../src/saving/NewSaveMenu.tscn:66
msgid "EXTRA_OPTIONS"
msgstr "Opções Extra"

#: ../src/saving/NewSaveMenu.tscn:84
msgid "OVERWRITE_EXISTING_SAVE"
msgstr "Sobrescrever jogo que já existe:"

#: ../src/saving/NewSaveMenu.tscn:116
msgid "OVERWRITE_EXISTING_SAVE_TITLE"
msgstr "Sobrescrever salvamento existente?"

#: ../src/saving/SaveHelper.cs:412
msgid "SAVING_NOT_POSSIBLE"
msgstr "Atualmente, não é possível salvar porque:"

#: ../src/saving/SaveHelper.cs:413
msgid "PLAYER_EXTINCT"
msgstr "O jogador foi extinto"

#: ../src/saving/SaveHelper.cs:422
msgid "SAVING_SUCCEEDED"
msgstr "Salvo com sucesso"

#: ../src/saving/SaveHelper.cs:432
msgid "SAVING_FAILED"
msgstr "O salvamento falhou! Uma exceção ocorreu"

#: ../src/saving/SaveInformation.cs:16
msgid "SAVE_MANUAL"
msgstr "Manual"

#: ../src/saving/SaveInformation.cs:22
msgid "SAVE_AUTOSAVE"
msgstr "Salvamento automático"

#: ../src/saving/SaveInformation.cs:28
msgid "SAVE_QUICKSAVE"
msgstr "Salvamento rápido"

#: ../src/saving/SaveInformation.cs:34
msgid "SAVE_INVALID"
msgstr "Inválido"

#: ../src/saving/SaveList.cs:202
msgid "SAVE_DELETE_WARNING"
msgstr ""
"Apagar o jogo salvo é irreversível, deseja apagar {0} permanentemente?"

#: ../src/saving/SaveList.tscn:51
msgid "NO_SAVEGAMES_FOUND"
msgstr ""

#: ../src/saving/SaveList.tscn:58 ../src/saving/SaveListItem.tscn:104
msgid "LOADING_DOT"
msgstr "Carregando..."

#: ../src/saving/SaveList.tscn:69 ../src/saving/SaveListItem.tscn:279
msgid "DELETE_THIS_SAVE"
msgstr "Apagar o Jogo Salvo?"

#: ../src/saving/SaveList.tscn:76 ../src/saving/SaveList.tscn:84
msgid "LOAD_INCOMPATIBLE_SAVE"
msgstr "Carregar jogo incompatível?"

#: ../src/saving/SaveList.tscn:77
msgid "NEWER_VERSION_LOADING_WARNING"
msgstr ""
"Este jogo salvo é de uma versão mais nova de Thrive e é provavelmente "
"incompatível.\n"
"Deseja carregar o jogo mesmo assim?"

#: ../src/saving/SaveList.tscn:85
msgid "OLDER_VERSION_LOADING_WARNING"
msgstr ""
"Este jogo salvo é de uma versão mais antiga e pode ser incompatível com a "
"atual.\n"
"Como Thrive está em desenvolvimento, a compatibilidade entre versões não é "
"uma prioridade.\n"
"Você pode relatar qualquer problema que encontrar, mas não serão "
"priorizados.\n"
"Deseja tentar carregar o jogo salvo mesmo assim?"

#: ../src/saving/SaveList.tscn:92
msgid "LOAD_INVALID_SAVE"
msgstr "Carregar salvamento inválido?"

#: ../src/saving/SaveList.tscn:93
msgid "LOAD_INVALID_SAVE_WARNING"
msgstr ""
"A informação do jogo salvo não pôde ser carregada do arquivo.\n"
"O salvamento pode estar corrupto ou é um formato mais novo que não é "
"entendido por essa versão de Thrive.\n"
"Deseja carregar o jogo salvo mesmo assim?"

#: ../src/saving/SaveList.tscn:100
msgid "SELECTED_SAVE_IS_INCOMPATIBLE"
msgstr "O jogo salvo selecionado é incompatível"

#: ../src/saving/SaveList.tscn:102
msgid "LOAD_INCOMPATIBLE_SAVE_WARNING"
msgstr ""
"O jogo salvo a ser carregado não é compatível com esta versão de Thrive.\n"
"E não há atualizador de jogo salvo para atualizar este jogo salvo.\n"
"Como Thrive está em desenvolvimento inicial, a compatibilidade entre "
"salvamentos não é prioridade, já que não há um atualizador para todas as "
"versões."

#: ../src/saving/SaveList.tscn:111
msgid "SELECTED_SAVE_IS_UPGRADEABLE"
msgstr "O jogo salvo selecionado pode ser atualizado"

#: ../src/saving/SaveList.tscn:112
msgid "SAVE_IS_UPGRADEABLE_DESCRIPTION"
msgstr ""
"O jogo salvo selecionado é de uma versão antiga de Thrive, mas pode ser "
"atualizada.\n"
"Um arquivo de backup será criado antes da atualização, se não já foi "
"criado.\n"
"Se pular a atualização, o jogo tentará executar o arquivo normalmente.\n"
"Tentar atualizar esse arquivo salvo?"

#: ../src/saving/SaveList.tscn:118
msgid "SAVE_UPGRADE_FAILED"
msgstr "Falha ao atualizar o arquivo salvo"

#: ../src/saving/SaveList.tscn:119
msgid "SAVE_UPGRADE_FAILED_DESCRIPTION"
msgstr ""
"A atualização do arquivo salvo falhou devido ao seguinte erro:\n"
"{0}"

#: ../src/saving/SaveListItem.tscn:130
msgid "CREATED_AT"
msgstr "Criado em:"

#: ../src/saving/SaveListItem.tscn:137 ../src/saving/SaveListItem.tscn:156
#: ../src/saving/SaveListItem.tscn:175 ../src/saving/SaveListItem.tscn:198
#: ../src/saving/SaveListItem.tscn:227 ../src/saving/SaveListItem.tscn:246
msgid "DOT_DOT_DOT"
msgstr "…"

#: ../src/saving/SaveListItem.tscn:149
msgid "TYPE"
msgstr "Tipo:"

#: ../src/saving/SaveListItem.tscn:168
msgid "DESCRIPTION"
msgstr "Descrição:"

#: ../src/saving/SaveListItem.tscn:191
msgid "VERSION"
msgstr "Versão:"

#: ../src/saving/SaveListItem.tscn:220
msgid "BY"
msgstr "Por:"

#: ../src/saving/SaveListItem.tscn:239
msgid "CREATED_ON_PLATFORM"
msgstr "Criado na Plataforma:"

#: ../src/saving/SaveListItem.tscn:271 ../src/saving/SaveManagerGUI.tscn:56
msgid "LOAD"
msgstr "Carregar"

#: ../src/saving/SaveListItem.tscn:278
msgid "DELETE_SAVE_CONFIRMATION"
msgstr ""
"Apagar este jogo salvo é irreversível, você tem certeza que quer apagar "
"permanentemente este arquivo?"

#: ../src/saving/SaveManagerGUI.cs:212
msgid "DELETE_SELECTED_SAVE_WARNING"
msgstr ""
"Apagar o(s) jogo(s) salvo(s) é irreversível, você tem certeza que quer "
"apagar {0} aquivo(s) permanentemente?"

#: ../src/saving/SaveManagerGUI.cs:224
msgid "DELETE_ALL_OLD_SAVE_WARNING"
msgstr ""
"Apagar todos os salvamentos automáticos e rápidos é irreversível, você "
"deseja apagar permanentemente os arquivos abaixo?\n"
"- {0} Salvamento(s) automático(s)\n"
"- {1} Salvamento(s) rápido(s)"

#: ../src/saving/SaveManagerGUI.tscn:78
msgid "DELETE_SELECTED"
msgstr "Apagar selecionado"

#: ../src/saving/SaveManagerGUI.tscn:87
msgid "CLEAN_UP_OLD_SAVES"
msgstr "Limpar salvamentos antigos"

#: ../src/saving/SaveManagerGUI.tscn:99
msgid "OPEN_SAVE_DIRECTORY"
msgstr "Abrir Diretório de Salvamentos"

#: ../src/saving/SaveManagerGUI.tscn:132
msgid "TOTAL_SAVES"
msgstr "Salvamentos totais:"

#: ../src/saving/SaveManagerGUI.tscn:152
msgid "SAVE_SPACE_USED"
msgstr "Espaço usado:"

#: ../src/saving/SaveManagerGUI.tscn:172
msgid "SELECTED_COLON"
msgstr "Selecionado:"

#: ../src/saving/SaveManagerGUI.tscn:186
msgid "DELETE_SELECTED_SAVES"
msgstr "Apagar o(s) jogo(s) salvo(s) selecionado(s)?"

#: ../src/saving/SaveManagerGUI.tscn:193
msgid "DELETE_OLD_SAVES"
msgstr "Apagar salvamentos antigos?"

#: ../src/saving/SaveManagerGUI.tscn:200
msgid "NO_SAVE_DIRECTORY"
msgstr "O diretório de salvamentos não foi encontrado"

#: ../src/saving/SaveManagerGUI.tscn:202
msgid "TRY_MAKING_A_SAVE"
msgstr "Tente salvar um jogo!"

#: ../src/steam/SteamClient.cs:47
msgid "STEAM_CLIENT_INIT_FAILED"
msgstr ""

#: ../src/steam/SteamClient.cs:472
msgid "STEAM_ERROR_INSUFFICIENT_PRIVILEGE"
msgstr ""

#: ../src/steam/SteamClient.cs:474
msgid "STEAM_ERROR_BANNED"
msgstr ""

#: ../src/steam/SteamClient.cs:476
msgid "STEAM_ERROR_TIMEOUT"
msgstr ""

#: ../src/steam/SteamClient.cs:478
#, fuzzy
msgid "STEAM_ERROR_NOT_LOGGED_IN"
msgstr "Entrou como: {0}"

#: ../src/steam/SteamClient.cs:480
msgid "STEAM_ERROR_UNAVAILABLE"
msgstr ""

#: ../src/steam/SteamClient.cs:482
#, fuzzy
msgid "STEAM_ERROR_INVALID_PARAMETER"
msgstr "Salvamento tem save game scene inválida"

#: ../src/steam/SteamClient.cs:484
msgid "STEAM_ERROR_CLOUD_LIMIT_EXCEEDED"
msgstr ""

#: ../src/steam/SteamClient.cs:486
msgid "STEAM_ERROR_FILE_NOT_FOUND"
msgstr ""

#: ../src/steam/SteamClient.cs:488
msgid "STEAM_ERROR_ALREADY_UPLOADED"
msgstr ""

#: ../src/steam/SteamClient.cs:490
#, fuzzy
msgid "STEAM_ERROR_DUPLICATE_NAME"
msgstr "Duplicar Jogador"

#: ../src/steam/SteamClient.cs:492
msgid "STEAM_ERROR_ACCOUNT_READ_ONLY"
msgstr ""

#: ../src/steam/SteamClient.cs:494
msgid "STEAM_ERROR_ACCOUNT_DOES_NOT_OWN_PRODUCT"
msgstr ""

#: ../src/steam/SteamClient.cs:496
#, fuzzy
msgid "STEAM_ERROR_LOCKING_FAILED"
msgstr "O salvamento falhou! Uma exceção ocorreu"

#: ../src/steam/SteamClient.cs:498
msgid "STEAM_ERROR_UNKNOWN"
msgstr ""

#: ../src/tutorial/microbe_editor/MicrobeEditorTutorialGUI.tscn:44
#: ../src/tutorial/microbe_editor/MicrobeEditorTutorialGUI.tscn:82
#: ../src/tutorial/microbe_editor/MicrobeEditorTutorialGUI.tscn:121
#: ../src/tutorial/microbe_editor/MicrobeEditorTutorialGUI.tscn:156
#: ../src/tutorial/microbe_editor/MicrobeEditorTutorialGUI.tscn:199
#: ../src/tutorial/microbe_editor/MicrobeEditorTutorialGUI.tscn:237
#: ../src/tutorial/microbe_editor/MicrobeEditorTutorialGUI.tscn:300
#: ../src/tutorial/microbe_editor/MicrobeEditorTutorialGUI.tscn:344
#: ../src/tutorial/microbe_stage/MicrobeTutorialGUI.tscn:49
#: ../src/tutorial/microbe_stage/MicrobeTutorialGUI.tscn:135
#: ../src/tutorial/microbe_stage/MicrobeTutorialGUI.tscn:217
#: ../src/tutorial/microbe_stage/MicrobeTutorialGUI.tscn:251
#: ../src/tutorial/microbe_stage/MicrobeTutorialGUI.tscn:286
#: ../src/tutorial/microbe_stage/MicrobeTutorialGUI.tscn:325
#: ../src/tutorial/microbe_stage/MicrobeTutorialGUI.tscn:361
#: ../src/tutorial/microbe_stage/MicrobeTutorialGUI.tscn:395
msgid "TUTORIAL"
msgstr "Tutorial"

#: ../src/tutorial/microbe_editor/MicrobeEditorTutorialGUI.tscn:66
msgid "EDITOR_TUTORIAL_EDITOR_TEXT"
msgstr ""
"Bem-vindo ao Editor de Micróbios.\n"
"Aqui você poderá rever o que aconteceu desde o início do jogo ou desde a "
"última vez que esteve no editor, e fazer mudanças a sua espécie.\n"
"\n"
"Nessa aba você pode ver um relatório de quais espécies existem, onde, e "
"qual são suas populações. Você também pode ver mudanças ambientais no "
"topo.\n"
"\n"
"Para ir para a próxima aba, aperte o botão “próximo” no canto inferior "
"direito."

#: ../src/tutorial/microbe_editor/MicrobeEditorTutorialGUI.tscn:105
msgid "EDITOR_TUTORIAL_PATCH_TEXT"
msgstr ""
"Este é o mapa de regiões.\n"
"Você pode ver as diferentes regiões em que os micróbios vivem.\n"
"A região em que você está é destacada.\n"
"Você também pode clicar nas regiões com seu mouse para selecioná-las e ver "
"os seus detalhes no lado direito.\n"
"\n"
"Caso selecione uma região próxima a que você está atualmente, você poderá "
"apertar o botão na direita para se mover até lá. Isso permite que sua "
"espécie se espalhe pelas novas regiões.\n"
"\n"
"Selecione uma região para continuar."

#: ../src/tutorial/microbe_editor/MicrobeEditorTutorialGUI.tscn:140
msgid "EDITOR_TUTORIAL_CELL_TEXT"
msgstr ""
"Este é o editor de células, onde você pode adicionar ou remover organelas "
"da sua espécie gastando pontos de mutação (PM).\n"
"\n"
"Você também pode alterar outras propriedades da sua espécie nas outras "
"abas do editor de células;\n"
"\n"
"Para continuar, selecione uma organela do painel na esquerda (o citoplasma "
"é uma boa escolha). Depois, clique com o botão esquerdo próximo ao "
"hexágono no meio da tela para adicionar a organela na sua espécie."

#: ../src/tutorial/microbe_editor/MicrobeEditorTutorialGUI.tscn:180
msgid "EDITOR_TUTORIAL_REMOVE_ORGANELLE_TEXT"
msgstr ""
"Remover organelas também custa PM, já que também conta como uma mutação. A "
"menos que tenha colocado na mesma seção de edição. \n"
"\n"
"Você pode clicar com o botão direito para abrir o menu de organelas para "
"removê-las.\n"
"\n"
"Se você cometer um erro, pode desfazer qualquer alteração que fez no "
"editor.\n"
"\n"
"Clique no botão de desfazer para continuar."

#: ../src/tutorial/microbe_editor/MicrobeEditorTutorialGUI.tscn:221
msgid "EDITOR_TUTORIAL_SELECT_ORGANELLE_TEXT"
msgstr ""
"Ao escolher quais organelas adicionar, preste atenção nas suas descrições "
"para saber quais processos elas realizam e quais compostos elas usam e "
"produzem.\n"
"\n"
"Também preste atenção no Balanceamento de ATP no canto superior para ter "
"certeza que sua célula pode sobreviver.\n"
"\n"
"Você pode rotacionar as organelas pressionando as teclas A e D antes de "
"colocá-las.\n"
"\n"
"Aperte o botão de refazer para continuar."

#: ../src/tutorial/microbe_editor/MicrobeEditorTutorialGUI.tscn:265
msgid "EDITOR_TUTORIAL_ENDING_TEXT"
msgstr ""
"Esse é o básico do editor. Você pode checar as outras abas no editor de "
"células para ainda mais opções.\n"
"\n"
"Você pode renomear sua espécie clicando no nome dela e editando o texto.\n"
"\n"
"Inicialmente, você deve manter sua célula pequena e ir para as regiões da "
"superfície.\n"
"\n"
"Boa sorte!"

#: ../src/tutorial/microbe_editor/MicrobeEditorTutorialGUI.tscn:282
msgid "GOT_IT"
msgstr "Entendi"

#: ../src/tutorial/microbe_editor/MicrobeEditorTutorialGUI.tscn:328
msgid "EDITOR_TUTORIAL_AUTO-EVO_PREDICTION"
msgstr ""
"Esse painel mostra uma previsão da sua população futura.\n"
"\n"
"Esses números são da simulação populacional da auto-evo.\n"
"\n"
"A simulação não leva em consideração seu desempenho individual. Então, em "
"sua região atual, você terá um maior desempenho quando entrar no editor."

#: ../src/tutorial/microbe_editor/MicrobeEditorTutorialGUI.tscn:372
#, fuzzy
msgid "EDITOR_TUTORIAL_STAY_SMALL"
msgstr ""
"Este é o editor de células, onde você pode adicionar ou remover organelas "
"da sua espécie gastando pontos de mutação (PM).\n"
"\n"
"Você também pode alterar outras propriedades da sua espécie nas outras "
"abas do editor de células;\n"
"\n"
"Para continuar, selecione uma organela do painel na esquerda (o citoplasma "
"é uma boa escolha). Depois, clique com o botão esquerdo próximo ao "
"hexágono no meio da tela para adicionar a organela na sua espécie."

#: ../src/tutorial/microbe_stage/MicrobeTutorialGUI.tscn:80
msgid "MICROBE_STAGE_INITIAL"
msgstr ""
"Em um planeta distante, éons de atividades vulcânicas e impactos de "
"meteoros causaram o desenvolvimento de um novo fenômeno no universo.\n"
"\n"
"A vida.\n"
"\n"
"Micróbios simples moram nas regiões mais profundas do oceano. Você é o "
"último ancestral comum (LUCA) no planeta.\n"
"\n"
"Para sobreviver neste mundo hostil, você precisará coletar compostos e "
"evoluir para competir contra outras espécies de micróbios."

#: ../src/tutorial/microbe_stage/MicrobeTutorialGUI.tscn:105
msgid "SHOW_TUTORIALS"
msgstr "Mostrar tutoriais"

#: ../src/tutorial/microbe_stage/MicrobeTutorialGUI.tscn:114
msgid "BEGIN_THRIVING"
msgstr "Começar a prosperar"

#: ../src/tutorial/microbe_stage/MicrobeTutorialGUI.tscn:155
msgid "MICROBE_STAGE_CONTROL_TEXT"
msgstr ""
"Para controlar a sua célula use as teclas mostradas perto de sua célula "
"(centro da tela) e o mouse para controlar a sua orientação.\n"
"\n"
"Prove todas as teclas por alguns segundos para continuar."

#: ../src/tutorial/microbe_stage/MicrobeTutorialGUI.tscn:237
msgid "MICROBE_STAGE_COLLECT_TEXT"
msgstr ""
"Colete glicose (nuvens brancas) movendo-se na direção delas.\n"
"Sua célula precisa de glicose para produzir energia e sobreviver.\n"
"Siga a linha, da sua célula até a glicose."

#: ../src/tutorial/microbe_stage/MicrobeTutorialGUI.tscn:271
msgid "MICROBE_STAGE_HEALTH_TEXT"
msgstr ""
"Fique de olho na sua barra de saúde próximo a barra de ATP (canto inferior "
"direito).\n"
"Sua célula morre quando não tem mais saúde.\n"
"Você regenera saúde enquanto você tem ATP.\n"
"Certifique-se de conseguir glicose suficiente para produzir ATP."

#: ../src/tutorial/microbe_stage/MicrobeTutorialGUI.tscn:309
msgid "MICROBE_STAGE_REPRODUCE_TEXT"
msgstr ""
"Para reproduzir você precisa duplicar todas as suas organelas coletando "
"amônia e fosfatos suficientes.\n"
"Olhe para o indicador no canto inferior esquerdo para ver o quanto precisa."

#: ../src/tutorial/microbe_stage/MicrobeTutorialGUI.tscn:347
msgid "MICROBE_STAGE_EDITOR_BUTTON_TUTORIAL"
msgstr ""
"Você coletou recursos o bastante para sua célula dividir-se.\n"
"\n"
"Agora você está pronto para editar sua espécie.\n"
"\n"
"Para entrar no editor, aperte o botão do editor piscando no canto inferior "
"direito."

#: ../src/tutorial/microbe_stage/MicrobeTutorialGUI.tscn:381
msgid "MICROBE_STAGE_UNBIND_TEXT"
msgstr ""
"Você entrou no modo de desconexão. Nesse modo você pode clicar nos membros "
"da colônia para desconectá-las.\n"
"\n"
"Para sair da colônia você pode clicar em sua própria célula ou apertar a "
"tecla “desconectar todos”."

#: ../src/tutorial/microbe_stage/MicrobeTutorialGUI.tscn:421
#, fuzzy
msgid "MICROBE_STAGE_HELP_MENU_AND_ZOOM"
msgstr ""
"Use [thrive:input]g_move_forward[/thrive:input],[thrive:input]g_move_left[/"
"thrive:input],[thrive:input]g_move_backwards[/thrive:input],[thrive:"
"input]g_move_right[/thrive:input] e o mouse para se mover. Pressione "
"[thrive:input]g_fire_toxin[/thrive:input] para lançar [thrive:compound "
"type=\"oxytoxy\"][/thrive:compound] se você tiver um vacúolo de toxinas. "
"Aperte [thrive:input]g_toggle_engulf[/thrive:input] para ativar ou "
"desativar o modo de engolir."

#: ../src/tutorial/microbe_stage/MicrobeTutorialGUI.tscn:430
msgid "VIEW_NOW"
msgstr ""

#, fuzzy
#~ msgid "MARINE_SNOW_FOOD_SOURCE"
#~ msgstr "Neve marinha"

#, fuzzy
#~ msgid "OPEN_DETAILS"
#~ msgstr "Abrir pasta de logs"

#~ msgid "Cancel"
#~ msgstr "Cancelar"

#~ msgid "SAVING_ERROR"
#~ msgstr "Erro ao Salvar"

#~ msgid "REMOVE_ORGANELLE"
#~ msgstr "Remover organela"

#, fuzzy
#~ msgid "TRY_NEW_GAME"
#~ msgstr "Novo Jogo"

#~ msgid "MICROBE_PATCH_LABEL"
#~ msgstr "Região: {0}"

#, fuzzy
#~ msgid "COLOR"
#~ msgstr "Coloração"

#~ msgid "TURNS"
#~ msgstr "Transforma"

#~ msgid "INTO"
#~ msgstr "em"

#~ msgid "DOT_RATE_SCALES"
#~ msgstr ". Proporção aumenta"

#~ msgid "WITH_CONCENTRATION_OF"
#~ msgstr "com a concentração de"

#~ msgid "OXYGEN_DOT"
#~ msgstr "Oxigênio."

#~ msgid "PRODUCES"
#~ msgstr "Produz"

#~ msgid "DOT_RATE_SCALES_WITH"
#~ msgstr ". Proporção aumenta com"

#~ msgid "CONCENTRATION_OF"
#~ msgstr "a concentração de"

#~ msgid "AND"
#~ msgstr "e"

#~ msgid "INTENSITY_OF"
#~ msgstr "intensidade de"

#~ msgid "DOT_RATE_SCALES_WITH_CONCENTRATION_OF"
#~ msgstr ". Proporção aumenta com a concentração de"

#~ msgid "ALSO_TURNS"
#~ msgstr "Também transforma"

#~ msgid "DOT_RATE"
#~ msgstr ". Proporção"

#~ msgid "SCALES_WITH_CONCENTRATION_OF"
#~ msgstr "aumenta com a concentração de"

#~ msgid "OXYTOXY"
#~ msgstr "Oxitoxina"

#~ msgid "DOT_CAN_RELEASE"
#~ msgstr ". Pode liberar"

#~ msgid "TOXINS_BY_PRESSING_E"
#~ msgstr "pressionar a tecla E. Produção aumenta com"

#~ msgid "USES"
#~ msgstr "Usa"

#~ msgid "TO_INCREASE_THE_MOVEMENT"
#~ msgstr "para aumentar a velocidade de movimentação"

#~ msgid "SPEED_OF_THE_CELL"
#~ msgstr "da célula."

#~ msgid "INREASE_STORAGE_SPACE"
#~ msgstr "Aumenta o espaço de armazenamento da célula."

#~ msgid "DOT_CAN"
#~ msgstr ". Pode"

#~ msgid "RELEASE_TOXINS_BY_PRESSING"
#~ msgstr "liberar toxinas pressionando a tecla"

#~ msgid "E_DOT"
#~ msgstr "E."

#~ msgid "RATE"
#~ msgstr "Proporção"

#~ msgid "CHEMOSYNTHESIZING_PROTEINS_TWO_LINES"
#~ msgstr ""
#~ "Proteínas Qui-\n"
#~ "miossintetizantes"

#~ msgid "BIOLUMESCENT_VACUOLE"
#~ msgstr ""
#~ "Vacúolo\n"
#~ "Bioluminescente"

#, fuzzy
#~ msgid "END"
#~ msgstr "e"

#, fuzzy
#~ msgid "LEFT"
#~ msgstr "Mover para a esquerda"

#, fuzzy
#~ msgid "RIGHT"
#~ msgstr "Luz"

#, fuzzy
#~ msgid "FORWARD"
#~ msgstr "Mover para a frente"

#, fuzzy
#~ msgid "PARENLEFT"
#~ msgstr "Girar à esquerda"

#, fuzzy
#~ msgid "PARENRIGHT"
#~ msgstr "Girar à direita"

#, fuzzy
#~ msgid "COLON"
#~ msgstr "HP:"

#, fuzzy
#~ msgid "SEMICOLON"
#~ msgstr "Tamanho:"

#, fuzzy
#~ msgid "QUESTION"
#~ msgstr "Resolução:"

#, fuzzy
#~ msgid "AT"
#~ msgstr "ATP"

#, fuzzy
#~ msgid "BRACKETLEFT"
#~ msgstr "Girar à esquerda"

#, fuzzy
#~ msgid "BRACKETRIGHT"
#~ msgstr "Girar à direita"

#, fuzzy
#~ msgid "QUOTELEFT"
#~ msgstr "Girar à esquerda"

#, fuzzy
#~ msgid "BRACELEFT"
#~ msgstr "Girar à esquerda"

#, fuzzy
#~ msgid "BRACERIGHT"
#~ msgstr "Girar à direita"

#, fuzzy
#~ msgid "EXCLAMDOWN"
#~ msgstr "Rolar para baixo"

#, fuzzy
#~ msgid "YEN"
#~ msgstr "Oxigênio"

#, fuzzy
#~ msgid "SECTION"
#~ msgstr "Descrição:"

#, fuzzy
#~ msgid "COPYRIGHT"
#~ msgstr "Mover para a direita"

#, fuzzy
#~ msgid "MU"
#~ msgstr "Silenciar"

#, fuzzy
#~ msgid "AE"
#~ msgstr "Salvar"

#, fuzzy
#~ msgid "ETH"
#~ msgstr "Saúde"

#, fuzzy
#~ msgid "DIVISION"
#~ msgstr "Versão:"

#, fuzzy
#~ msgid "BACKTAB"
#~ msgstr "Voltar"

#~ msgid "APPEARANCE"
#~ msgstr "Aparência"

#~ msgid "CARBON"
#~ msgstr "Dióxido de"

#~ msgid "DIOXIDE"
#~ msgstr "Carbono"

#~ msgid "PLASTID"
#~ msgstr "Plastídeo"<|MERGE_RESOLUTION|>--- conflicted
+++ resolved
@@ -7,11 +7,7 @@
 msgstr ""
 "Project-Id-Version: PROJECT VERSION\n"
 "Report-Msgid-Bugs-To: EMAIL@ADDRESS\n"
-<<<<<<< HEAD
-"POT-Creation-Date: 2021-12-07 18:51+0100\n"
-=======
-"POT-Creation-Date: 2021-12-10 12:25+0200\n"
->>>>>>> 77d0918c
+"POT-Creation-Date: 2021-12-10 16:44+0200\n"
 "PO-Revision-Date: 2021-11-12 08:17+0000\n"
 "Last-Translator: Capivaresco <deepohsix@gmail.com>\n"
 "Language-Team: Portuguese (Brazil) <https://translate."
@@ -4094,30 +4090,30 @@
 msgstr ""
 "Apagar o jogo salvo é irreversível, deseja apagar {0} permanentemente?"
 
-#: ../src/saving/SaveList.tscn:51
+#: ../src/saving/SaveList.tscn:53
 msgid "NO_SAVEGAMES_FOUND"
 msgstr ""
 
-#: ../src/saving/SaveList.tscn:58 ../src/saving/SaveListItem.tscn:104
+#: ../src/saving/SaveList.tscn:61 ../src/saving/SaveListItem.tscn:104
 msgid "LOADING_DOT"
 msgstr "Carregando..."
 
-#: ../src/saving/SaveList.tscn:69 ../src/saving/SaveListItem.tscn:279
+#: ../src/saving/SaveList.tscn:72 ../src/saving/SaveListItem.tscn:279
 msgid "DELETE_THIS_SAVE"
 msgstr "Apagar o Jogo Salvo?"
 
-#: ../src/saving/SaveList.tscn:76 ../src/saving/SaveList.tscn:84
+#: ../src/saving/SaveList.tscn:79 ../src/saving/SaveList.tscn:87
 msgid "LOAD_INCOMPATIBLE_SAVE"
 msgstr "Carregar jogo incompatível?"
 
-#: ../src/saving/SaveList.tscn:77
+#: ../src/saving/SaveList.tscn:80
 msgid "NEWER_VERSION_LOADING_WARNING"
 msgstr ""
 "Este jogo salvo é de uma versão mais nova de Thrive e é provavelmente "
 "incompatível.\n"
 "Deseja carregar o jogo mesmo assim?"
 
-#: ../src/saving/SaveList.tscn:85
+#: ../src/saving/SaveList.tscn:88
 msgid "OLDER_VERSION_LOADING_WARNING"
 msgstr ""
 "Este jogo salvo é de uma versão mais antiga e pode ser incompatível com a "
@@ -4128,11 +4124,11 @@
 "priorizados.\n"
 "Deseja tentar carregar o jogo salvo mesmo assim?"
 
-#: ../src/saving/SaveList.tscn:92
+#: ../src/saving/SaveList.tscn:95
 msgid "LOAD_INVALID_SAVE"
 msgstr "Carregar salvamento inválido?"
 
-#: ../src/saving/SaveList.tscn:93
+#: ../src/saving/SaveList.tscn:96
 msgid "LOAD_INVALID_SAVE_WARNING"
 msgstr ""
 "A informação do jogo salvo não pôde ser carregada do arquivo.\n"
@@ -4140,11 +4136,11 @@
 "entendido por essa versão de Thrive.\n"
 "Deseja carregar o jogo salvo mesmo assim?"
 
-#: ../src/saving/SaveList.tscn:100
+#: ../src/saving/SaveList.tscn:103
 msgid "SELECTED_SAVE_IS_INCOMPATIBLE"
 msgstr "O jogo salvo selecionado é incompatível"
 
-#: ../src/saving/SaveList.tscn:102
+#: ../src/saving/SaveList.tscn:105
 msgid "LOAD_INCOMPATIBLE_SAVE_WARNING"
 msgstr ""
 "O jogo salvo a ser carregado não é compatível com esta versão de Thrive.\n"
@@ -4153,11 +4149,11 @@
 "salvamentos não é prioridade, já que não há um atualizador para todas as "
 "versões."
 
-#: ../src/saving/SaveList.tscn:111
+#: ../src/saving/SaveList.tscn:114
 msgid "SELECTED_SAVE_IS_UPGRADEABLE"
 msgstr "O jogo salvo selecionado pode ser atualizado"
 
-#: ../src/saving/SaveList.tscn:112
+#: ../src/saving/SaveList.tscn:115
 msgid "SAVE_IS_UPGRADEABLE_DESCRIPTION"
 msgstr ""
 "O jogo salvo selecionado é de uma versão antiga de Thrive, mas pode ser "
@@ -4167,11 +4163,11 @@
 "Se pular a atualização, o jogo tentará executar o arquivo normalmente.\n"
 "Tentar atualizar esse arquivo salvo?"
 
-#: ../src/saving/SaveList.tscn:118
+#: ../src/saving/SaveList.tscn:122
 msgid "SAVE_UPGRADE_FAILED"
 msgstr "Falha ao atualizar o arquivo salvo"
 
-#: ../src/saving/SaveList.tscn:119
+#: ../src/saving/SaveList.tscn:123
 msgid "SAVE_UPGRADE_FAILED_DESCRIPTION"
 msgstr ""
 "A atualização do arquivo salvo falhou devido ao seguinte erro:\n"
