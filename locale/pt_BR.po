# Translations template for PROJECT.
# Copyright (C) 2020 ORGANIZATION
# This file is distributed under the same license as the PROJECT project.
# FIRST AUTHOR <EMAIL@ADDRESS>, 2020.
#
msgid ""
msgstr ""
"Project-Id-Version: PROJECT VERSION\n"
"Report-Msgid-Bugs-To: EMAIL@ADDRESS\n"
<<<<<<< HEAD
"POT-Creation-Date: 2021-01-26 02:56+0100\n"
"PO-Revision-Date: 2021-01-08 08:05+0000\n"
"Last-Translator: Elrakrez <festerdam@posteo.net>\n"
=======
"POT-Creation-Date: 2021-03-31 16:05+0700\n"
"PO-Revision-Date: 2021-03-26 17:41+0000\n"
"Last-Translator: Capivaresco <deepohsix@gmail.com>\n"
>>>>>>> b6a77438
"Language-Team: Portuguese (Brazil) <https://translate."
"revolutionarygamesstudio.com/projects/thrive/thrive-game/pt_BR/>\n"
"Language: pt_BR\n"
"MIME-Version: 1.0\n"
"Content-Type: text/plain; charset=UTF-8\n"
"Content-Transfer-Encoding: 8bit\n"
"Plural-Forms: nplurals=2; plural=n > 1;\n"
"X-Generator: Weblate 4.4\n"
"Generated-By: Babel 2.8.0\n"

#: ../simulation_parameters/common/help_texts.json:4
#: ../simulation_parameters/common/help_texts.json:29
msgid "MICROBE_STAGE_HELP_MESSAGE_1"
msgstr ""
"Use W, A, S, D e o mouse para mover a célula. Pressione E para lançar "
"Oxitoxina se você tiver um vacúolo de toxinas. Aperte G para ativar ou "
"desativar o modo de engolir."

#: ../simulation_parameters/common/help_texts.json:5
#: ../simulation_parameters/common/help_texts.json:30
msgid "MICROBE_STAGE_HELP_MESSAGE_2"
msgstr ""
"A sua célula utiliza ATP como fonte de energia, se ela se esgostar a sua "
"célula morre."

#: ../simulation_parameters/common/help_texts.json:6
#: ../simulation_parameters/common/help_texts.json:31
msgid "MICROBE_STAGE_HELP_MESSAGE_3"
msgstr ""
"Para desbloquear o editor e reproduzir você precisa coletar amônia (nuvem "
"laranja) e fosfato (nuvem roxa)."

#: ../simulation_parameters/common/help_texts.json:7
#: ../simulation_parameters/common/help_texts.json:32
msgid "MICROBE_STAGE_HELP_MESSAGE_4"
msgstr ""
"Você também pode engolir células, bactérias, pedaços de ferro e de células "
"que são menores que você pressionando G. Isso custará ATP adicional e sua "
"célula vai se mover mais lentamente. Não esqueça de pressionar G uma "
"segunda vez para parar de engolir."

#: ../simulation_parameters/common/help_texts.json:8
#: ../simulation_parameters/common/help_texts.json:33
msgid "MICROBE_STAGE_HELP_MESSAGE_5"
msgstr ""
"A osmorregulação custa ATP, isso significa que quanto maior a sua célula, "
"mais mitocôndrias, metabolossomos ou rusticianinas (ou citoplasmas, que "
"faz glicólise) você precisa para evitar perder ATP quando você está parado."

#: ../simulation_parameters/common/help_texts.json:9
#: ../simulation_parameters/common/help_texts.json:34
msgid "MICROBE_STAGE_HELP_MESSAGE_6"
msgstr ""
"Há muitas organelas no editor para você evoluir, permitindo várias "
"maneiras de jogar."

#: ../simulation_parameters/common/help_texts.json:10
#: ../simulation_parameters/common/help_texts.json:35
msgid "MICROBE_STAGE_HELP_MESSAGE_7"
msgstr "Se a sua população cair para zero você se extingue."

#: ../simulation_parameters/common/help_texts.json:11
msgid "MICROBE_STAGE_HELP_MESSAGE_8"
msgstr ""
"As várias nuvens de compostos são:\n"
"\n"
"Branca – Glicose\n"
"Amarela – Sulfeto de Hidrogênio\n"
"Laranja – Amônia\n"
"Roxa – Fosfato\n"
"Marrom – Ferro\n"
"\n"
"A glicose produz ATP"

#: ../simulation_parameters/common/help_texts.json:12
#: ../simulation_parameters/common/help_texts.json:36
msgid "MICROBE_STAGE_HELP_MESSAGE_9"
msgstr ""
"Sulfeto de hidrogênio pode ser convertido em glicose por quimioplastos e "
"proteínas quimiossintetizantes. Ferro pode ser convertido via rusticianina "
"em ATP."

#: ../simulation_parameters/common/help_texts.json:13
#: ../simulation_parameters/common/help_texts.json:37
msgid "MICROBE_STAGE_HELP_MESSAGE_10"
msgstr ""
"Para reproduzir você precisa dividir cada uma de suas organelas em dois. "
"As organelas precisam de amônia e fosfato para se dividirem."

#: ../simulation_parameters/common/help_texts.json:14
msgid "MICROBE_STAGE_HELP_MESSAGE_11"
msgstr ""
"Se você sobreviver por vinte gerações com 300 de população você ganha o "
"jogo. Após vencer você pode continuar jogando como quiser."

#: ../simulation_parameters/common/help_texts.json:15
#: ../simulation_parameters/common/help_texts.json:38
msgid "MICROBE_STAGE_HELP_MESSAGE_12"
msgstr ""
"Tenha cuidado porque seus competidores evoluem junto com você. Toda vez "
"que você entra no editor eles também evoluem."

#: ../simulation_parameters/common/help_texts.json:20
msgid "MICROBE_EDITOR_HELP_MESSAGE_1"
msgstr ""
"Estruturas Procarióticas\n"
"\n"
"Metabolossomo: Produz ATP por meio da glicose\n"
"\n"
"Proteína Quimiossintetizante: Produz metade da glicose por meio do Sulfeto "
"de Hidrogênio comparado com o quimioplasto, porém também realizam a "
"glicólise\n"
"\n"
"Tilacóide: Produz um terço da quantidade de glicose comparado a um "
"quimioplasto, mas também realiza a glicólise\n"
"\n"
"Rusticianina: Converte ferro em ATP\n"
"\n"
"Nitrogenase: Converte nitrogênio atmosférico e ATP em amônia "
"anaerobicamente\n"
"\n"
"Citoplasma: Tem espaço de armazenamento e realiza a glicólise (Produz "
"pequenas quantidades de ATP)"

#: ../simulation_parameters/common/help_texts.json:21
msgid "MICROBE_EDITOR_HELP_MESSAGE_2"
msgstr ""
"Organelas Externas\n"
"\n"
"Flagelo: Aumenta a velocidade da sua célula consumindo ATP\n"
"\n"
"Pili: Pode ser usado para perfurar outras células"

#: ../simulation_parameters/common/help_texts.json:22
msgid "MICROBE_EDITOR_HELP_MESSAGE_3"
msgstr ""
"Organelas com membrana\n"
"\n"
"Núcleo: Ocupa 11 espaços e permite a evolução de organelas com membranas. "
"Também dobra o tamanho de sua célula (Só pode ser evoluído uma vez).\n"
"\n"
"Mitocôndria: Produz ATP da glicose e O2 atmosférico. Muito mais eficiente "
"que o citoplasma\n"
"\n"
"Cloroplasto: Produz glicose da luz solar e do O2 atmosférico\n"
"\n"
"Quimioplasto: Produz glicose do Sulfeto de Hidrogênio\n"
"\n"
"Plastídeo de Fixação de Nitrogênio: Faz amônia do ATP e nitrogênio "
"atmosférico e oxigênio\n"
"\n"
"Vacúolo: Armazena 15 compostos coletados\n"
"\n"
"Vacúolo de Toxinas: Produz toxinas (chamadas oxitoxinas)"

#: ../simulation_parameters/common/help_texts.json:23
msgid "MICROBE_EDITOR_HELP_MESSAGE_4"
msgstr ""
"A cada geração, você tem 100 pontos de mutação (PM) para gastar, e cada "
"mudança (ou mutação) vai custar uma certa quantidade desses pontos. "
"Adicionar ou remover organelas custam PM, porém remover organelas que "
<<<<<<< HEAD
"foram adicionadas na sessão atual devolvem os PM. Você pode remover uma "
"organela clicando nela com o botão direito. É possível girar as organelas "
"com A e D."
=======
"foram adicionadas na sessão atual devolvem os PM. Você pode remover ou "
"mover uma organela clicando nela com o botão direito e selecionando a ação "
"no menu. É possível girar as organelas com A e D."
>>>>>>> b6a77438

#: ../simulation_parameters/common/help_texts.json:24
msgid "MICROBE_EDITOR_HELP_MESSAGE_5"
msgstr ""
"Toda vez que você reproduzir, vai entrar no Editor de Micróbios, onde pode "
"fazer mudanças na sua espécie (adicionando, movendo ou removendo "
"organelas) com o objetivo de aumentar o sucesso de sua espécie. Cada "
"visita ao editor no Estágio Microbial representa 100 milhões de anos de "
"evolução."

#: ../simulation_parameters/common/help_texts.json:43
msgid "LOADING_TIP"
msgstr "Aperte o botão de desfazer no editor para corrigir um erro"

#: ../simulation_parameters/common/help_texts.json:48
msgid "EASTEREGG_MESSAGE_1"
msgstr ""
"Curiosidade, o Dinidium e o Paramecium são um exemplo de relação de "
"predação que foi estudado por décadas. Você é o Dinidium ou o Paramecium? "
"Predador ou Presa?"

#: ../simulation_parameters/common/help_texts.json:49
msgid "EASTEREGG_MESSAGE_2"
msgstr ""
"Aqui vai uma dica, toxinas podem ser usadas para rebater outras toxinas se "
"você for rápido o suficiente."

#: ../simulation_parameters/common/help_texts.json:50
msgid "EASTEREGG_MESSAGE_3"
msgstr ""
"Aqui vai uma dica, a osmorregulação custa 1 ATP por segundo por espaço que "
"a sua célula tem, além disso, cada espaço vazio de citoplasma gera 5 ATP "
"por segundo, o que significa que se você está perdendo ATP por causa do "
"osmorregulação é só adicionar citoplasma ou remover algumas organelas."

#: ../simulation_parameters/common/help_texts.json:51
msgid "EASTEREGG_MESSAGE_4"
msgstr ""
"Curiosidade, na vida real, as células procarióticas têm algo chamado "
"biocompartimentos, que agem como organelas, e são chamados de organelas "
"poliédricas."

#: ../simulation_parameters/common/help_texts.json:52
msgid "EASTEREGG_MESSAGE_5"
msgstr ""
"Curiosidade, o metabolossomo é o que se chama de organela poliédrica."

#: ../simulation_parameters/common/help_texts.json:53
msgid "EASTEREGG_MESSAGE_6"
msgstr "Aqui vai uma dica, algumas vezes é melhor fugir de outras células."

#: ../simulation_parameters/common/help_texts.json:54
msgid "EASTEREGG_MESSAGE_7"
msgstr ""
"Aqui vai uma dica, se uma célula é mais ou menos a metade do seu tamanho, "
"você pode engolir ela."

#: ../simulation_parameters/common/help_texts.json:55
msgid "EASTEREGG_MESSAGE_8"
msgstr ""
"Aqui vai uma dica, as bactérias podem ser mais fortes do que elas "
"aparentam, eles parecem pequenas, mas algumas delas podem se enterrar "
"dentro de você e matar você assim!"

#: ../simulation_parameters/common/help_texts.json:56
msgid "EASTEREGG_MESSAGE_9"
msgstr ""
"Aqui vai uma dica, você pode caçar outras espécies à extinção se você não "
"for cuidadoso o suficiente. Outras espécies também podem fazer isso."

#: ../simulation_parameters/common/help_texts.json:57
msgid "EASTEREGG_MESSAGE_10"
msgstr "*SE CONTORCENDO*"

#: ../simulation_parameters/common/help_texts.json:58
msgid "EASTEREGG_MESSAGE_11"
msgstr "Pela milésima vez, o jogo não vai ter civilizações subaquáticas!"

#: ../simulation_parameters/common/help_texts.json:59
msgid "EASTEREGG_MESSAGE_12"
msgstr "E essas células azuis?"

#: ../simulation_parameters/common/help_texts.json:60
msgid "EASTEREGG_MESSAGE_13"
msgstr ""
"Aqui vai uma dica, os biomas são mais que fundos diferentes, os compostos "
"em biomas diferentes aparecem em proporções diferentes."

#: ../simulation_parameters/common/help_texts.json:61
msgid "EASTEREGG_MESSAGE_14"
msgstr ""
"Aqui vai uma dica, quanto mais flagelos você tem, o mais rápido você pode "
"ir, mas também custa mais ATP"

#: ../simulation_parameters/common/help_texts.json:62
msgid "EASTEREGG_MESSAGE_15"
msgstr "Aqui vai uma dica, você pode en[g]olir pedaços de ferro."

#: ../simulation_parameters/common/help_texts.json:63
msgid "EASTEREGG_MESSAGE_16"
msgstr ""
"Aqui vai uma dica, se prepare antes de adicionar um núcleo. Essas coisas "
"são caras! Em manutenção e custo inicial."

#: ../simulation_parameters/common/help_texts.json:64
msgid "EASTEREGG_MESSAGE_17"
msgstr ""
"Curiosidade, você sabia que existem mais de 8000 espécies de ciliados no "
"planeta Terra?"

#: ../simulation_parameters/common/help_texts.json:65
msgid "EASTEREGG_MESSAGE_18"
msgstr ""
"Curiosidade, o Stentor é um ciliado que pode se esticar e pegar as presas "
"em um a espécie de boca com forma de trompete que as atrai gerando "
"correntes d'água com os seus cílios."

#: ../simulation_parameters/common/help_texts.json:66
msgid "EASTEREGG_MESSAGE_19"
msgstr "Curiosidade, o Didinum é um ciliado que caça Paramecia."

#: ../simulation_parameters/common/help_texts.json:67
msgid "EASTEREGG_MESSAGE_20"
msgstr ""
<<<<<<< HEAD
"Curiosidade, a Amoeba caça e pega suas presas com 'pernas' feitas de "
"citoplasma chamadas pseudópodes, no futuro nós queremos implementar isso "
"no jogo."
=======
"Curiosidade, a Ameba caça e pega suas presas com 'pernas' feitas de "
"citoplasma chamadas pseudópodes, eventualmente nós queremos implementar "
"isto no jogo."
>>>>>>> b6a77438

#: ../simulation_parameters/common/help_texts.json:68
msgid "EASTEREGG_MESSAGE_21"
msgstr ""
"Aqui vai uma dica, tome cuidado com células e bactérias grandes, elas "
"podem te engolir."

#: ../simulation_parameters/common/help_texts.json:69
msgid "EASTEREGG_MESSAGE_22"
msgstr ""
"O líder da equipe sonora do jogo já fez várias músicas que ainda não foram "
"adicionadas no jogo. Você pode ouvi-las, ou assistir ele compondo no seu "
"canal do YouTube, Oliver Lugg."

#: ../simulation_parameters/common/help_texts.json:70
msgid "EASTEREGG_MESSAGE_23"
msgstr ""
"Aqui vai uma dica, se sua célula cobre 150 espaços, você pode engolir "
"pedaços grandes de ferro."

#: ../simulation_parameters/common/help_texts.json:71
msgid "EASTEREGG_MESSAGE_24"
msgstr ""
"Thrive foi feito com o objetivo de ser uma simulação de um planeta "
"alienígena, por isso faz sentido que a maioria das criaturas que você "
"encontra serão relacionadas com uma ou duas espécies por causa de evolução "
"acontecendo em sua volta, veja se você consegue identificá-las!"

#: ../simulation_parameters/common/help_texts.json:72
msgid "EASTEREGG_MESSAGE_25"
msgstr ""
"Curiosidade, a equipe que desenvolve o jogo faz podcasts de vez em quando, "
"você poderia vê-los!"

#: ../simulation_parameters/common/help_texts.json:73
msgid "EASTEREGG_MESSAGE_26"
msgstr "Curiosidade, Thrive é feito com o motor de código aberto Godot!"

#: ../simulation_parameters/common/help_texts.json:74
msgid "EASTEREGG_MESSAGE_27"
msgstr ""
"Curiosidade, um dos nossos primeiros protótipos jogáveis foi feito pelo "
"nosso programador UntrustedLife!"

#: ../simulation_parameters/common/input_options.json:6
msgid "MOVEMENT"
msgstr "Movimento"

#: ../simulation_parameters/common/input_options.json:10
msgid "MOVE_LEFT"
msgstr "Mover para a esquerda"

#: ../simulation_parameters/common/input_options.json:14
msgid "MOVE_RIGHT"
msgstr "Mover para a direita"

#: ../simulation_parameters/common/input_options.json:18
msgid "MOVE_FORWARD"
msgstr "Mover para a frente"

#: ../simulation_parameters/common/input_options.json:22
msgid "MOVE_BACKWARDS"
msgstr "Mover para trás"

#: ../simulation_parameters/common/input_options.json:26
msgid "AUTO_MOVE_FORWARDS"
msgstr "Mover para a frente automaticamente"

#: ../simulation_parameters/common/input_options.json:34
msgid "ABILITIES"
msgstr "Habilidades"

#: ../simulation_parameters/common/input_options.json:38
msgid "FIRE_TOXIN"
msgstr "Disparar toxina"

#: ../simulation_parameters/common/input_options.json:42
msgid "TOGGLE_ENGULF"
msgstr "Engolir"

#: ../simulation_parameters/common/input_options.json:51
msgid "CAMERA"
msgstr "Câmera"

#: ../simulation_parameters/common/input_options.json:55
msgid "ZOOM_OUT"
msgstr "Diminuir o zoom"

#: ../simulation_parameters/common/input_options.json:59
msgid "ZOOM_IN"
msgstr "Aumentar o zoom"

#: ../simulation_parameters/common/input_options.json:67
#: ../src/microbe_stage/editor/MicrobeEditor.tscn:1037
msgid "EDITOR"
msgstr "Editor"

#: ../simulation_parameters/common/input_options.json:71
msgid "ROTATE_RIGHT"
msgstr "Girar à direita"

#: ../simulation_parameters/common/input_options.json:75
msgid "ROTATE_LEFT"
msgstr "Girar à esquerda"

#: ../simulation_parameters/common/input_options.json:79
msgid "UNDO"
msgstr "Desfazer"

#: ../simulation_parameters/common/input_options.json:83
msgid "REDO"
msgstr "Refazer"

#: ../simulation_parameters/common/input_options.json:87
msgid "PLACE_ORGANELLE"
msgstr "Colocar organela"

#: ../simulation_parameters/common/input_options.json:91
msgid "REMOVE_ORGANELLE"
msgstr "Remover organela"

#: ../simulation_parameters/common/input_options.json:95
msgid "PAN_CAMERA_LEFT"
msgstr "Mover a câmera para a esquerda"

#: ../simulation_parameters/common/input_options.json:99
msgid "PAN_CAMERA_RIGHT"
msgstr "Mover a câmera para a direita"

#: ../simulation_parameters/common/input_options.json:103
msgid "PAN_CAMERA_UP"
msgstr "Mover a câmera para cima"

#: ../simulation_parameters/common/input_options.json:107
msgid "PAN_CAMERA_DOWN"
msgstr "Mover a câmera para baixo"

#: ../simulation_parameters/common/input_options.json:111
msgid "PAN_CAMERA_RESET"
msgstr "Redefinir câmera"

#: ../simulation_parameters/common/input_options.json:119
msgid "CHEATS"
msgstr "Trapaças"

#: ../simulation_parameters/common/input_options.json:123
msgid "ENABLE_EDITOR"
msgstr "Habilitar o editor"

#: ../simulation_parameters/common/input_options.json:127
msgid "SPAWN_GLUCOSE"
msgstr "Gerar glicose"

#: ../simulation_parameters/common/input_options.json:131
msgid "SPAWN_AMMONIA"
msgstr "Gerar amônia"

#: ../simulation_parameters/common/input_options.json:135
msgid "SPAWN_PHOSPHATES"
msgstr "Gerar fosfato"

#: ../simulation_parameters/common/input_options.json:144
msgid "MISCELLANEOUS"
msgstr "Diversos"

#: ../simulation_parameters/common/input_options.json:148
msgid "TOGGLE_FPS"
msgstr "Exibir FPS"

#: ../simulation_parameters/common/input_options.json:152
msgid "QUICK_SAVE"
msgstr "Salvamento rápido"

#: ../simulation_parameters/common/input_options.json:156
msgid "QUICK_LOAD"
msgstr "Carregamento rápido"

#: ../simulation_parameters/common/input_options.json:160
msgid "TAKE_SCREENSHOT"
msgstr "Capturar tela"

#: ../simulation_parameters/common/input_options.json:164
msgid "SHOW_HELP"
msgstr "Mostrar ajuda"

#: ../simulation_parameters/common/input_options.json:168
msgid "TOGGLE_FULLSCREEN"
msgstr "Tela Cheia"

#: ../simulation_parameters/microbe_stage/bio_processes.json:3
#: ../simulation_parameters/microbe_stage/bio_processes.json:102
msgid "RESPIRATION"
msgstr "Respiração"

#: ../simulation_parameters/microbe_stage/bio_processes.json:13
msgid "GLYCOLYSIS"
msgstr "Glicólise"

#: ../simulation_parameters/microbe_stage/bio_processes.json:22
msgid "CYTOPLASM_GLYCOLYSIS"
msgstr "Glicólise do Citoplasma"

#: ../simulation_parameters/microbe_stage/bio_processes.json:31
#: ../simulation_parameters/microbe_stage/bio_processes.json:112
msgid "PHOTOSYNTHESIS"
msgstr "Fotossíntese"

#: ../simulation_parameters/microbe_stage/bio_processes.json:41
#: ../simulation_parameters/microbe_stage/bio_processes.json:51
msgid "OXYTOXY_SYNTHESIS"
msgstr "Síntese de Oxitoxina"

#: ../simulation_parameters/microbe_stage/bio_processes.json:61
#: ../simulation_parameters/microbe_stage/bio_processes.json:71
msgid "CHEMO_SYNTHESIS"
msgstr "Quimiossíntese"

#: ../simulation_parameters/microbe_stage/bio_processes.json:81
msgid "AEROBIC_NITROGEN_FIXING"
msgstr "Fixação Aeróbica de Nitrogênio"

#: ../simulation_parameters/microbe_stage/bio_processes.json:92
msgid "ANAEROBIC_NITROGEN_FIXATION"
msgstr "Fixação Anaeróbica de Nitrogênio"

#: ../simulation_parameters/microbe_stage/bio_processes.json:122
msgid "IRON_CHEMOLITHOAUTOTROPHY"
msgstr "Quimiolitoautotrofia de Ferro"

#: ../simulation_parameters/microbe_stage/biomes.json:3
msgid "EPIPELAGIC"
msgstr "Epipelágico"

#: ../simulation_parameters/microbe_stage/biomes.json:25
#: ../simulation_parameters/microbe_stage/biomes.json:153
#: ../simulation_parameters/microbe_stage/biomes.json:365
#: ../simulation_parameters/microbe_stage/biomes.json:497
#: ../simulation_parameters/microbe_stage/biomes.json:705
#: ../simulation_parameters/microbe_stage/biomes.json:917
#: ../simulation_parameters/microbe_stage/biomes.json:1129
#: ../simulation_parameters/microbe_stage/biomes.json:1257
#: ../simulation_parameters/microbe_stage/biomes.json:1389
#: ../simulation_parameters/microbe_stage/biomes.json:1539
#: ../simulation_parameters/microbe_stage/biomes.json:1671
msgid "FLOATING_HAZARD"
msgstr "Perigo flutuante"

#: ../simulation_parameters/microbe_stage/biomes.json:42
#: ../simulation_parameters/microbe_stage/biomes.json:170
#: ../simulation_parameters/microbe_stage/biomes.json:382
#: ../simulation_parameters/microbe_stage/biomes.json:514
#: ../simulation_parameters/microbe_stage/biomes.json:722
#: ../simulation_parameters/microbe_stage/biomes.json:934
#: ../simulation_parameters/microbe_stage/biomes.json:1146
#: ../simulation_parameters/microbe_stage/biomes.json:1274
#: ../simulation_parameters/microbe_stage/biomes.json:1406
#: ../simulation_parameters/microbe_stage/biomes.json:1556
#: ../simulation_parameters/microbe_stage/biomes.json:1688
msgid "SMALL_IRON_CHUNK"
msgstr "Pedaço de ferro pequeno"

#: ../simulation_parameters/microbe_stage/biomes.json:77
#: ../simulation_parameters/microbe_stage/biomes.json:285
#: ../simulation_parameters/microbe_stage/biomes.json:417
#: ../simulation_parameters/microbe_stage/biomes.json:549
#: ../simulation_parameters/microbe_stage/biomes.json:757
#: ../simulation_parameters/microbe_stage/biomes.json:969
#: ../simulation_parameters/microbe_stage/biomes.json:1181
#: ../simulation_parameters/microbe_stage/biomes.json:1309
#: ../simulation_parameters/microbe_stage/biomes.json:1459
#: ../simulation_parameters/microbe_stage/biomes.json:1591
#: ../simulation_parameters/microbe_stage/biomes.json:1723
msgid "BIG_IRON_CHUNK"
msgstr "Pedaço de ferro grande"

#: ../simulation_parameters/microbe_stage/biomes.json:146
msgid "VOLCANIC_VENT"
msgstr "Respiradouro vulcânico"

#: ../simulation_parameters/microbe_stage/biomes.json:205
#: ../simulation_parameters/microbe_stage/biomes.json:572
#: ../simulation_parameters/microbe_stage/biomes.json:780
#: ../simulation_parameters/microbe_stage/biomes.json:992
#: ../simulation_parameters/microbe_stage/biomes.json:1746
msgid "MARINE_SNOW"
msgstr "Neve marinha"

#: ../simulation_parameters/microbe_stage/biomes.json:354
msgid "TIDEPOOL"
msgstr "Poça de maré"

#: ../simulation_parameters/microbe_stage/biomes.json:486
msgid "BATHYPELAGIC"
msgstr "Batipelágico"

#: ../simulation_parameters/microbe_stage/biomes.json:698
msgid "ABYSSOPELAGIC"
msgstr "Abissopelágico"

#: ../simulation_parameters/microbe_stage/biomes.json:906
msgid "MESOPELAGIC"
msgstr "Mesopelágico"

#: ../simulation_parameters/microbe_stage/biomes.json:1118
msgid "COASTAL"
msgstr "Costeiro"

#: ../simulation_parameters/microbe_stage/biomes.json:1250
msgid "UNDERWATERCAVE"
msgstr "Caverna Subaquática"

#: ../simulation_parameters/microbe_stage/biomes.json:1378
msgid "ICESHELF"
msgstr "Plataforma de Gelo"

#: ../simulation_parameters/microbe_stage/biomes.json:1441
msgid "ICESHARD"
msgstr "Fragmento de gelo"

#: ../simulation_parameters/microbe_stage/biomes.json:1528
msgid "ESTUARY"
msgstr "Estuário"

#: ../simulation_parameters/microbe_stage/biomes.json:1660
msgid "SEA_FLOOR"
msgstr "Relevo Oceânico"

#: ../simulation_parameters/microbe_stage/compounds.json:3
#: ../src/gui_common/tooltip/ToolTipManager.tscn:473
#: ../src/gui_common/tooltip/ToolTipManager.tscn:725
#: ../src/gui_common/tooltip/ToolTipManager.tscn:1412
#: ../src/gui_common/tooltip/ToolTipManager.tscn:1660
#: ../src/gui_common/tooltip/ToolTipManager.tscn:1954
#: ../src/gui_common/tooltip/ToolTipManager.tscn:2242
#: ../src/gui_common/tooltip/ToolTipManager.tscn:2542
#: ../src/gui_common/tooltip/ToolTipManager.tscn:3304
#: ../src/gui_common/tooltip/ToolTipManager.tscn:4457
#: ../src/gui_common/tooltip/ToolTipManager.tscn:4977
msgid "ATP"
msgstr "ATP"

#: ../simulation_parameters/microbe_stage/compounds.json:15
#: ../src/gui_common/tooltip/ToolTipManager.tscn:1979
#: ../src/gui_common/tooltip/ToolTipManager.tscn:4482
#: ../src/microbe_stage/MicrobeStage.tscn:1216
msgid "AMMONIA"
msgstr "Amônia"

#: ../simulation_parameters/microbe_stage/compounds.json:27
#: ../src/microbe_stage/MicrobeStage.tscn:1270
msgid "PHOSPHATE"
msgstr "Fosfato"

#: ../simulation_parameters/microbe_stage/compounds.json:39
#: ../src/gui_common/tooltip/ToolTipManager.tscn:1296
#: ../src/gui_common/tooltip/ToolTipManager.tscn:4172
#: ../src/microbe_stage/MicrobeStage.tscn:1324
msgid "HYDROGEN_SULFIDE"
msgstr "Sulfeto de Hidrogênio"

#: ../simulation_parameters/microbe_stage/compounds.json:51
#: ../src/gui_common/tooltip/ToolTipManager.tscn:448
#: ../src/gui_common/tooltip/ToolTipManager.tscn:700
#: ../src/gui_common/tooltip/ToolTipManager.tscn:994
#: ../src/gui_common/tooltip/ToolTipManager.tscn:1321
#: ../src/gui_common/tooltip/ToolTipManager.tscn:1382
#: ../src/gui_common/tooltip/ToolTipManager.tscn:3279
#: ../src/gui_common/tooltip/ToolTipManager.tscn:3567
#: ../src/gui_common/tooltip/ToolTipManager.tscn:3869
#: ../src/gui_common/tooltip/ToolTipManager.tscn:4197
#: ../src/microbe_stage/MicrobeStage.tscn:1162
msgid "GLUCOSE"
msgstr "Glicose"

#: ../simulation_parameters/microbe_stage/compounds.json:63
#: ../src/microbe_stage/MicrobeStage.tscn:1510
msgid "OXYTOXY_NT"
msgstr "Oxitoxina"

#: ../simulation_parameters/microbe_stage/compounds.json:75
#: ../src/gui_common/tooltip/ToolTipManager.tscn:1635
#: ../src/microbe_stage/MicrobeStage.tscn:1378
msgid "IRON"
msgstr "Ferro"

#: ../simulation_parameters/microbe_stage/compounds.json:87
#: ../src/gui_common/tooltip/ToolTipManager.tscn:1729
#: ../src/gui_common/tooltip/ToolTipManager.tscn:2317
#: ../src/gui_common/tooltip/ToolTipManager.tscn:3342
#: ../src/gui_common/tooltip/ToolTipManager.tscn:4551
#: ../src/gui_common/tooltip/ToolTipManager.tscn:5068
msgid "OXYGEN"
msgstr "Oxigênio"

#: ../simulation_parameters/microbe_stage/compounds.json:99
#: ../src/gui_common/tooltip/ToolTipManager.tscn:1032
#: ../src/gui_common/tooltip/ToolTipManager.tscn:1356
#: ../src/gui_common/tooltip/ToolTipManager.tscn:1698
#: ../src/gui_common/tooltip/ToolTipManager.tscn:3605
#: ../src/gui_common/tooltip/ToolTipManager.tscn:3907
#: ../src/gui_common/tooltip/ToolTipManager.tscn:4232
msgid "CARBON_DIOXIDE"
msgstr "Dióxido de Carbono"

#: ../simulation_parameters/microbe_stage/compounds.json:111
#: ../src/gui_common/tooltip/ToolTipManager.tscn:2017
#: ../src/gui_common/tooltip/ToolTipManager.tscn:4520
msgid "NITROGEN"
msgstr "Nitrogênio"

#: ../simulation_parameters/microbe_stage/compounds.json:123
#: ../src/gui_common/tooltip/ToolTipManager.tscn:7336
msgid "SUNLIGHT"
msgstr "Luz Solar"

#: ../simulation_parameters/microbe_stage/organelles.json:23
#: ../src/gui_common/tooltip/ToolTipManager.tscn:2727
#: ../src/gui_common/tooltip/ToolTipManager.tscn:2791
#: ../src/microbe_stage/editor/MicrobeEditor.tscn:2587
msgid "PREDATORY_PILUS"
msgstr "Pilus Predatório"

#: ../simulation_parameters/microbe_stage/organelles.json:52
#: ../src/gui_common/tooltip/ToolTipManager.tscn:1537
#: ../src/gui_common/tooltip/ToolTipManager.tscn:1601
#: ../src/microbe_stage/editor/MicrobeEditor.tscn:2231
msgid "RUSTICYANIN"
msgstr "Rusticianina"

#: ../simulation_parameters/microbe_stage/organelles.json:85
#: ../src/gui_common/tooltip/ToolTipManager.tscn:1856
#: ../src/gui_common/tooltip/ToolTipManager.tscn:1920
#: ../src/microbe_stage/editor/MicrobeEditor.tscn:2298
msgid "NITROGENASE"
msgstr "Nitrogenase"

#: ../simulation_parameters/microbe_stage/organelles.json:117
msgid "PROTOPLASM"
msgstr "Protoplasma"

#: ../simulation_parameters/microbe_stage/organelles.json:147
#: ../src/gui_common/tooltip/ToolTipManager.tscn:1198
#: ../src/gui_common/tooltip/ToolTipManager.tscn:1262
msgid "CHEMOSYNTHESIZING_PROTEINS"
msgstr "Proteínas Quimiossintetizantes"

#: ../simulation_parameters/microbe_stage/organelles.json:184
#: ../src/gui_common/tooltip/ToolTipManager.tscn:2144
#: ../src/gui_common/tooltip/ToolTipManager.tscn:2208
#: ../src/microbe_stage/editor/MicrobeEditor.tscn:2365
msgid "OXYTOXISOME"
msgstr "Oxitoxissoma"

#: ../simulation_parameters/microbe_stage/organelles.json:217
#: ../src/gui_common/tooltip/ToolTipManager.tscn:960
msgid "THYLAKOIDS"
msgstr "Tilacóides"

#: ../simulation_parameters/microbe_stage/organelles.json:249
#: ../src/gui_common/tooltip/ToolTipManager.tscn:602
#: ../src/gui_common/tooltip/ToolTipManager.tscn:666
#: ../src/microbe_stage/editor/MicrobeEditor.tscn:2029
msgid "METABOLOSOMES"
msgstr "Metabolossomo"

#: ../simulation_parameters/microbe_stage/organelles.json:285
#: ../src/gui_common/tooltip/ToolTipManager.tscn:4359
#: ../src/gui_common/tooltip/ToolTipManager.tscn:4423
#: ../src/microbe_stage/editor/MicrobeEditor.tscn:3149
msgid "NITROGEN_FIXING_PLASTID"
msgstr "Plastídeo de Fixação de Nitrogênio"

#: ../simulation_parameters/microbe_stage/organelles.json:321
#: ../src/gui_common/tooltip/ToolTipManager.tscn:4074
#: ../src/gui_common/tooltip/ToolTipManager.tscn:4138
#: ../src/microbe_stage/editor/MicrobeEditor.tscn:3079
msgid "CHEMOPLAST"
msgstr "Quimioplasto"

#: ../simulation_parameters/microbe_stage/organelles.json:351
#: ../src/gui_common/tooltip/ToolTipManager.tscn:2444
#: ../src/gui_common/tooltip/ToolTipManager.tscn:2508
#: ../src/microbe_stage/editor/MicrobeEditor.tscn:2521
msgid "FLAGELLUM"
msgstr "Flagelo"

#: ../simulation_parameters/microbe_stage/organelles.json:378
#: ../src/gui_common/tooltip/ToolTipManager.tscn:4678
#: ../src/gui_common/tooltip/ToolTipManager.tscn:4742
#: ../src/microbe_stage/editor/MicrobeEditor.tscn:3217
msgid "VACUOLE"
msgstr "Vacúolo"

#: ../simulation_parameters/microbe_stage/organelles.json:411
#: ../src/gui_common/tooltip/ToolTipManager.tscn:3181
#: ../src/gui_common/tooltip/ToolTipManager.tscn:3245
#: ../src/microbe_stage/editor/MicrobeEditor.tscn:2877
msgid "MITOCHONDRION"
msgstr "Mitocôndria"

#: ../simulation_parameters/microbe_stage/organelles.json:444
#: ../src/gui_common/tooltip/ToolTipManager.tscn:4879
#: ../src/gui_common/tooltip/ToolTipManager.tscn:4943
#: ../src/microbe_stage/editor/MicrobeEditor.tscn:3286
msgid "TOXIN_VACUOLE"
msgstr ""
"Vacúolo de \n"
"Toxinas"

#: ../simulation_parameters/microbe_stage/organelles.json:484
#: ../src/gui_common/tooltip/ToolTipManager.tscn:3469
#: ../src/gui_common/tooltip/ToolTipManager.tscn:3533
#: ../src/microbe_stage/editor/MicrobeEditor.tscn:2944
msgid "CHLOROPLAST"
msgstr "Cloroplasto"

#: ../simulation_parameters/microbe_stage/organelles.json:513
#: ../src/gui_common/tooltip/ToolTipManager.tscn:350
#: ../src/gui_common/tooltip/ToolTipManager.tscn:414
#: ../src/microbe_stage/editor/MicrobeEditor.tscn:1870
msgid "CYTOPLASM"
msgstr "Citoplasma"

#: ../simulation_parameters/microbe_stage/organelles.json:578
#: ../src/gui_common/tooltip/ToolTipManager.tscn:2979
#: ../src/gui_common/tooltip/ToolTipManager.tscn:3043
#: ../src/microbe_stage/editor/MicrobeEditor.tscn:2810
msgid "NUCLEUS"
msgstr "Núcleo"

#: ../src/auto-evo/AutoEvoRun.cs:112
msgid "ABORTED"
msgstr "Abortado."

#: ../src/auto-evo/AutoEvoRun.cs:115
msgid "FINISHED"
msgstr "Terminado."

#: ../src/auto-evo/AutoEvoRun.cs:118
msgid "NOT_RUNNING"
msgstr "Não funcionando."

#: ../src/auto-evo/AutoEvoRun.cs:128
msgid "AUTOEVO_STEPS_DONE"
msgstr "{0:F1}% feito. {1:n0}/{2:n0} passos."

#: ../src/auto-evo/AutoEvoRun.cs:132
msgid "STARTING"
msgstr "Começando"

#: ../src/auto-evo/AutoEvoRun.cs:273
msgid "AUTOEVO_POPULATION_CHANGED"
msgstr "A população de {0} foi alterada por {1} devido a: {2}"

#: ../src/auto-evo/RunResults.cs:218
msgid "POPULATION"
msgstr "população:"

#: ../src/auto-evo/RunResults.cs:225
msgid "EXTINCT"
msgstr ""

#: ../src/auto-evo/RunResults.cs:232
msgid "PREVIOUS"
msgstr "anterior:"

#: ../src/auto-evo/RunResults.cs:248
msgid "RUNRESULT_HAS_A_MUTATION"
msgstr "teve uma mutação"

#: ../src/auto-evo/RunResults.cs:253
msgid "RUNRESULT_GENE_CODE"
msgstr "código genético:"

#: ../src/auto-evo/RunResults.cs:264
msgid "RUNRESULT_SPREAD_TO_PATCHES"
msgstr "migrou para:"

#: ../src/auto-evo/RunResults.cs:273
msgid "RUNRESULT_BY_SENDING_POPULATION"
msgstr "{0} mandando: {1} indivíduos da região: {2}"

#: ../src/auto-evo/RunResults.cs:291
msgid "RUNRESULT_POP_IN_PATCHES"
msgstr "população nas regiões:"

#: ../src/auto-evo/RunResults.cs:371
msgid "WENT_EXTINCT"
msgstr ""

#: ../src/engine/LoadingScreen.cs:60 ../src/engine/LoadingScreen.tscn:125
msgid "LOADING"
msgstr "Carregando"

#: ../src/engine/input/key_mapping/InputEventItem.cs:299
msgid "PRESS_KEY_DOT_DOT_DOT"
msgstr "Aperte uma tecla..."

#: ../src/engine/input/key_mapping/InputGroupList.cs:135
msgid "KEY_BINDING_CHANGE_CONFLICT"
msgstr ""
"Há um conflito com {0}.\n"
"Deseja redefinir {1}?"

#: ../src/engine/input/key_mapping/SpecifiedInputKey.cs:52
msgid "CTRL"
msgstr "CTRL"

#: ../src/engine/input/key_mapping/SpecifiedInputKey.cs:54
msgid "ALT"
msgstr "Alt"

#: ../src/engine/input/key_mapping/SpecifiedInputKey.cs:56
msgid "SHIFT"
msgstr "Shift"

#: ../src/engine/input/key_mapping/SpecifiedInputKey.cs:68
msgid "LEFT_MOUSE"
msgstr "Botão esquerdo do mouse"

#: ../src/engine/input/key_mapping/SpecifiedInputKey.cs:69
msgid "RIGHT_MOUSE"
msgstr "Botão direito do mouse"

#: ../src/engine/input/key_mapping/SpecifiedInputKey.cs:70
msgid "MIDDLE_MOUSE"
msgstr "Botão do meio do mouse"

#: ../src/engine/input/key_mapping/SpecifiedInputKey.cs:71
msgid "WHEEL_UP"
msgstr "Rolar para cima"

#: ../src/engine/input/key_mapping/SpecifiedInputKey.cs:72
msgid "WHEEL_DOWN"
msgstr "Rolar para baixo"

#: ../src/engine/input/key_mapping/SpecifiedInputKey.cs:73
msgid "WHEEL_LEFT"
msgstr "Rolar para a esquerda"

#: ../src/engine/input/key_mapping/SpecifiedInputKey.cs:74
msgid "WHEEL_RIGHT"
msgstr "Rolar para a direita"

#: ../src/engine/input/key_mapping/SpecifiedInputKey.cs:75
msgid "SPECIAL_MOUSE_1"
msgstr "Botão especial 1"

#: ../src/engine/input/key_mapping/SpecifiedInputKey.cs:76
msgid "SPECIAL_MOUSE_2"
msgstr "Botão especial 2"

#: ../src/engine/input/key_mapping/SpecifiedInputKey.cs:77
msgid "UNKNOWN_MOUSE"
msgstr "Botão do mouse desconhecido"

#: ../src/general/HelpScreen.tscn:107
#: ../src/microbe_stage/ProcessPanel.tscn:76
msgid "CLOSE"
msgstr "Fechar"

#: ../src/general/MainMenu.cs:329
msgid "OK"
msgstr "OK"

#: ../src/general/MainMenu.cs:330
msgid "Cancel"
msgstr "Cancelar"

#: ../src/general/MainMenu.tscn:148
msgid "NEW_GAME"
msgstr "Novo Jogo"

#: ../src/general/MainMenu.tscn:163 ../src/general/PauseMenu.tscn:71
msgid "LOAD_GAME"
msgstr "Carregar Jogo"

#: ../src/general/MainMenu.tscn:175 ../src/general/PauseMenu.tscn:93
msgid "OPTIONS"
msgstr "Opções"

#: ../src/general/MainMenu.tscn:187
msgid "TOOLS"
msgstr "Ferramentas"

#: ../src/general/MainMenu.tscn:199
msgid "VIEW_SOURCE_CODE"
msgstr "Ver código fonte"

#: ../src/general/MainMenu.tscn:211
msgid "EXTRAS"
msgstr "Extras"

#: ../src/general/MainMenu.tscn:223
msgid "CREDITS"
msgstr "Créditos"

#: ../src/general/MainMenu.tscn:235
msgid "QUIT"
msgstr "Sair"

#: ../src/general/MainMenu.tscn:258
msgid "MICROBE_FREEBUILD_EDITOR"
msgstr "Editor de Micróbio Livre"

#: ../src/general/MainMenu.tscn:319 ../src/general/OptionsMenu.tscn:998
#: ../src/general/PauseMenu.tscn:133 ../src/saving/NewSaveMenu.tscn:108
#: ../src/saving/SaveManagerGUI.tscn:113
msgid "BACK"
msgstr "Voltar"

#: ../src/general/MainMenu.tscn:359
msgid "GLES2_MODE_WARNING"
msgstr "Aviso do Modo GLES2"

#: ../src/general/MainMenu.tscn:372
msgid "GLES2_MODE_WARNING_TEXT"
msgstr ""
"Você está usando Thrive com GLES2, que não é testado e pode causar "
"problemas. Tente atualizar seus drivers de vídeo e/ou forçar o uso do AMD "
"ou Nvidia."

#: ../src/general/OptionsMenu.tscn:126
msgid "GRAPHICS"
msgstr "Gráficos"

#: ../src/general/OptionsMenu.tscn:138
msgid "SOUND"
msgstr "Som"

#: ../src/general/OptionsMenu.tscn:150
msgid "PERFORMANCE"
msgstr "Performance"

#: ../src/general/OptionsMenu.tscn:162
msgid "INPUTS"
msgstr "Entradas"

#: ../src/general/OptionsMenu.tscn:174
msgid "MISC"
msgstr "Diversos"

#: ../src/general/OptionsMenu.tscn:213
msgid "VSYNC"
msgstr "VSync"

#: ../src/general/OptionsMenu.tscn:221
msgid "FULLSCREEN"
msgstr "Tela Cheia"

#: ../src/general/OptionsMenu.tscn:243
msgid "MULTISAMPLE_ANTI_ALIASING"
msgstr "Multisample anti-aliasing:"

#: ../src/general/OptionsMenu.tscn:250
msgid "HIGHER_VALUES_WORSEN_PERFORMANCE"
msgstr "(valores mais altos pioram a performance)"

#: ../src/general/OptionsMenu.tscn:280
msgid "RESOLUTION"
msgstr "Resolução:"

#: ../src/general/OptionsMenu.tscn:293
msgid "AUTO"
msgstr "auto"

#: ../src/general/OptionsMenu.tscn:303
msgid "MAX_FPS"
msgstr "FPS máximo:"

#: ../src/general/OptionsMenu.tscn:329
msgid "COLOURBLIND_CORRECTION"
msgstr "Correção de Cor:"

#: ../src/general/OptionsMenu.tscn:361
msgid "CHROMATIC_ABERRATION"
msgstr "Aberração Cromática:"

#: ../src/general/OptionsMenu.tscn:402
msgid "MASTER_VOLUME"
msgstr "Volume principal"

#: ../src/general/OptionsMenu.tscn:429 ../src/general/OptionsMenu.tscn:470
#: ../src/general/OptionsMenu.tscn:503 ../src/general/OptionsMenu.tscn:536
#: ../src/general/OptionsMenu.tscn:569
msgid "MUTE"
msgstr "Silenciar"

#: ../src/general/OptionsMenu.tscn:443
msgid "MUSIC_VOLUME"
msgstr "Volume da Música"

#: ../src/general/OptionsMenu.tscn:476
msgid "AMBIANCE_VOLUME"
msgstr "Volume do Ambiente"

#: ../src/general/OptionsMenu.tscn:509
msgid "SFX_VOLUME"
msgstr "Volume de Efeitos Sonoros"

#: ../src/general/OptionsMenu.tscn:542
msgid "GUI_VOLUME"
msgstr "Volume da Interface"

#: ../src/general/OptionsMenu.tscn:587
msgid "LANGUAGE"
msgstr "Idioma:"

#: ../src/general/OptionsMenu.tscn:602 ../src/general/OptionsMenu.tscn:1008
msgid "RESET"
msgstr "Reiniciar"

#: ../src/general/OptionsMenu.tscn:611
msgid "OPEN_TRANSLATION_SITE"
msgstr "Ajude a traduzir o jogo"

#: ../src/general/OptionsMenu.tscn:631
msgid "COMPOUND_CLOUDS"
msgstr "Nuvens de compostos"

#: ../src/general/OptionsMenu.tscn:646
msgid "CLOUD_SIMULATION_MINIMUM_INTERVAL"
msgstr ""
"Intervalo Mínimo da Simulação\n"
"de Nuvens:"

#: ../src/general/OptionsMenu.tscn:653 ../src/general/OptionsMenu.tscn:697
msgid "HIGHER_VALUES_INCREASE_PERFORMANCE"
msgstr "(valores mais altos aumentam a performance)"

#: ../src/general/OptionsMenu.tscn:690
msgid "CLOUD_RESOLUTION_DIVISOR"
msgstr "Divisor da Resolução de Nuvens:"

#: ../src/general/OptionsMenu.tscn:732
msgid "RUN_AUTO_EVO_DURING_GAMEPLAY"
msgstr "Usar a auto-evo durante o jogo"

#: ../src/general/OptionsMenu.tscn:799
msgid "RESET_INPUTS"
msgstr "Redefinir entradas"

#: ../src/general/OptionsMenu.tscn:823
msgid "PLAY_INTRO_VIDEO"
msgstr "Reproduzir o vídeo de introdução"

#: ../src/general/OptionsMenu.tscn:832
msgid "PLAY_MICROBE_INTRO_ON_NEW_GAME"
msgstr "Reproduzir a introdução do Estágio Microbial em novo jogo"

#: ../src/general/OptionsMenu.tscn:841
msgid "AUTOSAVE_DURING_THE_GAME"
msgstr "Usar o salvamento automático durante o jogo"

#: ../src/general/OptionsMenu.tscn:852
msgid "AMOUNT_OF_AUTOSAVE_TO_KEEP"
msgstr "Quantidade de salvamentos automáticos para manter:"

#: ../src/general/OptionsMenu.tscn:880
msgid "AMOUNT_OF_QUICKSAVE_TO_KEEP"
msgstr "Quantidade de salvamentos rápidos para manter:"

#: ../src/general/OptionsMenu.tscn:906
msgid "SHOW_TUTORIALS_IN_NEW_GAMES_OPTION"
msgstr "Mostrar tutoriais (em novos jogos)"

#: ../src/general/OptionsMenu.tscn:914
msgid "SHOW_TUTORIALS_IN_NEW_CURRENT_OPTION"
msgstr "Mostrar tutoriais (no jogo atual)"

#: ../src/general/OptionsMenu.tscn:930
msgid "CHEAT_KEYS_ENABLED"
msgstr "Cheats ativados"

#: ../src/general/OptionsMenu.tscn:942
msgid "USE_A_CUSTOM_USERNAME"
msgstr "Usar um nome personalizado"

#: ../src/general/OptionsMenu.tscn:953
msgid "CUSTOM_USERNAME"
msgstr "Nome Personalizado:"

#: ../src/general/OptionsMenu.tscn:979
msgid "OPEN_SCREENSHOT_FOLDER"
msgstr "Abrir a pasta de capturas de tela"

#: ../src/general/OptionsMenu.tscn:987
msgid "OPEN_LOGS_FOLDER"
msgstr "Abrir pasta de logs"

#: ../src/general/OptionsMenu.tscn:1019 ../src/saving/NewSaveMenu.tscn:72
msgid "SAVE"
msgstr "Salvar"

#: ../src/general/OptionsMenu.tscn:1035
msgid "RESET_SETTINGS_TO_DEFAULTS"
msgstr "Padrão"

#: ../src/general/OptionsMenu.tscn:1047
msgid "RESET_TO_DEFAULTS"
msgstr "Redefinir para as configurações padrão?"

#: ../src/general/OptionsMenu.tscn:1056
msgid "ARE_YOU_SURE_TO_RESET_ALL_SETTINGS"
msgstr "Redefinir TODAS as configurações para os valores padrão?"

#: ../src/general/OptionsMenu.tscn:1070
msgid "RESET_INPUTS_TO_DEFAULTS"
msgstr "Redefinir entradas para configurações padrão?"

#: ../src/general/OptionsMenu.tscn:1079
msgid "ARE_YOU_SURE_TO_RESET_INPUT_SETTINGS"
msgstr "Deseja redefinir as entradas para as configurações padrão?"

#: ../src/general/OptionsMenu.tscn:1093
msgid "CLOSE_OPTIONS"
msgstr "Fechar opções?"

#: ../src/general/OptionsMenu.tscn:1113
msgid "UNSAVED_CHANGE_WARNING"
msgstr ""
"Você tem mudanças não salvas que serão descartadas.\n"
"Deseja continuar?"

#: ../src/general/OptionsMenu.tscn:1135
msgid "SAVE_AND_CONTINUE"
msgstr "Salvar e continuar"

#: ../src/general/OptionsMenu.tscn:1144
msgid "DISCARD_AND_CONTINUE"
msgstr "Descartar e continuar"

#: ../src/general/OptionsMenu.tscn:1160
msgid "CANCEL"
msgstr "Cancelar"

#: ../src/general/OptionsMenu.tscn:1172 ../src/general/OptionsMenu.tscn:1195
#: ../src/general/OptionsMenu.tscn:1219
msgid "ERROR"
msgstr "Erro"

#: ../src/general/OptionsMenu.tscn:1181 ../src/general/OptionsMenu.tscn:1220
msgid "ERROR_FAILED_TO_SAVE_NEW_SETTINGS"
msgstr ""
"Erro: Falha ao salvar as novas opções para o arquivo de configurações."

#: ../src/general/PauseMenu.tscn:57
msgid "RESUME"
msgstr "Retomar"

#: ../src/general/PauseMenu.tscn:64
msgid "SAVE_GAME"
msgstr "Salvar Jogo"

#: ../src/general/PauseMenu.tscn:79
#: ../src/microbe_stage/editor/MicrobeEditor.tscn:4438
msgid "STATISTICS"
msgstr "Estatísticas"

#: ../src/general/PauseMenu.tscn:86
msgid "HELP"
msgstr "Ajuda"

#: ../src/general/PauseMenu.tscn:100
msgid "RETURN_TO_MENU"
msgstr "Voltar ao Menu"

#: ../src/general/PauseMenu.tscn:107
msgid "EXIT"
msgstr "Sair"

#: ../src/general/StringUtils.cs:19
msgid "BILLION_ABBREVIATION"
msgstr "{0} Bi"

#: ../src/general/StringUtils.cs:28
msgid "MILLION_ABBREVIATION"
msgstr "{0} Mi"

#: ../src/general/StringUtils.cs:37
msgid "KILO_ABBREVIATION"
msgstr "{0} K"

#: ../src/gui_common/ChemicalEquation.cs:120
#: ../src/gui_common/ChemicalEquation.cs:157
#: ../src/gui_common/tooltip/microbe_editor/SelectionMenuToolTip.cs:222
msgid "PER_SECOND_SLASH"
msgstr "/segundo"

#: ../src/gui_common/QuickLoadHandler.tscn:18
msgid "SAVE_HAS_DIFFERENT_VERSION"
msgstr "O arquivo salvo não corresponde à versão atual do jogo"

#: ../src/gui_common/QuickLoadHandler.tscn:19
msgid "SAVE_HAS_DIFFERENT_VERSION_TEXT"
msgstr ""
"A versão do arquivo salvo que você está tentando carregar não corresponde "
"à versão do jogo.\n"
"Por favor carregue o salvamento manualmente através do menu."

#: ../src/gui_common/tooltip/ToolTipManager.tscn:78
msgid "OPEN_THE_MENU"
msgstr "Abrir o menu"

#: ../src/gui_common/tooltip/ToolTipManager.tscn:84
msgid "OPEN_HELP_SCREEN"
msgstr "Abrir a tela de ajuda"

#: ../src/gui_common/tooltip/ToolTipManager.tscn:98
msgid "WILL_YOU_THRIVE"
msgstr "Você vai prosperar?"

#: ../src/gui_common/tooltip/ToolTipManager.tscn:110
msgid "FINISH_EDITING_AND_RETURN_TO_ENVIRONMENT"
msgstr "Terminar de editar e voltar ao jogo"

#: ../src/gui_common/tooltip/ToolTipManager.tscn:116
msgid "CHANGE_THE_SYMMETRY"
msgstr "Mudar a simetria"

#: ../src/gui_common/tooltip/ToolTipManager.tscn:122
msgid "UNDO_THE_LAST_ACTION"
msgstr "Desfazer a ultima ação"

#: ../src/gui_common/tooltip/ToolTipManager.tscn:128
msgid "REDO_THE_LAST_ACTION"
msgstr "Refazer a ultima ação"

#: ../src/gui_common/tooltip/ToolTipManager.tscn:134
msgid "CREATE_A_NEW_MICROBE"
msgstr "Criar um novo micróbio"

#: ../src/gui_common/tooltip/ToolTipManager.tscn:154
#: ../src/gui_common/tooltip/ToolTipManager.tscn:217
msgid "MEMBRANE_RIGIDITY"
msgstr "Rigidez da Membrana"

#: ../src/gui_common/tooltip/ToolTipManager.tscn:254
#: ../src/gui_common/tooltip/ToolTipManager.tscn:5427
#: ../src/gui_common/tooltip/ToolTipManager.tscn:5687
#: ../src/gui_common/tooltip/ToolTipManager.tscn:5943
#: ../src/gui_common/tooltip/ToolTipManager.tscn:6270
#: ../src/gui_common/tooltip/ToolTipManager.tscn:6597
#: ../src/gui_common/tooltip/ToolTipManager.tscn:6958
msgid "MOBILITY"
msgstr "Mobilidade"

#: ../src/gui_common/tooltip/ToolTipManager.tscn:289
#: ../src/gui_common/tooltip/ToolTipManager.tscn:5530
#: ../src/gui_common/tooltip/ToolTipManager.tscn:5787
#: ../src/gui_common/tooltip/ToolTipManager.tscn:6046
#: ../src/gui_common/tooltip/ToolTipManager.tscn:6373
#: ../src/gui_common/tooltip/ToolTipManager.tscn:6700
#: ../src/gui_common/tooltip/ToolTipManager.tscn:7061
msgid "HEALTH"
msgstr "Saúde"

#: ../src/gui_common/tooltip/ToolTipManager.tscn:329
msgid "RIGIDITY_MEMBRANE_DESCRIPTION"
msgstr ""
"Uma membrana mais rígida é mais resistente ao dano, mas é mais difícil "
"para a célula se mover."

#: ../src/gui_common/tooltip/ToolTipManager.tscn:441
#: ../src/gui_common/tooltip/ToolTipManager.tscn:693
#: ../src/gui_common/tooltip/ToolTipManager.tscn:1289
#: ../src/gui_common/tooltip/ToolTipManager.tscn:1628
#: ../src/gui_common/tooltip/ToolTipManager.tscn:1947
#: ../src/gui_common/tooltip/ToolTipManager.tscn:2235
#: ../src/gui_common/tooltip/ToolTipManager.tscn:3272
#: ../src/gui_common/tooltip/ToolTipManager.tscn:4165
#: ../src/gui_common/tooltip/ToolTipManager.tscn:4450
#: ../src/gui_common/tooltip/ToolTipManager.tscn:4970
msgid "TURNS"
msgstr "Transforma"

#: ../src/gui_common/tooltip/ToolTipManager.tscn:466
#: ../src/gui_common/tooltip/ToolTipManager.tscn:718
#: ../src/gui_common/tooltip/ToolTipManager.tscn:1314
#: ../src/gui_common/tooltip/ToolTipManager.tscn:1405
#: ../src/gui_common/tooltip/ToolTipManager.tscn:1653
#: ../src/gui_common/tooltip/ToolTipManager.tscn:1972
#: ../src/gui_common/tooltip/ToolTipManager.tscn:2260
#: ../src/gui_common/tooltip/ToolTipManager.tscn:3297
#: ../src/gui_common/tooltip/ToolTipManager.tscn:4190
#: ../src/gui_common/tooltip/ToolTipManager.tscn:4475
#: ../src/gui_common/tooltip/ToolTipManager.tscn:4995
msgid "INTO"
msgstr "em"

#: ../src/gui_common/tooltip/ToolTipManager.tscn:506
#: ../src/gui_common/tooltip/ToolTipManager.tscn:800
#: ../src/gui_common/tooltip/ToolTipManager.tscn:1102
#: ../src/gui_common/tooltip/ToolTipManager.tscn:1441
#: ../src/gui_common/tooltip/ToolTipManager.tscn:1760
#: ../src/gui_common/tooltip/ToolTipManager.tscn:2048
#: ../src/gui_common/tooltip/ToolTipManager.tscn:2348
#: ../src/gui_common/tooltip/ToolTipManager.tscn:2631
#: ../src/gui_common/tooltip/ToolTipManager.tscn:3085
#: ../src/gui_common/tooltip/ToolTipManager.tscn:3373
#: ../src/gui_common/tooltip/ToolTipManager.tscn:3675
#: ../src/gui_common/tooltip/ToolTipManager.tscn:3969
#: ../src/gui_common/tooltip/ToolTipManager.tscn:4263
#: ../src/gui_common/tooltip/ToolTipManager.tscn:4582
#: ../src/gui_common/tooltip/ToolTipManager.tscn:4783
#: ../src/gui_common/tooltip/ToolTipManager.tscn:5099
msgid "STORAGE"
msgstr "Armazena"

#: ../src/gui_common/tooltip/ToolTipManager.tscn:544
#: ../src/gui_common/tooltip/ToolTipManager.tscn:838
#: ../src/gui_common/tooltip/ToolTipManager.tscn:1140
#: ../src/gui_common/tooltip/ToolTipManager.tscn:1479
#: ../src/gui_common/tooltip/ToolTipManager.tscn:1798
#: ../src/gui_common/tooltip/ToolTipManager.tscn:2086
#: ../src/gui_common/tooltip/ToolTipManager.tscn:2386
#: ../src/gui_common/tooltip/ToolTipManager.tscn:2669
#: ../src/gui_common/tooltip/ToolTipManager.tscn:3123
#: ../src/gui_common/tooltip/ToolTipManager.tscn:3411
#: ../src/gui_common/tooltip/ToolTipManager.tscn:3713
#: ../src/gui_common/tooltip/ToolTipManager.tscn:4007
#: ../src/gui_common/tooltip/ToolTipManager.tscn:4301
#: ../src/gui_common/tooltip/ToolTipManager.tscn:4620
#: ../src/gui_common/tooltip/ToolTipManager.tscn:4821
#: ../src/gui_common/tooltip/ToolTipManager.tscn:5137
#: ../src/gui_common/tooltip/ToolTipManager.tscn:5462
#: ../src/gui_common/tooltip/ToolTipManager.tscn:5721
#: ../src/gui_common/tooltip/ToolTipManager.tscn:5978
#: ../src/gui_common/tooltip/ToolTipManager.tscn:6305
#: ../src/gui_common/tooltip/ToolTipManager.tscn:6632
#: ../src/gui_common/tooltip/ToolTipManager.tscn:6993
msgid "OSMOREGULATION_COST"
msgstr "Custo da Osmorregulação"

#: ../src/gui_common/tooltip/ToolTipManager.tscn:586
msgid "CYTOPLASM_DESCRIPTION"
msgstr ""
"As entranhas pegajosas de uma célula. O citoplasma é a mistura básica de "
"íons, proteínas, e outras substâncias dissolvidas na água que preenchem o "
"interior da célula. Uma das funções que realiza é a Fermentação, a "
"conversão de glicose em ATP. Para as células que carecem de organelas para "
"ter metabolismos avançados, é disso que elas dependem para produzir "
"energia. Também é usado para armazenar moléculas na célula para aumentar o "
"tamanho dela."

#: ../src/gui_common/tooltip/ToolTipManager.tscn:746
#: ../src/gui_common/tooltip/ToolTipManager.tscn:1678
msgid "DOT_RATE_SCALES"
msgstr ". Proporção aumenta"

#: ../src/gui_common/tooltip/ToolTipManager.tscn:759
#: ../src/gui_common/tooltip/ToolTipManager.tscn:1691
msgid "WITH_CONCENTRATION_OF"
msgstr "com a concentração de"

#: ../src/gui_common/tooltip/ToolTipManager.tscn:766
msgid "OXYGEN_DOT"
msgstr "Oxigênio."

#: ../src/gui_common/tooltip/ToolTipManager.tscn:880
msgid "METABOLOSOMES_DESCRIPTION"
msgstr ""
"Metabolossomos são aglomerados envoltos com cascas de proteínas. Eles "
"conseguem converter glicose em ATP a uma taxa muito maior do que pode ser "
"feita no citoplasma em um processo chamado Respiração Aeróbica. No "
"entanto, necessita de oxigênio para funcionar, e níveis menores de "
"oxigênio no ambiente vão desacelerar a taxa da produção de ATP. Como os "
"metabolossomos são suspensos diretamente no citoplasma, os fluidos em "
"volta realizarão a fermentação."

<<<<<<< HEAD
#: ../src/gui_common/tooltip/ToolTipManager.tscn:894
#: ../src/microbe_stage/editor/MicrobeEditor.tscn:2022
=======
#: ../src/gui_common/tooltip/ToolTipManager.tscn:896
#: ../src/microbe_stage/editor/MicrobeEditor.tscn:2096
>>>>>>> b6a77438
msgid "THYLAKOID"
msgstr "Tilacóide"

#: ../src/gui_common/tooltip/ToolTipManager.tscn:987
#: ../src/gui_common/tooltip/ToolTipManager.tscn:3560
#: ../src/gui_common/tooltip/ToolTipManager.tscn:3862
msgid "PRODUCES"
msgstr "Produz"

#: ../src/gui_common/tooltip/ToolTipManager.tscn:1012
#: ../src/gui_common/tooltip/ToolTipManager.tscn:3585
#: ../src/gui_common/tooltip/ToolTipManager.tscn:3887
msgid "DOT_RATE_SCALES_WITH"
msgstr ". Proporção aumenta com"

#: ../src/gui_common/tooltip/ToolTipManager.tscn:1025
#: ../src/gui_common/tooltip/ToolTipManager.tscn:2310
#: ../src/gui_common/tooltip/ToolTipManager.tscn:3598
#: ../src/gui_common/tooltip/ToolTipManager.tscn:3900
msgid "CONCENTRATION_OF"
msgstr "a concentração de"

#: ../src/gui_common/tooltip/ToolTipManager.tscn:1051
#: ../src/gui_common/tooltip/ToolTipManager.tscn:1722
#: ../src/gui_common/tooltip/ToolTipManager.tscn:3624
#: ../src/gui_common/tooltip/ToolTipManager.tscn:3926
#: ../src/gui_common/tooltip/ToolTipManager.tscn:4544
msgid "AND"
msgstr "e"

#: ../src/gui_common/tooltip/ToolTipManager.tscn:1064
#: ../src/gui_common/tooltip/ToolTipManager.tscn:3637
msgid "INTENSITY_OF"
msgstr "intensidade de"

#: ../src/gui_common/tooltip/ToolTipManager.tscn:1071
#: ../src/gui_common/tooltip/ToolTipManager.tscn:3644
#: ../src/microbe_stage/MicrobeStage.tscn:924
msgid "LIGHT"
msgstr "Luz"

#: ../src/gui_common/tooltip/ToolTipManager.tscn:1182
msgid "THYLAKOIDS_DESCRIPTION"
msgstr ""
"Tilacóides são aglomerações de proteínas e pigmentos fotossensíveis. Os "
"pigmentos conseguem usar a energia da luz para produzir glicose da água e "
"gás carbônico em um processo chamado Fotossíntese. Esses pigmentos também "
"são o que os dá uma cor característica. A taxa da sua produção de glicose "
"aumenta com a concentração de dióxido de carbono e intensidade da luz. "
"Como os tilacóides estão suspensos diretamente no citoplasma, o fluido em "
"volta realiza fermentação."

#: ../src/gui_common/tooltip/ToolTipManager.tscn:1344
#: ../src/gui_common/tooltip/ToolTipManager.tscn:4220
msgid "DOT_RATE_SCALES_WITH_CONCENTRATION_OF"
msgstr ". Proporção aumenta com a concentração de"

#: ../src/gui_common/tooltip/ToolTipManager.tscn:1375
msgid "ALSO_TURNS"
msgstr "Também transforma"

#: ../src/gui_common/tooltip/ToolTipManager.tscn:1521
msgid "CHEMOSYNTHESIZING_PROTEINS_DESCRIPTION"
msgstr ""
"Proteínas quimiossintetizantes são pequenas aglomerações de proteínas no "
"citoplasma que podem converter sulfeto de hidrogênio, água, e gás "
"carbônico em glicose em um processo chamado Quimiossíntese. A taxa da sua "
"produção de glicose aumenta com a concentração de dióxido de carbono. Como "
"as proteínas quimiossintetizantes são suspensas diretamente no citoplasma, "
"os fluidos em sua volta realizam fermentação."

#: ../src/gui_common/tooltip/ToolTipManager.tscn:1840
msgid "RUSTICYANIN_DESCRIPTION"
msgstr ""
"Rusticianina é uma proteína que consegue usar o gás carbônico e oxigênio "
"para oxidar ferro de um estado físico para outro. O processo, chamado "
"Quimiossíntese litoautotrófica, libera energia que a célula pode coletar."

#: ../src/gui_common/tooltip/ToolTipManager.tscn:1997
#: ../src/gui_common/tooltip/ToolTipManager.tscn:3322
#: ../src/gui_common/tooltip/ToolTipManager.tscn:4500
msgid "DOT_RATE"
msgstr ". Proporção"

#: ../src/gui_common/tooltip/ToolTipManager.tscn:2010
#: ../src/gui_common/tooltip/ToolTipManager.tscn:3335
#: ../src/gui_common/tooltip/ToolTipManager.tscn:4513
#: ../src/gui_common/tooltip/ToolTipManager.tscn:5061
msgid "SCALES_WITH_CONCENTRATION_OF"
msgstr "aumenta com a concentração de"

#: ../src/gui_common/tooltip/ToolTipManager.tscn:2128
msgid "NITROGENASE_DESCRIPTION"
msgstr ""
"Nitrogenase é uma enzima que consegue usar nitrogênio gasoso e energia "
"celular na forma de ATP para sintetizar amônia, um nutriente essencial "
"para o crescimento das células. Esse processo é chamado de Fixação de "
"Nitrogênio. Como a nitrogenase é suspensa diretamente no citoplasma, os "
"fluidos em volta realizam a Fermentação."

#: ../src/gui_common/tooltip/ToolTipManager.tscn:2267
#: ../src/gui_common/tooltip/ToolTipManager.tscn:5002
msgid "OXYTOXY"
msgstr "Oxitoxina"

#: ../src/gui_common/tooltip/ToolTipManager.tscn:2285
msgid "DOT_CAN_RELEASE"
msgstr ". Pode liberar"

#: ../src/gui_common/tooltip/ToolTipManager.tscn:2297
msgid "TOXINS_BY_PRESSING_E"
msgstr "pressionar a tecla E. Produção aumenta com"

#: ../src/gui_common/tooltip/ToolTipManager.tscn:2428
msgid "OXYTOXISOME_DESC"
msgstr ""
"Um metabolossomo modificado responsável pela produção de uma forma "
"primitiva do agente tóxico Oxitoxina."

#: ../src/gui_common/tooltip/ToolTipManager.tscn:2535
msgid "USES"
msgstr "Usa"

#: ../src/gui_common/tooltip/ToolTipManager.tscn:2560
msgid "TO_INCREASE_THE_MOVEMENT"
msgstr "para aumentar a velocidade de movimentação"

#: ../src/gui_common/tooltip/ToolTipManager.tscn:2572
msgid "SPEED_OF_THE_CELL"
msgstr "da célula."

#: ../src/gui_common/tooltip/ToolTipManager.tscn:2593
msgid "SPEED"
msgstr "Velocidade"

#: ../src/gui_common/tooltip/ToolTipManager.tscn:2711
msgid "FLAGELLUM_DESCRIPTION"
msgstr ""
"O flagelo é um apêndice de fibras proteicas semelhante a um chicote, "
"estendendo-se da membrana da célula que pode usar ATP para ondular e "
"impulsionar a célula em uma direção."

#: ../src/gui_common/tooltip/ToolTipManager.tscn:2837
msgid "PREDATORY_PILUS_DESCRIPTION"
msgstr "Perfure outras células com isto."

#: ../src/gui_common/tooltip/ToolTipManager.tscn:2853
#: ../src/gui_common/tooltip/ToolTipManager.tscn:2917
#: ../src/microbe_stage/editor/MicrobeEditor.tscn:2653
msgid "CILIA"
msgstr "Cílios"

#: ../src/gui_common/tooltip/ToolTipManager.tscn:2963
#: ../src/gui_common/tooltip/ToolTipManager.tscn:4049
#: ../src/gui_common/tooltip/ToolTipManager.tscn:5305
msgid "TO_BE_IMPLEMENTED"
msgstr "A ser implementado."

#: ../src/gui_common/tooltip/ToolTipManager.tscn:3064
msgid "NUCLEUS_SMALL_DESCRIPTION"
msgstr ""
"Permite a evolução de organelas mais complexas. \n"
"Custa muito ATP para manter.\n"
"Essa é uma evolução irreversível."

#: ../src/gui_common/tooltip/ToolTipManager.tscn:3165
msgid "NUCLEUS_DESCRIPTION"
msgstr ""
"A principal característica das células eucarióticas. O núcleo também "
"inclui o retículo endoplasmático e o complexo de golgi. É uma evolução das "
"células procarióticas para desenvolver um sistema de membranas internas, "
"assimilando outros procariontes dentro deles. Isso os permite "
"compartimentar, ou repelir os diferentes processos acontecendo dentro das "
"células prevenindo eles de se sobrepor. Isso permite as suas novas "
"organelas com membranas serem mais complexas, eficientes, e especializadas "
"do que se estivessem flutuando no citoplasma. Entretanto, isso tem o custo "
"de fazer a célula muito maior e precisando de muita da energia da célula "
"para se manter."

#: ../src/gui_common/tooltip/ToolTipManager.tscn:3453
msgid "MITOCHONDRION_DESCRIPTION"
msgstr ""
"A usina de energia da célula. A mitocôndria é uma estrutura de membrana "
"dupla cheia de proteínas e enzimas. É um procarionte que foi assimilado "
"pelo seu hospedeiro eucariótico para seu uso. É capaz de converter Glicose "
"em ATP com maior eficiência do que feito no citoplasma em um processo "
"chamado Respiração Aeróbica. No entanto, precisa de oxigênio para "
"funcionar, e níveis menores de oxigênio no ambiente irá diminuir a taxa da "
"produção de ATP."

#: ../src/gui_common/tooltip/ToolTipManager.tscn:3755
msgid "CHLOROPLAST_DESCRIPTION"
msgstr ""
"O cloroplasto é uma estrutura de membrana dupla contendo pigmentos "
"fotossensíveis. É um procarionte que foi assimilado pelo seu hospedeiro "
"eucariótico. Os pigmentos no cloroplasto conseguem usar a energia da luz "
"para produzir glicose da água e gás carbônico em um processo chamado "
"Fotossíntese. Esses pigmentos também são o que os dá uma cor "
"característica. A proporção de sua produção de glicose aumenta com a "
"concentração de dióxido de carbono, e intensidade da luz."

#: ../src/gui_common/tooltip/ToolTipManager.tscn:3771
#: ../src/gui_common/tooltip/ToolTipManager.tscn:3835
#: ../src/microbe_stage/editor/MicrobeEditor.tscn:3011
msgid "THERMOPLAST"
msgstr "Termoplasto"

#: ../src/gui_common/tooltip/ToolTipManager.tscn:3938
#: ../src/gui_common/tooltip/ToolTipManager.tscn:7331
#: ../src/microbe_stage/editor/MicrobeEditorGUI.cs:752
msgid "TEMPERATURE"
msgstr "Temperatura"

#: ../src/gui_common/tooltip/ToolTipManager.tscn:4058
msgid "THERMOPLAST_DESCRIPTION"
msgstr ""
"O termoplasto é uma estrutura de membrana dupla contendo pigmentos "
"termossensíveis. É um procarionte que foi assimilado para uso do seu "
"hospedeiro eucariótico. Os pigmentos nos termoplastos conseguem usar a "
"energia das diferenças de calor no ambiente para produzir glicose da água "
"e gás carbônico em um processo chamado Termossíntese. A proporção da sua "
"produção de glicose aumenta com a concentração de dióxido de carbono e "
"temperatura."

#: ../src/gui_common/tooltip/ToolTipManager.tscn:4343
msgid "CHEMOPLAST_DESCRIPTION"
msgstr ""
"O quimioplasto é uma estrutura de membrana dupla contendo proteínas "
"capazes de converter sulfeto de hidrogênio, água, e gás carbônico em "
"glicose em um processo chamado Quimiossíntese de Sulfeto de Hidrogênio. A "
"proporção de sua produção de glicose aumenta com a concentração de dióxido "
"de carbono."

#: ../src/gui_common/tooltip/ToolTipManager.tscn:4662
msgid "NITROGEN_FIXING_PLASTID_DESCRIPTION"
msgstr ""
"O Plastídeo de Fixação de Nitrogênio é uma proteína capaz de usar "
"nitrogênio gasoso, oxigênio e energia celular em forma de ATP para "
"produzir amônia, um nutriente essencial para o crescimento das células. "
"Este é um processo chamado Fixação de Nitrogênio."

#: ../src/gui_common/tooltip/ToolTipManager.tscn:4763
msgid "INREASE_STORAGE_SPACE"
msgstr "Aumenta o espaço de armazenamento da célula."

#: ../src/gui_common/tooltip/ToolTipManager.tscn:4863
msgid "VACUOLE_DESCRIPTION"
msgstr ""
"O vacúolo é uma organela membranosa interna usada para o armazenamento da "
"célula. Composta de várias vesículas, estruturas membranosas menores "
"amplamente usadas nas células para o armazenamento que se fundiram. É "
"preenchida com água usada para conter moléculas, enzimas, sólidos, e "
"outras substâncias. Sua forma é fluida e pode variar em cada célula."

#: ../src/gui_common/tooltip/ToolTipManager.tscn:5020
msgid "DOT_CAN"
msgstr ". Pode"

#: ../src/gui_common/tooltip/ToolTipManager.tscn:5033
msgid "RELEASE_TOXINS_BY_PRESSING"
msgstr "liberar toxinas pressionando a tecla"

#: ../src/gui_common/tooltip/ToolTipManager.tscn:5040
msgid "E_DOT"
msgstr "E."

#: ../src/gui_common/tooltip/ToolTipManager.tscn:5048
msgid "RATE"
msgstr "Proporção"

#: ../src/gui_common/tooltip/ToolTipManager.tscn:5179
msgid "TOXIN_VACUOLE_DESCRIPTION"
msgstr ""
"O vacúolo de toxinas é um vacúolo que foi modificado para a produção, "
"armazenamento, e secreção de oxitoxinas. Mais vacúolos de toxinas vão "
"aumentar a taxa na qual toxinas serão liberadas."

#: ../src/gui_common/tooltip/ToolTipManager.tscn:5195
#: ../src/gui_common/tooltip/ToolTipManager.tscn:5259
msgid "BIOLUMINESCENT_VACUOLE"
msgstr "Vacúolo Bioluminescente"

#: ../src/gui_common/tooltip/ToolTipManager.tscn:5326
#: ../src/gui_common/tooltip/ToolTipManager.tscn:5390
#: ../src/microbe_stage/editor/MicrobeEditor.tscn:3543
msgid "NORMAL"
msgstr "Normal"

#: ../src/gui_common/tooltip/ToolTipManager.tscn:5496
#: ../src/gui_common/tooltip/ToolTipManager.tscn:5754
#: ../src/gui_common/tooltip/ToolTipManager.tscn:6012
#: ../src/gui_common/tooltip/ToolTipManager.tscn:6339
#: ../src/gui_common/tooltip/ToolTipManager.tscn:6666
#: ../src/gui_common/tooltip/ToolTipManager.tscn:7027
msgid "RESOURCE_ABSORBTION_SPEED"
msgstr "Velocidade de Absorção de Nutrientes"

#: ../src/gui_common/tooltip/ToolTipManager.tscn:5570
msgid "NORMAL_MEMBRANE_DESCRIPTION"
msgstr ""
"A forma mais básica da membrana, tem pouca proteção contra dano. Também "
"precisa de mais energia para não deformar. A vantagem é que ela permite a "
"célula se mover e absorver nutrientes mais rapidamente."

#: ../src/gui_common/tooltip/ToolTipManager.tscn:5586
#: ../src/gui_common/tooltip/ToolTipManager.tscn:5650
#: ../src/microbe_stage/editor/MicrobeEditor.tscn:3615
msgid "DOUBLE"
msgstr "Dupla"

#: ../src/gui_common/tooltip/ToolTipManager.tscn:5826
msgid "DOUBLE_MEMBRANE_DESCRIPTION"
msgstr ""
"Uma membrana com duas camadas, tem melhor proteção contra dano e leva "
"menos energia para não se deformar. No entanto, diminui um pouco sua "
"velocidade e diminui a taxa em que pode absorver recursos."

#: ../src/gui_common/tooltip/ToolTipManager.tscn:5842
#: ../src/gui_common/tooltip/ToolTipManager.tscn:5906
#: ../src/microbe_stage/editor/MicrobeEditor.tscn:3687
msgid "CELLULOSE"
msgstr "Celulose"

#: ../src/gui_common/tooltip/ToolTipManager.tscn:6080
#: ../src/gui_common/tooltip/ToolTipManager.tscn:6734
#: ../src/gui_common/tooltip/ToolTipManager.tscn:7095
msgid "PHYSICAL_RESISTANCE"
msgstr "Resistência Física"

#: ../src/gui_common/tooltip/ToolTipManager.tscn:6114
#: ../src/gui_common/tooltip/ToolTipManager.tscn:6441
#: ../src/gui_common/tooltip/ToolTipManager.tscn:6802
#: ../src/gui_common/tooltip/ToolTipManager.tscn:7163
msgid "CANNOT_ENGULF"
msgstr "Não pode engolir"

#: ../src/gui_common/tooltip/ToolTipManager.tscn:6153
msgid "CELLULOSE_MEMBRANE_DESCRIPTION"
msgstr ""
"Essa membrana tem uma parede feita de celulose, resultando em uma melhor "
"proteção contra danos, especialmente contra danos físicos. E leva menos "
"energia para manter sua forma, mas não absorve recursos rapidamente e "
"deixa a célula mais lenta."

#: ../src/gui_common/tooltip/ToolTipManager.tscn:6169
#: ../src/gui_common/tooltip/ToolTipManager.tscn:6233
#: ../src/microbe_stage/editor/MicrobeEditor.tscn:3759
msgid "CHITIN"
msgstr "Quitina"

#: ../src/gui_common/tooltip/ToolTipManager.tscn:6407
#: ../src/gui_common/tooltip/ToolTipManager.tscn:6768
#: ../src/gui_common/tooltip/ToolTipManager.tscn:7129
msgid "TOXIN_RESISTANCE"
msgstr "Resistência a Toxinas"

#: ../src/gui_common/tooltip/ToolTipManager.tscn:6480
msgid "CHITIN_MEMBRANE_DESCRIPTION"
msgstr ""
"Essa membrana tem uma parede feita de quitina, resultando em uma melhor "
"proteção contra danos, especialmente causados por toxinas. E leva menos "
"energia para manter sua forma, mas deixa a célula lenta e não absorve "
"recursos rapidamente."

#: ../src/gui_common/tooltip/ToolTipManager.tscn:6496
#: ../src/gui_common/tooltip/ToolTipManager.tscn:6560
#: ../src/microbe_stage/editor/MicrobeEditor.tscn:3836
msgid "CALCIUM_CARBONATE"
msgstr "Carbonato de Cálcio"

#: ../src/gui_common/tooltip/ToolTipManager.tscn:6841
msgid "CALCIUM_CARBONATE_MEMBRANE_DESCRIPTION"
msgstr ""
"Essa membrana tem uma casca forte feita de carbonato de cálcio. Pode "
"resistir a danos facilmente e requer menos energia para não deformar. As "
"desvantagens de ter uma casca tão pesada é que a célula fica mais lenta e "
"demora ainda mais para absorver recursos."

#: ../src/gui_common/tooltip/ToolTipManager.tscn:6857
#: ../src/gui_common/tooltip/ToolTipManager.tscn:6921
#: ../src/microbe_stage/editor/MicrobeEditor.tscn:3909
msgid "SILICA"
msgstr "Sílica"

#: ../src/gui_common/tooltip/ToolTipManager.tscn:7202
msgid "SILICA_MEMBRANE_DESCRIPTION"
msgstr ""
"Essa membrana tem uma forte parede feita de sílica. Pode resistir bem a "
"danos no geral e é muito resistente a danos físicos. Também precisa de "
"menos energia para manter sua forma. No entanto, diminui a velocidade da "
"célula drasticamente e a célula e não absorve recursos rapidamente."

#: ../src/gui_common/tooltip/ToolTipManager.tscn:7323
msgid "ADD_INPUT_BUTTON_TOOLTIP"
msgstr "Adicionar uma nova tecla"

#: ../src/microbe_stage/Microbe.cs:806
msgid "DEATH"
msgstr ""

#: ../src/microbe_stage/Microbe.cs:1175
msgid "SUCCESSFUL_SCAVENGE"
msgstr "busca de recursos bem-sucedida"

#: ../src/microbe_stage/Microbe.cs:1182
msgid "SUCCESSFUL_KILL"
msgstr "caça bem-sucedida"

<<<<<<< HEAD
#: ../src/microbe_stage/Microbe.cs:1501
#, fuzzy
msgid "REPRODUCED"
msgstr "Produz"

=======
>>>>>>> b6a77438
#: ../src/microbe_stage/Microbe.cs:1581
msgid "ESCAPE_ENGULFING"
msgstr "escapou de predação"

#: ../src/microbe_stage/MicrobeHUD.cs:461
msgid "MICROBE_PATCH_LABEL"
msgstr "Região: {0}"

#: ../src/microbe_stage/MicrobeHUD.cs:605
msgid "STUFF_AT"
msgstr "Coisas em {0:F1}, {1:F1}:"

#: ../src/microbe_stage/MicrobeHUD.cs:664
msgid "PLAYER_CELL"
msgstr "Célula do jogador"

#: ../src/microbe_stage/MicrobeStage.cs:461
msgid "PLAYER_REPRODUCED"
msgstr "jogador reproduziu"

#: ../src/microbe_stage/MicrobeStage.cs:573
msgid "PLAYER_DIED"
msgstr "jogador morreu"

#: ../src/microbe_stage/MicrobeStage.tscn:430
msgid "AT_CURSOR"
msgstr "No ponteiro:"

#: ../src/microbe_stage/MicrobeStage.tscn:455
msgid "NOTHING_HERE"
msgstr "Não há nada aqui"

#: ../src/microbe_stage/MicrobeStage.tscn:480
msgid "COMPOUNDS_COLON"
msgstr "Compostos:"

#: ../src/microbe_stage/MicrobeStage.tscn:518
msgid "SPECIES_COLON"
msgstr "Espécies:"

#: ../src/microbe_stage/MicrobeStage.tscn:599
msgid "ENVIRONMENT"
msgstr "Ambiente"

#: ../src/microbe_stage/MicrobeStage.tscn:868
msgid "TEMPERATURE_SHORT"
msgstr "Temp."

#: ../src/microbe_stage/MicrobeStage.tscn:979
msgid "PRESSURE_SHORT"
msgstr "Press."

#: ../src/microbe_stage/MicrobeStage.tscn:1062
#: ../src/microbe_stage/editor/MicrobeEditor.tscn:4622
#: ../src/microbe_stage/editor/MicrobeEditor.tscn:5259
#: ../src/microbe_stage/editor/MicrobeEditorGUI.cs:828
msgid "COMPOUNDS"
msgstr "Compostos"

#: ../src/microbe_stage/MicrobeStage.tscn:1448
msgid "AGENTS"
msgstr "Agentes"

#: ../src/microbe_stage/MicrobeStage.tscn:1721
msgid "POPULATION_CAPITAL"
msgstr "POPULAÇÃO:"

#: ../src/microbe_stage/PatchMapGenerator.cs:139
msgid "PATCH_PANGONIAN_VENTS"
msgstr "Respiradouros Pangonianos"

#: ../src/microbe_stage/PatchMapGenerator.cs:140
msgid "PATCH_PANGONIAN_MESOPELAGIC"
msgstr "Mesopelágico Pangoniano"

#: ../src/microbe_stage/PatchMapGenerator.cs:141
msgid "PATCH_PANGONIAN_EPIPELAGIC"
msgstr "Epipelágico Pangoniano"

#: ../src/microbe_stage/PatchMapGenerator.cs:142
msgid "PATCH_PANGONIAN_TIDEPOOL"
msgstr "Poça de Maré Pangoniana"

#: ../src/microbe_stage/PatchMapGenerator.cs:143
msgid "PATCH_PANGONIAN_BATHYPELAGIC"
msgstr "Batipelágico Pangoniano"

#: ../src/microbe_stage/PatchMapGenerator.cs:144
msgid "PATHCH_PANGONIAN_ABYSSOPELAGIC"
msgstr "Abissopelágico Pangoniano"

#: ../src/microbe_stage/PatchMapGenerator.cs:145
msgid "PATCH_PANGONIAN_COAST"
msgstr "Costa Pangoniana"

#: ../src/microbe_stage/PatchMapGenerator.cs:146
msgid "PATCH_PANGONIAN_ESTUARY"
msgstr "Estuário Pangoniano"

#: ../src/microbe_stage/PatchMapGenerator.cs:147
msgid "PATCH_CAVE"
msgstr "Caverna"

#: ../src/microbe_stage/PatchMapGenerator.cs:148
msgid "PATCH_ICE_SHELF"
msgstr "Plataforma de Gelo"

#: ../src/microbe_stage/PatchMapGenerator.cs:149
msgid "PATCH_PANGONIAN_SEAFLOOR"
msgstr "Relevo Oceânico Pangoniano"

#: ../src/microbe_stage/ProcessPanel.tscn:15
msgid "PROCESS_PANEL_TITLE"
msgstr "Processos"

#: ../src/microbe_stage/editor/CompoundBalanceDisplay.tscn:22
msgid "COMPOUND_BALANCE_TITLE"
msgstr "Compostos"

#: ../src/microbe_stage/editor/MicrobeEditor.cs:517
#: ../src/microbe_stage/editor/MicrobeEditor.cs:1191
msgid "LOADING_MICROBE_EDITOR"
msgstr "Carregando Editor de Micróbios"

#: ../src/microbe_stage/editor/MicrobeEditor.cs:519
msgid "WAITING_FOR_AUTO_EVO"
msgstr "Esperando pela auto-evo:"

#: ../src/microbe_stage/editor/MicrobeEditor.cs:2076
msgid "AUTO_EVO_FAILED"
msgstr "A auto-evo falhou"

#: ../src/microbe_stage/editor/MicrobeEditor.cs:2077
msgid "AUTO_EVO_RUN_STATUS"
msgstr "Estado da auto-evo:"

#: ../src/microbe_stage/editor/MicrobeEditor.tscn:993
msgid "REPORT"
msgstr "Relatório"

#: ../src/microbe_stage/editor/MicrobeEditor.tscn:1015
msgid "PATCH_MAP"
msgstr "Mapa de Regiões"

#: ../src/microbe_stage/editor/MicrobeEditor.tscn:1094
msgid "ORGANISM_STATISTICS"
msgstr "Estatísticas do Organismo"

#: ../src/microbe_stage/editor/MicrobeEditor.tscn:1155
msgid "SPEED_COLON"
msgstr "Velocidade:"

#: ../src/microbe_stage/editor/MicrobeEditor.tscn:1185
msgid "HP_COLON"
msgstr "HP:"

#: ../src/microbe_stage/editor/MicrobeEditor.tscn:1215
msgid "SIZE_COLON"
msgstr "Tamanho:"

#: ../src/microbe_stage/editor/MicrobeEditor.tscn:1236
msgid "GENERATION_COLON"
msgstr "Geração:"

#: ../src/microbe_stage/editor/MicrobeEditor.tscn:1278
msgid "ATP_BALANCE"
msgstr "Balanceamento de ATP"

#: ../src/microbe_stage/editor/MicrobeEditor.tscn:1484
msgid "MUTATION_POINTS"
msgstr "Pontos de Mutação"

#: ../src/microbe_stage/editor/MicrobeEditor.tscn:1617
msgid "STRUCTURE"
msgstr "Estrutura"

#: ../src/microbe_stage/editor/MicrobeEditor.tscn:1640
msgid "MEMBRANE"
msgstr "Membrana"

#: ../src/microbe_stage/editor/MicrobeEditor.tscn:1663
msgid "BEHAVIOR"
msgstr "Comportamento"

#: ../src/microbe_stage/editor/MicrobeEditor.tscn:1714
msgid "SEARCH_DOT_DOT_DOT"
msgstr "Pesquisar…"

#: ../src/microbe_stage/editor/MicrobeEditor.tscn:1774
msgid "STRUCTURAL"
msgstr "Estrutural"

#: ../src/microbe_stage/editor/MicrobeEditor.tscn:1937
msgid "PROTEINS"
msgstr "Proteínas"

#: ../src/microbe_stage/editor/MicrobeEditor.tscn:2165
msgid "CHEMOSYNTHESIZING_PROTEINS_TWO_LINES"
msgstr ""
"Proteínas Qui-\n"
"miossintetizantes"

#: ../src/microbe_stage/editor/MicrobeEditor.tscn:2430
msgid "EXTERNAL"
msgstr "Externo"

#: ../src/microbe_stage/editor/MicrobeEditor.tscn:2718
msgid "ORGANELLES"
msgstr "Organelas"

#: ../src/microbe_stage/editor/MicrobeEditor.tscn:3313
msgid "N_A_MP"
msgstr "N/A PM"

#: ../src/microbe_stage/editor/MicrobeEditor.tscn:3352
msgid "BIOLUMESCENT_VACUOLE"
msgstr ""
"Vacúolo\n"
"Bioluminescente"

#: ../src/microbe_stage/editor/MicrobeEditor.tscn:3449
msgid "MEMBRANE_TYPES"
msgstr "Tipos de Membranas"

#: ../src/microbe_stage/editor/MicrobeEditor.tscn:3933
msgid "FLUIDITY_RIGIDITY"
msgstr "Fluidez / Rigidez"

#: ../src/microbe_stage/editor/MicrobeEditor.tscn:3972
msgid "COLOUR"
msgstr "Coloração"

#: ../src/microbe_stage/editor/MicrobeEditor.tscn:4117
msgid "SPECIES_NAME_DOT_DOT_DOT"
msgstr "Nome da espécie…"

#: ../src/microbe_stage/editor/MicrobeEditor.tscn:4146
msgid "CONFIRM_CAPITAL"
msgstr "CONFIRMAR"

#: ../src/microbe_stage/editor/MicrobeEditor.tscn:4156
msgid "NEGATIVE_ATP_BALANCE"
msgstr "Balanceamento de ATP Negativo"

#: ../src/microbe_stage/editor/MicrobeEditor.tscn:4168
msgid "NEGATIVE_ATP_BALANCE_TEXT"
msgstr ""
"Seu micróbio não está produzindo ATP suficiente para sobreviver!\n"
"Deseja continuar?"

#: ../src/microbe_stage/editor/MicrobeEditor.tscn:4179
msgid "DISCONNECTED_ORGANELLES"
msgstr "Organelas Desconectadas"

#: ../src/microbe_stage/editor/MicrobeEditor.tscn:4191
msgid "DISCONNECTED_ORGANELLES_TEXT"
msgstr ""
"Há organelas desconectadas do resto da célula.\n"
"Por favor conecte todas as organelas ou desfaça suas mudanças."

#: ../src/microbe_stage/editor/MicrobeEditor.tscn:4291
msgid "AUTO_EVO"
msgstr "Auto-evo"

#: ../src/microbe_stage/editor/MicrobeEditor.tscn:4304
msgid "FOOD_CHAIN"
msgstr "Cadeia Alimentar"

#: ../src/microbe_stage/editor/MicrobeEditor.tscn:4317
msgid "TIMELINE"
msgstr "Linha do Tempo"

#: ../src/microbe_stage/editor/MicrobeEditor.tscn:4370
msgid "AUTO_EVO_RESULTS"
msgstr "Resultados da Auto-evo:"

#: ../src/microbe_stage/editor/MicrobeEditor.tscn:4389
msgid "EXTERNAL_EFFECTS"
msgstr "Efeitos externos:"

#: ../src/microbe_stage/editor/MicrobeEditor.tscn:4447
msgid "SPECIES_POPULATION"
msgstr "População da espécie"

#: ../src/microbe_stage/editor/MicrobeEditor.tscn:4480
#: ../src/microbe_stage/editor/MicrobeEditor.tscn:4911
msgid "PHYSICAL_CONDITIONS"
msgstr "Condições Físicas"

#: ../src/microbe_stage/editor/MicrobeEditor.tscn:4584
#: ../src/microbe_stage/editor/MicrobeEditor.tscn:5094
#: ../src/microbe_stage/editor/MicrobeEditorGUI.cs:823
msgid "ATMOSPHERIC_GASSES"
msgstr "Gases Atmosféricos"

#: ../src/microbe_stage/editor/MicrobeEditor.tscn:4678
#: ../src/microbe_stage/editor/MicrobeEditor.tscn:5606
msgid "NEXT_CAPITAL"
msgstr "PRÓXIMO"

#: ../src/microbe_stage/editor/MicrobeEditor.tscn:4793
msgid "SELECT_A_PATCH"
msgstr "Selecione uma região para mostrar detalhes aqui"

#: ../src/microbe_stage/editor/MicrobeEditor.tscn:4828
msgid "CURRENT_LOCATION_CAPITAL"
msgstr "LOCALIZAÇÃO ATUAL"

#: ../src/microbe_stage/editor/MicrobeEditor.tscn:5519
msgid "SPECIES_PRESENT"
msgstr "Espécies Presentes"

#: ../src/microbe_stage/editor/MicrobeEditor.tscn:5577
msgid "MOVE_TO_THIS_PATCH"
msgstr "Mover para esta região"

#: ../src/microbe_stage/editor/MicrobeEditorGUI.cs:582
msgid "THE_AMOUNT_OF_GLUCOSE_HAS_BEEN_REDUCED"
msgstr ""
"A quantidade de glicose foi reduzida para {0} da quantidade anterior."

#: ../src/microbe_stage/editor/MicrobeEditorGUI.cs:589
msgid "MEGA_YEARS"
msgstr "milhões de anos"

#: ../src/microbe_stage/editor/MicrobeEditorGUI.cs:593
#: ../src/microbe_stage/editor/MicrobeEditorGUI.cs:820
#: ../src/microbe_stage/editor/MicrobeEditorGUI.cs:821
#: ../src/microbe_stage/editor/MicrobeEditorGUI.cs:823
#: ../src/microbe_stage/editor/MicrobeEditorGUI.cs:825
#: ../src/microbe_stage/editor/MicrobeEditorGUI.cs:828
msgid "YEARS"
msgstr "anos"

#: ../src/microbe_stage/editor/MicrobeEditorGUI.cs:635
#: ../src/microbe_stage/editor/MicrobeEditorGUI.cs:640
msgid "ATP_PRODUCTION"
msgstr "Produção de ATP"

#: ../src/microbe_stage/editor/MicrobeEditorGUI.cs:641
msgid "ATP_PRODUCTION_TOO_LOW"
msgstr "PRODUÇÃO DE ATP MUITO BAIXA!"

#: ../src/microbe_stage/editor/MicrobeEditorGUI.cs:670
msgid "ENERGY_BALANCE_TOOLTIP_PRODUCTION"
msgstr "{0}: +{1} ATP"

#: ../src/microbe_stage/editor/MicrobeEditorGUI.cs:687
msgid "OSMOREGULATION"
msgstr "Osmorregulação"

#: ../src/microbe_stage/editor/MicrobeEditorGUI.cs:693
msgid "BASE_MOVEMENT"
msgstr "Movimento Base"

#: ../src/microbe_stage/editor/MicrobeEditorGUI.cs:705
msgid "ENERGY_BALANCE_TOOLTIP_CONSUMPTION"
msgstr "{0}: -{1} ATP"

#: ../src/microbe_stage/editor/MicrobeEditorGUI.cs:825
msgid "SPECIES_LIST"
msgstr "Lista de espécies"

#: ../src/microbe_stage/editor/MicrobeEditorGUI.cs:851
msgid "FREEBUILDING"
msgstr "Modo livre"

#: ../src/microbe_stage/editor/MicrobeEditorGUI.cs:936
msgid "BIOME_LABEL"
msgstr "Bioma: {0}"

#: ../src/microbe_stage/editor/MicrobeEditorGUI.cs:941
msgid "BELOW_SEA_LEVEL"
msgstr "{0}-{1}m sob o nível do mar"

#: ../src/microbe_stage/editor/MicrobeEditorGUI.cs:969
msgid "WITH_POPULATION"
msgstr "{0} com a população: {1}"

#: ../src/microbe_stage/editor/OrganellePopupMenu.cs:163
#: ../src/microbe_stage/editor/OrganellePopupMenu.cs:179
msgid "MP_COST"
msgstr "{0} PM"

#: ../src/microbe_stage/editor/OrganellePopupMenu.tscn:228
msgid "DELETE"
msgstr "Remover"

#: ../src/microbe_stage/editor/OrganellePopupMenu.tscn:294
msgid "MOVE"
msgstr "Mover"

#: ../src/microbe_stage/editor/OrganellePopupMenu.tscn:361
msgid "MODIFY"
msgstr "Modificar"

#: ../src/microbe_stage/gui/ExtinctionBox.tscn:55
msgid "EXTINCTION_CAPITAL"
msgstr "EXTINTO"

#: ../src/microbe_stage/gui/ExtinctionBox.tscn:64
msgid "EXTINCTION_BOX_TEXT"
msgstr ""
"Assim como 99% de todas as espécies que já existiram, a sua foi extinta. "
"Outras espécies irão preencher o seu nicho e prosperar, mas não vai ser "
"você. Será esquecido, um experimento falho na evolução."

#: ../src/microbe_stage/gui/WinBox.tscn:54
msgid "WIN_BOX_TITLE"
msgstr "VOCÊ PROSPEROU!"

#: ../src/microbe_stage/gui/WinBox.tscn:63
msgid "WIN_TEXT"
msgstr ""
"Parabéns! Você terminou esta versão de Thrive! Poderá continuar jogando "
"após esta tela fechar se você quiser, ou pode começar um novo jogo em um "
"novo mundo."

#: ../src/saving/InProgressLoad.cs:74 ../src/saving/InProgressLoad.cs:93
#: ../src/saving/InProgressLoad.cs:138
msgid "LOADING_GAME"
msgstr "Carregando Jogo"

#: ../src/saving/InProgressLoad.cs:76
msgid "READING_SAVE_DATA"
msgstr "Lendo dados salvos"

#: ../src/saving/InProgressLoad.cs:95
msgid "CREATING_OBJECTS_FROM_SAVE"
msgstr "Criando objetos do jogo salvo"

#: ../src/saving/InProgressLoad.cs:102
msgid "AN_EXCEPTION_HAPPENED_WHILE_LOADING"
msgstr "Uma exceção aconteceu ao carregar os dados salvos"

#: ../src/saving/InProgressLoad.cs:126
msgid "SAVE_IS_INVALID"
msgstr "O jogo salvo é inválido"

#: ../src/saving/InProgressLoad.cs:127
msgid "SAVE_HAS_INVALID_GAME_STATE"
msgstr "O jogo salvamento tem uma cena de game state inválida"

#: ../src/saving/InProgressLoad.cs:140
msgid "PROCESSING_LOADED_OBJECTS"
msgstr "Processando objetos carregados"

#: ../src/saving/InProgressLoad.cs:153
msgid "AN_EXCEPTION_HAPPENED_WHILE_PROCESSING"
msgstr "Uma exceção ocorreu ao processar objetos carregados"

#: ../src/saving/InProgressLoad.cs:159
msgid "LOAD_FINISHED"
msgstr "Carregamento terminado"

#: ../src/saving/InProgressLoad.cs:182
msgid "ERROR_LOADING"
msgstr "Erro ao carregar"

#: ../src/saving/InProgressSave.cs:161
msgid "SAVING"
msgstr "Salvando..."

#: ../src/saving/InProgressSave.cs:191
msgid "SAVE_FAILED"
msgstr "Falha ao Salvar"

#: ../src/saving/InProgressSave.cs:192
msgid "ERROR_SAVING"
msgstr "Erro ao salvar"

#: ../src/saving/NewSaveMenu.cs:61
msgid "THE_CHOSEN_FILENAME_ALREADY_EXISTS"
msgstr "O nome do arquivo ({0}) já existe. Sobrescrever?"

#: ../src/saving/NewSaveMenu.tscn:30
msgid "CREATE_NEW_SAVE"
msgstr "Criar Novo Jogo"

#: ../src/saving/NewSaveMenu.tscn:47
msgid "NAME"
msgstr "Nome:"

#: ../src/saving/NewSaveMenu.tscn:65
msgid "EXTRA_OPTIONS"
msgstr "Opções Extra"

#: ../src/saving/NewSaveMenu.tscn:83
msgid "OVERWRITE_EXISTING_SAVE"
msgstr "Sobrescrever jogo que já existe:"

#: ../src/saving/NewSaveMenu.tscn:118
msgid "OVERWRITE_EXISTING_SAVE_TITLE"
msgstr "Sobrescrever salvamento existente?"

#: ../src/saving/SaveHelper.cs:374
msgid "SAVING_SUCCEEDED"
msgstr "Salvo com êxito"

<<<<<<< HEAD
#: ../src/saving/SaveHelper.cs:383
=======
#: ../src/saving/SaveHelper.cs:384
>>>>>>> b6a77438
msgid "SAVING_FAILED"
msgstr "O salvamento falhou! Uma exceção aconteceu"

#: ../src/saving/SaveInformation.cs:16
msgid "SAVE_MANUAL"
msgstr "Salvamento manual"

#: ../src/saving/SaveInformation.cs:22
msgid "SAVE_AUTOSAVE"
msgstr "Salvamento automático"

#: ../src/saving/SaveInformation.cs:28
msgid "SAVE_QUICKSAVE"
msgstr "Salvamento rápido"

#: ../src/saving/SaveInformation.cs:34
msgid "SAVE_INVALID"
msgstr "Inválido"

#: ../src/saving/SaveList.cs:170
msgid "SAVE_DELETE_WARNING"
msgstr ""
"Apagar o jogo salvo é irreversível, deseja apagar {0} permanentemente?"

#: ../src/saving/SaveList.tscn:47 ../src/saving/SaveListItem.tscn:105
msgid "LOADING_DOT"
msgstr "Carregando..."

#: ../src/saving/SaveList.tscn:61 ../src/saving/SaveListItem.tscn:283
msgid "DELETE_THIS_SAVE"
msgstr "Apagar o Jogo Salvo?"

#: ../src/saving/SaveList.tscn:84 ../src/saving/SaveList.tscn:108
msgid "LOAD_INCOMPATIBLE_SAVE"
msgstr "Carregar jogo incompatível?"

#: ../src/saving/SaveList.tscn:93
msgid "NEWER_VERSION_LOADING_WARNING"
msgstr ""
"Este jogo salvo é de uma versão mais nova de Thrive e é provavelmente "
"incompatível.\n"
"Deseja carregar o jogo mesmo assim?"

#: ../src/saving/SaveList.tscn:117
msgid "OLDER_VERSION_LOADING_WARNING"
msgstr ""
"Este jogo salvo é de uma versão mais antiga e pode ser incompatível com a "
"atual.\n"
"Como Thrive está em desenvolvimento, a compatibilidade entre versões não é "
"uma prioridade.\n"
"Você pode relatar qualquer problema que encontrar, mas não serão "
"priorizados.\n"
"Deseja tentar carregar o jogo salvo mesmo assim?"

#: ../src/saving/SaveList.tscn:132
msgid "LOAD_INVALID_SAVE"
msgstr "Carregar salvamento inválido?"

#: ../src/saving/SaveList.tscn:141
msgid "LOAD_INVALID_SAVE_WARNING"
msgstr ""
"A informação do jogo salvo não pôde ser carregada do arquivo.\n"
"O salvamento pode estar corrupto ou é um formato mais novo que não é "
"entendido por essa versão de Thrive.\n"
"Deseja carregar o jogo salvo mesmo assim?"

#: ../src/saving/SaveList.tscn:156
msgid "SELECTED_SAVE_IS_INCOMPATIBLE"
msgstr "O jogo salvo selecionado é incompatível"

#: ../src/saving/SaveList.tscn:166
msgid "LOAD_INCOMPATIBLE_SAVE_WARNING"
msgstr ""
"O jogo salvo selecionado não é compatível com esta versão de Thrive.\n"
"Como Thrive está em desenvolvimento, a compatibilidade entre salvamentos "
"não é uma prioridade, já que não há um corversor para atualizar os "
"arquivos."

#: ../src/saving/SaveListItem.tscn:131
msgid "CREATED_AT"
msgstr "Criado em:"

#: ../src/saving/SaveListItem.tscn:138 ../src/saving/SaveListItem.tscn:157
#: ../src/saving/SaveListItem.tscn:176 ../src/saving/SaveListItem.tscn:199
#: ../src/saving/SaveListItem.tscn:228 ../src/saving/SaveListItem.tscn:247
msgid "DOT_DOT_DOT"
msgstr "…"

#: ../src/saving/SaveListItem.tscn:150
msgid "TYPE"
msgstr "Tipo:"

#: ../src/saving/SaveListItem.tscn:169
msgid "DESCRIPTION"
msgstr "Descrição:"

#: ../src/saving/SaveListItem.tscn:192
msgid "VERSION"
msgstr "Versão:"

#: ../src/saving/SaveListItem.tscn:221
msgid "BY"
msgstr "Por:"

#: ../src/saving/SaveListItem.tscn:240
msgid "CREATED_ON_PLATFORM"
msgstr "Criado na Plataforma:"

#: ../src/saving/SaveListItem.tscn:272 ../src/saving/SaveManagerGUI.tscn:54
msgid "LOAD"
msgstr "Carregar"

#: ../src/saving/SaveListItem.tscn:292
msgid "DELETE_SAVE_CONFIRMATION"
msgstr ""
"Apagar este jogo salvo é irreversível, você tem certeza que quer apagar "
"permanentemente este arquivo?"

#: ../src/saving/SaveManagerGUI.cs:208
msgid "DELETE_SELECTED_SAVE_WARNING"
msgstr ""
"Apagar o(s) jogo(s) salvo(s) é irreversível, você tem certeza que quer "
"apagar {0} aquivo(s) permanentemente?"

#: ../src/saving/SaveManagerGUI.cs:220
msgid "DELETE_ALL_OLD_SAVE_WARNING"
msgstr ""
"Apagar todos os salvamentos automáticos e rápidos é irreversível, você "
"deseja apagar permanentemente os arquivos abaixo?\n"
"- {0} Salvamento(s) automático(s)\n"
"- {1} Salvamento(s) rápido(s)"

#: ../src/saving/SaveManagerGUI.tscn:66
msgid "REFRESH"
msgstr "Atualizar"

#: ../src/saving/SaveManagerGUI.tscn:74
msgid "DELETE_SELECTED"
msgstr "Apagar seleção"

#: ../src/saving/SaveManagerGUI.tscn:82
msgid "CLEAN_UP_OLD_SAVES"
msgstr "Limpar salvamentos antigos"

#: ../src/saving/SaveManagerGUI.tscn:93
msgid "OPEN_SAVE_DIRECTORY"
msgstr "Abrir Diretório de Salvamentos"

#: ../src/saving/SaveManagerGUI.tscn:125
msgid "TOTAL_SAVES"
msgstr "Total de salvamentos:"

#: ../src/saving/SaveManagerGUI.tscn:145
msgid "SAVE_SPACE_USED"
msgstr "Espaço usado:"

#: ../src/saving/SaveManagerGUI.tscn:165
msgid "SELECTED_COLON"
msgstr "Seleção:"

#: ../src/saving/SaveManagerGUI.tscn:182
msgid "DELETE_SELECTED_SAVES"
msgstr "Apagar o(s) jogo(s) salvo(s) selecionado(s)?"

#: ../src/saving/SaveManagerGUI.tscn:205
msgid "DELETE_OLD_SAVES"
msgstr "Apagar salvamentos antigos?"

#: ../src/saving/SaveStatusOverlay.tscn:121
msgid "SAVING_ERROR"
msgstr "Erro ao Salvar"

#: ../src/saving/SaveStatusOverlay.tscn:183
msgid "COPY_ERROR_TO_CLIPBOARD"
msgstr "Copiar erro para a Área de Transferência"

#: ../src/tutorial/microbe_editor/MicrobeEditorTutorialGUI.tscn:36
#: ../src/tutorial/microbe_editor/MicrobeEditorTutorialGUI.tscn:73
#: ../src/tutorial/microbe_editor/MicrobeEditorTutorialGUI.tscn:110
#: ../src/tutorial/microbe_editor/MicrobeEditorTutorialGUI.tscn:144
#: ../src/tutorial/microbe_editor/MicrobeEditorTutorialGUI.tscn:181
#: ../src/tutorial/microbe_editor/MicrobeEditorTutorialGUI.tscn:215
#: ../src/tutorial/microbe_stage/MicrobeTutorialGUI.tscn:41
#: ../src/tutorial/microbe_stage/MicrobeTutorialGUI.tscn:125
#: ../src/tutorial/microbe_stage/MicrobeTutorialGUI.tscn:208
#: ../src/tutorial/microbe_stage/MicrobeTutorialGUI.tscn:243
#: ../src/tutorial/microbe_stage/MicrobeTutorialGUI.tscn:278
msgid "TUTORIAL"
msgstr "Tutorial"

#: ../src/tutorial/microbe_editor/MicrobeEditorTutorialGUI.tscn:60
msgid "EDITOR_TUTORIAL_EDITOR_TEXT"
msgstr ""
"Bem-vindo ao Editor de Micróbios.\n"
"Aqui você pode rever o que aconteceu desde o início do jogo ou desde a "
"última vez que esteve no editor e fazer mudanças para a sua espécie.\n"
"\n"
"Nessa aba você pode ver um relatório de quais espécies existem, onde, e "
"qual é a sua população. Você também pode ver mudanças ambientais no topo.\n"
"\n"
"Para ir para a próxima aba, aperte o botão “próximo” no canto inferior "
"direito."

#: ../src/tutorial/microbe_editor/MicrobeEditorTutorialGUI.tscn:97
msgid "EDITOR_TUTORIAL_PATCH_TEXT"
msgstr ""
"Este é o mapa de regiões.\n"
"Você pode ver as diferentes regiões em que os micróbios podem viver aqui.\n"
"A região em que você está é destacada.\n"
"Você também pode clicar nas regiões com seu mouse para selecioná-las e ver "
"os seus detalhes no lado direito.\n"
"\n"
"Caso selecionar uma região próxima a que você atualmente está, você pode "
"apertar o botão na direita para mover para lá. Isso permite que sua "
"espécie se espalhe pelas novas regiões.\n"
"\n"
"Selecione uma região para continuar."

#: ../src/tutorial/microbe_editor/MicrobeEditorTutorialGUI.tscn:131
msgid "EDITOR_TUTORIAL_CELL_TEXT"
msgstr ""
"Este é o editor de células, onde você pode adicionar ou remover organelas "
"da sua espécie gastando pontos de mutação (PM).\n"
"\n"
"Você também pode alterar outras propriedades da sua espécie nas outras "
"abas do editor de células;\n"
"\n"
"Para continuar, selecione uma organela do painel na esquerda (o citoplasma "
"é uma boa escolha). Depois, clique com o botão esquerdo próximo ao "
"hexágono no meio da tela para adicionar a organela na sua espécie."

#: ../src/tutorial/microbe_editor/MicrobeEditorTutorialGUI.tscn:165
msgid "EDITOR_TUTORIAL_REMOVE_ORGANELLE_TEXT"
msgstr ""
"Remover organelas também custa PM, já que também conta como uma mutação. "
"Você pode clicar com o botão direito para abrir o menu de organelas para "
"removê-las.\n"
"\n"
"Se você cometer um erro, pode desfazer qualquer alteração que você fez no "
"editor.\n"
"\n"
"Nota: Remover organelas que você colocou na mesma sessão do editor não "
"custa nada.\n"
"\n"
"Clique no botão de desfazer para continuar."

#: ../src/tutorial/microbe_editor/MicrobeEditorTutorialGUI.tscn:202
msgid "EDITOR_TUTORIAL_SELECT_ORGANELLE_TEXT"
msgstr ""
"Ao escolher quais organelas adicionar, preste atenção nas suas descrições "
"para saber quais processos elas realizam e quais compostos elas usam e "
"produzem.\n"
"\n"
"Também preste atenção no Balanceamento de ATP no canto superior para ter "
"certeza que sua célula pode sobreviver.\n"
"\n"
"Você pode rotacionar as organelas pressionando as teclas A e D antes de "
"colocá-las.\n"
"\n"
"Aperte o botão de refazer para continuar."

#: ../src/tutorial/microbe_editor/MicrobeEditorTutorialGUI.tscn:245
msgid "EDITOR_TUTORIAL_ENDING_TEXT"
msgstr ""
"Esse é o básico do editor. Você pode checar as outras abas no editor de "
"células para ainda mais opções.\n"
"\n"
"Você pode renomear sua espécie clicando no nome dela e editando o texto.\n"
"\n"
"Inicialmente você deve manter sua célula pequena e ir para as regiões da "
"superfície.\n"
"\n"
"Boa sorte!"

#: ../src/tutorial/microbe_editor/MicrobeEditorTutorialGUI.tscn:261
msgid "GOT_IT"
msgstr "Entendi"

#: ../src/tutorial/microbe_stage/MicrobeTutorialGUI.tscn:72
msgid "MICROBE_STAGE_INITIAL"
msgstr ""
"Em um planeta distante, éons de atividades vulcânicas e impactos de "
"meteoros causaram o desenvolvimento de um novo fenômeno no universo.\n"
"\n"
"Vida.\n"
"\n"
"Micróbios simples moram nas regiões mais profundas do oceano. Você é o "
"último ancestral comum (LUCA) no planeta.\n"
"\n"
"Para sobreviver neste mundo hostil, você precisará coletar compostos e "
"evoluir para competir contra outras espécies de micróbios."

#: ../src/tutorial/microbe_stage/MicrobeTutorialGUI.tscn:96
msgid "SHOW_TUTORIALS"
msgstr "Mostrar tutoriais"

#: ../src/tutorial/microbe_stage/MicrobeTutorialGUI.tscn:104
msgid "BEGIN_THRIVING"
msgstr "Começar a prosperar"

#: ../src/tutorial/microbe_stage/MicrobeTutorialGUI.tscn:146
msgid "MICROBE_STAGE_CONTROL_TEXT"
msgstr ""
"Para controlar a sua célula use as teclas mostradas perto de sua célula "
"(centro da tela) e o mouse para controlar a sua orientação.\n"
"\n"
"Prove todas as teclas por alguns segundos para continuar."

#: ../src/tutorial/microbe_stage/MicrobeTutorialGUI.tscn:229
msgid "MICROBE_STAGE_COLLECT_TEXT"
msgstr ""
"Colete glicose (nuvens brancas) movendo-se na direção delas.\n"
"Sua célula precisa de glicose para produzir energia para ficar viva.\n"
"Siga a linha da sua célula até a glicose."

#: ../src/tutorial/microbe_stage/MicrobeTutorialGUI.tscn:264
msgid "MICROBE_STAGE_HEALTH_TEXT"
msgstr ""
"Fique de olho na sua barra de saúde próximo a barra de ATP (canto inferior "
"esquerdo).\n"
"Sua célula morre quando não tem mais saúde.\n"
"Você regenera saúde enquanto você tem ATP.\n"
"Certifique-se de conseguir glicose suficiente para produzir ATP."

#: ../src/tutorial/microbe_stage/MicrobeTutorialGUI.tscn:299
msgid "MICROBE_STAGE_REPRODUCE_TEXT"
msgstr ""
"Para reproduzir você precisa duplicar todas as suas organelas coletando "
"amônia e fosfatos suficientes.\n"
"Olhe para o indicador no canto inferior esquerdo para ver o quanto precisa."

#~ msgid "APPEARANCE"
#~ msgstr "Aparência"

#~ msgid "PATCH_NAME"
#~ msgstr "Nome da Região"

#~ msgid "CARBON"
#~ msgstr "Dióxido de"

#~ msgid "DIOXIDE"
#~ msgstr "Carbono"

#~ msgid "PLASTID"
#~ msgstr "Plastídeo"<|MERGE_RESOLUTION|>--- conflicted
+++ resolved
@@ -7,15 +7,9 @@
 msgstr ""
 "Project-Id-Version: PROJECT VERSION\n"
 "Report-Msgid-Bugs-To: EMAIL@ADDRESS\n"
-<<<<<<< HEAD
-"POT-Creation-Date: 2021-01-26 02:56+0100\n"
-"PO-Revision-Date: 2021-01-08 08:05+0000\n"
-"Last-Translator: Elrakrez <festerdam@posteo.net>\n"
-=======
 "POT-Creation-Date: 2021-03-31 16:05+0700\n"
 "PO-Revision-Date: 2021-03-26 17:41+0000\n"
 "Last-Translator: Capivaresco <deepohsix@gmail.com>\n"
->>>>>>> b6a77438
 "Language-Team: Portuguese (Brazil) <https://translate."
 "revolutionarygamesstudio.com/projects/thrive/thrive-game/pt_BR/>\n"
 "Language: pt_BR\n"
@@ -177,15 +171,9 @@
 "A cada geração, você tem 100 pontos de mutação (PM) para gastar, e cada "
 "mudança (ou mutação) vai custar uma certa quantidade desses pontos. "
 "Adicionar ou remover organelas custam PM, porém remover organelas que "
-<<<<<<< HEAD
-"foram adicionadas na sessão atual devolvem os PM. Você pode remover uma "
-"organela clicando nela com o botão direito. É possível girar as organelas "
-"com A e D."
-=======
 "foram adicionadas na sessão atual devolvem os PM. Você pode remover ou "
 "mover uma organela clicando nela com o botão direito e selecionando a ação "
 "no menu. É possível girar as organelas com A e D."
->>>>>>> b6a77438
 
 #: ../simulation_parameters/common/help_texts.json:24
 msgid "MICROBE_EDITOR_HELP_MESSAGE_5"
@@ -310,15 +298,9 @@
 #: ../simulation_parameters/common/help_texts.json:67
 msgid "EASTEREGG_MESSAGE_20"
 msgstr ""
-<<<<<<< HEAD
-"Curiosidade, a Amoeba caça e pega suas presas com 'pernas' feitas de "
-"citoplasma chamadas pseudópodes, no futuro nós queremos implementar isso "
-"no jogo."
-=======
 "Curiosidade, a Ameba caça e pega suas presas com 'pernas' feitas de "
 "citoplasma chamadas pseudópodes, eventualmente nós queremos implementar "
 "isto no jogo."
->>>>>>> b6a77438
 
 #: ../simulation_parameters/common/help_texts.json:68
 msgid "EASTEREGG_MESSAGE_21"
@@ -877,10 +859,6 @@
 msgid "POPULATION"
 msgstr "população:"
 
-#: ../src/auto-evo/RunResults.cs:225
-msgid "EXTINCT"
-msgstr ""
-
 #: ../src/auto-evo/RunResults.cs:232
 msgid "PREVIOUS"
 msgstr "anterior:"
@@ -904,10 +882,6 @@
 #: ../src/auto-evo/RunResults.cs:291
 msgid "RUNRESULT_POP_IN_PATCHES"
 msgstr "população nas regiões:"
-
-#: ../src/auto-evo/RunResults.cs:371
-msgid "WENT_EXTINCT"
-msgstr ""
 
 #: ../src/engine/LoadingScreen.cs:60 ../src/engine/LoadingScreen.tscn:125
 msgid "LOADING"
@@ -1489,13 +1463,8 @@
 "metabolossomos são suspensos diretamente no citoplasma, os fluidos em "
 "volta realizarão a fermentação."
 
-<<<<<<< HEAD
-#: ../src/gui_common/tooltip/ToolTipManager.tscn:894
-#: ../src/microbe_stage/editor/MicrobeEditor.tscn:2022
-=======
 #: ../src/gui_common/tooltip/ToolTipManager.tscn:896
 #: ../src/microbe_stage/editor/MicrobeEditor.tscn:2096
->>>>>>> b6a77438
 msgid "THYLAKOID"
 msgstr "Tilacóide"
 
@@ -1892,10 +1861,6 @@
 msgid "ADD_INPUT_BUTTON_TOOLTIP"
 msgstr "Adicionar uma nova tecla"
 
-#: ../src/microbe_stage/Microbe.cs:806
-msgid "DEATH"
-msgstr ""
-
 #: ../src/microbe_stage/Microbe.cs:1175
 msgid "SUCCESSFUL_SCAVENGE"
 msgstr "busca de recursos bem-sucedida"
@@ -1904,14 +1869,6 @@
 msgid "SUCCESSFUL_KILL"
 msgstr "caça bem-sucedida"
 
-<<<<<<< HEAD
-#: ../src/microbe_stage/Microbe.cs:1501
-#, fuzzy
-msgid "REPRODUCED"
-msgstr "Produz"
-
-=======
->>>>>>> b6a77438
 #: ../src/microbe_stage/Microbe.cs:1581
 msgid "ESCAPE_ENGULFING"
 msgstr "escapou de predação"
@@ -2411,11 +2368,7 @@
 msgid "SAVING_SUCCEEDED"
 msgstr "Salvo com êxito"
 
-<<<<<<< HEAD
-#: ../src/saving/SaveHelper.cs:383
-=======
 #: ../src/saving/SaveHelper.cs:384
->>>>>>> b6a77438
 msgid "SAVING_FAILED"
 msgstr "O salvamento falhou! Uma exceção aconteceu"
 
