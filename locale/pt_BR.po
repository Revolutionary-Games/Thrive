--- conflicted
+++ resolved
@@ -7,11 +7,7 @@
 msgstr ""
 "Project-Id-Version: PROJECT VERSION\n"
 "Report-Msgid-Bugs-To: EMAIL@ADDRESS\n"
-<<<<<<< HEAD
-"POT-Creation-Date: 2025-03-08 15:06-0300\n"
-=======
 "POT-Creation-Date: 2025-03-07 12:58+0000\n"
->>>>>>> cbe11d5e
 "PO-Revision-Date: 2025-03-07 10:46+0000\n"
 "Last-Translator: Anonymous <noreply@weblate.org>\n"
 "Language-Team: Portuguese (Brazil) <https://translate.revolutionarygamesstudio.com/projects/thrive/thrive-game/pt_BR/>\n"
@@ -1792,15 +1788,6 @@
 "Nessa aba você pode ver a lista de mudanças ocorridas na região que você ocupa atualmente. Tente explorar as varias ferramentas à sua disposição para aprender mais sobre os eventos do seu mundo!\n"
 "\n"
 "Quando terminar, aperte o botão “Próximo” no canto inferior direito para ir à aba do Mapa de Regiões."
-
-#, fuzzy
-msgid "EDITOR_TUTORIAL_MICROBE_EDITOR_NUCLEUS"
-msgstr ""
-"Este é o editor de células, onde você pode evoluir a sua espécie gastando [b]Pontos de Mutação[/b] (PM) [thrive:icon]MP[/thrive:icon]. Cada geração sempre terá [b]100 PM[/b] [thrive:icon]MP[/thrive:icon] para gastar, então você não precisa economizar!\n"
-"\n"
-"O hexágono no centro da tela é a sua [b]célula[/b], que é composta por uma unidade de citoplasma.\n"
-"\n"
-"Para continuar, selecione uma parte no painel à esquerda. Então, clique com o botão esquerdo perto do hexágono para colocá-la. Você pode girar as partes com [thrive:input]e_rotate_left[/thrive:input] e [thrive:input]e_rotate_right[/thrive:input]."
 
 #, fuzzy
 msgid "EFFECTIVE_VALUE"
