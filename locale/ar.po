--- conflicted
+++ resolved
@@ -7,15 +7,9 @@
 msgstr ""
 "Project-Id-Version: PROJECT VERSION\n"
 "Report-Msgid-Bugs-To: EMAIL@ADDRESS\n"
-<<<<<<< HEAD
-"POT-Creation-Date: 2025-03-21 19:22+0100\n"
-"PO-Revision-Date: 2023-03-13 09:01+0000\n"
-"Last-Translator: Xradiation <tamimzain@hotmail.com>\n"
-=======
 "POT-Creation-Date: 2025-03-20 10:30+0200\n"
 "PO-Revision-Date: 2025-03-20 20:10+0000\n"
 "Last-Translator: Anonymous <noreply@weblate.org>\n"
->>>>>>> daa058dd
 "Language-Team: Arabic <https://translate.revolutionarygamesstudio.com/projects/thrive/thrive-game/ar/>\n"
 "Language: ar\n"
 "MIME-Version: 1.0\n"
@@ -2186,32 +2180,6 @@
 msgstr ""
 
 msgid "GLES3"
-msgstr ""
-
-msgid "GLOBAL_GLACIATION_END_EVENT_LOG"
-msgstr ""
-
-#, fuzzy
-msgid "GLOBAL_GLACIATION_EVENT"
-msgstr "استمر إلا مرحلة الاستيقاظ. يصبح متاحًا بمجرد أن تكون قوة العقل كافية (أنسجة مع محاور)."
-
-#, fuzzy
-msgid "GLOBAL_GLACIATION_EVENT_LOG"
-msgstr "استمر إلا مرحلة الاستيقاظ. يصبح متاحًا بمجرد أن تكون قوة العقل كافية (أنسجة مع محاور)."
-
-#, fuzzy
-msgid "GLOBAL_GLACIATION_EVENT_TOOLTIP"
-msgstr "استمر إلا مرحلة الاستيقاظ. يصبح متاحًا بمجرد أن تكون قوة العقل كافية (أنسجة مع محاور)."
-
-#, fuzzy
-msgid "GLOBAL_GLACIATION_EVENT_WARNING_LOG_PLURAL"
-msgstr "استمر إلا مرحلة الاستيقاظ. يصبح متاحًا بمجرد أن تكون قوة العقل كافية (أنسجة مع محاور)."
-
-#, fuzzy
-msgid "GLOBAL_GLACIATION_EVENT_WARNING_LOG_SINGULAR"
-msgstr "استمر إلا مرحلة الاستيقاظ. يصبح متاحًا بمجرد أن تكون قوة العقل كافية (أنسجة مع محاور)."
-
-msgid "GLOBAL_GLACIATION_START_EVENT_LOG"
 msgstr ""
 
 msgid "GLOBAL_INITIAL_LETTER"
