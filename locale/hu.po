--- conflicted
+++ resolved
@@ -7,11 +7,7 @@
 msgstr ""
 "Project-Id-Version: PROJECT VERSION\n"
 "Report-Msgid-Bugs-To: EMAIL@ADDRESS\n"
-<<<<<<< HEAD
-"POT-Creation-Date: 2025-01-25 11:57+0100\n"
-=======
 "POT-Creation-Date: 2025-01-28 15:03+0200\n"
->>>>>>> 67c3216d
 "PO-Revision-Date: 2025-01-21 12:01+0000\n"
 "Last-Translator: Anonymous <noreply@weblate.org>\n"
 "Language-Team: Hungarian <https://translate.revolutionarygamesstudio.com/projects/thrive/thrive-game/hu/>\n"
@@ -3525,10 +3521,6 @@
 msgid "MICROBE_EDITOR"
 msgstr "Sejtszerkesztő"
 
-#, fuzzy
-msgid "MICROBE_ENZYME_STATISTICS"
-msgstr "  {0}: Megtalálható a {1} fajokban, átlagosan {2} darabja"
-
 msgid "MICROBE_FREEBUILD_EDITOR"
 msgstr "Sejtszerkesztő"
 
@@ -3619,14 +3611,6 @@
 #, fuzzy
 msgid "MICROBE_LOADING_TIP_9"
 msgstr "A szerkesztőben a visszavonás gomb lenyomásával kíjavíthatsz egy véletlen elkövetett hibát"
-
-#, fuzzy
-msgid "MICROBE_MEMBRANE_PERCENTAGE_STATISTICS"
-msgstr "  {0}: Megtalálható a {1} fajokban, átlagosan {2} darabja"
-
-#, fuzzy
-msgid "MICROBE_MEMBRANE_STATISTICS"
-msgstr "  {0}: Megtalálható a {1} fajokban, átlagosan {2} darabja"
 
 msgid "MICROBE_ORGANELLE_STATISTICS"
 msgstr "  {0}: Megtalálható a {1} fajokban, átlagosan {2} darabja"
@@ -8557,10 +8541,6 @@
 
 msgid "ZOOM_OUT"
 msgstr "Távolodás"
-
-#, fuzzy
-#~ msgid "NO_DATA_STATISTICS"
-#~ msgstr "Statisztikák"
 
 #~ msgid "EASTEREGG_MESSAGE_19"
 #~ msgstr "Érdekesség: a Didinium egy olyan csillós, mely papucsállatkákra vadászik."
