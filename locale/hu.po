# Translations template for PROJECT.
# Copyright (C) 2021 ORGANIZATION
# This file is distributed under the same license as the PROJECT project.
# FIRST AUTHOR <EMAIL@ADDRESS>, 2021.
#
msgid ""
msgstr ""
"Project-Id-Version: PROJECT VERSION\n"
"Report-Msgid-Bugs-To: EMAIL@ADDRESS\n"
<<<<<<< HEAD
"POT-Creation-Date: 2025-03-02 06:12-0300\n"
=======
"POT-Creation-Date: 2025-03-07 11:33+0200\n"
>>>>>>> 125b0f74
"PO-Revision-Date: 2025-02-06 13:29+0000\n"
"Last-Translator: Anonymous <noreply@weblate.org>\n"
"Language-Team: Hungarian <https://translate.revolutionarygamesstudio.com/projects/thrive/thrive-game/hu/>\n"
"Language: hu\n"
"MIME-Version: 1.0\n"
"Content-Type: text/plain; charset=UTF-8\n"
"Content-Transfer-Encoding: 8bit\n"
"Plural-Forms: nplurals=2; plural=n != 1;\n"
"X-Generator: Weblate 5.7.2\n"
"Generated-By: Babel 2.9.1\n"

msgid "2D_MOVEMENT_TYPE_SELECTION"
msgstr "2D mozgás stílus:"

msgid "3D_EDITOR"
msgstr "3D Szerkesztő"

msgid "3D_MOVEMENT"
msgstr "3D Mozgás"

msgid "3D_MOVEMENT_TYPE_SELECTION"
msgstr "3D mozgás stílus:"

msgid "ABILITIES"
msgstr "Képességek"

msgid "ABORT"
msgstr "Megszakít"

msgid "ABORTED_DOT"
msgstr "Megszakítva."

msgid "ABSORBERS_COUNT"
msgstr "Elnyelők:"

msgid "ABYSSOPELAGIC"
msgstr "Abisszopelágikus"

msgid "ACCEPT"
msgstr "Elfogad"

msgid "ACTION_AWAKEN"
msgstr "Felébred ({0:F1} / {1:F1})"

msgid "ACTION_AWAKEN_TOOLTIP"
msgstr "Lépj át az Ébredés szakaszába. Elérhető, ha rendelkezel elegendő agykapacitással (axonokkal rendelkező szövettípus)."

#, fuzzy
msgid "ACTION_BLOCKED_WHILE_ANOTHER_IN_PROGRESS"
msgstr "Akció blokkolva, miközben egy másik folyamatban van"

msgid "ACTION_DELETE"
msgstr "Törlés"

msgid "ACTION_DOUBLE_POPULATION"
msgstr "Populáció megduplázása"

msgid "ACTION_DUPLICATE_UNITS"
msgstr "Egységek megkettőzése"

msgid "ACTION_HALF_POPULATION"
msgstr "Populáció felezése"

msgid "ACTION_TELEPORT"
msgstr "Teleportálás"

msgid "ACTIVE"
msgstr "Aktív"

msgid "ACTIVE_THREAD_COUNT"
msgstr "Észlelhető szálak:"

msgid "ACTIVITY_EXPLANATION"
msgstr ""
"Az aktív sejtek össze-vissza bolyonganak a vizekben, ha semmi érdekes nem történik.\n"
"A rögzült sejtek inkább egy helyben maradva várnak a környezet változásaira, mielőtt cselekednek."

msgid "ADDITIONAL_VALIDATION_FAILED"
msgstr "A további jóváhagyások problémát észleltek:{0}"

#, fuzzy
msgid "ADD_INPUT_BUTTON_TOOLTIP"
msgstr "Új billentyű hozzáadása"

msgid "ADVANCED_VIEW"
msgstr "Speciális"

msgid "ADVANCED_VIEW_BUTTON_TOOLTIP"
msgstr "Speciális beállítási nézet megnyitása"

#, fuzzy
msgid "AEROBIC_NITROGEN_FIXATION"
msgstr "Anaerob Nitrifikáció"

msgid "AEROBIC_NITROGEN_FIXING"
msgstr "Aerob Nitrifikáció"

#, fuzzy
msgid "AEROBIC_RESPIRATION"
msgstr "Aerob légzés"

msgid "AGENTS"
msgstr "Ügynökök"

#, fuzzy
msgid "AGENTS_COLON"
msgstr "Hatóanyagok:"

msgid "AGENT_NAME"
msgstr "{0} hatóanyag"

msgid "AGGRESSION_EXPLANATION"
msgstr ""
"Az agresszív sejtek a prédáikat távolabbról is le fogják vadászni,\n"
"és nagyobb eséllyel küzdenek más ragadozók ellen, ha megtámadják őket.\n"
"A békés sejtek nem kergetnek más prédákat,\n"
"és kevesebb eséllyel használnak mérgeket ragadozók ellen."

msgid "AGGRESSIVE"
msgstr "Agresszív"

msgid "AI_MUTATION_RATE"
msgstr "AI mutációs arány"

msgid "AI_MUTATION_RATE_EXPLANATION"
msgstr "(a sebesség, mely alatt az AI fajok mutálódnak)"

msgid "ALL"
msgstr "Összes"

msgid "ALLOW_SPECIES_SWITCH_ON_EXTINCTION"
msgstr "Rokon fajra váltás kihaláskor"

#, fuzzy
msgid "ALLOW_SPECIES_SWITCH_ON_EXTINCTION_EXPLANATION"
msgstr ""
"Az agresszív sejtek a prédáikat távolabbról is le fogják vadászni,\n"
"és nagyobb eséllyel küzdenek más ragadozók ellen, ha megtámadják őket.\n"
"A békés sejtek nem kergetnek más prédákat,\n"
"és kevesebb eséllyel használnak mérgeket ragadozók ellen."

msgid "ALL_WORLDS_GENERAL_STATISTICS"
msgstr "Általános statisztika az összes világról"

#, fuzzy
msgid "ALL_WORLDS_STATISTICS"
msgstr ""
"[b]Generációk:[/b]\n"
"  {0}\n"
"[b]Összes faj:[/b]\n"
"  Átlag {1}; Szórás {2}\n"
"[b]Életben lévő fajok:[/b]\n"
"  Átlag {3}; Szórás{4}\n"
"[b]Fajok száma/patch:[/b]\n"
"  Átlag {5}; Szórás {6}\n"
"[b]Összpopuláció/patch:[/b]\n"
"  Átlag {7}; Szórás {8}\n"
"[b]Mikroba fajok átlagos hex mérete:[/b]\n"
"  Átlag {9}; Szórás {10}\n"
"[b]Általános sejtszervecske-adatok:[/b]"

#, fuzzy
msgid "ALREADY_ASCENDED"
msgstr "Te már felemelkedtél"

msgid "ALT"
msgstr "Alt"

msgid "ALWAYS_VISIBLE"
msgstr "Mindig látható"

msgid "AMBIANCE_VOLUME"
msgstr "Környezeti hangerő"

msgid "AMMONIA"
msgstr "Ammónia"

#, fuzzy
msgid "AMMONIA_COST"
msgstr "Ammónia"

msgid "AMOUNT_OF_AUTOSAVE_TO_KEEP"
msgstr "Megtartható automatikus mentések száma:"

msgid "AMOUNT_OF_QUICKSAVE_TO_KEEP"
msgstr "Megtartható gyorsmentések száma:"

msgid "ANAEROBIC_NITROGEN_FIXATION"
msgstr "Anaerob Nitrifikáció"

msgid "AND_UNLOCK_CONDITION"
msgstr "és"

msgid "APPEARANCE"
msgstr "Kinézet"

msgid "APPLY"
msgstr "Alkalmaz"

msgid "APPLY_CHANGES"
msgstr "Változtatások elfogadása"

msgid "APRIL"
msgstr "Április"

msgid "ARE_YOU_SURE_TO_RESET_ALL_SETTINGS"
msgstr "Biztos MINDEN beállítást vissza akarsz állítani az alap értelmezetre?"

msgid "ARE_YOU_SURE_TO_RESET_INPUT_SETTINGS"
msgstr "Biztos vissza akarod állítani a bemeneti beállításokat az alapokra?"

msgid "ARTIST_COLON"
msgstr "Művész:"

msgid "ARTWORK_TITLE"
msgstr "\"{0}\" - {1}"

msgid "ART_BY"
msgstr "A rajzot {0} készítette"

msgid "ART_GALLERY"
msgstr "Rajz galéria"

msgid "ASCENSION_CONGRATULATIONS"
msgstr "Gratulálok!"

#, fuzzy
msgid "ASCENSION_CONGRATULATIONS_CONTENT"
msgstr ""
"Felemelkedtél és befejezted a játékot. Gratulálunk, hogy elérted a játék végét!\n"
"\n"
"Tovább játszhatsz az űrszakaszban feloldott isteni eszközökkel, hogy szabadmódban szórakozhass.\n"
"\n"
"Az is lehetséges, hogy ebben a mentésben leereszkedj és visszatérj a baktérium szakaszba, és újra végigjátszd az összes szakaszt extra képességekkel.\n"
"\n"
"Összes feljutott idő ebben a mentésben: {0}"

#, fuzzy
msgid "ASCENSION_STAGE"
msgstr "Verzió:"

msgid "ASSEMBLY_CLASS_REQUIRED"
msgstr ""

msgid "ASSEMBLY_REQUIRED_WITH_HARMONY"
msgstr ""

#, fuzzy
msgid "ASSUME_HYPERTHREADING"
msgstr "A CPU hyperthread engedélyezésének feltételezése"

msgid "ASSUME_HYPERTHREADING_TOOLTIP"
msgstr ""
"Nem lehet automatikusan felismerni, hogy a hyperthreading engedélyezve van-e vagy sem.\n"
"Ez befolyásolja a szálak alapértelmezett számát, mivel a hyperthreading szálak nem olyan gyorsak, mint a valódi CPU-magok."

msgid "ATMOSPHERIC_GASSES"
msgstr "Légköri gázok"

msgid "ATP"
msgstr "ATP"

msgid "ATP_BALANCE"
msgstr "ATP egyensúly"

#, fuzzy
msgid "ATP_BALANCE_TOOLTIP"
msgstr "Az összetevők mutatása / elrejtése"

#, fuzzy
msgid "ATP_BALANCE_TOOLTIP_MULTICELLULAR"
msgstr "Az összetevők mutatása / elrejtése"

msgid "ATP_BALANCE_WITHOUT_EXTERNAL_RESOURCES"
msgstr "Külső erőforrások nélkül"

msgid "ATP_BALANCE_WITHOUT_GLUCOSE"
msgstr "Glükóz nélkül"

msgid "ATP_BALANCE_WITHOUT_HYDROGEN_SULFIDE"
msgstr "Hidrogén-szulfid nélkül"

msgid "ATP_BALANCE_WITHOUT_IRON"
msgstr "Vas nélkül"

msgid "ATP_BALANCE_WITH_ALL_COMPOUNDS"
msgstr "Minden szükséges vegyülettel"

msgid "ATP_PRODUCTION"
msgstr "ATP előállítás"

msgid "ATP_PRODUCTION_TOO_LOW"
msgstr "AZ ATP TERMELŐDÉSE TÚL ALACSONY!"

msgid "ATTEMPT_TO_WRITE_SAVE_FAILED"
msgstr "A mentési fájl írása sikertelen volt. A mentési név túl hosszú lehet, vagy nincs írási hozzáférése a mentési mappához."

msgid "AT_CURSOR"
msgstr "A kurzornál:"

msgid "AUDIO_OUTPUT_DEVICE"
msgstr "Audio kimeneti eszköz:"

msgid "AUGUST"
msgstr "Augusztus"

msgid "AUTO"
msgstr "Auto"

msgid "AUTO-EVO_EXPLANATION_EXPLANATION"
msgstr "Ez a panel mutatja azokat a számokat, amelyek alapján az auto-evo becslés működik. Az a teljes energia, amelyet egy faj képes befogadni, és a faj egy egyedére jutó költség határozza meg a végső populációt. Az Auto-evo a valóság egyszerűsített modelljét használja, hogy kiszámítsa, mennyire jól teljesítenek a fajok az általuk összegyűjthető energia alapján. Minden egyes táplálékforrás esetében meg van adva, hogy a faj mennyi energiát nyer belőle. Emellett az adott forrásból rendelkezésre álló teljes energia is megjelenik. Az, hogy a faj mekkora hányadot nyer a teljes energiából, azon alapul, hogy a teljes alkalmassághoz képest mekkora az ő alkalmasságuk. Az alkalmasság annak mérőszáma, hogy a faj mennyire jól tudja hasznosítani az adott táplálékforrást."

msgid "AUTO-EVO_POPULATION_CHANGED_2"
msgstr "A {0} populációjának egyedszáma megváltozott {1}-értékkel,{2}-n belül, mert: {3}"

msgid "AUTO-EVO_PREDICTION"
msgstr "Auto-Evo becslés"

msgid "AUTO-EVO_PREDICTION_BOX_DESCRIPTION"
msgstr ""
"Ez a panel megmutatja a szerkesztett élőlényeknek az auto-evo által megbecsült populációinak egyedszámait.\n"
"Az auto-evo egy populáció szimulációt futtat, ami a saját fajod populációját (és a játék teljesítményét) is befolyásolja."

msgid "AUTO-EVO_STEPS_DONE"
msgstr "{0:F1}% kész. {1:n0}/{2:n0} lépés."

#, fuzzy
msgid "AUTO-EVO_STRENGHT_MULTIPLIER"
msgstr "Mutációs költség szorzó"

#, fuzzy
msgid "AUTO-EVO_STRENGHT_MULTIPLIER_EXPLANATION"
msgstr "(a szervek, membránok, és egyéb dolgok költsége a szerkesztőben)"

msgid "AUTOSAVE_DURING_THE_GAME"
msgstr "Automata mentés a játék során"

msgid "AUTO_EVO"
msgstr "Auto-Evo"

msgid "AUTO_EVO_EXPLORING_TOOL"
msgstr "Auto-Evo felfedező eszköz"

msgid "AUTO_EVO_FAILED"
msgstr "Auto-evo futtatása sikertelen"

msgid "AUTO_EVO_MISSING_RESULT_DATA_OBJECT"
msgstr "Auto-evo eredmények hiányoznak. Ha régebbi mentést töltöttél be, akkor ez normális. Ha viszont nem régebbi mentést töltöttél be, akkor kérlek jelentsd ezt a hibát nekünk és küldd el a játéknaplótfájlt."

msgid "AUTO_EVO_RESULTS"
msgstr "Auto-Evo eredmények:"

msgid "AUTO_EVO_RESULTS_GLOBAL_TITLE"
msgstr "Globális eredmények"

msgid "AUTO_EVO_RESULTS_PATCH_TITLE"
msgstr "Kiválasztott patch eredményei"

msgid "AUTO_EVO_RUN_STATUS"
msgstr "futtatási státusz:"

msgid "AUTO_EVO_STATUS_COLON"
msgstr "Auto-Evo státusz:"

msgid "AUTO_MOVE_FORWARDS"
msgstr "Automata mozgás előre"

msgid "AUTO_RESOLUTION"
msgstr "Auto ({0}x{1})"

msgid "AVAILABLE_CONSTRUCTION_PROJECTS"
msgstr "Elérhető építési projektek"

msgid "AVAILABLE_MODS"
msgstr "Elérhető modok"

#, fuzzy
msgid "AWAKENING_STAGE"
msgstr "Felkelési fázis"

msgid "AWARE_STAGE"
msgstr "Tudatos fázis"

msgid "BACK"
msgstr "Vissza"

msgid "BACKGROUND_BLUR"
msgstr ""

msgid "BACKSLASH"
msgstr "fordított perjel"

msgid "BACKSPACE"
msgstr "Törlés"

#, fuzzy
msgid "BACTERIAL_THERMOSYNTHESIS"
msgstr "Termoszintézis"

msgid "BALANCE_DISPLAY_AT_DAY_ALWAYS"
msgstr "Nappali időszakkal számolás"

msgid "BALANCE_DISPLAY_AT_DAY_ALWAYS_TOOLTIP"
msgstr "Ha be van jelölve, a panelen számított számok úgy kerülnek kiszámításra, mintha mindig nappal lenne"

#, fuzzy
msgid "BALANCE_DISPLAY_WHILE_MOVING"
msgstr "Mozgás beszámítása"

#, fuzzy
msgid "BALANCE_DISPLAY_WHILE_MOVING_TOOLTIP"
msgstr "Speciális beállítási nézet megnyitása"

msgid "BASE_MOBILITY"
msgstr "Alap mozgékonyság"

msgid "BASE_MOVEMENT"
msgstr "Alap mozgás"

msgid "BASIC_VIEW"
msgstr "Alap"

msgid "BASIC_VIEW_BUTTON_TOOLTIP"
msgstr "Visszatérés alap beállítási nézetbe"

msgid "BATHYPELAGIC"
msgstr "Batipelágikus"

msgid "BECOME_MACROSCOPIC"
msgstr "Makroszkopikussá válni ({0}/{1})"

msgid "BECOME_MULTICELLULAR"
msgstr "Többsejtűvé válni ({0}/{1})"

msgid "BEGIN_THRIVING"
msgstr "A túlélés kezdése"

msgid "BEHAVIOUR"
msgstr "Viselkedés"

#, fuzzy
msgid "BEHAVIOUR_ACTIVITY"
msgstr "Viselkedés"

msgid "BEHAVIOUR_AGGRESSION"
msgstr "Aggresszió"

msgid "BEHAVIOUR_FEAR"
msgstr "Félelem"

msgid "BEHAVIOUR_FOCUS"
msgstr "Fókuszálás"

msgid "BEHAVIOUR_OPPORTUNISM"
msgstr "Opportunizmus"

msgid "BELOW_SEA_LEVEL"
msgstr "{0}-{1}m-el a tengerszint alatt"

msgid "BENCHMARKS"
msgstr "Teljesítmény teszt"

msgid "BENCHMARK_FINISHED"
msgstr "Teljesítmény teszt befejezve"

msgid "BENCHMARK_PHASE"
msgstr "Teljesítmény teszt fázis:"

msgid "BENCHMARK_RESULTS_COLON"
msgstr "Eredmények:"

msgid "BEST_PATCH_COLON"
msgstr "Legjobb patch:"

msgid "BIG_IRON_CHUNK"
msgstr "Nagy vasdarab"

msgid "BIG_PHOSPHATE_CHUNK"
msgstr "Nagy foszfátdarab"

msgid "BILLION_ABBREVIATION"
msgstr "{0} B"

#, fuzzy
msgid "BINDING_AGENT"
msgstr "Kötőszövet"

msgid "BINDING_AGENT_DESCRIPTION"
msgstr "Több sejthez való kapcsolódást teszi lehetővé. Ez a legelső lépés a többsejtűség felé. Amikor a sejted egy kolónia tagja, akkor a vegyületek eloszlanak a sejtek között. Ameddig egy kolónia tagja vagy, addig nem léphetsz be a sejtszerkesztőbe, emiatt el kell válnod a kolóniától miután elegendő vegyületet gyűjtöttél."

msgid "BINDING_AGENT_PROCESSES_DESCRIPTION"
msgstr ""

msgid "BIND_AXES_SENSITIVITY"
msgstr "Tengelyek összekötése"

msgid "BIOLUMINESCENT_VACUOLE"
msgstr "Foszforeszkáló vakuólum"

msgid "BIOME_LABEL"
msgstr "Biom: {0}"

#, fuzzy
msgid "BLOOM_RENDER_EFFECT"
msgstr "Külső effektek:"

#, fuzzy
msgid "BLUESKY_TOOLTIP"
msgstr "Játék szüneteltetése"

msgid "BRAIN_CELL_NAME_DEFAULT"
msgstr "Neuron"

msgid "BRAVE"
msgstr "Bátor"

msgid "BROWSE"
msgstr "Böngészés"

msgid "BROWSE_WORKSHOP"
msgstr "A műhely böngészése"

msgid "BUILD_CITY"
msgstr "Város építése"

#, fuzzy
msgid "BUILD_QUEUE"
msgstr "Struktúra"

msgid "BUILD_STRUCTURE"
msgstr "Struktúra építése"

msgid "BY"
msgstr "Származás:"

msgid "BY_REVOLUTIONARY_GAMES"
msgstr "A Revolutionary Games Studio-tól"

msgid "CACHE_DISK_MAX_TIME"
msgstr ""

msgid "CACHE_MEMORY_MAX_ITEMS"
msgstr ""

msgid "CACHE_TIME_MEMORY"
msgstr ""

msgid "CACHE_TIME_MEMORY_ONLY"
msgstr ""

#, fuzzy
msgid "CACHING_TITLE"
msgstr "Nincs cím"

msgid "CALCIUM_CARBONATE"
msgstr "Kálcium-karbonát"

msgid "CALCIUM_CARBONATE_MEMBRANE_DESCRIPTION"
msgstr "Ez a membrán egy erős kalcium-karbonát páncéllal rendelkezik. Képes ellenállni a sérüléseknek és kevés energia szükséges formája fenntartásához. A hátránya viszont az erős, de nehéz páncél miatti lassúság, és sok időbe telik, míg valamit bekebelez."

msgid "CAMERA"
msgstr "Kamera"

msgid "CANCEL"
msgstr "Mégse"

msgid "CANCEL_ACTION_CAPITAL"
msgstr "AKCIÓ VISSZAVONÁSA"

msgid "CANCEL_CURRENT_ACTION"
msgstr "Jelenlegi akció visszavonása"

msgid "CANNOT_DELETE_USED_CELL_TYPE"
msgstr "Az a sejttípus ami része a testnek nem törölhető"

msgid "CANNOT_DELETE_USED_CELL_TYPE_TITLE"
msgstr "A használt sejttípust nem lehet törölni"

msgid "CANNOT_ENGULF"
msgstr "Nem képes bekebelezésre"

msgid "CANNOT_MOVE_METABALL_TO_DESCENDANT_TREE"
msgstr ""

msgid "CANNOT_REDUCE_BRAIN_POWER_STAGE"
msgstr "Az agykapacitás túl alacsony a jelenlegi fázisban maradáshoz. Korábbi fázisokhoz visszatérni jelenleg nem lehetséges, a folytatáshoz növeld meg az agykapacitást."

msgid "CANNOT_REDUCE_BRAIN_POWER_STAGE_TITLE"
msgstr "Az agykapacitást nem lehet csökkenteni, hogy visszatérj korábbi fázishoz"

#, fuzzy
msgid "CANNOT_WRITE_SAVE"
msgstr "Új mentés létrehozása"

msgid "CANT_LOAD_MOD_INFO"
msgstr ""

msgid "CAPSLOCK"
msgstr "Caps Lock"

msgid "CARBON_DIOXIDE"
msgstr "Szén-dioxid"

msgid "CATEGORY_AN_ABUNDANCE"
msgstr "bőséges mennyiség"

msgid "CATEGORY_A_FAIR_AMOUNT"
msgstr "elég sok"

msgid "CATEGORY_LITTLE"
msgstr "kevés"

msgid "CATEGORY_QUITE_A_BIT"
msgstr "kis mennyiség"

msgid "CATEGORY_SOME"
msgstr "közepes mennyiség"

msgid "CATEGORY_VERY_LITTLE"
msgstr "nagyon kicsi mennyiség"

msgid "CAUTIOUS"
msgstr "Gyanakvó"

msgid "CELL"
msgstr "Sejt"

msgid "CELLS"
msgstr "Sejtek"

msgid "CELLULASE"
msgstr "Celluláz"

#, fuzzy
msgid "CELLULASE_DESCRIPTION"
msgstr "Az eukarióta sejtek legmeghatározóbb jellemzője. A sejtmaghoz még hozzá tartozik az endoplazmatikus membránrendszer és a golgi-készülék is."

msgid "CELLULOSE"
msgstr "Cellulóz"

msgid "CELLULOSE_MEMBRANE_DESCRIPTION"
msgstr "Ez a membrán egy fallal rendelkezik, ami jobb védelmet jelent a sérülések ellen, főleg a fizikai sérülések ellen. Kevesebb energia szükséges neki formája megtartásához, viszont lassú a bekebelezése és lassítja magát a sejtet is."

#, fuzzy
msgid "CELL_STAT_ROTATION_TOOLTIP"
msgstr "Az az érték, ami a világok generálásáért felelős. Ennek az értéknek pozitívnak kell lennie."

#, fuzzy
msgid "CELL_STAT_SPEED_TOOLTIP"
msgstr "Az az érték, ami a világok generálásáért felelős. Ennek az értéknek pozitívnak kell lennie."

#, fuzzy
msgid "CELL_TYPE_BUTTON_ATP_CONSUMPTION"
msgstr "Options"

#, fuzzy
msgid "CELL_TYPE_BUTTON_ATP_PRODUCTION"
msgstr "Options"

msgid "CELL_TYPE_NAME"
msgstr "Sejttípus neve"

#, fuzzy
msgid "CHANGE_DESCRIPTION_IS_TOO_LONG"
msgstr "A leírás túl hosszú"

msgid "CHANGE_THE_SYMMETRY"
msgstr "Szimmetria változtatása"

#, fuzzy
msgid "CHANNEL_INHIBITOR_TOXIN_SYNTHESIS"
msgstr "A rusticyanin egy fehérje, ami szén-dioxid, és oxigén segítségével képes oxidálni a vasat egyik kémiai állapotból a másikba. Ez a folyamat (amit vas-légzésnek hívnak) energiát termel, amit a sejt később fel tud használni."

msgid "CHEATS"
msgstr "Csalások"

msgid "CHEAT_KEYS_ENABLED"
msgstr "Csalások engedélyezve"

msgid "CHEAT_MENU"
msgstr "Csalások menü"

msgid "CHEMICAL_BUTTON_MICROBE_TOOLTIP"
msgstr "A sejt folyamatainak mutatása/elrejtése"

msgid "CHEMOPLAST"
msgstr "Kemoplasztisz"

msgid "CHEMOPLAST_DESCRIPTION"
msgstr ""

msgid "CHEMOPLAST_PROCESSES_DESCRIPTION"
msgstr "[thrive:compound type=\"hydrogensulfide\"][/thrive:compound]-ot alakít át [thrive:compound type=\"glucose\"][/thrive:compound]-zá. Hatékonysága függ a [thrive:compound type=\"carbondioxide\"][/thrive:compound] koncentrációjától."

msgid "CHEMORECEPTOR"
msgstr "Kemoreceptor"

msgid "CHEMORECEPTOR_DESCRIPTION"
msgstr "Minden sejt csak kemoreceptorok segítségével képes \"látni\", így tudnak információt gyűjteni a környezetükről. Ezen sejtszervecske hozzáadásával sokkal finomhangoltabb lesz a sejted kemorecepciója. Egy vonal fog megjelenni játékon belül, mely jelképezi a sejt \"látását\", és a sejt közelében található vegyületekre mutat."

#, fuzzy
msgid "CHEMORECEPTOR_MINIMUM_AMOUNT_TOOLTIP"
msgstr "Minimális detektálandó mennyiség:"

msgid "CHEMORECEPTOR_PROCESSES_DESCRIPTION"
msgstr "A kemoreceptor segítségével messzebbi vegyületeket detektálhatsz. Az elhelyezése után módosítsd a kemoreceptort a vegyület kiválasztásával, és a segédvonal színének beállításával."

#, fuzzy
msgid "CHEMORECEPTOR_SEARCH_RADIUS_TOOLTIP"
msgstr "Minden sejt csak kemoreceptorok segítségével képes \"látni\", így tudnak információt gyűjteni a környezetükről. Ezen sejtszervecske hozzáadásával sokkal finomhangoltabb lesz a sejted kemorecepciója. Egy vonal fog megjelenni játékon belül, mely jelképezi a sejt \"látását\", és a sejt közelében található vegyületekre mutat."

#, fuzzy
msgid "CHEMOSYNTHESIS"
msgstr "Kemoszintézis"

msgid "CHEMOSYNTHESIZING_PROTEINS"
msgstr "Kemoszintetizáló fehérjék"

msgid "CHEMOSYNTHESIZING_PROTEINS_DESCRIPTION"
msgstr "A kemoszintetizáló fehérjék kicsi fehérjecsoportosulások a citoplazmában, melyek képesek glükózt előállítani hidrogén-szulfidból, vízből, és szén-dioxidból. Ezt a folyamatot hívjuk hidrogén-szulfid kemoszintézisnek. A glükóz előállításának intenzitása a szén-dioxid koncentrációjától függ. Mivel a kemoszintetizáló fehérjék a citoplazmában helyezkednek el, ezért a körülötte elhelyezkedő folyadék végez némi glikolízist."

msgid "CHEMOSYNTHESIZING_PROTEINS_PROCESSES_DESCRIPTION"
msgstr "[thrive:compound type=\"hydrogensulfide\"][/thrive:compound]-ot alakít át [thrive:compound type=\"glucose\"][/thrive:compound]-zá. A folyamat sebessége a [thrive:compound type=\"carbondioxide\"][/thrive:compound] koncentrációjától függ. Továbbá még a [thrive:compound type=\"glucose\"][/thrive:compound]-t alakítja át [thrive:compound type=\"atp\"][/thrive:compound]-vé."

msgid "CHEMO_SYNTHESIS"
msgstr "Kemoszintézis"

msgid "CHITIN"
msgstr "Kitin"

msgid "CHITINASE"
msgstr "Kitináz"

#, fuzzy
msgid "CHITINASE_DESCRIPTION"
msgstr "A ragacsos belseje a sejtnek. A citoplazma (sejtplazma) ionok, proteinek, víz és még más anyagok egyszerű keveréke, ami kitölti egy sejt belsejét. Az egyik funkciója a glikolízis, ami a glükóz ATP-vé alakítását takarja. Azoknak az organizmusoknak, melyeknek nincsenek különböző sejtszervecskéi, hogy fejlettebb anyagcserét tudjanak végezni, nekik ez az egyetlen támaszuk az energia előállítására. A sejtek még használják molekulák raktáraként, és hogy ezzel növelni tudják méretüket."

msgid "CHITIN_MEMBRANE_DESCRIPTION"
msgstr "Ez a membrán egy fallal rendelkezik, ami jobb védelmet jelent a sérülések ellen, főleg a méreg általi sérülések ellen. Kevesebb energia szükséges neki formája megtartásához, viszont lassú a bekebelezése és lassítja magát a sejtet is."

msgid "CHLOROPLAST"
msgstr "Kloroplasztisz"

msgid "CHLOROPLAST_DESCRIPTION"
msgstr ""

msgid "CHLOROPLAST_PROCESSES_DESCRIPTION"
msgstr "[thrive:compound type=\"glucose\"][/thrive:compound]-t állít elő. Hatékonysága függ a [thrive:compound type=\"carbondioxide\"][/thrive:compound] koncentrációjától és a [thrive:compound type=\"sunlight\"][/thrive:compound] intenzitásától."

msgid "CHOSEN_FILENAME_ALREADY_EXISTS"
msgstr "A kiválasztott fájl neve ({0}) már létezik. Lecseréled?"

msgid "CHROMATIC_ABERRATION"
msgstr "Kromatikus aberráció:"

msgid "CHROMATOPHORE_PROCESSES_DESCRIPTION"
msgstr "[thrive:compound type=\"glucose\"][/thrive:compound]-t állít elő. A folyamat gyorsasága a [thrive:compound type=\"carbondioxide\"] koncentrációjától és a [thrive:compound type=\"sunlight\"][/thrive:compound] intenzitásától függ."

msgid "CHUNK_CELL_CORPSE_PART"
msgstr ""

msgid "CHUNK_FOOD_SOURCE"
msgstr "{0} fogyasztás"

msgid "CILIA"
msgstr "Csilló"

#, fuzzy
msgid "CILIA_DESCRIPTION"
msgstr "A ragacsos belseje a sejtnek. A citoplazma (sejtplazma) ionok, proteinek, víz és még más anyagok egyszerű keveréke, ami kitölti egy sejt belsejét. Az egyik funkciója a glikolízis, ami a glükóz ATP-vé alakítását takarja. Azoknak az organizmusoknak, melyeknek nincsenek különböző sejtszervecskéi, hogy fejlettebb anyagcserét tudjanak végezni, nekik ez az egyetlen támaszuk az energia előállítására. A sejtek még használják molekulák raktáraként, és hogy ezzel növelni tudják méretüket."

msgid "CILIA_PROCESSES_DESCRIPTION"
msgstr "Nagyméretű sejtek fordulási sebességét növeli."

#, fuzzy
msgid "CITY_SHORT_STATISTICS"
msgstr "Lakosság: {0} Étel: {1} Tudomány: {2}"

msgid "CLEAN_UP_OLD_SAVES"
msgstr "Régi mentések törlése"

msgid "CLEAR_CACHE"
msgstr "Gyorsítótár törlése"

msgid "CLOSE"
msgstr "Bezár"

msgid "CLOSE_OPTIONS"
msgstr "Bezárod a beállítás panelt?"

msgid "CLOSTRIDIAL_FERMENTATION"
msgstr ""

#, fuzzy
msgid "CLOUD_BENCHMARK"
msgstr "Sejtszerkesztő"

msgid "CLOUD_RESOLUTION_DIVISOR"
msgstr "Felhő felbontásának osztója:"

msgid "CLOUD_SIMULATION_MINIMUM_INTERVAL"
msgstr "Felhőszimuláció minimum intervalluma:"

#, fuzzy
msgid "CLOUD_SIMULATION_MULTIPLIER"
msgstr "Szim szorzó:"

msgid "COASTAL"
msgstr "Partvidéki"

#, fuzzy
msgid "COLLISION_SHAPE"
msgstr "Entitások lerakása ütközési alakzatokkal"

msgid "COLOUR"
msgstr "Szín"

msgid "COLOURBLIND_CORRECTION"
msgstr "Színvakság javító:"

#, fuzzy
msgid "COLOUR_PICKER_ADD_PRESET"
msgstr "Szín beállítása előre beállítottra"

msgid "COLOUR_PICKER_A_TOOLTIP"
msgstr "Alfa csatorna színértéke"

msgid "COLOUR_PICKER_B_TOOLTIP"
msgstr "A kék csatorna színértéke"

msgid "COLOUR_PICKER_G_TOOLTIP"
msgstr "A zöld csatorna színértéke"

msgid "COLOUR_PICKER_HSV_BUTTON_TOOLTIP"
msgstr ""
"HVS (Színárnyalat, Telítettség, Érték) mód ki/be kapcsolása.\n"
"Nem lehet bekapcsolni, ha nyers módban van."

msgid "COLOUR_PICKER_H_TOOLTIP"
msgstr "Színárnyalat értéke, szín része"

msgid "COLOUR_PICKER_PICK_COLOUR"
msgstr "Válassz egy színt a játék ablakából"

msgid "COLOUR_PICKER_PRESET_TOOLTIP"
msgstr ""
"Szín: {0}\n"
"Bal egérgomb: beállítás használata\n"
"Jobb egérgomb: beállítás törlése"

msgid "COLOUR_PICKER_RAW_BUTTON_TOOLTIP"
msgstr ""
"Nyers mód ki/be kapcsolása.\n"
"Nyers módban a piros, zöld, kék\n"
"színek értékét 1.0 felé állíthatod.\n"
"HSV módban nem lehet bekapcsolni."

msgid "COLOUR_PICKER_R_TOOLTIP"
msgstr "A piros csatorna színértéke"

msgid "COLOUR_PICKER_S_TOOLTIP"
msgstr "Telítettségi érték, a szürke mennyisége egy adott színben"

msgid "COLOUR_PICKER_V_TOOLTIP"
msgstr "Érték (fényerősség) értéke, a szín fényerőssége vagy intenzitása"

#, fuzzy
msgid "COMMON_ABILITIES"
msgstr "Képességek"

msgid "COMMON_EDITING_AND_STRATEGY"
msgstr ""

msgid "COMMUNITY_FORUM"
msgstr "Közösségi Fórum"

msgid "COMMUNITY_FORUM_BUTTON_TOOLTIP"
msgstr "Csatlakozz a Thrive közösségéhez a közösségi fórumunkon"

#, fuzzy
msgid "COMMUNITY_WIKI"
msgstr "Wikipédiánk"

msgid "COMMUNITY_WIKI_BUTTON_TOOLTIP"
msgstr "Látogasd meg a közösségi wikipédiánkat"

#, fuzzy
msgid "COMPILED_AT_COLON"
msgstr "Vegyületek:"

msgid "COMPLETE_ACTION"
msgstr "Befejezés"

msgid "COMPOUNDS"
msgstr "Vegyületek"

#, fuzzy
msgid "COMPOUNDS_AT_EQUILIBRIUM"
msgstr "Megtalálható vegyületek:"

#, fuzzy
msgid "COMPOUNDS_AT_MAX_SPEED"
msgstr "Egyensúly max sebességnél"

msgid "COMPOUNDS_BUTTON_MICROBE_TOOLTIP"
msgstr "Az összetevők mutatása / elrejtése"

msgid "COMPOUNDS_COLON"
msgstr "Vegyületek:"

#, fuzzy
msgid "COMPOUND_BALANCE_FILL_TIME"
msgstr "(megtölti a tárhelyet {0} mp alatt)"

#, fuzzy
msgid "COMPOUND_BALANCE_FILL_TIME_TOO_LONG"
msgstr "(megtölti a tárhelyet {0} mp alatt, ami több, mint a {1} mp-nyi használható napfény)"

#, fuzzy
msgid "COMPOUND_BALANCE_MODE_TOOLTIP"
msgstr "Az összetevők mutatása / elrejtése"

#, fuzzy
msgid "COMPOUND_BALANCE_TITLE"
msgstr "Vegyület egyensúlyok"

#, fuzzy
msgid "COMPOUND_BALANCE_TOOLTIP"
msgstr "Az összetevők mutatása / elrejtése"

#, fuzzy
msgid "COMPOUND_CLOUDS"
msgstr "Vegyületfelhők"

#, fuzzy
msgid "COMPOUND_CLOUD_BENCHMARK"
msgstr "Vegyületfelhők sűrűsége"

msgid "COMPOUND_CLOUD_DENSITY"
msgstr "Vegyületfelhők sűrűsége"

msgid "COMPOUND_CLOUD_DENSITY_EXPLANATION"
msgstr "(a vegyületfelhők sűrűsége a környezetben)"

msgid "COMPOUND_CONCENTRATIONS_DECREASED"
msgstr "{0} töménysége ennyivel csökkent: {1}"

msgid "COMPOUND_FOOD_SOURCE"
msgstr "{0} fogyasztás"

#, fuzzy
msgid "COMPOUND_HANDLE_KEEP"
msgstr "Összes megtartása"

#, fuzzy
msgid "COMPOUND_HANDLE_SPLIT_SISTER"
msgstr "Az összetevők mutatása / elrejtése"

#, fuzzy
msgid "COMPOUND_HANDLE_TOP_UP"
msgstr "Az összetevők mutatása / elrejtése"

#, fuzzy
msgid "COMPOUND_HANDLE_TOP_UP_ON_CHANGE"
msgstr "Vegyületfelhők sűrűsége"

#, fuzzy
msgid "COMPOUND_STORAGE_AMOUNT_DOES_NOT_LAST_NIGHT"
msgstr "{0} fogyasztás"

msgid "COMPOUND_STORAGE_NOT_ENOUGH_GENERATED_DURING_DAY"
msgstr "Csak {1} egység [thrive:compound type=\"{0}\"][/thrive:compound] termelhető nappal, de az éjszaka túléléséhez {2} egység szükséges."

#, fuzzy
msgid "COMPOUND_STORAGE_NOT_ENOUGH_SPACE"
msgstr "{0} fogyasztás"

#, fuzzy
msgid "COMPOUND_STORAGE_STATS_TITLE"
msgstr "Tárhely kapacitás"

#, fuzzy
msgid "COMPOUND_STORAGE_STATS_TOOLTIP"
msgstr "Az összetevők mutatása / elrejtése"

msgid "COMPOUND_TO_FIND"
msgstr "Megtalálható vegyületek:"

msgid "CONCEPT_ART"
msgstr "Koncepciós rajzok"

msgid "CONFIG"
msgstr "Konfiguráció"

msgid "CONFIRM_CAPITAL"
msgstr "ELFOGAD"

#, fuzzy
msgid "CONFIRM_DELETE"
msgstr "Törlés megerősítése"

msgid "CONFIRM_EXIT"
msgstr "Kilépés elfogadása"

#, fuzzy
msgid "CONFIRM_FOSSILISATION_OVERWRITE"
msgstr "Felülírás megerősítése"

#, fuzzy
msgid "CONFIRM_MOVE_TO_ASCENSION_STAGE"
msgstr "(a sebesség, mely alatt az MI fajok mutálódnak)"

#, fuzzy
msgid "CONFIRM_MOVE_TO_ASCENSION_STAGE_EXPLANATION"
msgstr "(a sebesség, mely alatt az MI fajok mutálódnak)"

msgid "CONFIRM_MOVE_TO_INDUSTRIAL_STAGE"
msgstr ""

#, fuzzy
msgid "CONFIRM_MOVE_TO_INDUSTRIAL_STAGE_EXPLANATION"
msgstr "(a sebesség, mely alatt az MI fajok mutálódnak)"

#, fuzzy
msgid "CONFIRM_MOVE_TO_SPACE_STAGE"
msgstr "(a sebesség, mely alatt az MI fajok mutálódnak)"

#, fuzzy
msgid "CONFIRM_MOVE_TO_SPACE_STAGE_EXPLANATION"
msgstr "(a sebesség, mely alatt az MI fajok mutálódnak)"

msgid "CONFIRM_NEW_GAME_BUTTON_TOOLTIP"
msgstr "Belépés a játékba ezekkel a beállításokkal"

msgid "CONFIRM_NEW_GAME_BUTTON_TOOLTIP_DISABLED"
msgstr "Egyes beállítások érvénytelenek"

#, fuzzy
msgid "CONSTRUCTION_UNIT_NAME"
msgstr "Egység: {0}"

msgid "CONTENT_UPLOADED_FROM"
msgstr "A műhely tartalom ebből a mappából lesz feltöltve: {0}"

msgid "CONTINUE"
msgstr "Folytatás"

#, fuzzy
msgid "CONTINUE_AS_SPECIES"
msgstr "Válassz ki egy patch-et a további részletek megtekintéséhez"

#, fuzzy
msgid "CONTINUE_THRIVING"
msgstr "A túlélés kezdése"

msgid "CONTINUE_TO_PROTOTYPES"
msgstr ""
"Elérkeztél a Thrive \"teljes\" részének a végéhez.\n"
"Ha szeretnéd, akkor továbbléphetsz a következő fázisok prototípusaiba. Ezek nagyon hiányosak lehetnek és \"placeholder\" grafikai elemeket használnak. A játék részeként szerepelnek, hogy bemutassák a játék lehetséges jövőbeli irányát és a fázisok összekapcsolásáról alkotott általános elképzelésünket.\n"
"\n"
"A legtöbb prototípusban nem fogsz tudni menteni ha folytatod, vagy ha később folytatni akarod. Szóval ha vissza szeretnél térni egyszer ehhez a szakaszhoz, akkor kérünk téged, mentsd el most a játékot, mielőtt folytatnád.\n"
"\n"
"Ha a folytatást választod, akkor kérünk vedd figyelembe, hogy ezek mind prototípusok, és ne panaszkodj a hiányosságok miatt."

msgid "CONTINUE_TO_PROTOTYPES_PROMPT"
msgstr "Folytatod a fázis prototípusokkal?"

#, fuzzy
msgid "CONTROLLER_ANY_DEVICE"
msgstr "Bármely eszköz"

msgid "CONTROLLER_AXIS_L2"
msgstr "L2"

#, fuzzy
msgid "CONTROLLER_AXIS_LEFT_TRIGGER"
msgstr "Bal ravasz"

#, fuzzy
msgid "CONTROLLER_AXIS_LEFT_X"
msgstr "Bal Joystick Horizontális"

#, fuzzy
msgid "CONTROLLER_AXIS_LEFT_Y"
msgstr "Bal Joystick Vertikális"

#, fuzzy
msgid "CONTROLLER_AXIS_NEGATIVE_DIRECTION"
msgstr "Negatív irány"

#, fuzzy
msgid "CONTROLLER_AXIS_POSITIVE_DIRECTION"
msgstr "Pozitív irány"

msgid "CONTROLLER_AXIS_R2"
msgstr "R2"

#, fuzzy
msgid "CONTROLLER_AXIS_RIGHT_TRIGGER"
msgstr "Jobb ravasz"

#, fuzzy
msgid "CONTROLLER_AXIS_RIGHT_X"
msgstr "Jobb Joystick Horizontális"

#, fuzzy
msgid "CONTROLLER_AXIS_RIGHT_Y"
msgstr "Jobb Joystick Vertikális"

msgid "CONTROLLER_AXIS_VISUALIZERS"
msgstr ""

msgid "CONTROLLER_BUTTON_DPAD_DOWN"
msgstr "D-pad le"

#, fuzzy
msgid "CONTROLLER_BUTTON_DPAD_LEFT"
msgstr "D-pad balra"

#, fuzzy
msgid "CONTROLLER_BUTTON_DPAD_RIGHT"
msgstr "D-pad jobbra"

#, fuzzy
msgid "CONTROLLER_BUTTON_DPAD_UP"
msgstr "D-pad fel"

msgid "CONTROLLER_BUTTON_LEFT_SHOULDER"
msgstr ""

msgid "CONTROLLER_BUTTON_LEFT_STICK"
msgstr ""

msgid "CONTROLLER_BUTTON_MISC1"
msgstr ""

msgid "CONTROLLER_BUTTON_PADDLE1"
msgstr ""

msgid "CONTROLLER_BUTTON_PADDLE2"
msgstr ""

msgid "CONTROLLER_BUTTON_PADDLE3"
msgstr ""

msgid "CONTROLLER_BUTTON_PADDLE4"
msgstr ""

#, fuzzy
msgid "CONTROLLER_BUTTON_PS3_SELECT"
msgstr "Kiválasztás"

#, fuzzy
msgid "CONTROLLER_BUTTON_PS3_START"
msgstr "Start"

#, fuzzy
msgid "CONTROLLER_BUTTON_PS_CIRCLE"
msgstr "Kör"

#, fuzzy
msgid "CONTROLLER_BUTTON_PS_CROSS"
msgstr "Kereszt"

msgid "CONTROLLER_BUTTON_PS_L1"
msgstr "L1"

msgid "CONTROLLER_BUTTON_PS_L3"
msgstr "L3"

#, fuzzy
msgid "CONTROLLER_BUTTON_PS_OPTIONS"
msgstr "Options"

msgid "CONTROLLER_BUTTON_PS_R1"
msgstr "R1"

msgid "CONTROLLER_BUTTON_PS_R3"
msgstr "R3"

#, fuzzy
msgid "CONTROLLER_BUTTON_PS_SHARE"
msgstr "Share"

#, fuzzy
msgid "CONTROLLER_BUTTON_PS_SONY_BUTTON"
msgstr "Logo gomb"

#, fuzzy
msgid "CONTROLLER_BUTTON_PS_SQUARE"
msgstr "Négyzet"

#, fuzzy
msgid "CONTROLLER_BUTTON_PS_TRIANGLE"
msgstr "Háromszög"

msgid "CONTROLLER_BUTTON_RIGHT_SHOULDER"
msgstr ""

msgid "CONTROLLER_BUTTON_RIGHT_STICK"
msgstr ""

#, fuzzy
msgid "CONTROLLER_BUTTON_TOUCH_PAD"
msgstr "Érintőpad"

#, fuzzy
msgid "CONTROLLER_BUTTON_UNKNOWN"
msgstr "Ismeretlen gomb"

msgid "CONTROLLER_BUTTON_XBOX_A"
msgstr "A"

msgid "CONTROLLER_BUTTON_XBOX_B"
msgstr "B"

#, fuzzy
msgid "CONTROLLER_BUTTON_XBOX_BACK"
msgstr "Back"

#, fuzzy
msgid "CONTROLLER_BUTTON_XBOX_GUIDE"
msgstr "Guide"

#, fuzzy
msgid "CONTROLLER_BUTTON_XBOX_START"
msgstr "Start"

msgid "CONTROLLER_BUTTON_XBOX_X"
msgstr "X"

msgid "CONTROLLER_BUTTON_XBOX_Y"
msgstr "Y"

#, fuzzy
msgid "CONTROLLER_DEADZONES"
msgstr "Kontroller holtzónák"

#, fuzzy
msgid "CONTROLLER_DEADZONE_CALIBRATION_EXPLANATION"
msgstr "A {0} populációjának egyedszáma megváltozott {1}-értékkel, emiatt az ok miatt: {2}"

msgid "CONTROLLER_DEADZONE_COLON"
msgstr "Holtzóna:"

msgid "CONTROLLER_PROMPT_TYPE_SETTING"
msgstr ""

#, fuzzy
msgid "CONTROLLER_SENSITIVITY"
msgstr "Kontroller érzékenység"

#, fuzzy
msgid "CONTROLLER_UNKNOWN_AXIS"
msgstr "Ismeretlen tengely"

msgid "COPY_ERROR_TO_CLIPBOARD"
msgstr "Hiba másolása vágólapra"

msgid "COPY_RESULTS"
msgstr "Eredmények másolása"

msgid "CORRECTION_PROTANOPE"
msgstr "Protanóp (Piros-Zöld)"

msgid "CORRECTION_TRITANOPE"
msgstr "Tritanóp (Kék-Citrom)"

msgid "CPU_THREADS"
msgstr "Szálak"

#, fuzzy
msgid "CRAFTING_CLEAR_INPUTS"
msgstr "Kiválasztott bemenetek törlése"

msgid "CRAFTING_ERROR_INTERNAL_CONSUME_PROBLEM"
msgstr ""

#, fuzzy
msgid "CRAFTING_ERROR_TAKING_ITEMS"
msgstr "Nincs cím"

#, fuzzy
msgid "CRAFTING_FILTER_INPUTS"
msgstr "Bemenetek"

#, fuzzy
msgid "CRAFTING_KNOWN_ITEMS"
msgstr "Ismert receptek"

msgid "CRAFTING_NOT_ENOUGH_MATERIAL"
msgstr "Nincs elég {0} a recept elkészítéséhez"

msgid "CRAFTING_NO_RECIPE_SELECTED"
msgstr "Előbb válassz egy receptet felülről a barkácsoláshoz"

msgid "CRAFTING_NO_ROOM_TO_TAKE_CRAFTING_RESULTS"
msgstr ""

msgid "CRAFTING_RECIPE_DISPLAY"
msgstr "{0} ({1})"

#, fuzzy
msgid "CRAFTING_RECIPE_HAND_AXE"
msgstr "Kő balta"

msgid "CRAFTING_RESULTS"
msgstr "Eredmények"

msgid "CRAFTING_SELECT_RECIPE_OR_ITEMS_TO_FILTER"
msgstr ""

#, fuzzy
msgid "CRAFTING_TAKE_ALL"
msgstr "Mindent elvesz"

#, fuzzy
msgid "CRAFTING_TITLE"
msgstr "Barkácsolás"

msgid "CREATE"
msgstr "Létrehozás"

msgid "CREATED_AT"
msgstr "Létrehozva ekkor:"

msgid "CREATED_ON_PLATFORM"
msgstr "Ezen platformon létrehozva:"

msgid "CREATE_A_NEW_MICROBE"
msgstr "Új mikroorganizmus létrehozása"

msgid "CREATE_NEW"
msgstr "Új létrehozása"

msgid "CREATE_NEW_CELL_TYPE"
msgstr "Új sejttípus létrehozása"

msgid "CREATE_NEW_CELL_TYPE_DESCRIPTION"
msgstr "Új sejttípusokat hozhatsz létre úgy, hogy az eddigieket duplikálod, és új nevet adsz nekik. A sejttípusokat külön szerkesztheted különböző feladatok ellátására. Ha egy sejttípust szerkesztesz, akkor az eddig lerakott ugyanazon sejttípusból származó sejtek frissülni fognak."

msgid "CREATE_NEW_MOD"
msgstr "Új mod létrehozása"

msgid "CREATE_NEW_SAVE"
msgstr "Új mentés létrehozása"

#, fuzzy
msgid "CREATE_NEW_TISSUE_TYPE"
msgstr "Új sejttípus létrehozása"

#, fuzzy
msgid "CREATE_NEW_TISSUE_TYPE_DESCRIPTION"
msgstr "Új sejttípusokat hozhatsz létre úgy, hogy az eddigieket duplikálod, és új nevet adsz nekik. A sejttípusokat külön szerkesztheted különböző feladatok ellátására. Ha egy sejttípust szerkesztesz, akkor az eddig lerakott ugyanazon sejttípusból származó sejtek frissülni fognak."

msgid "CREATING_DOT_DOT_DOT"
msgstr "Létrehozás..."

msgid "CREATING_OBJECTS_FROM_SAVE"
msgstr "Objektumok létrehozása a mentésből"

msgid "CREDITS"
msgstr "Stáblista"

msgid "CTRL"
msgstr "Ctrl"

#, fuzzy
msgid "CURRENT_CACHE_SIZE"
msgstr "Képesség sáv megjelenítése"

#, fuzzy
msgid "CURRENT_CACHE_SIZE_TOOLTIP"
msgstr "Játék folytatása"

msgid "CURRENT_DEVELOPERS"
msgstr "Jelenlegi fejlesztők"

msgid "CURRENT_LOCATION_CAPITAL"
msgstr "JELENLEGI TARTÓZKODÁSI HELY"

#, fuzzy
msgid "CURRENT_RESEARCH_NONE"
msgstr "Képesség sáv megjelenítése"

#, fuzzy
msgid "CURRENT_RESEARCH_PROGRESS"
msgstr "Nyisd meg a segítség ablakot"

#, fuzzy
msgid "CURRENT_WORLD"
msgstr "Jelenlegi fejlesztők"

#, fuzzy
msgid "CURRENT_WORLD_STATISTICS"
msgstr ""
"[b]Generációk:[/b]\n"
"  {0}\n"
"[b]Összes patch:[/b]\n"
"  {1}\n"
"[b]Teljes Auto-Evo idő:[/b]\n"
"  {2}\n"
"[b]Összes faj:[/b]\n"
"  {3}\n"
"[b]Életben lévő fajok:[/b]\n"
"  {4}\n"
"[b]Fajok száma/patch:[/b]\n"
"  Átlag {5}; Szórás {6}\n"
"[b]Összpopuláció:[/b]\n"
"  {7}\n"
"[b]Legnépesebb fajok:[/b]\n"
"  {8}\n"
"[b]Alapvető mikroba fajadatok:[/b]\n"
"  Átlagos hex méret: {9}\n"
"[b]Általános sejtszervecske-adatok:[/b]"

msgid "CUSTOM_USERNAME"
msgstr "Saját felhasználónév:"

msgid "CYTOPLASM"
msgstr "Citoplazma"

msgid "CYTOPLASM_DESCRIPTION"
msgstr "A ragacsos belseje a sejtnek. A citoplazma (sejtplazma) ionok, proteinek, víz és még más anyagok egyszerű keveréke, ami kitölti egy sejt belsejét. Az egyik funkciója a glikolízis, ami a glükóz ATP-vé alakítását takarja. Azoknak az organizmusoknak, melyeknek nincsenek különböző sejtszervecskéi, hogy fejlettebb anyagcserét tudjanak végezni, nekik ez az egyetlen támaszuk az energia előállítására. A sejtek még használják molekulák raktáraként, és hogy ezzel növelni tudják méretüket."

msgid "CYTOPLASM_GLYCOLYSIS"
msgstr "Citoplazma glikolízis"

msgid "CYTOPLASM_PROCESSES_DESCRIPTION"
msgstr "[thrive:compound type=\"glucose\"][/thrive:compound]-t alakít át [thrive:compound type=\"atp\"][/thrive:compound]-vé."

#, fuzzy
msgid "CYTOTOXIN_SYNTHESIS"
msgstr "OxyToxy szintézis"

#, fuzzy
msgid "DAMAGE_SOURCE_RADIATION"
msgstr "(a szervek, membránok, és egyéb dolgok költsége a szerkesztőben)"

msgid "DAY_LENGTH"
msgstr "Nap hossza"

#, fuzzy
msgid "DAY_LENGTH_EXPLANATION"
msgstr "(random megidézett titkok a játékban)"

msgid "DAY_NIGHT_CYCLE_ENABLED"
msgstr "Nappal/éjszaka ciklus engedélyezése"

#, fuzzy
msgid "DAY_NIGHT_CYCLE_ENABLED_EXPLANATION_2"
msgstr "(a szerkesztő elhagyása után egy közeli glükózfelhő mellett lesz a sejted)"

#, fuzzy
msgid "DEADZONE_CALIBRATION_FINISHED"
msgstr "Auto-evo futtatása sikertelen"

#, fuzzy
msgid "DEADZONE_CALIBRATION_INPROGRESS"
msgstr "Erre a nyelvre való fordítás {0}%-a van elkészülve"

msgid "DEADZONE_CALIBRATION_IS_RESET"
msgstr ""

#, fuzzy
msgid "DEADZONE_CONFIGURATION"
msgstr "Biztos, hogy végérvényesen törölni akarod ezt a mentést?"

msgid "DEATH"
msgstr ""

msgid "DEBUG_COORDINATES"
msgstr ""

msgid "DEBUG_DRAW_NOT_AVAILABLE"
msgstr ""

#, fuzzy
msgid "DEBUG_HEAT_AT_CURSOR"
msgstr "A kurzornál:"

msgid "DEBUG_PANEL"
msgstr "Debug panel"

msgid "DECEMBER"
msgstr "December"

#, fuzzy
msgid "DECREASE_ITEM_SIZE"
msgstr "Új létrehozása"

msgid "DEFAULT_AUDIO_OUTPUT_DEVICE"
msgstr "Alap kimeneti eszköz"

msgid "DELETE"
msgstr "Törlés"

#, fuzzy
msgid "DELETE_ALL_OLD_SAVE_WARNING_2"
msgstr ""
"Az összes régi automatikus és gyors mentés törlése nem vonható vissza. Biztos vagy benne, hogy véglegesen törlöd a következőket?\n"
" - {0} Automatikus mentés(-ek)\n"
" - {1} Gyors mentés(-ek)"

#, fuzzy
msgid "DELETE_FOSSIL_CONFIRMATION"
msgstr "Biztos, hogy végérvényesen törölni akarod ezt a mentést?"

msgid "DELETE_OLD_SAVES_PROMPT"
msgstr "Törlöd a régi mentéseket?"

msgid "DELETE_ORGANELLE"
msgstr "Sejtszervecske törlése"

msgid "DELETE_SAVE_CONFIRMATION"
msgstr "Biztos, hogy végérvényesen törölni akarod ezt a mentést?"

msgid "DELETE_SELECTED"
msgstr "Mentés/-ek törlése"

msgid "DELETE_SELECTED_SAVES_PROMPT"
msgstr "Biztos törlöd a kiválasztott mentést/mentéseket?"

msgid "DELETE_SELECTED_SAVE_WARNING"
msgstr "Biztos végérvényesen törölni akarsz {0} mentést?"

msgid "DELETE_THIS_SAVE_PROMPT"
msgstr "Törlöd ezt a mentést?"

#, fuzzy
msgid "DESCEND_BUTTON"
msgstr "Biztos, hogy végérvényesen törölni akarod ezt a mentést?"

#, fuzzy
msgid "DESCEND_CONFIRMATION"
msgstr "Biztos, hogy végérvényesen törölni akarod ezt a mentést?"

#, fuzzy
msgid "DESCEND_CONFIRMATION_EXPLANATION"
msgstr ""
"Az agresszív sejtek a prédáikat távolabbról is le fogják vadászni,\n"
"és nagyobb eséllyel küzdenek más ragadozók ellen, ha megtámadják őket.\n"
"A békés sejtek nem kergetnek más prédákat,\n"
"és kevesebb eséllyel használnak mérgeket ragadozók ellen."

msgid "DESCRIPTION"
msgstr "Leírás:"

msgid "DESCRIPTION_COLON"
msgstr "Leírás:"

msgid "DESCRIPTION_TOO_LONG"
msgstr "A leírás túl hosszú"

msgid "DESPAWN_ENTITIES"
msgstr "Összes entitás eltüntetése"

msgid "DETECTED_CPU_COUNT"
msgstr "Észlelt processzorszám:"

#, fuzzy
msgid "DEVBUILD_VERSION_INFO"
msgstr "Devbuild támogatók"

msgid "DEVELOPERS"
msgstr "Fejlesztők"

#, fuzzy
msgid "DEVELOPMENT_FORUM"
msgstr "A játékot a Revolutionary Games Studio ry fejleszti"

#, fuzzy
msgid "DEVELOPMENT_FORUM_BUTTON_TOOLTIP"
msgstr "Segítség"

msgid "DEVELOPMENT_SUPPORTED_BY"
msgstr "A játékot a Revolutionary Games Studio ry fejleszti"

#, fuzzy
msgid "DEVELOPMENT_WIKI"
msgstr "Fejlesztők"

#, fuzzy
msgid "DEVELOPMENT_WIKI_BUTTON_TOOLTIP"
msgstr "Segítség"

msgid "DEVOURED"
msgstr ""

msgid "DEV_BUILD_PATRONS"
msgstr "Devbuild támogatók"

msgid "DIFFICULTY"
msgstr "Nehézség"

#, fuzzy
msgid "DIFFICULTY_DETAILS_STRING"
msgstr "Előre beállított nehézség"

msgid "DIFFICULTY_PRESET"
msgstr "Előre beállított nehézség"

msgid "DIFFICULTY_PRESET_CUSTOM"
msgstr "Egyéni"

msgid "DIFFICULTY_PRESET_EASY"
msgstr "Könnyű"

msgid "DIFFICULTY_PRESET_HARD"
msgstr "Nehéz"

msgid "DIFFICULTY_PRESET_NORMAL"
msgstr "Közepes"

msgid "DIGESTION_EFFICIENCY"
msgstr "Emésztés hatékonysága"

msgid "DIGESTION_EFFICIENCY_COLON"
msgstr "Emésztés hatékonysága"

#, fuzzy
msgid "DIGESTION_SPEED"
msgstr "Kihalt fajok"

#, fuzzy
msgid "DIGESTION_SPEED_COLON"
msgstr "Sebesség:"

msgid "DIGESTION_SPEED_VALUE"
msgstr "{0}/mp"

msgid "DISABLED"
msgstr "Kikapcsolva"

msgid "DISABLE_ALL"
msgstr "Az összes tiltása"

msgid "DISCARD_AND_CONTINUE"
msgstr "Elvet és folytatás"

msgid "DISCARD_CHANGES"
msgstr "Változtatások elvetése"

#, fuzzy
msgid "DISCARD_MIGRATION"
msgstr "Elvet és folytatás"

msgid "DISCONNECTED_CELLS"
msgstr "Levált sejtek"

msgid "DISCONNECTED_CELLS_TEXT"
msgstr ""
"Vannak olyan sejtek, melyek nem kötődnek egymáshoz.\n"
"Kérlek kapcsold össze a sejteket egymással a folytatáshoz."

#, fuzzy
msgid "DISCONNECTED_METABALLS"
msgstr "Levált sejtek"

#, fuzzy
msgid "DISCONNECTED_METABALLS_TEXT"
msgstr ""
"Vannak olyan sejtek, melyek nem kötődnek egymáshoz.\n"
"Kérlek kapcsold össze a sejteket egymással a folytatáshoz."

msgid "DISCONNECTED_ORGANELLES"
msgstr "Levált sejtszervecskék"

msgid "DISCONNECTED_ORGANELLES_TEXT"
msgstr ""
"Vannak olyan sejtszervecskék, melyek nem kötődnek egymáshoz.\n"
"Kérlek kapcsold össze a sejtszervecskéket egymással, vagy vond vissza eddigi változtatásaidat."

#, fuzzy
msgid "DISCORD_TOOLTIP"
msgstr "Segítség"

#, fuzzy
msgid "DISK_CACHE_TOOLTIP"
msgstr "Kilépés a játékból"

#, fuzzy
msgid "DISMISSED_POPUPS_COLON"
msgstr "Sebesség:"

#, fuzzy
msgid "DISMISSED_POPUPS_EXPLANATION"
msgstr ""
"A fókuszált sejtek nagyobb távolságokat tesznek meg táplálék reményében.\n"
"A reszponzív sejtek hamar új célpontokat keresnek."

msgid "DISMISS_INFORMATION_PERMANENTLY"
msgstr "Ne mutasd ezt újra"

msgid "DISMISS_WARNING_PERMANENTLY"
msgstr "Ne figyelmeztess emiatt újra"

#, fuzzy
msgid "DISPLAY_3D_MENU_BACKGROUNDS"
msgstr "Háttérrészecskék megjelenítése"

msgid "DISPLAY_ABILITIES_BAR"
msgstr "Képesség sáv megjelenítése"

#, fuzzy
msgid "DISPLAY_BACKGROUND_DISTORTION_EFFECT"
msgstr "Háttérrészecskék megjelenítése"

msgid "DISPLAY_BACKGROUND_PARTICLES"
msgstr "Háttérrészecskék megjelenítése"

#, fuzzy
msgid "DISPLAY_DRIVER_OPENGL"
msgstr "Képesség sáv megjelenítése"

#, fuzzy
msgid "DISPLAY_DRIVER_VULKAN"
msgstr "Képesség sáv megjelenítése"

#, fuzzy
msgid "DISPLAY_MODE"
msgstr "Képesség sáv megjelenítése"

#, fuzzy
msgid "DISPLAY_PART_NAMES"
msgstr "Képesség sáv megjelenítése"

msgid "DISSOLVED_COMPOUND_FOOD_SOURCE"
msgstr "{0} egyenletesen elterjedt környezeti táplálékforrása"

msgid "DOES_NOT_USE_FEATURE"
msgstr "Nem"

msgid "DONATIONS"
msgstr "Adományok"

msgid "DOT_DOT_DOT"
msgstr "..."

msgid "DOUBLE"
msgstr "Dupla"

msgid "DOUBLE_CLICK_TO_VIEW_IN_FULLSCREEN"
msgstr "Dupla kattintás a teljes képernyő nézetért"

msgid "DOUBLE_MEMBRANE_DESCRIPTION"
msgstr "Egy membrán, ami két rétegből áll. Jobb védelmet nyújt sérülések ellen, és kevesebb energia szükséges ahhoz, hogy ne deformálódjon el. Hátránya viszont, hogy lassítja a sejt bekebelező képességét."

#, fuzzy
msgid "DOUBLE_SPEED_TOGGLE_TOOLTIP"
msgstr "Az az érték, ami a világok generálásáért felelős. Ennek az értéknek pozitívnak kell lennie."

msgid "DRAG_TO_REORDER_ITEMS_WITH_MOUSE"
msgstr ""

msgid "DUMP_SCENE_TREE"
msgstr ""

msgid "DUPLICATE_TYPE"
msgstr "Típus megkettőzése"

msgid "EASTEREGG_MESSAGE_1"
msgstr "Érdekesség: a Didinium és a Papucsállatka kapcsolata egy tankönyvi példa a ragadozó-zsákmányállat kapcsolatra, amit már évtizedek óta tanulmányoznak. És te hova tartozol? A Didiniumhoz, vagy a Papucsállatkához? A ragadozóhoz, vagy a zsákmányhoz?"

msgid "EASTEREGG_MESSAGE_10"
msgstr "HULLÁMZÓ BIGYUSZOK!!"

msgid "EASTEREGG_MESSAGE_11"
msgstr "Égesd a vasat."

msgid "EASTEREGG_MESSAGE_12"
msgstr "Na azok a kék sejtek."

msgid "EASTEREGG_MESSAGE_13"
msgstr "Itt egy kis tanács. A biomok kicsivel többek, mint egy csicsás háttér. Bizonyos vegyületek bizonyos biomokban különböző mértékekben találhatóak meg."

msgid "EASTEREGG_MESSAGE_14"
msgstr "Itt egy kis tanács. Minél több ostorod van, annál gyorsabban mész (VuTuTuTu), viszont ez több ATP-t is használ"

msgid "EASTEREGG_MESSAGE_15"
msgstr "Itt egy kis tanács. Darabkákat is el tudsz nyelni, akár vas, akár más."

msgid "EASTEREGG_MESSAGE_16"
msgstr "Itt egy kis tanács. Készülj fel, mielőtt egy sejtmaggal gazdagítod a sejtedet. Nagyon drágák azok az izék, és nem könnyű őket fenntartani."

msgid "EASTEREGG_MESSAGE_17"
msgstr "Érdekesség: Tudtad, hogy a Földön több, mint 8000 csillós faj él?"

msgid "EASTEREGG_MESSAGE_18"
msgstr "Érdekesség: A Stentor egy olyan csillós egysejtű, mely képes megnyúlni, és elkapni zsákmányát a trombitaszerű sejtszájával úgy, hogy a sejtszáj körüli csillókkal áramlatot generál."

msgid "EASTEREGG_MESSAGE_2"
msgstr "Itt egy kis tanács. A mérgek arra is használhatók, hogy más mérgeket üss el magad elől, ha elég gyors vagy."

msgid "EASTEREGG_MESSAGE_3"
msgstr "Itt egy kis tanács. Az ozmoreguláció másodpercenként 1 ATP-be kerül hexagononként. Mindegyik citoplazma hexagon 5 ATP-t termel, ami azt jelenti, hogy ha az ozmoreguláció során ATP-t veszítesz, akkor csak adj a sejtedhez egy pár hexagonnyi citoplazmát, és távolíts el pár sejtszervecskét."

msgid "EASTEREGG_MESSAGE_4"
msgstr "Érdekesség: a valóságban a prokariótáknak vannak úgynevezett biokamráik, melyek sejtszervecskeként viselkednek, és poliéderes sejtszervecskének is hívják ezeket."

msgid "EASTEREGG_MESSAGE_5"
msgstr "Érdekesség: a metaboloszómát hívják poliéderes sejtszervecskének."

msgid "EASTEREGG_MESSAGE_6"
msgstr "Itt egy kis tanács. Néha jobb döntés elmenekülni más sejtek elől."

msgid "EASTEREGG_MESSAGE_7"
msgstr "Itt egy kis tanács. Ha egy sejt a tiédnek a fele, akkor tudod őt elnyelni."

msgid "EASTEREGG_MESSAGE_8"
msgstr "Itt egy kis tanács. A baktériumok erősebbek is lehetnek, mint ahogy kinéznek. Kicsinek nézhetnek ki, de némelyik beléd tud fúródni, és úgy tud megölni!"

msgid "EASTEREGG_MESSAGE_9"
msgstr "Itt egy kis tanács. Ha nem vigyázol, akkor akár fajokat is ki tudsz írtani, viszont ezt ők is megtehetik veled."

msgid "EASTER_EGGS"
msgstr "\"Húsvéti tojások\" engedélyezése"

msgid "EASTER_EGGS_EXPLANATION"
msgstr "(random megidézett titkok a játékban)"

#, fuzzy
msgid "EASTER_EGG_BANANA_BIOME"
msgstr "(random megidézett titkok a játékban)"

#, fuzzy
msgid "EDGE_PAN_SPEED"
msgstr "Kihalt fajok"

#, fuzzy
msgid "EDITING_TITLE"
msgstr "Nincs cím"

msgid "EDITOR"
msgstr "Szerkesztő"

#, fuzzy
msgid "EDITORS_AND_MUTATIONS_BUTTON"
msgstr "faj mutálódott"

#, fuzzy
msgid "EDITOR_BUTTON_TOOLTIP"
msgstr "Segítség"

#, fuzzy
msgid "EDITOR_TUTORIAL_EARLY_GOAL"
msgstr ""
"Ez itt a sejtszerkesztő, ahol különböző sejtszervecskéket adhatsz hozzá, vagy távolíthatsz el a sejtedről, amik mutáció pontokba (MP) kerülnek.\n"
"\n"
"A sejted többi tulajdonságát is megváltoztathatod a sejtszerkesztő többi részében.\n"
"\n"
"A folytatáshoz válassz ki egy sejtszervecskét a bal oldali panelről (a citoplazma egy jó választás elsőnek). Ezután a képernyő közepén elhelyezkedő valamelyik hexagonra való bal kattintással helyezd el az adott sejtszervecskét."

#, fuzzy
msgid "EDITOR_TUTORIAL_EDITOR_TEXT"
msgstr ""
"Üdvözöllek a Sejtszerkesztőben.\n"
"Itt megnézheted, hogy mi történt, mióta elkezdted a játékot, vagy mióta elhagytad a szerkesztőt. Ezek után pedig változtathatsz a fajodon.\n"
"\n"
"Ezen a lapon láthatsz egy jelentést, hogy mely fajok léteznek még rajtad kívül. Továbbá azt is megmutatja, hogy hol találhatóak, és mekkora a létszámuk. Plusz fent a változásokat is mutatja a környezetedben.\n"
"\n"
"A következő szerkesztő ablakba való lépéshez nyomd meg jobb lenti gombot."

#, fuzzy
<<<<<<< HEAD
msgid "EDITOR_TUTORIAL_MICROBE_EDITOR_NUCLEUS"
msgstr ""
"Üdvözöllek a Sejtszerkesztőben.\n"
"Itt megnézheted, hogy mi történt, mióta elkezdted a játékot, vagy mióta elhagytad a szerkesztőt. Ezek után pedig változtathatsz a fajodon.\n"
"\n"
"Ezen a lapon láthatsz egy jelentést, hogy mely fajok léteznek még rajtad kívül. Továbbá azt is megmutatja, hogy hol találhatóak, és mekkora a létszámuk. Plusz fent a változásokat is mutatja a környezetedben.\n"
"\n"
"A következő szerkesztő ablakba való lépéshez nyomd meg jobb lenti gombot."
=======
msgid "EFFECTIVE_VALUE"
msgstr "{0}%"
>>>>>>> 125b0f74

msgid "EIGHT_TIMES"
msgstr "8x"

#, fuzzy
msgid "EJECT_ENGULFED"
msgstr "Nem képes bekebelezésre"

#, fuzzy
msgid "EJECT_ENGULFED_TOOLTIP"
msgstr "Nem képes bekebelezésre"

#, fuzzy
msgid "EMITTERS_COUNT"
msgstr "Sejtfázis"

msgid "ENABLED_MODS"
msgstr "Engedélyezett modok"

msgid "ENABLE_ALL_COMPATIBLE"
msgstr "Az összes kompatibilis mod engedélyezése"

msgid "ENABLE_EDITOR"
msgstr "Szerkesztő engedélyezése"

msgid "ENABLE_GUI_LIGHT_EFFECTS"
msgstr "GUI fényeffektjeinek engedélyezése"

msgid "ENDOSYMBIONT_ENGULFED_ALREADY_DONE"
msgstr ""

msgid "ENDOSYMBIONT_ENGULFED_PROGRESS"
msgstr ""

msgid "ENDOSYMBIONT_TYPE_ALREADY_PRESENT"
msgstr ""

#, fuzzy
msgid "ENDOSYMBIOSIS_AVAILABLE_ORGANELLES"
msgstr "Sejtszervecske elhelyezése"

msgid "ENDOSYMBIOSIS_BUTTON"
msgstr "Endoszimbiózis"

#, fuzzy
msgid "ENDOSYMBIOSIS_CANCEL_TOOLTIP"
msgstr "Összes szétválasztása"

#, fuzzy
msgid "ENDOSYMBIOSIS_COMPLETE_TOOLTIP"
msgstr "Az az érték, ami a világok generálásáért felelős. Ennek az értéknek pozitívnak kell lennie."

#, fuzzy
msgid "ENDOSYMBIOSIS_EXPLANATION"
msgstr ""
"Az agresszív sejtek a prédáikat távolabbról is le fogják vadászni,\n"
"és nagyobb eséllyel küzdenek más ragadozók ellen, ha megtámadják őket.\n"
"A békés sejtek nem kergetnek más prédákat,\n"
"és kevesebb eséllyel használnak mérgeket ragadozók ellen."

msgid "ENDOSYMBIOSIS_NOTHING_ENGULFED"
msgstr ""

#, fuzzy
msgid "ENDOSYMBIOSIS_NO_CANDIDATE_ORGANELLES"
msgstr "Levált sejtszervecskék"

#, fuzzy
msgid "ENDOSYMBIOSIS_PROGRESSING_EXPLANATION"
msgstr ""
"A fókuszált sejtek nagyobb távolságokat tesznek meg táplálék reményében.\n"
"A reszponzív sejtek hamar új célpontokat keresnek."

msgid "ENDOSYMBIOSIS_PROKARYOTIC_LIMIT_EXPLANATION"
msgstr "Prokariótáknak csak egy endoszimbiótája lehet"

#, fuzzy
msgid "ENDOSYMBIOSIS_SINGLE_SPECIES_PROGRESS_DESCRIPTION"
msgstr "[thrive:compound type=\"hydrogensulfide\"][/thrive:compound]-ot alakít át [thrive:compound type=\"glucose\"][/thrive:compound]-zá. A folyamat sebessége a [thrive:compound type=\"carbondioxide\"][/thrive:compound] koncentrációjától függ. Továbbá még a [thrive:compound type=\"glucose\"][/thrive:compound]-t alakítja át [thrive:compound type=\"atp\"][/thrive:compound]-vé."

#, fuzzy
msgid "ENDOSYMBIOSIS_START_TOOLTIP"
msgstr "Segítség"

#, fuzzy
msgid "ENDOSYMBIOSIS_TITLE"
msgstr "Nincs cím"

#, fuzzy
msgid "ENERGY_BALANCE_REQUIRED_COMPOUND_LINE"
msgstr "{0}: -{1} ATP"

msgid "ENERGY_BALANCE_TOOLTIP_CONSUMPTION"
msgstr "{0}: -{1} ATP"

msgid "ENERGY_BALANCE_TOOLTIP_PRODUCTION"
msgstr "{0}: +{1} ATP"

#, fuzzy
msgid "ENERGY_BALANCE_TOOLTIP_PRODUCTION_WITH_REQUIREMENT"
msgstr "{0}: +{1} ATP"

msgid "ENERGY_IN_PATCH_FOR"
msgstr ""

msgid "ENERGY_IN_PATCH_SHORT"
msgstr "{0}, {1}"

msgid "ENERGY_SOURCES"
msgstr "Energia forrásai:"

msgid "ENERGY_SUMMARY_LINE"
msgstr ""

msgid "ENGULF_NO_ATP_DAMAGE_MESSAGE"
msgstr ""

msgid "ENTER_EXISTING_ID"
msgstr "Írj be egy létező ID-t"

msgid "ENTER_EXISTING_WORKSHOP_ID"
msgstr "Írj be egy létező műhely ID-t"

msgid "ENTITY_LABEL"
msgstr "Entitás címke"

msgid "ENVIRONMENT"
msgstr "Környezet"

#, fuzzy
msgid "ENVIRONMENTAL_CONDITIONS_BUTTON"
msgstr "Környezetben lévő glükóz mennyisége"

msgid "ENVIRONMENTAL_GLUCOSE_RETENTION"
msgstr "Környezetben lévő glükóz mennyisége"

#, fuzzy
msgid "ENVIRONMENTAL_GLUCOSE_RETENTION_EXPLANATION"
msgstr "A {0} populációjának egyedszáma megváltozott {1}-értékkel, emiatt az ok miatt: {2}"

#, fuzzy
msgid "ENVIRONMENT_BUTTON_MICROBE_TOOLTIP"
msgstr "A környezet és a vegyületek mutatása / elrejtése"

#, fuzzy
msgid "ENVIRONMENT_TOLERANCE"
msgstr "Környezet"

msgid "EPIPELAGIC"
msgstr "Epipelagikus"

msgid "EQUIPMENT_TYPE_AXE"
msgstr "Fejsze"

msgid "ERROR"
msgstr "Hiba"

msgid "ERROR_CREATING_FOLDER"
msgstr "Hiba a mod-hoz való mappa létrehozása közben"

msgid "ERROR_CREATING_INFO_FILE"
msgstr "Hiba a mod fájllá való átalakítása közben"

msgid "ERROR_FAILED_TO_SAVE_NEW_SETTINGS"
msgstr "Hiba: A beállításokat nem sikerült menteni."

#, fuzzy
msgid "ERROR_FETCHING_EXPLANATION"
msgstr "(random megidézett titkok a játékban)"

#, fuzzy
msgid "ERROR_FETCHING_NEWS"
msgstr "Hiba a mod fájllá való átalakítása közben"

msgid "ERROR_LOADING"
msgstr "Betöltési hiba"

msgid "ERROR_SAVING"
msgstr "Mentési hiba"

#, fuzzy
msgid "ERROR_UPLOADING_EXCEPTION"
msgstr "Betöltési hiba"

msgid "ESCAPE"
msgstr "Esc"

msgid "ESCAPE_ENGULFING"
msgstr ""

msgid "ESTUARY"
msgstr "Torkolat"

msgid "EVENT_ERUPTION_TOOLTIP"
msgstr ""
"Kitörési patch esemény\n"
"További hidrogén-szulfidot és szén-dioxidot hoz létre"

#, fuzzy
msgid "EVOLUTIONARY_TREE"
msgstr "A Revolutionary Games Studio-tól"

#, fuzzy
msgid "EVOLUTIONARY_TREE_BUILD_FAILED"
msgstr "A Revolutionary Games Studio-tól"

#, fuzzy
msgid "EXACT_VERSION_COLON"
msgstr "Verzió:"

#, fuzzy
msgid "EXACT_VERSION_TOOLTIP"
msgstr "Öngyilkosság"

msgid "EXCEPTION_HAPPENED_PROCESSING_SAVE"
msgstr ""

msgid "EXCEPTION_HAPPENED_WHILE_LOADING"
msgstr ""

#, fuzzy
msgid "EXCLUSIVE_FULLSCREEN"
msgstr "Teljes képernyő be/ki"

#, fuzzy
msgid "EXISTING_BUILDINGS"
msgstr "Írj be egy létező ID-t"

msgid "EXIT"
msgstr "Kilépés"

#, fuzzy
msgid "EXIT_EDITOR"
msgstr "Menj a következő szerkesztő ablakba"

#, fuzzy
msgid "EXIT_TO_LAUNCHER"
msgstr "Indítás E"

msgid "EXPERIMENTAL_FEATURES"
msgstr "Kísérleti funkciók"

#, fuzzy
msgid "EXPERIMENTAL_FEATURES_EXPLANATION"
msgstr "(a sebesség, mely alatt az AI fajok mutálódnak)"

#, fuzzy
msgid "EXPERIMENTAL_FEATURES_WARNING"
msgstr "(a sebesség, mely alatt az AI fajok mutálódnak)"

msgid "EXPORT_ALL_WORLDS"
msgstr "Minden világ exportálása"

#, fuzzy
msgid "EXPORT_ALL_WORLDS_TOOLTIP"
msgstr "Segítség"

#, fuzzy
msgid "EXPORT_SUCCESS"
msgstr "{0} ragadozása"

msgid "EXTERNAL"
msgstr "Külső"

msgid "EXTERNAL_EFFECTS"
msgstr "Külső effektek:"

msgid "EXTINCTION_BOX_TEXT"
msgstr "Mint azon fajok 99%-a, melyek egykor léteztek, kihaltak, mint a te fajod. Pár faj ki fogja tölteni az ürességet, amit fajod veszte okozott, és túl fognak élni, de az nem te leszel. A fajod az evolúció egyik hibás kísérleteként lesz mostantól számontartva, és a feledésbe fog merülni."

msgid "EXTINCTION_CAPITAL"
msgstr "KIHALTÁL"

msgid "EXTINCT_FROM_PATCH"
msgstr "Kihalt a patch-ből"

#, fuzzy
msgid "EXTINCT_FROM_THE_PLANET"
msgstr "kihalt a bolygón"

msgid "EXTINCT_IN_PATCH"
msgstr "kihalt a patch-ben"

msgid "EXTINCT_SPECIES"
msgstr "Kihalt fajok"

msgid "EXTRAS"
msgstr "Extrák"

msgid "EXTRA_OPTIONS"
msgstr "Extra opciók"

#, fuzzy
msgid "FACEBOOK_TOOLTIP"
msgstr "Játék szüneteltetése"

msgid "FAILED"
msgstr "Hiba"

#, fuzzy
msgid "FAILED_ONE_OR_MORE_SAVE_DELETION_DESCRIPTION"
msgstr "Az én király modom"

#, fuzzy
msgid "FAILED_SAVE_DELETION"
msgstr "Hiba: A beállításokat nem sikerült menteni."

#, fuzzy
msgid "FAILED_SAVE_DELETION_DESCRIPTION"
msgstr ""
"Ezen mentés frissítése nem sikerült a következő hiba miatt:\n"
"{0}"

msgid "FEARFUL"
msgstr "Félénk"

msgid "FEAR_EXPLANATION"
msgstr ""
"A félénk sejtek sok esetben a menekülést választják,\n"
"így ha ragadozó van a közelben, akkor inkább megfutamodnak.\n"
"A bátor sejtek nem ijednek meg a ragadozó sejtektől,\n"
"így nagy eséllyel védekezésképp vissza is támadnak."

#, fuzzy
msgid "FEATURE_DISABLED"
msgstr "Kikapcsolva"

#, fuzzy
msgid "FEATURE_ENABLED"
msgstr "Csalások engedélyezve"

msgid "FEBRUARY"
msgstr "Február"

msgid "FEED_ITEM_CONTENT_PARSING_FAILED"
msgstr ""

#, fuzzy
msgid "FEED_ITEM_MISSING_CONTENT"
msgstr ""
"Feldolgozási idő: {0} s\n"
"Fizika ideje: {1} s\n"
"Entitások: {2} Egyéb: {3}\n"
"Spawnolt: {4} Despawnolt: {5}\n"
"Használatban lévő node-ok: {6}\n"
"Használatban lévő memória: {7} MiB\n"
"GPU memória: {8} MiB\n"
"Renderelt objektumok: {9}\n"
"Draw hívások: {10} 2D: {11}\n"
"Renderelt csúcsok: {12}\n"
"Anyag változások: {13}\n"
"Shader változások: {14}\n"
"Árva node-ok: {15}\n"
"Audió késése: {16} ms\n"
"Összes szál: {17}\n"
"Teljes CPU idő:\n"
"{18}"

msgid "FEED_ITEM_PUBLISHED_AT"
msgstr ""

msgid "FEED_ITEM_TRUNCATED_NOTICE"
msgstr ""

#, fuzzy
msgid "FERROPLAST"
msgstr "Termoplasztisz"

#, fuzzy
msgid "FERROPLAST_DESCRIPTION"
msgstr "A ragacsos belseje a sejtnek. A citoplazma (sejtplazma) ionok, proteinek, víz és még más anyagok egyszerű keveréke, ami kitölti egy sejt belsejét. Az egyik funkciója a glikolízis, ami a glükóz ATP-vé alakítását takarja. Azoknak az organizmusoknak, melyeknek nincsenek különböző sejtszervecskéi, hogy fejlettebb anyagcserét tudjanak végezni, nekik ez az egyetlen támaszuk az energia előállítására. A sejtek még használják molekulák raktáraként, és hogy ezzel növelni tudják méretüket."

#, fuzzy
msgid "FERROPLAST_PROCESSES_DESCRIPTION"
msgstr "[thrive:compound type=\"glucose\"][/thrive:compound]-t állít elő. Hatékonysága függ a [thrive:compound type=\"carbondioxide\"][/thrive:compound] koncentrációjától és a hőmérséklettől."

msgid "FILTER_ITEMS_BY_CATEGORY_COLON"
msgstr "Elemek szűrése kategóriák szerint:"

msgid "FIND_CURRENT_PATCH"
msgstr "Jelenlegi patch-re ugrás"

msgid "FINISHED_DOT"
msgstr "Befejezve."

msgid "FINISH_EDITING_AND_RETURN_TO_ENVIRONMENT"
msgstr "Szerkesztés befejezése és visszatérés a környezetbe"

#, fuzzy
msgid "FINISH_ONE_GENERATION"
msgstr "Több sejthez való kapcsolódást teszi lehetővé. Ez a legelső lépés a többsejtűség felé. Amikor a sejted egy kolónia tagja, akkor a vegyületek eloszlanak a sejtek között. Ameddig egy kolónia tagja vagy, addig nem léphetsz be a sejtszerkesztőbe, emiatt el kell válnod a kolóniától miután elegendő vegyületet gyűjtöttél."

msgid "FINISH_X_GENERATIONS"
msgstr "{0} generáció befejezve"

msgid "FIRE_TOXIN"
msgstr "Méreg lövése"

#, fuzzy
msgid "FIRE_TOXIN_TOOLTIP"
msgstr "Egyes beállítások lehet, hogy nem elérhetők, hogyha a LAWK engedélyezve van"

msgid "FLAGELLUM"
msgstr "Ostor"

msgid "FLAGELLUM_DESCRIPTION"
msgstr ""

#, fuzzy
msgid "FLAGELLUM_LENGTH_DESCRIPTION"
msgstr "Növeli a sejt sebességét, viszont [thrive:compound type=\"atp\"][/thrive:compound]-t használ."

msgid "FLAGELLUM_PROCESSES_DESCRIPTION"
msgstr "Növeli a sejt sebességét, viszont [thrive:compound type=\"atp\"][/thrive:compound]-t használ."

#, fuzzy
msgid "FLEET_NAME_FROM_PLACE"
msgstr "kihalt a bolygón"

#, fuzzy
msgid "FLEET_UNITS"
msgstr "{0} {1}"

#, fuzzy
msgid "FLOATING_CHUNKS_COLON"
msgstr "Fordulás:"

msgid "FLOATING_HAZARD"
msgstr "Lebegő akadály"

msgid "FLUID"
msgstr ""

msgid "FLUIDITY_RIGIDITY"
msgstr "Hajlékonyság / Merevség"

msgid "FOCUSED"
msgstr "Fókuszált"

msgid "FOCUS_EXPLANATION"
msgstr ""
"A fókuszált sejtek nagyobb távolságokat tesznek meg táplálék reményében.\n"
"A reszponzív sejtek hamar új célpontokat keresnek."

#, fuzzy
msgid "FOG_OF_WAR_DISABLED"
msgstr "Kikapcsolva"

msgid "FOG_OF_WAR_DISABLED_DESCRIPTION"
msgstr "(minden patch fel lesz fedve)"

msgid "FOG_OF_WAR_INTENSE"
msgstr ""

msgid "FOG_OF_WAR_INTENSE_DESCRIPTION"
msgstr "(csak azok a patch-ek lesznek felfedve, ahol a játékos már járt)"

msgid "FOG_OF_WAR_MODE"
msgstr ""

msgid "FOG_OF_WAR_REGULAR"
msgstr ""

msgid "FOG_OF_WAR_REGULAR_DESCRIPTION"
msgstr "(azok a patch-ek lesznek felfedve, ahol a játékos már járt, valamint a hozzájuk tartozó szomszédos patch-ek)"

msgid "FOOD_CHAIN"
msgstr "Tápláléklánc"

msgid "FOOD_SOURCE_ENERGY_INFO"
msgstr ""

msgid "FORGET_MOD_DETAILS"
msgstr "Helyi adatok törlése"

#, fuzzy
msgid "FORGET_MOD_DETAILS_TOOLTIP"
msgstr "Játék folytatása"

msgid "FORM_ERROR_MESSAGE"
msgstr "Hiba: {0}"

msgid "FOSSILISATION"
msgstr "Fosszilizáció"

#, fuzzy
msgid "FOSSILISATION_EXPLANATION"
msgstr ""
"Az agresszív sejtek a prédáikat távolabbról is le fogják vadászni,\n"
"és nagyobb eséllyel küzdenek más ragadozók ellen, ha megtámadják őket.\n"
"A békés sejtek nem kergetnek más prédákat,\n"
"és kevesebb eséllyel használnak mérgeket ragadozók ellen."

msgid "FOSSILISATION_FAILED"
msgstr "A fosszilizáció sikertelen"

#, fuzzy
msgid "FOSSILISATION_FAILED_DESCRIPTION"
msgstr ""
"Ezen mentés frissítése nem sikerült a következő hiba miatt:\n"
"{0}"

msgid "FOSSILISATION_HINT"
msgstr ""

msgid "FOSSILISATION_HINT_ALREADY_FOSSILISED"
msgstr ""

#, fuzzy
msgid "FOSSILISE"
msgstr "Rögzült"

#, fuzzy
msgid "FOSSIL_DELETION_FAILED"
msgstr "Mod létrehozása sikertelen"

#, fuzzy
msgid "FOSSIL_DELETION_FAILED_DESCRIPTION"
msgstr ""
"Ezen mentés frissítése nem sikerült a következő hiba miatt:\n"
"{0}"

msgid "FOUR_TIMES"
msgstr "4x"

msgid "FPS"
msgstr "FPS: {0}"

msgid "FPS_DISPLAY"
msgstr "FPS kijelző"

msgid "FRAME_DURATION"
msgstr "Delta: {0}"

msgid "FREEBUILDING"
msgstr "Szabad szerkesztés"

msgid "FREE_GLUCOSE_CLOUD"
msgstr "Ingyenes glükóz felhő a szerkesztő elhagyásakor"

msgid "FREE_GLUCOSE_CLOUD_EXPLANATION"
msgstr "(a szerkesztő elhagyása után egy közeli glükózfelhő mellett lesz a sejted)"

msgid "FULLSCREEN"
msgstr "Teljes képernyő"

msgid "FULL_MOD_INFO"
msgstr "Teljes mod infó"

msgid "GALLERY_VIEWER"
msgstr "Galéria nézet"

#, fuzzy
msgid "GAMEPLAY_BASICS_TITLE"
msgstr "Játéktervező csapat"

msgid "GAME_DESIGN_TEAM"
msgstr "Játéktervező csapat"

#, fuzzy
msgid "GAME_SYSTEMS_TITLE"
msgstr "Játéktervező csapat"

msgid "GATHERED_ENERGY_TOOLTIP"
msgstr ""
"Megjeleníti az összes patch-ben összegyűjtött energia teljes előrejelzését a fajod által, valamint az ennek eredményeként keletkezett populációt (zárójelben).\n"
"Előző energia: {0}"

msgid "GENERAL"
msgstr "Alap"

#, fuzzy
msgid "GENERAL_LOADING_TIP_1"
msgstr "A szerkesztőben a visszavonás gomb lenyomásával kíjavíthatsz egy véletlen elkövetett hibát"

#, fuzzy
msgid "GENERAL_LOADING_TIP_2"
msgstr "A szerkesztőben a visszavonás gomb lenyomásával kíjavíthatsz egy véletlen elkövetett hibát"

#, fuzzy
msgid "GENERAL_LOADING_TIP_3"
msgstr "A szerkesztőben a visszavonás gomb lenyomásával kíjavíthatsz egy véletlen elkövetett hibát"

#, fuzzy
msgid "GENERAL_LOADING_TIP_4"
msgstr "A szerkesztőben a visszavonás gomb lenyomásával kíjavíthatsz egy véletlen elkövetett hibát"

#, fuzzy
msgid "GENERAL_LOADING_TIP_5"
msgstr "A szerkesztőben a visszavonás gomb lenyomásával kíjavíthatsz egy véletlen elkövetett hibát"

#, fuzzy
msgid "GENERAL_LOADING_TIP_6"
msgstr "A szerkesztőben a visszavonás gomb lenyomásával kíjavíthatsz egy véletlen elkövetett hibát"

#, fuzzy
msgid "GENERAL_LOADING_TIP_7"
msgstr "A szerkesztőben a visszavonás gomb lenyomásával kíjavíthatsz egy véletlen elkövetett hibát"

msgid "GENERATIONS"
msgstr "Generációk"

msgid "GENERATION_COLON"
msgstr "Generáció:"

#, fuzzy
msgid "GITHUB_TOOLTIP"
msgstr "Kilépés a játékból"

msgid "GLES3"
msgstr ""

msgid "GLOBAL_INITIAL_LETTER"
msgstr "G"

#, fuzzy
msgid "GLOBAL_POPULATION_COLON"
msgstr "Teljes populáció:"

msgid "GLOBAL_TIMELINE_SPECIES_MIGRATED_TO"
msgstr "[u]{0}[/u] populációjának egy része ide innen: {2}, ide: {1} vándorolt"

msgid "GLUCOSE"
msgstr "Glükóz"

msgid "GLUCOSE_CONCENTRATIONS_DRASTICALLY_DROPPED"
msgstr "A glükóz koncentrációk drasztikusan csökkentek!"

msgid "GLYCOLYSIS"
msgstr "Glikolízis"

msgid "GODMODE"
msgstr "Isten mód"

#, fuzzy
msgid "GOD_TOOLS_TITLE"
msgstr "Segítség"

msgid "GOOGLY_EYE_CELL"
msgstr "Gülüszemes sejt"

msgid "GOT_IT"
msgstr "Rendben"

msgid "GPL_LICENSE_HEADING"
msgstr "A GLP licenc szövege a következő:"

msgid "GPU_NAME"
msgstr "GPU:"

msgid "GRAPHICS"
msgstr "Grafika"

msgid "GRAPHICS_TEAM"
msgstr "Grafikus csapat"

#, fuzzy
msgid "GROWTH_ORDER"
msgstr "Elfogad"

msgid "GUI"
msgstr ""

msgid "GUI_LIGHT_EFFECTS_OPTION_DESCRIPTION"
msgstr ""

#, fuzzy
msgid "GUI_TAB_NAVIGATION"
msgstr "{0} K"

msgid "GUI_VOLUME"
msgstr "GUI hangerő"

msgid "HEALTH"
msgstr "Életerő"

msgid "HEALTH_MODIFIER"
msgstr ""

#, fuzzy
msgid "HEAT_ACCUMULATION_BAR_TOOLTIP"
msgstr "Öngyilkosság"

msgid "HELP"
msgstr "Segítség"

msgid "HELP_BUTTON_TOOLTIP"
msgstr "Segítség"

msgid "HIGHER_VALUES_INCREASE_PERFORMANCE"
msgstr "(a nagyobb értékek javíthatják a teljesítményt)"

msgid "HIGHER_VALUES_WORSEN_PERFORMANCE"
msgstr "(a nagyobb értékek ronthatják a teljesítményt)"

msgid "HOLD_FOR_PAN_OR_ROTATE_MODE"
msgstr "Tartsd lenyomva a pásztázási és forgatási módok közötti váltáshoz"

#, fuzzy
msgid "HOLD_FOR_PAN_WITH_MOUSE"
msgstr "Tartsd lenyomva a pásztázási és forgatási módok közötti váltáshoz"

msgid "HOLD_PACK_COMMANDS_MENU"
msgstr "Tartsd lenyomva a csoport parancsok menü megjelenítéséhez"

msgid "HOLD_TO_SHOW_CURSOR"
msgstr "Tartsd nyomva a kurzor megjelenítéséhez"

msgid "HOLD_TO_SHOW_CURSOR_ADVICE_TEXT"
msgstr ""

#, fuzzy
msgid "HOLD_TO_SKIP_CREDITS"
msgstr "Tartsd nyomva a kurzor megjelenítéséhez"

#, fuzzy
msgid "HOME"
msgstr "Home"

#, fuzzy
msgid "HORIZONTAL_COLON"
msgstr "Verzió:"

msgid "HORIZONTAL_WITH_AXIS_NAME_COLON"
msgstr ""

msgid "HP_COLON"
msgstr "HP:"

msgid "HSV"
msgstr "HSV"

msgid "HUD_MESSAGE_MULTIPLE"
msgstr "{0} (x{1})"

#, fuzzy
msgid "HYDROGENASE"
msgstr "Hidrogén-szulfid"

#, fuzzy
msgid "HYDROGENASE_DESCRIPTION"
msgstr "A nitrogenáz egy enzim, mely nitrogéngázból a sejt energiaraktározó ATP molekulájának segítségével képes ammóniát előállítani, ami a sejtnek egy elég fontos tápanyaga. Ez a folyamat anaerob nitrogén-rögzítés néven ismert. Mivel a nitrogenáz a citoplazmában helyezkedik el, ezért a környékén elhelyezkedő folyadék glikolízist végez."

#, fuzzy
msgid "HYDROGENASE_PROCESSES_DESCRIPTION"
msgstr "[thrive:compound type=\"atp\"][/thrive:compound]-t alakít át [thrive:compound type=\"ammonia\"][/thrive:compound]-vá. Hatékonysága függ az [thrive:compound type=\"nitrogen\"][/thrive:compound] koncentrációjától."

msgid "HYDROGEN_SULFIDE"
msgstr "Hidrogén-szulfid"

#, fuzzy
msgid "ICESHARD"
msgstr "Jégdarab"

msgid "ICESHELF"
msgstr "Selfjég"

msgid "ICE_CHUNK_BIG"
msgstr "Nagy jégdarab"

msgid "ICE_CHUNK_SMALL"
msgstr "Kis jégdarab"

msgid "ID_IS_NOT_A_NUMBER"
msgstr "Azonosító szám érvénytelen"

msgid "ID_NUMBER"
msgstr "ID száma"

#, fuzzy
msgid "IMAGE_FILE_TYPES"
msgstr "Membrán típusok"

msgid "INCLUDE_MULTICELLULAR_PROTOTYPE"
msgstr "Későbbi fázisok prototípusainak engedélyezése"

msgid "INCLUDE_MULTICELLULAR_PROTOTYPE_EXPLANATION"
msgstr "(egyes opciók lehet, hogy elérhetetlenek lesznek a többi fázis elértével)"

#, fuzzy
msgid "INCREASE_ITEM_SIZE"
msgstr "Új létrehozása"

msgid "INDICATOR_SPECIES_IS_NEW"
msgstr "Azt mutatja, hogy ez a faj új ebben a patch-ben vagy világban"

#, fuzzy
msgid "INDICATOR_SPECIES_MUTATED"
msgstr "Fajok mutációkihagyásának engedélyezése (ha a rendszer nem talált megfelelő mutációt)"

msgid "INDUSTRIAL_STAGE"
msgstr ""

msgid "INFINITE_COMPOUNDS"
msgstr "Végtelen vegyületek"

msgid "INFINITE_MP"
msgstr "Végtelen MP"

#, fuzzy
msgid "INFO_BOX_COST"
msgstr "TÚLÉLTÉL!"

#, fuzzy
msgid "INFO_BOX_EDITORS"
msgstr "TÚLÉLTÉL!"

msgid "INFO_BOX_ENZYMES"
msgstr "Enzimek"

#, fuzzy
msgid "INFO_BOX_GAMEPLAY_TYPE"
msgstr "Ozmoreguláció ára"

#, fuzzy
msgid "INFO_BOX_INTERNAL_NAME"
msgstr "Mappa neve:"

msgid "INFO_BOX_MASS"
msgstr "Tömeg"

#, fuzzy
msgid "INFO_BOX_NEXT_STAGE"
msgstr "TÚLÉLTÉL!"

#, fuzzy
msgid "INFO_BOX_OSMOREGULATION_COST"
msgstr "Ozmoreguláció ára"

#, fuzzy
msgid "INFO_BOX_PREVIOUS_STAGE"
msgstr "TÚLÉLTÉL!"

msgid "INFO_BOX_PROCESSES"
msgstr "Folyamatok"

#, fuzzy
msgid "INFO_BOX_REQUIRES_NUCLEUS"
msgstr "Sejtmag"

#, fuzzy
msgid "INFO_BOX_SIZE"
msgstr "TÚLÉLTÉL!"

#, fuzzy
msgid "INFO_BOX_STORAGE"
msgstr "TÚLÉLTÉL!"

#, fuzzy
msgid "INFO_BOX_UNIQUE"
msgstr "TÚLÉLTÉL!"

msgid "INFO_BOX_UPGRADES"
msgstr "Fejlesztések"

#, fuzzy
msgid "INGESTED_MATTER"
msgstr "Felvett anyag"

#, fuzzy
msgid "INIT_NEW_WORLD_TOOLTIP"
msgstr "Segítség"

msgid "INPUTS"
msgstr "Bemenet"

#, fuzzy
msgid "INPUT_NAME_BUILD_STRUCTURE"
msgstr "Több sejthez való kapcsolódást teszi lehetővé. Ez a legelső lépés a többsejtűség felé. Amikor a sejted egy kolónia tagja, akkor a vegyületek eloszlanak a sejtek között. Ameddig egy kolónia tagja vagy, addig nem léphetsz be a sejtszerkesztőbe, emiatt el kell válnod a kolóniától miután elegendő vegyületet gyűjtöttél."

#, fuzzy
msgid "INPUT_NAME_INTERACTION"
msgstr "Több sejthez való kapcsolódást teszi lehetővé. Ez a legelső lépés a többsejtűség felé. Amikor a sejted egy kolónia tagja, akkor a vegyületek eloszlanak a sejtek között. Ameddig egy kolónia tagja vagy, addig nem léphetsz be a sejtszerkesztőbe, emiatt el kell válnod a kolóniától miután elegendő vegyületet gyűjtöttél."

#, fuzzy
msgid "INPUT_NAME_OPEN_INVENTORY"
msgstr "Több sejthez való kapcsolódást teszi lehetővé. Ez a legelső lépés a többsejtűség felé. Amikor a sejted egy kolónia tagja, akkor a vegyületek eloszlanak a sejtek között. Ameddig egy kolónia tagja vagy, addig nem léphetsz be a sejtszerkesztőbe, emiatt el kell válnod a kolóniától miután elegendő vegyületet gyűjtöttél."

msgid "INSPECT"
msgstr "Ellenőriz"

#, fuzzy
msgid "INSPECTOR"
msgstr "Ellenőriz"

#, fuzzy
msgid "INSTAGRAM_TOOLTIP"
msgstr "Játék szüneteltetése"

#, fuzzy
msgid "INTERACTION_ACTIVATE_ASCENSION"
msgstr "MI mutációs mértéke"

#, fuzzy
msgid "INTERACTION_ACTIVATE_ASCENSION_MISSING_ENERGY"
msgstr "MI mutációs mértéke"

#, fuzzy
msgid "INTERACTION_CONSTRUCT"
msgstr "MI mutációs mértéke"

#, fuzzy
msgid "INTERACTION_CONSTRUCT_MISSING_DEPOSITED_MATERIALS"
msgstr "Építkezés befejezése (hiányzó építőelemek)"

#, fuzzy
msgid "INTERACTION_CRAFT"
msgstr "MI mutációs mértéke"

#, fuzzy
msgid "INTERACTION_DEPOSIT_RESOURCES"
msgstr "MI mutációs mértéke"

msgid "INTERACTION_DEPOSIT_RESOURCES_NO_SUITABLE_RESOURCES"
msgstr ""

#, fuzzy
msgid "INTERACTION_DESTROY"
msgstr "MI mutációs mértéke"

#, fuzzy
msgid "INTERACTION_FOUND_SETTLEMENT"
msgstr "MI mutációs mértéke"

#, fuzzy
msgid "INTERACTION_HARVEST"
msgstr "MI mutációs mértéke"

msgid "INTERACTION_HARVEST_CANNOT_MISSING_TOOL"
msgstr ""

msgid "INTERACTION_PICK_UP"
msgstr "Felvesz"

msgid "INTERACTION_PICK_UP_CANNOT_FULL"
msgstr "Felvesz (TELE)"

#, fuzzy
msgid "INTERNALS"
msgstr "Külső"

msgid "INTERNAL_NAME_IN_USE"
msgstr ""

msgid "INTERNAL_NAME_REQUIRED"
msgstr ""

msgid "INTERNAL_NAME_REQUIRES_CAPITAL"
msgstr ""

msgid "INVALID_DATA_TO_PLOT"
msgstr "Érvénytelen adatok az ábrázoláshoz"

msgid "INVALID_ICON_PATH"
msgstr ""

#, fuzzy
msgid "INVALID_SAVE_NAME_POPUP"
msgstr "Betöltöd ezt az érvénytelen mentést?"

msgid "INVALID_SPECIES_NAME_POPUP"
msgstr "A faj nevének be kell tartania a kettős nevezéktan rendszerét (Generikus és Specifikus)!"

#, fuzzy
msgid "INVALID_TAG"
msgstr "Betöltöd ezt az érvénytelen mentést?"

msgid "INVALID_URL_FORMAT"
msgstr "Érvénytelen URL formátum"

msgid "INVALID_URL_SCHEME"
msgstr "Érvénytelen URL séma"

msgid "INVENTORY_ITEMS_ON_GROUND"
msgstr ""

#, fuzzy
msgid "INVENTORY_TITLE"
msgstr "\"{0}\" - {1}"

msgid "INVENTORY_TOGGLE_CRAFTING"
msgstr "Barkácsolás"

msgid "INVENTORY_TOGGLE_GROUND"
msgstr "Talaj"

msgid "INVERTED"
msgstr "Fordított"

#, fuzzy
msgid "IN_PROTOTYPE"
msgstr "Protanóp (Piros-Zöld)"

msgid "IRON"
msgstr "Vas"

msgid "IRON_CHEMOLITHOAUTOTROPHY"
msgstr "Vas oxidálása"

#, fuzzy
msgid "ITCH_TOOLTIP"
msgstr "Kilépés a játékból"

msgid "ITEM_AT_2D_COORDINATES"
msgstr "{0} ({1}, {2}) helyen"

#, fuzzy
msgid "ITEM_NAME_SEPARATOR"
msgstr "Több sejthez való kapcsolódást teszi lehetővé. Ez a legelső lépés a többsejtűség felé. Amikor a sejted egy kolónia tagja, akkor a vegyületek eloszlanak a sejtek között. Ameddig egy kolónia tagja vagy, addig nem léphetsz be a sejtszerkesztőbe, emiatt el kell válnod a kolóniától miután elegendő vegyületet gyűjtöttél."

msgid "JANUARY"
msgstr "Január"

msgid "JSON_DEBUG_MODE"
msgstr "JSON debug mód:"

msgid "JSON_DEBUG_MODE_ALWAYS"
msgstr "Mindig"

msgid "JSON_DEBUG_MODE_AUTO"
msgstr "Automatikusan"

msgid "JSON_DEBUG_MODE_NEVER"
msgstr "Soha"

msgid "JULY"
msgstr "Július"

msgid "JUNE"
msgstr "Június"

#, fuzzy
msgid "KEEP_CURRENT_SHORT"
msgstr "Jelenlegi fejlesztők"

#, fuzzy
msgid "KEEP_CURRENT_TOLERANCE_FLEXIBILITY_TOOLTIP"
msgstr "Játék szüneteltetése"

#, fuzzy
msgid "KEEP_MIGRATION"
msgstr "Aerob légzés"

msgid "KEY_BACK"
msgstr "Back"

#, fuzzy
msgid "KEY_BACKTAB"
msgstr "Back"

msgid "KEY_BINDING_CHANGE_CONFLICT"
msgstr ""
"Összeütközés van ezzel: {0}\n"
"Szeretnéd eltávolítani a bemenetet innen: {1} ?"

msgid "KEY_BRING_UP_KEYBOARD"
msgstr ""

msgid "KEY_CLEAR"
msgstr "Clear"

msgid "KEY_DELETE"
msgstr "Delete"

msgid "KEY_DOWN"
msgstr "Le"

msgid "KEY_END"
msgstr "End"

msgid "KEY_ENTER"
msgstr "Enter"

msgid "KEY_FAVORITES"
msgstr "Kedvencek"

msgid "KEY_FORWARD"
msgstr "Forward"

#, fuzzy
msgid "KEY_GLOBE"
msgstr "Home"

msgid "KEY_HELP"
msgstr "Help"

msgid "KEY_HOME"
msgstr "Home"

msgid "KEY_HOMEPAGE"
msgstr "Homepage"

#, fuzzy
msgid "KEY_HYPER"
msgstr "Help"

msgid "KEY_INSERT"
msgstr "Insert"

#, fuzzy
msgid "KEY_JIS_EISU"
msgstr "Insert"

#, fuzzy
msgid "KEY_JIS_KANA"
msgstr "Standby"

msgid "KEY_LEFT"
msgstr "Bal"

msgid "KEY_MENU"
msgstr "Menu"

#, fuzzy
msgid "KEY_META"
msgstr "Tab"

msgid "KEY_OPENURL"
msgstr "Open URL"

msgid "KEY_PAUSE"
msgstr "Pause"

msgid "KEY_PRINT"
msgstr "Print Screen"

msgid "KEY_REFRESH"
msgstr "Refresh"

msgid "KEY_RIGHT"
msgstr "Jobbra"

msgid "KEY_SEARCH"
msgstr "Search"

msgid "KEY_STANDBY"
msgstr "Standby"

msgid "KEY_STOP"
msgstr "Stop"

msgid "KEY_TAB"
msgstr "Tab"

msgid "KEY_UP"
msgstr "Fel"

msgid "KILO_ABBREVIATION"
msgstr "{0} K"

msgid "KP0"
msgstr "Num 0"

msgid "KP1"
msgstr "Num 1"

msgid "KP2"
msgstr "Num 2"

msgid "KP3"
msgstr "Num 3"

msgid "KP4"
msgstr "Num 4"

msgid "KP5"
msgstr "Num 5"

msgid "KP6"
msgstr "Num 6"

msgid "KP7"
msgstr "Num 7"

msgid "KP8"
msgstr "Num 8"

msgid "KP9"
msgstr "Num 9"

msgid "KPADD"
msgstr "Num +"

msgid "KPDIVIDE"
msgstr "Num /"

msgid "KPENTER"
msgstr "Num Enter"

msgid "KPMULTIPLY"
msgstr "Num *"

msgid "KPPERIOD"
msgstr "Num ."

msgid "KPSUBTRACT"
msgstr "Num -"

msgid "LANGUAGE"
msgstr "Nyelv:"

msgid "LANGUAGE_TRANSLATION_PROGRESS"
msgstr "Erre a nyelvre való fordítás {0}%-a van elkészülve"

msgid "LANGUAGE_TRANSLATION_PROGRESS_LOW"
msgstr "A játéknak erre a nyelvre való lefordítása még mindig készülőben van ({0}% kész)"

msgid "LANGUAGE_TRANSLATION_PROGRESS_REALLY_LOW"
msgstr "A játék erre a nyelvre még nincs teljesen lefordítva ({0}% kész). Kérünk, hogy segíts nekünk ez ügyben te is!"

msgid "LAST_ORGANELLE_DELETE_OPTION_DISABLED_TOOLTIP"
msgstr "Az utolsó sejtalkotót nem lehet törölni"

msgid "LAUNCH0"
msgstr "Indítás 0"

msgid "LAUNCH1"
msgstr "Indítás 1"

msgid "LAUNCH2"
msgstr "Indítás 2"

msgid "LAUNCH3"
msgstr "Indítás 3"

msgid "LAUNCH4"
msgstr "Indítás 4"

msgid "LAUNCH5"
msgstr "Indítás 5"

msgid "LAUNCH6"
msgstr "Indítás 6"

msgid "LAUNCH7"
msgstr "Indítás 7"

msgid "LAUNCH8"
msgstr "Indítás 8"

msgid "LAUNCH9"
msgstr "Indítás 9"

msgid "LAUNCHA"
msgstr "Indítás A"

msgid "LAUNCHB"
msgstr "Indítás B"

msgid "LAUNCHC"
msgstr "Indítás C"

msgid "LAUNCHD"
msgstr "Indítás D"

msgid "LAUNCHE"
msgstr "Indítás E"

msgid "LAUNCHF"
msgstr "Indítás F"

msgid "LAUNCHMAIL"
msgstr "Levél"

msgid "LAUNCHMEDIA"
msgstr "Média"

msgid "LAWK_ONLY"
msgstr "Csak LAWK"

msgid "LAWK_ONLY_EXPLANATION"
msgstr "(Egyes részek, és képességek nem lesznek elérhetők, csak azok, melyek a való életben is léteznek. Innen jön a LAWK [Life As We Know it] kifelyezés.)"

msgid "LEAD_ARTIST"
msgstr "Vezető grafikus"

msgid "LEAD_ARTISTS"
msgstr "Fő grafikusok"

msgid "LEAD_DEVELOPERS"
msgstr "Fő fejlesztők"

msgid "LEAD_GAME_DESIGNER"
msgstr "Vezető játéktervező"

msgid "LEAD_GAME_DESIGNERS"
msgstr "Fő játéktervezők"

msgid "LEAD_OUTREACH_PEOPLE"
msgstr "Fő Megkeresők"

msgid "LEAD_OUTREACH_PERSON"
msgstr "Vezető Megkereső"

msgid "LEAD_PROGRAMMER"
msgstr "Vezető programozó"

msgid "LEAD_PROGRAMMERS"
msgstr "Fő programozók"

msgid "LEAD_PROJECT_MANAGER"
msgstr "Fő projekt menedzser"

msgid "LEAD_PROJECT_MANAGERS"
msgstr "Vezető projekt menedzserek"

msgid "LEAD_TESTER"
msgstr "Vezető teszter"

msgid "LEAD_TESTERS"
msgstr "Fő teszterek"

msgid "LEAD_THEORIST"
msgstr "Vezető teoretikus"

msgid "LEAD_THEORISTS"
msgstr "Fő teoretikusok"

msgid "LEFT_ARROW"
msgstr "←"

msgid "LEFT_MOUSE"
msgstr "Bal egérgomb"

msgid "LICENSES"
msgstr "Licenszek"

msgid "LICENSES_COVERING_THRIVE"
msgstr "A Thrive egyes részeire vonatkozó licenszek itt láthatóak"

msgid "LIFE_ORIGIN"
msgstr "Az élet eredete"

msgid "LIFE_ORIGIN_EXPLANATION"
msgstr "(kezdő helyszín)"

msgid "LIFE_ORIGIN_PANSPERMIA"
msgstr "Pánspermia (véletlen)"

msgid "LIFE_ORIGIN_POND"
msgstr "Kis meleg tavacska"

msgid "LIFE_ORIGIN_TOOLTIP"
msgstr "Egyes beállítások lehet, hogy nem elérhetők, hogyha a LAWK engedélyezve van"

msgid "LIFE_ORIGIN_VENTS"
msgstr "Hidrotermális nyílások"

msgid "LIGHT"
msgstr "Fény"

msgid "LIGHT_LEVEL_AVERAGE"
msgstr "Átlagos"

#, fuzzy
msgid "LIGHT_LEVEL_CURRENT"
msgstr "Görgetés jobbra"

msgid "LIGHT_LEVEL_DAY"
msgstr "Nappal"

msgid "LIGHT_LEVEL_LABEL_AT_NOON"
msgstr "{0} délben"

#, fuzzy
msgid "LIGHT_LEVEL_NIGHT"
msgstr "Görgetés jobbra"

#, fuzzy
msgid "LIGHT_MAX"
msgstr "Fény"

#, fuzzy
msgid "LIMIT_EXTREME"
msgstr "Extrém"

#, fuzzy
msgid "LIMIT_GROWTH_RATE"
msgstr "Elfogad"

#, fuzzy
msgid "LIMIT_GROWTH_RATE_EXPLANATION"
msgstr "(a sebesség, mely alatt az MI fajok mutálódnak)"

msgid "LIMIT_HUGE"
msgstr "Óriás"

#, fuzzy
msgid "LIMIT_LARGE"
msgstr "Nagy"

#, fuzzy
msgid "LIMIT_NORMAL"
msgstr "Elfogad"

#, fuzzy
msgid "LIMIT_SMALL"
msgstr "Kicsi"

msgid "LIMIT_TINY"
msgstr "Apró"

#, fuzzy
msgid "LIMIT_VERY_LARGE"
msgstr "Nagyon nagy"

#, fuzzy
msgid "LIMIT_VERY_SMALL"
msgstr "Elég kicsi"

msgid "LINE_COLOUR"
msgstr "Vonal színe:"

#, fuzzy
msgid "LINKS_TITLE"
msgstr "Nincs cím"

msgid "LIPASE"
msgstr "Lipáz"

#, fuzzy
msgid "LIPASE_DESCRIPTION"
msgstr "A ragacsos belseje a sejtnek. A citoplazma (sejtplazma) ionok, proteinek, víz és még más anyagok egyszerű keveréke, ami kitölti egy sejt belsejét. Az egyik funkciója a glikolízis, ami a glükóz ATP-vé alakítását takarja. Azoknak az organizmusoknak, melyeknek nincsenek különböző sejtszervecskéi, hogy fejlettebb anyagcserét tudjanak végezni, nekik ez az egyetlen támaszuk az energia előállítására. A sejtek még használják molekulák raktáraként, és hogy ezzel növelni tudják méretüket."

msgid "LOAD"
msgstr "Töltés"

msgid "LOADING"
msgstr "Betöltés"

msgid "LOADING_DOT_DOT_DOT"
msgstr "Betöltés..."

msgid "LOADING_GAME"
msgstr "A játék betöltése"

#, fuzzy
msgid "LOADING_MACROSCOPIC_EDITOR"
msgstr "Sejtszerkesztő betöltése"

msgid "LOADING_MICROBE_EDITOR"
msgstr "Sejtszerkesztő betöltése"

#, fuzzy
msgid "LOADING_MULTICELLULAR_EDITOR"
msgstr "Többsejtes szerkesztő betöltése"

msgid "LOAD_FINISHED"
msgstr "Betöltés befejezve"

msgid "LOAD_GAME"
msgstr "Játék betöltése"

msgid "LOAD_GAME_BUTTON_TOOLTIP"
msgstr "Korábbi mentett játékok betöltése"

#, fuzzy
msgid "LOAD_INCOMPATIBLE_PROTOTYPE_WARNING"
msgstr "Betöltöd ezt az inkompatibilis mentést?"

msgid "LOAD_INCOMPATIBLE_SAVE_PROMPT"
msgstr "Betöltöd ezt az inkompatibilis mentést?"

msgid "LOAD_INCOMPATIBLE_SAVE_WARNING"
msgstr ""

msgid "LOAD_INVALID_SAVE_PROMPT"
msgstr "Betöltöd ezt az érvénytelen mentést?"

msgid "LOAD_INVALID_SAVE_WARNING"
msgstr ""
"A mentési információt nem lehet betölteni ebből a fájlból.\n"
"Ez a mentés nagy eséllyel korruptált, vagy új formátumú, amit a Thrive ezen verziója nem ismer fel.\n"
"Biztos be akarod tölteni ezt a mentést?"

msgid "LOCAL_INITIAL_LETTER"
msgstr "L"

#, fuzzy
msgid "LOCK_DAY_NIGHT_CYCLE"
msgstr "Nappal/éjszaka ciklus rögzítése"

#, fuzzy
msgid "LOW_MENU_PERFORMANCE"
msgstr "Teljesítmény"

#, fuzzy
msgid "LOW_MENU_PERFORMANCE_DESCRIPTION"
msgstr "[thrive:compound type=\"atp\"][/thrive:compound]-t alakít át [thrive:compound type=\"oxytoxy\"][/thrive:compound]-vá. Hatékonysága függ az [thrive:compound type=\"oxygen\"][/thrive:compound] koncentrációjától. Mérget képes kilőni a [thrive:input]g_fire_toxin[/thrive:input] megnyomásával. Ha az [thrive:compound type=\"oxytoxy\"][/thrive:compound] mennyisége alacsony, akkor azt a kis mennyiséget ki tudod lőni, viszont kevesebb sebzést okoz."

msgid "LOW_QUALITY_BACKGROUND_BLUR"
msgstr ""

msgid "LOW_QUALITY_BACKGROUND_BLUR_TOOLTIP"
msgstr ""

msgid "LYSOSOME"
msgstr "Lizoszóma"

#, fuzzy
msgid "LYSOSOME_DESCRIPTION"
msgstr "A metaboloszómák fehérjecsoportosulások fehérjeburokba csomagolva. A glükózt a citoplazmánál sokkal gyorsabban át tudják alakítani ATP-vé az aerob légzés segítségével. Viszont, mivel egyfajta \"légzés\", ezért oxigén kell a működéséhez, így a környezetben kisebb az oxigénszint, akkor ennek hatására az ATP előállítása lelassul. Mivel a metaboloszómák a citoplazmában helyezkednek el, ezért a körülötte elhelyezkedő folyadék végez némi glikolízist."

#, fuzzy
msgid "LYSOSOME_PROCESSES_DESCRIPTION"
msgstr "[thrive:compound type=\"atp\"][/thrive:compound]-t alakít át [thrive:compound type=\"oxytoxy\"][/thrive:compound]-vá. Hatékonysága függ az [thrive:compound type=\"oxygen\"][/thrive:compound] koncentrációjától. Mérget képes kilőni a [thrive:input]g_fire_toxin[/thrive:input] megnyomásával. Ha az [thrive:compound type=\"oxytoxy\"][/thrive:compound] mennyisége alacsony, akkor azt a kis mennyiséget ki tudod lőni, viszont kevesebb sebzést okoz."

#, fuzzy
msgid "MACROLIDE_SYNTHESIS"
msgstr "Nyálka szintézis"

#, fuzzy
msgid "MACROSCOPIC"
msgstr "Makroszkopikussá válni ({0}/{1})"

#, fuzzy
msgid "MACROSCOPIC_STAGE"
msgstr "Sejtfázis"

msgid "MANUALLY_SET_TIME"
msgstr "Idő manuális beállítása"

msgid "MAP"
msgstr "Térkép"

msgid "MARCH"
msgstr "Március"

msgid "MARINE_SNOW"
msgstr "Tengeri hó"

msgid "MASTER_VOLUME"
msgstr "Fő hangerő"

#, fuzzy
msgid "MASTODON_TOOLTIP"
msgstr "Játék szüneteltetése"

#, fuzzy
msgid "MAX_CACHE_SIZE_TOOLTIP"
msgstr "Játék folytatása"

msgid "MAX_FPS"
msgstr "Maximum FPS:"

msgid "MAX_FPS_NO_LIMIT"
msgstr "Végtelen"

#, fuzzy
msgid "MAX_SIZE_COLON"
msgstr "Méret:"

msgid "MAX_SPAWNED_ENTITIES"
msgstr "Entitások maximális száma:"

msgid "MAX_VISIBLE_DATASET_WARNING"
msgstr "Nem engedélyezett {0}-nál/nél több adathalmaz mutatása!"

msgid "MAY"
msgstr "Május"

#, fuzzy
msgid "MECHANICS_BUTTON"
msgstr "Biztos, hogy végérvényesen törölni akarod ezt a mentést?"

msgid "MEDIANEXT"
msgstr "Média következő"

msgid "MEDIAPLAY"
msgstr "Média lejátszás"

msgid "MEDIAPREVIOUS"
msgstr "Média előző"

msgid "MEDIARECORD"
msgstr "Felvétel"

msgid "MEDIASTOP"
msgstr "Média stop"

#, fuzzy
msgid "MEDIUM_SULFUR_CHUNK"
msgstr "Kis vasdarab"

msgid "MEGA_YEARS"
msgstr "Myr"

#, fuzzy
msgid "MELANOSOME"
msgstr "Metaboloszómák"

#, fuzzy
msgid "MELANOSOME_DESCRIPTION"
msgstr "A metaboloszómák fehérjecsoportosulások fehérjeburokba csomagolva. A glükózt a citoplazmánál sokkal gyorsabban át tudják alakítani ATP-vé az aerob légzés segítségével. Viszont, mivel egyfajta \"légzés\", ezért oxigén kell a működéséhez, így a környezetben kisebb az oxigénszint, akkor ennek hatására az ATP előállítása lelassul. Mivel a metaboloszómák a citoplazmában helyezkednek el, ezért a körülötte elhelyezkedő folyadék végez némi glikolízist."

#, fuzzy
msgid "MELANOSOME_PROCESSES_DESCRIPTION"
msgstr "[thrive:compound type=\"atp\"][/thrive:compound]-t alakít át [thrive:compound type=\"oxytoxy\"][/thrive:compound]-vá. Hatékonysága függ az [thrive:compound type=\"oxygen\"][/thrive:compound] koncentrációjától. Mérget képes kilőni a [thrive:input]g_fire_toxin[/thrive:input] megnyomásával. Ha az [thrive:compound type=\"oxytoxy\"][/thrive:compound] mennyisége alacsony, akkor azt a kis mennyiséget ki tudod lőni, viszont kevesebb sebzést okoz."

msgid "MEMBRANE"
msgstr "Membrán"

msgid "MEMBRANE_RIGIDITY"
msgstr "Membrán merevsége"

msgid "MEMBRANE_TYPES"
msgstr "Membrán típusok"

msgid "MENU"
msgstr "Menü"

msgid "MESOPELAGIC"
msgstr "Mezopelágikus"

msgid "METABOLOSOMES"
msgstr "Metaboloszómák"

msgid "METABOLOSOMES_DESCRIPTION"
msgstr "A metaboloszómák fehérjecsoportosulások fehérjeburokba csomagolva. A glükózt a citoplazmánál sokkal gyorsabban át tudják alakítani ATP-vé az aerob légzés segítségével. Viszont, mivel egyfajta \"légzés\", ezért oxigén kell a működéséhez, így a környezetben kisebb az oxigénszint, akkor ennek hatására az ATP előállítása lelassul. Mivel a metaboloszómák a citoplazmában helyezkednek el, ezért a körülötte elhelyezkedő folyadék végez némi glikolízist."

msgid "METABOLOSOMES_PROCESSES_DESCRIPTION"
msgstr "[thrive:compound type=\"glucose\"][/thrive:compound]-t alakít át [thrive:compound type=\"atp\"][/thrive:compound]-vé. Hatékonysága függ az [thrive:compound type=\"oxygen\"][/thrive:compound] koncentrációjától."

#, fuzzy
msgid "META_THREADS_TOOLTIP"
msgstr ""
"Nem lehet automatikusan felismerni, hogy a hyperthreading engedélyezve van-e vagy sem.\n"
"Ez befolyásolja a szálak alapértelmezett számát, mivel a hyperthreading szálak nem olyan gyorsak, mint a valódi CPU-magok."

msgid "METRICS"
msgstr "Teljesítmény metrikák"

#, fuzzy
msgid "METRICS_CONTENT"
msgstr ""
"Feldolgozási idő: {0} s\n"
"Fizika ideje: {1} s\n"
"Entitások: {2} Egyéb: {3}\n"
"Spawnolt: {4} Despawnolt: {5}\n"
"Használatban lévő node-ok: {6}\n"
"Használatban lévő memória: {7} MiB\n"
"GPU memória: {8} MiB\n"
"Renderelt objektumok: {9}\n"
"Draw hívások: {10} 2D: {11}\n"
"Renderelt csúcsok: {12}\n"
"Anyag változások: {13}\n"
"Shader változások: {14}\n"
"Árva node-ok: {15}\n"
"Audió késése: {16} ms\n"
"Összes szál: {17}\n"
"Teljes CPU idő:\n"
"{18}"

msgid "MIB_VALUE"
msgstr "{0} MiB"

msgid "MICHE"
msgstr ""

#, fuzzy
msgid "MICHES_FOR_PATCH"
msgstr "kihalt a bolygón"

#, fuzzy
msgid "MICHE_AVOID_PREDATION_SELECTION_PRESSURE"
msgstr "kölönböző kiválasztódási nyomások miatt, [u]{0}[/u] egy új fajként vált le [u]{1}[/u]-tól/től"

msgid "MICHE_CHUNK_PRESSURE"
msgstr ""

#, fuzzy
msgid "MICHE_COMPOUND_CLOUD_PRESSURE"
msgstr "Vegyületfelhők"

msgid "MICHE_COMPOUND_EFFICIENCY_PRESSURE"
msgstr ""

#, fuzzy
msgid "MICHE_DETAIL_TEXT"
msgstr ""
"[b]Fajok[/b]\n"
"  {0}:{1}\n"
"[b]Generáció[/b]\n"
"  {2}\n"
"[b]Populáció[/b]\n"
"  {3}\n"
"[b]Szín[/b]\n"
"  #{4}\n"
"[b]Viselkedés[/b]\n"
"  {5}"

msgid "MICHE_ENVIRONMENTAL_COMPOUND_PRESSURE"
msgstr ""

#, fuzzy
msgid "MICHE_ENVIRONMENTAL_TOLERANCE"
msgstr "Környezet"

msgid "MICHE_MAINTAIN_COMPOUND_PRESSURE"
msgstr ""

msgid "MICHE_METABOLIC_STABILITY_PRESSURE"
msgstr ""

msgid "MICHE_NO_OP_PRESSURE"
msgstr ""

msgid "MICHE_PREDATION_EFFECTIVENESS_PRESSURE"
msgstr ""

#, fuzzy
msgid "MICHE_PREDATOR_ROOT_PRESSURE"
msgstr "{0} ragadozása"

msgid "MICHE_ROOT_PRESSURE"
msgstr ""

msgid "MICHE_TREE"
msgstr ""

#, fuzzy
msgid "MICROBE"
msgstr "Sejtfázis"

#, fuzzy
msgid "MICROBES_COUNT"
msgstr "Sejtfázis"

#, fuzzy
msgid "MICROBE_BENCHMARK"
msgstr "Sejtszerkesztő"

msgid "MICROBE_EDITOR"
msgstr "Sejtszerkesztő"

#, fuzzy
msgid "MICROBE_ENZYME_STATISTICS"
msgstr "  {0}: Megtalálható a {1} fajokban, átlagosan {2} darabja"

msgid "MICROBE_FREEBUILD_EDITOR"
msgstr "Sejtszerkesztő"

#, fuzzy
msgid "MICROBE_LOADING_TIP_1"
msgstr "A szerkesztőben a visszavonás gomb lenyomásával kíjavíthatsz egy véletlen elkövetett hibát"

#, fuzzy
msgid "MICROBE_LOADING_TIP_10"
msgstr "A szerkesztőben a visszavonás gomb lenyomásával kíjavíthatsz egy véletlen elkövetett hibát"

#, fuzzy
msgid "MICROBE_LOADING_TIP_11"
msgstr "A szerkesztőben a visszavonás gomb lenyomásával kíjavíthatsz egy véletlen elkövetett hibát"

#, fuzzy
msgid "MICROBE_LOADING_TIP_12"
msgstr "A szerkesztőben a visszavonás gomb lenyomásával kíjavíthatsz egy véletlen elkövetett hibát"

#, fuzzy
msgid "MICROBE_LOADING_TIP_13"
msgstr "A szerkesztőben a visszavonás gomb lenyomásával kíjavíthatsz egy véletlen elkövetett hibát"

#, fuzzy
msgid "MICROBE_LOADING_TIP_14"
msgstr "A szerkesztőben a visszavonás gomb lenyomásával kíjavíthatsz egy véletlen elkövetett hibát"

#, fuzzy
msgid "MICROBE_LOADING_TIP_15"
msgstr "A szerkesztőben a visszavonás gomb lenyomásával kíjavíthatsz egy véletlen elkövetett hibát"

#, fuzzy
msgid "MICROBE_LOADING_TIP_16"
msgstr "A szerkesztőben a visszavonás gomb lenyomásával kíjavíthatsz egy véletlen elkövetett hibát"

#, fuzzy
msgid "MICROBE_LOADING_TIP_17"
msgstr "A szerkesztőben a visszavonás gomb lenyomásával kíjavíthatsz egy véletlen elkövetett hibát"

#, fuzzy
msgid "MICROBE_LOADING_TIP_18"
msgstr "A szerkesztőben a visszavonás gomb lenyomásával kíjavíthatsz egy véletlen elkövetett hibát"

#, fuzzy
msgid "MICROBE_LOADING_TIP_19"
msgstr "A szerkesztőben a visszavonás gomb lenyomásával kíjavíthatsz egy véletlen elkövetett hibát"

#, fuzzy
msgid "MICROBE_LOADING_TIP_2"
msgstr "A szerkesztőben a visszavonás gomb lenyomásával kíjavíthatsz egy véletlen elkövetett hibát"

#, fuzzy
msgid "MICROBE_LOADING_TIP_20"
msgstr "A szerkesztőben a visszavonás gomb lenyomásával kíjavíthatsz egy véletlen elkövetett hibát"

#, fuzzy
msgid "MICROBE_LOADING_TIP_21"
msgstr "A szerkesztőben a visszavonás gomb lenyomásával kíjavíthatsz egy véletlen elkövetett hibát"

#, fuzzy
msgid "MICROBE_LOADING_TIP_22"
msgstr "A szerkesztőben a visszavonás gomb lenyomásával kíjavíthatsz egy véletlen elkövetett hibát"

#, fuzzy
msgid "MICROBE_LOADING_TIP_3"
msgstr "A szerkesztőben a visszavonás gomb lenyomásával kíjavíthatsz egy véletlen elkövetett hibát"

#, fuzzy
msgid "MICROBE_LOADING_TIP_4"
msgstr "A szerkesztőben a visszavonás gomb lenyomásával kíjavíthatsz egy véletlen elkövetett hibát"

#, fuzzy
msgid "MICROBE_LOADING_TIP_5"
msgstr "A szerkesztőben a visszavonás gomb lenyomásával kíjavíthatsz egy véletlen elkövetett hibát"

#, fuzzy
msgid "MICROBE_LOADING_TIP_6"
msgstr "A szerkesztőben a visszavonás gomb lenyomásával kíjavíthatsz egy véletlen elkövetett hibát"

#, fuzzy
msgid "MICROBE_LOADING_TIP_7"
msgstr "A szerkesztőben a visszavonás gomb lenyomásával kíjavíthatsz egy véletlen elkövetett hibát"

#, fuzzy
msgid "MICROBE_LOADING_TIP_8"
msgstr "A szerkesztőben a visszavonás gomb lenyomásával kíjavíthatsz egy véletlen elkövetett hibát"

#, fuzzy
msgid "MICROBE_LOADING_TIP_9"
msgstr "A szerkesztőben a visszavonás gomb lenyomásával kíjavíthatsz egy véletlen elkövetett hibát"

#, fuzzy
msgid "MICROBE_MEMBRANE_PERCENTAGE_STATISTICS"
msgstr "  {0}: Megtalálható a {1} fajokban, átlagosan {2} darabja"

#, fuzzy
msgid "MICROBE_MEMBRANE_STATISTICS"
msgstr "  {0}: Megtalálható a {1} fajokban, átlagosan {2} darabja"

msgid "MICROBE_ORGANELLE_STATISTICS"
msgstr "  {0}: Megtalálható a {1} fajokban, átlagosan {2} darabja"

#, fuzzy
msgid "MICROBE_ORGANELLE_UPGRADES_STATISTICS"
msgstr "  {0}: Megtalálható a {1} fajokban, átlagosan {2} darabja"

msgid "MICROBE_SPECIES_DETAIL_TEXT"
msgstr ""
"[b]Fázis[/b]\n"
"  Sejt\n"
"[b]Membrántípus[/b]\n"
"  {0}\n"
"[b]Membrán merevség[/b]\n"
"  {1}\n"
"[b]Alap sebesség[/b]\n"
"  {2}\n"
"[b]Alap fordulási sebesség[/b]\n"
"  {3}\n"
"[b]Alap hex méret[/b]\n"
"  {4}"

msgid "MICROBE_STAGE"
msgstr "Sejtfázis"

#, fuzzy
msgid "MICROBE_STAGE_BECOME_MULTICELLULAR_TEXT"
msgstr ""
"Gyűjts glükózt úgy, hogy áthaladsz a fehér felhőkön.\n"
"A sejtednek szüksége van glükózra, hogy energiát tudjon előállítani és túl tudjon így élni.\n"
"Kövesd a vonalat, hogy találj egy kis glükózt."

msgid "MICROBE_STAGE_COLLECT_TEXT"
msgstr ""
"Gyűjts glükózt úgy, hogy áthaladsz a fehér felhőkön.\n"
"A sejtednek szüksége van glükózra, hogy energiát tudjon előállítani és túl tudjon így élni.\n"
"Kövesd a vonalat, hogy találj egy kis glükózt."

msgid "MICROBE_STAGE_CONTROL_TEXT"
msgstr ""
"A sejted irányításához használd azokat a gombokat, amik a sejted közelében vannak (a képernyő közepén), plusz az egeret, hogy irányítsd a sejted irányát.\n"
"\n"
"Nyomd meg a képen látható gombokat egyesével egy pár másodpercig a folytatáshoz."

#, fuzzy
msgid "MICROBE_STAGE_CONTROL_TEXT_CONTROLLER"
msgstr ""
"A sejted irányításához használd azokat a gombokat, amik a sejted közelében vannak (a képernyő közepén), plusz az egeret, hogy irányítsd a sejted irányát.\n"
"\n"
"Nyomd meg a képen látható gombokat egyesével egy pár másodpercig a folytatáshoz."

#, fuzzy
msgid "MICROBE_STAGE_DAY_NIGHT_TEXT"
msgstr ""
"Tartsd szemmel az életerő csíkot az ATP mérő mellett (jobb alsó sarok).\n"
"A sejted meghal, ha elfogy az életereje.\n"
"Addig regenerálódik a sejted, amíg rendelkezik ATP-vel.\n"
"Figyelj arra, hogy elegendő glükózt gyűjts az ATP előállításához."

msgid "MICROBE_STAGE_HEALTH_TEXT"
msgstr ""
"Tartsd szemmel az életerő csíkot az ATP mérő mellett (jobb alsó sarok).\n"
"A sejted meghal, ha elfogy az életereje.\n"
"Addig regenerálódik a sejted, amíg rendelkezik ATP-vel.\n"
"Figyelj arra, hogy elegendő glükózt gyűjts az ATP előállításához."

msgid "MICROBE_STAGE_INITIAL"
msgstr ""
"Egy távoli idegen bolygón az évmilliók óta tartó vulkanikus aktivitások és meteoresők miatt egy új csoda jött létre az univerzumban.\n"
"\n"
"Élet.\n"
"\n"
"Egyszerű baktériumok jelentek meg az óceánok lenti régióiban. A játék elején a te fajod az utolsó univerzális közös ős (más néven LUCA) ezen a planétán.\n"
"\n"
"Ahhoz, hogy túléld ezt a kegyetlen világot, annyi vegyületet kell gyűjtened, amennyit csak találsz, és fejlesztened kell fajodat az evolúció során, hogy versenyképesek maradjanak a többi fajjal."

#, fuzzy
msgid "MICROBE_STAGE_INITIAL_PANSPERMIA"
msgstr ""
"Egy távoli idegen bolygón az évmilliók óta tartó vulkanikus aktivitások és meteoresők miatt egy új csoda jött létre az univerzumban.\n"
"\n"
"Élet.\n"
"\n"
"Egyszerű baktériumok jelentek meg az óceánok lenti régióiban. A játék elején a te fajod az utolsó univerzális közös ős (más néven LUCA) ezen a planétán.\n"
"\n"
"Ahhoz, hogy túléld ezt a kegyetlen világot, annyi vegyületet kell gyűjtened, amennyit csak találsz, és fejlesztened kell fajodat az evolúció során, hogy versenyképesek maradjanak a többi fajjal."

#, fuzzy
msgid "MICROBE_STAGE_INITIAL_POND"
msgstr ""
"Egy távoli idegen bolygón az évmilliók óta tartó vulkanikus aktivitások és meteoresők miatt egy új csoda jött létre az univerzumban.\n"
"\n"
"Élet.\n"
"\n"
"Egyszerű baktériumok jelentek meg az óceánok lenti régióiban. A játék elején a te fajod az utolsó univerzális közös ős (más néven LUCA) ezen a planétán.\n"
"\n"
"Ahhoz, hogy túléld ezt a kegyetlen világot, annyi vegyületet kell gyűjtened, amennyit csak találsz, és fejlesztened kell fajodat az evolúció során, hogy versenyképesek maradjanak a többi fajjal."

#, fuzzy
msgid "MICROBE_STAGE_ORGANELLE_DIVISION"
msgstr "  {0}: Megtalálható a {1} fajokban, átlagosan {2} darabja"

msgid "MIDDLE_MOUSE"
msgstr "Görgő"

#, fuzzy
msgid "MIGRATION_FAILED_TO_ADD"
msgstr "Mod létrehozása sikertelen"

#, fuzzy
msgid "MIGRATION_MANAGER"
msgstr ""
"Tartsd szemmel az életerő csíkot az ATP mérő mellett (jobb alsó sarok).\n"
"A sejted meghal, ha elfogy az életereje.\n"
"Addig regenerálódik a sejted, amíg rendelkezik ATP-vel.\n"
"Figyelj arra, hogy elegendő glükózt gyűjts az ATP előállításához."

msgid "MIGRATION_STATUS_DESTINATION_NOT_SELECTED"
msgstr ""

#, fuzzy
msgid "MIGRATION_STATUS_TEXT"
msgstr ""
"Tartsd szemmel az életerő csíkot az ATP mérő mellett (jobb alsó sarok).\n"
"A sejted meghal, ha elfogy az életereje.\n"
"Addig regenerálódik a sejted, amíg rendelkezik ATP-vel.\n"
"Figyelj arra, hogy elegendő glükózt gyűjts az ATP előállításához."

#, fuzzy
msgid "MIGRATION_STEP_DESTINATION_EXPLANATION"
msgstr ""
"Az agresszív sejtek a prédáikat távolabbról is le fogják vadászni,\n"
"és nagyobb eséllyel küzdenek más ragadozók ellen, ha megtámadják őket.\n"
"A békés sejtek nem kergetnek más prédákat,\n"
"és kevesebb eséllyel használnak mérgeket ragadozók ellen."

msgid "MIGRATION_STEP_ONLY_ONE_ALLOWED"
msgstr ""

#, fuzzy
msgid "MIGRATION_STEP_POPULATION_EXPLANATION"
msgstr "(a szervek, membránok, és egyéb dolgok költsége a szerkesztőben)"

#, fuzzy
msgid "MIGRATION_STEP_SOURCE_EXPLANATION"
msgstr "(a szervek, membránok, és egyéb dolgok költsége a szerkesztőben)"

#, fuzzy
msgid "MIGRATION_TOOLTIP"
msgstr "Játék szüneteltetése"

msgid "MILLION_ABBREVIATION"
msgstr "{0} M"

msgid "MINIMUM_AMOUNT_TO_FIND"
msgstr "Minimális detektálandó mennyiség:"

msgid "MINIMUM_VERSION"
msgstr "Minimum:"

msgid "MIN_VISIBLE_DATASET_WARNING"
msgstr "Nem engedélyezett {0}-nál/nél kevesebb adathalmaz mutatása!"

msgid "MISC"
msgstr "Egyéb"

msgid "MISCELLANEOUS"
msgstr "Egyéb"

#, fuzzy
msgid "MISCELLANEOUS_3D_STAGE"
msgstr "Egyéb"

#, fuzzy
msgid "MISC_FUN"
msgstr "Egyéb"

msgid "MISSING_DESCRIPTION"
msgstr "Nincs leírás"

msgid "MISSING_OR_INVALID_REQUIRED_FIELD"
msgstr ""

msgid "MISSING_TITLE"
msgstr "Nincs cím"

msgid "MITOCHONDRION"
msgstr "Mitokondrium"

msgid "MITOCHONDRION_DESCRIPTION"
msgstr ""

msgid "MITOCHONDRION_PROCESSES_DESCRIPTION"
msgstr "[thrive:compound type=\"glucose\"][/thrive:compound]-t alakít át [thrive:compound type=\"atp\"][/thrive:compound]-vé. Hatékonysága függ az [thrive:compound type=\"oxygen\"][/thrive:compound] koncentrációjától."

#, fuzzy
msgid "MIXED_DOT_DOT_DOT"
msgstr "..."

msgid "MODDING_INSTRUCTIONS_ON"
msgstr "A modolási instrukciók elérhetők"

msgid "MODELS"
msgstr "Modellek"

msgid "MODIFY"
msgstr "Módosít"

msgid "MODIFY_ORGANELLE"
msgstr "Sejtalkotó szerkesztése"

msgid "MODIFY_TYPE"
msgstr "Típus módosítása"

msgid "MODS"
msgstr "Modok"

#, fuzzy
msgid "MODS_INSTALLED_BUT_NOT_ENABLED"
msgstr ""
"Telepített modok észlelve, de nincsen mod engedélyezve.\n"
"\n"
"A modokat engedélyezni kell telepítés után. Látogasd meg a mod menedzsert a modok gomb használatával az Extrák menüpont alatt."

msgid "MOD_ASSEMBLY"
msgstr ""

msgid "MOD_ASSEMBLY_CLASS"
msgstr ""

#, fuzzy
msgid "MOD_ASSEMBLY_CLASS_CREATION_FAILED"
msgstr "Mod létrehozása sikertelen"

msgid "MOD_ASSEMBLY_CLASS_NOT_FOUND"
msgstr ""

msgid "MOD_ASSEMBLY_INIT_CALL_FAILED"
msgstr ""

msgid "MOD_ASSEMBLY_LOAD_CALL_FAILED_EXCEPTION"
msgstr ""

msgid "MOD_ASSEMBLY_LOAD_EXCEPTION"
msgstr ""

msgid "MOD_ASSEMBLY_UNLOAD_CALL_FAILED"
msgstr ""

msgid "MOD_ASSEMBLY_UNLOAD_CALL_FAILED_EXCEPTION"
msgstr ""

msgid "MOD_AUTHOR"
msgstr "A mod készítője:"

#, fuzzy
msgid "MOD_AUTO_HARMONY"
msgstr "A mod készítője:"

msgid "MOD_CREATION_FAILED"
msgstr "Mod létrehozása sikertelen"

msgid "MOD_DESCRIPTION"
msgstr "Mod leírása:"

msgid "MOD_EXTENDED_DESCRIPTION"
msgstr "Mod hosszú leírása:"

#, fuzzy
msgid "MOD_HARMONY_LOAD_FAILED_EXCEPTION"
msgstr "A mentés sikertelen! Hiba történt"

#, fuzzy
msgid "MOD_HARMONY_UNLOAD_FAILED_EXCEPTION"
msgstr ""
"Ezen mentés frissítése nem sikerült a következő hiba miatt:\n"
"{0}"

msgid "MOD_HAS_NO_LOADABLE_RESOURCES"
msgstr ""

msgid "MOD_ICON_FILE"
msgstr "Ikon fájl:"

msgid "MOD_INFO_URL"
msgstr "Mod Infó URL:"

msgid "MOD_INTERNAL_NAME"
msgstr "Mappa neve:"

msgid "MOD_LICENSE"
msgstr "Mod licensze:"

msgid "MOD_LOAD_ERRORS"
msgstr "Mod betöltési hibák"

msgid "MOD_LOAD_ERRORS_OCCURRED"
msgstr "Hiba történt a mod/modok betöltése közben. A hibáról több információt találhatsz a logok között."

#, fuzzy
msgid "MOD_LOAD_OR_UNLOAD_ERRORS_OCCURRED"
msgstr "Megjegyzés: sok modnál szükség van a játék újraindítására, hogy betöltsenek, vagy törlődjenek. Csak azokat a modokat töltsd be, melyekben megbízol, mivel ezek futtatható kódokat tartalmazhatnak."

msgid "MOD_LOAD_UNLOAD_CAVEATS"
msgstr "Megjegyzés: sok modnál szükség van a játék újraindítására, hogy betöltsenek, vagy törlődjenek. Csak azokat a modokat töltsd be, melyekben megbízol, mivel ezek futtatható kódokat tartalmazhatnak."

msgid "MOD_LOAD_UNLOAD_RESTART"
msgstr "Egy vagy több mod miatt a játék újraindítása szükséges, hogy megfelelően betöltsenek/törlődjenek"

msgid "MOD_MAXIMUM_THRIVE"
msgstr "Maximum támogatott Thrive verzió:"

msgid "MOD_MINIMUM_THRIVE"
msgstr "Minimum szükséges Thrive verzió:"

msgid "MOD_NAME"
msgstr "Mod neve:"

msgid "MOD_PCK_NAME"
msgstr "Mod .pck fájl:"

msgid "MOD_RECOMMENDED_THRIVE"
msgstr "Ajánlott Thrive verzió:"

msgid "MOD_TO_UPLOAD"
msgstr "Feltöltendő mod:"

msgid "MOD_UPLOADER"
msgstr "Mod feltöltő"

msgid "MOD_VERSION"
msgstr "Mod verzió:"

msgid "MORE_INFO"
msgstr "Több infó mutatása"

#, fuzzy
msgid "MORE_INFO_PROMPT"
msgstr "Több infó mutatása"

msgid "MOUSE_EDGE_PANNING_OPTION"
msgstr ""

msgid "MOUSE_LOOK_SENSITIVITY"
msgstr "Egérérzékenység"

#, fuzzy
msgid "MOUSE_SENSITIVITY_WINDOW_SIZE_ADJUSTMENT"
msgstr "Egérérzékenység változtatása az ablakméret függvényében"

msgid "MOVE"
msgstr "Mozgás"

msgid "MOVEMENT"
msgstr "Mozgás"

msgid "MOVE_ATTEMPTS_PER_SPECIES"
msgstr ""

msgid "MOVE_BACKWARDS"
msgstr "Mozgás hátra"

msgid "MOVE_DOWN_OR_CROUCH"
msgstr "Mozgás lefelé vagy guggolás"

msgid "MOVE_FORWARD"
msgstr "Mozgás előre"

#, fuzzy
msgid "MOVE_ITEM_DOWN"
msgstr "Feltöltendő mod:"

#, fuzzy
msgid "MOVE_ITEM_UP"
msgstr "Mozgás jobbra"

msgid "MOVE_LEFT"
msgstr "Mozgás balra"

msgid "MOVE_ORGANELLE"
msgstr "Sejtszervecske áthelyezése"

msgid "MOVE_RIGHT"
msgstr "Mozgás jobbra"

#, fuzzy
msgid "MOVE_TO_ANY_PATCH"
msgstr "Átvándorlás ebbe a patch-be"

#, fuzzy
msgid "MOVE_TO_LAND"
msgstr "Feltöltendő mod:"

#, fuzzy
msgid "MOVE_TO_MACROSCOPIC_TOOLTIP"
msgstr "Öngyilkosság"

msgid "MOVE_TO_MULTICELLULAR_STAGE_TOOLTIP"
msgstr ""

msgid "MOVE_TO_THIS_PATCH"
msgstr "Átvándorlás ebbe a patch-be"

msgid "MOVE_UP_OR_JUMP"
msgstr "Mozgás felfelé vagy ugrás"

#, fuzzy
msgid "MOVING_TO_AWAKENING_PROTOTYPE"
msgstr ""
"Elérkeztél a Thrive \"teljes\" részének a végéhez.\n"
"Ha szeretnéd, akkor továbbléphetsz a következő fázisok prototípusaiba. Ezek nagyon hiányosak lehetnek és \"placeholder\" grafikai elemeket használnak. A játék részeként szerepelnek, hogy bemutassák a játék lehetséges jövőbeli irányát és a fázisok összekapcsolásáról alkotott általános elképzelésünket.\n"
"\n"
"A legtöbb prototípusban nem fogsz tudni menteni ha folytatod, vagy ha később folytatni akarod. Szóval ha vissza szeretnél térni egyszer ehhez a szakaszhoz, akkor kérünk téged, mentsd el most a játékot, mielőtt folytatnád.\n"
"\n"
"Ha a folytatást választod, akkor kérünk vedd figyelembe, hogy ezek mind prototípusok, és ne panaszkodj a hiányosságok miatt."

#, fuzzy
msgid "MOVING_TO_AWAKENING_PROTOTYPE_TITLE"
msgstr ""
"Elérkeztél a Thrive \"teljes\" részének a végéhez.\n"
"Ha szeretnéd, akkor továbbléphetsz a következő fázisok prototípusaiba. Ezek nagyon hiányosak lehetnek és \"placeholder\" grafikai elemeket használnak. A játék részeként szerepelnek, hogy bemutassák a játék lehetséges jövőbeli irányát és a fázisok összekapcsolásáról alkotott általános elképzelésünket.\n"
"\n"
"A legtöbb prototípusban nem fogsz tudni menteni ha folytatod, vagy ha később folytatni akarod. Szóval ha vissza szeretnél térni egyszer ehhez a szakaszhoz, akkor kérünk téged, mentsd el most a játékot, mielőtt folytatnád.\n"
"\n"
"Ha a folytatást választod, akkor kérünk vedd figyelembe, hogy ezek mind prototípusok, és ne panaszkodj a hiányosságok miatt."

#, fuzzy
msgid "MOVING_TO_LAND_PROTOTYPE"
msgstr ""
"Elérkeztél a Thrive \"teljes\" részének a végéhez.\n"
"Ha szeretnéd, akkor továbbléphetsz a következő fázisok prototípusaiba. Ezek nagyon hiányosak lehetnek és \"placeholder\" grafikai elemeket használnak. A játék részeként szerepelnek, hogy bemutassák a játék lehetséges jövőbeli irányát és a fázisok összekapcsolásáról alkotott általános elképzelésünket.\n"
"\n"
"A legtöbb prototípusban nem fogsz tudni menteni ha folytatod, vagy ha később folytatni akarod. Szóval ha vissza szeretnél térni egyszer ehhez a szakaszhoz, akkor kérünk téged, mentsd el most a játékot, mielőtt folytatnád.\n"
"\n"
"Ha a folytatást választod, akkor kérünk vedd figyelembe, hogy ezek mind prototípusok, és ne panaszkodj a hiányosságok miatt."

#, fuzzy
msgid "MOVING_TO_LAND_PROTOTYPE_TITLE"
msgstr ""
"Elérkeztél a Thrive \"teljes\" részének a végéhez.\n"
"Ha szeretnéd, akkor továbbléphetsz a következő fázisok prototípusaiba. Ezek nagyon hiányosak lehetnek és \"placeholder\" grafikai elemeket használnak. A játék részeként szerepelnek, hogy bemutassák a játék lehetséges jövőbeli irányát és a fázisok összekapcsolásáról alkotott általános elképzelésünket.\n"
"\n"
"A legtöbb prototípusban nem fogsz tudni menteni ha folytatod, vagy ha később folytatni akarod. Szóval ha vissza szeretnél térni egyszer ehhez a szakaszhoz, akkor kérünk téged, mentsd el most a játékot, mielőtt folytatnád.\n"
"\n"
"Ha a folytatást választod, akkor kérünk vedd figyelembe, hogy ezek mind prototípusok, és ne panaszkodj a hiányosságok miatt."

#, fuzzy
msgid "MOVING_TO_SOCIETY_STAGE"
msgstr ""
"Elérkeztél a Thrive \"teljes\" részének a végéhez.\n"
"Ha szeretnéd, akkor továbbléphetsz a következő fázisok prototípusaiba. Ezek nagyon hiányosak lehetnek és \"placeholder\" grafikai elemeket használnak. A játék részeként szerepelnek, hogy bemutassák a játék lehetséges jövőbeli irányát és a fázisok összekapcsolásáról alkotott általános elképzelésünket.\n"
"\n"
"A legtöbb prototípusban nem fogsz tudni menteni ha folytatod, vagy ha később folytatni akarod. Szóval ha vissza szeretnél térni egyszer ehhez a szakaszhoz, akkor kérünk téged, mentsd el most a játékot, mielőtt folytatnád.\n"
"\n"
"Ha a folytatást választod, akkor kérünk vedd figyelembe, hogy ezek mind prototípusok, és ne panaszkodj a hiányosságok miatt."

msgid "MP_COST"
msgstr "{0} MP"

msgid "MUCILAGE"
msgstr "Nyálka"

#, fuzzy
msgid "MUCILAGE_SYNTHESIS"
msgstr "Nyálka szintézis"

#, fuzzy
msgid "MUCOCYST_ACTION_TOOLTIP"
msgstr "Játék szüneteltetése"

#, fuzzy
msgid "MULTICELLULAR"
msgstr "Sejtszervecske elhelyezése"

msgid "MULTICELLULAR_EDITOR"
msgstr "Többsejtes szerkesztő"

#, fuzzy
msgid "MULTICELLULAR_FREEBUILD_EDITOR"
msgstr "Többsejtes szerkesztő"

#, fuzzy
msgid "MULTICELLULAR_LOADING_TIP_1"
msgstr "Többsejtes szerkesztő"

msgid "MULTICELLULAR_STAGE"
msgstr "Többsejtes fázis"

msgid "MULTIPLE_CELLS"
msgstr "Több sejt"

#, fuzzy
msgid "MULTIPLE_METABALLS"
msgstr "Több sejt"

#, fuzzy
msgid "MULTIPLE_ORGANELLES"
msgstr "Sejtszervecske elhelyezése"

msgid "MULTISAMPLE_ANTI_ALIASING"
msgstr "Többszörös élsimítás:"

msgid "MULTITHREADED_SIMULATION_ENABLED"
msgstr ""

#, fuzzy
msgid "MULTITHREADED_SIMULATION_EXPLANATION"
msgstr ""
"Az agresszív sejtek a prédáikat távolabbról is le fogják vadászni,\n"
"és nagyobb eséllyel küzdenek más ragadozók ellen, ha megtámadják őket.\n"
"A békés sejtek nem kergetnek más prédákat,\n"
"és kevesebb eséllyel használnak mérgeket ragadozók ellen."

msgid "MUSEUM_WELCOME_TEXT"
msgstr ""

msgid "MUSIC"
msgstr "Zene"

msgid "MUSIC_VOLUME"
msgstr "Zene hangereje"

#, fuzzy
msgid "MUTATIONS_PER_SPECIES"
msgstr "Mutáció pont"

msgid "MUTATION_COST_MULTIPLIER"
msgstr "Mutációs költség szorzó"

msgid "MUTATION_COST_MULTIPLIER_EXPLANATION"
msgstr "(a szervek, membránok, és egyéb dolgok költsége a szerkesztőben)"

msgid "MUTATION_POINTS"
msgstr "Mutáció pont"

msgid "MUTE"
msgstr "Némítás"

msgid "NAME"
msgstr "Név:"

#, fuzzy
msgid "NAME_LABEL_CITY"
msgstr "Biom: {0}"

#, fuzzy
msgid "NAME_LABEL_FLEET"
msgstr "Biom: {0}"

msgid "NAME_LABEL_STRUCTURE_UNFINISHED"
msgstr ""

#, fuzzy
msgid "NATIVE_THREAD_ADVICE_TOOLTIP"
msgstr "Észlelhető szálak:"

msgid "NEGATIVE_ATP_BALANCE"
msgstr "Negatív ATP egyensúly"

msgid "NEGATIVE_ATP_BALANCE_TEXT"
msgstr ""
"A sejted nem termel annyi ATP-t, hogy képes legyen túlélni!\n"
"Biztos folytatni akarod?"

msgid "NEW"
msgstr "Új"

msgid "NEWER_VERSION_LOADING_WARNING"
msgstr ""
"Ez a mentés a Thrive egyik frissebb verziójából származik, és nagy eséllyel nem kompatibilis.\n"
"Így is be akarod tölteni a mentést?"

msgid "NEWS"
msgstr ""

msgid "NEW_GAME"
msgstr "Új játék"

msgid "NEW_GAME_BUTTON_TOOLTIP"
msgstr "Új játék indítása"

msgid "NEW_GAME_SETTINGS_PERFORMANCE_OPTIONS_INFO"
msgstr ""

msgid "NEW_MOD_DEFAULT_DESCRIPTION"
msgstr "Az én király modom"

msgid "NEW_NAME"
msgstr "Új név"

msgid "NEW_NAME_COLON"
msgstr "Új név:"

msgid "NEXT_CAPITAL"
msgstr "KÖVETKEZŐ"

msgid "NEXT_EDITOR_TAB"
msgstr "Menj a következő szerkesztő ablakba"

msgid "NITROGEN"
msgstr "Nitrogén"

msgid "NITROGENASE"
msgstr "Nitrogenáz"

msgid "NITROGENASE_DESCRIPTION"
msgstr "A nitrogenáz egy enzim, mely nitrogéngázból a sejt energiaraktározó ATP molekulájának segítségével képes ammóniát előállítani, ami a sejtnek egy elég fontos tápanyaga. Ez a folyamat anaerob nitrogén-rögzítés néven ismert. Mivel a nitrogenáz a citoplazmában helyezkedik el, ezért a környékén elhelyezkedő folyadék glikolízist végez."

msgid "NITROGENASE_PROCESSES_DESCRIPTION"
msgstr "[thrive:compound type=\"atp\"][/thrive:compound]-t alakít át [thrive:compound type=\"ammonia\"][/thrive:compound]-vá. Hatékonysága függ az [thrive:compound type=\"nitrogen\"][/thrive:compound] koncentrációjától."

msgid "NITROPLAST"
msgstr "Nitrifikáló színtest"

msgid "NITROPLAST_DESCRIPTION"
msgstr ""

msgid "NITROPLAST_PROCESSES_DESCRIPTION"
msgstr "[thrive:compound type=\"atp\"][/thrive:compound]-t alakít át [thrive:compound type=\"ammonia\"][/thrive:compound]-vá. Hatékonysága függ a [thrive:compound type=\"nitrogen\"][/thrive:compound] és az [thrive:compound type=\"oxygen\"][/thrive:compound] koncentrációjától."

msgid "NONE"
msgstr "Semmi"

msgid "NORMAL"
msgstr "Normál"

msgid "NORMAL_MEMBRANE_DESCRIPTION"
msgstr "A membrán legalapabb formája, ami kis védelmet nyújt sérülés ellen. Több energia is kell hozzá, hogy ne deformálódjon el. Előnye pedig a könnyű mozgás és a sima bekebelezés."

msgid "NOTHING_HERE"
msgstr "Semmi nincs itt"

msgid "NOTHING_TO_INTERACT_WITH"
msgstr ""

msgid "NOTICE_DAMAGED_BY_NO_ATP"
msgstr ""

msgid "NOTICE_ENGULF_DAMAGE_FROM_TOXIN"
msgstr ""

msgid "NOTICE_ENGULF_MISSING_ENZYME"
msgstr ""

msgid "NOTICE_ENGULF_SIZE_TOO_SMALL"
msgstr ""

msgid "NOTICE_ENGULF_STORAGE_FULL"
msgstr ""

msgid "NOTICE_HIT_BY_ATP_TOXIN"
msgstr ""

#, fuzzy
msgid "NOTICE_HIT_BY_BASE_MOVEMENT_TOXIN"
msgstr "Alap mozgás"

msgid "NOTICE_RADIATION_DAMAGE"
msgstr ""

msgid "NOTICE_READY_TO_EDIT"
msgstr ""

#, fuzzy
msgid "NOT_ADAPTED_TO_CURRENT_PATCH"
msgstr "Jelenlegi patch-re ugrás"

#, fuzzy
msgid "NOT_STARTED_DOT"
msgstr "Megszakítva."

msgid "NOVEMBER"
msgstr "November"

msgid "NO_AI"
msgstr "Nincs MI"

msgid "NO_DATA_TO_SHOW"
msgstr "Nincs adat"

msgid "NO_EVENTS_RECORDED"
msgstr "Nincs feljegyzett esemény"

#, fuzzy
msgid "NO_FOSSIL_DIRECTORY"
msgstr "A mentések mappa nem található"

#, fuzzy
msgid "NO_MODS_ENABLED"
msgstr "Kikapcsolva"

msgid "NO_ORGANELLE_PROCESSES"
msgstr ""

msgid "NO_SAVEGAMES_FOUND"
msgstr "Nincs mentés"

msgid "NO_SAVE_DIRECTORY"
msgstr "A mentések mappa nem található"

msgid "NO_SCREENSHOT_DIRECTORY"
msgstr "A képernyőképmappa nem található"

msgid "NO_SELECTED_MOD"
msgstr "Egy mod sincs kijelölve"

#, fuzzy
msgid "NO_SUGGESTION"
msgstr "Felbontás:"

msgid "NUCLEUS"
msgstr "Sejtmag"

msgid "NUCLEUS_DELETE_OPTION_DISABLED_TOOLTIP"
msgstr ""

#, fuzzy
msgid "NUCLEUS_DESCRIPTION"
msgstr "Az eukarióta sejtek legmeghatározóbb jellemzője. A sejtmaghoz még hozzá tartozik az endoplazmatikus membránrendszer és a golgi-készülék is."

msgid "NUCLEUS_SMALL_DESCRIPTION"
msgstr ""

msgid "NUMLOCK"
msgstr "Num Lock"

#, fuzzy
msgid "NUTRIENT_COST_TOOLTIP"
msgstr "Játék szüneteltetése"

msgid "N_A"
msgstr "N/A"

msgid "N_A_MP"
msgstr ""

#, fuzzy
msgid "N_TIMES"
msgstr "2x"

msgid "OCTOBER"
msgstr "Október"

msgid "OFF"
msgstr ""

msgid "OFFICIAL_WEBSITE"
msgstr ""

#, fuzzy
msgid "OFFICIAL_WEBSITE_BUTTON_TOOLTIP"
msgstr "Öngyilkosság"

msgid "OK"
msgstr "OK"

msgid "OLDER_VERSION_LOADING_WARNING"
msgstr ""
"Ez a mentés a Thrive egy régebbi verziójából való, és nem biztos, hogy kompatibilis.\n"
"Mivel a Thrive még eléggé gyermekcipőben jár, ezért nem elsődleges cél a mentések kompatibilitása.\n"
"Jelentheted ezeket a hibákat a fejlesztőknek, de ezek nem elsődlegesek.\n"
"Biztos be akarod tölteni a mentést?"

#, fuzzy
msgid "OPENGL_MODE_WARNING"
msgstr "GLES2 mód figyelmeztetés"

#, fuzzy
msgid "OPENGL_MODE_WARNING_EXPLANATION"
msgstr "A Thrive-ot GLES2 módban futtatod. Ennek a módnak a használata nincs letesztelve, és nagy eséllyel hibákat okozhat. Próbáld meg frissíteni a videókártyád driverét vagy/és kényszerítsd az AMD vagy Nvidia grafikai szoftverét a Thrive futtatására."

msgid "OPEN_FOLDER"
msgstr "Mappa megnyitása"

#, fuzzy
msgid "OPEN_FOSSIL_FOLDER"
msgstr "Feljegyzés mappa megnyitása"

msgid "OPEN_FOSSIL_IN_FREEBUILD_WARNING"
msgstr ""

#, fuzzy
msgid "OPEN_GOD_TOOLS"
msgstr "A mod URL-jének megnyitása"

msgid "OPEN_HELP_SCREEN"
msgstr "Nyisd meg a segítség ablakot"

#, fuzzy
msgid "OPEN_IN_FREEBUILD"
msgstr "Szabad szerkesztés"

msgid "OPEN_LOGS_FOLDER"
msgstr "Feljegyzés mappa megnyitása"

msgid "OPEN_MOD_URL"
msgstr "A mod URL-jének megnyitása"

#, fuzzy
msgid "OPEN_ORGANELLES_PAGE"
msgstr "Sejtszervecske menü megnyitása"

msgid "OPEN_ORGANELLE_MENU"
msgstr "Sejtszervecske menü megnyitása"

#, fuzzy
msgid "OPEN_RESEARCH_SCREEN"
msgstr "Nyisd meg a segítség ablakot"

msgid "OPEN_SAVE_DIRECTORY"
msgstr "Mentések mappájának megnyitása"

#, fuzzy
msgid "OPEN_SCIENCE_MENU"
msgstr "Nyisd meg a menüt"

msgid "OPEN_SCREENSHOT_FOLDER"
msgstr "Képernyőkép mappa megnyitása"

msgid "OPEN_THE_MENU"
msgstr "Nyisd meg a menüt"

msgid "OPEN_TRANSLATION_SITE"
msgstr "Segíts a játék fordításában"

#, fuzzy
msgid "OPERATION_PAUSED_DOT"
msgstr "Játék szüneteltetése"

msgid "OPPORTUNISM_EXPLANATION"
msgstr ""
"Az opportunista sejtek versengeni fognak riválisaikkal bizonyos nyersanyagokért,\n"
"és más sejteket is levadásznak mérgek segítségével, ha nem tudják elnyelni őket.\n"
"A gyanakvó sejtek nem nagyon teszik ki magukat veszélynek nyersanyagokért."

msgid "OPPORTUNISTIC"
msgstr "Opportunista"

msgid "OPTIONS"
msgstr "Beállítások"

msgid "OPTIONS_BUTTON_TOOLTIP"
msgstr "Változtasd meg beállításaidat"

msgid "ORGANELLES"
msgstr "Sejtszervecskék"

#, fuzzy
msgid "ORGANELLES_BUTTON"
msgstr "Sejtszervecskék"

#, fuzzy
msgid "ORGANELLES_WILL_BE_UNLOCKED_NEXT_GENERATION"
msgstr "(a szerkesztő elhagyása után egy közeli glükózfelhő mellett lesz a sejted)"

#, fuzzy
msgid "ORGANELLE_AXON"
msgstr "Sejtszervecskék"

#, fuzzy
msgid "ORGANELLE_AXON_DESCRIPTION"
msgstr "A pilusok sok mikroorganizmus felületén megtalálhatóak, amik finom szőrszálakhoz hasonlítanak. Több tíz, akár több száz pilus is található egy mikroorganizmuson, feladatuk pedig egy, vagy több is lehet a ragadozást beleértve."

#, fuzzy
msgid "ORGANELLE_CATEGORY_MACROSCOPIC"
msgstr "Sejtszervecske elhelyezése"

#, fuzzy
msgid "ORGANELLE_CATEGORY_MULTICELLULAR"
msgstr "Sejtszervecske elhelyezése"

#, fuzzy
msgid "ORGANELLE_GROWTH_ORDER_EXPLANATION"
msgstr "(a sebesség, mely alatt az MI fajok mutálódnak)"

#, fuzzy
msgid "ORGANELLE_MYOFIBRIL"
msgstr "Ragadozói pilus"

#, fuzzy
msgid "ORGANELLE_MYOFIBRIL_DESCRIPTION"
msgstr "A pilusok sok mikroorganizmus felületén megtalálhatóak, amik finom szőrszálakhoz hasonlítanak. Több tíz, akár több száz pilus is található egy mikroorganizmuson, feladatuk pedig egy, vagy több is lehet a ragadozást beleértve."

msgid "ORGANELLE_PILUS"
msgstr "Ragadozói pilus"

#, fuzzy
msgid "ORGANELLE_PILUS_DESCRIPTION"
msgstr "A pilusok sok mikroorganizmus felületén megtalálhatóak, amik finom szőrszálakhoz hasonlítanak. Több tíz, akár több száz pilus is található egy mikroorganizmuson, feladatuk pedig egy, vagy több is lehet a ragadozást beleértve."

msgid "ORGANELLE_PILUS_PROCESSES_DESCRIPTION"
msgstr "Szúrd le a többi sejtet ezzel."

#, fuzzy
msgid "ORGANELLE_PLURAL"
msgstr "Ragadozói pilus"

#, fuzzy
msgid "ORGANELLE_SINGULAR"
msgstr "Ragadozói pilus"

#, fuzzy
msgid "ORGANELLE_SUGGESTION_COLON"
msgstr "Sejtszervecskék"

#, fuzzy
msgid "ORGANELLE_SUGGESTION_TOOLTIP"
msgstr "Korábbi mentett játékok betöltése"

#, fuzzy
msgid "ORGANELLE_UNLOCKS_ENABLED"
msgstr "Sejtszervecskék"

#, fuzzy
msgid "ORGANELLE_UNLOCKS_ENABLED_EXPLANATION"
msgstr "(a szerkesztő elhagyása után egy közeli glükózfelhő mellett lesz a sejted)"

msgid "ORGANISM_STATISTICS"
msgstr "Organizmus statisztikái"

msgid "OR_UNLOCK_CONDITION"
msgstr ""

msgid "OSMOREGULATION"
msgstr "Ozmoreguláció"

msgid "OSMOREGULATION_COST"
msgstr "Ozmoreguláció ára"

msgid "OSMOREGULATION_COST_MULTIPLIER"
msgstr "Ozmoreguláció költségének szorzója"

msgid "OSMOREGULATION_COST_MULTIPLIER_EXPLANATION"
msgstr "(a játékos fajának az ozmoregulációs költsége)"

#, fuzzy
msgid "OTHER_COMPOUNDS"
msgstr "Vegyületek"

msgid "OUR_WIKI"
msgstr "Wikipédiánk"

#, fuzzy
msgid "OUTDATED_NOTICE"
msgstr "Megszakítva."

msgid "OUTREACH_TEAM"
msgstr "Megkereső Csapat"

msgid "OUTSIDE_CONTRIBUTORS"
msgstr "Külső Közreműködők"

msgid "OVERWRITE_EXISTING_SAVE"
msgstr "Létező mentés felülírása:"

msgid "OVERWRITE_EXISTING_SAVE_PROMPT"
msgstr "Felülírod a létező mentést?"

#, fuzzy
msgid "OVERWRITE_SPECIES_NAME_CONFIRMATION"
msgstr "Biztos, hogy végérvényesen törölni akarod ezt a mentést?"

msgid "OXYGEN"
msgstr "Oxigén"

#, fuzzy
msgid "OXYGEN_INHIBITOR_SYNTHESIS"
msgstr "OxyToxy szintézis"

#, fuzzy
msgid "OXYGEN_RESISTANCE"
msgstr "Méreg elleni állóképesség"

#, fuzzy
msgid "OXYGEN_TOLERANCE_TOOLTIP"
msgstr "Az összetevők mutatása / elrejtése"

msgid "OXYTOXISOME_PROCESSES_DESCRIPTION"
msgstr "[thrive:compound type=\"atp\"][/thrive:compound]-t alakít át [thrive:compound type=\"oxytoxy\"][/thrive:compound]-vá. Hatékonysága függ az [thrive:compound type=\"oxygen\"][/thrive:compound] koncentrációjától. Mérget képes kilőni a [thrive:input]g_fire_toxin[/thrive:input] megnyomásával. Ha az [thrive:compound type=\"oxytoxy\"][/thrive:compound] mennyisége alacsony, akkor azt a kis mennyiséget ki tudod lőni, viszont kevesebb sebzést okoz."

msgid "OXYTOXY_NT"
msgstr "OxyToxy NT"

#, fuzzy
msgid "OXYTOXY_SYNTHESIS"
msgstr "OxyToxy szintézis"

msgid "PAGEDOWN"
msgstr "Page Down"

msgid "PAGEUP"
msgstr "Page Up"

msgid "PAGE_BACK"
msgstr "Vissza lapoz"

msgid "PAGE_FORWARD"
msgstr "Előre lapoz"

#, fuzzy
msgid "PAGE_TITLE"
msgstr "Helyi adatok törlése"

msgid "PAN_CAMERA_DOWN"
msgstr "Pásztázás lefelé"

msgid "PAN_CAMERA_LEFT"
msgstr "Pásztázás balra"

msgid "PAN_CAMERA_RESET"
msgstr "Kamera visszaállítása"

msgid "PAN_CAMERA_RIGHT"
msgstr "Pásztázás jobbra"

msgid "PAN_CAMERA_UP"
msgstr "Pásztázás felfelé"

#, fuzzy
msgid "PASSIVE_REPRODUCTION_PROGRESS_EXPLANATION"
msgstr "(a sebesség, mely alatt az MI fajok mutálódnak)"

msgid "PAST_DEVELOPERS"
msgstr "Korábbi Fejlesztők"

msgid "PATCH_COLON"
msgstr "Patch:"

msgid "PATCH_EXTINCTION_BOX_TEXT"
msgstr ""
"A fajod kihalt ezen a területen.\n"
"De még nincs vége, még mindig választhatsz egy új patchet, ahol játszhatsz!"

msgid "PATCH_EXTINCTION_CAPITAL"
msgstr "PATCH KIHALÁS"

msgid "PATCH_MAP"
msgstr "Patch térkép"

#, fuzzy
msgid "PATCH_MAP_NAVIGATION_TOOLTIP"
msgstr "Öngyilkosság"

msgid "PATCH_NAME"
msgstr "{0} {1}"

#, fuzzy
msgid "PATCH_NOTES_LAST_PLAYED_INFO"
msgstr "Helyi adatok törlése"

msgid "PATCH_NOTES_LAST_PLAYED_INFO_PLURAL"
msgstr ""

msgid "PATCH_NOTES_TITLE"
msgstr ""

msgid "PATCH_NOTE_BULLET_POINT"
msgstr "— {0}"

msgid "PATCH_NOTE_CHANGES_HEADING"
msgstr ""

#, fuzzy
msgid "PATCH_NOTE_LINK_VISIT_TEXT"
msgstr "Mint azon fajok 99%-a, melyek egykor léteztek, kihaltak, mint a te fajod. Pár faj ki fogja tölteni az ürességet, amit fajod veszte okozott, és túl fognak élni, de az nem te leszel. A fajod az evolúció egyik hibás kísérleteként lesz mostantól számontartva, és a feledésbe fog merülni."

#, fuzzy
msgid "PATREON_TOOLTIP"
msgstr "Játék szüneteltetése"

msgid "PATRONS"
msgstr "Patronok"

msgid "PAUSED"
msgstr ""

msgid "PAUSE_MENU_RESUME_TOOLTIP"
msgstr "Visszalépés a játékba"

msgid "PAUSE_PROMPT"
msgstr ""

msgid "PAUSE_TOOLTIP"
msgstr "Játék szüneteltetése"

msgid "PCK_LOAD_FAILED"
msgstr "pck fájl ({0}) betöltése sikertelen"

#, fuzzy
msgid "PCK_LOAD_FAILED_DOES_NOT_EXIST"
msgstr "pck fájl ({0}) betöltése sikertelen"

msgid "PEACEFUL"
msgstr "Békés"

#, fuzzy
msgid "PENDING_ENDOSYMBIOSIS_EXPLANATION"
msgstr "A Thrive-ot GLES2 módban futtatod. Ennek a módnak a használata nincs letesztelve, és nagy eséllyel hibákat okozhat. Próbáld meg frissíteni a videókártyád driverét vagy/és kényszerítsd az AMD vagy Nvidia grafikai szoftverét a Thrive futtatására."

msgid "PENDING_ENDOSYMBIOSIS_TITLE"
msgstr ""

msgid "PERCENTAGE_VALUE"
msgstr "{0}%"

#, fuzzy
msgid "PERFECT_ADAPTATION_DESCRIPTION"
msgstr "Minden sejt csak kemoreceptorok segítségével képes \"látni\", így tudnak információt gyűjteni a környezetükről. Ezen sejtszervecske hozzáadásával sokkal finomhangoltabb lesz a sejted kemorecepciója. Egy vonal fog megjelenni játékon belül, mely jelképezi a sejt \"látását\", és a sejt közelében található vegyületekre mutat."

msgid "PERFORMANCE"
msgstr "Teljesítmény"

msgid "PERFORM_UNBINDING"
msgstr "Szétválasztás végrehajtása"

#, fuzzy
msgid "PER_SECOND_ABBREVIATION"
msgstr "{0} K"

msgid "PER_SECOND_SLASH"
msgstr "/másodperc"

msgid "PHOSPHATE"
msgstr "Foszfát"

#, fuzzy
msgid "PHOSPHATES_COST"
msgstr "Foszfát"

msgid "PHOTOSYNTHESIS"
msgstr "Fotoszintézis"

msgid "PHYSICAL_CONDITIONS"
msgstr "Fizikai körülmények"

msgid "PHYSICAL_RESISTANCE"
msgstr "Fizikai állóképesség"

msgid "PLACE_ORGANELLE"
msgstr "Sejtszervecske elhelyezése"

msgid "PLANET"
msgstr "Bolygó"

#, fuzzy
msgid "PLANET_DETAILS_STRING"
msgstr "Mappa megnyitása"

msgid "PLANET_GENERATION_TEASER"
msgstr "Bolygó generálás hamarosan!"

msgid "PLANET_RANDOM_SEED"
msgstr "Véletlen bolygó seed"

#, fuzzy
msgid "PLAYER"
msgstr "Játékos sejtje"

msgid "PLAYER_DEATH_POPULATION_PENALTY"
msgstr "A játékos halála utáni populáció egyedszámának csökkenése"

msgid "PLAYER_DEATH_POPULATION_PENALTY_EXPLANATION"
msgstr "(a játékos halála után a játékos fajának a populációjának az egyedszámának csökkenése)"

msgid "PLAYER_DIED"
msgstr "A játékos meghalt"

msgid "PLAYER_DUPLICATE"
msgstr "A játékos megkettőzése"

msgid "PLAYER_EXTINCT"
msgstr "A játékos faja kihalt"

#, fuzzy
msgid "PLAYER_RELATIVE_MOVEMENT"
msgstr "A játékos faja kihalt"

msgid "PLAYER_REPRODUCED"
msgstr "játékos szaporodott"

msgid "PLAYER_SPEED"
msgstr ""
"Játékos\n"
"Sebesség"

msgid "PLAYSTATION_3"
msgstr ""

msgid "PLAYSTATION_4"
msgstr ""

msgid "PLAYSTATION_5"
msgstr ""

msgid "PLAY_INTRO_VIDEO"
msgstr "Intró videó lejátszása"

msgid "PLAY_MICROBE_INTRO_ON_NEW_GAME"
msgstr "Új játék esetén az intró lejátszása"

msgid "PLAY_WITH_CURRENT_SETTING"
msgstr ""

msgid "POPULATION_CAPITAL"
msgstr "POPULÁCIÓ:"

msgid "POPULATION_COLON"
msgstr "Populáció:"

msgid "POPULATION_IN_PATCHES"
msgstr "Populáció a patch-ekben:"

msgid "POPULATION_IN_PATCH_SHORT"
msgstr "{0} ({1})"

#, fuzzy
msgid "POSITION_NUMBER"
msgstr "ID száma"

msgid "PREDATION_FOOD_SOURCE"
msgstr "{0} ragadozása"

msgid "PREDICTION_DETAILS_OPEN_TOOLTIP"
msgstr "Tekintsd meg az előrejelzés mögötti részletes információkat"

msgid "PRESSURE"
msgstr "Nyomás"

msgid "PRESSURE_SHORT"
msgstr "Nyomás"

#, fuzzy
msgid "PRESSURE_TOLERANCE_TOOLTIP"
msgstr "Kilépés a főmenübe"

msgid "PRESS_KEY_DOT_DOT_DOT"
msgstr "Nyomj le egy gombot..."

msgid "PREVIEW_IMAGE_DOES_NOT_EXIST"
msgstr "Előzetes kép nem észlelhető"

msgid "PREVIEW_IMAGE_IS_TOO_LARGE"
msgstr "Az előzetes kép fájlja túl hosszú"

msgid "PREVIOUS_COLON"
msgstr "Előző:"

msgid "PROCESSING_LOADED_OBJECTS"
msgstr "Betöltött objektumok feldolgozása"

msgid "PROCESS_ENVIRONMENT_SEPARATOR"
msgstr "@"

msgid "PROCESS_PANEL_TITLE"
msgstr "Sejtfolyamatok"

#, fuzzy
msgid "PROCESS_SPEED_MODIFIER"
msgstr "Sejtfolyamatok"

msgid "PROGRAMMING_TEAM"
msgstr "Programozó csapat"

msgid "PROJECT_MANAGEMENT_TEAM"
msgstr "Projekt Menedzsment Csapat"

msgid "PROTEINS"
msgstr "Proteinek"

msgid "PROTOPLASM"
msgstr "Protoplazma"

msgid "PULL_REQUESTS_PROGRAMMING"
msgstr "Pull requestek / Programozás"

msgid "QUICK_LOAD"
msgstr "Gyorstöltés"

msgid "QUICK_SAVE"
msgstr "Gyorsmentés"

msgid "QUIT"
msgstr "Kilépés"

msgid "QUIT_BUTTON_TOOLTIP"
msgstr "Kilépés a játékból"

msgid "QUIT_GAME_WARNING"
msgstr ""
"Biztos ki akarsz lépni a játékból?\n"
"A nem mentett játékállásaid el fognak veszni."

#, fuzzy
msgid "RADIATION"
msgstr "Aerob légzés"

#, fuzzy
msgid "RADIOACTIVE_CHUNK"
msgstr "Nagy foszfátdarab"

#, fuzzy
msgid "RADIOSYNTHESIS"
msgstr "Termoszintézis"

msgid "RANDOMIZE_SPECIES_NAME"
msgstr "Faj nevének randomizálása"

msgid "RANDOM_SEED_TOOLTIP"
msgstr "Az az érték, ami a világok generálásáért felelős. Ennek az értéknek pozitívnak kell lennie."

msgid "RAW"
msgstr "Nyers"

#, fuzzy
msgid "RAW_VALUE_COLON"
msgstr "Új név:"

msgid "READING_SAVE_DATA"
msgstr "Mentési információ olvasása"

#, fuzzy
msgid "READY"
msgstr "Szálak:"

msgid "RECOMMENDED_THRIVE_VERSION"
msgstr "Ajánlott Thrive verzió:"

#, fuzzy
msgid "REDDIT_TOOLTIP"
msgstr "Játék folytatása"

msgid "REDO"
msgstr "Helyrehoz"

msgid "REDO_THE_LAST_ACTION"
msgstr "Vond vissza az előző műveletet"

msgid "REFRESH"
msgstr "Frissítés"

msgid "REPORT"
msgstr "Jelentés"

#, fuzzy
msgid "REPORT_BUG"
msgstr "Jelentés"

msgid "REPRODUCED"
msgstr "reprodukálva"

msgid "REPRODUCTION"
msgstr "Reprodukció"

#, fuzzy
msgid "REPRODUCTION_ASEXUAL"
msgstr "Reprodukció"

msgid "REPRODUCTION_BUDDING"
msgstr "Bimbózás"

#, fuzzy
msgid "REPRODUCTION_COMPOUNDS_MODE"
msgstr "Reprodukció:"

#, fuzzy
msgid "REPRODUCTION_COMPOUNDS_MODE_EXPLANATION"
msgstr "(a sebesség, mely alatt az MI fajok mutálódnak)"

#, fuzzy
msgid "REPRODUCTION_COMPOUND_HANDLING_TOOLTIP"
msgstr "Reprodukció:"

msgid "REPRODUCTION_METHOD"
msgstr "Reprodukció:"

#, fuzzy
msgid "REQUIRES_NUCLEUS"
msgstr "Sejtmag"

#, fuzzy
msgid "RESEARCH"
msgstr "Search"

msgid "RESET"
msgstr "Visszaállít"

#, fuzzy
msgid "RESET_DEADZONES"
msgstr "Visszaállítja-e az alap dolgokat?"

msgid "RESET_DISMISSED_POPUPS"
msgstr ""

msgid "RESET_INPUTS_TO_DEFAULTS"
msgstr "Vissza akarod állítani a bemeneteket az alapokra?"

#, fuzzy
msgid "RESET_ITEM_ORDER_TO_DEFAULT"
msgstr "Vissza akarod állítani a bemeneteket az alapokra?"

#, fuzzy
msgid "RESET_KEYBINDINGS"
msgstr "Bemeneti eszközök visszaállítása"

msgid "RESET_SETTINGS_TO_DEFAULTS"
msgstr "Alapok"

msgid "RESET_TO_DEFAULTS"
msgstr "Visszaállítja-e az alap dolgokat?"

msgid "RESISTANT_TO_BASIC_ENGULFMENT"
msgstr ""

#, fuzzy
msgid "RESIZE_METABALL_TOOLTIP"
msgstr "Játék folytatása"

msgid "RESOLUTION"
msgstr "Felbontás:"

msgid "RESOURCE_ABSORBTION_SPEED"
msgstr ""

#, fuzzy
msgid "RESOURCE_AMOUNT_SHORT"
msgstr "Nyomás"

#, fuzzy
msgid "RESOURCE_ENERGY"
msgstr "A forráskód megtekintése"

#, fuzzy
msgid "RESOURCE_FOOD"
msgstr "A forráskód megtekintése"

#, fuzzy
msgid "RESOURCE_ROCK"
msgstr "A forráskód megtekintése"

#, fuzzy
msgid "RESOURCE_WOOD"
msgstr "A forráskód megtekintése"

msgid "RESPIRATION"
msgstr "Aerob légzés"

msgid "RESPONSIVE"
msgstr "Reszponzív"

msgid "RESTART_REQUIRED"
msgstr "Újraindítás szükséges"

msgid "RESUME"
msgstr "Folytatás"

msgid "RESUME_TOOLTIP"
msgstr "Játék folytatása"

msgid "RETURN_TO_MENU"
msgstr "Vissza a menübe"

msgid "RETURN_TO_MENU_TOOLTIP"
msgstr "Kilépés a főmenübe"

msgid "RETURN_TO_MENU_WARNING"
msgstr ""
"Biztos vissza akarsz lépni a főmenübe?\n"
"Az eddigi teljesítményeid el fognak veszni (hacsak nem mentettél)."

msgid "REVEAL_ALL_PATCHES"
msgstr "Minden patch felfedése"

#, fuzzy
msgid "REVOLUTIONARY_GAMES_SOCIAL_TOOLTIP"
msgstr "A Revolutionary Games Studio-tól"

msgid "RIGHT_ARROW"
msgstr "→"

msgid "RIGHT_MOUSE"
msgstr "Jobb egérgomb"

msgid "RIGID"
msgstr ""

msgid "RIGIDITY_MEMBRANE_DESCRIPTION"
msgstr "Minél merevebb egy sejt membránja, annál ellenállóbb, de nehezebben fog tudni mozogni."

msgid "ROTATE_LEFT"
msgstr "Forgatás balra"

msgid "ROTATE_RIGHT"
msgstr "Forgatás jobbra"

msgid "ROTATION_COLON"
msgstr "Fordulás:"

msgid "RUN_AUTO_EVO_DURING_GAMEPLAY"
msgstr "Auto-evo futtatása játék alatt"

msgid "RUN_ONE_STEP"
msgstr ""

msgid "RUN_RESULT_BY_SENDING_POPULATION"
msgstr "{0}, úgy, hogy {1} egyed vándorolt át ebből a patch-ből: {2}"

msgid "RUN_RESULT_GENE_CODE"
msgstr "gén kód:"

msgid "RUN_RESULT_NICHE_FILL"
msgstr "megjelent, hogy betöltsön egy ökológiai niche-t"

msgid "RUN_RESULT_SELECTION_PRESSURE_SPLIT"
msgstr "különböző kiválasztódási nyomások miatt megjelent"

msgid "RUN_RESULT_SPLIT_FROM"
msgstr "{0}-ról/-ről vált le"

msgid "RUN_RESULT_SPLIT_OFF_TO"
msgstr "néhány patch-ben populáció vált le, hogy új fajt alakítson {0}:"

msgid "RUN_X_WORLDS"
msgstr ""

#, fuzzy
msgid "RUN_X_WORLDS_TOOLTIP"
msgstr "Segítség"

msgid "RUSTICYANIN"
msgstr "Rusticyanin"

#, fuzzy
msgid "RUSTICYANIN_DESCRIPTION"
msgstr "A rusticyanin egy fehérje, ami szén-dioxid, és oxigén segítségével képes oxidálni a vasat egyik kémiai állapotból a másikba. Ez a folyamat (amit vas-légzésnek hívnak) energiát termel, amit a sejt később fel tud használni."

#, fuzzy
msgid "RUSTICYANIN_PROCESSES_DESCRIPTION"
msgstr "[thrive:compound type=\"iron\"][/thrive:compound]-at alakít át [thrive:compound type=\"atp\"][/thrive:compound]-vé. Hatékonysága függ az [thrive:compound type=\"carbondioxide\"][/thrive:compound] és az [thrive:compound type=\"oxygen\"][/thrive:compound] koncentrációjától."

#, fuzzy
msgid "SAFE_MODE_EXPLANATION"
msgstr ""
"A félénk sejtek sok esetben a menekülést választják,\n"
"így ha ragadozó van a közelben, akkor inkább megfutamodnak.\n"
"A bátor sejtek nem ijednek meg a ragadozó sejtektől,\n"
"így nagy eséllyel védekezésképp vissza is támadnak."

#, fuzzy
msgid "SAFE_MODE_TITLE"
msgstr "Helyi adatok törlése"

msgid "SAVE"
msgstr "Mentés"

msgid "SAVE_AND_CONTINUE"
msgstr "Mentés és folytatás"

msgid "SAVE_AUTOSAVE"
msgstr "Automentés"

msgid "SAVE_DELETE_WARNING"
msgstr "Biztos véglegesen akarod törölni a következő mentést: {0}?"

msgid "SAVE_ERROR_INCLUDE_JSON_DEBUG_NOTE"
msgstr ""

#, fuzzy
msgid "SAVE_ERROR_TURN_ON_JSON_DEBUG_MODE"
msgstr "JSON debug mód:"

msgid "SAVE_FAILED"
msgstr "Mentés sikertelen"

msgid "SAVE_GAME"
msgstr "Játék mentése"

msgid "SAVE_GAME_BUTTON_TOOLTIP"
msgstr "Nyisd meg a mentés menüt, hogy elmentsd a játékot"

msgid "SAVE_HAS_DIFFERENT_VERSION"
msgstr "A mentéseknek különböző változatai vannak"

msgid "SAVE_HAS_DIFFERENT_VERSION_TEXT"
msgstr ""
"A mentés, amit be akarsz tölteni a játék egy másik verziójához tartozik.\n"
"A mentést a menüből próbáld betölteni manuálisan."

msgid "SAVE_HAS_INVALID_GAME_STATE"
msgstr ""

msgid "SAVE_INVALID"
msgstr "Érvénytelen"

msgid "SAVE_IS_INVALID"
msgstr "A mentés érvénytelen"

msgid "SAVE_IS_UPGRADEABLE_DESCRIPTION"
msgstr ""
"A kijelölt mentés a Thrive egy régebbi verziójából való, de újabb verzióra lehet frissíteni.\n"
"A játék egy biztonsági mentést fog létrehozni/már létrehozott a frissítés előtt.\n"
"Ha nem frissíted a mentést, akkor a játék megpróbálja betölteni így is.\n"
"Frissíted ezt a mentést?"

msgid "SAVE_LOAD_ALREADY_LOADED_FREE_FAILURE"
msgstr ". Nem sikerült felszabadítani a már betöltött erőforrásokat: {0}"

msgid "SAVE_MANUAL"
msgstr "Kézikönyv"

msgid "SAVE_QUICKSAVE"
msgstr "Gyorsmentés"

msgid "SAVE_SPACE_USED"
msgstr "Mérete:"

msgid "SAVE_UPGRADE_FAILED"
msgstr "A mentés frissítése sikertelen"

msgid "SAVE_UPGRADE_FAILED_DESCRIPTION"
msgstr ""
"Ezen mentés frissítése nem sikerült a következő hiba miatt:\n"
"{0}"

msgid "SAVING_DATA_FAILED_DUE_TO"
msgstr "Az információ mentése sikertelen a következő ok miatt: {0}"

msgid "SAVING_DOT_DOT_DOT"
msgstr "Mentés..."

msgid "SAVING_FAILED_WITH_EXCEPTION"
msgstr "A mentés sikertelen! Hiba történt"

msgid "SAVING_NOT_POSSIBLE"
msgstr "A mentés nem sikerült a következő ok(ok)miatt:"

msgid "SAVING_SUCCEEDED"
msgstr "Sikeres mentés"

msgid "SCALING_NONE"
msgstr ""

#, fuzzy
msgid "SCALING_ON"
msgstr "Jelző szövet"

msgid "SCALING_ON_INVERSE"
msgstr ""

#, fuzzy
msgid "SCREEN_EFFECT"
msgstr "Külső effektek:"

#, fuzzy
msgid "SCREEN_EFFECT_GAMEBOY"
msgstr "Külső effektek:"

#, fuzzy
msgid "SCREEN_EFFECT_GAMEBOY_COLOR"
msgstr "Külső effektek:"

msgid "SCREEN_EFFECT_GREYSCALE"
msgstr ""

#, fuzzy
msgid "SCREEN_EFFECT_NONE"
msgstr "Képesség sáv megjelenítése"

msgid "SCREEN_RELATIVE_MOVEMENT"
msgstr ""

msgid "SCROLLLOCK"
msgstr "Scroll Lock"

msgid "SEARCH_DOT_DOT_DOT"
msgstr "Keresés..."

msgid "SEARCH_PLACEHOLDER"
msgstr ""

msgid "SEARCH_RADIUS"
msgstr "Keresési rádiusz:"

msgid "SEA_FLOOR"
msgstr "Tengerfenék"

msgid "SECRETE_SLIME"
msgstr ""

#, fuzzy
msgid "SECRETE_SLIME_TOOLTIP"
msgstr "Játék folytatása"

#, fuzzy
msgid "SEED_LABEL"
msgstr "Biom: {0}"

msgid "SELECTED_COLON"
msgstr "Kijelölve:"

msgid "SELECTED_MOD"
msgstr "Kijelölt mod:"

msgid "SELECTED_SAVE_IS_INCOMPATIBLE_PROMPT"
msgstr "A kiválasztott mentés nem kompatibilis"

#, fuzzy
msgid "SELECTED_SAVE_IS_INCOMPATIBLE_PROTOTYPE_PROMPT"
msgstr "A kiválasztott mentés nem kompatibilis"

msgid "SELECTED_SAVE_IS_UPGRADEABLE_PROMPT"
msgstr "A kiválasztott mentés frissíthető"

#, fuzzy
msgid "SELECT_A_GENERATION"
msgstr "Válassz ki egy lehetőséget"

msgid "SELECT_A_PATCH"
msgstr "Válassz ki egy patch-et a további részletek megtekintéséhez"

msgid "SELECT_A_SPECIES"
msgstr "Válassz ki egy fajt"

msgid "SELECT_A_TECHNOLOGY"
msgstr "Válassz ki egy technológiát a TechWeb-ről"

msgid "SELECT_CELL_TYPE_FROM_EDITOR"
msgstr "Válassz ki egy sejttípust, hogy szerkeszteni tudd"

#, fuzzy
msgid "SELECT_ENZYME"
msgstr "Kijelölt mod:"

msgid "SELECT_OPTION"
msgstr "Válassz ki egy lehetőséget"

msgid "SELECT_PREVIEW_IMAGE"
msgstr "Előzetes kép kiválasztása"

#, fuzzy
msgid "SELECT_SPACE_STRUCTURE_TITLE"
msgstr "Struktúra"

msgid "SELECT_STRUCTURE_POPUP_TITLE"
msgstr ""

#, fuzzy
msgid "SELECT_TISSUE_TYPE_FROM_EDITOR"
msgstr "Válassz ki egy sejttípust, hogy szerkeszteni tudd"

#, fuzzy
msgid "SELECT_VACUOLE_COMPOUND_COLON"
msgstr "Kijelölve:"

msgid "SEPTEMBER"
msgstr "Szeptember"

msgid "SESSILE"
msgstr "Rögzült"

msgid "SETTING_ONLY_APPLIES_TO_NEW_GAMES"
msgstr ""

msgid "SFX_VOLUME"
msgstr "SFX hangerő"

msgid "SHIFT"
msgstr "Shift"

msgid "SHOW_DAMAGE_EFFECT"
msgstr ""

msgid "SHOW_HELP"
msgstr "Segítség mutatása"

#, fuzzy
msgid "SHOW_ITEM_COORDINATES"
msgstr "{0} ({1}, {2}) helyen"

#, fuzzy
msgid "SHOW_NEW_PATCH_NOTES"
msgstr "{0} {1}"

#, fuzzy
msgid "SHOW_NEW_PATCH_NOTES_TOOLTIP"
msgstr "{0} {1}"

#, fuzzy
msgid "SHOW_TUTORIALS"
msgstr "Tutorial-ok mutatása"

msgid "SHOW_TUTORIALS_IN_NEW_CURRENT_OPTION"
msgstr "Tutoriálok mutatása (jelenlegi játékban)"

msgid "SHOW_TUTORIALS_IN_NEW_GAMES_OPTION"
msgstr "Tutoriálok mutatása (új játék esetén)"

msgid "SHOW_UNSAVED_PROGRESS_WARNING"
msgstr "\"Mentetlen játék\" figyelmeztetés mutatása"

msgid "SHOW_UNSAVED_PROGRESS_WARNING_TOOLTIP"
msgstr ""

msgid "SHOW_WEB_NEWS_FEED"
msgstr ""

#, fuzzy
msgid "SIDEROPHORE_ACTION_TOOLTIP"
msgstr "Játék szüneteltetése"

msgid "SIGNALING_AGENT"
msgstr "Jelző szövet"

#, fuzzy
msgid "SIGNALING_AGENTS_ACTION_TOOLTIP"
msgstr "Több sejthez való kapcsolódást teszi lehetővé. Ez a legelső lépés a többsejtűség felé. Amikor a sejted egy kolónia tagja, akkor a vegyületek eloszlanak a sejtek között. Ameddig egy kolónia tagja vagy, addig nem léphetsz be a sejtszerkesztőbe, emiatt el kell válnod a kolóniától miután elegendő vegyületet gyűjtöttél."

#, fuzzy
msgid "SIGNALING_AGENT_DESCRIPTION"
msgstr "Több sejthez való kapcsolódást teszi lehetővé. Ez a legelső lépés a többsejtűség felé. Amikor a sejted egy kolónia tagja, akkor a vegyületek eloszlanak a sejtek között. Ameddig egy kolónia tagja vagy, addig nem léphetsz be a sejtszerkesztőbe, emiatt el kell válnod a kolóniától miután elegendő vegyületet gyűjtöttél."

#, fuzzy
msgid "SIGNALING_AGENT_PROCESSES_DESCRIPTION"
msgstr "[thrive:compound type=\"iron\"][/thrive:compound]-at alakít át [thrive:compound type=\"atp\"][/thrive:compound]-vé. Hatékonysága függ az [thrive:compound type=\"carbondioxide\"][/thrive:compound] és az [thrive:compound type=\"oxygen\"][/thrive:compound] koncentrációjától."

msgid "SIGNAL_COMMAND_AGGRESSION"
msgstr ""

msgid "SIGNAL_COMMAND_FLEE"
msgstr ""

msgid "SIGNAL_COMMAND_FOLLOW"
msgstr ""

msgid "SIGNAL_COMMAND_NONE"
msgstr ""

msgid "SIGNAL_COMMAND_TO_ME"
msgstr ""

msgid "SIGNAL_TO_EMIT"
msgstr ""

msgid "SILICA"
msgstr "Kovasav"

msgid "SILICA_MEMBRANE_DESCRIPTION"
msgstr ""

msgid "SIZE_COLON"
msgstr "Méret:"

msgid "SLIDESHOW"
msgstr "Diavetítés"

msgid "SLIME_JET"
msgstr "Nyálka jet"

#, fuzzy
msgid "SLIME_JET_DESCRIPTION"
msgstr "A ragacsos belseje a sejtnek. A citoplazma (sejtplazma) ionok, proteinek, víz és még más anyagok egyszerű keveréke, ami kitölti egy sejt belsejét. Az egyik funkciója a glikolízis, ami a glükóz ATP-vé alakítását takarja. Azoknak az organizmusoknak, melyeknek nincsenek különböző sejtszervecskéi, hogy fejlettebb anyagcserét tudjanak végezni, nekik ez az egyetlen támaszuk az energia előállítására. A sejtek még használják molekulák raktáraként, és hogy ezzel növelni tudják méretüket."

#, fuzzy
msgid "SLIME_JET_PROCESSES_DESCRIPTION"
msgstr "[thrive:compound type=\"glucose\"][/thrive:compound]-t alakít át [thrive:compound type=\"atp\"][/thrive:compound]-vé."

msgid "SMALL_IRON_CHUNK"
msgstr "Kis vasdarab"

#, fuzzy
msgid "SMALL_PHOSPHATE_CHUNK"
msgstr "Kis vasdarab"

#, fuzzy
msgid "SMALL_SULFUR_CHUNK"
msgstr "Kis vasdarab"

msgid "SNOWFLAKE"
msgstr ""

#, fuzzy
msgid "SOCIETY_STAGE"
msgstr "Sejtfázis"

msgid "SOUND"
msgstr "Hang"

msgid "SOUND_TEAM"
msgstr "Hangokkal foglalkozó csapat"

msgid "SOUND_TEAM_LEAD"
msgstr "A hanggal foglalkozó csapat vezetője"

msgid "SOUND_TEAM_LEADS"
msgstr "A hanggal foglalkozó csapat vezetői"

msgid "SPACE"
msgstr "Űr"

#, fuzzy
msgid "SPACE_STAGE"
msgstr "Sejtfázis"

#, fuzzy
msgid "SPACE_STRUCTURE_HAS_RESOURCES"
msgstr "Struktúra"

#, fuzzy
msgid "SPACE_STRUCTURE_NO_EXTRA_DESCRIPTION"
msgstr "Struktúra"

msgid "SPACE_STRUCTURE_WAITING_CONSTRUCTION"
msgstr ""

msgid "SPAWN_AMMONIA"
msgstr "Ammónia létrehozása"

msgid "SPAWN_ENEMY"
msgstr "Ellenség spawnolása"

#, fuzzy
msgid "SPAWN_ENEMY_CHEAT_FAIL"
msgstr "Ellenség spawnolása"

msgid "SPAWN_GLUCOSE"
msgstr "Glükóz létrehozása"

msgid "SPAWN_PHOSPHATES"
msgstr "Foszfát létrehozása"

msgid "SPECIAL_MOUSE_1"
msgstr "Speciál egér 1"

msgid "SPECIAL_MOUSE_2"
msgstr "Speciál egér 2"

#, fuzzy
msgid "SPECIES"
msgstr "Fajlista"

msgid "SPECIES_COLON"
msgstr "Fajok:"

msgid "SPECIES_DETAIL_TEXT"
msgstr ""
"[b]Fajok[/b]\n"
"  {0}:{1}\n"
"[b]Generáció[/b]\n"
"  {2}\n"
"[b]Populáció[/b]\n"
"  {3}\n"
"[b]Szín[/b]\n"
"  #{4}\n"
"[b]Viselkedés[/b]\n"
"  {5}"

msgid "SPECIES_HAS_A_MUTATION"
msgstr "faj mutálódott"

msgid "SPECIES_LIST"
msgstr "Fajlista"

msgid "SPECIES_NAME_DOT_DOT_DOT"
msgstr "Faj neve..."

msgid "SPECIES_NAME_TOO_LONG_POPUP"
msgstr "Faj neve túl hosszú!"

msgid "SPECIES_POPULATION"
msgstr "A fajok populációi"

msgid "SPECIES_PRESENT"
msgstr "Jelenlévő fajok"

#, fuzzy
msgid "SPECIES_TO_FIND"
msgstr "Fajok:"

#, fuzzy
msgid "SPECIES_WITH_POPULATION"
msgstr "A fajok populációi"

msgid "SPEED"
msgstr "Sebesség"

msgid "SPEED_COLON"
msgstr "Sebesség:"

msgid "SPREAD_TO_PATCHES"
msgstr "ezen patch-ekben terjed:"

#, fuzzy
msgid "SPRINT"
msgstr "Print Screen"

#, fuzzy
msgid "SPRINT_ACTION_TOOLTIP"
msgstr "Játék szüneteltetése"

msgid "STAGE_MENU_BUTTON_TOOLTIP"
msgstr "Menü"

#, fuzzy
msgid "START"
msgstr "Indítás"

msgid "STARTING"
msgstr "Indítás"

msgid "START_CALIBRATION"
msgstr ""

#, fuzzy
msgid "START_GAME"
msgstr "Játék mentése"

#, fuzzy
msgid "START_RESEARCH"
msgstr "Újraindítás szükséges"

msgid "STATISTICS"
msgstr "Statisztikák"

#, fuzzy
msgid "STAT_ATP_PRODUCTION_REDUCTION"
msgstr "AZ ATP TERMELŐDÉSE TÚL ALACSONY!"

#, fuzzy
msgid "STAT_BASE_MOVEMENT_REDUCTION"
msgstr "Alap mozgás"

msgid "STAT_DAMAGE"
msgstr ""

msgid "STAT_DAMAGE_PER_OXYGEN"
msgstr ""

msgid "STEAM_CLIENT_INIT_FAILED"
msgstr ""

msgid "STEAM_ERROR_ACCOUNT_DOES_NOT_OWN_PRODUCT"
msgstr "A Steam fiókod nem rendelkezik a Thrive licencével"

msgid "STEAM_ERROR_ACCOUNT_READ_ONLY"
msgstr ""

msgid "STEAM_ERROR_ALREADY_UPLOADED"
msgstr ""

msgid "STEAM_ERROR_BANNED"
msgstr "Nem töltheted fel ezt a tartalmat, mert a Steam fiókod le van tiltva"

msgid "STEAM_ERROR_CLOUD_LIMIT_EXCEEDED"
msgstr ""

#, fuzzy
msgid "STEAM_ERROR_DUPLICATE_NAME"
msgstr "A játékos megkettőzése"

msgid "STEAM_ERROR_FILE_NOT_FOUND"
msgstr ""

msgid "STEAM_ERROR_INSUFFICIENT_PRIVILEGE"
msgstr ""

msgid "STEAM_ERROR_INVALID_PARAMETER"
msgstr ""

#, fuzzy
msgid "STEAM_ERROR_LOCKING_FAILED"
msgstr "A mentés sikertelen! Hiba történt"

msgid "STEAM_ERROR_NOT_LOGGED_IN"
msgstr "Nem vagy bejelentkezve Steam-re"

msgid "STEAM_ERROR_TIMEOUT"
msgstr ""

msgid "STEAM_ERROR_UNAVAILABLE"
msgstr ""

msgid "STEAM_ERROR_UNKNOWN"
msgstr "Ismeretlen Steam hiba történt"

#, fuzzy
msgid "STEAM_INIT_FAILED"
msgstr "A mentés sikertelen! Hiba történt"

#, fuzzy
msgid "STEAM_INIT_FAILED_DESCRIPTION"
msgstr ""
"Ezen mentés frissítése nem sikerült a következő hiba miatt:\n"
"{0}"

#, fuzzy
msgid "STEAM_TOOLTIP"
msgstr "Játék szüneteltetése"

msgid "STEM_CELL_NAME"
msgstr "Tő"

msgid "STOP"
msgstr "Stop"

msgid "STORAGE"
msgstr "Tárhely"

msgid "STORAGE_COLON"
msgstr "Tárhely:"

msgid "STORAGE_STATISTICS_SECONDS_OF_COMPOUND"
msgstr ""

msgid "STORE_LOGGED_IN_AS"
msgstr "Belépve mint: {0}"

msgid "STRAIN_BAR_VISIBILITY"
msgstr ""

#, fuzzy
msgid "STRATEGY_STAGES"
msgstr "Sejtfázis"

msgid "STRICT_NICHE_COMPETITION"
msgstr ""

msgid "STRUCTURAL"
msgstr "Strukturális"

msgid "STRUCTURE"
msgstr "Struktúra"

msgid "STRUCTURE_ASCENSION_GATE"
msgstr ""

#, fuzzy
msgid "STRUCTURE_DYSON_SWARM"
msgstr "Struktúra"

msgid "STRUCTURE_HAS_REQUIRED_RESOURCES_TO_BUILD"
msgstr ""

msgid "STRUCTURE_HUNTER_GATHERER_LODGE"
msgstr ""

msgid "STRUCTURE_IN_PROGRESS_CONSTRUCTION"
msgstr ""

msgid "STRUCTURE_REQUIRED_RESOURCES_TO_FINISH"
msgstr ""

msgid "STRUCTURE_SELECTION_MENU_ENTRY"
msgstr ""

msgid "STRUCTURE_SELECTION_MENU_ENTRY_NOT_ENOUGH_RESOURCES"
msgstr ""

msgid "STRUCTURE_SOCIETY_CENTER"
msgstr ""

msgid "STRUCTURE_STEAM_POWERED_FACTORY"
msgstr ""

msgid "SUCCESSFUL_KILL"
msgstr "sikeres ölés"

msgid "SUCCESSFUL_SCAVENGE"
msgstr ""

msgid "SUCCESS_BUT_MISSING_ID"
msgstr ""

msgid "SUICIDE_BUTTON_TOOLTIP"
msgstr "Öngyilkosság"

msgid "SUNLIGHT"
msgstr "Napfény"

msgid "SUPPORTER_PATRONS"
msgstr "Támogatók"

msgid "SURVIVAL_TITLE"
msgstr ""

msgid "SWITCH_TO_FRONT_CAMERA"
msgstr "Váltás elülső kamera nézetre"

msgid "SWITCH_TO_RIGHT_CAMERA"
msgstr "Váltás jobb oldali kameranézetre"

msgid "SWITCH_TO_TOP_CAMERA"
msgstr "Váltás felső kameranézetre"

msgid "SYSREQ"
msgstr "SysRq"

msgid "TAB_SECONDARY_SWITCH_LEFT"
msgstr ""

msgid "TAB_SECONDARY_SWITCH_RIGHT"
msgstr ""

#, fuzzy
msgid "TAB_SWITCH_LEFT"
msgstr "Forgatás balra"

#, fuzzy
msgid "TAB_SWITCH_RIGHT"
msgstr "Forgatás jobbra"

msgid "TAGS_IS_WHITESPACE"
msgstr ""

msgid "TAKE_SCREENSHOT"
msgstr "Képernyőkép készítése"

#, fuzzy
msgid "TARGET_TYPE_COLON"
msgstr "Típus:"

msgid "TECHNOLOGY_ASCENSION"
msgstr ""

msgid "TECHNOLOGY_HUNTER_GATHERING"
msgstr ""

msgid "TECHNOLOGY_LEVEL_ADVANCED_SPACE"
msgstr ""

msgid "TECHNOLOGY_LEVEL_INDUSTRIAL"
msgstr ""

msgid "TECHNOLOGY_LEVEL_PRE_SOCIETY"
msgstr ""

msgid "TECHNOLOGY_LEVEL_PRIMITIVE"
msgstr ""

msgid "TECHNOLOGY_LEVEL_SCIFI"
msgstr ""

msgid "TECHNOLOGY_LEVEL_SPACE_AGE"
msgstr ""

msgid "TECHNOLOGY_REQUIRED_LEVEL"
msgstr ""

msgid "TECHNOLOGY_ROCKETRY"
msgstr ""

msgid "TECHNOLOGY_SIMPLE_STONE_TOOLS"
msgstr ""

msgid "TECHNOLOGY_SOCIETY_CENTER"
msgstr ""

msgid "TECHNOLOGY_STEAM_POWER"
msgstr ""

msgid "TECHNOLOGY_UNLOCKED_NOTICE"
msgstr ""

msgid "TEMPERATURE"
msgstr "Hőmérséklet"

msgid "TEMPERATURE_SHORT"
msgstr "Hőm."

#, fuzzy
msgid "TEMPERATURE_TOLERANCE_TOOLTIP"
msgstr "Játék szüneteltetése"

msgid "TESTING_TEAM"
msgstr "Tesztelő csapat"

#, fuzzy
msgid "THANKS_FOR_BUYING_THRIVE_2"
msgstr ""
"Köszönjük, hogy játszottál a játékkal!\n"
"\n"
"Ha élvezted a játékot, akkor beszélj a barátaidnak is rólunk."

msgid "THANKS_FOR_PLAYING"
msgstr ""
"Köszönjük, hogy játszottál a játékkal!\n"
"\n"
"Ha élvezted a játékot, akkor beszélj a barátaidnak is rólunk."

msgid "THANK_YOU_TITLE"
msgstr "Köszönjük"

msgid "THEORY_TEAM"
msgstr "Elméleti csapat"

msgid "THERMOPLAST"
msgstr "Termoplasztisz"

msgid "THERMOPLAST_DESCRIPTION"
msgstr ""

#, fuzzy
msgid "THERMOPLAST_PROCESSES_DESCRIPTION"
msgstr "[thrive:compound type=\"glucose\"][/thrive:compound]-t állít elő. Hatékonysága függ a [thrive:compound type=\"carbondioxide\"][/thrive:compound] koncentrációjától és a hőmérséklettől."

msgid "THERMOSYNTHASE"
msgstr "Termoszintézis"

#, fuzzy
msgid "THERMOSYNTHASE_DESCRIPTION"
msgstr "A nitrogenáz egy enzim, mely nitrogéngázból a sejt energiaraktározó ATP molekulájának segítségével képes ammóniát előállítani, ami a sejtnek egy elég fontos tápanyaga. Ez a folyamat anaerob nitrogén-rögzítés néven ismert. Mivel a nitrogenáz a citoplazmában helyezkedik el, ezért a környékén elhelyezkedő folyadék glikolízist végez."

#, fuzzy
msgid "THERMOSYNTHASE_PROCESSES_DESCRIPTION"
msgstr "[thrive:compound type=\"glucose\"][/thrive:compound]-t állít elő. Hatékonysága függ a [thrive:compound type=\"carbondioxide\"][/thrive:compound] koncentrációjától és a hőmérséklettől."

msgid "THERMOSYNTHESIS"
msgstr "Termoszintézis"

msgid "THE_DISTURBANCE"
msgstr ""

msgid "THE_PATCH_MAP_BUTTON"
msgstr "A patch térkép"

#, fuzzy
msgid "THE_WORLD_TITLE"
msgstr "Jelenlegi fejlesztők"

msgid "THIS_IS_LOCAL_MOD"
msgstr "Ez egy lokálisan letöltött mod"

msgid "THIS_IS_WORKSHOP_MOD"
msgstr "Ez a mod a Steam Műhelyből lett letöltve"

msgid "THREADS"
msgstr "Szálak:"

msgid "THRIVEOPEDIA"
msgstr ""

msgid "THRIVEOPEDIA_CURRENT_WORLD_PAGE_TITLE"
msgstr ""

msgid "THRIVEOPEDIA_EVOLUTIONARY_TREE_PAGE_TITLE"
msgstr ""

msgid "THRIVEOPEDIA_HINT_IN_GAME"
msgstr ""

msgid "THRIVEOPEDIA_HOME_INFO"
msgstr ""

msgid "THRIVEOPEDIA_HOME_PAGE_TITLE"
msgstr ""

msgid "THRIVEOPEDIA_MUSEUM_PAGE_TITLE"
msgstr ""

msgid "THRIVEOPEDIA_PATCH_MAP_PAGE_TITLE"
msgstr "Patch térkép"

msgid "THRIVE_LICENSES"
msgstr "Thrive licenszek"

msgid "THYLAKOIDS"
msgstr "Thilakoidok"

msgid "THYLAKOIDS_DESCRIPTION"
msgstr "A thilakoidok fehérjék és fényérzékeny pigmentek csoportosulásai. Ezek a pigmentek képesek a fény energiáját felhasználni glükóz előállítására vízből, és szén-dioxid gázból. Ezt a folyamatot hívjuk fotoszintézisnek. E pigmentek adják ráadásul saját maguk jellegzetes színét. A glükóz előállításának intenzitása a fény intenzitásától, és a szén-dioxid koncentrációjától függ. Mivel a thilakoidok a citoplazmában helyezkednek el, ezért a körülötte elhelyezkedő folyadék végez némi glikolízist."

msgid "TIDEPOOL"
msgstr "Árapály medence"

msgid "TIMELINE"
msgstr "Idővonal"

msgid "TIMELINE_GLOBAL_FILTER_TOOLTIP"
msgstr ""

msgid "TIMELINE_LOCAL_FILTER_TOOLTIP"
msgstr ""

msgid "TIMELINE_NICHE_FILL"
msgstr "[u]{0}[/u] egy új fajként vált le [u]{1}[/u]-tól/től, hogy betöltsön egy ökológiai niche-t"

msgid "TIMELINE_SELECTION_PRESSURE_SPLIT"
msgstr "kölönböző kiválasztódási nyomások miatt, [u]{0}[/u] egy új fajként vált le [u]{1}[/u]-tól/től"

#, fuzzy
msgid "TIMELINE_SPECIES_BECAME_MULTICELLULAR"
msgstr ""
"Gyűjts glükózt úgy, hogy áthaladsz a fehér felhőkön.\n"
"A sejtednek szüksége van glükózra, hogy energiát tudjon előállítani és túl tudjon így élni.\n"
"Kövesd a vonalat, hogy találj egy kis glükózt."

msgid "TIMELINE_SPECIES_EXTINCT"
msgstr "[u]{0}[/u] kihalt!"

msgid "TIMELINE_SPECIES_EXTINCT_LOCAL"
msgstr "[u]{0}[/u] eltűnt ebből a patch-ből"

msgid "TIMELINE_SPECIES_MIGRATED_FROM"
msgstr "[u]{0}[/u] populációjának egy része ebbe a patch-be vándorolt ebből a patch-ből: {1}"

msgid "TIMELINE_SPECIES_MIGRATED_TO"
msgstr "[u]{0}[/u] populációjának egy része ide vándorolt: {1}"

msgid "TIMELINE_SPECIES_POPULATION_DECREASE"
msgstr "[u]{0}[/u] egyedszáma csökkent: {1}"

msgid "TIMELINE_SPECIES_POPULATION_INCREASE"
msgstr "[u]{0}[/u] egyedszáma növekedett: {1}"

msgid "TIME_INDICATOR_TOOLTIP"
msgstr ""

msgid "TIME_OF_DAY"
msgstr ""

msgid "TITLE_COLON"
msgstr "Cím:"

msgid "TOGGLE_BINDING"
msgstr "Összekapcsolás be/ki"

#, fuzzy
msgid "TOGGLE_BINDING_TOOLTIP"
msgstr "Összekapcsolás be/ki"

msgid "TOGGLE_DEBUG_PANEL"
msgstr "Debug panel be/ki"

msgid "TOGGLE_ENGULF"
msgstr "Elnyelés be/ki"

#, fuzzy
msgid "TOGGLE_ENGULF_TOOLTIP"
msgstr "Elnyelés be/ki"

#, fuzzy
msgid "TOGGLE_FAST_MODE"
msgstr "Szünet"

msgid "TOGGLE_FPS"
msgstr "FPS mutatása be/ki"

msgid "TOGGLE_FULLSCREEN"
msgstr "Teljes képernyő be/ki"

#, fuzzy
msgid "TOGGLE_HEAT_VIEW_TOOLTIP"
msgstr "Elnyelés be/ki"

msgid "TOGGLE_HUD_HIDE"
msgstr "HUD be/ki"

#, fuzzy
msgid "TOGGLE_INVENTORY"
msgstr "Összekapcsolás be/ki"

msgid "TOGGLE_METRICS"
msgstr "Metrikus kijelző ki/bekapcsolása"

#, fuzzy
msgid "TOGGLE_MUCOCYST_DEFENCE"
msgstr "Teljes képernyő be/ki"

msgid "TOGGLE_NAVIGATION_TREE"
msgstr ""

msgid "TOGGLE_PAUSE"
msgstr "Szünet"

msgid "TOGGLE_UNBINDING"
msgstr "Szétválás be/ki"

msgid "TOLERANCES_TOO_HIGH_PRESSURE"
msgstr ""

msgid "TOLERANCES_TOO_HIGH_TEMPERATURE"
msgstr ""

msgid "TOLERANCES_TOO_LOW_OXYGEN_PROTECTION"
msgstr ""

#, fuzzy
msgid "TOLERANCES_TOO_LOW_PRESSURE"
msgstr "Vegyületfelhők"

msgid "TOLERANCES_TOO_LOW_TEMPERATURE"
msgstr ""

#, fuzzy
msgid "TOLERANCES_TOO_LOW_UV_PROTECTION"
msgstr "{0}: +{1} ATP"

msgid "TOLERANCES_UNSUITABLE_DEBUFFS"
msgstr ""

#, fuzzy
msgid "TOLERANCE_FROM_ORGANELLES_TOOLTIP"
msgstr "Az összetevők mutatása / elrejtése"

msgid "TOLERANCE_RANGE_LABEL"
msgstr ""

msgid "TOOLS"
msgstr "Eszközök"

msgid "TOOL_HAND_AXE"
msgstr ""

msgid "TOO_LARGE_PRESSURE_RANGE"
msgstr ""

msgid "TOO_MANY_RECENT_VERSIONS_TO_SHOW"
msgstr ""

#, fuzzy
msgid "TOTAL_GATHERED_ENERGY_COLON"
msgstr "Készítő:"

msgid "TOTAL_SAVES"
msgstr "Összes mentés:"

msgid "TOXIN_CHANNEL_INHIBITOR"
msgstr ""

#, fuzzy
msgid "TOXIN_CHANNEL_INHIBITOR_DESCRIPTION"
msgstr "A rusticyanin egy fehérje, ami szén-dioxid, és oxigén segítségével képes oxidálni a vasat egyik kémiai állapotból a másikba. Ez a folyamat (amit vas-légzésnek hívnak) energiát termel, amit a sejt később fel tud használni."

#, fuzzy
msgid "TOXIN_COMPOUND"
msgstr "Vegyületek"

#, fuzzy
msgid "TOXIN_CYTOTOXIN"
msgstr "Egyes beállítások lehet, hogy nem elérhetők, hogyha a LAWK engedélyezve van"

#, fuzzy
msgid "TOXIN_CYTOTOXIN_DESCRIPTION"
msgstr "A rusticyanin egy fehérje, ami szén-dioxid, és oxigén segítségével képes oxidálni a vasat egyik kémiai állapotból a másikba. Ez a folyamat (amit vas-légzésnek hívnak) energiát termel, amit a sejt később fel tud használni."

msgid "TOXIN_FIRE_RATE_TOXICITY_COLON"
msgstr ""

#, fuzzy
msgid "TOXIN_MACROLIDE"
msgstr ""
"Méreganyag\n"
"Vakuólum"

#, fuzzy
msgid "TOXIN_MACROLIDE_DESCRIPTION"
msgstr "[thrive:compound type=\"atp\"][/thrive:compound]-t alakít át [thrive:compound type=\"oxytoxy\"][/thrive:compound]-vá. Hatékonysága függ az [thrive:compound type=\"oxygen\"][/thrive:compound] koncentrációjától. Mérget képes kilőni a [thrive:input]g_fire_toxin[/thrive:input] megnyomásával. Ha az [thrive:compound type=\"oxytoxy\"][/thrive:compound] mennyisége alacsony, akkor azt a kis mennyiséget ki tudod lőni, viszont kevesebb sebzést okoz."

msgid "TOXIN_OXYGEN_METABOLISM_INHIBITOR"
msgstr ""

#, fuzzy
msgid "TOXIN_OXYGEN_METABOLISM_INHIBITOR_DESCRIPTION"
msgstr "A metaboloszómák fehérjecsoportosulások fehérjeburokba csomagolva. A glükózt a citoplazmánál sokkal gyorsabban át tudják alakítani ATP-vé az aerob légzés segítségével. Viszont, mivel egyfajta \"légzés\", ezért oxigén kell a működéséhez, így a környezetben kisebb az oxigénszint, akkor ennek hatására az ATP előállítása lelassul. Mivel a metaboloszómák a citoplazmában helyezkednek el, ezért a körülötte elhelyezkedő folyadék végez némi glikolízist."

#, fuzzy
msgid "TOXIN_OXYTOXY_DESCRIPTION"
msgstr "[thrive:compound type=\"atp\"][/thrive:compound]-t alakít át [thrive:compound type=\"oxytoxy\"][/thrive:compound]-vá. Hatékonysága függ az [thrive:compound type=\"oxygen\"][/thrive:compound] koncentrációjától. Mérget képes kilőni a [thrive:input]g_fire_toxin[/thrive:input] megnyomásával. Ha az [thrive:compound type=\"oxytoxy\"][/thrive:compound] mennyisége alacsony, akkor azt a kis mennyiséget ki tudod lőni, viszont kevesebb sebzést okoz."

msgid "TOXIN_PREFER_FIRE_RATE"
msgstr ""

msgid "TOXIN_PREFER_TOXICITY"
msgstr ""

#, fuzzy
msgid "TOXIN_PROPERTIES_HEADING"
msgstr "Méreg elleni állóképesség"

msgid "TOXIN_RESISTANCE"
msgstr "Méreg elleni állóképesség"

#, fuzzy
msgid "TOXIN_TOXICITY_CUSTOMIZATION_TOOLTIP"
msgstr ""
"Az agresszív sejtek a prédáikat távolabbról is le fogják vadászni,\n"
"és nagyobb eséllyel küzdenek más ragadozók ellen, ha megtámadják őket.\n"
"A békés sejtek nem kergetnek más prédákat,\n"
"és kevesebb eséllyel használnak mérgeket ragadozók ellen."

#, fuzzy
msgid "TOXIN_TYPE_COLON"
msgstr "Típus:"

#, fuzzy
msgid "TOXIN_TYPE_CUSTOMIZATION_EXPLANATION"
msgstr ""
"Az agresszív sejtek a prédáikat távolabbról is le fogják vadászni,\n"
"és nagyobb eséllyel küzdenek más ragadozók ellen, ha megtámadják őket.\n"
"A békés sejtek nem kergetnek más prédákat,\n"
"és kevesebb eséllyel használnak mérgeket ragadozók ellen."

#, fuzzy
msgid "TOXIN_VACUOLE"
msgstr ""
"Méreganyag\n"
"Vakuólum"

msgid "TOXIN_VACUOLE_DESCRIPTION"
msgstr ""

msgid "TOXIN_VACUOLE_PROCESSES_DESCRIPTION"
msgstr "[thrive:compound type=\"atp\"][/thrive:compound]-t alakít át [thrive:compound type=\"oxytoxy\"][/thrive:compound]-vá. Hatékonysága függ az [thrive:compound type=\"oxygen\"][/thrive:compound] koncentrációjától. Mérget képes kilőni a [thrive:input]g_fire_toxin[/thrive:input] megnyomásával. Ha az [thrive:compound type=\"oxytoxy\"][/thrive:compound] mennyisége alacsony, akkor azt a kis mennyiséget ki tudod lőni, viszont kevesebb sebzést okoz."

#, fuzzy
msgid "TOXISOME"
msgstr "Oxytoxyszóma"

#, fuzzy
msgid "TOXISOME_DESCRIPTION"
msgstr "A metaboloszómák fehérjecsoportosulások fehérjeburokba csomagolva. A glükózt a citoplazmánál sokkal gyorsabban át tudják alakítani ATP-vé az aerob légzés segítségével. Viszont, mivel egyfajta \"légzés\", ezért oxigén kell a működéséhez, így a környezetben kisebb az oxigénszint, akkor ennek hatására az ATP előállítása lelassul. Mivel a metaboloszómák a citoplazmában helyezkednek el, ezért a körülötte elhelyezkedő folyadék végez némi glikolízist."

msgid "TO_BE_IMPLEMENTED"
msgstr "Fejlesztés alatt."

msgid "TRANSLATORS"
msgstr "Fordítók"

msgid "TRANSPARENCY"
msgstr "Átlátszóság"

#, fuzzy
msgid "TRY_FOSSILISING_SOME_SPECIES"
msgstr "Próbálj pár képernyőképet készíteni!"

msgid "TRY_MAKING_A_SAVE"
msgstr "Próbálj egy mentést létrehozni!"

msgid "TRY_TAKING_SOME_SCREENSHOTS"
msgstr "Próbálj pár képernyőképet készíteni!"

msgid "TUTORIAL"
msgstr "Tutorial"

#, fuzzy
msgid "TUTORIAL_MICROBE_EDITOR_ATP_BALANCE_INTRO"
msgstr ""
"Üdvözöllek a Sejtszerkesztőben.\n"
"Itt megnézheted, hogy mi történt, mióta elkezdted a játékot, vagy mióta elhagytad a szerkesztőt. Ezek után pedig változtathatsz a fajodon.\n"
"\n"
"Ezen a lapon láthatsz egy jelentést, hogy mely fajok léteznek még rajtad kívül. Továbbá azt is megmutatja, hogy hol találhatóak, és mekkora a létszámuk. Plusz fent a változásokat is mutatja a környezetedben.\n"
"\n"
"A következő szerkesztő ablakba való lépéshez nyomd meg jobb lenti gombot."

#, fuzzy
msgid "TUTORIAL_MICROBE_EDITOR_AUTO-EVO_PREDICTION"
msgstr "Auto-evo előrejelzés"

#, fuzzy
msgid "TUTORIAL_MICROBE_EDITOR_CELL_TEXT"
msgstr ""
"Üdvözöllek a Sejtszerkesztőben.\n"
"Itt megnézheted, hogy mi történt, mióta elkezdted a játékot, vagy mióta elhagytad a szerkesztőt. Ezek után pedig változtathatsz a fajodon.\n"
"\n"
"Ezen a lapon láthatsz egy jelentést, hogy mely fajok léteznek még rajtad kívül. Továbbá azt is megmutatja, hogy hol találhatóak, és mekkora a létszámuk. Plusz fent a változásokat is mutatja a környezetedben.\n"
"\n"
"A következő szerkesztő ablakba való lépéshez nyomd meg jobb lenti gombot."

#, fuzzy
msgid "TUTORIAL_MICROBE_EDITOR_CHEMORECEPTOR"
msgstr ""
"Üdvözöllek a Sejtszerkesztőben.\n"
"Itt megnézheted, hogy mi történt, mióta elkezdted a játékot, vagy mióta elhagytad a szerkesztőt. Ezek után pedig változtathatsz a fajodon.\n"
"\n"
"Ezen a lapon láthatsz egy jelentést, hogy mely fajok léteznek még rajtad kívül. Továbbá azt is megmutatja, hogy hol találhatóak, és mekkora a létszámuk. Plusz fent a változásokat is mutatja a környezetedben.\n"
"\n"
"A következő szerkesztő ablakba való lépéshez nyomd meg jobb lenti gombot."

msgid "TUTORIAL_MICROBE_EDITOR_ENDING_TEXT"
msgstr ""
"Ezek a fajok szerkesztésének alapjai. Befejezésként átnevezheted a fajodat, ha a bal alsó sarokban lévő névre kattintasz, és szerkeszted a szöveget.\n"
"\n"
"Próbáld meg felfedezni a többi fület az MP sáv alatt, hogy megnézzd, hogyan tudod még testre szabni a celládat.\n"
"\n"
"Ahhoz, hogy túlélj ebben a zord világban, megbízható energiaforrást kell találnod, mivel a természetes glükóz gyorsan csökken.\n"
"\n"
"Sok szerencsét!"

#, fuzzy
msgid "TUTORIAL_MICROBE_EDITOR_FLAGELLUM"
msgstr ""
"Üdvözöllek a Sejtszerkesztőben.\n"
"Itt megnézheted, hogy mi történt, mióta elkezdted a játékot, vagy mióta elhagytad a szerkesztőt. Ezek után pedig változtathatsz a fajodon.\n"
"\n"
"Ezen a lapon láthatsz egy jelentést, hogy mely fajok léteznek még rajtad kívül. Továbbá azt is megmutatja, hogy hol találhatóak, és mekkora a létszámuk. Plusz fent a változásokat is mutatja a környezetedben.\n"
"\n"
"A következő szerkesztő ablakba való lépéshez nyomd meg jobb lenti gombot."

#, fuzzy
msgid "TUTORIAL_MICROBE_EDITOR_MODIFY_ORGANELLE"
msgstr ""
"Ez itt a sejtszerkesztő, ahol különböző sejtszervecskéket adhatsz hozzá, vagy távolíthatsz el a sejtedről, amik mutáció pontokba (MP) kerülnek.\n"
"\n"
"A sejted többi tulajdonságát is megváltoztathatod a sejtszerkesztő többi részében.\n"
"\n"
"A folytatáshoz válassz ki egy sejtszervecskét a bal oldali panelről (a citoplazma egy jó választás elsőnek). Ezután a képernyő közepén elhelyezkedő valamelyik hexagonra való bal kattintással helyezd el az adott sejtszervecskét."

#, fuzzy
msgid "TUTORIAL_MICROBE_EDITOR_NEGATIVE_ATP_BALANCE"
msgstr ""
"Üdvözöllek a Sejtszerkesztőben.\n"
"Itt megnézheted, hogy mi történt, mióta elkezdted a játékot, vagy mióta elhagytad a szerkesztőt. Ezek után pedig változtathatsz a fajodon.\n"
"\n"
"Ezen a lapon láthatsz egy jelentést, hogy mely fajok léteznek még rajtad kívül. Továbbá azt is megmutatja, hogy hol találhatóak, és mekkora a létszámuk. Plusz fent a változásokat is mutatja a környezetedben.\n"
"\n"
"A következő szerkesztő ablakba való lépéshez nyomd meg jobb lenti gombot."

#, fuzzy
msgid "TUTORIAL_MICROBE_EDITOR_NO_CHANGES_MADE"
msgstr ""
"Ezek a fajok szerkesztésének alapjai. Befejezésként átnevezheted a fajodat, ha a bal alsó sarokban lévő névre kattintasz, és szerkeszted a szöveget.\n"
"\n"
"Próbáld meg felfedezni a többi fület az MP sáv alatt, hogy megnézzd, hogyan tudod még testre szabni a celládat.\n"
"\n"
"Ahhoz, hogy túlélj ebben a zord világban, megbízható energiaforrást kell találnod, mivel a természetes glükóz gyorsan csökken.\n"
"\n"
"Sok szerencsét!"

#, fuzzy
msgid "TUTORIAL_MICROBE_EDITOR_OPEN_TOLERANCES"
msgstr ""
"Üdvözöllek a Sejtszerkesztőben.\n"
"Itt megnézheted, hogy mi történt, mióta elkezdted a játékot, vagy mióta elhagytad a szerkesztőt. Ezek után pedig változtathatsz a fajodon.\n"
"\n"
"Ezen a lapon láthatsz egy jelentést, hogy mely fajok léteznek még rajtad kívül. Továbbá azt is megmutatja, hogy hol találhatóak, és mekkora a létszámuk. Plusz fent a változásokat is mutatja a környezetedben.\n"
"\n"
"A következő szerkesztő ablakba való lépéshez nyomd meg jobb lenti gombot."

#, fuzzy
msgid "TUTORIAL_MICROBE_EDITOR_PATCH_TEXT"
msgstr ""
"Üdvözöllek a Sejtszerkesztőben.\n"
"Itt megnézheted, hogy mi történt, mióta elkezdted a játékot, vagy mióta elhagytad a szerkesztőt. Ezek után pedig változtathatsz a fajodon.\n"
"\n"
"Ezen a lapon láthatsz egy jelentést, hogy mely fajok léteznek még rajtad kívül. Továbbá azt is megmutatja, hogy hol találhatóak, és mekkora a létszámuk. Plusz fent a változásokat is mutatja a környezetedben.\n"
"\n"
"A következő szerkesztő ablakba való lépéshez nyomd meg jobb lenti gombot."

msgid "TUTORIAL_MICROBE_EDITOR_REMOVE_ORGANELLE_TEXT"
msgstr ""

msgid "TUTORIAL_MICROBE_EDITOR_SELECT_ORGANELLE_TEXT"
msgstr ""

#, fuzzy
msgid "TUTORIAL_MICROBE_EDITOR_STAY_SMALL"
msgstr ""
"Ez itt a sejtszerkesztő, ahol különböző sejtszervecskéket adhatsz hozzá, vagy távolíthatsz el a sejtedről, amik mutáció pontokba (MP) kerülnek.\n"
"\n"
"A sejted többi tulajdonságát is megváltoztathatod a sejtszerkesztő többi részében.\n"
"\n"
"A folytatáshoz válassz ki egy sejtszervecskét a bal oldali panelről (a citoplazma egy jó választás elsőnek). Ezután a képernyő közepén elhelyezkedő valamelyik hexagonra való bal kattintással helyezd el az adott sejtszervecskét."

#, fuzzy
msgid "TUTORIAL_MICROBE_EDITOR_TOLERANCES_TAB"
msgstr ""
"Üdvözöllek a Sejtszerkesztőben.\n"
"Itt megnézheted, hogy mi történt, mióta elkezdted a játékot, vagy mióta elhagytad a szerkesztőt. Ezek után pedig változtathatsz a fajodon.\n"
"\n"
"Ezen a lapon láthatsz egy jelentést, hogy mely fajok léteznek még rajtad kívül. Továbbá azt is megmutatja, hogy hol találhatóak, és mekkora a létszámuk. Plusz fent a változásokat is mutatja a környezetedben.\n"
"\n"
"A következő szerkesztő ablakba való lépéshez nyomd meg jobb lenti gombot."

#, fuzzy
msgid "TUTORIAL_MICROBE_STAGE_EDITOR_BUTTON_TUTORIAL"
msgstr ""
"Elegendő nyersanyagot gyűjtöttél, hogy a sejted osztódni tudjon.\n"
"\n"
"Készen állsz mostmár arra, hogy szerkezd a fajod sejtjeit.\n"
"\n"
"A szerkesztőbe való belépéshez kattints a villogó szerkesztő gombra a képernyő jobb alsó sarkában."

msgid "TUTORIAL_MICROBE_STAGE_ENGULFED_TEXT"
msgstr ""
"A sejtjét bekebelezték, és elkezdtek emészteni. A haladást az egészségsáv mutatja. A sejted elpusztul, amint befejeződik, vagy a maximális időkorlátot elérte.\n"
"\n"
"A pusztulás gombot használhatod a kihagyáshoz és a újra éledéshez, de ne feledd, hogy mindig van esély arra, hogy megmenekülj!"

#, fuzzy
msgid "TUTORIAL_MICROBE_STAGE_ENGULFMENT_FULL_TEXT"
msgstr ""
"A sejted irányításához használd azokat a gombokat, amik a sejted közelében vannak (a képernyő közepén), plusz az egeret, hogy irányítsd a sejted irányát.\n"
"\n"
"Nyomd meg a képen látható gombokat egyesével egy pár másodpercig a folytatáshoz."

#, fuzzy
msgid "TUTORIAL_MICROBE_STAGE_ENGULFMENT_TEXT"
msgstr ""
"A sejted irányításához használd azokat a gombokat, amik a sejted közelében vannak (a képernyő közepén), plusz az egeret, hogy irányítsd a sejted irányát.\n"
"\n"
"Nyomd meg a képen látható gombokat egyesével egy pár másodpercig a folytatáshoz."

#, fuzzy
msgid "TUTORIAL_MICROBE_STAGE_HELP_MENU_AND_ZOOM"
msgstr ""
"Hogyha netán bajlódsz a játék mechanikáival, akkor nézd meg a segítség menüt. A bal alsó sarokban található kérdőjel ikonnal tudod megnyitni.\n"
"\n"
"Még egy tanács: a görgő segítségével távolodhatsz a kamerával a sejtedtől."

#, fuzzy
msgid "TUTORIAL_MICROBE_STAGE_LEAVE_COLONY_TEXT"
msgstr ""
"A sejted irányításához használd azokat a gombokat, amik a sejted közelében vannak (a képernyő közepén), plusz az egeret, hogy irányítsd a sejted irányát.\n"
"\n"
"Nyomd meg a képen látható gombokat egyesével egy pár másodpercig a folytatáshoz."

#, fuzzy
msgid "TUTORIAL_MICROBE_STAGE_REPRODUCE_TEXT"
msgstr ""
"Ahhoz, hogy szaporodni tudj, meg kell dupláznod a sejted sejtszervecskéinek mennyiségét. Ehhez elegendő mennyiségű ammóniát és foszfátot kell gyűjtened.\n"
"A képernyő jobb alsó sarkában láthatsz egy mérőt, ami mutatja, hogy mennyire van még szükséged ebből a két anyagból."

#, fuzzy
msgid "TUTORIAL_MICROBE_STAGE_UNBIND_TEXT"
msgstr ""
"A sejted irányításához használd azokat a gombokat, amik a sejted közelében vannak (a képernyő közepén), plusz az egeret, hogy irányítsd a sejted irányát.\n"
"\n"
"Nyomd meg a képen látható gombokat egyesével egy pár másodpercig a folytatáshoz."

#, fuzzy
msgid "TUTORIAL_MULTICELLULAR_STAGE_WELCOME"
msgstr "Többsejtes szerkesztő betöltése"

#, fuzzy
msgid "TUTORIAL_VIEW_NOW"
msgstr "Tutorial"

msgid "TWO_TIMES"
msgstr "2x"

msgid "TYPE_COLON"
msgstr "Típus:"

msgid "UNAPPLIED_MOD_CHANGES"
msgstr "A modban nem elfogadott változtatások vannak"

msgid "UNAPPLIED_MOD_CHANGES_DESCRIPTION"
msgstr "El kell fogadnod a változtatásaidat ahhoz, hogy be tudj tölteni, vagy törölni modokat."

msgid "UNBIND_ALL"
msgstr "Összes szétválasztása"

#, fuzzy
msgid "UNBIND_ALL_TOOLTIP"
msgstr "Összes szétválasztása"

msgid "UNBIND_HELP_TEXT"
msgstr "Szétkapcsolás mód"

#, fuzzy
msgid "UNCERTAIN_VERSION_WARNING"
msgstr ""
"Ez a mentés a Thrive egyik frissebb verziójából származik, és nagy eséllyel nem kompatibilis.\n"
"Így is be akarod tölteni a mentést?"

msgid "UNDERWATERCAVE"
msgstr "Víz alatti barlang"

#, fuzzy
msgid "UNDERWATER_VENT_ERUPTION"
msgstr "Víz alatti barlang"

#, fuzzy
msgid "UNDERWATER_VENT_ERUPTION_IN"
msgstr "Víz alatti barlang"

#, fuzzy
msgid "UNDISCOVERED_ORGANELLES"
msgstr "Levált sejtszervecskék"

msgid "UNDISCOVERED_PATCH"
msgstr "Felfedezetlen patch"

msgid "UNDO"
msgstr "Visszavonás"

msgid "UNDO_THE_LAST_ACTION"
msgstr "Utolsó akció visszavonása"

#, fuzzy
msgid "UNIT_ACTION_CONSTRUCT"
msgstr "MI mutációs mértéke"

#, fuzzy
msgid "UNIT_ACTION_MOVE"
msgstr "MI mutációs mértéke"

msgid "UNIT_ADVANCED_SPACESHIP"
msgstr ""

msgid "UNIT_SIMPLE_ROCKET"
msgstr ""

msgid "UNKNOWN"
msgstr "Ismeretlen"

#, fuzzy
msgid "UNKNOWN_DISPLAY_DRIVER"
msgstr "Képesség sáv megjelenítése"

msgid "UNKNOWN_MOUSE"
msgstr "Ismeretlen egér"

#, fuzzy
msgid "UNKNOWN_ORGANELLE_SYMBOL"
msgstr "Sejtszervecske elhelyezése"

msgid "UNKNOWN_PATCH"
msgstr "Ismeretlen patch"

#, fuzzy
msgid "UNKNOWN_SHORT"
msgstr "Ismeretlen"

#, fuzzy
msgid "UNKNOWN_VERSION"
msgstr "Mod verzió:"

msgid "UNKNOWN_WORKSHOP_ID"
msgstr "Mod műhely ID-je ismeretlen"

#, fuzzy
msgid "UNLIMIT_GROWTH_SPEED"
msgstr "Elfogad"

#, fuzzy
msgid "UNLOCKED_NEW_ORGANELLE"
msgstr "Sejtszervecske elhelyezése"

#, fuzzy
msgid "UNLOCK_ALL_ORGANELLES"
msgstr "Sejtszervecske elhelyezése"

msgid "UNLOCK_CONDITION_ATP_PRODUCTION_ABOVE"
msgstr ""

msgid "UNLOCK_CONDITION_COMPOUND_IS_ABOVE"
msgstr "[thrive:compound type=\"{0}\"][/thrive:compound] a patch-ben több, mint {1}"

msgid "UNLOCK_CONDITION_COMPOUND_IS_BELOW"
msgstr "[thrive:compound type=\"{0}\"][/thrive:compound] a patch-ben kevesebb, mint {1}"

msgid "UNLOCK_CONDITION_COMPOUND_IS_BETWEEN"
msgstr "[thrive:compound type=\"{0}\"][/thrive:compound] a patch-ben {1} és {2} között van"

msgid "UNLOCK_CONDITION_DIGESTED_MICROBES_ABOVE"
msgstr ""

msgid "UNLOCK_CONDITION_ENGULFED_MICROBES_ABOVE"
msgstr ""

msgid "UNLOCK_CONDITION_EXCESS_ATP_ABOVE"
msgstr ""

#, fuzzy
msgid "UNLOCK_CONDITION_PLAYER_DAMAGE_RECEIVED"
msgstr "Sebesség:"

#, fuzzy
msgid "UNLOCK_CONDITION_PLAYER_DAMAGE_RECEIVED_SOURCE"
msgstr "Sebesség:"

msgid "UNLOCK_CONDITION_PLAYER_DEATH_COUNT_ABOVE"
msgstr ""

msgid "UNLOCK_CONDITION_REPRODUCED_WITH"
msgstr ""

msgid "UNLOCK_CONDITION_REPRODUCED_WITH_IN_A_ROW"
msgstr ""

msgid "UNLOCK_CONDITION_REPRODUCE_IN_BIOME"
msgstr ""

#, fuzzy
msgid "UNLOCK_CONDITION_SPEED_BELOW"
msgstr "Sebesség:"

msgid "UNLOCK_WITH_ANY_OF_FOLLOWING"
msgstr ""

msgid "UNSAVED_CHANGE_WARNING"
msgstr ""
"Mentetlen változtatásaid vannak, melyek el fognak veszni.\n"
"Biztos, hogy folytatod?"

msgid "UNTITLED"
msgstr "Névtelen"

msgid "UPGRADE_CILIA_PULL"
msgstr ""

#, fuzzy
msgid "UPGRADE_CILIA_PULL_DESCRIPTION"
msgstr "A ragacsos belseje a sejtnek. A citoplazma (sejtplazma) ionok, proteinek, víz és még más anyagok egyszerű keveréke, ami kitölti egy sejt belsejét. Az egyik funkciója a glikolízis, ami a glükóz ATP-vé alakítását takarja. Azoknak az organizmusoknak, melyeknek nincsenek különböző sejtszervecskéi, hogy fejlettebb anyagcserét tudjanak végezni, nekik ez az egyetlen támaszuk az energia előállítására. A sejtek még használják molekulák raktáraként, és hogy ezzel növelni tudják méretüket."

#, fuzzy
msgid "UPGRADE_COST"
msgstr "{0} MP"

#, fuzzy
msgid "UPGRADE_DESCRIPTION_NONE"
msgstr "A ragacsos belseje a sejtnek. A citoplazma (sejtplazma) ionok, proteinek, víz és még más anyagok egyszerű keveréke, ami kitölti egy sejt belsejét. Az egyik funkciója a glikolízis, ami a glükóz ATP-vé alakítását takarja. Azoknak az organizmusoknak, melyeknek nincsenek különböző sejtszervecskéi, hogy fejlettebb anyagcserét tudjanak végezni, nekik ez az egyetlen támaszuk az energia előállítására. A sejtek még használják molekulák raktáraként, és hogy ezzel növelni tudják méretüket."

msgid "UPGRADE_NAME_NONE"
msgstr ""

#, fuzzy
msgid "UPGRADE_PILUS_INJECTISOME"
msgstr "A ragacsos belseje a sejtnek. A citoplazma (sejtplazma) ionok, proteinek, víz és még más anyagok egyszerű keveréke, ami kitölti egy sejt belsejét. Az egyik funkciója a glikolízis, ami a glükóz ATP-vé alakítását takarja. Azoknak az organizmusoknak, melyeknek nincsenek különböző sejtszervecskéi, hogy fejlettebb anyagcserét tudjanak végezni, nekik ez az egyetlen támaszuk az energia előállítására. A sejtek még használják molekulák raktáraként, és hogy ezzel növelni tudják méretüket."

#, fuzzy
msgid "UPGRADE_PILUS_INJECTISOME_DESCRIPTION"
msgstr "A ragacsos belseje a sejtnek. A citoplazma (sejtplazma) ionok, proteinek, víz és még más anyagok egyszerű keveréke, ami kitölti egy sejt belsejét. Az egyik funkciója a glikolízis, ami a glükóz ATP-vé alakítását takarja. Azoknak az organizmusoknak, melyeknek nincsenek különböző sejtszervecskéi, hogy fejlettebb anyagcserét tudjanak végezni, nekik ez az egyetlen támaszuk az energia előállítására. A sejtek még használják molekulák raktáraként, és hogy ezzel növelni tudják méretüket."

#, fuzzy
msgid "UPGRADE_SLIME_JET_MUCOCYST"
msgstr "{0} MP"

#, fuzzy
msgid "UPGRADE_SLIME_JET_MUCOCYST_DESCRIPTION"
msgstr "[thrive:compound type=\"glucose\"][/thrive:compound]-t alakít át [thrive:compound type=\"atp\"][/thrive:compound]-vé."

msgid "UPLOAD"
msgstr "Feltöltés"

msgid "UPLOADING_DOT_DOT_DOT"
msgstr "Feltöltés..."

msgid "UPLOAD_SUCCEEDED"
msgstr "Sikeres feltöltés"

#, fuzzy
msgid "USED_LIBRARIES_LICENSES"
msgstr "Licenszek"

msgid "USED_RENDERER_NAME"
msgstr ""

msgid "USES_FEATURE"
msgstr ""

msgid "USE_AUTO_HARMONY"
msgstr ""

#, fuzzy
msgid "USE_AUTO_HARMONY_TOOLTIP"
msgstr "Öngyilkosság"

msgid "USE_A_CUSTOM_USERNAME"
msgstr "Adj meg egy saját felhasználónevet"

msgid "USE_DISK_CACHE"
msgstr ""

msgid "USE_MANUAL_THREAD_COUNT"
msgstr "A háttérben futó szálak számának manuális beállítása"

#, fuzzy
msgid "USE_MANUAL_THREAD_COUNT_NATIVE"
msgstr "A háttérben futó szálak számának manuális beállítása"

msgid "USE_VIRTUAL_WINDOW_SIZE"
msgstr ""

#, fuzzy
msgid "UV_PROTECTION"
msgstr "Auto-Evo becslés"

#, fuzzy
msgid "UV_TOLERANCE_TOOLTIP"
msgstr "Az összetevők mutatása / elrejtése"

msgid "VACUOLE"
msgstr "Vakuólum"

msgid "VACUOLE_DESCRIPTION"
msgstr ""

msgid "VACUOLE_IS_SPECIALIZED"
msgstr ""

#, fuzzy
msgid "VACUOLE_NOT_SPECIALIZED_DESCRIPTION"
msgstr "Növeli a sejt tárkapacitását."

msgid "VACUOLE_PROCESSES_DESCRIPTION"
msgstr "Növeli a sejt tárkapacitását."

#, fuzzy
msgid "VACUOLE_SPECIALIZED_DESCRIPTION"
msgstr "Növeli a sejt tárkapacitását."

msgid "VALUE_WITH_UNIT"
msgstr "{0} {1}"

msgid "VERSION_COLON"
msgstr "Verzió:"

#, fuzzy
msgid "VERTICAL_COLON"
msgstr "Verzió:"

#, fuzzy
msgid "VERTICAL_WITH_AXIS_NAME_COLON"
msgstr "Új név:"

msgid "VIDEO_MEMORY"
msgstr ""

msgid "VIDEO_MEMORY_MIB"
msgstr ""

#, fuzzy
msgid "VIEWER"
msgstr "Galéria nézet"

#, fuzzy
msgid "VIEW_ALL"
msgstr "Az összes tiltása"

#, fuzzy
msgid "VIEW_CELL_PROCESSES"
msgstr "[thrive:compound type=\"glucose\"][/thrive:compound]-t alakít át [thrive:compound type=\"atp\"][/thrive:compound]-vé."

#, fuzzy
msgid "VIEW_ONLINE"
msgstr "Az összes tiltása"

#, fuzzy
msgid "VIEW_PATCH_MICHES"
msgstr "{0} {1}"

#, fuzzy
msgid "VIEW_PATCH_NOTES"
msgstr "{0} {1}"

#, fuzzy
msgid "VIEW_PATCH_NOTES_TOOLTIP"
msgstr "{0} {1}"

msgid "VIEW_PENDING_ACTIONS"
msgstr ""

msgid "VIEW_SOURCE_CODE"
msgstr "A forráskód megtekintése"

msgid "VIP_PATRONS"
msgstr "VIP támogatók"

msgid "VISIBLE"
msgstr "Látható"

msgid "VISIBLE_WHEN_CLOSE_TO_FULL"
msgstr ""

msgid "VISIBLE_WHEN_OVER_ZERO"
msgstr ""

msgid "VISIT_SUGGESTIONS_SITE"
msgstr ""

msgid "VOLCANIC_VENT"
msgstr "Vulkanikus szellőzők"

msgid "VOLUMEDOWN"
msgstr "Hangerő csökkentése"

msgid "VOLUMEMUTE"
msgstr "Némítás"

msgid "VOLUMEUP"
msgstr "Hangerő növelése"

msgid "VSYNC"
msgstr "VSync"

msgid "WAITING_FOR_AUTO_EVO"
msgstr "Várakozás az auto-evo-ra:"

msgid "WELCOME_TO_THRIVEOPEDIA"
msgstr ""

msgid "WENT_EXTINCT_FROM_PLANET"
msgstr "kihalt a bolygón"

msgid "WENT_EXTINCT_IN"
msgstr "Kihalt: {0}"

msgid "WHEEL_DOWN"
msgstr "Görgetés le"

msgid "WHEEL_LEFT"
msgstr "Görgetés balra"

msgid "WHEEL_RIGHT"
msgstr "Görgetés jobbra"

msgid "WHEEL_UP"
msgstr "Görgetés fel"

#, fuzzy
msgid "WIKI"
msgstr "Wikipédiánk"

#, fuzzy
msgid "WIKI_2D"
msgstr "Wikipédiánk"

#, fuzzy
msgid "WIKI_3D"
msgstr "Wikipédiánk"

msgid "WIKI_3D_COMMA_SANDBOX"
msgstr ""

#, fuzzy
msgid "WIKI_3D_COMMA_STRATEGY"
msgstr "Kloroplasztisz"

#, fuzzy
msgid "WIKI_3D_COMMA_STRATEGY_COMMA_SPACE"
msgstr "Kloroplasztisz"

msgid "WIKI_8_BRACKET_16"
msgstr ""

#, fuzzy
msgid "WIKI_ASCENSION"
msgstr "A rusticyanin egy fehérje, ami szén-dioxid, és oxigén segítségével képes oxidálni a vasat egyik kémiai állapotból a másikba. Ez a folyamat (amit vas-légzésnek hívnak) energiát termel, amit a sejt később fel tud használni."

#, fuzzy
msgid "WIKI_ASCENSION_CURRENT_DEVELOPMENT"
msgstr "Jelenlegi fejlesztők"

#, fuzzy
msgid "WIKI_ASCENSION_FEATURES"
msgstr "Külső effektek:"

#, fuzzy
msgid "WIKI_ASCENSION_INTRO"
msgstr "A rusticyanin egy fehérje, ami szén-dioxid, és oxigén segítségével képes oxidálni a vasat egyik kémiai állapotból a másikba. Ez a folyamat (amit vas-légzésnek hívnak) energiát termel, amit a sejt később fel tud használni."

msgid "WIKI_ASCENSION_OVERVIEW"
msgstr ""

#, fuzzy
msgid "WIKI_ASCENSION_TRANSITIONS"
msgstr "Gratulálok!"

#, fuzzy
msgid "WIKI_ASCENSION_UI"
msgstr "A rusticyanin egy fehérje, ami szén-dioxid, és oxigén segítségével képes oxidálni a vasat egyik kémiai állapotból a másikba. Ez a folyamat (amit vas-légzésnek hívnak) energiát termel, amit a sejt később fel tud használni."

#, fuzzy
msgid "WIKI_AWAKENING_STAGE_CURRENT_DEVELOPMENT"
msgstr "Több sejthez való kapcsolódást teszi lehetővé. Ez a legelső lépés a többsejtűség felé. Amikor a sejted egy kolónia tagja, akkor a vegyületek eloszlanak a sejtek között. Ameddig egy kolónia tagja vagy, addig nem léphetsz be a sejtszerkesztőbe, emiatt el kell válnod a kolóniától miután elegendő vegyületet gyűjtöttél."

#, fuzzy
msgid "WIKI_AWAKENING_STAGE_FEATURES"
msgstr "Felkelési fázis"

#, fuzzy
msgid "WIKI_AWAKENING_STAGE_INTRO"
msgstr "Kötőszövet"

#, fuzzy
msgid "WIKI_AWAKENING_STAGE_OVERVIEW"
msgstr "Felkelési fázis"

#, fuzzy
msgid "WIKI_AWAKENING_STAGE_TRANSITIONS"
msgstr "Felkelési fázis"

#, fuzzy
msgid "WIKI_AWAKENING_STAGE_UI"
msgstr "Felkelési fázis"

msgid "WIKI_AWARE_STAGE_CURRENT_DEVELOPMENT"
msgstr ""

#, fuzzy
msgid "WIKI_AWARE_STAGE_FEATURES"
msgstr "Tudatos fázis"

#, fuzzy
msgid "WIKI_AWARE_STAGE_INTRO"
msgstr "A nitrogenáz egy enzim, mely nitrogéngázból a sejt energiaraktározó ATP molekulájának segítségével képes ammóniát előállítani, ami a sejtnek egy elég fontos tápanyaga. Ez a folyamat anaerob nitrogén-rögzítés néven ismert. Mivel a nitrogenáz a citoplazmában helyezkedik el, ezért a környékén elhelyezkedő folyadék glikolízist végez."

#, fuzzy
msgid "WIKI_AWARE_STAGE_OVERVIEW"
msgstr "Tudatos fázis"

#, fuzzy
msgid "WIKI_AWARE_STAGE_TRANSITIONS"
msgstr "Nitrogenáz"

#, fuzzy
msgid "WIKI_AWARE_STAGE_UI"
msgstr "Tudatos fázis"

#, fuzzy
msgid "WIKI_AXON_EFFECTS"
msgstr "Külső effektek:"

msgid "WIKI_AXON_INTRO"
msgstr "Idegrostok neuronok között, elérhető a Többsejtű fázistól. Szükséges az organizmus agykapacitásának növeléséhez és a jövőbeli fázisok eléréséhez."

msgid "WIKI_AXON_MODIFICATIONS"
msgstr ""

msgid "WIKI_AXON_PROCESSES"
msgstr ""

msgid "WIKI_AXON_REQUIREMENTS"
msgstr ""

msgid "WIKI_AXON_SCIENTIFIC_BACKGROUND"
msgstr ""

msgid "WIKI_AXON_STRATEGY"
msgstr ""

msgid "WIKI_AXON_UPGRADES"
msgstr ""

#, fuzzy
msgid "WIKI_BACTERIAL_CHEMOSYNTHESIS_COMMA_GLYCOLYSIS"
msgstr "OxyToxy szintézis"

#, fuzzy
msgid "WIKI_BINDING_AGENT_EFFECTS"
msgstr "Több sejthez való kapcsolódást teszi lehetővé. Ez a legelső lépés a többsejtűség felé. Amikor a sejted egy kolónia tagja, akkor a vegyületek eloszlanak a sejtek között. Ameddig egy kolónia tagja vagy, addig nem léphetsz be a sejtszerkesztőbe, emiatt el kell válnod a kolóniától miután elegendő vegyületet gyűjtöttél."

#, fuzzy
msgid "WIKI_BINDING_AGENT_INTRO"
msgstr "Kötőszövet"

#, fuzzy
msgid "WIKI_BINDING_AGENT_MODIFICATIONS"
msgstr "Több sejthez való kapcsolódást teszi lehetővé. Ez a legelső lépés a többsejtűség felé. Amikor a sejted egy kolónia tagja, akkor a vegyületek eloszlanak a sejtek között. Ameddig egy kolónia tagja vagy, addig nem léphetsz be a sejtszerkesztőbe, emiatt el kell válnod a kolóniától miután elegendő vegyületet gyűjtöttél."

#, fuzzy
msgid "WIKI_BINDING_AGENT_PROCESSES"
msgstr "[thrive:compound type=\"iron\"][/thrive:compound]-at alakít át [thrive:compound type=\"atp\"][/thrive:compound]-vé. Hatékonysága függ az [thrive:compound type=\"carbondioxide\"][/thrive:compound] és az [thrive:compound type=\"oxygen\"][/thrive:compound] koncentrációjától."

#, fuzzy
msgid "WIKI_BINDING_AGENT_REQUIREMENTS"
msgstr "Több sejthez való kapcsolódást teszi lehetővé. Ez a legelső lépés a többsejtűség felé. Amikor a sejted egy kolónia tagja, akkor a vegyületek eloszlanak a sejtek között. Ameddig egy kolónia tagja vagy, addig nem léphetsz be a sejtszerkesztőbe, emiatt el kell válnod a kolóniától miután elegendő vegyületet gyűjtöttél."

#, fuzzy
msgid "WIKI_BINDING_AGENT_SCIENTIFIC_BACKGROUND"
msgstr "Több sejthez való kapcsolódást teszi lehetővé. Ez a legelső lépés a többsejtűség felé. Amikor a sejted egy kolónia tagja, akkor a vegyületek eloszlanak a sejtek között. Ameddig egy kolónia tagja vagy, addig nem léphetsz be a sejtszerkesztőbe, emiatt el kell válnod a kolóniától miután elegendő vegyületet gyűjtöttél."

#, fuzzy
msgid "WIKI_BINDING_AGENT_STRATEGY"
msgstr "Több sejthez való kapcsolódást teszi lehetővé. Ez a legelső lépés a többsejtűség felé. Amikor a sejted egy kolónia tagja, akkor a vegyületek eloszlanak a sejtek között. Ameddig egy kolónia tagja vagy, addig nem léphetsz be a sejtszerkesztőbe, emiatt el kell válnod a kolóniától miután elegendő vegyületet gyűjtöttél."

#, fuzzy
msgid "WIKI_BINDING_AGENT_UPGRADES"
msgstr "Több sejthez való kapcsolódást teszi lehetővé. Ez a legelső lépés a többsejtűség felé. Amikor a sejted egy kolónia tagja, akkor a vegyületek eloszlanak a sejtek között. Ameddig egy kolónia tagja vagy, addig nem léphetsz be a sejtszerkesztőbe, emiatt el kell válnod a kolóniától miután elegendő vegyületet gyűjtöttél."

#, fuzzy
msgid "WIKI_BIOLUMINESCENT_VACUOLE_EFFECTS"
msgstr "Foszforeszkáló vakuólum"

#, fuzzy
msgid "WIKI_BIOLUMINESCENT_VACUOLE_INTRO"
msgstr "Foszforeszkáló vakuólum"

#, fuzzy
msgid "WIKI_BIOLUMINESCENT_VACUOLE_MODIFICATIONS"
msgstr "Foszforeszkáló vakuólum"

#, fuzzy
msgid "WIKI_BIOLUMINESCENT_VACUOLE_PROCESSES"
msgstr "Foszforeszkáló vakuólum"

#, fuzzy
msgid "WIKI_BIOLUMINESCENT_VACUOLE_REQUIREMENTS"
msgstr "Foszforeszkáló vakuólum"

#, fuzzy
msgid "WIKI_BIOLUMINESCENT_VACUOLE_SCIENTIFIC_BACKGROUND"
msgstr "Foszforeszkáló vakuólum"

#, fuzzy
msgid "WIKI_BIOLUMINESCENT_VACUOLE_STRATEGY"
msgstr "Foszforeszkáló vakuólum"

#, fuzzy
msgid "WIKI_BIOLUMINESCENT_VACUOLE_UPGRADES"
msgstr "Foszforeszkáló vakuólum"

msgid "WIKI_BODY_PLAN_EDITOR_COMMA_CELL_EDITOR"
msgstr ""

#, fuzzy
msgid "WIKI_CHEMOPLAST_EFFECTS"
msgstr "Kemoplasztisz"

#, fuzzy
msgid "WIKI_CHEMOPLAST_INTRO"
msgstr "Kemoplasztisz"

msgid "WIKI_CHEMOPLAST_MODIFICATIONS"
msgstr ""

#, fuzzy
msgid "WIKI_CHEMOPLAST_PROCESSES"
msgstr "[thrive:compound type=\"hydrogensulfide\"][/thrive:compound]-ot alakít át [thrive:compound type=\"glucose\"][/thrive:compound]-zá. Hatékonysága függ a [thrive:compound type=\"carbondioxide\"][/thrive:compound] koncentrációjától."

msgid "WIKI_CHEMOPLAST_REQUIREMENTS"
msgstr ""

msgid "WIKI_CHEMOPLAST_SCIENTIFIC_BACKGROUND"
msgstr ""

msgid "WIKI_CHEMOPLAST_STRATEGY"
msgstr ""

msgid "WIKI_CHEMOPLAST_UPGRADES"
msgstr ""

#, fuzzy
msgid "WIKI_CHEMORECEPTOR_EFFECTS"
msgstr "Minden sejt csak kemoreceptorok segítségével képes \"látni\", így tudnak információt gyűjteni a környezetükről. Ezen sejtszervecske hozzáadásával sokkal finomhangoltabb lesz a sejted kemorecepciója. Egy vonal fog megjelenni játékon belül, mely jelképezi a sejt \"látását\", és a sejt közelében található vegyületekre mutat."

#, fuzzy
msgid "WIKI_CHEMORECEPTOR_INTRO"
msgstr "Kemoreceptor"

#, fuzzy
msgid "WIKI_CHEMORECEPTOR_MODIFICATIONS"
msgstr "Minden sejt csak kemoreceptorok segítségével képes \"látni\", így tudnak információt gyűjteni a környezetükről. Ezen sejtszervecske hozzáadásával sokkal finomhangoltabb lesz a sejted kemorecepciója. Egy vonal fog megjelenni játékon belül, mely jelképezi a sejt \"látását\", és a sejt közelében található vegyületekre mutat."

#, fuzzy
msgid "WIKI_CHEMORECEPTOR_PROCESSES"
msgstr "A kemoreceptor segítségével messzebbi vegyületeket detektálhatsz. Az elhelyezése után módosítsd a kemoreceptort a vegyület kiválasztásával, és a segédvonal színének beállításával."

#, fuzzy
msgid "WIKI_CHEMORECEPTOR_REQUIREMENTS"
msgstr "Minden sejt csak kemoreceptorok segítségével képes \"látni\", így tudnak információt gyűjteni a környezetükről. Ezen sejtszervecske hozzáadásával sokkal finomhangoltabb lesz a sejted kemorecepciója. Egy vonal fog megjelenni játékon belül, mely jelképezi a sejt \"látását\", és a sejt közelében található vegyületekre mutat."

#, fuzzy
msgid "WIKI_CHEMORECEPTOR_SCIENTIFIC_BACKGROUND"
msgstr "Minden sejt csak kemoreceptorok segítségével képes \"látni\", így tudnak információt gyűjteni a környezetükről. Ezen sejtszervecske hozzáadásával sokkal finomhangoltabb lesz a sejted kemorecepciója. Egy vonal fog megjelenni játékon belül, mely jelképezi a sejt \"látását\", és a sejt közelében található vegyületekre mutat."

#, fuzzy
msgid "WIKI_CHEMORECEPTOR_STRATEGY"
msgstr "Minden sejt csak kemoreceptorok segítségével képes \"látni\", így tudnak információt gyűjteni a környezetükről. Ezen sejtszervecske hozzáadásával sokkal finomhangoltabb lesz a sejted kemorecepciója. Egy vonal fog megjelenni játékon belül, mely jelképezi a sejt \"látását\", és a sejt közelében található vegyületekre mutat."

#, fuzzy
msgid "WIKI_CHEMORECEPTOR_UPGRADES"
msgstr "Minden sejt csak kemoreceptorok segítségével képes \"látni\", így tudnak információt gyűjteni a környezetükről. Ezen sejtszervecske hozzáadásával sokkal finomhangoltabb lesz a sejted kemorecepciója. Egy vonal fog megjelenni játékon belül, mely jelképezi a sejt \"látását\", és a sejt közelében található vegyületekre mutat."

#, fuzzy
msgid "WIKI_CHEMOSYNTHESIZING_PROTEINS_EFFECTS"
msgstr "Kemoszintetizáló fehérjék"

#, fuzzy
msgid "WIKI_CHEMOSYNTHESIZING_PROTEINS_INTRO"
msgstr "Kemoszintetizáló fehérjék"

#, fuzzy
msgid "WIKI_CHEMOSYNTHESIZING_PROTEINS_MODIFICATIONS"
msgstr "A kemoszintetizáló fehérjék kicsi fehérjecsoportosulások a citoplazmában, melyek képesek glükózt előállítani hidrogén-szulfidból, vízből, és szén-dioxidból. Ezt a folyamatot hívjuk hidrogén-szulfid kemoszintézisnek. A glükóz előállításának intenzitása a szén-dioxid koncentrációjától függ. Mivel a kemoszintetizáló fehérjék a citoplazmában helyezkednek el, ezért a körülötte elhelyezkedő folyadék végez némi glikolízist."

#, fuzzy
msgid "WIKI_CHEMOSYNTHESIZING_PROTEINS_PROCESSES"
msgstr "[thrive:compound type=\"hydrogensulfide\"][/thrive:compound]-ot alakít át [thrive:compound type=\"glucose\"][/thrive:compound]-zá. A folyamat sebessége a [thrive:compound type=\"carbondioxide\"][/thrive:compound] koncentrációjától függ. Továbbá még a [thrive:compound type=\"glucose\"][/thrive:compound]-t alakítja át [thrive:compound type=\"atp\"][/thrive:compound]-vé."

#, fuzzy
msgid "WIKI_CHEMOSYNTHESIZING_PROTEINS_REQUIREMENTS"
msgstr "Kemoszintetizáló fehérjék"

#, fuzzy
msgid "WIKI_CHEMOSYNTHESIZING_PROTEINS_SCIENTIFIC_BACKGROUND"
msgstr "A kemoszintetizáló fehérjék kicsi fehérjecsoportosulások a citoplazmában, melyek képesek glükózt előállítani hidrogén-szulfidból, vízből, és szén-dioxidból. Ezt a folyamatot hívjuk hidrogén-szulfid kemoszintézisnek. A glükóz előállításának intenzitása a szén-dioxid koncentrációjától függ. Mivel a kemoszintetizáló fehérjék a citoplazmában helyezkednek el, ezért a körülötte elhelyezkedő folyadék végez némi glikolízist."

#, fuzzy
msgid "WIKI_CHEMOSYNTHESIZING_PROTEINS_STRATEGY"
msgstr "Kemoszintetizáló fehérjék"

#, fuzzy
msgid "WIKI_CHEMOSYNTHESIZING_PROTEINS_UPGRADES"
msgstr "Kemoszintetizáló fehérjék"

#, fuzzy
msgid "WIKI_CHLOROPLAST_EFFECTS"
msgstr "Kloroplasztisz"

#, fuzzy
msgid "WIKI_CHLOROPLAST_INTRO"
msgstr "Kloroplasztisz"

#, fuzzy
msgid "WIKI_CHLOROPLAST_MODIFICATIONS"
msgstr "[thrive:compound type=\"glucose\"][/thrive:compound]-t állít elő. Hatékonysága függ a [thrive:compound type=\"carbondioxide\"][/thrive:compound] koncentrációjától és a [thrive:compound type=\"sunlight\"][/thrive:compound] intenzitásától."

#, fuzzy
msgid "WIKI_CHLOROPLAST_PROCESSES"
msgstr "[thrive:compound type=\"glucose\"][/thrive:compound]-t állít elő. Hatékonysága függ a [thrive:compound type=\"carbondioxide\"][/thrive:compound] koncentrációjától és a [thrive:compound type=\"sunlight\"][/thrive:compound] intenzitásától."

msgid "WIKI_CHLOROPLAST_REQUIREMENTS"
msgstr ""

msgid "WIKI_CHLOROPLAST_SCIENTIFIC_BACKGROUND"
msgstr ""

#, fuzzy
msgid "WIKI_CHLOROPLAST_STRATEGY"
msgstr "Kloroplasztisz"

#, fuzzy
msgid "WIKI_CHLOROPLAST_UPGRADES"
msgstr "Kloroplasztisz"

#, fuzzy
msgid "WIKI_CHROMATOPHORE_PHOTOSYNTHESIS_COMMA_GLYCOLYSIS"
msgstr "OxyToxy szintézis"

msgid "WIKI_CILIA_EFFECTS"
msgstr ""

msgid "WIKI_CILIA_INTRO"
msgstr ""

msgid "WIKI_CILIA_MODIFICATIONS"
msgstr ""

#, fuzzy
msgid "WIKI_CILIA_PROCESSES"
msgstr "[thrive:compound type=\"glucose\"][/thrive:compound]-t alakít át [thrive:compound type=\"atp\"][/thrive:compound]-vé."

msgid "WIKI_CILIA_REQUIREMENTS"
msgstr ""

msgid "WIKI_CILIA_SCIENTIFIC_BACKGROUND"
msgstr ""

msgid "WIKI_CILIA_STRATEGY"
msgstr ""

msgid "WIKI_CILIA_UPGRADES"
msgstr ""

#, fuzzy
msgid "WIKI_COMPOUNDS_BUTTON"
msgstr "A ragacsos belseje a sejtnek. A citoplazma (sejtplazma) ionok, proteinek, víz és még más anyagok egyszerű keveréke, ami kitölti egy sejt belsejét. Az egyik funkciója a glikolízis, ami a glükóz ATP-vé alakítását takarja. Azoknak az organizmusoknak, melyeknek nincsenek különböző sejtszervecskéi, hogy fejlettebb anyagcserét tudjanak végezni, nekik ez az egyetlen támaszuk az energia előállítására. A sejtek még használják molekulák raktáraként, és hogy ezzel növelni tudják méretüket."

#, fuzzy
msgid "WIKI_COMPOUNDS_DEVELOPMENT"
msgstr "Vegyületek:"

#, fuzzy
msgid "WIKI_COMPOUNDS_INTRO"
msgstr "A ragacsos belseje a sejtnek. A citoplazma (sejtplazma) ionok, proteinek, víz és még más anyagok egyszerű keveréke, ami kitölti egy sejt belsejét. Az egyik funkciója a glikolízis, ami a glükóz ATP-vé alakítását takarja. Azoknak az organizmusoknak, melyeknek nincsenek különböző sejtszervecskéi, hogy fejlettebb anyagcserét tudjanak végezni, nekik ez az egyetlen támaszuk az energia előállítására. A sejtek még használják molekulák raktáraként, és hogy ezzel növelni tudják méretüket."

msgid "WIKI_COMPOUNDS_TYPES_OF_COMPOUNDS"
msgstr ""

msgid "WIKI_COMPOUND_SYSTEM_DEVELOPMENT_COMPOUNDS_LIST"
msgstr ""

msgid "WIKI_COMPOUND_SYSTEM_DEVELOPMENT_INTRO"
msgstr ""

msgid "WIKI_COMPOUND_SYSTEM_DEVELOPMENT_MICROBE_STAGE"
msgstr ""

msgid "WIKI_COMPOUND_SYSTEM_DEVELOPMENT_OVERVIEW"
msgstr ""

#, fuzzy
msgid "WIKI_CYTOPLASM_EFFECTS"
msgstr "A ragacsos belseje a sejtnek. A citoplazma (sejtplazma) ionok, proteinek, víz és még más anyagok egyszerű keveréke, ami kitölti egy sejt belsejét. Az egyik funkciója a glikolízis, ami a glükóz ATP-vé alakítását takarja. Azoknak az organizmusoknak, melyeknek nincsenek különböző sejtszervecskéi, hogy fejlettebb anyagcserét tudjanak végezni, nekik ez az egyetlen támaszuk az energia előállítására. A sejtek még használják molekulák raktáraként, és hogy ezzel növelni tudják méretüket."

#, fuzzy
msgid "WIKI_CYTOPLASM_INTRO"
msgstr "A ragacsos belseje a sejtnek. A citoplazma (sejtplazma) ionok, proteinek, víz és még más anyagok egyszerű keveréke, ami kitölti egy sejt belsejét. Az egyik funkciója a glikolízis, ami a glükóz ATP-vé alakítását takarja. Azoknak az organizmusoknak, melyeknek nincsenek különböző sejtszervecskéi, hogy fejlettebb anyagcserét tudjanak végezni, nekik ez az egyetlen támaszuk az energia előállítására. A sejtek még használják molekulák raktáraként, és hogy ezzel növelni tudják méretüket."

#, fuzzy
msgid "WIKI_CYTOPLASM_MODIFICATIONS"
msgstr "A ragacsos belseje a sejtnek. A citoplazma (sejtplazma) ionok, proteinek, víz és még más anyagok egyszerű keveréke, ami kitölti egy sejt belsejét. Az egyik funkciója a glikolízis, ami a glükóz ATP-vé alakítását takarja. Azoknak az organizmusoknak, melyeknek nincsenek különböző sejtszervecskéi, hogy fejlettebb anyagcserét tudjanak végezni, nekik ez az egyetlen támaszuk az energia előállítására. A sejtek még használják molekulák raktáraként, és hogy ezzel növelni tudják méretüket."

#, fuzzy
msgid "WIKI_CYTOPLASM_PROCESSES"
msgstr "[thrive:compound type=\"glucose\"][/thrive:compound]-t alakít át [thrive:compound type=\"atp\"][/thrive:compound]-vé."

msgid "WIKI_CYTOPLASM_REQUIREMENTS"
msgstr ""

msgid "WIKI_CYTOPLASM_SCIENTIFIC_BACKGROUND"
msgstr ""

msgid "WIKI_CYTOPLASM_STRATEGY"
msgstr ""

msgid "WIKI_CYTOPLASM_UPGRADES"
msgstr ""

#, fuzzy
msgid "WIKI_DEVELOPMENT"
msgstr "Fejlesztők"

#, fuzzy
msgid "WIKI_DEVELOPMENT_INFO_BUTTON"
msgstr "Sejtszervecskék"

#, fuzzy
msgid "WIKI_DEVELOPMENT_ROOT_INTRO"
msgstr "Sejtszervecskék"

msgid "WIKI_EDITORS_AND_MUTATIONS_GENERATIONS_AND_EDITOR_SESSIONS"
msgstr ""

#, fuzzy
msgid "WIKI_EDITORS_AND_MUTATIONS_INTRO"
msgstr "Mitokondrium"

msgid "WIKI_EDITORS_AND_MUTATIONS_MUTATIONS_AND_MUTATION_POINTS"
msgstr ""

msgid "WIKI_ENVIRONMENTAL_CONDITIONS_ENVIRONMENTAL_GASSES"
msgstr ""

#, fuzzy
msgid "WIKI_ENVIRONMENTAL_CONDITIONS_INTRO"
msgstr "Mitokondrium"

#, fuzzy
msgid "WIKI_ENVIRONMENTAL_CONDITIONS_PHYSICAL_CONDITIONS"
msgstr "A {0} populációjának egyedszáma megváltozott {1}-értékkel, emiatt az ok miatt: {2}"

msgid "WIKI_ENVIRONMENTAL_CONDITIONS_THE_DAY/NIGHT_CYCLE"
msgstr ""

#, fuzzy
msgid "WIKI_FERROPLAST_EFFECTS"
msgstr "Termoplasztisz"

#, fuzzy
msgid "WIKI_FERROPLAST_INTRO"
msgstr "Termoplasztisz"

#, fuzzy
msgid "WIKI_FERROPLAST_MODIFICATIONS"
msgstr "[thrive:compound type=\"glucose\"][/thrive:compound]-t állít elő. Hatékonysága függ a [thrive:compound type=\"carbondioxide\"][/thrive:compound] koncentrációjától és a hőmérséklettől."

#, fuzzy
msgid "WIKI_FERROPLAST_PROCESSES"
msgstr "[thrive:compound type=\"glucose\"][/thrive:compound]-t állít elő. Hatékonysága függ a [thrive:compound type=\"carbondioxide\"][/thrive:compound] koncentrációjától és a hőmérséklettől."

#, fuzzy
msgid "WIKI_FERROPLAST_REQUIREMENTS"
msgstr "Nitrifikáló színtest"

#, fuzzy
msgid "WIKI_FERROPLAST_SCIENTIFIC_BACKGROUND"
msgstr "[thrive:compound type=\"atp\"][/thrive:compound]-t alakít át [thrive:compound type=\"ammonia\"][/thrive:compound]-vá. Hatékonysága függ a [thrive:compound type=\"nitrogen\"][/thrive:compound] és az [thrive:compound type=\"oxygen\"][/thrive:compound] koncentrációjától."

#, fuzzy
msgid "WIKI_FERROPLAST_STRATEGY"
msgstr "Termoplasztisz"

#, fuzzy
msgid "WIKI_FERROPLAST_UPGRADES"
msgstr "Termoplasztisz"

msgid "WIKI_FLAGELLUM_EFFECTS"
msgstr ""

#, fuzzy
msgid "WIKI_FLAGELLUM_INTRO"
msgstr "Ostor"

msgid "WIKI_FLAGELLUM_MODIFICATIONS"
msgstr ""

#, fuzzy
msgid "WIKI_FLAGELLUM_PROCESSES"
msgstr "Növeli a sejt sebességét, viszont [thrive:compound type=\"atp\"][/thrive:compound]-t használ."

msgid "WIKI_FLAGELLUM_REQUIREMENTS"
msgstr ""

msgid "WIKI_FLAGELLUM_SCIENTIFIC_BACKGROUND"
msgstr ""

msgid "WIKI_FLAGELLUM_STRATEGY"
msgstr ""

msgid "WIKI_FLAGELLUM_UPGRADES"
msgstr ""

#, fuzzy
msgid "WIKI_GLYCOLYSIS_COMMA_ANAEROBIC_NITROGEN_FIXATION"
msgstr "Anaerob Nitrifikáció"

#, fuzzy
msgid "WIKI_HEADING_APPENDICES"
msgstr "Felkelési fázis"

#, fuzzy
msgid "WIKI_HEADING_BASIC_GAME_MECHANICS"
msgstr "Felkelési fázis"

#, fuzzy
msgid "WIKI_HEADING_COMPOUNDS_LIST"
msgstr "Felkelési fázis"

#, fuzzy
msgid "WIKI_HEADING_COMPOUND_CLOUDS"
msgstr "Felkelési fázis"

#, fuzzy
msgid "WIKI_HEADING_CONCEPT_ART"
msgstr "Felkelési fázis"

#, fuzzy
msgid "WIKI_HEADING_CURRENT_DEVELOPMENT"
msgstr "Jelenlegi fejlesztők"

#, fuzzy
msgid "WIKI_HEADING_DEVELOPMENT"
msgstr "Felkelési fázis"

#, fuzzy
msgid "WIKI_HEADING_EDITOR"
msgstr "Felkelési fázis"

msgid "WIKI_HEADING_EFFECTS"
msgstr ""

#, fuzzy
msgid "WIKI_HEADING_ENVIRONMENTAL_GASSES"
msgstr "Nitrogenáz"

#, fuzzy
msgid "WIKI_HEADING_FEATURES"
msgstr "Felkelési fázis"

#, fuzzy
msgid "WIKI_HEADING_FOG_OF_WAR"
msgstr "Felkelési fázis"

#, fuzzy
msgid "WIKI_HEADING_GAMEPLAY"
msgstr "Felkelési fázis"

#, fuzzy
msgid "WIKI_HEADING_GDD"
msgstr "Felkelési fázis"

#, fuzzy
msgid "WIKI_HEADING_GENERAL_TIPS"
msgstr "Felkelési fázis"

msgid "WIKI_HEADING_GENERATIONS_AND_EDITOR_SESSIONS"
msgstr ""

#, fuzzy
msgid "WIKI_HEADING_MICROBE_PARTS"
msgstr "Felkelési fázis"

#, fuzzy
msgid "WIKI_HEADING_MICROBE_STAGE"
msgstr "Felkelési fázis"

#, fuzzy
msgid "WIKI_HEADING_MICROBE_STAGE_TIPS"
msgstr "Felkelési fázis"

msgid "WIKI_HEADING_MODIFICATIONS"
msgstr ""

#, fuzzy
msgid "WIKI_HEADING_MORE_GAME_INFO"
msgstr "Felkelési fázis"

msgid "WIKI_HEADING_MUTATIONS_AND_MUTATION_POINTS"
msgstr ""

#, fuzzy
msgid "WIKI_HEADING_OVERVIEW"
msgstr "Felkelési fázis"

#, fuzzy
msgid "WIKI_HEADING_PATCHES"
msgstr "Felkelési fázis"

#, fuzzy
msgid "WIKI_HEADING_PHYSICAL_CONDITIONS"
msgstr "Fizikai körülmények"

msgid "WIKI_HEADING_PROCESSES"
msgstr ""

msgid "WIKI_HEADING_REPRODUCTION_IN_THE_MICROBE_STAGE"
msgstr ""

msgid "WIKI_HEADING_REQUIREMENTS"
msgstr ""

msgid "WIKI_HEADING_SCIENTIFIC_BACKGROUND"
msgstr ""

#, fuzzy
msgid "WIKI_HEADING_STRATEGY"
msgstr "Felkelési fázis"

#, fuzzy
msgid "WIKI_HEADING_THE_DAY/NIGHT_CYCLE"
msgstr "Felkelési fázis"

#, fuzzy
msgid "WIKI_HEADING_THE_PATCH_MAP"
msgstr "Felkelési fázis"

#, fuzzy
msgid "WIKI_HEADING_TRANSITIONS"
msgstr "Felkelési fázis"

#, fuzzy
msgid "WIKI_HEADING_TYPES_OF_COMPOUNDS"
msgstr "Végtelen vegyületek"

#, fuzzy
msgid "WIKI_HEADING_UI"
msgstr "Felkelési fázis"

msgid "WIKI_HEADING_UPGRADES"
msgstr ""

#, fuzzy
msgid "WIKI_HELP_AND_TIPS_BASIC_GAME_MECHANICS"
msgstr "Sejtszervecske elhelyezése"

#, fuzzy
msgid "WIKI_HELP_AND_TIPS_BUTTON"
msgstr "A ragacsos belseje a sejtnek. A citoplazma (sejtplazma) ionok, proteinek, víz és még más anyagok egyszerű keveréke, ami kitölti egy sejt belsejét. Az egyik funkciója a glikolízis, ami a glükóz ATP-vé alakítását takarja. Azoknak az organizmusoknak, melyeknek nincsenek különböző sejtszervecskéi, hogy fejlettebb anyagcserét tudjanak végezni, nekik ez az egyetlen támaszuk az energia előállítására. A sejtek még használják molekulák raktáraként, és hogy ezzel növelni tudják méretüket."

#, fuzzy
msgid "WIKI_HELP_AND_TIPS_COMPOUND_CLOUDS"
msgstr "Felkelési fázis"

msgid "WIKI_HELP_AND_TIPS_GENERAL_TIPS"
msgstr ""

#, fuzzy
msgid "WIKI_HELP_AND_TIPS_INTRO"
msgstr "Mitokondrium"

#, fuzzy
msgid "WIKI_HELP_AND_TIPS_MICROBE_PARTS"
msgstr "Felkelési fázis"

#, fuzzy
msgid "WIKI_HELP_AND_TIPS_MICROBE_STAGE_TIPS"
msgstr "Felkelési fázis"

msgid "WIKI_HELP_AND_TIPS_MORE_GAME_INFO"
msgstr ""

#, fuzzy
msgid "WIKI_HYDROGENASE_EFFECTS"
msgstr "A nitrogenáz egy enzim, mely nitrogéngázból a sejt energiaraktározó ATP molekulájának segítségével képes ammóniát előállítani, ami a sejtnek egy elég fontos tápanyaga. Ez a folyamat anaerob nitrogén-rögzítés néven ismert. Mivel a nitrogenáz a citoplazmában helyezkedik el, ezért a környékén elhelyezkedő folyadék glikolízist végez."

#, fuzzy
msgid "WIKI_HYDROGENASE_INTRO"
msgstr "A nitrogenáz egy enzim, mely nitrogéngázból a sejt energiaraktározó ATP molekulájának segítségével képes ammóniát előállítani, ami a sejtnek egy elég fontos tápanyaga. Ez a folyamat anaerob nitrogén-rögzítés néven ismert. Mivel a nitrogenáz a citoplazmában helyezkedik el, ezért a környékén elhelyezkedő folyadék glikolízist végez."

#, fuzzy
msgid "WIKI_HYDROGENASE_MODIFICATIONS"
msgstr "A nitrogenáz egy enzim, mely nitrogéngázból a sejt energiaraktározó ATP molekulájának segítségével képes ammóniát előállítani, ami a sejtnek egy elég fontos tápanyaga. Ez a folyamat anaerob nitrogén-rögzítés néven ismert. Mivel a nitrogenáz a citoplazmában helyezkedik el, ezért a környékén elhelyezkedő folyadék glikolízist végez."

#, fuzzy
msgid "WIKI_HYDROGENASE_PROCESSES"
msgstr "[thrive:compound type=\"atp\"][/thrive:compound]-t alakít át [thrive:compound type=\"ammonia\"][/thrive:compound]-vá. Hatékonysága függ az [thrive:compound type=\"nitrogen\"][/thrive:compound] koncentrációjától."

#, fuzzy
msgid "WIKI_HYDROGENASE_REQUIREMENTS"
msgstr "A nitrogenáz egy enzim, mely nitrogéngázból a sejt energiaraktározó ATP molekulájának segítségével képes ammóniát előállítani, ami a sejtnek egy elég fontos tápanyaga. Ez a folyamat anaerob nitrogén-rögzítés néven ismert. Mivel a nitrogenáz a citoplazmában helyezkedik el, ezért a környékén elhelyezkedő folyadék glikolízist végez."

#, fuzzy
msgid "WIKI_HYDROGENASE_SCIENTIFIC_BACKGROUND"
msgstr "A nitrogenáz egy enzim, mely nitrogéngázból a sejt energiaraktározó ATP molekulájának segítségével képes ammóniát előállítani, ami a sejtnek egy elég fontos tápanyaga. Ez a folyamat anaerob nitrogén-rögzítés néven ismert. Mivel a nitrogenáz a citoplazmában helyezkedik el, ezért a környékén elhelyezkedő folyadék glikolízist végez."

#, fuzzy
msgid "WIKI_HYDROGENASE_STRATEGY"
msgstr "A nitrogenáz egy enzim, mely nitrogéngázból a sejt energiaraktározó ATP molekulájának segítségével képes ammóniát előállítani, ami a sejtnek egy elég fontos tápanyaga. Ez a folyamat anaerob nitrogén-rögzítés néven ismert. Mivel a nitrogenáz a citoplazmában helyezkedik el, ezért a környékén elhelyezkedő folyadék glikolízist végez."

#, fuzzy
msgid "WIKI_HYDROGENASE_UPGRADES"
msgstr "A nitrogenáz egy enzim, mely nitrogéngázból a sejt energiaraktározó ATP molekulájának segítségével képes ammóniát előállítani, ami a sejtnek egy elég fontos tápanyaga. Ez a folyamat anaerob nitrogén-rögzítés néven ismert. Mivel a nitrogenáz a citoplazmában helyezkedik el, ezért a környékén elhelyezkedő folyadék glikolízist végez."

#, fuzzy
msgid "WIKI_INDUSTRIAL_STAGE_CURRENT_DEVELOPMENT"
msgstr "Több sejthez való kapcsolódást teszi lehetővé. Ez a legelső lépés a többsejtűség felé. Amikor a sejted egy kolónia tagja, akkor a vegyületek eloszlanak a sejtek között. Ameddig egy kolónia tagja vagy, addig nem léphetsz be a sejtszerkesztőbe, emiatt el kell válnod a kolóniától miután elegendő vegyületet gyűjtöttél."

#, fuzzy
msgid "WIKI_INDUSTRIAL_STAGE_FEATURES"
msgstr "Több sejthez való kapcsolódást teszi lehetővé. Ez a legelső lépés a többsejtűség felé. Amikor a sejted egy kolónia tagja, akkor a vegyületek eloszlanak a sejtek között. Ameddig egy kolónia tagja vagy, addig nem léphetsz be a sejtszerkesztőbe, emiatt el kell válnod a kolóniától miután elegendő vegyületet gyűjtöttél."

#, fuzzy
msgid "WIKI_INDUSTRIAL_STAGE_INTRO"
msgstr "Kötőszövet"

msgid "WIKI_INDUSTRIAL_STAGE_OVERVIEW"
msgstr ""

#, fuzzy
msgid "WIKI_INDUSTRIAL_STAGE_TRANSITIONS"
msgstr "(a sebesség, mely alatt az MI fajok mutálódnak)"

#, fuzzy
msgid "WIKI_INDUSTRIAL_STAGE_UI"
msgstr "Kötőszövet"

msgid "WIKI_INJECTISOME_PILUS"
msgstr ""

msgid "WIKI_LYSOSOME_EFFECTS"
msgstr ""

#, fuzzy
msgid "WIKI_LYSOSOME_INTRO"
msgstr "A metaboloszómák fehérjecsoportosulások fehérjeburokba csomagolva. A glükózt a citoplazmánál sokkal gyorsabban át tudják alakítani ATP-vé az aerob légzés segítségével. Viszont, mivel egyfajta \"légzés\", ezért oxigén kell a működéséhez, így a környezetben kisebb az oxigénszint, akkor ennek hatására az ATP előállítása lelassul. Mivel a metaboloszómák a citoplazmában helyezkednek el, ezért a körülötte elhelyezkedő folyadék végez némi glikolízist."

#, fuzzy
msgid "WIKI_LYSOSOME_MODIFICATIONS"
msgstr "A metaboloszómák fehérjecsoportosulások fehérjeburokba csomagolva. A glükózt a citoplazmánál sokkal gyorsabban át tudják alakítani ATP-vé az aerob légzés segítségével. Viszont, mivel egyfajta \"légzés\", ezért oxigén kell a működéséhez, így a környezetben kisebb az oxigénszint, akkor ennek hatására az ATP előállítása lelassul. Mivel a metaboloszómák a citoplazmában helyezkednek el, ezért a körülötte elhelyezkedő folyadék végez némi glikolízist."

#, fuzzy
msgid "WIKI_LYSOSOME_PROCESSES"
msgstr "[thrive:compound type=\"atp\"][/thrive:compound]-t alakít át [thrive:compound type=\"oxytoxy\"][/thrive:compound]-vá. Hatékonysága függ az [thrive:compound type=\"oxygen\"][/thrive:compound] koncentrációjától. Mérget képes kilőni a [thrive:input]g_fire_toxin[/thrive:input] megnyomásával. Ha az [thrive:compound type=\"oxytoxy\"][/thrive:compound] mennyisége alacsony, akkor azt a kis mennyiséget ki tudod lőni, viszont kevesebb sebzést okoz."

msgid "WIKI_LYSOSOME_REQUIREMENTS"
msgstr ""

msgid "WIKI_LYSOSOME_SCIENTIFIC_BACKGROUND"
msgstr ""

msgid "WIKI_LYSOSOME_STRATEGY"
msgstr ""

msgid "WIKI_LYSOSOME_UPGRADES"
msgstr ""

#, fuzzy
msgid "WIKI_MACROSCOPIC_STAGE_CONCEPT_ART"
msgstr "Többsejtes fázis"

#, fuzzy
msgid "WIKI_MACROSCOPIC_STAGE_CURRENT_DEVELOPMENT"
msgstr "Több sejthez való kapcsolódást teszi lehetővé. Ez a legelső lépés a többsejtűség felé. Amikor a sejted egy kolónia tagja, akkor a vegyületek eloszlanak a sejtek között. Ameddig egy kolónia tagja vagy, addig nem léphetsz be a sejtszerkesztőbe, emiatt el kell válnod a kolóniától miután elegendő vegyületet gyűjtöttél."

#, fuzzy
msgid "WIKI_MACROSCOPIC_STAGE_FEATURES"
msgstr "Nyálka jet"

#, fuzzy
msgid "WIKI_MACROSCOPIC_STAGE_INTRO"
msgstr ""
"Egy távoli idegen bolygón az évmilliók óta tartó vulkanikus aktivitások és meteoresők miatt egy új csoda jött létre az univerzumban.\n"
"\n"
"Élet.\n"
"\n"
"Egyszerű baktériumok jelentek meg az óceánok lenti régióiban. A játék elején a te fajod az utolsó univerzális közös ős (más néven LUCA) ezen a planétán.\n"
"\n"
"Ahhoz, hogy túléld ezt a kegyetlen világot, annyi vegyületet kell gyűjtened, amennyit csak találsz, és fejlesztened kell fajodat az evolúció során, hogy versenyképesek maradjanak a többi fajjal."

#, fuzzy
msgid "WIKI_MACROSCOPIC_STAGE_OVERVIEW"
msgstr "Sejtfázis"

#, fuzzy
msgid "WIKI_MACROSCOPIC_STAGE_TRANSITIONS"
msgstr "Nitrogenáz"

#, fuzzy
msgid "WIKI_MACROSCOPIC_STAGE_UI"
msgstr "Sejtfázis"

#, fuzzy
msgid "WIKI_MECHANICS"
msgstr "Sejtszervecske elhelyezése"

#, fuzzy
msgid "WIKI_MECHANICS_ROOT_INTRO"
msgstr "Sejtszervecskék"

#, fuzzy
msgid "WIKI_MELANOSOME_EFFECTS"
msgstr "A metaboloszómák fehérjecsoportosulások fehérjeburokba csomagolva. A glükózt a citoplazmánál sokkal gyorsabban át tudják alakítani ATP-vé az aerob légzés segítségével. Viszont, mivel egyfajta \"légzés\", ezért oxigén kell a működéséhez, így a környezetben kisebb az oxigénszint, akkor ennek hatására az ATP előállítása lelassul. Mivel a metaboloszómák a citoplazmában helyezkednek el, ezért a körülötte elhelyezkedő folyadék végez némi glikolízist."

#, fuzzy
msgid "WIKI_MELANOSOME_INTRO"
msgstr "A metaboloszómák fehérjecsoportosulások fehérjeburokba csomagolva. A glükózt a citoplazmánál sokkal gyorsabban át tudják alakítani ATP-vé az aerob légzés segítségével. Viszont, mivel egyfajta \"légzés\", ezért oxigén kell a működéséhez, így a környezetben kisebb az oxigénszint, akkor ennek hatására az ATP előállítása lelassul. Mivel a metaboloszómák a citoplazmában helyezkednek el, ezért a körülötte elhelyezkedő folyadék végez némi glikolízist."

#, fuzzy
msgid "WIKI_MELANOSOME_MODIFICATIONS"
msgstr "A metaboloszómák fehérjecsoportosulások fehérjeburokba csomagolva. A glükózt a citoplazmánál sokkal gyorsabban át tudják alakítani ATP-vé az aerob légzés segítségével. Viszont, mivel egyfajta \"légzés\", ezért oxigén kell a működéséhez, így a környezetben kisebb az oxigénszint, akkor ennek hatására az ATP előállítása lelassul. Mivel a metaboloszómák a citoplazmában helyezkednek el, ezért a körülötte elhelyezkedő folyadék végez némi glikolízist."

#, fuzzy
msgid "WIKI_MELANOSOME_PROCESSES"
msgstr "[thrive:compound type=\"atp\"][/thrive:compound]-t alakít át [thrive:compound type=\"oxytoxy\"][/thrive:compound]-vá. Hatékonysága függ az [thrive:compound type=\"oxygen\"][/thrive:compound] koncentrációjától. Mérget képes kilőni a [thrive:input]g_fire_toxin[/thrive:input] megnyomásával. Ha az [thrive:compound type=\"oxytoxy\"][/thrive:compound] mennyisége alacsony, akkor azt a kis mennyiséget ki tudod lőni, viszont kevesebb sebzést okoz."

#, fuzzy
msgid "WIKI_MELANOSOME_REQUIREMENTS"
msgstr "A metaboloszómák fehérjecsoportosulások fehérjeburokba csomagolva. A glükózt a citoplazmánál sokkal gyorsabban át tudják alakítani ATP-vé az aerob légzés segítségével. Viszont, mivel egyfajta \"légzés\", ezért oxigén kell a működéséhez, így a környezetben kisebb az oxigénszint, akkor ennek hatására az ATP előállítása lelassul. Mivel a metaboloszómák a citoplazmában helyezkednek el, ezért a körülötte elhelyezkedő folyadék végez némi glikolízist."

#, fuzzy
msgid "WIKI_MELANOSOME_SCIENTIFIC_BACKGROUND"
msgstr "A metaboloszómák fehérjecsoportosulások fehérjeburokba csomagolva. A glükózt a citoplazmánál sokkal gyorsabban át tudják alakítani ATP-vé az aerob légzés segítségével. Viszont, mivel egyfajta \"légzés\", ezért oxigén kell a működéséhez, így a környezetben kisebb az oxigénszint, akkor ennek hatására az ATP előállítása lelassul. Mivel a metaboloszómák a citoplazmában helyezkednek el, ezért a körülötte elhelyezkedő folyadék végez némi glikolízist."

#, fuzzy
msgid "WIKI_MELANOSOME_STRATEGY"
msgstr "A metaboloszómák fehérjecsoportosulások fehérjeburokba csomagolva. A glükózt a citoplazmánál sokkal gyorsabban át tudják alakítani ATP-vé az aerob légzés segítségével. Viszont, mivel egyfajta \"légzés\", ezért oxigén kell a működéséhez, így a környezetben kisebb az oxigénszint, akkor ennek hatására az ATP előállítása lelassul. Mivel a metaboloszómák a citoplazmában helyezkednek el, ezért a körülötte elhelyezkedő folyadék végez némi glikolízist."

#, fuzzy
msgid "WIKI_MELANOSOME_UPGRADES"
msgstr "A metaboloszómák fehérjecsoportosulások fehérjeburokba csomagolva. A glükózt a citoplazmánál sokkal gyorsabban át tudják alakítani ATP-vé az aerob légzés segítségével. Viszont, mivel egyfajta \"légzés\", ezért oxigén kell a működéséhez, így a környezetben kisebb az oxigénszint, akkor ennek hatására az ATP előállítása lelassul. Mivel a metaboloszómák a citoplazmában helyezkednek el, ezért a körülötte elhelyezkedő folyadék végez némi glikolízist."

#, fuzzy
msgid "WIKI_METABOLOSOMES_EFFECTS"
msgstr "A metaboloszómák fehérjecsoportosulások fehérjeburokba csomagolva. A glükózt a citoplazmánál sokkal gyorsabban át tudják alakítani ATP-vé az aerob légzés segítségével. Viszont, mivel egyfajta \"légzés\", ezért oxigén kell a működéséhez, így a környezetben kisebb az oxigénszint, akkor ennek hatására az ATP előállítása lelassul. Mivel a metaboloszómák a citoplazmában helyezkednek el, ezért a körülötte elhelyezkedő folyadék végez némi glikolízist."

#, fuzzy
msgid "WIKI_METABOLOSOMES_INTRO"
msgstr "Metaboloszómák"

#, fuzzy
msgid "WIKI_METABOLOSOMES_MODIFICATIONS"
msgstr "A metaboloszómák fehérjecsoportosulások fehérjeburokba csomagolva. A glükózt a citoplazmánál sokkal gyorsabban át tudják alakítani ATP-vé az aerob légzés segítségével. Viszont, mivel egyfajta \"légzés\", ezért oxigén kell a működéséhez, így a környezetben kisebb az oxigénszint, akkor ennek hatására az ATP előállítása lelassul. Mivel a metaboloszómák a citoplazmában helyezkednek el, ezért a körülötte elhelyezkedő folyadék végez némi glikolízist."

#, fuzzy
msgid "WIKI_METABOLOSOMES_PROCESSES"
msgstr "[thrive:compound type=\"glucose\"][/thrive:compound]-t alakít át [thrive:compound type=\"atp\"][/thrive:compound]-vé. Hatékonysága függ az [thrive:compound type=\"oxygen\"][/thrive:compound] koncentrációjától."

#, fuzzy
msgid "WIKI_METABOLOSOMES_REQUIREMENTS"
msgstr "A metaboloszómák fehérjecsoportosulások fehérjeburokba csomagolva. A glükózt a citoplazmánál sokkal gyorsabban át tudják alakítani ATP-vé az aerob légzés segítségével. Viszont, mivel egyfajta \"légzés\", ezért oxigén kell a működéséhez, így a környezetben kisebb az oxigénszint, akkor ennek hatására az ATP előállítása lelassul. Mivel a metaboloszómák a citoplazmában helyezkednek el, ezért a körülötte elhelyezkedő folyadék végez némi glikolízist."

#, fuzzy
msgid "WIKI_METABOLOSOMES_SCIENTIFIC_BACKGROUND"
msgstr "A metaboloszómák fehérjecsoportosulások fehérjeburokba csomagolva. A glükózt a citoplazmánál sokkal gyorsabban át tudják alakítani ATP-vé az aerob légzés segítségével. Viszont, mivel egyfajta \"légzés\", ezért oxigén kell a működéséhez, így a környezetben kisebb az oxigénszint, akkor ennek hatására az ATP előállítása lelassul. Mivel a metaboloszómák a citoplazmában helyezkednek el, ezért a körülötte elhelyezkedő folyadék végez némi glikolízist."

#, fuzzy
msgid "WIKI_METABOLOSOMES_STRATEGY"
msgstr "A metaboloszómák fehérjecsoportosulások fehérjeburokba csomagolva. A glükózt a citoplazmánál sokkal gyorsabban át tudják alakítani ATP-vé az aerob légzés segítségével. Viszont, mivel egyfajta \"légzés\", ezért oxigén kell a működéséhez, így a környezetben kisebb az oxigénszint, akkor ennek hatására az ATP előállítása lelassul. Mivel a metaboloszómák a citoplazmában helyezkednek el, ezért a körülötte elhelyezkedő folyadék végez némi glikolízist."

#, fuzzy
msgid "WIKI_METABOLOSOMES_UPGRADES"
msgstr "A metaboloszómák fehérjecsoportosulások fehérjeburokba csomagolva. A glükózt a citoplazmánál sokkal gyorsabban át tudják alakítani ATP-vé az aerob légzés segítségével. Viszont, mivel egyfajta \"légzés\", ezért oxigén kell a működéséhez, így a környezetben kisebb az oxigénszint, akkor ennek hatására az ATP előállítása lelassul. Mivel a metaboloszómák a citoplazmában helyezkednek el, ezért a körülötte elhelyezkedő folyadék végez némi glikolízist."

#, fuzzy
msgid "WIKI_MICROBE_STAGE_APPENDICES"
msgstr ""
"Egy távoli idegen bolygón az évmilliók óta tartó vulkanikus aktivitások és meteoresők miatt egy új csoda jött létre az univerzumban.\n"
"\n"
"Élet.\n"
"\n"
"Egyszerű baktériumok jelentek meg az óceánok lenti régióiban. A játék elején a te fajod az utolsó univerzális közös ős (más néven LUCA) ezen a planétán.\n"
"\n"
"Ahhoz, hogy túléld ezt a kegyetlen világot, annyi vegyületet kell gyűjtened, amennyit csak találsz, és fejlesztened kell fajodat az evolúció során, hogy versenyképesek maradjanak a többi fajjal."

#, fuzzy
msgid "WIKI_MICROBE_STAGE_BUTTON"
msgstr ""
"Egy távoli idegen bolygón az évmilliók óta tartó vulkanikus aktivitások és meteoresők miatt egy új csoda jött létre az univerzumban.\n"
"\n"
"Élet.\n"
"\n"
"Egyszerű baktériumok jelentek meg az óceánok lenti régióiban. A játék elején a te fajod az utolsó univerzális közös ős (más néven LUCA) ezen a planétán.\n"
"\n"
"Ahhoz, hogy túléld ezt a kegyetlen világot, annyi vegyületet kell gyűjtened, amennyit csak találsz, és fejlesztened kell fajodat az evolúció során, hogy versenyképesek maradjanak a többi fajjal."

#, fuzzy
msgid "WIKI_MICROBE_STAGE_EDITOR"
msgstr "Sejtszerkesztő"

#, fuzzy
msgid "WIKI_MICROBE_STAGE_GAMEPLAY"
msgstr ""
"Egy távoli idegen bolygón az évmilliók óta tartó vulkanikus aktivitások és meteoresők miatt egy új csoda jött létre az univerzumban.\n"
"\n"
"Élet.\n"
"\n"
"Egyszerű baktériumok jelentek meg az óceánok lenti régióiban. A játék elején a te fajod az utolsó univerzális közös ős (más néven LUCA) ezen a planétán.\n"
"\n"
"Ahhoz, hogy túléld ezt a kegyetlen világot, annyi vegyületet kell gyűjtened, amennyit csak találsz, és fejlesztened kell fajodat az evolúció során, hogy versenyképesek maradjanak a többi fajjal."

#, fuzzy
msgid "WIKI_MICROBE_STAGE_GDD"
msgstr "Sejtfázis"

#, fuzzy
msgid "WIKI_MICROBE_STAGE_INTRO"
msgstr ""
"Egy távoli idegen bolygón az évmilliók óta tartó vulkanikus aktivitások és meteoresők miatt egy új csoda jött létre az univerzumban.\n"
"\n"
"Élet.\n"
"\n"
"Egyszerű baktériumok jelentek meg az óceánok lenti régióiban. A játék elején a te fajod az utolsó univerzális közös ős (más néven LUCA) ezen a planétán.\n"
"\n"
"Ahhoz, hogy túléld ezt a kegyetlen világot, annyi vegyületet kell gyűjtened, amennyit csak találsz, és fejlesztened kell fajodat az evolúció során, hogy versenyképesek maradjanak a többi fajjal."

#, fuzzy
msgid "WIKI_MITOCHONDRION_EFFECTS"
msgstr "Mitokondrium"

#, fuzzy
msgid "WIKI_MITOCHONDRION_INTRO"
msgstr "Mitokondrium"

#, fuzzy
msgid "WIKI_MITOCHONDRION_MODIFICATIONS"
msgstr "[thrive:compound type=\"glucose\"][/thrive:compound]-t alakít át [thrive:compound type=\"atp\"][/thrive:compound]-vé. Hatékonysága függ az [thrive:compound type=\"oxygen\"][/thrive:compound] koncentrációjától."

#, fuzzy
msgid "WIKI_MITOCHONDRION_PROCESSES"
msgstr "[thrive:compound type=\"glucose\"][/thrive:compound]-t alakít át [thrive:compound type=\"atp\"][/thrive:compound]-vé. Hatékonysága függ az [thrive:compound type=\"oxygen\"][/thrive:compound] koncentrációjától."

msgid "WIKI_MITOCHONDRION_REQUIREMENTS"
msgstr ""

msgid "WIKI_MITOCHONDRION_SCIENTIFIC_BACKGROUND"
msgstr ""

#, fuzzy
msgid "WIKI_MITOCHONDRION_STRATEGY"
msgstr "Mitokondrium"

#, fuzzy
msgid "WIKI_MITOCHONDRION_UPGRADES"
msgstr "Mitokondrium"

#, fuzzy
msgid "WIKI_MULTICELLULAR_STAGE_CONCEPT_ART"
msgstr "Többsejtes fázis"

#, fuzzy
msgid "WIKI_MULTICELLULAR_STAGE_CURRENT_DEVELOPMENT"
msgstr "Többsejtes szerkesztő betöltése"

#, fuzzy
msgid "WIKI_MULTICELLULAR_STAGE_FEATURES"
msgstr "Többsejtes fázis"

#, fuzzy
msgid "WIKI_MULTICELLULAR_STAGE_INTRO"
msgstr "Többsejtes fázis"

#, fuzzy
msgid "WIKI_MULTICELLULAR_STAGE_OVERVIEW"
msgstr "Többsejtes fázis"

#, fuzzy
msgid "WIKI_MULTICELLULAR_STAGE_TRANSITIONS"
msgstr "Többsejtes fázis"

#, fuzzy
msgid "WIKI_MULTICELLULAR_STAGE_UI"
msgstr "Többsejtes fázis"

msgid "WIKI_MYOFIBRIL_EFFECTS"
msgstr ""

msgid "WIKI_MYOFIBRIL_INTRO"
msgstr ""

msgid "WIKI_MYOFIBRIL_MODIFICATIONS"
msgstr ""

msgid "WIKI_MYOFIBRIL_PROCESSES"
msgstr ""

msgid "WIKI_MYOFIBRIL_REQUIREMENTS"
msgstr ""

msgid "WIKI_MYOFIBRIL_SCIENTIFIC_BACKGROUND"
msgstr ""

msgid "WIKI_MYOFIBRIL_STRATEGY"
msgstr ""

msgid "WIKI_MYOFIBRIL_UPGRADES"
msgstr ""

#, fuzzy
msgid "WIKI_NATION_EDITOR"
msgstr "Szerkesztő engedélyezése"

#, fuzzy
msgid "WIKI_NITROGENASE_EFFECTS"
msgstr "A nitrogenáz egy enzim, mely nitrogéngázból a sejt energiaraktározó ATP molekulájának segítségével képes ammóniát előállítani, ami a sejtnek egy elég fontos tápanyaga. Ez a folyamat anaerob nitrogén-rögzítés néven ismert. Mivel a nitrogenáz a citoplazmában helyezkedik el, ezért a környékén elhelyezkedő folyadék glikolízist végez."

#, fuzzy
msgid "WIKI_NITROGENASE_INTRO"
msgstr "A nitrogenáz egy enzim, mely nitrogéngázból a sejt energiaraktározó ATP molekulájának segítségével képes ammóniát előállítani, ami a sejtnek egy elég fontos tápanyaga. Ez a folyamat anaerob nitrogén-rögzítés néven ismert. Mivel a nitrogenáz a citoplazmában helyezkedik el, ezért a környékén elhelyezkedő folyadék glikolízist végez."

#, fuzzy
msgid "WIKI_NITROGENASE_MODIFICATIONS"
msgstr "A nitrogenáz egy enzim, mely nitrogéngázból a sejt energiaraktározó ATP molekulájának segítségével képes ammóniát előállítani, ami a sejtnek egy elég fontos tápanyaga. Ez a folyamat anaerob nitrogén-rögzítés néven ismert. Mivel a nitrogenáz a citoplazmában helyezkedik el, ezért a környékén elhelyezkedő folyadék glikolízist végez."

#, fuzzy
msgid "WIKI_NITROGENASE_PROCESSES"
msgstr "[thrive:compound type=\"atp\"][/thrive:compound]-t alakít át [thrive:compound type=\"ammonia\"][/thrive:compound]-vá. Hatékonysága függ az [thrive:compound type=\"nitrogen\"][/thrive:compound] koncentrációjától."

msgid "WIKI_NITROGENASE_REQUIREMENTS"
msgstr ""

#, fuzzy
msgid "WIKI_NITROGENASE_SCIENTIFIC_BACKGROUND"
msgstr "A nitrogenáz egy enzim, mely nitrogéngázból a sejt energiaraktározó ATP molekulájának segítségével képes ammóniát előállítani, ami a sejtnek egy elég fontos tápanyaga. Ez a folyamat anaerob nitrogén-rögzítés néven ismert. Mivel a nitrogenáz a citoplazmában helyezkedik el, ezért a környékén elhelyezkedő folyadék glikolízist végez."

#, fuzzy
msgid "WIKI_NITROGENASE_STRATEGY"
msgstr "A nitrogenáz egy enzim, mely nitrogéngázból a sejt energiaraktározó ATP molekulájának segítségével képes ammóniát előállítani, ami a sejtnek egy elég fontos tápanyaga. Ez a folyamat anaerob nitrogén-rögzítés néven ismert. Mivel a nitrogenáz a citoplazmában helyezkedik el, ezért a környékén elhelyezkedő folyadék glikolízist végez."

#, fuzzy
msgid "WIKI_NITROGENASE_UPGRADES"
msgstr "A nitrogenáz egy enzim, mely nitrogéngázból a sejt energiaraktározó ATP molekulájának segítségével képes ammóniát előállítani, ami a sejtnek egy elég fontos tápanyaga. Ez a folyamat anaerob nitrogén-rögzítés néven ismert. Mivel a nitrogenáz a citoplazmában helyezkedik el, ezért a környékén elhelyezkedő folyadék glikolízist végez."

#, fuzzy
msgid "WIKI_NITROPLAST_EFFECTS"
msgstr "Nitrifikáló színtest"

#, fuzzy
msgid "WIKI_NITROPLAST_INTRO"
msgstr "Nitrifikáló színtest"

#, fuzzy
msgid "WIKI_NITROPLAST_MODIFICATIONS"
msgstr "[thrive:compound type=\"atp\"][/thrive:compound]-t alakít át [thrive:compound type=\"ammonia\"][/thrive:compound]-vá. Hatékonysága függ a [thrive:compound type=\"nitrogen\"][/thrive:compound] és az [thrive:compound type=\"oxygen\"][/thrive:compound] koncentrációjától."

#, fuzzy
msgid "WIKI_NITROPLAST_PROCESSES"
msgstr "[thrive:compound type=\"atp\"][/thrive:compound]-t alakít át [thrive:compound type=\"ammonia\"][/thrive:compound]-vá. Hatékonysága függ a [thrive:compound type=\"nitrogen\"][/thrive:compound] és az [thrive:compound type=\"oxygen\"][/thrive:compound] koncentrációjától."

#, fuzzy
msgid "WIKI_NITROPLAST_REQUIREMENTS"
msgstr "Nitrifikáló színtest"

#, fuzzy
msgid "WIKI_NITROPLAST_SCIENTIFIC_BACKGROUND"
msgstr "[thrive:compound type=\"atp\"][/thrive:compound]-t alakít át [thrive:compound type=\"ammonia\"][/thrive:compound]-vá. Hatékonysága függ a [thrive:compound type=\"nitrogen\"][/thrive:compound] és az [thrive:compound type=\"oxygen\"][/thrive:compound] koncentrációjától."

#, fuzzy
msgid "WIKI_NITROPLAST_STRATEGY"
msgstr "Nitrifikáló színtest"

#, fuzzy
msgid "WIKI_NITROPLAST_UPGRADES"
msgstr "Nitrifikáló színtest"

#, fuzzy
msgid "WIKI_NO"
msgstr "Wikipédiánk"

msgid "WIKI_NONE_COMMA_THIS_IS_THE_LAST_STAGE"
msgstr ""

msgid "WIKI_NUCLEUS_EFFECTS"
msgstr ""

msgid "WIKI_NUCLEUS_INTRO"
msgstr ""

#, fuzzy
msgid "WIKI_NUCLEUS_MODIFICATIONS"
msgstr "Az eukarióta sejtek legmeghatározóbb jellemzője. A sejtmaghoz még hozzá tartozik az endoplazmatikus membránrendszer és a golgi-készülék is."

msgid "WIKI_NUCLEUS_PROCESSES"
msgstr ""

msgid "WIKI_NUCLEUS_REQUIREMENTS"
msgstr ""

msgid "WIKI_NUCLEUS_SCIENTIFIC_BACKGROUND"
msgstr ""

msgid "WIKI_NUCLEUS_STRATEGY"
msgstr ""

msgid "WIKI_NUCLEUS_UPGRADES"
msgstr ""

#, fuzzy
msgid "WIKI_ORGANELLES_ROOT_INTRO"
msgstr "Sejtszervecskék"

#, fuzzy
msgid "WIKI_OXYTOXISOME_EFFECTS"
msgstr "Oxytoxyszóma"

#, fuzzy
msgid "WIKI_OXYTOXISOME_INTRO"
msgstr "Oxytoxyszóma"

#, fuzzy
msgid "WIKI_OXYTOXISOME_MODIFICATIONS"
msgstr "[thrive:compound type=\"atp\"][/thrive:compound]-t alakít át [thrive:compound type=\"oxytoxy\"][/thrive:compound]-vá. Hatékonysága függ az [thrive:compound type=\"oxygen\"][/thrive:compound] koncentrációjától. Mérget képes kilőni a [thrive:input]g_fire_toxin[/thrive:input] megnyomásával. Ha az [thrive:compound type=\"oxytoxy\"][/thrive:compound] mennyisége alacsony, akkor azt a kis mennyiséget ki tudod lőni, viszont kevesebb sebzést okoz."

#, fuzzy
msgid "WIKI_OXYTOXISOME_PROCESSES"
msgstr "[thrive:compound type=\"atp\"][/thrive:compound]-t alakít át [thrive:compound type=\"oxytoxy\"][/thrive:compound]-vá. Hatékonysága függ az [thrive:compound type=\"oxygen\"][/thrive:compound] koncentrációjától. Mérget képes kilőni a [thrive:input]g_fire_toxin[/thrive:input] megnyomásával. Ha az [thrive:compound type=\"oxytoxy\"][/thrive:compound] mennyisége alacsony, akkor azt a kis mennyiséget ki tudod lőni, viszont kevesebb sebzést okoz."

msgid "WIKI_OXYTOXISOME_REQUIREMENTS"
msgstr ""

msgid "WIKI_OXYTOXISOME_SCIENTIFIC_BACKGROUND"
msgstr ""

#, fuzzy
msgid "WIKI_OXYTOXISOME_STRATEGY"
msgstr "Oxytoxyszóma"

#, fuzzy
msgid "WIKI_OXYTOXISOME_UPGRADES"
msgstr "Oxytoxyszóma"

#, fuzzy
msgid "WIKI_OXYTOXY_SYNTHESIS_COMMA_GLYCOLYSIS"
msgstr "OxyToxy szintézis"

#, fuzzy
msgid "WIKI_PAGE_ASCENSION"
msgstr "Rusticyanin"

#, fuzzy
msgid "WIKI_PAGE_AWAKENING_STAGE"
msgstr "Felkelési fázis"

#, fuzzy
msgid "WIKI_PAGE_AWARE_STAGE"
msgstr "Tudatos fázis"

msgid "WIKI_PAGE_AXON"
msgstr ""

#, fuzzy
msgid "WIKI_PAGE_BINDING_AGENT"
msgstr "Kötőszövet"

#, fuzzy
msgid "WIKI_PAGE_BIOLUMINESCENT_VACUOLE"
msgstr "Foszforeszkáló vakuólum"

#, fuzzy
msgid "WIKI_PAGE_CHEMOPLAST"
msgstr "Kemoplasztisz"

#, fuzzy
msgid "WIKI_PAGE_CHEMORECEPTOR"
msgstr "Kemoreceptor"

#, fuzzy
msgid "WIKI_PAGE_CHEMOSYNTHESIZING_PROTEINS"
msgstr "Kemoszintetizáló fehérjék"

#, fuzzy
msgid "WIKI_PAGE_CHLOROPLAST"
msgstr "Kloroplasztisz"

msgid "WIKI_PAGE_CILIA"
msgstr ""

#, fuzzy
msgid "WIKI_PAGE_COMPOUNDS"
msgstr "Citoplazma"

msgid "WIKI_PAGE_COMPOUND_SYSTEM_DEVELOPMENT"
msgstr ""

#, fuzzy
msgid "WIKI_PAGE_CYTOPLASM"
msgstr "Citoplazma"

#, fuzzy
msgid "WIKI_PAGE_DEVELOPMENT_ROOT"
msgstr "Sejtszervecske elhelyezése"

#, fuzzy
msgid "WIKI_PAGE_EDITORS_AND_MUTATIONS"
msgstr "Mitokondrium"

#, fuzzy
msgid "WIKI_PAGE_ENVIRONMENTAL_CONDITIONS"
msgstr "Mitokondrium"

#, fuzzy
msgid "WIKI_PAGE_FERROPLAST"
msgstr "Termoplasztisz"

#, fuzzy
msgid "WIKI_PAGE_FLAGELLUM"
msgstr "Ostor"

#, fuzzy
msgid "WIKI_PAGE_HELP_AND_TIPS"
msgstr "Mitokondrium"

#, fuzzy
msgid "WIKI_PAGE_HYDROGENASE"
msgstr "Nitrogenáz"

#, fuzzy
msgid "WIKI_PAGE_INDUSTRIAL_STAGE"
msgstr "Kötőszövet"

#, fuzzy
msgid "WIKI_PAGE_LYSOSOME"
msgstr "Lizoszóma"

#, fuzzy
msgid "WIKI_PAGE_MACROSCOPIC_STAGE"
msgstr "Nitrogenáz"

#, fuzzy
msgid "WIKI_PAGE_MECHANICS_ROOT"
msgstr "Sejtszervecske elhelyezése"

#, fuzzy
msgid "WIKI_PAGE_MELANOSOME"
msgstr "Lizoszóma"

#, fuzzy
msgid "WIKI_PAGE_METABOLOSOMES"
msgstr "Metaboloszómák"

#, fuzzy
msgid "WIKI_PAGE_MICROBE_STAGE"
msgstr "Nitrogenáz"

#, fuzzy
msgid "WIKI_PAGE_MITOCHONDRION"
msgstr "Mitokondrium"

#, fuzzy
msgid "WIKI_PAGE_MULTICELLULAR_STAGE"
msgstr "Többsejtes fázis"

#, fuzzy
msgid "WIKI_PAGE_MYOFIBRIL"
msgstr "Ragadozói pilus"

#, fuzzy
msgid "WIKI_PAGE_NITROGENASE"
msgstr "Nitrogenáz"

#, fuzzy
msgid "WIKI_PAGE_NITROPLAST"
msgstr "Nitrifikáló színtest"

#, fuzzy
msgid "WIKI_PAGE_NUCLEUS"
msgstr "Sejtmag"

#, fuzzy
msgid "WIKI_PAGE_ORGANELLES_ROOT"
msgstr "Sejtszervecske elhelyezése"

#, fuzzy
msgid "WIKI_PAGE_OXYTOXISOME"
msgstr "Oxytoxyszóma"

msgid "WIKI_PAGE_PERFORATOR_PILUS"
msgstr ""

#, fuzzy
msgid "WIKI_PAGE_PROTOPLASM"
msgstr "Protoplazma"

#, fuzzy
msgid "WIKI_PAGE_REPRODUCTION"
msgstr "Protoplazma"

#, fuzzy
msgid "WIKI_PAGE_RUSTICYANIN"
msgstr "Rusticyanin"

#, fuzzy
msgid "WIKI_PAGE_SIGNALING_AGENT"
msgstr "Jelző szövet"

#, fuzzy
msgid "WIKI_PAGE_SLIME_JET"
msgstr "Nyálka jet"

#, fuzzy
msgid "WIKI_PAGE_SOCIETY_STAGE"
msgstr "Sejtfázis"

#, fuzzy
msgid "WIKI_PAGE_SPACE_STAGE"
msgstr "Nyálka jet"

#, fuzzy
msgid "WIKI_PAGE_STAGES_ROOT"
msgstr "Sejtszervecske elhelyezése"

#, fuzzy
msgid "WIKI_PAGE_THERMOPLAST"
msgstr "Termoplasztisz"

#, fuzzy
msgid "WIKI_PAGE_THERMOSYNTHASE"
msgstr "Termoszintézis"

#, fuzzy
msgid "WIKI_PAGE_THE_PATCH_MAP"
msgstr "Termoplasztisz"

#, fuzzy
msgid "WIKI_PAGE_THYLAKOIDS"
msgstr "Thilakoidok"

#, fuzzy
msgid "WIKI_PAGE_TOXIN_VACUOLE"
msgstr ""
"Méreganyag\n"
"Vakuólum"

#, fuzzy
msgid "WIKI_PAGE_VACUOLE"
msgstr ""
"Méreganyag\n"
"Vakuólum"

msgid "WIKI_PERFORATOR_PILUS_EFFECTS"
msgstr ""

msgid "WIKI_PERFORATOR_PILUS_INTRO"
msgstr ""

msgid "WIKI_PERFORATOR_PILUS_MODIFICATIONS"
msgstr ""

msgid "WIKI_PERFORATOR_PILUS_PROCESSES"
msgstr ""

msgid "WIKI_PERFORATOR_PILUS_REQUIREMENTS"
msgstr ""

msgid "WIKI_PERFORATOR_PILUS_SCIENTIFIC_BACKGROUND"
msgstr ""

msgid "WIKI_PERFORATOR_PILUS_STRATEGY"
msgstr ""

msgid "WIKI_PERFORATOR_PILUS_UPGRADES"
msgstr ""

#, fuzzy
msgid "WIKI_PROTEIN_RESPIRATION"
msgstr "Aerob légzés"

#, fuzzy
msgid "WIKI_PROTOPLASM_EFFECTS"
msgstr "Protoplazma"

#, fuzzy
msgid "WIKI_PROTOPLASM_INTRO"
msgstr "Protoplazma"

msgid "WIKI_PROTOPLASM_MODIFICATIONS"
msgstr ""

#, fuzzy
msgid "WIKI_PROTOPLASM_PROCESSES"
msgstr "[thrive:compound type=\"glucose\"][/thrive:compound]-t alakít át [thrive:compound type=\"atp\"][/thrive:compound]-vé."

msgid "WIKI_PROTOPLASM_REQUIREMENTS"
msgstr ""

msgid "WIKI_PROTOPLASM_SCIENTIFIC_BACKGROUND"
msgstr ""

msgid "WIKI_PROTOPLASM_STRATEGY"
msgstr ""

msgid "WIKI_PROTOPLASM_UPGRADES"
msgstr ""

#, fuzzy
msgid "WIKI_PULLING_CILIA"
msgstr "Felkelési fázis"

#, fuzzy
msgid "WIKI_REPRODUCTION_BUTTON"
msgstr "Protoplazma"

#, fuzzy
msgid "WIKI_REPRODUCTION_INTRO"
msgstr "Protoplazma"

msgid "WIKI_REPRODUCTION_REPRODUCTION_IN_THE_MICROBE_STAGE"
msgstr ""

msgid "WIKI_ROOT_BODY"
msgstr ""

msgid "WIKI_ROOT_HEADING"
msgstr ""

#, fuzzy
msgid "WIKI_RUSTICYANIN_EFFECTS"
msgstr "A rusticyanin egy fehérje, ami szén-dioxid, és oxigén segítségével képes oxidálni a vasat egyik kémiai állapotból a másikba. Ez a folyamat (amit vas-légzésnek hívnak) energiát termel, amit a sejt később fel tud használni."

#, fuzzy
msgid "WIKI_RUSTICYANIN_INTRO"
msgstr "A rusticyanin egy fehérje, ami szén-dioxid, és oxigén segítségével képes oxidálni a vasat egyik kémiai állapotból a másikba. Ez a folyamat (amit vas-légzésnek hívnak) energiát termel, amit a sejt később fel tud használni."

#, fuzzy
msgid "WIKI_RUSTICYANIN_MODIFICATIONS"
msgstr "A rusticyanin egy fehérje, ami szén-dioxid, és oxigén segítségével képes oxidálni a vasat egyik kémiai állapotból a másikba. Ez a folyamat (amit vas-légzésnek hívnak) energiát termel, amit a sejt később fel tud használni."

#, fuzzy
msgid "WIKI_RUSTICYANIN_PROCESSES"
msgstr "[thrive:compound type=\"iron\"][/thrive:compound]-at alakít át [thrive:compound type=\"atp\"][/thrive:compound]-vé. Hatékonysága függ az [thrive:compound type=\"carbondioxide\"][/thrive:compound] és az [thrive:compound type=\"oxygen\"][/thrive:compound] koncentrációjától."

msgid "WIKI_RUSTICYANIN_REQUIREMENTS"
msgstr ""

#, fuzzy
msgid "WIKI_RUSTICYANIN_SCIENTIFIC_BACKGROUND"
msgstr "A rusticyanin egy fehérje, ami szén-dioxid, és oxigén segítségével képes oxidálni a vasat egyik kémiai állapotból a másikba. Ez a folyamat (amit vas-légzésnek hívnak) energiát termel, amit a sejt később fel tud használni."

#, fuzzy
msgid "WIKI_RUSTICYANIN_STRATEGY"
msgstr "A rusticyanin egy fehérje, ami szén-dioxid, és oxigén segítségével képes oxidálni a vasat egyik kémiai állapotból a másikba. Ez a folyamat (amit vas-légzésnek hívnak) energiát termel, amit a sejt később fel tud használni."

#, fuzzy
msgid "WIKI_RUSTICYANIN_UPGRADES"
msgstr "A rusticyanin egy fehérje, ami szén-dioxid, és oxigén segítségével képes oxidálni a vasat egyik kémiai állapotból a másikba. Ez a folyamat (amit vas-légzésnek hívnak) energiát termel, amit a sejt később fel tud használni."

#, fuzzy
msgid "WIKI_SIGNALING_AGENT_EFFECTS"
msgstr "Jelző szövet"

#, fuzzy
msgid "WIKI_SIGNALING_AGENT_INTRO"
msgstr "Jelző szövet"

#, fuzzy
msgid "WIKI_SIGNALING_AGENT_MODIFICATIONS"
msgstr "Több sejthez való kapcsolódást teszi lehetővé. Ez a legelső lépés a többsejtűség felé. Amikor a sejted egy kolónia tagja, akkor a vegyületek eloszlanak a sejtek között. Ameddig egy kolónia tagja vagy, addig nem léphetsz be a sejtszerkesztőbe, emiatt el kell válnod a kolóniától miután elegendő vegyületet gyűjtöttél."

#, fuzzy
msgid "WIKI_SIGNALING_AGENT_PROCESSES"
msgstr "[thrive:compound type=\"iron\"][/thrive:compound]-at alakít át [thrive:compound type=\"atp\"][/thrive:compound]-vé. Hatékonysága függ az [thrive:compound type=\"carbondioxide\"][/thrive:compound] és az [thrive:compound type=\"oxygen\"][/thrive:compound] koncentrációjától."

#, fuzzy
msgid "WIKI_SIGNALING_AGENT_REQUIREMENTS"
msgstr "Több sejthez való kapcsolódást teszi lehetővé. Ez a legelső lépés a többsejtűség felé. Amikor a sejted egy kolónia tagja, akkor a vegyületek eloszlanak a sejtek között. Ameddig egy kolónia tagja vagy, addig nem léphetsz be a sejtszerkesztőbe, emiatt el kell válnod a kolóniától miután elegendő vegyületet gyűjtöttél."

#, fuzzy
msgid "WIKI_SIGNALING_AGENT_SCIENTIFIC_BACKGROUND"
msgstr "Több sejthez való kapcsolódást teszi lehetővé. Ez a legelső lépés a többsejtűség felé. Amikor a sejted egy kolónia tagja, akkor a vegyületek eloszlanak a sejtek között. Ameddig egy kolónia tagja vagy, addig nem léphetsz be a sejtszerkesztőbe, emiatt el kell válnod a kolóniától miután elegendő vegyületet gyűjtöttél."

#, fuzzy
msgid "WIKI_SIGNALING_AGENT_STRATEGY"
msgstr "Jelző szövet"

#, fuzzy
msgid "WIKI_SIGNALING_AGENT_UPGRADES"
msgstr "Jelző szövet"

#, fuzzy
msgid "WIKI_SLIME_JET_EFFECTS"
msgstr "A ragacsos belseje a sejtnek. A citoplazma (sejtplazma) ionok, proteinek, víz és még más anyagok egyszerű keveréke, ami kitölti egy sejt belsejét. Az egyik funkciója a glikolízis, ami a glükóz ATP-vé alakítását takarja. Azoknak az organizmusoknak, melyeknek nincsenek különböző sejtszervecskéi, hogy fejlettebb anyagcserét tudjanak végezni, nekik ez az egyetlen támaszuk az energia előállítására. A sejtek még használják molekulák raktáraként, és hogy ezzel növelni tudják méretüket."

#, fuzzy
msgid "WIKI_SLIME_JET_INTRO"
msgstr "A ragacsos belseje a sejtnek. A citoplazma (sejtplazma) ionok, proteinek, víz és még más anyagok egyszerű keveréke, ami kitölti egy sejt belsejét. Az egyik funkciója a glikolízis, ami a glükóz ATP-vé alakítását takarja. Azoknak az organizmusoknak, melyeknek nincsenek különböző sejtszervecskéi, hogy fejlettebb anyagcserét tudjanak végezni, nekik ez az egyetlen támaszuk az energia előállítására. A sejtek még használják molekulák raktáraként, és hogy ezzel növelni tudják méretüket."

#, fuzzy
msgid "WIKI_SLIME_JET_MODIFICATIONS"
msgstr "A ragacsos belseje a sejtnek. A citoplazma (sejtplazma) ionok, proteinek, víz és még más anyagok egyszerű keveréke, ami kitölti egy sejt belsejét. Az egyik funkciója a glikolízis, ami a glükóz ATP-vé alakítását takarja. Azoknak az organizmusoknak, melyeknek nincsenek különböző sejtszervecskéi, hogy fejlettebb anyagcserét tudjanak végezni, nekik ez az egyetlen támaszuk az energia előállítására. A sejtek még használják molekulák raktáraként, és hogy ezzel növelni tudják méretüket."

#, fuzzy
msgid "WIKI_SLIME_JET_PROCESSES"
msgstr "[thrive:compound type=\"glucose\"][/thrive:compound]-t alakít át [thrive:compound type=\"atp\"][/thrive:compound]-vé."

msgid "WIKI_SLIME_JET_REQUIREMENTS"
msgstr ""

msgid "WIKI_SLIME_JET_SCIENTIFIC_BACKGROUND"
msgstr ""

msgid "WIKI_SLIME_JET_STRATEGY"
msgstr ""

msgid "WIKI_SLIME_JET_UPGRADES"
msgstr ""

msgid "WIKI_SOCIETY_STAGE_CURRENT_DEVELOPMENT"
msgstr ""

#, fuzzy
msgid "WIKI_SOCIETY_STAGE_FEATURES"
msgstr "Sejtfázis"

#, fuzzy
msgid "WIKI_SOCIETY_STAGE_INTRO"
msgstr "A ragacsos belseje a sejtnek. A citoplazma (sejtplazma) ionok, proteinek, víz és még más anyagok egyszerű keveréke, ami kitölti egy sejt belsejét. Az egyik funkciója a glikolízis, ami a glükóz ATP-vé alakítását takarja. Azoknak az organizmusoknak, melyeknek nincsenek különböző sejtszervecskéi, hogy fejlettebb anyagcserét tudjanak végezni, nekik ez az egyetlen támaszuk az energia előállítására. A sejtek még használják molekulák raktáraként, és hogy ezzel növelni tudják méretüket."

#, fuzzy
msgid "WIKI_SOCIETY_STAGE_OVERVIEW"
msgstr "Sejtfázis"

#, fuzzy
msgid "WIKI_SOCIETY_STAGE_TRANSITIONS"
msgstr "Sejtfázis"

#, fuzzy
msgid "WIKI_SOCIETY_STAGE_UI"
msgstr "Sejtfázis"

msgid "WIKI_SPACE_STAGE_CURRENT_DEVELOPMENT"
msgstr ""

#, fuzzy
msgid "WIKI_SPACE_STAGE_FEATURES"
msgstr "Nyálka jet"

#, fuzzy
msgid "WIKI_SPACE_STAGE_INTRO"
msgstr "A ragacsos belseje a sejtnek. A citoplazma (sejtplazma) ionok, proteinek, víz és még más anyagok egyszerű keveréke, ami kitölti egy sejt belsejét. Az egyik funkciója a glikolízis, ami a glükóz ATP-vé alakítását takarja. Azoknak az organizmusoknak, melyeknek nincsenek különböző sejtszervecskéi, hogy fejlettebb anyagcserét tudjanak végezni, nekik ez az egyetlen támaszuk az energia előállítására. A sejtek még használják molekulák raktáraként, és hogy ezzel növelni tudják méretüket."

#, fuzzy
msgid "WIKI_SPACE_STAGE_OVERVIEW"
msgstr "Sejtfázis"

#, fuzzy
msgid "WIKI_SPACE_STAGE_TRANSITIONS"
msgstr "Nitrogenáz"

#, fuzzy
msgid "WIKI_SPACE_STAGE_UI"
msgstr "Sejtfázis"

#, fuzzy
msgid "WIKI_STAGES_ROOT_INTRO"
msgstr "Sejtszervecskék"

#, fuzzy
msgid "WIKI_TBA"
msgstr "Wikipédiánk"

#, fuzzy
msgid "WIKI_THERMOPLAST_EFFECTS"
msgstr "Termoplasztisz"

#, fuzzy
msgid "WIKI_THERMOPLAST_INTRO"
msgstr "Termoplasztisz"

#, fuzzy
msgid "WIKI_THERMOPLAST_MODIFICATIONS"
msgstr "[thrive:compound type=\"glucose\"][/thrive:compound]-t állít elő. Hatékonysága függ a [thrive:compound type=\"carbondioxide\"][/thrive:compound] koncentrációjától és a hőmérséklettől."

#, fuzzy
msgid "WIKI_THERMOPLAST_PROCESSES"
msgstr "[thrive:compound type=\"glucose\"][/thrive:compound]-t állít elő. Hatékonysága függ a [thrive:compound type=\"carbondioxide\"][/thrive:compound] koncentrációjától és a hőmérséklettől."

msgid "WIKI_THERMOPLAST_REQUIREMENTS"
msgstr ""

msgid "WIKI_THERMOPLAST_SCIENTIFIC_BACKGROUND"
msgstr ""

#, fuzzy
msgid "WIKI_THERMOPLAST_STRATEGY"
msgstr "Termoplasztisz"

#, fuzzy
msgid "WIKI_THERMOPLAST_UPGRADES"
msgstr "Termoplasztisz"

#, fuzzy
msgid "WIKI_THERMOSYNTHASE_EFFECTS"
msgstr "Termoszintézis"

#, fuzzy
msgid "WIKI_THERMOSYNTHASE_INTRO"
msgstr "Termoszintézis"

#, fuzzy
msgid "WIKI_THERMOSYNTHASE_MODIFICATIONS"
msgstr "A nitrogenáz egy enzim, mely nitrogéngázból a sejt energiaraktározó ATP molekulájának segítségével képes ammóniát előállítani, ami a sejtnek egy elég fontos tápanyaga. Ez a folyamat anaerob nitrogén-rögzítés néven ismert. Mivel a nitrogenáz a citoplazmában helyezkedik el, ezért a környékén elhelyezkedő folyadék glikolízist végez."

#, fuzzy
msgid "WIKI_THERMOSYNTHASE_PROCESSES"
msgstr "[thrive:compound type=\"glucose\"][/thrive:compound]-t állít elő. Hatékonysága függ a [thrive:compound type=\"carbondioxide\"][/thrive:compound] koncentrációjától és a hőmérséklettől."

#, fuzzy
msgid "WIKI_THERMOSYNTHASE_REQUIREMENTS"
msgstr "A nitrogenáz egy enzim, mely nitrogéngázból a sejt energiaraktározó ATP molekulájának segítségével képes ammóniát előállítani, ami a sejtnek egy elég fontos tápanyaga. Ez a folyamat anaerob nitrogén-rögzítés néven ismert. Mivel a nitrogenáz a citoplazmában helyezkedik el, ezért a környékén elhelyezkedő folyadék glikolízist végez."

#, fuzzy
msgid "WIKI_THERMOSYNTHASE_SCIENTIFIC_BACKGROUND"
msgstr "A nitrogenáz egy enzim, mely nitrogéngázból a sejt energiaraktározó ATP molekulájának segítségével képes ammóniát előállítani, ami a sejtnek egy elég fontos tápanyaga. Ez a folyamat anaerob nitrogén-rögzítés néven ismert. Mivel a nitrogenáz a citoplazmában helyezkedik el, ezért a környékén elhelyezkedő folyadék glikolízist végez."

#, fuzzy
msgid "WIKI_THERMOSYNTHASE_STRATEGY"
msgstr "A nitrogenáz egy enzim, mely nitrogéngázból a sejt energiaraktározó ATP molekulájának segítségével képes ammóniát előállítani, ami a sejtnek egy elég fontos tápanyaga. Ez a folyamat anaerob nitrogén-rögzítés néven ismert. Mivel a nitrogenáz a citoplazmában helyezkedik el, ezért a környékén elhelyezkedő folyadék glikolízist végez."

#, fuzzy
msgid "WIKI_THERMOSYNTHASE_UPGRADES"
msgstr "A nitrogenáz egy enzim, mely nitrogéngázból a sejt energiaraktározó ATP molekulájának segítségével képes ammóniát előállítani, ami a sejtnek egy elég fontos tápanyaga. Ez a folyamat anaerob nitrogén-rögzítés néven ismert. Mivel a nitrogenáz a citoplazmában helyezkedik el, ezért a környékén elhelyezkedő folyadék glikolízist végez."

msgid "WIKI_THE_PATCH_MAP_FOG_OF_WAR"
msgstr ""

#, fuzzy
msgid "WIKI_THE_PATCH_MAP_INTRO"
msgstr "Termoplasztisz"

#, fuzzy
msgid "WIKI_THE_PATCH_MAP_PATCHES"
msgstr "Termoplasztisz"

msgid "WIKI_THE_PATCH_MAP_THE_PATCH_MAP"
msgstr ""

#, fuzzy
msgid "WIKI_THYLAKOIDS_EFFECTS"
msgstr "A thilakoidok fehérjék és fényérzékeny pigmentek csoportosulásai. Ezek a pigmentek képesek a fény energiáját felhasználni glükóz előállítására vízből, és szén-dioxid gázból. Ezt a folyamatot hívjuk fotoszintézisnek. E pigmentek adják ráadásul saját maguk jellegzetes színét. A glükóz előállításának intenzitása a fény intenzitásától, és a szén-dioxid koncentrációjától függ. Mivel a thilakoidok a citoplazmában helyezkednek el, ezért a körülötte elhelyezkedő folyadék végez némi glikolízist."

#, fuzzy
msgid "WIKI_THYLAKOIDS_INTRO"
msgstr "A thilakoidok fehérjék és fényérzékeny pigmentek csoportosulásai. Ezek a pigmentek képesek a fény energiáját felhasználni glükóz előállítására vízből, és szén-dioxid gázból. Ezt a folyamatot hívjuk fotoszintézisnek. E pigmentek adják ráadásul saját maguk jellegzetes színét. A glükóz előállításának intenzitása a fény intenzitásától, és a szén-dioxid koncentrációjától függ. Mivel a thilakoidok a citoplazmában helyezkednek el, ezért a körülötte elhelyezkedő folyadék végez némi glikolízist."

#, fuzzy
msgid "WIKI_THYLAKOIDS_MODIFICATIONS"
msgstr "A thilakoidok fehérjék és fényérzékeny pigmentek csoportosulásai. Ezek a pigmentek képesek a fény energiáját felhasználni glükóz előállítására vízből, és szén-dioxid gázból. Ezt a folyamatot hívjuk fotoszintézisnek. E pigmentek adják ráadásul saját maguk jellegzetes színét. A glükóz előállításának intenzitása a fény intenzitásától, és a szén-dioxid koncentrációjától függ. Mivel a thilakoidok a citoplazmában helyezkednek el, ezért a körülötte elhelyezkedő folyadék végez némi glikolízist."

msgid "WIKI_THYLAKOIDS_PROCESSES"
msgstr ""

msgid "WIKI_THYLAKOIDS_REQUIREMENTS"
msgstr ""

#, fuzzy
msgid "WIKI_THYLAKOIDS_SCIENTIFIC_BACKGROUND"
msgstr "A thilakoidok fehérjék és fényérzékeny pigmentek csoportosulásai. Ezek a pigmentek képesek a fény energiáját felhasználni glükóz előállítására vízből, és szén-dioxid gázból. Ezt a folyamatot hívjuk fotoszintézisnek. E pigmentek adják ráadásul saját maguk jellegzetes színét. A glükóz előállításának intenzitása a fény intenzitásától, és a szén-dioxid koncentrációjától függ. Mivel a thilakoidok a citoplazmában helyezkednek el, ezért a körülötte elhelyezkedő folyadék végez némi glikolízist."

#, fuzzy
msgid "WIKI_THYLAKOIDS_STRATEGY"
msgstr "A thilakoidok fehérjék és fényérzékeny pigmentek csoportosulásai. Ezek a pigmentek képesek a fény energiáját felhasználni glükóz előállítására vízből, és szén-dioxid gázból. Ezt a folyamatot hívjuk fotoszintézisnek. E pigmentek adják ráadásul saját maguk jellegzetes színét. A glükóz előállításának intenzitása a fény intenzitásától, és a szén-dioxid koncentrációjától függ. Mivel a thilakoidok a citoplazmában helyezkednek el, ezért a körülötte elhelyezkedő folyadék végez némi glikolízist."

#, fuzzy
msgid "WIKI_THYLAKOIDS_UPGRADES"
msgstr "A thilakoidok fehérjék és fényérzékeny pigmentek csoportosulásai. Ezek a pigmentek képesek a fény energiáját felhasználni glükóz előállítására vízből, és szén-dioxid gázból. Ezt a folyamatot hívjuk fotoszintézisnek. E pigmentek adják ráadásul saját maguk jellegzetes színét. A glükóz előállításának intenzitása a fény intenzitásától, és a szén-dioxid koncentrációjától függ. Mivel a thilakoidok a citoplazmában helyezkednek el, ezért a körülötte elhelyezkedő folyadék végez némi glikolízist."

#, fuzzy
msgid "WIKI_TOXIN_VACUOLE_EFFECTS"
msgstr ""
"Méreganyag\n"
"Vakuólum"

#, fuzzy
msgid "WIKI_TOXIN_VACUOLE_INTRO"
msgstr ""
"Méreganyag\n"
"Vakuólum"

#, fuzzy
msgid "WIKI_TOXIN_VACUOLE_MODIFICATIONS"
msgstr "[thrive:compound type=\"atp\"][/thrive:compound]-t alakít át [thrive:compound type=\"oxytoxy\"][/thrive:compound]-vá. Hatékonysága függ az [thrive:compound type=\"oxygen\"][/thrive:compound] koncentrációjától. Mérget képes kilőni a [thrive:input]g_fire_toxin[/thrive:input] megnyomásával. Ha az [thrive:compound type=\"oxytoxy\"][/thrive:compound] mennyisége alacsony, akkor azt a kis mennyiséget ki tudod lőni, viszont kevesebb sebzést okoz."

#, fuzzy
msgid "WIKI_TOXIN_VACUOLE_PROCESSES"
msgstr "[thrive:compound type=\"atp\"][/thrive:compound]-t alakít át [thrive:compound type=\"oxytoxy\"][/thrive:compound]-vá. Hatékonysága függ az [thrive:compound type=\"oxygen\"][/thrive:compound] koncentrációjától. Mérget képes kilőni a [thrive:input]g_fire_toxin[/thrive:input] megnyomásával. Ha az [thrive:compound type=\"oxytoxy\"][/thrive:compound] mennyisége alacsony, akkor azt a kis mennyiséget ki tudod lőni, viszont kevesebb sebzést okoz."

msgid "WIKI_TOXIN_VACUOLE_REQUIREMENTS"
msgstr ""

msgid "WIKI_TOXIN_VACUOLE_SCIENTIFIC_BACKGROUND"
msgstr ""

#, fuzzy
msgid "WIKI_TOXIN_VACUOLE_STRATEGY"
msgstr ""
"Méreganyag\n"
"Vakuólum"

#, fuzzy
msgid "WIKI_TOXIN_VACUOLE_UPGRADES"
msgstr ""
"Méreganyag\n"
"Vakuólum"

msgid "WIKI_VACUOLE_EFFECTS"
msgstr ""

msgid "WIKI_VACUOLE_INTRO"
msgstr ""

msgid "WIKI_VACUOLE_MODIFICATIONS"
msgstr ""

#, fuzzy
msgid "WIKI_VACUOLE_PROCESSES"
msgstr "[thrive:compound type=\"atp\"][/thrive:compound]-t alakít át [thrive:compound type=\"oxytoxy\"][/thrive:compound]-vá. Hatékonysága függ az [thrive:compound type=\"oxygen\"][/thrive:compound] koncentrációjától. Mérget képes kilőni a [thrive:input]g_fire_toxin[/thrive:input] megnyomásával. Ha az [thrive:compound type=\"oxytoxy\"][/thrive:compound] mennyisége alacsony, akkor azt a kis mennyiséget ki tudod lőni, viszont kevesebb sebzést okoz."

msgid "WIKI_VACUOLE_REQUIREMENTS"
msgstr ""

msgid "WIKI_VACUOLE_SCIENTIFIC_BACKGROUND"
msgstr ""

msgid "WIKI_VACUOLE_STRATEGY"
msgstr ""

msgid "WIKI_VACUOLE_UPGRADES"
msgstr ""

#, fuzzy
msgid "WIKI_YES"
msgstr "Wikipédiánk"

msgid "WILL_YOU_THRIVE"
msgstr "Túl fogsz élni?"

msgid "WINDOWED"
msgstr ""

msgid "WIN_BOX_TITLE"
msgstr "TÚLÉLTÉL!"

msgid "WIN_TEXT"
msgstr "Gratulálok, a Thrive ezen verzióját végigvitted! Ha akarsz, még játszhatsz tovább, miután ez az ablak bezárul, vagy egy új játékot is kezdhetsz."

msgid "WORKSHOP_ITEM_CHANGE_NOTES"
msgstr "Tárgy változtatási naplója"

#, fuzzy
msgid "WORKSHOP_ITEM_CHANGE_NOTES_TOOLTIP"
msgstr "Tárgy neve:"

msgid "WORKSHOP_ITEM_DESCRIPTION"
msgstr "Tárgy leírása:"

msgid "WORKSHOP_ITEM_PREVIEW"
msgstr "Tárgy előzetes képe:"

msgid "WORKSHOP_ITEM_TAGS"
msgstr "Tárgy címkéi (vessző \",\" elválasztva):"

msgid "WORKSHOP_ITEM_TITLE"
msgstr "Tárgy neve:"

msgid "WORKSHOP_ITEM_UPLOAD_SUCCEEDED"
msgstr "Tárgy(ak) Steam Műhelybe való feltöltése sikeres"

#, fuzzy
msgid "WORKSHOP_ITEM_UPLOAD_SUCCEEDED_TOS_REQUIRED"
msgstr "A tárgy feltöltése a Steam Műhelybe sikerült, de hozzá kell járulnod a műhely [color=#3796e1][url=https://steamcommunity.com/sharedfiles/workshoplegalagreement] szolgáltatási feltételeinek [/url][/color], mielőtt láthatóvá válik mások számára"

msgid "WORKSHOP_TERMS_OF_SERVICE_NOTICE"
msgstr "E tárgy feltöltésével beleegyezel a Steam Műhely [color=#3796e1]([url=https://steamcommunity.com/sharedfiles/workshoplegalagreement]) szolgáltatás feltételeihez[/url][/color]"

msgid "WORKSHOP_VISIBILITY_TOOLTIP"
msgstr ""

msgid "WORLD"
msgstr ""

#, fuzzy
msgid "WORLD_EXPORT_SUCCESS_MESSAGE"
msgstr "Hiba: {0}"

#, fuzzy
msgid "WORLD_GENERAL_STATISTICS"
msgstr "Organizmus statisztikái"

msgid "WORLD_MISC_DETAILS_STRING"
msgstr ""

#, fuzzy
msgid "WORLD_RELATIVE_MOVEMENT"
msgstr "Alap mozgás"

#, fuzzy
msgid "WORLD_SIZE"
msgstr "Jelenlegi fejlesztők"

#, fuzzy
msgid "WORLD_SIZE_EXPLANATION"
msgstr ""
"A fókuszált sejtek nagyobb távolságokat tesznek meg táplálék reményében.\n"
"A reszponzív sejtek hamar új célpontokat keresnek."

msgid "WORLD_SIZE_LARGE"
msgstr ""

#, fuzzy
msgid "WORLD_SIZE_MEDIUM"
msgstr "Alap mozgás"

msgid "WORLD_SIZE_SMALL"
msgstr ""

#, fuzzy
msgid "WORLD_SIZE_TOOLTIP"
msgstr "Segítség"

msgid "WORST_PATCH_COLON"
msgstr "Legrosszabb patch:"

msgid "XBOX360"
msgstr "Xbox 360"

msgid "XBOX_ONE"
msgstr "Xbox One"

msgid "XBOX_SERIES"
msgstr "Xbox Series X"

#, fuzzy
msgid "X_TWITTER_TOOLTIP"
msgstr "Változtasd meg beállításaidat"

msgid "YEARS"
msgstr "évek"

#, fuzzy
msgid "YET_TO_BE_IMPLEMENTED_NOTICE"
msgstr "Fejlesztés alatt."

msgid "YOUTUBE_TOOLTIP"
msgstr "Látogasd meg YouTube csatornánkat"

msgid "YOU_CAN_MAKE_PULL_REQUEST"
msgstr ""
"A Thrive egy nyílt forrású project.\n"
"Hozzájárulhatsz egy pull request-hez a csapatba való jelentkezés nélkül."

msgid "YOU_CAN_SUPPORT_THRIVE_ON_PATREON"
msgstr "A Thrive fejlesztését támogatni is tudod Patreonon."

msgid "ZOOM_IN"
msgstr "Közelítés"

msgid "ZOOM_OUT"
msgstr "Távolodás"

#, fuzzy
#~ msgid "PASSIVE_REPRODUCTION_PROGRESS"
#~ msgstr "(a sebesség, mely alatt az MI fajok mutálódnak)"

#~ msgid "MIGRATE"
#~ msgstr "Vándorlás"

#, fuzzy
#~ msgid "THANKS_FOR_BUYING_THRIVE"
#~ msgstr ""
#~ "Köszönjük, hogy játszottál a játékkal!\n"
#~ "\n"
#~ "Ha élvezted a játékot, akkor beszélj a barátaidnak is rólunk."

#, fuzzy
#~ msgid "WIKI_RADIOSYNTHESIS"
#~ msgstr "Termoszintézis"

#~ msgid "EASTEREGG_MESSAGE_19"
#~ msgstr "Érdekesség: a Didinium egy olyan csillós, mely papucsállatkákra vadászik."

#~ msgid "EASTEREGG_MESSAGE_20"
#~ msgstr "Érdekesség: Az amőbák műlábakkal vadásznak prédáikra, amiket pseudopodia-nak neveznek. Ezt mindenképpen szeretnénk, hogy a Thrive-ban benne legyen."

#~ msgid "EASTEREGG_MESSAGE_21"
#~ msgstr "Itt egy kis tanács. Figyelj a nálad nagyobb egysejtűekre és baktériumokra. Nem olyan mókás megemésztődni."

#~ msgid "EASTEREGG_MESSAGE_22"
#~ msgstr "A Thrive zenei csapatának vezetője (Oliver Lugg) elég sok számot csinált, amik még nem kerültek be a játékba. Meghallgathatod őket, vagy nézhetsz tőle élő adásokat, ahogy ezeket a dalokat készíti."

#~ msgid "EASTEREGG_MESSAGE_23"
#~ msgstr "Itt egy kis tanács. Ha a sejted 150 hexagon nagyságú, akkor a nagy vasdarabokat is el tudod nyelni."

#~ msgid "EASTEREGG_MESSAGE_24"
#~ msgstr "A Thrive egy idegen bolygó szimulálását veszi célba, szóval elég sok értelme van annak, hogy a körülötted lévő fajok hasonlítani fognak kicsit más fajokra. Ez főleg az evolúció miatt történik. Lássuk csak, vajon be tudod-e őket azonosítani!"

#~ msgid "EASTEREGG_MESSAGE_25"
#~ msgstr "Érdekesség: a Thrive fejlesztőinek van egy podcast sorozata. Néha ránézhetsz, ha kedved tartja."

#~ msgid "EASTEREGG_MESSAGE_26"
#~ msgstr "Érdekesség: a Thrive a nyílt forráskódú Godot motorral készült."

#~ msgid "EASTEREGG_MESSAGE_27"
#~ msgstr "Érdekesség: a játék egyik legelső játszható prototípusát egyik kedves programozónk, untrustedlife készítette!"

#~ msgid "MICROBE_EDITOR_HELP_MESSAGE_1"
#~ msgstr ""
#~ "Prokarióta szerkezetek\n"
#~ "\n"
#~ "Metaboloszómák: A gülkózból ATP-t állít elő.\n"
#~ "\n"
#~ "Kemoszintetizáló proteinek: A hidrogén-szulfidnak a felét glükózzá alakítja, mint egy kemoplasztisz, és glikolízist is végez. 1 hexagon területet foglal el\n"
#~ "\n"
#~ "Thilakoidok: 1/3-adnyi glükózt termel, mint egy normál kloroplasztisz, de glikolízist is végez, és 1 hexagon helyet foglal\n"
#~ "\n"
#~ "Rusticyanin: A vasat ATP-vé alakítja át\n"
#~ "\n"
#~ "Nitrogenáz: ATP-t és az atmoszférából gyűjtött nitrogént alakítja át ammóniává anaerob módon\n"
#~ "\n"
#~ "Citoplazma: Több tárhelyet ad a sejtednek, és glikolízist végez (Kis mennyiségű ATP-t termel)"

#~ msgid "MICROBE_EDITOR_HELP_MESSAGE_14"
#~ msgstr "Amint a bekebelezés befejeződik, minden objektum, amit bekebeleztél, a membránon belül marad, hogy meg tudjon emésztődni. Az emészthetetlen anyagok mindig kilökődnek a sejtből, ezért győződj meg arról, hogy rendelkezel a szükséges mutációkkal, amelyek lehetővé teszik ezen anyagok emésztését. A lizoszóma által termelt enzimek segítenek az emésztésben. Fejleszd ezt a sejtszervecskét, hogy még hatékonyabbá tedd a sejted emésztését."

#~ msgid "MICROBE_EDITOR_HELP_MESSAGE_2"
#~ msgstr ""
#~ "Külső sejtszervecskék\n"
#~ "\n"
#~ "Ostor: Gyorsabbá teszi a sejtedet ATP-t használva a folyamat során\n"
#~ "\n"
#~ "Pilus: Más sejtek megszúrására használható\n"
#~ "\n"
#~ "Kemoreceptor: Messzebbi vegyületek észlelésére képes"

#~ msgid "MICROBE_EDITOR_HELP_MESSAGE_3"
#~ msgstr ""
#~ "Eukarióta sejtszervecskék\n"
#~ "\n"
#~ "Sejtmag: 11 hexagonnyi helyet foglal, és a sejtszervecskéket teszi elérhetővé, plusz megduplázza a sejted méretét (ezt csak egyszer teheted meg)\n"
#~ "\n"
#~ "Kötőszövet: Ezzel más sejtekhez tudsz kapcsolódni\n"
#~ "\n"
#~ "Mitokondrium: Glükózból és oxigénből (O2) állít elő ATP-t, méghozzá sokkal hatékonyabban, mint egy citoplazma\n"
#~ "\n"
#~ "Kloroplasztisz: Glükózt állít elő napfény és szén-dioxid (CO2) segítségével\n"
#~ "\n"
#~ "Kemoplasztisz: Glükózt állít elő hidrogén-szulfidból\n"
#~ "\n"
#~ "Nitrifikáló színtest: Ammóniát állít elő ATP-ből, és az atmoszférából gyűjtött oxigénből és nitrogénből\n"
#~ "\n"
#~ "Sejtüreg: 8 egységnyi vegyületet tud raktározni\n"
#~ "\n"
#~ "Mérget tartalmazó sejtüreg: Mérget állít elő (Neve [thrive:compound type=\"oxytoxy\"][/thrive:compound]) és lehetővé teszi, hogy ezt a mérget kilőve megsebezz más sejteket a méreg mennyisége alapján"

#~ msgid "MICROBE_EDITOR_HELP_MESSAGE_4"
#~ msgstr "Minden egyes generációban 100 mutáció pont (MP) áll rendelkezésedre, melyet mutációkra, és változtatásokra tudsz elkölteni, amik bizonyos mennyiségű MP-be kerülnek. Viszont ha azt a sejtszervecskét törlöd ki, amit éppen abban a mutációs szekcióban raktál le, akkor annyi pontot kapsz vissza, amennyit ráköltöttél. Áthelyezhetsz, vagy akár teljesen ki is törölhetsz egy sejtszervecskét úgy, hogy a jobb egérgombbal rákattintasz, és kiválasztod a neked megfelelő műveletet a felugró ablakban. Forgathatod is a sejtszervecskéket, miközben lerakod őket a [thrive:input]e_rotate_left[/thrive:input] vagy a [thrive:input]e_rotate_right[/thrive:input] megnyomásával."

#~ msgid "MICROBE_EDITOR_HELP_MESSAGE_5"
#~ msgstr "Minden egyes alkalommal, amikor osztódsz, a sejtszerkesztőbe fogsz belépni, ahol változtatásokat végezhetsz a fajod setjein (úgy, hogy hozzáadsz, áthelyezel, vagy eltörölsz sejtszervecskéket), hogy növeld túlélési esélyüket. Minden egyes látogatás a szerkesztőben [thrive:constant]EDITOR_TIME_JUMP_MILLION_YEARS[/thrive:constant] millió évnyi fejlődést jelent a fajod számára."

#~ msgid "MICROBE_STAGE_HELP_MESSAGE_1"
#~ msgstr "A mozgáshoz használd a [thrive:input]g_move_forward[/thrive:input],[thrive:input]g_move_left[/thrive:input],[thrive:input]g_move_backwards[/thrive:input],[thrive:input]g_move_right[/thrive:input] gombokat, és az egeret a forduláshoz. Használd [thrive:input]g_fire_toxin[/thrive:input] gombot a [thrive:compound type=\"oxytoxy\"][/thrive:compound] lövéséhez, ha rendelkezel mérget tartalmazó sejtnedvüreggel. A [thrive:input]g_toggle_engulf[/thrive:input] gombbal tudod az elnyelést be-, vagy kikapcsolni. Az egér görgőjével tudsz közelíteni a sejtedhez, és távolodni a sejtedtől."

#~ msgid "MICROBE_STAGE_HELP_MESSAGE_10"
#~ msgstr "A szaporodáshoz a sejtszervecskéidnek osztódnia kell. Ammóniára és foszfátra van szüksége ezeknek a szervecskéknek, hogy osztódni tudjanak."

#~ msgid "MICROBE_STAGE_HELP_MESSAGE_11"
#~ msgstr "De ha túlélsz 20 generációt 300 fős egyedszámmal, akkor megnyerted a játékot (a pillanatnyi verziót). Ha nyersz, akkor egy felugró ablak jelenik meg, és utána még addig játszhatsz tovább, ameddig csak akarsz."

#~ msgid "MICROBE_STAGE_HELP_MESSAGE_12"
#~ msgstr "Légy óvatos, mert vetélytársaid is haladnak előre az evolúció rögös ösvényén. Amikor belépsz a szerkesztőbe, akkor ők is fejlődnek."

#~ msgid "MICROBE_STAGE_HELP_MESSAGE_13"
#~ msgstr "Több sejthez való kapcsolódás által ki tudsz alakítani egy sejtkolóniát, melyek egymással vegyületeket osztanak meg, amiket elnyelnek és előállítanak közösen. Egy másik sejthez való csatlakozáshoz egy kötőszövetre lesz szükséged. Ha ez megvan, akkor át kell váltanod összekapcsolás módba, és neki kell menned a másik sejtnek. Csak a saját fajod egyedeivel tudsz összekapcsolódni. Amíg egy kolóniában vagy, addig nem tudsz osztódni, és belépni a szerkesztőbe (perpillanat). Hogy a szerkesztőbe beléphess, ahhoz először hagyd el a kolóniát akkor, amikor elegendő nyersanyagot gyűjtöttél, és utána lépj be. A nagy sejtkolóniák fognak majd előrevinni a többsejtűség felé (perpillanat még nincs a játékban)."

#~ msgid "MICROBE_STAGE_HELP_MESSAGE_15"
#~ msgstr "A cellulóz és kitin sejtfal nem emészthető a sejt számára mindaddig, amíg nem rendelkezik a szükséges enzimmel, ami ezen anyagok lebontásához szükséges."

#~ msgid "MICROBE_STAGE_HELP_MESSAGE_16"
#~ msgstr "Azonban a lizoszómák csak az eukarióták számára elérhetőek. A prokariótáknak nincsenek ilyen szerveik, és nem a leghatékonyabban emésztik meg a táplálékot. Kisebb sejteknél a lizoszóma hiánya nem befolyásol semmit, viszont a nagyobb sejteknél ez hátráltató tényező."

#~ msgid "MICROBE_STAGE_HELP_MESSAGE_2"
#~ msgstr "A sejted ATP-t használ energiaforrásként, ha kifogy belőle, akkor elpusztul."

#~ msgid "MICROBE_STAGE_HELP_MESSAGE_3"
#~ msgstr "Ha a szerkesztőhöz hozzá akarsz férni, és szaporodni akarsz, akkor ammóniát (Narancssárga Felhő) és foszfátot (Lila Felhő) kell gyűjtened."

#~ msgid "MICROBE_STAGE_HELP_MESSAGE_4"
#~ msgstr "Kisebb sejteket, baktériumokat és vasdarabokat is el tudsz nyelni a [thrive:input]g_toggle_engulf[/thrive:input] lenyomásával. Ezzel több ATP-t használsz, és lassabb is leszel. Ne felejtsd el a [thrive:input]g_toggle_engulf[/thrive:input]-t lenyomni még egyszer az elnyelés befejezéséhez."

#~ msgid "MICROBE_STAGE_HELP_MESSAGE_5"
#~ msgstr "Az ozmoreguláció ATP-be kerül, ami azt jelenti, hogy minél nagyobb a sejted, annál több mitokondriumra, metaboloszómára vagy rusticyanin-ra (vagy citoplazmára, mely a glikolízist végzi) van szükséged, hogy minél kevesebb ATP-t veszíts, amikor egy helyhez vagy kötve."

#~ msgid "MICROBE_STAGE_HELP_MESSAGE_6"
#~ msgstr "Sok sejtszervecske érhető el a szerkesztőben, ezzel megadva neked a lehetőséget arra, hogy a saját tetszésed szerint játszd a játékot."

#~ msgid "MICROBE_STAGE_HELP_MESSAGE_7"
#~ msgstr "Perpillanat, ha a populációd egyedszáma a nullára esik, akkor ki fogsz halni."

#~ msgid "MICROBE_STAGE_HELP_MESSAGE_8"
#~ msgstr ""
#~ "A különböző vegyületfelhők lehetnek:\n"
#~ "\n"
#~ "Fehérek – [thrive:compound type=\"glucose\"]Glükóz[/thrive:compound]\n"
#~ "Citromsárgák – [thrive:compound type=\"hydrogensulfide\"]Hidrogén-szulfid[/thrive:compound]\n"
#~ "Narancssárgák – [thrive:compound type=\"ammonia\"]Ammónia[/thrive:compound]\n"
#~ "Lilák – [thrive:compound type=\"phosphates\"]Foszfátok[/thrive:compound]\n"
#~ "Rozsdabarnák – [thrive:compound type=\"iron\"]Vas[/thrive:compound]\n"
#~ "\n"
#~ "A glükózból ATP készül."

#~ msgid "MICROBE_STAGE_HELP_MESSAGE_9"
#~ msgstr "A hidrogén-szulfidot glükózzá tudod alakítani kemoplasztiszok és kemoszintetizáló fehérjék segítségével. A vasat rusticyanin segítségével pedig ATP-vé tudod alakítani."

#, fuzzy
#~ msgid "WIKI_MACROSCOPIC_STAGE"
#~ msgstr "Sejtfázis"

#, fuzzy
#~ msgid "EARLY_MULTICELLULAR"
#~ msgstr "Sejtszervecske elhelyezése"

#~ msgid "LOADING_EARLY_MULTICELLULAR_EDITOR"
#~ msgstr "Többsejtes szerkesztő betöltése"

#, fuzzy
#~ msgid "ERUPTION_IN"
#~ msgstr "Bimbózás"

#, fuzzy
#~ msgid "EVENT_TOOLTIP_ERUPTION"
#~ msgstr "{0}: +{1} ATP"

#~ msgid "THE_AMOUNT_OF_GLUCOSE_HAS_BEEN_REDUCED"
#~ msgstr "A glükóz mennyisége {0}-ra/-re redukálódott az előző mennyiséghez képest."

#~ msgid "THYLAKOID"
#~ msgstr "Thilakoid"

#, fuzzy
#~ msgid "WIKI_CYTOPLASM_GLYCOLYSIS"
#~ msgstr "Citoplazma glikolízis"

#, fuzzy
#~ msgid "WIKI_AEROBIC_NITROGEN_FIXATION"
#~ msgstr "Anaerob Nitrifikáció"

#, fuzzy
#~ msgid "WIKI_AWAKENING_STAGE"
#~ msgstr "Felkelési fázis"

#, fuzzy
#~ msgid "WIKI_AWARE_STAGE"
#~ msgstr "Tudatos fázis"

#, fuzzy
#~ msgid "WIKI_CHEMOSYNTHESIS"
#~ msgstr "Kemoszintézis"

#, fuzzy
#~ msgid "WIKI_GLYCOLYSIS"
#~ msgstr "Glikolízis"

#, fuzzy
#~ msgid "WIKI_INDUSTRIAL_STAGE"
#~ msgstr "Kötőszövet"

#, fuzzy
#~ msgid "WIKI_IRON_CHEMOLITHOAUTOTROPHY"
#~ msgstr "Vas oxidálása"

#, fuzzy
#~ msgid "WIKI_LIPASE"
#~ msgstr "Lipáz"

#, fuzzy
#~ msgid "WIKI_MICROBE_EDITOR"
#~ msgstr "Sejtszerkesztő"

#, fuzzy
#~ msgid "WIKI_MUCILAGE_SYNTHESIS"
#~ msgstr "Nyálka szintézis"

#, fuzzy
#~ msgid "WIKI_MULTICELLULAR_STAGE"
#~ msgstr "Többsejtes fázis"

#, fuzzy
#~ msgid "WIKI_NONE"
#~ msgstr "A rusticyanin egy fehérje, ami szén-dioxid, és oxigén segítségével képes oxidálni a vasat egyik kémiai állapotból a másikba. Ez a folyamat (amit vas-légzésnek hívnak) energiát termel, amit a sejt később fel tud használni."

#, fuzzy
#~ msgid "WIKI_OXYTOXY_SYNTHESIS"
#~ msgstr "OxyToxy szintézis"

#, fuzzy
#~ msgid "WIKI_PHOTOSYNTHESIS"
#~ msgstr "Fotoszintézis"

#, fuzzy
#~ msgid "WIKI_RUSTICYANIN"
#~ msgstr "Rusticyanin"

#, fuzzy
#~ msgid "WIKI_SOCIETY_STAGE"
#~ msgstr "Sejtfázis"

#, fuzzy
#~ msgid "WIKI_SPACE_STAGE"
#~ msgstr "Sejtfázis"

#, fuzzy
#~ msgid "NO"
#~ msgstr "Semmi"

#, fuzzy
#~ msgid "YES"
#~ msgstr "évek"

#, fuzzy
#~ msgid "STAGES_BUTTON"
#~ msgstr "Biztos, hogy végérvényesen törölni akarod ezt a mentést?"

#, fuzzy
#~ msgid "EDITING"
#~ msgstr "Kitin"

#~ msgid "ALLOW_SPECIES_TO_NOT_MIGRATE"
#~ msgstr "Fajok migrációkihagyásának engedélyezése (ha a rendszer nem talált jó vándorlási utat)"

#, fuzzy
#~ msgid "MAXIMUM_SPECIES_IN_PATCH"
#~ msgstr "kihalt a bolygón"

#~ msgid "NOT_FOUND_CHUNK"
#~ msgstr "Hiba: darabka nem található"

#~ msgid "BASSBOOST"
#~ msgstr "Bassboost"

#~ msgid "BASSDOWN"
#~ msgstr "Basszus csökkentése"

#~ msgid "BASSUP"
#~ msgstr "Basszus növelése"

#~ msgid "DIRECTIONL"
#~ msgstr "Bal"

#~ msgid "DIRECTIONR"
#~ msgstr "Jobb"

#~ msgid "HYPERL"
#~ msgstr "Hyper Left"

#~ msgid "HYPERR"
#~ msgstr "Hyper Right"

#~ msgid "SUPERL"
#~ msgstr "Super Left"

#~ msgid "SUPERR"
#~ msgstr "Super Right"

#~ msgid "TREBLEDOWN"
#~ msgstr "Magas hangok csökkentése"

#~ msgid "TREBLEUP"
#~ msgstr "Magas hangok növelése"

#~ msgid "UNKNOWN_ON_WINDOWS"
#~ msgstr "Ismeretlen a Windows-on"

#~ msgid "SIXTEEN_TIMES"
#~ msgstr "16x"

#, fuzzy
#~ msgid "TARGET_TIME"
#~ msgstr "Típus:"

#, fuzzy
#~ msgid "ENABLED"
#~ msgstr "Engedélyezett modok"

#~ msgid "PATCH_MAP_TYPE"
#~ msgstr "Patch térkép típusa"

#~ msgid "PATCH_MAP_TYPE_CLASSIC"
#~ msgstr "Klasszikus"

#~ msgid "PATCH_MAP_TYPE_EXPLANATION"
#~ msgstr "(procedurális patch térkép generálása, vagy a klasszikus elrendezés használata)"

#~ msgid "PATCH_MAP_TYPE_PROCEDURAL"
#~ msgstr "Procedurális"

#, fuzzy
#~ msgid "LOOKING_AT"
#~ msgstr "A szerkesztőben a visszavonás gomb lenyomásával kíjavíthatsz egy véletlen elkövetett hibát"

#~ msgid "SPECIES_N_TIMES"
#~ msgstr "{0} (x{1})"

#, fuzzy
#~ msgid "BECOME_AWARE"
#~ msgstr "Biom: {0}"

#~ msgid "CONFIRM_NORMAL"
#~ msgstr "Elfogad"

#~ msgid "STUFF_AT"
#~ msgstr "Dolgok {0:F1}, {1:F1} környékén:"

#, fuzzy
#~ msgid "SPECIES_DETAILS"
#~ msgstr "Fajlista"

#, fuzzy
#~ msgid "CURRENT_GENERATION_COLON"
#~ msgstr "Generáció:"

#~ msgid "STATISTICS_BUTTON_TOOLTIP"
#~ msgstr "Jelenlegi statisztikák a játékról"

#, fuzzy
#~ msgid "MACROSCOPIC_PROTOYPE_WARNING"
#~ msgstr "Betöltöd ezt az inkompatibilis mentést?"

#, fuzzy
#~ msgid "AUTO_GPU_NAME"
#~ msgstr "Saját felhasználónév:"

#~ msgid "NOT_RUNNING_DOT"
#~ msgstr "Nem fut."

#~ msgid "TINY"
#~ msgstr "Nagyon kicsi"

#~ msgid "HUGE"
#~ msgstr "Hatalmas"

#~ msgid "MOBILITY"
#~ msgstr "Mozgékonyság"

#~ msgid "PATCH_PANGONIAN_VENTS"
#~ msgstr "Pangóniai nyílások"

#~ msgid "PATCH_PANGONIAN_MESOPELAGIC"
#~ msgstr "Pangóniai mezopelágikus zóna"

#~ msgid "PATCH_PANGONIAN_EPIPELAGIC"
#~ msgstr "Pangóniai epipelágikus zóna"

#~ msgid "PATCH_CAVE"
#~ msgstr "Barlang"

#~ msgid "PATCH_ICE_SHELF"
#~ msgstr "Jégtakaró"

#~ msgid "PATCH_PANGONIAN_SEAFLOOR"
#~ msgstr "Pangóniai tengerfenék"

#~ msgid "FRAME_DELTA"
#~ msgstr "Delta: {0}"

#~ msgid "LOADING_DOT"
#~ msgstr "Betöltés..."

#~ msgid "PREVIOUS"
#~ msgstr "előző:"

#~ msgid "RUN_RESULT_POP_IN_PATCHES"
#~ msgstr "populáció a patch-ekben:"

#~ msgid "SAVING"
#~ msgstr "Mentés..."

#~ msgid "OVERWRITE_EXISTING_SAVE_TITLE"
#~ msgstr "Felülírod a már meglévő mentést?"

#~ msgid "TYPE"
#~ msgstr "Típus:"

#~ msgid "EDITOR_TUTORIAL_PATCH_TEXT"
#~ msgstr ""
#~ "Ez itt a patch térkép.\n"
#~ "Itt láthatod a különböző helyeket, ahol a sejtek élhetnek.\n"
#~ "Ki van külön emelve az a patch, ahol perpillanat tartózkodsz.\n"
#~ "Az egereddel ki tudod jelölni a különböző patch-eket, hogy a jobb oldalon láthasd róluk az információt.\n"
#~ "\n"
#~ "Ha a jelenlegi tartózkodási helyed melletti valamelyik patch-et kiválasztod, akkor a jobb oldalon lévő gomb megnyomásával abba a patch-be vándorolsz át. Ez lehetővé teszi a fajod számára, hogy új patch-ekbe terjedjenek el.\n"
#~ "\n"
#~ "Válassz ki egy patch-et a folytatáshoz."

#, fuzzy
#~ msgid "TOTAL_EXTINCTION"
#~ msgstr "Kihalt: {0}"

#, fuzzy
#~ msgid "LOCAL_EXTINCTION"
#~ msgstr "A játékos faja kihalt"

#, fuzzy
#~ msgid "MARINE_SNOW_FOOD_SOURCE"
#~ msgstr "Tengeri hó"

#~ msgid "Cancel"
#~ msgstr "Kihagyás"

#~ msgid "SAVING_ERROR"
#~ msgstr "Mentési hiba"

#~ msgid "BEHAVIOR"
#~ msgstr "Viselkedés"

#~ msgid "EDITOR_TUTORIAL_CELL_TEXT"
#~ msgstr ""
#~ "Ez itt a sejtszerkesztő, ahol különböző sejtszervecskéket adhatsz hozzá, vagy távolíthatsz el a sejtedről, amik mutáció pontokba (MP) kerülnek.\n"
#~ "\n"
#~ "A sejted többi tulajdonságát is megváltoztathatod a sejtszerkesztő többi részében.\n"
#~ "\n"
#~ "A folytatáshoz válassz ki egy sejtszervecskét a bal oldali panelről (a citoplazma egy jó választás elsőnek). Ezután a képernyő közepén elhelyezkedő valamelyik hexagonra való bal kattintással helyezd el az adott sejtszervecskét."<|MERGE_RESOLUTION|>--- conflicted
+++ resolved
@@ -7,11 +7,7 @@
 msgstr ""
 "Project-Id-Version: PROJECT VERSION\n"
 "Report-Msgid-Bugs-To: EMAIL@ADDRESS\n"
-<<<<<<< HEAD
-"POT-Creation-Date: 2025-03-02 06:12-0300\n"
-=======
 "POT-Creation-Date: 2025-03-07 11:33+0200\n"
->>>>>>> 125b0f74
 "PO-Revision-Date: 2025-02-06 13:29+0000\n"
 "Last-Translator: Anonymous <noreply@weblate.org>\n"
 "Language-Team: Hungarian <https://translate.revolutionarygamesstudio.com/projects/thrive/thrive-game/hu/>\n"
@@ -1876,19 +1872,8 @@
 "A következő szerkesztő ablakba való lépéshez nyomd meg jobb lenti gombot."
 
 #, fuzzy
-<<<<<<< HEAD
-msgid "EDITOR_TUTORIAL_MICROBE_EDITOR_NUCLEUS"
-msgstr ""
-"Üdvözöllek a Sejtszerkesztőben.\n"
-"Itt megnézheted, hogy mi történt, mióta elkezdted a játékot, vagy mióta elhagytad a szerkesztőt. Ezek után pedig változtathatsz a fajodon.\n"
-"\n"
-"Ezen a lapon láthatsz egy jelentést, hogy mely fajok léteznek még rajtad kívül. Továbbá azt is megmutatja, hogy hol találhatóak, és mekkora a létszámuk. Plusz fent a változásokat is mutatja a környezetedben.\n"
-"\n"
-"A következő szerkesztő ablakba való lépéshez nyomd meg jobb lenti gombot."
-=======
 msgid "EFFECTIVE_VALUE"
 msgstr "{0}%"
->>>>>>> 125b0f74
 
 msgid "EIGHT_TIMES"
 msgstr "8x"
