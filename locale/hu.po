# Translations template for PROJECT.
# Copyright (C) 2021 ORGANIZATION
# This file is distributed under the same license as the PROJECT project.
# FIRST AUTHOR <EMAIL@ADDRESS>, 2021.
#
msgid ""
msgstr ""
"Project-Id-Version: PROJECT VERSION\n"
"Report-Msgid-Bugs-To: EMAIL@ADDRESS\n"
<<<<<<< HEAD
"POT-Creation-Date: 2025-05-11 23:56+0200\n"
"PO-Revision-Date: 2025-04-23 06:35+0000\n"
=======
"POT-Creation-Date: 2025-05-28 14:54+0300\n"
"PO-Revision-Date: 2025-05-25 15:00+0000\n"
>>>>>>> e9cc3c9b
"Last-Translator: Anonymous <noreply@weblate.org>\n"
"Language-Team: Hungarian <https://translate.revolutionarygamesstudio.com/projects/thrive/thrive-game/hu/>\n"
"Language: hu\n"
"MIME-Version: 1.0\n"
"Content-Type: text/plain; charset=UTF-8\n"
"Content-Transfer-Encoding: 8bit\n"
"Plural-Forms: nplurals=2; plural=n != 1;\n"
"X-Generator: Weblate 5.11.4\n"
"Generated-By: Babel 2.9.1\n"

msgid "2D_MOVEMENT_TYPE_SELECTION"
msgstr "2D mozgás stílus:"

msgid "3D_EDITOR"
msgstr "3D Szerkesztő"

msgid "3D_MOVEMENT"
msgstr "3D Mozgás"

msgid "3D_MOVEMENT_TYPE_SELECTION"
msgstr "3D mozgás stílus:"

msgid "ABILITIES"
msgstr "Képességek"

msgid "ABORT"
msgstr "Megszakít"

msgid "ABORTED_DOT"
msgstr "Megszakítva."

msgid "ABSORBERS_COUNT"
msgstr "Elnyelők:"

msgid "ABYSSOPELAGIC"
msgstr "Abisszopelágikus"

msgid "ACCEPT"
msgstr "Elfogad"

msgid "ACTION_AWAKEN"
msgstr "Felébred ({0:F1} / {1:F1})"

msgid "ACTION_AWAKEN_TOOLTIP"
msgstr "Lépj át az Ébredés szakaszába. Elérhető, ha rendelkezel elegendő agykapacitással (axonokkal rendelkező szövettípus)."

#, fuzzy
msgid "ACTION_BLOCKED_WHILE_ANOTHER_IN_PROGRESS"
msgstr "Akció blokkolva, miközben egy másik folyamatban van"

msgid "ACTION_DELETE"
msgstr "Törlés"

msgid "ACTION_DOUBLE_POPULATION"
msgstr "Populáció megduplázása"

msgid "ACTION_DUPLICATE_UNITS"
msgstr "Egységek megkettőzése"

msgid "ACTION_HALF_POPULATION"
msgstr "Populáció felezése"

msgid "ACTION_TELEPORT"
msgstr "Teleportálás"

msgid "ACTIVE"
msgstr "Aktív"

msgid "ACTIVE_THREAD_COUNT"
msgstr "Észlelhető szálak:"

msgid "ACTIVITY_EXPLANATION"
msgstr ""
"Az aktív sejtek össze-vissza bolyonganak a vizekben, ha semmi érdekes nem történik.\n"
"A rögzült sejtek inkább egy helyben maradva várnak a környezet változásaira, mielőtt cselekednek."

msgid "ADDITIONAL_VALIDATION_FAILED"
msgstr "A további jóváhagyások problémát észleltek:{0}"

#, fuzzy
msgid "ADD_INPUT_BUTTON_TOOLTIP"
msgstr "Új billentyű hozzáadása"

msgid "ADVANCED_VIEW"
msgstr "Speciális"

msgid "ADVANCED_VIEW_BUTTON_TOOLTIP"
msgstr "Speciális beállítási nézet megnyitása"

#, fuzzy
msgid "AEROBIC_NITROGEN_FIXATION"
msgstr "Anaerob Nitrifikáció"

msgid "AEROBIC_NITROGEN_FIXING"
msgstr "Aerob Nitrifikáció"

#, fuzzy
msgid "AEROBIC_RESPIRATION"
msgstr "Aerob légzés"

msgid "AGENTS"
msgstr "Ügynökök"

#, fuzzy
msgid "AGENTS_COLON"
msgstr "Hatóanyagok:"

msgid "AGENT_NAME"
msgstr "{0} hatóanyag"

msgid "AGGRESSION_EXPLANATION"
msgstr ""
"Az agresszív sejtek a prédáikat távolabbról is le fogják vadászni,\n"
"és nagyobb eséllyel küzdenek más ragadozók ellen, ha megtámadják őket.\n"
"A békés sejtek nem kergetnek más prédákat,\n"
"és kevesebb eséllyel használnak mérgeket ragadozók ellen."

msgid "AGGRESSIVE"
msgstr "Agresszív"

msgid "AI_MUTATION_RATE"
msgstr "AI mutációs arány"

msgid "AI_MUTATION_RATE_EXPLANATION"
msgstr "(a sebesség, mely alatt az AI fajok mutálódnak)"

msgid "ALL"
msgstr "Összes"

msgid "ALLOW_SPECIES_SWITCH_ON_EXTINCTION"
msgstr "Rokon fajra váltás kihaláskor"

#, fuzzy
msgid "ALLOW_SPECIES_SWITCH_ON_EXTINCTION_EXPLANATION"
msgstr ""
"Az agresszív sejtek a prédáikat távolabbról is le fogják vadászni,\n"
"és nagyobb eséllyel küzdenek más ragadozók ellen, ha megtámadják őket.\n"
"A békés sejtek nem kergetnek más prédákat,\n"
"és kevesebb eséllyel használnak mérgeket ragadozók ellen."

msgid "ALL_WORLDS_GENERAL_STATISTICS"
msgstr "Általános statisztika az összes világról"

#, fuzzy
msgid "ALL_WORLDS_STATISTICS"
msgstr ""
"[b]Generációk:[/b]\n"
"  {0}\n"
"[b]Összes faj:[/b]\n"
"  Átlag {1}; Szórás {2}\n"
"[b]Életben lévő fajok:[/b]\n"
"  Átlag {3}; Szórás{4}\n"
"[b]Fajok száma/patch:[/b]\n"
"  Átlag {5}; Szórás {6}\n"
"[b]Összpopuláció/patch:[/b]\n"
"  Átlag {7}; Szórás {8}\n"
"[b]Mikroba fajok átlagos hex mérete:[/b]\n"
"  Átlag {9}; Szórás {10}\n"
"[b]Általános sejtszervecske-adatok:[/b]"

#, fuzzy
msgid "ALREADY_ASCENDED"
msgstr "Te már felemelkedtél"

msgid "ALT"
msgstr "Alt"

msgid "ALWAYS_VISIBLE"
msgstr "Mindig látható"

msgid "AMBIANCE_VOLUME"
msgstr "Környezeti hangerő"

msgid "AMMONIA"
msgstr "Ammónia"

#, fuzzy
msgid "AMMONIA_COST"
msgstr "Ammónia"

msgid "AMOUNT_OF_AUTOSAVE_TO_KEEP"
msgstr "Megtartható automatikus mentések száma:"

msgid "AMOUNT_OF_QUICKSAVE_TO_KEEP"
msgstr "Megtartható gyorsmentések száma:"

msgid "ANAEROBIC_NITROGEN_FIXATION"
msgstr "Anaerob Nitrifikáció"

msgid "AND_UNLOCK_CONDITION"
msgstr "és"

msgid "ANISOTROPIC_FILTERING"
msgstr ""

msgid "ANTIALIASING_MSAA_TAA"
msgstr ""

#, fuzzy
msgid "ANTI_ALIASING_FXAA"
msgstr "Többszörös élsimítás:"

#, fuzzy
msgid "ANTI_ALIASING_MODE"
msgstr "Többszörös élsimítás:"

#, fuzzy
msgid "ANTI_ALIASING_MSAA"
msgstr "Többszörös élsimítás:"

#, fuzzy
msgid "ANTI_ALIASING_TAA"
msgstr "Többszörös élsimítás:"

msgid "APPEARANCE"
msgstr "Kinézet"

msgid "APPLY"
msgstr "Alkalmaz"

msgid "APPLY_CHANGES"
msgstr "Változtatások elfogadása"

msgid "APRIL"
msgstr "Április"

msgid "ARE_YOU_SURE_TO_RESET_ALL_SETTINGS"
msgstr "Biztos MINDEN beállítást vissza akarsz állítani az alap értelmezetre?"

msgid "ARE_YOU_SURE_TO_RESET_INPUT_SETTINGS"
msgstr "Biztos vissza akarod állítani a bemeneti beállításokat az alapokra?"

msgid "ARTIST_COLON"
msgstr "Művész:"

msgid "ARTWORK_TITLE"
msgstr "\"{0}\" - {1}"

msgid "ART_BY"
msgstr "A rajzot {0} készítette"

msgid "ART_GALLERY"
msgstr "Rajz galéria"

msgid "ASCENSION_CONGRATULATIONS"
msgstr "Gratulálok!"

#, fuzzy
msgid "ASCENSION_CONGRATULATIONS_CONTENT"
msgstr ""
"Felemelkedtél és befejezted a játékot. Gratulálunk, hogy elérted a játék végét!\n"
"\n"
"Tovább játszhatsz az űrszakaszban feloldott isteni eszközökkel, hogy szabadmódban szórakozhass.\n"
"\n"
"Az is lehetséges, hogy ebben a mentésben leereszkedj és visszatérj a baktérium szakaszba, és újra végigjátszd az összes szakaszt extra képességekkel.\n"
"\n"
"Összes feljutott idő ebben a mentésben: {0}"

#, fuzzy
msgid "ASCENSION_STAGE"
msgstr "Verzió:"

msgid "ASSEMBLY_CLASS_REQUIRED"
msgstr ""

msgid "ASSEMBLY_REQUIRED_WITH_HARMONY"
msgstr ""

#, fuzzy
msgid "ASSUME_HYPERTHREADING"
msgstr "A CPU hyperthread engedélyezésének feltételezése"

msgid "ASSUME_HYPERTHREADING_TOOLTIP"
msgstr ""
"Nem lehet automatikusan felismerni, hogy a hyperthreading engedélyezve van-e vagy sem.\n"
"Ez befolyásolja a szálak alapértelmezett számát, mivel a hyperthreading szálak nem olyan gyorsak, mint a valódi CPU-magok."

msgid "ATMOSPHERIC_GASSES"
msgstr "Légköri gázok"

msgid "ATP"
msgstr "ATP"

msgid "ATP_BALANCE"
msgstr "ATP egyensúly"

#, fuzzy
msgid "ATP_BALANCE_TOOLTIP"
msgstr "Az összetevők mutatása / elrejtése"

#, fuzzy
msgid "ATP_BALANCE_TOOLTIP_MULTICELLULAR"
msgstr "Az összetevők mutatása / elrejtése"

msgid "ATP_BALANCE_WITHOUT_EXTERNAL_RESOURCES"
msgstr "Külső erőforrások nélkül"

msgid "ATP_BALANCE_WITHOUT_GLUCOSE"
msgstr "Glükóz nélkül"

msgid "ATP_BALANCE_WITHOUT_HYDROGEN_SULFIDE"
msgstr "Hidrogén-szulfid nélkül"

msgid "ATP_BALANCE_WITHOUT_IRON"
msgstr "Vas nélkül"

msgid "ATP_BALANCE_WITH_ALL_COMPOUNDS"
msgstr "Minden szükséges vegyülettel"

msgid "ATP_PRODUCTION"
msgstr "ATP előállítás"

msgid "ATP_PRODUCTION_TOO_LOW"
msgstr "AZ ATP TERMELŐDÉSE TÚL ALACSONY!"

msgid "ATTEMPT_TO_WRITE_SAVE_FAILED"
msgstr "A mentési fájl írása sikertelen volt. A mentési név túl hosszú lehet, vagy nincs írási hozzáférése a mentési mappához."

msgid "AT_CURSOR"
msgstr "A kurzornál:"

msgid "AUDIO_OUTPUT_DEVICE"
msgstr "Audio kimeneti eszköz:"

msgid "AUGUST"
msgstr "Augusztus"

msgid "AUTO"
msgstr "Auto"

#, fuzzy
msgid "AUTO-EVO_EXPLANATION_EXPLANATION"
msgstr "Ez a panel mutatja azokat a számokat, amelyek alapján az auto-evo becslés működik. Az a teljes energia, amelyet egy faj képes befogadni, és a faj egy egyedére jutó költség határozza meg a végső populációt. Az Auto-evo a valóság egyszerűsített modelljét használja, hogy kiszámítsa, mennyire jól teljesítenek a fajok az általuk összegyűjthető energia alapján. Minden egyes táplálékforrás esetében meg van adva, hogy a faj mennyi energiát nyer belőle. Emellett az adott forrásból rendelkezésre álló teljes energia is megjelenik. Az, hogy a faj mekkora hányadot nyer a teljes energiából, azon alapul, hogy a teljes alkalmassághoz képest mekkora az ő alkalmasságuk. Az alkalmasság annak mérőszáma, hogy a faj mennyire jól tudja hasznosítani az adott táplálékforrást."

msgid "AUTO-EVO_POPULATION_CHANGED_2"
msgstr "A {0} populációjának egyedszáma megváltozott {1}-értékkel,{2}-n belül, mert: {3}"

msgid "AUTO-EVO_PREDICTION"
msgstr "Auto-Evo becslés"

msgid "AUTO-EVO_PREDICTION_BOX_DESCRIPTION"
msgstr ""
"Ez a panel megmutatja a szerkesztett élőlényeknek az auto-evo által megbecsült populációinak egyedszámait.\n"
"Az auto-evo egy populáció szimulációt futtat, ami a saját fajod populációját (és a játék teljesítményét) is befolyásolja."

#, fuzzy
msgid "AUTO-EVO_RESULTS_TITLE"
msgstr "Auto-Evo eredmények:"

msgid "AUTO-EVO_STEPS_DONE"
msgstr "{0:F1}% kész. {1:n0}/{2:n0} lépés."

#, fuzzy
msgid "AUTO-EVO_STRENGHT_MULTIPLIER"
msgstr "Mutációs költség szorzó"

#, fuzzy
msgid "AUTO-EVO_STRENGHT_MULTIPLIER_EXPLANATION"
msgstr "(a szervek, membránok, és egyéb dolgok költsége a szerkesztőben)"

msgid "AUTOSAVE_DURING_THE_GAME"
msgstr "Automata mentés a játék során"

msgid "AUTO_EVO"
msgstr "Auto-Evo"

msgid "AUTO_EVO_EXPLORING_TOOL"
msgstr "Auto-Evo felfedező eszköz"

msgid "AUTO_EVO_FAILED"
msgstr "Auto-evo futtatása sikertelen"

msgid "AUTO_EVO_MISSING_RESULT_DATA_OBJECT"
msgstr "Auto-evo eredmények hiányoznak. Ha régebbi mentést töltöttél be, akkor ez normális. Ha viszont nem régebbi mentést töltöttél be, akkor kérlek jelentsd ezt a hibát nekünk és küldd el a játéknaplótfájlt."

msgid "AUTO_EVO_RESULTS"
msgstr "Auto-Evo eredmények:"

msgid "AUTO_EVO_RESULTS_GLOBAL_TITLE"
msgstr "Globális eredmények"

msgid "AUTO_EVO_RESULTS_PATCH_TITLE"
msgstr "Kiválasztott patch eredményei"

msgid "AUTO_EVO_RUN_STATUS"
msgstr "futtatási státusz:"

msgid "AUTO_EVO_STATUS_COLON"
msgstr "Auto-Evo státusz:"

#, fuzzy
msgid "AUTO_EVO_TOOL_BUTTON"
msgstr "Auto ({0}x{1})"

msgid "AUTO_MOVE_FORWARDS"
msgstr "Automata mozgás előre"

msgid "AUTO_RESOLUTION"
msgstr "Auto ({0}x{1})"

msgid "AVAILABLE_CONSTRUCTION_PROJECTS"
msgstr "Elérhető építési projektek"

msgid "AVAILABLE_MODS"
msgstr "Elérhető modok"

#, fuzzy
msgid "AWAKENING_STAGE"
msgstr "Felkelési fázis"

msgid "AWARE_STAGE"
msgstr "Tudatos fázis"

msgid "BACK"
msgstr "Vissza"

msgid "BACKGROUND_BLUR"
msgstr ""

msgid "BACKSLASH"
msgstr "fordított perjel"

msgid "BACKSPACE"
msgstr "Törlés"

msgid "BACK_TO_SETTINGS"
msgstr ""

#, fuzzy
msgid "BACTERIAL_THERMOSYNTHESIS"
msgstr "Termoszintézis"

msgid "BALANCE_DISPLAY_AT_DAY_ALWAYS"
msgstr "Nappali időszakkal számolás"

msgid "BALANCE_DISPLAY_AT_DAY_ALWAYS_TOOLTIP"
msgstr "Ha be van jelölve, a panelen számított számok úgy kerülnek kiszámításra, mintha mindig nappal lenne"

#, fuzzy
msgid "BALANCE_DISPLAY_WHILE_MOVING"
msgstr "Mozgás beszámítása"

#, fuzzy
msgid "BALANCE_DISPLAY_WHILE_MOVING_TOOLTIP"
msgstr "Speciális beállítási nézet megnyitása"

msgid "BASE_MOBILITY"
msgstr "Alap mozgékonyság"

msgid "BASE_MOVEMENT"
msgstr "Alap mozgás"

msgid "BASIC_VIEW"
msgstr "Alap"

msgid "BASIC_VIEW_BUTTON_TOOLTIP"
msgstr "Visszatérés alap beállítási nézetbe"

msgid "BATHYPELAGIC"
msgstr "Batipelágikus"

msgid "BECOME_MACROSCOPIC"
msgstr "Makroszkopikussá válni ({0}/{1})"

msgid "BECOME_MULTICELLULAR"
msgstr "Többsejtűvé válni ({0}/{1})"

msgid "BEGIN_THRIVING"
msgstr "A túlélés kezdése"

msgid "BEHAVIOUR"
msgstr "Viselkedés"

#, fuzzy
msgid "BEHAVIOUR_ACTIVITY"
msgstr "Viselkedés"

msgid "BEHAVIOUR_AGGRESSION"
msgstr "Aggresszió"

msgid "BEHAVIOUR_FEAR"
msgstr "Félelem"

msgid "BEHAVIOUR_FOCUS"
msgstr "Fókuszálás"

msgid "BEHAVIOUR_OPPORTUNISM"
msgstr "Opportunizmus"

msgid "BELOW_SEA_LEVEL"
msgstr "{0}-{1}m-el a tengerszint alatt"

msgid "BENCHMARKS"
msgstr "Teljesítmény teszt"

msgid "BENCHMARK_FINISHED"
msgstr "Teljesítmény teszt befejezve"

msgid "BENCHMARK_PHASE"
msgstr "Teljesítmény teszt fázis:"

msgid "BENCHMARK_RESULTS_COLON"
msgstr "Eredmények:"

msgid "BEST_PATCH_COLON"
msgstr "Legjobb patch:"

msgid "BIG_IRON_CHUNK"
msgstr "Nagy vasdarab"

msgid "BIG_PHOSPHATE_CHUNK"
msgstr "Nagy foszfátdarab"

msgid "BILLION_ABBREVIATION"
msgstr "{0} B"

#, fuzzy
msgid "BINDING_AGENT"
msgstr "Kötőszövet"

msgid "BINDING_AGENT_DESCRIPTION"
msgstr "Több sejthez való kapcsolódást teszi lehetővé. Ez a legelső lépés a többsejtűség felé. Amikor a sejted egy kolónia tagja, akkor a vegyületek eloszlanak a sejtek között. Ameddig egy kolónia tagja vagy, addig nem léphetsz be a sejtszerkesztőbe, emiatt el kell válnod a kolóniától miután elegendő vegyületet gyűjtöttél."

msgid "BINDING_AGENT_PROCESSES_DESCRIPTION"
msgstr ""

msgid "BIND_AXES_SENSITIVITY"
msgstr "Tengelyek összekötése"

msgid "BIOLUMINESCENT_VACUOLE"
msgstr "Foszforeszkáló vakuólum"

#, fuzzy
msgid "BIOLUMINESCENT_VACUOLE_DESCRIPTION"
msgstr "Foszforeszkáló vakuólum"

#, fuzzy
msgid "BIOLUMINESCENT_VACUOLE_PROCESSES_DESCRIPTION"
msgstr "[thrive:compound type=\"atp\"][/thrive:compound]-t alakít át [thrive:compound type=\"oxytoxy\"][/thrive:compound]-vá. Hatékonysága függ az [thrive:compound type=\"oxygen\"][/thrive:compound] koncentrációjától. Mérget képes kilőni a [thrive:input]g_fire_toxin[/thrive:input] megnyomásával. Ha az [thrive:compound type=\"oxytoxy\"][/thrive:compound] mennyisége alacsony, akkor azt a kis mennyiséget ki tudod lőni, viszont kevesebb sebzést okoz."

msgid "BIOME_LABEL"
msgstr "Biom: {0}"

#, fuzzy
msgid "BLOOM_RENDER_EFFECT"
msgstr "Külső effektek:"

#, fuzzy
msgid "BLUESKY_TOOLTIP"
msgstr "Játék szüneteltetése"

msgid "BRAIN_CELL_NAME_DEFAULT"
msgstr "Neuron"

msgid "BRAVE"
msgstr "Bátor"

msgid "BROWSE"
msgstr "Böngészés"

msgid "BROWSE_WORKSHOP"
msgstr "A műhely böngészése"

msgid "BUILD_CITY"
msgstr "Város építése"

#, fuzzy
msgid "BUILD_QUEUE"
msgstr "Struktúra"

msgid "BUILD_STRUCTURE"
msgstr "Struktúra építése"

msgid "BY"
msgstr "Származás:"

msgid "BY_REVOLUTIONARY_GAMES"
msgstr "A Revolutionary Games Studio-tól"

msgid "CACHE_DISK_MAX_TIME"
msgstr ""

msgid "CACHE_MEMORY_MAX_ITEMS"
msgstr ""

msgid "CACHE_TIME_MEMORY"
msgstr ""

msgid "CACHE_TIME_MEMORY_ONLY"
msgstr ""

#, fuzzy
msgid "CACHING_TITLE"
msgstr "Nincs cím"

msgid "CALCIUM_CARBONATE"
msgstr "Kálcium-karbonát"

msgid "CALCIUM_CARBONATE_MEMBRANE_DESCRIPTION"
msgstr "Ez a membrán egy erős kalcium-karbonát páncéllal rendelkezik. Képes ellenállni a sérüléseknek és kevés energia szükséges formája fenntartásához. A hátránya viszont az erős, de nehéz páncél miatti lassúság, és sok időbe telik, míg valamit bekebelez."

msgid "CAMERA"
msgstr "Kamera"

msgid "CANCEL"
msgstr "Mégse"

msgid "CANCEL_ACTION_CAPITAL"
msgstr "AKCIÓ VISSZAVONÁSA"

msgid "CANCEL_CURRENT_ACTION"
msgstr "Jelenlegi akció visszavonása"

msgid "CANNOT_DELETE_USED_CELL_TYPE"
msgstr "Az a sejttípus ami része a testnek nem törölhető"

msgid "CANNOT_DELETE_USED_CELL_TYPE_TITLE"
msgstr "A használt sejttípust nem lehet törölni"

msgid "CANNOT_ENGULF"
msgstr "Nem képes bekebelezésre"

msgid "CANNOT_MOVE_METABALL_TO_DESCENDANT_TREE"
msgstr ""

msgid "CANNOT_REDUCE_BRAIN_POWER_STAGE"
msgstr "Az agykapacitás túl alacsony a jelenlegi fázisban maradáshoz. Korábbi fázisokhoz visszatérni jelenleg nem lehetséges, a folytatáshoz növeld meg az agykapacitást."

msgid "CANNOT_REDUCE_BRAIN_POWER_STAGE_TITLE"
msgstr "Az agykapacitást nem lehet csökkenteni, hogy visszatérj korábbi fázishoz"

#, fuzzy
msgid "CANNOT_WRITE_SAVE"
msgstr "Új mentés létrehozása"

msgid "CANT_LOAD_MOD_INFO"
msgstr ""

msgid "CAPSLOCK"
msgstr "Caps Lock"

msgid "CARBON_DIOXIDE"
msgstr "Szén-dioxid"

msgid "CATEGORY_AN_ABUNDANCE"
msgstr "bőséges mennyiség"

msgid "CATEGORY_A_FAIR_AMOUNT"
msgstr "elég sok"

msgid "CATEGORY_LITTLE"
msgstr "kevés"

msgid "CATEGORY_QUITE_A_BIT"
msgstr "kis mennyiség"

msgid "CATEGORY_SOME"
msgstr "közepes mennyiség"

msgid "CATEGORY_VERY_LITTLE"
msgstr "nagyon kicsi mennyiség"

msgid "CAUTIOUS"
msgstr "Gyanakvó"

msgid "CELL"
msgstr "Sejt"

msgid "CELLS"
msgstr "Sejtek"

msgid "CELLULASE"
msgstr "Celluláz"

#, fuzzy
msgid "CELLULASE_DESCRIPTION"
msgstr "Az eukarióta sejtek legmeghatározóbb jellemzője. A sejtmaghoz még hozzá tartozik az endoplazmatikus membránrendszer és a golgi-készülék is."

msgid "CELLULOSE"
msgstr "Cellulóz"

#, fuzzy
msgid "CELLULOSE_MEMBRANE_DESCRIPTION"
msgstr "Ez a membrán egy fallal rendelkezik, ami jobb védelmet jelent a sérülések ellen, főleg a fizikai sérülések ellen. Kevesebb energia szükséges neki formája megtartásához, viszont lassú a bekebelezése és lassítja magát a sejtet is."

#, fuzzy
msgid "CELL_STAT_ROTATION_TOOLTIP"
msgstr "Az az érték, ami a világok generálásáért felelős. Ennek az értéknek pozitívnak kell lennie."

#, fuzzy
msgid "CELL_STAT_SPEED_TOOLTIP"
msgstr "Az az érték, ami a világok generálásáért felelős. Ennek az értéknek pozitívnak kell lennie."

#, fuzzy
msgid "CELL_STAT_STORAGE_TOOLTIP"
msgstr "Az az érték, ami a világok generálásáért felelős. Ennek az értéknek pozitívnak kell lennie."

#, fuzzy
msgid "CELL_TYPE_BUTTON_ATP_CONSUMPTION"
msgstr "Options"

#, fuzzy
msgid "CELL_TYPE_BUTTON_ATP_PRODUCTION"
msgstr "Options"

msgid "CELL_TYPE_NAME"
msgstr "Sejttípus neve"

#, fuzzy
msgid "CHANGE_DESCRIPTION_IS_TOO_LONG"
msgstr "A leírás túl hosszú"

msgid "CHANGE_THE_SYMMETRY"
msgstr "Szimmetria változtatása"

#, fuzzy
msgid "CHANNEL_INHIBITOR_TOXIN_SYNTHESIS"
msgstr "A rusticyanin egy fehérje, ami szén-dioxid, és oxigén segítségével képes oxidálni a vasat egyik kémiai állapotból a másikba. Ez a folyamat (amit vas-légzésnek hívnak) energiát termel, amit a sejt később fel tud használni."

msgid "CHEATS"
msgstr "Csalások"

msgid "CHEAT_KEYS_ENABLED"
msgstr "Csalások engedélyezve"

msgid "CHEAT_MENU"
msgstr "Csalások menü"

msgid "CHEMICAL_BUTTON_MICROBE_TOOLTIP"
msgstr "A sejt folyamatainak mutatása/elrejtése"

msgid "CHEMOPLAST"
msgstr "Kemoplasztisz"

msgid "CHEMOPLAST_DESCRIPTION"
msgstr ""

msgid "CHEMOPLAST_PROCESSES_DESCRIPTION"
msgstr "[thrive:compound type=\"hydrogensulfide\"][/thrive:compound]-ot alakít át [thrive:compound type=\"glucose\"][/thrive:compound]-zá. Hatékonysága függ a [thrive:compound type=\"carbondioxide\"][/thrive:compound] koncentrációjától."

msgid "CHEMORECEPTOR"
msgstr "Kemoreceptor"

msgid "CHEMORECEPTOR_DESCRIPTION"
msgstr "Minden sejt csak kemoreceptorok segítségével képes \"látni\", így tudnak információt gyűjteni a környezetükről. Ezen sejtszervecske hozzáadásával sokkal finomhangoltabb lesz a sejted kemorecepciója. Egy vonal fog megjelenni játékon belül, mely jelképezi a sejt \"látását\", és a sejt közelében található vegyületekre mutat."

#, fuzzy
msgid "CHEMORECEPTOR_MINIMUM_AMOUNT_TOOLTIP"
msgstr "Minimális detektálandó mennyiség:"

msgid "CHEMORECEPTOR_PROCESSES_DESCRIPTION"
msgstr "A kemoreceptor segítségével messzebbi vegyületeket detektálhatsz. Az elhelyezése után módosítsd a kemoreceptort a vegyület kiválasztásával, és a segédvonal színének beállításával."

#, fuzzy
msgid "CHEMORECEPTOR_SEARCH_RADIUS_TOOLTIP"
msgstr "Minden sejt csak kemoreceptorok segítségével képes \"látni\", így tudnak információt gyűjteni a környezetükről. Ezen sejtszervecske hozzáadásával sokkal finomhangoltabb lesz a sejted kemorecepciója. Egy vonal fog megjelenni játékon belül, mely jelképezi a sejt \"látását\", és a sejt közelében található vegyületekre mutat."

#, fuzzy
msgid "CHEMOSYNTHESIS"
msgstr "Kemoszintézis"

msgid "CHEMOSYNTHESIZING_PROTEINS"
msgstr "Kemoszintetizáló fehérjék"

#, fuzzy
msgid "CHEMOSYNTHESIZING_PROTEINS_DESCRIPTION"
msgstr "A kemoszintetizáló fehérjék kicsi fehérjecsoportosulások a citoplazmában, melyek képesek glükózt előállítani hidrogén-szulfidból, vízből, és szén-dioxidból. Ezt a folyamatot hívjuk hidrogén-szulfid kemoszintézisnek. A glükóz előállításának intenzitása a szén-dioxid koncentrációjától függ. Mivel a kemoszintetizáló fehérjék a citoplazmában helyezkednek el, ezért a körülötte elhelyezkedő folyadék végez némi glikolízist."

msgid "CHEMOSYNTHESIZING_PROTEINS_PROCESSES_DESCRIPTION"
msgstr "[thrive:compound type=\"hydrogensulfide\"][/thrive:compound]-ot alakít át [thrive:compound type=\"glucose\"][/thrive:compound]-zá. A folyamat sebessége a [thrive:compound type=\"carbondioxide\"][/thrive:compound] koncentrációjától függ. Továbbá még a [thrive:compound type=\"glucose\"][/thrive:compound]-t alakítja át [thrive:compound type=\"atp\"][/thrive:compound]-vé."

msgid "CHEMO_SYNTHESIS"
msgstr "Kemoszintézis"

msgid "CHITIN"
msgstr "Kitin"

msgid "CHITINASE"
msgstr "Kitináz"

#, fuzzy
msgid "CHITINASE_DESCRIPTION"
msgstr "A ragacsos belseje a sejtnek. A citoplazma (sejtplazma) ionok, proteinek, víz és még más anyagok egyszerű keveréke, ami kitölti egy sejt belsejét. Az egyik funkciója a glikolízis, ami a glükóz ATP-vé alakítását takarja. Azoknak az organizmusoknak, melyeknek nincsenek különböző sejtszervecskéi, hogy fejlettebb anyagcserét tudjanak végezni, nekik ez az egyetlen támaszuk az energia előállítására. A sejtek még használják molekulák raktáraként, és hogy ezzel növelni tudják méretüket."

#, fuzzy
msgid "CHITIN_MEMBRANE_DESCRIPTION"
msgstr "Ez a membrán egy fallal rendelkezik, ami jobb védelmet jelent a sérülések ellen, főleg a méreg általi sérülések ellen. Kevesebb energia szükséges neki formája megtartásához, viszont lassú a bekebelezése és lassítja magát a sejtet is."

msgid "CHLOROPLAST"
msgstr "Kloroplasztisz"

msgid "CHLOROPLAST_DESCRIPTION"
msgstr ""

msgid "CHLOROPLAST_PROCESSES_DESCRIPTION"
msgstr "[thrive:compound type=\"glucose\"][/thrive:compound]-t állít elő. Hatékonysága függ a [thrive:compound type=\"carbondioxide\"][/thrive:compound] koncentrációjától és a [thrive:compound type=\"sunlight\"][/thrive:compound] intenzitásától."

msgid "CHOSEN_FILENAME_ALREADY_EXISTS"
msgstr "A kiválasztott fájl neve ({0}) már létezik. Lecseréled?"

msgid "CHROMATIC_ABERRATION"
msgstr "Kromatikus aberráció:"

msgid "CHROMATOPHORE_PROCESSES_DESCRIPTION"
msgstr "[thrive:compound type=\"glucose\"][/thrive:compound]-t állít elő. A folyamat gyorsasága a [thrive:compound type=\"carbondioxide\"] koncentrációjától és a [thrive:compound type=\"sunlight\"][/thrive:compound] intenzitásától függ."

msgid "CHUNK_CELL_CORPSE_PART"
msgstr ""

msgid "CHUNK_FOOD_SOURCE"
msgstr "{0} fogyasztás"

msgid "CILIA"
msgstr "Csilló"

#, fuzzy
msgid "CILIA_DESCRIPTION"
msgstr "A ragacsos belseje a sejtnek. A citoplazma (sejtplazma) ionok, proteinek, víz és még más anyagok egyszerű keveréke, ami kitölti egy sejt belsejét. Az egyik funkciója a glikolízis, ami a glükóz ATP-vé alakítását takarja. Azoknak az organizmusoknak, melyeknek nincsenek különböző sejtszervecskéi, hogy fejlettebb anyagcserét tudjanak végezni, nekik ez az egyetlen támaszuk az energia előállítására. A sejtek még használják molekulák raktáraként, és hogy ezzel növelni tudják méretüket."

msgid "CILIA_PROCESSES_DESCRIPTION"
msgstr "Nagyméretű sejtek fordulási sebességét növeli."

#, fuzzy
msgid "CITY_SHORT_STATISTICS"
msgstr "Lakosság: {0} Étel: {1} Tudomány: {2}"

msgid "CLEAN_UP_OLD_SAVES"
msgstr "Régi mentések törlése"

msgid "CLEAR_CACHE"
msgstr "Gyorsítótár törlése"

#, fuzzy
msgid "CLICK_TO_SELECT"
msgstr "Mentés/-ek törlése"

msgid "CLIMATE_INSTABILITY"
msgstr ""

#, fuzzy
msgid "CLIMATE_INSTABILITY_EXPLANATION"
msgstr ""
"Az aktív sejtek össze-vissza bolyonganak a vizekben, ha semmi érdekes nem történik.\n"
"A rögzült sejtek inkább egy helyben maradva várnak a környezet változásaira, mielőtt cselekednek."

msgid "CLOSE"
msgstr "Bezár"

msgid "CLOSE_OPTIONS"
msgstr "Bezárod a beállítás panelt?"

msgid "CLOSTRIDIAL_FERMENTATION"
msgstr ""

#, fuzzy
msgid "CLOUD_BENCHMARK"
msgstr "Sejtszerkesztő"

msgid "CLOUD_RESOLUTION_DIVISOR"
msgstr "Felhő felbontásának osztója:"

msgid "CLOUD_SIMULATION_MINIMUM_INTERVAL"
msgstr "Felhőszimuláció minimum intervalluma:"

#, fuzzy
msgid "CLOUD_SIMULATION_MULTIPLIER"
msgstr "Szim szorzó:"

msgid "COASTAL"
msgstr "Partvidéki"

#, fuzzy
msgid "COLLISION_SHAPE"
msgstr "Entitások lerakása ütközési alakzatokkal"

msgid "COLOUR"
msgstr "Szín"

msgid "COLOURBLIND_CORRECTION"
msgstr "Színvakság javító:"

#, fuzzy
msgid "COLOUR_PICKER_ADD_PRESET"
msgstr "Szín beállítása előre beállítottra"

msgid "COLOUR_PICKER_A_TOOLTIP"
msgstr "Alfa csatorna színértéke"

msgid "COLOUR_PICKER_B_TOOLTIP"
msgstr "A kék csatorna színértéke"

msgid "COLOUR_PICKER_G_TOOLTIP"
msgstr "A zöld csatorna színértéke"

msgid "COLOUR_PICKER_HSV_BUTTON_TOOLTIP"
msgstr ""
"HVS (Színárnyalat, Telítettség, Érték) mód ki/be kapcsolása.\n"
"Nem lehet bekapcsolni, ha nyers módban van."

msgid "COLOUR_PICKER_H_TOOLTIP"
msgstr "Színárnyalat értéke, szín része"

msgid "COLOUR_PICKER_PICK_COLOUR"
msgstr "Válassz egy színt a játék ablakából"

msgid "COLOUR_PICKER_PRESET_TOOLTIP"
msgstr ""
"Szín: {0}\n"
"Bal egérgomb: beállítás használata\n"
"Jobb egérgomb: beállítás törlése"

msgid "COLOUR_PICKER_RAW_BUTTON_TOOLTIP"
msgstr ""
"Nyers mód ki/be kapcsolása.\n"
"Nyers módban a piros, zöld, kék\n"
"színek értékét 1.0 felé állíthatod.\n"
"HSV módban nem lehet bekapcsolni."

msgid "COLOUR_PICKER_R_TOOLTIP"
msgstr "A piros csatorna színértéke"

msgid "COLOUR_PICKER_S_TOOLTIP"
msgstr "Telítettségi érték, a szürke mennyisége egy adott színben"

msgid "COLOUR_PICKER_V_TOOLTIP"
msgstr "Érték (fényerősség) értéke, a szín fényerőssége vagy intenzitása"

#, fuzzy
msgid "COMMON_ABILITIES"
msgstr "Képességek"

msgid "COMMON_EDITING_AND_STRATEGY"
msgstr ""

msgid "COMMUNITY_FORUM"
msgstr "Közösségi Fórum"

msgid "COMMUNITY_FORUM_BUTTON_TOOLTIP"
msgstr "Csatlakozz a Thrive közösségéhez a közösségi fórumunkon"

#, fuzzy
msgid "COMMUNITY_WIKI"
msgstr "Wikipédiánk"

msgid "COMMUNITY_WIKI_BUTTON_TOOLTIP"
msgstr "Látogasd meg a közösségi wikipédiánkat"

#, fuzzy
msgid "COMPILED_AT_COLON"
msgstr "Vegyületek:"

msgid "COMPLETE_ACTION"
msgstr "Befejezés"

msgid "COMPOUNDS"
msgstr "Vegyületek"

#, fuzzy
msgid "COMPOUNDS_AT_EQUILIBRIUM"
msgstr "Megtalálható vegyületek:"

#, fuzzy
msgid "COMPOUNDS_AT_MAX_SPEED"
msgstr "Egyensúly max sebességnél"

msgid "COMPOUNDS_BUTTON_MICROBE_TOOLTIP"
msgstr "Az összetevők mutatása / elrejtése"

msgid "COMPOUNDS_COLON"
msgstr "Vegyületek:"

#, fuzzy
msgid "COMPOUND_BALANCE_FILL_TIME"
msgstr "(megtölti a tárhelyet {0} mp alatt)"

#, fuzzy
msgid "COMPOUND_BALANCE_FILL_TIME_TOO_LONG"
msgstr "(megtölti a tárhelyet {0} mp alatt, ami több, mint a {1} mp-nyi használható napfény)"

#, fuzzy
msgid "COMPOUND_BALANCE_MODE_TOOLTIP"
msgstr "Az összetevők mutatása / elrejtése"

#, fuzzy
msgid "COMPOUND_BALANCE_TITLE"
msgstr "Vegyület egyensúlyok"

#, fuzzy
msgid "COMPOUND_BALANCE_TOOLTIP"
msgstr "Az összetevők mutatása / elrejtése"

#, fuzzy
msgid "COMPOUND_CLOUDS"
msgstr "Vegyületfelhők"

#, fuzzy
msgid "COMPOUND_CLOUD_BENCHMARK"
msgstr "Vegyületfelhők sűrűsége"

msgid "COMPOUND_CLOUD_DENSITY"
msgstr "Vegyületfelhők sűrűsége"

msgid "COMPOUND_CLOUD_DENSITY_EXPLANATION"
msgstr "(a vegyületfelhők sűrűsége a környezetben)"

msgid "COMPOUND_CONCENTRATIONS_DECREASED"
msgstr "{0} töménysége ennyivel csökkent: {1}"

msgid "COMPOUND_FOOD_SOURCE"
msgstr "{0} fogyasztás"

#, fuzzy
msgid "COMPOUND_HANDLE_KEEP"
msgstr "Összes megtartása"

#, fuzzy
msgid "COMPOUND_HANDLE_SPLIT_SISTER"
msgstr "Az összetevők mutatása / elrejtése"

#, fuzzy
msgid "COMPOUND_HANDLE_TOP_UP"
msgstr "Az összetevők mutatása / elrejtése"

#, fuzzy
msgid "COMPOUND_HANDLE_TOP_UP_ON_CHANGE"
msgstr "Vegyületfelhők sűrűsége"

#, fuzzy
msgid "COMPOUND_STORAGE_AMOUNT_DOES_NOT_LAST_NIGHT"
msgstr "{0} fogyasztás"

msgid "COMPOUND_STORAGE_NOT_ENOUGH_GENERATED_DURING_DAY"
msgstr "Csak {1} egység [thrive:compound type=\"{0}\"][/thrive:compound] termelhető nappal, de az éjszaka túléléséhez {2} egység szükséges."

#, fuzzy
msgid "COMPOUND_STORAGE_NOT_ENOUGH_SPACE"
msgstr "{0} fogyasztás"

#, fuzzy
msgid "COMPOUND_STORAGE_STATS_TITLE"
msgstr "Tárhely kapacitás"

#, fuzzy
msgid "COMPOUND_STORAGE_STATS_TOOLTIP"
msgstr "Az összetevők mutatása / elrejtése"

msgid "COMPOUND_TO_FIND"
msgstr "Megtalálható vegyületek:"

msgid "CONCEPT_ART"
msgstr "Koncepciós rajzok"

msgid "CONFIG"
msgstr "Konfiguráció"

msgid "CONFIRM_CAPITAL"
msgstr "ELFOGAD"

#, fuzzy
msgid "CONFIRM_DELETE"
msgstr "Törlés megerősítése"

msgid "CONFIRM_EXIT"
msgstr "Kilépés elfogadása"

#, fuzzy
msgid "CONFIRM_FOSSILISATION_OVERWRITE"
msgstr "Felülírás megerősítése"

#, fuzzy
msgid "CONFIRM_MOVE_TO_ASCENSION_STAGE"
msgstr "(a sebesség, mely alatt az MI fajok mutálódnak)"

#, fuzzy
msgid "CONFIRM_MOVE_TO_ASCENSION_STAGE_EXPLANATION"
msgstr "(a sebesség, mely alatt az MI fajok mutálódnak)"

msgid "CONFIRM_MOVE_TO_INDUSTRIAL_STAGE"
msgstr ""

#, fuzzy
msgid "CONFIRM_MOVE_TO_INDUSTRIAL_STAGE_EXPLANATION"
msgstr "(a sebesség, mely alatt az MI fajok mutálódnak)"

#, fuzzy
msgid "CONFIRM_MOVE_TO_SPACE_STAGE"
msgstr "(a sebesség, mely alatt az MI fajok mutálódnak)"

#, fuzzy
msgid "CONFIRM_MOVE_TO_SPACE_STAGE_EXPLANATION"
msgstr "(a sebesség, mely alatt az MI fajok mutálódnak)"

msgid "CONFIRM_NEW_GAME_BUTTON_TOOLTIP"
msgstr "Belépés a játékba ezekkel a beállításokkal"

msgid "CONFIRM_NEW_GAME_BUTTON_TOOLTIP_DISABLED"
msgstr "Egyes beállítások érvénytelenek"

#, fuzzy
msgid "CONSTRUCTION_UNIT_NAME"
msgstr "Egység: {0}"

msgid "CONTENT_UPLOADED_FROM"
msgstr "A műhely tartalom ebből a mappából lesz feltöltve: {0}"

msgid "CONTINUE"
msgstr "Folytatás"

#, fuzzy
msgid "CONTINUE_AS_SPECIES"
msgstr "Válassz ki egy patch-et a további részletek megtekintéséhez"

#, fuzzy
msgid "CONTINUE_THRIVING"
msgstr "A túlélés kezdése"

#, fuzzy
msgid "CONTINUE_TO_PROTOTYPES"
msgstr ""
"Elérkeztél a Thrive \"teljes\" részének a végéhez.\n"
"Ha szeretnéd, akkor továbbléphetsz a következő fázisok prototípusaiba. Ezek nagyon hiányosak lehetnek és \"placeholder\" grafikai elemeket használnak. A játék részeként szerepelnek, hogy bemutassák a játék lehetséges jövőbeli irányát és a fázisok összekapcsolásáról alkotott általános elképzelésünket.\n"
"\n"
"A legtöbb prototípusban nem fogsz tudni menteni ha folytatod, vagy ha később folytatni akarod. Szóval ha vissza szeretnél térni egyszer ehhez a szakaszhoz, akkor kérünk téged, mentsd el most a játékot, mielőtt folytatnád.\n"
"\n"
"Ha a folytatást választod, akkor kérünk vedd figyelembe, hogy ezek mind prototípusok, és ne panaszkodj a hiányosságok miatt."

msgid "CONTINUE_TO_PROTOTYPES_PROMPT"
msgstr "Folytatod a fázis prototípusokkal?"

#, fuzzy
msgid "CONTROLLER_ANY_DEVICE"
msgstr "Bármely eszköz"

msgid "CONTROLLER_AXIS_L2"
msgstr "L2"

#, fuzzy
msgid "CONTROLLER_AXIS_LEFT_TRIGGER"
msgstr "Bal ravasz"

#, fuzzy
msgid "CONTROLLER_AXIS_LEFT_X"
msgstr "Bal Joystick Horizontális"

#, fuzzy
msgid "CONTROLLER_AXIS_LEFT_Y"
msgstr "Bal Joystick Vertikális"

#, fuzzy
msgid "CONTROLLER_AXIS_NEGATIVE_DIRECTION"
msgstr "Negatív irány"

#, fuzzy
msgid "CONTROLLER_AXIS_POSITIVE_DIRECTION"
msgstr "Pozitív irány"

msgid "CONTROLLER_AXIS_R2"
msgstr "R2"

#, fuzzy
msgid "CONTROLLER_AXIS_RIGHT_TRIGGER"
msgstr "Jobb ravasz"

#, fuzzy
msgid "CONTROLLER_AXIS_RIGHT_X"
msgstr "Jobb Joystick Horizontális"

#, fuzzy
msgid "CONTROLLER_AXIS_RIGHT_Y"
msgstr "Jobb Joystick Vertikális"

msgid "CONTROLLER_AXIS_VISUALIZERS"
msgstr ""

msgid "CONTROLLER_BUTTON_DPAD_DOWN"
msgstr "D-pad le"

#, fuzzy
msgid "CONTROLLER_BUTTON_DPAD_LEFT"
msgstr "D-pad balra"

#, fuzzy
msgid "CONTROLLER_BUTTON_DPAD_RIGHT"
msgstr "D-pad jobbra"

#, fuzzy
msgid "CONTROLLER_BUTTON_DPAD_UP"
msgstr "D-pad fel"

msgid "CONTROLLER_BUTTON_LEFT_SHOULDER"
msgstr ""

msgid "CONTROLLER_BUTTON_LEFT_STICK"
msgstr ""

msgid "CONTROLLER_BUTTON_MISC1"
msgstr ""

msgid "CONTROLLER_BUTTON_PADDLE1"
msgstr ""

msgid "CONTROLLER_BUTTON_PADDLE2"
msgstr ""

msgid "CONTROLLER_BUTTON_PADDLE3"
msgstr ""

msgid "CONTROLLER_BUTTON_PADDLE4"
msgstr ""

#, fuzzy
msgid "CONTROLLER_BUTTON_PS3_SELECT"
msgstr "Kiválasztás"

#, fuzzy
msgid "CONTROLLER_BUTTON_PS3_START"
msgstr "Start"

#, fuzzy
msgid "CONTROLLER_BUTTON_PS_CIRCLE"
msgstr "Kör"

#, fuzzy
msgid "CONTROLLER_BUTTON_PS_CROSS"
msgstr "Kereszt"

msgid "CONTROLLER_BUTTON_PS_L1"
msgstr "L1"

msgid "CONTROLLER_BUTTON_PS_L3"
msgstr "L3"

#, fuzzy
msgid "CONTROLLER_BUTTON_PS_OPTIONS"
msgstr "Options"

msgid "CONTROLLER_BUTTON_PS_R1"
msgstr "R1"

msgid "CONTROLLER_BUTTON_PS_R3"
msgstr "R3"

#, fuzzy
msgid "CONTROLLER_BUTTON_PS_SHARE"
msgstr "Share"

#, fuzzy
msgid "CONTROLLER_BUTTON_PS_SONY_BUTTON"
msgstr "Logo gomb"

#, fuzzy
msgid "CONTROLLER_BUTTON_PS_SQUARE"
msgstr "Négyzet"

#, fuzzy
msgid "CONTROLLER_BUTTON_PS_TRIANGLE"
msgstr "Háromszög"

msgid "CONTROLLER_BUTTON_RIGHT_SHOULDER"
msgstr ""

msgid "CONTROLLER_BUTTON_RIGHT_STICK"
msgstr ""

#, fuzzy
msgid "CONTROLLER_BUTTON_TOUCH_PAD"
msgstr "Érintőpad"

#, fuzzy
msgid "CONTROLLER_BUTTON_UNKNOWN"
msgstr "Ismeretlen gomb"

msgid "CONTROLLER_BUTTON_XBOX_A"
msgstr "A"

msgid "CONTROLLER_BUTTON_XBOX_B"
msgstr "B"

#, fuzzy
msgid "CONTROLLER_BUTTON_XBOX_BACK"
msgstr "Back"

#, fuzzy
msgid "CONTROLLER_BUTTON_XBOX_GUIDE"
msgstr "Guide"

#, fuzzy
msgid "CONTROLLER_BUTTON_XBOX_START"
msgstr "Start"

msgid "CONTROLLER_BUTTON_XBOX_X"
msgstr "X"

msgid "CONTROLLER_BUTTON_XBOX_Y"
msgstr "Y"

#, fuzzy
msgid "CONTROLLER_DEADZONES"
msgstr "Kontroller holtzónák"

#, fuzzy
msgid "CONTROLLER_DEADZONE_CALIBRATION_EXPLANATION"
msgstr "A {0} populációjának egyedszáma megváltozott {1}-értékkel, emiatt az ok miatt: {2}"

msgid "CONTROLLER_DEADZONE_COLON"
msgstr "Holtzóna:"

msgid "CONTROLLER_PROMPT_TYPE_SETTING"
msgstr ""

#, fuzzy
msgid "CONTROLLER_SENSITIVITY"
msgstr "Kontroller érzékenység"

#, fuzzy
msgid "CONTROLLER_UNKNOWN_AXIS"
msgstr "Ismeretlen tengely"

msgid "COPY_ERROR_TO_CLIPBOARD"
msgstr "Hiba másolása vágólapra"

msgid "COPY_RESULTS"
msgstr "Eredmények másolása"

msgid "CORRECTION_PROTANOPE"
msgstr "Protanóp (Piros-Zöld)"

msgid "CORRECTION_TRITANOPE"
msgstr "Tritanóp (Kék-Citrom)"

msgid "CPU_THREADS"
msgstr "Szálak"

#, fuzzy
msgid "CRAFTING_CLEAR_INPUTS"
msgstr "Kiválasztott bemenetek törlése"

msgid "CRAFTING_ERROR_INTERNAL_CONSUME_PROBLEM"
msgstr ""

#, fuzzy
msgid "CRAFTING_ERROR_TAKING_ITEMS"
msgstr "Nincs cím"

#, fuzzy
msgid "CRAFTING_FILTER_INPUTS"
msgstr "Bemenetek"

#, fuzzy
msgid "CRAFTING_KNOWN_ITEMS"
msgstr "Ismert receptek"

msgid "CRAFTING_NOT_ENOUGH_MATERIAL"
msgstr "Nincs elég {0} a recept elkészítéséhez"

msgid "CRAFTING_NO_RECIPE_SELECTED"
msgstr "Előbb válassz egy receptet felülről a barkácsoláshoz"

msgid "CRAFTING_NO_ROOM_TO_TAKE_CRAFTING_RESULTS"
msgstr ""

msgid "CRAFTING_RECIPE_DISPLAY"
msgstr "{0} ({1})"

#, fuzzy
msgid "CRAFTING_RECIPE_HAND_AXE"
msgstr "Kő balta"

msgid "CRAFTING_RESULTS"
msgstr "Eredmények"

msgid "CRAFTING_SELECT_RECIPE_OR_ITEMS_TO_FILTER"
msgstr ""

#, fuzzy
msgid "CRAFTING_TAKE_ALL"
msgstr "Mindent elvesz"

#, fuzzy
msgid "CRAFTING_TITLE"
msgstr "Barkácsolás"

msgid "CREATE"
msgstr "Létrehozás"

msgid "CREATED_AT"
msgstr "Létrehozva ekkor:"

msgid "CREATED_ON_PLATFORM"
msgstr "Ezen platformon létrehozva:"

msgid "CREATE_A_NEW_MICROBE"
msgstr "Új mikroorganizmus létrehozása"

msgid "CREATE_NEW"
msgstr "Új létrehozása"

msgid "CREATE_NEW_CELL_TYPE"
msgstr "Új sejttípus létrehozása"

msgid "CREATE_NEW_CELL_TYPE_DESCRIPTION"
msgstr "Új sejttípusokat hozhatsz létre úgy, hogy az eddigieket duplikálod, és új nevet adsz nekik. A sejttípusokat külön szerkesztheted különböző feladatok ellátására. Ha egy sejttípust szerkesztesz, akkor az eddig lerakott ugyanazon sejttípusból származó sejtek frissülni fognak."

msgid "CREATE_NEW_MOD"
msgstr "Új mod létrehozása"

msgid "CREATE_NEW_SAVE"
msgstr "Új mentés létrehozása"

#, fuzzy
msgid "CREATE_NEW_TISSUE_TYPE"
msgstr "Új sejttípus létrehozása"

#, fuzzy
msgid "CREATE_NEW_TISSUE_TYPE_DESCRIPTION"
msgstr "Új sejttípusokat hozhatsz létre úgy, hogy az eddigieket duplikálod, és új nevet adsz nekik. A sejttípusokat külön szerkesztheted különböző feladatok ellátására. Ha egy sejttípust szerkesztesz, akkor az eddig lerakott ugyanazon sejttípusból származó sejtek frissülni fognak."

msgid "CREATING_DOT_DOT_DOT"
msgstr "Létrehozás..."

msgid "CREATING_OBJECTS_FROM_SAVE"
msgstr "Objektumok létrehozása a mentésből"

msgid "CREDITS"
msgstr "Stáblista"

msgid "CTRL"
msgstr "Ctrl"

#, fuzzy
msgid "CURRENT_CACHE_SIZE"
msgstr "Képesség sáv megjelenítése"

#, fuzzy
msgid "CURRENT_CACHE_SIZE_TOOLTIP"
msgstr "Játék folytatása"

msgid "CURRENT_DEVELOPERS"
msgstr "Jelenlegi fejlesztők"

msgid "CURRENT_LOCATION_CAPITAL"
msgstr "JELENLEGI TARTÓZKODÁSI HELY"

#, fuzzy
msgid "CURRENT_RESEARCH_NONE"
msgstr "Képesség sáv megjelenítése"

#, fuzzy
msgid "CURRENT_RESEARCH_PROGRESS"
msgstr "Nyisd meg a segítség ablakot"

#, fuzzy
msgid "CURRENT_WORLD"
msgstr "Jelenlegi fejlesztők"

#, fuzzy
msgid "CURRENT_WORLD_STATISTICS"
msgstr ""
"[b]Generációk:[/b]\n"
"  {0}\n"
"[b]Összes patch:[/b]\n"
"  {1}\n"
"[b]Teljes Auto-Evo idő:[/b]\n"
"  {2}\n"
"[b]Összes faj:[/b]\n"
"  {3}\n"
"[b]Életben lévő fajok:[/b]\n"
"  {4}\n"
"[b]Fajok száma/patch:[/b]\n"
"  Átlag {5}; Szórás {6}\n"
"[b]Összpopuláció:[/b]\n"
"  {7}\n"
"[b]Legnépesebb fajok:[/b]\n"
"  {8}\n"
"[b]Alapvető mikroba fajadatok:[/b]\n"
"  Átlagos hex méret: {9}\n"
"[b]Általános sejtszervecske-adatok:[/b]"

msgid "CUSTOM_USERNAME"
msgstr "Saját felhasználónév:"

msgid "CYTOPLASM"
msgstr "Citoplazma"

#, fuzzy
msgid "CYTOPLASM_DESCRIPTION"
msgstr "A ragacsos belseje a sejtnek. A citoplazma (sejtplazma) ionok, proteinek, víz és még más anyagok egyszerű keveréke, ami kitölti egy sejt belsejét. Az egyik funkciója a glikolízis, ami a glükóz ATP-vé alakítását takarja. Azoknak az organizmusoknak, melyeknek nincsenek különböző sejtszervecskéi, hogy fejlettebb anyagcserét tudjanak végezni, nekik ez az egyetlen támaszuk az energia előállítására. A sejtek még használják molekulák raktáraként, és hogy ezzel növelni tudják méretüket."

msgid "CYTOPLASM_GLYCOLYSIS"
msgstr "Citoplazma glikolízis"

msgid "CYTOPLASM_PROCESSES_DESCRIPTION"
msgstr "[thrive:compound type=\"glucose\"][/thrive:compound]-t alakít át [thrive:compound type=\"atp\"][/thrive:compound]-vé."

#, fuzzy
msgid "CYTOTOXIN_SYNTHESIS"
msgstr "OxyToxy szintézis"

#, fuzzy
msgid "DAMAGE_SOURCE_RADIATION"
msgstr "(a szervek, membránok, és egyéb dolgok költsége a szerkesztőben)"

msgid "DAY_LENGTH"
msgstr "Nap hossza"

#, fuzzy
msgid "DAY_LENGTH_EXPLANATION"
msgstr "(random megidézett titkok a játékban)"

msgid "DAY_NIGHT_CYCLE_ENABLED"
msgstr "Nappal/éjszaka ciklus engedélyezése"

#, fuzzy
msgid "DAY_NIGHT_CYCLE_ENABLED_EXPLANATION_2"
msgstr "(a szerkesztő elhagyása után egy közeli glükózfelhő mellett lesz a sejted)"

#, fuzzy
msgid "DEADZONE_CALIBRATION_FINISHED"
msgstr "Auto-evo futtatása sikertelen"

#, fuzzy
msgid "DEADZONE_CALIBRATION_INPROGRESS"
msgstr "Erre a nyelvre való fordítás {0}%-a van elkészülve"

msgid "DEADZONE_CALIBRATION_IS_RESET"
msgstr ""

#, fuzzy
msgid "DEADZONE_CONFIGURATION"
msgstr "Biztos, hogy végérvényesen törölni akarod ezt a mentést?"

msgid "DEATH"
msgstr ""

msgid "DEBUG_COORDINATES"
msgstr ""

msgid "DEBUG_DRAW_NOT_AVAILABLE"
msgstr ""

#, fuzzy
msgid "DEBUG_HEAT_AT_CURSOR"
msgstr "A kurzornál:"

msgid "DEBUG_PANEL"
msgstr "Debug panel"

msgid "DECEMBER"
msgstr "December"

#, fuzzy
msgid "DECREASE_ITEM_SIZE"
msgstr "Új létrehozása"

msgid "DEFAULT_AUDIO_OUTPUT_DEVICE"
msgstr "Alap kimeneti eszköz"

msgid "DELETE"
msgstr "Törlés"

#, fuzzy
msgid "DELETE_ALL_OLD_SAVE_WARNING_2"
msgstr ""
"Az összes régi automatikus és gyors mentés törlése nem vonható vissza. Biztos vagy benne, hogy véglegesen törlöd a következőket?\n"
" - {0} Automatikus mentés(-ek)\n"
" - {1} Gyors mentés(-ek)"

#, fuzzy
msgid "DELETE_FOSSIL_CONFIRMATION"
msgstr "Biztos, hogy végérvényesen törölni akarod ezt a mentést?"

msgid "DELETE_OLD_SAVES_PROMPT"
msgstr "Törlöd a régi mentéseket?"

msgid "DELETE_ORGANELLE"
msgstr "Sejtszervecske törlése"

msgid "DELETE_SAVE_CONFIRMATION"
msgstr "Biztos, hogy végérvényesen törölni akarod ezt a mentést?"

msgid "DELETE_SELECTED"
msgstr "Mentés/-ek törlése"

msgid "DELETE_SELECTED_SAVES_PROMPT"
msgstr "Biztos törlöd a kiválasztott mentést/mentéseket?"

msgid "DELETE_SELECTED_SAVE_WARNING"
msgstr "Biztos végérvényesen törölni akarsz {0} mentést?"

msgid "DELETE_THIS_SAVE_PROMPT"
msgstr "Törlöd ezt a mentést?"

#, fuzzy
msgid "DESCEND_BUTTON"
msgstr "Biztos, hogy végérvényesen törölni akarod ezt a mentést?"

#, fuzzy
msgid "DESCEND_CONFIRMATION"
msgstr "Biztos, hogy végérvényesen törölni akarod ezt a mentést?"

#, fuzzy
msgid "DESCEND_CONFIRMATION_EXPLANATION"
msgstr ""
"Az agresszív sejtek a prédáikat távolabbról is le fogják vadászni,\n"
"és nagyobb eséllyel küzdenek más ragadozók ellen, ha megtámadják őket.\n"
"A békés sejtek nem kergetnek más prédákat,\n"
"és kevesebb eséllyel használnak mérgeket ragadozók ellen."

msgid "DESCRIPTION"
msgstr "Leírás:"

msgid "DESCRIPTION_COLON"
msgstr "Leírás:"

msgid "DESCRIPTION_TOO_LONG"
msgstr "A leírás túl hosszú"

msgid "DESPAWN_ENTITIES"
msgstr "Összes entitás eltüntetése"

msgid "DETECTED_CPU_COUNT"
msgstr "Észlelt processzorszám:"

#, fuzzy
msgid "DEVBUILD_VERSION_INFO"
msgstr "Devbuild támogatók"

msgid "DEVELOPERS"
msgstr "Fejlesztők"

#, fuzzy
msgid "DEVELOPMENT_FORUM"
msgstr "A játékot a Revolutionary Games Studio ry fejleszti"

#, fuzzy
msgid "DEVELOPMENT_FORUM_BUTTON_TOOLTIP"
msgstr "Segítség"

msgid "DEVELOPMENT_SUPPORTED_BY"
msgstr "A játékot a Revolutionary Games Studio ry fejleszti"

#, fuzzy
msgid "DEVELOPMENT_WIKI"
msgstr "Fejlesztők"

#, fuzzy
msgid "DEVELOPMENT_WIKI_BUTTON_TOOLTIP"
msgstr "Segítség"

msgid "DEVOURED"
msgstr ""

msgid "DEV_BUILD_PATRONS"
msgstr "Devbuild támogatók"

msgid "DIFFICULTY"
msgstr "Nehézség"

#, fuzzy
msgid "DIFFICULTY_DETAILS_STRING"
msgstr "Előre beállított nehézség"

msgid "DIFFICULTY_PRESET"
msgstr "Előre beállított nehézség"

msgid "DIFFICULTY_PRESET_CUSTOM"
msgstr "Egyéni"

msgid "DIFFICULTY_PRESET_EASY"
msgstr "Könnyű"

msgid "DIFFICULTY_PRESET_HARD"
msgstr "Nehéz"

msgid "DIFFICULTY_PRESET_NORMAL"
msgstr "Közepes"

msgid "DIGESTION_EFFICIENCY"
msgstr "Emésztés hatékonysága"

msgid "DIGESTION_EFFICIENCY_COLON"
msgstr "Emésztés hatékonysága"

#, fuzzy
msgid "DIGESTION_SPEED"
msgstr "Kihalt fajok"

#, fuzzy
msgid "DIGESTION_SPEED_COLON"
msgstr "Sebesség:"

msgid "DIGESTION_SPEED_VALUE"
msgstr "{0}/mp"

msgid "DISABLED"
msgstr "Kikapcsolva"

msgid "DISABLE_ALL"
msgstr "Az összes tiltása"

msgid "DISCARD_AND_CONTINUE"
msgstr "Elvet és folytatás"

msgid "DISCARD_CHANGES"
msgstr "Változtatások elvetése"

#, fuzzy
msgid "DISCARD_MIGRATION"
msgstr "Elvet és folytatás"

msgid "DISCONNECTED_CELLS"
msgstr "Levált sejtek"

msgid "DISCONNECTED_CELLS_TEXT"
msgstr ""
"Vannak olyan sejtek, melyek nem kötődnek egymáshoz.\n"
"Kérlek kapcsold össze a sejteket egymással a folytatáshoz."

#, fuzzy
msgid "DISCONNECTED_METABALLS"
msgstr "Levált sejtek"

#, fuzzy
msgid "DISCONNECTED_METABALLS_TEXT"
msgstr ""
"Vannak olyan sejtek, melyek nem kötődnek egymáshoz.\n"
"Kérlek kapcsold össze a sejteket egymással a folytatáshoz."

msgid "DISCONNECTED_ORGANELLES"
msgstr "Levált sejtszervecskék"

msgid "DISCONNECTED_ORGANELLES_TEXT"
msgstr ""
"Vannak olyan sejtszervecskék, melyek nem kötődnek egymáshoz.\n"
"Kérlek kapcsold össze a sejtszervecskéket egymással, vagy vond vissza eddigi változtatásaidat."

#, fuzzy
msgid "DISCORD_TOOLTIP"
msgstr "Segítség"

#, fuzzy
msgid "DISK_CACHE_TOOLTIP"
msgstr "Kilépés a játékból"

#, fuzzy
msgid "DISMISSED_POPUPS_COLON"
msgstr "Sebesség:"

#, fuzzy
msgid "DISMISSED_POPUPS_EXPLANATION"
msgstr ""
"A fókuszált sejtek nagyobb távolságokat tesznek meg táplálék reményében.\n"
"A reszponzív sejtek hamar új célpontokat keresnek."

msgid "DISMISS_INFORMATION_PERMANENTLY"
msgstr "Ne mutasd ezt újra"

msgid "DISMISS_WARNING_PERMANENTLY"
msgstr "Ne figyelmeztess emiatt újra"

#, fuzzy
msgid "DISPLAY_3D_MENU_BACKGROUNDS"
msgstr "Háttérrészecskék megjelenítése"

msgid "DISPLAY_ABILITIES_BAR"
msgstr "Képesség sáv megjelenítése"

#, fuzzy
msgid "DISPLAY_BACKGROUND_DISTORTION_EFFECT"
msgstr "Háttérrészecskék megjelenítése"

msgid "DISPLAY_BACKGROUND_PARTICLES"
msgstr "Háttérrészecskék megjelenítése"

#, fuzzy
msgid "DISPLAY_DRIVER_OPENGL"
msgstr "Képesség sáv megjelenítése"

#, fuzzy
msgid "DISPLAY_DRIVER_VULKAN"
msgstr "Képesség sáv megjelenítése"

#, fuzzy
msgid "DISPLAY_MODE"
msgstr "Képesség sáv megjelenítése"

#, fuzzy
msgid "DISPLAY_PART_NAMES"
msgstr "Képesség sáv megjelenítése"

msgid "DISSOLVED_COMPOUND_FOOD_SOURCE"
msgstr "{0} egyenletesen elterjedt környezeti táplálékforrása"

msgid "DOES_NOT_USE_FEATURE"
msgstr "Nem"

msgid "DONATIONS"
msgstr "Adományok"

msgid "DOT_DOT_DOT"
msgstr "..."

msgid "DOUBLE"
msgstr "Dupla"

msgid "DOUBLE_CLICK_TO_VIEW_IN_FULLSCREEN"
msgstr "Dupla kattintás a teljes képernyő nézetért"

msgid "DOUBLE_MEMBRANE_DESCRIPTION"
msgstr "Egy membrán, ami két rétegből áll. Jobb védelmet nyújt sérülések ellen, és kevesebb energia szükséges ahhoz, hogy ne deformálódjon el. Hátránya viszont, hogy lassítja a sejt bekebelező képességét."

#, fuzzy
msgid "DOUBLE_SPEED_TOGGLE_TOOLTIP"
msgstr "Az az érték, ami a világok generálásáért felelős. Ennek az értéknek pozitívnak kell lennie."

msgid "DRAG_TO_REORDER_ITEMS_WITH_MOUSE"
msgstr ""

msgid "DUMP_SCENE_TREE"
msgstr ""

msgid "DUPLICATE_TYPE"
msgstr "Típus megkettőzése"

msgid "EASTEREGG_MESSAGE_1"
msgstr "Érdekesség: a Didinium és a Papucsállatka kapcsolata egy tankönyvi példa a ragadozó-zsákmányállat kapcsolatra, amit már évtizedek óta tanulmányoznak. És te hova tartozol? A Didiniumhoz, vagy a Papucsállatkához? A ragadozóhoz, vagy a zsákmányhoz?"

msgid "EASTEREGG_MESSAGE_10"
msgstr "HULLÁMZÓ BIGYUSZOK!!"

msgid "EASTEREGG_MESSAGE_11"
msgstr "Égesd a vasat."

msgid "EASTEREGG_MESSAGE_12"
msgstr "Na azok a kék sejtek."

msgid "EASTEREGG_MESSAGE_13"
msgstr "Itt egy kis tanács. A biomok kicsivel többek, mint egy csicsás háttér. Bizonyos vegyületek bizonyos biomokban különböző mértékekben találhatóak meg."

msgid "EASTEREGG_MESSAGE_14"
msgstr "Itt egy kis tanács. Minél több ostorod van, annál gyorsabban mész (VuTuTuTu), viszont ez több ATP-t is használ"

msgid "EASTEREGG_MESSAGE_15"
msgstr "Itt egy kis tanács. Darabkákat is el tudsz nyelni, akár vas, akár más."

msgid "EASTEREGG_MESSAGE_16"
msgstr "Itt egy kis tanács. Készülj fel, mielőtt egy sejtmaggal gazdagítod a sejtedet. Nagyon drágák azok az izék, és nem könnyű őket fenntartani."

msgid "EASTEREGG_MESSAGE_17"
msgstr "Érdekesség: Tudtad, hogy a Földön több, mint 8000 csillós faj él?"

msgid "EASTEREGG_MESSAGE_18"
msgstr "Érdekesség: A Stentor egy olyan csillós egysejtű, mely képes megnyúlni, és elkapni zsákmányát a trombitaszerű sejtszájával úgy, hogy a sejtszáj körüli csillókkal áramlatot generál."

msgid "EASTEREGG_MESSAGE_2"
msgstr "Itt egy kis tanács. A mérgek arra is használhatók, hogy más mérgeket üss el magad elől, ha elég gyors vagy."

msgid "EASTEREGG_MESSAGE_3"
msgstr "Itt egy kis tanács. Az ozmoreguláció másodpercenként 1 ATP-be kerül hexagononként. Mindegyik citoplazma hexagon 5 ATP-t termel, ami azt jelenti, hogy ha az ozmoreguláció során ATP-t veszítesz, akkor csak adj a sejtedhez egy pár hexagonnyi citoplazmát, és távolíts el pár sejtszervecskét."

msgid "EASTEREGG_MESSAGE_4"
msgstr "Érdekesség: a valóságban a prokariótáknak vannak úgynevezett biokamráik, melyek sejtszervecskeként viselkednek, és poliéderes sejtszervecskének is hívják ezeket."

msgid "EASTEREGG_MESSAGE_5"
msgstr "Érdekesség: a metaboloszómát hívják poliéderes sejtszervecskének."

msgid "EASTEREGG_MESSAGE_6"
msgstr "Itt egy kis tanács. Néha jobb döntés elmenekülni más sejtek elől."

msgid "EASTEREGG_MESSAGE_7"
msgstr "Itt egy kis tanács. Ha egy sejt a tiédnek a fele, akkor tudod őt elnyelni."

msgid "EASTEREGG_MESSAGE_8"
msgstr "Itt egy kis tanács. A baktériumok erősebbek is lehetnek, mint ahogy kinéznek. Kicsinek nézhetnek ki, de némelyik beléd tud fúródni, és úgy tud megölni!"

msgid "EASTEREGG_MESSAGE_9"
msgstr "Itt egy kis tanács. Ha nem vigyázol, akkor akár fajokat is ki tudsz írtani, viszont ezt ők is megtehetik veled."

msgid "EASTER_EGGS"
msgstr "\"Húsvéti tojások\" engedélyezése"

msgid "EASTER_EGGS_EXPLANATION"
msgstr "(random megidézett titkok a játékban)"

#, fuzzy
msgid "EASTER_EGG_BANANA_BIOME"
msgstr "(random megidézett titkok a játékban)"

#, fuzzy
msgid "EDGE_PAN_SPEED"
msgstr "Kihalt fajok"

#, fuzzy
msgid "EDITING_TITLE"
msgstr "Nincs cím"

msgid "EDITOR"
msgstr "Szerkesztő"

#, fuzzy
msgid "EDITORS_AND_MUTATIONS_BUTTON"
msgstr "faj mutálódott"

#, fuzzy
msgid "EDITOR_BUTTON_TOOLTIP"
msgstr "Segítség"

#, fuzzy
msgid "EDITOR_TUTORIAL_EARLY_GOAL"
msgstr ""
"Ez itt a sejtszerkesztő, ahol különböző sejtszervecskéket adhatsz hozzá, vagy távolíthatsz el a sejtedről, amik mutáció pontokba (MP) kerülnek.\n"
"\n"
"A sejted többi tulajdonságát is megváltoztathatod a sejtszerkesztő többi részében.\n"
"\n"
"A folytatáshoz válassz ki egy sejtszervecskét a bal oldali panelről (a citoplazma egy jó választás elsőnek). Ezután a képernyő közepén elhelyezkedő valamelyik hexagonra való bal kattintással helyezd el az adott sejtszervecskét."

#, fuzzy
msgid "EDITOR_TUTORIAL_EDITOR_TEXT"
msgstr ""
"Üdvözöllek a Sejtszerkesztőben.\n"
"Itt megnézheted, hogy mi történt, mióta elkezdted a játékot, vagy mióta elhagytad a szerkesztőt. Ezek után pedig változtathatsz a fajodon.\n"
"\n"
"Ezen a lapon láthatsz egy jelentést, hogy mely fajok léteznek még rajtad kívül. Továbbá azt is megmutatja, hogy hol találhatóak, és mekkora a létszámuk. Plusz fent a változásokat is mutatja a környezetedben.\n"
"\n"
"A következő szerkesztő ablakba való lépéshez nyomd meg jobb lenti gombot."

#, fuzzy
msgid "EDITOR_TUTORIAL_MICROBE_EDITOR_NUCLEUS"
msgstr ""
"Üdvözöllek a Sejtszerkesztőben.\n"
"Itt megnézheted, hogy mi történt, mióta elkezdted a játékot, vagy mióta elhagytad a szerkesztőt. Ezek után pedig változtathatsz a fajodon.\n"
"\n"
"Ezen a lapon láthatsz egy jelentést, hogy mely fajok léteznek még rajtad kívül. Továbbá azt is megmutatja, hogy hol találhatóak, és mekkora a létszámuk. Plusz fent a változásokat is mutatja a környezetedben.\n"
"\n"
"A következő szerkesztő ablakba való lépéshez nyomd meg jobb lenti gombot."

#, fuzzy
msgid "EFFECTIVE_VALUE"
msgstr "{0}%"

msgid "EIGHT_TIMES"
msgstr "8x"

#, fuzzy
msgid "EJECT_ENGULFED"
msgstr "Nem képes bekebelezésre"

#, fuzzy
msgid "EJECT_ENGULFED_TOOLTIP"
msgstr "Nem képes bekebelezésre"

#, fuzzy
msgid "EMITTERS_COUNT"
msgstr "Sejtfázis"

msgid "ENABLED_MODS"
msgstr "Engedélyezett modok"

msgid "ENABLE_ALL_COMPATIBLE"
msgstr "Az összes kompatibilis mod engedélyezése"

msgid "ENABLE_EDITOR"
msgstr "Szerkesztő engedélyezése"

msgid "ENABLE_GUI_LIGHT_EFFECTS"
msgstr "GUI fényeffektjeinek engedélyezése"

msgid "ENDOSYMBIONT_ENGULFED_ALREADY_DONE"
msgstr ""

msgid "ENDOSYMBIONT_ENGULFED_PROGRESS"
msgstr ""

msgid "ENDOSYMBIONT_TYPE_ALREADY_PRESENT"
msgstr ""

#, fuzzy
msgid "ENDOSYMBIOSIS_AVAILABLE_ORGANELLES"
msgstr "Sejtszervecske elhelyezése"

msgid "ENDOSYMBIOSIS_BUTTON"
msgstr "Endoszimbiózis"

#, fuzzy
msgid "ENDOSYMBIOSIS_CANCEL_TOOLTIP"
msgstr "Összes szétválasztása"

#, fuzzy
msgid "ENDOSYMBIOSIS_COMPLETE_TOOLTIP"
msgstr "Az az érték, ami a világok generálásáért felelős. Ennek az értéknek pozitívnak kell lennie."

#, fuzzy
msgid "ENDOSYMBIOSIS_EXPLANATION"
msgstr ""
"Az agresszív sejtek a prédáikat távolabbról is le fogják vadászni,\n"
"és nagyobb eséllyel küzdenek más ragadozók ellen, ha megtámadják őket.\n"
"A békés sejtek nem kergetnek más prédákat,\n"
"és kevesebb eséllyel használnak mérgeket ragadozók ellen."

msgid "ENDOSYMBIOSIS_NOTHING_ENGULFED"
msgstr ""

#, fuzzy
msgid "ENDOSYMBIOSIS_NO_CANDIDATE_ORGANELLES"
msgstr "Levált sejtszervecskék"

#, fuzzy
msgid "ENDOSYMBIOSIS_PROGRESSING_EXPLANATION"
msgstr ""
"A fókuszált sejtek nagyobb távolságokat tesznek meg táplálék reményében.\n"
"A reszponzív sejtek hamar új célpontokat keresnek."

msgid "ENDOSYMBIOSIS_PROKARYOTIC_LIMIT_EXPLANATION"
msgstr "Prokariótáknak csak egy endoszimbiótája lehet"

#, fuzzy
msgid "ENDOSYMBIOSIS_SINGLE_SPECIES_PROGRESS_DESCRIPTION"
msgstr "[thrive:compound type=\"hydrogensulfide\"][/thrive:compound]-ot alakít át [thrive:compound type=\"glucose\"][/thrive:compound]-zá. A folyamat sebessége a [thrive:compound type=\"carbondioxide\"][/thrive:compound] koncentrációjától függ. Továbbá még a [thrive:compound type=\"glucose\"][/thrive:compound]-t alakítja át [thrive:compound type=\"atp\"][/thrive:compound]-vé."

#, fuzzy
msgid "ENDOSYMBIOSIS_START_TOOLTIP"
msgstr "Segítség"

#, fuzzy
msgid "ENDOSYMBIOSIS_TITLE"
msgstr "Nincs cím"

#, fuzzy
msgid "ENERGY_BALANCE_REQUIRED_COMPOUND_LINE"
msgstr "{0}: -{1} ATP"

msgid "ENERGY_BALANCE_TOOLTIP_CONSUMPTION"
msgstr "{0}: -{1} ATP"

msgid "ENERGY_BALANCE_TOOLTIP_PRODUCTION"
msgstr "{0}: +{1} ATP"

#, fuzzy
msgid "ENERGY_BALANCE_TOOLTIP_PRODUCTION_WITH_REQUIREMENT"
msgstr "{0}: +{1} ATP"

msgid "ENERGY_IN_PATCH_FOR"
msgstr ""

msgid "ENERGY_IN_PATCH_SHORT"
msgstr "{0}, {1}"

msgid "ENERGY_SOURCES"
msgstr "Energia forrásai:"

msgid "ENERGY_SUMMARY_LINE"
msgstr ""

msgid "ENGULF_NO_ATP_DAMAGE_MESSAGE"
msgstr ""

msgid "ENTER_EXISTING_ID"
msgstr "Írj be egy létező ID-t"

msgid "ENTER_EXISTING_WORKSHOP_ID"
msgstr "Írj be egy létező műhely ID-t"

msgid "ENTITY_LABEL"
msgstr "Entitás címke"

msgid "ENVIRONMENT"
msgstr "Környezet"

#, fuzzy
msgid "ENVIRONMENTAL_CONDITIONS_BUTTON"
msgstr "Környezetben lévő glükóz mennyisége"

msgid "ENVIRONMENTAL_GLUCOSE_RETENTION"
msgstr "Környezetben lévő glükóz mennyisége"

#, fuzzy
msgid "ENVIRONMENTAL_GLUCOSE_RETENTION_EXPLANATION"
msgstr "A {0} populációjának egyedszáma megváltozott {1}-értékkel, emiatt az ok miatt: {2}"

#, fuzzy
msgid "ENVIRONMENT_BUTTON_MICROBE_TOOLTIP"
msgstr "A környezet és a vegyületek mutatása / elrejtése"

#, fuzzy
msgid "ENVIRONMENT_TOLERANCE"
msgstr "Környezet"

msgid "EPIPELAGIC"
msgstr "Epipelagikus"

msgid "EQUIPMENT_TYPE_AXE"
msgstr "Fejsze"

msgid "ERROR"
msgstr "Hiba"

msgid "ERROR_CREATING_FOLDER"
msgstr "Hiba a mod-hoz való mappa létrehozása közben"

msgid "ERROR_CREATING_INFO_FILE"
msgstr "Hiba a mod fájllá való átalakítása közben"

msgid "ERROR_FAILED_TO_SAVE_NEW_SETTINGS"
msgstr "Hiba: A beállításokat nem sikerült menteni."

#, fuzzy
msgid "ERROR_FETCHING_EXPLANATION"
msgstr "(random megidézett titkok a játékban)"

#, fuzzy
msgid "ERROR_FETCHING_NEWS"
msgstr "Hiba a mod fájllá való átalakítása közben"

msgid "ERROR_LOADING"
msgstr "Betöltési hiba"

msgid "ERROR_SAVING"
msgstr "Mentési hiba"

#, fuzzy
msgid "ERROR_UPLOADING_EXCEPTION"
msgstr "Betöltési hiba"

msgid "ESCAPE"
msgstr "Esc"

msgid "ESCAPE_ENGULFING"
msgstr ""

msgid "ESTUARY"
msgstr "Torkolat"

#, fuzzy
msgid "EVENT_ERUPTION_TOOLTIP"
msgstr ""
"Kitörési patch esemény\n"
"További hidrogén-szulfidot és szén-dioxidot hoz létre"

msgid "EVENT_METEOR_GLUCOSE"
msgstr ""

#, fuzzy
msgid "EVENT_METEOR_IRON"
msgstr "{0}: +{1} ATP"

#, fuzzy
msgid "EVENT_METEOR_PHOSPHATES"
msgstr "Foszfát létrehozása"

#, fuzzy
msgid "EVENT_METEOR_PLAIN"
msgstr ""
"Kitörési patch esemény\n"
"További hidrogén-szulfidot és szén-dioxidot hoz létre"

msgid "EVENT_METEOR_RADIOACTIVE"
msgstr ""

msgid "EVENT_METEOR_SULFUR"
msgstr ""

#, fuzzy
msgid "EVOLUTIONARY_TREE"
msgstr "A Revolutionary Games Studio-tól"

#, fuzzy
msgid "EVOLUTIONARY_TREE_BUILD_FAILED"
msgstr "A Revolutionary Games Studio-tól"

#, fuzzy
msgid "EXACT_VERSION_COLON"
msgstr "Verzió:"

#, fuzzy
msgid "EXACT_VERSION_TOOLTIP"
msgstr "Öngyilkosság"

msgid "EXCEPTION_HAPPENED_PROCESSING_SAVE"
msgstr ""

msgid "EXCEPTION_HAPPENED_WHILE_LOADING"
msgstr ""

#, fuzzy
msgid "EXCLUSIVE_FULLSCREEN"
msgstr "Teljes képernyő be/ki"

#, fuzzy
msgid "EXISTING_BUILDINGS"
msgstr "Írj be egy létező ID-t"

msgid "EXIT"
msgstr "Kilépés"

#, fuzzy
msgid "EXIT_EDITOR"
msgstr "Menj a következő szerkesztő ablakba"

#, fuzzy
msgid "EXIT_TO_LAUNCHER"
msgstr "Indítás E"

msgid "EXPERIMENTAL_FEATURES"
msgstr "Kísérleti funkciók"

#, fuzzy
msgid "EXPERIMENTAL_FEATURES_EXPLANATION"
msgstr "(a sebesség, mely alatt az AI fajok mutálódnak)"

#, fuzzy
msgid "EXPERIMENTAL_FEATURES_WARNING"
msgstr "(a sebesség, mely alatt az AI fajok mutálódnak)"

msgid "EXPORT_ALL_WORLDS"
msgstr "Minden világ exportálása"

#, fuzzy
msgid "EXPORT_ALL_WORLDS_TOOLTIP"
msgstr "Segítség"

#, fuzzy
msgid "EXPORT_SUCCESS"
msgstr "{0} ragadozása"

msgid "EXTERNAL"
msgstr "Külső"

msgid "EXTERNAL_EFFECTS"
msgstr "Külső effektek:"

msgid "EXTINCTION_BOX_TEXT"
msgstr "Mint azon fajok 99%-a, melyek egykor léteztek, kihaltak, mint a te fajod. Pár faj ki fogja tölteni az ürességet, amit fajod veszte okozott, és túl fognak élni, de az nem te leszel. A fajod az evolúció egyik hibás kísérleteként lesz mostantól számontartva, és a feledésbe fog merülni."

msgid "EXTINCTION_CAPITAL"
msgstr "KIHALTÁL"

msgid "EXTINCT_FROM_PATCH"
msgstr "Kihalt a patch-ből"

#, fuzzy
msgid "EXTINCT_FROM_THE_PLANET"
msgstr "kihalt a bolygón"

msgid "EXTINCT_IN_PATCH"
msgstr "kihalt a patch-ben"

msgid "EXTINCT_SPECIES"
msgstr "Kihalt fajok"

msgid "EXTRAS"
msgstr "Extrák"

msgid "EXTRA_OPTIONS"
msgstr "Extra opciók"

#, fuzzy
msgid "FACEBOOK_TOOLTIP"
msgstr "Játék szüneteltetése"

msgid "FAILED"
msgstr "Hiba"

#, fuzzy
msgid "FAILED_ONE_OR_MORE_SAVE_DELETION_DESCRIPTION"
msgstr "Az én király modom"

#, fuzzy
msgid "FAILED_SAVE_DELETION"
msgstr "Hiba: A beállításokat nem sikerült menteni."

#, fuzzy
msgid "FAILED_SAVE_DELETION_DESCRIPTION"
msgstr ""
"Ezen mentés frissítése nem sikerült a következő hiba miatt:\n"
"{0}"

msgid "FEARFUL"
msgstr "Félénk"

msgid "FEAR_EXPLANATION"
msgstr ""
"A félénk sejtek sok esetben a menekülést választják,\n"
"így ha ragadozó van a közelben, akkor inkább megfutamodnak.\n"
"A bátor sejtek nem ijednek meg a ragadozó sejtektől,\n"
"így nagy eséllyel védekezésképp vissza is támadnak."

#, fuzzy
msgid "FEATURE_DISABLED"
msgstr "Kikapcsolva"

#, fuzzy
msgid "FEATURE_ENABLED"
msgstr "Csalások engedélyezve"

msgid "FEBRUARY"
msgstr "Február"

msgid "FEED_ITEM_CONTENT_PARSING_FAILED"
msgstr ""

#, fuzzy
msgid "FEED_ITEM_MISSING_CONTENT"
msgstr ""
"Feldolgozási idő: {0} s\n"
"Fizika ideje: {1} s\n"
"Entitások: {2} Egyéb: {3}\n"
"Spawnolt: {4} Despawnolt: {5}\n"
"Használatban lévő node-ok: {6}\n"
"Használatban lévő memória: {7} MiB\n"
"GPU memória: {8} MiB\n"
"Renderelt objektumok: {9}\n"
"Draw hívások: {10} 2D: {11}\n"
"Renderelt csúcsok: {12}\n"
"Anyag változások: {13}\n"
"Shader változások: {14}\n"
"Árva node-ok: {15}\n"
"Audió késése: {16} ms\n"
"Összes szál: {17}\n"
"Teljes CPU idő:\n"
"{18}"

msgid "FEED_ITEM_PUBLISHED_AT"
msgstr ""

msgid "FEED_ITEM_TRUNCATED_NOTICE"
msgstr ""

#, fuzzy
msgid "FERROPLAST"
msgstr "Termoplasztisz"

#, fuzzy
msgid "FERROPLAST_DESCRIPTION"
msgstr "A ragacsos belseje a sejtnek. A citoplazma (sejtplazma) ionok, proteinek, víz és még más anyagok egyszerű keveréke, ami kitölti egy sejt belsejét. Az egyik funkciója a glikolízis, ami a glükóz ATP-vé alakítását takarja. Azoknak az organizmusoknak, melyeknek nincsenek különböző sejtszervecskéi, hogy fejlettebb anyagcserét tudjanak végezni, nekik ez az egyetlen támaszuk az energia előállítására. A sejtek még használják molekulák raktáraként, és hogy ezzel növelni tudják méretüket."

#, fuzzy
msgid "FERROPLAST_PROCESSES_DESCRIPTION"
msgstr "[thrive:compound type=\"glucose\"][/thrive:compound]-t állít elő. Hatékonysága függ a [thrive:compound type=\"carbondioxide\"][/thrive:compound] koncentrációjától és a hőmérséklettől."

msgid "FILTER_ITEMS_BY_CATEGORY_COLON"
msgstr "Elemek szűrése kategóriák szerint:"

msgid "FIND_CURRENT_PATCH"
msgstr "Jelenlegi patch-re ugrás"

msgid "FINISHED_DOT"
msgstr "Befejezve."

msgid "FINISH_EDITING_AND_RETURN_TO_ENVIRONMENT"
msgstr "Szerkesztés befejezése és visszatérés a környezetbe"

#, fuzzy
msgid "FINISH_ONE_GENERATION"
msgstr "Több sejthez való kapcsolódást teszi lehetővé. Ez a legelső lépés a többsejtűség felé. Amikor a sejted egy kolónia tagja, akkor a vegyületek eloszlanak a sejtek között. Ameddig egy kolónia tagja vagy, addig nem léphetsz be a sejtszerkesztőbe, emiatt el kell válnod a kolóniától miután elegendő vegyületet gyűjtöttél."

msgid "FINISH_X_GENERATIONS"
msgstr "{0} generáció befejezve"

msgid "FIRE_TOXIN"
msgstr "Méreg lövése"

#, fuzzy
msgid "FIRE_TOXIN_TOOLTIP"
msgstr "Egyes beállítások lehet, hogy nem elérhetők, hogyha a LAWK engedélyezve van"

msgid "FLAGELLUM"
msgstr "Ostor"

msgid "FLAGELLUM_DESCRIPTION"
msgstr ""

#, fuzzy
msgid "FLAGELLUM_LENGTH_DESCRIPTION"
msgstr "Növeli a sejt sebességét, viszont [thrive:compound type=\"atp\"][/thrive:compound]-t használ."

msgid "FLAGELLUM_PROCESSES_DESCRIPTION"
msgstr "Növeli a sejt sebességét, viszont [thrive:compound type=\"atp\"][/thrive:compound]-t használ."

#, fuzzy
msgid "FLEET_NAME_FROM_PLACE"
msgstr "kihalt a bolygón"

#, fuzzy
msgid "FLEET_UNITS"
msgstr "{0} {1}"

#, fuzzy
msgid "FLOATING_CHUNKS_COLON"
msgstr "Fordulás:"

msgid "FLOATING_HAZARD"
msgstr "Lebegő akadály"

msgid "FLUID"
msgstr ""

msgid "FLUIDITY_RIGIDITY"
msgstr "Hajlékonyság / Merevség"

msgid "FOCUSED"
msgstr "Fókuszált"

msgid "FOCUS_EXPLANATION"
msgstr ""
"A fókuszált sejtek nagyobb távolságokat tesznek meg táplálék reményében.\n"
"A reszponzív sejtek hamar új célpontokat keresnek."

#, fuzzy
msgid "FOG_OF_WAR_DISABLED"
msgstr "Kikapcsolva"

msgid "FOG_OF_WAR_DISABLED_DESCRIPTION"
msgstr "(minden patch fel lesz fedve)"

msgid "FOG_OF_WAR_INTENSE"
msgstr ""

msgid "FOG_OF_WAR_INTENSE_DESCRIPTION"
msgstr "(csak azok a patch-ek lesznek felfedve, ahol a játékos már járt)"

msgid "FOG_OF_WAR_MODE"
msgstr ""

msgid "FOG_OF_WAR_REGULAR"
msgstr ""

msgid "FOG_OF_WAR_REGULAR_DESCRIPTION"
msgstr "(azok a patch-ek lesznek felfedve, ahol a játékos már járt, valamint a hozzájuk tartozó szomszédos patch-ek)"

msgid "FOOD_CHAIN"
msgstr "Tápláléklánc"

msgid "FOOD_SOURCE_ENERGY_INFO"
msgstr ""

msgid "FORGET_MOD_DETAILS"
msgstr "Helyi adatok törlése"

#, fuzzy
msgid "FORGET_MOD_DETAILS_TOOLTIP"
msgstr "Játék folytatása"

msgid "FORM_ERROR_MESSAGE"
msgstr "Hiba: {0}"

msgid "FOSSILISATION"
msgstr "Fosszilizáció"

#, fuzzy
msgid "FOSSILISATION_EXPLANATION"
msgstr ""
"Az agresszív sejtek a prédáikat távolabbról is le fogják vadászni,\n"
"és nagyobb eséllyel küzdenek más ragadozók ellen, ha megtámadják őket.\n"
"A békés sejtek nem kergetnek más prédákat,\n"
"és kevesebb eséllyel használnak mérgeket ragadozók ellen."

msgid "FOSSILISATION_FAILED"
msgstr "A fosszilizáció sikertelen"

#, fuzzy
msgid "FOSSILISATION_FAILED_DESCRIPTION"
msgstr ""
"Ezen mentés frissítése nem sikerült a következő hiba miatt:\n"
"{0}"

msgid "FOSSILISATION_HINT"
msgstr ""

msgid "FOSSILISATION_HINT_ALREADY_FOSSILISED"
msgstr ""

#, fuzzy
msgid "FOSSILISE"
msgstr "Rögzült"

#, fuzzy
msgid "FOSSIL_DELETION_FAILED"
msgstr "Mod létrehozása sikertelen"

#, fuzzy
msgid "FOSSIL_DELETION_FAILED_DESCRIPTION"
msgstr ""
"Ezen mentés frissítése nem sikerült a következő hiba miatt:\n"
"{0}"

msgid "FOUR_TIMES"
msgstr "4x"

msgid "FPS"
msgstr "FPS: {0}"

msgid "FPS_DISPLAY"
msgstr "FPS kijelző"

msgid "FRAME_DURATION"
msgstr "Delta: {0}"

msgid "FREEBUILDING"
msgstr "Szabad szerkesztés"

msgid "FREE_GLUCOSE_CLOUD"
msgstr "Ingyenes glükóz felhő a szerkesztő elhagyásakor"

msgid "FREE_GLUCOSE_CLOUD_EXPLANATION"
msgstr "(a szerkesztő elhagyása után egy közeli glükózfelhő mellett lesz a sejted)"

msgid "FULLSCREEN"
msgstr "Teljes képernyő"

msgid "FULL_MOD_INFO"
msgstr "Teljes mod infó"

msgid "GALLERY_VIEWER"
msgstr "Galéria nézet"

#, fuzzy
msgid "GAMEPLAY_BASICS_TITLE"
msgstr "Játéktervező csapat"

msgid "GAME_DESIGN_TEAM"
msgstr "Játéktervező csapat"

#, fuzzy
msgid "GAME_SYSTEMS_TITLE"
msgstr "Játéktervező csapat"

msgid "GATHERED_ENERGY_TOOLTIP"
msgstr ""
"Megjeleníti az összes patch-ben összegyűjtött energia teljes előrejelzését a fajod által, valamint az ennek eredményeként keletkezett populációt (zárójelben).\n"
"Előző energia: {0}"

msgid "GENERAL"
msgstr "Alap"

#, fuzzy
msgid "GENERAL_LOADING_TIP_1"
msgstr "A szerkesztőben a visszavonás gomb lenyomásával kíjavíthatsz egy véletlen elkövetett hibát"

#, fuzzy
msgid "GENERAL_LOADING_TIP_2"
msgstr "A szerkesztőben a visszavonás gomb lenyomásával kíjavíthatsz egy véletlen elkövetett hibát"

#, fuzzy
msgid "GENERAL_LOADING_TIP_3"
msgstr "A szerkesztőben a visszavonás gomb lenyomásával kíjavíthatsz egy véletlen elkövetett hibát"

#, fuzzy
msgid "GENERAL_LOADING_TIP_4"
msgstr "A szerkesztőben a visszavonás gomb lenyomásával kíjavíthatsz egy véletlen elkövetett hibát"

#, fuzzy
msgid "GENERAL_LOADING_TIP_5"
msgstr "A szerkesztőben a visszavonás gomb lenyomásával kíjavíthatsz egy véletlen elkövetett hibát"

#, fuzzy
msgid "GENERAL_LOADING_TIP_6"
msgstr "A szerkesztőben a visszavonás gomb lenyomásával kíjavíthatsz egy véletlen elkövetett hibát"

#, fuzzy
msgid "GENERAL_LOADING_TIP_7"
msgstr "A szerkesztőben a visszavonás gomb lenyomásával kíjavíthatsz egy véletlen elkövetett hibát"

#, fuzzy
msgid "GENERATE_BUTTON"
msgstr "Generációk"

msgid "GENERATIONS"
msgstr "Generációk"

msgid "GENERATION_COLON"
msgstr "Generáció:"

msgid "GEOLOGICAL_ACTIVITY"
msgstr ""

msgid "GEOLOGICAL_ACTIVITY_ACTIVE"
msgstr ""

msgid "GEOLOGICAL_ACTIVITY_AVERAGE"
msgstr ""

msgid "GEOLOGICAL_ACTIVITY_DORMANT"
msgstr ""

#, fuzzy
msgid "GEOLOGICAL_ACTIVITY_EXPLANATION"
msgstr ""
"Az aktív sejtek össze-vissza bolyonganak a vizekben, ha semmi érdekes nem történik.\n"
"A rögzült sejtek inkább egy helyben maradva várnak a környezet változásaira, mielőtt cselekednek."

#, fuzzy
msgid "GITHUB_TOOLTIP"
msgstr "Kilépés a játékból"

msgid "GLES3"
msgstr ""

msgid "GLOBAL_GLACIATION_END_EVENT_LOG"
msgstr ""

#, fuzzy
msgid "GLOBAL_GLACIATION_EVENT"
msgstr "Teljes populáció:"

#, fuzzy
msgid "GLOBAL_GLACIATION_EVENT_TOOLTIP"
msgstr "Lépj át az Ébredés szakaszába. Elérhető, ha rendelkezel elegendő agykapacitással (axonokkal rendelkező szövettípus)."

msgid "GLOBAL_GLACIATION_EVENT_WARNING_LOG_PLURAL"
msgstr ""

msgid "GLOBAL_GLACIATION_EVENT_WARNING_LOG_SINGULAR"
msgstr ""

msgid "GLOBAL_GLACIATION_START_EVENT_LOG"
msgstr ""

msgid "GLOBAL_INITIAL_LETTER"
msgstr "G"

#, fuzzy
msgid "GLOBAL_POPULATION_COLON"
msgstr "Teljes populáció:"

#, fuzzy
msgid "GLOBAL_TIMELINE_SPECIES_MIGRATED_TO"
msgstr "[u]{0}[/u] populációjának egy része ide innen: {2}, ide: {1} vándorolt"

msgid "GLUCOSE"
msgstr "Glükóz"

msgid "GLUCOSE_CONCENTRATIONS_DRASTICALLY_DROPPED"
msgstr "A glükóz koncentrációk drasztikusan csökkentek!"

msgid "GLYCOLYSIS"
msgstr "Glikolízis"

msgid "GODMODE"
msgstr "Isten mód"

#, fuzzy
msgid "GOD_TOOLS_TITLE"
msgstr "Segítség"

msgid "GOOGLY_EYE_CELL"
msgstr "Gülüszemes sejt"

msgid "GOT_IT"
msgstr "Rendben"

msgid "GPL_LICENSE_HEADING"
msgstr "A GLP licenc szövege a következő:"

msgid "GPU_NAME"
msgstr "GPU:"

msgid "GRAPHICS"
msgstr "Grafika"

msgid "GRAPHICS_TEAM"
msgstr "Grafikus csapat"

#, fuzzy
msgid "GROWTH_ORDER"
msgstr "Elfogad"

msgid "GUI"
msgstr ""

msgid "GUI_LIGHT_EFFECTS_OPTION_DESCRIPTION"
msgstr ""

#, fuzzy
msgid "GUI_TAB_NAVIGATION"
msgstr "{0} K"

msgid "GUI_VOLUME"
msgstr "GUI hangerő"

msgid "HEALTH"
msgstr "Életerő"

msgid "HEALTH_MODIFIER"
msgstr ""

#, fuzzy
msgid "HEAT_ACCUMULATION_BAR_TOOLTIP"
msgstr "Öngyilkosság"

msgid "HELP"
msgstr "Segítség"

msgid "HELP_BUTTON_TOOLTIP"
msgstr "Segítség"

msgid "HIGHER_VALUES_INCREASE_PERFORMANCE"
msgstr "(a nagyobb értékek javíthatják a teljesítményt)"

msgid "HIGHER_VALUES_WORSEN_PERFORMANCE"
msgstr "(a nagyobb értékek ronthatják a teljesítményt)"

msgid "HOLD_FOR_PAN_OR_ROTATE_MODE"
msgstr "Tartsd lenyomva a pásztázási és forgatási módok közötti váltáshoz"

#, fuzzy
msgid "HOLD_FOR_PAN_WITH_MOUSE"
msgstr "Tartsd lenyomva a pásztázási és forgatási módok közötti váltáshoz"

msgid "HOLD_PACK_COMMANDS_MENU"
msgstr "Tartsd lenyomva a csoport parancsok menü megjelenítéséhez"

msgid "HOLD_TO_SHOW_CURSOR"
msgstr "Tartsd nyomva a kurzor megjelenítéséhez"

msgid "HOLD_TO_SHOW_CURSOR_ADVICE_TEXT"
msgstr ""

#, fuzzy
msgid "HOLD_TO_SKIP_CREDITS"
msgstr "Tartsd nyomva a kurzor megjelenítéséhez"

#, fuzzy
msgid "HOME"
msgstr "Home"

#, fuzzy
msgid "HORIZONTAL_COLON"
msgstr "Verzió:"

msgid "HORIZONTAL_WITH_AXIS_NAME_COLON"
msgstr ""

msgid "HP_COLON"
msgstr "HP:"

msgid "HSV"
msgstr "HSV"

msgid "HUD_MESSAGE_MULTIPLE"
msgstr "{0} (x{1})"

#, fuzzy
msgid "HYDROGENASE"
msgstr "Hidrogén-szulfid"

#, fuzzy
msgid "HYDROGENASE_DESCRIPTION"
msgstr "A nitrogenáz egy enzim, mely nitrogéngázból a sejt energiaraktározó ATP molekulájának segítségével képes ammóniát előállítani, ami a sejtnek egy elég fontos tápanyaga. Ez a folyamat anaerob nitrogén-rögzítés néven ismert. Mivel a nitrogenáz a citoplazmában helyezkedik el, ezért a környékén elhelyezkedő folyadék glikolízist végez."

#, fuzzy
msgid "HYDROGENASE_PROCESSES_DESCRIPTION"
msgstr "[thrive:compound type=\"atp\"][/thrive:compound]-t alakít át [thrive:compound type=\"ammonia\"][/thrive:compound]-vá. Hatékonysága függ az [thrive:compound type=\"nitrogen\"][/thrive:compound] koncentrációjától."

#, fuzzy
msgid "HYDROGENOSOME"
msgstr "Hidrogén-szulfid"

#, fuzzy
msgid "HYDROGENOSOME_DESCRIPTION"
msgstr "A nitrogenáz egy enzim, mely nitrogéngázból a sejt energiaraktározó ATP molekulájának segítségével képes ammóniát előállítani, ami a sejtnek egy elég fontos tápanyaga. Ez a folyamat anaerob nitrogén-rögzítés néven ismert. Mivel a nitrogenáz a citoplazmában helyezkedik el, ezért a környékén elhelyezkedő folyadék glikolízist végez."

#, fuzzy
msgid "HYDROGENOSOME_PROCESSES_DESCRIPTION"
msgstr "[thrive:compound type=\"atp\"][/thrive:compound]-t alakít át [thrive:compound type=\"ammonia\"][/thrive:compound]-vá. Hatékonysága függ az [thrive:compound type=\"nitrogen\"][/thrive:compound] koncentrációjától."

msgid "HYDROGEN_SULFIDE"
msgstr "Hidrogén-szulfid"

#, fuzzy
msgid "ICESHARD"
msgstr "Jégdarab"

msgid "ICESHELF"
msgstr "Selfjég"

msgid "ICE_CHUNK_BIG"
msgstr "Nagy jégdarab"

msgid "ICE_CHUNK_SMALL"
msgstr "Kis jégdarab"

msgid "ID_IS_NOT_A_NUMBER"
msgstr "Azonosító szám érvénytelen"

msgid "ID_NUMBER"
msgstr "ID száma"

msgid "IF_FALLBACK_RENDERER_USED_ALL_NOT_AVAILABLE"
msgstr ""

#, fuzzy
msgid "IMAGE_FILE_TYPES"
msgstr "Membrán típusok"

msgid "INCLUDE_MULTICELLULAR_PROTOTYPE"
msgstr "Későbbi fázisok prototípusainak engedélyezése"

msgid "INCLUDE_MULTICELLULAR_PROTOTYPE_EXPLANATION"
msgstr "(egyes opciók lehet, hogy elérhetetlenek lesznek a többi fázis elértével)"

#, fuzzy
msgid "INCREASE_ITEM_SIZE"
msgstr "Új létrehozása"

msgid "INDICATOR_SPECIES_IS_NEW"
msgstr "Azt mutatja, hogy ez a faj új ebben a patch-ben vagy világban"

#, fuzzy
msgid "INDICATOR_SPECIES_MUTATED"
msgstr "Fajok mutációkihagyásának engedélyezése (ha a rendszer nem talált megfelelő mutációt)"

msgid "INDUSTRIAL_STAGE"
msgstr ""

msgid "INFINITE_COMPOUNDS"
msgstr "Végtelen vegyületek"

msgid "INFINITE_MP"
msgstr "Végtelen MP"

#, fuzzy
msgid "INFO_BOX_COST"
msgstr "TÚLÉLTÉL!"

#, fuzzy
msgid "INFO_BOX_EDITORS"
msgstr "TÚLÉLTÉL!"

msgid "INFO_BOX_ENZYMES"
msgstr "Enzimek"

#, fuzzy
msgid "INFO_BOX_GAMEPLAY_TYPE"
msgstr "Ozmoreguláció ára"

#, fuzzy
msgid "INFO_BOX_INTERNAL_NAME"
msgstr "Mappa neve:"

msgid "INFO_BOX_MASS"
msgstr "Tömeg"

#, fuzzy
msgid "INFO_BOX_NEXT_STAGE"
msgstr "TÚLÉLTÉL!"

#, fuzzy
msgid "INFO_BOX_OSMOREGULATION_COST"
msgstr "Ozmoreguláció ára"

#, fuzzy
msgid "INFO_BOX_PREVIOUS_STAGE"
msgstr "TÚLÉLTÉL!"

msgid "INFO_BOX_PROCESSES"
msgstr "Folyamatok"

#, fuzzy
msgid "INFO_BOX_REQUIRES_NUCLEUS"
msgstr "Sejtmag"

#, fuzzy
msgid "INFO_BOX_SIZE"
msgstr "TÚLÉLTÉL!"

#, fuzzy
msgid "INFO_BOX_STORAGE"
msgstr "TÚLÉLTÉL!"

#, fuzzy
msgid "INFO_BOX_UNIQUE"
msgstr "TÚLÉLTÉL!"

msgid "INFO_BOX_UPGRADES"
msgstr "Fejlesztések"

#, fuzzy
msgid "INGESTED_MATTER"
msgstr "Felvett anyag"

#, fuzzy
msgid "INIT_NEW_WORLD_TOOLTIP"
msgstr "Segítség"

msgid "INPUTS"
msgstr "Bemenet"

#, fuzzy
msgid "INPUT_NAME_BUILD_STRUCTURE"
msgstr "Több sejthez való kapcsolódást teszi lehetővé. Ez a legelső lépés a többsejtűség felé. Amikor a sejted egy kolónia tagja, akkor a vegyületek eloszlanak a sejtek között. Ameddig egy kolónia tagja vagy, addig nem léphetsz be a sejtszerkesztőbe, emiatt el kell válnod a kolóniától miután elegendő vegyületet gyűjtöttél."

#, fuzzy
msgid "INPUT_NAME_INTERACTION"
msgstr "Több sejthez való kapcsolódást teszi lehetővé. Ez a legelső lépés a többsejtűség felé. Amikor a sejted egy kolónia tagja, akkor a vegyületek eloszlanak a sejtek között. Ameddig egy kolónia tagja vagy, addig nem léphetsz be a sejtszerkesztőbe, emiatt el kell válnod a kolóniától miután elegendő vegyületet gyűjtöttél."

#, fuzzy
msgid "INPUT_NAME_OPEN_INVENTORY"
msgstr "Több sejthez való kapcsolódást teszi lehetővé. Ez a legelső lépés a többsejtűség felé. Amikor a sejted egy kolónia tagja, akkor a vegyületek eloszlanak a sejtek között. Ameddig egy kolónia tagja vagy, addig nem léphetsz be a sejtszerkesztőbe, emiatt el kell válnod a kolóniától miután elegendő vegyületet gyűjtöttél."

msgid "INSPECT"
msgstr "Ellenőriz"

#, fuzzy
msgid "INSPECTOR"
msgstr "Ellenőriz"

#, fuzzy
msgid "INSTAGRAM_TOOLTIP"
msgstr "Játék szüneteltetése"

#, fuzzy
msgid "INTERACTION_ACTIVATE_ASCENSION"
msgstr "MI mutációs mértéke"

#, fuzzy
msgid "INTERACTION_ACTIVATE_ASCENSION_MISSING_ENERGY"
msgstr "MI mutációs mértéke"

#, fuzzy
msgid "INTERACTION_CONSTRUCT"
msgstr "MI mutációs mértéke"

#, fuzzy
msgid "INTERACTION_CONSTRUCT_MISSING_DEPOSITED_MATERIALS"
msgstr "Építkezés befejezése (hiányzó építőelemek)"

#, fuzzy
msgid "INTERACTION_CRAFT"
msgstr "MI mutációs mértéke"

#, fuzzy
msgid "INTERACTION_DEPOSIT_RESOURCES"
msgstr "MI mutációs mértéke"

msgid "INTERACTION_DEPOSIT_RESOURCES_NO_SUITABLE_RESOURCES"
msgstr ""

#, fuzzy
msgid "INTERACTION_DESTROY"
msgstr "MI mutációs mértéke"

#, fuzzy
msgid "INTERACTION_FOUND_SETTLEMENT"
msgstr "MI mutációs mértéke"

#, fuzzy
msgid "INTERACTION_HARVEST"
msgstr "MI mutációs mértéke"

msgid "INTERACTION_HARVEST_CANNOT_MISSING_TOOL"
msgstr ""

msgid "INTERACTION_PICK_UP"
msgstr "Felvesz"

msgid "INTERACTION_PICK_UP_CANNOT_FULL"
msgstr "Felvesz (TELE)"

#, fuzzy
msgid "INTERNALS"
msgstr "Külső"

msgid "INTERNAL_NAME_IN_USE"
msgstr ""

msgid "INTERNAL_NAME_REQUIRED"
msgstr ""

msgid "INTERNAL_NAME_REQUIRES_CAPITAL"
msgstr ""

msgid "INVALID_DATA_TO_PLOT"
msgstr "Érvénytelen adatok az ábrázoláshoz"

msgid "INVALID_ICON_PATH"
msgstr ""

#, fuzzy
msgid "INVALID_SAVE_NAME_POPUP"
msgstr "Betöltöd ezt az érvénytelen mentést?"

msgid "INVALID_SPECIES_NAME_POPUP"
msgstr "A faj nevének be kell tartania a kettős nevezéktan rendszerét (Generikus és Specifikus)!"

#, fuzzy
msgid "INVALID_TAG"
msgstr "Betöltöd ezt az érvénytelen mentést?"

msgid "INVALID_URL_FORMAT"
msgstr "Érvénytelen URL formátum"

msgid "INVALID_URL_SCHEME"
msgstr "Érvénytelen URL séma"

msgid "INVENTORY_ITEMS_ON_GROUND"
msgstr ""

#, fuzzy
msgid "INVENTORY_TITLE"
msgstr "\"{0}\" - {1}"

msgid "INVENTORY_TOGGLE_CRAFTING"
msgstr "Barkácsolás"

msgid "INVENTORY_TOGGLE_GROUND"
msgstr "Talaj"

msgid "INVERTED"
msgstr "Fordított"

#, fuzzy
msgid "IN_PROTOTYPE"
msgstr "Protanóp (Piros-Zöld)"

msgid "IRON"
msgstr "Vas"

#, fuzzy
msgid "IRON_OXIDATION"
msgstr "Adományok"

#, fuzzy
msgid "ITCH_TOOLTIP"
msgstr "Kilépés a játékból"

msgid "ITEM_AT_2D_COORDINATES"
msgstr "{0} ({1}, {2}) helyen"

#, fuzzy
msgid "ITEM_NAME_SEPARATOR"
msgstr "Több sejthez való kapcsolódást teszi lehetővé. Ez a legelső lépés a többsejtűség felé. Amikor a sejted egy kolónia tagja, akkor a vegyületek eloszlanak a sejtek között. Ameddig egy kolónia tagja vagy, addig nem léphetsz be a sejtszerkesztőbe, emiatt el kell válnod a kolóniától miután elegendő vegyületet gyűjtöttél."

msgid "JANUARY"
msgstr "Január"

msgid "JSON_DEBUG_MODE"
msgstr "JSON debug mód:"

msgid "JSON_DEBUG_MODE_ALWAYS"
msgstr "Mindig"

msgid "JSON_DEBUG_MODE_AUTO"
msgstr "Automatikusan"

msgid "JSON_DEBUG_MODE_NEVER"
msgstr "Soha"

msgid "JULY"
msgstr "Július"

msgid "JUNE"
msgstr "Június"

#, fuzzy
msgid "KEEP_CURRENT_SHORT"
msgstr "Jelenlegi fejlesztők"

#, fuzzy
msgid "KEEP_CURRENT_TOLERANCE_FLEXIBILITY_TOOLTIP"
msgstr "Játék szüneteltetése"

#, fuzzy
msgid "KEEP_MIGRATION"
msgstr "Aerob légzés"

msgid "KEY_BACK"
msgstr "Back"

#, fuzzy
msgid "KEY_BACKTAB"
msgstr "Back"

msgid "KEY_BINDING_CHANGE_CONFLICT"
msgstr ""
"Összeütközés van ezzel: {0}\n"
"Szeretnéd eltávolítani a bemenetet innen: {1} ?"

msgid "KEY_BRING_UP_KEYBOARD"
msgstr ""

msgid "KEY_CLEAR"
msgstr "Clear"

msgid "KEY_DELETE"
msgstr "Delete"

msgid "KEY_DOWN"
msgstr "Le"

msgid "KEY_END"
msgstr "End"

msgid "KEY_ENTER"
msgstr "Enter"

msgid "KEY_FAVORITES"
msgstr "Kedvencek"

msgid "KEY_FORWARD"
msgstr "Forward"

#, fuzzy
msgid "KEY_GLOBE"
msgstr "Home"

msgid "KEY_HELP"
msgstr "Help"

msgid "KEY_HOME"
msgstr "Home"

msgid "KEY_HOMEPAGE"
msgstr "Homepage"

#, fuzzy
msgid "KEY_HYPER"
msgstr "Help"

msgid "KEY_INSERT"
msgstr "Insert"

#, fuzzy
msgid "KEY_JIS_EISU"
msgstr "Insert"

#, fuzzy
msgid "KEY_JIS_KANA"
msgstr "Standby"

msgid "KEY_LEFT"
msgstr "Bal"

msgid "KEY_MENU"
msgstr "Menu"

#, fuzzy
msgid "KEY_META"
msgstr "Tab"

msgid "KEY_OPENURL"
msgstr "Open URL"

msgid "KEY_PAUSE"
msgstr "Pause"

msgid "KEY_PRINT"
msgstr "Print Screen"

msgid "KEY_REFRESH"
msgstr "Refresh"

msgid "KEY_RIGHT"
msgstr "Jobbra"

msgid "KEY_SEARCH"
msgstr "Search"

msgid "KEY_STANDBY"
msgstr "Standby"

msgid "KEY_STOP"
msgstr "Stop"

msgid "KEY_TAB"
msgstr "Tab"

msgid "KEY_UP"
msgstr "Fel"

msgid "KILO_ABBREVIATION"
msgstr "{0} K"

msgid "KP0"
msgstr "Num 0"

msgid "KP1"
msgstr "Num 1"

msgid "KP2"
msgstr "Num 2"

msgid "KP3"
msgstr "Num 3"

msgid "KP4"
msgstr "Num 4"

msgid "KP5"
msgstr "Num 5"

msgid "KP6"
msgstr "Num 6"

msgid "KP7"
msgstr "Num 7"

msgid "KP8"
msgstr "Num 8"

msgid "KP9"
msgstr "Num 9"

msgid "KPADD"
msgstr "Num +"

msgid "KPDIVIDE"
msgstr "Num /"

msgid "KPENTER"
msgstr "Num Enter"

msgid "KPMULTIPLY"
msgstr "Num *"

msgid "KPPERIOD"
msgstr "Num ."

msgid "KPSUBTRACT"
msgstr "Num -"

msgid "LANGUAGE"
msgstr "Nyelv:"

msgid "LANGUAGE_TRANSLATION_PROGRESS"
msgstr "Erre a nyelvre való fordítás {0}%-a van elkészülve"

msgid "LANGUAGE_TRANSLATION_PROGRESS_LOW"
msgstr "A játéknak erre a nyelvre való lefordítása még mindig készülőben van ({0}% kész)"

msgid "LANGUAGE_TRANSLATION_PROGRESS_REALLY_LOW"
msgstr "A játék erre a nyelvre még nincs teljesen lefordítva ({0}% kész). Kérünk, hogy segíts nekünk ez ügyben te is!"

#, fuzzy
msgid "LARGE_SULFUR_CHUNK"
msgstr "Kis vasdarab"

msgid "LAST_ORGANELLE_DELETE_OPTION_DISABLED_TOOLTIP"
msgstr "Az utolsó sejtalkotót nem lehet törölni"

msgid "LAUNCH0"
msgstr "Indítás 0"

msgid "LAUNCH1"
msgstr "Indítás 1"

msgid "LAUNCH2"
msgstr "Indítás 2"

msgid "LAUNCH3"
msgstr "Indítás 3"

msgid "LAUNCH4"
msgstr "Indítás 4"

msgid "LAUNCH5"
msgstr "Indítás 5"

msgid "LAUNCH6"
msgstr "Indítás 6"

msgid "LAUNCH7"
msgstr "Indítás 7"

msgid "LAUNCH8"
msgstr "Indítás 8"

msgid "LAUNCH9"
msgstr "Indítás 9"

msgid "LAUNCHA"
msgstr "Indítás A"

msgid "LAUNCHB"
msgstr "Indítás B"

msgid "LAUNCHC"
msgstr "Indítás C"

msgid "LAUNCHD"
msgstr "Indítás D"

msgid "LAUNCHE"
msgstr "Indítás E"

msgid "LAUNCHF"
msgstr "Indítás F"

msgid "LAUNCHMAIL"
msgstr "Levél"

msgid "LAUNCHMEDIA"
msgstr "Média"

msgid "LAWK_ONLY"
msgstr "Csak LAWK"

msgid "LAWK_ONLY_EXPLANATION"
msgstr "(Egyes részek, és képességek nem lesznek elérhetők, csak azok, melyek a való életben is léteznek. Innen jön a LAWK [Life As We Know it] kifelyezés.)"

msgid "LEAD_ARTIST"
msgstr "Vezető grafikus"

msgid "LEAD_ARTISTS"
msgstr "Fő grafikusok"

msgid "LEAD_DEVELOPERS"
msgstr "Fő fejlesztők"

msgid "LEAD_GAME_DESIGNER"
msgstr "Vezető játéktervező"

msgid "LEAD_GAME_DESIGNERS"
msgstr "Fő játéktervezők"

msgid "LEAD_OUTREACH_PEOPLE"
msgstr "Fő Megkeresők"

msgid "LEAD_OUTREACH_PERSON"
msgstr "Vezető Megkereső"

msgid "LEAD_PROGRAMMER"
msgstr "Vezető programozó"

msgid "LEAD_PROGRAMMERS"
msgstr "Fő programozók"

msgid "LEAD_PROJECT_MANAGER"
msgstr "Fő projekt menedzser"

msgid "LEAD_PROJECT_MANAGERS"
msgstr "Vezető projekt menedzserek"

msgid "LEAD_TESTER"
msgstr "Vezető teszter"

msgid "LEAD_TESTERS"
msgstr "Fő teszterek"

msgid "LEAD_THEORIST"
msgstr "Vezető teoretikus"

msgid "LEAD_THEORISTS"
msgstr "Fő teoretikusok"

msgid "LEFT_ARROW"
msgstr "←"

msgid "LEFT_MOUSE"
msgstr "Bal egérgomb"

msgid "LICENSES"
msgstr "Licenszek"

msgid "LICENSES_COVERING_THRIVE"
msgstr "A Thrive egyes részeire vonatkozó licenszek itt láthatóak"

msgid "LIFE_ORIGIN"
msgstr "Az élet eredete"

msgid "LIFE_ORIGIN_EXPLANATION"
msgstr "(kezdő helyszín)"

msgid "LIFE_ORIGIN_PANSPERMIA"
msgstr "Pánspermia (véletlen)"

msgid "LIFE_ORIGIN_POND"
msgstr "Kis meleg tavacska"

msgid "LIFE_ORIGIN_TOOLTIP"
msgstr "Egyes beállítások lehet, hogy nem elérhetők, hogyha a LAWK engedélyezve van"

msgid "LIFE_ORIGIN_VENTS"
msgstr "Hidrotermális nyílások"

msgid "LIGHT"
msgstr "Fény"

msgid "LIGHT_LEVEL_AVERAGE"
msgstr "Átlagos"

#, fuzzy
msgid "LIGHT_LEVEL_CURRENT"
msgstr "Görgetés jobbra"

msgid "LIGHT_LEVEL_DAY"
msgstr "Nappal"

msgid "LIGHT_LEVEL_LABEL_AT_NOON"
msgstr "{0} délben"

#, fuzzy
msgid "LIGHT_LEVEL_NIGHT"
msgstr "Görgetés jobbra"

#, fuzzy
msgid "LIGHT_MAX"
msgstr "Fény"

#, fuzzy
msgid "LIMIT_EXTREME"
msgstr "Extrém"

#, fuzzy
msgid "LIMIT_GROWTH_RATE"
msgstr "Elfogad"

#, fuzzy
msgid "LIMIT_GROWTH_RATE_EXPLANATION"
msgstr "(a sebesség, mely alatt az MI fajok mutálódnak)"

msgid "LIMIT_HUGE"
msgstr "Óriás"

#, fuzzy
msgid "LIMIT_LARGE"
msgstr "Nagy"

#, fuzzy
msgid "LIMIT_NORMAL"
msgstr "Elfogad"

#, fuzzy
msgid "LIMIT_SMALL"
msgstr "Kicsi"

msgid "LIMIT_TINY"
msgstr "Apró"

#, fuzzy
msgid "LIMIT_VERY_LARGE"
msgstr "Nagyon nagy"

#, fuzzy
msgid "LIMIT_VERY_SMALL"
msgstr "Elég kicsi"

msgid "LINE_COLOUR"
msgstr "Vonal színe:"

#, fuzzy
msgid "LINKS_TITLE"
msgstr "Nincs cím"

msgid "LIPASE"
msgstr "Lipáz"

#, fuzzy
msgid "LIPASE_DESCRIPTION"
msgstr "A ragacsos belseje a sejtnek. A citoplazma (sejtplazma) ionok, proteinek, víz és még más anyagok egyszerű keveréke, ami kitölti egy sejt belsejét. Az egyik funkciója a glikolízis, ami a glükóz ATP-vé alakítását takarja. Azoknak az organizmusoknak, melyeknek nincsenek különböző sejtszervecskéi, hogy fejlettebb anyagcserét tudjanak végezni, nekik ez az egyetlen támaszuk az energia előállítására. A sejtek még használják molekulák raktáraként, és hogy ezzel növelni tudják méretüket."

msgid "LOAD"
msgstr "Töltés"

msgid "LOADING"
msgstr "Betöltés"

msgid "LOADING_DOT_DOT_DOT"
msgstr "Betöltés..."

msgid "LOADING_GAME"
msgstr "A játék betöltése"

#, fuzzy
msgid "LOADING_GRAPHICS_SHADERS"
msgstr "A játék betöltése"

#, fuzzy
msgid "LOADING_MACROSCOPIC_EDITOR"
msgstr "Sejtszerkesztő betöltése"

msgid "LOADING_MICROBE_EDITOR"
msgstr "Sejtszerkesztő betöltése"

#, fuzzy
msgid "LOADING_MICROBE_STAGE"
msgstr "Felkelési fázis"

#, fuzzy
msgid "LOADING_MULTICELLULAR_EDITOR"
msgstr "Többsejtes szerkesztő betöltése"

#, fuzzy
msgid "LOADING_MULTICELLULAR_STAGE"
msgstr "Többsejtes szerkesztő betöltése"

#, fuzzy
msgid "LOADING_STAGE"
msgstr "A játék betöltése"

#, fuzzy
msgid "LOADING_STAGE_ASSETS"
msgstr "A játék betöltése"

msgid "LOAD_FINISHED"
msgstr "Betöltés befejezve"

msgid "LOAD_GAME"
msgstr "Játék betöltése"

msgid "LOAD_GAME_BUTTON_TOOLTIP"
msgstr "Korábbi mentett játékok betöltése"

#, fuzzy
msgid "LOAD_INCOMPATIBLE_PROTOTYPE_WARNING"
msgstr "Betöltöd ezt az inkompatibilis mentést?"

msgid "LOAD_INCOMPATIBLE_SAVE_PROMPT"
msgstr "Betöltöd ezt az inkompatibilis mentést?"

msgid "LOAD_INCOMPATIBLE_SAVE_WARNING"
msgstr ""

msgid "LOAD_INVALID_SAVE_PROMPT"
msgstr "Betöltöd ezt az érvénytelen mentést?"

msgid "LOAD_INVALID_SAVE_WARNING"
msgstr ""
"A mentési információt nem lehet betölteni ebből a fájlból.\n"
"Ez a mentés nagy eséllyel korruptált, vagy új formátumú, amit a Thrive ezen verziója nem ismer fel.\n"
"Biztos be akarod tölteni ezt a mentést?"

msgid "LOCAL_INITIAL_LETTER"
msgstr "L"

#, fuzzy
msgid "LOCK_DAY_NIGHT_CYCLE"
msgstr "Nappal/éjszaka ciklus rögzítése"

#, fuzzy
msgid "LOWER_SCALE_INCREASES_PERFORMANCE"
msgstr "(a nagyobb értékek javíthatják a teljesítményt)"

msgid "LOWER_VALUE_MAKES_SHARPER_IMAGE"
msgstr ""

#, fuzzy
msgid "LOW_MENU_PERFORMANCE"
msgstr "Teljesítmény"

#, fuzzy
msgid "LOW_MENU_PERFORMANCE_DESCRIPTION"
msgstr "[thrive:compound type=\"atp\"][/thrive:compound]-t alakít át [thrive:compound type=\"oxytoxy\"][/thrive:compound]-vá. Hatékonysága függ az [thrive:compound type=\"oxygen\"][/thrive:compound] koncentrációjától. Mérget képes kilőni a [thrive:input]g_fire_toxin[/thrive:input] megnyomásával. Ha az [thrive:compound type=\"oxytoxy\"][/thrive:compound] mennyisége alacsony, akkor azt a kis mennyiséget ki tudod lőni, viszont kevesebb sebzést okoz."

msgid "LOW_QUALITY_BACKGROUND_BLUR"
msgstr ""

msgid "LOW_QUALITY_BACKGROUND_BLUR_TOOLTIP"
msgstr ""

msgid "LUCIFERASE"
msgstr ""

#, fuzzy
msgid "LUCIFERASE_SYNTHESIS"
msgstr "Nyálka szintézis"

msgid "LYSOSOME"
msgstr "Lizoszóma"

#, fuzzy
msgid "LYSOSOME_DESCRIPTION"
msgstr "A metaboloszómák fehérjecsoportosulások fehérjeburokba csomagolva. A glükózt a citoplazmánál sokkal gyorsabban át tudják alakítani ATP-vé az aerob légzés segítségével. Viszont, mivel egyfajta \"légzés\", ezért oxigén kell a működéséhez, így a környezetben kisebb az oxigénszint, akkor ennek hatására az ATP előállítása lelassul. Mivel a metaboloszómák a citoplazmában helyezkednek el, ezért a körülötte elhelyezkedő folyadék végez némi glikolízist."

#, fuzzy
msgid "LYSOSOME_PROCESSES_DESCRIPTION"
msgstr "[thrive:compound type=\"atp\"][/thrive:compound]-t alakít át [thrive:compound type=\"oxytoxy\"][/thrive:compound]-vá. Hatékonysága függ az [thrive:compound type=\"oxygen\"][/thrive:compound] koncentrációjától. Mérget képes kilőni a [thrive:input]g_fire_toxin[/thrive:input] megnyomásával. Ha az [thrive:compound type=\"oxytoxy\"][/thrive:compound] mennyisége alacsony, akkor azt a kis mennyiséget ki tudod lőni, viszont kevesebb sebzést okoz."

#, fuzzy
msgid "MACROLIDE_SYNTHESIS"
msgstr "Nyálka szintézis"

#, fuzzy
msgid "MACROSCOPIC"
msgstr "Makroszkopikussá válni ({0}/{1})"

#, fuzzy
msgid "MACROSCOPIC_STAGE"
msgstr "Sejtfázis"

msgid "MANUALLY_SET_TIME"
msgstr "Idő manuális beállítása"

msgid "MAP"
msgstr "Térkép"

msgid "MARCH"
msgstr "Március"

msgid "MARINE_SNOW"
msgstr "Tengeri hó"

msgid "MASTER_VOLUME"
msgstr "Fő hangerő"

#, fuzzy
msgid "MASTODON_TOOLTIP"
msgstr "Játék szüneteltetése"

#, fuzzy
msgid "MAX_CACHE_SIZE_TOOLTIP"
msgstr "Játék folytatása"

msgid "MAX_FPS"
msgstr "Maximum FPS:"

msgid "MAX_FPS_NO_LIMIT"
msgstr "Végtelen"

#, fuzzy
msgid "MAX_SIZE_COLON"
msgstr "Méret:"

msgid "MAX_SPAWNED_ENTITIES"
msgstr "Entitások maximális száma:"

msgid "MAX_VISIBLE_DATASET_WARNING"
msgstr "Nem engedélyezett {0}-nál/nél több adathalmaz mutatása!"

msgid "MAY"
msgstr "Május"

#, fuzzy
msgid "MECHANICS_BUTTON"
msgstr "Biztos, hogy végérvényesen törölni akarod ezt a mentést?"

msgid "MEDIANEXT"
msgstr "Média következő"

msgid "MEDIAPLAY"
msgstr "Média lejátszás"

msgid "MEDIAPREVIOUS"
msgstr "Média előző"

msgid "MEDIARECORD"
msgstr "Felvétel"

msgid "MEDIASTOP"
msgstr "Média stop"

#, fuzzy
msgid "MEDIUM_SULFUR_CHUNK"
msgstr "Kis vasdarab"

msgid "MEGA_YEARS"
msgstr "Myr"

#, fuzzy
msgid "MELANOSOME"
msgstr "Metaboloszómák"

#, fuzzy
msgid "MELANOSOME_DESCRIPTION"
msgstr "A metaboloszómák fehérjecsoportosulások fehérjeburokba csomagolva. A glükózt a citoplazmánál sokkal gyorsabban át tudják alakítani ATP-vé az aerob légzés segítségével. Viszont, mivel egyfajta \"légzés\", ezért oxigén kell a működéséhez, így a környezetben kisebb az oxigénszint, akkor ennek hatására az ATP előállítása lelassul. Mivel a metaboloszómák a citoplazmában helyezkednek el, ezért a körülötte elhelyezkedő folyadék végez némi glikolízist."

#, fuzzy
msgid "MELANOSOME_PROCESSES_DESCRIPTION"
msgstr "[thrive:compound type=\"atp\"][/thrive:compound]-t alakít át [thrive:compound type=\"oxytoxy\"][/thrive:compound]-vá. Hatékonysága függ az [thrive:compound type=\"oxygen\"][/thrive:compound] koncentrációjától. Mérget képes kilőni a [thrive:input]g_fire_toxin[/thrive:input] megnyomásával. Ha az [thrive:compound type=\"oxytoxy\"][/thrive:compound] mennyisége alacsony, akkor azt a kis mennyiséget ki tudod lőni, viszont kevesebb sebzést okoz."

msgid "MEMBRANE"
msgstr "Membrán"

msgid "MEMBRANE_RIGIDITY"
msgstr "Membrán merevsége"

msgid "MEMBRANE_TYPES"
msgstr "Membrán típusok"

msgid "MENU"
msgstr "Menü"

msgid "MESOPELAGIC"
msgstr "Mezopelágikus"

msgid "METABOLOSOMES"
msgstr "Metaboloszómák"

#, fuzzy
msgid "METABOLOSOMES_DESCRIPTION"
msgstr "A metaboloszómák fehérjecsoportosulások fehérjeburokba csomagolva. A glükózt a citoplazmánál sokkal gyorsabban át tudják alakítani ATP-vé az aerob légzés segítségével. Viszont, mivel egyfajta \"légzés\", ezért oxigén kell a működéséhez, így a környezetben kisebb az oxigénszint, akkor ennek hatására az ATP előállítása lelassul. Mivel a metaboloszómák a citoplazmában helyezkednek el, ezért a körülötte elhelyezkedő folyadék végez némi glikolízist."

msgid "METABOLOSOMES_PROCESSES_DESCRIPTION"
msgstr "[thrive:compound type=\"glucose\"][/thrive:compound]-t alakít át [thrive:compound type=\"atp\"][/thrive:compound]-vé. Hatékonysága függ az [thrive:compound type=\"oxygen\"][/thrive:compound] koncentrációjától."

#, fuzzy
msgid "META_THREADS_TOOLTIP"
msgstr ""
"Nem lehet automatikusan felismerni, hogy a hyperthreading engedélyezve van-e vagy sem.\n"
"Ez befolyásolja a szálak alapértelmezett számát, mivel a hyperthreading szálak nem olyan gyorsak, mint a valódi CPU-magok."

msgid "METEOR_IMPACT_EVENT"
msgstr ""

msgid "METEOR_STRIKE_START_EVENT_LOG_PLURAL"
msgstr ""

msgid "METEOR_STRIKE_START_EVENT_LOG_SINGULAR"
msgstr ""

msgid "METRICS"
msgstr "Teljesítmény metrikák"

#, fuzzy
msgid "METRICS_CONTENT"
msgstr ""
"Feldolgozási idő: {0} s\n"
"Fizika ideje: {1} s\n"
"Entitások: {2} Egyéb: {3}\n"
"Spawnolt: {4} Despawnolt: {5}\n"
"Használatban lévő node-ok: {6}\n"
"Használatban lévő memória: {7} MiB\n"
"GPU memória: {8} MiB\n"
"Renderelt objektumok: {9}\n"
"Draw hívások: {10} 2D: {11}\n"
"Renderelt csúcsok: {12}\n"
"Anyag változások: {13}\n"
"Shader változások: {14}\n"
"Árva node-ok: {15}\n"
"Audió késése: {16} ms\n"
"Összes szál: {17}\n"
"Teljes CPU idő:\n"
"{18}"

msgid "MIB_VALUE"
msgstr "{0} MiB"

msgid "MICHE"
msgstr ""

#, fuzzy
msgid "MICHES_FOR_PATCH"
msgstr "kihalt a bolygón"

#, fuzzy
msgid "MICHE_AVOID_PREDATION_SELECTION_PRESSURE"
msgstr "kölönböző kiválasztódási nyomások miatt, [u]{0}[/u] egy új fajként vált le [u]{1}[/u]-tól/től"

msgid "MICHE_CHUNK_PRESSURE"
msgstr ""

#, fuzzy
msgid "MICHE_COMPOUND_CLOUD_PRESSURE"
msgstr "Vegyületfelhők"

msgid "MICHE_COMPOUND_EFFICIENCY_PRESSURE"
msgstr ""

#, fuzzy
msgid "MICHE_DETAIL_TEXT"
msgstr ""
"[b]Fajok[/b]\n"
"  {0}:{1}\n"
"[b]Generáció[/b]\n"
"  {2}\n"
"[b]Populáció[/b]\n"
"  {3}\n"
"[b]Szín[/b]\n"
"  #{4}\n"
"[b]Viselkedés[/b]\n"
"  {5}"

msgid "MICHE_ENVIRONMENTAL_COMPOUND_PRESSURE"
msgstr ""

#, fuzzy
msgid "MICHE_ENVIRONMENTAL_TOLERANCE"
msgstr "Környezet"

msgid "MICHE_MAINTAIN_COMPOUND_PRESSURE"
msgstr ""

msgid "MICHE_METABOLIC_STABILITY_PRESSURE"
msgstr ""

msgid "MICHE_NO_OP_PRESSURE"
msgstr ""

msgid "MICHE_PREDATION_EFFECTIVENESS_PRESSURE"
msgstr ""

#, fuzzy
msgid "MICHE_PREDATOR_ROOT_PRESSURE"
msgstr "{0} ragadozása"

msgid "MICHE_ROOT_PRESSURE"
msgstr ""

msgid "MICHE_TREE"
msgstr ""

#, fuzzy
msgid "MICROBE"
msgstr "Sejtfázis"

#, fuzzy
msgid "MICROBES_COUNT"
msgstr "Sejtfázis"

#, fuzzy
msgid "MICROBE_BENCHMARK"
msgstr "Sejtszerkesztő"

#, fuzzy
msgid "MICROBE_CAMERA_TILT_EFFECT"
msgstr "  {0}: Megtalálható a {1} fajokban, átlagosan {2} darabja"

msgid "MICROBE_EDITOR"
msgstr "Sejtszerkesztő"

#, fuzzy
msgid "MICROBE_ENZYME_STATISTICS"
msgstr "  {0}: Megtalálható a {1} fajokban, átlagosan {2} darabja"

msgid "MICROBE_FREEBUILD_EDITOR"
msgstr "Sejtszerkesztő"

#, fuzzy
msgid "MICROBE_LOADING_TIP_1"
msgstr "A szerkesztőben a visszavonás gomb lenyomásával kíjavíthatsz egy véletlen elkövetett hibát"

#, fuzzy
msgid "MICROBE_LOADING_TIP_10"
msgstr "A szerkesztőben a visszavonás gomb lenyomásával kíjavíthatsz egy véletlen elkövetett hibát"

#, fuzzy
msgid "MICROBE_LOADING_TIP_11"
msgstr "A szerkesztőben a visszavonás gomb lenyomásával kíjavíthatsz egy véletlen elkövetett hibát"

#, fuzzy
msgid "MICROBE_LOADING_TIP_12"
msgstr "A szerkesztőben a visszavonás gomb lenyomásával kíjavíthatsz egy véletlen elkövetett hibát"

#, fuzzy
msgid "MICROBE_LOADING_TIP_13"
msgstr "A szerkesztőben a visszavonás gomb lenyomásával kíjavíthatsz egy véletlen elkövetett hibát"

#, fuzzy
msgid "MICROBE_LOADING_TIP_14"
msgstr "A szerkesztőben a visszavonás gomb lenyomásával kíjavíthatsz egy véletlen elkövetett hibát"

#, fuzzy
msgid "MICROBE_LOADING_TIP_15"
msgstr "A szerkesztőben a visszavonás gomb lenyomásával kíjavíthatsz egy véletlen elkövetett hibát"

#, fuzzy
msgid "MICROBE_LOADING_TIP_16"
msgstr "A szerkesztőben a visszavonás gomb lenyomásával kíjavíthatsz egy véletlen elkövetett hibát"

#, fuzzy
msgid "MICROBE_LOADING_TIP_17"
msgstr "A szerkesztőben a visszavonás gomb lenyomásával kíjavíthatsz egy véletlen elkövetett hibát"

#, fuzzy
msgid "MICROBE_LOADING_TIP_18"
msgstr "A szerkesztőben a visszavonás gomb lenyomásával kíjavíthatsz egy véletlen elkövetett hibát"

#, fuzzy
msgid "MICROBE_LOADING_TIP_19"
msgstr "A szerkesztőben a visszavonás gomb lenyomásával kíjavíthatsz egy véletlen elkövetett hibát"

#, fuzzy
msgid "MICROBE_LOADING_TIP_2"
msgstr "A szerkesztőben a visszavonás gomb lenyomásával kíjavíthatsz egy véletlen elkövetett hibát"

#, fuzzy
msgid "MICROBE_LOADING_TIP_20"
msgstr "A szerkesztőben a visszavonás gomb lenyomásával kíjavíthatsz egy véletlen elkövetett hibát"

#, fuzzy
msgid "MICROBE_LOADING_TIP_21"
msgstr "A szerkesztőben a visszavonás gomb lenyomásával kíjavíthatsz egy véletlen elkövetett hibát"

#, fuzzy
msgid "MICROBE_LOADING_TIP_22"
msgstr "A szerkesztőben a visszavonás gomb lenyomásával kíjavíthatsz egy véletlen elkövetett hibát"

#, fuzzy
msgid "MICROBE_LOADING_TIP_3"
msgstr "A szerkesztőben a visszavonás gomb lenyomásával kíjavíthatsz egy véletlen elkövetett hibát"

#, fuzzy
msgid "MICROBE_LOADING_TIP_4"
msgstr "A szerkesztőben a visszavonás gomb lenyomásával kíjavíthatsz egy véletlen elkövetett hibát"

#, fuzzy
msgid "MICROBE_LOADING_TIP_5"
msgstr "A szerkesztőben a visszavonás gomb lenyomásával kíjavíthatsz egy véletlen elkövetett hibát"

#, fuzzy
msgid "MICROBE_LOADING_TIP_6"
msgstr "A szerkesztőben a visszavonás gomb lenyomásával kíjavíthatsz egy véletlen elkövetett hibát"

#, fuzzy
msgid "MICROBE_LOADING_TIP_7"
msgstr "A szerkesztőben a visszavonás gomb lenyomásával kíjavíthatsz egy véletlen elkövetett hibát"

#, fuzzy
msgid "MICROBE_LOADING_TIP_8"
msgstr "A szerkesztőben a visszavonás gomb lenyomásával kíjavíthatsz egy véletlen elkövetett hibát"

#, fuzzy
msgid "MICROBE_LOADING_TIP_9"
msgstr "A szerkesztőben a visszavonás gomb lenyomásával kíjavíthatsz egy véletlen elkövetett hibát"

#, fuzzy
msgid "MICROBE_MEMBRANE_PERCENTAGE_STATISTICS"
msgstr "  {0}: Megtalálható a {1} fajokban, átlagosan {2} darabja"

#, fuzzy
msgid "MICROBE_MEMBRANE_STATISTICS"
msgstr "  {0}: Megtalálható a {1} fajokban, átlagosan {2} darabja"

msgid "MICROBE_ORGANELLE_STATISTICS"
msgstr "  {0}: Megtalálható a {1} fajokban, átlagosan {2} darabja"

#, fuzzy
msgid "MICROBE_ORGANELLE_UPGRADES_STATISTICS"
msgstr "  {0}: Megtalálható a {1} fajokban, átlagosan {2} darabja"

#, fuzzy
msgid "MICROBE_RIPPLE_EFFECT"
msgstr "  {0}: Megtalálható a {1} fajokban, átlagosan {2} darabja"

msgid "MICROBE_SPECIES_DETAIL_TEXT"
msgstr ""
"[b]Fázis[/b]\n"
"  Sejt\n"
"[b]Membrántípus[/b]\n"
"  {0}\n"
"[b]Membrán merevség[/b]\n"
"  {1}\n"
"[b]Alap sebesség[/b]\n"
"  {2}\n"
"[b]Alap fordulási sebesség[/b]\n"
"  {3}\n"
"[b]Alap hex méret[/b]\n"
"  {4}"

msgid "MICROBE_STAGE"
msgstr "Sejtfázis"

#, fuzzy
msgid "MICROBE_STAGE_BECOME_MULTICELLULAR_TEXT"
msgstr ""
"Gyűjts glükózt úgy, hogy áthaladsz a fehér felhőkön.\n"
"A sejtednek szüksége van glükózra, hogy energiát tudjon előállítani és túl tudjon így élni.\n"
"Kövesd a vonalat, hogy találj egy kis glükózt."

#, fuzzy
msgid "MICROBE_STAGE_COLLECT_TEXT"
msgstr ""
"Gyűjts glükózt úgy, hogy áthaladsz a fehér felhőkön.\n"
"A sejtednek szüksége van glükózra, hogy energiát tudjon előállítani és túl tudjon így élni.\n"
"Kövesd a vonalat, hogy találj egy kis glükózt."

#, fuzzy
msgid "MICROBE_STAGE_CONTROL_TEXT"
msgstr ""
"A sejted irányításához használd azokat a gombokat, amik a sejted közelében vannak (a képernyő közepén), plusz az egeret, hogy irányítsd a sejted irányát.\n"
"\n"
"Nyomd meg a képen látható gombokat egyesével egy pár másodpercig a folytatáshoz."

#, fuzzy
msgid "MICROBE_STAGE_CONTROL_TEXT_CONTROLLER"
msgstr ""
"A sejted irányításához használd azokat a gombokat, amik a sejted közelében vannak (a képernyő közepén), plusz az egeret, hogy irányítsd a sejted irányát.\n"
"\n"
"Nyomd meg a képen látható gombokat egyesével egy pár másodpercig a folytatáshoz."

#, fuzzy
msgid "MICROBE_STAGE_HEALTH_TEXT"
msgstr ""
"Tartsd szemmel az életerő csíkot az ATP mérő mellett (jobb alsó sarok).\n"
"A sejted meghal, ha elfogy az életereje.\n"
"Addig regenerálódik a sejted, amíg rendelkezik ATP-vel.\n"
"Figyelj arra, hogy elegendő glükózt gyűjts az ATP előállításához."

#, fuzzy
msgid "MICROBE_STAGE_INITIAL"
msgstr ""
"Egy távoli idegen bolygón az évmilliók óta tartó vulkanikus aktivitások és meteoresők miatt egy új csoda jött létre az univerzumban.\n"
"\n"
"Élet.\n"
"\n"
"Egyszerű baktériumok jelentek meg az óceánok lenti régióiban. A játék elején a te fajod az utolsó univerzális közös ős (más néven LUCA) ezen a planétán.\n"
"\n"
"Ahhoz, hogy túléld ezt a kegyetlen világot, annyi vegyületet kell gyűjtened, amennyit csak találsz, és fejlesztened kell fajodat az evolúció során, hogy versenyképesek maradjanak a többi fajjal."

#, fuzzy
msgid "MICROBE_STAGE_INITIAL_PANSPERMIA"
msgstr ""
"Egy távoli idegen bolygón az évmilliók óta tartó vulkanikus aktivitások és meteoresők miatt egy új csoda jött létre az univerzumban.\n"
"\n"
"Élet.\n"
"\n"
"Egyszerű baktériumok jelentek meg az óceánok lenti régióiban. A játék elején a te fajod az utolsó univerzális közös ős (más néven LUCA) ezen a planétán.\n"
"\n"
"Ahhoz, hogy túléld ezt a kegyetlen világot, annyi vegyületet kell gyűjtened, amennyit csak találsz, és fejlesztened kell fajodat az evolúció során, hogy versenyképesek maradjanak a többi fajjal."

#, fuzzy
msgid "MICROBE_STAGE_INITIAL_POND"
msgstr ""
"Egy távoli idegen bolygón az évmilliók óta tartó vulkanikus aktivitások és meteoresők miatt egy új csoda jött létre az univerzumban.\n"
"\n"
"Élet.\n"
"\n"
"Egyszerű baktériumok jelentek meg az óceánok lenti régióiban. A játék elején a te fajod az utolsó univerzális közös ős (más néven LUCA) ezen a planétán.\n"
"\n"
"Ahhoz, hogy túléld ezt a kegyetlen világot, annyi vegyületet kell gyűjtened, amennyit csak találsz, és fejlesztened kell fajodat az evolúció során, hogy versenyképesek maradjanak a többi fajjal."

#, fuzzy
msgid "MICROBE_STAGE_ORGANELLE_DIVISION"
msgstr "  {0}: Megtalálható a {1} fajokban, átlagosan {2} darabja"

msgid "MIDDLE_MOUSE"
msgstr "Görgő"

#, fuzzy
msgid "MIGRATION_FAILED_TO_ADD"
msgstr "Mod létrehozása sikertelen"

#, fuzzy
msgid "MIGRATION_MANAGER"
msgstr ""
"Tartsd szemmel az életerő csíkot az ATP mérő mellett (jobb alsó sarok).\n"
"A sejted meghal, ha elfogy az életereje.\n"
"Addig regenerálódik a sejted, amíg rendelkezik ATP-vel.\n"
"Figyelj arra, hogy elegendő glükózt gyűjts az ATP előállításához."

msgid "MIGRATION_STATUS_DESTINATION_NOT_SELECTED"
msgstr ""

#, fuzzy
msgid "MIGRATION_STATUS_TEXT"
msgstr ""
"Tartsd szemmel az életerő csíkot az ATP mérő mellett (jobb alsó sarok).\n"
"A sejted meghal, ha elfogy az életereje.\n"
"Addig regenerálódik a sejted, amíg rendelkezik ATP-vel.\n"
"Figyelj arra, hogy elegendő glükózt gyűjts az ATP előállításához."

#, fuzzy
msgid "MIGRATION_STEP_DESTINATION_EXPLANATION"
msgstr ""
"Az agresszív sejtek a prédáikat távolabbról is le fogják vadászni,\n"
"és nagyobb eséllyel küzdenek más ragadozók ellen, ha megtámadják őket.\n"
"A békés sejtek nem kergetnek más prédákat,\n"
"és kevesebb eséllyel használnak mérgeket ragadozók ellen."

msgid "MIGRATION_STEP_ONLY_ONE_ALLOWED"
msgstr ""

#, fuzzy
msgid "MIGRATION_STEP_POPULATION_EXPLANATION"
msgstr "(a szervek, membránok, és egyéb dolgok költsége a szerkesztőben)"

#, fuzzy
msgid "MIGRATION_STEP_SOURCE_EXPLANATION"
msgstr "(a szervek, membránok, és egyéb dolgok költsége a szerkesztőben)"

#, fuzzy
msgid "MIGRATION_TOOLTIP"
msgstr "Játék szüneteltetése"

msgid "MILLION_ABBREVIATION"
msgstr "{0} M"

msgid "MINIMUM_AMOUNT_TO_FIND"
msgstr "Minimális detektálandó mennyiség:"

msgid "MINIMUM_VERSION"
msgstr "Minimum:"

msgid "MIN_VISIBLE_DATASET_WARNING"
msgstr "Nem engedélyezett {0}-nál/nél kevesebb adathalmaz mutatása!"

msgid "MISC"
msgstr "Egyéb"

msgid "MISCELLANEOUS"
msgstr "Egyéb"

#, fuzzy
msgid "MISCELLANEOUS_3D_STAGE"
msgstr "Egyéb"

#, fuzzy
msgid "MISC_FUN"
msgstr "Egyéb"

msgid "MISSING_DESCRIPTION"
msgstr "Nincs leírás"

msgid "MISSING_OR_INVALID_REQUIRED_FIELD"
msgstr ""

msgid "MISSING_TITLE"
msgstr "Nincs cím"

msgid "MITOCHONDRION"
msgstr "Mitokondrium"

msgid "MITOCHONDRION_DESCRIPTION"
msgstr ""

msgid "MITOCHONDRION_PROCESSES_DESCRIPTION"
msgstr "[thrive:compound type=\"glucose\"][/thrive:compound]-t alakít át [thrive:compound type=\"atp\"][/thrive:compound]-vé. Hatékonysága függ az [thrive:compound type=\"oxygen\"][/thrive:compound] koncentrációjától."

#, fuzzy
msgid "MIXED_DOT_DOT_DOT"
msgstr "..."

msgid "MODDING_INSTRUCTIONS_ON"
msgstr "A modolási instrukciók elérhetők"

msgid "MODELS"
msgstr "Modellek"

msgid "MODE_CAN_BE_CHANGED_IN_OPTIONS"
msgstr ""

msgid "MODIFY"
msgstr "Módosít"

msgid "MODIFY_ORGANELLE"
msgstr "Sejtalkotó szerkesztése"

msgid "MODIFY_TYPE"
msgstr "Típus módosítása"

msgid "MODS"
msgstr "Modok"

#, fuzzy
msgid "MODS_INSTALLED_BUT_NOT_ENABLED"
msgstr ""
"Telepített modok észlelve, de nincsen mod engedélyezve.\n"
"\n"
"A modokat engedélyezni kell telepítés után. Látogasd meg a mod menedzsert a modok gomb használatával az Extrák menüpont alatt."

msgid "MOD_ASSEMBLY"
msgstr ""

msgid "MOD_ASSEMBLY_CLASS"
msgstr ""

#, fuzzy
msgid "MOD_ASSEMBLY_CLASS_CREATION_FAILED"
msgstr "Mod létrehozása sikertelen"

msgid "MOD_ASSEMBLY_CLASS_NOT_FOUND"
msgstr ""

msgid "MOD_ASSEMBLY_INIT_CALL_FAILED"
msgstr ""

msgid "MOD_ASSEMBLY_LOAD_CALL_FAILED_EXCEPTION"
msgstr ""

msgid "MOD_ASSEMBLY_LOAD_EXCEPTION"
msgstr ""

msgid "MOD_ASSEMBLY_UNLOAD_CALL_FAILED"
msgstr ""

msgid "MOD_ASSEMBLY_UNLOAD_CALL_FAILED_EXCEPTION"
msgstr ""

msgid "MOD_AUTHOR"
msgstr "A mod készítője:"

#, fuzzy
msgid "MOD_AUTO_HARMONY"
msgstr "A mod készítője:"

msgid "MOD_CREATION_FAILED"
msgstr "Mod létrehozása sikertelen"

msgid "MOD_DESCRIPTION"
msgstr "Mod leírása:"

msgid "MOD_EXTENDED_DESCRIPTION"
msgstr "Mod hosszú leírása:"

#, fuzzy
msgid "MOD_HARMONY_LOAD_FAILED_EXCEPTION"
msgstr "A mentés sikertelen! Hiba történt"

#, fuzzy
msgid "MOD_HARMONY_UNLOAD_FAILED_EXCEPTION"
msgstr ""
"Ezen mentés frissítése nem sikerült a következő hiba miatt:\n"
"{0}"

msgid "MOD_HAS_NO_LOADABLE_RESOURCES"
msgstr ""

msgid "MOD_ICON_FILE"
msgstr "Ikon fájl:"

msgid "MOD_INFO_URL"
msgstr "Mod Infó URL:"

msgid "MOD_INTERNAL_NAME"
msgstr "Mappa neve:"

msgid "MOD_LICENSE"
msgstr "Mod licensze:"

msgid "MOD_LOAD_ERRORS"
msgstr "Mod betöltési hibák"

msgid "MOD_LOAD_ERRORS_OCCURRED"
msgstr "Hiba történt a mod/modok betöltése közben. A hibáról több információt találhatsz a logok között."

#, fuzzy
msgid "MOD_LOAD_OR_UNLOAD_ERRORS_OCCURRED"
msgstr "Megjegyzés: sok modnál szükség van a játék újraindítására, hogy betöltsenek, vagy törlődjenek. Csak azokat a modokat töltsd be, melyekben megbízol, mivel ezek futtatható kódokat tartalmazhatnak."

msgid "MOD_LOAD_UNLOAD_CAVEATS"
msgstr "Megjegyzés: sok modnál szükség van a játék újraindítására, hogy betöltsenek, vagy törlődjenek. Csak azokat a modokat töltsd be, melyekben megbízol, mivel ezek futtatható kódokat tartalmazhatnak."

msgid "MOD_LOAD_UNLOAD_RESTART"
msgstr "Egy vagy több mod miatt a játék újraindítása szükséges, hogy megfelelően betöltsenek/törlődjenek"

msgid "MOD_MAXIMUM_THRIVE"
msgstr "Maximum támogatott Thrive verzió:"

msgid "MOD_MINIMUM_THRIVE"
msgstr "Minimum szükséges Thrive verzió:"

msgid "MOD_NAME"
msgstr "Mod neve:"

msgid "MOD_PCK_NAME"
msgstr "Mod .pck fájl:"

msgid "MOD_RECOMMENDED_THRIVE"
msgstr "Ajánlott Thrive verzió:"

msgid "MOD_TO_UPLOAD"
msgstr "Feltöltendő mod:"

msgid "MOD_UPLOADER"
msgstr "Mod feltöltő"

msgid "MOD_VERSION"
msgstr "Mod verzió:"

msgid "MORE_INFO"
msgstr "Több infó mutatása"

#, fuzzy
msgid "MORE_INFO_PROMPT"
msgstr "Több infó mutatása"

msgid "MOUSE_EDGE_PANNING_OPTION"
msgstr ""

msgid "MOUSE_LOOK_SENSITIVITY"
msgstr "Egérérzékenység"

#, fuzzy
msgid "MOUSE_SENSITIVITY_WINDOW_SIZE_ADJUSTMENT"
msgstr "Egérérzékenység változtatása az ablakméret függvényében"

msgid "MOVE"
msgstr "Mozgás"

msgid "MOVEMENT"
msgstr "Mozgás"

msgid "MOVE_ATTEMPTS_PER_SPECIES"
msgstr ""

msgid "MOVE_BACKWARDS"
msgstr "Mozgás hátra"

msgid "MOVE_DOWN_OR_CROUCH"
msgstr "Mozgás lefelé vagy guggolás"

msgid "MOVE_FORWARD"
msgstr "Mozgás előre"

#, fuzzy
msgid "MOVE_ITEM_DOWN"
msgstr "Feltöltendő mod:"

#, fuzzy
msgid "MOVE_ITEM_UP"
msgstr "Mozgás jobbra"

msgid "MOVE_LEFT"
msgstr "Mozgás balra"

msgid "MOVE_ORGANELLE"
msgstr "Sejtszervecske áthelyezése"

msgid "MOVE_RIGHT"
msgstr "Mozgás jobbra"

#, fuzzy
msgid "MOVE_TO_ANY_PATCH"
msgstr "Átvándorlás ebbe a patch-be"

#, fuzzy
msgid "MOVE_TO_LAND"
msgstr "Feltöltendő mod:"

#, fuzzy
msgid "MOVE_TO_MACROSCOPIC_TOOLTIP"
msgstr "Öngyilkosság"

msgid "MOVE_TO_MULTICELLULAR_STAGE_TOOLTIP"
msgstr ""

msgid "MOVE_TO_THIS_PATCH"
msgstr "Átvándorlás ebbe a patch-be"

msgid "MOVE_UP_OR_JUMP"
msgstr "Mozgás felfelé vagy ugrás"

#, fuzzy
msgid "MOVING_TO_AWAKENING_PROTOTYPE"
msgstr ""
"Elérkeztél a Thrive \"teljes\" részének a végéhez.\n"
"Ha szeretnéd, akkor továbbléphetsz a következő fázisok prototípusaiba. Ezek nagyon hiányosak lehetnek és \"placeholder\" grafikai elemeket használnak. A játék részeként szerepelnek, hogy bemutassák a játék lehetséges jövőbeli irányát és a fázisok összekapcsolásáról alkotott általános elképzelésünket.\n"
"\n"
"A legtöbb prototípusban nem fogsz tudni menteni ha folytatod, vagy ha később folytatni akarod. Szóval ha vissza szeretnél térni egyszer ehhez a szakaszhoz, akkor kérünk téged, mentsd el most a játékot, mielőtt folytatnád.\n"
"\n"
"Ha a folytatást választod, akkor kérünk vedd figyelembe, hogy ezek mind prototípusok, és ne panaszkodj a hiányosságok miatt."

#, fuzzy
msgid "MOVING_TO_AWAKENING_PROTOTYPE_TITLE"
msgstr ""
"Elérkeztél a Thrive \"teljes\" részének a végéhez.\n"
"Ha szeretnéd, akkor továbbléphetsz a következő fázisok prototípusaiba. Ezek nagyon hiányosak lehetnek és \"placeholder\" grafikai elemeket használnak. A játék részeként szerepelnek, hogy bemutassák a játék lehetséges jövőbeli irányát és a fázisok összekapcsolásáról alkotott általános elképzelésünket.\n"
"\n"
"A legtöbb prototípusban nem fogsz tudni menteni ha folytatod, vagy ha később folytatni akarod. Szóval ha vissza szeretnél térni egyszer ehhez a szakaszhoz, akkor kérünk téged, mentsd el most a játékot, mielőtt folytatnád.\n"
"\n"
"Ha a folytatást választod, akkor kérünk vedd figyelembe, hogy ezek mind prototípusok, és ne panaszkodj a hiányosságok miatt."

#, fuzzy
msgid "MOVING_TO_LAND_PROTOTYPE"
msgstr ""
"Elérkeztél a Thrive \"teljes\" részének a végéhez.\n"
"Ha szeretnéd, akkor továbbléphetsz a következő fázisok prototípusaiba. Ezek nagyon hiányosak lehetnek és \"placeholder\" grafikai elemeket használnak. A játék részeként szerepelnek, hogy bemutassák a játék lehetséges jövőbeli irányát és a fázisok összekapcsolásáról alkotott általános elképzelésünket.\n"
"\n"
"A legtöbb prototípusban nem fogsz tudni menteni ha folytatod, vagy ha később folytatni akarod. Szóval ha vissza szeretnél térni egyszer ehhez a szakaszhoz, akkor kérünk téged, mentsd el most a játékot, mielőtt folytatnád.\n"
"\n"
"Ha a folytatást választod, akkor kérünk vedd figyelembe, hogy ezek mind prototípusok, és ne panaszkodj a hiányosságok miatt."

#, fuzzy
msgid "MOVING_TO_LAND_PROTOTYPE_TITLE"
msgstr ""
"Elérkeztél a Thrive \"teljes\" részének a végéhez.\n"
"Ha szeretnéd, akkor továbbléphetsz a következő fázisok prototípusaiba. Ezek nagyon hiányosak lehetnek és \"placeholder\" grafikai elemeket használnak. A játék részeként szerepelnek, hogy bemutassák a játék lehetséges jövőbeli irányát és a fázisok összekapcsolásáról alkotott általános elképzelésünket.\n"
"\n"
"A legtöbb prototípusban nem fogsz tudni menteni ha folytatod, vagy ha később folytatni akarod. Szóval ha vissza szeretnél térni egyszer ehhez a szakaszhoz, akkor kérünk téged, mentsd el most a játékot, mielőtt folytatnád.\n"
"\n"
"Ha a folytatást választod, akkor kérünk vedd figyelembe, hogy ezek mind prototípusok, és ne panaszkodj a hiányosságok miatt."

#, fuzzy
msgid "MOVING_TO_SOCIETY_STAGE"
msgstr ""
"Elérkeztél a Thrive \"teljes\" részének a végéhez.\n"
"Ha szeretnéd, akkor továbbléphetsz a következő fázisok prototípusaiba. Ezek nagyon hiányosak lehetnek és \"placeholder\" grafikai elemeket használnak. A játék részeként szerepelnek, hogy bemutassák a játék lehetséges jövőbeli irányát és a fázisok összekapcsolásáról alkotott általános elképzelésünket.\n"
"\n"
"A legtöbb prototípusban nem fogsz tudni menteni ha folytatod, vagy ha később folytatni akarod. Szóval ha vissza szeretnél térni egyszer ehhez a szakaszhoz, akkor kérünk téged, mentsd el most a játékot, mielőtt folytatnád.\n"
"\n"
"Ha a folytatást választod, akkor kérünk vedd figyelembe, hogy ezek mind prototípusok, és ne panaszkodj a hiányosságok miatt."

msgid "MP_COST"
msgstr "{0} MP"

msgid "MUCILAGE"
msgstr "Nyálka"

#, fuzzy
msgid "MUCILAGE_SYNTHESIS"
msgstr "Nyálka szintézis"

#, fuzzy
msgid "MUCOCYST_ACTION_TOOLTIP"
msgstr "Játék szüneteltetése"

#, fuzzy
msgid "MULTICELLULAR"
msgstr "Sejtszervecske elhelyezése"

msgid "MULTICELLULAR_EDITOR"
msgstr "Többsejtes szerkesztő"

#, fuzzy
msgid "MULTICELLULAR_FREEBUILD_EDITOR"
msgstr "Többsejtes szerkesztő"

#, fuzzy
msgid "MULTICELLULAR_LOADING_TIP_1"
msgstr "Többsejtes szerkesztő"

msgid "MULTICELLULAR_STAGE"
msgstr "Többsejtes fázis"

msgid "MULTIPLE_CELLS"
msgstr "Több sejt"

#, fuzzy
msgid "MULTIPLE_METABALLS"
msgstr "Több sejt"

#, fuzzy
msgid "MULTIPLE_ORGANELLES"
msgstr "Sejtszervecske elhelyezése"

msgid "MULTISAMPLE_ANTI_ALIASING"
msgstr "Többszörös élsimítás:"

msgid "MULTITHREADED_SIMULATION_ENABLED"
msgstr ""

#, fuzzy
msgid "MULTITHREADED_SIMULATION_EXPLANATION"
msgstr ""
"Az agresszív sejtek a prédáikat távolabbról is le fogják vadászni,\n"
"és nagyobb eséllyel küzdenek más ragadozók ellen, ha megtámadják őket.\n"
"A békés sejtek nem kergetnek más prédákat,\n"
"és kevesebb eséllyel használnak mérgeket ragadozók ellen."

msgid "MUSEUM_WELCOME_TEXT"
msgstr ""

msgid "MUSIC"
msgstr "Zene"

msgid "MUSIC_VOLUME"
msgstr "Zene hangereje"

#, fuzzy
msgid "MUTATIONS_PER_SPECIES"
msgstr "Mutáció pont"

msgid "MUTATION_COST_MULTIPLIER"
msgstr "Mutációs költség szorzó"

msgid "MUTATION_COST_MULTIPLIER_EXPLANATION"
msgstr "(a szervek, membránok, és egyéb dolgok költsége a szerkesztőben)"

msgid "MUTATION_POINTS"
msgstr "Mutáció pont"

msgid "MUTE"
msgstr "Némítás"

msgid "NAME"
msgstr "Név:"

#, fuzzy
msgid "NAME_LABEL_CITY"
msgstr "Biom: {0}"

#, fuzzy
msgid "NAME_LABEL_FLEET"
msgstr "Biom: {0}"

msgid "NAME_LABEL_STRUCTURE_UNFINISHED"
msgstr ""

#, fuzzy
msgid "NATIVE_THREAD_ADVICE_TOOLTIP"
msgstr "Észlelhető szálak:"

msgid "NEGATIVE_ATP_BALANCE"
msgstr "Negatív ATP egyensúly"

msgid "NEGATIVE_ATP_BALANCE_TEXT"
msgstr ""
"A sejted nem termel annyi ATP-t, hogy képes legyen túlélni!\n"
"Biztos folytatni akarod?"

msgid "NEW"
msgstr "Új"

msgid "NEWER_VERSION_LOADING_WARNING"
msgstr ""
"Ez a mentés a Thrive egyik frissebb verziójából származik, és nagy eséllyel nem kompatibilis.\n"
"Így is be akarod tölteni a mentést?"

msgid "NEWS"
msgstr ""

msgid "NEW_GAME"
msgstr "Új játék"

msgid "NEW_GAME_BUTTON_TOOLTIP"
msgstr "Új játék indítása"

msgid "NEW_GAME_SETTINGS_PERFORMANCE_OPTIONS_INFO"
msgstr ""

msgid "NEW_MOD_DEFAULT_DESCRIPTION"
msgstr "Az én király modom"

msgid "NEW_NAME"
msgstr "Új név"

msgid "NEW_NAME_COLON"
msgstr "Új név:"

msgid "NEXT_CAPITAL"
msgstr "KÖVETKEZŐ"

msgid "NEXT_EDITOR_TAB"
msgstr "Menj a következő szerkesztő ablakba"

msgid "NITROGEN"
msgstr "Nitrogén"

msgid "NITROGENASE"
msgstr "Nitrogenáz"

#, fuzzy
msgid "NITROGENASE_DESCRIPTION"
msgstr "A nitrogenáz egy enzim, mely nitrogéngázból a sejt energiaraktározó ATP molekulájának segítségével képes ammóniát előállítani, ami a sejtnek egy elég fontos tápanyaga. Ez a folyamat anaerob nitrogén-rögzítés néven ismert. Mivel a nitrogenáz a citoplazmában helyezkedik el, ezért a környékén elhelyezkedő folyadék glikolízist végez."

msgid "NITROGENASE_PROCESSES_DESCRIPTION"
msgstr "[thrive:compound type=\"atp\"][/thrive:compound]-t alakít át [thrive:compound type=\"ammonia\"][/thrive:compound]-vá. Hatékonysága függ az [thrive:compound type=\"nitrogen\"][/thrive:compound] koncentrációjától."

msgid "NITROPLAST"
msgstr "Nitrifikáló színtest"

msgid "NITROPLAST_DESCRIPTION"
msgstr ""

msgid "NITROPLAST_PROCESSES_DESCRIPTION"
msgstr "[thrive:compound type=\"atp\"][/thrive:compound]-t alakít át [thrive:compound type=\"ammonia\"][/thrive:compound]-vá. Hatékonysága függ a [thrive:compound type=\"nitrogen\"][/thrive:compound] és az [thrive:compound type=\"oxygen\"][/thrive:compound] koncentrációjától."

msgid "NONE"
msgstr "Semmi"

msgid "NORMAL"
msgstr "Normál"

msgid "NORMAL_MEMBRANE_DESCRIPTION"
msgstr "A membrán legalapabb formája, ami kis védelmet nyújt sérülés ellen. Több energia is kell hozzá, hogy ne deformálódjon el. Előnye pedig a könnyű mozgás és a sima bekebelezés."

msgid "NOTHING_HERE"
msgstr "Semmi nincs itt"

msgid "NOTHING_TO_INTERACT_WITH"
msgstr ""

#, fuzzy
msgid "NOTICE_BINDING_OUT_OF_ATP"
msgstr "Összekapcsolás be/ki"

msgid "NOTICE_DAMAGED_BY_NO_ATP"
msgstr ""

msgid "NOTICE_ENGULFING_OUT_OF_ATP"
msgstr ""

msgid "NOTICE_ENGULF_DAMAGE_FROM_TOXIN"
msgstr ""

msgid "NOTICE_ENGULF_MISSING_ENZYME"
msgstr ""

msgid "NOTICE_ENGULF_SIZE_TOO_SMALL"
msgstr ""

msgid "NOTICE_ENGULF_STORAGE_FULL"
msgstr ""

msgid "NOTICE_HIT_BY_ATP_TOXIN"
msgstr ""

#, fuzzy
msgid "NOTICE_HIT_BY_BASE_MOVEMENT_TOXIN"
msgstr "Alap mozgás"

msgid "NOTICE_RADIATION_DAMAGE"
msgstr ""

msgid "NOTICE_READY_TO_EDIT"
msgstr ""

#, fuzzy
msgid "NOT_ADAPTED_TO_CURRENT_PATCH"
msgstr "Jelenlegi patch-re ugrás"

#, fuzzy
msgid "NOT_STARTED_DOT"
msgstr "Megszakítva."

msgid "NOVEMBER"
msgstr "November"

msgid "NO_AI"
msgstr "Nincs MI"

msgid "NO_DATA_TO_SHOW"
msgstr "Nincs adat"

msgid "NO_EVENTS_RECORDED"
msgstr "Nincs feljegyzett esemény"

#, fuzzy
msgid "NO_FOSSIL_DIRECTORY"
msgstr "A mentések mappa nem található"

#, fuzzy
msgid "NO_MODS_ENABLED"
msgstr "Kikapcsolva"

msgid "NO_ORGANELLE_PROCESSES"
msgstr ""

msgid "NO_SAVEGAMES_FOUND"
msgstr "Nincs mentés"

msgid "NO_SAVE_DIRECTORY"
msgstr "A mentések mappa nem található"

msgid "NO_SCREENSHOT_DIRECTORY"
msgstr "A képernyőképmappa nem található"

msgid "NO_SELECTED_MOD"
msgstr "Egy mod sincs kijelölve"

#, fuzzy
msgid "NO_SUGGESTION"
msgstr "Felbontás:"

msgid "NUCLEUS"
msgstr "Sejtmag"

msgid "NUCLEUS_DELETE_OPTION_DISABLED_TOOLTIP"
msgstr ""

#, fuzzy
msgid "NUCLEUS_DESCRIPTION"
msgstr "Az eukarióta sejtek legmeghatározóbb jellemzője. A sejtmaghoz még hozzá tartozik az endoplazmatikus membránrendszer és a golgi-készülék is."

msgid "NUCLEUS_SMALL_DESCRIPTION"
msgstr ""

msgid "NUMLOCK"
msgstr "Num Lock"

#, fuzzy
msgid "NUTRIENT_COST_TOOLTIP"
msgstr "Játék szüneteltetése"

msgid "N_A"
msgstr "N/A"

msgid "N_A_MP"
msgstr ""

#, fuzzy
msgid "N_TIMES"
msgstr "2x"

msgid "OCTOBER"
msgstr "Október"

msgid "OFF"
msgstr ""

msgid "OFFICIAL_WEBSITE"
msgstr ""

#, fuzzy
msgid "OFFICIAL_WEBSITE_BUTTON_TOOLTIP"
msgstr "Öngyilkosság"

msgid "OK"
msgstr "OK"

msgid "OLDER_VERSION_LOADING_WARNING"
msgstr ""
"Ez a mentés a Thrive egy régebbi verziójából való, és nem biztos, hogy kompatibilis.\n"
"Mivel a Thrive még eléggé gyermekcipőben jár, ezért nem elsődleges cél a mentések kompatibilitása.\n"
"Jelentheted ezeket a hibákat a fejlesztőknek, de ezek nem elsődlegesek.\n"
"Biztos be akarod tölteni a mentést?"

#, fuzzy
msgid "OPENGL_MODE_WARNING"
msgstr "GLES2 mód figyelmeztetés"

#, fuzzy
msgid "OPENGL_MODE_WARNING_EXPLANATION"
msgstr "A Thrive-ot GLES2 módban futtatod. Ennek a módnak a használata nincs letesztelve, és nagy eséllyel hibákat okozhat. Próbáld meg frissíteni a videókártyád driverét vagy/és kényszerítsd az AMD vagy Nvidia grafikai szoftverét a Thrive futtatására."

msgid "OPEN_FOLDER"
msgstr "Mappa megnyitása"

#, fuzzy
msgid "OPEN_FOSSIL_FOLDER"
msgstr "Feljegyzés mappa megnyitása"

msgid "OPEN_FOSSIL_IN_FREEBUILD_WARNING"
msgstr ""

#, fuzzy
msgid "OPEN_GOD_TOOLS"
msgstr "A mod URL-jének megnyitása"

msgid "OPEN_HELP_SCREEN"
msgstr "Nyisd meg a segítség ablakot"

#, fuzzy
msgid "OPEN_IN_FREEBUILD"
msgstr "Szabad szerkesztés"

msgid "OPEN_LOGS_FOLDER"
msgstr "Feljegyzés mappa megnyitása"

msgid "OPEN_MOD_URL"
msgstr "A mod URL-jének megnyitása"

#, fuzzy
msgid "OPEN_ORGANELLES_PAGE"
msgstr "Sejtszervecske menü megnyitása"

msgid "OPEN_ORGANELLE_MENU"
msgstr "Sejtszervecske menü megnyitása"

#, fuzzy
msgid "OPEN_RESEARCH_SCREEN"
msgstr "Nyisd meg a segítség ablakot"

msgid "OPEN_SAVE_DIRECTORY"
msgstr "Mentések mappájának megnyitása"

#, fuzzy
msgid "OPEN_SCIENCE_MENU"
msgstr "Nyisd meg a menüt"

msgid "OPEN_SCREENSHOT_FOLDER"
msgstr "Képernyőkép mappa megnyitása"

msgid "OPEN_THE_MENU"
msgstr "Nyisd meg a menüt"

msgid "OPEN_TRANSLATION_SITE"
msgstr "Segíts a játék fordításában"

#, fuzzy
msgid "OPERATION_PAUSED_DOT"
msgstr "Játék szüneteltetése"

msgid "OPPORTUNISM_EXPLANATION"
msgstr ""
"Az opportunista sejtek versengeni fognak riválisaikkal bizonyos nyersanyagokért,\n"
"és más sejteket is levadásznak mérgek segítségével, ha nem tudják elnyelni őket.\n"
"A gyanakvó sejtek nem nagyon teszik ki magukat veszélynek nyersanyagokért."

msgid "OPPORTUNISTIC"
msgstr "Opportunista"

msgid "OPTIONS"
msgstr "Beállítások"

msgid "OPTIONS_BUTTON_TOOLTIP"
msgstr "Változtasd meg beállításaidat"

msgid "ORGANELLES"
msgstr "Sejtszervecskék"

#, fuzzy
msgid "ORGANELLES_BUTTON"
msgstr "Sejtszervecskék"

#, fuzzy
msgid "ORGANELLES_WILL_BE_UNLOCKED_NEXT_GENERATION"
msgstr "(a szerkesztő elhagyása után egy közeli glükózfelhő mellett lesz a sejted)"

#, fuzzy
msgid "ORGANELLE_AXON"
msgstr "Sejtszervecskék"

#, fuzzy
msgid "ORGANELLE_AXON_DESCRIPTION"
msgstr "A pilusok sok mikroorganizmus felületén megtalálhatóak, amik finom szőrszálakhoz hasonlítanak. Több tíz, akár több száz pilus is található egy mikroorganizmuson, feladatuk pedig egy, vagy több is lehet a ragadozást beleértve."

#, fuzzy
msgid "ORGANELLE_CATEGORY_MACROSCOPIC"
msgstr "Sejtszervecske elhelyezése"

#, fuzzy
msgid "ORGANELLE_CATEGORY_MULTICELLULAR"
msgstr "Sejtszervecske elhelyezése"

#, fuzzy
msgid "ORGANELLE_GROWTH_ORDER_EXPLANATION"
msgstr "(a sebesség, mely alatt az MI fajok mutálódnak)"

#, fuzzy
msgid "ORGANELLE_MYOFIBRIL"
msgstr "Ragadozói pilus"

#, fuzzy
msgid "ORGANELLE_MYOFIBRIL_DESCRIPTION"
msgstr "A pilusok sok mikroorganizmus felületén megtalálhatóak, amik finom szőrszálakhoz hasonlítanak. Több tíz, akár több száz pilus is található egy mikroorganizmuson, feladatuk pedig egy, vagy több is lehet a ragadozást beleértve."

msgid "ORGANELLE_PILUS"
msgstr "Ragadozói pilus"

#, fuzzy
msgid "ORGANELLE_PILUS_DESCRIPTION"
msgstr "A pilusok sok mikroorganizmus felületén megtalálhatóak, amik finom szőrszálakhoz hasonlítanak. Több tíz, akár több száz pilus is található egy mikroorganizmuson, feladatuk pedig egy, vagy több is lehet a ragadozást beleértve."

msgid "ORGANELLE_PILUS_PROCESSES_DESCRIPTION"
msgstr "Szúrd le a többi sejtet ezzel."

#, fuzzy
msgid "ORGANELLE_PLURAL"
msgstr "Ragadozói pilus"

#, fuzzy
msgid "ORGANELLE_SINGULAR"
msgstr "Ragadozói pilus"

#, fuzzy
msgid "ORGANELLE_SUGGESTION_COLON"
msgstr "Sejtszervecskék"

#, fuzzy
msgid "ORGANELLE_SUGGESTION_TOOLTIP"
msgstr "Korábbi mentett játékok betöltése"

#, fuzzy
msgid "ORGANELLE_UNLOCKS_ENABLED"
msgstr "Sejtszervecskék"

#, fuzzy
msgid "ORGANELLE_UNLOCKS_ENABLED_EXPLANATION"
msgstr "(a szerkesztő elhagyása után egy közeli glükózfelhő mellett lesz a sejted)"

msgid "ORGANISM_STATISTICS"
msgstr "Organizmus statisztikái"

msgid "OR_UNLOCK_CONDITION"
msgstr ""

msgid "OSMOREGULATION"
msgstr "Ozmoreguláció"

msgid "OSMOREGULATION_COST"
msgstr "Ozmoreguláció ára"

msgid "OSMOREGULATION_COST_MULTIPLIER"
msgstr "Ozmoreguláció költségének szorzója"

msgid "OSMOREGULATION_COST_MULTIPLIER_EXPLANATION"
msgstr "(a játékos fajának az ozmoregulációs költsége)"

#, fuzzy
msgid "OTHER_COMPOUNDS"
msgstr "Vegyületek"

msgid "OUR_WIKI"
msgstr "Wikipédiánk"

#, fuzzy
msgid "OUTDATED_NOTICE"
msgstr "Megszakítva."

msgid "OUTREACH_TEAM"
msgstr "Megkereső Csapat"

msgid "OUTSIDE_CONTRIBUTORS"
msgstr "Külső Közreműködők"

msgid "OVERWRITE_EXISTING_SAVE"
msgstr "Létező mentés felülírása:"

msgid "OVERWRITE_EXISTING_SAVE_PROMPT"
msgstr "Felülírod a létező mentést?"

#, fuzzy
msgid "OVERWRITE_SPECIES_NAME_CONFIRMATION"
msgstr "Biztos, hogy végérvényesen törölni akarod ezt a mentést?"

msgid "OXYGEN"
msgstr "Oxigén"

#, fuzzy
msgid "OXYGEN_INHIBITOR_SYNTHESIS"
msgstr "OxyToxy szintézis"

#, fuzzy
msgid "OXYGEN_RESISTANCE"
msgstr "Méreg elleni állóképesség"

#, fuzzy
msgid "OXYGEN_TOLERANCE_TOOLTIP"
msgstr "Az összetevők mutatása / elrejtése"

#, fuzzy
msgid "OXYTOXISOME_PROCESSES_DESCRIPTION"
msgstr "[thrive:compound type=\"atp\"][/thrive:compound]-t alakít át [thrive:compound type=\"oxytoxy\"][/thrive:compound]-vá. Hatékonysága függ az [thrive:compound type=\"oxygen\"][/thrive:compound] koncentrációjától. Mérget képes kilőni a [thrive:input]g_fire_toxin[/thrive:input] megnyomásával. Ha az [thrive:compound type=\"oxytoxy\"][/thrive:compound] mennyisége alacsony, akkor azt a kis mennyiséget ki tudod lőni, viszont kevesebb sebzést okoz."

msgid "OXYTOXY_NT"
msgstr "OxyToxy NT"

#, fuzzy
msgid "OXYTOXY_SYNTHESIS"
msgstr "OxyToxy szintézis"

msgid "PAGEDOWN"
msgstr "Page Down"

msgid "PAGEUP"
msgstr "Page Up"

msgid "PAGE_BACK"
msgstr "Vissza lapoz"

msgid "PAGE_FORWARD"
msgstr "Előre lapoz"

#, fuzzy
msgid "PAGE_TITLE"
msgstr "Helyi adatok törlése"

msgid "PAN_CAMERA_DOWN"
msgstr "Pásztázás lefelé"

msgid "PAN_CAMERA_LEFT"
msgstr "Pásztázás balra"

msgid "PAN_CAMERA_RESET"
msgstr "Kamera visszaállítása"

msgid "PAN_CAMERA_RIGHT"
msgstr "Pásztázás jobbra"

msgid "PAN_CAMERA_UP"
msgstr "Pásztázás felfelé"

msgid "PAST_DEVELOPERS"
msgstr "Korábbi Fejlesztők"

msgid "PATCH_COLON"
msgstr "Patch:"

msgid "PATCH_EXTINCTION_BOX_TEXT"
msgstr ""
"A fajod kihalt ezen a területen.\n"
"De még nincs vége, még mindig választhatsz egy új patchet, ahol játszhatsz!"

msgid "PATCH_EXTINCTION_CAPITAL"
msgstr "PATCH KIHALÁS"

msgid "PATCH_MAP"
msgstr "Patch térkép"

#, fuzzy
msgid "PATCH_MAP_NAVIGATION_TOOLTIP"
msgstr "Öngyilkosság"

msgid "PATCH_NAME"
msgstr "{0} {1}"

#, fuzzy
msgid "PATCH_NOTES_LAST_PLAYED_INFO"
msgstr "Helyi adatok törlése"

msgid "PATCH_NOTES_LAST_PLAYED_INFO_PLURAL"
msgstr ""

msgid "PATCH_NOTES_TITLE"
msgstr ""

msgid "PATCH_NOTE_BULLET_POINT"
msgstr "— {0}"

msgid "PATCH_NOTE_CHANGES_HEADING"
msgstr ""

#, fuzzy
msgid "PATCH_NOTE_LINK_VISIT_TEXT"
msgstr "Mint azon fajok 99%-a, melyek egykor léteztek, kihaltak, mint a te fajod. Pár faj ki fogja tölteni az ürességet, amit fajod veszte okozott, és túl fognak élni, de az nem te leszel. A fajod az evolúció egyik hibás kísérleteként lesz mostantól számontartva, és a feledésbe fog merülni."

#, fuzzy
msgid "PATREON_TOOLTIP"
msgstr "Játék szüneteltetése"

msgid "PATRONS"
msgstr "Patronok"

msgid "PAUSED"
msgstr ""

msgid "PAUSE_MENU_RESUME_TOOLTIP"
msgstr "Visszalépés a játékba"

msgid "PAUSE_PROMPT"
msgstr ""

msgid "PAUSE_TOOLTIP"
msgstr "Játék szüneteltetése"

msgid "PCK_LOAD_FAILED"
msgstr "pck fájl ({0}) betöltése sikertelen"

#, fuzzy
msgid "PCK_LOAD_FAILED_DOES_NOT_EXIST"
msgstr "pck fájl ({0}) betöltése sikertelen"

msgid "PEACEFUL"
msgstr "Békés"

#, fuzzy
msgid "PENDING_ENDOSYMBIOSIS_EXPLANATION"
msgstr "A Thrive-ot GLES2 módban futtatod. Ennek a módnak a használata nincs letesztelve, és nagy eséllyel hibákat okozhat. Próbáld meg frissíteni a videókártyád driverét vagy/és kényszerítsd az AMD vagy Nvidia grafikai szoftverét a Thrive futtatására."

msgid "PENDING_ENDOSYMBIOSIS_TITLE"
msgstr ""

msgid "PERCENTAGE_VALUE"
msgstr "{0}%"

#, fuzzy
msgid "PERFECT_ADAPTATION_DESCRIPTION"
msgstr "Minden sejt csak kemoreceptorok segítségével képes \"látni\", így tudnak információt gyűjteni a környezetükről. Ezen sejtszervecske hozzáadásával sokkal finomhangoltabb lesz a sejted kemorecepciója. Egy vonal fog megjelenni játékon belül, mely jelképezi a sejt \"látását\", és a sejt közelében található vegyületekre mutat."

msgid "PERFORMANCE"
msgstr "Teljesítmény"

msgid "PERFORM_UNBINDING"
msgstr "Szétválasztás végrehajtása"

#, fuzzy
msgid "PER_SECOND_ABBREVIATION"
msgstr "{0} K"

msgid "PER_SECOND_SLASH"
msgstr "/másodperc"

msgid "PHOSPHATE"
msgstr "Foszfát"

#, fuzzy
msgid "PHOSPHATES_COST"
msgstr "Foszfát"

msgid "PHOTOSYNTHESIS"
msgstr "Fotoszintézis"

msgid "PHYSICAL_CONDITIONS"
msgstr "Fizikai körülmények"

msgid "PHYSICAL_RESISTANCE"
msgstr "Fizikai állóképesség"

msgid "PLACE_ORGANELLE"
msgstr "Sejtszervecske elhelyezése"

msgid "PLANET"
msgstr "Bolygó"

#, fuzzy
msgid "PLANET_CUSTOMIZER"
msgstr "A kurzornál:"

#, fuzzy
msgid "PLANET_DETAILS_STRING"
msgstr "Mappa megnyitása"

msgid "PLANET_RANDOM_SEED"
msgstr "Véletlen bolygó seed"

#, fuzzy
msgid "PLAYER"
msgstr "Játékos sejtje"

msgid "PLAYER_DEATH_POPULATION_PENALTY"
msgstr "A játékos halála utáni populáció egyedszámának csökkenése"

msgid "PLAYER_DEATH_POPULATION_PENALTY_EXPLANATION"
msgstr "(a játékos halála után a játékos fajának a populációjának az egyedszámának csökkenése)"

msgid "PLAYER_DIED"
msgstr "A játékos meghalt"

msgid "PLAYER_DUPLICATE"
msgstr "A játékos megkettőzése"

msgid "PLAYER_EXTINCT"
msgstr "A játékos faja kihalt"

#, fuzzy
msgid "PLAYER_RELATIVE_MOVEMENT"
msgstr "A játékos faja kihalt"

#, fuzzy
msgid "PLAYER_RELATIVE_MOVEMENT_TOOLTIP"
msgstr "A játékos faja kihalt"

msgid "PLAYER_REPRODUCED"
msgstr "játékos szaporodott"

msgid "PLAYER_SPEED"
msgstr ""
"Játékos\n"
"Sebesség"

msgid "PLAYSTATION_3"
msgstr ""

msgid "PLAYSTATION_4"
msgstr ""

msgid "PLAYSTATION_5"
msgstr ""

msgid "PLAY_INTRO_VIDEO"
msgstr "Intró videó lejátszása"

msgid "PLAY_MICROBE_INTRO_ON_NEW_GAME"
msgstr "Új játék esetén az intró lejátszása"

msgid "PLAY_WITH_CURRENT_SETTING"
msgstr ""

msgid "POPULATION_CAPITAL"
msgstr "POPULÁCIÓ:"

msgid "POPULATION_COLON"
msgstr "Populáció:"

msgid "POPULATION_IN_PATCHES"
msgstr "Populáció a patch-ekben:"

msgid "POPULATION_IN_PATCH_SHORT"
msgstr "{0} ({1})"

#, fuzzy
msgid "POSITION_NUMBER"
msgstr "ID száma"

msgid "PREDATION_FOOD_SOURCE"
msgstr "{0} ragadozása"

msgid "PREDICTION_DETAILS_OPEN_TOOLTIP"
msgstr "Tekintsd meg az előrejelzés mögötti részletes információkat"

msgid "PRESSURE"
msgstr "Nyomás"

msgid "PRESSURE_SHORT"
msgstr "Nyomás"

#, fuzzy
msgid "PRESSURE_TOLERANCE_TOOLTIP"
msgstr "Kilépés a főmenübe"

msgid "PRESS_KEY_DOT_DOT_DOT"
msgstr "Nyomj le egy gombot..."

msgid "PREVIEW_IMAGE_DOES_NOT_EXIST"
msgstr "Előzetes kép nem észlelhető"

msgid "PREVIEW_IMAGE_IS_TOO_LARGE"
msgstr "Az előzetes kép fájlja túl hosszú"

msgid "PREVIOUS_COLON"
msgstr "Előző:"

msgid "PROCESSING_LOADED_OBJECTS"
msgstr "Betöltött objektumok feldolgozása"

msgid "PROCESS_ENVIRONMENT_SEPARATOR"
msgstr "@"

msgid "PROCESS_PANEL_TITLE"
msgstr "Sejtfolyamatok"

#, fuzzy
msgid "PROCESS_SPEED_MODIFIER"
msgstr "Sejtfolyamatok"

#, fuzzy
msgid "PROCESS_TOGGLE_TOOLTIP"
msgstr "Kilépés a főmenübe"

msgid "PROGRAMMING_TEAM"
msgstr "Programozó csapat"

msgid "PROJECT_MANAGEMENT_TEAM"
msgstr "Projekt Menedzsment Csapat"

msgid "PROTEINS"
msgstr "Proteinek"

msgid "PROTOPLASM"
msgstr "Protoplazma"

msgid "PULL_REQUESTS_PROGRAMMING"
msgstr "Pull requestek / Programozás"

#, fuzzy
msgid "QUADRILLION_ABBREVIATION"
msgstr "{0} B"

msgid "QUICK_LOAD"
msgstr "Gyorstöltés"

msgid "QUICK_SAVE"
msgstr "Gyorsmentés"

msgid "QUIT"
msgstr "Kilépés"

msgid "QUIT_BUTTON_TOOLTIP"
msgstr "Kilépés a játékból"

msgid "QUIT_GAME_WARNING"
msgstr ""
"Biztos ki akarsz lépni a játékból?\n"
"A nem mentett játékállásaid el fognak veszni."

#, fuzzy
msgid "RADIATION"
msgstr "Aerob légzés"

#, fuzzy
msgid "RADIOACTIVE_CHUNK"
msgstr "Nagy foszfátdarab"

#, fuzzy
msgid "RADIOSYNTHESIS"
msgstr "Termoszintézis"

msgid "RANDOMIZE_SPECIES_NAME"
msgstr "Faj nevének randomizálása"

msgid "RANDOM_SEED_TOOLTIP"
msgstr "Az az érték, ami a világok generálásáért felelős. Ennek az értéknek pozitívnak kell lennie."

msgid "RAW"
msgstr "Nyers"

#, fuzzy
msgid "RAW_VALUE_COLON"
msgstr "Új név:"

msgid "READING_SAVE_DATA"
msgstr "Mentési információ olvasása"

#, fuzzy
msgid "READY"
msgstr "Szálak:"

msgid "RECOMMENDED_THRIVE_VERSION"
msgstr "Ajánlott Thrive verzió:"

#, fuzzy
msgid "REDDIT_TOOLTIP"
msgstr "Játék folytatása"

msgid "REDO"
msgstr "Helyrehoz"

msgid "REDO_THE_LAST_ACTION"
msgstr "Vond vissza az előző műveletet"

msgid "REFRESH"
msgstr "Frissítés"

#, fuzzy
msgid "REGENERATE_BUTTON"
msgstr "Sejtszervecskék"

msgid "RENDER_SCALE"
msgstr ""

msgid "REPORT"
msgstr "Jelentés"

#, fuzzy
msgid "REPORT_BUG"
msgstr "Jelentés"

msgid "REPRODUCED"
msgstr "reprodukálva"

msgid "REPRODUCTION"
msgstr "Reprodukció"

#, fuzzy
msgid "REPRODUCTION_ASEXUAL"
msgstr "Reprodukció"

msgid "REPRODUCTION_BUDDING"
msgstr "Bimbózás"

#, fuzzy
msgid "REPRODUCTION_COMPOUNDS_MODE"
msgstr "Reprodukció:"

#, fuzzy
msgid "REPRODUCTION_COMPOUNDS_MODE_EXPLANATION"
msgstr "(a sebesség, mely alatt az MI fajok mutálódnak)"

#, fuzzy
msgid "REPRODUCTION_COMPOUND_HANDLING_TOOLTIP"
msgstr "Reprodukció:"

msgid "REPRODUCTION_METHOD"
msgstr "Reprodukció:"

#, fuzzy
msgid "REQUIRES_NUCLEUS"
msgstr "Sejtmag"

#, fuzzy
msgid "RESEARCH"
msgstr "Search"

msgid "RESET"
msgstr "Visszaállít"

#, fuzzy
msgid "RESET_DEADZONES"
msgstr "Visszaállítja-e az alap dolgokat?"

msgid "RESET_DISMISSED_POPUPS"
msgstr ""

msgid "RESET_INPUTS_TO_DEFAULTS"
msgstr "Vissza akarod állítani a bemeneteket az alapokra?"

#, fuzzy
msgid "RESET_ITEM_ORDER_TO_DEFAULT"
msgstr "Vissza akarod állítani a bemeneteket az alapokra?"

#, fuzzy
msgid "RESET_KEYBINDINGS"
msgstr "Bemeneti eszközök visszaállítása"

msgid "RESET_SETTINGS_TO_DEFAULTS"
msgstr "Alapok"

#, fuzzy
msgid "RESET_SHOWN_TUTORIALS"
msgstr "Tutorial-ok mutatása"

#, fuzzy
msgid "RESET_SHOWN_TUTORIALS_TOOLTIP"
msgstr "Segítség"

msgid "RESET_TO_DEFAULTS"
msgstr "Visszaállítja-e az alap dolgokat?"

msgid "RESISTANT_TO_BASIC_ENGULFMENT"
msgstr ""

#, fuzzy
msgid "RESIZE_METABALL_TOOLTIP"
msgstr "Játék folytatása"

msgid "RESOLUTION"
msgstr "Felbontás:"

msgid "RESOURCE_ABSORBTION_SPEED"
msgstr ""

#, fuzzy
msgid "RESOURCE_AMOUNT_SHORT"
msgstr "Nyomás"

#, fuzzy
msgid "RESOURCE_ENERGY"
msgstr "A forráskód megtekintése"

#, fuzzy
msgid "RESOURCE_FOOD"
msgstr "A forráskód megtekintése"

#, fuzzy
msgid "RESOURCE_ROCK"
msgstr "A forráskód megtekintése"

#, fuzzy
msgid "RESOURCE_WOOD"
msgstr "A forráskód megtekintése"

msgid "RESPIRATION"
msgstr "Aerob légzés"

msgid "RESPONSIVE"
msgstr "Reszponzív"

msgid "RESTART_REQUIRED"
msgstr "Újraindítás szükséges"

msgid "RESUME"
msgstr "Folytatás"

msgid "RESUME_TOOLTIP"
msgstr "Játék folytatása"

msgid "RETURN_TO_MENU"
msgstr "Vissza a menübe"

msgid "RETURN_TO_MENU_TOOLTIP"
msgstr "Kilépés a főmenübe"

msgid "RETURN_TO_MENU_WARNING"
msgstr ""
"Biztos vissza akarsz lépni a főmenübe?\n"
"Az eddigi teljesítményeid el fognak veszni (hacsak nem mentettél)."

msgid "REVEAL_ALL_PATCHES"
msgstr "Minden patch felfedése"

#, fuzzy
msgid "REVOLUTIONARY_GAMES_SOCIAL_TOOLTIP"
msgstr "A Revolutionary Games Studio-tól"

msgid "RIGHT_ARROW"
msgstr "→"

msgid "RIGHT_MOUSE"
msgstr "Jobb egérgomb"

msgid "RIGID"
msgstr ""

msgid "RIGIDITY_MEMBRANE_DESCRIPTION"
msgstr "Minél merevebb egy sejt membránja, annál ellenállóbb, de nehezebben fog tudni mozogni."

msgid "ROTATE_LEFT"
msgstr "Forgatás balra"

msgid "ROTATE_RIGHT"
msgstr "Forgatás jobbra"

msgid "ROTATION_COLON"
msgstr "Fordulás:"

msgid "RUN_AUTO_EVO_DURING_GAMEPLAY"
msgstr "Auto-evo futtatása játék alatt"

msgid "RUN_ONE_STEP"
msgstr ""

msgid "RUN_RESULT_BY_SENDING_POPULATION"
msgstr "{0}, úgy, hogy {1} egyed vándorolt át ebből a patch-ből: {2}"

msgid "RUN_RESULT_GENE_CODE"
msgstr "gén kód:"

msgid "RUN_RESULT_NICHE_FILL"
msgstr "megjelent, hogy betöltsön egy ökológiai niche-t"

msgid "RUN_RESULT_SELECTION_PRESSURE_SPLIT"
msgstr "különböző kiválasztódási nyomások miatt megjelent"

msgid "RUN_RESULT_SPLIT_FROM"
msgstr "{0}-ról/-ről vált le"

msgid "RUN_RESULT_SPLIT_OFF_TO"
msgstr "néhány patch-ben populáció vált le, hogy új fajt alakítson {0}:"

msgid "RUN_X_WORLDS"
msgstr ""

#, fuzzy
msgid "RUN_X_WORLDS_TOOLTIP"
msgstr "Segítség"

msgid "RUSTICYANIN"
msgstr "Rusticyanin"

#, fuzzy
msgid "RUSTICYANIN_DESCRIPTION"
msgstr "A rusticyanin egy fehérje, ami szén-dioxid, és oxigén segítségével képes oxidálni a vasat egyik kémiai állapotból a másikba. Ez a folyamat (amit vas-légzésnek hívnak) energiát termel, amit a sejt később fel tud használni."

#, fuzzy
msgid "RUSTICYANIN_PROCESSES_DESCRIPTION"
msgstr "[thrive:compound type=\"iron\"][/thrive:compound]-at alakít át [thrive:compound type=\"atp\"][/thrive:compound]-vé. Hatékonysága függ az [thrive:compound type=\"carbondioxide\"][/thrive:compound] és az [thrive:compound type=\"oxygen\"][/thrive:compound] koncentrációjától."

#, fuzzy
msgid "SAFE_MODE_EXPLANATION"
msgstr ""
"A félénk sejtek sok esetben a menekülést választják,\n"
"így ha ragadozó van a közelben, akkor inkább megfutamodnak.\n"
"A bátor sejtek nem ijednek meg a ragadozó sejtektől,\n"
"így nagy eséllyel védekezésképp vissza is támadnak."

#, fuzzy
msgid "SAFE_MODE_TITLE"
msgstr "Helyi adatok törlése"

msgid "SAVE"
msgstr "Mentés"

msgid "SAVE_AND_CONTINUE"
msgstr "Mentés és folytatás"

msgid "SAVE_AUTOSAVE"
msgstr "Automentés"

msgid "SAVE_DELETE_WARNING"
msgstr "Biztos véglegesen akarod törölni a következő mentést: {0}?"

msgid "SAVE_ERROR_INCLUDE_JSON_DEBUG_NOTE"
msgstr ""

#, fuzzy
msgid "SAVE_ERROR_TURN_ON_JSON_DEBUG_MODE"
msgstr "JSON debug mód:"

msgid "SAVE_FAILED"
msgstr "Mentés sikertelen"

msgid "SAVE_GAME"
msgstr "Játék mentése"

msgid "SAVE_GAME_BUTTON_TOOLTIP"
msgstr "Nyisd meg a mentés menüt, hogy elmentsd a játékot"

msgid "SAVE_HAS_DIFFERENT_VERSION"
msgstr "A mentéseknek különböző változatai vannak"

msgid "SAVE_HAS_DIFFERENT_VERSION_TEXT"
msgstr ""
"A mentés, amit be akarsz tölteni a játék egy másik verziójához tartozik.\n"
"A mentést a menüből próbáld betölteni manuálisan."

msgid "SAVE_HAS_INVALID_GAME_STATE"
msgstr ""

msgid "SAVE_INVALID"
msgstr "Érvénytelen"

msgid "SAVE_IS_INVALID"
msgstr "A mentés érvénytelen"

msgid "SAVE_IS_UPGRADEABLE_DESCRIPTION"
msgstr ""
"A kijelölt mentés a Thrive egy régebbi verziójából való, de újabb verzióra lehet frissíteni.\n"
"A játék egy biztonsági mentést fog létrehozni/már létrehozott a frissítés előtt.\n"
"Ha nem frissíted a mentést, akkor a játék megpróbálja betölteni így is.\n"
"Frissíted ezt a mentést?"

msgid "SAVE_LOAD_ALREADY_LOADED_FREE_FAILURE"
msgstr ". Nem sikerült felszabadítani a már betöltött erőforrásokat: {0}"

msgid "SAVE_MANUAL"
msgstr "Kézikönyv"

msgid "SAVE_QUICKSAVE"
msgstr "Gyorsmentés"

msgid "SAVE_SPACE_USED"
msgstr "Mérete:"

msgid "SAVE_UPGRADE_FAILED"
msgstr "A mentés frissítése sikertelen"

#, fuzzy
msgid "SAVE_UPGRADE_FAILED_DESCRIPTION"
msgstr ""
"Ezen mentés frissítése nem sikerült a következő hiba miatt:\n"
"{0}"

msgid "SAVING_DATA_FAILED_DUE_TO"
msgstr "Az információ mentése sikertelen a következő ok miatt: {0}"

msgid "SAVING_DOT_DOT_DOT"
msgstr "Mentés..."

msgid "SAVING_FAILED_WITH_EXCEPTION"
msgstr "A mentés sikertelen! Hiba történt"

msgid "SAVING_NOT_POSSIBLE"
msgstr "A mentés nem sikerült a következő ok(ok)miatt:"

msgid "SAVING_SUCCEEDED"
msgstr "Sikeres mentés"

msgid "SCALING_NONE"
msgstr ""

#, fuzzy
msgid "SCALING_ON"
msgstr "Jelző szövet"

msgid "SCALING_ON_INVERSE"
msgstr ""

#, fuzzy
msgid "SCREEN_EFFECT"
msgstr "Külső effektek:"

#, fuzzy
msgid "SCREEN_EFFECT_GAMEBOY"
msgstr "Külső effektek:"

#, fuzzy
msgid "SCREEN_EFFECT_GAMEBOY_COLOR"
msgstr "Külső effektek:"

msgid "SCREEN_EFFECT_GREYSCALE"
msgstr ""

#, fuzzy
msgid "SCREEN_EFFECT_NONE"
msgstr "Képesség sáv megjelenítése"

msgid "SCREEN_RELATIVE_MOVEMENT"
msgstr ""

#, fuzzy
msgid "SCREEN_RELATIVE_MOVEMENT_TOOLTIP"
msgstr "Alap mozgás"

msgid "SCROLLLOCK"
msgstr "Scroll Lock"

msgid "SEARCH_DOT_DOT_DOT"
msgstr "Keresés..."

msgid "SEARCH_PLACEHOLDER"
msgstr ""

msgid "SEARCH_RADIUS"
msgstr "Keresési rádiusz:"

msgid "SEA_FLOOR"
msgstr "Tengerfenék"

msgid "SECRETE_SLIME"
msgstr ""

#, fuzzy
msgid "SECRETE_SLIME_TOOLTIP"
msgstr "Játék folytatása"

#, fuzzy
msgid "SEED_LABEL"
msgstr "Biom: {0}"

#, fuzzy
msgid "SELECTED"
msgstr "Kijelölt mod:"

msgid "SELECTED_COLON"
msgstr "Kijelölve:"

msgid "SELECTED_MOD"
msgstr "Kijelölt mod:"

msgid "SELECTED_SAVE_IS_INCOMPATIBLE_PROMPT"
msgstr "A kiválasztott mentés nem kompatibilis"

#, fuzzy
msgid "SELECTED_SAVE_IS_INCOMPATIBLE_PROTOTYPE_PROMPT"
msgstr "A kiválasztott mentés nem kompatibilis"

msgid "SELECTED_SAVE_IS_UPGRADEABLE_PROMPT"
msgstr "A kiválasztott mentés frissíthető"

#, fuzzy
msgid "SELECT_A_GENERATION"
msgstr "Válassz ki egy lehetőséget"

msgid "SELECT_A_PATCH"
msgstr "Válassz ki egy patch-et a további részletek megtekintéséhez"

msgid "SELECT_A_SPECIES"
msgstr "Válassz ki egy fajt"

msgid "SELECT_A_TECHNOLOGY"
msgstr "Válassz ki egy technológiát a TechWeb-ről"

msgid "SELECT_CELL_TYPE_FROM_EDITOR"
msgstr "Válassz ki egy sejttípust, hogy szerkeszteni tudd"

#, fuzzy
msgid "SELECT_ENZYME"
msgstr "Kijelölt mod:"

#, fuzzy
msgid "SELECT_MOVEMENT_MODE_TITLE"
msgstr "Helyi adatok törlése"

msgid "SELECT_OPTION"
msgstr "Válassz ki egy lehetőséget"

msgid "SELECT_PREVIEW_IMAGE"
msgstr "Előzetes kép kiválasztása"

#, fuzzy
msgid "SELECT_SPACE_STRUCTURE_TITLE"
msgstr "Struktúra"

msgid "SELECT_STRUCTURE_POPUP_TITLE"
msgstr ""

#, fuzzy
msgid "SELECT_TISSUE_TYPE_FROM_EDITOR"
msgstr "Válassz ki egy sejttípust, hogy szerkeszteni tudd"

#, fuzzy
msgid "SELECT_VACUOLE_COMPOUND_COLON"
msgstr "Kijelölve:"

msgid "SEPTEMBER"
msgstr "Szeptember"

msgid "SESSILE"
msgstr "Rögzült"

msgid "SETTING_ONLY_APPLIES_TO_NEW_GAMES"
msgstr ""

msgid "SFX_VOLUME"
msgstr "SFX hangerő"

msgid "SHIFT"
msgstr "Shift"

#, fuzzy
msgid "SHOW_ALL_TUTORIALS"
msgstr "Tutorial-ok mutatása"

#, fuzzy
msgid "SHOW_ALL_TUTORIALS_TOOLTIP"
msgstr "Segítség"

msgid "SHOW_DAMAGE_EFFECT"
msgstr ""

msgid "SHOW_HELP"
msgstr "Segítség mutatása"

#, fuzzy
msgid "SHOW_ITEM_COORDINATES"
msgstr "{0} ({1}, {2}) helyen"

#, fuzzy
msgid "SHOW_NEW_PATCH_NOTES"
msgstr "{0} {1}"

#, fuzzy
msgid "SHOW_NEW_PATCH_NOTES_TOOLTIP"
msgstr "{0} {1}"

msgid "SHOW_TUTORIALS_IN_NEW_CURRENT_OPTION"
msgstr "Tutoriálok mutatása (jelenlegi játékban)"

msgid "SHOW_TUTORIALS_IN_NEW_GAMES_OPTION"
msgstr "Tutoriálok mutatása (új játék esetén)"

#, fuzzy
msgid "SHOW_TUTORIALS_OPTION_TOOLTIP"
msgstr "Segítség"

msgid "SHOW_UNSAVED_PROGRESS_WARNING"
msgstr "\"Mentetlen játék\" figyelmeztetés mutatása"

msgid "SHOW_UNSAVED_PROGRESS_WARNING_TOOLTIP"
msgstr ""

msgid "SHOW_WEB_NEWS_FEED"
msgstr ""

#, fuzzy
msgid "SIDEROPHORE_ACTION_TOOLTIP"
msgstr "Játék szüneteltetése"

msgid "SIGNALING_AGENT"
msgstr "Jelző szövet"

#, fuzzy
msgid "SIGNALING_AGENTS_ACTION_TOOLTIP"
msgstr "Több sejthez való kapcsolódást teszi lehetővé. Ez a legelső lépés a többsejtűség felé. Amikor a sejted egy kolónia tagja, akkor a vegyületek eloszlanak a sejtek között. Ameddig egy kolónia tagja vagy, addig nem léphetsz be a sejtszerkesztőbe, emiatt el kell válnod a kolóniától miután elegendő vegyületet gyűjtöttél."

#, fuzzy
msgid "SIGNALING_AGENT_DESCRIPTION"
msgstr "Több sejthez való kapcsolódást teszi lehetővé. Ez a legelső lépés a többsejtűség felé. Amikor a sejted egy kolónia tagja, akkor a vegyületek eloszlanak a sejtek között. Ameddig egy kolónia tagja vagy, addig nem léphetsz be a sejtszerkesztőbe, emiatt el kell válnod a kolóniától miután elegendő vegyületet gyűjtöttél."

#, fuzzy
msgid "SIGNALING_AGENT_PROCESSES_DESCRIPTION"
msgstr "[thrive:compound type=\"iron\"][/thrive:compound]-at alakít át [thrive:compound type=\"atp\"][/thrive:compound]-vé. Hatékonysága függ az [thrive:compound type=\"carbondioxide\"][/thrive:compound] és az [thrive:compound type=\"oxygen\"][/thrive:compound] koncentrációjától."

msgid "SIGNAL_COMMAND_AGGRESSION"
msgstr ""

msgid "SIGNAL_COMMAND_FLEE"
msgstr ""

msgid "SIGNAL_COMMAND_FOLLOW"
msgstr ""

msgid "SIGNAL_COMMAND_NONE"
msgstr ""

msgid "SIGNAL_COMMAND_TO_ME"
msgstr ""

msgid "SIGNAL_TO_EMIT"
msgstr ""

msgid "SILICA"
msgstr "Kovasav"

msgid "SILICA_MEMBRANE_DESCRIPTION"
msgstr ""

msgid "SIXTEEN_TIMES"
msgstr "16x"

msgid "SIZE_COLON"
msgstr "Méret:"

msgid "SLIDESHOW"
msgstr "Diavetítés"

msgid "SLIME_JET"
msgstr "Nyálka jet"

#, fuzzy
msgid "SLIME_JET_DESCRIPTION"
msgstr "A ragacsos belseje a sejtnek. A citoplazma (sejtplazma) ionok, proteinek, víz és még más anyagok egyszerű keveréke, ami kitölti egy sejt belsejét. Az egyik funkciója a glikolízis, ami a glükóz ATP-vé alakítását takarja. Azoknak az organizmusoknak, melyeknek nincsenek különböző sejtszervecskéi, hogy fejlettebb anyagcserét tudjanak végezni, nekik ez az egyetlen támaszuk az energia előállítására. A sejtek még használják molekulák raktáraként, és hogy ezzel növelni tudják méretüket."

#, fuzzy
msgid "SLIME_JET_PROCESSES_DESCRIPTION"
msgstr "[thrive:compound type=\"glucose\"][/thrive:compound]-t alakít át [thrive:compound type=\"atp\"][/thrive:compound]-vé."

msgid "SMALL_IRON_CHUNK"
msgstr "Kis vasdarab"

#, fuzzy
msgid "SMALL_PHOSPHATE_CHUNK"
msgstr "Kis vasdarab"

#, fuzzy
msgid "SMALL_SULFUR_CHUNK"
msgstr "Kis vasdarab"

msgid "SNOWFLAKE"
msgstr ""

#, fuzzy
msgid "SOCIETY_STAGE"
msgstr "Sejtfázis"

msgid "SOUND"
msgstr "Hang"

msgid "SOUND_TEAM"
msgstr "Hangokkal foglalkozó csapat"

msgid "SOUND_TEAM_LEAD"
msgstr "A hanggal foglalkozó csapat vezetője"

msgid "SOUND_TEAM_LEADS"
msgstr "A hanggal foglalkozó csapat vezetői"

msgid "SPACE"
msgstr "Űr"

#, fuzzy
msgid "SPACE_STAGE"
msgstr "Sejtfázis"

#, fuzzy
msgid "SPACE_STRUCTURE_HAS_RESOURCES"
msgstr "Struktúra"

#, fuzzy
msgid "SPACE_STRUCTURE_NO_EXTRA_DESCRIPTION"
msgstr "Struktúra"

msgid "SPACE_STRUCTURE_WAITING_CONSTRUCTION"
msgstr ""

msgid "SPAWN_AMMONIA"
msgstr "Ammónia létrehozása"

msgid "SPAWN_ENEMY"
msgstr "Ellenség spawnolása"

#, fuzzy
msgid "SPAWN_ENEMY_CHEAT_FAIL"
msgstr "Ellenség spawnolása"

msgid "SPAWN_GLUCOSE"
msgstr "Glükóz létrehozása"

msgid "SPAWN_PHOSPHATES"
msgstr "Foszfát létrehozása"

msgid "SPECIAL_MOUSE_1"
msgstr "Speciál egér 1"

msgid "SPECIAL_MOUSE_2"
msgstr "Speciál egér 2"

#, fuzzy
msgid "SPECIES"
msgstr "Fajlista"

msgid "SPECIES_COLON"
msgstr "Fajok:"

msgid "SPECIES_DETAIL_TEXT"
msgstr ""
"[b]Fajok[/b]\n"
"  {0}:{1}\n"
"[b]Generáció[/b]\n"
"  {2}\n"
"[b]Populáció[/b]\n"
"  {3}\n"
"[b]Szín[/b]\n"
"  #{4}\n"
"[b]Viselkedés[/b]\n"
"  {5}"

msgid "SPECIES_HAS_A_MUTATION"
msgstr "faj mutálódott"

msgid "SPECIES_LIST"
msgstr "Fajlista"

#, fuzzy
msgid "SPECIES_MEMBER_IMPACT_ON_POP"
msgstr "Faj neve túl hosszú!"

#, fuzzy
msgid "SPECIES_MEMBER_IMPACT_ON_POPULATION_EXPLANATION"
msgstr "(a szervek, membránok, és egyéb dolgok költsége a szerkesztőben)"

msgid "SPECIES_NAME_DOT_DOT_DOT"
msgstr "Faj neve..."

msgid "SPECIES_NAME_TOO_LONG_POPUP"
msgstr "Faj neve túl hosszú!"

msgid "SPECIES_POPULATION"
msgstr "A fajok populációi"

msgid "SPECIES_PRESENT"
msgstr "Jelenlévő fajok"

#, fuzzy
msgid "SPECIES_TO_FIND"
msgstr "Fajok:"

#, fuzzy
msgid "SPECIES_WITH_POPULATION"
msgstr "A fajok populációi"

msgid "SPEED"
msgstr "Sebesség"

msgid "SPEED_COLON"
msgstr "Sebesség:"

msgid "SPREAD_TO_PATCHES"
msgstr "ezen patch-ekben terjed:"

#, fuzzy
msgid "SPRINT"
msgstr "Print Screen"

#, fuzzy
msgid "SPRINT_ACTION_TOOLTIP"
msgstr "Játék szüneteltetése"

msgid "STAGE_MENU_BUTTON_TOOLTIP"
msgstr "Menü"

#, fuzzy
msgid "START"
msgstr "Indítás"

msgid "STARTING"
msgstr "Indítás"

msgid "START_CALIBRATION"
msgstr ""

#, fuzzy
msgid "START_GAME"
msgstr "Játék mentése"

#, fuzzy
msgid "START_RESEARCH"
msgstr "Újraindítás szükséges"

msgid "STATISTICS"
msgstr "Statisztikák"

#, fuzzy
msgid "STAT_ATP_PRODUCTION_REDUCTION"
msgstr "AZ ATP TERMELŐDÉSE TÚL ALACSONY!"

#, fuzzy
msgid "STAT_BASE_MOVEMENT_REDUCTION"
msgstr "Alap mozgás"

msgid "STAT_DAMAGE"
msgstr ""

msgid "STAT_DAMAGE_PER_OXYGEN"
msgstr ""

msgid "STEAM_CLIENT_INIT_FAILED"
msgstr ""

msgid "STEAM_ERROR_ACCOUNT_DOES_NOT_OWN_PRODUCT"
msgstr "A Steam fiókod nem rendelkezik a Thrive licencével"

msgid "STEAM_ERROR_ACCOUNT_READ_ONLY"
msgstr ""

msgid "STEAM_ERROR_ALREADY_UPLOADED"
msgstr ""

msgid "STEAM_ERROR_BANNED"
msgstr "Nem töltheted fel ezt a tartalmat, mert a Steam fiókod le van tiltva"

msgid "STEAM_ERROR_CLOUD_LIMIT_EXCEEDED"
msgstr ""

#, fuzzy
msgid "STEAM_ERROR_DUPLICATE_NAME"
msgstr "A játékos megkettőzése"

msgid "STEAM_ERROR_FILE_NOT_FOUND"
msgstr ""

msgid "STEAM_ERROR_INSUFFICIENT_PRIVILEGE"
msgstr ""

msgid "STEAM_ERROR_INVALID_PARAMETER"
msgstr ""

#, fuzzy
msgid "STEAM_ERROR_LOCKING_FAILED"
msgstr "A mentés sikertelen! Hiba történt"

msgid "STEAM_ERROR_NOT_LOGGED_IN"
msgstr "Nem vagy bejelentkezve Steam-re"

msgid "STEAM_ERROR_TIMEOUT"
msgstr ""

msgid "STEAM_ERROR_UNAVAILABLE"
msgstr ""

msgid "STEAM_ERROR_UNKNOWN"
msgstr "Ismeretlen Steam hiba történt"

#, fuzzy
msgid "STEAM_INIT_FAILED"
msgstr "A mentés sikertelen! Hiba történt"

#, fuzzy
msgid "STEAM_INIT_FAILED_DESCRIPTION"
msgstr ""
"Ezen mentés frissítése nem sikerült a következő hiba miatt:\n"
"{0}"

#, fuzzy
msgid "STEAM_TOOLTIP"
msgstr "Játék szüneteltetése"

msgid "STEM_CELL_NAME"
msgstr "Tő"

msgid "STOP"
msgstr "Stop"

msgid "STORAGE"
msgstr "Tárhely"

msgid "STORAGE_COLON"
msgstr "Tárhely:"

msgid "STORAGE_STATISTICS_SECONDS_OF_COMPOUND"
msgstr ""

msgid "STORE_LOGGED_IN_AS"
msgstr "Belépve mint: {0}"

#, fuzzy
msgid "STRAIN_BAR_TOOLTIP"
msgstr "Játék szüneteltetése"

msgid "STRAIN_BAR_VISIBILITY"
msgstr ""

#, fuzzy
msgid "STRATEGY_STAGES"
msgstr "Sejtfázis"

msgid "STRICT_NICHE_COMPETITION"
msgstr ""

msgid "STRUCTURAL"
msgstr "Strukturális"

msgid "STRUCTURE"
msgstr "Struktúra"

msgid "STRUCTURE_ASCENSION_GATE"
msgstr ""

#, fuzzy
msgid "STRUCTURE_DYSON_SWARM"
msgstr "Struktúra"

msgid "STRUCTURE_HAS_REQUIRED_RESOURCES_TO_BUILD"
msgstr ""

msgid "STRUCTURE_HUNTER_GATHERER_LODGE"
msgstr ""

msgid "STRUCTURE_IN_PROGRESS_CONSTRUCTION"
msgstr ""

msgid "STRUCTURE_REQUIRED_RESOURCES_TO_FINISH"
msgstr ""

msgid "STRUCTURE_SELECTION_MENU_ENTRY"
msgstr ""

msgid "STRUCTURE_SELECTION_MENU_ENTRY_NOT_ENOUGH_RESOURCES"
msgstr ""

msgid "STRUCTURE_SOCIETY_CENTER"
msgstr ""

msgid "STRUCTURE_STEAM_POWERED_FACTORY"
msgstr ""

msgid "SUCCESSFUL_KILL"
msgstr "sikeres ölés"

msgid "SUCCESSFUL_SCAVENGE"
msgstr ""

msgid "SUCCESS_BUT_MISSING_ID"
msgstr ""

msgid "SUICIDE_BUTTON_TOOLTIP"
msgstr "Öngyilkosság"

msgid "SUNLIGHT"
msgstr "Napfény"

msgid "SUPPORTER_PATRONS"
msgstr "Támogatók"

msgid "SURVIVAL_TITLE"
msgstr ""

msgid "SWITCH_TO_FRONT_CAMERA"
msgstr "Váltás elülső kamera nézetre"

msgid "SWITCH_TO_RIGHT_CAMERA"
msgstr "Váltás jobb oldali kameranézetre"

msgid "SWITCH_TO_TOP_CAMERA"
msgstr "Váltás felső kameranézetre"

msgid "SYSREQ"
msgstr "SysRq"

msgid "TAB_SECONDARY_SWITCH_LEFT"
msgstr ""

msgid "TAB_SECONDARY_SWITCH_RIGHT"
msgstr ""

#, fuzzy
msgid "TAB_SWITCH_LEFT"
msgstr "Forgatás balra"

#, fuzzy
msgid "TAB_SWITCH_RIGHT"
msgstr "Forgatás jobbra"

msgid "TAGS_IS_WHITESPACE"
msgstr ""

msgid "TAKE_SCREENSHOT"
msgstr "Képernyőkép készítése"

#, fuzzy
msgid "TARGET_TYPE_COLON"
msgstr "Típus:"

msgid "TECHNOLOGY_ASCENSION"
msgstr ""

msgid "TECHNOLOGY_HUNTER_GATHERING"
msgstr ""

msgid "TECHNOLOGY_LEVEL_ADVANCED_SPACE"
msgstr ""

msgid "TECHNOLOGY_LEVEL_INDUSTRIAL"
msgstr ""

msgid "TECHNOLOGY_LEVEL_PRE_SOCIETY"
msgstr ""

msgid "TECHNOLOGY_LEVEL_PRIMITIVE"
msgstr ""

msgid "TECHNOLOGY_LEVEL_SCIFI"
msgstr ""

msgid "TECHNOLOGY_LEVEL_SPACE_AGE"
msgstr ""

msgid "TECHNOLOGY_REQUIRED_LEVEL"
msgstr ""

msgid "TECHNOLOGY_ROCKETRY"
msgstr ""

msgid "TECHNOLOGY_SIMPLE_STONE_TOOLS"
msgstr ""

msgid "TECHNOLOGY_SOCIETY_CENTER"
msgstr ""

msgid "TECHNOLOGY_STEAM_POWER"
msgstr ""

msgid "TECHNOLOGY_UNLOCKED_NOTICE"
msgstr ""

msgid "TEMPERATURE"
msgstr "Hőmérséklet"

msgid "TEMPERATURE_SHORT"
msgstr "Hőm."

#, fuzzy
msgid "TEMPERATURE_TOLERANCE_TOOLTIP"
msgstr "Játék szüneteltetése"

msgid "TESTING_TEAM"
msgstr "Tesztelő csapat"

#, fuzzy
msgid "THANKS_FOR_BUYING_THRIVE_2"
msgstr ""
"Köszönjük, hogy játszottál a játékkal!\n"
"\n"
"Ha élvezted a játékot, akkor beszélj a barátaidnak is rólunk."

msgid "THANKS_FOR_PLAYING"
msgstr ""
"Köszönjük, hogy játszottál a játékkal!\n"
"\n"
"Ha élvezted a játékot, akkor beszélj a barátaidnak is rólunk."

msgid "THANK_YOU_TITLE"
msgstr "Köszönjük"

msgid "THEORY_TEAM"
msgstr "Elméleti csapat"

msgid "THERMOPLAST"
msgstr "Termoplasztisz"

msgid "THERMOPLAST_DESCRIPTION"
msgstr ""

#, fuzzy
msgid "THERMOPLAST_PROCESSES_DESCRIPTION"
msgstr "[thrive:compound type=\"glucose\"][/thrive:compound]-t állít elő. Hatékonysága függ a [thrive:compound type=\"carbondioxide\"][/thrive:compound] koncentrációjától és a hőmérséklettől."

msgid "THERMOSYNTHASE"
msgstr "Termoszintézis"

#, fuzzy
msgid "THERMOSYNTHASE_DESCRIPTION"
msgstr "A nitrogenáz egy enzim, mely nitrogéngázból a sejt energiaraktározó ATP molekulájának segítségével képes ammóniát előállítani, ami a sejtnek egy elég fontos tápanyaga. Ez a folyamat anaerob nitrogén-rögzítés néven ismert. Mivel a nitrogenáz a citoplazmában helyezkedik el, ezért a környékén elhelyezkedő folyadék glikolízist végez."

#, fuzzy
msgid "THERMOSYNTHASE_PROCESSES_DESCRIPTION"
msgstr "[thrive:compound type=\"glucose\"][/thrive:compound]-t állít elő. Hatékonysága függ a [thrive:compound type=\"carbondioxide\"][/thrive:compound] koncentrációjától és a hőmérséklettől."

msgid "THERMOSYNTHESIS"
msgstr "Termoszintézis"

msgid "THE_DISTURBANCE"
msgstr ""

msgid "THE_PATCH_MAP_BUTTON"
msgstr "A patch térkép"

#, fuzzy
msgid "THE_WORLD_TITLE"
msgstr "Jelenlegi fejlesztők"

msgid "THIS_IS_LOCAL_MOD"
msgstr "Ez egy lokálisan letöltött mod"

msgid "THIS_IS_WORKSHOP_MOD"
msgstr "Ez a mod a Steam Műhelyből lett letöltve"

msgid "THREADS"
msgstr "Szálak:"

msgid "THRIVEOPEDIA"
msgstr ""

msgid "THRIVEOPEDIA_CURRENT_WORLD_PAGE_TITLE"
msgstr ""

msgid "THRIVEOPEDIA_EVOLUTIONARY_TREE_PAGE_TITLE"
msgstr ""

msgid "THRIVEOPEDIA_HINT_IN_GAME"
msgstr ""

msgid "THRIVEOPEDIA_HOME_INFO"
msgstr ""

msgid "THRIVEOPEDIA_HOME_PAGE_TITLE"
msgstr ""

msgid "THRIVEOPEDIA_MUSEUM_PAGE_TITLE"
msgstr ""

msgid "THRIVEOPEDIA_PATCH_MAP_PAGE_TITLE"
msgstr "Patch térkép"

msgid "THRIVE_LICENSES"
msgstr "Thrive licenszek"

msgid "THYLAKOIDS"
msgstr "Thilakoidok"

#, fuzzy
msgid "THYLAKOIDS_DESCRIPTION"
msgstr "A thilakoidok fehérjék és fényérzékeny pigmentek csoportosulásai. Ezek a pigmentek képesek a fény energiáját felhasználni glükóz előállítására vízből, és szén-dioxid gázból. Ezt a folyamatot hívjuk fotoszintézisnek. E pigmentek adják ráadásul saját maguk jellegzetes színét. A glükóz előállításának intenzitása a fény intenzitásától, és a szén-dioxid koncentrációjától függ. Mivel a thilakoidok a citoplazmában helyezkednek el, ezért a körülötte elhelyezkedő folyadék végez némi glikolízist."

msgid "TIDEPOOL"
msgstr "Árapály medence"

msgid "TIMELINE"
msgstr "Idővonal"

msgid "TIMELINE_GLOBAL_FILTER_TOOLTIP"
msgstr ""

msgid "TIMELINE_LOCAL_FILTER_TOOLTIP"
msgstr ""

#, fuzzy
msgid "TIMELINE_NICHE_FILL"
msgstr "[u]{0}[/u] egy új fajként vált le [u]{1}[/u]-tól/től, hogy betöltsön egy ökológiai niche-t"

#, fuzzy
msgid "TIMELINE_PLAYER_MIGRATED"
msgstr "[u]{0}[/u] populációjának egy része ide vándorolt: {1}"

#, fuzzy
msgid "TIMELINE_PLAYER_MIGRATED_TO"
msgstr "[u]{0}[/u] populációjának egy része ide vándorolt: {1}"

#, fuzzy
msgid "TIMELINE_SELECTION_PRESSURE_SPLIT"
msgstr "kölönböző kiválasztódási nyomások miatt, [u]{0}[/u] egy új fajként vált le [u]{1}[/u]-tól/től"

#, fuzzy
msgid "TIMELINE_SPECIES_BECAME_MULTICELLULAR"
msgstr ""
"Gyűjts glükózt úgy, hogy áthaladsz a fehér felhőkön.\n"
"A sejtednek szüksége van glükózra, hogy energiát tudjon előállítani és túl tudjon így élni.\n"
"Kövesd a vonalat, hogy találj egy kis glükózt."

#, fuzzy
msgid "TIMELINE_SPECIES_EXTINCT"
msgstr "[u]{0}[/u] kihalt!"

#, fuzzy
msgid "TIMELINE_SPECIES_EXTINCT_LOCAL"
msgstr "[u]{0}[/u] eltűnt ebből a patch-ből"

#, fuzzy
msgid "TIMELINE_SPECIES_FOLLOWED"
msgstr "[u]{0}[/u] kihalt!"

#, fuzzy
msgid "TIMELINE_SPECIES_MIGRATED_FROM"
msgstr "[u]{0}[/u] populációjának egy része ebbe a patch-be vándorolt ebből a patch-ből: {1}"

#, fuzzy
msgid "TIMELINE_SPECIES_MIGRATED_TO"
msgstr "[u]{0}[/u] populációjának egy része ide vándorolt: {1}"

#, fuzzy
msgid "TIMELINE_SPECIES_POPULATION_DECREASE"
msgstr "[u]{0}[/u] egyedszáma csökkent: {1}"

#, fuzzy
msgid "TIMELINE_SPECIES_POPULATION_INCREASE"
msgstr "[u]{0}[/u] egyedszáma növekedett: {1}"

msgid "TIME_INDICATOR_TOOLTIP"
msgstr ""

msgid "TIME_OF_DAY"
msgstr ""

msgid "TITLE_COLON"
msgstr "Cím:"

msgid "TOGGLE_BINDING"
msgstr "Összekapcsolás be/ki"

#, fuzzy
msgid "TOGGLE_BINDING_TOOLTIP"
msgstr "Összekapcsolás be/ki"

msgid "TOGGLE_DEBUG_PANEL"
msgstr "Debug panel be/ki"

msgid "TOGGLE_ENGULF"
msgstr "Elnyelés be/ki"

#, fuzzy
msgid "TOGGLE_ENGULF_TOOLTIP"
msgstr "Elnyelés be/ki"

#, fuzzy
msgid "TOGGLE_FAST_MODE"
msgstr "Szünet"

msgid "TOGGLE_FPS"
msgstr "FPS mutatása be/ki"

msgid "TOGGLE_FULLSCREEN"
msgstr "Teljes képernyő be/ki"

#, fuzzy
msgid "TOGGLE_HEAT_VIEW_TOOLTIP"
msgstr "Elnyelés be/ki"

msgid "TOGGLE_HUD_HIDE"
msgstr "HUD be/ki"

#, fuzzy
msgid "TOGGLE_INVENTORY"
msgstr "Összekapcsolás be/ki"

msgid "TOGGLE_METRICS"
msgstr "Metrikus kijelző ki/bekapcsolása"

#, fuzzy
msgid "TOGGLE_MUCOCYST_DEFENCE"
msgstr "Teljes képernyő be/ki"

msgid "TOGGLE_NAVIGATION_TREE"
msgstr ""

msgid "TOGGLE_PAUSE"
msgstr "Szünet"

msgid "TOGGLE_UNBINDING"
msgstr "Szétválás be/ki"

msgid "TOLERANCES_TOO_HIGH_PRESSURE"
msgstr ""

msgid "TOLERANCES_TOO_HIGH_TEMPERATURE"
msgstr ""

msgid "TOLERANCES_TOO_LOW_OXYGEN_PROTECTION"
msgstr ""

#, fuzzy
msgid "TOLERANCES_TOO_LOW_PRESSURE"
msgstr "Vegyületfelhők"

msgid "TOLERANCES_TOO_LOW_TEMPERATURE"
msgstr ""

#, fuzzy
msgid "TOLERANCES_TOO_LOW_UV_PROTECTION"
msgstr "{0}: +{1} ATP"

msgid "TOLERANCES_UNSUITABLE_DEBUFFS"
msgstr ""

#, fuzzy
msgid "TOLERANCE_FROM_ORGANELLES_TOOLTIP"
msgstr "Az összetevők mutatása / elrejtése"

msgid "TOLERANCE_RANGE_LABEL"
msgstr ""

msgid "TOOLS"
msgstr "Eszközök"

msgid "TOOL_HAND_AXE"
msgstr ""

msgid "TOO_LARGE_PRESSURE_RANGE"
msgstr ""

msgid "TOO_MANY_RECENT_VERSIONS_TO_SHOW"
msgstr ""

#, fuzzy
msgid "TOTAL_GATHERED_ENERGY_COLON"
msgstr "Készítő:"

msgid "TOTAL_SAVES"
msgstr "Összes mentés:"

msgid "TOXIN_CHANNEL_INHIBITOR"
msgstr ""

#, fuzzy
msgid "TOXIN_CHANNEL_INHIBITOR_DESCRIPTION"
msgstr "A rusticyanin egy fehérje, ami szén-dioxid, és oxigén segítségével képes oxidálni a vasat egyik kémiai állapotból a másikba. Ez a folyamat (amit vas-légzésnek hívnak) energiát termel, amit a sejt később fel tud használni."

#, fuzzy
msgid "TOXIN_COMPOUND"
msgstr "Vegyületek"

#, fuzzy
msgid "TOXIN_CYTOTOXIN"
msgstr "Egyes beállítások lehet, hogy nem elérhetők, hogyha a LAWK engedélyezve van"

#, fuzzy
msgid "TOXIN_CYTOTOXIN_DESCRIPTION"
msgstr "A rusticyanin egy fehérje, ami szén-dioxid, és oxigén segítségével képes oxidálni a vasat egyik kémiai állapotból a másikba. Ez a folyamat (amit vas-légzésnek hívnak) energiát termel, amit a sejt később fel tud használni."

msgid "TOXIN_FIRE_RATE_TOXICITY_COLON"
msgstr ""

#, fuzzy
msgid "TOXIN_MACROLIDE"
msgstr ""
"Méreganyag\n"
"Vakuólum"

#, fuzzy
msgid "TOXIN_MACROLIDE_DESCRIPTION"
msgstr "[thrive:compound type=\"atp\"][/thrive:compound]-t alakít át [thrive:compound type=\"oxytoxy\"][/thrive:compound]-vá. Hatékonysága függ az [thrive:compound type=\"oxygen\"][/thrive:compound] koncentrációjától. Mérget képes kilőni a [thrive:input]g_fire_toxin[/thrive:input] megnyomásával. Ha az [thrive:compound type=\"oxytoxy\"][/thrive:compound] mennyisége alacsony, akkor azt a kis mennyiséget ki tudod lőni, viszont kevesebb sebzést okoz."

msgid "TOXIN_OXYGEN_METABOLISM_INHIBITOR"
msgstr ""

#, fuzzy
msgid "TOXIN_OXYGEN_METABOLISM_INHIBITOR_DESCRIPTION"
msgstr "A metaboloszómák fehérjecsoportosulások fehérjeburokba csomagolva. A glükózt a citoplazmánál sokkal gyorsabban át tudják alakítani ATP-vé az aerob légzés segítségével. Viszont, mivel egyfajta \"légzés\", ezért oxigén kell a működéséhez, így a környezetben kisebb az oxigénszint, akkor ennek hatására az ATP előállítása lelassul. Mivel a metaboloszómák a citoplazmában helyezkednek el, ezért a körülötte elhelyezkedő folyadék végez némi glikolízist."

#, fuzzy
msgid "TOXIN_OXYTOXY_DESCRIPTION"
msgstr "[thrive:compound type=\"atp\"][/thrive:compound]-t alakít át [thrive:compound type=\"oxytoxy\"][/thrive:compound]-vá. Hatékonysága függ az [thrive:compound type=\"oxygen\"][/thrive:compound] koncentrációjától. Mérget képes kilőni a [thrive:input]g_fire_toxin[/thrive:input] megnyomásával. Ha az [thrive:compound type=\"oxytoxy\"][/thrive:compound] mennyisége alacsony, akkor azt a kis mennyiséget ki tudod lőni, viszont kevesebb sebzést okoz."

msgid "TOXIN_PREFER_FIRE_RATE"
msgstr ""

msgid "TOXIN_PREFER_TOXICITY"
msgstr ""

#, fuzzy
msgid "TOXIN_PROPERTIES_HEADING"
msgstr "Méreg elleni állóképesség"

msgid "TOXIN_RESISTANCE"
msgstr "Méreg elleni állóképesség"

#, fuzzy
msgid "TOXIN_TOXICITY_CUSTOMIZATION_TOOLTIP"
msgstr ""
"Az agresszív sejtek a prédáikat távolabbról is le fogják vadászni,\n"
"és nagyobb eséllyel küzdenek más ragadozók ellen, ha megtámadják őket.\n"
"A békés sejtek nem kergetnek más prédákat,\n"
"és kevesebb eséllyel használnak mérgeket ragadozók ellen."

#, fuzzy
msgid "TOXIN_TYPE_COLON"
msgstr "Típus:"

#, fuzzy
msgid "TOXIN_TYPE_CUSTOMIZATION_EXPLANATION"
msgstr ""
"Az agresszív sejtek a prédáikat távolabbról is le fogják vadászni,\n"
"és nagyobb eséllyel küzdenek más ragadozók ellen, ha megtámadják őket.\n"
"A békés sejtek nem kergetnek más prédákat,\n"
"és kevesebb eséllyel használnak mérgeket ragadozók ellen."

#, fuzzy
msgid "TOXIN_VACUOLE"
msgstr ""
"Méreganyag\n"
"Vakuólum"

msgid "TOXIN_VACUOLE_DESCRIPTION"
msgstr ""

#, fuzzy
msgid "TOXIN_VACUOLE_PROCESSES_DESCRIPTION"
msgstr "[thrive:compound type=\"atp\"][/thrive:compound]-t alakít át [thrive:compound type=\"oxytoxy\"][/thrive:compound]-vá. Hatékonysága függ az [thrive:compound type=\"oxygen\"][/thrive:compound] koncentrációjától. Mérget képes kilőni a [thrive:input]g_fire_toxin[/thrive:input] megnyomásával. Ha az [thrive:compound type=\"oxytoxy\"][/thrive:compound] mennyisége alacsony, akkor azt a kis mennyiséget ki tudod lőni, viszont kevesebb sebzést okoz."

#, fuzzy
msgid "TOXISOME"
msgstr "Oxytoxyszóma"

#, fuzzy
msgid "TOXISOME_DESCRIPTION"
msgstr "A metaboloszómák fehérjecsoportosulások fehérjeburokba csomagolva. A glükózt a citoplazmánál sokkal gyorsabban át tudják alakítani ATP-vé az aerob légzés segítségével. Viszont, mivel egyfajta \"légzés\", ezért oxigén kell a működéséhez, így a környezetben kisebb az oxigénszint, akkor ennek hatására az ATP előállítása lelassul. Mivel a metaboloszómák a citoplazmában helyezkednek el, ezért a körülötte elhelyezkedő folyadék végez némi glikolízist."

msgid "TRANSLATORS"
msgstr "Fordítók"

msgid "TRANSPARENCY"
msgstr "Átlátszóság"

#, fuzzy
msgid "TRILLION_ABBREVIATION"
msgstr "{0} B"

#, fuzzy
msgid "TRY_FOSSILISING_SOME_SPECIES"
msgstr "Próbálj pár képernyőképet készíteni!"

msgid "TRY_MAKING_A_SAVE"
msgstr "Próbálj egy mentést létrehozni!"

msgid "TRY_TAKING_SOME_SCREENSHOTS"
msgstr "Próbálj pár képernyőképet készíteni!"

msgid "TUTORIAL"
msgstr "Tutorial"

#, fuzzy
msgid "TUTORIAL_ALL_NOT_ENABLED_EXPLANATION"
msgstr "(a szerkesztő elhagyása után egy közeli glükózfelhő mellett lesz a sejted)"

#, fuzzy
msgid "TUTORIAL_MICROBE_EDITOR_ATP_BALANCE_INTRO"
msgstr ""
"Üdvözöllek a Sejtszerkesztőben.\n"
"Itt megnézheted, hogy mi történt, mióta elkezdted a játékot, vagy mióta elhagytad a szerkesztőt. Ezek után pedig változtathatsz a fajodon.\n"
"\n"
"Ezen a lapon láthatsz egy jelentést, hogy mely fajok léteznek még rajtad kívül. Továbbá azt is megmutatja, hogy hol találhatóak, és mekkora a létszámuk. Plusz fent a változásokat is mutatja a környezetedben.\n"
"\n"
"A következő szerkesztő ablakba való lépéshez nyomd meg jobb lenti gombot."

#, fuzzy
msgid "TUTORIAL_MICROBE_EDITOR_AUTO-EVO_PREDICTION"
msgstr "Auto-evo előrejelzés"

#, fuzzy
msgid "TUTORIAL_MICROBE_EDITOR_CELL_TEXT"
msgstr ""
"Üdvözöllek a Sejtszerkesztőben.\n"
"Itt megnézheted, hogy mi történt, mióta elkezdted a játékot, vagy mióta elhagytad a szerkesztőt. Ezek után pedig változtathatsz a fajodon.\n"
"\n"
"Ezen a lapon láthatsz egy jelentést, hogy mely fajok léteznek még rajtad kívül. Továbbá azt is megmutatja, hogy hol találhatóak, és mekkora a létszámuk. Plusz fent a változásokat is mutatja a környezetedben.\n"
"\n"
"A következő szerkesztő ablakba való lépéshez nyomd meg jobb lenti gombot."

#, fuzzy
msgid "TUTORIAL_MICROBE_EDITOR_CHEMORECEPTOR"
msgstr ""
"Üdvözöllek a Sejtszerkesztőben.\n"
"Itt megnézheted, hogy mi történt, mióta elkezdted a játékot, vagy mióta elhagytad a szerkesztőt. Ezek után pedig változtathatsz a fajodon.\n"
"\n"
"Ezen a lapon láthatsz egy jelentést, hogy mely fajok léteznek még rajtad kívül. Továbbá azt is megmutatja, hogy hol találhatóak, és mekkora a létszámuk. Plusz fent a változásokat is mutatja a környezetedben.\n"
"\n"
"A következő szerkesztő ablakba való lépéshez nyomd meg jobb lenti gombot."

#, fuzzy
msgid "TUTORIAL_MICROBE_EDITOR_COMPOUND_BALANCES"
msgstr ""
"Üdvözöllek a Sejtszerkesztőben.\n"
"Itt megnézheted, hogy mi történt, mióta elkezdted a játékot, vagy mióta elhagytad a szerkesztőt. Ezek után pedig változtathatsz a fajodon.\n"
"\n"
"Ezen a lapon láthatsz egy jelentést, hogy mely fajok léteznek még rajtad kívül. Továbbá azt is megmutatja, hogy hol találhatóak, és mekkora a létszámuk. Plusz fent a változásokat is mutatja a környezetedben.\n"
"\n"
"A következő szerkesztő ablakba való lépéshez nyomd meg jobb lenti gombot."

#, fuzzy
msgid "TUTORIAL_MICROBE_EDITOR_DIGESTION_STAT"
msgstr ""
"Üdvözöllek a Sejtszerkesztőben.\n"
"Itt megnézheted, hogy mi történt, mióta elkezdted a játékot, vagy mióta elhagytad a szerkesztőt. Ezek után pedig változtathatsz a fajodon.\n"
"\n"
"Ezen a lapon láthatsz egy jelentést, hogy mely fajok léteznek még rajtad kívül. Továbbá azt is megmutatja, hogy hol találhatóak, és mekkora a létszámuk. Plusz fent a változásokat is mutatja a környezetedben.\n"
"\n"
"A következő szerkesztő ablakba való lépéshez nyomd meg jobb lenti gombot."

#, fuzzy
msgid "TUTORIAL_MICROBE_EDITOR_ENDING_TEXT"
msgstr ""
"Ezek a fajok szerkesztésének alapjai. Befejezésként átnevezheted a fajodat, ha a bal alsó sarokban lévő névre kattintasz, és szerkeszted a szöveget.\n"
"\n"
"Próbáld meg felfedezni a többi fület az MP sáv alatt, hogy megnézzd, hogyan tudod még testre szabni a celládat.\n"
"\n"
"Ahhoz, hogy túlélj ebben a zord világban, megbízható energiaforrást kell találnod, mivel a természetes glükóz gyorsan csökken.\n"
"\n"
"Sok szerencsét!"

#, fuzzy
msgid "TUTORIAL_MICROBE_EDITOR_FLAGELLUM"
msgstr ""
"Üdvözöllek a Sejtszerkesztőben.\n"
"Itt megnézheted, hogy mi történt, mióta elkezdted a játékot, vagy mióta elhagytad a szerkesztőt. Ezek után pedig változtathatsz a fajodon.\n"
"\n"
"Ezen a lapon láthatsz egy jelentést, hogy mely fajok léteznek még rajtad kívül. Továbbá azt is megmutatja, hogy hol találhatóak, és mekkora a létszámuk. Plusz fent a változásokat is mutatja a környezetedben.\n"
"\n"
"A következő szerkesztő ablakba való lépéshez nyomd meg jobb lenti gombot."

#, fuzzy
msgid "TUTORIAL_MICROBE_EDITOR_FOOD_CHAIN"
msgstr ""
"Ezek a fajok szerkesztésének alapjai. Befejezésként átnevezheted a fajodat, ha a bal alsó sarokban lévő névre kattintasz, és szerkeszted a szöveget.\n"
"\n"
"Próbáld meg felfedezni a többi fület az MP sáv alatt, hogy megnézzd, hogyan tudod még testre szabni a celládat.\n"
"\n"
"Ahhoz, hogy túlélj ebben a zord világban, megbízható energiaforrást kell találnod, mivel a természetes glükóz gyorsan csökken.\n"
"\n"
"Sok szerencsét!"

#, fuzzy
msgid "TUTORIAL_MICROBE_EDITOR_MIGRATION"
msgstr ""
"Üdvözöllek a Sejtszerkesztőben.\n"
"Itt megnézheted, hogy mi történt, mióta elkezdted a játékot, vagy mióta elhagytad a szerkesztőt. Ezek után pedig változtathatsz a fajodon.\n"
"\n"
"Ezen a lapon láthatsz egy jelentést, hogy mely fajok léteznek még rajtad kívül. Továbbá azt is megmutatja, hogy hol találhatóak, és mekkora a létszámuk. Plusz fent a változásokat is mutatja a környezetedben.\n"
"\n"
"A következő szerkesztő ablakba való lépéshez nyomd meg jobb lenti gombot."

#, fuzzy
msgid "TUTORIAL_MICROBE_EDITOR_MODIFY_ORGANELLE"
msgstr ""
"Ez itt a sejtszerkesztő, ahol különböző sejtszervecskéket adhatsz hozzá, vagy távolíthatsz el a sejtedről, amik mutáció pontokba (MP) kerülnek.\n"
"\n"
"A sejted többi tulajdonságát is megváltoztathatod a sejtszerkesztő többi részében.\n"
"\n"
"A folytatáshoz válassz ki egy sejtszervecskét a bal oldali panelről (a citoplazma egy jó választás elsőnek). Ezután a képernyő közepén elhelyezkedő valamelyik hexagonra való bal kattintással helyezd el az adott sejtszervecskét."

#, fuzzy
msgid "TUTORIAL_MICROBE_EDITOR_NEGATIVE_ATP_BALANCE"
msgstr ""
"Üdvözöllek a Sejtszerkesztőben.\n"
"Itt megnézheted, hogy mi történt, mióta elkezdted a játékot, vagy mióta elhagytad a szerkesztőt. Ezek után pedig változtathatsz a fajodon.\n"
"\n"
"Ezen a lapon láthatsz egy jelentést, hogy mely fajok léteznek még rajtad kívül. Továbbá azt is megmutatja, hogy hol találhatóak, és mekkora a létszámuk. Plusz fent a változásokat is mutatja a környezetedben.\n"
"\n"
"A következő szerkesztő ablakba való lépéshez nyomd meg jobb lenti gombot."

#, fuzzy
msgid "TUTORIAL_MICROBE_EDITOR_NO_CHANGES_MADE"
msgstr ""
"Ezek a fajok szerkesztésének alapjai. Befejezésként átnevezheted a fajodat, ha a bal alsó sarokban lévő névre kattintasz, és szerkeszted a szöveget.\n"
"\n"
"Próbáld meg felfedezni a többi fület az MP sáv alatt, hogy megnézzd, hogyan tudod még testre szabni a celládat.\n"
"\n"
"Ahhoz, hogy túlélj ebben a zord világban, megbízható energiaforrást kell találnod, mivel a természetes glükóz gyorsan csökken.\n"
"\n"
"Sok szerencsét!"

#, fuzzy
msgid "TUTORIAL_MICROBE_EDITOR_OPEN_TOLERANCES"
msgstr ""
"Üdvözöllek a Sejtszerkesztőben.\n"
"Itt megnézheted, hogy mi történt, mióta elkezdted a játékot, vagy mióta elhagytad a szerkesztőt. Ezek után pedig változtathatsz a fajodon.\n"
"\n"
"Ezen a lapon láthatsz egy jelentést, hogy mely fajok léteznek még rajtad kívül. Továbbá azt is megmutatja, hogy hol találhatóak, és mekkora a létszámuk. Plusz fent a változásokat is mutatja a környezetedben.\n"
"\n"
"A következő szerkesztő ablakba való lépéshez nyomd meg jobb lenti gombot."

#, fuzzy
msgid "TUTORIAL_MICROBE_EDITOR_PATCH_TEXT"
msgstr ""
"Üdvözöllek a Sejtszerkesztőben.\n"
"Itt megnézheted, hogy mi történt, mióta elkezdted a játékot, vagy mióta elhagytad a szerkesztőt. Ezek után pedig változtathatsz a fajodon.\n"
"\n"
"Ezen a lapon láthatsz egy jelentést, hogy mely fajok léteznek még rajtad kívül. Továbbá azt is megmutatja, hogy hol találhatóak, és mekkora a létszámuk. Plusz fent a változásokat is mutatja a környezetedben.\n"
"\n"
"A következő szerkesztő ablakba való lépéshez nyomd meg jobb lenti gombot."

msgid "TUTORIAL_MICROBE_EDITOR_REMOVE_ORGANELLE_TEXT"
msgstr ""

msgid "TUTORIAL_MICROBE_EDITOR_SELECT_ORGANELLE_TEXT"
msgstr ""

#, fuzzy
msgid "TUTORIAL_MICROBE_EDITOR_STAY_SMALL"
msgstr ""
"Ez itt a sejtszerkesztő, ahol különböző sejtszervecskéket adhatsz hozzá, vagy távolíthatsz el a sejtedről, amik mutáció pontokba (MP) kerülnek.\n"
"\n"
"A sejted többi tulajdonságát is megváltoztathatod a sejtszerkesztő többi részében.\n"
"\n"
"A folytatáshoz válassz ki egy sejtszervecskét a bal oldali panelről (a citoplazma egy jó választás elsőnek). Ezután a képernyő közepén elhelyezkedő valamelyik hexagonra való bal kattintással helyezd el az adott sejtszervecskét."

#, fuzzy
msgid "TUTORIAL_MICROBE_EDITOR_TOLERANCES_TAB"
msgstr ""
"Üdvözöllek a Sejtszerkesztőben.\n"
"Itt megnézheted, hogy mi történt, mióta elkezdted a játékot, vagy mióta elhagytad a szerkesztőt. Ezek után pedig változtathatsz a fajodon.\n"
"\n"
"Ezen a lapon láthatsz egy jelentést, hogy mely fajok léteznek még rajtad kívül. Továbbá azt is megmutatja, hogy hol találhatóak, és mekkora a létszámuk. Plusz fent a változásokat is mutatja a környezetedben.\n"
"\n"
"A következő szerkesztő ablakba való lépéshez nyomd meg jobb lenti gombot."

#, fuzzy
msgid "TUTORIAL_MICROBE_STAGE_EDITOR_BUTTON_TUTORIAL"
msgstr ""
"Elegendő nyersanyagot gyűjtöttél, hogy a sejted osztódni tudjon.\n"
"\n"
"Készen állsz mostmár arra, hogy szerkezd a fajod sejtjeit.\n"
"\n"
"A szerkesztőbe való belépéshez kattints a villogó szerkesztő gombra a képernyő jobb alsó sarkában."

msgid "TUTORIAL_MICROBE_STAGE_ENGULFED_TEXT"
msgstr ""
"A sejtjét bekebelezték, és elkezdtek emészteni. A haladást az egészségsáv mutatja. A sejted elpusztul, amint befejeződik, vagy a maximális időkorlátot elérte.\n"
"\n"
"A pusztulás gombot használhatod a kihagyáshoz és a újra éledéshez, de ne feledd, hogy mindig van esély arra, hogy megmenekülj!"

#, fuzzy
msgid "TUTORIAL_MICROBE_STAGE_ENGULFMENT_FULL_TEXT"
msgstr ""
"A sejted irányításához használd azokat a gombokat, amik a sejted közelében vannak (a képernyő közepén), plusz az egeret, hogy irányítsd a sejted irányát.\n"
"\n"
"Nyomd meg a képen látható gombokat egyesével egy pár másodpercig a folytatáshoz."

#, fuzzy
msgid "TUTORIAL_MICROBE_STAGE_ENGULFMENT_TEXT"
msgstr ""
"A sejted irányításához használd azokat a gombokat, amik a sejted közelében vannak (a képernyő közepén), plusz az egeret, hogy irányítsd a sejted irányát.\n"
"\n"
"Nyomd meg a képen látható gombokat egyesével egy pár másodpercig a folytatáshoz."

#, fuzzy
msgid "TUTORIAL_MICROBE_STAGE_ENVIRONMENT_PANEL"
msgstr ""
"A sejted irányításához használd azokat a gombokat, amik a sejted közelében vannak (a képernyő közepén), plusz az egeret, hogy irányítsd a sejted irányát.\n"
"\n"
"Nyomd meg a képen látható gombokat egyesével egy pár másodpercig a folytatáshoz."

#, fuzzy
msgid "TUTORIAL_MICROBE_STAGE_HELP_MENU_AND_ZOOM"
msgstr ""
"Hogyha netán bajlódsz a játék mechanikáival, akkor nézd meg a segítség menüt. A bal alsó sarokban található kérdőjel ikonnal tudod megnyitni.\n"
"\n"
"Még egy tanács: a görgő segítségével távolodhatsz a kamerával a sejtedtől."

#, fuzzy
msgid "TUTORIAL_MICROBE_STAGE_LEAVE_COLONY_TEXT"
msgstr ""
"A sejted irányításához használd azokat a gombokat, amik a sejted közelében vannak (a képernyő közepén), plusz az egeret, hogy irányítsd a sejted irányát.\n"
"\n"
"Nyomd meg a képen látható gombokat egyesével egy pár másodpercig a folytatáshoz."

#, fuzzy
msgid "TUTORIAL_MICROBE_STAGE_MEMBER_DIED"
msgstr ""
"A sejted irányításához használd azokat a gombokat, amik a sejted közelében vannak (a képernyő közepén), plusz az egeret, hogy irányítsd a sejted irányát.\n"
"\n"
"Nyomd meg a képen látható gombokat egyesével egy pár másodpercig a folytatáshoz."

#, fuzzy
msgid "TUTORIAL_MICROBE_STAGE_OPEN_PROCESS_PANEL"
msgstr ""
"Ahhoz, hogy szaporodni tudj, meg kell dupláznod a sejted sejtszervecskéinek mennyiségét. Ehhez elegendő mennyiségű ammóniát és foszfátot kell gyűjtened.\n"
"A képernyő jobb alsó sarkában láthatsz egy mérőt, ami mutatja, hogy mennyire van még szükséged ebből a két anyagból."

#, fuzzy
msgid "TUTORIAL_MICROBE_STAGE_PAUSING"
msgstr ""
"A sejted irányításához használd azokat a gombokat, amik a sejted közelében vannak (a képernyő közepén), plusz az egeret, hogy irányítsd a sejted irányát.\n"
"\n"
"Nyomd meg a képen látható gombokat egyesével egy pár másodpercig a folytatáshoz."

#, fuzzy
msgid "TUTORIAL_MICROBE_STAGE_PROCESS_PANEL"
msgstr ""
"Ahhoz, hogy szaporodni tudj, meg kell dupláznod a sejted sejtszervecskéinek mennyiségét. Ehhez elegendő mennyiségű ammóniát és foszfátot kell gyűjtened.\n"
"A képernyő jobb alsó sarkában láthatsz egy mérőt, ami mutatja, hogy mennyire van még szükséged ebből a két anyagból."

#, fuzzy
msgid "TUTORIAL_MICROBE_STAGE_REPRODUCE_TEXT"
msgstr ""
"Ahhoz, hogy szaporodni tudj, meg kell dupláznod a sejted sejtszervecskéinek mennyiségét. Ehhez elegendő mennyiségű ammóniát és foszfátot kell gyűjtened.\n"
"A képernyő jobb alsó sarkában láthatsz egy mérőt, ami mutatja, hogy mennyire van még szükséged ebből a két anyagból."

#, fuzzy
msgid "TUTORIAL_MICROBE_STAGE_RESOURCE_SPLIT"
msgstr ""
"Ahhoz, hogy szaporodni tudj, meg kell dupláznod a sejted sejtszervecskéinek mennyiségét. Ehhez elegendő mennyiségű ammóniát és foszfátot kell gyűjtened.\n"
"A képernyő jobb alsó sarkában láthatsz egy mérőt, ami mutatja, hogy mennyire van még szükséged ebből a két anyagból."

#, fuzzy
msgid "TUTORIAL_MICROBE_STAGE_UNBIND_TEXT"
msgstr ""
"A sejted irányításához használd azokat a gombokat, amik a sejted közelében vannak (a képernyő közepén), plusz az egeret, hogy irányítsd a sejted irányát.\n"
"\n"
"Nyomd meg a képen látható gombokat egyesével egy pár másodpercig a folytatáshoz."

#, fuzzy
msgid "TUTORIAL_MULTICELLULAR_STAGE_WELCOME"
msgstr "Többsejtes szerkesztő betöltése"

#, fuzzy
msgid "TUTORIAL_VIEW_NOW"
msgstr "Tutorial"

msgid "TWO_TIMES"
msgstr "2x"

msgid "TYPE_COLON"
msgstr "Típus:"

msgid "UNAPPLIED_MOD_CHANGES"
msgstr "A modban nem elfogadott változtatások vannak"

msgid "UNAPPLIED_MOD_CHANGES_DESCRIPTION"
msgstr "El kell fogadnod a változtatásaidat ahhoz, hogy be tudj tölteni, vagy törölni modokat."

msgid "UNBIND_ALL"
msgstr "Összes szétválasztása"

#, fuzzy
msgid "UNBIND_ALL_TOOLTIP"
msgstr "Összes szétválasztása"

msgid "UNBIND_HELP_TEXT"
msgstr "Szétkapcsolás mód"

#, fuzzy
msgid "UNCERTAIN_VERSION_WARNING"
msgstr ""
"Ez a mentés a Thrive egyik frissebb verziójából származik, és nagy eséllyel nem kompatibilis.\n"
"Így is be akarod tölteni a mentést?"

msgid "UNDERWATERCAVE"
msgstr "Víz alatti barlang"

#, fuzzy
msgid "UNDERWATER_VENT_ERUPTION"
msgstr "Víz alatti barlang"

#, fuzzy
msgid "UNDERWATER_VENT_ERUPTION_IN"
msgstr "Víz alatti barlang"

#, fuzzy
msgid "UNDISCOVERED_ORGANELLES"
msgstr "Levált sejtszervecskék"

msgid "UNDISCOVERED_PATCH"
msgstr "Felfedezetlen patch"

msgid "UNDO"
msgstr "Visszavonás"

msgid "UNDO_THE_LAST_ACTION"
msgstr "Utolsó akció visszavonása"

#, fuzzy
msgid "UNIT_ACTION_CONSTRUCT"
msgstr "MI mutációs mértéke"

#, fuzzy
msgid "UNIT_ACTION_MOVE"
msgstr "MI mutációs mértéke"

msgid "UNIT_ADVANCED_SPACESHIP"
msgstr ""

msgid "UNIT_SIMPLE_ROCKET"
msgstr ""

msgid "UNKNOWN"
msgstr "Ismeretlen"

#, fuzzy
msgid "UNKNOWN_DISPLAY_DRIVER"
msgstr "Képesség sáv megjelenítése"

msgid "UNKNOWN_MOUSE"
msgstr "Ismeretlen egér"

#, fuzzy
msgid "UNKNOWN_ORGANELLE_SYMBOL"
msgstr "Sejtszervecske elhelyezése"

msgid "UNKNOWN_PATCH"
msgstr "Ismeretlen patch"

#, fuzzy
msgid "UNKNOWN_SHORT"
msgstr "Ismeretlen"

#, fuzzy
msgid "UNKNOWN_VERSION"
msgstr "Mod verzió:"

msgid "UNKNOWN_WORKSHOP_ID"
msgstr "Mod műhely ID-je ismeretlen"

#, fuzzy
msgid "UNLIMIT_GROWTH_SPEED"
msgstr "Elfogad"

#, fuzzy
msgid "UNLOCKED_NEW_ORGANELLE"
msgstr "Sejtszervecske elhelyezése"

#, fuzzy
msgid "UNLOCK_ALL_ORGANELLES"
msgstr "Sejtszervecske elhelyezése"

msgid "UNLOCK_CONDITION_ATP_PRODUCTION_ABOVE"
msgstr ""

msgid "UNLOCK_CONDITION_COMPOUND_IS_ABOVE"
msgstr "[thrive:compound type=\"{0}\"][/thrive:compound] a patch-ben több, mint {1}"

msgid "UNLOCK_CONDITION_COMPOUND_IS_BELOW"
msgstr "[thrive:compound type=\"{0}\"][/thrive:compound] a patch-ben kevesebb, mint {1}"

msgid "UNLOCK_CONDITION_COMPOUND_IS_BETWEEN"
msgstr "[thrive:compound type=\"{0}\"][/thrive:compound] a patch-ben {1} és {2} között van"

msgid "UNLOCK_CONDITION_DIGESTED_MICROBES_ABOVE"
msgstr ""

msgid "UNLOCK_CONDITION_ENGULFED_MICROBES_ABOVE"
msgstr ""

msgid "UNLOCK_CONDITION_EXCESS_ATP_ABOVE"
msgstr ""

#, fuzzy
msgid "UNLOCK_CONDITION_PLAYER_DAMAGE_RECEIVED"
msgstr "Sebesség:"

#, fuzzy
msgid "UNLOCK_CONDITION_PLAYER_DAMAGE_RECEIVED_SOURCE"
msgstr "Sebesség:"

msgid "UNLOCK_CONDITION_PLAYER_DEATH_COUNT_ABOVE"
msgstr ""

msgid "UNLOCK_CONDITION_REPRODUCED_WITH"
msgstr ""

msgid "UNLOCK_CONDITION_REPRODUCED_WITH_IN_A_ROW"
msgstr ""

msgid "UNLOCK_CONDITION_REPRODUCE_IN_BIOME"
msgstr ""

#, fuzzy
msgid "UNLOCK_CONDITION_SPEED_BELOW"
msgstr "Sebesség:"

msgid "UNLOCK_WITH_ANY_OF_FOLLOWING"
msgstr ""

msgid "UNSAVED_CHANGE_WARNING"
msgstr ""
"Mentetlen változtatásaid vannak, melyek el fognak veszni.\n"
"Biztos, hogy folytatod?"

msgid "UNTITLED"
msgstr "Névtelen"

msgid "UPGRADE_CILIA_PULL"
msgstr ""

#, fuzzy
msgid "UPGRADE_CILIA_PULL_DESCRIPTION"
msgstr "A ragacsos belseje a sejtnek. A citoplazma (sejtplazma) ionok, proteinek, víz és még más anyagok egyszerű keveréke, ami kitölti egy sejt belsejét. Az egyik funkciója a glikolízis, ami a glükóz ATP-vé alakítását takarja. Azoknak az organizmusoknak, melyeknek nincsenek különböző sejtszervecskéi, hogy fejlettebb anyagcserét tudjanak végezni, nekik ez az egyetlen támaszuk az energia előállítására. A sejtek még használják molekulák raktáraként, és hogy ezzel növelni tudják méretüket."

#, fuzzy
msgid "UPGRADE_COST"
msgstr "{0} MP"

#, fuzzy
msgid "UPGRADE_DESCRIPTION_NONE"
msgstr "A ragacsos belseje a sejtnek. A citoplazma (sejtplazma) ionok, proteinek, víz és még más anyagok egyszerű keveréke, ami kitölti egy sejt belsejét. Az egyik funkciója a glikolízis, ami a glükóz ATP-vé alakítását takarja. Azoknak az organizmusoknak, melyeknek nincsenek különböző sejtszervecskéi, hogy fejlettebb anyagcserét tudjanak végezni, nekik ez az egyetlen támaszuk az energia előállítására. A sejtek még használják molekulák raktáraként, és hogy ezzel növelni tudják méretüket."

msgid "UPGRADE_NAME_NONE"
msgstr ""

#, fuzzy
msgid "UPGRADE_PILUS_INJECTISOME"
msgstr "A ragacsos belseje a sejtnek. A citoplazma (sejtplazma) ionok, proteinek, víz és még más anyagok egyszerű keveréke, ami kitölti egy sejt belsejét. Az egyik funkciója a glikolízis, ami a glükóz ATP-vé alakítását takarja. Azoknak az organizmusoknak, melyeknek nincsenek különböző sejtszervecskéi, hogy fejlettebb anyagcserét tudjanak végezni, nekik ez az egyetlen támaszuk az energia előállítására. A sejtek még használják molekulák raktáraként, és hogy ezzel növelni tudják méretüket."

#, fuzzy
msgid "UPGRADE_PILUS_INJECTISOME_DESCRIPTION"
msgstr "A ragacsos belseje a sejtnek. A citoplazma (sejtplazma) ionok, proteinek, víz és még más anyagok egyszerű keveréke, ami kitölti egy sejt belsejét. Az egyik funkciója a glikolízis, ami a glükóz ATP-vé alakítását takarja. Azoknak az organizmusoknak, melyeknek nincsenek különböző sejtszervecskéi, hogy fejlettebb anyagcserét tudjanak végezni, nekik ez az egyetlen támaszuk az energia előállítására. A sejtek még használják molekulák raktáraként, és hogy ezzel növelni tudják méretüket."

#, fuzzy
msgid "UPGRADE_SLIME_JET_MUCOCYST"
msgstr "{0} MP"

#, fuzzy
msgid "UPGRADE_SLIME_JET_MUCOCYST_DESCRIPTION"
msgstr "[thrive:compound type=\"glucose\"][/thrive:compound]-t alakít át [thrive:compound type=\"atp\"][/thrive:compound]-vé."

msgid "UPLOAD"
msgstr "Feltöltés"

msgid "UPLOADING_DOT_DOT_DOT"
msgstr "Feltöltés..."

msgid "UPLOAD_SUCCEEDED"
msgstr "Sikeres feltöltés"

msgid "UPSCALE_BILINEAR"
msgstr ""

msgid "UPSCALE_FSR_1"
msgstr ""

msgid "UPSCALE_FSR_22"
msgstr ""

msgid "UPSCALE_SHARPENING_FSR"
msgstr ""

#, fuzzy
msgid "USED_LIBRARIES_LICENSES"
msgstr "Licenszek"

msgid "USED_RENDERER_NAME"
msgstr ""

msgid "USES_FEATURE"
msgstr ""

msgid "USE_AUTO_HARMONY"
msgstr ""

#, fuzzy
msgid "USE_AUTO_HARMONY_TOOLTIP"
msgstr "Öngyilkosság"

msgid "USE_A_CUSTOM_USERNAME"
msgstr "Adj meg egy saját felhasználónevet"

msgid "USE_DISK_CACHE"
msgstr ""

msgid "USE_MANUAL_THREAD_COUNT"
msgstr "A háttérben futó szálak számának manuális beállítása"

#, fuzzy
msgid "USE_MANUAL_THREAD_COUNT_NATIVE"
msgstr "A háttérben futó szálak számának manuális beállítása"

msgid "USE_VIRTUAL_WINDOW_SIZE"
msgstr ""

#, fuzzy
msgid "UV_PROTECTION"
msgstr "Auto-Evo becslés"

#, fuzzy
msgid "UV_TOLERANCE_TOOLTIP"
msgstr "Az összetevők mutatása / elrejtése"

msgid "VACUOLE"
msgstr "Vakuólum"

msgid "VACUOLE_DESCRIPTION"
msgstr ""

msgid "VACUOLE_IS_SPECIALIZED"
msgstr ""

#, fuzzy
msgid "VACUOLE_NOT_SPECIALIZED_DESCRIPTION"
msgstr "Növeli a sejt tárkapacitását."

msgid "VACUOLE_PROCESSES_DESCRIPTION"
msgstr "Növeli a sejt tárkapacitását."

#, fuzzy
msgid "VACUOLE_SPECIALIZED_DESCRIPTION"
msgstr "Növeli a sejt tárkapacitását."

msgid "VALUE_WITH_UNIT"
msgstr "{0} {1}"

msgid "VERSION_COLON"
msgstr "Verzió:"

#, fuzzy
msgid "VERTICAL_COLON"
msgstr "Verzió:"

#, fuzzy
msgid "VERTICAL_WITH_AXIS_NAME_COLON"
msgstr "Új név:"

msgid "VIDEO_MEMORY"
msgstr ""

msgid "VIDEO_MEMORY_MIB"
msgstr ""

#, fuzzy
msgid "VIEWER"
msgstr "Galéria nézet"

#, fuzzy
msgid "VIEW_ALL"
msgstr "Az összes tiltása"

#, fuzzy
msgid "VIEW_CELL_PROCESSES"
msgstr "[thrive:compound type=\"glucose\"][/thrive:compound]-t alakít át [thrive:compound type=\"atp\"][/thrive:compound]-vé."

#, fuzzy
msgid "VIEW_ONLINE"
msgstr "Az összes tiltása"

#, fuzzy
msgid "VIEW_PATCH_MICHES"
msgstr "{0} {1}"

#, fuzzy
msgid "VIEW_PATCH_NOTES"
msgstr "{0} {1}"

#, fuzzy
msgid "VIEW_PATCH_NOTES_TOOLTIP"
msgstr "{0} {1}"

msgid "VIEW_PENDING_ACTIONS"
msgstr ""

msgid "VIEW_SOURCE_CODE"
msgstr "A forráskód megtekintése"

msgid "VIEW_TEXT_REPORT"
msgstr ""

msgid "VIP_PATRONS"
msgstr "VIP támogatók"

msgid "VISIBLE"
msgstr "Látható"

msgid "VISIBLE_WHEN_CLOSE_TO_FULL"
msgstr ""

msgid "VISIBLE_WHEN_OVER_ZERO"
msgstr ""

msgid "VISIT_SUGGESTIONS_SITE"
msgstr ""

msgid "VOLCANIC_VENT"
msgstr "Vulkanikus szellőzők"

msgid "VOLUMEDOWN"
msgstr "Hangerő csökkentése"

msgid "VOLUMEMUTE"
msgstr "Némítás"

msgid "VOLUMEUP"
msgstr "Hangerő növelése"

msgid "VSYNC"
msgstr "VSync"

msgid "WAITING_FOR_AUTO_EVO"
msgstr "Várakozás az auto-evo-ra:"

msgid "WELCOME_TO_THRIVEOPEDIA"
msgstr ""

msgid "WENT_EXTINCT_FROM_PLANET"
msgstr "kihalt a bolygón"

msgid "WENT_EXTINCT_IN"
msgstr "Kihalt: {0}"

msgid "WHEEL_DOWN"
msgstr "Görgetés le"

msgid "WHEEL_LEFT"
msgstr "Görgetés balra"

msgid "WHEEL_RIGHT"
msgstr "Görgetés jobbra"

msgid "WHEEL_UP"
msgstr "Görgetés fel"

#, fuzzy
msgid "WIKI"
msgstr "Wikipédiánk"

#, fuzzy
msgid "WIKI_2D"
msgstr "Wikipédiánk"

#, fuzzy
msgid "WIKI_3D"
msgstr "Wikipédiánk"

msgid "WIKI_3D_COMMA_SANDBOX"
msgstr ""

#, fuzzy
msgid "WIKI_3D_COMMA_STRATEGY"
msgstr "Kloroplasztisz"

#, fuzzy
msgid "WIKI_3D_COMMA_STRATEGY_COMMA_SPACE"
msgstr "Kloroplasztisz"

msgid "WIKI_8_BRACKET_16"
msgstr ""

#, fuzzy
msgid "WIKI_ASCENSION"
msgstr "A rusticyanin egy fehérje, ami szén-dioxid, és oxigén segítségével képes oxidálni a vasat egyik kémiai állapotból a másikba. Ez a folyamat (amit vas-légzésnek hívnak) energiát termel, amit a sejt később fel tud használni."

#, fuzzy
msgid "WIKI_ASCENSION_CURRENT_DEVELOPMENT"
msgstr "Jelenlegi fejlesztők"

#, fuzzy
msgid "WIKI_ASCENSION_FEATURES"
msgstr "Külső effektek:"

#, fuzzy
msgid "WIKI_ASCENSION_INTRO"
msgstr "A rusticyanin egy fehérje, ami szén-dioxid, és oxigén segítségével képes oxidálni a vasat egyik kémiai állapotból a másikba. Ez a folyamat (amit vas-légzésnek hívnak) energiát termel, amit a sejt később fel tud használni."

msgid "WIKI_ASCENSION_OVERVIEW"
msgstr ""

#, fuzzy
msgid "WIKI_ASCENSION_TRANSITIONS"
msgstr "Gratulálok!"

#, fuzzy
msgid "WIKI_ASCENSION_UI"
msgstr "A rusticyanin egy fehérje, ami szén-dioxid, és oxigén segítségével képes oxidálni a vasat egyik kémiai állapotból a másikba. Ez a folyamat (amit vas-légzésnek hívnak) energiát termel, amit a sejt később fel tud használni."

#, fuzzy
msgid "WIKI_AWAKENING_STAGE_CURRENT_DEVELOPMENT"
msgstr "Több sejthez való kapcsolódást teszi lehetővé. Ez a legelső lépés a többsejtűség felé. Amikor a sejted egy kolónia tagja, akkor a vegyületek eloszlanak a sejtek között. Ameddig egy kolónia tagja vagy, addig nem léphetsz be a sejtszerkesztőbe, emiatt el kell válnod a kolóniától miután elegendő vegyületet gyűjtöttél."

#, fuzzy
msgid "WIKI_AWAKENING_STAGE_FEATURES"
msgstr "Felkelési fázis"

#, fuzzy
msgid "WIKI_AWAKENING_STAGE_INTRO"
msgstr "Kötőszövet"

#, fuzzy
msgid "WIKI_AWAKENING_STAGE_OVERVIEW"
msgstr "Felkelési fázis"

#, fuzzy
msgid "WIKI_AWAKENING_STAGE_TRANSITIONS"
msgstr "Felkelési fázis"

#, fuzzy
msgid "WIKI_AWAKENING_STAGE_UI"
msgstr "Felkelési fázis"

msgid "WIKI_AWARE_STAGE_CURRENT_DEVELOPMENT"
msgstr ""

#, fuzzy
msgid "WIKI_AWARE_STAGE_FEATURES"
msgstr "Tudatos fázis"

#, fuzzy
msgid "WIKI_AWARE_STAGE_INTRO"
msgstr "A nitrogenáz egy enzim, mely nitrogéngázból a sejt energiaraktározó ATP molekulájának segítségével képes ammóniát előállítani, ami a sejtnek egy elég fontos tápanyaga. Ez a folyamat anaerob nitrogén-rögzítés néven ismert. Mivel a nitrogenáz a citoplazmában helyezkedik el, ezért a környékén elhelyezkedő folyadék glikolízist végez."

#, fuzzy
msgid "WIKI_AWARE_STAGE_OVERVIEW"
msgstr "Tudatos fázis"

#, fuzzy
msgid "WIKI_AWARE_STAGE_TRANSITIONS"
msgstr "Nitrogenáz"

#, fuzzy
msgid "WIKI_AWARE_STAGE_UI"
msgstr "Tudatos fázis"

#, fuzzy
msgid "WIKI_AXON_EFFECTS"
msgstr "Külső effektek:"

msgid "WIKI_AXON_INTRO"
msgstr "Idegrostok neuronok között, elérhető a Többsejtű fázistól. Szükséges az organizmus agykapacitásának növeléséhez és a jövőbeli fázisok eléréséhez."

msgid "WIKI_AXON_MODIFICATIONS"
msgstr ""

msgid "WIKI_AXON_PROCESSES"
msgstr ""

msgid "WIKI_AXON_REQUIREMENTS"
msgstr ""

msgid "WIKI_AXON_SCIENTIFIC_BACKGROUND"
msgstr ""

msgid "WIKI_AXON_STRATEGY"
msgstr ""

msgid "WIKI_AXON_UPGRADES"
msgstr ""

#, fuzzy
msgid "WIKI_BACTERIAL_CHEMOSYNTHESIS_COMMA_GLYCOLYSIS"
msgstr "OxyToxy szintézis"

#, fuzzy
msgid "WIKI_BINDING_AGENT_EFFECTS"
msgstr "Több sejthez való kapcsolódást teszi lehetővé. Ez a legelső lépés a többsejtűség felé. Amikor a sejted egy kolónia tagja, akkor a vegyületek eloszlanak a sejtek között. Ameddig egy kolónia tagja vagy, addig nem léphetsz be a sejtszerkesztőbe, emiatt el kell válnod a kolóniától miután elegendő vegyületet gyűjtöttél."

#, fuzzy
msgid "WIKI_BINDING_AGENT_INTRO"
msgstr "Kötőszövet"

#, fuzzy
msgid "WIKI_BINDING_AGENT_MODIFICATIONS"
msgstr "Több sejthez való kapcsolódást teszi lehetővé. Ez a legelső lépés a többsejtűség felé. Amikor a sejted egy kolónia tagja, akkor a vegyületek eloszlanak a sejtek között. Ameddig egy kolónia tagja vagy, addig nem léphetsz be a sejtszerkesztőbe, emiatt el kell válnod a kolóniától miután elegendő vegyületet gyűjtöttél."

#, fuzzy
msgid "WIKI_BINDING_AGENT_PROCESSES"
msgstr "[thrive:compound type=\"iron\"][/thrive:compound]-at alakít át [thrive:compound type=\"atp\"][/thrive:compound]-vé. Hatékonysága függ az [thrive:compound type=\"carbondioxide\"][/thrive:compound] és az [thrive:compound type=\"oxygen\"][/thrive:compound] koncentrációjától."

#, fuzzy
msgid "WIKI_BINDING_AGENT_REQUIREMENTS"
msgstr "Több sejthez való kapcsolódást teszi lehetővé. Ez a legelső lépés a többsejtűség felé. Amikor a sejted egy kolónia tagja, akkor a vegyületek eloszlanak a sejtek között. Ameddig egy kolónia tagja vagy, addig nem léphetsz be a sejtszerkesztőbe, emiatt el kell válnod a kolóniától miután elegendő vegyületet gyűjtöttél."

#, fuzzy
msgid "WIKI_BINDING_AGENT_SCIENTIFIC_BACKGROUND"
msgstr "Több sejthez való kapcsolódást teszi lehetővé. Ez a legelső lépés a többsejtűség felé. Amikor a sejted egy kolónia tagja, akkor a vegyületek eloszlanak a sejtek között. Ameddig egy kolónia tagja vagy, addig nem léphetsz be a sejtszerkesztőbe, emiatt el kell válnod a kolóniától miután elegendő vegyületet gyűjtöttél."

#, fuzzy
msgid "WIKI_BINDING_AGENT_STRATEGY"
msgstr "Több sejthez való kapcsolódást teszi lehetővé. Ez a legelső lépés a többsejtűség felé. Amikor a sejted egy kolónia tagja, akkor a vegyületek eloszlanak a sejtek között. Ameddig egy kolónia tagja vagy, addig nem léphetsz be a sejtszerkesztőbe, emiatt el kell válnod a kolóniától miután elegendő vegyületet gyűjtöttél."

#, fuzzy
msgid "WIKI_BINDING_AGENT_UPGRADES"
msgstr "Több sejthez való kapcsolódást teszi lehetővé. Ez a legelső lépés a többsejtűség felé. Amikor a sejted egy kolónia tagja, akkor a vegyületek eloszlanak a sejtek között. Ameddig egy kolónia tagja vagy, addig nem léphetsz be a sejtszerkesztőbe, emiatt el kell válnod a kolóniától miután elegendő vegyületet gyűjtöttél."

#, fuzzy
msgid "WIKI_BIOLUMINESCENT_VACUOLE_EFFECTS"
msgstr "Foszforeszkáló vakuólum"

#, fuzzy
msgid "WIKI_BIOLUMINESCENT_VACUOLE_INTRO"
msgstr "Foszforeszkáló vakuólum"

#, fuzzy
msgid "WIKI_BIOLUMINESCENT_VACUOLE_MODIFICATIONS"
msgstr "Foszforeszkáló vakuólum"

#, fuzzy
msgid "WIKI_BIOLUMINESCENT_VACUOLE_PROCESSES"
msgstr "Foszforeszkáló vakuólum"

#, fuzzy
msgid "WIKI_BIOLUMINESCENT_VACUOLE_REQUIREMENTS"
msgstr "Foszforeszkáló vakuólum"

#, fuzzy
msgid "WIKI_BIOLUMINESCENT_VACUOLE_SCIENTIFIC_BACKGROUND"
msgstr "Foszforeszkáló vakuólum"

#, fuzzy
msgid "WIKI_BIOLUMINESCENT_VACUOLE_STRATEGY"
msgstr "Foszforeszkáló vakuólum"

#, fuzzy
msgid "WIKI_BIOLUMINESCENT_VACUOLE_UPGRADES"
msgstr "Foszforeszkáló vakuólum"

msgid "WIKI_BODY_PLAN_EDITOR_COMMA_CELL_EDITOR"
msgstr ""

#, fuzzy
msgid "WIKI_CHEMOPLAST_EFFECTS"
msgstr "Kemoplasztisz"

#, fuzzy
msgid "WIKI_CHEMOPLAST_INTRO"
msgstr "Kemoplasztisz"

msgid "WIKI_CHEMOPLAST_MODIFICATIONS"
msgstr ""

#, fuzzy
msgid "WIKI_CHEMOPLAST_PROCESSES"
msgstr "[thrive:compound type=\"hydrogensulfide\"][/thrive:compound]-ot alakít át [thrive:compound type=\"glucose\"][/thrive:compound]-zá. Hatékonysága függ a [thrive:compound type=\"carbondioxide\"][/thrive:compound] koncentrációjától."

msgid "WIKI_CHEMOPLAST_REQUIREMENTS"
msgstr ""

msgid "WIKI_CHEMOPLAST_SCIENTIFIC_BACKGROUND"
msgstr ""

msgid "WIKI_CHEMOPLAST_STRATEGY"
msgstr ""

msgid "WIKI_CHEMOPLAST_UPGRADES"
msgstr ""

#, fuzzy
msgid "WIKI_CHEMORECEPTOR_EFFECTS"
msgstr "Minden sejt csak kemoreceptorok segítségével képes \"látni\", így tudnak információt gyűjteni a környezetükről. Ezen sejtszervecske hozzáadásával sokkal finomhangoltabb lesz a sejted kemorecepciója. Egy vonal fog megjelenni játékon belül, mely jelképezi a sejt \"látását\", és a sejt közelében található vegyületekre mutat."

#, fuzzy
msgid "WIKI_CHEMORECEPTOR_INTRO"
msgstr "Kemoreceptor"

#, fuzzy
msgid "WIKI_CHEMORECEPTOR_MODIFICATIONS"
msgstr "Minden sejt csak kemoreceptorok segítségével képes \"látni\", így tudnak információt gyűjteni a környezetükről. Ezen sejtszervecske hozzáadásával sokkal finomhangoltabb lesz a sejted kemorecepciója. Egy vonal fog megjelenni játékon belül, mely jelképezi a sejt \"látását\", és a sejt közelében található vegyületekre mutat."

#, fuzzy
msgid "WIKI_CHEMORECEPTOR_PROCESSES"
msgstr "A kemoreceptor segítségével messzebbi vegyületeket detektálhatsz. Az elhelyezése után módosítsd a kemoreceptort a vegyület kiválasztásával, és a segédvonal színének beállításával."

#, fuzzy
msgid "WIKI_CHEMORECEPTOR_REQUIREMENTS"
msgstr "Minden sejt csak kemoreceptorok segítségével képes \"látni\", így tudnak információt gyűjteni a környezetükről. Ezen sejtszervecske hozzáadásával sokkal finomhangoltabb lesz a sejted kemorecepciója. Egy vonal fog megjelenni játékon belül, mely jelképezi a sejt \"látását\", és a sejt közelében található vegyületekre mutat."

#, fuzzy
msgid "WIKI_CHEMORECEPTOR_SCIENTIFIC_BACKGROUND"
msgstr "Minden sejt csak kemoreceptorok segítségével képes \"látni\", így tudnak információt gyűjteni a környezetükről. Ezen sejtszervecske hozzáadásával sokkal finomhangoltabb lesz a sejted kemorecepciója. Egy vonal fog megjelenni játékon belül, mely jelképezi a sejt \"látását\", és a sejt közelében található vegyületekre mutat."

#, fuzzy
msgid "WIKI_CHEMORECEPTOR_STRATEGY"
msgstr "Minden sejt csak kemoreceptorok segítségével képes \"látni\", így tudnak információt gyűjteni a környezetükről. Ezen sejtszervecske hozzáadásával sokkal finomhangoltabb lesz a sejted kemorecepciója. Egy vonal fog megjelenni játékon belül, mely jelképezi a sejt \"látását\", és a sejt közelében található vegyületekre mutat."

#, fuzzy
msgid "WIKI_CHEMORECEPTOR_UPGRADES"
msgstr "Minden sejt csak kemoreceptorok segítségével képes \"látni\", így tudnak információt gyűjteni a környezetükről. Ezen sejtszervecske hozzáadásával sokkal finomhangoltabb lesz a sejted kemorecepciója. Egy vonal fog megjelenni játékon belül, mely jelképezi a sejt \"látását\", és a sejt közelében található vegyületekre mutat."

#, fuzzy
msgid "WIKI_CHEMOSYNTHESIZING_PROTEINS_EFFECTS"
msgstr "Kemoszintetizáló fehérjék"

#, fuzzy
msgid "WIKI_CHEMOSYNTHESIZING_PROTEINS_INTRO"
msgstr "Kemoszintetizáló fehérjék"

#, fuzzy
msgid "WIKI_CHEMOSYNTHESIZING_PROTEINS_MODIFICATIONS"
msgstr "A kemoszintetizáló fehérjék kicsi fehérjecsoportosulások a citoplazmában, melyek képesek glükózt előállítani hidrogén-szulfidból, vízből, és szén-dioxidból. Ezt a folyamatot hívjuk hidrogén-szulfid kemoszintézisnek. A glükóz előállításának intenzitása a szén-dioxid koncentrációjától függ. Mivel a kemoszintetizáló fehérjék a citoplazmában helyezkednek el, ezért a körülötte elhelyezkedő folyadék végez némi glikolízist."

#, fuzzy
msgid "WIKI_CHEMOSYNTHESIZING_PROTEINS_PROCESSES"
msgstr "[thrive:compound type=\"hydrogensulfide\"][/thrive:compound]-ot alakít át [thrive:compound type=\"glucose\"][/thrive:compound]-zá. A folyamat sebessége a [thrive:compound type=\"carbondioxide\"][/thrive:compound] koncentrációjától függ. Továbbá még a [thrive:compound type=\"glucose\"][/thrive:compound]-t alakítja át [thrive:compound type=\"atp\"][/thrive:compound]-vé."

#, fuzzy
msgid "WIKI_CHEMOSYNTHESIZING_PROTEINS_REQUIREMENTS"
msgstr "Kemoszintetizáló fehérjék"

#, fuzzy
msgid "WIKI_CHEMOSYNTHESIZING_PROTEINS_SCIENTIFIC_BACKGROUND"
msgstr "A kemoszintetizáló fehérjék kicsi fehérjecsoportosulások a citoplazmában, melyek képesek glükózt előállítani hidrogén-szulfidból, vízből, és szén-dioxidból. Ezt a folyamatot hívjuk hidrogén-szulfid kemoszintézisnek. A glükóz előállításának intenzitása a szén-dioxid koncentrációjától függ. Mivel a kemoszintetizáló fehérjék a citoplazmában helyezkednek el, ezért a körülötte elhelyezkedő folyadék végez némi glikolízist."

#, fuzzy
msgid "WIKI_CHEMOSYNTHESIZING_PROTEINS_STRATEGY"
msgstr "Kemoszintetizáló fehérjék"

#, fuzzy
msgid "WIKI_CHEMOSYNTHESIZING_PROTEINS_UPGRADES"
msgstr "Kemoszintetizáló fehérjék"

#, fuzzy
msgid "WIKI_CHLOROPLAST_EFFECTS"
msgstr "Kloroplasztisz"

#, fuzzy
msgid "WIKI_CHLOROPLAST_INTRO"
msgstr "Kloroplasztisz"

#, fuzzy
msgid "WIKI_CHLOROPLAST_MODIFICATIONS"
msgstr "[thrive:compound type=\"glucose\"][/thrive:compound]-t állít elő. Hatékonysága függ a [thrive:compound type=\"carbondioxide\"][/thrive:compound] koncentrációjától és a [thrive:compound type=\"sunlight\"][/thrive:compound] intenzitásától."

#, fuzzy
msgid "WIKI_CHLOROPLAST_PROCESSES"
msgstr "[thrive:compound type=\"glucose\"][/thrive:compound]-t állít elő. Hatékonysága függ a [thrive:compound type=\"carbondioxide\"][/thrive:compound] koncentrációjától és a [thrive:compound type=\"sunlight\"][/thrive:compound] intenzitásától."

msgid "WIKI_CHLOROPLAST_REQUIREMENTS"
msgstr ""

msgid "WIKI_CHLOROPLAST_SCIENTIFIC_BACKGROUND"
msgstr ""

#, fuzzy
msgid "WIKI_CHLOROPLAST_STRATEGY"
msgstr "Kloroplasztisz"

#, fuzzy
msgid "WIKI_CHLOROPLAST_UPGRADES"
msgstr "Kloroplasztisz"

#, fuzzy
msgid "WIKI_CHROMATOPHORE_PHOTOSYNTHESIS_COMMA_GLYCOLYSIS"
msgstr "OxyToxy szintézis"

msgid "WIKI_CILIA_EFFECTS"
msgstr ""

msgid "WIKI_CILIA_INTRO"
msgstr ""

msgid "WIKI_CILIA_MODIFICATIONS"
msgstr ""

#, fuzzy
msgid "WIKI_CILIA_PROCESSES"
msgstr "[thrive:compound type=\"glucose\"][/thrive:compound]-t alakít át [thrive:compound type=\"atp\"][/thrive:compound]-vé."

msgid "WIKI_CILIA_REQUIREMENTS"
msgstr ""

msgid "WIKI_CILIA_SCIENTIFIC_BACKGROUND"
msgstr ""

msgid "WIKI_CILIA_STRATEGY"
msgstr ""

msgid "WIKI_CILIA_UPGRADES"
msgstr ""

#, fuzzy
msgid "WIKI_COMPOUNDS_BUTTON"
msgstr "A ragacsos belseje a sejtnek. A citoplazma (sejtplazma) ionok, proteinek, víz és még más anyagok egyszerű keveréke, ami kitölti egy sejt belsejét. Az egyik funkciója a glikolízis, ami a glükóz ATP-vé alakítását takarja. Azoknak az organizmusoknak, melyeknek nincsenek különböző sejtszervecskéi, hogy fejlettebb anyagcserét tudjanak végezni, nekik ez az egyetlen támaszuk az energia előállítására. A sejtek még használják molekulák raktáraként, és hogy ezzel növelni tudják méretüket."

#, fuzzy
msgid "WIKI_COMPOUNDS_DEVELOPMENT"
msgstr "Vegyületek:"

#, fuzzy
msgid "WIKI_COMPOUNDS_INTRO"
msgstr "A ragacsos belseje a sejtnek. A citoplazma (sejtplazma) ionok, proteinek, víz és még más anyagok egyszerű keveréke, ami kitölti egy sejt belsejét. Az egyik funkciója a glikolízis, ami a glükóz ATP-vé alakítását takarja. Azoknak az organizmusoknak, melyeknek nincsenek különböző sejtszervecskéi, hogy fejlettebb anyagcserét tudjanak végezni, nekik ez az egyetlen támaszuk az energia előállítására. A sejtek még használják molekulák raktáraként, és hogy ezzel növelni tudják méretüket."

msgid "WIKI_COMPOUNDS_TYPES_OF_COMPOUNDS"
msgstr ""

msgid "WIKI_COMPOUND_SYSTEM_DEVELOPMENT_COMPOUNDS_LIST"
msgstr ""

msgid "WIKI_COMPOUND_SYSTEM_DEVELOPMENT_INTRO"
msgstr ""

msgid "WIKI_COMPOUND_SYSTEM_DEVELOPMENT_MICROBE_STAGE"
msgstr ""

msgid "WIKI_COMPOUND_SYSTEM_DEVELOPMENT_OVERVIEW"
msgstr ""

#, fuzzy
msgid "WIKI_CREATURE_EDITOR_COMMA_TECH_EDITOR"
msgstr "Sejtszerkesztő"

#, fuzzy
msgid "WIKI_CYTOPLASM_EFFECTS"
msgstr "A ragacsos belseje a sejtnek. A citoplazma (sejtplazma) ionok, proteinek, víz és még más anyagok egyszerű keveréke, ami kitölti egy sejt belsejét. Az egyik funkciója a glikolízis, ami a glükóz ATP-vé alakítását takarja. Azoknak az organizmusoknak, melyeknek nincsenek különböző sejtszervecskéi, hogy fejlettebb anyagcserét tudjanak végezni, nekik ez az egyetlen támaszuk az energia előállítására. A sejtek még használják molekulák raktáraként, és hogy ezzel növelni tudják méretüket."

#, fuzzy
msgid "WIKI_CYTOPLASM_INTRO"
msgstr "A ragacsos belseje a sejtnek. A citoplazma (sejtplazma) ionok, proteinek, víz és még más anyagok egyszerű keveréke, ami kitölti egy sejt belsejét. Az egyik funkciója a glikolízis, ami a glükóz ATP-vé alakítását takarja. Azoknak az organizmusoknak, melyeknek nincsenek különböző sejtszervecskéi, hogy fejlettebb anyagcserét tudjanak végezni, nekik ez az egyetlen támaszuk az energia előállítására. A sejtek még használják molekulák raktáraként, és hogy ezzel növelni tudják méretüket."

#, fuzzy
msgid "WIKI_CYTOPLASM_MODIFICATIONS"
msgstr "A ragacsos belseje a sejtnek. A citoplazma (sejtplazma) ionok, proteinek, víz és még más anyagok egyszerű keveréke, ami kitölti egy sejt belsejét. Az egyik funkciója a glikolízis, ami a glükóz ATP-vé alakítását takarja. Azoknak az organizmusoknak, melyeknek nincsenek különböző sejtszervecskéi, hogy fejlettebb anyagcserét tudjanak végezni, nekik ez az egyetlen támaszuk az energia előállítására. A sejtek még használják molekulák raktáraként, és hogy ezzel növelni tudják méretüket."

#, fuzzy
msgid "WIKI_CYTOPLASM_PROCESSES"
msgstr "[thrive:compound type=\"glucose\"][/thrive:compound]-t alakít át [thrive:compound type=\"atp\"][/thrive:compound]-vé."

msgid "WIKI_CYTOPLASM_REQUIREMENTS"
msgstr ""

msgid "WIKI_CYTOPLASM_SCIENTIFIC_BACKGROUND"
msgstr ""

msgid "WIKI_CYTOPLASM_STRATEGY"
msgstr ""

msgid "WIKI_CYTOPLASM_UPGRADES"
msgstr ""

#, fuzzy
msgid "WIKI_DEVELOPMENT"
msgstr "Fejlesztők"

#, fuzzy
msgid "WIKI_DEVELOPMENT_INFO_BUTTON"
msgstr "Sejtszervecskék"

#, fuzzy
msgid "WIKI_DEVELOPMENT_ROOT_INTRO"
msgstr "Sejtszervecskék"

msgid "WIKI_EDITORS_AND_MUTATIONS_GENERATIONS_AND_EDITOR_SESSIONS"
msgstr ""

#, fuzzy
msgid "WIKI_EDITORS_AND_MUTATIONS_INTRO"
msgstr "Mitokondrium"

msgid "WIKI_EDITORS_AND_MUTATIONS_MUTATIONS_AND_MUTATION_POINTS"
msgstr ""

msgid "WIKI_ENVIRONMENTAL_CONDITIONS_ENVIRONMENTAL_GASSES"
msgstr ""

#, fuzzy
msgid "WIKI_ENVIRONMENTAL_CONDITIONS_INTRO"
msgstr "Mitokondrium"

#, fuzzy
msgid "WIKI_ENVIRONMENTAL_CONDITIONS_PHYSICAL_CONDITIONS"
msgstr "A {0} populációjának egyedszáma megváltozott {1}-értékkel, emiatt az ok miatt: {2}"

msgid "WIKI_ENVIRONMENTAL_CONDITIONS_THE_DAY/NIGHT_CYCLE"
msgstr ""

#, fuzzy
msgid "WIKI_FERROPLAST_EFFECTS"
msgstr "Termoplasztisz"

#, fuzzy
msgid "WIKI_FERROPLAST_INTRO"
msgstr "Termoplasztisz"

#, fuzzy
msgid "WIKI_FERROPLAST_MODIFICATIONS"
msgstr "[thrive:compound type=\"glucose\"][/thrive:compound]-t állít elő. Hatékonysága függ a [thrive:compound type=\"carbondioxide\"][/thrive:compound] koncentrációjától és a hőmérséklettől."

#, fuzzy
msgid "WIKI_FERROPLAST_PROCESSES"
msgstr "[thrive:compound type=\"glucose\"][/thrive:compound]-t állít elő. Hatékonysága függ a [thrive:compound type=\"carbondioxide\"][/thrive:compound] koncentrációjától és a hőmérséklettől."

#, fuzzy
msgid "WIKI_FERROPLAST_REQUIREMENTS"
msgstr "Nitrifikáló színtest"

#, fuzzy
msgid "WIKI_FERROPLAST_SCIENTIFIC_BACKGROUND"
msgstr "[thrive:compound type=\"atp\"][/thrive:compound]-t alakít át [thrive:compound type=\"ammonia\"][/thrive:compound]-vá. Hatékonysága függ a [thrive:compound type=\"nitrogen\"][/thrive:compound] és az [thrive:compound type=\"oxygen\"][/thrive:compound] koncentrációjától."

#, fuzzy
msgid "WIKI_FERROPLAST_STRATEGY"
msgstr "Termoplasztisz"

#, fuzzy
msgid "WIKI_FERROPLAST_UPGRADES"
msgstr "Termoplasztisz"

msgid "WIKI_FLAGELLUM_EFFECTS"
msgstr ""

#, fuzzy
msgid "WIKI_FLAGELLUM_INTRO"
msgstr "Ostor"

msgid "WIKI_FLAGELLUM_MODIFICATIONS"
msgstr ""

#, fuzzy
msgid "WIKI_FLAGELLUM_PROCESSES"
msgstr "Növeli a sejt sebességét, viszont [thrive:compound type=\"atp\"][/thrive:compound]-t használ."

msgid "WIKI_FLAGELLUM_REQUIREMENTS"
msgstr ""

msgid "WIKI_FLAGELLUM_SCIENTIFIC_BACKGROUND"
msgstr ""

msgid "WIKI_FLAGELLUM_STRATEGY"
msgstr ""

msgid "WIKI_FLAGELLUM_UPGRADES"
msgstr ""

#, fuzzy
msgid "WIKI_GLYCOLYSIS_COMMA_ANAEROBIC_NITROGEN_FIXATION"
msgstr "Anaerob Nitrifikáció"

#, fuzzy
msgid "WIKI_HEADING_APPENDICES"
msgstr "Felkelési fázis"

#, fuzzy
msgid "WIKI_HEADING_BASIC_GAME_MECHANICS"
msgstr "Felkelési fázis"

#, fuzzy
msgid "WIKI_HEADING_COMPOUNDS_LIST"
msgstr "Felkelési fázis"

#, fuzzy
msgid "WIKI_HEADING_COMPOUND_CLOUDS"
msgstr "Felkelési fázis"

#, fuzzy
msgid "WIKI_HEADING_CONCEPT_ART"
msgstr "Felkelési fázis"

#, fuzzy
msgid "WIKI_HEADING_CURRENT_DEVELOPMENT"
msgstr "Jelenlegi fejlesztők"

#, fuzzy
msgid "WIKI_HEADING_DEVELOPMENT"
msgstr "Felkelési fázis"

#, fuzzy
msgid "WIKI_HEADING_EDITOR"
msgstr "Felkelési fázis"

msgid "WIKI_HEADING_EFFECTS"
msgstr ""

#, fuzzy
msgid "WIKI_HEADING_ENVIRONMENTAL_GASSES"
msgstr "Nitrogenáz"

#, fuzzy
msgid "WIKI_HEADING_FEATURES"
msgstr "Felkelési fázis"

#, fuzzy
msgid "WIKI_HEADING_FOG_OF_WAR"
msgstr "Felkelési fázis"

#, fuzzy
msgid "WIKI_HEADING_GAMEPLAY"
msgstr "Felkelési fázis"

#, fuzzy
msgid "WIKI_HEADING_GDD"
msgstr "Felkelési fázis"

#, fuzzy
msgid "WIKI_HEADING_GENERAL_TIPS"
msgstr "Felkelési fázis"

msgid "WIKI_HEADING_GENERATIONS_AND_EDITOR_SESSIONS"
msgstr ""

#, fuzzy
msgid "WIKI_HEADING_MICROBE_PARTS"
msgstr "Felkelési fázis"

#, fuzzy
msgid "WIKI_HEADING_MICROBE_STAGE"
msgstr "Felkelési fázis"

#, fuzzy
msgid "WIKI_HEADING_MICROBE_STAGE_TIPS"
msgstr "Felkelési fázis"

msgid "WIKI_HEADING_MODIFICATIONS"
msgstr ""

#, fuzzy
msgid "WIKI_HEADING_MORE_GAME_INFO"
msgstr "Felkelési fázis"

msgid "WIKI_HEADING_MUTATIONS_AND_MUTATION_POINTS"
msgstr ""

#, fuzzy
msgid "WIKI_HEADING_OVERVIEW"
msgstr "Felkelési fázis"

#, fuzzy
msgid "WIKI_HEADING_PATCHES"
msgstr "Felkelési fázis"

#, fuzzy
msgid "WIKI_HEADING_PHYSICAL_CONDITIONS"
msgstr "Fizikai körülmények"

msgid "WIKI_HEADING_PROCESSES"
msgstr ""

msgid "WIKI_HEADING_REPRODUCTION_IN_THE_MICROBE_STAGE"
msgstr ""

msgid "WIKI_HEADING_REQUIREMENTS"
msgstr ""

msgid "WIKI_HEADING_SCIENTIFIC_BACKGROUND"
msgstr ""

#, fuzzy
msgid "WIKI_HEADING_STRATEGY"
msgstr "Felkelési fázis"

#, fuzzy
msgid "WIKI_HEADING_THE_DAY/NIGHT_CYCLE"
msgstr "Felkelési fázis"

#, fuzzy
msgid "WIKI_HEADING_THE_PATCH_MAP"
msgstr "Felkelési fázis"

#, fuzzy
msgid "WIKI_HEADING_TRANSITIONS"
msgstr "Felkelési fázis"

#, fuzzy
msgid "WIKI_HEADING_TYPES_OF_COMPOUNDS"
msgstr "Végtelen vegyületek"

#, fuzzy
msgid "WIKI_HEADING_UI"
msgstr "Felkelési fázis"

msgid "WIKI_HEADING_UPGRADES"
msgstr ""

#, fuzzy
msgid "WIKI_HELP_AND_TIPS_BASIC_GAME_MECHANICS"
msgstr "Sejtszervecske elhelyezése"

#, fuzzy
msgid "WIKI_HELP_AND_TIPS_BUTTON"
msgstr "A ragacsos belseje a sejtnek. A citoplazma (sejtplazma) ionok, proteinek, víz és még más anyagok egyszerű keveréke, ami kitölti egy sejt belsejét. Az egyik funkciója a glikolízis, ami a glükóz ATP-vé alakítását takarja. Azoknak az organizmusoknak, melyeknek nincsenek különböző sejtszervecskéi, hogy fejlettebb anyagcserét tudjanak végezni, nekik ez az egyetlen támaszuk az energia előállítására. A sejtek még használják molekulák raktáraként, és hogy ezzel növelni tudják méretüket."

#, fuzzy
msgid "WIKI_HELP_AND_TIPS_COMPOUND_CLOUDS"
msgstr "Felkelési fázis"

msgid "WIKI_HELP_AND_TIPS_GENERAL_TIPS"
msgstr ""

#, fuzzy
msgid "WIKI_HELP_AND_TIPS_INTRO"
msgstr "Mitokondrium"

#, fuzzy
msgid "WIKI_HELP_AND_TIPS_MICROBE_PARTS"
msgstr "Felkelési fázis"

#, fuzzy
msgid "WIKI_HELP_AND_TIPS_MICROBE_STAGE_TIPS"
msgstr "Felkelési fázis"

msgid "WIKI_HELP_AND_TIPS_MORE_GAME_INFO"
msgstr ""

#, fuzzy
msgid "WIKI_HYDROGENASE_EFFECTS"
msgstr "A nitrogenáz egy enzim, mely nitrogéngázból a sejt energiaraktározó ATP molekulájának segítségével képes ammóniát előállítani, ami a sejtnek egy elég fontos tápanyaga. Ez a folyamat anaerob nitrogén-rögzítés néven ismert. Mivel a nitrogenáz a citoplazmában helyezkedik el, ezért a környékén elhelyezkedő folyadék glikolízist végez."

#, fuzzy
msgid "WIKI_HYDROGENASE_INTRO"
msgstr "A nitrogenáz egy enzim, mely nitrogéngázból a sejt energiaraktározó ATP molekulájának segítségével képes ammóniát előállítani, ami a sejtnek egy elég fontos tápanyaga. Ez a folyamat anaerob nitrogén-rögzítés néven ismert. Mivel a nitrogenáz a citoplazmában helyezkedik el, ezért a környékén elhelyezkedő folyadék glikolízist végez."

#, fuzzy
msgid "WIKI_HYDROGENASE_MODIFICATIONS"
msgstr "A nitrogenáz egy enzim, mely nitrogéngázból a sejt energiaraktározó ATP molekulájának segítségével képes ammóniát előállítani, ami a sejtnek egy elég fontos tápanyaga. Ez a folyamat anaerob nitrogén-rögzítés néven ismert. Mivel a nitrogenáz a citoplazmában helyezkedik el, ezért a környékén elhelyezkedő folyadék glikolízist végez."

#, fuzzy
msgid "WIKI_HYDROGENASE_PROCESSES"
msgstr "[thrive:compound type=\"atp\"][/thrive:compound]-t alakít át [thrive:compound type=\"ammonia\"][/thrive:compound]-vá. Hatékonysága függ az [thrive:compound type=\"nitrogen\"][/thrive:compound] koncentrációjától."

#, fuzzy
msgid "WIKI_HYDROGENASE_REQUIREMENTS"
msgstr "A nitrogenáz egy enzim, mely nitrogéngázból a sejt energiaraktározó ATP molekulájának segítségével képes ammóniát előállítani, ami a sejtnek egy elég fontos tápanyaga. Ez a folyamat anaerob nitrogén-rögzítés néven ismert. Mivel a nitrogenáz a citoplazmában helyezkedik el, ezért a környékén elhelyezkedő folyadék glikolízist végez."

#, fuzzy
msgid "WIKI_HYDROGENASE_SCIENTIFIC_BACKGROUND"
msgstr "A nitrogenáz egy enzim, mely nitrogéngázból a sejt energiaraktározó ATP molekulájának segítségével képes ammóniát előállítani, ami a sejtnek egy elég fontos tápanyaga. Ez a folyamat anaerob nitrogén-rögzítés néven ismert. Mivel a nitrogenáz a citoplazmában helyezkedik el, ezért a környékén elhelyezkedő folyadék glikolízist végez."

#, fuzzy
msgid "WIKI_HYDROGENASE_STRATEGY"
msgstr "A nitrogenáz egy enzim, mely nitrogéngázból a sejt energiaraktározó ATP molekulájának segítségével képes ammóniát előállítani, ami a sejtnek egy elég fontos tápanyaga. Ez a folyamat anaerob nitrogén-rögzítés néven ismert. Mivel a nitrogenáz a citoplazmában helyezkedik el, ezért a környékén elhelyezkedő folyadék glikolízist végez."

#, fuzzy
msgid "WIKI_HYDROGENASE_UPGRADES"
msgstr "A nitrogenáz egy enzim, mely nitrogéngázból a sejt energiaraktározó ATP molekulájának segítségével képes ammóniát előállítani, ami a sejtnek egy elég fontos tápanyaga. Ez a folyamat anaerob nitrogén-rögzítés néven ismert. Mivel a nitrogenáz a citoplazmában helyezkedik el, ezért a környékén elhelyezkedő folyadék glikolízist végez."

#, fuzzy
msgid "WIKI_HYDROGENOSOME_EFFECTS"
msgstr "A nitrogenáz egy enzim, mely nitrogéngázból a sejt energiaraktározó ATP molekulájának segítségével képes ammóniát előállítani, ami a sejtnek egy elég fontos tápanyaga. Ez a folyamat anaerob nitrogén-rögzítés néven ismert. Mivel a nitrogenáz a citoplazmában helyezkedik el, ezért a környékén elhelyezkedő folyadék glikolízist végez."

#, fuzzy
msgid "WIKI_HYDROGENOSOME_INTRO"
msgstr "A nitrogenáz egy enzim, mely nitrogéngázból a sejt energiaraktározó ATP molekulájának segítségével képes ammóniát előállítani, ami a sejtnek egy elég fontos tápanyaga. Ez a folyamat anaerob nitrogén-rögzítés néven ismert. Mivel a nitrogenáz a citoplazmában helyezkedik el, ezért a környékén elhelyezkedő folyadék glikolízist végez."

#, fuzzy
msgid "WIKI_HYDROGENOSOME_MODIFICATIONS"
msgstr "A nitrogenáz egy enzim, mely nitrogéngázból a sejt energiaraktározó ATP molekulájának segítségével képes ammóniát előállítani, ami a sejtnek egy elég fontos tápanyaga. Ez a folyamat anaerob nitrogén-rögzítés néven ismert. Mivel a nitrogenáz a citoplazmában helyezkedik el, ezért a környékén elhelyezkedő folyadék glikolízist végez."

#, fuzzy
msgid "WIKI_HYDROGENOSOME_PROCESSES"
msgstr "[thrive:compound type=\"atp\"][/thrive:compound]-t alakít át [thrive:compound type=\"ammonia\"][/thrive:compound]-vá. Hatékonysága függ az [thrive:compound type=\"nitrogen\"][/thrive:compound] koncentrációjától."

#, fuzzy
msgid "WIKI_HYDROGENOSOME_REQUIREMENTS"
msgstr "A nitrogenáz egy enzim, mely nitrogéngázból a sejt energiaraktározó ATP molekulájának segítségével képes ammóniát előállítani, ami a sejtnek egy elég fontos tápanyaga. Ez a folyamat anaerob nitrogén-rögzítés néven ismert. Mivel a nitrogenáz a citoplazmában helyezkedik el, ezért a környékén elhelyezkedő folyadék glikolízist végez."

#, fuzzy
msgid "WIKI_HYDROGENOSOME_SCIENTIFIC_BACKGROUND"
msgstr "A nitrogenáz egy enzim, mely nitrogéngázból a sejt energiaraktározó ATP molekulájának segítségével képes ammóniát előállítani, ami a sejtnek egy elég fontos tápanyaga. Ez a folyamat anaerob nitrogén-rögzítés néven ismert. Mivel a nitrogenáz a citoplazmában helyezkedik el, ezért a környékén elhelyezkedő folyadék glikolízist végez."

#, fuzzy
msgid "WIKI_HYDROGENOSOME_STRATEGY"
msgstr "A nitrogenáz egy enzim, mely nitrogéngázból a sejt energiaraktározó ATP molekulájának segítségével képes ammóniát előállítani, ami a sejtnek egy elég fontos tápanyaga. Ez a folyamat anaerob nitrogén-rögzítés néven ismert. Mivel a nitrogenáz a citoplazmában helyezkedik el, ezért a környékén elhelyezkedő folyadék glikolízist végez."

#, fuzzy
msgid "WIKI_HYDROGENOSOME_UPGRADES"
msgstr "A nitrogenáz egy enzim, mely nitrogéngázból a sejt energiaraktározó ATP molekulájának segítségével képes ammóniát előállítani, ami a sejtnek egy elég fontos tápanyaga. Ez a folyamat anaerob nitrogén-rögzítés néven ismert. Mivel a nitrogenáz a citoplazmában helyezkedik el, ezért a környékén elhelyezkedő folyadék glikolízist végez."

#, fuzzy
msgid "WIKI_INDUSTRIAL_STAGE_CURRENT_DEVELOPMENT"
msgstr "Több sejthez való kapcsolódást teszi lehetővé. Ez a legelső lépés a többsejtűség felé. Amikor a sejted egy kolónia tagja, akkor a vegyületek eloszlanak a sejtek között. Ameddig egy kolónia tagja vagy, addig nem léphetsz be a sejtszerkesztőbe, emiatt el kell válnod a kolóniától miután elegendő vegyületet gyűjtöttél."

#, fuzzy
msgid "WIKI_INDUSTRIAL_STAGE_FEATURES"
msgstr "Több sejthez való kapcsolódást teszi lehetővé. Ez a legelső lépés a többsejtűség felé. Amikor a sejted egy kolónia tagja, akkor a vegyületek eloszlanak a sejtek között. Ameddig egy kolónia tagja vagy, addig nem léphetsz be a sejtszerkesztőbe, emiatt el kell válnod a kolóniától miután elegendő vegyületet gyűjtöttél."

#, fuzzy
msgid "WIKI_INDUSTRIAL_STAGE_INTRO"
msgstr "Kötőszövet"

msgid "WIKI_INDUSTRIAL_STAGE_OVERVIEW"
msgstr ""

#, fuzzy
msgid "WIKI_INDUSTRIAL_STAGE_TRANSITIONS"
msgstr "(a sebesség, mely alatt az MI fajok mutálódnak)"

#, fuzzy
msgid "WIKI_INDUSTRIAL_STAGE_UI"
msgstr "Kötőszövet"

msgid "WIKI_INJECTISOME_PILUS"
msgstr ""

msgid "WIKI_LYSOSOME_EFFECTS"
msgstr ""

#, fuzzy
msgid "WIKI_LYSOSOME_INTRO"
msgstr "A metaboloszómák fehérjecsoportosulások fehérjeburokba csomagolva. A glükózt a citoplazmánál sokkal gyorsabban át tudják alakítani ATP-vé az aerob légzés segítségével. Viszont, mivel egyfajta \"légzés\", ezért oxigén kell a működéséhez, így a környezetben kisebb az oxigénszint, akkor ennek hatására az ATP előállítása lelassul. Mivel a metaboloszómák a citoplazmában helyezkednek el, ezért a körülötte elhelyezkedő folyadék végez némi glikolízist."

#, fuzzy
msgid "WIKI_LYSOSOME_MODIFICATIONS"
msgstr "A metaboloszómák fehérjecsoportosulások fehérjeburokba csomagolva. A glükózt a citoplazmánál sokkal gyorsabban át tudják alakítani ATP-vé az aerob légzés segítségével. Viszont, mivel egyfajta \"légzés\", ezért oxigén kell a működéséhez, így a környezetben kisebb az oxigénszint, akkor ennek hatására az ATP előállítása lelassul. Mivel a metaboloszómák a citoplazmában helyezkednek el, ezért a körülötte elhelyezkedő folyadék végez némi glikolízist."

#, fuzzy
msgid "WIKI_LYSOSOME_PROCESSES"
msgstr "[thrive:compound type=\"atp\"][/thrive:compound]-t alakít át [thrive:compound type=\"oxytoxy\"][/thrive:compound]-vá. Hatékonysága függ az [thrive:compound type=\"oxygen\"][/thrive:compound] koncentrációjától. Mérget képes kilőni a [thrive:input]g_fire_toxin[/thrive:input] megnyomásával. Ha az [thrive:compound type=\"oxytoxy\"][/thrive:compound] mennyisége alacsony, akkor azt a kis mennyiséget ki tudod lőni, viszont kevesebb sebzést okoz."

msgid "WIKI_LYSOSOME_REQUIREMENTS"
msgstr ""

msgid "WIKI_LYSOSOME_SCIENTIFIC_BACKGROUND"
msgstr ""

msgid "WIKI_LYSOSOME_STRATEGY"
msgstr ""

msgid "WIKI_LYSOSOME_UPGRADES"
msgstr ""

#, fuzzy
msgid "WIKI_MACROSCOPIC_STAGE_CONCEPT_ART"
msgstr "Többsejtes fázis"

#, fuzzy
msgid "WIKI_MACROSCOPIC_STAGE_CURRENT_DEVELOPMENT"
msgstr "Több sejthez való kapcsolódást teszi lehetővé. Ez a legelső lépés a többsejtűség felé. Amikor a sejted egy kolónia tagja, akkor a vegyületek eloszlanak a sejtek között. Ameddig egy kolónia tagja vagy, addig nem léphetsz be a sejtszerkesztőbe, emiatt el kell válnod a kolóniától miután elegendő vegyületet gyűjtöttél."

#, fuzzy
msgid "WIKI_MACROSCOPIC_STAGE_FEATURES"
msgstr "Nyálka jet"

#, fuzzy
msgid "WIKI_MACROSCOPIC_STAGE_INTRO"
msgstr ""
"Egy távoli idegen bolygón az évmilliók óta tartó vulkanikus aktivitások és meteoresők miatt egy új csoda jött létre az univerzumban.\n"
"\n"
"Élet.\n"
"\n"
"Egyszerű baktériumok jelentek meg az óceánok lenti régióiban. A játék elején a te fajod az utolsó univerzális közös ős (más néven LUCA) ezen a planétán.\n"
"\n"
"Ahhoz, hogy túléld ezt a kegyetlen világot, annyi vegyületet kell gyűjtened, amennyit csak találsz, és fejlesztened kell fajodat az evolúció során, hogy versenyképesek maradjanak a többi fajjal."

#, fuzzy
msgid "WIKI_MACROSCOPIC_STAGE_OVERVIEW"
msgstr "Sejtfázis"

#, fuzzy
msgid "WIKI_MACROSCOPIC_STAGE_TRANSITIONS"
msgstr "Nitrogenáz"

#, fuzzy
msgid "WIKI_MACROSCOPIC_STAGE_UI"
msgstr "Sejtfázis"

#, fuzzy
msgid "WIKI_MECHANICS"
msgstr "Sejtszervecske elhelyezése"

#, fuzzy
msgid "WIKI_MECHANICS_ROOT_INTRO"
msgstr "Sejtszervecskék"

#, fuzzy
msgid "WIKI_MELANOSOME_EFFECTS"
msgstr "A metaboloszómák fehérjecsoportosulások fehérjeburokba csomagolva. A glükózt a citoplazmánál sokkal gyorsabban át tudják alakítani ATP-vé az aerob légzés segítségével. Viszont, mivel egyfajta \"légzés\", ezért oxigén kell a működéséhez, így a környezetben kisebb az oxigénszint, akkor ennek hatására az ATP előállítása lelassul. Mivel a metaboloszómák a citoplazmában helyezkednek el, ezért a körülötte elhelyezkedő folyadék végez némi glikolízist."

#, fuzzy
msgid "WIKI_MELANOSOME_INTRO"
msgstr "A metaboloszómák fehérjecsoportosulások fehérjeburokba csomagolva. A glükózt a citoplazmánál sokkal gyorsabban át tudják alakítani ATP-vé az aerob légzés segítségével. Viszont, mivel egyfajta \"légzés\", ezért oxigén kell a működéséhez, így a környezetben kisebb az oxigénszint, akkor ennek hatására az ATP előállítása lelassul. Mivel a metaboloszómák a citoplazmában helyezkednek el, ezért a körülötte elhelyezkedő folyadék végez némi glikolízist."

#, fuzzy
msgid "WIKI_MELANOSOME_MODIFICATIONS"
msgstr "A metaboloszómák fehérjecsoportosulások fehérjeburokba csomagolva. A glükózt a citoplazmánál sokkal gyorsabban át tudják alakítani ATP-vé az aerob légzés segítségével. Viszont, mivel egyfajta \"légzés\", ezért oxigén kell a működéséhez, így a környezetben kisebb az oxigénszint, akkor ennek hatására az ATP előállítása lelassul. Mivel a metaboloszómák a citoplazmában helyezkednek el, ezért a körülötte elhelyezkedő folyadék végez némi glikolízist."

#, fuzzy
msgid "WIKI_MELANOSOME_PROCESSES"
msgstr "[thrive:compound type=\"atp\"][/thrive:compound]-t alakít át [thrive:compound type=\"oxytoxy\"][/thrive:compound]-vá. Hatékonysága függ az [thrive:compound type=\"oxygen\"][/thrive:compound] koncentrációjától. Mérget képes kilőni a [thrive:input]g_fire_toxin[/thrive:input] megnyomásával. Ha az [thrive:compound type=\"oxytoxy\"][/thrive:compound] mennyisége alacsony, akkor azt a kis mennyiséget ki tudod lőni, viszont kevesebb sebzést okoz."

#, fuzzy
msgid "WIKI_MELANOSOME_REQUIREMENTS"
msgstr "A metaboloszómák fehérjecsoportosulások fehérjeburokba csomagolva. A glükózt a citoplazmánál sokkal gyorsabban át tudják alakítani ATP-vé az aerob légzés segítségével. Viszont, mivel egyfajta \"légzés\", ezért oxigén kell a működéséhez, így a környezetben kisebb az oxigénszint, akkor ennek hatására az ATP előállítása lelassul. Mivel a metaboloszómák a citoplazmában helyezkednek el, ezért a körülötte elhelyezkedő folyadék végez némi glikolízist."

#, fuzzy
msgid "WIKI_MELANOSOME_SCIENTIFIC_BACKGROUND"
msgstr "A metaboloszómák fehérjecsoportosulások fehérjeburokba csomagolva. A glükózt a citoplazmánál sokkal gyorsabban át tudják alakítani ATP-vé az aerob légzés segítségével. Viszont, mivel egyfajta \"légzés\", ezért oxigén kell a működéséhez, így a környezetben kisebb az oxigénszint, akkor ennek hatására az ATP előállítása lelassul. Mivel a metaboloszómák a citoplazmában helyezkednek el, ezért a körülötte elhelyezkedő folyadék végez némi glikolízist."

#, fuzzy
msgid "WIKI_MELANOSOME_STRATEGY"
msgstr "A metaboloszómák fehérjecsoportosulások fehérjeburokba csomagolva. A glükózt a citoplazmánál sokkal gyorsabban át tudják alakítani ATP-vé az aerob légzés segítségével. Viszont, mivel egyfajta \"légzés\", ezért oxigén kell a működéséhez, így a környezetben kisebb az oxigénszint, akkor ennek hatására az ATP előállítása lelassul. Mivel a metaboloszómák a citoplazmában helyezkednek el, ezért a körülötte elhelyezkedő folyadék végez némi glikolízist."

#, fuzzy
msgid "WIKI_MELANOSOME_UPGRADES"
msgstr "A metaboloszómák fehérjecsoportosulások fehérjeburokba csomagolva. A glükózt a citoplazmánál sokkal gyorsabban át tudják alakítani ATP-vé az aerob légzés segítségével. Viszont, mivel egyfajta \"légzés\", ezért oxigén kell a működéséhez, így a környezetben kisebb az oxigénszint, akkor ennek hatására az ATP előállítása lelassul. Mivel a metaboloszómák a citoplazmában helyezkednek el, ezért a körülötte elhelyezkedő folyadék végez némi glikolízist."

#, fuzzy
msgid "WIKI_METABOLOSOMES_EFFECTS"
msgstr "A metaboloszómák fehérjecsoportosulások fehérjeburokba csomagolva. A glükózt a citoplazmánál sokkal gyorsabban át tudják alakítani ATP-vé az aerob légzés segítségével. Viszont, mivel egyfajta \"légzés\", ezért oxigén kell a működéséhez, így a környezetben kisebb az oxigénszint, akkor ennek hatására az ATP előállítása lelassul. Mivel a metaboloszómák a citoplazmában helyezkednek el, ezért a körülötte elhelyezkedő folyadék végez némi glikolízist."

#, fuzzy
msgid "WIKI_METABOLOSOMES_INTRO"
msgstr "Metaboloszómák"

#, fuzzy
msgid "WIKI_METABOLOSOMES_MODIFICATIONS"
msgstr "A metaboloszómák fehérjecsoportosulások fehérjeburokba csomagolva. A glükózt a citoplazmánál sokkal gyorsabban át tudják alakítani ATP-vé az aerob légzés segítségével. Viszont, mivel egyfajta \"légzés\", ezért oxigén kell a működéséhez, így a környezetben kisebb az oxigénszint, akkor ennek hatására az ATP előállítása lelassul. Mivel a metaboloszómák a citoplazmában helyezkednek el, ezért a körülötte elhelyezkedő folyadék végez némi glikolízist."

#, fuzzy
msgid "WIKI_METABOLOSOMES_PROCESSES"
msgstr "[thrive:compound type=\"glucose\"][/thrive:compound]-t alakít át [thrive:compound type=\"atp\"][/thrive:compound]-vé. Hatékonysága függ az [thrive:compound type=\"oxygen\"][/thrive:compound] koncentrációjától."

#, fuzzy
msgid "WIKI_METABOLOSOMES_REQUIREMENTS"
msgstr "A metaboloszómák fehérjecsoportosulások fehérjeburokba csomagolva. A glükózt a citoplazmánál sokkal gyorsabban át tudják alakítani ATP-vé az aerob légzés segítségével. Viszont, mivel egyfajta \"légzés\", ezért oxigén kell a működéséhez, így a környezetben kisebb az oxigénszint, akkor ennek hatására az ATP előállítása lelassul. Mivel a metaboloszómák a citoplazmában helyezkednek el, ezért a körülötte elhelyezkedő folyadék végez némi glikolízist."

#, fuzzy
msgid "WIKI_METABOLOSOMES_SCIENTIFIC_BACKGROUND"
msgstr "A metaboloszómák fehérjecsoportosulások fehérjeburokba csomagolva. A glükózt a citoplazmánál sokkal gyorsabban át tudják alakítani ATP-vé az aerob légzés segítségével. Viszont, mivel egyfajta \"légzés\", ezért oxigén kell a működéséhez, így a környezetben kisebb az oxigénszint, akkor ennek hatására az ATP előállítása lelassul. Mivel a metaboloszómák a citoplazmában helyezkednek el, ezért a körülötte elhelyezkedő folyadék végez némi glikolízist."

#, fuzzy
msgid "WIKI_METABOLOSOMES_STRATEGY"
msgstr "A metaboloszómák fehérjecsoportosulások fehérjeburokba csomagolva. A glükózt a citoplazmánál sokkal gyorsabban át tudják alakítani ATP-vé az aerob légzés segítségével. Viszont, mivel egyfajta \"légzés\", ezért oxigén kell a működéséhez, így a környezetben kisebb az oxigénszint, akkor ennek hatására az ATP előállítása lelassul. Mivel a metaboloszómák a citoplazmában helyezkednek el, ezért a körülötte elhelyezkedő folyadék végez némi glikolízist."

#, fuzzy
msgid "WIKI_METABOLOSOMES_UPGRADES"
msgstr "A metaboloszómák fehérjecsoportosulások fehérjeburokba csomagolva. A glükózt a citoplazmánál sokkal gyorsabban át tudják alakítani ATP-vé az aerob légzés segítségével. Viszont, mivel egyfajta \"légzés\", ezért oxigén kell a működéséhez, így a környezetben kisebb az oxigénszint, akkor ennek hatására az ATP előállítása lelassul. Mivel a metaboloszómák a citoplazmában helyezkednek el, ezért a körülötte elhelyezkedő folyadék végez némi glikolízist."

#, fuzzy
msgid "WIKI_MICROBE_STAGE_APPENDICES"
msgstr ""
"Egy távoli idegen bolygón az évmilliók óta tartó vulkanikus aktivitások és meteoresők miatt egy új csoda jött létre az univerzumban.\n"
"\n"
"Élet.\n"
"\n"
"Egyszerű baktériumok jelentek meg az óceánok lenti régióiban. A játék elején a te fajod az utolsó univerzális közös ős (más néven LUCA) ezen a planétán.\n"
"\n"
"Ahhoz, hogy túléld ezt a kegyetlen világot, annyi vegyületet kell gyűjtened, amennyit csak találsz, és fejlesztened kell fajodat az evolúció során, hogy versenyképesek maradjanak a többi fajjal."

#, fuzzy
msgid "WIKI_MICROBE_STAGE_BUTTON"
msgstr ""
"Egy távoli idegen bolygón az évmilliók óta tartó vulkanikus aktivitások és meteoresők miatt egy új csoda jött létre az univerzumban.\n"
"\n"
"Élet.\n"
"\n"
"Egyszerű baktériumok jelentek meg az óceánok lenti régióiban. A játék elején a te fajod az utolsó univerzális közös ős (más néven LUCA) ezen a planétán.\n"
"\n"
"Ahhoz, hogy túléld ezt a kegyetlen világot, annyi vegyületet kell gyűjtened, amennyit csak találsz, és fejlesztened kell fajodat az evolúció során, hogy versenyképesek maradjanak a többi fajjal."

#, fuzzy
msgid "WIKI_MICROBE_STAGE_EDITOR"
msgstr "Sejtszerkesztő"

#, fuzzy
msgid "WIKI_MICROBE_STAGE_GAMEPLAY"
msgstr ""
"Egy távoli idegen bolygón az évmilliók óta tartó vulkanikus aktivitások és meteoresők miatt egy új csoda jött létre az univerzumban.\n"
"\n"
"Élet.\n"
"\n"
"Egyszerű baktériumok jelentek meg az óceánok lenti régióiban. A játék elején a te fajod az utolsó univerzális közös ős (más néven LUCA) ezen a planétán.\n"
"\n"
"Ahhoz, hogy túléld ezt a kegyetlen világot, annyi vegyületet kell gyűjtened, amennyit csak találsz, és fejlesztened kell fajodat az evolúció során, hogy versenyképesek maradjanak a többi fajjal."

#, fuzzy
msgid "WIKI_MICROBE_STAGE_GDD"
msgstr "Sejtfázis"

#, fuzzy
msgid "WIKI_MICROBE_STAGE_INTRO"
msgstr ""
"Egy távoli idegen bolygón az évmilliók óta tartó vulkanikus aktivitások és meteoresők miatt egy új csoda jött létre az univerzumban.\n"
"\n"
"Élet.\n"
"\n"
"Egyszerű baktériumok jelentek meg az óceánok lenti régióiban. A játék elején a te fajod az utolsó univerzális közös ős (más néven LUCA) ezen a planétán.\n"
"\n"
"Ahhoz, hogy túléld ezt a kegyetlen világot, annyi vegyületet kell gyűjtened, amennyit csak találsz, és fejlesztened kell fajodat az evolúció során, hogy versenyképesek maradjanak a többi fajjal."

#, fuzzy
msgid "WIKI_MITOCHONDRION_EFFECTS"
msgstr "Mitokondrium"

#, fuzzy
msgid "WIKI_MITOCHONDRION_INTRO"
msgstr "Mitokondrium"

#, fuzzy
msgid "WIKI_MITOCHONDRION_MODIFICATIONS"
msgstr "[thrive:compound type=\"glucose\"][/thrive:compound]-t alakít át [thrive:compound type=\"atp\"][/thrive:compound]-vé. Hatékonysága függ az [thrive:compound type=\"oxygen\"][/thrive:compound] koncentrációjától."

#, fuzzy
msgid "WIKI_MITOCHONDRION_PROCESSES"
msgstr "[thrive:compound type=\"glucose\"][/thrive:compound]-t alakít át [thrive:compound type=\"atp\"][/thrive:compound]-vé. Hatékonysága függ az [thrive:compound type=\"oxygen\"][/thrive:compound] koncentrációjától."

msgid "WIKI_MITOCHONDRION_REQUIREMENTS"
msgstr ""

msgid "WIKI_MITOCHONDRION_SCIENTIFIC_BACKGROUND"
msgstr ""

#, fuzzy
msgid "WIKI_MITOCHONDRION_STRATEGY"
msgstr "Mitokondrium"

#, fuzzy
msgid "WIKI_MITOCHONDRION_UPGRADES"
msgstr "Mitokondrium"

#, fuzzy
msgid "WIKI_MULTICELLULAR_STAGE_CONCEPT_ART"
msgstr "Többsejtes fázis"

#, fuzzy
msgid "WIKI_MULTICELLULAR_STAGE_CURRENT_DEVELOPMENT"
msgstr "Többsejtes szerkesztő betöltése"

#, fuzzy
msgid "WIKI_MULTICELLULAR_STAGE_FEATURES"
msgstr "Többsejtes fázis"

#, fuzzy
msgid "WIKI_MULTICELLULAR_STAGE_INTRO"
msgstr "Többsejtes fázis"

#, fuzzy
msgid "WIKI_MULTICELLULAR_STAGE_OVERVIEW"
msgstr "Többsejtes fázis"

#, fuzzy
msgid "WIKI_MULTICELLULAR_STAGE_TRANSITIONS"
msgstr "Többsejtes fázis"

#, fuzzy
msgid "WIKI_MULTICELLULAR_STAGE_UI"
msgstr "Többsejtes fázis"

msgid "WIKI_MYOFIBRIL_EFFECTS"
msgstr ""

msgid "WIKI_MYOFIBRIL_INTRO"
msgstr ""

msgid "WIKI_MYOFIBRIL_MODIFICATIONS"
msgstr ""

msgid "WIKI_MYOFIBRIL_PROCESSES"
msgstr ""

msgid "WIKI_MYOFIBRIL_REQUIREMENTS"
msgstr ""

msgid "WIKI_MYOFIBRIL_SCIENTIFIC_BACKGROUND"
msgstr ""

msgid "WIKI_MYOFIBRIL_STRATEGY"
msgstr ""

msgid "WIKI_MYOFIBRIL_UPGRADES"
msgstr ""

#, fuzzy
msgid "WIKI_NATION_EDITOR"
msgstr "Szerkesztő engedélyezése"

#, fuzzy
msgid "WIKI_NITROGENASE_EFFECTS"
msgstr "A nitrogenáz egy enzim, mely nitrogéngázból a sejt energiaraktározó ATP molekulájának segítségével képes ammóniát előállítani, ami a sejtnek egy elég fontos tápanyaga. Ez a folyamat anaerob nitrogén-rögzítés néven ismert. Mivel a nitrogenáz a citoplazmában helyezkedik el, ezért a környékén elhelyezkedő folyadék glikolízist végez."

#, fuzzy
msgid "WIKI_NITROGENASE_INTRO"
msgstr "A nitrogenáz egy enzim, mely nitrogéngázból a sejt energiaraktározó ATP molekulájának segítségével képes ammóniát előállítani, ami a sejtnek egy elég fontos tápanyaga. Ez a folyamat anaerob nitrogén-rögzítés néven ismert. Mivel a nitrogenáz a citoplazmában helyezkedik el, ezért a környékén elhelyezkedő folyadék glikolízist végez."

#, fuzzy
msgid "WIKI_NITROGENASE_MODIFICATIONS"
msgstr "A nitrogenáz egy enzim, mely nitrogéngázból a sejt energiaraktározó ATP molekulájának segítségével képes ammóniát előállítani, ami a sejtnek egy elég fontos tápanyaga. Ez a folyamat anaerob nitrogén-rögzítés néven ismert. Mivel a nitrogenáz a citoplazmában helyezkedik el, ezért a környékén elhelyezkedő folyadék glikolízist végez."

#, fuzzy
msgid "WIKI_NITROGENASE_PROCESSES"
msgstr "[thrive:compound type=\"atp\"][/thrive:compound]-t alakít át [thrive:compound type=\"ammonia\"][/thrive:compound]-vá. Hatékonysága függ az [thrive:compound type=\"nitrogen\"][/thrive:compound] koncentrációjától."

msgid "WIKI_NITROGENASE_REQUIREMENTS"
msgstr ""

#, fuzzy
msgid "WIKI_NITROGENASE_SCIENTIFIC_BACKGROUND"
msgstr "A nitrogenáz egy enzim, mely nitrogéngázból a sejt energiaraktározó ATP molekulájának segítségével képes ammóniát előállítani, ami a sejtnek egy elég fontos tápanyaga. Ez a folyamat anaerob nitrogén-rögzítés néven ismert. Mivel a nitrogenáz a citoplazmában helyezkedik el, ezért a környékén elhelyezkedő folyadék glikolízist végez."

#, fuzzy
msgid "WIKI_NITROGENASE_STRATEGY"
msgstr "A nitrogenáz egy enzim, mely nitrogéngázból a sejt energiaraktározó ATP molekulájának segítségével képes ammóniát előállítani, ami a sejtnek egy elég fontos tápanyaga. Ez a folyamat anaerob nitrogén-rögzítés néven ismert. Mivel a nitrogenáz a citoplazmában helyezkedik el, ezért a környékén elhelyezkedő folyadék glikolízist végez."

#, fuzzy
msgid "WIKI_NITROGENASE_UPGRADES"
msgstr "A nitrogenáz egy enzim, mely nitrogéngázból a sejt energiaraktározó ATP molekulájának segítségével képes ammóniát előállítani, ami a sejtnek egy elég fontos tápanyaga. Ez a folyamat anaerob nitrogén-rögzítés néven ismert. Mivel a nitrogenáz a citoplazmában helyezkedik el, ezért a környékén elhelyezkedő folyadék glikolízist végez."

#, fuzzy
msgid "WIKI_NITROPLAST_EFFECTS"
msgstr "Nitrifikáló színtest"

#, fuzzy
msgid "WIKI_NITROPLAST_INTRO"
msgstr "Nitrifikáló színtest"

#, fuzzy
msgid "WIKI_NITROPLAST_MODIFICATIONS"
msgstr "[thrive:compound type=\"atp\"][/thrive:compound]-t alakít át [thrive:compound type=\"ammonia\"][/thrive:compound]-vá. Hatékonysága függ a [thrive:compound type=\"nitrogen\"][/thrive:compound] és az [thrive:compound type=\"oxygen\"][/thrive:compound] koncentrációjától."

#, fuzzy
msgid "WIKI_NITROPLAST_PROCESSES"
msgstr "[thrive:compound type=\"atp\"][/thrive:compound]-t alakít át [thrive:compound type=\"ammonia\"][/thrive:compound]-vá. Hatékonysága függ a [thrive:compound type=\"nitrogen\"][/thrive:compound] és az [thrive:compound type=\"oxygen\"][/thrive:compound] koncentrációjától."

#, fuzzy
msgid "WIKI_NITROPLAST_REQUIREMENTS"
msgstr "Nitrifikáló színtest"

#, fuzzy
msgid "WIKI_NITROPLAST_SCIENTIFIC_BACKGROUND"
msgstr "[thrive:compound type=\"atp\"][/thrive:compound]-t alakít át [thrive:compound type=\"ammonia\"][/thrive:compound]-vá. Hatékonysága függ a [thrive:compound type=\"nitrogen\"][/thrive:compound] és az [thrive:compound type=\"oxygen\"][/thrive:compound] koncentrációjától."

#, fuzzy
msgid "WIKI_NITROPLAST_STRATEGY"
msgstr "Nitrifikáló színtest"

#, fuzzy
msgid "WIKI_NITROPLAST_UPGRADES"
msgstr "Nitrifikáló színtest"

#, fuzzy
msgid "WIKI_NO"
msgstr "Wikipédiánk"

msgid "WIKI_NONE_COMMA_THIS_IS_THE_LAST_STAGE"
msgstr ""

msgid "WIKI_NUCLEUS_EFFECTS"
msgstr ""

msgid "WIKI_NUCLEUS_INTRO"
msgstr ""

#, fuzzy
msgid "WIKI_NUCLEUS_MODIFICATIONS"
msgstr "Az eukarióta sejtek legmeghatározóbb jellemzője. A sejtmaghoz még hozzá tartozik az endoplazmatikus membránrendszer és a golgi-készülék is."

msgid "WIKI_NUCLEUS_PROCESSES"
msgstr ""

msgid "WIKI_NUCLEUS_REQUIREMENTS"
msgstr ""

msgid "WIKI_NUCLEUS_SCIENTIFIC_BACKGROUND"
msgstr ""

msgid "WIKI_NUCLEUS_STRATEGY"
msgstr ""

msgid "WIKI_NUCLEUS_UPGRADES"
msgstr ""

#, fuzzy
msgid "WIKI_ORGANELLES_ROOT_INTRO"
msgstr "Sejtszervecskék"

#, fuzzy
msgid "WIKI_OXYTOXISOME_EFFECTS"
msgstr "Oxytoxyszóma"

#, fuzzy
msgid "WIKI_OXYTOXISOME_INTRO"
msgstr "Oxytoxyszóma"

#, fuzzy
msgid "WIKI_OXYTOXISOME_MODIFICATIONS"
msgstr "[thrive:compound type=\"atp\"][/thrive:compound]-t alakít át [thrive:compound type=\"oxytoxy\"][/thrive:compound]-vá. Hatékonysága függ az [thrive:compound type=\"oxygen\"][/thrive:compound] koncentrációjától. Mérget képes kilőni a [thrive:input]g_fire_toxin[/thrive:input] megnyomásával. Ha az [thrive:compound type=\"oxytoxy\"][/thrive:compound] mennyisége alacsony, akkor azt a kis mennyiséget ki tudod lőni, viszont kevesebb sebzést okoz."

#, fuzzy
msgid "WIKI_OXYTOXISOME_PROCESSES"
msgstr "[thrive:compound type=\"atp\"][/thrive:compound]-t alakít át [thrive:compound type=\"oxytoxy\"][/thrive:compound]-vá. Hatékonysága függ az [thrive:compound type=\"oxygen\"][/thrive:compound] koncentrációjától. Mérget képes kilőni a [thrive:input]g_fire_toxin[/thrive:input] megnyomásával. Ha az [thrive:compound type=\"oxytoxy\"][/thrive:compound] mennyisége alacsony, akkor azt a kis mennyiséget ki tudod lőni, viszont kevesebb sebzést okoz."

msgid "WIKI_OXYTOXISOME_REQUIREMENTS"
msgstr ""

msgid "WIKI_OXYTOXISOME_SCIENTIFIC_BACKGROUND"
msgstr ""

#, fuzzy
msgid "WIKI_OXYTOXISOME_STRATEGY"
msgstr "Oxytoxyszóma"

#, fuzzy
msgid "WIKI_OXYTOXISOME_UPGRADES"
msgstr "Oxytoxyszóma"

#, fuzzy
msgid "WIKI_OXYTOXY_SYNTHESIS_COMMA_GLYCOLYSIS"
msgstr "OxyToxy szintézis"

#, fuzzy
msgid "WIKI_PAGE_ASCENSION"
msgstr "Rusticyanin"

#, fuzzy
msgid "WIKI_PAGE_AWAKENING_STAGE"
msgstr "Felkelési fázis"

#, fuzzy
msgid "WIKI_PAGE_AWARE_STAGE"
msgstr "Tudatos fázis"

msgid "WIKI_PAGE_AXON"
msgstr ""

#, fuzzy
msgid "WIKI_PAGE_BINDING_AGENT"
msgstr "Kötőszövet"

#, fuzzy
msgid "WIKI_PAGE_BIOLUMINESCENT_VACUOLE"
msgstr "Foszforeszkáló vakuólum"

#, fuzzy
msgid "WIKI_PAGE_CHEMOPLAST"
msgstr "Kemoplasztisz"

#, fuzzy
msgid "WIKI_PAGE_CHEMORECEPTOR"
msgstr "Kemoreceptor"

#, fuzzy
msgid "WIKI_PAGE_CHEMOSYNTHESIZING_PROTEINS"
msgstr "Kemoszintetizáló fehérjék"

#, fuzzy
msgid "WIKI_PAGE_CHLOROPLAST"
msgstr "Kloroplasztisz"

msgid "WIKI_PAGE_CILIA"
msgstr ""

#, fuzzy
msgid "WIKI_PAGE_COMPOUNDS"
msgstr "Citoplazma"

msgid "WIKI_PAGE_COMPOUND_SYSTEM_DEVELOPMENT"
msgstr ""

#, fuzzy
msgid "WIKI_PAGE_CYTOPLASM"
msgstr "Citoplazma"

#, fuzzy
msgid "WIKI_PAGE_DEVELOPMENT_ROOT"
msgstr "Sejtszervecske elhelyezése"

#, fuzzy
msgid "WIKI_PAGE_EDITORS_AND_MUTATIONS"
msgstr "Mitokondrium"

#, fuzzy
msgid "WIKI_PAGE_ENVIRONMENTAL_CONDITIONS"
msgstr "Mitokondrium"

#, fuzzy
msgid "WIKI_PAGE_FERROPLAST"
msgstr "Termoplasztisz"

#, fuzzy
msgid "WIKI_PAGE_FLAGELLUM"
msgstr "Ostor"

#, fuzzy
msgid "WIKI_PAGE_HELP_AND_TIPS"
msgstr "Mitokondrium"

#, fuzzy
msgid "WIKI_PAGE_HYDROGENASE"
msgstr "Nitrogenáz"

#, fuzzy
msgid "WIKI_PAGE_HYDROGENOSOME"
msgstr "Nitrogenáz"

#, fuzzy
msgid "WIKI_PAGE_INDUSTRIAL_STAGE"
msgstr "Kötőszövet"

#, fuzzy
msgid "WIKI_PAGE_LYSOSOME"
msgstr "Lizoszóma"

#, fuzzy
msgid "WIKI_PAGE_MACROSCOPIC_STAGE"
msgstr "Nitrogenáz"

#, fuzzy
msgid "WIKI_PAGE_MECHANICS_ROOT"
msgstr "Sejtszervecske elhelyezése"

#, fuzzy
msgid "WIKI_PAGE_MELANOSOME"
msgstr "Lizoszóma"

#, fuzzy
msgid "WIKI_PAGE_METABOLOSOMES"
msgstr "Metaboloszómák"

#, fuzzy
msgid "WIKI_PAGE_MICROBE_STAGE"
msgstr "Nitrogenáz"

#, fuzzy
msgid "WIKI_PAGE_MITOCHONDRION"
msgstr "Mitokondrium"

#, fuzzy
msgid "WIKI_PAGE_MULTICELLULAR_STAGE"
msgstr "Többsejtes fázis"

#, fuzzy
msgid "WIKI_PAGE_MYOFIBRIL"
msgstr "Ragadozói pilus"

#, fuzzy
msgid "WIKI_PAGE_NITROGENASE"
msgstr "Nitrogenáz"

#, fuzzy
msgid "WIKI_PAGE_NITROPLAST"
msgstr "Nitrifikáló színtest"

#, fuzzy
msgid "WIKI_PAGE_NUCLEUS"
msgstr "Sejtmag"

#, fuzzy
msgid "WIKI_PAGE_ORGANELLES_ROOT"
msgstr "Sejtszervecske elhelyezése"

#, fuzzy
msgid "WIKI_PAGE_OXYTOXISOME"
msgstr "Oxytoxyszóma"

msgid "WIKI_PAGE_PERFORATOR_PILUS"
msgstr ""

#, fuzzy
msgid "WIKI_PAGE_PROTOPLASM"
msgstr "Protoplazma"

#, fuzzy
msgid "WIKI_PAGE_REPRODUCTION"
msgstr "Protoplazma"

#, fuzzy
msgid "WIKI_PAGE_RUSTICYANIN"
msgstr "Rusticyanin"

#, fuzzy
msgid "WIKI_PAGE_SIGNALING_AGENT"
msgstr "Jelző szövet"

#, fuzzy
msgid "WIKI_PAGE_SLIME_JET"
msgstr "Nyálka jet"

#, fuzzy
msgid "WIKI_PAGE_SOCIETY_STAGE"
msgstr "Sejtfázis"

#, fuzzy
msgid "WIKI_PAGE_SPACE_STAGE"
msgstr "Nyálka jet"

#, fuzzy
msgid "WIKI_PAGE_STAGES_ROOT"
msgstr "Sejtszervecske elhelyezése"

#, fuzzy
msgid "WIKI_PAGE_THERMOPLAST"
msgstr "Termoplasztisz"

#, fuzzy
msgid "WIKI_PAGE_THERMOSYNTHASE"
msgstr "Termoszintézis"

#, fuzzy
msgid "WIKI_PAGE_THE_PATCH_MAP"
msgstr "Termoplasztisz"

#, fuzzy
msgid "WIKI_PAGE_THYLAKOIDS"
msgstr "Thilakoidok"

#, fuzzy
msgid "WIKI_PAGE_TOXIN_VACUOLE"
msgstr ""
"Méreganyag\n"
"Vakuólum"

#, fuzzy
msgid "WIKI_PAGE_VACUOLE"
msgstr ""
"Méreganyag\n"
"Vakuólum"

msgid "WIKI_PERFORATOR_PILUS_EFFECTS"
msgstr ""

msgid "WIKI_PERFORATOR_PILUS_INTRO"
msgstr ""

msgid "WIKI_PERFORATOR_PILUS_MODIFICATIONS"
msgstr ""

msgid "WIKI_PERFORATOR_PILUS_PROCESSES"
msgstr ""

msgid "WIKI_PERFORATOR_PILUS_REQUIREMENTS"
msgstr ""

msgid "WIKI_PERFORATOR_PILUS_SCIENTIFIC_BACKGROUND"
msgstr ""

msgid "WIKI_PERFORATOR_PILUS_STRATEGY"
msgstr ""

msgid "WIKI_PERFORATOR_PILUS_UPGRADES"
msgstr ""

#, fuzzy
msgid "WIKI_PROTEIN_RESPIRATION"
msgstr "Aerob légzés"

#, fuzzy
msgid "WIKI_PROTOPLASM_EFFECTS"
msgstr "Protoplazma"

#, fuzzy
msgid "WIKI_PROTOPLASM_INTRO"
msgstr "Protoplazma"

msgid "WIKI_PROTOPLASM_MODIFICATIONS"
msgstr ""

#, fuzzy
msgid "WIKI_PROTOPLASM_PROCESSES"
msgstr "[thrive:compound type=\"glucose\"][/thrive:compound]-t alakít át [thrive:compound type=\"atp\"][/thrive:compound]-vé."

msgid "WIKI_PROTOPLASM_REQUIREMENTS"
msgstr ""

msgid "WIKI_PROTOPLASM_SCIENTIFIC_BACKGROUND"
msgstr ""

msgid "WIKI_PROTOPLASM_STRATEGY"
msgstr ""

msgid "WIKI_PROTOPLASM_UPGRADES"
msgstr ""

#, fuzzy
msgid "WIKI_PULLING_CILIA"
msgstr "Felkelési fázis"

#, fuzzy
msgid "WIKI_REPRODUCTION_BUTTON"
msgstr "Protoplazma"

#, fuzzy
msgid "WIKI_REPRODUCTION_INTRO"
msgstr "Protoplazma"

msgid "WIKI_REPRODUCTION_REPRODUCTION_IN_THE_MICROBE_STAGE"
msgstr ""

msgid "WIKI_ROOT_BODY"
msgstr ""

msgid "WIKI_ROOT_HEADING"
msgstr ""

#, fuzzy
msgid "WIKI_RUSTICYANIN_EFFECTS"
msgstr "A rusticyanin egy fehérje, ami szén-dioxid, és oxigén segítségével képes oxidálni a vasat egyik kémiai állapotból a másikba. Ez a folyamat (amit vas-légzésnek hívnak) energiát termel, amit a sejt később fel tud használni."

#, fuzzy
msgid "WIKI_RUSTICYANIN_INTRO"
msgstr "A rusticyanin egy fehérje, ami szén-dioxid, és oxigén segítségével képes oxidálni a vasat egyik kémiai állapotból a másikba. Ez a folyamat (amit vas-légzésnek hívnak) energiát termel, amit a sejt később fel tud használni."

#, fuzzy
msgid "WIKI_RUSTICYANIN_MODIFICATIONS"
msgstr "A rusticyanin egy fehérje, ami szén-dioxid, és oxigén segítségével képes oxidálni a vasat egyik kémiai állapotból a másikba. Ez a folyamat (amit vas-légzésnek hívnak) energiát termel, amit a sejt később fel tud használni."

#, fuzzy
msgid "WIKI_RUSTICYANIN_PROCESSES"
msgstr "[thrive:compound type=\"iron\"][/thrive:compound]-at alakít át [thrive:compound type=\"atp\"][/thrive:compound]-vé. Hatékonysága függ az [thrive:compound type=\"carbondioxide\"][/thrive:compound] és az [thrive:compound type=\"oxygen\"][/thrive:compound] koncentrációjától."

msgid "WIKI_RUSTICYANIN_REQUIREMENTS"
msgstr ""

#, fuzzy
msgid "WIKI_RUSTICYANIN_SCIENTIFIC_BACKGROUND"
msgstr "A rusticyanin egy fehérje, ami szén-dioxid, és oxigén segítségével képes oxidálni a vasat egyik kémiai állapotból a másikba. Ez a folyamat (amit vas-légzésnek hívnak) energiát termel, amit a sejt később fel tud használni."

#, fuzzy
msgid "WIKI_RUSTICYANIN_STRATEGY"
msgstr "A rusticyanin egy fehérje, ami szén-dioxid, és oxigén segítségével képes oxidálni a vasat egyik kémiai állapotból a másikba. Ez a folyamat (amit vas-légzésnek hívnak) energiát termel, amit a sejt később fel tud használni."

#, fuzzy
msgid "WIKI_RUSTICYANIN_UPGRADES"
msgstr "A rusticyanin egy fehérje, ami szén-dioxid, és oxigén segítségével képes oxidálni a vasat egyik kémiai állapotból a másikba. Ez a folyamat (amit vas-légzésnek hívnak) energiát termel, amit a sejt később fel tud használni."

#, fuzzy
msgid "WIKI_SIGNALING_AGENT_EFFECTS"
msgstr "Jelző szövet"

#, fuzzy
msgid "WIKI_SIGNALING_AGENT_INTRO"
msgstr "Jelző szövet"

#, fuzzy
msgid "WIKI_SIGNALING_AGENT_MODIFICATIONS"
msgstr "Több sejthez való kapcsolódást teszi lehetővé. Ez a legelső lépés a többsejtűség felé. Amikor a sejted egy kolónia tagja, akkor a vegyületek eloszlanak a sejtek között. Ameddig egy kolónia tagja vagy, addig nem léphetsz be a sejtszerkesztőbe, emiatt el kell válnod a kolóniától miután elegendő vegyületet gyűjtöttél."

#, fuzzy
msgid "WIKI_SIGNALING_AGENT_PROCESSES"
msgstr "[thrive:compound type=\"iron\"][/thrive:compound]-at alakít át [thrive:compound type=\"atp\"][/thrive:compound]-vé. Hatékonysága függ az [thrive:compound type=\"carbondioxide\"][/thrive:compound] és az [thrive:compound type=\"oxygen\"][/thrive:compound] koncentrációjától."

#, fuzzy
msgid "WIKI_SIGNALING_AGENT_REQUIREMENTS"
msgstr "Több sejthez való kapcsolódást teszi lehetővé. Ez a legelső lépés a többsejtűség felé. Amikor a sejted egy kolónia tagja, akkor a vegyületek eloszlanak a sejtek között. Ameddig egy kolónia tagja vagy, addig nem léphetsz be a sejtszerkesztőbe, emiatt el kell válnod a kolóniától miután elegendő vegyületet gyűjtöttél."

#, fuzzy
msgid "WIKI_SIGNALING_AGENT_SCIENTIFIC_BACKGROUND"
msgstr "Több sejthez való kapcsolódást teszi lehetővé. Ez a legelső lépés a többsejtűség felé. Amikor a sejted egy kolónia tagja, akkor a vegyületek eloszlanak a sejtek között. Ameddig egy kolónia tagja vagy, addig nem léphetsz be a sejtszerkesztőbe, emiatt el kell válnod a kolóniától miután elegendő vegyületet gyűjtöttél."

#, fuzzy
msgid "WIKI_SIGNALING_AGENT_STRATEGY"
msgstr "Jelző szövet"

#, fuzzy
msgid "WIKI_SIGNALING_AGENT_UPGRADES"
msgstr "Jelző szövet"

#, fuzzy
msgid "WIKI_SLIME_JET_EFFECTS"
msgstr "A ragacsos belseje a sejtnek. A citoplazma (sejtplazma) ionok, proteinek, víz és még más anyagok egyszerű keveréke, ami kitölti egy sejt belsejét. Az egyik funkciója a glikolízis, ami a glükóz ATP-vé alakítását takarja. Azoknak az organizmusoknak, melyeknek nincsenek különböző sejtszervecskéi, hogy fejlettebb anyagcserét tudjanak végezni, nekik ez az egyetlen támaszuk az energia előállítására. A sejtek még használják molekulák raktáraként, és hogy ezzel növelni tudják méretüket."

#, fuzzy
msgid "WIKI_SLIME_JET_INTRO"
msgstr "A ragacsos belseje a sejtnek. A citoplazma (sejtplazma) ionok, proteinek, víz és még más anyagok egyszerű keveréke, ami kitölti egy sejt belsejét. Az egyik funkciója a glikolízis, ami a glükóz ATP-vé alakítását takarja. Azoknak az organizmusoknak, melyeknek nincsenek különböző sejtszervecskéi, hogy fejlettebb anyagcserét tudjanak végezni, nekik ez az egyetlen támaszuk az energia előállítására. A sejtek még használják molekulák raktáraként, és hogy ezzel növelni tudják méretüket."

#, fuzzy
msgid "WIKI_SLIME_JET_MODIFICATIONS"
msgstr "A ragacsos belseje a sejtnek. A citoplazma (sejtplazma) ionok, proteinek, víz és még más anyagok egyszerű keveréke, ami kitölti egy sejt belsejét. Az egyik funkciója a glikolízis, ami a glükóz ATP-vé alakítását takarja. Azoknak az organizmusoknak, melyeknek nincsenek különböző sejtszervecskéi, hogy fejlettebb anyagcserét tudjanak végezni, nekik ez az egyetlen támaszuk az energia előállítására. A sejtek még használják molekulák raktáraként, és hogy ezzel növelni tudják méretüket."

#, fuzzy
msgid "WIKI_SLIME_JET_PROCESSES"
msgstr "[thrive:compound type=\"glucose\"][/thrive:compound]-t alakít át [thrive:compound type=\"atp\"][/thrive:compound]-vé."

msgid "WIKI_SLIME_JET_REQUIREMENTS"
msgstr ""

msgid "WIKI_SLIME_JET_SCIENTIFIC_BACKGROUND"
msgstr ""

msgid "WIKI_SLIME_JET_STRATEGY"
msgstr ""

msgid "WIKI_SLIME_JET_UPGRADES"
msgstr ""

msgid "WIKI_SOCIETY_STAGE_CURRENT_DEVELOPMENT"
msgstr ""

#, fuzzy
msgid "WIKI_SOCIETY_STAGE_FEATURES"
msgstr "Sejtfázis"

#, fuzzy
msgid "WIKI_SOCIETY_STAGE_INTRO"
msgstr "A ragacsos belseje a sejtnek. A citoplazma (sejtplazma) ionok, proteinek, víz és még más anyagok egyszerű keveréke, ami kitölti egy sejt belsejét. Az egyik funkciója a glikolízis, ami a glükóz ATP-vé alakítását takarja. Azoknak az organizmusoknak, melyeknek nincsenek különböző sejtszervecskéi, hogy fejlettebb anyagcserét tudjanak végezni, nekik ez az egyetlen támaszuk az energia előállítására. A sejtek még használják molekulák raktáraként, és hogy ezzel növelni tudják méretüket."

#, fuzzy
msgid "WIKI_SOCIETY_STAGE_OVERVIEW"
msgstr "Sejtfázis"

#, fuzzy
msgid "WIKI_SOCIETY_STAGE_TRANSITIONS"
msgstr "Sejtfázis"

#, fuzzy
msgid "WIKI_SOCIETY_STAGE_UI"
msgstr "Sejtfázis"

msgid "WIKI_SPACE_STAGE_CURRENT_DEVELOPMENT"
msgstr ""

#, fuzzy
msgid "WIKI_SPACE_STAGE_FEATURES"
msgstr "Nyálka jet"

#, fuzzy
msgid "WIKI_SPACE_STAGE_INTRO"
msgstr "A ragacsos belseje a sejtnek. A citoplazma (sejtplazma) ionok, proteinek, víz és még más anyagok egyszerű keveréke, ami kitölti egy sejt belsejét. Az egyik funkciója a glikolízis, ami a glükóz ATP-vé alakítását takarja. Azoknak az organizmusoknak, melyeknek nincsenek különböző sejtszervecskéi, hogy fejlettebb anyagcserét tudjanak végezni, nekik ez az egyetlen támaszuk az energia előállítására. A sejtek még használják molekulák raktáraként, és hogy ezzel növelni tudják méretüket."

#, fuzzy
msgid "WIKI_SPACE_STAGE_OVERVIEW"
msgstr "Sejtfázis"

#, fuzzy
msgid "WIKI_SPACE_STAGE_TRANSITIONS"
msgstr "Nitrogenáz"

#, fuzzy
msgid "WIKI_SPACE_STAGE_UI"
msgstr "Sejtfázis"

#, fuzzy
msgid "WIKI_STAGES_ROOT_INTRO"
msgstr "Sejtszervecskék"

#, fuzzy
msgid "WIKI_TBA"
msgstr "Wikipédiánk"

msgid "WIKI_TECH_EDITOR_COMMA_NATION_EDITOR_COMMA_SQUAD_EDITOR"
msgstr ""

#, fuzzy
msgid "WIKI_THERMOPLAST_EFFECTS"
msgstr "Termoplasztisz"

#, fuzzy
msgid "WIKI_THERMOPLAST_INTRO"
msgstr "Termoplasztisz"

#, fuzzy
msgid "WIKI_THERMOPLAST_MODIFICATIONS"
msgstr "[thrive:compound type=\"glucose\"][/thrive:compound]-t állít elő. Hatékonysága függ a [thrive:compound type=\"carbondioxide\"][/thrive:compound] koncentrációjától és a hőmérséklettől."

#, fuzzy
msgid "WIKI_THERMOPLAST_PROCESSES"
msgstr "[thrive:compound type=\"glucose\"][/thrive:compound]-t állít elő. Hatékonysága függ a [thrive:compound type=\"carbondioxide\"][/thrive:compound] koncentrációjától és a hőmérséklettől."

msgid "WIKI_THERMOPLAST_REQUIREMENTS"
msgstr ""

msgid "WIKI_THERMOPLAST_SCIENTIFIC_BACKGROUND"
msgstr ""

#, fuzzy
msgid "WIKI_THERMOPLAST_STRATEGY"
msgstr "Termoplasztisz"

#, fuzzy
msgid "WIKI_THERMOPLAST_UPGRADES"
msgstr "Termoplasztisz"

#, fuzzy
msgid "WIKI_THERMOSYNTHASE_EFFECTS"
msgstr "Termoszintézis"

#, fuzzy
msgid "WIKI_THERMOSYNTHASE_INTRO"
msgstr "Termoszintézis"

#, fuzzy
msgid "WIKI_THERMOSYNTHASE_MODIFICATIONS"
msgstr "A nitrogenáz egy enzim, mely nitrogéngázból a sejt energiaraktározó ATP molekulájának segítségével képes ammóniát előállítani, ami a sejtnek egy elég fontos tápanyaga. Ez a folyamat anaerob nitrogén-rögzítés néven ismert. Mivel a nitrogenáz a citoplazmában helyezkedik el, ezért a környékén elhelyezkedő folyadék glikolízist végez."

#, fuzzy
msgid "WIKI_THERMOSYNTHASE_PROCESSES"
msgstr "[thrive:compound type=\"glucose\"][/thrive:compound]-t állít elő. Hatékonysága függ a [thrive:compound type=\"carbondioxide\"][/thrive:compound] koncentrációjától és a hőmérséklettől."

#, fuzzy
msgid "WIKI_THERMOSYNTHASE_REQUIREMENTS"
msgstr "A nitrogenáz egy enzim, mely nitrogéngázból a sejt energiaraktározó ATP molekulájának segítségével képes ammóniát előállítani, ami a sejtnek egy elég fontos tápanyaga. Ez a folyamat anaerob nitrogén-rögzítés néven ismert. Mivel a nitrogenáz a citoplazmában helyezkedik el, ezért a környékén elhelyezkedő folyadék glikolízist végez."

#, fuzzy
msgid "WIKI_THERMOSYNTHASE_SCIENTIFIC_BACKGROUND"
msgstr "A nitrogenáz egy enzim, mely nitrogéngázból a sejt energiaraktározó ATP molekulájának segítségével képes ammóniát előállítani, ami a sejtnek egy elég fontos tápanyaga. Ez a folyamat anaerob nitrogén-rögzítés néven ismert. Mivel a nitrogenáz a citoplazmában helyezkedik el, ezért a környékén elhelyezkedő folyadék glikolízist végez."

#, fuzzy
msgid "WIKI_THERMOSYNTHASE_STRATEGY"
msgstr "A nitrogenáz egy enzim, mely nitrogéngázból a sejt energiaraktározó ATP molekulájának segítségével képes ammóniát előállítani, ami a sejtnek egy elég fontos tápanyaga. Ez a folyamat anaerob nitrogén-rögzítés néven ismert. Mivel a nitrogenáz a citoplazmában helyezkedik el, ezért a környékén elhelyezkedő folyadék glikolízist végez."

#, fuzzy
msgid "WIKI_THERMOSYNTHASE_UPGRADES"
msgstr "A nitrogenáz egy enzim, mely nitrogéngázból a sejt energiaraktározó ATP molekulájának segítségével képes ammóniát előállítani, ami a sejtnek egy elég fontos tápanyaga. Ez a folyamat anaerob nitrogén-rögzítés néven ismert. Mivel a nitrogenáz a citoplazmában helyezkedik el, ezért a környékén elhelyezkedő folyadék glikolízist végez."

msgid "WIKI_THE_PATCH_MAP_FOG_OF_WAR"
msgstr ""

#, fuzzy
msgid "WIKI_THE_PATCH_MAP_INTRO"
msgstr "Termoplasztisz"

#, fuzzy
msgid "WIKI_THE_PATCH_MAP_PATCHES"
msgstr "Termoplasztisz"

msgid "WIKI_THE_PATCH_MAP_THE_PATCH_MAP"
msgstr ""

#, fuzzy
msgid "WIKI_THYLAKOIDS_EFFECTS"
msgstr "A thilakoidok fehérjék és fényérzékeny pigmentek csoportosulásai. Ezek a pigmentek képesek a fény energiáját felhasználni glükóz előállítására vízből, és szén-dioxid gázból. Ezt a folyamatot hívjuk fotoszintézisnek. E pigmentek adják ráadásul saját maguk jellegzetes színét. A glükóz előállításának intenzitása a fény intenzitásától, és a szén-dioxid koncentrációjától függ. Mivel a thilakoidok a citoplazmában helyezkednek el, ezért a körülötte elhelyezkedő folyadék végez némi glikolízist."

#, fuzzy
msgid "WIKI_THYLAKOIDS_INTRO"
msgstr "A thilakoidok fehérjék és fényérzékeny pigmentek csoportosulásai. Ezek a pigmentek képesek a fény energiáját felhasználni glükóz előállítására vízből, és szén-dioxid gázból. Ezt a folyamatot hívjuk fotoszintézisnek. E pigmentek adják ráadásul saját maguk jellegzetes színét. A glükóz előállításának intenzitása a fény intenzitásától, és a szén-dioxid koncentrációjától függ. Mivel a thilakoidok a citoplazmában helyezkednek el, ezért a körülötte elhelyezkedő folyadék végez némi glikolízist."

#, fuzzy
msgid "WIKI_THYLAKOIDS_MODIFICATIONS"
msgstr "A thilakoidok fehérjék és fényérzékeny pigmentek csoportosulásai. Ezek a pigmentek képesek a fény energiáját felhasználni glükóz előállítására vízből, és szén-dioxid gázból. Ezt a folyamatot hívjuk fotoszintézisnek. E pigmentek adják ráadásul saját maguk jellegzetes színét. A glükóz előállításának intenzitása a fény intenzitásától, és a szén-dioxid koncentrációjától függ. Mivel a thilakoidok a citoplazmában helyezkednek el, ezért a körülötte elhelyezkedő folyadék végez némi glikolízist."

msgid "WIKI_THYLAKOIDS_PROCESSES"
msgstr ""

msgid "WIKI_THYLAKOIDS_REQUIREMENTS"
msgstr ""

#, fuzzy
msgid "WIKI_THYLAKOIDS_SCIENTIFIC_BACKGROUND"
msgstr "A thilakoidok fehérjék és fényérzékeny pigmentek csoportosulásai. Ezek a pigmentek képesek a fény energiáját felhasználni glükóz előállítására vízből, és szén-dioxid gázból. Ezt a folyamatot hívjuk fotoszintézisnek. E pigmentek adják ráadásul saját maguk jellegzetes színét. A glükóz előállításának intenzitása a fény intenzitásától, és a szén-dioxid koncentrációjától függ. Mivel a thilakoidok a citoplazmában helyezkednek el, ezért a körülötte elhelyezkedő folyadék végez némi glikolízist."

#, fuzzy
msgid "WIKI_THYLAKOIDS_STRATEGY"
msgstr "A thilakoidok fehérjék és fényérzékeny pigmentek csoportosulásai. Ezek a pigmentek képesek a fény energiáját felhasználni glükóz előállítására vízből, és szén-dioxid gázból. Ezt a folyamatot hívjuk fotoszintézisnek. E pigmentek adják ráadásul saját maguk jellegzetes színét. A glükóz előállításának intenzitása a fény intenzitásától, és a szén-dioxid koncentrációjától függ. Mivel a thilakoidok a citoplazmában helyezkednek el, ezért a körülötte elhelyezkedő folyadék végez némi glikolízist."

#, fuzzy
msgid "WIKI_THYLAKOIDS_UPGRADES"
msgstr "A thilakoidok fehérjék és fényérzékeny pigmentek csoportosulásai. Ezek a pigmentek képesek a fény energiáját felhasználni glükóz előállítására vízből, és szén-dioxid gázból. Ezt a folyamatot hívjuk fotoszintézisnek. E pigmentek adják ráadásul saját maguk jellegzetes színét. A glükóz előállításának intenzitása a fény intenzitásától, és a szén-dioxid koncentrációjától függ. Mivel a thilakoidok a citoplazmában helyezkednek el, ezért a körülötte elhelyezkedő folyadék végez némi glikolízist."

#, fuzzy
msgid "WIKI_TOXIN_VACUOLE_EFFECTS"
msgstr ""
"Méreganyag\n"
"Vakuólum"

#, fuzzy
msgid "WIKI_TOXIN_VACUOLE_INTRO"
msgstr ""
"Méreganyag\n"
"Vakuólum"

#, fuzzy
msgid "WIKI_TOXIN_VACUOLE_MODIFICATIONS"
msgstr "[thrive:compound type=\"atp\"][/thrive:compound]-t alakít át [thrive:compound type=\"oxytoxy\"][/thrive:compound]-vá. Hatékonysága függ az [thrive:compound type=\"oxygen\"][/thrive:compound] koncentrációjától. Mérget képes kilőni a [thrive:input]g_fire_toxin[/thrive:input] megnyomásával. Ha az [thrive:compound type=\"oxytoxy\"][/thrive:compound] mennyisége alacsony, akkor azt a kis mennyiséget ki tudod lőni, viszont kevesebb sebzést okoz."

#, fuzzy
msgid "WIKI_TOXIN_VACUOLE_PROCESSES"
msgstr "[thrive:compound type=\"atp\"][/thrive:compound]-t alakít át [thrive:compound type=\"oxytoxy\"][/thrive:compound]-vá. Hatékonysága függ az [thrive:compound type=\"oxygen\"][/thrive:compound] koncentrációjától. Mérget képes kilőni a [thrive:input]g_fire_toxin[/thrive:input] megnyomásával. Ha az [thrive:compound type=\"oxytoxy\"][/thrive:compound] mennyisége alacsony, akkor azt a kis mennyiséget ki tudod lőni, viszont kevesebb sebzést okoz."

msgid "WIKI_TOXIN_VACUOLE_REQUIREMENTS"
msgstr ""

msgid "WIKI_TOXIN_VACUOLE_SCIENTIFIC_BACKGROUND"
msgstr ""

#, fuzzy
msgid "WIKI_TOXIN_VACUOLE_STRATEGY"
msgstr ""
"Méreganyag\n"
"Vakuólum"

#, fuzzy
msgid "WIKI_TOXIN_VACUOLE_UPGRADES"
msgstr ""
"Méreganyag\n"
"Vakuólum"

msgid "WIKI_VACUOLE_EFFECTS"
msgstr ""

msgid "WIKI_VACUOLE_INTRO"
msgstr ""

msgid "WIKI_VACUOLE_MODIFICATIONS"
msgstr ""

#, fuzzy
msgid "WIKI_VACUOLE_PROCESSES"
msgstr "[thrive:compound type=\"atp\"][/thrive:compound]-t alakít át [thrive:compound type=\"oxytoxy\"][/thrive:compound]-vá. Hatékonysága függ az [thrive:compound type=\"oxygen\"][/thrive:compound] koncentrációjától. Mérget képes kilőni a [thrive:input]g_fire_toxin[/thrive:input] megnyomásával. Ha az [thrive:compound type=\"oxytoxy\"][/thrive:compound] mennyisége alacsony, akkor azt a kis mennyiséget ki tudod lőni, viszont kevesebb sebzést okoz."

msgid "WIKI_VACUOLE_REQUIREMENTS"
msgstr ""

msgid "WIKI_VACUOLE_SCIENTIFIC_BACKGROUND"
msgstr ""

msgid "WIKI_VACUOLE_STRATEGY"
msgstr ""

msgid "WIKI_VACUOLE_UPGRADES"
msgstr ""

#, fuzzy
msgid "WIKI_YES"
msgstr "Wikipédiánk"

msgid "WILL_YOU_THRIVE"
msgstr "Túl fogsz élni?"

msgid "WINDOWED"
msgstr ""

msgid "WIN_BOX_TITLE"
msgstr "TÚLÉLTÉL!"

msgid "WIN_TEXT"
msgstr "Gratulálok, a Thrive ezen verzióját végigvitted! Ha akarsz, még játszhatsz tovább, miután ez az ablak bezárul, vagy egy új játékot is kezdhetsz."

msgid "WORKSHOP_ITEM_CHANGE_NOTES"
msgstr "Tárgy változtatási naplója"

#, fuzzy
msgid "WORKSHOP_ITEM_CHANGE_NOTES_TOOLTIP"
msgstr "Tárgy neve:"

msgid "WORKSHOP_ITEM_DESCRIPTION"
msgstr "Tárgy leírása:"

msgid "WORKSHOP_ITEM_PREVIEW"
msgstr "Tárgy előzetes képe:"

msgid "WORKSHOP_ITEM_TAGS"
msgstr "Tárgy címkéi (vessző \",\" elválasztva):"

msgid "WORKSHOP_ITEM_TITLE"
msgstr "Tárgy neve:"

msgid "WORKSHOP_ITEM_UPLOAD_SUCCEEDED"
msgstr "Tárgy(ak) Steam Műhelybe való feltöltése sikeres"

#, fuzzy
msgid "WORKSHOP_ITEM_UPLOAD_SUCCEEDED_TOS_REQUIRED"
msgstr "A tárgy feltöltése a Steam Műhelybe sikerült, de hozzá kell járulnod a műhely [color=#3796e1][url=https://steamcommunity.com/sharedfiles/workshoplegalagreement] szolgáltatási feltételeinek [/url][/color], mielőtt láthatóvá válik mások számára"

msgid "WORKSHOP_TERMS_OF_SERVICE_NOTICE"
msgstr "E tárgy feltöltésével beleegyezel a Steam Műhely [color=#3796e1]([url=https://steamcommunity.com/sharedfiles/workshoplegalagreement]) szolgáltatás feltételeihez[/url][/color]"

msgid "WORKSHOP_VISIBILITY_TOOLTIP"
msgstr ""

msgid "WORLD"
msgstr ""

#, fuzzy
msgid "WORLD_EXPORT_SUCCESS_MESSAGE"
msgstr "Hiba: {0}"

#, fuzzy
msgid "WORLD_GENERAL_STATISTICS"
msgstr "Organizmus statisztikái"

msgid "WORLD_MISC_DETAILS_STRING"
msgstr ""

#, fuzzy
msgid "WORLD_RELATIVE_MOVEMENT"
msgstr "Alap mozgás"

#, fuzzy
msgid "WORLD_SEA_LEVEL"
msgstr "{0}-{1}m-el a tengerszint alatt"

#, fuzzy
msgid "WORLD_SEA_LEVEL_DEEP"
msgstr "{0}-{1}m-el a tengerszint alatt"

#, fuzzy
msgid "WORLD_SEA_LEVEL_EXPLANATION"
msgstr ""
"A fókuszált sejtek nagyobb távolságokat tesznek meg táplálék reményében.\n"
"A reszponzív sejtek hamar új célpontokat keresnek."

#, fuzzy
msgid "WORLD_SEA_LEVEL_MODERATE"
msgstr "Alap mozgás"

msgid "WORLD_SEA_LEVEL_SHALLOW"
msgstr ""

#, fuzzy
msgid "WORLD_SIZE"
msgstr "Jelenlegi fejlesztők"

#, fuzzy
msgid "WORLD_SIZE_EXPLANATION"
msgstr ""
"A fókuszált sejtek nagyobb távolságokat tesznek meg táplálék reményében.\n"
"A reszponzív sejtek hamar új célpontokat keresnek."

msgid "WORLD_SIZE_LARGE"
msgstr ""

#, fuzzy
msgid "WORLD_SIZE_MEDIUM"
msgstr "Alap mozgás"

msgid "WORLD_SIZE_SMALL"
msgstr ""

#, fuzzy
msgid "WORLD_SIZE_TOOLTIP"
msgstr "Segítség"

#, fuzzy
msgid "WORLD_TEMPERATURE"
msgstr "Hőmérséklet"

#, fuzzy
msgid "WORLD_TEMPERATURE_COLD"
msgstr "Hőm."

#, fuzzy
msgid "WORLD_TEMPERATURE_EXPLANATION"
msgstr ""
"A fókuszált sejtek nagyobb távolságokat tesznek meg táplálék reményében.\n"
"A reszponzív sejtek hamar új célpontokat keresnek."

#, fuzzy
msgid "WORLD_TEMPERATURE_TEMPERATE"
msgstr "Hőm."

#, fuzzy
msgid "WORLD_TEMPERATURE_WARM"
msgstr "Hőm."

msgid "WORST_PATCH_COLON"
msgstr "Legrosszabb patch:"

msgid "XBOX360"
msgstr "Xbox 360"

msgid "XBOX_ONE"
msgstr "Xbox One"

msgid "XBOX_SERIES"
msgstr "Xbox Series X"

#, fuzzy
msgid "X_TWITTER_TOOLTIP"
msgstr "Változtasd meg beállításaidat"

msgid "YEARS"
msgstr "évek"

#, fuzzy
msgid "YET_TO_BE_IMPLEMENTED_NOTICE"
msgstr "Fejlesztés alatt."

msgid "YOUTUBE_TOOLTIP"
msgstr "Látogasd meg YouTube csatornánkat"

msgid "YOU_CAN_MAKE_PULL_REQUEST"
msgstr ""
"A Thrive egy nyílt forrású project.\n"
"Hozzájárulhatsz egy pull request-hez a csapatba való jelentkezés nélkül."

msgid "YOU_CAN_SUPPORT_THRIVE_ON_PATREON"
msgstr "A Thrive fejlesztését támogatni is tudod Patreonon."

msgid "ZOOM_IN"
msgstr "Közelítés"

msgid "ZOOM_OUT"
msgstr "Távolodás"

#, fuzzy
#~ msgid "PASSIVE_REPRODUCTION_PROGRESS_EXPLANATION"
#~ msgstr "(a sebesség, mely alatt az MI fajok mutálódnak)"

<<<<<<< HEAD
#~ msgid "PLANET_GENERATION_TEASER"
#~ msgstr "Bolygó generálás hamarosan!"

=======
>>>>>>> e9cc3c9b
#~ msgid "TO_BE_IMPLEMENTED"
#~ msgstr "Fejlesztés alatt."

#, fuzzy
#~ msgid "MICROBE_STAGE_DAY_NIGHT_TEXT"
#~ msgstr ""
#~ "Tartsd szemmel az életerő csíkot az ATP mérő mellett (jobb alsó sarok).\n"
#~ "A sejted meghal, ha elfogy az életereje.\n"
#~ "Addig regenerálódik a sejted, amíg rendelkezik ATP-vel.\n"
#~ "Figyelj arra, hogy elegendő glükózt gyűjts az ATP előállításához."

#, fuzzy
#~ msgid "GLOBAL_GLACIATION_EVENT_LOG"
#~ msgstr "Teljes populáció:"

#~ msgid "IRON_CHEMOLITHOAUTOTROPHY"
#~ msgstr "Vas oxidálása"

#, fuzzy
#~ msgid "PASSIVE_REPRODUCTION_PROGRESS"
#~ msgstr "(a sebesség, mely alatt az MI fajok mutálódnak)"

#~ msgid "MIGRATE"
#~ msgstr "Vándorlás"

#, fuzzy
#~ msgid "THANKS_FOR_BUYING_THRIVE"
#~ msgstr ""
#~ "Köszönjük, hogy játszottál a játékkal!\n"
#~ "\n"
#~ "Ha élvezted a játékot, akkor beszélj a barátaidnak is rólunk."

#, fuzzy
#~ msgid "WIKI_RADIOSYNTHESIS"
#~ msgstr "Termoszintézis"

#~ msgid "EASTEREGG_MESSAGE_19"
#~ msgstr "Érdekesség: a Didinium egy olyan csillós, mely papucsállatkákra vadászik."

#~ msgid "EASTEREGG_MESSAGE_20"
#~ msgstr "Érdekesség: Az amőbák műlábakkal vadásznak prédáikra, amiket pseudopodia-nak neveznek. Ezt mindenképpen szeretnénk, hogy a Thrive-ban benne legyen."

#~ msgid "EASTEREGG_MESSAGE_21"
#~ msgstr "Itt egy kis tanács. Figyelj a nálad nagyobb egysejtűekre és baktériumokra. Nem olyan mókás megemésztődni."

#~ msgid "EASTEREGG_MESSAGE_22"
#~ msgstr "A Thrive zenei csapatának vezetője (Oliver Lugg) elég sok számot csinált, amik még nem kerültek be a játékba. Meghallgathatod őket, vagy nézhetsz tőle élő adásokat, ahogy ezeket a dalokat készíti."

#~ msgid "EASTEREGG_MESSAGE_23"
#~ msgstr "Itt egy kis tanács. Ha a sejted 150 hexagon nagyságú, akkor a nagy vasdarabokat is el tudod nyelni."

#~ msgid "EASTEREGG_MESSAGE_24"
#~ msgstr "A Thrive egy idegen bolygó szimulálását veszi célba, szóval elég sok értelme van annak, hogy a körülötted lévő fajok hasonlítani fognak kicsit más fajokra. Ez főleg az evolúció miatt történik. Lássuk csak, vajon be tudod-e őket azonosítani!"

#~ msgid "EASTEREGG_MESSAGE_25"
#~ msgstr "Érdekesség: a Thrive fejlesztőinek van egy podcast sorozata. Néha ránézhetsz, ha kedved tartja."

#~ msgid "EASTEREGG_MESSAGE_26"
#~ msgstr "Érdekesség: a Thrive a nyílt forráskódú Godot motorral készült."

#~ msgid "EASTEREGG_MESSAGE_27"
#~ msgstr "Érdekesség: a játék egyik legelső játszható prototípusát egyik kedves programozónk, untrustedlife készítette!"

#~ msgid "MICROBE_EDITOR_HELP_MESSAGE_1"
#~ msgstr ""
#~ "Prokarióta szerkezetek\n"
#~ "\n"
#~ "Metaboloszómák: A gülkózból ATP-t állít elő.\n"
#~ "\n"
#~ "Kemoszintetizáló proteinek: A hidrogén-szulfidnak a felét glükózzá alakítja, mint egy kemoplasztisz, és glikolízist is végez. 1 hexagon területet foglal el\n"
#~ "\n"
#~ "Thilakoidok: 1/3-adnyi glükózt termel, mint egy normál kloroplasztisz, de glikolízist is végez, és 1 hexagon helyet foglal\n"
#~ "\n"
#~ "Rusticyanin: A vasat ATP-vé alakítja át\n"
#~ "\n"
#~ "Nitrogenáz: ATP-t és az atmoszférából gyűjtött nitrogént alakítja át ammóniává anaerob módon\n"
#~ "\n"
#~ "Citoplazma: Több tárhelyet ad a sejtednek, és glikolízist végez (Kis mennyiségű ATP-t termel)"

#~ msgid "MICROBE_EDITOR_HELP_MESSAGE_14"
#~ msgstr "Amint a bekebelezés befejeződik, minden objektum, amit bekebeleztél, a membránon belül marad, hogy meg tudjon emésztődni. Az emészthetetlen anyagok mindig kilökődnek a sejtből, ezért győződj meg arról, hogy rendelkezel a szükséges mutációkkal, amelyek lehetővé teszik ezen anyagok emésztését. A lizoszóma által termelt enzimek segítenek az emésztésben. Fejleszd ezt a sejtszervecskét, hogy még hatékonyabbá tedd a sejted emésztését."

#~ msgid "MICROBE_EDITOR_HELP_MESSAGE_2"
#~ msgstr ""
#~ "Külső sejtszervecskék\n"
#~ "\n"
#~ "Ostor: Gyorsabbá teszi a sejtedet ATP-t használva a folyamat során\n"
#~ "\n"
#~ "Pilus: Más sejtek megszúrására használható\n"
#~ "\n"
#~ "Kemoreceptor: Messzebbi vegyületek észlelésére képes"

#~ msgid "MICROBE_EDITOR_HELP_MESSAGE_3"
#~ msgstr ""
#~ "Eukarióta sejtszervecskék\n"
#~ "\n"
#~ "Sejtmag: 11 hexagonnyi helyet foglal, és a sejtszervecskéket teszi elérhetővé, plusz megduplázza a sejted méretét (ezt csak egyszer teheted meg)\n"
#~ "\n"
#~ "Kötőszövet: Ezzel más sejtekhez tudsz kapcsolódni\n"
#~ "\n"
#~ "Mitokondrium: Glükózból és oxigénből (O2) állít elő ATP-t, méghozzá sokkal hatékonyabban, mint egy citoplazma\n"
#~ "\n"
#~ "Kloroplasztisz: Glükózt állít elő napfény és szén-dioxid (CO2) segítségével\n"
#~ "\n"
#~ "Kemoplasztisz: Glükózt állít elő hidrogén-szulfidból\n"
#~ "\n"
#~ "Nitrifikáló színtest: Ammóniát állít elő ATP-ből, és az atmoszférából gyűjtött oxigénből és nitrogénből\n"
#~ "\n"
#~ "Sejtüreg: 8 egységnyi vegyületet tud raktározni\n"
#~ "\n"
#~ "Mérget tartalmazó sejtüreg: Mérget állít elő (Neve [thrive:compound type=\"oxytoxy\"][/thrive:compound]) és lehetővé teszi, hogy ezt a mérget kilőve megsebezz más sejteket a méreg mennyisége alapján"

#~ msgid "MICROBE_EDITOR_HELP_MESSAGE_4"
#~ msgstr "Minden egyes generációban 100 mutáció pont (MP) áll rendelkezésedre, melyet mutációkra, és változtatásokra tudsz elkölteni, amik bizonyos mennyiségű MP-be kerülnek. Viszont ha azt a sejtszervecskét törlöd ki, amit éppen abban a mutációs szekcióban raktál le, akkor annyi pontot kapsz vissza, amennyit ráköltöttél. Áthelyezhetsz, vagy akár teljesen ki is törölhetsz egy sejtszervecskét úgy, hogy a jobb egérgombbal rákattintasz, és kiválasztod a neked megfelelő műveletet a felugró ablakban. Forgathatod is a sejtszervecskéket, miközben lerakod őket a [thrive:input]e_rotate_left[/thrive:input] vagy a [thrive:input]e_rotate_right[/thrive:input] megnyomásával."

#~ msgid "MICROBE_EDITOR_HELP_MESSAGE_5"
#~ msgstr "Minden egyes alkalommal, amikor osztódsz, a sejtszerkesztőbe fogsz belépni, ahol változtatásokat végezhetsz a fajod setjein (úgy, hogy hozzáadsz, áthelyezel, vagy eltörölsz sejtszervecskéket), hogy növeld túlélési esélyüket. Minden egyes látogatás a szerkesztőben [thrive:constant]EDITOR_TIME_JUMP_MILLION_YEARS[/thrive:constant] millió évnyi fejlődést jelent a fajod számára."

#~ msgid "MICROBE_STAGE_HELP_MESSAGE_1"
#~ msgstr "A mozgáshoz használd a [thrive:input]g_move_forward[/thrive:input],[thrive:input]g_move_left[/thrive:input],[thrive:input]g_move_backwards[/thrive:input],[thrive:input]g_move_right[/thrive:input] gombokat, és az egeret a forduláshoz. Használd [thrive:input]g_fire_toxin[/thrive:input] gombot a [thrive:compound type=\"oxytoxy\"][/thrive:compound] lövéséhez, ha rendelkezel mérget tartalmazó sejtnedvüreggel. A [thrive:input]g_toggle_engulf[/thrive:input] gombbal tudod az elnyelést be-, vagy kikapcsolni. Az egér görgőjével tudsz közelíteni a sejtedhez, és távolodni a sejtedtől."

#~ msgid "MICROBE_STAGE_HELP_MESSAGE_10"
#~ msgstr "A szaporodáshoz a sejtszervecskéidnek osztódnia kell. Ammóniára és foszfátra van szüksége ezeknek a szervecskéknek, hogy osztódni tudjanak."

#~ msgid "MICROBE_STAGE_HELP_MESSAGE_11"
#~ msgstr "De ha túlélsz 20 generációt 300 fős egyedszámmal, akkor megnyerted a játékot (a pillanatnyi verziót). Ha nyersz, akkor egy felugró ablak jelenik meg, és utána még addig játszhatsz tovább, ameddig csak akarsz."

#~ msgid "MICROBE_STAGE_HELP_MESSAGE_12"
#~ msgstr "Légy óvatos, mert vetélytársaid is haladnak előre az evolúció rögös ösvényén. Amikor belépsz a szerkesztőbe, akkor ők is fejlődnek."

#~ msgid "MICROBE_STAGE_HELP_MESSAGE_13"
#~ msgstr "Több sejthez való kapcsolódás által ki tudsz alakítani egy sejtkolóniát, melyek egymással vegyületeket osztanak meg, amiket elnyelnek és előállítanak közösen. Egy másik sejthez való csatlakozáshoz egy kötőszövetre lesz szükséged. Ha ez megvan, akkor át kell váltanod összekapcsolás módba, és neki kell menned a másik sejtnek. Csak a saját fajod egyedeivel tudsz összekapcsolódni. Amíg egy kolóniában vagy, addig nem tudsz osztódni, és belépni a szerkesztőbe (perpillanat). Hogy a szerkesztőbe beléphess, ahhoz először hagyd el a kolóniát akkor, amikor elegendő nyersanyagot gyűjtöttél, és utána lépj be. A nagy sejtkolóniák fognak majd előrevinni a többsejtűség felé (perpillanat még nincs a játékban)."

#~ msgid "MICROBE_STAGE_HELP_MESSAGE_15"
#~ msgstr "A cellulóz és kitin sejtfal nem emészthető a sejt számára mindaddig, amíg nem rendelkezik a szükséges enzimmel, ami ezen anyagok lebontásához szükséges."

#~ msgid "MICROBE_STAGE_HELP_MESSAGE_16"
#~ msgstr "Azonban a lizoszómák csak az eukarióták számára elérhetőek. A prokariótáknak nincsenek ilyen szerveik, és nem a leghatékonyabban emésztik meg a táplálékot. Kisebb sejteknél a lizoszóma hiánya nem befolyásol semmit, viszont a nagyobb sejteknél ez hátráltató tényező."

#~ msgid "MICROBE_STAGE_HELP_MESSAGE_2"
#~ msgstr "A sejted ATP-t használ energiaforrásként, ha kifogy belőle, akkor elpusztul."

#~ msgid "MICROBE_STAGE_HELP_MESSAGE_3"
#~ msgstr "Ha a szerkesztőhöz hozzá akarsz férni, és szaporodni akarsz, akkor ammóniát (Narancssárga Felhő) és foszfátot (Lila Felhő) kell gyűjtened."

#~ msgid "MICROBE_STAGE_HELP_MESSAGE_4"
#~ msgstr "Kisebb sejteket, baktériumokat és vasdarabokat is el tudsz nyelni a [thrive:input]g_toggle_engulf[/thrive:input] lenyomásával. Ezzel több ATP-t használsz, és lassabb is leszel. Ne felejtsd el a [thrive:input]g_toggle_engulf[/thrive:input]-t lenyomni még egyszer az elnyelés befejezéséhez."

#~ msgid "MICROBE_STAGE_HELP_MESSAGE_5"
#~ msgstr "Az ozmoreguláció ATP-be kerül, ami azt jelenti, hogy minél nagyobb a sejted, annál több mitokondriumra, metaboloszómára vagy rusticyanin-ra (vagy citoplazmára, mely a glikolízist végzi) van szükséged, hogy minél kevesebb ATP-t veszíts, amikor egy helyhez vagy kötve."

#~ msgid "MICROBE_STAGE_HELP_MESSAGE_6"
#~ msgstr "Sok sejtszervecske érhető el a szerkesztőben, ezzel megadva neked a lehetőséget arra, hogy a saját tetszésed szerint játszd a játékot."

#~ msgid "MICROBE_STAGE_HELP_MESSAGE_7"
#~ msgstr "Perpillanat, ha a populációd egyedszáma a nullára esik, akkor ki fogsz halni."

#~ msgid "MICROBE_STAGE_HELP_MESSAGE_8"
#~ msgstr ""
#~ "A különböző vegyületfelhők lehetnek:\n"
#~ "\n"
#~ "Fehérek – [thrive:compound type=\"glucose\"]Glükóz[/thrive:compound]\n"
#~ "Citromsárgák – [thrive:compound type=\"hydrogensulfide\"]Hidrogén-szulfid[/thrive:compound]\n"
#~ "Narancssárgák – [thrive:compound type=\"ammonia\"]Ammónia[/thrive:compound]\n"
#~ "Lilák – [thrive:compound type=\"phosphates\"]Foszfátok[/thrive:compound]\n"
#~ "Rozsdabarnák – [thrive:compound type=\"iron\"]Vas[/thrive:compound]\n"
#~ "\n"
#~ "A glükózból ATP készül."

#~ msgid "MICROBE_STAGE_HELP_MESSAGE_9"
#~ msgstr "A hidrogén-szulfidot glükózzá tudod alakítani kemoplasztiszok és kemoszintetizáló fehérjék segítségével. A vasat rusticyanin segítségével pedig ATP-vé tudod alakítani."

#, fuzzy
#~ msgid "WIKI_MACROSCOPIC_STAGE"
#~ msgstr "Sejtfázis"

#, fuzzy
#~ msgid "EARLY_MULTICELLULAR"
#~ msgstr "Sejtszervecske elhelyezése"

#~ msgid "LOADING_EARLY_MULTICELLULAR_EDITOR"
#~ msgstr "Többsejtes szerkesztő betöltése"

#, fuzzy
#~ msgid "ERUPTION_IN"
#~ msgstr "Bimbózás"

#~ msgid "THE_AMOUNT_OF_GLUCOSE_HAS_BEEN_REDUCED"
#~ msgstr "A glükóz mennyisége {0}-ra/-re redukálódott az előző mennyiséghez képest."

#~ msgid "THYLAKOID"
#~ msgstr "Thilakoid"

#, fuzzy
#~ msgid "WIKI_CYTOPLASM_GLYCOLYSIS"
#~ msgstr "Citoplazma glikolízis"

#, fuzzy
#~ msgid "WIKI_AEROBIC_NITROGEN_FIXATION"
#~ msgstr "Anaerob Nitrifikáció"

#, fuzzy
#~ msgid "WIKI_AWAKENING_STAGE"
#~ msgstr "Felkelési fázis"

#, fuzzy
#~ msgid "WIKI_AWARE_STAGE"
#~ msgstr "Tudatos fázis"

#, fuzzy
#~ msgid "WIKI_CHEMOSYNTHESIS"
#~ msgstr "Kemoszintézis"

#, fuzzy
#~ msgid "WIKI_GLYCOLYSIS"
#~ msgstr "Glikolízis"

#, fuzzy
#~ msgid "WIKI_INDUSTRIAL_STAGE"
#~ msgstr "Kötőszövet"

#, fuzzy
#~ msgid "WIKI_IRON_CHEMOLITHOAUTOTROPHY"
#~ msgstr "Vas oxidálása"

#, fuzzy
#~ msgid "WIKI_LIPASE"
#~ msgstr "Lipáz"

#, fuzzy
#~ msgid "WIKI_MICROBE_EDITOR"
#~ msgstr "Sejtszerkesztő"

#, fuzzy
#~ msgid "WIKI_MUCILAGE_SYNTHESIS"
#~ msgstr "Nyálka szintézis"

#, fuzzy
#~ msgid "WIKI_MULTICELLULAR_STAGE"
#~ msgstr "Többsejtes fázis"

#, fuzzy
#~ msgid "WIKI_NONE"
#~ msgstr "A rusticyanin egy fehérje, ami szén-dioxid, és oxigén segítségével képes oxidálni a vasat egyik kémiai állapotból a másikba. Ez a folyamat (amit vas-légzésnek hívnak) energiát termel, amit a sejt később fel tud használni."

#, fuzzy
#~ msgid "WIKI_OXYTOXY_SYNTHESIS"
#~ msgstr "OxyToxy szintézis"

#, fuzzy
#~ msgid "WIKI_PHOTOSYNTHESIS"
#~ msgstr "Fotoszintézis"

#, fuzzy
#~ msgid "WIKI_RUSTICYANIN"
#~ msgstr "Rusticyanin"

#, fuzzy
#~ msgid "WIKI_SOCIETY_STAGE"
#~ msgstr "Sejtfázis"

#, fuzzy
#~ msgid "WIKI_SPACE_STAGE"
#~ msgstr "Sejtfázis"

#, fuzzy
#~ msgid "NO"
#~ msgstr "Semmi"

#, fuzzy
#~ msgid "YES"
#~ msgstr "évek"

#, fuzzy
#~ msgid "STAGES_BUTTON"
#~ msgstr "Biztos, hogy végérvényesen törölni akarod ezt a mentést?"

#, fuzzy
#~ msgid "EDITING"
#~ msgstr "Kitin"

#~ msgid "ALLOW_SPECIES_TO_NOT_MIGRATE"
#~ msgstr "Fajok migrációkihagyásának engedélyezése (ha a rendszer nem talált jó vándorlási utat)"

#, fuzzy
#~ msgid "MAXIMUM_SPECIES_IN_PATCH"
#~ msgstr "kihalt a bolygón"

#~ msgid "NOT_FOUND_CHUNK"
#~ msgstr "Hiba: darabka nem található"

#~ msgid "BASSBOOST"
#~ msgstr "Bassboost"

#~ msgid "BASSDOWN"
#~ msgstr "Basszus csökkentése"

#~ msgid "BASSUP"
#~ msgstr "Basszus növelése"

#~ msgid "DIRECTIONL"
#~ msgstr "Bal"

#~ msgid "DIRECTIONR"
#~ msgstr "Jobb"

#~ msgid "HYPERL"
#~ msgstr "Hyper Left"

#~ msgid "HYPERR"
#~ msgstr "Hyper Right"

#~ msgid "SUPERL"
#~ msgstr "Super Left"

#~ msgid "SUPERR"
#~ msgstr "Super Right"

#~ msgid "TREBLEDOWN"
#~ msgstr "Magas hangok csökkentése"

#~ msgid "TREBLEUP"
#~ msgstr "Magas hangok növelése"

#~ msgid "UNKNOWN_ON_WINDOWS"
#~ msgstr "Ismeretlen a Windows-on"

#, fuzzy
#~ msgid "TARGET_TIME"
#~ msgstr "Típus:"

#, fuzzy
#~ msgid "ENABLED"
#~ msgstr "Engedélyezett modok"

#~ msgid "PATCH_MAP_TYPE"
#~ msgstr "Patch térkép típusa"

#~ msgid "PATCH_MAP_TYPE_CLASSIC"
#~ msgstr "Klasszikus"

#~ msgid "PATCH_MAP_TYPE_EXPLANATION"
#~ msgstr "(procedurális patch térkép generálása, vagy a klasszikus elrendezés használata)"

#~ msgid "PATCH_MAP_TYPE_PROCEDURAL"
#~ msgstr "Procedurális"

#, fuzzy
#~ msgid "LOOKING_AT"
#~ msgstr "A szerkesztőben a visszavonás gomb lenyomásával kíjavíthatsz egy véletlen elkövetett hibát"

#~ msgid "SPECIES_N_TIMES"
#~ msgstr "{0} (x{1})"

#, fuzzy
#~ msgid "BECOME_AWARE"
#~ msgstr "Biom: {0}"

#~ msgid "CONFIRM_NORMAL"
#~ msgstr "Elfogad"

#~ msgid "STUFF_AT"
#~ msgstr "Dolgok {0:F1}, {1:F1} környékén:"

#, fuzzy
#~ msgid "SPECIES_DETAILS"
#~ msgstr "Fajlista"

#, fuzzy
#~ msgid "CURRENT_GENERATION_COLON"
#~ msgstr "Generáció:"

#~ msgid "STATISTICS_BUTTON_TOOLTIP"
#~ msgstr "Jelenlegi statisztikák a játékról"

#, fuzzy
#~ msgid "MACROSCOPIC_PROTOYPE_WARNING"
#~ msgstr "Betöltöd ezt az inkompatibilis mentést?"

#, fuzzy
#~ msgid "AUTO_GPU_NAME"
#~ msgstr "Saját felhasználónév:"

#~ msgid "NOT_RUNNING_DOT"
#~ msgstr "Nem fut."

#~ msgid "TINY"
#~ msgstr "Nagyon kicsi"

#~ msgid "HUGE"
#~ msgstr "Hatalmas"

#~ msgid "MOBILITY"
#~ msgstr "Mozgékonyság"

#~ msgid "PATCH_PANGONIAN_VENTS"
#~ msgstr "Pangóniai nyílások"

#~ msgid "PATCH_PANGONIAN_MESOPELAGIC"
#~ msgstr "Pangóniai mezopelágikus zóna"

#~ msgid "PATCH_PANGONIAN_EPIPELAGIC"
#~ msgstr "Pangóniai epipelágikus zóna"

#~ msgid "PATCH_CAVE"
#~ msgstr "Barlang"

#~ msgid "PATCH_ICE_SHELF"
#~ msgstr "Jégtakaró"

#~ msgid "PATCH_PANGONIAN_SEAFLOOR"
#~ msgstr "Pangóniai tengerfenék"

#~ msgid "FRAME_DELTA"
#~ msgstr "Delta: {0}"

#~ msgid "LOADING_DOT"
#~ msgstr "Betöltés..."

#~ msgid "PREVIOUS"
#~ msgstr "előző:"

#~ msgid "RUN_RESULT_POP_IN_PATCHES"
#~ msgstr "populáció a patch-ekben:"

#~ msgid "SAVING"
#~ msgstr "Mentés..."

#~ msgid "OVERWRITE_EXISTING_SAVE_TITLE"
#~ msgstr "Felülírod a már meglévő mentést?"

#~ msgid "TYPE"
#~ msgstr "Típus:"

#~ msgid "EDITOR_TUTORIAL_PATCH_TEXT"
#~ msgstr ""
#~ "Ez itt a patch térkép.\n"
#~ "Itt láthatod a különböző helyeket, ahol a sejtek élhetnek.\n"
#~ "Ki van külön emelve az a patch, ahol perpillanat tartózkodsz.\n"
#~ "Az egereddel ki tudod jelölni a különböző patch-eket, hogy a jobb oldalon láthasd róluk az információt.\n"
#~ "\n"
#~ "Ha a jelenlegi tartózkodási helyed melletti valamelyik patch-et kiválasztod, akkor a jobb oldalon lévő gomb megnyomásával abba a patch-be vándorolsz át. Ez lehetővé teszi a fajod számára, hogy új patch-ekbe terjedjenek el.\n"
#~ "\n"
#~ "Válassz ki egy patch-et a folytatáshoz."

#, fuzzy
#~ msgid "TOTAL_EXTINCTION"
#~ msgstr "Kihalt: {0}"

#, fuzzy
#~ msgid "LOCAL_EXTINCTION"
#~ msgstr "A játékos faja kihalt"

#, fuzzy
#~ msgid "MARINE_SNOW_FOOD_SOURCE"
#~ msgstr "Tengeri hó"

#~ msgid "Cancel"
#~ msgstr "Kihagyás"

#~ msgid "SAVING_ERROR"
#~ msgstr "Mentési hiba"

#~ msgid "BEHAVIOR"
#~ msgstr "Viselkedés"

#~ msgid "EDITOR_TUTORIAL_CELL_TEXT"
#~ msgstr ""
#~ "Ez itt a sejtszerkesztő, ahol különböző sejtszervecskéket adhatsz hozzá, vagy távolíthatsz el a sejtedről, amik mutáció pontokba (MP) kerülnek.\n"
#~ "\n"
#~ "A sejted többi tulajdonságát is megváltoztathatod a sejtszerkesztő többi részében.\n"
#~ "\n"
#~ "A folytatáshoz válassz ki egy sejtszervecskét a bal oldali panelről (a citoplazma egy jó választás elsőnek). Ezután a képernyő közepén elhelyezkedő valamelyik hexagonra való bal kattintással helyezd el az adott sejtszervecskét."<|MERGE_RESOLUTION|>--- conflicted
+++ resolved
@@ -7,13 +7,8 @@
 msgstr ""
 "Project-Id-Version: PROJECT VERSION\n"
 "Report-Msgid-Bugs-To: EMAIL@ADDRESS\n"
-<<<<<<< HEAD
-"POT-Creation-Date: 2025-05-11 23:56+0200\n"
-"PO-Revision-Date: 2025-04-23 06:35+0000\n"
-=======
 "POT-Creation-Date: 2025-05-28 14:54+0300\n"
 "PO-Revision-Date: 2025-05-25 15:00+0000\n"
->>>>>>> e9cc3c9b
 "Last-Translator: Anonymous <noreply@weblate.org>\n"
 "Language-Team: Hungarian <https://translate.revolutionarygamesstudio.com/projects/thrive/thrive-game/hu/>\n"
 "Language: hu\n"
@@ -404,10 +399,6 @@
 msgid "AUTO_EVO_STATUS_COLON"
 msgstr "Auto-Evo státusz:"
 
-#, fuzzy
-msgid "AUTO_EVO_TOOL_BUTTON"
-msgstr "Auto ({0}x{1})"
-
 msgid "AUTO_MOVE_FORWARDS"
 msgstr "Automata mozgás előre"
 
@@ -439,9 +430,6 @@
 msgid "BACKSPACE"
 msgstr "Törlés"
 
-msgid "BACK_TO_SETTINGS"
-msgstr ""
-
 #, fuzzy
 msgid "BACTERIAL_THERMOSYNTHESIS"
 msgstr "Termoszintézis"
@@ -849,15 +837,6 @@
 #, fuzzy
 msgid "CLICK_TO_SELECT"
 msgstr "Mentés/-ek törlése"
-
-msgid "CLIMATE_INSTABILITY"
-msgstr ""
-
-#, fuzzy
-msgid "CLIMATE_INSTABILITY_EXPLANATION"
-msgstr ""
-"Az aktív sejtek össze-vissza bolyonganak a vizekben, ha semmi érdekes nem történik.\n"
-"A rögzült sejtek inkább egy helyben maradva várnak a környezet változásaira, mielőtt cselekednek."
 
 msgid "CLOSE"
 msgstr "Bezár"
@@ -2576,33 +2555,11 @@
 msgid "GENERAL_LOADING_TIP_7"
 msgstr "A szerkesztőben a visszavonás gomb lenyomásával kíjavíthatsz egy véletlen elkövetett hibát"
 
-#, fuzzy
-msgid "GENERATE_BUTTON"
-msgstr "Generációk"
-
 msgid "GENERATIONS"
 msgstr "Generációk"
 
 msgid "GENERATION_COLON"
 msgstr "Generáció:"
-
-msgid "GEOLOGICAL_ACTIVITY"
-msgstr ""
-
-msgid "GEOLOGICAL_ACTIVITY_ACTIVE"
-msgstr ""
-
-msgid "GEOLOGICAL_ACTIVITY_AVERAGE"
-msgstr ""
-
-msgid "GEOLOGICAL_ACTIVITY_DORMANT"
-msgstr ""
-
-#, fuzzy
-msgid "GEOLOGICAL_ACTIVITY_EXPLANATION"
-msgstr ""
-"Az aktív sejtek össze-vissza bolyonganak a vizekben, ha semmi érdekes nem történik.\n"
-"A rögzült sejtek inkább egy helyben maradva várnak a környezet változásaira, mielőtt cselekednek."
 
 #, fuzzy
 msgid "GITHUB_TOOLTIP"
@@ -5079,13 +5036,12 @@
 msgstr "Bolygó"
 
 #, fuzzy
-msgid "PLANET_CUSTOMIZER"
-msgstr "A kurzornál:"
-
-#, fuzzy
 msgid "PLANET_DETAILS_STRING"
 msgstr "Mappa megnyitása"
 
+msgid "PLANET_GENERATION_TEASER"
+msgstr "Bolygó generálás hamarosan!"
+
 msgid "PLANET_RANDOM_SEED"
 msgstr "Véletlen bolygó seed"
 
@@ -5286,10 +5242,6 @@
 
 msgid "REFRESH"
 msgstr "Frissítés"
-
-#, fuzzy
-msgid "REGENERATE_BUTTON"
-msgstr "Sejtszervecskék"
 
 msgid "RENDER_SCALE"
 msgstr ""
@@ -9161,36 +9113,15 @@
 msgstr "Alap mozgás"
 
 #, fuzzy
-msgid "WORLD_SEA_LEVEL"
-msgstr "{0}-{1}m-el a tengerszint alatt"
-
-#, fuzzy
-msgid "WORLD_SEA_LEVEL_DEEP"
-msgstr "{0}-{1}m-el a tengerszint alatt"
-
-#, fuzzy
-msgid "WORLD_SEA_LEVEL_EXPLANATION"
+msgid "WORLD_SIZE"
+msgstr "Jelenlegi fejlesztők"
+
+#, fuzzy
+msgid "WORLD_SIZE_EXPLANATION"
 msgstr ""
 "A fókuszált sejtek nagyobb távolságokat tesznek meg táplálék reményében.\n"
 "A reszponzív sejtek hamar új célpontokat keresnek."
 
-#, fuzzy
-msgid "WORLD_SEA_LEVEL_MODERATE"
-msgstr "Alap mozgás"
-
-msgid "WORLD_SEA_LEVEL_SHALLOW"
-msgstr ""
-
-#, fuzzy
-msgid "WORLD_SIZE"
-msgstr "Jelenlegi fejlesztők"
-
-#, fuzzy
-msgid "WORLD_SIZE_EXPLANATION"
-msgstr ""
-"A fókuszált sejtek nagyobb távolságokat tesznek meg táplálék reményében.\n"
-"A reszponzív sejtek hamar új célpontokat keresnek."
-
 msgid "WORLD_SIZE_LARGE"
 msgstr ""
 
@@ -9205,28 +9136,6 @@
 msgid "WORLD_SIZE_TOOLTIP"
 msgstr "Segítség"
 
-#, fuzzy
-msgid "WORLD_TEMPERATURE"
-msgstr "Hőmérséklet"
-
-#, fuzzy
-msgid "WORLD_TEMPERATURE_COLD"
-msgstr "Hőm."
-
-#, fuzzy
-msgid "WORLD_TEMPERATURE_EXPLANATION"
-msgstr ""
-"A fókuszált sejtek nagyobb távolságokat tesznek meg táplálék reményében.\n"
-"A reszponzív sejtek hamar új célpontokat keresnek."
-
-#, fuzzy
-msgid "WORLD_TEMPERATURE_TEMPERATE"
-msgstr "Hőm."
-
-#, fuzzy
-msgid "WORLD_TEMPERATURE_WARM"
-msgstr "Hőm."
-
 msgid "WORST_PATCH_COLON"
 msgstr "Legrosszabb patch:"
 
@@ -9271,12 +9180,6 @@
 #~ msgid "PASSIVE_REPRODUCTION_PROGRESS_EXPLANATION"
 #~ msgstr "(a sebesség, mely alatt az MI fajok mutálódnak)"
 
-<<<<<<< HEAD
-#~ msgid "PLANET_GENERATION_TEASER"
-#~ msgstr "Bolygó generálás hamarosan!"
-
-=======
->>>>>>> e9cc3c9b
 #~ msgid "TO_BE_IMPLEMENTED"
 #~ msgstr "Fejlesztés alatt."
 
