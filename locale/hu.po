--- conflicted
+++ resolved
@@ -7,15 +7,9 @@
 msgstr ""
 "Project-Id-Version: PROJECT VERSION\n"
 "Report-Msgid-Bugs-To: EMAIL@ADDRESS\n"
-<<<<<<< HEAD
-"POT-Creation-Date: 2025-01-22 11:09+0200\n"
-"PO-Revision-Date: 2024-12-28 10:44+0000\n"
-"Last-Translator: Noel Mathias <mcdougless17@gmail.com>\n"
-=======
-"POT-Creation-Date: 2025-01-17 22:29+0100\n"
+"POT-Creation-Date: 2025-01-22 13:17+0200\n"
 "PO-Revision-Date: 2025-01-21 12:01+0000\n"
 "Last-Translator: Anonymous <noreply@weblate.org>\n"
->>>>>>> 00775765
 "Language-Team: Hungarian <https://translate.revolutionarygamesstudio.com/projects/thrive/thrive-game/hu/>\n"
 "Language: hu\n"
 "MIME-Version: 1.0\n"
@@ -7321,7 +7315,7 @@
 
 #, fuzzy
 msgid "WIKI_HELP_AND_TIPS_BASIC_GAME_MECHANICS"
-msgstr "A ragacsos belseje a sejtnek. A citoplazma (sejtplazma) ionok, proteinek, víz és még más anyagok egyszerű keveréke, ami kitölti egy sejt belsejét. Az egyik funkciója a glikolízis, ami a glükóz ATP-vé alakítását takarja. Azoknak az organizmusoknak, melyeknek nincsenek különböző sejtszervecskéi, hogy fejlettebb anyagcserét tudjanak végezni, nekik ez az egyetlen támaszuk az energia előállítására. A sejtek még használják molekulák raktáraként, és hogy ezzel növelni tudják méretüket."
+msgstr "Sejtszervecske elhelyezése"
 
 #, fuzzy
 msgid "WIKI_HELP_AND_TIPS_BUTTON"
@@ -7331,25 +7325,23 @@
 msgid "WIKI_HELP_AND_TIPS_COMPOUND_CLOUDS"
 msgstr "Felkelési fázis"
 
-#, fuzzy
 msgid "WIKI_HELP_AND_TIPS_GENERAL_TIPS"
-msgstr "A thilakoidok fehérjék és fényérzékeny pigmentek csoportosulásai. Ezek a pigmentek képesek a fény energiáját felhasználni glükóz előállítására vízből, és szén-dioxid gázból. Ezt a folyamatot hívjuk fotoszintézisnek. E pigmentek adják ráadásul saját maguk jellegzetes színét. A glükóz előállításának intenzitása a fény intenzitásától, és a szén-dioxid koncentrációjától függ. Mivel a thilakoidok a citoplazmában helyezkednek el, ezért a körülötte elhelyezkedő folyadék végez némi glikolízist."
+msgstr ""
 
 #, fuzzy
 msgid "WIKI_HELP_AND_TIPS_INTRO"
-msgstr "A thilakoidok fehérjék és fényérzékeny pigmentek csoportosulásai. Ezek a pigmentek képesek a fény energiáját felhasználni glükóz előállítására vízből, és szén-dioxid gázból. Ezt a folyamatot hívjuk fotoszintézisnek. E pigmentek adják ráadásul saját maguk jellegzetes színét. A glükóz előállításának intenzitása a fény intenzitásától, és a szén-dioxid koncentrációjától függ. Mivel a thilakoidok a citoplazmában helyezkednek el, ezért a körülötte elhelyezkedő folyadék végez némi glikolízist."
+msgstr "Mitokondrium"
 
 #, fuzzy
 msgid "WIKI_HELP_AND_TIPS_MICROBE_PARTS"
-msgstr "A thilakoidok fehérjék és fényérzékeny pigmentek csoportosulásai. Ezek a pigmentek képesek a fény energiáját felhasználni glükóz előállítására vízből, és szén-dioxid gázból. Ezt a folyamatot hívjuk fotoszintézisnek. E pigmentek adják ráadásul saját maguk jellegzetes színét. A glükóz előállításának intenzitása a fény intenzitásától, és a szén-dioxid koncentrációjától függ. Mivel a thilakoidok a citoplazmában helyezkednek el, ezért a körülötte elhelyezkedő folyadék végez némi glikolízist."
+msgstr "Felkelési fázis"
 
 #, fuzzy
 msgid "WIKI_HELP_AND_TIPS_MICROBE_STAGE_TIPS"
 msgstr "Felkelési fázis"
 
-#, fuzzy
 msgid "WIKI_HELP_AND_TIPS_MORE_GAME_INFO"
-msgstr "A thilakoidok fehérjék és fényérzékeny pigmentek csoportosulásai. Ezek a pigmentek képesek a fény energiáját felhasználni glükóz előállítására vízből, és szén-dioxid gázból. Ezt a folyamatot hívjuk fotoszintézisnek. E pigmentek adják ráadásul saját maguk jellegzetes színét. A glükóz előállításának intenzitása a fény intenzitásától, és a szén-dioxid koncentrációjától függ. Mivel a thilakoidok a citoplazmában helyezkednek el, ezért a körülötte elhelyezkedő folyadék végez némi glikolízist."
+msgstr ""
 
 #, fuzzy
 msgid "WIKI_HYDROGENASE_EFFECTS"
@@ -7857,7 +7849,7 @@
 
 #, fuzzy
 msgid "WIKI_PAGE_HELP_AND_TIPS"
-msgstr "Kemoplasztisz"
+msgstr "Mitokondrium"
 
 #, fuzzy
 msgid "WIKI_PAGE_HYDROGENASE"
