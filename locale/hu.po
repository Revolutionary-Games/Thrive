--- conflicted
+++ resolved
@@ -7,11 +7,7 @@
 msgstr ""
 "Project-Id-Version: PROJECT VERSION\n"
 "Report-Msgid-Bugs-To: EMAIL@ADDRESS\n"
-<<<<<<< HEAD
-"POT-Creation-Date: 2024-05-27 17:05+0200\n"
-=======
 "POT-Creation-Date: 2024-06-07 10:19+0300\n"
->>>>>>> 7613d382
 "PO-Revision-Date: 2024-03-14 12:20+0000\n"
 "Last-Translator: Anonymous <noreply@weblate.org>\n"
 "Language-Team: Hungarian <https://translate.revolutionarygamesstudio.com/projects/thrive/thrive-game/hu/>\n"
@@ -2193,17 +2189,6 @@
 msgid "GUI_VOLUME"
 msgstr "GUI hangerő"
 
-msgid "HARDCORE_MODE"
-msgstr ""
-
-#, fuzzy
-msgid "HARDCORE_MODE_EXPLANATION"
-msgstr ""
-"A félénk sejtek sok esetben a menekülést választják,\n"
-"így ha ragadozó van a közelben, akkor inkább megfutamodnak.\n"
-"A bátor sejtek nem ijednek meg a ragadozó sejtektől,\n"
-"így nagy eséllyel védekezésképp vissza is támadnak."
-
 msgid "HEALTH"
 msgstr "Életerő"
 
