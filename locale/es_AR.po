# Translations template for PROJECT.
# Copyright (C) 2020 ORGANIZATION
# This file is distributed under the same license as the PROJECT project.
# FIRST AUTHOR <EMAIL@ADDRESS>, 2020.
#
msgid ""
msgstr ""
"Project-Id-Version: PROJECT VERSION\n"
"Report-Msgid-Bugs-To: EMAIL@ADDRESS\n"
<<<<<<< HEAD
"POT-Creation-Date: 2025-04-12 20:18+0200\n"
=======
"POT-Creation-Date: 2025-04-11 10:12+0300\n"
>>>>>>> 10e73d4a
"PO-Revision-Date: 2025-04-04 10:42+0000\n"
"Last-Translator: Anonymous <noreply@weblate.org>\n"
"Language-Team: Spanish (Argentina) <https://translate.revolutionarygamesstudio.com/projects/thrive/thrive-game/es_AR/>\n"
"Language: es_AR\n"
"MIME-Version: 1.0\n"
"Content-Type: text/plain; charset=UTF-8\n"
"Content-Transfer-Encoding: 8bit\n"
"Plural-Forms: nplurals=2; plural=n != 1;\n"
"X-Generator: Weblate 5.7.2\n"
"Generated-By: Babel 2.8.0\n"

msgid "2D_MOVEMENT_TYPE_SELECTION"
msgstr "estilo de movimiento 2D:"

msgid "3D_EDITOR"
msgstr "Editor 3D"

msgid "3D_MOVEMENT"
msgstr "Movimiento 3D"

msgid "3D_MOVEMENT_TYPE_SELECTION"
msgstr "Estilo de movimiento 3D:"

msgid "ABILITIES"
msgstr "Habilidades"

msgid "ABORT"
msgstr "Abortar"

msgid "ABORTED_DOT"
msgstr "Abortado."

#, fuzzy
msgid "ABSORBERS_COUNT"
msgstr "Absorbedores:"

msgid "ABYSSOPELAGIC"
msgstr "Abisopelágico"

msgid "ACCEPT"
msgstr "Aceptar"

msgid "ACTION_AWAKEN"
msgstr "Despertar ({0:F1} / {1:F1})"

msgid "ACTION_AWAKEN_TOOLTIP"
msgstr "Moverse a la etapa Despertar. Solo accesible cuando tengas suficiente poder cerebral (tipo de tejido con axones)."

msgid "ACTION_BLOCKED_WHILE_ANOTHER_IN_PROGRESS"
msgstr "Acción bloqueada mientras que otra está en proceso"

msgid "ACTION_DELETE"
msgstr "Borrar"

msgid "ACTION_DOUBLE_POPULATION"
msgstr "Duplicar población"

msgid "ACTION_DUPLICATE_UNITS"
msgstr "Duplicar unidades"

msgid "ACTION_HALF_POPULATION"
msgstr "Dividir población a la mitad"

msgid "ACTION_TELEPORT"
msgstr "Teletransportarse"

msgid "ACTIVE"
msgstr "Activo"

msgid "ACTIVE_THREAD_COUNT"
msgstr "Hilos actuales:"

msgid "ACTIVITY_EXPLANATION"
msgstr ""
"Los microbios activos van deambular cuando no pase nada interesante.\n"
"Los microbios tranquilos van a estar quietos y esperando a que algo cambie antes de actuar."

msgid "ADDITIONAL_VALIDATION_FAILED"
msgstr "Validaciones adicionales encontraron un problema: {0}"

msgid "ADD_INPUT_BUTTON_TOOLTIP"
msgstr "Agrega un nuevo control personalizado"

msgid "ADVANCED_VIEW"
msgstr "Avanzado"

msgid "ADVANCED_VIEW_BUTTON_TOOLTIP"
msgstr "Abrir opciones avanzadas"

msgid "AEROBIC_NITROGEN_FIXATION"
msgstr "Fijación aeróbica de nitrógeno"

msgid "AEROBIC_NITROGEN_FIXING"
msgstr "Fijación aeróbica de nitrógeno"

msgid "AEROBIC_RESPIRATION"
msgstr "Respiración aeróbica"

msgid "AGENTS"
msgstr "Agentes"

msgid "AGENTS_COLON"
msgstr "Agentes:"

msgid "AGENT_NAME"
msgstr "{0} Agente"

msgid "AGGRESSION_EXPLANATION"
msgstr ""
"Los microbios agresivos van a perseguir a su presa por distancias mas largas.\n"
"y es mas probable que ataquen a otros depredadores cuando sean atacados.\n"
"Los microbios pacíficos no atacarán a otros en distancias mayores\n"
"y es menos probable que utilicen sus toxinas contra depredadores."

msgid "AGGRESSIVE"
msgstr "Agresivo"

msgid "AI_MUTATION_RATE"
msgstr "Tasa de mutación de la IA"

msgid "AI_MUTATION_RATE_EXPLANATION"
msgstr "(Velocidad en la que las especies guiadas por IA mutan)"

msgid "ALL"
msgstr "Todo"

msgid "ALLOW_SPECIES_SWITCH_ON_EXTINCTION"
msgstr "Permitir cambiar a especie relacionada al extinguirse"

msgid "ALLOW_SPECIES_SWITCH_ON_EXTINCTION_EXPLANATION"
msgstr "(permite continuar el juego con una especie distinta al extinguirse en vez de tener un \"game over\")"

msgid "ALL_WORLDS_GENERAL_STATISTICS"
msgstr "Estadísticas genéricas de todos los mundos"

#, fuzzy
msgid "ALL_WORLDS_STATISTICS"
msgstr ""
"[b]Generaciones:[/b]\n"
"  {0}\n"
"[b]Especies en total:[/b]\n"
"  Promedio{1}; Que tanto se alejan {2}\n"
"[b]Especies vivas:[/b]\n"
" Promedio {3}; Que tanto se alejan {4}\n"
"[b]Recuento de especies por patch:[/b]\n"
"  Promedio {5}; Que tanto se alejan {6}\n"
"[b]Población de especies total por patch:[/b]\n"
"Promedio {7}; Que tanto se aleja {8}\n"
"[b]Tamaño promedio en hexágonos de las especies microbianas:[/b]\n"
"  Promedio {9}; Que tanto se alejan {10}\n"
"[b]Data genérica de organelas:[/b]"

msgid "ALREADY_ASCENDED"
msgstr "Tu especie ya ha ascendido"

#, fuzzy
msgid "ALT"
msgstr "Alt"

msgid "ALWAYS_VISIBLE"
msgstr "Siempre visible"

msgid "AMBIANCE_VOLUME"
msgstr "Volumen del ambiente"

msgid "AMMONIA"
msgstr "Amoníaco"

#, fuzzy
msgid "AMMONIA_COST"
msgstr "Amoníaco"

msgid "AMOUNT_OF_AUTOSAVE_TO_KEEP"
msgstr "Cantidad de autoguardados a almacenar:"

msgid "AMOUNT_OF_QUICKSAVE_TO_KEEP"
msgstr "Cantidad de guardados rápidos a almacenar:"

msgid "ANAEROBIC_NITROGEN_FIXATION"
msgstr "Fijación anaeróbica de nitrógeno"

msgid "AND_UNLOCK_CONDITION"
msgstr "y"

msgid "ANISOTROPIC_FILTERING"
msgstr ""

msgid "ANTIALIASING_MSAA_TAA"
msgstr ""

#, fuzzy
msgid "ANTI_ALIASING_FXAA"
msgstr "Multiejemplo anti-aliasing:"

#, fuzzy
msgid "ANTI_ALIASING_MODE"
msgstr "Multiejemplo anti-aliasing:"

#, fuzzy
msgid "ANTI_ALIASING_MSAA"
msgstr "Multiejemplo anti-aliasing:"

#, fuzzy
msgid "ANTI_ALIASING_TAA"
msgstr "Multiejemplo anti-aliasing:"

msgid "APPEARANCE"
msgstr "Apariencia"

msgid "APPLY"
msgstr "Aplicar"

#, fuzzy
msgid "APPLY_CHANGES"
msgstr "Guardar Cambios"

msgid "APRIL"
msgstr "Abril"

msgid "ARE_YOU_SURE_TO_RESET_ALL_SETTINGS"
msgstr "¿Estás seguro de que querés restablecer TODAS las configuraciones a los valores predeterminados?"

msgid "ARE_YOU_SURE_TO_RESET_INPUT_SETTINGS"
msgstr "¿Estás seguro de que querés restablecer las configuraciónes de entrada a los valores predeterminados?"

msgid "ARTIST_COLON"
msgstr "Artista:"

msgid "ARTWORK_TITLE"
msgstr "\" {0} \" - {1}"

msgid "ART_BY"
msgstr "Arte creado por {0}"

msgid "ART_GALLERY"
msgstr "Galería de Arte"

#, fuzzy
msgid "ASCENSION_CONGRATULATIONS"
msgstr "¡Felicitaciones!"

msgid "ASCENSION_CONGRATULATIONS_CONTENT"
msgstr ""
"Has ascendido y completado el juego. Felicitaciones por llegar al final del juego!\n"
"\n"
"Puedes seguir jugando en el Estado Espacial con las nuevas herramientas omnipotentes para jugar en el sandbox.\n"
"\n"
"También es posible descender y volver a la etapa microbiana en esta partida y jugar todos los estados de nuevo con ventajas extra.\n"
"\n"
"Veces ascendido en esta partida: {0}"

msgid "ASCENSION_STAGE"
msgstr "Etapa de Ascensión"

msgid "ASSEMBLY_CLASS_REQUIRED"
msgstr ""

msgid "ASSEMBLY_REQUIRED_WITH_HARMONY"
msgstr ""

msgid "ASSUME_HYPERTHREADING"
msgstr "Asumir que la CPU tiene hiperprocesamiento activado"

msgid "ASSUME_HYPERTHREADING_TOOLTIP"
msgstr ""

msgid "ATMOSPHERIC_GASSES"
msgstr "Gases Atmosféricos"

msgid "ATP"
msgstr "ATP"

msgid "ATP_BALANCE"
msgstr "Balance de ATP"

msgid "ATP_BALANCE_TOOLTIP"
msgstr ""
"Esta sección muestra el balance total de ATP (energía) de la célula actual.\n"
"Para poder sobrevivir, el balance tiene que ser positivo. Para las célular sésiles se puede considerar el balance positivo con el movimiento excluído.\n"
"El menú desplegable de ahí abajo lo podés usar para chequear que pasaría si la célula no tuviese ningún recurso disponible para poder crear ATP.\n"
"Por ejemplo, algunas células solo pueden mantener un balance de ATP positivo cuando tienen múltiples tipos de componentes de los que pueden crear ATP al mísmo tiempo.\n"
"Ese tipo de células son más difíciles de jugar porque requieren que almacenes varios tipos de componentes al mísmo tiempo para poder sobrevivir."

#, fuzzy
msgid "ATP_BALANCE_TOOLTIP_MULTICELLULAR"
msgstr ""
"Esta sección muestra el balance total de ATP (energía) de la célula actual.\n"
"Para poder sobrevivir, el balance tiene que ser positivo. Para las célular sésiles se puede considerar el balance positivo con el movimiento excluído.\n"
"El menú desplegable de ahí abajo lo podés usar para chequear que pasaría si la célula no tuviese ningún recurso disponible para poder crear ATP.\n"
"Por ejemplo, algunas células solo pueden mantener un balance de ATP positivo cuando tienen múltiples tipos de componentes de los que pueden crear ATP al mísmo tiempo.\n"
"Ese tipo de células son más difíciles de jugar porque requieren que almacenes varios tipos de componentes al mísmo tiempo para poder sobrevivir."

msgid "ATP_BALANCE_WITHOUT_EXTERNAL_RESOURCES"
msgstr "Sin recursos externos"

msgid "ATP_BALANCE_WITHOUT_GLUCOSE"
msgstr "Sin glucosa"

msgid "ATP_BALANCE_WITHOUT_HYDROGEN_SULFIDE"
msgstr "Sin sulfuro de hidrógeno"

msgid "ATP_BALANCE_WITHOUT_IRON"
msgstr "Sin hierro"

msgid "ATP_BALANCE_WITH_ALL_COMPOUNDS"
msgstr "Con todos los compuestos requeridos"

msgid "ATP_PRODUCTION"
msgstr "Producción de ATP"

msgid "ATP_PRODUCTION_TOO_LOW"
msgstr "PRODUCCION DE ATP MUY BAJA!"

msgid "ATTEMPT_TO_WRITE_SAVE_FAILED"
msgstr "El intento de escribir este archivo de guardado falló. Puede que el nombre de guardado sea demasiado largo o capaz que no tengas acceso de escritura a la carpeta de guardado."

msgid "AT_CURSOR"
msgstr "En el cursor:"

msgid "AUDIO_OUTPUT_DEVICE"
msgstr "Dispositivo de salida:"

msgid "AUGUST"
msgstr "Agosto"

msgid "AUTO"
msgstr "Automática"

#, fuzzy
msgid "AUTO-EVO_EXPLANATION_EXPLANATION"
msgstr "Este panel muestra los números que utiliza auto-evo para predecir. La energía total que una especie es capaz de capturar y el costo por individuo de la especie determina la población final. Auto-evo utiliza un modelo simplificado de la realidad para calcular qué tan bien se desempeñan las especies, basándose en la energía que pueden recolectar. Por cada fuente de alimento se muestra cuánta energía obtiene la especie. Adicionalmente, se muestra la energía total disponible de esa fuente. La fracción que la especie obtiene de la energía total disponible está basada en qué tan grande es la Aptitud comparada a la Aptitud total. La Aptitud es una métrica de qué tan bien la especie puede utilizar una fuente de alimento."

msgid "AUTO-EVO_POPULATION_CHANGED_2"
msgstr "La población de {0} en {2} cambió a {1} debido a: {3}"

msgid "AUTO-EVO_PREDICTION"
msgstr "Predicción del Auto-evo"

msgid "AUTO-EVO_PREDICTION_BOX_DESCRIPTION"
msgstr ""
"Este panel muestra la energía total esperada recolectada y cifras de población (en paréntesis) desde auto-evo para las especies editadas\n"
"Auto-Evo ejecuta la simulación de población, que es la otra parte (además de tu propio rendimiento) que afecta tu población."

#, fuzzy
msgid "AUTO-EVO_RESULTS_TITLE"
msgstr "Resultado del Auto-evo:"

msgid "AUTO-EVO_STEPS_DONE"
msgstr "{0:F1}% hecho. {1:n0}/{2:n0} pasos."

msgid "AUTO-EVO_STRENGHT_MULTIPLIER"
msgstr ""

#, fuzzy
msgid "AUTO-EVO_STRENGHT_MULTIPLIER_EXPLANATION"
msgstr "Este panel muestra los números que utiliza auto-evo para predecir. La energía total que una especie es capaz de capturar y el costo por individuo de la especie determina la población final. Auto-evo utiliza un modelo simplificado de la realidad para calcular qué tan bien se desempeñan las especies, basándose en la energía que pueden recolectar. Por cada fuente de alimento se muestra cuánta energía obtiene la especie. Adicionalmente, se muestra la energía total disponible de esa fuente. La fracción que la especie obtiene de la energía total disponible está basada en qué tan grande es la Aptitud comparada a la Aptitud total. La Aptitud es una métrica de qué tan bien la especie puede utilizar una fuente de alimento."

msgid "AUTOSAVE_DURING_THE_GAME"
msgstr "Autoguardar durante el juego"

msgid "AUTO_EVO"
msgstr "Auto-Evo"

msgid "AUTO_EVO_EXPLORING_TOOL"
msgstr "Herramienta de exploración del Auto-Evo"

msgid "AUTO_EVO_FAILED"
msgstr "Auto-evo falló ejecutar"

msgid "AUTO_EVO_MISSING_RESULT_DATA_OBJECT"
msgstr "Faltan los resultados del Auto-evo. Si cargaste una partida vieja, esto es de esperar. Si no cargaste una partida vieja, por favor reporta este bug y mandanos el archivo de registro de tu juego."

msgid "AUTO_EVO_RESULTS"
msgstr "Resultado del Auto-evo:"

msgid "AUTO_EVO_RESULTS_GLOBAL_TITLE"
msgstr "Resultados Globales"

#, fuzzy
msgid "AUTO_EVO_RESULTS_PATCH_TITLE"
msgstr "Resultado del Auto-evo:"

msgid "AUTO_EVO_RUN_STATUS"
msgstr "estado de ejecución:"

msgid "AUTO_EVO_STATUS_COLON"
msgstr "Estado del Auto-evo:"

msgid "AUTO_MOVE_FORWARDS"
msgstr "Moverse automáticamente"

msgid "AUTO_RESOLUTION"
msgstr "Auto ({0}x{1})"

msgid "AVAILABLE_CONSTRUCTION_PROJECTS"
msgstr "Los proyectos de construcción que podes hacer"

msgid "AVAILABLE_MODS"
msgstr "Mods disponibles"

msgid "AWAKENING_STAGE"
msgstr "Etapa de despertar"

msgid "AWARE_STAGE"
msgstr "Etapa Consciente"

msgid "BACK"
msgstr "Atras"

msgid "BACKGROUND_BLUR"
msgstr "Borrosidad del fondo:"

msgid "BACKSLASH"
msgstr "Barra inversa ( / )"

msgid "BACKSPACE"
msgstr "Retroceso"

msgid "BACTERIAL_THERMOSYNTHESIS"
msgstr "Termosíntesis bacteriana"

msgid "BALANCE_DISPLAY_AT_DAY_ALWAYS"
msgstr "Calcular como de día"

msgid "BALANCE_DISPLAY_AT_DAY_ALWAYS_TOOLTIP"
msgstr "Cuando está seleccionado, los números en el panel son calculados como si fuera siempre de día"

msgid "BALANCE_DISPLAY_WHILE_MOVING"
msgstr "Incluír costo de movimiento"

msgid "BALANCE_DISPLAY_WHILE_MOVING_TOOLTIP"
msgstr "Cuando está seleccionado, calcula el balance y otros números en el panel asumiendo que la célula está moviéndose constantemente"

msgid "BASE_MOBILITY"
msgstr "Movilidad basal"

msgid "BASE_MOVEMENT"
msgstr "Movimiento basal"

msgid "BASIC_VIEW"
msgstr "Basico"

msgid "BASIC_VIEW_BUTTON_TOOLTIP"
msgstr "Volver al modo básico de vista"

msgid "BATHYPELAGIC"
msgstr "Batipelágico"

msgid "BECOME_MACROSCOPIC"
msgstr "Volverse Macroscopico ({0}/{1})"

msgid "BECOME_MULTICELLULAR"
msgstr "Volverse Multicelular ({0}/{1})"

msgid "BEGIN_THRIVING"
msgstr "Empezar a Prosperar"

msgid "BEHAVIOUR"
msgstr "Comportamiento"

msgid "BEHAVIOUR_ACTIVITY"
msgstr "Actividad"

msgid "BEHAVIOUR_AGGRESSION"
msgstr "Agresividad"

msgid "BEHAVIOUR_FEAR"
msgstr "Miedo"

msgid "BEHAVIOUR_FOCUS"
msgstr "Concentración"

msgid "BEHAVIOUR_OPPORTUNISM"
msgstr "Oportunismo"

msgid "BELOW_SEA_LEVEL"
msgstr "{0}-{1}Bajo el nivel del mar"

msgid "BENCHMARKS"
msgstr "Punto de referencia"

msgid "BENCHMARK_FINISHED"
msgstr "Punto de referencia completado"

msgid "BENCHMARK_PHASE"
msgstr "Fase del punto de referencia:"

msgid "BENCHMARK_RESULTS_COLON"
msgstr "Resultados:"

msgid "BEST_PATCH_COLON"
msgstr "Mejor Patch:"

msgid "BIG_IRON_CHUNK"
msgstr "Pedazo grande de hierro"

msgid "BIG_PHOSPHATE_CHUNK"
msgstr "Pedazo grande de fosfato"

#, fuzzy
msgid "BILLION_ABBREVIATION"
msgstr "{0} B"

#, fuzzy
msgid "BINDING_AGENT"
msgstr "Agente aglutinante"

msgid "BINDING_AGENT_DESCRIPTION"
msgstr "Permite la aglutinación con otras célular. Este es el primer paso hacia la multicelularidad. Cuando tu célula es parte de una colonia, las células comparten sus compuestos. No podés entrar al editor cuando sos parte de una colonia así que tenés que romper con la unión una vez que hayas recolectado compuestos suficientes para dividir tu célula."

msgid "BINDING_AGENT_PROCESSES_DESCRIPTION"
msgstr "Apretá la tecla [thrive:input]g_toggle_binding[/thrive:input] para entrar al modo Aglutinación. Cuando estés en este modo, podés unirte a otras células de tu misma especie a tu colonia al entrar en contacto con ellas. Para abandonar una colonia apretá [thrive:input]g_unbind_all[/thrive:input]. No podés entrar al editor cuando estás aglutinado a otras células."

msgid "BIND_AXES_SENSITIVITY"
msgstr "Unir Axis"

#, fuzzy
msgid "BIOLUMINESCENT_VACUOLE"
msgstr "Vacuola Bioluminiscente"

#, fuzzy
msgid "BIOLUMINESCENT_VACUOLE_DESCRIPTION"
msgstr "Vacuola Bioluminiscente"

#, fuzzy
msgid "BIOLUMINESCENT_VACUOLE_PROCESSES_DESCRIPTION"
msgstr ""
"Vacuola de\n"
"Toxinas"

#, fuzzy
msgid "BIOME_LABEL"
msgstr "Bioma: {0}"

msgid "BLOOM_RENDER_EFFECT"
msgstr "Efecto de sombreado:"

#, fuzzy
msgid "BLUESKY_TOOLTIP"
msgstr ""
"Esta sección muestra el balance total de ATP (energía) de la célula actual.\n"
"Para poder sobrevivir, el balance tiene que ser positivo. Para las célular sésiles se puede considerar el balance positivo con el movimiento excluído.\n"
"El menú desplegable de ahí abajo lo podés usar para chequear que pasaría si la célula no tuviese ningún recurso disponible para poder crear ATP.\n"
"Por ejemplo, algunas células solo pueden mantener un balance de ATP positivo cuando tienen múltiples tipos de componentes de los que pueden crear ATP al mísmo tiempo.\n"
"Ese tipo de células son más difíciles de jugar porque requieren que almacenes varios tipos de componentes al mísmo tiempo para poder sobrevivir."

#, fuzzy
msgid "BRAIN_CELL_NAME_DEFAULT"
msgstr "Neurona"

msgid "BRAVE"
msgstr "Valiente"

msgid "BROWSE"
msgstr "Buscar"

msgid "BROWSE_WORKSHOP"
msgstr "Navegar Workshop"

msgid "BUILD_CITY"
msgstr "Construir una ciudad"

msgid "BUILD_QUEUE"
msgstr "Fila de construcción"

msgid "BUILD_STRUCTURE"
msgstr "Construir una estructura"

msgid "BY"
msgstr "Por:"

msgid "BY_REVOLUTIONARY_GAMES"
msgstr ""

msgid "CACHE_DISK_MAX_TIME"
msgstr ""

msgid "CACHE_MEMORY_MAX_ITEMS"
msgstr ""

msgid "CACHE_TIME_MEMORY"
msgstr ""

msgid "CACHE_TIME_MEMORY_ONLY"
msgstr ""

#, fuzzy
msgid "CACHING_TITLE"
msgstr "\" {0} \" - {1}"

msgid "CALCIUM_CARBONATE"
msgstr "Carbonato de Calcio"

msgid "CALCIUM_CARBONATE_MEMBRANE_DESCRIPTION"
msgstr ""

msgid "CAMERA"
msgstr "Cámara"

msgid "CANCEL"
msgstr ""

msgid "CANCEL_ACTION_CAPITAL"
msgstr ""

msgid "CANCEL_CURRENT_ACTION"
msgstr "Cancelar acción actual"

msgid "CANNOT_DELETE_USED_CELL_TYPE"
msgstr ""

msgid "CANNOT_DELETE_USED_CELL_TYPE_TITLE"
msgstr ""

msgid "CANNOT_ENGULF"
msgstr ""

msgid "CANNOT_MOVE_METABALL_TO_DESCENDANT_TREE"
msgstr ""

msgid "CANNOT_REDUCE_BRAIN_POWER_STAGE"
msgstr ""

msgid "CANNOT_REDUCE_BRAIN_POWER_STAGE_TITLE"
msgstr ""

msgid "CANNOT_WRITE_SAVE"
msgstr ""

msgid "CANT_LOAD_MOD_INFO"
msgstr ""

msgid "CAPSLOCK"
msgstr "Bloq Mayus"

msgid "CARBON_DIOXIDE"
msgstr "Dióxido de carbono"

msgid "CATEGORY_AN_ABUNDANCE"
msgstr ""

msgid "CATEGORY_A_FAIR_AMOUNT"
msgstr ""

msgid "CATEGORY_LITTLE"
msgstr ""

msgid "CATEGORY_QUITE_A_BIT"
msgstr ""

msgid "CATEGORY_SOME"
msgstr ""

msgid "CATEGORY_VERY_LITTLE"
msgstr ""

msgid "CAUTIOUS"
msgstr ""

msgid "CELL"
msgstr "Célula"

msgid "CELLS"
msgstr "Células"

msgid "CELLULASE"
msgstr "Celulasa"

msgid "CELLULASE_DESCRIPTION"
msgstr ""

#, fuzzy
msgid "CELLULOSE"
msgstr "Celulosa"

msgid "CELLULOSE_MEMBRANE_DESCRIPTION"
msgstr ""

#, fuzzy
msgid "CELL_STAT_ROTATION_TOOLTIP"
msgstr "Activar/Desactivar engullir"

#, fuzzy
msgid "CELL_STAT_SPEED_TOOLTIP"
msgstr "Activar/Desactivar engullir"

#, fuzzy
msgid "CELL_STAT_STORAGE_TOOLTIP"
msgstr "Activar/Desactivar engullir"

msgid "CELL_TYPE_BUTTON_ATP_CONSUMPTION"
msgstr ""

#, fuzzy
msgid "CELL_TYPE_BUTTON_ATP_PRODUCTION"
msgstr "Producción de ATP"

msgid "CELL_TYPE_NAME"
msgstr ""

msgid "CHANGE_DESCRIPTION_IS_TOO_LONG"
msgstr ""

msgid "CHANGE_THE_SYMMETRY"
msgstr ""

#, fuzzy
msgid "CHANNEL_INHIBITOR_TOXIN_SYNTHESIS"
msgstr "población:"

msgid "CHEATS"
msgstr "Chetos (de cmds)"

msgid "CHEAT_KEYS_ENABLED"
msgstr ""

msgid "CHEAT_MENU"
msgstr "Menú de Chetos"

msgid "CHEMICAL_BUTTON_MICROBE_TOOLTIP"
msgstr ""

msgid "CHEMOPLAST"
msgstr "Quimioplastia"

msgid "CHEMOPLAST_DESCRIPTION"
msgstr ""

msgid "CHEMOPLAST_PROCESSES_DESCRIPTION"
msgstr ""

msgid "CHEMORECEPTOR"
msgstr ""

msgid "CHEMORECEPTOR_DESCRIPTION"
msgstr ""

#, fuzzy
msgid "CHEMORECEPTOR_MINIMUM_AMOUNT_TOOLTIP"
msgstr "Quimioplastia"

msgid "CHEMORECEPTOR_PROCESSES_DESCRIPTION"
msgstr ""

msgid "CHEMORECEPTOR_SEARCH_RADIUS_TOOLTIP"
msgstr ""

#, fuzzy
msgid "CHEMOSYNTHESIS"
msgstr "Fotosíntesis"

msgid "CHEMOSYNTHESIZING_PROTEINS"
msgstr "Proteínas de quimiosíntesis"

msgid "CHEMOSYNTHESIZING_PROTEINS_DESCRIPTION"
msgstr ""

msgid "CHEMOSYNTHESIZING_PROTEINS_PROCESSES_DESCRIPTION"
msgstr ""

msgid "CHEMO_SYNTHESIS"
msgstr ""

msgid "CHITIN"
msgstr "Quitina"

msgid "CHITINASE"
msgstr "Quitinasa"

msgid "CHITINASE_DESCRIPTION"
msgstr ""

msgid "CHITIN_MEMBRANE_DESCRIPTION"
msgstr ""

msgid "CHLOROPLAST"
msgstr "Cloroplasto"

msgid "CHLOROPLAST_DESCRIPTION"
msgstr ""

msgid "CHLOROPLAST_PROCESSES_DESCRIPTION"
msgstr ""

msgid "CHOSEN_FILENAME_ALREADY_EXISTS"
msgstr ""

msgid "CHROMATIC_ABERRATION"
msgstr "Aberración cromática:"

msgid "CHROMATOPHORE_PROCESSES_DESCRIPTION"
msgstr ""

msgid "CHUNK_CELL_CORPSE_PART"
msgstr ""

msgid "CHUNK_FOOD_SOURCE"
msgstr "{0} consume"

msgid "CILIA"
msgstr ""

msgid "CILIA_DESCRIPTION"
msgstr ""

msgid "CILIA_PROCESSES_DESCRIPTION"
msgstr ""

#, fuzzy
msgid "CITY_SHORT_STATISTICS"
msgstr "Población: {0} Comida: {1} Ciencia: {2}"

msgid "CLEAN_UP_OLD_SAVES"
msgstr ""

msgid "CLEAR_CACHE"
msgstr ""

msgid "CLICK_TO_SELECT"
msgstr ""

msgid "CLOSE"
msgstr "Cerrar"

msgid "CLOSE_OPTIONS"
msgstr ""

msgid "CLOSTRIDIAL_FERMENTATION"
msgstr ""

#, fuzzy
msgid "CLOUD_BENCHMARK"
msgstr "Habilitar el editor"

msgid "CLOUD_RESOLUTION_DIVISOR"
msgstr ""

msgid "CLOUD_SIMULATION_MINIMUM_INTERVAL"
msgstr ""

msgid "CLOUD_SIMULATION_MULTIPLIER"
msgstr ""

msgid "COASTAL"
msgstr "Costero"

msgid "COLLISION_SHAPE"
msgstr ""

msgid "COLOUR"
msgstr ""

msgid "COLOURBLIND_CORRECTION"
msgstr "Correcciones para daltónicos:"

msgid "COLOUR_PICKER_ADD_PRESET"
msgstr ""

msgid "COLOUR_PICKER_A_TOOLTIP"
msgstr ""

msgid "COLOUR_PICKER_B_TOOLTIP"
msgstr ""

msgid "COLOUR_PICKER_G_TOOLTIP"
msgstr ""

msgid "COLOUR_PICKER_HSV_BUTTON_TOOLTIP"
msgstr ""

msgid "COLOUR_PICKER_H_TOOLTIP"
msgstr ""

msgid "COLOUR_PICKER_PICK_COLOUR"
msgstr ""

msgid "COLOUR_PICKER_PRESET_TOOLTIP"
msgstr ""

msgid "COLOUR_PICKER_RAW_BUTTON_TOOLTIP"
msgstr ""

msgid "COLOUR_PICKER_R_TOOLTIP"
msgstr ""

msgid "COLOUR_PICKER_S_TOOLTIP"
msgstr ""

msgid "COLOUR_PICKER_V_TOOLTIP"
msgstr ""

msgid "COMMON_ABILITIES"
msgstr "Habilidades Comunes"

msgid "COMMON_EDITING_AND_STRATEGY"
msgstr ""

msgid "COMMUNITY_FORUM"
msgstr ""

msgid "COMMUNITY_FORUM_BUTTON_TOOLTIP"
msgstr ""

msgid "COMMUNITY_WIKI"
msgstr ""

msgid "COMMUNITY_WIKI_BUTTON_TOOLTIP"
msgstr ""

msgid "COMPILED_AT_COLON"
msgstr "Construido en:"

#, fuzzy
msgid "COMPLETE_ACTION"
msgstr "Construido en:"

msgid "COMPOUNDS"
msgstr ""

msgid "COMPOUNDS_AT_EQUILIBRIUM"
msgstr ""

msgid "COMPOUNDS_AT_MAX_SPEED"
msgstr ""

msgid "COMPOUNDS_BUTTON_MICROBE_TOOLTIP"
msgstr ""

msgid "COMPOUNDS_COLON"
msgstr ""

msgid "COMPOUND_BALANCE_FILL_TIME"
msgstr ""

msgid "COMPOUND_BALANCE_FILL_TIME_TOO_LONG"
msgstr ""

#, fuzzy
msgid "COMPOUND_BALANCE_MODE_TOOLTIP"
msgstr "Anda a la etapa del despertar. Solo cuando dejes de ser un boludo ( El tipo de tejido son axones)."

msgid "COMPOUND_BALANCE_TITLE"
msgstr ""

#, fuzzy
msgid "COMPOUND_BALANCE_TOOLTIP"
msgstr "Anda a la etapa del despertar. Solo cuando dejes de ser un boludo ( El tipo de tejido son axones)."

msgid "COMPOUND_CLOUDS"
msgstr "Nubes de componentes"

#, fuzzy
msgid "COMPOUND_CLOUD_BENCHMARK"
msgstr "Densidad de nubes de compuestos"

msgid "COMPOUND_CLOUD_DENSITY"
msgstr "Densidad de nubes de compuestos"

msgid "COMPOUND_CLOUD_DENSITY_EXPLANATION"
msgstr "(densidad de las nubes de compuestos en el ambiente)"

msgid "COMPOUND_CONCENTRATIONS_DECREASED"
msgstr ""

msgid "COMPOUND_FOOD_SOURCE"
msgstr "{0} consume"

#, fuzzy
msgid "COMPOUND_HANDLE_KEEP"
msgstr "Anda a la etapa del despertar. Solo cuando dejes de ser un boludo ( El tipo de tejido son axones)."

#, fuzzy
msgid "COMPOUND_HANDLE_SPLIT_SISTER"
msgstr "Anda a la etapa del despertar. Solo cuando dejes de ser un boludo ( El tipo de tejido son axones)."

#, fuzzy
msgid "COMPOUND_HANDLE_TOP_UP"
msgstr "Anda a la etapa del despertar. Solo cuando dejes de ser un boludo ( El tipo de tejido son axones)."

#, fuzzy
msgid "COMPOUND_HANDLE_TOP_UP_ON_CHANGE"
msgstr "Densidad de nubes de compuestos"

#, fuzzy
msgid "COMPOUND_STORAGE_AMOUNT_DOES_NOT_LAST_NIGHT"
msgstr "{0} consume"

msgid "COMPOUND_STORAGE_NOT_ENOUGH_GENERATED_DURING_DAY"
msgstr ""

#, fuzzy
msgid "COMPOUND_STORAGE_NOT_ENOUGH_SPACE"
msgstr "{0} consume"

msgid "COMPOUND_STORAGE_STATS_TITLE"
msgstr ""

#, fuzzy
msgid "COMPOUND_STORAGE_STATS_TOOLTIP"
msgstr "Anda a la etapa del despertar. Solo cuando dejes de ser un boludo ( El tipo de tejido son axones)."

msgid "COMPOUND_TO_FIND"
msgstr ""

msgid "CONCEPT_ART"
msgstr ""

msgid "CONFIG"
msgstr ""

msgid "CONFIRM_CAPITAL"
msgstr ""

#, fuzzy
msgid "CONFIRM_DELETE"
msgstr "Confirmar Borrar"

msgid "CONFIRM_EXIT"
msgstr ""

msgid "CONFIRM_FOSSILISATION_OVERWRITE"
msgstr ""

#, fuzzy
msgid "CONFIRM_MOVE_TO_ASCENSION_STAGE"
msgstr "Ir a la Etapa de Ascensión?"

msgid "CONFIRM_MOVE_TO_ASCENSION_STAGE_EXPLANATION"
msgstr ""
"Ahora podés ascender y llegar a la Etapa de Ascención activando la Puerta de Ascención.\n"
"Así podés desbloquear poder ilimitado en la forma de unas nuevas Herramientas Divinas que vas a poder usar en esta partida. Divino!\n"
"Ascender también significa que ganaste el juego, pero podés seguir jugando. Ascender?"

msgid "CONFIRM_MOVE_TO_INDUSTRIAL_STAGE"
msgstr ""

msgid "CONFIRM_MOVE_TO_INDUSTRIAL_STAGE_EXPLANATION"
msgstr ""

#, fuzzy
msgid "CONFIRM_MOVE_TO_SPACE_STAGE"
msgstr "Normal"

#, fuzzy
msgid "CONFIRM_MOVE_TO_SPACE_STAGE_EXPLANATION"
msgstr "Normal"

msgid "CONFIRM_NEW_GAME_BUTTON_TOOLTIP"
msgstr ""

msgid "CONFIRM_NEW_GAME_BUTTON_TOOLTIP_DISABLED"
msgstr ""

#, fuzzy
msgid "CONSTRUCTION_UNIT_NAME"
msgstr "Tritanopia (Azul-Amarillo)"

msgid "CONTENT_UPLOADED_FROM"
msgstr ""

msgid "CONTINUE"
msgstr ""

#, fuzzy
msgid "CONTINUE_AS_SPECIES"
msgstr "población:"

msgid "CONTINUE_THRIVING"
msgstr ""

#, fuzzy
msgid "CONTINUE_TO_PROTOTYPES"
msgstr "Protanopia (Rojo-verde)"

msgid "CONTINUE_TO_PROTOTYPES_PROMPT"
msgstr ""

msgid "CONTROLLER_ANY_DEVICE"
msgstr ""

msgid "CONTROLLER_AXIS_L2"
msgstr ""

msgid "CONTROLLER_AXIS_LEFT_TRIGGER"
msgstr ""

msgid "CONTROLLER_AXIS_LEFT_X"
msgstr ""

msgid "CONTROLLER_AXIS_LEFT_Y"
msgstr ""

msgid "CONTROLLER_AXIS_NEGATIVE_DIRECTION"
msgstr ""

msgid "CONTROLLER_AXIS_POSITIVE_DIRECTION"
msgstr ""

msgid "CONTROLLER_AXIS_R2"
msgstr ""

msgid "CONTROLLER_AXIS_RIGHT_TRIGGER"
msgstr ""

msgid "CONTROLLER_AXIS_RIGHT_X"
msgstr ""

msgid "CONTROLLER_AXIS_RIGHT_Y"
msgstr ""

msgid "CONTROLLER_AXIS_VISUALIZERS"
msgstr ""

msgid "CONTROLLER_BUTTON_DPAD_DOWN"
msgstr ""

msgid "CONTROLLER_BUTTON_DPAD_LEFT"
msgstr ""

msgid "CONTROLLER_BUTTON_DPAD_RIGHT"
msgstr ""

msgid "CONTROLLER_BUTTON_DPAD_UP"
msgstr ""

msgid "CONTROLLER_BUTTON_LEFT_SHOULDER"
msgstr ""

msgid "CONTROLLER_BUTTON_LEFT_STICK"
msgstr ""

msgid "CONTROLLER_BUTTON_MISC1"
msgstr ""

msgid "CONTROLLER_BUTTON_PADDLE1"
msgstr ""

msgid "CONTROLLER_BUTTON_PADDLE2"
msgstr ""

msgid "CONTROLLER_BUTTON_PADDLE3"
msgstr ""

msgid "CONTROLLER_BUTTON_PADDLE4"
msgstr ""

msgid "CONTROLLER_BUTTON_PS3_SELECT"
msgstr ""

msgid "CONTROLLER_BUTTON_PS3_START"
msgstr ""

msgid "CONTROLLER_BUTTON_PS_CIRCLE"
msgstr ""

msgid "CONTROLLER_BUTTON_PS_CROSS"
msgstr ""

msgid "CONTROLLER_BUTTON_PS_L1"
msgstr ""

msgid "CONTROLLER_BUTTON_PS_L3"
msgstr ""

msgid "CONTROLLER_BUTTON_PS_OPTIONS"
msgstr ""

msgid "CONTROLLER_BUTTON_PS_R1"
msgstr ""

msgid "CONTROLLER_BUTTON_PS_R3"
msgstr ""

msgid "CONTROLLER_BUTTON_PS_SHARE"
msgstr ""

msgid "CONTROLLER_BUTTON_PS_SONY_BUTTON"
msgstr ""

msgid "CONTROLLER_BUTTON_PS_SQUARE"
msgstr ""

msgid "CONTROLLER_BUTTON_PS_TRIANGLE"
msgstr ""

msgid "CONTROLLER_BUTTON_RIGHT_SHOULDER"
msgstr ""

msgid "CONTROLLER_BUTTON_RIGHT_STICK"
msgstr ""

msgid "CONTROLLER_BUTTON_TOUCH_PAD"
msgstr ""

msgid "CONTROLLER_BUTTON_UNKNOWN"
msgstr ""

msgid "CONTROLLER_BUTTON_XBOX_A"
msgstr ""

msgid "CONTROLLER_BUTTON_XBOX_B"
msgstr ""

msgid "CONTROLLER_BUTTON_XBOX_BACK"
msgstr ""

msgid "CONTROLLER_BUTTON_XBOX_GUIDE"
msgstr ""

msgid "CONTROLLER_BUTTON_XBOX_START"
msgstr ""

msgid "CONTROLLER_BUTTON_XBOX_X"
msgstr ""

msgid "CONTROLLER_BUTTON_XBOX_Y"
msgstr ""

msgid "CONTROLLER_DEADZONES"
msgstr ""

msgid "CONTROLLER_DEADZONE_CALIBRATION_EXPLANATION"
msgstr ""

msgid "CONTROLLER_DEADZONE_COLON"
msgstr ""

msgid "CONTROLLER_PROMPT_TYPE_SETTING"
msgstr ""

msgid "CONTROLLER_SENSITIVITY"
msgstr ""

msgid "CONTROLLER_UNKNOWN_AXIS"
msgstr ""

msgid "COPY_ERROR_TO_CLIPBOARD"
msgstr ""

msgid "COPY_RESULTS"
msgstr ""

msgid "CORRECTION_PROTANOPE"
msgstr "Protanopia (Rojo-verde)"

msgid "CORRECTION_TRITANOPE"
msgstr "Tritanopia (Azul-Amarillo)"

msgid "CPU_THREADS"
msgstr ""

msgid "CRAFTING_CLEAR_INPUTS"
msgstr ""

msgid "CRAFTING_ERROR_INTERNAL_CONSUME_PROBLEM"
msgstr ""

#, fuzzy
msgid "CRAFTING_ERROR_TAKING_ITEMS"
msgstr "\" {0} \" - {1}"

msgid "CRAFTING_FILTER_INPUTS"
msgstr ""

msgid "CRAFTING_KNOWN_ITEMS"
msgstr ""

msgid "CRAFTING_NOT_ENOUGH_MATERIAL"
msgstr ""

msgid "CRAFTING_NO_RECIPE_SELECTED"
msgstr ""

msgid "CRAFTING_NO_ROOM_TO_TAKE_CRAFTING_RESULTS"
msgstr ""

msgid "CRAFTING_RECIPE_DISPLAY"
msgstr ""

msgid "CRAFTING_RECIPE_HAND_AXE"
msgstr ""

msgid "CRAFTING_RESULTS"
msgstr ""

msgid "CRAFTING_SELECT_RECIPE_OR_ITEMS_TO_FILTER"
msgstr ""

msgid "CRAFTING_TAKE_ALL"
msgstr ""

#, fuzzy
msgid "CRAFTING_TITLE"
msgstr "\" {0} \" - {1}"

msgid "CREATE"
msgstr ""

msgid "CREATED_AT"
msgstr ""

msgid "CREATED_ON_PLATFORM"
msgstr ""

msgid "CREATE_A_NEW_MICROBE"
msgstr ""

msgid "CREATE_NEW"
msgstr ""

msgid "CREATE_NEW_CELL_TYPE"
msgstr ""

msgid "CREATE_NEW_CELL_TYPE_DESCRIPTION"
msgstr ""

msgid "CREATE_NEW_MOD"
msgstr ""

msgid "CREATE_NEW_SAVE"
msgstr ""

msgid "CREATE_NEW_TISSUE_TYPE"
msgstr ""

#, fuzzy
msgid "CREATE_NEW_TISSUE_TYPE_DESCRIPTION"
msgstr "población:"

msgid "CREATING_DOT_DOT_DOT"
msgstr ""

msgid "CREATING_OBJECTS_FROM_SAVE"
msgstr ""

msgid "CREDITS"
msgstr "Créditos"

msgid "CTRL"
msgstr ""

#, fuzzy
msgid "CURRENT_CACHE_SIZE"
msgstr "Barrita de habilidades (recomendado)"

#, fuzzy
msgid "CURRENT_CACHE_SIZE_TOOLTIP"
msgstr "Disparar toxina"

msgid "CURRENT_DEVELOPERS"
msgstr ""

msgid "CURRENT_LOCATION_CAPITAL"
msgstr ""

#, fuzzy
msgid "CURRENT_RESEARCH_NONE"
msgstr "Barrita de habilidades (recomendado)"

msgid "CURRENT_RESEARCH_PROGRESS"
msgstr ""

msgid "CURRENT_WORLD"
msgstr ""

msgid "CURRENT_WORLD_STATISTICS"
msgstr ""

msgid "CUSTOM_USERNAME"
msgstr ""

msgid "CYTOPLASM"
msgstr "Citoplasma"

msgid "CYTOPLASM_DESCRIPTION"
msgstr ""

msgid "CYTOPLASM_GLYCOLYSIS"
msgstr ""

msgid "CYTOPLASM_PROCESSES_DESCRIPTION"
msgstr ""

#, fuzzy
msgid "CYTOTOXIN_SYNTHESIS"
msgstr "Fotosíntesis"

#, fuzzy
msgid "DAMAGE_SOURCE_RADIATION"
msgstr "(Velocidad en la que las especies guiadas por IA mutan)"

msgid "DAY_LENGTH"
msgstr ""

#, fuzzy
msgid "DAY_LENGTH_EXPLANATION"
msgstr "Normal"

msgid "DAY_NIGHT_CYCLE_ENABLED"
msgstr ""

#, fuzzy
msgid "DAY_NIGHT_CYCLE_ENABLED_EXPLANATION_2"
msgstr "población:"

msgid "DEADZONE_CALIBRATION_FINISHED"
msgstr ""

#, fuzzy
msgid "DEADZONE_CALIBRATION_INPROGRESS"
msgstr "Este lenguaje esta {0}% completado"

msgid "DEADZONE_CALIBRATION_IS_RESET"
msgstr ""

msgid "DEADZONE_CONFIGURATION"
msgstr ""

msgid "DEATH"
msgstr ""

msgid "DEBUG_COORDINATES"
msgstr ""

msgid "DEBUG_DRAW_NOT_AVAILABLE"
msgstr ""

#, fuzzy
msgid "DEBUG_HEAT_AT_CURSOR"
msgstr "En el cursor:"

msgid "DEBUG_PANEL"
msgstr ""

msgid "DECEMBER"
msgstr ""

msgid "DECREASE_ITEM_SIZE"
msgstr ""

msgid "DEFAULT_AUDIO_OUTPUT_DEVICE"
msgstr "Dispositivo de salida por defecto"

msgid "DELETE"
msgstr ""

msgid "DELETE_ALL_OLD_SAVE_WARNING_2"
msgstr ""

msgid "DELETE_FOSSIL_CONFIRMATION"
msgstr ""

msgid "DELETE_OLD_SAVES_PROMPT"
msgstr ""

msgid "DELETE_ORGANELLE"
msgstr "Borrar organela"

msgid "DELETE_SAVE_CONFIRMATION"
msgstr ""

msgid "DELETE_SELECTED"
msgstr ""

msgid "DELETE_SELECTED_SAVES_PROMPT"
msgstr ""

msgid "DELETE_SELECTED_SAVE_WARNING"
msgstr ""

msgid "DELETE_THIS_SAVE_PROMPT"
msgstr ""

msgid "DESCEND_BUTTON"
msgstr ""

msgid "DESCEND_CONFIRMATION"
msgstr ""

#, fuzzy
msgid "DESCEND_CONFIRMATION_EXPLANATION"
msgstr "Normal"

msgid "DESCRIPTION"
msgstr ""

#, fuzzy
msgid "DESCRIPTION_COLON"
msgstr "población:"

msgid "DESCRIPTION_TOO_LONG"
msgstr ""

msgid "DESPAWN_ENTITIES"
msgstr ""

msgid "DETECTED_CPU_COUNT"
msgstr ""

msgid "DEVBUILD_VERSION_INFO"
msgstr ""

msgid "DEVELOPERS"
msgstr ""

msgid "DEVELOPMENT_FORUM"
msgstr ""

msgid "DEVELOPMENT_FORUM_BUTTON_TOOLTIP"
msgstr ""

msgid "DEVELOPMENT_SUPPORTED_BY"
msgstr ""

msgid "DEVELOPMENT_WIKI"
msgstr ""

msgid "DEVELOPMENT_WIKI_BUTTON_TOOLTIP"
msgstr ""

msgid "DEVOURED"
msgstr ""

msgid "DEV_BUILD_PATRONS"
msgstr ""

msgid "DIFFICULTY"
msgstr ""

msgid "DIFFICULTY_DETAILS_STRING"
msgstr ""

msgid "DIFFICULTY_PRESET"
msgstr ""

msgid "DIFFICULTY_PRESET_CUSTOM"
msgstr ""

msgid "DIFFICULTY_PRESET_EASY"
msgstr ""

msgid "DIFFICULTY_PRESET_HARD"
msgstr ""

msgid "DIFFICULTY_PRESET_NORMAL"
msgstr ""

msgid "DIGESTION_EFFICIENCY"
msgstr ""

#, fuzzy
msgid "DIGESTION_EFFICIENCY_COLON"
msgstr "población:"

msgid "DIGESTION_SPEED"
msgstr ""

#, fuzzy
msgid "DIGESTION_SPEED_COLON"
msgstr "población:"

msgid "DIGESTION_SPEED_VALUE"
msgstr ""

msgid "DISABLED"
msgstr "Desactivado"

msgid "DISABLE_ALL"
msgstr ""

msgid "DISCARD_AND_CONTINUE"
msgstr ""

msgid "DISCARD_CHANGES"
msgstr ""

#, fuzzy
msgid "DISCARD_MIGRATION"
msgstr "población:"

msgid "DISCONNECTED_CELLS"
msgstr ""

msgid "DISCONNECTED_CELLS_TEXT"
msgstr ""

msgid "DISCONNECTED_METABALLS"
msgstr ""

msgid "DISCONNECTED_METABALLS_TEXT"
msgstr ""

msgid "DISCONNECTED_ORGANELLES"
msgstr ""

msgid "DISCONNECTED_ORGANELLES_TEXT"
msgstr ""

msgid "DISCORD_TOOLTIP"
msgstr ""

#, fuzzy
msgid "DISK_CACHE_TOOLTIP"
msgstr "Desvincular a todos"

#, fuzzy
msgid "DISMISSED_POPUPS_COLON"
msgstr "población:"

#, fuzzy
msgid "DISMISSED_POPUPS_EXPLANATION"
msgstr "Normal"

msgid "DISMISS_INFORMATION_PERMANENTLY"
msgstr ""

msgid "DISMISS_WARNING_PERMANENTLY"
msgstr ""

msgid "DISPLAY_3D_MENU_BACKGROUNDS"
msgstr ""

msgid "DISPLAY_ABILITIES_BAR"
msgstr "Barrita de habilidades (recomendado)"

msgid "DISPLAY_BACKGROUND_DISTORTION_EFFECT"
msgstr ""

msgid "DISPLAY_BACKGROUND_PARTICLES"
msgstr ""

#, fuzzy
msgid "DISPLAY_DRIVER_OPENGL"
msgstr "Barrita de habilidades (recomendado)"

#, fuzzy
msgid "DISPLAY_DRIVER_VULKAN"
msgstr "Barrita de habilidades (recomendado)"

#, fuzzy
msgid "DISPLAY_MODE"
msgstr "Barrita de habilidades (recomendado)"

#, fuzzy
msgid "DISPLAY_PART_NAMES"
msgstr "Barrita de habilidades (recomendado)"

#, fuzzy
msgid "DISSOLVED_COMPOUND_FOOD_SOURCE"
msgstr "Se ha extendido uniformemente las fuentes de alimento en {0}"

msgid "DOES_NOT_USE_FEATURE"
msgstr ""

msgid "DONATIONS"
msgstr ""

msgid "DOT_DOT_DOT"
msgstr ""

#, fuzzy
msgid "DOUBLE"
msgstr "Doble"

msgid "DOUBLE_CLICK_TO_VIEW_IN_FULLSCREEN"
msgstr ""

msgid "DOUBLE_MEMBRANE_DESCRIPTION"
msgstr ""

#, fuzzy
msgid "DOUBLE_SPEED_TOGGLE_TOOLTIP"
msgstr "Activar/Desactivar engullir"

msgid "DRAG_TO_REORDER_ITEMS_WITH_MOUSE"
msgstr ""

msgid "DUMP_SCENE_TREE"
msgstr ""

msgid "DUPLICATE_TYPE"
msgstr ""

#, fuzzy
msgid "EASTEREGG_MESSAGE_1"
msgstr "Usá W, A, S y D y el mouse para moverte. E para disparar OxiToxi NT si tenés una vacuola de toxinas. G para activar o desactivar el modo engullir."

#, fuzzy
msgid "EASTEREGG_MESSAGE_10"
msgstr "Para que tu célula se reproduzca necesita dividir todas sus organelas en dos. Para eso necesitás juntar amoníaco y fosfato."

#, fuzzy
msgid "EASTEREGG_MESSAGE_11"
msgstr "Pero si sobrevivís por veinte generaciones, está considerado que ganaste el juego. Cuando ganás aparece una pestaña y después podés seguir jugando."

#, fuzzy
msgid "EASTEREGG_MESSAGE_12"
msgstr "Cuidado porque las otras especies también evolucionan cada vez que entrás al editor."

#, fuzzy
msgid "EASTEREGG_MESSAGE_13"
msgstr "Usá W, A, S y D y el mouse para moverte. E para disparar OxiToxi NT si tenés una vacuola de toxinas. G para activar o desactivar el modo engullir."

#, fuzzy
msgid "EASTEREGG_MESSAGE_14"
msgstr "Usá W, A, S y D y el mouse para moverte. E para disparar OxiToxi NT si tenés una vacuola de toxinas. G para activar o desactivar el modo engullir."

#, fuzzy
msgid "EASTEREGG_MESSAGE_15"
msgstr "Usá W, A, S y D y el mouse para moverte. E para disparar OxiToxi NT si tenés una vacuola de toxinas. G para activar o desactivar el modo engullir."

#, fuzzy
msgid "EASTEREGG_MESSAGE_16"
msgstr "Usá W, A, S y D y el mouse para moverte. E para disparar OxiToxi NT si tenés una vacuola de toxinas. G para activar o desactivar el modo engullir."

#, fuzzy
msgid "EASTEREGG_MESSAGE_17"
msgstr "Usá W, A, S y D y el mouse para moverte. E para disparar OxiToxi NT si tenés una vacuola de toxinas. G para activar o desactivar el modo engullir."

#, fuzzy
msgid "EASTEREGG_MESSAGE_18"
msgstr "Usá W, A, S y D y el mouse para moverte. E para disparar OxiToxi NT si tenés una vacuola de toxinas. G para activar o desactivar el modo engullir."

#, fuzzy
msgid "EASTEREGG_MESSAGE_2"
msgstr "Tu célula usa ATP como su fuente de energía, si se acaba te morís."

#, fuzzy
msgid "EASTEREGG_MESSAGE_3"
msgstr "Para desbloquear el editor y reproducir tu célula necesitas agarrar Amoníaco (Nube Naranja) y Fosfato (Nube Violeta)."

#, fuzzy
msgid "EASTEREGG_MESSAGE_4"
msgstr "Podés comerte otras células, bacterias, pedazos de hierro y pedazos de célula que sean más chicos que tu célula apretando G. Cuesta más ATP y enlentece tu célula. Acordate de apretar G de vuelta para desactivar el modo engullir."

#, fuzzy
msgid "EASTEREGG_MESSAGE_5"
msgstr "La osmorregulación cuesta ATP, o sea que mientras más grande es tu célula, más mitocondrias, metabolosomas, rusticianina, o citoplasma vas a necesitar para evitar perder ATP."

#, fuzzy
msgid "EASTEREGG_MESSAGE_6"
msgstr "Hay varias organelas en el editor para que evoluciones, permitiendo diferentes modos de jugar."

#, fuzzy
msgid "EASTEREGG_MESSAGE_7"
msgstr "Por ahora, si tu población llega a 0, se extingue tu especie."

#, fuzzy
msgid "EASTEREGG_MESSAGE_8"
msgstr ""
"Las distintas nubes de compuestos son:\n"
"\n"
"Blancas – Glucosa\n"
"Amarillas – Sulfuro de Hidrógeno\n"
"Naranjas – Amoníaco\n"
"Violeta – Fosfato\n"
"Rojo Oscuro – Hierro"

#, fuzzy
msgid "EASTEREGG_MESSAGE_9"
msgstr "Los quimioplastos y proteinas quimiosintetizadoras convierten el sulfuro de hidrógeno en glucosa. La rusticianina convierte el hierro en ATP."

#, fuzzy
msgid "EASTER_EGGS"
msgstr "Usá W, A, S y D y el mouse para moverte. E para disparar OxiToxi NT si tenés una vacuola de toxinas. G para activar o desactivar el modo engullir."

msgid "EASTER_EGGS_EXPLANATION"
msgstr ""

msgid "EASTER_EGG_BANANA_BIOME"
msgstr ""

#, fuzzy
msgid "EDGE_PAN_SPEED"
msgstr "población:"

#, fuzzy
msgid "EDITING_TITLE"
msgstr "\" {0} \" - {1}"

msgid "EDITOR"
msgstr ""

#, fuzzy
msgid "EDITORS_AND_MUTATIONS_BUTTON"
msgstr "posee una mutación"

msgid "EDITOR_BUTTON_TOOLTIP"
msgstr ""

msgid "EDITOR_TUTORIAL_EARLY_GOAL"
msgstr ""

msgid "EDITOR_TUTORIAL_EDITOR_TEXT"
msgstr ""

#, fuzzy
msgid "EDITOR_TUTORIAL_MICROBE_EDITOR_NUCLEUS"
msgstr ""
"Estructuras Procarioticas\n"
"\n"
"Citoplasma: Tiene espacio de almacenamiento y hace glicólisis (produce un poco de ATP).\n"
"\n"
"Metabolosomas: Convierten sulfuro de hidrógeno en glucosa a la mitad de la eficiencia de los quimioplastos, pero también hacen glicólisis.\n"
"\n"
"Tilacoides: Producen un tercio de la cantidad de glucosa de un cloroplasto, pero hace glicólisis.\n"
"\n"
"Rusticianina: Convierte el hierro en ATP.\n"
"\n"
"Nitrogenasa: Convierte el nitrógeno atmosférico en amoníaco y consume ATP."

msgid "EFFECTIVE_VALUE"
msgstr ""

msgid "EIGHT_TIMES"
msgstr "x8"

msgid "EJECT_ENGULFED"
msgstr ""

#, fuzzy
msgid "EJECT_ENGULFED_TOOLTIP"
msgstr "Activar/Desactivar engullir"

#, fuzzy
msgid "EMITTERS_COUNT"
msgstr "Usá W, A, S y D y el mouse para moverte. E para disparar OxiToxi NT si tenés una vacuola de toxinas. G para activar o desactivar el modo engullir."

msgid "ENABLED_MODS"
msgstr ""

msgid "ENABLE_ALL_COMPATIBLE"
msgstr ""

msgid "ENABLE_EDITOR"
msgstr "Habilitar el editor"

msgid "ENABLE_GUI_LIGHT_EFFECTS"
msgstr "Permitir efectos de luz del GUI"

msgid "ENDOSYMBIONT_ENGULFED_ALREADY_DONE"
msgstr ""

msgid "ENDOSYMBIONT_ENGULFED_PROGRESS"
msgstr ""

msgid "ENDOSYMBIONT_TYPE_ALREADY_PRESENT"
msgstr ""

#, fuzzy
msgid "ENDOSYMBIOSIS_AVAILABLE_ORGANELLES"
msgstr "Poner organela"

msgid "ENDOSYMBIOSIS_BUTTON"
msgstr ""

#, fuzzy
msgid "ENDOSYMBIOSIS_CANCEL_TOOLTIP"
msgstr "Desvincular a todos"

msgid "ENDOSYMBIOSIS_COMPLETE_TOOLTIP"
msgstr ""

#, fuzzy
msgid "ENDOSYMBIOSIS_EXPLANATION"
msgstr ""
"Los pibes crackeros van a perseguir a su presa por distancias mas largas.\n"
"Y son mas capaces de cagarse a palos cuando les rompan las bolas.\n"
"Los pibes marihuaneros no van a hacer mucho\n"
"Y no van a ocupar sus humos tóxicos contra los rompepijas."

msgid "ENDOSYMBIOSIS_NOTHING_ENGULFED"
msgstr ""

msgid "ENDOSYMBIOSIS_NO_CANDIDATE_ORGANELLES"
msgstr ""

#, fuzzy
msgid "ENDOSYMBIOSIS_PROGRESSING_EXPLANATION"
msgstr "Normal"

msgid "ENDOSYMBIOSIS_PROKARYOTIC_LIMIT_EXPLANATION"
msgstr ""

#, fuzzy
msgid "ENDOSYMBIOSIS_SINGLE_SPECIES_PROGRESS_DESCRIPTION"
msgstr "población:"

msgid "ENDOSYMBIOSIS_START_TOOLTIP"
msgstr ""

msgid "ENDOSYMBIOSIS_TITLE"
msgstr ""

msgid "ENERGY_BALANCE_REQUIRED_COMPOUND_LINE"
msgstr ""

msgid "ENERGY_BALANCE_TOOLTIP_CONSUMPTION"
msgstr ""

msgid "ENERGY_BALANCE_TOOLTIP_PRODUCTION"
msgstr ""

msgid "ENERGY_BALANCE_TOOLTIP_PRODUCTION_WITH_REQUIREMENT"
msgstr ""

msgid "ENERGY_IN_PATCH_FOR"
msgstr ""

msgid "ENERGY_IN_PATCH_SHORT"
msgstr ""

msgid "ENERGY_SOURCES"
msgstr ""

msgid "ENERGY_SUMMARY_LINE"
msgstr ""

msgid "ENGULF_NO_ATP_DAMAGE_MESSAGE"
msgstr ""

msgid "ENTER_EXISTING_ID"
msgstr ""

msgid "ENTER_EXISTING_WORKSHOP_ID"
msgstr ""

msgid "ENTITY_LABEL"
msgstr ""

msgid "ENVIRONMENT"
msgstr ""

#, fuzzy
msgid "ENVIRONMENTAL_CONDITIONS_BUTTON"
msgstr "Mitocondria"

msgid "ENVIRONMENTAL_GLUCOSE_RETENTION"
msgstr ""

msgid "ENVIRONMENTAL_GLUCOSE_RETENTION_EXPLANATION"
msgstr ""

msgid "ENVIRONMENT_BUTTON_MICROBE_TOOLTIP"
msgstr ""

msgid "ENVIRONMENT_TOLERANCE"
msgstr ""

msgid "EPIPELAGIC"
msgstr ""

msgid "EQUIPMENT_TYPE_AXE"
msgstr ""

msgid "ERROR"
msgstr ""

msgid "ERROR_CREATING_FOLDER"
msgstr ""

msgid "ERROR_CREATING_INFO_FILE"
msgstr ""

msgid "ERROR_FAILED_TO_SAVE_NEW_SETTINGS"
msgstr ""

#, fuzzy
msgid "ERROR_FETCHING_EXPLANATION"
msgstr "Normal"

msgid "ERROR_FETCHING_NEWS"
msgstr ""

msgid "ERROR_LOADING"
msgstr ""

msgid "ERROR_SAVING"
msgstr ""

#, fuzzy
msgid "ERROR_UPLOADING_EXCEPTION"
msgstr "Normal"

msgid "ESCAPE"
msgstr "Esc"

msgid "ESCAPE_ENGULFING"
msgstr ""

msgid "ESTUARY"
msgstr "Estuario"

#, fuzzy
msgid "EVENT_ERUPTION_TOOLTIP"
msgstr "Disparar toxina"

msgid "EVENT_METEOR_GLUCOSE"
msgstr ""

#, fuzzy
msgid "EVENT_METEOR_IRON"
msgstr "Cueva marítima"

#, fuzzy
msgid "EVENT_METEOR_PHOSPHATES"
msgstr "Spawnear fosfato"

#, fuzzy
msgid "EVENT_METEOR_PLAIN"
msgstr "Disparar toxina"

msgid "EVENT_METEOR_RADIOACTIVE"
msgstr ""

msgid "EVENT_METEOR_SULFUR"
msgstr ""

msgid "EVOLUTIONARY_TREE"
msgstr ""

msgid "EVOLUTIONARY_TREE_BUILD_FAILED"
msgstr ""

#, fuzzy
msgid "EXACT_VERSION_COLON"
msgstr "población:"

msgid "EXACT_VERSION_TOOLTIP"
msgstr ""

msgid "EXCEPTION_HAPPENED_PROCESSING_SAVE"
msgstr ""

msgid "EXCEPTION_HAPPENED_WHILE_LOADING"
msgstr ""

#, fuzzy
msgid "EXCLUSIVE_FULLSCREEN"
msgstr "Activar/Desactivar pantalla completa"

msgid "EXISTING_BUILDINGS"
msgstr ""

msgid "EXIT"
msgstr ""

#, fuzzy
msgid "EXIT_EDITOR"
msgstr "Habilitar el editor"

msgid "EXIT_TO_LAUNCHER"
msgstr ""

msgid "EXPERIMENTAL_FEATURES"
msgstr ""

#, fuzzy
msgid "EXPERIMENTAL_FEATURES_EXPLANATION"
msgstr "(Velocidad en la que las especies guiadas por IA mutan)"

#, fuzzy
msgid "EXPERIMENTAL_FEATURES_WARNING"
msgstr "(Velocidad en la que las especies guiadas por IA mutan)"

msgid "EXPORT_ALL_WORLDS"
msgstr ""

msgid "EXPORT_ALL_WORLDS_TOOLTIP"
msgstr ""

#, fuzzy
msgid "EXPORT_SUCCESS"
msgstr "Depredación de {0}"

msgid "EXTERNAL"
msgstr ""

msgid "EXTERNAL_EFFECTS"
msgstr ""

msgid "EXTINCTION_BOX_TEXT"
msgstr ""

msgid "EXTINCTION_CAPITAL"
msgstr ""

msgid "EXTINCT_FROM_PATCH"
msgstr ""

msgid "EXTINCT_FROM_THE_PLANET"
msgstr ""

#, fuzzy
msgid "EXTINCT_IN_PATCH"
msgstr "populación en parches:"

msgid "EXTINCT_SPECIES"
msgstr ""

msgid "EXTRAS"
msgstr "Extras"

msgid "EXTRA_OPTIONS"
msgstr ""

msgid "FACEBOOK_TOOLTIP"
msgstr ""

msgid "FAILED"
msgstr ""

#, fuzzy
msgid "FAILED_ONE_OR_MORE_SAVE_DELETION_DESCRIPTION"
msgstr "población:"

msgid "FAILED_SAVE_DELETION"
msgstr ""

#, fuzzy
msgid "FAILED_SAVE_DELETION_DESCRIPTION"
msgstr "población:"

msgid "FEARFUL"
msgstr ""

msgid "FEAR_EXPLANATION"
msgstr ""

#, fuzzy
msgid "FEATURE_DISABLED"
msgstr "Desactivado"

msgid "FEATURE_ENABLED"
msgstr ""

msgid "FEBRUARY"
msgstr ""

msgid "FEED_ITEM_CONTENT_PARSING_FAILED"
msgstr ""

msgid "FEED_ITEM_MISSING_CONTENT"
msgstr ""

msgid "FEED_ITEM_PUBLISHED_AT"
msgstr ""

msgid "FEED_ITEM_TRUNCATED_NOTICE"
msgstr ""

#, fuzzy
msgid "FERROPLAST"
msgstr "Quimioplastia"

#, fuzzy
msgid "FERROPLAST_DESCRIPTION"
msgstr "población:"

#, fuzzy
msgid "FERROPLAST_PROCESSES_DESCRIPTION"
msgstr "población:"

msgid "FILTER_ITEMS_BY_CATEGORY_COLON"
msgstr ""

#, fuzzy
msgid "FIND_CURRENT_PATCH"
msgstr "Cancelar acción actual"

#, fuzzy
msgid "FINISHED_DOT"
msgstr "Terminado"

msgid "FINISH_EDITING_AND_RETURN_TO_ENVIRONMENT"
msgstr ""

msgid "FINISH_ONE_GENERATION"
msgstr ""

#, fuzzy
msgid "FINISH_X_GENERATIONS"
msgstr "población:"

msgid "FIRE_TOXIN"
msgstr "Disparar toxina"

#, fuzzy
msgid "FIRE_TOXIN_TOOLTIP"
msgstr "Disparar toxina"

msgid "FLAGELLUM"
msgstr "Flagelo"

msgid "FLAGELLUM_DESCRIPTION"
msgstr ""

#, fuzzy
msgid "FLAGELLUM_LENGTH_DESCRIPTION"
msgstr "población:"

msgid "FLAGELLUM_PROCESSES_DESCRIPTION"
msgstr ""

#, fuzzy
msgid "FLEET_NAME_FROM_PLACE"
msgstr "se ha ido a extinto por completo"

msgid "FLEET_UNITS"
msgstr ""

#, fuzzy
msgid "FLOATING_CHUNKS_COLON"
msgstr "población:"

msgid "FLOATING_HAZARD"
msgstr ""

msgid "FLUID"
msgstr ""

msgid "FLUIDITY_RIGIDITY"
msgstr ""

msgid "FOCUSED"
msgstr ""

msgid "FOCUS_EXPLANATION"
msgstr ""

#, fuzzy
msgid "FOG_OF_WAR_DISABLED"
msgstr "Desactivado"

#, fuzzy
msgid "FOG_OF_WAR_DISABLED_DESCRIPTION"
msgstr "población:"

msgid "FOG_OF_WAR_INTENSE"
msgstr ""

#, fuzzy
msgid "FOG_OF_WAR_INTENSE_DESCRIPTION"
msgstr "población:"

msgid "FOG_OF_WAR_MODE"
msgstr ""

msgid "FOG_OF_WAR_REGULAR"
msgstr ""

#, fuzzy
msgid "FOG_OF_WAR_REGULAR_DESCRIPTION"
msgstr "población:"

msgid "FOOD_CHAIN"
msgstr ""

msgid "FOOD_SOURCE_ENERGY_INFO"
msgstr ""

msgid "FORGET_MOD_DETAILS"
msgstr ""

msgid "FORGET_MOD_DETAILS_TOOLTIP"
msgstr ""

msgid "FORM_ERROR_MESSAGE"
msgstr ""

msgid "FOSSILISATION"
msgstr ""

#, fuzzy
msgid "FOSSILISATION_EXPLANATION"
msgstr "Normal"

#, fuzzy
msgid "FOSSILISATION_FAILED"
msgstr "Normal"

#, fuzzy
msgid "FOSSILISATION_FAILED_DESCRIPTION"
msgstr "población:"

msgid "FOSSILISATION_HINT"
msgstr ""

msgid "FOSSILISATION_HINT_ALREADY_FOSSILISED"
msgstr ""

msgid "FOSSILISE"
msgstr ""

msgid "FOSSIL_DELETION_FAILED"
msgstr ""

#, fuzzy
msgid "FOSSIL_DELETION_FAILED_DESCRIPTION"
msgstr "población:"

msgid "FOUR_TIMES"
msgstr "x4"

#, fuzzy
msgid "FPS"
msgstr "Máximos FPS:"

msgid "FPS_DISPLAY"
msgstr ""

#, fuzzy
msgid "FRAME_DURATION"
msgstr "Resolución:"

msgid "FREEBUILDING"
msgstr ""

msgid "FREE_GLUCOSE_CLOUD"
msgstr ""

msgid "FREE_GLUCOSE_CLOUD_EXPLANATION"
msgstr ""

msgid "FULLSCREEN"
msgstr "Pantalla completa"

msgid "FULL_MOD_INFO"
msgstr ""

msgid "GALLERY_VIEWER"
msgstr ""

#, fuzzy
msgid "GAMEPLAY_BASICS_TITLE"
msgstr "\" {0} \" - {1}"

msgid "GAME_DESIGN_TEAM"
msgstr ""

#, fuzzy
msgid "GAME_SYSTEMS_TITLE"
msgstr "\" {0} \" - {1}"

#, fuzzy
msgid "GATHERED_ENERGY_TOOLTIP"
msgstr "Activar/Desactivar engullir"

msgid "GENERAL"
msgstr ""

#, fuzzy
msgid "GENERAL_LOADING_TIP_1"
msgstr "Presiona el botón de deshacer en el editor para corregir el error"

#, fuzzy
msgid "GENERAL_LOADING_TIP_2"
msgstr "Presiona el botón de deshacer en el editor para corregir el error"

#, fuzzy
msgid "GENERAL_LOADING_TIP_3"
msgstr "Presiona el botón de deshacer en el editor para corregir el error"

#, fuzzy
msgid "GENERAL_LOADING_TIP_4"
msgstr "Presiona el botón de deshacer en el editor para corregir el error"

#, fuzzy
msgid "GENERAL_LOADING_TIP_5"
msgstr "Presiona el botón de deshacer en el editor para corregir el error"

#, fuzzy
msgid "GENERAL_LOADING_TIP_6"
msgstr "Presiona el botón de deshacer en el editor para corregir el error"

#, fuzzy
msgid "GENERAL_LOADING_TIP_7"
msgstr "Presiona el botón de deshacer en el editor para corregir el error"

msgid "GENERATIONS"
msgstr ""

msgid "GENERATION_COLON"
msgstr ""

msgid "GITHUB_TOOLTIP"
msgstr ""

msgid "GLES3"
msgstr ""

msgid "GLOBAL_GLACIATION_END_EVENT_LOG"
msgstr ""

#, fuzzy
msgid "GLOBAL_GLACIATION_EVENT"
msgstr "población:"

#, fuzzy
msgid "GLOBAL_GLACIATION_EVENT_TOOLTIP"
msgstr "Moverse a la etapa Despertar. Solo accesible cuando tengas suficiente poder cerebral (tipo de tejido con axones)."

msgid "GLOBAL_GLACIATION_EVENT_WARNING_LOG_PLURAL"
msgstr ""

msgid "GLOBAL_GLACIATION_EVENT_WARNING_LOG_SINGULAR"
msgstr ""

msgid "GLOBAL_GLACIATION_START_EVENT_LOG"
msgstr ""

msgid "GLOBAL_INITIAL_LETTER"
msgstr ""

#, fuzzy
msgid "GLOBAL_POPULATION_COLON"
msgstr "población:"

msgid "GLOBAL_TIMELINE_SPECIES_MIGRATED_TO"
msgstr ""

msgid "GLUCOSE"
msgstr "Glucosa"

msgid "GLUCOSE_CONCENTRATIONS_DRASTICALLY_DROPPED"
msgstr ""

#, fuzzy
msgid "GLYCOLYSIS"
msgstr "Nivel de Glucósis"

msgid "GODMODE"
msgstr ""

msgid "GOD_TOOLS_TITLE"
msgstr ""

msgid "GOOGLY_EYE_CELL"
msgstr ""

msgid "GOT_IT"
msgstr ""

msgid "GPL_LICENSE_HEADING"
msgstr ""

#, fuzzy
msgid "GPU_NAME"
msgstr "Nuevo Juego"

msgid "GRAPHICS"
msgstr "Gráficos"

msgid "GRAPHICS_TEAM"
msgstr ""

#, fuzzy
msgid "GROWTH_ORDER"
msgstr "Normal"

msgid "GUI"
msgstr ""

msgid "GUI_LIGHT_EFFECTS_OPTION_DESCRIPTION"
msgstr ""

msgid "GUI_TAB_NAVIGATION"
msgstr ""

msgid "GUI_VOLUME"
msgstr "Volumen de la interfaz"

msgid "HEALTH"
msgstr ""

msgid "HEALTH_MODIFIER"
msgstr ""

#, fuzzy
msgid "HEAT_ACCUMULATION_BAR_TOOLTIP"
msgstr "Disparar toxina"

#, fuzzy
msgid "HELP"
msgstr "tecla \"Help\" (f1 normalmente)"

msgid "HELP_BUTTON_TOOLTIP"
msgstr ""

msgid "HIGHER_VALUES_INCREASE_PERFORMANCE"
msgstr "(mayor valor te queman la pc)"

msgid "HIGHER_VALUES_WORSEN_PERFORMANCE"
msgstr "(mientras mas alto peor te iba ir tu pc bro)"

msgid "HOLD_FOR_PAN_OR_ROTATE_MODE"
msgstr ""

msgid "HOLD_FOR_PAN_WITH_MOUSE"
msgstr ""

msgid "HOLD_PACK_COMMANDS_MENU"
msgstr ""

msgid "HOLD_TO_SHOW_CURSOR"
msgstr ""

msgid "HOLD_TO_SHOW_CURSOR_ADVICE_TEXT"
msgstr ""

msgid "HOLD_TO_SKIP_CREDITS"
msgstr ""

#, fuzzy
msgid "HOME"
msgstr "tecla \"Home\""

#, fuzzy
msgid "HORIZONTAL_COLON"
msgstr "población:"

msgid "HORIZONTAL_WITH_AXIS_NAME_COLON"
msgstr ""

msgid "HP_COLON"
msgstr ""

msgid "HSV"
msgstr ""

msgid "HUD_MESSAGE_MULTIPLE"
msgstr ""

#, fuzzy
msgid "HYDROGENASE"
msgstr "Sulfuro de hidrógeno"

#, fuzzy
msgid "HYDROGENASE_DESCRIPTION"
msgstr "población:"

#, fuzzy
msgid "HYDROGENASE_PROCESSES_DESCRIPTION"
msgstr "población:"

msgid "HYDROGEN_SULFIDE"
msgstr "Sulfuro de hidrógeno"

#, fuzzy
msgid "ICESHARD"
msgstr "Estalactita"

#, fuzzy
msgid "ICESHELF"
msgstr "Tierra del fuego"

msgid "ICE_CHUNK_BIG"
msgstr ""

msgid "ICE_CHUNK_SMALL"
msgstr ""

msgid "ID_IS_NOT_A_NUMBER"
msgstr ""

msgid "ID_NUMBER"
msgstr ""

msgid "IF_FALLBACK_RENDERER_USED_ALL_NOT_AVAILABLE"
msgstr ""

msgid "IMAGE_FILE_TYPES"
msgstr ""

#, fuzzy
msgid "INCLUDE_MULTICELLULAR_PROTOTYPE"
msgstr "Poner organela"

msgid "INCLUDE_MULTICELLULAR_PROTOTYPE_EXPLANATION"
msgstr ""

msgid "INCREASE_ITEM_SIZE"
msgstr ""

msgid "INDICATOR_SPECIES_IS_NEW"
msgstr ""

#, fuzzy
msgid "INDICATOR_SPECIES_MUTATED"
msgstr "No mutar (Solo si no hay buenas mutaciones)"

msgid "INDUSTRIAL_STAGE"
msgstr ""

msgid "INFINITE_COMPOUNDS"
msgstr ""

msgid "INFINITE_MP"
msgstr ""

msgid "INFO_BOX_COST"
msgstr ""

#, fuzzy
msgid "INFO_BOX_EDITORS"
msgstr "Habilitar el editor"

msgid "INFO_BOX_ENZYMES"
msgstr ""

msgid "INFO_BOX_GAMEPLAY_TYPE"
msgstr ""

msgid "INFO_BOX_INTERNAL_NAME"
msgstr ""

msgid "INFO_BOX_MASS"
msgstr ""

#, fuzzy
msgid "INFO_BOX_NEXT_STAGE"
msgstr "Usá W, A, S y D y el mouse para moverte. E para disparar OxiToxi NT si tenés una vacuola de toxinas. G para activar o desactivar el modo engullir."

msgid "INFO_BOX_OSMOREGULATION_COST"
msgstr ""

#, fuzzy
msgid "INFO_BOX_PREVIOUS_STAGE"
msgstr "Núcleo"

msgid "INFO_BOX_PROCESSES"
msgstr ""

#, fuzzy
msgid "INFO_BOX_REQUIRES_NUCLEUS"
msgstr "Núcleo"

msgid "INFO_BOX_SIZE"
msgstr ""

msgid "INFO_BOX_STORAGE"
msgstr ""

msgid "INFO_BOX_UNIQUE"
msgstr ""

msgid "INFO_BOX_UPGRADES"
msgstr ""

msgid "INGESTED_MATTER"
msgstr ""

msgid "INIT_NEW_WORLD_TOOLTIP"
msgstr ""

msgid "INPUTS"
msgstr "Controles"

msgid "INPUT_NAME_BUILD_STRUCTURE"
msgstr ""

msgid "INPUT_NAME_INTERACTION"
msgstr ""

msgid "INPUT_NAME_OPEN_INVENTORY"
msgstr ""

msgid "INSPECT"
msgstr ""

msgid "INSPECTOR"
msgstr ""

#, fuzzy
msgid "INSTAGRAM_TOOLTIP"
msgstr "Disparar toxina"

#, fuzzy
msgid "INTERACTION_ACTIVATE_ASCENSION"
msgstr "Depredación de {0}"

#, fuzzy
msgid "INTERACTION_ACTIVATE_ASCENSION_MISSING_ENERGY"
msgstr "Depredación de {0}"

msgid "INTERACTION_CONSTRUCT"
msgstr ""

msgid "INTERACTION_CONSTRUCT_MISSING_DEPOSITED_MATERIALS"
msgstr ""

msgid "INTERACTION_CRAFT"
msgstr ""

#, fuzzy
msgid "INTERACTION_DEPOSIT_RESOURCES"
msgstr "Depredación de {0}"

msgid "INTERACTION_DEPOSIT_RESOURCES_NO_SUITABLE_RESOURCES"
msgstr ""

#, fuzzy
msgid "INTERACTION_DESTROY"
msgstr "Depredación de {0}"

msgid "INTERACTION_FOUND_SETTLEMENT"
msgstr ""

msgid "INTERACTION_HARVEST"
msgstr ""

msgid "INTERACTION_HARVEST_CANNOT_MISSING_TOOL"
msgstr ""

msgid "INTERACTION_PICK_UP"
msgstr ""

msgid "INTERACTION_PICK_UP_CANNOT_FULL"
msgstr ""

msgid "INTERNALS"
msgstr ""

msgid "INTERNAL_NAME_IN_USE"
msgstr ""

msgid "INTERNAL_NAME_REQUIRED"
msgstr ""

msgid "INTERNAL_NAME_REQUIRES_CAPITAL"
msgstr ""

msgid "INVALID_DATA_TO_PLOT"
msgstr ""

msgid "INVALID_ICON_PATH"
msgstr ""

msgid "INVALID_SAVE_NAME_POPUP"
msgstr ""

msgid "INVALID_SPECIES_NAME_POPUP"
msgstr ""

msgid "INVALID_TAG"
msgstr ""

msgid "INVALID_URL_FORMAT"
msgstr ""

msgid "INVALID_URL_SCHEME"
msgstr ""

msgid "INVENTORY_ITEMS_ON_GROUND"
msgstr ""

#, fuzzy
msgid "INVENTORY_TITLE"
msgstr "\" {0} \" - {1}"

msgid "INVENTORY_TOGGLE_CRAFTING"
msgstr ""

msgid "INVENTORY_TOGGLE_GROUND"
msgstr ""

msgid "INVERTED"
msgstr ""

#, fuzzy
msgid "IN_PROTOTYPE"
msgstr "Protanopia (Rojo-verde)"

msgid "IRON"
msgstr "Hierro"

#, fuzzy
msgid "IRON_OXIDATION"
msgstr "Resolución:"

msgid "ITCH_TOOLTIP"
msgstr ""

msgid "ITEM_AT_2D_COORDINATES"
msgstr ""

msgid "ITEM_NAME_SEPARATOR"
msgstr ""

msgid "JANUARY"
msgstr ""

msgid "JSON_DEBUG_MODE"
msgstr ""

msgid "JSON_DEBUG_MODE_ALWAYS"
msgstr ""

msgid "JSON_DEBUG_MODE_AUTO"
msgstr ""

msgid "JSON_DEBUG_MODE_NEVER"
msgstr ""

msgid "JULY"
msgstr ""

msgid "JUNE"
msgstr ""

msgid "KEEP_CURRENT_SHORT"
msgstr ""

#, fuzzy
msgid "KEEP_CURRENT_TOLERANCE_FLEXIBILITY_TOOLTIP"
msgstr ""
"Esta sección muestra el balance total de ATP (energía) de la célula actual.\n"
"Para poder sobrevivir, el balance tiene que ser positivo. Para las célular sésiles se puede considerar el balance positivo con el movimiento excluído.\n"
"El menú desplegable de ahí abajo lo podés usar para chequear que pasaría si la célula no tuviese ningún recurso disponible para poder crear ATP.\n"
"Por ejemplo, algunas células solo pueden mantener un balance de ATP positivo cuando tienen múltiples tipos de componentes de los que pueden crear ATP al mísmo tiempo.\n"
"Ese tipo de células son más difíciles de jugar porque requieren que almacenes varios tipos de componentes al mísmo tiempo para poder sobrevivir."

#, fuzzy
msgid "KEEP_MIGRATION"
msgstr "población:"

msgid "KEY_BACK"
msgstr "Borrar"

#, fuzzy
msgid "KEY_BACKTAB"
msgstr "Borrar"

msgid "KEY_BINDING_CHANGE_CONFLICT"
msgstr ""
"Hay un conflicto con el control {0}\n"
"Queres quitarlo de la esa tecla de {1}?"

msgid "KEY_BRING_UP_KEYBOARD"
msgstr ""

msgid "KEY_CLEAR"
msgstr "tecla \"Clear\""

msgid "KEY_DELETE"
msgstr "tecla \"Delete\""

msgid "KEY_DOWN"
msgstr "Flechita hacia abajo"

msgid "KEY_END"
msgstr "tecla \"End\""

msgid "KEY_ENTER"
msgstr "Enter"

msgid "KEY_FAVORITES"
msgstr "tecla \"Favourites\""

msgid "KEY_FORWARD"
msgstr "tecla \"Foward\" (f9 aveces)"

#, fuzzy
msgid "KEY_GLOBE"
msgstr "tecla \"Home\""

msgid "KEY_HELP"
msgstr "tecla \"Help\" (f1 normalmente)"

msgid "KEY_HOME"
msgstr "tecla \"Home\""

msgid "KEY_HOMEPAGE"
msgstr "tecla \"Homepage\""

#, fuzzy
msgid "KEY_HYPER"
msgstr "tecla \"Help\" (f1 normalmente)"

msgid "KEY_INSERT"
msgstr "tecla \"Insert\""

#, fuzzy
msgid "KEY_JIS_EISU"
msgstr "tecla \"Insert\""

#, fuzzy
msgid "KEY_JIS_KANA"
msgstr "tecla \"Standby\""

msgid "KEY_LEFT"
msgstr "Flechita a la izquierda"

msgid "KEY_MENU"
msgstr "tecla \"Menu\""

#, fuzzy
msgid "KEY_META"
msgstr "Tabulador"

msgid "KEY_OPENURL"
msgstr "tecla \"Open URL\""

msgid "KEY_PAUSE"
msgstr "tecla \"Pause\""

msgid "KEY_PRINT"
msgstr "tecla \"Print Screen\""

msgid "KEY_REFRESH"
msgstr "tecla \"Refresh\" (F5)"

msgid "KEY_RIGHT"
msgstr "Flechita a la derecha"

msgid "KEY_SEARCH"
msgstr "tecla \"Search\""

msgid "KEY_STANDBY"
msgstr "tecla \"Standby\""

msgid "KEY_STOP"
msgstr "tecla \"Stop\""

msgid "KEY_TAB"
msgstr "Tabulador"

msgid "KEY_UP"
msgstr "Flechita hacia arriba"

msgid "KILO_ABBREVIATION"
msgstr ""

msgid "KP0"
msgstr ""

msgid "KP1"
msgstr ""

msgid "KP2"
msgstr ""

msgid "KP3"
msgstr ""

msgid "KP4"
msgstr ""

msgid "KP5"
msgstr ""

msgid "KP6"
msgstr ""

msgid "KP7"
msgstr ""

msgid "KP8"
msgstr ""

msgid "KP9"
msgstr ""

msgid "KPADD"
msgstr ""

msgid "KPDIVIDE"
msgstr ""

msgid "KPENTER"
msgstr "Num Enter"

msgid "KPMULTIPLY"
msgstr ""

msgid "KPPERIOD"
msgstr ""

msgid "KPSUBTRACT"
msgstr ""

msgid "LANGUAGE"
msgstr "Idiomas bro:"

msgid "LANGUAGE_TRANSLATION_PROGRESS"
msgstr "Este lenguaje esta {0}% completado"

msgid "LANGUAGE_TRANSLATION_PROGRESS_LOW"
msgstr "Este lenguaje todavía esta en progreso ({0}% completado)"

msgid "LANGUAGE_TRANSLATION_PROGRESS_REALLY_LOW"
msgstr "Esta traducción esta bastante incompleta ({0}% hecha) porfis ayudanos a terminarla!"

#, fuzzy
msgid "LARGE_SULFUR_CHUNK"
msgstr "Pedacito de hierro"

msgid "LAST_ORGANELLE_DELETE_OPTION_DISABLED_TOOLTIP"
msgstr ""

msgid "LAUNCH0"
msgstr ""

msgid "LAUNCH1"
msgstr ""

msgid "LAUNCH2"
msgstr ""

msgid "LAUNCH3"
msgstr ""

msgid "LAUNCH4"
msgstr ""

msgid "LAUNCH5"
msgstr ""

msgid "LAUNCH6"
msgstr ""

msgid "LAUNCH7"
msgstr ""

msgid "LAUNCH8"
msgstr ""

msgid "LAUNCH9"
msgstr ""

msgid "LAUNCHA"
msgstr ""

msgid "LAUNCHB"
msgstr ""

msgid "LAUNCHC"
msgstr ""

msgid "LAUNCHD"
msgstr ""

msgid "LAUNCHE"
msgstr ""

msgid "LAUNCHF"
msgstr ""

msgid "LAUNCHMAIL"
msgstr "Correo"

msgid "LAUNCHMEDIA"
msgstr ""

msgid "LAWK_ONLY"
msgstr ""

msgid "LAWK_ONLY_EXPLANATION"
msgstr ""

msgid "LEAD_ARTIST"
msgstr ""

msgid "LEAD_ARTISTS"
msgstr ""

msgid "LEAD_DEVELOPERS"
msgstr ""

msgid "LEAD_GAME_DESIGNER"
msgstr ""

msgid "LEAD_GAME_DESIGNERS"
msgstr ""

msgid "LEAD_OUTREACH_PEOPLE"
msgstr ""

msgid "LEAD_OUTREACH_PERSON"
msgstr ""

msgid "LEAD_PROGRAMMER"
msgstr ""

msgid "LEAD_PROGRAMMERS"
msgstr ""

msgid "LEAD_PROJECT_MANAGER"
msgstr ""

msgid "LEAD_PROJECT_MANAGERS"
msgstr ""

msgid "LEAD_TESTER"
msgstr ""

msgid "LEAD_TESTERS"
msgstr ""

msgid "LEAD_THEORIST"
msgstr ""

msgid "LEAD_THEORISTS"
msgstr ""

msgid "LEFT_ARROW"
msgstr ""

msgid "LEFT_MOUSE"
msgstr ""

msgid "LICENSES"
msgstr "Licencias"

msgid "LICENSES_COVERING_THRIVE"
msgstr ""

msgid "LIFE_ORIGIN"
msgstr ""

msgid "LIFE_ORIGIN_EXPLANATION"
msgstr ""

msgid "LIFE_ORIGIN_PANSPERMIA"
msgstr ""

msgid "LIFE_ORIGIN_POND"
msgstr ""

msgid "LIFE_ORIGIN_TOOLTIP"
msgstr ""

msgid "LIFE_ORIGIN_VENTS"
msgstr ""

msgid "LIGHT"
msgstr ""

msgid "LIGHT_LEVEL_AVERAGE"
msgstr ""

msgid "LIGHT_LEVEL_CURRENT"
msgstr ""

msgid "LIGHT_LEVEL_DAY"
msgstr ""

msgid "LIGHT_LEVEL_LABEL_AT_NOON"
msgstr ""

msgid "LIGHT_LEVEL_NIGHT"
msgstr ""

#, fuzzy
msgid "LIGHT_MAX"
msgstr "x8"

#, fuzzy
msgid "LIMIT_EXTREME"
msgstr "Extras"

#, fuzzy
msgid "LIMIT_GROWTH_RATE"
msgstr "Normal"

#, fuzzy
msgid "LIMIT_GROWTH_RATE_EXPLANATION"
msgstr "Normal"

msgid "LIMIT_HUGE"
msgstr ""

msgid "LIMIT_LARGE"
msgstr ""

#, fuzzy
msgid "LIMIT_NORMAL"
msgstr "Normal"

msgid "LIMIT_SMALL"
msgstr ""

msgid "LIMIT_TINY"
msgstr ""

msgid "LIMIT_VERY_LARGE"
msgstr ""

msgid "LIMIT_VERY_SMALL"
msgstr ""

msgid "LINE_COLOUR"
msgstr ""

#, fuzzy
msgid "LINKS_TITLE"
msgstr "\" {0} \" - {1}"

msgid "LIPASE"
msgstr ""

#, fuzzy
msgid "LIPASE_DESCRIPTION"
msgstr "población:"

msgid "LOAD"
msgstr ""

msgid "LOADING"
msgstr "Preparate por que los viern… Cargando"

#, fuzzy
msgid "LOADING_DOT_DOT_DOT"
msgstr "Presiona cualquier tecla…"

msgid "LOADING_GAME"
msgstr ""

#, fuzzy
msgid "LOADING_GRAPHICS_SHADERS"
msgstr "Poner organela"

#, fuzzy
msgid "LOADING_MACROSCOPIC_EDITOR"
msgstr "Poner organela"

msgid "LOADING_MICROBE_EDITOR"
msgstr ""

#, fuzzy
msgid "LOADING_MICROBE_STAGE"
msgstr "Recién levantado"

#, fuzzy
msgid "LOADING_MULTICELLULAR_EDITOR"
msgstr "Poner organela"

#, fuzzy
msgid "LOADING_MULTICELLULAR_STAGE"
msgstr "Poner organela"

#, fuzzy
msgid "LOADING_STAGE"
msgstr "Etapa de despertar"

msgid "LOADING_STAGE_ASSETS"
msgstr ""

msgid "LOAD_FINISHED"
msgstr ""

msgid "LOAD_GAME"
msgstr "Cargar Juego"

msgid "LOAD_GAME_BUTTON_TOOLTIP"
msgstr ""

msgid "LOAD_INCOMPATIBLE_PROTOTYPE_WARNING"
msgstr ""

msgid "LOAD_INCOMPATIBLE_SAVE_PROMPT"
msgstr ""

msgid "LOAD_INCOMPATIBLE_SAVE_WARNING"
msgstr ""

msgid "LOAD_INVALID_SAVE_PROMPT"
msgstr ""

msgid "LOAD_INVALID_SAVE_WARNING"
msgstr ""

msgid "LOCAL_INITIAL_LETTER"
msgstr ""

msgid "LOCK_DAY_NIGHT_CYCLE"
msgstr ""

#, fuzzy
msgid "LOWER_SCALE_INCREASES_PERFORMANCE"
msgstr "(mayor valor te queman la pc)"

msgid "LOWER_VALUE_MAKES_SHARPER_IMAGE"
msgstr ""

#, fuzzy
msgid "LOW_MENU_PERFORMANCE"
msgstr "Rendimiento"

#, fuzzy
msgid "LOW_MENU_PERFORMANCE_DESCRIPTION"
msgstr "población:"

#, fuzzy
msgid "LOW_QUALITY_BACKGROUND_BLUR"
msgstr "Borrosidad del fondo:"

#, fuzzy
msgid "LOW_QUALITY_BACKGROUND_BLUR_TOOLTIP"
msgstr "Borrosidad del fondo:"

msgid "LUCIFERASE"
msgstr ""

#, fuzzy
msgid "LUCIFERASE_SYNTHESIS"
msgstr "Fotosíntesis"

#, fuzzy
msgid "LYSOSOME"
msgstr "Oxitocina"

msgid "LYSOSOME_DESCRIPTION"
msgstr ""

msgid "LYSOSOME_PROCESSES_DESCRIPTION"
msgstr ""

#, fuzzy
msgid "MACROLIDE_SYNTHESIS"
msgstr "Fotosíntesis"

#, fuzzy
msgid "MACROSCOPIC"
msgstr "Volverte re chiquito ({0}/{1})"

#, fuzzy
msgid "MACROSCOPIC_STAGE"
msgstr "Usá W, A, S y D y el mouse para moverte. E para disparar OxiToxi NT si tenés una vacuola de toxinas. G para activar o desactivar el modo engullir."

msgid "MANUALLY_SET_TIME"
msgstr ""

#, fuzzy
msgid "MAP"
msgstr "TdA [trifosfato de adenosina]"

msgid "MARCH"
msgstr ""

#, fuzzy
msgid "MARINE_SNOW"
msgstr "Nieve marina(?"

msgid "MASTER_VOLUME"
msgstr "Volumen maestro"

#, fuzzy
msgid "MASTODON_TOOLTIP"
msgstr "Disparar toxina"

#, fuzzy
msgid "MAX_CACHE_SIZE_TOOLTIP"
msgstr ""
"Esta sección muestra el balance total de ATP (energía) de la célula actual.\n"
"Para poder sobrevivir, el balance tiene que ser positivo. Para las célular sésiles se puede considerar el balance positivo con el movimiento excluído.\n"
"El menú desplegable de ahí abajo lo podés usar para chequear que pasaría si la célula no tuviese ningún recurso disponible para poder crear ATP.\n"
"Por ejemplo, algunas células solo pueden mantener un balance de ATP positivo cuando tienen múltiples tipos de componentes de los que pueden crear ATP al mísmo tiempo.\n"
"Ese tipo de células son más difíciles de jugar porque requieren que almacenes varios tipos de componentes al mísmo tiempo para poder sobrevivir."

msgid "MAX_FPS"
msgstr "Máximos FPS:"

msgid "MAX_FPS_NO_LIMIT"
msgstr "Poder ilimitado"

#, fuzzy
msgid "MAX_SIZE_COLON"
msgstr "población:"

msgid "MAX_SPAWNED_ENTITIES"
msgstr ""

msgid "MAX_VISIBLE_DATASET_WARNING"
msgstr ""

msgid "MAY"
msgstr ""

#, fuzzy
msgid "MECHANICS_BUTTON"
msgstr "Pili de depredador"

msgid "MEDIANEXT"
msgstr ""

msgid "MEDIAPLAY"
msgstr ""

msgid "MEDIAPREVIOUS"
msgstr ""

msgid "MEDIARECORD"
msgstr ""

msgid "MEDIASTOP"
msgstr ""

#, fuzzy
msgid "MEDIUM_SULFUR_CHUNK"
msgstr "Pedacito de hierro"

msgid "MEGA_YEARS"
msgstr ""

#, fuzzy
msgid "MELANOSOME"
msgstr "Metabolismo"

#, fuzzy
msgid "MELANOSOME_DESCRIPTION"
msgstr "población:"

#, fuzzy
msgid "MELANOSOME_PROCESSES_DESCRIPTION"
msgstr "población:"

msgid "MEMBRANE"
msgstr ""

msgid "MEMBRANE_RIGIDITY"
msgstr ""

msgid "MEMBRANE_TYPES"
msgstr ""

#, fuzzy
msgid "MENU"
msgstr "tecla \"Menu\""

msgid "MESOPELAGIC"
msgstr "Mesopelágico"

#, fuzzy
msgid "METABOLOSOMES"
msgstr "Metabolismo"

msgid "METABOLOSOMES_DESCRIPTION"
msgstr ""

msgid "METABOLOSOMES_PROCESSES_DESCRIPTION"
msgstr ""

#, fuzzy
msgid "META_THREADS_TOOLTIP"
msgstr "Hilos actuales:"

msgid "METEOR_IMPACT_EVENT"
msgstr ""

msgid "METEOR_STRIKE_START_EVENT_LOG_PLURAL"
msgstr ""

msgid "METEOR_STRIKE_START_EVENT_LOG_SINGULAR"
msgstr ""

#, fuzzy
msgid "METRICS"
msgstr "Activar/Desactivar ver los FPS en la pantalla"

msgid "METRICS_CONTENT"
msgstr ""

msgid "MIB_VALUE"
msgstr ""

msgid "MICHE"
msgstr ""

#, fuzzy
msgid "MICHES_FOR_PATCH"
msgstr "populación en parches:"

#, fuzzy
msgid "MICHE_AVOID_PREDATION_SELECTION_PRESSURE"
msgstr "emergieron debido a la selección natural"

msgid "MICHE_CHUNK_PRESSURE"
msgstr ""

#, fuzzy
msgid "MICHE_COMPOUND_CLOUD_PRESSURE"
msgstr "Nubes de componentes"

msgid "MICHE_COMPOUND_EFFICIENCY_PRESSURE"
msgstr ""

#, fuzzy
msgid "MICHE_DETAIL_TEXT"
msgstr ""
"Estructuras Procarioticas\n"
"\n"
"Citoplasma: Tiene espacio de almacenamiento y hace glicólisis (produce un poco de ATP).\n"
"\n"
"Metabolosomas: Convierten sulfuro de hidrógeno en glucosa a la mitad de la eficiencia de los quimioplastos, pero también hacen glicólisis.\n"
"\n"
"Tilacoides: Producen un tercio de la cantidad de glucosa de un cloroplasto, pero hace glicólisis.\n"
"\n"
"Rusticianina: Convierte el hierro en ATP.\n"
"\n"
"Nitrogenasa: Convierte el nitrógeno atmosférico en amoníaco y consume ATP."

msgid "MICHE_ENVIRONMENTAL_COMPOUND_PRESSURE"
msgstr ""

#, fuzzy
msgid "MICHE_ENVIRONMENTAL_TOLERANCE"
msgstr "Nitrogenasa"

msgid "MICHE_MAINTAIN_COMPOUND_PRESSURE"
msgstr ""

msgid "MICHE_METABOLIC_STABILITY_PRESSURE"
msgstr ""

msgid "MICHE_NO_OP_PRESSURE"
msgstr ""

msgid "MICHE_PREDATION_EFFECTIVENESS_PRESSURE"
msgstr ""

#, fuzzy
msgid "MICHE_PREDATOR_ROOT_PRESSURE"
msgstr "Depredación de {0}"

msgid "MICHE_ROOT_PRESSURE"
msgstr ""

msgid "MICHE_TREE"
msgstr ""

#, fuzzy
msgid "MICROBE"
msgstr "Usá W, A, S y D y el mouse para moverte. E para disparar OxiToxi NT si tenés una vacuola de toxinas. G para activar o desactivar el modo engullir."

#, fuzzy
msgid "MICROBES_COUNT"
msgstr "Usá W, A, S y D y el mouse para moverte. E para disparar OxiToxi NT si tenés una vacuola de toxinas. G para activar o desactivar el modo engullir."

#, fuzzy
msgid "MICROBE_BENCHMARK"
msgstr "Habilitar el editor"

#, fuzzy
msgid "MICROBE_EDITOR"
msgstr "Habilitar el editor"

#, fuzzy
msgid "MICROBE_ENZYME_STATISTICS"
msgstr "Mover organela"

msgid "MICROBE_FREEBUILD_EDITOR"
msgstr ""

#, fuzzy
msgid "MICROBE_LOADING_TIP_1"
msgstr "Presiona el botón de deshacer en el editor para corregir el error"

#, fuzzy
msgid "MICROBE_LOADING_TIP_10"
msgstr "Presiona el botón de deshacer en el editor para corregir el error"

#, fuzzy
msgid "MICROBE_LOADING_TIP_11"
msgstr "Presiona el botón de deshacer en el editor para corregir el error"

#, fuzzy
msgid "MICROBE_LOADING_TIP_12"
msgstr "Presiona el botón de deshacer en el editor para corregir el error"

#, fuzzy
msgid "MICROBE_LOADING_TIP_13"
msgstr "Presiona el botón de deshacer en el editor para corregir el error"

#, fuzzy
msgid "MICROBE_LOADING_TIP_14"
msgstr "Presiona el botón de deshacer en el editor para corregir el error"

#, fuzzy
msgid "MICROBE_LOADING_TIP_15"
msgstr "Presiona el botón de deshacer en el editor para corregir el error"

#, fuzzy
msgid "MICROBE_LOADING_TIP_16"
msgstr "Presiona el botón de deshacer en el editor para corregir el error"

#, fuzzy
msgid "MICROBE_LOADING_TIP_17"
msgstr "Presiona el botón de deshacer en el editor para corregir el error"

#, fuzzy
msgid "MICROBE_LOADING_TIP_18"
msgstr "Presiona el botón de deshacer en el editor para corregir el error"

#, fuzzy
msgid "MICROBE_LOADING_TIP_19"
msgstr "Presiona el botón de deshacer en el editor para corregir el error"

#, fuzzy
msgid "MICROBE_LOADING_TIP_2"
msgstr "Presiona el botón de deshacer en el editor para corregir el error"

#, fuzzy
msgid "MICROBE_LOADING_TIP_20"
msgstr "Presiona el botón de deshacer en el editor para corregir el error"

#, fuzzy
msgid "MICROBE_LOADING_TIP_21"
msgstr "Presiona el botón de deshacer en el editor para corregir el error"

#, fuzzy
msgid "MICROBE_LOADING_TIP_22"
msgstr "Presiona el botón de deshacer en el editor para corregir el error"

#, fuzzy
msgid "MICROBE_LOADING_TIP_3"
msgstr "Presiona el botón de deshacer en el editor para corregir el error"

#, fuzzy
msgid "MICROBE_LOADING_TIP_4"
msgstr "Presiona el botón de deshacer en el editor para corregir el error"

#, fuzzy
msgid "MICROBE_LOADING_TIP_5"
msgstr "Presiona el botón de deshacer en el editor para corregir el error"

#, fuzzy
msgid "MICROBE_LOADING_TIP_6"
msgstr "Presiona el botón de deshacer en el editor para corregir el error"

#, fuzzy
msgid "MICROBE_LOADING_TIP_7"
msgstr "Presiona el botón de deshacer en el editor para corregir el error"

#, fuzzy
msgid "MICROBE_LOADING_TIP_8"
msgstr "Presiona el botón de deshacer en el editor para corregir el error"

#, fuzzy
msgid "MICROBE_LOADING_TIP_9"
msgstr "Presiona el botón de deshacer en el editor para corregir el error"

#, fuzzy
msgid "MICROBE_MEMBRANE_PERCENTAGE_STATISTICS"
msgstr "Mover organela"

#, fuzzy
msgid "MICROBE_MEMBRANE_STATISTICS"
msgstr "Mover organela"

#, fuzzy
msgid "MICROBE_ORGANELLE_STATISTICS"
msgstr "Mover organela"

#, fuzzy
msgid "MICROBE_ORGANELLE_UPGRADES_STATISTICS"
msgstr "Mover organela"

#, fuzzy
msgid "MICROBE_SPECIES_DETAIL_TEXT"
msgstr ""
"Estructuras Procarioticas\n"
"\n"
"Citoplasma: Tiene espacio de almacenamiento y hace glicólisis (produce un poco de ATP).\n"
"\n"
"Metabolosomas: Convierten sulfuro de hidrógeno en glucosa a la mitad de la eficiencia de los quimioplastos, pero también hacen glicólisis.\n"
"\n"
"Tilacoides: Producen un tercio de la cantidad de glucosa de un cloroplasto, pero hace glicólisis.\n"
"\n"
"Rusticianina: Convierte el hierro en ATP.\n"
"\n"
"Nitrogenasa: Convierte el nitrógeno atmosférico en amoníaco y consume ATP."

#, fuzzy
msgid "MICROBE_STAGE"
msgstr "Usá W, A, S y D y el mouse para moverte. E para disparar OxiToxi NT si tenés una vacuola de toxinas. G para activar o desactivar el modo engullir."

#, fuzzy
msgid "MICROBE_STAGE_BECOME_MULTICELLULAR_TEXT"
msgstr ""
"Estructuras Procarioticas\n"
"\n"
"Citoplasma: Tiene espacio de almacenamiento y hace glicólisis (produce un poco de ATP).\n"
"\n"
"Metabolosomas: Convierten sulfuro de hidrógeno en glucosa a la mitad de la eficiencia de los quimioplastos, pero también hacen glicólisis.\n"
"\n"
"Tilacoides: Producen un tercio de la cantidad de glucosa de un cloroplasto, pero hace glicólisis.\n"
"\n"
"Rusticianina: Convierte el hierro en ATP.\n"
"\n"
"Nitrogenasa: Convierte el nitrógeno atmosférico en amoníaco y consume ATP."

msgid "MICROBE_STAGE_COLLECT_TEXT"
msgstr ""

msgid "MICROBE_STAGE_CONTROL_TEXT"
msgstr ""

msgid "MICROBE_STAGE_CONTROL_TEXT_CONTROLLER"
msgstr ""

msgid "MICROBE_STAGE_HEALTH_TEXT"
msgstr ""

msgid "MICROBE_STAGE_INITIAL"
msgstr ""

#, fuzzy
msgid "MICROBE_STAGE_INITIAL_PANSPERMIA"
msgstr ""
"Estructuras Procarioticas\n"
"\n"
"Citoplasma: Tiene espacio de almacenamiento y hace glicólisis (produce un poco de ATP).\n"
"\n"
"Metabolosomas: Convierten sulfuro de hidrógeno en glucosa a la mitad de la eficiencia de los quimioplastos, pero también hacen glicólisis.\n"
"\n"
"Tilacoides: Producen un tercio de la cantidad de glucosa de un cloroplasto, pero hace glicólisis.\n"
"\n"
"Rusticianina: Convierte el hierro en ATP.\n"
"\n"
"Nitrogenasa: Convierte el nitrógeno atmosférico en amoníaco y consume ATP."

#, fuzzy
msgid "MICROBE_STAGE_INITIAL_POND"
msgstr ""
"Estructuras Procarioticas\n"
"\n"
"Citoplasma: Tiene espacio de almacenamiento y hace glicólisis (produce un poco de ATP).\n"
"\n"
"Metabolosomas: Convierten sulfuro de hidrógeno en glucosa a la mitad de la eficiencia de los quimioplastos, pero también hacen glicólisis.\n"
"\n"
"Tilacoides: Producen un tercio de la cantidad de glucosa de un cloroplasto, pero hace glicólisis.\n"
"\n"
"Rusticianina: Convierte el hierro en ATP.\n"
"\n"
"Nitrogenasa: Convierte el nitrógeno atmosférico en amoníaco y consume ATP."

#, fuzzy
msgid "MICROBE_STAGE_ORGANELLE_DIVISION"
msgstr "Mover organela"

msgid "MIDDLE_MOUSE"
msgstr ""

#, fuzzy
msgid "MIGRATION_FAILED_TO_ADD"
msgstr "Normal"

#, fuzzy
msgid "MIGRATION_MANAGER"
msgstr "Normal"

msgid "MIGRATION_STATUS_DESTINATION_NOT_SELECTED"
msgstr ""

msgid "MIGRATION_STATUS_TEXT"
msgstr ""

#, fuzzy
msgid "MIGRATION_STEP_DESTINATION_EXPLANATION"
msgstr "Normal"

msgid "MIGRATION_STEP_ONLY_ONE_ALLOWED"
msgstr ""

#, fuzzy
msgid "MIGRATION_STEP_POPULATION_EXPLANATION"
msgstr "Normal"

#, fuzzy
msgid "MIGRATION_STEP_SOURCE_EXPLANATION"
msgstr "(Velocidad en la que las especies guiadas por IA mutan)"

#, fuzzy
msgid "MIGRATION_TOOLTIP"
msgstr "Disparar toxina"

msgid "MILLION_ABBREVIATION"
msgstr ""

msgid "MINIMUM_AMOUNT_TO_FIND"
msgstr ""

msgid "MINIMUM_VERSION"
msgstr ""

msgid "MIN_VISIBLE_DATASET_WARNING"
msgstr ""

msgid "MISC"
msgstr "Otras cosas"

msgid "MISCELLANEOUS"
msgstr "Misceláneos"

#, fuzzy
msgid "MISCELLANEOUS_3D_STAGE"
msgstr "Misceláneos"

#, fuzzy
msgid "MISC_FUN"
msgstr "Otras cosas"

msgid "MISSING_DESCRIPTION"
msgstr ""

msgid "MISSING_OR_INVALID_REQUIRED_FIELD"
msgstr ""

msgid "MISSING_TITLE"
msgstr ""

msgid "MITOCHONDRION"
msgstr "Mitocondria"

msgid "MITOCHONDRION_DESCRIPTION"
msgstr ""

msgid "MITOCHONDRION_PROCESSES_DESCRIPTION"
msgstr ""

#, fuzzy
msgid "MIXED_DOT_DOT_DOT"
msgstr "Presiona cualquier tecla…"

msgid "MODDING_INSTRUCTIONS_ON"
msgstr ""

msgid "MODELS"
msgstr ""

msgid "MODE_CAN_BE_CHANGED_IN_OPTIONS"
msgstr ""

msgid "MODIFY"
msgstr ""

msgid "MODIFY_ORGANELLE"
msgstr ""

msgid "MODIFY_TYPE"
msgstr ""

msgid "MODS"
msgstr "Mods"

msgid "MODS_INSTALLED_BUT_NOT_ENABLED"
msgstr ""

msgid "MOD_ASSEMBLY"
msgstr ""

msgid "MOD_ASSEMBLY_CLASS"
msgstr ""

#, fuzzy
msgid "MOD_ASSEMBLY_CLASS_CREATION_FAILED"
msgstr "Normal"

msgid "MOD_ASSEMBLY_CLASS_NOT_FOUND"
msgstr ""

msgid "MOD_ASSEMBLY_INIT_CALL_FAILED"
msgstr ""

msgid "MOD_ASSEMBLY_LOAD_CALL_FAILED_EXCEPTION"
msgstr ""

msgid "MOD_ASSEMBLY_LOAD_EXCEPTION"
msgstr ""

msgid "MOD_ASSEMBLY_UNLOAD_CALL_FAILED"
msgstr ""

msgid "MOD_ASSEMBLY_UNLOAD_CALL_FAILED_EXCEPTION"
msgstr ""

msgid "MOD_AUTHOR"
msgstr ""

msgid "MOD_AUTO_HARMONY"
msgstr ""

msgid "MOD_CREATION_FAILED"
msgstr ""

msgid "MOD_DESCRIPTION"
msgstr ""

msgid "MOD_EXTENDED_DESCRIPTION"
msgstr ""

msgid "MOD_HARMONY_LOAD_FAILED_EXCEPTION"
msgstr ""

msgid "MOD_HARMONY_UNLOAD_FAILED_EXCEPTION"
msgstr ""

msgid "MOD_HAS_NO_LOADABLE_RESOURCES"
msgstr ""

msgid "MOD_ICON_FILE"
msgstr ""

msgid "MOD_INFO_URL"
msgstr ""

msgid "MOD_INTERNAL_NAME"
msgstr ""

msgid "MOD_LICENSE"
msgstr ""

msgid "MOD_LOAD_ERRORS"
msgstr "Error cargando tus mods"

msgid "MOD_LOAD_ERRORS_OCCURRED"
msgstr "Un error ha ocurrido mientras cargábamos uno o varios de tus mods. Los logs pueden que contengan información adicional del error."

msgid "MOD_LOAD_OR_UNLOAD_ERRORS_OCCURRED"
msgstr ""

msgid "MOD_LOAD_UNLOAD_CAVEATS"
msgstr ""

msgid "MOD_LOAD_UNLOAD_RESTART"
msgstr ""

msgid "MOD_MAXIMUM_THRIVE"
msgstr ""

msgid "MOD_MINIMUM_THRIVE"
msgstr ""

msgid "MOD_NAME"
msgstr ""

msgid "MOD_PCK_NAME"
msgstr ""

msgid "MOD_RECOMMENDED_THRIVE"
msgstr ""

msgid "MOD_TO_UPLOAD"
msgstr ""

msgid "MOD_UPLOADER"
msgstr ""

msgid "MOD_VERSION"
msgstr ""

msgid "MORE_INFO"
msgstr ""

msgid "MORE_INFO_PROMPT"
msgstr ""

msgid "MOUSE_EDGE_PANNING_OPTION"
msgstr ""

msgid "MOUSE_LOOK_SENSITIVITY"
msgstr ""

msgid "MOUSE_SENSITIVITY_WINDOW_SIZE_ADJUSTMENT"
msgstr ""

msgid "MOVE"
msgstr ""

msgid "MOVEMENT"
msgstr "Movimientos"

msgid "MOVE_ATTEMPTS_PER_SPECIES"
msgstr ""

msgid "MOVE_BACKWARDS"
msgstr "Moverse hacia atras"

msgid "MOVE_DOWN_OR_CROUCH"
msgstr ""

msgid "MOVE_FORWARD"
msgstr "Moverse hacia delante"

#, fuzzy
msgid "MOVE_ITEM_DOWN"
msgstr "populación en parches:"

#, fuzzy
msgid "MOVE_ITEM_UP"
msgstr "Moverse a la derecha"

msgid "MOVE_LEFT"
msgstr "Moverse a la izquierda"

msgid "MOVE_ORGANELLE"
msgstr "Mover organela"

msgid "MOVE_RIGHT"
msgstr "Moverse a la derecha"

#, fuzzy
msgid "MOVE_TO_ANY_PATCH"
msgstr "populación en parches:"

#, fuzzy
msgid "MOVE_TO_LAND"
msgstr "populación en parches:"

#, fuzzy
msgid "MOVE_TO_MACROSCOPIC_TOOLTIP"
msgstr "Volverte re chiquito ({0}/{1})"

msgid "MOVE_TO_MULTICELLULAR_STAGE_TOOLTIP"
msgstr ""

msgid "MOVE_TO_THIS_PATCH"
msgstr ""

msgid "MOVE_UP_OR_JUMP"
msgstr ""

#, fuzzy
msgid "MOVING_TO_AWAKENING_PROTOTYPE"
msgstr "Protanopia (Rojo-verde)"

#, fuzzy
msgid "MOVING_TO_AWAKENING_PROTOTYPE_TITLE"
msgstr "Protanopia (Rojo-verde)"

#, fuzzy
msgid "MOVING_TO_LAND_PROTOTYPE"
msgstr "Protanopia (Rojo-verde)"

#, fuzzy
msgid "MOVING_TO_LAND_PROTOTYPE_TITLE"
msgstr "Protanopia (Rojo-verde)"

#, fuzzy
msgid "MOVING_TO_SOCIETY_STAGE"
msgstr "Protanopia (Rojo-verde)"

msgid "MP_COST"
msgstr ""

msgid "MUCILAGE"
msgstr ""

#, fuzzy
msgid "MUCILAGE_SYNTHESIS"
msgstr "Fotosíntesis"

#, fuzzy
msgid "MUCOCYST_ACTION_TOOLTIP"
msgstr "Disparar toxina"

#, fuzzy
msgid "MULTICELLULAR"
msgstr "Poner organela"

msgid "MULTICELLULAR_EDITOR"
msgstr ""

#, fuzzy
msgid "MULTICELLULAR_FREEBUILD_EDITOR"
msgstr "Poner organela"

#, fuzzy
msgid "MULTICELLULAR_LOADING_TIP_1"
msgstr "Poner organela"

#, fuzzy
msgid "MULTICELLULAR_STAGE"
msgstr "Poner organela"

#, fuzzy
msgid "MULTIPLE_CELLS"
msgstr "Poner organela"

#, fuzzy
msgid "MULTIPLE_METABALLS"
msgstr "Poner organela"

#, fuzzy
msgid "MULTIPLE_ORGANELLES"
msgstr "Poner organela"

#, fuzzy
msgid "MULTISAMPLE_ANTI_ALIASING"
msgstr "Multiejemplo anti-aliasing:"

msgid "MULTITHREADED_SIMULATION_ENABLED"
msgstr ""

#, fuzzy
msgid "MULTITHREADED_SIMULATION_EXPLANATION"
msgstr "Normal"

msgid "MUSEUM_WELCOME_TEXT"
msgstr ""

msgid "MUSIC"
msgstr ""

msgid "MUSIC_VOLUME"
msgstr "Volumen de la música"

msgid "MUTATIONS_PER_SPECIES"
msgstr ""

msgid "MUTATION_COST_MULTIPLIER"
msgstr ""

msgid "MUTATION_COST_MULTIPLIER_EXPLANATION"
msgstr ""

msgid "MUTATION_POINTS"
msgstr ""

msgid "MUTE"
msgstr "Mutear"

msgid "NAME"
msgstr ""

msgid "NAME_LABEL_CITY"
msgstr ""

msgid "NAME_LABEL_FLEET"
msgstr ""

msgid "NAME_LABEL_STRUCTURE_UNFINISHED"
msgstr ""

#, fuzzy
msgid "NATIVE_THREAD_ADVICE_TOOLTIP"
msgstr "Hilos actuales:"

msgid "NEGATIVE_ATP_BALANCE"
msgstr ""

msgid "NEGATIVE_ATP_BALANCE_TEXT"
msgstr ""

msgid "NEW"
msgstr ""

msgid "NEWER_VERSION_LOADING_WARNING"
msgstr ""

msgid "NEWS"
msgstr ""

msgid "NEW_GAME"
msgstr "Nuevo Juego"

msgid "NEW_GAME_BUTTON_TOOLTIP"
msgstr ""

msgid "NEW_GAME_SETTINGS_PERFORMANCE_OPTIONS_INFO"
msgstr ""

msgid "NEW_MOD_DEFAULT_DESCRIPTION"
msgstr ""

#, fuzzy
msgid "NEW_NAME"
msgstr "Nuevo Juego"

#, fuzzy
msgid "NEW_NAME_COLON"
msgstr "Nuevo Juego"

msgid "NEXT_CAPITAL"
msgstr ""

#, fuzzy
msgid "NEXT_EDITOR_TAB"
msgstr "Habilitar el editor"

msgid "NITROGEN"
msgstr "Nitrógeno"

msgid "NITROGENASE"
msgstr "Nitrogenasa"

msgid "NITROGENASE_DESCRIPTION"
msgstr ""

msgid "NITROGENASE_PROCESSES_DESCRIPTION"
msgstr ""

#, fuzzy
msgid "NITROPLAST"
msgstr "Plástido fijador de nitrógeno"

msgid "NITROPLAST_DESCRIPTION"
msgstr ""

msgid "NITROPLAST_PROCESSES_DESCRIPTION"
msgstr ""

msgid "NONE"
msgstr "Ninguno (no activado)"

msgid "NORMAL"
msgstr "Normal"

msgid "NORMAL_MEMBRANE_DESCRIPTION"
msgstr ""

msgid "NOTHING_HERE"
msgstr ""

msgid "NOTHING_TO_INTERACT_WITH"
msgstr ""

#, fuzzy
msgid "NOTICE_BINDING_OUT_OF_ATP"
msgstr "Activar vinculación"

msgid "NOTICE_DAMAGED_BY_NO_ATP"
msgstr ""

msgid "NOTICE_ENGULFING_OUT_OF_ATP"
msgstr ""

msgid "NOTICE_ENGULF_DAMAGE_FROM_TOXIN"
msgstr ""

msgid "NOTICE_ENGULF_MISSING_ENZYME"
msgstr ""

msgid "NOTICE_ENGULF_SIZE_TOO_SMALL"
msgstr ""

msgid "NOTICE_ENGULF_STORAGE_FULL"
msgstr ""

msgid "NOTICE_HIT_BY_ATP_TOXIN"
msgstr ""

#, fuzzy
msgid "NOTICE_HIT_BY_BASE_MOVEMENT_TOXIN"
msgstr "Que tanto corres"

msgid "NOTICE_RADIATION_DAMAGE"
msgstr ""

msgid "NOTICE_READY_TO_EDIT"
msgstr ""

#, fuzzy
msgid "NOT_ADAPTED_TO_CURRENT_PATCH"
msgstr "Cancelar acción actual"

#, fuzzy
msgid "NOT_STARTED_DOT"
msgstr "Abortado."

msgid "NOVEMBER"
msgstr ""

msgid "NO_AI"
msgstr ""

msgid "NO_DATA_TO_SHOW"
msgstr ""

msgid "NO_EVENTS_RECORDED"
msgstr ""

msgid "NO_FOSSIL_DIRECTORY"
msgstr ""

#, fuzzy
msgid "NO_MODS_ENABLED"
msgstr "Desactivado"

msgid "NO_ORGANELLE_PROCESSES"
msgstr ""

msgid "NO_SAVEGAMES_FOUND"
msgstr ""

msgid "NO_SAVE_DIRECTORY"
msgstr ""

msgid "NO_SCREENSHOT_DIRECTORY"
msgstr ""

msgid "NO_SELECTED_MOD"
msgstr ""

#, fuzzy
msgid "NO_SUGGESTION"
msgstr "Resolución:"

msgid "NUCLEUS"
msgstr "Núcleo"

msgid "NUCLEUS_DELETE_OPTION_DISABLED_TOOLTIP"
msgstr ""

msgid "NUCLEUS_DESCRIPTION"
msgstr ""

msgid "NUCLEUS_SMALL_DESCRIPTION"
msgstr ""

msgid "NUMLOCK"
msgstr "Bloq Num"

#, fuzzy
msgid "NUTRIENT_COST_TOOLTIP"
msgstr "Disparar toxina"

msgid "N_A"
msgstr ""

msgid "N_A_MP"
msgstr ""

#, fuzzy
msgid "N_TIMES"
msgstr "x2"

msgid "OCTOBER"
msgstr ""

msgid "OFF"
msgstr ""

msgid "OFFICIAL_WEBSITE"
msgstr ""

msgid "OFFICIAL_WEBSITE_BUTTON_TOOLTIP"
msgstr ""

msgid "OK"
msgstr ""

msgid "OLDER_VERSION_LOADING_WARNING"
msgstr ""

#, fuzzy
msgid "OPENGL_MODE_WARNING"
msgstr "GLES2 advertencia de modo"

#, fuzzy
msgid "OPENGL_MODE_WARNING_EXPLANATION"
msgstr "Estas abriendo Thrive mediante GLES2. Esto esta casi totalmente sin probar y seguro se te crashea o bugea. Intenta pibe actualizar tus controladores de video y/o fuerce el uso de gráficos AMD o Nvidia para ejecutar Thrive sin que se te trabe."

msgid "OPEN_FOLDER"
msgstr ""

msgid "OPEN_FOSSIL_FOLDER"
msgstr ""

msgid "OPEN_FOSSIL_IN_FREEBUILD_WARNING"
msgstr ""

msgid "OPEN_GOD_TOOLS"
msgstr ""

msgid "OPEN_HELP_SCREEN"
msgstr ""

msgid "OPEN_IN_FREEBUILD"
msgstr ""

msgid "OPEN_LOGS_FOLDER"
msgstr ""

msgid "OPEN_MOD_URL"
msgstr ""

#, fuzzy
msgid "OPEN_ORGANELLES_PAGE"
msgstr "Abrir menú de organelas"

msgid "OPEN_ORGANELLE_MENU"
msgstr "Abrir menú de organelas"

msgid "OPEN_RESEARCH_SCREEN"
msgstr ""

msgid "OPEN_SAVE_DIRECTORY"
msgstr ""

#, fuzzy
msgid "OPEN_SCIENCE_MENU"
msgstr "Abrir menú de organelas"

msgid "OPEN_SCREENSHOT_FOLDER"
msgstr ""

msgid "OPEN_THE_MENU"
msgstr ""

msgid "OPEN_TRANSLATION_SITE"
msgstr "Ayudame a traducir el juego bro"

#, fuzzy
msgid "OPERATION_PAUSED_DOT"
msgstr "Abortado."

msgid "OPPORTUNISM_EXPLANATION"
msgstr ""

msgid "OPPORTUNISTIC"
msgstr ""

msgid "OPTIONS"
msgstr "Opciones"

msgid "OPTIONS_BUTTON_TOOLTIP"
msgstr ""

msgid "ORGANELLES"
msgstr ""

#, fuzzy
msgid "ORGANELLES_BUTTON"
msgstr "Pili de depredador"

#, fuzzy
msgid "ORGANELLES_WILL_BE_UNLOCKED_NEXT_GENERATION"
msgstr "población:"

#, fuzzy
msgid "ORGANELLE_AXON"
msgstr "Pili de depredador"

#, fuzzy
msgid "ORGANELLE_AXON_DESCRIPTION"
msgstr "población:"

#, fuzzy
msgid "ORGANELLE_CATEGORY_MACROSCOPIC"
msgstr "Poner organela"

#, fuzzy
msgid "ORGANELLE_CATEGORY_MULTICELLULAR"
msgstr "Poner organela"

#, fuzzy
msgid "ORGANELLE_GROWTH_ORDER_EXPLANATION"
msgstr "Normal"

#, fuzzy
msgid "ORGANELLE_MYOFIBRIL"
msgstr "Pili de depredador"

#, fuzzy
msgid "ORGANELLE_MYOFIBRIL_DESCRIPTION"
msgstr "población:"

msgid "ORGANELLE_PILUS"
msgstr "Pili de depredador"

msgid "ORGANELLE_PILUS_DESCRIPTION"
msgstr ""

msgid "ORGANELLE_PILUS_PROCESSES_DESCRIPTION"
msgstr ""

#, fuzzy
msgid "ORGANELLE_PLURAL"
msgstr "Pili de depredador"

#, fuzzy
msgid "ORGANELLE_SINGULAR"
msgstr "Pili de depredador"

#, fuzzy
msgid "ORGANELLE_SUGGESTION_COLON"
msgstr "Pili de depredador"

#, fuzzy
msgid "ORGANELLE_SUGGESTION_TOOLTIP"
msgstr ""
"Agente de \n"
"vinculación"

#, fuzzy
msgid "ORGANELLE_UNLOCKS_ENABLED"
msgstr "Pili de depredador"

#, fuzzy
msgid "ORGANELLE_UNLOCKS_ENABLED_EXPLANATION"
msgstr "población:"

msgid "ORGANISM_STATISTICS"
msgstr ""

msgid "OR_UNLOCK_CONDITION"
msgstr ""

msgid "OSMOREGULATION"
msgstr ""

msgid "OSMOREGULATION_COST"
msgstr ""

msgid "OSMOREGULATION_COST_MULTIPLIER"
msgstr ""

msgid "OSMOREGULATION_COST_MULTIPLIER_EXPLANATION"
msgstr ""

#, fuzzy
msgid "OTHER_COMPOUNDS"
msgstr "Nubes de componentes"

msgid "OUR_WIKI"
msgstr ""

#, fuzzy
msgid "OUTDATED_NOTICE"
msgstr "Abortado."

msgid "OUTREACH_TEAM"
msgstr ""

msgid "OUTSIDE_CONTRIBUTORS"
msgstr ""

msgid "OVERWRITE_EXISTING_SAVE"
msgstr ""

msgid "OVERWRITE_EXISTING_SAVE_PROMPT"
msgstr ""

msgid "OVERWRITE_SPECIES_NAME_CONFIRMATION"
msgstr ""

msgid "OXYGEN"
msgstr "Oxigeno"

#, fuzzy
msgid "OXYGEN_INHIBITOR_SYNTHESIS"
msgstr "Fotosíntesis"

msgid "OXYGEN_RESISTANCE"
msgstr ""

#, fuzzy
msgid "OXYGEN_TOLERANCE_TOOLTIP"
msgstr "Anda a la etapa del despertar. Solo cuando dejes de ser un boludo ( El tipo de tejido son axones)."

msgid "OXYTOXISOME_PROCESSES_DESCRIPTION"
msgstr ""

#, fuzzy
msgid "OXYTOXY_NT"
msgstr "OxyToxy (Neurotoxina)"

msgid "OXYTOXY_SYNTHESIS"
msgstr ""

msgid "PAGEDOWN"
msgstr "Page Down"

msgid "PAGEUP"
msgstr "Page up"

#, fuzzy
msgid "PAGE_BACK"
msgstr "Borrar"

#, fuzzy
msgid "PAGE_FORWARD"
msgstr "tecla \"Foward\" (f9 aveces)"

#, fuzzy
msgid "PAGE_TITLE"
msgstr "\" {0} \" - {1}"

msgid "PAN_CAMERA_DOWN"
msgstr ""

msgid "PAN_CAMERA_LEFT"
msgstr ""

msgid "PAN_CAMERA_RESET"
msgstr "Resetear la cámara"

msgid "PAN_CAMERA_RIGHT"
msgstr ""

msgid "PAN_CAMERA_UP"
msgstr ""

msgid "PASSIVE_REPRODUCTION_PROGRESS_EXPLANATION"
msgstr ""

msgid "PAST_DEVELOPERS"
msgstr ""

#, fuzzy
msgid "PATCH_COLON"
msgstr "La yuta:"

msgid "PATCH_EXTINCTION_BOX_TEXT"
msgstr ""

msgid "PATCH_EXTINCTION_CAPITAL"
msgstr ""

msgid "PATCH_MAP"
msgstr ""

msgid "PATCH_MAP_NAVIGATION_TOOLTIP"
msgstr ""

msgid "PATCH_NAME"
msgstr ""

#, fuzzy
msgid "PATCH_NOTES_LAST_PLAYED_INFO"
msgstr "\" {0} \" - {1}"

msgid "PATCH_NOTES_LAST_PLAYED_INFO_PLURAL"
msgstr ""

#, fuzzy
msgid "PATCH_NOTES_TITLE"
msgstr "\" {0} \" - {1}"

msgid "PATCH_NOTE_BULLET_POINT"
msgstr ""

msgid "PATCH_NOTE_CHANGES_HEADING"
msgstr ""

msgid "PATCH_NOTE_LINK_VISIT_TEXT"
msgstr ""

msgid "PATREON_TOOLTIP"
msgstr ""

msgid "PATRONS"
msgstr ""

msgid "PAUSED"
msgstr ""

msgid "PAUSE_MENU_RESUME_TOOLTIP"
msgstr ""

msgid "PAUSE_PROMPT"
msgstr ""

msgid "PAUSE_TOOLTIP"
msgstr ""

msgid "PCK_LOAD_FAILED"
msgstr ""

msgid "PCK_LOAD_FAILED_DOES_NOT_EXIST"
msgstr ""

msgid "PEACEFUL"
msgstr ""

#, fuzzy
msgid "PENDING_ENDOSYMBIOSIS_EXPLANATION"
msgstr "Estas abriendo Thrive mediante GLES2. Esto esta casi totalmente sin probar y seguro se te crashea o bugea. Intenta pibe actualizar tus controladores de video y/o fuerce el uso de gráficos AMD o Nvidia para ejecutar Thrive sin que se te trabe."

msgid "PENDING_ENDOSYMBIOSIS_TITLE"
msgstr ""

msgid "PERCENTAGE_VALUE"
msgstr ""

#, fuzzy
msgid "PERFECT_ADAPTATION_DESCRIPTION"
msgstr "población:"

msgid "PERFORMANCE"
msgstr "Rendimiento"

msgid "PERFORM_UNBINDING"
msgstr ""

msgid "PER_SECOND_ABBREVIATION"
msgstr ""

msgid "PER_SECOND_SLASH"
msgstr ""

msgid "PHOSPHATE"
msgstr "Fosfato"

#, fuzzy
msgid "PHOSPHATES_COST"
msgstr "Fosfato"

msgid "PHOTOSYNTHESIS"
msgstr "Fotosíntesis"

msgid "PHYSICAL_CONDITIONS"
msgstr ""

msgid "PHYSICAL_RESISTANCE"
msgstr ""

msgid "PLACE_ORGANELLE"
msgstr "Poner organela"

msgid "PLANET"
msgstr ""

msgid "PLANET_DETAILS_STRING"
msgstr ""

msgid "PLANET_GENERATION_TEASER"
msgstr ""

msgid "PLANET_RANDOM_SEED"
msgstr ""

msgid "PLAYER"
msgstr ""

msgid "PLAYER_DEATH_POPULATION_PENALTY"
msgstr ""

msgid "PLAYER_DEATH_POPULATION_PENALTY_EXPLANATION"
msgstr ""

msgid "PLAYER_DIED"
msgstr ""

msgid "PLAYER_DUPLICATE"
msgstr ""

msgid "PLAYER_EXTINCT"
msgstr ""

msgid "PLAYER_RELATIVE_MOVEMENT"
msgstr ""

#, fuzzy
msgid "PLAYER_RELATIVE_MOVEMENT_TOOLTIP"
msgstr "Cuando está seleccionado, calcula el balance y otros números en el panel asumiendo que la célula está moviéndose constantemente"

msgid "PLAYER_REPRODUCED"
msgstr ""

msgid "PLAYER_SPEED"
msgstr ""

msgid "PLAYSTATION_3"
msgstr ""

msgid "PLAYSTATION_4"
msgstr ""

msgid "PLAYSTATION_5"
msgstr ""

msgid "PLAY_INTRO_VIDEO"
msgstr ""

msgid "PLAY_MICROBE_INTRO_ON_NEW_GAME"
msgstr ""

msgid "PLAY_WITH_CURRENT_SETTING"
msgstr ""

msgid "POPULATION_CAPITAL"
msgstr ""

#, fuzzy
msgid "POPULATION_COLON"
msgstr "población:"

#, fuzzy
msgid "POPULATION_IN_PATCHES"
msgstr "populación en parches:"

msgid "POPULATION_IN_PATCH_SHORT"
msgstr ""

msgid "POSITION_NUMBER"
msgstr ""

#, fuzzy
msgid "PREDATION_FOOD_SOURCE"
msgstr "Depredación de {0}"

msgid "PREDICTION_DETAILS_OPEN_TOOLTIP"
msgstr ""

msgid "PRESSURE"
msgstr ""

msgid "PRESSURE_SHORT"
msgstr ""

#, fuzzy
msgid "PRESSURE_TOLERANCE_TOOLTIP"
msgstr ""
"Esta sección muestra el balance total de ATP (energía) de la célula actual.\n"
"Para poder sobrevivir, el balance tiene que ser positivo. Para las célular sésiles se puede considerar el balance positivo con el movimiento excluído.\n"
"El menú desplegable de ahí abajo lo podés usar para chequear que pasaría si la célula no tuviese ningún recurso disponible para poder crear ATP.\n"
"Por ejemplo, algunas células solo pueden mantener un balance de ATP positivo cuando tienen múltiples tipos de componentes de los que pueden crear ATP al mísmo tiempo.\n"
"Ese tipo de células son más difíciles de jugar porque requieren que almacenes varios tipos de componentes al mísmo tiempo para poder sobrevivir."

msgid "PRESS_KEY_DOT_DOT_DOT"
msgstr "Presiona cualquier tecla…"

msgid "PREVIEW_IMAGE_DOES_NOT_EXIST"
msgstr ""

msgid "PREVIEW_IMAGE_IS_TOO_LARGE"
msgstr ""

#, fuzzy
msgid "PREVIOUS_COLON"
msgstr "anterior:"

msgid "PROCESSING_LOADED_OBJECTS"
msgstr ""

msgid "PROCESS_ENVIRONMENT_SEPARATOR"
msgstr ""

msgid "PROCESS_PANEL_TITLE"
msgstr ""

msgid "PROCESS_SPEED_MODIFIER"
msgstr ""

#, fuzzy
msgid "PROCESS_TOGGLE_TOOLTIP"
msgstr ""
"Esta sección muestra el balance total de ATP (energía) de la célula actual.\n"
"Para poder sobrevivir, el balance tiene que ser positivo. Para las célular sésiles se puede considerar el balance positivo con el movimiento excluído.\n"
"El menú desplegable de ahí abajo lo podés usar para chequear que pasaría si la célula no tuviese ningún recurso disponible para poder crear ATP.\n"
"Por ejemplo, algunas células solo pueden mantener un balance de ATP positivo cuando tienen múltiples tipos de componentes de los que pueden crear ATP al mísmo tiempo.\n"
"Ese tipo de células son más difíciles de jugar porque requieren que almacenes varios tipos de componentes al mísmo tiempo para poder sobrevivir."

msgid "PROGRAMMING_TEAM"
msgstr ""

msgid "PROJECT_MANAGEMENT_TEAM"
msgstr ""

msgid "PROTEINS"
msgstr ""

msgid "PROTOPLASM"
msgstr "Protoplasma"

msgid "PULL_REQUESTS_PROGRAMMING"
msgstr ""

#, fuzzy
msgid "QUADRILLION_ABBREVIATION"
msgstr "{0} B"

msgid "QUICK_LOAD"
msgstr "Carga rápida"

msgid "QUICK_SAVE"
msgstr "Guardado rapido"

msgid "QUIT"
msgstr "Salida"

msgid "QUIT_BUTTON_TOOLTIP"
msgstr ""

msgid "QUIT_GAME_WARNING"
msgstr ""

#, fuzzy
msgid "RADIATION"
msgstr "Resolución:"

#, fuzzy
msgid "RADIOACTIVE_CHUNK"
msgstr "Pedazo grande de fosfato"

#, fuzzy
msgid "RADIOSYNTHESIS"
msgstr "Fotosíntesis"

msgid "RANDOMIZE_SPECIES_NAME"
msgstr ""

msgid "RANDOM_SEED_TOOLTIP"
msgstr ""

msgid "RAW"
msgstr ""

#, fuzzy
msgid "RAW_VALUE_COLON"
msgstr "Nuevo Juego"

msgid "READING_SAVE_DATA"
msgstr ""

msgid "READY"
msgstr ""

msgid "RECOMMENDED_THRIVE_VERSION"
msgstr ""

msgid "REDDIT_TOOLTIP"
msgstr ""

msgid "REDO"
msgstr "Rehacer"

msgid "REDO_THE_LAST_ACTION"
msgstr ""

msgid "REFRESH"
msgstr ""

msgid "RENDER_SCALE"
msgstr ""

msgid "REPORT"
msgstr ""

msgid "REPORT_BUG"
msgstr ""

msgid "REPRODUCED"
msgstr ""

#, fuzzy
msgid "REPRODUCTION"
msgstr "Resolución:"

#, fuzzy
msgid "REPRODUCTION_ASEXUAL"
msgstr "Resolución:"

msgid "REPRODUCTION_BUDDING"
msgstr ""

#, fuzzy
msgid "REPRODUCTION_COMPOUNDS_MODE"
msgstr "Resolución:"

#, fuzzy
msgid "REPRODUCTION_COMPOUNDS_MODE_EXPLANATION"
msgstr "(densidad de las nubes de compuestos en el ambiente)"

#, fuzzy
msgid "REPRODUCTION_COMPOUND_HANDLING_TOOLTIP"
msgstr "Resolución:"

msgid "REPRODUCTION_METHOD"
msgstr ""

#, fuzzy
msgid "REQUIRES_NUCLEUS"
msgstr "Núcleo"

#, fuzzy
msgid "RESEARCH"
msgstr "tecla \"Search\""

msgid "RESET"
msgstr "NOW ENGLISH"

msgid "RESET_DEADZONES"
msgstr ""

msgid "RESET_DISMISSED_POPUPS"
msgstr ""

msgid "RESET_INPUTS_TO_DEFAULTS"
msgstr ""

msgid "RESET_ITEM_ORDER_TO_DEFAULT"
msgstr ""

msgid "RESET_KEYBINDINGS"
msgstr ""

msgid "RESET_SETTINGS_TO_DEFAULTS"
msgstr ""

msgid "RESET_SHOWN_TUTORIALS"
msgstr ""

#, fuzzy
msgid "RESET_SHOWN_TUTORIALS_TOOLTIP"
msgstr "\" {0} \" - {1}"

msgid "RESET_TO_DEFAULTS"
msgstr ""

msgid "RESISTANT_TO_BASIC_ENGULFMENT"
msgstr ""

#, fuzzy
msgid "RESIZE_METABALL_TOOLTIP"
msgstr "Desvincular a todos"

msgid "RESOLUTION"
msgstr "Resolución:"

msgid "RESOURCE_ABSORBTION_SPEED"
msgstr ""

msgid "RESOURCE_AMOUNT_SHORT"
msgstr ""

msgid "RESOURCE_ENERGY"
msgstr ""

msgid "RESOURCE_FOOD"
msgstr ""

msgid "RESOURCE_ROCK"
msgstr ""

msgid "RESOURCE_WOOD"
msgstr ""

msgid "RESPIRATION"
msgstr ""

msgid "RESPONSIVE"
msgstr ""

msgid "RESTART_REQUIRED"
msgstr ""

msgid "RESUME"
msgstr ""

msgid "RESUME_TOOLTIP"
msgstr ""

msgid "RETURN_TO_MENU"
msgstr ""

msgid "RETURN_TO_MENU_TOOLTIP"
msgstr ""

msgid "RETURN_TO_MENU_WARNING"
msgstr ""

#, fuzzy
msgid "REVEAL_ALL_PATCHES"
msgstr "propagación debido a \"parches\""

msgid "REVOLUTIONARY_GAMES_SOCIAL_TOOLTIP"
msgstr ""

msgid "RIGHT_ARROW"
msgstr ""

msgid "RIGHT_MOUSE"
msgstr ""

msgid "RIGID"
msgstr ""

msgid "RIGIDITY_MEMBRANE_DESCRIPTION"
msgstr ""

msgid "ROTATE_LEFT"
msgstr ""

msgid "ROTATE_RIGHT"
msgstr ""

#, fuzzy
msgid "ROTATION_COLON"
msgstr "población:"

msgid "RUN_AUTO_EVO_DURING_GAMEPLAY"
msgstr ""

msgid "RUN_ONE_STEP"
msgstr ""

#, fuzzy
msgid "RUN_RESULT_BY_SENDING_POPULATION"
msgstr "{0} envió: {1} de población ha \"parchearse\": {2}"

msgid "RUN_RESULT_GENE_CODE"
msgstr "código genético:"

msgid "RUN_RESULT_NICHE_FILL"
msgstr "Han emergido para rellenar únicamente mas tumbas"

msgid "RUN_RESULT_SELECTION_PRESSURE_SPLIT"
msgstr "emergieron debido a la selección natural"

#, fuzzy
msgid "RUN_RESULT_SPLIT_FROM"
msgstr "Se dividieron desde {0}"

msgid "RUN_RESULT_SPLIT_OFF_TO"
msgstr "la población en algunos de los tuyos los dividieron en otra especie totalmente diferente {0}"

msgid "RUN_X_WORLDS"
msgstr ""

msgid "RUN_X_WORLDS_TOOLTIP"
msgstr ""

#, fuzzy
msgid "RUSTICYANIN"
msgstr "Rusticianina"

msgid "RUSTICYANIN_DESCRIPTION"
msgstr ""

msgid "RUSTICYANIN_PROCESSES_DESCRIPTION"
msgstr ""

#, fuzzy
msgid "SAFE_MODE_EXPLANATION"
msgstr "Normal"

msgid "SAFE_MODE_TITLE"
msgstr ""

msgid "SAVE"
msgstr ""

msgid "SAVE_AND_CONTINUE"
msgstr ""

msgid "SAVE_AUTOSAVE"
msgstr ""

msgid "SAVE_DELETE_WARNING"
msgstr ""

msgid "SAVE_ERROR_INCLUDE_JSON_DEBUG_NOTE"
msgstr ""

msgid "SAVE_ERROR_TURN_ON_JSON_DEBUG_MODE"
msgstr ""

msgid "SAVE_FAILED"
msgstr ""

msgid "SAVE_GAME"
msgstr ""

msgid "SAVE_GAME_BUTTON_TOOLTIP"
msgstr ""

msgid "SAVE_HAS_DIFFERENT_VERSION"
msgstr ""

msgid "SAVE_HAS_DIFFERENT_VERSION_TEXT"
msgstr ""

msgid "SAVE_HAS_INVALID_GAME_STATE"
msgstr ""

msgid "SAVE_INVALID"
msgstr ""

msgid "SAVE_IS_INVALID"
msgstr ""

msgid "SAVE_IS_UPGRADEABLE_DESCRIPTION"
msgstr ""

msgid "SAVE_LOAD_ALREADY_LOADED_FREE_FAILURE"
msgstr ""

msgid "SAVE_MANUAL"
msgstr ""

msgid "SAVE_QUICKSAVE"
msgstr ""

msgid "SAVE_SPACE_USED"
msgstr ""

msgid "SAVE_UPGRADE_FAILED"
msgstr ""

msgid "SAVE_UPGRADE_FAILED_DESCRIPTION"
msgstr ""

msgid "SAVING_DATA_FAILED_DUE_TO"
msgstr ""

#, fuzzy
msgid "SAVING_DOT_DOT_DOT"
msgstr "Presiona cualquier tecla…"

msgid "SAVING_FAILED_WITH_EXCEPTION"
msgstr ""

msgid "SAVING_NOT_POSSIBLE"
msgstr ""

msgid "SAVING_SUCCEEDED"
msgstr ""

msgid "SCALING_NONE"
msgstr ""

#, fuzzy
msgid "SCALING_ON"
msgstr ""
"Agente de \n"
"vinculación"

msgid "SCALING_ON_INVERSE"
msgstr ""

msgid "SCREEN_EFFECT"
msgstr ""

#, fuzzy
msgid "SCREEN_EFFECT_GAMEBOY"
msgstr "Barrita de habilidades (recomendado)"

#, fuzzy
msgid "SCREEN_EFFECT_GAMEBOY_COLOR"
msgstr "Barrita de habilidades (recomendado)"

msgid "SCREEN_EFFECT_GREYSCALE"
msgstr ""

#, fuzzy
msgid "SCREEN_EFFECT_NONE"
msgstr "Barrita de habilidades (recomendado)"

msgid "SCREEN_RELATIVE_MOVEMENT"
msgstr ""

#, fuzzy
msgid "SCREEN_RELATIVE_MOVEMENT_TOOLTIP"
msgstr "Disparar toxina"

msgid "SCROLLLOCK"
msgstr "Scroll Lock"

msgid "SEARCH_DOT_DOT_DOT"
msgstr ""

msgid "SEARCH_PLACEHOLDER"
msgstr ""

msgid "SEARCH_RADIUS"
msgstr ""

msgid "SEA_FLOOR"
msgstr "Piso marino"

msgid "SECRETE_SLIME"
msgstr ""

msgid "SECRETE_SLIME_TOOLTIP"
msgstr ""

msgid "SEED_LABEL"
msgstr ""

#, fuzzy
msgid "SELECTED"
msgstr "población:"

msgid "SELECTED_COLON"
msgstr ""

msgid "SELECTED_MOD"
msgstr ""

msgid "SELECTED_SAVE_IS_INCOMPATIBLE_PROMPT"
msgstr ""

msgid "SELECTED_SAVE_IS_INCOMPATIBLE_PROTOTYPE_PROMPT"
msgstr ""

msgid "SELECTED_SAVE_IS_UPGRADEABLE_PROMPT"
msgstr ""

#, fuzzy
msgid "SELECT_A_GENERATION"
msgstr "población:"

msgid "SELECT_A_PATCH"
msgstr ""

#, fuzzy
msgid "SELECT_A_SPECIES"
msgstr "población:"

#, fuzzy
msgid "SELECT_A_TECHNOLOGY"
msgstr "población:"

msgid "SELECT_CELL_TYPE_FROM_EDITOR"
msgstr ""

#, fuzzy
msgid "SELECT_ENZYME"
msgstr "población:"

msgid "SELECT_MOVEMENT_MODE_TITLE"
msgstr ""

#, fuzzy
msgid "SELECT_OPTION"
msgstr "población:"

msgid "SELECT_PREVIEW_IMAGE"
msgstr ""

msgid "SELECT_SPACE_STRUCTURE_TITLE"
msgstr ""

msgid "SELECT_STRUCTURE_POPUP_TITLE"
msgstr ""

msgid "SELECT_TISSUE_TYPE_FROM_EDITOR"
msgstr ""

#, fuzzy
msgid "SELECT_VACUOLE_COMPOUND_COLON"
msgstr "población:"

msgid "SEPTEMBER"
msgstr ""

msgid "SESSILE"
msgstr ""

msgid "SETTING_ONLY_APPLIES_TO_NEW_GAMES"
msgstr ""

msgid "SFX_VOLUME"
msgstr "Volumen de efectos"

msgid "SHIFT"
msgstr ""

msgid "SHOW_ALL_TUTORIALS"
msgstr ""

#, fuzzy
msgid "SHOW_ALL_TUTORIALS_TOOLTIP"
msgstr "\" {0} \" - {1}"

msgid "SHOW_DAMAGE_EFFECT"
msgstr ""

msgid "SHOW_HELP"
msgstr "Mostrar mini-tutorial"

msgid "SHOW_ITEM_COORDINATES"
msgstr ""

msgid "SHOW_NEW_PATCH_NOTES"
msgstr ""

#, fuzzy
msgid "SHOW_NEW_PATCH_NOTES_TOOLTIP"
msgstr "\" {0} \" - {1}"

msgid "SHOW_TUTORIALS_IN_NEW_CURRENT_OPTION"
msgstr ""

msgid "SHOW_TUTORIALS_IN_NEW_GAMES_OPTION"
msgstr ""

#, fuzzy
msgid "SHOW_TUTORIALS_OPTION_TOOLTIP"
msgstr "\" {0} \" - {1}"

msgid "SHOW_UNSAVED_PROGRESS_WARNING"
msgstr ""

msgid "SHOW_UNSAVED_PROGRESS_WARNING_TOOLTIP"
msgstr ""

msgid "SHOW_WEB_NEWS_FEED"
msgstr ""

#, fuzzy
msgid "SIDEROPHORE_ACTION_TOOLTIP"
msgstr "Disparar toxina"

#, fuzzy
msgid "SIGNALING_AGENT"
msgstr ""
"Agente de \n"
"vinculación"

#, fuzzy
msgid "SIGNALING_AGENTS_ACTION_TOOLTIP"
msgstr ""
"Agente de \n"
"vinculación"

msgid "SIGNALING_AGENT_DESCRIPTION"
msgstr ""

msgid "SIGNALING_AGENT_PROCESSES_DESCRIPTION"
msgstr ""

#, fuzzy
msgid "SIGNAL_COMMAND_AGGRESSION"
msgstr ""
"Agente de \n"
"vinculación"

msgid "SIGNAL_COMMAND_FLEE"
msgstr ""

msgid "SIGNAL_COMMAND_FOLLOW"
msgstr ""

msgid "SIGNAL_COMMAND_NONE"
msgstr ""

msgid "SIGNAL_COMMAND_TO_ME"
msgstr ""

#, fuzzy
msgid "SIGNAL_TO_EMIT"
msgstr ""
"Agente de \n"
"vinculación"

#, fuzzy
msgid "SILICA"
msgstr "Silicio"

msgid "SILICA_MEMBRANE_DESCRIPTION"
msgstr ""

msgid "SIXTEEN_TIMES"
msgstr "x16"

msgid "SIZE_COLON"
msgstr ""

msgid "SLIDESHOW"
msgstr ""

msgid "SLIME_JET"
msgstr ""

#, fuzzy
msgid "SLIME_JET_DESCRIPTION"
msgstr "población:"

#, fuzzy
msgid "SLIME_JET_PROCESSES_DESCRIPTION"
msgstr "población:"

msgid "SMALL_IRON_CHUNK"
msgstr "Pedacito de hierro"

#, fuzzy
msgid "SMALL_PHOSPHATE_CHUNK"
msgstr "Pedacito de hierro"

#, fuzzy
msgid "SMALL_SULFUR_CHUNK"
msgstr "Pedacito de hierro"

msgid "SNOWFLAKE"
msgstr ""

#, fuzzy
msgid "SOCIETY_STAGE"
msgstr "Usá W, A, S y D y el mouse para moverte. E para disparar OxiToxi NT si tenés una vacuola de toxinas. G para activar o desactivar el modo engullir."

msgid "SOUND"
msgstr "Sonido"

msgid "SOUND_TEAM"
msgstr ""

msgid "SOUND_TEAM_LEAD"
msgstr ""

msgid "SOUND_TEAM_LEADS"
msgstr ""

msgid "SPACE"
msgstr "Barra espaciadora"

#, fuzzy
msgid "SPACE_STAGE"
msgstr "Usá W, A, S y D y el mouse para moverte. E para disparar OxiToxi NT si tenés una vacuola de toxinas. G para activar o desactivar el modo engullir."

msgid "SPACE_STRUCTURE_HAS_RESOURCES"
msgstr ""

#, fuzzy
msgid "SPACE_STRUCTURE_NO_EXTRA_DESCRIPTION"
msgstr "población:"

msgid "SPACE_STRUCTURE_WAITING_CONSTRUCTION"
msgstr ""

msgid "SPAWN_AMMONIA"
msgstr "Spawnear amoníaco"

msgid "SPAWN_ENEMY"
msgstr ""

msgid "SPAWN_ENEMY_CHEAT_FAIL"
msgstr ""

msgid "SPAWN_GLUCOSE"
msgstr "Spawnear glucosa"

msgid "SPAWN_PHOSPHATES"
msgstr "Spawnear fosfato"

msgid "SPECIAL_MOUSE_1"
msgstr ""

msgid "SPECIAL_MOUSE_2"
msgstr ""

msgid "SPECIES"
msgstr ""

msgid "SPECIES_COLON"
msgstr ""

msgid "SPECIES_DETAIL_TEXT"
msgstr ""

#, fuzzy
msgid "SPECIES_HAS_A_MUTATION"
msgstr "posee una mutación"

msgid "SPECIES_LIST"
msgstr ""

msgid "SPECIES_MEMBER_IMPACT_ON_POP"
msgstr ""

#, fuzzy
msgid "SPECIES_MEMBER_IMPACT_ON_POPULATION_EXPLANATION"
msgstr "Normal"

msgid "SPECIES_NAME_DOT_DOT_DOT"
msgstr ""

msgid "SPECIES_NAME_TOO_LONG_POPUP"
msgstr ""

msgid "SPECIES_POPULATION"
msgstr ""

msgid "SPECIES_PRESENT"
msgstr ""

#, fuzzy
msgid "SPECIES_TO_FIND"
msgstr "población:"

#, fuzzy
msgid "SPECIES_WITH_POPULATION"
msgstr "población:"

msgid "SPEED"
msgstr ""

msgid "SPEED_COLON"
msgstr ""

#, fuzzy
msgid "SPREAD_TO_PATCHES"
msgstr "propagación debido a \"parches\""

#, fuzzy
msgid "SPRINT"
msgstr "tecla \"Print Screen\""

#, fuzzy
msgid "SPRINT_ACTION_TOOLTIP"
msgstr "Disparar toxina"

msgid "STAGE_MENU_BUTTON_TOOLTIP"
msgstr ""

#, fuzzy
msgid "START"
msgstr "Empezando"

msgid "STARTING"
msgstr "Empezando"

msgid "START_CALIBRATION"
msgstr ""

#, fuzzy
msgid "START_GAME"
msgstr "Fan Arts"

msgid "START_RESEARCH"
msgstr ""

msgid "STATISTICS"
msgstr ""

msgid "STAT_ATP_PRODUCTION_REDUCTION"
msgstr ""

#, fuzzy
msgid "STAT_BASE_MOVEMENT_REDUCTION"
msgstr "Que tanto corres"

msgid "STAT_DAMAGE"
msgstr ""

msgid "STAT_DAMAGE_PER_OXYGEN"
msgstr ""

msgid "STEAM_CLIENT_INIT_FAILED"
msgstr ""

msgid "STEAM_ERROR_ACCOUNT_DOES_NOT_OWN_PRODUCT"
msgstr ""

msgid "STEAM_ERROR_ACCOUNT_READ_ONLY"
msgstr ""

msgid "STEAM_ERROR_ALREADY_UPLOADED"
msgstr ""

msgid "STEAM_ERROR_BANNED"
msgstr ""

msgid "STEAM_ERROR_CLOUD_LIMIT_EXCEEDED"
msgstr ""

msgid "STEAM_ERROR_DUPLICATE_NAME"
msgstr ""

msgid "STEAM_ERROR_FILE_NOT_FOUND"
msgstr ""

msgid "STEAM_ERROR_INSUFFICIENT_PRIVILEGE"
msgstr ""

msgid "STEAM_ERROR_INVALID_PARAMETER"
msgstr ""

msgid "STEAM_ERROR_LOCKING_FAILED"
msgstr ""

msgid "STEAM_ERROR_NOT_LOGGED_IN"
msgstr ""

msgid "STEAM_ERROR_TIMEOUT"
msgstr ""

msgid "STEAM_ERROR_UNAVAILABLE"
msgstr ""

msgid "STEAM_ERROR_UNKNOWN"
msgstr ""

msgid "STEAM_INIT_FAILED"
msgstr ""

#, fuzzy
msgid "STEAM_INIT_FAILED_DESCRIPTION"
msgstr "población:"

msgid "STEAM_TOOLTIP"
msgstr ""

msgid "STEM_CELL_NAME"
msgstr ""

#, fuzzy
msgid "STOP"
msgstr "tecla \"Stop\""

msgid "STORAGE"
msgstr ""

msgid "STORAGE_COLON"
msgstr ""

msgid "STORAGE_STATISTICS_SECONDS_OF_COMPOUND"
msgstr ""

msgid "STORE_LOGGED_IN_AS"
msgstr "Logeado como: {0}"

#, fuzzy
msgid "STRAIN_BAR_TOOLTIP"
msgstr "Disparar toxina"

msgid "STRAIN_BAR_VISIBILITY"
msgstr ""

#, fuzzy
msgid "STRATEGY_STAGES"
msgstr "Usá W, A, S y D y el mouse para moverte. E para disparar OxiToxi NT si tenés una vacuola de toxinas. G para activar o desactivar el modo engullir."

msgid "STRICT_NICHE_COMPETITION"
msgstr ""

msgid "STRUCTURAL"
msgstr ""

msgid "STRUCTURE"
msgstr ""

msgid "STRUCTURE_ASCENSION_GATE"
msgstr ""

msgid "STRUCTURE_DYSON_SWARM"
msgstr ""

msgid "STRUCTURE_HAS_REQUIRED_RESOURCES_TO_BUILD"
msgstr ""

msgid "STRUCTURE_HUNTER_GATHERER_LODGE"
msgstr ""

msgid "STRUCTURE_IN_PROGRESS_CONSTRUCTION"
msgstr ""

msgid "STRUCTURE_REQUIRED_RESOURCES_TO_FINISH"
msgstr ""

msgid "STRUCTURE_SELECTION_MENU_ENTRY"
msgstr ""

msgid "STRUCTURE_SELECTION_MENU_ENTRY_NOT_ENOUGH_RESOURCES"
msgstr ""

msgid "STRUCTURE_SOCIETY_CENTER"
msgstr ""

msgid "STRUCTURE_STEAM_POWERED_FACTORY"
msgstr ""

msgid "SUCCESSFUL_KILL"
msgstr ""

msgid "SUCCESSFUL_SCAVENGE"
msgstr ""

msgid "SUCCESS_BUT_MISSING_ID"
msgstr ""

msgid "SUICIDE_BUTTON_TOOLTIP"
msgstr ""

msgid "SUNLIGHT"
msgstr "Luz solar"

msgid "SUPPORTER_PATRONS"
msgstr ""

msgid "SURVIVAL_TITLE"
msgstr ""

msgid "SWITCH_TO_FRONT_CAMERA"
msgstr ""

msgid "SWITCH_TO_RIGHT_CAMERA"
msgstr ""

msgid "SWITCH_TO_TOP_CAMERA"
msgstr ""

msgid "SYSREQ"
msgstr "REInicia SUBnormal"

msgid "TAB_SECONDARY_SWITCH_LEFT"
msgstr ""

msgid "TAB_SECONDARY_SWITCH_RIGHT"
msgstr ""

msgid "TAB_SWITCH_LEFT"
msgstr ""

msgid "TAB_SWITCH_RIGHT"
msgstr ""

msgid "TAGS_IS_WHITESPACE"
msgstr ""

msgid "TAKE_SCREENSHOT"
msgstr "Hacer una screenshot (captura de pantalla)"

#, fuzzy
msgid "TARGET_TYPE_COLON"
msgstr "anterior:"

msgid "TECHNOLOGY_ASCENSION"
msgstr ""

msgid "TECHNOLOGY_HUNTER_GATHERING"
msgstr ""

msgid "TECHNOLOGY_LEVEL_ADVANCED_SPACE"
msgstr ""

msgid "TECHNOLOGY_LEVEL_INDUSTRIAL"
msgstr ""

msgid "TECHNOLOGY_LEVEL_PRE_SOCIETY"
msgstr ""

msgid "TECHNOLOGY_LEVEL_PRIMITIVE"
msgstr ""

msgid "TECHNOLOGY_LEVEL_SCIFI"
msgstr ""

msgid "TECHNOLOGY_LEVEL_SPACE_AGE"
msgstr ""

msgid "TECHNOLOGY_REQUIRED_LEVEL"
msgstr ""

msgid "TECHNOLOGY_ROCKETRY"
msgstr ""

msgid "TECHNOLOGY_SIMPLE_STONE_TOOLS"
msgstr ""

msgid "TECHNOLOGY_SOCIETY_CENTER"
msgstr ""

msgid "TECHNOLOGY_STEAM_POWER"
msgstr ""

msgid "TECHNOLOGY_UNLOCKED_NOTICE"
msgstr ""

msgid "TEMPERATURE"
msgstr ""

msgid "TEMPERATURE_SHORT"
msgstr ""

#, fuzzy
msgid "TEMPERATURE_TOLERANCE_TOOLTIP"
msgstr ""
"Esta sección muestra el balance total de ATP (energía) de la célula actual.\n"
"Para poder sobrevivir, el balance tiene que ser positivo. Para las célular sésiles se puede considerar el balance positivo con el movimiento excluído.\n"
"El menú desplegable de ahí abajo lo podés usar para chequear que pasaría si la célula no tuviese ningún recurso disponible para poder crear ATP.\n"
"Por ejemplo, algunas células solo pueden mantener un balance de ATP positivo cuando tienen múltiples tipos de componentes de los que pueden crear ATP al mísmo tiempo.\n"
"Ese tipo de células son más difíciles de jugar porque requieren que almacenes varios tipos de componentes al mísmo tiempo para poder sobrevivir."

msgid "TESTING_TEAM"
msgstr ""

msgid "THANKS_FOR_BUYING_THRIVE_2"
msgstr ""

msgid "THANKS_FOR_PLAYING"
msgstr ""

msgid "THANK_YOU_TITLE"
msgstr ""

msgid "THEORY_TEAM"
msgstr ""

msgid "THERMOPLAST"
msgstr ""

msgid "THERMOPLAST_DESCRIPTION"
msgstr ""

msgid "THERMOPLAST_PROCESSES_DESCRIPTION"
msgstr ""

msgid "THERMOSYNTHASE"
msgstr ""

#, fuzzy
msgid "THERMOSYNTHASE_DESCRIPTION"
msgstr "población:"

msgid "THERMOSYNTHASE_PROCESSES_DESCRIPTION"
msgstr ""

#, fuzzy
msgid "THERMOSYNTHESIS"
msgstr "Fotosíntesis"

msgid "THE_DISTURBANCE"
msgstr ""

#, fuzzy
msgid "THE_PATCH_MAP_BUTTON"
msgstr "Quimioplastia"

#, fuzzy
msgid "THE_WORLD_TITLE"
msgstr "\" {0} \" - {1}"

msgid "THIS_IS_LOCAL_MOD"
msgstr ""

msgid "THIS_IS_WORKSHOP_MOD"
msgstr ""

msgid "THREADS"
msgstr ""

msgid "THRIVEOPEDIA"
msgstr ""

msgid "THRIVEOPEDIA_CURRENT_WORLD_PAGE_TITLE"
msgstr ""

msgid "THRIVEOPEDIA_EVOLUTIONARY_TREE_PAGE_TITLE"
msgstr ""

msgid "THRIVEOPEDIA_HINT_IN_GAME"
msgstr ""

msgid "THRIVEOPEDIA_HOME_INFO"
msgstr ""

msgid "THRIVEOPEDIA_HOME_PAGE_TITLE"
msgstr ""

msgid "THRIVEOPEDIA_MUSEUM_PAGE_TITLE"
msgstr ""

msgid "THRIVEOPEDIA_PATCH_MAP_PAGE_TITLE"
msgstr ""

msgid "THRIVE_LICENSES"
msgstr ""

msgid "THYLAKOIDS"
msgstr "Tilacoides"

msgid "THYLAKOIDS_DESCRIPTION"
msgstr ""

msgid "TIDEPOOL"
msgstr "Aguazal"

msgid "TIMELINE"
msgstr ""

msgid "TIMELINE_GLOBAL_FILTER_TOOLTIP"
msgstr ""

msgid "TIMELINE_LOCAL_FILTER_TOOLTIP"
msgstr ""

#, fuzzy
msgid "TIMELINE_NICHE_FILL"
msgstr "Han emergido para rellenar únicamente mas tumbas"

msgid "TIMELINE_PLAYER_MIGRATED"
msgstr ""

msgid "TIMELINE_PLAYER_MIGRATED_TO"
msgstr ""

#, fuzzy
msgid "TIMELINE_SELECTION_PRESSURE_SPLIT"
msgstr "emergieron debido a la selección natural"

#, fuzzy
msgid "TIMELINE_SPECIES_BECAME_MULTICELLULAR"
msgstr ""
"Estructuras Procarioticas\n"
"\n"
"Citoplasma: Tiene espacio de almacenamiento y hace glicólisis (produce un poco de ATP).\n"
"\n"
"Metabolosomas: Convierten sulfuro de hidrógeno en glucosa a la mitad de la eficiencia de los quimioplastos, pero también hacen glicólisis.\n"
"\n"
"Tilacoides: Producen un tercio de la cantidad de glucosa de un cloroplasto, pero hace glicólisis.\n"
"\n"
"Rusticianina: Convierte el hierro en ATP.\n"
"\n"
"Nitrogenasa: Convierte el nitrógeno atmosférico en amoníaco y consume ATP."

msgid "TIMELINE_SPECIES_EXTINCT"
msgstr ""

msgid "TIMELINE_SPECIES_EXTINCT_LOCAL"
msgstr ""

#, fuzzy
msgid "TIMELINE_SPECIES_FOLLOWED"
msgstr "Han emergido para rellenar únicamente mas tumbas"

msgid "TIMELINE_SPECIES_MIGRATED_FROM"
msgstr ""

msgid "TIMELINE_SPECIES_MIGRATED_TO"
msgstr ""

msgid "TIMELINE_SPECIES_POPULATION_DECREASE"
msgstr ""

msgid "TIMELINE_SPECIES_POPULATION_INCREASE"
msgstr ""

msgid "TIME_INDICATOR_TOOLTIP"
msgstr ""

msgid "TIME_OF_DAY"
msgstr ""

#, fuzzy
msgid "TITLE_COLON"
msgstr "población:"

msgid "TOGGLE_BINDING"
msgstr "Activar vinculación"

#, fuzzy
msgid "TOGGLE_BINDING_TOOLTIP"
msgstr "Activar vinculación"

#, fuzzy
msgid "TOGGLE_DEBUG_PANEL"
msgstr "Activar/Desactivar engullir"

msgid "TOGGLE_ENGULF"
msgstr "Activar/Desactivar engullir"

#, fuzzy
msgid "TOGGLE_ENGULF_TOOLTIP"
msgstr "Activar/Desactivar engullir"

#, fuzzy
msgid "TOGGLE_FAST_MODE"
msgstr "Activar/Desactivar ver los FPS en la pantalla"

#, fuzzy
msgid "TOGGLE_FPS"
msgstr "Activar/Desactivar ver los FPS en la pantalla"

msgid "TOGGLE_FULLSCREEN"
msgstr "Activar/Desactivar pantalla completa"

#, fuzzy
msgid "TOGGLE_HEAT_VIEW_TOOLTIP"
msgstr "Activar/Desactivar engullir"

msgid "TOGGLE_HUD_HIDE"
msgstr "Activar/Desactivar HUD (Lo de los ambiente, componentes, etc)"

#, fuzzy
msgid "TOGGLE_INVENTORY"
msgstr "Activar vinculación"

#, fuzzy
msgid "TOGGLE_METRICS"
msgstr "Activar/Desactivar ver los FPS en la pantalla"

#, fuzzy
msgid "TOGGLE_MUCOCYST_DEFENCE"
msgstr "Activar/Desactivar pantalla completa"

msgid "TOGGLE_NAVIGATION_TREE"
msgstr ""

msgid "TOGGLE_PAUSE"
msgstr ""

msgid "TOGGLE_UNBINDING"
msgstr "Desvincular"

msgid "TOLERANCES_TOO_HIGH_PRESSURE"
msgstr ""

msgid "TOLERANCES_TOO_HIGH_TEMPERATURE"
msgstr ""

msgid "TOLERANCES_TOO_LOW_OXYGEN_PROTECTION"
msgstr ""

#, fuzzy
msgid "TOLERANCES_TOO_LOW_PRESSURE"
msgstr "Nubes de componentes"

msgid "TOLERANCES_TOO_LOW_TEMPERATURE"
msgstr ""

msgid "TOLERANCES_TOO_LOW_UV_PROTECTION"
msgstr ""

msgid "TOLERANCES_UNSUITABLE_DEBUFFS"
msgstr ""

#, fuzzy
msgid "TOLERANCE_FROM_ORGANELLES_TOOLTIP"
msgstr ""
"Esta sección muestra el balance total de ATP (energía) de la célula actual.\n"
"Para poder sobrevivir, el balance tiene que ser positivo. Para las célular sésiles se puede considerar el balance positivo con el movimiento excluído.\n"
"El menú desplegable de ahí abajo lo podés usar para chequear que pasaría si la célula no tuviese ningún recurso disponible para poder crear ATP.\n"
"Por ejemplo, algunas células solo pueden mantener un balance de ATP positivo cuando tienen múltiples tipos de componentes de los que pueden crear ATP al mísmo tiempo.\n"
"Ese tipo de células son más difíciles de jugar porque requieren que almacenes varios tipos de componentes al mísmo tiempo para poder sobrevivir."

msgid "TOLERANCE_RANGE_LABEL"
msgstr ""

msgid "TOOLS"
msgstr "Herramientas"

msgid "TOOL_HAND_AXE"
msgstr ""

msgid "TOO_LARGE_PRESSURE_RANGE"
msgstr ""

msgid "TOO_MANY_RECENT_VERSIONS_TO_SHOW"
msgstr ""

#, fuzzy
msgid "TOTAL_GATHERED_ENERGY_COLON"
msgstr "anterior:"

msgid "TOTAL_SAVES"
msgstr ""

msgid "TOXIN_CHANNEL_INHIBITOR"
msgstr "Bloqueador de canales"

#, fuzzy
msgid "TOXIN_CHANNEL_INHIBITOR_DESCRIPTION"
msgstr "población:"

#, fuzzy
msgid "TOXIN_COMPOUND"
msgstr "Nubes de componentes"

#, fuzzy
msgid "TOXIN_CYTOTOXIN"
msgstr "Disparar toxina"

#, fuzzy
msgid "TOXIN_CYTOTOXIN_DESCRIPTION"
msgstr "población:"

msgid "TOXIN_FIRE_RATE_TOXICITY_COLON"
msgstr ""

#, fuzzy
msgid "TOXIN_MACROLIDE"
msgstr ""
"Vacuola de\n"
"Toxinas"

#, fuzzy
msgid "TOXIN_MACROLIDE_DESCRIPTION"
msgstr "población:"

msgid "TOXIN_OXYGEN_METABOLISM_INHIBITOR"
msgstr ""

msgid "TOXIN_OXYGEN_METABOLISM_INHIBITOR_DESCRIPTION"
msgstr ""

#, fuzzy
msgid "TOXIN_OXYTOXY_DESCRIPTION"
msgstr "población:"

msgid "TOXIN_PREFER_FIRE_RATE"
msgstr ""

msgid "TOXIN_PREFER_TOXICITY"
msgstr ""

msgid "TOXIN_PROPERTIES_HEADING"
msgstr ""

msgid "TOXIN_RESISTANCE"
msgstr ""

#, fuzzy
msgid "TOXIN_TOXICITY_CUSTOMIZATION_TOOLTIP"
msgstr "Normal"

#, fuzzy
msgid "TOXIN_TYPE_COLON"
msgstr "población:"

#, fuzzy
msgid "TOXIN_TYPE_CUSTOMIZATION_EXPLANATION"
msgstr "Normal"

#, fuzzy
msgid "TOXIN_VACUOLE"
msgstr ""
"Vacuola de\n"
"Toxinas"

msgid "TOXIN_VACUOLE_DESCRIPTION"
msgstr ""

msgid "TOXIN_VACUOLE_PROCESSES_DESCRIPTION"
msgstr ""

#, fuzzy
msgid "TOXISOME"
msgstr "Oxitocina"

#, fuzzy
msgid "TOXISOME_DESCRIPTION"
msgstr "población:"

msgid "TRANSLATORS"
msgstr ""

msgid "TRANSPARENCY"
msgstr ""

#, fuzzy
msgid "TRILLION_ABBREVIATION"
msgstr "{0} B"

msgid "TRY_FOSSILISING_SOME_SPECIES"
msgstr ""

msgid "TRY_MAKING_A_SAVE"
msgstr ""

msgid "TRY_TAKING_SOME_SCREENSHOTS"
msgstr ""

msgid "TUTORIAL"
msgstr ""

#, fuzzy
msgid "TUTORIAL_ALL_NOT_ENABLED_EXPLANATION"
msgstr "población:"

#, fuzzy
msgid "TUTORIAL_MICROBE_EDITOR_ATP_BALANCE_INTRO"
msgstr "Usá W, A, S y D y el mouse para moverte. E para disparar OxiToxi NT si tenés una vacuola de toxinas. G para activar o desactivar el modo engullir."

msgid "TUTORIAL_MICROBE_EDITOR_AUTO-EVO_PREDICTION"
msgstr ""

#, fuzzy
msgid "TUTORIAL_MICROBE_EDITOR_CELL_TEXT"
msgstr ""
"Estructuras Procarioticas\n"
"\n"
"Citoplasma: Tiene espacio de almacenamiento y hace glicólisis (produce un poco de ATP).\n"
"\n"
"Metabolosomas: Convierten sulfuro de hidrógeno en glucosa a la mitad de la eficiencia de los quimioplastos, pero también hacen glicólisis.\n"
"\n"
"Tilacoides: Producen un tercio de la cantidad de glucosa de un cloroplasto, pero hace glicólisis.\n"
"\n"
"Rusticianina: Convierte el hierro en ATP.\n"
"\n"
"Nitrogenasa: Convierte el nitrógeno atmosférico en amoníaco y consume ATP."

#, fuzzy
msgid "TUTORIAL_MICROBE_EDITOR_CHEMORECEPTOR"
msgstr ""
"Estructuras Procarioticas\n"
"\n"
"Citoplasma: Tiene espacio de almacenamiento y hace glicólisis (produce un poco de ATP).\n"
"\n"
"Metabolosomas: Convierten sulfuro de hidrógeno en glucosa a la mitad de la eficiencia de los quimioplastos, pero también hacen glicólisis.\n"
"\n"
"Tilacoides: Producen un tercio de la cantidad de glucosa de un cloroplasto, pero hace glicólisis.\n"
"\n"
"Rusticianina: Convierte el hierro en ATP.\n"
"\n"
"Nitrogenasa: Convierte el nitrógeno atmosférico en amoníaco y consume ATP."

#, fuzzy
msgid "TUTORIAL_MICROBE_EDITOR_COMPOUND_BALANCES"
msgstr "Usá W, A, S y D y el mouse para moverte. E para disparar OxiToxi NT si tenés una vacuola de toxinas. G para activar o desactivar el modo engullir."

#, fuzzy
msgid "TUTORIAL_MICROBE_EDITOR_DIGESTION_STAT"
msgstr ""
"Estructuras Procarioticas\n"
"\n"
"Citoplasma: Tiene espacio de almacenamiento y hace glicólisis (produce un poco de ATP).\n"
"\n"
"Metabolosomas: Convierten sulfuro de hidrógeno en glucosa a la mitad de la eficiencia de los quimioplastos, pero también hacen glicólisis.\n"
"\n"
"Tilacoides: Producen un tercio de la cantidad de glucosa de un cloroplasto, pero hace glicólisis.\n"
"\n"
"Rusticianina: Convierte el hierro en ATP.\n"
"\n"
"Nitrogenasa: Convierte el nitrógeno atmosférico en amoníaco y consume ATP."

#, fuzzy
msgid "TUTORIAL_MICROBE_EDITOR_ENDING_TEXT"
msgstr "Usá W, A, S y D y el mouse para moverte. E para disparar OxiToxi NT si tenés una vacuola de toxinas. G para activar o desactivar el modo engullir."

#, fuzzy
msgid "TUTORIAL_MICROBE_EDITOR_FLAGELLUM"
msgstr ""
"Estructuras Procarioticas\n"
"\n"
"Citoplasma: Tiene espacio de almacenamiento y hace glicólisis (produce un poco de ATP).\n"
"\n"
"Metabolosomas: Convierten sulfuro de hidrógeno en glucosa a la mitad de la eficiencia de los quimioplastos, pero también hacen glicólisis.\n"
"\n"
"Tilacoides: Producen un tercio de la cantidad de glucosa de un cloroplasto, pero hace glicólisis.\n"
"\n"
"Rusticianina: Convierte el hierro en ATP.\n"
"\n"
"Nitrogenasa: Convierte el nitrógeno atmosférico en amoníaco y consume ATP."

#, fuzzy
msgid "TUTORIAL_MICROBE_EDITOR_FOOD_CHAIN"
msgstr "Usá W, A, S y D y el mouse para moverte. E para disparar OxiToxi NT si tenés una vacuola de toxinas. G para activar o desactivar el modo engullir."

#, fuzzy
msgid "TUTORIAL_MICROBE_EDITOR_MIGRATION"
msgstr ""
"Estructuras Procarioticas\n"
"\n"
"Citoplasma: Tiene espacio de almacenamiento y hace glicólisis (produce un poco de ATP).\n"
"\n"
"Metabolosomas: Convierten sulfuro de hidrógeno en glucosa a la mitad de la eficiencia de los quimioplastos, pero también hacen glicólisis.\n"
"\n"
"Tilacoides: Producen un tercio de la cantidad de glucosa de un cloroplasto, pero hace glicólisis.\n"
"\n"
"Rusticianina: Convierte el hierro en ATP.\n"
"\n"
"Nitrogenasa: Convierte el nitrógeno atmosférico en amoníaco y consume ATP."

#, fuzzy
msgid "TUTORIAL_MICROBE_EDITOR_MODIFY_ORGANELLE"
msgstr ""
"Estructuras Procarioticas\n"
"\n"
"Citoplasma: Tiene espacio de almacenamiento y hace glicólisis (produce un poco de ATP).\n"
"\n"
"Metabolosomas: Convierten sulfuro de hidrógeno en glucosa a la mitad de la eficiencia de los quimioplastos, pero también hacen glicólisis.\n"
"\n"
"Tilacoides: Producen un tercio de la cantidad de glucosa de un cloroplasto, pero hace glicólisis.\n"
"\n"
"Rusticianina: Convierte el hierro en ATP.\n"
"\n"
"Nitrogenasa: Convierte el nitrógeno atmosférico en amoníaco y consume ATP."

#, fuzzy
msgid "TUTORIAL_MICROBE_EDITOR_NEGATIVE_ATP_BALANCE"
msgstr "Usá W, A, S y D y el mouse para moverte. E para disparar OxiToxi NT si tenés una vacuola de toxinas. G para activar o desactivar el modo engullir."

#, fuzzy
msgid "TUTORIAL_MICROBE_EDITOR_NO_CHANGES_MADE"
msgstr "Usá W, A, S y D y el mouse para moverte. E para disparar OxiToxi NT si tenés una vacuola de toxinas. G para activar o desactivar el modo engullir."

#, fuzzy
msgid "TUTORIAL_MICROBE_EDITOR_OPEN_TOLERANCES"
msgstr "Usá W, A, S y D y el mouse para moverte. E para disparar OxiToxi NT si tenés una vacuola de toxinas. G para activar o desactivar el modo engullir."

msgid "TUTORIAL_MICROBE_EDITOR_PATCH_TEXT"
msgstr ""

msgid "TUTORIAL_MICROBE_EDITOR_REMOVE_ORGANELLE_TEXT"
msgstr ""

msgid "TUTORIAL_MICROBE_EDITOR_SELECT_ORGANELLE_TEXT"
msgstr ""

msgid "TUTORIAL_MICROBE_EDITOR_STAY_SMALL"
msgstr ""

#, fuzzy
msgid "TUTORIAL_MICROBE_EDITOR_TOLERANCES_TAB"
msgstr "Usá W, A, S y D y el mouse para moverte. E para disparar OxiToxi NT si tenés una vacuola de toxinas. G para activar o desactivar el modo engullir."

#, fuzzy
msgid "TUTORIAL_MICROBE_STAGE_EDITOR_BUTTON_TUTORIAL"
msgstr "Usá W, A, S y D y el mouse para moverte. E para disparar OxiToxi NT si tenés una vacuola de toxinas. G para activar o desactivar el modo engullir."

#, fuzzy
msgid "TUTORIAL_MICROBE_STAGE_ENGULFED_TEXT"
msgstr "Usá W, A, S y D y el mouse para moverte. E para disparar OxiToxi NT si tenés una vacuola de toxinas. G para activar o desactivar el modo engullir."

#, fuzzy
msgid "TUTORIAL_MICROBE_STAGE_ENGULFMENT_FULL_TEXT"
msgstr "Usá W, A, S y D y el mouse para moverte. E para disparar OxiToxi NT si tenés una vacuola de toxinas. G para activar o desactivar el modo engullir."

#, fuzzy
msgid "TUTORIAL_MICROBE_STAGE_ENGULFMENT_TEXT"
msgstr "Usá W, A, S y D y el mouse para moverte. E para disparar OxiToxi NT si tenés una vacuola de toxinas. G para activar o desactivar el modo engullir."

#, fuzzy
msgid "TUTORIAL_MICROBE_STAGE_ENVIRONMENT_PANEL"
msgstr "Usá W, A, S y D y el mouse para moverte. E para disparar OxiToxi NT si tenés una vacuola de toxinas. G para activar o desactivar el modo engullir."

#, fuzzy
msgid "TUTORIAL_MICROBE_STAGE_HELP_MENU_AND_ZOOM"
msgstr "Usá W, A, S y D y el mouse para moverte. E para disparar OxiToxi NT si tenés una vacuola de toxinas. G para activar o desactivar el modo engullir."

#, fuzzy
msgid "TUTORIAL_MICROBE_STAGE_LEAVE_COLONY_TEXT"
msgstr "Usá W, A, S y D y el mouse para moverte. E para disparar OxiToxi NT si tenés una vacuola de toxinas. G para activar o desactivar el modo engullir."

#, fuzzy
msgid "TUTORIAL_MICROBE_STAGE_MEMBER_DIED"
msgstr "Usá W, A, S y D y el mouse para moverte. E para disparar OxiToxi NT si tenés una vacuola de toxinas. G para activar o desactivar el modo engullir."

#, fuzzy
msgid "TUTORIAL_MICROBE_STAGE_OPEN_PROCESS_PANEL"
msgstr "Usá W, A, S y D y el mouse para moverte. E para disparar OxiToxi NT si tenés una vacuola de toxinas. G para activar o desactivar el modo engullir."

#, fuzzy
msgid "TUTORIAL_MICROBE_STAGE_PAUSING"
msgstr "Usá W, A, S y D y el mouse para moverte. E para disparar OxiToxi NT si tenés una vacuola de toxinas. G para activar o desactivar el modo engullir."

#, fuzzy
msgid "TUTORIAL_MICROBE_STAGE_PROCESS_PANEL"
msgstr "Usá W, A, S y D y el mouse para moverte. E para disparar OxiToxi NT si tenés una vacuola de toxinas. G para activar o desactivar el modo engullir."

#, fuzzy
msgid "TUTORIAL_MICROBE_STAGE_REPRODUCE_TEXT"
msgstr "Usá W, A, S y D y el mouse para moverte. E para disparar OxiToxi NT si tenés una vacuola de toxinas. G para activar o desactivar el modo engullir."

#, fuzzy
msgid "TUTORIAL_MICROBE_STAGE_RESOURCE_SPLIT"
msgstr "Usá W, A, S y D y el mouse para moverte. E para disparar OxiToxi NT si tenés una vacuola de toxinas. G para activar o desactivar el modo engullir."

#, fuzzy
msgid "TUTORIAL_MICROBE_STAGE_UNBIND_TEXT"
msgstr "Usá W, A, S y D y el mouse para moverte. E para disparar OxiToxi NT si tenés una vacuola de toxinas. G para activar o desactivar el modo engullir."

#, fuzzy
msgid "TUTORIAL_MULTICELLULAR_STAGE_WELCOME"
msgstr "Poner organela"

msgid "TUTORIAL_VIEW_NOW"
msgstr ""

msgid "TWO_TIMES"
msgstr "x2"

msgid "TYPE_COLON"
msgstr ""

msgid "UNAPPLIED_MOD_CHANGES"
msgstr ""

msgid "UNAPPLIED_MOD_CHANGES_DESCRIPTION"
msgstr ""

msgid "UNBIND_ALL"
msgstr "Desvincular a todos"

#, fuzzy
msgid "UNBIND_ALL_TOOLTIP"
msgstr "Desvincular a todos"

msgid "UNBIND_HELP_TEXT"
msgstr ""

msgid "UNCERTAIN_VERSION_WARNING"
msgstr ""

msgid "UNDERWATERCAVE"
msgstr "Cueva marítima"

#, fuzzy
msgid "UNDERWATER_VENT_ERUPTION"
msgstr "Cueva marítima"

#, fuzzy
msgid "UNDERWATER_VENT_ERUPTION_IN"
msgstr "Cueva marítima"

#, fuzzy
msgid "UNDISCOVERED_ORGANELLES"
msgstr "Mover organela"

#, fuzzy
msgid "UNDISCOVERED_PATCH"
msgstr "Cancelar acción actual"

msgid "UNDO"
msgstr "Deshacer"

msgid "UNDO_THE_LAST_ACTION"
msgstr ""

#, fuzzy
msgid "UNIT_ACTION_CONSTRUCT"
msgstr "Depredación de {0}"

msgid "UNIT_ACTION_MOVE"
msgstr ""

msgid "UNIT_ADVANCED_SPACESHIP"
msgstr ""

msgid "UNIT_SIMPLE_ROCKET"
msgstr ""

msgid "UNKNOWN"
msgstr ""

#, fuzzy
msgid "UNKNOWN_DISPLAY_DRIVER"
msgstr "Barrita de habilidades (recomendado)"

msgid "UNKNOWN_MOUSE"
msgstr ""

#, fuzzy
msgid "UNKNOWN_ORGANELLE_SYMBOL"
msgstr "Poner organela"

msgid "UNKNOWN_PATCH"
msgstr ""

#, fuzzy
msgid "UNKNOWN_SHORT"
msgstr "Cancelar acción actual"

msgid "UNKNOWN_VERSION"
msgstr ""

msgid "UNKNOWN_WORKSHOP_ID"
msgstr ""

#, fuzzy
msgid "UNLIMIT_GROWTH_SPEED"
msgstr "Normal"

#, fuzzy
msgid "UNLOCKED_NEW_ORGANELLE"
msgstr "Poner organela"

#, fuzzy
msgid "UNLOCK_ALL_ORGANELLES"
msgstr "Poner organela"

msgid "UNLOCK_CONDITION_ATP_PRODUCTION_ABOVE"
msgstr ""

msgid "UNLOCK_CONDITION_COMPOUND_IS_ABOVE"
msgstr ""

msgid "UNLOCK_CONDITION_COMPOUND_IS_BELOW"
msgstr ""

msgid "UNLOCK_CONDITION_COMPOUND_IS_BETWEEN"
msgstr ""

msgid "UNLOCK_CONDITION_DIGESTED_MICROBES_ABOVE"
msgstr ""

msgid "UNLOCK_CONDITION_ENGULFED_MICROBES_ABOVE"
msgstr ""

msgid "UNLOCK_CONDITION_EXCESS_ATP_ABOVE"
msgstr ""

#, fuzzy
msgid "UNLOCK_CONDITION_PLAYER_DAMAGE_RECEIVED"
msgstr "población:"

#, fuzzy
msgid "UNLOCK_CONDITION_PLAYER_DAMAGE_RECEIVED_SOURCE"
msgstr "población:"

msgid "UNLOCK_CONDITION_PLAYER_DEATH_COUNT_ABOVE"
msgstr ""

msgid "UNLOCK_CONDITION_REPRODUCED_WITH"
msgstr ""

msgid "UNLOCK_CONDITION_REPRODUCED_WITH_IN_A_ROW"
msgstr ""

msgid "UNLOCK_CONDITION_REPRODUCE_IN_BIOME"
msgstr ""

#, fuzzy
msgid "UNLOCK_CONDITION_SPEED_BELOW"
msgstr "población:"

msgid "UNLOCK_WITH_ANY_OF_FOLLOWING"
msgstr ""

msgid "UNSAVED_CHANGE_WARNING"
msgstr ""

msgid "UNTITLED"
msgstr ""

msgid "UPGRADE_CILIA_PULL"
msgstr ""

#, fuzzy
msgid "UPGRADE_CILIA_PULL_DESCRIPTION"
msgstr "población:"

msgid "UPGRADE_COST"
msgstr ""

#, fuzzy
msgid "UPGRADE_DESCRIPTION_NONE"
msgstr "población:"

msgid "UPGRADE_NAME_NONE"
msgstr ""

#, fuzzy
msgid "UPGRADE_PILUS_INJECTISOME"
msgstr "población:"

#, fuzzy
msgid "UPGRADE_PILUS_INJECTISOME_DESCRIPTION"
msgstr "población:"

msgid "UPGRADE_SLIME_JET_MUCOCYST"
msgstr ""

#, fuzzy
msgid "UPGRADE_SLIME_JET_MUCOCYST_DESCRIPTION"
msgstr "población:"

msgid "UPLOAD"
msgstr ""

msgid "UPLOADING_DOT_DOT_DOT"
msgstr ""

msgid "UPLOAD_SUCCEEDED"
msgstr ""

msgid "UPSCALE_BILINEAR"
msgstr ""

msgid "UPSCALE_FSR_1"
msgstr ""

msgid "UPSCALE_FSR_22"
msgstr ""

msgid "UPSCALE_SHARPENING_FSR"
msgstr ""

msgid "USED_LIBRARIES_LICENSES"
msgstr ""

msgid "USED_RENDERER_NAME"
msgstr ""

msgid "USES_FEATURE"
msgstr ""

msgid "USE_AUTO_HARMONY"
msgstr ""

msgid "USE_AUTO_HARMONY_TOOLTIP"
msgstr ""

msgid "USE_A_CUSTOM_USERNAME"
msgstr ""

msgid "USE_DISK_CACHE"
msgstr ""

msgid "USE_MANUAL_THREAD_COUNT"
msgstr ""

msgid "USE_MANUAL_THREAD_COUNT_NATIVE"
msgstr ""

msgid "USE_VIRTUAL_WINDOW_SIZE"
msgstr ""

#, fuzzy
msgid "UV_PROTECTION"
msgstr "Predicción del Auto-evo"

#, fuzzy
msgid "UV_TOLERANCE_TOOLTIP"
msgstr ""
"Esta sección muestra el balance total de ATP (energía) de la célula actual.\n"
"Para poder sobrevivir, el balance tiene que ser positivo. Para las célular sésiles se puede considerar el balance positivo con el movimiento excluído.\n"
"El menú desplegable de ahí abajo lo podés usar para chequear que pasaría si la célula no tuviese ningún recurso disponible para poder crear ATP.\n"
"Por ejemplo, algunas células solo pueden mantener un balance de ATP positivo cuando tienen múltiples tipos de componentes de los que pueden crear ATP al mísmo tiempo.\n"
"Ese tipo de células son más difíciles de jugar porque requieren que almacenes varios tipos de componentes al mísmo tiempo para poder sobrevivir."

msgid "VACUOLE"
msgstr "Vacuola"

msgid "VACUOLE_DESCRIPTION"
msgstr ""

msgid "VACUOLE_IS_SPECIALIZED"
msgstr ""

#, fuzzy
msgid "VACUOLE_NOT_SPECIALIZED_DESCRIPTION"
msgstr "población:"

msgid "VACUOLE_PROCESSES_DESCRIPTION"
msgstr ""

#, fuzzy
msgid "VACUOLE_SPECIALIZED_DESCRIPTION"
msgstr "población:"

msgid "VALUE_WITH_UNIT"
msgstr ""

msgid "VERSION_COLON"
msgstr ""

#, fuzzy
msgid "VERTICAL_COLON"
msgstr "población:"

#, fuzzy
msgid "VERTICAL_WITH_AXIS_NAME_COLON"
msgstr "Nuevo Juego"

msgid "VIDEO_MEMORY"
msgstr ""

msgid "VIDEO_MEMORY_MIB"
msgstr ""

msgid "VIEWER"
msgstr ""

msgid "VIEW_ALL"
msgstr ""

#, fuzzy
msgid "VIEW_CELL_PROCESSES"
msgstr "población:"

msgid "VIEW_ONLINE"
msgstr ""

#, fuzzy
msgid "VIEW_PATCH_MICHES"
msgstr "Quimioplastia"

msgid "VIEW_PATCH_NOTES"
msgstr ""

#, fuzzy
msgid "VIEW_PATCH_NOTES_TOOLTIP"
msgstr "\" {0} \" - {1}"

msgid "VIEW_PENDING_ACTIONS"
msgstr ""

msgid "VIEW_SOURCE_CODE"
msgstr ""

msgid "VIEW_TEXT_REPORT"
msgstr ""

msgid "VIP_PATRONS"
msgstr ""

msgid "VISIBLE"
msgstr ""

msgid "VISIBLE_WHEN_CLOSE_TO_FULL"
msgstr ""

msgid "VISIBLE_WHEN_OVER_ZERO"
msgstr ""

msgid "VISIT_SUGGESTIONS_SITE"
msgstr ""

msgid "VOLCANIC_VENT"
msgstr "Respiradero volcánico"

msgid "VOLUMEDOWN"
msgstr "Bajar volumen"

msgid "VOLUMEMUTE"
msgstr "Mutear volumen"

msgid "VOLUMEUP"
msgstr "Subir Volumen"

msgid "VSYNC"
msgstr "VSync"

msgid "WAITING_FOR_AUTO_EVO"
msgstr ""

msgid "WELCOME_TO_THRIVEOPEDIA"
msgstr ""

msgid "WENT_EXTINCT_FROM_PLANET"
msgstr "se ha ido a extinto por completo"

msgid "WENT_EXTINCT_IN"
msgstr "se fueron extintos el {0}"

msgid "WHEEL_DOWN"
msgstr ""

msgid "WHEEL_LEFT"
msgstr ""

msgid "WHEEL_RIGHT"
msgstr ""

msgid "WHEEL_UP"
msgstr ""

msgid "WIKI"
msgstr ""

#, fuzzy
msgid "WIKI_2D"
msgstr "Poner organela"

#, fuzzy
msgid "WIKI_3D"
msgstr "Poner organela"

#, fuzzy
msgid "WIKI_3D_COMMA_SANDBOX"
msgstr "Cloroplasto"

#, fuzzy
msgid "WIKI_3D_COMMA_STRATEGY"
msgstr "Cloroplasto"

#, fuzzy
msgid "WIKI_3D_COMMA_STRATEGY_COMMA_SPACE"
msgstr "Cloroplasto"

msgid "WIKI_8_BRACKET_16"
msgstr ""

#, fuzzy
msgid "WIKI_ASCENSION"
msgstr "Rusticianina"

#, fuzzy
msgid "WIKI_ASCENSION_CURRENT_DEVELOPMENT"
msgstr ""
"Agente de \n"
"vinculación"

#, fuzzy
msgid "WIKI_ASCENSION_FEATURES"
msgstr "Rusticianina"

#, fuzzy
msgid "WIKI_ASCENSION_INTRO"
msgstr "Rusticianina"

#, fuzzy
msgid "WIKI_ASCENSION_OVERVIEW"
msgstr "Rusticianina"

#, fuzzy
msgid "WIKI_ASCENSION_TRANSITIONS"
msgstr ""
"Agente de \n"
"vinculación"

#, fuzzy
msgid "WIKI_ASCENSION_UI"
msgstr "Rusticianina"

#, fuzzy
msgid "WIKI_AWAKENING_STAGE_CURRENT_DEVELOPMENT"
msgstr ""
"Agente de \n"
"vinculación"

#, fuzzy
msgid "WIKI_AWAKENING_STAGE_FEATURES"
msgstr "Recién levantado"

#, fuzzy
msgid "WIKI_AWAKENING_STAGE_INTRO"
msgstr ""
"Agente de \n"
"vinculación"

#, fuzzy
msgid "WIKI_AWAKENING_STAGE_OVERVIEW"
msgstr "Recién levantado"

#, fuzzy
msgid "WIKI_AWAKENING_STAGE_TRANSITIONS"
msgstr "Recién levantado"

#, fuzzy
msgid "WIKI_AWAKENING_STAGE_UI"
msgstr "Recién levantado"

#, fuzzy
msgid "WIKI_AWARE_STAGE_CURRENT_DEVELOPMENT"
msgstr ""
"Agente de \n"
"vinculación"

#, fuzzy
msgid "WIKI_AWARE_STAGE_FEATURES"
msgstr "Despierto"

#, fuzzy
msgid "WIKI_AWARE_STAGE_INTRO"
msgstr "Nitrogenasa"

#, fuzzy
msgid "WIKI_AWARE_STAGE_OVERVIEW"
msgstr "Despierto"

#, fuzzy
msgid "WIKI_AWARE_STAGE_TRANSITIONS"
msgstr "Nitrogenasa"

#, fuzzy
msgid "WIKI_AWARE_STAGE_UI"
msgstr "Despierto"

#, fuzzy
msgid "WIKI_AXON_EFFECTS"
msgstr "Tilacoides"

#, fuzzy
msgid "WIKI_AXON_INTRO"
msgstr "Rusticianina"

#, fuzzy
msgid "WIKI_AXON_MODIFICATIONS"
msgstr ""
"Hay un conflicto con el control {0}\n"
"Queres quitarlo de la esa tecla de {1}?"

#, fuzzy
msgid "WIKI_AXON_PROCESSES"
msgstr "Mitocondria"

#, fuzzy
msgid "WIKI_AXON_REQUIREMENTS"
msgstr "población:"

#, fuzzy
msgid "WIKI_AXON_SCIENTIFIC_BACKGROUND"
msgstr "población:"

#, fuzzy
msgid "WIKI_AXON_STRATEGY"
msgstr "Recién levantado"

#, fuzzy
msgid "WIKI_AXON_UPGRADES"
msgstr "Rusticianina"

#, fuzzy
msgid "WIKI_BACTERIAL_CHEMOSYNTHESIS_COMMA_GLYCOLYSIS"
msgstr "Fotosíntesis"

#, fuzzy
msgid "WIKI_BINDING_AGENT_EFFECTS"
msgstr ""
"Agente de \n"
"vinculación"

#, fuzzy
msgid "WIKI_BINDING_AGENT_INTRO"
msgstr ""
"Agente de \n"
"vinculación"

#, fuzzy
msgid "WIKI_BINDING_AGENT_MODIFICATIONS"
msgstr ""
"Hay un conflicto con el control {0}\n"
"Queres quitarlo de la esa tecla de {1}?"

#, fuzzy
msgid "WIKI_BINDING_AGENT_PROCESSES"
msgstr ""
"Agente de \n"
"vinculación"

#, fuzzy
msgid "WIKI_BINDING_AGENT_REQUIREMENTS"
msgstr ""
"Agente de \n"
"vinculación"

#, fuzzy
msgid "WIKI_BINDING_AGENT_SCIENTIFIC_BACKGROUND"
msgstr "Plástido fijador de nitrógeno"

#, fuzzy
msgid "WIKI_BINDING_AGENT_STRATEGY"
msgstr ""
"Agente de \n"
"vinculación"

#, fuzzy
msgid "WIKI_BINDING_AGENT_UPGRADES"
msgstr ""
"Agente de \n"
"vinculación"

#, fuzzy
msgid "WIKI_BIOLUMINESCENT_VACUOLE_EFFECTS"
msgstr ""
"Vacuola de\n"
"Toxinas"

#, fuzzy
msgid "WIKI_BIOLUMINESCENT_VACUOLE_INTRO"
msgstr ""
"Vacuola de\n"
"Toxinas"

#, fuzzy
msgid "WIKI_BIOLUMINESCENT_VACUOLE_MODIFICATIONS"
msgstr ""
"Hay un conflicto con el control {0}\n"
"Queres quitarlo de la esa tecla de {1}?"

#, fuzzy
msgid "WIKI_BIOLUMINESCENT_VACUOLE_PROCESSES"
msgstr ""
"Vacuola de\n"
"Toxinas"

#, fuzzy
msgid "WIKI_BIOLUMINESCENT_VACUOLE_REQUIREMENTS"
msgstr ""
"Agente de \n"
"vinculación"

#, fuzzy
msgid "WIKI_BIOLUMINESCENT_VACUOLE_SCIENTIFIC_BACKGROUND"
msgstr "población:"

#, fuzzy
msgid "WIKI_BIOLUMINESCENT_VACUOLE_STRATEGY"
msgstr ""
"Vacuola de\n"
"Toxinas"

#, fuzzy
msgid "WIKI_BIOLUMINESCENT_VACUOLE_UPGRADES"
msgstr ""
"Vacuola de\n"
"Toxinas"

msgid "WIKI_BODY_PLAN_EDITOR_COMMA_CELL_EDITOR"
msgstr ""

#, fuzzy
msgid "WIKI_CHEMOPLAST_EFFECTS"
msgstr "Quimioplastia"

#, fuzzy
msgid "WIKI_CHEMOPLAST_INTRO"
msgstr "Quimioplastia"

#, fuzzy
msgid "WIKI_CHEMOPLAST_MODIFICATIONS"
msgstr "población:"

#, fuzzy
msgid "WIKI_CHEMOPLAST_PROCESSES"
msgstr "Quimioplastia"

#, fuzzy
msgid "WIKI_CHEMOPLAST_REQUIREMENTS"
msgstr "población:"

#, fuzzy
msgid "WIKI_CHEMOPLAST_SCIENTIFIC_BACKGROUND"
msgstr "población:"

#, fuzzy
msgid "WIKI_CHEMOPLAST_STRATEGY"
msgstr "Cloroplasto"

#, fuzzy
msgid "WIKI_CHEMOPLAST_UPGRADES"
msgstr "Cloroplasto"

#, fuzzy
msgid "WIKI_CHEMORECEPTOR_EFFECTS"
msgstr "Quimioplastia"

#, fuzzy
msgid "WIKI_CHEMORECEPTOR_INTRO"
msgstr "Quimioplastia"

#, fuzzy
msgid "WIKI_CHEMORECEPTOR_MODIFICATIONS"
msgstr "población:"

#, fuzzy
msgid "WIKI_CHEMORECEPTOR_PROCESSES"
msgstr "población:"

#, fuzzy
msgid "WIKI_CHEMORECEPTOR_REQUIREMENTS"
msgstr "población:"

#, fuzzy
msgid "WIKI_CHEMORECEPTOR_SCIENTIFIC_BACKGROUND"
msgstr "población:"

#, fuzzy
msgid "WIKI_CHEMORECEPTOR_STRATEGY"
msgstr "Cloroplasto"

#, fuzzy
msgid "WIKI_CHEMORECEPTOR_UPGRADES"
msgstr "Cloroplasto"

#, fuzzy
msgid "WIKI_CHEMOSYNTHESIZING_PROTEINS_EFFECTS"
msgstr "Proteínas de quimiosíntesis"

#, fuzzy
msgid "WIKI_CHEMOSYNTHESIZING_PROTEINS_INTRO"
msgstr "Proteínas de quimiosíntesis"

#, fuzzy
msgid "WIKI_CHEMOSYNTHESIZING_PROTEINS_MODIFICATIONS"
msgstr "Proteínas de quimiosíntesis"

#, fuzzy
msgid "WIKI_CHEMOSYNTHESIZING_PROTEINS_PROCESSES"
msgstr "Proteínas de quimiosíntesis"

#, fuzzy
msgid "WIKI_CHEMOSYNTHESIZING_PROTEINS_REQUIREMENTS"
msgstr "Proteínas de quimiosíntesis"

#, fuzzy
msgid "WIKI_CHEMOSYNTHESIZING_PROTEINS_SCIENTIFIC_BACKGROUND"
msgstr "Proteínas de quimiosíntesis"

#, fuzzy
msgid "WIKI_CHEMOSYNTHESIZING_PROTEINS_STRATEGY"
msgstr "Proteínas de quimiosíntesis"

#, fuzzy
msgid "WIKI_CHEMOSYNTHESIZING_PROTEINS_UPGRADES"
msgstr "Proteínas de quimiosíntesis"

#, fuzzy
msgid "WIKI_CHLOROPLAST_EFFECTS"
msgstr "Cloroplasto"

#, fuzzy
msgid "WIKI_CHLOROPLAST_INTRO"
msgstr "Cloroplasto"

#, fuzzy
msgid "WIKI_CHLOROPLAST_MODIFICATIONS"
msgstr "Cloroplasto"

#, fuzzy
msgid "WIKI_CHLOROPLAST_PROCESSES"
msgstr "Cloroplasto"

#, fuzzy
msgid "WIKI_CHLOROPLAST_REQUIREMENTS"
msgstr "Cloroplasto"

#, fuzzy
msgid "WIKI_CHLOROPLAST_SCIENTIFIC_BACKGROUND"
msgstr "población:"

#, fuzzy
msgid "WIKI_CHLOROPLAST_STRATEGY"
msgstr "Cloroplasto"

#, fuzzy
msgid "WIKI_CHLOROPLAST_UPGRADES"
msgstr "Cloroplasto"

#, fuzzy
msgid "WIKI_CHROMATOPHORE_PHOTOSYNTHESIS_COMMA_GLYCOLYSIS"
msgstr "Fotosíntesis"

#, fuzzy
msgid "WIKI_CILIA_EFFECTS"
msgstr "Quimioplastia"

#, fuzzy
msgid "WIKI_CILIA_INTRO"
msgstr "Citoplasma"

#, fuzzy
msgid "WIKI_CILIA_MODIFICATIONS"
msgstr "población:"

#, fuzzy
msgid "WIKI_CILIA_PROCESSES"
msgstr "población:"

#, fuzzy
msgid "WIKI_CILIA_REQUIREMENTS"
msgstr ""
"Agente de \n"
"vinculación"

#, fuzzy
msgid "WIKI_CILIA_SCIENTIFIC_BACKGROUND"
msgstr "población:"

#, fuzzy
msgid "WIKI_CILIA_STRATEGY"
msgstr "Cloroplasto"

#, fuzzy
msgid "WIKI_CILIA_UPGRADES"
msgstr "Cloroplasto"

#, fuzzy
msgid "WIKI_COMPOUNDS_BUTTON"
msgstr "Citoplasma"

#, fuzzy
msgid "WIKI_COMPOUNDS_DEVELOPMENT"
msgstr "Movimiento 3D"

#, fuzzy
msgid "WIKI_COMPOUNDS_INTRO"
msgstr "Citoplasma"

#, fuzzy
msgid "WIKI_COMPOUNDS_TYPES_OF_COMPOUNDS"
msgstr "Citoplasma"

#, fuzzy
msgid "WIKI_COMPOUND_SYSTEM_DEVELOPMENT_COMPOUNDS_LIST"
msgstr "Poner organela"

#, fuzzy
msgid "WIKI_COMPOUND_SYSTEM_DEVELOPMENT_INTRO"
msgstr "Citoplasma"

#, fuzzy
msgid "WIKI_COMPOUND_SYSTEM_DEVELOPMENT_MICROBE_STAGE"
msgstr "Poner organela"

#, fuzzy
msgid "WIKI_COMPOUND_SYSTEM_DEVELOPMENT_OVERVIEW"
msgstr "Poner organela"

#, fuzzy
msgid "WIKI_CYTOPLASM_EFFECTS"
msgstr "Protoplasma"

#, fuzzy
msgid "WIKI_CYTOPLASM_INTRO"
msgstr "Citoplasma"

#, fuzzy
msgid "WIKI_CYTOPLASM_MODIFICATIONS"
msgstr "población:"

#, fuzzy
msgid "WIKI_CYTOPLASM_PROCESSES"
msgstr "Citoplasma"

#, fuzzy
msgid "WIKI_CYTOPLASM_REQUIREMENTS"
msgstr "Citoplasma"

#, fuzzy
msgid "WIKI_CYTOPLASM_SCIENTIFIC_BACKGROUND"
msgstr "población:"

#, fuzzy
msgid "WIKI_CYTOPLASM_STRATEGY"
msgstr "Cloroplasto"

#, fuzzy
msgid "WIKI_CYTOPLASM_UPGRADES"
msgstr "Cloroplasto"

#, fuzzy
msgid "WIKI_DEVELOPMENT"
msgstr "Movimiento 3D"

#, fuzzy
msgid "WIKI_DEVELOPMENT_INFO_BUTTON"
msgstr "Pili de depredador"

#, fuzzy
msgid "WIKI_DEVELOPMENT_ROOT_INTRO"
msgstr "Pili de depredador"

#, fuzzy
msgid "WIKI_EDITORS_AND_MUTATIONS_GENERATIONS_AND_EDITOR_SESSIONS"
msgstr "Mitocondria"

#, fuzzy
msgid "WIKI_EDITORS_AND_MUTATIONS_INTRO"
msgstr "Mitocondria"

#, fuzzy
msgid "WIKI_EDITORS_AND_MUTATIONS_MUTATIONS_AND_MUTATION_POINTS"
msgstr "Mitocondria"

#, fuzzy
msgid "WIKI_ENVIRONMENTAL_CONDITIONS_ENVIRONMENTAL_GASSES"
msgstr "Mitocondria"

#, fuzzy
msgid "WIKI_ENVIRONMENTAL_CONDITIONS_INTRO"
msgstr "Mitocondria"

#, fuzzy
msgid "WIKI_ENVIRONMENTAL_CONDITIONS_PHYSICAL_CONDITIONS"
msgstr "Mitocondria"

#, fuzzy
msgid "WIKI_ENVIRONMENTAL_CONDITIONS_THE_DAY/NIGHT_CYCLE"
msgstr "Mitocondria"

#, fuzzy
msgid "WIKI_FERROPLAST_EFFECTS"
msgstr "Quimioplastia"

#, fuzzy
msgid "WIKI_FERROPLAST_INTRO"
msgstr "Quimioplastia"

#, fuzzy
msgid "WIKI_FERROPLAST_MODIFICATIONS"
msgstr "población:"

#, fuzzy
msgid "WIKI_FERROPLAST_PROCESSES"
msgstr "Fotosíntesis"

#, fuzzy
msgid "WIKI_FERROPLAST_REQUIREMENTS"
msgstr "población:"

#, fuzzy
msgid "WIKI_FERROPLAST_SCIENTIFIC_BACKGROUND"
msgstr "población:"

#, fuzzy
msgid "WIKI_FERROPLAST_STRATEGY"
msgstr "Cloroplasto"

#, fuzzy
msgid "WIKI_FERROPLAST_UPGRADES"
msgstr "Cloroplasto"

#, fuzzy
msgid "WIKI_FLAGELLUM_EFFECTS"
msgstr "Flagelo"

#, fuzzy
msgid "WIKI_FLAGELLUM_INTRO"
msgstr "Flagelo"

#, fuzzy
msgid "WIKI_FLAGELLUM_MODIFICATIONS"
msgstr "población:"

#, fuzzy
msgid "WIKI_FLAGELLUM_PROCESSES"
msgstr "Flagelo"

#, fuzzy
msgid "WIKI_FLAGELLUM_REQUIREMENTS"
msgstr "Flagelo"

#, fuzzy
msgid "WIKI_FLAGELLUM_SCIENTIFIC_BACKGROUND"
msgstr "población:"

#, fuzzy
msgid "WIKI_FLAGELLUM_STRATEGY"
msgstr "Flagelo"

#, fuzzy
msgid "WIKI_FLAGELLUM_UPGRADES"
msgstr "Flagelo"

#, fuzzy
msgid "WIKI_GLYCOLYSIS_COMMA_ANAEROBIC_NITROGEN_FIXATION"
msgstr "Fijación aeróbica de nitrógeno"

#, fuzzy
msgid "WIKI_HEADING_APPENDICES"
msgstr "Recién levantado"

#, fuzzy
msgid "WIKI_HEADING_BASIC_GAME_MECHANICS"
msgstr "Recién levantado"

#, fuzzy
msgid "WIKI_HEADING_COMPOUNDS_LIST"
msgstr "Recién levantado"

#, fuzzy
msgid "WIKI_HEADING_COMPOUND_CLOUDS"
msgstr "Recién levantado"

#, fuzzy
msgid "WIKI_HEADING_CONCEPT_ART"
msgstr "Recién levantado"

#, fuzzy
msgid "WIKI_HEADING_CURRENT_DEVELOPMENT"
msgstr ""
"Agente de \n"
"vinculación"

#, fuzzy
msgid "WIKI_HEADING_DEVELOPMENT"
msgstr "Recién levantado"

#, fuzzy
msgid "WIKI_HEADING_EDITOR"
msgstr "Recién levantado"

#, fuzzy
msgid "WIKI_HEADING_EFFECTS"
msgstr "Recién levantado"

#, fuzzy
msgid "WIKI_HEADING_ENVIRONMENTAL_GASSES"
msgstr "Nitrogenasa"

#, fuzzy
msgid "WIKI_HEADING_FEATURES"
msgstr "Recién levantado"

#, fuzzy
msgid "WIKI_HEADING_FOG_OF_WAR"
msgstr "Recién levantado"

#, fuzzy
msgid "WIKI_HEADING_GAMEPLAY"
msgstr "Recién levantado"

#, fuzzy
msgid "WIKI_HEADING_GDD"
msgstr "Recién levantado"

#, fuzzy
msgid "WIKI_HEADING_GENERAL_TIPS"
msgstr "Recién levantado"

#, fuzzy
msgid "WIKI_HEADING_GENERATIONS_AND_EDITOR_SESSIONS"
msgstr "Recién levantado"

#, fuzzy
msgid "WIKI_HEADING_MICROBE_PARTS"
msgstr "Recién levantado"

#, fuzzy
msgid "WIKI_HEADING_MICROBE_STAGE"
msgstr "Recién levantado"

#, fuzzy
msgid "WIKI_HEADING_MICROBE_STAGE_TIPS"
msgstr "Recién levantado"

#, fuzzy
msgid "WIKI_HEADING_MODIFICATIONS"
msgstr ""
"Hay un conflicto con el control {0}\n"
"Queres quitarlo de la esa tecla de {1}?"

#, fuzzy
msgid "WIKI_HEADING_MORE_GAME_INFO"
msgstr "Recién levantado"

#, fuzzy
msgid "WIKI_HEADING_MUTATIONS_AND_MUTATION_POINTS"
msgstr "Mitocondria"

#, fuzzy
msgid "WIKI_HEADING_OVERVIEW"
msgstr "Recién levantado"

#, fuzzy
msgid "WIKI_HEADING_PATCHES"
msgstr "Recién levantado"

#, fuzzy
msgid "WIKI_HEADING_PHYSICAL_CONDITIONS"
msgstr ""
"Hay un conflicto con el control {0}\n"
"Queres quitarlo de la esa tecla de {1}?"

#, fuzzy
msgid "WIKI_HEADING_PROCESSES"
msgstr "Recién levantado"

#, fuzzy
msgid "WIKI_HEADING_REPRODUCTION_IN_THE_MICROBE_STAGE"
msgstr "Recién levantado"

#, fuzzy
msgid "WIKI_HEADING_REQUIREMENTS"
msgstr "Recién levantado"

#, fuzzy
msgid "WIKI_HEADING_SCIENTIFIC_BACKGROUND"
msgstr "población:"

#, fuzzy
msgid "WIKI_HEADING_STRATEGY"
msgstr "Recién levantado"

#, fuzzy
msgid "WIKI_HEADING_THE_DAY/NIGHT_CYCLE"
msgstr "Recién levantado"

#, fuzzy
msgid "WIKI_HEADING_THE_PATCH_MAP"
msgstr "Recién levantado"

#, fuzzy
msgid "WIKI_HEADING_TRANSITIONS"
msgstr "Recién levantado"

#, fuzzy
msgid "WIKI_HEADING_TYPES_OF_COMPOUNDS"
msgstr "Recién levantado"

#, fuzzy
msgid "WIKI_HEADING_UI"
msgstr "Recién levantado"

#, fuzzy
msgid "WIKI_HEADING_UPGRADES"
msgstr "Recién levantado"

#, fuzzy
msgid "WIKI_HELP_AND_TIPS_BASIC_GAME_MECHANICS"
msgstr "Poner organela"

#, fuzzy
msgid "WIKI_HELP_AND_TIPS_BUTTON"
msgstr "Citoplasma"

#, fuzzy
msgid "WIKI_HELP_AND_TIPS_COMPOUND_CLOUDS"
msgstr "Recién levantado"

msgid "WIKI_HELP_AND_TIPS_GENERAL_TIPS"
msgstr ""

#, fuzzy
msgid "WIKI_HELP_AND_TIPS_INTRO"
msgstr "Mitocondria"

#, fuzzy
msgid "WIKI_HELP_AND_TIPS_MICROBE_PARTS"
msgstr "Recién levantado"

#, fuzzy
msgid "WIKI_HELP_AND_TIPS_MICROBE_STAGE_TIPS"
msgstr "Recién levantado"

msgid "WIKI_HELP_AND_TIPS_MORE_GAME_INFO"
msgstr ""

#, fuzzy
msgid "WIKI_HYDROGENASE_EFFECTS"
msgstr "Nitrogenasa"

#, fuzzy
msgid "WIKI_HYDROGENASE_INTRO"
msgstr "Nitrogenasa"

#, fuzzy
msgid "WIKI_HYDROGENASE_MODIFICATIONS"
msgstr "población:"

#, fuzzy
msgid "WIKI_HYDROGENASE_PROCESSES"
msgstr "Nitrogenasa"

#, fuzzy
msgid "WIKI_HYDROGENASE_REQUIREMENTS"
msgstr "población:"

#, fuzzy
msgid "WIKI_HYDROGENASE_SCIENTIFIC_BACKGROUND"
msgstr "población:"

#, fuzzy
msgid "WIKI_HYDROGENASE_STRATEGY"
msgstr "Nitrogenasa"

#, fuzzy
msgid "WIKI_HYDROGENASE_UPGRADES"
msgstr "Nitrogenasa"

#, fuzzy
msgid "WIKI_INDUSTRIAL_STAGE_CURRENT_DEVELOPMENT"
msgstr "Poner organela"

#, fuzzy
msgid "WIKI_INDUSTRIAL_STAGE_FEATURES"
msgstr ""
"Agente de \n"
"vinculación"

#, fuzzy
msgid "WIKI_INDUSTRIAL_STAGE_INTRO"
msgstr ""
"Agente de \n"
"vinculación"

#, fuzzy
msgid "WIKI_INDUSTRIAL_STAGE_OVERVIEW"
msgstr ""
"Agente de \n"
"vinculación"

#, fuzzy
msgid "WIKI_INDUSTRIAL_STAGE_TRANSITIONS"
msgstr ""
"Hay un conflicto con el control {0}\n"
"Queres quitarlo de la esa tecla de {1}?"

#, fuzzy
msgid "WIKI_INDUSTRIAL_STAGE_UI"
msgstr ""
"Agente de \n"
"vinculación"

msgid "WIKI_INJECTISOME_PILUS"
msgstr ""

#, fuzzy
msgid "WIKI_LYSOSOME_EFFECTS"
msgstr "Oxitocina"

#, fuzzy
msgid "WIKI_LYSOSOME_INTRO"
msgstr "Oxitocina"

#, fuzzy
msgid "WIKI_LYSOSOME_MODIFICATIONS"
msgstr "población:"

#, fuzzy
msgid "WIKI_LYSOSOME_PROCESSES"
msgstr "Metabolismo"

#, fuzzy
msgid "WIKI_LYSOSOME_REQUIREMENTS"
msgstr "población:"

#, fuzzy
msgid "WIKI_LYSOSOME_SCIENTIFIC_BACKGROUND"
msgstr "población:"

#, fuzzy
msgid "WIKI_LYSOSOME_STRATEGY"
msgstr "Oxitocina"

#, fuzzy
msgid "WIKI_LYSOSOME_UPGRADES"
msgstr "Oxitocina"

#, fuzzy
msgid "WIKI_MACROSCOPIC_STAGE_CONCEPT_ART"
msgstr "Poner organela"

#, fuzzy
msgid "WIKI_MACROSCOPIC_STAGE_CURRENT_DEVELOPMENT"
msgstr ""
"Agente de \n"
"vinculación"

#, fuzzy
msgid "WIKI_MACROSCOPIC_STAGE_FEATURES"
msgstr "Núcleo"

#, fuzzy
msgid "WIKI_MACROSCOPIC_STAGE_INTRO"
msgstr "Nitrogenasa"

#, fuzzy
msgid "WIKI_MACROSCOPIC_STAGE_OVERVIEW"
msgstr "Usá W, A, S y D y el mouse para moverte. E para disparar OxiToxi NT si tenés una vacuola de toxinas. G para activar o desactivar el modo engullir."

#, fuzzy
msgid "WIKI_MACROSCOPIC_STAGE_TRANSITIONS"
msgstr "Nitrogenasa"

#, fuzzy
msgid "WIKI_MACROSCOPIC_STAGE_UI"
msgstr "Usá W, A, S y D y el mouse para moverte. E para disparar OxiToxi NT si tenés una vacuola de toxinas. G para activar o desactivar el modo engullir."

#, fuzzy
msgid "WIKI_MECHANICS"
msgstr "Poner organela"

#, fuzzy
msgid "WIKI_MECHANICS_ROOT_INTRO"
msgstr "Pili de depredador"

#, fuzzy
msgid "WIKI_MELANOSOME_EFFECTS"
msgstr "Oxitocina"

#, fuzzy
msgid "WIKI_MELANOSOME_INTRO"
msgstr "Oxitocina"

#, fuzzy
msgid "WIKI_MELANOSOME_MODIFICATIONS"
msgstr "población:"

#, fuzzy
msgid "WIKI_MELANOSOME_PROCESSES"
msgstr "Metabolismo"

#, fuzzy
msgid "WIKI_MELANOSOME_REQUIREMENTS"
msgstr "población:"

#, fuzzy
msgid "WIKI_MELANOSOME_SCIENTIFIC_BACKGROUND"
msgstr "población:"

#, fuzzy
msgid "WIKI_MELANOSOME_STRATEGY"
msgstr "Oxitocina"

#, fuzzy
msgid "WIKI_MELANOSOME_UPGRADES"
msgstr "Oxitocina"

#, fuzzy
msgid "WIKI_METABOLOSOMES_EFFECTS"
msgstr "Metabolismo"

#, fuzzy
msgid "WIKI_METABOLOSOMES_INTRO"
msgstr "Metabolismo"

#, fuzzy
msgid "WIKI_METABOLOSOMES_MODIFICATIONS"
msgstr "Metabolismo"

#, fuzzy
msgid "WIKI_METABOLOSOMES_PROCESSES"
msgstr "Metabolismo"

#, fuzzy
msgid "WIKI_METABOLOSOMES_REQUIREMENTS"
msgstr "Metabolismo"

#, fuzzy
msgid "WIKI_METABOLOSOMES_SCIENTIFIC_BACKGROUND"
msgstr "población:"

#, fuzzy
msgid "WIKI_METABOLOSOMES_STRATEGY"
msgstr "Metabolismo"

#, fuzzy
msgid "WIKI_METABOLOSOMES_UPGRADES"
msgstr "Metabolismo"

#, fuzzy
msgid "WIKI_MICROBE_STAGE_APPENDICES"
msgstr ""
"Estructuras Procarioticas\n"
"\n"
"Citoplasma: Tiene espacio de almacenamiento y hace glicólisis (produce un poco de ATP).\n"
"\n"
"Metabolosomas: Convierten sulfuro de hidrógeno en glucosa a la mitad de la eficiencia de los quimioplastos, pero también hacen glicólisis.\n"
"\n"
"Tilacoides: Producen un tercio de la cantidad de glucosa de un cloroplasto, pero hace glicólisis.\n"
"\n"
"Rusticianina: Convierte el hierro en ATP.\n"
"\n"
"Nitrogenasa: Convierte el nitrógeno atmosférico en amoníaco y consume ATP."

#, fuzzy
msgid "WIKI_MICROBE_STAGE_BUTTON"
msgstr "Nitrogenasa"

#, fuzzy
msgid "WIKI_MICROBE_STAGE_EDITOR"
msgstr "Habilitar el editor"

#, fuzzy
msgid "WIKI_MICROBE_STAGE_GAMEPLAY"
msgstr "Usá W, A, S y D y el mouse para moverte. E para disparar OxiToxi NT si tenés una vacuola de toxinas. G para activar o desactivar el modo engullir."

#, fuzzy
msgid "WIKI_MICROBE_STAGE_GDD"
msgstr "Usá W, A, S y D y el mouse para moverte. E para disparar OxiToxi NT si tenés una vacuola de toxinas. G para activar o desactivar el modo engullir."

#, fuzzy
msgid "WIKI_MICROBE_STAGE_INTRO"
msgstr "Nitrogenasa"

#, fuzzy
msgid "WIKI_MITOCHONDRION_EFFECTS"
msgstr "Mitocondria"

#, fuzzy
msgid "WIKI_MITOCHONDRION_INTRO"
msgstr "Mitocondria"

#, fuzzy
msgid "WIKI_MITOCHONDRION_MODIFICATIONS"
msgstr "Mitocondria"

#, fuzzy
msgid "WIKI_MITOCHONDRION_PROCESSES"
msgstr "Mitocondria"

#, fuzzy
msgid "WIKI_MITOCHONDRION_REQUIREMENTS"
msgstr "Mitocondria"

#, fuzzy
msgid "WIKI_MITOCHONDRION_SCIENTIFIC_BACKGROUND"
msgstr "población:"

#, fuzzy
msgid "WIKI_MITOCHONDRION_STRATEGY"
msgstr "Mitocondria"

#, fuzzy
msgid "WIKI_MITOCHONDRION_UPGRADES"
msgstr "Mitocondria"

#, fuzzy
msgid "WIKI_MULTICELLULAR_STAGE_CONCEPT_ART"
msgstr "Poner organela"

#, fuzzy
msgid "WIKI_MULTICELLULAR_STAGE_CURRENT_DEVELOPMENT"
msgstr "Poner organela"

#, fuzzy
msgid "WIKI_MULTICELLULAR_STAGE_FEATURES"
msgstr "Poner organela"

#, fuzzy
msgid "WIKI_MULTICELLULAR_STAGE_INTRO"
msgstr "Poner organela"

#, fuzzy
msgid "WIKI_MULTICELLULAR_STAGE_OVERVIEW"
msgstr "Poner organela"

#, fuzzy
msgid "WIKI_MULTICELLULAR_STAGE_TRANSITIONS"
msgstr "Poner organela"

#, fuzzy
msgid "WIKI_MULTICELLULAR_STAGE_UI"
msgstr "Poner organela"

#, fuzzy
msgid "WIKI_MYOFIBRIL_EFFECTS"
msgstr "Quimioplastia"

#, fuzzy
msgid "WIKI_MYOFIBRIL_INTRO"
msgstr "Pili de depredador"

#, fuzzy
msgid "WIKI_MYOFIBRIL_MODIFICATIONS"
msgstr "población:"

#, fuzzy
msgid "WIKI_MYOFIBRIL_PROCESSES"
msgstr "Mitocondria"

#, fuzzy
msgid "WIKI_MYOFIBRIL_REQUIREMENTS"
msgstr "población:"

#, fuzzy
msgid "WIKI_MYOFIBRIL_SCIENTIFIC_BACKGROUND"
msgstr "población:"

#, fuzzy
msgid "WIKI_MYOFIBRIL_STRATEGY"
msgstr "Mitocondria"

#, fuzzy
msgid "WIKI_MYOFIBRIL_UPGRADES"
msgstr "Mitocondria"

#, fuzzy
msgid "WIKI_NATION_EDITOR"
msgstr "Habilitar el editor"

#, fuzzy
msgid "WIKI_NITROGENASE_EFFECTS"
msgstr "Nitrogenasa"

#, fuzzy
msgid "WIKI_NITROGENASE_INTRO"
msgstr "Nitrogenasa"

#, fuzzy
msgid "WIKI_NITROGENASE_MODIFICATIONS"
msgstr "población:"

#, fuzzy
msgid "WIKI_NITROGENASE_PROCESSES"
msgstr "Nitrogenasa"

#, fuzzy
msgid "WIKI_NITROGENASE_REQUIREMENTS"
msgstr "población:"

#, fuzzy
msgid "WIKI_NITROGENASE_SCIENTIFIC_BACKGROUND"
msgstr "población:"

#, fuzzy
msgid "WIKI_NITROGENASE_STRATEGY"
msgstr "Nitrogenasa"

#, fuzzy
msgid "WIKI_NITROGENASE_UPGRADES"
msgstr "Nitrogenasa"

#, fuzzy
msgid "WIKI_NITROPLAST_EFFECTS"
msgstr "Plástido fijador de nitrógeno"

#, fuzzy
msgid "WIKI_NITROPLAST_INTRO"
msgstr "Plástido fijador de nitrógeno"

#, fuzzy
msgid "WIKI_NITROPLAST_MODIFICATIONS"
msgstr "Plástido fijador de nitrógeno"

#, fuzzy
msgid "WIKI_NITROPLAST_PROCESSES"
msgstr "Plástido fijador de nitrógeno"

#, fuzzy
msgid "WIKI_NITROPLAST_REQUIREMENTS"
msgstr "Plástido fijador de nitrógeno"

#, fuzzy
msgid "WIKI_NITROPLAST_SCIENTIFIC_BACKGROUND"
msgstr "Plástido fijador de nitrógeno"

#, fuzzy
msgid "WIKI_NITROPLAST_STRATEGY"
msgstr "Plástido fijador de nitrógeno"

#, fuzzy
msgid "WIKI_NITROPLAST_UPGRADES"
msgstr "Plástido fijador de nitrógeno"

#, fuzzy
msgid "WIKI_NO"
msgstr "Rusticianina"

msgid "WIKI_NONE_COMMA_THIS_IS_THE_LAST_STAGE"
msgstr ""

#, fuzzy
msgid "WIKI_NUCLEUS_EFFECTS"
msgstr "Quimioplastia"

#, fuzzy
msgid "WIKI_NUCLEUS_INTRO"
msgstr "Citoplasma"

#, fuzzy
msgid "WIKI_NUCLEUS_MODIFICATIONS"
msgstr "población:"

#, fuzzy
msgid "WIKI_NUCLEUS_PROCESSES"
msgstr ""
"Vacuola de\n"
"Toxinas"

#, fuzzy
msgid "WIKI_NUCLEUS_REQUIREMENTS"
msgstr ""
"Agente de \n"
"vinculación"

#, fuzzy
msgid "WIKI_NUCLEUS_SCIENTIFIC_BACKGROUND"
msgstr "población:"

#, fuzzy
msgid "WIKI_NUCLEUS_STRATEGY"
msgstr ""
"Vacuola de\n"
"Toxinas"

#, fuzzy
msgid "WIKI_NUCLEUS_UPGRADES"
msgstr ""
"Vacuola de\n"
"Toxinas"

#, fuzzy
msgid "WIKI_ORGANELLES_ROOT_INTRO"
msgstr "Pili de depredador"

#, fuzzy
msgid "WIKI_OXYTOXISOME_EFFECTS"
msgstr "Oxitocina"

#, fuzzy
msgid "WIKI_OXYTOXISOME_INTRO"
msgstr "Oxitocina"

#, fuzzy
msgid "WIKI_OXYTOXISOME_MODIFICATIONS"
msgstr "Oxitocina"

#, fuzzy
msgid "WIKI_OXYTOXISOME_PROCESSES"
msgstr "Oxitocina"

#, fuzzy
msgid "WIKI_OXYTOXISOME_REQUIREMENTS"
msgstr "Oxitocina"

#, fuzzy
msgid "WIKI_OXYTOXISOME_SCIENTIFIC_BACKGROUND"
msgstr "población:"

#, fuzzy
msgid "WIKI_OXYTOXISOME_STRATEGY"
msgstr "Oxitocina"

#, fuzzy
msgid "WIKI_OXYTOXISOME_UPGRADES"
msgstr "Oxitocina"

#, fuzzy
msgid "WIKI_OXYTOXY_SYNTHESIS_COMMA_GLYCOLYSIS"
msgstr "Fotosíntesis"

#, fuzzy
msgid "WIKI_PAGE_ASCENSION"
msgstr "Rusticianina"

#, fuzzy
msgid "WIKI_PAGE_AWAKENING_STAGE"
msgstr "Recién levantado"

#, fuzzy
msgid "WIKI_PAGE_AWARE_STAGE"
msgstr "Despierto"

#, fuzzy
msgid "WIKI_PAGE_AXON"
msgstr "Rusticianina"

#, fuzzy
msgid "WIKI_PAGE_BINDING_AGENT"
msgstr ""
"Agente de \n"
"vinculación"

#, fuzzy
msgid "WIKI_PAGE_BIOLUMINESCENT_VACUOLE"
msgstr ""
"Vacuola de\n"
"Toxinas"

#, fuzzy
msgid "WIKI_PAGE_CHEMOPLAST"
msgstr "Quimioplastia"

#, fuzzy
msgid "WIKI_PAGE_CHEMORECEPTOR"
msgstr "Quimioplastia"

#, fuzzy
msgid "WIKI_PAGE_CHEMOSYNTHESIZING_PROTEINS"
msgstr "Proteínas de quimiosíntesis"

#, fuzzy
msgid "WIKI_PAGE_CHLOROPLAST"
msgstr "Cloroplasto"

#, fuzzy
msgid "WIKI_PAGE_CILIA"
msgstr "Recién levantado"

#, fuzzy
msgid "WIKI_PAGE_COMPOUNDS"
msgstr "Citoplasma"

#, fuzzy
msgid "WIKI_PAGE_COMPOUND_SYSTEM_DEVELOPMENT"
msgstr ""
"Agente de \n"
"vinculación"

#, fuzzy
msgid "WIKI_PAGE_CYTOPLASM"
msgstr "Citoplasma"

#, fuzzy
msgid "WIKI_PAGE_DEVELOPMENT_ROOT"
msgstr "Poner organela"

#, fuzzy
msgid "WIKI_PAGE_EDITORS_AND_MUTATIONS"
msgstr "Mitocondria"

#, fuzzy
msgid "WIKI_PAGE_ENVIRONMENTAL_CONDITIONS"
msgstr "Mitocondria"

#, fuzzy
msgid "WIKI_PAGE_FERROPLAST"
msgstr "Quimioplastia"

#, fuzzy
msgid "WIKI_PAGE_FLAGELLUM"
msgstr "Flagelo"

#, fuzzy
msgid "WIKI_PAGE_HELP_AND_TIPS"
msgstr "Mitocondria"

#, fuzzy
msgid "WIKI_PAGE_HYDROGENASE"
msgstr "Nitrogenasa"

#, fuzzy
msgid "WIKI_PAGE_INDUSTRIAL_STAGE"
msgstr ""
"Agente de \n"
"vinculación"

#, fuzzy
msgid "WIKI_PAGE_LYSOSOME"
msgstr "Oxitocina"

#, fuzzy
msgid "WIKI_PAGE_MACROSCOPIC_STAGE"
msgstr "Nitrogenasa"

#, fuzzy
msgid "WIKI_PAGE_MECHANICS_ROOT"
msgstr "Poner organela"

#, fuzzy
msgid "WIKI_PAGE_MELANOSOME"
msgstr "Oxitocina"

#, fuzzy
msgid "WIKI_PAGE_METABOLOSOMES"
msgstr "Metabolismo"

#, fuzzy
msgid "WIKI_PAGE_MICROBE_STAGE"
msgstr "Nitrogenasa"

#, fuzzy
msgid "WIKI_PAGE_MITOCHONDRION"
msgstr "Mitocondria"

#, fuzzy
msgid "WIKI_PAGE_MULTICELLULAR_STAGE"
msgstr "Poner organela"

#, fuzzy
msgid "WIKI_PAGE_MYOFIBRIL"
msgstr "Pili de depredador"

#, fuzzy
msgid "WIKI_PAGE_NITROGENASE"
msgstr "Nitrogenasa"

#, fuzzy
msgid "WIKI_PAGE_NITROPLAST"
msgstr "Plástido fijador de nitrógeno"

#, fuzzy
msgid "WIKI_PAGE_NUCLEUS"
msgstr "Núcleo"

#, fuzzy
msgid "WIKI_PAGE_ORGANELLES_ROOT"
msgstr "Poner organela"

#, fuzzy
msgid "WIKI_PAGE_OXYTOXISOME"
msgstr "Oxitocina"

#, fuzzy
msgid "WIKI_PAGE_PERFORATOR_PILUS"
msgstr "Protoplasma"

#, fuzzy
msgid "WIKI_PAGE_PROTOPLASM"
msgstr "Protoplasma"

#, fuzzy
msgid "WIKI_PAGE_REPRODUCTION"
msgstr "Protoplasma"

#, fuzzy
msgid "WIKI_PAGE_RUSTICYANIN"
msgstr "Rusticianina"

#, fuzzy
msgid "WIKI_PAGE_SIGNALING_AGENT"
msgstr ""
"Agente de \n"
"vinculación"

#, fuzzy
msgid "WIKI_PAGE_SLIME_JET"
msgstr ""
"Agente de \n"
"vinculación"

#, fuzzy
msgid "WIKI_PAGE_SOCIETY_STAGE"
msgstr "Usá W, A, S y D y el mouse para moverte. E para disparar OxiToxi NT si tenés una vacuola de toxinas. G para activar o desactivar el modo engullir."

#, fuzzy
msgid "WIKI_PAGE_SPACE_STAGE"
msgstr ""
"Agente de \n"
"vinculación"

#, fuzzy
msgid "WIKI_PAGE_STAGES_ROOT"
msgstr "Poner organela"

#, fuzzy
msgid "WIKI_PAGE_THERMOPLAST"
msgstr "Quimioplastia"

#, fuzzy
msgid "WIKI_PAGE_THERMOSYNTHASE"
msgstr "Fotosíntesis"

#, fuzzy
msgid "WIKI_PAGE_THE_PATCH_MAP"
msgstr "Quimioplastia"

#, fuzzy
msgid "WIKI_PAGE_THYLAKOIDS"
msgstr "Tilacoides"

#, fuzzy
msgid "WIKI_PAGE_TOXIN_VACUOLE"
msgstr ""
"Vacuola de\n"
"Toxinas"

#, fuzzy
msgid "WIKI_PAGE_VACUOLE"
msgstr ""
"Vacuola de\n"
"Toxinas"

#, fuzzy
msgid "WIKI_PERFORATOR_PILUS_EFFECTS"
msgstr "Protoplasma"

#, fuzzy
msgid "WIKI_PERFORATOR_PILUS_INTRO"
msgstr "Protoplasma"

#, fuzzy
msgid "WIKI_PERFORATOR_PILUS_MODIFICATIONS"
msgstr "población:"

#, fuzzy
msgid "WIKI_PERFORATOR_PILUS_PROCESSES"
msgstr "Metabolismo"

#, fuzzy
msgid "WIKI_PERFORATOR_PILUS_REQUIREMENTS"
msgstr "población:"

#, fuzzy
msgid "WIKI_PERFORATOR_PILUS_SCIENTIFIC_BACKGROUND"
msgstr "población:"

#, fuzzy
msgid "WIKI_PERFORATOR_PILUS_STRATEGY"
msgstr "Cloroplasto"

#, fuzzy
msgid "WIKI_PERFORATOR_PILUS_UPGRADES"
msgstr "Cloroplasto"

#, fuzzy
msgid "WIKI_PROTEIN_RESPIRATION"
msgstr "Aberración cromática:"

#, fuzzy
msgid "WIKI_PROTOPLASM_EFFECTS"
msgstr "Protoplasma"

#, fuzzy
msgid "WIKI_PROTOPLASM_INTRO"
msgstr "Protoplasma"

#, fuzzy
msgid "WIKI_PROTOPLASM_MODIFICATIONS"
msgstr "población:"

#, fuzzy
msgid "WIKI_PROTOPLASM_PROCESSES"
msgstr "Protoplasma"

#, fuzzy
msgid "WIKI_PROTOPLASM_REQUIREMENTS"
msgstr "Protoplasma"

#, fuzzy
msgid "WIKI_PROTOPLASM_SCIENTIFIC_BACKGROUND"
msgstr "población:"

#, fuzzy
msgid "WIKI_PROTOPLASM_STRATEGY"
msgstr "Cloroplasto"

#, fuzzy
msgid "WIKI_PROTOPLASM_UPGRADES"
msgstr "Cloroplasto"

#, fuzzy
msgid "WIKI_PULLING_CILIA"
msgstr "Recién levantado"

#, fuzzy
msgid "WIKI_REPRODUCTION_BUTTON"
msgstr "Protoplasma"

#, fuzzy
msgid "WIKI_REPRODUCTION_INTRO"
msgstr "Protoplasma"

#, fuzzy
msgid "WIKI_REPRODUCTION_REPRODUCTION_IN_THE_MICROBE_STAGE"
msgstr "Protoplasma"

msgid "WIKI_ROOT_BODY"
msgstr ""

msgid "WIKI_ROOT_HEADING"
msgstr ""

#, fuzzy
msgid "WIKI_RUSTICYANIN_EFFECTS"
msgstr "Rusticianina"

#, fuzzy
msgid "WIKI_RUSTICYANIN_INTRO"
msgstr "Rusticianina"

#, fuzzy
msgid "WIKI_RUSTICYANIN_MODIFICATIONS"
msgstr "Rusticianina"

#, fuzzy
msgid "WIKI_RUSTICYANIN_PROCESSES"
msgstr "Rusticianina"

#, fuzzy
msgid "WIKI_RUSTICYANIN_REQUIREMENTS"
msgstr "Rusticianina"

#, fuzzy
msgid "WIKI_RUSTICYANIN_SCIENTIFIC_BACKGROUND"
msgstr "población:"

#, fuzzy
msgid "WIKI_RUSTICYANIN_STRATEGY"
msgstr "Rusticianina"

#, fuzzy
msgid "WIKI_RUSTICYANIN_UPGRADES"
msgstr "Rusticianina"

#, fuzzy
msgid "WIKI_SIGNALING_AGENT_EFFECTS"
msgstr ""
"Agente de \n"
"vinculación"

#, fuzzy
msgid "WIKI_SIGNALING_AGENT_INTRO"
msgstr ""
"Agente de \n"
"vinculación"

#, fuzzy
msgid "WIKI_SIGNALING_AGENT_MODIFICATIONS"
msgstr ""
"Agente de \n"
"vinculación"

#, fuzzy
msgid "WIKI_SIGNALING_AGENT_PROCESSES"
msgstr ""
"Agente de \n"
"vinculación"

#, fuzzy
msgid "WIKI_SIGNALING_AGENT_REQUIREMENTS"
msgstr ""
"Agente de \n"
"vinculación"

#, fuzzy
msgid "WIKI_SIGNALING_AGENT_SCIENTIFIC_BACKGROUND"
msgstr "Plástido fijador de nitrógeno"

#, fuzzy
msgid "WIKI_SIGNALING_AGENT_STRATEGY"
msgstr ""
"Agente de \n"
"vinculación"

#, fuzzy
msgid "WIKI_SIGNALING_AGENT_UPGRADES"
msgstr ""
"Agente de \n"
"vinculación"

#, fuzzy
msgid "WIKI_SLIME_JET_EFFECTS"
msgstr "población:"

#, fuzzy
msgid "WIKI_SLIME_JET_INTRO"
msgstr "población:"

#, fuzzy
msgid "WIKI_SLIME_JET_MODIFICATIONS"
msgstr "población:"

#, fuzzy
msgid "WIKI_SLIME_JET_PROCESSES"
msgstr "población:"

#, fuzzy
msgid "WIKI_SLIME_JET_REQUIREMENTS"
msgstr ""
"Agente de \n"
"vinculación"

#, fuzzy
msgid "WIKI_SLIME_JET_SCIENTIFIC_BACKGROUND"
msgstr "población:"

#, fuzzy
msgid "WIKI_SLIME_JET_STRATEGY"
msgstr "población:"

#, fuzzy
msgid "WIKI_SLIME_JET_UPGRADES"
msgstr "población:"

#, fuzzy
msgid "WIKI_SOCIETY_STAGE_CURRENT_DEVELOPMENT"
msgstr ""
"Agente de \n"
"vinculación"

#, fuzzy
msgid "WIKI_SOCIETY_STAGE_FEATURES"
msgstr "Usá W, A, S y D y el mouse para moverte. E para disparar OxiToxi NT si tenés una vacuola de toxinas. G para activar o desactivar el modo engullir."

#, fuzzy
msgid "WIKI_SOCIETY_STAGE_INTRO"
msgstr "población:"

#, fuzzy
msgid "WIKI_SOCIETY_STAGE_OVERVIEW"
msgstr "Usá W, A, S y D y el mouse para moverte. E para disparar OxiToxi NT si tenés una vacuola de toxinas. G para activar o desactivar el modo engullir."

#, fuzzy
msgid "WIKI_SOCIETY_STAGE_TRANSITIONS"
msgstr "Usá W, A, S y D y el mouse para moverte. E para disparar OxiToxi NT si tenés una vacuola de toxinas. G para activar o desactivar el modo engullir."

#, fuzzy
msgid "WIKI_SOCIETY_STAGE_UI"
msgstr "Usá W, A, S y D y el mouse para moverte. E para disparar OxiToxi NT si tenés una vacuola de toxinas. G para activar o desactivar el modo engullir."

#, fuzzy
msgid "WIKI_SPACE_STAGE_CURRENT_DEVELOPMENT"
msgstr ""
"Agente de \n"
"vinculación"

#, fuzzy
msgid "WIKI_SPACE_STAGE_FEATURES"
msgstr "Núcleo"

#, fuzzy
msgid "WIKI_SPACE_STAGE_INTRO"
msgstr "población:"

#, fuzzy
msgid "WIKI_SPACE_STAGE_OVERVIEW"
msgstr "Usá W, A, S y D y el mouse para moverte. E para disparar OxiToxi NT si tenés una vacuola de toxinas. G para activar o desactivar el modo engullir."

#, fuzzy
msgid "WIKI_SPACE_STAGE_TRANSITIONS"
msgstr "Nitrogenasa"

#, fuzzy
msgid "WIKI_SPACE_STAGE_UI"
msgstr "Usá W, A, S y D y el mouse para moverte. E para disparar OxiToxi NT si tenés una vacuola de toxinas. G para activar o desactivar el modo engullir."

#, fuzzy
msgid "WIKI_STAGES_ROOT_INTRO"
msgstr "Pili de depredador"

#, fuzzy
msgid "WIKI_TBA"
msgstr "Oxitocina"

#, fuzzy
msgid "WIKI_THERMOPLAST_EFFECTS"
msgstr "Quimioplastia"

#, fuzzy
msgid "WIKI_THERMOPLAST_INTRO"
msgstr "Quimioplastia"

#, fuzzy
msgid "WIKI_THERMOPLAST_MODIFICATIONS"
msgstr "población:"

#, fuzzy
msgid "WIKI_THERMOPLAST_PROCESSES"
msgstr "Fotosíntesis"

#, fuzzy
msgid "WIKI_THERMOPLAST_REQUIREMENTS"
msgstr "población:"

#, fuzzy
msgid "WIKI_THERMOPLAST_SCIENTIFIC_BACKGROUND"
msgstr "población:"

#, fuzzy
msgid "WIKI_THERMOPLAST_STRATEGY"
msgstr "Cloroplasto"

#, fuzzy
msgid "WIKI_THERMOPLAST_UPGRADES"
msgstr "Cloroplasto"

#, fuzzy
msgid "WIKI_THERMOSYNTHASE_EFFECTS"
msgstr "población:"

#, fuzzy
msgid "WIKI_THERMOSYNTHASE_INTRO"
msgstr "población:"

#, fuzzy
msgid "WIKI_THERMOSYNTHASE_MODIFICATIONS"
msgstr "población:"

#, fuzzy
msgid "WIKI_THERMOSYNTHASE_PROCESSES"
msgstr "Fotosíntesis"

#, fuzzy
msgid "WIKI_THERMOSYNTHASE_REQUIREMENTS"
msgstr "población:"

#, fuzzy
msgid "WIKI_THERMOSYNTHASE_SCIENTIFIC_BACKGROUND"
msgstr "población:"

#, fuzzy
msgid "WIKI_THERMOSYNTHASE_STRATEGY"
msgstr "población:"

#, fuzzy
msgid "WIKI_THERMOSYNTHASE_UPGRADES"
msgstr "población:"

#, fuzzy
msgid "WIKI_THE_PATCH_MAP_FOG_OF_WAR"
msgstr "Quimioplastia"

#, fuzzy
msgid "WIKI_THE_PATCH_MAP_INTRO"
msgstr "Quimioplastia"

#, fuzzy
msgid "WIKI_THE_PATCH_MAP_PATCHES"
msgstr "Quimioplastia"

#, fuzzy
msgid "WIKI_THE_PATCH_MAP_THE_PATCH_MAP"
msgstr "Quimioplastia"

#, fuzzy
msgid "WIKI_THYLAKOIDS_EFFECTS"
msgstr "Tilacoides"

#, fuzzy
msgid "WIKI_THYLAKOIDS_INTRO"
msgstr "Tilacoides"

#, fuzzy
msgid "WIKI_THYLAKOIDS_MODIFICATIONS"
msgstr "población:"

#, fuzzy
msgid "WIKI_THYLAKOIDS_PROCESSES"
msgstr "Tilacoides"

#, fuzzy
msgid "WIKI_THYLAKOIDS_REQUIREMENTS"
msgstr "Tilacoides"

#, fuzzy
msgid "WIKI_THYLAKOIDS_SCIENTIFIC_BACKGROUND"
msgstr "población:"

#, fuzzy
msgid "WIKI_THYLAKOIDS_STRATEGY"
msgstr "Tilacoides"

#, fuzzy
msgid "WIKI_THYLAKOIDS_UPGRADES"
msgstr "Tilacoides"

#, fuzzy
msgid "WIKI_TOXIN_VACUOLE_EFFECTS"
msgstr ""
"Vacuola de\n"
"Toxinas"

#, fuzzy
msgid "WIKI_TOXIN_VACUOLE_INTRO"
msgstr ""
"Vacuola de\n"
"Toxinas"

#, fuzzy
msgid "WIKI_TOXIN_VACUOLE_MODIFICATIONS"
msgstr ""
"Vacuola de\n"
"Toxinas"

#, fuzzy
msgid "WIKI_TOXIN_VACUOLE_PROCESSES"
msgstr ""
"Vacuola de\n"
"Toxinas"

#, fuzzy
msgid "WIKI_TOXIN_VACUOLE_REQUIREMENTS"
msgstr ""
"Vacuola de\n"
"Toxinas"

#, fuzzy
msgid "WIKI_TOXIN_VACUOLE_SCIENTIFIC_BACKGROUND"
msgstr "población:"

#, fuzzy
msgid "WIKI_TOXIN_VACUOLE_STRATEGY"
msgstr ""
"Vacuola de\n"
"Toxinas"

#, fuzzy
msgid "WIKI_TOXIN_VACUOLE_UPGRADES"
msgstr ""
"Vacuola de\n"
"Toxinas"

#, fuzzy
msgid "WIKI_VACUOLE_EFFECTS"
msgstr ""
"Vacuola de\n"
"Toxinas"

#, fuzzy
msgid "WIKI_VACUOLE_INTRO"
msgstr ""
"Vacuola de\n"
"Toxinas"

#, fuzzy
msgid "WIKI_VACUOLE_MODIFICATIONS"
msgstr "población:"

#, fuzzy
msgid "WIKI_VACUOLE_PROCESSES"
msgstr ""
"Vacuola de\n"
"Toxinas"

#, fuzzy
msgid "WIKI_VACUOLE_REQUIREMENTS"
msgstr ""
"Agente de \n"
"vinculación"

#, fuzzy
msgid "WIKI_VACUOLE_SCIENTIFIC_BACKGROUND"
msgstr "población:"

#, fuzzy
msgid "WIKI_VACUOLE_STRATEGY"
msgstr ""
"Vacuola de\n"
"Toxinas"

#, fuzzy
msgid "WIKI_VACUOLE_UPGRADES"
msgstr ""
"Vacuola de\n"
"Toxinas"

#, fuzzy
msgid "WIKI_YES"
msgstr "Poner organela"

msgid "WILL_YOU_THRIVE"
msgstr ""

msgid "WINDOWED"
msgstr ""

msgid "WIN_BOX_TITLE"
msgstr ""

msgid "WIN_TEXT"
msgstr ""

msgid "WORKSHOP_ITEM_CHANGE_NOTES"
msgstr ""

msgid "WORKSHOP_ITEM_CHANGE_NOTES_TOOLTIP"
msgstr ""

msgid "WORKSHOP_ITEM_DESCRIPTION"
msgstr ""

msgid "WORKSHOP_ITEM_PREVIEW"
msgstr ""

msgid "WORKSHOP_ITEM_TAGS"
msgstr ""

msgid "WORKSHOP_ITEM_TITLE"
msgstr ""

msgid "WORKSHOP_ITEM_UPLOAD_SUCCEEDED"
msgstr ""

msgid "WORKSHOP_ITEM_UPLOAD_SUCCEEDED_TOS_REQUIRED"
msgstr ""

msgid "WORKSHOP_TERMS_OF_SERVICE_NOTICE"
msgstr ""

msgid "WORKSHOP_VISIBILITY_TOOLTIP"
msgstr ""

msgid "WORLD"
msgstr ""

msgid "WORLD_EXPORT_SUCCESS_MESSAGE"
msgstr ""

msgid "WORLD_GENERAL_STATISTICS"
msgstr ""

msgid "WORLD_MISC_DETAILS_STRING"
msgstr ""

msgid "WORLD_RELATIVE_MOVEMENT"
msgstr ""

#, fuzzy
msgid "WORLD_SIZE"
msgstr "\" {0} \" - {1}"

#, fuzzy
msgid "WORLD_SIZE_EXPLANATION"
msgstr "Normal"

msgid "WORLD_SIZE_LARGE"
msgstr ""

msgid "WORLD_SIZE_MEDIUM"
msgstr ""

msgid "WORLD_SIZE_SMALL"
msgstr ""

#, fuzzy
msgid "WORLD_SIZE_TOOLTIP"
msgstr ""
"Esta sección muestra el balance total de ATP (energía) de la célula actual.\n"
"Para poder sobrevivir, el balance tiene que ser positivo. Para las célular sésiles se puede considerar el balance positivo con el movimiento excluído.\n"
"El menú desplegable de ahí abajo lo podés usar para chequear que pasaría si la célula no tuviese ningún recurso disponible para poder crear ATP.\n"
"Por ejemplo, algunas células solo pueden mantener un balance de ATP positivo cuando tienen múltiples tipos de componentes de los que pueden crear ATP al mísmo tiempo.\n"
"Ese tipo de células son más difíciles de jugar porque requieren que almacenes varios tipos de componentes al mísmo tiempo para poder sobrevivir."

msgid "WORST_PATCH_COLON"
msgstr ""

msgid "XBOX360"
msgstr ""

msgid "XBOX_ONE"
msgstr ""

msgid "XBOX_SERIES"
msgstr ""

#, fuzzy
msgid "X_TWITTER_TOOLTIP"
msgstr "Disparar toxina"

msgid "YEARS"
msgstr ""

msgid "YET_TO_BE_IMPLEMENTED_NOTICE"
msgstr ""

msgid "YOUTUBE_TOOLTIP"
msgstr ""

msgid "YOU_CAN_MAKE_PULL_REQUEST"
msgstr ""

msgid "YOU_CAN_SUPPORT_THRIVE_ON_PATREON"
msgstr ""

msgid "ZOOM_IN"
msgstr "Acercar la pantalla"

msgid "ZOOM_OUT"
msgstr "Alejar la pantalla"

#, fuzzy
#~ msgid "MICROBE_STAGE_DAY_NIGHT_TEXT"
#~ msgstr ""
#~ "Estructuras Procarioticas\n"
#~ "\n"
#~ "Citoplasma: Tiene espacio de almacenamiento y hace glicólisis (produce un poco de ATP).\n"
#~ "\n"
#~ "Metabolosomas: Convierten sulfuro de hidrógeno en glucosa a la mitad de la eficiencia de los quimioplastos, pero también hacen glicólisis.\n"
#~ "\n"
#~ "Tilacoides: Producen un tercio de la cantidad de glucosa de un cloroplasto, pero hace glicólisis.\n"
#~ "\n"
#~ "Rusticianina: Convierte el hierro en ATP.\n"
#~ "\n"
#~ "Nitrogenasa: Convierte el nitrógeno atmosférico en amoníaco y consume ATP."

#, fuzzy
#~ msgid "GLOBAL_GLACIATION_EVENT_LOG"
#~ msgstr "población:"

#, fuzzy
#~ msgid "WIKI_RADIOSYNTHESIS"
#~ msgstr "Fotosíntesis"

#, fuzzy
#~ msgid "EASTEREGG_MESSAGE_19"
#~ msgstr "Usá W, A, S y D y el mouse para moverte. E para disparar OxiToxi NT si tenés una vacuola de toxinas. G para activar o desactivar el modo engullir."

#, fuzzy
#~ msgid "EASTEREGG_MESSAGE_20"
#~ msgstr "Tu célula usa ATP como su fuente de energía, si se acaba te morís."

#, fuzzy
#~ msgid "EASTEREGG_MESSAGE_21"
#~ msgstr "Tu célula usa ATP como su fuente de energía, si se acaba te morís."

#, fuzzy
#~ msgid "EASTEREGG_MESSAGE_22"
#~ msgstr "Tu célula usa ATP como su fuente de energía, si se acaba te morís."

#, fuzzy
#~ msgid "EASTEREGG_MESSAGE_23"
#~ msgstr "Tu célula usa ATP como su fuente de energía, si se acaba te morís."

#, fuzzy
#~ msgid "EASTEREGG_MESSAGE_24"
#~ msgstr "Tu célula usa ATP como su fuente de energía, si se acaba te morís."

#, fuzzy
#~ msgid "EASTEREGG_MESSAGE_25"
#~ msgstr "Tu célula usa ATP como su fuente de energía, si se acaba te morís."

#, fuzzy
#~ msgid "EASTEREGG_MESSAGE_26"
#~ msgstr "Tu célula usa ATP como su fuente de energía, si se acaba te morís."

#, fuzzy
#~ msgid "EASTEREGG_MESSAGE_27"
#~ msgstr "Tu célula usa ATP como su fuente de energía, si se acaba te morís."

#~ msgid "MICROBE_EDITOR_HELP_MESSAGE_1"
#~ msgstr ""
#~ "Estructuras Procarioticas\n"
#~ "\n"
#~ "Citoplasma: Tiene espacio de almacenamiento y hace glicólisis (produce un poco de ATP).\n"
#~ "\n"
#~ "Metabolosomas: Convierten sulfuro de hidrógeno en glucosa a la mitad de la eficiencia de los quimioplastos, pero también hacen glicólisis.\n"
#~ "\n"
#~ "Tilacoides: Producen un tercio de la cantidad de glucosa de un cloroplasto, pero hace glicólisis.\n"
#~ "\n"
#~ "Rusticianina: Convierte el hierro en ATP.\n"
#~ "\n"
#~ "Nitrogenasa: Convierte el nitrógeno atmosférico en amoníaco y consume ATP."

#, fuzzy
#~ msgid "MICROBE_EDITOR_HELP_MESSAGE_14"
#~ msgstr ""
#~ "Estructuras Procarioticas\n"
#~ "\n"
#~ "Citoplasma: Tiene espacio de almacenamiento y hace glicólisis (produce un poco de ATP).\n"
#~ "\n"
#~ "Metabolosomas: Convierten sulfuro de hidrógeno en glucosa a la mitad de la eficiencia de los quimioplastos, pero también hacen glicólisis.\n"
#~ "\n"
#~ "Tilacoides: Producen un tercio de la cantidad de glucosa de un cloroplasto, pero hace glicólisis.\n"
#~ "\n"
#~ "Rusticianina: Convierte el hierro en ATP.\n"
#~ "\n"
#~ "Nitrogenasa: Convierte el nitrógeno atmosférico en amoníaco y consume ATP."

#, fuzzy
#~ msgid "MICROBE_EDITOR_HELP_MESSAGE_2"
#~ msgstr ""
#~ "Estructuras Procarioticas\n"
#~ "\n"
#~ "Citoplasma: Tiene espacio de almacenamiento y hace glicólisis (produce un poco de ATP).\n"
#~ "\n"
#~ "Metabolosomas: Convierten sulfuro de hidrógeno en glucosa a la mitad de la eficiencia de los quimioplastos, pero también hacen glicólisis.\n"
#~ "\n"
#~ "Tilacoides: Producen un tercio de la cantidad de glucosa de un cloroplasto, pero hace glicólisis.\n"
#~ "\n"
#~ "Rusticianina: Convierte el hierro en ATP.\n"
#~ "\n"
#~ "Nitrogenasa: Convierte el nitrógeno atmosférico en amoníaco y consume ATP."

#, fuzzy
#~ msgid "MICROBE_EDITOR_HELP_MESSAGE_3"
#~ msgstr ""
#~ "Estructuras Procarioticas\n"
#~ "\n"
#~ "Citoplasma: Tiene espacio de almacenamiento y hace glicólisis (produce un poco de ATP).\n"
#~ "\n"
#~ "Metabolosomas: Convierten sulfuro de hidrógeno en glucosa a la mitad de la eficiencia de los quimioplastos, pero también hacen glicólisis.\n"
#~ "\n"
#~ "Tilacoides: Producen un tercio de la cantidad de glucosa de un cloroplasto, pero hace glicólisis.\n"
#~ "\n"
#~ "Rusticianina: Convierte el hierro en ATP.\n"
#~ "\n"
#~ "Nitrogenasa: Convierte el nitrógeno atmosférico en amoníaco y consume ATP."

#, fuzzy
#~ msgid "MICROBE_EDITOR_HELP_MESSAGE_4"
#~ msgstr ""
#~ "Estructuras Procarioticas\n"
#~ "\n"
#~ "Citoplasma: Tiene espacio de almacenamiento y hace glicólisis (produce un poco de ATP).\n"
#~ "\n"
#~ "Metabolosomas: Convierten sulfuro de hidrógeno en glucosa a la mitad de la eficiencia de los quimioplastos, pero también hacen glicólisis.\n"
#~ "\n"
#~ "Tilacoides: Producen un tercio de la cantidad de glucosa de un cloroplasto, pero hace glicólisis.\n"
#~ "\n"
#~ "Rusticianina: Convierte el hierro en ATP.\n"
#~ "\n"
#~ "Nitrogenasa: Convierte el nitrógeno atmosférico en amoníaco y consume ATP."

#, fuzzy
#~ msgid "MICROBE_EDITOR_HELP_MESSAGE_5"
#~ msgstr ""
#~ "Estructuras Procarioticas\n"
#~ "\n"
#~ "Citoplasma: Tiene espacio de almacenamiento y hace glicólisis (produce un poco de ATP).\n"
#~ "\n"
#~ "Metabolosomas: Convierten sulfuro de hidrógeno en glucosa a la mitad de la eficiencia de los quimioplastos, pero también hacen glicólisis.\n"
#~ "\n"
#~ "Tilacoides: Producen un tercio de la cantidad de glucosa de un cloroplasto, pero hace glicólisis.\n"
#~ "\n"
#~ "Rusticianina: Convierte el hierro en ATP.\n"
#~ "\n"
#~ "Nitrogenasa: Convierte el nitrógeno atmosférico en amoníaco y consume ATP."

#~ msgid "MICROBE_STAGE_HELP_MESSAGE_1"
#~ msgstr "Usá W, A, S y D y el mouse para moverte. E para disparar OxiToxi NT si tenés una vacuola de toxinas. G para activar o desactivar el modo engullir."

#~ msgid "MICROBE_STAGE_HELP_MESSAGE_10"
#~ msgstr "Para que tu célula se reproduzca necesita dividir todas sus organelas en dos. Para eso necesitás juntar amoníaco y fosfato."

#~ msgid "MICROBE_STAGE_HELP_MESSAGE_11"
#~ msgstr "Pero si sobrevivís por veinte generaciones, está considerado que ganaste el juego. Cuando ganás aparece una pestaña y después podés seguir jugando."

#~ msgid "MICROBE_STAGE_HELP_MESSAGE_12"
#~ msgstr "Cuidado porque las otras especies también evolucionan cada vez que entrás al editor."

#, fuzzy
#~ msgid "MICROBE_STAGE_HELP_MESSAGE_13"
#~ msgstr "Usá W, A, S y D y el mouse para moverte. E para disparar OxiToxi NT si tenés una vacuola de toxinas. G para activar o desactivar el modo engullir."

#, fuzzy
#~ msgid "MICROBE_STAGE_HELP_MESSAGE_15"
#~ msgstr "Usá W, A, S y D y el mouse para moverte. E para disparar OxiToxi NT si tenés una vacuola de toxinas. G para activar o desactivar el modo engullir."

#, fuzzy
#~ msgid "MICROBE_STAGE_HELP_MESSAGE_16"
#~ msgstr "Usá W, A, S y D y el mouse para moverte. E para disparar OxiToxi NT si tenés una vacuola de toxinas. G para activar o desactivar el modo engullir."

#~ msgid "MICROBE_STAGE_HELP_MESSAGE_2"
#~ msgstr "Tu célula usa ATP como su fuente de energía, si se acaba te morís."

#~ msgid "MICROBE_STAGE_HELP_MESSAGE_3"
#~ msgstr "Para desbloquear el editor y reproducir tu célula necesitas agarrar Amoníaco (Nube Naranja) y Fosfato (Nube Violeta)."

#~ msgid "MICROBE_STAGE_HELP_MESSAGE_4"
#~ msgstr "Podés comerte otras células, bacterias, pedazos de hierro y pedazos de célula que sean más chicos que tu célula apretando G. Cuesta más ATP y enlentece tu célula. Acordate de apretar G de vuelta para desactivar el modo engullir."

#~ msgid "MICROBE_STAGE_HELP_MESSAGE_5"
#~ msgstr "La osmorregulación cuesta ATP, o sea que mientras más grande es tu célula, más mitocondrias, metabolosomas, rusticianina, o citoplasma vas a necesitar para evitar perder ATP."

#~ msgid "MICROBE_STAGE_HELP_MESSAGE_6"
#~ msgstr "Hay varias organelas en el editor para que evoluciones, permitiendo diferentes modos de jugar."

#~ msgid "MICROBE_STAGE_HELP_MESSAGE_7"
#~ msgstr "Por ahora, si tu población llega a 0, se extingue tu especie."

#~ msgid "MICROBE_STAGE_HELP_MESSAGE_8"
#~ msgstr ""
#~ "Las distintas nubes de compuestos son:\n"
#~ "\n"
#~ "Blancas – Glucosa\n"
#~ "Amarillas – Sulfuro de Hidrógeno\n"
#~ "Naranjas – Amoníaco\n"
#~ "Violeta – Fosfato\n"
#~ "Rojo Oscuro – Hierro"

#~ msgid "MICROBE_STAGE_HELP_MESSAGE_9"
#~ msgstr "Los quimioplastos y proteinas quimiosintetizadoras convierten el sulfuro de hidrógeno en glucosa. La rusticianina convierte el hierro en ATP."

#, fuzzy
#~ msgid "WIKI_MACROSCOPIC_STAGE"
#~ msgstr "Usá W, A, S y D y el mouse para moverte. E para disparar OxiToxi NT si tenés una vacuola de toxinas. G para activar o desactivar el modo engullir."

#, fuzzy
#~ msgid "EARLY_MULTICELLULAR"
#~ msgstr "Poner organela"

#, fuzzy
#~ msgid "ERUPTION_IN"
#~ msgstr "población:"

#, fuzzy
#~ msgid "WIKI_CHEMOSYNTHESIS"
#~ msgstr "Fotosíntesis"

#, fuzzy
#~ msgid "WIKI_CYTOPLASM_GLYCOLYSIS"
#~ msgstr "Citoplasma"

#, fuzzy
#~ msgid "WIKI_AEROBIC_NITROGEN_FIXATION"
#~ msgstr "Fijación aeróbica de nitrógeno"

#, fuzzy
#~ msgid "WIKI_AWAKENING_STAGE"
#~ msgstr "Recién levantado"

#, fuzzy
#~ msgid "WIKI_AWARE_STAGE"
#~ msgstr "Despierto"

#, fuzzy
#~ msgid "WIKI_GLYCOLYSIS"
#~ msgstr "Nivel de Glucósis"

#, fuzzy
#~ msgid "WIKI_INDUSTRIAL_STAGE"
#~ msgstr ""
#~ "Agente de \n"
#~ "vinculación"

#, fuzzy
#~ msgid "WIKI_IRON_CHEMOLITHOAUTOTROPHY"
#~ msgstr "Quimioplastia"

#, fuzzy
#~ msgid "WIKI_MICROBE_EDITOR"
#~ msgstr "Habilitar el editor"

#, fuzzy
#~ msgid "WIKI_MUCILAGE_SYNTHESIS"
#~ msgstr "Fotosíntesis"

#, fuzzy
#~ msgid "WIKI_MULTICELLULAR_STAGE"
#~ msgstr "Poner organela"

#, fuzzy
#~ msgid "WIKI_PHOTOSYNTHESIS"
#~ msgstr "Fotosíntesis"

#, fuzzy
#~ msgid "WIKI_RUSTICYANIN"
#~ msgstr "Rusticianina"

#, fuzzy
#~ msgid "WIKI_SOCIETY_STAGE"
#~ msgstr "Usá W, A, S y D y el mouse para moverte. E para disparar OxiToxi NT si tenés una vacuola de toxinas. G para activar o desactivar el modo engullir."

#, fuzzy
#~ msgid "WIKI_SPACE_STAGE"
#~ msgstr "Usá W, A, S y D y el mouse para moverte. E para disparar OxiToxi NT si tenés una vacuola de toxinas. G para activar o desactivar el modo engullir."

#, fuzzy
#~ msgid "NO"
#~ msgstr "Ninguno (no activado)"

#, fuzzy
#~ msgid "EDITING"
#~ msgstr "Quitina"

#~ msgid "ALLOW_SPECIES_TO_NOT_MIGRATE"
#~ msgstr "Permitir que no migren (Solo si quieren migrar a otra parte de latam)"

#, fuzzy
#~ msgid "MAXIMUM_SPECIES_IN_PATCH"
#~ msgstr "populación en parches:"

#, fuzzy
#~ msgid "NOT_FOUND_CHUNK"
#~ msgstr "Pedazote de hierro"

#~ msgid "BASSBOOST"
#~ msgstr "tecla \"Bassboost\" (auliculares)"

#~ msgid "BASSDOWN"
#~ msgstr "tecla \"Bass Down\""

#~ msgid "BASSUP"
#~ msgstr "tecla \"Bass Up\""

#~ msgid "DIRECTIONL"
#~ msgstr "Izquierda"

#~ msgid "DIRECTIONR"
#~ msgstr "Derecha"

#~ msgid "HYPERL"
#~ msgstr "tecla \"Hiper Izquierda\""

#~ msgid "HYPERR"
#~ msgstr "tecla \"Hiper Derecha\""

#~ msgid "SUPERL"
#~ msgstr "tecla \"Super Izquierda\""

#~ msgid "SUPERR"
#~ msgstr "tecla \"Super Derecha\""

#, fuzzy
#~ msgid "TREBLEDOWN"
#~ msgstr "Agudos hacia abajo"

#, fuzzy
#~ msgid "TREBLEUP"
#~ msgstr "Triplicar"

#, fuzzy
#~ msgid "TARGET_TIME"
#~ msgstr "anterior:"

#, fuzzy
#~ msgid "ENABLED"
#~ msgstr "Habilitar el editor"

#, fuzzy
#~ msgid "LOOKING_AT"
#~ msgstr "Presiona el botón de deshacer en el editor para corregir el error"

#, fuzzy
#~ msgid "CURRENT_GENERATION_COLON"
#~ msgstr "población:"

#, fuzzy
#~ msgid "NOT_RUNNING_DOT"
#~ msgstr "Sin correr."<|MERGE_RESOLUTION|>--- conflicted
+++ resolved
@@ -7,11 +7,7 @@
 msgstr ""
 "Project-Id-Version: PROJECT VERSION\n"
 "Report-Msgid-Bugs-To: EMAIL@ADDRESS\n"
-<<<<<<< HEAD
-"POT-Creation-Date: 2025-04-12 20:18+0200\n"
-=======
 "POT-Creation-Date: 2025-04-11 10:12+0300\n"
->>>>>>> 10e73d4a
 "PO-Revision-Date: 2025-04-04 10:42+0000\n"
 "Last-Translator: Anonymous <noreply@weblate.org>\n"
 "Language-Team: Spanish (Argentina) <https://translate.revolutionarygamesstudio.com/projects/thrive/thrive-game/es_AR/>\n"
@@ -2009,27 +2005,6 @@
 msgid "EVENT_ERUPTION_TOOLTIP"
 msgstr "Disparar toxina"
 
-msgid "EVENT_METEOR_GLUCOSE"
-msgstr ""
-
-#, fuzzy
-msgid "EVENT_METEOR_IRON"
-msgstr "Cueva marítima"
-
-#, fuzzy
-msgid "EVENT_METEOR_PHOSPHATES"
-msgstr "Spawnear fosfato"
-
-#, fuzzy
-msgid "EVENT_METEOR_PLAIN"
-msgstr "Disparar toxina"
-
-msgid "EVENT_METEOR_RADIOACTIVE"
-msgstr ""
-
-msgid "EVENT_METEOR_SULFUR"
-msgstr ""
-
 msgid "EVOLUTIONARY_TREE"
 msgstr ""
 
@@ -3458,15 +3433,6 @@
 #, fuzzy
 msgid "META_THREADS_TOOLTIP"
 msgstr "Hilos actuales:"
-
-msgid "METEOR_IMPACT_EVENT"
-msgstr ""
-
-msgid "METEOR_STRIKE_START_EVENT_LOG_PLURAL"
-msgstr ""
-
-msgid "METEOR_STRIKE_START_EVENT_LOG_SINGULAR"
-msgstr ""
 
 #, fuzzy
 msgid "METRICS"
@@ -9119,6 +9085,10 @@
 #~ msgstr "población:"
 
 #, fuzzy
+#~ msgid "EVENT_TOOLTIP_ERUPTION"
+#~ msgstr "Cueva marítima"
+
+#, fuzzy
 #~ msgid "WIKI_CHEMOSYNTHESIS"
 #~ msgstr "Fotosíntesis"
 
