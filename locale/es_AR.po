# Translations template for PROJECT.
# Copyright (C) 2020 ORGANIZATION
# This file is distributed under the same license as the PROJECT project.
# FIRST AUTHOR <EMAIL@ADDRESS>, 2020.
#
msgid ""
msgstr ""
"Project-Id-Version: PROJECT VERSION\n"
"Report-Msgid-Bugs-To: EMAIL@ADDRESS\n"
<<<<<<< HEAD
"POT-Creation-Date: 2021-07-04 23:22+0700\n"
=======
"POT-Creation-Date: 2021-07-29 17:00+0700\n"
>>>>>>> 4c60272b
"PO-Revision-Date: 2020-11-17 07:36+0000\n"
"Last-Translator: Levi Monjeau <iamaoenguin@gmail.com>\n"
"Language-Team: Spanish (Argentina) <https://translate."
"revolutionarygamesstudio.com/projects/thrive/thrive-game/es_AR/>\n"
"Language: es_AR\n"
"MIME-Version: 1.0\n"
"Content-Type: text/plain; charset=UTF-8\n"
"Content-Transfer-Encoding: 8bit\n"
"Plural-Forms: nplurals=2; plural=n != 1;\n"
"X-Generator: Weblate 4.3.2\n"
"Generated-By: Babel 2.8.0\n"

#: ../simulation_parameters/common/help_texts.json:6
#: ../simulation_parameters/common/help_texts.json:85
msgid "MICROBE_STAGE_HELP_MESSAGE_1"
msgstr ""
"Usá W, A, S y D y el mouse para moverte. E para disparar OxiToxi NT si "
"tenés una vacuola de toxinas. G para activar o desactivar el modo engullir."

#: ../simulation_parameters/common/help_texts.json:10
#: ../simulation_parameters/common/help_texts.json:88
msgid "MICROBE_STAGE_HELP_MESSAGE_2"
msgstr "Tu célula usa ATP como su fuente de energía, si se acaba te morís."

#: ../simulation_parameters/common/help_texts.json:14
#: ../simulation_parameters/common/help_texts.json:91
msgid "MICROBE_STAGE_HELP_MESSAGE_3"
msgstr ""
"Para desbloquear el editor y reproducir tu célula necesitas agarrar "
"Amoníaco (Nube Naranja) y Fosfato (Nube Violeta)."

#: ../simulation_parameters/common/help_texts.json:18
#: ../simulation_parameters/common/help_texts.json:94
msgid "MICROBE_STAGE_HELP_MESSAGE_4"
msgstr ""
"Podés comerte otras células, bacterias, pedazos de hierro y pedazos de "
"célula que sean más chicos que tu célula apretando G. Cuesta más ATP y "
"enlentece tu célula. Acordate de apretar G de vuelta para desactivar el "
"modo engullir."

#: ../simulation_parameters/common/help_texts.json:22
#: ../simulation_parameters/common/help_texts.json:97
msgid "MICROBE_STAGE_HELP_MESSAGE_5"
msgstr ""
"La osmorregulación cuesta ATP, o sea que mientras más grande es tu célula, "
"más mitocondrias, metabolosomas, rusticianina, o citoplasma vas a "
"necesitar para evitar perder ATP."

#: ../simulation_parameters/common/help_texts.json:26
#: ../simulation_parameters/common/help_texts.json:100
msgid "MICROBE_STAGE_HELP_MESSAGE_6"
msgstr ""
"Hay varias organelas en el editor para que evoluciones, permitiendo "
"diferentes modos de jugar."

#: ../simulation_parameters/common/help_texts.json:30
msgid "MICROBE_STAGE_HELP_MESSAGE_8"
msgstr ""
"Las distintas nubes de compuestos son:\n"
"\n"
"Blancas – Glucosa\n"
"Amarillas – Sulfuro de Hidrógeno\n"
"Naranjas – Amoníaco\n"
"Violeta – Fosfato\n"
"Rojo Oscuro – Hierro"

#: ../simulation_parameters/common/help_texts.json:34
#: ../simulation_parameters/common/help_texts.json:106
msgid "MICROBE_STAGE_HELP_MESSAGE_9"
msgstr ""
"Los quimioplastos y proteinas quimiosintetizadoras convierten el sulfuro "
"de hidrógeno en glucosa. La rusticianina convierte el hierro en ATP."

#: ../simulation_parameters/common/help_texts.json:38
#: ../simulation_parameters/common/help_texts.json:109
msgid "MICROBE_STAGE_HELP_MESSAGE_10"
msgstr ""
"Para que tu célula se reproduzca necesita dividir todas sus organelas en "
"dos. Para eso necesitás juntar amoníaco y fosfato."

#: ../simulation_parameters/common/help_texts.json:42
#: ../simulation_parameters/common/help_texts.json:103
msgid "MICROBE_STAGE_HELP_MESSAGE_7"
msgstr "Por ahora, si tu población llega a 0, se extingue tu especie."

#: ../simulation_parameters/common/help_texts.json:46
msgid "MICROBE_STAGE_HELP_MESSAGE_11"
msgstr ""
"Pero si sobrevivís por veinte generaciones, está considerado que ganaste "
"el juego. Cuando ganás aparece una pestaña y después podés seguir jugando."

#: ../simulation_parameters/common/help_texts.json:50
#: ../simulation_parameters/common/help_texts.json:112
msgid "MICROBE_STAGE_HELP_MESSAGE_12"
msgstr ""
"Cuidado porque las otras especies también evolucionan cada vez que entrás "
"al editor."

#: ../simulation_parameters/common/help_texts.json:54
#, fuzzy
msgid "MICROBE_STAGE_HELP_MESSAGE_13"
msgstr ""
"Usá W, A, S y D y el mouse para moverte. E para disparar OxiToxi NT si "
"tenés una vacuola de toxinas. G para activar o desactivar el modo engullir."

#: ../simulation_parameters/common/help_texts.json:62
msgid "MICROBE_EDITOR_HELP_MESSAGE_1"
msgstr ""
"Estructuras Procarioticas\n"
"\n"
"Citoplasma: Tiene espacio de almacenamiento y hace glicólisis (produce un "
"poco de ATP).\n"
"\n"
"Metabolosomas: Convierten sulfuro de hidrógeno en glucosa a la mitad de la "
"eficiencia de los quimioplastos, pero también hacen glicólisis.\n"
"\n"
"Tilacoides: Producen un tercio de la cantidad de glucosa de un "
"cloroplasto, pero hace glicólisis.\n"
"\n"
"Rusticianina: Convierte el hierro en ATP.\n"
"\n"
"Nitrogenasa: Convierte el nitrógeno atmosférico en amoníaco y consume ATP."

#: ../simulation_parameters/common/help_texts.json:66
#, fuzzy
msgid "MICROBE_EDITOR_HELP_MESSAGE_2"
msgstr ""
"Estructuras Procarioticas\n"
"\n"
"Citoplasma: Tiene espacio de almacenamiento y hace glicólisis (produce un "
"poco de ATP).\n"
"\n"
"Metabolosomas: Convierten sulfuro de hidrógeno en glucosa a la mitad de la "
"eficiencia de los quimioplastos, pero también hacen glicólisis.\n"
"\n"
"Tilacoides: Producen un tercio de la cantidad de glucosa de un "
"cloroplasto, pero hace glicólisis.\n"
"\n"
"Rusticianina: Convierte el hierro en ATP.\n"
"\n"
"Nitrogenasa: Convierte el nitrógeno atmosférico en amoníaco y consume ATP."

#: ../simulation_parameters/common/help_texts.json:70
#, fuzzy
msgid "MICROBE_EDITOR_HELP_MESSAGE_3"
msgstr ""
"Estructuras Procarioticas\n"
"\n"
"Citoplasma: Tiene espacio de almacenamiento y hace glicólisis (produce un "
"poco de ATP).\n"
"\n"
"Metabolosomas: Convierten sulfuro de hidrógeno en glucosa a la mitad de la "
"eficiencia de los quimioplastos, pero también hacen glicólisis.\n"
"\n"
"Tilacoides: Producen un tercio de la cantidad de glucosa de un "
"cloroplasto, pero hace glicólisis.\n"
"\n"
"Rusticianina: Convierte el hierro en ATP.\n"
"\n"
"Nitrogenasa: Convierte el nitrógeno atmosférico en amoníaco y consume ATP."

#: ../simulation_parameters/common/help_texts.json:74
#, fuzzy
msgid "MICROBE_EDITOR_HELP_MESSAGE_4"
msgstr ""
"Estructuras Procarioticas\n"
"\n"
"Citoplasma: Tiene espacio de almacenamiento y hace glicólisis (produce un "
"poco de ATP).\n"
"\n"
"Metabolosomas: Convierten sulfuro de hidrógeno en glucosa a la mitad de la "
"eficiencia de los quimioplastos, pero también hacen glicólisis.\n"
"\n"
"Tilacoides: Producen un tercio de la cantidad de glucosa de un "
"cloroplasto, pero hace glicólisis.\n"
"\n"
"Rusticianina: Convierte el hierro en ATP.\n"
"\n"
"Nitrogenasa: Convierte el nitrógeno atmosférico en amoníaco y consume ATP."

#: ../simulation_parameters/common/help_texts.json:78
#, fuzzy
msgid "MICROBE_EDITOR_HELP_MESSAGE_5"
msgstr ""
"Estructuras Procarioticas\n"
"\n"
"Citoplasma: Tiene espacio de almacenamiento y hace glicólisis (produce un "
"poco de ATP).\n"
"\n"
"Metabolosomas: Convierten sulfuro de hidrógeno en glucosa a la mitad de la "
"eficiencia de los quimioplastos, pero también hacen glicólisis.\n"
"\n"
"Tilacoides: Producen un tercio de la cantidad de glucosa de un "
"cloroplasto, pero hace glicólisis.\n"
"\n"
"Rusticianina: Convierte el hierro en ATP.\n"
"\n"
"Nitrogenasa: Convierte el nitrógeno atmosférico en amoníaco y consume ATP."

#: ../simulation_parameters/common/help_texts.json:119
msgid "LOADING_TIP"
msgstr ""

#: ../simulation_parameters/common/help_texts.json:126
#, fuzzy
msgid "EASTEREGG_MESSAGE_1"
msgstr ""
"Usá W, A, S y D y el mouse para moverte. E para disparar OxiToxi NT si "
"tenés una vacuola de toxinas. G para activar o desactivar el modo engullir."

#: ../simulation_parameters/common/help_texts.json:129
#, fuzzy
msgid "EASTEREGG_MESSAGE_2"
msgstr "Tu célula usa ATP como su fuente de energía, si se acaba te morís."

#: ../simulation_parameters/common/help_texts.json:132
#, fuzzy
msgid "EASTEREGG_MESSAGE_3"
msgstr ""
"Para desbloquear el editor y reproducir tu célula necesitas agarrar "
"Amoníaco (Nube Naranja) y Fosfato (Nube Violeta)."

#: ../simulation_parameters/common/help_texts.json:135
#, fuzzy
msgid "EASTEREGG_MESSAGE_4"
msgstr ""
"Podés comerte otras células, bacterias, pedazos de hierro y pedazos de "
"célula que sean más chicos que tu célula apretando G. Cuesta más ATP y "
"enlentece tu célula. Acordate de apretar G de vuelta para desactivar el "
"modo engullir."

#: ../simulation_parameters/common/help_texts.json:138
#, fuzzy
msgid "EASTEREGG_MESSAGE_5"
msgstr ""
"La osmorregulación cuesta ATP, o sea que mientras más grande es tu célula, "
"más mitocondrias, metabolosomas, rusticianina, o citoplasma vas a "
"necesitar para evitar perder ATP."

#: ../simulation_parameters/common/help_texts.json:141
#, fuzzy
msgid "EASTEREGG_MESSAGE_6"
msgstr ""
"Hay varias organelas en el editor para que evoluciones, permitiendo "
"diferentes modos de jugar."

#: ../simulation_parameters/common/help_texts.json:144
#, fuzzy
msgid "EASTEREGG_MESSAGE_7"
msgstr "Por ahora, si tu población llega a 0, se extingue tu especie."

#: ../simulation_parameters/common/help_texts.json:147
#, fuzzy
msgid "EASTEREGG_MESSAGE_8"
msgstr ""
"Las distintas nubes de compuestos son:\n"
"\n"
"Blancas – Glucosa\n"
"Amarillas – Sulfuro de Hidrógeno\n"
"Naranjas – Amoníaco\n"
"Violeta – Fosfato\n"
"Rojo Oscuro – Hierro"

#: ../simulation_parameters/common/help_texts.json:150
#, fuzzy
msgid "EASTEREGG_MESSAGE_9"
msgstr ""
"Los quimioplastos y proteinas quimiosintetizadoras convierten el sulfuro "
"de hidrógeno en glucosa. La rusticianina convierte el hierro en ATP."

#: ../simulation_parameters/common/help_texts.json:153
#, fuzzy
msgid "EASTEREGG_MESSAGE_10"
msgstr ""
"Para que tu célula se reproduzca necesita dividir todas sus organelas en "
"dos. Para eso necesitás juntar amoníaco y fosfato."

#: ../simulation_parameters/common/help_texts.json:156
#, fuzzy
msgid "EASTEREGG_MESSAGE_11"
msgstr ""
"Pero si sobrevivís por veinte generaciones, está considerado que ganaste "
"el juego. Cuando ganás aparece una pestaña y después podés seguir jugando."

#: ../simulation_parameters/common/help_texts.json:159
#, fuzzy
msgid "EASTEREGG_MESSAGE_12"
msgstr ""
"Cuidado porque las otras especies también evolucionan cada vez que entrás "
"al editor."

#: ../simulation_parameters/common/help_texts.json:162
#, fuzzy
msgid "EASTEREGG_MESSAGE_13"
msgstr ""
"Usá W, A, S y D y el mouse para moverte. E para disparar OxiToxi NT si "
"tenés una vacuola de toxinas. G para activar o desactivar el modo engullir."

#: ../simulation_parameters/common/help_texts.json:165
#, fuzzy
msgid "EASTEREGG_MESSAGE_14"
msgstr ""
"Usá W, A, S y D y el mouse para moverte. E para disparar OxiToxi NT si "
"tenés una vacuola de toxinas. G para activar o desactivar el modo engullir."

#: ../simulation_parameters/common/help_texts.json:168
#, fuzzy
msgid "EASTEREGG_MESSAGE_15"
msgstr ""
"Usá W, A, S y D y el mouse para moverte. E para disparar OxiToxi NT si "
"tenés una vacuola de toxinas. G para activar o desactivar el modo engullir."

#: ../simulation_parameters/common/help_texts.json:171
#, fuzzy
msgid "EASTEREGG_MESSAGE_16"
msgstr ""
"Usá W, A, S y D y el mouse para moverte. E para disparar OxiToxi NT si "
"tenés una vacuola de toxinas. G para activar o desactivar el modo engullir."

#: ../simulation_parameters/common/help_texts.json:174
#, fuzzy
msgid "EASTEREGG_MESSAGE_17"
msgstr ""
"Usá W, A, S y D y el mouse para moverte. E para disparar OxiToxi NT si "
"tenés una vacuola de toxinas. G para activar o desactivar el modo engullir."

#: ../simulation_parameters/common/help_texts.json:177
#, fuzzy
msgid "EASTEREGG_MESSAGE_18"
msgstr ""
"Usá W, A, S y D y el mouse para moverte. E para disparar OxiToxi NT si "
"tenés una vacuola de toxinas. G para activar o desactivar el modo engullir."

#: ../simulation_parameters/common/help_texts.json:180
#, fuzzy
msgid "EASTEREGG_MESSAGE_19"
msgstr ""
"Usá W, A, S y D y el mouse para moverte. E para disparar OxiToxi NT si "
"tenés una vacuola de toxinas. G para activar o desactivar el modo engullir."

#: ../simulation_parameters/common/help_texts.json:183
#, fuzzy
msgid "EASTEREGG_MESSAGE_20"
msgstr "Tu célula usa ATP como su fuente de energía, si se acaba te morís."

#: ../simulation_parameters/common/help_texts.json:186
#, fuzzy
msgid "EASTEREGG_MESSAGE_21"
msgstr "Tu célula usa ATP como su fuente de energía, si se acaba te morís."

#: ../simulation_parameters/common/help_texts.json:189
#, fuzzy
msgid "EASTEREGG_MESSAGE_22"
msgstr "Tu célula usa ATP como su fuente de energía, si se acaba te morís."

#: ../simulation_parameters/common/help_texts.json:192
#, fuzzy
msgid "EASTEREGG_MESSAGE_23"
msgstr "Tu célula usa ATP como su fuente de energía, si se acaba te morís."

#: ../simulation_parameters/common/help_texts.json:195
#, fuzzy
msgid "EASTEREGG_MESSAGE_24"
msgstr "Tu célula usa ATP como su fuente de energía, si se acaba te morís."

#: ../simulation_parameters/common/help_texts.json:198
#, fuzzy
msgid "EASTEREGG_MESSAGE_25"
msgstr "Tu célula usa ATP como su fuente de energía, si se acaba te morís."

#: ../simulation_parameters/common/help_texts.json:201
#, fuzzy
msgid "EASTEREGG_MESSAGE_26"
msgstr "Tu célula usa ATP como su fuente de energía, si se acaba te morís."

#: ../simulation_parameters/common/help_texts.json:204
#, fuzzy
msgid "EASTEREGG_MESSAGE_27"
msgstr "Tu célula usa ATP como su fuente de energía, si se acaba te morís."

#: ../simulation_parameters/common/input_options.json:6
msgid "MOVEMENT"
msgstr ""

#: ../simulation_parameters/common/input_options.json:10
msgid "MOVE_LEFT"
msgstr ""

#: ../simulation_parameters/common/input_options.json:14
msgid "MOVE_RIGHT"
msgstr ""

#: ../simulation_parameters/common/input_options.json:18
msgid "MOVE_FORWARD"
msgstr ""

#: ../simulation_parameters/common/input_options.json:22
msgid "MOVE_BACKWARDS"
msgstr ""

#: ../simulation_parameters/common/input_options.json:26
msgid "AUTO_MOVE_FORWARDS"
msgstr ""

#: ../simulation_parameters/common/input_options.json:34
msgid "ABILITIES"
msgstr ""

#: ../simulation_parameters/common/input_options.json:38
#: ../src/microbe_stage/MicrobeStage.tscn:2052
msgid "FIRE_TOXIN"
msgstr ""

#: ../simulation_parameters/common/input_options.json:42
#: ../src/microbe_stage/MicrobeStage.tscn:2041
msgid "TOGGLE_ENGULF"
msgstr ""

#: ../simulation_parameters/common/input_options.json:46
#: ../src/microbe_stage/MicrobeStage.tscn:2062
msgid "TOGGLE_BINDING"
msgstr ""

#: ../simulation_parameters/common/input_options.json:50
msgid "TOGGLE_UNBINDING"
msgstr ""

#: ../simulation_parameters/common/input_options.json:54
msgid "UNBIND_ALL"
msgstr ""

#: ../simulation_parameters/common/input_options.json:58
msgid "PERFORM_UNBINDING"
msgstr ""

#: ../simulation_parameters/common/input_options.json:67
msgid "CAMERA"
msgstr ""

#: ../simulation_parameters/common/input_options.json:71
msgid "ZOOM_OUT"
msgstr ""

#: ../simulation_parameters/common/input_options.json:75
msgid "ZOOM_IN"
msgstr ""

#: ../simulation_parameters/common/input_options.json:83
#: ../src/microbe_stage/editor/MicrobeEditor.tscn:551
msgid "EDITOR"
msgstr ""

#: ../simulation_parameters/common/input_options.json:87
msgid "ROTATE_RIGHT"
msgstr ""

#: ../simulation_parameters/common/input_options.json:91
msgid "ROTATE_LEFT"
msgstr ""

#: ../simulation_parameters/common/input_options.json:95
msgid "UNDO"
msgstr ""

#: ../simulation_parameters/common/input_options.json:99
msgid "REDO"
msgstr ""

#: ../simulation_parameters/common/input_options.json:103
msgid "PLACE_ORGANELLE"
msgstr ""

#: ../simulation_parameters/common/input_options.json:107
msgid "REMOVE_ORGANELLE"
msgstr ""

#: ../simulation_parameters/common/input_options.json:111
msgid "PAN_CAMERA_LEFT"
msgstr ""

#: ../simulation_parameters/common/input_options.json:115
msgid "PAN_CAMERA_RIGHT"
msgstr ""

#: ../simulation_parameters/common/input_options.json:119
msgid "PAN_CAMERA_UP"
msgstr ""

#: ../simulation_parameters/common/input_options.json:123
msgid "PAN_CAMERA_DOWN"
msgstr ""

#: ../simulation_parameters/common/input_options.json:127
msgid "PAN_CAMERA_RESET"
msgstr ""

#: ../simulation_parameters/common/input_options.json:131
#: ../src/gui_common/tooltip/ToolTipManager.tscn:79
msgid "CANCEL_CURRENT_ACTION"
msgstr ""

#: ../simulation_parameters/common/input_options.json:139
#: ../src/microbe_stage/MicrobeCheatMenu.tscn:12
#: ../src/microbe_stage/editor/MicrobeEditorCheatMenu.tscn:12
msgid "CHEATS"
msgstr ""

#: ../simulation_parameters/common/input_options.json:143
msgid "ENABLE_EDITOR"
msgstr ""

#: ../simulation_parameters/common/input_options.json:147
msgid "SPAWN_GLUCOSE"
msgstr ""

#: ../simulation_parameters/common/input_options.json:151
msgid "SPAWN_AMMONIA"
msgstr ""

#: ../simulation_parameters/common/input_options.json:155
msgid "SPAWN_PHOSPHATES"
msgstr ""

#: ../simulation_parameters/common/input_options.json:159
msgid "CHEAT_MENU"
msgstr ""

#: ../simulation_parameters/common/input_options.json:168
msgid "MISCELLANEOUS"
msgstr ""

#: ../simulation_parameters/common/input_options.json:172
msgid "TOGGLE_FPS"
msgstr ""

#: ../simulation_parameters/common/input_options.json:176
msgid "QUICK_SAVE"
msgstr ""

#: ../simulation_parameters/common/input_options.json:180
msgid "QUICK_LOAD"
msgstr ""

#: ../simulation_parameters/common/input_options.json:184
msgid "TAKE_SCREENSHOT"
msgstr ""

#: ../simulation_parameters/common/input_options.json:188
msgid "SHOW_HELP"
msgstr ""

#: ../simulation_parameters/common/input_options.json:192
msgid "TOGGLE_FULLSCREEN"
msgstr ""

#: ../simulation_parameters/microbe_stage/bio_processes.json:3
#: ../simulation_parameters/microbe_stage/bio_processes.json:102
msgid "RESPIRATION"
msgstr ""

#: ../simulation_parameters/microbe_stage/bio_processes.json:13
msgid "GLYCOLYSIS"
msgstr ""

#: ../simulation_parameters/microbe_stage/bio_processes.json:22
msgid "CYTOPLASM_GLYCOLYSIS"
msgstr ""

#: ../simulation_parameters/microbe_stage/bio_processes.json:31
#: ../simulation_parameters/microbe_stage/bio_processes.json:112
msgid "PHOTOSYNTHESIS"
msgstr ""

#: ../simulation_parameters/microbe_stage/bio_processes.json:41
#: ../simulation_parameters/microbe_stage/bio_processes.json:51
msgid "OXYTOXY_SYNTHESIS"
msgstr ""

#: ../simulation_parameters/microbe_stage/bio_processes.json:61
#: ../simulation_parameters/microbe_stage/bio_processes.json:71
msgid "CHEMO_SYNTHESIS"
msgstr ""

#: ../simulation_parameters/microbe_stage/bio_processes.json:81
msgid "AEROBIC_NITROGEN_FIXING"
msgstr ""

#: ../simulation_parameters/microbe_stage/bio_processes.json:92
msgid "ANAEROBIC_NITROGEN_FIXATION"
msgstr ""

#: ../simulation_parameters/microbe_stage/bio_processes.json:122
msgid "IRON_CHEMOLITHOAUTOTROPHY"
msgstr ""

#: ../simulation_parameters/microbe_stage/biomes.json:3
msgid "EPIPELAGIC"
msgstr ""

#: ../simulation_parameters/microbe_stage/biomes.json:25
#: ../simulation_parameters/microbe_stage/biomes.json:153
#: ../simulation_parameters/microbe_stage/biomes.json:365
#: ../simulation_parameters/microbe_stage/biomes.json:497
#: ../simulation_parameters/microbe_stage/biomes.json:705
#: ../simulation_parameters/microbe_stage/biomes.json:917
#: ../simulation_parameters/microbe_stage/biomes.json:1129
#: ../simulation_parameters/microbe_stage/biomes.json:1257
#: ../simulation_parameters/microbe_stage/biomes.json:1389
#: ../simulation_parameters/microbe_stage/biomes.json:1539
#: ../simulation_parameters/microbe_stage/biomes.json:1671
msgid "FLOATING_HAZARD"
msgstr ""

#: ../simulation_parameters/microbe_stage/biomes.json:42
#: ../simulation_parameters/microbe_stage/biomes.json:170
#: ../simulation_parameters/microbe_stage/biomes.json:382
#: ../simulation_parameters/microbe_stage/biomes.json:514
#: ../simulation_parameters/microbe_stage/biomes.json:722
#: ../simulation_parameters/microbe_stage/biomes.json:934
#: ../simulation_parameters/microbe_stage/biomes.json:1146
#: ../simulation_parameters/microbe_stage/biomes.json:1274
#: ../simulation_parameters/microbe_stage/biomes.json:1406
#: ../simulation_parameters/microbe_stage/biomes.json:1556
#: ../simulation_parameters/microbe_stage/biomes.json:1688
msgid "SMALL_IRON_CHUNK"
msgstr ""

#: ../simulation_parameters/microbe_stage/biomes.json:77
#: ../simulation_parameters/microbe_stage/biomes.json:285
#: ../simulation_parameters/microbe_stage/biomes.json:417
#: ../simulation_parameters/microbe_stage/biomes.json:549
#: ../simulation_parameters/microbe_stage/biomes.json:757
#: ../simulation_parameters/microbe_stage/biomes.json:969
#: ../simulation_parameters/microbe_stage/biomes.json:1181
#: ../simulation_parameters/microbe_stage/biomes.json:1309
#: ../simulation_parameters/microbe_stage/biomes.json:1459
#: ../simulation_parameters/microbe_stage/biomes.json:1591
#: ../simulation_parameters/microbe_stage/biomes.json:1723
msgid "BIG_IRON_CHUNK"
msgstr ""

#: ../simulation_parameters/microbe_stage/biomes.json:146
msgid "VOLCANIC_VENT"
msgstr ""

#: ../simulation_parameters/microbe_stage/biomes.json:205
#: ../simulation_parameters/microbe_stage/biomes.json:572
#: ../simulation_parameters/microbe_stage/biomes.json:780
#: ../simulation_parameters/microbe_stage/biomes.json:992
#: ../simulation_parameters/microbe_stage/biomes.json:1746
msgid "MARINE_SNOW"
msgstr ""

#: ../simulation_parameters/microbe_stage/biomes.json:354
msgid "TIDEPOOL"
msgstr ""

#: ../simulation_parameters/microbe_stage/biomes.json:486
msgid "BATHYPELAGIC"
msgstr ""

#: ../simulation_parameters/microbe_stage/biomes.json:698
msgid "ABYSSOPELAGIC"
msgstr ""

#: ../simulation_parameters/microbe_stage/biomes.json:906
msgid "MESOPELAGIC"
msgstr ""

#: ../simulation_parameters/microbe_stage/biomes.json:1118
msgid "COASTAL"
msgstr ""

#: ../simulation_parameters/microbe_stage/biomes.json:1250
msgid "UNDERWATERCAVE"
msgstr ""

#: ../simulation_parameters/microbe_stage/biomes.json:1378
msgid "ICESHELF"
msgstr ""

#: ../simulation_parameters/microbe_stage/biomes.json:1441
msgid "ICESHARD"
msgstr ""

#: ../simulation_parameters/microbe_stage/biomes.json:1528
msgid "ESTUARY"
msgstr ""

#: ../simulation_parameters/microbe_stage/biomes.json:1660
msgid "SEA_FLOOR"
msgstr ""

#: ../simulation_parameters/microbe_stage/compounds.json:3
msgid "ATP"
msgstr ""

#: ../simulation_parameters/microbe_stage/compounds.json:17
#: ../src/microbe_stage/MicrobeStage.tscn:1222
#: ../src/microbe_stage/editor/MicrobeEditor.tscn:3037
msgid "AMMONIA"
msgstr ""

#: ../simulation_parameters/microbe_stage/compounds.json:31
#: ../src/microbe_stage/MicrobeStage.tscn:1276
#: ../src/microbe_stage/editor/MicrobeEditor.tscn:3108
msgid "PHOSPHATE"
msgstr ""

#: ../simulation_parameters/microbe_stage/compounds.json:45
#: ../src/microbe_stage/MicrobeStage.tscn:1330
#: ../src/microbe_stage/editor/MicrobeEditor.tscn:3002
msgid "HYDROGEN_SULFIDE"
msgstr ""

#: ../simulation_parameters/microbe_stage/compounds.json:59
#: ../src/microbe_stage/MicrobeStage.tscn:1168
#: ../src/microbe_stage/editor/MicrobeEditor.tscn:3072
msgid "GLUCOSE"
msgstr ""

#: ../simulation_parameters/microbe_stage/compounds.json:73
#: ../src/microbe_stage/MicrobeStage.tscn:1516
msgid "OXYTOXY_NT"
msgstr ""

#: ../simulation_parameters/microbe_stage/compounds.json:87
#: ../src/microbe_stage/MicrobeStage.tscn:1384
#: ../src/microbe_stage/editor/MicrobeEditor.tscn:3143
msgid "IRON"
msgstr ""

#: ../simulation_parameters/microbe_stage/compounds.json:101
#: ../src/microbe_stage/editor/MicrobeEditor.tscn:2838
msgid "OXYGEN"
msgstr ""

#: ../simulation_parameters/microbe_stage/compounds.json:115
#: ../src/microbe_stage/editor/MicrobeEditor.tscn:2892
msgid "CARBON_DIOXIDE"
msgstr ""

#: ../simulation_parameters/microbe_stage/compounds.json:129
#: ../src/microbe_stage/editor/MicrobeEditor.tscn:2865
msgid "NITROGEN"
msgstr ""

#: ../simulation_parameters/microbe_stage/compounds.json:143
#: ../src/gui_common/tooltip/ToolTipManager.tscn:3318
#: ../src/microbe_stage/editor/MicrobeEditor.tscn:2718
msgid "SUNLIGHT"
msgstr ""

#: ../simulation_parameters/microbe_stage/membranes.json:3
#: ../src/gui_common/tooltip/ToolTipManager.tscn:1839
msgid "NORMAL"
msgstr ""

#: ../simulation_parameters/microbe_stage/membranes.json:19
#: ../src/gui_common/tooltip/ToolTipManager.tscn:2007
msgid "DOUBLE"
msgstr ""

#: ../simulation_parameters/microbe_stage/membranes.json:35
#: ../src/gui_common/tooltip/ToolTipManager.tscn:2171
msgid "CELLULOSE"
msgstr ""

#: ../simulation_parameters/microbe_stage/membranes.json:51
#: ../src/gui_common/tooltip/ToolTipManager.tscn:2406
msgid "CHITIN"
msgstr ""

#: ../simulation_parameters/microbe_stage/membranes.json:67
#: ../src/gui_common/tooltip/ToolTipManager.tscn:2641
msgid "CALCIUM_CARBONATE"
msgstr ""

#: ../simulation_parameters/microbe_stage/membranes.json:83
#: ../src/gui_common/tooltip/ToolTipManager.tscn:2909
msgid "SILICA"
msgstr ""

#: ../simulation_parameters/microbe_stage/organelles.json:23
#: ../src/gui_common/tooltip/ToolTipManager.tscn:970
msgid "PREDATORY_PILUS"
msgstr ""

#: ../simulation_parameters/microbe_stage/organelles.json:53
#: ../src/gui_common/tooltip/ToolTipManager.tscn:543
msgid "RUSTICYANIN"
msgstr ""

#: ../simulation_parameters/microbe_stage/organelles.json:86
#: ../src/gui_common/tooltip/ToolTipManager.tscn:640
msgid "NITROGENASE"
msgstr ""

#: ../simulation_parameters/microbe_stage/organelles.json:119
msgid "PROTOPLASM"
msgstr ""

#: ../simulation_parameters/microbe_stage/organelles.json:149
#: ../src/gui_common/tooltip/ToolTipManager.tscn:519
msgid "CHEMOSYNTHESIZING_PROTEINS"
msgstr ""

#: ../simulation_parameters/microbe_stage/organelles.json:186
#: ../src/gui_common/tooltip/ToolTipManager.tscn:738
msgid "OXYTOXISOME"
msgstr ""

#: ../simulation_parameters/microbe_stage/organelles.json:219
msgid "THYLAKOIDS"
msgstr ""

#: ../simulation_parameters/microbe_stage/organelles.json:251
#: ../src/gui_common/tooltip/ToolTipManager.tscn:325
msgid "METABOLOSOMES"
msgstr ""

#: ../simulation_parameters/microbe_stage/organelles.json:287
#: ../src/gui_common/tooltip/ToolTipManager.tscn:1520
msgid "NITROGEN_FIXING_PLASTID"
msgstr ""

#: ../simulation_parameters/microbe_stage/organelles.json:324
#: ../src/gui_common/tooltip/ToolTipManager.tscn:1436
msgid "CHEMOPLAST"
msgstr ""

#: ../simulation_parameters/microbe_stage/organelles.json:356
#: ../src/gui_common/tooltip/ToolTipManager.tscn:835
msgid "FLAGELLUM"
msgstr ""

#: ../simulation_parameters/microbe_stage/organelles.json:383
#: ../src/gui_common/tooltip/ToolTipManager.tscn:1618
msgid "VACUOLE"
msgstr ""

#: ../simulation_parameters/microbe_stage/organelles.json:418
#: ../src/gui_common/tooltip/ToolTipManager.tscn:1153
msgid "MITOCHONDRION"
msgstr ""

#: ../simulation_parameters/microbe_stage/organelles.json:452
#: ../src/gui_common/tooltip/ToolTipManager.tscn:1715
msgid "TOXIN_VACUOLE"
msgstr ""

#: ../simulation_parameters/microbe_stage/organelles.json:481
#: ../src/gui_common/tooltip/ToolTipManager.tscn:1009
msgid "BINDING_AGENT"
msgstr ""

#: ../simulation_parameters/microbe_stage/organelles.json:521
#: ../src/gui_common/tooltip/ToolTipManager.tscn:1237
msgid "CHLOROPLAST"
msgstr ""

#: ../simulation_parameters/microbe_stage/organelles.json:553
#: ../src/gui_common/tooltip/ToolTipManager.tscn:227
msgid "CYTOPLASM"
msgstr ""

#: ../simulation_parameters/microbe_stage/organelles.json:618
#: ../src/gui_common/tooltip/ToolTipManager.tscn:1056
msgid "NUCLEUS"
msgstr ""

#: ../src/auto-evo/AutoEvoRun.cs:112
msgid "ABORTED"
msgstr ""

#: ../src/auto-evo/AutoEvoRun.cs:115
msgid "FINISHED"
msgstr ""

#: ../src/auto-evo/AutoEvoRun.cs:118
msgid "NOT_RUNNING"
msgstr ""

#: ../src/auto-evo/AutoEvoRun.cs:128
msgid "AUTO-EVO_STEPS_DONE"
msgstr ""

#: ../src/auto-evo/AutoEvoRun.cs:132
msgid "STARTING"
msgstr ""

#: ../src/auto-evo/AutoEvoRun.cs:273
msgid "AUTO-EVO_POPULATION_CHANGED"
msgstr ""

#: ../src/auto-evo/RunResults.cs:218
msgid "POPULATION"
msgstr ""

#: ../src/auto-evo/RunResults.cs:226
msgid "WENT_EXTINCT_IN"
msgstr ""

#: ../src/auto-evo/RunResults.cs:232
msgid "PREVIOUS"
msgstr ""

#: ../src/auto-evo/RunResults.cs:248
msgid "RUN_RESULT_HAS_A_MUTATION"
msgstr ""

#: ../src/auto-evo/RunResults.cs:253
msgid "RUN_RESULT_GENE_CODE"
msgstr ""

#: ../src/auto-evo/RunResults.cs:264
msgid "RUN_RESULT_SPREAD_TO_PATCHES"
msgstr ""

#: ../src/auto-evo/RunResults.cs:273
msgid "RUN_RESULT_BY_SENDING_POPULATION"
msgstr ""

#: ../src/auto-evo/RunResults.cs:292
msgid "RUN_RESULT_POP_IN_PATCHES"
msgstr ""

#: ../src/auto-evo/RunResults.cs:372
msgid "WENT_EXTINCT_FROM_PLANET"
msgstr ""

#: ../src/engine/LoadingScreen.cs:65 ../src/engine/LoadingScreen.tscn:135
msgid "LOADING"
msgstr ""

#: ../src/engine/input/key_mapping/InputEventItem.cs:320
msgid "PRESS_KEY_DOT_DOT_DOT"
msgstr ""

#: ../src/engine/input/key_mapping/InputGroupList.cs:135
msgid "KEY_BINDING_CHANGE_CONFLICT"
msgstr ""

#: ../src/engine/input/key_mapping/KeyNames.cs:126
msgid "KEY_FORWARD"
msgstr ""

#: ../src/engine/input/key_mapping/KeyNames.cs:127
msgid "KEY_TAB"
msgstr ""

#: ../src/engine/input/key_mapping/KeyNames.cs:128
msgid "KEY_ENTER"
msgstr ""

#: ../src/engine/input/key_mapping/KeyNames.cs:129
msgid "KEY_INSERT"
msgstr ""

#: ../src/engine/input/key_mapping/KeyNames.cs:130
msgid "KEY_DELETE"
msgstr ""

#: ../src/engine/input/key_mapping/KeyNames.cs:131
msgid "KEY_PAUSE"
msgstr ""

#: ../src/engine/input/key_mapping/KeyNames.cs:132
msgid "KEY_CLEAR"
msgstr ""

#: ../src/engine/input/key_mapping/KeyNames.cs:133
msgid "KEY_HOME"
msgstr ""

#: ../src/engine/input/key_mapping/KeyNames.cs:134
msgid "KEY_END"
msgstr ""

#: ../src/engine/input/key_mapping/KeyNames.cs:135
msgid "KEY_LEFT"
msgstr ""

#: ../src/engine/input/key_mapping/KeyNames.cs:136
msgid "KEY_UP"
msgstr ""

#: ../src/engine/input/key_mapping/KeyNames.cs:137
msgid "KEY_RIGHT"
msgstr ""

#: ../src/engine/input/key_mapping/KeyNames.cs:138
msgid "KEY_DOWN"
msgstr ""

#: ../src/engine/input/key_mapping/KeyNames.cs:139
msgid "KEY_MENU"
msgstr ""

#: ../src/engine/input/key_mapping/KeyNames.cs:140
msgid "KEY_HELP"
msgstr ""

#: ../src/engine/input/key_mapping/KeyNames.cs:141
msgid "KEY_BACK"
msgstr ""

#: ../src/engine/input/key_mapping/KeyNames.cs:142
msgid "KEY_STOP"
msgstr ""

#: ../src/engine/input/key_mapping/KeyNames.cs:143
msgid "KEY_REFRESH"
msgstr ""

#: ../src/engine/input/key_mapping/KeyNames.cs:144
msgid "KEY_SEARCH"
msgstr ""

#: ../src/engine/input/key_mapping/KeyNames.cs:145
msgid "KEY_STANDBY"
msgstr ""

#: ../src/engine/input/key_mapping/KeyNames.cs:146
msgid "KEY_OPENURL"
msgstr ""

#: ../src/engine/input/key_mapping/KeyNames.cs:147
msgid "KEY_HOMEPAGE"
msgstr ""

#: ../src/engine/input/key_mapping/KeyNames.cs:148
msgid "KEY_FAVORITES"
msgstr ""

#: ../src/engine/input/key_mapping/KeyNames.cs:149
msgid "KEY_PRINT"
msgstr ""

#: ../src/engine/input/key_mapping/KeyNames.cs:164
msgid "SPACE"
msgstr ""

#: ../src/engine/input/key_mapping/KeyNames.cs:165
msgid "BACKSLASH"
msgstr ""

#: ../src/engine/input/key_mapping/KeyNames.cs:166
msgid "ESCAPE"
msgstr ""

#: ../src/engine/input/key_mapping/KeyNames.cs:167
msgid "BACKSPACE"
msgstr ""

#: ../src/engine/input/key_mapping/KeyNames.cs:168
msgid "KPENTER"
msgstr ""

#: ../src/engine/input/key_mapping/KeyNames.cs:169
msgid "SYSREQ"
msgstr ""

#: ../src/engine/input/key_mapping/KeyNames.cs:170
msgid "PAGEUP"
msgstr ""

#: ../src/engine/input/key_mapping/KeyNames.cs:171
msgid "PAGEDOWN"
msgstr ""

#: ../src/engine/input/key_mapping/KeyNames.cs:172
msgid "CAPSLOCK"
msgstr ""

#: ../src/engine/input/key_mapping/KeyNames.cs:173
msgid "NUMLOCK"
msgstr ""

#: ../src/engine/input/key_mapping/KeyNames.cs:174
msgid "SCROLLLOCK"
msgstr ""

#: ../src/engine/input/key_mapping/KeyNames.cs:175
msgid "SUPERL"
msgstr ""

#: ../src/engine/input/key_mapping/KeyNames.cs:176
msgid "SUPERR"
msgstr ""

#: ../src/engine/input/key_mapping/KeyNames.cs:177
msgid "HYPERL"
msgstr ""

#: ../src/engine/input/key_mapping/KeyNames.cs:178
msgid "HYPERR"
msgstr ""

#: ../src/engine/input/key_mapping/KeyNames.cs:179
msgid "DIRECTIONL"
msgstr ""

#: ../src/engine/input/key_mapping/KeyNames.cs:180
msgid "DIRECTIONR"
msgstr ""

#: ../src/engine/input/key_mapping/KeyNames.cs:181
msgid "VOLUMEDOWN"
msgstr ""

#: ../src/engine/input/key_mapping/KeyNames.cs:182
msgid "VOLUMEMUTE"
msgstr ""

#: ../src/engine/input/key_mapping/KeyNames.cs:183
msgid "VOLUMEUP"
msgstr ""

#: ../src/engine/input/key_mapping/KeyNames.cs:184
msgid "BASSBOOST"
msgstr ""

#: ../src/engine/input/key_mapping/KeyNames.cs:185
msgid "BASSUP"
msgstr ""

#: ../src/engine/input/key_mapping/KeyNames.cs:186
msgid "BASSDOWN"
msgstr ""

#: ../src/engine/input/key_mapping/KeyNames.cs:187
msgid "TREBLEUP"
msgstr ""

#: ../src/engine/input/key_mapping/KeyNames.cs:188
msgid "TREBLEDOWN"
msgstr ""

#: ../src/engine/input/key_mapping/KeyNames.cs:189
msgid "MEDIAPLAY"
msgstr ""

#: ../src/engine/input/key_mapping/KeyNames.cs:190
msgid "MEDIASTOP"
msgstr ""

#: ../src/engine/input/key_mapping/KeyNames.cs:191
msgid "MEDIAPREVIOUS"
msgstr ""

#: ../src/engine/input/key_mapping/KeyNames.cs:192
msgid "MEDIANEXT"
msgstr ""

#: ../src/engine/input/key_mapping/KeyNames.cs:193
msgid "MEDIARECORD"
msgstr ""

#: ../src/engine/input/key_mapping/KeyNames.cs:194
msgid "LAUNCHMAIL"
msgstr ""

#: ../src/engine/input/key_mapping/KeyNames.cs:195
msgid "LAUNCHMEDIA"
msgstr ""

#: ../src/engine/input/key_mapping/KeyNames.cs:196
msgid "LAUNCH0"
msgstr ""

#: ../src/engine/input/key_mapping/KeyNames.cs:197
msgid "LAUNCH1"
msgstr ""

#: ../src/engine/input/key_mapping/KeyNames.cs:198
msgid "LAUNCH2"
msgstr ""

#: ../src/engine/input/key_mapping/KeyNames.cs:199
msgid "LAUNCH3"
msgstr ""

#: ../src/engine/input/key_mapping/KeyNames.cs:200
msgid "LAUNCH4"
msgstr ""

#: ../src/engine/input/key_mapping/KeyNames.cs:201
msgid "LAUNCH5"
msgstr ""

#: ../src/engine/input/key_mapping/KeyNames.cs:202
msgid "LAUNCH6"
msgstr ""

#: ../src/engine/input/key_mapping/KeyNames.cs:203
msgid "LAUNCH7"
msgstr ""

#: ../src/engine/input/key_mapping/KeyNames.cs:204
msgid "LAUNCH8"
msgstr ""

#: ../src/engine/input/key_mapping/KeyNames.cs:205
msgid "LAUNCH9"
msgstr ""

#: ../src/engine/input/key_mapping/KeyNames.cs:206
msgid "LAUNCHA"
msgstr ""

#: ../src/engine/input/key_mapping/KeyNames.cs:207
msgid "LAUNCHB"
msgstr ""

#: ../src/engine/input/key_mapping/KeyNames.cs:208
msgid "LAUNCHC"
msgstr ""

#: ../src/engine/input/key_mapping/KeyNames.cs:209
msgid "LAUNCHD"
msgstr ""

#: ../src/engine/input/key_mapping/KeyNames.cs:210
msgid "LAUNCHE"
msgstr ""

#: ../src/engine/input/key_mapping/KeyNames.cs:211
msgid "LAUNCHF"
msgstr ""

#: ../src/engine/input/key_mapping/KeyNames.cs:212
msgid "KPMULTIPLY"
msgstr ""

#: ../src/engine/input/key_mapping/KeyNames.cs:213
msgid "KPDIVIDE"
msgstr ""

#: ../src/engine/input/key_mapping/KeyNames.cs:214
msgid "KPSUBTRACT"
msgstr ""

#: ../src/engine/input/key_mapping/KeyNames.cs:215
msgid "KPPERIOD"
msgstr ""

#: ../src/engine/input/key_mapping/KeyNames.cs:216
msgid "KPADD"
msgstr ""

#: ../src/engine/input/key_mapping/KeyNames.cs:217
msgid "KP0"
msgstr ""

#: ../src/engine/input/key_mapping/KeyNames.cs:218
msgid "KP1"
msgstr ""

#: ../src/engine/input/key_mapping/KeyNames.cs:219
msgid "KP2"
msgstr ""

#: ../src/engine/input/key_mapping/KeyNames.cs:220
msgid "KP3"
msgstr ""

#: ../src/engine/input/key_mapping/KeyNames.cs:221
msgid "KP4"
msgstr ""

#: ../src/engine/input/key_mapping/KeyNames.cs:222
msgid "KP5"
msgstr ""

#: ../src/engine/input/key_mapping/KeyNames.cs:223
msgid "KP6"
msgstr ""

#: ../src/engine/input/key_mapping/KeyNames.cs:224
msgid "KP7"
msgstr ""

#: ../src/engine/input/key_mapping/KeyNames.cs:225
msgid "KP8"
msgstr ""

#: ../src/engine/input/key_mapping/KeyNames.cs:226
msgid "KP9"
msgstr ""

#: ../src/engine/input/key_mapping/KeyNames.cs:227
msgid "UNKNOWN"
msgstr ""

#: ../src/engine/input/key_mapping/SpecifiedInputKey.cs:52
msgid "CTRL"
msgstr ""

#: ../src/engine/input/key_mapping/SpecifiedInputKey.cs:54
msgid "ALT"
msgstr ""

#: ../src/engine/input/key_mapping/SpecifiedInputKey.cs:56
msgid "SHIFT"
msgstr ""

#: ../src/engine/input/key_mapping/SpecifiedInputKey.cs:67
msgid "LEFT_MOUSE"
msgstr ""

#: ../src/engine/input/key_mapping/SpecifiedInputKey.cs:68
msgid "RIGHT_MOUSE"
msgstr ""

#: ../src/engine/input/key_mapping/SpecifiedInputKey.cs:69
msgid "MIDDLE_MOUSE"
msgstr ""

#: ../src/engine/input/key_mapping/SpecifiedInputKey.cs:70
msgid "WHEEL_UP"
msgstr ""

#: ../src/engine/input/key_mapping/SpecifiedInputKey.cs:71
msgid "WHEEL_DOWN"
msgstr ""

#: ../src/engine/input/key_mapping/SpecifiedInputKey.cs:72
msgid "WHEEL_LEFT"
msgstr ""

#: ../src/engine/input/key_mapping/SpecifiedInputKey.cs:73
msgid "WHEEL_RIGHT"
msgstr ""

#: ../src/engine/input/key_mapping/SpecifiedInputKey.cs:74
msgid "SPECIAL_MOUSE_1"
msgstr ""

#: ../src/engine/input/key_mapping/SpecifiedInputKey.cs:75
msgid "SPECIAL_MOUSE_2"
msgstr ""

#: ../src/engine/input/key_mapping/SpecifiedInputKey.cs:76
msgid "UNKNOWN_MOUSE"
msgstr ""

#: ../src/general/Gallery.cs:70
msgid "ARTWORK_TITLE"
msgstr ""

#: ../src/general/Gallery.cs:74
msgid "ART_BY"
msgstr ""

#: ../src/general/HelpScreen.tscn:107
#: ../src/microbe_stage/ProcessPanel.tscn:76
msgid "CLOSE"
msgstr ""

<<<<<<< HEAD
#: ../src/general/MainMenu.cs:362
msgid "OK"
msgstr ""

#: ../src/general/MainMenu.cs:363
=======
#: ../src/general/MainMenu.cs:359
msgid "OK"
msgstr ""

#: ../src/general/MainMenu.cs:360
>>>>>>> 4c60272b
msgid "Cancel"
msgstr ""

#: ../src/general/MainMenu.tscn:146
msgid "NEW_GAME"
msgstr ""

#: ../src/general/MainMenu.tscn:159 ../src/general/PauseMenu.tscn:72
msgid "LOAD_GAME"
msgstr ""

#: ../src/general/MainMenu.tscn:170 ../src/general/PauseMenu.tscn:94
msgid "OPTIONS"
msgstr ""

#: ../src/general/MainMenu.tscn:181
msgid "TOOLS"
msgstr ""

#: ../src/general/MainMenu.tscn:192
msgid "VIEW_SOURCE_CODE"
msgstr ""

#: ../src/general/MainMenu.tscn:204
msgid "EXTRAS"
msgstr ""

#: ../src/general/MainMenu.tscn:216
msgid "CREDITS"
msgstr ""

#: ../src/general/MainMenu.tscn:227
msgid "QUIT"
msgstr ""

#: ../src/general/MainMenu.tscn:249
msgid "MICROBE_FREEBUILD_EDITOR"
msgstr ""

#: ../src/general/MainMenu.tscn:309 ../src/general/OptionsMenu.tscn:1026
#: ../src/general/PauseMenu.tscn:134 ../src/saving/NewSaveMenu.tscn:108
#: ../src/saving/SaveManagerGUI.tscn:119
msgid "BACK"
msgstr ""

#: ../src/general/MainMenu.tscn:349
msgid "GLES2_MODE_WARNING"
msgstr ""

#: ../src/general/MainMenu.tscn:362
msgid "GLES2_MODE_WARNING_TEXT"
msgstr ""

#: ../src/general/OptionsMenu.tscn:128
msgid "GRAPHICS"
msgstr ""

#: ../src/general/OptionsMenu.tscn:139
msgid "SOUND"
msgstr ""

#: ../src/general/OptionsMenu.tscn:150
msgid "PERFORMANCE"
msgstr ""

#: ../src/general/OptionsMenu.tscn:161
msgid "INPUTS"
msgstr ""

#: ../src/general/OptionsMenu.tscn:172
msgid "MISC"
msgstr ""

#: ../src/general/OptionsMenu.tscn:205
msgid "VSYNC"
msgstr ""

#: ../src/general/OptionsMenu.tscn:213
msgid "FULLSCREEN"
msgstr ""

#: ../src/general/OptionsMenu.tscn:235
msgid "MULTISAMPLE_ANTI_ALIASING"
msgstr ""

#: ../src/general/OptionsMenu.tscn:242
msgid "HIGHER_VALUES_WORSEN_PERFORMANCE"
msgstr ""

#: ../src/general/OptionsMenu.tscn:272
msgid "RESOLUTION"
msgstr ""

#: ../src/general/OptionsMenu.tscn:285
msgid "AUTO"
msgstr ""

#: ../src/general/OptionsMenu.tscn:295
msgid "MAX_FPS"
msgstr ""

#: ../src/general/OptionsMenu.tscn:321
msgid "COLOURBLIND_CORRECTION"
msgstr ""

#: ../src/general/OptionsMenu.tscn:353
msgid "CHROMATIC_ABERRATION"
msgstr ""

#: ../src/general/OptionsMenu.tscn:380
msgid "DISPLAY_ABILITIES_BAR"
msgstr ""

#: ../src/general/OptionsMenu.tscn:389
msgid "ENABLE_GUI_LIGHT_EFFECTS"
msgstr ""

#: ../src/general/OptionsMenu.tscn:415
msgid "MASTER_VOLUME"
msgstr ""

#: ../src/general/OptionsMenu.tscn:442 ../src/general/OptionsMenu.tscn:483
#: ../src/general/OptionsMenu.tscn:516 ../src/general/OptionsMenu.tscn:549
#: ../src/general/OptionsMenu.tscn:582
msgid "MUTE"
msgstr ""

#: ../src/general/OptionsMenu.tscn:456
msgid "MUSIC_VOLUME"
msgstr ""

#: ../src/general/OptionsMenu.tscn:489
msgid "AMBIANCE_VOLUME"
msgstr ""

#: ../src/general/OptionsMenu.tscn:522
msgid "SFX_VOLUME"
msgstr ""

#: ../src/general/OptionsMenu.tscn:555
msgid "GUI_VOLUME"
msgstr ""

#: ../src/general/OptionsMenu.tscn:600
msgid "LANGUAGE"
msgstr ""

#: ../src/general/OptionsMenu.tscn:615 ../src/general/OptionsMenu.tscn:1037
msgid "RESET"
msgstr ""

#: ../src/general/OptionsMenu.tscn:624
msgid "OPEN_TRANSLATION_SITE"
msgstr ""

#: ../src/general/OptionsMenu.tscn:650
msgid "COMPOUND_CLOUDS"
msgstr ""

#: ../src/general/OptionsMenu.tscn:665
msgid "CLOUD_SIMULATION_MINIMUM_INTERVAL"
msgstr ""

#: ../src/general/OptionsMenu.tscn:672 ../src/general/OptionsMenu.tscn:714
msgid "HIGHER_VALUES_INCREASE_PERFORMANCE"
msgstr ""

#: ../src/general/OptionsMenu.tscn:707
msgid "CLOUD_RESOLUTION_DIVISOR"
msgstr ""

#: ../src/general/OptionsMenu.tscn:749
msgid "RUN_AUTO_EVO_DURING_GAMEPLAY"
msgstr ""

#: ../src/general/OptionsMenu.tscn:822
msgid "RESET_INPUTS"
msgstr ""

#: ../src/general/OptionsMenu.tscn:850
msgid "PLAY_INTRO_VIDEO"
msgstr ""

#: ../src/general/OptionsMenu.tscn:859
msgid "PLAY_MICROBE_INTRO_ON_NEW_GAME"
msgstr ""

#: ../src/general/OptionsMenu.tscn:868
msgid "AUTOSAVE_DURING_THE_GAME"
msgstr ""

#: ../src/general/OptionsMenu.tscn:879
msgid "AMOUNT_OF_AUTOSAVE_TO_KEEP"
msgstr ""

#: ../src/general/OptionsMenu.tscn:907
msgid "AMOUNT_OF_QUICKSAVE_TO_KEEP"
msgstr ""

#: ../src/general/OptionsMenu.tscn:933
msgid "SHOW_TUTORIALS_IN_NEW_GAMES_OPTION"
msgstr ""

#: ../src/general/OptionsMenu.tscn:941
msgid "SHOW_TUTORIALS_IN_NEW_CURRENT_OPTION"
msgstr ""

#: ../src/general/OptionsMenu.tscn:957
msgid "CHEAT_KEYS_ENABLED"
msgstr ""

#: ../src/general/OptionsMenu.tscn:969
msgid "USE_A_CUSTOM_USERNAME"
msgstr ""

#: ../src/general/OptionsMenu.tscn:980
msgid "CUSTOM_USERNAME"
msgstr ""

#: ../src/general/OptionsMenu.tscn:1006
msgid "OPEN_SCREENSHOT_FOLDER"
msgstr ""

#: ../src/general/OptionsMenu.tscn:1014
msgid "OPEN_LOGS_FOLDER"
msgstr ""

#: ../src/general/OptionsMenu.tscn:1049 ../src/saving/NewSaveMenu.tscn:72
msgid "SAVE"
msgstr ""

#: ../src/general/OptionsMenu.tscn:1066
msgid "RESET_SETTINGS_TO_DEFAULTS"
msgstr ""

#: ../src/general/OptionsMenu.tscn:1078
msgid "RESET_TO_DEFAULTS"
msgstr ""

#: ../src/general/OptionsMenu.tscn:1087
msgid "ARE_YOU_SURE_TO_RESET_ALL_SETTINGS"
msgstr ""

#: ../src/general/OptionsMenu.tscn:1101
msgid "RESET_INPUTS_TO_DEFAULTS"
msgstr ""

#: ../src/general/OptionsMenu.tscn:1110
msgid "ARE_YOU_SURE_TO_RESET_INPUT_SETTINGS"
msgstr ""

#: ../src/general/OptionsMenu.tscn:1124
msgid "CLOSE_OPTIONS"
msgstr ""

#: ../src/general/OptionsMenu.tscn:1144
msgid "UNSAVED_CHANGE_WARNING"
msgstr ""

#: ../src/general/OptionsMenu.tscn:1166
msgid "SAVE_AND_CONTINUE"
msgstr ""

#: ../src/general/OptionsMenu.tscn:1175
msgid "DISCARD_AND_CONTINUE"
msgstr ""

#: ../src/general/OptionsMenu.tscn:1191
msgid "CANCEL"
msgstr ""

#: ../src/general/OptionsMenu.tscn:1203 ../src/general/OptionsMenu.tscn:1226
#: ../src/general/OptionsMenu.tscn:1250
msgid "ERROR"
msgstr ""

#: ../src/general/OptionsMenu.tscn:1212 ../src/general/OptionsMenu.tscn:1251
msgid "ERROR_FAILED_TO_SAVE_NEW_SETTINGS"
msgstr ""

#: ../src/general/PauseMenu.tscn:58
msgid "RESUME"
msgstr ""

#: ../src/general/PauseMenu.tscn:65
msgid "SAVE_GAME"
msgstr ""

#: ../src/general/PauseMenu.tscn:80
#: ../src/microbe_stage/editor/MicrobeEditor.tscn:2142
msgid "STATISTICS"
msgstr ""

#: ../src/general/PauseMenu.tscn:87
msgid "HELP"
msgstr ""

#: ../src/general/PauseMenu.tscn:101
msgid "RETURN_TO_MENU"
msgstr ""

#: ../src/general/PauseMenu.tscn:108
msgid "EXIT"
msgstr ""

#: ../src/general/StringUtils.cs:22
msgid "BILLION_ABBREVIATION"
msgstr ""

#: ../src/general/StringUtils.cs:31
msgid "MILLION_ABBREVIATION"
msgstr ""

#: ../src/general/StringUtils.cs:40
msgid "KILO_ABBREVIATION"
msgstr ""

#: ../src/gui_common/ChemicalEquation.cs:139
#: ../src/gui_common/ChemicalEquation.cs:176
msgid "PER_SECOND_SLASH"
msgstr ""

#: ../src/gui_common/CompoundAmount.cs:166
#: ../src/gui_common/tooltip/microbe_editor/SelectionMenuToolTip.cs:254
#: ../src/microbe_stage/MicrobeHUD.cs:606
#: ../src/microbe_stage/editor/MicrobeEditorGUI.cs:570
#: ../src/microbe_stage/editor/MicrobeEditorGUI.cs:812
#: ../src/microbe_stage/editor/MicrobeEditorGUI.cs:943
msgid "PERCENTAGE_VALUE"
msgstr ""

#: ../src/gui_common/QuickLoadHandler.tscn:18
msgid "SAVE_HAS_DIFFERENT_VERSION"
msgstr ""

#: ../src/gui_common/QuickLoadHandler.tscn:19
msgid "SAVE_HAS_DIFFERENT_VERSION_TEXT"
msgstr ""

#: ../src/gui_common/charts/line/LineChart.cs:931
#: ../src/gui_common/charts/line/LineChart.cs:960
msgid "MAX_VISIBLE_DATASET_WARNING"
msgstr ""

#: ../src/gui_common/charts/line/LineChart.cs:940
#: ../src/gui_common/charts/line/LineChart.cs:968
msgid "MIN_VISIBLE_DATASET_WARNING"
msgstr ""

#: ../src/gui_common/tooltip/ToolTipManager.tscn:47
msgid "OPEN_THE_MENU"
msgstr ""

#: ../src/gui_common/tooltip/ToolTipManager.tscn:53
msgid "OPEN_HELP_SCREEN"
msgstr ""

#: ../src/gui_common/tooltip/ToolTipManager.tscn:67
msgid "WILL_YOU_THRIVE"
msgstr ""

#: ../src/gui_common/tooltip/ToolTipManager.tscn:84
msgid "FINISH_EDITING_AND_RETURN_TO_ENVIRONMENT"
msgstr ""

#: ../src/gui_common/tooltip/ToolTipManager.tscn:90
msgid "CHANGE_THE_SYMMETRY"
msgstr ""

#: ../src/gui_common/tooltip/ToolTipManager.tscn:96
msgid "UNDO_THE_LAST_ACTION"
msgstr ""

#: ../src/gui_common/tooltip/ToolTipManager.tscn:102
msgid "REDO_THE_LAST_ACTION"
msgstr ""

#: ../src/gui_common/tooltip/ToolTipManager.tscn:108
msgid "CREATE_A_NEW_MICROBE"
msgstr ""

#: ../src/gui_common/tooltip/ToolTipManager.tscn:119
msgid "MEMBRANE_RIGIDITY"
msgstr ""

#: ../src/gui_common/tooltip/ToolTipManager.tscn:120
msgid "RIGIDITY_MEMBRANE_DESCRIPTION"
msgstr ""

#: ../src/gui_common/tooltip/ToolTipManager.tscn:146
#: ../src/gui_common/tooltip/ToolTipManager.tscn:1866
#: ../src/gui_common/tooltip/ToolTipManager.tscn:2034
#: ../src/gui_common/tooltip/ToolTipManager.tscn:2198
#: ../src/gui_common/tooltip/ToolTipManager.tscn:2433
#: ../src/gui_common/tooltip/ToolTipManager.tscn:2666
#: ../src/gui_common/tooltip/ToolTipManager.tscn:2936
msgid "MOBILITY"
msgstr ""

#: ../src/gui_common/tooltip/ToolTipManager.tscn:181
#: ../src/gui_common/tooltip/ToolTipManager.tscn:1969
#: ../src/gui_common/tooltip/ToolTipManager.tscn:2134
#: ../src/gui_common/tooltip/ToolTipManager.tscn:2301
#: ../src/gui_common/tooltip/ToolTipManager.tscn:2536
#: ../src/gui_common/tooltip/ToolTipManager.tscn:2769
#: ../src/gui_common/tooltip/ToolTipManager.tscn:3039
msgid "HEALTH"
msgstr ""

#: ../src/gui_common/tooltip/ToolTipManager.tscn:228
msgid "CYTOPLASM_PROCESSES_DESCRIPTION"
msgstr ""

#: ../src/gui_common/tooltip/ToolTipManager.tscn:229
msgid "CYTOPLASM_DESCRIPTION"
msgstr ""

#: ../src/gui_common/tooltip/ToolTipManager.tscn:246
#: ../src/gui_common/tooltip/ToolTipManager.tscn:344
#: ../src/gui_common/tooltip/ToolTipManager.tscn:441
#: ../src/gui_common/tooltip/ToolTipManager.tscn:562
#: ../src/gui_common/tooltip/ToolTipManager.tscn:659
#: ../src/gui_common/tooltip/ToolTipManager.tscn:757
#: ../src/gui_common/tooltip/ToolTipManager.tscn:892
#: ../src/gui_common/tooltip/ToolTipManager.tscn:1022
#: ../src/gui_common/tooltip/ToolTipManager.tscn:1075
#: ../src/gui_common/tooltip/ToolTipManager.tscn:1167
#: ../src/gui_common/tooltip/ToolTipManager.tscn:1251
#: ../src/gui_common/tooltip/ToolTipManager.tscn:1350
#: ../src/gui_common/tooltip/ToolTipManager.tscn:1450
#: ../src/gui_common/tooltip/ToolTipManager.tscn:1539
#: ../src/gui_common/tooltip/ToolTipManager.tscn:1637
#: ../src/gui_common/tooltip/ToolTipManager.tscn:1734
msgid "STORAGE"
msgstr ""

#: ../src/gui_common/tooltip/ToolTipManager.tscn:284
#: ../src/gui_common/tooltip/ToolTipManager.tscn:382
#: ../src/gui_common/tooltip/ToolTipManager.tscn:479
#: ../src/gui_common/tooltip/ToolTipManager.tscn:600
#: ../src/gui_common/tooltip/ToolTipManager.tscn:697
#: ../src/gui_common/tooltip/ToolTipManager.tscn:795
#: ../src/gui_common/tooltip/ToolTipManager.tscn:930
#: ../src/gui_common/tooltip/ToolTipManager.tscn:1113
#: ../src/gui_common/tooltip/ToolTipManager.tscn:1205
#: ../src/gui_common/tooltip/ToolTipManager.tscn:1289
#: ../src/gui_common/tooltip/ToolTipManager.tscn:1388
#: ../src/gui_common/tooltip/ToolTipManager.tscn:1488
#: ../src/gui_common/tooltip/ToolTipManager.tscn:1577
#: ../src/gui_common/tooltip/ToolTipManager.tscn:1675
#: ../src/gui_common/tooltip/ToolTipManager.tscn:1772
#: ../src/gui_common/tooltip/ToolTipManager.tscn:1901
#: ../src/gui_common/tooltip/ToolTipManager.tscn:2068
#: ../src/gui_common/tooltip/ToolTipManager.tscn:2233
#: ../src/gui_common/tooltip/ToolTipManager.tscn:2468
#: ../src/gui_common/tooltip/ToolTipManager.tscn:2701
#: ../src/gui_common/tooltip/ToolTipManager.tscn:2971
msgid "OSMOREGULATION_COST"
msgstr ""

#: ../src/gui_common/tooltip/ToolTipManager.tscn:326
msgid "METABOLOSOMES_PROCESSES_DESCRIPTION"
msgstr ""

#: ../src/gui_common/tooltip/ToolTipManager.tscn:327
msgid "METABOLOSOMES_DESCRIPTION"
msgstr ""

#: ../src/gui_common/tooltip/ToolTipManager.tscn:422
msgid "THYLAKOID"
msgstr ""

#: ../src/gui_common/tooltip/ToolTipManager.tscn:423
msgid "CHROMATOPHORE_PROCESSES_DESCRIPTION"
msgstr ""

#: ../src/gui_common/tooltip/ToolTipManager.tscn:424
msgid "THYLAKOIDS_DESCRIPTION"
msgstr ""

#: ../src/gui_common/tooltip/ToolTipManager.tscn:520
msgid "CHEMOSYNTHESIZING_PROTEINS_PROCESSES_DESCRIPTION"
msgstr ""

#: ../src/gui_common/tooltip/ToolTipManager.tscn:521
msgid "CHEMOSYNTHESIZING_PROTEINS_DESCRIPTION"
msgstr ""

#: ../src/gui_common/tooltip/ToolTipManager.tscn:544
msgid "RUSTICYANIN_PROCESSES_DESCRIPTION"
msgstr ""

#: ../src/gui_common/tooltip/ToolTipManager.tscn:545
msgid "RUSTICYANIN_DESCRIPTION"
msgstr ""

#: ../src/gui_common/tooltip/ToolTipManager.tscn:641
msgid "NITROGENASE_PROCESSES_DESCRIPTION"
msgstr ""

#: ../src/gui_common/tooltip/ToolTipManager.tscn:642
msgid "NITROGENASE_DESCRIPTION"
msgstr ""

#: ../src/gui_common/tooltip/ToolTipManager.tscn:739
msgid "OXYTOXISOME_PROCESSES_DESCRIPTION"
msgstr ""

#: ../src/gui_common/tooltip/ToolTipManager.tscn:740
msgid "OXYTOXISOME_DESC"
msgstr ""

#: ../src/gui_common/tooltip/ToolTipManager.tscn:836
msgid "FLAGELLUM_PROCESSES_DESCRIPTION"
msgstr ""

#: ../src/gui_common/tooltip/ToolTipManager.tscn:837
msgid "FLAGELLUM_DESCRIPTION"
msgstr ""

#: ../src/gui_common/tooltip/ToolTipManager.tscn:854
msgid "SPEED"
msgstr ""

#: ../src/gui_common/tooltip/ToolTipManager.tscn:971
msgid "PREDATORY_PILUS_DESCRIPTION"
msgstr ""

#: ../src/gui_common/tooltip/ToolTipManager.tscn:992
msgid "CILIA"
msgstr ""

#: ../src/gui_common/tooltip/ToolTipManager.tscn:993
#: ../src/gui_common/tooltip/ToolTipManager.tscn:1427
#: ../src/gui_common/tooltip/ToolTipManager.tscn:1814
msgid "TO_BE_IMPLEMENTED"
msgstr ""

#: ../src/gui_common/tooltip/ToolTipManager.tscn:1010
msgid "BINDING_AGENT_PROCESSES_DESCRIPTION"
msgstr ""

#: ../src/gui_common/tooltip/ToolTipManager.tscn:1011
msgid "BINDING_AGENT_DESCRIPTION"
msgstr ""

#: ../src/gui_common/tooltip/ToolTipManager.tscn:1057
msgid "NUCLEUS_SMALL_DESCRIPTION"
msgstr ""

#: ../src/gui_common/tooltip/ToolTipManager.tscn:1058
msgid "NUCLEUS_DESCRIPTION"
msgstr ""

#: ../src/gui_common/tooltip/ToolTipManager.tscn:1154
msgid "MITOCHONDRION_PROCESSES_DESCRIPTION"
msgstr ""

#: ../src/gui_common/tooltip/ToolTipManager.tscn:1155
msgid "MITOCHONDRION_DESCRIPTION"
msgstr ""

#: ../src/gui_common/tooltip/ToolTipManager.tscn:1238
msgid "CHLOROPLAST_PROCESSES_DESCRIPTION"
msgstr ""

#: ../src/gui_common/tooltip/ToolTipManager.tscn:1239
msgid "CHLOROPLAST_DESCRIPTION"
msgstr ""

#: ../src/gui_common/tooltip/ToolTipManager.tscn:1321
msgid "THERMOPLAST"
msgstr ""

#: ../src/gui_common/tooltip/ToolTipManager.tscn:1322
msgid "THERMOPLAST_PROCESSES_DESCRIPTION"
msgstr ""

#: ../src/gui_common/tooltip/ToolTipManager.tscn:1323
msgid "THERMOPLAST_DESCRIPTION"
msgstr ""

#: ../src/gui_common/tooltip/ToolTipManager.tscn:1339
#: ../src/gui_common/tooltip/microbe_editor/SelectionMenuToolTip.cs:188
msgid "NO_ORGANELLE_PROCESSES"
msgstr ""

#: ../src/gui_common/tooltip/ToolTipManager.tscn:1437
msgid "CHEMOPLAST_PROCESSES_DESCRIPTION"
msgstr ""

#: ../src/gui_common/tooltip/ToolTipManager.tscn:1438
msgid "CHEMOPLAST_DESCRIPTION"
msgstr ""

#: ../src/gui_common/tooltip/ToolTipManager.tscn:1521
msgid "NITROGEN_FIXING_PLASTID_PROCESSES_DESCRIPTION"
msgstr ""

#: ../src/gui_common/tooltip/ToolTipManager.tscn:1522
msgid "NITROGEN_FIXING_PLASTID_DESCRIPTION"
msgstr ""

#: ../src/gui_common/tooltip/ToolTipManager.tscn:1619
msgid "VACUOLE_PROCESSES_DESCRIPTION"
msgstr ""

#: ../src/gui_common/tooltip/ToolTipManager.tscn:1620
msgid "VACUOLE_DESCRIPTION"
msgstr ""

#: ../src/gui_common/tooltip/ToolTipManager.tscn:1716
msgid "TOXIN_VACUOLE_PROCESSES_DESCRIPTION"
msgstr ""

#: ../src/gui_common/tooltip/ToolTipManager.tscn:1717
msgid "TOXIN_VACUOLE_DESCRIPTION"
msgstr ""

#: ../src/gui_common/tooltip/ToolTipManager.tscn:1813
msgid "BIOLUMINESCENT_VACUOLE"
msgstr ""

#: ../src/gui_common/tooltip/ToolTipManager.tscn:1840
msgid "NORMAL_MEMBRANE_DESCRIPTION"
msgstr ""

#: ../src/gui_common/tooltip/ToolTipManager.tscn:1935
#: ../src/gui_common/tooltip/ToolTipManager.tscn:2101
#: ../src/gui_common/tooltip/ToolTipManager.tscn:2267
#: ../src/gui_common/tooltip/ToolTipManager.tscn:2502
#: ../src/gui_common/tooltip/ToolTipManager.tscn:2735
#: ../src/gui_common/tooltip/ToolTipManager.tscn:3005
msgid "RESOURCE_ABSORBTION_SPEED"
msgstr ""

#: ../src/gui_common/tooltip/ToolTipManager.tscn:2008
msgid "DOUBLE_MEMBRANE_DESCRIPTION"
msgstr ""

#: ../src/gui_common/tooltip/ToolTipManager.tscn:2172
msgid "CELLULOSE_MEMBRANE_DESCRIPTION"
msgstr ""

#: ../src/gui_common/tooltip/ToolTipManager.tscn:2335
#: ../src/gui_common/tooltip/ToolTipManager.tscn:2803
#: ../src/gui_common/tooltip/ToolTipManager.tscn:3073
msgid "PHYSICAL_RESISTANCE"
msgstr ""

#: ../src/gui_common/tooltip/ToolTipManager.tscn:2369
#: ../src/gui_common/tooltip/ToolTipManager.tscn:2604
#: ../src/gui_common/tooltip/ToolTipManager.tscn:2871
#: ../src/gui_common/tooltip/ToolTipManager.tscn:3141
msgid "CANNOT_ENGULF"
msgstr ""

#: ../src/gui_common/tooltip/ToolTipManager.tscn:2407
msgid "CHITIN_MEMBRANE_DESCRIPTION"
msgstr ""

#: ../src/gui_common/tooltip/ToolTipManager.tscn:2570
#: ../src/gui_common/tooltip/ToolTipManager.tscn:2837
#: ../src/gui_common/tooltip/ToolTipManager.tscn:3107
msgid "TOXIN_RESISTANCE"
msgstr ""

#: ../src/gui_common/tooltip/ToolTipManager.tscn:2642
msgid "CALCIUM_CARBONATE_MEMBRANE_DESCRIPTION"
msgstr ""

#: ../src/gui_common/tooltip/ToolTipManager.tscn:2910
msgid "SILICA_MEMBRANE_DESCRIPTION"
msgstr ""

#: ../src/gui_common/tooltip/ToolTipManager.tscn:3292
msgid "ADD_INPUT_BUTTON_TOOLTIP"
msgstr ""

#: ../src/gui_common/tooltip/ToolTipManager.tscn:3298
msgid "SETTING_ONLY_APPLIES_TO_NEW_GAMES"
msgstr ""

#: ../src/gui_common/tooltip/ToolTipManager.tscn:3303
msgid "GUI_LIGHT_EFFECTS_OPTION_DESCRIPTION"
msgstr ""

#: ../src/gui_common/tooltip/ToolTipManager.tscn:3313
#: ../src/microbe_stage/editor/MicrobeEditor.tscn:2655
#: ../src/microbe_stage/editor/MicrobeEditorGUI.cs:743
msgid "TEMPERATURE"
msgstr ""

#: ../src/gui_common/tooltip/microbe_editor/SelectionMenuToolTip.tscn:95
#: ../src/microbe_stage/editor/MicrobePartSelection.tscn:81
msgid "N_A_MP"
msgstr ""

#: ../src/microbe_stage/Microbe.cs:939
msgid "DEATH"
msgstr ""

#: ../src/microbe_stage/Microbe.cs:1411
msgid "SUCCESSFUL_SCAVENGE"
msgstr ""

#: ../src/microbe_stage/Microbe.cs:1418
msgid "SUCCESSFUL_KILL"
msgstr ""

<<<<<<< HEAD
#: ../src/microbe_stage/Microbe.cs:1779
msgid "REPRODUCED"
msgstr ""

#: ../src/microbe_stage/Microbe.cs:1920
=======
#: ../src/microbe_stage/Microbe.cs:1782
msgid "REPRODUCED"
msgstr ""

#: ../src/microbe_stage/Microbe.cs:1926
>>>>>>> 4c60272b
msgid "ESCAPE_ENGULFING"
msgstr ""

#: ../src/microbe_stage/MicrobeCheatMenu.tscn:39
msgid "INFINITE_COMPOUNDS"
msgstr ""

#: ../src/microbe_stage/MicrobeCheatMenu.tscn:49
msgid "GODMODE"
msgstr ""

#: ../src/microbe_stage/MicrobeCheatMenu.tscn:59
msgid "NO_AI"
msgstr ""

#: ../src/microbe_stage/MicrobeCheatMenu.tscn:76
msgid "PLAYER_SPEED"
msgstr ""

#: ../src/microbe_stage/MicrobeCheatMenu.tscn:97
msgid "PLAYER_DUPLICATE"
msgstr ""

#: ../src/microbe_stage/MicrobeHUD.cs:514
msgid "MICROBE_PATCH_LABEL"
msgstr ""

#: ../src/microbe_stage/MicrobeHUD.cs:664
msgid "STUFF_AT"
msgstr ""

#: ../src/microbe_stage/MicrobeHUD.cs:714
msgid "PLAYER_CELL"
msgstr ""

#: ../src/microbe_stage/MicrobeStage.cs:484
msgid "PLAYER_REPRODUCED"
msgstr ""

#: ../src/microbe_stage/MicrobeStage.cs:641
msgid "PLAYER_DIED"
msgstr ""

#: ../src/microbe_stage/MicrobeStage.tscn:440
msgid "AT_CURSOR"
msgstr ""

#: ../src/microbe_stage/MicrobeStage.tscn:465
msgid "NOTHING_HERE"
msgstr ""

#: ../src/microbe_stage/MicrobeStage.tscn:490
msgid "COMPOUNDS_COLON"
msgstr ""

#: ../src/microbe_stage/MicrobeStage.tscn:528
msgid "SPECIES_COLON"
msgstr ""

#: ../src/microbe_stage/MicrobeStage.tscn:609
msgid "ENVIRONMENT"
msgstr ""

#: ../src/microbe_stage/MicrobeStage.tscn:876
msgid "TEMPERATURE_SHORT"
msgstr ""

#: ../src/microbe_stage/MicrobeStage.tscn:932
msgid "LIGHT"
msgstr ""

#: ../src/microbe_stage/MicrobeStage.tscn:987
msgid "PRESSURE_SHORT"
msgstr ""

#: ../src/microbe_stage/MicrobeStage.tscn:1070
#: ../src/microbe_stage/editor/MicrobeEditor.tscn:2326
#: ../src/microbe_stage/editor/MicrobeEditor.tscn:2962
#: ../src/microbe_stage/editor/MicrobeEditorGUI.cs:826
msgid "COMPOUNDS"
msgstr ""

#: ../src/microbe_stage/MicrobeStage.tscn:1454
msgid "AGENTS"
msgstr ""

#: ../src/microbe_stage/MicrobeStage.tscn:1706
msgid "POPULATION_CAPITAL"
msgstr ""

#: ../src/microbe_stage/PatchMapGenerator.cs:141
msgid "PATCH_PANGONIAN_VENTS"
msgstr ""

#: ../src/microbe_stage/PatchMapGenerator.cs:142
msgid "PATCH_PANGONIAN_MESOPELAGIC"
msgstr ""

#: ../src/microbe_stage/PatchMapGenerator.cs:143
msgid "PATCH_PANGONIAN_EPIPELAGIC"
msgstr ""

#: ../src/microbe_stage/PatchMapGenerator.cs:144
msgid "PATCH_PANGONIAN_TIDEPOOL"
msgstr ""

#: ../src/microbe_stage/PatchMapGenerator.cs:145
msgid "PATCH_PANGONIAN_BATHYPELAGIC"
msgstr ""

#: ../src/microbe_stage/PatchMapGenerator.cs:146
msgid "PATHCH_PANGONIAN_ABYSSOPELAGIC"
msgstr ""

#: ../src/microbe_stage/PatchMapGenerator.cs:147
msgid "PATCH_PANGONIAN_COAST"
msgstr ""

#: ../src/microbe_stage/PatchMapGenerator.cs:148
msgid "PATCH_PANGONIAN_ESTUARY"
msgstr ""

#: ../src/microbe_stage/PatchMapGenerator.cs:149
msgid "PATCH_CAVE"
msgstr ""

#: ../src/microbe_stage/PatchMapGenerator.cs:150
msgid "PATCH_ICE_SHELF"
msgstr ""

#: ../src/microbe_stage/PatchMapGenerator.cs:151
msgid "PATCH_PANGONIAN_SEAFLOOR"
msgstr ""

#: ../src/microbe_stage/PlayerMicrobeInput.cs:117
msgid "UNBIND_HELP_TEXT"
msgstr ""

#: ../src/microbe_stage/ProcessPanel.tscn:15
msgid "PROCESS_PANEL_TITLE"
msgstr ""

#: ../src/microbe_stage/editor/CompoundBalanceDisplay.tscn:22
msgid "COMPOUND_BALANCE_TITLE"
msgstr ""

#: ../src/microbe_stage/editor/MicrobeEditor.cs:593
#: ../src/microbe_stage/editor/MicrobeEditor.cs:1345
msgid "LOADING_MICROBE_EDITOR"
msgstr ""

#: ../src/microbe_stage/editor/MicrobeEditor.cs:595
msgid "WAITING_FOR_AUTO_EVO"
msgstr ""

<<<<<<< HEAD
#: ../src/microbe_stage/editor/MicrobeEditor.cs:2253
msgid "AUTO_EVO_FAILED"
msgstr ""

#: ../src/microbe_stage/editor/MicrobeEditor.cs:2254
=======
#: ../src/microbe_stage/editor/MicrobeEditor.cs:2281
msgid "AUTO_EVO_FAILED"
msgstr ""

#: ../src/microbe_stage/editor/MicrobeEditor.cs:2282
>>>>>>> 4c60272b
msgid "AUTO_EVO_RUN_STATUS"
msgstr ""

#: ../src/microbe_stage/editor/MicrobeEditor.tscn:509
msgid "REPORT"
msgstr ""

#: ../src/microbe_stage/editor/MicrobeEditor.tscn:530
msgid "PATCH_MAP"
msgstr ""

#: ../src/microbe_stage/editor/MicrobeEditor.tscn:610
msgid "ORGANISM_STATISTICS"
msgstr ""

#: ../src/microbe_stage/editor/MicrobeEditor.tscn:671
msgid "SPEED_COLON"
msgstr ""

#: ../src/microbe_stage/editor/MicrobeEditor.tscn:701
msgid "HP_COLON"
msgstr ""

#: ../src/microbe_stage/editor/MicrobeEditor.tscn:731
msgid "SIZE_COLON"
msgstr ""

#: ../src/microbe_stage/editor/MicrobeEditor.tscn:752
msgid "GENERATION_COLON"
msgstr ""

#: ../src/microbe_stage/editor/MicrobeEditor.tscn:794
msgid "ATP_BALANCE"
msgstr ""

#: ../src/microbe_stage/editor/MicrobeEditor.tscn:1000
msgid "MUTATION_POINTS"
msgstr ""

#: ../src/microbe_stage/editor/MicrobeEditor.tscn:1135
msgid "STRUCTURE"
msgstr ""

#: ../src/microbe_stage/editor/MicrobeEditor.tscn:1157
msgid "MEMBRANE"
msgstr ""

#: ../src/microbe_stage/editor/MicrobeEditor.tscn:1180
msgid "BEHAVIOR"
msgstr ""

#: ../src/microbe_stage/editor/MicrobeEditor.tscn:1232
msgid "SEARCH_DOT_DOT_DOT"
msgstr ""

#: ../src/microbe_stage/editor/MicrobeEditor.tscn:1239
msgid "STRUCTURAL"
msgstr ""

#: ../src/microbe_stage/editor/MicrobeEditor.tscn:1275
msgid "PROTEINS"
msgstr ""

#: ../src/microbe_stage/editor/MicrobeEditor.tscn:1351
msgid "EXTERNAL"
msgstr ""

#: ../src/microbe_stage/editor/MicrobeEditor.tscn:1405
msgid "ORGANELLES"
msgstr ""

#: ../src/microbe_stage/editor/MicrobeEditor.tscn:1552
msgid "MEMBRANE_TYPES"
msgstr ""

#: ../src/microbe_stage/editor/MicrobeEditor.tscn:1622
msgid "FLUIDITY_RIGIDITY"
msgstr ""

#: ../src/microbe_stage/editor/MicrobeEditor.tscn:1661
msgid "COLOUR"
msgstr ""

#: ../src/microbe_stage/editor/MicrobeEditor.tscn:1800
msgid "SPECIES_NAME_DOT_DOT_DOT"
msgstr ""

#: ../src/microbe_stage/editor/MicrobeEditor.tscn:1836
msgid "CANCEL_ACTION_CAPITAL"
msgstr ""

#: ../src/microbe_stage/editor/MicrobeEditor.tscn:1850
msgid "CONFIRM_CAPITAL"
msgstr ""

#: ../src/microbe_stage/editor/MicrobeEditor.tscn:1860
msgid "NEGATIVE_ATP_BALANCE"
msgstr ""

#: ../src/microbe_stage/editor/MicrobeEditor.tscn:1872
msgid "NEGATIVE_ATP_BALANCE_TEXT"
msgstr ""

#: ../src/microbe_stage/editor/MicrobeEditor.tscn:1883
msgid "DISCONNECTED_ORGANELLES"
msgstr ""

#: ../src/microbe_stage/editor/MicrobeEditor.tscn:1895
msgid "DISCONNECTED_ORGANELLES_TEXT"
msgstr ""

#: ../src/microbe_stage/editor/MicrobeEditor.tscn:1995
msgid "AUTO_EVO"
msgstr ""

#: ../src/microbe_stage/editor/MicrobeEditor.tscn:2008
msgid "FOOD_CHAIN"
msgstr ""

#: ../src/microbe_stage/editor/MicrobeEditor.tscn:2021
msgid "TIMELINE"
msgstr ""

#: ../src/microbe_stage/editor/MicrobeEditor.tscn:2074
msgid "AUTO_EVO_RESULTS"
msgstr ""

#: ../src/microbe_stage/editor/MicrobeEditor.tscn:2093
msgid "EXTERNAL_EFFECTS"
msgstr ""

#: ../src/microbe_stage/editor/MicrobeEditor.tscn:2151
msgid "SPECIES_POPULATION"
msgstr ""

#: ../src/microbe_stage/editor/MicrobeEditor.tscn:2184
#: ../src/microbe_stage/editor/MicrobeEditor.tscn:2614
msgid "PHYSICAL_CONDITIONS"
msgstr ""

#: ../src/microbe_stage/editor/MicrobeEditor.tscn:2288
#: ../src/microbe_stage/editor/MicrobeEditor.tscn:2797
#: ../src/microbe_stage/editor/MicrobeEditorGUI.cs:821
msgid "ATMOSPHERIC_GASSES"
msgstr ""

#: ../src/microbe_stage/editor/MicrobeEditor.tscn:2381
#: ../src/microbe_stage/editor/MicrobeEditor.tscn:3306
msgid "NEXT_CAPITAL"
msgstr ""

#: ../src/microbe_stage/editor/MicrobeEditor.tscn:2496
msgid "SELECT_A_PATCH"
msgstr ""

#: ../src/microbe_stage/editor/MicrobeEditor.tscn:2531
msgid "CURRENT_LOCATION_CAPITAL"
msgstr ""

#: ../src/microbe_stage/editor/MicrobeEditor.tscn:2691
msgid "PRESSURE"
msgstr ""

#: ../src/microbe_stage/editor/MicrobeEditor.tscn:3222
msgid "SPECIES_PRESENT"
msgstr ""

#: ../src/microbe_stage/editor/MicrobeEditor.tscn:3279
msgid "MOVE_TO_THIS_PATCH"
msgstr ""

#: ../src/microbe_stage/editor/MicrobeEditorCheatMenu.tscn:25
msgid "INFINITE_MP"
msgstr ""

#: ../src/microbe_stage/editor/MicrobeEditorGUI.cs:576
msgid "THE_AMOUNT_OF_GLUCOSE_HAS_BEEN_REDUCED"
msgstr ""

#: ../src/microbe_stage/editor/MicrobeEditorGUI.cs:583
msgid "MEGA_YEARS"
msgstr ""

#: ../src/microbe_stage/editor/MicrobeEditorGUI.cs:587
#: ../src/microbe_stage/editor/MicrobeEditorGUI.cs:818
#: ../src/microbe_stage/editor/MicrobeEditorGUI.cs:819
#: ../src/microbe_stage/editor/MicrobeEditorGUI.cs:821
#: ../src/microbe_stage/editor/MicrobeEditorGUI.cs:823
#: ../src/microbe_stage/editor/MicrobeEditorGUI.cs:826
msgid "YEARS"
msgstr ""

#: ../src/microbe_stage/editor/MicrobeEditorGUI.cs:629
#: ../src/microbe_stage/editor/MicrobeEditorGUI.cs:634
msgid "ATP_PRODUCTION"
msgstr ""

#: ../src/microbe_stage/editor/MicrobeEditorGUI.cs:635
msgid "ATP_PRODUCTION_TOO_LOW"
msgstr ""

#: ../src/microbe_stage/editor/MicrobeEditorGUI.cs:661
msgid "ENERGY_BALANCE_TOOLTIP_PRODUCTION"
msgstr ""

#: ../src/microbe_stage/editor/MicrobeEditorGUI.cs:678
msgid "OSMOREGULATION"
msgstr ""

#: ../src/microbe_stage/editor/MicrobeEditorGUI.cs:684
msgid "BASE_MOVEMENT"
msgstr ""

#: ../src/microbe_stage/editor/MicrobeEditorGUI.cs:696
msgid "ENERGY_BALANCE_TOOLTIP_CONSUMPTION"
msgstr ""

#: ../src/microbe_stage/editor/MicrobeEditorGUI.cs:823
msgid "SPECIES_LIST"
msgstr ""

#: ../src/microbe_stage/editor/MicrobeEditorGUI.cs:849
msgid "FREEBUILDING"
msgstr ""

#: ../src/microbe_stage/editor/MicrobeEditorGUI.cs:934
msgid "BIOME_LABEL"
msgstr ""

#: ../src/microbe_stage/editor/MicrobeEditorGUI.cs:939
msgid "BELOW_SEA_LEVEL"
msgstr ""

#: ../src/microbe_stage/editor/MicrobeEditorGUI.cs:978
msgid "WITH_POPULATION"
msgstr ""

#: ../src/microbe_stage/editor/MicrobePartSelection.cs:112
#: ../src/microbe_stage/editor/OrganellePopupMenu.cs:163
#: ../src/microbe_stage/editor/OrganellePopupMenu.cs:182
msgid "MP_COST"
msgstr ""

#: ../src/microbe_stage/editor/OrganellePopupMenu.tscn:227
msgid "DELETE"
msgstr ""

#: ../src/microbe_stage/editor/OrganellePopupMenu.tscn:292
msgid "MOVE"
msgstr ""

#: ../src/microbe_stage/editor/OrganellePopupMenu.tscn:359
msgid "MODIFY"
msgstr ""

#: ../src/microbe_stage/gui/ExtinctionBox.tscn:55
msgid "EXTINCTION_CAPITAL"
msgstr ""

#: ../src/microbe_stage/gui/ExtinctionBox.tscn:64
msgid "EXTINCTION_BOX_TEXT"
msgstr ""

#: ../src/microbe_stage/gui/WinBox.tscn:54
msgid "WIN_BOX_TITLE"
msgstr ""

#: ../src/microbe_stage/gui/WinBox.tscn:63
msgid "WIN_TEXT"
msgstr ""

#: ../src/saving/InProgressLoad.cs:76 ../src/saving/InProgressLoad.cs:95
#: ../src/saving/InProgressLoad.cs:140
msgid "LOADING_GAME"
msgstr ""

#: ../src/saving/InProgressLoad.cs:78
msgid "READING_SAVE_DATA"
msgstr ""

#: ../src/saving/InProgressLoad.cs:97
msgid "CREATING_OBJECTS_FROM_SAVE"
msgstr ""

#: ../src/saving/InProgressLoad.cs:104
msgid "AN_EXCEPTION_HAPPENED_WHILE_LOADING"
msgstr ""

#: ../src/saving/InProgressLoad.cs:128
msgid "SAVE_IS_INVALID"
msgstr ""

#: ../src/saving/InProgressLoad.cs:129
msgid "SAVE_HAS_INVALID_GAME_STATE"
msgstr ""

#: ../src/saving/InProgressLoad.cs:142
msgid "PROCESSING_LOADED_OBJECTS"
msgstr ""

#: ../src/saving/InProgressLoad.cs:155
msgid "AN_EXCEPTION_HAPPENED_WHILE_PROCESSING"
msgstr ""

#: ../src/saving/InProgressLoad.cs:161
msgid "LOAD_FINISHED"
msgstr ""

#: ../src/saving/InProgressLoad.cs:184
msgid "ERROR_LOADING"
msgstr ""

#: ../src/saving/InProgressSave.cs:165
msgid "SAVING"
msgstr ""

#: ../src/saving/InProgressSave.cs:195
msgid "SAVE_FAILED"
msgstr ""

#: ../src/saving/InProgressSave.cs:196
msgid "ERROR_SAVING"
msgstr ""

#: ../src/saving/NewSaveMenu.cs:61
msgid "THE_CHOSEN_FILENAME_ALREADY_EXISTS"
msgstr ""

#: ../src/saving/NewSaveMenu.tscn:30
msgid "CREATE_NEW_SAVE"
msgstr ""

#: ../src/saving/NewSaveMenu.tscn:47
msgid "NAME"
msgstr ""

#: ../src/saving/NewSaveMenu.tscn:65
msgid "EXTRA_OPTIONS"
msgstr ""

#: ../src/saving/NewSaveMenu.tscn:83
msgid "OVERWRITE_EXISTING_SAVE"
msgstr ""

#: ../src/saving/NewSaveMenu.tscn:118
msgid "OVERWRITE_EXISTING_SAVE_TITLE"
msgstr ""

#: ../src/saving/SaveHelper.cs:378
msgid "SAVING_SUCCEEDED"
msgstr ""

#: ../src/saving/SaveHelper.cs:388
msgid "SAVING_FAILED"
msgstr ""

#: ../src/saving/SaveInformation.cs:16
msgid "SAVE_MANUAL"
msgstr ""

#: ../src/saving/SaveInformation.cs:22
msgid "SAVE_AUTOSAVE"
msgstr ""

#: ../src/saving/SaveInformation.cs:28
msgid "SAVE_QUICKSAVE"
msgstr ""

#: ../src/saving/SaveInformation.cs:34
msgid "SAVE_INVALID"
msgstr ""

#: ../src/saving/SaveList.cs:171
msgid "SAVE_DELETE_WARNING"
msgstr ""

#: ../src/saving/SaveList.tscn:47 ../src/saving/SaveListItem.tscn:105
msgid "LOADING_DOT"
msgstr ""

#: ../src/saving/SaveList.tscn:61 ../src/saving/SaveListItem.tscn:283
msgid "DELETE_THIS_SAVE"
msgstr ""

#: ../src/saving/SaveList.tscn:84 ../src/saving/SaveList.tscn:108
msgid "LOAD_INCOMPATIBLE_SAVE"
msgstr ""

#: ../src/saving/SaveList.tscn:93
msgid "NEWER_VERSION_LOADING_WARNING"
msgstr ""

#: ../src/saving/SaveList.tscn:117
msgid "OLDER_VERSION_LOADING_WARNING"
msgstr ""

#: ../src/saving/SaveList.tscn:132
msgid "LOAD_INVALID_SAVE"
msgstr ""

#: ../src/saving/SaveList.tscn:141
msgid "LOAD_INVALID_SAVE_WARNING"
msgstr ""

#: ../src/saving/SaveList.tscn:156
msgid "SELECTED_SAVE_IS_INCOMPATIBLE"
msgstr ""

#: ../src/saving/SaveList.tscn:166
msgid "LOAD_INCOMPATIBLE_SAVE_WARNING"
msgstr ""

#: ../src/saving/SaveListItem.tscn:131
msgid "CREATED_AT"
msgstr ""

#: ../src/saving/SaveListItem.tscn:138 ../src/saving/SaveListItem.tscn:157
#: ../src/saving/SaveListItem.tscn:176 ../src/saving/SaveListItem.tscn:199
#: ../src/saving/SaveListItem.tscn:228 ../src/saving/SaveListItem.tscn:247
msgid "DOT_DOT_DOT"
msgstr ""

#: ../src/saving/SaveListItem.tscn:150
msgid "TYPE"
msgstr ""

#: ../src/saving/SaveListItem.tscn:169
msgid "DESCRIPTION"
msgstr ""

#: ../src/saving/SaveListItem.tscn:192
msgid "VERSION"
msgstr ""

#: ../src/saving/SaveListItem.tscn:221
msgid "BY"
msgstr ""

#: ../src/saving/SaveListItem.tscn:240
msgid "CREATED_ON_PLATFORM"
msgstr ""

#: ../src/saving/SaveListItem.tscn:272 ../src/saving/SaveManagerGUI.tscn:55
msgid "LOAD"
msgstr ""

#: ../src/saving/SaveListItem.tscn:292
msgid "DELETE_SAVE_CONFIRMATION"
msgstr ""

#: ../src/saving/SaveManagerGUI.cs:206
msgid "DELETE_SELECTED_SAVE_WARNING"
msgstr ""

#: ../src/saving/SaveManagerGUI.cs:218
msgid "DELETE_ALL_OLD_SAVE_WARNING"
msgstr ""

#: ../src/saving/SaveManagerGUI.tscn:68
msgid "REFRESH"
msgstr ""

#: ../src/saving/SaveManagerGUI.tscn:77
msgid "DELETE_SELECTED"
msgstr ""

#: ../src/saving/SaveManagerGUI.tscn:86
msgid "CLEAN_UP_OLD_SAVES"
msgstr ""

#: ../src/saving/SaveManagerGUI.tscn:98
msgid "OPEN_SAVE_DIRECTORY"
msgstr ""

#: ../src/saving/SaveManagerGUI.tscn:131
msgid "TOTAL_SAVES"
msgstr ""

#: ../src/saving/SaveManagerGUI.tscn:151
msgid "SAVE_SPACE_USED"
msgstr ""

#: ../src/saving/SaveManagerGUI.tscn:171
msgid "SELECTED_COLON"
msgstr ""

#: ../src/saving/SaveManagerGUI.tscn:188
msgid "DELETE_SELECTED_SAVES"
msgstr ""

#: ../src/saving/SaveManagerGUI.tscn:211
msgid "DELETE_OLD_SAVES"
msgstr ""

#: ../src/saving/SaveStatusOverlay.tscn:121
msgid "SAVING_ERROR"
msgstr ""

#: ../src/saving/SaveStatusOverlay.tscn:183
msgid "COPY_ERROR_TO_CLIPBOARD"
msgstr ""

#: ../src/tutorial/microbe_editor/MicrobeEditorTutorialGUI.tscn:36
#: ../src/tutorial/microbe_editor/MicrobeEditorTutorialGUI.tscn:73
#: ../src/tutorial/microbe_editor/MicrobeEditorTutorialGUI.tscn:110
#: ../src/tutorial/microbe_editor/MicrobeEditorTutorialGUI.tscn:144
#: ../src/tutorial/microbe_editor/MicrobeEditorTutorialGUI.tscn:181
#: ../src/tutorial/microbe_editor/MicrobeEditorTutorialGUI.tscn:215
#: ../src/tutorial/microbe_stage/MicrobeTutorialGUI.tscn:42
#: ../src/tutorial/microbe_stage/MicrobeTutorialGUI.tscn:126
#: ../src/tutorial/microbe_stage/MicrobeTutorialGUI.tscn:209
#: ../src/tutorial/microbe_stage/MicrobeTutorialGUI.tscn:244
#: ../src/tutorial/microbe_stage/MicrobeTutorialGUI.tscn:279
#: ../src/tutorial/microbe_stage/MicrobeTutorialGUI.tscn:314
msgid "TUTORIAL"
msgstr ""

#: ../src/tutorial/microbe_editor/MicrobeEditorTutorialGUI.tscn:60
msgid "EDITOR_TUTORIAL_EDITOR_TEXT"
msgstr ""

#: ../src/tutorial/microbe_editor/MicrobeEditorTutorialGUI.tscn:97
msgid "EDITOR_TUTORIAL_PATCH_TEXT"
msgstr ""

#: ../src/tutorial/microbe_editor/MicrobeEditorTutorialGUI.tscn:131
msgid "EDITOR_TUTORIAL_CELL_TEXT"
msgstr ""

#: ../src/tutorial/microbe_editor/MicrobeEditorTutorialGUI.tscn:165
msgid "EDITOR_TUTORIAL_REMOVE_ORGANELLE_TEXT"
msgstr ""

#: ../src/tutorial/microbe_editor/MicrobeEditorTutorialGUI.tscn:202
msgid "EDITOR_TUTORIAL_SELECT_ORGANELLE_TEXT"
msgstr ""

#: ../src/tutorial/microbe_editor/MicrobeEditorTutorialGUI.tscn:245
msgid "EDITOR_TUTORIAL_ENDING_TEXT"
msgstr ""

#: ../src/tutorial/microbe_editor/MicrobeEditorTutorialGUI.tscn:261
msgid "GOT_IT"
msgstr ""

#: ../src/tutorial/microbe_stage/MicrobeTutorialGUI.tscn:73
msgid "MICROBE_STAGE_INITIAL"
msgstr ""

#: ../src/tutorial/microbe_stage/MicrobeTutorialGUI.tscn:97
msgid "SHOW_TUTORIALS"
msgstr ""

#: ../src/tutorial/microbe_stage/MicrobeTutorialGUI.tscn:105
msgid "BEGIN_THRIVING"
msgstr ""

#: ../src/tutorial/microbe_stage/MicrobeTutorialGUI.tscn:147
msgid "MICROBE_STAGE_CONTROL_TEXT"
msgstr ""

#: ../src/tutorial/microbe_stage/MicrobeTutorialGUI.tscn:230
msgid "MICROBE_STAGE_COLLECT_TEXT"
msgstr ""

#: ../src/tutorial/microbe_stage/MicrobeTutorialGUI.tscn:265
msgid "MICROBE_STAGE_HEALTH_TEXT"
msgstr ""

#: ../src/tutorial/microbe_stage/MicrobeTutorialGUI.tscn:300
msgid "MICROBE_STAGE_REPRODUCE_TEXT"
msgstr ""

#: ../src/tutorial/microbe_stage/MicrobeTutorialGUI.tscn:335
#, fuzzy
msgid "MICROBE_STAGE_UNBIND_TEXT"
msgstr ""
"Usá W, A, S y D y el mouse para moverte. E para disparar OxiToxi NT si "
"tenés una vacuola de toxinas. G para activar o desactivar el modo engullir."<|MERGE_RESOLUTION|>--- conflicted
+++ resolved
@@ -7,11 +7,7 @@
 msgstr ""
 "Project-Id-Version: PROJECT VERSION\n"
 "Report-Msgid-Bugs-To: EMAIL@ADDRESS\n"
-<<<<<<< HEAD
-"POT-Creation-Date: 2021-07-04 23:22+0700\n"
-=======
-"POT-Creation-Date: 2021-07-29 17:00+0700\n"
->>>>>>> 4c60272b
+"POT-Creation-Date: 2021-07-29 17:39+0700\n"
 "PO-Revision-Date: 2020-11-17 07:36+0000\n"
 "Last-Translator: Levi Monjeau <iamaoenguin@gmail.com>\n"
 "Language-Team: Spanish (Argentina) <https://translate."
@@ -136,261 +132,132 @@
 "Nitrogenasa: Convierte el nitrógeno atmosférico en amoníaco y consume ATP."
 
 #: ../simulation_parameters/common/help_texts.json:66
-#, fuzzy
 msgid "MICROBE_EDITOR_HELP_MESSAGE_2"
 msgstr ""
-"Estructuras Procarioticas\n"
-"\n"
-"Citoplasma: Tiene espacio de almacenamiento y hace glicólisis (produce un "
-"poco de ATP).\n"
-"\n"
-"Metabolosomas: Convierten sulfuro de hidrógeno en glucosa a la mitad de la "
-"eficiencia de los quimioplastos, pero también hacen glicólisis.\n"
-"\n"
-"Tilacoides: Producen un tercio de la cantidad de glucosa de un "
-"cloroplasto, pero hace glicólisis.\n"
-"\n"
-"Rusticianina: Convierte el hierro en ATP.\n"
-"\n"
-"Nitrogenasa: Convierte el nitrógeno atmosférico en amoníaco y consume ATP."
 
 #: ../simulation_parameters/common/help_texts.json:70
-#, fuzzy
 msgid "MICROBE_EDITOR_HELP_MESSAGE_3"
 msgstr ""
-"Estructuras Procarioticas\n"
-"\n"
-"Citoplasma: Tiene espacio de almacenamiento y hace glicólisis (produce un "
-"poco de ATP).\n"
-"\n"
-"Metabolosomas: Convierten sulfuro de hidrógeno en glucosa a la mitad de la "
-"eficiencia de los quimioplastos, pero también hacen glicólisis.\n"
-"\n"
-"Tilacoides: Producen un tercio de la cantidad de glucosa de un "
-"cloroplasto, pero hace glicólisis.\n"
-"\n"
-"Rusticianina: Convierte el hierro en ATP.\n"
-"\n"
-"Nitrogenasa: Convierte el nitrógeno atmosférico en amoníaco y consume ATP."
 
 #: ../simulation_parameters/common/help_texts.json:74
-#, fuzzy
 msgid "MICROBE_EDITOR_HELP_MESSAGE_4"
 msgstr ""
-"Estructuras Procarioticas\n"
-"\n"
-"Citoplasma: Tiene espacio de almacenamiento y hace glicólisis (produce un "
-"poco de ATP).\n"
-"\n"
-"Metabolosomas: Convierten sulfuro de hidrógeno en glucosa a la mitad de la "
-"eficiencia de los quimioplastos, pero también hacen glicólisis.\n"
-"\n"
-"Tilacoides: Producen un tercio de la cantidad de glucosa de un "
-"cloroplasto, pero hace glicólisis.\n"
-"\n"
-"Rusticianina: Convierte el hierro en ATP.\n"
-"\n"
-"Nitrogenasa: Convierte el nitrógeno atmosférico en amoníaco y consume ATP."
 
 #: ../simulation_parameters/common/help_texts.json:78
-#, fuzzy
 msgid "MICROBE_EDITOR_HELP_MESSAGE_5"
 msgstr ""
-"Estructuras Procarioticas\n"
-"\n"
-"Citoplasma: Tiene espacio de almacenamiento y hace glicólisis (produce un "
-"poco de ATP).\n"
-"\n"
-"Metabolosomas: Convierten sulfuro de hidrógeno en glucosa a la mitad de la "
-"eficiencia de los quimioplastos, pero también hacen glicólisis.\n"
-"\n"
-"Tilacoides: Producen un tercio de la cantidad de glucosa de un "
-"cloroplasto, pero hace glicólisis.\n"
-"\n"
-"Rusticianina: Convierte el hierro en ATP.\n"
-"\n"
-"Nitrogenasa: Convierte el nitrógeno atmosférico en amoníaco y consume ATP."
 
 #: ../simulation_parameters/common/help_texts.json:119
 msgid "LOADING_TIP"
 msgstr ""
 
 #: ../simulation_parameters/common/help_texts.json:126
-#, fuzzy
 msgid "EASTEREGG_MESSAGE_1"
 msgstr ""
-"Usá W, A, S y D y el mouse para moverte. E para disparar OxiToxi NT si "
-"tenés una vacuola de toxinas. G para activar o desactivar el modo engullir."
 
 #: ../simulation_parameters/common/help_texts.json:129
-#, fuzzy
 msgid "EASTEREGG_MESSAGE_2"
-msgstr "Tu célula usa ATP como su fuente de energía, si se acaba te morís."
+msgstr ""
 
 #: ../simulation_parameters/common/help_texts.json:132
-#, fuzzy
 msgid "EASTEREGG_MESSAGE_3"
 msgstr ""
-"Para desbloquear el editor y reproducir tu célula necesitas agarrar "
-"Amoníaco (Nube Naranja) y Fosfato (Nube Violeta)."
 
 #: ../simulation_parameters/common/help_texts.json:135
-#, fuzzy
 msgid "EASTEREGG_MESSAGE_4"
 msgstr ""
-"Podés comerte otras células, bacterias, pedazos de hierro y pedazos de "
-"célula que sean más chicos que tu célula apretando G. Cuesta más ATP y "
-"enlentece tu célula. Acordate de apretar G de vuelta para desactivar el "
-"modo engullir."
 
 #: ../simulation_parameters/common/help_texts.json:138
-#, fuzzy
 msgid "EASTEREGG_MESSAGE_5"
 msgstr ""
-"La osmorregulación cuesta ATP, o sea que mientras más grande es tu célula, "
-"más mitocondrias, metabolosomas, rusticianina, o citoplasma vas a "
-"necesitar para evitar perder ATP."
 
 #: ../simulation_parameters/common/help_texts.json:141
-#, fuzzy
 msgid "EASTEREGG_MESSAGE_6"
 msgstr ""
-"Hay varias organelas en el editor para que evoluciones, permitiendo "
-"diferentes modos de jugar."
 
 #: ../simulation_parameters/common/help_texts.json:144
-#, fuzzy
 msgid "EASTEREGG_MESSAGE_7"
-msgstr "Por ahora, si tu población llega a 0, se extingue tu especie."
+msgstr ""
 
 #: ../simulation_parameters/common/help_texts.json:147
-#, fuzzy
 msgid "EASTEREGG_MESSAGE_8"
 msgstr ""
-"Las distintas nubes de compuestos son:\n"
-"\n"
-"Blancas – Glucosa\n"
-"Amarillas – Sulfuro de Hidrógeno\n"
-"Naranjas – Amoníaco\n"
-"Violeta – Fosfato\n"
-"Rojo Oscuro – Hierro"
 
 #: ../simulation_parameters/common/help_texts.json:150
-#, fuzzy
 msgid "EASTEREGG_MESSAGE_9"
 msgstr ""
-"Los quimioplastos y proteinas quimiosintetizadoras convierten el sulfuro "
-"de hidrógeno en glucosa. La rusticianina convierte el hierro en ATP."
 
 #: ../simulation_parameters/common/help_texts.json:153
-#, fuzzy
 msgid "EASTEREGG_MESSAGE_10"
 msgstr ""
-"Para que tu célula se reproduzca necesita dividir todas sus organelas en "
-"dos. Para eso necesitás juntar amoníaco y fosfato."
 
 #: ../simulation_parameters/common/help_texts.json:156
-#, fuzzy
 msgid "EASTEREGG_MESSAGE_11"
 msgstr ""
-"Pero si sobrevivís por veinte generaciones, está considerado que ganaste "
-"el juego. Cuando ganás aparece una pestaña y después podés seguir jugando."
 
 #: ../simulation_parameters/common/help_texts.json:159
-#, fuzzy
 msgid "EASTEREGG_MESSAGE_12"
 msgstr ""
-"Cuidado porque las otras especies también evolucionan cada vez que entrás "
-"al editor."
 
 #: ../simulation_parameters/common/help_texts.json:162
-#, fuzzy
 msgid "EASTEREGG_MESSAGE_13"
 msgstr ""
-"Usá W, A, S y D y el mouse para moverte. E para disparar OxiToxi NT si "
-"tenés una vacuola de toxinas. G para activar o desactivar el modo engullir."
 
 #: ../simulation_parameters/common/help_texts.json:165
-#, fuzzy
 msgid "EASTEREGG_MESSAGE_14"
 msgstr ""
-"Usá W, A, S y D y el mouse para moverte. E para disparar OxiToxi NT si "
-"tenés una vacuola de toxinas. G para activar o desactivar el modo engullir."
 
 #: ../simulation_parameters/common/help_texts.json:168
-#, fuzzy
 msgid "EASTEREGG_MESSAGE_15"
 msgstr ""
-"Usá W, A, S y D y el mouse para moverte. E para disparar OxiToxi NT si "
-"tenés una vacuola de toxinas. G para activar o desactivar el modo engullir."
 
 #: ../simulation_parameters/common/help_texts.json:171
-#, fuzzy
 msgid "EASTEREGG_MESSAGE_16"
 msgstr ""
-"Usá W, A, S y D y el mouse para moverte. E para disparar OxiToxi NT si "
-"tenés una vacuola de toxinas. G para activar o desactivar el modo engullir."
 
 #: ../simulation_parameters/common/help_texts.json:174
-#, fuzzy
 msgid "EASTEREGG_MESSAGE_17"
 msgstr ""
-"Usá W, A, S y D y el mouse para moverte. E para disparar OxiToxi NT si "
-"tenés una vacuola de toxinas. G para activar o desactivar el modo engullir."
 
 #: ../simulation_parameters/common/help_texts.json:177
-#, fuzzy
 msgid "EASTEREGG_MESSAGE_18"
 msgstr ""
-"Usá W, A, S y D y el mouse para moverte. E para disparar OxiToxi NT si "
-"tenés una vacuola de toxinas. G para activar o desactivar el modo engullir."
 
 #: ../simulation_parameters/common/help_texts.json:180
-#, fuzzy
 msgid "EASTEREGG_MESSAGE_19"
 msgstr ""
-"Usá W, A, S y D y el mouse para moverte. E para disparar OxiToxi NT si "
-"tenés una vacuola de toxinas. G para activar o desactivar el modo engullir."
 
 #: ../simulation_parameters/common/help_texts.json:183
-#, fuzzy
 msgid "EASTEREGG_MESSAGE_20"
-msgstr "Tu célula usa ATP como su fuente de energía, si se acaba te morís."
+msgstr ""
 
 #: ../simulation_parameters/common/help_texts.json:186
-#, fuzzy
 msgid "EASTEREGG_MESSAGE_21"
-msgstr "Tu célula usa ATP como su fuente de energía, si se acaba te morís."
+msgstr ""
 
 #: ../simulation_parameters/common/help_texts.json:189
-#, fuzzy
 msgid "EASTEREGG_MESSAGE_22"
-msgstr "Tu célula usa ATP como su fuente de energía, si se acaba te morís."
+msgstr ""
 
 #: ../simulation_parameters/common/help_texts.json:192
-#, fuzzy
 msgid "EASTEREGG_MESSAGE_23"
-msgstr "Tu célula usa ATP como su fuente de energía, si se acaba te morís."
+msgstr ""
 
 #: ../simulation_parameters/common/help_texts.json:195
-#, fuzzy
 msgid "EASTEREGG_MESSAGE_24"
-msgstr "Tu célula usa ATP como su fuente de energía, si se acaba te morís."
+msgstr ""
 
 #: ../simulation_parameters/common/help_texts.json:198
-#, fuzzy
 msgid "EASTEREGG_MESSAGE_25"
-msgstr "Tu célula usa ATP como su fuente de energía, si se acaba te morís."
+msgstr ""
 
 #: ../simulation_parameters/common/help_texts.json:201
-#, fuzzy
 msgid "EASTEREGG_MESSAGE_26"
-msgstr "Tu célula usa ATP como su fuente de energía, si se acaba te morís."
+msgstr ""
 
 #: ../simulation_parameters/common/help_texts.json:204
-#, fuzzy
 msgid "EASTEREGG_MESSAGE_27"
-msgstr "Tu célula usa ATP como su fuente de energía, si se acaba te morís."
+msgstr ""
 
 #: ../simulation_parameters/common/input_options.json:6
 msgid "MOVEMENT"
@@ -1372,19 +1239,11 @@
 msgid "CLOSE"
 msgstr ""
 
-<<<<<<< HEAD
-#: ../src/general/MainMenu.cs:362
-msgid "OK"
-msgstr ""
-
-#: ../src/general/MainMenu.cs:363
-=======
 #: ../src/general/MainMenu.cs:359
 msgid "OK"
 msgstr ""
 
 #: ../src/general/MainMenu.cs:360
->>>>>>> 4c60272b
 msgid "Cancel"
 msgstr ""
 
@@ -1708,7 +1567,7 @@
 msgstr ""
 
 #: ../src/gui_common/CompoundAmount.cs:166
-#: ../src/gui_common/tooltip/microbe_editor/SelectionMenuToolTip.cs:254
+#: ../src/gui_common/tooltip/microbe_editor/SelectionMenuToolTip.cs:246
 #: ../src/microbe_stage/MicrobeHUD.cs:606
 #: ../src/microbe_stage/editor/MicrobeEditorGUI.cs:570
 #: ../src/microbe_stage/editor/MicrobeEditorGUI.cs:812
@@ -2095,19 +1954,11 @@
 msgid "SUCCESSFUL_KILL"
 msgstr ""
 
-<<<<<<< HEAD
-#: ../src/microbe_stage/Microbe.cs:1779
-msgid "REPRODUCED"
-msgstr ""
-
-#: ../src/microbe_stage/Microbe.cs:1920
-=======
 #: ../src/microbe_stage/Microbe.cs:1782
 msgid "REPRODUCED"
 msgstr ""
 
 #: ../src/microbe_stage/Microbe.cs:1926
->>>>>>> 4c60272b
 msgid "ESCAPE_ENGULFING"
 msgstr ""
 
@@ -2263,19 +2114,11 @@
 msgid "WAITING_FOR_AUTO_EVO"
 msgstr ""
 
-<<<<<<< HEAD
-#: ../src/microbe_stage/editor/MicrobeEditor.cs:2253
-msgid "AUTO_EVO_FAILED"
-msgstr ""
-
-#: ../src/microbe_stage/editor/MicrobeEditor.cs:2254
-=======
 #: ../src/microbe_stage/editor/MicrobeEditor.cs:2281
 msgid "AUTO_EVO_FAILED"
 msgstr ""
 
 #: ../src/microbe_stage/editor/MicrobeEditor.cs:2282
->>>>>>> 4c60272b
 msgid "AUTO_EVO_RUN_STATUS"
 msgstr ""
 
