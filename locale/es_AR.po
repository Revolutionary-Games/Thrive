--- conflicted
+++ resolved
@@ -7,11 +7,7 @@
 msgstr ""
 "Project-Id-Version: PROJECT VERSION\n"
 "Report-Msgid-Bugs-To: EMAIL@ADDRESS\n"
-<<<<<<< HEAD
-"POT-Creation-Date: 2025-07-11 18:06+0200\n"
-=======
 "POT-Creation-Date: 2025-06-05 21:10+0100\n"
->>>>>>> c10e08e0
 "PO-Revision-Date: 2025-04-04 10:42+0000\n"
 "Last-Translator: Anonymous <noreply@weblate.org>\n"
 "Language-Team: Spanish (Argentina) <https://translate.revolutionarygamesstudio.com/projects/thrive/thrive-game/es_AR/>\n"
@@ -4750,9 +4746,8 @@
 msgid "PLANET_DETAILS_STRING"
 msgstr ""
 
-#, fuzzy
 msgid "PLANET_GENERATION_TEASER"
-msgstr "población:"
+msgstr ""
 
 msgid "PLANET_RANDOM_SEED"
 msgstr ""
@@ -5479,10 +5474,6 @@
 
 msgid "SILICA_MEMBRANE_DESCRIPTION"
 msgstr ""
-
-#, fuzzy
-msgid "SIMULATION_CONFIG"
-msgstr "Resolución:"
 
 msgid "SIXTEEN_TIMES"
 msgstr "x16"
@@ -6697,9 +6688,6 @@
 msgid "UPSCALE_FSR_22"
 msgstr ""
 
-msgid "UPSCALE_METHOD"
-msgstr ""
-
 msgid "UPSCALE_SHARPENING_FSR"
 msgstr ""
 
@@ -8973,77 +8961,6 @@
 
 msgid "ZOOM_OUT"
 msgstr "Alejar la pantalla"
-
-#, fuzzy
-#~ msgid "AUTO_EVO_TOOL_BUTTON"
-#~ msgstr "Auto ({0}x{1})"
-
-#, fuzzy
-#~ msgid "CLIMATE_INSTABILITY_EXPLANATION"
-#~ msgstr ""
-#~ "Los microbios activos van deambular cuando no pase nada interesante.\n"
-#~ "Los microbios tranquilos van a estar quietos y esperando a que algo cambie antes de actuar."
-
-#, fuzzy
-#~ msgid "CLIMATE_STABILITY_AVERAGE"
-#~ msgstr ""
-#~ "Los microbios activos van deambular cuando no pase nada interesante.\n"
-#~ "Los microbios tranquilos van a estar quietos y esperando a que algo cambie antes de actuar."
-
-#, fuzzy
-#~ msgid "CLIMATE_STABILITY_STABLE"
-#~ msgstr ""
-#~ "Los microbios activos van deambular cuando no pase nada interesante.\n"
-#~ "Los microbios tranquilos van a estar quietos y esperando a que algo cambie antes de actuar."
-
-#, fuzzy
-#~ msgid "CLIMATE_STABILITY_UNSTABLE"
-#~ msgstr ""
-#~ "Los microbios activos van deambular cuando no pase nada interesante.\n"
-#~ "Los microbios tranquilos van a estar quietos y esperando a que algo cambie antes de actuar."
-
-#, fuzzy
-#~ msgid "GENERATE_BUTTON"
-#~ msgstr "Pili de depredador"
-
-#, fuzzy
-#~ msgid "GEOLOGICAL_ACTIVITY_EXPLANATION"
-#~ msgstr ""
-#~ "Los microbios activos van deambular cuando no pase nada interesante.\n"
-#~ "Los microbios tranquilos van a estar quietos y esperando a que algo cambie antes de actuar."
-
-#, fuzzy
-#~ msgid "PLANET_CUSTOMIZER"
-#~ msgstr "En el cursor:"
-
-#, fuzzy
-#~ msgid "REGENERATE_BUTTON"
-#~ msgstr "Pili de depredador"
-
-#, fuzzy
-#~ msgid "WORLD_SEA_LEVEL"
-#~ msgstr "{0}-{1}Bajo el nivel del mar"
-
-#, fuzzy
-#~ msgid "WORLD_SEA_LEVEL_DEEP"
-#~ msgstr "{0}-{1}Bajo el nivel del mar"
-
-#, fuzzy
-#~ msgid "WORLD_SEA_LEVEL_EXPLANATION"
-#~ msgstr "Normal"
-
-#, fuzzy
-#~ msgid "WORLD_TEMPERATURE_EXPLANATION"
-#~ msgstr "Normal"
-
-#, fuzzy
-#~ msgid "WORLD_TEMPERATURE_TEMPERATE"
-#~ msgstr ""
-#~ "Esta sección muestra el balance total de ATP (energía) de la célula actual.\n"
-#~ "Para poder sobrevivir, el balance tiene que ser positivo. Para las célular sésiles se puede considerar el balance positivo con el movimiento excluído.\n"
-#~ "El menú desplegable de ahí abajo lo podés usar para chequear que pasaría si la célula no tuviese ningún recurso disponible para poder crear ATP.\n"
-#~ "Por ejemplo, algunas células solo pueden mantener un balance de ATP positivo cuando tienen múltiples tipos de componentes de los que pueden crear ATP al mísmo tiempo.\n"
-#~ "Ese tipo de células son más difíciles de jugar porque requieren que almacenes varios tipos de componentes al mísmo tiempo para poder sobrevivir."
 
 #, fuzzy
 #~ msgid "MICROBE_STAGE_DAY_NIGHT_TEXT"
