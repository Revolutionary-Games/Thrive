# Translations template for PROJECT.
# Copyright (C) 2020 ORGANIZATION
# This file is distributed under the same license as the PROJECT project.
# FIRST AUTHOR <EMAIL@ADDRESS>, 2020.
#
msgid ""
msgstr ""
"Project-Id-Version: PROJECT VERSION\n"
"Report-Msgid-Bugs-To: EMAIL@ADDRESS\n"
<<<<<<< HEAD
"POT-Creation-Date: 2024-08-17 17:51-0500\n"
=======
"POT-Creation-Date: 2024-08-17 13:26+0200\n"
>>>>>>> 9083d43e
"PO-Revision-Date: 2024-06-22 23:22+0000\n"
"Last-Translator: Paz <pazpiderit@gmail.com>\n"
"Language-Team: Spanish (Argentina) <https://translate.revolutionarygamesstudio.com/projects/thrive/thrive-game/es_AR/>\n"
"Language: es_AR\n"
"MIME-Version: 1.0\n"
"Content-Type: text/plain; charset=UTF-8\n"
"Content-Transfer-Encoding: 8bit\n"
"Plural-Forms: nplurals=2; plural=n != 1;\n"
"X-Generator: Weblate 5.5.5\n"
"Generated-By: Babel 2.8.0\n"

msgid "2D_MOVEMENT_TYPE_SELECTION"
msgstr "Movimiento 2D:"

msgid "3D_EDITOR"
msgstr "Editor 3D"

msgid "3D_MOVEMENT"
msgstr "Movimiento 3D"

msgid "3D_MOVEMENT_TYPE_SELECTION"
msgstr "Estilo de movimiento 3D:"

msgid "ABILITIES"
msgstr "Habilidades"

msgid "ABORT"
msgstr "Abortar"

msgid "ABORTED_DOT"
msgstr "Abortado ."

msgid "ABYSSOPELAGIC"
msgstr "Abisopelágico"

msgid "ACCEPT"
msgstr ""

msgid "ACTION_AWAKEN"
msgstr "Recién levantado ({0:F1} / {1:F1})"

msgid "ACTION_AWAKEN_TOOLTIP"
msgstr "Anda a la etapa del despertar. Solo cuando dejes de ser un boludo ( El tipo de tejido son axones)."

msgid "ACTION_BLOCKED_WHILE_ANOTHER_IN_PROGRESS"
msgstr "No podes hacer esto mientras hagas lo otro"

msgid "ACTION_DELETE"
msgstr "Borrar"

msgid "ACTION_DOUBLE_POPULATION"
msgstr "El doble de población (Inmigrantes)"

msgid "ACTION_DUPLICATE_UNITS"
msgstr "Duplica a los pibes"

msgid "ACTION_HALF_POPULATION"
msgstr "división de la población (Hambruna)"

msgid "ACTION_TELEPORT"
msgstr "Teletransportado"

msgid "ACTIVE"
msgstr "Activo"

msgid "ACTIVE_THREAD_COUNT"
msgstr "Hilos actuales:"

msgid "ACTIVITY_EXPLANATION"
msgstr ""
"Los pibes activos van a estar dando vueltas cuando nada piola pasa.\n"
"Los pibes tranquilos van a estar quietos y esperando a que algo cambie antes de hacer boludeces."

msgid "ADDITIONAL_VALIDATION_FAILED"
msgstr "Validaciones adicionales encontraron un quilombo: {0}"

msgid "ADD_INPUT_BUTTON_TOOLTIP"
msgstr "Agrega un nuevo control"

msgid "ADVANCED_VIEW"
msgstr "Avanzado"

msgid "ADVANCED_VIEW_BUTTON_TOOLTIP"
msgstr "Abrir el modo de vista avanzado (Topo deja de ponerte la gorra)"

msgid "AEROBIC_NITROGEN_FIXING"
msgstr "Fijación aeróbica de nitrógeno"

msgid "AGENTS"
msgstr "La cana"

msgid "AGENTS_COLON"
msgstr "La yuta:"

msgid "AGENT_NAME"
msgstr "{0} Agente"

msgid "AGGRESSION_EXPLANATION"
msgstr ""
"Los pibes crackeros van a perseguir a su presa por distancias mas largas.\n"
"Y son mas capaces de cagarse a palos cuando les rompan las bolas.\n"
"Los pibes marihuaneros no van a hacer mucho\n"
"Y no van a ocupar sus humos tóxicos contra los rompepijas."

msgid "AGGRESSIVE"
msgstr "Crackero"

msgid "AI_MUTATION_RATE"
msgstr "Cuanto va a mutar la IA"

msgid "AI_MUTATION_RATE_EXPLANATION"
msgstr "(Velocidad en la que las especies guiadas por IA mutan)"

msgid "ALL"
msgstr "Todaaa"

#, fuzzy
msgid "ALLOW_SPECIES_SWITCH_ON_EXTINCTION"
msgstr "No mutar (Solo si no hay buenas mutaciones)"

#, fuzzy
msgid "ALLOW_SPECIES_SWITCH_ON_EXTINCTION_EXPLANATION"
msgstr "Normal"

msgid "ALLOW_SPECIES_TO_NOT_MIGRATE"
msgstr "Permitir que no migren (Solo si quieren migrar a otra parte de latam)"

msgid "ALLOW_SPECIES_TO_NOT_MUTATE"
msgstr "No mutar (Solo si no hay buenas mutaciones)"

msgid "ALL_WORLDS_GENERAL_STATISTICS"
msgstr "Estadísticas genéricas de todos los mundos"

msgid "ALL_WORLDS_STATISTICS"
msgstr ""
"[b]Generaciones:[/b]\n"
"  {0}\n"
"[b]Todos los pibes:[/b]\n"
"  promedio{1}; Que tanto se aleja {2}\n"
"[b]Especies vivas:[/b]\n"
" promedio {3}; Que tanto se aleja {4}\n"
"[b]los pibes que hay en cada barrio:[/b]\n"
"  promedio {5}; Que tanto se aleja {6}\n"
"[b]Cantidad de pibes que hay en cada barrio:[/b]\n"
"promedio {7}; Que tanto se aleja {8}\n"
"[b]Que tan gordo están los pibes:[/b]\n"
"  Promedio {9}; Que tanto se aleja {10}\n"
"[b]Data típica de las organelas :[/b]"

msgid "ALREADY_ASCENDED"
msgstr "Ya estas re poronga pibe"

msgid "ALT"
msgstr ""

msgid "ALWAYS_VISIBLE"
msgstr ""

msgid "AMBIANCE_VOLUME"
msgstr "Volumen del ambiente"

msgid "AMMONIA"
msgstr "Amoníaco"

msgid "AMOUNT_OF_AUTOSAVE_TO_KEEP"
msgstr ""

msgid "AMOUNT_OF_QUICKSAVE_TO_KEEP"
msgstr ""

msgid "ANAEROBIC_NITROGEN_FIXATION"
msgstr ""

msgid "AND_UNLOCK_CONDITION"
msgstr "y"

msgid "APPEARANCE"
msgstr "Apariencia"

msgid "APPLY"
msgstr ""

#, fuzzy
msgid "APPLY_CHANGES"
msgstr "Guardar Cambios"

msgid "APRIL"
msgstr "Abril"

msgid "ARE_YOU_SURE_TO_RESET_ALL_SETTINGS"
msgstr ""

msgid "ARE_YOU_SURE_TO_RESET_INPUT_SETTINGS"
msgstr ""

msgid "ARTIST_COLON"
msgstr "Artista:"

msgid "ARTWORK_TITLE"
msgstr "\" {0} \" - {1}"

msgid "ART_BY"
msgstr "Arte creado por {0}"

msgid "ART_GALLERY"
msgstr "Galería de Arte"

msgid "ASCENSION_CONGRATULATIONS"
msgstr ""

msgid "ASCENSION_CONGRATULATIONS_CONTENT"
msgstr ""

msgid "ASSEMBLY_CLASS_REQUIRED"
msgstr ""

msgid "ASSEMBLY_REQUIRED_WITH_HARMONY"
msgstr ""

msgid "ASSUME_HYPERTHREADING"
msgstr ""

msgid "ASSUME_HYPERTHREADING_TOOLTIP"
msgstr ""

msgid "ATMOSPHERIC_GASSES"
msgstr ""

msgid "ATP"
msgstr "ATP"

msgid "ATP_BALANCE"
msgstr "Balance de ATP"

msgid "ATP_PRODUCTION"
msgstr "Producción de ATP"

msgid "ATP_PRODUCTION_TOO_LOW"
msgstr ""

msgid "ATTEMPT_TO_WRITE_SAVE_FAILED"
msgstr ""

msgid "AT_CURSOR"
msgstr ""

msgid "AUDIO_OUTPUT_DEVICE"
msgstr "Dispositivo de salida:"

msgid "AUGUST"
msgstr ""

msgid "AUTO"
msgstr "Automática"

msgid "AUTO-EVO_EXPLANATION_EXPLANATION"
msgstr ""

msgid "AUTO-EVO_POPULATION_CHANGED_2"
msgstr "La población de {0} en {2} cambió a {1} debido a: {3}"

msgid "AUTO-EVO_PREDICTION"
msgstr ""

msgid "AUTO-EVO_PREDICTION_BOX_DESCRIPTION"
msgstr ""

msgid "AUTO-EVO_STEPS_DONE"
msgstr "{0:F1}% hecho. {1:n0}/{2:n0} pasos."

msgid "AUTOSAVE_DURING_THE_GAME"
msgstr ""

msgid "AUTO_EVO"
msgstr ""

msgid "AUTO_EVO_EXPLORING_TOOL"
msgstr ""

msgid "AUTO_EVO_FAILED"
msgstr "Auto-evo ya no funca"

msgid "AUTO_EVO_RESULTS"
msgstr "Resultado del Auto-evo:"

msgid "AUTO_EVO_RUN_STATUS"
msgstr "Como anda la cosa:"

msgid "AUTO_EVO_STATUS_COLON"
msgstr "Como anda el Auto-evo:"

msgid "AUTO_MOVE_FORWARDS"
msgstr "Moverse automáticamente"

msgid "AUTO_RESOLUTION"
msgstr "Auto ({0}x{1})"

msgid "AVAILABLE_CONSTRUCTION_PROJECTS"
msgstr "Los proyectos de construcción que podes hacer"

msgid "AVAILABLE_MODS"
msgstr "Mods"

msgid "AWAKENING_STAGE"
msgstr "Recién levantado"

msgid "AWARE_STAGE"
msgstr "Despierto"

msgid "BACK"
msgstr "Pa' atras"

msgid "BACKSLASH"
msgstr "Barra inversa ( / )"

msgid "BACKSPACE"
msgstr "Retroceso"

msgid "BALANCE_DISPLAY_AT_DAY_ALWAYS"
msgstr ""

msgid "BALANCE_DISPLAY_AT_DAY_ALWAYS_TOOLTIP"
msgstr ""

msgid "BALANCE_DISPLAY_WHILE_MOVING"
msgstr ""

#, fuzzy
msgid "BALANCE_DISPLAY_WHILE_MOVING_TOOLTIP"
msgstr "Abrir el modo de vista avanzado (Topo deja de ponerte la gorra)"

msgid "BASE_MOBILITY"
msgstr "Que tanto corres"

msgid "BASE_MOVEMENT"
msgstr "Que tanto corres"

msgid "BASIC_VIEW"
msgstr "Basico"

msgid "BASIC_VIEW_BUTTON_TOOLTIP"
msgstr "Volver al modo básico de vista"

msgid "BATHYPELAGIC"
msgstr "Batipelágico"

msgid "BECOME_MACROSCOPIC"
msgstr "Volverte re chiquito ({0}/{1})"

msgid "BECOME_MULTICELLULAR"
msgstr "Volvete re polenta al unirte con el resto de los pibes ({0}/{1})"

msgid "BEGIN_THRIVING"
msgstr "Empeza a vivirla"

msgid "BEHAVIOUR"
msgstr "Comportamiento"

msgid "BEHAVIOUR_ACTIVITY"
msgstr "Actividad"

msgid "BEHAVIOUR_AGGRESSION"
msgstr "Agresividad"

msgid "BEHAVIOUR_FEAR"
msgstr "Cagon"

msgid "BEHAVIOUR_FOCUS"
msgstr "Concentrate"

msgid "BEHAVIOUR_OPPORTUNISM"
msgstr "Oportunismo"

msgid "BELOW_SEA_LEVEL"
msgstr "{0}-{1}Bajo el nivel del mar"

msgid "BENCHMARKS"
msgstr ""

msgid "BENCHMARK_FINISHED"
msgstr ""

msgid "BENCHMARK_PHASE"
msgstr ""

msgid "BENCHMARK_RESULTS_COLON"
msgstr ""

msgid "BEST_PATCH_COLON"
msgstr ""

msgid "BIG_IRON_CHUNK"
msgstr "Pedazote de hierro"

msgid "BILLION_ABBREVIATION"
msgstr ""

#, fuzzy
msgid "BINDING_AGENT"
msgstr "Agente aglutinante"

msgid "BINDING_AGENT_DESCRIPTION"
msgstr ""

msgid "BINDING_AGENT_PROCESSES_DESCRIPTION"
msgstr ""

msgid "BIND_AXES_SENSITIVITY"
msgstr ""

msgid "BIODIVERSITY_ATTEMPT_FILL_CHANCE"
msgstr ""

msgid "BIODIVERSITY_FROM_NEIGHBOUR_PATCH_CHANCE"
msgstr ""

msgid "BIODIVERSITY_NEARBY_PATCH_IS_FREE_POPULATION"
msgstr ""

msgid "BIODIVERSITY_SPLIT_IS_MUTATED"
msgstr ""

msgid "BIOLUMINESCENT_VACUOLE"
msgstr ""

msgid "BIOME_LABEL"
msgstr ""

msgid "BRAIN_CELL_NAME_DEFAULT"
msgstr ""

msgid "BRAVE"
msgstr ""

msgid "BROWSE"
msgstr ""

msgid "BROWSE_WORKSHOP"
msgstr ""

msgid "BUILD_CITY"
msgstr ""

msgid "BUILD_QUEUE"
msgstr ""

msgid "BUILD_STRUCTURE"
msgstr ""

msgid "BY"
msgstr ""

msgid "BY_REVOLUTIONARY_GAMES"
msgstr ""

msgid "CALCIUM_CARBONATE"
msgstr "Carbonato de Calcio"

msgid "CALCIUM_CARBONATE_MEMBRANE_DESCRIPTION"
msgstr ""

msgid "CAMERA"
msgstr "Cámara"

msgid "CANCEL"
msgstr ""

msgid "CANCEL_ACTION_CAPITAL"
msgstr ""

msgid "CANCEL_CURRENT_ACTION"
msgstr "Cancelar acción actual"

msgid "CANNOT_DELETE_USED_CELL_TYPE"
msgstr ""

msgid "CANNOT_DELETE_USED_CELL_TYPE_TITLE"
msgstr ""

msgid "CANNOT_ENGULF"
msgstr ""

msgid "CANNOT_MOVE_METABALL_TO_DESCENDANT_TREE"
msgstr ""

msgid "CANNOT_REDUCE_BRAIN_POWER_STAGE"
msgstr ""

msgid "CANNOT_REDUCE_BRAIN_POWER_STAGE_TITLE"
msgstr ""

msgid "CANNOT_WRITE_SAVE"
msgstr ""

msgid "CANT_LOAD_MOD_INFO"
msgstr ""

msgid "CAPSLOCK"
msgstr "Bloq Mayus"

msgid "CARBON_DIOXIDE"
msgstr "Dióxido de carbono"

msgid "CATEGORY_AN_ABUNDANCE"
msgstr ""

msgid "CATEGORY_A_FAIR_AMOUNT"
msgstr ""

msgid "CATEGORY_LITTLE"
msgstr ""

msgid "CATEGORY_QUITE_A_BIT"
msgstr ""

msgid "CATEGORY_SOME"
msgstr ""

msgid "CATEGORY_VERY_LITTLE"
msgstr ""

msgid "CAUTIOUS"
msgstr ""

msgid "CELL"
msgstr "Célula"

msgid "CELLS"
msgstr "Células"

msgid "CELLULASE"
msgstr "Celulasa"

msgid "CELLULASE_DESCRIPTION"
msgstr ""

#, fuzzy
msgid "CELLULOSE"
msgstr "Celulosa"

msgid "CELLULOSE_MEMBRANE_DESCRIPTION"
msgstr ""

msgid "CELL_TYPE_NAME"
msgstr ""

msgid "CHANGE_DESCRIPTION_IS_TOO_LONG"
msgstr ""

msgid "CHANGE_THE_SYMMETRY"
msgstr ""

msgid "CHEATS"
msgstr "Chetos (de cmds)"

msgid "CHEAT_KEYS_ENABLED"
msgstr ""

msgid "CHEAT_MENU"
msgstr "Menú de Chetos"

msgid "CHEMICAL_BUTTON_MICROBE_TOOLTIP"
msgstr ""

msgid "CHEMOPLAST"
msgstr "Quimioplastia"

msgid "CHEMOPLAST_DESCRIPTION"
msgstr ""

msgid "CHEMOPLAST_PROCESSES_DESCRIPTION"
msgstr ""

msgid "CHEMORECEPTOR"
msgstr ""

msgid "CHEMORECEPTOR_DESCRIPTION"
msgstr ""

msgid "CHEMORECEPTOR_PROCESSES_DESCRIPTION"
msgstr ""

msgid "CHEMOSYNTHESIZING_PROTEINS"
msgstr "Proteínas de quimiosíntesis"

msgid "CHEMOSYNTHESIZING_PROTEINS_DESCRIPTION"
msgstr ""

msgid "CHEMOSYNTHESIZING_PROTEINS_PROCESSES_DESCRIPTION"
msgstr ""

msgid "CHEMO_SYNTHESIS"
msgstr ""

msgid "CHITIN"
msgstr "Quitina"

msgid "CHITINASE"
msgstr "Quitinasa"

msgid "CHITINASE_DESCRIPTION"
msgstr ""

msgid "CHITIN_MEMBRANE_DESCRIPTION"
msgstr ""

msgid "CHLOROPLAST"
msgstr "Cloroplasto"

msgid "CHLOROPLAST_DESCRIPTION"
msgstr ""

msgid "CHLOROPLAST_PROCESSES_DESCRIPTION"
msgstr ""

msgid "CHOSEN_FILENAME_ALREADY_EXISTS"
msgstr ""

msgid "CHROMATIC_ABERRATION"
msgstr "Aberración cromática:"

msgid "CHROMATOPHORE_PROCESSES_DESCRIPTION"
msgstr ""

msgid "CHUNK_CELL_CORPSE_PART"
msgstr ""

msgid "CHUNK_FOOD_SOURCE"
msgstr "{0} consume"

msgid "CILIA"
msgstr ""

msgid "CILIA_DESCRIPTION"
msgstr ""

msgid "CILIA_PROCESSES_DESCRIPTION"
msgstr ""

#, fuzzy
msgid "CITY_SHORT_STATISTICS"
msgstr "Población: {0} Comida: {1} Ciencia: {2}"

msgid "CLEAN_UP_OLD_SAVES"
msgstr ""

msgid "CLOSE"
msgstr "Cerrar"

msgid "CLOSE_OPTIONS"
msgstr ""

msgid "CLOUD_RESOLUTION_DIVISOR"
msgstr ""

msgid "CLOUD_SIMULATION_MINIMUM_INTERVAL"
msgstr ""

msgid "COASTAL"
msgstr "Costero"

msgid "COLLISION_SHAPE"
msgstr ""

msgid "COLOUR"
msgstr ""

msgid "COLOURBLIND_CORRECTION"
msgstr "Correcciones para daltónicos:"

msgid "COLOUR_PICKER_ADD_PRESET"
msgstr ""

msgid "COLOUR_PICKER_A_TOOLTIP"
msgstr ""

msgid "COLOUR_PICKER_B_TOOLTIP"
msgstr ""

msgid "COLOUR_PICKER_G_TOOLTIP"
msgstr ""

msgid "COLOUR_PICKER_HSV_BUTTON_TOOLTIP"
msgstr ""

msgid "COLOUR_PICKER_H_TOOLTIP"
msgstr ""

msgid "COLOUR_PICKER_PICK_COLOUR"
msgstr ""

msgid "COLOUR_PICKER_PRESET_TOOLTIP"
msgstr ""

msgid "COLOUR_PICKER_RAW_BUTTON_TOOLTIP"
msgstr ""

msgid "COLOUR_PICKER_R_TOOLTIP"
msgstr ""

msgid "COLOUR_PICKER_S_TOOLTIP"
msgstr ""

msgid "COLOUR_PICKER_V_TOOLTIP"
msgstr ""

msgid "COMMON_ABILITIES"
msgstr "Habilidades Comunes"

msgid "COMMON_EDITING_AND_STRATEGY"
msgstr ""

msgid "COMMUNITY_FORUM"
msgstr ""

msgid "COMMUNITY_FORUM_BUTTON_TOOLTIP"
msgstr ""

msgid "COMMUNITY_WIKI"
msgstr ""

msgid "COMMUNITY_WIKI_BUTTON_TOOLTIP"
msgstr ""

msgid "COMPILED_AT_COLON"
msgstr "Construido en:"

#, fuzzy
msgid "COMPLETE_ACTION"
msgstr "Construido en:"

msgid "COMPOUNDS"
msgstr ""

msgid "COMPOUNDS_AT_EQUILIBRIUM"
msgstr ""

msgid "COMPOUNDS_AT_MAX_SPEED"
msgstr ""

msgid "COMPOUNDS_BUTTON_MICROBE_TOOLTIP"
msgstr ""

msgid "COMPOUNDS_COLON"
msgstr ""

msgid "COMPOUND_BALANCE_FILL_TIME"
msgstr ""

msgid "COMPOUND_BALANCE_FILL_TIME_TOO_LONG"
msgstr ""

#, fuzzy
msgid "COMPOUND_BALANCE_MODE_TOOLTIP"
msgstr "Anda a la etapa del despertar. Solo cuando dejes de ser un boludo ( El tipo de tejido son axones)."

msgid "COMPOUND_BALANCE_TITLE"
msgstr ""

#, fuzzy
msgid "COMPOUND_BALANCE_TOOLTIP"
msgstr "Anda a la etapa del despertar. Solo cuando dejes de ser un boludo ( El tipo de tejido son axones)."

msgid "COMPOUND_CLOUDS"
msgstr "Nubes de componentes"

msgid "COMPOUND_CLOUD_DENSITY"
msgstr "Densidad de nubes de compuestos"

msgid "COMPOUND_CLOUD_DENSITY_EXPLANATION"
msgstr "(densidad de las nubes de compuestos en el ambiente)"

msgid "COMPOUND_CONCENTRATIONS_DECREASED"
msgstr ""

msgid "COMPOUND_FOOD_SOURCE"
msgstr "{0} consume"

#, fuzzy
msgid "COMPOUND_STORAGE_AMOUNT_DOES_NOT_LAST_NIGHT"
msgstr "{0} consume"

msgid "COMPOUND_STORAGE_NOT_ENOUGH_GENERATED_DURING_DAY"
msgstr ""

#, fuzzy
msgid "COMPOUND_STORAGE_NOT_ENOUGH_SPACE"
msgstr "{0} consume"

msgid "COMPOUND_STORAGE_STATS_TITLE"
msgstr ""

#, fuzzy
msgid "COMPOUND_STORAGE_STATS_TOOLTIP"
msgstr "Anda a la etapa del despertar. Solo cuando dejes de ser un boludo ( El tipo de tejido son axones)."

msgid "COMPOUND_TO_FIND"
msgstr ""

msgid "CONCEPT_ART"
msgstr ""

msgid "CONFIG"
msgstr ""

msgid "CONFIRM_CAPITAL"
msgstr ""

#, fuzzy
msgid "CONFIRM_DELETE"
msgstr "Confirmar Borrar"

msgid "CONFIRM_EXIT"
msgstr ""

msgid "CONFIRM_FOSSILISATION_OVERWRITE"
msgstr ""

#, fuzzy
msgid "CONFIRM_MOVE_TO_ASCENSION_STAGE"
msgstr "Ir a la Etapa de Ascensión?"

msgid "CONFIRM_MOVE_TO_ASCENSION_STAGE_EXPLANATION"
msgstr ""
"Ahora podés ascender y llegar a la Etapa de Ascención activando la Puerta de Ascención.\n"
"Así podés desbloquear poder ilimitado en la forma de unas nuevas Herramientas Divinas que vas a poder usar en esta partida. Divino!\n"
"Ascender también significa que ganaste el juego, pero podés seguir jugando. Ascender?"

msgid "CONFIRM_MOVE_TO_INDUSTRIAL_STAGE"
msgstr ""

msgid "CONFIRM_MOVE_TO_INDUSTRIAL_STAGE_EXPLANATION"
msgstr ""

#, fuzzy
msgid "CONFIRM_MOVE_TO_SPACE_STAGE"
msgstr "Normal"

#, fuzzy
msgid "CONFIRM_MOVE_TO_SPACE_STAGE_EXPLANATION"
msgstr "Normal"

msgid "CONFIRM_NEW_GAME_BUTTON_TOOLTIP"
msgstr ""

msgid "CONFIRM_NEW_GAME_BUTTON_TOOLTIP_DISABLED"
msgstr ""

#, fuzzy
msgid "CONSTRUCTION_UNIT_NAME"
msgstr "Tritanopia (Azul-Amarillo)"

msgid "CONTENT_UPLOADED_FROM"
msgstr ""

msgid "CONTINUE"
msgstr ""

#, fuzzy
msgid "CONTINUE_AS_SPECIES"
msgstr "población:"

msgid "CONTINUE_THRIVING"
msgstr ""

#, fuzzy
msgid "CONTINUE_TO_PROTOTYPES"
msgstr "Protanopia (Rojo-verde)"

msgid "CONTINUE_TO_PROTOTYPES_PROMPT"
msgstr ""

msgid "CONTROLLER_ANY_DEVICE"
msgstr ""

msgid "CONTROLLER_AXIS_L2"
msgstr ""

msgid "CONTROLLER_AXIS_LEFT_TRIGGER"
msgstr ""

msgid "CONTROLLER_AXIS_LEFT_X"
msgstr ""

msgid "CONTROLLER_AXIS_LEFT_Y"
msgstr ""

msgid "CONTROLLER_AXIS_NEGATIVE_DIRECTION"
msgstr ""

msgid "CONTROLLER_AXIS_POSITIVE_DIRECTION"
msgstr ""

msgid "CONTROLLER_AXIS_R2"
msgstr ""

msgid "CONTROLLER_AXIS_RIGHT_TRIGGER"
msgstr ""

msgid "CONTROLLER_AXIS_RIGHT_X"
msgstr ""

msgid "CONTROLLER_AXIS_RIGHT_Y"
msgstr ""

msgid "CONTROLLER_AXIS_VISUALIZERS"
msgstr ""

msgid "CONTROLLER_BUTTON_DPAD_DOWN"
msgstr ""

msgid "CONTROLLER_BUTTON_DPAD_LEFT"
msgstr ""

msgid "CONTROLLER_BUTTON_DPAD_RIGHT"
msgstr ""

msgid "CONTROLLER_BUTTON_DPAD_UP"
msgstr ""

msgid "CONTROLLER_BUTTON_LEFT_SHOULDER"
msgstr ""

msgid "CONTROLLER_BUTTON_LEFT_STICK"
msgstr ""

msgid "CONTROLLER_BUTTON_MISC1"
msgstr ""

msgid "CONTROLLER_BUTTON_PADDLE1"
msgstr ""

msgid "CONTROLLER_BUTTON_PADDLE2"
msgstr ""

msgid "CONTROLLER_BUTTON_PADDLE3"
msgstr ""

msgid "CONTROLLER_BUTTON_PADDLE4"
msgstr ""

msgid "CONTROLLER_BUTTON_PS3_SELECT"
msgstr ""

msgid "CONTROLLER_BUTTON_PS3_START"
msgstr ""

msgid "CONTROLLER_BUTTON_PS_CIRCLE"
msgstr ""

msgid "CONTROLLER_BUTTON_PS_CROSS"
msgstr ""

msgid "CONTROLLER_BUTTON_PS_L1"
msgstr ""

msgid "CONTROLLER_BUTTON_PS_L3"
msgstr ""

msgid "CONTROLLER_BUTTON_PS_OPTIONS"
msgstr ""

msgid "CONTROLLER_BUTTON_PS_R1"
msgstr ""

msgid "CONTROLLER_BUTTON_PS_R3"
msgstr ""

msgid "CONTROLLER_BUTTON_PS_SHARE"
msgstr ""

msgid "CONTROLLER_BUTTON_PS_SONY_BUTTON"
msgstr ""

msgid "CONTROLLER_BUTTON_PS_SQUARE"
msgstr ""

msgid "CONTROLLER_BUTTON_PS_TRIANGLE"
msgstr ""

msgid "CONTROLLER_BUTTON_RIGHT_SHOULDER"
msgstr ""

msgid "CONTROLLER_BUTTON_RIGHT_STICK"
msgstr ""

msgid "CONTROLLER_BUTTON_TOUCH_PAD"
msgstr ""

msgid "CONTROLLER_BUTTON_UNKNOWN"
msgstr ""

msgid "CONTROLLER_BUTTON_XBOX_A"
msgstr ""

msgid "CONTROLLER_BUTTON_XBOX_B"
msgstr ""

msgid "CONTROLLER_BUTTON_XBOX_BACK"
msgstr ""

msgid "CONTROLLER_BUTTON_XBOX_GUIDE"
msgstr ""

msgid "CONTROLLER_BUTTON_XBOX_START"
msgstr ""

msgid "CONTROLLER_BUTTON_XBOX_X"
msgstr ""

msgid "CONTROLLER_BUTTON_XBOX_Y"
msgstr ""

msgid "CONTROLLER_DEADZONES"
msgstr ""

msgid "CONTROLLER_DEADZONE_CALIBRATION_EXPLANATION"
msgstr ""

msgid "CONTROLLER_DEADZONE_COLON"
msgstr ""

msgid "CONTROLLER_PROMPT_TYPE_SETTING"
msgstr ""

msgid "CONTROLLER_SENSITIVITY"
msgstr ""

msgid "CONTROLLER_UNKNOWN_AXIS"
msgstr ""

msgid "COPY_ERROR_TO_CLIPBOARD"
msgstr ""

msgid "COPY_RESULTS"
msgstr ""

msgid "CORRECTION_PROTANOPE"
msgstr "Protanopia (Rojo-verde)"

msgid "CORRECTION_TRITANOPE"
msgstr "Tritanopia (Azul-Amarillo)"

msgid "CPU_THREADS"
msgstr ""

msgid "CRAFTING_CLEAR_INPUTS"
msgstr ""

msgid "CRAFTING_ERROR_INTERNAL_CONSUME_PROBLEM"
msgstr ""

#, fuzzy
msgid "CRAFTING_ERROR_TAKING_ITEMS"
msgstr "\" {0} \" - {1}"

msgid "CRAFTING_FILTER_INPUTS"
msgstr ""

msgid "CRAFTING_KNOWN_ITEMS"
msgstr ""

msgid "CRAFTING_NOT_ENOUGH_MATERIAL"
msgstr ""

msgid "CRAFTING_NO_RECIPE_SELECTED"
msgstr ""

msgid "CRAFTING_NO_ROOM_TO_TAKE_CRAFTING_RESULTS"
msgstr ""

msgid "CRAFTING_RECIPE_DISPLAY"
msgstr ""

msgid "CRAFTING_RECIPE_HAND_AXE"
msgstr ""

msgid "CRAFTING_RESULTS"
msgstr ""

msgid "CRAFTING_SELECT_RECIPE_OR_ITEMS_TO_FILTER"
msgstr ""

msgid "CRAFTING_TAKE_ALL"
msgstr ""

#, fuzzy
msgid "CRAFTING_TITLE"
msgstr "\" {0} \" - {1}"

msgid "CREATE"
msgstr ""

msgid "CREATED_AT"
msgstr ""

msgid "CREATED_ON_PLATFORM"
msgstr ""

msgid "CREATE_A_NEW_MICROBE"
msgstr ""

msgid "CREATE_NEW"
msgstr ""

msgid "CREATE_NEW_CELL_TYPE"
msgstr ""

msgid "CREATE_NEW_CELL_TYPE_DESCRIPTION"
msgstr ""

msgid "CREATE_NEW_MOD"
msgstr ""

msgid "CREATE_NEW_SAVE"
msgstr ""

msgid "CREATE_NEW_TISSUE_TYPE"
msgstr ""

#, fuzzy
msgid "CREATE_NEW_TISSUE_TYPE_DESCRIPTION"
msgstr "población:"

msgid "CREATING_DOT_DOT_DOT"
msgstr ""

msgid "CREATING_OBJECTS_FROM_SAVE"
msgstr ""

msgid "CREDITS"
msgstr "Créditos"

msgid "CTRL"
msgstr ""

msgid "CURRENT_DEVELOPERS"
msgstr ""

msgid "CURRENT_LOCATION_CAPITAL"
msgstr ""

#, fuzzy
msgid "CURRENT_RESEARCH_NONE"
msgstr "Barrita de habilidades (recomendado)"

msgid "CURRENT_RESEARCH_PROGRESS"
msgstr ""

msgid "CURRENT_WORLD"
msgstr ""

msgid "CURRENT_WORLD_STATISTICS"
msgstr ""

msgid "CUSTOM_USERNAME"
msgstr ""

msgid "CYTOPLASM"
msgstr "Citoplasma"

msgid "CYTOPLASM_DESCRIPTION"
msgstr ""

msgid "CYTOPLASM_GLYCOLYSIS"
msgstr ""

msgid "CYTOPLASM_PROCESSES_DESCRIPTION"
msgstr ""

msgid "DAY_LENGTH"
msgstr ""

#, fuzzy
msgid "DAY_LENGTH_EXPLANATION"
msgstr "Normal"

msgid "DAY_NIGHT_CYCLE_ENABLED"
msgstr ""

#, fuzzy
msgid "DAY_NIGHT_CYCLE_ENABLED_EXPLANATION_2"
msgstr "población:"

msgid "DEADZONE_CALIBRATION_FINISHED"
msgstr ""

#, fuzzy
msgid "DEADZONE_CALIBRATION_INPROGRESS"
msgstr "Este lenguaje esta {0}% completado"

msgid "DEADZONE_CALIBRATION_IS_RESET"
msgstr ""

msgid "DEADZONE_CONFIGURATION"
msgstr ""

msgid "DEATH"
msgstr ""

msgid "DEBUG_COORDINATES"
msgstr ""

msgid "DEBUG_DRAW_NOT_AVAILABLE"
msgstr ""

msgid "DEBUG_PANEL"
msgstr ""

msgid "DECEMBER"
msgstr ""

msgid "DEFAULT_AUDIO_OUTPUT_DEVICE"
msgstr "Dispositivo de salida por defecto"

msgid "DELETE"
msgstr ""

msgid "DELETE_ALL_OLD_SAVE_WARNING_2"
msgstr ""

msgid "DELETE_FOSSIL_CONFIRMATION"
msgstr ""

msgid "DELETE_OLD_SAVES_PROMPT"
msgstr ""

msgid "DELETE_ORGANELLE"
msgstr "Borrar organela"

msgid "DELETE_SAVE_CONFIRMATION"
msgstr ""

msgid "DELETE_SELECTED"
msgstr ""

msgid "DELETE_SELECTED_SAVES_PROMPT"
msgstr ""

msgid "DELETE_SELECTED_SAVE_WARNING"
msgstr ""

msgid "DELETE_THIS_SAVE_PROMPT"
msgstr ""

msgid "DESCEND_BUTTON"
msgstr ""

msgid "DESCEND_CONFIRMATION"
msgstr ""

#, fuzzy
msgid "DESCEND_CONFIRMATION_EXPLANATION"
msgstr "Normal"

msgid "DESCRIPTION"
msgstr ""

#, fuzzy
msgid "DESCRIPTION_COLON"
msgstr "población:"

msgid "DESCRIPTION_TOO_LONG"
msgstr ""

msgid "DESPAWN_ENTITIES"
msgstr ""

msgid "DETECTED_CPU_COUNT"
msgstr ""

msgid "DEVBUILD_VERSION_INFO"
msgstr ""

msgid "DEVELOPERS"
msgstr ""

msgid "DEVELOPMENT_FORUM"
msgstr ""

msgid "DEVELOPMENT_FORUM_BUTTON_TOOLTIP"
msgstr ""

msgid "DEVELOPMENT_SUPPORTED_BY"
msgstr ""

msgid "DEVELOPMENT_WIKI"
msgstr ""

msgid "DEVELOPMENT_WIKI_BUTTON_TOOLTIP"
msgstr ""

msgid "DEVOURED"
msgstr ""

msgid "DEV_BUILD_PATRONS"
msgstr ""

msgid "DIFFICULTY"
msgstr ""

msgid "DIFFICULTY_DETAILS_STRING"
msgstr ""

msgid "DIFFICULTY_PRESET"
msgstr ""

msgid "DIFFICULTY_PRESET_CUSTOM"
msgstr ""

msgid "DIFFICULTY_PRESET_EASY"
msgstr ""

msgid "DIFFICULTY_PRESET_HARD"
msgstr ""

msgid "DIFFICULTY_PRESET_NORMAL"
msgstr ""

msgid "DIGESTION_EFFICIENCY"
msgstr ""

#, fuzzy
msgid "DIGESTION_EFFICIENCY_COLON"
msgstr "población:"

msgid "DIGESTION_SPEED"
msgstr ""

#, fuzzy
msgid "DIGESTION_SPEED_COLON"
msgstr "población:"

msgid "DIGESTION_SPEED_VALUE"
msgstr ""

msgid "DISABLED"
msgstr "Desactivado"

msgid "DISABLE_ALL"
msgstr ""

msgid "DISCARD_AND_CONTINUE"
msgstr ""

msgid "DISCARD_CHANGES"
msgstr ""

msgid "DISCONNECTED_CELLS"
msgstr ""

msgid "DISCONNECTED_CELLS_TEXT"
msgstr ""

msgid "DISCONNECTED_METABALLS"
msgstr ""

msgid "DISCONNECTED_METABALLS_TEXT"
msgstr ""

msgid "DISCONNECTED_ORGANELLES"
msgstr ""

msgid "DISCONNECTED_ORGANELLES_TEXT"
msgstr ""

msgid "DISCORD_TOOLTIP"
msgstr ""

#, fuzzy
msgid "DISMISSED_POPUPS_COLON"
msgstr "población:"

#, fuzzy
msgid "DISMISSED_POPUPS_EXPLANATION"
msgstr "Normal"

msgid "DISMISS_INFORMATION_PERMANENTLY"
msgstr ""

msgid "DISMISS_WARNING_PERMANENTLY"
msgstr ""

msgid "DISPLAY_3D_MENU_BACKGROUNDS"
msgstr ""

msgid "DISPLAY_ABILITIES_BAR"
msgstr "Barrita de habilidades (recomendado)"

msgid "DISPLAY_BACKGROUND_PARTICLES"
msgstr ""

#, fuzzy
msgid "DISPLAY_DRIVER_OPENGL"
msgstr "Barrita de habilidades (recomendado)"

#, fuzzy
msgid "DISPLAY_DRIVER_VULKAN"
msgstr "Barrita de habilidades (recomendado)"

#, fuzzy
msgid "DISPLAY_PART_NAMES"
msgstr "Barrita de habilidades (recomendado)"

#, fuzzy
msgid "DISSOLVED_COMPOUND_FOOD_SOURCE"
msgstr "Se ha extendido uniformemente las fuentes de alimento en {0}"

msgid "DOES_NOT_USE_FEATURE"
msgstr ""

msgid "DONATIONS"
msgstr ""

msgid "DOT_DOT_DOT"
msgstr ""

#, fuzzy
msgid "DOUBLE"
msgstr "Doble"

msgid "DOUBLE_CLICK_TO_VIEW_IN_FULLSCREEN"
msgstr ""

msgid "DOUBLE_MEMBRANE_DESCRIPTION"
msgstr ""

msgid "DUMP_SCENE_TREE"
msgstr ""

msgid "DUPLICATE_TYPE"
msgstr ""

#, fuzzy
msgid "EARLY_MULTICELLULAR"
msgstr "Poner organela"

#, fuzzy
msgid "EASTEREGG_MESSAGE_1"
msgstr "Usá W, A, S y D y el mouse para moverte. E para disparar OxiToxi NT si tenés una vacuola de toxinas. G para activar o desactivar el modo engullir."

#, fuzzy
msgid "EASTEREGG_MESSAGE_10"
msgstr "Para que tu célula se reproduzca necesita dividir todas sus organelas en dos. Para eso necesitás juntar amoníaco y fosfato."

#, fuzzy
msgid "EASTEREGG_MESSAGE_11"
msgstr "Pero si sobrevivís por veinte generaciones, está considerado que ganaste el juego. Cuando ganás aparece una pestaña y después podés seguir jugando."

#, fuzzy
msgid "EASTEREGG_MESSAGE_12"
msgstr "Cuidado porque las otras especies también evolucionan cada vez que entrás al editor."

#, fuzzy
msgid "EASTEREGG_MESSAGE_13"
msgstr "Usá W, A, S y D y el mouse para moverte. E para disparar OxiToxi NT si tenés una vacuola de toxinas. G para activar o desactivar el modo engullir."

#, fuzzy
msgid "EASTEREGG_MESSAGE_14"
msgstr "Usá W, A, S y D y el mouse para moverte. E para disparar OxiToxi NT si tenés una vacuola de toxinas. G para activar o desactivar el modo engullir."

#, fuzzy
msgid "EASTEREGG_MESSAGE_15"
msgstr "Usá W, A, S y D y el mouse para moverte. E para disparar OxiToxi NT si tenés una vacuola de toxinas. G para activar o desactivar el modo engullir."

#, fuzzy
msgid "EASTEREGG_MESSAGE_16"
msgstr "Usá W, A, S y D y el mouse para moverte. E para disparar OxiToxi NT si tenés una vacuola de toxinas. G para activar o desactivar el modo engullir."

#, fuzzy
msgid "EASTEREGG_MESSAGE_17"
msgstr "Usá W, A, S y D y el mouse para moverte. E para disparar OxiToxi NT si tenés una vacuola de toxinas. G para activar o desactivar el modo engullir."

#, fuzzy
msgid "EASTEREGG_MESSAGE_18"
msgstr "Usá W, A, S y D y el mouse para moverte. E para disparar OxiToxi NT si tenés una vacuola de toxinas. G para activar o desactivar el modo engullir."

#, fuzzy
msgid "EASTEREGG_MESSAGE_19"
msgstr "Usá W, A, S y D y el mouse para moverte. E para disparar OxiToxi NT si tenés una vacuola de toxinas. G para activar o desactivar el modo engullir."

#, fuzzy
msgid "EASTEREGG_MESSAGE_2"
msgstr "Tu célula usa ATP como su fuente de energía, si se acaba te morís."

#, fuzzy
msgid "EASTEREGG_MESSAGE_20"
msgstr "Tu célula usa ATP como su fuente de energía, si se acaba te morís."

#, fuzzy
msgid "EASTEREGG_MESSAGE_21"
msgstr "Tu célula usa ATP como su fuente de energía, si se acaba te morís."

#, fuzzy
msgid "EASTEREGG_MESSAGE_22"
msgstr "Tu célula usa ATP como su fuente de energía, si se acaba te morís."

#, fuzzy
msgid "EASTEREGG_MESSAGE_23"
msgstr "Tu célula usa ATP como su fuente de energía, si se acaba te morís."

#, fuzzy
msgid "EASTEREGG_MESSAGE_24"
msgstr "Tu célula usa ATP como su fuente de energía, si se acaba te morís."

#, fuzzy
msgid "EASTEREGG_MESSAGE_25"
msgstr "Tu célula usa ATP como su fuente de energía, si se acaba te morís."

#, fuzzy
msgid "EASTEREGG_MESSAGE_26"
msgstr "Tu célula usa ATP como su fuente de energía, si se acaba te morís."

#, fuzzy
msgid "EASTEREGG_MESSAGE_27"
msgstr "Tu célula usa ATP como su fuente de energía, si se acaba te morís."

#, fuzzy
msgid "EASTEREGG_MESSAGE_3"
msgstr "Para desbloquear el editor y reproducir tu célula necesitas agarrar Amoníaco (Nube Naranja) y Fosfato (Nube Violeta)."

#, fuzzy
msgid "EASTEREGG_MESSAGE_4"
msgstr "Podés comerte otras células, bacterias, pedazos de hierro y pedazos de célula que sean más chicos que tu célula apretando G. Cuesta más ATP y enlentece tu célula. Acordate de apretar G de vuelta para desactivar el modo engullir."

#, fuzzy
msgid "EASTEREGG_MESSAGE_5"
msgstr "La osmorregulación cuesta ATP, o sea que mientras más grande es tu célula, más mitocondrias, metabolosomas, rusticianina, o citoplasma vas a necesitar para evitar perder ATP."

#, fuzzy
msgid "EASTEREGG_MESSAGE_6"
msgstr "Hay varias organelas en el editor para que evoluciones, permitiendo diferentes modos de jugar."

#, fuzzy
msgid "EASTEREGG_MESSAGE_7"
msgstr "Por ahora, si tu población llega a 0, se extingue tu especie."

#, fuzzy
msgid "EASTEREGG_MESSAGE_8"
msgstr ""
"Las distintas nubes de compuestos son:\n"
"\n"
"Blancas – Glucosa\n"
"Amarillas – Sulfuro de Hidrógeno\n"
"Naranjas – Amoníaco\n"
"Violeta – Fosfato\n"
"Rojo Oscuro – Hierro"

#, fuzzy
msgid "EASTEREGG_MESSAGE_9"
msgstr "Los quimioplastos y proteinas quimiosintetizadoras convierten el sulfuro de hidrógeno en glucosa. La rusticianina convierte el hierro en ATP."

#, fuzzy
msgid "EASTER_EGGS"
msgstr "Usá W, A, S y D y el mouse para moverte. E para disparar OxiToxi NT si tenés una vacuola de toxinas. G para activar o desactivar el modo engullir."

msgid "EASTER_EGGS_EXPLANATION"
msgstr ""

#, fuzzy
msgid "EDGE_PAN_SPEED"
msgstr "población:"

msgid "EDITOR"
msgstr ""

msgid "EDITOR_BUTTON_TOOLTIP"
msgstr ""

msgid "EDITOR_TUTORIAL_EDITOR_TEXT"
msgstr ""

msgid "EIGHT_TIMES"
msgstr "x8"

msgid "EJECT_ENGULFED"
msgstr ""

#, fuzzy
msgid "EJECT_ENGULFED_TOOLTIP"
msgstr "Activar/Desactivar engullir"

msgid "ENABLED_MODS"
msgstr ""

msgid "ENABLE_ALL_COMPATIBLE"
msgstr ""

msgid "ENABLE_EDITOR"
msgstr "Habilitar el editor"

msgid "ENABLE_GUI_LIGHT_EFFECTS"
msgstr "Permitir efectos de luz del GUI"

msgid "ENDOSYMBIONT_ENGULFED_ALREADY_DONE"
msgstr ""

msgid "ENDOSYMBIONT_ENGULFED_PROGRESS"
msgstr ""

msgid "ENDOSYMBIONT_TYPE_ALREADY_PRESENT"
msgstr ""

#, fuzzy
msgid "ENDOSYMBIOSIS_AVAILABLE_ORGANELLES"
msgstr "Poner organela"

msgid "ENDOSYMBIOSIS_BUTTON"
msgstr ""

#, fuzzy
msgid "ENDOSYMBIOSIS_CANCEL_TOOLTIP"
msgstr "Desvincular a todos"

msgid "ENDOSYMBIOSIS_COMPLETE_TOOLTIP"
msgstr ""

#, fuzzy
msgid "ENDOSYMBIOSIS_EXPLANATION"
msgstr ""
"Los pibes crackeros van a perseguir a su presa por distancias mas largas.\n"
"Y son mas capaces de cagarse a palos cuando les rompan las bolas.\n"
"Los pibes marihuaneros no van a hacer mucho\n"
"Y no van a ocupar sus humos tóxicos contra los rompepijas."

msgid "ENDOSYMBIOSIS_NOTHING_ENGULFED"
msgstr ""

msgid "ENDOSYMBIOSIS_NO_CANDIDATE_ORGANELLES"
msgstr ""

#, fuzzy
msgid "ENDOSYMBIOSIS_PROGRESSING_EXPLANATION"
msgstr "Normal"

msgid "ENDOSYMBIOSIS_PROKARYOTIC_LIMIT_EXPLANATION"
msgstr ""

#, fuzzy
msgid "ENDOSYMBIOSIS_SINGLE_SPECIES_PROGRESS_DESCRIPTION"
msgstr "población:"

msgid "ENDOSYMBIOSIS_START_TOOLTIP"
msgstr ""

msgid "ENDOSYMBIOSIS_TITLE"
msgstr ""

msgid "ENERGY_BALANCE_TOOLTIP_CONSUMPTION"
msgstr ""

msgid "ENERGY_BALANCE_TOOLTIP_PRODUCTION"
msgstr ""

msgid "ENERGY_IN_PATCH_FOR"
msgstr ""

msgid "ENERGY_IN_PATCH_SHORT"
msgstr ""

msgid "ENERGY_SOURCES"
msgstr ""

msgid "ENERGY_SUMMARY_LINE"
msgstr ""

msgid "ENGULF_NO_ATP_DAMAGE_MESSAGE"
msgstr ""

msgid "ENTER_EXISTING_ID"
msgstr ""

msgid "ENTER_EXISTING_WORKSHOP_ID"
msgstr ""

msgid "ENTITY_LABEL"
msgstr ""

msgid "ENVIRONMENT"
msgstr ""

msgid "ENVIRONMENTAL_GLUCOSE_RETENTION"
msgstr ""

msgid "ENVIRONMENTAL_GLUCOSE_RETENTION_EXPLANATION"
msgstr ""

msgid "ENVIRONMENT_BUTTON_MICROBE_TOOLTIP"
msgstr ""

msgid "EPIPELAGIC"
msgstr ""

msgid "EQUIPMENT_TYPE_AXE"
msgstr ""

msgid "ERROR"
msgstr ""

msgid "ERROR_CREATING_FOLDER"
msgstr ""

msgid "ERROR_CREATING_INFO_FILE"
msgstr ""

msgid "ERROR_FAILED_TO_SAVE_NEW_SETTINGS"
msgstr ""

#, fuzzy
msgid "ERROR_FETCHING_EXPLANATION"
msgstr "Normal"

msgid "ERROR_FETCHING_NEWS"
msgstr ""

msgid "ERROR_LOADING"
msgstr ""

msgid "ERROR_SAVING"
msgstr ""

msgid "ESCAPE"
msgstr "Esc"

msgid "ESCAPE_ENGULFING"
msgstr ""

msgid "ESTUARY"
msgstr "Estuario"

msgid "EVOLUTIONARY_TREE"
msgstr ""

msgid "EVOLUTIONARY_TREE_BUILD_FAILED"
msgstr ""

#, fuzzy
msgid "EXACT_VERSION_COLON"
msgstr "población:"

msgid "EXACT_VERSION_TOOLTIP"
msgstr ""

msgid "EXCEPTION_HAPPENED_PROCESSING_SAVE"
msgstr ""

msgid "EXCEPTION_HAPPENED_WHILE_LOADING"
msgstr ""

msgid "EXISTING_BUILDINGS"
msgstr ""

msgid "EXIT"
msgstr ""

#, fuzzy
msgid "EXIT_EDITOR"
msgstr "Habilitar el editor"

msgid "EXIT_TO_LAUNCHER"
msgstr ""

msgid "EXPERIMENTAL_FEATURES"
msgstr ""

#, fuzzy
msgid "EXPERIMENTAL_FEATURES_EXPLANATION"
msgstr "(Velocidad en la que las especies guiadas por IA mutan)"

msgid "EXPORT_ALL_WORLDS"
msgstr ""

msgid "EXPORT_ALL_WORLDS_TOOLTIP"
msgstr ""

#, fuzzy
msgid "EXPORT_SUCCESS"
msgstr "Depredación de {0}"

msgid "EXTERNAL"
msgstr ""

msgid "EXTERNAL_EFFECTS"
msgstr ""

msgid "EXTINCTION_BOX_TEXT"
msgstr ""

msgid "EXTINCTION_CAPITAL"
msgstr ""

msgid "EXTINCT_FROM_PATCH"
msgstr ""

msgid "EXTINCT_FROM_THE_PLANET"
msgstr ""

#, fuzzy
msgid "EXTINCT_IN_PATCH"
msgstr "populación en parches:"

msgid "EXTINCT_SPECIES"
msgstr ""

msgid "EXTRAS"
msgstr "Extras"

msgid "EXTRA_OPTIONS"
msgstr ""

msgid "FACEBOOK_TOOLTIP"
msgstr ""

msgid "FAILED"
msgstr ""

#, fuzzy
msgid "FAILED_ONE_OR_MORE_SAVE_DELETION_DESCRIPTION"
msgstr "población:"

msgid "FAILED_SAVE_DELETION"
msgstr ""

#, fuzzy
msgid "FAILED_SAVE_DELETION_DESCRIPTION"
msgstr "población:"

msgid "FEARFUL"
msgstr ""

msgid "FEAR_EXPLANATION"
msgstr ""

#, fuzzy
msgid "FEATURE_DISABLED"
msgstr "Desactivado"

msgid "FEATURE_ENABLED"
msgstr ""

msgid "FEBRUARY"
msgstr ""

msgid "FEED_ITEM_CONTENT_PARSING_FAILED"
msgstr ""

msgid "FEED_ITEM_MISSING_CONTENT"
msgstr ""

msgid "FEED_ITEM_PUBLISHED_AT"
msgstr ""

msgid "FEED_ITEM_TRUNCATED_NOTICE"
msgstr ""

#, fuzzy
msgid "FERROPLAST"
msgstr "Quimioplastia"

#, fuzzy
msgid "FERROPLAST_DESCRIPTION"
msgstr "población:"

#, fuzzy
msgid "FERROPLAST_PROCESSES_DESCRIPTION"
msgstr "población:"

msgid "FILTER_ITEMS_BY_CATEGORY_COLON"
msgstr ""

#, fuzzy
msgid "FIND_CURRENT_PATCH"
msgstr "Cancelar acción actual"

#, fuzzy
msgid "FINISHED_DOT"
msgstr "Terminado"

msgid "FINISH_EDITING_AND_RETURN_TO_ENVIRONMENT"
msgstr ""

msgid "FINISH_ONE_GENERATION"
msgstr ""

#, fuzzy
msgid "FINISH_X_GENERATIONS"
msgstr "población:"

msgid "FIRE_TOXIN"
msgstr "Disparar toxina"

#, fuzzy
msgid "FIRE_TOXIN_TOOLTIP"
msgstr "Disparar toxina"

msgid "FLAGELLUM"
msgstr "Flagelo"

msgid "FLAGELLUM_DESCRIPTION"
msgstr ""

msgid "FLAGELLUM_PROCESSES_DESCRIPTION"
msgstr ""

#, fuzzy
msgid "FLEET_NAME_FROM_PLACE"
msgstr "se ha ido a extinto por completo"

msgid "FLEET_UNITS"
msgstr ""

#, fuzzy
msgid "FLOATING_CHUNKS_COLON"
msgstr "población:"

msgid "FLOATING_HAZARD"
msgstr ""

msgid "FLUID"
msgstr ""

msgid "FLUIDITY_RIGIDITY"
msgstr ""

msgid "FOCUSED"
msgstr ""

msgid "FOCUS_EXPLANATION"
msgstr ""

#, fuzzy
msgid "FOG_OF_WAR_DISABLED"
msgstr "Desactivado"

#, fuzzy
msgid "FOG_OF_WAR_DISABLED_DESCRIPTION"
msgstr "población:"

msgid "FOG_OF_WAR_INTENSE"
msgstr ""

#, fuzzy
msgid "FOG_OF_WAR_INTENSE_DESCRIPTION"
msgstr "población:"

msgid "FOG_OF_WAR_MODE"
msgstr ""

msgid "FOG_OF_WAR_REGULAR"
msgstr ""

#, fuzzy
msgid "FOG_OF_WAR_REGULAR_DESCRIPTION"
msgstr "población:"

msgid "FOOD_CHAIN"
msgstr ""

msgid "FOOD_SOURCE_ENERGY_INFO"
msgstr ""

msgid "FORGET_MOD_DETAILS"
msgstr ""

msgid "FORGET_MOD_DETAILS_TOOLTIP"
msgstr ""

msgid "FORM_ERROR_MESSAGE"
msgstr ""

msgid "FOSSILISATION"
msgstr ""

#, fuzzy
msgid "FOSSILISATION_EXPLANATION"
msgstr "Normal"

#, fuzzy
msgid "FOSSILISATION_FAILED"
msgstr "Normal"

#, fuzzy
msgid "FOSSILISATION_FAILED_DESCRIPTION"
msgstr "población:"

msgid "FOSSILISATION_HINT"
msgstr ""

msgid "FOSSILISATION_HINT_ALREADY_FOSSILISED"
msgstr ""

msgid "FOSSILISE"
msgstr ""

msgid "FOSSIL_DELETION_FAILED"
msgstr ""

#, fuzzy
msgid "FOSSIL_DELETION_FAILED_DESCRIPTION"
msgstr "población:"

msgid "FOUR_TIMES"
msgstr "x4"

#, fuzzy
msgid "FPS"
msgstr "Máximos FPS:"

msgid "FPS_DISPLAY"
msgstr ""

#, fuzzy
msgid "FRAME_DURATION"
msgstr "Resolución:"

msgid "FREEBUILDING"
msgstr ""

msgid "FREE_GLUCOSE_CLOUD"
msgstr ""

msgid "FREE_GLUCOSE_CLOUD_EXPLANATION"
msgstr ""

msgid "FULLSCREEN"
msgstr "Pantalla completa"

msgid "FULL_MOD_INFO"
msgstr ""

msgid "GALLERY_VIEWER"
msgstr ""

msgid "GAME_DESIGN_TEAM"
msgstr ""

#, fuzzy
msgid "GATHERED_ENERGY_TOOLTIP"
msgstr "Activar/Desactivar engullir"

msgid "GENERAL"
msgstr ""

msgid "GENERATIONS"
msgstr ""

msgid "GENERATION_COLON"
msgstr ""

msgid "GITHUB_TOOLTIP"
msgstr ""

msgid "GLES3"
msgstr ""

msgid "GLOBAL_INITIAL_LETTER"
msgstr ""

msgid "GLOBAL_TIMELINE_SPECIES_MIGRATED_TO"
msgstr ""

msgid "GLUCOSE"
msgstr "Glucosa"

msgid "GLUCOSE_CONCENTRATIONS_DRASTICALLY_DROPPED"
msgstr ""

#, fuzzy
msgid "GLYCOLYSIS"
msgstr "Nivel de Glucósis"

msgid "GODMODE"
msgstr ""

msgid "GOD_TOOLS_TITLE"
msgstr ""

msgid "GOOGLY_EYE_CELL"
msgstr ""

msgid "GOT_IT"
msgstr ""

msgid "GPL_LICENSE_HEADING"
msgstr ""

#, fuzzy
msgid "GPU_NAME"
msgstr "Nuevo Juego"

msgid "GRAPHICS"
msgstr "Gráficos"

msgid "GRAPHICS_TEAM"
msgstr ""

msgid "GUI"
msgstr ""

msgid "GUI_LIGHT_EFFECTS_OPTION_DESCRIPTION"
msgstr ""

msgid "GUI_TAB_NAVIGATION"
msgstr ""

msgid "GUI_VOLUME"
msgstr "Volumen de la interfaz"

msgid "HEALTH"
msgstr ""

msgid "HELP"
msgstr ""

msgid "HELP_BUTTON_TOOLTIP"
msgstr ""

msgid "HIGHER_VALUES_INCREASE_PERFORMANCE"
msgstr "(mayor valor te queman la pc)"

msgid "HIGHER_VALUES_WORSEN_PERFORMANCE"
msgstr "(mientras mas alto peor te iba ir tu pc bro)"

msgid "HOLD_FOR_PAN_OR_ROTATE_MODE"
msgstr ""

msgid "HOLD_FOR_PAN_WITH_MOUSE"
msgstr ""

msgid "HOLD_PACK_COMMANDS_MENU"
msgstr ""

msgid "HOLD_TO_SHOW_CURSOR"
msgstr ""

msgid "HOLD_TO_SHOW_CURSOR_ADVICE_TEXT"
msgstr ""

msgid "HOLD_TO_SKIP_CREDITS"
msgstr ""

#, fuzzy
msgid "HOME"
msgstr "tecla \"Home\""

#, fuzzy
msgid "HORIZONTAL_COLON"
msgstr "población:"

msgid "HORIZONTAL_WITH_AXIS_NAME_COLON"
msgstr ""

msgid "HP_COLON"
msgstr ""

msgid "HSV"
msgstr ""

msgid "HUD_MESSAGE_MULTIPLE"
msgstr ""

msgid "HYDROGEN_SULFIDE"
msgstr "Sulfuro de hidrógeno"

#, fuzzy
msgid "ICESHARD"
msgstr "Estalactita"

#, fuzzy
msgid "ICESHELF"
msgstr "Tierra del fuego"

msgid "ID_IS_NOT_A_NUMBER"
msgstr ""

msgid "ID_NUMBER"
msgstr ""

#, fuzzy
msgid "INCLUDE_MULTICELLULAR_PROTOTYPE"
msgstr "Poner organela"

msgid "INCLUDE_MULTICELLULAR_PROTOTYPE_EXPLANATION"
msgstr ""

msgid "INDUSTRIAL_STAGE"
msgstr ""

msgid "INFINITE_COMPOUNDS"
msgstr ""

msgid "INFINITE_MP"
msgstr ""

msgid "INFO_BOX_COST"
msgstr ""

msgid "INFO_BOX_ENZYMES"
msgstr ""

msgid "INFO_BOX_INTERNAL_NAME"
msgstr ""

msgid "INFO_BOX_MASS"
msgstr ""

msgid "INFO_BOX_OSMOREGULATION_COST"
msgstr ""

msgid "INFO_BOX_PROCESSES"
msgstr ""

#, fuzzy
msgid "INFO_BOX_REQUIRES_NUCLEUS"
msgstr "Núcleo"

msgid "INFO_BOX_SIZE"
msgstr ""

msgid "INFO_BOX_STORAGE"
msgstr ""

msgid "INFO_BOX_UNIQUE"
msgstr ""

msgid "INFO_BOX_UPGRADES"
msgstr ""

msgid "INGESTED_MATTER"
msgstr ""

msgid "INIT_NEW_WORLD_TOOLTIP"
msgstr ""

msgid "INPUTS"
msgstr "Controles"

msgid "INPUT_NAME_BUILD_STRUCTURE"
msgstr ""

msgid "INPUT_NAME_INTERACTION"
msgstr ""

msgid "INPUT_NAME_OPEN_INVENTORY"
msgstr ""

msgid "INSPECT"
msgstr ""

msgid "INSPECTOR"
msgstr ""

#, fuzzy
msgid "INTERACTION_ACTIVATE_ASCENSION"
msgstr "Depredación de {0}"

#, fuzzy
msgid "INTERACTION_ACTIVATE_ASCENSION_MISSING_ENERGY"
msgstr "Depredación de {0}"

msgid "INTERACTION_CONSTRUCT"
msgstr ""

msgid "INTERACTION_CONSTRUCT_MISSING_DEPOSITED_MATERIALS"
msgstr ""

msgid "INTERACTION_CRAFT"
msgstr ""

#, fuzzy
msgid "INTERACTION_DEPOSIT_RESOURCES"
msgstr "Depredación de {0}"

msgid "INTERACTION_DEPOSIT_RESOURCES_NO_SUITABLE_RESOURCES"
msgstr ""

#, fuzzy
msgid "INTERACTION_DESTROY"
msgstr "Depredación de {0}"

msgid "INTERACTION_FOUND_SETTLEMENT"
msgstr ""

msgid "INTERACTION_HARVEST"
msgstr ""

msgid "INTERACTION_HARVEST_CANNOT_MISSING_TOOL"
msgstr ""

msgid "INTERACTION_PICK_UP"
msgstr ""

msgid "INTERACTION_PICK_UP_CANNOT_FULL"
msgstr ""

msgid "INTERNALS"
msgstr ""

msgid "INTERNAL_NAME_IN_USE"
msgstr ""

msgid "INTERNAL_NAME_REQUIRED"
msgstr ""

msgid "INTERNAL_NAME_REQUIRES_CAPITAL"
msgstr ""

msgid "INVALID_DATA_TO_PLOT"
msgstr ""

msgid "INVALID_ICON_PATH"
msgstr ""

msgid "INVALID_SAVE_NAME_POPUP"
msgstr ""

msgid "INVALID_SPECIES_NAME_POPUP"
msgstr ""

msgid "INVALID_TAG"
msgstr ""

msgid "INVALID_URL_FORMAT"
msgstr ""

msgid "INVALID_URL_SCHEME"
msgstr ""

msgid "INVENTORY_ITEMS_ON_GROUND"
msgstr ""

#, fuzzy
msgid "INVENTORY_TITLE"
msgstr "\" {0} \" - {1}"

msgid "INVENTORY_TOGGLE_CRAFTING"
msgstr ""

msgid "INVENTORY_TOGGLE_GROUND"
msgstr ""

msgid "INVERTED"
msgstr ""

#, fuzzy
msgid "IN_PROTOTYPE"
msgstr "Protanopia (Rojo-verde)"

msgid "IRON"
msgstr "Hierro"

msgid "IRON_CHEMOLITHOAUTOTROPHY"
msgstr ""

msgid "ITCH_TOOLTIP"
msgstr ""

msgid "JANUARY"
msgstr ""

msgid "JSON_DEBUG_MODE"
msgstr ""

msgid "JSON_DEBUG_MODE_ALWAYS"
msgstr ""

msgid "JSON_DEBUG_MODE_AUTO"
msgstr ""

msgid "JSON_DEBUG_MODE_NEVER"
msgstr ""

msgid "JULY"
msgstr ""

msgid "JUNE"
msgstr ""

msgid "KEY_BACK"
msgstr "Borrar"

#, fuzzy
msgid "KEY_BACKTAB"
msgstr "Borrar"

msgid "KEY_BINDING_CHANGE_CONFLICT"
msgstr ""
"Hay un conflicto con el control {0}\n"
"Queres quitarlo de la esa tecla de {1}?"

msgid "KEY_BRING_UP_KEYBOARD"
msgstr ""

msgid "KEY_CLEAR"
msgstr "tecla \"Clear\""

msgid "KEY_DELETE"
msgstr "tecla \"Delete\""

msgid "KEY_DOWN"
msgstr "Flechita hacia abajo"

msgid "KEY_END"
msgstr "tecla \"End\""

msgid "KEY_ENTER"
msgstr "Enter"

msgid "KEY_FAVORITES"
msgstr "tecla \"Favourites\""

msgid "KEY_FORWARD"
msgstr "tecla \"Foward\" (f9 aveces)"

#, fuzzy
msgid "KEY_GLOBE"
msgstr "tecla \"Home\""

msgid "KEY_HELP"
msgstr "tecla \"Help\" (f1 normalmente)"

msgid "KEY_HOME"
msgstr "tecla \"Home\""

msgid "KEY_HOMEPAGE"
msgstr "tecla \"Homepage\""

#, fuzzy
msgid "KEY_HYPER"
msgstr "tecla \"Help\" (f1 normalmente)"

msgid "KEY_INSERT"
msgstr "tecla \"Insert\""

#, fuzzy
msgid "KEY_JIS_EISU"
msgstr "tecla \"Insert\""

#, fuzzy
msgid "KEY_JIS_KANA"
msgstr "tecla \"Standby\""

msgid "KEY_LEFT"
msgstr "Flechita a la izquierda"

msgid "KEY_MENU"
msgstr "tecla \"Menu\""

#, fuzzy
msgid "KEY_META"
msgstr "Tabulador"

msgid "KEY_OPENURL"
msgstr "tecla \"Open URL\""

msgid "KEY_PAUSE"
msgstr "tecla \"Pause\""

msgid "KEY_PRINT"
msgstr "tecla \"Print Screen\""

msgid "KEY_REFRESH"
msgstr "tecla \"Refresh\" (F5)"

msgid "KEY_RIGHT"
msgstr "Flechita a la derecha"

msgid "KEY_SEARCH"
msgstr "tecla \"Search\""

msgid "KEY_STANDBY"
msgstr "tecla \"Standby\""

msgid "KEY_STOP"
msgstr "tecla \"Stop\""

msgid "KEY_TAB"
msgstr "Tabulador"

msgid "KEY_UP"
msgstr "Flechita hacia arriba"

msgid "KILO_ABBREVIATION"
msgstr ""

msgid "KP0"
msgstr ""

msgid "KP1"
msgstr ""

msgid "KP2"
msgstr ""

msgid "KP3"
msgstr ""

msgid "KP4"
msgstr ""

msgid "KP5"
msgstr ""

msgid "KP6"
msgstr ""

msgid "KP7"
msgstr ""

msgid "KP8"
msgstr ""

msgid "KP9"
msgstr ""

msgid "KPADD"
msgstr ""

msgid "KPDIVIDE"
msgstr ""

msgid "KPENTER"
msgstr "Num Enter"

msgid "KPMULTIPLY"
msgstr ""

msgid "KPPERIOD"
msgstr ""

msgid "KPSUBTRACT"
msgstr ""

msgid "LANGUAGE"
msgstr "Idiomas bro:"

msgid "LANGUAGE_TRANSLATION_PROGRESS"
msgstr "Este lenguaje esta {0}% completado"

msgid "LANGUAGE_TRANSLATION_PROGRESS_LOW"
msgstr "Este lenguaje todavía esta en progreso ({0}% completado)"

msgid "LANGUAGE_TRANSLATION_PROGRESS_REALLY_LOW"
msgstr "Esta traducción esta bastante incompleta ({0}% hecha) porfis ayudanos a terminarla!"

msgid "LAST_ORGANELLE_DELETE_OPTION_DISABLED_TOOLTIP"
msgstr ""

#, fuzzy
msgid "LATE_MULTICELLULAR"
msgstr "Poner organela"

msgid "LAUNCH0"
msgstr ""

msgid "LAUNCH1"
msgstr ""

msgid "LAUNCH2"
msgstr ""

msgid "LAUNCH3"
msgstr ""

msgid "LAUNCH4"
msgstr ""

msgid "LAUNCH5"
msgstr ""

msgid "LAUNCH6"
msgstr ""

msgid "LAUNCH7"
msgstr ""

msgid "LAUNCH8"
msgstr ""

msgid "LAUNCH9"
msgstr ""

msgid "LAUNCHA"
msgstr ""

msgid "LAUNCHB"
msgstr ""

msgid "LAUNCHC"
msgstr ""

msgid "LAUNCHD"
msgstr ""

msgid "LAUNCHE"
msgstr ""

msgid "LAUNCHF"
msgstr ""

msgid "LAUNCHMAIL"
msgstr "Correo"

msgid "LAUNCHMEDIA"
msgstr ""

msgid "LAWK_ONLY"
msgstr ""

msgid "LAWK_ONLY_EXPLANATION"
msgstr ""

msgid "LEAD_ARTIST"
msgstr ""

msgid "LEAD_ARTISTS"
msgstr ""

msgid "LEAD_DEVELOPERS"
msgstr ""

msgid "LEAD_GAME_DESIGNER"
msgstr ""

msgid "LEAD_GAME_DESIGNERS"
msgstr ""

msgid "LEAD_OUTREACH_PEOPLE"
msgstr ""

msgid "LEAD_OUTREACH_PERSON"
msgstr ""

msgid "LEAD_PROGRAMMER"
msgstr ""

msgid "LEAD_PROGRAMMERS"
msgstr ""

msgid "LEAD_PROJECT_MANAGER"
msgstr ""

msgid "LEAD_PROJECT_MANAGERS"
msgstr ""

msgid "LEAD_TESTER"
msgstr ""

msgid "LEAD_TESTERS"
msgstr ""

msgid "LEAD_THEORIST"
msgstr ""

msgid "LEAD_THEORISTS"
msgstr ""

msgid "LEFT_ARROW"
msgstr ""

msgid "LEFT_MOUSE"
msgstr ""

msgid "LICENSES"
msgstr "Licencias"

msgid "LICENSES_COVERING_THRIVE"
msgstr ""

msgid "LIFE_ORIGIN"
msgstr ""

msgid "LIFE_ORIGIN_EXPLANATION"
msgstr ""

msgid "LIFE_ORIGIN_PANSPERMIA"
msgstr ""

msgid "LIFE_ORIGIN_POND"
msgstr ""

msgid "LIFE_ORIGIN_TOOLTIP"
msgstr ""

msgid "LIFE_ORIGIN_VENTS"
msgstr ""

msgid "LIGHT"
msgstr ""

msgid "LIGHT_LEVEL_AVERAGE"
msgstr ""

msgid "LIGHT_LEVEL_CURRENT"
msgstr ""

msgid "LIGHT_LEVEL_DAY"
msgstr ""

msgid "LIGHT_LEVEL_LABEL_AT_NOON"
msgstr ""

msgid "LIGHT_LEVEL_NIGHT"
msgstr ""

#, fuzzy
msgid "LIGHT_MAX"
msgstr "x8"

#, fuzzy
msgid "LIMIT_EXTREME"
msgstr "Extras"

#, fuzzy
msgid "LIMIT_GROWTH_RATE"
msgstr "Normal"

#, fuzzy
msgid "LIMIT_GROWTH_RATE_EXPLANATION"
msgstr "Normal"

msgid "LIMIT_HUGE"
msgstr ""

msgid "LIMIT_LARGE"
msgstr ""

#, fuzzy
msgid "LIMIT_NORMAL"
msgstr "Normal"

msgid "LIMIT_SMALL"
msgstr ""

msgid "LIMIT_TINY"
msgstr ""

msgid "LIMIT_VERY_LARGE"
msgstr ""

msgid "LIMIT_VERY_SMALL"
msgstr ""

msgid "LINE_COLOUR"
msgstr ""

#, fuzzy
msgid "LINKS_TITLE"
msgstr "\" {0} \" - {1}"

msgid "LIPASE"
msgstr ""

#, fuzzy
msgid "LIPASE_DESCRIPTION"
msgstr "población:"

msgid "LOAD"
msgstr ""

msgid "LOADING"
msgstr "Preparate por que los viern… Cargando"

#, fuzzy
msgid "LOADING_DOT_DOT_DOT"
msgstr "Presiona cualquier tecla…"

msgid "LOADING_EARLY_MULTICELLULAR_EDITOR"
msgstr ""

msgid "LOADING_GAME"
msgstr ""

msgid "LOADING_MICROBE_EDITOR"
msgstr ""

#, fuzzy
msgid "LOADING_MULTICELLULAR_EDITOR"
msgstr "Poner organela"

msgid "LOADING_TIP"
msgstr "Presiona el botón de deshacer en el editor para corregir el error"

msgid "LOAD_FINISHED"
msgstr ""

msgid "LOAD_GAME"
msgstr "Cargar Juego"

msgid "LOAD_GAME_BUTTON_TOOLTIP"
msgstr ""

msgid "LOAD_INCOMPATIBLE_PROTOTYPE_WARNING"
msgstr ""

msgid "LOAD_INCOMPATIBLE_SAVE_PROMPT"
msgstr ""

msgid "LOAD_INCOMPATIBLE_SAVE_WARNING"
msgstr ""

msgid "LOAD_INVALID_SAVE_PROMPT"
msgstr ""

msgid "LOAD_INVALID_SAVE_WARNING"
msgstr ""

msgid "LOCAL_INITIAL_LETTER"
msgstr ""

msgid "LOCK_DAY_NIGHT_CYCLE"
msgstr ""

msgid "LOW_BIODIVERSITY_LIMIT"
msgstr ""

#, fuzzy
msgid "LOW_MENU_PERFORMANCE"
msgstr "Rendimiento"

#, fuzzy
msgid "LOW_MENU_PERFORMANCE_DESCRIPTION"
msgstr "población:"

#, fuzzy
msgid "LYSOSOME"
msgstr "Oxitocina"

msgid "LYSOSOME_DESCRIPTION"
msgstr ""

msgid "LYSOSOME_PROCESSES_DESCRIPTION"
msgstr ""

msgid "MANUALLY_SET_TIME"
msgstr ""

#, fuzzy
msgid "MAP"
msgstr "TdA [trifosfato de adenosina]"

msgid "MARCH"
msgstr ""

#, fuzzy
msgid "MARINE_SNOW"
msgstr "Nieve marina(?"

msgid "MASTER_VOLUME"
msgstr "Volumen maestro"

#, fuzzy
msgid "MAXIMUM_SPECIES_IN_PATCH"
msgstr "populación en parches:"

msgid "MAX_FPS"
msgstr "Máximos FPS:"

msgid "MAX_FPS_NO_LIMIT"
msgstr "Poder ilimitado"

msgid "MAX_SPAWNED_ENTITIES"
msgstr ""

msgid "MAX_VISIBLE_DATASET_WARNING"
msgstr ""

msgid "MAY"
msgstr ""

msgid "MEDIANEXT"
msgstr ""

msgid "MEDIAPLAY"
msgstr ""

msgid "MEDIAPREVIOUS"
msgstr ""

msgid "MEDIARECORD"
msgstr ""

msgid "MEDIASTOP"
msgstr ""

msgid "MEGA_YEARS"
msgstr ""

msgid "MEMBRANE"
msgstr ""

msgid "MEMBRANE_RIGIDITY"
msgstr ""

msgid "MEMBRANE_TYPES"
msgstr ""

#, fuzzy
msgid "MENU"
msgstr "tecla \"Menu\""

msgid "MESOPELAGIC"
msgstr "Mesopelágico"

#, fuzzy
msgid "METABOLOSOMES"
msgstr "Metabolismo"

msgid "METABOLOSOMES_DESCRIPTION"
msgstr ""

msgid "METABOLOSOMES_PROCESSES_DESCRIPTION"
msgstr ""

#, fuzzy
msgid "METRICS"
msgstr "Activar/Desactivar ver los FPS en la pantalla"

msgid "METRICS_CONTENT"
msgstr ""

msgid "MIB_VALUE"
msgstr ""

msgid "MICHE"
msgstr ""

#, fuzzy
msgid "MICHE_AVOID_PREDATION_SELECTION_PRESSURE"
msgstr "emergieron debido a la selección natural"

#, fuzzy
msgid "MICHE_CHUNK_PRESSURE"
msgstr "Nubes de componentes"

#, fuzzy
msgid "MICHE_COMPOUND_CLOUD_PRESSURE"
msgstr "Nubes de componentes"

#, fuzzy
msgid "MICHE_COMPOUND_EFFICIENCY_PRESSURE"
msgstr "Nubes de componentes"

#, fuzzy
msgid "MICHE_DETAIL_TEXT"
msgstr ""
"Estructuras Procarioticas\n"
"\n"
"Citoplasma: Tiene espacio de almacenamiento y hace glicólisis (produce un poco de ATP).\n"
"\n"
"Metabolosomas: Convierten sulfuro de hidrógeno en glucosa a la mitad de la eficiencia de los quimioplastos, pero también hacen glicólisis.\n"
"\n"
"Tilacoides: Producen un tercio de la cantidad de glucosa de un cloroplasto, pero hace glicólisis.\n"
"\n"
"Rusticianina: Convierte el hierro en ATP.\n"
"\n"
"Nitrogenasa: Convierte el nitrógeno atmosférico en amoníaco y consume ATP."

#, fuzzy
msgid "MICHE_ENVIRONMENTAL_COMPOUND_PRESSURE"
msgstr "Nubes de componentes"

#, fuzzy
msgid "MICHE_MAINTAIN_COMPOUND_PRESSURE"
msgstr "Nubes de componentes"

msgid "MICHE_METABOLIC_STABILITY_PRESSURE"
msgstr ""

#, fuzzy
msgid "MICHE_NO_OP_PRESSURE"
msgstr "Nubes de componentes"

#, fuzzy
msgid "MICHE_PREDATION_EFFECTIVENESS_PRESSURE"
msgstr "Depredación de {0}"

#, fuzzy
msgid "MICHE_PREDATOR_ROOT_PRESSURE"
msgstr "Depredación de {0}"

#, fuzzy
msgid "MICHE_ROOT_PRESSURE"
msgstr "Depredación de {0}"

msgid "MICHE_TREE"
msgstr ""

#, fuzzy
msgid "MICROBE"
msgstr "Usá W, A, S y D y el mouse para moverte. E para disparar OxiToxi NT si tenés una vacuola de toxinas. G para activar o desactivar el modo engullir."

#, fuzzy
msgid "MICROBES_COUNT"
msgstr "Usá W, A, S y D y el mouse para moverte. E para disparar OxiToxi NT si tenés una vacuola de toxinas. G para activar o desactivar el modo engullir."

#, fuzzy
msgid "MICROBE_BENCHMARK"
msgstr "Habilitar el editor"

#, fuzzy
msgid "MICROBE_EDITOR"
msgstr "Habilitar el editor"

msgid "MICROBE_EDITOR_HELP_MESSAGE_1"
msgstr ""
"Estructuras Procarioticas\n"
"\n"
"Citoplasma: Tiene espacio de almacenamiento y hace glicólisis (produce un poco de ATP).\n"
"\n"
"Metabolosomas: Convierten sulfuro de hidrógeno en glucosa a la mitad de la eficiencia de los quimioplastos, pero también hacen glicólisis.\n"
"\n"
"Tilacoides: Producen un tercio de la cantidad de glucosa de un cloroplasto, pero hace glicólisis.\n"
"\n"
"Rusticianina: Convierte el hierro en ATP.\n"
"\n"
"Nitrogenasa: Convierte el nitrógeno atmosférico en amoníaco y consume ATP."

#, fuzzy
msgid "MICROBE_EDITOR_HELP_MESSAGE_14"
msgstr ""
"Estructuras Procarioticas\n"
"\n"
"Citoplasma: Tiene espacio de almacenamiento y hace glicólisis (produce un poco de ATP).\n"
"\n"
"Metabolosomas: Convierten sulfuro de hidrógeno en glucosa a la mitad de la eficiencia de los quimioplastos, pero también hacen glicólisis.\n"
"\n"
"Tilacoides: Producen un tercio de la cantidad de glucosa de un cloroplasto, pero hace glicólisis.\n"
"\n"
"Rusticianina: Convierte el hierro en ATP.\n"
"\n"
"Nitrogenasa: Convierte el nitrógeno atmosférico en amoníaco y consume ATP."

#, fuzzy
msgid "MICROBE_EDITOR_HELP_MESSAGE_2"
msgstr ""
"Estructuras Procarioticas\n"
"\n"
"Citoplasma: Tiene espacio de almacenamiento y hace glicólisis (produce un poco de ATP).\n"
"\n"
"Metabolosomas: Convierten sulfuro de hidrógeno en glucosa a la mitad de la eficiencia de los quimioplastos, pero también hacen glicólisis.\n"
"\n"
"Tilacoides: Producen un tercio de la cantidad de glucosa de un cloroplasto, pero hace glicólisis.\n"
"\n"
"Rusticianina: Convierte el hierro en ATP.\n"
"\n"
"Nitrogenasa: Convierte el nitrógeno atmosférico en amoníaco y consume ATP."

#, fuzzy
msgid "MICROBE_EDITOR_HELP_MESSAGE_3"
msgstr ""
"Estructuras Procarioticas\n"
"\n"
"Citoplasma: Tiene espacio de almacenamiento y hace glicólisis (produce un poco de ATP).\n"
"\n"
"Metabolosomas: Convierten sulfuro de hidrógeno en glucosa a la mitad de la eficiencia de los quimioplastos, pero también hacen glicólisis.\n"
"\n"
"Tilacoides: Producen un tercio de la cantidad de glucosa de un cloroplasto, pero hace glicólisis.\n"
"\n"
"Rusticianina: Convierte el hierro en ATP.\n"
"\n"
"Nitrogenasa: Convierte el nitrógeno atmosférico en amoníaco y consume ATP."

#, fuzzy
msgid "MICROBE_EDITOR_HELP_MESSAGE_4"
msgstr ""
"Estructuras Procarioticas\n"
"\n"
"Citoplasma: Tiene espacio de almacenamiento y hace glicólisis (produce un poco de ATP).\n"
"\n"
"Metabolosomas: Convierten sulfuro de hidrógeno en glucosa a la mitad de la eficiencia de los quimioplastos, pero también hacen glicólisis.\n"
"\n"
"Tilacoides: Producen un tercio de la cantidad de glucosa de un cloroplasto, pero hace glicólisis.\n"
"\n"
"Rusticianina: Convierte el hierro en ATP.\n"
"\n"
"Nitrogenasa: Convierte el nitrógeno atmosférico en amoníaco y consume ATP."

#, fuzzy
msgid "MICROBE_EDITOR_HELP_MESSAGE_5"
msgstr ""
"Estructuras Procarioticas\n"
"\n"
"Citoplasma: Tiene espacio de almacenamiento y hace glicólisis (produce un poco de ATP).\n"
"\n"
"Metabolosomas: Convierten sulfuro de hidrógeno en glucosa a la mitad de la eficiencia de los quimioplastos, pero también hacen glicólisis.\n"
"\n"
"Tilacoides: Producen un tercio de la cantidad de glucosa de un cloroplasto, pero hace glicólisis.\n"
"\n"
"Rusticianina: Convierte el hierro en ATP.\n"
"\n"
"Nitrogenasa: Convierte el nitrógeno atmosférico en amoníaco y consume ATP."

msgid "MICROBE_FREEBUILD_EDITOR"
msgstr ""

#, fuzzy
msgid "MICROBE_ORGANELLE_STATISTICS"
msgstr "Mover organela"

#, fuzzy
msgid "MICROBE_SPECIES_DETAIL_TEXT"
msgstr ""
"Estructuras Procarioticas\n"
"\n"
"Citoplasma: Tiene espacio de almacenamiento y hace glicólisis (produce un poco de ATP).\n"
"\n"
"Metabolosomas: Convierten sulfuro de hidrógeno en glucosa a la mitad de la eficiencia de los quimioplastos, pero también hacen glicólisis.\n"
"\n"
"Tilacoides: Producen un tercio de la cantidad de glucosa de un cloroplasto, pero hace glicólisis.\n"
"\n"
"Rusticianina: Convierte el hierro en ATP.\n"
"\n"
"Nitrogenasa: Convierte el nitrógeno atmosférico en amoníaco y consume ATP."

#, fuzzy
msgid "MICROBE_STAGE"
msgstr "Usá W, A, S y D y el mouse para moverte. E para disparar OxiToxi NT si tenés una vacuola de toxinas. G para activar o desactivar el modo engullir."

#, fuzzy
msgid "MICROBE_STAGE_BECOME_MULTICELLULAR_TEXT"
msgstr ""
"Estructuras Procarioticas\n"
"\n"
"Citoplasma: Tiene espacio de almacenamiento y hace glicólisis (produce un poco de ATP).\n"
"\n"
"Metabolosomas: Convierten sulfuro de hidrógeno en glucosa a la mitad de la eficiencia de los quimioplastos, pero también hacen glicólisis.\n"
"\n"
"Tilacoides: Producen un tercio de la cantidad de glucosa de un cloroplasto, pero hace glicólisis.\n"
"\n"
"Rusticianina: Convierte el hierro en ATP.\n"
"\n"
"Nitrogenasa: Convierte el nitrógeno atmosférico en amoníaco y consume ATP."

msgid "MICROBE_STAGE_COLLECT_TEXT"
msgstr ""

msgid "MICROBE_STAGE_CONTROL_TEXT"
msgstr ""

msgid "MICROBE_STAGE_CONTROL_TEXT_CONTROLLER"
msgstr ""

#, fuzzy
msgid "MICROBE_STAGE_DAY_NIGHT_TEXT"
msgstr ""
"Estructuras Procarioticas\n"
"\n"
"Citoplasma: Tiene espacio de almacenamiento y hace glicólisis (produce un poco de ATP).\n"
"\n"
"Metabolosomas: Convierten sulfuro de hidrógeno en glucosa a la mitad de la eficiencia de los quimioplastos, pero también hacen glicólisis.\n"
"\n"
"Tilacoides: Producen un tercio de la cantidad de glucosa de un cloroplasto, pero hace glicólisis.\n"
"\n"
"Rusticianina: Convierte el hierro en ATP.\n"
"\n"
"Nitrogenasa: Convierte el nitrógeno atmosférico en amoníaco y consume ATP."

msgid "MICROBE_STAGE_HEALTH_TEXT"
msgstr ""

msgid "MICROBE_STAGE_HELP_MESSAGE_1"
msgstr "Usá W, A, S y D y el mouse para moverte. E para disparar OxiToxi NT si tenés una vacuola de toxinas. G para activar o desactivar el modo engullir."

msgid "MICROBE_STAGE_HELP_MESSAGE_10"
msgstr "Para que tu célula se reproduzca necesita dividir todas sus organelas en dos. Para eso necesitás juntar amoníaco y fosfato."

msgid "MICROBE_STAGE_HELP_MESSAGE_11"
msgstr "Pero si sobrevivís por veinte generaciones, está considerado que ganaste el juego. Cuando ganás aparece una pestaña y después podés seguir jugando."

msgid "MICROBE_STAGE_HELP_MESSAGE_12"
msgstr "Cuidado porque las otras especies también evolucionan cada vez que entrás al editor."

#, fuzzy
msgid "MICROBE_STAGE_HELP_MESSAGE_13"
msgstr "Usá W, A, S y D y el mouse para moverte. E para disparar OxiToxi NT si tenés una vacuola de toxinas. G para activar o desactivar el modo engullir."

#, fuzzy
msgid "MICROBE_STAGE_HELP_MESSAGE_15"
msgstr "Usá W, A, S y D y el mouse para moverte. E para disparar OxiToxi NT si tenés una vacuola de toxinas. G para activar o desactivar el modo engullir."

#, fuzzy
msgid "MICROBE_STAGE_HELP_MESSAGE_16"
msgstr "Usá W, A, S y D y el mouse para moverte. E para disparar OxiToxi NT si tenés una vacuola de toxinas. G para activar o desactivar el modo engullir."

msgid "MICROBE_STAGE_HELP_MESSAGE_2"
msgstr "Tu célula usa ATP como su fuente de energía, si se acaba te morís."

msgid "MICROBE_STAGE_HELP_MESSAGE_3"
msgstr "Para desbloquear el editor y reproducir tu célula necesitas agarrar Amoníaco (Nube Naranja) y Fosfato (Nube Violeta)."

msgid "MICROBE_STAGE_HELP_MESSAGE_4"
msgstr "Podés comerte otras células, bacterias, pedazos de hierro y pedazos de célula que sean más chicos que tu célula apretando G. Cuesta más ATP y enlentece tu célula. Acordate de apretar G de vuelta para desactivar el modo engullir."

msgid "MICROBE_STAGE_HELP_MESSAGE_5"
msgstr "La osmorregulación cuesta ATP, o sea que mientras más grande es tu célula, más mitocondrias, metabolosomas, rusticianina, o citoplasma vas a necesitar para evitar perder ATP."

msgid "MICROBE_STAGE_HELP_MESSAGE_6"
msgstr "Hay varias organelas en el editor para que evoluciones, permitiendo diferentes modos de jugar."

msgid "MICROBE_STAGE_HELP_MESSAGE_7"
msgstr "Por ahora, si tu población llega a 0, se extingue tu especie."

msgid "MICROBE_STAGE_HELP_MESSAGE_8"
msgstr ""
"Las distintas nubes de compuestos son:\n"
"\n"
"Blancas – Glucosa\n"
"Amarillas – Sulfuro de Hidrógeno\n"
"Naranjas – Amoníaco\n"
"Violeta – Fosfato\n"
"Rojo Oscuro – Hierro"

msgid "MICROBE_STAGE_HELP_MESSAGE_9"
msgstr "Los quimioplastos y proteinas quimiosintetizadoras convierten el sulfuro de hidrógeno en glucosa. La rusticianina convierte el hierro en ATP."

msgid "MICROBE_STAGE_INITIAL"
msgstr ""

#, fuzzy
msgid "MICROBE_STAGE_INITIAL_PANSPERMIA"
msgstr ""
"Estructuras Procarioticas\n"
"\n"
"Citoplasma: Tiene espacio de almacenamiento y hace glicólisis (produce un poco de ATP).\n"
"\n"
"Metabolosomas: Convierten sulfuro de hidrógeno en glucosa a la mitad de la eficiencia de los quimioplastos, pero también hacen glicólisis.\n"
"\n"
"Tilacoides: Producen un tercio de la cantidad de glucosa de un cloroplasto, pero hace glicólisis.\n"
"\n"
"Rusticianina: Convierte el hierro en ATP.\n"
"\n"
"Nitrogenasa: Convierte el nitrógeno atmosférico en amoníaco y consume ATP."

#, fuzzy
msgid "MICROBE_STAGE_INITIAL_POND"
msgstr ""
"Estructuras Procarioticas\n"
"\n"
"Citoplasma: Tiene espacio de almacenamiento y hace glicólisis (produce un poco de ATP).\n"
"\n"
"Metabolosomas: Convierten sulfuro de hidrógeno en glucosa a la mitad de la eficiencia de los quimioplastos, pero también hacen glicólisis.\n"
"\n"
"Tilacoides: Producen un tercio de la cantidad de glucosa de un cloroplasto, pero hace glicólisis.\n"
"\n"
"Rusticianina: Convierte el hierro en ATP.\n"
"\n"
"Nitrogenasa: Convierte el nitrógeno atmosférico en amoníaco y consume ATP."

#, fuzzy
msgid "MICROBE_STAGE_ORGANELLE_DIVISION"
msgstr "Mover organela"

msgid "MIDDLE_MOUSE"
msgstr ""

msgid "MIGRATE"
msgstr ""

#, fuzzy
msgid "MIGRATION_FAILED_TO_ADD"
msgstr "Normal"

msgid "MIGRATION_STATUS_DESTINATION_NOT_SELECTED"
msgstr ""

msgid "MIGRATION_STATUS_TEXT"
msgstr ""

#, fuzzy
msgid "MIGRATION_STEP_DESTINATION_EXPLANATION"
msgstr "Normal"

msgid "MIGRATION_STEP_ONLY_ONE_ALLOWED"
msgstr ""

#, fuzzy
msgid "MIGRATION_STEP_POPULATION_EXPLANATION"
msgstr "Normal"

#, fuzzy
msgid "MIGRATION_STEP_SOURCE_EXPLANATION"
msgstr "(Velocidad en la que las especies guiadas por IA mutan)"

#, fuzzy
msgid "MIGRATION_TOOLTIP"
msgstr "Disparar toxina"

msgid "MILLION_ABBREVIATION"
msgstr ""

msgid "MINIMUM_AMOUNT_TO_FIND"
msgstr ""

msgid "MINIMUM_VERSION"
msgstr ""

msgid "MIN_VISIBLE_DATASET_WARNING"
msgstr ""

msgid "MISC"
msgstr "Otras cosas"

msgid "MISCELLANEOUS"
msgstr "Misceláneos"

#, fuzzy
msgid "MISCELLANEOUS_3D_STAGE"
msgstr "Misceláneos"

#, fuzzy
msgid "MISC_FUN"
msgstr "Otras cosas"

msgid "MISSING_DESCRIPTION"
msgstr ""

msgid "MISSING_OR_INVALID_REQUIRED_FIELD"
msgstr ""

msgid "MISSING_TITLE"
msgstr ""

msgid "MITOCHONDRION"
msgstr "Mitocondria"

msgid "MITOCHONDRION_DESCRIPTION"
msgstr ""

msgid "MITOCHONDRION_PROCESSES_DESCRIPTION"
msgstr ""

#, fuzzy
msgid "MIXED_DOT_DOT_DOT"
msgstr "Presiona cualquier tecla…"

msgid "MODDING_INSTRUCTIONS_ON"
msgstr ""

msgid "MODELS"
msgstr ""

msgid "MODIFY"
msgstr ""

msgid "MODIFY_ORGANELLE"
msgstr ""

msgid "MODIFY_TYPE"
msgstr ""

msgid "MODS"
msgstr "Mods"

msgid "MODS_INSTALLED_BUT_NOT_ENABLED"
msgstr ""

msgid "MOD_ASSEMBLY"
msgstr ""

msgid "MOD_ASSEMBLY_CLASS"
msgstr ""

#, fuzzy
msgid "MOD_ASSEMBLY_CLASS_CREATION_FAILED"
msgstr "Normal"

msgid "MOD_ASSEMBLY_CLASS_NOT_FOUND"
msgstr ""

msgid "MOD_ASSEMBLY_INIT_CALL_FAILED"
msgstr ""

msgid "MOD_ASSEMBLY_LOAD_CALL_FAILED_EXCEPTION"
msgstr ""

msgid "MOD_ASSEMBLY_LOAD_EXCEPTION"
msgstr ""

msgid "MOD_ASSEMBLY_UNLOAD_CALL_FAILED"
msgstr ""

msgid "MOD_ASSEMBLY_UNLOAD_CALL_FAILED_EXCEPTION"
msgstr ""

msgid "MOD_AUTHOR"
msgstr ""

msgid "MOD_AUTO_HARMONY"
msgstr ""

msgid "MOD_CREATION_FAILED"
msgstr ""

msgid "MOD_DESCRIPTION"
msgstr ""

msgid "MOD_EXTENDED_DESCRIPTION"
msgstr ""

msgid "MOD_HARMONY_LOAD_FAILED_EXCEPTION"
msgstr ""

msgid "MOD_HARMONY_UNLOAD_FAILED_EXCEPTION"
msgstr ""

msgid "MOD_HAS_NO_LOADABLE_RESOURCES"
msgstr ""

msgid "MOD_ICON_FILE"
msgstr ""

msgid "MOD_INFO_URL"
msgstr ""

msgid "MOD_INTERNAL_NAME"
msgstr ""

msgid "MOD_LICENSE"
msgstr ""

msgid "MOD_LOAD_ERRORS"
msgstr "Error cargando tus mods"

msgid "MOD_LOAD_ERRORS_OCCURRED"
msgstr "Un error ha ocurrido mientras cargábamos uno o varios de tus mods. Los logs pueden que contengan información adicional del error."

msgid "MOD_LOAD_OR_UNLOAD_ERRORS_OCCURRED"
msgstr ""

msgid "MOD_LOAD_UNLOAD_CAVEATS"
msgstr ""

msgid "MOD_LOAD_UNLOAD_RESTART"
msgstr ""

msgid "MOD_MAXIMUM_THRIVE"
msgstr ""

msgid "MOD_MINIMUM_THRIVE"
msgstr ""

msgid "MOD_NAME"
msgstr ""

msgid "MOD_PCK_NAME"
msgstr ""

msgid "MOD_RECOMMENDED_THRIVE"
msgstr ""

msgid "MOD_TO_UPLOAD"
msgstr ""

msgid "MOD_UPLOADER"
msgstr ""

msgid "MOD_VERSION"
msgstr ""

msgid "MORE_INFO"
msgstr ""

msgid "MORE_INFO_PROMPT"
msgstr ""

msgid "MOUSE_EDGE_PANNING_OPTION"
msgstr ""

msgid "MOUSE_LOOK_SENSITIVITY"
msgstr ""

msgid "MOUSE_SENSITIVITY_WINDOW_SIZE_ADJUSTMENT"
msgstr ""

msgid "MOVE"
msgstr ""

msgid "MOVEMENT"
msgstr "Movimientos"

msgid "MOVE_ATTEMPTS_PER_SPECIES"
msgstr ""

msgid "MOVE_BACKWARDS"
msgstr "Moverse hacia atras"

msgid "MOVE_DOWN_OR_CROUCH"
msgstr ""

msgid "MOVE_FORWARD"
msgstr "Moverse hacia delante"

msgid "MOVE_LEFT"
msgstr "Moverse a la izquierda"

msgid "MOVE_ORGANELLE"
msgstr "Mover organela"

msgid "MOVE_RIGHT"
msgstr "Moverse a la derecha"

#, fuzzy
msgid "MOVE_TO_ANY_PATCH"
msgstr "populación en parches:"

#, fuzzy
msgid "MOVE_TO_LAND"
msgstr "populación en parches:"

#, fuzzy
msgid "MOVE_TO_MACROSCOPIC_TOOLTIP"
msgstr "Volverte re chiquito ({0}/{1})"

msgid "MOVE_TO_MULTICELLULAR_STAGE_TOOLTIP"
msgstr ""

msgid "MOVE_TO_THIS_PATCH"
msgstr ""

msgid "MOVE_UP_OR_JUMP"
msgstr ""

#, fuzzy
msgid "MOVING_TO_AWAKENING_PROTOTYPE"
msgstr "Protanopia (Rojo-verde)"

#, fuzzy
msgid "MOVING_TO_AWAKENING_PROTOTYPE_TITLE"
msgstr "Protanopia (Rojo-verde)"

#, fuzzy
msgid "MOVING_TO_LAND_PROTOTYPE"
msgstr "Protanopia (Rojo-verde)"

#, fuzzy
msgid "MOVING_TO_LAND_PROTOTYPE_TITLE"
msgstr "Protanopia (Rojo-verde)"

#, fuzzy
msgid "MOVING_TO_SOCIETY_STAGE"
msgstr "Protanopia (Rojo-verde)"

msgid "MP_COST"
msgstr ""

msgid "MUCILAGE"
msgstr ""

#, fuzzy
msgid "MUCILAGE_SYNTHESIS"
msgstr "Fotosíntesis"

#, fuzzy
msgid "MUCOCYST_ACTION_TOOLTIP"
msgstr "Disparar toxina"

msgid "MULTICELLULAR_EDITOR"
msgstr ""

#, fuzzy
msgid "MULTICELLULAR_FREEBUILD_EDITOR"
msgstr "Poner organela"

#, fuzzy
msgid "MULTICELLULAR_STAGE"
msgstr "Poner organela"

#, fuzzy
msgid "MULTIPLE_CELLS"
msgstr "Poner organela"

#, fuzzy
msgid "MULTIPLE_METABALLS"
msgstr "Poner organela"

#, fuzzy
msgid "MULTIPLE_ORGANELLES"
msgstr "Poner organela"

#, fuzzy
msgid "MULTISAMPLE_ANTI_ALIASING"
msgstr "Multiejemplo anti-aliasing:"

msgid "MULTITHREADED_SIMULATION_ENABLED"
msgstr ""

#, fuzzy
msgid "MULTITHREADED_SIMULATION_EXPLANATION"
msgstr "Normal"

msgid "MUSEUM_WELCOME_TEXT"
msgstr ""

msgid "MUSIC"
msgstr ""

msgid "MUSIC_VOLUME"
msgstr "Volumen de la música"

msgid "MUTATIONS_PER_SPECIES"
msgstr ""

msgid "MUTATION_COST_MULTIPLIER"
msgstr ""

msgid "MUTATION_COST_MULTIPLIER_EXPLANATION"
msgstr ""

msgid "MUTATION_POINTS"
msgstr ""

msgid "MUTE"
msgstr "Mutear"

msgid "NAME"
msgstr ""

msgid "NAME_LABEL_CITY"
msgstr ""

msgid "NAME_LABEL_FLEET"
msgstr ""

msgid "NAME_LABEL_STRUCTURE_UNFINISHED"
msgstr ""

#, fuzzy
msgid "NATIVE_THREAD_ADVICE_TOOLTIP"
msgstr "Hilos actuales:"

msgid "NEGATIVE_ATP_BALANCE"
msgstr ""

msgid "NEGATIVE_ATP_BALANCE_TEXT"
msgstr ""

msgid "NEW"
msgstr ""

msgid "NEWER_VERSION_LOADING_WARNING"
msgstr ""

msgid "NEWS"
msgstr ""

msgid "NEW_BIODIVERSITY_INCREASING_SPECIES_POPULATION"
msgstr ""

msgid "NEW_GAME"
msgstr "Nuevo Juego"

msgid "NEW_GAME_BUTTON_TOOLTIP"
msgstr ""

msgid "NEW_GAME_SETTINGS_PERFORMANCE_OPTIONS_INFO"
msgstr ""

msgid "NEW_MOD_DEFAULT_DESCRIPTION"
msgstr ""

#, fuzzy
msgid "NEW_NAME"
msgstr "Nuevo Juego"

#, fuzzy
msgid "NEW_NAME_COLON"
msgstr "Nuevo Juego"

msgid "NEXT_CAPITAL"
msgstr ""

#, fuzzy
msgid "NEXT_EDITOR_TAB"
msgstr "Habilitar el editor"

msgid "NITROGEN"
msgstr "Nitrógeno"

msgid "NITROGENASE"
msgstr "Nitrogenasa"

msgid "NITROGENASE_DESCRIPTION"
msgstr ""

msgid "NITROGENASE_PROCESSES_DESCRIPTION"
msgstr ""

#, fuzzy
msgid "NITROGEN_FIXING_PLASTID"
msgstr "Plástido fijador de nitrógeno"

msgid "NITROGEN_FIXING_PLASTID_DESCRIPTION"
msgstr ""

msgid "NITROGEN_FIXING_PLASTID_PROCESSES_DESCRIPTION"
msgstr ""

msgid "NONE"
msgstr "Ninguno (no activado)"

msgid "NORMAL"
msgstr "Normal"

msgid "NORMAL_MEMBRANE_DESCRIPTION"
msgstr ""

msgid "NOTHING_HERE"
msgstr ""

msgid "NOTHING_TO_INTERACT_WITH"
msgstr ""

msgid "NOTICE_DAMAGED_BY_NO_ATP"
msgstr ""

msgid "NOTICE_ENGULF_DAMAGE_FROM_TOXIN"
msgstr ""

msgid "NOTICE_ENGULF_MISSING_ENZYME"
msgstr ""

msgid "NOTICE_ENGULF_SIZE_TOO_SMALL"
msgstr ""

msgid "NOTICE_ENGULF_STORAGE_FULL"
msgstr ""

msgid "NOTICE_HIT_BY_ATP_TOXIN"
msgstr ""

#, fuzzy
msgid "NOTICE_HIT_BY_BASE_MOVEMENT_TOXIN"
msgstr "Que tanto corres"

msgid "NOTICE_READY_TO_EDIT"
msgstr ""

#, fuzzy
msgid "NOT_STARTED_DOT"
msgstr "Abortado."

msgid "NOVEMBER"
msgstr ""

msgid "NO_AI"
msgstr ""

msgid "NO_DATA_TO_SHOW"
msgstr ""

msgid "NO_EVENTS_RECORDED"
msgstr ""

msgid "NO_FOSSIL_DIRECTORY"
msgstr ""

#, fuzzy
msgid "NO_MODS_ENABLED"
msgstr "Desactivado"

msgid "NO_ORGANELLE_PROCESSES"
msgstr ""

msgid "NO_SAVEGAMES_FOUND"
msgstr ""

msgid "NO_SAVE_DIRECTORY"
msgstr ""

msgid "NO_SCREENSHOT_DIRECTORY"
msgstr ""

msgid "NO_SELECTED_MOD"
msgstr ""

msgid "NUCLEUS"
msgstr "Núcleo"

msgid "NUCLEUS_DELETE_OPTION_DISABLED_TOOLTIP"
msgstr ""

msgid "NUCLEUS_DESCRIPTION"
msgstr ""

msgid "NUCLEUS_SMALL_DESCRIPTION"
msgstr ""

msgid "NUMLOCK"
msgstr "Bloq Num"

msgid "N_A"
msgstr ""

msgid "N_A_MP"
msgstr ""

#, fuzzy
msgid "N_TIMES"
msgstr "x2"

msgid "OCTOBER"
msgstr ""

msgid "OFF"
msgstr ""

msgid "OFFICIAL_WEBSITE"
msgstr ""

msgid "OFFICIAL_WEBSITE_BUTTON_TOOLTIP"
msgstr ""

msgid "OK"
msgstr ""

msgid "OLDER_VERSION_LOADING_WARNING"
msgstr ""

#, fuzzy
msgid "OPENGL_MODE_WARNING"
msgstr "GLES2 advertencia de modo"

#, fuzzy
msgid "OPENGL_MODE_WARNING_EXPLANATION"
msgstr "Estas abriendo Thrive mediante GLES2. Esto esta casi totalmente sin probar y seguro se te crashea o bugea. Intenta pibe actualizar tus controladores de video y/o fuerce el uso de gráficos AMD o Nvidia para ejecutar Thrive sin que se te trabe."

msgid "OPEN_FOLDER"
msgstr ""

msgid "OPEN_FOSSIL_FOLDER"
msgstr ""

msgid "OPEN_FOSSIL_IN_FREEBUILD_WARNING"
msgstr ""

msgid "OPEN_GOD_TOOLS"
msgstr ""

msgid "OPEN_HELP_SCREEN"
msgstr ""

msgid "OPEN_IN_FREEBUILD"
msgstr ""

msgid "OPEN_LOGS_FOLDER"
msgstr ""

msgid "OPEN_MOD_URL"
msgstr ""

#, fuzzy
msgid "OPEN_ORGANELLES_PAGE"
msgstr "Abrir menú de organelas"

msgid "OPEN_ORGANELLE_MENU"
msgstr "Abrir menú de organelas"

msgid "OPEN_RESEARCH_SCREEN"
msgstr ""

msgid "OPEN_SAVE_DIRECTORY"
msgstr ""

#, fuzzy
msgid "OPEN_SCIENCE_MENU"
msgstr "Abrir menú de organelas"

msgid "OPEN_SCREENSHOT_FOLDER"
msgstr ""

msgid "OPEN_THE_MENU"
msgstr ""

msgid "OPEN_TRANSLATION_SITE"
msgstr "Ayudame a traducir el juego bro"

#, fuzzy
msgid "OPERATION_PAUSED_DOT"
msgstr "Abortado."

msgid "OPPORTUNISM_EXPLANATION"
msgstr ""

msgid "OPPORTUNISTIC"
msgstr ""

msgid "OPTIONS"
msgstr "Opciones"

msgid "OPTIONS_BUTTON_TOOLTIP"
msgstr ""

msgid "ORGANELLES"
msgstr ""

#, fuzzy
msgid "ORGANELLES_WILL_BE_UNLOCKED_NEXT_GENERATION"
msgstr "población:"

#, fuzzy
msgid "ORGANELLE_AXON"
msgstr "Pili de depredador"

#, fuzzy
msgid "ORGANELLE_AXON_DESCRIPTION"
msgstr "población:"

#, fuzzy
msgid "ORGANELLE_CATEGORY_MULTICELLULAR"
msgstr "Poner organela"

#, fuzzy
msgid "ORGANELLE_MYOFIBRIL"
msgstr "Pili de depredador"

#, fuzzy
msgid "ORGANELLE_MYOFIBRIL_DESCRIPTION"
msgstr "población:"

msgid "ORGANELLE_PILUS"
msgstr "Pili de depredador"

msgid "ORGANELLE_PILUS_DESCRIPTION"
msgstr ""

msgid "ORGANELLE_PILUS_PROCESSES_DESCRIPTION"
msgstr ""

#, fuzzy
msgid "ORGANELLE_PLURAL"
msgstr "Pili de depredador"

#, fuzzy
msgid "ORGANELLE_SINGULAR"
msgstr "Pili de depredador"

#, fuzzy
msgid "ORGANELLE_UNLOCKS_ENABLED"
msgstr "Pili de depredador"

#, fuzzy
msgid "ORGANELLE_UNLOCKS_ENABLED_EXPLANATION"
msgstr "población:"

msgid "ORGANISM_STATISTICS"
msgstr ""

msgid "OR_UNLOCK_CONDITION"
msgstr ""

msgid "OSMOREGULATION"
msgstr ""

msgid "OSMOREGULATION_COST"
msgstr ""

msgid "OSMOREGULATION_COST_MULTIPLIER"
msgstr ""

msgid "OSMOREGULATION_COST_MULTIPLIER_EXPLANATION"
msgstr ""

msgid "OUR_WIKI"
msgstr ""

msgid "OUTREACH_TEAM"
msgstr ""

msgid "OUTSIDE_CONTRIBUTORS"
msgstr ""

msgid "OVERWRITE_EXISTING_SAVE"
msgstr ""

msgid "OVERWRITE_EXISTING_SAVE_PROMPT"
msgstr ""

msgid "OVERWRITE_SPECIES_NAME_CONFIRMATION"
msgstr ""

msgid "OXYGEN"
msgstr "Oxigeno"

#, fuzzy
msgid "OXYTOXISOME"
msgstr "Oxitocina"

msgid "OXYTOXISOME_DESC"
msgstr ""

msgid "OXYTOXISOME_PROCESSES_DESCRIPTION"
msgstr ""

#, fuzzy
msgid "OXYTOXY_NT"
msgstr "OxyToxy (Neurotoxina)"

msgid "OXYTOXY_SYNTHESIS"
msgstr ""

msgid "PAGEDOWN"
msgstr "Page Down"

msgid "PAGEUP"
msgstr "Page up"

#, fuzzy
msgid "PAGE_BACK"
msgstr "Borrar"

#, fuzzy
msgid "PAGE_FORWARD"
msgstr "tecla \"Foward\" (f9 aveces)"

#, fuzzy
msgid "PAGE_TITLE"
msgstr "\" {0} \" - {1}"

msgid "PAN_CAMERA_DOWN"
msgstr ""

msgid "PAN_CAMERA_LEFT"
msgstr ""

msgid "PAN_CAMERA_RESET"
msgstr "Resetear la cámara"

msgid "PAN_CAMERA_RIGHT"
msgstr ""

msgid "PAN_CAMERA_UP"
msgstr ""

msgid "PASSIVE_REPRODUCTION_PROGRESS"
msgstr ""

msgid "PASSIVE_REPRODUCTION_PROGRESS_EXPLANATION"
msgstr ""

msgid "PAST_DEVELOPERS"
msgstr ""

#, fuzzy
msgid "PATCH_COLON"
msgstr "La yuta:"

msgid "PATCH_EXTINCTION_BOX_TEXT"
msgstr ""

msgid "PATCH_EXTINCTION_CAPITAL"
msgstr ""

msgid "PATCH_MAP"
msgstr ""

msgid "PATCH_MAP_NAVIGATION_TOOLTIP"
msgstr ""

msgid "PATCH_NAME"
msgstr ""

#, fuzzy
msgid "PATCH_NOTES_LAST_PLAYED_INFO"
msgstr "\" {0} \" - {1}"

msgid "PATCH_NOTES_LAST_PLAYED_INFO_PLURAL"
msgstr ""

#, fuzzy
msgid "PATCH_NOTES_TITLE"
msgstr "\" {0} \" - {1}"

msgid "PATCH_NOTE_BULLET_POINT"
msgstr ""

msgid "PATCH_NOTE_CHANGES_HEADING"
msgstr ""

msgid "PATCH_NOTE_LINK_VISIT_TEXT"
msgstr ""

msgid "PATREON_TOOLTIP"
msgstr ""

msgid "PATRONS"
msgstr ""

msgid "PAUSED"
msgstr ""

msgid "PAUSE_MENU_RESUME_TOOLTIP"
msgstr ""

msgid "PAUSE_PROMPT"
msgstr ""

msgid "PAUSE_TOOLTIP"
msgstr ""

msgid "PCK_LOAD_FAILED"
msgstr ""

msgid "PCK_LOAD_FAILED_DOES_NOT_EXIST"
msgstr ""

msgid "PEACEFUL"
msgstr ""

#, fuzzy
msgid "PENDING_ENDOSYMBIOSIS_EXPLANATION"
msgstr "Estas abriendo Thrive mediante GLES2. Esto esta casi totalmente sin probar y seguro se te crashea o bugea. Intenta pibe actualizar tus controladores de video y/o fuerce el uso de gráficos AMD o Nvidia para ejecutar Thrive sin que se te trabe."

msgid "PENDING_ENDOSYMBIOSIS_TITLE"
msgstr ""

msgid "PERCENTAGE_VALUE"
msgstr ""

msgid "PERFORMANCE"
msgstr "Rendimiento"

msgid "PERFORM_UNBINDING"
msgstr ""

msgid "PER_SECOND_SLASH"
msgstr ""

msgid "PHOSPHATE"
msgstr "Fosfato"

#, fuzzy
msgid "PHOSPHATE_CHUNK"
msgstr "Fosfato"

msgid "PHOTOSYNTHESIS"
msgstr "Fotosíntesis"

msgid "PHYSICAL_CONDITIONS"
msgstr ""

msgid "PHYSICAL_RESISTANCE"
msgstr ""

msgid "PLACE_ORGANELLE"
msgstr "Poner organela"

msgid "PLANET"
msgstr ""

msgid "PLANET_DETAILS_STRING"
msgstr ""

msgid "PLANET_GENERATION_TEASER"
msgstr ""

msgid "PLANET_RANDOM_SEED"
msgstr ""

msgid "PLAYER"
msgstr ""

msgid "PLAYER_DEATH_POPULATION_PENALTY"
msgstr ""

msgid "PLAYER_DEATH_POPULATION_PENALTY_EXPLANATION"
msgstr ""

msgid "PLAYER_DIED"
msgstr ""

msgid "PLAYER_DUPLICATE"
msgstr ""

msgid "PLAYER_EXTINCT"
msgstr ""

msgid "PLAYER_RELATIVE_MOVEMENT"
msgstr ""

msgid "PLAYER_REPRODUCED"
msgstr ""

msgid "PLAYER_SPEED"
msgstr ""

msgid "PLAYSTATION_3"
msgstr ""

msgid "PLAYSTATION_4"
msgstr ""

msgid "PLAYSTATION_5"
msgstr ""

msgid "PLAY_INTRO_VIDEO"
msgstr ""

msgid "PLAY_MICROBE_INTRO_ON_NEW_GAME"
msgstr ""

msgid "PLAY_WITH_CURRENT_SETTING"
msgstr ""

msgid "POPULATION_CAPITAL"
msgstr ""

#, fuzzy
msgid "POPULATION_COLON"
msgstr "población:"

#, fuzzy
msgid "POPULATION_IN_PATCHES"
msgstr "populación en parches:"

msgid "POPULATION_IN_PATCH_SHORT"
msgstr ""

#, fuzzy
msgid "PREDATION_FOOD_SOURCE"
msgstr "Depredación de {0}"

msgid "PREDICTION_DETAILS_OPEN_TOOLTIP"
msgstr ""

msgid "PRESSURE"
msgstr ""

msgid "PRESSURE_SHORT"
msgstr ""

msgid "PRESS_KEY_DOT_DOT_DOT"
msgstr "Presiona cualquier tecla…"

msgid "PREVIEW_IMAGE_DOES_NOT_EXIST"
msgstr ""

msgid "PREVIEW_IMAGE_IS_TOO_LARGE"
msgstr ""

#, fuzzy
msgid "PREVIOUS_COLON"
msgstr "anterior:"

msgid "PROCESSING_LOADED_OBJECTS"
msgstr ""

msgid "PROCESS_ENVIRONMENT_SEPARATOR"
msgstr ""

msgid "PROCESS_PANEL_TITLE"
msgstr ""

msgid "PROGRAMMING_TEAM"
msgstr ""

msgid "PROJECT_MANAGEMENT_TEAM"
msgstr ""

msgid "PROTECT_MIGRATIONS_FROM_SPECIES_CAP"
msgstr ""

msgid "PROTECT_NEW_CELLS_FROM_SPECIES_CAP"
msgstr ""

msgid "PROTEINS"
msgstr ""

msgid "PROTOPLASM"
msgstr "Protoplasma"

msgid "PULL_REQUESTS_PROGRAMMING"
msgstr ""

msgid "QUICK_LOAD"
msgstr "Carga rápida"

msgid "QUICK_SAVE"
msgstr "Guardado rapido"

msgid "QUIT"
msgstr "Salida"

msgid "QUIT_BUTTON_TOOLTIP"
msgstr ""

msgid "QUIT_GAME_WARNING"
msgstr ""

msgid "RANDOMIZE_SPECIES_NAME"
msgstr ""

msgid "RANDOM_SEED_TOOLTIP"
msgstr ""

msgid "RAW"
msgstr ""

#, fuzzy
msgid "RAW_VALUE_COLON"
msgstr "Nuevo Juego"

msgid "READING_SAVE_DATA"
msgstr ""

msgid "READY"
msgstr ""

msgid "RECOMMENDED_THRIVE_VERSION"
msgstr ""

msgid "REDDIT_TOOLTIP"
msgstr ""

msgid "REDO"
msgstr "Rehacer"

msgid "REDO_THE_LAST_ACTION"
msgstr ""

msgid "REFRESH"
msgstr ""

msgid "REFUND_MIGRATIONS_IN_EXTINCTIONS"
msgstr ""

msgid "REPORT"
msgstr ""

msgid "REPORT_BUG"
msgstr ""

msgid "REPRODUCED"
msgstr ""

#, fuzzy
msgid "REPRODUCTION"
msgstr "Resolución:"

#, fuzzy
msgid "REPRODUCTION_ASEXUAL"
msgstr "Resolución:"

msgid "REPRODUCTION_BUDDING"
msgstr ""

msgid "REPRODUCTION_METHOD"
msgstr ""

#, fuzzy
msgid "REQUIRES_NUCLEUS"
msgstr "Núcleo"

#, fuzzy
msgid "RESEARCH"
msgstr "tecla \"Search\""

msgid "RESET"
msgstr "NOW ENGLISH"

msgid "RESET_DEADZONES"
msgstr ""

msgid "RESET_DISMISSED_POPUPS"
msgstr ""

msgid "RESET_INPUTS_TO_DEFAULTS"
msgstr ""

msgid "RESET_KEYBINDINGS"
msgstr ""

msgid "RESET_SETTINGS_TO_DEFAULTS"
msgstr ""

msgid "RESET_TO_DEFAULTS"
msgstr ""

msgid "RESISTANT_TO_BASIC_ENGULFMENT"
msgstr ""

msgid "RESOLUTION"
msgstr "Resolución:"

msgid "RESOURCE_ABSORBTION_SPEED"
msgstr ""

msgid "RESOURCE_AMOUNT_SHORT"
msgstr ""

msgid "RESOURCE_ENERGY"
msgstr ""

msgid "RESOURCE_FOOD"
msgstr ""

msgid "RESOURCE_ROCK"
msgstr ""

msgid "RESOURCE_WOOD"
msgstr ""

msgid "RESPIRATION"
msgstr ""

msgid "RESPONSIVE"
msgstr ""

msgid "RESTART_REQUIRED"
msgstr ""

msgid "RESUME"
msgstr ""

msgid "RESUME_TOOLTIP"
msgstr ""

msgid "RETURN_TO_MENU"
msgstr ""

msgid "RETURN_TO_MENU_TOOLTIP"
msgstr ""

msgid "RETURN_TO_MENU_WARNING"
msgstr ""

#, fuzzy
msgid "REVEAL_ALL_PATCHES"
msgstr "propagación debido a \"parches\""

msgid "REVOLUTIONARY_GAMES_SOCIAL_TOOLTIP"
msgstr ""

msgid "RIGHT_ARROW"
msgstr ""

msgid "RIGHT_MOUSE"
msgstr ""

msgid "RIGID"
msgstr ""

msgid "RIGIDITY_MEMBRANE_DESCRIPTION"
msgstr ""

msgid "ROTATE_LEFT"
msgstr ""

msgid "ROTATE_RIGHT"
msgstr ""

#, fuzzy
msgid "ROTATION_COLON"
msgstr "población:"

msgid "RUN_AUTO_EVO_DURING_GAMEPLAY"
msgstr ""

msgid "RUN_ONE_STEP"
msgstr ""

#, fuzzy
msgid "RUN_RESULT_BY_SENDING_POPULATION"
msgstr "{0} envió: {1} de población ha \"parchearse\": {2}"

msgid "RUN_RESULT_GENE_CODE"
msgstr "código genético:"

msgid "RUN_RESULT_NICHE_FILL"
msgstr "Han emergido para rellenar únicamente mas tumbas"

msgid "RUN_RESULT_SELECTION_PRESSURE_SPLIT"
msgstr "emergieron debido a la selección natural"

#, fuzzy
msgid "RUN_RESULT_SPLIT_FROM"
msgstr "Se dividieron desde {0}"

msgid "RUN_RESULT_SPLIT_OFF_TO"
msgstr "la población en algunos de los tuyos los dividieron en otra especie totalmente diferente {0}"

msgid "RUN_X_WORLDS"
msgstr ""

msgid "RUN_X_WORLDS_TOOLTIP"
msgstr ""

#, fuzzy
msgid "RUSTICYANIN"
msgstr "Rusticianina"

msgid "RUSTICYANIN_DESCRIPTION"
msgstr ""

msgid "RUSTICYANIN_PROCESSES_DESCRIPTION"
msgstr ""

#, fuzzy
msgid "SAFE_MODE_EXPLANATION"
msgstr "Normal"

#, fuzzy
msgid "SAFE_MODE_TITLE"
msgstr "Normal"

msgid "SAVE"
msgstr ""

msgid "SAVE_AND_CONTINUE"
msgstr ""

msgid "SAVE_AUTOSAVE"
msgstr ""

msgid "SAVE_DELETE_WARNING"
msgstr ""

msgid "SAVE_ERROR_INCLUDE_JSON_DEBUG_NOTE"
msgstr ""

msgid "SAVE_ERROR_TURN_ON_JSON_DEBUG_MODE"
msgstr ""

msgid "SAVE_FAILED"
msgstr ""

msgid "SAVE_GAME"
msgstr ""

msgid "SAVE_GAME_BUTTON_TOOLTIP"
msgstr ""

msgid "SAVE_HAS_DIFFERENT_VERSION"
msgstr ""

msgid "SAVE_HAS_DIFFERENT_VERSION_TEXT"
msgstr ""

msgid "SAVE_HAS_INVALID_GAME_STATE"
msgstr ""

msgid "SAVE_INVALID"
msgstr ""

msgid "SAVE_IS_INVALID"
msgstr ""

msgid "SAVE_IS_UPGRADEABLE_DESCRIPTION"
msgstr ""

msgid "SAVE_LOAD_ALREADY_LOADED_FREE_FAILURE"
msgstr ""

msgid "SAVE_MANUAL"
msgstr ""

msgid "SAVE_QUICKSAVE"
msgstr ""

msgid "SAVE_SPACE_USED"
msgstr ""

msgid "SAVE_UPGRADE_FAILED"
msgstr ""

msgid "SAVE_UPGRADE_FAILED_DESCRIPTION"
msgstr ""

msgid "SAVING_DATA_FAILED_DUE_TO"
msgstr ""

#, fuzzy
msgid "SAVING_DOT_DOT_DOT"
msgstr "Presiona cualquier tecla…"

msgid "SAVING_FAILED_WITH_EXCEPTION"
msgstr ""

msgid "SAVING_NOT_POSSIBLE"
msgstr ""

msgid "SAVING_SUCCEEDED"
msgstr ""

msgid "SCALING_NONE"
msgstr ""

#, fuzzy
msgid "SCALING_ON"
msgstr ""
"Agente de \n"
"vinculación"

msgid "SCALING_ON_INVERSE"
msgstr ""

msgid "SCREEN_EFFECT"
msgstr ""

#, fuzzy
msgid "SCREEN_EFFECT_GAMEBOY"
msgstr "Barrita de habilidades (recomendado)"

#, fuzzy
msgid "SCREEN_EFFECT_GAMEBOY_COLOR"
msgstr "Barrita de habilidades (recomendado)"

msgid "SCREEN_EFFECT_GREYSCALE"
msgstr ""

#, fuzzy
msgid "SCREEN_EFFECT_NONE"
msgstr "Barrita de habilidades (recomendado)"

msgid "SCREEN_RELATIVE_MOVEMENT"
msgstr ""

msgid "SCROLLLOCK"
msgstr "Scroll Lock"

msgid "SEARCH_DOT_DOT_DOT"
msgstr ""

msgid "SEARCH_PLACEHOLDER"
msgstr ""

msgid "SEARCH_RADIUS"
msgstr ""

msgid "SEA_FLOOR"
msgstr "Piso marino"

msgid "SECRETE_SLIME"
msgstr ""

msgid "SECRETE_SLIME_TOOLTIP"
msgstr ""

msgid "SEED_LABEL"
msgstr ""

msgid "SELECTED_COLON"
msgstr ""

msgid "SELECTED_MOD"
msgstr ""

msgid "SELECTED_SAVE_IS_INCOMPATIBLE_PROMPT"
msgstr ""

msgid "SELECTED_SAVE_IS_INCOMPATIBLE_PROTOTYPE_PROMPT"
msgstr ""

msgid "SELECTED_SAVE_IS_UPGRADEABLE_PROMPT"
msgstr ""

#, fuzzy
msgid "SELECT_A_GENERATION"
msgstr "población:"

msgid "SELECT_A_PATCH"
msgstr ""

#, fuzzy
msgid "SELECT_A_SPECIES"
msgstr "población:"

#, fuzzy
msgid "SELECT_A_TECHNOLOGY"
msgstr "población:"

msgid "SELECT_CELL_TYPE_FROM_EDITOR"
msgstr ""

#, fuzzy
msgid "SELECT_ENZYME"
msgstr "población:"

#, fuzzy
msgid "SELECT_OPTION"
msgstr "población:"

msgid "SELECT_PREVIEW_IMAGE"
msgstr ""

msgid "SELECT_SPACE_STRUCTURE_TITLE"
msgstr ""

msgid "SELECT_STRUCTURE_POPUP_TITLE"
msgstr ""

msgid "SELECT_TISSUE_TYPE_FROM_EDITOR"
msgstr ""

#, fuzzy
msgid "SELECT_VACUOLE_COMPOUND_COLON"
msgstr "población:"

msgid "SEPTEMBER"
msgstr ""

msgid "SESSILE"
msgstr ""

msgid "SETTING_ONLY_APPLIES_TO_NEW_GAMES"
msgstr ""

msgid "SFX_VOLUME"
msgstr "Volumen de efectos"

msgid "SHIFT"
msgstr ""

msgid "SHOW_DAMAGE_EFFECT"
msgstr ""

msgid "SHOW_HELP"
msgstr "Mostrar mini-tutorial"

msgid "SHOW_NEW_PATCH_NOTES"
msgstr ""

#, fuzzy
msgid "SHOW_NEW_PATCH_NOTES_TOOLTIP"
msgstr "\" {0} \" - {1}"

msgid "SHOW_TUTORIALS"
msgstr ""

msgid "SHOW_TUTORIALS_IN_NEW_CURRENT_OPTION"
msgstr ""

msgid "SHOW_TUTORIALS_IN_NEW_GAMES_OPTION"
msgstr ""

msgid "SHOW_UNSAVED_PROGRESS_WARNING"
msgstr ""

msgid "SHOW_UNSAVED_PROGRESS_WARNING_TOOLTIP"
msgstr ""

msgid "SHOW_WEB_NEWS_FEED"
msgstr ""

#, fuzzy
msgid "SIDEROPHORE_ACTION_TOOLTIP"
msgstr "Disparar toxina"

#, fuzzy
msgid "SIGNALING_AGENT"
msgstr ""
"Agente de \n"
"vinculación"

#, fuzzy
msgid "SIGNALING_AGENTS_ACTION_TOOLTIP"
msgstr ""
"Agente de \n"
"vinculación"

msgid "SIGNALING_AGENT_DESCRIPTION"
msgstr ""

msgid "SIGNALING_AGENT_PROCESSES_DESCRIPTION"
msgstr ""

#, fuzzy
msgid "SIGNAL_COMMAND_AGGRESSION"
msgstr ""
"Agente de \n"
"vinculación"

msgid "SIGNAL_COMMAND_FLEE"
msgstr ""

msgid "SIGNAL_COMMAND_FOLLOW"
msgstr ""

msgid "SIGNAL_COMMAND_NONE"
msgstr ""

msgid "SIGNAL_COMMAND_TO_ME"
msgstr ""

#, fuzzy
msgid "SIGNAL_TO_EMIT"
msgstr ""
"Agente de \n"
"vinculación"

#, fuzzy
msgid "SILICA"
msgstr "Silicio"

msgid "SILICA_MEMBRANE_DESCRIPTION"
msgstr ""

msgid "SIZE_COLON"
msgstr ""

msgid "SLIDESHOW"
msgstr ""

msgid "SLIME_JET"
msgstr ""

#, fuzzy
msgid "SLIME_JET_DESCRIPTION"
msgstr "población:"

#, fuzzy
msgid "SLIME_JET_PROCESSES_DESCRIPTION"
msgstr "población:"

msgid "SMALL_IRON_CHUNK"
msgstr "Pedacito de hierro"

#, fuzzy
msgid "SOCIETY_STAGE"
msgstr "Usá W, A, S y D y el mouse para moverte. E para disparar OxiToxi NT si tenés una vacuola de toxinas. G para activar o desactivar el modo engullir."

msgid "SOUND"
msgstr "Sonido"

msgid "SOUND_TEAM"
msgstr ""

msgid "SOUND_TEAM_LEAD"
msgstr ""

msgid "SOUND_TEAM_LEADS"
msgstr ""

msgid "SPACE"
msgstr "Barra espaciadora"

#, fuzzy
msgid "SPACE_STAGE"
msgstr "Usá W, A, S y D y el mouse para moverte. E para disparar OxiToxi NT si tenés una vacuola de toxinas. G para activar o desactivar el modo engullir."

msgid "SPACE_STRUCTURE_HAS_RESOURCES"
msgstr ""

#, fuzzy
msgid "SPACE_STRUCTURE_NO_EXTRA_DESCRIPTION"
msgstr "población:"

msgid "SPACE_STRUCTURE_WAITING_CONSTRUCTION"
msgstr ""

msgid "SPAWN_AMMONIA"
msgstr "Spawnear amoníaco"

msgid "SPAWN_ENEMY"
msgstr ""

msgid "SPAWN_ENEMY_CHEAT_FAIL"
msgstr ""

msgid "SPAWN_GLUCOSE"
msgstr "Spawnear glucosa"

msgid "SPAWN_PHOSPHATES"
msgstr "Spawnear fosfato"

msgid "SPECIAL_MOUSE_1"
msgstr ""

msgid "SPECIAL_MOUSE_2"
msgstr ""

msgid "SPECIES"
msgstr ""

msgid "SPECIES_COLON"
msgstr ""

msgid "SPECIES_DETAIL_TEXT"
msgstr ""

#, fuzzy
msgid "SPECIES_HAS_A_MUTATION"
msgstr "posee una mutación"

msgid "SPECIES_LIST"
msgstr ""

msgid "SPECIES_NAME_DOT_DOT_DOT"
msgstr ""

msgid "SPECIES_NAME_TOO_LONG_POPUP"
msgstr ""

msgid "SPECIES_POPULATION"
msgstr ""

msgid "SPECIES_PRESENT"
msgstr ""

msgid "SPECIES_SPLIT_BY_MUTATION_THRESHOLD_POPULATION_AMOUNT"
msgstr ""

msgid "SPECIES_SPLIT_BY_MUTATION_THRESHOLD_POPULATION_FRACTION"
msgstr ""

#, fuzzy
msgid "SPECIES_TO_FIND"
msgstr "población:"

#, fuzzy
msgid "SPECIES_WITH_POPULATION"
msgstr "población:"

msgid "SPEED"
msgstr ""

msgid "SPEED_COLON"
msgstr ""

#, fuzzy
msgid "SPREAD_TO_PATCHES"
msgstr "propagación debido a \"parches\""

#, fuzzy
msgid "SPRINT"
msgstr "tecla \"Print Screen\""

#, fuzzy
msgid "SPRINT_ACTION_TOOLTIP"
msgstr "Disparar toxina"

msgid "STAGE_MENU_BUTTON_TOOLTIP"
msgstr ""

#, fuzzy
msgid "START"
msgstr "Empezando"

msgid "STARTING"
msgstr "Empezando"

msgid "START_CALIBRATION"
msgstr ""

#, fuzzy
msgid "START_GAME"
msgstr "Fan Arts"

msgid "START_RESEARCH"
msgstr ""

msgid "STATISTICS"
msgstr ""

msgid "STAT_ATP_PRODUCTION_REDUCTION"
msgstr ""

#, fuzzy
msgid "STAT_BASE_MOVEMENT_REDUCTION"
msgstr "Que tanto corres"

msgid "STAT_DAMAGE"
msgstr ""

msgid "STAT_DAMAGE_PER_OXYGEN"
msgstr ""

msgid "STEAM_CLIENT_INIT_FAILED"
msgstr ""

msgid "STEAM_ERROR_ACCOUNT_DOES_NOT_OWN_PRODUCT"
msgstr ""

msgid "STEAM_ERROR_ACCOUNT_READ_ONLY"
msgstr ""

msgid "STEAM_ERROR_ALREADY_UPLOADED"
msgstr ""

msgid "STEAM_ERROR_BANNED"
msgstr ""

msgid "STEAM_ERROR_CLOUD_LIMIT_EXCEEDED"
msgstr ""

msgid "STEAM_ERROR_DUPLICATE_NAME"
msgstr ""

msgid "STEAM_ERROR_FILE_NOT_FOUND"
msgstr ""

msgid "STEAM_ERROR_INSUFFICIENT_PRIVILEGE"
msgstr ""

msgid "STEAM_ERROR_INVALID_PARAMETER"
msgstr ""

msgid "STEAM_ERROR_LOCKING_FAILED"
msgstr ""

msgid "STEAM_ERROR_NOT_LOGGED_IN"
msgstr ""

msgid "STEAM_ERROR_TIMEOUT"
msgstr ""

msgid "STEAM_ERROR_UNAVAILABLE"
msgstr ""

msgid "STEAM_ERROR_UNKNOWN"
msgstr ""

#, fuzzy
msgid "STEAM_INIT_FAILED"
msgstr "población:"

#, fuzzy
msgid "STEAM_INIT_FAILED_DESCRIPTION"
msgstr "población:"

msgid "STEAM_TOOLTIP"
msgstr ""

msgid "STEM_CELL_NAME"
msgstr ""

#, fuzzy
msgid "STOP"
msgstr "tecla \"Stop\""

msgid "STORAGE"
msgstr ""

msgid "STORAGE_COLON"
msgstr ""

msgid "STORAGE_STATISTICS_SECONDS_OF_COMPOUND"
msgstr ""

msgid "STORE_LOGGED_IN_AS"
msgstr "Logeado como: {0}"

msgid "STRAIN_BAR_VISIBILITY"
msgstr ""

#, fuzzy
msgid "STRATEGY_STAGES"
msgstr "Usá W, A, S y D y el mouse para moverte. E para disparar OxiToxi NT si tenés una vacuola de toxinas. G para activar o desactivar el modo engullir."

msgid "STRICT_NICHE_COMPETITION"
msgstr ""

msgid "STRUCTURAL"
msgstr ""

msgid "STRUCTURE"
msgstr ""

msgid "STRUCTURE_ASCENSION_GATE"
msgstr ""

msgid "STRUCTURE_DYSON_SWARM"
msgstr ""

msgid "STRUCTURE_HAS_REQUIRED_RESOURCES_TO_BUILD"
msgstr ""

msgid "STRUCTURE_HUNTER_GATHERER_LODGE"
msgstr ""

msgid "STRUCTURE_IN_PROGRESS_CONSTRUCTION"
msgstr ""

msgid "STRUCTURE_REQUIRED_RESOURCES_TO_FINISH"
msgstr ""

msgid "STRUCTURE_SELECTION_MENU_ENTRY"
msgstr ""

msgid "STRUCTURE_SELECTION_MENU_ENTRY_NOT_ENOUGH_RESOURCES"
msgstr ""

msgid "STRUCTURE_SOCIETY_CENTER"
msgstr ""

msgid "STRUCTURE_STEAM_POWERED_FACTORY"
msgstr ""

msgid "SUCCESSFUL_KILL"
msgstr ""

msgid "SUCCESSFUL_SCAVENGE"
msgstr ""

msgid "SUCCESS_BUT_MISSING_ID"
msgstr ""

msgid "SUICIDE_BUTTON_TOOLTIP"
msgstr ""

msgid "SUNLIGHT"
msgstr "Luz solar"

msgid "SUPPORTER_PATRONS"
msgstr ""

msgid "SWITCH_TO_FRONT_CAMERA"
msgstr ""

msgid "SWITCH_TO_RIGHT_CAMERA"
msgstr ""

msgid "SWITCH_TO_TOP_CAMERA"
msgstr ""

msgid "SYSREQ"
msgstr "REInicia SUBnormal"

msgid "TAB_SECONDARY_SWITCH_LEFT"
msgstr ""

msgid "TAB_SECONDARY_SWITCH_RIGHT"
msgstr ""

msgid "TAB_SWITCH_LEFT"
msgstr ""

msgid "TAB_SWITCH_RIGHT"
msgstr ""

msgid "TAGS_IS_WHITESPACE"
msgstr ""

msgid "TAKE_SCREENSHOT"
msgstr "Hacer una screenshot (captura de pantalla)"

#, fuzzy
msgid "TARGET_TYPE_COLON"
msgstr "anterior:"

msgid "TECHNOLOGY_ASCENSION"
msgstr ""

msgid "TECHNOLOGY_HUNTER_GATHERING"
msgstr ""

msgid "TECHNOLOGY_LEVEL_ADVANCED_SPACE"
msgstr ""

msgid "TECHNOLOGY_LEVEL_INDUSTRIAL"
msgstr ""

msgid "TECHNOLOGY_LEVEL_PRE_SOCIETY"
msgstr ""

msgid "TECHNOLOGY_LEVEL_PRIMITIVE"
msgstr ""

msgid "TECHNOLOGY_LEVEL_SCIFI"
msgstr ""

msgid "TECHNOLOGY_LEVEL_SPACE_AGE"
msgstr ""

msgid "TECHNOLOGY_REQUIRED_LEVEL"
msgstr ""

msgid "TECHNOLOGY_ROCKETRY"
msgstr ""

msgid "TECHNOLOGY_SIMPLE_STONE_TOOLS"
msgstr ""

msgid "TECHNOLOGY_SOCIETY_CENTER"
msgstr ""

msgid "TECHNOLOGY_STEAM_POWER"
msgstr ""

msgid "TECHNOLOGY_UNLOCKED_NOTICE"
msgstr ""

msgid "TEMPERATURE"
msgstr ""

msgid "TEMPERATURE_SHORT"
msgstr ""

msgid "TESTING_TEAM"
msgstr ""

msgid "THANKS_FOR_BUYING_THRIVE"
msgstr ""

msgid "THANKS_FOR_PLAYING"
msgstr ""

msgid "THANK_YOU_TITLE"
msgstr ""

msgid "THEORY_TEAM"
msgstr ""

msgid "THERMOPLAST"
msgstr ""

msgid "THERMOPLAST_DESCRIPTION"
msgstr ""

msgid "THERMOPLAST_PROCESSES_DESCRIPTION"
msgstr ""

msgid "THERMOSYNTHASE"
msgstr ""

#, fuzzy
msgid "THERMOSYNTHASE_DESCRIPTION"
msgstr "población:"

msgid "THERMOSYNTHASE_PROCESSES_DESCRIPTION"
msgstr ""

#, fuzzy
msgid "THERMOSYNTHESIS"
msgstr "Fotosíntesis"

msgid "THE_AMOUNT_OF_GLUCOSE_HAS_BEEN_REDUCED"
msgstr ""

msgid "THE_DISTURBANCE"
msgstr ""

msgid "THIS_IS_LOCAL_MOD"
msgstr ""

msgid "THIS_IS_WORKSHOP_MOD"
msgstr ""

msgid "THREADS"
msgstr ""

msgid "THRIVEOPEDIA"
msgstr ""

msgid "THRIVEOPEDIA_CURRENT_WORLD_PAGE_TITLE"
msgstr ""

msgid "THRIVEOPEDIA_EVOLUTIONARY_TREE_PAGE_TITLE"
msgstr ""

msgid "THRIVEOPEDIA_HINT_IN_GAME"
msgstr ""

msgid "THRIVEOPEDIA_HOME_INFO"
msgstr ""

msgid "THRIVEOPEDIA_HOME_PAGE_TITLE"
msgstr ""

msgid "THRIVEOPEDIA_MUSEUM_PAGE_TITLE"
msgstr ""

msgid "THRIVEOPEDIA_PATCH_MAP_PAGE_TITLE"
msgstr ""

msgid "THRIVE_LICENSES"
msgstr ""

msgid "THYLAKOID"
msgstr ""

msgid "THYLAKOIDS"
msgstr "Tilacoides"

msgid "THYLAKOIDS_DESCRIPTION"
msgstr ""

msgid "TIDEPOOL"
msgstr "Aguazal"

msgid "TIMELINE"
msgstr ""

msgid "TIMELINE_GLOBAL_FILTER_TOOLTIP"
msgstr ""

msgid "TIMELINE_LOCAL_FILTER_TOOLTIP"
msgstr ""

#, fuzzy
msgid "TIMELINE_NICHE_FILL"
msgstr "Han emergido para rellenar únicamente mas tumbas"

#, fuzzy
msgid "TIMELINE_SELECTION_PRESSURE_SPLIT"
msgstr "emergieron debido a la selección natural"

#, fuzzy
msgid "TIMELINE_SPECIES_BECAME_MULTICELLULAR"
msgstr ""
"Estructuras Procarioticas\n"
"\n"
"Citoplasma: Tiene espacio de almacenamiento y hace glicólisis (produce un poco de ATP).\n"
"\n"
"Metabolosomas: Convierten sulfuro de hidrógeno en glucosa a la mitad de la eficiencia de los quimioplastos, pero también hacen glicólisis.\n"
"\n"
"Tilacoides: Producen un tercio de la cantidad de glucosa de un cloroplasto, pero hace glicólisis.\n"
"\n"
"Rusticianina: Convierte el hierro en ATP.\n"
"\n"
"Nitrogenasa: Convierte el nitrógeno atmosférico en amoníaco y consume ATP."

msgid "TIMELINE_SPECIES_EXTINCT"
msgstr ""

msgid "TIMELINE_SPECIES_EXTINCT_LOCAL"
msgstr ""

msgid "TIMELINE_SPECIES_MIGRATED_FROM"
msgstr ""

msgid "TIMELINE_SPECIES_MIGRATED_TO"
msgstr ""

msgid "TIMELINE_SPECIES_POPULATION_DECREASE"
msgstr ""

msgid "TIMELINE_SPECIES_POPULATION_INCREASE"
msgstr ""

msgid "TIME_INDICATOR_TOOLTIP"
msgstr ""

msgid "TIME_OF_DAY"
msgstr ""

#, fuzzy
msgid "TITLE_COLON"
msgstr "población:"

msgid "TOGGLE_BINDING"
msgstr "Activar vinculación"

#, fuzzy
msgid "TOGGLE_BINDING_TOOLTIP"
msgstr "Activar vinculación"

#, fuzzy
msgid "TOGGLE_DEBUG_PANEL"
msgstr "Activar/Desactivar engullir"

msgid "TOGGLE_ENGULF"
msgstr "Activar/Desactivar engullir"

#, fuzzy
msgid "TOGGLE_ENGULF_TOOLTIP"
msgstr "Activar/Desactivar engullir"

#, fuzzy
msgid "TOGGLE_FPS"
msgstr "Activar/Desactivar ver los FPS en la pantalla"

msgid "TOGGLE_FULLSCREEN"
msgstr "Activar/Desactivar pantalla completa"

msgid "TOGGLE_HUD_HIDE"
msgstr "Activar/Desactivar HUD (Lo de los ambiente, componentes, etc)"

#, fuzzy
msgid "TOGGLE_INVENTORY"
msgstr "Activar vinculación"

#, fuzzy
msgid "TOGGLE_METRICS"
msgstr "Activar/Desactivar ver los FPS en la pantalla"

#, fuzzy
msgid "TOGGLE_MUCOCYST_DEFENCE"
msgstr "Activar/Desactivar pantalla completa"

msgid "TOGGLE_NAVIGATION_TREE"
msgstr ""

msgid "TOGGLE_PAUSE"
msgstr ""

msgid "TOGGLE_UNBINDING"
msgstr "Desvincular"

msgid "TOOLS"
msgstr "Herramientas"

msgid "TOOL_HAND_AXE"
msgstr ""

#, fuzzy
msgid "TOTAL_GATHERED_ENERGY_COLON"
msgstr "anterior:"

msgid "TOTAL_SAVES"
msgstr ""

msgid "TOXIN_CHANNEL_INHIBITOR"
msgstr ""

#, fuzzy
msgid "TOXIN_CHANNEL_INHIBITOR_DESCRIPTION"
msgstr "población:"

#, fuzzy
msgid "TOXIN_CYTOTOXIN"
msgstr "Disparar toxina"

#, fuzzy
msgid "TOXIN_CYTOTOXIN_DESCRIPTION"
msgstr "población:"

msgid "TOXIN_FIRE_RATE_TOXICITY_COLON"
msgstr ""

#, fuzzy
msgid "TOXIN_MACROLIDE"
msgstr ""
"Vacuola de\n"
"Toxinas"

#, fuzzy
msgid "TOXIN_MACROLIDE_DESCRIPTION"
msgstr "población:"

msgid "TOXIN_OXYGEN_METABOLISM_INHIBITOR"
msgstr ""

msgid "TOXIN_OXYGEN_METABOLISM_INHIBITOR_DESCRIPTION"
msgstr ""

#, fuzzy
msgid "TOXIN_OXYTOXY_DESCRIPTION"
msgstr "población:"

msgid "TOXIN_PREFER_FIRE_RATE"
msgstr ""

msgid "TOXIN_PREFER_TOXICITY"
msgstr ""

msgid "TOXIN_PROPERTIES_HEADING"
msgstr ""

msgid "TOXIN_RESISTANCE"
msgstr ""

#, fuzzy
msgid "TOXIN_TOXICITY_CUSTOMIZATION_TOOLTIP"
msgstr "Normal"

#, fuzzy
msgid "TOXIN_TYPE_COLON"
msgstr "población:"

#, fuzzy
msgid "TOXIN_TYPE_CUSTOMIZATION_EXPLANATION"
msgstr "Normal"

#, fuzzy
msgid "TOXIN_VACUOLE"
msgstr ""
"Vacuola de\n"
"Toxinas"

msgid "TOXIN_VACUOLE_DESCRIPTION"
msgstr ""

msgid "TOXIN_VACUOLE_PROCESSES_DESCRIPTION"
msgstr ""

msgid "TO_BE_IMPLEMENTED"
msgstr ""

msgid "TRANSLATORS"
msgstr ""

msgid "TRANSPARENCY"
msgstr ""

msgid "TRY_FOSSILISING_SOME_SPECIES"
msgstr ""

msgid "TRY_MAKING_A_SAVE"
msgstr ""

msgid "TRY_TAKING_SOME_SCREENSHOTS"
msgstr ""

msgid "TUTORIAL"
msgstr ""

#, fuzzy
msgid "TUTORIAL_EARLY_MULTICELLULAR_STAGE_WELCOME"
msgstr "Poner organela"

#, fuzzy
msgid "TUTORIAL_MICROBE_EDITOR_ATP_BALANCE_INTRO"
msgstr "Usá W, A, S y D y el mouse para moverte. E para disparar OxiToxi NT si tenés una vacuola de toxinas. G para activar o desactivar el modo engullir."

msgid "TUTORIAL_MICROBE_EDITOR_AUTO-EVO_PREDICTION"
msgstr ""

#, fuzzy
msgid "TUTORIAL_MICROBE_EDITOR_CELL_TEXT"
msgstr ""
"Estructuras Procarioticas\n"
"\n"
"Citoplasma: Tiene espacio de almacenamiento y hace glicólisis (produce un poco de ATP).\n"
"\n"
"Metabolosomas: Convierten sulfuro de hidrógeno en glucosa a la mitad de la eficiencia de los quimioplastos, pero también hacen glicólisis.\n"
"\n"
"Tilacoides: Producen un tercio de la cantidad de glucosa de un cloroplasto, pero hace glicólisis.\n"
"\n"
"Rusticianina: Convierte el hierro en ATP.\n"
"\n"
"Nitrogenasa: Convierte el nitrógeno atmosférico en amoníaco y consume ATP."

#, fuzzy
msgid "TUTORIAL_MICROBE_EDITOR_CHEMORECEPTOR"
msgstr ""
"Estructuras Procarioticas\n"
"\n"
"Citoplasma: Tiene espacio de almacenamiento y hace glicólisis (produce un poco de ATP).\n"
"\n"
"Metabolosomas: Convierten sulfuro de hidrógeno en glucosa a la mitad de la eficiencia de los quimioplastos, pero también hacen glicólisis.\n"
"\n"
"Tilacoides: Producen un tercio de la cantidad de glucosa de un cloroplasto, pero hace glicólisis.\n"
"\n"
"Rusticianina: Convierte el hierro en ATP.\n"
"\n"
"Nitrogenasa: Convierte el nitrógeno atmosférico en amoníaco y consume ATP."

#, fuzzy
msgid "TUTORIAL_MICROBE_EDITOR_ENDING_TEXT"
msgstr "Usá W, A, S y D y el mouse para moverte. E para disparar OxiToxi NT si tenés una vacuola de toxinas. G para activar o desactivar el modo engullir."

#, fuzzy
msgid "TUTORIAL_MICROBE_EDITOR_FLAGELLUM"
msgstr ""
"Estructuras Procarioticas\n"
"\n"
"Citoplasma: Tiene espacio de almacenamiento y hace glicólisis (produce un poco de ATP).\n"
"\n"
"Metabolosomas: Convierten sulfuro de hidrógeno en glucosa a la mitad de la eficiencia de los quimioplastos, pero también hacen glicólisis.\n"
"\n"
"Tilacoides: Producen un tercio de la cantidad de glucosa de un cloroplasto, pero hace glicólisis.\n"
"\n"
"Rusticianina: Convierte el hierro en ATP.\n"
"\n"
"Nitrogenasa: Convierte el nitrógeno atmosférico en amoníaco y consume ATP."

#, fuzzy
msgid "TUTORIAL_MICROBE_EDITOR_MODIFY_ORGANELLE"
msgstr ""
"Estructuras Procarioticas\n"
"\n"
"Citoplasma: Tiene espacio de almacenamiento y hace glicólisis (produce un poco de ATP).\n"
"\n"
"Metabolosomas: Convierten sulfuro de hidrógeno en glucosa a la mitad de la eficiencia de los quimioplastos, pero también hacen glicólisis.\n"
"\n"
"Tilacoides: Producen un tercio de la cantidad de glucosa de un cloroplasto, pero hace glicólisis.\n"
"\n"
"Rusticianina: Convierte el hierro en ATP.\n"
"\n"
"Nitrogenasa: Convierte el nitrógeno atmosférico en amoníaco y consume ATP."

#, fuzzy
msgid "TUTORIAL_MICROBE_EDITOR_NEGATIVE_ATP_BALANCE"
msgstr "Usá W, A, S y D y el mouse para moverte. E para disparar OxiToxi NT si tenés una vacuola de toxinas. G para activar o desactivar el modo engullir."

#, fuzzy
msgid "TUTORIAL_MICROBE_EDITOR_NO_CHANGES_MADE"
msgstr "Usá W, A, S y D y el mouse para moverte. E para disparar OxiToxi NT si tenés una vacuola de toxinas. G para activar o desactivar el modo engullir."

msgid "TUTORIAL_MICROBE_EDITOR_PATCH_TEXT"
msgstr ""

msgid "TUTORIAL_MICROBE_EDITOR_REMOVE_ORGANELLE_TEXT"
msgstr ""

msgid "TUTORIAL_MICROBE_EDITOR_SELECT_ORGANELLE_TEXT"
msgstr ""

msgid "TUTORIAL_MICROBE_EDITOR_STAY_SMALL"
msgstr ""

#, fuzzy
msgid "TUTORIAL_MICROBE_STAGE_EDITOR_BUTTON_TUTORIAL"
msgstr "Usá W, A, S y D y el mouse para moverte. E para disparar OxiToxi NT si tenés una vacuola de toxinas. G para activar o desactivar el modo engullir."

#, fuzzy
msgid "TUTORIAL_MICROBE_STAGE_ENGULFED_TEXT"
msgstr "Usá W, A, S y D y el mouse para moverte. E para disparar OxiToxi NT si tenés una vacuola de toxinas. G para activar o desactivar el modo engullir."

#, fuzzy
msgid "TUTORIAL_MICROBE_STAGE_ENGULFMENT_FULL_TEXT"
msgstr "Usá W, A, S y D y el mouse para moverte. E para disparar OxiToxi NT si tenés una vacuola de toxinas. G para activar o desactivar el modo engullir."

#, fuzzy
msgid "TUTORIAL_MICROBE_STAGE_ENGULFMENT_TEXT"
msgstr "Usá W, A, S y D y el mouse para moverte. E para disparar OxiToxi NT si tenés una vacuola de toxinas. G para activar o desactivar el modo engullir."

#, fuzzy
msgid "TUTORIAL_MICROBE_STAGE_HELP_MENU_AND_ZOOM"
msgstr "Usá W, A, S y D y el mouse para moverte. E para disparar OxiToxi NT si tenés una vacuola de toxinas. G para activar o desactivar el modo engullir."

#, fuzzy
msgid "TUTORIAL_MICROBE_STAGE_LEAVE_COLONY_TEXT"
msgstr "Usá W, A, S y D y el mouse para moverte. E para disparar OxiToxi NT si tenés una vacuola de toxinas. G para activar o desactivar el modo engullir."

#, fuzzy
msgid "TUTORIAL_MICROBE_STAGE_REPRODUCE_TEXT"
msgstr "Usá W, A, S y D y el mouse para moverte. E para disparar OxiToxi NT si tenés una vacuola de toxinas. G para activar o desactivar el modo engullir."

#, fuzzy
msgid "TUTORIAL_MICROBE_STAGE_UNBIND_TEXT"
msgstr "Usá W, A, S y D y el mouse para moverte. E para disparar OxiToxi NT si tenés una vacuola de toxinas. G para activar o desactivar el modo engullir."

msgid "TUTORIAL_VIEW_NOW"
msgstr ""

msgid "TWITTER_TOOLTIP"
msgstr ""

msgid "TWO_TIMES"
msgstr "x2"

msgid "TYPE_COLON"
msgstr ""

msgid "UNAPPLIED_MOD_CHANGES"
msgstr ""

msgid "UNAPPLIED_MOD_CHANGES_DESCRIPTION"
msgstr ""

msgid "UNBIND_ALL"
msgstr "Desvincular a todos"

#, fuzzy
msgid "UNBIND_ALL_TOOLTIP"
msgstr "Desvincular a todos"

msgid "UNBIND_HELP_TEXT"
msgstr ""

msgid "UNCERTAIN_VERSION_WARNING"
msgstr ""

msgid "UNDERWATERCAVE"
msgstr "Cueva marítima"

#, fuzzy
msgid "UNDISCOVERED_ORGANELLES"
msgstr "Mover organela"

#, fuzzy
msgid "UNDISCOVERED_PATCH"
msgstr "Cancelar acción actual"

msgid "UNDO"
msgstr "Deshacer"

msgid "UNDO_THE_LAST_ACTION"
msgstr ""

#, fuzzy
msgid "UNIT_ACTION_CONSTRUCT"
msgstr "Depredación de {0}"

msgid "UNIT_ACTION_MOVE"
msgstr ""

msgid "UNIT_SIMPLE_ROCKET"
msgstr ""

msgid "UNKNOWN"
msgstr ""

#, fuzzy
msgid "UNKNOWN_DISPLAY_DRIVER"
msgstr "Barrita de habilidades (recomendado)"

msgid "UNKNOWN_MOUSE"
msgstr ""

#, fuzzy
msgid "UNKNOWN_ORGANELLE_SYMBOL"
msgstr "Poner organela"

msgid "UNKNOWN_PATCH"
msgstr ""

#, fuzzy
msgid "UNKNOWN_SHORT"
msgstr "Cancelar acción actual"

msgid "UNKNOWN_VERSION"
msgstr ""

msgid "UNKNOWN_WORKSHOP_ID"
msgstr ""

#, fuzzy
msgid "UNLIMIT_GROWTH_SPEED"
msgstr "Normal"

#, fuzzy
msgid "UNLOCKED_NEW_ORGANELLE"
msgstr "Poner organela"

#, fuzzy
msgid "UNLOCK_ALL_ORGANELLES"
msgstr "Poner organela"

msgid "UNLOCK_CONDITION_ATP_PRODUCTION_ABOVE"
msgstr ""

msgid "UNLOCK_CONDITION_COMPOUND_IS_ABOVE"
msgstr ""

msgid "UNLOCK_CONDITION_COMPOUND_IS_BELOW"
msgstr ""

msgid "UNLOCK_CONDITION_COMPOUND_IS_BETWEEN"
msgstr ""

msgid "UNLOCK_CONDITION_DIGESTED_MICROBES_ABOVE"
msgstr ""

msgid "UNLOCK_CONDITION_ENGULFED_MICROBES_ABOVE"
msgstr ""

msgid "UNLOCK_CONDITION_EXCESS_ATP_ABOVE"
msgstr ""

msgid "UNLOCK_CONDITION_PLAYER_DEATH_COUNT_ABOVE"
msgstr ""

msgid "UNLOCK_CONDITION_REPRODUCED_WITH"
msgstr ""

msgid "UNLOCK_CONDITION_REPRODUCED_WITH_IN_A_ROW"
msgstr ""

msgid "UNLOCK_CONDITION_REPRODUCE_IN_BIOME"
msgstr ""

#, fuzzy
msgid "UNLOCK_CONDITION_SPEED_BELOW"
msgstr "población:"

msgid "UNLOCK_WITH_ANY_OF_FOLLOWING"
msgstr ""

msgid "UNSAVED_CHANGE_WARNING"
msgstr ""

msgid "UNTITLED"
msgstr ""

msgid "UPGRADE_CILIA_PULL"
msgstr ""

#, fuzzy
msgid "UPGRADE_CILIA_PULL_DESCRIPTION"
msgstr "población:"

msgid "UPGRADE_COST"
msgstr ""

#, fuzzy
msgid "UPGRADE_DESCRIPTION_NONE"
msgstr "población:"

msgid "UPGRADE_NAME_NONE"
msgstr ""

#, fuzzy
msgid "UPGRADE_PILUS_INJECTISOME"
msgstr "población:"

#, fuzzy
msgid "UPGRADE_PILUS_INJECTISOME_DESCRIPTION"
msgstr "población:"

msgid "UPGRADE_SLIME_JET_MUCOCYST"
msgstr ""

#, fuzzy
msgid "UPGRADE_SLIME_JET_MUCOCYST_DESCRIPTION"
msgstr "población:"

msgid "UPLOAD"
msgstr ""

msgid "UPLOADING_DOT_DOT_DOT"
msgstr ""

msgid "UPLOAD_SUCCEEDED"
msgstr ""

msgid "USED_LIBRARIES_LICENSES"
msgstr ""

msgid "USED_RENDERER_NAME"
msgstr ""

msgid "USES_FEATURE"
msgstr ""

msgid "USE_AUTO_HARMONY"
msgstr ""

msgid "USE_AUTO_HARMONY_TOOLTIP"
msgstr ""

msgid "USE_A_CUSTOM_USERNAME"
msgstr ""

msgid "USE_BIODIVERSITY_FORCE_SPLIT"
msgstr ""

msgid "USE_MANUAL_THREAD_COUNT"
msgstr ""

msgid "USE_MANUAL_THREAD_COUNT_NATIVE"
msgstr ""

msgid "USE_VIRTUAL_WINDOW_SIZE"
msgstr ""

msgid "VACUOLE"
msgstr "Vacuola"

msgid "VACUOLE_DESCRIPTION"
msgstr ""

msgid "VACUOLE_IS_SPECIALIZED"
msgstr ""

#, fuzzy
msgid "VACUOLE_NOT_SPECIALIZED_DESCRIPTION"
msgstr "población:"

msgid "VACUOLE_PROCESSES_DESCRIPTION"
msgstr ""

#, fuzzy
msgid "VACUOLE_SPECIALIZED_DESCRIPTION"
msgstr "población:"

msgid "VALUE_WITH_UNIT"
msgstr ""

msgid "VERSION_COLON"
msgstr ""

#, fuzzy
msgid "VERTICAL_COLON"
msgstr "población:"

#, fuzzy
msgid "VERTICAL_WITH_AXIS_NAME_COLON"
msgstr "Nuevo Juego"

msgid "VIDEO_MEMORY"
msgstr ""

msgid "VIDEO_MEMORY_MIB"
msgstr ""

msgid "VIEWER"
msgstr ""

msgid "VIEW_ALL"
msgstr ""

#, fuzzy
msgid "VIEW_CELL_PROCESSES"
msgstr "población:"

msgid "VIEW_ONLINE"
msgstr ""

msgid "VIEW_PATCH_NOTES"
msgstr ""

#, fuzzy
msgid "VIEW_PATCH_NOTES_TOOLTIP"
msgstr "\" {0} \" - {1}"

msgid "VIEW_PENDING_ACTIONS"
msgstr ""

msgid "VIEW_SOURCE_CODE"
msgstr ""

msgid "VIP_PATRONS"
msgstr ""

msgid "VISIBLE"
msgstr ""

msgid "VISIBLE_WHEN_CLOSE_TO_FULL"
msgstr ""

msgid "VISIBLE_WHEN_OVER_ZERO"
msgstr ""

msgid "VISIT_SUGGESTIONS_SITE"
msgstr ""

msgid "VOLCANIC_VENT"
msgstr "Respiradero volcánico"

msgid "VOLUMEDOWN"
msgstr "Bajar volumen"

msgid "VOLUMEMUTE"
msgstr "Mutear volumen"

msgid "VOLUMEUP"
msgstr "Subir Volumen"

msgid "VSYNC"
msgstr "VSync"

msgid "WAITING_FOR_AUTO_EVO"
msgstr ""

msgid "WELCOME_TO_THRIVEOPEDIA"
msgstr ""

msgid "WENT_EXTINCT_FROM_PLANET"
msgstr "se ha ido a extinto por completo"

msgid "WENT_EXTINCT_IN"
msgstr "se fueron extintos el {0}"

msgid "WHEEL_DOWN"
msgstr ""

msgid "WHEEL_LEFT"
msgstr ""

msgid "WHEEL_RIGHT"
msgstr ""

msgid "WHEEL_UP"
msgstr ""

msgid "WIKI"
msgstr ""

msgid "WIKI_AXON_EFFECTS"
msgstr ""

msgid "WIKI_AXON_INTRO"
msgstr ""

msgid "WIKI_AXON_MODIFICATIONS"
msgstr ""

msgid "WIKI_AXON_PROCESSES"
msgstr ""

msgid "WIKI_AXON_REQUIREMENTS"
msgstr ""

msgid "WIKI_AXON_SCIENTIFIC_BACKGROUND"
msgstr ""

msgid "WIKI_AXON_STRATEGY"
msgstr ""

msgid "WIKI_AXON_UPGRADES"
msgstr ""

#, fuzzy
msgid "WIKI_BINDING_AGENT_EFFECTS"
msgstr ""
"Agente de \n"
"vinculación"

#, fuzzy
msgid "WIKI_BINDING_AGENT_INTRO"
msgstr ""
"Agente de \n"
"vinculación"

#, fuzzy
msgid "WIKI_BINDING_AGENT_MODIFICATIONS"
msgstr ""
"Hay un conflicto con el control {0}\n"
"Queres quitarlo de la esa tecla de {1}?"

#, fuzzy
msgid "WIKI_BINDING_AGENT_PROCESSES"
msgstr ""
"Agente de \n"
"vinculación"

msgid "WIKI_BINDING_AGENT_REQUIREMENTS"
msgstr ""

msgid "WIKI_BINDING_AGENT_SCIENTIFIC_BACKGROUND"
msgstr ""

#, fuzzy
msgid "WIKI_BINDING_AGENT_STRATEGY"
msgstr ""
"Agente de \n"
"vinculación"

#, fuzzy
msgid "WIKI_BINDING_AGENT_UPGRADES"
msgstr ""
"Agente de \n"
"vinculación"

msgid "WIKI_BIOLUMINESCENT_VACUOLE_EFFECTS"
msgstr ""

msgid "WIKI_BIOLUMINESCENT_VACUOLE_INTRO"
msgstr ""

msgid "WIKI_BIOLUMINESCENT_VACUOLE_MODIFICATIONS"
msgstr ""

msgid "WIKI_BIOLUMINESCENT_VACUOLE_PROCESSES"
msgstr ""

msgid "WIKI_BIOLUMINESCENT_VACUOLE_REQUIREMENTS"
msgstr ""

msgid "WIKI_BIOLUMINESCENT_VACUOLE_SCIENTIFIC_BACKGROUND"
msgstr ""

msgid "WIKI_BIOLUMINESCENT_VACUOLE_STRATEGY"
msgstr ""

msgid "WIKI_BIOLUMINESCENT_VACUOLE_UPGRADES"
msgstr ""

#, fuzzy
msgid "WIKI_CHEMOPLAST_EFFECTS"
msgstr "Quimioplastia"

#, fuzzy
msgid "WIKI_CHEMOPLAST_INTRO"
msgstr "Quimioplastia"

msgid "WIKI_CHEMOPLAST_MODIFICATIONS"
msgstr ""

msgid "WIKI_CHEMOPLAST_PROCESSES"
msgstr ""

msgid "WIKI_CHEMOPLAST_REQUIREMENTS"
msgstr ""

msgid "WIKI_CHEMOPLAST_SCIENTIFIC_BACKGROUND"
msgstr ""

msgid "WIKI_CHEMOPLAST_STRATEGY"
msgstr ""

msgid "WIKI_CHEMOPLAST_UPGRADES"
msgstr ""

msgid "WIKI_CHEMORECEPTOR_EFFECTS"
msgstr ""

msgid "WIKI_CHEMORECEPTOR_INTRO"
msgstr ""

msgid "WIKI_CHEMORECEPTOR_MODIFICATIONS"
msgstr ""

msgid "WIKI_CHEMORECEPTOR_PROCESSES"
msgstr ""

msgid "WIKI_CHEMORECEPTOR_REQUIREMENTS"
msgstr ""

msgid "WIKI_CHEMORECEPTOR_SCIENTIFIC_BACKGROUND"
msgstr ""

msgid "WIKI_CHEMORECEPTOR_STRATEGY"
msgstr ""

msgid "WIKI_CHEMORECEPTOR_UPGRADES"
msgstr ""

#, fuzzy
msgid "WIKI_CHEMOSYNTHESIZING_PROTEINS_EFFECTS"
msgstr "Proteínas de quimiosíntesis"

#, fuzzy
msgid "WIKI_CHEMOSYNTHESIZING_PROTEINS_INTRO"
msgstr "Proteínas de quimiosíntesis"

#, fuzzy
msgid "WIKI_CHEMOSYNTHESIZING_PROTEINS_MODIFICATIONS"
msgstr "Proteínas de quimiosíntesis"

#, fuzzy
msgid "WIKI_CHEMOSYNTHESIZING_PROTEINS_PROCESSES"
msgstr "Proteínas de quimiosíntesis"

#, fuzzy
msgid "WIKI_CHEMOSYNTHESIZING_PROTEINS_REQUIREMENTS"
msgstr "Proteínas de quimiosíntesis"

#, fuzzy
msgid "WIKI_CHEMOSYNTHESIZING_PROTEINS_SCIENTIFIC_BACKGROUND"
msgstr "Proteínas de quimiosíntesis"

#, fuzzy
msgid "WIKI_CHEMOSYNTHESIZING_PROTEINS_STRATEGY"
msgstr "Proteínas de quimiosíntesis"

#, fuzzy
msgid "WIKI_CHEMOSYNTHESIZING_PROTEINS_UPGRADES"
msgstr "Proteínas de quimiosíntesis"

#, fuzzy
msgid "WIKI_CHLOROPLAST_EFFECTS"
msgstr "Cloroplasto"

#, fuzzy
msgid "WIKI_CHLOROPLAST_INTRO"
msgstr "Cloroplasto"

msgid "WIKI_CHLOROPLAST_MODIFICATIONS"
msgstr ""

msgid "WIKI_CHLOROPLAST_PROCESSES"
msgstr ""

msgid "WIKI_CHLOROPLAST_REQUIREMENTS"
msgstr ""

msgid "WIKI_CHLOROPLAST_SCIENTIFIC_BACKGROUND"
msgstr ""

#, fuzzy
msgid "WIKI_CHLOROPLAST_STRATEGY"
msgstr "Cloroplasto"

#, fuzzy
msgid "WIKI_CHLOROPLAST_UPGRADES"
msgstr "Cloroplasto"

msgid "WIKI_CILIA_EFFECTS"
msgstr ""

msgid "WIKI_CILIA_INTRO"
msgstr ""

msgid "WIKI_CILIA_MODIFICATIONS"
msgstr ""

msgid "WIKI_CILIA_PROCESSES"
msgstr ""

msgid "WIKI_CILIA_REQUIREMENTS"
msgstr ""

msgid "WIKI_CILIA_SCIENTIFIC_BACKGROUND"
msgstr ""

msgid "WIKI_CILIA_STRATEGY"
msgstr ""

msgid "WIKI_CILIA_UPGRADES"
msgstr ""

msgid "WIKI_CYTOPLASM_EFFECTS"
msgstr ""

#, fuzzy
msgid "WIKI_CYTOPLASM_INTRO"
msgstr "Citoplasma"

msgid "WIKI_CYTOPLASM_MODIFICATIONS"
msgstr ""

msgid "WIKI_CYTOPLASM_PROCESSES"
msgstr ""

msgid "WIKI_CYTOPLASM_REQUIREMENTS"
msgstr ""

msgid "WIKI_CYTOPLASM_SCIENTIFIC_BACKGROUND"
msgstr ""

msgid "WIKI_CYTOPLASM_STRATEGY"
msgstr ""

msgid "WIKI_CYTOPLASM_UPGRADES"
msgstr ""

msgid "WIKI_FLAGELLUM_EFFECTS"
msgstr ""

#, fuzzy
msgid "WIKI_FLAGELLUM_INTRO"
msgstr "Flagelo"

msgid "WIKI_FLAGELLUM_MODIFICATIONS"
msgstr ""

msgid "WIKI_FLAGELLUM_PROCESSES"
msgstr ""

msgid "WIKI_FLAGELLUM_REQUIREMENTS"
msgstr ""

msgid "WIKI_FLAGELLUM_SCIENTIFIC_BACKGROUND"
msgstr ""

msgid "WIKI_FLAGELLUM_STRATEGY"
msgstr ""

msgid "WIKI_FLAGELLUM_UPGRADES"
msgstr ""

msgid "WIKI_HEADING_EFFECTS"
msgstr ""

msgid "WIKI_HEADING_MODIFICATIONS"
msgstr ""

msgid "WIKI_HEADING_PROCESSES"
msgstr ""

msgid "WIKI_HEADING_REQUIREMENTS"
msgstr ""

msgid "WIKI_HEADING_SCIENTIFIC_BACKGROUND"
msgstr ""

#, fuzzy
msgid "WIKI_HEADING_STRATEGY"
msgstr "Recién levantado"

msgid "WIKI_HEADING_UPGRADES"
msgstr ""

msgid "WIKI_LYSOSOME_EFFECTS"
msgstr ""

msgid "WIKI_LYSOSOME_INTRO"
msgstr ""

msgid "WIKI_LYSOSOME_MODIFICATIONS"
msgstr ""

msgid "WIKI_LYSOSOME_PROCESSES"
msgstr ""

msgid "WIKI_LYSOSOME_REQUIREMENTS"
msgstr ""

msgid "WIKI_LYSOSOME_SCIENTIFIC_BACKGROUND"
msgstr ""

msgid "WIKI_LYSOSOME_STRATEGY"
msgstr ""

msgid "WIKI_LYSOSOME_UPGRADES"
msgstr ""

#, fuzzy
msgid "WIKI_METABOLOSOMES_EFFECTS"
msgstr "Metabolismo"

#, fuzzy
msgid "WIKI_METABOLOSOMES_INTRO"
msgstr "Metabolismo"

msgid "WIKI_METABOLOSOMES_MODIFICATIONS"
msgstr ""

#, fuzzy
msgid "WIKI_METABOLOSOMES_PROCESSES"
msgstr "Metabolismo"

msgid "WIKI_METABOLOSOMES_REQUIREMENTS"
msgstr ""

msgid "WIKI_METABOLOSOMES_SCIENTIFIC_BACKGROUND"
msgstr ""

#, fuzzy
msgid "WIKI_METABOLOSOMES_STRATEGY"
msgstr "Metabolismo"

#, fuzzy
msgid "WIKI_METABOLOSOMES_UPGRADES"
msgstr "Metabolismo"

#, fuzzy
msgid "WIKI_MITOCHONDRION_EFFECTS"
msgstr "Mitocondria"

#, fuzzy
msgid "WIKI_MITOCHONDRION_INTRO"
msgstr "Mitocondria"

msgid "WIKI_MITOCHONDRION_MODIFICATIONS"
msgstr ""

#, fuzzy
msgid "WIKI_MITOCHONDRION_PROCESSES"
msgstr "Mitocondria"

msgid "WIKI_MITOCHONDRION_REQUIREMENTS"
msgstr ""

msgid "WIKI_MITOCHONDRION_SCIENTIFIC_BACKGROUND"
msgstr ""

#, fuzzy
msgid "WIKI_MITOCHONDRION_STRATEGY"
msgstr "Mitocondria"

#, fuzzy
msgid "WIKI_MITOCHONDRION_UPGRADES"
msgstr "Mitocondria"

msgid "WIKI_MYOFIBRIL_EFFECTS"
msgstr ""

msgid "WIKI_MYOFIBRIL_INTRO"
msgstr ""

msgid "WIKI_MYOFIBRIL_MODIFICATIONS"
msgstr ""

msgid "WIKI_MYOFIBRIL_PROCESSES"
msgstr ""

msgid "WIKI_MYOFIBRIL_REQUIREMENTS"
msgstr ""

msgid "WIKI_MYOFIBRIL_SCIENTIFIC_BACKGROUND"
msgstr ""

msgid "WIKI_MYOFIBRIL_STRATEGY"
msgstr ""

msgid "WIKI_MYOFIBRIL_UPGRADES"
msgstr ""

#, fuzzy
msgid "WIKI_NITROGEN-FIXING_PLASTID_EFFECTS"
msgstr "Plástido fijador de nitrógeno"

#, fuzzy
msgid "WIKI_NITROGEN-FIXING_PLASTID_INTRO"
msgstr "Plástido fijador de nitrógeno"

#, fuzzy
msgid "WIKI_NITROGEN-FIXING_PLASTID_MODIFICATIONS"
msgstr "Plástido fijador de nitrógeno"

#, fuzzy
msgid "WIKI_NITROGEN-FIXING_PLASTID_PROCESSES"
msgstr "Plástido fijador de nitrógeno"

#, fuzzy
msgid "WIKI_NITROGEN-FIXING_PLASTID_REQUIREMENTS"
msgstr "Plástido fijador de nitrógeno"

#, fuzzy
msgid "WIKI_NITROGEN-FIXING_PLASTID_SCIENTIFIC_BACKGROUND"
msgstr "Plástido fijador de nitrógeno"

#, fuzzy
msgid "WIKI_NITROGEN-FIXING_PLASTID_STRATEGY"
msgstr "Plástido fijador de nitrógeno"

#, fuzzy
msgid "WIKI_NITROGEN-FIXING_PLASTID_UPGRADES"
msgstr "Plástido fijador de nitrógeno"

#, fuzzy
msgid "WIKI_NITROGENASE_EFFECTS"
msgstr "Nitrogenasa"

#, fuzzy
msgid "WIKI_NITROGENASE_INTRO"
msgstr "Nitrogenasa"

msgid "WIKI_NITROGENASE_MODIFICATIONS"
msgstr ""

msgid "WIKI_NITROGENASE_PROCESSES"
msgstr ""

msgid "WIKI_NITROGENASE_REQUIREMENTS"
msgstr ""

msgid "WIKI_NITROGENASE_SCIENTIFIC_BACKGROUND"
msgstr ""

#, fuzzy
msgid "WIKI_NITROGENASE_STRATEGY"
msgstr "Nitrogenasa"

#, fuzzy
msgid "WIKI_NITROGENASE_UPGRADES"
msgstr "Nitrogenasa"

msgid "WIKI_NUCLEUS_EFFECTS"
msgstr ""

msgid "WIKI_NUCLEUS_INTRO"
msgstr ""

msgid "WIKI_NUCLEUS_MODIFICATIONS"
msgstr ""

msgid "WIKI_NUCLEUS_PROCESSES"
msgstr ""

msgid "WIKI_NUCLEUS_REQUIREMENTS"
msgstr ""

msgid "WIKI_NUCLEUS_SCIENTIFIC_BACKGROUND"
msgstr ""

msgid "WIKI_NUCLEUS_STRATEGY"
msgstr ""

msgid "WIKI_NUCLEUS_UPGRADES"
msgstr ""

#, fuzzy
msgid "WIKI_ORGANELLES_ROOT_INTRO"
msgstr "Pili de depredador"

#, fuzzy
msgid "WIKI_OXYTOXISOME_EFFECTS"
msgstr "Oxitocina"

#, fuzzy
msgid "WIKI_OXYTOXISOME_INTRO"
msgstr "Oxitocina"

msgid "WIKI_OXYTOXISOME_MODIFICATIONS"
msgstr ""

msgid "WIKI_OXYTOXISOME_PROCESSES"
msgstr ""

msgid "WIKI_OXYTOXISOME_REQUIREMENTS"
msgstr ""

msgid "WIKI_OXYTOXISOME_SCIENTIFIC_BACKGROUND"
msgstr ""

#, fuzzy
msgid "WIKI_OXYTOXISOME_STRATEGY"
msgstr "Oxitocina"

#, fuzzy
msgid "WIKI_OXYTOXISOME_UPGRADES"
msgstr "Oxitocina"

msgid "WIKI_PAGE_AXON"
msgstr ""

#, fuzzy
msgid "WIKI_PAGE_BINDING_AGENT"
msgstr ""
"Agente de \n"
"vinculación"

msgid "WIKI_PAGE_BIOLUMINESCENT_VACUOLE"
msgstr ""

#, fuzzy
msgid "WIKI_PAGE_CHEMOPLAST"
msgstr "Quimioplastia"

msgid "WIKI_PAGE_CHEMORECEPTOR"
msgstr ""

#, fuzzy
msgid "WIKI_PAGE_CHEMOSYNTHESIZING_PROTEINS"
msgstr "Proteínas de quimiosíntesis"

#, fuzzy
msgid "WIKI_PAGE_CHLOROPLAST"
msgstr "Cloroplasto"

msgid "WIKI_PAGE_CILIA"
msgstr ""

#, fuzzy
msgid "WIKI_PAGE_CYTOPLASM"
msgstr "Citoplasma"

#, fuzzy
msgid "WIKI_PAGE_FLAGELLUM"
msgstr "Flagelo"

#, fuzzy
msgid "WIKI_PAGE_LYSOSOME"
msgstr "Oxitocina"

#, fuzzy
msgid "WIKI_PAGE_METABOLOSOMES"
msgstr "Metabolismo"

#, fuzzy
msgid "WIKI_PAGE_MITOCHONDRION"
msgstr "Mitocondria"

#, fuzzy
msgid "WIKI_PAGE_MYOFIBRIL"
msgstr "Pili de depredador"

#, fuzzy
msgid "WIKI_PAGE_NITROGEN-FIXING_PLASTID"
msgstr "Plástido fijador de nitrógeno"

#, fuzzy
msgid "WIKI_PAGE_NITROGENASE"
msgstr "Nitrogenasa"

#, fuzzy
msgid "WIKI_PAGE_NUCLEUS"
msgstr "Núcleo"

#, fuzzy
msgid "WIKI_PAGE_ORGANELLES_ROOT"
msgstr "Poner organela"

#, fuzzy
msgid "WIKI_PAGE_OXYTOXISOME"
msgstr "Oxitocina"

msgid "WIKI_PAGE_PERFORATOR_PILUS"
msgstr ""

#, fuzzy
msgid "WIKI_PAGE_PROTOPLASM"
msgstr "Protoplasma"

#, fuzzy
msgid "WIKI_PAGE_RUSTICYANIN"
msgstr "Rusticianina"

#, fuzzy
msgid "WIKI_PAGE_SIGNALING_AGENT"
msgstr ""
"Agente de \n"
"vinculación"

msgid "WIKI_PAGE_SLIME_JET"
msgstr ""

msgid "WIKI_PAGE_THERMOPLAST"
msgstr ""

#, fuzzy
msgid "WIKI_PAGE_THERMOSYNTHASE"
msgstr "Fotosíntesis"

#, fuzzy
msgid "WIKI_PAGE_THYLAKOIDS"
msgstr "Tilacoides"

#, fuzzy
msgid "WIKI_PAGE_TOXIN_VACUOLE"
msgstr ""
"Vacuola de\n"
"Toxinas"

#, fuzzy
msgid "WIKI_PAGE_VACUOLE"
msgstr ""
"Vacuola de\n"
"Toxinas"

msgid "WIKI_PERFORATOR_PILUS_EFFECTS"
msgstr ""

msgid "WIKI_PERFORATOR_PILUS_INTRO"
msgstr ""

msgid "WIKI_PERFORATOR_PILUS_MODIFICATIONS"
msgstr ""

msgid "WIKI_PERFORATOR_PILUS_PROCESSES"
msgstr ""

msgid "WIKI_PERFORATOR_PILUS_REQUIREMENTS"
msgstr ""

msgid "WIKI_PERFORATOR_PILUS_SCIENTIFIC_BACKGROUND"
msgstr ""

msgid "WIKI_PERFORATOR_PILUS_STRATEGY"
msgstr ""

msgid "WIKI_PERFORATOR_PILUS_UPGRADES"
msgstr ""

#, fuzzy
msgid "WIKI_PROTOPLASM_EFFECTS"
msgstr "Protoplasma"

#, fuzzy
msgid "WIKI_PROTOPLASM_INTRO"
msgstr "Protoplasma"

msgid "WIKI_PROTOPLASM_MODIFICATIONS"
msgstr ""

msgid "WIKI_PROTOPLASM_PROCESSES"
msgstr ""

msgid "WIKI_PROTOPLASM_REQUIREMENTS"
msgstr ""

msgid "WIKI_PROTOPLASM_SCIENTIFIC_BACKGROUND"
msgstr ""

msgid "WIKI_PROTOPLASM_STRATEGY"
msgstr ""

msgid "WIKI_PROTOPLASM_UPGRADES"
msgstr ""

msgid "WIKI_ROOT_BODY"
msgstr ""

msgid "WIKI_ROOT_HEADING"
msgstr ""

#, fuzzy
msgid "WIKI_RUSTICYANIN_EFFECTS"
msgstr "Rusticianina"

#, fuzzy
msgid "WIKI_RUSTICYANIN_INTRO"
msgstr "Rusticianina"

msgid "WIKI_RUSTICYANIN_MODIFICATIONS"
msgstr ""

msgid "WIKI_RUSTICYANIN_PROCESSES"
msgstr ""

msgid "WIKI_RUSTICYANIN_REQUIREMENTS"
msgstr ""

msgid "WIKI_RUSTICYANIN_SCIENTIFIC_BACKGROUND"
msgstr ""

#, fuzzy
msgid "WIKI_RUSTICYANIN_STRATEGY"
msgstr "Rusticianina"

#, fuzzy
msgid "WIKI_RUSTICYANIN_UPGRADES"
msgstr "Rusticianina"

#, fuzzy
msgid "WIKI_SIGNALING_AGENT_EFFECTS"
msgstr ""
"Agente de \n"
"vinculación"

#, fuzzy
msgid "WIKI_SIGNALING_AGENT_INTRO"
msgstr ""
"Agente de \n"
"vinculación"

#, fuzzy
msgid "WIKI_SIGNALING_AGENT_MODIFICATIONS"
msgstr ""
"Agente de \n"
"vinculación"

#, fuzzy
msgid "WIKI_SIGNALING_AGENT_PROCESSES"
msgstr ""
"Agente de \n"
"vinculación"

#, fuzzy
msgid "WIKI_SIGNALING_AGENT_REQUIREMENTS"
msgstr ""
"Agente de \n"
"vinculación"

msgid "WIKI_SIGNALING_AGENT_SCIENTIFIC_BACKGROUND"
msgstr ""

#, fuzzy
msgid "WIKI_SIGNALING_AGENT_STRATEGY"
msgstr ""
"Agente de \n"
"vinculación"

#, fuzzy
msgid "WIKI_SIGNALING_AGENT_UPGRADES"
msgstr ""
"Agente de \n"
"vinculación"

#, fuzzy
msgid "WIKI_SLIME_JET_EFFECTS"
msgstr "población:"

#, fuzzy
msgid "WIKI_SLIME_JET_INTRO"
msgstr "población:"

#, fuzzy
msgid "WIKI_SLIME_JET_MODIFICATIONS"
msgstr "población:"

#, fuzzy
msgid "WIKI_SLIME_JET_PROCESSES"
msgstr "población:"

msgid "WIKI_SLIME_JET_REQUIREMENTS"
msgstr ""

msgid "WIKI_SLIME_JET_SCIENTIFIC_BACKGROUND"
msgstr ""

msgid "WIKI_SLIME_JET_STRATEGY"
msgstr ""

msgid "WIKI_SLIME_JET_UPGRADES"
msgstr ""

msgid "WIKI_THERMOPLAST_EFFECTS"
msgstr ""

msgid "WIKI_THERMOPLAST_INTRO"
msgstr ""

msgid "WIKI_THERMOPLAST_MODIFICATIONS"
msgstr ""

msgid "WIKI_THERMOPLAST_PROCESSES"
msgstr ""

msgid "WIKI_THERMOPLAST_REQUIREMENTS"
msgstr ""

msgid "WIKI_THERMOPLAST_SCIENTIFIC_BACKGROUND"
msgstr ""

msgid "WIKI_THERMOPLAST_STRATEGY"
msgstr ""

msgid "WIKI_THERMOPLAST_UPGRADES"
msgstr ""

#, fuzzy
msgid "WIKI_THERMOSYNTHASE_EFFECTS"
msgstr "población:"

#, fuzzy
msgid "WIKI_THERMOSYNTHASE_INTRO"
msgstr "población:"

#, fuzzy
msgid "WIKI_THERMOSYNTHASE_MODIFICATIONS"
msgstr "población:"

#, fuzzy
msgid "WIKI_THERMOSYNTHASE_PROCESSES"
msgstr "Fotosíntesis"

#, fuzzy
msgid "WIKI_THERMOSYNTHASE_REQUIREMENTS"
msgstr "población:"

#, fuzzy
msgid "WIKI_THERMOSYNTHASE_SCIENTIFIC_BACKGROUND"
msgstr "población:"

#, fuzzy
msgid "WIKI_THERMOSYNTHASE_STRATEGY"
msgstr "población:"

#, fuzzy
msgid "WIKI_THERMOSYNTHASE_UPGRADES"
msgstr "población:"

#, fuzzy
msgid "WIKI_THYLAKOIDS_EFFECTS"
msgstr "Tilacoides"

#, fuzzy
msgid "WIKI_THYLAKOIDS_INTRO"
msgstr "Tilacoides"

msgid "WIKI_THYLAKOIDS_MODIFICATIONS"
msgstr ""

msgid "WIKI_THYLAKOIDS_PROCESSES"
msgstr ""

msgid "WIKI_THYLAKOIDS_REQUIREMENTS"
msgstr ""

msgid "WIKI_THYLAKOIDS_SCIENTIFIC_BACKGROUND"
msgstr ""

msgid "WIKI_THYLAKOIDS_STRATEGY"
msgstr ""

msgid "WIKI_THYLAKOIDS_UPGRADES"
msgstr ""

#, fuzzy
msgid "WIKI_TOXIN_VACUOLE_EFFECTS"
msgstr ""
"Vacuola de\n"
"Toxinas"

#, fuzzy
msgid "WIKI_TOXIN_VACUOLE_INTRO"
msgstr ""
"Vacuola de\n"
"Toxinas"

msgid "WIKI_TOXIN_VACUOLE_MODIFICATIONS"
msgstr ""

#, fuzzy
msgid "WIKI_TOXIN_VACUOLE_PROCESSES"
msgstr ""
"Vacuola de\n"
"Toxinas"

msgid "WIKI_TOXIN_VACUOLE_REQUIREMENTS"
msgstr ""

msgid "WIKI_TOXIN_VACUOLE_SCIENTIFIC_BACKGROUND"
msgstr ""

#, fuzzy
msgid "WIKI_TOXIN_VACUOLE_STRATEGY"
msgstr ""
"Vacuola de\n"
"Toxinas"

#, fuzzy
msgid "WIKI_TOXIN_VACUOLE_UPGRADES"
msgstr ""
"Vacuola de\n"
"Toxinas"

msgid "WIKI_VACUOLE_EFFECTS"
msgstr ""

msgid "WIKI_VACUOLE_INTRO"
msgstr ""

msgid "WIKI_VACUOLE_MODIFICATIONS"
msgstr ""

msgid "WIKI_VACUOLE_PROCESSES"
msgstr ""

msgid "WIKI_VACUOLE_REQUIREMENTS"
msgstr ""

msgid "WIKI_VACUOLE_SCIENTIFIC_BACKGROUND"
msgstr ""

msgid "WIKI_VACUOLE_STRATEGY"
msgstr ""

msgid "WIKI_VACUOLE_UPGRADES"
msgstr ""

msgid "WILL_YOU_THRIVE"
msgstr ""

msgid "WIN_BOX_TITLE"
msgstr ""

msgid "WIN_TEXT"
msgstr ""

msgid "WORKSHOP_ITEM_CHANGE_NOTES"
msgstr ""

msgid "WORKSHOP_ITEM_CHANGE_NOTES_TOOLTIP"
msgstr ""

msgid "WORKSHOP_ITEM_DESCRIPTION"
msgstr ""

msgid "WORKSHOP_ITEM_PREVIEW"
msgstr ""

msgid "WORKSHOP_ITEM_TAGS"
msgstr ""

msgid "WORKSHOP_ITEM_TITLE"
msgstr ""

msgid "WORKSHOP_ITEM_UPLOAD_SUCCEEDED"
msgstr ""

msgid "WORKSHOP_ITEM_UPLOAD_SUCCEEDED_TOS_REQUIRED"
msgstr ""

msgid "WORKSHOP_TERMS_OF_SERVICE_NOTICE"
msgstr ""

msgid "WORKSHOP_VISIBILITY_TOOLTIP"
msgstr ""

msgid "WORLD"
msgstr ""

msgid "WORLD_EXPORT_SUCCESS_MESSAGE"
msgstr ""

msgid "WORLD_GENERAL_STATISTICS"
msgstr ""

msgid "WORLD_MISC_DETAILS_STRING"
msgstr ""

msgid "WORLD_RELATIVE_MOVEMENT"
msgstr ""

msgid "WORST_PATCH_COLON"
msgstr ""

msgid "XBOX360"
msgstr ""

msgid "XBOX_ONE"
msgstr ""

msgid "XBOX_SERIES"
msgstr ""

msgid "YEARS"
msgstr ""

msgid "YOUTUBE_TOOLTIP"
msgstr ""

msgid "YOU_CAN_MAKE_PULL_REQUEST"
msgstr ""

msgid "YOU_CAN_SUPPORT_THRIVE_ON_PATREON"
msgstr ""

msgid "ZOOM_IN"
msgstr "Acercar la pantalla"

msgid "ZOOM_OUT"
msgstr "Alejar la pantalla"

#, fuzzy
#~ msgid "NOT_FOUND_CHUNK"
#~ msgstr "Pedazote de hierro"

#, fuzzy
#~ msgid "COMPOUND_CLOUD_PRESSURE"
#~ msgstr "Nubes de componentes"

#~ msgid "BASSBOOST"
#~ msgstr "tecla \"Bassboost\" (auliculares)"

#~ msgid "BASSDOWN"
#~ msgstr "tecla \"Bass Down\""

#~ msgid "BASSUP"
#~ msgstr "tecla \"Bass Up\""

#~ msgid "DIRECTIONL"
#~ msgstr "Izquierda"

#~ msgid "DIRECTIONR"
#~ msgstr "Derecha"

#~ msgid "HYPERL"
#~ msgstr "tecla \"Hiper Izquierda\""

#~ msgid "HYPERR"
#~ msgstr "tecla \"Hiper Derecha\""

#~ msgid "SUPERL"
#~ msgstr "tecla \"Super Izquierda\""

#~ msgid "SUPERR"
#~ msgstr "tecla \"Super Derecha\""

#, fuzzy
#~ msgid "TREBLEDOWN"
#~ msgstr "Agudos hacia abajo"

#, fuzzy
#~ msgid "TREBLEUP"
#~ msgstr "Triplicar"

#~ msgid "SIXTEEN_TIMES"
#~ msgstr "x16"

#, fuzzy
#~ msgid "QUESTION"
#~ msgstr "Resolución:"

#, fuzzy
#~ msgid "TARGET_TIME"
#~ msgstr "anterior:"

#, fuzzy
#~ msgid "ENABLED"
#~ msgstr "Habilitar el editor"

#, fuzzy
#~ msgid "LOOKING_AT"
#~ msgstr "Presiona el botón de deshacer en el editor para corregir el error"

#, fuzzy
#~ msgid "CURRENT_GENERATION_COLON"
#~ msgstr "población:"

#, fuzzy
#~ msgid "NOT_RUNNING_DOT"
#~ msgstr "Sin correr."<|MERGE_RESOLUTION|>--- conflicted
+++ resolved
@@ -7,11 +7,7 @@
 msgstr ""
 "Project-Id-Version: PROJECT VERSION\n"
 "Report-Msgid-Bugs-To: EMAIL@ADDRESS\n"
-<<<<<<< HEAD
-"POT-Creation-Date: 2024-08-17 17:51-0500\n"
-=======
-"POT-Creation-Date: 2024-08-17 13:26+0200\n"
->>>>>>> 9083d43e
+"POT-Creation-Date: 2024-08-20 15:20+0300\n"
 "PO-Revision-Date: 2024-06-22 23:22+0000\n"
 "Last-Translator: Paz <pazpiderit@gmail.com>\n"
 "Language-Team: Spanish (Argentina) <https://translate.revolutionarygamesstudio.com/projects/thrive/thrive-game/es_AR/>\n"
@@ -2943,17 +2939,15 @@
 msgid "MICHE_AVOID_PREDATION_SELECTION_PRESSURE"
 msgstr "emergieron debido a la selección natural"
 
-#, fuzzy
 msgid "MICHE_CHUNK_PRESSURE"
-msgstr "Nubes de componentes"
+msgstr ""
 
 #, fuzzy
 msgid "MICHE_COMPOUND_CLOUD_PRESSURE"
 msgstr "Nubes de componentes"
 
-#, fuzzy
 msgid "MICHE_COMPOUND_EFFICIENCY_PRESSURE"
-msgstr "Nubes de componentes"
+msgstr ""
 
 #, fuzzy
 msgid "MICHE_DETAIL_TEXT"
@@ -2970,32 +2964,27 @@
 "\n"
 "Nitrogenasa: Convierte el nitrógeno atmosférico en amoníaco y consume ATP."
 
-#, fuzzy
 msgid "MICHE_ENVIRONMENTAL_COMPOUND_PRESSURE"
-msgstr "Nubes de componentes"
-
-#, fuzzy
+msgstr ""
+
 msgid "MICHE_MAINTAIN_COMPOUND_PRESSURE"
-msgstr "Nubes de componentes"
+msgstr ""
 
 msgid "MICHE_METABOLIC_STABILITY_PRESSURE"
 msgstr ""
 
-#, fuzzy
 msgid "MICHE_NO_OP_PRESSURE"
-msgstr "Nubes de componentes"
-
-#, fuzzy
+msgstr ""
+
 msgid "MICHE_PREDATION_EFFECTIVENESS_PRESSURE"
-msgstr "Depredación de {0}"
+msgstr ""
 
 #, fuzzy
 msgid "MICHE_PREDATOR_ROOT_PRESSURE"
 msgstr "Depredación de {0}"
 
-#, fuzzy
 msgid "MICHE_ROOT_PRESSURE"
-msgstr "Depredación de {0}"
+msgstr ""
 
 msgid "MICHE_TREE"
 msgstr ""
@@ -4513,9 +4502,8 @@
 msgid "SAFE_MODE_EXPLANATION"
 msgstr "Normal"
 
-#, fuzzy
 msgid "SAFE_MODE_TITLE"
-msgstr "Normal"
+msgstr ""
 
 msgid "SAVE"
 msgstr ""
@@ -5024,9 +5012,8 @@
 msgid "STEAM_ERROR_UNKNOWN"
 msgstr ""
 
-#, fuzzy
 msgid "STEAM_INIT_FAILED"
-msgstr "población:"
+msgstr ""
 
 #, fuzzy
 msgid "STEAM_INIT_FAILED_DESCRIPTION"
@@ -6998,10 +6985,6 @@
 #~ msgid "NOT_FOUND_CHUNK"
 #~ msgstr "Pedazote de hierro"
 
-#, fuzzy
-#~ msgid "COMPOUND_CLOUD_PRESSURE"
-#~ msgstr "Nubes de componentes"
-
 #~ msgid "BASSBOOST"
 #~ msgstr "tecla \"Bassboost\" (auliculares)"
 
