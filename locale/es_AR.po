--- conflicted
+++ resolved
@@ -7,11 +7,7 @@
 msgstr ""
 "Project-Id-Version: PROJECT VERSION\n"
 "Report-Msgid-Bugs-To: EMAIL@ADDRESS\n"
-<<<<<<< HEAD
-"POT-Creation-Date: 2025-01-25 11:57+0100\n"
-=======
 "POT-Creation-Date: 2025-01-28 15:03+0200\n"
->>>>>>> 67c3216d
 "PO-Revision-Date: 2025-01-21 12:01+0000\n"
 "Last-Translator: Anonymous <noreply@weblate.org>\n"
 "Language-Team: Spanish (Argentina) <https://translate.revolutionarygamesstudio.com/projects/thrive/thrive-game/es_AR/>\n"
@@ -3315,10 +3311,6 @@
 msgid "MICROBE_EDITOR"
 msgstr "Habilitar el editor"
 
-#, fuzzy
-msgid "MICROBE_ENZYME_STATISTICS"
-msgstr "Mover organela"
-
 msgid "MICROBE_FREEBUILD_EDITOR"
 msgstr ""
 
@@ -3409,14 +3401,6 @@
 #, fuzzy
 msgid "MICROBE_LOADING_TIP_9"
 msgstr "Presiona el botón de deshacer en el editor para corregir el error"
-
-#, fuzzy
-msgid "MICROBE_MEMBRANE_PERCENTAGE_STATISTICS"
-msgstr "Mover organela"
-
-#, fuzzy
-msgid "MICROBE_MEMBRANE_STATISTICS"
-msgstr "Mover organela"
 
 #, fuzzy
 msgid "MICROBE_ORGANELLE_STATISTICS"
@@ -8377,23 +8361,6 @@
 
 msgid "ZOOM_OUT"
 msgstr "Alejar la pantalla"
-
-#, fuzzy
-#~ msgid "NO_DATA_STATISTICS"
-#~ msgstr ""
-#~ "[b]Generaciones:[/b]\n"
-#~ "  {0}\n"
-#~ "[b]Especies en total:[/b]\n"
-#~ "  Promedio{1}; Que tanto se alejan {2}\n"
-#~ "[b]Especies vivas:[/b]\n"
-#~ " Promedio {3}; Que tanto se alejan {4}\n"
-#~ "[b]Recuento de especies por patch:[/b]\n"
-#~ "  Promedio {5}; Que tanto se alejan {6}\n"
-#~ "[b]Población de especies total por patch:[/b]\n"
-#~ "Promedio {7}; Que tanto se aleja {8}\n"
-#~ "[b]Tamaño promedio en hexágonos de las especies microbianas:[/b]\n"
-#~ "  Promedio {9}; Que tanto se alejan {10}\n"
-#~ "[b]Data genérica de organelas:[/b]"
 
 #, fuzzy
 #~ msgid "EASTEREGG_MESSAGE_19"
