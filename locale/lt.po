# Translations template for PROJECT.
# Copyright (C) 2020 ORGANIZATION
# This file is distributed under the same license as the PROJECT project.
# FIRST AUTHOR <EMAIL@ADDRESS>, 2020.
#
msgid ""
msgstr ""
"Project-Id-Version: PROJECT VERSION\n"
"Report-Msgid-Bugs-To: EMAIL@ADDRESS\n"
<<<<<<< HEAD
"POT-Creation-Date: 2025-07-11 18:06+0200\n"
=======
"POT-Creation-Date: 2025-06-05 21:10+0100\n"
>>>>>>> c10e08e0
"PO-Revision-Date: 2025-05-25 15:00+0000\n"
"Last-Translator: Anonymous <noreply@weblate.org>\n"
"Language-Team: Lithuanian <https://translate.revolutionarygamesstudio.com/projects/thrive/thrive-game/lt/>\n"
"Language: lt\n"
"MIME-Version: 1.0\n"
"Content-Type: text/plain; charset=UTF-8\n"
"Content-Transfer-Encoding: 8bit\n"
"Plural-Forms: nplurals=3; plural=(n % 10 == 1 && (n % 100 < 11 || n % 100 > 19)) ? 0 : ((n % 10 >= 2 && n % 10 <= 9 && (n % 100 < 11 || n % 100 > 19)) ? 1 : 2);\n"
"X-Generator: Weblate 5.11.4\n"
"Generated-By: Babel 2.8.0\n"

msgid "2D_MOVEMENT_TYPE_SELECTION"
msgstr "2D judėjimo stilius:"

msgid "3D_EDITOR"
msgstr "3D Redaktorius"

msgid "3D_MOVEMENT"
msgstr "3D Judėjimas"

msgid "3D_MOVEMENT_TYPE_SELECTION"
msgstr "3D judėjimo stilius:"

msgid "ABILITIES"
msgstr "Gebėjimai"

msgid "ABORT"
msgstr "Nutraukti"

msgid "ABORTED_DOT"
msgstr "Nutrauktas."

#, fuzzy
msgid "ABSORBERS_COUNT"
msgstr "Mikroorganizmo būsena"

msgid "ABYSSOPELAGIC"
msgstr "Bedugnė"

msgid "ACCEPT"
msgstr ""

msgid "ACTION_AWAKEN"
msgstr "Nubusti ({0:F1} / {1:F1})"

msgid "ACTION_AWAKEN_TOOLTIP"
msgstr "Pereiti į Nubudimo Stadiją. Ji galima, kai turi pakankamai protinės galios (audinio tipas su aksonais)."

msgid "ACTION_BLOCKED_WHILE_ANOTHER_IN_PROGRESS"
msgstr "Veiksmas blokuojamas kol vyksta kitas veiksmas"

msgid "ACTION_DELETE"
msgstr "Ištrinti"

msgid "ACTION_DOUBLE_POPULATION"
msgstr "Padvigubinti Populiaciją"

msgid "ACTION_DUPLICATE_UNITS"
msgstr "Padauginti Dalis"

msgid "ACTION_HALF_POPULATION"
msgstr "Sumažinti Perpus Populiaciją"

msgid "ACTION_TELEPORT"
msgstr "Teleportuotis"

msgid "ACTIVE"
msgstr "Aktyvus"

msgid "ACTIVE_THREAD_COUNT"
msgstr "Gijų skaičius:"

msgid "ACTIVITY_EXPLANATION"
msgstr ""
"Aktyvūs mikrobai bėgs ir kris kai nieko įdomaus nevyksta.\n"
"Sėslūs mikrobai bus stacionarūs ir lauks, kol aplinka pasikeis, prieš veikdami."

msgid "ADDITIONAL_VALIDATION_FAILED"
msgstr "Papildomos validacijos rado problemą: {0}"

msgid "ADD_INPUT_BUTTON_TOOLTIP"
msgstr "Susieti naują raktą"

msgid "ADVANCED_VIEW"
msgstr "Pažengęs"

msgid "ADVANCED_VIEW_BUTTON_TOOLTIP"
msgstr "Atidaryti papildomų nustatymų langą"

#, fuzzy
msgid "AEROBIC_NITROGEN_FIXATION"
msgstr "Anaerobinė Azoto Fiksacija"

msgid "AEROBIC_NITROGEN_FIXING"
msgstr "Aerobinė Azoto Fiksacija"

#, fuzzy
msgid "AEROBIC_RESPIRATION"
msgstr "Anaerobinė Azoto Fiksacija"

msgid "AGENTS"
msgstr "Agentai"

msgid "AGENTS_COLON"
msgstr "Menininkas:"

msgid "AGENT_NAME"
msgstr "{0} Menininkas"

msgid "AGGRESSION_EXPLANATION"
msgstr ""
"Agresyvūs mikrobai vysis grobį didesnius atstumus\n"
"ir bus labiau linkę kovoti su grobuoniu, kai šis užpuls.\n"
"Taikūs mikrobai nepuls kitų per didesnį atstumą\n"
"ir bus mažiau linkę naudoti toksinus prieš grobuonis."

msgid "AGGRESSIVE"
msgstr "Agresyvus"

msgid "AI_MUTATION_RATE"
msgstr "DI mutacijos greitis"

msgid "AI_MUTATION_RATE_EXPLANATION"
msgstr "(greitis, kuriuo DI rūšys mutuoja)"

msgid "ALL"
msgstr "Visi"

#, fuzzy
msgid "ALLOW_SPECIES_SWITCH_ON_EXTINCTION"
msgstr "Leisti rūšims nemutuoti (jei nerandama geros mutacijos)"

#, fuzzy
msgid "ALLOW_SPECIES_SWITCH_ON_EXTINCTION_EXPLANATION"
msgstr ""
"Nusileidimas panaikins jūsų pakilusio statusą ir grąžins jus į Mikrobų Etapą. Iš ten galėsite vėl pereiti žaidimą, išsaugoję dabartinį išsaugojimą.\n"
"\n"
"Už naująjį peržaidimą gausite nusileidimo privilegiją. Būsimoje versijoje galėsite patys pasirinkti šį privalumą, tačiau kol kas jis visada bus 20 % sumažėjęs osmoreguliacijos koeficientas.\n"
"\n"
"Kai patvirtinsite nusileidimą, galėsite redaguoti žaidimo nustatymus ir pasirinkti naują pasaulio sėklą, kad galėtumėte žaisti kitame žemėlapyje arba, pavyzdžiui, išjungti LAWK."

msgid "ALL_WORLDS_GENERAL_STATISTICS"
msgstr "Bendros Visų Pasaulių Statistikos"

#, fuzzy
msgid "ALL_WORLDS_STATISTICS"
msgstr ""
"[b]Kartos:[/b]\n"
"  {0}\n"
"[b]Iš Viso Rūšių:[/b]\n"
"  Vidutiniškai {1}; Standartinis nuokrypis {2}\n"
"[b]Dar Gyvos Rūšys:[/b]\n"
"  Vidutiniškai {3}; Standartinis nuokrypis {4}\n"
"[b]Rūšių Skaičius Viename Plote:[/b]\n"
"  Vidutiniškai {5}; Standartinis nuokrypis {6}\n"
"[b]Bendra Populiacija Viename Plote:[/b]\n"
"  Vidutiniškai {7}; Standartinis nuokrypis {8}\n"
"[b]Mikrobų Rūšių Vidutinis Šešiakampių Dydis:[/b]\n"
"  Vidutiniškai {9}; Standartinis nuokrypis {10}\n"
"[b]Bendrieji Organelių Duomenys:[/b]"

msgid "ALREADY_ASCENDED"
msgstr "Jūs jau esate pakilęs"

msgid "ALT"
msgstr "Alt"

#, fuzzy
msgid "ALWAYS_VISIBLE"
msgstr "Matomas"

msgid "AMBIANCE_VOLUME"
msgstr "Foninis garsumas"

msgid "AMMONIA"
msgstr "Amoniakas"

#, fuzzy
msgid "AMMONIA_COST"
msgstr "Amoniakas"

msgid "AMOUNT_OF_AUTOSAVE_TO_KEEP"
msgstr "Saugomų automatinių išsaugojimų skaičius:"

msgid "AMOUNT_OF_QUICKSAVE_TO_KEEP"
msgstr "Saugomų greitųjų išsaugojimų skaičius:"

msgid "ANAEROBIC_NITROGEN_FIXATION"
msgstr "Anaerobinė Azoto Fiksacija"

msgid "AND_UNLOCK_CONDITION"
msgstr ""

msgid "ANISOTROPIC_FILTERING"
msgstr ""

msgid "ANTIALIASING_MSAA_TAA"
msgstr ""

msgid "ANTI_ALIASING_FXAA"
msgstr ""

msgid "ANTI_ALIASING_MODE"
msgstr ""

msgid "ANTI_ALIASING_MSAA"
msgstr ""

msgid "ANTI_ALIASING_TAA"
msgstr ""

msgid "APPEARANCE"
msgstr "Išvaizda"

msgid "APPLY"
msgstr "Pritaikyti"

msgid "APPLY_CHANGES"
msgstr "Pritaikyti Pakeitimus"

msgid "APRIL"
msgstr "Balandis"

msgid "ARE_YOU_SURE_TO_RESET_ALL_SETTINGS"
msgstr "Ar esate tikras, kad norite grąžinti visus nustatymus į pradines vertes?"

msgid "ARE_YOU_SURE_TO_RESET_INPUT_SETTINGS"
msgstr "Ar esate tikras, kad norite grąžinti įvesties nustatymus į pradines vertes?"

msgid "ARTIST_COLON"
msgstr "Menininkas:"

msgid "ARTWORK_TITLE"
msgstr "\"{0}\" - {1}"

msgid "ART_BY"
msgstr "Sukurta {0}"

msgid "ART_GALLERY"
msgstr "Meno Galerija"

msgid "ASCENSION_CONGRATULATIONS"
msgstr "Sveikiname!"

msgid "ASCENSION_CONGRATULATIONS_CONTENT"
msgstr ""
"Jūs pakilote ir baigėte žaidimą. Sveikiname pasiekus žaidimo pabaigą!\n"
"\n"
"Jūs galite tęsti žaidimą Kosmoso Etape su atrakintais Dievo Įrankiais, kad paišdykauti smėlio dėžėje.\n"
"\n"
"Taip pat yra įmanoma nusileisti ir grįžti į Mikrobo Etapą šiame išsaugotame žaidime ir žaisti per visus etapus dar kartą su papildomais privalumais.\n"
"\n"
"Šiame išsaugotame žaidime pakilta kartų: {0}"

#, fuzzy
msgid "ASCENSION_STAGE"
msgstr "Chemoplastas"

msgid "ASSEMBLY_CLASS_REQUIRED"
msgstr "Modifikacijos surinkimo klasė reikalinga, kai nurodytas surinkimas"

msgid "ASSEMBLY_REQUIRED_WITH_HARMONY"
msgstr "Mod assembly yra reikalinga, kai įjungta Auto Harmony"

msgid "ASSUME_HYPERTHREADING"
msgstr "Daryti prielaidą, kad CPU turi įjungtą multigijiškumą"

msgid "ASSUME_HYPERTHREADING_TOOLTIP"
msgstr ""
"Negalima automatiškai nustatyti, ar įjungtas \"hyperthreading\", ar ne.\n"
"Tai turi įtakos numatytajam gijų skaičiui, nes hipertreadingo gijos nėra tokios greitos kaip tikrieji procesoriaus branduoliai."

msgid "ATMOSPHERIC_GASSES"
msgstr "Atmosferos dujos"

msgid "ATP"
msgstr "ATP"

msgid "ATP_BALANCE"
msgstr "ATP balansas"

#, fuzzy
msgid "ATP_BALANCE_TOOLTIP"
msgstr "Rodyti / slėpti junginius"

#, fuzzy
msgid "ATP_BALANCE_TOOLTIP_MULTICELLULAR"
msgstr "Rodyti / slėpti junginius"

msgid "ATP_BALANCE_WITHOUT_EXTERNAL_RESOURCES"
msgstr ""

msgid "ATP_BALANCE_WITHOUT_GLUCOSE"
msgstr ""

msgid "ATP_BALANCE_WITHOUT_HYDROGEN_SULFIDE"
msgstr ""

#, fuzzy
msgid "ATP_BALANCE_WITHOUT_IRON"
msgstr "ATP balansas"

msgid "ATP_BALANCE_WITH_ALL_COMPOUNDS"
msgstr ""

msgid "ATP_PRODUCTION"
msgstr "ATP Gamyba"

msgid "ATP_PRODUCTION_TOO_LOW"
msgstr "ATP GAMYBA PER MAŽA!"

msgid "ATTEMPT_TO_WRITE_SAVE_FAILED"
msgstr "Bandymas įrašyti šį išsaugojimo failą nepavyko. Gali būti, kad išsaugojimo pavadinimas per ilgas arba neturite įrašymo prieigos prie išsaugojimo aplanko."

msgid "AT_CURSOR"
msgstr "Prie Žymeklio:"

msgid "AUDIO_OUTPUT_DEVICE"
msgstr "Garso išvesties įrenginys:"

msgid "AUGUST"
msgstr "Rugpjūtis"

msgid "AUTO"
msgstr "Automatinis"

#, fuzzy
msgid "AUTO-EVO_EXPLANATION_EXPLANATION"
msgstr "Šiame skydelyje rodomi skaičiai, pagal kuriuos atliekama automatinės evoliucijos prognozė. Nuo bendros energijos, kurią rūšis gali surinkti, ir sąnaudų, tenkančių vienam rūšies individui, priklauso galutinė populiacija. Auto-evo naudoja supaprastintą tikrovės modelį, kad apskaičiuotų, kaip gerai rūšims sekasi pagal energiją, kurią jos sugeba surinkti. Kiekvieno maisto šaltinio atveju parodoma, kiek energijos rūšis iš jo gauna. Be to, rodoma bendra iš to šaltinio gaunama energija. Dalis, kurią rūšis gauna iš visos energijos, priklauso nuo to, koks yra jos tinkamumas, palyginti su bendru tinkamumu. Tinkamumas - tai rodiklis, parodantis, kaip gerai rūšis gali panaudoti tą maisto šaltinį."

msgid "AUTO-EVO_POPULATION_CHANGED_2"
msgstr "{0} gyventojų skaičius pasikeitė {1} per {2} dėl: {3}"

msgid "AUTO-EVO_PREDICTION"
msgstr "Auto-Evo Prognozė"

msgid "AUTO-EVO_PREDICTION_BOX_DESCRIPTION"
msgstr ""
"Šiame skydelyje parodytas tikėtinas redaguotų rūšių populiacijų skaičius pagal Auto-evo.\n"
"Auto-evo atlieka populiacijos modeliavimą, kuris yra kita dalis (be jūsų pačių veiklos), daranti įtaką jūsų populiacijai."

#, fuzzy
msgid "AUTO-EVO_RESULTS_TITLE"
msgstr "Auto-evo rezultatai:"

msgid "AUTO-EVO_STEPS_DONE"
msgstr "{0:F1}% atlikta. {1:n0}/{2:n0} žingsniai."

#, fuzzy
msgid "AUTO-EVO_STRENGHT_MULTIPLIER"
msgstr "Mutacijos sąnaudų daugiklis"

#, fuzzy
msgid "AUTO-EVO_STRENGHT_MULTIPLIER_EXPLANATION"
msgstr "(organelių sąnaudos, membranos ir kiti elementai redaktoriuje)"

msgid "AUTOSAVE_DURING_THE_GAME"
msgstr "Automatinis išsaugojimas žaidimo metu"

msgid "AUTO_EVO"
msgstr "Automatinė Evoliucija"

msgid "AUTO_EVO_EXPLORING_TOOL"
msgstr "Auto-Evo Tyrinėjimo Įrankis"

msgid "AUTO_EVO_FAILED"
msgstr "Nepavyko paleisti Auto-evo"

msgid "AUTO_EVO_MISSING_RESULT_DATA_OBJECT"
msgstr ""

msgid "AUTO_EVO_RESULTS"
msgstr "Auto-evo rezultatai:"

#, fuzzy
msgid "AUTO_EVO_RESULTS_GLOBAL_TITLE"
msgstr "Auto-evo rezultatai:"

#, fuzzy
msgid "AUTO_EVO_RESULTS_PATCH_TITLE"
msgstr "Auto-evo rezultatai:"

msgid "AUTO_EVO_RUN_STATUS"
msgstr "paleidimo būsena:"

msgid "AUTO_EVO_STATUS_COLON"
msgstr "Auto-Evo Statusas:"

msgid "AUTO_MOVE_FORWARDS"
msgstr "Automatinis judėjimas į priekį"

msgid "AUTO_RESOLUTION"
msgstr "Auto ({0}x{1})"

msgid "AVAILABLE_CONSTRUCTION_PROJECTS"
msgstr "Turimi Statybos Projektai"

msgid "AVAILABLE_MODS"
msgstr "Galimos Modifikacijos"

msgid "AWAKENING_STAGE"
msgstr "Nubudimo Etapas"

msgid "AWARE_STAGE"
msgstr "Sąmoningumo Etapas"

msgid "BACK"
msgstr "Atgal"

msgid "BACKGROUND_BLUR"
msgstr ""

msgid "BACKSLASH"
msgstr "Atgalinis brūkšnys"

msgid "BACKSPACE"
msgstr "Grąžinamasis klavišas"

#, fuzzy
msgid "BACTERIAL_THERMOSYNTHESIS"
msgstr "Chemosintezė"

msgid "BALANCE_DISPLAY_AT_DAY_ALWAYS"
msgstr ""

msgid "BALANCE_DISPLAY_AT_DAY_ALWAYS_TOOLTIP"
msgstr ""

msgid "BALANCE_DISPLAY_WHILE_MOVING"
msgstr ""

#, fuzzy
msgid "BALANCE_DISPLAY_WHILE_MOVING_TOOLTIP"
msgstr "Atidaryti papildomų nustatymų langą"

msgid "BASE_MOBILITY"
msgstr "Bazinis Mobilumas"

msgid "BASE_MOVEMENT"
msgstr "Bazinis Judėjimas"

msgid "BASIC_VIEW"
msgstr "Bazinis"

msgid "BASIC_VIEW_BUTTON_TOOLTIP"
msgstr "Grįžti į pagrindinės sąrankos rodinį"

msgid "BATHYPELAGIC"
msgstr "Batipelaginis"

msgid "BECOME_MACROSCOPIC"
msgstr "Tapti Makroskopiniu ({0}/{1})"

msgid "BECOME_MULTICELLULAR"
msgstr "Tapti Daugialąsčiu ({0}/{1})"

msgid "BEGIN_THRIVING"
msgstr "Pradėti Klestėti"

msgid "BEHAVIOUR"
msgstr "Elgsena"

msgid "BEHAVIOUR_ACTIVITY"
msgstr "Veikla"

msgid "BEHAVIOUR_AGGRESSION"
msgstr "Agresyvumas"

msgid "BEHAVIOUR_FEAR"
msgstr "Baimė"

msgid "BEHAVIOUR_FOCUS"
msgstr "Koncentracija"

msgid "BEHAVIOUR_OPPORTUNISM"
msgstr "Oportunizmas"

msgid "BELOW_SEA_LEVEL"
msgstr "{0}-{1}m žemiau jūros lygio"

msgid "BENCHMARKS"
msgstr "Lyginamieji testai"

msgid "BENCHMARK_FINISHED"
msgstr "Atliktas lyginamasis testas"

msgid "BENCHMARK_PHASE"
msgstr "Lyginamasis etapas:"

msgid "BENCHMARK_RESULTS_COLON"
msgstr "Rezultatai:"

msgid "BEST_PATCH_COLON"
msgstr "Geriausia Sritis:"

msgid "BIG_IRON_CHUNK"
msgstr "Didelis Geležies Gabalas"

#, fuzzy
msgid "BIG_PHOSPHATE_CHUNK"
msgstr "Didelis Geležies Gabalas"

msgid "BILLION_ABBREVIATION"
msgstr "{0} Mlrd"

msgid "BINDING_AGENT"
msgstr "Rišantis Agentas"

msgid "BINDING_AGENT_DESCRIPTION"
msgstr "Leidžia susisieti su kitomis ląstelėmis. Tia yra pirmas žingsnis link daugialąsčių. Kai tavo ląstelė yra dalis kolonijos, junginiai yra bendri tarp ląstelių. Kol esate kolonijos dalimi, negalite įjungti redaktoriaus, todėl turite atsisieti, kai surenkate pakankamai junginių, kad ląstelė galėtų pasidalinti."

msgid "BINDING_AGENT_PROCESSES_DESCRIPTION"
msgstr "Paspauskite [thrive:input]g_toggle_binding[/thrive:input], kad perjungtumėte susiejimo režimą. Įjungę susiejimo režimą galite prijungti kitas savo rūšies ląsteles prie savo kolonijos judėdami į jas. Norėdami palikti koloniją, paspauskite [thrive:input]g_unbind_all[/thrive:input]. Pririšti prie kitų ląstelių negalite įeiti į redaktorių."

msgid "BIND_AXES_SENSITIVITY"
msgstr "Susieti ašis"

msgid "BIOLUMINESCENT_VACUOLE"
msgstr "Bioluminescencinė Vakuolė"

#, fuzzy
msgid "BIOLUMINESCENT_VACUOLE_DESCRIPTION"
msgstr "Bioluminescencinė Vakuolė"

#, fuzzy
msgid "BIOLUMINESCENT_VACUOLE_PROCESSES_DESCRIPTION"
msgstr "Bioluminescencinė Vakuolė"

msgid "BIOME_LABEL"
msgstr "Biomas: {0}"

#, fuzzy
msgid "BLOOM_RENDER_EFFECT"
msgstr "Elemento aprašymas:"

#, fuzzy
msgid "BLUESKY_TOOLTIP"
msgstr "Baigti žaidimą"

msgid "BRAIN_CELL_NAME_DEFAULT"
msgstr "Neuronas"

msgid "BRAVE"
msgstr "Drąsus"

msgid "BROWSE"
msgstr "Naršyti"

msgid "BROWSE_WORKSHOP"
msgstr "Naršyti Workshop"

msgid "BUILD_CITY"
msgstr "Sukurti Miestą"

msgid "BUILD_QUEUE"
msgstr "Statybos Eilė"

msgid "BUILD_STRUCTURE"
msgstr "Statyti Pastatą"

msgid "BY"
msgstr "Pagal:"

msgid "BY_REVOLUTIONARY_GAMES"
msgstr "Pagal Revolutionary Games Studio"

msgid "CACHE_DISK_MAX_TIME"
msgstr ""

msgid "CACHE_MEMORY_MAX_ITEMS"
msgstr ""

msgid "CACHE_TIME_MEMORY"
msgstr ""

msgid "CACHE_TIME_MEMORY_ONLY"
msgstr ""

#, fuzzy
msgid "CACHING_TITLE"
msgstr "Chitinas"

msgid "CALCIUM_CARBONATE"
msgstr "Kalcio Karbonatas"

msgid "CALCIUM_CARBONATE_MEMBRANE_DESCRIPTION"
msgstr "Ši membrana turi tvirtą apvalkalą, pagamintą iš kalcio karbonato. Ji lengvai atlaiko pažeidimus ir reikalauja mažiau energijos, kad nesideformuotų. Tokio sunkaus apvalkalo trūkumas yra tas, kad ląstelė yra daug lėtesnė ir ilgai įsisavina išteklius."

msgid "CAMERA"
msgstr "Kamera"

msgid "CANCEL"
msgstr "Atšaukti"

msgid "CANCEL_ACTION_CAPITAL"
msgstr "ATŠAUKTI VEIKSMĄ"

msgid "CANCEL_CURRENT_ACTION"
msgstr "Atšaukti dabartinį veiksmą"

msgid "CANNOT_DELETE_USED_CELL_TYPE"
msgstr "Ląstelių tipas, kuris šiuo metu naudojamas jūsų kūno plane, negali būti ištrintas"

msgid "CANNOT_DELETE_USED_CELL_TYPE_TITLE"
msgstr "Negalima Ištrinti Naudojamo Ląstelės Tipo"

msgid "CANNOT_ENGULF"
msgstr "Negalima įtraukti"

msgid "CANNOT_MOVE_METABALL_TO_DESCENDANT_TREE"
msgstr "Negalima perkelti metabalo į jo palikuonių medį"

msgid "CANNOT_REDUCE_BRAIN_POWER_STAGE"
msgstr "Smegenų galios kiekis dabar yra per mažas, kad išliktų dabartiniame etape. Šiuo metu grįžti į ankstesnius etapus neleidžiama, norėdami tęsti, padidinkite smegenų galią."

msgid "CANNOT_REDUCE_BRAIN_POWER_STAGE_TITLE"
msgstr "Negalima Sumažinti Smegenų Galios, Kad Grįžtumėte Atgal Į Etapus"

msgid "CANNOT_WRITE_SAVE"
msgstr "Negalima Įrašyti Išsaugojimo"

msgid "CANT_LOAD_MOD_INFO"
msgstr "Negalima įkelti modifikacijos informacijos apie {0}"

msgid "CAPSLOCK"
msgstr "Caps Lock"

msgid "CARBON_DIOXIDE"
msgstr "Anglies Dioksidas"

msgid "CATEGORY_AN_ABUNDANCE"
msgstr "gausybė"

msgid "CATEGORY_A_FAIR_AMOUNT"
msgstr "nemažai"

msgid "CATEGORY_LITTLE"
msgstr "mažai"

msgid "CATEGORY_QUITE_A_BIT"
msgstr "gana nemažai"

msgid "CATEGORY_SOME"
msgstr "šiek tiek"

msgid "CATEGORY_VERY_LITTLE"
msgstr "labai mažai"

msgid "CAUTIOUS"
msgstr "Atsargus"

msgid "CELL"
msgstr "Ląstelė"

msgid "CELLS"
msgstr "Ląstelės"

msgid "CELLULASE"
msgstr "Celiulazė"

msgid "CELLULASE_DESCRIPTION"
msgstr "Celiulazė leidžia ląstelei suskaidyti celiuliozės membraną. Kiekvienas papildymas didina veiksmingumą."

msgid "CELLULOSE"
msgstr "Celiuliozė"

msgid "CELLULOSE_MEMBRANE_DESCRIPTION"
msgstr "Ši membrana turi sienelę, todėl geriau apsaugo nuo bendros žalos ir ypač nuo fizinės žalos. Be to, jos formai išlaikyti reikia mažiau energijos, tačiau ji negali greitai įsisavinti išteklių ir yra lėtesnė. [b]Šią sienelę gali suvirškinti celiulazė[/b], todėl ji tampa pažeidžiama plėšrūnų."

#, fuzzy
msgid "CELL_STAT_ROTATION_TOOLTIP"
msgstr "Reikšmė, naudojama generuojant pasaulį, kuri turi būti teigiamas sveikas skaičius"

#, fuzzy
msgid "CELL_STAT_SPEED_TOOLTIP"
msgstr "Reikšmė, naudojama generuojant pasaulį, kuri turi būti teigiamas sveikas skaičius"

#, fuzzy
msgid "CELL_STAT_STORAGE_TOOLTIP"
msgstr "Reikšmė, naudojama generuojant pasaulį, kuri turi būti teigiamas sveikas skaičius"

#, fuzzy
msgid "CELL_TYPE_BUTTON_ATP_CONSUMPTION"
msgstr "Mirties Zona:"

#, fuzzy
msgid "CELL_TYPE_BUTTON_ATP_PRODUCTION"
msgstr "Mirties Zona:"

msgid "CELL_TYPE_NAME"
msgstr "Ląstelės Tipo Pavadinimas"

msgid "CHANGE_DESCRIPTION_IS_TOO_LONG"
msgstr "Pakeitimų pastabos yra per ilgos"

msgid "CHANGE_THE_SYMMETRY"
msgstr "Pakeisti simetriją"

#, fuzzy
msgid "CHANNEL_INHIBITOR_TOXIN_SYNTHESIS"
msgstr "Elemento aprašymas:"

msgid "CHEATS"
msgstr "Sukčiavimo kodai"

msgid "CHEAT_KEYS_ENABLED"
msgstr "Įjungti sukčiavimo klavišai"

msgid "CHEAT_MENU"
msgstr "Sukčiavimo meniu"

msgid "CHEMICAL_BUTTON_MICROBE_TOOLTIP"
msgstr "Rodyti / slėpti ląstelių procesus"

msgid "CHEMOPLAST"
msgstr "Chemoplastas"

msgid "CHEMOPLAST_DESCRIPTION"
msgstr "Chemoplastas yra dvigubos membranos struktūra, kurioje yra baltymų, galinčių paversti [thrive:compound type=\"hydrogensulfide\"][/thrive:compound], dujinį [thrive:compound type=\"carbondioxide\"][/thrive:compound] ir vandenį į [thrive:compound type=\"glucose\"][/thrive:compound], vykstant procesui, vadinamam [b]vandenilio sulfido chemosinteze[/b]. Jo [thrive:compound type=\"glucose\"][/thrive:compound] gamybos greitis priklauso nuo [thrive:compound type=\"carbondioxide\"][/thrive:compound] koncentracijos."

msgid "CHEMOPLAST_PROCESSES_DESCRIPTION"
msgstr "Paverčia [thrive:compound type=\"hydrogensulfide\"][/thrive:compound] į [thrive:compound type=\"glucose\"][/thrive:compound]. Greitis priklauso nuo [thrive:compound type=\"carbondioxide\"][/thrive:compound] koncentracijos."

msgid "CHEMORECEPTOR"
msgstr "Chemoreceptorius"

msgid "CHEMORECEPTOR_DESCRIPTION"
msgstr "Visos ląstelės \"mato\" tik per chemorecepciją. Taip ląstelės gauna informaciją apie jas supančią aplinką. Šios organelės pridėjimas reiškia, kad chemorecepcija tobulėja. Kadangi žaidėjui suteikiamas regėjimas net ląstelių etape, tai vaizduojama linija, nukreipta už matomos ekrano srities ribų ir rodanti netoliese esančius junginius, kurių žaidėjas dar nematė."

#, fuzzy
msgid "CHEMORECEPTOR_MINIMUM_AMOUNT_TOOLTIP"
msgstr "Chemoreceptorius"

msgid "CHEMORECEPTOR_PROCESSES_DESCRIPTION"
msgstr "Chemoreceptorius leidžia aptikti junginius iš didesnio atstumo. Padėjus modifikuoti, pasirinkite junginio tipą ir kreipiamosios linijos spalvą."

#, fuzzy
msgid "CHEMORECEPTOR_SEARCH_RADIUS_TOOLTIP"
msgstr "Visos ląstelės \"mato\" tik per chemorecepciją. Taip ląstelės gauna informaciją apie jas supančią aplinką. Šios organelės pridėjimas reiškia, kad chemorecepcija tobulėja. Kadangi žaidėjui suteikiamas regėjimas net ląstelių etape, tai vaizduojama linija, nukreipta už matomos ekrano srities ribų ir rodanti netoliese esančius junginius, kurių žaidėjas dar nematė."

#, fuzzy
msgid "CHEMOSYNTHESIS"
msgstr "Chemosintezė"

msgid "CHEMOSYNTHESIZING_PROTEINS"
msgstr "Chemosintetinantys Baltymai"

msgid "CHEMOSYNTHESIZING_PROTEINS_DESCRIPTION"
msgstr "Chemosintezę vykdantys baltymai yra nedideli baltymų telkiniai citoplazmoje, kurie gali paversti [thrive:compound type=\"hydrogensulfide\"][/thrive:compound], dujinį [thrive:compound type=\"carbondioxide\"][/thrive:compound] ir vandenį į [thrive:compound type=\"glucose\"][/thrive:compound], vykstant procesui, vadinamam [b]vandenilio sulfido chemosinteze[/b]. Jo [thrive:compound type=\"glucose\"][/thrive:compound] gamybos greitis priklauso nuo [thrive:compound type=\"carbondioxide\"][/thrive:compound] koncentracijos. Kadangi chemosintetinantys baltymai yra suspenduoti tiesiai citoplazmoje, aplinkinis skystis atlieka tam tikrą [b]glikolizę[/b]."

msgid "CHEMOSYNTHESIZING_PROTEINS_PROCESSES_DESCRIPTION"
msgstr "Paverčia [thrive:compound type=\"hydrogensulfide\"][/thrive:compound] į [thrive:compound type=\"glucose\"][/thrive:compound]. Greitis priklauso nuo [thrive:compound type=\"carbondioxide\"][/thrive:compound] koncentracijos. Taip pat paverčia [thrive:compound type=\"glucose\"][/thrive:compound] į [thrive:compound type=\"atp\"][/thrive:compound]."

msgid "CHEMO_SYNTHESIS"
msgstr "Chemosintezė"

msgid "CHITIN"
msgstr "Chitinas"

msgid "CHITINASE"
msgstr "Chitinazė"

msgid "CHITINASE_DESCRIPTION"
msgstr "Chitinazė leidžia ląstelei suardyti chitino membraną. Kiekvienas papildymas didina veiksmingumą."

msgid "CHITIN_MEMBRANE_DESCRIPTION"
msgstr "Ši membrana turi sienelę, o tai reiškia, kad ji geriau apsaugo nuo bendros žalos ir ypač nuo toksinų žalos. Be to, jos formai išlaikyti reikia mažiau energijos, tačiau ji yra lėtesnė ir negali greitai įsisavinti išteklių. [b]Šią sienelę gali suvirškinti [b]chitinazė[/b], todėl ji tampa pažeidžiama plėšrūnų."

msgid "CHLOROPLAST"
msgstr "Chloroplastas"

msgid "CHLOROPLAST_DESCRIPTION"
msgstr "Chloroplastas yra dviguba membraninė struktūra, kurioje membraniniuose maišeliuose yra šviesai jautrių pigmentų. Tai prokariotas, kurį perėmė ir panaudojo eukariotinis šeimininkas. Chloroplaste esantys pigmentai gali naudoti šviesos energiją ir gaminti [thrive:compound type=\"glucose\"][/thrive:compound] ir [thrive:compound type=\"carbondioxide\"][/thrive:compound] iš dujinės [thrive:compound type=\"glucose\"][/thrive:compound] ir vandeninės [thrive:compound type=\"carbondioxide\"][/thrive:compound], vykstant procesui, vadinamam [b]fotosinteze[/b]. Šie pigmentai taip pat suteikia išskirtinę spalvą. Greitis, kuriuo gaminama [thrive:compound type=\"glucose\"][/thrive:compound], priklauso nuo [thrive:compound type=\"carbondioxide\"][/thrive:compound] koncentracijos ir [thrive:compound type=\"sunlight\"][/thrive:compound] intensyvumo."

msgid "CHLOROPLAST_PROCESSES_DESCRIPTION"
msgstr "Gamina [thrive:compound type=\"glucose\"][/thrive:compound]. Greitis priklauso nuo [thrive:compound type=\"carbondioxide\"][/thrive:compound] koncentracijos ir [thrive:compound type=\"sunlight\"][/thrive:compound] intensyvumo."

msgid "CHOSEN_FILENAME_ALREADY_EXISTS"
msgstr "Failas nurodytu pavadinimu {0} jau yra. Perrašyti?"

msgid "CHROMATIC_ABERRATION"
msgstr "Chromatinė aberacija:"

msgid "CHROMATOPHORE_PROCESSES_DESCRIPTION"
msgstr "Gamina [thrive:compound type=\"glucose\"][/thrive:compound]. Greitis priklauso nuo [thrive:compound type=\"carbondioxide\"][/thrive:compound] koncentracijos ir [thrive:compound type=\"sunlight\"][/thrive:compound] intensyvumo."

msgid "CHUNK_CELL_CORPSE_PART"
msgstr ""

msgid "CHUNK_FOOD_SOURCE"
msgstr "{0} suvartojimas"

msgid "CILIA"
msgstr "Cilija"

msgid "CILIA_DESCRIPTION"
msgstr "Cilijos plaukeliai yra panašūs į blakstienėles, tačiau, užuot teikę krypties traukos jėgą, jie suteikia sukimosi jėgą, padedančią ląstelėms suktis."

msgid "CILIA_PROCESSES_DESCRIPTION"
msgstr "Padidina didelių ląstelių sukimosi greitį."

msgid "CITY_SHORT_STATISTICS"
msgstr "Pop: {0} Maistas: {1} Mokslas: {2}"

msgid "CLEAN_UP_OLD_SAVES"
msgstr "Išvalyti Senus Išsaugojimus"

msgid "CLEAR_CACHE"
msgstr ""

msgid "CLICK_TO_SELECT"
msgstr ""

msgid "CLOSE"
msgstr "Uždaryti"

msgid "CLOSE_OPTIONS"
msgstr "Uždaryti parinktis?"

msgid "CLOSTRIDIAL_FERMENTATION"
msgstr ""

#, fuzzy
msgid "CLOUD_BENCHMARK"
msgstr "Mikroorganizmų redaktorius"

msgid "CLOUD_RESOLUTION_DIVISOR"
msgstr "Debesų skiriamosios gebos daliklis:"

msgid "CLOUD_SIMULATION_MINIMUM_INTERVAL"
msgstr "Debesų modeliavimo minimalus intervalas:"

#, fuzzy
msgid "CLOUD_SIMULATION_MULTIPLIER"
msgstr "Mutacijos sąnaudų daugiklis"

msgid "COASTAL"
msgstr "Pakrantė"

msgid "COLLISION_SHAPE"
msgstr "Sukurti subjektus su susidūrimo formomis"

msgid "COLOUR"
msgstr "Spalva"

msgid "COLOURBLIND_CORRECTION"
msgstr "Spalvų aklumo korekcija:"

msgid "COLOUR_PICKER_ADD_PRESET"
msgstr "Pridėti spalvą kaip išankstinį nustatymą"

msgid "COLOUR_PICKER_A_TOOLTIP"
msgstr "Spalvos alfa kanalo reikšmė"

msgid "COLOUR_PICKER_B_TOOLTIP"
msgstr "Mėlynos spalvos kanalo reikšmė"

msgid "COLOUR_PICKER_G_TOOLTIP"
msgstr "Žalios spalvos kanalo reikšmė"

msgid "COLOUR_PICKER_HSV_BUTTON_TOOLTIP"
msgstr ""
"Įjunkite arba išjunkite HSV (atspalvis, sodrumas, vertė) režimą.\n"
"Negalima įjungti, kai veikiate raw režimu."

msgid "COLOUR_PICKER_H_TOOLTIP"
msgstr "Atspalvio vertė, spalvos dalis"

msgid "COLOUR_PICKER_PICK_COLOUR"
msgstr "Pasirinkite spalvą žaidimo lange"

msgid "COLOUR_PICKER_PRESET_TOOLTIP"
msgstr ""
"Spalva: {0}\n"
"Kairysis pelės klavišas: Naudoti šį išankstinį nustatymą\n"
"Dešinysis pelės klavišas: Ištrinti šį išankstinį nustatymą"

msgid "COLOUR_PICKER_RAW_BUTTON_TOOLTIP"
msgstr ""
"Įjunkite arba išjunkite raw režimą.\n"
"Įjungę raw duomenų režimą galite nustatyti R, G, B\n"
"spalvų reikšmes viršyti 1,0.\n"
"Negalima įjungti HSV režimu."

msgid "COLOUR_PICKER_R_TOOLTIP"
msgstr "Raudonos spalvos kanalo reikšmė"

msgid "COLOUR_PICKER_S_TOOLTIP"
msgstr "Sodrumo vertė - pilkos spalvos kiekis tam tikroje spalvoje"

msgid "COLOUR_PICKER_V_TOOLTIP"
msgstr "Vertė (ryškumas) spalvos vertė, ryškumas arba intensyvumas"

msgid "COMMON_ABILITIES"
msgstr "Bendri Gebėjimai"

msgid "COMMON_EDITING_AND_STRATEGY"
msgstr "Bendri Redaktoriaus ir Strategijos Etapai"

msgid "COMMUNITY_FORUM"
msgstr "Bendrijos Forumas"

msgid "COMMUNITY_FORUM_BUTTON_TOOLTIP"
msgstr "Prisijunkite prie \"Thrive\" bendruomenės mūsų bendruomenės forume"

msgid "COMMUNITY_WIKI"
msgstr "Bendruomenės Vikipedija"

msgid "COMMUNITY_WIKI_BUTTON_TOOLTIP"
msgstr "Apsilankykite mūsų bendruomenės vikipedijoje"

msgid "COMPILED_AT_COLON"
msgstr "Pastatytas:"

#, fuzzy
msgid "COMPLETE_ACTION"
msgstr "Pastatytas:"

msgid "COMPOUNDS"
msgstr "Junginiai"

#, fuzzy
msgid "COMPOUNDS_AT_EQUILIBRIUM"
msgstr "Ieškotinas Junginys:"

#, fuzzy
msgid "COMPOUNDS_AT_MAX_SPEED"
msgstr "Ieškotinas Junginys:"

msgid "COMPOUNDS_BUTTON_MICROBE_TOOLTIP"
msgstr "Rodyti / slėpti junginius"

msgid "COMPOUNDS_COLON"
msgstr "Junginiai:"

#, fuzzy
msgid "COMPOUND_BALANCE_FILL_TIME"
msgstr "Junginių Balansai"

#, fuzzy
msgid "COMPOUND_BALANCE_FILL_TIME_TOO_LONG"
msgstr "Junginių Balansai"

#, fuzzy
msgid "COMPOUND_BALANCE_MODE_TOOLTIP"
msgstr "Rodyti / slėpti junginius"

msgid "COMPOUND_BALANCE_TITLE"
msgstr "Junginių Balansai"

#, fuzzy
msgid "COMPOUND_BALANCE_TOOLTIP"
msgstr "Rodyti / slėpti junginius"

msgid "COMPOUND_CLOUDS"
msgstr "Junginių debesys"

#, fuzzy
msgid "COMPOUND_CLOUD_BENCHMARK"
msgstr "Junginių debesies tankis"

msgid "COMPOUND_CLOUD_DENSITY"
msgstr "Junginių debesies tankis"

msgid "COMPOUND_CLOUD_DENSITY_EXPLANATION"
msgstr "(junginių debesų tankis aplinkoje)"

msgid "COMPOUND_CONCENTRATIONS_DECREASED"
msgstr "{0} koncentracija sumažėjo {1}"

msgid "COMPOUND_FOOD_SOURCE"
msgstr "{0} suvartojimas"

#, fuzzy
msgid "COMPOUND_HANDLE_KEEP"
msgstr "Junginių Balansai"

#, fuzzy
msgid "COMPOUND_HANDLE_SPLIT_SISTER"
msgstr "Junginių Balansai"

#, fuzzy
msgid "COMPOUND_HANDLE_TOP_UP"
msgstr "Rodyti / slėpti junginius"

#, fuzzy
msgid "COMPOUND_HANDLE_TOP_UP_ON_CHANGE"
msgstr "Junginių debesies tankis"

#, fuzzy
msgid "COMPOUND_STORAGE_AMOUNT_DOES_NOT_LAST_NIGHT"
msgstr "Junginių Balansai"

msgid "COMPOUND_STORAGE_NOT_ENOUGH_GENERATED_DURING_DAY"
msgstr ""

#, fuzzy
msgid "COMPOUND_STORAGE_NOT_ENOUGH_SPACE"
msgstr "{0} suvartojimas"

#, fuzzy
msgid "COMPOUND_STORAGE_STATS_TITLE"
msgstr "Junginių Balansai"

#, fuzzy
msgid "COMPOUND_STORAGE_STATS_TOOLTIP"
msgstr "Junginių Balansai"

msgid "COMPOUND_TO_FIND"
msgstr "Ieškotinas Junginys:"

msgid "CONCEPT_ART"
msgstr "Koncepcinis Menas"

msgid "CONFIG"
msgstr "Konfigūracija"

msgid "CONFIRM_CAPITAL"
msgstr "PATVIRTINTI"

msgid "CONFIRM_DELETE"
msgstr "Patvirtinti Ištrinti"

msgid "CONFIRM_EXIT"
msgstr "Patvirtinti Išėjimą"

msgid "CONFIRM_FOSSILISATION_OVERWRITE"
msgstr "Patvirtinti Perrašymą"

msgid "CONFIRM_MOVE_TO_ASCENSION_STAGE"
msgstr "Pereiti į Pakilimo Etapą?"

msgid "CONFIRM_MOVE_TO_ASCENSION_STAGE_EXPLANATION"
msgstr ""
"Dabar galite pakilti ir pasiekti Pakilimo Etapą, įjungę Pakilimo Vartus.\n"
"\n"
"Taip atrakinsite neribotą galią - naujus Dievo Įrankius, kuriuos galėsite naudoti šiame išsaugojimo etape.\n"
"\n"
"Pakilimas taip pat reikš, kad įveikėte žaidimą, tačiau galėsite žaisti toliau. Pakilti?"

msgid "CONFIRM_MOVE_TO_INDUSTRIAL_STAGE"
msgstr "Pereiti į Pramonės Etapą?"

msgid "CONFIRM_MOVE_TO_INDUSTRIAL_STAGE_EXPLANATION"
msgstr "Pastatę gamyklą pereisite į pramonės etapą. Tęsti į kitą etapą?"

msgid "CONFIRM_MOVE_TO_SPACE_STAGE"
msgstr "Persikelti į Kosmoso Etapą?"

msgid "CONFIRM_MOVE_TO_SPACE_STAGE_EXPLANATION"
msgstr ""
"Dabar galite pereiti į Kosmoso Etapą ir paleisti pirmąjį erdvėlaivį.\n"
"\n"
"Kol kas prototipuose negalite grįžti į savo planetą, tačiau planuojama, kad Kosmoso Etape bus galima sklandžiai priartinti ir atitolinti planetas.\n"
"\n"
"Atšaukus paleidimą, erdvėlaivio vienetas bus sunaikintas. Paleisti erdvėlaivį?"

msgid "CONFIRM_NEW_GAME_BUTTON_TOOLTIP"
msgstr "Pradėti žaidimą tokiais nustatymais"

msgid "CONFIRM_NEW_GAME_BUTTON_TOOLTIP_DISABLED"
msgstr "Kai kurie nustatymai yra neteisingi"

msgid "CONSTRUCTION_UNIT_NAME"
msgstr "Vienetas: {0}"

msgid "CONTENT_UPLOADED_FROM"
msgstr "Workshop turinys bus įkeltas iš aplanko: {0}"

#, fuzzy
msgid "CONTINUE"
msgstr "Toliau Klestėti"

#, fuzzy
msgid "CONTINUE_AS_SPECIES"
msgstr ""
"Pasiekėte \"Thrive\" \"užbaigtos\" dalies pabaigą.\n"
"Jei norite, galite tęsti vėlesnių etapų prototipus, kurie pridedami prie žaidimo. Jie gali būti labai neišbaigti, juose gali būti naudojama pakaitinė grafika ir apskritai jie gali būti labai grubūs. Jie įtraukti į žaidimą, kad parodytų galimą būsimą žaidimo kryptį ir mūsų bendrą etapų sujungimo viziją.\n"
"\n"
"Daugumoje prototipų negalėsite išsaugoti, jei tęsite žaidimą arba grįšite jį tęsę. Jei norite sugrįžti į šį etapą, prieš tęsdami išsaugokite dabar.\n"
"\n"
"Valdiklių palaikymas prototipuose taip pat yra daug neišbaigtesnis. Jei nuspręsite tęsti, supraskite, kad vėlesni etapai yra prototipai, ir nesiskųskite dėl jų neišbaigtumo."

msgid "CONTINUE_THRIVING"
msgstr "Toliau Klestėti"

#, fuzzy
msgid "CONTINUE_TO_PROTOTYPES"
msgstr ""
"Pasiekėte \"Thrive\" \"užbaigtos\" dalies pabaigą.\n"
"Jei norite, galite tęsti vėlesnių etapų prototipus, kurie pridedami prie žaidimo. Jie gali būti labai neišbaigti, juose gali būti naudojama pakaitinė grafika ir apskritai jie gali būti labai grubūs. Jie įtraukti į žaidimą, kad parodytų galimą būsimą žaidimo kryptį ir mūsų bendrą etapų sujungimo viziją.\n"
"\n"
"Daugumoje prototipų negalėsite išsaugoti, jei tęsite žaidimą arba grįšite jį tęsę. Jei norite sugrįžti į šį etapą, prieš tęsdami išsaugokite dabar.\n"
"\n"
"Valdiklių palaikymas prototipuose taip pat yra daug neišbaigtesnis. Jei nuspręsite tęsti, supraskite, kad vėlesni etapai yra prototipai, ir nesiskųskite dėl jų neišbaigtumo."

msgid "CONTINUE_TO_PROTOTYPES_PROMPT"
msgstr "Toliau rengti prototipus?"

#, fuzzy
msgid "CONTROLLER_ANY_DEVICE"
msgstr "Valdiklio Mirusiosios Zonos"

#, fuzzy
msgid "CONTROLLER_AXIS_L2"
msgstr "Valdiklio Ašies Vizualizatoriai:"

#, fuzzy
msgid "CONTROLLER_AXIS_LEFT_TRIGGER"
msgstr "Valdiklio Ašies Vizualizatoriai:"

#, fuzzy
msgid "CONTROLLER_AXIS_LEFT_X"
msgstr "Valdiklio Ašies Vizualizatoriai:"

#, fuzzy
msgid "CONTROLLER_AXIS_LEFT_Y"
msgstr "Valdiklio Ašies Vizualizatoriai:"

#, fuzzy
msgid "CONTROLLER_AXIS_NEGATIVE_DIRECTION"
msgstr "Valdiklio Ašies Vizualizatoriai:"

#, fuzzy
msgid "CONTROLLER_AXIS_POSITIVE_DIRECTION"
msgstr "Valdiklio jautrumas"

#, fuzzy
msgid "CONTROLLER_AXIS_R2"
msgstr "Valdiklio Ašies Vizualizatoriai:"

#, fuzzy
msgid "CONTROLLER_AXIS_RIGHT_TRIGGER"
msgstr "Valdiklio Ašies Vizualizatoriai:"

#, fuzzy
msgid "CONTROLLER_AXIS_RIGHT_X"
msgstr "Valdiklio Ašies Vizualizatoriai:"

#, fuzzy
msgid "CONTROLLER_AXIS_RIGHT_Y"
msgstr "Valdiklio Ašies Vizualizatoriai:"

msgid "CONTROLLER_AXIS_VISUALIZERS"
msgstr "Valdiklio Ašies Vizualizatoriai:"

#, fuzzy
msgid "CONTROLLER_BUTTON_DPAD_DOWN"
msgstr "Valdiklio Mirusiosios Zonos"

#, fuzzy
msgid "CONTROLLER_BUTTON_DPAD_LEFT"
msgstr "Valdiklio Mirusiosios Zonos"

msgid "CONTROLLER_BUTTON_DPAD_RIGHT"
msgstr ""

#, fuzzy
msgid "CONTROLLER_BUTTON_DPAD_UP"
msgstr "Valdiklio Mirusiosios Zonos"

#, fuzzy
msgid "CONTROLLER_BUTTON_LEFT_SHOULDER"
msgstr "Mirties Zona:"

#, fuzzy
msgid "CONTROLLER_BUTTON_LEFT_STICK"
msgstr "Valdiklio Mirusiosios Zonos"

#, fuzzy
msgid "CONTROLLER_BUTTON_MISC1"
msgstr "Valdiklio Mirusiosios Zonos"

#, fuzzy
msgid "CONTROLLER_BUTTON_PADDLE1"
msgstr "Valdiklio Mirusiosios Zonos"

#, fuzzy
msgid "CONTROLLER_BUTTON_PADDLE2"
msgstr "Valdiklio Mirusiosios Zonos"

#, fuzzy
msgid "CONTROLLER_BUTTON_PADDLE3"
msgstr "Valdiklio Mirusiosios Zonos"

#, fuzzy
msgid "CONTROLLER_BUTTON_PADDLE4"
msgstr "Valdiklio Mirusiosios Zonos"

#, fuzzy
msgid "CONTROLLER_BUTTON_PS3_SELECT"
msgstr "Valdiklio mygtukas nurodo tipą:"

#, fuzzy
msgid "CONTROLLER_BUTTON_PS3_START"
msgstr "Valdiklio mygtukas nurodo tipą:"

#, fuzzy
msgid "CONTROLLER_BUTTON_PS_CIRCLE"
msgstr "Mirties Zona:"

#, fuzzy
msgid "CONTROLLER_BUTTON_PS_CROSS"
msgstr "Mirties Zona:"

#, fuzzy
msgid "CONTROLLER_BUTTON_PS_L1"
msgstr "Valdiklio Mirusiosios Zonos"

#, fuzzy
msgid "CONTROLLER_BUTTON_PS_L3"
msgstr "Valdiklio Mirusiosios Zonos"

#, fuzzy
msgid "CONTROLLER_BUTTON_PS_OPTIONS"
msgstr "Mirties Zona:"

#, fuzzy
msgid "CONTROLLER_BUTTON_PS_R1"
msgstr "Valdiklio Mirusiosios Zonos"

#, fuzzy
msgid "CONTROLLER_BUTTON_PS_R3"
msgstr "Valdiklio Mirusiosios Zonos"

#, fuzzy
msgid "CONTROLLER_BUTTON_PS_SHARE"
msgstr "Valdiklio Mirusiosios Zonos"

#, fuzzy
msgid "CONTROLLER_BUTTON_PS_SONY_BUTTON"
msgstr "Valdiklio mygtukas nurodo tipą:"

#, fuzzy
msgid "CONTROLLER_BUTTON_PS_SQUARE"
msgstr "Valdiklio Ašies Vizualizatoriai:"

#, fuzzy
msgid "CONTROLLER_BUTTON_PS_TRIANGLE"
msgstr "Valdiklio mygtukas nurodo tipą:"

#, fuzzy
msgid "CONTROLLER_BUTTON_RIGHT_SHOULDER"
msgstr "Valdiklio Ašies Vizualizatoriai:"

#, fuzzy
msgid "CONTROLLER_BUTTON_RIGHT_STICK"
msgstr "Valdiklio mygtukas nurodo tipą:"

msgid "CONTROLLER_BUTTON_TOUCH_PAD"
msgstr ""

#, fuzzy
msgid "CONTROLLER_BUTTON_UNKNOWN"
msgstr "Mirties Zona:"

#, fuzzy
msgid "CONTROLLER_BUTTON_XBOX_A"
msgstr "Mirties Zona:"

#, fuzzy
msgid "CONTROLLER_BUTTON_XBOX_B"
msgstr "Mirties Zona:"

msgid "CONTROLLER_BUTTON_XBOX_BACK"
msgstr ""

msgid "CONTROLLER_BUTTON_XBOX_GUIDE"
msgstr ""

#, fuzzy
msgid "CONTROLLER_BUTTON_XBOX_START"
msgstr "Valdiklio jautrumas"

#, fuzzy
msgid "CONTROLLER_BUTTON_XBOX_X"
msgstr "Mirties Zona:"

#, fuzzy
msgid "CONTROLLER_BUTTON_XBOX_Y"
msgstr "Mirties Zona:"

msgid "CONTROLLER_DEADZONES"
msgstr "Valdiklio Mirusiosios Zonos"

msgid "CONTROLLER_DEADZONE_CALIBRATION_EXPLANATION"
msgstr ""
"Šiuo įrankiu galima konfigūruoti valdiklio ašių deadzones. Deadzone dydžiai kontroliuoja, kiek reikia pajudinti valdymo svirtelę (arba analoginį mygtuką), kad šis judesys būtų užfiksuotas kaip įvestis.\n"
"Prieš pradėdami kalibravimą, pajudinkite ir atleiskite visas valdiklio lazdeles, taip pat paspauskite ir atleiskite visus analoginius valdiklio mygtukus (pvz., trigerius)."

msgid "CONTROLLER_DEADZONE_COLON"
msgstr "Mirties Zona:"

msgid "CONTROLLER_PROMPT_TYPE_SETTING"
msgstr "Valdiklio mygtukas nurodo tipą:"

msgid "CONTROLLER_SENSITIVITY"
msgstr "Valdiklio jautrumas"

#, fuzzy
msgid "CONTROLLER_UNKNOWN_AXIS"
msgstr "Valdiklio Mirusiosios Zonos"

msgid "COPY_ERROR_TO_CLIPBOARD"
msgstr "Nukopijuoti klaidą į iškarpinę"

msgid "COPY_RESULTS"
msgstr "Kopijuoti Rezultatus"

msgid "CORRECTION_PROTANOPE"
msgstr ""

msgid "CORRECTION_TRITANOPE"
msgstr ""

msgid "CPU_THREADS"
msgstr ""

msgid "CRAFTING_CLEAR_INPUTS"
msgstr ""

msgid "CRAFTING_ERROR_INTERNAL_CONSUME_PROBLEM"
msgstr ""

msgid "CRAFTING_ERROR_TAKING_ITEMS"
msgstr ""

msgid "CRAFTING_FILTER_INPUTS"
msgstr ""

msgid "CRAFTING_KNOWN_ITEMS"
msgstr ""

msgid "CRAFTING_NOT_ENOUGH_MATERIAL"
msgstr ""

msgid "CRAFTING_NO_RECIPE_SELECTED"
msgstr ""

msgid "CRAFTING_NO_ROOM_TO_TAKE_CRAFTING_RESULTS"
msgstr ""

msgid "CRAFTING_RECIPE_DISPLAY"
msgstr "{0} ({1})"

msgid "CRAFTING_RECIPE_HAND_AXE"
msgstr ""

#, fuzzy
msgid "CRAFTING_RESULTS"
msgstr "Kopijuoti Rezultatus"

msgid "CRAFTING_SELECT_RECIPE_OR_ITEMS_TO_FILTER"
msgstr ""

msgid "CRAFTING_TAKE_ALL"
msgstr ""

msgid "CRAFTING_TITLE"
msgstr ""

msgid "CREATE"
msgstr "Sukurti"

msgid "CREATED_AT"
msgstr ""

msgid "CREATED_ON_PLATFORM"
msgstr ""

msgid "CREATE_A_NEW_MICROBE"
msgstr "Sukurti naują mikroorganizmą"

msgid "CREATE_NEW"
msgstr "Sukurti naują"

msgid "CREATE_NEW_CELL_TYPE"
msgstr ""

msgid "CREATE_NEW_CELL_TYPE_DESCRIPTION"
msgstr ""

msgid "CREATE_NEW_MOD"
msgstr ""

msgid "CREATE_NEW_SAVE"
msgstr ""

msgid "CREATE_NEW_TISSUE_TYPE"
msgstr ""

msgid "CREATE_NEW_TISSUE_TYPE_DESCRIPTION"
msgstr ""

msgid "CREATING_DOT_DOT_DOT"
msgstr "Kuriama..."

msgid "CREATING_OBJECTS_FROM_SAVE"
msgstr ""

msgid "CREDITS"
msgstr ""

msgid "CTRL"
msgstr ""

#, fuzzy
msgid "CURRENT_CACHE_SIZE"
msgstr "Atidaryti pagalbos langą"

#, fuzzy
msgid "CURRENT_CACHE_SIZE_TOOLTIP"
msgstr "Reikšmė, naudojama generuojant pasaulį, kuri turi būti teigiamas sveikas skaičius"

msgid "CURRENT_DEVELOPERS"
msgstr ""

msgid "CURRENT_LOCATION_CAPITAL"
msgstr ""

#, fuzzy
msgid "CURRENT_RESEARCH_NONE"
msgstr "Atidaryti pagalbos langą"

msgid "CURRENT_RESEARCH_PROGRESS"
msgstr "Šiuo metu atliekami tyrimai: {0} ({1})"

msgid "CURRENT_WORLD"
msgstr ""

msgid "CURRENT_WORLD_STATISTICS"
msgstr ""

msgid "CUSTOM_USERNAME"
msgstr ""

msgid "CYTOPLASM"
msgstr ""

msgid "CYTOPLASM_DESCRIPTION"
msgstr ""

msgid "CYTOPLASM_GLYCOLYSIS"
msgstr ""

msgid "CYTOPLASM_PROCESSES_DESCRIPTION"
msgstr ""

#, fuzzy
msgid "CYTOTOXIN_SYNTHESIS"
msgstr "Chemosintezė"

#, fuzzy
msgid "DAMAGE_SOURCE_RADIATION"
msgstr "(organelių sąnaudos, membranos ir kiti elementai redaktoriuje)"

msgid "DAY_LENGTH"
msgstr "Dienos Ilgumas"

#, fuzzy
msgid "DAY_LENGTH_EXPLANATION"
msgstr "(pradžios vieta)"

msgid "DAY_NIGHT_CYCLE_ENABLED"
msgstr ""

#, fuzzy
msgid "DAY_NIGHT_CYCLE_ENABLED_EXPLANATION_2"
msgstr "Elemento aprašymas:"

msgid "DEADZONE_CALIBRATION_FINISHED"
msgstr ""

msgid "DEADZONE_CALIBRATION_INPROGRESS"
msgstr ""

msgid "DEADZONE_CALIBRATION_IS_RESET"
msgstr ""

msgid "DEADZONE_CONFIGURATION"
msgstr ""

msgid "DEATH"
msgstr "mirtis"

msgid "DEBUG_COORDINATES"
msgstr ""

msgid "DEBUG_DRAW_NOT_AVAILABLE"
msgstr ""

#, fuzzy
msgid "DEBUG_HEAT_AT_CURSOR"
msgstr "Prie Žymeklio:"

msgid "DEBUG_PANEL"
msgstr ""

msgid "DECEMBER"
msgstr "Gruodis"

#, fuzzy
msgid "DECREASE_ITEM_SIZE"
msgstr "Sukurti naują"

msgid "DEFAULT_AUDIO_OUTPUT_DEVICE"
msgstr ""

msgid "DELETE"
msgstr "Ištrinti"

msgid "DELETE_ALL_OLD_SAVE_WARNING_2"
msgstr ""

msgid "DELETE_FOSSIL_CONFIRMATION"
msgstr ""

msgid "DELETE_OLD_SAVES_PROMPT"
msgstr ""

msgid "DELETE_ORGANELLE"
msgstr ""

msgid "DELETE_SAVE_CONFIRMATION"
msgstr ""

msgid "DELETE_SELECTED"
msgstr ""

msgid "DELETE_SELECTED_SAVES_PROMPT"
msgstr ""

msgid "DELETE_SELECTED_SAVE_WARNING"
msgstr ""

msgid "DELETE_THIS_SAVE_PROMPT"
msgstr ""

msgid "DESCEND_BUTTON"
msgstr ""

msgid "DESCEND_CONFIRMATION"
msgstr ""

msgid "DESCEND_CONFIRMATION_EXPLANATION"
msgstr ""
"Nusileidimas panaikins jūsų pakilusio statusą ir grąžins jus į Mikrobų Etapą. Iš ten galėsite vėl pereiti žaidimą, išsaugoję dabartinį išsaugojimą.\n"
"\n"
"Už naująjį peržaidimą gausite nusileidimo privilegiją. Būsimoje versijoje galėsite patys pasirinkti šį privalumą, tačiau kol kas jis visada bus 20 % sumažėjęs osmoreguliacijos koeficientas.\n"
"\n"
"Kai patvirtinsite nusileidimą, galėsite redaguoti žaidimo nustatymus ir pasirinkti naują pasaulio sėklą, kad galėtumėte žaisti kitame žemėlapyje arba, pavyzdžiui, išjungti LAWK."

msgid "DESCRIPTION"
msgstr "Aprašymas:"

msgid "DESCRIPTION_COLON"
msgstr "Aprašymas:"

msgid "DESCRIPTION_TOO_LONG"
msgstr ""

msgid "DESPAWN_ENTITIES"
msgstr ""

msgid "DETECTED_CPU_COUNT"
msgstr ""

msgid "DEVBUILD_VERSION_INFO"
msgstr ""

msgid "DEVELOPERS"
msgstr "Kūrėjai"

#, fuzzy
msgid "DEVELOPMENT_FORUM"
msgstr "Kūrėjai"

#, fuzzy
msgid "DEVELOPMENT_FORUM_BUTTON_TOOLTIP"
msgstr "Pakeisti nustatymus"

msgid "DEVELOPMENT_SUPPORTED_BY"
msgstr ""

#, fuzzy
msgid "DEVELOPMENT_WIKI"
msgstr "Kūrėjai"

#, fuzzy
msgid "DEVELOPMENT_WIKI_BUTTON_TOOLTIP"
msgstr "Pakeisti nustatymus"

msgid "DEVOURED"
msgstr ""

msgid "DEV_BUILD_PATRONS"
msgstr ""

msgid "DIFFICULTY"
msgstr "Sunkumas"

#, fuzzy
msgid "DIFFICULTY_DETAILS_STRING"
msgstr "Išankstinis sunkumo nustatymas"

msgid "DIFFICULTY_PRESET"
msgstr "Išankstinis sunkumo nustatymas"

msgid "DIFFICULTY_PRESET_CUSTOM"
msgstr "Pasirinktinis"

msgid "DIFFICULTY_PRESET_EASY"
msgstr "Lengvas"

msgid "DIFFICULTY_PRESET_HARD"
msgstr "Sunkus"

msgid "DIFFICULTY_PRESET_NORMAL"
msgstr "Vidutinis"

msgid "DIGESTION_EFFICIENCY"
msgstr ""

msgid "DIGESTION_EFFICIENCY_COLON"
msgstr ""

msgid "DIGESTION_SPEED"
msgstr ""

msgid "DIGESTION_SPEED_COLON"
msgstr ""

msgid "DIGESTION_SPEED_VALUE"
msgstr ""

msgid "DISABLED"
msgstr ""

msgid "DISABLE_ALL"
msgstr ""

msgid "DISCARD_AND_CONTINUE"
msgstr ""

msgid "DISCARD_CHANGES"
msgstr ""

#, fuzzy
msgid "DISCARD_MIGRATION"
msgstr "Aprašymas:"

msgid "DISCONNECTED_CELLS"
msgstr ""

msgid "DISCONNECTED_CELLS_TEXT"
msgstr ""

msgid "DISCONNECTED_METABALLS"
msgstr ""

msgid "DISCONNECTED_METABALLS_TEXT"
msgstr ""

msgid "DISCONNECTED_ORGANELLES"
msgstr ""

msgid "DISCONNECTED_ORGANELLES_TEXT"
msgstr ""

#, fuzzy
msgid "DISCORD_TOOLTIP"
msgstr "Reikšmė, naudojama generuojant pasaulį, kuri turi būti teigiamas sveikas skaičius"

#, fuzzy
msgid "DISK_CACHE_TOOLTIP"
msgstr "Baigti žaidimą"

msgid "DISMISSED_POPUPS_COLON"
msgstr ""

#, fuzzy
msgid "DISMISSED_POPUPS_EXPLANATION"
msgstr "(pradžios vieta)"

msgid "DISMISS_INFORMATION_PERMANENTLY"
msgstr ""

msgid "DISMISS_WARNING_PERMANENTLY"
msgstr ""

msgid "DISPLAY_3D_MENU_BACKGROUNDS"
msgstr ""

msgid "DISPLAY_ABILITIES_BAR"
msgstr ""

msgid "DISPLAY_BACKGROUND_DISTORTION_EFFECT"
msgstr ""

msgid "DISPLAY_BACKGROUND_PARTICLES"
msgstr ""

msgid "DISPLAY_DRIVER_OPENGL"
msgstr ""

msgid "DISPLAY_DRIVER_VULKAN"
msgstr ""

msgid "DISPLAY_MODE"
msgstr ""

msgid "DISPLAY_PART_NAMES"
msgstr ""

msgid "DISSOLVED_COMPOUND_FOOD_SOURCE"
msgstr ""

msgid "DOES_NOT_USE_FEATURE"
msgstr "Ne"

msgid "DONATIONS"
msgstr ""

msgid "DOT_DOT_DOT"
msgstr "..."

msgid "DOUBLE"
msgstr "Dvigubas"

msgid "DOUBLE_CLICK_TO_VIEW_IN_FULLSCREEN"
msgstr "Spustelėkite du kartus peržiūrai pilname ekrane"

msgid "DOUBLE_MEMBRANE_DESCRIPTION"
msgstr ""

#, fuzzy
msgid "DOUBLE_SPEED_TOGGLE_TOOLTIP"
msgstr "Reikšmė, naudojama generuojant pasaulį, kuri turi būti teigiamas sveikas skaičius"

msgid "DRAG_TO_REORDER_ITEMS_WITH_MOUSE"
msgstr ""

msgid "DUMP_SCENE_TREE"
msgstr ""

msgid "DUPLICATE_TYPE"
msgstr ""

msgid "EASTEREGG_MESSAGE_1"
msgstr ""

msgid "EASTEREGG_MESSAGE_10"
msgstr ""

msgid "EASTEREGG_MESSAGE_11"
msgstr ""

msgid "EASTEREGG_MESSAGE_12"
msgstr ""

msgid "EASTEREGG_MESSAGE_13"
msgstr ""

msgid "EASTEREGG_MESSAGE_14"
msgstr ""

msgid "EASTEREGG_MESSAGE_15"
msgstr ""

msgid "EASTEREGG_MESSAGE_16"
msgstr ""

msgid "EASTEREGG_MESSAGE_17"
msgstr ""

msgid "EASTEREGG_MESSAGE_18"
msgstr ""

msgid "EASTEREGG_MESSAGE_2"
msgstr ""

msgid "EASTEREGG_MESSAGE_3"
msgstr ""

msgid "EASTEREGG_MESSAGE_4"
msgstr ""

msgid "EASTEREGG_MESSAGE_5"
msgstr ""

msgid "EASTEREGG_MESSAGE_6"
msgstr ""

msgid "EASTEREGG_MESSAGE_7"
msgstr ""

msgid "EASTEREGG_MESSAGE_8"
msgstr ""

msgid "EASTEREGG_MESSAGE_9"
msgstr ""

msgid "EASTER_EGGS"
msgstr ""

msgid "EASTER_EGGS_EXPLANATION"
msgstr ""

msgid "EASTER_EGG_BANANA_BIOME"
msgstr ""

msgid "EDGE_PAN_SPEED"
msgstr ""

#, fuzzy
msgid "EDITING_TITLE"
msgstr "Chitinas"

msgid "EDITOR"
msgstr ""

#, fuzzy
msgid "EDITORS_AND_MUTATIONS_BUTTON"
msgstr "Aprašymas:"

msgid "EDITOR_BUTTON_TOOLTIP"
msgstr ""

msgid "EDITOR_TUTORIAL_EARLY_GOAL"
msgstr ""

msgid "EDITOR_TUTORIAL_EDITOR_TEXT"
msgstr ""

#, fuzzy
msgid "EDITOR_TUTORIAL_MICROBE_EDITOR_NUCLEUS"
msgstr "Chemoreceptorius"

#, fuzzy
msgid "EFFECTIVE_VALUE"
msgstr "{0}%"

msgid "EIGHT_TIMES"
msgstr ""

#, fuzzy
msgid "EJECT_ENGULFED"
msgstr "Negalima įtraukti"

#, fuzzy
msgid "EJECT_ENGULFED_TOOLTIP"
msgstr "Negalima įtraukti"

#, fuzzy
msgid "EMITTERS_COUNT"
msgstr "Mikroorganizmo būsena"

msgid "ENABLED_MODS"
msgstr ""

msgid "ENABLE_ALL_COMPATIBLE"
msgstr ""

msgid "ENABLE_EDITOR"
msgstr ""

msgid "ENABLE_GUI_LIGHT_EFFECTS"
msgstr ""

msgid "ENDOSYMBIONT_ENGULFED_ALREADY_DONE"
msgstr ""

msgid "ENDOSYMBIONT_ENGULFED_PROGRESS"
msgstr ""

msgid "ENDOSYMBIONT_TYPE_ALREADY_PRESENT"
msgstr ""

msgid "ENDOSYMBIOSIS_AVAILABLE_ORGANELLES"
msgstr ""

msgid "ENDOSYMBIOSIS_BUTTON"
msgstr ""

#, fuzzy
msgid "ENDOSYMBIOSIS_CANCEL_TOOLTIP"
msgstr "Reikšmė, naudojama generuojant pasaulį, kuri turi būti teigiamas sveikas skaičius"

#, fuzzy
msgid "ENDOSYMBIOSIS_COMPLETE_TOOLTIP"
msgstr "Reikšmė, naudojama generuojant pasaulį, kuri turi būti teigiamas sveikas skaičius"

#, fuzzy
msgid "ENDOSYMBIOSIS_EXPLANATION"
msgstr ""
"Agresyvūs mikrobai vysis grobį didesnius atstumus\n"
"ir bus labiau linkę kovoti su grobuoniu, kai šis užpuls.\n"
"Taikūs mikrobai nepuls kitų per didesnį atstumą\n"
"ir bus mažiau linkę naudoti toksinus prieš grobuonis."

msgid "ENDOSYMBIOSIS_NOTHING_ENGULFED"
msgstr ""

msgid "ENDOSYMBIOSIS_NO_CANDIDATE_ORGANELLES"
msgstr ""

#, fuzzy
msgid "ENDOSYMBIOSIS_PROGRESSING_EXPLANATION"
msgstr "(pradžios vieta)"

msgid "ENDOSYMBIOSIS_PROKARYOTIC_LIMIT_EXPLANATION"
msgstr ""

#, fuzzy
msgid "ENDOSYMBIOSIS_SINGLE_SPECIES_PROGRESS_DESCRIPTION"
msgstr "Paverčia [thrive:compound type=\"hydrogensulfide\"][/thrive:compound] į [thrive:compound type=\"glucose\"][/thrive:compound]. Greitis priklauso nuo [thrive:compound type=\"carbondioxide\"][/thrive:compound] koncentracijos. Taip pat paverčia [thrive:compound type=\"glucose\"][/thrive:compound] į [thrive:compound type=\"atp\"][/thrive:compound]."

#, fuzzy
msgid "ENDOSYMBIOSIS_START_TOOLTIP"
msgstr "Pakeisti nustatymus"

msgid "ENDOSYMBIOSIS_TITLE"
msgstr ""

msgid "ENERGY_BALANCE_REQUIRED_COMPOUND_LINE"
msgstr ""

msgid "ENERGY_BALANCE_TOOLTIP_CONSUMPTION"
msgstr ""

msgid "ENERGY_BALANCE_TOOLTIP_PRODUCTION"
msgstr ""

msgid "ENERGY_BALANCE_TOOLTIP_PRODUCTION_WITH_REQUIREMENT"
msgstr ""

msgid "ENERGY_IN_PATCH_FOR"
msgstr ""

msgid "ENERGY_IN_PATCH_SHORT"
msgstr ""

msgid "ENERGY_SOURCES"
msgstr "Energijos Šaltiniai:"

msgid "ENERGY_SUMMARY_LINE"
msgstr ""

msgid "ENGULF_NO_ATP_DAMAGE_MESSAGE"
msgstr ""

msgid "ENTER_EXISTING_ID"
msgstr "Įvesti egzistuojantį ID"

msgid "ENTER_EXISTING_WORKSHOP_ID"
msgstr ""

msgid "ENTITY_LABEL"
msgstr ""

msgid "ENVIRONMENT"
msgstr "Aplinka"

#, fuzzy
msgid "ENVIRONMENTAL_CONDITIONS_BUTTON"
msgstr "Gliukozės susilaikymas aplinkoje"

msgid "ENVIRONMENTAL_GLUCOSE_RETENTION"
msgstr "Gliukozės susilaikymas aplinkoje"

msgid "ENVIRONMENTAL_GLUCOSE_RETENTION_EXPLANATION"
msgstr ""

#, fuzzy
msgid "ENVIRONMENT_BUTTON_MICROBE_TOOLTIP"
msgstr "Pradėti žaidimą tokiais nustatymais"

#, fuzzy
msgid "ENVIRONMENT_TOLERANCE"
msgstr "Aplinka"

msgid "EPIPELAGIC"
msgstr ""

msgid "EQUIPMENT_TYPE_AXE"
msgstr ""

msgid "ERROR"
msgstr "Klaida"

msgid "ERROR_CREATING_FOLDER"
msgstr ""

msgid "ERROR_CREATING_INFO_FILE"
msgstr ""

msgid "ERROR_FAILED_TO_SAVE_NEW_SETTINGS"
msgstr ""

#, fuzzy
msgid "ERROR_FETCHING_EXPLANATION"
msgstr "(pradžios vieta)"

msgid "ERROR_FETCHING_NEWS"
msgstr ""

msgid "ERROR_LOADING"
msgstr ""

msgid "ERROR_SAVING"
msgstr ""

#, fuzzy
msgid "ERROR_UPLOADING_EXCEPTION"
msgstr "(pradžios vieta)"

msgid "ESCAPE"
msgstr ""

msgid "ESCAPE_ENGULFING"
msgstr ""

msgid "ESTUARY"
msgstr ""

#, fuzzy
msgid "EVENT_ERUPTION_TOOLTIP"
msgstr "Baigti žaidimą"

msgid "EVENT_METEOR_GLUCOSE"
msgstr ""

msgid "EVENT_METEOR_IRON"
msgstr ""

msgid "EVENT_METEOR_PHOSPHATES"
msgstr ""

#, fuzzy
msgid "EVENT_METEOR_PLAIN"
msgstr "Baigti žaidimą"

msgid "EVENT_METEOR_RADIOACTIVE"
msgstr ""

msgid "EVENT_METEOR_SULFUR"
msgstr ""

msgid "EVOLUTIONARY_TREE"
msgstr ""

#, fuzzy
msgid "EVOLUTIONARY_TREE_BUILD_FAILED"
msgstr "Įkelti anksčiau išsaugotus žaidimus"

#, fuzzy
msgid "EXACT_VERSION_COLON"
msgstr "Aprašymas:"

#, fuzzy
msgid "EXACT_VERSION_TOOLTIP"
msgstr "Baigti žaidimą"

msgid "EXCEPTION_HAPPENED_PROCESSING_SAVE"
msgstr ""

msgid "EXCEPTION_HAPPENED_WHILE_LOADING"
msgstr ""

#, fuzzy
msgid "EXCLUSIVE_FULLSCREEN"
msgstr "Spustelėkite du kartus peržiūrai pilname ekrane"

#, fuzzy
msgid "EXISTING_BUILDINGS"
msgstr "Įvesti egzistuojantį ID"

msgid "EXIT"
msgstr "Išeiti"

#, fuzzy
msgid "EXIT_EDITOR"
msgstr "Pereiti prie kito redaktoriaus skirtuko"

msgid "EXIT_TO_LAUNCHER"
msgstr ""

msgid "EXPERIMENTAL_FEATURES"
msgstr ""

#, fuzzy
msgid "EXPERIMENTAL_FEATURES_EXPLANATION"
msgstr "(greitis, kuriuo DI rūšys mutuoja)"

#, fuzzy
msgid "EXPERIMENTAL_FEATURES_WARNING"
msgstr "(greitis, kuriuo DI rūšys mutuoja)"

msgid "EXPORT_ALL_WORLDS"
msgstr ""

#, fuzzy
msgid "EXPORT_ALL_WORLDS_TOOLTIP"
msgstr "Reikšmė, naudojama generuojant pasaulį, kuri turi būti teigiamas sveikas skaičius"

msgid "EXPORT_SUCCESS"
msgstr ""

msgid "EXTERNAL"
msgstr ""

msgid "EXTERNAL_EFFECTS"
msgstr ""

msgid "EXTINCTION_BOX_TEXT"
msgstr ""

msgid "EXTINCTION_CAPITAL"
msgstr ""

msgid "EXTINCT_FROM_PATCH"
msgstr ""

msgid "EXTINCT_FROM_THE_PLANET"
msgstr ""

msgid "EXTINCT_IN_PATCH"
msgstr ""

msgid "EXTINCT_SPECIES"
msgstr ""

msgid "EXTRAS"
msgstr "Priedai"

msgid "EXTRA_OPTIONS"
msgstr "Papildomi nustatymai"

#, fuzzy
msgid "FACEBOOK_TOOLTIP"
msgstr "Baigti žaidimą"

msgid "FAILED"
msgstr ""

#, fuzzy
msgid "FAILED_ONE_OR_MORE_SAVE_DELETION_DESCRIPTION"
msgstr "Elemento aprašymas:"

msgid "FAILED_SAVE_DELETION"
msgstr ""

#, fuzzy
msgid "FAILED_SAVE_DELETION_DESCRIPTION"
msgstr "Elemento aprašymas:"

msgid "FEARFUL"
msgstr ""

msgid "FEAR_EXPLANATION"
msgstr ""

msgid "FEATURE_DISABLED"
msgstr "Išjungtas"

msgid "FEATURE_ENABLED"
msgstr "Įjungtas"

msgid "FEBRUARY"
msgstr "Vasaris"

msgid "FEED_ITEM_CONTENT_PARSING_FAILED"
msgstr ""

msgid "FEED_ITEM_MISSING_CONTENT"
msgstr ""

msgid "FEED_ITEM_PUBLISHED_AT"
msgstr ""

msgid "FEED_ITEM_TRUNCATED_NOTICE"
msgstr ""

#, fuzzy
msgid "FERROPLAST"
msgstr "Chemoplastas"

#, fuzzy
msgid "FERROPLAST_DESCRIPTION"
msgstr "Chemoplastas yra dvigubos membranos struktūra, kurioje yra baltymų, galinčių paversti [thrive:compound type=\"hydrogensulfide\"][/thrive:compound], dujinį [thrive:compound type=\"carbondioxide\"][/thrive:compound] ir vandenį į [thrive:compound type=\"glucose\"][/thrive:compound], vykstant procesui, vadinamam [b]vandenilio sulfido chemosinteze[/b]. Jo [thrive:compound type=\"glucose\"][/thrive:compound] gamybos greitis priklauso nuo [thrive:compound type=\"carbondioxide\"][/thrive:compound] koncentracijos."

#, fuzzy
msgid "FERROPLAST_PROCESSES_DESCRIPTION"
msgstr "Paverčia [thrive:compound type=\"hydrogensulfide\"][/thrive:compound] į [thrive:compound type=\"glucose\"][/thrive:compound]. Greitis priklauso nuo [thrive:compound type=\"carbondioxide\"][/thrive:compound] koncentracijos."

msgid "FILTER_ITEMS_BY_CATEGORY_COLON"
msgstr "Išfiltruoti elementus pagal kategoriją:"

msgid "FIND_CURRENT_PATCH"
msgstr ""

msgid "FINISHED_DOT"
msgstr ""

msgid "FINISH_EDITING_AND_RETURN_TO_ENVIRONMENT"
msgstr "Baigti redagavimą ir grįžti į aplinką"

msgid "FINISH_ONE_GENERATION"
msgstr ""

#, fuzzy
msgid "FINISH_X_GENERATIONS"
msgstr "Bendra"

msgid "FIRE_TOXIN"
msgstr ""

#, fuzzy
msgid "FIRE_TOXIN_TOOLTIP"
msgstr "Baigti žaidimą"

msgid "FLAGELLUM"
msgstr ""

msgid "FLAGELLUM_DESCRIPTION"
msgstr ""

#, fuzzy
msgid "FLAGELLUM_LENGTH_DESCRIPTION"
msgstr "Celiulazė leidžia ląstelei suskaidyti celiuliozės membraną. Kiekvienas papildymas didina veiksmingumą."

msgid "FLAGELLUM_PROCESSES_DESCRIPTION"
msgstr ""

msgid "FLEET_NAME_FROM_PLACE"
msgstr ""

msgid "FLEET_UNITS"
msgstr ""

#, fuzzy
msgid "FLOATING_CHUNKS_COLON"
msgstr "Dailininkas:"

msgid "FLOATING_HAZARD"
msgstr ""

msgid "FLUID"
msgstr ""

msgid "FLUIDITY_RIGIDITY"
msgstr ""

msgid "FOCUSED"
msgstr ""

msgid "FOCUS_EXPLANATION"
msgstr ""

#, fuzzy
msgid "FOG_OF_WAR_DISABLED"
msgstr "Išjungtas"

#, fuzzy
msgid "FOG_OF_WAR_DISABLED_DESCRIPTION"
msgstr "Elemento aprašymas:"

msgid "FOG_OF_WAR_INTENSE"
msgstr ""

#, fuzzy
msgid "FOG_OF_WAR_INTENSE_DESCRIPTION"
msgstr "Chitinazė leidžia ląstelei suardyti chitino membraną. Kiekvienas papildymas didina veiksmingumą."

msgid "FOG_OF_WAR_MODE"
msgstr ""

msgid "FOG_OF_WAR_REGULAR"
msgstr ""

#, fuzzy
msgid "FOG_OF_WAR_REGULAR_DESCRIPTION"
msgstr "Elemento aprašymas:"

msgid "FOOD_CHAIN"
msgstr ""

msgid "FOOD_SOURCE_ENERGY_INFO"
msgstr ""

msgid "FORGET_MOD_DETAILS"
msgstr ""

msgid "FORGET_MOD_DETAILS_TOOLTIP"
msgstr ""

msgid "FORM_ERROR_MESSAGE"
msgstr "Klaida: {0}"

msgid "FOSSILISATION"
msgstr ""

#, fuzzy
msgid "FOSSILISATION_EXPLANATION"
msgstr "(pradžios vieta)"

#, fuzzy
msgid "FOSSILISATION_FAILED"
msgstr "(pradžios vieta)"

#, fuzzy
msgid "FOSSILISATION_FAILED_DESCRIPTION"
msgstr "Elemento aprašymas:"

msgid "FOSSILISATION_HINT"
msgstr ""

msgid "FOSSILISATION_HINT_ALREADY_FOSSILISED"
msgstr ""

msgid "FOSSILISE"
msgstr ""

msgid "FOSSIL_DELETION_FAILED"
msgstr ""

#, fuzzy
msgid "FOSSIL_DELETION_FAILED_DESCRIPTION"
msgstr "Elemento aprašymas:"

msgid "FOUR_TIMES"
msgstr ""

msgid "FPS"
msgstr ""

msgid "FPS_DISPLAY"
msgstr ""

msgid "FRAME_DURATION"
msgstr ""

msgid "FREEBUILDING"
msgstr ""

msgid "FREE_GLUCOSE_CLOUD"
msgstr ""

msgid "FREE_GLUCOSE_CLOUD_EXPLANATION"
msgstr ""

msgid "FULLSCREEN"
msgstr ""

msgid "FULL_MOD_INFO"
msgstr ""

msgid "GALLERY_VIEWER"
msgstr "Galerijos žiūryklė"

#, fuzzy
msgid "GAMEPLAY_BASICS_TITLE"
msgstr "Reikšmė, naudojama generuojant pasaulį, kuri turi būti teigiamas sveikas skaičius"

msgid "GAME_DESIGN_TEAM"
msgstr ""

#, fuzzy
msgid "GAME_SYSTEMS_TITLE"
msgstr "Reikšmė, naudojama generuojant pasaulį, kuri turi būti teigiamas sveikas skaičius"

#, fuzzy
msgid "GATHERED_ENERGY_TOOLTIP"
msgstr "Baigti žaidimą"

msgid "GENERAL"
msgstr "Bendra"

msgid "GENERAL_LOADING_TIP_1"
msgstr ""

msgid "GENERAL_LOADING_TIP_2"
msgstr ""

msgid "GENERAL_LOADING_TIP_3"
msgstr ""

msgid "GENERAL_LOADING_TIP_4"
msgstr ""

msgid "GENERAL_LOADING_TIP_5"
msgstr ""

msgid "GENERAL_LOADING_TIP_6"
msgstr ""

msgid "GENERAL_LOADING_TIP_7"
msgstr ""

#, fuzzy
msgid "GENERATIONS"
msgstr "Bendra"

msgid "GENERATION_COLON"
msgstr ""

#, fuzzy
msgid "GITHUB_TOOLTIP"
msgstr "Baigti žaidimą"

msgid "GLES3"
msgstr ""

msgid "GLOBAL_GLACIATION_END_EVENT_LOG"
msgstr ""

#, fuzzy
msgid "GLOBAL_GLACIATION_EVENT"
msgstr "Sumažinti Perpus Populiaciją"

#, fuzzy
msgid "GLOBAL_GLACIATION_EVENT_TOOLTIP"
msgstr "Pereiti į Nubudimo Stadiją. Ji galima, kai turi pakankamai protinės galios (audinio tipas su aksonais)."

msgid "GLOBAL_GLACIATION_EVENT_WARNING_LOG_PLURAL"
msgstr ""

msgid "GLOBAL_GLACIATION_EVENT_WARNING_LOG_SINGULAR"
msgstr ""

msgid "GLOBAL_GLACIATION_START_EVENT_LOG"
msgstr ""

msgid "GLOBAL_INITIAL_LETTER"
msgstr ""

#, fuzzy
msgid "GLOBAL_POPULATION_COLON"
msgstr "Sumažinti Perpus Populiaciją"

msgid "GLOBAL_TIMELINE_SPECIES_MIGRATED_TO"
msgstr ""

msgid "GLUCOSE"
msgstr ""

msgid "GLUCOSE_CONCENTRATIONS_DRASTICALLY_DROPPED"
msgstr "Gliukozės koncentracija smarkiai sumažėjo!"

msgid "GLYCOLYSIS"
msgstr ""

msgid "GODMODE"
msgstr ""

#, fuzzy
msgid "GOD_TOOLS_TITLE"
msgstr "Reikšmė, naudojama generuojant pasaulį, kuri turi būti teigiamas sveikas skaičius"

msgid "GOOGLY_EYE_CELL"
msgstr ""

msgid "GOT_IT"
msgstr ""

msgid "GPL_LICENSE_HEADING"
msgstr "GPL licenzijos tekstas nurodo:"

#, fuzzy
msgid "GPU_NAME"
msgstr "Pavadinimas:"

msgid "GRAPHICS"
msgstr ""

msgid "GRAPHICS_TEAM"
msgstr ""

#, fuzzy
msgid "GROWTH_ORDER"
msgstr "(greitis, kuriuo DI rūšys mutuoja)"

msgid "GUI"
msgstr ""

msgid "GUI_LIGHT_EFFECTS_OPTION_DESCRIPTION"
msgstr ""

msgid "GUI_TAB_NAVIGATION"
msgstr ""

msgid "GUI_VOLUME"
msgstr ""

msgid "HEALTH"
msgstr ""

msgid "HEALTH_MODIFIER"
msgstr ""

#, fuzzy
msgid "HEAT_ACCUMULATION_BAR_TOOLTIP"
msgstr "Baigti žaidimą"

msgid "HELP"
msgstr ""

msgid "HELP_BUTTON_TOOLTIP"
msgstr ""

msgid "HIGHER_VALUES_INCREASE_PERFORMANCE"
msgstr ""

msgid "HIGHER_VALUES_WORSEN_PERFORMANCE"
msgstr ""

msgid "HOLD_FOR_PAN_OR_ROTATE_MODE"
msgstr ""

msgid "HOLD_FOR_PAN_WITH_MOUSE"
msgstr ""

msgid "HOLD_PACK_COMMANDS_MENU"
msgstr ""

msgid "HOLD_TO_SHOW_CURSOR"
msgstr ""

msgid "HOLD_TO_SHOW_CURSOR_ADVICE_TEXT"
msgstr ""

msgid "HOLD_TO_SKIP_CREDITS"
msgstr ""

msgid "HOME"
msgstr ""

#, fuzzy
msgid "HORIZONTAL_COLON"
msgstr "Pavadinimas:"

msgid "HORIZONTAL_WITH_AXIS_NAME_COLON"
msgstr ""

msgid "HP_COLON"
msgstr ""

msgid "HSV"
msgstr "HSV"

msgid "HUD_MESSAGE_MULTIPLE"
msgstr ""

msgid "HYDROGENASE"
msgstr ""

#, fuzzy
msgid "HYDROGENASE_DESCRIPTION"
msgstr "Chitinazė leidžia ląstelei suardyti chitino membraną. Kiekvienas papildymas didina veiksmingumą."

#, fuzzy
msgid "HYDROGENASE_PROCESSES_DESCRIPTION"
msgstr "Gamina [thrive:compound type=\"glucose\"][/thrive:compound]. Greitis priklauso nuo [thrive:compound type=\"carbondioxide\"][/thrive:compound] koncentracijos ir [thrive:compound type=\"sunlight\"][/thrive:compound] intensyvumo."

msgid "HYDROGENOSOME"
msgstr ""

#, fuzzy
msgid "HYDROGENOSOME_DESCRIPTION"
msgstr "Chitinazė leidžia ląstelei suardyti chitino membraną. Kiekvienas papildymas didina veiksmingumą."

#, fuzzy
msgid "HYDROGENOSOME_PROCESSES_DESCRIPTION"
msgstr "Gamina [thrive:compound type=\"glucose\"][/thrive:compound]. Greitis priklauso nuo [thrive:compound type=\"carbondioxide\"][/thrive:compound] koncentracijos ir [thrive:compound type=\"sunlight\"][/thrive:compound] intensyvumo."

msgid "HYDROGEN_SULFIDE"
msgstr ""

msgid "ICESHARD"
msgstr ""

msgid "ICESHELF"
msgstr ""

msgid "ICE_CHUNK_BIG"
msgstr ""

msgid "ICE_CHUNK_SMALL"
msgstr ""

msgid "ID_IS_NOT_A_NUMBER"
msgstr ""

msgid "ID_NUMBER"
msgstr "ID kodas"

msgid "IF_FALLBACK_RENDERER_USED_ALL_NOT_AVAILABLE"
msgstr ""

msgid "IMAGE_FILE_TYPES"
msgstr ""

msgid "INCLUDE_MULTICELLULAR_PROTOTYPE"
msgstr ""

msgid "INCLUDE_MULTICELLULAR_PROTOTYPE_EXPLANATION"
msgstr ""

#, fuzzy
msgid "INCREASE_ITEM_SIZE"
msgstr "Sukurti naują"

#, fuzzy
msgid "INDICATOR_SPECIES_IS_NEW"
msgstr "Atsitiktinai parinkti rūšies pavadinimą"

#, fuzzy
msgid "INDICATOR_SPECIES_MUTATED"
msgstr "Leisti rūšims nemutuoti (jei nerandama geros mutacijos)"

msgid "INDUSTRIAL_STAGE"
msgstr ""

msgid "INFINITE_COMPOUNDS"
msgstr ""

msgid "INFINITE_MP"
msgstr ""

msgid "INFO_BOX_COST"
msgstr ""

#, fuzzy
msgid "INFO_BOX_EDITORS"
msgstr "Mikroorganizmų redaktorius"

msgid "INFO_BOX_ENZYMES"
msgstr ""

#, fuzzy
msgid "INFO_BOX_GAMEPLAY_TYPE"
msgstr "Osmoreguliacijos sąnaudų daugiklis"

msgid "INFO_BOX_INTERNAL_NAME"
msgstr ""

msgid "INFO_BOX_MASS"
msgstr ""

#, fuzzy
msgid "INFO_BOX_NEXT_STAGE"
msgstr "Mikroorganizmo būsena"

#, fuzzy
msgid "INFO_BOX_OSMOREGULATION_COST"
msgstr "Osmoreguliacijos sąnaudų daugiklis"

#, fuzzy
msgid "INFO_BOX_PREVIOUS_STAGE"
msgstr "Osmoreguliacijos sąnaudų daugiklis"

msgid "INFO_BOX_PROCESSES"
msgstr ""

msgid "INFO_BOX_REQUIRES_NUCLEUS"
msgstr ""

msgid "INFO_BOX_SIZE"
msgstr ""

msgid "INFO_BOX_STORAGE"
msgstr ""

msgid "INFO_BOX_UNIQUE"
msgstr ""

msgid "INFO_BOX_UPGRADES"
msgstr ""

msgid "INGESTED_MATTER"
msgstr ""

#, fuzzy
msgid "INIT_NEW_WORLD_TOOLTIP"
msgstr "Reikšmė, naudojama generuojant pasaulį, kuri turi būti teigiamas sveikas skaičius"

msgid "INPUTS"
msgstr ""

msgid "INPUT_NAME_BUILD_STRUCTURE"
msgstr ""

msgid "INPUT_NAME_INTERACTION"
msgstr ""

msgid "INPUT_NAME_OPEN_INVENTORY"
msgstr ""

msgid "INSPECT"
msgstr "Peržiūrėti"

#, fuzzy
msgid "INSPECTOR"
msgstr "Peržiūrėti"

#, fuzzy
msgid "INSTAGRAM_TOOLTIP"
msgstr "Reikšmė, naudojama generuojant pasaulį, kuri turi būti teigiamas sveikas skaičius"

#, fuzzy
msgid "INTERACTION_ACTIVATE_ASCENSION"
msgstr "DI mutacijos greitis"

#, fuzzy
msgid "INTERACTION_ACTIVATE_ASCENSION_MISSING_ENERGY"
msgstr "DI mutacijos greitis"

#, fuzzy
msgid "INTERACTION_CONSTRUCT"
msgstr "DI mutacijos greitis"

msgid "INTERACTION_CONSTRUCT_MISSING_DEPOSITED_MATERIALS"
msgstr ""

#, fuzzy
msgid "INTERACTION_CRAFT"
msgstr "DI mutacijos greitis"

#, fuzzy
msgid "INTERACTION_DEPOSIT_RESOURCES"
msgstr "DI mutacijos greitis"

msgid "INTERACTION_DEPOSIT_RESOURCES_NO_SUITABLE_RESOURCES"
msgstr ""

#, fuzzy
msgid "INTERACTION_DESTROY"
msgstr "DI mutacijos greitis"

#, fuzzy
msgid "INTERACTION_FOUND_SETTLEMENT"
msgstr "DI mutacijos greitis"

#, fuzzy
msgid "INTERACTION_HARVEST"
msgstr "DI mutacijos greitis"

msgid "INTERACTION_HARVEST_CANNOT_MISSING_TOOL"
msgstr ""

msgid "INTERACTION_PICK_UP"
msgstr ""

msgid "INTERACTION_PICK_UP_CANNOT_FULL"
msgstr ""

msgid "INTERNALS"
msgstr ""

msgid "INTERNAL_NAME_IN_USE"
msgstr ""

msgid "INTERNAL_NAME_REQUIRED"
msgstr "Vidinis pavadinimas yra privalomas"

msgid "INTERNAL_NAME_REQUIRES_CAPITAL"
msgstr ""

msgid "INVALID_DATA_TO_PLOT"
msgstr ""

msgid "INVALID_ICON_PATH"
msgstr ""

msgid "INVALID_SAVE_NAME_POPUP"
msgstr ""

msgid "INVALID_SPECIES_NAME_POPUP"
msgstr ""

msgid "INVALID_TAG"
msgstr ""

msgid "INVALID_URL_FORMAT"
msgstr ""

msgid "INVALID_URL_SCHEME"
msgstr ""

msgid "INVENTORY_ITEMS_ON_GROUND"
msgstr ""

msgid "INVENTORY_TITLE"
msgstr ""

msgid "INVENTORY_TOGGLE_CRAFTING"
msgstr ""

msgid "INVENTORY_TOGGLE_GROUND"
msgstr ""

msgid "INVERTED"
msgstr ""

msgid "IN_PROTOTYPE"
msgstr ""

msgid "IRON"
msgstr ""

#, fuzzy
msgid "IRON_OXIDATION"
msgstr "Aprašymas:"

#, fuzzy
msgid "ITCH_TOOLTIP"
msgstr "Baigti žaidimą"

msgid "ITEM_AT_2D_COORDINATES"
msgstr ""

msgid "ITEM_NAME_SEPARATOR"
msgstr ""

msgid "JANUARY"
msgstr ""

msgid "JSON_DEBUG_MODE"
msgstr ""

msgid "JSON_DEBUG_MODE_ALWAYS"
msgstr ""

msgid "JSON_DEBUG_MODE_AUTO"
msgstr ""

msgid "JSON_DEBUG_MODE_NEVER"
msgstr ""

msgid "JULY"
msgstr ""

msgid "JUNE"
msgstr ""

#, fuzzy
msgid "KEEP_CURRENT_SHORT"
msgstr "Spaud."

#, fuzzy
msgid "KEEP_CURRENT_TOLERANCE_FLEXIBILITY_TOOLTIP"
msgstr "Baigti žaidimą"

#, fuzzy
msgid "KEEP_MIGRATION"
msgstr "Bendra"

msgid "KEY_BACK"
msgstr ""

#, fuzzy
msgid "KEY_BACKTAB"
msgstr "Atgal"

msgid "KEY_BINDING_CHANGE_CONFLICT"
msgstr ""

msgid "KEY_BRING_UP_KEYBOARD"
msgstr ""

msgid "KEY_CLEAR"
msgstr ""

msgid "KEY_DELETE"
msgstr ""

msgid "KEY_DOWN"
msgstr ""

msgid "KEY_END"
msgstr ""

msgid "KEY_ENTER"
msgstr ""

msgid "KEY_FAVORITES"
msgstr ""

msgid "KEY_FORWARD"
msgstr ""

msgid "KEY_GLOBE"
msgstr ""

msgid "KEY_HELP"
msgstr ""

msgid "KEY_HOME"
msgstr ""

msgid "KEY_HOMEPAGE"
msgstr ""

msgid "KEY_HYPER"
msgstr ""

msgid "KEY_INSERT"
msgstr ""

msgid "KEY_JIS_EISU"
msgstr ""

msgid "KEY_JIS_KANA"
msgstr ""

msgid "KEY_LEFT"
msgstr ""

msgid "KEY_MENU"
msgstr ""

msgid "KEY_META"
msgstr ""

msgid "KEY_OPENURL"
msgstr ""

msgid "KEY_PAUSE"
msgstr ""

msgid "KEY_PRINT"
msgstr ""

msgid "KEY_REFRESH"
msgstr ""

msgid "KEY_RIGHT"
msgstr ""

msgid "KEY_SEARCH"
msgstr ""

msgid "KEY_STANDBY"
msgstr ""

msgid "KEY_STOP"
msgstr ""

msgid "KEY_TAB"
msgstr ""

msgid "KEY_UP"
msgstr ""

msgid "KILO_ABBREVIATION"
msgstr ""

msgid "KP0"
msgstr ""

msgid "KP1"
msgstr ""

msgid "KP2"
msgstr ""

msgid "KP3"
msgstr ""

msgid "KP4"
msgstr ""

msgid "KP5"
msgstr ""

msgid "KP6"
msgstr ""

msgid "KP7"
msgstr ""

msgid "KP8"
msgstr ""

msgid "KP9"
msgstr ""

msgid "KPADD"
msgstr ""

msgid "KPDIVIDE"
msgstr ""

msgid "KPENTER"
msgstr ""

msgid "KPMULTIPLY"
msgstr ""

msgid "KPPERIOD"
msgstr ""

msgid "KPSUBTRACT"
msgstr ""

msgid "LANGUAGE"
msgstr ""

msgid "LANGUAGE_TRANSLATION_PROGRESS"
msgstr ""

msgid "LANGUAGE_TRANSLATION_PROGRESS_LOW"
msgstr ""

msgid "LANGUAGE_TRANSLATION_PROGRESS_REALLY_LOW"
msgstr ""

msgid "LARGE_SULFUR_CHUNK"
msgstr ""

msgid "LAST_ORGANELLE_DELETE_OPTION_DISABLED_TOOLTIP"
msgstr ""

msgid "LAUNCH0"
msgstr ""

msgid "LAUNCH1"
msgstr ""

msgid "LAUNCH2"
msgstr ""

msgid "LAUNCH3"
msgstr ""

msgid "LAUNCH4"
msgstr ""

msgid "LAUNCH5"
msgstr ""

msgid "LAUNCH6"
msgstr ""

msgid "LAUNCH7"
msgstr ""

msgid "LAUNCH8"
msgstr ""

msgid "LAUNCH9"
msgstr ""

msgid "LAUNCHA"
msgstr ""

msgid "LAUNCHB"
msgstr ""

msgid "LAUNCHC"
msgstr ""

msgid "LAUNCHD"
msgstr ""

msgid "LAUNCHE"
msgstr ""

msgid "LAUNCHF"
msgstr ""

msgid "LAUNCHMAIL"
msgstr ""

msgid "LAUNCHMEDIA"
msgstr ""

msgid "LAWK_ONLY"
msgstr ""

msgid "LAWK_ONLY_EXPLANATION"
msgstr ""

msgid "LEAD_ARTIST"
msgstr ""

msgid "LEAD_ARTISTS"
msgstr ""

msgid "LEAD_DEVELOPERS"
msgstr ""

msgid "LEAD_GAME_DESIGNER"
msgstr ""

msgid "LEAD_GAME_DESIGNERS"
msgstr ""

msgid "LEAD_OUTREACH_PEOPLE"
msgstr ""

msgid "LEAD_OUTREACH_PERSON"
msgstr ""

msgid "LEAD_PROGRAMMER"
msgstr ""

msgid "LEAD_PROGRAMMERS"
msgstr ""

msgid "LEAD_PROJECT_MANAGER"
msgstr ""

msgid "LEAD_PROJECT_MANAGERS"
msgstr ""

msgid "LEAD_TESTER"
msgstr ""

msgid "LEAD_TESTERS"
msgstr ""

msgid "LEAD_THEORIST"
msgstr ""

msgid "LEAD_THEORISTS"
msgstr ""

msgid "LEFT_ARROW"
msgstr ""

msgid "LEFT_MOUSE"
msgstr ""

msgid "LICENSES"
msgstr "Licencijos"

msgid "LICENSES_COVERING_THRIVE"
msgstr ""

msgid "LIFE_ORIGIN"
msgstr "Gyvybės kilmė"

msgid "LIFE_ORIGIN_EXPLANATION"
msgstr "(pradžios vieta)"

msgid "LIFE_ORIGIN_PANSPERMIA"
msgstr ""

msgid "LIFE_ORIGIN_POND"
msgstr ""

msgid "LIFE_ORIGIN_TOOLTIP"
msgstr ""

msgid "LIFE_ORIGIN_VENTS"
msgstr ""

msgid "LIGHT"
msgstr "Lengvas"

msgid "LIGHT_LEVEL_AVERAGE"
msgstr ""

msgid "LIGHT_LEVEL_CURRENT"
msgstr ""

msgid "LIGHT_LEVEL_DAY"
msgstr ""

msgid "LIGHT_LEVEL_LABEL_AT_NOON"
msgstr ""

msgid "LIGHT_LEVEL_NIGHT"
msgstr ""

#, fuzzy
msgid "LIGHT_MAX"
msgstr "Lengvas"

msgid "LIMIT_EXTREME"
msgstr ""

#, fuzzy
msgid "LIMIT_GROWTH_RATE"
msgstr "(greitis, kuriuo DI rūšys mutuoja)"

#, fuzzy
msgid "LIMIT_GROWTH_RATE_EXPLANATION"
msgstr "(greitis, kuriuo DI rūšys mutuoja)"

msgid "LIMIT_HUGE"
msgstr ""

msgid "LIMIT_LARGE"
msgstr ""

msgid "LIMIT_NORMAL"
msgstr ""

msgid "LIMIT_SMALL"
msgstr ""

msgid "LIMIT_TINY"
msgstr ""

msgid "LIMIT_VERY_LARGE"
msgstr ""

msgid "LIMIT_VERY_SMALL"
msgstr ""

msgid "LINE_COLOUR"
msgstr ""

#, fuzzy
msgid "LINKS_TITLE"
msgstr "Be pavadinimo"

msgid "LIPASE"
msgstr ""

msgid "LIPASE_DESCRIPTION"
msgstr ""

msgid "LOAD"
msgstr ""

msgid "LOADING"
msgstr ""

msgid "LOADING_DOT_DOT_DOT"
msgstr "Įkeliama..."

msgid "LOADING_GAME"
msgstr "Įkeliamas žaidimas"

#, fuzzy
msgid "LOADING_GRAPHICS_SHADERS"
msgstr "Įkeliamas žaidimas"

#, fuzzy
msgid "LOADING_MACROSCOPIC_EDITOR"
msgstr "Tapti Makroskopiniu ({0}/{1})"

msgid "LOADING_MICROBE_EDITOR"
msgstr ""

#, fuzzy
msgid "LOADING_MICROBE_STAGE"
msgstr "Bendri Redaktoriaus ir Strategijos Etapai"

msgid "LOADING_MULTICELLULAR_EDITOR"
msgstr ""

#, fuzzy
msgid "LOADING_MULTICELLULAR_STAGE"
msgstr "Daugialąstis"

#, fuzzy
msgid "LOADING_STAGE"
msgstr "Įkeliamas žaidimas"

#, fuzzy
msgid "LOADING_STAGE_ASSETS"
msgstr "Įkeliamas žaidimas"

msgid "LOAD_FINISHED"
msgstr "Įkrovimas baigtas"

msgid "LOAD_GAME"
msgstr "Įkelti žaidimą"

msgid "LOAD_GAME_BUTTON_TOOLTIP"
msgstr "Įkelti anksčiau išsaugotus žaidimus"

msgid "LOAD_INCOMPATIBLE_PROTOTYPE_WARNING"
msgstr ""

msgid "LOAD_INCOMPATIBLE_SAVE_PROMPT"
msgstr ""

msgid "LOAD_INCOMPATIBLE_SAVE_WARNING"
msgstr ""

msgid "LOAD_INVALID_SAVE_PROMPT"
msgstr ""

msgid "LOAD_INVALID_SAVE_WARNING"
msgstr ""

msgid "LOCAL_INITIAL_LETTER"
msgstr ""

msgid "LOCK_DAY_NIGHT_CYCLE"
msgstr ""

msgid "LOWER_SCALE_INCREASES_PERFORMANCE"
msgstr ""

msgid "LOWER_VALUE_MAKES_SHARPER_IMAGE"
msgstr ""

msgid "LOW_MENU_PERFORMANCE"
msgstr ""

#, fuzzy
msgid "LOW_MENU_PERFORMANCE_DESCRIPTION"
msgstr "Padidina didelių ląstelių sukimosi greitį."

msgid "LOW_QUALITY_BACKGROUND_BLUR"
msgstr ""

msgid "LOW_QUALITY_BACKGROUND_BLUR_TOOLTIP"
msgstr ""

msgid "LUCIFERASE"
msgstr ""

#, fuzzy
msgid "LUCIFERASE_SYNTHESIS"
msgstr "Chemosintezė"

msgid "LYSOSOME"
msgstr ""

msgid "LYSOSOME_DESCRIPTION"
msgstr ""

msgid "LYSOSOME_PROCESSES_DESCRIPTION"
msgstr ""

#, fuzzy
msgid "MACROLIDE_SYNTHESIS"
msgstr "Chemosintezė"

#, fuzzy
msgid "MACROSCOPIC"
msgstr "Tapti Makroskopiniu ({0}/{1})"

#, fuzzy
msgid "MACROSCOPIC_STAGE"
msgstr "Mikroorganizmo būsena"

msgid "MANUALLY_SET_TIME"
msgstr ""

msgid "MAP"
msgstr ""

msgid "MARCH"
msgstr ""

msgid "MARINE_SNOW"
msgstr ""

msgid "MASTER_VOLUME"
msgstr ""

#, fuzzy
msgid "MASTODON_TOOLTIP"
msgstr "Baigti žaidimą"

#, fuzzy
msgid "MAX_CACHE_SIZE_TOOLTIP"
msgstr "Reikšmė, naudojama generuojant pasaulį, kuri turi būti teigiamas sveikas skaičius"

msgid "MAX_FPS"
msgstr ""

msgid "MAX_FPS_NO_LIMIT"
msgstr ""

#, fuzzy
msgid "MAX_SIZE_COLON"
msgstr "Pavadinimas:"

msgid "MAX_SPAWNED_ENTITIES"
msgstr ""

msgid "MAX_VISIBLE_DATASET_WARNING"
msgstr "Negalima rodyti daugiau nei {0} duomenų rinkinį (-ių)!"

msgid "MAY"
msgstr ""

#, fuzzy
msgid "MECHANICS_BUTTON"
msgstr "Chemoplastas yra dvigubos membranos struktūra, kurioje yra baltymų, galinčių paversti [thrive:compound type=\"hydrogensulfide\"][/thrive:compound], dujinį [thrive:compound type=\"carbondioxide\"][/thrive:compound] ir vandenį į [thrive:compound type=\"glucose\"][/thrive:compound], vykstant procesui, vadinamam [b]vandenilio sulfido chemosinteze[/b]. Jo [thrive:compound type=\"glucose\"][/thrive:compound] gamybos greitis priklauso nuo [thrive:compound type=\"carbondioxide\"][/thrive:compound] koncentracijos."

msgid "MEDIANEXT"
msgstr ""

msgid "MEDIAPLAY"
msgstr ""

msgid "MEDIAPREVIOUS"
msgstr ""

msgid "MEDIARECORD"
msgstr ""

msgid "MEDIASTOP"
msgstr ""

msgid "MEDIUM_SULFUR_CHUNK"
msgstr ""

msgid "MEGA_YEARS"
msgstr ""

msgid "MELANOSOME"
msgstr ""

#, fuzzy
msgid "MELANOSOME_DESCRIPTION"
msgstr "Chitinazė leidžia ląstelei suardyti chitino membraną. Kiekvienas papildymas didina veiksmingumą."

#, fuzzy
msgid "MELANOSOME_PROCESSES_DESCRIPTION"
msgstr "Padidina didelių ląstelių sukimosi greitį."

msgid "MEMBRANE"
msgstr "Membrana"

msgid "MEMBRANE_RIGIDITY"
msgstr ""

msgid "MEMBRANE_TYPES"
msgstr ""

msgid "MENU"
msgstr "Meniu"

msgid "MESOPELAGIC"
msgstr ""

msgid "METABOLOSOMES"
msgstr ""

msgid "METABOLOSOMES_DESCRIPTION"
msgstr ""

msgid "METABOLOSOMES_PROCESSES_DESCRIPTION"
msgstr ""

#, fuzzy
msgid "META_THREADS_TOOLTIP"
msgstr ""
"Negalima automatiškai nustatyti, ar įjungtas \"hyperthreading\", ar ne.\n"
"Tai turi įtakos numatytajam gijų skaičiui, nes hipertreadingo gijos nėra tokios greitos kaip tikrieji procesoriaus branduoliai."

msgid "METEOR_IMPACT_EVENT"
msgstr ""

msgid "METEOR_STRIKE_START_EVENT_LOG_PLURAL"
msgstr ""

msgid "METEOR_STRIKE_START_EVENT_LOG_SINGULAR"
msgstr ""

msgid "METRICS"
msgstr ""

msgid "METRICS_CONTENT"
msgstr ""

msgid "MIB_VALUE"
msgstr ""

msgid "MICHE"
msgstr ""

msgid "MICHES_FOR_PATCH"
msgstr ""

msgid "MICHE_AVOID_PREDATION_SELECTION_PRESSURE"
msgstr ""

msgid "MICHE_CHUNK_PRESSURE"
msgstr ""

#, fuzzy
msgid "MICHE_COMPOUND_CLOUD_PRESSURE"
msgstr "Junginių debesys"

msgid "MICHE_COMPOUND_EFFICIENCY_PRESSURE"
msgstr ""

#, fuzzy
msgid "MICHE_DETAIL_TEXT"
msgstr "Mikroorganizmo būsena"

msgid "MICHE_ENVIRONMENTAL_COMPOUND_PRESSURE"
msgstr ""

#, fuzzy
msgid "MICHE_ENVIRONMENTAL_TOLERANCE"
msgstr "Aplinka"

msgid "MICHE_MAINTAIN_COMPOUND_PRESSURE"
msgstr ""

msgid "MICHE_METABOLIC_STABILITY_PRESSURE"
msgstr ""

msgid "MICHE_NO_OP_PRESSURE"
msgstr ""

msgid "MICHE_PREDATION_EFFECTIVENESS_PRESSURE"
msgstr ""

msgid "MICHE_PREDATOR_ROOT_PRESSURE"
msgstr ""

msgid "MICHE_ROOT_PRESSURE"
msgstr ""

msgid "MICHE_TREE"
msgstr ""

#, fuzzy
msgid "MICROBE"
msgstr "Mikroorganizmo būsena"

#, fuzzy
msgid "MICROBES_COUNT"
msgstr "Mikroorganizmo būsena"

#, fuzzy
msgid "MICROBE_BENCHMARK"
msgstr "Mikroorganizmų redaktorius"

#, fuzzy
msgid "MICROBE_CAMERA_TILT_EFFECT"
msgstr "Tam, kad atrakinti redaktorių ir dauginimąsi tau reikės surinkti [thrive:compound type=\"ammonia\"][/thrive:compound] (Oranžinis Debesis) ir [thrive:compound type=\"phosphates\"][/thrive:compound] (Purpurinis Debesis)."

msgid "MICROBE_EDITOR"
msgstr "Mikroorganizmų redaktorius"

#, fuzzy
msgid "MICROBE_ENZYME_STATISTICS"
msgstr "Tam, kad atrakinti redaktorių ir dauginimąsi tau reikės surinkti [thrive:compound type=\"ammonia\"][/thrive:compound] (Oranžinis Debesis) ir [thrive:compound type=\"phosphates\"][/thrive:compound] (Purpurinis Debesis)."

msgid "MICROBE_FREEBUILD_EDITOR"
msgstr ""

#, fuzzy
msgid "MICROBE_LOADING_TIP_1"
msgstr "Mikroorganizmų redaktorius"

#, fuzzy
msgid "MICROBE_LOADING_TIP_10"
msgstr "Mikroorganizmų redaktorius"

#, fuzzy
msgid "MICROBE_LOADING_TIP_11"
msgstr "Mikroorganizmų redaktorius"

#, fuzzy
msgid "MICROBE_LOADING_TIP_12"
msgstr "Mikroorganizmų redaktorius"

#, fuzzy
msgid "MICROBE_LOADING_TIP_13"
msgstr "Mikroorganizmų redaktorius"

#, fuzzy
msgid "MICROBE_LOADING_TIP_14"
msgstr "Mikroorganizmų redaktorius"

#, fuzzy
msgid "MICROBE_LOADING_TIP_15"
msgstr "Mikroorganizmų redaktorius"

#, fuzzy
msgid "MICROBE_LOADING_TIP_16"
msgstr "Mikroorganizmų redaktorius"

#, fuzzy
msgid "MICROBE_LOADING_TIP_17"
msgstr "Mikroorganizmų redaktorius"

#, fuzzy
msgid "MICROBE_LOADING_TIP_18"
msgstr "Mikroorganizmų redaktorius"

#, fuzzy
msgid "MICROBE_LOADING_TIP_19"
msgstr "Mikroorganizmų redaktorius"

#, fuzzy
msgid "MICROBE_LOADING_TIP_2"
msgstr "Mikroorganizmų redaktorius"

#, fuzzy
msgid "MICROBE_LOADING_TIP_20"
msgstr "Mikroorganizmų redaktorius"

#, fuzzy
msgid "MICROBE_LOADING_TIP_21"
msgstr "Mikroorganizmų redaktorius"

#, fuzzy
msgid "MICROBE_LOADING_TIP_22"
msgstr "Mikroorganizmų redaktorius"

#, fuzzy
msgid "MICROBE_LOADING_TIP_3"
msgstr "Mikroorganizmų redaktorius"

#, fuzzy
msgid "MICROBE_LOADING_TIP_4"
msgstr "Mikroorganizmų redaktorius"

#, fuzzy
msgid "MICROBE_LOADING_TIP_5"
msgstr "Mikroorganizmų redaktorius"

#, fuzzy
msgid "MICROBE_LOADING_TIP_6"
msgstr "Mikroorganizmų redaktorius"

#, fuzzy
msgid "MICROBE_LOADING_TIP_7"
msgstr "Mikroorganizmų redaktorius"

#, fuzzy
msgid "MICROBE_LOADING_TIP_8"
msgstr "Mikroorganizmų redaktorius"

#, fuzzy
msgid "MICROBE_LOADING_TIP_9"
msgstr "Mikroorganizmų redaktorius"

#, fuzzy
msgid "MICROBE_MEMBRANE_PERCENTAGE_STATISTICS"
msgstr "Tam, kad atrakinti redaktorių ir dauginimąsi tau reikės surinkti [thrive:compound type=\"ammonia\"][/thrive:compound] (Oranžinis Debesis) ir [thrive:compound type=\"phosphates\"][/thrive:compound] (Purpurinis Debesis)."

#, fuzzy
msgid "MICROBE_MEMBRANE_STATISTICS"
msgstr "Tam, kad atrakinti redaktorių ir dauginimąsi tau reikės surinkti [thrive:compound type=\"ammonia\"][/thrive:compound] (Oranžinis Debesis) ir [thrive:compound type=\"phosphates\"][/thrive:compound] (Purpurinis Debesis)."

msgid "MICROBE_ORGANELLE_STATISTICS"
msgstr ""

#, fuzzy
msgid "MICROBE_ORGANELLE_UPGRADES_STATISTICS"
msgstr "Tam, kad atrakinti redaktorių ir dauginimąsi tau reikės surinkti [thrive:compound type=\"ammonia\"][/thrive:compound] (Oranžinis Debesis) ir [thrive:compound type=\"phosphates\"][/thrive:compound] (Purpurinis Debesis)."

#, fuzzy
msgid "MICROBE_RIPPLE_EFFECT"
msgstr "Tam, kad atrakinti redaktorių ir dauginimąsi tau reikės surinkti [thrive:compound type=\"ammonia\"][/thrive:compound] (Oranžinis Debesis) ir [thrive:compound type=\"phosphates\"][/thrive:compound] (Purpurinis Debesis)."

#, fuzzy
msgid "MICROBE_SPECIES_DETAIL_TEXT"
msgstr "Mikroorganizmo būsena"

msgid "MICROBE_STAGE"
msgstr "Mikroorganizmo būsena"

#, fuzzy
msgid "MICROBE_STAGE_BECOME_MULTICELLULAR_TEXT"
msgstr "Mikroorganizmo būsena"

msgid "MICROBE_STAGE_COLLECT_TEXT"
msgstr ""

msgid "MICROBE_STAGE_CONTROL_TEXT"
msgstr ""

msgid "MICROBE_STAGE_CONTROL_TEXT_CONTROLLER"
msgstr ""

msgid "MICROBE_STAGE_HEALTH_TEXT"
msgstr ""

msgid "MICROBE_STAGE_INITIAL"
msgstr ""

#, fuzzy
msgid "MICROBE_STAGE_INITIAL_PANSPERMIA"
msgstr "Mikroorganizmo būsena"

#, fuzzy
msgid "MICROBE_STAGE_INITIAL_POND"
msgstr "Mikroorganizmo būsena"

#, fuzzy
msgid "MICROBE_STAGE_ORGANELLE_DIVISION"
msgstr "Tam, kad atrakinti redaktorių ir dauginimąsi tau reikės surinkti [thrive:compound type=\"ammonia\"][/thrive:compound] (Oranžinis Debesis) ir [thrive:compound type=\"phosphates\"][/thrive:compound] (Purpurinis Debesis)."

msgid "MIDDLE_MOUSE"
msgstr ""

#, fuzzy
msgid "MIGRATION_FAILED_TO_ADD"
msgstr "(pradžios vieta)"

#, fuzzy
msgid "MIGRATION_MANAGER"
msgstr "(pradžios vieta)"

msgid "MIGRATION_STATUS_DESTINATION_NOT_SELECTED"
msgstr ""

msgid "MIGRATION_STATUS_TEXT"
msgstr ""

#, fuzzy
msgid "MIGRATION_STEP_DESTINATION_EXPLANATION"
msgstr ""
"Nusileidimas panaikins jūsų pakilusio statusą ir grąžins jus į Mikrobų Etapą. Iš ten galėsite vėl pereiti žaidimą, išsaugoję dabartinį išsaugojimą.\n"
"\n"
"Už naująjį peržaidimą gausite nusileidimo privilegiją. Būsimoje versijoje galėsite patys pasirinkti šį privalumą, tačiau kol kas jis visada bus 20 % sumažėjęs osmoreguliacijos koeficientas.\n"
"\n"
"Kai patvirtinsite nusileidimą, galėsite redaguoti žaidimo nustatymus ir pasirinkti naują pasaulio sėklą, kad galėtumėte žaisti kitame žemėlapyje arba, pavyzdžiui, išjungti LAWK."

msgid "MIGRATION_STEP_ONLY_ONE_ALLOWED"
msgstr ""

#, fuzzy
msgid "MIGRATION_STEP_POPULATION_EXPLANATION"
msgstr "(organelių sąnaudos, membranos ir kiti elementai redaktoriuje)"

#, fuzzy
msgid "MIGRATION_STEP_SOURCE_EXPLANATION"
msgstr "(organelių sąnaudos, membranos ir kiti elementai redaktoriuje)"

#, fuzzy
msgid "MIGRATION_TOOLTIP"
msgstr "Baigti žaidimą"

msgid "MILLION_ABBREVIATION"
msgstr ""

msgid "MINIMUM_AMOUNT_TO_FIND"
msgstr ""

msgid "MINIMUM_VERSION"
msgstr ""

msgid "MIN_VISIBLE_DATASET_WARNING"
msgstr ""

msgid "MISC"
msgstr "Įvairūs"

msgid "MISCELLANEOUS"
msgstr ""

msgid "MISCELLANEOUS_3D_STAGE"
msgstr ""

#, fuzzy
msgid "MISC_FUN"
msgstr "Įvairūs"

msgid "MISSING_DESCRIPTION"
msgstr ""

msgid "MISSING_OR_INVALID_REQUIRED_FIELD"
msgstr ""

msgid "MISSING_TITLE"
msgstr ""

msgid "MITOCHONDRION"
msgstr ""

msgid "MITOCHONDRION_DESCRIPTION"
msgstr ""

msgid "MITOCHONDRION_PROCESSES_DESCRIPTION"
msgstr ""

#, fuzzy
msgid "MIXED_DOT_DOT_DOT"
msgstr "Ieškoti..."

msgid "MODDING_INSTRUCTIONS_ON"
msgstr ""

msgid "MODELS"
msgstr "Modeliai"

msgid "MODE_CAN_BE_CHANGED_IN_OPTIONS"
msgstr ""

msgid "MODIFY"
msgstr ""

msgid "MODIFY_ORGANELLE"
msgstr ""

msgid "MODIFY_TYPE"
msgstr ""

msgid "MODS"
msgstr "Modifikacijos"

msgid "MODS_INSTALLED_BUT_NOT_ENABLED"
msgstr ""

msgid "MOD_ASSEMBLY"
msgstr ""

msgid "MOD_ASSEMBLY_CLASS"
msgstr ""

#, fuzzy
msgid "MOD_ASSEMBLY_CLASS_CREATION_FAILED"
msgstr "Modifikacijos surinkimo klasė reikalinga, kai nurodytas surinkimas"

msgid "MOD_ASSEMBLY_CLASS_NOT_FOUND"
msgstr ""

msgid "MOD_ASSEMBLY_INIT_CALL_FAILED"
msgstr ""

msgid "MOD_ASSEMBLY_LOAD_CALL_FAILED_EXCEPTION"
msgstr ""

msgid "MOD_ASSEMBLY_LOAD_EXCEPTION"
msgstr ""

msgid "MOD_ASSEMBLY_UNLOAD_CALL_FAILED"
msgstr ""

msgid "MOD_ASSEMBLY_UNLOAD_CALL_FAILED_EXCEPTION"
msgstr ""

msgid "MOD_AUTHOR"
msgstr ""

msgid "MOD_AUTO_HARMONY"
msgstr ""

msgid "MOD_CREATION_FAILED"
msgstr ""

msgid "MOD_DESCRIPTION"
msgstr ""

msgid "MOD_EXTENDED_DESCRIPTION"
msgstr ""

msgid "MOD_HARMONY_LOAD_FAILED_EXCEPTION"
msgstr ""

msgid "MOD_HARMONY_UNLOAD_FAILED_EXCEPTION"
msgstr ""

msgid "MOD_HAS_NO_LOADABLE_RESOURCES"
msgstr ""

msgid "MOD_ICON_FILE"
msgstr ""

msgid "MOD_INFO_URL"
msgstr ""

msgid "MOD_INTERNAL_NAME"
msgstr ""

msgid "MOD_LICENSE"
msgstr ""

msgid "MOD_LOAD_ERRORS"
msgstr ""

msgid "MOD_LOAD_ERRORS_OCCURRED"
msgstr "Įvyko klaida įkeliant vieną ar daugiau modifikatorių. Žurnalai gali turėti papildomos informacijos."

msgid "MOD_LOAD_OR_UNLOAD_ERRORS_OCCURRED"
msgstr ""

msgid "MOD_LOAD_UNLOAD_CAVEATS"
msgstr ""

msgid "MOD_LOAD_UNLOAD_RESTART"
msgstr ""

msgid "MOD_MAXIMUM_THRIVE"
msgstr ""

msgid "MOD_MINIMUM_THRIVE"
msgstr ""

msgid "MOD_NAME"
msgstr ""

msgid "MOD_PCK_NAME"
msgstr ""

msgid "MOD_RECOMMENDED_THRIVE"
msgstr ""

msgid "MOD_TO_UPLOAD"
msgstr ""

msgid "MOD_UPLOADER"
msgstr ""

msgid "MOD_VERSION"
msgstr ""

msgid "MORE_INFO"
msgstr ""

msgid "MORE_INFO_PROMPT"
msgstr ""

msgid "MOUSE_EDGE_PANNING_OPTION"
msgstr ""

msgid "MOUSE_LOOK_SENSITIVITY"
msgstr ""

msgid "MOUSE_SENSITIVITY_WINDOW_SIZE_ADJUSTMENT"
msgstr ""

msgid "MOVE"
msgstr ""

msgid "MOVEMENT"
msgstr ""

msgid "MOVE_ATTEMPTS_PER_SPECIES"
msgstr ""

msgid "MOVE_BACKWARDS"
msgstr ""

msgid "MOVE_DOWN_OR_CROUCH"
msgstr ""

msgid "MOVE_FORWARD"
msgstr ""

msgid "MOVE_ITEM_DOWN"
msgstr ""

msgid "MOVE_ITEM_UP"
msgstr ""

msgid "MOVE_LEFT"
msgstr ""

msgid "MOVE_ORGANELLE"
msgstr ""

msgid "MOVE_RIGHT"
msgstr ""

msgid "MOVE_TO_ANY_PATCH"
msgstr ""

msgid "MOVE_TO_LAND"
msgstr ""

#, fuzzy
msgid "MOVE_TO_MACROSCOPIC_TOOLTIP"
msgstr "Tapti Makroskopiniu ({0}/{1})"

msgid "MOVE_TO_MULTICELLULAR_STAGE_TOOLTIP"
msgstr ""

msgid "MOVE_TO_THIS_PATCH"
msgstr ""

msgid "MOVE_UP_OR_JUMP"
msgstr ""

msgid "MOVING_TO_AWAKENING_PROTOTYPE"
msgstr ""

msgid "MOVING_TO_AWAKENING_PROTOTYPE_TITLE"
msgstr ""

msgid "MOVING_TO_LAND_PROTOTYPE"
msgstr ""

msgid "MOVING_TO_LAND_PROTOTYPE_TITLE"
msgstr ""

msgid "MOVING_TO_SOCIETY_STAGE"
msgstr ""

msgid "MP_COST"
msgstr ""

msgid "MUCILAGE"
msgstr ""

msgid "MUCILAGE_SYNTHESIS"
msgstr ""

#, fuzzy
msgid "MUCOCYST_ACTION_TOOLTIP"
msgstr "Baigti žaidimą"

#, fuzzy
msgid "MULTICELLULAR"
msgstr "Daugialąstis"

msgid "MULTICELLULAR_EDITOR"
msgstr ""

msgid "MULTICELLULAR_FREEBUILD_EDITOR"
msgstr ""

#, fuzzy
msgid "MULTICELLULAR_LOADING_TIP_1"
msgstr "Daugialąstis"

msgid "MULTICELLULAR_STAGE"
msgstr ""

msgid "MULTIPLE_CELLS"
msgstr ""

msgid "MULTIPLE_METABALLS"
msgstr ""

msgid "MULTIPLE_ORGANELLES"
msgstr ""

msgid "MULTISAMPLE_ANTI_ALIASING"
msgstr ""

msgid "MULTITHREADED_SIMULATION_ENABLED"
msgstr ""

#, fuzzy
msgid "MULTITHREADED_SIMULATION_EXPLANATION"
msgstr ""
"Nusileidimas panaikins jūsų pakilusio statusą ir grąžins jus į Mikrobų Etapą. Iš ten galėsite vėl pereiti žaidimą, išsaugoję dabartinį išsaugojimą.\n"
"\n"
"Už naująjį peržaidimą gausite nusileidimo privilegiją. Būsimoje versijoje galėsite patys pasirinkti šį privalumą, tačiau kol kas jis visada bus 20 % sumažėjęs osmoreguliacijos koeficientas.\n"
"\n"
"Kai patvirtinsite nusileidimą, galėsite redaguoti žaidimo nustatymus ir pasirinkti naują pasaulio sėklą, kad galėtumėte žaisti kitame žemėlapyje arba, pavyzdžiui, išjungti LAWK."

msgid "MUSEUM_WELCOME_TEXT"
msgstr ""

msgid "MUSIC"
msgstr "Muzika"

msgid "MUSIC_VOLUME"
msgstr ""

msgid "MUTATIONS_PER_SPECIES"
msgstr ""

msgid "MUTATION_COST_MULTIPLIER"
msgstr "Mutacijos sąnaudų daugiklis"

msgid "MUTATION_COST_MULTIPLIER_EXPLANATION"
msgstr "(organelių sąnaudos, membranos ir kiti elementai redaktoriuje)"

msgid "MUTATION_POINTS"
msgstr ""

msgid "MUTE"
msgstr ""

msgid "NAME"
msgstr "Pavadinimas:"

msgid "NAME_LABEL_CITY"
msgstr ""

msgid "NAME_LABEL_FLEET"
msgstr ""

msgid "NAME_LABEL_STRUCTURE_UNFINISHED"
msgstr ""

#, fuzzy
msgid "NATIVE_THREAD_ADVICE_TOOLTIP"
msgstr "Gijų skaičius:"

msgid "NEGATIVE_ATP_BALANCE"
msgstr ""

msgid "NEGATIVE_ATP_BALANCE_TEXT"
msgstr ""

msgid "NEW"
msgstr ""

msgid "NEWER_VERSION_LOADING_WARNING"
msgstr ""

msgid "NEWS"
msgstr ""

msgid "NEW_GAME"
msgstr "Naujas žaidimas"

msgid "NEW_GAME_BUTTON_TOOLTIP"
msgstr "Pradėti naują žaidimą"

msgid "NEW_GAME_SETTINGS_PERFORMANCE_OPTIONS_INFO"
msgstr ""

msgid "NEW_MOD_DEFAULT_DESCRIPTION"
msgstr ""

msgid "NEW_NAME"
msgstr ""

msgid "NEW_NAME_COLON"
msgstr ""

msgid "NEXT_CAPITAL"
msgstr ""

msgid "NEXT_EDITOR_TAB"
msgstr "Pereiti prie kito redaktoriaus skirtuko"

msgid "NITROGEN"
msgstr ""

msgid "NITROGENASE"
msgstr ""

msgid "NITROGENASE_DESCRIPTION"
msgstr ""

msgid "NITROGENASE_PROCESSES_DESCRIPTION"
msgstr ""

msgid "NITROPLAST"
msgstr ""

msgid "NITROPLAST_DESCRIPTION"
msgstr ""

msgid "NITROPLAST_PROCESSES_DESCRIPTION"
msgstr ""

msgid "NONE"
msgstr ""

msgid "NORMAL"
msgstr ""

msgid "NORMAL_MEMBRANE_DESCRIPTION"
msgstr ""

msgid "NOTHING_HERE"
msgstr ""

msgid "NOTHING_TO_INTERACT_WITH"
msgstr ""

#, fuzzy
msgid "NOTICE_BINDING_OUT_OF_ATP"
msgstr "Reikšmė, naudojama generuojant pasaulį, kuri turi būti teigiamas sveikas skaičius"

msgid "NOTICE_DAMAGED_BY_NO_ATP"
msgstr ""

msgid "NOTICE_ENGULFING_OUT_OF_ATP"
msgstr ""

msgid "NOTICE_ENGULF_DAMAGE_FROM_TOXIN"
msgstr ""

msgid "NOTICE_ENGULF_MISSING_ENZYME"
msgstr ""

msgid "NOTICE_ENGULF_SIZE_TOO_SMALL"
msgstr ""

msgid "NOTICE_ENGULF_STORAGE_FULL"
msgstr ""

msgid "NOTICE_HIT_BY_ATP_TOXIN"
msgstr ""

#, fuzzy
msgid "NOTICE_HIT_BY_BASE_MOVEMENT_TOXIN"
msgstr "Bazinis Judėjimas"

msgid "NOTICE_NOT_ENOUGH_MUCILAGE"
msgstr ""

msgid "NOTICE_RADIATION_DAMAGE"
msgstr ""

msgid "NOTICE_READY_TO_EDIT"
msgstr ""

msgid "NOT_ADAPTED_TO_CURRENT_PATCH"
msgstr ""

msgid "NOT_STARTED_DOT"
msgstr ""

msgid "NOVEMBER"
msgstr "Lapkritis"

msgid "NO_AI"
msgstr ""

#, fuzzy
msgid "NO_DATA_TO_SHOW"
msgstr "Nėra duomenų rodymui"

msgid "NO_EVENTS_RECORDED"
msgstr ""

msgid "NO_FOSSIL_DIRECTORY"
msgstr ""

msgid "NO_MODS_ENABLED"
msgstr ""

msgid "NO_ORGANELLE_PROCESSES"
msgstr ""

msgid "NO_SAVEGAMES_FOUND"
msgstr ""

msgid "NO_SAVE_DIRECTORY"
msgstr ""

msgid "NO_SCREENSHOT_DIRECTORY"
msgstr ""

msgid "NO_SELECTED_MOD"
msgstr ""

#, fuzzy
msgid "NO_SUGGESTION"
msgstr "Aprašymas:"

msgid "NUCLEUS"
msgstr ""

msgid "NUCLEUS_DELETE_OPTION_DISABLED_TOOLTIP"
msgstr ""

msgid "NUCLEUS_DESCRIPTION"
msgstr ""

msgid "NUCLEUS_SMALL_DESCRIPTION"
msgstr ""

msgid "NUMLOCK"
msgstr ""

#, fuzzy
msgid "NUTRIENT_COST_TOOLTIP"
msgstr "Baigti žaidimą"

msgid "N_A"
msgstr "N/A"

msgid "N_A_MP"
msgstr ""

msgid "N_TIMES"
msgstr ""

msgid "OCTOBER"
msgstr "Spalis"

msgid "OFF"
msgstr ""

msgid "OFFICIAL_WEBSITE"
msgstr ""

#, fuzzy
msgid "OFFICIAL_WEBSITE_BUTTON_TOOLTIP"
msgstr "Įkelti anksčiau išsaugotus žaidimus"

msgid "OK"
msgstr "Gerai"

msgid "OLDER_VERSION_LOADING_WARNING"
msgstr ""

msgid "OPENGL_MODE_WARNING"
msgstr ""

#, fuzzy
msgid "OPENGL_MODE_WARNING_EXPLANATION"
msgstr "(pradžios vieta)"

msgid "OPEN_FOLDER"
msgstr ""

msgid "OPEN_FOSSIL_FOLDER"
msgstr ""

msgid "OPEN_FOSSIL_IN_FREEBUILD_WARNING"
msgstr ""

msgid "OPEN_GOD_TOOLS"
msgstr ""

msgid "OPEN_HELP_SCREEN"
msgstr "Atidaryti pagalbos langą"

msgid "OPEN_IN_FREEBUILD"
msgstr ""

msgid "OPEN_LOGS_FOLDER"
msgstr ""

msgid "OPEN_MOD_URL"
msgstr ""

msgid "OPEN_ORGANELLES_PAGE"
msgstr ""

msgid "OPEN_ORGANELLE_MENU"
msgstr ""

#, fuzzy
msgid "OPEN_RESEARCH_SCREEN"
msgstr "Atidaryti pagalbos langą"

msgid "OPEN_SAVE_DIRECTORY"
msgstr ""

#, fuzzy
msgid "OPEN_SCIENCE_MENU"
msgstr "Atidaryti meniu"

msgid "OPEN_SCREENSHOT_FOLDER"
msgstr ""

msgid "OPEN_THE_MENU"
msgstr "Atidaryti meniu"

msgid "OPEN_TRANSLATION_SITE"
msgstr ""

msgid "OPERATION_PAUSED_DOT"
msgstr ""

msgid "OPPORTUNISM_EXPLANATION"
msgstr ""

msgid "OPPORTUNISTIC"
msgstr ""

msgid "OPTIONS"
msgstr "Nustatymai"

msgid "OPTIONS_BUTTON_TOOLTIP"
msgstr "Pakeisti nustatymus"

msgid "ORGANELLES"
msgstr ""

#, fuzzy
msgid "ORGANELLES_BUTTON"
msgstr "Daugialąstis"

#, fuzzy
msgid "ORGANELLES_WILL_BE_UNLOCKED_NEXT_GENERATION"
msgstr "Elemento aprašymas:"

msgid "ORGANELLE_AXON"
msgstr ""

#, fuzzy
msgid "ORGANELLE_AXON_DESCRIPTION"
msgstr "Elemento aprašymas:"

#, fuzzy
msgid "ORGANELLE_CATEGORY_MACROSCOPIC"
msgstr "Daugialąstis"

#, fuzzy
msgid "ORGANELLE_CATEGORY_MULTICELLULAR"
msgstr "Daugialąstis"

#, fuzzy
msgid "ORGANELLE_GROWTH_ORDER_EXPLANATION"
msgstr "(greitis, kuriuo DI rūšys mutuoja)"

msgid "ORGANELLE_MYOFIBRIL"
msgstr ""

#, fuzzy
msgid "ORGANELLE_MYOFIBRIL_DESCRIPTION"
msgstr "Elemento aprašymas:"

msgid "ORGANELLE_PILUS"
msgstr ""

msgid "ORGANELLE_PILUS_DESCRIPTION"
msgstr ""

msgid "ORGANELLE_PILUS_PROCESSES_DESCRIPTION"
msgstr ""

msgid "ORGANELLE_PLURAL"
msgstr ""

#, fuzzy
msgid "ORGANELLE_SINGULAR"
msgstr "Daugialąstis"

#, fuzzy
msgid "ORGANELLE_SUGGESTION_COLON"
msgstr "Daugialąstis"

#, fuzzy
msgid "ORGANELLE_SUGGESTION_TOOLTIP"
msgstr "Įkelti anksčiau išsaugotus žaidimus"

msgid "ORGANELLE_UNLOCKS_ENABLED"
msgstr ""

#, fuzzy
msgid "ORGANELLE_UNLOCKS_ENABLED_EXPLANATION"
msgstr "Elemento aprašymas:"

msgid "ORGANISM_STATISTICS"
msgstr ""

msgid "OR_UNLOCK_CONDITION"
msgstr ""

msgid "OSMOREGULATION"
msgstr ""

msgid "OSMOREGULATION_COST"
msgstr ""

msgid "OSMOREGULATION_COST_MULTIPLIER"
msgstr "Osmoreguliacijos sąnaudų daugiklis"

msgid "OSMOREGULATION_COST_MULTIPLIER_EXPLANATION"
msgstr ""

#, fuzzy
msgid "OTHER_COMPOUNDS"
msgstr "Junginiai"

msgid "OUR_WIKI"
msgstr ""

msgid "OUTDATED_NOTICE"
msgstr ""

msgid "OUTREACH_TEAM"
msgstr ""

msgid "OUTSIDE_CONTRIBUTORS"
msgstr ""

msgid "OVERWRITE_EXISTING_SAVE"
msgstr ""

msgid "OVERWRITE_EXISTING_SAVE_PROMPT"
msgstr ""

msgid "OVERWRITE_SPECIES_NAME_CONFIRMATION"
msgstr ""

msgid "OXYGEN"
msgstr ""

#, fuzzy
msgid "OXYGEN_INHIBITOR_SYNTHESIS"
msgstr "Mikroorganizmo būsena"

msgid "OXYGEN_RESISTANCE"
msgstr ""

#, fuzzy
msgid "OXYGEN_TOLERANCE_TOOLTIP"
msgstr "Rodyti / slėpti junginius"

msgid "OXYTOXISOME_PROCESSES_DESCRIPTION"
msgstr ""

msgid "OXYTOXY_NT"
msgstr ""

msgid "OXYTOXY_SYNTHESIS"
msgstr ""

msgid "PAGEDOWN"
msgstr ""

msgid "PAGEUP"
msgstr ""

#, fuzzy
msgid "PAGE_BACK"
msgstr "Atgal"

msgid "PAGE_FORWARD"
msgstr ""

msgid "PAGE_TITLE"
msgstr ""

msgid "PAN_CAMERA_DOWN"
msgstr ""

msgid "PAN_CAMERA_LEFT"
msgstr ""

msgid "PAN_CAMERA_RESET"
msgstr ""

msgid "PAN_CAMERA_RIGHT"
msgstr ""

msgid "PAN_CAMERA_UP"
msgstr ""

msgid "PAST_DEVELOPERS"
msgstr ""

#, fuzzy
msgid "PATCH_COLON"
msgstr "Geriausia Sritis:"

msgid "PATCH_EXTINCTION_BOX_TEXT"
msgstr ""

msgid "PATCH_EXTINCTION_CAPITAL"
msgstr ""

msgid "PATCH_MAP"
msgstr ""

msgid "PATCH_MAP_NAVIGATION_TOOLTIP"
msgstr ""

msgid "PATCH_NAME"
msgstr ""

msgid "PATCH_NOTES_LAST_PLAYED_INFO"
msgstr ""

msgid "PATCH_NOTES_LAST_PLAYED_INFO_PLURAL"
msgstr ""

msgid "PATCH_NOTES_TITLE"
msgstr ""

msgid "PATCH_NOTE_BULLET_POINT"
msgstr ""

msgid "PATCH_NOTE_CHANGES_HEADING"
msgstr ""

msgid "PATCH_NOTE_LINK_VISIT_TEXT"
msgstr ""

#, fuzzy
msgid "PATREON_TOOLTIP"
msgstr "Baigti žaidimą"

msgid "PATRONS"
msgstr ""

msgid "PAUSED"
msgstr ""

msgid "PAUSE_MENU_RESUME_TOOLTIP"
msgstr ""

msgid "PAUSE_PROMPT"
msgstr ""

msgid "PAUSE_TOOLTIP"
msgstr ""

msgid "PCK_LOAD_FAILED"
msgstr ""

msgid "PCK_LOAD_FAILED_DOES_NOT_EXIST"
msgstr ""

msgid "PEACEFUL"
msgstr ""

#, fuzzy
msgid "PENDING_ENDOSYMBIOSIS_EXPLANATION"
msgstr "(pradžios vieta)"

msgid "PENDING_ENDOSYMBIOSIS_TITLE"
msgstr ""

msgid "PERCENTAGE_VALUE"
msgstr "{0}%"

#, fuzzy
msgid "PERFECT_ADAPTATION_DESCRIPTION"
msgstr "Visos ląstelės \"mato\" tik per chemorecepciją. Taip ląstelės gauna informaciją apie jas supančią aplinką. Šios organelės pridėjimas reiškia, kad chemorecepcija tobulėja. Kadangi žaidėjui suteikiamas regėjimas net ląstelių etape, tai vaizduojama linija, nukreipta už matomos ekrano srities ribų ir rodanti netoliese esančius junginius, kurių žaidėjas dar nematė."

msgid "PERFORMANCE"
msgstr ""

msgid "PERFORM_UNBINDING"
msgstr ""

#, fuzzy
msgid "PER_SECOND_ABBREVIATION"
msgstr "{0} Mlrd"

msgid "PER_SECOND_SLASH"
msgstr ""

msgid "PHOSPHATE"
msgstr ""

#, fuzzy
msgid "PHOSPHATES_COST"
msgstr "Didelis Geležies Gabalas"

msgid "PHOTOSYNTHESIS"
msgstr ""

msgid "PHYSICAL_CONDITIONS"
msgstr ""

msgid "PHYSICAL_RESISTANCE"
msgstr ""

msgid "PLACE_ORGANELLE"
msgstr ""

msgid "PLANET"
msgstr "Planeta"

msgid "PLANET_DETAILS_STRING"
msgstr ""

#, fuzzy
msgid "PLANET_GENERATION_TEASER"
msgstr "Bendra"

msgid "PLANET_RANDOM_SEED"
msgstr ""

msgid "PLAYER"
msgstr ""

msgid "PLAYER_DEATH_POPULATION_PENALTY"
msgstr ""

msgid "PLAYER_DEATH_POPULATION_PENALTY_EXPLANATION"
msgstr ""

msgid "PLAYER_DIED"
msgstr ""

msgid "PLAYER_DUPLICATE"
msgstr ""

msgid "PLAYER_EXTINCT"
msgstr ""

msgid "PLAYER_RELATIVE_MOVEMENT"
msgstr ""

#, fuzzy
msgid "PLAYER_RELATIVE_MOVEMENT_TOOLTIP"
msgstr "Atidaryti papildomų nustatymų langą"

msgid "PLAYER_REPRODUCED"
msgstr ""

msgid "PLAYER_SPEED"
msgstr ""

msgid "PLAYSTATION_3"
msgstr ""

msgid "PLAYSTATION_4"
msgstr ""

msgid "PLAYSTATION_5"
msgstr ""

msgid "PLAY_INTRO_VIDEO"
msgstr ""

msgid "PLAY_MICROBE_INTRO_ON_NEW_GAME"
msgstr ""

msgid "PLAY_WITH_CURRENT_SETTING"
msgstr ""

msgid "POPULATION_CAPITAL"
msgstr ""

msgid "POPULATION_COLON"
msgstr ""

msgid "POPULATION_IN_PATCHES"
msgstr ""

msgid "POPULATION_IN_PATCH_SHORT"
msgstr ""

#, fuzzy
msgid "POSITION_NUMBER"
msgstr "ID kodas"

msgid "PREDATION_FOOD_SOURCE"
msgstr ""

msgid "PREDICTION_DETAILS_OPEN_TOOLTIP"
msgstr ""

msgid "PRESSURE"
msgstr ""

msgid "PRESSURE_SHORT"
msgstr "Spaud."

#, fuzzy
msgid "PRESSURE_TOLERANCE_TOOLTIP"
msgstr "Rodyti / slėpti junginius"

msgid "PRESS_KEY_DOT_DOT_DOT"
msgstr ""

msgid "PREVIEW_IMAGE_DOES_NOT_EXIST"
msgstr ""

msgid "PREVIEW_IMAGE_IS_TOO_LARGE"
msgstr ""

msgid "PREVIOUS_COLON"
msgstr ""

msgid "PROCESSING_LOADED_OBJECTS"
msgstr "Apdorojami įkrauti objektai"

msgid "PROCESS_ENVIRONMENT_SEPARATOR"
msgstr ""

msgid "PROCESS_PANEL_TITLE"
msgstr ""

msgid "PROCESS_SPEED_MODIFIER"
msgstr ""

#, fuzzy
msgid "PROCESS_TOGGLE_TOOLTIP"
msgstr "Rodyti / slėpti junginius"

msgid "PROGRAMMING_TEAM"
msgstr ""

msgid "PROJECT_MANAGEMENT_TEAM"
msgstr ""

msgid "PROTEINS"
msgstr ""

msgid "PROTOPLASM"
msgstr ""

msgid "PULL_REQUESTS_PROGRAMMING"
msgstr ""

#, fuzzy
msgid "QUADRILLION_ABBREVIATION"
msgstr "{0} Mlrd"

msgid "QUICK_LOAD"
msgstr ""

msgid "QUICK_SAVE"
msgstr ""

msgid "QUIT"
msgstr "Išeiti"

msgid "QUIT_BUTTON_TOOLTIP"
msgstr "Baigti žaidimą"

msgid "QUIT_GAME_WARNING"
msgstr ""

#, fuzzy
msgid "RADIATION"
msgstr "Aprašymas:"

#, fuzzy
msgid "RADIOACTIVE_CHUNK"
msgstr "Didelis Geležies Gabalas"

#, fuzzy
msgid "RADIOSYNTHESIS"
msgstr "Chemosintezė"

msgid "RANDOMIZE_SPECIES_NAME"
msgstr "Atsitiktinai parinkti rūšies pavadinimą"

msgid "RANDOM_SEED_TOOLTIP"
msgstr "Reikšmė, naudojama generuojant pasaulį, kuri turi būti teigiamas sveikas skaičius"

#, fuzzy
msgid "RAW"
msgstr "Neap."

#, fuzzy
msgid "RAW_VALUE_COLON"
msgstr "Pavadinimas:"

msgid "READING_SAVE_DATA"
msgstr ""

msgid "READY"
msgstr ""

msgid "RECOMMENDED_THRIVE_VERSION"
msgstr ""

#, fuzzy
msgid "REDDIT_TOOLTIP"
msgstr "Reikšmė, naudojama generuojant pasaulį, kuri turi būti teigiamas sveikas skaičius"

msgid "REDO"
msgstr ""

msgid "REDO_THE_LAST_ACTION"
msgstr ""

msgid "REFRESH"
msgstr ""

msgid "RENDER_SCALE"
msgstr ""

msgid "REPORT"
msgstr ""

msgid "REPORT_BUG"
msgstr ""

msgid "REPRODUCED"
msgstr ""

msgid "REPRODUCTION"
msgstr ""

msgid "REPRODUCTION_ASEXUAL"
msgstr ""

msgid "REPRODUCTION_BUDDING"
msgstr ""

#, fuzzy
msgid "REPRODUCTION_COMPOUNDS_MODE"
msgstr "ATP GAMYBA PER MAŽA!"

#, fuzzy
msgid "REPRODUCTION_COMPOUNDS_MODE_EXPLANATION"
msgstr "(greitis, kuriuo DI rūšys mutuoja)"

#, fuzzy
msgid "REPRODUCTION_COMPOUND_HANDLING_TOOLTIP"
msgstr "ATP GAMYBA PER MAŽA!"

msgid "REPRODUCTION_METHOD"
msgstr ""

msgid "REQUIRES_NUCLEUS"
msgstr ""

msgid "RESEARCH"
msgstr ""

msgid "RESET"
msgstr ""

msgid "RESET_DEADZONES"
msgstr ""

msgid "RESET_DISMISSED_POPUPS"
msgstr ""

msgid "RESET_INPUTS_TO_DEFAULTS"
msgstr ""

msgid "RESET_ITEM_ORDER_TO_DEFAULT"
msgstr ""

msgid "RESET_KEYBINDINGS"
msgstr ""

msgid "RESET_SETTINGS_TO_DEFAULTS"
msgstr ""

#, fuzzy
msgid "RESET_SHOWN_TUTORIALS"
msgstr "Pamoka"

#, fuzzy
msgid "RESET_SHOWN_TUTORIALS_TOOLTIP"
msgstr "Reikšmė, naudojama generuojant pasaulį, kuri turi būti teigiamas sveikas skaičius"

msgid "RESET_TO_DEFAULTS"
msgstr ""

msgid "RESISTANT_TO_BASIC_ENGULFMENT"
msgstr ""

#, fuzzy
msgid "RESIZE_METABALL_TOOLTIP"
msgstr "Reikšmė, naudojama generuojant pasaulį, kuri turi būti teigiamas sveikas skaičius"

msgid "RESOLUTION"
msgstr ""

msgid "RESOURCE_ABSORBTION_SPEED"
msgstr ""

#, fuzzy
msgid "RESOURCE_AMOUNT_SHORT"
msgstr "Spaud."

#, fuzzy
msgid "RESOURCE_ENERGY"
msgstr "Peržiūrėti išeities kodą"

#, fuzzy
msgid "RESOURCE_FOOD"
msgstr "Peržiūrėti išeities kodą"

#, fuzzy
msgid "RESOURCE_ROCK"
msgstr "Peržiūrėti išeities kodą"

#, fuzzy
msgid "RESOURCE_WOOD"
msgstr "Peržiūrėti išeities kodą"

msgid "RESPIRATION"
msgstr ""

msgid "RESPONSIVE"
msgstr ""

msgid "RESTART_REQUIRED"
msgstr ""

msgid "RESUME"
msgstr ""

msgid "RESUME_TOOLTIP"
msgstr ""

msgid "RETURN_TO_MENU"
msgstr ""

msgid "RETURN_TO_MENU_TOOLTIP"
msgstr ""

msgid "RETURN_TO_MENU_WARNING"
msgstr ""

msgid "REVEAL_ALL_PATCHES"
msgstr ""

#, fuzzy
msgid "REVOLUTIONARY_GAMES_SOCIAL_TOOLTIP"
msgstr "Įkelti anksčiau išsaugotus žaidimus"

msgid "RIGHT_ARROW"
msgstr ""

msgid "RIGHT_MOUSE"
msgstr ""

msgid "RIGID"
msgstr ""

msgid "RIGIDITY_MEMBRANE_DESCRIPTION"
msgstr ""

msgid "ROTATE_LEFT"
msgstr ""

msgid "ROTATE_RIGHT"
msgstr ""

msgid "ROTATION_COLON"
msgstr ""

msgid "RUN_AUTO_EVO_DURING_GAMEPLAY"
msgstr ""

msgid "RUN_ONE_STEP"
msgstr ""

msgid "RUN_RESULT_BY_SENDING_POPULATION"
msgstr ""

msgid "RUN_RESULT_GENE_CODE"
msgstr ""

msgid "RUN_RESULT_NICHE_FILL"
msgstr ""

msgid "RUN_RESULT_SELECTION_PRESSURE_SPLIT"
msgstr ""

msgid "RUN_RESULT_SPLIT_FROM"
msgstr ""

msgid "RUN_RESULT_SPLIT_OFF_TO"
msgstr ""

msgid "RUN_X_WORLDS"
msgstr ""

#, fuzzy
msgid "RUN_X_WORLDS_TOOLTIP"
msgstr "Reikšmė, naudojama generuojant pasaulį, kuri turi būti teigiamas sveikas skaičius"

msgid "RUSTICYANIN"
msgstr ""

msgid "RUSTICYANIN_DESCRIPTION"
msgstr ""

msgid "RUSTICYANIN_PROCESSES_DESCRIPTION"
msgstr ""

#, fuzzy
msgid "SAFE_MODE_EXPLANATION"
msgstr "(pradžios vieta)"

msgid "SAFE_MODE_TITLE"
msgstr ""

msgid "SAVE"
msgstr ""

msgid "SAVE_AND_CONTINUE"
msgstr ""

msgid "SAVE_AUTOSAVE"
msgstr ""

msgid "SAVE_DELETE_WARNING"
msgstr ""

msgid "SAVE_ERROR_INCLUDE_JSON_DEBUG_NOTE"
msgstr ""

msgid "SAVE_ERROR_TURN_ON_JSON_DEBUG_MODE"
msgstr ""

msgid "SAVE_FAILED"
msgstr "Išsaugojimas nepavyko"

msgid "SAVE_GAME"
msgstr ""

msgid "SAVE_GAME_BUTTON_TOOLTIP"
msgstr ""

msgid "SAVE_HAS_DIFFERENT_VERSION"
msgstr ""

msgid "SAVE_HAS_DIFFERENT_VERSION_TEXT"
msgstr ""

msgid "SAVE_HAS_INVALID_GAME_STATE"
msgstr ""

msgid "SAVE_INVALID"
msgstr ""

msgid "SAVE_IS_INVALID"
msgstr ""

msgid "SAVE_IS_UPGRADEABLE_DESCRIPTION"
msgstr ""

msgid "SAVE_LOAD_ALREADY_LOADED_FREE_FAILURE"
msgstr ""

msgid "SAVE_MANUAL"
msgstr ""

msgid "SAVE_QUICKSAVE"
msgstr ""

msgid "SAVE_SPACE_USED"
msgstr ""

msgid "SAVE_UPGRADE_FAILED"
msgstr ""

msgid "SAVE_UPGRADE_FAILED_DESCRIPTION"
msgstr ""

msgid "SAVING_DATA_FAILED_DUE_TO"
msgstr "Informacijos išsaugojimas nepavyko dėl išimties: {0}"

msgid "SAVING_DOT_DOT_DOT"
msgstr "Išsaugoma..."

msgid "SAVING_FAILED_WITH_EXCEPTION"
msgstr ""

msgid "SAVING_NOT_POSSIBLE"
msgstr ""

msgid "SAVING_SUCCEEDED"
msgstr ""

msgid "SCALING_NONE"
msgstr ""

msgid "SCALING_ON"
msgstr ""

msgid "SCALING_ON_INVERSE"
msgstr ""

msgid "SCREEN_EFFECT"
msgstr ""

#, fuzzy
msgid "SCREEN_EFFECT_GAMEBOY"
msgstr "Atidaryti pagalbos langą"

#, fuzzy
msgid "SCREEN_EFFECT_GAMEBOY_COLOR"
msgstr "Atidaryti pagalbos langą"

msgid "SCREEN_EFFECT_GREYSCALE"
msgstr ""

#, fuzzy
msgid "SCREEN_EFFECT_NONE"
msgstr "Atidaryti pagalbos langą"

msgid "SCREEN_RELATIVE_MOVEMENT"
msgstr ""

#, fuzzy
msgid "SCREEN_RELATIVE_MOVEMENT_TOOLTIP"
msgstr "Reikšmė, naudojama generuojant pasaulį, kuri turi būti teigiamas sveikas skaičius"

msgid "SCROLLLOCK"
msgstr ""

msgid "SEARCH_DOT_DOT_DOT"
msgstr "Ieškoti..."

msgid "SEARCH_PLACEHOLDER"
msgstr ""

msgid "SEARCH_RADIUS"
msgstr ""

msgid "SEA_FLOOR"
msgstr ""

msgid "SECRETE_SLIME"
msgstr ""

#, fuzzy
msgid "SECRETE_SLIME_TOOLTIP"
msgstr "Reikšmė, naudojama generuojant pasaulį, kuri turi būti teigiamas sveikas skaičius"

msgid "SEED_LABEL"
msgstr ""

msgid "SELECTED"
msgstr ""

msgid "SELECTED_COLON"
msgstr ""

msgid "SELECTED_MOD"
msgstr ""

msgid "SELECTED_SAVE_IS_INCOMPATIBLE_PROMPT"
msgstr ""

msgid "SELECTED_SAVE_IS_INCOMPATIBLE_PROTOTYPE_PROMPT"
msgstr ""

msgid "SELECTED_SAVE_IS_UPGRADEABLE_PROMPT"
msgstr ""

msgid "SELECT_A_GENERATION"
msgstr ""

msgid "SELECT_A_PATCH"
msgstr ""

msgid "SELECT_A_SPECIES"
msgstr ""

msgid "SELECT_A_TECHNOLOGY"
msgstr ""

msgid "SELECT_CELL_TYPE_FROM_EDITOR"
msgstr ""

msgid "SELECT_ENZYME"
msgstr ""

msgid "SELECT_MOVEMENT_MODE_TITLE"
msgstr ""

msgid "SELECT_OPTION"
msgstr ""

msgid "SELECT_PREVIEW_IMAGE"
msgstr ""

msgid "SELECT_SPACE_STRUCTURE_TITLE"
msgstr ""

msgid "SELECT_STRUCTURE_POPUP_TITLE"
msgstr ""

msgid "SELECT_TISSUE_TYPE_FROM_EDITOR"
msgstr ""

msgid "SELECT_VACUOLE_COMPOUND_COLON"
msgstr ""

msgid "SEPTEMBER"
msgstr "Rugsėjis"

msgid "SESSILE"
msgstr ""

msgid "SETTING_ONLY_APPLIES_TO_NEW_GAMES"
msgstr ""

msgid "SFX_VOLUME"
msgstr ""

msgid "SHIFT"
msgstr ""

#, fuzzy
msgid "SHOW_ALL_TUTORIALS"
msgstr "Pamoka"

#, fuzzy
msgid "SHOW_ALL_TUTORIALS_TOOLTIP"
msgstr "Reikšmė, naudojama generuojant pasaulį, kuri turi būti teigiamas sveikas skaičius"

msgid "SHOW_DAMAGE_EFFECT"
msgstr ""

msgid "SHOW_HELP"
msgstr ""

#, fuzzy
msgid "SHOW_ITEM_COORDINATES"
msgstr "Elemento pavadinimas:"

msgid "SHOW_NEW_PATCH_NOTES"
msgstr ""

#, fuzzy
msgid "SHOW_NEW_PATCH_NOTES_TOOLTIP"
msgstr "Baigti žaidimą"

msgid "SHOW_TUTORIALS_IN_NEW_CURRENT_OPTION"
msgstr ""

msgid "SHOW_TUTORIALS_IN_NEW_GAMES_OPTION"
msgstr ""

#, fuzzy
msgid "SHOW_TUTORIALS_OPTION_TOOLTIP"
msgstr "Reikšmė, naudojama generuojant pasaulį, kuri turi būti teigiamas sveikas skaičius"

msgid "SHOW_UNSAVED_PROGRESS_WARNING"
msgstr ""

msgid "SHOW_UNSAVED_PROGRESS_WARNING_TOOLTIP"
msgstr ""

msgid "SHOW_WEB_NEWS_FEED"
msgstr ""

#, fuzzy
msgid "SIDEROPHORE_ACTION_TOOLTIP"
msgstr "Baigti žaidimą"

msgid "SIGNALING_AGENT"
msgstr ""

#, fuzzy
msgid "SIGNALING_AGENTS_ACTION_TOOLTIP"
msgstr "Leidžia susisieti su kitomis ląstelėmis. Tia yra pirmas žingsnis link daugialąsčių. Kai tavo ląstelė yra dalis kolonijos, junginiai yra bendri tarp ląstelių. Kol esate kolonijos dalimi, negalite įjungti redaktoriaus, todėl turite atsisieti, kai surenkate pakankamai junginių, kad ląstelė galėtų pasidalinti."

msgid "SIGNALING_AGENT_DESCRIPTION"
msgstr ""

msgid "SIGNALING_AGENT_PROCESSES_DESCRIPTION"
msgstr ""

msgid "SIGNAL_COMMAND_AGGRESSION"
msgstr ""

msgid "SIGNAL_COMMAND_FLEE"
msgstr ""

msgid "SIGNAL_COMMAND_FOLLOW"
msgstr ""

msgid "SIGNAL_COMMAND_NONE"
msgstr ""

msgid "SIGNAL_COMMAND_TO_ME"
msgstr ""

msgid "SIGNAL_TO_EMIT"
msgstr ""

msgid "SILICA"
msgstr ""

msgid "SILICA_MEMBRANE_DESCRIPTION"
msgstr ""

#, fuzzy
msgid "SIMULATION_CONFIG"
msgstr "Aprašymas:"

msgid "SIXTEEN_TIMES"
msgstr ""

msgid "SIZE_COLON"
msgstr ""

msgid "SLIDESHOW"
msgstr "Skaidrių peržiūra"

msgid "SLIME_JET"
msgstr ""

#, fuzzy
msgid "SLIME_JET_DESCRIPTION"
msgstr "Elemento aprašymas:"

msgid "SLIME_JET_PROCESSES_DESCRIPTION"
msgstr ""

msgid "SMALL_IRON_CHUNK"
msgstr ""

msgid "SMALL_PHOSPHATE_CHUNK"
msgstr ""

msgid "SMALL_SULFUR_CHUNK"
msgstr ""

msgid "SNOWFLAKE"
msgstr ""

#, fuzzy
msgid "SOCIETY_STAGE"
msgstr "Mikroorganizmo būsena"

msgid "SOUND"
msgstr ""

msgid "SOUND_TEAM"
msgstr ""

msgid "SOUND_TEAM_LEAD"
msgstr ""

msgid "SOUND_TEAM_LEADS"
msgstr ""

msgid "SPACE"
msgstr ""

#, fuzzy
msgid "SPACE_STAGE"
msgstr "Mikroorganizmo būsena"

msgid "SPACE_STRUCTURE_HAS_RESOURCES"
msgstr ""

msgid "SPACE_STRUCTURE_NO_EXTRA_DESCRIPTION"
msgstr ""

msgid "SPACE_STRUCTURE_WAITING_CONSTRUCTION"
msgstr ""

msgid "SPAWN_AMMONIA"
msgstr ""

msgid "SPAWN_ENEMY"
msgstr ""

msgid "SPAWN_ENEMY_CHEAT_FAIL"
msgstr ""

msgid "SPAWN_GLUCOSE"
msgstr ""

msgid "SPAWN_PHOSPHATES"
msgstr ""

msgid "SPECIAL_MOUSE_1"
msgstr ""

msgid "SPECIAL_MOUSE_2"
msgstr ""

msgid "SPECIES"
msgstr ""

msgid "SPECIES_COLON"
msgstr ""

msgid "SPECIES_DETAIL_TEXT"
msgstr ""

msgid "SPECIES_HAS_A_MUTATION"
msgstr ""

msgid "SPECIES_LIST"
msgstr ""

msgid "SPECIES_MEMBER_IMPACT_ON_POP"
msgstr ""

#, fuzzy
msgid "SPECIES_MEMBER_IMPACT_ON_POPULATION_EXPLANATION"
msgstr "(organelių sąnaudos, membranos ir kiti elementai redaktoriuje)"

msgid "SPECIES_NAME_DOT_DOT_DOT"
msgstr ""

msgid "SPECIES_NAME_TOO_LONG_POPUP"
msgstr ""

msgid "SPECIES_POPULATION"
msgstr ""

msgid "SPECIES_PRESENT"
msgstr ""

msgid "SPECIES_TO_FIND"
msgstr ""

msgid "SPECIES_WITH_POPULATION"
msgstr ""

msgid "SPEED"
msgstr ""

msgid "SPEED_COLON"
msgstr ""

msgid "SPREAD_TO_PATCHES"
msgstr ""

msgid "SPRINT"
msgstr ""

#, fuzzy
msgid "SPRINT_ACTION_TOOLTIP"
msgstr "Baigti žaidimą"

msgid "STAGE_MENU_BUTTON_TOOLTIP"
msgstr ""

#, fuzzy
msgid "START"
msgstr "Meno galerija"

msgid "STARTING"
msgstr ""

msgid "START_CALIBRATION"
msgstr ""

#, fuzzy
msgid "START_GAME"
msgstr "Meno galerija"

msgid "START_RESEARCH"
msgstr ""

msgid "STATISTICS"
msgstr ""

#, fuzzy
msgid "STAT_ATP_PRODUCTION_REDUCTION"
msgstr "ATP GAMYBA PER MAŽA!"

#, fuzzy
msgid "STAT_BASE_MOVEMENT_REDUCTION"
msgstr "Bazinis Judėjimas"

msgid "STAT_DAMAGE"
msgstr ""

msgid "STAT_DAMAGE_PER_OXYGEN"
msgstr ""

msgid "STEAM_CLIENT_INIT_FAILED"
msgstr ""

msgid "STEAM_ERROR_ACCOUNT_DOES_NOT_OWN_PRODUCT"
msgstr ""

msgid "STEAM_ERROR_ACCOUNT_READ_ONLY"
msgstr ""

msgid "STEAM_ERROR_ALREADY_UPLOADED"
msgstr ""

msgid "STEAM_ERROR_BANNED"
msgstr ""

msgid "STEAM_ERROR_CLOUD_LIMIT_EXCEEDED"
msgstr ""

msgid "STEAM_ERROR_DUPLICATE_NAME"
msgstr ""

msgid "STEAM_ERROR_FILE_NOT_FOUND"
msgstr ""

msgid "STEAM_ERROR_INSUFFICIENT_PRIVILEGE"
msgstr ""

msgid "STEAM_ERROR_INVALID_PARAMETER"
msgstr ""

msgid "STEAM_ERROR_LOCKING_FAILED"
msgstr ""

msgid "STEAM_ERROR_NOT_LOGGED_IN"
msgstr ""

msgid "STEAM_ERROR_TIMEOUT"
msgstr ""

msgid "STEAM_ERROR_UNAVAILABLE"
msgstr ""

msgid "STEAM_ERROR_UNKNOWN"
msgstr ""

#, fuzzy
msgid "STEAM_INIT_FAILED"
msgstr "Išsaugojimas nepavyko"

#, fuzzy
msgid "STEAM_INIT_FAILED_DESCRIPTION"
msgstr "Elemento aprašymas:"

#, fuzzy
msgid "STEAM_TOOLTIP"
msgstr "Reikšmė, naudojama generuojant pasaulį, kuri turi būti teigiamas sveikas skaičius"

msgid "STEM_CELL_NAME"
msgstr ""

msgid "STOP"
msgstr "Sustabdyti"

msgid "STORAGE"
msgstr ""

msgid "STORAGE_COLON"
msgstr ""

msgid "STORAGE_STATISTICS_SECONDS_OF_COMPOUND"
msgstr ""

msgid "STORE_LOGGED_IN_AS"
msgstr "Prisijungęs kaip: {0}"

#, fuzzy
msgid "STRAIN_BAR_TOOLTIP"
msgstr "Baigti žaidimą"

msgid "STRAIN_BAR_VISIBILITY"
msgstr ""

#, fuzzy
msgid "STRATEGY_STAGES"
msgstr "Mikroorganizmo būsena"

msgid "STRICT_NICHE_COMPETITION"
msgstr ""

msgid "STRUCTURAL"
msgstr ""

msgid "STRUCTURE"
msgstr ""

msgid "STRUCTURE_ASCENSION_GATE"
msgstr ""

msgid "STRUCTURE_DYSON_SWARM"
msgstr ""

msgid "STRUCTURE_HAS_REQUIRED_RESOURCES_TO_BUILD"
msgstr ""

msgid "STRUCTURE_HUNTER_GATHERER_LODGE"
msgstr ""

msgid "STRUCTURE_IN_PROGRESS_CONSTRUCTION"
msgstr ""

msgid "STRUCTURE_REQUIRED_RESOURCES_TO_FINISH"
msgstr ""

msgid "STRUCTURE_SELECTION_MENU_ENTRY"
msgstr ""

msgid "STRUCTURE_SELECTION_MENU_ENTRY_NOT_ENOUGH_RESOURCES"
msgstr ""

msgid "STRUCTURE_SOCIETY_CENTER"
msgstr ""

msgid "STRUCTURE_STEAM_POWERED_FACTORY"
msgstr ""

msgid "SUCCESSFUL_KILL"
msgstr ""

msgid "SUCCESSFUL_SCAVENGE"
msgstr ""

msgid "SUCCESS_BUT_MISSING_ID"
msgstr ""

msgid "SUICIDE_BUTTON_TOOLTIP"
msgstr ""

msgid "SUNLIGHT"
msgstr ""

msgid "SUPPORTER_PATRONS"
msgstr ""

msgid "SURVIVAL_TITLE"
msgstr ""

msgid "SWITCH_TO_FRONT_CAMERA"
msgstr "Perjungti į priekinę kamerą"

msgid "SWITCH_TO_RIGHT_CAMERA"
msgstr ""

msgid "SWITCH_TO_TOP_CAMERA"
msgstr ""

msgid "SYSREQ"
msgstr ""

msgid "TAB_SECONDARY_SWITCH_LEFT"
msgstr ""

msgid "TAB_SECONDARY_SWITCH_RIGHT"
msgstr ""

msgid "TAB_SWITCH_LEFT"
msgstr ""

msgid "TAB_SWITCH_RIGHT"
msgstr ""

msgid "TAGS_IS_WHITESPACE"
msgstr ""

msgid "TAKE_SCREENSHOT"
msgstr ""

#, fuzzy
msgid "TARGET_TYPE_COLON"
msgstr "Dailininkas:"

msgid "TECHNOLOGY_ASCENSION"
msgstr ""

msgid "TECHNOLOGY_HUNTER_GATHERING"
msgstr ""

msgid "TECHNOLOGY_LEVEL_ADVANCED_SPACE"
msgstr ""

msgid "TECHNOLOGY_LEVEL_INDUSTRIAL"
msgstr ""

msgid "TECHNOLOGY_LEVEL_PRE_SOCIETY"
msgstr ""

msgid "TECHNOLOGY_LEVEL_PRIMITIVE"
msgstr ""

msgid "TECHNOLOGY_LEVEL_SCIFI"
msgstr ""

msgid "TECHNOLOGY_LEVEL_SPACE_AGE"
msgstr ""

msgid "TECHNOLOGY_REQUIRED_LEVEL"
msgstr ""

msgid "TECHNOLOGY_ROCKETRY"
msgstr ""

msgid "TECHNOLOGY_SIMPLE_STONE_TOOLS"
msgstr ""

msgid "TECHNOLOGY_SOCIETY_CENTER"
msgstr ""

msgid "TECHNOLOGY_STEAM_POWER"
msgstr ""

msgid "TECHNOLOGY_UNLOCKED_NOTICE"
msgstr ""

msgid "TEMPERATURE"
msgstr "Temperatūra"

msgid "TEMPERATURE_SHORT"
msgstr ""

#, fuzzy
msgid "TEMPERATURE_TOLERANCE_TOOLTIP"
msgstr "Baigti žaidimą"

msgid "TESTING_TEAM"
msgstr ""

msgid "THANKS_FOR_BUYING_THRIVE_2"
msgstr ""

msgid "THANKS_FOR_PLAYING"
msgstr ""

msgid "THANK_YOU_TITLE"
msgstr ""

msgid "THEORY_TEAM"
msgstr ""

msgid "THERMOPLAST"
msgstr ""

msgid "THERMOPLAST_DESCRIPTION"
msgstr ""

msgid "THERMOPLAST_PROCESSES_DESCRIPTION"
msgstr ""

msgid "THERMOSYNTHASE"
msgstr ""

msgid "THERMOSYNTHASE_DESCRIPTION"
msgstr ""

msgid "THERMOSYNTHASE_PROCESSES_DESCRIPTION"
msgstr ""

msgid "THERMOSYNTHESIS"
msgstr ""

msgid "THE_DISTURBANCE"
msgstr ""

#, fuzzy
msgid "THE_PATCH_MAP_BUTTON"
msgstr "Chemoplastas yra dvigubos membranos struktūra, kurioje yra baltymų, galinčių paversti [thrive:compound type=\"hydrogensulfide\"][/thrive:compound], dujinį [thrive:compound type=\"carbondioxide\"][/thrive:compound] ir vandenį į [thrive:compound type=\"glucose\"][/thrive:compound], vykstant procesui, vadinamam [b]vandenilio sulfido chemosinteze[/b]. Jo [thrive:compound type=\"glucose\"][/thrive:compound] gamybos greitis priklauso nuo [thrive:compound type=\"carbondioxide\"][/thrive:compound] koncentracijos."

#, fuzzy
msgid "THE_WORLD_TITLE"
msgstr "\"{0}\" - {1}"

msgid "THIS_IS_LOCAL_MOD"
msgstr ""

msgid "THIS_IS_WORKSHOP_MOD"
msgstr ""

msgid "THREADS"
msgstr ""

msgid "THRIVEOPEDIA"
msgstr ""

msgid "THRIVEOPEDIA_CURRENT_WORLD_PAGE_TITLE"
msgstr ""

msgid "THRIVEOPEDIA_EVOLUTIONARY_TREE_PAGE_TITLE"
msgstr ""

msgid "THRIVEOPEDIA_HINT_IN_GAME"
msgstr ""

msgid "THRIVEOPEDIA_HOME_INFO"
msgstr ""

msgid "THRIVEOPEDIA_HOME_PAGE_TITLE"
msgstr ""

msgid "THRIVEOPEDIA_MUSEUM_PAGE_TITLE"
msgstr ""

msgid "THRIVEOPEDIA_PATCH_MAP_PAGE_TITLE"
msgstr ""

msgid "THRIVE_LICENSES"
msgstr ""

msgid "THYLAKOIDS"
msgstr ""

msgid "THYLAKOIDS_DESCRIPTION"
msgstr ""

msgid "TIDEPOOL"
msgstr ""

msgid "TIMELINE"
msgstr ""

msgid "TIMELINE_GLOBAL_FILTER_TOOLTIP"
msgstr ""

msgid "TIMELINE_LOCAL_FILTER_TOOLTIP"
msgstr ""

msgid "TIMELINE_NICHE_FILL"
msgstr ""

msgid "TIMELINE_PLAYER_MIGRATED"
msgstr ""

msgid "TIMELINE_PLAYER_MIGRATED_TO"
msgstr ""

msgid "TIMELINE_SELECTION_PRESSURE_SPLIT"
msgstr ""

#, fuzzy
msgid "TIMELINE_SPECIES_BECAME_MULTICELLULAR"
msgstr "Mikroorganizmo būsena"

msgid "TIMELINE_SPECIES_EXTINCT"
msgstr ""

msgid "TIMELINE_SPECIES_EXTINCT_LOCAL"
msgstr ""

#, fuzzy
msgid "TIMELINE_SPECIES_FOLLOWED"
msgstr "Mikroorganizmo būsena"

msgid "TIMELINE_SPECIES_MIGRATED_FROM"
msgstr ""

msgid "TIMELINE_SPECIES_MIGRATED_TO"
msgstr ""

msgid "TIMELINE_SPECIES_POPULATION_DECREASE"
msgstr ""

msgid "TIMELINE_SPECIES_POPULATION_INCREASE"
msgstr ""

msgid "TIME_INDICATOR_TOOLTIP"
msgstr ""

msgid "TIME_OF_DAY"
msgstr ""

msgid "TITLE_COLON"
msgstr "Pavadinimas:"

msgid "TOGGLE_BINDING"
msgstr ""

#, fuzzy
msgid "TOGGLE_BINDING_TOOLTIP"
msgstr "Reikšmė, naudojama generuojant pasaulį, kuri turi būti teigiamas sveikas skaičius"

msgid "TOGGLE_DEBUG_PANEL"
msgstr ""

msgid "TOGGLE_ENGULF"
msgstr ""

#, fuzzy
msgid "TOGGLE_ENGULF_TOOLTIP"
msgstr "Pereiti į Nubudimo Stadiją. Ji galima, kai turi pakankamai protinės galios (audinio tipas su aksonais)."

msgid "TOGGLE_FAST_MODE"
msgstr ""

msgid "TOGGLE_FPS"
msgstr ""

msgid "TOGGLE_FULLSCREEN"
msgstr ""

#, fuzzy
msgid "TOGGLE_HEAT_VIEW_TOOLTIP"
msgstr "Pereiti į Nubudimo Stadiją. Ji galima, kai turi pakankamai protinės galios (audinio tipas su aksonais)."

msgid "TOGGLE_HUD_HIDE"
msgstr ""

msgid "TOGGLE_INVENTORY"
msgstr ""

msgid "TOGGLE_METRICS"
msgstr ""

msgid "TOGGLE_MUCOCYST_DEFENCE"
msgstr ""

msgid "TOGGLE_NAVIGATION_TREE"
msgstr ""

msgid "TOGGLE_PAUSE"
msgstr ""

msgid "TOGGLE_UNBINDING"
msgstr ""

msgid "TOLERANCES_TOO_HIGH_PRESSURE"
msgstr ""

msgid "TOLERANCES_TOO_HIGH_TEMPERATURE"
msgstr ""

msgid "TOLERANCES_TOO_LOW_OXYGEN_PROTECTION"
msgstr ""

#, fuzzy
msgid "TOLERANCES_TOO_LOW_PRESSURE"
msgstr "Junginių debesys"

msgid "TOLERANCES_TOO_LOW_TEMPERATURE"
msgstr ""

msgid "TOLERANCES_TOO_LOW_UV_PROTECTION"
msgstr ""

msgid "TOLERANCES_UNSUITABLE_DEBUFFS"
msgstr ""

#, fuzzy
msgid "TOLERANCE_FROM_ORGANELLES_TOOLTIP"
msgstr "Rodyti / slėpti junginius"

msgid "TOLERANCE_RANGE_LABEL"
msgstr ""

msgid "TOOLS"
msgstr "Įrankiai"

msgid "TOOL_HAND_AXE"
msgstr ""

msgid "TOO_LARGE_PRESSURE_RANGE"
msgstr ""

msgid "TOO_MANY_RECENT_VERSIONS_TO_SHOW"
msgstr ""

msgid "TOTAL_GATHERED_ENERGY_COLON"
msgstr ""

msgid "TOTAL_SAVES"
msgstr ""

msgid "TOXIN_CHANNEL_INHIBITOR"
msgstr ""

#, fuzzy
msgid "TOXIN_CHANNEL_INHIBITOR_DESCRIPTION"
msgstr "Elemento aprašymas:"

#, fuzzy
msgid "TOXIN_COMPOUND"
msgstr "Junginiai"

#, fuzzy
msgid "TOXIN_CYTOTOXIN"
msgstr "Baigti žaidimą"

#, fuzzy
msgid "TOXIN_CYTOTOXIN_DESCRIPTION"
msgstr "Chitinazė leidžia ląstelei suardyti chitino membraną. Kiekvienas papildymas didina veiksmingumą."

msgid "TOXIN_FIRE_RATE_TOXICITY_COLON"
msgstr ""

msgid "TOXIN_MACROLIDE"
msgstr ""

#, fuzzy
msgid "TOXIN_MACROLIDE_DESCRIPTION"
msgstr "Chitinazė leidžia ląstelei suardyti chitino membraną. Kiekvienas papildymas didina veiksmingumą."

msgid "TOXIN_OXYGEN_METABOLISM_INHIBITOR"
msgstr ""

msgid "TOXIN_OXYGEN_METABOLISM_INHIBITOR_DESCRIPTION"
msgstr ""

#, fuzzy
msgid "TOXIN_OXYTOXY_DESCRIPTION"
msgstr "Elemento aprašymas:"

msgid "TOXIN_PREFER_FIRE_RATE"
msgstr ""

msgid "TOXIN_PREFER_TOXICITY"
msgstr ""

msgid "TOXIN_PROPERTIES_HEADING"
msgstr ""

msgid "TOXIN_RESISTANCE"
msgstr ""

#, fuzzy
msgid "TOXIN_TOXICITY_CUSTOMIZATION_TOOLTIP"
msgstr ""
"Nusileidimas panaikins jūsų pakilusio statusą ir grąžins jus į Mikrobų Etapą. Iš ten galėsite vėl pereiti žaidimą, išsaugoję dabartinį išsaugojimą.\n"
"\n"
"Už naująjį peržaidimą gausite nusileidimo privilegiją. Būsimoje versijoje galėsite patys pasirinkti šį privalumą, tačiau kol kas jis visada bus 20 % sumažėjęs osmoreguliacijos koeficientas.\n"
"\n"
"Kai patvirtinsite nusileidimą, galėsite redaguoti žaidimo nustatymus ir pasirinkti naują pasaulio sėklą, kad galėtumėte žaisti kitame žemėlapyje arba, pavyzdžiui, išjungti LAWK."

#, fuzzy
msgid "TOXIN_TYPE_COLON"
msgstr "Pavadinimas:"

#, fuzzy
msgid "TOXIN_TYPE_CUSTOMIZATION_EXPLANATION"
msgstr ""
"Nusileidimas panaikins jūsų pakilusio statusą ir grąžins jus į Mikrobų Etapą. Iš ten galėsite vėl pereiti žaidimą, išsaugoję dabartinį išsaugojimą.\n"
"\n"
"Už naująjį peržaidimą gausite nusileidimo privilegiją. Būsimoje versijoje galėsite patys pasirinkti šį privalumą, tačiau kol kas jis visada bus 20 % sumažėjęs osmoreguliacijos koeficientas.\n"
"\n"
"Kai patvirtinsite nusileidimą, galėsite redaguoti žaidimo nustatymus ir pasirinkti naują pasaulio sėklą, kad galėtumėte žaisti kitame žemėlapyje arba, pavyzdžiui, išjungti LAWK."

msgid "TOXIN_VACUOLE"
msgstr ""

msgid "TOXIN_VACUOLE_DESCRIPTION"
msgstr ""

msgid "TOXIN_VACUOLE_PROCESSES_DESCRIPTION"
msgstr ""

msgid "TOXISOME"
msgstr ""

#, fuzzy
msgid "TOXISOME_DESCRIPTION"
msgstr "Chitinazė leidžia ląstelei suardyti chitino membraną. Kiekvienas papildymas didina veiksmingumą."

msgid "TRANSLATORS"
msgstr ""

msgid "TRANSPARENCY"
msgstr ""

#, fuzzy
msgid "TRILLION_ABBREVIATION"
msgstr "{0} Mlrd"

msgid "TRY_FOSSILISING_SOME_SPECIES"
msgstr ""

msgid "TRY_MAKING_A_SAVE"
msgstr ""

msgid "TRY_TAKING_SOME_SCREENSHOTS"
msgstr ""

msgid "TUTORIAL"
msgstr "Pamoka"

#, fuzzy
msgid "TUTORIAL_ALL_NOT_ENABLED_EXPLANATION"
msgstr "Elemento aprašymas:"

msgid "TUTORIAL_MICROBE_EDITOR_ATP_BALANCE_INTRO"
msgstr ""

msgid "TUTORIAL_MICROBE_EDITOR_AUTO-EVO_PREDICTION"
msgstr ""

msgid "TUTORIAL_MICROBE_EDITOR_CELL_TEXT"
msgstr ""

#, fuzzy
msgid "TUTORIAL_MICROBE_EDITOR_CHEMORECEPTOR"
msgstr "Chemoreceptorius"

#, fuzzy
msgid "TUTORIAL_MICROBE_EDITOR_COMPOUND_BALANCES"
msgstr "Chemoreceptorius"

#, fuzzy
msgid "TUTORIAL_MICROBE_EDITOR_DIGESTION_STAT"
msgstr "Chemoreceptorius"

msgid "TUTORIAL_MICROBE_EDITOR_ENDING_TEXT"
msgstr ""

msgid "TUTORIAL_MICROBE_EDITOR_FLAGELLUM"
msgstr ""

#, fuzzy
msgid "TUTORIAL_MICROBE_EDITOR_FOOD_CHAIN"
msgstr "Chemoreceptorius"

#, fuzzy
msgid "TUTORIAL_MICROBE_EDITOR_MIGRATION"
msgstr "Chemoreceptorius"

msgid "TUTORIAL_MICROBE_EDITOR_MODIFY_ORGANELLE"
msgstr ""

msgid "TUTORIAL_MICROBE_EDITOR_NEGATIVE_ATP_BALANCE"
msgstr ""

msgid "TUTORIAL_MICROBE_EDITOR_NO_CHANGES_MADE"
msgstr ""

#, fuzzy
msgid "TUTORIAL_MICROBE_EDITOR_OPEN_TOLERANCES"
msgstr "Chemoreceptorius"

msgid "TUTORIAL_MICROBE_EDITOR_PATCH_TEXT"
msgstr ""

msgid "TUTORIAL_MICROBE_EDITOR_REMOVE_ORGANELLE_TEXT"
msgstr ""

msgid "TUTORIAL_MICROBE_EDITOR_SELECT_ORGANELLE_TEXT"
msgstr ""

msgid "TUTORIAL_MICROBE_EDITOR_STAY_SMALL"
msgstr ""

#, fuzzy
msgid "TUTORIAL_MICROBE_EDITOR_TOLERANCES_TAB"
msgstr "Chemoreceptorius"

msgid "TUTORIAL_MICROBE_STAGE_EDITOR_BUTTON_TUTORIAL"
msgstr ""

msgid "TUTORIAL_MICROBE_STAGE_ENGULFED_TEXT"
msgstr ""

msgid "TUTORIAL_MICROBE_STAGE_ENGULFMENT_FULL_TEXT"
msgstr ""

msgid "TUTORIAL_MICROBE_STAGE_ENGULFMENT_TEXT"
msgstr ""

#, fuzzy
msgid "TUTORIAL_MICROBE_STAGE_ENVIRONMENT_PANEL"
msgstr "Chemoreceptorius"

msgid "TUTORIAL_MICROBE_STAGE_HELP_MENU_AND_ZOOM"
msgstr ""

msgid "TUTORIAL_MICROBE_STAGE_LEAVE_COLONY_TEXT"
msgstr ""

#, fuzzy
msgid "TUTORIAL_MICROBE_STAGE_MEMBER_DIED"
msgstr "Chemoreceptorius"

#, fuzzy
msgid "TUTORIAL_MICROBE_STAGE_OPEN_PROCESS_PANEL"
msgstr "Chemoreceptorius"

#, fuzzy
msgid "TUTORIAL_MICROBE_STAGE_PAUSING"
msgstr "Chemoreceptorius"

#, fuzzy
msgid "TUTORIAL_MICROBE_STAGE_PROCESS_PANEL"
msgstr "Chemoreceptorius"

msgid "TUTORIAL_MICROBE_STAGE_REPRODUCE_TEXT"
msgstr ""

#, fuzzy
msgid "TUTORIAL_MICROBE_STAGE_RESOURCE_SPLIT"
msgstr "Chemoreceptorius"

msgid "TUTORIAL_MICROBE_STAGE_UNBIND_TEXT"
msgstr ""

#, fuzzy
msgid "TUTORIAL_MULTICELLULAR_STAGE_WELCOME"
msgstr "Daugialąstis"

msgid "TUTORIAL_VIEW_NOW"
msgstr ""

msgid "TWO_TIMES"
msgstr ""

msgid "TYPE_COLON"
msgstr ""

msgid "UNAPPLIED_MOD_CHANGES"
msgstr ""

msgid "UNAPPLIED_MOD_CHANGES_DESCRIPTION"
msgstr ""

msgid "UNBIND_ALL"
msgstr ""

#, fuzzy
msgid "UNBIND_ALL_TOOLTIP"
msgstr "Reikšmė, naudojama generuojant pasaulį, kuri turi būti teigiamas sveikas skaičius"

msgid "UNBIND_HELP_TEXT"
msgstr ""

msgid "UNCERTAIN_VERSION_WARNING"
msgstr ""

msgid "UNDERWATERCAVE"
msgstr ""

msgid "UNDERWATER_VENT_ERUPTION"
msgstr ""

msgid "UNDERWATER_VENT_ERUPTION_IN"
msgstr ""

msgid "UNDISCOVERED_ORGANELLES"
msgstr ""

msgid "UNDISCOVERED_PATCH"
msgstr ""

msgid "UNDO"
msgstr ""

msgid "UNDO_THE_LAST_ACTION"
msgstr "Atšaukti paskutinį veiksmą"

#, fuzzy
msgid "UNIT_ACTION_CONSTRUCT"
msgstr "DI mutacijos greitis"

#, fuzzy
msgid "UNIT_ACTION_MOVE"
msgstr "DI mutacijos greitis"

msgid "UNIT_ADVANCED_SPACESHIP"
msgstr ""

msgid "UNIT_SIMPLE_ROCKET"
msgstr ""

msgid "UNKNOWN"
msgstr ""

msgid "UNKNOWN_DISPLAY_DRIVER"
msgstr ""

msgid "UNKNOWN_MOUSE"
msgstr ""

msgid "UNKNOWN_ORGANELLE_SYMBOL"
msgstr ""

msgid "UNKNOWN_PATCH"
msgstr ""

msgid "UNKNOWN_SHORT"
msgstr ""

msgid "UNKNOWN_VERSION"
msgstr ""

msgid "UNKNOWN_WORKSHOP_ID"
msgstr ""

#, fuzzy
msgid "UNLIMIT_GROWTH_SPEED"
msgstr "(greitis, kuriuo DI rūšys mutuoja)"

msgid "UNLOCKED_NEW_ORGANELLE"
msgstr ""

msgid "UNLOCK_ALL_ORGANELLES"
msgstr ""

msgid "UNLOCK_CONDITION_ATP_PRODUCTION_ABOVE"
msgstr ""

msgid "UNLOCK_CONDITION_COMPOUND_IS_ABOVE"
msgstr ""

msgid "UNLOCK_CONDITION_COMPOUND_IS_BELOW"
msgstr ""

msgid "UNLOCK_CONDITION_COMPOUND_IS_BETWEEN"
msgstr ""

msgid "UNLOCK_CONDITION_DIGESTED_MICROBES_ABOVE"
msgstr ""

msgid "UNLOCK_CONDITION_ENGULFED_MICROBES_ABOVE"
msgstr ""

msgid "UNLOCK_CONDITION_EXCESS_ATP_ABOVE"
msgstr ""

msgid "UNLOCK_CONDITION_PLAYER_DAMAGE_RECEIVED"
msgstr ""

msgid "UNLOCK_CONDITION_PLAYER_DAMAGE_RECEIVED_SOURCE"
msgstr ""

msgid "UNLOCK_CONDITION_PLAYER_DEATH_COUNT_ABOVE"
msgstr ""

msgid "UNLOCK_CONDITION_REPRODUCED_WITH"
msgstr ""

msgid "UNLOCK_CONDITION_REPRODUCED_WITH_IN_A_ROW"
msgstr ""

msgid "UNLOCK_CONDITION_REPRODUCE_IN_BIOME"
msgstr ""

msgid "UNLOCK_CONDITION_SPEED_BELOW"
msgstr ""

msgid "UNLOCK_WITH_ANY_OF_FOLLOWING"
msgstr ""

msgid "UNSAVED_CHANGE_WARNING"
msgstr ""

msgid "UNTITLED"
msgstr "Be pavadinimo"

msgid "UPGRADE_CILIA_PULL"
msgstr ""

#, fuzzy
msgid "UPGRADE_CILIA_PULL_DESCRIPTION"
msgstr "Elemento aprašymas:"

msgid "UPGRADE_COST"
msgstr ""

#, fuzzy
msgid "UPGRADE_DESCRIPTION_NONE"
msgstr "Aprašymas:"

msgid "UPGRADE_NAME_NONE"
msgstr ""

#, fuzzy
msgid "UPGRADE_PILUS_INJECTISOME"
msgstr "Elemento aprašymas:"

#, fuzzy
msgid "UPGRADE_PILUS_INJECTISOME_DESCRIPTION"
msgstr "Elemento aprašymas:"

msgid "UPGRADE_SLIME_JET_MUCOCYST"
msgstr ""

#, fuzzy
msgid "UPGRADE_SLIME_JET_MUCOCYST_DESCRIPTION"
msgstr "Elemento aprašymas:"

msgid "UPLOAD"
msgstr ""

msgid "UPLOADING_DOT_DOT_DOT"
msgstr "Įkeliama..."

msgid "UPLOAD_SUCCEEDED"
msgstr ""

msgid "UPSCALE_BILINEAR"
msgstr ""

msgid "UPSCALE_FSR_1"
msgstr ""

msgid "UPSCALE_FSR_22"
msgstr ""

msgid "UPSCALE_METHOD"
msgstr ""

msgid "UPSCALE_SHARPENING_FSR"
msgstr ""

msgid "USED_LIBRARIES_LICENSES"
msgstr ""

msgid "USED_RENDERER_NAME"
msgstr ""

msgid "USES_FEATURE"
msgstr ""

msgid "USE_AUTO_HARMONY"
msgstr ""

msgid "USE_AUTO_HARMONY_TOOLTIP"
msgstr ""

msgid "USE_A_CUSTOM_USERNAME"
msgstr ""

msgid "USE_DISK_CACHE"
msgstr ""

msgid "USE_MANUAL_THREAD_COUNT"
msgstr ""

msgid "USE_MANUAL_THREAD_COUNT_NATIVE"
msgstr ""

msgid "USE_VIRTUAL_WINDOW_SIZE"
msgstr ""

#, fuzzy
msgid "UV_PROTECTION"
msgstr "Auto-Evo Prognozė"

#, fuzzy
msgid "UV_TOLERANCE_TOOLTIP"
msgstr "Rodyti / slėpti junginius"

msgid "VACUOLE"
msgstr ""

msgid "VACUOLE_DESCRIPTION"
msgstr ""

msgid "VACUOLE_IS_SPECIALIZED"
msgstr ""

#, fuzzy
msgid "VACUOLE_NOT_SPECIALIZED_DESCRIPTION"
msgstr "Elemento aprašymas:"

msgid "VACUOLE_PROCESSES_DESCRIPTION"
msgstr ""

#, fuzzy
msgid "VACUOLE_SPECIALIZED_DESCRIPTION"
msgstr "Elemento aprašymas:"

msgid "VALUE_WITH_UNIT"
msgstr ""

msgid "VERSION_COLON"
msgstr ""

#, fuzzy
msgid "VERTICAL_COLON"
msgstr "Pavadinimas:"

msgid "VERTICAL_WITH_AXIS_NAME_COLON"
msgstr ""

msgid "VIDEO_MEMORY"
msgstr ""

msgid "VIDEO_MEMORY_MIB"
msgstr ""

#, fuzzy
msgid "VIEWER"
msgstr "Galerijos žiūryklė"

msgid "VIEW_ALL"
msgstr ""

#, fuzzy
msgid "VIEW_CELL_PROCESSES"
msgstr "Padidina didelių ląstelių sukimosi greitį."

msgid "VIEW_ONLINE"
msgstr ""

#, fuzzy
msgid "VIEW_PATCH_MICHES"
msgstr "Paverčia [thrive:compound type=\"hydrogensulfide\"][/thrive:compound] į [thrive:compound type=\"glucose\"][/thrive:compound]. Greitis priklauso nuo [thrive:compound type=\"carbondioxide\"][/thrive:compound] koncentracijos."

msgid "VIEW_PATCH_NOTES"
msgstr ""

#, fuzzy
msgid "VIEW_PATCH_NOTES_TOOLTIP"
msgstr "Baigti žaidimą"

msgid "VIEW_PENDING_ACTIONS"
msgstr ""

msgid "VIEW_SOURCE_CODE"
msgstr "Peržiūrėti išeities kodą"

msgid "VIEW_TEXT_REPORT"
msgstr ""

msgid "VIP_PATRONS"
msgstr ""

msgid "VISIBLE"
msgstr "Matomas"

msgid "VISIBLE_WHEN_CLOSE_TO_FULL"
msgstr ""

msgid "VISIBLE_WHEN_OVER_ZERO"
msgstr ""

msgid "VISIT_SUGGESTIONS_SITE"
msgstr ""

msgid "VOLCANIC_VENT"
msgstr ""

msgid "VOLUMEDOWN"
msgstr ""

msgid "VOLUMEMUTE"
msgstr ""

msgid "VOLUMEUP"
msgstr ""

msgid "VSYNC"
msgstr ""

msgid "WAITING_FOR_AUTO_EVO"
msgstr ""

msgid "WELCOME_TO_THRIVEOPEDIA"
msgstr ""

msgid "WENT_EXTINCT_FROM_PLANET"
msgstr ""

msgid "WENT_EXTINCT_IN"
msgstr ""

msgid "WHEEL_DOWN"
msgstr ""

msgid "WHEEL_LEFT"
msgstr ""

msgid "WHEEL_RIGHT"
msgstr ""

msgid "WHEEL_UP"
msgstr ""

msgid "WIKI"
msgstr ""

#, fuzzy
msgid "WIKI_2D"
msgstr "Chemoplastas"

#, fuzzy
msgid "WIKI_3D"
msgstr "Chemoplastas"

#, fuzzy
msgid "WIKI_3D_COMMA_SANDBOX"
msgstr "Bendri Redaktoriaus ir Strategijos Etapai"

#, fuzzy
msgid "WIKI_3D_COMMA_STRATEGY"
msgstr "Bendri Redaktoriaus ir Strategijos Etapai"

#, fuzzy
msgid "WIKI_3D_COMMA_STRATEGY_COMMA_SPACE"
msgstr "Bendri Redaktoriaus ir Strategijos Etapai"

msgid "WIKI_8_BRACKET_16"
msgstr ""

#, fuzzy
msgid "WIKI_ASCENSION"
msgstr "Chemoplastas yra dvigubos membranos struktūra, kurioje yra baltymų, galinčių paversti [thrive:compound type=\"hydrogensulfide\"][/thrive:compound], dujinį [thrive:compound type=\"carbondioxide\"][/thrive:compound] ir vandenį į [thrive:compound type=\"glucose\"][/thrive:compound], vykstant procesui, vadinamam [b]vandenilio sulfido chemosinteze[/b]. Jo [thrive:compound type=\"glucose\"][/thrive:compound] gamybos greitis priklauso nuo [thrive:compound type=\"carbondioxide\"][/thrive:compound] koncentracijos."

#, fuzzy
msgid "WIKI_ASCENSION_CURRENT_DEVELOPMENT"
msgstr "Leidžia susisieti su kitomis ląstelėmis. Tia yra pirmas žingsnis link daugialąsčių. Kai tavo ląstelė yra dalis kolonijos, junginiai yra bendri tarp ląstelių. Kol esate kolonijos dalimi, negalite įjungti redaktoriaus, todėl turite atsisieti, kai surenkate pakankamai junginių, kad ląstelė galėtų pasidalinti."

#, fuzzy
msgid "WIKI_ASCENSION_FEATURES"
msgstr "Leidžia susisieti su kitomis ląstelėmis. Tia yra pirmas žingsnis link daugialąsčių. Kai tavo ląstelė yra dalis kolonijos, junginiai yra bendri tarp ląstelių. Kol esate kolonijos dalimi, negalite įjungti redaktoriaus, todėl turite atsisieti, kai surenkate pakankamai junginių, kad ląstelė galėtų pasidalinti."

#, fuzzy
msgid "WIKI_ASCENSION_INTRO"
msgstr "Chemoplastas yra dvigubos membranos struktūra, kurioje yra baltymų, galinčių paversti [thrive:compound type=\"hydrogensulfide\"][/thrive:compound], dujinį [thrive:compound type=\"carbondioxide\"][/thrive:compound] ir vandenį į [thrive:compound type=\"glucose\"][/thrive:compound], vykstant procesui, vadinamam [b]vandenilio sulfido chemosinteze[/b]. Jo [thrive:compound type=\"glucose\"][/thrive:compound] gamybos greitis priklauso nuo [thrive:compound type=\"carbondioxide\"][/thrive:compound] koncentracijos."

#, fuzzy
msgid "WIKI_ASCENSION_OVERVIEW"
msgstr "Leidžia susisieti su kitomis ląstelėmis. Tia yra pirmas žingsnis link daugialąsčių. Kai tavo ląstelė yra dalis kolonijos, junginiai yra bendri tarp ląstelių. Kol esate kolonijos dalimi, negalite įjungti redaktoriaus, todėl turite atsisieti, kai surenkate pakankamai junginių, kad ląstelė galėtų pasidalinti."

#, fuzzy
msgid "WIKI_ASCENSION_TRANSITIONS"
msgstr "Sveikiname!"

#, fuzzy
msgid "WIKI_ASCENSION_UI"
msgstr "Chemoplastas yra dvigubos membranos struktūra, kurioje yra baltymų, galinčių paversti [thrive:compound type=\"hydrogensulfide\"][/thrive:compound], dujinį [thrive:compound type=\"carbondioxide\"][/thrive:compound] ir vandenį į [thrive:compound type=\"glucose\"][/thrive:compound], vykstant procesui, vadinamam [b]vandenilio sulfido chemosinteze[/b]. Jo [thrive:compound type=\"glucose\"][/thrive:compound] gamybos greitis priklauso nuo [thrive:compound type=\"carbondioxide\"][/thrive:compound] koncentracijos."

#, fuzzy
msgid "WIKI_AWAKENING_STAGE_CURRENT_DEVELOPMENT"
msgstr "Leidžia susisieti su kitomis ląstelėmis. Tia yra pirmas žingsnis link daugialąsčių. Kai tavo ląstelė yra dalis kolonijos, junginiai yra bendri tarp ląstelių. Kol esate kolonijos dalimi, negalite įjungti redaktoriaus, todėl turite atsisieti, kai surenkate pakankamai junginių, kad ląstelė galėtų pasidalinti."

#, fuzzy
msgid "WIKI_AWAKENING_STAGE_FEATURES"
msgstr "Nubudimo Etapas"

#, fuzzy
msgid "WIKI_AWAKENING_STAGE_INTRO"
msgstr "Rišantis Agentas"

#, fuzzy
msgid "WIKI_AWAKENING_STAGE_OVERVIEW"
msgstr "Nubudimo Etapas"

#, fuzzy
msgid "WIKI_AWAKENING_STAGE_TRANSITIONS"
msgstr "Nubudimo Etapas"

#, fuzzy
msgid "WIKI_AWAKENING_STAGE_UI"
msgstr "Nubudimo Etapas"

#, fuzzy
msgid "WIKI_AWARE_STAGE_CURRENT_DEVELOPMENT"
msgstr "Leidžia susisieti su kitomis ląstelėmis. Tia yra pirmas žingsnis link daugialąsčių. Kai tavo ląstelė yra dalis kolonijos, junginiai yra bendri tarp ląstelių. Kol esate kolonijos dalimi, negalite įjungti redaktoriaus, todėl turite atsisieti, kai surenkate pakankamai junginių, kad ląstelė galėtų pasidalinti."

#, fuzzy
msgid "WIKI_AWARE_STAGE_FEATURES"
msgstr "Sąmoningumo Etapas"

#, fuzzy
msgid "WIKI_AWARE_STAGE_INTRO"
msgstr "Sąmoningumo Etapas"

#, fuzzy
msgid "WIKI_AWARE_STAGE_OVERVIEW"
msgstr "Sąmoningumo Etapas"

#, fuzzy
msgid "WIKI_AWARE_STAGE_TRANSITIONS"
msgstr "Nubudimo Etapas"

#, fuzzy
msgid "WIKI_AWARE_STAGE_UI"
msgstr "Sąmoningumo Etapas"

#, fuzzy
msgid "WIKI_AXON_EFFECTS"
msgstr "Chemoplastas yra dvigubos membranos struktūra, kurioje yra baltymų, galinčių paversti [thrive:compound type=\"hydrogensulfide\"][/thrive:compound], dujinį [thrive:compound type=\"carbondioxide\"][/thrive:compound] ir vandenį į [thrive:compound type=\"glucose\"][/thrive:compound], vykstant procesui, vadinamam [b]vandenilio sulfido chemosinteze[/b]. Jo [thrive:compound type=\"glucose\"][/thrive:compound] gamybos greitis priklauso nuo [thrive:compound type=\"carbondioxide\"][/thrive:compound] koncentracijos."

#, fuzzy
msgid "WIKI_AXON_INTRO"
msgstr "Chemoplastas yra dvigubos membranos struktūra, kurioje yra baltymų, galinčių paversti [thrive:compound type=\"hydrogensulfide\"][/thrive:compound], dujinį [thrive:compound type=\"carbondioxide\"][/thrive:compound] ir vandenį į [thrive:compound type=\"glucose\"][/thrive:compound], vykstant procesui, vadinamam [b]vandenilio sulfido chemosinteze[/b]. Jo [thrive:compound type=\"glucose\"][/thrive:compound] gamybos greitis priklauso nuo [thrive:compound type=\"carbondioxide\"][/thrive:compound] koncentracijos."

#, fuzzy
msgid "WIKI_AXON_MODIFICATIONS"
msgstr "Anaerobinė Azoto Fiksacija"

#, fuzzy
msgid "WIKI_AXON_PROCESSES"
msgstr "Padidina didelių ląstelių sukimosi greitį."

#, fuzzy
msgid "WIKI_AXON_REQUIREMENTS"
msgstr "Leidžia susisieti su kitomis ląstelėmis. Tia yra pirmas žingsnis link daugialąsčių. Kai tavo ląstelė yra dalis kolonijos, junginiai yra bendri tarp ląstelių. Kol esate kolonijos dalimi, negalite įjungti redaktoriaus, todėl turite atsisieti, kai surenkate pakankamai junginių, kad ląstelė galėtų pasidalinti."

#, fuzzy
msgid "WIKI_AXON_SCIENTIFIC_BACKGROUND"
msgstr "Chemoplastas yra dvigubos membranos struktūra, kurioje yra baltymų, galinčių paversti [thrive:compound type=\"hydrogensulfide\"][/thrive:compound], dujinį [thrive:compound type=\"carbondioxide\"][/thrive:compound] ir vandenį į [thrive:compound type=\"glucose\"][/thrive:compound], vykstant procesui, vadinamam [b]vandenilio sulfido chemosinteze[/b]. Jo [thrive:compound type=\"glucose\"][/thrive:compound] gamybos greitis priklauso nuo [thrive:compound type=\"carbondioxide\"][/thrive:compound] koncentracijos."

#, fuzzy
msgid "WIKI_AXON_STRATEGY"
msgstr "Bendri Redaktoriaus ir Strategijos Etapai"

#, fuzzy
msgid "WIKI_AXON_UPGRADES"
msgstr "Bendri Redaktoriaus ir Strategijos Etapai"

#, fuzzy
msgid "WIKI_BACTERIAL_CHEMOSYNTHESIS_COMMA_GLYCOLYSIS"
msgstr "Chemosintezė"

#, fuzzy
msgid "WIKI_BINDING_AGENT_EFFECTS"
msgstr "Leidžia susisieti su kitomis ląstelėmis. Tia yra pirmas žingsnis link daugialąsčių. Kai tavo ląstelė yra dalis kolonijos, junginiai yra bendri tarp ląstelių. Kol esate kolonijos dalimi, negalite įjungti redaktoriaus, todėl turite atsisieti, kai surenkate pakankamai junginių, kad ląstelė galėtų pasidalinti."

#, fuzzy
msgid "WIKI_BINDING_AGENT_INTRO"
msgstr "Rišantis Agentas"

#, fuzzy
msgid "WIKI_BINDING_AGENT_MODIFICATIONS"
msgstr "Leidžia susisieti su kitomis ląstelėmis. Tia yra pirmas žingsnis link daugialąsčių. Kai tavo ląstelė yra dalis kolonijos, junginiai yra bendri tarp ląstelių. Kol esate kolonijos dalimi, negalite įjungti redaktoriaus, todėl turite atsisieti, kai surenkate pakankamai junginių, kad ląstelė galėtų pasidalinti."

#, fuzzy
msgid "WIKI_BINDING_AGENT_PROCESSES"
msgstr "Paspauskite [thrive:input]g_toggle_binding[/thrive:input], kad perjungtumėte susiejimo režimą. Įjungę susiejimo režimą galite prijungti kitas savo rūšies ląsteles prie savo kolonijos judėdami į jas. Norėdami palikti koloniją, paspauskite [thrive:input]g_unbind_all[/thrive:input]. Pririšti prie kitų ląstelių negalite įeiti į redaktorių."

#, fuzzy
msgid "WIKI_BINDING_AGENT_REQUIREMENTS"
msgstr "Leidžia susisieti su kitomis ląstelėmis. Tia yra pirmas žingsnis link daugialąsčių. Kai tavo ląstelė yra dalis kolonijos, junginiai yra bendri tarp ląstelių. Kol esate kolonijos dalimi, negalite įjungti redaktoriaus, todėl turite atsisieti, kai surenkate pakankamai junginių, kad ląstelė galėtų pasidalinti."

#, fuzzy
msgid "WIKI_BINDING_AGENT_SCIENTIFIC_BACKGROUND"
msgstr "Leidžia susisieti su kitomis ląstelėmis. Tia yra pirmas žingsnis link daugialąsčių. Kai tavo ląstelė yra dalis kolonijos, junginiai yra bendri tarp ląstelių. Kol esate kolonijos dalimi, negalite įjungti redaktoriaus, todėl turite atsisieti, kai surenkate pakankamai junginių, kad ląstelė galėtų pasidalinti."

#, fuzzy
msgid "WIKI_BINDING_AGENT_STRATEGY"
msgstr "Leidžia susisieti su kitomis ląstelėmis. Tia yra pirmas žingsnis link daugialąsčių. Kai tavo ląstelė yra dalis kolonijos, junginiai yra bendri tarp ląstelių. Kol esate kolonijos dalimi, negalite įjungti redaktoriaus, todėl turite atsisieti, kai surenkate pakankamai junginių, kad ląstelė galėtų pasidalinti."

#, fuzzy
msgid "WIKI_BINDING_AGENT_UPGRADES"
msgstr "Leidžia susisieti su kitomis ląstelėmis. Tia yra pirmas žingsnis link daugialąsčių. Kai tavo ląstelė yra dalis kolonijos, junginiai yra bendri tarp ląstelių. Kol esate kolonijos dalimi, negalite įjungti redaktoriaus, todėl turite atsisieti, kai surenkate pakankamai junginių, kad ląstelė galėtų pasidalinti."

#, fuzzy
msgid "WIKI_BIOLUMINESCENT_VACUOLE_EFFECTS"
msgstr "Bioluminescencinė Vakuolė"

#, fuzzy
msgid "WIKI_BIOLUMINESCENT_VACUOLE_INTRO"
msgstr "Bioluminescencinė Vakuolė"

#, fuzzy
msgid "WIKI_BIOLUMINESCENT_VACUOLE_MODIFICATIONS"
msgstr "Bioluminescencinė Vakuolė"

#, fuzzy
msgid "WIKI_BIOLUMINESCENT_VACUOLE_PROCESSES"
msgstr "Bioluminescencinė Vakuolė"

#, fuzzy
msgid "WIKI_BIOLUMINESCENT_VACUOLE_REQUIREMENTS"
msgstr "Bioluminescencinė Vakuolė"

#, fuzzy
msgid "WIKI_BIOLUMINESCENT_VACUOLE_SCIENTIFIC_BACKGROUND"
msgstr "Bioluminescencinė Vakuolė"

#, fuzzy
msgid "WIKI_BIOLUMINESCENT_VACUOLE_STRATEGY"
msgstr "Bioluminescencinė Vakuolė"

#, fuzzy
msgid "WIKI_BIOLUMINESCENT_VACUOLE_UPGRADES"
msgstr "Bioluminescencinė Vakuolė"

msgid "WIKI_BODY_PLAN_EDITOR_COMMA_CELL_EDITOR"
msgstr ""

#, fuzzy
msgid "WIKI_CHEMOPLAST_EFFECTS"
msgstr "Chemoplastas yra dvigubos membranos struktūra, kurioje yra baltymų, galinčių paversti [thrive:compound type=\"hydrogensulfide\"][/thrive:compound], dujinį [thrive:compound type=\"carbondioxide\"][/thrive:compound] ir vandenį į [thrive:compound type=\"glucose\"][/thrive:compound], vykstant procesui, vadinamam [b]vandenilio sulfido chemosinteze[/b]. Jo [thrive:compound type=\"glucose\"][/thrive:compound] gamybos greitis priklauso nuo [thrive:compound type=\"carbondioxide\"][/thrive:compound] koncentracijos."

#, fuzzy
msgid "WIKI_CHEMOPLAST_INTRO"
msgstr "Chemoplastas yra dvigubos membranos struktūra, kurioje yra baltymų, galinčių paversti [thrive:compound type=\"hydrogensulfide\"][/thrive:compound], dujinį [thrive:compound type=\"carbondioxide\"][/thrive:compound] ir vandenį į [thrive:compound type=\"glucose\"][/thrive:compound], vykstant procesui, vadinamam [b]vandenilio sulfido chemosinteze[/b]. Jo [thrive:compound type=\"glucose\"][/thrive:compound] gamybos greitis priklauso nuo [thrive:compound type=\"carbondioxide\"][/thrive:compound] koncentracijos."

#, fuzzy
msgid "WIKI_CHEMOPLAST_MODIFICATIONS"
msgstr "Chemoplastas yra dvigubos membranos struktūra, kurioje yra baltymų, galinčių paversti [thrive:compound type=\"hydrogensulfide\"][/thrive:compound], dujinį [thrive:compound type=\"carbondioxide\"][/thrive:compound] ir vandenį į [thrive:compound type=\"glucose\"][/thrive:compound], vykstant procesui, vadinamam [b]vandenilio sulfido chemosinteze[/b]. Jo [thrive:compound type=\"glucose\"][/thrive:compound] gamybos greitis priklauso nuo [thrive:compound type=\"carbondioxide\"][/thrive:compound] koncentracijos."

#, fuzzy
msgid "WIKI_CHEMOPLAST_PROCESSES"
msgstr "Paverčia [thrive:compound type=\"hydrogensulfide\"][/thrive:compound] į [thrive:compound type=\"glucose\"][/thrive:compound]. Greitis priklauso nuo [thrive:compound type=\"carbondioxide\"][/thrive:compound] koncentracijos."

#, fuzzy
msgid "WIKI_CHEMOPLAST_REQUIREMENTS"
msgstr "Visos ląstelės \"mato\" tik per chemorecepciją. Taip ląstelės gauna informaciją apie jas supančią aplinką. Šios organelės pridėjimas reiškia, kad chemorecepcija tobulėja. Kadangi žaidėjui suteikiamas regėjimas net ląstelių etape, tai vaizduojama linija, nukreipta už matomos ekrano srities ribų ir rodanti netoliese esančius junginius, kurių žaidėjas dar nematė."

#, fuzzy
msgid "WIKI_CHEMOPLAST_SCIENTIFIC_BACKGROUND"
msgstr "Chemoplastas yra dvigubos membranos struktūra, kurioje yra baltymų, galinčių paversti [thrive:compound type=\"hydrogensulfide\"][/thrive:compound], dujinį [thrive:compound type=\"carbondioxide\"][/thrive:compound] ir vandenį į [thrive:compound type=\"glucose\"][/thrive:compound], vykstant procesui, vadinamam [b]vandenilio sulfido chemosinteze[/b]. Jo [thrive:compound type=\"glucose\"][/thrive:compound] gamybos greitis priklauso nuo [thrive:compound type=\"carbondioxide\"][/thrive:compound] koncentracijos."

#, fuzzy
msgid "WIKI_CHEMOPLAST_STRATEGY"
msgstr "Chemoplastas yra dvigubos membranos struktūra, kurioje yra baltymų, galinčių paversti [thrive:compound type=\"hydrogensulfide\"][/thrive:compound], dujinį [thrive:compound type=\"carbondioxide\"][/thrive:compound] ir vandenį į [thrive:compound type=\"glucose\"][/thrive:compound], vykstant procesui, vadinamam [b]vandenilio sulfido chemosinteze[/b]. Jo [thrive:compound type=\"glucose\"][/thrive:compound] gamybos greitis priklauso nuo [thrive:compound type=\"carbondioxide\"][/thrive:compound] koncentracijos."

#, fuzzy
msgid "WIKI_CHEMOPLAST_UPGRADES"
msgstr "Chemoplastas yra dvigubos membranos struktūra, kurioje yra baltymų, galinčių paversti [thrive:compound type=\"hydrogensulfide\"][/thrive:compound], dujinį [thrive:compound type=\"carbondioxide\"][/thrive:compound] ir vandenį į [thrive:compound type=\"glucose\"][/thrive:compound], vykstant procesui, vadinamam [b]vandenilio sulfido chemosinteze[/b]. Jo [thrive:compound type=\"glucose\"][/thrive:compound] gamybos greitis priklauso nuo [thrive:compound type=\"carbondioxide\"][/thrive:compound] koncentracijos."

#, fuzzy
msgid "WIKI_CHEMORECEPTOR_EFFECTS"
msgstr "Visos ląstelės \"mato\" tik per chemorecepciją. Taip ląstelės gauna informaciją apie jas supančią aplinką. Šios organelės pridėjimas reiškia, kad chemorecepcija tobulėja. Kadangi žaidėjui suteikiamas regėjimas net ląstelių etape, tai vaizduojama linija, nukreipta už matomos ekrano srities ribų ir rodanti netoliese esančius junginius, kurių žaidėjas dar nematė."

#, fuzzy
msgid "WIKI_CHEMORECEPTOR_INTRO"
msgstr "Chemoreceptorius"

#, fuzzy
msgid "WIKI_CHEMORECEPTOR_MODIFICATIONS"
msgstr "Visos ląstelės \"mato\" tik per chemorecepciją. Taip ląstelės gauna informaciją apie jas supančią aplinką. Šios organelės pridėjimas reiškia, kad chemorecepcija tobulėja. Kadangi žaidėjui suteikiamas regėjimas net ląstelių etape, tai vaizduojama linija, nukreipta už matomos ekrano srities ribų ir rodanti netoliese esančius junginius, kurių žaidėjas dar nematė."

#, fuzzy
msgid "WIKI_CHEMORECEPTOR_PROCESSES"
msgstr "Chemoreceptorius leidžia aptikti junginius iš didesnio atstumo. Padėjus modifikuoti, pasirinkite junginio tipą ir kreipiamosios linijos spalvą."

#, fuzzy
msgid "WIKI_CHEMORECEPTOR_REQUIREMENTS"
msgstr "Visos ląstelės \"mato\" tik per chemorecepciją. Taip ląstelės gauna informaciją apie jas supančią aplinką. Šios organelės pridėjimas reiškia, kad chemorecepcija tobulėja. Kadangi žaidėjui suteikiamas regėjimas net ląstelių etape, tai vaizduojama linija, nukreipta už matomos ekrano srities ribų ir rodanti netoliese esančius junginius, kurių žaidėjas dar nematė."

#, fuzzy
msgid "WIKI_CHEMORECEPTOR_SCIENTIFIC_BACKGROUND"
msgstr "Visos ląstelės \"mato\" tik per chemorecepciją. Taip ląstelės gauna informaciją apie jas supančią aplinką. Šios organelės pridėjimas reiškia, kad chemorecepcija tobulėja. Kadangi žaidėjui suteikiamas regėjimas net ląstelių etape, tai vaizduojama linija, nukreipta už matomos ekrano srities ribų ir rodanti netoliese esančius junginius, kurių žaidėjas dar nematė."

#, fuzzy
msgid "WIKI_CHEMORECEPTOR_STRATEGY"
msgstr "Visos ląstelės \"mato\" tik per chemorecepciją. Taip ląstelės gauna informaciją apie jas supančią aplinką. Šios organelės pridėjimas reiškia, kad chemorecepcija tobulėja. Kadangi žaidėjui suteikiamas regėjimas net ląstelių etape, tai vaizduojama linija, nukreipta už matomos ekrano srities ribų ir rodanti netoliese esančius junginius, kurių žaidėjas dar nematė."

#, fuzzy
msgid "WIKI_CHEMORECEPTOR_UPGRADES"
msgstr "Visos ląstelės \"mato\" tik per chemorecepciją. Taip ląstelės gauna informaciją apie jas supančią aplinką. Šios organelės pridėjimas reiškia, kad chemorecepcija tobulėja. Kadangi žaidėjui suteikiamas regėjimas net ląstelių etape, tai vaizduojama linija, nukreipta už matomos ekrano srities ribų ir rodanti netoliese esančius junginius, kurių žaidėjas dar nematė."

#, fuzzy
msgid "WIKI_CHEMOSYNTHESIZING_PROTEINS_EFFECTS"
msgstr "Chemosintetinantys Baltymai"

#, fuzzy
msgid "WIKI_CHEMOSYNTHESIZING_PROTEINS_INTRO"
msgstr "Chemosintetinantys Baltymai"

#, fuzzy
msgid "WIKI_CHEMOSYNTHESIZING_PROTEINS_MODIFICATIONS"
msgstr "Chemosintezę vykdantys baltymai yra nedideli baltymų telkiniai citoplazmoje, kurie gali paversti [thrive:compound type=\"hydrogensulfide\"][/thrive:compound], dujinį [thrive:compound type=\"carbondioxide\"][/thrive:compound] ir vandenį į [thrive:compound type=\"glucose\"][/thrive:compound], vykstant procesui, vadinamam [b]vandenilio sulfido chemosinteze[/b]. Jo [thrive:compound type=\"glucose\"][/thrive:compound] gamybos greitis priklauso nuo [thrive:compound type=\"carbondioxide\"][/thrive:compound] koncentracijos. Kadangi chemosintetinantys baltymai yra suspenduoti tiesiai citoplazmoje, aplinkinis skystis atlieka tam tikrą [b]glikolizę[/b]."

#, fuzzy
msgid "WIKI_CHEMOSYNTHESIZING_PROTEINS_PROCESSES"
msgstr "Paverčia [thrive:compound type=\"hydrogensulfide\"][/thrive:compound] į [thrive:compound type=\"glucose\"][/thrive:compound]. Greitis priklauso nuo [thrive:compound type=\"carbondioxide\"][/thrive:compound] koncentracijos. Taip pat paverčia [thrive:compound type=\"glucose\"][/thrive:compound] į [thrive:compound type=\"atp\"][/thrive:compound]."

#, fuzzy
msgid "WIKI_CHEMOSYNTHESIZING_PROTEINS_REQUIREMENTS"
msgstr "Chemosintetinantys Baltymai"

#, fuzzy
msgid "WIKI_CHEMOSYNTHESIZING_PROTEINS_SCIENTIFIC_BACKGROUND"
msgstr "Chemosintezę vykdantys baltymai yra nedideli baltymų telkiniai citoplazmoje, kurie gali paversti [thrive:compound type=\"hydrogensulfide\"][/thrive:compound], dujinį [thrive:compound type=\"carbondioxide\"][/thrive:compound] ir vandenį į [thrive:compound type=\"glucose\"][/thrive:compound], vykstant procesui, vadinamam [b]vandenilio sulfido chemosinteze[/b]. Jo [thrive:compound type=\"glucose\"][/thrive:compound] gamybos greitis priklauso nuo [thrive:compound type=\"carbondioxide\"][/thrive:compound] koncentracijos. Kadangi chemosintetinantys baltymai yra suspenduoti tiesiai citoplazmoje, aplinkinis skystis atlieka tam tikrą [b]glikolizę[/b]."

#, fuzzy
msgid "WIKI_CHEMOSYNTHESIZING_PROTEINS_STRATEGY"
msgstr "Chemosintetinantys Baltymai"

#, fuzzy
msgid "WIKI_CHEMOSYNTHESIZING_PROTEINS_UPGRADES"
msgstr "Chemosintetinantys Baltymai"

#, fuzzy
msgid "WIKI_CHLOROPLAST_EFFECTS"
msgstr "Chloroplastas yra dviguba membraninė struktūra, kurioje membraniniuose maišeliuose yra šviesai jautrių pigmentų. Tai prokariotas, kurį perėmė ir panaudojo eukariotinis šeimininkas. Chloroplaste esantys pigmentai gali naudoti šviesos energiją ir gaminti [thrive:compound type=\"glucose\"][/thrive:compound] ir [thrive:compound type=\"carbondioxide\"][/thrive:compound] iš dujinės [thrive:compound type=\"glucose\"][/thrive:compound] ir vandeninės [thrive:compound type=\"carbondioxide\"][/thrive:compound], vykstant procesui, vadinamam [b]fotosinteze[/b]. Šie pigmentai taip pat suteikia išskirtinę spalvą. Greitis, kuriuo gaminama [thrive:compound type=\"glucose\"][/thrive:compound], priklauso nuo [thrive:compound type=\"carbondioxide\"][/thrive:compound] koncentracijos ir [thrive:compound type=\"sunlight\"][/thrive:compound] intensyvumo."

#, fuzzy
msgid "WIKI_CHLOROPLAST_INTRO"
msgstr "Chloroplastas yra dviguba membraninė struktūra, kurioje membraniniuose maišeliuose yra šviesai jautrių pigmentų. Tai prokariotas, kurį perėmė ir panaudojo eukariotinis šeimininkas. Chloroplaste esantys pigmentai gali naudoti šviesos energiją ir gaminti [thrive:compound type=\"glucose\"][/thrive:compound] ir [thrive:compound type=\"carbondioxide\"][/thrive:compound] iš dujinės [thrive:compound type=\"glucose\"][/thrive:compound] ir vandeninės [thrive:compound type=\"carbondioxide\"][/thrive:compound], vykstant procesui, vadinamam [b]fotosinteze[/b]. Šie pigmentai taip pat suteikia išskirtinę spalvą. Greitis, kuriuo gaminama [thrive:compound type=\"glucose\"][/thrive:compound], priklauso nuo [thrive:compound type=\"carbondioxide\"][/thrive:compound] koncentracijos ir [thrive:compound type=\"sunlight\"][/thrive:compound] intensyvumo."

#, fuzzy
msgid "WIKI_CHLOROPLAST_MODIFICATIONS"
msgstr "Chloroplastas yra dviguba membraninė struktūra, kurioje membraniniuose maišeliuose yra šviesai jautrių pigmentų. Tai prokariotas, kurį perėmė ir panaudojo eukariotinis šeimininkas. Chloroplaste esantys pigmentai gali naudoti šviesos energiją ir gaminti [thrive:compound type=\"glucose\"][/thrive:compound] ir [thrive:compound type=\"carbondioxide\"][/thrive:compound] iš dujinės [thrive:compound type=\"glucose\"][/thrive:compound] ir vandeninės [thrive:compound type=\"carbondioxide\"][/thrive:compound], vykstant procesui, vadinamam [b]fotosinteze[/b]. Šie pigmentai taip pat suteikia išskirtinę spalvą. Greitis, kuriuo gaminama [thrive:compound type=\"glucose\"][/thrive:compound], priklauso nuo [thrive:compound type=\"carbondioxide\"][/thrive:compound] koncentracijos ir [thrive:compound type=\"sunlight\"][/thrive:compound] intensyvumo."

#, fuzzy
msgid "WIKI_CHLOROPLAST_PROCESSES"
msgstr "Gamina [thrive:compound type=\"glucose\"][/thrive:compound]. Greitis priklauso nuo [thrive:compound type=\"carbondioxide\"][/thrive:compound] koncentracijos ir [thrive:compound type=\"sunlight\"][/thrive:compound] intensyvumo."

#, fuzzy
msgid "WIKI_CHLOROPLAST_REQUIREMENTS"
msgstr "Visos ląstelės \"mato\" tik per chemorecepciją. Taip ląstelės gauna informaciją apie jas supančią aplinką. Šios organelės pridėjimas reiškia, kad chemorecepcija tobulėja. Kadangi žaidėjui suteikiamas regėjimas net ląstelių etape, tai vaizduojama linija, nukreipta už matomos ekrano srities ribų ir rodanti netoliese esančius junginius, kurių žaidėjas dar nematė."

#, fuzzy
msgid "WIKI_CHLOROPLAST_SCIENTIFIC_BACKGROUND"
msgstr "Chloroplastas yra dviguba membraninė struktūra, kurioje membraniniuose maišeliuose yra šviesai jautrių pigmentų. Tai prokariotas, kurį perėmė ir panaudojo eukariotinis šeimininkas. Chloroplaste esantys pigmentai gali naudoti šviesos energiją ir gaminti [thrive:compound type=\"glucose\"][/thrive:compound] ir [thrive:compound type=\"carbondioxide\"][/thrive:compound] iš dujinės [thrive:compound type=\"glucose\"][/thrive:compound] ir vandeninės [thrive:compound type=\"carbondioxide\"][/thrive:compound], vykstant procesui, vadinamam [b]fotosinteze[/b]. Šie pigmentai taip pat suteikia išskirtinę spalvą. Greitis, kuriuo gaminama [thrive:compound type=\"glucose\"][/thrive:compound], priklauso nuo [thrive:compound type=\"carbondioxide\"][/thrive:compound] koncentracijos ir [thrive:compound type=\"sunlight\"][/thrive:compound] intensyvumo."

#, fuzzy
msgid "WIKI_CHLOROPLAST_STRATEGY"
msgstr "Chloroplastas yra dviguba membraninė struktūra, kurioje membraniniuose maišeliuose yra šviesai jautrių pigmentų. Tai prokariotas, kurį perėmė ir panaudojo eukariotinis šeimininkas. Chloroplaste esantys pigmentai gali naudoti šviesos energiją ir gaminti [thrive:compound type=\"glucose\"][/thrive:compound] ir [thrive:compound type=\"carbondioxide\"][/thrive:compound] iš dujinės [thrive:compound type=\"glucose\"][/thrive:compound] ir vandeninės [thrive:compound type=\"carbondioxide\"][/thrive:compound], vykstant procesui, vadinamam [b]fotosinteze[/b]. Šie pigmentai taip pat suteikia išskirtinę spalvą. Greitis, kuriuo gaminama [thrive:compound type=\"glucose\"][/thrive:compound], priklauso nuo [thrive:compound type=\"carbondioxide\"][/thrive:compound] koncentracijos ir [thrive:compound type=\"sunlight\"][/thrive:compound] intensyvumo."

#, fuzzy
msgid "WIKI_CHLOROPLAST_UPGRADES"
msgstr "Chloroplastas yra dviguba membraninė struktūra, kurioje membraniniuose maišeliuose yra šviesai jautrių pigmentų. Tai prokariotas, kurį perėmė ir panaudojo eukariotinis šeimininkas. Chloroplaste esantys pigmentai gali naudoti šviesos energiją ir gaminti [thrive:compound type=\"glucose\"][/thrive:compound] ir [thrive:compound type=\"carbondioxide\"][/thrive:compound] iš dujinės [thrive:compound type=\"glucose\"][/thrive:compound] ir vandeninės [thrive:compound type=\"carbondioxide\"][/thrive:compound], vykstant procesui, vadinamam [b]fotosinteze[/b]. Šie pigmentai taip pat suteikia išskirtinę spalvą. Greitis, kuriuo gaminama [thrive:compound type=\"glucose\"][/thrive:compound], priklauso nuo [thrive:compound type=\"carbondioxide\"][/thrive:compound] koncentracijos ir [thrive:compound type=\"sunlight\"][/thrive:compound] intensyvumo."

#, fuzzy
msgid "WIKI_CHROMATOPHORE_PHOTOSYNTHESIS_COMMA_GLYCOLYSIS"
msgstr "Chemosintezė"

#, fuzzy
msgid "WIKI_CILIA_EFFECTS"
msgstr "Chemoplastas yra dvigubos membranos struktūra, kurioje yra baltymų, galinčių paversti [thrive:compound type=\"hydrogensulfide\"][/thrive:compound], dujinį [thrive:compound type=\"carbondioxide\"][/thrive:compound] ir vandenį į [thrive:compound type=\"glucose\"][/thrive:compound], vykstant procesui, vadinamam [b]vandenilio sulfido chemosinteze[/b]. Jo [thrive:compound type=\"glucose\"][/thrive:compound] gamybos greitis priklauso nuo [thrive:compound type=\"carbondioxide\"][/thrive:compound] koncentracijos."

#, fuzzy
msgid "WIKI_CILIA_INTRO"
msgstr "Chemoplastas yra dvigubos membranos struktūra, kurioje yra baltymų, galinčių paversti [thrive:compound type=\"hydrogensulfide\"][/thrive:compound], dujinį [thrive:compound type=\"carbondioxide\"][/thrive:compound] ir vandenį į [thrive:compound type=\"glucose\"][/thrive:compound], vykstant procesui, vadinamam [b]vandenilio sulfido chemosinteze[/b]. Jo [thrive:compound type=\"glucose\"][/thrive:compound] gamybos greitis priklauso nuo [thrive:compound type=\"carbondioxide\"][/thrive:compound] koncentracijos."

#, fuzzy
msgid "WIKI_CILIA_MODIFICATIONS"
msgstr "Chemoplastas yra dvigubos membranos struktūra, kurioje yra baltymų, galinčių paversti [thrive:compound type=\"hydrogensulfide\"][/thrive:compound], dujinį [thrive:compound type=\"carbondioxide\"][/thrive:compound] ir vandenį į [thrive:compound type=\"glucose\"][/thrive:compound], vykstant procesui, vadinamam [b]vandenilio sulfido chemosinteze[/b]. Jo [thrive:compound type=\"glucose\"][/thrive:compound] gamybos greitis priklauso nuo [thrive:compound type=\"carbondioxide\"][/thrive:compound] koncentracijos."

#, fuzzy
msgid "WIKI_CILIA_PROCESSES"
msgstr "Padidina didelių ląstelių sukimosi greitį."

#, fuzzy
msgid "WIKI_CILIA_REQUIREMENTS"
msgstr "Leidžia susisieti su kitomis ląstelėmis. Tia yra pirmas žingsnis link daugialąsčių. Kai tavo ląstelė yra dalis kolonijos, junginiai yra bendri tarp ląstelių. Kol esate kolonijos dalimi, negalite įjungti redaktoriaus, todėl turite atsisieti, kai surenkate pakankamai junginių, kad ląstelė galėtų pasidalinti."

#, fuzzy
msgid "WIKI_CILIA_SCIENTIFIC_BACKGROUND"
msgstr "Chemoplastas yra dvigubos membranos struktūra, kurioje yra baltymų, galinčių paversti [thrive:compound type=\"hydrogensulfide\"][/thrive:compound], dujinį [thrive:compound type=\"carbondioxide\"][/thrive:compound] ir vandenį į [thrive:compound type=\"glucose\"][/thrive:compound], vykstant procesui, vadinamam [b]vandenilio sulfido chemosinteze[/b]. Jo [thrive:compound type=\"glucose\"][/thrive:compound] gamybos greitis priklauso nuo [thrive:compound type=\"carbondioxide\"][/thrive:compound] koncentracijos."

#, fuzzy
msgid "WIKI_CILIA_STRATEGY"
msgstr "Bendri Redaktoriaus ir Strategijos Etapai"

#, fuzzy
msgid "WIKI_CILIA_UPGRADES"
msgstr "Chemoplastas yra dvigubos membranos struktūra, kurioje yra baltymų, galinčių paversti [thrive:compound type=\"hydrogensulfide\"][/thrive:compound], dujinį [thrive:compound type=\"carbondioxide\"][/thrive:compound] ir vandenį į [thrive:compound type=\"glucose\"][/thrive:compound], vykstant procesui, vadinamam [b]vandenilio sulfido chemosinteze[/b]. Jo [thrive:compound type=\"glucose\"][/thrive:compound] gamybos greitis priklauso nuo [thrive:compound type=\"carbondioxide\"][/thrive:compound] koncentracijos."

#, fuzzy
msgid "WIKI_COMPOUNDS_BUTTON"
msgstr "Chemoplastas yra dvigubos membranos struktūra, kurioje yra baltymų, galinčių paversti [thrive:compound type=\"hydrogensulfide\"][/thrive:compound], dujinį [thrive:compound type=\"carbondioxide\"][/thrive:compound] ir vandenį į [thrive:compound type=\"glucose\"][/thrive:compound], vykstant procesui, vadinamam [b]vandenilio sulfido chemosinteze[/b]. Jo [thrive:compound type=\"glucose\"][/thrive:compound] gamybos greitis priklauso nuo [thrive:compound type=\"carbondioxide\"][/thrive:compound] koncentracijos."

#, fuzzy
msgid "WIKI_COMPOUNDS_DEVELOPMENT"
msgstr "Junginiai:"

#, fuzzy
msgid "WIKI_COMPOUNDS_INTRO"
msgstr "Chemoplastas yra dvigubos membranos struktūra, kurioje yra baltymų, galinčių paversti [thrive:compound type=\"hydrogensulfide\"][/thrive:compound], dujinį [thrive:compound type=\"carbondioxide\"][/thrive:compound] ir vandenį į [thrive:compound type=\"glucose\"][/thrive:compound], vykstant procesui, vadinamam [b]vandenilio sulfido chemosinteze[/b]. Jo [thrive:compound type=\"glucose\"][/thrive:compound] gamybos greitis priklauso nuo [thrive:compound type=\"carbondioxide\"][/thrive:compound] koncentracijos."

#, fuzzy
msgid "WIKI_COMPOUNDS_TYPES_OF_COMPOUNDS"
msgstr "Chemoplastas yra dvigubos membranos struktūra, kurioje yra baltymų, galinčių paversti [thrive:compound type=\"hydrogensulfide\"][/thrive:compound], dujinį [thrive:compound type=\"carbondioxide\"][/thrive:compound] ir vandenį į [thrive:compound type=\"glucose\"][/thrive:compound], vykstant procesui, vadinamam [b]vandenilio sulfido chemosinteze[/b]. Jo [thrive:compound type=\"glucose\"][/thrive:compound] gamybos greitis priklauso nuo [thrive:compound type=\"carbondioxide\"][/thrive:compound] koncentracijos."

#, fuzzy
msgid "WIKI_COMPOUND_SYSTEM_DEVELOPMENT_COMPOUNDS_LIST"
msgstr "Junginiai:"

#, fuzzy
msgid "WIKI_COMPOUND_SYSTEM_DEVELOPMENT_INTRO"
msgstr "Junginiai:"

#, fuzzy
msgid "WIKI_COMPOUND_SYSTEM_DEVELOPMENT_MICROBE_STAGE"
msgstr "Junginiai:"

#, fuzzy
msgid "WIKI_COMPOUND_SYSTEM_DEVELOPMENT_OVERVIEW"
msgstr "Junginiai:"

#, fuzzy
msgid "WIKI_CREATURE_EDITOR_COMMA_TECH_EDITOR"
msgstr "Mikroorganizmų redaktorius"

#, fuzzy
msgid "WIKI_CYTOPLASM_EFFECTS"
msgstr "Chemoplastas yra dvigubos membranos struktūra, kurioje yra baltymų, galinčių paversti [thrive:compound type=\"hydrogensulfide\"][/thrive:compound], dujinį [thrive:compound type=\"carbondioxide\"][/thrive:compound] ir vandenį į [thrive:compound type=\"glucose\"][/thrive:compound], vykstant procesui, vadinamam [b]vandenilio sulfido chemosinteze[/b]. Jo [thrive:compound type=\"glucose\"][/thrive:compound] gamybos greitis priklauso nuo [thrive:compound type=\"carbondioxide\"][/thrive:compound] koncentracijos."

#, fuzzy
msgid "WIKI_CYTOPLASM_INTRO"
msgstr "Chemoplastas yra dvigubos membranos struktūra, kurioje yra baltymų, galinčių paversti [thrive:compound type=\"hydrogensulfide\"][/thrive:compound], dujinį [thrive:compound type=\"carbondioxide\"][/thrive:compound] ir vandenį į [thrive:compound type=\"glucose\"][/thrive:compound], vykstant procesui, vadinamam [b]vandenilio sulfido chemosinteze[/b]. Jo [thrive:compound type=\"glucose\"][/thrive:compound] gamybos greitis priklauso nuo [thrive:compound type=\"carbondioxide\"][/thrive:compound] koncentracijos."

#, fuzzy
msgid "WIKI_CYTOPLASM_MODIFICATIONS"
msgstr "Chemoplastas yra dvigubos membranos struktūra, kurioje yra baltymų, galinčių paversti [thrive:compound type=\"hydrogensulfide\"][/thrive:compound], dujinį [thrive:compound type=\"carbondioxide\"][/thrive:compound] ir vandenį į [thrive:compound type=\"glucose\"][/thrive:compound], vykstant procesui, vadinamam [b]vandenilio sulfido chemosinteze[/b]. Jo [thrive:compound type=\"glucose\"][/thrive:compound] gamybos greitis priklauso nuo [thrive:compound type=\"carbondioxide\"][/thrive:compound] koncentracijos."

#, fuzzy
msgid "WIKI_CYTOPLASM_PROCESSES"
msgstr "Paverčia [thrive:compound type=\"hydrogensulfide\"][/thrive:compound] į [thrive:compound type=\"glucose\"][/thrive:compound]. Greitis priklauso nuo [thrive:compound type=\"carbondioxide\"][/thrive:compound] koncentracijos."

#, fuzzy
msgid "WIKI_CYTOPLASM_REQUIREMENTS"
msgstr "Visos ląstelės \"mato\" tik per chemorecepciją. Taip ląstelės gauna informaciją apie jas supančią aplinką. Šios organelės pridėjimas reiškia, kad chemorecepcija tobulėja. Kadangi žaidėjui suteikiamas regėjimas net ląstelių etape, tai vaizduojama linija, nukreipta už matomos ekrano srities ribų ir rodanti netoliese esančius junginius, kurių žaidėjas dar nematė."

#, fuzzy
msgid "WIKI_CYTOPLASM_SCIENTIFIC_BACKGROUND"
msgstr "Chemoplastas yra dvigubos membranos struktūra, kurioje yra baltymų, galinčių paversti [thrive:compound type=\"hydrogensulfide\"][/thrive:compound], dujinį [thrive:compound type=\"carbondioxide\"][/thrive:compound] ir vandenį į [thrive:compound type=\"glucose\"][/thrive:compound], vykstant procesui, vadinamam [b]vandenilio sulfido chemosinteze[/b]. Jo [thrive:compound type=\"glucose\"][/thrive:compound] gamybos greitis priklauso nuo [thrive:compound type=\"carbondioxide\"][/thrive:compound] koncentracijos."

#, fuzzy
msgid "WIKI_CYTOPLASM_STRATEGY"
msgstr "Chemoplastas yra dvigubos membranos struktūra, kurioje yra baltymų, galinčių paversti [thrive:compound type=\"hydrogensulfide\"][/thrive:compound], dujinį [thrive:compound type=\"carbondioxide\"][/thrive:compound] ir vandenį į [thrive:compound type=\"glucose\"][/thrive:compound], vykstant procesui, vadinamam [b]vandenilio sulfido chemosinteze[/b]. Jo [thrive:compound type=\"glucose\"][/thrive:compound] gamybos greitis priklauso nuo [thrive:compound type=\"carbondioxide\"][/thrive:compound] koncentracijos."

#, fuzzy
msgid "WIKI_CYTOPLASM_UPGRADES"
msgstr "Chemoplastas yra dvigubos membranos struktūra, kurioje yra baltymų, galinčių paversti [thrive:compound type=\"hydrogensulfide\"][/thrive:compound], dujinį [thrive:compound type=\"carbondioxide\"][/thrive:compound] ir vandenį į [thrive:compound type=\"glucose\"][/thrive:compound], vykstant procesui, vadinamam [b]vandenilio sulfido chemosinteze[/b]. Jo [thrive:compound type=\"glucose\"][/thrive:compound] gamybos greitis priklauso nuo [thrive:compound type=\"carbondioxide\"][/thrive:compound] koncentracijos."

#, fuzzy
msgid "WIKI_DEVELOPMENT"
msgstr "Kūrėjai"

#, fuzzy
msgid "WIKI_DEVELOPMENT_INFO_BUTTON"
msgstr "Elemento aprašymas:"

#, fuzzy
msgid "WIKI_DEVELOPMENT_ROOT_INTRO"
msgstr "Elemento aprašymas:"

#, fuzzy
msgid "WIKI_EDITORS_AND_MUTATIONS_GENERATIONS_AND_EDITOR_SESSIONS"
msgstr "Rišantis Agentas"

#, fuzzy
msgid "WIKI_EDITORS_AND_MUTATIONS_INTRO"
msgstr "Rišantis Agentas"

#, fuzzy
msgid "WIKI_EDITORS_AND_MUTATIONS_MUTATIONS_AND_MUTATION_POINTS"
msgstr "Rišantis Agentas"

#, fuzzy
msgid "WIKI_ENVIRONMENTAL_CONDITIONS_ENVIRONMENTAL_GASSES"
msgstr "Anaerobinė Azoto Fiksacija"

#, fuzzy
msgid "WIKI_ENVIRONMENTAL_CONDITIONS_INTRO"
msgstr "Anaerobinė Azoto Fiksacija"

#, fuzzy
msgid "WIKI_ENVIRONMENTAL_CONDITIONS_PHYSICAL_CONDITIONS"
msgstr "Anaerobinė Azoto Fiksacija"

#, fuzzy
msgid "WIKI_ENVIRONMENTAL_CONDITIONS_THE_DAY/NIGHT_CYCLE"
msgstr "Anaerobinė Azoto Fiksacija"

#, fuzzy
msgid "WIKI_FERROPLAST_EFFECTS"
msgstr "Chemoplastas yra dvigubos membranos struktūra, kurioje yra baltymų, galinčių paversti [thrive:compound type=\"hydrogensulfide\"][/thrive:compound], dujinį [thrive:compound type=\"carbondioxide\"][/thrive:compound] ir vandenį į [thrive:compound type=\"glucose\"][/thrive:compound], vykstant procesui, vadinamam [b]vandenilio sulfido chemosinteze[/b]. Jo [thrive:compound type=\"glucose\"][/thrive:compound] gamybos greitis priklauso nuo [thrive:compound type=\"carbondioxide\"][/thrive:compound] koncentracijos."

#, fuzzy
msgid "WIKI_FERROPLAST_INTRO"
msgstr "Chemoplastas yra dvigubos membranos struktūra, kurioje yra baltymų, galinčių paversti [thrive:compound type=\"hydrogensulfide\"][/thrive:compound], dujinį [thrive:compound type=\"carbondioxide\"][/thrive:compound] ir vandenį į [thrive:compound type=\"glucose\"][/thrive:compound], vykstant procesui, vadinamam [b]vandenilio sulfido chemosinteze[/b]. Jo [thrive:compound type=\"glucose\"][/thrive:compound] gamybos greitis priklauso nuo [thrive:compound type=\"carbondioxide\"][/thrive:compound] koncentracijos."

#, fuzzy
msgid "WIKI_FERROPLAST_MODIFICATIONS"
msgstr "Chemoplastas yra dvigubos membranos struktūra, kurioje yra baltymų, galinčių paversti [thrive:compound type=\"hydrogensulfide\"][/thrive:compound], dujinį [thrive:compound type=\"carbondioxide\"][/thrive:compound] ir vandenį į [thrive:compound type=\"glucose\"][/thrive:compound], vykstant procesui, vadinamam [b]vandenilio sulfido chemosinteze[/b]. Jo [thrive:compound type=\"glucose\"][/thrive:compound] gamybos greitis priklauso nuo [thrive:compound type=\"carbondioxide\"][/thrive:compound] koncentracijos."

#, fuzzy
msgid "WIKI_FERROPLAST_PROCESSES"
msgstr "Paverčia [thrive:compound type=\"hydrogensulfide\"][/thrive:compound] į [thrive:compound type=\"glucose\"][/thrive:compound]. Greitis priklauso nuo [thrive:compound type=\"carbondioxide\"][/thrive:compound] koncentracijos."

#, fuzzy
msgid "WIKI_FERROPLAST_REQUIREMENTS"
msgstr "Visos ląstelės \"mato\" tik per chemorecepciją. Taip ląstelės gauna informaciją apie jas supančią aplinką. Šios organelės pridėjimas reiškia, kad chemorecepcija tobulėja. Kadangi žaidėjui suteikiamas regėjimas net ląstelių etape, tai vaizduojama linija, nukreipta už matomos ekrano srities ribų ir rodanti netoliese esančius junginius, kurių žaidėjas dar nematė."

#, fuzzy
msgid "WIKI_FERROPLAST_SCIENTIFIC_BACKGROUND"
msgstr "Chemoplastas yra dvigubos membranos struktūra, kurioje yra baltymų, galinčių paversti [thrive:compound type=\"hydrogensulfide\"][/thrive:compound], dujinį [thrive:compound type=\"carbondioxide\"][/thrive:compound] ir vandenį į [thrive:compound type=\"glucose\"][/thrive:compound], vykstant procesui, vadinamam [b]vandenilio sulfido chemosinteze[/b]. Jo [thrive:compound type=\"glucose\"][/thrive:compound] gamybos greitis priklauso nuo [thrive:compound type=\"carbondioxide\"][/thrive:compound] koncentracijos."

#, fuzzy
msgid "WIKI_FERROPLAST_STRATEGY"
msgstr "Chemoplastas yra dvigubos membranos struktūra, kurioje yra baltymų, galinčių paversti [thrive:compound type=\"hydrogensulfide\"][/thrive:compound], dujinį [thrive:compound type=\"carbondioxide\"][/thrive:compound] ir vandenį į [thrive:compound type=\"glucose\"][/thrive:compound], vykstant procesui, vadinamam [b]vandenilio sulfido chemosinteze[/b]. Jo [thrive:compound type=\"glucose\"][/thrive:compound] gamybos greitis priklauso nuo [thrive:compound type=\"carbondioxide\"][/thrive:compound] koncentracijos."

#, fuzzy
msgid "WIKI_FERROPLAST_UPGRADES"
msgstr "Chemoplastas yra dvigubos membranos struktūra, kurioje yra baltymų, galinčių paversti [thrive:compound type=\"hydrogensulfide\"][/thrive:compound], dujinį [thrive:compound type=\"carbondioxide\"][/thrive:compound] ir vandenį į [thrive:compound type=\"glucose\"][/thrive:compound], vykstant procesui, vadinamam [b]vandenilio sulfido chemosinteze[/b]. Jo [thrive:compound type=\"glucose\"][/thrive:compound] gamybos greitis priklauso nuo [thrive:compound type=\"carbondioxide\"][/thrive:compound] koncentracijos."

#, fuzzy
msgid "WIKI_FLAGELLUM_EFFECTS"
msgstr "Elemento aprašymas:"

#, fuzzy
msgid "WIKI_FLAGELLUM_INTRO"
msgstr "Elemento aprašymas:"

#, fuzzy
msgid "WIKI_FLAGELLUM_MODIFICATIONS"
msgstr "Elemento aprašymas:"

#, fuzzy
msgid "WIKI_FLAGELLUM_PROCESSES"
msgstr "Padidina didelių ląstelių sukimosi greitį."

#, fuzzy
msgid "WIKI_FLAGELLUM_REQUIREMENTS"
msgstr "Leidžia susisieti su kitomis ląstelėmis. Tia yra pirmas žingsnis link daugialąsčių. Kai tavo ląstelė yra dalis kolonijos, junginiai yra bendri tarp ląstelių. Kol esate kolonijos dalimi, negalite įjungti redaktoriaus, todėl turite atsisieti, kai surenkate pakankamai junginių, kad ląstelė galėtų pasidalinti."

#, fuzzy
msgid "WIKI_FLAGELLUM_SCIENTIFIC_BACKGROUND"
msgstr "Chemoplastas yra dvigubos membranos struktūra, kurioje yra baltymų, galinčių paversti [thrive:compound type=\"hydrogensulfide\"][/thrive:compound], dujinį [thrive:compound type=\"carbondioxide\"][/thrive:compound] ir vandenį į [thrive:compound type=\"glucose\"][/thrive:compound], vykstant procesui, vadinamam [b]vandenilio sulfido chemosinteze[/b]. Jo [thrive:compound type=\"glucose\"][/thrive:compound] gamybos greitis priklauso nuo [thrive:compound type=\"carbondioxide\"][/thrive:compound] koncentracijos."

#, fuzzy
msgid "WIKI_FLAGELLUM_STRATEGY"
msgstr "Bendri Redaktoriaus ir Strategijos Etapai"

#, fuzzy
msgid "WIKI_FLAGELLUM_UPGRADES"
msgstr "Chemoplastas yra dvigubos membranos struktūra, kurioje yra baltymų, galinčių paversti [thrive:compound type=\"hydrogensulfide\"][/thrive:compound], dujinį [thrive:compound type=\"carbondioxide\"][/thrive:compound] ir vandenį į [thrive:compound type=\"glucose\"][/thrive:compound], vykstant procesui, vadinamam [b]vandenilio sulfido chemosinteze[/b]. Jo [thrive:compound type=\"glucose\"][/thrive:compound] gamybos greitis priklauso nuo [thrive:compound type=\"carbondioxide\"][/thrive:compound] koncentracijos."

#, fuzzy
msgid "WIKI_GLYCOLYSIS_COMMA_ANAEROBIC_NITROGEN_FIXATION"
msgstr "Anaerobinė Azoto Fiksacija"

#, fuzzy
msgid "WIKI_HEADING_APPENDICES"
msgstr "Bendri Redaktoriaus ir Strategijos Etapai"

#, fuzzy
msgid "WIKI_HEADING_BASIC_GAME_MECHANICS"
msgstr "Bendri Redaktoriaus ir Strategijos Etapai"

#, fuzzy
msgid "WIKI_HEADING_COMPOUNDS_LIST"
msgstr "Bendri Redaktoriaus ir Strategijos Etapai"

#, fuzzy
msgid "WIKI_HEADING_COMPOUND_CLOUDS"
msgstr "Bendri Redaktoriaus ir Strategijos Etapai"

#, fuzzy
msgid "WIKI_HEADING_CONCEPT_ART"
msgstr "Bendri Redaktoriaus ir Strategijos Etapai"

#, fuzzy
msgid "WIKI_HEADING_CURRENT_DEVELOPMENT"
msgstr "Leidžia susisieti su kitomis ląstelėmis. Tia yra pirmas žingsnis link daugialąsčių. Kai tavo ląstelė yra dalis kolonijos, junginiai yra bendri tarp ląstelių. Kol esate kolonijos dalimi, negalite įjungti redaktoriaus, todėl turite atsisieti, kai surenkate pakankamai junginių, kad ląstelė galėtų pasidalinti."

#, fuzzy
msgid "WIKI_HEADING_DEVELOPMENT"
msgstr "Bendri Redaktoriaus ir Strategijos Etapai"

#, fuzzy
msgid "WIKI_HEADING_EDITOR"
msgstr "Bendri Redaktoriaus ir Strategijos Etapai"

#, fuzzy
msgid "WIKI_HEADING_EFFECTS"
msgstr "Bendri Redaktoriaus ir Strategijos Etapai"

#, fuzzy
msgid "WIKI_HEADING_ENVIRONMENTAL_GASSES"
msgstr "Paspauskite [thrive:input]g_toggle_binding[/thrive:input], kad perjungtumėte susiejimo režimą. Įjungę susiejimo režimą galite prijungti kitas savo rūšies ląsteles prie savo kolonijos judėdami į jas. Norėdami palikti koloniją, paspauskite [thrive:input]g_unbind_all[/thrive:input]. Pririšti prie kitų ląstelių negalite įeiti į redaktorių."

#, fuzzy
msgid "WIKI_HEADING_FEATURES"
msgstr "Bendri Redaktoriaus ir Strategijos Etapai"

#, fuzzy
msgid "WIKI_HEADING_FOG_OF_WAR"
msgstr "Bendri Redaktoriaus ir Strategijos Etapai"

#, fuzzy
msgid "WIKI_HEADING_GAMEPLAY"
msgstr "Bendri Redaktoriaus ir Strategijos Etapai"

#, fuzzy
msgid "WIKI_HEADING_GDD"
msgstr "Bendri Redaktoriaus ir Strategijos Etapai"

#, fuzzy
msgid "WIKI_HEADING_GENERAL_TIPS"
msgstr "Bendri Redaktoriaus ir Strategijos Etapai"

#, fuzzy
msgid "WIKI_HEADING_GENERATIONS_AND_EDITOR_SESSIONS"
msgstr "Bendri Redaktoriaus ir Strategijos Etapai"

#, fuzzy
msgid "WIKI_HEADING_MICROBE_PARTS"
msgstr "Bendri Redaktoriaus ir Strategijos Etapai"

#, fuzzy
msgid "WIKI_HEADING_MICROBE_STAGE"
msgstr "Bendri Redaktoriaus ir Strategijos Etapai"

#, fuzzy
msgid "WIKI_HEADING_MICROBE_STAGE_TIPS"
msgstr "Bendri Redaktoriaus ir Strategijos Etapai"

#, fuzzy
msgid "WIKI_HEADING_MODIFICATIONS"
msgstr "Chemoplastas yra dvigubos membranos struktūra, kurioje yra baltymų, galinčių paversti [thrive:compound type=\"hydrogensulfide\"][/thrive:compound], dujinį [thrive:compound type=\"carbondioxide\"][/thrive:compound] ir vandenį į [thrive:compound type=\"glucose\"][/thrive:compound], vykstant procesui, vadinamam [b]vandenilio sulfido chemosinteze[/b]. Jo [thrive:compound type=\"glucose\"][/thrive:compound] gamybos greitis priklauso nuo [thrive:compound type=\"carbondioxide\"][/thrive:compound] koncentracijos."

#, fuzzy
msgid "WIKI_HEADING_MORE_GAME_INFO"
msgstr "Bendri Redaktoriaus ir Strategijos Etapai"

#, fuzzy
msgid "WIKI_HEADING_MUTATIONS_AND_MUTATION_POINTS"
msgstr "Rišantis Agentas"

#, fuzzy
msgid "WIKI_HEADING_OVERVIEW"
msgstr "Bendri Redaktoriaus ir Strategijos Etapai"

#, fuzzy
msgid "WIKI_HEADING_PATCHES"
msgstr "Bendri Redaktoriaus ir Strategijos Etapai"

#, fuzzy
msgid "WIKI_HEADING_PHYSICAL_CONDITIONS"
msgstr "Leidžia susisieti su kitomis ląstelėmis. Tia yra pirmas žingsnis link daugialąsčių. Kai tavo ląstelė yra dalis kolonijos, junginiai yra bendri tarp ląstelių. Kol esate kolonijos dalimi, negalite įjungti redaktoriaus, todėl turite atsisieti, kai surenkate pakankamai junginių, kad ląstelė galėtų pasidalinti."

#, fuzzy
msgid "WIKI_HEADING_PROCESSES"
msgstr "Bendri Redaktoriaus ir Strategijos Etapai"

#, fuzzy
msgid "WIKI_HEADING_REPRODUCTION_IN_THE_MICROBE_STAGE"
msgstr "Bendri Redaktoriaus ir Strategijos Etapai"

#, fuzzy
msgid "WIKI_HEADING_REQUIREMENTS"
msgstr "Leidžia susisieti su kitomis ląstelėmis. Tia yra pirmas žingsnis link daugialąsčių. Kai tavo ląstelė yra dalis kolonijos, junginiai yra bendri tarp ląstelių. Kol esate kolonijos dalimi, negalite įjungti redaktoriaus, todėl turite atsisieti, kai surenkate pakankamai junginių, kad ląstelė galėtų pasidalinti."

#, fuzzy
msgid "WIKI_HEADING_SCIENTIFIC_BACKGROUND"
msgstr "Chemoplastas yra dvigubos membranos struktūra, kurioje yra baltymų, galinčių paversti [thrive:compound type=\"hydrogensulfide\"][/thrive:compound], dujinį [thrive:compound type=\"carbondioxide\"][/thrive:compound] ir vandenį į [thrive:compound type=\"glucose\"][/thrive:compound], vykstant procesui, vadinamam [b]vandenilio sulfido chemosinteze[/b]. Jo [thrive:compound type=\"glucose\"][/thrive:compound] gamybos greitis priklauso nuo [thrive:compound type=\"carbondioxide\"][/thrive:compound] koncentracijos."

#, fuzzy
msgid "WIKI_HEADING_STRATEGY"
msgstr "Bendri Redaktoriaus ir Strategijos Etapai"

#, fuzzy
msgid "WIKI_HEADING_THE_DAY/NIGHT_CYCLE"
msgstr "Bendri Redaktoriaus ir Strategijos Etapai"

#, fuzzy
msgid "WIKI_HEADING_THE_PATCH_MAP"
msgstr "Bendri Redaktoriaus ir Strategijos Etapai"

#, fuzzy
msgid "WIKI_HEADING_TRANSITIONS"
msgstr "Bendri Redaktoriaus ir Strategijos Etapai"

#, fuzzy
msgid "WIKI_HEADING_TYPES_OF_COMPOUNDS"
msgstr "Bendri Redaktoriaus ir Strategijos Etapai"

#, fuzzy
msgid "WIKI_HEADING_UI"
msgstr "Bendri Redaktoriaus ir Strategijos Etapai"

#, fuzzy
msgid "WIKI_HEADING_UPGRADES"
msgstr "Bendri Redaktoriaus ir Strategijos Etapai"

#, fuzzy
msgid "WIKI_HELP_AND_TIPS_BASIC_GAME_MECHANICS"
msgstr "Chemoplastas"

#, fuzzy
msgid "WIKI_HELP_AND_TIPS_BUTTON"
msgstr "Chemoplastas yra dvigubos membranos struktūra, kurioje yra baltymų, galinčių paversti [thrive:compound type=\"hydrogensulfide\"][/thrive:compound], dujinį [thrive:compound type=\"carbondioxide\"][/thrive:compound] ir vandenį į [thrive:compound type=\"glucose\"][/thrive:compound], vykstant procesui, vadinamam [b]vandenilio sulfido chemosinteze[/b]. Jo [thrive:compound type=\"glucose\"][/thrive:compound] gamybos greitis priklauso nuo [thrive:compound type=\"carbondioxide\"][/thrive:compound] koncentracijos."

#, fuzzy
msgid "WIKI_HELP_AND_TIPS_COMPOUND_CLOUDS"
msgstr "Bendri Redaktoriaus ir Strategijos Etapai"

msgid "WIKI_HELP_AND_TIPS_GENERAL_TIPS"
msgstr ""

#, fuzzy
msgid "WIKI_HELP_AND_TIPS_INTRO"
msgstr "Rišantis Agentas"

#, fuzzy
msgid "WIKI_HELP_AND_TIPS_MICROBE_PARTS"
msgstr "Bendri Redaktoriaus ir Strategijos Etapai"

#, fuzzy
msgid "WIKI_HELP_AND_TIPS_MICROBE_STAGE_TIPS"
msgstr "Bendri Redaktoriaus ir Strategijos Etapai"

msgid "WIKI_HELP_AND_TIPS_MORE_GAME_INFO"
msgstr ""

#, fuzzy
msgid "WIKI_HYDROGENASE_EFFECTS"
msgstr "Anaerobinė Azoto Fiksacija"

#, fuzzy
msgid "WIKI_HYDROGENASE_INTRO"
msgstr "Anaerobinė Azoto Fiksacija"

#, fuzzy
msgid "WIKI_HYDROGENASE_MODIFICATIONS"
msgstr "Anaerobinė Azoto Fiksacija"

#, fuzzy
msgid "WIKI_HYDROGENASE_PROCESSES"
msgstr "Paverčia [thrive:compound type=\"hydrogensulfide\"][/thrive:compound] į [thrive:compound type=\"glucose\"][/thrive:compound]. Greitis priklauso nuo [thrive:compound type=\"carbondioxide\"][/thrive:compound] koncentracijos."

#, fuzzy
msgid "WIKI_HYDROGENASE_REQUIREMENTS"
msgstr "Leidžia susisieti su kitomis ląstelėmis. Tia yra pirmas žingsnis link daugialąsčių. Kai tavo ląstelė yra dalis kolonijos, junginiai yra bendri tarp ląstelių. Kol esate kolonijos dalimi, negalite įjungti redaktoriaus, todėl turite atsisieti, kai surenkate pakankamai junginių, kad ląstelė galėtų pasidalinti."

#, fuzzy
msgid "WIKI_HYDROGENASE_SCIENTIFIC_BACKGROUND"
msgstr "Leidžia susisieti su kitomis ląstelėmis. Tia yra pirmas žingsnis link daugialąsčių. Kai tavo ląstelė yra dalis kolonijos, junginiai yra bendri tarp ląstelių. Kol esate kolonijos dalimi, negalite įjungti redaktoriaus, todėl turite atsisieti, kai surenkate pakankamai junginių, kad ląstelė galėtų pasidalinti."

#, fuzzy
msgid "WIKI_HYDROGENASE_STRATEGY"
msgstr "Bendri Redaktoriaus ir Strategijos Etapai"

#, fuzzy
msgid "WIKI_HYDROGENASE_UPGRADES"
msgstr "Leidžia susisieti su kitomis ląstelėmis. Tia yra pirmas žingsnis link daugialąsčių. Kai tavo ląstelė yra dalis kolonijos, junginiai yra bendri tarp ląstelių. Kol esate kolonijos dalimi, negalite įjungti redaktoriaus, todėl turite atsisieti, kai surenkate pakankamai junginių, kad ląstelė galėtų pasidalinti."

#, fuzzy
msgid "WIKI_HYDROGENOSOME_EFFECTS"
msgstr "Anaerobinė Azoto Fiksacija"

#, fuzzy
msgid "WIKI_HYDROGENOSOME_INTRO"
msgstr "Anaerobinė Azoto Fiksacija"

#, fuzzy
msgid "WIKI_HYDROGENOSOME_MODIFICATIONS"
msgstr "Anaerobinė Azoto Fiksacija"

#, fuzzy
msgid "WIKI_HYDROGENOSOME_PROCESSES"
msgstr "Paverčia [thrive:compound type=\"hydrogensulfide\"][/thrive:compound] į [thrive:compound type=\"glucose\"][/thrive:compound]. Greitis priklauso nuo [thrive:compound type=\"carbondioxide\"][/thrive:compound] koncentracijos."

#, fuzzy
msgid "WIKI_HYDROGENOSOME_REQUIREMENTS"
msgstr "Leidžia susisieti su kitomis ląstelėmis. Tia yra pirmas žingsnis link daugialąsčių. Kai tavo ląstelė yra dalis kolonijos, junginiai yra bendri tarp ląstelių. Kol esate kolonijos dalimi, negalite įjungti redaktoriaus, todėl turite atsisieti, kai surenkate pakankamai junginių, kad ląstelė galėtų pasidalinti."

#, fuzzy
msgid "WIKI_HYDROGENOSOME_SCIENTIFIC_BACKGROUND"
msgstr "Leidžia susisieti su kitomis ląstelėmis. Tia yra pirmas žingsnis link daugialąsčių. Kai tavo ląstelė yra dalis kolonijos, junginiai yra bendri tarp ląstelių. Kol esate kolonijos dalimi, negalite įjungti redaktoriaus, todėl turite atsisieti, kai surenkate pakankamai junginių, kad ląstelė galėtų pasidalinti."

#, fuzzy
msgid "WIKI_HYDROGENOSOME_STRATEGY"
msgstr "Bendri Redaktoriaus ir Strategijos Etapai"

#, fuzzy
msgid "WIKI_HYDROGENOSOME_UPGRADES"
msgstr "Leidžia susisieti su kitomis ląstelėmis. Tia yra pirmas žingsnis link daugialąsčių. Kai tavo ląstelė yra dalis kolonijos, junginiai yra bendri tarp ląstelių. Kol esate kolonijos dalimi, negalite įjungti redaktoriaus, todėl turite atsisieti, kai surenkate pakankamai junginių, kad ląstelė galėtų pasidalinti."

#, fuzzy
msgid "WIKI_INDUSTRIAL_STAGE_CURRENT_DEVELOPMENT"
msgstr "Leidžia susisieti su kitomis ląstelėmis. Tia yra pirmas žingsnis link daugialąsčių. Kai tavo ląstelė yra dalis kolonijos, junginiai yra bendri tarp ląstelių. Kol esate kolonijos dalimi, negalite įjungti redaktoriaus, todėl turite atsisieti, kai surenkate pakankamai junginių, kad ląstelė galėtų pasidalinti."

#, fuzzy
msgid "WIKI_INDUSTRIAL_STAGE_FEATURES"
msgstr "Leidžia susisieti su kitomis ląstelėmis. Tia yra pirmas žingsnis link daugialąsčių. Kai tavo ląstelė yra dalis kolonijos, junginiai yra bendri tarp ląstelių. Kol esate kolonijos dalimi, negalite įjungti redaktoriaus, todėl turite atsisieti, kai surenkate pakankamai junginių, kad ląstelė galėtų pasidalinti."

#, fuzzy
msgid "WIKI_INDUSTRIAL_STAGE_INTRO"
msgstr "Rišantis Agentas"

#, fuzzy
msgid "WIKI_INDUSTRIAL_STAGE_OVERVIEW"
msgstr "Pereiti į Pramonės Etapą?"

#, fuzzy
msgid "WIKI_INDUSTRIAL_STAGE_TRANSITIONS"
msgstr "Pastatę gamyklą pereisite į pramonės etapą. Tęsti į kitą etapą?"

#, fuzzy
msgid "WIKI_INDUSTRIAL_STAGE_UI"
msgstr "Pereiti į Pramonės Etapą?"

msgid "WIKI_INJECTISOME_PILUS"
msgstr ""

#, fuzzy
msgid "WIKI_LYSOSOME_EFFECTS"
msgstr "Elemento aprašymas:"

#, fuzzy
msgid "WIKI_LYSOSOME_INTRO"
msgstr "Chemoplastas yra dvigubos membranos struktūra, kurioje yra baltymų, galinčių paversti [thrive:compound type=\"hydrogensulfide\"][/thrive:compound], dujinį [thrive:compound type=\"carbondioxide\"][/thrive:compound] ir vandenį į [thrive:compound type=\"glucose\"][/thrive:compound], vykstant procesui, vadinamam [b]vandenilio sulfido chemosinteze[/b]. Jo [thrive:compound type=\"glucose\"][/thrive:compound] gamybos greitis priklauso nuo [thrive:compound type=\"carbondioxide\"][/thrive:compound] koncentracijos."

#, fuzzy
msgid "WIKI_LYSOSOME_MODIFICATIONS"
msgstr "Elemento aprašymas:"

#, fuzzy
msgid "WIKI_LYSOSOME_PROCESSES"
msgstr "Padidina didelių ląstelių sukimosi greitį."

#, fuzzy
msgid "WIKI_LYSOSOME_REQUIREMENTS"
msgstr "Visos ląstelės \"mato\" tik per chemorecepciją. Taip ląstelės gauna informaciją apie jas supančią aplinką. Šios organelės pridėjimas reiškia, kad chemorecepcija tobulėja. Kadangi žaidėjui suteikiamas regėjimas net ląstelių etape, tai vaizduojama linija, nukreipta už matomos ekrano srities ribų ir rodanti netoliese esančius junginius, kurių žaidėjas dar nematė."

#, fuzzy
msgid "WIKI_LYSOSOME_SCIENTIFIC_BACKGROUND"
msgstr "Chloroplastas yra dviguba membraninė struktūra, kurioje membraniniuose maišeliuose yra šviesai jautrių pigmentų. Tai prokariotas, kurį perėmė ir panaudojo eukariotinis šeimininkas. Chloroplaste esantys pigmentai gali naudoti šviesos energiją ir gaminti [thrive:compound type=\"glucose\"][/thrive:compound] ir [thrive:compound type=\"carbondioxide\"][/thrive:compound] iš dujinės [thrive:compound type=\"glucose\"][/thrive:compound] ir vandeninės [thrive:compound type=\"carbondioxide\"][/thrive:compound], vykstant procesui, vadinamam [b]fotosinteze[/b]. Šie pigmentai taip pat suteikia išskirtinę spalvą. Greitis, kuriuo gaminama [thrive:compound type=\"glucose\"][/thrive:compound], priklauso nuo [thrive:compound type=\"carbondioxide\"][/thrive:compound] koncentracijos ir [thrive:compound type=\"sunlight\"][/thrive:compound] intensyvumo."

#, fuzzy
msgid "WIKI_LYSOSOME_STRATEGY"
msgstr "Bendri Redaktoriaus ir Strategijos Etapai"

#, fuzzy
msgid "WIKI_LYSOSOME_UPGRADES"
msgstr "Chloroplastas yra dviguba membraninė struktūra, kurioje membraniniuose maišeliuose yra šviesai jautrių pigmentų. Tai prokariotas, kurį perėmė ir panaudojo eukariotinis šeimininkas. Chloroplaste esantys pigmentai gali naudoti šviesos energiją ir gaminti [thrive:compound type=\"glucose\"][/thrive:compound] ir [thrive:compound type=\"carbondioxide\"][/thrive:compound] iš dujinės [thrive:compound type=\"glucose\"][/thrive:compound] ir vandeninės [thrive:compound type=\"carbondioxide\"][/thrive:compound], vykstant procesui, vadinamam [b]fotosinteze[/b]. Šie pigmentai taip pat suteikia išskirtinę spalvą. Greitis, kuriuo gaminama [thrive:compound type=\"glucose\"][/thrive:compound], priklauso nuo [thrive:compound type=\"carbondioxide\"][/thrive:compound] koncentracijos ir [thrive:compound type=\"sunlight\"][/thrive:compound] intensyvumo."

#, fuzzy
msgid "WIKI_MACROSCOPIC_STAGE_CONCEPT_ART"
msgstr "Bendri Redaktoriaus ir Strategijos Etapai"

#, fuzzy
msgid "WIKI_MACROSCOPIC_STAGE_CURRENT_DEVELOPMENT"
msgstr "Leidžia susisieti su kitomis ląstelėmis. Tia yra pirmas žingsnis link daugialąsčių. Kai tavo ląstelė yra dalis kolonijos, junginiai yra bendri tarp ląstelių. Kol esate kolonijos dalimi, negalite įjungti redaktoriaus, todėl turite atsisieti, kai surenkate pakankamai junginių, kad ląstelė galėtų pasidalinti."

#, fuzzy
msgid "WIKI_MACROSCOPIC_STAGE_FEATURES"
msgstr "Mikroorganizmo būsena"

#, fuzzy
msgid "WIKI_MACROSCOPIC_STAGE_INTRO"
msgstr "Mikroorganizmo būsena"

#, fuzzy
msgid "WIKI_MACROSCOPIC_STAGE_OVERVIEW"
msgstr "Mikroorganizmo būsena"

#, fuzzy
msgid "WIKI_MACROSCOPIC_STAGE_TRANSITIONS"
msgstr "Mikroorganizmo būsena"

#, fuzzy
msgid "WIKI_MACROSCOPIC_STAGE_UI"
msgstr "Mikroorganizmo būsena"

#, fuzzy
msgid "WIKI_MECHANICS"
msgstr "Chemoplastas"

#, fuzzy
msgid "WIKI_MECHANICS_ROOT_INTRO"
msgstr "Chemoplastas yra dvigubos membranos struktūra, kurioje yra baltymų, galinčių paversti [thrive:compound type=\"hydrogensulfide\"][/thrive:compound], dujinį [thrive:compound type=\"carbondioxide\"][/thrive:compound] ir vandenį į [thrive:compound type=\"glucose\"][/thrive:compound], vykstant procesui, vadinamam [b]vandenilio sulfido chemosinteze[/b]. Jo [thrive:compound type=\"glucose\"][/thrive:compound] gamybos greitis priklauso nuo [thrive:compound type=\"carbondioxide\"][/thrive:compound] koncentracijos."

#, fuzzy
msgid "WIKI_MELANOSOME_EFFECTS"
msgstr "Elemento aprašymas:"

#, fuzzy
msgid "WIKI_MELANOSOME_INTRO"
msgstr "Chemoplastas yra dvigubos membranos struktūra, kurioje yra baltymų, galinčių paversti [thrive:compound type=\"hydrogensulfide\"][/thrive:compound], dujinį [thrive:compound type=\"carbondioxide\"][/thrive:compound] ir vandenį į [thrive:compound type=\"glucose\"][/thrive:compound], vykstant procesui, vadinamam [b]vandenilio sulfido chemosinteze[/b]. Jo [thrive:compound type=\"glucose\"][/thrive:compound] gamybos greitis priklauso nuo [thrive:compound type=\"carbondioxide\"][/thrive:compound] koncentracijos."

#, fuzzy
msgid "WIKI_MELANOSOME_MODIFICATIONS"
msgstr "Elemento aprašymas:"

#, fuzzy
msgid "WIKI_MELANOSOME_PROCESSES"
msgstr "Padidina didelių ląstelių sukimosi greitį."

#, fuzzy
msgid "WIKI_MELANOSOME_REQUIREMENTS"
msgstr "Visos ląstelės \"mato\" tik per chemorecepciją. Taip ląstelės gauna informaciją apie jas supančią aplinką. Šios organelės pridėjimas reiškia, kad chemorecepcija tobulėja. Kadangi žaidėjui suteikiamas regėjimas net ląstelių etape, tai vaizduojama linija, nukreipta už matomos ekrano srities ribų ir rodanti netoliese esančius junginius, kurių žaidėjas dar nematė."

#, fuzzy
msgid "WIKI_MELANOSOME_SCIENTIFIC_BACKGROUND"
msgstr "Chloroplastas yra dviguba membraninė struktūra, kurioje membraniniuose maišeliuose yra šviesai jautrių pigmentų. Tai prokariotas, kurį perėmė ir panaudojo eukariotinis šeimininkas. Chloroplaste esantys pigmentai gali naudoti šviesos energiją ir gaminti [thrive:compound type=\"glucose\"][/thrive:compound] ir [thrive:compound type=\"carbondioxide\"][/thrive:compound] iš dujinės [thrive:compound type=\"glucose\"][/thrive:compound] ir vandeninės [thrive:compound type=\"carbondioxide\"][/thrive:compound], vykstant procesui, vadinamam [b]fotosinteze[/b]. Šie pigmentai taip pat suteikia išskirtinę spalvą. Greitis, kuriuo gaminama [thrive:compound type=\"glucose\"][/thrive:compound], priklauso nuo [thrive:compound type=\"carbondioxide\"][/thrive:compound] koncentracijos ir [thrive:compound type=\"sunlight\"][/thrive:compound] intensyvumo."

#, fuzzy
msgid "WIKI_MELANOSOME_STRATEGY"
msgstr "Bendri Redaktoriaus ir Strategijos Etapai"

#, fuzzy
msgid "WIKI_MELANOSOME_UPGRADES"
msgstr "Chloroplastas yra dviguba membraninė struktūra, kurioje membraniniuose maišeliuose yra šviesai jautrių pigmentų. Tai prokariotas, kurį perėmė ir panaudojo eukariotinis šeimininkas. Chloroplaste esantys pigmentai gali naudoti šviesos energiją ir gaminti [thrive:compound type=\"glucose\"][/thrive:compound] ir [thrive:compound type=\"carbondioxide\"][/thrive:compound] iš dujinės [thrive:compound type=\"glucose\"][/thrive:compound] ir vandeninės [thrive:compound type=\"carbondioxide\"][/thrive:compound], vykstant procesui, vadinamam [b]fotosinteze[/b]. Šie pigmentai taip pat suteikia išskirtinę spalvą. Greitis, kuriuo gaminama [thrive:compound type=\"glucose\"][/thrive:compound], priklauso nuo [thrive:compound type=\"carbondioxide\"][/thrive:compound] koncentracijos ir [thrive:compound type=\"sunlight\"][/thrive:compound] intensyvumo."

#, fuzzy
msgid "WIKI_METABOLOSOMES_EFFECTS"
msgstr "Chemoplastas yra dvigubos membranos struktūra, kurioje yra baltymų, galinčių paversti [thrive:compound type=\"hydrogensulfide\"][/thrive:compound], dujinį [thrive:compound type=\"carbondioxide\"][/thrive:compound] ir vandenį į [thrive:compound type=\"glucose\"][/thrive:compound], vykstant procesui, vadinamam [b]vandenilio sulfido chemosinteze[/b]. Jo [thrive:compound type=\"glucose\"][/thrive:compound] gamybos greitis priklauso nuo [thrive:compound type=\"carbondioxide\"][/thrive:compound] koncentracijos."

#, fuzzy
msgid "WIKI_METABOLOSOMES_INTRO"
msgstr "Chemoplastas yra dvigubos membranos struktūra, kurioje yra baltymų, galinčių paversti [thrive:compound type=\"hydrogensulfide\"][/thrive:compound], dujinį [thrive:compound type=\"carbondioxide\"][/thrive:compound] ir vandenį į [thrive:compound type=\"glucose\"][/thrive:compound], vykstant procesui, vadinamam [b]vandenilio sulfido chemosinteze[/b]. Jo [thrive:compound type=\"glucose\"][/thrive:compound] gamybos greitis priklauso nuo [thrive:compound type=\"carbondioxide\"][/thrive:compound] koncentracijos."

#, fuzzy
msgid "WIKI_METABOLOSOMES_MODIFICATIONS"
msgstr "Chemoplastas yra dvigubos membranos struktūra, kurioje yra baltymų, galinčių paversti [thrive:compound type=\"hydrogensulfide\"][/thrive:compound], dujinį [thrive:compound type=\"carbondioxide\"][/thrive:compound] ir vandenį į [thrive:compound type=\"glucose\"][/thrive:compound], vykstant procesui, vadinamam [b]vandenilio sulfido chemosinteze[/b]. Jo [thrive:compound type=\"glucose\"][/thrive:compound] gamybos greitis priklauso nuo [thrive:compound type=\"carbondioxide\"][/thrive:compound] koncentracijos."

#, fuzzy
msgid "WIKI_METABOLOSOMES_PROCESSES"
msgstr "Paverčia [thrive:compound type=\"hydrogensulfide\"][/thrive:compound] į [thrive:compound type=\"glucose\"][/thrive:compound]. Greitis priklauso nuo [thrive:compound type=\"carbondioxide\"][/thrive:compound] koncentracijos."

#, fuzzy
msgid "WIKI_METABOLOSOMES_REQUIREMENTS"
msgstr "Visos ląstelės \"mato\" tik per chemorecepciją. Taip ląstelės gauna informaciją apie jas supančią aplinką. Šios organelės pridėjimas reiškia, kad chemorecepcija tobulėja. Kadangi žaidėjui suteikiamas regėjimas net ląstelių etape, tai vaizduojama linija, nukreipta už matomos ekrano srities ribų ir rodanti netoliese esančius junginius, kurių žaidėjas dar nematė."

#, fuzzy
msgid "WIKI_METABOLOSOMES_SCIENTIFIC_BACKGROUND"
msgstr "Chemoplastas yra dvigubos membranos struktūra, kurioje yra baltymų, galinčių paversti [thrive:compound type=\"hydrogensulfide\"][/thrive:compound], dujinį [thrive:compound type=\"carbondioxide\"][/thrive:compound] ir vandenį į [thrive:compound type=\"glucose\"][/thrive:compound], vykstant procesui, vadinamam [b]vandenilio sulfido chemosinteze[/b]. Jo [thrive:compound type=\"glucose\"][/thrive:compound] gamybos greitis priklauso nuo [thrive:compound type=\"carbondioxide\"][/thrive:compound] koncentracijos."

#, fuzzy
msgid "WIKI_METABOLOSOMES_STRATEGY"
msgstr "Bendri Redaktoriaus ir Strategijos Etapai"

#, fuzzy
msgid "WIKI_METABOLOSOMES_UPGRADES"
msgstr "Chemoplastas yra dvigubos membranos struktūra, kurioje yra baltymų, galinčių paversti [thrive:compound type=\"hydrogensulfide\"][/thrive:compound], dujinį [thrive:compound type=\"carbondioxide\"][/thrive:compound] ir vandenį į [thrive:compound type=\"glucose\"][/thrive:compound], vykstant procesui, vadinamam [b]vandenilio sulfido chemosinteze[/b]. Jo [thrive:compound type=\"glucose\"][/thrive:compound] gamybos greitis priklauso nuo [thrive:compound type=\"carbondioxide\"][/thrive:compound] koncentracijos."

#, fuzzy
msgid "WIKI_MICROBE_STAGE_APPENDICES"
msgstr "Mikroorganizmo būsena"

#, fuzzy
msgid "WIKI_MICROBE_STAGE_BUTTON"
msgstr "Mikroorganizmo būsena"

#, fuzzy
msgid "WIKI_MICROBE_STAGE_EDITOR"
msgstr "Mikroorganizmų redaktorius"

#, fuzzy
msgid "WIKI_MICROBE_STAGE_GAMEPLAY"
msgstr "Mikroorganizmo būsena"

#, fuzzy
msgid "WIKI_MICROBE_STAGE_GDD"
msgstr "Mikroorganizmo būsena"

#, fuzzy
msgid "WIKI_MICROBE_STAGE_INTRO"
msgstr "Mikroorganizmo būsena"

#, fuzzy
msgid "WIKI_MITOCHONDRION_EFFECTS"
msgstr "Chloroplastas yra dviguba membraninė struktūra, kurioje membraniniuose maišeliuose yra šviesai jautrių pigmentų. Tai prokariotas, kurį perėmė ir panaudojo eukariotinis šeimininkas. Chloroplaste esantys pigmentai gali naudoti šviesos energiją ir gaminti [thrive:compound type=\"glucose\"][/thrive:compound] ir [thrive:compound type=\"carbondioxide\"][/thrive:compound] iš dujinės [thrive:compound type=\"glucose\"][/thrive:compound] ir vandeninės [thrive:compound type=\"carbondioxide\"][/thrive:compound], vykstant procesui, vadinamam [b]fotosinteze[/b]. Šie pigmentai taip pat suteikia išskirtinę spalvą. Greitis, kuriuo gaminama [thrive:compound type=\"glucose\"][/thrive:compound], priklauso nuo [thrive:compound type=\"carbondioxide\"][/thrive:compound] koncentracijos ir [thrive:compound type=\"sunlight\"][/thrive:compound] intensyvumo."

#, fuzzy
msgid "WIKI_MITOCHONDRION_INTRO"
msgstr "Chemoplastas yra dvigubos membranos struktūra, kurioje yra baltymų, galinčių paversti [thrive:compound type=\"hydrogensulfide\"][/thrive:compound], dujinį [thrive:compound type=\"carbondioxide\"][/thrive:compound] ir vandenį į [thrive:compound type=\"glucose\"][/thrive:compound], vykstant procesui, vadinamam [b]vandenilio sulfido chemosinteze[/b]. Jo [thrive:compound type=\"glucose\"][/thrive:compound] gamybos greitis priklauso nuo [thrive:compound type=\"carbondioxide\"][/thrive:compound] koncentracijos."

#, fuzzy
msgid "WIKI_MITOCHONDRION_MODIFICATIONS"
msgstr "Chloroplastas yra dviguba membraninė struktūra, kurioje membraniniuose maišeliuose yra šviesai jautrių pigmentų. Tai prokariotas, kurį perėmė ir panaudojo eukariotinis šeimininkas. Chloroplaste esantys pigmentai gali naudoti šviesos energiją ir gaminti [thrive:compound type=\"glucose\"][/thrive:compound] ir [thrive:compound type=\"carbondioxide\"][/thrive:compound] iš dujinės [thrive:compound type=\"glucose\"][/thrive:compound] ir vandeninės [thrive:compound type=\"carbondioxide\"][/thrive:compound], vykstant procesui, vadinamam [b]fotosinteze[/b]. Šie pigmentai taip pat suteikia išskirtinę spalvą. Greitis, kuriuo gaminama [thrive:compound type=\"glucose\"][/thrive:compound], priklauso nuo [thrive:compound type=\"carbondioxide\"][/thrive:compound] koncentracijos ir [thrive:compound type=\"sunlight\"][/thrive:compound] intensyvumo."

#, fuzzy
msgid "WIKI_MITOCHONDRION_PROCESSES"
msgstr "Gamina [thrive:compound type=\"glucose\"][/thrive:compound]. Greitis priklauso nuo [thrive:compound type=\"carbondioxide\"][/thrive:compound] koncentracijos ir [thrive:compound type=\"sunlight\"][/thrive:compound] intensyvumo."

#, fuzzy
msgid "WIKI_MITOCHONDRION_REQUIREMENTS"
msgstr "Leidžia susisieti su kitomis ląstelėmis. Tia yra pirmas žingsnis link daugialąsčių. Kai tavo ląstelė yra dalis kolonijos, junginiai yra bendri tarp ląstelių. Kol esate kolonijos dalimi, negalite įjungti redaktoriaus, todėl turite atsisieti, kai surenkate pakankamai junginių, kad ląstelė galėtų pasidalinti."

#, fuzzy
msgid "WIKI_MITOCHONDRION_SCIENTIFIC_BACKGROUND"
msgstr "Chloroplastas yra dviguba membraninė struktūra, kurioje membraniniuose maišeliuose yra šviesai jautrių pigmentų. Tai prokariotas, kurį perėmė ir panaudojo eukariotinis šeimininkas. Chloroplaste esantys pigmentai gali naudoti šviesos energiją ir gaminti [thrive:compound type=\"glucose\"][/thrive:compound] ir [thrive:compound type=\"carbondioxide\"][/thrive:compound] iš dujinės [thrive:compound type=\"glucose\"][/thrive:compound] ir vandeninės [thrive:compound type=\"carbondioxide\"][/thrive:compound], vykstant procesui, vadinamam [b]fotosinteze[/b]. Šie pigmentai taip pat suteikia išskirtinę spalvą. Greitis, kuriuo gaminama [thrive:compound type=\"glucose\"][/thrive:compound], priklauso nuo [thrive:compound type=\"carbondioxide\"][/thrive:compound] koncentracijos ir [thrive:compound type=\"sunlight\"][/thrive:compound] intensyvumo."

#, fuzzy
msgid "WIKI_MITOCHONDRION_STRATEGY"
msgstr "Bendri Redaktoriaus ir Strategijos Etapai"

#, fuzzy
msgid "WIKI_MITOCHONDRION_UPGRADES"
msgstr "Chloroplastas yra dviguba membraninė struktūra, kurioje membraniniuose maišeliuose yra šviesai jautrių pigmentų. Tai prokariotas, kurį perėmė ir panaudojo eukariotinis šeimininkas. Chloroplaste esantys pigmentai gali naudoti šviesos energiją ir gaminti [thrive:compound type=\"glucose\"][/thrive:compound] ir [thrive:compound type=\"carbondioxide\"][/thrive:compound] iš dujinės [thrive:compound type=\"glucose\"][/thrive:compound] ir vandeninės [thrive:compound type=\"carbondioxide\"][/thrive:compound], vykstant procesui, vadinamam [b]fotosinteze[/b]. Šie pigmentai taip pat suteikia išskirtinę spalvą. Greitis, kuriuo gaminama [thrive:compound type=\"glucose\"][/thrive:compound], priklauso nuo [thrive:compound type=\"carbondioxide\"][/thrive:compound] koncentracijos ir [thrive:compound type=\"sunlight\"][/thrive:compound] intensyvumo."

msgid "WIKI_MULTICELLULAR_STAGE_CONCEPT_ART"
msgstr ""

msgid "WIKI_MULTICELLULAR_STAGE_CURRENT_DEVELOPMENT"
msgstr ""

msgid "WIKI_MULTICELLULAR_STAGE_FEATURES"
msgstr ""

#, fuzzy
msgid "WIKI_MULTICELLULAR_STAGE_INTRO"
msgstr "Chemoplastas yra dvigubos membranos struktūra, kurioje yra baltymų, galinčių paversti [thrive:compound type=\"hydrogensulfide\"][/thrive:compound], dujinį [thrive:compound type=\"carbondioxide\"][/thrive:compound] ir vandenį į [thrive:compound type=\"glucose\"][/thrive:compound], vykstant procesui, vadinamam [b]vandenilio sulfido chemosinteze[/b]. Jo [thrive:compound type=\"glucose\"][/thrive:compound] gamybos greitis priklauso nuo [thrive:compound type=\"carbondioxide\"][/thrive:compound] koncentracijos."

msgid "WIKI_MULTICELLULAR_STAGE_OVERVIEW"
msgstr ""

msgid "WIKI_MULTICELLULAR_STAGE_TRANSITIONS"
msgstr ""

#, fuzzy
msgid "WIKI_MULTICELLULAR_STAGE_UI"
msgstr "Daugialąstis"

#, fuzzy
msgid "WIKI_MYOFIBRIL_EFFECTS"
msgstr "Chemoplastas yra dvigubos membranos struktūra, kurioje yra baltymų, galinčių paversti [thrive:compound type=\"hydrogensulfide\"][/thrive:compound], dujinį [thrive:compound type=\"carbondioxide\"][/thrive:compound] ir vandenį į [thrive:compound type=\"glucose\"][/thrive:compound], vykstant procesui, vadinamam [b]vandenilio sulfido chemosinteze[/b]. Jo [thrive:compound type=\"glucose\"][/thrive:compound] gamybos greitis priklauso nuo [thrive:compound type=\"carbondioxide\"][/thrive:compound] koncentracijos."

#, fuzzy
msgid "WIKI_MYOFIBRIL_INTRO"
msgstr "Chemoplastas yra dvigubos membranos struktūra, kurioje yra baltymų, galinčių paversti [thrive:compound type=\"hydrogensulfide\"][/thrive:compound], dujinį [thrive:compound type=\"carbondioxide\"][/thrive:compound] ir vandenį į [thrive:compound type=\"glucose\"][/thrive:compound], vykstant procesui, vadinamam [b]vandenilio sulfido chemosinteze[/b]. Jo [thrive:compound type=\"glucose\"][/thrive:compound] gamybos greitis priklauso nuo [thrive:compound type=\"carbondioxide\"][/thrive:compound] koncentracijos."

#, fuzzy
msgid "WIKI_MYOFIBRIL_MODIFICATIONS"
msgstr "Chemoplastas yra dvigubos membranos struktūra, kurioje yra baltymų, galinčių paversti [thrive:compound type=\"hydrogensulfide\"][/thrive:compound], dujinį [thrive:compound type=\"carbondioxide\"][/thrive:compound] ir vandenį į [thrive:compound type=\"glucose\"][/thrive:compound], vykstant procesui, vadinamam [b]vandenilio sulfido chemosinteze[/b]. Jo [thrive:compound type=\"glucose\"][/thrive:compound] gamybos greitis priklauso nuo [thrive:compound type=\"carbondioxide\"][/thrive:compound] koncentracijos."

#, fuzzy
msgid "WIKI_MYOFIBRIL_PROCESSES"
msgstr "Padidina didelių ląstelių sukimosi greitį."

#, fuzzy
msgid "WIKI_MYOFIBRIL_REQUIREMENTS"
msgstr "Visos ląstelės \"mato\" tik per chemorecepciją. Taip ląstelės gauna informaciją apie jas supančią aplinką. Šios organelės pridėjimas reiškia, kad chemorecepcija tobulėja. Kadangi žaidėjui suteikiamas regėjimas net ląstelių etape, tai vaizduojama linija, nukreipta už matomos ekrano srities ribų ir rodanti netoliese esančius junginius, kurių žaidėjas dar nematė."

#, fuzzy
msgid "WIKI_MYOFIBRIL_SCIENTIFIC_BACKGROUND"
msgstr "Chemoplastas yra dvigubos membranos struktūra, kurioje yra baltymų, galinčių paversti [thrive:compound type=\"hydrogensulfide\"][/thrive:compound], dujinį [thrive:compound type=\"carbondioxide\"][/thrive:compound] ir vandenį į [thrive:compound type=\"glucose\"][/thrive:compound], vykstant procesui, vadinamam [b]vandenilio sulfido chemosinteze[/b]. Jo [thrive:compound type=\"glucose\"][/thrive:compound] gamybos greitis priklauso nuo [thrive:compound type=\"carbondioxide\"][/thrive:compound] koncentracijos."

#, fuzzy
msgid "WIKI_MYOFIBRIL_STRATEGY"
msgstr "Bendri Redaktoriaus ir Strategijos Etapai"

#, fuzzy
msgid "WIKI_MYOFIBRIL_UPGRADES"
msgstr "Chemoplastas yra dvigubos membranos struktūra, kurioje yra baltymų, galinčių paversti [thrive:compound type=\"hydrogensulfide\"][/thrive:compound], dujinį [thrive:compound type=\"carbondioxide\"][/thrive:compound] ir vandenį į [thrive:compound type=\"glucose\"][/thrive:compound], vykstant procesui, vadinamam [b]vandenilio sulfido chemosinteze[/b]. Jo [thrive:compound type=\"glucose\"][/thrive:compound] gamybos greitis priklauso nuo [thrive:compound type=\"carbondioxide\"][/thrive:compound] koncentracijos."

#, fuzzy
msgid "WIKI_NATION_EDITOR"
msgstr "Pereiti prie kito redaktoriaus skirtuko"

#, fuzzy
msgid "WIKI_NITROGENASE_EFFECTS"
msgstr "Anaerobinė Azoto Fiksacija"

#, fuzzy
msgid "WIKI_NITROGENASE_INTRO"
msgstr "Anaerobinė Azoto Fiksacija"

#, fuzzy
msgid "WIKI_NITROGENASE_MODIFICATIONS"
msgstr "Anaerobinė Azoto Fiksacija"

#, fuzzy
msgid "WIKI_NITROGENASE_PROCESSES"
msgstr "Paverčia [thrive:compound type=\"hydrogensulfide\"][/thrive:compound] į [thrive:compound type=\"glucose\"][/thrive:compound]. Greitis priklauso nuo [thrive:compound type=\"carbondioxide\"][/thrive:compound] koncentracijos."

#, fuzzy
msgid "WIKI_NITROGENASE_REQUIREMENTS"
msgstr "Leidžia susisieti su kitomis ląstelėmis. Tia yra pirmas žingsnis link daugialąsčių. Kai tavo ląstelė yra dalis kolonijos, junginiai yra bendri tarp ląstelių. Kol esate kolonijos dalimi, negalite įjungti redaktoriaus, todėl turite atsisieti, kai surenkate pakankamai junginių, kad ląstelė galėtų pasidalinti."

#, fuzzy
msgid "WIKI_NITROGENASE_SCIENTIFIC_BACKGROUND"
msgstr "Leidžia susisieti su kitomis ląstelėmis. Tia yra pirmas žingsnis link daugialąsčių. Kai tavo ląstelė yra dalis kolonijos, junginiai yra bendri tarp ląstelių. Kol esate kolonijos dalimi, negalite įjungti redaktoriaus, todėl turite atsisieti, kai surenkate pakankamai junginių, kad ląstelė galėtų pasidalinti."

#, fuzzy
msgid "WIKI_NITROGENASE_STRATEGY"
msgstr "Bendri Redaktoriaus ir Strategijos Etapai"

#, fuzzy
msgid "WIKI_NITROGENASE_UPGRADES"
msgstr "Leidžia susisieti su kitomis ląstelėmis. Tia yra pirmas žingsnis link daugialąsčių. Kai tavo ląstelė yra dalis kolonijos, junginiai yra bendri tarp ląstelių. Kol esate kolonijos dalimi, negalite įjungti redaktoriaus, todėl turite atsisieti, kai surenkate pakankamai junginių, kad ląstelė galėtų pasidalinti."

#, fuzzy
msgid "WIKI_NITROPLAST_EFFECTS"
msgstr "Aerobinė Azoto Fiksacija"

#, fuzzy
msgid "WIKI_NITROPLAST_INTRO"
msgstr "Aerobinė Azoto Fiksacija"

#, fuzzy
msgid "WIKI_NITROPLAST_MODIFICATIONS"
msgstr "Anaerobinė Azoto Fiksacija"

#, fuzzy
msgid "WIKI_NITROPLAST_PROCESSES"
msgstr "Aerobinė Azoto Fiksacija"

#, fuzzy
msgid "WIKI_NITROPLAST_REQUIREMENTS"
msgstr "Aerobinė Azoto Fiksacija"

#, fuzzy
msgid "WIKI_NITROPLAST_SCIENTIFIC_BACKGROUND"
msgstr "Leidžia susisieti su kitomis ląstelėmis. Tia yra pirmas žingsnis link daugialąsčių. Kai tavo ląstelė yra dalis kolonijos, junginiai yra bendri tarp ląstelių. Kol esate kolonijos dalimi, negalite įjungti redaktoriaus, todėl turite atsisieti, kai surenkate pakankamai junginių, kad ląstelė galėtų pasidalinti."

#, fuzzy
msgid "WIKI_NITROPLAST_STRATEGY"
msgstr "Aerobinė Azoto Fiksacija"

#, fuzzy
msgid "WIKI_NITROPLAST_UPGRADES"
msgstr "Aerobinė Azoto Fiksacija"

#, fuzzy
msgid "WIKI_NO"
msgstr "Chemoplastas"

msgid "WIKI_NONE_COMMA_THIS_IS_THE_LAST_STAGE"
msgstr ""

#, fuzzy
msgid "WIKI_NUCLEUS_EFFECTS"
msgstr "Chemoplastas yra dvigubos membranos struktūra, kurioje yra baltymų, galinčių paversti [thrive:compound type=\"hydrogensulfide\"][/thrive:compound], dujinį [thrive:compound type=\"carbondioxide\"][/thrive:compound] ir vandenį į [thrive:compound type=\"glucose\"][/thrive:compound], vykstant procesui, vadinamam [b]vandenilio sulfido chemosinteze[/b]. Jo [thrive:compound type=\"glucose\"][/thrive:compound] gamybos greitis priklauso nuo [thrive:compound type=\"carbondioxide\"][/thrive:compound] koncentracijos."

#, fuzzy
msgid "WIKI_NUCLEUS_INTRO"
msgstr "Chemoplastas yra dvigubos membranos struktūra, kurioje yra baltymų, galinčių paversti [thrive:compound type=\"hydrogensulfide\"][/thrive:compound], dujinį [thrive:compound type=\"carbondioxide\"][/thrive:compound] ir vandenį į [thrive:compound type=\"glucose\"][/thrive:compound], vykstant procesui, vadinamam [b]vandenilio sulfido chemosinteze[/b]. Jo [thrive:compound type=\"glucose\"][/thrive:compound] gamybos greitis priklauso nuo [thrive:compound type=\"carbondioxide\"][/thrive:compound] koncentracijos."

#, fuzzy
msgid "WIKI_NUCLEUS_MODIFICATIONS"
msgstr "Chemoplastas yra dvigubos membranos struktūra, kurioje yra baltymų, galinčių paversti [thrive:compound type=\"hydrogensulfide\"][/thrive:compound], dujinį [thrive:compound type=\"carbondioxide\"][/thrive:compound] ir vandenį į [thrive:compound type=\"glucose\"][/thrive:compound], vykstant procesui, vadinamam [b]vandenilio sulfido chemosinteze[/b]. Jo [thrive:compound type=\"glucose\"][/thrive:compound] gamybos greitis priklauso nuo [thrive:compound type=\"carbondioxide\"][/thrive:compound] koncentracijos."

#, fuzzy
msgid "WIKI_NUCLEUS_PROCESSES"
msgstr "Padidina didelių ląstelių sukimosi greitį."

#, fuzzy
msgid "WIKI_NUCLEUS_REQUIREMENTS"
msgstr "Leidžia susisieti su kitomis ląstelėmis. Tia yra pirmas žingsnis link daugialąsčių. Kai tavo ląstelė yra dalis kolonijos, junginiai yra bendri tarp ląstelių. Kol esate kolonijos dalimi, negalite įjungti redaktoriaus, todėl turite atsisieti, kai surenkate pakankamai junginių, kad ląstelė galėtų pasidalinti."

#, fuzzy
msgid "WIKI_NUCLEUS_SCIENTIFIC_BACKGROUND"
msgstr "Chemoplastas yra dvigubos membranos struktūra, kurioje yra baltymų, galinčių paversti [thrive:compound type=\"hydrogensulfide\"][/thrive:compound], dujinį [thrive:compound type=\"carbondioxide\"][/thrive:compound] ir vandenį į [thrive:compound type=\"glucose\"][/thrive:compound], vykstant procesui, vadinamam [b]vandenilio sulfido chemosinteze[/b]. Jo [thrive:compound type=\"glucose\"][/thrive:compound] gamybos greitis priklauso nuo [thrive:compound type=\"carbondioxide\"][/thrive:compound] koncentracijos."

#, fuzzy
msgid "WIKI_NUCLEUS_STRATEGY"
msgstr "Bendri Redaktoriaus ir Strategijos Etapai"

#, fuzzy
msgid "WIKI_NUCLEUS_UPGRADES"
msgstr "Chemoplastas yra dvigubos membranos struktūra, kurioje yra baltymų, galinčių paversti [thrive:compound type=\"hydrogensulfide\"][/thrive:compound], dujinį [thrive:compound type=\"carbondioxide\"][/thrive:compound] ir vandenį į [thrive:compound type=\"glucose\"][/thrive:compound], vykstant procesui, vadinamam [b]vandenilio sulfido chemosinteze[/b]. Jo [thrive:compound type=\"glucose\"][/thrive:compound] gamybos greitis priklauso nuo [thrive:compound type=\"carbondioxide\"][/thrive:compound] koncentracijos."

msgid "WIKI_ORGANELLES_ROOT_INTRO"
msgstr ""

#, fuzzy
msgid "WIKI_OXYTOXISOME_EFFECTS"
msgstr "Elemento aprašymas:"

#, fuzzy
msgid "WIKI_OXYTOXISOME_INTRO"
msgstr "Chemoplastas yra dvigubos membranos struktūra, kurioje yra baltymų, galinčių paversti [thrive:compound type=\"hydrogensulfide\"][/thrive:compound], dujinį [thrive:compound type=\"carbondioxide\"][/thrive:compound] ir vandenį į [thrive:compound type=\"glucose\"][/thrive:compound], vykstant procesui, vadinamam [b]vandenilio sulfido chemosinteze[/b]. Jo [thrive:compound type=\"glucose\"][/thrive:compound] gamybos greitis priklauso nuo [thrive:compound type=\"carbondioxide\"][/thrive:compound] koncentracijos."

#, fuzzy
msgid "WIKI_OXYTOXISOME_MODIFICATIONS"
msgstr "Anaerobinė Azoto Fiksacija"

#, fuzzy
msgid "WIKI_OXYTOXISOME_PROCESSES"
msgstr "Padidina didelių ląstelių sukimosi greitį."

#, fuzzy
msgid "WIKI_OXYTOXISOME_REQUIREMENTS"
msgstr "Visos ląstelės \"mato\" tik per chemorecepciją. Taip ląstelės gauna informaciją apie jas supančią aplinką. Šios organelės pridėjimas reiškia, kad chemorecepcija tobulėja. Kadangi žaidėjui suteikiamas regėjimas net ląstelių etape, tai vaizduojama linija, nukreipta už matomos ekrano srities ribų ir rodanti netoliese esančius junginius, kurių žaidėjas dar nematė."

#, fuzzy
msgid "WIKI_OXYTOXISOME_SCIENTIFIC_BACKGROUND"
msgstr "Chloroplastas yra dviguba membraninė struktūra, kurioje membraniniuose maišeliuose yra šviesai jautrių pigmentų. Tai prokariotas, kurį perėmė ir panaudojo eukariotinis šeimininkas. Chloroplaste esantys pigmentai gali naudoti šviesos energiją ir gaminti [thrive:compound type=\"glucose\"][/thrive:compound] ir [thrive:compound type=\"carbondioxide\"][/thrive:compound] iš dujinės [thrive:compound type=\"glucose\"][/thrive:compound] ir vandeninės [thrive:compound type=\"carbondioxide\"][/thrive:compound], vykstant procesui, vadinamam [b]fotosinteze[/b]. Šie pigmentai taip pat suteikia išskirtinę spalvą. Greitis, kuriuo gaminama [thrive:compound type=\"glucose\"][/thrive:compound], priklauso nuo [thrive:compound type=\"carbondioxide\"][/thrive:compound] koncentracijos ir [thrive:compound type=\"sunlight\"][/thrive:compound] intensyvumo."

#, fuzzy
msgid "WIKI_OXYTOXISOME_STRATEGY"
msgstr "Bendri Redaktoriaus ir Strategijos Etapai"

#, fuzzy
msgid "WIKI_OXYTOXISOME_UPGRADES"
msgstr "Chloroplastas yra dviguba membraninė struktūra, kurioje membraniniuose maišeliuose yra šviesai jautrių pigmentų. Tai prokariotas, kurį perėmė ir panaudojo eukariotinis šeimininkas. Chloroplaste esantys pigmentai gali naudoti šviesos energiją ir gaminti [thrive:compound type=\"glucose\"][/thrive:compound] ir [thrive:compound type=\"carbondioxide\"][/thrive:compound] iš dujinės [thrive:compound type=\"glucose\"][/thrive:compound] ir vandeninės [thrive:compound type=\"carbondioxide\"][/thrive:compound], vykstant procesui, vadinamam [b]fotosinteze[/b]. Šie pigmentai taip pat suteikia išskirtinę spalvą. Greitis, kuriuo gaminama [thrive:compound type=\"glucose\"][/thrive:compound], priklauso nuo [thrive:compound type=\"carbondioxide\"][/thrive:compound] koncentracijos ir [thrive:compound type=\"sunlight\"][/thrive:compound] intensyvumo."

#, fuzzy
msgid "WIKI_OXYTOXY_SYNTHESIS_COMMA_GLYCOLYSIS"
msgstr "Chemosintezė"

#, fuzzy
msgid "WIKI_PAGE_ASCENSION"
msgstr "Chemoplastas"

#, fuzzy
msgid "WIKI_PAGE_AWAKENING_STAGE"
msgstr "Nubudimo Etapas"

#, fuzzy
msgid "WIKI_PAGE_AWARE_STAGE"
msgstr "Sąmoningumo Etapas"

#, fuzzy
msgid "WIKI_PAGE_AXON"
msgstr "Chemoplastas"

#, fuzzy
msgid "WIKI_PAGE_BINDING_AGENT"
msgstr "Rišantis Agentas"

#, fuzzy
msgid "WIKI_PAGE_BIOLUMINESCENT_VACUOLE"
msgstr "Bioluminescencinė Vakuolė"

#, fuzzy
msgid "WIKI_PAGE_CHEMOPLAST"
msgstr "Chemoplastas"

#, fuzzy
msgid "WIKI_PAGE_CHEMORECEPTOR"
msgstr "Chemoreceptorius"

#, fuzzy
msgid "WIKI_PAGE_CHEMOSYNTHESIZING_PROTEINS"
msgstr "Chemosintetinantys Baltymai"

#, fuzzy
msgid "WIKI_PAGE_CHLOROPLAST"
msgstr "Chloroplastas"

#, fuzzy
msgid "WIKI_PAGE_CILIA"
msgstr "Bendri Redaktoriaus ir Strategijos Etapai"

#, fuzzy
msgid "WIKI_PAGE_COMPOUNDS"
msgstr "Chemoplastas"

#, fuzzy
msgid "WIKI_PAGE_COMPOUND_SYSTEM_DEVELOPMENT"
msgstr "Junginiai:"

#, fuzzy
msgid "WIKI_PAGE_CYTOPLASM"
msgstr "Chemoplastas"

#, fuzzy
msgid "WIKI_PAGE_DEVELOPMENT_ROOT"
msgstr "Chloroplastas"

#, fuzzy
msgid "WIKI_PAGE_EDITORS_AND_MUTATIONS"
msgstr "Rišantis Agentas"

#, fuzzy
msgid "WIKI_PAGE_ENVIRONMENTAL_CONDITIONS"
msgstr "Anaerobinė Azoto Fiksacija"

#, fuzzy
msgid "WIKI_PAGE_FERROPLAST"
msgstr "Chemoplastas"

#, fuzzy
msgid "WIKI_PAGE_FLAGELLUM"
msgstr "Mikroorganizmo būsena"

#, fuzzy
msgid "WIKI_PAGE_HELP_AND_TIPS"
msgstr "Rišantis Agentas"

#, fuzzy
msgid "WIKI_PAGE_HYDROGENASE"
msgstr "Aerobinė Azoto Fiksacija"

#, fuzzy
msgid "WIKI_PAGE_HYDROGENOSOME"
msgstr "Aerobinė Azoto Fiksacija"

#, fuzzy
msgid "WIKI_PAGE_INDUSTRIAL_STAGE"
msgstr "Rišantis Agentas"

#, fuzzy
msgid "WIKI_PAGE_LYSOSOME"
msgstr "Chemoplastas"

#, fuzzy
msgid "WIKI_PAGE_MACROSCOPIC_STAGE"
msgstr "Mikroorganizmo būsena"

#, fuzzy
msgid "WIKI_PAGE_MECHANICS_ROOT"
msgstr "Chemoplastas"

#, fuzzy
msgid "WIKI_PAGE_MELANOSOME"
msgstr "Chemoplastas"

#, fuzzy
msgid "WIKI_PAGE_METABOLOSOMES"
msgstr "Chemoplastas"

#, fuzzy
msgid "WIKI_PAGE_MICROBE_STAGE"
msgstr "Mikroorganizmo būsena"

#, fuzzy
msgid "WIKI_PAGE_MITOCHONDRION"
msgstr "Chemoplastas"

#, fuzzy
msgid "WIKI_PAGE_MULTICELLULAR_STAGE"
msgstr "Daugialąstis"

#, fuzzy
msgid "WIKI_PAGE_MYOFIBRIL"
msgstr "Chemoplastas"

#, fuzzy
msgid "WIKI_PAGE_NITROGENASE"
msgstr "Aerobinė Azoto Fiksacija"

#, fuzzy
msgid "WIKI_PAGE_NITROPLAST"
msgstr "Aerobinė Azoto Fiksacija"

#, fuzzy
msgid "WIKI_PAGE_NUCLEUS"
msgstr "Chemoplastas"

msgid "WIKI_PAGE_ORGANELLES_ROOT"
msgstr ""

#, fuzzy
msgid "WIKI_PAGE_OXYTOXISOME"
msgstr "ATP Gamyba"

#, fuzzy
msgid "WIKI_PAGE_PERFORATOR_PILUS"
msgstr "Chloroplastas"

#, fuzzy
msgid "WIKI_PAGE_PROTOPLASM"
msgstr "Chloroplastas"

#, fuzzy
msgid "WIKI_PAGE_REPRODUCTION"
msgstr "ATP Gamyba"

#, fuzzy
msgid "WIKI_PAGE_RUSTICYANIN"
msgstr "Chemoreceptorius"

#, fuzzy
msgid "WIKI_PAGE_SIGNALING_AGENT"
msgstr "Rišantis Agentas"

#, fuzzy
msgid "WIKI_PAGE_SLIME_JET"
msgstr "Elemento aprašymas:"

#, fuzzy
msgid "WIKI_PAGE_SOCIETY_STAGE"
msgstr "Mikroorganizmo būsena"

#, fuzzy
msgid "WIKI_PAGE_SPACE_STAGE"
msgstr "Mikroorganizmo būsena"

#, fuzzy
msgid "WIKI_PAGE_STAGES_ROOT"
msgstr "Rišantis Agentas"

#, fuzzy
msgid "WIKI_PAGE_THERMOPLAST"
msgstr "Chemoplastas"

#, fuzzy
msgid "WIKI_PAGE_THERMOSYNTHASE"
msgstr "Chemosintezė"

#, fuzzy
msgid "WIKI_PAGE_THE_PATCH_MAP"
msgstr "Chemoplastas"

#, fuzzy
msgid "WIKI_PAGE_THYLAKOIDS"
msgstr "Chemoplastas"

#, fuzzy
msgid "WIKI_PAGE_TOXIN_VACUOLE"
msgstr "Bioluminescencinė Vakuolė"

#, fuzzy
msgid "WIKI_PAGE_VACUOLE"
msgstr "Chemoplastas"

#, fuzzy
msgid "WIKI_PERFORATOR_PILUS_EFFECTS"
msgstr "Chloroplastas yra dviguba membraninė struktūra, kurioje membraniniuose maišeliuose yra šviesai jautrių pigmentų. Tai prokariotas, kurį perėmė ir panaudojo eukariotinis šeimininkas. Chloroplaste esantys pigmentai gali naudoti šviesos energiją ir gaminti [thrive:compound type=\"glucose\"][/thrive:compound] ir [thrive:compound type=\"carbondioxide\"][/thrive:compound] iš dujinės [thrive:compound type=\"glucose\"][/thrive:compound] ir vandeninės [thrive:compound type=\"carbondioxide\"][/thrive:compound], vykstant procesui, vadinamam [b]fotosinteze[/b]. Šie pigmentai taip pat suteikia išskirtinę spalvą. Greitis, kuriuo gaminama [thrive:compound type=\"glucose\"][/thrive:compound], priklauso nuo [thrive:compound type=\"carbondioxide\"][/thrive:compound] koncentracijos ir [thrive:compound type=\"sunlight\"][/thrive:compound] intensyvumo."

#, fuzzy
msgid "WIKI_PERFORATOR_PILUS_INTRO"
msgstr "Chloroplastas yra dviguba membraninė struktūra, kurioje membraniniuose maišeliuose yra šviesai jautrių pigmentų. Tai prokariotas, kurį perėmė ir panaudojo eukariotinis šeimininkas. Chloroplaste esantys pigmentai gali naudoti šviesos energiją ir gaminti [thrive:compound type=\"glucose\"][/thrive:compound] ir [thrive:compound type=\"carbondioxide\"][/thrive:compound] iš dujinės [thrive:compound type=\"glucose\"][/thrive:compound] ir vandeninės [thrive:compound type=\"carbondioxide\"][/thrive:compound], vykstant procesui, vadinamam [b]fotosinteze[/b]. Šie pigmentai taip pat suteikia išskirtinę spalvą. Greitis, kuriuo gaminama [thrive:compound type=\"glucose\"][/thrive:compound], priklauso nuo [thrive:compound type=\"carbondioxide\"][/thrive:compound] koncentracijos ir [thrive:compound type=\"sunlight\"][/thrive:compound] intensyvumo."

#, fuzzy
msgid "WIKI_PERFORATOR_PILUS_MODIFICATIONS"
msgstr "Chloroplastas yra dviguba membraninė struktūra, kurioje membraniniuose maišeliuose yra šviesai jautrių pigmentų. Tai prokariotas, kurį perėmė ir panaudojo eukariotinis šeimininkas. Chloroplaste esantys pigmentai gali naudoti šviesos energiją ir gaminti [thrive:compound type=\"glucose\"][/thrive:compound] ir [thrive:compound type=\"carbondioxide\"][/thrive:compound] iš dujinės [thrive:compound type=\"glucose\"][/thrive:compound] ir vandeninės [thrive:compound type=\"carbondioxide\"][/thrive:compound], vykstant procesui, vadinamam [b]fotosinteze[/b]. Šie pigmentai taip pat suteikia išskirtinę spalvą. Greitis, kuriuo gaminama [thrive:compound type=\"glucose\"][/thrive:compound], priklauso nuo [thrive:compound type=\"carbondioxide\"][/thrive:compound] koncentracijos ir [thrive:compound type=\"sunlight\"][/thrive:compound] intensyvumo."

#, fuzzy
msgid "WIKI_PERFORATOR_PILUS_PROCESSES"
msgstr "Gamina [thrive:compound type=\"glucose\"][/thrive:compound]. Greitis priklauso nuo [thrive:compound type=\"carbondioxide\"][/thrive:compound] koncentracijos ir [thrive:compound type=\"sunlight\"][/thrive:compound] intensyvumo."

#, fuzzy
msgid "WIKI_PERFORATOR_PILUS_REQUIREMENTS"
msgstr "Visos ląstelės \"mato\" tik per chemorecepciją. Taip ląstelės gauna informaciją apie jas supančią aplinką. Šios organelės pridėjimas reiškia, kad chemorecepcija tobulėja. Kadangi žaidėjui suteikiamas regėjimas net ląstelių etape, tai vaizduojama linija, nukreipta už matomos ekrano srities ribų ir rodanti netoliese esančius junginius, kurių žaidėjas dar nematė."

#, fuzzy
msgid "WIKI_PERFORATOR_PILUS_SCIENTIFIC_BACKGROUND"
msgstr "Chloroplastas yra dviguba membraninė struktūra, kurioje membraniniuose maišeliuose yra šviesai jautrių pigmentų. Tai prokariotas, kurį perėmė ir panaudojo eukariotinis šeimininkas. Chloroplaste esantys pigmentai gali naudoti šviesos energiją ir gaminti [thrive:compound type=\"glucose\"][/thrive:compound] ir [thrive:compound type=\"carbondioxide\"][/thrive:compound] iš dujinės [thrive:compound type=\"glucose\"][/thrive:compound] ir vandeninės [thrive:compound type=\"carbondioxide\"][/thrive:compound], vykstant procesui, vadinamam [b]fotosinteze[/b]. Šie pigmentai taip pat suteikia išskirtinę spalvą. Greitis, kuriuo gaminama [thrive:compound type=\"glucose\"][/thrive:compound], priklauso nuo [thrive:compound type=\"carbondioxide\"][/thrive:compound] koncentracijos ir [thrive:compound type=\"sunlight\"][/thrive:compound] intensyvumo."

#, fuzzy
msgid "WIKI_PERFORATOR_PILUS_STRATEGY"
msgstr "Chloroplastas yra dviguba membraninė struktūra, kurioje membraniniuose maišeliuose yra šviesai jautrių pigmentų. Tai prokariotas, kurį perėmė ir panaudojo eukariotinis šeimininkas. Chloroplaste esantys pigmentai gali naudoti šviesos energiją ir gaminti [thrive:compound type=\"glucose\"][/thrive:compound] ir [thrive:compound type=\"carbondioxide\"][/thrive:compound] iš dujinės [thrive:compound type=\"glucose\"][/thrive:compound] ir vandeninės [thrive:compound type=\"carbondioxide\"][/thrive:compound], vykstant procesui, vadinamam [b]fotosinteze[/b]. Šie pigmentai taip pat suteikia išskirtinę spalvą. Greitis, kuriuo gaminama [thrive:compound type=\"glucose\"][/thrive:compound], priklauso nuo [thrive:compound type=\"carbondioxide\"][/thrive:compound] koncentracijos ir [thrive:compound type=\"sunlight\"][/thrive:compound] intensyvumo."

#, fuzzy
msgid "WIKI_PERFORATOR_PILUS_UPGRADES"
msgstr "Chloroplastas yra dviguba membraninė struktūra, kurioje membraniniuose maišeliuose yra šviesai jautrių pigmentų. Tai prokariotas, kurį perėmė ir panaudojo eukariotinis šeimininkas. Chloroplaste esantys pigmentai gali naudoti šviesos energiją ir gaminti [thrive:compound type=\"glucose\"][/thrive:compound] ir [thrive:compound type=\"carbondioxide\"][/thrive:compound] iš dujinės [thrive:compound type=\"glucose\"][/thrive:compound] ir vandeninės [thrive:compound type=\"carbondioxide\"][/thrive:compound], vykstant procesui, vadinamam [b]fotosinteze[/b]. Šie pigmentai taip pat suteikia išskirtinę spalvą. Greitis, kuriuo gaminama [thrive:compound type=\"glucose\"][/thrive:compound], priklauso nuo [thrive:compound type=\"carbondioxide\"][/thrive:compound] koncentracijos ir [thrive:compound type=\"sunlight\"][/thrive:compound] intensyvumo."

#, fuzzy
msgid "WIKI_PROTEIN_RESPIRATION"
msgstr "{0} Mlrd"

#, fuzzy
msgid "WIKI_PROTOPLASM_EFFECTS"
msgstr "Chloroplastas yra dviguba membraninė struktūra, kurioje membraniniuose maišeliuose yra šviesai jautrių pigmentų. Tai prokariotas, kurį perėmė ir panaudojo eukariotinis šeimininkas. Chloroplaste esantys pigmentai gali naudoti šviesos energiją ir gaminti [thrive:compound type=\"glucose\"][/thrive:compound] ir [thrive:compound type=\"carbondioxide\"][/thrive:compound] iš dujinės [thrive:compound type=\"glucose\"][/thrive:compound] ir vandeninės [thrive:compound type=\"carbondioxide\"][/thrive:compound], vykstant procesui, vadinamam [b]fotosinteze[/b]. Šie pigmentai taip pat suteikia išskirtinę spalvą. Greitis, kuriuo gaminama [thrive:compound type=\"glucose\"][/thrive:compound], priklauso nuo [thrive:compound type=\"carbondioxide\"][/thrive:compound] koncentracijos ir [thrive:compound type=\"sunlight\"][/thrive:compound] intensyvumo."

#, fuzzy
msgid "WIKI_PROTOPLASM_INTRO"
msgstr "Chloroplastas yra dviguba membraninė struktūra, kurioje membraniniuose maišeliuose yra šviesai jautrių pigmentų. Tai prokariotas, kurį perėmė ir panaudojo eukariotinis šeimininkas. Chloroplaste esantys pigmentai gali naudoti šviesos energiją ir gaminti [thrive:compound type=\"glucose\"][/thrive:compound] ir [thrive:compound type=\"carbondioxide\"][/thrive:compound] iš dujinės [thrive:compound type=\"glucose\"][/thrive:compound] ir vandeninės [thrive:compound type=\"carbondioxide\"][/thrive:compound], vykstant procesui, vadinamam [b]fotosinteze[/b]. Šie pigmentai taip pat suteikia išskirtinę spalvą. Greitis, kuriuo gaminama [thrive:compound type=\"glucose\"][/thrive:compound], priklauso nuo [thrive:compound type=\"carbondioxide\"][/thrive:compound] koncentracijos ir [thrive:compound type=\"sunlight\"][/thrive:compound] intensyvumo."

#, fuzzy
msgid "WIKI_PROTOPLASM_MODIFICATIONS"
msgstr "Chloroplastas yra dviguba membraninė struktūra, kurioje membraniniuose maišeliuose yra šviesai jautrių pigmentų. Tai prokariotas, kurį perėmė ir panaudojo eukariotinis šeimininkas. Chloroplaste esantys pigmentai gali naudoti šviesos energiją ir gaminti [thrive:compound type=\"glucose\"][/thrive:compound] ir [thrive:compound type=\"carbondioxide\"][/thrive:compound] iš dujinės [thrive:compound type=\"glucose\"][/thrive:compound] ir vandeninės [thrive:compound type=\"carbondioxide\"][/thrive:compound], vykstant procesui, vadinamam [b]fotosinteze[/b]. Šie pigmentai taip pat suteikia išskirtinę spalvą. Greitis, kuriuo gaminama [thrive:compound type=\"glucose\"][/thrive:compound], priklauso nuo [thrive:compound type=\"carbondioxide\"][/thrive:compound] koncentracijos ir [thrive:compound type=\"sunlight\"][/thrive:compound] intensyvumo."

#, fuzzy
msgid "WIKI_PROTOPLASM_PROCESSES"
msgstr "Gamina [thrive:compound type=\"glucose\"][/thrive:compound]. Greitis priklauso nuo [thrive:compound type=\"carbondioxide\"][/thrive:compound] koncentracijos ir [thrive:compound type=\"sunlight\"][/thrive:compound] intensyvumo."

#, fuzzy
msgid "WIKI_PROTOPLASM_REQUIREMENTS"
msgstr "Visos ląstelės \"mato\" tik per chemorecepciją. Taip ląstelės gauna informaciją apie jas supančią aplinką. Šios organelės pridėjimas reiškia, kad chemorecepcija tobulėja. Kadangi žaidėjui suteikiamas regėjimas net ląstelių etape, tai vaizduojama linija, nukreipta už matomos ekrano srities ribų ir rodanti netoliese esančius junginius, kurių žaidėjas dar nematė."

#, fuzzy
msgid "WIKI_PROTOPLASM_SCIENTIFIC_BACKGROUND"
msgstr "Chloroplastas yra dviguba membraninė struktūra, kurioje membraniniuose maišeliuose yra šviesai jautrių pigmentų. Tai prokariotas, kurį perėmė ir panaudojo eukariotinis šeimininkas. Chloroplaste esantys pigmentai gali naudoti šviesos energiją ir gaminti [thrive:compound type=\"glucose\"][/thrive:compound] ir [thrive:compound type=\"carbondioxide\"][/thrive:compound] iš dujinės [thrive:compound type=\"glucose\"][/thrive:compound] ir vandeninės [thrive:compound type=\"carbondioxide\"][/thrive:compound], vykstant procesui, vadinamam [b]fotosinteze[/b]. Šie pigmentai taip pat suteikia išskirtinę spalvą. Greitis, kuriuo gaminama [thrive:compound type=\"glucose\"][/thrive:compound], priklauso nuo [thrive:compound type=\"carbondioxide\"][/thrive:compound] koncentracijos ir [thrive:compound type=\"sunlight\"][/thrive:compound] intensyvumo."

#, fuzzy
msgid "WIKI_PROTOPLASM_STRATEGY"
msgstr "Chloroplastas yra dviguba membraninė struktūra, kurioje membraniniuose maišeliuose yra šviesai jautrių pigmentų. Tai prokariotas, kurį perėmė ir panaudojo eukariotinis šeimininkas. Chloroplaste esantys pigmentai gali naudoti šviesos energiją ir gaminti [thrive:compound type=\"glucose\"][/thrive:compound] ir [thrive:compound type=\"carbondioxide\"][/thrive:compound] iš dujinės [thrive:compound type=\"glucose\"][/thrive:compound] ir vandeninės [thrive:compound type=\"carbondioxide\"][/thrive:compound], vykstant procesui, vadinamam [b]fotosinteze[/b]. Šie pigmentai taip pat suteikia išskirtinę spalvą. Greitis, kuriuo gaminama [thrive:compound type=\"glucose\"][/thrive:compound], priklauso nuo [thrive:compound type=\"carbondioxide\"][/thrive:compound] koncentracijos ir [thrive:compound type=\"sunlight\"][/thrive:compound] intensyvumo."

#, fuzzy
msgid "WIKI_PROTOPLASM_UPGRADES"
msgstr "Chloroplastas yra dviguba membraninė struktūra, kurioje membraniniuose maišeliuose yra šviesai jautrių pigmentų. Tai prokariotas, kurį perėmė ir panaudojo eukariotinis šeimininkas. Chloroplaste esantys pigmentai gali naudoti šviesos energiją ir gaminti [thrive:compound type=\"glucose\"][/thrive:compound] ir [thrive:compound type=\"carbondioxide\"][/thrive:compound] iš dujinės [thrive:compound type=\"glucose\"][/thrive:compound] ir vandeninės [thrive:compound type=\"carbondioxide\"][/thrive:compound], vykstant procesui, vadinamam [b]fotosinteze[/b]. Šie pigmentai taip pat suteikia išskirtinę spalvą. Greitis, kuriuo gaminama [thrive:compound type=\"glucose\"][/thrive:compound], priklauso nuo [thrive:compound type=\"carbondioxide\"][/thrive:compound] koncentracijos ir [thrive:compound type=\"sunlight\"][/thrive:compound] intensyvumo."

#, fuzzy
msgid "WIKI_PULLING_CILIA"
msgstr "Bendri Redaktoriaus ir Strategijos Etapai"

#, fuzzy
msgid "WIKI_REPRODUCTION_BUTTON"
msgstr "Chemoreceptorius"

#, fuzzy
msgid "WIKI_REPRODUCTION_INTRO"
msgstr "Chemoreceptorius"

#, fuzzy
msgid "WIKI_REPRODUCTION_REPRODUCTION_IN_THE_MICROBE_STAGE"
msgstr "Chemoreceptorius"

msgid "WIKI_ROOT_BODY"
msgstr ""

msgid "WIKI_ROOT_HEADING"
msgstr ""

#, fuzzy
msgid "WIKI_RUSTICYANIN_EFFECTS"
msgstr "Chemoreceptorius"

#, fuzzy
msgid "WIKI_RUSTICYANIN_INTRO"
msgstr "Chemoreceptorius"

#, fuzzy
msgid "WIKI_RUSTICYANIN_MODIFICATIONS"
msgstr "Leidžia susisieti su kitomis ląstelėmis. Tia yra pirmas žingsnis link daugialąsčių. Kai tavo ląstelė yra dalis kolonijos, junginiai yra bendri tarp ląstelių. Kol esate kolonijos dalimi, negalite įjungti redaktoriaus, todėl turite atsisieti, kai surenkate pakankamai junginių, kad ląstelė galėtų pasidalinti."

#, fuzzy
msgid "WIKI_RUSTICYANIN_PROCESSES"
msgstr "Chemoreceptorius"

#, fuzzy
msgid "WIKI_RUSTICYANIN_REQUIREMENTS"
msgstr "Leidžia susisieti su kitomis ląstelėmis. Tia yra pirmas žingsnis link daugialąsčių. Kai tavo ląstelė yra dalis kolonijos, junginiai yra bendri tarp ląstelių. Kol esate kolonijos dalimi, negalite įjungti redaktoriaus, todėl turite atsisieti, kai surenkate pakankamai junginių, kad ląstelė galėtų pasidalinti."

#, fuzzy
msgid "WIKI_RUSTICYANIN_SCIENTIFIC_BACKGROUND"
msgstr "Leidžia susisieti su kitomis ląstelėmis. Tia yra pirmas žingsnis link daugialąsčių. Kai tavo ląstelė yra dalis kolonijos, junginiai yra bendri tarp ląstelių. Kol esate kolonijos dalimi, negalite įjungti redaktoriaus, todėl turite atsisieti, kai surenkate pakankamai junginių, kad ląstelė galėtų pasidalinti."

#, fuzzy
msgid "WIKI_RUSTICYANIN_STRATEGY"
msgstr "Chemoreceptorius"

#, fuzzy
msgid "WIKI_RUSTICYANIN_UPGRADES"
msgstr "Chemoreceptorius"

#, fuzzy
msgid "WIKI_SIGNALING_AGENT_EFFECTS"
msgstr "Leidžia susisieti su kitomis ląstelėmis. Tia yra pirmas žingsnis link daugialąsčių. Kai tavo ląstelė yra dalis kolonijos, junginiai yra bendri tarp ląstelių. Kol esate kolonijos dalimi, negalite įjungti redaktoriaus, todėl turite atsisieti, kai surenkate pakankamai junginių, kad ląstelė galėtų pasidalinti."

#, fuzzy
msgid "WIKI_SIGNALING_AGENT_INTRO"
msgstr "Rišantis Agentas"

#, fuzzy
msgid "WIKI_SIGNALING_AGENT_MODIFICATIONS"
msgstr "Leidžia susisieti su kitomis ląstelėmis. Tia yra pirmas žingsnis link daugialąsčių. Kai tavo ląstelė yra dalis kolonijos, junginiai yra bendri tarp ląstelių. Kol esate kolonijos dalimi, negalite įjungti redaktoriaus, todėl turite atsisieti, kai surenkate pakankamai junginių, kad ląstelė galėtų pasidalinti."

#, fuzzy
msgid "WIKI_SIGNALING_AGENT_PROCESSES"
msgstr "Paspauskite [thrive:input]g_toggle_binding[/thrive:input], kad perjungtumėte susiejimo režimą. Įjungę susiejimo režimą galite prijungti kitas savo rūšies ląsteles prie savo kolonijos judėdami į jas. Norėdami palikti koloniją, paspauskite [thrive:input]g_unbind_all[/thrive:input]. Pririšti prie kitų ląstelių negalite įeiti į redaktorių."

#, fuzzy
msgid "WIKI_SIGNALING_AGENT_REQUIREMENTS"
msgstr "Leidžia susisieti su kitomis ląstelėmis. Tia yra pirmas žingsnis link daugialąsčių. Kai tavo ląstelė yra dalis kolonijos, junginiai yra bendri tarp ląstelių. Kol esate kolonijos dalimi, negalite įjungti redaktoriaus, todėl turite atsisieti, kai surenkate pakankamai junginių, kad ląstelė galėtų pasidalinti."

#, fuzzy
msgid "WIKI_SIGNALING_AGENT_SCIENTIFIC_BACKGROUND"
msgstr "Leidžia susisieti su kitomis ląstelėmis. Tia yra pirmas žingsnis link daugialąsčių. Kai tavo ląstelė yra dalis kolonijos, junginiai yra bendri tarp ląstelių. Kol esate kolonijos dalimi, negalite įjungti redaktoriaus, todėl turite atsisieti, kai surenkate pakankamai junginių, kad ląstelė galėtų pasidalinti."

#, fuzzy
msgid "WIKI_SIGNALING_AGENT_STRATEGY"
msgstr "Bendri Redaktoriaus ir Strategijos Etapai"

#, fuzzy
msgid "WIKI_SIGNALING_AGENT_UPGRADES"
msgstr "Leidžia susisieti su kitomis ląstelėmis. Tia yra pirmas žingsnis link daugialąsčių. Kai tavo ląstelė yra dalis kolonijos, junginiai yra bendri tarp ląstelių. Kol esate kolonijos dalimi, negalite įjungti redaktoriaus, todėl turite atsisieti, kai surenkate pakankamai junginių, kad ląstelė galėtų pasidalinti."

#, fuzzy
msgid "WIKI_SLIME_JET_EFFECTS"
msgstr "Elemento aprašymas:"

#, fuzzy
msgid "WIKI_SLIME_JET_INTRO"
msgstr "Elemento aprašymas:"

#, fuzzy
msgid "WIKI_SLIME_JET_MODIFICATIONS"
msgstr "Elemento aprašymas:"

#, fuzzy
msgid "WIKI_SLIME_JET_PROCESSES"
msgstr "Elemento aprašymas:"

#, fuzzy
msgid "WIKI_SLIME_JET_REQUIREMENTS"
msgstr "Elemento aprašymas:"

#, fuzzy
msgid "WIKI_SLIME_JET_SCIENTIFIC_BACKGROUND"
msgstr "Leidžia susisieti su kitomis ląstelėmis. Tia yra pirmas žingsnis link daugialąsčių. Kai tavo ląstelė yra dalis kolonijos, junginiai yra bendri tarp ląstelių. Kol esate kolonijos dalimi, negalite įjungti redaktoriaus, todėl turite atsisieti, kai surenkate pakankamai junginių, kad ląstelė galėtų pasidalinti."

#, fuzzy
msgid "WIKI_SLIME_JET_STRATEGY"
msgstr "Elemento aprašymas:"

#, fuzzy
msgid "WIKI_SLIME_JET_UPGRADES"
msgstr "Elemento aprašymas:"

#, fuzzy
msgid "WIKI_SOCIETY_STAGE_CURRENT_DEVELOPMENT"
msgstr "Leidžia susisieti su kitomis ląstelėmis. Tia yra pirmas žingsnis link daugialąsčių. Kai tavo ląstelė yra dalis kolonijos, junginiai yra bendri tarp ląstelių. Kol esate kolonijos dalimi, negalite įjungti redaktoriaus, todėl turite atsisieti, kai surenkate pakankamai junginių, kad ląstelė galėtų pasidalinti."

#, fuzzy
msgid "WIKI_SOCIETY_STAGE_FEATURES"
msgstr "Mikroorganizmo būsena"

#, fuzzy
msgid "WIKI_SOCIETY_STAGE_INTRO"
msgstr "Elemento aprašymas:"

#, fuzzy
msgid "WIKI_SOCIETY_STAGE_OVERVIEW"
msgstr "Mikroorganizmo būsena"

#, fuzzy
msgid "WIKI_SOCIETY_STAGE_TRANSITIONS"
msgstr "Mikroorganizmo būsena"

#, fuzzy
msgid "WIKI_SOCIETY_STAGE_UI"
msgstr "Mikroorganizmo būsena"

#, fuzzy
msgid "WIKI_SPACE_STAGE_CURRENT_DEVELOPMENT"
msgstr "Leidžia susisieti su kitomis ląstelėmis. Tia yra pirmas žingsnis link daugialąsčių. Kai tavo ląstelė yra dalis kolonijos, junginiai yra bendri tarp ląstelių. Kol esate kolonijos dalimi, negalite įjungti redaktoriaus, todėl turite atsisieti, kai surenkate pakankamai junginių, kad ląstelė galėtų pasidalinti."

#, fuzzy
msgid "WIKI_SPACE_STAGE_FEATURES"
msgstr "Mikroorganizmo būsena"

#, fuzzy
msgid "WIKI_SPACE_STAGE_INTRO"
msgstr "Elemento aprašymas:"

#, fuzzy
msgid "WIKI_SPACE_STAGE_OVERVIEW"
msgstr "Mikroorganizmo būsena"

#, fuzzy
msgid "WIKI_SPACE_STAGE_TRANSITIONS"
msgstr "Mikroorganizmo būsena"

#, fuzzy
msgid "WIKI_SPACE_STAGE_UI"
msgstr "Mikroorganizmo būsena"

#, fuzzy
msgid "WIKI_STAGES_ROOT_INTRO"
msgstr "Elemento aprašymas:"

#, fuzzy
msgid "WIKI_TBA"
msgstr "Padidina didelių ląstelių sukimosi greitį."

msgid "WIKI_TECH_EDITOR_COMMA_NATION_EDITOR_COMMA_SQUAD_EDITOR"
msgstr ""

#, fuzzy
msgid "WIKI_THERMOPLAST_EFFECTS"
msgstr "Chemoplastas yra dvigubos membranos struktūra, kurioje yra baltymų, galinčių paversti [thrive:compound type=\"hydrogensulfide\"][/thrive:compound], dujinį [thrive:compound type=\"carbondioxide\"][/thrive:compound] ir vandenį į [thrive:compound type=\"glucose\"][/thrive:compound], vykstant procesui, vadinamam [b]vandenilio sulfido chemosinteze[/b]. Jo [thrive:compound type=\"glucose\"][/thrive:compound] gamybos greitis priklauso nuo [thrive:compound type=\"carbondioxide\"][/thrive:compound] koncentracijos."

#, fuzzy
msgid "WIKI_THERMOPLAST_INTRO"
msgstr "Chemoplastas yra dvigubos membranos struktūra, kurioje yra baltymų, galinčių paversti [thrive:compound type=\"hydrogensulfide\"][/thrive:compound], dujinį [thrive:compound type=\"carbondioxide\"][/thrive:compound] ir vandenį į [thrive:compound type=\"glucose\"][/thrive:compound], vykstant procesui, vadinamam [b]vandenilio sulfido chemosinteze[/b]. Jo [thrive:compound type=\"glucose\"][/thrive:compound] gamybos greitis priklauso nuo [thrive:compound type=\"carbondioxide\"][/thrive:compound] koncentracijos."

#, fuzzy
msgid "WIKI_THERMOPLAST_MODIFICATIONS"
msgstr "Chemoplastas yra dvigubos membranos struktūra, kurioje yra baltymų, galinčių paversti [thrive:compound type=\"hydrogensulfide\"][/thrive:compound], dujinį [thrive:compound type=\"carbondioxide\"][/thrive:compound] ir vandenį į [thrive:compound type=\"glucose\"][/thrive:compound], vykstant procesui, vadinamam [b]vandenilio sulfido chemosinteze[/b]. Jo [thrive:compound type=\"glucose\"][/thrive:compound] gamybos greitis priklauso nuo [thrive:compound type=\"carbondioxide\"][/thrive:compound] koncentracijos."

#, fuzzy
msgid "WIKI_THERMOPLAST_PROCESSES"
msgstr "Paverčia [thrive:compound type=\"hydrogensulfide\"][/thrive:compound] į [thrive:compound type=\"glucose\"][/thrive:compound]. Greitis priklauso nuo [thrive:compound type=\"carbondioxide\"][/thrive:compound] koncentracijos."

#, fuzzy
msgid "WIKI_THERMOPLAST_REQUIREMENTS"
msgstr "Visos ląstelės \"mato\" tik per chemorecepciją. Taip ląstelės gauna informaciją apie jas supančią aplinką. Šios organelės pridėjimas reiškia, kad chemorecepcija tobulėja. Kadangi žaidėjui suteikiamas regėjimas net ląstelių etape, tai vaizduojama linija, nukreipta už matomos ekrano srities ribų ir rodanti netoliese esančius junginius, kurių žaidėjas dar nematė."

#, fuzzy
msgid "WIKI_THERMOPLAST_SCIENTIFIC_BACKGROUND"
msgstr "Chemoplastas yra dvigubos membranos struktūra, kurioje yra baltymų, galinčių paversti [thrive:compound type=\"hydrogensulfide\"][/thrive:compound], dujinį [thrive:compound type=\"carbondioxide\"][/thrive:compound] ir vandenį į [thrive:compound type=\"glucose\"][/thrive:compound], vykstant procesui, vadinamam [b]vandenilio sulfido chemosinteze[/b]. Jo [thrive:compound type=\"glucose\"][/thrive:compound] gamybos greitis priklauso nuo [thrive:compound type=\"carbondioxide\"][/thrive:compound] koncentracijos."

#, fuzzy
msgid "WIKI_THERMOPLAST_STRATEGY"
msgstr "Chemoplastas yra dvigubos membranos struktūra, kurioje yra baltymų, galinčių paversti [thrive:compound type=\"hydrogensulfide\"][/thrive:compound], dujinį [thrive:compound type=\"carbondioxide\"][/thrive:compound] ir vandenį į [thrive:compound type=\"glucose\"][/thrive:compound], vykstant procesui, vadinamam [b]vandenilio sulfido chemosinteze[/b]. Jo [thrive:compound type=\"glucose\"][/thrive:compound] gamybos greitis priklauso nuo [thrive:compound type=\"carbondioxide\"][/thrive:compound] koncentracijos."

#, fuzzy
msgid "WIKI_THERMOPLAST_UPGRADES"
msgstr "Chemoplastas yra dvigubos membranos struktūra, kurioje yra baltymų, galinčių paversti [thrive:compound type=\"hydrogensulfide\"][/thrive:compound], dujinį [thrive:compound type=\"carbondioxide\"][/thrive:compound] ir vandenį į [thrive:compound type=\"glucose\"][/thrive:compound], vykstant procesui, vadinamam [b]vandenilio sulfido chemosinteze[/b]. Jo [thrive:compound type=\"glucose\"][/thrive:compound] gamybos greitis priklauso nuo [thrive:compound type=\"carbondioxide\"][/thrive:compound] koncentracijos."

#, fuzzy
msgid "WIKI_THERMOSYNTHASE_EFFECTS"
msgstr "Chemosintezė"

#, fuzzy
msgid "WIKI_THERMOSYNTHASE_INTRO"
msgstr "Chemosintezė"

#, fuzzy
msgid "WIKI_THERMOSYNTHASE_MODIFICATIONS"
msgstr "Chemoplastas yra dvigubos membranos struktūra, kurioje yra baltymų, galinčių paversti [thrive:compound type=\"hydrogensulfide\"][/thrive:compound], dujinį [thrive:compound type=\"carbondioxide\"][/thrive:compound] ir vandenį į [thrive:compound type=\"glucose\"][/thrive:compound], vykstant procesui, vadinamam [b]vandenilio sulfido chemosinteze[/b]. Jo [thrive:compound type=\"glucose\"][/thrive:compound] gamybos greitis priklauso nuo [thrive:compound type=\"carbondioxide\"][/thrive:compound] koncentracijos."

#, fuzzy
msgid "WIKI_THERMOSYNTHASE_PROCESSES"
msgstr "Paverčia [thrive:compound type=\"hydrogensulfide\"][/thrive:compound] į [thrive:compound type=\"glucose\"][/thrive:compound]. Greitis priklauso nuo [thrive:compound type=\"carbondioxide\"][/thrive:compound] koncentracijos."

#, fuzzy
msgid "WIKI_THERMOSYNTHASE_REQUIREMENTS"
msgstr "Chemosintetinantys Baltymai"

#, fuzzy
msgid "WIKI_THERMOSYNTHASE_SCIENTIFIC_BACKGROUND"
msgstr "Chemoplastas yra dvigubos membranos struktūra, kurioje yra baltymų, galinčių paversti [thrive:compound type=\"hydrogensulfide\"][/thrive:compound], dujinį [thrive:compound type=\"carbondioxide\"][/thrive:compound] ir vandenį į [thrive:compound type=\"glucose\"][/thrive:compound], vykstant procesui, vadinamam [b]vandenilio sulfido chemosinteze[/b]. Jo [thrive:compound type=\"glucose\"][/thrive:compound] gamybos greitis priklauso nuo [thrive:compound type=\"carbondioxide\"][/thrive:compound] koncentracijos."

#, fuzzy
msgid "WIKI_THERMOSYNTHASE_STRATEGY"
msgstr "Chemoplastas yra dvigubos membranos struktūra, kurioje yra baltymų, galinčių paversti [thrive:compound type=\"hydrogensulfide\"][/thrive:compound], dujinį [thrive:compound type=\"carbondioxide\"][/thrive:compound] ir vandenį į [thrive:compound type=\"glucose\"][/thrive:compound], vykstant procesui, vadinamam [b]vandenilio sulfido chemosinteze[/b]. Jo [thrive:compound type=\"glucose\"][/thrive:compound] gamybos greitis priklauso nuo [thrive:compound type=\"carbondioxide\"][/thrive:compound] koncentracijos."

#, fuzzy
msgid "WIKI_THERMOSYNTHASE_UPGRADES"
msgstr "Chemoplastas yra dvigubos membranos struktūra, kurioje yra baltymų, galinčių paversti [thrive:compound type=\"hydrogensulfide\"][/thrive:compound], dujinį [thrive:compound type=\"carbondioxide\"][/thrive:compound] ir vandenį į [thrive:compound type=\"glucose\"][/thrive:compound], vykstant procesui, vadinamam [b]vandenilio sulfido chemosinteze[/b]. Jo [thrive:compound type=\"glucose\"][/thrive:compound] gamybos greitis priklauso nuo [thrive:compound type=\"carbondioxide\"][/thrive:compound] koncentracijos."

#, fuzzy
msgid "WIKI_THE_PATCH_MAP_FOG_OF_WAR"
msgstr "Chemoplastas yra dvigubos membranos struktūra, kurioje yra baltymų, galinčių paversti [thrive:compound type=\"hydrogensulfide\"][/thrive:compound], dujinį [thrive:compound type=\"carbondioxide\"][/thrive:compound] ir vandenį į [thrive:compound type=\"glucose\"][/thrive:compound], vykstant procesui, vadinamam [b]vandenilio sulfido chemosinteze[/b]. Jo [thrive:compound type=\"glucose\"][/thrive:compound] gamybos greitis priklauso nuo [thrive:compound type=\"carbondioxide\"][/thrive:compound] koncentracijos."

#, fuzzy
msgid "WIKI_THE_PATCH_MAP_INTRO"
msgstr "Chemoplastas yra dvigubos membranos struktūra, kurioje yra baltymų, galinčių paversti [thrive:compound type=\"hydrogensulfide\"][/thrive:compound], dujinį [thrive:compound type=\"carbondioxide\"][/thrive:compound] ir vandenį į [thrive:compound type=\"glucose\"][/thrive:compound], vykstant procesui, vadinamam [b]vandenilio sulfido chemosinteze[/b]. Jo [thrive:compound type=\"glucose\"][/thrive:compound] gamybos greitis priklauso nuo [thrive:compound type=\"carbondioxide\"][/thrive:compound] koncentracijos."

#, fuzzy
msgid "WIKI_THE_PATCH_MAP_PATCHES"
msgstr "Paverčia [thrive:compound type=\"hydrogensulfide\"][/thrive:compound] į [thrive:compound type=\"glucose\"][/thrive:compound]. Greitis priklauso nuo [thrive:compound type=\"carbondioxide\"][/thrive:compound] koncentracijos."

#, fuzzy
msgid "WIKI_THE_PATCH_MAP_THE_PATCH_MAP"
msgstr "Paverčia [thrive:compound type=\"hydrogensulfide\"][/thrive:compound] į [thrive:compound type=\"glucose\"][/thrive:compound]. Greitis priklauso nuo [thrive:compound type=\"carbondioxide\"][/thrive:compound] koncentracijos."

#, fuzzy
msgid "WIKI_THYLAKOIDS_EFFECTS"
msgstr "Chemoplastas yra dvigubos membranos struktūra, kurioje yra baltymų, galinčių paversti [thrive:compound type=\"hydrogensulfide\"][/thrive:compound], dujinį [thrive:compound type=\"carbondioxide\"][/thrive:compound] ir vandenį į [thrive:compound type=\"glucose\"][/thrive:compound], vykstant procesui, vadinamam [b]vandenilio sulfido chemosinteze[/b]. Jo [thrive:compound type=\"glucose\"][/thrive:compound] gamybos greitis priklauso nuo [thrive:compound type=\"carbondioxide\"][/thrive:compound] koncentracijos."

#, fuzzy
msgid "WIKI_THYLAKOIDS_INTRO"
msgstr "Chemoplastas yra dvigubos membranos struktūra, kurioje yra baltymų, galinčių paversti [thrive:compound type=\"hydrogensulfide\"][/thrive:compound], dujinį [thrive:compound type=\"carbondioxide\"][/thrive:compound] ir vandenį į [thrive:compound type=\"glucose\"][/thrive:compound], vykstant procesui, vadinamam [b]vandenilio sulfido chemosinteze[/b]. Jo [thrive:compound type=\"glucose\"][/thrive:compound] gamybos greitis priklauso nuo [thrive:compound type=\"carbondioxide\"][/thrive:compound] koncentracijos."

#, fuzzy
msgid "WIKI_THYLAKOIDS_MODIFICATIONS"
msgstr "Chemoplastas yra dvigubos membranos struktūra, kurioje yra baltymų, galinčių paversti [thrive:compound type=\"hydrogensulfide\"][/thrive:compound], dujinį [thrive:compound type=\"carbondioxide\"][/thrive:compound] ir vandenį į [thrive:compound type=\"glucose\"][/thrive:compound], vykstant procesui, vadinamam [b]vandenilio sulfido chemosinteze[/b]. Jo [thrive:compound type=\"glucose\"][/thrive:compound] gamybos greitis priklauso nuo [thrive:compound type=\"carbondioxide\"][/thrive:compound] koncentracijos."

#, fuzzy
msgid "WIKI_THYLAKOIDS_PROCESSES"
msgstr "Paverčia [thrive:compound type=\"hydrogensulfide\"][/thrive:compound] į [thrive:compound type=\"glucose\"][/thrive:compound]. Greitis priklauso nuo [thrive:compound type=\"carbondioxide\"][/thrive:compound] koncentracijos."

#, fuzzy
msgid "WIKI_THYLAKOIDS_REQUIREMENTS"
msgstr "Leidžia susisieti su kitomis ląstelėmis. Tia yra pirmas žingsnis link daugialąsčių. Kai tavo ląstelė yra dalis kolonijos, junginiai yra bendri tarp ląstelių. Kol esate kolonijos dalimi, negalite įjungti redaktoriaus, todėl turite atsisieti, kai surenkate pakankamai junginių, kad ląstelė galėtų pasidalinti."

#, fuzzy
msgid "WIKI_THYLAKOIDS_SCIENTIFIC_BACKGROUND"
msgstr "Chemoplastas yra dvigubos membranos struktūra, kurioje yra baltymų, galinčių paversti [thrive:compound type=\"hydrogensulfide\"][/thrive:compound], dujinį [thrive:compound type=\"carbondioxide\"][/thrive:compound] ir vandenį į [thrive:compound type=\"glucose\"][/thrive:compound], vykstant procesui, vadinamam [b]vandenilio sulfido chemosinteze[/b]. Jo [thrive:compound type=\"glucose\"][/thrive:compound] gamybos greitis priklauso nuo [thrive:compound type=\"carbondioxide\"][/thrive:compound] koncentracijos."

#, fuzzy
msgid "WIKI_THYLAKOIDS_STRATEGY"
msgstr "Bendri Redaktoriaus ir Strategijos Etapai"

#, fuzzy
msgid "WIKI_THYLAKOIDS_UPGRADES"
msgstr "Chemoplastas yra dvigubos membranos struktūra, kurioje yra baltymų, galinčių paversti [thrive:compound type=\"hydrogensulfide\"][/thrive:compound], dujinį [thrive:compound type=\"carbondioxide\"][/thrive:compound] ir vandenį į [thrive:compound type=\"glucose\"][/thrive:compound], vykstant procesui, vadinamam [b]vandenilio sulfido chemosinteze[/b]. Jo [thrive:compound type=\"glucose\"][/thrive:compound] gamybos greitis priklauso nuo [thrive:compound type=\"carbondioxide\"][/thrive:compound] koncentracijos."

#, fuzzy
msgid "WIKI_TOXIN_VACUOLE_EFFECTS"
msgstr "Bioluminescencinė Vakuolė"

#, fuzzy
msgid "WIKI_TOXIN_VACUOLE_INTRO"
msgstr "Bioluminescencinė Vakuolė"

#, fuzzy
msgid "WIKI_TOXIN_VACUOLE_MODIFICATIONS"
msgstr "Bioluminescencinė Vakuolė"

#, fuzzy
msgid "WIKI_TOXIN_VACUOLE_PROCESSES"
msgstr "Bioluminescencinė Vakuolė"

#, fuzzy
msgid "WIKI_TOXIN_VACUOLE_REQUIREMENTS"
msgstr "Bioluminescencinė Vakuolė"

#, fuzzy
msgid "WIKI_TOXIN_VACUOLE_SCIENTIFIC_BACKGROUND"
msgstr "Bioluminescencinė Vakuolė"

#, fuzzy
msgid "WIKI_TOXIN_VACUOLE_STRATEGY"
msgstr "Bioluminescencinė Vakuolė"

#, fuzzy
msgid "WIKI_TOXIN_VACUOLE_UPGRADES"
msgstr "Bioluminescencinė Vakuolė"

#, fuzzy
msgid "WIKI_VACUOLE_EFFECTS"
msgstr "Chemoplastas yra dvigubos membranos struktūra, kurioje yra baltymų, galinčių paversti [thrive:compound type=\"hydrogensulfide\"][/thrive:compound], dujinį [thrive:compound type=\"carbondioxide\"][/thrive:compound] ir vandenį į [thrive:compound type=\"glucose\"][/thrive:compound], vykstant procesui, vadinamam [b]vandenilio sulfido chemosinteze[/b]. Jo [thrive:compound type=\"glucose\"][/thrive:compound] gamybos greitis priklauso nuo [thrive:compound type=\"carbondioxide\"][/thrive:compound] koncentracijos."

#, fuzzy
msgid "WIKI_VACUOLE_INTRO"
msgstr "Chemoplastas yra dvigubos membranos struktūra, kurioje yra baltymų, galinčių paversti [thrive:compound type=\"hydrogensulfide\"][/thrive:compound], dujinį [thrive:compound type=\"carbondioxide\"][/thrive:compound] ir vandenį į [thrive:compound type=\"glucose\"][/thrive:compound], vykstant procesui, vadinamam [b]vandenilio sulfido chemosinteze[/b]. Jo [thrive:compound type=\"glucose\"][/thrive:compound] gamybos greitis priklauso nuo [thrive:compound type=\"carbondioxide\"][/thrive:compound] koncentracijos."

#, fuzzy
msgid "WIKI_VACUOLE_MODIFICATIONS"
msgstr "Chemoplastas yra dvigubos membranos struktūra, kurioje yra baltymų, galinčių paversti [thrive:compound type=\"hydrogensulfide\"][/thrive:compound], dujinį [thrive:compound type=\"carbondioxide\"][/thrive:compound] ir vandenį į [thrive:compound type=\"glucose\"][/thrive:compound], vykstant procesui, vadinamam [b]vandenilio sulfido chemosinteze[/b]. Jo [thrive:compound type=\"glucose\"][/thrive:compound] gamybos greitis priklauso nuo [thrive:compound type=\"carbondioxide\"][/thrive:compound] koncentracijos."

#, fuzzy
msgid "WIKI_VACUOLE_PROCESSES"
msgstr "Padidina didelių ląstelių sukimosi greitį."

#, fuzzy
msgid "WIKI_VACUOLE_REQUIREMENTS"
msgstr "Bioluminescencinė Vakuolė"

#, fuzzy
msgid "WIKI_VACUOLE_SCIENTIFIC_BACKGROUND"
msgstr "Chemoplastas yra dvigubos membranos struktūra, kurioje yra baltymų, galinčių paversti [thrive:compound type=\"hydrogensulfide\"][/thrive:compound], dujinį [thrive:compound type=\"carbondioxide\"][/thrive:compound] ir vandenį į [thrive:compound type=\"glucose\"][/thrive:compound], vykstant procesui, vadinamam [b]vandenilio sulfido chemosinteze[/b]. Jo [thrive:compound type=\"glucose\"][/thrive:compound] gamybos greitis priklauso nuo [thrive:compound type=\"carbondioxide\"][/thrive:compound] koncentracijos."

#, fuzzy
msgid "WIKI_VACUOLE_STRATEGY"
msgstr "Bendri Redaktoriaus ir Strategijos Etapai"

#, fuzzy
msgid "WIKI_VACUOLE_UPGRADES"
msgstr "Chemoplastas yra dvigubos membranos struktūra, kurioje yra baltymų, galinčių paversti [thrive:compound type=\"hydrogensulfide\"][/thrive:compound], dujinį [thrive:compound type=\"carbondioxide\"][/thrive:compound] ir vandenį į [thrive:compound type=\"glucose\"][/thrive:compound], vykstant procesui, vadinamam [b]vandenilio sulfido chemosinteze[/b]. Jo [thrive:compound type=\"glucose\"][/thrive:compound] gamybos greitis priklauso nuo [thrive:compound type=\"carbondioxide\"][/thrive:compound] koncentracijos."

#, fuzzy
msgid "WIKI_YES"
msgstr "Chemoplastas"

msgid "WILL_YOU_THRIVE"
msgstr "Ar jūs klestėsite?"

msgid "WINDOWED"
msgstr ""

msgid "WIN_BOX_TITLE"
msgstr ""

msgid "WIN_TEXT"
msgstr ""

msgid "WORKSHOP_ITEM_CHANGE_NOTES"
msgstr ""

msgid "WORKSHOP_ITEM_CHANGE_NOTES_TOOLTIP"
msgstr ""

msgid "WORKSHOP_ITEM_DESCRIPTION"
msgstr "Elemento aprašymas:"

msgid "WORKSHOP_ITEM_PREVIEW"
msgstr ""

msgid "WORKSHOP_ITEM_TAGS"
msgstr ""

msgid "WORKSHOP_ITEM_TITLE"
msgstr "Elemento pavadinimas:"

msgid "WORKSHOP_ITEM_UPLOAD_SUCCEEDED"
msgstr ""

msgid "WORKSHOP_ITEM_UPLOAD_SUCCEEDED_TOS_REQUIRED"
msgstr ""

msgid "WORKSHOP_TERMS_OF_SERVICE_NOTICE"
msgstr ""

msgid "WORKSHOP_VISIBILITY_TOOLTIP"
msgstr ""

msgid "WORLD"
msgstr ""

#, fuzzy
msgid "WORLD_EXPORT_SUCCESS_MESSAGE"
msgstr "Klaida: {0}"

msgid "WORLD_GENERAL_STATISTICS"
msgstr ""

msgid "WORLD_MISC_DETAILS_STRING"
msgstr ""

msgid "WORLD_RELATIVE_MOVEMENT"
msgstr ""

#, fuzzy
msgid "WORLD_SIZE"
msgstr "\"{0}\" - {1}"

#, fuzzy
msgid "WORLD_SIZE_EXPLANATION"
msgstr "(pradžios vieta)"

msgid "WORLD_SIZE_LARGE"
msgstr ""

msgid "WORLD_SIZE_MEDIUM"
msgstr ""

msgid "WORLD_SIZE_SMALL"
msgstr ""

#, fuzzy
msgid "WORLD_SIZE_TOOLTIP"
msgstr "Reikšmė, naudojama generuojant pasaulį, kuri turi būti teigiamas sveikas skaičius"

msgid "WORST_PATCH_COLON"
msgstr ""

msgid "XBOX360"
msgstr ""

msgid "XBOX_ONE"
msgstr ""

msgid "XBOX_SERIES"
msgstr ""

#, fuzzy
msgid "X_TWITTER_TOOLTIP"
msgstr "Pakeisti nustatymus"

msgid "YEARS"
msgstr ""

msgid "YET_TO_BE_IMPLEMENTED_NOTICE"
msgstr ""

#, fuzzy
msgid "YOUTUBE_TOOLTIP"
msgstr "Baigti žaidimą"

msgid "YOU_CAN_MAKE_PULL_REQUEST"
msgstr ""

msgid "YOU_CAN_SUPPORT_THRIVE_ON_PATREON"
msgstr ""

msgid "ZOOM_IN"
msgstr ""

msgid "ZOOM_OUT"
msgstr ""

#, fuzzy
#~ msgid "AUTO_EVO_TOOL_BUTTON"
#~ msgstr "Auto ({0}x{1})"

#, fuzzy
#~ msgid "CLIMATE_INSTABILITY_EXPLANATION"
#~ msgstr ""
#~ "Aktyvūs mikrobai bėgs ir kris kai nieko įdomaus nevyksta.\n"
#~ "Sėslūs mikrobai bus stacionarūs ir lauks, kol aplinka pasikeis, prieš veikdami."

#, fuzzy
#~ msgid "CLIMATE_STABILITY_AVERAGE"
#~ msgstr ""
#~ "Aktyvūs mikrobai bėgs ir kris kai nieko įdomaus nevyksta.\n"
#~ "Sėslūs mikrobai bus stacionarūs ir lauks, kol aplinka pasikeis, prieš veikdami."

#, fuzzy
#~ msgid "CLIMATE_STABILITY_STABLE"
#~ msgstr ""
#~ "Aktyvūs mikrobai bėgs ir kris kai nieko įdomaus nevyksta.\n"
#~ "Sėslūs mikrobai bus stacionarūs ir lauks, kol aplinka pasikeis, prieš veikdami."

#, fuzzy
#~ msgid "CLIMATE_STABILITY_UNSTABLE"
#~ msgstr ""
#~ "Aktyvūs mikrobai bėgs ir kris kai nieko įdomaus nevyksta.\n"
#~ "Sėslūs mikrobai bus stacionarūs ir lauks, kol aplinka pasikeis, prieš veikdami."

#, fuzzy
#~ msgid "GENERATE_BUTTON"
#~ msgstr "Bendra"

#, fuzzy
#~ msgid "GEOLOGICAL_ACTIVITY_EXPLANATION"
#~ msgstr ""
#~ "Aktyvūs mikrobai bėgs ir kris kai nieko įdomaus nevyksta.\n"
#~ "Sėslūs mikrobai bus stacionarūs ir lauks, kol aplinka pasikeis, prieš veikdami."

#, fuzzy
#~ msgid "PLANET_CUSTOMIZER"
#~ msgstr "Prie Žymeklio:"

#, fuzzy
#~ msgid "REGENERATE_BUTTON"
#~ msgstr "Daugialąstis"

#, fuzzy
#~ msgid "WORLD_SEA_LEVEL"
#~ msgstr "{0}-{1}m žemiau jūros lygio"

#, fuzzy
#~ msgid "WORLD_SEA_LEVEL_DEEP"
#~ msgstr "{0}-{1}m žemiau jūros lygio"

#, fuzzy
#~ msgid "WORLD_SEA_LEVEL_EXPLANATION"
#~ msgstr "(pradžios vieta)"

#, fuzzy
#~ msgid "WORLD_TEMPERATURE"
#~ msgstr "Temperatūra"

#, fuzzy
#~ msgid "WORLD_TEMPERATURE_COLD"
#~ msgstr "Temperatūra"

#, fuzzy
#~ msgid "WORLD_TEMPERATURE_EXPLANATION"
#~ msgstr "(pradžios vieta)"

#, fuzzy
#~ msgid "WORLD_TEMPERATURE_TEMPERATE"
#~ msgstr "Klaida: {0}"

#, fuzzy
#~ msgid "WORLD_TEMPERATURE_WARM"
#~ msgstr "Temperatūra"

#, fuzzy
#~ msgid "PASSIVE_REPRODUCTION_PROGRESS_EXPLANATION"
#~ msgstr "(greitis, kuriuo DI rūšys mutuoja)"

#, fuzzy
#~ msgid "MICROBE_STAGE_DAY_NIGHT_TEXT"
#~ msgstr "Mikroorganizmo būsena"

#, fuzzy
#~ msgid "GLOBAL_GLACIATION_EVENT_LOG"
#~ msgstr "Sumažinti Perpus Populiaciją"

#, fuzzy
#~ msgid "PASSIVE_REPRODUCTION_PROGRESS"
#~ msgstr "(greitis, kuriuo DI rūšys mutuoja)"

#, fuzzy
#~ msgid "WIKI_RADIOSYNTHESIS"
#~ msgstr "Chemosintezė"

#~ msgid "MICROBE_STAGE_HELP_MESSAGE_3"
#~ msgstr "Tam, kad atrakinti redaktorių ir dauginimąsi tau reikės surinkti [thrive:compound type=\"ammonia\"][/thrive:compound] (Oranžinis Debesis) ir [thrive:compound type=\"phosphates\"][/thrive:compound] (Purpurinis Debesis)."

#, fuzzy
#~ msgid "WIKI_MACROSCOPIC_STAGE"
#~ msgstr "Mikroorganizmo būsena"

#, fuzzy
#~ msgid "EARLY_MULTICELLULAR"
#~ msgstr "Daugialąstis"

#, fuzzy
#~ msgid "ERUPTION_IN"
#~ msgstr "Aprašymas:"

#, fuzzy
#~ msgid "WIKI_CYTOPLASM_GLYCOLYSIS"
#~ msgstr "Paverčia [thrive:compound type=\"hydrogensulfide\"][/thrive:compound] į [thrive:compound type=\"glucose\"][/thrive:compound]. Greitis priklauso nuo [thrive:compound type=\"carbondioxide\"][/thrive:compound] koncentracijos."

#, fuzzy
#~ msgid "WIKI_AEROBIC_NITROGEN_FIXATION"
#~ msgstr "Anaerobinė Azoto Fiksacija"

#, fuzzy
#~ msgid "WIKI_AWAKENING_STAGE"
#~ msgstr "Nubudimo Etapas"

#, fuzzy
#~ msgid "WIKI_AWARE_STAGE"
#~ msgstr "Sąmoningumo Etapas"

#, fuzzy
#~ msgid "WIKI_INDUSTRIAL_STAGE"
#~ msgstr "Pereiti į Pramonės Etapą?"

#, fuzzy
#~ msgid "WIKI_IRON_CHEMOLITHOAUTOTROPHY"
#~ msgstr "Chemoplastas yra dvigubos membranos struktūra, kurioje yra baltymų, galinčių paversti [thrive:compound type=\"hydrogensulfide\"][/thrive:compound], dujinį [thrive:compound type=\"carbondioxide\"][/thrive:compound] ir vandenį į [thrive:compound type=\"glucose\"][/thrive:compound], vykstant procesui, vadinamam [b]vandenilio sulfido chemosinteze[/b]. Jo [thrive:compound type=\"glucose\"][/thrive:compound] gamybos greitis priklauso nuo [thrive:compound type=\"carbondioxide\"][/thrive:compound] koncentracijos."

#, fuzzy
#~ msgid "WIKI_MICROBE_EDITOR"
#~ msgstr "Mikroorganizmų redaktorius"

#, fuzzy
#~ msgid "WIKI_PHOTOSYNTHESIS"
#~ msgstr "Chemosintezė"

#, fuzzy
#~ msgid "WIKI_SOCIETY_STAGE"
#~ msgstr "Mikroorganizmo būsena"

#~ msgid "ALLOW_SPECIES_TO_NOT_MIGRATE"
#~ msgstr "Leisti rūšims nemigruoti (jei nerandama geros migracijos)"

#~ msgid "BIODIVERSITY_ATTEMPT_FILL_CHANCE"
#~ msgstr "Tikimybė sukurti naujas rūšis kiekviename lopinėlyje, kuriame yra mažai rūšių (maža bioįvairovė)"

#~ msgid "BIODIVERSITY_FROM_NEIGHBOUR_PATCH_CHANCE"
#~ msgstr "Tikimybė sukurti naujas rūšis, kad padidinti bioįvairovę iš gretima esančio lopinėlio"

#~ msgid "BIODIVERSITY_NEARBY_PATCH_IS_FREE_POPULATION"
#~ msgstr "Biologinę įvairovę didinančioms rūšims iš netoliese esančio lopinėlio suteikiama laisva populiacija"

#~ msgid "BIODIVERSITY_SPLIT_IS_MUTATED"
#~ msgstr "Biologinę įvairovę didinančios rūšys mutuoja sukūrimo metu"

#~ msgid "BASSBOOST"
#~ msgstr "Žemų dažnių stiprinimas"

#~ msgid "BASSDOWN"
#~ msgstr "Mažinti Žemus Dažnius"

#~ msgid "BASSUP"
#~ msgstr "Didinti Žemus Dažnius"

#, fuzzy
#~ msgid "TARGET_TIME"
#~ msgstr "Dailininkas:"

#, fuzzy
#~ msgid "ENABLED"
#~ msgstr "Įjungtas"<|MERGE_RESOLUTION|>--- conflicted
+++ resolved
@@ -7,11 +7,7 @@
 msgstr ""
 "Project-Id-Version: PROJECT VERSION\n"
 "Report-Msgid-Bugs-To: EMAIL@ADDRESS\n"
-<<<<<<< HEAD
-"POT-Creation-Date: 2025-07-11 18:06+0200\n"
-=======
 "POT-Creation-Date: 2025-06-05 21:10+0100\n"
->>>>>>> c10e08e0
 "PO-Revision-Date: 2025-05-25 15:00+0000\n"
 "Last-Translator: Anonymous <noreply@weblate.org>\n"
 "Language-Team: Lithuanian <https://translate.revolutionarygamesstudio.com/projects/thrive/thrive-game/lt/>\n"
@@ -4656,9 +4652,8 @@
 msgid "PLANET_DETAILS_STRING"
 msgstr ""
 
-#, fuzzy
 msgid "PLANET_GENERATION_TEASER"
-msgstr "Bendra"
+msgstr ""
 
 msgid "PLANET_RANDOM_SEED"
 msgstr ""
@@ -5290,9 +5285,8 @@
 msgid "SHOW_NEW_PATCH_NOTES"
 msgstr ""
 
-#, fuzzy
 msgid "SHOW_NEW_PATCH_NOTES_TOOLTIP"
-msgstr "Baigti žaidimą"
+msgstr ""
 
 msgid "SHOW_TUTORIALS_IN_NEW_CURRENT_OPTION"
 msgstr ""
@@ -5353,10 +5347,6 @@
 
 msgid "SILICA_MEMBRANE_DESCRIPTION"
 msgstr ""
-
-#, fuzzy
-msgid "SIMULATION_CONFIG"
-msgstr "Aprašymas:"
 
 msgid "SIXTEEN_TIMES"
 msgstr ""
@@ -6442,9 +6432,6 @@
 msgid "UPSCALE_FSR_22"
 msgstr ""
 
-msgid "UPSCALE_METHOD"
-msgstr ""
-
 msgid "UPSCALE_SHARPENING_FSR"
 msgstr ""
 
@@ -8562,84 +8549,6 @@
 msgstr ""
 
 #, fuzzy
-#~ msgid "AUTO_EVO_TOOL_BUTTON"
-#~ msgstr "Auto ({0}x{1})"
-
-#, fuzzy
-#~ msgid "CLIMATE_INSTABILITY_EXPLANATION"
-#~ msgstr ""
-#~ "Aktyvūs mikrobai bėgs ir kris kai nieko įdomaus nevyksta.\n"
-#~ "Sėslūs mikrobai bus stacionarūs ir lauks, kol aplinka pasikeis, prieš veikdami."
-
-#, fuzzy
-#~ msgid "CLIMATE_STABILITY_AVERAGE"
-#~ msgstr ""
-#~ "Aktyvūs mikrobai bėgs ir kris kai nieko įdomaus nevyksta.\n"
-#~ "Sėslūs mikrobai bus stacionarūs ir lauks, kol aplinka pasikeis, prieš veikdami."
-
-#, fuzzy
-#~ msgid "CLIMATE_STABILITY_STABLE"
-#~ msgstr ""
-#~ "Aktyvūs mikrobai bėgs ir kris kai nieko įdomaus nevyksta.\n"
-#~ "Sėslūs mikrobai bus stacionarūs ir lauks, kol aplinka pasikeis, prieš veikdami."
-
-#, fuzzy
-#~ msgid "CLIMATE_STABILITY_UNSTABLE"
-#~ msgstr ""
-#~ "Aktyvūs mikrobai bėgs ir kris kai nieko įdomaus nevyksta.\n"
-#~ "Sėslūs mikrobai bus stacionarūs ir lauks, kol aplinka pasikeis, prieš veikdami."
-
-#, fuzzy
-#~ msgid "GENERATE_BUTTON"
-#~ msgstr "Bendra"
-
-#, fuzzy
-#~ msgid "GEOLOGICAL_ACTIVITY_EXPLANATION"
-#~ msgstr ""
-#~ "Aktyvūs mikrobai bėgs ir kris kai nieko įdomaus nevyksta.\n"
-#~ "Sėslūs mikrobai bus stacionarūs ir lauks, kol aplinka pasikeis, prieš veikdami."
-
-#, fuzzy
-#~ msgid "PLANET_CUSTOMIZER"
-#~ msgstr "Prie Žymeklio:"
-
-#, fuzzy
-#~ msgid "REGENERATE_BUTTON"
-#~ msgstr "Daugialąstis"
-
-#, fuzzy
-#~ msgid "WORLD_SEA_LEVEL"
-#~ msgstr "{0}-{1}m žemiau jūros lygio"
-
-#, fuzzy
-#~ msgid "WORLD_SEA_LEVEL_DEEP"
-#~ msgstr "{0}-{1}m žemiau jūros lygio"
-
-#, fuzzy
-#~ msgid "WORLD_SEA_LEVEL_EXPLANATION"
-#~ msgstr "(pradžios vieta)"
-
-#, fuzzy
-#~ msgid "WORLD_TEMPERATURE"
-#~ msgstr "Temperatūra"
-
-#, fuzzy
-#~ msgid "WORLD_TEMPERATURE_COLD"
-#~ msgstr "Temperatūra"
-
-#, fuzzy
-#~ msgid "WORLD_TEMPERATURE_EXPLANATION"
-#~ msgstr "(pradžios vieta)"
-
-#, fuzzy
-#~ msgid "WORLD_TEMPERATURE_TEMPERATE"
-#~ msgstr "Klaida: {0}"
-
-#, fuzzy
-#~ msgid "WORLD_TEMPERATURE_WARM"
-#~ msgstr "Temperatūra"
-
-#, fuzzy
 #~ msgid "PASSIVE_REPRODUCTION_PROGRESS_EXPLANATION"
 #~ msgstr "(greitis, kuriuo DI rūšys mutuoja)"
 
