# Translations template for PROJECT.
# Copyright (C) 2020 ORGANIZATION
# This file is distributed under the same license as the PROJECT project.
# FIRST AUTHOR <EMAIL@ADDRESS>, 2020.
#
msgid ""
msgstr ""
"Project-Id-Version: PROJECT VERSION\n"
"Report-Msgid-Bugs-To: EMAIL@ADDRESS\n"
<<<<<<< HEAD
"POT-Creation-Date: 2025-01-20 20:15+0000\n"
=======
"POT-Creation-Date: 2025-01-21 15:59+0200\n"
>>>>>>> e2d4d25b
"PO-Revision-Date: 2023-10-12 00:43+0000\n"
"Last-Translator: Irmantas <irmantas_i@yahoo.com>\n"
"Language-Team: Lithuanian <https://translate.revolutionarygamesstudio.com/projects/thrive/thrive-game/lt/>\n"
"Language: lt\n"
"MIME-Version: 1.0\n"
"Content-Type: text/plain; charset=UTF-8\n"
"Content-Transfer-Encoding: 8bit\n"
"Plural-Forms: nplurals=3; plural=(n % 10 == 1 && (n % 100 < 11 || n % 100 > 19)) ? 0 : ((n % 10 >= 2 && n % 10 <= 9 && (n % 100 < 11 || n % 100 > 19)) ? 1 : 2);\n"
"X-Generator: Weblate 5.0.2\n"
"Generated-By: Babel 2.8.0\n"

msgid "2D_MOVEMENT_TYPE_SELECTION"
msgstr "2D judėjimo stilius:"

msgid "3D_EDITOR"
msgstr "3D Redaktorius"

msgid "3D_MOVEMENT"
msgstr "3D Judėjimas"

msgid "3D_MOVEMENT_TYPE_SELECTION"
msgstr "3D judėjimo stilius:"

msgid "ABILITIES"
msgstr "Gebėjimai"

msgid "ABORT"
msgstr "Nutraukti"

msgid "ABORTED_DOT"
msgstr "Nutrauktas."

#, fuzzy
msgid "ABSORBERS_COUNT"
msgstr "Mikroorganizmo būsena"

msgid "ABYSSOPELAGIC"
msgstr "Bedugnė"

msgid "ACCEPT"
msgstr ""

msgid "ACTION_AWAKEN"
msgstr "Nubusti ({0:F1} / {1:F1})"

msgid "ACTION_AWAKEN_TOOLTIP"
msgstr "Pereiti į Nubudimo Stadiją. Ji galima, kai turi pakankamai protinės galios (audinio tipas su aksonais)."

msgid "ACTION_BLOCKED_WHILE_ANOTHER_IN_PROGRESS"
msgstr "Veiksmas blokuojamas kol vyksta kitas veiksmas"

msgid "ACTION_DELETE"
msgstr "Ištrinti"

msgid "ACTION_DOUBLE_POPULATION"
msgstr "Padvigubinti Populiaciją"

msgid "ACTION_DUPLICATE_UNITS"
msgstr "Padauginti Dalis"

msgid "ACTION_HALF_POPULATION"
msgstr "Sumažinti Perpus Populiaciją"

msgid "ACTION_TELEPORT"
msgstr "Teleportuotis"

msgid "ACTIVE"
msgstr "Aktyvus"

msgid "ACTIVE_THREAD_COUNT"
msgstr "Gijų skaičius:"

msgid "ACTIVITY_EXPLANATION"
msgstr ""
"Aktyvūs mikrobai bėgs ir kris kai nieko įdomaus nevyksta.\n"
"Sėslūs mikrobai bus stacionarūs ir lauks, kol aplinka pasikeis, prieš veikdami."

msgid "ADDITIONAL_VALIDATION_FAILED"
msgstr "Papildomos validacijos rado problemą: {0}"

msgid "ADD_INPUT_BUTTON_TOOLTIP"
msgstr "Susieti naują raktą"

msgid "ADVANCED_VIEW"
msgstr "Pažengęs"

msgid "ADVANCED_VIEW_BUTTON_TOOLTIP"
msgstr "Atidaryti papildomų nustatymų langą"

#, fuzzy
msgid "AEROBIC_NITROGEN_FIXATION"
msgstr "Anaerobinė Azoto Fiksacija"

msgid "AEROBIC_NITROGEN_FIXING"
msgstr "Aerobinė Azoto Fiksacija"

#, fuzzy
msgid "AEROBIC_RESPIRATION"
msgstr "Anaerobinė Azoto Fiksacija"

msgid "AGENTS"
msgstr "Agentai"

msgid "AGENTS_COLON"
msgstr "Menininkas:"

msgid "AGENT_NAME"
msgstr "{0} Menininkas"

msgid "AGGRESSION_EXPLANATION"
msgstr ""
"Agresyvūs mikrobai vysis grobį didesnius atstumus\n"
"ir bus labiau linkę kovoti su grobuoniu, kai šis užpuls.\n"
"Taikūs mikrobai nepuls kitų per didesnį atstumą\n"
"ir bus mažiau linkę naudoti toksinus prieš grobuonis."

msgid "AGGRESSIVE"
msgstr "Agresyvus"

msgid "AI_MUTATION_RATE"
msgstr "DI mutacijos greitis"

msgid "AI_MUTATION_RATE_EXPLANATION"
msgstr "(greitis, kuriuo DI rūšys mutuoja)"

msgid "ALL"
msgstr "Visi"

#, fuzzy
msgid "ALLOW_SPECIES_SWITCH_ON_EXTINCTION"
msgstr "Leisti rūšims nemutuoti (jei nerandama geros mutacijos)"

#, fuzzy
msgid "ALLOW_SPECIES_SWITCH_ON_EXTINCTION_EXPLANATION"
msgstr ""
"Nusileidimas panaikins jūsų pakilusio statusą ir grąžins jus į Mikrobų Etapą. Iš ten galėsite vėl pereiti žaidimą, išsaugoję dabartinį išsaugojimą.\n"
"\n"
"Už naująjį peržaidimą gausite nusileidimo privilegiją. Būsimoje versijoje galėsite patys pasirinkti šį privalumą, tačiau kol kas jis visada bus 20 % sumažėjęs osmoreguliacijos koeficientas.\n"
"\n"
"Kai patvirtinsite nusileidimą, galėsite redaguoti žaidimo nustatymus ir pasirinkti naują pasaulio sėklą, kad galėtumėte žaisti kitame žemėlapyje arba, pavyzdžiui, išjungti LAWK."

msgid "ALL_WORLDS_GENERAL_STATISTICS"
msgstr "Bendros Visų Pasaulių Statistikos"

msgid "ALL_WORLDS_STATISTICS"
msgstr ""
"[b]Kartos:[/b]\n"
"  {0}\n"
"[b]Iš Viso Rūšių:[/b]\n"
"  Vidutiniškai {1}; Standartinis nuokrypis {2}\n"
"[b]Dar Gyvos Rūšys:[/b]\n"
"  Vidutiniškai {3}; Standartinis nuokrypis {4}\n"
"[b]Rūšių Skaičius Viename Plote:[/b]\n"
"  Vidutiniškai {5}; Standartinis nuokrypis {6}\n"
"[b]Bendra Populiacija Viename Plote:[/b]\n"
"  Vidutiniškai {7}; Standartinis nuokrypis {8}\n"
"[b]Mikrobų Rūšių Vidutinis Šešiakampių Dydis:[/b]\n"
"  Vidutiniškai {9}; Standartinis nuokrypis {10}\n"
"[b]Bendrieji Organelių Duomenys:[/b]"

msgid "ALREADY_ASCENDED"
msgstr "Jūs jau esate pakilęs"

msgid "ALT"
msgstr "Alt"

#, fuzzy
msgid "ALWAYS_VISIBLE"
msgstr "Matomas"

msgid "AMBIANCE_VOLUME"
msgstr "Foninis garsumas"

msgid "AMMONIA"
msgstr "Amoniakas"

msgid "AMOUNT_OF_AUTOSAVE_TO_KEEP"
msgstr "Saugomų automatinių išsaugojimų skaičius:"

msgid "AMOUNT_OF_QUICKSAVE_TO_KEEP"
msgstr "Saugomų greitųjų išsaugojimų skaičius:"

msgid "ANAEROBIC_NITROGEN_FIXATION"
msgstr "Anaerobinė Azoto Fiksacija"

msgid "AND_UNLOCK_CONDITION"
msgstr ""

msgid "APPEARANCE"
msgstr "Išvaizda"

msgid "APPLY"
msgstr "Pritaikyti"

msgid "APPLY_CHANGES"
msgstr "Pritaikyti Pakeitimus"

msgid "APRIL"
msgstr "Balandis"

msgid "ARE_YOU_SURE_TO_RESET_ALL_SETTINGS"
msgstr "Ar esate tikras, kad norite grąžinti visus nustatymus į pradines vertes?"

msgid "ARE_YOU_SURE_TO_RESET_INPUT_SETTINGS"
msgstr "Ar esate tikras, kad norite grąžinti įvesties nustatymus į pradines vertes?"

msgid "ARTIST_COLON"
msgstr "Menininkas:"

msgid "ARTWORK_TITLE"
msgstr "\"{0}\" - {1}"

msgid "ART_BY"
msgstr "Sukurta {0}"

msgid "ART_GALLERY"
msgstr "Meno Galerija"

msgid "ASCENSION_CONGRATULATIONS"
msgstr "Sveikiname!"

msgid "ASCENSION_CONGRATULATIONS_CONTENT"
msgstr ""
"Jūs pakilote ir baigėte žaidimą. Sveikiname pasiekus žaidimo pabaigą!\n"
"\n"
"Jūs galite tęsti žaidimą Kosmoso Etape su atrakintais Dievo Įrankiais, kad paišdykauti smėlio dėžėje.\n"
"\n"
"Taip pat yra įmanoma nusileisti ir grįžti į Mikrobo Etapą šiame išsaugotame žaidime ir žaisti per visus etapus dar kartą su papildomais privalumais.\n"
"\n"
"Šiame išsaugotame žaidime pakilta kartų: {0}"

#, fuzzy
msgid "ASCENSION_STAGE"
msgstr "Chemoplastas"

msgid "ASSEMBLY_CLASS_REQUIRED"
msgstr "Modifikacijos surinkimo klasė reikalinga, kai nurodytas surinkimas"

msgid "ASSEMBLY_REQUIRED_WITH_HARMONY"
msgstr "Mod assembly yra reikalinga, kai įjungta Auto Harmony"

msgid "ASSUME_HYPERTHREADING"
msgstr "Daryti prielaidą, kad CPU turi įjungtą multigijiškumą"

msgid "ASSUME_HYPERTHREADING_TOOLTIP"
msgstr ""
"Negalima automatiškai nustatyti, ar įjungtas \"hyperthreading\", ar ne.\n"
"Tai turi įtakos numatytajam gijų skaičiui, nes hipertreadingo gijos nėra tokios greitos kaip tikrieji procesoriaus branduoliai."

msgid "ATMOSPHERIC_GASSES"
msgstr "Atmosferos dujos"

msgid "ATP"
msgstr "ATP"

msgid "ATP_BALANCE"
msgstr "ATP balansas"

#, fuzzy
msgid "ATP_BALANCE_TOOLTIP"
msgstr "Rodyti / slėpti junginius"

msgid "ATP_BALANCE_WITHOUT_EXTERNAL_RESOURCES"
msgstr ""

msgid "ATP_BALANCE_WITHOUT_GLUCOSE"
msgstr ""

msgid "ATP_BALANCE_WITHOUT_HYDROGEN_SULFIDE"
msgstr ""

#, fuzzy
msgid "ATP_BALANCE_WITHOUT_IRON"
msgstr "ATP balansas"

msgid "ATP_BALANCE_WITH_ALL_COMPOUNDS"
msgstr ""

msgid "ATP_PRODUCTION"
msgstr "ATP Gamyba"

msgid "ATP_PRODUCTION_TOO_LOW"
msgstr "ATP GAMYBA PER MAŽA!"

msgid "ATTEMPT_TO_WRITE_SAVE_FAILED"
msgstr "Bandymas įrašyti šį išsaugojimo failą nepavyko. Gali būti, kad išsaugojimo pavadinimas per ilgas arba neturite įrašymo prieigos prie išsaugojimo aplanko."

msgid "AT_CURSOR"
msgstr "Prie Žymeklio:"

msgid "AUDIO_OUTPUT_DEVICE"
msgstr "Garso išvesties įrenginys:"

msgid "AUGUST"
msgstr "Rugpjūtis"

msgid "AUTO"
msgstr "Automatinis"

msgid "AUTO-EVO_EXPLANATION_EXPLANATION"
msgstr "Šiame skydelyje rodomi skaičiai, pagal kuriuos atliekama automatinės evoliucijos prognozė. Nuo bendros energijos, kurią rūšis gali surinkti, ir sąnaudų, tenkančių vienam rūšies individui, priklauso galutinė populiacija. Auto-evo naudoja supaprastintą tikrovės modelį, kad apskaičiuotų, kaip gerai rūšims sekasi pagal energiją, kurią jos sugeba surinkti. Kiekvieno maisto šaltinio atveju parodoma, kiek energijos rūšis iš jo gauna. Be to, rodoma bendra iš to šaltinio gaunama energija. Dalis, kurią rūšis gauna iš visos energijos, priklauso nuo to, koks yra jos tinkamumas, palyginti su bendru tinkamumu. Tinkamumas - tai rodiklis, parodantis, kaip gerai rūšis gali panaudoti tą maisto šaltinį."

msgid "AUTO-EVO_POPULATION_CHANGED_2"
msgstr "{0} gyventojų skaičius pasikeitė {1} per {2} dėl: {3}"

msgid "AUTO-EVO_PREDICTION"
msgstr "Auto-Evo Prognozė"

msgid "AUTO-EVO_PREDICTION_BOX_DESCRIPTION"
msgstr ""
"Šiame skydelyje parodytas tikėtinas redaguotų rūšių populiacijų skaičius pagal Auto-evo.\n"
"Auto-evo atlieka populiacijos modeliavimą, kuris yra kita dalis (be jūsų pačių veiklos), daranti įtaką jūsų populiacijai."

msgid "AUTO-EVO_STEPS_DONE"
msgstr "{0:F1}% atlikta. {1:n0}/{2:n0} žingsniai."

#, fuzzy
msgid "AUTO-EVO_STRENGHT_MULTIPLIER"
msgstr "Mutacijos sąnaudų daugiklis"

#, fuzzy
msgid "AUTO-EVO_STRENGHT_MULTIPLIER_EXPLANATION"
msgstr "(organelių sąnaudos, membranos ir kiti elementai redaktoriuje)"

msgid "AUTOSAVE_DURING_THE_GAME"
msgstr "Automatinis išsaugojimas žaidimo metu"

msgid "AUTO_EVO"
msgstr "Automatinė Evoliucija"

msgid "AUTO_EVO_EXPLORING_TOOL"
msgstr "Auto-Evo Tyrinėjimo Įrankis"

msgid "AUTO_EVO_FAILED"
msgstr "Nepavyko paleisti Auto-evo"

msgid "AUTO_EVO_MISSING_RESULT_DATA_OBJECT"
msgstr ""

msgid "AUTO_EVO_RESULTS"
msgstr "Auto-evo rezultatai:"

#, fuzzy
msgid "AUTO_EVO_RESULTS_GLOBAL_TITLE"
msgstr "Auto-evo rezultatai:"

#, fuzzy
msgid "AUTO_EVO_RESULTS_PATCH_TITLE"
msgstr "Auto-evo rezultatai:"

msgid "AUTO_EVO_RUN_STATUS"
msgstr "paleidimo būsena:"

msgid "AUTO_EVO_STATUS_COLON"
msgstr "Auto-Evo Statusas:"

msgid "AUTO_MOVE_FORWARDS"
msgstr "Automatinis judėjimas į priekį"

msgid "AUTO_RESOLUTION"
msgstr "Auto ({0}x{1})"

msgid "AVAILABLE_CONSTRUCTION_PROJECTS"
msgstr "Turimi Statybos Projektai"

msgid "AVAILABLE_MODS"
msgstr "Galimos Modifikacijos"

msgid "AWAKENING_STAGE"
msgstr "Nubudimo Etapas"

msgid "AWARE_STAGE"
msgstr "Sąmoningumo Etapas"

msgid "BACK"
msgstr "Atgal"

msgid "BACKGROUND_BLUR"
msgstr ""

msgid "BACKSLASH"
msgstr "Atgalinis brūkšnys"

msgid "BACKSPACE"
msgstr "Grąžinamasis klavišas"

#, fuzzy
msgid "BACTERIAL_THERMOSYNTHESIS"
msgstr "Chemosintezė"

msgid "BALANCE_DISPLAY_AT_DAY_ALWAYS"
msgstr ""

msgid "BALANCE_DISPLAY_AT_DAY_ALWAYS_TOOLTIP"
msgstr ""

msgid "BALANCE_DISPLAY_WHILE_MOVING"
msgstr ""

#, fuzzy
msgid "BALANCE_DISPLAY_WHILE_MOVING_TOOLTIP"
msgstr "Atidaryti papildomų nustatymų langą"

msgid "BASE_MOBILITY"
msgstr "Bazinis Mobilumas"

msgid "BASE_MOVEMENT"
msgstr "Bazinis Judėjimas"

msgid "BASIC_VIEW"
msgstr "Bazinis"

msgid "BASIC_VIEW_BUTTON_TOOLTIP"
msgstr "Grįžti į pagrindinės sąrankos rodinį"

msgid "BATHYPELAGIC"
msgstr "Batipelaginis"

msgid "BECOME_MACROSCOPIC"
msgstr "Tapti Makroskopiniu ({0}/{1})"

msgid "BECOME_MULTICELLULAR"
msgstr "Tapti Daugialąsčiu ({0}/{1})"

msgid "BEGIN_THRIVING"
msgstr "Pradėti Klestėti"

msgid "BEHAVIOUR"
msgstr "Elgsena"

msgid "BEHAVIOUR_ACTIVITY"
msgstr "Veikla"

msgid "BEHAVIOUR_AGGRESSION"
msgstr "Agresyvumas"

msgid "BEHAVIOUR_FEAR"
msgstr "Baimė"

msgid "BEHAVIOUR_FOCUS"
msgstr "Koncentracija"

msgid "BEHAVIOUR_OPPORTUNISM"
msgstr "Oportunizmas"

msgid "BELOW_SEA_LEVEL"
msgstr "{0}-{1}m žemiau jūros lygio"

msgid "BENCHMARKS"
msgstr "Lyginamieji testai"

msgid "BENCHMARK_FINISHED"
msgstr "Atliktas lyginamasis testas"

msgid "BENCHMARK_PHASE"
msgstr "Lyginamasis etapas:"

msgid "BENCHMARK_RESULTS_COLON"
msgstr "Rezultatai:"

msgid "BEST_PATCH_COLON"
msgstr "Geriausia Sritis:"

msgid "BIG_IRON_CHUNK"
msgstr "Didelis Geležies Gabalas"

#, fuzzy
msgid "BIG_PHOSPHATE_CHUNK"
msgstr "Didelis Geležies Gabalas"

msgid "BILLION_ABBREVIATION"
msgstr "{0} Mlrd"

msgid "BINDING_AGENT"
msgstr "Rišantis Agentas"

msgid "BINDING_AGENT_DESCRIPTION"
msgstr "Leidžia susisieti su kitomis ląstelėmis. Tia yra pirmas žingsnis link daugialąsčių. Kai tavo ląstelė yra dalis kolonijos, junginiai yra bendri tarp ląstelių. Kol esate kolonijos dalimi, negalite įjungti redaktoriaus, todėl turite atsisieti, kai surenkate pakankamai junginių, kad ląstelė galėtų pasidalinti."

msgid "BINDING_AGENT_PROCESSES_DESCRIPTION"
msgstr "Paspauskite [thrive:input]g_toggle_binding[/thrive:input], kad perjungtumėte susiejimo režimą. Įjungę susiejimo režimą galite prijungti kitas savo rūšies ląsteles prie savo kolonijos judėdami į jas. Norėdami palikti koloniją, paspauskite [thrive:input]g_unbind_all[/thrive:input]. Pririšti prie kitų ląstelių negalite įeiti į redaktorių."

msgid "BIND_AXES_SENSITIVITY"
msgstr "Susieti ašis"

msgid "BIOLUMINESCENT_VACUOLE"
msgstr "Bioluminescencinė Vakuolė"

msgid "BIOME_LABEL"
msgstr "Biomas: {0}"

#, fuzzy
msgid "BLOOM_RENDER_EFFECT"
msgstr "Elemento aprašymas:"

msgid "BRAIN_CELL_NAME_DEFAULT"
msgstr "Neuronas"

msgid "BRAVE"
msgstr "Drąsus"

msgid "BROWSE"
msgstr "Naršyti"

msgid "BROWSE_WORKSHOP"
msgstr "Naršyti Workshop"

msgid "BUILD_CITY"
msgstr "Sukurti Miestą"

msgid "BUILD_QUEUE"
msgstr "Statybos Eilė"

msgid "BUILD_STRUCTURE"
msgstr "Statyti Pastatą"

msgid "BY"
msgstr "Pagal:"

msgid "BY_REVOLUTIONARY_GAMES"
msgstr "Pagal Revolutionary Games Studio"

msgid "CACHE_DISK_MAX_TIME"
msgstr ""

msgid "CACHE_MEMORY_MAX_ITEMS"
msgstr ""

msgid "CACHE_TIME_MEMORY"
msgstr ""

msgid "CACHE_TIME_MEMORY_ONLY"
msgstr ""

#, fuzzy
msgid "CACHING_TITLE"
msgstr "Chitinas"

msgid "CALCIUM_CARBONATE"
msgstr "Kalcio Karbonatas"

msgid "CALCIUM_CARBONATE_MEMBRANE_DESCRIPTION"
msgstr "Ši membrana turi tvirtą apvalkalą, pagamintą iš kalcio karbonato. Ji lengvai atlaiko pažeidimus ir reikalauja mažiau energijos, kad nesideformuotų. Tokio sunkaus apvalkalo trūkumas yra tas, kad ląstelė yra daug lėtesnė ir ilgai įsisavina išteklius."

msgid "CAMERA"
msgstr "Kamera"

msgid "CANCEL"
msgstr "Atšaukti"

msgid "CANCEL_ACTION_CAPITAL"
msgstr "ATŠAUKTI VEIKSMĄ"

msgid "CANCEL_CURRENT_ACTION"
msgstr "Atšaukti dabartinį veiksmą"

msgid "CANNOT_DELETE_USED_CELL_TYPE"
msgstr "Ląstelių tipas, kuris šiuo metu naudojamas jūsų kūno plane, negali būti ištrintas"

msgid "CANNOT_DELETE_USED_CELL_TYPE_TITLE"
msgstr "Negalima Ištrinti Naudojamo Ląstelės Tipo"

msgid "CANNOT_ENGULF"
msgstr "Negalima įtraukti"

msgid "CANNOT_MOVE_METABALL_TO_DESCENDANT_TREE"
msgstr "Negalima perkelti metabalo į jo palikuonių medį"

msgid "CANNOT_REDUCE_BRAIN_POWER_STAGE"
msgstr "Smegenų galios kiekis dabar yra per mažas, kad išliktų dabartiniame etape. Šiuo metu grįžti į ankstesnius etapus neleidžiama, norėdami tęsti, padidinkite smegenų galią."

msgid "CANNOT_REDUCE_BRAIN_POWER_STAGE_TITLE"
msgstr "Negalima Sumažinti Smegenų Galios, Kad Grįžtumėte Atgal Į Etapus"

msgid "CANNOT_WRITE_SAVE"
msgstr "Negalima Įrašyti Išsaugojimo"

msgid "CANT_LOAD_MOD_INFO"
msgstr "Negalima įkelti modifikacijos informacijos apie {0}"

msgid "CAPSLOCK"
msgstr "Caps Lock"

msgid "CARBON_DIOXIDE"
msgstr "Anglies Dioksidas"

msgid "CATEGORY_AN_ABUNDANCE"
msgstr "gausybė"

msgid "CATEGORY_A_FAIR_AMOUNT"
msgstr "nemažai"

msgid "CATEGORY_LITTLE"
msgstr "mažai"

msgid "CATEGORY_QUITE_A_BIT"
msgstr "gana nemažai"

msgid "CATEGORY_SOME"
msgstr "šiek tiek"

msgid "CATEGORY_VERY_LITTLE"
msgstr "labai mažai"

msgid "CAUTIOUS"
msgstr "Atsargus"

msgid "CELL"
msgstr "Ląstelė"

msgid "CELLS"
msgstr "Ląstelės"

msgid "CELLULASE"
msgstr "Celiulazė"

msgid "CELLULASE_DESCRIPTION"
msgstr "Celiulazė leidžia ląstelei suskaidyti celiuliozės membraną. Kiekvienas papildymas didina veiksmingumą."

msgid "CELLULOSE"
msgstr "Celiuliozė"

msgid "CELLULOSE_MEMBRANE_DESCRIPTION"
msgstr "Ši membrana turi sienelę, todėl geriau apsaugo nuo bendros žalos ir ypač nuo fizinės žalos. Be to, jos formai išlaikyti reikia mažiau energijos, tačiau ji negali greitai įsisavinti išteklių ir yra lėtesnė. [b]Šią sienelę gali suvirškinti celiulazė[/b], todėl ji tampa pažeidžiama plėšrūnų."

#, fuzzy
msgid "CELL_STAT_ROTATION_TOOLTIP"
msgstr "Reikšmė, naudojama generuojant pasaulį, kuri turi būti teigiamas sveikas skaičius"

#, fuzzy
msgid "CELL_STAT_SPEED_TOOLTIP"
msgstr "Reikšmė, naudojama generuojant pasaulį, kuri turi būti teigiamas sveikas skaičius"

msgid "CELL_TYPE_NAME"
msgstr "Ląstelės Tipo Pavadinimas"

msgid "CHANGE_DESCRIPTION_IS_TOO_LONG"
msgstr "Pakeitimų pastabos yra per ilgos"

msgid "CHANGE_THE_SYMMETRY"
msgstr "Pakeisti simetriją"

#, fuzzy
msgid "CHANNEL_INHIBITOR_TOXIN_SYNTHESIS"
msgstr "Elemento aprašymas:"

msgid "CHEATS"
msgstr "Sukčiavimo kodai"

msgid "CHEAT_KEYS_ENABLED"
msgstr "Įjungti sukčiavimo klavišai"

msgid "CHEAT_MENU"
msgstr "Sukčiavimo meniu"

msgid "CHEMICAL_BUTTON_MICROBE_TOOLTIP"
msgstr "Rodyti / slėpti ląstelių procesus"

msgid "CHEMOPLAST"
msgstr "Chemoplastas"

msgid "CHEMOPLAST_DESCRIPTION"
msgstr "Chemoplastas yra dvigubos membranos struktūra, kurioje yra baltymų, galinčių paversti [thrive:compound type=\"hydrogensulfide\"][/thrive:compound], dujinį [thrive:compound type=\"carbondioxide\"][/thrive:compound] ir vandenį į [thrive:compound type=\"glucose\"][/thrive:compound], vykstant procesui, vadinamam [b]vandenilio sulfido chemosinteze[/b]. Jo [thrive:compound type=\"glucose\"][/thrive:compound] gamybos greitis priklauso nuo [thrive:compound type=\"carbondioxide\"][/thrive:compound] koncentracijos."

msgid "CHEMOPLAST_PROCESSES_DESCRIPTION"
msgstr "Paverčia [thrive:compound type=\"hydrogensulfide\"][/thrive:compound] į [thrive:compound type=\"glucose\"][/thrive:compound]. Greitis priklauso nuo [thrive:compound type=\"carbondioxide\"][/thrive:compound] koncentracijos."

msgid "CHEMORECEPTOR"
msgstr "Chemoreceptorius"

msgid "CHEMORECEPTOR_DESCRIPTION"
msgstr "Visos ląstelės \"mato\" tik per chemorecepciją. Taip ląstelės gauna informaciją apie jas supančią aplinką. Šios organelės pridėjimas reiškia, kad chemorecepcija tobulėja. Kadangi žaidėjui suteikiamas regėjimas net ląstelių etape, tai vaizduojama linija, nukreipta už matomos ekrano srities ribų ir rodanti netoliese esančius junginius, kurių žaidėjas dar nematė."

#, fuzzy
msgid "CHEMORECEPTOR_MINIMUM_AMOUNT_TOOLTIP"
msgstr "Chemoreceptorius"

msgid "CHEMORECEPTOR_PROCESSES_DESCRIPTION"
msgstr "Chemoreceptorius leidžia aptikti junginius iš didesnio atstumo. Padėjus modifikuoti, pasirinkite junginio tipą ir kreipiamosios linijos spalvą."

#, fuzzy
msgid "CHEMORECEPTOR_SEARCH_RADIUS_TOOLTIP"
msgstr "Visos ląstelės \"mato\" tik per chemorecepciją. Taip ląstelės gauna informaciją apie jas supančią aplinką. Šios organelės pridėjimas reiškia, kad chemorecepcija tobulėja. Kadangi žaidėjui suteikiamas regėjimas net ląstelių etape, tai vaizduojama linija, nukreipta už matomos ekrano srities ribų ir rodanti netoliese esančius junginius, kurių žaidėjas dar nematė."

#, fuzzy
msgid "CHEMOSYNTHESIS"
msgstr "Chemosintezė"

msgid "CHEMOSYNTHESIZING_PROTEINS"
msgstr "Chemosintetinantys Baltymai"

msgid "CHEMOSYNTHESIZING_PROTEINS_DESCRIPTION"
msgstr "Chemosintezę vykdantys baltymai yra nedideli baltymų telkiniai citoplazmoje, kurie gali paversti [thrive:compound type=\"hydrogensulfide\"][/thrive:compound], dujinį [thrive:compound type=\"carbondioxide\"][/thrive:compound] ir vandenį į [thrive:compound type=\"glucose\"][/thrive:compound], vykstant procesui, vadinamam [b]vandenilio sulfido chemosinteze[/b]. Jo [thrive:compound type=\"glucose\"][/thrive:compound] gamybos greitis priklauso nuo [thrive:compound type=\"carbondioxide\"][/thrive:compound] koncentracijos. Kadangi chemosintetinantys baltymai yra suspenduoti tiesiai citoplazmoje, aplinkinis skystis atlieka tam tikrą [b]glikolizę[/b]."

msgid "CHEMOSYNTHESIZING_PROTEINS_PROCESSES_DESCRIPTION"
msgstr "Paverčia [thrive:compound type=\"hydrogensulfide\"][/thrive:compound] į [thrive:compound type=\"glucose\"][/thrive:compound]. Greitis priklauso nuo [thrive:compound type=\"carbondioxide\"][/thrive:compound] koncentracijos. Taip pat paverčia [thrive:compound type=\"glucose\"][/thrive:compound] į [thrive:compound type=\"atp\"][/thrive:compound]."

msgid "CHEMO_SYNTHESIS"
msgstr "Chemosintezė"

msgid "CHITIN"
msgstr "Chitinas"

msgid "CHITINASE"
msgstr "Chitinazė"

msgid "CHITINASE_DESCRIPTION"
msgstr "Chitinazė leidžia ląstelei suardyti chitino membraną. Kiekvienas papildymas didina veiksmingumą."

msgid "CHITIN_MEMBRANE_DESCRIPTION"
msgstr "Ši membrana turi sienelę, o tai reiškia, kad ji geriau apsaugo nuo bendros žalos ir ypač nuo toksinų žalos. Be to, jos formai išlaikyti reikia mažiau energijos, tačiau ji yra lėtesnė ir negali greitai įsisavinti išteklių. [b]Šią sienelę gali suvirškinti [b]chitinazė[/b], todėl ji tampa pažeidžiama plėšrūnų."

msgid "CHLOROPLAST"
msgstr "Chloroplastas"

msgid "CHLOROPLAST_DESCRIPTION"
msgstr "Chloroplastas yra dviguba membraninė struktūra, kurioje membraniniuose maišeliuose yra šviesai jautrių pigmentų. Tai prokariotas, kurį perėmė ir panaudojo eukariotinis šeimininkas. Chloroplaste esantys pigmentai gali naudoti šviesos energiją ir gaminti [thrive:compound type=\"glucose\"][/thrive:compound] ir [thrive:compound type=\"carbondioxide\"][/thrive:compound] iš dujinės [thrive:compound type=\"glucose\"][/thrive:compound] ir vandeninės [thrive:compound type=\"carbondioxide\"][/thrive:compound], vykstant procesui, vadinamam [b]fotosinteze[/b]. Šie pigmentai taip pat suteikia išskirtinę spalvą. Greitis, kuriuo gaminama [thrive:compound type=\"glucose\"][/thrive:compound], priklauso nuo [thrive:compound type=\"carbondioxide\"][/thrive:compound] koncentracijos ir [thrive:compound type=\"sunlight\"][/thrive:compound] intensyvumo."

msgid "CHLOROPLAST_PROCESSES_DESCRIPTION"
msgstr "Gamina [thrive:compound type=\"glucose\"][/thrive:compound]. Greitis priklauso nuo [thrive:compound type=\"carbondioxide\"][/thrive:compound] koncentracijos ir [thrive:compound type=\"sunlight\"][/thrive:compound] intensyvumo."

msgid "CHOSEN_FILENAME_ALREADY_EXISTS"
msgstr "Failas nurodytu pavadinimu {0} jau yra. Perrašyti?"

msgid "CHROMATIC_ABERRATION"
msgstr "Chromatinė aberacija:"

msgid "CHROMATOPHORE_PROCESSES_DESCRIPTION"
msgstr "Gamina [thrive:compound type=\"glucose\"][/thrive:compound]. Greitis priklauso nuo [thrive:compound type=\"carbondioxide\"][/thrive:compound] koncentracijos ir [thrive:compound type=\"sunlight\"][/thrive:compound] intensyvumo."

msgid "CHUNK_CELL_CORPSE_PART"
msgstr ""

msgid "CHUNK_FOOD_SOURCE"
msgstr "{0} suvartojimas"

msgid "CILIA"
msgstr "Cilija"

msgid "CILIA_DESCRIPTION"
msgstr "Cilijos plaukeliai yra panašūs į blakstienėles, tačiau, užuot teikę krypties traukos jėgą, jie suteikia sukimosi jėgą, padedančią ląstelėms suktis."

msgid "CILIA_PROCESSES_DESCRIPTION"
msgstr "Padidina didelių ląstelių sukimosi greitį."

msgid "CITY_SHORT_STATISTICS"
msgstr "Pop: {0} Maistas: {1} Mokslas: {2}"

msgid "CLEAN_UP_OLD_SAVES"
msgstr "Išvalyti Senus Išsaugojimus"

msgid "CLEAR_CACHE"
msgstr ""

msgid "CLOSE"
msgstr "Uždaryti"

msgid "CLOSE_OPTIONS"
msgstr "Uždaryti parinktis?"

msgid "CLOSTRIDIAL_FERMENTATION"
msgstr ""

#, fuzzy
msgid "CLOUD_BENCHMARK"
msgstr "Mikroorganizmų redaktorius"

msgid "CLOUD_RESOLUTION_DIVISOR"
msgstr "Debesų skiriamosios gebos daliklis:"

msgid "CLOUD_SIMULATION_MINIMUM_INTERVAL"
msgstr "Debesų modeliavimo minimalus intervalas:"

#, fuzzy
msgid "CLOUD_SIMULATION_MULTIPLIER"
msgstr "Mutacijos sąnaudų daugiklis"

msgid "COASTAL"
msgstr "Pakrantė"

msgid "COLLISION_SHAPE"
msgstr "Sukurti subjektus su susidūrimo formomis"

msgid "COLOUR"
msgstr "Spalva"

msgid "COLOURBLIND_CORRECTION"
msgstr "Spalvų aklumo korekcija:"

msgid "COLOUR_PICKER_ADD_PRESET"
msgstr "Pridėti spalvą kaip išankstinį nustatymą"

msgid "COLOUR_PICKER_A_TOOLTIP"
msgstr "Spalvos alfa kanalo reikšmė"

msgid "COLOUR_PICKER_B_TOOLTIP"
msgstr "Mėlynos spalvos kanalo reikšmė"

msgid "COLOUR_PICKER_G_TOOLTIP"
msgstr "Žalios spalvos kanalo reikšmė"

msgid "COLOUR_PICKER_HSV_BUTTON_TOOLTIP"
msgstr ""
"Įjunkite arba išjunkite HSV (atspalvis, sodrumas, vertė) režimą.\n"
"Negalima įjungti, kai veikiate raw režimu."

msgid "COLOUR_PICKER_H_TOOLTIP"
msgstr "Atspalvio vertė, spalvos dalis"

msgid "COLOUR_PICKER_PICK_COLOUR"
msgstr "Pasirinkite spalvą žaidimo lange"

msgid "COLOUR_PICKER_PRESET_TOOLTIP"
msgstr ""
"Spalva: {0}\n"
"Kairysis pelės klavišas: Naudoti šį išankstinį nustatymą\n"
"Dešinysis pelės klavišas: Ištrinti šį išankstinį nustatymą"

msgid "COLOUR_PICKER_RAW_BUTTON_TOOLTIP"
msgstr ""
"Įjunkite arba išjunkite raw režimą.\n"
"Įjungę raw duomenų režimą galite nustatyti R, G, B\n"
"spalvų reikšmes viršyti 1,0.\n"
"Negalima įjungti HSV režimu."

msgid "COLOUR_PICKER_R_TOOLTIP"
msgstr "Raudonos spalvos kanalo reikšmė"

msgid "COLOUR_PICKER_S_TOOLTIP"
msgstr "Sodrumo vertė - pilkos spalvos kiekis tam tikroje spalvoje"

msgid "COLOUR_PICKER_V_TOOLTIP"
msgstr "Vertė (ryškumas) spalvos vertė, ryškumas arba intensyvumas"

msgid "COMMON_ABILITIES"
msgstr "Bendri Gebėjimai"

msgid "COMMON_EDITING_AND_STRATEGY"
msgstr "Bendri Redaktoriaus ir Strategijos Etapai"

msgid "COMMUNITY_FORUM"
msgstr "Bendrijos Forumas"

msgid "COMMUNITY_FORUM_BUTTON_TOOLTIP"
msgstr "Prisijunkite prie \"Thrive\" bendruomenės mūsų bendruomenės forume"

msgid "COMMUNITY_WIKI"
msgstr "Bendruomenės Vikipedija"

msgid "COMMUNITY_WIKI_BUTTON_TOOLTIP"
msgstr "Apsilankykite mūsų bendruomenės vikipedijoje"

msgid "COMPILED_AT_COLON"
msgstr "Pastatytas:"

#, fuzzy
msgid "COMPLETE_ACTION"
msgstr "Pastatytas:"

msgid "COMPOUNDS"
msgstr "Junginiai"

#, fuzzy
msgid "COMPOUNDS_AT_EQUILIBRIUM"
msgstr "Ieškotinas Junginys:"

#, fuzzy
msgid "COMPOUNDS_AT_MAX_SPEED"
msgstr "Ieškotinas Junginys:"

msgid "COMPOUNDS_BUTTON_MICROBE_TOOLTIP"
msgstr "Rodyti / slėpti junginius"

msgid "COMPOUNDS_COLON"
msgstr "Junginiai:"

#, fuzzy
msgid "COMPOUND_BALANCE_FILL_TIME"
msgstr "Junginių Balansai"

#, fuzzy
msgid "COMPOUND_BALANCE_FILL_TIME_TOO_LONG"
msgstr "Junginių Balansai"

#, fuzzy
msgid "COMPOUND_BALANCE_MODE_TOOLTIP"
msgstr "Rodyti / slėpti junginius"

msgid "COMPOUND_BALANCE_TITLE"
msgstr "Junginių Balansai"

#, fuzzy
msgid "COMPOUND_BALANCE_TOOLTIP"
msgstr "Rodyti / slėpti junginius"

msgid "COMPOUND_CLOUDS"
msgstr "Junginių debesys"

#, fuzzy
msgid "COMPOUND_CLOUD_BENCHMARK"
msgstr "Junginių debesies tankis"

msgid "COMPOUND_CLOUD_DENSITY"
msgstr "Junginių debesies tankis"

msgid "COMPOUND_CLOUD_DENSITY_EXPLANATION"
msgstr "(junginių debesų tankis aplinkoje)"

msgid "COMPOUND_CONCENTRATIONS_DECREASED"
msgstr "{0} koncentracija sumažėjo {1}"

msgid "COMPOUND_FOOD_SOURCE"
msgstr "{0} suvartojimas"

#, fuzzy
msgid "COMPOUND_HANDLE_KEEP"
msgstr "Junginių Balansai"

#, fuzzy
msgid "COMPOUND_HANDLE_SPLIT_SISTER"
msgstr "Junginių Balansai"

#, fuzzy
msgid "COMPOUND_HANDLE_TOP_UP"
msgstr "Rodyti / slėpti junginius"

#, fuzzy
msgid "COMPOUND_HANDLE_TOP_UP_ON_CHANGE"
msgstr "Junginių debesies tankis"

#, fuzzy
msgid "COMPOUND_STORAGE_AMOUNT_DOES_NOT_LAST_NIGHT"
msgstr "Junginių Balansai"

msgid "COMPOUND_STORAGE_NOT_ENOUGH_GENERATED_DURING_DAY"
msgstr ""

#, fuzzy
msgid "COMPOUND_STORAGE_NOT_ENOUGH_SPACE"
msgstr "{0} suvartojimas"

#, fuzzy
msgid "COMPOUND_STORAGE_STATS_TITLE"
msgstr "Junginių Balansai"

#, fuzzy
msgid "COMPOUND_STORAGE_STATS_TOOLTIP"
msgstr "Junginių Balansai"

msgid "COMPOUND_TO_FIND"
msgstr "Ieškotinas Junginys:"

msgid "CONCEPT_ART"
msgstr "Koncepcinis Menas"

msgid "CONFIG"
msgstr "Konfigūracija"

msgid "CONFIRM_CAPITAL"
msgstr "PATVIRTINTI"

msgid "CONFIRM_DELETE"
msgstr "Patvirtinti Ištrinti"

msgid "CONFIRM_EXIT"
msgstr "Patvirtinti Išėjimą"

msgid "CONFIRM_FOSSILISATION_OVERWRITE"
msgstr "Patvirtinti Perrašymą"

msgid "CONFIRM_MOVE_TO_ASCENSION_STAGE"
msgstr "Pereiti į Pakilimo Etapą?"

msgid "CONFIRM_MOVE_TO_ASCENSION_STAGE_EXPLANATION"
msgstr ""
"Dabar galite pakilti ir pasiekti Pakilimo Etapą, įjungę Pakilimo Vartus.\n"
"\n"
"Taip atrakinsite neribotą galią - naujus Dievo Įrankius, kuriuos galėsite naudoti šiame išsaugojimo etape.\n"
"\n"
"Pakilimas taip pat reikš, kad įveikėte žaidimą, tačiau galėsite žaisti toliau. Pakilti?"

msgid "CONFIRM_MOVE_TO_INDUSTRIAL_STAGE"
msgstr "Pereiti į Pramonės Etapą?"

msgid "CONFIRM_MOVE_TO_INDUSTRIAL_STAGE_EXPLANATION"
msgstr "Pastatę gamyklą pereisite į pramonės etapą. Tęsti į kitą etapą?"

msgid "CONFIRM_MOVE_TO_SPACE_STAGE"
msgstr "Persikelti į Kosmoso Etapą?"

msgid "CONFIRM_MOVE_TO_SPACE_STAGE_EXPLANATION"
msgstr ""
"Dabar galite pereiti į Kosmoso Etapą ir paleisti pirmąjį erdvėlaivį.\n"
"\n"
"Kol kas prototipuose negalite grįžti į savo planetą, tačiau planuojama, kad Kosmoso Etape bus galima sklandžiai priartinti ir atitolinti planetas.\n"
"\n"
"Atšaukus paleidimą, erdvėlaivio vienetas bus sunaikintas. Paleisti erdvėlaivį?"

msgid "CONFIRM_NEW_GAME_BUTTON_TOOLTIP"
msgstr "Pradėti žaidimą tokiais nustatymais"

msgid "CONFIRM_NEW_GAME_BUTTON_TOOLTIP_DISABLED"
msgstr "Kai kurie nustatymai yra neteisingi"

msgid "CONSTRUCTION_UNIT_NAME"
msgstr "Vienetas: {0}"

msgid "CONTENT_UPLOADED_FROM"
msgstr "Workshop turinys bus įkeltas iš aplanko: {0}"

#, fuzzy
msgid "CONTINUE"
msgstr "Toliau Klestėti"

#, fuzzy
msgid "CONTINUE_AS_SPECIES"
msgstr ""
"Pasiekėte \"Thrive\" \"užbaigtos\" dalies pabaigą.\n"
"Jei norite, galite tęsti vėlesnių etapų prototipus, kurie pridedami prie žaidimo. Jie gali būti labai neišbaigti, juose gali būti naudojama pakaitinė grafika ir apskritai jie gali būti labai grubūs. Jie įtraukti į žaidimą, kad parodytų galimą būsimą žaidimo kryptį ir mūsų bendrą etapų sujungimo viziją.\n"
"\n"
"Daugumoje prototipų negalėsite išsaugoti, jei tęsite žaidimą arba grįšite jį tęsę. Jei norite sugrįžti į šį etapą, prieš tęsdami išsaugokite dabar.\n"
"\n"
"Valdiklių palaikymas prototipuose taip pat yra daug neišbaigtesnis. Jei nuspręsite tęsti, supraskite, kad vėlesni etapai yra prototipai, ir nesiskųskite dėl jų neišbaigtumo."

msgid "CONTINUE_THRIVING"
msgstr "Toliau Klestėti"

msgid "CONTINUE_TO_PROTOTYPES"
msgstr ""
"Pasiekėte \"Thrive\" \"užbaigtos\" dalies pabaigą.\n"
"Jei norite, galite tęsti vėlesnių etapų prototipus, kurie pridedami prie žaidimo. Jie gali būti labai neišbaigti, juose gali būti naudojama pakaitinė grafika ir apskritai jie gali būti labai grubūs. Jie įtraukti į žaidimą, kad parodytų galimą būsimą žaidimo kryptį ir mūsų bendrą etapų sujungimo viziją.\n"
"\n"
"Daugumoje prototipų negalėsite išsaugoti, jei tęsite žaidimą arba grįšite jį tęsę. Jei norite sugrįžti į šį etapą, prieš tęsdami išsaugokite dabar.\n"
"\n"
"Valdiklių palaikymas prototipuose taip pat yra daug neišbaigtesnis. Jei nuspręsite tęsti, supraskite, kad vėlesni etapai yra prototipai, ir nesiskųskite dėl jų neišbaigtumo."

msgid "CONTINUE_TO_PROTOTYPES_PROMPT"
msgstr "Toliau rengti prototipus?"

#, fuzzy
msgid "CONTROLLER_ANY_DEVICE"
msgstr "Valdiklio Mirusiosios Zonos"

#, fuzzy
msgid "CONTROLLER_AXIS_L2"
msgstr "Valdiklio Ašies Vizualizatoriai:"

#, fuzzy
msgid "CONTROLLER_AXIS_LEFT_TRIGGER"
msgstr "Valdiklio Ašies Vizualizatoriai:"

#, fuzzy
msgid "CONTROLLER_AXIS_LEFT_X"
msgstr "Valdiklio Ašies Vizualizatoriai:"

#, fuzzy
msgid "CONTROLLER_AXIS_LEFT_Y"
msgstr "Valdiklio Ašies Vizualizatoriai:"

#, fuzzy
msgid "CONTROLLER_AXIS_NEGATIVE_DIRECTION"
msgstr "Valdiklio Ašies Vizualizatoriai:"

#, fuzzy
msgid "CONTROLLER_AXIS_POSITIVE_DIRECTION"
msgstr "Valdiklio jautrumas"

#, fuzzy
msgid "CONTROLLER_AXIS_R2"
msgstr "Valdiklio Ašies Vizualizatoriai:"

#, fuzzy
msgid "CONTROLLER_AXIS_RIGHT_TRIGGER"
msgstr "Valdiklio Ašies Vizualizatoriai:"

#, fuzzy
msgid "CONTROLLER_AXIS_RIGHT_X"
msgstr "Valdiklio Ašies Vizualizatoriai:"

#, fuzzy
msgid "CONTROLLER_AXIS_RIGHT_Y"
msgstr "Valdiklio Ašies Vizualizatoriai:"

msgid "CONTROLLER_AXIS_VISUALIZERS"
msgstr "Valdiklio Ašies Vizualizatoriai:"

#, fuzzy
msgid "CONTROLLER_BUTTON_DPAD_DOWN"
msgstr "Valdiklio Mirusiosios Zonos"

#, fuzzy
msgid "CONTROLLER_BUTTON_DPAD_LEFT"
msgstr "Valdiklio Mirusiosios Zonos"

msgid "CONTROLLER_BUTTON_DPAD_RIGHT"
msgstr ""

#, fuzzy
msgid "CONTROLLER_BUTTON_DPAD_UP"
msgstr "Valdiklio Mirusiosios Zonos"

#, fuzzy
msgid "CONTROLLER_BUTTON_LEFT_SHOULDER"
msgstr "Mirties Zona:"

#, fuzzy
msgid "CONTROLLER_BUTTON_LEFT_STICK"
msgstr "Valdiklio Mirusiosios Zonos"

#, fuzzy
msgid "CONTROLLER_BUTTON_MISC1"
msgstr "Valdiklio Mirusiosios Zonos"

#, fuzzy
msgid "CONTROLLER_BUTTON_PADDLE1"
msgstr "Valdiklio Mirusiosios Zonos"

#, fuzzy
msgid "CONTROLLER_BUTTON_PADDLE2"
msgstr "Valdiklio Mirusiosios Zonos"

#, fuzzy
msgid "CONTROLLER_BUTTON_PADDLE3"
msgstr "Valdiklio Mirusiosios Zonos"

#, fuzzy
msgid "CONTROLLER_BUTTON_PADDLE4"
msgstr "Valdiklio Mirusiosios Zonos"

#, fuzzy
msgid "CONTROLLER_BUTTON_PS3_SELECT"
msgstr "Valdiklio mygtukas nurodo tipą:"

#, fuzzy
msgid "CONTROLLER_BUTTON_PS3_START"
msgstr "Valdiklio mygtukas nurodo tipą:"

#, fuzzy
msgid "CONTROLLER_BUTTON_PS_CIRCLE"
msgstr "Mirties Zona:"

#, fuzzy
msgid "CONTROLLER_BUTTON_PS_CROSS"
msgstr "Mirties Zona:"

#, fuzzy
msgid "CONTROLLER_BUTTON_PS_L1"
msgstr "Valdiklio Mirusiosios Zonos"

#, fuzzy
msgid "CONTROLLER_BUTTON_PS_L3"
msgstr "Valdiklio Mirusiosios Zonos"

#, fuzzy
msgid "CONTROLLER_BUTTON_PS_OPTIONS"
msgstr "Mirties Zona:"

#, fuzzy
msgid "CONTROLLER_BUTTON_PS_R1"
msgstr "Valdiklio Mirusiosios Zonos"

#, fuzzy
msgid "CONTROLLER_BUTTON_PS_R3"
msgstr "Valdiklio Mirusiosios Zonos"

#, fuzzy
msgid "CONTROLLER_BUTTON_PS_SHARE"
msgstr "Valdiklio Mirusiosios Zonos"

#, fuzzy
msgid "CONTROLLER_BUTTON_PS_SONY_BUTTON"
msgstr "Valdiklio mygtukas nurodo tipą:"

#, fuzzy
msgid "CONTROLLER_BUTTON_PS_SQUARE"
msgstr "Valdiklio Ašies Vizualizatoriai:"

#, fuzzy
msgid "CONTROLLER_BUTTON_PS_TRIANGLE"
msgstr "Valdiklio mygtukas nurodo tipą:"

#, fuzzy
msgid "CONTROLLER_BUTTON_RIGHT_SHOULDER"
msgstr "Valdiklio Ašies Vizualizatoriai:"

#, fuzzy
msgid "CONTROLLER_BUTTON_RIGHT_STICK"
msgstr "Valdiklio mygtukas nurodo tipą:"

msgid "CONTROLLER_BUTTON_TOUCH_PAD"
msgstr ""

#, fuzzy
msgid "CONTROLLER_BUTTON_UNKNOWN"
msgstr "Mirties Zona:"

#, fuzzy
msgid "CONTROLLER_BUTTON_XBOX_A"
msgstr "Mirties Zona:"

#, fuzzy
msgid "CONTROLLER_BUTTON_XBOX_B"
msgstr "Mirties Zona:"

msgid "CONTROLLER_BUTTON_XBOX_BACK"
msgstr ""

msgid "CONTROLLER_BUTTON_XBOX_GUIDE"
msgstr ""

#, fuzzy
msgid "CONTROLLER_BUTTON_XBOX_START"
msgstr "Valdiklio jautrumas"

#, fuzzy
msgid "CONTROLLER_BUTTON_XBOX_X"
msgstr "Mirties Zona:"

#, fuzzy
msgid "CONTROLLER_BUTTON_XBOX_Y"
msgstr "Mirties Zona:"

msgid "CONTROLLER_DEADZONES"
msgstr "Valdiklio Mirusiosios Zonos"

msgid "CONTROLLER_DEADZONE_CALIBRATION_EXPLANATION"
msgstr ""
"Šiuo įrankiu galima konfigūruoti valdiklio ašių deadzones. Deadzone dydžiai kontroliuoja, kiek reikia pajudinti valdymo svirtelę (arba analoginį mygtuką), kad šis judesys būtų užfiksuotas kaip įvestis.\n"
"Prieš pradėdami kalibravimą, pajudinkite ir atleiskite visas valdiklio lazdeles, taip pat paspauskite ir atleiskite visus analoginius valdiklio mygtukus (pvz., trigerius)."

msgid "CONTROLLER_DEADZONE_COLON"
msgstr "Mirties Zona:"

msgid "CONTROLLER_PROMPT_TYPE_SETTING"
msgstr "Valdiklio mygtukas nurodo tipą:"

msgid "CONTROLLER_SENSITIVITY"
msgstr "Valdiklio jautrumas"

#, fuzzy
msgid "CONTROLLER_UNKNOWN_AXIS"
msgstr "Valdiklio Mirusiosios Zonos"

msgid "COPY_ERROR_TO_CLIPBOARD"
msgstr "Nukopijuoti klaidą į iškarpinę"

msgid "COPY_RESULTS"
msgstr "Kopijuoti Rezultatus"

msgid "CORRECTION_PROTANOPE"
msgstr ""

msgid "CORRECTION_TRITANOPE"
msgstr ""

msgid "CPU_THREADS"
msgstr ""

msgid "CRAFTING_CLEAR_INPUTS"
msgstr ""

msgid "CRAFTING_ERROR_INTERNAL_CONSUME_PROBLEM"
msgstr ""

msgid "CRAFTING_ERROR_TAKING_ITEMS"
msgstr ""

msgid "CRAFTING_FILTER_INPUTS"
msgstr ""

msgid "CRAFTING_KNOWN_ITEMS"
msgstr ""

msgid "CRAFTING_NOT_ENOUGH_MATERIAL"
msgstr ""

msgid "CRAFTING_NO_RECIPE_SELECTED"
msgstr ""

msgid "CRAFTING_NO_ROOM_TO_TAKE_CRAFTING_RESULTS"
msgstr ""

msgid "CRAFTING_RECIPE_DISPLAY"
msgstr "{0} ({1})"

msgid "CRAFTING_RECIPE_HAND_AXE"
msgstr ""

#, fuzzy
msgid "CRAFTING_RESULTS"
msgstr "Kopijuoti Rezultatus"

msgid "CRAFTING_SELECT_RECIPE_OR_ITEMS_TO_FILTER"
msgstr ""

msgid "CRAFTING_TAKE_ALL"
msgstr ""

msgid "CRAFTING_TITLE"
msgstr ""

msgid "CREATE"
msgstr "Sukurti"

msgid "CREATED_AT"
msgstr ""

msgid "CREATED_ON_PLATFORM"
msgstr ""

msgid "CREATE_A_NEW_MICROBE"
msgstr "Sukurti naują mikroorganizmą"

msgid "CREATE_NEW"
msgstr "Sukurti naują"

msgid "CREATE_NEW_CELL_TYPE"
msgstr ""

msgid "CREATE_NEW_CELL_TYPE_DESCRIPTION"
msgstr ""

msgid "CREATE_NEW_MOD"
msgstr ""

msgid "CREATE_NEW_SAVE"
msgstr ""

msgid "CREATE_NEW_TISSUE_TYPE"
msgstr ""

msgid "CREATE_NEW_TISSUE_TYPE_DESCRIPTION"
msgstr ""

msgid "CREATING_DOT_DOT_DOT"
msgstr "Kuriama..."

msgid "CREATING_OBJECTS_FROM_SAVE"
msgstr ""

msgid "CREDITS"
msgstr ""

msgid "CTRL"
msgstr ""

#, fuzzy
msgid "CURRENT_CACHE_SIZE"
msgstr "Atidaryti pagalbos langą"

#, fuzzy
msgid "CURRENT_CACHE_SIZE_TOOLTIP"
msgstr "Reikšmė, naudojama generuojant pasaulį, kuri turi būti teigiamas sveikas skaičius"

msgid "CURRENT_DEVELOPERS"
msgstr ""

msgid "CURRENT_LOCATION_CAPITAL"
msgstr ""

#, fuzzy
msgid "CURRENT_RESEARCH_NONE"
msgstr "Atidaryti pagalbos langą"

msgid "CURRENT_RESEARCH_PROGRESS"
msgstr "Šiuo metu atliekami tyrimai: {0} ({1})"

msgid "CURRENT_WORLD"
msgstr ""

msgid "CURRENT_WORLD_STATISTICS"
msgstr ""

msgid "CUSTOM_USERNAME"
msgstr ""

msgid "CYTOPLASM"
msgstr ""

msgid "CYTOPLASM_DESCRIPTION"
msgstr ""

msgid "CYTOPLASM_GLYCOLYSIS"
msgstr ""

msgid "CYTOPLASM_PROCESSES_DESCRIPTION"
msgstr ""

#, fuzzy
msgid "CYTOTOXIN_SYNTHESIS"
msgstr "Chemosintezė"

msgid "DAY_LENGTH"
msgstr "Dienos Ilgumas"

#, fuzzy
msgid "DAY_LENGTH_EXPLANATION"
msgstr "(pradžios vieta)"

msgid "DAY_NIGHT_CYCLE_ENABLED"
msgstr ""

#, fuzzy
msgid "DAY_NIGHT_CYCLE_ENABLED_EXPLANATION_2"
msgstr "Elemento aprašymas:"

msgid "DEADZONE_CALIBRATION_FINISHED"
msgstr ""

msgid "DEADZONE_CALIBRATION_INPROGRESS"
msgstr ""

msgid "DEADZONE_CALIBRATION_IS_RESET"
msgstr ""

msgid "DEADZONE_CONFIGURATION"
msgstr ""

msgid "DEATH"
msgstr "mirtis"

msgid "DEBUG_COORDINATES"
msgstr ""

msgid "DEBUG_DRAW_NOT_AVAILABLE"
msgstr ""

msgid "DEBUG_PANEL"
msgstr ""

msgid "DECEMBER"
msgstr "Gruodis"

#, fuzzy
msgid "DECREASE_ITEM_SIZE"
msgstr "Sukurti naują"

msgid "DEFAULT_AUDIO_OUTPUT_DEVICE"
msgstr ""

msgid "DELETE"
msgstr "Ištrinti"

msgid "DELETE_ALL_OLD_SAVE_WARNING_2"
msgstr ""

msgid "DELETE_FOSSIL_CONFIRMATION"
msgstr ""

msgid "DELETE_OLD_SAVES_PROMPT"
msgstr ""

msgid "DELETE_ORGANELLE"
msgstr ""

msgid "DELETE_SAVE_CONFIRMATION"
msgstr ""

msgid "DELETE_SELECTED"
msgstr ""

msgid "DELETE_SELECTED_SAVES_PROMPT"
msgstr ""

msgid "DELETE_SELECTED_SAVE_WARNING"
msgstr ""

msgid "DELETE_THIS_SAVE_PROMPT"
msgstr ""

msgid "DESCEND_BUTTON"
msgstr ""

msgid "DESCEND_CONFIRMATION"
msgstr ""

msgid "DESCEND_CONFIRMATION_EXPLANATION"
msgstr ""
"Nusileidimas panaikins jūsų pakilusio statusą ir grąžins jus į Mikrobų Etapą. Iš ten galėsite vėl pereiti žaidimą, išsaugoję dabartinį išsaugojimą.\n"
"\n"
"Už naująjį peržaidimą gausite nusileidimo privilegiją. Būsimoje versijoje galėsite patys pasirinkti šį privalumą, tačiau kol kas jis visada bus 20 % sumažėjęs osmoreguliacijos koeficientas.\n"
"\n"
"Kai patvirtinsite nusileidimą, galėsite redaguoti žaidimo nustatymus ir pasirinkti naują pasaulio sėklą, kad galėtumėte žaisti kitame žemėlapyje arba, pavyzdžiui, išjungti LAWK."

msgid "DESCRIPTION"
msgstr "Aprašymas:"

msgid "DESCRIPTION_COLON"
msgstr "Aprašymas:"

msgid "DESCRIPTION_TOO_LONG"
msgstr ""

msgid "DESPAWN_ENTITIES"
msgstr ""

msgid "DETECTED_CPU_COUNT"
msgstr ""

msgid "DEVBUILD_VERSION_INFO"
msgstr ""

msgid "DEVELOPERS"
msgstr "Kūrėjai"

#, fuzzy
msgid "DEVELOPMENT_FORUM"
msgstr "Kūrėjai"

#, fuzzy
msgid "DEVELOPMENT_FORUM_BUTTON_TOOLTIP"
msgstr "Pakeisti nustatymus"

msgid "DEVELOPMENT_SUPPORTED_BY"
msgstr ""

#, fuzzy
msgid "DEVELOPMENT_WIKI"
msgstr "Kūrėjai"

#, fuzzy
msgid "DEVELOPMENT_WIKI_BUTTON_TOOLTIP"
msgstr "Pakeisti nustatymus"

msgid "DEVOURED"
msgstr ""

msgid "DEV_BUILD_PATRONS"
msgstr ""

msgid "DIFFICULTY"
msgstr "Sunkumas"

#, fuzzy
msgid "DIFFICULTY_DETAILS_STRING"
msgstr "Išankstinis sunkumo nustatymas"

msgid "DIFFICULTY_PRESET"
msgstr "Išankstinis sunkumo nustatymas"

msgid "DIFFICULTY_PRESET_CUSTOM"
msgstr "Pasirinktinis"

msgid "DIFFICULTY_PRESET_EASY"
msgstr "Lengvas"

msgid "DIFFICULTY_PRESET_HARD"
msgstr "Sunkus"

msgid "DIFFICULTY_PRESET_NORMAL"
msgstr "Vidutinis"

msgid "DIGESTION_EFFICIENCY"
msgstr ""

msgid "DIGESTION_EFFICIENCY_COLON"
msgstr ""

msgid "DIGESTION_SPEED"
msgstr ""

msgid "DIGESTION_SPEED_COLON"
msgstr ""

msgid "DIGESTION_SPEED_VALUE"
msgstr ""

msgid "DISABLED"
msgstr ""

msgid "DISABLE_ALL"
msgstr ""

msgid "DISCARD_AND_CONTINUE"
msgstr ""

msgid "DISCARD_CHANGES"
msgstr ""

#, fuzzy
msgid "DISCARD_MIGRATION"
msgstr "Aprašymas:"

msgid "DISCONNECTED_CELLS"
msgstr ""

msgid "DISCONNECTED_CELLS_TEXT"
msgstr ""

msgid "DISCONNECTED_METABALLS"
msgstr ""

msgid "DISCONNECTED_METABALLS_TEXT"
msgstr ""

msgid "DISCONNECTED_ORGANELLES"
msgstr ""

msgid "DISCONNECTED_ORGANELLES_TEXT"
msgstr ""

#, fuzzy
msgid "DISCORD_TOOLTIP"
msgstr "Reikšmė, naudojama generuojant pasaulį, kuri turi būti teigiamas sveikas skaičius"

#, fuzzy
msgid "DISK_CACHE_TOOLTIP"
msgstr "Baigti žaidimą"

msgid "DISMISSED_POPUPS_COLON"
msgstr ""

#, fuzzy
msgid "DISMISSED_POPUPS_EXPLANATION"
msgstr "(pradžios vieta)"

msgid "DISMISS_INFORMATION_PERMANENTLY"
msgstr ""

msgid "DISMISS_WARNING_PERMANENTLY"
msgstr ""

msgid "DISPLAY_3D_MENU_BACKGROUNDS"
msgstr ""

msgid "DISPLAY_ABILITIES_BAR"
msgstr ""

msgid "DISPLAY_BACKGROUND_DISTORTION_EFFECT"
msgstr ""

msgid "DISPLAY_BACKGROUND_PARTICLES"
msgstr ""

msgid "DISPLAY_DRIVER_OPENGL"
msgstr ""

msgid "DISPLAY_DRIVER_VULKAN"
msgstr ""

msgid "DISPLAY_PART_NAMES"
msgstr ""

msgid "DISSOLVED_COMPOUND_FOOD_SOURCE"
msgstr ""

msgid "DOES_NOT_USE_FEATURE"
msgstr "Ne"

msgid "DONATIONS"
msgstr ""

msgid "DOT_DOT_DOT"
msgstr "..."

msgid "DOUBLE"
msgstr "Dvigubas"

msgid "DOUBLE_CLICK_TO_VIEW_IN_FULLSCREEN"
msgstr "Spustelėkite du kartus peržiūrai pilname ekrane"

msgid "DOUBLE_MEMBRANE_DESCRIPTION"
msgstr ""

msgid "DRAG_TO_REORDER_ITEMS_WITH_MOUSE"
msgstr ""

msgid "DUMP_SCENE_TREE"
msgstr ""

msgid "DUPLICATE_TYPE"
msgstr ""

msgid "EASTEREGG_MESSAGE_1"
msgstr ""

msgid "EASTEREGG_MESSAGE_10"
msgstr ""

msgid "EASTEREGG_MESSAGE_11"
msgstr ""

msgid "EASTEREGG_MESSAGE_12"
msgstr ""

msgid "EASTEREGG_MESSAGE_13"
msgstr ""

msgid "EASTEREGG_MESSAGE_14"
msgstr ""

msgid "EASTEREGG_MESSAGE_15"
msgstr ""

msgid "EASTEREGG_MESSAGE_16"
msgstr ""

msgid "EASTEREGG_MESSAGE_17"
msgstr ""

msgid "EASTEREGG_MESSAGE_18"
msgstr ""

msgid "EASTEREGG_MESSAGE_2"
msgstr ""

msgid "EASTEREGG_MESSAGE_3"
msgstr ""

msgid "EASTEREGG_MESSAGE_4"
msgstr ""

msgid "EASTEREGG_MESSAGE_5"
msgstr ""

msgid "EASTEREGG_MESSAGE_6"
msgstr ""

msgid "EASTEREGG_MESSAGE_7"
msgstr ""

msgid "EASTEREGG_MESSAGE_8"
msgstr ""

msgid "EASTEREGG_MESSAGE_9"
msgstr ""

msgid "EASTER_EGGS"
msgstr ""

msgid "EASTER_EGGS_EXPLANATION"
msgstr ""

msgid "EASTER_EGG_BANANA_BIOME"
msgstr ""

msgid "EDGE_PAN_SPEED"
msgstr ""

#, fuzzy
msgid "EDITING_TITLE"
msgstr "Chitinas"

msgid "EDITOR"
msgstr ""

#, fuzzy
msgid "EDITORS_AND_MUTATIONS_BUTTON"
msgstr "Aprašymas:"

msgid "EDITOR_BUTTON_TOOLTIP"
msgstr ""

msgid "EDITOR_TUTORIAL_EDITOR_TEXT"
msgstr ""

msgid "EIGHT_TIMES"
msgstr ""

#, fuzzy
msgid "EJECT_ENGULFED"
msgstr "Negalima įtraukti"

#, fuzzy
msgid "EJECT_ENGULFED_TOOLTIP"
msgstr "Negalima įtraukti"

#, fuzzy
msgid "EMITTERS_COUNT"
msgstr "Mikroorganizmo būsena"

msgid "ENABLED_MODS"
msgstr ""

msgid "ENABLE_ALL_COMPATIBLE"
msgstr ""

msgid "ENABLE_EDITOR"
msgstr ""

msgid "ENABLE_GUI_LIGHT_EFFECTS"
msgstr ""

msgid "ENDOSYMBIONT_ENGULFED_ALREADY_DONE"
msgstr ""

msgid "ENDOSYMBIONT_ENGULFED_PROGRESS"
msgstr ""

msgid "ENDOSYMBIONT_TYPE_ALREADY_PRESENT"
msgstr ""

msgid "ENDOSYMBIOSIS_AVAILABLE_ORGANELLES"
msgstr ""

msgid "ENDOSYMBIOSIS_BUTTON"
msgstr ""

#, fuzzy
msgid "ENDOSYMBIOSIS_CANCEL_TOOLTIP"
msgstr "Reikšmė, naudojama generuojant pasaulį, kuri turi būti teigiamas sveikas skaičius"

#, fuzzy
msgid "ENDOSYMBIOSIS_COMPLETE_TOOLTIP"
msgstr "Reikšmė, naudojama generuojant pasaulį, kuri turi būti teigiamas sveikas skaičius"

#, fuzzy
msgid "ENDOSYMBIOSIS_EXPLANATION"
msgstr ""
"Agresyvūs mikrobai vysis grobį didesnius atstumus\n"
"ir bus labiau linkę kovoti su grobuoniu, kai šis užpuls.\n"
"Taikūs mikrobai nepuls kitų per didesnį atstumą\n"
"ir bus mažiau linkę naudoti toksinus prieš grobuonis."

msgid "ENDOSYMBIOSIS_NOTHING_ENGULFED"
msgstr ""

msgid "ENDOSYMBIOSIS_NO_CANDIDATE_ORGANELLES"
msgstr ""

#, fuzzy
msgid "ENDOSYMBIOSIS_PROGRESSING_EXPLANATION"
msgstr "(pradžios vieta)"

msgid "ENDOSYMBIOSIS_PROKARYOTIC_LIMIT_EXPLANATION"
msgstr ""

#, fuzzy
msgid "ENDOSYMBIOSIS_SINGLE_SPECIES_PROGRESS_DESCRIPTION"
msgstr "Paverčia [thrive:compound type=\"hydrogensulfide\"][/thrive:compound] į [thrive:compound type=\"glucose\"][/thrive:compound]. Greitis priklauso nuo [thrive:compound type=\"carbondioxide\"][/thrive:compound] koncentracijos. Taip pat paverčia [thrive:compound type=\"glucose\"][/thrive:compound] į [thrive:compound type=\"atp\"][/thrive:compound]."

#, fuzzy
msgid "ENDOSYMBIOSIS_START_TOOLTIP"
msgstr "Pakeisti nustatymus"

msgid "ENDOSYMBIOSIS_TITLE"
msgstr ""

msgid "ENERGY_BALANCE_REQUIRED_COMPOUND_LINE"
msgstr ""

msgid "ENERGY_BALANCE_TOOLTIP_CONSUMPTION"
msgstr ""

msgid "ENERGY_BALANCE_TOOLTIP_PRODUCTION"
msgstr ""

msgid "ENERGY_BALANCE_TOOLTIP_PRODUCTION_WITH_REQUIREMENT"
msgstr ""

msgid "ENERGY_IN_PATCH_FOR"
msgstr ""

msgid "ENERGY_IN_PATCH_SHORT"
msgstr ""

msgid "ENERGY_SOURCES"
msgstr "Energijos Šaltiniai:"

msgid "ENERGY_SUMMARY_LINE"
msgstr ""

msgid "ENGULF_NO_ATP_DAMAGE_MESSAGE"
msgstr ""

msgid "ENTER_EXISTING_ID"
msgstr "Įvesti egzistuojantį ID"

msgid "ENTER_EXISTING_WORKSHOP_ID"
msgstr ""

msgid "ENTITY_LABEL"
msgstr ""

msgid "ENVIRONMENT"
msgstr "Aplinka"

#, fuzzy
msgid "ENVIRONMENTAL_CONDITIONS_BUTTON"
msgstr "Gliukozės susilaikymas aplinkoje"

msgid "ENVIRONMENTAL_GLUCOSE_RETENTION"
msgstr "Gliukozės susilaikymas aplinkoje"

msgid "ENVIRONMENTAL_GLUCOSE_RETENTION_EXPLANATION"
msgstr ""

#, fuzzy
msgid "ENVIRONMENT_BUTTON_MICROBE_TOOLTIP"
msgstr "Pradėti žaidimą tokiais nustatymais"

#, fuzzy
msgid "ENVIRONMENT_TOLERANCE"
msgstr "Aplinka"

msgid "EPIPELAGIC"
msgstr ""

msgid "EQUIPMENT_TYPE_AXE"
msgstr ""

msgid "ERROR"
msgstr "Klaida"

msgid "ERROR_CREATING_FOLDER"
msgstr ""

msgid "ERROR_CREATING_INFO_FILE"
msgstr ""

msgid "ERROR_FAILED_TO_SAVE_NEW_SETTINGS"
msgstr ""

#, fuzzy
msgid "ERROR_FETCHING_EXPLANATION"
msgstr "(pradžios vieta)"

msgid "ERROR_FETCHING_NEWS"
msgstr ""

msgid "ERROR_LOADING"
msgstr ""

msgid "ERROR_SAVING"
msgstr ""

#, fuzzy
msgid "ERROR_UPLOADING_EXCEPTION"
msgstr "(pradžios vieta)"

msgid "ESCAPE"
msgstr ""

msgid "ESCAPE_ENGULFING"
msgstr ""

msgid "ESTUARY"
msgstr ""

#, fuzzy
msgid "EVENT_ERUPTION_TOOLTIP"
msgstr "Baigti žaidimą"

msgid "EVOLUTIONARY_TREE"
msgstr ""

#, fuzzy
msgid "EVOLUTIONARY_TREE_BUILD_FAILED"
msgstr "Įkelti anksčiau išsaugotus žaidimus"

#, fuzzy
msgid "EXACT_VERSION_COLON"
msgstr "Aprašymas:"

#, fuzzy
msgid "EXACT_VERSION_TOOLTIP"
msgstr "Baigti žaidimą"

msgid "EXCEPTION_HAPPENED_PROCESSING_SAVE"
msgstr ""

msgid "EXCEPTION_HAPPENED_WHILE_LOADING"
msgstr ""

#, fuzzy
msgid "EXISTING_BUILDINGS"
msgstr "Įvesti egzistuojantį ID"

msgid "EXIT"
msgstr "Išeiti"

#, fuzzy
msgid "EXIT_EDITOR"
msgstr "Pereiti prie kito redaktoriaus skirtuko"

msgid "EXIT_TO_LAUNCHER"
msgstr ""

msgid "EXPERIMENTAL_FEATURES"
msgstr ""

#, fuzzy
msgid "EXPERIMENTAL_FEATURES_EXPLANATION"
msgstr "(greitis, kuriuo DI rūšys mutuoja)"

#, fuzzy
msgid "EXPERIMENTAL_FEATURES_WARNING"
msgstr "(greitis, kuriuo DI rūšys mutuoja)"

msgid "EXPORT_ALL_WORLDS"
msgstr ""

#, fuzzy
msgid "EXPORT_ALL_WORLDS_TOOLTIP"
msgstr "Reikšmė, naudojama generuojant pasaulį, kuri turi būti teigiamas sveikas skaičius"

msgid "EXPORT_SUCCESS"
msgstr ""

msgid "EXTERNAL"
msgstr ""

msgid "EXTERNAL_EFFECTS"
msgstr ""

msgid "EXTINCTION_BOX_TEXT"
msgstr ""

msgid "EXTINCTION_CAPITAL"
msgstr ""

msgid "EXTINCT_FROM_PATCH"
msgstr ""

msgid "EXTINCT_FROM_THE_PLANET"
msgstr ""

msgid "EXTINCT_IN_PATCH"
msgstr ""

msgid "EXTINCT_SPECIES"
msgstr ""

msgid "EXTRAS"
msgstr "Priedai"

msgid "EXTRA_OPTIONS"
msgstr "Papildomi nustatymai"

#, fuzzy
msgid "FACEBOOK_TOOLTIP"
msgstr "Baigti žaidimą"

msgid "FAILED"
msgstr ""

#, fuzzy
msgid "FAILED_ONE_OR_MORE_SAVE_DELETION_DESCRIPTION"
msgstr "Elemento aprašymas:"

msgid "FAILED_SAVE_DELETION"
msgstr ""

#, fuzzy
msgid "FAILED_SAVE_DELETION_DESCRIPTION"
msgstr "Elemento aprašymas:"

msgid "FEARFUL"
msgstr ""

msgid "FEAR_EXPLANATION"
msgstr ""

msgid "FEATURE_DISABLED"
msgstr "Išjungtas"

msgid "FEATURE_ENABLED"
msgstr "Įjungtas"

msgid "FEBRUARY"
msgstr "Vasaris"

msgid "FEED_ITEM_CONTENT_PARSING_FAILED"
msgstr ""

msgid "FEED_ITEM_MISSING_CONTENT"
msgstr ""

msgid "FEED_ITEM_PUBLISHED_AT"
msgstr ""

msgid "FEED_ITEM_TRUNCATED_NOTICE"
msgstr ""

#, fuzzy
msgid "FERROPLAST"
msgstr "Chemoplastas"

#, fuzzy
msgid "FERROPLAST_DESCRIPTION"
msgstr "Chemoplastas yra dvigubos membranos struktūra, kurioje yra baltymų, galinčių paversti [thrive:compound type=\"hydrogensulfide\"][/thrive:compound], dujinį [thrive:compound type=\"carbondioxide\"][/thrive:compound] ir vandenį į [thrive:compound type=\"glucose\"][/thrive:compound], vykstant procesui, vadinamam [b]vandenilio sulfido chemosinteze[/b]. Jo [thrive:compound type=\"glucose\"][/thrive:compound] gamybos greitis priklauso nuo [thrive:compound type=\"carbondioxide\"][/thrive:compound] koncentracijos."

#, fuzzy
msgid "FERROPLAST_PROCESSES_DESCRIPTION"
msgstr "Paverčia [thrive:compound type=\"hydrogensulfide\"][/thrive:compound] į [thrive:compound type=\"glucose\"][/thrive:compound]. Greitis priklauso nuo [thrive:compound type=\"carbondioxide\"][/thrive:compound] koncentracijos."

msgid "FILTER_ITEMS_BY_CATEGORY_COLON"
msgstr "Išfiltruoti elementus pagal kategoriją:"

msgid "FIND_CURRENT_PATCH"
msgstr ""

msgid "FINISHED_DOT"
msgstr ""

msgid "FINISH_EDITING_AND_RETURN_TO_ENVIRONMENT"
msgstr "Baigti redagavimą ir grįžti į aplinką"

msgid "FINISH_ONE_GENERATION"
msgstr ""

#, fuzzy
msgid "FINISH_X_GENERATIONS"
msgstr "Bendra"

msgid "FIRE_TOXIN"
msgstr ""

#, fuzzy
msgid "FIRE_TOXIN_TOOLTIP"
msgstr "Baigti žaidimą"

msgid "FLAGELLUM"
msgstr ""

msgid "FLAGELLUM_DESCRIPTION"
msgstr ""

#, fuzzy
msgid "FLAGELLUM_LENGTH_DESCRIPTION"
msgstr "Celiulazė leidžia ląstelei suskaidyti celiuliozės membraną. Kiekvienas papildymas didina veiksmingumą."

msgid "FLAGELLUM_PROCESSES_DESCRIPTION"
msgstr ""

msgid "FLEET_NAME_FROM_PLACE"
msgstr ""

msgid "FLEET_UNITS"
msgstr ""

#, fuzzy
msgid "FLOATING_CHUNKS_COLON"
msgstr "Dailininkas:"

msgid "FLOATING_HAZARD"
msgstr ""

msgid "FLUID"
msgstr ""

msgid "FLUIDITY_RIGIDITY"
msgstr ""

msgid "FOCUSED"
msgstr ""

msgid "FOCUS_EXPLANATION"
msgstr ""

#, fuzzy
msgid "FOG_OF_WAR_DISABLED"
msgstr "Išjungtas"

#, fuzzy
msgid "FOG_OF_WAR_DISABLED_DESCRIPTION"
msgstr "Elemento aprašymas:"

msgid "FOG_OF_WAR_INTENSE"
msgstr ""

#, fuzzy
msgid "FOG_OF_WAR_INTENSE_DESCRIPTION"
msgstr "Chitinazė leidžia ląstelei suardyti chitino membraną. Kiekvienas papildymas didina veiksmingumą."

msgid "FOG_OF_WAR_MODE"
msgstr ""

msgid "FOG_OF_WAR_REGULAR"
msgstr ""

#, fuzzy
msgid "FOG_OF_WAR_REGULAR_DESCRIPTION"
msgstr "Elemento aprašymas:"

msgid "FOOD_CHAIN"
msgstr ""

msgid "FOOD_SOURCE_ENERGY_INFO"
msgstr ""

msgid "FORGET_MOD_DETAILS"
msgstr ""

msgid "FORGET_MOD_DETAILS_TOOLTIP"
msgstr ""

msgid "FORM_ERROR_MESSAGE"
msgstr "Klaida: {0}"

msgid "FOSSILISATION"
msgstr ""

#, fuzzy
msgid "FOSSILISATION_EXPLANATION"
msgstr "(pradžios vieta)"

#, fuzzy
msgid "FOSSILISATION_FAILED"
msgstr "(pradžios vieta)"

#, fuzzy
msgid "FOSSILISATION_FAILED_DESCRIPTION"
msgstr "Elemento aprašymas:"

msgid "FOSSILISATION_HINT"
msgstr ""

msgid "FOSSILISATION_HINT_ALREADY_FOSSILISED"
msgstr ""

msgid "FOSSILISE"
msgstr ""

msgid "FOSSIL_DELETION_FAILED"
msgstr ""

#, fuzzy
msgid "FOSSIL_DELETION_FAILED_DESCRIPTION"
msgstr "Elemento aprašymas:"

msgid "FOUR_TIMES"
msgstr ""

msgid "FPS"
msgstr ""

msgid "FPS_DISPLAY"
msgstr ""

msgid "FRAME_DURATION"
msgstr ""

msgid "FREEBUILDING"
msgstr ""

msgid "FREE_GLUCOSE_CLOUD"
msgstr ""

msgid "FREE_GLUCOSE_CLOUD_EXPLANATION"
msgstr ""

msgid "FULLSCREEN"
msgstr ""

msgid "FULL_MOD_INFO"
msgstr ""

msgid "GALLERY_VIEWER"
msgstr "Galerijos žiūryklė"

#, fuzzy
msgid "GAMEPLAY_BASICS_TITLE"
msgstr "Reikšmė, naudojama generuojant pasaulį, kuri turi būti teigiamas sveikas skaičius"

msgid "GAME_DESIGN_TEAM"
msgstr ""

#, fuzzy
msgid "GAME_SYSTEMS_TITLE"
msgstr "Reikšmė, naudojama generuojant pasaulį, kuri turi būti teigiamas sveikas skaičius"

#, fuzzy
msgid "GATHERED_ENERGY_TOOLTIP"
msgstr "Baigti žaidimą"

msgid "GENERAL"
msgstr "Bendra"

#, fuzzy
msgid "GENERAL_LOADING_TIP_1"
msgstr "Mikroorganizmų redaktorius"

#, fuzzy
msgid "GENERAL_LOADING_TIP_2"
msgstr "Mikroorganizmų redaktorius"

#, fuzzy
msgid "GENERAL_LOADING_TIP_3"
msgstr "Mikroorganizmų redaktorius"

#, fuzzy
msgid "GENERAL_LOADING_TIP_4"
msgstr "Mikroorganizmų redaktorius"

#, fuzzy
msgid "GENERAL_LOADING_TIP_5"
msgstr "Mikroorganizmų redaktorius"

#, fuzzy
msgid "GENERAL_LOADING_TIP_6"
msgstr "Mikroorganizmų redaktorius"

#, fuzzy
msgid "GENERAL_LOADING_TIP_7"
msgstr "Mikroorganizmų redaktorius"

#, fuzzy
msgid "GENERATIONS"
msgstr "Bendra"

msgid "GENERATION_COLON"
msgstr ""

#, fuzzy
msgid "GITHUB_TOOLTIP"
msgstr "Baigti žaidimą"

msgid "GLES3"
msgstr ""

msgid "GLOBAL_INITIAL_LETTER"
msgstr ""

#, fuzzy
msgid "GLOBAL_POPULATION_COLON"
msgstr "Sumažinti Perpus Populiaciją"

msgid "GLOBAL_TIMELINE_SPECIES_MIGRATED_TO"
msgstr ""

msgid "GLUCOSE"
msgstr ""

msgid "GLUCOSE_CONCENTRATIONS_DRASTICALLY_DROPPED"
msgstr "Gliukozės koncentracija smarkiai sumažėjo!"

msgid "GLYCOLYSIS"
msgstr ""

msgid "GODMODE"
msgstr ""

#, fuzzy
msgid "GOD_TOOLS_TITLE"
msgstr "Reikšmė, naudojama generuojant pasaulį, kuri turi būti teigiamas sveikas skaičius"

msgid "GOOGLY_EYE_CELL"
msgstr ""

msgid "GOT_IT"
msgstr ""

msgid "GPL_LICENSE_HEADING"
msgstr "GPL licenzijos tekstas nurodo:"

#, fuzzy
msgid "GPU_NAME"
msgstr "Pavadinimas:"

msgid "GRAPHICS"
msgstr ""

msgid "GRAPHICS_TEAM"
msgstr ""

#, fuzzy
msgid "GROWTH_ORDER"
msgstr "(greitis, kuriuo DI rūšys mutuoja)"

msgid "GUI"
msgstr ""

msgid "GUI_LIGHT_EFFECTS_OPTION_DESCRIPTION"
msgstr ""

msgid "GUI_TAB_NAVIGATION"
msgstr ""

msgid "GUI_VOLUME"
msgstr ""

msgid "HEALTH"
msgstr ""

msgid "HELP"
msgstr ""

msgid "HELP_BUTTON_TOOLTIP"
msgstr ""

msgid "HIGHER_VALUES_INCREASE_PERFORMANCE"
msgstr ""

msgid "HIGHER_VALUES_WORSEN_PERFORMANCE"
msgstr ""

msgid "HOLD_FOR_PAN_OR_ROTATE_MODE"
msgstr ""

msgid "HOLD_FOR_PAN_WITH_MOUSE"
msgstr ""

msgid "HOLD_PACK_COMMANDS_MENU"
msgstr ""

msgid "HOLD_TO_SHOW_CURSOR"
msgstr ""

msgid "HOLD_TO_SHOW_CURSOR_ADVICE_TEXT"
msgstr ""

msgid "HOLD_TO_SKIP_CREDITS"
msgstr ""

msgid "HOME"
msgstr ""

#, fuzzy
msgid "HORIZONTAL_COLON"
msgstr "Pavadinimas:"

msgid "HORIZONTAL_WITH_AXIS_NAME_COLON"
msgstr ""

msgid "HP_COLON"
msgstr ""

msgid "HSV"
msgstr "HSV"

msgid "HUD_MESSAGE_MULTIPLE"
msgstr ""

msgid "HYDROGENASE"
msgstr ""

#, fuzzy
msgid "HYDROGENASE_DESCRIPTION"
msgstr "Chitinazė leidžia ląstelei suardyti chitino membraną. Kiekvienas papildymas didina veiksmingumą."

#, fuzzy
msgid "HYDROGENASE_PROCESSES_DESCRIPTION"
msgstr "Gamina [thrive:compound type=\"glucose\"][/thrive:compound]. Greitis priklauso nuo [thrive:compound type=\"carbondioxide\"][/thrive:compound] koncentracijos ir [thrive:compound type=\"sunlight\"][/thrive:compound] intensyvumo."

msgid "HYDROGEN_SULFIDE"
msgstr ""

msgid "ICESHARD"
msgstr ""

msgid "ICESHELF"
msgstr ""

msgid "ICE_CHUNK_BIG"
msgstr ""

msgid "ICE_CHUNK_SMALL"
msgstr ""

msgid "ID_IS_NOT_A_NUMBER"
msgstr ""

msgid "ID_NUMBER"
msgstr "ID kodas"

msgid "IMAGE_FILE_TYPES"
msgstr ""

msgid "INCLUDE_MULTICELLULAR_PROTOTYPE"
msgstr ""

msgid "INCLUDE_MULTICELLULAR_PROTOTYPE_EXPLANATION"
msgstr ""

#, fuzzy
msgid "INCREASE_ITEM_SIZE"
msgstr "Sukurti naują"

#, fuzzy
msgid "INDICATOR_SPECIES_IS_NEW"
msgstr "Atsitiktinai parinkti rūšies pavadinimą"

#, fuzzy
msgid "INDICATOR_SPECIES_MUTATED"
msgstr "Leisti rūšims nemutuoti (jei nerandama geros mutacijos)"

msgid "INDUSTRIAL_STAGE"
msgstr ""

msgid "INFINITE_COMPOUNDS"
msgstr ""

msgid "INFINITE_MP"
msgstr ""

msgid "INFO_BOX_COST"
msgstr ""

#, fuzzy
msgid "INFO_BOX_EDITORS"
msgstr "Mikroorganizmų redaktorius"

msgid "INFO_BOX_ENZYMES"
msgstr ""

#, fuzzy
msgid "INFO_BOX_GAMEPLAY_TYPE"
msgstr "Osmoreguliacijos sąnaudų daugiklis"

msgid "INFO_BOX_INTERNAL_NAME"
msgstr ""

msgid "INFO_BOX_MASS"
msgstr ""

#, fuzzy
msgid "INFO_BOX_NEXT_STAGE"
msgstr "Mikroorganizmo būsena"

#, fuzzy
msgid "INFO_BOX_OSMOREGULATION_COST"
msgstr "Osmoreguliacijos sąnaudų daugiklis"

#, fuzzy
msgid "INFO_BOX_PREVIOUS_STAGE"
msgstr "Osmoreguliacijos sąnaudų daugiklis"

msgid "INFO_BOX_PROCESSES"
msgstr ""

msgid "INFO_BOX_REQUIRES_NUCLEUS"
msgstr ""

msgid "INFO_BOX_SIZE"
msgstr ""

msgid "INFO_BOX_STORAGE"
msgstr ""

msgid "INFO_BOX_UNIQUE"
msgstr ""

msgid "INFO_BOX_UPGRADES"
msgstr ""

msgid "INGESTED_MATTER"
msgstr ""

#, fuzzy
msgid "INIT_NEW_WORLD_TOOLTIP"
msgstr "Reikšmė, naudojama generuojant pasaulį, kuri turi būti teigiamas sveikas skaičius"

msgid "INPUTS"
msgstr ""

msgid "INPUT_NAME_BUILD_STRUCTURE"
msgstr ""

msgid "INPUT_NAME_INTERACTION"
msgstr ""

msgid "INPUT_NAME_OPEN_INVENTORY"
msgstr ""

msgid "INSPECT"
msgstr "Peržiūrėti"

#, fuzzy
msgid "INSPECTOR"
msgstr "Peržiūrėti"

#, fuzzy
msgid "INTERACTION_ACTIVATE_ASCENSION"
msgstr "DI mutacijos greitis"

#, fuzzy
msgid "INTERACTION_ACTIVATE_ASCENSION_MISSING_ENERGY"
msgstr "DI mutacijos greitis"

#, fuzzy
msgid "INTERACTION_CONSTRUCT"
msgstr "DI mutacijos greitis"

msgid "INTERACTION_CONSTRUCT_MISSING_DEPOSITED_MATERIALS"
msgstr ""

#, fuzzy
msgid "INTERACTION_CRAFT"
msgstr "DI mutacijos greitis"

#, fuzzy
msgid "INTERACTION_DEPOSIT_RESOURCES"
msgstr "DI mutacijos greitis"

msgid "INTERACTION_DEPOSIT_RESOURCES_NO_SUITABLE_RESOURCES"
msgstr ""

#, fuzzy
msgid "INTERACTION_DESTROY"
msgstr "DI mutacijos greitis"

#, fuzzy
msgid "INTERACTION_FOUND_SETTLEMENT"
msgstr "DI mutacijos greitis"

#, fuzzy
msgid "INTERACTION_HARVEST"
msgstr "DI mutacijos greitis"

msgid "INTERACTION_HARVEST_CANNOT_MISSING_TOOL"
msgstr ""

msgid "INTERACTION_PICK_UP"
msgstr ""

msgid "INTERACTION_PICK_UP_CANNOT_FULL"
msgstr ""

msgid "INTERNALS"
msgstr ""

msgid "INTERNAL_NAME_IN_USE"
msgstr ""

msgid "INTERNAL_NAME_REQUIRED"
msgstr "Vidinis pavadinimas yra privalomas"

msgid "INTERNAL_NAME_REQUIRES_CAPITAL"
msgstr ""

msgid "INVALID_DATA_TO_PLOT"
msgstr ""

msgid "INVALID_ICON_PATH"
msgstr ""

msgid "INVALID_SAVE_NAME_POPUP"
msgstr ""

msgid "INVALID_SPECIES_NAME_POPUP"
msgstr ""

msgid "INVALID_TAG"
msgstr ""

msgid "INVALID_URL_FORMAT"
msgstr ""

msgid "INVALID_URL_SCHEME"
msgstr ""

msgid "INVENTORY_ITEMS_ON_GROUND"
msgstr ""

msgid "INVENTORY_TITLE"
msgstr ""

msgid "INVENTORY_TOGGLE_CRAFTING"
msgstr ""

msgid "INVENTORY_TOGGLE_GROUND"
msgstr ""

msgid "INVERTED"
msgstr ""

msgid "IN_PROTOTYPE"
msgstr ""

msgid "IRON"
msgstr ""

msgid "IRON_CHEMOLITHOAUTOTROPHY"
msgstr ""

#, fuzzy
msgid "ITCH_TOOLTIP"
msgstr "Baigti žaidimą"

msgid "ITEM_AT_2D_COORDINATES"
msgstr ""

msgid "ITEM_NAME_SEPARATOR"
msgstr ""

msgid "JANUARY"
msgstr ""

msgid "JSON_DEBUG_MODE"
msgstr ""

msgid "JSON_DEBUG_MODE_ALWAYS"
msgstr ""

msgid "JSON_DEBUG_MODE_AUTO"
msgstr ""

msgid "JSON_DEBUG_MODE_NEVER"
msgstr ""

msgid "JULY"
msgstr ""

msgid "JUNE"
msgstr ""

#, fuzzy
msgid "KEEP_MIGRATION"
msgstr "Bendra"

msgid "KEY_BACK"
msgstr ""

#, fuzzy
msgid "KEY_BACKTAB"
msgstr "Atgal"

msgid "KEY_BINDING_CHANGE_CONFLICT"
msgstr ""

msgid "KEY_BRING_UP_KEYBOARD"
msgstr ""

msgid "KEY_CLEAR"
msgstr ""

msgid "KEY_DELETE"
msgstr ""

msgid "KEY_DOWN"
msgstr ""

msgid "KEY_END"
msgstr ""

msgid "KEY_ENTER"
msgstr ""

msgid "KEY_FAVORITES"
msgstr ""

msgid "KEY_FORWARD"
msgstr ""

msgid "KEY_GLOBE"
msgstr ""

msgid "KEY_HELP"
msgstr ""

msgid "KEY_HOME"
msgstr ""

msgid "KEY_HOMEPAGE"
msgstr ""

msgid "KEY_HYPER"
msgstr ""

msgid "KEY_INSERT"
msgstr ""

msgid "KEY_JIS_EISU"
msgstr ""

msgid "KEY_JIS_KANA"
msgstr ""

msgid "KEY_LEFT"
msgstr ""

msgid "KEY_MENU"
msgstr ""

msgid "KEY_META"
msgstr ""

msgid "KEY_OPENURL"
msgstr ""

msgid "KEY_PAUSE"
msgstr ""

msgid "KEY_PRINT"
msgstr ""

msgid "KEY_REFRESH"
msgstr ""

msgid "KEY_RIGHT"
msgstr ""

msgid "KEY_SEARCH"
msgstr ""

msgid "KEY_STANDBY"
msgstr ""

msgid "KEY_STOP"
msgstr ""

msgid "KEY_TAB"
msgstr ""

msgid "KEY_UP"
msgstr ""

msgid "KILO_ABBREVIATION"
msgstr ""

msgid "KP0"
msgstr ""

msgid "KP1"
msgstr ""

msgid "KP2"
msgstr ""

msgid "KP3"
msgstr ""

msgid "KP4"
msgstr ""

msgid "KP5"
msgstr ""

msgid "KP6"
msgstr ""

msgid "KP7"
msgstr ""

msgid "KP8"
msgstr ""

msgid "KP9"
msgstr ""

msgid "KPADD"
msgstr ""

msgid "KPDIVIDE"
msgstr ""

msgid "KPENTER"
msgstr ""

msgid "KPMULTIPLY"
msgstr ""

msgid "KPPERIOD"
msgstr ""

msgid "KPSUBTRACT"
msgstr ""

msgid "LANGUAGE"
msgstr ""

msgid "LANGUAGE_TRANSLATION_PROGRESS"
msgstr ""

msgid "LANGUAGE_TRANSLATION_PROGRESS_LOW"
msgstr ""

msgid "LANGUAGE_TRANSLATION_PROGRESS_REALLY_LOW"
msgstr ""

msgid "LAST_ORGANELLE_DELETE_OPTION_DISABLED_TOOLTIP"
msgstr ""

msgid "LAUNCH0"
msgstr ""

msgid "LAUNCH1"
msgstr ""

msgid "LAUNCH2"
msgstr ""

msgid "LAUNCH3"
msgstr ""

msgid "LAUNCH4"
msgstr ""

msgid "LAUNCH5"
msgstr ""

msgid "LAUNCH6"
msgstr ""

msgid "LAUNCH7"
msgstr ""

msgid "LAUNCH8"
msgstr ""

msgid "LAUNCH9"
msgstr ""

msgid "LAUNCHA"
msgstr ""

msgid "LAUNCHB"
msgstr ""

msgid "LAUNCHC"
msgstr ""

msgid "LAUNCHD"
msgstr ""

msgid "LAUNCHE"
msgstr ""

msgid "LAUNCHF"
msgstr ""

msgid "LAUNCHMAIL"
msgstr ""

msgid "LAUNCHMEDIA"
msgstr ""

msgid "LAWK_ONLY"
msgstr ""

msgid "LAWK_ONLY_EXPLANATION"
msgstr ""

msgid "LEAD_ARTIST"
msgstr ""

msgid "LEAD_ARTISTS"
msgstr ""

msgid "LEAD_DEVELOPERS"
msgstr ""

msgid "LEAD_GAME_DESIGNER"
msgstr ""

msgid "LEAD_GAME_DESIGNERS"
msgstr ""

msgid "LEAD_OUTREACH_PEOPLE"
msgstr ""

msgid "LEAD_OUTREACH_PERSON"
msgstr ""

msgid "LEAD_PROGRAMMER"
msgstr ""

msgid "LEAD_PROGRAMMERS"
msgstr ""

msgid "LEAD_PROJECT_MANAGER"
msgstr ""

msgid "LEAD_PROJECT_MANAGERS"
msgstr ""

msgid "LEAD_TESTER"
msgstr ""

msgid "LEAD_TESTERS"
msgstr ""

msgid "LEAD_THEORIST"
msgstr ""

msgid "LEAD_THEORISTS"
msgstr ""

msgid "LEFT_ARROW"
msgstr ""

msgid "LEFT_MOUSE"
msgstr ""

msgid "LICENSES"
msgstr "Licencijos"

msgid "LICENSES_COVERING_THRIVE"
msgstr ""

msgid "LIFE_ORIGIN"
msgstr "Gyvybės kilmė"

msgid "LIFE_ORIGIN_EXPLANATION"
msgstr "(pradžios vieta)"

msgid "LIFE_ORIGIN_PANSPERMIA"
msgstr ""

msgid "LIFE_ORIGIN_POND"
msgstr ""

msgid "LIFE_ORIGIN_TOOLTIP"
msgstr ""

msgid "LIFE_ORIGIN_VENTS"
msgstr ""

msgid "LIGHT"
msgstr "Lengvas"

msgid "LIGHT_LEVEL_AVERAGE"
msgstr ""

msgid "LIGHT_LEVEL_CURRENT"
msgstr ""

msgid "LIGHT_LEVEL_DAY"
msgstr ""

msgid "LIGHT_LEVEL_LABEL_AT_NOON"
msgstr ""

msgid "LIGHT_LEVEL_NIGHT"
msgstr ""

#, fuzzy
msgid "LIGHT_MAX"
msgstr "Lengvas"

msgid "LIMIT_EXTREME"
msgstr ""

#, fuzzy
msgid "LIMIT_GROWTH_RATE"
msgstr "(greitis, kuriuo DI rūšys mutuoja)"

#, fuzzy
msgid "LIMIT_GROWTH_RATE_EXPLANATION"
msgstr "(greitis, kuriuo DI rūšys mutuoja)"

msgid "LIMIT_HUGE"
msgstr ""

msgid "LIMIT_LARGE"
msgstr ""

msgid "LIMIT_NORMAL"
msgstr ""

msgid "LIMIT_SMALL"
msgstr ""

msgid "LIMIT_TINY"
msgstr ""

msgid "LIMIT_VERY_LARGE"
msgstr ""

msgid "LIMIT_VERY_SMALL"
msgstr ""

msgid "LINE_COLOUR"
msgstr ""

#, fuzzy
msgid "LINKS_TITLE"
msgstr "Be pavadinimo"

msgid "LIPASE"
msgstr ""

msgid "LIPASE_DESCRIPTION"
msgstr ""

msgid "LOAD"
msgstr ""

msgid "LOADING"
msgstr ""

msgid "LOADING_DOT_DOT_DOT"
msgstr "Įkeliama..."

msgid "LOADING_GAME"
msgstr "Įkeliamas žaidimas"

#, fuzzy
msgid "LOADING_MACROSCOPIC_EDITOR"
msgstr "Tapti Makroskopiniu ({0}/{1})"

msgid "LOADING_MICROBE_EDITOR"
msgstr ""

msgid "LOADING_MULTICELLULAR_EDITOR"
msgstr ""

msgid "LOAD_FINISHED"
msgstr "Įkrovimas baigtas"

msgid "LOAD_GAME"
msgstr "Įkelti žaidimą"

msgid "LOAD_GAME_BUTTON_TOOLTIP"
msgstr "Įkelti anksčiau išsaugotus žaidimus"

msgid "LOAD_INCOMPATIBLE_PROTOTYPE_WARNING"
msgstr ""

msgid "LOAD_INCOMPATIBLE_SAVE_PROMPT"
msgstr ""

msgid "LOAD_INCOMPATIBLE_SAVE_WARNING"
msgstr ""

msgid "LOAD_INVALID_SAVE_PROMPT"
msgstr ""

msgid "LOAD_INVALID_SAVE_WARNING"
msgstr ""

msgid "LOCAL_INITIAL_LETTER"
msgstr ""

msgid "LOCK_DAY_NIGHT_CYCLE"
msgstr ""

msgid "LOW_MENU_PERFORMANCE"
msgstr ""

#, fuzzy
msgid "LOW_MENU_PERFORMANCE_DESCRIPTION"
msgstr "Padidina didelių ląstelių sukimosi greitį."

msgid "LYSOSOME"
msgstr ""

msgid "LYSOSOME_DESCRIPTION"
msgstr ""

msgid "LYSOSOME_PROCESSES_DESCRIPTION"
msgstr ""

#, fuzzy
msgid "MACROLIDE_SYNTHESIS"
msgstr "Chemosintezė"

#, fuzzy
msgid "MACROSCOPIC"
msgstr "Tapti Makroskopiniu ({0}/{1})"

#, fuzzy
msgid "MACROSCOPIC_STAGE"
msgstr "Mikroorganizmo būsena"

msgid "MANUALLY_SET_TIME"
msgstr ""

msgid "MAP"
msgstr ""

msgid "MARCH"
msgstr ""

msgid "MARINE_SNOW"
msgstr ""

msgid "MASTER_VOLUME"
msgstr ""

#, fuzzy
msgid "MAX_CACHE_SIZE_TOOLTIP"
msgstr "Reikšmė, naudojama generuojant pasaulį, kuri turi būti teigiamas sveikas skaičius"

msgid "MAX_FPS"
msgstr ""

msgid "MAX_FPS_NO_LIMIT"
msgstr ""

#, fuzzy
msgid "MAX_SIZE_COLON"
msgstr "Pavadinimas:"

msgid "MAX_SPAWNED_ENTITIES"
msgstr ""

msgid "MAX_VISIBLE_DATASET_WARNING"
msgstr "Negalima rodyti daugiau nei {0} duomenų rinkinį (-ių)!"

msgid "MAY"
msgstr ""

#, fuzzy
msgid "MECHANICS_BUTTON"
msgstr "Chemoplastas yra dvigubos membranos struktūra, kurioje yra baltymų, galinčių paversti [thrive:compound type=\"hydrogensulfide\"][/thrive:compound], dujinį [thrive:compound type=\"carbondioxide\"][/thrive:compound] ir vandenį į [thrive:compound type=\"glucose\"][/thrive:compound], vykstant procesui, vadinamam [b]vandenilio sulfido chemosinteze[/b]. Jo [thrive:compound type=\"glucose\"][/thrive:compound] gamybos greitis priklauso nuo [thrive:compound type=\"carbondioxide\"][/thrive:compound] koncentracijos."

msgid "MEDIANEXT"
msgstr ""

msgid "MEDIAPLAY"
msgstr ""

msgid "MEDIAPREVIOUS"
msgstr ""

msgid "MEDIARECORD"
msgstr ""

msgid "MEDIASTOP"
msgstr ""

msgid "MEDIUM_SULFUR_CHUNK"
msgstr ""

msgid "MEGA_YEARS"
msgstr ""

msgid "MEMBRANE"
msgstr "Membrana"

msgid "MEMBRANE_RIGIDITY"
msgstr ""

msgid "MEMBRANE_TYPES"
msgstr ""

msgid "MENU"
msgstr "Meniu"

msgid "MESOPELAGIC"
msgstr ""

msgid "METABOLOSOMES"
msgstr ""

msgid "METABOLOSOMES_DESCRIPTION"
msgstr ""

msgid "METABOLOSOMES_PROCESSES_DESCRIPTION"
msgstr ""

msgid "METRICS"
msgstr ""

msgid "METRICS_CONTENT"
msgstr ""

msgid "MIB_VALUE"
msgstr ""

msgid "MICHE"
msgstr ""

msgid "MICHES_FOR_PATCH"
msgstr ""

msgid "MICHE_AVOID_PREDATION_SELECTION_PRESSURE"
msgstr ""

msgid "MICHE_CHUNK_PRESSURE"
msgstr ""

#, fuzzy
msgid "MICHE_COMPOUND_CLOUD_PRESSURE"
msgstr "Junginių debesys"

msgid "MICHE_COMPOUND_EFFICIENCY_PRESSURE"
msgstr ""

#, fuzzy
msgid "MICHE_DETAIL_TEXT"
msgstr "Mikroorganizmo būsena"

msgid "MICHE_ENVIRONMENTAL_COMPOUND_PRESSURE"
msgstr ""

msgid "MICHE_MAINTAIN_COMPOUND_PRESSURE"
msgstr ""

msgid "MICHE_METABOLIC_STABILITY_PRESSURE"
msgstr ""

msgid "MICHE_NO_OP_PRESSURE"
msgstr ""

msgid "MICHE_PREDATION_EFFECTIVENESS_PRESSURE"
msgstr ""

msgid "MICHE_PREDATOR_ROOT_PRESSURE"
msgstr ""

msgid "MICHE_ROOT_PRESSURE"
msgstr ""

msgid "MICHE_TREE"
msgstr ""

#, fuzzy
msgid "MICROBE"
msgstr "Mikroorganizmo būsena"

#, fuzzy
msgid "MICROBES_COUNT"
msgstr "Mikroorganizmo būsena"

#, fuzzy
msgid "MICROBE_BENCHMARK"
msgstr "Mikroorganizmų redaktorius"

msgid "MICROBE_EDITOR"
msgstr "Mikroorganizmų redaktorius"

msgid "MICROBE_FREEBUILD_EDITOR"
msgstr ""

#, fuzzy
msgid "MICROBE_LOADING_TIP_1"
msgstr "Mikroorganizmų redaktorius"

#, fuzzy
msgid "MICROBE_LOADING_TIP_10"
msgstr "Mikroorganizmų redaktorius"

#, fuzzy
msgid "MICROBE_LOADING_TIP_11"
msgstr "Mikroorganizmų redaktorius"

#, fuzzy
msgid "MICROBE_LOADING_TIP_12"
msgstr "Mikroorganizmų redaktorius"

#, fuzzy
msgid "MICROBE_LOADING_TIP_13"
msgstr "Mikroorganizmų redaktorius"

#, fuzzy
msgid "MICROBE_LOADING_TIP_14"
msgstr "Mikroorganizmų redaktorius"

#, fuzzy
msgid "MICROBE_LOADING_TIP_15"
msgstr "Mikroorganizmų redaktorius"

#, fuzzy
<<<<<<< HEAD
msgid "MICROBE_LOADING_TIP_16"
msgstr "Mikroorganizmų redaktorius"
=======
msgid "MICROBE_ORGANELLE_UPGRADES_STATISTICS"
msgstr "Tam, kad atrakinti redaktorių ir dauginimąsi tau reikės surinkti [thrive:compound type=\"ammonia\"][/thrive:compound] (Oranžinis Debesis) ir [thrive:compound type=\"phosphates\"][/thrive:compound] (Purpurinis Debesis)."

#, fuzzy
msgid "MICROBE_SPECIES_DETAIL_TEXT"
msgstr "Mikroorganizmo būsena"
>>>>>>> e2d4d25b

#, fuzzy
msgid "MICROBE_LOADING_TIP_17"
msgstr "Mikroorganizmų redaktorius"

#, fuzzy
msgid "MICROBE_LOADING_TIP_18"
msgstr "Mikroorganizmų redaktorius"

#, fuzzy
msgid "MICROBE_LOADING_TIP_19"
msgstr "Mikroorganizmų redaktorius"

#, fuzzy
msgid "MICROBE_LOADING_TIP_2"
msgstr "Mikroorganizmų redaktorius"

#, fuzzy
msgid "MICROBE_LOADING_TIP_20"
msgstr "Mikroorganizmų redaktorius"

#, fuzzy
msgid "MICROBE_LOADING_TIP_21"
msgstr "Mikroorganizmų redaktorius"

#, fuzzy
msgid "MICROBE_LOADING_TIP_22"
msgstr "Mikroorganizmų redaktorius"

#, fuzzy
msgid "MICROBE_LOADING_TIP_3"
msgstr "Mikroorganizmų redaktorius"

#, fuzzy
msgid "MICROBE_LOADING_TIP_4"
msgstr "Mikroorganizmų redaktorius"

#, fuzzy
msgid "MICROBE_LOADING_TIP_5"
msgstr "Mikroorganizmų redaktorius"

#, fuzzy
msgid "MICROBE_LOADING_TIP_6"
msgstr "Mikroorganizmų redaktorius"

#, fuzzy
msgid "MICROBE_LOADING_TIP_7"
msgstr "Mikroorganizmų redaktorius"

#, fuzzy
msgid "MICROBE_LOADING_TIP_8"
msgstr "Mikroorganizmų redaktorius"

#, fuzzy
msgid "MICROBE_LOADING_TIP_9"
msgstr "Mikroorganizmų redaktorius"

msgid "MICROBE_ORGANELLE_STATISTICS"
msgstr ""

#, fuzzy
msgid "MICROBE_SPECIES_DETAIL_TEXT"
msgstr "Mikroorganizmo būsena"

msgid "MICROBE_STAGE"
msgstr "Mikroorganizmo būsena"

#, fuzzy
msgid "MICROBE_STAGE_BECOME_MULTICELLULAR_TEXT"
msgstr "Mikroorganizmo būsena"

msgid "MICROBE_STAGE_COLLECT_TEXT"
msgstr ""

msgid "MICROBE_STAGE_CONTROL_TEXT"
msgstr ""

msgid "MICROBE_STAGE_CONTROL_TEXT_CONTROLLER"
msgstr ""

#, fuzzy
msgid "MICROBE_STAGE_DAY_NIGHT_TEXT"
msgstr "Mikroorganizmo būsena"

msgid "MICROBE_STAGE_HEALTH_TEXT"
msgstr ""

msgid "MICROBE_STAGE_INITIAL"
msgstr ""

#, fuzzy
msgid "MICROBE_STAGE_INITIAL_PANSPERMIA"
msgstr "Mikroorganizmo būsena"

#, fuzzy
msgid "MICROBE_STAGE_INITIAL_POND"
msgstr "Mikroorganizmo būsena"

#, fuzzy
msgid "MICROBE_STAGE_ORGANELLE_DIVISION"
msgstr "Tam, kad atrakinti redaktorių ir dauginimąsi tau reikės surinkti [thrive:compound type=\"ammonia\"][/thrive:compound] (Oranžinis Debesis) ir [thrive:compound type=\"phosphates\"][/thrive:compound] (Purpurinis Debesis)."

msgid "MIDDLE_MOUSE"
msgstr ""

msgid "MIGRATE"
msgstr ""

#, fuzzy
msgid "MIGRATION_FAILED_TO_ADD"
msgstr "(pradžios vieta)"

msgid "MIGRATION_STATUS_DESTINATION_NOT_SELECTED"
msgstr ""

msgid "MIGRATION_STATUS_TEXT"
msgstr ""

#, fuzzy
msgid "MIGRATION_STEP_DESTINATION_EXPLANATION"
msgstr ""
"Nusileidimas panaikins jūsų pakilusio statusą ir grąžins jus į Mikrobų Etapą. Iš ten galėsite vėl pereiti žaidimą, išsaugoję dabartinį išsaugojimą.\n"
"\n"
"Už naująjį peržaidimą gausite nusileidimo privilegiją. Būsimoje versijoje galėsite patys pasirinkti šį privalumą, tačiau kol kas jis visada bus 20 % sumažėjęs osmoreguliacijos koeficientas.\n"
"\n"
"Kai patvirtinsite nusileidimą, galėsite redaguoti žaidimo nustatymus ir pasirinkti naują pasaulio sėklą, kad galėtumėte žaisti kitame žemėlapyje arba, pavyzdžiui, išjungti LAWK."

msgid "MIGRATION_STEP_ONLY_ONE_ALLOWED"
msgstr ""

#, fuzzy
msgid "MIGRATION_STEP_POPULATION_EXPLANATION"
msgstr "(organelių sąnaudos, membranos ir kiti elementai redaktoriuje)"

#, fuzzy
msgid "MIGRATION_STEP_SOURCE_EXPLANATION"
msgstr "(organelių sąnaudos, membranos ir kiti elementai redaktoriuje)"

#, fuzzy
msgid "MIGRATION_TOOLTIP"
msgstr "Baigti žaidimą"

msgid "MILLION_ABBREVIATION"
msgstr ""

msgid "MINIMUM_AMOUNT_TO_FIND"
msgstr ""

msgid "MINIMUM_VERSION"
msgstr ""

msgid "MIN_VISIBLE_DATASET_WARNING"
msgstr ""

msgid "MISC"
msgstr "Įvairūs"

msgid "MISCELLANEOUS"
msgstr ""

msgid "MISCELLANEOUS_3D_STAGE"
msgstr ""

#, fuzzy
msgid "MISC_FUN"
msgstr "Įvairūs"

msgid "MISSING_DESCRIPTION"
msgstr ""

msgid "MISSING_OR_INVALID_REQUIRED_FIELD"
msgstr ""

msgid "MISSING_TITLE"
msgstr ""

msgid "MITOCHONDRION"
msgstr ""

msgid "MITOCHONDRION_DESCRIPTION"
msgstr ""

msgid "MITOCHONDRION_PROCESSES_DESCRIPTION"
msgstr ""

#, fuzzy
msgid "MIXED_DOT_DOT_DOT"
msgstr "Ieškoti..."

msgid "MODDING_INSTRUCTIONS_ON"
msgstr ""

msgid "MODELS"
msgstr "Modeliai"

msgid "MODIFY"
msgstr ""

msgid "MODIFY_ORGANELLE"
msgstr ""

msgid "MODIFY_TYPE"
msgstr ""

msgid "MODS"
msgstr "Modifikacijos"

msgid "MODS_INSTALLED_BUT_NOT_ENABLED"
msgstr ""

msgid "MOD_ASSEMBLY"
msgstr ""

msgid "MOD_ASSEMBLY_CLASS"
msgstr ""

#, fuzzy
msgid "MOD_ASSEMBLY_CLASS_CREATION_FAILED"
msgstr "Modifikacijos surinkimo klasė reikalinga, kai nurodytas surinkimas"

msgid "MOD_ASSEMBLY_CLASS_NOT_FOUND"
msgstr ""

msgid "MOD_ASSEMBLY_INIT_CALL_FAILED"
msgstr ""

msgid "MOD_ASSEMBLY_LOAD_CALL_FAILED_EXCEPTION"
msgstr ""

msgid "MOD_ASSEMBLY_LOAD_EXCEPTION"
msgstr ""

msgid "MOD_ASSEMBLY_UNLOAD_CALL_FAILED"
msgstr ""

msgid "MOD_ASSEMBLY_UNLOAD_CALL_FAILED_EXCEPTION"
msgstr ""

msgid "MOD_AUTHOR"
msgstr ""

msgid "MOD_AUTO_HARMONY"
msgstr ""

msgid "MOD_CREATION_FAILED"
msgstr ""

msgid "MOD_DESCRIPTION"
msgstr ""

msgid "MOD_EXTENDED_DESCRIPTION"
msgstr ""

msgid "MOD_HARMONY_LOAD_FAILED_EXCEPTION"
msgstr ""

msgid "MOD_HARMONY_UNLOAD_FAILED_EXCEPTION"
msgstr ""

msgid "MOD_HAS_NO_LOADABLE_RESOURCES"
msgstr ""

msgid "MOD_ICON_FILE"
msgstr ""

msgid "MOD_INFO_URL"
msgstr ""

msgid "MOD_INTERNAL_NAME"
msgstr ""

msgid "MOD_LICENSE"
msgstr ""

msgid "MOD_LOAD_ERRORS"
msgstr ""

msgid "MOD_LOAD_ERRORS_OCCURRED"
msgstr "Įvyko klaida įkeliant vieną ar daugiau modifikatorių. Žurnalai gali turėti papildomos informacijos."

msgid "MOD_LOAD_OR_UNLOAD_ERRORS_OCCURRED"
msgstr ""

msgid "MOD_LOAD_UNLOAD_CAVEATS"
msgstr ""

msgid "MOD_LOAD_UNLOAD_RESTART"
msgstr ""

msgid "MOD_MAXIMUM_THRIVE"
msgstr ""

msgid "MOD_MINIMUM_THRIVE"
msgstr ""

msgid "MOD_NAME"
msgstr ""

msgid "MOD_PCK_NAME"
msgstr ""

msgid "MOD_RECOMMENDED_THRIVE"
msgstr ""

msgid "MOD_TO_UPLOAD"
msgstr ""

msgid "MOD_UPLOADER"
msgstr ""

msgid "MOD_VERSION"
msgstr ""

msgid "MORE_INFO"
msgstr ""

msgid "MORE_INFO_PROMPT"
msgstr ""

msgid "MOUSE_EDGE_PANNING_OPTION"
msgstr ""

msgid "MOUSE_LOOK_SENSITIVITY"
msgstr ""

msgid "MOUSE_SENSITIVITY_WINDOW_SIZE_ADJUSTMENT"
msgstr ""

msgid "MOVE"
msgstr ""

msgid "MOVEMENT"
msgstr ""

msgid "MOVE_ATTEMPTS_PER_SPECIES"
msgstr ""

msgid "MOVE_BACKWARDS"
msgstr ""

msgid "MOVE_DOWN_OR_CROUCH"
msgstr ""

msgid "MOVE_FORWARD"
msgstr ""

msgid "MOVE_ITEM_DOWN"
msgstr ""

msgid "MOVE_ITEM_UP"
msgstr ""

msgid "MOVE_LEFT"
msgstr ""

msgid "MOVE_ORGANELLE"
msgstr ""

msgid "MOVE_RIGHT"
msgstr ""

msgid "MOVE_TO_ANY_PATCH"
msgstr ""

msgid "MOVE_TO_LAND"
msgstr ""

#, fuzzy
msgid "MOVE_TO_MACROSCOPIC_TOOLTIP"
msgstr "Tapti Makroskopiniu ({0}/{1})"

msgid "MOVE_TO_MULTICELLULAR_STAGE_TOOLTIP"
msgstr ""

msgid "MOVE_TO_THIS_PATCH"
msgstr ""

msgid "MOVE_UP_OR_JUMP"
msgstr ""

msgid "MOVING_TO_AWAKENING_PROTOTYPE"
msgstr ""

msgid "MOVING_TO_AWAKENING_PROTOTYPE_TITLE"
msgstr ""

msgid "MOVING_TO_LAND_PROTOTYPE"
msgstr ""

msgid "MOVING_TO_LAND_PROTOTYPE_TITLE"
msgstr ""

msgid "MOVING_TO_SOCIETY_STAGE"
msgstr ""

msgid "MP_COST"
msgstr ""

msgid "MUCILAGE"
msgstr ""

msgid "MUCILAGE_SYNTHESIS"
msgstr ""

#, fuzzy
msgid "MUCOCYST_ACTION_TOOLTIP"
msgstr "Baigti žaidimą"

#, fuzzy
msgid "MULTICELLULAR"
msgstr "Daugialąstis"

msgid "MULTICELLULAR_EDITOR"
msgstr ""

msgid "MULTICELLULAR_FREEBUILD_EDITOR"
msgstr ""

#, fuzzy
msgid "MULTICELLULAR_LOADING_TIP_1"
msgstr "Mikroorganizmų redaktorius"

msgid "MULTICELLULAR_STAGE"
msgstr ""

msgid "MULTIPLE_CELLS"
msgstr ""

msgid "MULTIPLE_METABALLS"
msgstr ""

msgid "MULTIPLE_ORGANELLES"
msgstr ""

msgid "MULTISAMPLE_ANTI_ALIASING"
msgstr ""

msgid "MULTITHREADED_SIMULATION_ENABLED"
msgstr ""

#, fuzzy
msgid "MULTITHREADED_SIMULATION_EXPLANATION"
msgstr ""
"Nusileidimas panaikins jūsų pakilusio statusą ir grąžins jus į Mikrobų Etapą. Iš ten galėsite vėl pereiti žaidimą, išsaugoję dabartinį išsaugojimą.\n"
"\n"
"Už naująjį peržaidimą gausite nusileidimo privilegiją. Būsimoje versijoje galėsite patys pasirinkti šį privalumą, tačiau kol kas jis visada bus 20 % sumažėjęs osmoreguliacijos koeficientas.\n"
"\n"
"Kai patvirtinsite nusileidimą, galėsite redaguoti žaidimo nustatymus ir pasirinkti naują pasaulio sėklą, kad galėtumėte žaisti kitame žemėlapyje arba, pavyzdžiui, išjungti LAWK."

msgid "MUSEUM_WELCOME_TEXT"
msgstr ""

msgid "MUSIC"
msgstr "Muzika"

msgid "MUSIC_VOLUME"
msgstr ""

msgid "MUTATIONS_PER_SPECIES"
msgstr ""

msgid "MUTATION_COST_MULTIPLIER"
msgstr "Mutacijos sąnaudų daugiklis"

msgid "MUTATION_COST_MULTIPLIER_EXPLANATION"
msgstr "(organelių sąnaudos, membranos ir kiti elementai redaktoriuje)"

msgid "MUTATION_POINTS"
msgstr ""

msgid "MUTE"
msgstr ""

msgid "NAME"
msgstr "Pavadinimas:"

msgid "NAME_LABEL_CITY"
msgstr ""

msgid "NAME_LABEL_FLEET"
msgstr ""

msgid "NAME_LABEL_STRUCTURE_UNFINISHED"
msgstr ""

#, fuzzy
msgid "NATIVE_THREAD_ADVICE_TOOLTIP"
msgstr "Gijų skaičius:"

msgid "NEGATIVE_ATP_BALANCE"
msgstr ""

msgid "NEGATIVE_ATP_BALANCE_TEXT"
msgstr ""

msgid "NEW"
msgstr ""

msgid "NEWER_VERSION_LOADING_WARNING"
msgstr ""

msgid "NEWS"
msgstr ""

msgid "NEW_GAME"
msgstr "Naujas žaidimas"

msgid "NEW_GAME_BUTTON_TOOLTIP"
msgstr "Pradėti naują žaidimą"

msgid "NEW_GAME_SETTINGS_PERFORMANCE_OPTIONS_INFO"
msgstr ""

msgid "NEW_MOD_DEFAULT_DESCRIPTION"
msgstr ""

msgid "NEW_NAME"
msgstr ""

msgid "NEW_NAME_COLON"
msgstr ""

msgid "NEXT_CAPITAL"
msgstr ""

msgid "NEXT_EDITOR_TAB"
msgstr "Pereiti prie kito redaktoriaus skirtuko"

msgid "NITROGEN"
msgstr ""

msgid "NITROGENASE"
msgstr ""

msgid "NITROGENASE_DESCRIPTION"
msgstr ""

msgid "NITROGENASE_PROCESSES_DESCRIPTION"
msgstr ""

msgid "NITROPLAST"
msgstr ""

msgid "NITROPLAST_DESCRIPTION"
msgstr ""

msgid "NITROPLAST_PROCESSES_DESCRIPTION"
msgstr ""

msgid "NONE"
msgstr ""

msgid "NORMAL"
msgstr ""

msgid "NORMAL_MEMBRANE_DESCRIPTION"
msgstr ""

msgid "NOTHING_HERE"
msgstr ""

msgid "NOTHING_TO_INTERACT_WITH"
msgstr ""

msgid "NOTICE_DAMAGED_BY_NO_ATP"
msgstr ""

msgid "NOTICE_ENGULF_DAMAGE_FROM_TOXIN"
msgstr ""

msgid "NOTICE_ENGULF_MISSING_ENZYME"
msgstr ""

msgid "NOTICE_ENGULF_SIZE_TOO_SMALL"
msgstr ""

msgid "NOTICE_ENGULF_STORAGE_FULL"
msgstr ""

msgid "NOTICE_HIT_BY_ATP_TOXIN"
msgstr ""

#, fuzzy
msgid "NOTICE_HIT_BY_BASE_MOVEMENT_TOXIN"
msgstr "Bazinis Judėjimas"

msgid "NOTICE_READY_TO_EDIT"
msgstr ""

msgid "NOT_STARTED_DOT"
msgstr ""

msgid "NOVEMBER"
msgstr "Lapkritis"

msgid "NO_AI"
msgstr ""

#, fuzzy
msgid "NO_DATA_TO_SHOW"
msgstr "Nėra duomenų rodymui"

msgid "NO_EVENTS_RECORDED"
msgstr ""

msgid "NO_FOSSIL_DIRECTORY"
msgstr ""

msgid "NO_MODS_ENABLED"
msgstr ""

msgid "NO_ORGANELLE_PROCESSES"
msgstr ""

msgid "NO_SAVEGAMES_FOUND"
msgstr ""

msgid "NO_SAVE_DIRECTORY"
msgstr ""

msgid "NO_SCREENSHOT_DIRECTORY"
msgstr ""

msgid "NO_SELECTED_MOD"
msgstr ""

#, fuzzy
msgid "NO_SUGGESTION"
msgstr "Aprašymas:"

msgid "NUCLEUS"
msgstr ""

msgid "NUCLEUS_DELETE_OPTION_DISABLED_TOOLTIP"
msgstr ""

msgid "NUCLEUS_DESCRIPTION"
msgstr ""

msgid "NUCLEUS_SMALL_DESCRIPTION"
msgstr ""

msgid "NUMLOCK"
msgstr ""

msgid "N_A"
msgstr "N/A"

msgid "N_A_MP"
msgstr ""

msgid "N_TIMES"
msgstr ""

msgid "OCTOBER"
msgstr "Spalis"

msgid "OFF"
msgstr ""

msgid "OFFICIAL_WEBSITE"
msgstr ""

#, fuzzy
msgid "OFFICIAL_WEBSITE_BUTTON_TOOLTIP"
msgstr "Įkelti anksčiau išsaugotus žaidimus"

msgid "OK"
msgstr "Gerai"

msgid "OLDER_VERSION_LOADING_WARNING"
msgstr ""

msgid "OPENGL_MODE_WARNING"
msgstr ""

#, fuzzy
msgid "OPENGL_MODE_WARNING_EXPLANATION"
msgstr "(pradžios vieta)"

msgid "OPEN_FOLDER"
msgstr ""

msgid "OPEN_FOSSIL_FOLDER"
msgstr ""

msgid "OPEN_FOSSIL_IN_FREEBUILD_WARNING"
msgstr ""

msgid "OPEN_GOD_TOOLS"
msgstr ""

msgid "OPEN_HELP_SCREEN"
msgstr "Atidaryti pagalbos langą"

msgid "OPEN_IN_FREEBUILD"
msgstr ""

msgid "OPEN_LOGS_FOLDER"
msgstr ""

msgid "OPEN_MOD_URL"
msgstr ""

msgid "OPEN_ORGANELLES_PAGE"
msgstr ""

msgid "OPEN_ORGANELLE_MENU"
msgstr ""

#, fuzzy
msgid "OPEN_RESEARCH_SCREEN"
msgstr "Atidaryti pagalbos langą"

msgid "OPEN_SAVE_DIRECTORY"
msgstr ""

#, fuzzy
msgid "OPEN_SCIENCE_MENU"
msgstr "Atidaryti meniu"

msgid "OPEN_SCREENSHOT_FOLDER"
msgstr ""

msgid "OPEN_THE_MENU"
msgstr "Atidaryti meniu"

msgid "OPEN_TRANSLATION_SITE"
msgstr ""

msgid "OPERATION_PAUSED_DOT"
msgstr ""

msgid "OPPORTUNISM_EXPLANATION"
msgstr ""

msgid "OPPORTUNISTIC"
msgstr ""

msgid "OPTIONS"
msgstr "Nustatymai"

msgid "OPTIONS_BUTTON_TOOLTIP"
msgstr "Pakeisti nustatymus"

msgid "ORGANELLES"
msgstr ""

#, fuzzy
msgid "ORGANELLES_BUTTON"
msgstr "Daugialąstis"

#, fuzzy
msgid "ORGANELLES_WILL_BE_UNLOCKED_NEXT_GENERATION"
msgstr "Elemento aprašymas:"

msgid "ORGANELLE_AXON"
msgstr ""

#, fuzzy
msgid "ORGANELLE_AXON_DESCRIPTION"
msgstr "Elemento aprašymas:"

#, fuzzy
msgid "ORGANELLE_CATEGORY_MACROSCOPIC"
msgstr "Daugialąstis"

#, fuzzy
msgid "ORGANELLE_CATEGORY_MULTICELLULAR"
msgstr "Daugialąstis"

#, fuzzy
msgid "ORGANELLE_GROWTH_ORDER_EXPLANATION"
msgstr "(greitis, kuriuo DI rūšys mutuoja)"

msgid "ORGANELLE_MYOFIBRIL"
msgstr ""

#, fuzzy
msgid "ORGANELLE_MYOFIBRIL_DESCRIPTION"
msgstr "Elemento aprašymas:"

msgid "ORGANELLE_PILUS"
msgstr ""

msgid "ORGANELLE_PILUS_DESCRIPTION"
msgstr ""

msgid "ORGANELLE_PILUS_PROCESSES_DESCRIPTION"
msgstr ""

msgid "ORGANELLE_PLURAL"
msgstr ""

#, fuzzy
msgid "ORGANELLE_SINGULAR"
msgstr "Daugialąstis"

#, fuzzy
msgid "ORGANELLE_SUGGESTION_COLON"
msgstr "Daugialąstis"

#, fuzzy
msgid "ORGANELLE_SUGGESTION_TOOLTIP"
msgstr "Įkelti anksčiau išsaugotus žaidimus"

msgid "ORGANELLE_UNLOCKS_ENABLED"
msgstr ""

#, fuzzy
msgid "ORGANELLE_UNLOCKS_ENABLED_EXPLANATION"
msgstr "Elemento aprašymas:"

msgid "ORGANISM_STATISTICS"
msgstr ""

msgid "OR_UNLOCK_CONDITION"
msgstr ""

msgid "OSMOREGULATION"
msgstr ""

msgid "OSMOREGULATION_COST"
msgstr ""

msgid "OSMOREGULATION_COST_MULTIPLIER"
msgstr "Osmoreguliacijos sąnaudų daugiklis"

msgid "OSMOREGULATION_COST_MULTIPLIER_EXPLANATION"
msgstr ""

#, fuzzy
msgid "OTHER_COMPOUNDS"
msgstr "Junginiai"

msgid "OUR_WIKI"
msgstr ""

msgid "OUTDATED_NOTICE"
msgstr ""

msgid "OUTREACH_TEAM"
msgstr ""

msgid "OUTSIDE_CONTRIBUTORS"
msgstr ""

msgid "OVERWRITE_EXISTING_SAVE"
msgstr ""

msgid "OVERWRITE_EXISTING_SAVE_PROMPT"
msgstr ""

msgid "OVERWRITE_SPECIES_NAME_CONFIRMATION"
msgstr ""

msgid "OXYGEN"
msgstr ""

#, fuzzy
msgid "OXYGEN_INHIBITOR_SYNTHESIS"
msgstr "Mikroorganizmo būsena"

msgid "OXYTOXISOME_PROCESSES_DESCRIPTION"
msgstr ""

msgid "OXYTOXY_NT"
msgstr ""

msgid "OXYTOXY_SYNTHESIS"
msgstr ""

msgid "PAGEDOWN"
msgstr ""

msgid "PAGEUP"
msgstr ""

#, fuzzy
msgid "PAGE_BACK"
msgstr "Atgal"

msgid "PAGE_FORWARD"
msgstr ""

msgid "PAGE_TITLE"
msgstr ""

msgid "PAN_CAMERA_DOWN"
msgstr ""

msgid "PAN_CAMERA_LEFT"
msgstr ""

msgid "PAN_CAMERA_RESET"
msgstr ""

msgid "PAN_CAMERA_RIGHT"
msgstr ""

msgid "PAN_CAMERA_UP"
msgstr ""

#, fuzzy
msgid "PASSIVE_REPRODUCTION_PROGRESS"
msgstr "(greitis, kuriuo DI rūšys mutuoja)"

#, fuzzy
msgid "PASSIVE_REPRODUCTION_PROGRESS_EXPLANATION"
msgstr "(greitis, kuriuo DI rūšys mutuoja)"

msgid "PAST_DEVELOPERS"
msgstr ""

#, fuzzy
msgid "PATCH_COLON"
msgstr "Geriausia Sritis:"

msgid "PATCH_EXTINCTION_BOX_TEXT"
msgstr ""

msgid "PATCH_EXTINCTION_CAPITAL"
msgstr ""

msgid "PATCH_MAP"
msgstr ""

msgid "PATCH_MAP_NAVIGATION_TOOLTIP"
msgstr ""

msgid "PATCH_NAME"
msgstr ""

msgid "PATCH_NOTES_LAST_PLAYED_INFO"
msgstr ""

msgid "PATCH_NOTES_LAST_PLAYED_INFO_PLURAL"
msgstr ""

msgid "PATCH_NOTES_TITLE"
msgstr ""

msgid "PATCH_NOTE_BULLET_POINT"
msgstr ""

msgid "PATCH_NOTE_CHANGES_HEADING"
msgstr ""

msgid "PATCH_NOTE_LINK_VISIT_TEXT"
msgstr ""

#, fuzzy
msgid "PATREON_TOOLTIP"
msgstr "Baigti žaidimą"

msgid "PATRONS"
msgstr ""

msgid "PAUSED"
msgstr ""

msgid "PAUSE_MENU_RESUME_TOOLTIP"
msgstr ""

msgid "PAUSE_PROMPT"
msgstr ""

msgid "PAUSE_TOOLTIP"
msgstr ""

msgid "PCK_LOAD_FAILED"
msgstr ""

msgid "PCK_LOAD_FAILED_DOES_NOT_EXIST"
msgstr ""

msgid "PEACEFUL"
msgstr ""

#, fuzzy
msgid "PENDING_ENDOSYMBIOSIS_EXPLANATION"
msgstr "(pradžios vieta)"

msgid "PENDING_ENDOSYMBIOSIS_TITLE"
msgstr ""

msgid "PERCENTAGE_VALUE"
msgstr "{0}%"

msgid "PERFORMANCE"
msgstr ""

msgid "PERFORM_UNBINDING"
msgstr ""

#, fuzzy
msgid "PER_SECOND_ABBREVIATION"
msgstr "{0} Mlrd"

msgid "PER_SECOND_SLASH"
msgstr ""

msgid "PHOSPHATE"
msgstr ""

msgid "PHOTOSYNTHESIS"
msgstr ""

msgid "PHYSICAL_CONDITIONS"
msgstr ""

msgid "PHYSICAL_RESISTANCE"
msgstr ""

msgid "PLACE_ORGANELLE"
msgstr ""

msgid "PLANET"
msgstr "Planeta"

msgid "PLANET_DETAILS_STRING"
msgstr ""

msgid "PLANET_GENERATION_TEASER"
msgstr ""

msgid "PLANET_RANDOM_SEED"
msgstr ""

msgid "PLAYER"
msgstr ""

msgid "PLAYER_DEATH_POPULATION_PENALTY"
msgstr ""

msgid "PLAYER_DEATH_POPULATION_PENALTY_EXPLANATION"
msgstr ""

msgid "PLAYER_DIED"
msgstr ""

msgid "PLAYER_DUPLICATE"
msgstr ""

msgid "PLAYER_EXTINCT"
msgstr ""

msgid "PLAYER_RELATIVE_MOVEMENT"
msgstr ""

msgid "PLAYER_REPRODUCED"
msgstr ""

msgid "PLAYER_SPEED"
msgstr ""

msgid "PLAYSTATION_3"
msgstr ""

msgid "PLAYSTATION_4"
msgstr ""

msgid "PLAYSTATION_5"
msgstr ""

msgid "PLAY_INTRO_VIDEO"
msgstr ""

msgid "PLAY_MICROBE_INTRO_ON_NEW_GAME"
msgstr ""

msgid "PLAY_WITH_CURRENT_SETTING"
msgstr ""

msgid "POPULATION_CAPITAL"
msgstr ""

msgid "POPULATION_COLON"
msgstr ""

msgid "POPULATION_IN_PATCHES"
msgstr ""

msgid "POPULATION_IN_PATCH_SHORT"
msgstr ""

#, fuzzy
msgid "POSITION_NUMBER"
msgstr "ID kodas"

msgid "PREDATION_FOOD_SOURCE"
msgstr ""

msgid "PREDICTION_DETAILS_OPEN_TOOLTIP"
msgstr ""

msgid "PRESSURE"
msgstr ""

msgid "PRESSURE_SHORT"
msgstr "Spaud."

msgid "PRESS_KEY_DOT_DOT_DOT"
msgstr ""

msgid "PREVIEW_IMAGE_DOES_NOT_EXIST"
msgstr ""

msgid "PREVIEW_IMAGE_IS_TOO_LARGE"
msgstr ""

msgid "PREVIOUS_COLON"
msgstr ""

msgid "PROCESSING_LOADED_OBJECTS"
msgstr "Apdorojami įkrauti objektai"

msgid "PROCESS_ENVIRONMENT_SEPARATOR"
msgstr ""

msgid "PROCESS_PANEL_TITLE"
msgstr ""

msgid "PROGRAMMING_TEAM"
msgstr ""

msgid "PROJECT_MANAGEMENT_TEAM"
msgstr ""

msgid "PROTEINS"
msgstr ""

msgid "PROTOPLASM"
msgstr ""

msgid "PULL_REQUESTS_PROGRAMMING"
msgstr ""

msgid "QUICK_LOAD"
msgstr ""

msgid "QUICK_SAVE"
msgstr ""

msgid "QUIT"
msgstr "Išeiti"

msgid "QUIT_BUTTON_TOOLTIP"
msgstr "Baigti žaidimą"

msgid "QUIT_GAME_WARNING"
msgstr ""

msgid "RANDOMIZE_SPECIES_NAME"
msgstr "Atsitiktinai parinkti rūšies pavadinimą"

msgid "RANDOM_SEED_TOOLTIP"
msgstr "Reikšmė, naudojama generuojant pasaulį, kuri turi būti teigiamas sveikas skaičius"

#, fuzzy
msgid "RAW"
msgstr "Neap."

#, fuzzy
msgid "RAW_VALUE_COLON"
msgstr "Pavadinimas:"

msgid "READING_SAVE_DATA"
msgstr ""

msgid "READY"
msgstr ""

msgid "RECOMMENDED_THRIVE_VERSION"
msgstr ""

#, fuzzy
msgid "REDDIT_TOOLTIP"
msgstr "Reikšmė, naudojama generuojant pasaulį, kuri turi būti teigiamas sveikas skaičius"

msgid "REDO"
msgstr ""

msgid "REDO_THE_LAST_ACTION"
msgstr ""

msgid "REFRESH"
msgstr ""

msgid "REPORT"
msgstr ""

msgid "REPORT_BUG"
msgstr ""

msgid "REPRODUCED"
msgstr ""

msgid "REPRODUCTION"
msgstr ""

msgid "REPRODUCTION_ASEXUAL"
msgstr ""

msgid "REPRODUCTION_BUDDING"
msgstr ""

#, fuzzy
msgid "REPRODUCTION_COMPOUNDS_MODE"
msgstr "ATP GAMYBA PER MAŽA!"

#, fuzzy
msgid "REPRODUCTION_COMPOUNDS_MODE_EXPLANATION"
msgstr "(greitis, kuriuo DI rūšys mutuoja)"

#, fuzzy
msgid "REPRODUCTION_COMPOUND_HANDLING_TOOLTIP"
msgstr "ATP GAMYBA PER MAŽA!"

msgid "REPRODUCTION_METHOD"
msgstr ""

msgid "REQUIRES_NUCLEUS"
msgstr ""

msgid "RESEARCH"
msgstr ""

msgid "RESET"
msgstr ""

msgid "RESET_DEADZONES"
msgstr ""

msgid "RESET_DISMISSED_POPUPS"
msgstr ""

msgid "RESET_INPUTS_TO_DEFAULTS"
msgstr ""

msgid "RESET_ITEM_ORDER_TO_DEFAULT"
msgstr ""

msgid "RESET_KEYBINDINGS"
msgstr ""

msgid "RESET_SETTINGS_TO_DEFAULTS"
msgstr ""

msgid "RESET_TO_DEFAULTS"
msgstr ""

msgid "RESISTANT_TO_BASIC_ENGULFMENT"
msgstr ""

#, fuzzy
msgid "RESIZE_METABALL_TOOLTIP"
msgstr "Reikšmė, naudojama generuojant pasaulį, kuri turi būti teigiamas sveikas skaičius"

msgid "RESOLUTION"
msgstr ""

msgid "RESOURCE_ABSORBTION_SPEED"
msgstr ""

#, fuzzy
msgid "RESOURCE_AMOUNT_SHORT"
msgstr "Spaud."

#, fuzzy
msgid "RESOURCE_ENERGY"
msgstr "Peržiūrėti išeities kodą"

#, fuzzy
msgid "RESOURCE_FOOD"
msgstr "Peržiūrėti išeities kodą"

#, fuzzy
msgid "RESOURCE_ROCK"
msgstr "Peržiūrėti išeities kodą"

#, fuzzy
msgid "RESOURCE_WOOD"
msgstr "Peržiūrėti išeities kodą"

msgid "RESPIRATION"
msgstr ""

msgid "RESPONSIVE"
msgstr ""

msgid "RESTART_REQUIRED"
msgstr ""

msgid "RESUME"
msgstr ""

msgid "RESUME_TOOLTIP"
msgstr ""

msgid "RETURN_TO_MENU"
msgstr ""

msgid "RETURN_TO_MENU_TOOLTIP"
msgstr ""

msgid "RETURN_TO_MENU_WARNING"
msgstr ""

msgid "REVEAL_ALL_PATCHES"
msgstr ""

#, fuzzy
msgid "REVOLUTIONARY_GAMES_SOCIAL_TOOLTIP"
msgstr "Įkelti anksčiau išsaugotus žaidimus"

msgid "RIGHT_ARROW"
msgstr ""

msgid "RIGHT_MOUSE"
msgstr ""

msgid "RIGID"
msgstr ""

msgid "RIGIDITY_MEMBRANE_DESCRIPTION"
msgstr ""

msgid "ROTATE_LEFT"
msgstr ""

msgid "ROTATE_RIGHT"
msgstr ""

msgid "ROTATION_COLON"
msgstr ""

msgid "RUN_AUTO_EVO_DURING_GAMEPLAY"
msgstr ""

msgid "RUN_ONE_STEP"
msgstr ""

msgid "RUN_RESULT_BY_SENDING_POPULATION"
msgstr ""

msgid "RUN_RESULT_GENE_CODE"
msgstr ""

msgid "RUN_RESULT_NICHE_FILL"
msgstr ""

msgid "RUN_RESULT_SELECTION_PRESSURE_SPLIT"
msgstr ""

msgid "RUN_RESULT_SPLIT_FROM"
msgstr ""

msgid "RUN_RESULT_SPLIT_OFF_TO"
msgstr ""

msgid "RUN_X_WORLDS"
msgstr ""

#, fuzzy
msgid "RUN_X_WORLDS_TOOLTIP"
msgstr "Reikšmė, naudojama generuojant pasaulį, kuri turi būti teigiamas sveikas skaičius"

msgid "RUSTICYANIN"
msgstr ""

msgid "RUSTICYANIN_DESCRIPTION"
msgstr ""

msgid "RUSTICYANIN_PROCESSES_DESCRIPTION"
msgstr ""

#, fuzzy
msgid "SAFE_MODE_EXPLANATION"
msgstr "(pradžios vieta)"

msgid "SAFE_MODE_TITLE"
msgstr ""

msgid "SAVE"
msgstr ""

msgid "SAVE_AND_CONTINUE"
msgstr ""

msgid "SAVE_AUTOSAVE"
msgstr ""

msgid "SAVE_DELETE_WARNING"
msgstr ""

msgid "SAVE_ERROR_INCLUDE_JSON_DEBUG_NOTE"
msgstr ""

msgid "SAVE_ERROR_TURN_ON_JSON_DEBUG_MODE"
msgstr ""

msgid "SAVE_FAILED"
msgstr "Išsaugojimas nepavyko"

msgid "SAVE_GAME"
msgstr ""

msgid "SAVE_GAME_BUTTON_TOOLTIP"
msgstr ""

msgid "SAVE_HAS_DIFFERENT_VERSION"
msgstr ""

msgid "SAVE_HAS_DIFFERENT_VERSION_TEXT"
msgstr ""

msgid "SAVE_HAS_INVALID_GAME_STATE"
msgstr ""

msgid "SAVE_INVALID"
msgstr ""

msgid "SAVE_IS_INVALID"
msgstr ""

msgid "SAVE_IS_UPGRADEABLE_DESCRIPTION"
msgstr ""

msgid "SAVE_LOAD_ALREADY_LOADED_FREE_FAILURE"
msgstr ""

msgid "SAVE_MANUAL"
msgstr ""

msgid "SAVE_QUICKSAVE"
msgstr ""

msgid "SAVE_SPACE_USED"
msgstr ""

msgid "SAVE_UPGRADE_FAILED"
msgstr ""

msgid "SAVE_UPGRADE_FAILED_DESCRIPTION"
msgstr ""

msgid "SAVING_DATA_FAILED_DUE_TO"
msgstr "Informacijos išsaugojimas nepavyko dėl išimties: {0}"

msgid "SAVING_DOT_DOT_DOT"
msgstr "Išsaugoma..."

msgid "SAVING_FAILED_WITH_EXCEPTION"
msgstr ""

msgid "SAVING_NOT_POSSIBLE"
msgstr ""

msgid "SAVING_SUCCEEDED"
msgstr ""

msgid "SCALING_NONE"
msgstr ""

msgid "SCALING_ON"
msgstr ""

msgid "SCALING_ON_INVERSE"
msgstr ""

msgid "SCREEN_EFFECT"
msgstr ""

#, fuzzy
msgid "SCREEN_EFFECT_GAMEBOY"
msgstr "Atidaryti pagalbos langą"

#, fuzzy
msgid "SCREEN_EFFECT_GAMEBOY_COLOR"
msgstr "Atidaryti pagalbos langą"

msgid "SCREEN_EFFECT_GREYSCALE"
msgstr ""

#, fuzzy
msgid "SCREEN_EFFECT_NONE"
msgstr "Atidaryti pagalbos langą"

msgid "SCREEN_RELATIVE_MOVEMENT"
msgstr ""

msgid "SCROLLLOCK"
msgstr ""

msgid "SEARCH_DOT_DOT_DOT"
msgstr "Ieškoti..."

msgid "SEARCH_PLACEHOLDER"
msgstr ""

msgid "SEARCH_RADIUS"
msgstr ""

msgid "SEA_FLOOR"
msgstr ""

msgid "SECRETE_SLIME"
msgstr ""

#, fuzzy
msgid "SECRETE_SLIME_TOOLTIP"
msgstr "Reikšmė, naudojama generuojant pasaulį, kuri turi būti teigiamas sveikas skaičius"

msgid "SEED_LABEL"
msgstr ""

msgid "SELECTED_COLON"
msgstr ""

msgid "SELECTED_MOD"
msgstr ""

msgid "SELECTED_SAVE_IS_INCOMPATIBLE_PROMPT"
msgstr ""

msgid "SELECTED_SAVE_IS_INCOMPATIBLE_PROTOTYPE_PROMPT"
msgstr ""

msgid "SELECTED_SAVE_IS_UPGRADEABLE_PROMPT"
msgstr ""

msgid "SELECT_A_GENERATION"
msgstr ""

msgid "SELECT_A_PATCH"
msgstr ""

msgid "SELECT_A_SPECIES"
msgstr ""

msgid "SELECT_A_TECHNOLOGY"
msgstr ""

msgid "SELECT_CELL_TYPE_FROM_EDITOR"
msgstr ""

msgid "SELECT_ENZYME"
msgstr ""

msgid "SELECT_OPTION"
msgstr ""

msgid "SELECT_PREVIEW_IMAGE"
msgstr ""

msgid "SELECT_SPACE_STRUCTURE_TITLE"
msgstr ""

msgid "SELECT_STRUCTURE_POPUP_TITLE"
msgstr ""

msgid "SELECT_TISSUE_TYPE_FROM_EDITOR"
msgstr ""

msgid "SELECT_VACUOLE_COMPOUND_COLON"
msgstr ""

msgid "SEPTEMBER"
msgstr "Rugsėjis"

msgid "SESSILE"
msgstr ""

msgid "SETTING_ONLY_APPLIES_TO_NEW_GAMES"
msgstr ""

msgid "SFX_VOLUME"
msgstr ""

msgid "SHIFT"
msgstr ""

msgid "SHOW_DAMAGE_EFFECT"
msgstr ""

msgid "SHOW_HELP"
msgstr ""

#, fuzzy
msgid "SHOW_ITEM_COORDINATES"
msgstr "Elemento pavadinimas:"

msgid "SHOW_NEW_PATCH_NOTES"
msgstr ""

msgid "SHOW_NEW_PATCH_NOTES_TOOLTIP"
msgstr ""

msgid "SHOW_TUTORIALS"
msgstr ""

msgid "SHOW_TUTORIALS_IN_NEW_CURRENT_OPTION"
msgstr ""

msgid "SHOW_TUTORIALS_IN_NEW_GAMES_OPTION"
msgstr ""

msgid "SHOW_UNSAVED_PROGRESS_WARNING"
msgstr ""

msgid "SHOW_UNSAVED_PROGRESS_WARNING_TOOLTIP"
msgstr ""

msgid "SHOW_WEB_NEWS_FEED"
msgstr ""

#, fuzzy
msgid "SIDEROPHORE_ACTION_TOOLTIP"
msgstr "Baigti žaidimą"

msgid "SIGNALING_AGENT"
msgstr ""

#, fuzzy
msgid "SIGNALING_AGENTS_ACTION_TOOLTIP"
msgstr "Leidžia susisieti su kitomis ląstelėmis. Tia yra pirmas žingsnis link daugialąsčių. Kai tavo ląstelė yra dalis kolonijos, junginiai yra bendri tarp ląstelių. Kol esate kolonijos dalimi, negalite įjungti redaktoriaus, todėl turite atsisieti, kai surenkate pakankamai junginių, kad ląstelė galėtų pasidalinti."

msgid "SIGNALING_AGENT_DESCRIPTION"
msgstr ""

msgid "SIGNALING_AGENT_PROCESSES_DESCRIPTION"
msgstr ""

msgid "SIGNAL_COMMAND_AGGRESSION"
msgstr ""

msgid "SIGNAL_COMMAND_FLEE"
msgstr ""

msgid "SIGNAL_COMMAND_FOLLOW"
msgstr ""

msgid "SIGNAL_COMMAND_NONE"
msgstr ""

msgid "SIGNAL_COMMAND_TO_ME"
msgstr ""

msgid "SIGNAL_TO_EMIT"
msgstr ""

msgid "SILICA"
msgstr ""

msgid "SILICA_MEMBRANE_DESCRIPTION"
msgstr ""

msgid "SIZE_COLON"
msgstr ""

msgid "SLIDESHOW"
msgstr "Skaidrių peržiūra"

msgid "SLIME_JET"
msgstr ""

#, fuzzy
msgid "SLIME_JET_DESCRIPTION"
msgstr "Elemento aprašymas:"

msgid "SLIME_JET_PROCESSES_DESCRIPTION"
msgstr ""

msgid "SMALL_IRON_CHUNK"
msgstr ""

msgid "SMALL_PHOSPHATE_CHUNK"
msgstr ""

msgid "SMALL_SULFUR_CHUNK"
msgstr ""

msgid "SNOWFLAKE"
msgstr ""

#, fuzzy
msgid "SOCIETY_STAGE"
msgstr "Mikroorganizmo būsena"

msgid "SOUND"
msgstr ""

msgid "SOUND_TEAM"
msgstr ""

msgid "SOUND_TEAM_LEAD"
msgstr ""

msgid "SOUND_TEAM_LEADS"
msgstr ""

msgid "SPACE"
msgstr ""

#, fuzzy
msgid "SPACE_STAGE"
msgstr "Mikroorganizmo būsena"

msgid "SPACE_STRUCTURE_HAS_RESOURCES"
msgstr ""

msgid "SPACE_STRUCTURE_NO_EXTRA_DESCRIPTION"
msgstr ""

msgid "SPACE_STRUCTURE_WAITING_CONSTRUCTION"
msgstr ""

msgid "SPAWN_AMMONIA"
msgstr ""

msgid "SPAWN_ENEMY"
msgstr ""

msgid "SPAWN_ENEMY_CHEAT_FAIL"
msgstr ""

msgid "SPAWN_GLUCOSE"
msgstr ""

msgid "SPAWN_PHOSPHATES"
msgstr ""

msgid "SPECIAL_MOUSE_1"
msgstr ""

msgid "SPECIAL_MOUSE_2"
msgstr ""

msgid "SPECIES"
msgstr ""

msgid "SPECIES_COLON"
msgstr ""

msgid "SPECIES_DETAIL_TEXT"
msgstr ""

msgid "SPECIES_HAS_A_MUTATION"
msgstr ""

msgid "SPECIES_LIST"
msgstr ""

msgid "SPECIES_NAME_DOT_DOT_DOT"
msgstr ""

msgid "SPECIES_NAME_TOO_LONG_POPUP"
msgstr ""

msgid "SPECIES_POPULATION"
msgstr ""

msgid "SPECIES_PRESENT"
msgstr ""

msgid "SPECIES_TO_FIND"
msgstr ""

msgid "SPECIES_WITH_POPULATION"
msgstr ""

msgid "SPEED"
msgstr ""

msgid "SPEED_COLON"
msgstr ""

msgid "SPREAD_TO_PATCHES"
msgstr ""

msgid "SPRINT"
msgstr ""

#, fuzzy
msgid "SPRINT_ACTION_TOOLTIP"
msgstr "Baigti žaidimą"

msgid "STAGE_MENU_BUTTON_TOOLTIP"
msgstr ""

#, fuzzy
msgid "START"
msgstr "Meno galerija"

msgid "STARTING"
msgstr ""

msgid "START_CALIBRATION"
msgstr ""

#, fuzzy
msgid "START_GAME"
msgstr "Meno galerija"

msgid "START_RESEARCH"
msgstr ""

msgid "STATISTICS"
msgstr ""

#, fuzzy
msgid "STAT_ATP_PRODUCTION_REDUCTION"
msgstr "ATP GAMYBA PER MAŽA!"

#, fuzzy
msgid "STAT_BASE_MOVEMENT_REDUCTION"
msgstr "Bazinis Judėjimas"

msgid "STAT_DAMAGE"
msgstr ""

msgid "STAT_DAMAGE_PER_OXYGEN"
msgstr ""

msgid "STEAM_CLIENT_INIT_FAILED"
msgstr ""

msgid "STEAM_ERROR_ACCOUNT_DOES_NOT_OWN_PRODUCT"
msgstr ""

msgid "STEAM_ERROR_ACCOUNT_READ_ONLY"
msgstr ""

msgid "STEAM_ERROR_ALREADY_UPLOADED"
msgstr ""

msgid "STEAM_ERROR_BANNED"
msgstr ""

msgid "STEAM_ERROR_CLOUD_LIMIT_EXCEEDED"
msgstr ""

msgid "STEAM_ERROR_DUPLICATE_NAME"
msgstr ""

msgid "STEAM_ERROR_FILE_NOT_FOUND"
msgstr ""

msgid "STEAM_ERROR_INSUFFICIENT_PRIVILEGE"
msgstr ""

msgid "STEAM_ERROR_INVALID_PARAMETER"
msgstr ""

msgid "STEAM_ERROR_LOCKING_FAILED"
msgstr ""

msgid "STEAM_ERROR_NOT_LOGGED_IN"
msgstr ""

msgid "STEAM_ERROR_TIMEOUT"
msgstr ""

msgid "STEAM_ERROR_UNAVAILABLE"
msgstr ""

msgid "STEAM_ERROR_UNKNOWN"
msgstr ""

#, fuzzy
msgid "STEAM_INIT_FAILED"
msgstr "Išsaugojimas nepavyko"

#, fuzzy
msgid "STEAM_INIT_FAILED_DESCRIPTION"
msgstr "Elemento aprašymas:"

#, fuzzy
msgid "STEAM_TOOLTIP"
msgstr "Reikšmė, naudojama generuojant pasaulį, kuri turi būti teigiamas sveikas skaičius"

msgid "STEM_CELL_NAME"
msgstr ""

msgid "STOP"
msgstr "Sustabdyti"

msgid "STORAGE"
msgstr ""

msgid "STORAGE_COLON"
msgstr ""

msgid "STORAGE_STATISTICS_SECONDS_OF_COMPOUND"
msgstr ""

msgid "STORE_LOGGED_IN_AS"
msgstr "Prisijungęs kaip: {0}"

msgid "STRAIN_BAR_VISIBILITY"
msgstr ""

#, fuzzy
msgid "STRATEGY_STAGES"
msgstr "Mikroorganizmo būsena"

msgid "STRICT_NICHE_COMPETITION"
msgstr ""

msgid "STRUCTURAL"
msgstr ""

msgid "STRUCTURE"
msgstr ""

msgid "STRUCTURE_ASCENSION_GATE"
msgstr ""

msgid "STRUCTURE_DYSON_SWARM"
msgstr ""

msgid "STRUCTURE_HAS_REQUIRED_RESOURCES_TO_BUILD"
msgstr ""

msgid "STRUCTURE_HUNTER_GATHERER_LODGE"
msgstr ""

msgid "STRUCTURE_IN_PROGRESS_CONSTRUCTION"
msgstr ""

msgid "STRUCTURE_REQUIRED_RESOURCES_TO_FINISH"
msgstr ""

msgid "STRUCTURE_SELECTION_MENU_ENTRY"
msgstr ""

msgid "STRUCTURE_SELECTION_MENU_ENTRY_NOT_ENOUGH_RESOURCES"
msgstr ""

msgid "STRUCTURE_SOCIETY_CENTER"
msgstr ""

msgid "STRUCTURE_STEAM_POWERED_FACTORY"
msgstr ""

msgid "SUCCESSFUL_KILL"
msgstr ""

msgid "SUCCESSFUL_SCAVENGE"
msgstr ""

msgid "SUCCESS_BUT_MISSING_ID"
msgstr ""

msgid "SUICIDE_BUTTON_TOOLTIP"
msgstr ""

msgid "SUNLIGHT"
msgstr ""

msgid "SUPPORTER_PATRONS"
msgstr ""

msgid "SURVIVAL_TITLE"
msgstr ""

msgid "SWITCH_TO_FRONT_CAMERA"
msgstr "Perjungti į priekinę kamerą"

msgid "SWITCH_TO_RIGHT_CAMERA"
msgstr ""

msgid "SWITCH_TO_TOP_CAMERA"
msgstr ""

msgid "SYSREQ"
msgstr ""

msgid "TAB_SECONDARY_SWITCH_LEFT"
msgstr ""

msgid "TAB_SECONDARY_SWITCH_RIGHT"
msgstr ""

msgid "TAB_SWITCH_LEFT"
msgstr ""

msgid "TAB_SWITCH_RIGHT"
msgstr ""

msgid "TAGS_IS_WHITESPACE"
msgstr ""

msgid "TAKE_SCREENSHOT"
msgstr ""

#, fuzzy
msgid "TARGET_TYPE_COLON"
msgstr "Dailininkas:"

msgid "TECHNOLOGY_ASCENSION"
msgstr ""

msgid "TECHNOLOGY_HUNTER_GATHERING"
msgstr ""

msgid "TECHNOLOGY_LEVEL_ADVANCED_SPACE"
msgstr ""

msgid "TECHNOLOGY_LEVEL_INDUSTRIAL"
msgstr ""

msgid "TECHNOLOGY_LEVEL_PRE_SOCIETY"
msgstr ""

msgid "TECHNOLOGY_LEVEL_PRIMITIVE"
msgstr ""

msgid "TECHNOLOGY_LEVEL_SCIFI"
msgstr ""

msgid "TECHNOLOGY_LEVEL_SPACE_AGE"
msgstr ""

msgid "TECHNOLOGY_REQUIRED_LEVEL"
msgstr ""

msgid "TECHNOLOGY_ROCKETRY"
msgstr ""

msgid "TECHNOLOGY_SIMPLE_STONE_TOOLS"
msgstr ""

msgid "TECHNOLOGY_SOCIETY_CENTER"
msgstr ""

msgid "TECHNOLOGY_STEAM_POWER"
msgstr ""

msgid "TECHNOLOGY_UNLOCKED_NOTICE"
msgstr ""

msgid "TEMPERATURE"
msgstr "Temperatūra"

msgid "TEMPERATURE_SHORT"
msgstr ""

msgid "TESTING_TEAM"
msgstr ""

msgid "THANKS_FOR_BUYING_THRIVE"
msgstr ""

msgid "THANKS_FOR_PLAYING"
msgstr ""

msgid "THANK_YOU_TITLE"
msgstr ""

msgid "THEORY_TEAM"
msgstr ""

msgid "THERMOPLAST"
msgstr ""

msgid "THERMOPLAST_DESCRIPTION"
msgstr ""

msgid "THERMOPLAST_PROCESSES_DESCRIPTION"
msgstr ""

msgid "THERMOSYNTHASE"
msgstr ""

msgid "THERMOSYNTHASE_DESCRIPTION"
msgstr ""

msgid "THERMOSYNTHASE_PROCESSES_DESCRIPTION"
msgstr ""

msgid "THERMOSYNTHESIS"
msgstr ""

msgid "THE_DISTURBANCE"
msgstr ""

#, fuzzy
msgid "THE_PATCH_MAP_BUTTON"
msgstr "Chemoplastas yra dvigubos membranos struktūra, kurioje yra baltymų, galinčių paversti [thrive:compound type=\"hydrogensulfide\"][/thrive:compound], dujinį [thrive:compound type=\"carbondioxide\"][/thrive:compound] ir vandenį į [thrive:compound type=\"glucose\"][/thrive:compound], vykstant procesui, vadinamam [b]vandenilio sulfido chemosinteze[/b]. Jo [thrive:compound type=\"glucose\"][/thrive:compound] gamybos greitis priklauso nuo [thrive:compound type=\"carbondioxide\"][/thrive:compound] koncentracijos."

#, fuzzy
msgid "THE_WORLD_TITLE"
msgstr "\"{0}\" - {1}"

msgid "THIS_IS_LOCAL_MOD"
msgstr ""

msgid "THIS_IS_WORKSHOP_MOD"
msgstr ""

msgid "THREADS"
msgstr ""

msgid "THRIVEOPEDIA"
msgstr ""

msgid "THRIVEOPEDIA_CURRENT_WORLD_PAGE_TITLE"
msgstr ""

msgid "THRIVEOPEDIA_EVOLUTIONARY_TREE_PAGE_TITLE"
msgstr ""

msgid "THRIVEOPEDIA_HINT_IN_GAME"
msgstr ""

msgid "THRIVEOPEDIA_HOME_INFO"
msgstr ""

msgid "THRIVEOPEDIA_HOME_PAGE_TITLE"
msgstr ""

msgid "THRIVEOPEDIA_MUSEUM_PAGE_TITLE"
msgstr ""

msgid "THRIVEOPEDIA_PATCH_MAP_PAGE_TITLE"
msgstr ""

msgid "THRIVE_LICENSES"
msgstr ""

msgid "THYLAKOIDS"
msgstr ""

msgid "THYLAKOIDS_DESCRIPTION"
msgstr ""

msgid "TIDEPOOL"
msgstr ""

msgid "TIMELINE"
msgstr ""

msgid "TIMELINE_GLOBAL_FILTER_TOOLTIP"
msgstr ""

msgid "TIMELINE_LOCAL_FILTER_TOOLTIP"
msgstr ""

msgid "TIMELINE_NICHE_FILL"
msgstr ""

msgid "TIMELINE_SELECTION_PRESSURE_SPLIT"
msgstr ""

#, fuzzy
msgid "TIMELINE_SPECIES_BECAME_MULTICELLULAR"
msgstr "Mikroorganizmo būsena"

msgid "TIMELINE_SPECIES_EXTINCT"
msgstr ""

msgid "TIMELINE_SPECIES_EXTINCT_LOCAL"
msgstr ""

msgid "TIMELINE_SPECIES_MIGRATED_FROM"
msgstr ""

msgid "TIMELINE_SPECIES_MIGRATED_TO"
msgstr ""

msgid "TIMELINE_SPECIES_POPULATION_DECREASE"
msgstr ""

msgid "TIMELINE_SPECIES_POPULATION_INCREASE"
msgstr ""

msgid "TIME_INDICATOR_TOOLTIP"
msgstr ""

msgid "TIME_OF_DAY"
msgstr ""

msgid "TITLE_COLON"
msgstr "Pavadinimas:"

msgid "TOGGLE_BINDING"
msgstr ""

#, fuzzy
msgid "TOGGLE_BINDING_TOOLTIP"
msgstr "Reikšmė, naudojama generuojant pasaulį, kuri turi būti teigiamas sveikas skaičius"

msgid "TOGGLE_DEBUG_PANEL"
msgstr ""

msgid "TOGGLE_ENGULF"
msgstr ""

#, fuzzy
msgid "TOGGLE_ENGULF_TOOLTIP"
msgstr "Pereiti į Nubudimo Stadiją. Ji galima, kai turi pakankamai protinės galios (audinio tipas su aksonais)."

msgid "TOGGLE_FPS"
msgstr ""

msgid "TOGGLE_FULLSCREEN"
msgstr ""

msgid "TOGGLE_HUD_HIDE"
msgstr ""

msgid "TOGGLE_INVENTORY"
msgstr ""

msgid "TOGGLE_METRICS"
msgstr ""

msgid "TOGGLE_MUCOCYST_DEFENCE"
msgstr ""

msgid "TOGGLE_NAVIGATION_TREE"
msgstr ""

msgid "TOGGLE_PAUSE"
msgstr ""

msgid "TOGGLE_UNBINDING"
msgstr ""

msgid "TOOLS"
msgstr "Įrankiai"

msgid "TOOL_HAND_AXE"
msgstr ""

msgid "TOO_MANY_RECENT_VERSIONS_TO_SHOW"
msgstr ""

msgid "TOTAL_GATHERED_ENERGY_COLON"
msgstr ""

msgid "TOTAL_SAVES"
msgstr ""

msgid "TOXIN_CHANNEL_INHIBITOR"
msgstr ""

#, fuzzy
msgid "TOXIN_CHANNEL_INHIBITOR_DESCRIPTION"
msgstr "Elemento aprašymas:"

#, fuzzy
msgid "TOXIN_COMPOUND"
msgstr "Junginiai"

#, fuzzy
msgid "TOXIN_CYTOTOXIN"
msgstr "Baigti žaidimą"

#, fuzzy
msgid "TOXIN_CYTOTOXIN_DESCRIPTION"
msgstr "Chitinazė leidžia ląstelei suardyti chitino membraną. Kiekvienas papildymas didina veiksmingumą."

msgid "TOXIN_FIRE_RATE_TOXICITY_COLON"
msgstr ""

msgid "TOXIN_MACROLIDE"
msgstr ""

#, fuzzy
msgid "TOXIN_MACROLIDE_DESCRIPTION"
msgstr "Chitinazė leidžia ląstelei suardyti chitino membraną. Kiekvienas papildymas didina veiksmingumą."

msgid "TOXIN_OXYGEN_METABOLISM_INHIBITOR"
msgstr ""

msgid "TOXIN_OXYGEN_METABOLISM_INHIBITOR_DESCRIPTION"
msgstr ""

#, fuzzy
msgid "TOXIN_OXYTOXY_DESCRIPTION"
msgstr "Elemento aprašymas:"

msgid "TOXIN_PREFER_FIRE_RATE"
msgstr ""

msgid "TOXIN_PREFER_TOXICITY"
msgstr ""

msgid "TOXIN_PROPERTIES_HEADING"
msgstr ""

msgid "TOXIN_RESISTANCE"
msgstr ""

#, fuzzy
msgid "TOXIN_TOXICITY_CUSTOMIZATION_TOOLTIP"
msgstr ""
"Nusileidimas panaikins jūsų pakilusio statusą ir grąžins jus į Mikrobų Etapą. Iš ten galėsite vėl pereiti žaidimą, išsaugoję dabartinį išsaugojimą.\n"
"\n"
"Už naująjį peržaidimą gausite nusileidimo privilegiją. Būsimoje versijoje galėsite patys pasirinkti šį privalumą, tačiau kol kas jis visada bus 20 % sumažėjęs osmoreguliacijos koeficientas.\n"
"\n"
"Kai patvirtinsite nusileidimą, galėsite redaguoti žaidimo nustatymus ir pasirinkti naują pasaulio sėklą, kad galėtumėte žaisti kitame žemėlapyje arba, pavyzdžiui, išjungti LAWK."

#, fuzzy
msgid "TOXIN_TYPE_COLON"
msgstr "Pavadinimas:"

#, fuzzy
msgid "TOXIN_TYPE_CUSTOMIZATION_EXPLANATION"
msgstr ""
"Nusileidimas panaikins jūsų pakilusio statusą ir grąžins jus į Mikrobų Etapą. Iš ten galėsite vėl pereiti žaidimą, išsaugoję dabartinį išsaugojimą.\n"
"\n"
"Už naująjį peržaidimą gausite nusileidimo privilegiją. Būsimoje versijoje galėsite patys pasirinkti šį privalumą, tačiau kol kas jis visada bus 20 % sumažėjęs osmoreguliacijos koeficientas.\n"
"\n"
"Kai patvirtinsite nusileidimą, galėsite redaguoti žaidimo nustatymus ir pasirinkti naują pasaulio sėklą, kad galėtumėte žaisti kitame žemėlapyje arba, pavyzdžiui, išjungti LAWK."

msgid "TOXIN_VACUOLE"
msgstr ""

msgid "TOXIN_VACUOLE_DESCRIPTION"
msgstr ""

msgid "TOXIN_VACUOLE_PROCESSES_DESCRIPTION"
msgstr ""

msgid "TOXISOME"
msgstr ""

#, fuzzy
msgid "TOXISOME_DESCRIPTION"
msgstr "Chitinazė leidžia ląstelei suardyti chitino membraną. Kiekvienas papildymas didina veiksmingumą."

msgid "TO_BE_IMPLEMENTED"
msgstr ""

msgid "TRANSLATORS"
msgstr ""

msgid "TRANSPARENCY"
msgstr ""

msgid "TRY_FOSSILISING_SOME_SPECIES"
msgstr ""

msgid "TRY_MAKING_A_SAVE"
msgstr ""

msgid "TRY_TAKING_SOME_SCREENSHOTS"
msgstr ""

msgid "TUTORIAL"
msgstr "Pamoka"

msgid "TUTORIAL_MICROBE_EDITOR_ATP_BALANCE_INTRO"
msgstr ""

msgid "TUTORIAL_MICROBE_EDITOR_AUTO-EVO_PREDICTION"
msgstr ""

msgid "TUTORIAL_MICROBE_EDITOR_CELL_TEXT"
msgstr ""

#, fuzzy
msgid "TUTORIAL_MICROBE_EDITOR_CHEMORECEPTOR"
msgstr "Chemoreceptorius"

msgid "TUTORIAL_MICROBE_EDITOR_ENDING_TEXT"
msgstr ""

msgid "TUTORIAL_MICROBE_EDITOR_FLAGELLUM"
msgstr ""

msgid "TUTORIAL_MICROBE_EDITOR_MODIFY_ORGANELLE"
msgstr ""

msgid "TUTORIAL_MICROBE_EDITOR_NEGATIVE_ATP_BALANCE"
msgstr ""

msgid "TUTORIAL_MICROBE_EDITOR_NO_CHANGES_MADE"
msgstr ""

msgid "TUTORIAL_MICROBE_EDITOR_PATCH_TEXT"
msgstr ""

msgid "TUTORIAL_MICROBE_EDITOR_REMOVE_ORGANELLE_TEXT"
msgstr ""

msgid "TUTORIAL_MICROBE_EDITOR_SELECT_ORGANELLE_TEXT"
msgstr ""

msgid "TUTORIAL_MICROBE_EDITOR_STAY_SMALL"
msgstr ""

msgid "TUTORIAL_MICROBE_STAGE_EDITOR_BUTTON_TUTORIAL"
msgstr ""

msgid "TUTORIAL_MICROBE_STAGE_ENGULFED_TEXT"
msgstr ""

msgid "TUTORIAL_MICROBE_STAGE_ENGULFMENT_FULL_TEXT"
msgstr ""

msgid "TUTORIAL_MICROBE_STAGE_ENGULFMENT_TEXT"
msgstr ""

msgid "TUTORIAL_MICROBE_STAGE_HELP_MENU_AND_ZOOM"
msgstr ""

msgid "TUTORIAL_MICROBE_STAGE_LEAVE_COLONY_TEXT"
msgstr ""

msgid "TUTORIAL_MICROBE_STAGE_REPRODUCE_TEXT"
msgstr ""

msgid "TUTORIAL_MICROBE_STAGE_UNBIND_TEXT"
msgstr ""

#, fuzzy
msgid "TUTORIAL_MULTICELLULAR_STAGE_WELCOME"
msgstr "Daugialąstis"

msgid "TUTORIAL_VIEW_NOW"
msgstr ""

#, fuzzy
msgid "TWITTER_TOOLTIP"
msgstr "Pakeisti nustatymus"

msgid "TWO_TIMES"
msgstr ""

msgid "TYPE_COLON"
msgstr ""

msgid "UNAPPLIED_MOD_CHANGES"
msgstr ""

msgid "UNAPPLIED_MOD_CHANGES_DESCRIPTION"
msgstr ""

msgid "UNBIND_ALL"
msgstr ""

#, fuzzy
msgid "UNBIND_ALL_TOOLTIP"
msgstr "Reikšmė, naudojama generuojant pasaulį, kuri turi būti teigiamas sveikas skaičius"

msgid "UNBIND_HELP_TEXT"
msgstr ""

msgid "UNCERTAIN_VERSION_WARNING"
msgstr ""

msgid "UNDERWATERCAVE"
msgstr ""

msgid "UNDERWATER_VENT_ERUPTION"
msgstr ""

msgid "UNDERWATER_VENT_ERUPTION_IN"
msgstr ""

msgid "UNDISCOVERED_ORGANELLES"
msgstr ""

msgid "UNDISCOVERED_PATCH"
msgstr ""

msgid "UNDO"
msgstr ""

msgid "UNDO_THE_LAST_ACTION"
msgstr "Atšaukti paskutinį veiksmą"

#, fuzzy
msgid "UNIT_ACTION_CONSTRUCT"
msgstr "DI mutacijos greitis"

#, fuzzy
msgid "UNIT_ACTION_MOVE"
msgstr "DI mutacijos greitis"

msgid "UNIT_ADVANCED_SPACESHIP"
msgstr ""

msgid "UNIT_SIMPLE_ROCKET"
msgstr ""

msgid "UNKNOWN"
msgstr ""

msgid "UNKNOWN_DISPLAY_DRIVER"
msgstr ""

msgid "UNKNOWN_MOUSE"
msgstr ""

msgid "UNKNOWN_ORGANELLE_SYMBOL"
msgstr ""

msgid "UNKNOWN_PATCH"
msgstr ""

msgid "UNKNOWN_SHORT"
msgstr ""

msgid "UNKNOWN_VERSION"
msgstr ""

msgid "UNKNOWN_WORKSHOP_ID"
msgstr ""

#, fuzzy
msgid "UNLIMIT_GROWTH_SPEED"
msgstr "(greitis, kuriuo DI rūšys mutuoja)"

msgid "UNLOCKED_NEW_ORGANELLE"
msgstr ""

msgid "UNLOCK_ALL_ORGANELLES"
msgstr ""

msgid "UNLOCK_CONDITION_ATP_PRODUCTION_ABOVE"
msgstr ""

msgid "UNLOCK_CONDITION_COMPOUND_IS_ABOVE"
msgstr ""

msgid "UNLOCK_CONDITION_COMPOUND_IS_BELOW"
msgstr ""

msgid "UNLOCK_CONDITION_COMPOUND_IS_BETWEEN"
msgstr ""

msgid "UNLOCK_CONDITION_DIGESTED_MICROBES_ABOVE"
msgstr ""

msgid "UNLOCK_CONDITION_ENGULFED_MICROBES_ABOVE"
msgstr ""

msgid "UNLOCK_CONDITION_EXCESS_ATP_ABOVE"
msgstr ""

msgid "UNLOCK_CONDITION_PLAYER_DEATH_COUNT_ABOVE"
msgstr ""

msgid "UNLOCK_CONDITION_REPRODUCED_WITH"
msgstr ""

msgid "UNLOCK_CONDITION_REPRODUCED_WITH_IN_A_ROW"
msgstr ""

msgid "UNLOCK_CONDITION_REPRODUCE_IN_BIOME"
msgstr ""

msgid "UNLOCK_CONDITION_SPEED_BELOW"
msgstr ""

msgid "UNLOCK_WITH_ANY_OF_FOLLOWING"
msgstr ""

msgid "UNSAVED_CHANGE_WARNING"
msgstr ""

msgid "UNTITLED"
msgstr "Be pavadinimo"

msgid "UPGRADE_CILIA_PULL"
msgstr ""

#, fuzzy
msgid "UPGRADE_CILIA_PULL_DESCRIPTION"
msgstr "Elemento aprašymas:"

msgid "UPGRADE_COST"
msgstr ""

#, fuzzy
msgid "UPGRADE_DESCRIPTION_NONE"
msgstr "Aprašymas:"

msgid "UPGRADE_NAME_NONE"
msgstr ""

#, fuzzy
msgid "UPGRADE_PILUS_INJECTISOME"
msgstr "Elemento aprašymas:"

#, fuzzy
msgid "UPGRADE_PILUS_INJECTISOME_DESCRIPTION"
msgstr "Elemento aprašymas:"

msgid "UPGRADE_SLIME_JET_MUCOCYST"
msgstr ""

#, fuzzy
msgid "UPGRADE_SLIME_JET_MUCOCYST_DESCRIPTION"
msgstr "Elemento aprašymas:"

msgid "UPLOAD"
msgstr ""

msgid "UPLOADING_DOT_DOT_DOT"
msgstr "Įkeliama..."

msgid "UPLOAD_SUCCEEDED"
msgstr ""

msgid "USED_LIBRARIES_LICENSES"
msgstr ""

msgid "USED_RENDERER_NAME"
msgstr ""

msgid "USES_FEATURE"
msgstr ""

msgid "USE_AUTO_HARMONY"
msgstr ""

msgid "USE_AUTO_HARMONY_TOOLTIP"
msgstr ""

msgid "USE_A_CUSTOM_USERNAME"
msgstr ""

msgid "USE_DISK_CACHE"
msgstr ""

msgid "USE_MANUAL_THREAD_COUNT"
msgstr ""

msgid "USE_MANUAL_THREAD_COUNT_NATIVE"
msgstr ""

msgid "USE_VIRTUAL_WINDOW_SIZE"
msgstr ""

msgid "VACUOLE"
msgstr ""

msgid "VACUOLE_DESCRIPTION"
msgstr ""

msgid "VACUOLE_IS_SPECIALIZED"
msgstr ""

#, fuzzy
msgid "VACUOLE_NOT_SPECIALIZED_DESCRIPTION"
msgstr "Elemento aprašymas:"

msgid "VACUOLE_PROCESSES_DESCRIPTION"
msgstr ""

#, fuzzy
msgid "VACUOLE_SPECIALIZED_DESCRIPTION"
msgstr "Elemento aprašymas:"

msgid "VALUE_WITH_UNIT"
msgstr ""

msgid "VERSION_COLON"
msgstr ""

#, fuzzy
msgid "VERTICAL_COLON"
msgstr "Pavadinimas:"

msgid "VERTICAL_WITH_AXIS_NAME_COLON"
msgstr ""

msgid "VIDEO_MEMORY"
msgstr ""

msgid "VIDEO_MEMORY_MIB"
msgstr ""

#, fuzzy
msgid "VIEWER"
msgstr "Galerijos žiūryklė"

msgid "VIEW_ALL"
msgstr ""

#, fuzzy
msgid "VIEW_CELL_PROCESSES"
msgstr "Padidina didelių ląstelių sukimosi greitį."

msgid "VIEW_ONLINE"
msgstr ""

#, fuzzy
msgid "VIEW_PATCH_MICHES"
msgstr "Paverčia [thrive:compound type=\"hydrogensulfide\"][/thrive:compound] į [thrive:compound type=\"glucose\"][/thrive:compound]. Greitis priklauso nuo [thrive:compound type=\"carbondioxide\"][/thrive:compound] koncentracijos."

msgid "VIEW_PATCH_NOTES"
msgstr ""

#, fuzzy
msgid "VIEW_PATCH_NOTES_TOOLTIP"
msgstr "Baigti žaidimą"

msgid "VIEW_PENDING_ACTIONS"
msgstr ""

msgid "VIEW_SOURCE_CODE"
msgstr "Peržiūrėti išeities kodą"

msgid "VIP_PATRONS"
msgstr ""

msgid "VISIBLE"
msgstr "Matomas"

msgid "VISIBLE_WHEN_CLOSE_TO_FULL"
msgstr ""

msgid "VISIBLE_WHEN_OVER_ZERO"
msgstr ""

msgid "VISIT_SUGGESTIONS_SITE"
msgstr ""

msgid "VOLCANIC_VENT"
msgstr ""

msgid "VOLUMEDOWN"
msgstr ""

msgid "VOLUMEMUTE"
msgstr ""

msgid "VOLUMEUP"
msgstr ""

msgid "VSYNC"
msgstr ""

msgid "WAITING_FOR_AUTO_EVO"
msgstr ""

msgid "WELCOME_TO_THRIVEOPEDIA"
msgstr ""

msgid "WENT_EXTINCT_FROM_PLANET"
msgstr ""

msgid "WENT_EXTINCT_IN"
msgstr ""

msgid "WHEEL_DOWN"
msgstr ""

msgid "WHEEL_LEFT"
msgstr ""

msgid "WHEEL_RIGHT"
msgstr ""

msgid "WHEEL_UP"
msgstr ""

msgid "WIKI"
msgstr ""

#, fuzzy
msgid "WIKI_2D"
msgstr "Chemoplastas"

#, fuzzy
msgid "WIKI_3D"
msgstr "Chemoplastas"

#, fuzzy
msgid "WIKI_3D_COMMA_SANDBOX"
msgstr "Bendri Redaktoriaus ir Strategijos Etapai"

#, fuzzy
msgid "WIKI_3D_COMMA_STRATEGY"
msgstr "Bendri Redaktoriaus ir Strategijos Etapai"

#, fuzzy
msgid "WIKI_3D_COMMA_STRATEGY_COMMA_SPACE"
msgstr "Bendri Redaktoriaus ir Strategijos Etapai"

msgid "WIKI_8_BRACKET_16"
msgstr ""

#, fuzzy
msgid "WIKI_ASCENSION"
msgstr "Chemoplastas yra dvigubos membranos struktūra, kurioje yra baltymų, galinčių paversti [thrive:compound type=\"hydrogensulfide\"][/thrive:compound], dujinį [thrive:compound type=\"carbondioxide\"][/thrive:compound] ir vandenį į [thrive:compound type=\"glucose\"][/thrive:compound], vykstant procesui, vadinamam [b]vandenilio sulfido chemosinteze[/b]. Jo [thrive:compound type=\"glucose\"][/thrive:compound] gamybos greitis priklauso nuo [thrive:compound type=\"carbondioxide\"][/thrive:compound] koncentracijos."

#, fuzzy
msgid "WIKI_ASCENSION_CURRENT_DEVELOPMENT"
msgstr "Leidžia susisieti su kitomis ląstelėmis. Tia yra pirmas žingsnis link daugialąsčių. Kai tavo ląstelė yra dalis kolonijos, junginiai yra bendri tarp ląstelių. Kol esate kolonijos dalimi, negalite įjungti redaktoriaus, todėl turite atsisieti, kai surenkate pakankamai junginių, kad ląstelė galėtų pasidalinti."

#, fuzzy
msgid "WIKI_ASCENSION_FEATURES"
msgstr "Leidžia susisieti su kitomis ląstelėmis. Tia yra pirmas žingsnis link daugialąsčių. Kai tavo ląstelė yra dalis kolonijos, junginiai yra bendri tarp ląstelių. Kol esate kolonijos dalimi, negalite įjungti redaktoriaus, todėl turite atsisieti, kai surenkate pakankamai junginių, kad ląstelė galėtų pasidalinti."

#, fuzzy
msgid "WIKI_ASCENSION_INTRO"
msgstr "Chemoplastas yra dvigubos membranos struktūra, kurioje yra baltymų, galinčių paversti [thrive:compound type=\"hydrogensulfide\"][/thrive:compound], dujinį [thrive:compound type=\"carbondioxide\"][/thrive:compound] ir vandenį į [thrive:compound type=\"glucose\"][/thrive:compound], vykstant procesui, vadinamam [b]vandenilio sulfido chemosinteze[/b]. Jo [thrive:compound type=\"glucose\"][/thrive:compound] gamybos greitis priklauso nuo [thrive:compound type=\"carbondioxide\"][/thrive:compound] koncentracijos."

#, fuzzy
msgid "WIKI_ASCENSION_OVERVIEW"
msgstr "Leidžia susisieti su kitomis ląstelėmis. Tia yra pirmas žingsnis link daugialąsčių. Kai tavo ląstelė yra dalis kolonijos, junginiai yra bendri tarp ląstelių. Kol esate kolonijos dalimi, negalite įjungti redaktoriaus, todėl turite atsisieti, kai surenkate pakankamai junginių, kad ląstelė galėtų pasidalinti."

#, fuzzy
msgid "WIKI_ASCENSION_TRANSITIONS"
msgstr "Sveikiname!"

#, fuzzy
msgid "WIKI_ASCENSION_UI"
msgstr "Chemoplastas yra dvigubos membranos struktūra, kurioje yra baltymų, galinčių paversti [thrive:compound type=\"hydrogensulfide\"][/thrive:compound], dujinį [thrive:compound type=\"carbondioxide\"][/thrive:compound] ir vandenį į [thrive:compound type=\"glucose\"][/thrive:compound], vykstant procesui, vadinamam [b]vandenilio sulfido chemosinteze[/b]. Jo [thrive:compound type=\"glucose\"][/thrive:compound] gamybos greitis priklauso nuo [thrive:compound type=\"carbondioxide\"][/thrive:compound] koncentracijos."

#, fuzzy
msgid "WIKI_AWAKENING_STAGE_CURRENT_DEVELOPMENT"
msgstr "Leidžia susisieti su kitomis ląstelėmis. Tia yra pirmas žingsnis link daugialąsčių. Kai tavo ląstelė yra dalis kolonijos, junginiai yra bendri tarp ląstelių. Kol esate kolonijos dalimi, negalite įjungti redaktoriaus, todėl turite atsisieti, kai surenkate pakankamai junginių, kad ląstelė galėtų pasidalinti."

#, fuzzy
msgid "WIKI_AWAKENING_STAGE_FEATURES"
msgstr "Nubudimo Etapas"

#, fuzzy
msgid "WIKI_AWAKENING_STAGE_INTRO"
msgstr "Rišantis Agentas"

#, fuzzy
msgid "WIKI_AWAKENING_STAGE_OVERVIEW"
msgstr "Nubudimo Etapas"

#, fuzzy
msgid "WIKI_AWAKENING_STAGE_TRANSITIONS"
msgstr "Nubudimo Etapas"

#, fuzzy
msgid "WIKI_AWAKENING_STAGE_UI"
msgstr "Nubudimo Etapas"

#, fuzzy
msgid "WIKI_AWARE_STAGE_CURRENT_DEVELOPMENT"
msgstr "Leidžia susisieti su kitomis ląstelėmis. Tia yra pirmas žingsnis link daugialąsčių. Kai tavo ląstelė yra dalis kolonijos, junginiai yra bendri tarp ląstelių. Kol esate kolonijos dalimi, negalite įjungti redaktoriaus, todėl turite atsisieti, kai surenkate pakankamai junginių, kad ląstelė galėtų pasidalinti."

#, fuzzy
msgid "WIKI_AWARE_STAGE_FEATURES"
msgstr "Sąmoningumo Etapas"

#, fuzzy
msgid "WIKI_AWARE_STAGE_INTRO"
msgstr "Sąmoningumo Etapas"

#, fuzzy
msgid "WIKI_AWARE_STAGE_OVERVIEW"
msgstr "Sąmoningumo Etapas"

#, fuzzy
msgid "WIKI_AWARE_STAGE_TRANSITIONS"
msgstr "Nubudimo Etapas"

#, fuzzy
msgid "WIKI_AWARE_STAGE_UI"
msgstr "Sąmoningumo Etapas"

#, fuzzy
msgid "WIKI_AXON_EFFECTS"
msgstr "Chemoplastas yra dvigubos membranos struktūra, kurioje yra baltymų, galinčių paversti [thrive:compound type=\"hydrogensulfide\"][/thrive:compound], dujinį [thrive:compound type=\"carbondioxide\"][/thrive:compound] ir vandenį į [thrive:compound type=\"glucose\"][/thrive:compound], vykstant procesui, vadinamam [b]vandenilio sulfido chemosinteze[/b]. Jo [thrive:compound type=\"glucose\"][/thrive:compound] gamybos greitis priklauso nuo [thrive:compound type=\"carbondioxide\"][/thrive:compound] koncentracijos."

#, fuzzy
msgid "WIKI_AXON_INTRO"
msgstr "Chemoplastas yra dvigubos membranos struktūra, kurioje yra baltymų, galinčių paversti [thrive:compound type=\"hydrogensulfide\"][/thrive:compound], dujinį [thrive:compound type=\"carbondioxide\"][/thrive:compound] ir vandenį į [thrive:compound type=\"glucose\"][/thrive:compound], vykstant procesui, vadinamam [b]vandenilio sulfido chemosinteze[/b]. Jo [thrive:compound type=\"glucose\"][/thrive:compound] gamybos greitis priklauso nuo [thrive:compound type=\"carbondioxide\"][/thrive:compound] koncentracijos."

#, fuzzy
msgid "WIKI_AXON_MODIFICATIONS"
msgstr "Anaerobinė Azoto Fiksacija"

#, fuzzy
msgid "WIKI_AXON_PROCESSES"
msgstr "Padidina didelių ląstelių sukimosi greitį."

#, fuzzy
msgid "WIKI_AXON_REQUIREMENTS"
msgstr "Leidžia susisieti su kitomis ląstelėmis. Tia yra pirmas žingsnis link daugialąsčių. Kai tavo ląstelė yra dalis kolonijos, junginiai yra bendri tarp ląstelių. Kol esate kolonijos dalimi, negalite įjungti redaktoriaus, todėl turite atsisieti, kai surenkate pakankamai junginių, kad ląstelė galėtų pasidalinti."

#, fuzzy
msgid "WIKI_AXON_SCIENTIFIC_BACKGROUND"
msgstr "Chemoplastas yra dvigubos membranos struktūra, kurioje yra baltymų, galinčių paversti [thrive:compound type=\"hydrogensulfide\"][/thrive:compound], dujinį [thrive:compound type=\"carbondioxide\"][/thrive:compound] ir vandenį į [thrive:compound type=\"glucose\"][/thrive:compound], vykstant procesui, vadinamam [b]vandenilio sulfido chemosinteze[/b]. Jo [thrive:compound type=\"glucose\"][/thrive:compound] gamybos greitis priklauso nuo [thrive:compound type=\"carbondioxide\"][/thrive:compound] koncentracijos."

#, fuzzy
msgid "WIKI_AXON_STRATEGY"
msgstr "Bendri Redaktoriaus ir Strategijos Etapai"

#, fuzzy
msgid "WIKI_AXON_UPGRADES"
msgstr "Bendri Redaktoriaus ir Strategijos Etapai"

#, fuzzy
msgid "WIKI_BACTERIAL_CHEMOSYNTHESIS_COMMA_GLYCOLYSIS"
msgstr "Chemosintezė"

#, fuzzy
msgid "WIKI_BINDING_AGENT_EFFECTS"
msgstr "Leidžia susisieti su kitomis ląstelėmis. Tia yra pirmas žingsnis link daugialąsčių. Kai tavo ląstelė yra dalis kolonijos, junginiai yra bendri tarp ląstelių. Kol esate kolonijos dalimi, negalite įjungti redaktoriaus, todėl turite atsisieti, kai surenkate pakankamai junginių, kad ląstelė galėtų pasidalinti."

#, fuzzy
msgid "WIKI_BINDING_AGENT_INTRO"
msgstr "Rišantis Agentas"

#, fuzzy
msgid "WIKI_BINDING_AGENT_MODIFICATIONS"
msgstr "Leidžia susisieti su kitomis ląstelėmis. Tia yra pirmas žingsnis link daugialąsčių. Kai tavo ląstelė yra dalis kolonijos, junginiai yra bendri tarp ląstelių. Kol esate kolonijos dalimi, negalite įjungti redaktoriaus, todėl turite atsisieti, kai surenkate pakankamai junginių, kad ląstelė galėtų pasidalinti."

#, fuzzy
msgid "WIKI_BINDING_AGENT_PROCESSES"
msgstr "Paspauskite [thrive:input]g_toggle_binding[/thrive:input], kad perjungtumėte susiejimo režimą. Įjungę susiejimo režimą galite prijungti kitas savo rūšies ląsteles prie savo kolonijos judėdami į jas. Norėdami palikti koloniją, paspauskite [thrive:input]g_unbind_all[/thrive:input]. Pririšti prie kitų ląstelių negalite įeiti į redaktorių."

#, fuzzy
msgid "WIKI_BINDING_AGENT_REQUIREMENTS"
msgstr "Leidžia susisieti su kitomis ląstelėmis. Tia yra pirmas žingsnis link daugialąsčių. Kai tavo ląstelė yra dalis kolonijos, junginiai yra bendri tarp ląstelių. Kol esate kolonijos dalimi, negalite įjungti redaktoriaus, todėl turite atsisieti, kai surenkate pakankamai junginių, kad ląstelė galėtų pasidalinti."

#, fuzzy
msgid "WIKI_BINDING_AGENT_SCIENTIFIC_BACKGROUND"
msgstr "Leidžia susisieti su kitomis ląstelėmis. Tia yra pirmas žingsnis link daugialąsčių. Kai tavo ląstelė yra dalis kolonijos, junginiai yra bendri tarp ląstelių. Kol esate kolonijos dalimi, negalite įjungti redaktoriaus, todėl turite atsisieti, kai surenkate pakankamai junginių, kad ląstelė galėtų pasidalinti."

#, fuzzy
msgid "WIKI_BINDING_AGENT_STRATEGY"
msgstr "Leidžia susisieti su kitomis ląstelėmis. Tia yra pirmas žingsnis link daugialąsčių. Kai tavo ląstelė yra dalis kolonijos, junginiai yra bendri tarp ląstelių. Kol esate kolonijos dalimi, negalite įjungti redaktoriaus, todėl turite atsisieti, kai surenkate pakankamai junginių, kad ląstelė galėtų pasidalinti."

#, fuzzy
msgid "WIKI_BINDING_AGENT_UPGRADES"
msgstr "Leidžia susisieti su kitomis ląstelėmis. Tia yra pirmas žingsnis link daugialąsčių. Kai tavo ląstelė yra dalis kolonijos, junginiai yra bendri tarp ląstelių. Kol esate kolonijos dalimi, negalite įjungti redaktoriaus, todėl turite atsisieti, kai surenkate pakankamai junginių, kad ląstelė galėtų pasidalinti."

#, fuzzy
msgid "WIKI_BIOLUMINESCENT_VACUOLE_EFFECTS"
msgstr "Bioluminescencinė Vakuolė"

#, fuzzy
msgid "WIKI_BIOLUMINESCENT_VACUOLE_INTRO"
msgstr "Bioluminescencinė Vakuolė"

#, fuzzy
msgid "WIKI_BIOLUMINESCENT_VACUOLE_MODIFICATIONS"
msgstr "Bioluminescencinė Vakuolė"

#, fuzzy
msgid "WIKI_BIOLUMINESCENT_VACUOLE_PROCESSES"
msgstr "Bioluminescencinė Vakuolė"

#, fuzzy
msgid "WIKI_BIOLUMINESCENT_VACUOLE_REQUIREMENTS"
msgstr "Bioluminescencinė Vakuolė"

#, fuzzy
msgid "WIKI_BIOLUMINESCENT_VACUOLE_SCIENTIFIC_BACKGROUND"
msgstr "Bioluminescencinė Vakuolė"

#, fuzzy
msgid "WIKI_BIOLUMINESCENT_VACUOLE_STRATEGY"
msgstr "Bioluminescencinė Vakuolė"

#, fuzzy
msgid "WIKI_BIOLUMINESCENT_VACUOLE_UPGRADES"
msgstr "Bioluminescencinė Vakuolė"

msgid "WIKI_BODY_PLAN_EDITOR_COMMA_CELL_EDITOR"
msgstr ""

#, fuzzy
msgid "WIKI_CHEMOPLAST_EFFECTS"
msgstr "Chemoplastas yra dvigubos membranos struktūra, kurioje yra baltymų, galinčių paversti [thrive:compound type=\"hydrogensulfide\"][/thrive:compound], dujinį [thrive:compound type=\"carbondioxide\"][/thrive:compound] ir vandenį į [thrive:compound type=\"glucose\"][/thrive:compound], vykstant procesui, vadinamam [b]vandenilio sulfido chemosinteze[/b]. Jo [thrive:compound type=\"glucose\"][/thrive:compound] gamybos greitis priklauso nuo [thrive:compound type=\"carbondioxide\"][/thrive:compound] koncentracijos."

#, fuzzy
msgid "WIKI_CHEMOPLAST_INTRO"
msgstr "Chemoplastas yra dvigubos membranos struktūra, kurioje yra baltymų, galinčių paversti [thrive:compound type=\"hydrogensulfide\"][/thrive:compound], dujinį [thrive:compound type=\"carbondioxide\"][/thrive:compound] ir vandenį į [thrive:compound type=\"glucose\"][/thrive:compound], vykstant procesui, vadinamam [b]vandenilio sulfido chemosinteze[/b]. Jo [thrive:compound type=\"glucose\"][/thrive:compound] gamybos greitis priklauso nuo [thrive:compound type=\"carbondioxide\"][/thrive:compound] koncentracijos."

#, fuzzy
msgid "WIKI_CHEMOPLAST_MODIFICATIONS"
msgstr "Chemoplastas yra dvigubos membranos struktūra, kurioje yra baltymų, galinčių paversti [thrive:compound type=\"hydrogensulfide\"][/thrive:compound], dujinį [thrive:compound type=\"carbondioxide\"][/thrive:compound] ir vandenį į [thrive:compound type=\"glucose\"][/thrive:compound], vykstant procesui, vadinamam [b]vandenilio sulfido chemosinteze[/b]. Jo [thrive:compound type=\"glucose\"][/thrive:compound] gamybos greitis priklauso nuo [thrive:compound type=\"carbondioxide\"][/thrive:compound] koncentracijos."

#, fuzzy
msgid "WIKI_CHEMOPLAST_PROCESSES"
msgstr "Paverčia [thrive:compound type=\"hydrogensulfide\"][/thrive:compound] į [thrive:compound type=\"glucose\"][/thrive:compound]. Greitis priklauso nuo [thrive:compound type=\"carbondioxide\"][/thrive:compound] koncentracijos."

#, fuzzy
msgid "WIKI_CHEMOPLAST_REQUIREMENTS"
msgstr "Visos ląstelės \"mato\" tik per chemorecepciją. Taip ląstelės gauna informaciją apie jas supančią aplinką. Šios organelės pridėjimas reiškia, kad chemorecepcija tobulėja. Kadangi žaidėjui suteikiamas regėjimas net ląstelių etape, tai vaizduojama linija, nukreipta už matomos ekrano srities ribų ir rodanti netoliese esančius junginius, kurių žaidėjas dar nematė."

#, fuzzy
msgid "WIKI_CHEMOPLAST_SCIENTIFIC_BACKGROUND"
msgstr "Chemoplastas yra dvigubos membranos struktūra, kurioje yra baltymų, galinčių paversti [thrive:compound type=\"hydrogensulfide\"][/thrive:compound], dujinį [thrive:compound type=\"carbondioxide\"][/thrive:compound] ir vandenį į [thrive:compound type=\"glucose\"][/thrive:compound], vykstant procesui, vadinamam [b]vandenilio sulfido chemosinteze[/b]. Jo [thrive:compound type=\"glucose\"][/thrive:compound] gamybos greitis priklauso nuo [thrive:compound type=\"carbondioxide\"][/thrive:compound] koncentracijos."

#, fuzzy
msgid "WIKI_CHEMOPLAST_STRATEGY"
msgstr "Chemoplastas yra dvigubos membranos struktūra, kurioje yra baltymų, galinčių paversti [thrive:compound type=\"hydrogensulfide\"][/thrive:compound], dujinį [thrive:compound type=\"carbondioxide\"][/thrive:compound] ir vandenį į [thrive:compound type=\"glucose\"][/thrive:compound], vykstant procesui, vadinamam [b]vandenilio sulfido chemosinteze[/b]. Jo [thrive:compound type=\"glucose\"][/thrive:compound] gamybos greitis priklauso nuo [thrive:compound type=\"carbondioxide\"][/thrive:compound] koncentracijos."

#, fuzzy
msgid "WIKI_CHEMOPLAST_UPGRADES"
msgstr "Chemoplastas yra dvigubos membranos struktūra, kurioje yra baltymų, galinčių paversti [thrive:compound type=\"hydrogensulfide\"][/thrive:compound], dujinį [thrive:compound type=\"carbondioxide\"][/thrive:compound] ir vandenį į [thrive:compound type=\"glucose\"][/thrive:compound], vykstant procesui, vadinamam [b]vandenilio sulfido chemosinteze[/b]. Jo [thrive:compound type=\"glucose\"][/thrive:compound] gamybos greitis priklauso nuo [thrive:compound type=\"carbondioxide\"][/thrive:compound] koncentracijos."

#, fuzzy
msgid "WIKI_CHEMORECEPTOR_EFFECTS"
msgstr "Visos ląstelės \"mato\" tik per chemorecepciją. Taip ląstelės gauna informaciją apie jas supančią aplinką. Šios organelės pridėjimas reiškia, kad chemorecepcija tobulėja. Kadangi žaidėjui suteikiamas regėjimas net ląstelių etape, tai vaizduojama linija, nukreipta už matomos ekrano srities ribų ir rodanti netoliese esančius junginius, kurių žaidėjas dar nematė."

#, fuzzy
msgid "WIKI_CHEMORECEPTOR_INTRO"
msgstr "Chemoreceptorius"

#, fuzzy
msgid "WIKI_CHEMORECEPTOR_MODIFICATIONS"
msgstr "Visos ląstelės \"mato\" tik per chemorecepciją. Taip ląstelės gauna informaciją apie jas supančią aplinką. Šios organelės pridėjimas reiškia, kad chemorecepcija tobulėja. Kadangi žaidėjui suteikiamas regėjimas net ląstelių etape, tai vaizduojama linija, nukreipta už matomos ekrano srities ribų ir rodanti netoliese esančius junginius, kurių žaidėjas dar nematė."

#, fuzzy
msgid "WIKI_CHEMORECEPTOR_PROCESSES"
msgstr "Chemoreceptorius leidžia aptikti junginius iš didesnio atstumo. Padėjus modifikuoti, pasirinkite junginio tipą ir kreipiamosios linijos spalvą."

#, fuzzy
msgid "WIKI_CHEMORECEPTOR_REQUIREMENTS"
msgstr "Visos ląstelės \"mato\" tik per chemorecepciją. Taip ląstelės gauna informaciją apie jas supančią aplinką. Šios organelės pridėjimas reiškia, kad chemorecepcija tobulėja. Kadangi žaidėjui suteikiamas regėjimas net ląstelių etape, tai vaizduojama linija, nukreipta už matomos ekrano srities ribų ir rodanti netoliese esančius junginius, kurių žaidėjas dar nematė."

#, fuzzy
msgid "WIKI_CHEMORECEPTOR_SCIENTIFIC_BACKGROUND"
msgstr "Visos ląstelės \"mato\" tik per chemorecepciją. Taip ląstelės gauna informaciją apie jas supančią aplinką. Šios organelės pridėjimas reiškia, kad chemorecepcija tobulėja. Kadangi žaidėjui suteikiamas regėjimas net ląstelių etape, tai vaizduojama linija, nukreipta už matomos ekrano srities ribų ir rodanti netoliese esančius junginius, kurių žaidėjas dar nematė."

#, fuzzy
msgid "WIKI_CHEMORECEPTOR_STRATEGY"
msgstr "Visos ląstelės \"mato\" tik per chemorecepciją. Taip ląstelės gauna informaciją apie jas supančią aplinką. Šios organelės pridėjimas reiškia, kad chemorecepcija tobulėja. Kadangi žaidėjui suteikiamas regėjimas net ląstelių etape, tai vaizduojama linija, nukreipta už matomos ekrano srities ribų ir rodanti netoliese esančius junginius, kurių žaidėjas dar nematė."

#, fuzzy
msgid "WIKI_CHEMORECEPTOR_UPGRADES"
msgstr "Visos ląstelės \"mato\" tik per chemorecepciją. Taip ląstelės gauna informaciją apie jas supančią aplinką. Šios organelės pridėjimas reiškia, kad chemorecepcija tobulėja. Kadangi žaidėjui suteikiamas regėjimas net ląstelių etape, tai vaizduojama linija, nukreipta už matomos ekrano srities ribų ir rodanti netoliese esančius junginius, kurių žaidėjas dar nematė."

#, fuzzy
msgid "WIKI_CHEMOSYNTHESIZING_PROTEINS_EFFECTS"
msgstr "Chemosintetinantys Baltymai"

#, fuzzy
msgid "WIKI_CHEMOSYNTHESIZING_PROTEINS_INTRO"
msgstr "Chemosintetinantys Baltymai"

#, fuzzy
msgid "WIKI_CHEMOSYNTHESIZING_PROTEINS_MODIFICATIONS"
msgstr "Chemosintezę vykdantys baltymai yra nedideli baltymų telkiniai citoplazmoje, kurie gali paversti [thrive:compound type=\"hydrogensulfide\"][/thrive:compound], dujinį [thrive:compound type=\"carbondioxide\"][/thrive:compound] ir vandenį į [thrive:compound type=\"glucose\"][/thrive:compound], vykstant procesui, vadinamam [b]vandenilio sulfido chemosinteze[/b]. Jo [thrive:compound type=\"glucose\"][/thrive:compound] gamybos greitis priklauso nuo [thrive:compound type=\"carbondioxide\"][/thrive:compound] koncentracijos. Kadangi chemosintetinantys baltymai yra suspenduoti tiesiai citoplazmoje, aplinkinis skystis atlieka tam tikrą [b]glikolizę[/b]."

#, fuzzy
msgid "WIKI_CHEMOSYNTHESIZING_PROTEINS_PROCESSES"
msgstr "Paverčia [thrive:compound type=\"hydrogensulfide\"][/thrive:compound] į [thrive:compound type=\"glucose\"][/thrive:compound]. Greitis priklauso nuo [thrive:compound type=\"carbondioxide\"][/thrive:compound] koncentracijos. Taip pat paverčia [thrive:compound type=\"glucose\"][/thrive:compound] į [thrive:compound type=\"atp\"][/thrive:compound]."

#, fuzzy
msgid "WIKI_CHEMOSYNTHESIZING_PROTEINS_REQUIREMENTS"
msgstr "Chemosintetinantys Baltymai"

#, fuzzy
msgid "WIKI_CHEMOSYNTHESIZING_PROTEINS_SCIENTIFIC_BACKGROUND"
msgstr "Chemosintezę vykdantys baltymai yra nedideli baltymų telkiniai citoplazmoje, kurie gali paversti [thrive:compound type=\"hydrogensulfide\"][/thrive:compound], dujinį [thrive:compound type=\"carbondioxide\"][/thrive:compound] ir vandenį į [thrive:compound type=\"glucose\"][/thrive:compound], vykstant procesui, vadinamam [b]vandenilio sulfido chemosinteze[/b]. Jo [thrive:compound type=\"glucose\"][/thrive:compound] gamybos greitis priklauso nuo [thrive:compound type=\"carbondioxide\"][/thrive:compound] koncentracijos. Kadangi chemosintetinantys baltymai yra suspenduoti tiesiai citoplazmoje, aplinkinis skystis atlieka tam tikrą [b]glikolizę[/b]."

#, fuzzy
msgid "WIKI_CHEMOSYNTHESIZING_PROTEINS_STRATEGY"
msgstr "Chemosintetinantys Baltymai"

#, fuzzy
msgid "WIKI_CHEMOSYNTHESIZING_PROTEINS_UPGRADES"
msgstr "Chemosintetinantys Baltymai"

#, fuzzy
msgid "WIKI_CHLOROPLAST_EFFECTS"
msgstr "Chloroplastas yra dviguba membraninė struktūra, kurioje membraniniuose maišeliuose yra šviesai jautrių pigmentų. Tai prokariotas, kurį perėmė ir panaudojo eukariotinis šeimininkas. Chloroplaste esantys pigmentai gali naudoti šviesos energiją ir gaminti [thrive:compound type=\"glucose\"][/thrive:compound] ir [thrive:compound type=\"carbondioxide\"][/thrive:compound] iš dujinės [thrive:compound type=\"glucose\"][/thrive:compound] ir vandeninės [thrive:compound type=\"carbondioxide\"][/thrive:compound], vykstant procesui, vadinamam [b]fotosinteze[/b]. Šie pigmentai taip pat suteikia išskirtinę spalvą. Greitis, kuriuo gaminama [thrive:compound type=\"glucose\"][/thrive:compound], priklauso nuo [thrive:compound type=\"carbondioxide\"][/thrive:compound] koncentracijos ir [thrive:compound type=\"sunlight\"][/thrive:compound] intensyvumo."

#, fuzzy
msgid "WIKI_CHLOROPLAST_INTRO"
msgstr "Chloroplastas yra dviguba membraninė struktūra, kurioje membraniniuose maišeliuose yra šviesai jautrių pigmentų. Tai prokariotas, kurį perėmė ir panaudojo eukariotinis šeimininkas. Chloroplaste esantys pigmentai gali naudoti šviesos energiją ir gaminti [thrive:compound type=\"glucose\"][/thrive:compound] ir [thrive:compound type=\"carbondioxide\"][/thrive:compound] iš dujinės [thrive:compound type=\"glucose\"][/thrive:compound] ir vandeninės [thrive:compound type=\"carbondioxide\"][/thrive:compound], vykstant procesui, vadinamam [b]fotosinteze[/b]. Šie pigmentai taip pat suteikia išskirtinę spalvą. Greitis, kuriuo gaminama [thrive:compound type=\"glucose\"][/thrive:compound], priklauso nuo [thrive:compound type=\"carbondioxide\"][/thrive:compound] koncentracijos ir [thrive:compound type=\"sunlight\"][/thrive:compound] intensyvumo."

#, fuzzy
msgid "WIKI_CHLOROPLAST_MODIFICATIONS"
msgstr "Chloroplastas yra dviguba membraninė struktūra, kurioje membraniniuose maišeliuose yra šviesai jautrių pigmentų. Tai prokariotas, kurį perėmė ir panaudojo eukariotinis šeimininkas. Chloroplaste esantys pigmentai gali naudoti šviesos energiją ir gaminti [thrive:compound type=\"glucose\"][/thrive:compound] ir [thrive:compound type=\"carbondioxide\"][/thrive:compound] iš dujinės [thrive:compound type=\"glucose\"][/thrive:compound] ir vandeninės [thrive:compound type=\"carbondioxide\"][/thrive:compound], vykstant procesui, vadinamam [b]fotosinteze[/b]. Šie pigmentai taip pat suteikia išskirtinę spalvą. Greitis, kuriuo gaminama [thrive:compound type=\"glucose\"][/thrive:compound], priklauso nuo [thrive:compound type=\"carbondioxide\"][/thrive:compound] koncentracijos ir [thrive:compound type=\"sunlight\"][/thrive:compound] intensyvumo."

#, fuzzy
msgid "WIKI_CHLOROPLAST_PROCESSES"
msgstr "Gamina [thrive:compound type=\"glucose\"][/thrive:compound]. Greitis priklauso nuo [thrive:compound type=\"carbondioxide\"][/thrive:compound] koncentracijos ir [thrive:compound type=\"sunlight\"][/thrive:compound] intensyvumo."

#, fuzzy
msgid "WIKI_CHLOROPLAST_REQUIREMENTS"
msgstr "Visos ląstelės \"mato\" tik per chemorecepciją. Taip ląstelės gauna informaciją apie jas supančią aplinką. Šios organelės pridėjimas reiškia, kad chemorecepcija tobulėja. Kadangi žaidėjui suteikiamas regėjimas net ląstelių etape, tai vaizduojama linija, nukreipta už matomos ekrano srities ribų ir rodanti netoliese esančius junginius, kurių žaidėjas dar nematė."

#, fuzzy
msgid "WIKI_CHLOROPLAST_SCIENTIFIC_BACKGROUND"
msgstr "Chloroplastas yra dviguba membraninė struktūra, kurioje membraniniuose maišeliuose yra šviesai jautrių pigmentų. Tai prokariotas, kurį perėmė ir panaudojo eukariotinis šeimininkas. Chloroplaste esantys pigmentai gali naudoti šviesos energiją ir gaminti [thrive:compound type=\"glucose\"][/thrive:compound] ir [thrive:compound type=\"carbondioxide\"][/thrive:compound] iš dujinės [thrive:compound type=\"glucose\"][/thrive:compound] ir vandeninės [thrive:compound type=\"carbondioxide\"][/thrive:compound], vykstant procesui, vadinamam [b]fotosinteze[/b]. Šie pigmentai taip pat suteikia išskirtinę spalvą. Greitis, kuriuo gaminama [thrive:compound type=\"glucose\"][/thrive:compound], priklauso nuo [thrive:compound type=\"carbondioxide\"][/thrive:compound] koncentracijos ir [thrive:compound type=\"sunlight\"][/thrive:compound] intensyvumo."

#, fuzzy
msgid "WIKI_CHLOROPLAST_STRATEGY"
msgstr "Chloroplastas yra dviguba membraninė struktūra, kurioje membraniniuose maišeliuose yra šviesai jautrių pigmentų. Tai prokariotas, kurį perėmė ir panaudojo eukariotinis šeimininkas. Chloroplaste esantys pigmentai gali naudoti šviesos energiją ir gaminti [thrive:compound type=\"glucose\"][/thrive:compound] ir [thrive:compound type=\"carbondioxide\"][/thrive:compound] iš dujinės [thrive:compound type=\"glucose\"][/thrive:compound] ir vandeninės [thrive:compound type=\"carbondioxide\"][/thrive:compound], vykstant procesui, vadinamam [b]fotosinteze[/b]. Šie pigmentai taip pat suteikia išskirtinę spalvą. Greitis, kuriuo gaminama [thrive:compound type=\"glucose\"][/thrive:compound], priklauso nuo [thrive:compound type=\"carbondioxide\"][/thrive:compound] koncentracijos ir [thrive:compound type=\"sunlight\"][/thrive:compound] intensyvumo."

#, fuzzy
msgid "WIKI_CHLOROPLAST_UPGRADES"
msgstr "Chloroplastas yra dviguba membraninė struktūra, kurioje membraniniuose maišeliuose yra šviesai jautrių pigmentų. Tai prokariotas, kurį perėmė ir panaudojo eukariotinis šeimininkas. Chloroplaste esantys pigmentai gali naudoti šviesos energiją ir gaminti [thrive:compound type=\"glucose\"][/thrive:compound] ir [thrive:compound type=\"carbondioxide\"][/thrive:compound] iš dujinės [thrive:compound type=\"glucose\"][/thrive:compound] ir vandeninės [thrive:compound type=\"carbondioxide\"][/thrive:compound], vykstant procesui, vadinamam [b]fotosinteze[/b]. Šie pigmentai taip pat suteikia išskirtinę spalvą. Greitis, kuriuo gaminama [thrive:compound type=\"glucose\"][/thrive:compound], priklauso nuo [thrive:compound type=\"carbondioxide\"][/thrive:compound] koncentracijos ir [thrive:compound type=\"sunlight\"][/thrive:compound] intensyvumo."

#, fuzzy
msgid "WIKI_CHROMATOPHORE_PHOTOSYNTHESIS_COMMA_GLYCOLYSIS"
msgstr "Chemosintezė"

#, fuzzy
msgid "WIKI_CILIA_EFFECTS"
msgstr "Chemoplastas yra dvigubos membranos struktūra, kurioje yra baltymų, galinčių paversti [thrive:compound type=\"hydrogensulfide\"][/thrive:compound], dujinį [thrive:compound type=\"carbondioxide\"][/thrive:compound] ir vandenį į [thrive:compound type=\"glucose\"][/thrive:compound], vykstant procesui, vadinamam [b]vandenilio sulfido chemosinteze[/b]. Jo [thrive:compound type=\"glucose\"][/thrive:compound] gamybos greitis priklauso nuo [thrive:compound type=\"carbondioxide\"][/thrive:compound] koncentracijos."

#, fuzzy
msgid "WIKI_CILIA_INTRO"
msgstr "Chemoplastas yra dvigubos membranos struktūra, kurioje yra baltymų, galinčių paversti [thrive:compound type=\"hydrogensulfide\"][/thrive:compound], dujinį [thrive:compound type=\"carbondioxide\"][/thrive:compound] ir vandenį į [thrive:compound type=\"glucose\"][/thrive:compound], vykstant procesui, vadinamam [b]vandenilio sulfido chemosinteze[/b]. Jo [thrive:compound type=\"glucose\"][/thrive:compound] gamybos greitis priklauso nuo [thrive:compound type=\"carbondioxide\"][/thrive:compound] koncentracijos."

#, fuzzy
msgid "WIKI_CILIA_MODIFICATIONS"
msgstr "Chemoplastas yra dvigubos membranos struktūra, kurioje yra baltymų, galinčių paversti [thrive:compound type=\"hydrogensulfide\"][/thrive:compound], dujinį [thrive:compound type=\"carbondioxide\"][/thrive:compound] ir vandenį į [thrive:compound type=\"glucose\"][/thrive:compound], vykstant procesui, vadinamam [b]vandenilio sulfido chemosinteze[/b]. Jo [thrive:compound type=\"glucose\"][/thrive:compound] gamybos greitis priklauso nuo [thrive:compound type=\"carbondioxide\"][/thrive:compound] koncentracijos."

#, fuzzy
msgid "WIKI_CILIA_PROCESSES"
msgstr "Padidina didelių ląstelių sukimosi greitį."

#, fuzzy
msgid "WIKI_CILIA_REQUIREMENTS"
msgstr "Leidžia susisieti su kitomis ląstelėmis. Tia yra pirmas žingsnis link daugialąsčių. Kai tavo ląstelė yra dalis kolonijos, junginiai yra bendri tarp ląstelių. Kol esate kolonijos dalimi, negalite įjungti redaktoriaus, todėl turite atsisieti, kai surenkate pakankamai junginių, kad ląstelė galėtų pasidalinti."

#, fuzzy
msgid "WIKI_CILIA_SCIENTIFIC_BACKGROUND"
msgstr "Chemoplastas yra dvigubos membranos struktūra, kurioje yra baltymų, galinčių paversti [thrive:compound type=\"hydrogensulfide\"][/thrive:compound], dujinį [thrive:compound type=\"carbondioxide\"][/thrive:compound] ir vandenį į [thrive:compound type=\"glucose\"][/thrive:compound], vykstant procesui, vadinamam [b]vandenilio sulfido chemosinteze[/b]. Jo [thrive:compound type=\"glucose\"][/thrive:compound] gamybos greitis priklauso nuo [thrive:compound type=\"carbondioxide\"][/thrive:compound] koncentracijos."

#, fuzzy
msgid "WIKI_CILIA_STRATEGY"
msgstr "Bendri Redaktoriaus ir Strategijos Etapai"

#, fuzzy
msgid "WIKI_CILIA_UPGRADES"
msgstr "Chemoplastas yra dvigubos membranos struktūra, kurioje yra baltymų, galinčių paversti [thrive:compound type=\"hydrogensulfide\"][/thrive:compound], dujinį [thrive:compound type=\"carbondioxide\"][/thrive:compound] ir vandenį į [thrive:compound type=\"glucose\"][/thrive:compound], vykstant procesui, vadinamam [b]vandenilio sulfido chemosinteze[/b]. Jo [thrive:compound type=\"glucose\"][/thrive:compound] gamybos greitis priklauso nuo [thrive:compound type=\"carbondioxide\"][/thrive:compound] koncentracijos."

#, fuzzy
msgid "WIKI_COMPOUNDS_BUTTON"
msgstr "Chemoplastas yra dvigubos membranos struktūra, kurioje yra baltymų, galinčių paversti [thrive:compound type=\"hydrogensulfide\"][/thrive:compound], dujinį [thrive:compound type=\"carbondioxide\"][/thrive:compound] ir vandenį į [thrive:compound type=\"glucose\"][/thrive:compound], vykstant procesui, vadinamam [b]vandenilio sulfido chemosinteze[/b]. Jo [thrive:compound type=\"glucose\"][/thrive:compound] gamybos greitis priklauso nuo [thrive:compound type=\"carbondioxide\"][/thrive:compound] koncentracijos."

#, fuzzy
msgid "WIKI_COMPOUNDS_DEVELOPMENT"
msgstr "Junginiai:"

#, fuzzy
msgid "WIKI_COMPOUNDS_INTRO"
msgstr "Chemoplastas yra dvigubos membranos struktūra, kurioje yra baltymų, galinčių paversti [thrive:compound type=\"hydrogensulfide\"][/thrive:compound], dujinį [thrive:compound type=\"carbondioxide\"][/thrive:compound] ir vandenį į [thrive:compound type=\"glucose\"][/thrive:compound], vykstant procesui, vadinamam [b]vandenilio sulfido chemosinteze[/b]. Jo [thrive:compound type=\"glucose\"][/thrive:compound] gamybos greitis priklauso nuo [thrive:compound type=\"carbondioxide\"][/thrive:compound] koncentracijos."

#, fuzzy
msgid "WIKI_COMPOUNDS_TYPES_OF_COMPOUNDS"
msgstr "Chemoplastas yra dvigubos membranos struktūra, kurioje yra baltymų, galinčių paversti [thrive:compound type=\"hydrogensulfide\"][/thrive:compound], dujinį [thrive:compound type=\"carbondioxide\"][/thrive:compound] ir vandenį į [thrive:compound type=\"glucose\"][/thrive:compound], vykstant procesui, vadinamam [b]vandenilio sulfido chemosinteze[/b]. Jo [thrive:compound type=\"glucose\"][/thrive:compound] gamybos greitis priklauso nuo [thrive:compound type=\"carbondioxide\"][/thrive:compound] koncentracijos."

#, fuzzy
msgid "WIKI_COMPOUND_SYSTEM_DEVELOPMENT_COMPOUNDS_LIST"
msgstr "Junginiai:"

#, fuzzy
msgid "WIKI_COMPOUND_SYSTEM_DEVELOPMENT_INTRO"
msgstr "Junginiai:"

#, fuzzy
msgid "WIKI_COMPOUND_SYSTEM_DEVELOPMENT_MICROBE_STAGE"
msgstr "Junginiai:"

#, fuzzy
msgid "WIKI_COMPOUND_SYSTEM_DEVELOPMENT_OVERVIEW"
msgstr "Junginiai:"

#, fuzzy
msgid "WIKI_CYTOPLASM_EFFECTS"
msgstr "Chemoplastas yra dvigubos membranos struktūra, kurioje yra baltymų, galinčių paversti [thrive:compound type=\"hydrogensulfide\"][/thrive:compound], dujinį [thrive:compound type=\"carbondioxide\"][/thrive:compound] ir vandenį į [thrive:compound type=\"glucose\"][/thrive:compound], vykstant procesui, vadinamam [b]vandenilio sulfido chemosinteze[/b]. Jo [thrive:compound type=\"glucose\"][/thrive:compound] gamybos greitis priklauso nuo [thrive:compound type=\"carbondioxide\"][/thrive:compound] koncentracijos."

#, fuzzy
msgid "WIKI_CYTOPLASM_INTRO"
msgstr "Chemoplastas yra dvigubos membranos struktūra, kurioje yra baltymų, galinčių paversti [thrive:compound type=\"hydrogensulfide\"][/thrive:compound], dujinį [thrive:compound type=\"carbondioxide\"][/thrive:compound] ir vandenį į [thrive:compound type=\"glucose\"][/thrive:compound], vykstant procesui, vadinamam [b]vandenilio sulfido chemosinteze[/b]. Jo [thrive:compound type=\"glucose\"][/thrive:compound] gamybos greitis priklauso nuo [thrive:compound type=\"carbondioxide\"][/thrive:compound] koncentracijos."

#, fuzzy
msgid "WIKI_CYTOPLASM_MODIFICATIONS"
msgstr "Chemoplastas yra dvigubos membranos struktūra, kurioje yra baltymų, galinčių paversti [thrive:compound type=\"hydrogensulfide\"][/thrive:compound], dujinį [thrive:compound type=\"carbondioxide\"][/thrive:compound] ir vandenį į [thrive:compound type=\"glucose\"][/thrive:compound], vykstant procesui, vadinamam [b]vandenilio sulfido chemosinteze[/b]. Jo [thrive:compound type=\"glucose\"][/thrive:compound] gamybos greitis priklauso nuo [thrive:compound type=\"carbondioxide\"][/thrive:compound] koncentracijos."

#, fuzzy
msgid "WIKI_CYTOPLASM_PROCESSES"
msgstr "Paverčia [thrive:compound type=\"hydrogensulfide\"][/thrive:compound] į [thrive:compound type=\"glucose\"][/thrive:compound]. Greitis priklauso nuo [thrive:compound type=\"carbondioxide\"][/thrive:compound] koncentracijos."

#, fuzzy
msgid "WIKI_CYTOPLASM_REQUIREMENTS"
msgstr "Visos ląstelės \"mato\" tik per chemorecepciją. Taip ląstelės gauna informaciją apie jas supančią aplinką. Šios organelės pridėjimas reiškia, kad chemorecepcija tobulėja. Kadangi žaidėjui suteikiamas regėjimas net ląstelių etape, tai vaizduojama linija, nukreipta už matomos ekrano srities ribų ir rodanti netoliese esančius junginius, kurių žaidėjas dar nematė."

#, fuzzy
msgid "WIKI_CYTOPLASM_SCIENTIFIC_BACKGROUND"
msgstr "Chemoplastas yra dvigubos membranos struktūra, kurioje yra baltymų, galinčių paversti [thrive:compound type=\"hydrogensulfide\"][/thrive:compound], dujinį [thrive:compound type=\"carbondioxide\"][/thrive:compound] ir vandenį į [thrive:compound type=\"glucose\"][/thrive:compound], vykstant procesui, vadinamam [b]vandenilio sulfido chemosinteze[/b]. Jo [thrive:compound type=\"glucose\"][/thrive:compound] gamybos greitis priklauso nuo [thrive:compound type=\"carbondioxide\"][/thrive:compound] koncentracijos."

#, fuzzy
msgid "WIKI_CYTOPLASM_STRATEGY"
msgstr "Chemoplastas yra dvigubos membranos struktūra, kurioje yra baltymų, galinčių paversti [thrive:compound type=\"hydrogensulfide\"][/thrive:compound], dujinį [thrive:compound type=\"carbondioxide\"][/thrive:compound] ir vandenį į [thrive:compound type=\"glucose\"][/thrive:compound], vykstant procesui, vadinamam [b]vandenilio sulfido chemosinteze[/b]. Jo [thrive:compound type=\"glucose\"][/thrive:compound] gamybos greitis priklauso nuo [thrive:compound type=\"carbondioxide\"][/thrive:compound] koncentracijos."

#, fuzzy
msgid "WIKI_CYTOPLASM_UPGRADES"
msgstr "Chemoplastas yra dvigubos membranos struktūra, kurioje yra baltymų, galinčių paversti [thrive:compound type=\"hydrogensulfide\"][/thrive:compound], dujinį [thrive:compound type=\"carbondioxide\"][/thrive:compound] ir vandenį į [thrive:compound type=\"glucose\"][/thrive:compound], vykstant procesui, vadinamam [b]vandenilio sulfido chemosinteze[/b]. Jo [thrive:compound type=\"glucose\"][/thrive:compound] gamybos greitis priklauso nuo [thrive:compound type=\"carbondioxide\"][/thrive:compound] koncentracijos."

#, fuzzy
msgid "WIKI_DEVELOPMENT"
msgstr "Kūrėjai"

#, fuzzy
msgid "WIKI_DEVELOPMENT_INFO_BUTTON"
msgstr "Elemento aprašymas:"

#, fuzzy
msgid "WIKI_DEVELOPMENT_ROOT_INTRO"
msgstr "Elemento aprašymas:"

#, fuzzy
msgid "WIKI_EDITORS_AND_MUTATIONS_GENERATIONS_AND_EDITOR_SESSIONS"
msgstr "Rišantis Agentas"

#, fuzzy
msgid "WIKI_EDITORS_AND_MUTATIONS_INTRO"
msgstr "Rišantis Agentas"

#, fuzzy
msgid "WIKI_EDITORS_AND_MUTATIONS_MUTATIONS_AND_MUTATION_POINTS"
msgstr "Rišantis Agentas"

#, fuzzy
msgid "WIKI_ENVIRONMENTAL_CONDITIONS_ENVIRONMENTAL_GASSES"
msgstr "Anaerobinė Azoto Fiksacija"

#, fuzzy
msgid "WIKI_ENVIRONMENTAL_CONDITIONS_INTRO"
msgstr "Anaerobinė Azoto Fiksacija"

#, fuzzy
msgid "WIKI_ENVIRONMENTAL_CONDITIONS_PHYSICAL_CONDITIONS"
msgstr "Anaerobinė Azoto Fiksacija"

#, fuzzy
msgid "WIKI_ENVIRONMENTAL_CONDITIONS_THE_DAY/NIGHT_CYCLE"
msgstr "Anaerobinė Azoto Fiksacija"

#, fuzzy
msgid "WIKI_FERROPLAST_EFFECTS"
msgstr "Chemoplastas yra dvigubos membranos struktūra, kurioje yra baltymų, galinčių paversti [thrive:compound type=\"hydrogensulfide\"][/thrive:compound], dujinį [thrive:compound type=\"carbondioxide\"][/thrive:compound] ir vandenį į [thrive:compound type=\"glucose\"][/thrive:compound], vykstant procesui, vadinamam [b]vandenilio sulfido chemosinteze[/b]. Jo [thrive:compound type=\"glucose\"][/thrive:compound] gamybos greitis priklauso nuo [thrive:compound type=\"carbondioxide\"][/thrive:compound] koncentracijos."

#, fuzzy
msgid "WIKI_FERROPLAST_INTRO"
msgstr "Chemoplastas yra dvigubos membranos struktūra, kurioje yra baltymų, galinčių paversti [thrive:compound type=\"hydrogensulfide\"][/thrive:compound], dujinį [thrive:compound type=\"carbondioxide\"][/thrive:compound] ir vandenį į [thrive:compound type=\"glucose\"][/thrive:compound], vykstant procesui, vadinamam [b]vandenilio sulfido chemosinteze[/b]. Jo [thrive:compound type=\"glucose\"][/thrive:compound] gamybos greitis priklauso nuo [thrive:compound type=\"carbondioxide\"][/thrive:compound] koncentracijos."

#, fuzzy
msgid "WIKI_FERROPLAST_MODIFICATIONS"
msgstr "Chemoplastas yra dvigubos membranos struktūra, kurioje yra baltymų, galinčių paversti [thrive:compound type=\"hydrogensulfide\"][/thrive:compound], dujinį [thrive:compound type=\"carbondioxide\"][/thrive:compound] ir vandenį į [thrive:compound type=\"glucose\"][/thrive:compound], vykstant procesui, vadinamam [b]vandenilio sulfido chemosinteze[/b]. Jo [thrive:compound type=\"glucose\"][/thrive:compound] gamybos greitis priklauso nuo [thrive:compound type=\"carbondioxide\"][/thrive:compound] koncentracijos."

#, fuzzy
msgid "WIKI_FERROPLAST_PROCESSES"
msgstr "Paverčia [thrive:compound type=\"hydrogensulfide\"][/thrive:compound] į [thrive:compound type=\"glucose\"][/thrive:compound]. Greitis priklauso nuo [thrive:compound type=\"carbondioxide\"][/thrive:compound] koncentracijos."

#, fuzzy
msgid "WIKI_FERROPLAST_REQUIREMENTS"
msgstr "Visos ląstelės \"mato\" tik per chemorecepciją. Taip ląstelės gauna informaciją apie jas supančią aplinką. Šios organelės pridėjimas reiškia, kad chemorecepcija tobulėja. Kadangi žaidėjui suteikiamas regėjimas net ląstelių etape, tai vaizduojama linija, nukreipta už matomos ekrano srities ribų ir rodanti netoliese esančius junginius, kurių žaidėjas dar nematė."

#, fuzzy
msgid "WIKI_FERROPLAST_SCIENTIFIC_BACKGROUND"
msgstr "Chemoplastas yra dvigubos membranos struktūra, kurioje yra baltymų, galinčių paversti [thrive:compound type=\"hydrogensulfide\"][/thrive:compound], dujinį [thrive:compound type=\"carbondioxide\"][/thrive:compound] ir vandenį į [thrive:compound type=\"glucose\"][/thrive:compound], vykstant procesui, vadinamam [b]vandenilio sulfido chemosinteze[/b]. Jo [thrive:compound type=\"glucose\"][/thrive:compound] gamybos greitis priklauso nuo [thrive:compound type=\"carbondioxide\"][/thrive:compound] koncentracijos."

#, fuzzy
msgid "WIKI_FERROPLAST_STRATEGY"
msgstr "Chemoplastas yra dvigubos membranos struktūra, kurioje yra baltymų, galinčių paversti [thrive:compound type=\"hydrogensulfide\"][/thrive:compound], dujinį [thrive:compound type=\"carbondioxide\"][/thrive:compound] ir vandenį į [thrive:compound type=\"glucose\"][/thrive:compound], vykstant procesui, vadinamam [b]vandenilio sulfido chemosinteze[/b]. Jo [thrive:compound type=\"glucose\"][/thrive:compound] gamybos greitis priklauso nuo [thrive:compound type=\"carbondioxide\"][/thrive:compound] koncentracijos."

#, fuzzy
msgid "WIKI_FERROPLAST_UPGRADES"
msgstr "Chemoplastas yra dvigubos membranos struktūra, kurioje yra baltymų, galinčių paversti [thrive:compound type=\"hydrogensulfide\"][/thrive:compound], dujinį [thrive:compound type=\"carbondioxide\"][/thrive:compound] ir vandenį į [thrive:compound type=\"glucose\"][/thrive:compound], vykstant procesui, vadinamam [b]vandenilio sulfido chemosinteze[/b]. Jo [thrive:compound type=\"glucose\"][/thrive:compound] gamybos greitis priklauso nuo [thrive:compound type=\"carbondioxide\"][/thrive:compound] koncentracijos."

#, fuzzy
msgid "WIKI_FLAGELLUM_EFFECTS"
msgstr "Elemento aprašymas:"

#, fuzzy
msgid "WIKI_FLAGELLUM_INTRO"
msgstr "Elemento aprašymas:"

#, fuzzy
msgid "WIKI_FLAGELLUM_MODIFICATIONS"
msgstr "Elemento aprašymas:"

#, fuzzy
msgid "WIKI_FLAGELLUM_PROCESSES"
msgstr "Padidina didelių ląstelių sukimosi greitį."

#, fuzzy
msgid "WIKI_FLAGELLUM_REQUIREMENTS"
msgstr "Leidžia susisieti su kitomis ląstelėmis. Tia yra pirmas žingsnis link daugialąsčių. Kai tavo ląstelė yra dalis kolonijos, junginiai yra bendri tarp ląstelių. Kol esate kolonijos dalimi, negalite įjungti redaktoriaus, todėl turite atsisieti, kai surenkate pakankamai junginių, kad ląstelė galėtų pasidalinti."

#, fuzzy
msgid "WIKI_FLAGELLUM_SCIENTIFIC_BACKGROUND"
msgstr "Chemoplastas yra dvigubos membranos struktūra, kurioje yra baltymų, galinčių paversti [thrive:compound type=\"hydrogensulfide\"][/thrive:compound], dujinį [thrive:compound type=\"carbondioxide\"][/thrive:compound] ir vandenį į [thrive:compound type=\"glucose\"][/thrive:compound], vykstant procesui, vadinamam [b]vandenilio sulfido chemosinteze[/b]. Jo [thrive:compound type=\"glucose\"][/thrive:compound] gamybos greitis priklauso nuo [thrive:compound type=\"carbondioxide\"][/thrive:compound] koncentracijos."

#, fuzzy
msgid "WIKI_FLAGELLUM_STRATEGY"
msgstr "Bendri Redaktoriaus ir Strategijos Etapai"

#, fuzzy
msgid "WIKI_FLAGELLUM_UPGRADES"
msgstr "Chemoplastas yra dvigubos membranos struktūra, kurioje yra baltymų, galinčių paversti [thrive:compound type=\"hydrogensulfide\"][/thrive:compound], dujinį [thrive:compound type=\"carbondioxide\"][/thrive:compound] ir vandenį į [thrive:compound type=\"glucose\"][/thrive:compound], vykstant procesui, vadinamam [b]vandenilio sulfido chemosinteze[/b]. Jo [thrive:compound type=\"glucose\"][/thrive:compound] gamybos greitis priklauso nuo [thrive:compound type=\"carbondioxide\"][/thrive:compound] koncentracijos."

#, fuzzy
msgid "WIKI_GLYCOLYSIS_COMMA_ANAEROBIC_NITROGEN_FIXATION"
msgstr "Anaerobinė Azoto Fiksacija"

#, fuzzy
msgid "WIKI_HEADING_APPENDICES"
msgstr "Bendri Redaktoriaus ir Strategijos Etapai"

#, fuzzy
msgid "WIKI_HEADING_COMPOUNDS_LIST"
msgstr "Bendri Redaktoriaus ir Strategijos Etapai"

#, fuzzy
msgid "WIKI_HEADING_CONCEPT_ART"
msgstr "Bendri Redaktoriaus ir Strategijos Etapai"

#, fuzzy
msgid "WIKI_HEADING_CURRENT_DEVELOPMENT"
msgstr "Leidžia susisieti su kitomis ląstelėmis. Tia yra pirmas žingsnis link daugialąsčių. Kai tavo ląstelė yra dalis kolonijos, junginiai yra bendri tarp ląstelių. Kol esate kolonijos dalimi, negalite įjungti redaktoriaus, todėl turite atsisieti, kai surenkate pakankamai junginių, kad ląstelė galėtų pasidalinti."

#, fuzzy
msgid "WIKI_HEADING_DEVELOPMENT"
msgstr "Bendri Redaktoriaus ir Strategijos Etapai"

#, fuzzy
msgid "WIKI_HEADING_EDITOR"
msgstr "Bendri Redaktoriaus ir Strategijos Etapai"

#, fuzzy
msgid "WIKI_HEADING_EFFECTS"
msgstr "Bendri Redaktoriaus ir Strategijos Etapai"

#, fuzzy
msgid "WIKI_HEADING_ENVIRONMENTAL_GASSES"
msgstr "Paspauskite [thrive:input]g_toggle_binding[/thrive:input], kad perjungtumėte susiejimo režimą. Įjungę susiejimo režimą galite prijungti kitas savo rūšies ląsteles prie savo kolonijos judėdami į jas. Norėdami palikti koloniją, paspauskite [thrive:input]g_unbind_all[/thrive:input]. Pririšti prie kitų ląstelių negalite įeiti į redaktorių."

#, fuzzy
msgid "WIKI_HEADING_FEATURES"
msgstr "Bendri Redaktoriaus ir Strategijos Etapai"

#, fuzzy
msgid "WIKI_HEADING_FOG_OF_WAR"
msgstr "Bendri Redaktoriaus ir Strategijos Etapai"

#, fuzzy
msgid "WIKI_HEADING_GAMEPLAY"
msgstr "Bendri Redaktoriaus ir Strategijos Etapai"

#, fuzzy
msgid "WIKI_HEADING_GDD"
msgstr "Bendri Redaktoriaus ir Strategijos Etapai"

#, fuzzy
msgid "WIKI_HEADING_GENERATIONS_AND_EDITOR_SESSIONS"
msgstr "Bendri Redaktoriaus ir Strategijos Etapai"

#, fuzzy
msgid "WIKI_HEADING_MICROBE_STAGE"
msgstr "Bendri Redaktoriaus ir Strategijos Etapai"

#, fuzzy
msgid "WIKI_HEADING_MODIFICATIONS"
msgstr "Chemoplastas yra dvigubos membranos struktūra, kurioje yra baltymų, galinčių paversti [thrive:compound type=\"hydrogensulfide\"][/thrive:compound], dujinį [thrive:compound type=\"carbondioxide\"][/thrive:compound] ir vandenį į [thrive:compound type=\"glucose\"][/thrive:compound], vykstant procesui, vadinamam [b]vandenilio sulfido chemosinteze[/b]. Jo [thrive:compound type=\"glucose\"][/thrive:compound] gamybos greitis priklauso nuo [thrive:compound type=\"carbondioxide\"][/thrive:compound] koncentracijos."

#, fuzzy
msgid "WIKI_HEADING_MUTATIONS_AND_MUTATION_POINTS"
msgstr "Rišantis Agentas"

#, fuzzy
msgid "WIKI_HEADING_OVERVIEW"
msgstr "Bendri Redaktoriaus ir Strategijos Etapai"

#, fuzzy
msgid "WIKI_HEADING_PATCHES"
msgstr "Bendri Redaktoriaus ir Strategijos Etapai"

#, fuzzy
msgid "WIKI_HEADING_PHYSICAL_CONDITIONS"
msgstr "Leidžia susisieti su kitomis ląstelėmis. Tia yra pirmas žingsnis link daugialąsčių. Kai tavo ląstelė yra dalis kolonijos, junginiai yra bendri tarp ląstelių. Kol esate kolonijos dalimi, negalite įjungti redaktoriaus, todėl turite atsisieti, kai surenkate pakankamai junginių, kad ląstelė galėtų pasidalinti."

#, fuzzy
msgid "WIKI_HEADING_PROCESSES"
msgstr "Bendri Redaktoriaus ir Strategijos Etapai"

#, fuzzy
msgid "WIKI_HEADING_REPRODUCTION_IN_THE_MICROBE_STAGE"
msgstr "Bendri Redaktoriaus ir Strategijos Etapai"

#, fuzzy
msgid "WIKI_HEADING_REQUIREMENTS"
msgstr "Leidžia susisieti su kitomis ląstelėmis. Tia yra pirmas žingsnis link daugialąsčių. Kai tavo ląstelė yra dalis kolonijos, junginiai yra bendri tarp ląstelių. Kol esate kolonijos dalimi, negalite įjungti redaktoriaus, todėl turite atsisieti, kai surenkate pakankamai junginių, kad ląstelė galėtų pasidalinti."

#, fuzzy
msgid "WIKI_HEADING_SCIENTIFIC_BACKGROUND"
msgstr "Chemoplastas yra dvigubos membranos struktūra, kurioje yra baltymų, galinčių paversti [thrive:compound type=\"hydrogensulfide\"][/thrive:compound], dujinį [thrive:compound type=\"carbondioxide\"][/thrive:compound] ir vandenį į [thrive:compound type=\"glucose\"][/thrive:compound], vykstant procesui, vadinamam [b]vandenilio sulfido chemosinteze[/b]. Jo [thrive:compound type=\"glucose\"][/thrive:compound] gamybos greitis priklauso nuo [thrive:compound type=\"carbondioxide\"][/thrive:compound] koncentracijos."

#, fuzzy
msgid "WIKI_HEADING_STRATEGY"
msgstr "Bendri Redaktoriaus ir Strategijos Etapai"

#, fuzzy
msgid "WIKI_HEADING_THE_DAY/NIGHT_CYCLE"
msgstr "Bendri Redaktoriaus ir Strategijos Etapai"

#, fuzzy
msgid "WIKI_HEADING_THE_PATCH_MAP"
msgstr "Bendri Redaktoriaus ir Strategijos Etapai"

#, fuzzy
msgid "WIKI_HEADING_TRANSITIONS"
msgstr "Bendri Redaktoriaus ir Strategijos Etapai"

#, fuzzy
msgid "WIKI_HEADING_TYPES_OF_COMPOUNDS"
msgstr "Bendri Redaktoriaus ir Strategijos Etapai"

#, fuzzy
msgid "WIKI_HEADING_UI"
msgstr "Bendri Redaktoriaus ir Strategijos Etapai"

#, fuzzy
msgid "WIKI_HEADING_UPGRADES"
msgstr "Bendri Redaktoriaus ir Strategijos Etapai"

#, fuzzy
msgid "WIKI_HELPANDTIPS_INTRO"
msgstr "Chemoplastas yra dvigubos membranos struktūra, kurioje yra baltymų, galinčių paversti [thrive:compound type=\"hydrogensulfide\"][/thrive:compound], dujinį [thrive:compound type=\"carbondioxide\"][/thrive:compound] ir vandenį į [thrive:compound type=\"glucose\"][/thrive:compound], vykstant procesui, vadinamam [b]vandenilio sulfido chemosinteze[/b]. Jo [thrive:compound type=\"glucose\"][/thrive:compound] gamybos greitis priklauso nuo [thrive:compound type=\"carbondioxide\"][/thrive:compound] koncentracijos."

#, fuzzy
msgid "WIKI_HELP_AND_TIPS_BUTTON"
msgstr "Chemoplastas yra dvigubos membranos struktūra, kurioje yra baltymų, galinčių paversti [thrive:compound type=\"hydrogensulfide\"][/thrive:compound], dujinį [thrive:compound type=\"carbondioxide\"][/thrive:compound] ir vandenį į [thrive:compound type=\"glucose\"][/thrive:compound], vykstant procesui, vadinamam [b]vandenilio sulfido chemosinteze[/b]. Jo [thrive:compound type=\"glucose\"][/thrive:compound] gamybos greitis priklauso nuo [thrive:compound type=\"carbondioxide\"][/thrive:compound] koncentracijos."

#, fuzzy
msgid "WIKI_HYDROGENASE_EFFECTS"
msgstr "Anaerobinė Azoto Fiksacija"

#, fuzzy
msgid "WIKI_HYDROGENASE_INTRO"
msgstr "Anaerobinė Azoto Fiksacija"

#, fuzzy
msgid "WIKI_HYDROGENASE_MODIFICATIONS"
msgstr "Anaerobinė Azoto Fiksacija"

#, fuzzy
msgid "WIKI_HYDROGENASE_PROCESSES"
msgstr "Paverčia [thrive:compound type=\"hydrogensulfide\"][/thrive:compound] į [thrive:compound type=\"glucose\"][/thrive:compound]. Greitis priklauso nuo [thrive:compound type=\"carbondioxide\"][/thrive:compound] koncentracijos."

#, fuzzy
msgid "WIKI_HYDROGENASE_REQUIREMENTS"
msgstr "Leidžia susisieti su kitomis ląstelėmis. Tia yra pirmas žingsnis link daugialąsčių. Kai tavo ląstelė yra dalis kolonijos, junginiai yra bendri tarp ląstelių. Kol esate kolonijos dalimi, negalite įjungti redaktoriaus, todėl turite atsisieti, kai surenkate pakankamai junginių, kad ląstelė galėtų pasidalinti."

#, fuzzy
msgid "WIKI_HYDROGENASE_SCIENTIFIC_BACKGROUND"
msgstr "Leidžia susisieti su kitomis ląstelėmis. Tia yra pirmas žingsnis link daugialąsčių. Kai tavo ląstelė yra dalis kolonijos, junginiai yra bendri tarp ląstelių. Kol esate kolonijos dalimi, negalite įjungti redaktoriaus, todėl turite atsisieti, kai surenkate pakankamai junginių, kad ląstelė galėtų pasidalinti."

#, fuzzy
msgid "WIKI_HYDROGENASE_STRATEGY"
msgstr "Bendri Redaktoriaus ir Strategijos Etapai"

#, fuzzy
msgid "WIKI_HYDROGENASE_UPGRADES"
msgstr "Leidžia susisieti su kitomis ląstelėmis. Tia yra pirmas žingsnis link daugialąsčių. Kai tavo ląstelė yra dalis kolonijos, junginiai yra bendri tarp ląstelių. Kol esate kolonijos dalimi, negalite įjungti redaktoriaus, todėl turite atsisieti, kai surenkate pakankamai junginių, kad ląstelė galėtų pasidalinti."

#, fuzzy
msgid "WIKI_INDUSTRIAL_STAGE_CURRENT_DEVELOPMENT"
msgstr "Leidžia susisieti su kitomis ląstelėmis. Tia yra pirmas žingsnis link daugialąsčių. Kai tavo ląstelė yra dalis kolonijos, junginiai yra bendri tarp ląstelių. Kol esate kolonijos dalimi, negalite įjungti redaktoriaus, todėl turite atsisieti, kai surenkate pakankamai junginių, kad ląstelė galėtų pasidalinti."

#, fuzzy
msgid "WIKI_INDUSTRIAL_STAGE_FEATURES"
msgstr "Leidžia susisieti su kitomis ląstelėmis. Tia yra pirmas žingsnis link daugialąsčių. Kai tavo ląstelė yra dalis kolonijos, junginiai yra bendri tarp ląstelių. Kol esate kolonijos dalimi, negalite įjungti redaktoriaus, todėl turite atsisieti, kai surenkate pakankamai junginių, kad ląstelė galėtų pasidalinti."

#, fuzzy
msgid "WIKI_INDUSTRIAL_STAGE_INTRO"
msgstr "Rišantis Agentas"

#, fuzzy
msgid "WIKI_INDUSTRIAL_STAGE_OVERVIEW"
msgstr "Pereiti į Pramonės Etapą?"

#, fuzzy
msgid "WIKI_INDUSTRIAL_STAGE_TRANSITIONS"
msgstr "Pastatę gamyklą pereisite į pramonės etapą. Tęsti į kitą etapą?"

#, fuzzy
msgid "WIKI_INDUSTRIAL_STAGE_UI"
msgstr "Pereiti į Pramonės Etapą?"

msgid "WIKI_INJECTISOME_PILUS"
msgstr ""

#, fuzzy
msgid "WIKI_LYSOSOME_EFFECTS"
msgstr "Elemento aprašymas:"

#, fuzzy
msgid "WIKI_LYSOSOME_INTRO"
msgstr "Chemoplastas yra dvigubos membranos struktūra, kurioje yra baltymų, galinčių paversti [thrive:compound type=\"hydrogensulfide\"][/thrive:compound], dujinį [thrive:compound type=\"carbondioxide\"][/thrive:compound] ir vandenį į [thrive:compound type=\"glucose\"][/thrive:compound], vykstant procesui, vadinamam [b]vandenilio sulfido chemosinteze[/b]. Jo [thrive:compound type=\"glucose\"][/thrive:compound] gamybos greitis priklauso nuo [thrive:compound type=\"carbondioxide\"][/thrive:compound] koncentracijos."

#, fuzzy
msgid "WIKI_LYSOSOME_MODIFICATIONS"
msgstr "Elemento aprašymas:"

#, fuzzy
msgid "WIKI_LYSOSOME_PROCESSES"
msgstr "Padidina didelių ląstelių sukimosi greitį."

#, fuzzy
msgid "WIKI_LYSOSOME_REQUIREMENTS"
msgstr "Visos ląstelės \"mato\" tik per chemorecepciją. Taip ląstelės gauna informaciją apie jas supančią aplinką. Šios organelės pridėjimas reiškia, kad chemorecepcija tobulėja. Kadangi žaidėjui suteikiamas regėjimas net ląstelių etape, tai vaizduojama linija, nukreipta už matomos ekrano srities ribų ir rodanti netoliese esančius junginius, kurių žaidėjas dar nematė."

#, fuzzy
msgid "WIKI_LYSOSOME_SCIENTIFIC_BACKGROUND"
msgstr "Chloroplastas yra dviguba membraninė struktūra, kurioje membraniniuose maišeliuose yra šviesai jautrių pigmentų. Tai prokariotas, kurį perėmė ir panaudojo eukariotinis šeimininkas. Chloroplaste esantys pigmentai gali naudoti šviesos energiją ir gaminti [thrive:compound type=\"glucose\"][/thrive:compound] ir [thrive:compound type=\"carbondioxide\"][/thrive:compound] iš dujinės [thrive:compound type=\"glucose\"][/thrive:compound] ir vandeninės [thrive:compound type=\"carbondioxide\"][/thrive:compound], vykstant procesui, vadinamam [b]fotosinteze[/b]. Šie pigmentai taip pat suteikia išskirtinę spalvą. Greitis, kuriuo gaminama [thrive:compound type=\"glucose\"][/thrive:compound], priklauso nuo [thrive:compound type=\"carbondioxide\"][/thrive:compound] koncentracijos ir [thrive:compound type=\"sunlight\"][/thrive:compound] intensyvumo."

#, fuzzy
msgid "WIKI_LYSOSOME_STRATEGY"
msgstr "Bendri Redaktoriaus ir Strategijos Etapai"

#, fuzzy
msgid "WIKI_LYSOSOME_UPGRADES"
msgstr "Chloroplastas yra dviguba membraninė struktūra, kurioje membraniniuose maišeliuose yra šviesai jautrių pigmentų. Tai prokariotas, kurį perėmė ir panaudojo eukariotinis šeimininkas. Chloroplaste esantys pigmentai gali naudoti šviesos energiją ir gaminti [thrive:compound type=\"glucose\"][/thrive:compound] ir [thrive:compound type=\"carbondioxide\"][/thrive:compound] iš dujinės [thrive:compound type=\"glucose\"][/thrive:compound] ir vandeninės [thrive:compound type=\"carbondioxide\"][/thrive:compound], vykstant procesui, vadinamam [b]fotosinteze[/b]. Šie pigmentai taip pat suteikia išskirtinę spalvą. Greitis, kuriuo gaminama [thrive:compound type=\"glucose\"][/thrive:compound], priklauso nuo [thrive:compound type=\"carbondioxide\"][/thrive:compound] koncentracijos ir [thrive:compound type=\"sunlight\"][/thrive:compound] intensyvumo."

#, fuzzy
msgid "WIKI_MACROSCOPIC_STAGE_CONCEPT_ART"
msgstr "Bendri Redaktoriaus ir Strategijos Etapai"

#, fuzzy
msgid "WIKI_MACROSCOPIC_STAGE_CURRENT_DEVELOPMENT"
msgstr "Leidžia susisieti su kitomis ląstelėmis. Tia yra pirmas žingsnis link daugialąsčių. Kai tavo ląstelė yra dalis kolonijos, junginiai yra bendri tarp ląstelių. Kol esate kolonijos dalimi, negalite įjungti redaktoriaus, todėl turite atsisieti, kai surenkate pakankamai junginių, kad ląstelė galėtų pasidalinti."

#, fuzzy
msgid "WIKI_MACROSCOPIC_STAGE_FEATURES"
msgstr "Mikroorganizmo būsena"

#, fuzzy
msgid "WIKI_MACROSCOPIC_STAGE_INTRO"
msgstr "Mikroorganizmo būsena"

#, fuzzy
msgid "WIKI_MACROSCOPIC_STAGE_OVERVIEW"
msgstr "Mikroorganizmo būsena"

#, fuzzy
msgid "WIKI_MACROSCOPIC_STAGE_TRANSITIONS"
msgstr "Mikroorganizmo būsena"

#, fuzzy
msgid "WIKI_MACROSCOPIC_STAGE_UI"
msgstr "Mikroorganizmo būsena"

#, fuzzy
msgid "WIKI_MECHANICS"
msgstr "Chemoplastas"

#, fuzzy
msgid "WIKI_MECHANICS_ROOT_INTRO"
msgstr "Chemoplastas yra dvigubos membranos struktūra, kurioje yra baltymų, galinčių paversti [thrive:compound type=\"hydrogensulfide\"][/thrive:compound], dujinį [thrive:compound type=\"carbondioxide\"][/thrive:compound] ir vandenį į [thrive:compound type=\"glucose\"][/thrive:compound], vykstant procesui, vadinamam [b]vandenilio sulfido chemosinteze[/b]. Jo [thrive:compound type=\"glucose\"][/thrive:compound] gamybos greitis priklauso nuo [thrive:compound type=\"carbondioxide\"][/thrive:compound] koncentracijos."

#, fuzzy
msgid "WIKI_METABOLOSOMES_EFFECTS"
msgstr "Chemoplastas yra dvigubos membranos struktūra, kurioje yra baltymų, galinčių paversti [thrive:compound type=\"hydrogensulfide\"][/thrive:compound], dujinį [thrive:compound type=\"carbondioxide\"][/thrive:compound] ir vandenį į [thrive:compound type=\"glucose\"][/thrive:compound], vykstant procesui, vadinamam [b]vandenilio sulfido chemosinteze[/b]. Jo [thrive:compound type=\"glucose\"][/thrive:compound] gamybos greitis priklauso nuo [thrive:compound type=\"carbondioxide\"][/thrive:compound] koncentracijos."

#, fuzzy
msgid "WIKI_METABOLOSOMES_INTRO"
msgstr "Chemoplastas yra dvigubos membranos struktūra, kurioje yra baltymų, galinčių paversti [thrive:compound type=\"hydrogensulfide\"][/thrive:compound], dujinį [thrive:compound type=\"carbondioxide\"][/thrive:compound] ir vandenį į [thrive:compound type=\"glucose\"][/thrive:compound], vykstant procesui, vadinamam [b]vandenilio sulfido chemosinteze[/b]. Jo [thrive:compound type=\"glucose\"][/thrive:compound] gamybos greitis priklauso nuo [thrive:compound type=\"carbondioxide\"][/thrive:compound] koncentracijos."

#, fuzzy
msgid "WIKI_METABOLOSOMES_MODIFICATIONS"
msgstr "Chemoplastas yra dvigubos membranos struktūra, kurioje yra baltymų, galinčių paversti [thrive:compound type=\"hydrogensulfide\"][/thrive:compound], dujinį [thrive:compound type=\"carbondioxide\"][/thrive:compound] ir vandenį į [thrive:compound type=\"glucose\"][/thrive:compound], vykstant procesui, vadinamam [b]vandenilio sulfido chemosinteze[/b]. Jo [thrive:compound type=\"glucose\"][/thrive:compound] gamybos greitis priklauso nuo [thrive:compound type=\"carbondioxide\"][/thrive:compound] koncentracijos."

#, fuzzy
msgid "WIKI_METABOLOSOMES_PROCESSES"
msgstr "Paverčia [thrive:compound type=\"hydrogensulfide\"][/thrive:compound] į [thrive:compound type=\"glucose\"][/thrive:compound]. Greitis priklauso nuo [thrive:compound type=\"carbondioxide\"][/thrive:compound] koncentracijos."

#, fuzzy
msgid "WIKI_METABOLOSOMES_REQUIREMENTS"
msgstr "Visos ląstelės \"mato\" tik per chemorecepciją. Taip ląstelės gauna informaciją apie jas supančią aplinką. Šios organelės pridėjimas reiškia, kad chemorecepcija tobulėja. Kadangi žaidėjui suteikiamas regėjimas net ląstelių etape, tai vaizduojama linija, nukreipta už matomos ekrano srities ribų ir rodanti netoliese esančius junginius, kurių žaidėjas dar nematė."

#, fuzzy
msgid "WIKI_METABOLOSOMES_SCIENTIFIC_BACKGROUND"
msgstr "Chemoplastas yra dvigubos membranos struktūra, kurioje yra baltymų, galinčių paversti [thrive:compound type=\"hydrogensulfide\"][/thrive:compound], dujinį [thrive:compound type=\"carbondioxide\"][/thrive:compound] ir vandenį į [thrive:compound type=\"glucose\"][/thrive:compound], vykstant procesui, vadinamam [b]vandenilio sulfido chemosinteze[/b]. Jo [thrive:compound type=\"glucose\"][/thrive:compound] gamybos greitis priklauso nuo [thrive:compound type=\"carbondioxide\"][/thrive:compound] koncentracijos."

#, fuzzy
msgid "WIKI_METABOLOSOMES_STRATEGY"
msgstr "Bendri Redaktoriaus ir Strategijos Etapai"

#, fuzzy
msgid "WIKI_METABOLOSOMES_UPGRADES"
msgstr "Chemoplastas yra dvigubos membranos struktūra, kurioje yra baltymų, galinčių paversti [thrive:compound type=\"hydrogensulfide\"][/thrive:compound], dujinį [thrive:compound type=\"carbondioxide\"][/thrive:compound] ir vandenį į [thrive:compound type=\"glucose\"][/thrive:compound], vykstant procesui, vadinamam [b]vandenilio sulfido chemosinteze[/b]. Jo [thrive:compound type=\"glucose\"][/thrive:compound] gamybos greitis priklauso nuo [thrive:compound type=\"carbondioxide\"][/thrive:compound] koncentracijos."

#, fuzzy
msgid "WIKI_MICROBE_STAGE_APPENDICES"
msgstr "Mikroorganizmo būsena"

#, fuzzy
msgid "WIKI_MICROBE_STAGE_BUTTON"
msgstr "Mikroorganizmo būsena"

#, fuzzy
msgid "WIKI_MICROBE_STAGE_EDITOR"
msgstr "Mikroorganizmų redaktorius"

#, fuzzy
msgid "WIKI_MICROBE_STAGE_GAMEPLAY"
msgstr "Mikroorganizmo būsena"

#, fuzzy
msgid "WIKI_MICROBE_STAGE_GDD"
msgstr "Mikroorganizmo būsena"

#, fuzzy
msgid "WIKI_MICROBE_STAGE_INTRO"
msgstr "Mikroorganizmo būsena"

#, fuzzy
msgid "WIKI_MITOCHONDRION_EFFECTS"
msgstr "Chloroplastas yra dviguba membraninė struktūra, kurioje membraniniuose maišeliuose yra šviesai jautrių pigmentų. Tai prokariotas, kurį perėmė ir panaudojo eukariotinis šeimininkas. Chloroplaste esantys pigmentai gali naudoti šviesos energiją ir gaminti [thrive:compound type=\"glucose\"][/thrive:compound] ir [thrive:compound type=\"carbondioxide\"][/thrive:compound] iš dujinės [thrive:compound type=\"glucose\"][/thrive:compound] ir vandeninės [thrive:compound type=\"carbondioxide\"][/thrive:compound], vykstant procesui, vadinamam [b]fotosinteze[/b]. Šie pigmentai taip pat suteikia išskirtinę spalvą. Greitis, kuriuo gaminama [thrive:compound type=\"glucose\"][/thrive:compound], priklauso nuo [thrive:compound type=\"carbondioxide\"][/thrive:compound] koncentracijos ir [thrive:compound type=\"sunlight\"][/thrive:compound] intensyvumo."

#, fuzzy
msgid "WIKI_MITOCHONDRION_INTRO"
msgstr "Chemoplastas yra dvigubos membranos struktūra, kurioje yra baltymų, galinčių paversti [thrive:compound type=\"hydrogensulfide\"][/thrive:compound], dujinį [thrive:compound type=\"carbondioxide\"][/thrive:compound] ir vandenį į [thrive:compound type=\"glucose\"][/thrive:compound], vykstant procesui, vadinamam [b]vandenilio sulfido chemosinteze[/b]. Jo [thrive:compound type=\"glucose\"][/thrive:compound] gamybos greitis priklauso nuo [thrive:compound type=\"carbondioxide\"][/thrive:compound] koncentracijos."

#, fuzzy
msgid "WIKI_MITOCHONDRION_MODIFICATIONS"
msgstr "Chloroplastas yra dviguba membraninė struktūra, kurioje membraniniuose maišeliuose yra šviesai jautrių pigmentų. Tai prokariotas, kurį perėmė ir panaudojo eukariotinis šeimininkas. Chloroplaste esantys pigmentai gali naudoti šviesos energiją ir gaminti [thrive:compound type=\"glucose\"][/thrive:compound] ir [thrive:compound type=\"carbondioxide\"][/thrive:compound] iš dujinės [thrive:compound type=\"glucose\"][/thrive:compound] ir vandeninės [thrive:compound type=\"carbondioxide\"][/thrive:compound], vykstant procesui, vadinamam [b]fotosinteze[/b]. Šie pigmentai taip pat suteikia išskirtinę spalvą. Greitis, kuriuo gaminama [thrive:compound type=\"glucose\"][/thrive:compound], priklauso nuo [thrive:compound type=\"carbondioxide\"][/thrive:compound] koncentracijos ir [thrive:compound type=\"sunlight\"][/thrive:compound] intensyvumo."

#, fuzzy
msgid "WIKI_MITOCHONDRION_PROCESSES"
msgstr "Gamina [thrive:compound type=\"glucose\"][/thrive:compound]. Greitis priklauso nuo [thrive:compound type=\"carbondioxide\"][/thrive:compound] koncentracijos ir [thrive:compound type=\"sunlight\"][/thrive:compound] intensyvumo."

#, fuzzy
msgid "WIKI_MITOCHONDRION_REQUIREMENTS"
msgstr "Leidžia susisieti su kitomis ląstelėmis. Tia yra pirmas žingsnis link daugialąsčių. Kai tavo ląstelė yra dalis kolonijos, junginiai yra bendri tarp ląstelių. Kol esate kolonijos dalimi, negalite įjungti redaktoriaus, todėl turite atsisieti, kai surenkate pakankamai junginių, kad ląstelė galėtų pasidalinti."

#, fuzzy
msgid "WIKI_MITOCHONDRION_SCIENTIFIC_BACKGROUND"
msgstr "Chloroplastas yra dviguba membraninė struktūra, kurioje membraniniuose maišeliuose yra šviesai jautrių pigmentų. Tai prokariotas, kurį perėmė ir panaudojo eukariotinis šeimininkas. Chloroplaste esantys pigmentai gali naudoti šviesos energiją ir gaminti [thrive:compound type=\"glucose\"][/thrive:compound] ir [thrive:compound type=\"carbondioxide\"][/thrive:compound] iš dujinės [thrive:compound type=\"glucose\"][/thrive:compound] ir vandeninės [thrive:compound type=\"carbondioxide\"][/thrive:compound], vykstant procesui, vadinamam [b]fotosinteze[/b]. Šie pigmentai taip pat suteikia išskirtinę spalvą. Greitis, kuriuo gaminama [thrive:compound type=\"glucose\"][/thrive:compound], priklauso nuo [thrive:compound type=\"carbondioxide\"][/thrive:compound] koncentracijos ir [thrive:compound type=\"sunlight\"][/thrive:compound] intensyvumo."

#, fuzzy
msgid "WIKI_MITOCHONDRION_STRATEGY"
msgstr "Bendri Redaktoriaus ir Strategijos Etapai"

#, fuzzy
msgid "WIKI_MITOCHONDRION_UPGRADES"
msgstr "Chloroplastas yra dviguba membraninė struktūra, kurioje membraniniuose maišeliuose yra šviesai jautrių pigmentų. Tai prokariotas, kurį perėmė ir panaudojo eukariotinis šeimininkas. Chloroplaste esantys pigmentai gali naudoti šviesos energiją ir gaminti [thrive:compound type=\"glucose\"][/thrive:compound] ir [thrive:compound type=\"carbondioxide\"][/thrive:compound] iš dujinės [thrive:compound type=\"glucose\"][/thrive:compound] ir vandeninės [thrive:compound type=\"carbondioxide\"][/thrive:compound], vykstant procesui, vadinamam [b]fotosinteze[/b]. Šie pigmentai taip pat suteikia išskirtinę spalvą. Greitis, kuriuo gaminama [thrive:compound type=\"glucose\"][/thrive:compound], priklauso nuo [thrive:compound type=\"carbondioxide\"][/thrive:compound] koncentracijos ir [thrive:compound type=\"sunlight\"][/thrive:compound] intensyvumo."

msgid "WIKI_MULTICELLULAR_STAGE_CONCEPT_ART"
msgstr ""

msgid "WIKI_MULTICELLULAR_STAGE_CURRENT_DEVELOPMENT"
msgstr ""

msgid "WIKI_MULTICELLULAR_STAGE_FEATURES"
msgstr ""

#, fuzzy
msgid "WIKI_MULTICELLULAR_STAGE_INTRO"
msgstr "Chemoplastas yra dvigubos membranos struktūra, kurioje yra baltymų, galinčių paversti [thrive:compound type=\"hydrogensulfide\"][/thrive:compound], dujinį [thrive:compound type=\"carbondioxide\"][/thrive:compound] ir vandenį į [thrive:compound type=\"glucose\"][/thrive:compound], vykstant procesui, vadinamam [b]vandenilio sulfido chemosinteze[/b]. Jo [thrive:compound type=\"glucose\"][/thrive:compound] gamybos greitis priklauso nuo [thrive:compound type=\"carbondioxide\"][/thrive:compound] koncentracijos."

msgid "WIKI_MULTICELLULAR_STAGE_OVERVIEW"
msgstr ""

msgid "WIKI_MULTICELLULAR_STAGE_TRANSITIONS"
msgstr ""

#, fuzzy
msgid "WIKI_MULTICELLULAR_STAGE_UI"
msgstr "Daugialąstis"

#, fuzzy
msgid "WIKI_MYOFIBRIL_EFFECTS"
msgstr "Chemoplastas yra dvigubos membranos struktūra, kurioje yra baltymų, galinčių paversti [thrive:compound type=\"hydrogensulfide\"][/thrive:compound], dujinį [thrive:compound type=\"carbondioxide\"][/thrive:compound] ir vandenį į [thrive:compound type=\"glucose\"][/thrive:compound], vykstant procesui, vadinamam [b]vandenilio sulfido chemosinteze[/b]. Jo [thrive:compound type=\"glucose\"][/thrive:compound] gamybos greitis priklauso nuo [thrive:compound type=\"carbondioxide\"][/thrive:compound] koncentracijos."

#, fuzzy
msgid "WIKI_MYOFIBRIL_INTRO"
msgstr "Chemoplastas yra dvigubos membranos struktūra, kurioje yra baltymų, galinčių paversti [thrive:compound type=\"hydrogensulfide\"][/thrive:compound], dujinį [thrive:compound type=\"carbondioxide\"][/thrive:compound] ir vandenį į [thrive:compound type=\"glucose\"][/thrive:compound], vykstant procesui, vadinamam [b]vandenilio sulfido chemosinteze[/b]. Jo [thrive:compound type=\"glucose\"][/thrive:compound] gamybos greitis priklauso nuo [thrive:compound type=\"carbondioxide\"][/thrive:compound] koncentracijos."

#, fuzzy
msgid "WIKI_MYOFIBRIL_MODIFICATIONS"
msgstr "Chemoplastas yra dvigubos membranos struktūra, kurioje yra baltymų, galinčių paversti [thrive:compound type=\"hydrogensulfide\"][/thrive:compound], dujinį [thrive:compound type=\"carbondioxide\"][/thrive:compound] ir vandenį į [thrive:compound type=\"glucose\"][/thrive:compound], vykstant procesui, vadinamam [b]vandenilio sulfido chemosinteze[/b]. Jo [thrive:compound type=\"glucose\"][/thrive:compound] gamybos greitis priklauso nuo [thrive:compound type=\"carbondioxide\"][/thrive:compound] koncentracijos."

#, fuzzy
msgid "WIKI_MYOFIBRIL_PROCESSES"
msgstr "Padidina didelių ląstelių sukimosi greitį."

#, fuzzy
msgid "WIKI_MYOFIBRIL_REQUIREMENTS"
msgstr "Visos ląstelės \"mato\" tik per chemorecepciją. Taip ląstelės gauna informaciją apie jas supančią aplinką. Šios organelės pridėjimas reiškia, kad chemorecepcija tobulėja. Kadangi žaidėjui suteikiamas regėjimas net ląstelių etape, tai vaizduojama linija, nukreipta už matomos ekrano srities ribų ir rodanti netoliese esančius junginius, kurių žaidėjas dar nematė."

#, fuzzy
msgid "WIKI_MYOFIBRIL_SCIENTIFIC_BACKGROUND"
msgstr "Chemoplastas yra dvigubos membranos struktūra, kurioje yra baltymų, galinčių paversti [thrive:compound type=\"hydrogensulfide\"][/thrive:compound], dujinį [thrive:compound type=\"carbondioxide\"][/thrive:compound] ir vandenį į [thrive:compound type=\"glucose\"][/thrive:compound], vykstant procesui, vadinamam [b]vandenilio sulfido chemosinteze[/b]. Jo [thrive:compound type=\"glucose\"][/thrive:compound] gamybos greitis priklauso nuo [thrive:compound type=\"carbondioxide\"][/thrive:compound] koncentracijos."

#, fuzzy
msgid "WIKI_MYOFIBRIL_STRATEGY"
msgstr "Bendri Redaktoriaus ir Strategijos Etapai"

#, fuzzy
msgid "WIKI_MYOFIBRIL_UPGRADES"
msgstr "Chemoplastas yra dvigubos membranos struktūra, kurioje yra baltymų, galinčių paversti [thrive:compound type=\"hydrogensulfide\"][/thrive:compound], dujinį [thrive:compound type=\"carbondioxide\"][/thrive:compound] ir vandenį į [thrive:compound type=\"glucose\"][/thrive:compound], vykstant procesui, vadinamam [b]vandenilio sulfido chemosinteze[/b]. Jo [thrive:compound type=\"glucose\"][/thrive:compound] gamybos greitis priklauso nuo [thrive:compound type=\"carbondioxide\"][/thrive:compound] koncentracijos."

#, fuzzy
msgid "WIKI_NATION_EDITOR"
msgstr "Pereiti prie kito redaktoriaus skirtuko"

#, fuzzy
msgid "WIKI_NITROGENASE_EFFECTS"
msgstr "Anaerobinė Azoto Fiksacija"

#, fuzzy
msgid "WIKI_NITROGENASE_INTRO"
msgstr "Anaerobinė Azoto Fiksacija"

#, fuzzy
msgid "WIKI_NITROGENASE_MODIFICATIONS"
msgstr "Anaerobinė Azoto Fiksacija"

#, fuzzy
msgid "WIKI_NITROGENASE_PROCESSES"
msgstr "Paverčia [thrive:compound type=\"hydrogensulfide\"][/thrive:compound] į [thrive:compound type=\"glucose\"][/thrive:compound]. Greitis priklauso nuo [thrive:compound type=\"carbondioxide\"][/thrive:compound] koncentracijos."

#, fuzzy
msgid "WIKI_NITROGENASE_REQUIREMENTS"
msgstr "Leidžia susisieti su kitomis ląstelėmis. Tia yra pirmas žingsnis link daugialąsčių. Kai tavo ląstelė yra dalis kolonijos, junginiai yra bendri tarp ląstelių. Kol esate kolonijos dalimi, negalite įjungti redaktoriaus, todėl turite atsisieti, kai surenkate pakankamai junginių, kad ląstelė galėtų pasidalinti."

#, fuzzy
msgid "WIKI_NITROGENASE_SCIENTIFIC_BACKGROUND"
msgstr "Leidžia susisieti su kitomis ląstelėmis. Tia yra pirmas žingsnis link daugialąsčių. Kai tavo ląstelė yra dalis kolonijos, junginiai yra bendri tarp ląstelių. Kol esate kolonijos dalimi, negalite įjungti redaktoriaus, todėl turite atsisieti, kai surenkate pakankamai junginių, kad ląstelė galėtų pasidalinti."

#, fuzzy
msgid "WIKI_NITROGENASE_STRATEGY"
msgstr "Bendri Redaktoriaus ir Strategijos Etapai"

#, fuzzy
msgid "WIKI_NITROGENASE_UPGRADES"
msgstr "Leidžia susisieti su kitomis ląstelėmis. Tia yra pirmas žingsnis link daugialąsčių. Kai tavo ląstelė yra dalis kolonijos, junginiai yra bendri tarp ląstelių. Kol esate kolonijos dalimi, negalite įjungti redaktoriaus, todėl turite atsisieti, kai surenkate pakankamai junginių, kad ląstelė galėtų pasidalinti."

#, fuzzy
msgid "WIKI_NITROPLAST_EFFECTS"
msgstr "Aerobinė Azoto Fiksacija"

#, fuzzy
msgid "WIKI_NITROPLAST_INTRO"
msgstr "Aerobinė Azoto Fiksacija"

#, fuzzy
msgid "WIKI_NITROPLAST_MODIFICATIONS"
msgstr "Anaerobinė Azoto Fiksacija"

#, fuzzy
msgid "WIKI_NITROPLAST_PROCESSES"
msgstr "Aerobinė Azoto Fiksacija"

#, fuzzy
msgid "WIKI_NITROPLAST_REQUIREMENTS"
msgstr "Aerobinė Azoto Fiksacija"

#, fuzzy
msgid "WIKI_NITROPLAST_SCIENTIFIC_BACKGROUND"
msgstr "Leidžia susisieti su kitomis ląstelėmis. Tia yra pirmas žingsnis link daugialąsčių. Kai tavo ląstelė yra dalis kolonijos, junginiai yra bendri tarp ląstelių. Kol esate kolonijos dalimi, negalite įjungti redaktoriaus, todėl turite atsisieti, kai surenkate pakankamai junginių, kad ląstelė galėtų pasidalinti."

#, fuzzy
msgid "WIKI_NITROPLAST_STRATEGY"
msgstr "Aerobinė Azoto Fiksacija"

#, fuzzy
msgid "WIKI_NITROPLAST_UPGRADES"
msgstr "Aerobinė Azoto Fiksacija"

#, fuzzy
msgid "WIKI_NO"
msgstr "Chemoplastas"

msgid "WIKI_NONE_COMMA_THIS_IS_THE_LAST_STAGE"
msgstr ""

#, fuzzy
msgid "WIKI_NUCLEUS_EFFECTS"
msgstr "Chemoplastas yra dvigubos membranos struktūra, kurioje yra baltymų, galinčių paversti [thrive:compound type=\"hydrogensulfide\"][/thrive:compound], dujinį [thrive:compound type=\"carbondioxide\"][/thrive:compound] ir vandenį į [thrive:compound type=\"glucose\"][/thrive:compound], vykstant procesui, vadinamam [b]vandenilio sulfido chemosinteze[/b]. Jo [thrive:compound type=\"glucose\"][/thrive:compound] gamybos greitis priklauso nuo [thrive:compound type=\"carbondioxide\"][/thrive:compound] koncentracijos."

#, fuzzy
msgid "WIKI_NUCLEUS_INTRO"
msgstr "Chemoplastas yra dvigubos membranos struktūra, kurioje yra baltymų, galinčių paversti [thrive:compound type=\"hydrogensulfide\"][/thrive:compound], dujinį [thrive:compound type=\"carbondioxide\"][/thrive:compound] ir vandenį į [thrive:compound type=\"glucose\"][/thrive:compound], vykstant procesui, vadinamam [b]vandenilio sulfido chemosinteze[/b]. Jo [thrive:compound type=\"glucose\"][/thrive:compound] gamybos greitis priklauso nuo [thrive:compound type=\"carbondioxide\"][/thrive:compound] koncentracijos."

#, fuzzy
msgid "WIKI_NUCLEUS_MODIFICATIONS"
msgstr "Chemoplastas yra dvigubos membranos struktūra, kurioje yra baltymų, galinčių paversti [thrive:compound type=\"hydrogensulfide\"][/thrive:compound], dujinį [thrive:compound type=\"carbondioxide\"][/thrive:compound] ir vandenį į [thrive:compound type=\"glucose\"][/thrive:compound], vykstant procesui, vadinamam [b]vandenilio sulfido chemosinteze[/b]. Jo [thrive:compound type=\"glucose\"][/thrive:compound] gamybos greitis priklauso nuo [thrive:compound type=\"carbondioxide\"][/thrive:compound] koncentracijos."

#, fuzzy
msgid "WIKI_NUCLEUS_PROCESSES"
msgstr "Padidina didelių ląstelių sukimosi greitį."

#, fuzzy
msgid "WIKI_NUCLEUS_REQUIREMENTS"
msgstr "Leidžia susisieti su kitomis ląstelėmis. Tia yra pirmas žingsnis link daugialąsčių. Kai tavo ląstelė yra dalis kolonijos, junginiai yra bendri tarp ląstelių. Kol esate kolonijos dalimi, negalite įjungti redaktoriaus, todėl turite atsisieti, kai surenkate pakankamai junginių, kad ląstelė galėtų pasidalinti."

#, fuzzy
msgid "WIKI_NUCLEUS_SCIENTIFIC_BACKGROUND"
msgstr "Chemoplastas yra dvigubos membranos struktūra, kurioje yra baltymų, galinčių paversti [thrive:compound type=\"hydrogensulfide\"][/thrive:compound], dujinį [thrive:compound type=\"carbondioxide\"][/thrive:compound] ir vandenį į [thrive:compound type=\"glucose\"][/thrive:compound], vykstant procesui, vadinamam [b]vandenilio sulfido chemosinteze[/b]. Jo [thrive:compound type=\"glucose\"][/thrive:compound] gamybos greitis priklauso nuo [thrive:compound type=\"carbondioxide\"][/thrive:compound] koncentracijos."

#, fuzzy
msgid "WIKI_NUCLEUS_STRATEGY"
msgstr "Bendri Redaktoriaus ir Strategijos Etapai"

#, fuzzy
msgid "WIKI_NUCLEUS_UPGRADES"
msgstr "Chemoplastas yra dvigubos membranos struktūra, kurioje yra baltymų, galinčių paversti [thrive:compound type=\"hydrogensulfide\"][/thrive:compound], dujinį [thrive:compound type=\"carbondioxide\"][/thrive:compound] ir vandenį į [thrive:compound type=\"glucose\"][/thrive:compound], vykstant procesui, vadinamam [b]vandenilio sulfido chemosinteze[/b]. Jo [thrive:compound type=\"glucose\"][/thrive:compound] gamybos greitis priklauso nuo [thrive:compound type=\"carbondioxide\"][/thrive:compound] koncentracijos."

msgid "WIKI_ORGANELLES_ROOT_INTRO"
msgstr ""

#, fuzzy
msgid "WIKI_OXYTOXISOME_EFFECTS"
msgstr "Elemento aprašymas:"

#, fuzzy
msgid "WIKI_OXYTOXISOME_INTRO"
msgstr "Chemoplastas yra dvigubos membranos struktūra, kurioje yra baltymų, galinčių paversti [thrive:compound type=\"hydrogensulfide\"][/thrive:compound], dujinį [thrive:compound type=\"carbondioxide\"][/thrive:compound] ir vandenį į [thrive:compound type=\"glucose\"][/thrive:compound], vykstant procesui, vadinamam [b]vandenilio sulfido chemosinteze[/b]. Jo [thrive:compound type=\"glucose\"][/thrive:compound] gamybos greitis priklauso nuo [thrive:compound type=\"carbondioxide\"][/thrive:compound] koncentracijos."

#, fuzzy
msgid "WIKI_OXYTOXISOME_MODIFICATIONS"
msgstr "Anaerobinė Azoto Fiksacija"

#, fuzzy
msgid "WIKI_OXYTOXISOME_PROCESSES"
msgstr "Padidina didelių ląstelių sukimosi greitį."

#, fuzzy
msgid "WIKI_OXYTOXISOME_REQUIREMENTS"
msgstr "Visos ląstelės \"mato\" tik per chemorecepciją. Taip ląstelės gauna informaciją apie jas supančią aplinką. Šios organelės pridėjimas reiškia, kad chemorecepcija tobulėja. Kadangi žaidėjui suteikiamas regėjimas net ląstelių etape, tai vaizduojama linija, nukreipta už matomos ekrano srities ribų ir rodanti netoliese esančius junginius, kurių žaidėjas dar nematė."

#, fuzzy
msgid "WIKI_OXYTOXISOME_SCIENTIFIC_BACKGROUND"
msgstr "Chloroplastas yra dviguba membraninė struktūra, kurioje membraniniuose maišeliuose yra šviesai jautrių pigmentų. Tai prokariotas, kurį perėmė ir panaudojo eukariotinis šeimininkas. Chloroplaste esantys pigmentai gali naudoti šviesos energiją ir gaminti [thrive:compound type=\"glucose\"][/thrive:compound] ir [thrive:compound type=\"carbondioxide\"][/thrive:compound] iš dujinės [thrive:compound type=\"glucose\"][/thrive:compound] ir vandeninės [thrive:compound type=\"carbondioxide\"][/thrive:compound], vykstant procesui, vadinamam [b]fotosinteze[/b]. Šie pigmentai taip pat suteikia išskirtinę spalvą. Greitis, kuriuo gaminama [thrive:compound type=\"glucose\"][/thrive:compound], priklauso nuo [thrive:compound type=\"carbondioxide\"][/thrive:compound] koncentracijos ir [thrive:compound type=\"sunlight\"][/thrive:compound] intensyvumo."

#, fuzzy
msgid "WIKI_OXYTOXISOME_STRATEGY"
msgstr "Bendri Redaktoriaus ir Strategijos Etapai"

#, fuzzy
msgid "WIKI_OXYTOXISOME_UPGRADES"
msgstr "Chloroplastas yra dviguba membraninė struktūra, kurioje membraniniuose maišeliuose yra šviesai jautrių pigmentų. Tai prokariotas, kurį perėmė ir panaudojo eukariotinis šeimininkas. Chloroplaste esantys pigmentai gali naudoti šviesos energiją ir gaminti [thrive:compound type=\"glucose\"][/thrive:compound] ir [thrive:compound type=\"carbondioxide\"][/thrive:compound] iš dujinės [thrive:compound type=\"glucose\"][/thrive:compound] ir vandeninės [thrive:compound type=\"carbondioxide\"][/thrive:compound], vykstant procesui, vadinamam [b]fotosinteze[/b]. Šie pigmentai taip pat suteikia išskirtinę spalvą. Greitis, kuriuo gaminama [thrive:compound type=\"glucose\"][/thrive:compound], priklauso nuo [thrive:compound type=\"carbondioxide\"][/thrive:compound] koncentracijos ir [thrive:compound type=\"sunlight\"][/thrive:compound] intensyvumo."

#, fuzzy
msgid "WIKI_OXYTOXY_SYNTHESIS_COMMA_GLYCOLYSIS"
msgstr "Chemosintezė"

#, fuzzy
msgid "WIKI_PAGE_ASCENSION"
msgstr "Chemoplastas"

#, fuzzy
msgid "WIKI_PAGE_AWAKENING_STAGE"
msgstr "Nubudimo Etapas"

#, fuzzy
msgid "WIKI_PAGE_AWARE_STAGE"
msgstr "Sąmoningumo Etapas"

#, fuzzy
msgid "WIKI_PAGE_AXON"
msgstr "Chemoplastas"

#, fuzzy
msgid "WIKI_PAGE_BINDING_AGENT"
msgstr "Rišantis Agentas"

#, fuzzy
msgid "WIKI_PAGE_BIOLUMINESCENT_VACUOLE"
msgstr "Bioluminescencinė Vakuolė"

#, fuzzy
msgid "WIKI_PAGE_CHEMOPLAST"
msgstr "Chemoplastas"

#, fuzzy
msgid "WIKI_PAGE_CHEMORECEPTOR"
msgstr "Chemoreceptorius"

#, fuzzy
msgid "WIKI_PAGE_CHEMOSYNTHESIZING_PROTEINS"
msgstr "Chemosintetinantys Baltymai"

#, fuzzy
msgid "WIKI_PAGE_CHLOROPLAST"
msgstr "Chloroplastas"

#, fuzzy
msgid "WIKI_PAGE_CILIA"
msgstr "Bendri Redaktoriaus ir Strategijos Etapai"

#, fuzzy
msgid "WIKI_PAGE_COMPOUNDS"
msgstr "Chemoplastas"

#, fuzzy
msgid "WIKI_PAGE_COMPOUND_SYSTEM_DEVELOPMENT"
msgstr "Junginiai:"

#, fuzzy
msgid "WIKI_PAGE_CYTOPLASM"
msgstr "Chemoplastas"

#, fuzzy
msgid "WIKI_PAGE_DEVELOPMENT_ROOT"
msgstr "Chloroplastas"

#, fuzzy
msgid "WIKI_PAGE_EDITORS_AND_MUTATIONS"
msgstr "Rišantis Agentas"

#, fuzzy
msgid "WIKI_PAGE_ENVIRONMENTAL_CONDITIONS"
msgstr "Anaerobinė Azoto Fiksacija"

#, fuzzy
msgid "WIKI_PAGE_FERROPLAST"
msgstr "Chemoplastas"

#, fuzzy
msgid "WIKI_PAGE_FLAGELLUM"
msgstr "Mikroorganizmo būsena"

#, fuzzy
msgid "WIKI_PAGE_HELPANDTIPS"
msgstr "Chemoplastas"

#, fuzzy
msgid "WIKI_PAGE_HYDROGENASE"
msgstr "Aerobinė Azoto Fiksacija"

#, fuzzy
msgid "WIKI_PAGE_INDUSTRIAL_STAGE"
msgstr "Rišantis Agentas"

#, fuzzy
msgid "WIKI_PAGE_LYSOSOME"
msgstr "Chemoplastas"

#, fuzzy
msgid "WIKI_PAGE_MACROSCOPIC_STAGE"
msgstr "Mikroorganizmo būsena"

#, fuzzy
msgid "WIKI_PAGE_MECHANICS_ROOT"
msgstr "Chemoplastas"

#, fuzzy
msgid "WIKI_PAGE_METABOLOSOMES"
msgstr "Chemoplastas"

#, fuzzy
msgid "WIKI_PAGE_MICROBE_STAGE"
msgstr "Mikroorganizmo būsena"

#, fuzzy
msgid "WIKI_PAGE_MITOCHONDRION"
msgstr "Chemoplastas"

#, fuzzy
msgid "WIKI_PAGE_MULTICELLULAR_STAGE"
msgstr "Daugialąstis"

#, fuzzy
msgid "WIKI_PAGE_MYOFIBRIL"
msgstr "Chemoplastas"

#, fuzzy
msgid "WIKI_PAGE_NITROGENASE"
msgstr "Aerobinė Azoto Fiksacija"

#, fuzzy
msgid "WIKI_PAGE_NITROPLAST"
msgstr "Aerobinė Azoto Fiksacija"

#, fuzzy
msgid "WIKI_PAGE_NUCLEUS"
msgstr "Chemoplastas"

msgid "WIKI_PAGE_ORGANELLES_ROOT"
msgstr ""

#, fuzzy
msgid "WIKI_PAGE_OXYTOXISOME"
msgstr "ATP Gamyba"

#, fuzzy
msgid "WIKI_PAGE_PERFORATOR_PILUS"
msgstr "Chloroplastas"

#, fuzzy
msgid "WIKI_PAGE_PROTOPLASM"
msgstr "Chloroplastas"

#, fuzzy
msgid "WIKI_PAGE_REPRODUCTION"
msgstr "ATP Gamyba"

#, fuzzy
msgid "WIKI_PAGE_RUSTICYANIN"
msgstr "Chemoreceptorius"

#, fuzzy
msgid "WIKI_PAGE_SIGNALING_AGENT"
msgstr "Rišantis Agentas"

#, fuzzy
msgid "WIKI_PAGE_SLIME_JET"
msgstr "Elemento aprašymas:"

#, fuzzy
msgid "WIKI_PAGE_SOCIETY_STAGE"
msgstr "Mikroorganizmo būsena"

#, fuzzy
msgid "WIKI_PAGE_SPACE_STAGE"
msgstr "Mikroorganizmo būsena"

#, fuzzy
msgid "WIKI_PAGE_STAGES_ROOT"
msgstr "Rišantis Agentas"

#, fuzzy
msgid "WIKI_PAGE_THERMOPLAST"
msgstr "Chemoplastas"

#, fuzzy
msgid "WIKI_PAGE_THERMOSYNTHASE"
msgstr "Chemosintezė"

#, fuzzy
msgid "WIKI_PAGE_THE_PATCH_MAP"
msgstr "Chemoplastas"

#, fuzzy
msgid "WIKI_PAGE_THYLAKOIDS"
msgstr "Chemoplastas"

#, fuzzy
msgid "WIKI_PAGE_TOXIN_VACUOLE"
msgstr "Bioluminescencinė Vakuolė"

#, fuzzy
msgid "WIKI_PAGE_VACUOLE"
msgstr "Chemoplastas"

#, fuzzy
msgid "WIKI_PERFORATOR_PILUS_EFFECTS"
msgstr "Chloroplastas yra dviguba membraninė struktūra, kurioje membraniniuose maišeliuose yra šviesai jautrių pigmentų. Tai prokariotas, kurį perėmė ir panaudojo eukariotinis šeimininkas. Chloroplaste esantys pigmentai gali naudoti šviesos energiją ir gaminti [thrive:compound type=\"glucose\"][/thrive:compound] ir [thrive:compound type=\"carbondioxide\"][/thrive:compound] iš dujinės [thrive:compound type=\"glucose\"][/thrive:compound] ir vandeninės [thrive:compound type=\"carbondioxide\"][/thrive:compound], vykstant procesui, vadinamam [b]fotosinteze[/b]. Šie pigmentai taip pat suteikia išskirtinę spalvą. Greitis, kuriuo gaminama [thrive:compound type=\"glucose\"][/thrive:compound], priklauso nuo [thrive:compound type=\"carbondioxide\"][/thrive:compound] koncentracijos ir [thrive:compound type=\"sunlight\"][/thrive:compound] intensyvumo."

#, fuzzy
msgid "WIKI_PERFORATOR_PILUS_INTRO"
msgstr "Chloroplastas yra dviguba membraninė struktūra, kurioje membraniniuose maišeliuose yra šviesai jautrių pigmentų. Tai prokariotas, kurį perėmė ir panaudojo eukariotinis šeimininkas. Chloroplaste esantys pigmentai gali naudoti šviesos energiją ir gaminti [thrive:compound type=\"glucose\"][/thrive:compound] ir [thrive:compound type=\"carbondioxide\"][/thrive:compound] iš dujinės [thrive:compound type=\"glucose\"][/thrive:compound] ir vandeninės [thrive:compound type=\"carbondioxide\"][/thrive:compound], vykstant procesui, vadinamam [b]fotosinteze[/b]. Šie pigmentai taip pat suteikia išskirtinę spalvą. Greitis, kuriuo gaminama [thrive:compound type=\"glucose\"][/thrive:compound], priklauso nuo [thrive:compound type=\"carbondioxide\"][/thrive:compound] koncentracijos ir [thrive:compound type=\"sunlight\"][/thrive:compound] intensyvumo."

#, fuzzy
msgid "WIKI_PERFORATOR_PILUS_MODIFICATIONS"
msgstr "Chloroplastas yra dviguba membraninė struktūra, kurioje membraniniuose maišeliuose yra šviesai jautrių pigmentų. Tai prokariotas, kurį perėmė ir panaudojo eukariotinis šeimininkas. Chloroplaste esantys pigmentai gali naudoti šviesos energiją ir gaminti [thrive:compound type=\"glucose\"][/thrive:compound] ir [thrive:compound type=\"carbondioxide\"][/thrive:compound] iš dujinės [thrive:compound type=\"glucose\"][/thrive:compound] ir vandeninės [thrive:compound type=\"carbondioxide\"][/thrive:compound], vykstant procesui, vadinamam [b]fotosinteze[/b]. Šie pigmentai taip pat suteikia išskirtinę spalvą. Greitis, kuriuo gaminama [thrive:compound type=\"glucose\"][/thrive:compound], priklauso nuo [thrive:compound type=\"carbondioxide\"][/thrive:compound] koncentracijos ir [thrive:compound type=\"sunlight\"][/thrive:compound] intensyvumo."

#, fuzzy
msgid "WIKI_PERFORATOR_PILUS_PROCESSES"
msgstr "Gamina [thrive:compound type=\"glucose\"][/thrive:compound]. Greitis priklauso nuo [thrive:compound type=\"carbondioxide\"][/thrive:compound] koncentracijos ir [thrive:compound type=\"sunlight\"][/thrive:compound] intensyvumo."

#, fuzzy
msgid "WIKI_PERFORATOR_PILUS_REQUIREMENTS"
msgstr "Visos ląstelės \"mato\" tik per chemorecepciją. Taip ląstelės gauna informaciją apie jas supančią aplinką. Šios organelės pridėjimas reiškia, kad chemorecepcija tobulėja. Kadangi žaidėjui suteikiamas regėjimas net ląstelių etape, tai vaizduojama linija, nukreipta už matomos ekrano srities ribų ir rodanti netoliese esančius junginius, kurių žaidėjas dar nematė."

#, fuzzy
msgid "WIKI_PERFORATOR_PILUS_SCIENTIFIC_BACKGROUND"
msgstr "Chloroplastas yra dviguba membraninė struktūra, kurioje membraniniuose maišeliuose yra šviesai jautrių pigmentų. Tai prokariotas, kurį perėmė ir panaudojo eukariotinis šeimininkas. Chloroplaste esantys pigmentai gali naudoti šviesos energiją ir gaminti [thrive:compound type=\"glucose\"][/thrive:compound] ir [thrive:compound type=\"carbondioxide\"][/thrive:compound] iš dujinės [thrive:compound type=\"glucose\"][/thrive:compound] ir vandeninės [thrive:compound type=\"carbondioxide\"][/thrive:compound], vykstant procesui, vadinamam [b]fotosinteze[/b]. Šie pigmentai taip pat suteikia išskirtinę spalvą. Greitis, kuriuo gaminama [thrive:compound type=\"glucose\"][/thrive:compound], priklauso nuo [thrive:compound type=\"carbondioxide\"][/thrive:compound] koncentracijos ir [thrive:compound type=\"sunlight\"][/thrive:compound] intensyvumo."

#, fuzzy
msgid "WIKI_PERFORATOR_PILUS_STRATEGY"
msgstr "Chloroplastas yra dviguba membraninė struktūra, kurioje membraniniuose maišeliuose yra šviesai jautrių pigmentų. Tai prokariotas, kurį perėmė ir panaudojo eukariotinis šeimininkas. Chloroplaste esantys pigmentai gali naudoti šviesos energiją ir gaminti [thrive:compound type=\"glucose\"][/thrive:compound] ir [thrive:compound type=\"carbondioxide\"][/thrive:compound] iš dujinės [thrive:compound type=\"glucose\"][/thrive:compound] ir vandeninės [thrive:compound type=\"carbondioxide\"][/thrive:compound], vykstant procesui, vadinamam [b]fotosinteze[/b]. Šie pigmentai taip pat suteikia išskirtinę spalvą. Greitis, kuriuo gaminama [thrive:compound type=\"glucose\"][/thrive:compound], priklauso nuo [thrive:compound type=\"carbondioxide\"][/thrive:compound] koncentracijos ir [thrive:compound type=\"sunlight\"][/thrive:compound] intensyvumo."

#, fuzzy
msgid "WIKI_PERFORATOR_PILUS_UPGRADES"
msgstr "Chloroplastas yra dviguba membraninė struktūra, kurioje membraniniuose maišeliuose yra šviesai jautrių pigmentų. Tai prokariotas, kurį perėmė ir panaudojo eukariotinis šeimininkas. Chloroplaste esantys pigmentai gali naudoti šviesos energiją ir gaminti [thrive:compound type=\"glucose\"][/thrive:compound] ir [thrive:compound type=\"carbondioxide\"][/thrive:compound] iš dujinės [thrive:compound type=\"glucose\"][/thrive:compound] ir vandeninės [thrive:compound type=\"carbondioxide\"][/thrive:compound], vykstant procesui, vadinamam [b]fotosinteze[/b]. Šie pigmentai taip pat suteikia išskirtinę spalvą. Greitis, kuriuo gaminama [thrive:compound type=\"glucose\"][/thrive:compound], priklauso nuo [thrive:compound type=\"carbondioxide\"][/thrive:compound] koncentracijos ir [thrive:compound type=\"sunlight\"][/thrive:compound] intensyvumo."

#, fuzzy
msgid "WIKI_PROTEIN_RESPIRATION"
msgstr "{0} Mlrd"

#, fuzzy
msgid "WIKI_PROTOPLASM_EFFECTS"
msgstr "Chloroplastas yra dviguba membraninė struktūra, kurioje membraniniuose maišeliuose yra šviesai jautrių pigmentų. Tai prokariotas, kurį perėmė ir panaudojo eukariotinis šeimininkas. Chloroplaste esantys pigmentai gali naudoti šviesos energiją ir gaminti [thrive:compound type=\"glucose\"][/thrive:compound] ir [thrive:compound type=\"carbondioxide\"][/thrive:compound] iš dujinės [thrive:compound type=\"glucose\"][/thrive:compound] ir vandeninės [thrive:compound type=\"carbondioxide\"][/thrive:compound], vykstant procesui, vadinamam [b]fotosinteze[/b]. Šie pigmentai taip pat suteikia išskirtinę spalvą. Greitis, kuriuo gaminama [thrive:compound type=\"glucose\"][/thrive:compound], priklauso nuo [thrive:compound type=\"carbondioxide\"][/thrive:compound] koncentracijos ir [thrive:compound type=\"sunlight\"][/thrive:compound] intensyvumo."

#, fuzzy
msgid "WIKI_PROTOPLASM_INTRO"
msgstr "Chloroplastas yra dviguba membraninė struktūra, kurioje membraniniuose maišeliuose yra šviesai jautrių pigmentų. Tai prokariotas, kurį perėmė ir panaudojo eukariotinis šeimininkas. Chloroplaste esantys pigmentai gali naudoti šviesos energiją ir gaminti [thrive:compound type=\"glucose\"][/thrive:compound] ir [thrive:compound type=\"carbondioxide\"][/thrive:compound] iš dujinės [thrive:compound type=\"glucose\"][/thrive:compound] ir vandeninės [thrive:compound type=\"carbondioxide\"][/thrive:compound], vykstant procesui, vadinamam [b]fotosinteze[/b]. Šie pigmentai taip pat suteikia išskirtinę spalvą. Greitis, kuriuo gaminama [thrive:compound type=\"glucose\"][/thrive:compound], priklauso nuo [thrive:compound type=\"carbondioxide\"][/thrive:compound] koncentracijos ir [thrive:compound type=\"sunlight\"][/thrive:compound] intensyvumo."

#, fuzzy
msgid "WIKI_PROTOPLASM_MODIFICATIONS"
msgstr "Chloroplastas yra dviguba membraninė struktūra, kurioje membraniniuose maišeliuose yra šviesai jautrių pigmentų. Tai prokariotas, kurį perėmė ir panaudojo eukariotinis šeimininkas. Chloroplaste esantys pigmentai gali naudoti šviesos energiją ir gaminti [thrive:compound type=\"glucose\"][/thrive:compound] ir [thrive:compound type=\"carbondioxide\"][/thrive:compound] iš dujinės [thrive:compound type=\"glucose\"][/thrive:compound] ir vandeninės [thrive:compound type=\"carbondioxide\"][/thrive:compound], vykstant procesui, vadinamam [b]fotosinteze[/b]. Šie pigmentai taip pat suteikia išskirtinę spalvą. Greitis, kuriuo gaminama [thrive:compound type=\"glucose\"][/thrive:compound], priklauso nuo [thrive:compound type=\"carbondioxide\"][/thrive:compound] koncentracijos ir [thrive:compound type=\"sunlight\"][/thrive:compound] intensyvumo."

#, fuzzy
msgid "WIKI_PROTOPLASM_PROCESSES"
msgstr "Gamina [thrive:compound type=\"glucose\"][/thrive:compound]. Greitis priklauso nuo [thrive:compound type=\"carbondioxide\"][/thrive:compound] koncentracijos ir [thrive:compound type=\"sunlight\"][/thrive:compound] intensyvumo."

#, fuzzy
msgid "WIKI_PROTOPLASM_REQUIREMENTS"
msgstr "Visos ląstelės \"mato\" tik per chemorecepciją. Taip ląstelės gauna informaciją apie jas supančią aplinką. Šios organelės pridėjimas reiškia, kad chemorecepcija tobulėja. Kadangi žaidėjui suteikiamas regėjimas net ląstelių etape, tai vaizduojama linija, nukreipta už matomos ekrano srities ribų ir rodanti netoliese esančius junginius, kurių žaidėjas dar nematė."

#, fuzzy
msgid "WIKI_PROTOPLASM_SCIENTIFIC_BACKGROUND"
msgstr "Chloroplastas yra dviguba membraninė struktūra, kurioje membraniniuose maišeliuose yra šviesai jautrių pigmentų. Tai prokariotas, kurį perėmė ir panaudojo eukariotinis šeimininkas. Chloroplaste esantys pigmentai gali naudoti šviesos energiją ir gaminti [thrive:compound type=\"glucose\"][/thrive:compound] ir [thrive:compound type=\"carbondioxide\"][/thrive:compound] iš dujinės [thrive:compound type=\"glucose\"][/thrive:compound] ir vandeninės [thrive:compound type=\"carbondioxide\"][/thrive:compound], vykstant procesui, vadinamam [b]fotosinteze[/b]. Šie pigmentai taip pat suteikia išskirtinę spalvą. Greitis, kuriuo gaminama [thrive:compound type=\"glucose\"][/thrive:compound], priklauso nuo [thrive:compound type=\"carbondioxide\"][/thrive:compound] koncentracijos ir [thrive:compound type=\"sunlight\"][/thrive:compound] intensyvumo."

#, fuzzy
msgid "WIKI_PROTOPLASM_STRATEGY"
msgstr "Chloroplastas yra dviguba membraninė struktūra, kurioje membraniniuose maišeliuose yra šviesai jautrių pigmentų. Tai prokariotas, kurį perėmė ir panaudojo eukariotinis šeimininkas. Chloroplaste esantys pigmentai gali naudoti šviesos energiją ir gaminti [thrive:compound type=\"glucose\"][/thrive:compound] ir [thrive:compound type=\"carbondioxide\"][/thrive:compound] iš dujinės [thrive:compound type=\"glucose\"][/thrive:compound] ir vandeninės [thrive:compound type=\"carbondioxide\"][/thrive:compound], vykstant procesui, vadinamam [b]fotosinteze[/b]. Šie pigmentai taip pat suteikia išskirtinę spalvą. Greitis, kuriuo gaminama [thrive:compound type=\"glucose\"][/thrive:compound], priklauso nuo [thrive:compound type=\"carbondioxide\"][/thrive:compound] koncentracijos ir [thrive:compound type=\"sunlight\"][/thrive:compound] intensyvumo."

#, fuzzy
msgid "WIKI_PROTOPLASM_UPGRADES"
msgstr "Chloroplastas yra dviguba membraninė struktūra, kurioje membraniniuose maišeliuose yra šviesai jautrių pigmentų. Tai prokariotas, kurį perėmė ir panaudojo eukariotinis šeimininkas. Chloroplaste esantys pigmentai gali naudoti šviesos energiją ir gaminti [thrive:compound type=\"glucose\"][/thrive:compound] ir [thrive:compound type=\"carbondioxide\"][/thrive:compound] iš dujinės [thrive:compound type=\"glucose\"][/thrive:compound] ir vandeninės [thrive:compound type=\"carbondioxide\"][/thrive:compound], vykstant procesui, vadinamam [b]fotosinteze[/b]. Šie pigmentai taip pat suteikia išskirtinę spalvą. Greitis, kuriuo gaminama [thrive:compound type=\"glucose\"][/thrive:compound], priklauso nuo [thrive:compound type=\"carbondioxide\"][/thrive:compound] koncentracijos ir [thrive:compound type=\"sunlight\"][/thrive:compound] intensyvumo."

#, fuzzy
msgid "WIKI_PULLING_CILIA"
msgstr "Bendri Redaktoriaus ir Strategijos Etapai"

#, fuzzy
msgid "WIKI_REPRODUCTION_BUTTON"
msgstr "Chemoreceptorius"

#, fuzzy
msgid "WIKI_REPRODUCTION_INTRO"
msgstr "Chemoreceptorius"

#, fuzzy
msgid "WIKI_REPRODUCTION_REPRODUCTION_IN_THE_MICROBE_STAGE"
msgstr "Chemoreceptorius"

msgid "WIKI_ROOT_BODY"
msgstr ""

msgid "WIKI_ROOT_HEADING"
msgstr ""

#, fuzzy
msgid "WIKI_RUSTICYANIN_EFFECTS"
msgstr "Chemoreceptorius"

#, fuzzy
msgid "WIKI_RUSTICYANIN_INTRO"
msgstr "Chemoreceptorius"

#, fuzzy
msgid "WIKI_RUSTICYANIN_MODIFICATIONS"
msgstr "Leidžia susisieti su kitomis ląstelėmis. Tia yra pirmas žingsnis link daugialąsčių. Kai tavo ląstelė yra dalis kolonijos, junginiai yra bendri tarp ląstelių. Kol esate kolonijos dalimi, negalite įjungti redaktoriaus, todėl turite atsisieti, kai surenkate pakankamai junginių, kad ląstelė galėtų pasidalinti."

#, fuzzy
msgid "WIKI_RUSTICYANIN_PROCESSES"
msgstr "Chemoreceptorius"

#, fuzzy
msgid "WIKI_RUSTICYANIN_REQUIREMENTS"
msgstr "Leidžia susisieti su kitomis ląstelėmis. Tia yra pirmas žingsnis link daugialąsčių. Kai tavo ląstelė yra dalis kolonijos, junginiai yra bendri tarp ląstelių. Kol esate kolonijos dalimi, negalite įjungti redaktoriaus, todėl turite atsisieti, kai surenkate pakankamai junginių, kad ląstelė galėtų pasidalinti."

#, fuzzy
msgid "WIKI_RUSTICYANIN_SCIENTIFIC_BACKGROUND"
msgstr "Leidžia susisieti su kitomis ląstelėmis. Tia yra pirmas žingsnis link daugialąsčių. Kai tavo ląstelė yra dalis kolonijos, junginiai yra bendri tarp ląstelių. Kol esate kolonijos dalimi, negalite įjungti redaktoriaus, todėl turite atsisieti, kai surenkate pakankamai junginių, kad ląstelė galėtų pasidalinti."

#, fuzzy
msgid "WIKI_RUSTICYANIN_STRATEGY"
msgstr "Chemoreceptorius"

#, fuzzy
msgid "WIKI_RUSTICYANIN_UPGRADES"
msgstr "Chemoreceptorius"

#, fuzzy
msgid "WIKI_SIGNALING_AGENT_EFFECTS"
msgstr "Leidžia susisieti su kitomis ląstelėmis. Tia yra pirmas žingsnis link daugialąsčių. Kai tavo ląstelė yra dalis kolonijos, junginiai yra bendri tarp ląstelių. Kol esate kolonijos dalimi, negalite įjungti redaktoriaus, todėl turite atsisieti, kai surenkate pakankamai junginių, kad ląstelė galėtų pasidalinti."

#, fuzzy
msgid "WIKI_SIGNALING_AGENT_INTRO"
msgstr "Rišantis Agentas"

#, fuzzy
msgid "WIKI_SIGNALING_AGENT_MODIFICATIONS"
msgstr "Leidžia susisieti su kitomis ląstelėmis. Tia yra pirmas žingsnis link daugialąsčių. Kai tavo ląstelė yra dalis kolonijos, junginiai yra bendri tarp ląstelių. Kol esate kolonijos dalimi, negalite įjungti redaktoriaus, todėl turite atsisieti, kai surenkate pakankamai junginių, kad ląstelė galėtų pasidalinti."

#, fuzzy
msgid "WIKI_SIGNALING_AGENT_PROCESSES"
msgstr "Paspauskite [thrive:input]g_toggle_binding[/thrive:input], kad perjungtumėte susiejimo režimą. Įjungę susiejimo režimą galite prijungti kitas savo rūšies ląsteles prie savo kolonijos judėdami į jas. Norėdami palikti koloniją, paspauskite [thrive:input]g_unbind_all[/thrive:input]. Pririšti prie kitų ląstelių negalite įeiti į redaktorių."

#, fuzzy
msgid "WIKI_SIGNALING_AGENT_REQUIREMENTS"
msgstr "Leidžia susisieti su kitomis ląstelėmis. Tia yra pirmas žingsnis link daugialąsčių. Kai tavo ląstelė yra dalis kolonijos, junginiai yra bendri tarp ląstelių. Kol esate kolonijos dalimi, negalite įjungti redaktoriaus, todėl turite atsisieti, kai surenkate pakankamai junginių, kad ląstelė galėtų pasidalinti."

#, fuzzy
msgid "WIKI_SIGNALING_AGENT_SCIENTIFIC_BACKGROUND"
msgstr "Leidžia susisieti su kitomis ląstelėmis. Tia yra pirmas žingsnis link daugialąsčių. Kai tavo ląstelė yra dalis kolonijos, junginiai yra bendri tarp ląstelių. Kol esate kolonijos dalimi, negalite įjungti redaktoriaus, todėl turite atsisieti, kai surenkate pakankamai junginių, kad ląstelė galėtų pasidalinti."

#, fuzzy
msgid "WIKI_SIGNALING_AGENT_STRATEGY"
msgstr "Bendri Redaktoriaus ir Strategijos Etapai"

#, fuzzy
msgid "WIKI_SIGNALING_AGENT_UPGRADES"
msgstr "Leidžia susisieti su kitomis ląstelėmis. Tia yra pirmas žingsnis link daugialąsčių. Kai tavo ląstelė yra dalis kolonijos, junginiai yra bendri tarp ląstelių. Kol esate kolonijos dalimi, negalite įjungti redaktoriaus, todėl turite atsisieti, kai surenkate pakankamai junginių, kad ląstelė galėtų pasidalinti."

#, fuzzy
msgid "WIKI_SLIME_JET_EFFECTS"
msgstr "Elemento aprašymas:"

#, fuzzy
msgid "WIKI_SLIME_JET_INTRO"
msgstr "Elemento aprašymas:"

#, fuzzy
msgid "WIKI_SLIME_JET_MODIFICATIONS"
msgstr "Elemento aprašymas:"

#, fuzzy
msgid "WIKI_SLIME_JET_PROCESSES"
msgstr "Elemento aprašymas:"

#, fuzzy
msgid "WIKI_SLIME_JET_REQUIREMENTS"
msgstr "Elemento aprašymas:"

#, fuzzy
msgid "WIKI_SLIME_JET_SCIENTIFIC_BACKGROUND"
msgstr "Leidžia susisieti su kitomis ląstelėmis. Tia yra pirmas žingsnis link daugialąsčių. Kai tavo ląstelė yra dalis kolonijos, junginiai yra bendri tarp ląstelių. Kol esate kolonijos dalimi, negalite įjungti redaktoriaus, todėl turite atsisieti, kai surenkate pakankamai junginių, kad ląstelė galėtų pasidalinti."

#, fuzzy
msgid "WIKI_SLIME_JET_STRATEGY"
msgstr "Elemento aprašymas:"

#, fuzzy
msgid "WIKI_SLIME_JET_UPGRADES"
msgstr "Elemento aprašymas:"

#, fuzzy
msgid "WIKI_SOCIETY_STAGE_CURRENT_DEVELOPMENT"
msgstr "Leidžia susisieti su kitomis ląstelėmis. Tia yra pirmas žingsnis link daugialąsčių. Kai tavo ląstelė yra dalis kolonijos, junginiai yra bendri tarp ląstelių. Kol esate kolonijos dalimi, negalite įjungti redaktoriaus, todėl turite atsisieti, kai surenkate pakankamai junginių, kad ląstelė galėtų pasidalinti."

#, fuzzy
msgid "WIKI_SOCIETY_STAGE_FEATURES"
msgstr "Mikroorganizmo būsena"

#, fuzzy
msgid "WIKI_SOCIETY_STAGE_INTRO"
msgstr "Elemento aprašymas:"

#, fuzzy
msgid "WIKI_SOCIETY_STAGE_OVERVIEW"
msgstr "Mikroorganizmo būsena"

#, fuzzy
msgid "WIKI_SOCIETY_STAGE_TRANSITIONS"
msgstr "Mikroorganizmo būsena"

#, fuzzy
msgid "WIKI_SOCIETY_STAGE_UI"
msgstr "Mikroorganizmo būsena"

#, fuzzy
msgid "WIKI_SPACE_STAGE_CURRENT_DEVELOPMENT"
msgstr "Leidžia susisieti su kitomis ląstelėmis. Tia yra pirmas žingsnis link daugialąsčių. Kai tavo ląstelė yra dalis kolonijos, junginiai yra bendri tarp ląstelių. Kol esate kolonijos dalimi, negalite įjungti redaktoriaus, todėl turite atsisieti, kai surenkate pakankamai junginių, kad ląstelė galėtų pasidalinti."

#, fuzzy
msgid "WIKI_SPACE_STAGE_FEATURES"
msgstr "Mikroorganizmo būsena"

#, fuzzy
msgid "WIKI_SPACE_STAGE_INTRO"
msgstr "Elemento aprašymas:"

#, fuzzy
msgid "WIKI_SPACE_STAGE_OVERVIEW"
msgstr "Mikroorganizmo būsena"

#, fuzzy
msgid "WIKI_SPACE_STAGE_TRANSITIONS"
msgstr "Mikroorganizmo būsena"

#, fuzzy
msgid "WIKI_SPACE_STAGE_UI"
msgstr "Mikroorganizmo būsena"

#, fuzzy
msgid "WIKI_STAGES_ROOT_INTRO"
msgstr "Elemento aprašymas:"

#, fuzzy
msgid "WIKI_TBA"
msgstr "Padidina didelių ląstelių sukimosi greitį."

#, fuzzy
msgid "WIKI_THERMOPLAST_EFFECTS"
msgstr "Chemoplastas yra dvigubos membranos struktūra, kurioje yra baltymų, galinčių paversti [thrive:compound type=\"hydrogensulfide\"][/thrive:compound], dujinį [thrive:compound type=\"carbondioxide\"][/thrive:compound] ir vandenį į [thrive:compound type=\"glucose\"][/thrive:compound], vykstant procesui, vadinamam [b]vandenilio sulfido chemosinteze[/b]. Jo [thrive:compound type=\"glucose\"][/thrive:compound] gamybos greitis priklauso nuo [thrive:compound type=\"carbondioxide\"][/thrive:compound] koncentracijos."

#, fuzzy
msgid "WIKI_THERMOPLAST_INTRO"
msgstr "Chemoplastas yra dvigubos membranos struktūra, kurioje yra baltymų, galinčių paversti [thrive:compound type=\"hydrogensulfide\"][/thrive:compound], dujinį [thrive:compound type=\"carbondioxide\"][/thrive:compound] ir vandenį į [thrive:compound type=\"glucose\"][/thrive:compound], vykstant procesui, vadinamam [b]vandenilio sulfido chemosinteze[/b]. Jo [thrive:compound type=\"glucose\"][/thrive:compound] gamybos greitis priklauso nuo [thrive:compound type=\"carbondioxide\"][/thrive:compound] koncentracijos."

#, fuzzy
msgid "WIKI_THERMOPLAST_MODIFICATIONS"
msgstr "Chemoplastas yra dvigubos membranos struktūra, kurioje yra baltymų, galinčių paversti [thrive:compound type=\"hydrogensulfide\"][/thrive:compound], dujinį [thrive:compound type=\"carbondioxide\"][/thrive:compound] ir vandenį į [thrive:compound type=\"glucose\"][/thrive:compound], vykstant procesui, vadinamam [b]vandenilio sulfido chemosinteze[/b]. Jo [thrive:compound type=\"glucose\"][/thrive:compound] gamybos greitis priklauso nuo [thrive:compound type=\"carbondioxide\"][/thrive:compound] koncentracijos."

#, fuzzy
msgid "WIKI_THERMOPLAST_PROCESSES"
msgstr "Paverčia [thrive:compound type=\"hydrogensulfide\"][/thrive:compound] į [thrive:compound type=\"glucose\"][/thrive:compound]. Greitis priklauso nuo [thrive:compound type=\"carbondioxide\"][/thrive:compound] koncentracijos."

#, fuzzy
msgid "WIKI_THERMOPLAST_REQUIREMENTS"
msgstr "Visos ląstelės \"mato\" tik per chemorecepciją. Taip ląstelės gauna informaciją apie jas supančią aplinką. Šios organelės pridėjimas reiškia, kad chemorecepcija tobulėja. Kadangi žaidėjui suteikiamas regėjimas net ląstelių etape, tai vaizduojama linija, nukreipta už matomos ekrano srities ribų ir rodanti netoliese esančius junginius, kurių žaidėjas dar nematė."

#, fuzzy
msgid "WIKI_THERMOPLAST_SCIENTIFIC_BACKGROUND"
msgstr "Chemoplastas yra dvigubos membranos struktūra, kurioje yra baltymų, galinčių paversti [thrive:compound type=\"hydrogensulfide\"][/thrive:compound], dujinį [thrive:compound type=\"carbondioxide\"][/thrive:compound] ir vandenį į [thrive:compound type=\"glucose\"][/thrive:compound], vykstant procesui, vadinamam [b]vandenilio sulfido chemosinteze[/b]. Jo [thrive:compound type=\"glucose\"][/thrive:compound] gamybos greitis priklauso nuo [thrive:compound type=\"carbondioxide\"][/thrive:compound] koncentracijos."

#, fuzzy
msgid "WIKI_THERMOPLAST_STRATEGY"
msgstr "Chemoplastas yra dvigubos membranos struktūra, kurioje yra baltymų, galinčių paversti [thrive:compound type=\"hydrogensulfide\"][/thrive:compound], dujinį [thrive:compound type=\"carbondioxide\"][/thrive:compound] ir vandenį į [thrive:compound type=\"glucose\"][/thrive:compound], vykstant procesui, vadinamam [b]vandenilio sulfido chemosinteze[/b]. Jo [thrive:compound type=\"glucose\"][/thrive:compound] gamybos greitis priklauso nuo [thrive:compound type=\"carbondioxide\"][/thrive:compound] koncentracijos."

#, fuzzy
msgid "WIKI_THERMOPLAST_UPGRADES"
msgstr "Chemoplastas yra dvigubos membranos struktūra, kurioje yra baltymų, galinčių paversti [thrive:compound type=\"hydrogensulfide\"][/thrive:compound], dujinį [thrive:compound type=\"carbondioxide\"][/thrive:compound] ir vandenį į [thrive:compound type=\"glucose\"][/thrive:compound], vykstant procesui, vadinamam [b]vandenilio sulfido chemosinteze[/b]. Jo [thrive:compound type=\"glucose\"][/thrive:compound] gamybos greitis priklauso nuo [thrive:compound type=\"carbondioxide\"][/thrive:compound] koncentracijos."

#, fuzzy
msgid "WIKI_THERMOSYNTHASE_EFFECTS"
msgstr "Chemosintezė"

#, fuzzy
msgid "WIKI_THERMOSYNTHASE_INTRO"
msgstr "Chemosintezė"

#, fuzzy
msgid "WIKI_THERMOSYNTHASE_MODIFICATIONS"
msgstr "Chemoplastas yra dvigubos membranos struktūra, kurioje yra baltymų, galinčių paversti [thrive:compound type=\"hydrogensulfide\"][/thrive:compound], dujinį [thrive:compound type=\"carbondioxide\"][/thrive:compound] ir vandenį į [thrive:compound type=\"glucose\"][/thrive:compound], vykstant procesui, vadinamam [b]vandenilio sulfido chemosinteze[/b]. Jo [thrive:compound type=\"glucose\"][/thrive:compound] gamybos greitis priklauso nuo [thrive:compound type=\"carbondioxide\"][/thrive:compound] koncentracijos."

#, fuzzy
msgid "WIKI_THERMOSYNTHASE_PROCESSES"
msgstr "Paverčia [thrive:compound type=\"hydrogensulfide\"][/thrive:compound] į [thrive:compound type=\"glucose\"][/thrive:compound]. Greitis priklauso nuo [thrive:compound type=\"carbondioxide\"][/thrive:compound] koncentracijos."

#, fuzzy
msgid "WIKI_THERMOSYNTHASE_REQUIREMENTS"
msgstr "Chemosintetinantys Baltymai"

#, fuzzy
msgid "WIKI_THERMOSYNTHASE_SCIENTIFIC_BACKGROUND"
msgstr "Chemoplastas yra dvigubos membranos struktūra, kurioje yra baltymų, galinčių paversti [thrive:compound type=\"hydrogensulfide\"][/thrive:compound], dujinį [thrive:compound type=\"carbondioxide\"][/thrive:compound] ir vandenį į [thrive:compound type=\"glucose\"][/thrive:compound], vykstant procesui, vadinamam [b]vandenilio sulfido chemosinteze[/b]. Jo [thrive:compound type=\"glucose\"][/thrive:compound] gamybos greitis priklauso nuo [thrive:compound type=\"carbondioxide\"][/thrive:compound] koncentracijos."

#, fuzzy
msgid "WIKI_THERMOSYNTHASE_STRATEGY"
msgstr "Chemoplastas yra dvigubos membranos struktūra, kurioje yra baltymų, galinčių paversti [thrive:compound type=\"hydrogensulfide\"][/thrive:compound], dujinį [thrive:compound type=\"carbondioxide\"][/thrive:compound] ir vandenį į [thrive:compound type=\"glucose\"][/thrive:compound], vykstant procesui, vadinamam [b]vandenilio sulfido chemosinteze[/b]. Jo [thrive:compound type=\"glucose\"][/thrive:compound] gamybos greitis priklauso nuo [thrive:compound type=\"carbondioxide\"][/thrive:compound] koncentracijos."

#, fuzzy
msgid "WIKI_THERMOSYNTHASE_UPGRADES"
msgstr "Chemoplastas yra dvigubos membranos struktūra, kurioje yra baltymų, galinčių paversti [thrive:compound type=\"hydrogensulfide\"][/thrive:compound], dujinį [thrive:compound type=\"carbondioxide\"][/thrive:compound] ir vandenį į [thrive:compound type=\"glucose\"][/thrive:compound], vykstant procesui, vadinamam [b]vandenilio sulfido chemosinteze[/b]. Jo [thrive:compound type=\"glucose\"][/thrive:compound] gamybos greitis priklauso nuo [thrive:compound type=\"carbondioxide\"][/thrive:compound] koncentracijos."

#, fuzzy
msgid "WIKI_THE_PATCH_MAP_FOG_OF_WAR"
msgstr "Chemoplastas yra dvigubos membranos struktūra, kurioje yra baltymų, galinčių paversti [thrive:compound type=\"hydrogensulfide\"][/thrive:compound], dujinį [thrive:compound type=\"carbondioxide\"][/thrive:compound] ir vandenį į [thrive:compound type=\"glucose\"][/thrive:compound], vykstant procesui, vadinamam [b]vandenilio sulfido chemosinteze[/b]. Jo [thrive:compound type=\"glucose\"][/thrive:compound] gamybos greitis priklauso nuo [thrive:compound type=\"carbondioxide\"][/thrive:compound] koncentracijos."

#, fuzzy
msgid "WIKI_THE_PATCH_MAP_INTRO"
msgstr "Chemoplastas yra dvigubos membranos struktūra, kurioje yra baltymų, galinčių paversti [thrive:compound type=\"hydrogensulfide\"][/thrive:compound], dujinį [thrive:compound type=\"carbondioxide\"][/thrive:compound] ir vandenį į [thrive:compound type=\"glucose\"][/thrive:compound], vykstant procesui, vadinamam [b]vandenilio sulfido chemosinteze[/b]. Jo [thrive:compound type=\"glucose\"][/thrive:compound] gamybos greitis priklauso nuo [thrive:compound type=\"carbondioxide\"][/thrive:compound] koncentracijos."

#, fuzzy
msgid "WIKI_THE_PATCH_MAP_PATCHES"
msgstr "Paverčia [thrive:compound type=\"hydrogensulfide\"][/thrive:compound] į [thrive:compound type=\"glucose\"][/thrive:compound]. Greitis priklauso nuo [thrive:compound type=\"carbondioxide\"][/thrive:compound] koncentracijos."

#, fuzzy
msgid "WIKI_THE_PATCH_MAP_THE_PATCH_MAP"
msgstr "Paverčia [thrive:compound type=\"hydrogensulfide\"][/thrive:compound] į [thrive:compound type=\"glucose\"][/thrive:compound]. Greitis priklauso nuo [thrive:compound type=\"carbondioxide\"][/thrive:compound] koncentracijos."

#, fuzzy
msgid "WIKI_THYLAKOIDS_EFFECTS"
msgstr "Chemoplastas yra dvigubos membranos struktūra, kurioje yra baltymų, galinčių paversti [thrive:compound type=\"hydrogensulfide\"][/thrive:compound], dujinį [thrive:compound type=\"carbondioxide\"][/thrive:compound] ir vandenį į [thrive:compound type=\"glucose\"][/thrive:compound], vykstant procesui, vadinamam [b]vandenilio sulfido chemosinteze[/b]. Jo [thrive:compound type=\"glucose\"][/thrive:compound] gamybos greitis priklauso nuo [thrive:compound type=\"carbondioxide\"][/thrive:compound] koncentracijos."

#, fuzzy
msgid "WIKI_THYLAKOIDS_INTRO"
msgstr "Chemoplastas yra dvigubos membranos struktūra, kurioje yra baltymų, galinčių paversti [thrive:compound type=\"hydrogensulfide\"][/thrive:compound], dujinį [thrive:compound type=\"carbondioxide\"][/thrive:compound] ir vandenį į [thrive:compound type=\"glucose\"][/thrive:compound], vykstant procesui, vadinamam [b]vandenilio sulfido chemosinteze[/b]. Jo [thrive:compound type=\"glucose\"][/thrive:compound] gamybos greitis priklauso nuo [thrive:compound type=\"carbondioxide\"][/thrive:compound] koncentracijos."

#, fuzzy
msgid "WIKI_THYLAKOIDS_MODIFICATIONS"
msgstr "Chemoplastas yra dvigubos membranos struktūra, kurioje yra baltymų, galinčių paversti [thrive:compound type=\"hydrogensulfide\"][/thrive:compound], dujinį [thrive:compound type=\"carbondioxide\"][/thrive:compound] ir vandenį į [thrive:compound type=\"glucose\"][/thrive:compound], vykstant procesui, vadinamam [b]vandenilio sulfido chemosinteze[/b]. Jo [thrive:compound type=\"glucose\"][/thrive:compound] gamybos greitis priklauso nuo [thrive:compound type=\"carbondioxide\"][/thrive:compound] koncentracijos."

#, fuzzy
msgid "WIKI_THYLAKOIDS_PROCESSES"
msgstr "Paverčia [thrive:compound type=\"hydrogensulfide\"][/thrive:compound] į [thrive:compound type=\"glucose\"][/thrive:compound]. Greitis priklauso nuo [thrive:compound type=\"carbondioxide\"][/thrive:compound] koncentracijos."

#, fuzzy
msgid "WIKI_THYLAKOIDS_REQUIREMENTS"
msgstr "Leidžia susisieti su kitomis ląstelėmis. Tia yra pirmas žingsnis link daugialąsčių. Kai tavo ląstelė yra dalis kolonijos, junginiai yra bendri tarp ląstelių. Kol esate kolonijos dalimi, negalite įjungti redaktoriaus, todėl turite atsisieti, kai surenkate pakankamai junginių, kad ląstelė galėtų pasidalinti."

#, fuzzy
msgid "WIKI_THYLAKOIDS_SCIENTIFIC_BACKGROUND"
msgstr "Chemoplastas yra dvigubos membranos struktūra, kurioje yra baltymų, galinčių paversti [thrive:compound type=\"hydrogensulfide\"][/thrive:compound], dujinį [thrive:compound type=\"carbondioxide\"][/thrive:compound] ir vandenį į [thrive:compound type=\"glucose\"][/thrive:compound], vykstant procesui, vadinamam [b]vandenilio sulfido chemosinteze[/b]. Jo [thrive:compound type=\"glucose\"][/thrive:compound] gamybos greitis priklauso nuo [thrive:compound type=\"carbondioxide\"][/thrive:compound] koncentracijos."

#, fuzzy
msgid "WIKI_THYLAKOIDS_STRATEGY"
msgstr "Bendri Redaktoriaus ir Strategijos Etapai"

#, fuzzy
msgid "WIKI_THYLAKOIDS_UPGRADES"
msgstr "Chemoplastas yra dvigubos membranos struktūra, kurioje yra baltymų, galinčių paversti [thrive:compound type=\"hydrogensulfide\"][/thrive:compound], dujinį [thrive:compound type=\"carbondioxide\"][/thrive:compound] ir vandenį į [thrive:compound type=\"glucose\"][/thrive:compound], vykstant procesui, vadinamam [b]vandenilio sulfido chemosinteze[/b]. Jo [thrive:compound type=\"glucose\"][/thrive:compound] gamybos greitis priklauso nuo [thrive:compound type=\"carbondioxide\"][/thrive:compound] koncentracijos."

#, fuzzy
msgid "WIKI_TOXIN_VACUOLE_EFFECTS"
msgstr "Bioluminescencinė Vakuolė"

#, fuzzy
msgid "WIKI_TOXIN_VACUOLE_INTRO"
msgstr "Bioluminescencinė Vakuolė"

#, fuzzy
msgid "WIKI_TOXIN_VACUOLE_MODIFICATIONS"
msgstr "Bioluminescencinė Vakuolė"

#, fuzzy
msgid "WIKI_TOXIN_VACUOLE_PROCESSES"
msgstr "Bioluminescencinė Vakuolė"

#, fuzzy
msgid "WIKI_TOXIN_VACUOLE_REQUIREMENTS"
msgstr "Bioluminescencinė Vakuolė"

#, fuzzy
msgid "WIKI_TOXIN_VACUOLE_SCIENTIFIC_BACKGROUND"
msgstr "Bioluminescencinė Vakuolė"

#, fuzzy
msgid "WIKI_TOXIN_VACUOLE_STRATEGY"
msgstr "Bioluminescencinė Vakuolė"

#, fuzzy
msgid "WIKI_TOXIN_VACUOLE_UPGRADES"
msgstr "Bioluminescencinė Vakuolė"

#, fuzzy
msgid "WIKI_VACUOLE_EFFECTS"
msgstr "Chemoplastas yra dvigubos membranos struktūra, kurioje yra baltymų, galinčių paversti [thrive:compound type=\"hydrogensulfide\"][/thrive:compound], dujinį [thrive:compound type=\"carbondioxide\"][/thrive:compound] ir vandenį į [thrive:compound type=\"glucose\"][/thrive:compound], vykstant procesui, vadinamam [b]vandenilio sulfido chemosinteze[/b]. Jo [thrive:compound type=\"glucose\"][/thrive:compound] gamybos greitis priklauso nuo [thrive:compound type=\"carbondioxide\"][/thrive:compound] koncentracijos."

#, fuzzy
msgid "WIKI_VACUOLE_INTRO"
msgstr "Chemoplastas yra dvigubos membranos struktūra, kurioje yra baltymų, galinčių paversti [thrive:compound type=\"hydrogensulfide\"][/thrive:compound], dujinį [thrive:compound type=\"carbondioxide\"][/thrive:compound] ir vandenį į [thrive:compound type=\"glucose\"][/thrive:compound], vykstant procesui, vadinamam [b]vandenilio sulfido chemosinteze[/b]. Jo [thrive:compound type=\"glucose\"][/thrive:compound] gamybos greitis priklauso nuo [thrive:compound type=\"carbondioxide\"][/thrive:compound] koncentracijos."

#, fuzzy
msgid "WIKI_VACUOLE_MODIFICATIONS"
msgstr "Chemoplastas yra dvigubos membranos struktūra, kurioje yra baltymų, galinčių paversti [thrive:compound type=\"hydrogensulfide\"][/thrive:compound], dujinį [thrive:compound type=\"carbondioxide\"][/thrive:compound] ir vandenį į [thrive:compound type=\"glucose\"][/thrive:compound], vykstant procesui, vadinamam [b]vandenilio sulfido chemosinteze[/b]. Jo [thrive:compound type=\"glucose\"][/thrive:compound] gamybos greitis priklauso nuo [thrive:compound type=\"carbondioxide\"][/thrive:compound] koncentracijos."

#, fuzzy
msgid "WIKI_VACUOLE_PROCESSES"
msgstr "Padidina didelių ląstelių sukimosi greitį."

#, fuzzy
msgid "WIKI_VACUOLE_REQUIREMENTS"
msgstr "Bioluminescencinė Vakuolė"

#, fuzzy
msgid "WIKI_VACUOLE_SCIENTIFIC_BACKGROUND"
msgstr "Chemoplastas yra dvigubos membranos struktūra, kurioje yra baltymų, galinčių paversti [thrive:compound type=\"hydrogensulfide\"][/thrive:compound], dujinį [thrive:compound type=\"carbondioxide\"][/thrive:compound] ir vandenį į [thrive:compound type=\"glucose\"][/thrive:compound], vykstant procesui, vadinamam [b]vandenilio sulfido chemosinteze[/b]. Jo [thrive:compound type=\"glucose\"][/thrive:compound] gamybos greitis priklauso nuo [thrive:compound type=\"carbondioxide\"][/thrive:compound] koncentracijos."

#, fuzzy
msgid "WIKI_VACUOLE_STRATEGY"
msgstr "Bendri Redaktoriaus ir Strategijos Etapai"

#, fuzzy
msgid "WIKI_VACUOLE_UPGRADES"
msgstr "Chemoplastas yra dvigubos membranos struktūra, kurioje yra baltymų, galinčių paversti [thrive:compound type=\"hydrogensulfide\"][/thrive:compound], dujinį [thrive:compound type=\"carbondioxide\"][/thrive:compound] ir vandenį į [thrive:compound type=\"glucose\"][/thrive:compound], vykstant procesui, vadinamam [b]vandenilio sulfido chemosinteze[/b]. Jo [thrive:compound type=\"glucose\"][/thrive:compound] gamybos greitis priklauso nuo [thrive:compound type=\"carbondioxide\"][/thrive:compound] koncentracijos."

#, fuzzy
msgid "WIKI_YES"
msgstr "Chemoplastas"

msgid "WILL_YOU_THRIVE"
msgstr "Ar jūs klestėsite?"

msgid "WIN_BOX_TITLE"
msgstr ""

msgid "WIN_TEXT"
msgstr ""

msgid "WORKSHOP_ITEM_CHANGE_NOTES"
msgstr ""

msgid "WORKSHOP_ITEM_CHANGE_NOTES_TOOLTIP"
msgstr ""

msgid "WORKSHOP_ITEM_DESCRIPTION"
msgstr "Elemento aprašymas:"

msgid "WORKSHOP_ITEM_PREVIEW"
msgstr ""

msgid "WORKSHOP_ITEM_TAGS"
msgstr ""

msgid "WORKSHOP_ITEM_TITLE"
msgstr "Elemento pavadinimas:"

msgid "WORKSHOP_ITEM_UPLOAD_SUCCEEDED"
msgstr ""

msgid "WORKSHOP_ITEM_UPLOAD_SUCCEEDED_TOS_REQUIRED"
msgstr ""

msgid "WORKSHOP_TERMS_OF_SERVICE_NOTICE"
msgstr ""

msgid "WORKSHOP_VISIBILITY_TOOLTIP"
msgstr ""

msgid "WORLD"
msgstr ""

#, fuzzy
msgid "WORLD_EXPORT_SUCCESS_MESSAGE"
msgstr "Klaida: {0}"

msgid "WORLD_GENERAL_STATISTICS"
msgstr ""

msgid "WORLD_MISC_DETAILS_STRING"
msgstr ""

msgid "WORLD_RELATIVE_MOVEMENT"
msgstr ""

msgid "WORST_PATCH_COLON"
msgstr ""

msgid "XBOX360"
msgstr ""

msgid "XBOX_ONE"
msgstr ""

msgid "XBOX_SERIES"
msgstr ""

msgid "YEARS"
msgstr ""

msgid "YET_TO_BE_IMPLEMENTED_NOTICE"
msgstr ""

#, fuzzy
msgid "YOUTUBE_TOOLTIP"
msgstr "Baigti žaidimą"

msgid "YOU_CAN_MAKE_PULL_REQUEST"
msgstr ""

msgid "YOU_CAN_SUPPORT_THRIVE_ON_PATREON"
msgstr ""

msgid "ZOOM_IN"
msgstr ""

msgid "ZOOM_OUT"
msgstr ""

#, fuzzy
#~ msgid "HELP_TIPS_TITLE"
#~ msgstr "Be pavadinimo"

#, fuzzy
#~ msgid "MICROBE_EDITOR_HELP_MESSAGE_6"
#~ msgstr "Tam, kad atrakinti redaktorių ir dauginimąsi tau reikės surinkti [thrive:compound type=\"ammonia\"][/thrive:compound] (Oranžinis Debesis) ir [thrive:compound type=\"phosphates\"][/thrive:compound] (Purpurinis Debesis)."

#~ msgid "MICROBE_STAGE_HELP_MESSAGE_3"
#~ msgstr "Tam, kad atrakinti redaktorių ir dauginimąsi tau reikės surinkti [thrive:compound type=\"ammonia\"][/thrive:compound] (Oranžinis Debesis) ir [thrive:compound type=\"phosphates\"][/thrive:compound] (Purpurinis Debesis)."

#, fuzzy
#~ msgid "WIKI_MACROSCOPIC_STAGE"
#~ msgstr "Mikroorganizmo būsena"

#, fuzzy
#~ msgid "EARLY_MULTICELLULAR"
#~ msgstr "Daugialąstis"

#, fuzzy
#~ msgid "ERUPTION_IN"
#~ msgstr "Aprašymas:"

#, fuzzy
#~ msgid "WIKI_CHEMOSYNTHESIS"
#~ msgstr "Chemosintezė"

#, fuzzy
#~ msgid "WIKI_CYTOPLASM_GLYCOLYSIS"
#~ msgstr "Paverčia [thrive:compound type=\"hydrogensulfide\"][/thrive:compound] į [thrive:compound type=\"glucose\"][/thrive:compound]. Greitis priklauso nuo [thrive:compound type=\"carbondioxide\"][/thrive:compound] koncentracijos."

#, fuzzy
#~ msgid "WIKI_AEROBIC_NITROGEN_FIXATION"
#~ msgstr "Anaerobinė Azoto Fiksacija"

#, fuzzy
#~ msgid "WIKI_AWAKENING_STAGE"
#~ msgstr "Nubudimo Etapas"

#, fuzzy
#~ msgid "WIKI_AWARE_STAGE"
#~ msgstr "Sąmoningumo Etapas"

#, fuzzy
#~ msgid "WIKI_INDUSTRIAL_STAGE"
#~ msgstr "Pereiti į Pramonės Etapą?"

#, fuzzy
#~ msgid "WIKI_IRON_CHEMOLITHOAUTOTROPHY"
#~ msgstr "Chemoplastas yra dvigubos membranos struktūra, kurioje yra baltymų, galinčių paversti [thrive:compound type=\"hydrogensulfide\"][/thrive:compound], dujinį [thrive:compound type=\"carbondioxide\"][/thrive:compound] ir vandenį į [thrive:compound type=\"glucose\"][/thrive:compound], vykstant procesui, vadinamam [b]vandenilio sulfido chemosinteze[/b]. Jo [thrive:compound type=\"glucose\"][/thrive:compound] gamybos greitis priklauso nuo [thrive:compound type=\"carbondioxide\"][/thrive:compound] koncentracijos."

#, fuzzy
#~ msgid "WIKI_MICROBE_EDITOR"
#~ msgstr "Mikroorganizmų redaktorius"

#, fuzzy
#~ msgid "WIKI_MUCILAGE_SYNTHESIS"
#~ msgstr "Chemosintezė"

#, fuzzy
#~ msgid "WIKI_PHOTOSYNTHESIS"
#~ msgstr "Chemosintezė"

#, fuzzy
#~ msgid "WIKI_SOCIETY_STAGE"
#~ msgstr "Mikroorganizmo būsena"

#~ msgid "ALLOW_SPECIES_TO_NOT_MIGRATE"
#~ msgstr "Leisti rūšims nemigruoti (jei nerandama geros migracijos)"

#~ msgid "BIODIVERSITY_ATTEMPT_FILL_CHANCE"
#~ msgstr "Tikimybė sukurti naujas rūšis kiekviename lopinėlyje, kuriame yra mažai rūšių (maža bioįvairovė)"

#~ msgid "BIODIVERSITY_FROM_NEIGHBOUR_PATCH_CHANCE"
#~ msgstr "Tikimybė sukurti naujas rūšis, kad padidinti bioįvairovę iš gretima esančio lopinėlio"

#~ msgid "BIODIVERSITY_NEARBY_PATCH_IS_FREE_POPULATION"
#~ msgstr "Biologinę įvairovę didinančioms rūšims iš netoliese esančio lopinėlio suteikiama laisva populiacija"

#~ msgid "BIODIVERSITY_SPLIT_IS_MUTATED"
#~ msgstr "Biologinę įvairovę didinančios rūšys mutuoja sukūrimo metu"

#~ msgid "BASSBOOST"
#~ msgstr "Žemų dažnių stiprinimas"

#~ msgid "BASSDOWN"
#~ msgstr "Mažinti Žemus Dažnius"

#~ msgid "BASSUP"
#~ msgstr "Didinti Žemus Dažnius"

#, fuzzy
#~ msgid "TARGET_TIME"
#~ msgstr "Dailininkas:"

#, fuzzy
#~ msgid "ENABLED"
#~ msgstr "Įjungtas"<|MERGE_RESOLUTION|>--- conflicted
+++ resolved
@@ -7,11 +7,7 @@
 msgstr ""
 "Project-Id-Version: PROJECT VERSION\n"
 "Report-Msgid-Bugs-To: EMAIL@ADDRESS\n"
-<<<<<<< HEAD
-"POT-Creation-Date: 2025-01-20 20:15+0000\n"
-=======
-"POT-Creation-Date: 2025-01-21 15:59+0200\n"
->>>>>>> e2d4d25b
+"POT-Creation-Date: 2025-01-22 09:54+0200\n"
 "PO-Revision-Date: 2023-10-12 00:43+0000\n"
 "Last-Translator: Irmantas <irmantas_i@yahoo.com>\n"
 "Language-Team: Lithuanian <https://translate.revolutionarygamesstudio.com/projects/thrive/thrive-game/lt/>\n"
@@ -2281,33 +2277,26 @@
 msgid "GENERAL"
 msgstr "Bendra"
 
-#, fuzzy
 msgid "GENERAL_LOADING_TIP_1"
-msgstr "Mikroorganizmų redaktorius"
-
-#, fuzzy
+msgstr ""
+
 msgid "GENERAL_LOADING_TIP_2"
-msgstr "Mikroorganizmų redaktorius"
-
-#, fuzzy
+msgstr ""
+
 msgid "GENERAL_LOADING_TIP_3"
-msgstr "Mikroorganizmų redaktorius"
-
-#, fuzzy
+msgstr ""
+
 msgid "GENERAL_LOADING_TIP_4"
-msgstr "Mikroorganizmų redaktorius"
-
-#, fuzzy
+msgstr ""
+
 msgid "GENERAL_LOADING_TIP_5"
-msgstr "Mikroorganizmų redaktorius"
-
-#, fuzzy
+msgstr ""
+
 msgid "GENERAL_LOADING_TIP_6"
-msgstr "Mikroorganizmų redaktorius"
-
-#, fuzzy
+msgstr ""
+
 msgid "GENERAL_LOADING_TIP_7"
-msgstr "Mikroorganizmų redaktorius"
+msgstr ""
 
 #, fuzzy
 msgid "GENERATIONS"
@@ -3348,76 +3337,71 @@
 msgstr "Mikroorganizmų redaktorius"
 
 #, fuzzy
-<<<<<<< HEAD
 msgid "MICROBE_LOADING_TIP_16"
 msgstr "Mikroorganizmų redaktorius"
-=======
+
+#, fuzzy
+msgid "MICROBE_LOADING_TIP_17"
+msgstr "Mikroorganizmų redaktorius"
+
+#, fuzzy
+msgid "MICROBE_LOADING_TIP_18"
+msgstr "Mikroorganizmų redaktorius"
+
+#, fuzzy
+msgid "MICROBE_LOADING_TIP_19"
+msgstr "Mikroorganizmų redaktorius"
+
+#, fuzzy
+msgid "MICROBE_LOADING_TIP_2"
+msgstr "Mikroorganizmų redaktorius"
+
+#, fuzzy
+msgid "MICROBE_LOADING_TIP_20"
+msgstr "Mikroorganizmų redaktorius"
+
+#, fuzzy
+msgid "MICROBE_LOADING_TIP_21"
+msgstr "Mikroorganizmų redaktorius"
+
+#, fuzzy
+msgid "MICROBE_LOADING_TIP_22"
+msgstr "Mikroorganizmų redaktorius"
+
+#, fuzzy
+msgid "MICROBE_LOADING_TIP_3"
+msgstr "Mikroorganizmų redaktorius"
+
+#, fuzzy
+msgid "MICROBE_LOADING_TIP_4"
+msgstr "Mikroorganizmų redaktorius"
+
+#, fuzzy
+msgid "MICROBE_LOADING_TIP_5"
+msgstr "Mikroorganizmų redaktorius"
+
+#, fuzzy
+msgid "MICROBE_LOADING_TIP_6"
+msgstr "Mikroorganizmų redaktorius"
+
+#, fuzzy
+msgid "MICROBE_LOADING_TIP_7"
+msgstr "Mikroorganizmų redaktorius"
+
+#, fuzzy
+msgid "MICROBE_LOADING_TIP_8"
+msgstr "Mikroorganizmų redaktorius"
+
+#, fuzzy
+msgid "MICROBE_LOADING_TIP_9"
+msgstr "Mikroorganizmų redaktorius"
+
+msgid "MICROBE_ORGANELLE_STATISTICS"
+msgstr ""
+
+#, fuzzy
 msgid "MICROBE_ORGANELLE_UPGRADES_STATISTICS"
 msgstr "Tam, kad atrakinti redaktorių ir dauginimąsi tau reikės surinkti [thrive:compound type=\"ammonia\"][/thrive:compound] (Oranžinis Debesis) ir [thrive:compound type=\"phosphates\"][/thrive:compound] (Purpurinis Debesis)."
-
-#, fuzzy
-msgid "MICROBE_SPECIES_DETAIL_TEXT"
-msgstr "Mikroorganizmo būsena"
->>>>>>> e2d4d25b
-
-#, fuzzy
-msgid "MICROBE_LOADING_TIP_17"
-msgstr "Mikroorganizmų redaktorius"
-
-#, fuzzy
-msgid "MICROBE_LOADING_TIP_18"
-msgstr "Mikroorganizmų redaktorius"
-
-#, fuzzy
-msgid "MICROBE_LOADING_TIP_19"
-msgstr "Mikroorganizmų redaktorius"
-
-#, fuzzy
-msgid "MICROBE_LOADING_TIP_2"
-msgstr "Mikroorganizmų redaktorius"
-
-#, fuzzy
-msgid "MICROBE_LOADING_TIP_20"
-msgstr "Mikroorganizmų redaktorius"
-
-#, fuzzy
-msgid "MICROBE_LOADING_TIP_21"
-msgstr "Mikroorganizmų redaktorius"
-
-#, fuzzy
-msgid "MICROBE_LOADING_TIP_22"
-msgstr "Mikroorganizmų redaktorius"
-
-#, fuzzy
-msgid "MICROBE_LOADING_TIP_3"
-msgstr "Mikroorganizmų redaktorius"
-
-#, fuzzy
-msgid "MICROBE_LOADING_TIP_4"
-msgstr "Mikroorganizmų redaktorius"
-
-#, fuzzy
-msgid "MICROBE_LOADING_TIP_5"
-msgstr "Mikroorganizmų redaktorius"
-
-#, fuzzy
-msgid "MICROBE_LOADING_TIP_6"
-msgstr "Mikroorganizmų redaktorius"
-
-#, fuzzy
-msgid "MICROBE_LOADING_TIP_7"
-msgstr "Mikroorganizmų redaktorius"
-
-#, fuzzy
-msgid "MICROBE_LOADING_TIP_8"
-msgstr "Mikroorganizmų redaktorius"
-
-#, fuzzy
-msgid "MICROBE_LOADING_TIP_9"
-msgstr "Mikroorganizmų redaktorius"
-
-msgid "MICROBE_ORGANELLE_STATISTICS"
-msgstr ""
 
 #, fuzzy
 msgid "MICROBE_SPECIES_DETAIL_TEXT"
@@ -3779,7 +3763,7 @@
 
 #, fuzzy
 msgid "MULTICELLULAR_LOADING_TIP_1"
-msgstr "Mikroorganizmų redaktorius"
+msgstr "Daugialąstis"
 
 msgid "MULTICELLULAR_STAGE"
 msgstr ""
@@ -7919,14 +7903,6 @@
 msgid "ZOOM_OUT"
 msgstr ""
 
-#, fuzzy
-#~ msgid "HELP_TIPS_TITLE"
-#~ msgstr "Be pavadinimo"
-
-#, fuzzy
-#~ msgid "MICROBE_EDITOR_HELP_MESSAGE_6"
-#~ msgstr "Tam, kad atrakinti redaktorių ir dauginimąsi tau reikės surinkti [thrive:compound type=\"ammonia\"][/thrive:compound] (Oranžinis Debesis) ir [thrive:compound type=\"phosphates\"][/thrive:compound] (Purpurinis Debesis)."
-
 #~ msgid "MICROBE_STAGE_HELP_MESSAGE_3"
 #~ msgstr "Tam, kad atrakinti redaktorių ir dauginimąsi tau reikės surinkti [thrive:compound type=\"ammonia\"][/thrive:compound] (Oranžinis Debesis) ir [thrive:compound type=\"phosphates\"][/thrive:compound] (Purpurinis Debesis)."
 
