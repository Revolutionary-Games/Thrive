--- conflicted
+++ resolved
@@ -7,11 +7,7 @@
 msgstr ""
 "Project-Id-Version: PROJECT VERSION\n"
 "Report-Msgid-Bugs-To: EMAIL@ADDRESS\n"
-<<<<<<< HEAD
-"POT-Creation-Date: 2024-08-17 17:51-0500\n"
-=======
-"POT-Creation-Date: 2024-08-17 13:26+0200\n"
->>>>>>> 9083d43e
+"POT-Creation-Date: 2024-08-20 15:20+0300\n"
 "PO-Revision-Date: 2023-10-12 00:43+0000\n"
 "Last-Translator: Irmantas <irmantas_i@yahoo.com>\n"
 "Language-Team: Lithuanian <https://translate.revolutionarygamesstudio.com/projects/thrive/thrive-game/lt/>\n"
@@ -2973,47 +2969,40 @@
 msgid "MICHE_AVOID_PREDATION_SELECTION_PRESSURE"
 msgstr ""
 
-#, fuzzy
 msgid "MICHE_CHUNK_PRESSURE"
-msgstr "Junginių debesys"
+msgstr ""
 
 #, fuzzy
 msgid "MICHE_COMPOUND_CLOUD_PRESSURE"
 msgstr "Junginių debesys"
 
-#, fuzzy
 msgid "MICHE_COMPOUND_EFFICIENCY_PRESSURE"
-msgstr "Junginių debesys"
+msgstr ""
 
 #, fuzzy
 msgid "MICHE_DETAIL_TEXT"
 msgstr "Mikroorganizmo būsena"
 
-#, fuzzy
 msgid "MICHE_ENVIRONMENTAL_COMPOUND_PRESSURE"
-msgstr "Junginių debesys"
-
-#, fuzzy
+msgstr ""
+
 msgid "MICHE_MAINTAIN_COMPOUND_PRESSURE"
-msgstr "Junginių debesys"
+msgstr ""
 
 msgid "MICHE_METABOLIC_STABILITY_PRESSURE"
 msgstr ""
 
-#, fuzzy
 msgid "MICHE_NO_OP_PRESSURE"
-msgstr "Junginių debesys"
-
-#, fuzzy
+msgstr ""
+
 msgid "MICHE_PREDATION_EFFECTIVENESS_PRESSURE"
-msgstr "Junginių debesys"
+msgstr ""
 
 msgid "MICHE_PREDATOR_ROOT_PRESSURE"
 msgstr ""
 
-#, fuzzy
 msgid "MICHE_ROOT_PRESSURE"
-msgstr "Junginių debesys"
+msgstr ""
 
 msgid "MICHE_TREE"
 msgstr ""
@@ -3700,9 +3689,8 @@
 msgid "OLDER_VERSION_LOADING_WARNING"
 msgstr ""
 
-#, fuzzy
 msgid "OPENGL_MODE_WARNING"
-msgstr "(pradžios vieta)"
+msgstr ""
 
 #, fuzzy
 msgid "OPENGL_MODE_WARNING_EXPLANATION"
@@ -4136,9 +4124,8 @@
 msgid "PROTEINS"
 msgstr ""
 
-#, fuzzy
 msgid "PROTOPLASM"
-msgstr "Chemoplastas"
+msgstr ""
 
 msgid "PULL_REQUESTS_PROGRAMMING"
 msgstr ""
@@ -4370,9 +4357,8 @@
 msgid "SAFE_MODE_EXPLANATION"
 msgstr "(pradžios vieta)"
 
-#, fuzzy
 msgid "SAFE_MODE_TITLE"
-msgstr "(pradžios vieta)"
+msgstr ""
 
 msgid "SAVE"
 msgstr ""
@@ -6658,10 +6644,6 @@
 msgid "ZOOM_OUT"
 msgstr ""
 
-#, fuzzy
-#~ msgid "COMPOUND_CLOUD_PRESSURE"
-#~ msgstr "Junginių debesys"
-
 #~ msgid "BASSBOOST"
 #~ msgstr "Žemų dažnių stiprinimas"
 
