--- conflicted
+++ resolved
@@ -7,13 +7,8 @@
 msgstr ""
 "Project-Id-Version: PROJECT VERSION\n"
 "Report-Msgid-Bugs-To: EMAIL@ADDRESS\n"
-<<<<<<< HEAD
-"POT-Creation-Date: 2025-03-18 21:56+0100\n"
-"PO-Revision-Date: 2025-03-12 14:39+0000\n"
-=======
 "POT-Creation-Date: 2025-03-27 09:59+0200\n"
 "PO-Revision-Date: 2025-03-20 20:10+0000\n"
->>>>>>> 4c6b8478
 "Last-Translator: Anonymous <noreply@weblate.org>\n"
 "Language-Team: Russian <https://translate.revolutionarygamesstudio.com/projects/thrive/thrive-game/ru/>\n"
 "Language: ru\n"
@@ -1994,29 +1989,6 @@
 "Событие Биомного Извержения\n"
 "Создаёт дополнительный Сероводород и Углекислый газ."
 
-msgid "EVENT_METEOR_GLUCOSE"
-msgstr ""
-
-#, fuzzy
-msgid "EVENT_METEOR_IRON"
-msgstr "{0}: +{1} АТФ"
-
-#, fuzzy
-msgid "EVENT_METEOR_PHOSPHATES"
-msgstr "Создать фосфат"
-
-#, fuzzy
-msgid "EVENT_METEOR_PLAIN"
-msgstr ""
-"Событие Биомного Извержения\n"
-"Создаёт дополнительный Сероводород и Углекислый газ."
-
-msgid "EVENT_METEOR_RADIOACTIVE"
-msgstr ""
-
-msgid "EVENT_METEOR_SULFUR"
-msgstr ""
-
 msgid "EVOLUTIONARY_TREE"
 msgstr "Эволюционное древо"
 
@@ -2375,27 +2347,14 @@
 msgstr "Глобальная популяция:"
 
 #, fuzzy
-<<<<<<< HEAD
-msgid "GLOBAL_GLACIATION_EVENT_LOG"
-msgstr "Глобальная популяция:"
-
-#, fuzzy
 msgid "GLOBAL_GLACIATION_EVENT_TOOLTIP"
 msgstr "Переместиться на Стадию Пробуждения. Доступно только если у вас есть достаточное количество развитости мозга (Поместите аксон в какой либо тип клетки)."
 
-#, fuzzy
-msgid "GLOBAL_GLACIATION_EVENT_WARNING_LOG"
-msgstr "Глобальная популяция:"
-=======
-msgid "GLOBAL_GLACIATION_EVENT_TOOLTIP"
-msgstr "Переместиться на Стадию Пробуждения. Доступно только если у вас есть достаточное количество развитости мозга (Поместите аксон в какой либо тип клетки)."
-
 msgid "GLOBAL_GLACIATION_EVENT_WARNING_LOG_PLURAL"
 msgstr ""
 
 msgid "GLOBAL_GLACIATION_EVENT_WARNING_LOG_SINGULAR"
 msgstr ""
->>>>>>> 4c6b8478
 
 msgid "GLOBAL_GLACIATION_START_EVENT_LOG"
 msgstr ""
@@ -3358,16 +3317,6 @@
 msgstr ""
 "Невозможно автоматически определить, включена ли гиперпоточность или нет.\n"
 "Это влияет на количество потоков по умолчанию, так как потоки с гиперпоточностью не так быстры, как реальные ядра процессора."
-
-msgid "METEOR_IMPACT_EVENT"
-msgstr ""
-
-#, fuzzy
-msgid "METEOR_IMPACT_EVENT_LOG"
-msgstr "Глобальная популяция:"
-
-msgid "METEOR_STRIKE_START_EVENT_LOG"
-msgstr ""
 
 msgid "METRICS"
 msgstr "Включить показ производительности"
@@ -8808,22 +8757,6 @@
 msgstr "Уменьшить масштаб"
 
 #, fuzzy
-<<<<<<< HEAD
-#~ msgid "GLUCOSE_METEOR"
-#~ msgstr "Глюкоза"
-
-#, fuzzy
-#~ msgid "IRON_METEOR"
-#~ msgstr "Окружающая среда"
-
-#, fuzzy
-#~ msgid "PHOSPHATE_METEOR"
-#~ msgstr "Фосфат"
-
-#, fuzzy
-#~ msgid "RADIOACTIVE_METEOR"
-#~ msgstr "Большой Фрагмент Фосфата"
-=======
 #~ msgid "MICROBE_STAGE_DAY_NIGHT_TEXT"
 #~ msgstr ""
 #~ "Следите за количеством доступного [b]солнечного света[/b] на панели окружающей среды.\n"
@@ -8835,7 +8768,6 @@
 #, fuzzy
 #~ msgid "GLOBAL_GLACIATION_EVENT_LOG"
 #~ msgstr "Глобальная популяция:"
->>>>>>> 4c6b8478
 
 #~ msgid "IRON_CHEMOLITHOAUTOTROPHY"
 #~ msgstr "Железная хемолитоавтотрофия"
@@ -9016,6 +8948,10 @@
 #~ msgid "ERUPTION_IN"
 #~ msgstr "Размножение"
 
+#, fuzzy
+#~ msgid "EVENT_TOOLTIP_ERUPTION"
+#~ msgstr "{0}: +{1} АТФ"
+
 #~ msgid "THE_AMOUNT_OF_GLUCOSE_HAS_BEEN_REDUCED"
 #~ msgstr "Количество глюкозы было уменьшено до {0} по сравнению с предыдущим количеством."
 
