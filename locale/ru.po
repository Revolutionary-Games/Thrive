# Translations template for PROJECT.
# Copyright (C) 2020 ORGANIZATION
# This file is distributed under the same license as the PROJECT project.
# FIRST AUTHOR <EMAIL@ADDRESS>, 2020.
#
msgid ""
msgstr ""
"Project-Id-Version: PROJECT VERSION\n"
"Report-Msgid-Bugs-To: EMAIL@ADDRESS\n"
<<<<<<< HEAD
"POT-Creation-Date: 2025-03-02 06:12-0300\n"
"PO-Revision-Date: 2025-02-23 16:13+0000\n"
"Last-Translator: Teashrock <kajitsu22@gmail.com>\n"
=======
"POT-Creation-Date: 2025-03-07 11:33+0200\n"
"PO-Revision-Date: 2025-03-07 10:46+0000\n"
"Last-Translator: Anonymous <noreply@weblate.org>\n"
>>>>>>> 125b0f74
"Language-Team: Russian <https://translate.revolutionarygamesstudio.com/projects/thrive/thrive-game/ru/>\n"
"Language: ru\n"
"MIME-Version: 1.0\n"
"Content-Type: text/plain; charset=UTF-8\n"
"Content-Transfer-Encoding: 8bit\n"
"Plural-Forms: nplurals=3; plural=n%10==1 && n%100!=11 ? 0 : n%10>=2 && n%10<=4 && (n%100<10 || n%100>=20) ? 1 : 2;\n"
"X-Generator: Weblate 5.7.2\n"
"Generated-By: Babel 2.8.0\n"

msgid "2D_MOVEMENT_TYPE_SELECTION"
msgstr "2D стиль движения:"

msgid "3D_EDITOR"
msgstr "3D Редактор"

msgid "3D_MOVEMENT"
msgstr "3D Перемещение"

msgid "3D_MOVEMENT_TYPE_SELECTION"
msgstr "3D стиль движения:"

msgid "ABILITIES"
msgstr "Способности"

msgid "ABORT"
msgstr "Отмена"

msgid "ABORTED_DOT"
msgstr "Отменено."

msgid "ABSORBERS_COUNT"
msgstr "Поглотители:"

msgid "ABYSSOPELAGIC"
msgstr "Абиссопелагический"

msgid "ACCEPT"
msgstr "Принять"

msgid "ACTION_AWAKEN"
msgstr "Пробужден на {0:F1}/{1:F1}"

msgid "ACTION_AWAKEN_TOOLTIP"
msgstr "Переместиться на Стадию Пробуждения. Доступно только если у вас есть достаточное количество развитости мозга (Поместите аксон в какой либо тип клетки)."

msgid "ACTION_BLOCKED_WHILE_ANOTHER_IN_PROGRESS"
msgstr "Действие заблокировано, поскольку другое еще совершается"

msgid "ACTION_DELETE"
msgstr "Удалить"

msgid "ACTION_DOUBLE_POPULATION"
msgstr "Удвоить Популяцию"

msgid "ACTION_DUPLICATE_UNITS"
msgstr "Дублировать юнитов"

msgid "ACTION_HALF_POPULATION"
msgstr "Сократить популяцию вдвое"

msgid "ACTION_TELEPORT"
msgstr "Телепортировать"

msgid "ACTIVE"
msgstr "Активный"

msgid "ACTIVE_THREAD_COUNT"
msgstr "Число потоков:"

msgid "ACTIVITY_EXPLANATION"
msgstr ""
"Активные микробы будут в движении, пока поблизости ничего не происходит.\n"
"Оседлые микробы будут стоять и ждать изменения окружения, прежде чем действовать."

msgid "ADDITIONAL_VALIDATION_FAILED"
msgstr "Дополнительные проверки обнаружили проблему: {0}"

msgid "ADD_INPUT_BUTTON_TOOLTIP"
msgstr "Добавить новое назначение клавиши"

msgid "ADVANCED_VIEW"
msgstr "Продвинутый вид"

msgid "ADVANCED_VIEW_BUTTON_TOOLTIP"
msgstr "Открыть продвинутый вид настроек"

msgid "AEROBIC_NITROGEN_FIXATION"
msgstr "Аэробная Азотфиксация"

msgid "AEROBIC_NITROGEN_FIXING"
msgstr "Аэробная азотфиксация"

msgid "AEROBIC_RESPIRATION"
msgstr "Аэробное Дыхание"

msgid "AGENTS"
msgstr "Химические Агенты"

msgid "AGENTS_COLON"
msgstr "Агенты:"

msgid "AGENT_NAME"
msgstr "{0} Агент"

msgid "AGGRESSION_EXPLANATION"
msgstr ""
"Агрессивные микробы будут преследовать добычу на больших расстояниях\n"
"и с большей вероятностью будут сражаться с хищниками при нападении.\n"
"Мирные микробы не будут нападать на больших расстояниях\n"
"и с меньшей вероятностью будут использовать токсины против хищников."

msgid "AGGRESSIVE"
msgstr "Агрессивный"

msgid "AI_MUTATION_RATE"
msgstr "Вероятность мутации ИИ"

msgid "AI_MUTATION_RATE_EXPLANATION"
msgstr "(скорость, с которой ИИ будет мутировать)"

msgid "ALL"
msgstr "Всё"

msgid "ALLOW_SPECIES_SWITCH_ON_EXTINCTION"
msgstr "Позволяет переключаться на родственные виды при вымирании"

msgid "ALLOW_SPECIES_SWITCH_ON_EXTINCTION_EXPLANATION"
msgstr "(позволяет продолжить игру, но уже за другой вид в случае вымирания. Без этой опции игра просто заканчивается)"

msgid "ALL_WORLDS_GENERAL_STATISTICS"
msgstr "Общая статистика всех миров"

#, fuzzy
msgid "ALL_WORLDS_STATISTICS"
msgstr ""
"[b]Поколения:[/b]\n"
"  {0}\n"
"[b]Всего видов:[/b]\n"
"  Среднее {1}; Стандартное отклонение {2}\n"
"[b]Виды, которые еще живы:[/b]\n"
"  Среднее {3}; Стандартное отклонение {4}\n"
"[b]Количество видов на участке:[/b]\n"
"  Среднее {5}; Стандартное отклонение {6}\n"
"[b]Общая численность населения на участке:[/b]\n"
"  Среднее {7}; Стандартное отклонение {8}\n"
"[b]Средний размер видов микробов:[/b]\n"
"  Среднее {9}; Стандартное отклонение {10}\n"
"[b]Общие данные по органеллам:[/b]"

msgid "ALREADY_ASCENDED"
msgstr "Вы уже вознеслись"

msgid "ALT"
msgstr "Alt"

msgid "ALWAYS_VISIBLE"
msgstr "Всегда видна"

msgid "AMBIANCE_VOLUME"
msgstr "Громкость окружения"

msgid "AMMONIA"
msgstr "Аммиак"

#, fuzzy
msgid "AMMONIA_COST"
msgstr "Аммиак"

msgid "AMOUNT_OF_AUTOSAVE_TO_KEEP"
msgstr "Количество записей автосохранения:"

msgid "AMOUNT_OF_QUICKSAVE_TO_KEEP"
msgstr "Количество записей быстрого сохранения:"

msgid "ANAEROBIC_NITROGEN_FIXATION"
msgstr "Анаэробная азотфиксация"

msgid "AND_UNLOCK_CONDITION"
msgstr "И"

msgid "APPEARANCE"
msgstr "Внешний вид"

msgid "APPLY"
msgstr "Применить"

msgid "APPLY_CHANGES"
msgstr "Применить изменения"

msgid "APRIL"
msgstr "Апрель"

msgid "ARE_YOU_SURE_TO_RESET_ALL_SETTINGS"
msgstr "Вы действительно хотите сбросить ВСЕ настройки до значений по умолчанию?"

msgid "ARE_YOU_SURE_TO_RESET_INPUT_SETTINGS"
msgstr "Вы действительно хотите сбросить настройки ввода до значений по умолчанию?"

msgid "ARTIST_COLON"
msgstr "Создатель:"

msgid "ARTWORK_TITLE"
msgstr "\"{0}\" - {1}"

msgid "ART_BY"
msgstr "Картина от {0}"

msgid "ART_GALLERY"
msgstr "Галерея"

msgid "ASCENSION_CONGRATULATIONS"
msgstr "Поздравляем!"

msgid "ASCENSION_CONGRATULATIONS_CONTENT"
msgstr ""
"Вы вознеслись и прошли игру. Поздравляем с тем, что дошли до конца игры.\n"
"\n"
"Вы можете продолжить играть в Стадии Космоса с открытыми Божественными Инструментами в песочнице.\n"
"\n"
"Так же возможно опуститься и вернуться к Стадии Микроба в этом сохранении и вновь пройти все стадии, но с доступом к модификаторам.\n"
"\n"
"Количество вознесений в данном сохранении:{0}"

msgid "ASCENSION_STAGE"
msgstr "Стадия Возвышения"

msgid "ASSEMBLY_CLASS_REQUIRED"
msgstr "Класс сборки необходим для мода, если указана сборка"

msgid "ASSEMBLY_REQUIRED_WITH_HARMONY"
msgstr "Сборка мода требуется c Harmony"

msgid "ASSUME_HYPERTHREADING"
msgstr "Предположить, что в процессоре включена гиперпоточность"

msgid "ASSUME_HYPERTHREADING_TOOLTIP"
msgstr ""
"Невозможно автоматически определить, включена ли гиперпоточность или нет.\n"
"Это влияет на количество потоков по умолчанию, так как потоки с гиперпоточностью не так быстры, как реальные ядра процессора."

msgid "ATMOSPHERIC_GASSES"
msgstr "Атмосферные Газы"

msgid "ATP"
msgstr "АТФ"

msgid "ATP_BALANCE"
msgstr "Баланс АТФ"

msgid "ATP_BALANCE_TOOLTIP"
msgstr ""
"Эта секция показывает весь баланс АТФ (энергии) в клетке.\n"
"Для того, чтобы выжить, баланс АТФ должен быть положительным. Малоподвижные клетки для сохранения энергии могут полностью исключить передвижение как таковое.\n"
"Вы можете использовать раскрывающийся список ниже для проверки производства АТФ при отсутствии необходимых соединений.\n"
"Например, некоторые клетки могут поддерживать положительный баланс АТФ только если у них в наличии есть множество соединений.\n"
"Играть за этот тип клеток намного сложнее, поскольку для выживания им нужно иметь в хранилище все эти соединения разом."

#, fuzzy
msgid "ATP_BALANCE_TOOLTIP_MULTICELLULAR"
msgstr ""
"Эта секция показывает весь баланс АТФ (энергии) в клетке.\n"
"Для того, чтобы выжить, баланс АТФ должен быть положительным. Малоподвижные клетки для сохранения энергии могут полностью исключить передвижение как таковое.\n"
"Вы можете использовать раскрывающийся список ниже для проверки производства АТФ при отсутствии необходимых соединений.\n"
"Например, некоторые клетки могут поддерживать положительный баланс АТФ только если у них в наличии есть множество соединений.\n"
"Играть за этот тип клеток намного сложнее, поскольку для выживания им нужно иметь в хранилище все эти соединения разом."

msgid "ATP_BALANCE_WITHOUT_EXTERNAL_RESOURCES"
msgstr "Без Внешних Ресурсов"

msgid "ATP_BALANCE_WITHOUT_GLUCOSE"
msgstr "Без Глюкозы"

msgid "ATP_BALANCE_WITHOUT_HYDROGEN_SULFIDE"
msgstr "Без Сероводорода"

msgid "ATP_BALANCE_WITHOUT_IRON"
msgstr "Без Железа"

msgid "ATP_BALANCE_WITH_ALL_COMPOUNDS"
msgstr "Со всеми необходимыми соединениями"

msgid "ATP_PRODUCTION"
msgstr "Производство АТФ"

msgid "ATP_PRODUCTION_TOO_LOW"
msgstr "НЕДОСТАТОЧНОЕ ПРОИЗВОДСТВО АТФ!"

msgid "ATTEMPT_TO_WRITE_SAVE_FAILED"
msgstr "Не удалось сохранить файл. Возможно, имя файла сохранения слишком длинное или у вас нет разрешения на сохранение файла."

msgid "AT_CURSOR"
msgstr "Вы смотрите на:"

msgid "AUDIO_OUTPUT_DEVICE"
msgstr "Устройство вывода звука:"

msgid "AUGUST"
msgstr "Август"

msgid "AUTO"
msgstr "Авто"

msgid "AUTO-EVO_EXPLANATION_EXPLANATION"
msgstr "На данной панели показаны числа, на основе которых работает предсказание Авто-Эво. Общая энергия, которую способен улавливать вид, и стоимость на особь вида определяют конечную популяцию. Авто-Эво использует упрощенную модель реальности, чтобы рассчитать, насколько эффективны виды, основываясь на энергии, которую они способны собирать. Для каждого источника пищи показано, сколько энергии получает от него вид. Дополнительно отображается общая энергия, доступная из этого источника. Доля, которую вид получает от общей энергии, зависит от того, насколько велика его адаптация по сравнению с общей адаптацией. Адаптация - это показатель того, насколько хорошо вид может использовать этот источник пищи."

msgid "AUTO-EVO_POPULATION_CHANGED_2"
msgstr "Популяция {0} изменена на {1} к {2}, по причине: {3}"

msgid "AUTO-EVO_PREDICTION"
msgstr "Предсказание Авто-Эво"

msgid "AUTO-EVO_PREDICTION_BOX_DESCRIPTION"
msgstr ""
"Эта панель показывает ожидаемую численность Авто-Эво для редактируемых видов.\n"
"Авто-Эво запускает моделирование популяции, что является частью (помимо вашей собственной эффективности), влияющей на вашу популяцию."

msgid "AUTO-EVO_STEPS_DONE"
msgstr "{0:F1}% завершено. {1:n0}/{2:n0} шагов."

#, fuzzy
msgid "AUTO-EVO_STRENGHT_MULTIPLIER"
msgstr "Коэффициент стоимости мутации"

#, fuzzy
msgid "AUTO-EVO_STRENGHT_MULTIPLIER_EXPLANATION"
msgstr "(стоимость органелл, мембран и т. д. в редакторе)"

msgid "AUTOSAVE_DURING_THE_GAME"
msgstr "Автосохранение во время игры"

msgid "AUTO_EVO"
msgstr "Авто-Эво"

msgid "AUTO_EVO_EXPLORING_TOOL"
msgstr "Инструмент изучения Авто-Эво"

msgid "AUTO_EVO_FAILED"
msgstr "Не удалось запустить Авто-Эво"

msgid "AUTO_EVO_MISSING_RESULT_DATA_OBJECT"
msgstr "Отсутствуют результаты Авто-Эво. Это нормально, если вы, например, загрузили старое сохранение. Но если это произошло на новом сохранении, то, пожалуйста, сообщите об ошибке, прикрепив файл с журналом действий (Log file)"

msgid "AUTO_EVO_RESULTS"
msgstr "Результаты Авто-Эво:"

msgid "AUTO_EVO_RESULTS_GLOBAL_TITLE"
msgstr "Глобальные Результаты"

msgid "AUTO_EVO_RESULTS_PATCH_TITLE"
msgstr "Результаты Выбранного Биома"

msgid "AUTO_EVO_RUN_STATUS"
msgstr "статус запуска:"

msgid "AUTO_EVO_STATUS_COLON"
msgstr "Статус Авто-Эво:"

msgid "AUTO_MOVE_FORWARDS"
msgstr "Авто движение вперед"

msgid "AUTO_RESOLUTION"
msgstr "Авто ({0}x{1})"

msgid "AVAILABLE_CONSTRUCTION_PROJECTS"
msgstr "Доступные строительные проекты"

msgid "AVAILABLE_MODS"
msgstr "Доступные моды"

msgid "AWAKENING_STAGE"
msgstr "Стадия пробуждения"

msgid "AWARE_STAGE"
msgstr "Стадия Сознания"

msgid "BACK"
msgstr "Назад"

msgid "BACKGROUND_BLUR"
msgstr "Размытие фона:"

msgid "BACKSLASH"
msgstr "Обратный Слэш"

msgid "BACKSPACE"
msgstr "Backspace"

msgid "BACTERIAL_THERMOSYNTHESIS"
msgstr "Бактериальный Термосинтез"

msgid "BALANCE_DISPLAY_AT_DAY_ALWAYS"
msgstr "Считать, словно сейчас день"

msgid "BALANCE_DISPLAY_AT_DAY_ALWAYS_TOOLTIP"
msgstr "Если этот флажок установлен, значения в этой панели вычисляются так, как если бы процессы происходили днём"

msgid "BALANCE_DISPLAY_WHILE_MOVING"
msgstr "Включить стоимость передвижения"

msgid "BALANCE_DISPLAY_WHILE_MOVING_TOOLTIP"
msgstr "Если флажок установлен, вычисляет баланс и другие числа на этой панели, предполагая, что клетка постоянно движется"

msgid "BASE_MOBILITY"
msgstr "Базовая Мобильность"

msgid "BASE_MOVEMENT"
msgstr "Базовое Передвижение"

msgid "BASIC_VIEW"
msgstr "Упрощённый вид"

msgid "BASIC_VIEW_BUTTON_TOOLTIP"
msgstr "Вернуться к упрощённому виду настроек"

msgid "BATHYPELAGIC"
msgstr "Батипелагический"

msgid "BECOME_MACROSCOPIC"
msgstr "Стать макроскопическим ({0}/{1})"

msgid "BECOME_MULTICELLULAR"
msgstr "Стать многоклеточным ({0}/{1})"

msgid "BEGIN_THRIVING"
msgstr "Начать Процветание"

msgid "BEHAVIOUR"
msgstr "Поведение"

msgid "BEHAVIOUR_ACTIVITY"
msgstr "Активность"

msgid "BEHAVIOUR_AGGRESSION"
msgstr "Агрессия"

msgid "BEHAVIOUR_FEAR"
msgstr "Страх"

msgid "BEHAVIOUR_FOCUS"
msgstr "Целеустремлённость"

msgid "BEHAVIOUR_OPPORTUNISM"
msgstr "Оппортунизм"

msgid "BELOW_SEA_LEVEL"
msgstr "{0}-{1}м ниже уровня моря"

msgid "BENCHMARKS"
msgstr "Тест производительности"

msgid "BENCHMARK_FINISHED"
msgstr "Тестирование завершено"

msgid "BENCHMARK_PHASE"
msgstr "Фаза тестирования:"

msgid "BENCHMARK_RESULTS_COLON"
msgstr "Результаты:"

msgid "BEST_PATCH_COLON"
msgstr "Лучший биом:"

msgid "BIG_IRON_CHUNK"
msgstr "Большой кусок железа"

msgid "BIG_PHOSPHATE_CHUNK"
msgstr "Большой Фрагмент Фосфата"

msgid "BILLION_ABBREVIATION"
msgstr "{0} Млрд"

msgid "BINDING_AGENT"
msgstr "Связующее вещество"

msgid "BINDING_AGENT_DESCRIPTION"
msgstr "Позволяет связываться с другими клетками. Это первый шаг к многоклеточности. Когда ваша клетка является частью колонии, соединения распределяются между всеми клетками. Вы не можете войти в редактор, будучи частью колонии, поэтому, когда соберёте достаточно соединений разорвите связь."

msgid "BINDING_AGENT_PROCESSES_DESCRIPTION"
msgstr "Нажмите [thrive:input]g_toggle_binding[/thrive:input] чтобы включить режим связывания. В режиме связывания вы можете присоединить другие клетки вашего вида к вашей колонии касаясь их. Чтобы покинуть колонию нажмите [thrive:input]g_unbind_all[/thrive:input]."

msgid "BIND_AXES_SENSITIVITY"
msgstr "Общее значение для осей"

msgid "BIOLUMINESCENT_VACUOLE"
msgstr "Биолюминесцентная вакуоль"

msgid "BIOME_LABEL"
msgstr "Биом: {0}"

msgid "BLOOM_RENDER_EFFECT"
msgstr "Эффект Свечения:"

#, fuzzy
msgid "BLUESKY_TOOLTIP"
msgstr "Приостановить игру"

msgid "BRAIN_CELL_NAME_DEFAULT"
msgstr "Нейрон"

msgid "BRAVE"
msgstr "Храбрый"

msgid "BROWSE"
msgstr "Просматривать"

msgid "BROWSE_WORKSHOP"
msgstr "Просмотреть мастерскую"

msgid "BUILD_CITY"
msgstr "Построить город"

msgid "BUILD_QUEUE"
msgstr "Очередь постройки"

msgid "BUILD_STRUCTURE"
msgstr "Построить Структуру"

msgid "BY"
msgstr "Создано:"

msgid "BY_REVOLUTIONARY_GAMES"
msgstr "Автор: Revolutionary Games Studio"

msgid "CACHE_DISK_MAX_TIME"
msgstr "Максимальное время хранение элементов кэша на диске перед удалением"

msgid "CACHE_MEMORY_MAX_ITEMS"
msgstr "Максимальное количество кэша ,сохранённого в памяти"

msgid "CACHE_TIME_MEMORY"
msgstr "Сколько сохранять кэш в памяти"

msgid "CACHE_TIME_MEMORY_ONLY"
msgstr "Время хранения в кэше при использовании только памяти для кэширования"

msgid "CACHING_TITLE"
msgstr "Кэширование"

msgid "CALCIUM_CARBONATE"
msgstr "Карбонат кальция"

msgid "CALCIUM_CARBONATE_MEMBRANE_DESCRIPTION"
msgstr "Эта мембрана имеет прочную оболочку, изготовленную из карбоната кальция. Она может легко противостоять повреждениям и требует меньше энергии, чтобы не деформироваться. Недостатками такой тяжелой оболочки является то, что клетка не может быстро поглощать ресурсы и двигается медленнее."

msgid "CAMERA"
msgstr "Камера"

msgid "CANCEL"
msgstr "Отмена"

msgid "CANCEL_ACTION_CAPITAL"
msgstr "ОТМЕНИТЬ ДЕЙСТВИЕ"

msgid "CANCEL_CURRENT_ACTION"
msgstr "Отменить текущее действие"

msgid "CANNOT_DELETE_USED_CELL_TYPE"
msgstr "Выбранный тип клеток в организме не может быть удалён"

msgid "CANNOT_DELETE_USED_CELL_TYPE_TITLE"
msgstr "Нельзя удалить выбранный тип клеток"

msgid "CANNOT_ENGULF"
msgstr "Не может поглощать клетки"

msgid "CANNOT_MOVE_METABALL_TO_DESCENDANT_TREE"
msgstr "Невозможно переместить метасферу в её древо потомков"

msgid "CANNOT_REDUCE_BRAIN_POWER_STAGE"
msgstr "Ныне Развитость мозга мала для того дабы остаться в текущей стадии. Переходить на прошлые стадии не разрешено, пожалуйста, повысьте развитость мозга для продолжения."

msgid "CANNOT_REDUCE_BRAIN_POWER_STAGE_TITLE"
msgstr "Невозможно снизить развитость мозга для возвращения на прошлые стадии"

msgid "CANNOT_WRITE_SAVE"
msgstr "Сохранение не удаётся записать"

msgid "CANT_LOAD_MOD_INFO"
msgstr "Не удается загрузить информацию о моде {0}"

msgid "CAPSLOCK"
msgstr "Caps Lock"

msgid "CARBON_DIOXIDE"
msgstr "Углекислый газ"

msgid "CATEGORY_AN_ABUNDANCE"
msgstr "изобилие"

msgid "CATEGORY_A_FAIR_AMOUNT"
msgstr "изрядное количество"

msgid "CATEGORY_LITTLE"
msgstr "мало"

msgid "CATEGORY_QUITE_A_BIT"
msgstr "немного"

msgid "CATEGORY_SOME"
msgstr "некоторое количество"

msgid "CATEGORY_VERY_LITTLE"
msgstr "очень мало"

msgid "CAUTIOUS"
msgstr "Осторожный"

msgid "CELL"
msgstr "Клетка"

msgid "CELLS"
msgstr "Клетки"

msgid "CELLULASE"
msgstr "Целлюлаза"

msgid "CELLULASE_DESCRIPTION"
msgstr "Целлюлаза позволяет клетке разрушать целлюлозную мембрану. С количеством повышается эффективность."

msgid "CELLULOSE"
msgstr "Целлюлоза"

msgid "CELLULOSE_MEMBRANE_DESCRIPTION"
msgstr "Эта мембрана имеет стенку, что обеспечивает лучшую защиту от общих повреждений и, особенно, от физических повреждений. Она также требует меньше энергии для сохранения своей формы, но не может быстро поглощать ресурсы и двигается медленнее. [b]Целлюлаза может растворить эту стенку,[/b] делая её уязвимой к поглощению хищниками."

msgid "CELL_STAT_ROTATION_TOOLTIP"
msgstr ""
"Скорость вращения клетки. Крупные клетки вращаются медленнее, но можно добавить реснички, чтобы компенсировать это.\n"
"Размещение органелл влияет на вращение: органеллы, расположенные дальше от центра, сильнее замедляют вращение."

msgid "CELL_STAT_SPEED_TOOLTIP"
msgstr ""
"Скорость Клетки. Пожалуйста, заметьте, что ввиду лимитов алгоритмов, отвечающих за вычисление скорости, выдаётся приблизительное значение.\n"
"И, Для примера, когда вы модифицируете длину жгутика, показываемые значения не демонстрируют настоящую скорость в игровом мире.\n"
"Это известная проблема, но пока что мы её не исправили -- она в низком приоритете, для нас есть более важные вещи."

#, fuzzy
msgid "CELL_TYPE_BUTTON_ATP_CONSUMPTION"
msgstr "Настройки"

#, fuzzy
msgid "CELL_TYPE_BUTTON_ATP_PRODUCTION"
msgstr "Настройки"

msgid "CELL_TYPE_NAME"
msgstr "Название вида клеток"

msgid "CHANGE_DESCRIPTION_IS_TOO_LONG"
msgstr "Примечания к изменениям слишком длинные"

msgid "CHANGE_THE_SYMMETRY"
msgstr "Изменить симметрию"

msgid "CHANNEL_INHIBITOR_TOXIN_SYNTHESIS"
msgstr "Синтез Ингибиторов Каналов"

msgid "CHEATS"
msgstr "Читы"

msgid "CHEAT_KEYS_ENABLED"
msgstr "Чит-коды включены"

msgid "CHEAT_MENU"
msgstr "Чит-меню"

msgid "CHEMICAL_BUTTON_MICROBE_TOOLTIP"
msgstr "Показать/скрыть процессы клетки"

msgid "CHEMOPLAST"
msgstr "Хемопласт"

msgid "CHEMOPLAST_DESCRIPTION"
msgstr "Хемопласт — двумембранная структура, содержащая белки, способные превращать [thrive:compound type=\"hydrogensulfide\"][/thrive:compound], воду и [thrive:compound type=\"carbondioxide\"][/thrive:compound] в [thrive:compound type=\"glucose\"][/thrive:compound] в процессе [b]сероводородного хемосинтеза[/b]. Скорость производства [thrive:compound type=\"glucose\"][/thrive:compound] зависит от концентрации [thrive:compound type=\"carbondioxide\"][/thrive:compound]."

msgid "CHEMOPLAST_PROCESSES_DESCRIPTION"
msgstr "Превращает [thrive:compound type=\"hydrogensulfide\"][/thrive:compound] в [thrive:compound type=\"glucose\"][/thrive:compound]. Скорость увеличивается при повышении концентрации [thrive:compound type=\"carbondioxide\"][/thrive:compound]."

msgid "CHEMORECEPTOR"
msgstr "Хеморецептор"

msgid "CHEMORECEPTOR_DESCRIPTION"
msgstr "Все клетки \"видят\" только с помощью хеморецепции. Именно так клетки получают информацию о своем окружении. Добавление этой органеллы представляет собой развитие более тонкой хеморецепции. Поскольку игроку дается видение даже на стадии клетки, это представлено линией, указывающей за пределы видимой области экрана, показывая близлежащие соединения, которые игрок еще не мог видеть."

msgid "CHEMORECEPTOR_MINIMUM_AMOUNT_TOOLTIP"
msgstr ""
"Устанавливает порог обнаружения соединений. Низкие значения могут выявлять слабые следы вещества, которые могут не содержать значительного количества этого соединения.\n"
"Один из возможных подходов — увеличить радиус поиска и минимальное количество, чтобы обнаружить ближайшее облако с достаточной плотностью.\n"
"Хеморецептор ощущает отдельные точки в облаке соединений, а не общую массу вещества в одном \"облаке\"."

msgid "CHEMORECEPTOR_PROCESSES_DESCRIPTION"
msgstr "Хеморецептор позволяет обнаруживать соединения на большем расстоянии. Модифицируйте после размещения, чтобы выбрать тип соединения и цвет линии направления."

msgid "CHEMORECEPTOR_SEARCH_RADIUS_TOOLTIP"
msgstr ""
"Устанавливает максимальную дистанцию, через которую может \"видеть\" хеморецептор.\n"
"Это может быть полезно, например, медленным клеткам."

msgid "CHEMOSYNTHESIS"
msgstr "Хемосинтез"

msgid "CHEMOSYNTHESIZING_PROTEINS"
msgstr "Хемосинтезирующие белки"

msgid "CHEMOSYNTHESIZING_PROTEINS_DESCRIPTION"
msgstr "Хемосинтезирующие белки - небольшие скопления белков внутри цитоплазмы, что могут преобразовывать [thrive:compound type=\"hydrogensulfide\"][/thrive:compound] , газообразный [thrive:compound type=\"carbondioxide\"][/thrive:compound], да воду в [thrive:compound type=\"glucose\"][/thrive:compound] в процессе что именуется [b]Сероводородном хемосинтезе[/b]. Скорость переработки [thrive:compound type=\"glucose\"][/thrive:compound] умножается с концентрацией [thrive:compound type=\"carbondioxide\"][/thrive:compound]. Поскольку хемосинтезирующие белки находятся непосредственно в цитоплазме, от чего и происходит [b]гликолиз[/b]."

msgid "CHEMOSYNTHESIZING_PROTEINS_PROCESSES_DESCRIPTION"
msgstr "Превращает [thrive:compound type=\"hydrogensulfide\"][/thrive:compound] в [thrive:compound type=\"glucose\"][/thrive:compound]. Скорость увеличивается при повышении концентрации [thrive:compound type=\"carbondioxide\"][/thrive:compound]. Также превращает [thrive:compound type=\"glucose\"][/thrive:compound] в [thrive:compound type=\"atp\"][/thrive:compound]."

msgid "CHEMO_SYNTHESIS"
msgstr "Хемосинтез"

msgid "CHITIN"
msgstr "Хитин"

msgid "CHITINASE"
msgstr "Хитиназа"

msgid "CHITINASE_DESCRIPTION"
msgstr "Хитиназа позволяет клетке разрушать хитиновую мембрану. С количеством повышается эффективность."

msgid "CHITIN_MEMBRANE_DESCRIPTION"
msgstr "Эта мембрана имеет стенку, что означает, что она обладает лучшей защитой от общего повреждения и, особенно, от повреждения токсинами. Она также требует меньше энергии для сохранения своей формы, но не может быстро поглощать ресурсы и двигается медленнее. [b]Хитиназа может растворить эту стенку,[/b] делая её уязвимой к поглощению хищниками."

msgid "CHLOROPLAST"
msgstr "Хлоропласт"

msgid "CHLOROPLAST_DESCRIPTION"
msgstr "Хлоропласт — двумембранная органелла, содержащая светочувствительные пигменты, сложенные вместе в мембранных мешочках. Это прокариота, которая была ассимилирована для использования её эукариотическим хозяином. Пигменты в хлоропласте способны использовать энергию света для получения [thrive:compound type=\"glucose\"][/thrive:compound] из воды и газообразного [thrive:compound type=\"carbondioxide\"][/thrive:compound] в процессе, называемом [b]фотосинтез[/b]. Эти пигменты также придают ей особый цвет. Скорость выработки [thrive:compound type=\"glucose\"][/thrive:compound] зависит от концентрации [thrive:compound type=\"carbondioxide\"][/thrive:compound] в атмсофере и интенсивности [thrive:compound type=\"sunlight\"][/thrive:compound]."

msgid "CHLOROPLAST_PROCESSES_DESCRIPTION"
msgstr "Производит [thrive:compound type=\"glucose\"][/thrive:compound]. Скорость увеличивается при повышении концентрации [thrive:compound type=\"carbondioxide\"][/thrive:compound] и интенсивности [thrive:compound type=\"sunlight\"][/thrive:compound]."

msgid "CHOSEN_FILENAME_ALREADY_EXISTS"
msgstr "Выбранное имя файла ({0}) уже существует. Перезаписать?"

msgid "CHROMATIC_ABERRATION"
msgstr "Хроматическая аберрация:"

msgid "CHROMATOPHORE_PROCESSES_DESCRIPTION"
msgstr "Производит [thrive:compound type=\"glucose\"][/thrive:compound]. Скорость повышается с увеличением концентрации [thrive:compound type=\"carbondioxide\"][/thrive:compound] и интенсивности [thrive:compound type=\"sunlight\"][/thrive:compound]."

msgid "CHUNK_CELL_CORPSE_PART"
msgstr "Фрагмент клеточного трупа"

msgid "CHUNK_FOOD_SOURCE"
msgstr "{0} потребления"

msgid "CILIA"
msgstr "Ресничка"

msgid "CILIA_DESCRIPTION"
msgstr "Реснички похожи на жгутики, но вместо однонаправленного ускорения они производят вращательное, помогая клеткам вращаться. Так же доступна их модификация, что при включении режима поглощения притягивает объекты к хозяину."

msgid "CILIA_PROCESSES_DESCRIPTION"
msgstr "Повышает скорость поворота клеток."

msgid "CITY_SHORT_STATISTICS"
msgstr "Популяция: {0} Еда: {1} Наука: {2}"

msgid "CLEAN_UP_OLD_SAVES"
msgstr "Удалить устаревшие сохранения"

msgid "CLEAR_CACHE"
msgstr "Очистить Кэш"

msgid "CLOSE"
msgstr "Закрыть"

msgid "CLOSE_OPTIONS"
msgstr "Закрыть настройки?"

msgid "CLOSTRIDIAL_FERMENTATION"
msgstr "Клостридиальное Брожение"

msgid "CLOUD_BENCHMARK"
msgstr "Тест производительности на Облаках"

msgid "CLOUD_RESOLUTION_DIVISOR"
msgstr "Делитель разрешения облака:"

msgid "CLOUD_SIMULATION_MINIMUM_INTERVAL"
msgstr "Мин. интервал симуляции облаков:"

msgid "CLOUD_SIMULATION_MULTIPLIER"
msgstr "Множитель симуляции:"

msgid "COASTAL"
msgstr "Прибрежный"

msgid "COLLISION_SHAPE"
msgstr "Создавать сущности с коллизией"

msgid "COLOUR"
msgstr "Окраска"

msgid "COLOURBLIND_CORRECTION"
msgstr "Цветокоррекция для дальтоников:"

msgid "COLOUR_PICKER_ADD_PRESET"
msgstr "Добавить текущий цвет в набор"

msgid "COLOUR_PICKER_A_TOOLTIP"
msgstr "Значение альфа канала"

msgid "COLOUR_PICKER_B_TOOLTIP"
msgstr "Значение синего канала цвета"

msgid "COLOUR_PICKER_G_TOOLTIP"
msgstr "Значение зеленого канала цвета"

msgid "COLOUR_PICKER_HSV_BUTTON_TOOLTIP"
msgstr ""
"Вкл/выкл режим настройки оттенка, насыщенности, значения.\n"
"Не может быть включено в raw-режиме."

msgid "COLOUR_PICKER_H_TOOLTIP"
msgstr "Значение оттенка, доля цвета"

msgid "COLOUR_PICKER_PICK_COLOUR"
msgstr "Выберете цвет из окна игры"

msgid "COLOUR_PICKER_PRESET_TOOLTIP"
msgstr ""
"Цвет: {0}\n"
"ЛКМ: Использовать этот пресет\n"
"ПКМ: Удалить этот пресет"

msgid "COLOUR_PICKER_RAW_BUTTON_TOOLTIP"
msgstr ""
"Вкл/выкл режим Raw.\n"
"В режиме Raw вы можете задать R, G, B\n"
"значения, свыше 1.0.\n"
"Не может быть включено в режиме HSV."

msgid "COLOUR_PICKER_R_TOOLTIP"
msgstr "Значение канала красного цвета"

msgid "COLOUR_PICKER_S_TOOLTIP"
msgstr "Значение насыщенности, уровень серого в отдельных цветах"

msgid "COLOUR_PICKER_V_TOOLTIP"
msgstr "Value (brightness) значение, яркость или интенсивность цвета"

msgid "COMMON_ABILITIES"
msgstr "Общие способности"

msgid "COMMON_EDITING_AND_STRATEGY"
msgstr "Общий Редактор и Стадии Стратегии"

msgid "COMMUNITY_FORUM"
msgstr "Форум сообщества"

msgid "COMMUNITY_FORUM_BUTTON_TOOLTIP"
msgstr "Присоединитесь к сообществу Thrive или на наш форум"

msgid "COMMUNITY_WIKI"
msgstr "Wiki Сообщества"

msgid "COMMUNITY_WIKI_BUTTON_TOOLTIP"
msgstr "Зайти на нашу Wiki"

msgid "COMPILED_AT_COLON"
msgstr "Собрано в:"

msgid "COMPLETE_ACTION"
msgstr "Завершить"

msgid "COMPOUNDS"
msgstr "Соединения"

msgid "COMPOUNDS_AT_EQUILIBRIUM"
msgstr "Баланс в Спокойствии"

msgid "COMPOUNDS_AT_MAX_SPEED"
msgstr "Баланс при Максимальной Скорости"

msgid "COMPOUNDS_BUTTON_MICROBE_TOOLTIP"
msgstr "Показать/скрыть соединения"

msgid "COMPOUNDS_COLON"
msgstr "Соединения:"

msgid "COMPOUND_BALANCE_FILL_TIME"
msgstr "(заполняет хранилище за {0} сек.)"

msgid "COMPOUND_BALANCE_FILL_TIME_TOO_LONG"
msgstr "(заполняет хранилище за {0} секунд, что дольше, чем использование дневного света -- {1} сек)"

msgid "COMPOUND_BALANCE_MODE_TOOLTIP"
msgstr ""
"Режим для расчета баланса соединений, например, максимальная скорость рассчитывает, предполагая, что все процессы протекают на максимальной скорости.\n"
"в то время как равновесие рассчитывается с учетом того, что процессы работают только с максимальной скоростью, чтобы баланс АТФ был неотрицательным."

msgid "COMPOUND_BALANCE_TITLE"
msgstr "Компонентный Баланс"

msgid "COMPOUND_BALANCE_TOOLTIP"
msgstr ""
"Эта секция показывает общий баланс ( производство - потребление) каждого соединения\n"
"К примеру, для создания клетки-растения баланс глюкозы должен быть положительным"

msgid "COMPOUND_CLOUDS"
msgstr "Облака веществ"

msgid "COMPOUND_CLOUD_BENCHMARK"
msgstr "Тест производительности на Облаках Соединений"

msgid "COMPOUND_CLOUD_DENSITY"
msgstr "Плотность облаков веществ"

msgid "COMPOUND_CLOUD_DENSITY_EXPLANATION"
msgstr "(плотность облаков веществ в окружающей среде)"

msgid "COMPOUND_CONCENTRATIONS_DECREASED"
msgstr "Концентрация {0} снизилась на {1}"

msgid "COMPOUND_FOOD_SOURCE"
msgstr "{0} потребления"

msgid "COMPOUND_HANDLE_KEEP"
msgstr "Оставить всё"

msgid "COMPOUND_HANDLE_SPLIT_SISTER"
msgstr "Разделиться с сестринской клеткой"

#, fuzzy
msgid "COMPOUND_HANDLE_TOP_UP"
msgstr "Always Top Up To Initial"

#, fuzzy
msgid "COMPOUND_HANDLE_TOP_UP_ON_CHANGE"
msgstr "Top Up On Patch Change"

msgid "COMPOUND_STORAGE_AMOUNT_DOES_NOT_LAST_NIGHT"
msgstr "(недостаточно для того, чтобы прожить ночь, что длится {0} секунд)"

msgid "COMPOUND_STORAGE_NOT_ENOUGH_GENERATED_DURING_DAY"
msgstr "Только {1} [thrive:compound type=\"{0}\"][/thrive:compound]может быть синтезировано в дневное время, но для того, чтобы выжить ночью необходимо {2}."

msgid "COMPOUND_STORAGE_NOT_ENOUGH_SPACE"
msgstr "Недостаточно вместимости хранилища для [thrive:compound type=\"{0}\"][/thrive:compound] , поскольку ночь длится {2} секунд, но вместимость хранилища сможет держать соединения лишь {1} секунд"

msgid "COMPOUND_STORAGE_STATS_TITLE"
msgstr "Вместимость Хранилища"

msgid "COMPOUND_STORAGE_STATS_TOOLTIP"
msgstr ""
"Этот раздел показывает сколько времени понадобится клетке для истощения всех запасов веществ при учете того, что хранилище будет полностью заполнено.\n"
"Эти числа всегда вычисляются, словно сейчас ночь, и могут быть использованы если клетка обладает достаточным количеством вместимости\n"
"для того, чтобы прожить целую ночь. Выключив учет стоимости передвижения вы увидите минимальные числа для выживания\n"
", поскольку пассивное существование потребляет значительно меньшее кол-во энергии."

msgid "COMPOUND_TO_FIND"
msgstr "Соединение, которое нужно найти:"

msgid "CONCEPT_ART"
msgstr "Набросок клетки"

msgid "CONFIG"
msgstr "Конфигурация"

msgid "CONFIRM_CAPITAL"
msgstr "ПОДТВЕРДИТЬ"

msgid "CONFIRM_DELETE"
msgstr "Подтвердить удаление"

msgid "CONFIRM_EXIT"
msgstr "Подтвердить выход"

msgid "CONFIRM_FOSSILISATION_OVERWRITE"
msgstr "Подтвердите перезапись"

msgid "CONFIRM_MOVE_TO_ASCENSION_STAGE"
msgstr "Переместиться на Стадию Вознесения?"

msgid "CONFIRM_MOVE_TO_ASCENSION_STAGE_EXPLANATION"
msgstr ""
"Теперь вы можете возвыситься и достигнуть Стадии Вознесения, активировав Врата Вознесения.\n"
"\n"
"Активировав врата вознесения вы сможете получить неограниченную мощь в виде божественных инструментов, что вы сможете использовать далее в этом сохранении.\n"
"\n"
"Вознесясь, вы завершите игру, но вы сможете играть и далее. Вознестись?"

msgid "CONFIRM_MOVE_TO_INDUSTRIAL_STAGE"
msgstr "Переместиться на Индустриальную Стадию?"

msgid "CONFIRM_MOVE_TO_INDUSTRIAL_STAGE_EXPLANATION"
msgstr "Сконструировав фабрику вы перейдёте на индустриальную стадию.Перейти на следующую стадию?"

msgid "CONFIRM_MOVE_TO_SPACE_STAGE"
msgstr "Переместиться на Космическую стадию?"

msgid "CONFIRM_MOVE_TO_SPACE_STAGE_EXPLANATION"
msgstr ""
"Теперь вы можете достичь Космической стадии, запустив первый космический объект.\n"
"\n"
"В текущем прототипе вы не можете вернуться к своей планете, но дальнейшие планы предполагают то, что вы сможете приближаться и отдаляться по отношению к планетам в Космической Стадии.\n"
"\n"
"Отмена запуска уничтожит космический объект. Запустить космический объект?"

msgid "CONFIRM_NEW_GAME_BUTTON_TOOLTIP"
msgstr "Начать игру с этими настройками"

msgid "CONFIRM_NEW_GAME_BUTTON_TOOLTIP_DISABLED"
msgstr "Некоторые настройки неправильные"

msgid "CONSTRUCTION_UNIT_NAME"
msgstr "Единица: {0}"

msgid "CONTENT_UPLOADED_FROM"
msgstr "Материалы Мастерской будут загружены из папки: {0}"

msgid "CONTINUE"
msgstr "Продолжить"

msgid "CONTINUE_AS_SPECIES"
msgstr "[center] Игра еще не окончена. Вы можете [b]продолжить[/b] , переключившись на вид {0} с размером популяции {1}.[/center]"

msgid "CONTINUE_THRIVING"
msgstr "Продолжить Процветать"

msgid "CONTINUE_TO_PROTOTYPES"
msgstr ""
"Вы достигли конца \"завершённой\" части Thrive.\n"
"Если вы хотите, вы можете продолжить на игру следующих стадиях, которые включены в игру. Они могут быть незавершёнными, использовать заполнители текстур и быть необработанными в целом. Они включены в игру для того, чтобы показать, как, вероятно, будет развиваться игра далее и наше видение того, как стадии будут соединены.\n"
"\n"
"Вы не сможете сохраниться, в большинстве прототипов, если вы продолжите или вернуться если вы продолжите. Если вы хотите вернуться на эту стадию, пожалуйста, сделайте сохранение перед этим моментом.\n"
"\n"
"Помимо этого поддержка контроллера так же недоступна во многих прототипах. Если вы хотите продолжить, пожалуйста, примите к сведению, что последующие стадии не завершены, и не жалуйтесь на их незавершённость."

msgid "CONTINUE_TO_PROTOTYPES_PROMPT"
msgstr "Продолжить на прототипах следующих стадий?"

msgid "CONTROLLER_ANY_DEVICE"
msgstr "Любое устройство"

msgid "CONTROLLER_AXIS_L2"
msgstr "L2"

msgid "CONTROLLER_AXIS_LEFT_TRIGGER"
msgstr "Левый Курок (Триггер)"

msgid "CONTROLLER_AXIS_LEFT_X"
msgstr "Left Stick Horizontal"

msgid "CONTROLLER_AXIS_LEFT_Y"
msgstr "Left Stick Vertical"

msgid "CONTROLLER_AXIS_NEGATIVE_DIRECTION"
msgstr "Negative Direction"

msgid "CONTROLLER_AXIS_POSITIVE_DIRECTION"
msgstr "Positive Direction"

msgid "CONTROLLER_AXIS_R2"
msgstr "R2"

msgid "CONTROLLER_AXIS_RIGHT_TRIGGER"
msgstr "Правый Триггер"

msgid "CONTROLLER_AXIS_RIGHT_X"
msgstr "Right Stick Horizontal"

msgid "CONTROLLER_AXIS_RIGHT_Y"
msgstr "Right Stick Vertical"

msgid "CONTROLLER_AXIS_VISUALIZERS"
msgstr "Визуализаторы осей контроллера:"

msgid "CONTROLLER_BUTTON_DPAD_DOWN"
msgstr "Низ перекрестья"

msgid "CONTROLLER_BUTTON_DPAD_LEFT"
msgstr "Лево Перекрестья"

msgid "CONTROLLER_BUTTON_DPAD_RIGHT"
msgstr "Право Перекрестья"

msgid "CONTROLLER_BUTTON_DPAD_UP"
msgstr "Вверх перекрестья"

msgid "CONTROLLER_BUTTON_LEFT_SHOULDER"
msgstr "Левое плечо"

msgid "CONTROLLER_BUTTON_LEFT_STICK"
msgstr "Left Stick Click"

msgid "CONTROLLER_BUTTON_MISC1"
msgstr "Дополнительная кнопка Контроллера"

msgid "CONTROLLER_BUTTON_PADDLE1"
msgstr "Paddle Button 1"

msgid "CONTROLLER_BUTTON_PADDLE2"
msgstr "Paddle Button 2"

msgid "CONTROLLER_BUTTON_PADDLE3"
msgstr "Paddle Button 3"

msgid "CONTROLLER_BUTTON_PADDLE4"
msgstr "Paddle Button 4"

msgid "CONTROLLER_BUTTON_PS3_SELECT"
msgstr "Выбрать"

msgid "CONTROLLER_BUTTON_PS3_START"
msgstr "Start"

msgid "CONTROLLER_BUTTON_PS_CIRCLE"
msgstr "Кружок"

msgid "CONTROLLER_BUTTON_PS_CROSS"
msgstr "Крестик"

msgid "CONTROLLER_BUTTON_PS_L1"
msgstr "L1"

msgid "CONTROLLER_BUTTON_PS_L3"
msgstr "L3"

msgid "CONTROLLER_BUTTON_PS_OPTIONS"
msgstr "Настройки"

msgid "CONTROLLER_BUTTON_PS_R1"
msgstr "R1"

msgid "CONTROLLER_BUTTON_PS_R3"
msgstr "R3"

msgid "CONTROLLER_BUTTON_PS_SHARE"
msgstr "Поделиться"

msgid "CONTROLLER_BUTTON_PS_SONY_BUTTON"
msgstr "Кнопка Логотипа"

msgid "CONTROLLER_BUTTON_PS_SQUARE"
msgstr "Квадрат"

msgid "CONTROLLER_BUTTON_PS_TRIANGLE"
msgstr "Треугольник"

msgid "CONTROLLER_BUTTON_RIGHT_SHOULDER"
msgstr "Правое Плечо"

msgid "CONTROLLER_BUTTON_RIGHT_STICK"
msgstr "Клик Правым Стиком"

msgid "CONTROLLER_BUTTON_TOUCH_PAD"
msgstr "ТачПад"

msgid "CONTROLLER_BUTTON_UNKNOWN"
msgstr "Неизвестная Кнопка"

msgid "CONTROLLER_BUTTON_XBOX_A"
msgstr "А"

msgid "CONTROLLER_BUTTON_XBOX_B"
msgstr "B"

msgid "CONTROLLER_BUTTON_XBOX_BACK"
msgstr "Back"

msgid "CONTROLLER_BUTTON_XBOX_GUIDE"
msgstr "Руководство"

msgid "CONTROLLER_BUTTON_XBOX_START"
msgstr "Start"

msgid "CONTROLLER_BUTTON_XBOX_X"
msgstr "X"

msgid "CONTROLLER_BUTTON_XBOX_Y"
msgstr "Y"

msgid "CONTROLLER_DEADZONES"
msgstr "Настройка мёртвых зон контроллера"

msgid "CONTROLLER_DEADZONE_CALIBRATION_EXPLANATION"
msgstr ""
"Этот инструмент позволяет настроить мертвые зоны оси контроллера. Размеры мертвой зоны показывают, насколько нужно переместить стик (или аналоговую кнопку), прежде чем это движение будет обнаружено как ввод.\n"
"Перед началом калибровки переместите все стики контроллера и отпустите их, а также нажмите и отпустите любые аналоговые кнопки (например, триггеры) на вашем контроллере."

msgid "CONTROLLER_DEADZONE_COLON"
msgstr "Мёртвая зона:"

msgid "CONTROLLER_PROMPT_TYPE_SETTING"
msgstr "Кнопка контроллера подсказывает тип:"

msgid "CONTROLLER_SENSITIVITY"
msgstr "Чувствительность контроллера"

msgid "CONTROLLER_UNKNOWN_AXIS"
msgstr "Неизвестная Ось"

msgid "COPY_ERROR_TO_CLIPBOARD"
msgstr "Копировать Ошибку в Буфер Обмена"

msgid "COPY_RESULTS"
msgstr "Копировать Результаты"

msgid "CORRECTION_PROTANOPE"
msgstr "Протанопия (Крас.-Зел.)"

msgid "CORRECTION_TRITANOPE"
msgstr "Тританопия (Син.-Жел.)"

msgid "CPU_THREADS"
msgstr "Потоки"

msgid "CRAFTING_CLEAR_INPUTS"
msgstr "Очистить введённое"

msgid "CRAFTING_ERROR_INTERNAL_CONSUME_PROBLEM"
msgstr "Ошибка : потребляется внешняя хуйня"

msgid "CRAFTING_ERROR_TAKING_ITEMS"
msgstr "Невозможно обнаружить введённые объекты"

msgid "CRAFTING_FILTER_INPUTS"
msgstr "Вложения"

msgid "CRAFTING_KNOWN_ITEMS"
msgstr "Известные Рецепты"

msgid "CRAFTING_NOT_ENOUGH_MATERIAL"
msgstr "Не хватает {0} для создания рецепта"

msgid "CRAFTING_NO_RECIPE_SELECTED"
msgstr "Пожалуйста, выберите рецепт сверху для возможности созидания"

msgid "CRAFTING_NO_ROOM_TO_TAKE_CRAFTING_RESULTS"
msgstr "Недостаточно места для того дабы взять все результаты созидания"

msgid "CRAFTING_RECIPE_DISPLAY"
msgstr "{0} ({1})"

msgid "CRAFTING_RECIPE_HAND_AXE"
msgstr "Ручной каменный топор"

msgid "CRAFTING_RESULTS"
msgstr "Результаты"

msgid "CRAFTING_SELECT_RECIPE_OR_ITEMS_TO_FILTER"
msgstr "Выберите рецепт созидания или добавьте предметы для фильтрации вариантов созидания"

msgid "CRAFTING_TAKE_ALL"
msgstr "Взять всё"

msgid "CRAFTING_TITLE"
msgstr "\"Ремесло\""

msgid "CREATE"
msgstr "Создать"

msgid "CREATED_AT"
msgstr "Создано в:"

msgid "CREATED_ON_PLATFORM"
msgstr "Создано на платформе:"

msgid "CREATE_A_NEW_MICROBE"
msgstr "Создать нового микроба"

msgid "CREATE_NEW"
msgstr "Создать Новый"

msgid "CREATE_NEW_CELL_TYPE"
msgstr "Создать Новый Тип Клетки"

msgid "CREATE_NEW_CELL_TYPE_DESCRIPTION"
msgstr "Вы можете создать новый вид клеток благодаря размножению существующих и дачу им нового имени. Виды клеток могут быть модифицированы для приспособления к определённой роли. При редактировании вида все представители будут модифицированы так же, как и ваш тип клеток."

msgid "CREATE_NEW_MOD"
msgstr "Создать новый мод"

msgid "CREATE_NEW_SAVE"
msgstr "Создать Новое Сохранение"

msgid "CREATE_NEW_TISSUE_TYPE"
msgstr "Создать новый тип ткани"

msgid "CREATE_NEW_TISSUE_TYPE_DESCRIPTION"
msgstr "Вы можете создать новые типы тканей копируя уже существующие под новым названием. Ткани можно изменять в редакторе клеток, чтобы сделать их более подходящими под разные роли."

msgid "CREATING_DOT_DOT_DOT"
msgstr "Создание..."

msgid "CREATING_OBJECTS_FROM_SAVE"
msgstr "Создание объектов из сохранения"

msgid "CREDITS"
msgstr "Титры"

msgid "CTRL"
msgstr "CTRL"

msgid "CURRENT_CACHE_SIZE"
msgstr "Нынешний размер:"

msgid "CURRENT_CACHE_SIZE_TOOLTIP"
msgstr ""
"Размер всего кэша, что находится на диске. Можно безопасно очистить в любой момент,\n"
"но когда требуется объект, который мог бы находиться в кэше, его создание занимает больше времени."

msgid "CURRENT_DEVELOPERS"
msgstr "Текущие Разработчики"

msgid "CURRENT_LOCATION_CAPITAL"
msgstr "ТЕКУЩАЯ ЛОКАЦИЯ"

msgid "CURRENT_RESEARCH_NONE"
msgstr "Ничего не исследуется"

msgid "CURRENT_RESEARCH_PROGRESS"
msgstr "Сейчас исследуется: {0} {1}"

msgid "CURRENT_WORLD"
msgstr "Текущий мир"

#, fuzzy
msgid "CURRENT_WORLD_STATISTICS"
msgstr ""
"[b]Поколения:[/b]\n"
"  {0}\n"
"[b]Всего биомов:[/b]\n"
"  {1}\n"
"[b]Общая длительность Авто-Эво:[/b]\n"
"  {2}\n"
"[b]Всего видов:[/b]\n"
"  {3}\n"
"[b]Живые на данный момент виды:[/b]\n"
"  {4}\n"
"[b]Количество видов на биом:[/b]\n"
"  Среднее кол-во {5}; Средняя убыль {6}\n"
"[b]Всего живых существ:[/b]\n"
"  {7}\n"
"[b]Самый многочисленный вид:[/b]\n"
"  {8}\n"
"[b]Основная информация о микробах:[/b]\n"
"  Средний размер цитоплазмы: {9}\n"
"[b]Средняя информация об органеллах:[/b]"

msgid "CUSTOM_USERNAME"
msgstr "Псевдоним пользователя:"

msgid "CYTOPLASM"
msgstr "Цитоплазма"

msgid "CYTOPLASM_DESCRIPTION"
msgstr "Липкие внутренности клетки. Цитоплазма - это полужидкое содержимое клетки из смеси ионов, белков и других веществ, которые заполняют внутреннюю часть клетки. Одна из функций, которую она (цитоплазма) выполняет, это [b]гликолиз[/b], преобразование [thrive:compound type=\"glucose\"][/thrive:compound] в [thrive:compound type=\"atp\"][/thrive:compound]. У клеток, в которых отсутствуют органеллы для более продвинутого метаболизма, цитоплазма является основным источником энергии. Она также используется для хранения молекул в клетке и увеличения размера клетки."

msgid "CYTOPLASM_GLYCOLYSIS"
msgstr "Цитоплазматический гликолиз"

msgid "CYTOPLASM_PROCESSES_DESCRIPTION"
msgstr "Превращает [thrive:compound type=\"=glucose\"][/thrive:compound] в [thrive:compound type=\"atp\"][/thrive:compound]."

msgid "CYTOTOXIN_SYNTHESIS"
msgstr "Синтез Цитотоксина"

#, fuzzy
msgid "DAMAGE_SOURCE_RADIATION"
msgstr "Выбери биом в котором есть твой вид. Этот биом станет основой для миграции твоего вида"

msgid "DAY_LENGTH"
msgstr "Длина дня"

msgid "DAY_LENGTH_EXPLANATION"
msgstr "(длительность дней, выраженная в реальном времени)"

msgid "DAY_NIGHT_CYCLE_ENABLED"
msgstr "Включить цикл день/ночь"

msgid "DAY_NIGHT_CYCLE_ENABLED_EXPLANATION_2"
msgstr "(из-за того, что фотосинтез становится ночью неэффективным необходимо планировать свой организм более тщательней)"

msgid "DEADZONE_CALIBRATION_FINISHED"
msgstr "Настройка мёртвых зон завершена. Новые значения отображены ниже."

msgid "DEADZONE_CALIBRATION_INPROGRESS"
msgstr "Идет настройка мёртвых зон. Пожалуйста, не трогайте кнопки и стики на контроллере и подождите несколько секунд."

msgid "DEADZONE_CALIBRATION_IS_RESET"
msgstr "Настройки мёртвых зон были сброшены"

msgid "DEADZONE_CONFIGURATION"
msgstr "Настройка мёртвых зон"

msgid "DEATH"
msgstr "смерть"

msgid "DEBUG_COORDINATES"
msgstr ""
"Координаты позиции: {0}\n"
"Курсор на:{1}"

msgid "DEBUG_DRAW_NOT_AVAILABLE"
msgstr "Отладочная отрисовка физики не доступна в этом типе сборки"

#, fuzzy
msgid "DEBUG_HEAT_AT_CURSOR"
msgstr "Вы смотрите на:"

msgid "DEBUG_PANEL"
msgstr "Консоль Отладки"

msgid "DECEMBER"
msgstr "Декабрь"

msgid "DECREASE_ITEM_SIZE"
msgstr "Уменьшить размер объекта"

msgid "DEFAULT_AUDIO_OUTPUT_DEVICE"
msgstr "Устройство вывода по умолчанию"

msgid "DELETE"
msgstr "Удалить"

msgid "DELETE_ALL_OLD_SAVE_WARNING_2"
msgstr ""
"Удаление всех старых автоматических и быстрых сохранений необратимо, вы действительно желаете навсегда удалить их?\n"
" - {0} Автосохранение(я)\n"
" - {1} Быстрое(ые) сохранение(я)\n"
" - {2} Резервную(ые) копию(и)"

msgid "DELETE_FOSSIL_CONFIRMATION"
msgstr "Удаление окаменелости не может быть отменено, вы действительно хотите удалить навсегда окаменелость?"

msgid "DELETE_OLD_SAVES_PROMPT"
msgstr "Удалить старые сохранения?"

msgid "DELETE_ORGANELLE"
msgstr "Удалить органеллу"

msgid "DELETE_SAVE_CONFIRMATION"
msgstr "Удаление этого сохранение будет невозможно отменить, вы действительно хотите перманентно удалить это сохранение?"

msgid "DELETE_SELECTED"
msgstr "Удалить выбранное"

msgid "DELETE_SELECTED_SAVES_PROMPT"
msgstr "Удалить выбранное(ые) сохранение(я)?"

msgid "DELETE_SELECTED_SAVE_WARNING"
msgstr "Удаление выбранного(ых) сохранения(й) будет невозможно отменить, вы действительно хотите перманентно удалить {0} сохранение(ий)?"

msgid "DELETE_THIS_SAVE_PROMPT"
msgstr "Удалить это cохранение?"

msgid "DESCEND_BUTTON"
msgstr "Опуститься"

msgid "DESCEND_CONFIRMATION"
msgstr "Точно ли вы собираетесь опуститься?"

msgid "DESCEND_CONFIRMATION_EXPLANATION"
msgstr ""
"Опустившись вы лишитесь своего статуса вознесения и вернётесь к микробной стадии. С этого момента вы сможете играть в игру с данного сохранения.\n"
"\n"
"Вы сможете выбрать перк опущения для нового прохождения. В следующих версиях вы сможете сами выбирать перки, но временно будет доступен лишь один перк с 20% уменьшением осморегуляции.\n"
"\n"
"если вы подтвердите то, что охотите опуститься вы сможете в игровых настройках создать новый игровой мир с настройками, словно вы находитесь в игровом меню при старте новой игры."

msgid "DESCRIPTION"
msgstr "Описание:"

msgid "DESCRIPTION_COLON"
msgstr "Описание:"

msgid "DESCRIPTION_TOO_LONG"
msgstr "Описание слишком длинное"

msgid "DESPAWN_ENTITIES"
msgstr "Удалить все сущности"

msgid "DETECTED_CPU_COUNT"
msgstr "Число обнаруженных ядер процессора:"

msgid "DEVBUILD_VERSION_INFO"
msgstr ""
"DevBuild {0}\n"
"на ветке {1} по адресу {2}\n"
"{3}"

msgid "DEVELOPERS"
msgstr "Разработчики"

msgid "DEVELOPMENT_FORUM"
msgstr "Форум Разработчиков"

msgid "DEVELOPMENT_FORUM_BUTTON_TOOLTIP"
msgstr "Посмотреть новости с полей разработки на нашем форуме Разработчиков"

msgid "DEVELOPMENT_SUPPORTED_BY"
msgstr "Разработка поддержана командой Revolutionary Games Studio ry"

msgid "DEVELOPMENT_WIKI"
msgstr "Wiki Разработчиков"

msgid "DEVELOPMENT_WIKI_BUTTON_TOOLTIP"
msgstr "Зайти на WIKI разработчиков"

msgid "DEVOURED"
msgstr "Поглощён"

msgid "DEV_BUILD_PATRONS"
msgstr "Devbuild-Спонсоры"

msgid "DIFFICULTY"
msgstr "Сложность"

#, fuzzy
msgid "DIFFICULTY_DETAILS_STRING"
msgstr ""
"Заданная сложность: {0}\n"
"Множитель стоимости мутации: {1}\n"
"Скорость мутации ИИ: {2}\n"
"Сложная плотность облаков: {3}\n"
"Штраф за смерть игрока: {4}\n"
"Количество глюкозы в окружающей среде: {5}\n"
"Множитель стоимости осморегуляции: {6}\n"
"Бесплатное облако глюкозы при выходе из редактора: {7}\n"
"Пассивно получить прогресс воспроизведения: {8}\n"
"Ограничить использование соединений роста: {9}"

msgid "DIFFICULTY_PRESET"
msgstr "Шаблон сложности"

msgid "DIFFICULTY_PRESET_CUSTOM"
msgstr "Пользовательский"

msgid "DIFFICULTY_PRESET_EASY"
msgstr "Легко"

msgid "DIFFICULTY_PRESET_HARD"
msgstr "Сложно"

msgid "DIFFICULTY_PRESET_NORMAL"
msgstr "Нормально"

msgid "DIGESTION_EFFICIENCY"
msgstr "Эффективность усвоения"

msgid "DIGESTION_EFFICIENCY_COLON"
msgstr "Эффектив. усвоения:"

msgid "DIGESTION_SPEED"
msgstr "Скорость усвоения"

msgid "DIGESTION_SPEED_COLON"
msgstr "Скорость усвоения:"

msgid "DIGESTION_SPEED_VALUE"
msgstr "{0}/сек"

msgid "DISABLED"
msgstr "Отключено"

msgid "DISABLE_ALL"
msgstr "Отключить все"

msgid "DISCARD_AND_CONTINUE"
msgstr "Отменить и продолжить"

msgid "DISCARD_CHANGES"
msgstr "Отменить изменения"

msgid "DISCARD_MIGRATION"
msgstr "Отменить Миграцию"

msgid "DISCONNECTED_CELLS"
msgstr "Отсоединённые Клетки"

msgid "DISCONNECTED_CELLS_TEXT"
msgstr ""
"Среди размещённых клеток имеются несоединённые с остальными.\n"
"Пожалуйста, соедините все размещённые клетки с другими для продолжения."

msgid "DISCONNECTED_METABALLS"
msgstr "Отсоединенные метасферы"

msgid "DISCONNECTED_METABALLS_TEXT"
msgstr ""
"Среди размещённых клеток имеются метасферы что не объединены с остальными.\n"
"Пожалуйста, соедините все размещённые метасферы с другими для продолжения."

msgid "DISCONNECTED_ORGANELLES"
msgstr "Отсоединённые Органеллы"

msgid "DISCONNECTED_ORGANELLES_TEXT"
msgstr ""
"Среди размещённых органелл, имеются несоединённые с остальными.\n"
"Пожалуйста соедините все размещённые органеллы с другими или отмените свои действия."

msgid "DISCORD_TOOLTIP"
msgstr "Присоединяйтесь к нашему Discord серверу"

msgid "DISK_CACHE_TOOLTIP"
msgstr ""
"Включает возможность записывать на диск сложную для генерации информацию, увеличивая производительность\n"
"Если выключено, то используется лишь Кэш ОЗУ (RAM)"

msgid "DISMISSED_POPUPS_COLON"
msgstr "Отклоненные всплывающие окна:"

msgid "DISMISSED_POPUPS_EXPLANATION"
msgstr ""
"Это показывает, сколько всплывающих окон было навсегда отклонено пользователем.\n"
"Если некоторые всплывающие окна, которые действительно нужны, будут отклонены, можно использовать кнопку рядом с этим, чтобы все отклоненные всплывающие окна снова появились."

msgid "DISMISS_INFORMATION_PERMANENTLY"
msgstr "Не показывать это снова"

msgid "DISMISS_WARNING_PERMANENTLY"
msgstr "Не сообщать об этом снова"

msgid "DISPLAY_3D_MENU_BACKGROUNDS"
msgstr "Отображать трёхмерные задние фоны в меню"

msgid "DISPLAY_ABILITIES_BAR"
msgstr "Показать панель способностей"

msgid "DISPLAY_BACKGROUND_DISTORTION_EFFECT"
msgstr "Применить искажение к задним фонам Микробной Стадии"

msgid "DISPLAY_BACKGROUND_PARTICLES"
msgstr "Отображение фоновых частиц"

msgid "DISPLAY_DRIVER_OPENGL"
msgstr "OpenGL"

msgid "DISPLAY_DRIVER_VULKAN"
msgstr "Vulkan"

#, fuzzy
msgid "DISPLAY_MODE"
msgstr "Показать названия кнопок при выборе частей"

msgid "DISPLAY_PART_NAMES"
msgstr "Показать названия кнопок при выборе частей"

msgid "DISSOLVED_COMPOUND_FOOD_SOURCE"
msgstr "Равномерно распределенный экологический источник {0}"

msgid "DOES_NOT_USE_FEATURE"
msgstr "Нет"

msgid "DONATIONS"
msgstr "Пожертвования"

msgid "DOT_DOT_DOT"
msgstr "..."

msgid "DOUBLE"
msgstr "Двойная"

msgid "DOUBLE_CLICK_TO_VIEW_IN_FULLSCREEN"
msgstr "Двойной клик для полноэкранного режима"

msgid "DOUBLE_MEMBRANE_DESCRIPTION"
msgstr "Мембрана с двумя слоями, имеет лучшую защиту от повреждений и требует меньше энергии, чтобы не деформироваться. Однако, несколько замедляет скорость клетки и снижает скорость, с которой она может поглощать ресурсы."

#, fuzzy
msgid "DOUBLE_SPEED_TOGGLE_TOOLTIP"
msgstr "Это значение используется для генерации мира, оно должно быть положительным целым числом"

msgid "DRAG_TO_REORDER_ITEMS_WITH_MOUSE"
msgstr "Потяните мышкой для изменения порядка"

msgid "DUMP_SCENE_TREE"
msgstr "Выбросить SceneTree"

msgid "DUPLICATE_TYPE"
msgstr "Дублировать Тип"

msgid "EASTEREGG_MESSAGE_1"
msgstr "Забавный Факт: Дидинии и Парамеции - наглядный пример взаимоотношений \"хищник - жертва\", которые изучали на протяжении десятилетий. А кто же вы - хищник или жертва?"

msgid "EASTEREGG_MESSAGE_10"
msgstr "ИЗВИЛИСТЫЕ ТВАРИ!!"

msgid "EASTEREGG_MESSAGE_11"
msgstr "Плавик плавитель."

msgid "EASTEREGG_MESSAGE_12"
msgstr "Те синие клетки однако."

msgid "EASTEREGG_MESSAGE_13"
msgstr "Вот совет: биомы — это больше, чем просто разные фоны, иногда соединения в разных биомах появляются с разной скоростью."

msgid "EASTEREGG_MESSAGE_14"
msgstr "Вот совет: чем больше у вас жгутиков, тем быстрее вы двигаетесь, но также это требует больше АТФ"

msgid "EASTEREGG_MESSAGE_15"
msgstr "Вот совет, вы можете поглощать куски, железо и прочее."

msgid "EASTEREGG_MESSAGE_16"
msgstr "Вот совет: хорошо подготовьтесь перед добавлением ядра. Эта вещь дорогая! В содержании и первоначальной стоимости."

msgid "EASTEREGG_MESSAGE_17"
msgstr "Забавный факт: вы знали, что на Земле существует более 8000 видов инфузорий?"

msgid "EASTEREGG_MESSAGE_18"
msgstr "Забавный факт: трубачи — инфузории, способные растягивать себя и ловить добычу в подобный трубе рот, который засасывает жертву, создавая водные потоки с помощью ресничек."

msgid "EASTEREGG_MESSAGE_2"
msgstr "Вот совет: токсины можно выпустить, чтобы оттолкнуть от себя другие токсины, если вы достаточно быстры."

msgid "EASTEREGG_MESSAGE_3"
msgstr "Вот совет: Осморегуляция тратит 1 АТФ в секунду на каждую заполненную ячейку, которая есть у вашей клетки, каждая пустая ячейка цитоплазмы генерирует 5 АТФ в секунду, что значит, что если вы теряете АТФ из-за осморегуляции, просто добавьте пару пустых ячеек цитоплазмы или удалите некоторые органеллы."

msgid "EASTEREGG_MESSAGE_4"
msgstr "Забавный факт: в реальной жизни у прокариот есть нечто, называемое компартментами, которые действуют как органеллы, их даже иногда называют многогранными органеллами."

msgid "EASTEREGG_MESSAGE_5"
msgstr "Забавный факт: метаболосома — многогранная органелла."

msgid "EASTEREGG_MESSAGE_6"
msgstr "Вот совет: иногда лучше просто убежать от других клеток."

msgid "EASTEREGG_MESSAGE_7"
msgstr "Вот совет: если клетка вдвое меньше вас, то вы можете её поглотить."

msgid "EASTEREGG_MESSAGE_8"
msgstr "Вот совет: бактерии могут быть сильнее, чем кажутся, они могут казаться маленькими, но некоторые из них могут проникнуть внутрь вас и таким образом убить!"

msgid "EASTEREGG_MESSAGE_9"
msgstr "Вот совет: вы можете охотиться на другие виды до их истребления, если не будете достаточно осторожны. Другие виды могут делать то же самое."

msgid "EASTER_EGGS"
msgstr "Включить пасхальные яйца"

msgid "EASTER_EGGS_EXPLANATION"
msgstr "(случайно расположенные секреты в игре)"

#, fuzzy
msgid "EASTER_EGG_BANANA_BIOME"
msgstr "(случайно расположенные секреты в игре)"

msgid "EDGE_PAN_SPEED"
msgstr "Скорость Вращения:"

msgid "EDITING_TITLE"
msgstr "Редактирование"

msgid "EDITOR"
msgstr "Редактор"

msgid "EDITORS_AND_MUTATIONS_BUTTON"
msgstr "Редакторы и Мутации"

msgid "EDITOR_BUTTON_TOOLTIP"
msgstr "Войдите в редактор для модификации видов"

#, fuzzy
msgid "EDITOR_TUTORIAL_EARLY_GOAL"
msgstr ""
"Это редактор клеток, в котором вы можете добавлять или удалять органеллы из своей клетки, затрачивая очки мутации (MP).\n"
"\n"
"Вы также можете изменять другие параметры своего вида в других вкладках клеточного редактора. (Пока доступно примерно 50% всех будущих функций)\n"
"\n"
"Для продолжения, выберите органеллу из панели слева (цитоплазма - это хороший выбор). Затем кликните рядом с шестигранником в центре экрана, чтобы добавить эту органеллу к вашей клетке."

msgid "EDITOR_TUTORIAL_EDITOR_TEXT"
msgstr ""
"Добро пожаловать в [b]Микробный Редактор[/b].\n"
"\n"
"Здесь вы можете просмотреть, что произошло в течение предыдущих поколений, а затем внести изменения в свой вид.\n"
"\n"
"На этой вкладке представлен список изменений в биоме, в котором вы находитесь. Попробуйте изучить различные инструменты, имеющиеся в вашем распоряжении, чтобы узнать больше о событиях в вашем мире!\n"
"\n"
"Когда вы будете готовы, нажмите кнопку \"далее\" в правом нижнем углу, чтобы продолжить."

#, fuzzy
<<<<<<< HEAD
msgid "EDITOR_TUTORIAL_MICROBE_EDITOR_NUCLEUS"
msgstr ""
"Это редактор клеток, в котором вы можете добавлять или удалять органеллы из вашего вида, тратя очки мутации (ОМ). В каждом поколении вам будет доступно 100 ОМ, очки не сохраняются, поэтому не бойтесь тратить!\n"
"\n"
"Шестиугольник в центре экрана — это ваша клетка, которая сейчас состоит из одной ячейки цитоплазмы.\n"
"\n"
"Чтобы продолжить, выберите органеллу на панели слева. Затем щелкните левой кнопкой мыши чтобы поместить её. Вы можете вращать органеллы кнопками [thrive:input]e_rotate_left[/thrive:input] и [thrive:input]e_rotate_right[/thrive:input]."
=======
msgid "EFFECTIVE_VALUE"
msgstr "{0}%"
>>>>>>> 125b0f74

msgid "EIGHT_TIMES"
msgstr "8x"

msgid "EJECT_ENGULFED"
msgstr "Вытолкнуть поглощенные объекты"

msgid "EJECT_ENGULFED_TOOLTIP"
msgstr "Вытолкнуть поглощенные объекты"

msgid "EMITTERS_COUNT"
msgstr "Эмиттеры:"

msgid "ENABLED_MODS"
msgstr "Включенные моды"

msgid "ENABLE_ALL_COMPATIBLE"
msgstr "Включить все совместимые моды"

msgid "ENABLE_EDITOR"
msgstr "Включить редактор"

msgid "ENABLE_GUI_LIGHT_EFFECTS"
msgstr "Включить световые эффекты GUI"

msgid "ENDOSYMBIONT_ENGULFED_ALREADY_DONE"
msgstr "Процесс Эндосимбиоза почти завершён, перейдите в редактор для его окончательного завершения"

msgid "ENDOSYMBIONT_ENGULFED_PROGRESS"
msgstr "Поглощенный микроб превращён во временную органеллу, это увеличит прогресс эндосимбиоза если вы зайдёте в редактор"

msgid "ENDOSYMBIONT_TYPE_ALREADY_PRESENT"
msgstr "Вид эндосимбионта уже поглощен, вернитесь в редактор для увеличения прогресса эндосимбиоза"

msgid "ENDOSYMBIOSIS_AVAILABLE_ORGANELLES"
msgstr "Подходящие для превращения органеллы"

msgid "ENDOSYMBIOSIS_BUTTON"
msgstr "Эндосимбиоз"

msgid "ENDOSYMBIOSIS_CANCEL_TOOLTIP"
msgstr "Отменить этот процесс эндосимбиоза. Нажатие уберёт весь текущий прогресс, связанный с этим эндосимбионтом!"

msgid "ENDOSYMBIOSIS_COMPLETE_TOOLTIP"
msgstr "Завершить данный процесс эндосимбиоза и поставить его как органеллу"

msgid "ENDOSYMBIOSIS_EXPLANATION"
msgstr "Эндосимбиоз -- Процесс ассимиляции одного вида в эндосимбионта (вида, что живёт в другом виде в симбиотических отношениях). Успешный эндосимбиоз открывает органеллу и даёт одну копию этой органеллы. Подходящие кандидаты для ассимиляции показаны снизу, коль они ранее были поглощены. Длительность процесса зависит от того, насколько подходящим является кандидат для эндосимбиоза (Это показывается под каждым кандидатом на ассимиляцию)"

msgid "ENDOSYMBIOSIS_NOTHING_ENGULFED"
msgstr "Ни один вид, подходящий для ассимиляции в органеллу, еще не был поглощён"

msgid "ENDOSYMBIOSIS_NO_CANDIDATE_ORGANELLES"
msgstr "Этот вид не может быть ассимилирован в подходящую органеллу"

msgid "ENDOSYMBIOSIS_PROGRESSING_EXPLANATION"
msgstr "Для увеличения прогресса эндосимбиоза, кандидат должен быть поглощен, чтобы он автоматически (без участия игрока) превратился во временную органеллу (В клетке-хозяине может быть лишь одна временная органелла). Прогресс сохраняется если вы заходите в редактор с временной органеллой."

msgid "ENDOSYMBIOSIS_PROKARYOTIC_LIMIT_EXPLANATION"
msgstr "Прокариоты могут иметь максимум одного эндосимбионта"

msgid "ENDOSYMBIOSIS_SINGLE_SPECIES_PROGRESS_DESCRIPTION"
msgstr "Попадите в редактор с этим видом в качестве временной органеллы для дальнейшего прогресса"

msgid "ENDOSYMBIOSIS_START_TOOLTIP"
msgstr "Начать эндосимбиоз с этим видом (Доступно если целевой тип органеллы выбран)"

msgid "ENDOSYMBIOSIS_TITLE"
msgstr "Эндосимбиоз"

msgid "ENERGY_BALANCE_REQUIRED_COMPOUND_LINE"
msgstr "- {0}: {1} /second"

msgid "ENERGY_BALANCE_TOOLTIP_CONSUMPTION"
msgstr "{0}: -{1} АТФ"

msgid "ENERGY_BALANCE_TOOLTIP_PRODUCTION"
msgstr "{0}: +{1} АТФ"

msgid "ENERGY_BALANCE_TOOLTIP_PRODUCTION_WITH_REQUIREMENT"
msgstr ""
"{0}: +{1} АТФ\n"
"При потреблении:\n"
"{2}"

msgid "ENERGY_IN_PATCH_FOR"
msgstr "Энергия в {0} для {1}"

msgid "ENERGY_IN_PATCH_SHORT"
msgstr "{0}, {1}"

msgid "ENERGY_SOURCES"
msgstr "Источники Энергии:"

msgid "ENERGY_SUMMARY_LINE"
msgstr "Общая собранная энергия равна {0} с индивидуальными затратами {1}, результатом чего является нескорректированная популяция количеством в {2}"

msgid "ENGULF_NO_ATP_DAMAGE_MESSAGE"
msgstr "Наносится урон из-за вхождения в режим поглощения без АТФ"

msgid "ENTER_EXISTING_ID"
msgstr "Ввести существующий ID"

msgid "ENTER_EXISTING_WORKSHOP_ID"
msgstr "Ввести существующий Workshop ID"

msgid "ENTITY_LABEL"
msgstr "Описание объекта"

msgid "ENVIRONMENT"
msgstr "Окружающая среда"

msgid "ENVIRONMENTAL_CONDITIONS_BUTTON"
msgstr "Условия Окружающей Среды"

msgid "ENVIRONMENTAL_GLUCOSE_RETENTION"
msgstr "Сохранение природной глюкозы"

msgid "ENVIRONMENTAL_GLUCOSE_RETENTION_EXPLANATION"
msgstr "(доля глюкозы, остающейся в окружающей среде после каждого поколения)"

msgid "ENVIRONMENT_BUTTON_MICROBE_TOOLTIP"
msgstr "Показать/скрыть окружение"

msgid "ENVIRONMENT_TOLERANCE"
msgstr "Толерантность"

msgid "EPIPELAGIC"
msgstr "Эпипелагический"

msgid "EQUIPMENT_TYPE_AXE"
msgstr "Топор"

msgid "ERROR"
msgstr "Ошибка"

msgid "ERROR_CREATING_FOLDER"
msgstr "Ошибка создания папки для мода"

msgid "ERROR_CREATING_INFO_FILE"
msgstr "Ошибка создания info файла мода"

msgid "ERROR_FAILED_TO_SAVE_NEW_SETTINGS"
msgstr "Ошибка: Не удалось сохранить новые настройки в конфигурационном файле."

msgid "ERROR_FETCHING_EXPLANATION"
msgstr "Показ новостей не удался из-за ошибки:{0}"

msgid "ERROR_FETCHING_NEWS"
msgstr "Ошибка в выведении Новостей"

msgid "ERROR_LOADING"
msgstr "Ошибка Загрузки"

msgid "ERROR_SAVING"
msgstr "Ошибка Сохранения"

msgid "ERROR_UPLOADING_EXCEPTION"
msgstr "An exception happened: {0}"

msgid "ESCAPE"
msgstr "Esc"

msgid "ESCAPE_ENGULFING"
msgstr "избежали поглощение"

msgid "ESTUARY"
msgstr "Устье реки"

msgid "EVENT_ERUPTION_TOOLTIP"
msgstr ""
"Событие Биомного Извержения\n"
"Создаёт дополнительный Сероводород и Углекислый газ."

msgid "EVOLUTIONARY_TREE"
msgstr "Эволюционное древо"

msgid "EVOLUTIONARY_TREE_BUILD_FAILED"
msgstr ""
"Постройка эволюционного древа провалилась.\n"
"\n"
"Пожалуйста, уведомите команду разработчиков об этом, да подправьте это логами игры."

msgid "EXACT_VERSION_COLON"
msgstr "Точная версия Thrive:"

msgid "EXACT_VERSION_TOOLTIP"
msgstr "Код коммита, с которого была скомпилирована эта версия Thrive"

msgid "EXCEPTION_HAPPENED_PROCESSING_SAVE"
msgstr "Во время обработки загружаемых объектов произошла ошибка"

msgid "EXCEPTION_HAPPENED_WHILE_LOADING"
msgstr "Во время загрузки сохранённых данных произошла ошибка"

#, fuzzy
msgid "EXCLUSIVE_FULLSCREEN"
msgstr "Переключить на полный экран"

msgid "EXISTING_BUILDINGS"
msgstr "Постройки"

msgid "EXIT"
msgstr "Выход"

msgid "EXIT_EDITOR"
msgstr "Покинуть Редактор"

msgid "EXIT_TO_LAUNCHER"
msgstr "Выйти в лаунчер"

msgid "EXPERIMENTAL_FEATURES"
msgstr "Экспериментальные особенности"

msgid "EXPERIMENTAL_FEATURES_EXPLANATION"
msgstr "( включает дополнительные фичи, что недостаточно отполированы для того, чтобы быть включёнными изначально, если вы будете играть с ними, то, пожалуйста, делитесь обратной связью о них)"

msgid "EXPERIMENTAL_FEATURES_WARNING"
msgstr "(ВНИМАНИЕ: экспериментальные фичи могут ухудшить игровой баланс и другие аспекты игры. Они рекомендуются лишь для опытных игроков Thrive. Если вы сообщаете о багах, то вам нужно уточнить, что вы играли с включенными экспериментальными фичами.)"

msgid "EXPORT_ALL_WORLDS"
msgstr "Экспорт всех миров"

msgid "EXPORT_ALL_WORLDS_TOOLTIP"
msgstr "Экспортировать всю информацию мира в csv формат"

msgid "EXPORT_SUCCESS"
msgstr "Экспортировано удачно"

msgid "EXTERNAL"
msgstr "Внешние"

msgid "EXTERNAL_EFFECTS"
msgstr "Внешние Эффекты:"

msgid "EXTINCTION_BOX_TEXT"
msgstr "Точно так же, как 99% всех видов, которые когда-либо существовали, ваш вид вымер. Другие виды заполнят вашу нишу и будут процветать, но это будете не вы. Вы будете забыты, как неудачный эксперимент в эволюции."

msgid "EXTINCTION_CAPITAL"
msgstr "ВЫМИРАНИЕ"

msgid "EXTINCT_FROM_PATCH"
msgstr "Вымерли из биома"

msgid "EXTINCT_FROM_THE_PLANET"
msgstr "Исчезли с планеты"

msgid "EXTINCT_IN_PATCH"
msgstr "Вымерли в биоме"

msgid "EXTINCT_SPECIES"
msgstr "Вымершие Виды"

msgid "EXTRAS"
msgstr "Дополнительное"

msgid "EXTRA_OPTIONS"
msgstr "Дополнительные Настройки"

msgid "FACEBOOK_TOOLTIP"
msgstr "Посетить нашу страницу на Facebook"

msgid "FAILED"
msgstr "Неудачно"

msgid "FAILED_ONE_OR_MORE_SAVE_DELETION_DESCRIPTION"
msgstr "Ошибка: Не удалось удалить одно или более сохранение."

msgid "FAILED_SAVE_DELETION"
msgstr "Ошибка: Не удалось удалить сохранение"

msgid "FAILED_SAVE_DELETION_DESCRIPTION"
msgstr "Файл сохранения не может быть удалён."

msgid "FEARFUL"
msgstr "Боязливый"

msgid "FEAR_EXPLANATION"
msgstr ""
"Боязливые микроорганизмы будут дальше убегать\n"
"и более склонны к побегу от хищников в общем.\n"
"Храбрые микроорганизмы не будут напуганы хищниками поблизости\n"
"и более склонны атаковать в ответ."

msgid "FEATURE_DISABLED"
msgstr "Отключено"

msgid "FEATURE_ENABLED"
msgstr "Чит-коды включены"

msgid "FEBRUARY"
msgstr "Февраль"

msgid "FEED_ITEM_CONTENT_PARSING_FAILED"
msgstr "Не удалось выполнить синтаксический анализ содержимого этого элемента веб-канала."

msgid "FEED_ITEM_MISSING_CONTENT"
msgstr "В этом элементе веб-канала отсутствует содержимое."

msgid "FEED_ITEM_PUBLISHED_AT"
msgstr "Опубликовано на {0}"

msgid "FEED_ITEM_TRUNCATED_NOTICE"
msgstr "Этот пункт был усечен из-за слишком большой длины, пожалуйста, прочитайте оригинал для полного содержания. {0}"

msgid "FERROPLAST"
msgstr "Ферропласт"

msgid "FERROPLAST_DESCRIPTION"
msgstr "Металлическая энергостанция. Феропласт - двойная мембранная структура, заполненная белками и энзимами. Это -- прокариота, что была ассимилирована для использованием эукариотом-хозяином. Она способна сжигать (окислять) [thrive:compound type=\"iron\"][/thrive:compound] из одного химического состояния в другое с куда большей эффективностью, которую можно достичь с помощью рустицианина. Этот процесс, названный [b]Железной Респирацией[/b], испускает большое количество энергии, что клетка-хозяин может использовать в своих целях. Ферропласты нуждаются в [thrive:compound type=\"carbondioxide\"][/thrive:compound] и  для функционирования, и меньшие уровни содержания этого газа в в среде замедлит скорость производства [thrive:compound type=\"atp\"][/thrive:compound]."

msgid "FERROPLAST_PROCESSES_DESCRIPTION"
msgstr "Превращает [thrive:compound type=\"iron\"][/thrive:compound] в [thrive:compound type=\"atp\"][/thrive:compound]. Количество получаемой энергии прямо зависит от содержания [thrive:compound type=\"carbondioxide\"][/thrive:compound] в окружающей среде. Чем меньше газа -- тем меньше производится [thrive:compound type=\"atp\"][/thrive:compound]."

msgid "FILTER_ITEMS_BY_CATEGORY_COLON"
msgstr "Отфильтровать предметы по категориям:"

msgid "FIND_CURRENT_PATCH"
msgstr "Найти текущий биом"

msgid "FINISHED_DOT"
msgstr "Завершено."

msgid "FINISH_EDITING_AND_RETURN_TO_ENVIRONMENT"
msgstr "Закончить редактирование и вернуться в окружающую среду"

msgid "FINISH_ONE_GENERATION"
msgstr "Симулировать одно поколение"

msgid "FINISH_X_GENERATIONS"
msgstr "Симулировать {0} поколений"

msgid "FIRE_TOXIN"
msgstr "Выстрелить токсином"

msgid "FIRE_TOXIN_TOOLTIP"
msgstr "Выстрелить токсином, что при попадании наносит урон клеткам"

msgid "FLAGELLUM"
msgstr "Жгутик"

msgid "FLAGELLUM_DESCRIPTION"
msgstr "Жгутик представляет собой похожий на хлыст пучок белковых волокон, отходящих от клеточной мембраны, которые используют [thrive:compound type=\"atp\"][/thrive:compound] для волнообразного движения и продвижения клетки в определенном направлении. Положение жгутика определяет направление, в котором он обеспечивает тягу для движения клетки. Направление тяги противоположно направлению, в котором направлен жгутик. Например, жгутик, расположенный на левой стороне клетки, обеспечивает тягу при движении вправо."

msgid "FLAGELLUM_LENGTH_DESCRIPTION"
msgstr "Длина Жгутика. Большая длина увеличивает скорость по принципу колеса, но при этом потребляет больше АТФ."

msgid "FLAGELLUM_PROCESSES_DESCRIPTION"
msgstr "Использует [thrive:compound type=\"atp\"][/thrive:compound] чтобы повысить скорость передвижения клетки."

msgid "FLEET_NAME_FROM_PLACE"
msgstr "Флот {0}"

msgid "FLEET_UNITS"
msgstr "Единицы Флота"

msgid "FLOATING_CHUNKS_COLON"
msgstr "Окружающие фрагменты:"

msgid "FLOATING_HAZARD"
msgstr "Плавающая опасность"

msgid "FLUID"
msgstr "Жидкость"

msgid "FLUIDITY_RIGIDITY"
msgstr "Подвижность / Жёсткость"

msgid "FOCUSED"
msgstr "Целенаправленный"

msgid "FOCUS_EXPLANATION"
msgstr ""
"Целенаправленные микробы будут искать добычу на большем растоянии\n"
"и будут соперничать за куски с большим рвением.\n"
"Бдительные микробы будут быстрее переключаться на новые цели."

msgid "FOG_OF_WAR_DISABLED"
msgstr "Туман войны отключен"

msgid "FOG_OF_WAR_DISABLED_DESCRIPTION"
msgstr "Все биомы будут раскрыты"

msgid "FOG_OF_WAR_INTENSE"
msgstr "Сильный туман войны"

msgid "FOG_OF_WAR_INTENSE_DESCRIPTION"
msgstr "(Игрок будет обладать информацией лишь о тех биомах в коих он был)"

msgid "FOG_OF_WAR_MODE"
msgstr "Режим тумана войны"

msgid "FOG_OF_WAR_REGULAR"
msgstr "Обычный Туман Войны"

msgid "FOG_OF_WAR_REGULAR_DESCRIPTION"
msgstr "(Игрок будет обладать информацией лишь о тех биомах,в коих он был, а так же соседним к ним биомам)"

msgid "FOOD_CHAIN"
msgstr "Пищевая Цепь"

msgid "FOOD_SOURCE_ENERGY_INFO"
msgstr "{0} энергия: {1} (пригодность: {2}) общая доступная энергия: {3} (общая пригодность: {4})"

msgid "FORGET_MOD_DETAILS"
msgstr "Удаление Локальных Данных"

msgid "FORGET_MOD_DETAILS_TOOLTIP"
msgstr "Удалить локальные данные, касающиеся этого элемента. Полезно, если вы ввели неправильный ID или хотите загрузить новую версию в другой элемент."

msgid "FORM_ERROR_MESSAGE"
msgstr "Ошибка: {0}"

msgid "FOSSILISATION"
msgstr "Окаменение"

msgid "FOSSILISATION_EXPLANATION"
msgstr "Окамените этот вид, чтобы сохранить его в музее. Вы можете получить доступ к музею из Трайвопедии или загрузить ископаемые виды в бесплатном редакторе."

msgid "FOSSILISATION_FAILED"
msgstr "Окаменение провалилось"

msgid "FOSSILISATION_FAILED_DESCRIPTION"
msgstr "Файл окаменелости не может быть записан"

msgid "FOSSILISATION_HINT"
msgstr "Ископаемые этого вида"

msgid "FOSSILISATION_HINT_ALREADY_FOSSILISED"
msgstr "Окаменелость этого вида (уже окаменелость)"

msgid "FOSSILISE"
msgstr "Превратить в окаменелость"

msgid "FOSSIL_DELETION_FAILED"
msgstr "Удаление окаменелости провалилось"

msgid "FOSSIL_DELETION_FAILED_DESCRIPTION"
msgstr "Файл окаменелости не может быть удалён"

msgid "FOUR_TIMES"
msgstr "4x"

msgid "FPS"
msgstr "FPS: {0}"

msgid "FPS_DISPLAY"
msgstr "Показать FPS"

msgid "FRAME_DURATION"
msgstr "FPS: {0}"

msgid "FREEBUILDING"
msgstr "Свободное Строительство"

msgid "FREE_GLUCOSE_CLOUD"
msgstr "Бесплатное облако глюкозы при выходе из редактора"

msgid "FREE_GLUCOSE_CLOUD_EXPLANATION"
msgstr "(начало с облаком глюкозы возле каждого поколения)"

msgid "FULLSCREEN"
msgstr "Полный экран"

msgid "FULL_MOD_INFO"
msgstr "Полная информация о моде"

msgid "GALLERY_VIEWER"
msgstr "Просмотр Галереи"

#, fuzzy
msgid "GAMEPLAY_BASICS_TITLE"
msgstr "Игровые Системы"

msgid "GAME_DESIGN_TEAM"
msgstr "Команда Игрового Дизайна"

msgid "GAME_SYSTEMS_TITLE"
msgstr "Игровые Системы"

msgid "GATHERED_ENERGY_TOOLTIP"
msgstr ""
"Показывает общую возможную энергию, собранную вашим видом во всех биомах, да возможную популяцию популяцию (в скобках).\n"
" Предыдущая энергия: {0}"

msgid "GENERAL"
msgstr "Общее"

#, fuzzy
msgid "GENERAL_LOADING_TIP_1"
msgstr "Нажмите кнопку отмены в редакторе для исправления ошибки"

msgid "GENERAL_LOADING_TIP_2"
msgstr "Берегитесь крупных организмов. Они могут вас поглотить и переварить!"

msgid "GENERAL_LOADING_TIP_3"
msgstr "Старайтесь избегать охоты на один и тот же вид, ведь можете своими действиями истребить его."

msgid "GENERAL_LOADING_TIP_4"
msgstr "Иногда бегство оказывается лучшим выходом из ситуации."

msgid "GENERAL_LOADING_TIP_5"
msgstr "Когда Авто-Эво пророчит вашему виду стремительное вымирание, вы можете повысить популяцию своей хорошей игрой."

msgid "GENERAL_LOADING_TIP_6"
msgstr "Вы можете узнать на что направлен ваш курсор, обратив внимание на панель в правом верхнем углу экрана."

msgid "GENERAL_LOADING_TIP_7"
msgstr "Если популяция вашего вида достигнет нуля, он вымрет."

msgid "GENERATIONS"
msgstr "Поколения"

msgid "GENERATION_COLON"
msgstr "Поколение:"

msgid "GITHUB_TOOLTIP"
msgstr "Посетить наш Github-репозиторий"

msgid "GLES3"
msgstr "GLES3"

msgid "GLOBAL_INITIAL_LETTER"
msgstr "Г"

msgid "GLOBAL_POPULATION_COLON"
msgstr "Глобальная популяция:"

msgid "GLOBAL_TIMELINE_SPECIES_MIGRATED_TO"
msgstr "Часть популяции вида [b][u]{0}[/u][/b] мигрировала в {1} из {2}"

msgid "GLUCOSE"
msgstr "Глюкоза"

msgid "GLUCOSE_CONCENTRATIONS_DRASTICALLY_DROPPED"
msgstr "Концентрация глюкозы резко упала!"

msgid "GLYCOLYSIS"
msgstr "Гликолиз"

msgid "GODMODE"
msgstr "Режим Бога"

msgid "GOD_TOOLS_TITLE"
msgstr "Божественные Инструменты"

msgid "GOOGLY_EYE_CELL"
msgstr "Клетка с наклеенными глазами"

msgid "GOT_IT"
msgstr "Всё понятно"

msgid "GPL_LICENSE_HEADING"
msgstr "Текст лицензии GPL:"

msgid "GPU_NAME"
msgstr "Видеокарта:"

msgid "GRAPHICS"
msgstr "Графика"

msgid "GRAPHICS_TEAM"
msgstr "Графическая Команда"

msgid "GROWTH_ORDER"
msgstr "Порядок Роста"

msgid "GUI"
msgstr "Графический интерфейс"

msgid "GUI_LIGHT_EFFECTS_OPTION_DESCRIPTION"
msgstr ""
"Включает эффекты мигания света на GUI (например, вспышка кнопки редактора).\n"
"\n"
"Если вы столкнулись с ошибкой, из-за которой исчезают части кнопки редактора,\n"
"вы можете попробовать отключить это и возможно, проблема устранится."

msgid "GUI_TAB_NAVIGATION"
msgstr "Навигация в интерфейсе"

msgid "GUI_VOLUME"
msgstr "Громкость пользовательского интерфейса"

msgid "HEALTH"
msgstr "Здоровье"

msgid "HEALTH_MODIFIER"
msgstr ""

#, fuzzy
msgid "HEAT_ACCUMULATION_BAR_TOOLTIP"
msgstr "Автоматически загружать патчи для сборки модов от Harmony(Специальный мод не требуется)"

msgid "HELP"
msgstr "Помощь"

msgid "HELP_BUTTON_TOOLTIP"
msgstr "Как играть в эту игру"

msgid "HIGHER_VALUES_INCREASE_PERFORMANCE"
msgstr "(высокие значения могут ухудшить производительность)"

msgid "HIGHER_VALUES_WORSEN_PERFORMANCE"
msgstr "(высокие значения ухудшают производительность)"

msgid "HOLD_FOR_PAN_OR_ROTATE_MODE"
msgstr "Зажмите чтобы переключиться между движением и вращением"

msgid "HOLD_FOR_PAN_WITH_MOUSE"
msgstr "Удерживайте для панорамирования с помощью мыши"

msgid "HOLD_PACK_COMMANDS_MENU"
msgstr "Удерживайте, чтобы отобразить меню команд"

msgid "HOLD_TO_SHOW_CURSOR"
msgstr "Зажать, чтобы показать курсор"

msgid "HOLD_TO_SHOW_CURSOR_ADVICE_TEXT"
msgstr "Удерживайте [thrive:input]g_free_cursor[/thrive:input] для курсора"

msgid "HOLD_TO_SKIP_CREDITS"
msgstr "Задержите для пропуска"

msgid "HOME"
msgstr "Дом"

msgid "HORIZONTAL_COLON"
msgstr "По горизонтали:"

msgid "HORIZONTAL_WITH_AXIS_NAME_COLON"
msgstr "По горизонтали (ось: {0})"

msgid "HP_COLON"
msgstr "ОЗ:"

msgid "HSV"
msgstr "HSV"

msgid "HUD_MESSAGE_MULTIPLE"
msgstr "{0} (x{1})"

msgid "HYDROGENASE"
msgstr "Гидрогеназа"

msgid "HYDROGENASE_DESCRIPTION"
msgstr "Использует водород для получения энергии из [thrive:compound type=\\\"glucose\\\"][/thrive:compound]. Более эффективен при низком содержании [thrive:compound type=\\\"oxygen\\\"][/thrive:compound] , в отличии от метаболосом.Большое количество организмов, живущих в гипоксических средах используют гидрогеносомы в качестве основного источника энергии."

msgid "HYDROGENASE_PROCESSES_DESCRIPTION"
msgstr "Преобразовывает [thrive:compound type=\\\"glucose\\\"][/thrive:compound] в [thrive:compound type=\\\"atp\\\"][/thrive:compound]."

msgid "HYDROGEN_SULFIDE"
msgstr "Сероводород"

msgid "ICESHARD"
msgstr "Маленький Осколок Льда"

msgid "ICESHELF"
msgstr "Шельфовый ледник"

msgid "ICE_CHUNK_BIG"
msgstr "Большой Фрагмент Льда"

msgid "ICE_CHUNK_SMALL"
msgstr "Маленький Фрагмент Льда"

msgid "ID_IS_NOT_A_NUMBER"
msgstr "ID не является действительным номером"

msgid "ID_NUMBER"
msgstr "Номер ID"

msgid "IMAGE_FILE_TYPES"
msgstr "Поддерживаемые файлы изображений"

msgid "INCLUDE_MULTICELLULAR_PROTOTYPE"
msgstr "Включить прототипы поздних стадий игры"

msgid "INCLUDE_MULTICELLULAR_PROTOTYPE_EXPLANATION"
msgstr "(некоторые функции могут быть недоступны как только вы достигнете следующего этапа)"

msgid "INCREASE_ITEM_SIZE"
msgstr "Увеличить размер объекта"

msgid "INDICATOR_SPECIES_IS_NEW"
msgstr "Показывает, что данный вид появился недавно в биоме или мире"

msgid "INDICATOR_SPECIES_MUTATED"
msgstr "Показывает, что данный вид мутировал во время этого цикла Авто-Эво"

msgid "INDUSTRIAL_STAGE"
msgstr "Индустриальная стадия"

msgid "INFINITE_COMPOUNDS"
msgstr "Бесконечные Соединения"

msgid "INFINITE_MP"
msgstr "Бесконечные MP"

msgid "INFO_BOX_COST"
msgstr "Базовая цена (ОМ)"

msgid "INFO_BOX_EDITORS"
msgstr "Редакторы"

msgid "INFO_BOX_ENZYMES"
msgstr "Энзимы"

msgid "INFO_BOX_GAMEPLAY_TYPE"
msgstr "Тип геймплея"

msgid "INFO_BOX_INTERNAL_NAME"
msgstr "Внутреннее Имя"

msgid "INFO_BOX_MASS"
msgstr "Масса"

msgid "INFO_BOX_NEXT_STAGE"
msgstr "Следующая Стадия"

msgid "INFO_BOX_OSMOREGULATION_COST"
msgstr "Стоимость Осморегуляции"

msgid "INFO_BOX_PREVIOUS_STAGE"
msgstr "Предыдущая Стадия"

msgid "INFO_BOX_PROCESSES"
msgstr "Процессы"

msgid "INFO_BOX_REQUIRES_NUCLEUS"
msgstr "Требуется ядро"

msgid "INFO_BOX_SIZE"
msgstr "Размер (В ячейках)"

msgid "INFO_BOX_STORAGE"
msgstr "Вместимость"

msgid "INFO_BOX_UNIQUE"
msgstr "Уникальный"

msgid "INFO_BOX_UPGRADES"
msgstr "Улучшения"

msgid "INGESTED_MATTER"
msgstr "Поглощённая материя"

msgid "INIT_NEW_WORLD_TOOLTIP"
msgstr "Создать новый мир"

msgid "INPUTS"
msgstr "Клавиши"

msgid "INPUT_NAME_BUILD_STRUCTURE"
msgstr "Построить структуру"

msgid "INPUT_NAME_INTERACTION"
msgstr "Взаимодействовать с объектом"

msgid "INPUT_NAME_OPEN_INVENTORY"
msgstr "Включить меню инвентаря"

msgid "INSPECT"
msgstr "Проверить"

msgid "INSPECTOR"
msgstr "Инспектор"

#, fuzzy
msgid "INSTAGRAM_TOOLTIP"
msgstr "Посетить нашу страницу в Steam"

msgid "INTERACTION_ACTIVATE_ASCENSION"
msgstr "Активировать Врата Вознесения"

msgid "INTERACTION_ACTIVATE_ASCENSION_MISSING_ENERGY"
msgstr "Активировать Врата Вознесения (ОТСУТСТВУЕТ ЭНЕРГИЯ)"

msgid "INTERACTION_CONSTRUCT"
msgstr "Завершить Строительство"

msgid "INTERACTION_CONSTRUCT_MISSING_DEPOSITED_MATERIALS"
msgstr "Завершить Строительство (Недостаёт необходимых материалов)"

msgid "INTERACTION_CRAFT"
msgstr "Создать..."

msgid "INTERACTION_DEPOSIT_RESOURCES"
msgstr "Заложить Материалы"

msgid "INTERACTION_DEPOSIT_RESOURCES_NO_SUITABLE_RESOURCES"
msgstr "Заложить Материалы (нет подходящих носимых вами предметов)"

msgid "INTERACTION_DESTROY"
msgstr "Уничтожить"

msgid "INTERACTION_FOUND_SETTLEMENT"
msgstr "Основать поселение"

msgid "INTERACTION_HARVEST"
msgstr "Собрать"

msgid "INTERACTION_HARVEST_CANNOT_MISSING_TOOL"
msgstr "Собрать (НЕДОСТАЮЩАЯ ЭКИПИРОВКА : {0})"

msgid "INTERACTION_PICK_UP"
msgstr "Поднять"

msgid "INTERACTION_PICK_UP_CANNOT_FULL"
msgstr "Поднять (Нет места)"

msgid "INTERNALS"
msgstr "Внутренности"

msgid "INTERNAL_NAME_IN_USE"
msgstr "Уже есть мод с указанным внутренним именем"

msgid "INTERNAL_NAME_REQUIRED"
msgstr "Требуется внутреннее имя"

msgid "INTERNAL_NAME_REQUIRES_CAPITAL"
msgstr "Внутреннее имя должно начинаться с заглавной буквы"

msgid "INVALID_DATA_TO_PLOT"
msgstr "Невозможно отобразить данные"

msgid "INVALID_ICON_PATH"
msgstr "Неверный путь к значку мода"

msgid "INVALID_SAVE_NAME_POPUP"
msgstr "Имя сохранения может не содержать специальных символов (<>:\"/\\|?*)"

msgid "INVALID_SPECIES_NAME_POPUP"
msgstr "Название вида должно соответствовать биномиальной системе наименования (Род и Эпитет)!"

msgid "INVALID_TAG"
msgstr "Указан неверный тег \"{0}\""

msgid "INVALID_URL_FORMAT"
msgstr "Неверный формат URL"

msgid "INVALID_URL_SCHEME"
msgstr "Неверная схема URL-адреса"

msgid "INVENTORY_ITEMS_ON_GROUND"
msgstr "Предметы на полу"

msgid "INVENTORY_TITLE"
msgstr "Инвентарь"

msgid "INVENTORY_TOGGLE_CRAFTING"
msgstr "Ремесло"

msgid "INVENTORY_TOGGLE_GROUND"
msgstr "Поверхность"

msgid "INVERTED"
msgstr "Инвертировать"

msgid "IN_PROTOTYPE"
msgstr ""
"Вы играете в прототип последующей стадии, включённой в игру.\n"
"Прототип до сей поры не завершен, использует примитивную графику и в принципе выглядит \"грубовато\",\n"
"и не совсем играбельны, к примеру - функция сохранения может быть не доступна.\n"
"Впрочем, некоторые части прототипов всё же сохраняются."

msgid "IRON"
msgstr "Железо"

msgid "IRON_CHEMOLITHOAUTOTROPHY"
msgstr "Железная хемолитоавтотрофия"

msgid "ITCH_TOOLTIP"
msgstr "Посетить нашу страницу на itch.io"

msgid "ITEM_AT_2D_COORDINATES"
msgstr "{0} на ({1}, {2})"

msgid "ITEM_NAME_SEPARATOR"
msgstr ":"

msgid "JANUARY"
msgstr "Январь"

msgid "JSON_DEBUG_MODE"
msgstr "Режим отладки JSON:"

msgid "JSON_DEBUG_MODE_ALWAYS"
msgstr "Всегда"

msgid "JSON_DEBUG_MODE_AUTO"
msgstr "Автоматически"

msgid "JSON_DEBUG_MODE_NEVER"
msgstr "Никогда"

msgid "JULY"
msgstr "Июль"

msgid "JUNE"
msgstr "Июнь"

#, fuzzy
msgid "KEEP_CURRENT_SHORT"
msgstr "Текущий мир"

#, fuzzy
msgid "KEEP_CURRENT_TOLERANCE_FLEXIBILITY_TOOLTIP"
msgstr "Зайти на нашу страницу на Patreon"

msgid "KEEP_MIGRATION"
msgstr "Продолжить Миграцию"

msgid "KEY_BACK"
msgstr "Назад"

msgid "KEY_BACKTAB"
msgstr "Backtab"

msgid "KEY_BINDING_CHANGE_CONFLICT"
msgstr ""
"Здесь есть конфликт с {0}.\n"
"Вы желаете удалить клавишу из {1}?"

msgid "KEY_BRING_UP_KEYBOARD"
msgstr "Open Keyboard"

msgid "KEY_CLEAR"
msgstr "Отчистить"

msgid "KEY_DELETE"
msgstr "Delete"

msgid "KEY_DOWN"
msgstr "Стрелка вниз"

msgid "KEY_END"
msgstr "End"

msgid "KEY_ENTER"
msgstr "Enter"

msgid "KEY_FAVORITES"
msgstr "Избранное"

msgid "KEY_FORWARD"
msgstr "Перемещение вперед"

msgid "KEY_GLOBE"
msgstr "Globe Key"

msgid "KEY_HELP"
msgstr "Помощь"

msgid "KEY_HOME"
msgstr "Home"

msgid "KEY_HOMEPAGE"
msgstr "Домашняя страница"

msgid "KEY_HYPER"
msgstr "Hyper"

msgid "KEY_INSERT"
msgstr "Insert"

msgid "KEY_JIS_EISU"
msgstr "JIS Eisu Key"

msgid "KEY_JIS_KANA"
msgstr "JIS Kana Key"

msgid "KEY_LEFT"
msgstr "Стрелка влево"

msgid "KEY_MENU"
msgstr "Меню"

msgid "KEY_META"
msgstr "Meta"

msgid "KEY_OPENURL"
msgstr "Открыть URL-ссылку"

msgid "KEY_PAUSE"
msgstr "Пауза"

msgid "KEY_PRINT"
msgstr "PrintScreen"

msgid "KEY_REFRESH"
msgstr "Обновить"

msgid "KEY_RIGHT"
msgstr "Стрелка вправо"

msgid "KEY_SEARCH"
msgstr "Поиск"

msgid "KEY_STANDBY"
msgstr "Ожидание"

msgid "KEY_STOP"
msgstr "Стоп"

msgid "KEY_TAB"
msgstr "Tab"

msgid "KEY_UP"
msgstr "Стрелка вверх"

msgid "KILO_ABBREVIATION"
msgstr "{0} Тыс"

msgid "KP0"
msgstr "Num0"

msgid "KP1"
msgstr "Num1"

msgid "KP2"
msgstr "Num2"

msgid "KP3"
msgstr "Num3"

msgid "KP4"
msgstr "Num4"

msgid "KP5"
msgstr "Num5"

msgid "KP6"
msgstr "Num6"

msgid "KP7"
msgstr "Num7"

msgid "KP8"
msgstr "Num8"

msgid "KP9"
msgstr "Num9"

msgid "KPADD"
msgstr "Num+"

msgid "KPDIVIDE"
msgstr "Num/"

msgid "KPENTER"
msgstr "Num Enter"

msgid "KPMULTIPLY"
msgstr "Num*"

msgid "KPPERIOD"
msgstr "Num."

msgid "KPSUBTRACT"
msgstr "Num-"

msgid "LANGUAGE"
msgstr "Язык:"

msgid "LANGUAGE_TRANSLATION_PROGRESS"
msgstr "Этот язык на {0}% завершён"

msgid "LANGUAGE_TRANSLATION_PROGRESS_LOW"
msgstr "Этот язык всё ещё находится в стадии разработки ({0}% завершено)"

msgid "LANGUAGE_TRANSLATION_PROGRESS_REALLY_LOW"
msgstr "Этот перевод в процессе разработки (завершён на {0}%). Пожалуйста, помогите нам с этим!"

msgid "LAST_ORGANELLE_DELETE_OPTION_DISABLED_TOOLTIP"
msgstr "Последняя органелла не может быть удалена"

msgid "LAUNCH0"
msgstr "Запуск 0"

msgid "LAUNCH1"
msgstr "Запуск 1"

msgid "LAUNCH2"
msgstr "Запуск 2"

msgid "LAUNCH3"
msgstr "Запуск 3"

msgid "LAUNCH4"
msgstr "Запуск 4"

msgid "LAUNCH5"
msgstr "Запуск 5"

msgid "LAUNCH6"
msgstr "Запуск 6"

msgid "LAUNCH7"
msgstr "Запуск 7"

msgid "LAUNCH8"
msgstr "Запуск 8"

msgid "LAUNCH9"
msgstr "Запуск 9"

msgid "LAUNCHA"
msgstr "Запуск A"

msgid "LAUNCHB"
msgstr "Запуск B"

msgid "LAUNCHC"
msgstr "Запуск C"

msgid "LAUNCHD"
msgstr "Запуск D"

msgid "LAUNCHE"
msgstr "Запуск E"

msgid "LAUNCHF"
msgstr "Запуск F"

msgid "LAUNCHMAIL"
msgstr "Почта"

msgid "LAUNCHMEDIA"
msgstr "Медиа"

msgid "LAWK_ONLY"
msgstr "Только ЖКМЗ"

msgid "LAWK_ONLY_EXPLANATION"
msgstr "(ограничивает органеллы и способности только теми, которые встречаются в природе (Жизнь, Какой Мы её Знаем))"

msgid "LEAD_ARTIST"
msgstr "Ведущий Художник"

msgid "LEAD_ARTISTS"
msgstr "Ведущие Художники"

msgid "LEAD_DEVELOPERS"
msgstr "Ведущие Разработчики"

msgid "LEAD_GAME_DESIGNER"
msgstr "Ведущий Игровой Дизайнер"

msgid "LEAD_GAME_DESIGNERS"
msgstr "Ведущие игровые дизайнеры"

msgid "LEAD_OUTREACH_PEOPLE"
msgstr "Ведущие Агитаторы"

msgid "LEAD_OUTREACH_PERSON"
msgstr "Ведущий Агитатор"

msgid "LEAD_PROGRAMMER"
msgstr "Ведущий Программист"

msgid "LEAD_PROGRAMMERS"
msgstr "Ведущие Программисты"

msgid "LEAD_PROJECT_MANAGER"
msgstr "Ведущий Менеджер Проекта"

msgid "LEAD_PROJECT_MANAGERS"
msgstr "Ведущие Менеджеры Проекта"

msgid "LEAD_TESTER"
msgstr "Ведущий Тестер"

msgid "LEAD_TESTERS"
msgstr "Ведущие Тестеры"

msgid "LEAD_THEORIST"
msgstr "Ведущий Теоретик"

msgid "LEAD_THEORISTS"
msgstr "Ведущие Теоретики"

msgid "LEFT_ARROW"
msgstr "←"

msgid "LEFT_MOUSE"
msgstr "Левая кнопка мыши"

msgid "LICENSES"
msgstr "Лицензии"

msgid "LICENSES_COVERING_THRIVE"
msgstr "Лицензии на отдельные части Thrive отображены здесь"

msgid "LIFE_ORIGIN"
msgstr "Происхождение жизни"

msgid "LIFE_ORIGIN_EXPLANATION"
msgstr "(начальная локация)"

msgid "LIFE_ORIGIN_PANSPERMIA"
msgstr "Панспермия (случайно)"

msgid "LIFE_ORIGIN_POND"
msgstr "Небольшое теплое озеро"

msgid "LIFE_ORIGIN_TOOLTIP"
msgstr "Некоторые варианты могут быть недоступны если включен режим ЖКМЗ"

msgid "LIFE_ORIGIN_VENTS"
msgstr "Гидротермальные источники"

msgid "LIGHT"
msgstr "Свет"

msgid "LIGHT_LEVEL_AVERAGE"
msgstr "В среднем"

msgid "LIGHT_LEVEL_CURRENT"
msgstr "Текущий"

msgid "LIGHT_LEVEL_DAY"
msgstr "День"

msgid "LIGHT_LEVEL_LABEL_AT_NOON"
msgstr "{0} в полдень"

msgid "LIGHT_LEVEL_NIGHT"
msgstr "Ночь"

msgid "LIGHT_MAX"
msgstr "Максимум света"

msgid "LIMIT_EXTREME"
msgstr "Экстремальное"

msgid "LIMIT_GROWTH_RATE"
msgstr "Ограничить использование соединений роста"

msgid "LIMIT_GROWTH_RATE_EXPLANATION"
msgstr "(При включенном ограничении вещества роста будут постепенно наполняться и уже затем использоваться, при выключенной функции вещества роста будут автоматически использованы)"

msgid "LIMIT_HUGE"
msgstr "Огромное"

msgid "LIMIT_LARGE"
msgstr "Большое"

msgid "LIMIT_NORMAL"
msgstr "Нормальное"

msgid "LIMIT_SMALL"
msgstr "Маленькое"

msgid "LIMIT_TINY"
msgstr "Крохотное"

msgid "LIMIT_VERY_LARGE"
msgstr "Очень большое"

msgid "LIMIT_VERY_SMALL"
msgstr "Очень маленькое"

msgid "LINE_COLOUR"
msgstr "Цвет Линии:"

msgid "LINKS_TITLE"
msgstr "Ссылки"

msgid "LIPASE"
msgstr "Липаза"

msgid "LIPASE_DESCRIPTION"
msgstr "Липаза позволяет клетке разрушать большинство типов мембран. Ваша клетка уже производит некоторые ферменты без лизосомы, но выбрав этот тип вы повысите эффективность."

msgid "LOAD"
msgstr "Загрузить"

msgid "LOADING"
msgstr "Загрузка"

msgid "LOADING_DOT_DOT_DOT"
msgstr "Загрузка..."

msgid "LOADING_GAME"
msgstr "Загрузка Игры"

msgid "LOADING_MACROSCOPIC_EDITOR"
msgstr "Загрузка Редактора Макроскопического Организма"

msgid "LOADING_MICROBE_EDITOR"
msgstr "Загрузка Микробного Редактора"

msgid "LOADING_MULTICELLULAR_EDITOR"
msgstr "Загрузка многоклеточного редактора"

msgid "LOAD_FINISHED"
msgstr "Загрузка завершена"

msgid "LOAD_GAME"
msgstr "Загрузить игру"

msgid "LOAD_GAME_BUTTON_TOOLTIP"
msgstr "Загрузить сохраненные игры"

msgid "LOAD_INCOMPATIBLE_PROTOTYPE_WARNING"
msgstr ""
"Выбранное для загрузки сохранение сделано в прототипе с помощью другой версии Thrive.\n"
"Поэтому сохранение не может быть загружено, так как прототипы не могут быть обновлены.\n"
"Поддержание совместимости сохранений прототипов будет очень сложно, так как многое перерабатывается и написание обновлений сохранений бы сильно замедлило разработку."

msgid "LOAD_INCOMPATIBLE_SAVE_PROMPT"
msgstr "Загрузить несовместимое сохранение?"

msgid "LOAD_INCOMPATIBLE_SAVE_WARNING"
msgstr ""
"Известно, что выбранное для загрузки сохранение несовместимо с этой версией Thrive.\n"
"И нет средства для обновления этого сохранения для новой версии.\n"
"Поскольку Thrive все еще находится на ранней стадии разработки, совместимость с сохранениями не является приоритетной задачей, поэтому для всех версий не существует конвертера для сохранений."

msgid "LOAD_INVALID_SAVE_PROMPT"
msgstr "Загрузить недействительное сохранение?"

msgid "LOAD_INVALID_SAVE_WARNING"
msgstr ""
"Сохранённая информация не может быть загружена из этого файла.\n"
"Это сохранение скорее всего повреждено или нового формата, который не понимается текущей версией Thrive.\n"
"Всё равно попробовать загрузить сохранение?"

msgid "LOCAL_INITIAL_LETTER"
msgstr "Л"

msgid "LOCK_DAY_NIGHT_CYCLE"
msgstr "Закрепить Цикл Дня и Ночи"

msgid "LOW_MENU_PERFORMANCE"
msgstr "Замечена Низкая Производительность"

msgid "LOW_MENU_PERFORMANCE_DESCRIPTION"
msgstr ""
"Ваш средний счетчик кадров крайне низок.\n"
"Трёхмерные задние фоны включены и они используют значительные ресурсы системы. Отключение этой опции может значительно повысить вашу производительность.\n"
"Хотели вы бы сделать это сейчас?"

#, fuzzy
msgid "LOW_QUALITY_BACKGROUND_BLUR"
msgstr "Размытие фона:"

#, fuzzy
msgid "LOW_QUALITY_BACKGROUND_BLUR_TOOLTIP"
msgstr "Размытие фона:"

msgid "LYSOSOME"
msgstr "Лизосома"

msgid "LYSOSOME_DESCRIPTION"
msgstr "Лизосома — мембранная органелла, содержащая гидролитические ферменты, которые могут расщеплять разнообразные биологические молекулы. Лизосомы позволяют клетке переваривать поглощённые материалы с помощью эндоцитоза и избавляться от собственных отходов с помощью [b]аутофагии[/b]."

msgid "LYSOSOME_PROCESSES_DESCRIPTION"
msgstr "Содержит пищеварительные ферменты. Тип фермента может быть изменён. Только один фермент за раз."

msgid "MACROLIDE_SYNTHESIS"
msgstr "Синтез Макролида"

#, fuzzy
msgid "MACROSCOPIC"
msgstr "Стать макроскопическим ({0}/{1})"

msgid "MACROSCOPIC_STAGE"
msgstr "Стадия Макроскопического Организма"

msgid "MANUALLY_SET_TIME"
msgstr "Вручную установить время"

msgid "MAP"
msgstr "Карта"

msgid "MARCH"
msgstr "Март"

msgid "MARINE_SNOW"
msgstr "Морской снег"

msgid "MASTER_VOLUME"
msgstr "Общая громкость"

#, fuzzy
msgid "MASTODON_TOOLTIP"
msgstr "Мигрировать в другой биом, не покидая текущего"

msgid "MAX_CACHE_SIZE_TOOLTIP"
msgstr "Максимальный размер кэша на диске (Объекты будут автоматически удалены если кэш станет слишком большим)"

msgid "MAX_FPS"
msgstr "Макс. FPS:"

msgid "MAX_FPS_NO_LIMIT"
msgstr "Бесконечно"

msgid "MAX_SIZE_COLON"
msgstr "Макс; Размер:"

msgid "MAX_SPAWNED_ENTITIES"
msgstr "Максимальное количество сущностей:"

msgid "MAX_VISIBLE_DATASET_WARNING"
msgstr "Не разрешается показывать более {0} наборов данных!"

msgid "MAY"
msgstr "Май"

msgid "MECHANICS_BUTTON"
msgstr "Механики"

msgid "MEDIANEXT"
msgstr "MediaNext"

msgid "MEDIAPLAY"
msgstr "MediaPlay"

msgid "MEDIAPREVIOUS"
msgstr "MediaPrev"

msgid "MEDIARECORD"
msgstr "MediaRec"

msgid "MEDIASTOP"
msgstr "MediaStop"

msgid "MEDIUM_SULFUR_CHUNK"
msgstr "Средний Фрагмент Серы"

msgid "MEGA_YEARS"
msgstr "млн. лет"

#, fuzzy
msgid "MELANOSOME"
msgstr "Метаболосомы"

#, fuzzy
msgid "MELANOSOME_DESCRIPTION"
msgstr "Лизосома — мембранная органелла, содержащая гидролитические ферменты, которые могут расщеплять разнообразные биологические молекулы. Лизосомы позволяют клетке переваривать поглощённые материалы с помощью эндоцитоза и избавляться от собственных отходов с помощью [b]аутофагии[/b]."

#, fuzzy
msgid "MELANOSOME_PROCESSES_DESCRIPTION"
msgstr "Содержит пищеварительные ферменты. Тип фермента может быть изменён. Только один фермент за раз."

msgid "MEMBRANE"
msgstr "Мембрана"

msgid "MEMBRANE_RIGIDITY"
msgstr "Жёсткость Мембраны"

msgid "MEMBRANE_TYPES"
msgstr "Типы Мембран"

msgid "MENU"
msgstr "Меню"

msgid "MESOPELAGIC"
msgstr "Мезопелагический"

msgid "METABOLOSOMES"
msgstr "Метаболосомы"

msgid "METABOLOSOMES_DESCRIPTION"
msgstr "Метаболосомы - это кластеры белков, завернутые в белковые оболочки. Они способны преобразовывать [thrive:compound type=\"glucose\"][/thrive:compound] в [thrive:compound type=\"atp\"][/thrive:compound]с гораздо большей скоростью, чем это может быть сделано в цитоплазме, в процессе называемом [b]Аэробным Дыханием[/b]. Однако для его функционирования требуется [thrive:compound type=\"oxygen\"][/thrive:compound], а более низкий уровень [thrive:compound type=\"oxygen\"][/thrive:compound] в окружающей среде замедлит скорость производства [thrive:compound type=\"atp\"][/thrive:compound]. Поскольку метаболосомы находятся во взвешенном состоянии непосредственно в цитоплазме, окружающая жидкость выполняет некоторую часть [b]гликолиза[/b]."

msgid "METABOLOSOMES_PROCESSES_DESCRIPTION"
msgstr "Превращает [thrive:compound type=\"glucose\"][/thrive:compound] в [thrive:compound type=\"atp\"][/thrive:compound]. Скорость увеличивается при повышении концентрации [thrive:compound type=\"oxygen\"][/thrive:compound]."

#, fuzzy
msgid "META_THREADS_TOOLTIP"
msgstr ""
"Невозможно автоматически определить, включена ли гиперпоточность или нет.\n"
"Это влияет на количество потоков по умолчанию, так как потоки с гиперпоточностью не так быстры, как реальные ядра процессора."

msgid "METRICS"
msgstr "Включить показ производительности"

msgid "METRICS_CONTENT"
msgstr ""
"Process Time: {0} s\n"
"Physics Time: {1} s\n"
"Entities: {2} (weight: {3})\n"
"Spawned: {4} Despawned: {5}\n"
"Used Nodes: {6}\n"
"Used Memory: {7}\n"
"GPU Memory: {8}\n"
"Rendered Objects: {9}\n"
"Total Drawcalls: {10}\n"
"Rendered Primitives: {11}\n"
"Orphaned Nodes: {12}\n"
"Audio Latency: {13} ms\n"
"Total Threads: {14}\n"
"Total CPU Time:\n"
"{15}"

msgid "MIB_VALUE"
msgstr "{0} МиБ"

msgid "MICHE"
msgstr "Мульти-Ниша"

msgid "MICHES_FOR_PATCH"
msgstr "Мультиниши для Биома{0}"

msgid "MICHE_AVOID_PREDATION_SELECTION_PRESSURE"
msgstr "Избегать Давление Хищнического Отбора"

msgid "MICHE_CHUNK_PRESSURE"
msgstr "Давление Фрагментов"

msgid "MICHE_COMPOUND_CLOUD_PRESSURE"
msgstr "Давление Облаков Веществ"

msgid "MICHE_COMPOUND_EFFICIENCY_PRESSURE"
msgstr "эффективность преобразования соединений под давлением"

msgid "MICHE_DETAIL_TEXT"
msgstr ""
"[b]Давление Отбора[/b]\n"
"  {0}\n"
"[b]Энергия[/b]\n"
"  {1}\n"
"[b]Оценка Обитателей[/b]\n"
"  {2}"

msgid "MICHE_ENVIRONMENTAL_COMPOUND_PRESSURE"
msgstr "Давление Соединений Окружающей Среды"

#, fuzzy
msgid "MICHE_ENVIRONMENTAL_TOLERANCE"
msgstr "Толерантность"

msgid "MICHE_MAINTAIN_COMPOUND_PRESSURE"
msgstr "Поддерживайте Давления В Веществе"

msgid "MICHE_METABOLIC_STABILITY_PRESSURE"
msgstr "Давление Метаболической Стабильности"

msgid "MICHE_NO_OP_PRESSURE"
msgstr "Отсутствует Операционное Давления"

msgid "MICHE_PREDATION_EFFECTIVENESS_PRESSURE"
msgstr "Давление Эффективности Хищничества"

msgid "MICHE_PREDATOR_ROOT_PRESSURE"
msgstr "Корневое Давление Хищника"

msgid "MICHE_ROOT_PRESSURE"
msgstr "Изначальное давление"

msgid "MICHE_TREE"
msgstr "Древо Мульти-Ниш"

msgid "MICROBE"
msgstr "Стадия микроба"

msgid "MICROBES_COUNT"
msgstr "Количество микробов:"

msgid "MICROBE_BENCHMARK"
msgstr "Тест производительности на Микробах"

msgid "MICROBE_EDITOR"
msgstr "Одноклеточный редактор"

#, fuzzy
msgid "MICROBE_ENZYME_STATISTICS"
msgstr "  {0}: Найдено {1} видов, среднее {2} которых"

msgid "MICROBE_FREEBUILD_EDITOR"
msgstr "Свободный микробный редактор"

msgid "MICROBE_LOADING_TIP_1"
msgstr "Каждый сегмент цитоплазмы стоит 1 [thrive:compound type=\"atp\"][/thrive:compound] в секунду на осморегуляцию, но производит 3 [thrive:compound type=\"atp\"][/thrive:compound] в секунду. Если вам не хватает [thrive:compound type=\"atp\"][/thrive:compound], добавьте пару сегментов или удалите ненужные органеллы."

msgid "MICROBE_LOADING_TIP_10"
msgstr "Ваша клетка использует [thrive:compound type=\"atp\"][/thrive:compound] как источник энергии для своих процессов. Когда [thrive:compound type=\"atp\"][/thrive:compound] закончится вы умрете."

msgid "MICROBE_LOADING_TIP_11"
msgstr "Чтобы разблокировать Редактор и воспроизвестись вам необходимо прожить необходимое для накопления [thrive:compound type=\"ammonia\"][/thrive:compound] и [thrive:compound type=\"phosphates\"][/thrive:compound] время. Вы можете ускорить процесс, собирая [thrive:compound type=\"ammonia\"][/thrive:compound] и [thrive:compound type=\"phosphates\"][/thrive:compound] из оранжевых и фиолетовых облаков."

#, fuzzy
msgid "MICROBE_LOADING_TIP_12"
msgstr "Вы можете поглощать объекты мельче вас в режиме поглощения, активируемого кнопкой [thrive:input]g_toggle_engulf[/thrive:input]. Это требует определенного количества [thrive:compound type=\"atp\"][/thrive:compound] и значительно вас замедляет. Не забудьте отключить режим поглощения после того как закончите трапезу."

msgid "MICROBE_LOADING_TIP_13"
msgstr "Чем больше ваша клетка, тем больше [thrive:compound type=\"atp\"][/thrive:compound]-производящих органелл вам потребуется для поддержания жизнедеятельности. [thrive:compound type=\"atp\"][/thrive:compound] способны производить метаболосомы, рустицианин, гидрогеназа и даже цитоплазма."

msgid "MICROBE_LOADING_TIP_14"
msgstr "В редакторе вы можете найти множество органелл, обеспечивающих большое игровое разнообразие."

msgid "MICROBE_LOADING_TIP_15"
msgstr "Ресурсы, доступные вашему виду, весьма ограничены, потому увеличение размера клеток часто приводит к снижению популяции."

msgid "MICROBE_LOADING_TIP_16"
msgstr "Используйте [thrive:input]g_move_forward[/thrive:input],[thrive:input]g_move_left[/thrive:input],[thrive:input]g_move_backwards[/thrive:input] and [thrive:input]g_move_right[/thrive:input] для движения, и компьютерную мышь для вращения. Нажмите [thrive:input]g_fire_toxin[/thrive:input] чтобы выстрелить [thrive:compound type=\"oxytoxy\"][/thrive:compound] если в вашей клетке присутствует запасающая токсин вакуоль. Нажмите [thrive:input]g_toggle_engulf[/thrive:input] чтобы включить режим поглощения. Колесиком мыши вы можете приближать или отдалять камеру."

msgid "MICROBE_LOADING_TIP_17"
msgstr "Чтобы воспроизвестись вам необходимо создать копию каждой органеллы. Для этого необходимо время. К счастью поглощение [thrive:compound type=\"ammonia\"][/thrive:compound] и [thrive:compound type=\"phosphates\"][/thrive:compound] сильно ускоряет процесс."

msgid "MICROBE_LOADING_TIP_18"
msgstr "Не забывайте что ваши конкуренты эволюционируют вместе с вами. Каждый раз когда вы входите в Редактор они тоже приобретают новые черты."

msgid "MICROBE_LOADING_TIP_19"
msgstr "Связующий агент позволяет образовать колонию клеток, срастаясь с другими клетками вашего вида. Все клетки в колонии делят меж собой соединения, двигаются в одну сторону и могут эволюционировать в многоклеточный организм."

msgid "MICROBE_LOADING_TIP_2"
msgstr "Чем больше жгутиков есть у вашей клетки (и чем они длиннее), тем быстрее вы передвигаетесь! Ценой за это станет увеличенный расход АТФ."

msgid "MICROBE_LOADING_TIP_20"
msgstr "Клетки с целлюлозной или хитиновой оболочкой не могут быть поглощены прокариотами. А вот эукариоты с лизосомами могут производить необходимые для разрушения клеточных стенок энзимы."

msgid "MICROBE_LOADING_TIP_21"
msgstr "[thrive:compound type=\"hydrogensulfide\"][/thrive:compound] может быть превращен в [thrive:compound type=\"glucose\"][/thrive:compound] с помощью хемопластов и хемосинтезирующих белков. [thrive:compound type=\"iron\"][/thrive:compound] может быть использовано для получения [thrive:compound type=\"atp\"][/thrive:compound] рустицианином или ферропластами."

msgid "MICROBE_LOADING_TIP_22"
msgstr "Каждое открытие Редактора на Стадии Микроорганизма представляет собой результат [thrive:constant]EDITOR_TIME_JUMP_MILLION_YEARS[/thrive:constant] миллионов лет эволюции."

msgid "MICROBE_LOADING_TIP_3"
msgstr "Вы можете поглощать плавающие в воде обломки горных пород и останки погибших клеток."

msgid "MICROBE_LOADING_TIP_4"
msgstr "Не стоит ставить ядро хорошенько не подготовившись. Оно очень дорогое - как по стоимости в ОМ так и по требованиям к АТФ!"

msgid "MICROBE_LOADING_TIP_5"
msgstr "Выстрелы токсинами могут отражать друг-друга."

msgid "MICROBE_LOADING_TIP_6"
msgstr "Поглощаемая вами клетка не должна превышать половины вашего размера."

#, fuzzy
msgid "MICROBE_LOADING_TIP_7"
msgstr "Нажмите кнопку отмены в редакторе для исправления ошибки"

#, fuzzy
msgid "MICROBE_LOADING_TIP_8"
msgstr "Нажмите кнопку отмены в редакторе для исправления ошибки"

#, fuzzy
msgid "MICROBE_LOADING_TIP_9"
msgstr "Нажмите кнопку отмены в редакторе для исправления ошибки"

#, fuzzy
msgid "MICROBE_MEMBRANE_PERCENTAGE_STATISTICS"
msgstr "  {0}: Найдено {1} видов, среднее {2} которых"

#, fuzzy
msgid "MICROBE_MEMBRANE_STATISTICS"
msgstr "  {0}: Найдено {1} видов, среднее {2} которых"

msgid "MICROBE_ORGANELLE_STATISTICS"
msgstr "  {0}: Найдено {1} видов, среднее {2} которых"

#, fuzzy
msgid "MICROBE_ORGANELLE_UPGRADES_STATISTICS"
msgstr "  {0}: Найдено {1} видов, среднее {2} которых"

msgid "MICROBE_SPECIES_DETAIL_TEXT"
msgstr ""
"[b]Этап[/b]\n"
"  Микроб\n"
"[b]Тип мембраны[/b]\n"
"  {0}\n"
"[b]Жёсткость Мембраны[/b]\n"
"  {1}\n"
"[b]Базовая скорость[/b]\n"
"  {2}\n"
"[b]Базовая скорость поворота[/b]\n"
"  {3}\n"
"[b]Базовый размер (в клетках)[/b]\n"
"  {4}"

msgid "MICROBE_STAGE"
msgstr "Одноклеточная стадия"

msgid "MICROBE_STAGE_BECOME_MULTICELLULAR_TEXT"
msgstr ""
"Вы открыли возможность продвинуться по пути становления [b]многоклеточным[/b]. Это следующий шаг в вашем приключении.\n"
"\n"
"Чтобы продолжить, нажмите на кнопку \"Стать многоклеточным\"."

msgid "MICROBE_STAGE_COLLECT_TEXT"
msgstr ""
"Собирайте [thrive:compound type=\"glucose\"][/thrive:compound] (белые облака), перемещаясь по ним.\n"
"\n"
"Ваша клетка нуждается в [thrive:compound type=\"glucose\"][/thrive:compound], чтобы вырабатывать энергию для поддержания жизни.\n"
"\n"
"Следуйте по линии от вашей клетки к ближайшей [thrive:compound type=\"glucose\"][/thrive:compound]."

msgid "MICROBE_STAGE_CONTROL_TEXT"
msgstr ""
"Для управления клеткой используйте клавиши, показанные рядом с клеткой (в центре экрана), и мышь для управления ориентацией клетки.\n"
"\n"
"Тип передвижения может быть изменён в меню опций. \n"
"\n"
"Попробуйте все клавиши в течении нескольких секунд, чтобы продолжить."

msgid "MICROBE_STAGE_CONTROL_TEXT_CONTROLLER"
msgstr ""
"Для управления клеткой используйте клавиши, показанные рядом с клеткой (в центре экрана), и мышь для управления ориентацией клетки.\n"
"ВНИМАНИЕ: Управление через контроллер экспериментально, к примеру - нет применения тач паду. Так же ожидайте баги. \n"
"Попробуйте все клавиши в течении нескольких секунд, чтобы продолжить."

msgid "MICROBE_STAGE_DAY_NIGHT_TEXT"
msgstr ""
"Следите за количеством доступного [b]солнечного света[/b] на панели окружающей среды.\n"
".\n"
"Ночное время наступает, когда окружающая среда темнеет.\n"
"В ночное время фотосинтез не эффективен.\n"
"Убедитесь, что вы собрали достаточно ресурсов [thrive:icon]StorageIcon[/thrive:icon] для того чтобы пережить ночь."

msgid "MICROBE_STAGE_HEALTH_TEXT"
msgstr ""
"Следите за своей шкалой здоровья рядом со шкалой [thrive:compound type=\"atp\"][/thrive:compound] (снизу справа).\n"
"Ваша клетка умрёт, если у нее закончится здоровье.\n"
"Вы восстанавливаете здоровье, пока у вас есть [thrive:compound type=\"atp\"][/thrive:compound].\n"
"Убедитесь, что собрано достаточно глюкозы для производства [thrive:compound type=\"atp\"][/thrive:compound]."

msgid "MICROBE_STAGE_INITIAL"
msgstr ""
"На далёкой чужой планете эоны вулканической активности и метеоритных ударов привели к развитию нового явления во Вселенной.\n"
"\n"
"Жизнь.\n"
"\n"
"Простые микробы обитают в глубоких районах океана. Вы — последний универсальный общий предок этой планеты.\n"
"\n"
"Чтобы выжить в этом враждебном мире, вам нужно будет собирать любые соединения, которые вы сможете найти, и эволюционировать на протяжении поколений, чтобы конкурировать с другими видами микробов."

msgid "MICROBE_STAGE_INITIAL_PANSPERMIA"
msgstr ""
"На далёкой чужой планете произошло столкновение с метеоритом, что преодолел немыслимые расстояния, при этом вынашивая в себе ростки, необходимые для нового феномена на планете.\n"
"\n"
"Жизнь.\n"
"\n"
"Простые микробы обитают около зоны импакта. Вы — последний универсальный общий предок (LUCA;ПУОП) этой планеты.\n"
"\n"
"Чтобы выжить в этом враждебном мире, вам нужно будет собирать любые соединения, которые вы сможете найти, и эволюционировать на протяжении поколений, чтобы конкурировать с другими видами микробов."

msgid "MICROBE_STAGE_INITIAL_POND"
msgstr ""
"На далёкой чужой планете прошли эоны химической эволюции. Её итог привёл к созданию молекулы, способной к саморепликации. Её итог привёл к созданию нового феномена во вселенной.\n"
"\n"
"Жизни.\n"
"\n"
"Простые микробы обитают в прибрежных тёплых озёрах . Вы — последний универсальный общий предок этой планеты.\n"
"\n"
"Чтобы выжить в этом враждебном мире, вам нужно будет собирать любые соединения, которые вы сможете найти, и эволюционировать на протяжении поколений, чтобы конкурировать с другими видами микробов."

msgid "MICROBE_STAGE_ORGANELLE_DIVISION"
msgstr ""
"Одна из ваших органелл разделилась.\n"
"\n"
"При получении веществ некоторая их часть уходит на репродукцию.\n"
"\n"
"С достаточным количеством веществ, органеллы начинают делиться, да размножаться. Как только все ваши органеллы будут разделены вам откроется доступ в редактор."

msgid "MIDDLE_MOUSE"
msgstr "Средняя кнопка мыши"

msgid "MIGRATION_FAILED_TO_ADD"
msgstr "Ошибка: Не удалось добавить миграцию, проверьте параметры миграции"

msgid "MIGRATION_MANAGER"
msgstr "Менеджер миграции"

msgid "MIGRATION_STATUS_DESTINATION_NOT_SELECTED"
msgstr "Популяция будет мигрировать от {0} в ..."

msgid "MIGRATION_STATUS_TEXT"
msgstr "Популяция в размере {2} будет мигрировать из {0} в {1}"

msgid "MIGRATION_STEP_DESTINATION_EXPLANATION"
msgstr "Выбери цель для миграции. Она должна быть соединена к Биому, из коего вид будет мигрировать."

msgid "MIGRATION_STEP_ONLY_ONE_ALLOWED"
msgstr "Только одно перемещение может быть выполнено за сеанс редактирования. Вы можете просмотреть перемещение в очереди ниже и сохранить или удалить его, чтобы создать новое"

msgid "MIGRATION_STEP_POPULATION_EXPLANATION"
msgstr "Выберите, сколько популяции должно будет мигрировать из основной точки в цель"

msgid "MIGRATION_STEP_SOURCE_EXPLANATION"
msgstr "Выбери биом в котором есть твой вид. Этот биом станет основой для миграции твоего вида"

msgid "MIGRATION_TOOLTIP"
msgstr "Мигрировать в другой биом, не покидая текущего"

msgid "MILLION_ABBREVIATION"
msgstr "{0} Млн"

msgid "MINIMUM_AMOUNT_TO_FIND"
msgstr "Минимальное количество для обнаружения:"

msgid "MINIMUM_VERSION"
msgstr "Минимальная версия:"

msgid "MIN_VISIBLE_DATASET_WARNING"
msgstr "Невозможно показать меньше, чем {0} наборов данных!"

msgid "MISC"
msgstr "Дополнительное"

msgid "MISCELLANEOUS"
msgstr "Разное"

msgid "MISCELLANEOUS_3D_STAGE"
msgstr "Разное на трёхмерном этапе"

msgid "MISC_FUN"
msgstr "Смищные)) Штуки"

msgid "MISSING_DESCRIPTION"
msgstr "Описание отсутствует"

msgid "MISSING_OR_INVALID_REQUIRED_FIELD"
msgstr "Отсутствует или неверный формат обязательного поля: {0}"

msgid "MISSING_TITLE"
msgstr "Название отсутствует"

msgid "MITOCHONDRION"
msgstr "Митохондрия"

msgid "MITOCHONDRION_DESCRIPTION"
msgstr "Электростанция клетки. Митохондрия — двумембранная органелла, заполненная белками и ферментами. Это прокариота, которая была ассимилирована для использования её эукариотическим хозяином. Она способна превращать [thrive:compound type=\"glucose\"][/thrive:compound] в [thrive:compound type=\"atp\"][/thrive:compound] с гораздо более высокой эффективностью, чем это может быть сделано в цитоплазме, в процессе, называемом [b]аэробным дыханием[/b]. Однако для её функционирования требуется [thrive:compound type=\"oxygen\"][/thrive:compound], и более низкое содержание [thrive:compound type=\"oxygen\"][/thrive:compound] в атмосфере замедлят скорость её выработки [thrive:compound type=\"atp\"][/thrive:compound]."

msgid "MITOCHONDRION_PROCESSES_DESCRIPTION"
msgstr "Превращает [thrive:compound type=\"glucose\"][/thrive:compound] в [thrive:compound type=\"atp\"][/thrive:compound]. Скорость увеличивается при повышении концентрации [thrive:compound type=\"oxygen\"][/thrive:compound]."

msgid "MIXED_DOT_DOT_DOT"
msgstr "Перемешано..."

msgid "MODDING_INSTRUCTIONS_ON"
msgstr "Инструкции по моддингу доступны на"

msgid "MODELS"
msgstr "Модели"

msgid "MODIFY"
msgstr "Модифицировать"

msgid "MODIFY_ORGANELLE"
msgstr "Модифицировать Органеллу"

msgid "MODIFY_TYPE"
msgstr "Изменить Вид"

msgid "MODS"
msgstr "Моды"

msgid "MODS_INSTALLED_BUT_NOT_ENABLED"
msgstr ""
"Установленные моды были обнаружены, но нет включенных модов.\n"
"\n"
"Моды должны быть включены после установки. Зайдите в менеджер модов с помощью кнопки \"Моды\" в меню \"Дополнительно\"."

msgid "MOD_ASSEMBLY"
msgstr "Сборка мода:"

msgid "MOD_ASSEMBLY_CLASS"
msgstr "Основной класс Сборки Мода:"

msgid "MOD_ASSEMBLY_CLASS_CREATION_FAILED"
msgstr "{0}: не удалось выполнить вызов метода выгрузки сборки мода"

msgid "MOD_ASSEMBLY_CLASS_NOT_FOUND"
msgstr "{0}: указанный класс \"{1}\" не найден в сборке мода"

msgid "MOD_ASSEMBLY_INIT_CALL_FAILED"
msgstr "{0}: не удалось инициализировать сборку мода"

msgid "MOD_ASSEMBLY_LOAD_CALL_FAILED_EXCEPTION"
msgstr "{0}: не удалось выполнить вызов метода инициализации сборки мода с исключением: {1}"

msgid "MOD_ASSEMBLY_LOAD_EXCEPTION"
msgstr "{0}: не удалось загрузить сборку с исключением: {1}"

msgid "MOD_ASSEMBLY_UNLOAD_CALL_FAILED"
msgstr "{0}: не удалось выполнить вызов метода выгрузки сборки мода"

msgid "MOD_ASSEMBLY_UNLOAD_CALL_FAILED_EXCEPTION"
msgstr "{0}: не удалось выполнить вызов метода выгрузки сборки мода с исключением: {1}"

msgid "MOD_AUTHOR"
msgstr "Автор мода:"

msgid "MOD_AUTO_HARMONY"
msgstr "Использует Harmony автоматически:"

msgid "MOD_CREATION_FAILED"
msgstr "Не удалось создать мод"

msgid "MOD_DESCRIPTION"
msgstr "Описание мода:"

msgid "MOD_EXTENDED_DESCRIPTION"
msgstr "Полное описание мода:"

msgid "MOD_HARMONY_LOAD_FAILED_EXCEPTION"
msgstr "{0}: загрузка мода через Harmony провалилась с исключением: {1}"

msgid "MOD_HARMONY_UNLOAD_FAILED_EXCEPTION"
msgstr "{0}: выгрузка мода Harmony не удалась с исключением: {1}"

msgid "MOD_HAS_NO_LOADABLE_RESOURCES"
msgstr "{0}: не имеет загружаемых ресурсов"

msgid "MOD_ICON_FILE"
msgstr "Иконка файла:"

msgid "MOD_INFO_URL"
msgstr "URL-адрес информации о моде:"

msgid "MOD_INTERNAL_NAME"
msgstr "Внутреннее имя (Папки):"

msgid "MOD_LICENSE"
msgstr "Лицензия мода:"

msgid "MOD_LOAD_ERRORS"
msgstr "Ошибки при загрузке модов"

msgid "MOD_LOAD_ERRORS_OCCURRED"
msgstr "Возникли ошибки при загрузке одного или нескольких модов. Журналы могут содержать дополнительную информацию."

msgid "MOD_LOAD_OR_UNLOAD_ERRORS_OCCURRED"
msgstr "Возникли ошибки при загрузке или выгрузке одного или нескольких модов. Журнал может содержать дополнительную информацию."

msgid "MOD_LOAD_UNLOAD_CAVEATS"
msgstr "Примечание: для правильной загрузки или выгрузки многих модов требуется перезапуск игры. Загружайте только те моды, которым вы доверяете, так как они могут содержать исполняемый код."

msgid "MOD_LOAD_UNLOAD_RESTART"
msgstr "Для правильной загрузки или выгрузки одного или нескольких модов требуется перезапуск игры"

msgid "MOD_MAXIMUM_THRIVE"
msgstr "Максимально поддерживаемая версия Thrive:"

msgid "MOD_MINIMUM_THRIVE"
msgstr "Минимальная требуемая версия Thrive:"

msgid "MOD_NAME"
msgstr "Имя мода:"

msgid "MOD_PCK_NAME"
msgstr "Файл мода .pck:"

msgid "MOD_RECOMMENDED_THRIVE"
msgstr "Рекомендованная версия Thrive:"

msgid "MOD_TO_UPLOAD"
msgstr "Мод для загрузки:"

msgid "MOD_UPLOADER"
msgstr "Загрузчик модов"

msgid "MOD_VERSION"
msgstr "Версия мода:"

msgid "MORE_INFO"
msgstr "Показать больше информации"

msgid "MORE_INFO_PROMPT"
msgstr "Нажмите [thrive:input]помощи[/thrive:input] для просмотра больешго количества информации в Трайвопедии."

msgid "MOUSE_EDGE_PANNING_OPTION"
msgstr "Вращать стратегический вид когда курсор на границе экрана"

msgid "MOUSE_LOOK_SENSITIVITY"
msgstr "Чувствительность обзора мышью"

msgid "MOUSE_SENSITIVITY_WINDOW_SIZE_ADJUSTMENT"
msgstr "Изменять чувствительность мыши в зависимости от размера окна"

msgid "MOVE"
msgstr "Переместить"

msgid "MOVEMENT"
msgstr "Перемещение"

msgid "MOVE_ATTEMPTS_PER_SPECIES"
msgstr "Попыток миграции на вид"

msgid "MOVE_BACKWARDS"
msgstr "Перемещение назад"

msgid "MOVE_DOWN_OR_CROUCH"
msgstr "Двигаться вниз или пригнуться"

msgid "MOVE_FORWARD"
msgstr "Перемещение вперед"

msgid "MOVE_ITEM_DOWN"
msgstr "Переместить данную часть ниже"

msgid "MOVE_ITEM_UP"
msgstr "Переместить эту часть выше"

msgid "MOVE_LEFT"
msgstr "Перемещение влево"

msgid "MOVE_ORGANELLE"
msgstr "Разместить органеллу"

msgid "MOVE_RIGHT"
msgstr "Перемещение вправо"

msgid "MOVE_TO_ANY_PATCH"
msgstr "Двигаться к любому биому"

msgid "MOVE_TO_LAND"
msgstr "Переместиться на сушу"

msgid "MOVE_TO_MACROSCOPIC_TOOLTIP"
msgstr "Перейти к следующему этапу многоклеточной стадии (макроскопической). Доступно после сбора достаточно большой колонии."

msgid "MOVE_TO_MULTICELLULAR_STAGE_TOOLTIP"
msgstr "Перейти к следующему этапу игры (ранней многоклеточности). Доступно после сбора достаточно большой колонии."

msgid "MOVE_TO_THIS_PATCH"
msgstr "Двигаться к Этому Биому"

msgid "MOVE_UP_OR_JUMP"
msgstr "Двигаться вверх или прыгать"

msgid "MOVING_TO_AWAKENING_PROTOTYPE"
msgstr ""
"Вы собираетесь переместиться к Стадии Пробуждения. Как только вы перейдете в новую стадию пути назад уже не будет. \n"
"\n"
"Если вы сейчас находитесь под водой, вы застрянете здесь навечно и не сможете завершить игру.\n"
"\n"
"Так что переходите на следующую фазу с умом, точно так же как ваш вид переходит из стадии животного в стадию разумного существа."

msgid "MOVING_TO_AWAKENING_PROTOTYPE_TITLE"
msgstr "Переместиться на Стадию Пробуждения?"

msgid "MOVING_TO_LAND_PROTOTYPE"
msgstr ""
"Вы собираетесь выбраться на сушу. Это требуется для дальнейшего прогресса в игре. Вернуться обратно будет нельзя.\n"
"\n"
"Сейчас переход к суше гораздо более резкий чем планируется в будущем, когда суша будет полноценно добавлена в игру.\n"
"\n"
"План в том, чтобы сделать переход на сушу постепенным, а не резким."

msgid "MOVING_TO_LAND_PROTOTYPE_TITLE"
msgstr "Переместиться на сушу?"

msgid "MOVING_TO_SOCIETY_STAGE"
msgstr "Превращаемся в общество..."

msgid "MP_COST"
msgstr "{0} MP"

msgid "MUCILAGE"
msgstr "Слизь"

msgid "MUCILAGE_SYNTHESIS"
msgstr "Синтез Cлизи"

msgid "MUCOCYST_ACTION_TOOLTIP"
msgstr "Создать защиту"

#, fuzzy
msgid "MULTICELLULAR"
msgstr "Поздний Этап Многоклеточного микроба"

msgid "MULTICELLULAR_EDITOR"
msgstr "Многоклеточный редактор"

msgid "MULTICELLULAR_FREEBUILD_EDITOR"
msgstr "Свободный Многоклеточный Редактор"

#, fuzzy
msgid "MULTICELLULAR_LOADING_TIP_1"
msgstr "Многоклеточный редактор"

msgid "MULTICELLULAR_STAGE"
msgstr "Многоклеточная стадия"

msgid "MULTIPLE_CELLS"
msgstr "Несколько клеток"

msgid "MULTIPLE_METABALLS"
msgstr "Группа метасфер"

msgid "MULTIPLE_ORGANELLES"
msgstr "Разместить Органеллу"

msgid "MULTISAMPLE_ANTI_ALIASING"
msgstr "Множественная выборка сглаживания:"

msgid "MULTITHREADED_SIMULATION_ENABLED"
msgstr "Запустить игровую симуляцию со множеством потоков"

msgid "MULTITHREADED_SIMULATION_EXPLANATION"
msgstr "(При включении начинает потреблять больше одного потока для вычисления игровой логики, может понизить производительность при малом количестве фоновых потоков)"

msgid "MUSEUM_WELCOME_TEXT"
msgstr ""
"Добро пожаловать в музей! Здесь вы можете полюбоваться на виды, которых вы окаменели во время всех ваших прохождений. Вы даже можете играть за вид, открыв его в режиме свободного строительства.\n"
"\n"
"Чтобы окаменеть вид в игре, нажмите кнопку паузы. Затем выберите микроб на экране, чтобы окаменеть этот вид."

msgid "MUSIC"
msgstr "Музыка"

msgid "MUSIC_VOLUME"
msgstr "Громкость музыки"

msgid "MUTATIONS_PER_SPECIES"
msgstr "Попыток мутации на вид"

msgid "MUTATION_COST_MULTIPLIER"
msgstr "Коэффициент стоимости мутации"

msgid "MUTATION_COST_MULTIPLIER_EXPLANATION"
msgstr "(стоимость органелл, мембран и т. д. в редакторе)"

msgid "MUTATION_POINTS"
msgstr "Очки мутации"

msgid "MUTE"
msgstr "Заглушить"

msgid "NAME"
msgstr "Имя:"

msgid "NAME_LABEL_CITY"
msgstr "{0}({1})"

msgid "NAME_LABEL_FLEET"
msgstr "{0} (ЭНРГ:{1})"

msgid "NAME_LABEL_STRUCTURE_UNFINISHED"
msgstr "{0}(Н)"

msgid "NATIVE_THREAD_ADVICE_TOOLTIP"
msgstr ""
"Собственные потоки используются для задач, отличных от управляемых потоков.\n"
"Большее количество потоков на процессорах с большим количеством ядер обычно увеличивает производительность до предела. \n"
"Слишком большое количество потоков начнет снижать производительность."

msgid "NEGATIVE_ATP_BALANCE"
msgstr "Отрицательный баланс АТФ"

msgid "NEGATIVE_ATP_BALANCE_TEXT"
msgstr ""
"Ваш микроб не производит нужное количество АТФ для выживания!\n"
"Желаете продолжить?"

msgid "NEW"
msgstr "Новый"

msgid "NEWER_VERSION_LOADING_WARNING"
msgstr ""
"Это сохранение из новых версий Thrive и скорее всего несовместимо.\n"
"Всё равно попробовать загрузить сохранение?"

msgid "NEWS"
msgstr "НОВОСТИ"

msgid "NEW_GAME"
msgstr "Новая игра"

msgid "NEW_GAME_BUTTON_TOOLTIP"
msgstr "Начать новую игру"

msgid "NEW_GAME_SETTINGS_PERFORMANCE_OPTIONS_INFO"
msgstr "Заметьте: вы можете изменить настройки производительности в любое время в [color=#3796e1][url=thrive://GUI/OptionsMenu/Performance]меню настроек[/url][/color] для улучшения производительности"

msgid "NEW_MOD_DEFAULT_DESCRIPTION"
msgstr "Мой потрясающий мод"

msgid "NEW_NAME"
msgstr "Новое имя"

msgid "NEW_NAME_COLON"
msgstr "Новое Название Колонии:"

msgid "NEXT_CAPITAL"
msgstr "ДАЛЕЕ"

msgid "NEXT_EDITOR_TAB"
msgstr "Перейдите в новую вкладку редактора"

msgid "NITROGEN"
msgstr "Азот"

msgid "NITROGENASE"
msgstr "Нитрогеназа"

msgid "NITROGENASE_DESCRIPTION"
msgstr "Нитрогеназа - это белок, способный использовать газообразный [thrive:compound type=\"nitrogen\"][/thrive:compound] и клеточную энергию в форме [thrive:compound type=\"atp\"][/thrive:compound] для производства [thrive:compound type=\"ammonia\"][/thrive:compound], ключевого питательного вещества для роста клеток. Этот процесс называется [b]]Анаэробной Азотфиксацией[/b]. Поскольку нитрогеназа находится во взвешенном состоянии непосредственно в цитоплазме, окружающая жидкость выполняет некоторую часть [b]гликолиза[/b]."

msgid "NITROGENASE_PROCESSES_DESCRIPTION"
msgstr "Превращает [thrive:compound type=\"atp\"][/thrive:compound] в [thrive:compound type=\"ammonia\"][/thrive:compound]. Скорость увеличивается при повышении концентрации [thrive:compound type=\"nitrogen\"][/thrive:compound]."

msgid "NITROPLAST"
msgstr "Азотфиксирующая пластида"

msgid "NITROPLAST_DESCRIPTION"
msgstr "Азотфиксирующий пластид — белок, способный использовать газообразный [thrive:compound type=\"nitrogen\"][/thrive:compound], [thrive:compound type=\"oxygen\"][/thrive:compound] и [thrive:compound type=\"atp\"][/thrive:compound] для производства [thrive:compound type=\"ammonia\"][/thrive:compound], ключевого питательного вещества для роста клеток. Это процесс, называемый [b]аэробная азотфиксация[/b]."

msgid "NITROPLAST_PROCESSES_DESCRIPTION"
msgstr "Превращает [thrive:compound type=\"atp\"][/thrive:compound] в [thrive:compound type=\"ammonia\"][/thrive:compound]. Скорость увеличивается при повышении концентрации [thrive:compound type=\"nitrogen\"][/thrive:compound] и [thrive:compound type=\"oxygen\"][/thrive:compound]."

msgid "NONE"
msgstr "Отсутствует"

msgid "NORMAL"
msgstr "Обычная"

msgid "NORMAL_MEMBRANE_DESCRIPTION"
msgstr "Самая основная форма мембраны, она имеет небольшую защиту от повреждений. Ей также требуется больше энергии, чтобы не деформироваться. Преимущество заключается в том, что она позволяет клетке быстро перемещаться и быстро поглощать питательные вещества."

msgid "NOTHING_HERE"
msgstr "Здесь ничего нет"

msgid "NOTHING_TO_INTERACT_WITH"
msgstr "Не с чем взаимодействовать"

msgid "NOTICE_DAMAGED_BY_NO_ATP"
msgstr "Вы теряете здоровье из-за отсутствия АТФ"

msgid "NOTICE_ENGULF_DAMAGE_FROM_TOXIN"
msgstr "Вы теряете здоровье из-за токсинов в поглощенном организме"

msgid "NOTICE_ENGULF_MISSING_ENZYME"
msgstr "Не хватает {0} для поглощения организма"

msgid "NOTICE_ENGULF_SIZE_TOO_SMALL"
msgstr "Нынешний размер клетки слишком мал для поглощения объекта"

msgid "NOTICE_ENGULF_STORAGE_FULL"
msgstr "Недостаточно вместимости поглощенной материи для поглощения данного объекта"

msgid "NOTICE_HIT_BY_ATP_TOXIN"
msgstr "Производство АТФ подавляется токсином"

msgid "NOTICE_HIT_BY_BASE_MOVEMENT_TOXIN"
msgstr "Базовая скорость передвижения уменьшена из-за токсина"

#, fuzzy
msgid "NOTICE_RADIATION_DAMAGE"
msgstr "Редактор теперь доступен"

msgid "NOTICE_READY_TO_EDIT"
msgstr "Редактор теперь доступен"

#, fuzzy
msgid "NOT_ADAPTED_TO_CURRENT_PATCH"
msgstr "Найти текущий биом"

msgid "NOT_STARTED_DOT"
msgstr "Не начато."

msgid "NOVEMBER"
msgstr "Ноябрь"

msgid "NO_AI"
msgstr "Выключить ИИ"

msgid "NO_DATA_TO_SHOW"
msgstr "Нет данных для отображения"

msgid "NO_EVENTS_RECORDED"
msgstr "Никаких событий не зафиксировано"

msgid "NO_FOSSIL_DIRECTORY"
msgstr "Не найдена дирректория окаменелостей"

msgid "NO_MODS_ENABLED"
msgstr "Отсутствуют включенные моды"

msgid "NO_ORGANELLE_PROCESSES"
msgstr "Клеточные процессы не происходят"

msgid "NO_SAVEGAMES_FOUND"
msgstr "Не Найдено Сохранений"

msgid "NO_SAVE_DIRECTORY"
msgstr "Папка сохранений не найдена"

msgid "NO_SCREENSHOT_DIRECTORY"
msgstr "Папка скриншотов не найдена"

msgid "NO_SELECTED_MOD"
msgstr "Ни одного мода не выбрано"

msgid "NO_SUGGESTION"
msgstr "Ничего"

msgid "NUCLEUS"
msgstr "Ядро"

msgid "NUCLEUS_DELETE_OPTION_DISABLED_TOOLTIP"
msgstr ""
"Нельзя удалить ядро, это необратимая эволюция.\n"
"Однако, если оно добавлено в текущей сессии, отмена и возврат всё ещё допустимы."

msgid "NUCLEUS_DESCRIPTION"
msgstr "Определяющая особенность эукариотических клеток. Ядро также включает эндоплазматический ретикулум и комплекс Гольджи. Это эволюция прокариотических клеток, направленная на развитие системы внутренних мембран, осуществляемая путем ассимиляции другого прокариота внутри своей клетки. Это позволяет клетке разделить или изолировать различные процессы, происходящие внутри клетки, и предотвратить их перекрытие. Это позволяет новым мембранным органеллам быть гораздо более сложными, эффективными и специализированными, чем если бы они свободно плавали в цитоплазме. Однако это происходит за счет того, что клетка становится намного больше и для поддержания нового приобретения требуется намного больше энергии."

msgid "NUCLEUS_SMALL_DESCRIPTION"
msgstr "Позволяет эволюционировать более сложным, мембранным органеллам. Обслуживание требует больших затрат АТФ. Это необратимая эволюция."

msgid "NUMLOCK"
msgstr "Num Lock"

#, fuzzy
msgid "NUTRIENT_COST_TOOLTIP"
msgstr "Переключает режим спринтинга. Во время спринта клетки двигаются быстрее, но потребляют значительно больше АТФ."

msgid "N_A"
msgstr "Нет данных"

msgid "N_A_MP"
msgstr "Н/Д МP"

msgid "N_TIMES"
msgstr "x{0}"

msgid "OCTOBER"
msgstr "Октябрь"

msgid "OFF"
msgstr "Выключить"

msgid "OFFICIAL_WEBSITE"
msgstr "Официальный сайт"

msgid "OFFICIAL_WEBSITE_BUTTON_TOOLTIP"
msgstr "Зайти на официальный сайт Revolutionary Games"

msgid "OK"
msgstr "ОК"

msgid "OLDER_VERSION_LOADING_WARNING"
msgstr ""
"Это сохранение из старой версии Thrive и оно может быть несовместимо.\n"
"Thrive на текущий момент находится в ранней стадии разработки и совместимость сохранений не приоритетна.\n"
"Вы можете сообщить о проблемах, но они не будут высоко приоритетны на данный момент.\n"
"Всё равно попробовать загрузить это сохранение?"

msgid "OPENGL_MODE_WARNING"
msgstr "OpenGL Mode Warning"

msgid "OPENGL_MODE_WARNING_EXPLANATION"
msgstr "Ты запустил Thrive с помощью OpenGL. Thrive не тестировался на нём, от чего, скорей всего, ты столкнёшься с некотормыи трудностями. Убедись, что ты используешь достаточно свежую видеокарту, способную на обновление видеодрайверов. В случае коль вы используете ноутбук вам нужно будет использовать дискретные видеокарты NVIDIA и AMD взамен интегрированной видеокарты."

msgid "OPEN_FOLDER"
msgstr "Открыть папку"

msgid "OPEN_FOSSIL_FOLDER"
msgstr "Открыть папку с окаменелостями"

msgid "OPEN_FOSSIL_IN_FREEBUILD_WARNING"
msgstr ""
"Вы уверены, что хотите начать новую игру за выбранный вид?\n"
"Весь несохранённый прогресс будет утерян."

msgid "OPEN_GOD_TOOLS"
msgstr "Божественные Инструменты"

msgid "OPEN_HELP_SCREEN"
msgstr "Открыть экран помощи"

msgid "OPEN_IN_FREEBUILD"
msgstr "Открыть в свободном редакторе клеток"

msgid "OPEN_LOGS_FOLDER"
msgstr "Открыть папку с логами"

msgid "OPEN_MOD_URL"
msgstr "Открыть информационный URL-адрес"

msgid "OPEN_ORGANELLES_PAGE"
msgstr "Открыть страницу органелл"

msgid "OPEN_ORGANELLE_MENU"
msgstr "Открыть меню органеллы"

msgid "OPEN_RESEARCH_SCREEN"
msgstr "Открыть окно исследований"

msgid "OPEN_SAVE_DIRECTORY"
msgstr "Открыть папку сохранений"

msgid "OPEN_SCIENCE_MENU"
msgstr "Открыть меню науки"

msgid "OPEN_SCREENSHOT_FOLDER"
msgstr "Открыть папку со скриншотами"

msgid "OPEN_THE_MENU"
msgstr "Открыть меню"

msgid "OPEN_TRANSLATION_SITE"
msgstr "Помогите перевести эту игру"

msgid "OPERATION_PAUSED_DOT"
msgstr "На паузе."

msgid "OPPORTUNISM_EXPLANATION"
msgstr ""
"Рисковые микробы будут конкурировать с соперниками за куски\n"
"и будут пытаться загнать добычу токсинами, если не могут поглотить их.\n"
"Осторожные микробы, вероятно, не будут рисковать за куски."

msgid "OPPORTUNISTIC"
msgstr "Рисковый"

msgid "OPTIONS"
msgstr "Настройки"

msgid "OPTIONS_BUTTON_TOOLTIP"
msgstr "Сменить настройки"

msgid "ORGANELLES"
msgstr "Органеллы"

msgid "ORGANELLES_BUTTON"
msgstr "Органеллы"

msgid "ORGANELLES_WILL_BE_UNLOCKED_NEXT_GENERATION"
msgstr "Условия разблокировки проверяются только один раз за поколение при входе в редактор. Некоторые органеллы могут альтернативно быть разблокированы при помощи Эндосимбиоза."

msgid "ORGANELLE_AXON"
msgstr "Аксон"

msgid "ORGANELLE_AXON_DESCRIPTION"
msgstr "Аксоны - нервные волокна, что используются нейронами для подключения друг к другу и общению между собой. Размещение этой органеллы превращает тип клетки в ткань мозга."

#, fuzzy
msgid "ORGANELLE_CATEGORY_MACROSCOPIC"
msgstr "Многоклеточный"

msgid "ORGANELLE_CATEGORY_MULTICELLULAR"
msgstr "Многоклеточный"

msgid "ORGANELLE_GROWTH_ORDER_EXPLANATION"
msgstr "Эта вкладка позволяет установить приоритет, в коем будут расти органеллы. Это может быть полезно для клеток с нестабильным производством АТФ. Порядок роста органелл сильно влияет на порядок протекания биопроцессов. Редактируйте это только после завершения модификации структуры, чтобы избежать их отмены."

msgid "ORGANELLE_MYOFIBRIL"
msgstr "Миофибрилла"

msgid "ORGANELLE_MYOFIBRIL_DESCRIPTION"
msgstr "Позволяет создавать клетки мускул. Пока что в данном прототипе лишь повышает скорость вашего организма."

msgid "ORGANELLE_PILUS"
msgstr "Хищные пили"

msgid "ORGANELLE_PILUS_DESCRIPTION"
msgstr "Пили (единственное число: пиль) встречаются на поверхности многих микроорганизмов и напоминают тонкие волоски. От Десятков до сотней пилей могут присутствовать на поверхности микроорганизма и служить одной из нескольких целей, включая возможность использования как инструмент укола. Патогенные микроорганизмы используют пили для вирулентности либо для прикрепления и связывания с тканями хозяина, либо для проникновения через внешнюю мембрану, чтобы получить доступ к цитоплазме. Существует множество подобных пили, но они эволюционно не связаны и возникли в результате конвергентной эволюции. Один организм может обладать способностью экспрессировать несколько типов пили, и те, которые присутствуют на поверхности, постоянно изменяются и заменяются."

msgid "ORGANELLE_PILUS_PROCESSES_DESCRIPTION"
msgstr "Проткните этим другие клетки."

msgid "ORGANELLE_PLURAL"
msgstr "{0} органелл"

msgid "ORGANELLE_SINGULAR"
msgstr "{0} органелла"

msgid "ORGANELLE_SUGGESTION_COLON"
msgstr "Предложение по органеллам:"

msgid "ORGANELLE_SUGGESTION_TOOLTIP"
msgstr ""
"Этот индикатор показывает о доступности добавления предложенной органеллы в клетку.\n"
"Предложение рассчитано при помощи авто-эволюции основанной на добавлении наивыгоднейшего в плане добычи энергии предложении.\n"
"Иногда нет ни одной хорошей органеллы для добавления, но изменения большего размера с большим количеством органелл может быть выгоднее в долгом забеге.\n"
"Или удаление присутствующих органелл иногда рациональнее."

msgid "ORGANELLE_UNLOCKS_ENABLED"
msgstr "Разблокировка органелл включена"

msgid "ORGANELLE_UNLOCKS_ENABLED_EXPLANATION"
msgstr "(Некоторые органеллы будут обладать определёнными требованиями для возможности ставить их)"

msgid "ORGANISM_STATISTICS"
msgstr "Статистика Организма"

msgid "OR_UNLOCK_CONDITION"
msgstr "или"

msgid "OSMOREGULATION"
msgstr "Осморегуляция"

msgid "OSMOREGULATION_COST"
msgstr "Стоимость Осморегуляции"

msgid "OSMOREGULATION_COST_MULTIPLIER"
msgstr "Множитель стоимости осморегуляции"

msgid "OSMOREGULATION_COST_MULTIPLIER_EXPLANATION"
msgstr "(стоимость осморегуляции вида игрока)"

msgid "OTHER_COMPOUNDS"
msgstr "Другое"

msgid "OUR_WIKI"
msgstr "наша Wiki"

msgid "OUTDATED_NOTICE"
msgstr "Эта страница или секция содержит устаревшую информацию."

msgid "OUTREACH_TEAM"
msgstr "Агитационная Команда"

msgid "OUTSIDE_CONTRIBUTORS"
msgstr "Сторонние Участники"

msgid "OVERWRITE_EXISTING_SAVE"
msgstr "Перезаписать существующее сохранение:"

msgid "OVERWRITE_EXISTING_SAVE_PROMPT"
msgstr "Перезаписать существующее сохранение?"

msgid "OVERWRITE_SPECIES_NAME_CONFIRMATION"
msgstr ""
"Окаменелый вид с таким названием уже существует.\n"
"Вы уверены, что хотите перезаписать его?"

msgid "OXYGEN"
msgstr "Кислород"

msgid "OXYGEN_INHIBITOR_SYNTHESIS"
msgstr "Синтез Ингибитора Кислорода"

#, fuzzy
msgid "OXYGEN_RESISTANCE"
msgstr "Устойчивость к Токсинам"

#, fuzzy
msgid "OXYGEN_TOLERANCE_TOOLTIP"
msgstr ""
"Эта секция показывает общий баланс ( производство - потребление) каждого соединения\n"
"К примеру, для создания клетки-растения баланс глюкозы должен быть положительным"

msgid "OXYTOXISOME_PROCESSES_DESCRIPTION"
msgstr "Превращает [thrive:compound type=\"atp\"][/thrive:compound] в [thrive:compound type=\"oxytoxy\"][/thrive:compound]. Скорость увеличивается при повышении концентрации [thrive:compound type=\"oxygen\"][/thrive:compound]. Можно выпустить токсины нажав [thrive:input]g_fire_toxin[/thrive:input]. Если количество [thrive:compound type=\"oxytoxy\"][/thrive:compound] невелико, стрельба все еще возможна, но урон будет уменьшен."

msgid "OXYTOXY_NT"
msgstr "ОксиТоксин НТ"

msgid "OXYTOXY_SYNTHESIS"
msgstr "Синтез ОксиТоксина"

msgid "PAGEDOWN"
msgstr "PageDown"

msgid "PAGEUP"
msgstr "Page Up"

msgid "PAGE_BACK"
msgstr "Назад"

msgid "PAGE_FORWARD"
msgstr "Перемещение вперед"

msgid "PAGE_TITLE"
msgstr "Титульная Страница"

msgid "PAN_CAMERA_DOWN"
msgstr "Переместить вниз"

msgid "PAN_CAMERA_LEFT"
msgstr "Переместить влево"

msgid "PAN_CAMERA_RESET"
msgstr "Сбросить камеру"

msgid "PAN_CAMERA_RIGHT"
msgstr "Переместить вправо"

msgid "PAN_CAMERA_UP"
msgstr "Переместить вверх"

msgid "PASSIVE_REPRODUCTION_PROGRESS_EXPLANATION"
msgstr "(пассивно получать необходимые для репродукции вещества из окружающей среды)"

msgid "PAST_DEVELOPERS"
msgstr "Бывшие Разработчики"

msgid "PATCH_COLON"
msgstr "Биом:"

msgid "PATCH_EXTINCTION_BOX_TEXT"
msgstr ""
"Ваш вид вымер в этом биоме.\n"
"Но это ещё не конец, вы можете выбрать для игры новый биом!"

msgid "PATCH_EXTINCTION_CAPITAL"
msgstr "ВЫМИРАНИЕ В БИОМЕ"

msgid "PATCH_MAP"
msgstr "Карта Биомов"

msgid "PATCH_MAP_NAVIGATION_TOOLTIP"
msgstr "Нажимайте, перетаскивайте, приближайте и отдаляйте чтобы осмотреться"

msgid "PATCH_NAME"
msgstr "{0} {1}"

msgid "PATCH_NOTES_LAST_PLAYED_INFO"
msgstr "Последний раз вы играли в Thrive версии {0} , с того момента доступна новая версия"

msgid "PATCH_NOTES_LAST_PLAYED_INFO_PLURAL"
msgstr "Вы играли в Thrive последний раз {0} , с того момента доступно {1} новых обновлений"

msgid "PATCH_NOTES_TITLE"
msgstr "Заметки обновлений"

msgid "PATCH_NOTE_BULLET_POINT"
msgstr "— {0}"

msgid "PATCH_NOTE_CHANGES_HEADING"
msgstr "Изменения:"

msgid "PATCH_NOTE_LINK_VISIT_TEXT"
msgstr "Просмотреть полный список изменений этого обновления на [color=#3796e1][url={0}]Github[/url][/color]"

msgid "PATREON_TOOLTIP"
msgstr "Зайти на нашу страницу на Patreon"

msgid "PATRONS"
msgstr "Меценаты"

msgid "PAUSED"
msgstr "В паузе"

msgid "PAUSE_MENU_RESUME_TOOLTIP"
msgstr "Вернуться в игру"

msgid "PAUSE_PROMPT"
msgstr "[center]Нажмите [thrive:input]g_pause[/thrive:input] чтобы продолжить[/center]"

msgid "PAUSE_TOOLTIP"
msgstr "Приостановить игру"

msgid "PCK_LOAD_FAILED"
msgstr "Не удалось загрузить файл pck ({0})"

msgid "PCK_LOAD_FAILED_DOES_NOT_EXIST"
msgstr "Не удалось загрузить файл pck ({0}), его не существует"

msgid "PEACEFUL"
msgstr "Мирный"

msgid "PENDING_ENDOSYMBIOSIS_EXPLANATION"
msgstr "Процесс эндосимбиоза может быть завершен коли вы поставите ассимилированного микроба как органеллу. Рекомендуется сделать это как можно раньше, поскольку при преодолении данной точки дальнейший прогресс эндосимбиоза конкретно с этим эндосимбионтом не возможен. Посмотреть прогресс эндосимбиоза?"

msgid "PENDING_ENDOSYMBIOSIS_TITLE"
msgstr "Ожидание Процесса Завершения Эндосимбиоза"

msgid "PERCENTAGE_VALUE"
msgstr "{0}%"

#, fuzzy
msgid "PERFECT_ADAPTATION_DESCRIPTION"
msgstr ""
"Включает эффекты мигания света на GUI (например, вспышка кнопки редактора).\n"
"\n"
"Если вы столкнулись с ошибкой, из-за которой исчезают части кнопки редактора,\n"
"вы можете попробовать отключить это и возможно, проблема устранится."

msgid "PERFORMANCE"
msgstr "Производительность"

msgid "PERFORM_UNBINDING"
msgstr "Отвязать"

msgid "PER_SECOND_ABBREVIATION"
msgstr "/с"

msgid "PER_SECOND_SLASH"
msgstr "/секунд"

msgid "PHOSPHATE"
msgstr "Фосфат"

#, fuzzy
msgid "PHOSPHATES_COST"
msgstr "Фосфат"

msgid "PHOTOSYNTHESIS"
msgstr "Фотосинтез"

msgid "PHYSICAL_CONDITIONS"
msgstr "Физические Условия"

msgid "PHYSICAL_RESISTANCE"
msgstr "Физическое Сопротивление"

msgid "PLACE_ORGANELLE"
msgstr "Разместить органеллу (или другую вещь)"

msgid "PLANET"
msgstr "Планета"

msgid "PLANET_DETAILS_STRING"
msgstr ""
"Только LAWK: {0}\n"
"Происхождение жизни: {1}\n"
"Цикл дня и ночи: {2}\n"
"Продолжительность дня(в секундах): {3}\n"
"Случайное начальное число планеты: {4}"

msgid "PLANET_GENERATION_TEASER"
msgstr "Генерация планеты в разработке!"

msgid "PLANET_RANDOM_SEED"
msgstr "Сид планеты"

msgid "PLAYER"
msgstr "Игрок"

msgid "PLAYER_DEATH_POPULATION_PENALTY"
msgstr "Убыль популяции вида от смерти игрока"

msgid "PLAYER_DEATH_POPULATION_PENALTY_EXPLANATION"
msgstr "(коэффициент уменьшения популяции вида с каждой смертью игрока)"

msgid "PLAYER_DIED"
msgstr "игрок умер"

msgid "PLAYER_DUPLICATE"
msgstr "Клонировать Игрока"

msgid "PLAYER_EXTINCT"
msgstr "Игрок вымер"

msgid "PLAYER_RELATIVE_MOVEMENT"
msgstr "Родственник игрока"

msgid "PLAYER_REPRODUCED"
msgstr "игрок размножился"

msgid "PLAYER_SPEED"
msgstr ""
"Скорость\n"
"Игрока"

msgid "PLAYSTATION_3"
msgstr "PlayStation 3"

msgid "PLAYSTATION_4"
msgstr "PlayStation 4"

msgid "PLAYSTATION_5"
msgstr "PlayStation 5"

msgid "PLAY_INTRO_VIDEO"
msgstr "Проигрывать начальное видео"

msgid "PLAY_MICROBE_INTRO_ON_NEW_GAME"
msgstr "Проигрывать вступление микроба при новой игре"

msgid "PLAY_WITH_CURRENT_SETTING"
msgstr "Играть с текущими настройками"

msgid "POPULATION_CAPITAL"
msgstr "ПОПУЛЯЦИЯ:"

msgid "POPULATION_COLON"
msgstr "популяция:"

msgid "POPULATION_IN_PATCHES"
msgstr "Популяция в биомах:"

msgid "POPULATION_IN_PATCH_SHORT"
msgstr "{0} ({1})"

msgid "POSITION_NUMBER"
msgstr "{0}."

msgid "PREDATION_FOOD_SOURCE"
msgstr "Истребление {0}"

msgid "PREDICTION_DETAILS_OPEN_TOOLTIP"
msgstr "Просмотр подробной информации, лежащей в основе прогноза"

msgid "PRESSURE"
msgstr "Давление"

msgid "PRESSURE_SHORT"
msgstr "Давл."

#, fuzzy
msgid "PRESSURE_TOLERANCE_TOOLTIP"
msgstr "Вернуться в главное меню"

msgid "PRESS_KEY_DOT_DOT_DOT"
msgstr "Нажмите любую клавишу..."

msgid "PREVIEW_IMAGE_DOES_NOT_EXIST"
msgstr "Изображение предварительного просмотра не существует"

msgid "PREVIEW_IMAGE_IS_TOO_LARGE"
msgstr "Файл предварительного просмотра изображения слишком велик"

msgid "PREVIOUS_COLON"
msgstr "предыдущий:"

msgid "PROCESSING_LOADED_OBJECTS"
msgstr "Обработка загруженных объектов"

msgid "PROCESS_ENVIRONMENT_SEPARATOR"
msgstr "@"

msgid "PROCESS_PANEL_TITLE"
msgstr "Клеточные Процессы"

#, fuzzy
msgid "PROCESS_SPEED_MODIFIER"
msgstr "Клеточные Процессы"

msgid "PROGRAMMING_TEAM"
msgstr "Команда Программистов"

msgid "PROJECT_MANAGEMENT_TEAM"
msgstr "Команда Управления Проектом"

msgid "PROTEINS"
msgstr "Белки"

msgid "PROTOPLASM"
msgstr "Протоплазма"

msgid "PULL_REQUESTS_PROGRAMMING"
msgstr "Pull Requests / Программирование"

msgid "QUICK_LOAD"
msgstr "Быстрая загрузка"

msgid "QUICK_SAVE"
msgstr "Быстрое сохранение"

msgid "QUIT"
msgstr "Выйти"

msgid "QUIT_BUTTON_TOOLTIP"
msgstr "Выйти из игры"

msgid "QUIT_GAME_WARNING"
msgstr ""
"Вы уверены, что хотите выйти из игры?\n"
"Весь несохраненный прогресс будет утерян."

#, fuzzy
msgid "RADIATION"
msgstr "Аэробное дыхание"

#, fuzzy
msgid "RADIOACTIVE_CHUNK"
msgstr "Большой Фрагмент Фосфата"

#, fuzzy
msgid "RADIOSYNTHESIS"
msgstr "Термосинтез"

msgid "RANDOMIZE_SPECIES_NAME"
msgstr "Случайное название вида"

msgid "RANDOM_SEED_TOOLTIP"
msgstr "Это значение используется для генерации мира, оно должно быть положительным целым числом"

msgid "RAW"
msgstr "\"Raw\""

msgid "RAW_VALUE_COLON"
msgstr "Сырое значение:"

msgid "READING_SAVE_DATA"
msgstr "Чтение данных сохранения"

msgid "READY"
msgstr "Готово"

msgid "RECOMMENDED_THRIVE_VERSION"
msgstr "Рекомендуемая версия Thrive:"

msgid "REDDIT_TOOLTIP"
msgstr "Посетить наш саб-реддит"

msgid "REDO"
msgstr "Вернуть"

msgid "REDO_THE_LAST_ACTION"
msgstr "Вернуть последнее действие"

msgid "REFRESH"
msgstr "Обновить"

msgid "REPORT"
msgstr "Отчёт"

msgid "REPORT_BUG"
msgstr "Сообщить о баге"

msgid "REPRODUCED"
msgstr "Воспроизведено"

msgid "REPRODUCTION"
msgstr "Репродукция"

msgid "REPRODUCTION_ASEXUAL"
msgstr "Бесполое"

msgid "REPRODUCTION_BUDDING"
msgstr "Размножение"

msgid "REPRODUCTION_COMPOUNDS_MODE"
msgstr "Соединения на выходе из редактора:"

msgid "REPRODUCTION_COMPOUNDS_MODE_EXPLANATION"
msgstr "(что делать с необходимыми для репродукции вещеставми, полученными игроком по возвращении с этапа в редактор)"

#, fuzzy
msgid "REPRODUCTION_COMPOUND_HANDLING_TOOLTIP"
msgstr "Соединения на выходе из редактора:"

msgid "REPRODUCTION_METHOD"
msgstr "Воспроизведение:"

msgid "REQUIRES_NUCLEUS"
msgstr "Требуется ядро"

msgid "RESEARCH"
msgstr "Исследование"

msgid "RESET"
msgstr "Сбросить"

msgid "RESET_DEADZONES"
msgstr "Сбросить мёртвые зоны"

msgid "RESET_DISMISSED_POPUPS"
msgstr "Сброс отклоненных всплывающих окон"

msgid "RESET_INPUTS_TO_DEFAULTS"
msgstr "Сбросить настройки ввода до значений по умолчанию?"

msgid "RESET_ITEM_ORDER_TO_DEFAULT"
msgstr "Установить порядок частей на значение по умолчанию"

msgid "RESET_KEYBINDINGS"
msgstr "Сбросить настройки клавиш"

msgid "RESET_SETTINGS_TO_DEFAULTS"
msgstr "По умолчанию"

msgid "RESET_TO_DEFAULTS"
msgstr "Сбросить по умолчанию?"

msgid "RESISTANT_TO_BASIC_ENGULFMENT"
msgstr "Устойчива к базовому поглощению клетками"

msgid "RESIZE_METABALL_TOOLTIP"
msgstr "Установи размер metaball. Размер так же можно изменить с помощью клавиш на клавиатуре."

msgid "RESOLUTION"
msgstr "Разрешение:"

msgid "RESOURCE_ABSORBTION_SPEED"
msgstr "Скорость Поглощения Ресурсов"

msgid "RESOURCE_AMOUNT_SHORT"
msgstr "{0}: {1}"

msgid "RESOURCE_ENERGY"
msgstr "Энергия"

msgid "RESOURCE_FOOD"
msgstr "Еда"

msgid "RESOURCE_ROCK"
msgstr "Камень"

msgid "RESOURCE_WOOD"
msgstr "Дерево"

msgid "RESPIRATION"
msgstr "Аэробное дыхание"

msgid "RESPONSIVE"
msgstr "Отзывчивый"

msgid "RESTART_REQUIRED"
msgstr "Требуется перезапуск"

msgid "RESUME"
msgstr "Продолжить"

msgid "RESUME_TOOLTIP"
msgstr "Продолжить игру"

msgid "RETURN_TO_MENU"
msgstr "Вернуться в меню"

msgid "RETURN_TO_MENU_TOOLTIP"
msgstr "Вернуться в главное меню"

msgid "RETURN_TO_MENU_WARNING"
msgstr ""
"Вы действительно хотите вернуться в главное меню?\n"
"Весь несохраненный прогресс будет утерян."

msgid "REVEAL_ALL_PATCHES"
msgstr "Открыть все биомы"

msgid "REVOLUTIONARY_GAMES_SOCIAL_TOOLTIP"
msgstr "Посетить официальный сайт Revolutionary Games"

msgid "RIGHT_ARROW"
msgstr "→"

msgid "RIGHT_MOUSE"
msgstr "Правая кнопка мыши"

msgid "RIGID"
msgstr "Жесткий"

msgid "RIGIDITY_MEMBRANE_DESCRIPTION"
msgstr "Более жёсткая мембрана более устойчива к повреждениям, но клетке станет тяжелее передвигаться."

msgid "ROTATE_LEFT"
msgstr "Повернуть влево"

msgid "ROTATE_RIGHT"
msgstr "Повернуть вправо"

msgid "ROTATION_COLON"
msgstr "Поворот:"

msgid "RUN_AUTO_EVO_DURING_GAMEPLAY"
msgstr "Запускать Авто-Эво во время игры"

msgid "RUN_ONE_STEP"
msgstr "Симулировать один шаг"

msgid "RUN_RESULT_BY_SENDING_POPULATION"
msgstr "{0} отправив: {1} популяции из биома: {2}"

msgid "RUN_RESULT_GENE_CODE"
msgstr "генетический код:"

msgid "RUN_RESULT_NICHE_FILL"
msgstr "возникли, чтобы заполнить нишу"

msgid "RUN_RESULT_SELECTION_PRESSURE_SPLIT"
msgstr "возникли в связи с различным давлением отбора"

msgid "RUN_RESULT_SPLIT_FROM"
msgstr "Отделившихся от {0}"

msgid "RUN_RESULT_SPLIT_OFF_TO"
msgstr "популяция в некоторых биомах разделилась, образовав новые виды {0}:"

msgid "RUN_X_WORLDS"
msgstr "Смоделируйте {0} миров"

msgid "RUN_X_WORLDS_TOOLTIP"
msgstr "Запустить определенное количество миров, количество генераций на каждый мир определяется в меню сверху."

msgid "RUSTICYANIN"
msgstr "Рустицианин"

msgid "RUSTICYANIN_DESCRIPTION"
msgstr "Рустицианин - это белок, способный использовать [thrive:compound type=\"carbondioxide\"][/thrive:compound] для окисления [thrive:compound type=\"iron\"][/thrive:compound] из одного химического состояния в другое. Этот процесс, называемый [b]Хемосинтезом Железа[/b], высвобождает энергию ([thrive:compound type=\"atp\"][/thrive:compound]) , которую клетка затем может собрать."

msgid "RUSTICYANIN_PROCESSES_DESCRIPTION"
msgstr "Превращает [thrive:compound type=\"iron\"][/thrive:compound] в [thrive:compound type=\"atp\"][/thrive:compound]. Скорость увеличивается при повышении концентрации [thrive:compound type=\"carbondioxide\"][/thrive:compound]."

msgid "SAFE_MODE_EXPLANATION"
msgstr ""
"Thrive запущен в безопасном режиме из-за предыдущей ошибки запуска.\n"
"\n"
"Вероятно, это было вызвано либо модом, либо видеоплеером. В качестве меры предосторожности загрузка включенных модов могла быть пропущена и/или воспроизведение видео может быть отключено. Это будет действовать до тех пор, пока Thrive не будет перезапущен.\n"
"\n"
"Перед перезапуском отключите все моды, которые могут быть проблематичными или несовместимыми с этой версией Thrive (вы можете прочитать журналы предыдущих запусков, чтобы узнать, был ли мод вероятным виновником).\n"
"При проблемах, связанных с видеоплеером, используйте параметр запуска, чтобы принудительно отключить видео.\n"
"\n"
"Если вы не устраните проблему, вызывающую сбой при запуске, вам потребуется перезапустить Thrive несколько раз, чтобы вернуться в безопасный режим."

msgid "SAFE_MODE_TITLE"
msgstr "Thrive запущен в безопасном режиме"

msgid "SAVE"
msgstr "Сохранить"

msgid "SAVE_AND_CONTINUE"
msgstr "Сохранить и продолжить"

msgid "SAVE_AUTOSAVE"
msgstr "Автосохранение"

msgid "SAVE_DELETE_WARNING"
msgstr "Удаление текущего сохранения невозможно отменить, вы действительно желаете перманентно удалить {0}?"

msgid "SAVE_ERROR_INCLUDE_JSON_DEBUG_NOTE"
msgstr "Когда вы отправляете сохранение для репорта, то пожалуйста, отправьте еще и [color=#3796e1][url={0}]{1}[/url][/color] from the [color=#3796e1][url={2}]logs folder[/url][/color] , поскольку внутри лог файла содержится то, что могло вызывать ошибку. Без этого файла будет довольно таки проблематично выявить ошибку, и, соответственно,следовательно, разумеется, к несчастью, будет сложней исправить данную проблему в дальнейшем."

msgid "SAVE_ERROR_TURN_ON_JSON_DEBUG_MODE"
msgstr "Пожалуйста, удостоверьтесь в том, что режим отладки JSON не отключен перед отправкой данной ошибки сохранения. Автоматический режим отладки JSON должен был создать дополнительный файл под названием {0} в [color=#3796e1][url={1}]logs folder[/url][/color]. Этот файл содержит критически важную информацию для разработчиков Thrive, позволяя им выяснить в чем, всё же, ошибка файла сохранения."

msgid "SAVE_FAILED"
msgstr "Сохранение не удалось"

msgid "SAVE_GAME"
msgstr "Сохранить игру"

msgid "SAVE_GAME_BUTTON_TOOLTIP"
msgstr "Открыть меню сохранения и сохранить игру"

msgid "SAVE_HAS_DIFFERENT_VERSION"
msgstr "Сохранение имеет другую версию игры"

msgid "SAVE_HAS_DIFFERENT_VERSION_TEXT"
msgstr ""
"Версия сохранения которое вы пытаетесь загрузить, не совпадает с версией игры.\n"
"Пожалуйста, загрузите сохранение вручную через меню."

msgid "SAVE_HAS_INVALID_GAME_STATE"
msgstr "Файл сохранения имеет недействительную сцену состояния игры"

msgid "SAVE_INVALID"
msgstr "Недействительно"

msgid "SAVE_IS_INVALID"
msgstr "Сохранение сломано"

msgid "SAVE_IS_UPGRADEABLE_DESCRIPTION"
msgstr ""
"Выбранное сохранение взято из более старой версии Thrive, но может быть обновлено.\n"
"Файл резервной копии будет создан до обновления, если он еще не создан.\n"
"Если вы пропустите обновление, будет предпринята попытка загрузки сохранения в обычном режиме.\n"
"Попытаться обновить данное сохранение?"

msgid "SAVE_LOAD_ALREADY_LOADED_FREE_FAILURE"
msgstr ". Не удалось освободить уже загруженные ресурсы: {0}"

msgid "SAVE_MANUAL"
msgstr "Ручное"

msgid "SAVE_QUICKSAVE"
msgstr "Быстрое Сохранение"

msgid "SAVE_SPACE_USED"
msgstr "Использовано места:"

msgid "SAVE_UPGRADE_FAILED"
msgstr "Не удалось обновить сохранение"

msgid "SAVE_UPGRADE_FAILED_DESCRIPTION"
msgstr "Обновление указанного сохранения не удалось выполнить из-за следующей ошибки:"

msgid "SAVING_DATA_FAILED_DUE_TO"
msgstr "Не удалось сохранить информацию из-за исключения: {0}"

msgid "SAVING_DOT_DOT_DOT"
msgstr "Сохранение..."

msgid "SAVING_FAILED_WITH_EXCEPTION"
msgstr "Сохранение не удалось! Произошла ошибка"

msgid "SAVING_NOT_POSSIBLE"
msgstr "Сохранение сейчас невозможно по причине:"

msgid "SAVING_SUCCEEDED"
msgstr "Сохранение успешно"

msgid "SCALING_NONE"
msgstr "Не изменять"

msgid "SCALING_ON"
msgstr "Увеличивать"

msgid "SCALING_ON_INVERSE"
msgstr "Уменьшать"

msgid "SCREEN_EFFECT"
msgstr "Эффекты экрана"

msgid "SCREEN_EFFECT_GAMEBOY"
msgstr "Палитра Геймбоя"

msgid "SCREEN_EFFECT_GAMEBOY_COLOR"
msgstr "Графика Геймбоя"

msgid "SCREEN_EFFECT_GREYSCALE"
msgstr "Оттенки Серого"

msgid "SCREEN_EFFECT_NONE"
msgstr "Отсутствуют"

msgid "SCREEN_RELATIVE_MOVEMENT"
msgstr "Относительно экрана"

msgid "SCROLLLOCK"
msgstr "Scroll Lock"

msgid "SEARCH_DOT_DOT_DOT"
msgstr "Поиск..."

msgid "SEARCH_PLACEHOLDER"
msgstr "Поиск..."

msgid "SEARCH_RADIUS"
msgstr "Радиус Поиска:"

msgid "SEA_FLOOR"
msgstr "Морское дно"

msgid "SECRETE_SLIME"
msgstr "Выделить слизь"

msgid "SECRETE_SLIME_TOOLTIP"
msgstr "Выпускает слизь, на некоторое время повышая вашу скорость, одновременно с этим замедляя клетки, что попали в слизь"

msgid "SEED_LABEL"
msgstr "Сид планеты: {0}"

msgid "SELECTED_COLON"
msgstr "Выбрано:"

msgid "SELECTED_MOD"
msgstr "Выбранный мод:"

msgid "SELECTED_SAVE_IS_INCOMPATIBLE_PROMPT"
msgstr "Выбранное сохранение несовместимо"

msgid "SELECTED_SAVE_IS_INCOMPATIBLE_PROTOTYPE_PROMPT"
msgstr "Выбрано сохранение с несовместимым прототипом"

msgid "SELECTED_SAVE_IS_UPGRADEABLE_PROMPT"
msgstr "Выбранное сохранение можно обновить"

msgid "SELECT_A_GENERATION"
msgstr "Выберите поколение"

msgid "SELECT_A_PATCH"
msgstr "Выберите биом для просмотра деталей"

msgid "SELECT_A_SPECIES"
msgstr "Выберите вид"

msgid "SELECT_A_TECHNOLOGY"
msgstr "Выберите технологию из сети технологий"

msgid "SELECT_CELL_TYPE_FROM_EDITOR"
msgstr "Выберите тип клетки в лаборатории редактора для изменения"

msgid "SELECT_ENZYME"
msgstr "Выберите фермент:"

msgid "SELECT_OPTION"
msgstr "Выберите вариант"

msgid "SELECT_PREVIEW_IMAGE"
msgstr "Выбрать превью"

msgid "SELECT_SPACE_STRUCTURE_TITLE"
msgstr "Выбор Структуры постройки"

msgid "SELECT_STRUCTURE_POPUP_TITLE"
msgstr "Выбор структуры"

msgid "SELECT_TISSUE_TYPE_FROM_EDITOR"
msgstr "Выберите тип ткани во вкладке редактора для изменения"

msgid "SELECT_VACUOLE_COMPOUND_COLON"
msgstr "Выберите соединение, что вакуоль будет в себе хранить:"

msgid "SEPTEMBER"
msgstr "Сентябрь"

msgid "SESSILE"
msgstr "Оседлый"

msgid "SETTING_ONLY_APPLIES_TO_NEW_GAMES"
msgstr "Это значение начнёт работать при старте новой игры"

msgid "SFX_VOLUME"
msgstr "Громкость звуковых эффектов"

msgid "SHIFT"
msgstr "Shift"

msgid "SHOW_DAMAGE_EFFECT"
msgstr "Показывать на экране эффекты урона"

msgid "SHOW_HELP"
msgstr "Показать помощь"

msgid "SHOW_ITEM_COORDINATES"
msgstr "Показать координаты"

msgid "SHOW_NEW_PATCH_NOTES"
msgstr "Показывать новые заметки релизов автоматически"

msgid "SHOW_NEW_PATCH_NOTES_TOOLTIP"
msgstr "Показывать заметки обновлений новых релизов Thrive автоматически в главном меню"

msgid "SHOW_TUTORIALS"
msgstr "Показать Обучение"

msgid "SHOW_TUTORIALS_IN_NEW_CURRENT_OPTION"
msgstr "Показывать руководства (в текущей игре)"

msgid "SHOW_TUTORIALS_IN_NEW_GAMES_OPTION"
msgstr "Показывать руководства (в новых играх)"

msgid "SHOW_UNSAVED_PROGRESS_WARNING"
msgstr "Показать предупреждение о несохраненном прогрессе"

msgid "SHOW_UNSAVED_PROGRESS_WARNING_TOOLTIP"
msgstr "Включает / отключает предупреждение о несохраненном прогрессе, когда игрок пытается выйти из игры."

msgid "SHOW_WEB_NEWS_FEED"
msgstr "Показать ленту новостей Thrive (загрузка из интернета)"

msgid "SIDEROPHORE_ACTION_TOOLTIP"
msgstr "Выстрелить из сидерофоры"

msgid "SIGNALING_AGENT"
msgstr "Сигнальный агент"

msgid "SIGNALING_AGENTS_ACTION_TOOLTIP"
msgstr "Зажмите кнопку для открытия меню командования другими представителями вашего вида"

msgid "SIGNALING_AGENT_DESCRIPTION"
msgstr "Сигнальные агенты позволяют клеткам создавать химические вещества, на которые могут реагировать другие клетки. Сигнальные химические вещества могут быть использованы для привлечения других клеток или предупреждения их об опасности, заставляя их отступать."

msgid "SIGNALING_AGENT_PROCESSES_DESCRIPTION"
msgstr "Удерживайте [thrive:input]g_pack_commands[/thrive:input], чтобы открыть меню для выдачи команд другим представителям вашего вида."

msgid "SIGNAL_COMMAND_AGGRESSION"
msgstr "Стань Агрессивным"

msgid "SIGNAL_COMMAND_FLEE"
msgstr "Беги"

msgid "SIGNAL_COMMAND_FOLLOW"
msgstr "Следуй За Мной"

msgid "SIGNAL_COMMAND_NONE"
msgstr "Нет Команды"

msgid "SIGNAL_COMMAND_TO_ME"
msgstr "Двигайся Ко Мне"

msgid "SIGNAL_TO_EMIT"
msgstr "Сигнал Для Передачи"

msgid "SILICA"
msgstr "Кремнезём"

msgid "SILICA_MEMBRANE_DESCRIPTION"
msgstr "Эта мембрана имеет прочную стенку из кремнезема. Она может хорошо противостоять общим повреждениям и очень устойчива к физическим повреждениям. Она также требует меньше энергии для поддержания своей формы. Но клетка не может быстро поглощать ресурсы и двигается медленнее."

msgid "SIZE_COLON"
msgstr "Размер:"

msgid "SLIDESHOW"
msgstr "Слайд-шоу"

msgid "SLIME_JET"
msgstr "Сопло для слизи"

msgid "SLIME_JET_DESCRIPTION"
msgstr "Многие организмы производят склизкую субстанцию из полисахаридов, слизь — один из таких полисахаридов. Многие виды используют слизь для перемещения, некоторые бактерии выстреливают эти вещества под большим давлением. Эти потоки слизи действуют как реактивные двигатели, толкая клетку вперёд на невероятной скорости. Слизь также используется для защиты от хищников, обволакивая их в субстанции, в которой могут передвигаться только организмы с реактивным передвижением."

msgid "SLIME_JET_PROCESSES_DESCRIPTION"
msgstr "Превращает [thrive:compound type=\"glucose\"][/thrive:compound] в [thrive:compound type=\"mucilage\"][/thrive:compound]. Нажмите [thrive:input]g_secrete_slime[/thrive:input] чтобы выделить накопленную [thrive:compound type=\"mucilage\"][/thrive:compound], увеличивающую скорость клетки и замедляющую хищников."

msgid "SMALL_IRON_CHUNK"
msgstr "Маленький кусок железа"

msgid "SMALL_PHOSPHATE_CHUNK"
msgstr "Маленький Фрагмент Фосфата"

msgid "SMALL_SULFUR_CHUNK"
msgstr "Маленький фрагмент железа"

msgid "SNOWFLAKE"
msgstr "Снежинка"

msgid "SOCIETY_STAGE"
msgstr "Стадия Общества"

msgid "SOUND"
msgstr "Звук"

msgid "SOUND_TEAM"
msgstr "Звуковая Команда"

msgid "SOUND_TEAM_LEAD"
msgstr "Ведущий Звуковой Команды"

msgid "SOUND_TEAM_LEADS"
msgstr "Ведущие Звуковой Команды"

msgid "SPACE"
msgstr "Пробел"

msgid "SPACE_STAGE"
msgstr "Стадия Космоса"

msgid "SPACE_STRUCTURE_HAS_RESOURCES"
msgstr "Структура ожидает строительный флот для строительства"

msgid "SPACE_STRUCTURE_NO_EXTRA_DESCRIPTION"
msgstr "Дополнительная информация недоступна"

msgid "SPACE_STRUCTURE_WAITING_CONSTRUCTION"
msgstr "Структура, ожидающая строительный флот и ресурсы: {0}"

msgid "SPAWN_AMMONIA"
msgstr "Создать аммиак"

msgid "SPAWN_ENEMY"
msgstr "Создать Противника"

msgid "SPAWN_ENEMY_CHEAT_FAIL"
msgstr "Невозможно использовать чит Создать Противника, так как этот биом не содержит каких-либо видов противников"

msgid "SPAWN_GLUCOSE"
msgstr "Создать глюкозу"

msgid "SPAWN_PHOSPHATES"
msgstr "Создать фосфат"

msgid "SPECIAL_MOUSE_1"
msgstr "Специальная кнопка мыши 1"

msgid "SPECIAL_MOUSE_2"
msgstr "Специальная кнопка мыши 2"

msgid "SPECIES"
msgstr "Виды"

msgid "SPECIES_COLON"
msgstr "Виды:"

msgid "SPECIES_DETAIL_TEXT"
msgstr ""
"[b]Виды[/b]\n"
"  {0}:{1}\n"
"[b]Поколения[/b]\n"
"  {2}\n"
"[b]Популяция[/b]\n"
"  {3}\n"
"[b]Цвет[/b]\n"
"  #{4}\n"
"[b]Поведение[/b]\n"
"  {5}"

msgid "SPECIES_HAS_A_MUTATION"
msgstr "мутировал"

msgid "SPECIES_LIST"
msgstr "Список Видов"

msgid "SPECIES_NAME_DOT_DOT_DOT"
msgstr "Название вида..."

msgid "SPECIES_NAME_TOO_LONG_POPUP"
msgstr "Название вида слишком длинное!"

msgid "SPECIES_POPULATION"
msgstr "Популяция Вида"

msgid "SPECIES_PRESENT"
msgstr "Присутствующие Виды"

msgid "SPECIES_TO_FIND"
msgstr "Виды, которые нужно найти:"

msgid "SPECIES_WITH_POPULATION"
msgstr "{0} с численностью: {1}"

msgid "SPEED"
msgstr "Скорость"

msgid "SPEED_COLON"
msgstr "Скорость:"

msgid "SPREAD_TO_PATCHES"
msgstr "распространяется в биомы:"

msgid "SPRINT"
msgstr "Спринт"

msgid "SPRINT_ACTION_TOOLTIP"
msgstr "Переключает режим спринтинга. Во время спринта клетки двигаются быстрее, но потребляют значительно больше АТФ."

msgid "STAGE_MENU_BUTTON_TOOLTIP"
msgstr "Меню паузы"

msgid "START"
msgstr "Начать"

msgid "STARTING"
msgstr "Запуск"

msgid "START_CALIBRATION"
msgstr "Начать настройку"

msgid "START_GAME"
msgstr "Начать игру"

msgid "START_RESEARCH"
msgstr "Начать исследование"

msgid "STATISTICS"
msgstr "Статистика"

msgid "STAT_ATP_PRODUCTION_REDUCTION"
msgstr "Штраф за производство АТФ"

msgid "STAT_BASE_MOVEMENT_REDUCTION"
msgstr "Базовое уменьшение скорости"

msgid "STAT_DAMAGE"
msgstr "Урон"

msgid "STAT_DAMAGE_PER_OXYGEN"
msgstr "Увеличение повреждений для кислорододышащих органелл"

msgid "STEAM_CLIENT_INIT_FAILED"
msgstr "Не удалось выполнить инициализацию клиентской библиотеки Steam"

msgid "STEAM_ERROR_ACCOUNT_DOES_NOT_OWN_PRODUCT"
msgstr "Ваша учетная запись Steam не имеет лицензии на Thrive"

msgid "STEAM_ERROR_ACCOUNT_READ_ONLY"
msgstr "Ваша учетная запись Steam в настоящее время находится в режиме только для чтения из-за недавней смены учетной записи"

msgid "STEAM_ERROR_ALREADY_UPLOADED"
msgstr "Steam сообщил, что файл уже загружен, пожалуйста, обновите"

msgid "STEAM_ERROR_BANNED"
msgstr "Вашей учетной записи Steam запрещено загружать контент"

msgid "STEAM_ERROR_CLOUD_LIMIT_EXCEEDED"
msgstr "Превышена квота облачного хранилища Steam или ограничение на размер файла"

msgid "STEAM_ERROR_DUPLICATE_NAME"
msgstr "Steam сообщил об ошибке с дубликатом имени"

msgid "STEAM_ERROR_FILE_NOT_FOUND"
msgstr "Файл не найден"

msgid "STEAM_ERROR_INSUFFICIENT_PRIVILEGE"
msgstr "В настоящее время в вашей учетной записи Steam запрещено загружать контент. Пожалуйста, свяжитесь со службой поддержки Steam."

msgid "STEAM_ERROR_INVALID_PARAMETER"
msgstr "Неверный параметр, переданный в Steam"

msgid "STEAM_ERROR_LOCKING_FAILED"
msgstr "Steam не удалось получить блокировку UGC"

msgid "STEAM_ERROR_NOT_LOGGED_IN"
msgstr "Вход в Steam не выполнен"

msgid "STEAM_ERROR_TIMEOUT"
msgstr "Время ожидания работы Steam истекло, пожалуйста, повторите попытку"

msgid "STEAM_ERROR_UNAVAILABLE"
msgstr "Steam в настоящее время недоступен, пожалуйста, повторите попытку"

msgid "STEAM_ERROR_UNKNOWN"
msgstr "Произошла неизвестная ошибка Steam"

msgid "STEAM_INIT_FAILED"
msgstr "Не удалось выполнить инициализацию клиентской библиотеки Steam"

msgid "STEAM_INIT_FAILED_DESCRIPTION"
msgstr ""
"Не удалось инициализировать клиентскую библиотеку Steam. Функции Steam будут недоступны.\n"
"Убедитесь что у вас запущен стим со входом в необходимый аккаунт. Пожалуйста, запустите игру напрямую, через свойства>показать локальные файлы, коль ошибка не уходит со временем."

msgid "STEAM_TOOLTIP"
msgstr "Посетить нашу страницу в Steam"

msgid "STEM_CELL_NAME"
msgstr "Название вида клетки"

msgid "STOP"
msgstr "Cтоп"

msgid "STORAGE"
msgstr "Вместимость"

msgid "STORAGE_COLON"
msgstr "Вместимость:"

msgid "STORAGE_STATISTICS_SECONDS_OF_COMPOUND"
msgstr "секунд"

msgid "STORE_LOGGED_IN_AS"
msgstr "Авторизован как: {0}"

msgid "STRAIN_BAR_VISIBILITY"
msgstr "Видимость Полоски Усталости"

msgid "STRATEGY_STAGES"
msgstr "Стадии Стратегии"

msgid "STRICT_NICHE_COMPETITION"
msgstr "Жесткая конкуренция за экологическую нишу (различия в приспособленности преувеличены)"

msgid "STRUCTURAL"
msgstr "Структурный"

msgid "STRUCTURE"
msgstr "Структура"

msgid "STRUCTURE_ASCENSION_GATE"
msgstr "Врата вознесения"

msgid "STRUCTURE_DYSON_SWARM"
msgstr "Рой Дайсена"

msgid "STRUCTURE_HAS_REQUIRED_RESOURCES_TO_BUILD"
msgstr "Материалы, что нужны для строительства были заложены"

msgid "STRUCTURE_HUNTER_GATHERER_LODGE"
msgstr "Логово Охотников-собирателей"

msgid "STRUCTURE_IN_PROGRESS_CONSTRUCTION"
msgstr "Строится: {0}"

msgid "STRUCTURE_REQUIRED_RESOURCES_TO_FINISH"
msgstr "Необходимые материалы, без которых строительство не завершится: {0}"

msgid "STRUCTURE_SELECTION_MENU_ENTRY"
msgstr "{0} (начальная цена:{1} , в итоге: {2})"

msgid "STRUCTURE_SELECTION_MENU_ENTRY_NOT_ENOUGH_RESOURCES"
msgstr "{0}(НЕДОСТАТОЧНО, ДЛЯ НАЧАЛА НУЖНО :{1}, в конечном счёте:{2})"

msgid "STRUCTURE_SOCIETY_CENTER"
msgstr "Центр Общества"

msgid "STRUCTURE_STEAM_POWERED_FACTORY"
msgstr "Фабрика на основе пара"

msgid "SUCCESSFUL_KILL"
msgstr "успешное убийство"

msgid "SUCCESSFUL_SCAVENGE"
msgstr "успешное ограбление"

msgid "SUCCESS_BUT_MISSING_ID"
msgstr "Результат был успешен, но идентификатор не был возвращен"

msgid "SUICIDE_BUTTON_TOOLTIP"
msgstr "Самоубийство"

msgid "SUNLIGHT"
msgstr "Солнечный свет"

msgid "SUPPORTER_PATRONS"
msgstr "Поддержка"

msgid "SURVIVAL_TITLE"
msgstr "Выживание"

msgid "SWITCH_TO_FRONT_CAMERA"
msgstr "Переключиться на вид от первого лица"

msgid "SWITCH_TO_RIGHT_CAMERA"
msgstr "Переключить на вид справа"

msgid "SWITCH_TO_TOP_CAMERA"
msgstr "Переключить на вид спереди"

msgid "SYSREQ"
msgstr "Sys Rq"

msgid "TAB_SECONDARY_SWITCH_LEFT"
msgstr "Переключение вкладки вторичного уровня влево"

msgid "TAB_SECONDARY_SWITCH_RIGHT"
msgstr "Переключение вкладки вторичного уровня вправо"

msgid "TAB_SWITCH_LEFT"
msgstr "Повернуть влево"

msgid "TAB_SWITCH_RIGHT"
msgstr "Повернуть вправо"

msgid "TAGS_IS_WHITESPACE"
msgstr "Теги содержат только пробелы"

msgid "TAKE_SCREENSHOT"
msgstr "Сделать снимок экрана"

msgid "TARGET_TYPE_COLON"
msgstr "Тип цели:"

msgid "TECHNOLOGY_ASCENSION"
msgstr "Вознесение"

msgid "TECHNOLOGY_HUNTER_GATHERING"
msgstr "Охота и собирательство"

msgid "TECHNOLOGY_LEVEL_ADVANCED_SPACE"
msgstr "Расширенный космос"

msgid "TECHNOLOGY_LEVEL_INDUSTRIAL"
msgstr "Индустриальный"

msgid "TECHNOLOGY_LEVEL_PRE_SOCIETY"
msgstr "Пре-общество"

msgid "TECHNOLOGY_LEVEL_PRIMITIVE"
msgstr "Примитивный"

msgid "TECHNOLOGY_LEVEL_SCIFI"
msgstr "Космическая стадия"

msgid "TECHNOLOGY_LEVEL_SPACE_AGE"
msgstr "Эра космоса"

msgid "TECHNOLOGY_REQUIRED_LEVEL"
msgstr "Необходимый уровень технологий: {0}"

msgid "TECHNOLOGY_ROCKETRY"
msgstr "Ракетная техника"

msgid "TECHNOLOGY_SIMPLE_STONE_TOOLS"
msgstr "Базовые инструменты из камня"

msgid "TECHNOLOGY_SOCIETY_CENTER"
msgstr "Постройка центра общества"

msgid "TECHNOLOGY_STEAM_POWER"
msgstr "Энергия на основе пара"

msgid "TECHNOLOGY_UNLOCKED_NOTICE"
msgstr "Открыта технология: {0}"

msgid "TEMPERATURE"
msgstr "Температура"

msgid "TEMPERATURE_SHORT"
msgstr "Темп."

#, fuzzy
msgid "TEMPERATURE_TOLERANCE_TOOLTIP"
msgstr "Зайти на нашу страницу на Patreon"

msgid "TESTING_TEAM"
msgstr "Команда Тестирования"

#, fuzzy
msgid "THANKS_FOR_BUYING_THRIVE_2"
msgstr ""
"Благодарим вас за поддержку развития Thrive, купив эту копию Thrive!\n"
"\n"
"Если вы не покупали эту копию, получите собственную копию [color=#3796e1][url={0}]здесь[/url][/color] или зайдите на наш [color=#3796e1][url=https://revolutionarygamesstudio.com/releases/]сайт[/url][/color].\n"
"\n"
"Если вы хотите увидеть панель запуска Thrive перед запуском Thrive, вы можете использовать кнопку в главном меню, чтобы выйти в панель запуска, а затем отключить бесшовный режим в меню параметров программы запуска."

msgid "THANKS_FOR_PLAYING"
msgstr ""
"Спасибо за игру!\n"
"\n"
"Если вам понравилась игра, расскажите о нас своим друзьям."

msgid "THANK_YOU_TITLE"
msgstr "Спасибо"

msgid "THEORY_TEAM"
msgstr "Теоретическая Команда"

msgid "THERMOPLAST"
msgstr "Термопласт"

#, fuzzy
msgid "THERMOPLAST_DESCRIPTION"
msgstr "Термопласт — двумембранная структура, содержащая термочувствительные пигменты, сложенные вместе в мембранные мешочки. Это прокариота, которая была ассимилирована для использования её эукариотическим хозяином. Пигменты в термопласте способны использовать энергию разности температур в окружающей среде для получения [thrive:compound type=\"atp\"][/thrive:compound] из воды и газообразного углекислого газа в процессе, называемом [b]термосинтез[/b]. Скорость выработки [thrive:compound type=\"atp\"][/thrive:compound] зависит [thrive:compound type=\"temperature\"][/thrive:compound]."

#, fuzzy
msgid "THERMOPLAST_PROCESSES_DESCRIPTION"
msgstr "Производит [thrive:compound type=\"glucose\"][/thrive:compound]. Скорость увеличивается при повышении концентрации [thrive:compound type=\"carbondioxide\"][/thrive:compound] и температуры."

msgid "THERMOSYNTHASE"
msgstr "Термосинтез"

#, fuzzy
msgid "THERMOSYNTHASE_DESCRIPTION"
msgstr "Термосинтаза — это белок, использующий конвекцию для изменения своей формы, что позволяет ему складываться и захватывать АДФ при нагревании, а затем раскладываться и перерабатывать АДФ в [thrive:compound type=\"atp\"][/thrive:compound] при более низких температурах в процессе, называемом [b]\"термосинтез\"[/b]. Скорость производства [thrive:compound type=\"atp\"][/thrive:compound] изменяется с [thrive:compound type=\"temperature\"][/thrive:compound]."

#, fuzzy
msgid "THERMOSYNTHASE_PROCESSES_DESCRIPTION"
msgstr "Производит [thrive:compound type=\"atp\"][/thrive:compound] используя температурные градиенты. Скорость зависит от [thrive:compound type=\"temperature\"]."

msgid "THERMOSYNTHESIS"
msgstr "Термосинтез"

msgid "THE_DISTURBANCE"
msgstr "Беспорядок"

msgid "THE_PATCH_MAP_BUTTON"
msgstr "Карта Биомов"

msgid "THE_WORLD_TITLE"
msgstr "Мир"

msgid "THIS_IS_LOCAL_MOD"
msgstr "Это локально установленный мод"

msgid "THIS_IS_WORKSHOP_MOD"
msgstr "Этот мод загружен из Мастерской Steam"

msgid "THREADS"
msgstr "Потоки:"

msgid "THRIVEOPEDIA"
msgstr "Трайвопедия"

msgid "THRIVEOPEDIA_CURRENT_WORLD_PAGE_TITLE"
msgstr "Текущий Мир"

msgid "THRIVEOPEDIA_EVOLUTIONARY_TREE_PAGE_TITLE"
msgstr "Древо Эволюции"

msgid "THRIVEOPEDIA_HINT_IN_GAME"
msgstr "Откройте Thriveopedia"

msgid "THRIVEOPEDIA_HOME_INFO"
msgstr ""
"Трайвопедия — это центральная библиотека и хранилище информации для контента Thrive. Здесь вы найдете ответы на любые вопросы об игре, вашем текущем мире или проекте разработки Thrive.\n"
"\n"
"На данный момент Трайвопедия пустовата, но вы все равно можете просматривать несколько страниц, используя дерево страниц и кнопки навигации. Обратите внимание, что страницы, относящиеся к конкретной текущей игре, будут отображаться только тогда, когда Трайвопедия открыта через меню паузы в игре.\n"
"\n"
"Вы можете найти больше информации об игре в местах ниже.\n"
"\n"
"[color=#3796e1][url=https://revolutionarygamesstudio.com/]Official Website[/url][/color]\n"
"[color=#3796e1][url=https://wiki.revolutionarygamesstudio.com/wiki/Main_Page]Development Wiki[/url][/color]\n"
"[color=#3796e1][url=https://thrive.fandom.com/wiki/Thrive_Wiki]Community Wiki[/url][/color]"

msgid "THRIVEOPEDIA_HOME_PAGE_TITLE"
msgstr "Центр"

msgid "THRIVEOPEDIA_MUSEUM_PAGE_TITLE"
msgstr "Музей"

msgid "THRIVEOPEDIA_PATCH_MAP_PAGE_TITLE"
msgstr "Карта биомов"

msgid "THRIVE_LICENSES"
msgstr "Лицензии Thrive"

msgid "THYLAKOIDS"
msgstr "Тилакоиды"

msgid "THYLAKOIDS_DESCRIPTION"
msgstr "Тилакоиды - это скопления белков и светочувствительных пигментов. Пигменты способны использовать энергию [thrive:compound type=\"sunlight\"][/thrive:compound] для получения [thrive:compound type=\"glucose\"][/thrive:compound] из воды и газообразного [thrive:compound type=\"carbondioxide\"][/thrive:compound] в процессе, называемом [b]Фотосинтезом[/b]. Эти пигменты также придают им особый цвет. Скорость их выработки [thrive:compound type=\"glucose\"][/thrive:compound] зависит от концентрации [thrive:compound type=\"carbondioxide\"][/thrive:compound] и интенсивности [thrive:compound type=\"sunlight\"][/thrive:compound]. Поскольку тилакоиды находятся во взвешенном состоянии непосредственно в цитоплазме, окружающая жидкость выполняет некоторую часть [b]гликолиза[/b]."

msgid "TIDEPOOL"
msgstr "Приливный бассейн"

msgid "TIMELINE"
msgstr "Временная Шкала"

msgid "TIMELINE_GLOBAL_FILTER_TOOLTIP"
msgstr "Показать глобальные события"

msgid "TIMELINE_LOCAL_FILTER_TOOLTIP"
msgstr "Показать местные события"

msgid "TIMELINE_NICHE_FILL"
msgstr "Вид [b][u]{0}[/u][/b] отделился от вида [b][u]{1}[/u][/b] как новый вид, чтобы заполнить нишу"

msgid "TIMELINE_SELECTION_PRESSURE_SPLIT"
msgstr "Вид [b][u]{0}[/u][/b] отделился от вида [b][u]{1}[/u][/b] как новый вид в связи с различными условиями отбора"

msgid "TIMELINE_SPECIES_BECAME_MULTICELLULAR"
msgstr "[b][u]{0}[/u][/b] - многоклеточное"

msgid "TIMELINE_SPECIES_EXTINCT"
msgstr "Вид [b][u]{0}[/u][/b] вымер!"

msgid "TIMELINE_SPECIES_EXTINCT_LOCAL"
msgstr "Вид [b][u]{0}[/u][/b] исчез из этого биома"

msgid "TIMELINE_SPECIES_MIGRATED_FROM"
msgstr "Часть популяции вида [b][u]{0}[/u][/b] мигрировала в этот биом из {1}"

msgid "TIMELINE_SPECIES_MIGRATED_TO"
msgstr "Часть популяции вида [b][u]{0}[/u][/b] мигрировала в {1}"

msgid "TIMELINE_SPECIES_POPULATION_DECREASE"
msgstr "Популяция вида [b][u]{0}[/u][/b] уменьшилась до {1}"

msgid "TIMELINE_SPECIES_POPULATION_INCREASE"
msgstr "Популяция вида [b][u]{0}[/u][/b] увеличилась до {1}"

msgid "TIME_INDICATOR_TOOLTIP"
msgstr "Времени прошло: {0:#,#} лет"

msgid "TIME_OF_DAY"
msgstr "Время"

msgid "TITLE_COLON"
msgstr "Имя:"

msgid "TOGGLE_BINDING"
msgstr "Переключить режим связывания"

msgid "TOGGLE_BINDING_TOOLTIP"
msgstr "Переключить режим связывания. Прикоснитесь к другим представителям своего вида для формирования колонии."

msgid "TOGGLE_DEBUG_PANEL"
msgstr "Переключить панель откладки"

msgid "TOGGLE_ENGULF"
msgstr "Переключить режим поглощения"

msgid "TOGGLE_ENGULF_TOOLTIP"
msgstr ""
"Переключите режим поглощения для поглощения различных фрагментов\n"
"и так же меньших, чем вы, организмов. При активации затрачивает большое количество АТФ"

#, fuzzy
msgid "TOGGLE_FAST_MODE"
msgstr "Пауза"

msgid "TOGGLE_FPS"
msgstr "Включить показ FPS"

msgid "TOGGLE_FULLSCREEN"
msgstr "Переключить на полный экран"

#, fuzzy
msgid "TOGGLE_HEAT_VIEW_TOOLTIP"
msgstr ""
"Переключите режим поглощения для поглощения различных фрагментов\n"
"и так же меньших, чем вы, организмов. При активации затрачивает большое количество АТФ"

msgid "TOGGLE_HUD_HIDE"
msgstr "Включить HUD"

msgid "TOGGLE_INVENTORY"
msgstr "Переключить Инвентарь"

msgid "TOGGLE_METRICS"
msgstr "Переключение отображения показателей"

msgid "TOGGLE_MUCOCYST_DEFENCE"
msgstr "Переключить щит из слизистой оболочки"

msgid "TOGGLE_NAVIGATION_TREE"
msgstr "Переключение дерева навигации"

msgid "TOGGLE_PAUSE"
msgstr "Пауза"

msgid "TOGGLE_UNBINDING"
msgstr "Переключить развязку"

msgid "TOLERANCES_TOO_HIGH_PRESSURE"
msgstr ""

msgid "TOLERANCES_TOO_HIGH_TEMPERATURE"
msgstr ""

msgid "TOLERANCES_TOO_LOW_OXYGEN_PROTECTION"
msgstr "Слишком низкая защита от кислорода, требуется повысить на {0}%"

#, fuzzy
msgid "TOLERANCES_TOO_LOW_PRESSURE"
msgstr "Отсутствует Операционное Давления"

#, fuzzy
msgid "TOLERANCES_TOO_LOW_TEMPERATURE"
msgstr "Слишком Низкая Предпочтительная Температура"

#, fuzzy
msgid "TOLERANCES_TOO_LOW_UV_PROTECTION"
msgstr "{0}: +{1} АТФ"

#, fuzzy
msgid "TOLERANCES_UNSUITABLE_DEBUFFS"
msgstr "Не адаптирован к нынешним условиям среды. Ухудшено: осморегуляция: {0}%, скорость клеточных процессов {1}%, здоровье {2}%"

#, fuzzy
msgid "TOLERANCE_FROM_ORGANELLES_TOOLTIP"
msgstr ""
"Эта секция показывает весь баланс АТФ (энергии) в клетке.\n"
"Для того, чтобы выжить, баланс АТФ должен быть положительным. Малоподвижные клетки для сохранения энергии могут полностью исключить передвижение как таковое.\n"
"Вы можете использовать раскрывающийся список ниже для проверки производства АТФ при отсутствии необходимых соединений.\n"
"Например, некоторые клетки могут поддерживать положительный баланс АТФ только если у них в наличии есть множество соединений.\n"
"Играть за этот тип клеток намного сложнее, поскольку для выживания им нужно иметь в хранилище все эти соединения разом."

msgid "TOLERANCE_RANGE_LABEL"
msgstr "Гибкость:"

msgid "TOOLS"
msgstr "Инструменты"

msgid "TOOL_HAND_AXE"
msgstr "Ручной Топор"

msgid "TOO_LARGE_PRESSURE_RANGE"
msgstr ""

msgid "TOO_MANY_RECENT_VERSIONS_TO_SHOW"
msgstr "Слишком много недавних версий для отображения"

msgid "TOTAL_GATHERED_ENERGY_COLON"
msgstr "Полученная Энергия:"

msgid "TOTAL_SAVES"
msgstr "Всего сохранений:"

msgid "TOXIN_CHANNEL_INHIBITOR"
msgstr "Ингибитор Каналов"

msgid "TOXIN_CHANNEL_INHIBITOR_DESCRIPTION"
msgstr "Ингибирует выработку АТФ в пораженном микробе, что препятствует его быстрому движению и может привести к гибели микробов, не обладающих избыточной выработкой АТФ."

msgid "TOXIN_COMPOUND"
msgstr "Токсин"

msgid "TOXIN_CYTOTOXIN"
msgstr "Цитотоксин"

msgid "TOXIN_CYTOTOXIN_DESCRIPTION"
msgstr "Примитивный токсин, эффективный против клеток без специализированных мембран."

msgid "TOXIN_FIRE_RATE_TOXICITY_COLON"
msgstr "Скорострельность и Токсичность:"

msgid "TOXIN_MACROLIDE"
msgstr "Макролид"

msgid "TOXIN_MACROLIDE_DESCRIPTION"
msgstr "Токсин, значительно сокращающий скорость передвижения, который не позволяет примитивным клеткам передвигаться."

msgid "TOXIN_OXYGEN_METABOLISM_INHIBITOR"
msgstr "Цианид"

msgid "TOXIN_OXYGEN_METABOLISM_INHIBITOR_DESCRIPTION"
msgstr "Цианид \"держит под прицелом\" процессы метаболизма с участием кислорода. При попадании данного токсина на кислороднодышащих микробов им становится вовсе не счастливо."

msgid "TOXIN_OXYTOXY_DESCRIPTION"
msgstr "Токсин, основанный на кислороде, наносящий клеточный урон. Менее эффективен против видов, использующих кислород для метаболизма."

msgid "TOXIN_PREFER_FIRE_RATE"
msgstr "Скорострельность"

msgid "TOXIN_PREFER_TOXICITY"
msgstr "Токсичность"

msgid "TOXIN_PROPERTIES_HEADING"
msgstr "Эффекты Токсина на Цели"

msgid "TOXIN_RESISTANCE"
msgstr "Устойчивость к Токсинам"

msgid "TOXIN_TOXICITY_CUSTOMIZATION_TOOLTIP"
msgstr ""
"Токсины могут быть изменены для того чтобы наносить больше урона, но при этом стрелять меньше,\n"
"Или же для того, чтобы стрелять гораздо быстрее, но слабее.\n"
"Средняя токсичность всех токсинных органелл -- вот что детерминирует общую скорость стрельбы и модификатор урона\n"
"Значение урона, показываемое здесь, полностью точен только в том случае, если это единственная токсичная органелла.\n"
"Или все модифицированные органеллы имеют одинаковое значение токсичности."

msgid "TOXIN_TYPE_COLON"
msgstr "Тип Токсина:"

msgid "TOXIN_TYPE_CUSTOMIZATION_EXPLANATION"
msgstr "Разные типы токсинов оказывают различные эффекты, которые более эффективны против определенных типов клеток. Для клеток с несколькими различными типами токсинов они используются последовательно, а не стреляют все сразу."

msgid "TOXIN_VACUOLE"
msgstr ""
"Токсиновая\n"
"вакуоль"

msgid "TOXIN_VACUOLE_DESCRIPTION"
msgstr "Токсинная Вакуоль -- вакуоль, что была модифицирована для синтеза, хранилища и секреции [thrive:compound type=\"oxytoxy\"][/thrive:compound]. Большее количество Токсинных Вакуолей повысят скорость при которой синтезируются токсины. Может быть изменена для изменения типа синтезированного токсина."

msgid "TOXIN_VACUOLE_PROCESSES_DESCRIPTION"
msgstr "Превращает [thrive:compound type=\"atp\"][/thrive:compound] в [thrive:compound type=\"oxytoxy\"][/thrive:compound]. Скорость увеличивается при повышении концентрации [thrive:compound type=\"oxygen\"][/thrive:compound]. Можно выпустить токсины нажав [thrive:input]g_fire_toxin[/thrive:input]. Если количество [thrive:compound type=\"oxytoxy\"][/thrive:compound] низкое, стрельба все еще возможна, но урон будет уменьшен."

msgid "TOXISOME"
msgstr "Токсисома"

msgid "TOXISOME_DESCRIPTION"
msgstr "Модифицированная метаболосома, ответственная за синтез примитивной формы токсичного агента [thrive:compound type=\\\"oxytoxy\\\"][/thrive:compound]. Может быть изменена для переключения типа синтезируемого токсина."

msgid "TO_BE_IMPLEMENTED"
msgstr "Будет реализовано."

msgid "TRANSLATORS"
msgstr "Переводчики"

msgid "TRANSPARENCY"
msgstr "Прозрачность"

msgid "TRY_FOSSILISING_SOME_SPECIES"
msgstr "Попробуйте сохранить окаменелости некоторых видов!"

msgid "TRY_MAKING_A_SAVE"
msgstr "Попробуйте сделать сохранение!"

msgid "TRY_TAKING_SOME_SCREENSHOTS"
msgstr "Попробуйте сделать скриншоты!"

msgid "TUTORIAL"
msgstr "Руководство"

msgid "TUTORIAL_MICROBE_EDITOR_ATP_BALANCE_INTRO"
msgstr ""
"Шкала производства [thrive:compound type=\"atp\"][/thrive:compound] справа показывает сколько [thrive:compound type=\"atp\"][/thrive:compound] ваша клетка способна производить по отношению к потреблению [thrive:compound type=\"atp\"][/thrive:compound]. Коли верхняя часть меньше нижней, то ваша клетка производит недостаточно [thrive:compound type=\"atp\"][/thrive:compound].\n"
"\n"
"Нижняя шкала показывает стоимость [b]Осморегуляции[/b] [thrive:icon]OsmoIcon[/thrive:icon] , а так же  [b]движения[/b] [thrive:icon]MovementIcon[/thrive:icon].\n"
"[b]Осморегуляция[/b] [thrive:icon]OsmoIcon[/thrive:icon] - [u]Минимальные затраты для поддержания жизни[/u]. При добавлении какой-либо части клетки в редакторе стоимость осморегуляции повышается.\n"
"\n"
"Если ваше производство [thrive:compound type=\"atp\"][/thrive:compound] отрицательно, позаботьтесь о том, дабы производство [thrive:compound type=\"atp\"][/thrive:compound] стало положительным, аль увеличьте [b]Вместимость[/b] [thrive:icon]StorageIcon[/thrive:icon] , позволяя клетке передвигаться \"рывками\""

msgid "TUTORIAL_MICROBE_EDITOR_AUTO-EVO_PREDICTION"
msgstr ""
"На этой панели отображается прогноз вашей будущей численности населения. Эти цифры взяты из моделирования популяции [b]Авто-Эво[/b].\n"
"\n"
"Они не учитывают вашу индивидуальную эффективность. Таким образом, в вашем текущем биоме вы будете действовать лучше, когда войдете в редактор.\n"
"\n"
"Но вы должны стараться поддерживать популяцию, даже если вы не принимаете в этом непосредственного участия.\n"
"\n"
"Вы можете просмотреть более подробную информацию, лежащую в основе прогноза, нажав кнопку со знаком вопроса на панели. Нажмите ее, чтобы продолжить."

msgid "TUTORIAL_MICROBE_EDITOR_CELL_TEXT"
msgstr ""
"Это редактор клеток, в котором вы можете добавлять или удалять органеллы из вашего вида, тратя очки мутации (ОМ). В каждом поколении вам будет доступно 100 ОМ, очки не сохраняются, поэтому не бойтесь тратить!\n"
"\n"
"Шестиугольник в центре экрана — это ваша клетка, которая сейчас состоит из одной ячейки цитоплазмы.\n"
"\n"
"Чтобы продолжить, выберите органеллу на панели слева. Затем щелкните левой кнопкой мыши чтобы поместить её. Вы можете вращать органеллы кнопками [thrive:input]e_rotate_left[/thrive:input] и [thrive:input]e_rotate_right[/thrive:input]."

msgid "TUTORIAL_MICROBE_EDITOR_CHEMORECEPTOR"
msgstr ""
"Вы можете добавить органеллу [b]Хеморецептор[/b] в вашу клетку.\n"
"\n"
"Хеморецепторы представляют собой возможность вашего вида ощущать определённые соединения.\n"
"\n"
"Поставив один хеморецептор вы сможете обнаруживать такие соединения, как, например, [thrive:compound type=\"glucose\"][/thrive:compound]. Так же появится стрелка, что укажет путь к ним. Хеморецептор, помимо соединений, может обнаруживать и другие клетки."

msgid "TUTORIAL_MICROBE_EDITOR_ENDING_TEXT"
msgstr ""
"Это основы редактирования вашего вида. В качестве вишенки на торте вы можете переименовать свой вид, нажав на текущее название вида и отредактировав текст.\n"
"\n"
"Вы можете проверить другие вкладки редактора ячеек для получения еще большего количества опций.\n"
"\n"
"Чтобы выжить в этом жестоком мире, вам понадобится найти надёжный источник энергии, поскольку природная глюкоза быстро истощится.\n"
"\n"
"Удачи!"

msgid "TUTORIAL_MICROBE_EDITOR_FLAGELLUM"
msgstr ""
"[b]Жгутик[/b] толкает микроба в сторону, противоположную той, в коей поставлен жгутик.\n"
"\n"
"Поставив жгутик на противоположную стрелке сторону, микроб будет двигаться быстрее вперёд (по отношению к стрелке)\n"
"\n"
"Жгутики крайне прожорливые органеллы в плане потребления [thrive:compound type=\"atp\"][/thrive:compound]. Жгутики вообще не рекомендуются на мелких клетках.\n"
"\n"
"Так же, помимо жгутиков, есть еще один способ для поднятия [b]скорости передвижения[/b] [thrive:icon]MovementIcon[/thrive:icon]. Достаточно сделать вашу мембрану более жидкой во[u] вкладке мембраны[/u]."

msgid "TUTORIAL_MICROBE_EDITOR_MODIFY_ORGANELLE"
msgstr ""
"Вы можете [b]модифицировать[/b] эту органеллу. Модификация откроет [b]новые функции[/b] или [b]улучшения[/b] для органеллы.\n"
"\n"
"Для модификации. вам нужно нажать правой кнопкой мыши по органелле для [b]активации меню[/b],а затем нажать кнопку \"Модифицировать\".\n"
"\n"
"Модифицируйте органеллу для продолжения."

msgid "TUTORIAL_MICROBE_EDITOR_NEGATIVE_ATP_BALANCE"
msgstr ""
"Ваш баланс [thrive:compound type=\"atp\"][/thrive:compound] отрицателен.\n"
"\n"
"При одновременном выполнении всех процессов и движении ваше существо начнёт тратить свою энергию и, в конце концов, помрёт.\n"
"\n"
"Вы можете добавить больше органелл, производящих [thrive:compound type=\"atp\"][/thrive:compound], дабы ваша клетка могла постоянно передвигаться.\n"
"\n"
"Существует множество способов регулировать производство [thrive:compound type=\"atp\"][/thrive:compound]. Вы можете повысить его, добавляя органеллы, производящие [thrive:compound type=\"atp\"][/thrive:compound], такие, как [b]метаболосомы[/b]. Некоторые [b]мембраны[/b] также облегчат вам осморегуляцию [thrive:icon]OsmoIcon[/thrive:icon].\n"
"\n"
"Вы также можете удалить ненужные или избыточные органеллы."

msgid "TUTORIAL_MICROBE_EDITOR_NO_CHANGES_MADE"
msgstr ""
"Вы ничего не изменили в вашем виде.\n"
"\n"
"Как только вы покинете редактор, [u]вы не сможете редактировать собственный вид, покуда вновь не сможете размножиться[/u]\n"
"Для прогресса в игре вам необходимо эволюционировать. т.е адаптироваться под изменяющийся условия. А условия меняются часто. \n"
"Так что мы рекомендуем вам менять ваш вид при любом возможном случае."

#, fuzzy
msgid "TUTORIAL_MICROBE_EDITOR_OPEN_TOLERANCES"
msgstr ""
"Шкала производства [thrive:compound type=\"atp\"][/thrive:compound] справа показывает сколько [thrive:compound type=\"atp\"][/thrive:compound] ваша клетка способна производить по отношению к потреблению [thrive:compound type=\"atp\"][/thrive:compound]. Коли верхняя часть меньше нижней, то ваша клетка производит недостаточно [thrive:compound type=\"atp\"][/thrive:compound].\n"
"\n"
"Нижняя шкала показывает стоимость [b]Осморегуляции[/b] [thrive:icon]OsmoIcon[/thrive:icon] , а так же  [b]движения[/b] [thrive:icon]MovementIcon[/thrive:icon].\n"
"[b]Осморегуляция[/b] [thrive:icon]OsmoIcon[/thrive:icon] - [u]Минимальные затраты для поддержания жизни[/u]. При добавлении какой-либо части клетки в редакторе стоимость осморегуляции повышается.\n"
"\n"
"Если ваше производство [thrive:compound type=\"atp\"][/thrive:compound] отрицательно, позаботьтесь о том, дабы производство [thrive:compound type=\"atp\"][/thrive:compound] стало положительным, аль увеличьте [b]Вместимость[/b] [thrive:icon]StorageIcon[/thrive:icon] , позволяя клетке передвигаться \"рывками\""

msgid "TUTORIAL_MICROBE_EDITOR_PATCH_TEXT"
msgstr ""
"Это карта биомов.\n"
"\n"
"Каждый значок представляет уникальную среду, в которой вы можете жить, а панель справа от вас описывает условия выбранного в данном биоме.\n"
"\n"
"Если вы выберете биом, смежный с тем, в котором вы находитесь (выделен голубой рамкой), вы сможете нажать кнопку \"Перейти к этому биому\" справа, чтобы перейти туда.\n"
"\n"
"Выберите биом, чтобы продолжить."

msgid "TUTORIAL_MICROBE_EDITOR_REMOVE_ORGANELLE_TEXT"
msgstr ""
"Удаление органелл также стоит ОМ, поскольку это мутация для вашего вида, если только они не были помещены в текущую сессию редактора.\n"
"\n"
"Вы можете щелкнуть правой кнопкой мыши на органеллы, чтобы открыть меню органелл, и выбрать опцию Удалить, чтобы удалить их.\n"
"\n"
"Если вы допустили ошибку, вы можете отменить любые изменения, внесенные в редакторе.\n"
"\n"
"Нажмите кнопку Отменить, чтобы продолжить."

msgid "TUTORIAL_MICROBE_EDITOR_SELECT_ORGANELLE_TEXT"
msgstr ""
"При выборе частей \"тела\", обратите внимание на всплывающие подсказки, чтобы понять что они делают. Органеллы могут принести больше вреда чем пользы если вы невнимательных к их функционированию.\n"
"\n"
"Шкала \"Производство АТФ\" справа показывает как много энергии вы производите в сравнении с тем сколько потребляете. Если верхняя шкала больше, чем нижняя, вы производите недостаточно.\n"
"\n"
"Нажмите кнопку Повторить (рядом с кнопкой Отмена), чтобы продолжить."

msgid "TUTORIAL_MICROBE_EDITOR_STAY_SMALL"
msgstr ""
"Вы должны сосредоточиться на одном или двух источниках энергии, чтобы вам не нужно было собирать все ресурсы для выработки достаточного количества АТФ для выживания.\n"
"\n"
"Также тщательно обдумайте, выгодно ли добавлять органеллу, часто хорошим выбором является отсутствие каких-либо изменений, так как каждая часть требует затрат на поддержание АТФ и требует больше ресурсов для деления.\n"
"\n"
"Одна из возможных стратегий состоит в том, чтобы оставаться одной клеткой цитоплазмы и просто сначала направиться к поверхностным биомам, прежде чем получать органеллы фотосинтеза."

#, fuzzy
msgid "TUTORIAL_MICROBE_EDITOR_TOLERANCES_TAB"
msgstr ""
"Шкала производства [thrive:compound type=\"atp\"][/thrive:compound] справа показывает сколько [thrive:compound type=\"atp\"][/thrive:compound] ваша клетка способна производить по отношению к потреблению [thrive:compound type=\"atp\"][/thrive:compound]. Коли верхняя часть меньше нижней, то ваша клетка производит недостаточно [thrive:compound type=\"atp\"][/thrive:compound].\n"
"\n"
"Нижняя шкала показывает стоимость [b]Осморегуляции[/b] [thrive:icon]OsmoIcon[/thrive:icon] , а так же  [b]движения[/b] [thrive:icon]MovementIcon[/thrive:icon].\n"
"[b]Осморегуляция[/b] [thrive:icon]OsmoIcon[/thrive:icon] - [u]Минимальные затраты для поддержания жизни[/u]. При добавлении какой-либо части клетки в редакторе стоимость осморегуляции повышается.\n"
"\n"
"Если ваше производство [thrive:compound type=\"atp\"][/thrive:compound] отрицательно, позаботьтесь о том, дабы производство [thrive:compound type=\"atp\"][/thrive:compound] стало положительным, аль увеличьте [b]Вместимость[/b] [thrive:icon]StorageIcon[/thrive:icon] , позволяя клетке передвигаться \"рывками\""

msgid "TUTORIAL_MICROBE_STAGE_EDITOR_BUTTON_TUTORIAL"
msgstr ""
"Вы собрали достаточно ресурсов для деления клетки.\n"
"\n"
"Теперь вы можете редактировать свой вид.\n"
"\n"
"Чтобы войти в редактор нажмите на мигающую кнопку редактора справа внизу."

msgid "TUTORIAL_MICROBE_STAGE_ENGULFED_TEXT"
msgstr ""
"Ваша клетка была поглощена и переваривается. Прогресс отображается на вашей шкале здоровья. Ваша клетка умрёт как только переваривание завершится или будет достигнут лимит по времени.\n"
"\n"
"Вы можете использовать кнопку суицида чтобы пропустить этот этап, но помните, что всегда есть шанс спастись!"

msgid "TUTORIAL_MICROBE_STAGE_ENGULFMENT_FULL_TEXT"
msgstr ""
"Вместимость клетки для поглощённых предметов ограничена. Ограничение основано на размере, чем меньше клетка, тем меньше вместимость.\n"
"\n"
"Полная клетка не может поглотить что-либо ещё. Чтобы продолжить поглощать, подождите пока что-то из уже поглощённого будет полностью переварено."

msgid "TUTORIAL_MICROBE_STAGE_ENGULFMENT_TEXT"
msgstr ""
"Поглощайте объекты, двигаясь сквозь них в режиме поглощения. Режим поглощения переключается клавишей [thrive:input]g_toggle_engulf[/thrive:input].\n"
"\n"
"Прекратите поглощение как только объект втянут внутрь клетки.\n"
"\n"
"Следуйте за идущей от вашей клетки линией к ближайшему объекту для поглощения."

msgid "TUTORIAL_MICROBE_STAGE_HELP_MENU_AND_ZOOM"
msgstr ""
"Если вы все еще испытываете трудности с игровой механикой, проверьте меню справки. Вы можете открыть его с помощью кнопки со знаком вопроса в левом нижнем углу.\n"
"\n"
"Еще один совет: вы можете уменьшить масштаб изображения с помощью колеса прокрутки."

msgid "TUTORIAL_MICROBE_STAGE_LEAVE_COLONY_TEXT"
msgstr ""
"У вас достаточно [thrive:compound type=\"ammonia\"][/thrive:compound] и [thrive:compound type=\"phosphates\"][/thrive:compound]. Однако, вы в составе не-многоклеточной колонии и не можете размножиться.\n"
"\n"
"Вам нужно покинуть колонию чтобы получить доступ к редактору, если только вы не планируете перейти к многоклеточному этапу.\n"
"Покиньте колонию для дальнейшего роста, нажав [thrive:input]g_unbind_all[/thrive:input]."

msgid "TUTORIAL_MICROBE_STAGE_REPRODUCE_TEXT"
msgstr ""
"Для размножения вам нужно продублировать все ваши органеллы, собрав достаточное количество аммиака и фосфатов.\n"
"\n"
"Посмотрите на индикатор в правом нижнем углу, чтобы увидеть, сколько ещё вам осталось. Полностью заполненные индикаторы станут белыми."

msgid "TUTORIAL_MICROBE_STAGE_UNBIND_TEXT"
msgstr ""
"Вы вошли в режим отвязки. В этом режиме вы можете нажимать на членов колонии, чтобы отвязывать их.\n"
"\n"
"Чтобы полностью покинуть колонию, вы можете нажать на свою собственную клетку или нажать клавишу [thrive:input]g_unbind_all[/thrive:input]."

#, fuzzy
msgid "TUTORIAL_MULTICELLULAR_STAGE_WELCOME"
msgstr ""
"Добро пожаловать в ранний многоклеточный этап!\n"
"\n"
"Вы успешно провели свой вид через одноклеточную фазу.\n"
"\n"
"Игровой процесс наследует основные механики клеточной стадии. Вам всё ещё надо наращивать свой организм для размножения и редактирования.\n"
"\n"
"Однако, теперь вы можете спроектировать дизайн вашей колонии клеток в редакторе и специализировать клетки под определённые роли. Учтите, что члены колонии не могут делиться [thrive:compound type=\"atp\"][/thrive:compound] друг с другом.\n"
"\n"
"Если вы используете размножение почкованием (метод по умолчанию), вы начинаете одной клеткой и должны отрастить все остальные."

msgid "TUTORIAL_VIEW_NOW"
msgstr "Обучение"

msgid "TWO_TIMES"
msgstr "2x"

msgid "TYPE_COLON"
msgstr "Тип:"

msgid "UNAPPLIED_MOD_CHANGES"
msgstr "Есть непримененные изменения"

msgid "UNAPPLIED_MOD_CHANGES_DESCRIPTION"
msgstr "Вам нужно применить свои изменения, чтобы загрузить или выгрузить любые моды."

msgid "UNBIND_ALL"
msgstr "Отвязать всех"

msgid "UNBIND_ALL_TOOLTIP"
msgstr "Отвязать все клетки в колонии"

msgid "UNBIND_HELP_TEXT"
msgstr "Режим Развязки"

msgid "UNCERTAIN_VERSION_WARNING"
msgstr "Это отладочная сборка, где приведенная ниже информация, вероятно, не актуальна"

msgid "UNDERWATERCAVE"
msgstr "Подводная пещера"

msgid "UNDERWATER_VENT_ERUPTION"
msgstr "Извержение гидротермального источника"

msgid "UNDERWATER_VENT_ERUPTION_IN"
msgstr "Извержение через {0}"

msgid "UNDISCOVERED_ORGANELLES"
msgstr "Не открыто"

msgid "UNDISCOVERED_PATCH"
msgstr "Не открытый Биом"

msgid "UNDO"
msgstr "Отменить"

msgid "UNDO_THE_LAST_ACTION"
msgstr "Отменить последнее действие"

msgid "UNIT_ACTION_CONSTRUCT"
msgstr "Соорудить"

msgid "UNIT_ACTION_MOVE"
msgstr "Переместить"

msgid "UNIT_ADVANCED_SPACESHIP"
msgstr "Продвинутый Космический Корабль"

msgid "UNIT_SIMPLE_ROCKET"
msgstr "Базовая Ракета"

msgid "UNKNOWN"
msgstr "Неизвестная кнопка мыши"

msgid "UNKNOWN_DISPLAY_DRIVER"
msgstr "Неизвестно"

msgid "UNKNOWN_MOUSE"
msgstr "Неизвестная кнопка мыши"

msgid "UNKNOWN_ORGANELLE_SYMBOL"
msgstr "?"

msgid "UNKNOWN_PATCH"
msgstr "Неизвестный Биом"

msgid "UNKNOWN_SHORT"
msgstr "?"

msgid "UNKNOWN_VERSION"
msgstr "Неизвестная версия"

msgid "UNKNOWN_WORKSHOP_ID"
msgstr "Неизвестный Workshop ID для этого мода"

msgid "UNLIMIT_GROWTH_SPEED"
msgstr "Не ограничивать скорость роста"

msgid "UNLOCKED_NEW_ORGANELLE"
msgstr "НОВАЯ"

msgid "UNLOCK_ALL_ORGANELLES"
msgstr "Открыть все органеллы"

msgid "UNLOCK_CONDITION_ATP_PRODUCTION_ABOVE"
msgstr "производство [thrive:compound type=\"atp\"][/thrive:compound] достигает {0}"

msgid "UNLOCK_CONDITION_COMPOUND_IS_ABOVE"
msgstr "[thrive:compound type=\"{0}\"][/thrive:compound] в биоме больше, чем {1}"

msgid "UNLOCK_CONDITION_COMPOUND_IS_BELOW"
msgstr "[thrive:compound type=\"{0}\"][/thrive:compound] меньше, чем {1}"

msgid "UNLOCK_CONDITION_COMPOUND_IS_BETWEEN"
msgstr "[thrive:compound type=\"{0}\"][/thrive:compound] в биоме между {1} и {2}"

msgid "UNLOCK_CONDITION_DIGESTED_MICROBES_ABOVE"
msgstr "{0} микробов поглощено (В данный момент{1})"

msgid "UNLOCK_CONDITION_ENGULFED_MICROBES_ABOVE"
msgstr "{0} микробов втянуто (В данный момент {1})"

msgid "UNLOCK_CONDITION_EXCESS_ATP_ABOVE"
msgstr "избыток [thrive:compound type=\"atp\"][/thrive:compound] достигает {0}"

#, fuzzy
msgid "UNLOCK_CONDITION_PLAYER_DAMAGE_RECEIVED"
msgstr "количество смертей достигает {0} ( в данный момент {1})"

#, fuzzy
msgid "UNLOCK_CONDITION_PLAYER_DAMAGE_RECEIVED_SOURCE"
msgstr "количество смертей достигает {0} ( в данный момент {1})"

msgid "UNLOCK_CONDITION_PLAYER_DEATH_COUNT_ABOVE"
msgstr "количество смертей достигает {0} ( в данный момент {1})"

msgid "UNLOCK_CONDITION_REPRODUCED_WITH"
msgstr "организм содержит по крайней мере {1}{0} на протяжении {2} поколений (В данный момент {3})"

msgid "UNLOCK_CONDITION_REPRODUCED_WITH_IN_A_ROW"
msgstr "организм содержит по крайней мере {1}{0} на протяжении {2} поколений подряд (в данный момент {3})"

msgid "UNLOCK_CONDITION_REPRODUCE_IN_BIOME"
msgstr "размножение в биоме {0}"

msgid "UNLOCK_CONDITION_SPEED_BELOW"
msgstr "скорость становится ниже {0}"

msgid "UNLOCK_WITH_ANY_OF_FOLLOWING"
msgstr "[b]{0}[/b] откроется, если"

msgid "UNSAVED_CHANGE_WARNING"
msgstr ""
"У вас есть несохранённые изменения, которые будут утрачены.\n"
"Желаете продолжить?"

msgid "UNTITLED"
msgstr "Без Имени"

msgid "UPGRADE_CILIA_PULL"
msgstr "Вытягивание ресничек"

msgid "UPGRADE_CILIA_PULL_DESCRIPTION"
msgstr "Когда вы находитесь в режиме поглощения ([thrive:input]g_toggle_engulf[/thrive:input]) этот тип ресничек будет притягивать посторонние клетки к себе, т.е клетке игрока. Крайне полезно для захвата добычи."

msgid "UPGRADE_COST"
msgstr "{0} ({1} ОМ)"

msgid "UPGRADE_DESCRIPTION_NONE"
msgstr "Обычное, не улучшенное состояние"

msgid "UPGRADE_NAME_NONE"
msgstr "Без обновления"

msgid "UPGRADE_PILUS_INJECTISOME"
msgstr "Пили-инъектор"

msgid "UPGRADE_PILUS_INJECTISOME_DESCRIPTION"
msgstr "Превращает пили в пили-инъектор, что наносит урон токсинами при уколе других клеток"

msgid "UPGRADE_SLIME_JET_MUCOCYST"
msgstr "Слизистая Оболочка"

msgid "UPGRADE_SLIME_JET_MUCOCYST_DESCRIPTION"
msgstr "Превращает Выпуск Слизи в слизистую облочку, что создаёт защищающий \"панцирь\", обволакивающий клетку. При активации оболочка даёт временный иммунитет ко всем источникам урона."

msgid "UPLOAD"
msgstr "Загрузить"

msgid "UPLOADING_DOT_DOT_DOT"
msgstr "Загрузка..."

msgid "UPLOAD_SUCCEEDED"
msgstr "Загрузка выполнена успешно"

msgid "USED_LIBRARIES_LICENSES"
msgstr "Лицензии и использованные библиотеки"

msgid "USED_RENDERER_NAME"
msgstr "Движок отрисовки:"

msgid "USES_FEATURE"
msgstr "Да"

msgid "USE_AUTO_HARMONY"
msgstr "Использовать автозагрузку Harmony"

msgid "USE_AUTO_HARMONY_TOOLTIP"
msgstr "Автоматически загружать патчи для сборки модов от Harmony(Специальный мод не требуется)"

msgid "USE_A_CUSTOM_USERNAME"
msgstr "Использовать кастомное имя пользователя"

msgid "USE_DISK_CACHE"
msgstr "Использовать кэш диска"

msgid "USE_MANUAL_THREAD_COUNT"
msgstr "Установить вручную количество фоновых потоков"

msgid "USE_MANUAL_THREAD_COUNT_NATIVE"
msgstr "Установить вручную количество собственных потоков на стороне экзекьютора"

msgid "USE_VIRTUAL_WINDOW_SIZE"
msgstr "Используйте размер виртуального окна"

#, fuzzy
msgid "UV_PROTECTION"
msgstr "Предсказание Авто-Эво"

#, fuzzy
msgid "UV_TOLERANCE_TOOLTIP"
msgstr ""
"Эта секция показывает весь баланс АТФ (энергии) в клетке.\n"
"Для того, чтобы выжить, баланс АТФ должен быть положительным. Малоподвижные клетки для сохранения энергии могут полностью исключить передвижение как таковое.\n"
"Вы можете использовать раскрывающийся список ниже для проверки производства АТФ при отсутствии необходимых соединений.\n"
"Например, некоторые клетки могут поддерживать положительный баланс АТФ только если у них в наличии есть множество соединений.\n"
"Играть за этот тип клеток намного сложнее, поскольку для выживания им нужно иметь в хранилище все эти соединения разом."

msgid "VACUOLE"
msgstr "Вакуоль"

msgid "VACUOLE_DESCRIPTION"
msgstr "Вакуоль - это внутренняя одномембранная органелла, используемая для хранения соединений в клетке. Она состоит из нескольких пузырьков, более мелких мембранных структур, широко используемых в клетках для хранения, которые слились вместе. Она заполнен водой, которая используется для содержания молекул, ферментов, твердых и других веществ. Форма вакуоли подвижна и может варьироваться в зависимости от клетки."

msgid "VACUOLE_IS_SPECIALIZED"
msgstr "Специализированная Вакуоль"

msgid "VACUOLE_NOT_SPECIALIZED_DESCRIPTION"
msgstr "Эта вакуоль будет хранить {0} единиц всех соединений"

msgid "VACUOLE_PROCESSES_DESCRIPTION"
msgstr "Увеличивает пространство для хранения соединений в клетке."

msgid "VACUOLE_SPECIALIZED_DESCRIPTION"
msgstr "Эта вакуоль будет хранить {0} единиц выбранного соединения"

msgid "VALUE_WITH_UNIT"
msgstr "{0} {1}"

msgid "VERSION_COLON"
msgstr "Версия:"

msgid "VERTICAL_COLON"
msgstr "По вертикали:"

msgid "VERTICAL_WITH_AXIS_NAME_COLON"
msgstr "По вертикали (ось: {0})"

msgid "VIDEO_MEMORY"
msgstr "Используемая видеопамять:"

msgid "VIDEO_MEMORY_MIB"
msgstr "{0} МиБ"

msgid "VIEWER"
msgstr "Просмотр"

msgid "VIEW_ALL"
msgstr "Просмотреть всё"

msgid "VIEW_CELL_PROCESSES"
msgstr "Просмотреть Клеточные Процессы"

msgid "VIEW_ONLINE"
msgstr "Просмотреть онлайн"

msgid "VIEW_PATCH_MICHES"
msgstr "Просмотреть МультиНиши"

msgid "VIEW_PATCH_NOTES"
msgstr "Просмотреть Заметки Обновления"

msgid "VIEW_PATCH_NOTES_TOOLTIP"
msgstr "Просмотреть последние или все заметки обновлений Thrive"

msgid "VIEW_PENDING_ACTIONS"
msgstr "Посмотреть Сейчас"

msgid "VIEW_SOURCE_CODE"
msgstr "Открыть исходный код"

msgid "VIP_PATRONS"
msgstr "VIP-Спонсоры"

msgid "VISIBLE"
msgstr "Видимый"

msgid "VISIBLE_WHEN_CLOSE_TO_FULL"
msgstr "Видна при почти полном заполнении"

msgid "VISIBLE_WHEN_OVER_ZERO"
msgstr "Видна когда выше нуля"

msgid "VISIT_SUGGESTIONS_SITE"
msgstr "Предложить идею"

msgid "VOLCANIC_VENT"
msgstr "Вулканическое жерло"

msgid "VOLUMEDOWN"
msgstr "VolumeDown"

msgid "VOLUMEMUTE"
msgstr "VolumeMute"

msgid "VOLUMEUP"
msgstr "VolumeUp"

msgid "VSYNC"
msgstr "Вертикальная синхронизация"

msgid "WAITING_FOR_AUTO_EVO"
msgstr "Ожидание Авто-Эво:"

msgid "WELCOME_TO_THRIVEOPEDIA"
msgstr "Добро пожаловать в Thriveopedia"

msgid "WENT_EXTINCT_FROM_PLANET"
msgstr "вымерли с планеты"

msgid "WENT_EXTINCT_IN"
msgstr "вымерли в {0}"

msgid "WHEEL_DOWN"
msgstr "Колёсико вниз"

msgid "WHEEL_LEFT"
msgstr "Колёсико влево"

msgid "WHEEL_RIGHT"
msgstr "Колёсико вправо"

msgid "WHEEL_UP"
msgstr "Колёсико вверх"

msgid "WIKI"
msgstr "наша Wiki"

msgid "WIKI_2D"
msgstr "2D"

msgid "WIKI_3D"
msgstr "3D"

msgid "WIKI_3D_COMMA_SANDBOX"
msgstr "3D, Песочница"

msgid "WIKI_3D_COMMA_STRATEGY"
msgstr "3D, Стратегия"

msgid "WIKI_3D_COMMA_STRATEGY_COMMA_SPACE"
msgstr "3D, Стратегия, Космос"

msgid "WIKI_8_BRACKET_16"
msgstr "8 (16)"

msgid "WIKI_ASCENSION"
msgstr "Возвышение"

msgid "WIKI_ASCENSION_CURRENT_DEVELOPMENT"
msgstr "Работа над Возвышением еще не была начата."

msgid "WIKI_ASCENSION_FEATURES"
msgstr "Будет доступно в Скором Времени"

msgid "WIKI_ASCENSION_INTRO"
msgstr "Кратко говоря: Финальная стадия, где ты можешь стать метафизической сущностью, меняя вселенную по своему велению. Это было долгим приключением, и ты это заслужил."

msgid "WIKI_ASCENSION_OVERVIEW"
msgstr ""
"Возвышение это ключевой концепт в Thrive, что-то вроде \"Победы в игре\" в других видеоиграх. Это -- состояние, когда разумный организм трансформируется в \n"
"Метафизическую сущность, воспользовавшись Вратами Возвышения, приобретая Богоподобные Силы.\n"
"\n"
"При Возвышении тебе станут доступны Инструменты Бога. Инструменты Бога -- панель, которая будет доступна в любой момент игры, позволяющая тебе менять всё,\n"
"что ты только хочешь. От создания целой солнечной системы до малейшей бактерии, от уничтожения целых цивилизаций до управления одним из её членов."

msgid "WIKI_ASCENSION_TRANSITIONS"
msgstr ""
"Ты вознесёшься как только твой вид пройдёт сквозь Врата Возвышения. Мы, скорей всего, покажем титры после катсцены входа в Стадию Возвышения.\n"
"Как только титры завершатся, игрок сразу же вернётся в игру в Стадии Возвышения с поздравительным сообщением. Для Перехода на Стадию Возвышения игроку понадобится приложить множество усилий: Изучить огромное кол-во технологий (В т.ч Божественные Инструменты), тонна энергии, вырабатываемую множеством солнц.\n"
"Прямо перед возвышением враждебные виды атакуют игрока перед тем, как он трансформируется в Метафизическую сущность."

msgid "WIKI_ASCENSION_UI"
msgstr "Будет Доступно В Скором Времени."

msgid "WIKI_AWAKENING_STAGE_CURRENT_DEVELOPMENT"
msgstr "Работа над Стадией Пробуждения еще не началась."

msgid "WIKI_AWAKENING_STAGE_FEATURES"
msgstr "Будет готово в Скором Времени."

msgid "WIKI_AWAKENING_STAGE_INTRO"
msgstr "Кратко Говоря: Ты начнёшь за существо, что будет учиться использовать инструменты и улучшать их для того, чтобы выжить и Выйти за рамки естественного отбора. Стадия завершится как только ты построишь свой первый Центр Общества"

msgid "WIKI_AWAKENING_STAGE_OVERVIEW"
msgstr "Будет готово в Скором Времени."

msgid "WIKI_AWAKENING_STAGE_TRANSITIONS"
msgstr ""
"Стадия пробуждения начинается как только Вид Игрока достигает Разумности. Впрочем, сильное изменение вида игрока станет недоступным в связи с сужением временных рамок. Режим Стратегии недоступен, Редактор Нации не доступен, а Центра общества еще не существует.Начальная трансформация в основном символическая (за исключением значительно сниженной способности редактирования видов), а суть изменений происходит постепенно.\n"
"\n"
"Что становится доступным, хотя и не сразу видимым, — это Паутина Технологий. Паутина Технологий не может быть просмотрена до тех пор, пока не будет открыт способ записи информации. Взаимодействие также открывается автоматически. На этом этапе технологии, которые можно исследовать, не могут быть исследованы напрямую. Вместо этого действия, которые выполняет игрок, такие как общение или взаимодействие с окружающей средой, теперь способствуют прогрессу в открытии новых технологий или изобретений, фактически развивая вашу технологию. Это следствие открытия Взаимодействия. Например, использование объектов в окружающей среде в качестве инструментов (после создания из сырьевых материалов, найденных по всему миру) может привести к открытию изобретения \"Инструменты\" (прогресс должен гарантировать, что игроки не будут подвержены совершенно случайному опыту). Редактор Технологий станет доступен после того, как будет доступно Создание. Инструменты позволяют создавать Технологические Объекты в Редакторе Технологий, которые помечены как \"Инструменты\", и их могут использовать члены их вида.\n"
"\n"
"Изобретение Языка позволит игроку давать более узкие команды. Эта фича является развитием команд из ранних стадий игры (Сигнальный агент). Каждый раз, когда задача назначается (или выполняется), прогресс к открытию Сотрудничества увеличивается (прогресс не должен зависеть от случайности, хотя возможны удачные ранние открытия). Сотрудничество основывается на Языке, позволяя другим членам вида, которые на данном этапе достаточно развиты, чтобы называться членами племени, открывать технологии в результате собственных действий. Имейте в виду, что до этого момента только организм игрока мог открывать новые технологии. Это позволяет игроку занять более управленческую роль в своем развивающемся племени.\n"
"\n"
"В этот момент Режим Стратегии до сих пор закрыт, но игроки до сих пор могут использовать команды для назначения членов вида на какие-то конкретные задачи (самые важные из них -- поиск пищи), что доступно сугубо из-за Кооперации (Или взаимодействия). Как только игрок назначает несколько охотников-собирателей и строит структуры, открывается Коллективное Хозяйство, что позволяет построить Центр Общества, который создаст поселение.\n"
"\n"
"Стадия заканчивается как только игрок строит свой первый Центр Общества.На этом этапе вид игрока переключится на Режим Стратегии, что подчеркнет переход между этапами и переход к стратегическим этапам игры."

msgid "WIKI_AWAKENING_STAGE_UI"
msgstr "Будет доступно в Скором Времени."

msgid "WIKI_AWARE_STAGE_CURRENT_DEVELOPMENT"
msgstr "Эта Стадия в нынешний момент времени существует лишь в виде очень грубого Прототипа."

msgid "WIKI_AWARE_STAGE_FEATURES"
msgstr "Будет готово в Скором Времени."

msgid "WIKI_AWARE_STAGE_INTRO"
msgstr "Стадия Осознания начинается когда вид под управлением игрока развил нервную систему и стал осознавать себя как единый объект. Вид игрока пройдёт через множество поколений эволюции покуда не обретёт Полную Разумность."

msgid "WIKI_AWARE_STAGE_OVERVIEW"
msgstr "Стадия Осознания -- самая большая и важная \"животная\" часть игры. Для того, чтобы достичь этой стадии, твой многоклеточный вид должен получить минимальный уровень разумности. На этом этапе игры эволюция проявляется во всей своей красе, и важность биомов станет высока как никогда прежде."

msgid "WIKI_AWARE_STAGE_TRANSITIONS"
msgstr ""
"Стадия начинается, когда игрок развивает центральную нервную систему вместе с мозгом, и твой вид начинает осознавать себя.\n"
"\n"
"Стадия заканчивается, когда игрок увеличивает ёмкость мозга своего вида настолько, что вид достигают разума и получают возможность разрабатывать и использовать инструменты."

msgid "WIKI_AWARE_STAGE_UI"
msgstr "Будет готово в Скором Времени."

msgid "WIKI_AXON_EFFECTS"
msgstr ""
"За каждую клетку в многоклеточном организме, что содержит [b]Аксон[/b], сила мозга организма повышается пропорционально объёму этой клетки. Клетки с [b]Аксонами[/b] классифицируются как мышечные клетки мозга.\n"
"\n"
"Когда сила мозга достигает как минимум [b]+0.5[/b], игрок входит в Стадию Осознания. Когда сила мозга достигает [b]+5.0[/b], игрок входит в Стадию Пробуждения."

msgid "WIKI_AXON_INTRO"
msgstr "Волокна нервов между нейронами, доступные начиная с Многоклеточной Стадии. Требуется для повышения силы мозга организма, что в свою очередь необходима для перехода на следующие стадии."

msgid "WIKI_AXON_MODIFICATIONS"
msgstr "Модификации отсутствуют."

msgid "WIKI_AXON_PROCESSES"
msgstr "Процессы отсутствуют."

msgid "WIKI_AXON_REQUIREMENTS"
msgstr "Доступно лишь после Многоклеточной Стадии."

msgid "WIKI_AXON_SCIENTIFIC_BACKGROUND"
msgstr "Не готово"

msgid "WIKI_AXON_STRATEGY"
msgstr "Добавление [b]Аксонов[/b] необходимо для перехода на следующие стадии. Мы рекомендуем добавить один [b]Аксон[/b] различным типам клеток в вашем многоклеточным организмам, поскольку добавлять более одного аксона — бессмысленно. В данный момент, дальнейшее добавление [b]Аксонов[/b] не даёт какого-либо дополнительного преимущества."

msgid "WIKI_AXON_UPGRADES"
msgstr "Улучшения отсутствуют."

msgid "WIKI_BACTERIAL_CHEMOSYNTHESIS_COMMA_GLYCOLYSIS"
msgstr "Бактериальный Хемосинтез, Гликолиз"

msgid "WIKI_BINDING_AGENT_EFFECTS"
msgstr "Не готово"

msgid "WIKI_BINDING_AGENT_INTRO"
msgstr "Не готово"

msgid "WIKI_BINDING_AGENT_MODIFICATIONS"
msgstr "Не готово"

msgid "WIKI_BINDING_AGENT_PROCESSES"
msgstr "Не готово"

msgid "WIKI_BINDING_AGENT_REQUIREMENTS"
msgstr "Не готово"

msgid "WIKI_BINDING_AGENT_SCIENTIFIC_BACKGROUND"
msgstr "Не готово"

msgid "WIKI_BINDING_AGENT_STRATEGY"
msgstr "Не готово"

msgid "WIKI_BINDING_AGENT_UPGRADES"
msgstr "Не готово"

msgid "WIKI_BIOLUMINESCENT_VACUOLE_EFFECTS"
msgstr "Не готово"

msgid "WIKI_BIOLUMINESCENT_VACUOLE_INTRO"
msgstr "Не готово"

msgid "WIKI_BIOLUMINESCENT_VACUOLE_MODIFICATIONS"
msgstr "Не готово"

msgid "WIKI_BIOLUMINESCENT_VACUOLE_PROCESSES"
msgstr "Не готово"

msgid "WIKI_BIOLUMINESCENT_VACUOLE_REQUIREMENTS"
msgstr "Не готово"

msgid "WIKI_BIOLUMINESCENT_VACUOLE_SCIENTIFIC_BACKGROUND"
msgstr "Не готово"

msgid "WIKI_BIOLUMINESCENT_VACUOLE_STRATEGY"
msgstr "Не готово"

msgid "WIKI_BIOLUMINESCENT_VACUOLE_UPGRADES"
msgstr "Не готово"

msgid "WIKI_BODY_PLAN_EDITOR_COMMA_CELL_EDITOR"
msgstr "Редактор Строения Тела, Клеточный Редактор"

msgid "WIKI_CHEMOPLAST_EFFECTS"
msgstr "Эффекты отсутствуют."

msgid "WIKI_CHEMOPLAST_INTRO"
msgstr "Эукариотическая органелла, используемая для проведения [b]Хемосинтеза[/b], процесса конвертирования [thrive:compound type=\"hydrogensulfide\"][/thrive:compound] в [thrive:compound type=\"glucose\"][/thrive:compound], используя находящийся в окружающей среде [thrive:compound type=\"carbondioxide\"][/thrive:compound]. Эта органелла выполняет процесс хемосинтеза намного эффективней своего прокариотического аналога, [b][color=#3796e1][url=thriveopedia:chemoSynthesizingProteins]Хемосинтезирующих Белков[/url][/color][/b]."

msgid "WIKI_CHEMOPLAST_MODIFICATIONS"
msgstr "Модификации отсутствуют."

msgid "WIKI_CHEMOPLAST_PROCESSES"
msgstr ""
"[b]Хемосинтез[/b]: [thrive:compound type=\"hydrogensulfide\"][/thrive:compound] + [thrive:compound type=\"carbondioxide\"][/thrive:compound] → [thrive:compound type=\"glucose\"][/thrive:compound]\n"
"\n"
"Метод синтеза [thrive:compound type=\"glucose\"][/thrive:compound]. Требует [thrive:compound type=\"hydrogensulfide\"][/thrive:compound] а, эффективность протекания  зависит от [thrive:compound type=\"carbondioxide\"][/thrive:compound]. Оно превосходит похожий процесс, протекающий в  [b][color=#3796e1][url=thriveopedia:chemoSynthesizingProteins]Хемосинтезирующих Белках[/url][/color][/b]."

msgid "WIKI_CHEMOPLAST_REQUIREMENTS"
msgstr "Клетке необходимо [b][color=#3796e1][url=thriveopedia:nucleus]Ядро[/url][/color][/b] для получения [b]Chemoplasts[/b]."

msgid "WIKI_CHEMOPLAST_SCIENTIFIC_BACKGROUND"
msgstr "Не готово"

msgid "WIKI_CHEMOPLAST_STRATEGY"
msgstr ""
"Подобно [b][color=#3796e1][url=thriveopedia:chemoSynthesizingProteins]Хемосинтезирующим Белкам[/url][/color][/b], эта органелла даёт клетке огромное кол-во [thrive:compound type=\"hydrogensulfide\"][/thrive:compound] в определенных Биомах. Из-за уменьшения содержания [thrive:compound type=\"glucose\"][/thrive:compound] в среде с течением времени, мы советуем найти иные источники энергии, [thrive:compound type=\"hydrogensulfide\"][/thrive:compound] может быть хорошим выбором, если ваша клетка осталась у Гидротермальных Источников\n"
"\n"
"Мы рекомендуем заменить все [b][color=#3796e1][url=thriveopedia:chemoSynthesizingProteins]Хемосинтезирующие Белки[/url][/color][/b] [b]Хемопластами[/b] после приобретения [b][color=#3796e1][url=thriveopedia:nucleus]Ядра[/url][/color][/b], поскольку последнее эффективней."

msgid "WIKI_CHEMOPLAST_UPGRADES"
msgstr "Нет улучшений"

msgid "WIKI_CHEMORECEPTOR_EFFECTS"
msgstr "Не готово"

msgid "WIKI_CHEMORECEPTOR_INTRO"
msgstr "Не готово"

msgid "WIKI_CHEMORECEPTOR_MODIFICATIONS"
msgstr "Не готово"

msgid "WIKI_CHEMORECEPTOR_PROCESSES"
msgstr "Не готово"

msgid "WIKI_CHEMORECEPTOR_REQUIREMENTS"
msgstr "Не готово"

msgid "WIKI_CHEMORECEPTOR_SCIENTIFIC_BACKGROUND"
msgstr "Не готово"

msgid "WIKI_CHEMORECEPTOR_STRATEGY"
msgstr "Не готово"

msgid "WIKI_CHEMORECEPTOR_UPGRADES"
msgstr "Не готово"

msgid "WIKI_CHEMOSYNTHESIZING_PROTEINS_EFFECTS"
msgstr "Не готово"

msgid "WIKI_CHEMOSYNTHESIZING_PROTEINS_INTRO"
msgstr "Не готово"

msgid "WIKI_CHEMOSYNTHESIZING_PROTEINS_MODIFICATIONS"
msgstr "Не готово"

msgid "WIKI_CHEMOSYNTHESIZING_PROTEINS_PROCESSES"
msgstr "Не готово"

msgid "WIKI_CHEMOSYNTHESIZING_PROTEINS_REQUIREMENTS"
msgstr "Не готово"

msgid "WIKI_CHEMOSYNTHESIZING_PROTEINS_SCIENTIFIC_BACKGROUND"
msgstr "Не готово"

#, fuzzy
msgid "WIKI_CHEMOSYNTHESIZING_PROTEINS_STRATEGY"
msgstr ""
"Благодаря [b]Хемосинтезирующим белкам[/b], клетка получает доступ к одному из самых надёжных источников энергии, [thrive:compound type=\"hydrogensulfide\"][/thrive:compound]. Его можно легко накапливать и переводить в [thrive:compound type=\"glucose\"][/thrive:compound].\n"
"\n"
"Для создания эффективной хемосинтезирующей бактерии, игроку нужны лишь [b]Хемосинтезирующие Белки[/b] . Идеальный способ стать хемосинтезирующим -- поставить 2 [b]Хемосинтезирующего белка[/b] в первом поколении, а затем [b][color=#3796e1][url=thriveopedia:metabolosome]Метаболосомы[/url][/color][/b] . После этого, it is typically safe practice to only place an additional hex of [b]Chemosynthesizing Proteins[/b] per every two other parts.\n"
"\n"
"Be wary however, as [thrive:compound type=\"hydrogensulfide\"][/thrive:compound] is only present in a select few biomes in the world. Evolving yourself to rely on it as your primary energy source will effectively prevent you from safely traveling to many other environments."

msgid "WIKI_CHEMOSYNTHESIZING_PROTEINS_UPGRADES"
msgstr "Не готово"

msgid "WIKI_CHLOROPLAST_EFFECTS"
msgstr "Эффекты отсутствуют."

#, fuzzy
msgid "WIKI_CHLOROPLAST_INTRO"
msgstr "Не готово"

msgid "WIKI_CHLOROPLAST_MODIFICATIONS"
msgstr "Модификации отсутствуют."

#, fuzzy
msgid "WIKI_CHLOROPLAST_PROCESSES"
msgstr "Не готово"

msgid "WIKI_CHLOROPLAST_REQUIREMENTS"
msgstr ""
"Клетка должна иметь [b][color=#3796e1][url=thriveopedia:nucleus]Ядро[/url][/color][/b] для эволюции [b]Хлоровластов[/b].\n"
"\n"
"Если разблокировка органелл доступна в настройках игры, следующие условия должны быть верны [i]для клетки игрока[/i]:\n"
"\n"
"[indent]—   Содержит хотя бы [b]5[/b] [b][color=#3796e1][url=thriveopedia:chromatophore]Тилакоидов[/url][/color][/b] на протяжении [b]7[/b] поколений подряд.[/indent]"

msgid "WIKI_CHLOROPLAST_SCIENTIFIC_BACKGROUND"
msgstr "Не готово"

msgid "WIKI_CHLOROPLAST_STRATEGY"
msgstr ""
"[b]Хлоропласты[/b] являются самыми большими органеллами не учитывая [color=#3796e1][url=thriveopedia:nucleus]Ядро[/url][/color], с высокой стоимостью осморегуляции и весом.\n"
"\n"
"При игре с включенным циклом дня и ночи, большая часть [thrive:compound type=\"glucose\"][/thrive:compound] хранилища необходима чтобы пережить ночь. Это может быть произведено при помощи [b][color=#3796e1][url=thriveopedia:vacuole]Вакуолей[/url][/color][/b]. Подробнее в разделе стратегии [b][color=#3796e1][url=thriveopedia:chromatophore]Тилакоиды[/url][/color][/b] для получения дополнительных советов по выживанию в качестве фотосинтезирующего организма."

msgid "WIKI_CHLOROPLAST_UPGRADES"
msgstr "Никаких улучшений."

msgid "WIKI_CHROMATOPHORE_PHOTOSYNTHESIS_COMMA_GLYCOLYSIS"
msgstr "Фотосинтез Хроматофора, Гликолиз"

msgid "WIKI_CILIA_EFFECTS"
msgstr "Каждый шестигранник [b]Реснички[/b] увеличивает скорость вращения клетки, потребляя [thrive:compound type=\"atp\"][/thrive:compound] в обмен на дополнительную мобильность. Точные изменения зависят от расположения органеллы – те, которые расположены дальше от центра клетки создают больше инерции, следовательно увеличивают скорость поворота."

msgid "WIKI_CILIA_INTRO"
msgstr "Маленькие волосинки снаружи клетки, использующие [thrive:compound type=\"atp\"][/thrive:compound] для повышения скорости поворота клетки."

msgid "WIKI_CILIA_MODIFICATIONS"
msgstr "Никаких изменений."

msgid "WIKI_CILIA_PROCESSES"
msgstr "Процессы отсутствуют."

#, fuzzy
msgid "WIKI_CILIA_REQUIREMENTS"
msgstr "Не готово"

#, fuzzy
msgid "WIKI_CILIA_SCIENTIFIC_BACKGROUND"
msgstr "Не готово"

#, fuzzy
msgid "WIKI_CILIA_STRATEGY"
msgstr "Не готово"

#, fuzzy
msgid "WIKI_CILIA_UPGRADES"
msgstr "Не готово"

#, fuzzy
msgid "WIKI_COMPOUNDS_BUTTON"
msgstr ""
"Липкие внутренности клетки. Цитоплазма - простейшая помесь ионов, протеинов, да других веществ, растворённых в воде, что заполняют внутреннюю часть клетки.\n"
"\n"
"Одной из функцией, что выполняет цитоплазма - [b]гликолиз[/b], конвертация [thrive:compound type=\"glucose\"][/thrive:compound] в [thrive:compound type=\"atp\"][/thrive:compound]. Это то, на что клетки, что не обладают органеллами, и, соответственно, продвинутым метаболизмом полагаются в производстве энергии. Цитоплазма так же используется для хранения молекул в клетке и увеличения размеров клетки."

#, fuzzy
msgid "WIKI_COMPOUNDS_DEVELOPMENT"
msgstr "Соединения:"

#, fuzzy
msgid "WIKI_COMPOUNDS_INTRO"
msgstr ""
"Липкие внутренности клетки. Цитоплазма - простейшая помесь ионов, протеинов, да других веществ, растворённых в воде, что заполняют внутреннюю часть клетки.\n"
"\n"
"Одной из функцией, что выполняет цитоплазма - [b]гликолиз[/b], конвертация [thrive:compound type=\"glucose\"][/thrive:compound] в [thrive:compound type=\"atp\"][/thrive:compound]. Это то, на что клетки, что не обладают органеллами, и, соответственно, продвинутым метаболизмом полагаются в производстве энергии. Цитоплазма так же используется для хранения молекул в клетке и увеличения размеров клетки."

msgid "WIKI_COMPOUNDS_TYPES_OF_COMPOUNDS"
msgstr ""
"В Thrive вы можете встретить множество [b]Соединений[/b].\n"
"\n"
"[b][u]Соединения в облаках[/u][/b]\n"
"\n"
"Эти соединения представлены облаками в вашей [b]среде обитания[/b].\n"
"\n"
"[indent]—   [thrive:compound type=\"glucose\"][/thrive:compound][/indent]\n"
"[indent]—   [thrive:compound type=\"iron\"][/thrive:compound] (Может выделяться из [b]Обломков[/b])[/indent]\n"
"[indent]—   [thrive:compound type=\"hydrogensulfide\"][/thrive:compound][/indent]\n"
"[indent]—   [thrive:compound type=\"ammonia\"][/thrive:compound][/indent]\n"
"[indent]—   [thrive:compound type=\"phosphates\"][/thrive:compound][/indent]\n"
"\n"
"[b][u]Растворенные газы[/u][/b]\n"
"\n"
"Эти соединения не встречаются в облаках, а равномерно распределены по всему биому, влияя на различные клеточные процессы. Количество таких соединений измеряется в процентах от общего объема растворенных газов. Чтобы узнать больше: [color=#3796e1][url=thriveopedia:EnvironmentalConditions]Условия среды обитания[/url][/color].\n"
"\n"
"[indent]—   [thrive:compound type=\"oxygen\"][/thrive:compound][/indent]\n"
"[indent]—   [thrive:compound type=\"nitrogen\"][/thrive:compound][/indent]\n"
"[indent]—   [thrive:compound type=\"carbondioxide\"][/thrive:compound][/indent]\n"
"\n"
"[b][u]Соединения из обломков[/u][/b]\n"
"\n"
"Эти соединения выделяются из обломков горных пород, присутствующих в некоторых биомах. \n"
"\n"
"[indent]—   [thrive:compound type=\"iron\"][/thrive:compound][/indent]\n"
"[indent]—   [thrive:compound type=\"hydrogensulfide\"][/thrive:compound][/indent]\n"
"[indent]—   [thrive:compound type=\"phosphates\"][/thrive:compound][/indent]\n"
"\n"
"[b][u]Биологические агенты[/u][/b]\n"
"\n"
"Эти соединения образуются в некоторых [color=#3796e1][url=thriveopedia:OrganellesRoot]органеллах[/url][/color] и используются клетками для разных задач.\n"
"\n"
"[indent]—   [thrive:compound type=\"oxytoxy\"][/thrive:compound][/indent]\n"
"[indent]—   [thrive:compound type=\"mucilage\"][/thrive:compound][/indent]\n"
"\n"
"[b][u]АТФ[/u][/b]\n"
"\n"
"[thrive:compound type=\"atp\"][/thrive:compound] в основном образуется из [thrive:compound type=\"glucose\"][/thrive:compound] и используется для всех жизненно-важных процессов клетки."

msgid "WIKI_COMPOUND_SYSTEM_DEVELOPMENT_COMPOUNDS_LIST"
msgstr "Полный список соединений, входящих в Микробную стадию, просмотрите в таблице «Соединения» на странице «Дополнительно для Микробной Стадии»."

msgid "WIKI_COMPOUND_SYSTEM_DEVELOPMENT_INTRO"
msgstr ""

msgid "WIKI_COMPOUND_SYSTEM_DEVELOPMENT_MICROBE_STAGE"
msgstr ""

msgid "WIKI_COMPOUND_SYSTEM_DEVELOPMENT_OVERVIEW"
msgstr ""
"[indent]—   В Thrive игровые ресурсы представлены Соединениями, из которых можно создавать различные объекты. Они не ограничены научным определением \"Соединения\" как сложного вещества образованного химической связью между двумя или более атомами. Соединения как ресурсы могут представлять элементы (например кислород), соединения в научном понимании (например аммиак), и прочие вещества (химические агенты или токсины).[/indent]\n"
"\n"
"[indent]—   Практически все в игре состоит из тех или иных соединений. Система соединений следит за тем из чего состоит организм, чем он питался, что вырастил из этой пищи и какие ее части остались непереваренными. Все в игре является частью среды, и может использоваться разными организмами.[/indent]"

msgid "WIKI_CYTOPLASM_EFFECTS"
msgstr "Любая органелла может заменить цитоплазму без затраты дополнительных очков мутаций (Исключение - цена самой органеллы)."

msgid "WIKI_CYTOPLASM_INTRO"
msgstr ""
"Липкие внутренности клетки. Цитоплазма - простейшая помесь ионов, протеинов, да других веществ, растворённых в воде, что заполняют внутреннюю часть клетки.\n"
"\n"
"Одной из функцией, что выполняет цитоплазма - [b]гликолиз[/b], конвертация [thrive:compound type=\"glucose\"][/thrive:compound] в [thrive:compound type=\"atp\"][/thrive:compound]. Это то, на что клетки, что не обладают органеллами, и, соответственно, продвинутым метаболизмом полагаются в производстве энергии. Цитоплазма так же используется для хранения молекул в клетке и увеличения размеров клетки."

msgid "WIKI_CYTOPLASM_MODIFICATIONS"
msgstr "Модификации отсутствуют."

msgid "WIKI_CYTOPLASM_PROCESSES"
msgstr ""
"[b]Цитоплазменный Гликолиз[/b]: [thrive:compound type=\"glucose\"][/thrive:compound] → [thrive:compound type=\"atp\"][/thrive:compound]\n"
"\n"
"Цитоплазменный Гликолиз - первый метод производства энергии в игре. Этот вид гликолиза хуже, чем, например, гликолиз в других органеллах аль белках (пример - метаболосомы и митохондрии), цитоплазменный гликолиз требует лишь небольшое количество глюкозы и не изменяет скорость в соответствии с факторами внешней среды."

msgid "WIKI_CYTOPLASM_REQUIREMENTS"
msgstr "Требования отсутствуют."

msgid "WIKI_CYTOPLASM_SCIENTIFIC_BACKGROUND"
msgstr "Не готово"

msgid "WIKI_CYTOPLASM_STRATEGY"
msgstr "Не готово"

msgid "WIKI_CYTOPLASM_UPGRADES"
msgstr "Улучшения отсутствуют."

#, fuzzy
msgid "WIKI_DEVELOPMENT"
msgstr "Wiki Разработчиков"

#, fuzzy
msgid "WIKI_DEVELOPMENT_INFO_BUTTON"
msgstr "Аксон"

#, fuzzy
msgid "WIKI_DEVELOPMENT_ROOT_INTRO"
msgstr "Аксон"

msgid "WIKI_EDITORS_AND_MUTATIONS_GENERATIONS_AND_EDITOR_SESSIONS"
msgstr ""

#, fuzzy
msgid "WIKI_EDITORS_AND_MUTATIONS_INTRO"
msgstr "Электростанция клетки. Митохондрия  способна превращать [thrive:compound type=\"glucose\"][/thrive:compound] в [thrive:compound type=\"atp\"][/thrive:compound] с гораздо более высокой эффективностью, чем это может быть сделано в цитоплазме, в процессе, называемом [b]аэробным дыханием[/b]. Однако для её функционирования требуется [thrive:compound type=\"oxygen\"][/thrive:compound], и более низкое содержание [thrive:compound type=\"oxygen\"][/thrive:compound] в атмосфере замедлят скорость её выработки [thrive:compound type=\"atp\"][/thrive:compound]."

msgid "WIKI_EDITORS_AND_MUTATIONS_MUTATIONS_AND_MUTATION_POINTS"
msgstr ""

msgid "WIKI_ENVIRONMENTAL_CONDITIONS_ENVIRONMENTAL_GASSES"
msgstr ""

#, fuzzy
msgid "WIKI_ENVIRONMENTAL_CONDITIONS_INTRO"
msgstr "Электростанция клетки. Митохондрия  способна превращать [thrive:compound type=\"glucose\"][/thrive:compound] в [thrive:compound type=\"atp\"][/thrive:compound] с гораздо более высокой эффективностью, чем это может быть сделано в цитоплазме, в процессе, называемом [b]аэробным дыханием[/b]. Однако для её функционирования требуется [thrive:compound type=\"oxygen\"][/thrive:compound], и более низкое содержание [thrive:compound type=\"oxygen\"][/thrive:compound] в атмосфере замедлят скорость её выработки [thrive:compound type=\"atp\"][/thrive:compound]."

#, fuzzy
msgid "WIKI_ENVIRONMENTAL_CONDITIONS_PHYSICAL_CONDITIONS"
msgstr "(доля глюкозы, остающейся в окружающей среде после каждого поколения)"

msgid "WIKI_ENVIRONMENTAL_CONDITIONS_THE_DAY/NIGHT_CYCLE"
msgstr ""

#, fuzzy
msgid "WIKI_FERROPLAST_EFFECTS"
msgstr "Термопласт — двумембранная структура, содержащая термочувствительные пигменты, сложенные вместе в мембранные мешочки. Это прокариота, которая была ассимилирована для использования её эукариотическим хозяином. Пигменты в термопласте способны использовать энергию разности температур в окружающей среде для получения [thrive:compound type=\"atp\"][/thrive:compound] из воды и газообразного углекислого газа в процессе, называемом [b]термосинтез[/b]. Скорость выработки [thrive:compound type=\"atp\"][/thrive:compound] зависит [thrive:compound type=\"temperature\"][/thrive:compound]."

#, fuzzy
msgid "WIKI_FERROPLAST_INTRO"
msgstr "Термопласт — двумембранная структура, содержащая термочувствительные пигменты, сложенные вместе в мембранные мешочки. Это прокариота, которая была ассимилирована для использования её эукариотическим хозяином. Пигменты в термопласте способны использовать энергию разности температур в окружающей среде для получения [thrive:compound type=\"atp\"][/thrive:compound] из воды и газообразного углекислого газа в процессе, называемом [b]термосинтез[/b]. Скорость выработки [thrive:compound type=\"atp\"][/thrive:compound] зависит [thrive:compound type=\"temperature\"][/thrive:compound]."

#, fuzzy
msgid "WIKI_FERROPLAST_MODIFICATIONS"
msgstr "Термопласт — двумембранная структура, содержащая термочувствительные пигменты, сложенные вместе в мембранные мешочки. Это прокариота, которая была ассимилирована для использования её эукариотическим хозяином. Пигменты в термопласте способны использовать энергию разности температур в окружающей среде для получения [thrive:compound type=\"atp\"][/thrive:compound] из воды и газообразного углекислого газа в процессе, называемом [b]термосинтез[/b]. Скорость выработки [thrive:compound type=\"atp\"][/thrive:compound] зависит [thrive:compound type=\"temperature\"][/thrive:compound]."

#, fuzzy
msgid "WIKI_FERROPLAST_PROCESSES"
msgstr "Производит [thrive:compound type=\"glucose\"][/thrive:compound]. Скорость увеличивается при повышении концентрации [thrive:compound type=\"carbondioxide\"][/thrive:compound] и температуры."

#, fuzzy
msgid "WIKI_FERROPLAST_REQUIREMENTS"
msgstr "TBA"

#, fuzzy
msgid "WIKI_FERROPLAST_SCIENTIFIC_BACKGROUND"
msgstr "Термопласт — двумембранная структура, содержащая термочувствительные пигменты, сложенные вместе в мембранные мешочки. Это прокариота, которая была ассимилирована для использования её эукариотическим хозяином. Пигменты в термопласте способны использовать энергию разности температур в окружающей среде для получения [thrive:compound type=\"atp\"][/thrive:compound] из воды и газообразного углекислого газа в процессе, называемом [b]термосинтез[/b]. Скорость выработки [thrive:compound type=\"atp\"][/thrive:compound] зависит [thrive:compound type=\"temperature\"][/thrive:compound]."

#, fuzzy
msgid "WIKI_FERROPLAST_STRATEGY"
msgstr "Термопласт — двумембранная структура, содержащая термочувствительные пигменты, сложенные вместе в мембранные мешочки. Это прокариота, которая была ассимилирована для использования её эукариотическим хозяином. Пигменты в термопласте способны использовать энергию разности температур в окружающей среде для получения [thrive:compound type=\"atp\"][/thrive:compound] из воды и газообразного углекислого газа в процессе, называемом [b]термосинтез[/b]. Скорость выработки [thrive:compound type=\"atp\"][/thrive:compound] зависит [thrive:compound type=\"temperature\"][/thrive:compound]."

#, fuzzy
msgid "WIKI_FERROPLAST_UPGRADES"
msgstr "Термопласт — двумембранная структура, содержащая термочувствительные пигменты, сложенные вместе в мембранные мешочки. Это прокариота, которая была ассимилирована для использования её эукариотическим хозяином. Пигменты в термопласте способны использовать энергию разности температур в окружающей среде для получения [thrive:compound type=\"atp\"][/thrive:compound] из воды и газообразного углекислого газа в процессе, называемом [b]термосинтез[/b]. Скорость выработки [thrive:compound type=\"atp\"][/thrive:compound] зависит [thrive:compound type=\"temperature\"][/thrive:compound]."

#, fuzzy
msgid "WIKI_FLAGELLUM_EFFECTS"
msgstr "Не готово"

#, fuzzy
msgid "WIKI_FLAGELLUM_INTRO"
msgstr "Не готово"

msgid "WIKI_FLAGELLUM_MODIFICATIONS"
msgstr "Никаких изменений."

#, fuzzy
msgid "WIKI_FLAGELLUM_PROCESSES"
msgstr "Не готово"

#, fuzzy
msgid "WIKI_FLAGELLUM_REQUIREMENTS"
msgstr "Не готово"

msgid "WIKI_FLAGELLUM_SCIENTIFIC_BACKGROUND"
msgstr "Не готово"

#, fuzzy
msgid "WIKI_FLAGELLUM_STRATEGY"
msgstr "Не готово"

msgid "WIKI_FLAGELLUM_UPGRADES"
msgstr "Никаких улучшений."

#, fuzzy
msgid "WIKI_GLYCOLYSIS_COMMA_ANAEROBIC_NITROGEN_FIXATION"
msgstr "Анаэробная азотфиксация"

#, fuzzy
msgid "WIKI_HEADING_APPENDICES"
msgstr "Улучшения"

#, fuzzy
msgid "WIKI_HEADING_BASIC_GAME_MECHANICS"
msgstr "Улучшения"

#, fuzzy
msgid "WIKI_HEADING_COMPOUNDS_LIST"
msgstr "Процессы"

#, fuzzy
msgid "WIKI_HEADING_COMPOUND_CLOUDS"
msgstr "Процессы"

#, fuzzy
msgid "WIKI_HEADING_CONCEPT_ART"
msgstr "Стратегия"

#, fuzzy
msgid "WIKI_HEADING_CURRENT_DEVELOPMENT"
msgstr "Требования"

#, fuzzy
msgid "WIKI_HEADING_DEVELOPMENT"
msgstr "Требования"

#, fuzzy
msgid "WIKI_HEADING_EDITOR"
msgstr "Эффекты"

msgid "WIKI_HEADING_EFFECTS"
msgstr "Эффекты"

#, fuzzy
msgid "WIKI_HEADING_ENVIRONMENTAL_GASSES"
msgstr "Процессы"

#, fuzzy
msgid "WIKI_HEADING_FEATURES"
msgstr "Эффекты"

#, fuzzy
msgid "WIKI_HEADING_FOG_OF_WAR"
msgstr "Эффекты"

#, fuzzy
msgid "WIKI_HEADING_GAMEPLAY"
msgstr "Стратегия"

#, fuzzy
msgid "WIKI_HEADING_GDD"
msgstr "Улучшения"

#, fuzzy
msgid "WIKI_HEADING_GENERAL_TIPS"
msgstr "Эффекты"

#, fuzzy
msgid "WIKI_HEADING_GENERATIONS_AND_EDITOR_SESSIONS"
msgstr "Модификации"

#, fuzzy
msgid "WIKI_HEADING_MICROBE_PARTS"
msgstr "Процессы"

#, fuzzy
msgid "WIKI_HEADING_MICROBE_STAGE"
msgstr "Процессы"

#, fuzzy
msgid "WIKI_HEADING_MICROBE_STAGE_TIPS"
msgstr "Процессы"

msgid "WIKI_HEADING_MODIFICATIONS"
msgstr "Модификации"

#, fuzzy
msgid "WIKI_HEADING_MORE_GAME_INFO"
msgstr "Процессы"

#, fuzzy
msgid "WIKI_HEADING_MUTATIONS_AND_MUTATION_POINTS"
msgstr "Модификации"

#, fuzzy
msgid "WIKI_HEADING_OVERVIEW"
msgstr "Процессы"

#, fuzzy
msgid "WIKI_HEADING_PATCHES"
msgstr "Улучшения"

#, fuzzy
msgid "WIKI_HEADING_PHYSICAL_CONDITIONS"
msgstr "Физические Условия"

msgid "WIKI_HEADING_PROCESSES"
msgstr "Процессы"

msgid "WIKI_HEADING_REPRODUCTION_IN_THE_MICROBE_STAGE"
msgstr ""

msgid "WIKI_HEADING_REQUIREMENTS"
msgstr "Требования"

msgid "WIKI_HEADING_SCIENTIFIC_BACKGROUND"
msgstr "Научное описание"

msgid "WIKI_HEADING_STRATEGY"
msgstr "Стратегия"

#, fuzzy
msgid "WIKI_HEADING_THE_DAY/NIGHT_CYCLE"
msgstr "Стратегия"

#, fuzzy
msgid "WIKI_HEADING_THE_PATCH_MAP"
msgstr "Стратегия"

#, fuzzy
msgid "WIKI_HEADING_TRANSITIONS"
msgstr "Модификации"

#, fuzzy
msgid "WIKI_HEADING_TYPES_OF_COMPOUNDS"
msgstr "Эффекты"

#, fuzzy
msgid "WIKI_HEADING_UI"
msgstr "Улучшения"

msgid "WIKI_HEADING_UPGRADES"
msgstr "Улучшения"

#, fuzzy
msgid "WIKI_HELP_AND_TIPS_BASIC_GAME_MECHANICS"
msgstr "Разместить органеллу (или другую вещь)"

#, fuzzy
msgid "WIKI_HELP_AND_TIPS_BUTTON"
msgstr ""
"Липкие внутренности клетки. Цитоплазма - простейшая помесь ионов, протеинов, да других веществ, растворённых в воде, что заполняют внутреннюю часть клетки.\n"
"\n"
"Одной из функцией, что выполняет цитоплазма - [b]гликолиз[/b], конвертация [thrive:compound type=\"glucose\"][/thrive:compound] в [thrive:compound type=\"atp\"][/thrive:compound]. Это то, на что клетки, что не обладают органеллами, и, соответственно, продвинутым метаболизмом полагаются в производстве энергии. Цитоплазма так же используется для хранения молекул в клетке и увеличения размеров клетки."

#, fuzzy
msgid "WIKI_HELP_AND_TIPS_COMPOUND_CLOUDS"
msgstr "Процессы"

msgid "WIKI_HELP_AND_TIPS_GENERAL_TIPS"
msgstr ""

#, fuzzy
msgid "WIKI_HELP_AND_TIPS_INTRO"
msgstr "Электростанция клетки. Митохондрия  способна превращать [thrive:compound type=\"glucose\"][/thrive:compound] в [thrive:compound type=\"atp\"][/thrive:compound] с гораздо более высокой эффективностью, чем это может быть сделано в цитоплазме, в процессе, называемом [b]аэробным дыханием[/b]. Однако для её функционирования требуется [thrive:compound type=\"oxygen\"][/thrive:compound], и более низкое содержание [thrive:compound type=\"oxygen\"][/thrive:compound] в атмосфере замедлят скорость её выработки [thrive:compound type=\"atp\"][/thrive:compound]."

#, fuzzy
msgid "WIKI_HELP_AND_TIPS_MICROBE_PARTS"
msgstr "Процессы"

#, fuzzy
msgid "WIKI_HELP_AND_TIPS_MICROBE_STAGE_TIPS"
msgstr "Процессы"

msgid "WIKI_HELP_AND_TIPS_MORE_GAME_INFO"
msgstr ""

#, fuzzy
msgid "WIKI_HYDROGENASE_EFFECTS"
msgstr "TBA"

#, fuzzy
msgid "WIKI_HYDROGENASE_INTRO"
msgstr "TBA"

#, fuzzy
msgid "WIKI_HYDROGENASE_MODIFICATIONS"
msgstr "TBA"

#, fuzzy
msgid "WIKI_HYDROGENASE_PROCESSES"
msgstr "TBA"

#, fuzzy
msgid "WIKI_HYDROGENASE_REQUIREMENTS"
msgstr "TBA"

#, fuzzy
msgid "WIKI_HYDROGENASE_SCIENTIFIC_BACKGROUND"
msgstr "TBA"

#, fuzzy
msgid "WIKI_HYDROGENASE_STRATEGY"
msgstr "TBA"

#, fuzzy
msgid "WIKI_HYDROGENASE_UPGRADES"
msgstr "TBA"

#, fuzzy
msgid "WIKI_INDUSTRIAL_STAGE_CURRENT_DEVELOPMENT"
msgstr "Не готово"

#, fuzzy
msgid "WIKI_INDUSTRIAL_STAGE_FEATURES"
msgstr "Индустриальная стадия"

#, fuzzy
msgid "WIKI_INDUSTRIAL_STAGE_INTRO"
msgstr "Не готово"

#, fuzzy
msgid "WIKI_INDUSTRIAL_STAGE_OVERVIEW"
msgstr "Индустриальная стадия"

#, fuzzy
msgid "WIKI_INDUSTRIAL_STAGE_TRANSITIONS"
msgstr "Индустриальная стадия"

#, fuzzy
msgid "WIKI_INDUSTRIAL_STAGE_UI"
msgstr "Индустриальная стадия"

msgid "WIKI_INJECTISOME_PILUS"
msgstr ""

msgid "WIKI_LYSOSOME_EFFECTS"
msgstr ""
"Оснащение лизосомы [b]хитиназой[/b] или [b]целлюлазой[/b] позволяет клетке растворять другие клетки с хитиновой или целлюлозной мембраной. Если у клетки отсутствуют лизосомы, производящие хитиназу аль целлюлазу, то оно не сможет растворить те клетки, к коим относятся эти 2 фермента.\n"
"\n"
"Помимо данной способности каждая лизосома даёт следующий эффект:\n"
"\n"
"[indent]—   [b]+0.05[/b] скорости растворения. Поглощенная материя будет растворяться немного быстрее..[/indent]\n"
"[indent]—   [b]+4.5%[/b] эффективности растворения для выбранного фермента. Поглощенные клетки с мембраной, что является целью фермента дают их проглотившему большее количество соединений.[/indent]"

msgid "WIKI_LYSOSOME_INTRO"
msgstr ""
"Содержит растворяющие энзимы. Может быть модифицирована для изменения типа энзимов что она в себе содержит. В 1 лизосоме может быть лишь 1 энзим. Энзимы ускоряют и улучшают эффективность растворения\n"
"\n"
"Лизосома это Мембранная органелла, что содержит в себе гидролитические энзимы, что могут разбивать на простые соединения биомолекулы. Лизосомы позволяют растворять материалы с помощью процесса, именуемого \"эндоцитоз\" и очищать мусорную часть клетки в процессе, именуемой [b]аутофагией[/b]."

msgid "WIKI_LYSOSOME_MODIFICATIONS"
msgstr ""
"Модифицируйте [b]Лизосому[/b] для выбора энзима, коей ей придётся синтезировать.\n"
"Изначально, она содержит [b]Липазу[/b], что акцентируется на [b]Простых мембранах[/b] и [b]Двойных мембранах[/b].\n"
"\n"
"[b]Лизосома[/b] , помимо липазы, может синтезировать следующее:\n"
"\n"
"[indent]—   [b]Хитиназа[/b], Что акцентируется на [b]Хитиновой мембране[/b].[/indent]\n"
"[indent]—   [b]Целлюлаза[/b], Что акцентируется на [b]Целлюлозной мембране[/b].[/indent]"

msgid "WIKI_LYSOSOME_PROCESSES"
msgstr "Процессы отсутствуют."

msgid "WIKI_LYSOSOME_REQUIREMENTS"
msgstr "Клетке необходимо ядро для получения лизосом."

msgid "WIKI_LYSOSOME_SCIENTIFIC_BACKGROUND"
msgstr "Не готово"

#, fuzzy
msgid "WIKI_LYSOSOME_STRATEGY"
msgstr "Не готово"

msgid "WIKI_LYSOSOME_UPGRADES"
msgstr "Улучшения отсутствуют."

#, fuzzy
msgid "WIKI_MACROSCOPIC_STAGE_CONCEPT_ART"
msgstr "Многоклеточная стадия"

#, fuzzy
msgid "WIKI_MACROSCOPIC_STAGE_CURRENT_DEVELOPMENT"
msgstr "Эта Стадия в нынешний момент времени существует лишь в виде очень грубого Прототипа."

#, fuzzy
msgid "WIKI_MACROSCOPIC_STAGE_FEATURES"
msgstr "Сопло для слизи"

#, fuzzy
msgid "WIKI_MACROSCOPIC_STAGE_INTRO"
msgstr ""
"На далёкой чужой планете эоны вулканической активности и метеоритных ударов привели к развитию нового явления во Вселенной.\n"
"\n"
"Жизнь.\n"
"\n"
"Простые микробы обитают в глубоких районах океана. Вы — последний универсальный общий предок этой планеты.\n"
"\n"
"Чтобы выжить в этом враждебном мире, вам нужно будет собирать любые соединения, которые вы сможете найти, и эволюционировать на протяжении поколений, чтобы конкурировать с другими видами микробов."

#, fuzzy
msgid "WIKI_MACROSCOPIC_STAGE_OVERVIEW"
msgstr "Стадия Космоса"

#, fuzzy
msgid "WIKI_MACROSCOPIC_STAGE_TRANSITIONS"
msgstr "Нитрогеназа"

#, fuzzy
msgid "WIKI_MACROSCOPIC_STAGE_UI"
msgstr "Стадия Космоса"

#, fuzzy
msgid "WIKI_MECHANICS"
msgstr "Разместить органеллу (или другую вещь)"

#, fuzzy
msgid "WIKI_MECHANICS_ROOT_INTRO"
msgstr "Аксон"

#, fuzzy
msgid "WIKI_MELANOSOME_EFFECTS"
msgstr ""
"Оснащение лизосомы [b]хитиназой[/b] или [b]целлюлазой[/b] позволяет клетке растворять другие клетки с хитиновой или целлюлозной мембраной. Если у клетки отсутствуют лизосомы, производящие хитиназу аль целлюлазу, то оно не сможет растворить те клетки, к коим относятся эти 2 фермента.\n"
"\n"
"Помимо данной способности каждая лизосома даёт следующий эффект:\n"
"\n"
"[indent]—   [b]+0.05[/b] скорости растворения. Поглощенная материя будет растворяться немного быстрее..[/indent]\n"
"[indent]—   [b]+4.5%[/b] эффективности растворения для выбранного фермента. Поглощенные клетки с мембраной, что является целью фермента дают их проглотившему большее количество соединений.[/indent]"

#, fuzzy
msgid "WIKI_MELANOSOME_INTRO"
msgstr ""
"Содержит растворяющие энзимы. Может быть модифицирована для изменения типа энзимов что она в себе содержит. В 1 лизосоме может быть лишь 1 энзим. Энзимы ускоряют и улучшают эффективность растворения\n"
"\n"
"Лизосома это Мембранная органелла, что содержит в себе гидролитические энзимы, что могут разбивать на простые соединения биомолекулы. Лизосомы позволяют растворять материалы с помощью процесса, именуемого \"эндоцитоз\" и очищать мусорную часть клетки в процессе, именуемой [b]аутофагией[/b]."

#, fuzzy
msgid "WIKI_MELANOSOME_MODIFICATIONS"
msgstr ""
"Модифицируйте [b]Лизосому[/b] для выбора энзима, коей ей придётся синтезировать.\n"
"Изначально, она содержит [b]Липазу[/b], что акцентируется на [b]Простых мембранах[/b] и [b]Двойных мембранах[/b].\n"
"\n"
"[b]Лизосома[/b] , помимо липазы, может синтезировать следующее:\n"
"\n"
"[indent]—   [b]Хитиназа[/b], Что акцентируется на [b]Хитиновой мембране[/b].[/indent]\n"
"[indent]—   [b]Целлюлаза[/b], Что акцентируется на [b]Целлюлозной мембране[/b].[/indent]"

#, fuzzy
msgid "WIKI_MELANOSOME_PROCESSES"
msgstr "Процессы отсутствуют."

#, fuzzy
msgid "WIKI_MELANOSOME_REQUIREMENTS"
msgstr "Клетке необходимо ядро для получения лизосом."

#, fuzzy
msgid "WIKI_MELANOSOME_SCIENTIFIC_BACKGROUND"
msgstr "Не готово"

#, fuzzy
msgid "WIKI_MELANOSOME_STRATEGY"
msgstr "Не готово"

#, fuzzy
msgid "WIKI_MELANOSOME_UPGRADES"
msgstr "Улучшения отсутствуют."

msgid "WIKI_METABOLOSOMES_EFFECTS"
msgstr "Эффекты отсутствуют."

msgid "WIKI_METABOLOSOMES_INTRO"
msgstr "Метаболосомы участвуют в процессе, именуемым [b]Белковым дыханием[/b], формой [b]Аэробного дыхания[/b], уступающая <a href=\"/wiki/Mitochondrion\" title=\"Mitochondrion\"> Клеточному дыханию митохондрии. Это являет собой конверсию [thrive:compound type=\"glucose\"][/thrive:compound] в [thrive:compound type=\"atp\"][/thrive:compound] с использованием [thrive:compound type=\"oxygen\"][/thrive:compound]."

msgid "WIKI_METABOLOSOMES_MODIFICATIONS"
msgstr "Модификации отсутствуют."

#, fuzzy
msgid "WIKI_METABOLOSOMES_PROCESSES"
msgstr ""
"[b]Белковое Дыхание[/b]: [thrive:compound type=\"glucose\"][/thrive:compound] → [thrive:compound type=\"atp\"][/thrive:compound] @ [thrive:compound type=\"oxygen\"][/thrive:compound]\n"
"\n"
"Белковое Дыхание — метод производства энергии, лучший, чем у [b][color=#3796e1][url=thriveopedia:cytoplasm]Цитоплазм[/url][/color][/b], но худший, чем у [b][color=#3796e1][url=thriveopedia:mitochondrion]Митохондрий[/url][/color][/b]. Требует стабильного притока [thrive:compound type=\"glucose\"][/thrive:compound]. Скорость процесса зависит от количества [thrive:compound type=\"oxygen\"][/thrive:compound] в окружающей среде."

msgid "WIKI_METABOLOSOMES_REQUIREMENTS"
msgstr "Требования Отсутствуют"

msgid "WIKI_METABOLOSOMES_SCIENTIFIC_BACKGROUND"
msgstr ""
"В отличии от эукариотов, органеллы прокариотов не обладают мембранами. Заместо этого, прокариоты, как, например, бактерии, создаёт отделения из белков. Метаболосома - пример подобного отделения, именуемой официально называется бактериальным микрокомпартментом (БМК). БМК состоят из многогранной белковой оболочки размером в примерно 100-200 нанометров, что похожи на капсиды вирусов. Белки, создающие оболочку, обычно имеет полупроницаемые поры, которые позволяют различным соединениям (субстратам и продуктам) входить и выходить из органеллы. Они концентрируют ферменты и белки, участвующие в определенных метаболических процессах, в одном месте, обеспечивая их успех. Протеиновая оболочка так же действует как физический барьер, позволяющий БМК  проведения метаболических реакций, создающих токсичные или нестабильные промежуточные соединения.\n"
"\n"
"Метаболосомы являются катаболическим типом BMC и участвуют в разложении различных источников углерода, таких как глицерин и аминокислоты. Нет четких доказательств того, что процесс расщепления глюкозы происходит в метаболосомах, однако вполне разумно предположить, что это возможно."

#, fuzzy
msgid "WIKI_METABOLOSOMES_STRATEGY"
msgstr "TBA"

msgid "WIKI_METABOLOSOMES_UPGRADES"
msgstr "Улучшения отсутствуют."

#, fuzzy
msgid "WIKI_MICROBE_STAGE_APPENDICES"
msgstr ""
"На далёкой чужой планете прошли эоны химической эволюции. Её итог привёл к созданию молекулы, способной к саморепликации. Её итог привёл к созданию нового феномена во вселенной.\n"
"\n"
"Жизни.\n"
"\n"
"Простые микробы обитают в прибрежных тёплых озёрах . Вы — последний универсальный общий предок этой планеты.\n"
"\n"
"Чтобы выжить в этом враждебном мире, вам нужно будет собирать любые соединения, которые вы сможете найти, и эволюционировать на протяжении поколений, чтобы конкурировать с другими видами микробов."

#, fuzzy
msgid "WIKI_MICROBE_STAGE_BUTTON"
msgstr ""
"На далёкой чужой планете эоны вулканической активности и метеоритных ударов привели к развитию нового явления во Вселенной.\n"
"\n"
"Жизнь.\n"
"\n"
"Простые микробы обитают в глубоких районах океана. Вы — последний универсальный общий предок этой планеты.\n"
"\n"
"Чтобы выжить в этом враждебном мире, вам нужно будет собирать любые соединения, которые вы сможете найти, и эволюционировать на протяжении поколений, чтобы конкурировать с другими видами микробов."

#, fuzzy
msgid "WIKI_MICROBE_STAGE_EDITOR"
msgstr "Одноклеточный редактор"

#, fuzzy
msgid "WIKI_MICROBE_STAGE_GAMEPLAY"
msgstr ""
"На далёкой чужой планете эоны вулканической активности и метеоритных ударов привели к развитию нового явления во Вселенной.\n"
"\n"
"Жизнь.\n"
"\n"
"Простые микробы обитают в глубоких районах океана. Вы — последний универсальный общий предок этой планеты.\n"
"\n"
"Чтобы выжить в этом враждебном мире, вам нужно будет собирать любые соединения, которые вы сможете найти, и эволюционировать на протяжении поколений, чтобы конкурировать с другими видами микробов."

#, fuzzy
msgid "WIKI_MICROBE_STAGE_GDD"
msgstr "Одноклеточная стадия"

#, fuzzy
msgid "WIKI_MICROBE_STAGE_INTRO"
msgstr ""
"На далёкой чужой планете эоны вулканической активности и метеоритных ударов привели к развитию нового явления во Вселенной.\n"
"\n"
"Жизнь.\n"
"\n"
"Простые микробы обитают в глубоких районах океана. Вы — последний универсальный общий предок этой планеты.\n"
"\n"
"Чтобы выжить в этом враждебном мире, вам нужно будет собирать любые соединения, которые вы сможете найти, и эволюционировать на протяжении поколений, чтобы конкурировать с другими видами микробов."

msgid "WIKI_MITOCHONDRION_EFFECTS"
msgstr "Эффекты отсутствуют."

msgid "WIKI_MITOCHONDRION_INTRO"
msgstr "Электростанция клетки. Митохондрия  способна превращать [thrive:compound type=\"glucose\"][/thrive:compound] в [thrive:compound type=\"atp\"][/thrive:compound] с гораздо более высокой эффективностью, чем это может быть сделано в цитоплазме, в процессе, называемом [b]аэробным дыханием[/b]. Однако для её функционирования требуется [thrive:compound type=\"oxygen\"][/thrive:compound], и более низкое содержание [thrive:compound type=\"oxygen\"][/thrive:compound] в атмосфере замедлят скорость её выработки [thrive:compound type=\"atp\"][/thrive:compound]."

msgid "WIKI_MITOCHONDRION_MODIFICATIONS"
msgstr "Модификации отсутствуют."

#, fuzzy
msgid "WIKI_MITOCHONDRION_PROCESSES"
msgstr ""
"[b]Аэробное дыхание [/b]: [thrive:compound type=\"glucose\"][/thrive:compound] → [thrive:compound type=\"atp\"][/thrive:compound] @ [thrive:compound type=\"oxygen\"][/thrive:compound]\n"
"\n"
"Аэробное дыхание -- один из основных методов производства энергии. Оно требует постоянный приток глюкозы, а так же его эффективность зависит от количества кислорода в окружающей среде. Чем больше кислорода - тем более эффективно кислородное дыхание."

msgid "WIKI_MITOCHONDRION_REQUIREMENTS"
msgstr "Клетка должна иметь <a href=\"/wiki/Nucleus\" title=\"Nucleus\"> для приобретения Митохондрии."

msgid "WIKI_MITOCHONDRION_SCIENTIFIC_BACKGROUND"
msgstr "TBA"

#, fuzzy
msgid "WIKI_MITOCHONDRION_STRATEGY"
msgstr "TBA"

msgid "WIKI_MITOCHONDRION_UPGRADES"
msgstr "Улучшения отсутствуют."

#, fuzzy
msgid "WIKI_MULTICELLULAR_STAGE_CONCEPT_ART"
msgstr "Многоклеточная стадия"

#, fuzzy
msgid "WIKI_MULTICELLULAR_STAGE_CURRENT_DEVELOPMENT"
msgstr ""
"Добро пожаловать в ранний многоклеточный этап!\n"
"\n"
"Вы успешно провели свой вид через одноклеточную фазу.\n"
"\n"
"Игровой процесс наследует основные механики клеточной стадии. Вам всё ещё надо наращивать свой организм для размножения и редактирования.\n"
"\n"
"Однако, теперь вы можете спроектировать дизайн вашей колонии клеток в редакторе и специализировать клетки под определённые роли. Учтите, что члены колонии не могут делиться [thrive:compound type=\"atp\"][/thrive:compound] друг с другом.\n"
"\n"
"Если вы используете размножение почкованием (метод по умолчанию), вы начинаете одной клеткой и должны отрастить все остальные."

#, fuzzy
msgid "WIKI_MULTICELLULAR_STAGE_FEATURES"
msgstr "Многоклеточная стадия"

#, fuzzy
msgid "WIKI_MULTICELLULAR_STAGE_INTRO"
msgstr "Многоклеточная стадия"

#, fuzzy
msgid "WIKI_MULTICELLULAR_STAGE_OVERVIEW"
msgstr "Многоклеточная стадия"

#, fuzzy
msgid "WIKI_MULTICELLULAR_STAGE_TRANSITIONS"
msgstr "Многоклеточная стадия"

#, fuzzy
msgid "WIKI_MULTICELLULAR_STAGE_UI"
msgstr "Многоклеточная стадия"

#, fuzzy
msgid "WIKI_MYOFIBRIL_EFFECTS"
msgstr "TBA"

#, fuzzy
msgid "WIKI_MYOFIBRIL_INTRO"
msgstr "TBA"

#, fuzzy
msgid "WIKI_MYOFIBRIL_MODIFICATIONS"
msgstr "TBA"

#, fuzzy
msgid "WIKI_MYOFIBRIL_PROCESSES"
msgstr "TBA"

msgid "WIKI_MYOFIBRIL_REQUIREMENTS"
msgstr "Доступно начиная с многоклеточного этапа."

msgid "WIKI_MYOFIBRIL_SCIENTIFIC_BACKGROUND"
msgstr "TBA"

#, fuzzy
msgid "WIKI_MYOFIBRIL_STRATEGY"
msgstr "TBA"

msgid "WIKI_MYOFIBRIL_UPGRADES"
msgstr "Никаких улучшений"

#, fuzzy
msgid "WIKI_NATION_EDITOR"
msgstr "Включить редактор"

#, fuzzy
msgid "WIKI_NITROGENASE_EFFECTS"
msgstr "TBA"

#, fuzzy
msgid "WIKI_NITROGENASE_INTRO"
msgstr "TBA"

#, fuzzy
msgid "WIKI_NITROGENASE_MODIFICATIONS"
msgstr "TBA"

#, fuzzy
msgid "WIKI_NITROGENASE_PROCESSES"
msgstr "TBA"

#, fuzzy
msgid "WIKI_NITROGENASE_REQUIREMENTS"
msgstr "TBA"

msgid "WIKI_NITROGENASE_SCIENTIFIC_BACKGROUND"
msgstr "TBA"

#, fuzzy
msgid "WIKI_NITROGENASE_STRATEGY"
msgstr "TBA"

#, fuzzy
msgid "WIKI_NITROGENASE_UPGRADES"
msgstr "TBA"

#, fuzzy
msgid "WIKI_NITROPLAST_EFFECTS"
msgstr "TBA"

#, fuzzy
msgid "WIKI_NITROPLAST_INTRO"
msgstr "TBA"

#, fuzzy
msgid "WIKI_NITROPLAST_MODIFICATIONS"
msgstr "TBA"

#, fuzzy
msgid "WIKI_NITROPLAST_PROCESSES"
msgstr "TBA"

#, fuzzy
msgid "WIKI_NITROPLAST_REQUIREMENTS"
msgstr "TBA"

msgid "WIKI_NITROPLAST_SCIENTIFIC_BACKGROUND"
msgstr "TBA"

#, fuzzy
msgid "WIKI_NITROPLAST_STRATEGY"
msgstr "TBA"

msgid "WIKI_NITROPLAST_UPGRADES"
msgstr "Никаких улучшений"

#, fuzzy
msgid "WIKI_NO"
msgstr "наша Wiki"

msgid "WIKI_NONE_COMMA_THIS_IS_THE_LAST_STAGE"
msgstr ""

#, fuzzy
msgid "WIKI_NUCLEUS_EFFECTS"
msgstr "TBA"

#, fuzzy
msgid "WIKI_NUCLEUS_INTRO"
msgstr "TBA"

#, fuzzy
msgid "WIKI_NUCLEUS_MODIFICATIONS"
msgstr "TBA"

#, fuzzy
msgid "WIKI_NUCLEUS_PROCESSES"
msgstr "TBA"

#, fuzzy
msgid "WIKI_NUCLEUS_REQUIREMENTS"
msgstr "TBA"

msgid "WIKI_NUCLEUS_SCIENTIFIC_BACKGROUND"
msgstr "TBA"

#, fuzzy
msgid "WIKI_NUCLEUS_STRATEGY"
msgstr "TBA"

#, fuzzy
msgid "WIKI_NUCLEUS_UPGRADES"
msgstr "TBA"

#, fuzzy
msgid "WIKI_ORGANELLES_ROOT_INTRO"
msgstr "Аксон"

#, fuzzy
msgid "WIKI_OXYTOXISOME_EFFECTS"
msgstr "Модифицированная метаболосома, ответственная за выработку примитивной формы токсичного агента ОксиТоксин."

#, fuzzy
msgid "WIKI_OXYTOXISOME_INTRO"
msgstr "Окситоксисома"

#, fuzzy
msgid "WIKI_OXYTOXISOME_MODIFICATIONS"
msgstr "Модифицированная метаболосома, ответственная за выработку примитивной формы токсичного агента ОксиТоксин."

#, fuzzy
msgid "WIKI_OXYTOXISOME_PROCESSES"
msgstr "Превращает [thrive:compound type=\"atp\"][/thrive:compound] в [thrive:compound type=\"oxytoxy\"][/thrive:compound]. Скорость увеличивается при повышении концентрации [thrive:compound type=\"oxygen\"][/thrive:compound]. Можно выпустить токсины нажав [thrive:input]g_fire_toxin[/thrive:input]. Если количество [thrive:compound type=\"oxytoxy\"][/thrive:compound] невелико, стрельба все еще возможна, но урон будет уменьшен."

#, fuzzy
msgid "WIKI_OXYTOXISOME_REQUIREMENTS"
msgstr "Модифицированная метаболосома, ответственная за выработку примитивной формы токсичного агента ОксиТоксин."

msgid "WIKI_OXYTOXISOME_SCIENTIFIC_BACKGROUND"
msgstr ""

#, fuzzy
msgid "WIKI_OXYTOXISOME_STRATEGY"
msgstr "Модифицированная метаболосома, ответственная за выработку примитивной формы токсичного агента ОксиТоксин."

#, fuzzy
msgid "WIKI_OXYTOXISOME_UPGRADES"
msgstr "Модифицированная метаболосома, ответственная за выработку примитивной формы токсичного агента ОксиТоксин."

#, fuzzy
msgid "WIKI_OXYTOXY_SYNTHESIS_COMMA_GLYCOLYSIS"
msgstr "Синтез ОксиТоксина"

#, fuzzy
msgid "WIKI_PAGE_ASCENSION"
msgstr "Аксон"

#, fuzzy
msgid "WIKI_PAGE_AWAKENING_STAGE"
msgstr "Стадия пробуждения"

#, fuzzy
msgid "WIKI_PAGE_AWARE_STAGE"
msgstr "Стадия Сознания"

msgid "WIKI_PAGE_AXON"
msgstr "Аксон"

#, fuzzy
msgid "WIKI_PAGE_BINDING_AGENT"
msgstr "Связующее вещество"

#, fuzzy
msgid "WIKI_PAGE_BIOLUMINESCENT_VACUOLE"
msgstr "Биолюминесцентная вакуоль"

#, fuzzy
msgid "WIKI_PAGE_CHEMOPLAST"
msgstr "Хемопласт"

#, fuzzy
msgid "WIKI_PAGE_CHEMORECEPTOR"
msgstr "Хеморецептор"

#, fuzzy
msgid "WIKI_PAGE_CHEMOSYNTHESIZING_PROTEINS"
msgstr "Хемосинтезирующие белки"

#, fuzzy
msgid "WIKI_PAGE_CHLOROPLAST"
msgstr "Хлоропласт"

msgid "WIKI_PAGE_CILIA"
msgstr "Реснички"

#, fuzzy
msgid "WIKI_PAGE_COMPOUNDS"
msgstr "Цитоплазма"

msgid "WIKI_PAGE_COMPOUND_SYSTEM_DEVELOPMENT"
msgstr ""

#, fuzzy
msgid "WIKI_PAGE_CYTOPLASM"
msgstr "Цитоплазма"

#, fuzzy
msgid "WIKI_PAGE_DEVELOPMENT_ROOT"
msgstr "Разместить органеллу (или другую вещь)"

#, fuzzy
msgid "WIKI_PAGE_EDITORS_AND_MUTATIONS"
msgstr "Митохондрия"

#, fuzzy
msgid "WIKI_PAGE_ENVIRONMENTAL_CONDITIONS"
msgstr "Митохондрия"

#, fuzzy
msgid "WIKI_PAGE_FERROPLAST"
msgstr "Термопласт"

#, fuzzy
msgid "WIKI_PAGE_FLAGELLUM"
msgstr "Жгутик"

#, fuzzy
msgid "WIKI_PAGE_HELP_AND_TIPS"
msgstr "Митохондрия"

#, fuzzy
msgid "WIKI_PAGE_HYDROGENASE"
msgstr "Нитрогеназа"

#, fuzzy
msgid "WIKI_PAGE_INDUSTRIAL_STAGE"
msgstr "Индустриальная стадия"

#, fuzzy
msgid "WIKI_PAGE_LYSOSOME"
msgstr "Лизосома"

#, fuzzy
msgid "WIKI_PAGE_MACROSCOPIC_STAGE"
msgstr "Нитрогеназа"

#, fuzzy
msgid "WIKI_PAGE_MECHANICS_ROOT"
msgstr "Разместить органеллу (или другую вещь)"

#, fuzzy
msgid "WIKI_PAGE_MELANOSOME"
msgstr "Лизосома"

#, fuzzy
msgid "WIKI_PAGE_METABOLOSOMES"
msgstr "Метаболосомы"

#, fuzzy
msgid "WIKI_PAGE_MICROBE_STAGE"
msgstr "Нитрогеназа"

#, fuzzy
msgid "WIKI_PAGE_MITOCHONDRION"
msgstr "Митохондрия"

#, fuzzy
msgid "WIKI_PAGE_MULTICELLULAR_STAGE"
msgstr "Многоклеточная стадия"

#, fuzzy
msgid "WIKI_PAGE_MYOFIBRIL"
msgstr "Миофибрилла"

#, fuzzy
msgid "WIKI_PAGE_NITROGENASE"
msgstr "Нитрогеназа"

#, fuzzy
msgid "WIKI_PAGE_NITROPLAST"
msgstr "Азотфиксирующая пластида"

#, fuzzy
msgid "WIKI_PAGE_NUCLEUS"
msgstr "Требуется ядро"

#, fuzzy
msgid "WIKI_PAGE_ORGANELLES_ROOT"
msgstr "Разместить органеллу (или другую вещь)"

#, fuzzy
msgid "WIKI_PAGE_OXYTOXISOME"
msgstr "Окситоксисома"

msgid "WIKI_PAGE_PERFORATOR_PILUS"
msgstr ""

#, fuzzy
msgid "WIKI_PAGE_PROTOPLASM"
msgstr "Протоплазма"

#, fuzzy
msgid "WIKI_PAGE_REPRODUCTION"
msgstr "Протоплазма"

#, fuzzy
msgid "WIKI_PAGE_RUSTICYANIN"
msgstr "Рустицианин"

#, fuzzy
msgid "WIKI_PAGE_SIGNALING_AGENT"
msgstr "Сигнальный агент"

#, fuzzy
msgid "WIKI_PAGE_SLIME_JET"
msgstr "Сопло для слизи"

#, fuzzy
msgid "WIKI_PAGE_SOCIETY_STAGE"
msgstr "Стадия Общества"

#, fuzzy
msgid "WIKI_PAGE_SPACE_STAGE"
msgstr "Сопло для слизи"

#, fuzzy
msgid "WIKI_PAGE_STAGES_ROOT"
msgstr "Разместить органеллу (или другую вещь)"

#, fuzzy
msgid "WIKI_PAGE_THERMOPLAST"
msgstr "Термопласт"

#, fuzzy
msgid "WIKI_PAGE_THERMOSYNTHASE"
msgstr "Термосинтез"

#, fuzzy
msgid "WIKI_PAGE_THE_PATCH_MAP"
msgstr "Термопласт"

#, fuzzy
msgid "WIKI_PAGE_THYLAKOIDS"
msgstr "Тилакоиды"

#, fuzzy
msgid "WIKI_PAGE_TOXIN_VACUOLE"
msgstr ""
"Токсиновая\n"
"вакуоль"

#, fuzzy
msgid "WIKI_PAGE_VACUOLE"
msgstr ""
"Токсиновая\n"
"вакуоль"

msgid "WIKI_PERFORATOR_PILUS_EFFECTS"
msgstr ""

msgid "WIKI_PERFORATOR_PILUS_INTRO"
msgstr ""

#, fuzzy
msgid "WIKI_PERFORATOR_PILUS_MODIFICATIONS"
msgstr "Пили (единственное число: пиль) встречаются на поверхности многих микроорганизмов и напоминают тонкие волоски. Десятки-сотни пили могут присутствовать на поверхности микроорганизма и служить одной из нескольких целей, включая роль в хищничестве. Патогенные микроорганизмы используют пили для вирулентности либо для прикрепления и связывания с тканями хозяина, либо для проникновения через внешнюю мембрану, чтобы получить доступ к цитоплазме. Существует множество подобных пили, но они эволюционно не связаны и возникли в результате конвергентной эволюции. Один организм может обладать способностью экспрессировать несколько типов пили, и те, которые присутствуют на поверхности, постоянно изменяются и заменяются."

#, fuzzy
msgid "WIKI_PERFORATOR_PILUS_PROCESSES"
msgstr "Проткните этим другие клетки."

msgid "WIKI_PERFORATOR_PILUS_REQUIREMENTS"
msgstr ""

msgid "WIKI_PERFORATOR_PILUS_SCIENTIFIC_BACKGROUND"
msgstr ""

msgid "WIKI_PERFORATOR_PILUS_STRATEGY"
msgstr ""

msgid "WIKI_PERFORATOR_PILUS_UPGRADES"
msgstr ""

#, fuzzy
msgid "WIKI_PROTEIN_RESPIRATION"
msgstr "Аэробное дыхание"

#, fuzzy
msgid "WIKI_PROTOPLASM_EFFECTS"
msgstr "Протоплазма"

#, fuzzy
msgid "WIKI_PROTOPLASM_INTRO"
msgstr "Протоплазма"

msgid "WIKI_PROTOPLASM_MODIFICATIONS"
msgstr ""

#, fuzzy
msgid "WIKI_PROTOPLASM_PROCESSES"
msgstr "Превращает [thrive:compound type=\"=glucose\"][/thrive:compound] в [thrive:compound type=\"atp\"][/thrive:compound]."

msgid "WIKI_PROTOPLASM_REQUIREMENTS"
msgstr ""

msgid "WIKI_PROTOPLASM_SCIENTIFIC_BACKGROUND"
msgstr ""

msgid "WIKI_PROTOPLASM_STRATEGY"
msgstr ""

msgid "WIKI_PROTOPLASM_UPGRADES"
msgstr ""

#, fuzzy
msgid "WIKI_PULLING_CILIA"
msgstr "Реснички"

#, fuzzy
msgid "WIKI_REPRODUCTION_BUTTON"
msgstr "Протоплазма"

#, fuzzy
msgid "WIKI_REPRODUCTION_INTRO"
msgstr "Протоплазма"

msgid "WIKI_REPRODUCTION_REPRODUCTION_IN_THE_MICROBE_STAGE"
msgstr ""

msgid "WIKI_ROOT_BODY"
msgstr ""

msgid "WIKI_ROOT_HEADING"
msgstr ""

#, fuzzy
msgid "WIKI_RUSTICYANIN_EFFECTS"
msgstr "Рустицианин - это белок, способный использовать [thrive:compound type=\"carbondioxide\"][/thrive:compound] и [thrive:compound type=\"oxygen\"][/thrive:compound] для окисления [thrive:compound type=\"iron\"][/thrive:compound] из одного химического состояния в другое. Этот процесс, называемый [b]Хемосинтезом Железа[/b], высвобождает энергию ([thrive:compound type=\"atp\"][/thrive:compound]) , которую клетка затем может собрать."

#, fuzzy
msgid "WIKI_RUSTICYANIN_INTRO"
msgstr "Рустицианин - это белок, способный использовать [thrive:compound type=\"carbondioxide\"][/thrive:compound] и [thrive:compound type=\"oxygen\"][/thrive:compound] для окисления [thrive:compound type=\"iron\"][/thrive:compound] из одного химического состояния в другое. Этот процесс, называемый [b]Хемосинтезом Железа[/b], высвобождает энергию ([thrive:compound type=\"atp\"][/thrive:compound]) , которую клетка затем может собрать."

#, fuzzy
msgid "WIKI_RUSTICYANIN_MODIFICATIONS"
msgstr "Рустицианин - это белок, способный использовать [thrive:compound type=\"carbondioxide\"][/thrive:compound] и [thrive:compound type=\"oxygen\"][/thrive:compound] для окисления [thrive:compound type=\"iron\"][/thrive:compound] из одного химического состояния в другое. Этот процесс, называемый [b]Хемосинтезом Железа[/b], высвобождает энергию ([thrive:compound type=\"atp\"][/thrive:compound]) , которую клетка затем может собрать."

#, fuzzy
msgid "WIKI_RUSTICYANIN_PROCESSES"
msgstr "Превращает [thrive:compound type=\"iron\"][/thrive:compound] в [thrive:compound type=\"atp\"][/thrive:compound]. Скорость увеличивается при повышении концентрации [thrive:compound type=\"carbondioxide\"][/thrive:compound] и [thrive:compound type=\"oxygen\"][/thrive:compound]."

msgid "WIKI_RUSTICYANIN_REQUIREMENTS"
msgstr ""

#, fuzzy
msgid "WIKI_RUSTICYANIN_SCIENTIFIC_BACKGROUND"
msgstr "Рустицианин - это белок, способный использовать [thrive:compound type=\"carbondioxide\"][/thrive:compound] и [thrive:compound type=\"oxygen\"][/thrive:compound] для окисления [thrive:compound type=\"iron\"][/thrive:compound] из одного химического состояния в другое. Этот процесс, называемый [b]Хемосинтезом Железа[/b], высвобождает энергию ([thrive:compound type=\"atp\"][/thrive:compound]) , которую клетка затем может собрать."

#, fuzzy
msgid "WIKI_RUSTICYANIN_STRATEGY"
msgstr "Рустицианин - это белок, способный использовать [thrive:compound type=\"carbondioxide\"][/thrive:compound] и [thrive:compound type=\"oxygen\"][/thrive:compound] для окисления [thrive:compound type=\"iron\"][/thrive:compound] из одного химического состояния в другое. Этот процесс, называемый [b]Хемосинтезом Железа[/b], высвобождает энергию ([thrive:compound type=\"atp\"][/thrive:compound]) , которую клетка затем может собрать."

#, fuzzy
msgid "WIKI_RUSTICYANIN_UPGRADES"
msgstr "Рустицианин - это белок, способный использовать [thrive:compound type=\"carbondioxide\"][/thrive:compound] и [thrive:compound type=\"oxygen\"][/thrive:compound] для окисления [thrive:compound type=\"iron\"][/thrive:compound] из одного химического состояния в другое. Этот процесс, называемый [b]Хемосинтезом Железа[/b], высвобождает энергию ([thrive:compound type=\"atp\"][/thrive:compound]) , которую клетка затем может собрать."

#, fuzzy
msgid "WIKI_SIGNALING_AGENT_EFFECTS"
msgstr "Сигнальный агент"

#, fuzzy
msgid "WIKI_SIGNALING_AGENT_INTRO"
msgstr "Сигнальный агент"

#, fuzzy
msgid "WIKI_SIGNALING_AGENT_MODIFICATIONS"
msgstr "Сигнальные агенты позволяют клеткам создавать химические вещества, на которые могут реагировать другие клетки. Сигнальные химические вещества могут быть использованы для привлечения других клеток или предупреждения их об опасности, заставляя их отступать."

#, fuzzy
msgid "WIKI_SIGNALING_AGENT_PROCESSES"
msgstr "Удерживайте [thrive:input]g_pack_commands[/thrive:input], чтобы открыть меню для выдачи команд другим представителям вашего вида."

#, fuzzy
msgid "WIKI_SIGNALING_AGENT_REQUIREMENTS"
msgstr "Сигнальные агенты позволяют клеткам создавать химические вещества, на которые могут реагировать другие клетки. Сигнальные химические вещества могут быть использованы для привлечения других клеток или предупреждения их об опасности, заставляя их отступать."

#, fuzzy
msgid "WIKI_SIGNALING_AGENT_SCIENTIFIC_BACKGROUND"
msgstr "Сигнальные агенты позволяют клеткам создавать химические вещества, на которые могут реагировать другие клетки. Сигнальные химические вещества могут быть использованы для привлечения других клеток или предупреждения их об опасности, заставляя их отступать."

#, fuzzy
msgid "WIKI_SIGNALING_AGENT_STRATEGY"
msgstr "Сигнальный агент"

#, fuzzy
msgid "WIKI_SIGNALING_AGENT_UPGRADES"
msgstr "Сигнальный агент"

#, fuzzy
msgid "WIKI_SLIME_JET_EFFECTS"
msgstr "Многие организмы производят склизкую субстанцию из полисахаридов, слизь — один из таких полисахаридов. Многие виды используют слизь для перемещения, некоторые бактерии выстреливают эти вещества под большим давлением. Эти потоки слизи действуют как реактивные двигатели, толкая клетку вперёд на невероятной скорости. Слизь также используется для защиты от хищников, обволакивая их в субстанции, в которой могут передвигаться только организмы с реактивным передвижением."

#, fuzzy
msgid "WIKI_SLIME_JET_INTRO"
msgstr "Многие организмы производят склизкую субстанцию из полисахаридов, слизь — один из таких полисахаридов. Многие виды используют слизь для перемещения, некоторые бактерии выстреливают эти вещества под большим давлением. Эти потоки слизи действуют как реактивные двигатели, толкая клетку вперёд на невероятной скорости. Слизь также используется для защиты от хищников, обволакивая их в субстанции, в которой могут передвигаться только организмы с реактивным передвижением."

#, fuzzy
msgid "WIKI_SLIME_JET_MODIFICATIONS"
msgstr "Многие организмы производят склизкую субстанцию из полисахаридов, слизь — один из таких полисахаридов. Многие виды используют слизь для перемещения, некоторые бактерии выстреливают эти вещества под большим давлением. Эти потоки слизи действуют как реактивные двигатели, толкая клетку вперёд на невероятной скорости. Слизь также используется для защиты от хищников, обволакивая их в субстанции, в которой могут передвигаться только организмы с реактивным передвижением."

#, fuzzy
msgid "WIKI_SLIME_JET_PROCESSES"
msgstr "Превращает [thrive:compound type=\"glucose\"][/thrive:compound] в [thrive:compound type=\"mucilage\"][/thrive:compound]. Нажмите [thrive:input]g_secrete_slime[/thrive:input] чтобы выделить накопленную [thrive:compound type=\"mucilage\"][/thrive:compound], увеличивающую скорость клетки и замедляющую хищников."

msgid "WIKI_SLIME_JET_REQUIREMENTS"
msgstr ""

msgid "WIKI_SLIME_JET_SCIENTIFIC_BACKGROUND"
msgstr ""

msgid "WIKI_SLIME_JET_STRATEGY"
msgstr ""

msgid "WIKI_SLIME_JET_UPGRADES"
msgstr ""

msgid "WIKI_SOCIETY_STAGE_CURRENT_DEVELOPMENT"
msgstr ""

#, fuzzy
msgid "WIKI_SOCIETY_STAGE_FEATURES"
msgstr "Стадия Общества"

#, fuzzy
msgid "WIKI_SOCIETY_STAGE_INTRO"
msgstr "Многие организмы производят склизкую субстанцию из полисахаридов, слизь — один из таких полисахаридов. Многие виды используют слизь для перемещения, некоторые бактерии выстреливают эти вещества под большим давлением. Эти потоки слизи действуют как реактивные двигатели, толкая клетку вперёд на невероятной скорости. Слизь также используется для защиты от хищников, обволакивая их в субстанции, в которой могут передвигаться только организмы с реактивным передвижением."

#, fuzzy
msgid "WIKI_SOCIETY_STAGE_OVERVIEW"
msgstr "Стадия Общества"

#, fuzzy
msgid "WIKI_SOCIETY_STAGE_TRANSITIONS"
msgstr "Стадия Общества"

#, fuzzy
msgid "WIKI_SOCIETY_STAGE_UI"
msgstr "Стадия Общества"

msgid "WIKI_SPACE_STAGE_CURRENT_DEVELOPMENT"
msgstr ""

#, fuzzy
msgid "WIKI_SPACE_STAGE_FEATURES"
msgstr "Сопло для слизи"

#, fuzzy
msgid "WIKI_SPACE_STAGE_INTRO"
msgstr "Многие организмы производят склизкую субстанцию из полисахаридов, слизь — один из таких полисахаридов. Многие виды используют слизь для перемещения, некоторые бактерии выстреливают эти вещества под большим давлением. Эти потоки слизи действуют как реактивные двигатели, толкая клетку вперёд на невероятной скорости. Слизь также используется для защиты от хищников, обволакивая их в субстанции, в которой могут передвигаться только организмы с реактивным передвижением."

#, fuzzy
msgid "WIKI_SPACE_STAGE_OVERVIEW"
msgstr "Стадия Космоса"

#, fuzzy
msgid "WIKI_SPACE_STAGE_TRANSITIONS"
msgstr "Нитрогеназа"

#, fuzzy
msgid "WIKI_SPACE_STAGE_UI"
msgstr "Стадия Космоса"

#, fuzzy
msgid "WIKI_STAGES_ROOT_INTRO"
msgstr "Аксон"

#, fuzzy
msgid "WIKI_TBA"
msgstr "наша Wiki"

#, fuzzy
msgid "WIKI_THERMOPLAST_EFFECTS"
msgstr "Термопласт — двумембранная структура, содержащая термочувствительные пигменты, сложенные вместе в мембранные мешочки. Это прокариота, которая была ассимилирована для использования её эукариотическим хозяином. Пигменты в термопласте способны использовать энергию разности температур в окружающей среде для получения [thrive:compound type=\"atp\"][/thrive:compound] из воды и газообразного углекислого газа в процессе, называемом [b]термосинтез[/b]. Скорость выработки [thrive:compound type=\"atp\"][/thrive:compound] зависит [thrive:compound type=\"temperature\"][/thrive:compound]."

#, fuzzy
msgid "WIKI_THERMOPLAST_INTRO"
msgstr "Термопласт — двумембранная структура, содержащая термочувствительные пигменты, сложенные вместе в мембранные мешочки. Это прокариота, которая была ассимилирована для использования её эукариотическим хозяином. Пигменты в термопласте способны использовать энергию разности температур в окружающей среде для получения [thrive:compound type=\"atp\"][/thrive:compound] из воды и газообразного углекислого газа в процессе, называемом [b]термосинтез[/b]. Скорость выработки [thrive:compound type=\"atp\"][/thrive:compound] зависит [thrive:compound type=\"temperature\"][/thrive:compound]."

#, fuzzy
msgid "WIKI_THERMOPLAST_MODIFICATIONS"
msgstr "Термопласт — двумембранная структура, содержащая термочувствительные пигменты, сложенные вместе в мембранные мешочки. Это прокариота, которая была ассимилирована для использования её эукариотическим хозяином. Пигменты в термопласте способны использовать энергию разности температур в окружающей среде для получения [thrive:compound type=\"atp\"][/thrive:compound] из воды и газообразного углекислого газа в процессе, называемом [b]термосинтез[/b]. Скорость выработки [thrive:compound type=\"atp\"][/thrive:compound] зависит [thrive:compound type=\"temperature\"][/thrive:compound]."

#, fuzzy
msgid "WIKI_THERMOPLAST_PROCESSES"
msgstr "Производит [thrive:compound type=\"glucose\"][/thrive:compound]. Скорость увеличивается при повышении концентрации [thrive:compound type=\"carbondioxide\"][/thrive:compound] и температуры."

msgid "WIKI_THERMOPLAST_REQUIREMENTS"
msgstr ""

#, fuzzy
msgid "WIKI_THERMOPLAST_SCIENTIFIC_BACKGROUND"
msgstr "Термопласт — двумембранная структура, содержащая термочувствительные пигменты, сложенные вместе в мембранные мешочки. Это прокариота, которая была ассимилирована для использования её эукариотическим хозяином. Пигменты в термопласте способны использовать энергию разности температур в окружающей среде для получения [thrive:compound type=\"atp\"][/thrive:compound] из воды и газообразного углекислого газа в процессе, называемом [b]термосинтез[/b]. Скорость выработки [thrive:compound type=\"atp\"][/thrive:compound] зависит [thrive:compound type=\"temperature\"][/thrive:compound]."

#, fuzzy
msgid "WIKI_THERMOPLAST_STRATEGY"
msgstr "Термопласт — двумембранная структура, содержащая термочувствительные пигменты, сложенные вместе в мембранные мешочки. Это прокариота, которая была ассимилирована для использования её эукариотическим хозяином. Пигменты в термопласте способны использовать энергию разности температур в окружающей среде для получения [thrive:compound type=\"atp\"][/thrive:compound] из воды и газообразного углекислого газа в процессе, называемом [b]термосинтез[/b]. Скорость выработки [thrive:compound type=\"atp\"][/thrive:compound] зависит [thrive:compound type=\"temperature\"][/thrive:compound]."

#, fuzzy
msgid "WIKI_THERMOPLAST_UPGRADES"
msgstr "Термопласт — двумембранная структура, содержащая термочувствительные пигменты, сложенные вместе в мембранные мешочки. Это прокариота, которая была ассимилирована для использования её эукариотическим хозяином. Пигменты в термопласте способны использовать энергию разности температур в окружающей среде для получения [thrive:compound type=\"atp\"][/thrive:compound] из воды и газообразного углекислого газа в процессе, называемом [b]термосинтез[/b]. Скорость выработки [thrive:compound type=\"atp\"][/thrive:compound] зависит [thrive:compound type=\"temperature\"][/thrive:compound]."

#, fuzzy
msgid "WIKI_THERMOSYNTHASE_EFFECTS"
msgstr "Термосинтез"

#, fuzzy
msgid "WIKI_THERMOSYNTHASE_INTRO"
msgstr "Термосинтез"

#, fuzzy
msgid "WIKI_THERMOSYNTHASE_MODIFICATIONS"
msgstr "Термосинтаза — это белок, использующий конвекцию для изменения своей формы, что позволяет ему складываться и захватывать АДФ при нагревании, а затем раскладываться и перерабатывать АДФ в [thrive:compound type=\"atp\"][/thrive:compound] при более низких температурах в процессе, называемом [b]\"термосинтез\"[/b]. Скорость производства АТФ изменяется с [thrive:compound type=\"temperature\"][/thrive:compound]."

#, fuzzy
msgid "WIKI_THERMOSYNTHASE_PROCESSES"
msgstr "Производит [thrive:compound type=\"atp\"][/thrive:compound] используя температурные градиенты. Скорость зависит от [thrive:compound type=\"temperature\"]."

#, fuzzy
msgid "WIKI_THERMOSYNTHASE_REQUIREMENTS"
msgstr "Термосинтаза — это белок, использующий конвекцию для изменения своей формы, что позволяет ему складываться и захватывать АДФ при нагревании, а затем раскладываться и перерабатывать АДФ в [thrive:compound type=\"atp\"][/thrive:compound] при более низких температурах в процессе, называемом [b]\"термосинтез\"[/b]. Скорость производства АТФ изменяется с [thrive:compound type=\"temperature\"][/thrive:compound]."

#, fuzzy
msgid "WIKI_THERMOSYNTHASE_SCIENTIFIC_BACKGROUND"
msgstr "Термосинтаза — это белок, использующий конвекцию для изменения своей формы, что позволяет ему складываться и захватывать АДФ при нагревании, а затем раскладываться и перерабатывать АДФ в [thrive:compound type=\"atp\"][/thrive:compound] при более низких температурах в процессе, называемом [b]\"термосинтез\"[/b]. Скорость производства АТФ изменяется с [thrive:compound type=\"temperature\"][/thrive:compound]."

#, fuzzy
msgid "WIKI_THERMOSYNTHASE_STRATEGY"
msgstr "Термосинтаза — это белок, использующий конвекцию для изменения своей формы, что позволяет ему складываться и захватывать АДФ при нагревании, а затем раскладываться и перерабатывать АДФ в [thrive:compound type=\"atp\"][/thrive:compound] при более низких температурах в процессе, называемом [b]\"термосинтез\"[/b]. Скорость производства АТФ изменяется с [thrive:compound type=\"temperature\"][/thrive:compound]."

#, fuzzy
msgid "WIKI_THERMOSYNTHASE_UPGRADES"
msgstr "Термосинтаза — это белок, использующий конвекцию для изменения своей формы, что позволяет ему складываться и захватывать АДФ при нагревании, а затем раскладываться и перерабатывать АДФ в [thrive:compound type=\"atp\"][/thrive:compound] при более низких температурах в процессе, называемом [b]\"термосинтез\"[/b]. Скорость производства АТФ изменяется с [thrive:compound type=\"temperature\"][/thrive:compound]."

msgid "WIKI_THE_PATCH_MAP_FOG_OF_WAR"
msgstr ""

#, fuzzy
msgid "WIKI_THE_PATCH_MAP_INTRO"
msgstr "Термопласт — двумембранная структура, содержащая термочувствительные пигменты, сложенные вместе в мембранные мешочки. Это прокариота, которая была ассимилирована для использования её эукариотическим хозяином. Пигменты в термопласте способны использовать энергию разности температур в окружающей среде для получения [thrive:compound type=\"atp\"][/thrive:compound] из воды и газообразного углекислого газа в процессе, называемом [b]термосинтез[/b]. Скорость выработки [thrive:compound type=\"atp\"][/thrive:compound] зависит [thrive:compound type=\"temperature\"][/thrive:compound]."

#, fuzzy
msgid "WIKI_THE_PATCH_MAP_PATCHES"
msgstr "Термопласт — двумембранная структура, содержащая термочувствительные пигменты, сложенные вместе в мембранные мешочки. Это прокариота, которая была ассимилирована для использования её эукариотическим хозяином. Пигменты в термопласте способны использовать энергию разности температур в окружающей среде для получения [thrive:compound type=\"atp\"][/thrive:compound] из воды и газообразного углекислого газа в процессе, называемом [b]термосинтез[/b]. Скорость выработки [thrive:compound type=\"atp\"][/thrive:compound] зависит [thrive:compound type=\"temperature\"][/thrive:compound]."

msgid "WIKI_THE_PATCH_MAP_THE_PATCH_MAP"
msgstr ""

#, fuzzy
msgid "WIKI_THYLAKOIDS_EFFECTS"
msgstr "Тилакоиды - это скопления белков и светочувствительных пигментов. Пигменты способны использовать энергию [thrive:compound type=\"sunlight\"][/thrive:compound] для получения [thrive:compound type=\"glucose\"][/thrive:compound] из воды и газообразного [thrive:compound type=\"carbondioxide\"][/thrive:compound] в процессе, называемом [b]Фотосинтезом[/b]. Эти пигменты также придают им особый цвет. Скорость их выработки [thrive:compound type=\"glucose\"][/thrive:compound] зависит от концентрации [thrive:compound type=\"carbondioxide\"][/thrive:compound] и интенсивности [thrive:compound type=\"sunlight\"][/thrive:compound]. Поскольку тилакоиды находятся во взвешенном состоянии непосредственно в цитоплазме, окружающая жидкость выполняет некоторую часть [b]гликолиза[/b]."

#, fuzzy
msgid "WIKI_THYLAKOIDS_INTRO"
msgstr "Тилакоиды - это скопления белков и светочувствительных пигментов. Пигменты способны использовать энергию [thrive:compound type=\"sunlight\"][/thrive:compound] для получения [thrive:compound type=\"glucose\"][/thrive:compound] из воды и газообразного [thrive:compound type=\"carbondioxide\"][/thrive:compound] в процессе, называемом [b]Фотосинтезом[/b]. Эти пигменты также придают им особый цвет. Скорость их выработки [thrive:compound type=\"glucose\"][/thrive:compound] зависит от концентрации [thrive:compound type=\"carbondioxide\"][/thrive:compound] и интенсивности [thrive:compound type=\"sunlight\"][/thrive:compound]. Поскольку тилакоиды находятся во взвешенном состоянии непосредственно в цитоплазме, окружающая жидкость выполняет некоторую часть [b]гликолиза[/b]."

#, fuzzy
msgid "WIKI_THYLAKOIDS_MODIFICATIONS"
msgstr "Тилакоиды - это скопления белков и светочувствительных пигментов. Пигменты способны использовать энергию [thrive:compound type=\"sunlight\"][/thrive:compound] для получения [thrive:compound type=\"glucose\"][/thrive:compound] из воды и газообразного [thrive:compound type=\"carbondioxide\"][/thrive:compound] в процессе, называемом [b]Фотосинтезом[/b]. Эти пигменты также придают им особый цвет. Скорость их выработки [thrive:compound type=\"glucose\"][/thrive:compound] зависит от концентрации [thrive:compound type=\"carbondioxide\"][/thrive:compound] и интенсивности [thrive:compound type=\"sunlight\"][/thrive:compound]. Поскольку тилакоиды находятся во взвешенном состоянии непосредственно в цитоплазме, окружающая жидкость выполняет некоторую часть [b]гликолиза[/b]."

msgid "WIKI_THYLAKOIDS_PROCESSES"
msgstr ""

msgid "WIKI_THYLAKOIDS_REQUIREMENTS"
msgstr ""

#, fuzzy
msgid "WIKI_THYLAKOIDS_SCIENTIFIC_BACKGROUND"
msgstr "Тилакоиды - это скопления белков и светочувствительных пигментов. Пигменты способны использовать энергию [thrive:compound type=\"sunlight\"][/thrive:compound] для получения [thrive:compound type=\"glucose\"][/thrive:compound] из воды и газообразного [thrive:compound type=\"carbondioxide\"][/thrive:compound] в процессе, называемом [b]Фотосинтезом[/b]. Эти пигменты также придают им особый цвет. Скорость их выработки [thrive:compound type=\"glucose\"][/thrive:compound] зависит от концентрации [thrive:compound type=\"carbondioxide\"][/thrive:compound] и интенсивности [thrive:compound type=\"sunlight\"][/thrive:compound]. Поскольку тилакоиды находятся во взвешенном состоянии непосредственно в цитоплазме, окружающая жидкость выполняет некоторую часть [b]гликолиза[/b]."

#, fuzzy
msgid "WIKI_THYLAKOIDS_STRATEGY"
msgstr "Тилакоиды - это скопления белков и светочувствительных пигментов. Пигменты способны использовать энергию [thrive:compound type=\"sunlight\"][/thrive:compound] для получения [thrive:compound type=\"glucose\"][/thrive:compound] из воды и газообразного [thrive:compound type=\"carbondioxide\"][/thrive:compound] в процессе, называемом [b]Фотосинтезом[/b]. Эти пигменты также придают им особый цвет. Скорость их выработки [thrive:compound type=\"glucose\"][/thrive:compound] зависит от концентрации [thrive:compound type=\"carbondioxide\"][/thrive:compound] и интенсивности [thrive:compound type=\"sunlight\"][/thrive:compound]. Поскольку тилакоиды находятся во взвешенном состоянии непосредственно в цитоплазме, окружающая жидкость выполняет некоторую часть [b]гликолиза[/b]."

#, fuzzy
msgid "WIKI_THYLAKOIDS_UPGRADES"
msgstr "Тилакоиды - это скопления белков и светочувствительных пигментов. Пигменты способны использовать энергию [thrive:compound type=\"sunlight\"][/thrive:compound] для получения [thrive:compound type=\"glucose\"][/thrive:compound] из воды и газообразного [thrive:compound type=\"carbondioxide\"][/thrive:compound] в процессе, называемом [b]Фотосинтезом[/b]. Эти пигменты также придают им особый цвет. Скорость их выработки [thrive:compound type=\"glucose\"][/thrive:compound] зависит от концентрации [thrive:compound type=\"carbondioxide\"][/thrive:compound] и интенсивности [thrive:compound type=\"sunlight\"][/thrive:compound]. Поскольку тилакоиды находятся во взвешенном состоянии непосредственно в цитоплазме, окружающая жидкость выполняет некоторую часть [b]гликолиза[/b]."

#, fuzzy
msgid "WIKI_TOXIN_VACUOLE_EFFECTS"
msgstr "Токсинная вакуоль - это вакуоль, которая была модифицирована для специфического производства, хранения и секреции ОксиТоксинов. Большее количество токсинных вакуолей увеличит скорость высвобождения токсинов."

#, fuzzy
msgid "WIKI_TOXIN_VACUOLE_INTRO"
msgstr ""
"Токсиновая\n"
"вакуоль"

#, fuzzy
msgid "WIKI_TOXIN_VACUOLE_MODIFICATIONS"
msgstr "Токсинная вакуоль - это вакуоль, которая была модифицирована для специфического производства, хранения и секреции ОксиТоксинов. Большее количество токсинных вакуолей увеличит скорость высвобождения токсинов."

#, fuzzy
msgid "WIKI_TOXIN_VACUOLE_PROCESSES"
msgstr "Превращает [thrive:compound type=\"atp\"][/thrive:compound] в [thrive:compound type=\"oxytoxy\"][/thrive:compound]. Скорость увеличивается при повышении концентрации [thrive:compound type=\"oxygen\"][/thrive:compound]. Можно выпустить токсины нажав [thrive:input]g_fire_toxin[/thrive:input]. Если количество [thrive:compound type=\"oxytoxy\"][/thrive:compound] низкое, стрельба все еще возможна, но урон будет уменьшен."

#, fuzzy
msgid "WIKI_TOXIN_VACUOLE_REQUIREMENTS"
msgstr "Токсинная вакуоль - это вакуоль, которая была модифицирована для специфического производства, хранения и секреции ОксиТоксинов. Большее количество токсинных вакуолей увеличит скорость высвобождения токсинов."

#, fuzzy
msgid "WIKI_TOXIN_VACUOLE_SCIENTIFIC_BACKGROUND"
msgstr "Токсинная вакуоль - это вакуоль, которая была модифицирована для специфического производства, хранения и секреции ОксиТоксинов. Большее количество токсинных вакуолей увеличит скорость высвобождения токсинов."

#, fuzzy
msgid "WIKI_TOXIN_VACUOLE_STRATEGY"
msgstr "Токсинная вакуоль - это вакуоль, которая была модифицирована для специфического производства, хранения и секреции ОксиТоксинов. Большее количество токсинных вакуолей увеличит скорость высвобождения токсинов."

#, fuzzy
msgid "WIKI_TOXIN_VACUOLE_UPGRADES"
msgstr "Токсинная вакуоль - это вакуоль, которая была модифицирована для специфического производства, хранения и секреции ОксиТоксинов. Большее количество токсинных вакуолей увеличит скорость высвобождения токсинов."

msgid "WIKI_VACUOLE_EFFECTS"
msgstr ""

#, fuzzy
msgid "WIKI_VACUOLE_INTRO"
msgstr "Токсинная вакуоль - это вакуоль, которая была модифицирована для специфического производства, хранения и секреции ОксиТоксинов. Большее количество токсинных вакуолей увеличит скорость высвобождения токсинов."

#, fuzzy
msgid "WIKI_VACUOLE_MODIFICATIONS"
msgstr "Токсинная вакуоль - это вакуоль, которая была модифицирована для специфического производства, хранения и секреции ОксиТоксинов. Большее количество токсинных вакуолей увеличит скорость высвобождения токсинов."

#, fuzzy
msgid "WIKI_VACUOLE_PROCESSES"
msgstr "Превращает [thrive:compound type=\"atp\"][/thrive:compound] в [thrive:compound type=\"oxytoxy\"][/thrive:compound]. Скорость увеличивается при повышении концентрации [thrive:compound type=\"oxygen\"][/thrive:compound]. Можно выпустить токсины нажав [thrive:input]g_fire_toxin[/thrive:input]. Если количество [thrive:compound type=\"oxytoxy\"][/thrive:compound] низкое, стрельба все еще возможна, но урон будет уменьшен."

msgid "WIKI_VACUOLE_REQUIREMENTS"
msgstr ""

msgid "WIKI_VACUOLE_SCIENTIFIC_BACKGROUND"
msgstr ""

msgid "WIKI_VACUOLE_STRATEGY"
msgstr ""

msgid "WIKI_VACUOLE_UPGRADES"
msgstr ""

#, fuzzy
msgid "WIKI_YES"
msgstr "наша Wiki"

msgid "WILL_YOU_THRIVE"
msgstr "Будете ли вы процветать?"

msgid "WINDOWED"
msgstr ""

msgid "WIN_BOX_TITLE"
msgstr "ВЫ РАСЦВЕЛИ!"

msgid "WIN_TEXT"
msgstr "Поздравляем, вы выиграли эту версию Thrive! Вы можете продолжить игру после закрытия этого экрана, если хотите, или начать новую игру в новом мире. Вы так же можете добавить к своей клетке связующее вещество для создания клеточной колонии, но вам стоит учесть то, что все стадии кроме микробной - прототипы, сейчас всё центрируется на разработке контента для микробной стадии."

msgid "WORKSHOP_ITEM_CHANGE_NOTES"
msgstr "Примечания по изменениям предмета"

msgid "WORKSHOP_ITEM_CHANGE_NOTES_TOOLTIP"
msgstr "Измените примечания, чтобы они отображались в Мастерской Steam для этой версии этого предмета (необязательно)"

msgid "WORKSHOP_ITEM_DESCRIPTION"
msgstr "Описание предмета:"

msgid "WORKSHOP_ITEM_PREVIEW"
msgstr "Превью предмета:"

msgid "WORKSHOP_ITEM_TAGS"
msgstr "Теги элементов (через запятую \",\"):"

msgid "WORKSHOP_ITEM_TITLE"
msgstr "Название предмета:"

msgid "WORKSHOP_ITEM_UPLOAD_SUCCEEDED"
msgstr "Загрузка предмета в Мастерскую Steam прошла успешно"

#, fuzzy
msgid "WORKSHOP_ITEM_UPLOAD_SUCCEEDED_TOS_REQUIRED"
msgstr "Загрузка элемента в Мастерскую Steam прошла успешно, но вам необходимо принять [color=#3796e1][url=https://steamcommunity.com/sharedfiles/workshoplegalagreement]условия обслуживания[/url][/color] Мастерской прежде чем он станет видимым"

msgid "WORKSHOP_TERMS_OF_SERVICE_NOTICE"
msgstr "Отправляя этот предмет, вы соглашаетесь с [color=#3796e1][url=https://steamcommunity.com/sharedfiles/workshoplegalagreement]условиями обслуживания[/url][/color] Steam Workshop"

msgid "WORKSHOP_VISIBILITY_TOOLTIP"
msgstr "Как только элемент станет видимым, он будет виден всем"

msgid "WORLD"
msgstr "Мир"

msgid "WORLD_EXPORT_SUCCESS_MESSAGE"
msgstr "Информация мира была успешно экспортирована в : {0}"

msgid "WORLD_GENERAL_STATISTICS"
msgstr "Основная статистика выбранного мира"

msgid "WORLD_MISC_DETAILS_STRING"
msgstr ""
"Включить прототипы поздних стадий: {0}\n"
"Включить пасхальные яйца: {1}"

msgid "WORLD_RELATIVE_MOVEMENT"
msgstr "Относительно мира"

#, fuzzy
msgid "WORLD_SIZE"
msgstr "Мир"

#, fuzzy
msgid "WORLD_SIZE_EXPLANATION"
msgstr ""
"Целенаправленные микробы будут искать добычу на большем растоянии\n"
"и будут соперничать за куски с большим рвением.\n"
"Бдительные микробы будут быстрее переключаться на новые цели."

msgid "WORLD_SIZE_LARGE"
msgstr ""

#, fuzzy
msgid "WORLD_SIZE_MEDIUM"
msgstr "Относительно мира"

msgid "WORLD_SIZE_SMALL"
msgstr ""

#, fuzzy
msgid "WORLD_SIZE_TOOLTIP"
msgstr "Запустить определенное количество миров, количество генераций на каждый мир определяется в меню сверху."

msgid "WORST_PATCH_COLON"
msgstr "Худший биом:"

msgid "XBOX360"
msgstr "Xbox 360"

msgid "XBOX_ONE"
msgstr "Xbox One"

msgid "XBOX_SERIES"
msgstr "Xbox Series X"

#, fuzzy
msgid "X_TWITTER_TOOLTIP"
msgstr "Посетите нашу ленту в Twitter"

msgid "YEARS"
msgstr "лет"

#, fuzzy
msgid "YET_TO_BE_IMPLEMENTED_NOTICE"
msgstr "Будет реализовано."

msgid "YOUTUBE_TOOLTIP"
msgstr "Зайти на наш Ютуб Канал"

msgid "YOU_CAN_MAKE_PULL_REQUEST"
msgstr ""
"Thrive – это проект с открытым исходным кодом.\n"
"Вы можете вносить изменения в код не будучи разработчиком."

msgid "YOU_CAN_SUPPORT_THRIVE_ON_PATREON"
msgstr "Вы можете поддержать дальнейшее развитие Thrive на Patreon."

msgid "ZOOM_IN"
msgstr "Увеличить масштаб"

msgid "ZOOM_OUT"
msgstr "Уменьшить масштаб"

#~ msgid "PASSIVE_REPRODUCTION_PROGRESS"
#~ msgstr "Пассивно получать прогресс репродукции"

#~ msgid "MIGRATE"
#~ msgstr "Мигрировать"

#~ msgid "THANKS_FOR_BUYING_THRIVE"
#~ msgstr ""
#~ "Благодарим вас за поддержку развития Thrive, купив эту копию Thrive!\n"
#~ "\n"
#~ "Если вы не покупали эту копию, получите собственную копию [color=#3796e1][url={0}]здесь[/url][/color] или зайдите на наш [color=#3796e1][url=https://revolutionarygamesstudio.com/releases/]сайт[/url][/color].\n"
#~ "\n"
#~ "Если вы хотите увидеть панель запуска Thrive перед запуском Thrive, вы можете использовать кнопку в главном меню, чтобы выйти в панель запуска, а затем отключить бесшовный режим в меню параметров программы запуска."

#, fuzzy
#~ msgid "WIKI_RADIOSYNTHESIS"
#~ msgstr "Термосинтез"

#~ msgid "EASTEREGG_MESSAGE_19"
#~ msgstr "Интересный факт: инфузории рода Didinium охотится на инфузории туфельки."

#~ msgid "EASTEREGG_MESSAGE_20"
#~ msgstr "Забавный факт: амёба охотится и ловит добычу с помощью \"ног\", состоящих из цитоплазмы, которые называются псевдоподиями, когда-нибудь мы бы хотели добавить их в Thrive."

#~ msgid "EASTEREGG_MESSAGE_21"
#~ msgstr "Вот совет: опасайтесь более крупных клеток и бактерий, быть съеденным не весело, а они вас съедят."

#~ msgid "EASTEREGG_MESSAGE_22"
#~ msgstr "Лидер команды звуковиков Thrive сделал много песен, которые ещё не были добавлены в игру. Вы можете послушать их, или посмотреть трансляции с их созданием на его YouTube канале, Oliver Lugg."

#~ msgid "EASTEREGG_MESSAGE_23"
#~ msgstr "Вот совет: если ваша клетка занимает от 150 ячеек, вы можете поглотить большие куски железа."

#~ msgid "EASTEREGG_MESSAGE_24"
#~ msgstr "Thrive — это симуляция инопланетной жизни, поэтому имеет смысл, что большинство существ, которые вы найдёте, будут родственны одному или двумя другим видам из-за эволюции, происходящей вокруг вас, попробуйте их идентифицировать!"

#~ msgid "EASTEREGG_MESSAGE_25"
#~ msgstr "Интересный факт: команда Thrive время от времени выпускает подкасты, вам стоит их послушать!"

#~ msgid "EASTEREGG_MESSAGE_26"
#~ msgstr "Интересный факт: Thrive создан на движке с открытым исходным кодом Godot!"

#~ msgid "EASTEREGG_MESSAGE_27"
#~ msgstr "Забавный факт: один из первых рабочих прототипов игрового процесса был создан нашим замечательным программистом — untrustedlife!"

#~ msgid "MICROBE_EDITOR_HELP_MESSAGE_1"
#~ msgstr ""
#~ "Прокариотические структуры\n"
#~ "\n"
#~ "Цитоплазма: Имеет свободное место и выполняет процесс гликолиза (Производит небольшое количество [thrive:compound type=\"atp\"][/thrive:compound] из [thrive:compound type=\"glucose\"][/thrive:compound])\n"
#~ "\n"
#~ "Метаболосомы: Производят [thrive:compound type=\"atp\"][/thrive:compound] из [thrive:compound type=\"glucose\"][/thrive:compound]\n"
#~ "\n"
#~ "Тилакоиды: Производят в три раза меньше [thrive:compound type=\"glucose\"][/thrive:compound] чем обычный хлоропласт, но также участвуют в гликолизе. Занимают 1 ячейку\n"
#~ "\n"
#~ "Хемосинтезирующие белки: Производят вдвое меньше [thrive:compound type=\"glucose\"][/thrive:compound] из [thrive:compound type=\"hydrogensulfide\"], чем хемопласты, но также участвуют в гликолизе. Занимают 1 ячейку\n"
#~ "\n"
#~ "Рустицианин: Превращает [thrive:compound type=\"iron\"][/thrive:compound] в [thrive:compound type=\"atp\"][/thrive:compound]\n"
#~ "\n"
#~ "Нитрогеназа: Превращает атмосферный азот и [thrive:compound type=\"atp\"][/thrive:compound] в [thrive:compound type=\"ammonia\"][/thrive:compound] в процессе анаэробного дыхания\n"
#~ "\n"
#~ "Окситоксисома: Превращает [thrive:compound type=\"atp\"][/thrive:compound] в [thrive:compound type=\"oxytoxy\"][/thrive:compound]\n"
#~ "\n"
#~ "Термосинтаза: Производит [thrive:compound type=\"atp\"][/thrive:compound] используя температурные градиенты"

#~ msgid "MICROBE_EDITOR_HELP_MESSAGE_14"
#~ msgstr "Как только поглощение завершено, поглощённые объекты удерживаются внутри мембраны для переваривания. Неперевариваемые объекты всегда будут выведены наружу, поэтому сначала убедитесь что у вас есть нужные для их переваривания мутации. Ферменты помогают перевариванию, их производят лизосомы, рекомендуется эволюционировать эту органеллу для более эффективного переваривания."

#~ msgid "MICROBE_EDITOR_HELP_MESSAGE_2"
#~ msgstr ""
#~ "Внешние органеллы\n"
#~ "\n"
#~ "Жгутик: ускоряет движение вашей клетки, потребляя [thrive:compound type=\"atp\"][/thrive:compound]\n"
#~ "\n"
#~ "Пиль: может использоваться для нанесения ударов по другим клеткам или для защиты от их токсинов\n"
#~ "\n"
#~ "Хеморецептор: позволяет обнаруживать соединения издалека\n"
#~ "\n"
#~ "Струя слизи: позволяет выделять [thrive:compound type=\"mucilage\"][/thrive:compound] (производится из [thrive:compound type=\"glucose\"][/thrive:compound]), чтобы ускорить вашу клетку\n"
#~ "\n"
#~ "Реснички: Увеличивает скорость вращения клеток"

#~ msgid "MICROBE_EDITOR_HELP_MESSAGE_3"
#~ msgstr ""
#~ "Мембранные органеллы\n"
#~ "\n"
#~ "Ядро: Занимает 11 ячеек и позволяет развить мембранные органеллы, а также удваивает размер вашей клетки и снижает получаемый урон на 50% (можно развить только один раз)\n"
#~ "\n"
#~ "Связующее вещество: Позволяет связываться с другими клетками\n"
#~ "\n"
#~ "Митохондрия: Производит [thrive:compound type=\"atp\"][/thrive:compound] из [thrive:compound type=\"glucose\"][/thrive:compound] и атмосферного кислорода, делает это намного эффективнее цитоплазмы\n"
#~ "\n"
#~ "Хлоропласт: Создает [thrive:compound type=\"glucose\"][/thrive:compound] из солнечного света и атмосферного углекислого газа\n"
#~ "\n"
#~ "Термопласт: Производит [thrive:compound type=\"atp\"][/thrive:compound] используя температурные градиенты\n"
#~ "\n"
#~ "Лизосома: Содержит пищеварительные ферменты\n"
#~ "\n"
#~ "Хемопласт: Создает [thrive:compound type=\"glucose\"][/thrive:compound] из [thrive:compound type=\"hydrogensulfide\"][/thrive:compound]\n"
#~ "\n"
#~ "Азотфиксирующий пластид: Создает [thrive:compound type=\"ammonia\"][/thrive:compound] из [thrive:compound type=\"atp\"][/thrive:compound], атмосферного азота и кислорода\n"
#~ "\n"
#~ "Вакуоль: Вмещает до 8 соединений\n"
#~ "\n"
#~ "Токсиновая вакуоль: Производит токсины (в игре — [thrive:compound type=\"oxytoxy\"][/thrive:compound]) и позволяет вам выделять их, нанося урон в зависимости от доступного количества токсина\n"
#~ "\n"
#~ "Сигнальное вещество: Позволяет клеткам создавать химикаты, на которые реагируют другие клетки"

#~ msgid "MICROBE_EDITOR_HELP_MESSAGE_4"
#~ msgstr "В каждом поколении у вас есть 100 очков мутации (MP), которые вы можете потратить, и каждое изменение (или мутация) будет стоить определённое количество этих очков. Добавление и удаление органелл требует дополнительных затрат MP. Однако удаление органелл, которые были помещены в текущий сеанс мутации, возвращает MP для этой органеллы. Вы можете переместить или полностью удалить органеллу, щёлкнув её правой кнопкой мыши и выбрав соответствующее действие во всплывающем меню. Вы можете вращать органеллы, размещая их с помощью кнопок [thrive:input]e_rotate_left[/thrive:input] и [thrive:input]e_rotate_right[/thrive:input]."

#~ msgid "MICROBE_EDITOR_HELP_MESSAGE_5"
#~ msgstr "Каждый раз размножаясь, вы можете войти в Микробный Редактор, где вы можете изменить свой вида (добавляя, передвигая или удаляя органеллы), чтобы повысить успех вашего вида. Каждое посещение редактора в Микробной Фазе представляет [thrive:constant]EDITOR_TIME_JUMP_MILLION_YEARS[/thrive:constant] миллионов лет эволюции."

#~ msgid "MICROBE_STAGE_HELP_MESSAGE_1"
#~ msgstr "[thrive:input]g_move_forward[/thrive:input],[thrive:input]g_move_left[/thrive:input],[thrive:input]g_move_backwards[/thrive:input],[thrive:input]g_move_right[/thrive:input] и мышь — для перемещения. [thrive:input]g_fire_toxin[/thrive:input] — выпускать [thrive:compound type=\"oxytoxy\"][/thrive:compound], если есть токсиновая вакуоль. [thrive:input]g_toggle_engulf[/thrive:input] — режим поглощения. Вы можете изменять масштаб с помощью колёсика мыши."

#~ msgid "MICROBE_STAGE_HELP_MESSAGE_10"
#~ msgstr "Для размножения вам необходимо поделить каждую органеллу надвое. Для этого понадобится большее количество аммиака и фосфата. Органеллам требуются [thrive:compound type=\"ammonia\"][/thrive:compound], [thrive:compound type=\"phosphates\"][/thrive:compound] и время чтобы разделиться надвое."

#~ msgid "MICROBE_STAGE_HELP_MESSAGE_11"
#~ msgstr "Вы победите в этой игре, если выживете на протяжении 20 поколений с популяцией не менее 300 особей своего вида. После победы всплывёт окошко, но вы сможете продолжить играть."

#~ msgid "MICROBE_STAGE_HELP_MESSAGE_12"
#~ msgstr "Развивайтесь с умом — ваши конкуренты не дремлют. Всякий раз, когда вы пользуетесь редактором, они эволюционируют."

#~ msgid "MICROBE_STAGE_HELP_MESSAGE_13"
#~ msgstr "Связываясь с другими клетками, вы можете построить колонию клеток, в которой клетки делятся друг с другом соединениями, которые они поглощают и производят. Чтобы иметь возможность связываться с другой клеткой, вам необходимо иметь органеллы связывающих агентов, соприкасаться с ними и перейти в режим колонии нажимая [thrive:input]g_toggle_binding[/thrive:input]. Вы можете связываться только с клетками вашего собственного вида. Находясь в колонии, вы не можете разделить свою ячейку и войти в редактор (пока). Чтобы войти в редактор, когда вы соберете достаточно соединений, вам будет нужно покинуть текущую колонию нажимая [thrive:input]g_unbind_all[/thrive:input], только потом вы сможете войти в редактор. Большие колонии клеток — путь к многоклеточному этапу(пока недоступен в игре)."

#~ msgid "MICROBE_STAGE_HELP_MESSAGE_15"
#~ msgstr "Целлюлозные и хитиновые стенки клетки не могут быть поглощены без соответствующих ферментов, которые их расщепляют."

#~ msgid "MICROBE_STAGE_HELP_MESSAGE_16"
#~ msgstr "Однако, лизомомы есть только у эукариотов, прокариоты такой органеллы не имеют и переваривают пищу крайне неэффективно. Для маленьких клеток это нормально, но для крупных клеток отсутствие лизосом весьма фатально."

#~ msgid "MICROBE_STAGE_HELP_MESSAGE_2"
#~ msgstr "Ваша клетка использует [thrive:compound type=\"atp\"][/thrive:compound] как источник энергии, если она закончится — ваша клетка погибнет."

#~ msgid "MICROBE_STAGE_HELP_MESSAGE_3"
#~ msgstr "Для того, чтобы воспользоваться редактором и размножиться, вам нужно оставаться в живых достаточно долго. Сбор [thrive:compound type=\"ammonia\"][/thrive:compound] (Оранжевое Облако) и [thrive:compound type=\"phosphates\"][/thrive:compound] (Фиолетовое Облако) ускоряет рост."

#~ msgid "MICROBE_STAGE_HELP_MESSAGE_4"
#~ msgstr "Нажимая [thrive:input]g_toggle_engulf[/thrive:input], вы также можете поглощать клетки, бактерии и молекулы железа, которые меньше вас. Это стоит дополнительной затраты [thrive:compound type=\"atp\"][/thrive:compound] и уменьшает скорость перемещения. Не забудьте нажать [thrive:input]g_toggle_engulf[/thrive:input] снова, чтобы прекратить поглощение."

#~ msgid "MICROBE_STAGE_HELP_MESSAGE_5"
#~ msgstr "Осморегуляция стоит [thrive:compound type=\"atp\"][/thrive:compound], а это значит, что чем больше ваша клетка, тем больше вам нужно митохондрий, метаболосом или рустицианина (или цитоплазмы, которая проводит гликолиз), чтобы избежать потери [thrive:compound type=\"atp\"][/thrive:compound], когда вы неподвижны."

#~ msgid "MICROBE_STAGE_HELP_MESSAGE_6"
#~ msgstr "В редакторе вам доступен обширный ряд органелл, которые вы можете развивать. Это позволяет вам выбрать свой стиль игры."

#~ msgid "MICROBE_STAGE_HELP_MESSAGE_7"
#~ msgstr "Если число особей упадет до нуля, ваш вид вымрет."

#~ msgid "MICROBE_STAGE_HELP_MESSAGE_8"
#~ msgstr ""
#~ "Различные облака соединений:\n"
#~ "\n"
#~ "Белый — [thrive:compound type=\"glucose\"][/thrive:compound]\n"
#~ "Жёлтый — [thrive:compound type=\"hydrogensulfide\"][/thrive:compound]\n"
#~ "Оранжевый — [thrive:compound type=\"ammonia\"][/thrive:compound]\n"
#~ "Фиолетовый — [thrive:compound type=\"phosphates\"][/thrive:compound]\n"
#~ "Ржаво-коричневый — [thrive:compound type=\"iron\"][/thrive:compound]\n"
#~ "\n"
#~ "Из [thrive:compound type=\"glucose\"][/thrive:compound] делается [thrive:compound type=\"atp\"][/thrive:compound]."

#~ msgid "MICROBE_STAGE_HELP_MESSAGE_9"
#~ msgstr "[thrive:compound type=\"hydrogensulfide\"][/thrive:compound] может быть превращён в [thrive:compound type=\"glucose\"][/thrive:compound] с помощью хемопластов или белков-хемосинтетиков. [thrive:compound type=\"iron\"][/thrive:compound] может преобразоваться в [thrive:compound type=\"atp\"][/thrive:compound] при помощи рустицианина."

#, fuzzy
#~ msgid "WIKI_MACROSCOPIC_STAGE"
#~ msgstr "Одноклеточная стадия"

#, fuzzy
#~ msgid "ERUPTION_IN"
#~ msgstr "Размножение"

#, fuzzy
#~ msgid "EVENT_TOOLTIP_ERUPTION"
#~ msgstr "{0}: +{1} АТФ"

#~ msgid "THE_AMOUNT_OF_GLUCOSE_HAS_BEEN_REDUCED"
#~ msgstr "Количество глюкозы было уменьшено до {0} по сравнению с предыдущим количеством."

#, fuzzy
#~ msgid "WIKI_CYTOPLASM_GLYCOLYSIS"
#~ msgstr "Цитоплазматический гликолиз"

#, fuzzy
#~ msgid "WIKI_AEROBIC_NITROGEN_FIXATION"
#~ msgstr "Анаэробная азотфиксация"

#, fuzzy
#~ msgid "WIKI_AWAKENING_STAGE"
#~ msgstr "Стадия пробуждения"

#, fuzzy
#~ msgid "WIKI_AWARE_STAGE"
#~ msgstr "Стадия Сознания"

#, fuzzy
#~ msgid "WIKI_CHEMOSYNTHESIS"
#~ msgstr "Хемосинтез"

#, fuzzy
#~ msgid "WIKI_GLYCOLYSIS"
#~ msgstr "Гликолиз"

#, fuzzy
#~ msgid "WIKI_INDUSTRIAL_STAGE"
#~ msgstr "Индустриальная стадия"

#, fuzzy
#~ msgid "WIKI_IRON_CHEMOLITHOAUTOTROPHY"
#~ msgstr "Железная хемолитоавтотрофия"

#, fuzzy
#~ msgid "WIKI_LIPASE"
#~ msgstr "Липаза"

#, fuzzy
#~ msgid "WIKI_MICROBE_EDITOR"
#~ msgstr "Одноклеточный редактор"

#, fuzzy
#~ msgid "WIKI_MUCILAGE_SYNTHESIS"
#~ msgstr "Синтез слизи"

#, fuzzy
#~ msgid "WIKI_MULTICELLULAR_STAGE"
#~ msgstr "Многоклеточная стадия"

#, fuzzy
#~ msgid "WIKI_NONE"
#~ msgstr "Волокна нервов между нейронами, доступные начиная с Многоклеточной Стадии. Требуется для повышения силы мозга организма, что в свою очередь необходима для перехода на следующие стадии."

#, fuzzy
#~ msgid "WIKI_OXYTOXY_SYNTHESIS"
#~ msgstr "Синтез ОксиТоксина"

#, fuzzy
#~ msgid "WIKI_PHOTOSYNTHESIS"
#~ msgstr "Фотосинтез"

#, fuzzy
#~ msgid "WIKI_RUSTICYANIN"
#~ msgstr "Рустицианин"

#, fuzzy
#~ msgid "WIKI_SOCIETY_STAGE"
#~ msgstr "Стадия Общества"

#, fuzzy
#~ msgid "WIKI_SPACE_STAGE"
#~ msgstr "Стадия Космоса"

#, fuzzy
#~ msgid "NO"
#~ msgstr "Отсутствует"

#, fuzzy
#~ msgid "YES"
#~ msgstr "лет"

#, fuzzy
#~ msgid "STAGES_BUTTON"
#~ msgstr "Стать опущенным"

#, fuzzy
#~ msgid "EDITING"
#~ msgstr "Хитин"

#~ msgid "ALLOW_SPECIES_TO_NOT_MIGRATE"
#~ msgstr "Позволить видам не мигрировать (если не найдена хорошая миграция)"

#~ msgid "BIODIVERSITY_ATTEMPT_FILL_CHANCE"
#~ msgstr "Шанс в каждом биоме с небольшим количеством видов (низкое биоразнообразие) создать новый вид"

#~ msgid "BIODIVERSITY_FROM_NEIGHBOUR_PATCH_CHANCE"
#~ msgstr "Шанс появления нового вида для увеличения биоразнообразия из соседнего биома"

#~ msgid "BIODIVERSITY_NEARBY_PATCH_IS_FREE_POPULATION"
#~ msgstr "Дополнительная популяция для видов из соседнего биома, увеличивающих биоразнообразие"

#~ msgid "BIODIVERSITY_SPLIT_IS_MUTATED"
#~ msgstr "Мутировать вид, увеличивающий биоразнообразие, при создании"

#~ msgid "LOW_BIODIVERSITY_LIMIT"
#~ msgstr "Считать биомы с таким или меньшим количеством видов биомами с низким биоразнообразием"

#~ msgid "MAXIMUM_SPECIES_IN_PATCH"
#~ msgstr "Максимум видов в биоме перед искусственным вымиранием"

#~ msgid "NEW_BIODIVERSITY_INCREASING_SPECIES_POPULATION"
#~ msgstr "Начальная популяция увеличивающих биоразнообразие видов"

#~ msgid "PROTECT_MIGRATIONS_FROM_SPECIES_CAP"
#~ msgstr "Защищать только что мигрировавшие популяции от ограничения на виды"

#~ msgid "PROTECT_NEW_CELLS_FROM_SPECIES_CAP"
#~ msgstr "Защищать только что созданные виды от ограничения на виды"

#~ msgid "REFUND_MIGRATIONS_IN_EXTINCTIONS"
#~ msgstr "Возврат миграций в случае вымирания в выбранном биоме"

#~ msgid "SPECIES_SPLIT_BY_MUTATION_THRESHOLD_POPULATION_AMOUNT"
#~ msgstr "Минимальная популяция вида для разделения на несколько видов с хорошими мутациями"

#~ msgid "SPECIES_SPLIT_BY_MUTATION_THRESHOLD_POPULATION_FRACTION"
#~ msgstr "Минимальная доля популяции вида, допускающая разделение по мутациям"

#~ msgid "USE_BIODIVERSITY_FORCE_SPLIT"
#~ msgstr "Создание вида для увеличения биоразнообразия забирает часть популяции существующего вида"

#~ msgid "NOT_FOUND_CHUNK"
#~ msgstr "Ошибка: фрагмент не найден"

#~ msgid "BASSBOOST"
#~ msgstr "BassBoost"

#~ msgid "BASSDOWN"
#~ msgstr "Bass Down"

#~ msgid "BASSUP"
#~ msgstr "Bass Up"

#~ msgid "DIRECTIONL"
#~ msgstr "Налево"

#~ msgid "DIRECTIONR"
#~ msgstr "Направо"

#~ msgid "HYPERL"
#~ msgstr "Гипер Влево"

#~ msgid "HYPERR"
#~ msgstr "Гипер Вправо"

#~ msgid "SUPERL"
#~ msgstr "Супер Влево"

#~ msgid "SUPERR"
#~ msgstr "Супер Вправо"

#~ msgid "TREBLEDOWN"
#~ msgstr "TrebleDown"

#~ msgid "TREBLEUP"
#~ msgstr "TrebleUp"

#~ msgid "UNKNOWN_ON_WINDOWS"
#~ msgstr "Неизвестно для Windows"

#~ msgid "GLES2"
#~ msgstr "GLES2"

#~ msgid "SIXTEEN_TIMES"
#~ msgstr "16x"

#~ msgid "WIKI_HEADING_AEROBIC_CELLULAR_RESPIRATION_(GLUCOSE_->_ATP)"
#~ msgstr "Аэробное клеточное дыхание (Глюкоза -> АТФ)"

#, fuzzy
#~ msgid "TARGET_TIME"
#~ msgstr "Тип цели:"

#, fuzzy
#~ msgid "BUILD_SPACE_STRUCTURE"
#~ msgstr "Построить Структуру"

#, fuzzy
#~ msgid "ENABLED"
#~ msgstr "Включенные моды"

#~ msgid "PANGONIAN_REGION_NAME"
#~ msgstr "Пангонский"

#~ msgid "PATCH_MAP_TYPE"
#~ msgstr "Тип карты биомов"

#~ msgid "PATCH_MAP_TYPE_CLASSIC"
#~ msgstr "Классическая"

#~ msgid "PATCH_MAP_TYPE_EXPLANATION"
#~ msgstr "(генерировать карту биомов процедурно или использовать классическое расположение)"

#~ msgid "PATCH_MAP_TYPE_PROCEDURAL"
#~ msgstr "Процедурная"

#~ msgid "LOOKING_AT"
#~ msgstr "Смотрите на:"

#~ msgid "SPECIES_N_TIMES"
#~ msgstr "{0} (x{1})"

#~ msgid "BECOME_AWARE"
#~ msgstr "Станьте осведомлены"

#~ msgid "PLAYER_CELL"
#~ msgstr "Клетка Игрока"

#~ msgid "AWAKEN"
#~ msgstr "Пробудить"

#~ msgid "CONFIRM_NORMAL"
#~ msgstr "Подтвердить"

#~ msgid "DO_NOT_SHOW_AGAIN"
#~ msgstr "Больше не предупреждайте об этом"

#~ msgid "DISMISS_PERMANENTLY"
#~ msgstr "Не показывайте это снова"

#~ msgid "STUFF_AT"
#~ msgstr "Вещи в {0:F1}, {1:F1}:"

#~ msgid "PREDATORY_PILUS"
#~ msgstr "Хищные пили"

#, fuzzy
#~ msgid "SPECIES_DETAILS"
#~ msgstr "Список Видов"

#, fuzzy
#~ msgid "CURRENT_GENERATION_COLON"
#~ msgstr "Поколение:"

#~ msgid "STATISTICS_BUTTON_TOOLTIP"
#~ msgstr "Полная статистика о текущей игре"

#~ msgid "MACROSCOPIC_PROTOTYPE_INFO"
#~ msgstr "Макроскопический прототип"

#~ msgid "MACROSCOPIC_PROTOYPE_WARNING"
#~ msgstr ""
#~ "Поздравляем, вы дошли до прототипа макроскопической секции многоклеточной стадии!\n"
#~ "\n"
#~ "Из-за ограничений разработки, мы не смогли добавить трёхмерный макроскопический геймплей в этом релизе. Но вы можете вернуться в редактор, чтобы продолжить изменять свой организм."

#~ msgid "INVULNERABLE_TO_ENGULFMENT"
#~ msgstr "Неуязвимо к поглощению"

#, fuzzy
#~ msgid "AUTO_GPU_NAME"
#~ msgstr "Кастомное имя пользователя:"

#~ msgid "NOT_RUNNING_DOT"
#~ msgstr "Не запущен."

#~ msgid "PATCH_PANGONIAN_VENTS"
#~ msgstr "Пангонские Гидротермальные Вулканы"

#~ msgid "PATCH_PANGONIAN_MESOPELAGIC"
#~ msgstr "Пангонская Толща Воды (от 1 км)"

#~ msgid "PATCH_PANGONIAN_EPIPELAGIC"
#~ msgstr "Пангонская Поверхность Воды (до 200 м)"

#~ msgid "PATCH_PANGONIAN_TIDEPOOL"
#~ msgstr "Пангонский Приливный Бассейн"

#~ msgid "PATHCH_PANGONIAN_ABYSSOPELAGIC"
#~ msgstr "Пангонская Бездна (от 4 км)"

#~ msgid "PATCH_PANGONIAN_COAST"
#~ msgstr "Пангонское Побережье"

#~ msgid "PATCH_PANGONIAN_ESTUARY"
#~ msgstr "Пангонское Устье Реки"

#~ msgid "PATCH_CAVE"
#~ msgstr "Пещера"

#~ msgid "PATCH_ICE_SHELF"
#~ msgstr "Шельфовый Ледник"

#~ msgid "PATCH_PANGONIAN_SEAFLOOR"
#~ msgstr "Пангонское Морское Дно"

#~ msgid "LOADING_DOT"
#~ msgstr "Загрузка..."

#~ msgid "PREVIOUS"
#~ msgstr "предыдущее:"

#~ msgid "RUN_RESULT_POP_IN_PATCHES"
#~ msgstr "популяция в биоме:"

#~ msgid "SAVING"
#~ msgstr "Сохранение..."

#~ msgid "OVERWRITE_EXISTING_SAVE_TITLE"
#~ msgstr "Перезаписать существующее сохранение?"

#~ msgid "SAVING_FAILED"
#~ msgstr "Сохранение не удалось! Бывает же"

#~ msgid "TYPE"
#~ msgstr "Тип:"

#~ msgid "EDITOR_TUTORIAL_PATCH_TEXT"
#~ msgstr ""
#~ "Это карта биомов.\n"
#~ "Здесь вы можете видеть различные биомы, в которых микробы могут жить.\n"
#~ "Ваш текущий участок подсвечен.\n"
#~ "Вы можете нажать на участок своей мышью и выбрать его, чтобы увидеть его детали с правой стороны.\n"
#~ "\n"
#~ "Если вы выбрали биом, следующий за текущим, вы можете нажать кнопку справа чтобы переместиться сюда. Это позволяет вашей популяции распространяться на новые биомы.\n"
#~ "\n"
#~ "Выберите биом для продолжения."

#~ msgid "VIEW_NOW"
#~ msgstr "Посмотреть Сейчас"

#, fuzzy
#~ msgid "TOTAL_EXTINCTION"
#~ msgstr "вымерли в {0}"

#, fuzzy
#~ msgid "LOCAL_EXTINCTION"
#~ msgstr "Игрок вымер"

#, fuzzy
#~ msgid "MARINE_SNOW_FOOD_SOURCE"
#~ msgstr "Морской снег"

#~ msgid "Cancel"
#~ msgstr "Отмена"

#~ msgid "SAVING_ERROR"
#~ msgstr "Ошибка Сохранения"

#~ msgid "REMOVE_ORGANELLE"
#~ msgstr "Убрать органеллу"

#, fuzzy
#~ msgid "TRY_NEW_GAME"
#~ msgstr "Новая Игра"

#~ msgid "MICROBE_PATCH_LABEL"
#~ msgstr "Биом: {0}"

#, fuzzy
#~ msgid "COLOR"
#~ msgstr "Окраска"

#~ msgid "TURNS"
#~ msgstr "Включая"

#~ msgid "INTO"
#~ msgstr "в"

#, fuzzy
#~ msgid "OXYTOXY"
#~ msgstr "OxyToxy NT"

#~ msgid "DOT_CAN_RELEASE"
#~ msgstr ". Может выпустить"

#, fuzzy
#~ msgid "TOXINS_BY_PRESSING_E"
#~ msgstr "выпускай токсины нажимая"

#, fuzzy
#~ msgid "CONCENTRATION_OF"
#~ msgstr "с концентрацией"

#~ msgid "USES"
#~ msgstr "Использует"

#, fuzzy
#~ msgid "DOT_RATE"
#~ msgstr ". Шкала оценок"

#, fuzzy
#~ msgid "SCALES_WITH_CONCENTRATION_OF"
#~ msgstr "с концентрацией"

#~ msgid "PRODUCES"
#~ msgstr "Производит"

#, fuzzy
#~ msgid "DOT_RATE_SCALES_WITH"
#~ msgstr ". Шкала оценок"

#~ msgid "AND"
#~ msgstr "и"

#~ msgid "OXYGEN_DOT"
#~ msgstr "Кислород."

#~ msgid "ALSO_TURNS"
#~ msgstr "Также включая"

#~ msgid "INREASE_STORAGE_SPACE"
#~ msgstr "Увеличивает пространство хранения клетки."

#~ msgid "E_DOT"
#~ msgstr "Д."

#~ msgid "BIOLUMESCENT_VACUOLE"
#~ msgstr ""
#~ "Биолюминесцентная\n"
#~ "вакуоль"

#, fuzzy
#~ msgid "END"
#~ msgstr "и"

#, fuzzy
#~ msgid "LEFT"
#~ msgstr "Двигаться влево"

#, fuzzy
#~ msgid "RIGHT"
#~ msgstr "Свет"

#, fuzzy
#~ msgid "FORWARD"
#~ msgstr "Двигаться вперёд"

#, fuzzy
#~ msgid "PARENLEFT"
#~ msgstr "Поворот влево"

#, fuzzy
#~ msgid "PARENRIGHT"
#~ msgstr "Поворот вправо"

#, fuzzy
#~ msgid "COLON"
#~ msgstr "ОЗ:"

#, fuzzy
#~ msgid "SEMICOLON"
#~ msgstr "Размер:"

#, fuzzy
#~ msgid "AT"
#~ msgstr "АТФ"

#, fuzzy
#~ msgid "BRACKETRIGHT"
#~ msgstr "Поворот вправо"

#, fuzzy
#~ msgid "QUOTELEFT"
#~ msgstr "Поворот влево"

#, fuzzy
#~ msgid "BRACELEFT"
#~ msgstr "Поворот влево"

#, fuzzy
#~ msgid "BRACERIGHT"
#~ msgstr "Поворот вправо"

#, fuzzy
#~ msgid "EXCLAMDOWN"
#~ msgstr "Колёсико вниз"

#, fuzzy
#~ msgid "YEN"
#~ msgstr "Кислород"

#, fuzzy
#~ msgid "SECTION"
#~ msgstr "Описание:"

#, fuzzy
#~ msgid "COPYRIGHT"
#~ msgstr "Двигаться вправо"

#, fuzzy
#~ msgid "MU"
#~ msgstr "Заглушить"

#, fuzzy
#~ msgid "AE"
#~ msgstr "Сохранить"

#, fuzzy
#~ msgid "ETH"
#~ msgstr "Здоровье"

#, fuzzy
#~ msgid "DIVISION"
#~ msgstr "Версия:"

#, fuzzy
#~ msgid "BACKTAB"
#~ msgstr "Назад"

#~ msgid "CARBON"
#~ msgstr "Углерод"

#~ msgid "DIOXIDE"
#~ msgstr "Диоксид"

#~ msgid "PLASTID"
#~ msgstr "Пластид"

#~ msgid "PATCH_PANGONIAN_BATHYPELAGIC"
#~ msgstr "Пангонская Толща Воды (от 2 км)"

#, fuzzy
#~ msgid "STATUS_COLON"
#~ msgstr "Создатель:"

#~ msgid "WITH_POPULATION"
#~ msgstr "{0} из популяции: {1}"

#~ msgid "PREDATORY_PILUS_DESCRIPTION"
#~ msgstr "Пили (единственное число: пиль) встречаются на поверхности многих микроорганизмов и напоминают тонкие волоски. Десятки-сотни пили могут присутствовать на поверхности микроорганизма и служить одной из нескольких целей, включая роль в хищничестве. Патогенные микроорганизмы используют пили для вирулентности либо для прикрепления и связывания с тканями хозяина, либо для проникновения через внешнюю мембрану, чтобы получить доступ к цитоплазме. Существует множество подобных пили, но они эволюционно не связаны и возникли в результате конвергентной эволюции. Один организм может обладать способностью экспрессировать несколько типов пили, и те, которые присутствуют на поверхности, постоянно изменяются и заменяются."

#~ msgid "PREDATORY_PILUS_PROCESSES_DESCRIPTION"
#~ msgstr "Проткните этим другие клетки."

#, fuzzy
#~ msgid "WIKI_MICROBE_STAGE"
#~ msgstr "Одноклеточная стадия"

#~ msgid "EDITOR_TUTORIAL_CELL_TEXT"
#~ msgstr ""
#~ "Это редактор клеток, в котором вы можете добавлять или удалять органеллы из своей клетки, затрачивая очки мутации (MP).\n"
#~ "\n"
#~ "Вы также можете изменять другие параметры своего вида в других вкладках клеточного редактора. (Пока доступно примерно 50% всех будущих функций)\n"
#~ "\n"
#~ "Для продолжения, выберите органеллу из панели слева (цитоплазма - это хороший выбор). Затем кликните рядом с шестигранником в центре экрана, чтобы добавить эту органеллу к вашей клетке."<|MERGE_RESOLUTION|>--- conflicted
+++ resolved
@@ -7,15 +7,9 @@
 msgstr ""
 "Project-Id-Version: PROJECT VERSION\n"
 "Report-Msgid-Bugs-To: EMAIL@ADDRESS\n"
-<<<<<<< HEAD
-"POT-Creation-Date: 2025-03-02 06:12-0300\n"
-"PO-Revision-Date: 2025-02-23 16:13+0000\n"
-"Last-Translator: Teashrock <kajitsu22@gmail.com>\n"
-=======
 "POT-Creation-Date: 2025-03-07 11:33+0200\n"
 "PO-Revision-Date: 2025-03-07 10:46+0000\n"
 "Last-Translator: Anonymous <noreply@weblate.org>\n"
->>>>>>> 125b0f74
 "Language-Team: Russian <https://translate.revolutionarygamesstudio.com/projects/thrive/thrive-game/ru/>\n"
 "Language: ru\n"
 "MIME-Version: 1.0\n"
@@ -1792,18 +1786,8 @@
 "Когда вы будете готовы, нажмите кнопку \"далее\" в правом нижнем углу, чтобы продолжить."
 
 #, fuzzy
-<<<<<<< HEAD
-msgid "EDITOR_TUTORIAL_MICROBE_EDITOR_NUCLEUS"
-msgstr ""
-"Это редактор клеток, в котором вы можете добавлять или удалять органеллы из вашего вида, тратя очки мутации (ОМ). В каждом поколении вам будет доступно 100 ОМ, очки не сохраняются, поэтому не бойтесь тратить!\n"
-"\n"
-"Шестиугольник в центре экрана — это ваша клетка, которая сейчас состоит из одной ячейки цитоплазмы.\n"
-"\n"
-"Чтобы продолжить, выберите органеллу на панели слева. Затем щелкните левой кнопкой мыши чтобы поместить её. Вы можете вращать органеллы кнопками [thrive:input]e_rotate_left[/thrive:input] и [thrive:input]e_rotate_right[/thrive:input]."
-=======
 msgid "EFFECTIVE_VALUE"
 msgstr "{0}%"
->>>>>>> 125b0f74
 
 msgid "EIGHT_TIMES"
 msgstr "8x"
