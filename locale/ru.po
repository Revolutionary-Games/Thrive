# Translations template for PROJECT.
# Copyright (C) 2020 ORGANIZATION
# This file is distributed under the same license as the PROJECT project.
# FIRST AUTHOR <EMAIL@ADDRESS>, 2020.
#
msgid ""
msgstr ""
"Project-Id-Version: PROJECT VERSION\n"
"Report-Msgid-Bugs-To: EMAIL@ADDRESS\n"
<<<<<<< HEAD
"POT-Creation-Date: 2025-01-25 11:57+0100\n"
=======
"POT-Creation-Date: 2025-01-28 15:03+0200\n"
>>>>>>> 67c3216d
"PO-Revision-Date: 2025-01-24 08:46+0000\n"
"Last-Translator: Dark Thunderer <darkthunderer@mail.ru>\n"
"Language-Team: Russian <https://translate.revolutionarygamesstudio.com/projects/thrive/thrive-game/ru/>\n"
"Language: ru\n"
"MIME-Version: 1.0\n"
"Content-Type: text/plain; charset=UTF-8\n"
"Content-Transfer-Encoding: 8bit\n"
"Plural-Forms: nplurals=3; plural=n%10==1 && n%100!=11 ? 0 : n%10>=2 && n%10<=4 && (n%100<10 || n%100>=20) ? 1 : 2;\n"
"X-Generator: Weblate 5.7.2\n"
"Generated-By: Babel 2.8.0\n"

msgid "2D_MOVEMENT_TYPE_SELECTION"
msgstr "2D стиль движения:"

msgid "3D_EDITOR"
msgstr "3D Редактор"

msgid "3D_MOVEMENT"
msgstr "3D Перемещение"

msgid "3D_MOVEMENT_TYPE_SELECTION"
msgstr "3D стиль движения:"

msgid "ABILITIES"
msgstr "Способности"

msgid "ABORT"
msgstr "Отмена"

msgid "ABORTED_DOT"
msgstr "Отменено."

msgid "ABSORBERS_COUNT"
msgstr "Поглотители:"

msgid "ABYSSOPELAGIC"
msgstr "Абиссопелагический"

msgid "ACCEPT"
msgstr "Принять"

msgid "ACTION_AWAKEN"
msgstr "Пробужден на {0:F1}/{1:F1}"

msgid "ACTION_AWAKEN_TOOLTIP"
msgstr "Переместиться на Стадию Пробуждения. Доступно только если у вас есть достаточное количество развитости мозга (Поместите аксон в какой либо тип клетки)."

msgid "ACTION_BLOCKED_WHILE_ANOTHER_IN_PROGRESS"
msgstr "Действие заблокировано, поскольку другое еще совершается"

msgid "ACTION_DELETE"
msgstr "Удалить"

msgid "ACTION_DOUBLE_POPULATION"
msgstr "Удвоить Популяцию"

msgid "ACTION_DUPLICATE_UNITS"
msgstr "Дублировать юнитов"

msgid "ACTION_HALF_POPULATION"
msgstr "Сократить популяцию вдвое"

msgid "ACTION_TELEPORT"
msgstr "Телепортировать"

msgid "ACTIVE"
msgstr "Активный"

msgid "ACTIVE_THREAD_COUNT"
msgstr "Число потоков:"

msgid "ACTIVITY_EXPLANATION"
msgstr ""
"Активные микробы будут в движении, пока поблизости ничего не происходит.\n"
"Оседлые микробы будут стоять и ждать изменения окружения, прежде чем действовать."

msgid "ADDITIONAL_VALIDATION_FAILED"
msgstr "Дополнительные проверки обнаружили проблему: {0}"

msgid "ADD_INPUT_BUTTON_TOOLTIP"
msgstr "Добавить новое назначение клавиши"

msgid "ADVANCED_VIEW"
msgstr "Продвинутый вид"

msgid "ADVANCED_VIEW_BUTTON_TOOLTIP"
msgstr "Открыть продвинутый вид настроек"

msgid "AEROBIC_NITROGEN_FIXATION"
msgstr "Аэробная Азотфиксация"

msgid "AEROBIC_NITROGEN_FIXING"
msgstr "Аэробная азотфиксация"

msgid "AEROBIC_RESPIRATION"
msgstr "Аэробное Дыхание"

msgid "AGENTS"
msgstr "Химические Агенты"

msgid "AGENTS_COLON"
msgstr "Агенты:"

msgid "AGENT_NAME"
msgstr "{0} Агент"

msgid "AGGRESSION_EXPLANATION"
msgstr ""
"Агрессивные микробы будут преследовать добычу на больших расстояниях\n"
"и с большей вероятностью будут сражаться с хищниками при нападении.\n"
"Мирные микробы не будут нападать на больших расстояниях\n"
"и с меньшей вероятностью будут использовать токсины против хищников."

msgid "AGGRESSIVE"
msgstr "Агрессивный"

msgid "AI_MUTATION_RATE"
msgstr "Вероятность мутации ИИ"

msgid "AI_MUTATION_RATE_EXPLANATION"
msgstr "(скорость, с которой ИИ будет мутировать)"

msgid "ALL"
msgstr "Всё"

msgid "ALLOW_SPECIES_SWITCH_ON_EXTINCTION"
msgstr "Позволяет переключаться на родственные виды при вымирании"

msgid "ALLOW_SPECIES_SWITCH_ON_EXTINCTION_EXPLANATION"
msgstr "(позволяет продолжить игру, но уже за другой вид в случае вымирания. Без этой опции игра просто заканчивается)"

msgid "ALL_WORLDS_GENERAL_STATISTICS"
msgstr "Общая статистика всех миров"

#, fuzzy
msgid "ALL_WORLDS_STATISTICS"
msgstr ""
"[b]Поколения:[/b]\n"
"  {0}\n"
"[b]Всего видов:[/b]\n"
"  Среднее {1}; Стандартное отклонение {2}\n"
"[b]Виды, которые еще живы:[/b]\n"
"  Среднее {3}; Стандартное отклонение {4}\n"
"[b]Количество видов на участке:[/b]\n"
"  Среднее {5}; Стандартное отклонение {6}\n"
"[b]Общая численность населения на участке:[/b]\n"
"  Среднее {7}; Стандартное отклонение {8}\n"
"[b]Средний размер видов микробов:[/b]\n"
"  Среднее {9}; Стандартное отклонение {10}\n"
"[b]Общие данные по органеллам:[/b]"

msgid "ALREADY_ASCENDED"
msgstr "Вы уже вознеслись"

msgid "ALT"
msgstr "Alt"

msgid "ALWAYS_VISIBLE"
msgstr "Всегда видна"

msgid "AMBIANCE_VOLUME"
msgstr "Громкость окружения"

msgid "AMMONIA"
msgstr "Аммиак"

msgid "AMOUNT_OF_AUTOSAVE_TO_KEEP"
msgstr "Количество записей автосохранения:"

msgid "AMOUNT_OF_QUICKSAVE_TO_KEEP"
msgstr "Количество записей быстрого сохранения:"

msgid "ANAEROBIC_NITROGEN_FIXATION"
msgstr "Анаэробная азотфиксация"

msgid "AND_UNLOCK_CONDITION"
msgstr "И"

msgid "APPEARANCE"
msgstr "Внешний вид"

msgid "APPLY"
msgstr "Применить"

msgid "APPLY_CHANGES"
msgstr "Применить изменения"

msgid "APRIL"
msgstr "Апрель"

msgid "ARE_YOU_SURE_TO_RESET_ALL_SETTINGS"
msgstr "Вы действительно хотите сбросить ВСЕ настройки до значений по умолчанию?"

msgid "ARE_YOU_SURE_TO_RESET_INPUT_SETTINGS"
msgstr "Вы действительно хотите сбросить настройки ввода до значений по умолчанию?"

msgid "ARTIST_COLON"
msgstr "Создатель:"

msgid "ARTWORK_TITLE"
msgstr "\"{0}\" - {1}"

msgid "ART_BY"
msgstr "Картина от {0}"

msgid "ART_GALLERY"
msgstr "Галерея"

msgid "ASCENSION_CONGRATULATIONS"
msgstr "Поздравляем!"

msgid "ASCENSION_CONGRATULATIONS_CONTENT"
msgstr ""
"Вы вознеслись и прошли игру. Поздравляем с тем, что дошли до конца игры.\n"
"\n"
"Вы можете продолжить играть в Стадии Космоса с открытыми Божественными Инструментами в песочнице.\n"
"\n"
"Так же возможно опуститься и вернуться к Стадии Микроба в этом сохранении и вновь пройти все стадии, но с доступом к модификаторам.\n"
"\n"
"Количество вознесений в данном сохранении:{0}"

msgid "ASCENSION_STAGE"
msgstr "Стадия Возвышения"

msgid "ASSEMBLY_CLASS_REQUIRED"
msgstr "Класс сборки необходим для мода, если указана сборка"

msgid "ASSEMBLY_REQUIRED_WITH_HARMONY"
msgstr "Сборка мода требуется c Harmony"

msgid "ASSUME_HYPERTHREADING"
msgstr "Предположить, что в процессоре включена гиперпоточность"

msgid "ASSUME_HYPERTHREADING_TOOLTIP"
msgstr ""
"Невозможно автоматически определить, включена ли гиперпоточность или нет.\n"
"Это влияет на количество потоков по умолчанию, так как потоки с гиперпоточностью не так быстры, как реальные ядра процессора."

msgid "ATMOSPHERIC_GASSES"
msgstr "Атмосферные Газы"

msgid "ATP"
msgstr "АТФ"

msgid "ATP_BALANCE"
msgstr "Баланс АТФ"

msgid "ATP_BALANCE_TOOLTIP"
msgstr ""
"Эта секция показывает весь баланс АТФ (энергии) в клетке.\n"
"Для того, чтобы выжить, баланс АТФ должен быть положительным. Малоподвижные клетки для сохранения энергии могут полностью исключить передвижение как таковое.\n"
"Вы можете использовать раскрывающийся список ниже для проверки производства АТФ при отсутствии необходимых соединений.\n"
"Например, некоторые клетки могут поддерживать положительный баланс АТФ только если у них в наличии есть множество соединений.\n"
"Играть за этот тип клеток намного сложнее, поскольку для выживания им нужно иметь в хранилище все эти соединения разом."

msgid "ATP_BALANCE_WITHOUT_EXTERNAL_RESOURCES"
msgstr "Без Внешних Ресурсов"

msgid "ATP_BALANCE_WITHOUT_GLUCOSE"
msgstr "Без Глюкозы"

msgid "ATP_BALANCE_WITHOUT_HYDROGEN_SULFIDE"
msgstr "Без Сероводорода"

msgid "ATP_BALANCE_WITHOUT_IRON"
msgstr "Без Железа"

msgid "ATP_BALANCE_WITH_ALL_COMPOUNDS"
msgstr "Со всеми необходимыми соединениями"

msgid "ATP_PRODUCTION"
msgstr "Производство АТФ"

msgid "ATP_PRODUCTION_TOO_LOW"
msgstr "НЕДОСТАТОЧНОЕ ПРОИЗВОДСТВО АТФ!"

msgid "ATTEMPT_TO_WRITE_SAVE_FAILED"
msgstr "Не удалось сохранить файл. Возможно, имя файла сохранения слишком длинное или у вас нет разрешения на сохранение файла."

msgid "AT_CURSOR"
msgstr "Вы смотрите на:"

msgid "AUDIO_OUTPUT_DEVICE"
msgstr "Устройство вывода звука:"

msgid "AUGUST"
msgstr "Август"

msgid "AUTO"
msgstr "Авто"

msgid "AUTO-EVO_EXPLANATION_EXPLANATION"
msgstr "На данной панели показаны числа, на основе которых работает предсказание Авто-Эво. Общая энергия, которую способен улавливать вид, и стоимость на особь вида определяют конечную популяцию. Авто-Эво использует упрощенную модель реальности, чтобы рассчитать, насколько эффективны виды, основываясь на энергии, которую они способны собирать. Для каждого источника пищи показано, сколько энергии получает от него вид. Дополнительно отображается общая энергия, доступная из этого источника. Доля, которую вид получает от общей энергии, зависит от того, насколько велика его адаптация по сравнению с общей адаптацией. Адаптация - это показатель того, насколько хорошо вид может использовать этот источник пищи."

msgid "AUTO-EVO_POPULATION_CHANGED_2"
msgstr "Популяция {0} изменена на {1} к {2}, по причине: {3}"

msgid "AUTO-EVO_PREDICTION"
msgstr "Предсказание Авто-Эво"

msgid "AUTO-EVO_PREDICTION_BOX_DESCRIPTION"
msgstr ""
"Эта панель показывает ожидаемую численность Авто-Эво для редактируемых видов.\n"
"Авто-Эво запускает моделирование популяции, что является частью (помимо вашей собственной эффективности), влияющей на вашу популяцию."

msgid "AUTO-EVO_STEPS_DONE"
msgstr "{0:F1}% завершено. {1:n0}/{2:n0} шагов."

#, fuzzy
msgid "AUTO-EVO_STRENGHT_MULTIPLIER"
msgstr "Коэффициент стоимости мутации"

#, fuzzy
msgid "AUTO-EVO_STRENGHT_MULTIPLIER_EXPLANATION"
msgstr "(стоимость органелл, мембран и т. д. в редакторе)"

msgid "AUTOSAVE_DURING_THE_GAME"
msgstr "Автосохранение во время игры"

msgid "AUTO_EVO"
msgstr "Авто-Эво"

msgid "AUTO_EVO_EXPLORING_TOOL"
msgstr "Инструмент изучения Авто-Эво"

msgid "AUTO_EVO_FAILED"
msgstr "Не удалось запустить Авто-Эво"

msgid "AUTO_EVO_MISSING_RESULT_DATA_OBJECT"
msgstr "Отсутствуют результаты Авто-Эво. Это нормально, если вы, например, загрузили старое сохранение. Но если это произошло на новом сохранении, то, пожалуйста, сообщите об ошибке, прикрепив файл с журналом действий (Log file)"

msgid "AUTO_EVO_RESULTS"
msgstr "Результаты Авто-Эво:"

msgid "AUTO_EVO_RESULTS_GLOBAL_TITLE"
msgstr "Глобальные Результаты"

msgid "AUTO_EVO_RESULTS_PATCH_TITLE"
msgstr "Результаты Выбранного Биома"

msgid "AUTO_EVO_RUN_STATUS"
msgstr "статус запуска:"

msgid "AUTO_EVO_STATUS_COLON"
msgstr "Статус Авто-Эво:"

msgid "AUTO_MOVE_FORWARDS"
msgstr "Авто движение вперед"

msgid "AUTO_RESOLUTION"
msgstr "Авто ({0}x{1})"

msgid "AVAILABLE_CONSTRUCTION_PROJECTS"
msgstr "Доступные строительные проекты"

msgid "AVAILABLE_MODS"
msgstr "Доступные моды"

msgid "AWAKENING_STAGE"
msgstr "Стадия пробуждения"

msgid "AWARE_STAGE"
msgstr "Стадия Сознания"

msgid "BACK"
msgstr "Назад"

msgid "BACKGROUND_BLUR"
msgstr "Размытие фона:"

msgid "BACKSLASH"
msgstr "Обратный Слэш"

msgid "BACKSPACE"
msgstr "Backspace"

msgid "BACTERIAL_THERMOSYNTHESIS"
msgstr "Бактериальный Термосинтез"

msgid "BALANCE_DISPLAY_AT_DAY_ALWAYS"
msgstr "Считать, словно сейчас день"

msgid "BALANCE_DISPLAY_AT_DAY_ALWAYS_TOOLTIP"
msgstr "Если этот флажок установлен, значения в этой панели вычисляются так, как если бы процессы происходили днём"

msgid "BALANCE_DISPLAY_WHILE_MOVING"
msgstr "Включить стоимость передвижения"

msgid "BALANCE_DISPLAY_WHILE_MOVING_TOOLTIP"
msgstr "Если флажок установлен, вычисляет баланс и другие числа на этой панели, предполагая, что клетка постоянно движется"

msgid "BASE_MOBILITY"
msgstr "Базовая Мобильность"

msgid "BASE_MOVEMENT"
msgstr "Базовое Передвижение"

msgid "BASIC_VIEW"
msgstr "Упрощённый вид"

msgid "BASIC_VIEW_BUTTON_TOOLTIP"
msgstr "Вернуться к упрощённому виду настроек"

msgid "BATHYPELAGIC"
msgstr "Батипелагический"

msgid "BECOME_MACROSCOPIC"
msgstr "Стать макроскопическим ({0}/{1})"

msgid "BECOME_MULTICELLULAR"
msgstr "Стать многоклеточным ({0}/{1})"

msgid "BEGIN_THRIVING"
msgstr "Начать Процветание"

msgid "BEHAVIOUR"
msgstr "Поведение"

msgid "BEHAVIOUR_ACTIVITY"
msgstr "Активность"

msgid "BEHAVIOUR_AGGRESSION"
msgstr "Агрессия"

msgid "BEHAVIOUR_FEAR"
msgstr "Страх"

msgid "BEHAVIOUR_FOCUS"
msgstr "Целеустремлённость"

msgid "BEHAVIOUR_OPPORTUNISM"
msgstr "Оппортунизм"

msgid "BELOW_SEA_LEVEL"
msgstr "{0}-{1}м ниже уровня моря"

msgid "BENCHMARKS"
msgstr "Тест производительности"

msgid "BENCHMARK_FINISHED"
msgstr "Тестирование завершено"

msgid "BENCHMARK_PHASE"
msgstr "Фаза тестирования:"

msgid "BENCHMARK_RESULTS_COLON"
msgstr "Результаты:"

msgid "BEST_PATCH_COLON"
msgstr "Лучший биом:"

msgid "BIG_IRON_CHUNK"
msgstr "Большой кусок железа"

msgid "BIG_PHOSPHATE_CHUNK"
msgstr "Большой Фрагмент Фосфата"

msgid "BILLION_ABBREVIATION"
msgstr "{0} Млрд"

msgid "BINDING_AGENT"
msgstr "Связующее вещество"

msgid "BINDING_AGENT_DESCRIPTION"
msgstr "Позволяет связываться с другими клетками. Это первый шаг к многоклеточности. Когда ваша клетка является частью колонии, соединения распределяются между всеми клетками. Вы не можете войти в редактор, будучи частью колонии, поэтому, когда соберёте достаточно соединений разорвите связь."

msgid "BINDING_AGENT_PROCESSES_DESCRIPTION"
msgstr "Нажмите [thrive:input]g_toggle_binding[/thrive:input] чтобы включить режим связывания. В режиме связывания вы можете присоединить другие клетки вашего вида к вашей колонии касаясь их. Чтобы покинуть колонию нажмите [thrive:input]g_unbind_all[/thrive:input]."

msgid "BIND_AXES_SENSITIVITY"
msgstr "Общее значение для осей"

msgid "BIOLUMINESCENT_VACUOLE"
msgstr "Биолюминесцентная вакуоль"

msgid "BIOME_LABEL"
msgstr "Биом: {0}"

msgid "BLOOM_RENDER_EFFECT"
msgstr "Эффект Свечения:"

msgid "BRAIN_CELL_NAME_DEFAULT"
msgstr "Нейрон"

msgid "BRAVE"
msgstr "Храбрый"

msgid "BROWSE"
msgstr "Просматривать"

msgid "BROWSE_WORKSHOP"
msgstr "Просмотреть мастерскую"

msgid "BUILD_CITY"
msgstr "Построить город"

msgid "BUILD_QUEUE"
msgstr "Очередь постройки"

msgid "BUILD_STRUCTURE"
msgstr "Построить Структуру"

msgid "BY"
msgstr "Создано:"

msgid "BY_REVOLUTIONARY_GAMES"
msgstr "Автор: Revolutionary Games Studio"

msgid "CACHE_DISK_MAX_TIME"
msgstr "Максимальное время хранение элементов кэша на диске перед удалением"

msgid "CACHE_MEMORY_MAX_ITEMS"
msgstr "Максимальное количество кэша ,сохранённого в памяти"

msgid "CACHE_TIME_MEMORY"
msgstr "Сколько сохранять кэш в памяти"

msgid "CACHE_TIME_MEMORY_ONLY"
msgstr "Время хранения в кэше при использовании только памяти для кэширования"

msgid "CACHING_TITLE"
msgstr "Кэширование"

msgid "CALCIUM_CARBONATE"
msgstr "Карбонат кальция"

msgid "CALCIUM_CARBONATE_MEMBRANE_DESCRIPTION"
msgstr "Эта мембрана имеет прочную оболочку, изготовленную из карбоната кальция. Она может легко противостоять повреждениям и требует меньше энергии, чтобы не деформироваться. Недостатками такой тяжелой оболочки является то, что клетка не может быстро поглощать ресурсы и двигается медленнее."

msgid "CAMERA"
msgstr "Камера"

msgid "CANCEL"
msgstr "Отмена"

msgid "CANCEL_ACTION_CAPITAL"
msgstr "ОТМЕНИТЬ ДЕЙСТВИЕ"

msgid "CANCEL_CURRENT_ACTION"
msgstr "Отменить текущее действие"

msgid "CANNOT_DELETE_USED_CELL_TYPE"
msgstr "Выбранный тип клеток в организме не может быть удалён"

msgid "CANNOT_DELETE_USED_CELL_TYPE_TITLE"
msgstr "Нельзя удалить выбранный тип клеток"

msgid "CANNOT_ENGULF"
msgstr "Не может поглощать клетки"

msgid "CANNOT_MOVE_METABALL_TO_DESCENDANT_TREE"
msgstr "Невозможно переместить метасферу в её древо потомков"

msgid "CANNOT_REDUCE_BRAIN_POWER_STAGE"
msgstr "Ныне Развитость мозга мала для того дабы остаться в текущей стадии. Переходить на прошлые стадии не разрешено, пожалуйста, повысьте развитость мозга для продолжения."

msgid "CANNOT_REDUCE_BRAIN_POWER_STAGE_TITLE"
msgstr "Невозможно снизить развитость мозга для возвращения на прошлые стадии"

msgid "CANNOT_WRITE_SAVE"
msgstr "Сохранение не удаётся записать"

msgid "CANT_LOAD_MOD_INFO"
msgstr "Не удается загрузить информацию о моде {0}"

msgid "CAPSLOCK"
msgstr "Caps Lock"

msgid "CARBON_DIOXIDE"
msgstr "Углекислый газ"

msgid "CATEGORY_AN_ABUNDANCE"
msgstr "изобилие"

msgid "CATEGORY_A_FAIR_AMOUNT"
msgstr "изрядное количество"

msgid "CATEGORY_LITTLE"
msgstr "мало"

msgid "CATEGORY_QUITE_A_BIT"
msgstr "немного"

msgid "CATEGORY_SOME"
msgstr "некоторое количество"

msgid "CATEGORY_VERY_LITTLE"
msgstr "очень мало"

msgid "CAUTIOUS"
msgstr "Осторожный"

msgid "CELL"
msgstr "Клетка"

msgid "CELLS"
msgstr "Клетки"

msgid "CELLULASE"
msgstr "Целлюлаза"

msgid "CELLULASE_DESCRIPTION"
msgstr "Целлюлаза позволяет клетке разрушать целлюлозную мембрану. С количеством повышается эффективность."

msgid "CELLULOSE"
msgstr "Целлюлоза"

msgid "CELLULOSE_MEMBRANE_DESCRIPTION"
msgstr "Эта мембрана имеет стенку, что обеспечивает лучшую защиту от общих повреждений и, особенно, от физических повреждений. Она также требует меньше энергии для сохранения своей формы, но не может быстро поглощать ресурсы и двигается медленнее. [b]Целлюлаза может растворить эту стенку,[/b] делая её уязвимой к поглощению хищниками."

msgid "CELL_STAT_ROTATION_TOOLTIP"
msgstr ""
"Скорость вращения клетки. Крупные клетки вращаются медленнее, но можно добавить реснички, чтобы компенсировать это.\n"
"Размещение органелл влияет на вращение: органеллы, расположенные дальше от центра, сильнее замедляют вращение."

msgid "CELL_STAT_SPEED_TOOLTIP"
msgstr ""
"Скорость Клетки. Пожалуйста, заметьте, что ввиду лимитов алгоритмов, отвечающих за вычисление скорости, выдаётся приблизительное значение.\n"
"И, Для примера, когда вы модифицируете длину жгутика, показываемые значения не демонстрируют настоящую скорость в игровом мире.\n"
"Это известная проблема, но пока что мы её не исправили -- она в низком приоритете, для нас есть более важные вещи."

msgid "CELL_TYPE_NAME"
msgstr "Название вида клеток"

msgid "CHANGE_DESCRIPTION_IS_TOO_LONG"
msgstr "Примечания к изменениям слишком длинные"

msgid "CHANGE_THE_SYMMETRY"
msgstr "Изменить симметрию"

msgid "CHANNEL_INHIBITOR_TOXIN_SYNTHESIS"
msgstr "Синтез Ингибиторов Каналов"

msgid "CHEATS"
msgstr "Читы"

msgid "CHEAT_KEYS_ENABLED"
msgstr "Чит-коды включены"

msgid "CHEAT_MENU"
msgstr "Чит-меню"

msgid "CHEMICAL_BUTTON_MICROBE_TOOLTIP"
msgstr "Показать/скрыть процессы клетки"

msgid "CHEMOPLAST"
msgstr "Хемопласт"

msgid "CHEMOPLAST_DESCRIPTION"
msgstr "Хемопласт — двумембранная структура, содержащая белки, способные превращать [thrive:compound type=\"hydrogensulfide\"][/thrive:compound], воду и [thrive:compound type=\"carbondioxide\"][/thrive:compound] в [thrive:compound type=\"glucose\"][/thrive:compound] в процессе [b]сероводородного хемосинтеза[/b]. Скорость производства [thrive:compound type=\"glucose\"][/thrive:compound] зависит от концентрации [thrive:compound type=\"carbondioxide\"][/thrive:compound]."

msgid "CHEMOPLAST_PROCESSES_DESCRIPTION"
msgstr "Превращает [thrive:compound type=\"hydrogensulfide\"][/thrive:compound] в [thrive:compound type=\"glucose\"][/thrive:compound]. Скорость увеличивается при повышении концентрации [thrive:compound type=\"carbondioxide\"][/thrive:compound]."

msgid "CHEMORECEPTOR"
msgstr "Хеморецептор"

msgid "CHEMORECEPTOR_DESCRIPTION"
msgstr "Все клетки \"видят\" только с помощью хеморецепции. Именно так клетки получают информацию о своем окружении. Добавление этой органеллы представляет собой развитие более тонкой хеморецепции. Поскольку игроку дается видение даже на стадии клетки, это представлено линией, указывающей за пределы видимой области экрана, показывая близлежащие соединения, которые игрок еще не мог видеть."

msgid "CHEMORECEPTOR_MINIMUM_AMOUNT_TOOLTIP"
msgstr ""
"Устанавливает порог обнаружения соединений. Низкие значения могут выявлять слабые следы вещества, которые могут не содержать значительного количества этого соединения.\n"
"Один из возможных подходов — увеличить радиус поиска и минимальное количество, чтобы обнаружить ближайшее облако с достаточной плотностью.\n"
"Хеморецептор ощущает отдельные точки в облаке соединений, а не общую массу вещества в одном \"облаке\"."

msgid "CHEMORECEPTOR_PROCESSES_DESCRIPTION"
msgstr "Хеморецептор позволяет обнаруживать соединения на большем расстоянии. Модифицируйте после размещения, чтобы выбрать тип соединения и цвет линии направления."

msgid "CHEMORECEPTOR_SEARCH_RADIUS_TOOLTIP"
msgstr ""
"Устанавливает максимальную дистанцию, через которую может \"видеть\" хеморецептор.\n"
"Это может быть полезно, например, медленным клеткам."

msgid "CHEMOSYNTHESIS"
msgstr "Хемосинтез"

msgid "CHEMOSYNTHESIZING_PROTEINS"
msgstr "Хемосинтезирующие белки"

msgid "CHEMOSYNTHESIZING_PROTEINS_DESCRIPTION"
msgstr "Хемосинтезирующие белки - небольшие скопления белков внутри цитоплазмы, что могут преобразовывать [thrive:compound type=\"hydrogensulfide\"][/thrive:compound] , газообразный [thrive:compound type=\"carbondioxide\"][/thrive:compound], да воду в [thrive:compound type=\"glucose\"][/thrive:compound] в процессе что именуется [b]Сероводородном хемосинтезе[/b]. Скорость переработки [thrive:compound type=\"glucose\"][/thrive:compound] умножается с концентрацией [thrive:compound type=\"carbondioxide\"][/thrive:compound]. Поскольку хемосинтезирующие белки находятся непосредственно в цитоплазме, от чего и происходит [b]гликолиз[/b]."

msgid "CHEMOSYNTHESIZING_PROTEINS_PROCESSES_DESCRIPTION"
msgstr "Превращает [thrive:compound type=\"hydrogensulfide\"][/thrive:compound] в [thrive:compound type=\"glucose\"][/thrive:compound]. Скорость увеличивается при повышении концентрации [thrive:compound type=\"carbondioxide\"][/thrive:compound]. Также превращает [thrive:compound type=\"glucose\"][/thrive:compound] в [thrive:compound type=\"atp\"][/thrive:compound]."

msgid "CHEMO_SYNTHESIS"
msgstr "Хемосинтез"

msgid "CHITIN"
msgstr "Хитин"

msgid "CHITINASE"
msgstr "Хитиназа"

msgid "CHITINASE_DESCRIPTION"
msgstr "Хитиназа позволяет клетке разрушать хитиновую мембрану. С количеством повышается эффективность."

msgid "CHITIN_MEMBRANE_DESCRIPTION"
msgstr "Эта мембрана имеет стенку, что означает, что она обладает лучшей защитой от общего повреждения и, особенно, от повреждения токсинами. Она также требует меньше энергии для сохранения своей формы, но не может быстро поглощать ресурсы и двигается медленнее. [b]Хитиназа может растворить эту стенку,[/b] делая её уязвимой к поглощению хищниками."

msgid "CHLOROPLAST"
msgstr "Хлоропласт"

msgid "CHLOROPLAST_DESCRIPTION"
msgstr "Хлоропласт — двумембранная органелла, содержащая светочувствительные пигменты, сложенные вместе в мембранных мешочках. Это прокариота, которая была ассимилирована для использования её эукариотическим хозяином. Пигменты в хлоропласте способны использовать энергию света для получения [thrive:compound type=\"glucose\"][/thrive:compound] из воды и газообразного [thrive:compound type=\"carbondioxide\"][/thrive:compound] в процессе, называемом [b]фотосинтез[/b]. Эти пигменты также придают ей особый цвет. Скорость выработки [thrive:compound type=\"glucose\"][/thrive:compound] зависит от концентрации [thrive:compound type=\"carbondioxide\"][/thrive:compound] в атмсофере и интенсивности [thrive:compound type=\"sunlight\"][/thrive:compound]."

msgid "CHLOROPLAST_PROCESSES_DESCRIPTION"
msgstr "Производит [thrive:compound type=\"glucose\"][/thrive:compound]. Скорость увеличивается при повышении концентрации [thrive:compound type=\"carbondioxide\"][/thrive:compound] и интенсивности [thrive:compound type=\"sunlight\"][/thrive:compound]."

msgid "CHOSEN_FILENAME_ALREADY_EXISTS"
msgstr "Выбранное имя файла ({0}) уже существует. Перезаписать?"

msgid "CHROMATIC_ABERRATION"
msgstr "Хроматическая аберрация:"

msgid "CHROMATOPHORE_PROCESSES_DESCRIPTION"
msgstr "Производит [thrive:compound type=\"glucose\"][/thrive:compound]. Скорость повышается с увеличением концентрации [thrive:compound type=\"carbondioxide\"][/thrive:compound] и интенсивности [thrive:compound type=\"sunlight\"][/thrive:compound]."

msgid "CHUNK_CELL_CORPSE_PART"
msgstr "Фрагмент клеточного трупа"

msgid "CHUNK_FOOD_SOURCE"
msgstr "{0} потребления"

msgid "CILIA"
msgstr "Ресничка"

msgid "CILIA_DESCRIPTION"
msgstr "Реснички похожи на жгутики, но вместо однонаправленного ускорения они производят вращательное, помогая клеткам вращаться. Так же доступна их модификация, что при включении режима поглощения притягивает объекты к хозяину."

msgid "CILIA_PROCESSES_DESCRIPTION"
msgstr "Повышает скорость поворота клеток."

msgid "CITY_SHORT_STATISTICS"
msgstr "Популяция: {0} Еда: {1} Наука: {2}"

msgid "CLEAN_UP_OLD_SAVES"
msgstr "Удалить устаревшие сохранения"

msgid "CLEAR_CACHE"
msgstr "Очистить Кэш"

msgid "CLOSE"
msgstr "Закрыть"

msgid "CLOSE_OPTIONS"
msgstr "Закрыть настройки?"

msgid "CLOSTRIDIAL_FERMENTATION"
msgstr "Клостридиальное Брожение"

msgid "CLOUD_BENCHMARK"
msgstr "Тест производительности на Облаках"

msgid "CLOUD_RESOLUTION_DIVISOR"
msgstr "Делитель разрешения облака:"

msgid "CLOUD_SIMULATION_MINIMUM_INTERVAL"
msgstr "Мин. интервал симуляции облаков:"

msgid "CLOUD_SIMULATION_MULTIPLIER"
msgstr "Множитель симуляции:"

msgid "COASTAL"
msgstr "Прибрежный"

msgid "COLLISION_SHAPE"
msgstr "Создавать сущности с коллизией"

msgid "COLOUR"
msgstr "Окраска"

msgid "COLOURBLIND_CORRECTION"
msgstr "Цветокоррекция для дальтоников:"

msgid "COLOUR_PICKER_ADD_PRESET"
msgstr "Добавить текущий цвет в набор"

msgid "COLOUR_PICKER_A_TOOLTIP"
msgstr "Значение альфа канала"

msgid "COLOUR_PICKER_B_TOOLTIP"
msgstr "Значение синего канала цвета"

msgid "COLOUR_PICKER_G_TOOLTIP"
msgstr "Значение зеленого канала цвета"

msgid "COLOUR_PICKER_HSV_BUTTON_TOOLTIP"
msgstr ""
"Вкл/выкл режим настройки оттенка, насыщенности, значения.\n"
"Не может быть включено в raw-режиме."

msgid "COLOUR_PICKER_H_TOOLTIP"
msgstr "Значение оттенка, доля цвета"

msgid "COLOUR_PICKER_PICK_COLOUR"
msgstr "Выберете цвет из окна игры"

msgid "COLOUR_PICKER_PRESET_TOOLTIP"
msgstr ""
"Цвет: {0}\n"
"ЛКМ: Использовать этот пресет\n"
"ПКМ: Удалить этот пресет"

msgid "COLOUR_PICKER_RAW_BUTTON_TOOLTIP"
msgstr ""
"Вкл/выкл режим Raw.\n"
"В режиме Raw вы можете задать R, G, B\n"
"значения, свыше 1.0.\n"
"Не может быть включено в режиме HSV."

msgid "COLOUR_PICKER_R_TOOLTIP"
msgstr "Значение канала красного цвета"

msgid "COLOUR_PICKER_S_TOOLTIP"
msgstr "Значение насыщенности, уровень серого в отдельных цветах"

msgid "COLOUR_PICKER_V_TOOLTIP"
msgstr "Value (brightness) значение, яркость или интенсивность цвета"

msgid "COMMON_ABILITIES"
msgstr "Общие способности"

msgid "COMMON_EDITING_AND_STRATEGY"
msgstr "Общий Редактор и Стадии Стратегии"

msgid "COMMUNITY_FORUM"
msgstr "Форум сообщества"

msgid "COMMUNITY_FORUM_BUTTON_TOOLTIP"
msgstr "Присоединитесь к сообществу Thrive или на наш форум"

msgid "COMMUNITY_WIKI"
msgstr "Wiki Сообщества"

msgid "COMMUNITY_WIKI_BUTTON_TOOLTIP"
msgstr "Зайти на нашу Wiki"

msgid "COMPILED_AT_COLON"
msgstr "Собрано в:"

msgid "COMPLETE_ACTION"
msgstr "Завершить"

msgid "COMPOUNDS"
msgstr "Соединения"

msgid "COMPOUNDS_AT_EQUILIBRIUM"
msgstr "Баланс в Спокойствии"

msgid "COMPOUNDS_AT_MAX_SPEED"
msgstr "Баланс при Максимальной Скорости"

msgid "COMPOUNDS_BUTTON_MICROBE_TOOLTIP"
msgstr "Показать/скрыть соединения"

msgid "COMPOUNDS_COLON"
msgstr "Соединения:"

msgid "COMPOUND_BALANCE_FILL_TIME"
msgstr "(заполняет хранилище за {0} сек.)"

msgid "COMPOUND_BALANCE_FILL_TIME_TOO_LONG"
msgstr "(заполняет хранилище за {0} секунд, что дольше, чем использование дневного света -- {1} сек)"

msgid "COMPOUND_BALANCE_MODE_TOOLTIP"
msgstr ""
"Режим для расчета баланса соединений, например, максимальная скорость рассчитывает, предполагая, что все процессы протекают на максимальной скорости.\n"
"в то время как равновесие рассчитывается с учетом того, что процессы работают только с максимальной скоростью, чтобы баланс АТФ был неотрицательным."

msgid "COMPOUND_BALANCE_TITLE"
msgstr "Компонентный Баланс"

msgid "COMPOUND_BALANCE_TOOLTIP"
msgstr ""
"Эта секция показывает общий баланс ( производство - потребление) каждого соединения\n"
"К примеру, для создания клетки-растения баланс глюкозы должен быть положительным"

msgid "COMPOUND_CLOUDS"
msgstr "Облака веществ"

msgid "COMPOUND_CLOUD_BENCHMARK"
msgstr "Тест производительности на Облаках Соединений"

msgid "COMPOUND_CLOUD_DENSITY"
msgstr "Плотность облаков веществ"

msgid "COMPOUND_CLOUD_DENSITY_EXPLANATION"
msgstr "(плотность облаков веществ в окружающей среде)"

msgid "COMPOUND_CONCENTRATIONS_DECREASED"
msgstr "Концентрация {0} снизилась на {1}"

msgid "COMPOUND_FOOD_SOURCE"
msgstr "{0} потребления"

msgid "COMPOUND_HANDLE_KEEP"
msgstr "Оставить всё"

msgid "COMPOUND_HANDLE_SPLIT_SISTER"
msgstr "Разделиться с сестринской клеткой"

#, fuzzy
msgid "COMPOUND_HANDLE_TOP_UP"
msgstr "Always Top Up To Initial"

#, fuzzy
msgid "COMPOUND_HANDLE_TOP_UP_ON_CHANGE"
msgstr "Top Up On Patch Change"

msgid "COMPOUND_STORAGE_AMOUNT_DOES_NOT_LAST_NIGHT"
msgstr "(недостаточно для того, чтобы прожить ночь, что длится {0} секунд)"

msgid "COMPOUND_STORAGE_NOT_ENOUGH_GENERATED_DURING_DAY"
msgstr "Только {1} [thrive:compound type=\"{0}\"][/thrive:compound]может быть синтезировано в дневное время, но для того, чтобы выжить ночью необходимо {2}."

msgid "COMPOUND_STORAGE_NOT_ENOUGH_SPACE"
msgstr "Недостаточно вместимости хранилища для [thrive:compound type=\"{0}\"][/thrive:compound] , поскольку ночь длится {2} секунд, но вместимость хранилища сможет держать соединения лишь {1} секунд"

msgid "COMPOUND_STORAGE_STATS_TITLE"
msgstr "Вместимость Хранилища"

msgid "COMPOUND_STORAGE_STATS_TOOLTIP"
msgstr ""
"Этот раздел показывает сколько времени понадобится клетке для истощения всех запасов веществ при учете того, что хранилище будет полностью заполнено.\n"
"Эти числа всегда вычисляются, словно сейчас ночь, и могут быть использованы если клетка обладает достаточным количеством вместимости\n"
"для того, чтобы прожить целую ночь. Выключив учет стоимости передвижения вы увидите минимальные числа для выживания\n"
", поскольку пассивное существование потребляет значительно меньшее кол-во энергии."

msgid "COMPOUND_TO_FIND"
msgstr "Соединение, которое нужно найти:"

msgid "CONCEPT_ART"
msgstr "Набросок клетки"

msgid "CONFIG"
msgstr "Конфигурация"

msgid "CONFIRM_CAPITAL"
msgstr "ПОДТВЕРДИТЬ"

msgid "CONFIRM_DELETE"
msgstr "Подтвердить удаление"

msgid "CONFIRM_EXIT"
msgstr "Подтвердить выход"

msgid "CONFIRM_FOSSILISATION_OVERWRITE"
msgstr "Подтвердите перезапись"

msgid "CONFIRM_MOVE_TO_ASCENSION_STAGE"
msgstr "Переместиться на Стадию Вознесения?"

msgid "CONFIRM_MOVE_TO_ASCENSION_STAGE_EXPLANATION"
msgstr ""
"Теперь вы можете возвыситься и достигнуть Стадии Вознесения, активировав Врата Вознесения.\n"
"\n"
"Активировав врата вознесения вы сможете получить неограниченную мощь в виде божественных инструментов, что вы сможете использовать далее в этом сохранении.\n"
"\n"
"Вознесясь, вы завершите игру, но вы сможете играть и далее. Вознестись?"

msgid "CONFIRM_MOVE_TO_INDUSTRIAL_STAGE"
msgstr "Переместиться на Индустриальную Стадию?"

msgid "CONFIRM_MOVE_TO_INDUSTRIAL_STAGE_EXPLANATION"
msgstr "Сконструировав фабрику вы перейдёте на индустриальную стадию.Перейти на следующую стадию?"

msgid "CONFIRM_MOVE_TO_SPACE_STAGE"
msgstr "Переместиться на Космическую стадию?"

msgid "CONFIRM_MOVE_TO_SPACE_STAGE_EXPLANATION"
msgstr ""
"Теперь вы можете достичь Космической стадии, запустив первый космический объект.\n"
"\n"
"В текущем прототипе вы не можете вернуться к своей планете, но дальнейшие планы предполагают то, что вы сможете приближаться и отдаляться по отношению к планетам в Космической Стадии.\n"
"\n"
"Отмена запуска уничтожит космический объект. Запустить космический объект?"

msgid "CONFIRM_NEW_GAME_BUTTON_TOOLTIP"
msgstr "Начать игру с этими настройками"

msgid "CONFIRM_NEW_GAME_BUTTON_TOOLTIP_DISABLED"
msgstr "Некоторые настройки неправильные"

msgid "CONSTRUCTION_UNIT_NAME"
msgstr "Единица: {0}"

msgid "CONTENT_UPLOADED_FROM"
msgstr "Материалы Мастерской будут загружены из папки: {0}"

msgid "CONTINUE"
msgstr "Продолжить"

msgid "CONTINUE_AS_SPECIES"
msgstr "[center] Игра еще не окончена. Вы можете [b]продолжить[/b] , переключившись на вид {0} с размером популяции {1}.[/center]"

msgid "CONTINUE_THRIVING"
msgstr "Продолжить Процветать"

msgid "CONTINUE_TO_PROTOTYPES"
msgstr ""
"Вы достигли конца \"завершённой\" части Thrive.\n"
"Если вы хотите, вы можете продолжить на игру следующих стадиях, которые включены в игру. Они могут быть незавершёнными, использовать заполнители текстур и быть необработанными в целом. Они включены в игру для того, чтобы показать, как, вероятно, будет развиваться игра далее и наше видение того, как стадии будут соединены.\n"
"\n"
"Вы не сможете сохраниться, в большинстве прототипов, если вы продолжите или вернуться если вы продолжите. Если вы хотите вернуться на эту стадию, пожалуйста, сделайте сохранение перед этим моментом.\n"
"\n"
"Помимо этого поддержка контроллера так же недоступна во многих прототипах. Если вы хотите продолжить, пожалуйста, примите к сведению, что последующие стадии не завершены, и не жалуйтесь на их незавершённость."

msgid "CONTINUE_TO_PROTOTYPES_PROMPT"
msgstr "Продолжить на прототипах следующих стадий?"

msgid "CONTROLLER_ANY_DEVICE"
msgstr "Любое устройство"

msgid "CONTROLLER_AXIS_L2"
msgstr "L2"

msgid "CONTROLLER_AXIS_LEFT_TRIGGER"
msgstr "Левый Курок (Триггер)"

msgid "CONTROLLER_AXIS_LEFT_X"
msgstr "Left Stick Horizontal"

msgid "CONTROLLER_AXIS_LEFT_Y"
msgstr "Left Stick Vertical"

msgid "CONTROLLER_AXIS_NEGATIVE_DIRECTION"
msgstr "Negative Direction"

msgid "CONTROLLER_AXIS_POSITIVE_DIRECTION"
msgstr "Positive Direction"

msgid "CONTROLLER_AXIS_R2"
msgstr "R2"

msgid "CONTROLLER_AXIS_RIGHT_TRIGGER"
msgstr "Правый Триггер"

msgid "CONTROLLER_AXIS_RIGHT_X"
msgstr "Right Stick Horizontal"

msgid "CONTROLLER_AXIS_RIGHT_Y"
msgstr "Right Stick Vertical"

msgid "CONTROLLER_AXIS_VISUALIZERS"
msgstr "Визуализаторы осей контроллера:"

msgid "CONTROLLER_BUTTON_DPAD_DOWN"
msgstr "Низ перекрестья"

msgid "CONTROLLER_BUTTON_DPAD_LEFT"
msgstr "Лево Перекрестья"

msgid "CONTROLLER_BUTTON_DPAD_RIGHT"
msgstr "Право Перекрестья"

msgid "CONTROLLER_BUTTON_DPAD_UP"
msgstr "Вверх перекрестья"

msgid "CONTROLLER_BUTTON_LEFT_SHOULDER"
msgstr "Левое плечо"

msgid "CONTROLLER_BUTTON_LEFT_STICK"
msgstr "Left Stick Click"

msgid "CONTROLLER_BUTTON_MISC1"
msgstr "Дополнительная кнопка Контроллера"

msgid "CONTROLLER_BUTTON_PADDLE1"
msgstr "Paddle Button 1"

msgid "CONTROLLER_BUTTON_PADDLE2"
msgstr "Paddle Button 2"

msgid "CONTROLLER_BUTTON_PADDLE3"
msgstr "Paddle Button 3"

msgid "CONTROLLER_BUTTON_PADDLE4"
msgstr "Paddle Button 4"

msgid "CONTROLLER_BUTTON_PS3_SELECT"
msgstr "Выбрать"

msgid "CONTROLLER_BUTTON_PS3_START"
msgstr "Start"

msgid "CONTROLLER_BUTTON_PS_CIRCLE"
msgstr "Кружок"

msgid "CONTROLLER_BUTTON_PS_CROSS"
msgstr "Крестик"

msgid "CONTROLLER_BUTTON_PS_L1"
msgstr "L1"

msgid "CONTROLLER_BUTTON_PS_L3"
msgstr "L3"

msgid "CONTROLLER_BUTTON_PS_OPTIONS"
msgstr "Настройки"

msgid "CONTROLLER_BUTTON_PS_R1"
msgstr "R1"

msgid "CONTROLLER_BUTTON_PS_R3"
msgstr "R3"

msgid "CONTROLLER_BUTTON_PS_SHARE"
msgstr "Поделиться"

msgid "CONTROLLER_BUTTON_PS_SONY_BUTTON"
msgstr "Кнопка Логотипа"

msgid "CONTROLLER_BUTTON_PS_SQUARE"
msgstr "Квадрат"

msgid "CONTROLLER_BUTTON_PS_TRIANGLE"
msgstr "Треугольник"

msgid "CONTROLLER_BUTTON_RIGHT_SHOULDER"
msgstr "Правое Плечо"

msgid "CONTROLLER_BUTTON_RIGHT_STICK"
msgstr "Клик Правым Стиком"

msgid "CONTROLLER_BUTTON_TOUCH_PAD"
msgstr "ТачПад"

msgid "CONTROLLER_BUTTON_UNKNOWN"
msgstr "Неизвестная Кнопка"

msgid "CONTROLLER_BUTTON_XBOX_A"
msgstr "А"

msgid "CONTROLLER_BUTTON_XBOX_B"
msgstr "B"

msgid "CONTROLLER_BUTTON_XBOX_BACK"
msgstr "Back"

msgid "CONTROLLER_BUTTON_XBOX_GUIDE"
msgstr "Руководство"

msgid "CONTROLLER_BUTTON_XBOX_START"
msgstr "Start"

msgid "CONTROLLER_BUTTON_XBOX_X"
msgstr "X"

msgid "CONTROLLER_BUTTON_XBOX_Y"
msgstr "Y"

msgid "CONTROLLER_DEADZONES"
msgstr "Настройка мёртвых зон контроллера"

msgid "CONTROLLER_DEADZONE_CALIBRATION_EXPLANATION"
msgstr ""
"Этот инструмент позволяет настроить мертвые зоны оси контроллера. Размеры мертвой зоны показывают, насколько нужно переместить стик (или аналоговую кнопку), прежде чем это движение будет обнаружено как ввод.\n"
"Перед началом калибровки переместите все стики контроллера и отпустите их, а также нажмите и отпустите любые аналоговые кнопки (например, триггеры) на вашем контроллере."

msgid "CONTROLLER_DEADZONE_COLON"
msgstr "Мёртвая зона:"

msgid "CONTROLLER_PROMPT_TYPE_SETTING"
msgstr "Кнопка контроллера подсказывает тип:"

msgid "CONTROLLER_SENSITIVITY"
msgstr "Чувствительность контроллера"

msgid "CONTROLLER_UNKNOWN_AXIS"
msgstr "Неизвестная Ось"

msgid "COPY_ERROR_TO_CLIPBOARD"
msgstr "Копировать Ошибку в Буфер Обмена"

msgid "COPY_RESULTS"
msgstr "Копировать Результаты"

msgid "CORRECTION_PROTANOPE"
msgstr "Протанопия (Крас.-Зел.)"

msgid "CORRECTION_TRITANOPE"
msgstr "Тританопия (Син.-Жел.)"

msgid "CPU_THREADS"
msgstr "Потоки"

msgid "CRAFTING_CLEAR_INPUTS"
msgstr "Очистить введённое"

msgid "CRAFTING_ERROR_INTERNAL_CONSUME_PROBLEM"
msgstr "Ошибка : потребляется внешняя хуйня"

msgid "CRAFTING_ERROR_TAKING_ITEMS"
msgstr "Невозможно обнаружить введённые объекты"

msgid "CRAFTING_FILTER_INPUTS"
msgstr "Вложения"

msgid "CRAFTING_KNOWN_ITEMS"
msgstr "Известные Рецепты"

msgid "CRAFTING_NOT_ENOUGH_MATERIAL"
msgstr "Не хватает {0} для создания рецепта"

msgid "CRAFTING_NO_RECIPE_SELECTED"
msgstr "Пожалуйста, выберите рецепт сверху для возможности созидания"

msgid "CRAFTING_NO_ROOM_TO_TAKE_CRAFTING_RESULTS"
msgstr "Недостаточно места для того дабы взять все результаты созидания"

msgid "CRAFTING_RECIPE_DISPLAY"
msgstr "{0} ({1})"

msgid "CRAFTING_RECIPE_HAND_AXE"
msgstr "Ручной каменный топор"

msgid "CRAFTING_RESULTS"
msgstr "Результаты"

msgid "CRAFTING_SELECT_RECIPE_OR_ITEMS_TO_FILTER"
msgstr "Выберите рецепт созидания или добавьте предметы для фильтрации вариантов созидания"

msgid "CRAFTING_TAKE_ALL"
msgstr "Взять всё"

msgid "CRAFTING_TITLE"
msgstr "\"Ремесло\""

msgid "CREATE"
msgstr "Создать"

msgid "CREATED_AT"
msgstr "Создано в:"

msgid "CREATED_ON_PLATFORM"
msgstr "Создано на платформе:"

msgid "CREATE_A_NEW_MICROBE"
msgstr "Создать нового микроба"

msgid "CREATE_NEW"
msgstr "Создать Новый"

msgid "CREATE_NEW_CELL_TYPE"
msgstr "Создать Новый Тип Клетки"

msgid "CREATE_NEW_CELL_TYPE_DESCRIPTION"
msgstr "Вы можете создать новый вид клеток благодаря размножению существующих и дачу им нового имени. Виды клеток могут быть модифицированы для приспособления к определённой роли. При редактировании вида все представители будут модифицированы так же, как и ваш тип клеток."

msgid "CREATE_NEW_MOD"
msgstr "Создать новый мод"

msgid "CREATE_NEW_SAVE"
msgstr "Создать Новое Сохранение"

msgid "CREATE_NEW_TISSUE_TYPE"
msgstr "Создать новый тип ткани"

msgid "CREATE_NEW_TISSUE_TYPE_DESCRIPTION"
msgstr "Вы можете создать новые типы тканей копируя уже существующие под новым названием. Ткани можно изменять в редакторе клеток, чтобы сделать их более подходящими под разные роли."

msgid "CREATING_DOT_DOT_DOT"
msgstr "Создание..."

msgid "CREATING_OBJECTS_FROM_SAVE"
msgstr "Создание объектов из сохранения"

msgid "CREDITS"
msgstr "Титры"

msgid "CTRL"
msgstr "CTRL"

msgid "CURRENT_CACHE_SIZE"
msgstr "Нынешний размер:"

msgid "CURRENT_CACHE_SIZE_TOOLTIP"
msgstr ""
"Размер всего кэша, что находится на диске. Можно безопасно очистить в любой момент,\n"
"но когда требуется объект, который мог бы находиться в кэше, его создание занимает больше времени."

msgid "CURRENT_DEVELOPERS"
msgstr "Текущие Разработчики"

msgid "CURRENT_LOCATION_CAPITAL"
msgstr "ТЕКУЩАЯ ЛОКАЦИЯ"

msgid "CURRENT_RESEARCH_NONE"
msgstr "Ничего не исследуется"

msgid "CURRENT_RESEARCH_PROGRESS"
msgstr "Сейчас исследуется: {0} {1}"

msgid "CURRENT_WORLD"
msgstr "Текущий мир"

#, fuzzy
msgid "CURRENT_WORLD_STATISTICS"
msgstr ""
"[b]Поколения:[/b]\n"
"  {0}\n"
"[b]Всего биомов:[/b]\n"
"  {1}\n"
"[b]Общая длительность Авто-Эво:[/b]\n"
"  {2}\n"
"[b]Всего видов:[/b]\n"
"  {3}\n"
"[b]Живые на данный момент виды:[/b]\n"
"  {4}\n"
"[b]Количество видов на биом:[/b]\n"
"  Среднее кол-во {5}; Средняя убыль {6}\n"
"[b]Всего живых существ:[/b]\n"
"  {7}\n"
"[b]Самый многочисленный вид:[/b]\n"
"  {8}\n"
"[b]Основная информация о микробах:[/b]\n"
"  Средний размер цитоплазмы: {9}\n"
"[b]Средняя информация об органеллах:[/b]"

msgid "CUSTOM_USERNAME"
msgstr "Псевдоним пользователя:"

msgid "CYTOPLASM"
msgstr "Цитоплазма"

msgid "CYTOPLASM_DESCRIPTION"
msgstr "Липкие внутренности клетки. Цитоплазма - это полужидкое содержимое клетки из смеси ионов, белков и других веществ, которые заполняют внутреннюю часть клетки. Одна из функций, которую она (цитоплазма) выполняет, это [b]гликолиз[/b], преобразование [thrive:compound type=\"glucose\"][/thrive:compound] в [thrive:compound type=\"atp\"][/thrive:compound]. У клеток, в которых отсутствуют органеллы для более продвинутого метаболизма, цитоплазма является основным источником энергии. Она также используется для хранения молекул в клетке и увеличения размера клетки."

msgid "CYTOPLASM_GLYCOLYSIS"
msgstr "Цитоплазматический гликолиз"

msgid "CYTOPLASM_PROCESSES_DESCRIPTION"
msgstr "Превращает [thrive:compound type=\"=glucose\"][/thrive:compound] в [thrive:compound type=\"atp\"][/thrive:compound]."

msgid "CYTOTOXIN_SYNTHESIS"
msgstr "Синтез Цитотоксина"

#, fuzzy
msgid "DAMAGE_SOURCE_RADIATION"
msgstr "Выбери биом в котором есть твой вид. Этот биом станет основой для миграции твоего вида"

msgid "DAY_LENGTH"
msgstr "Длина дня"

msgid "DAY_LENGTH_EXPLANATION"
msgstr "(длительность дней, выраженная в реальном времени)"

msgid "DAY_NIGHT_CYCLE_ENABLED"
msgstr "Включить цикл день/ночь"

msgid "DAY_NIGHT_CYCLE_ENABLED_EXPLANATION_2"
msgstr "(из-за того, что фотосинтез становится ночью неэффективным необходимо планировать свой организм более тщательней)"

msgid "DEADZONE_CALIBRATION_FINISHED"
msgstr "Настройка мёртвых зон завершена. Новые значения отображены ниже."

msgid "DEADZONE_CALIBRATION_INPROGRESS"
msgstr "Идет настройка мёртвых зон. Пожалуйста, не трогайте кнопки и стики на контроллере и подождите несколько секунд."

msgid "DEADZONE_CALIBRATION_IS_RESET"
msgstr "Настройки мёртвых зон были сброшены"

msgid "DEADZONE_CONFIGURATION"
msgstr "Настройка мёртвых зон"

msgid "DEATH"
msgstr "смерть"

msgid "DEBUG_COORDINATES"
msgstr ""
"Координаты позиции: {0}\n"
"Курсор на:{1}"

msgid "DEBUG_DRAW_NOT_AVAILABLE"
msgstr "Отладочная отрисовка физики не доступна в этом типе сборки"

msgid "DEBUG_PANEL"
msgstr "Консоль Отладки"

msgid "DECEMBER"
msgstr "Декабрь"

msgid "DECREASE_ITEM_SIZE"
msgstr "Уменьшить размер объекта"

msgid "DEFAULT_AUDIO_OUTPUT_DEVICE"
msgstr "Устройство вывода по умолчанию"

msgid "DELETE"
msgstr "Удалить"

msgid "DELETE_ALL_OLD_SAVE_WARNING_2"
msgstr ""
"Удаление всех старых автоматических и быстрых сохранений необратимо, вы действительно желаете навсегда удалить их?\n"
" - {0} Автосохранение(я)\n"
" - {1} Быстрое(ые) сохранение(я)\n"
" - {2} Резервную(ые) копию(и)"

msgid "DELETE_FOSSIL_CONFIRMATION"
msgstr "Удаление окаменелости не может быть отменено, вы действительно хотите удалить навсегда окаменелость?"

msgid "DELETE_OLD_SAVES_PROMPT"
msgstr "Удалить старые сохранения?"

msgid "DELETE_ORGANELLE"
msgstr "Удалить органеллу"

msgid "DELETE_SAVE_CONFIRMATION"
msgstr "Удаление этого сохранение будет невозможно отменить, вы действительно хотите перманентно удалить это сохранение?"

msgid "DELETE_SELECTED"
msgstr "Удалить выбранное"

msgid "DELETE_SELECTED_SAVES_PROMPT"
msgstr "Удалить выбранное(ые) сохранение(я)?"

msgid "DELETE_SELECTED_SAVE_WARNING"
msgstr "Удаление выбранного(ых) сохранения(й) будет невозможно отменить, вы действительно хотите перманентно удалить {0} сохранение(ий)?"

msgid "DELETE_THIS_SAVE_PROMPT"
msgstr "Удалить это cохранение?"

msgid "DESCEND_BUTTON"
msgstr "Опуститься"

msgid "DESCEND_CONFIRMATION"
msgstr "Точно ли вы собираетесь опуститься?"

msgid "DESCEND_CONFIRMATION_EXPLANATION"
msgstr ""
"Опустившись вы лишитесь своего статуса вознесения и вернётесь к микробной стадии. С этого момента вы сможете играть в игру с данного сохранения.\n"
"\n"
"Вы сможете выбрать перк опущения для нового прохождения. В следующих версиях вы сможете сами выбирать перки, но временно будет доступен лишь один перк с 20% уменьшением осморегуляции.\n"
"\n"
"если вы подтвердите то, что охотите опуститься вы сможете в игровых настройках создать новый игровой мир с настройками, словно вы находитесь в игровом меню при старте новой игры."

msgid "DESCRIPTION"
msgstr "Описание:"

msgid "DESCRIPTION_COLON"
msgstr "Описание:"

msgid "DESCRIPTION_TOO_LONG"
msgstr "Описание слишком длинное"

msgid "DESPAWN_ENTITIES"
msgstr "Удалить все сущности"

msgid "DETECTED_CPU_COUNT"
msgstr "Число обнаруженных ядер процессора:"

msgid "DEVBUILD_VERSION_INFO"
msgstr ""
"DevBuild {0}\n"
"на ветке {1} по адресу {2}\n"
"{3}"

msgid "DEVELOPERS"
msgstr "Разработчики"

msgid "DEVELOPMENT_FORUM"
msgstr "Форум Разработчиков"

msgid "DEVELOPMENT_FORUM_BUTTON_TOOLTIP"
msgstr "Посмотреть новости с полей разработки на нашем форуме Разработчиков"

msgid "DEVELOPMENT_SUPPORTED_BY"
msgstr "Разработка поддержана командой Revolutionary Games Studio ry"

msgid "DEVELOPMENT_WIKI"
msgstr "Wiki Разработчиков"

msgid "DEVELOPMENT_WIKI_BUTTON_TOOLTIP"
msgstr "Зайти на WIKI разработчиков"

msgid "DEVOURED"
msgstr "Поглощён"

msgid "DEV_BUILD_PATRONS"
msgstr "Devbuild-Спонсоры"

msgid "DIFFICULTY"
msgstr "Сложность"

msgid "DIFFICULTY_DETAILS_STRING"
msgstr ""
"Заданная сложность: {0}\n"
"Множитель стоимости мутации: {1}\n"
"Скорость мутации ИИ: {2}\n"
"Сложная плотность облаков: {3}\n"
"Штраф за смерть игрока: {4}\n"
"Количество глюкозы в окружающей среде: {5}\n"
"Множитель стоимости осморегуляции: {6}\n"
"Бесплатное облако глюкозы при выходе из редактора: {7}\n"
"Пассивно получить прогресс воспроизведения: {8}\n"
"Ограничить использование соединений роста: {9}"

msgid "DIFFICULTY_PRESET"
msgstr "Шаблон сложности"

msgid "DIFFICULTY_PRESET_CUSTOM"
msgstr "Пользовательский"

msgid "DIFFICULTY_PRESET_EASY"
msgstr "Легко"

msgid "DIFFICULTY_PRESET_HARD"
msgstr "Сложно"

msgid "DIFFICULTY_PRESET_NORMAL"
msgstr "Нормально"

msgid "DIGESTION_EFFICIENCY"
msgstr "Эффективность усвоения"

msgid "DIGESTION_EFFICIENCY_COLON"
msgstr "Эффектив. усвоения:"

msgid "DIGESTION_SPEED"
msgstr "Скорость усвоения"

msgid "DIGESTION_SPEED_COLON"
msgstr "Скорость усвоения:"

msgid "DIGESTION_SPEED_VALUE"
msgstr "{0}/сек"

msgid "DISABLED"
msgstr "Отключено"

msgid "DISABLE_ALL"
msgstr "Отключить все"

msgid "DISCARD_AND_CONTINUE"
msgstr "Отменить и продолжить"

msgid "DISCARD_CHANGES"
msgstr "Отменить изменения"

msgid "DISCARD_MIGRATION"
msgstr "Отменить Миграцию"

msgid "DISCONNECTED_CELLS"
msgstr "Отсоединённые Клетки"

msgid "DISCONNECTED_CELLS_TEXT"
msgstr ""
"Среди размещённых клеток имеются несоединённые с остальными.\n"
"Пожалуйста, соедините все размещённые клетки с другими для продолжения."

msgid "DISCONNECTED_METABALLS"
msgstr "Отсоединенные метасферы"

msgid "DISCONNECTED_METABALLS_TEXT"
msgstr ""
"Среди размещённых клеток имеются метасферы что не объединены с остальными.\n"
"Пожалуйста, соедините все размещённые метасферы с другими для продолжения."

msgid "DISCONNECTED_ORGANELLES"
msgstr "Отсоединённые Органеллы"

msgid "DISCONNECTED_ORGANELLES_TEXT"
msgstr ""
"Среди размещённых органелл, имеются несоединённые с остальными.\n"
"Пожалуйста соедините все размещённые органеллы с другими или отмените свои действия."

msgid "DISCORD_TOOLTIP"
msgstr "Присоединяйтесь к нашему Discord серверу"

msgid "DISK_CACHE_TOOLTIP"
msgstr ""
"Включает возможность записывать на диск сложную для генерации информацию, увеличивая производительность\n"
"Если выключено, то используется лишь Кэш ОЗУ (RAM)"

msgid "DISMISSED_POPUPS_COLON"
msgstr "Отклоненные всплывающие окна:"

msgid "DISMISSED_POPUPS_EXPLANATION"
msgstr ""
"Это показывает, сколько всплывающих окон было навсегда отклонено пользователем.\n"
"Если некоторые всплывающие окна, которые действительно нужны, будут отклонены, можно использовать кнопку рядом с этим, чтобы все отклоненные всплывающие окна снова появились."

msgid "DISMISS_INFORMATION_PERMANENTLY"
msgstr "Не показывать это снова"

msgid "DISMISS_WARNING_PERMANENTLY"
msgstr "Не сообщать об этом снова"

msgid "DISPLAY_3D_MENU_BACKGROUNDS"
msgstr "Отображать трёхмерные задние фоны в меню"

msgid "DISPLAY_ABILITIES_BAR"
msgstr "Показать панель способностей"

msgid "DISPLAY_BACKGROUND_DISTORTION_EFFECT"
msgstr "Применить искажение к задним фонам Микробной Стадии"

msgid "DISPLAY_BACKGROUND_PARTICLES"
msgstr "Отображение фоновых частиц"

msgid "DISPLAY_DRIVER_OPENGL"
msgstr "OpenGL"

msgid "DISPLAY_DRIVER_VULKAN"
msgstr "Vulkan"

msgid "DISPLAY_PART_NAMES"
msgstr "Показать названия кнопок при выборе частей"

msgid "DISSOLVED_COMPOUND_FOOD_SOURCE"
msgstr "Равномерно распределенный экологический источник {0}"

msgid "DOES_NOT_USE_FEATURE"
msgstr "Нет"

msgid "DONATIONS"
msgstr "Пожертвования"

msgid "DOT_DOT_DOT"
msgstr "..."

msgid "DOUBLE"
msgstr "Двойная"

msgid "DOUBLE_CLICK_TO_VIEW_IN_FULLSCREEN"
msgstr "Двойной клик для полноэкранного режима"

msgid "DOUBLE_MEMBRANE_DESCRIPTION"
msgstr "Мембрана с двумя слоями, имеет лучшую защиту от повреждений и требует меньше энергии, чтобы не деформироваться. Однако, несколько замедляет скорость клетки и снижает скорость, с которой она может поглощать ресурсы."

msgid "DRAG_TO_REORDER_ITEMS_WITH_MOUSE"
msgstr "Потяните мышкой для изменения порядка"

msgid "DUMP_SCENE_TREE"
msgstr "Выбросить SceneTree"

msgid "DUPLICATE_TYPE"
msgstr "Дублировать Тип"

msgid "EASTEREGG_MESSAGE_1"
msgstr "Забавный Факт: Дидинии и Парамеции - наглядный пример взаимоотношений \"хищник - жертва\", которые изучали на протяжении десятилетий. А кто же вы - хищник или жертва?"

msgid "EASTEREGG_MESSAGE_10"
msgstr "ИЗВИЛИСТЫЕ ТВАРИ!!"

msgid "EASTEREGG_MESSAGE_11"
msgstr "Плавик плавитель."

msgid "EASTEREGG_MESSAGE_12"
msgstr "Те синие клетки однако."

msgid "EASTEREGG_MESSAGE_13"
msgstr "Вот совет: биомы — это больше, чем просто разные фоны, иногда соединения в разных биомах появляются с разной скоростью."

msgid "EASTEREGG_MESSAGE_14"
msgstr "Вот совет: чем больше у вас жгутиков, тем быстрее вы двигаетесь, но также это требует больше АТФ"

msgid "EASTEREGG_MESSAGE_15"
msgstr "Вот совет, вы можете поглощать куски, железо и прочее."

msgid "EASTEREGG_MESSAGE_16"
msgstr "Вот совет: хорошо подготовьтесь перед добавлением ядра. Эта вещь дорогая! В содержании и первоначальной стоимости."

msgid "EASTEREGG_MESSAGE_17"
msgstr "Забавный факт: вы знали, что на Земле существует более 8000 видов инфузорий?"

msgid "EASTEREGG_MESSAGE_18"
msgstr "Забавный факт: трубачи — инфузории, способные растягивать себя и ловить добычу в подобный трубе рот, который засасывает жертву, создавая водные потоки с помощью ресничек."

msgid "EASTEREGG_MESSAGE_2"
msgstr "Вот совет: токсины можно выпустить, чтобы оттолкнуть от себя другие токсины, если вы достаточно быстры."

msgid "EASTEREGG_MESSAGE_3"
msgstr "Вот совет: Осморегуляция тратит 1 АТФ в секунду на каждую заполненную ячейку, которая есть у вашей клетки, каждая пустая ячейка цитоплазмы генерирует 5 АТФ в секунду, что значит, что если вы теряете АТФ из-за осморегуляции, просто добавьте пару пустых ячеек цитоплазмы или удалите некоторые органеллы."

msgid "EASTEREGG_MESSAGE_4"
msgstr "Забавный факт: в реальной жизни у прокариот есть нечто, называемое компартментами, которые действуют как органеллы, их даже иногда называют многогранными органеллами."

msgid "EASTEREGG_MESSAGE_5"
msgstr "Забавный факт: метаболосома — многогранная органелла."

msgid "EASTEREGG_MESSAGE_6"
msgstr "Вот совет: иногда лучше просто убежать от других клеток."

msgid "EASTEREGG_MESSAGE_7"
msgstr "Вот совет: если клетка вдвое меньше вас, то вы можете её поглотить."

msgid "EASTEREGG_MESSAGE_8"
msgstr "Вот совет: бактерии могут быть сильнее, чем кажутся, они могут казаться маленькими, но некоторые из них могут проникнуть внутрь вас и таким образом убить!"

msgid "EASTEREGG_MESSAGE_9"
msgstr "Вот совет: вы можете охотиться на другие виды до их истребления, если не будете достаточно осторожны. Другие виды могут делать то же самое."

msgid "EASTER_EGGS"
msgstr "Включить пасхальные яйца"

msgid "EASTER_EGGS_EXPLANATION"
msgstr "(случайно расположенные секреты в игре)"

#, fuzzy
msgid "EASTER_EGG_BANANA_BIOME"
msgstr "(случайно расположенные секреты в игре)"

msgid "EDGE_PAN_SPEED"
msgstr "Скорость Вращения:"

msgid "EDITING_TITLE"
msgstr "Редактирование"

msgid "EDITOR"
msgstr "Редактор"

msgid "EDITORS_AND_MUTATIONS_BUTTON"
msgstr "Редакторы и Мутации"

msgid "EDITOR_BUTTON_TOOLTIP"
msgstr "Войдите в редактор для модификации видов"

msgid "EDITOR_TUTORIAL_EDITOR_TEXT"
msgstr ""
"Добро пожаловать в [b]Микробный Редактор[/b].\n"
"\n"
"Здесь вы можете просмотреть, что произошло в течение предыдущих поколений, а затем внести изменения в свой вид.\n"
"\n"
"На этой вкладке представлен список изменений в биоме, в котором вы находитесь. Попробуйте изучить различные инструменты, имеющиеся в вашем распоряжении, чтобы узнать больше о событиях в вашем мире!\n"
"\n"
"Когда вы будете готовы, нажмите кнопку \"далее\" в правом нижнем углу, чтобы продолжить."

msgid "EIGHT_TIMES"
msgstr "8x"

msgid "EJECT_ENGULFED"
msgstr "Вытолкнуть поглощенные объекты"

msgid "EJECT_ENGULFED_TOOLTIP"
msgstr "Вытолкнуть поглощенные объекты"

msgid "EMITTERS_COUNT"
msgstr "Эмиттеры:"

msgid "ENABLED_MODS"
msgstr "Включенные моды"

msgid "ENABLE_ALL_COMPATIBLE"
msgstr "Включить все совместимые моды"

msgid "ENABLE_EDITOR"
msgstr "Включить редактор"

msgid "ENABLE_GUI_LIGHT_EFFECTS"
msgstr "Включить световые эффекты GUI"

msgid "ENDOSYMBIONT_ENGULFED_ALREADY_DONE"
msgstr "Процесс Эндосимбиоза почти завершён, перейдите в редактор для его окончательного завершения"

msgid "ENDOSYMBIONT_ENGULFED_PROGRESS"
msgstr "Поглощенный микроб превращён во временную органеллу, это увеличит прогресс эндосимбиоза если вы зайдёте в редактор"

msgid "ENDOSYMBIONT_TYPE_ALREADY_PRESENT"
msgstr "Вид эндосимбионта уже поглощен, вернитесь в редактор для увеличения прогресса эндосимбиоза"

msgid "ENDOSYMBIOSIS_AVAILABLE_ORGANELLES"
msgstr "Подходящие для превращения органеллы"

msgid "ENDOSYMBIOSIS_BUTTON"
msgstr "Эндосимбиоз"

msgid "ENDOSYMBIOSIS_CANCEL_TOOLTIP"
msgstr "Отменить этот процесс эндосимбиоза. Нажатие уберёт весь текущий прогресс, связанный с этим эндосимбионтом!"

msgid "ENDOSYMBIOSIS_COMPLETE_TOOLTIP"
msgstr "Завершить данный процесс эндосимбиоза и поставить его как органеллу"

msgid "ENDOSYMBIOSIS_EXPLANATION"
msgstr "Эндосимбиоз -- Процесс ассимиляции одного вида в эндосимбионта (вида, что живёт в другом виде в симбиотических отношениях). Успешный эндосимбиоз открывает органеллу и даёт одну копию этой органеллы. Подходящие кандидаты для ассимиляции показаны снизу, коль они ранее были поглощены. Длительность процесса зависит от того, насколько подходящим является кандидат для эндосимбиоза (Это показывается под каждым кандидатом на ассимиляцию)"

msgid "ENDOSYMBIOSIS_NOTHING_ENGULFED"
msgstr "Ни один вид, подходящий для ассимиляции в органеллу, еще не был поглощён"

msgid "ENDOSYMBIOSIS_NO_CANDIDATE_ORGANELLES"
msgstr "Этот вид не может быть ассимилирован в подходящую органеллу"

msgid "ENDOSYMBIOSIS_PROGRESSING_EXPLANATION"
msgstr "Для увеличения прогресса эндосимбиоза, кандидат должен быть поглощен, чтобы он автоматически (без участия игрока) превратился во временную органеллу (В клетке-хозяине может быть лишь одна временная органелла). Прогресс сохраняется если вы заходите в редактор с временной органеллой."

msgid "ENDOSYMBIOSIS_PROKARYOTIC_LIMIT_EXPLANATION"
msgstr "Прокариоты могут иметь максимум одного эндосимбионта"

msgid "ENDOSYMBIOSIS_SINGLE_SPECIES_PROGRESS_DESCRIPTION"
msgstr "Попадите в редактор с этим видом в качестве временной органеллы для дальнейшего прогресса"

msgid "ENDOSYMBIOSIS_START_TOOLTIP"
msgstr "Начать эндосимбиоз с этим видом (Доступно если целевой тип органеллы выбран)"

msgid "ENDOSYMBIOSIS_TITLE"
msgstr "Эндосимбиоз"

msgid "ENERGY_BALANCE_REQUIRED_COMPOUND_LINE"
msgstr "- {0}: {1} /second"

msgid "ENERGY_BALANCE_TOOLTIP_CONSUMPTION"
msgstr "{0}: -{1} АТФ"

msgid "ENERGY_BALANCE_TOOLTIP_PRODUCTION"
msgstr "{0}: +{1} АТФ"

msgid "ENERGY_BALANCE_TOOLTIP_PRODUCTION_WITH_REQUIREMENT"
msgstr ""
"{0}: +{1} АТФ\n"
"При потреблении:\n"
"{2}"

msgid "ENERGY_IN_PATCH_FOR"
msgstr "Энергия в {0} для {1}"

msgid "ENERGY_IN_PATCH_SHORT"
msgstr "{0}, {1}"

msgid "ENERGY_SOURCES"
msgstr "Источники Энергии:"

msgid "ENERGY_SUMMARY_LINE"
msgstr "Общая собранная энергия равна {0} с индивидуальными затратами {1}, результатом чего является нескорректированная популяция количеством в {2}"

msgid "ENGULF_NO_ATP_DAMAGE_MESSAGE"
msgstr "Наносится урон из-за вхождения в режим поглощения без АТФ"

msgid "ENTER_EXISTING_ID"
msgstr "Ввести существующий ID"

msgid "ENTER_EXISTING_WORKSHOP_ID"
msgstr "Ввести существующий Workshop ID"

msgid "ENTITY_LABEL"
msgstr "Описание объекта"

msgid "ENVIRONMENT"
msgstr "Окружающая среда"

msgid "ENVIRONMENTAL_CONDITIONS_BUTTON"
msgstr "Условия Окружающей Среды"

msgid "ENVIRONMENTAL_GLUCOSE_RETENTION"
msgstr "Сохранение природной глюкозы"

msgid "ENVIRONMENTAL_GLUCOSE_RETENTION_EXPLANATION"
msgstr "(доля глюкозы, остающейся в окружающей среде после каждого поколения)"

msgid "ENVIRONMENT_BUTTON_MICROBE_TOOLTIP"
msgstr "Показать/скрыть окружение"

msgid "ENVIRONMENT_TOLERANCE"
msgstr "Толерантность"

msgid "EPIPELAGIC"
msgstr "Эпипелагический"

msgid "EQUIPMENT_TYPE_AXE"
msgstr "Топор"

msgid "ERROR"
msgstr "Ошибка"

msgid "ERROR_CREATING_FOLDER"
msgstr "Ошибка создания папки для мода"

msgid "ERROR_CREATING_INFO_FILE"
msgstr "Ошибка создания info файла мода"

msgid "ERROR_FAILED_TO_SAVE_NEW_SETTINGS"
msgstr "Ошибка: Не удалось сохранить новые настройки в конфигурационном файле."

msgid "ERROR_FETCHING_EXPLANATION"
msgstr "Показ новостей не удался из-за ошибки:{0}"

msgid "ERROR_FETCHING_NEWS"
msgstr "Ошибка в выведении Новостей"

msgid "ERROR_LOADING"
msgstr "Ошибка Загрузки"

msgid "ERROR_SAVING"
msgstr "Ошибка Сохранения"

msgid "ERROR_UPLOADING_EXCEPTION"
msgstr "An exception happened: {0}"

msgid "ESCAPE"
msgstr "Esc"

msgid "ESCAPE_ENGULFING"
msgstr "избежали поглощение"

msgid "ESTUARY"
msgstr "Устье реки"

msgid "EVENT_ERUPTION_TOOLTIP"
msgstr ""
"Событие Биомного Извержения\n"
"Создаёт дополнительный Сероводород и Углекислый газ."

msgid "EVOLUTIONARY_TREE"
msgstr "Эволюционное древо"

msgid "EVOLUTIONARY_TREE_BUILD_FAILED"
msgstr ""
"Постройка эволюционного древа провалилась.\n"
"\n"
"Пожалуйста, уведомите команду разработчиков об этом, да подправьте это логами игры."

msgid "EXACT_VERSION_COLON"
msgstr "Точная версия Thrive:"

msgid "EXACT_VERSION_TOOLTIP"
msgstr "Код коммита, с которого была скомпилирована эта версия Thrive"

msgid "EXCEPTION_HAPPENED_PROCESSING_SAVE"
msgstr "Во время обработки загружаемых объектов произошла ошибка"

msgid "EXCEPTION_HAPPENED_WHILE_LOADING"
msgstr "Во время загрузки сохранённых данных произошла ошибка"

msgid "EXISTING_BUILDINGS"
msgstr "Постройки"

msgid "EXIT"
msgstr "Выход"

msgid "EXIT_EDITOR"
msgstr "Покинуть Редактор"

msgid "EXIT_TO_LAUNCHER"
msgstr "Выйти в лаунчер"

msgid "EXPERIMENTAL_FEATURES"
msgstr "Экспериментальные особенности"

msgid "EXPERIMENTAL_FEATURES_EXPLANATION"
msgstr "( включает дополнительные фичи, что недостаточно отполированы для того, чтобы быть включёнными изначально, если вы будете играть с ними, то, пожалуйста, делитесь обратной связью о них)"

msgid "EXPERIMENTAL_FEATURES_WARNING"
msgstr "(ВНИМАНИЕ: экспериментальные фичи могут ухудшить игровой баланс и другие аспекты игры. Они рекомендуются лишь для опытных игроков Thrive. Если вы сообщаете о багах, то вам нужно уточнить, что вы играли с включенными экспериментальными фичами.)"

msgid "EXPORT_ALL_WORLDS"
msgstr "Экспорт всех миров"

msgid "EXPORT_ALL_WORLDS_TOOLTIP"
msgstr "Экспортировать всю информацию мира в csv формат"

msgid "EXPORT_SUCCESS"
msgstr "Экспортировано удачно"

msgid "EXTERNAL"
msgstr "Внешние"

msgid "EXTERNAL_EFFECTS"
msgstr "Внешние Эффекты:"

msgid "EXTINCTION_BOX_TEXT"
msgstr "Точно так же, как 99% всех видов, которые когда-либо существовали, ваш вид вымер. Другие виды заполнят вашу нишу и будут процветать, но это будете не вы. Вы будете забыты, как неудачный эксперимент в эволюции."

msgid "EXTINCTION_CAPITAL"
msgstr "ВЫМИРАНИЕ"

msgid "EXTINCT_FROM_PATCH"
msgstr "Вымерли из биома"

msgid "EXTINCT_FROM_THE_PLANET"
msgstr "Исчезли с планеты"

msgid "EXTINCT_IN_PATCH"
msgstr "Вымерли в биоме"

msgid "EXTINCT_SPECIES"
msgstr "Вымершие Виды"

msgid "EXTRAS"
msgstr "Дополнительное"

msgid "EXTRA_OPTIONS"
msgstr "Дополнительные Настройки"

msgid "FACEBOOK_TOOLTIP"
msgstr "Посетить нашу страницу на Facebook"

msgid "FAILED"
msgstr "Неудачно"

msgid "FAILED_ONE_OR_MORE_SAVE_DELETION_DESCRIPTION"
msgstr "Ошибка: Не удалось удалить одно или более сохранение."

msgid "FAILED_SAVE_DELETION"
msgstr "Ошибка: Не удалось удалить сохранение"

msgid "FAILED_SAVE_DELETION_DESCRIPTION"
msgstr "Файл сохранения не может быть удалён."

msgid "FEARFUL"
msgstr "Боязливый"

msgid "FEAR_EXPLANATION"
msgstr ""
"Боязливые микроорганизмы будут дальше убегать\n"
"и более склонны к побегу от хищников в общем.\n"
"Храбрые микроорганизмы не будут напуганы хищниками поблизости\n"
"и более склонны атаковать в ответ."

msgid "FEATURE_DISABLED"
msgstr "Отключено"

msgid "FEATURE_ENABLED"
msgstr "Чит-коды включены"

msgid "FEBRUARY"
msgstr "Февраль"

msgid "FEED_ITEM_CONTENT_PARSING_FAILED"
msgstr "Не удалось выполнить синтаксический анализ содержимого этого элемента веб-канала."

msgid "FEED_ITEM_MISSING_CONTENT"
msgstr "В этом элементе веб-канала отсутствует содержимое."

msgid "FEED_ITEM_PUBLISHED_AT"
msgstr "Опубликовано на {0}"

msgid "FEED_ITEM_TRUNCATED_NOTICE"
msgstr "Этот пункт был усечен из-за слишком большой длины, пожалуйста, прочитайте оригинал для полного содержания. {0}"

msgid "FERROPLAST"
msgstr "Ферропласт"

msgid "FERROPLAST_DESCRIPTION"
msgstr "Металлическая энергостанция. Феропласт - двойная мембранная структура, заполненная белками и энзимами. Это -- прокариота, что была ассимилирована для использованием эукариотом-хозяином. Она способна сжигать (окислять) [thrive:compound type=\"iron\"][/thrive:compound] из одного химического состояния в другое с куда большей эффективностью, которую можно достичь с помощью рустицианина. Этот процесс, названный [b]Железной Респирацией[/b], испускает большое количество энергии, что клетка-хозяин может использовать в своих целях. Ферропласты нуждаются в [thrive:compound type=\"carbondioxide\"][/thrive:compound] и  для функционирования, и меньшие уровни содержания этого газа в в среде замедлит скорость производства [thrive:compound type=\"atp\"][/thrive:compound]."

msgid "FERROPLAST_PROCESSES_DESCRIPTION"
msgstr "Превращает [thrive:compound type=\"iron\"][/thrive:compound] в [thrive:compound type=\"atp\"][/thrive:compound]. Количество получаемой энергии прямо зависит от содержания [thrive:compound type=\"carbondioxide\"][/thrive:compound] в окружающей среде. Чем меньше газа -- тем меньше производится [thrive:compound type=\"atp\"][/thrive:compound]."

msgid "FILTER_ITEMS_BY_CATEGORY_COLON"
msgstr "Отфильтровать предметы по категориям:"

msgid "FIND_CURRENT_PATCH"
msgstr "Найти текущий биом"

msgid "FINISHED_DOT"
msgstr "Завершено."

msgid "FINISH_EDITING_AND_RETURN_TO_ENVIRONMENT"
msgstr "Закончить редактирование и вернуться в окружающую среду"

msgid "FINISH_ONE_GENERATION"
msgstr "Симулировать одно поколение"

msgid "FINISH_X_GENERATIONS"
msgstr "Симулировать {0} поколений"

msgid "FIRE_TOXIN"
msgstr "Выстрелить токсином"

msgid "FIRE_TOXIN_TOOLTIP"
msgstr "Выстрелить токсином, что при попадании наносит урон клеткам"

msgid "FLAGELLUM"
msgstr "Жгутик"

msgid "FLAGELLUM_DESCRIPTION"
msgstr "Жгутик представляет собой похожий на хлыст пучок белковых волокон, отходящих от клеточной мембраны, которые используют [thrive:compound type=\"atp\"][/thrive:compound] для волнообразного движения и продвижения клетки в определенном направлении. Положение жгутика определяет направление, в котором он обеспечивает тягу для движения клетки. Направление тяги противоположно направлению, в котором направлен жгутик. Например, жгутик, расположенный на левой стороне клетки, обеспечивает тягу при движении вправо."

msgid "FLAGELLUM_LENGTH_DESCRIPTION"
msgstr "Длина Жгутика. Большая длина увеличивает скорость по принципу колеса, но при этом потребляет больше АТФ."

msgid "FLAGELLUM_PROCESSES_DESCRIPTION"
msgstr "Использует [thrive:compound type=\"atp\"][/thrive:compound] чтобы повысить скорость передвижения клетки."

msgid "FLEET_NAME_FROM_PLACE"
msgstr "Флот {0}"

msgid "FLEET_UNITS"
msgstr "Единицы Флота"

msgid "FLOATING_CHUNKS_COLON"
msgstr "Окружающие фрагменты:"

msgid "FLOATING_HAZARD"
msgstr "Плавающая опасность"

msgid "FLUID"
msgstr "Жидкость"

msgid "FLUIDITY_RIGIDITY"
msgstr "Подвижность / Жёсткость"

msgid "FOCUSED"
msgstr "Целенаправленный"

msgid "FOCUS_EXPLANATION"
msgstr ""
"Целенаправленные микробы будут искать добычу на большем растоянии\n"
"и будут соперничать за куски с большим рвением.\n"
"Бдительные микробы будут быстрее переключаться на новые цели."

msgid "FOG_OF_WAR_DISABLED"
msgstr "Туман войны отключен"

msgid "FOG_OF_WAR_DISABLED_DESCRIPTION"
msgstr "Все биомы будут раскрыты"

msgid "FOG_OF_WAR_INTENSE"
msgstr "Сильный туман войны"

msgid "FOG_OF_WAR_INTENSE_DESCRIPTION"
msgstr "(Игрок будет обладать информацией лишь о тех биомах в коих он был)"

msgid "FOG_OF_WAR_MODE"
msgstr "Режим тумана войны"

msgid "FOG_OF_WAR_REGULAR"
msgstr "Обычный Туман Войны"

msgid "FOG_OF_WAR_REGULAR_DESCRIPTION"
msgstr "(Игрок будет обладать информацией лишь о тех биомах,в коих он был, а так же соседним к ним биомам)"

msgid "FOOD_CHAIN"
msgstr "Пищевая Цепь"

msgid "FOOD_SOURCE_ENERGY_INFO"
msgstr "{0} энергия: {1} (пригодность: {2}) общая доступная энергия: {3} (общая пригодность: {4})"

msgid "FORGET_MOD_DETAILS"
msgstr "Удаление Локальных Данных"

msgid "FORGET_MOD_DETAILS_TOOLTIP"
msgstr "Удалить локальные данные, касающиеся этого элемента. Полезно, если вы ввели неправильный ID или хотите загрузить новую версию в другой элемент."

msgid "FORM_ERROR_MESSAGE"
msgstr "Ошибка: {0}"

msgid "FOSSILISATION"
msgstr "Окаменение"

msgid "FOSSILISATION_EXPLANATION"
msgstr "Окамените этот вид, чтобы сохранить его в музее. Вы можете получить доступ к музею из Трайвопедии или загрузить ископаемые виды в бесплатном редакторе."

msgid "FOSSILISATION_FAILED"
msgstr "Окаменение провалилось"

msgid "FOSSILISATION_FAILED_DESCRIPTION"
msgstr "Файл окаменелости не может быть записан"

msgid "FOSSILISATION_HINT"
msgstr "Ископаемые этого вида"

msgid "FOSSILISATION_HINT_ALREADY_FOSSILISED"
msgstr "Окаменелость этого вида (уже окаменелость)"

msgid "FOSSILISE"
msgstr "Превратить в окаменелость"

msgid "FOSSIL_DELETION_FAILED"
msgstr "Удаление окаменелости провалилось"

msgid "FOSSIL_DELETION_FAILED_DESCRIPTION"
msgstr "Файл окаменелости не может быть удалён"

msgid "FOUR_TIMES"
msgstr "4x"

msgid "FPS"
msgstr "FPS: {0}"

msgid "FPS_DISPLAY"
msgstr "Показать FPS"

msgid "FRAME_DURATION"
msgstr "FPS: {0}"

msgid "FREEBUILDING"
msgstr "Свободное Строительство"

msgid "FREE_GLUCOSE_CLOUD"
msgstr "Бесплатное облако глюкозы при выходе из редактора"

msgid "FREE_GLUCOSE_CLOUD_EXPLANATION"
msgstr "(начало с облаком глюкозы возле каждого поколения)"

msgid "FULLSCREEN"
msgstr "Полный экран"

msgid "FULL_MOD_INFO"
msgstr "Полная информация о моде"

msgid "GALLERY_VIEWER"
msgstr "Просмотр Галереи"

#, fuzzy
msgid "GAMEPLAY_BASICS_TITLE"
msgstr "Игровые Системы"

msgid "GAME_DESIGN_TEAM"
msgstr "Команда Игрового Дизайна"

msgid "GAME_SYSTEMS_TITLE"
msgstr "Игровые Системы"

msgid "GATHERED_ENERGY_TOOLTIP"
msgstr ""
"Показывает общую возможную энергию, собранную вашим видом во всех биомах, да возможную популяцию популяцию (в скобках).\n"
" Предыдущая энергия: {0}"

msgid "GENERAL"
msgstr "Общее"

#, fuzzy
msgid "GENERAL_LOADING_TIP_1"
msgstr "Нажмите кнопку отмены в редакторе для исправления ошибки"

msgid "GENERAL_LOADING_TIP_2"
msgstr "Берегитесь крупных организмов. Они могут вас поглотить и переварить!"

msgid "GENERAL_LOADING_TIP_3"
msgstr "Старайтесь избегать охоты на один и тот же вид, ведь можете своими действиями истребить его."

msgid "GENERAL_LOADING_TIP_4"
msgstr "Иногда бегство оказывается лучшим выходом из ситуации."

msgid "GENERAL_LOADING_TIP_5"
msgstr "Когда Авто-Эво пророчит вашему виду стремительное вымирание, вы можете повысить популяцию своей хорошей игрой."

msgid "GENERAL_LOADING_TIP_6"
msgstr "Вы можете узнать на что направлен ваш курсор, обратив внимание на панель в правом верхнем углу экрана."

msgid "GENERAL_LOADING_TIP_7"
msgstr "Если популяция вашего вида достигнет нуля, он вымрет."

msgid "GENERATIONS"
msgstr "Поколения"

msgid "GENERATION_COLON"
msgstr "Поколение:"

msgid "GITHUB_TOOLTIP"
msgstr "Посетить наш Github-репозиторий"

msgid "GLES3"
msgstr "GLES3"

msgid "GLOBAL_INITIAL_LETTER"
msgstr "Г"

msgid "GLOBAL_POPULATION_COLON"
msgstr "Глобальная популяция:"

msgid "GLOBAL_TIMELINE_SPECIES_MIGRATED_TO"
msgstr "Часть популяции вида [b][u]{0}[/u][/b] мигрировала в {1} из {2}"

msgid "GLUCOSE"
msgstr "Глюкоза"

msgid "GLUCOSE_CONCENTRATIONS_DRASTICALLY_DROPPED"
msgstr "Концентрация глюкозы резко упала!"

msgid "GLYCOLYSIS"
msgstr "Гликолиз"

msgid "GODMODE"
msgstr "Режим Бога"

msgid "GOD_TOOLS_TITLE"
msgstr "Божественные Инструменты"

msgid "GOOGLY_EYE_CELL"
msgstr "Клетка с наклеенными глазами"

msgid "GOT_IT"
msgstr "Всё понятно"

msgid "GPL_LICENSE_HEADING"
msgstr "Текст лицензии GPL:"

msgid "GPU_NAME"
msgstr "Видеокарта:"

msgid "GRAPHICS"
msgstr "Графика"

msgid "GRAPHICS_TEAM"
msgstr "Графическая Команда"

msgid "GROWTH_ORDER"
msgstr "Порядок Роста"

msgid "GUI"
msgstr "Графический интерфейс"

msgid "GUI_LIGHT_EFFECTS_OPTION_DESCRIPTION"
msgstr ""
"Включает эффекты мигания света на GUI (например, вспышка кнопки редактора).\n"
"\n"
"Если вы столкнулись с ошибкой, из-за которой исчезают части кнопки редактора,\n"
"вы можете попробовать отключить это и возможно, проблема устранится."

msgid "GUI_TAB_NAVIGATION"
msgstr "Навигация в интерфейсе"

msgid "GUI_VOLUME"
msgstr "Громкость пользовательского интерфейса"

msgid "HEALTH"
msgstr "Здоровье"

msgid "HELP"
msgstr "Помощь"

msgid "HELP_BUTTON_TOOLTIP"
msgstr "Как играть в эту игру"

msgid "HIGHER_VALUES_INCREASE_PERFORMANCE"
msgstr "(высокие значения могут ухудшить производительность)"

msgid "HIGHER_VALUES_WORSEN_PERFORMANCE"
msgstr "(высокие значения ухудшают производительность)"

msgid "HOLD_FOR_PAN_OR_ROTATE_MODE"
msgstr "Зажмите чтобы переключиться между движением и вращением"

msgid "HOLD_FOR_PAN_WITH_MOUSE"
msgstr "Удерживайте для панорамирования с помощью мыши"

msgid "HOLD_PACK_COMMANDS_MENU"
msgstr "Удерживайте, чтобы отобразить меню команд"

msgid "HOLD_TO_SHOW_CURSOR"
msgstr "Зажать, чтобы показать курсор"

msgid "HOLD_TO_SHOW_CURSOR_ADVICE_TEXT"
msgstr "Удерживайте [thrive:input]g_free_cursor[/thrive:input] для курсора"

msgid "HOLD_TO_SKIP_CREDITS"
msgstr "Задержите для пропуска"

msgid "HOME"
msgstr "Дом"

msgid "HORIZONTAL_COLON"
msgstr "По горизонтали:"

msgid "HORIZONTAL_WITH_AXIS_NAME_COLON"
msgstr "По горизонтали (ось: {0})"

msgid "HP_COLON"
msgstr "ОЗ:"

msgid "HSV"
msgstr "HSV"

msgid "HUD_MESSAGE_MULTIPLE"
msgstr "{0} (x{1})"

msgid "HYDROGENASE"
msgstr "Гидрогеназа"

msgid "HYDROGENASE_DESCRIPTION"
msgstr "Использует водород для получения энергии из [thrive:compound type=\\\"glucose\\\"][/thrive:compound]. Более эффективен при низком содержании [thrive:compound type=\\\"oxygen\\\"][/thrive:compound] , в отличии от метаболосом.Большое количество организмов, живущих в гипоксических средах используют гидрогеносомы в качестве основного источника энергии."

msgid "HYDROGENASE_PROCESSES_DESCRIPTION"
msgstr "Преобразовывает [thrive:compound type=\\\"glucose\\\"][/thrive:compound] в [thrive:compound type=\\\"atp\\\"][/thrive:compound]."

msgid "HYDROGEN_SULFIDE"
msgstr "Сероводород"

msgid "ICESHARD"
msgstr "Маленький Осколок Льда"

msgid "ICESHELF"
msgstr "Шельфовый ледник"

msgid "ICE_CHUNK_BIG"
msgstr "Большой Фрагмент Льда"

msgid "ICE_CHUNK_SMALL"
msgstr "Маленький Фрагмент Льда"

msgid "ID_IS_NOT_A_NUMBER"
msgstr "ID не является действительным номером"

msgid "ID_NUMBER"
msgstr "Номер ID"

msgid "IMAGE_FILE_TYPES"
msgstr "Поддерживаемые файлы изображений"

msgid "INCLUDE_MULTICELLULAR_PROTOTYPE"
msgstr "Включить прототипы поздних стадий игры"

msgid "INCLUDE_MULTICELLULAR_PROTOTYPE_EXPLANATION"
msgstr "(некоторые функции могут быть недоступны как только вы достигнете следующего этапа)"

msgid "INCREASE_ITEM_SIZE"
msgstr "Увеличить размер объекта"

msgid "INDICATOR_SPECIES_IS_NEW"
msgstr "Показывает, что данный вид появился недавно в биоме или мире"

msgid "INDICATOR_SPECIES_MUTATED"
msgstr "Показывает, что данный вид мутировал во время этого цикла Авто-Эво"

msgid "INDUSTRIAL_STAGE"
msgstr "Индустриальная стадия"

msgid "INFINITE_COMPOUNDS"
msgstr "Бесконечные Соединения"

msgid "INFINITE_MP"
msgstr "Бесконечные MP"

msgid "INFO_BOX_COST"
msgstr "Базовая цена (ОМ)"

msgid "INFO_BOX_EDITORS"
msgstr "Редакторы"

msgid "INFO_BOX_ENZYMES"
msgstr "Энзимы"

msgid "INFO_BOX_GAMEPLAY_TYPE"
msgstr "Тип геймплея"

msgid "INFO_BOX_INTERNAL_NAME"
msgstr "Внутреннее Имя"

msgid "INFO_BOX_MASS"
msgstr "Масса"

msgid "INFO_BOX_NEXT_STAGE"
msgstr "Следующая Стадия"

msgid "INFO_BOX_OSMOREGULATION_COST"
msgstr "Стоимость Осморегуляции"

msgid "INFO_BOX_PREVIOUS_STAGE"
msgstr "Предыдущая Стадия"

msgid "INFO_BOX_PROCESSES"
msgstr "Процессы"

msgid "INFO_BOX_REQUIRES_NUCLEUS"
msgstr "Требуется ядро"

msgid "INFO_BOX_SIZE"
msgstr "Размер (В ячейках)"

msgid "INFO_BOX_STORAGE"
msgstr "Вместимость"

msgid "INFO_BOX_UNIQUE"
msgstr "Уникальный"

msgid "INFO_BOX_UPGRADES"
msgstr "Улучшения"

msgid "INGESTED_MATTER"
msgstr "Поглощённая материя"

msgid "INIT_NEW_WORLD_TOOLTIP"
msgstr "Создать новый мир"

msgid "INPUTS"
msgstr "Клавиши"

msgid "INPUT_NAME_BUILD_STRUCTURE"
msgstr "Построить структуру"

msgid "INPUT_NAME_INTERACTION"
msgstr "Взаимодействовать с объектом"

msgid "INPUT_NAME_OPEN_INVENTORY"
msgstr "Включить меню инвентаря"

msgid "INSPECT"
msgstr "Проверить"

msgid "INSPECTOR"
msgstr "Инспектор"

msgid "INTERACTION_ACTIVATE_ASCENSION"
msgstr "Активировать Врата Вознесения"

msgid "INTERACTION_ACTIVATE_ASCENSION_MISSING_ENERGY"
msgstr "Активировать Врата Вознесения (ОТСУТСТВУЕТ ЭНЕРГИЯ)"

msgid "INTERACTION_CONSTRUCT"
msgstr "Завершить Строительство"

msgid "INTERACTION_CONSTRUCT_MISSING_DEPOSITED_MATERIALS"
msgstr "Завершить Строительство (Недостаёт необходимых материалов)"

msgid "INTERACTION_CRAFT"
msgstr "Создать..."

msgid "INTERACTION_DEPOSIT_RESOURCES"
msgstr "Заложить Материалы"

msgid "INTERACTION_DEPOSIT_RESOURCES_NO_SUITABLE_RESOURCES"
msgstr "Заложить Материалы (нет подходящих носимых вами предметов)"

msgid "INTERACTION_DESTROY"
msgstr "Уничтожить"

msgid "INTERACTION_FOUND_SETTLEMENT"
msgstr "Основать поселение"

msgid "INTERACTION_HARVEST"
msgstr "Собрать"

msgid "INTERACTION_HARVEST_CANNOT_MISSING_TOOL"
msgstr "Собрать (НЕДОСТАЮЩАЯ ЭКИПИРОВКА : {0})"

msgid "INTERACTION_PICK_UP"
msgstr "Поднять"

msgid "INTERACTION_PICK_UP_CANNOT_FULL"
msgstr "Поднять (Нет места)"

msgid "INTERNALS"
msgstr "Внутренности"

msgid "INTERNAL_NAME_IN_USE"
msgstr "Уже есть мод с указанным внутренним именем"

msgid "INTERNAL_NAME_REQUIRED"
msgstr "Требуется внутреннее имя"

msgid "INTERNAL_NAME_REQUIRES_CAPITAL"
msgstr "Внутреннее имя должно начинаться с заглавной буквы"

msgid "INVALID_DATA_TO_PLOT"
msgstr "Невозможно отобразить данные"

msgid "INVALID_ICON_PATH"
msgstr "Неверный путь к значку мода"

msgid "INVALID_SAVE_NAME_POPUP"
msgstr "Имя сохранения может не содержать специальных символов (<>:\"/\\|?*)"

msgid "INVALID_SPECIES_NAME_POPUP"
msgstr "Название вида должно соответствовать биномиальной системе наименования (Род и Эпитет)!"

msgid "INVALID_TAG"
msgstr "Указан неверный тег \"{0}\""

msgid "INVALID_URL_FORMAT"
msgstr "Неверный формат URL"

msgid "INVALID_URL_SCHEME"
msgstr "Неверная схема URL-адреса"

msgid "INVENTORY_ITEMS_ON_GROUND"
msgstr "Предметы на полу"

msgid "INVENTORY_TITLE"
msgstr "Инвентарь"

msgid "INVENTORY_TOGGLE_CRAFTING"
msgstr "Ремесло"

msgid "INVENTORY_TOGGLE_GROUND"
msgstr "Поверхность"

msgid "INVERTED"
msgstr "Инвертировать"

msgid "IN_PROTOTYPE"
msgstr ""
"Вы играете в прототип последующей стадии, включённой в игру.\n"
"Прототип до сей поры не завершен, использует примитивную графику и в принципе выглядит \"грубовато\",\n"
"и не совсем играбельны, к примеру - функция сохранения может быть не доступна.\n"
"Впрочем, некоторые части прототипов всё же сохраняются."

msgid "IRON"
msgstr "Железо"

msgid "IRON_CHEMOLITHOAUTOTROPHY"
msgstr "Железная хемолитоавтотрофия"

msgid "ITCH_TOOLTIP"
msgstr "Посетить нашу страницу на itch.io"

msgid "ITEM_AT_2D_COORDINATES"
msgstr "{0} на ({1}, {2})"

msgid "ITEM_NAME_SEPARATOR"
msgstr ":"

msgid "JANUARY"
msgstr "Январь"

msgid "JSON_DEBUG_MODE"
msgstr "Режим отладки JSON:"

msgid "JSON_DEBUG_MODE_ALWAYS"
msgstr "Всегда"

msgid "JSON_DEBUG_MODE_AUTO"
msgstr "Автоматически"

msgid "JSON_DEBUG_MODE_NEVER"
msgstr "Никогда"

msgid "JULY"
msgstr "Июль"

msgid "JUNE"
msgstr "Июнь"

msgid "KEEP_MIGRATION"
msgstr "Продолжить Миграцию"

msgid "KEY_BACK"
msgstr "Назад"

msgid "KEY_BACKTAB"
msgstr "Backtab"

msgid "KEY_BINDING_CHANGE_CONFLICT"
msgstr ""
"Здесь есть конфликт с {0}.\n"
"Вы желаете удалить клавишу из {1}?"

msgid "KEY_BRING_UP_KEYBOARD"
msgstr "Open Keyboard"

msgid "KEY_CLEAR"
msgstr "Отчистить"

msgid "KEY_DELETE"
msgstr "Delete"

msgid "KEY_DOWN"
msgstr "Стрелка вниз"

msgid "KEY_END"
msgstr "End"

msgid "KEY_ENTER"
msgstr "Enter"

msgid "KEY_FAVORITES"
msgstr "Избранное"

msgid "KEY_FORWARD"
msgstr "Перемещение вперед"

msgid "KEY_GLOBE"
msgstr "Globe Key"

msgid "KEY_HELP"
msgstr "Помощь"

msgid "KEY_HOME"
msgstr "Home"

msgid "KEY_HOMEPAGE"
msgstr "Домашняя страница"

msgid "KEY_HYPER"
msgstr "Hyper"

msgid "KEY_INSERT"
msgstr "Insert"

msgid "KEY_JIS_EISU"
msgstr "JIS Eisu Key"

msgid "KEY_JIS_KANA"
msgstr "JIS Kana Key"

msgid "KEY_LEFT"
msgstr "Стрелка влево"

msgid "KEY_MENU"
msgstr "Меню"

msgid "KEY_META"
msgstr "Meta"

msgid "KEY_OPENURL"
msgstr "Открыть URL-ссылку"

msgid "KEY_PAUSE"
msgstr "Пауза"

msgid "KEY_PRINT"
msgstr "PrintScreen"

msgid "KEY_REFRESH"
msgstr "Обновить"

msgid "KEY_RIGHT"
msgstr "Стрелка вправо"

msgid "KEY_SEARCH"
msgstr "Поиск"

msgid "KEY_STANDBY"
msgstr "Ожидание"

msgid "KEY_STOP"
msgstr "Стоп"

msgid "KEY_TAB"
msgstr "Tab"

msgid "KEY_UP"
msgstr "Стрелка вверх"

msgid "KILO_ABBREVIATION"
msgstr "{0} Тыс"

msgid "KP0"
msgstr "Num0"

msgid "KP1"
msgstr "Num1"

msgid "KP2"
msgstr "Num2"

msgid "KP3"
msgstr "Num3"

msgid "KP4"
msgstr "Num4"

msgid "KP5"
msgstr "Num5"

msgid "KP6"
msgstr "Num6"

msgid "KP7"
msgstr "Num7"

msgid "KP8"
msgstr "Num8"

msgid "KP9"
msgstr "Num9"

msgid "KPADD"
msgstr "Num+"

msgid "KPDIVIDE"
msgstr "Num/"

msgid "KPENTER"
msgstr "Num Enter"

msgid "KPMULTIPLY"
msgstr "Num*"

msgid "KPPERIOD"
msgstr "Num."

msgid "KPSUBTRACT"
msgstr "Num-"

msgid "LANGUAGE"
msgstr "Язык:"

msgid "LANGUAGE_TRANSLATION_PROGRESS"
msgstr "Этот язык на {0}% завершён"

msgid "LANGUAGE_TRANSLATION_PROGRESS_LOW"
msgstr "Этот язык всё ещё находится в стадии разработки ({0}% завершено)"

msgid "LANGUAGE_TRANSLATION_PROGRESS_REALLY_LOW"
msgstr "Этот перевод в процессе разработки (завершён на {0}%). Пожалуйста, помогите нам с этим!"

msgid "LAST_ORGANELLE_DELETE_OPTION_DISABLED_TOOLTIP"
msgstr "Последняя органелла не может быть удалена"

msgid "LAUNCH0"
msgstr "Запуск 0"

msgid "LAUNCH1"
msgstr "Запуск 1"

msgid "LAUNCH2"
msgstr "Запуск 2"

msgid "LAUNCH3"
msgstr "Запуск 3"

msgid "LAUNCH4"
msgstr "Запуск 4"

msgid "LAUNCH5"
msgstr "Запуск 5"

msgid "LAUNCH6"
msgstr "Запуск 6"

msgid "LAUNCH7"
msgstr "Запуск 7"

msgid "LAUNCH8"
msgstr "Запуск 8"

msgid "LAUNCH9"
msgstr "Запуск 9"

msgid "LAUNCHA"
msgstr "Запуск A"

msgid "LAUNCHB"
msgstr "Запуск B"

msgid "LAUNCHC"
msgstr "Запуск C"

msgid "LAUNCHD"
msgstr "Запуск D"

msgid "LAUNCHE"
msgstr "Запуск E"

msgid "LAUNCHF"
msgstr "Запуск F"

msgid "LAUNCHMAIL"
msgstr "Почта"

msgid "LAUNCHMEDIA"
msgstr "Медиа"

msgid "LAWK_ONLY"
msgstr "Только ЖКМЗ"

msgid "LAWK_ONLY_EXPLANATION"
msgstr "(ограничивает органеллы и способности только теми, которые встречаются в природе (Жизнь, Какой Мы её Знаем))"

msgid "LEAD_ARTIST"
msgstr "Ведущий Художник"

msgid "LEAD_ARTISTS"
msgstr "Ведущие Художники"

msgid "LEAD_DEVELOPERS"
msgstr "Ведущие Разработчики"

msgid "LEAD_GAME_DESIGNER"
msgstr "Ведущий Игровой Дизайнер"

msgid "LEAD_GAME_DESIGNERS"
msgstr "Ведущие игровые дизайнеры"

msgid "LEAD_OUTREACH_PEOPLE"
msgstr "Ведущие Агитаторы"

msgid "LEAD_OUTREACH_PERSON"
msgstr "Ведущий Агитатор"

msgid "LEAD_PROGRAMMER"
msgstr "Ведущий Программист"

msgid "LEAD_PROGRAMMERS"
msgstr "Ведущие Программисты"

msgid "LEAD_PROJECT_MANAGER"
msgstr "Ведущий Менеджер Проекта"

msgid "LEAD_PROJECT_MANAGERS"
msgstr "Ведущие Менеджеры Проекта"

msgid "LEAD_TESTER"
msgstr "Ведущий Тестер"

msgid "LEAD_TESTERS"
msgstr "Ведущие Тестеры"

msgid "LEAD_THEORIST"
msgstr "Ведущий Теоретик"

msgid "LEAD_THEORISTS"
msgstr "Ведущие Теоретики"

msgid "LEFT_ARROW"
msgstr "←"

msgid "LEFT_MOUSE"
msgstr "Левая кнопка мыши"

msgid "LICENSES"
msgstr "Лицензии"

msgid "LICENSES_COVERING_THRIVE"
msgstr "Лицензии на отдельные части Thrive отображены здесь"

msgid "LIFE_ORIGIN"
msgstr "Происхождение жизни"

msgid "LIFE_ORIGIN_EXPLANATION"
msgstr "(начальная локация)"

msgid "LIFE_ORIGIN_PANSPERMIA"
msgstr "Панспермия (случайно)"

msgid "LIFE_ORIGIN_POND"
msgstr "Небольшое теплое озеро"

msgid "LIFE_ORIGIN_TOOLTIP"
msgstr "Некоторые варианты могут быть недоступны если включен режим ЖКМЗ"

msgid "LIFE_ORIGIN_VENTS"
msgstr "Гидротермальные источники"

msgid "LIGHT"
msgstr "Свет"

msgid "LIGHT_LEVEL_AVERAGE"
msgstr "В среднем"

msgid "LIGHT_LEVEL_CURRENT"
msgstr "Текущий"

msgid "LIGHT_LEVEL_DAY"
msgstr "День"

msgid "LIGHT_LEVEL_LABEL_AT_NOON"
msgstr "{0} в полдень"

msgid "LIGHT_LEVEL_NIGHT"
msgstr "Ночь"

msgid "LIGHT_MAX"
msgstr "Максимум света"

msgid "LIMIT_EXTREME"
msgstr "Экстремальное"

msgid "LIMIT_GROWTH_RATE"
msgstr "Ограничить использование соединений роста"

msgid "LIMIT_GROWTH_RATE_EXPLANATION"
msgstr "(При включенном ограничении вещества роста будут постепенно наполняться и уже затем использоваться, при выключенной функции вещества роста будут автоматически использованы)"

msgid "LIMIT_HUGE"
msgstr "Огромное"

msgid "LIMIT_LARGE"
msgstr "Большое"

msgid "LIMIT_NORMAL"
msgstr "Нормальное"

msgid "LIMIT_SMALL"
msgstr "Маленькое"

msgid "LIMIT_TINY"
msgstr "Крохотное"

msgid "LIMIT_VERY_LARGE"
msgstr "Очень большое"

msgid "LIMIT_VERY_SMALL"
msgstr "Очень маленькое"

msgid "LINE_COLOUR"
msgstr "Цвет Линии:"

msgid "LINKS_TITLE"
msgstr "Ссылки"

msgid "LIPASE"
msgstr "Липаза"

msgid "LIPASE_DESCRIPTION"
msgstr "Липаза позволяет клетке разрушать большинство типов мембран. Ваша клетка уже производит некоторые ферменты без лизосомы, но выбрав этот тип вы повысите эффективность."

msgid "LOAD"
msgstr "Загрузить"

msgid "LOADING"
msgstr "Загрузка"

msgid "LOADING_DOT_DOT_DOT"
msgstr "Загрузка..."

msgid "LOADING_GAME"
msgstr "Загрузка Игры"

msgid "LOADING_MACROSCOPIC_EDITOR"
msgstr "Загрузка Редактора Макроскопического Организма"

msgid "LOADING_MICROBE_EDITOR"
msgstr "Загрузка Микробного Редактора"

msgid "LOADING_MULTICELLULAR_EDITOR"
msgstr "Загрузка многоклеточного редактора"

msgid "LOAD_FINISHED"
msgstr "Загрузка завершена"

msgid "LOAD_GAME"
msgstr "Загрузить игру"

msgid "LOAD_GAME_BUTTON_TOOLTIP"
msgstr "Загрузить сохраненные игры"

msgid "LOAD_INCOMPATIBLE_PROTOTYPE_WARNING"
msgstr ""
"Выбранное для загрузки сохранение сделано в прототипе с помощью другой версии Thrive.\n"
"Поэтому сохранение не может быть загружено, так как прототипы не могут быть обновлены.\n"
"Поддержание совместимости сохранений прототипов будет очень сложно, так как многое перерабатывается и написание обновлений сохранений бы сильно замедлило разработку."

msgid "LOAD_INCOMPATIBLE_SAVE_PROMPT"
msgstr "Загрузить несовместимое сохранение?"

msgid "LOAD_INCOMPATIBLE_SAVE_WARNING"
msgstr ""
"Известно, что выбранное для загрузки сохранение несовместимо с этой версией Thrive.\n"
"И нет средства для обновления этого сохранения для новой версии.\n"
"Поскольку Thrive все еще находится на ранней стадии разработки, совместимость с сохранениями не является приоритетной задачей, поэтому для всех версий не существует конвертера для сохранений."

msgid "LOAD_INVALID_SAVE_PROMPT"
msgstr "Загрузить недействительное сохранение?"

msgid "LOAD_INVALID_SAVE_WARNING"
msgstr ""
"Сохранённая информация не может быть загружена из этого файла.\n"
"Это сохранение скорее всего повреждено или нового формата, который не понимается текущей версией Thrive.\n"
"Всё равно попробовать загрузить сохранение?"

msgid "LOCAL_INITIAL_LETTER"
msgstr "Л"

msgid "LOCK_DAY_NIGHT_CYCLE"
msgstr "Закрепить Цикл Дня и Ночи"

msgid "LOW_MENU_PERFORMANCE"
msgstr "Замечена Низкая Производительность"

msgid "LOW_MENU_PERFORMANCE_DESCRIPTION"
msgstr ""
"Ваш средний счетчик кадров крайне низок.\n"
"Трёхмерные задние фоны включены и они используют значительные ресурсы системы. Отключение этой опции может значительно повысить вашу производительность.\n"
"Хотели вы бы сделать это сейчас?"

msgid "LYSOSOME"
msgstr "Лизосома"

msgid "LYSOSOME_DESCRIPTION"
msgstr "Лизосома — мембранная органелла, содержащая гидролитические ферменты, которые могут расщеплять разнообразные биологические молекулы. Лизосомы позволяют клетке переваривать поглощённые материалы с помощью эндоцитоза и избавляться от собственных отходов с помощью [b]аутофагии[/b]."

msgid "LYSOSOME_PROCESSES_DESCRIPTION"
msgstr "Содержит пищеварительные ферменты. Тип фермента может быть изменён. Только один фермент за раз."

msgid "MACROLIDE_SYNTHESIS"
msgstr "Синтез Макролида"

#, fuzzy
msgid "MACROSCOPIC"
msgstr "Стать макроскопическим ({0}/{1})"

msgid "MACROSCOPIC_STAGE"
msgstr "Стадия Макроскопического Организма"

msgid "MANUALLY_SET_TIME"
msgstr "Вручную установить время"

msgid "MAP"
msgstr "Карта"

msgid "MARCH"
msgstr "Март"

msgid "MARINE_SNOW"
msgstr "Морской снег"

msgid "MASTER_VOLUME"
msgstr "Общая громкость"

msgid "MAX_CACHE_SIZE_TOOLTIP"
msgstr "Максимальный размер кэша на диске (Объекты будут автоматически удалены если кэш станет слишком большим)"

msgid "MAX_FPS"
msgstr "Макс. FPS:"

msgid "MAX_FPS_NO_LIMIT"
msgstr "Бесконечно"

msgid "MAX_SIZE_COLON"
msgstr "Макс; Размер:"

msgid "MAX_SPAWNED_ENTITIES"
msgstr "Максимальное количество сущностей:"

msgid "MAX_VISIBLE_DATASET_WARNING"
msgstr "Не разрешается показывать более {0} наборов данных!"

msgid "MAY"
msgstr "Май"

msgid "MECHANICS_BUTTON"
msgstr "Механики"

msgid "MEDIANEXT"
msgstr "MediaNext"

msgid "MEDIAPLAY"
msgstr "MediaPlay"

msgid "MEDIAPREVIOUS"
msgstr "MediaPrev"

msgid "MEDIARECORD"
msgstr "MediaRec"

msgid "MEDIASTOP"
msgstr "MediaStop"

msgid "MEDIUM_SULFUR_CHUNK"
msgstr "Средний Фрагмент Серы"

msgid "MEGA_YEARS"
msgstr "млн. лет"

#, fuzzy
msgid "MELANOSOME"
msgstr "Метаболосомы"

#, fuzzy
msgid "MELANOSOME_DESCRIPTION"
msgstr "Лизосома — мембранная органелла, содержащая гидролитические ферменты, которые могут расщеплять разнообразные биологические молекулы. Лизосомы позволяют клетке переваривать поглощённые материалы с помощью эндоцитоза и избавляться от собственных отходов с помощью [b]аутофагии[/b]."

#, fuzzy
msgid "MELANOSOME_PROCESSES_DESCRIPTION"
msgstr "Содержит пищеварительные ферменты. Тип фермента может быть изменён. Только один фермент за раз."

msgid "MEMBRANE"
msgstr "Мембрана"

msgid "MEMBRANE_RIGIDITY"
msgstr "Жёсткость Мембраны"

msgid "MEMBRANE_TYPES"
msgstr "Типы Мембран"

msgid "MENU"
msgstr "Меню"

msgid "MESOPELAGIC"
msgstr "Мезопелагический"

msgid "METABOLOSOMES"
msgstr "Метаболосомы"

msgid "METABOLOSOMES_DESCRIPTION"
msgstr "Метаболосомы - это кластеры белков, завернутые в белковые оболочки. Они способны преобразовывать [thrive:compound type=\"glucose\"][/thrive:compound] в [thrive:compound type=\"atp\"][/thrive:compound]с гораздо большей скоростью, чем это может быть сделано в цитоплазме, в процессе называемом [b]Аэробным Дыханием[/b]. Однако для его функционирования требуется [thrive:compound type=\"oxygen\"][/thrive:compound], а более низкий уровень [thrive:compound type=\"oxygen\"][/thrive:compound] в окружающей среде замедлит скорость производства [thrive:compound type=\"atp\"][/thrive:compound]. Поскольку метаболосомы находятся во взвешенном состоянии непосредственно в цитоплазме, окружающая жидкость выполняет некоторую часть [b]гликолиза[/b]."

msgid "METABOLOSOMES_PROCESSES_DESCRIPTION"
msgstr "Превращает [thrive:compound type=\"glucose\"][/thrive:compound] в [thrive:compound type=\"atp\"][/thrive:compound]. Скорость увеличивается при повышении концентрации [thrive:compound type=\"oxygen\"][/thrive:compound]."

msgid "METRICS"
msgstr "Включить показ производительности"

msgid "METRICS_CONTENT"
msgstr ""
"Process Time: {0} s\n"
"Physics Time: {1} s\n"
"Entities: {2} (weight: {3})\n"
"Spawned: {4} Despawned: {5}\n"
"Used Nodes: {6}\n"
"Used Memory: {7}\n"
"GPU Memory: {8}\n"
"Rendered Objects: {9}\n"
"Total Drawcalls: {10}\n"
"Rendered Primitives: {11}\n"
"Orphaned Nodes: {12}\n"
"Audio Latency: {13} ms\n"
"Total Threads: {14}\n"
"Total CPU Time:\n"
"{15}"

msgid "MIB_VALUE"
msgstr "{0} МиБ"

msgid "MICHE"
msgstr "Мульти-Ниша"

msgid "MICHES_FOR_PATCH"
msgstr "Мультиниши для Биома{0}"

msgid "MICHE_AVOID_PREDATION_SELECTION_PRESSURE"
msgstr "Избегать Давление Хищнического Отбора"

msgid "MICHE_CHUNK_PRESSURE"
msgstr "Давление Фрагментов"

msgid "MICHE_COMPOUND_CLOUD_PRESSURE"
msgstr "Давление Облаков Веществ"

msgid "MICHE_COMPOUND_EFFICIENCY_PRESSURE"
msgstr "эффективность преобразования соединений под давлением"

msgid "MICHE_DETAIL_TEXT"
msgstr ""
"[b]Давление Отбора[/b]\n"
"  {0}\n"
"[b]Энергия[/b]\n"
"  {1}\n"
"[b]Оценка Обитателей[/b]\n"
"  {2}"

msgid "MICHE_ENVIRONMENTAL_COMPOUND_PRESSURE"
msgstr "Давление Соединений Окружающей Среды"

msgid "MICHE_MAINTAIN_COMPOUND_PRESSURE"
msgstr "Поддерживайте Давления В Веществе"

msgid "MICHE_METABOLIC_STABILITY_PRESSURE"
msgstr "Давление Метаболической Стабильности"

msgid "MICHE_NO_OP_PRESSURE"
msgstr "Отсутствует Операционное Давления"

msgid "MICHE_PREDATION_EFFECTIVENESS_PRESSURE"
msgstr "Давление Эффективности Хищничества"

msgid "MICHE_PREDATOR_ROOT_PRESSURE"
msgstr "Корневое Давление Хищника"

msgid "MICHE_ROOT_PRESSURE"
msgstr "Изначальное давление"

msgid "MICHE_TREE"
msgstr "Древо Мульти-Ниш"

msgid "MICROBE"
msgstr "Стадия микроба"

msgid "MICROBES_COUNT"
msgstr "Количество микробов:"

msgid "MICROBE_BENCHMARK"
msgstr "Тест производительности на Микробах"

msgid "MICROBE_EDITOR"
msgstr "Одноклеточный редактор"

#, fuzzy
msgid "MICROBE_ENZYME_STATISTICS"
msgstr "  {0}: Найдено {1} видов, среднее {2} которых"

msgid "MICROBE_FREEBUILD_EDITOR"
msgstr "Свободный микробный редактор"

msgid "MICROBE_LOADING_TIP_1"
msgstr "Каждый сегмент цитоплазмы стоит 1 [thrive:compound type=\"atp\"][/thrive:compound] в секунду на осморегуляцию, но производит 3 [thrive:compound type=\"atp\"][/thrive:compound] в секунду. Если вам не хватает [thrive:compound type=\"atp\"][/thrive:compound], добавьте пару сегментов или удалите ненужные органеллы."

msgid "MICROBE_LOADING_TIP_10"
msgstr "Ваша клетка использует [thrive:compound type=\"atp\"][/thrive:compound] как источник энергии для своих процессов. Когда [thrive:compound type=\"atp\"][/thrive:compound] закончится вы умрете."

msgid "MICROBE_LOADING_TIP_11"
msgstr "Чтобы разблокировать Редактор и воспроизвестись вам необходимо прожить необходимое для накопления [thrive:compound type=\"ammonia\"][/thrive:compound] и [thrive:compound type=\"phosphates\"][/thrive:compound] время. Вы можете ускорить процесс, собирая [thrive:compound type=\"ammonia\"][/thrive:compound] и [thrive:compound type=\"phosphates\"][/thrive:compound] из оранжевых и фиолетовых облаков."

#, fuzzy
msgid "MICROBE_LOADING_TIP_12"
msgstr "Вы можете поглощать объекты мельче вас в режиме поглощения, активируемого кнопкой [thrive:input]g_toggle_engulf[/thrive:input]. Это требует определенного количества [thrive:compound type=\"atp\"][/thrive:compound] и значительно вас замедляет. Не забудьте отключить режим поглощения после того как закончите трапезу."

msgid "MICROBE_LOADING_TIP_13"
msgstr "Чем больше ваша клетка, тем больше [thrive:compound type=\"atp\"][/thrive:compound]-производящих органелл вам потребуется для поддержания жизнедеятельности. [thrive:compound type=\"atp\"][/thrive:compound] способны производить метаболосомы, рустицианин, гидрогеназа и даже цитоплазма."

msgid "MICROBE_LOADING_TIP_14"
msgstr "В редакторе вы можете найти множество органелл, обеспечивающих большое игровое разнообразие."

msgid "MICROBE_LOADING_TIP_15"
msgstr "Ресурсы, доступные вашему виду, весьма ограничены, потому увеличение размера клеток часто приводит к снижению популяции."

msgid "MICROBE_LOADING_TIP_16"
msgstr "Используйте [thrive:input]g_move_forward[/thrive:input],[thrive:input]g_move_left[/thrive:input],[thrive:input]g_move_backwards[/thrive:input] and [thrive:input]g_move_right[/thrive:input] для движения, и компьютерную мышь для вращения. Нажмите [thrive:input]g_fire_toxin[/thrive:input] чтобы выстрелить [thrive:compound type=\"oxytoxy\"][/thrive:compound] если в вашей клетке присутствует запасающая токсин вакуоль. Нажмите [thrive:input]g_toggle_engulf[/thrive:input] чтобы включить режим поглощения. Колесиком мыши вы можете приближать или отдалять камеру."

msgid "MICROBE_LOADING_TIP_17"
msgstr "Чтобы воспроизвестись вам необходимо создать копию каждой органеллы. Для этого необходимо время. К счастью поглощение [thrive:compound type=\"ammonia\"][/thrive:compound] и [thrive:compound type=\"phosphates\"][/thrive:compound] сильно ускоряет процесс."

msgid "MICROBE_LOADING_TIP_18"
msgstr "Не забывайте что ваши конкуренты эволюционируют вместе с вами. Каждый раз когда вы входите в Редактор они тоже приобретают новые черты."

msgid "MICROBE_LOADING_TIP_19"
msgstr "Связующий агент позволяет образовать колонию клеток, срастаясь с другими клетками вашего вида. Все клетки в колонии делят меж собой соединения, двигаются в одну сторону и могут эволюционировать в многоклеточный организм."

msgid "MICROBE_LOADING_TIP_2"
msgstr "Чем больше жгутиков есть у вашей клетки (и чем они длиннее), тем быстрее вы передвигаетесь! Ценой за это станет увеличенный расход АТФ."

msgid "MICROBE_LOADING_TIP_20"
msgstr "Клетки с целлюлозной или хитиновой оболочкой не могут быть поглощены прокариотами. А вот эукариоты с лизосомами могут производить необходимые для разрушения клеточных стенок энзимы."

msgid "MICROBE_LOADING_TIP_21"
msgstr "[thrive:compound type=\"hydrogensulfide\"][/thrive:compound] может быть превращен в [thrive:compound type=\"glucose\"][/thrive:compound] с помощью хемопластов и хемосинтезирующих белков. [thrive:compound type=\"iron\"][/thrive:compound] может быть использовано для получения [thrive:compound type=\"atp\"][/thrive:compound] рустицианином или ферропластами."

msgid "MICROBE_LOADING_TIP_22"
msgstr "Каждое открытие Редактора на Стадии Микроорганизма представляет собой результат [thrive:constant]EDITOR_TIME_JUMP_MILLION_YEARS[/thrive:constant] миллионов лет эволюции."

msgid "MICROBE_LOADING_TIP_3"
msgstr "Вы можете поглощать плавающие в воде обломки горных пород и останки погибших клеток."

msgid "MICROBE_LOADING_TIP_4"
msgstr "Не стоит ставить ядро хорошенько не подготовившись. Оно очень дорогое - как по стоимости в ОМ так и по требованиям к АТФ!"

msgid "MICROBE_LOADING_TIP_5"
msgstr "Выстрелы токсинами могут отражать друг-друга."

msgid "MICROBE_LOADING_TIP_6"
msgstr "Поглощаемая вами клетка не должна превышать половины вашего размера."

#, fuzzy
msgid "MICROBE_LOADING_TIP_7"
msgstr "Нажмите кнопку отмены в редакторе для исправления ошибки"

#, fuzzy
msgid "MICROBE_LOADING_TIP_8"
msgstr "Нажмите кнопку отмены в редакторе для исправления ошибки"

#, fuzzy
msgid "MICROBE_LOADING_TIP_9"
msgstr "Нажмите кнопку отмены в редакторе для исправления ошибки"

#, fuzzy
msgid "MICROBE_MEMBRANE_PERCENTAGE_STATISTICS"
msgstr "  {0}: Найдено {1} видов, среднее {2} которых"

#, fuzzy
msgid "MICROBE_MEMBRANE_STATISTICS"
msgstr "  {0}: Найдено {1} видов, среднее {2} которых"

msgid "MICROBE_ORGANELLE_STATISTICS"
msgstr "  {0}: Найдено {1} видов, среднее {2} которых"

#, fuzzy
msgid "MICROBE_ORGANELLE_UPGRADES_STATISTICS"
msgstr "  {0}: Найдено {1} видов, среднее {2} которых"

msgid "MICROBE_SPECIES_DETAIL_TEXT"
msgstr ""
"[b]Этап[/b]\n"
"  Микроб\n"
"[b]Тип мембраны[/b]\n"
"  {0}\n"
"[b]Жёсткость Мембраны[/b]\n"
"  {1}\n"
"[b]Базовая скорость[/b]\n"
"  {2}\n"
"[b]Базовая скорость поворота[/b]\n"
"  {3}\n"
"[b]Базовый размер (в клетках)[/b]\n"
"  {4}"

msgid "MICROBE_STAGE"
msgstr "Одноклеточная стадия"

msgid "MICROBE_STAGE_BECOME_MULTICELLULAR_TEXT"
msgstr ""
"Вы открыли возможность продвинуться по пути становления [b]многоклеточным[/b]. Это следующий шаг в вашем приключении.\n"
"\n"
"Чтобы продолжить, нажмите на кнопку \"Стать многоклеточным\"."

msgid "MICROBE_STAGE_COLLECT_TEXT"
msgstr ""
"Собирайте [thrive:compound type=\"glucose\"][/thrive:compound] (белые облака), перемещаясь по ним.\n"
"\n"
"Ваша клетка нуждается в [thrive:compound type=\"glucose\"][/thrive:compound], чтобы вырабатывать энергию для поддержания жизни.\n"
"\n"
"Следуйте по линии от вашей клетки к ближайшей [thrive:compound type=\"glucose\"][/thrive:compound]."

msgid "MICROBE_STAGE_CONTROL_TEXT"
msgstr ""
"Для управления клеткой используйте клавиши, показанные рядом с клеткой (в центре экрана), и мышь для управления ориентацией клетки.\n"
"\n"
"Тип передвижения может быть изменён в меню опций. \n"
"\n"
"Попробуйте все клавиши в течении нескольких секунд, чтобы продолжить."

msgid "MICROBE_STAGE_CONTROL_TEXT_CONTROLLER"
msgstr ""
"Для управления клеткой используйте клавиши, показанные рядом с клеткой (в центре экрана), и мышь для управления ориентацией клетки.\n"
"ВНИМАНИЕ: Управление через контроллер экспериментально, к примеру - нет применения тач паду. Так же ожидайте баги. \n"
"Попробуйте все клавиши в течении нескольких секунд, чтобы продолжить."

msgid "MICROBE_STAGE_DAY_NIGHT_TEXT"
msgstr ""
"Следите за количеством доступного [b]солнечного света[/b] на панели окружающей среды.\n"
".\n"
"Ночное время наступает, когда окружающая среда темнеет.\n"
"В ночное время фотосинтез не эффективен.\n"
"Убедитесь, что вы собрали достаточно ресурсов [thrive:icon]StorageIcon[/thrive:icon] для того чтобы пережить ночь."

msgid "MICROBE_STAGE_HEALTH_TEXT"
msgstr ""
"Следите за своей шкалой здоровья рядом со шкалой [thrive:compound type=\"atp\"][/thrive:compound] (снизу справа).\n"
"Ваша клетка умрёт, если у нее закончится здоровье.\n"
"Вы восстанавливаете здоровье, пока у вас есть [thrive:compound type=\"atp\"][/thrive:compound].\n"
"Убедитесь, что собрано достаточно глюкозы для производства [thrive:compound type=\"atp\"][/thrive:compound]."

msgid "MICROBE_STAGE_INITIAL"
msgstr ""
"На далёкой чужой планете эоны вулканической активности и метеоритных ударов привели к развитию нового явления во Вселенной.\n"
"\n"
"Жизнь.\n"
"\n"
"Простые микробы обитают в глубоких районах океана. Вы — последний универсальный общий предок этой планеты.\n"
"\n"
"Чтобы выжить в этом враждебном мире, вам нужно будет собирать любые соединения, которые вы сможете найти, и эволюционировать на протяжении поколений, чтобы конкурировать с другими видами микробов."

msgid "MICROBE_STAGE_INITIAL_PANSPERMIA"
msgstr ""
"На далёкой чужой планете произошло столкновение с метеоритом, что преодолел немыслимые расстояния, при этом вынашивая в себе ростки, необходимые для нового феномена на планете.\n"
"\n"
"Жизнь.\n"
"\n"
"Простые микробы обитают около зоны импакта. Вы — последний универсальный общий предок (LUCA;ПУОП) этой планеты.\n"
"\n"
"Чтобы выжить в этом враждебном мире, вам нужно будет собирать любые соединения, которые вы сможете найти, и эволюционировать на протяжении поколений, чтобы конкурировать с другими видами микробов."

msgid "MICROBE_STAGE_INITIAL_POND"
msgstr ""
"На далёкой чужой планете прошли эоны химической эволюции. Её итог привёл к созданию молекулы, способной к саморепликации. Её итог привёл к созданию нового феномена во вселенной.\n"
"\n"
"Жизни.\n"
"\n"
"Простые микробы обитают в прибрежных тёплых озёрах . Вы — последний универсальный общий предок этой планеты.\n"
"\n"
"Чтобы выжить в этом враждебном мире, вам нужно будет собирать любые соединения, которые вы сможете найти, и эволюционировать на протяжении поколений, чтобы конкурировать с другими видами микробов."

msgid "MICROBE_STAGE_ORGANELLE_DIVISION"
msgstr ""
"Одна из ваших органелл разделилась.\n"
"\n"
"При получении веществ некоторая их часть уходит на репродукцию.\n"
"\n"
"С достаточным количеством веществ, органеллы начинают делиться, да размножаться. Как только все ваши органеллы будут разделены вам откроется доступ в редактор."

msgid "MIDDLE_MOUSE"
msgstr "Средняя кнопка мыши"

msgid "MIGRATE"
msgstr "Мигрировать"

msgid "MIGRATION_FAILED_TO_ADD"
msgstr "Ошибка: Не удалось добавить миграцию, проверьте параметры миграции"

msgid "MIGRATION_STATUS_DESTINATION_NOT_SELECTED"
msgstr "Популяция будет мигрировать от {0} в ..."

msgid "MIGRATION_STATUS_TEXT"
msgstr "Популяция в размере {2} будет мигрировать из {0} в {1}"

msgid "MIGRATION_STEP_DESTINATION_EXPLANATION"
msgstr "Выбери цель для миграции. Она должна быть соединена к Биому, из коего вид будет мигрировать."

msgid "MIGRATION_STEP_ONLY_ONE_ALLOWED"
msgstr "Только одно перемещение может быть выполнено за сеанс редактирования. Вы можете просмотреть перемещение в очереди ниже и сохранить или удалить его, чтобы создать новое"

msgid "MIGRATION_STEP_POPULATION_EXPLANATION"
msgstr "Выберите, сколько популяции должно будет мигрировать из основной точки в цель"

msgid "MIGRATION_STEP_SOURCE_EXPLANATION"
msgstr "Выбери биом в котором есть твой вид. Этот биом станет основой для миграции твоего вида"

msgid "MIGRATION_TOOLTIP"
msgstr "Мигрировать в другой биом, не покидая текущего"

msgid "MILLION_ABBREVIATION"
msgstr "{0} Млн"

msgid "MINIMUM_AMOUNT_TO_FIND"
msgstr "Минимальное количество для обнаружения:"

msgid "MINIMUM_VERSION"
msgstr "Минимальная версия:"

msgid "MIN_VISIBLE_DATASET_WARNING"
msgstr "Невозможно показать меньше, чем {0} наборов данных!"

msgid "MISC"
msgstr "Дополнительное"

msgid "MISCELLANEOUS"
msgstr "Разное"

msgid "MISCELLANEOUS_3D_STAGE"
msgstr "Разное на трёхмерном этапе"

msgid "MISC_FUN"
msgstr "Смищные)) Штуки"

msgid "MISSING_DESCRIPTION"
msgstr "Описание отсутствует"

msgid "MISSING_OR_INVALID_REQUIRED_FIELD"
msgstr "Отсутствует или неверный формат обязательного поля: {0}"

msgid "MISSING_TITLE"
msgstr "Название отсутствует"

msgid "MITOCHONDRION"
msgstr "Митохондрия"

msgid "MITOCHONDRION_DESCRIPTION"
msgstr "Электростанция клетки. Митохондрия — двумембранная органелла, заполненная белками и ферментами. Это прокариота, которая была ассимилирована для использования её эукариотическим хозяином. Она способна превращать [thrive:compound type=\"glucose\"][/thrive:compound] в [thrive:compound type=\"atp\"][/thrive:compound] с гораздо более высокой эффективностью, чем это может быть сделано в цитоплазме, в процессе, называемом [b]аэробным дыханием[/b]. Однако для её функционирования требуется [thrive:compound type=\"oxygen\"][/thrive:compound], и более низкое содержание [thrive:compound type=\"oxygen\"][/thrive:compound] в атмосфере замедлят скорость её выработки [thrive:compound type=\"atp\"][/thrive:compound]."

msgid "MITOCHONDRION_PROCESSES_DESCRIPTION"
msgstr "Превращает [thrive:compound type=\"glucose\"][/thrive:compound] в [thrive:compound type=\"atp\"][/thrive:compound]. Скорость увеличивается при повышении концентрации [thrive:compound type=\"oxygen\"][/thrive:compound]."

msgid "MIXED_DOT_DOT_DOT"
msgstr "Перемешано..."

msgid "MODDING_INSTRUCTIONS_ON"
msgstr "Инструкции по моддингу доступны на"

msgid "MODELS"
msgstr "Модели"

msgid "MODIFY"
msgstr "Модифицировать"

msgid "MODIFY_ORGANELLE"
msgstr "Модифицировать Органеллу"

msgid "MODIFY_TYPE"
msgstr "Изменить Вид"

msgid "MODS"
msgstr "Моды"

msgid "MODS_INSTALLED_BUT_NOT_ENABLED"
msgstr ""
"Установленные моды были обнаружены, но нет включенных модов.\n"
"\n"
"Моды должны быть включены после установки. Зайдите в менеджер модов с помощью кнопки \"Моды\" в меню \"Дополнительно\"."

msgid "MOD_ASSEMBLY"
msgstr "Сборка мода:"

msgid "MOD_ASSEMBLY_CLASS"
msgstr "Основной класс Сборки Мода:"

msgid "MOD_ASSEMBLY_CLASS_CREATION_FAILED"
msgstr "{0}: не удалось выполнить вызов метода выгрузки сборки мода"

msgid "MOD_ASSEMBLY_CLASS_NOT_FOUND"
msgstr "{0}: указанный класс \"{1}\" не найден в сборке мода"

msgid "MOD_ASSEMBLY_INIT_CALL_FAILED"
msgstr "{0}: не удалось инициализировать сборку мода"

msgid "MOD_ASSEMBLY_LOAD_CALL_FAILED_EXCEPTION"
msgstr "{0}: не удалось выполнить вызов метода инициализации сборки мода с исключением: {1}"

msgid "MOD_ASSEMBLY_LOAD_EXCEPTION"
msgstr "{0}: не удалось загрузить сборку с исключением: {1}"

msgid "MOD_ASSEMBLY_UNLOAD_CALL_FAILED"
msgstr "{0}: не удалось выполнить вызов метода выгрузки сборки мода"

msgid "MOD_ASSEMBLY_UNLOAD_CALL_FAILED_EXCEPTION"
msgstr "{0}: не удалось выполнить вызов метода выгрузки сборки мода с исключением: {1}"

msgid "MOD_AUTHOR"
msgstr "Автор мода:"

msgid "MOD_AUTO_HARMONY"
msgstr "Использует Harmony автоматически:"

msgid "MOD_CREATION_FAILED"
msgstr "Не удалось создать мод"

msgid "MOD_DESCRIPTION"
msgstr "Описание мода:"

msgid "MOD_EXTENDED_DESCRIPTION"
msgstr "Полное описание мода:"

msgid "MOD_HARMONY_LOAD_FAILED_EXCEPTION"
msgstr "{0}: загрузка мода через Harmony провалилась с исключением: {1}"

msgid "MOD_HARMONY_UNLOAD_FAILED_EXCEPTION"
msgstr "{0}: выгрузка мода Harmony не удалась с исключением: {1}"

msgid "MOD_HAS_NO_LOADABLE_RESOURCES"
msgstr "{0}: не имеет загружаемых ресурсов"

msgid "MOD_ICON_FILE"
msgstr "Иконка файла:"

msgid "MOD_INFO_URL"
msgstr "URL-адрес информации о моде:"

msgid "MOD_INTERNAL_NAME"
msgstr "Внутреннее имя (Папки):"

msgid "MOD_LICENSE"
msgstr "Лицензия мода:"

msgid "MOD_LOAD_ERRORS"
msgstr "Ошибки при загрузке модов"

msgid "MOD_LOAD_ERRORS_OCCURRED"
msgstr "Возникли ошибки при загрузке одного или нескольких модов. Журналы могут содержать дополнительную информацию."

msgid "MOD_LOAD_OR_UNLOAD_ERRORS_OCCURRED"
msgstr "Возникли ошибки при загрузке или выгрузке одного или нескольких модов. Журнал может содержать дополнительную информацию."

msgid "MOD_LOAD_UNLOAD_CAVEATS"
msgstr "Примечание: для правильной загрузки или выгрузки многих модов требуется перезапуск игры. Загружайте только те моды, которым вы доверяете, так как они могут содержать исполняемый код."

msgid "MOD_LOAD_UNLOAD_RESTART"
msgstr "Для правильной загрузки или выгрузки одного или нескольких модов требуется перезапуск игры"

msgid "MOD_MAXIMUM_THRIVE"
msgstr "Максимально поддерживаемая версия Thrive:"

msgid "MOD_MINIMUM_THRIVE"
msgstr "Минимальная требуемая версия Thrive:"

msgid "MOD_NAME"
msgstr "Имя мода:"

msgid "MOD_PCK_NAME"
msgstr "Файл мода .pck:"

msgid "MOD_RECOMMENDED_THRIVE"
msgstr "Рекомендованная версия Thrive:"

msgid "MOD_TO_UPLOAD"
msgstr "Мод для загрузки:"

msgid "MOD_UPLOADER"
msgstr "Загрузчик модов"

msgid "MOD_VERSION"
msgstr "Версия мода:"

msgid "MORE_INFO"
msgstr "Показать больше информации"

msgid "MORE_INFO_PROMPT"
msgstr "Нажмите [thrive:input]помощи[/thrive:input] для просмотра больешго количества информации в Трайвопедии."

msgid "MOUSE_EDGE_PANNING_OPTION"
msgstr "Вращать стратегический вид когда курсор на границе экрана"

msgid "MOUSE_LOOK_SENSITIVITY"
msgstr "Чувствительность обзора мышью"

msgid "MOUSE_SENSITIVITY_WINDOW_SIZE_ADJUSTMENT"
msgstr "Изменять чувствительность мыши в зависимости от размера окна"

msgid "MOVE"
msgstr "Переместить"

msgid "MOVEMENT"
msgstr "Перемещение"

msgid "MOVE_ATTEMPTS_PER_SPECIES"
msgstr "Попыток миграции на вид"

msgid "MOVE_BACKWARDS"
msgstr "Перемещение назад"

msgid "MOVE_DOWN_OR_CROUCH"
msgstr "Двигаться вниз или пригнуться"

msgid "MOVE_FORWARD"
msgstr "Перемещение вперед"

msgid "MOVE_ITEM_DOWN"
msgstr "Переместить данную часть ниже"

msgid "MOVE_ITEM_UP"
msgstr "Переместить эту часть выше"

msgid "MOVE_LEFT"
msgstr "Перемещение влево"

msgid "MOVE_ORGANELLE"
msgstr "Разместить органеллу"

msgid "MOVE_RIGHT"
msgstr "Перемещение вправо"

msgid "MOVE_TO_ANY_PATCH"
msgstr "Двигаться к любому биому"

msgid "MOVE_TO_LAND"
msgstr "Переместиться на сушу"

msgid "MOVE_TO_MACROSCOPIC_TOOLTIP"
msgstr "Перейти к следующему этапу многоклеточной стадии (макроскопической). Доступно после сбора достаточно большой колонии."

msgid "MOVE_TO_MULTICELLULAR_STAGE_TOOLTIP"
msgstr "Перейти к следующему этапу игры (ранней многоклеточности). Доступно после сбора достаточно большой колонии."

msgid "MOVE_TO_THIS_PATCH"
msgstr "Двигаться к Этому Биому"

msgid "MOVE_UP_OR_JUMP"
msgstr "Двигаться вверх или прыгать"

msgid "MOVING_TO_AWAKENING_PROTOTYPE"
msgstr ""
"Вы собираетесь переместиться к Стадии Пробуждения. Как только вы перейдете в новую стадию пути назад уже не будет. \n"
"\n"
"Если вы сейчас находитесь под водой, вы застрянете здесь навечно и не сможете завершить игру.\n"
"\n"
"Так что переходите на следующую фазу с умом, точно так же как ваш вид переходит из стадии животного в стадию разумного существа."

msgid "MOVING_TO_AWAKENING_PROTOTYPE_TITLE"
msgstr "Переместиться на Стадию Пробуждения?"

msgid "MOVING_TO_LAND_PROTOTYPE"
msgstr ""
"Вы собираетесь выбраться на сушу. Это требуется для дальнейшего прогресса в игре. Вернуться обратно будет нельзя.\n"
"\n"
"Сейчас переход к суше гораздо более резкий чем планируется в будущем, когда суша будет полноценно добавлена в игру.\n"
"\n"
"План в том, чтобы сделать переход на сушу постепенным, а не резким."

msgid "MOVING_TO_LAND_PROTOTYPE_TITLE"
msgstr "Переместиться на сушу?"

msgid "MOVING_TO_SOCIETY_STAGE"
msgstr "Превращаемся в общество..."

msgid "MP_COST"
msgstr "{0} MP"

msgid "MUCILAGE"
msgstr "Слизь"

msgid "MUCILAGE_SYNTHESIS"
msgstr "Синтез Cлизи"

msgid "MUCOCYST_ACTION_TOOLTIP"
msgstr "Создать защиту"

#, fuzzy
msgid "MULTICELLULAR"
msgstr "Поздний Этап Многоклеточного микроба"

msgid "MULTICELLULAR_EDITOR"
msgstr "Многоклеточный редактор"

msgid "MULTICELLULAR_FREEBUILD_EDITOR"
msgstr "Свободный Многоклеточный Редактор"

#, fuzzy
msgid "MULTICELLULAR_LOADING_TIP_1"
msgstr "Многоклеточный редактор"

msgid "MULTICELLULAR_STAGE"
msgstr "Многоклеточная стадия"

msgid "MULTIPLE_CELLS"
msgstr "Несколько клеток"

msgid "MULTIPLE_METABALLS"
msgstr "Группа метасфер"

msgid "MULTIPLE_ORGANELLES"
msgstr "Разместить Органеллу"

msgid "MULTISAMPLE_ANTI_ALIASING"
msgstr "Множественная выборка сглаживания:"

msgid "MULTITHREADED_SIMULATION_ENABLED"
msgstr "Запустить игровую симуляцию со множеством потоков"

msgid "MULTITHREADED_SIMULATION_EXPLANATION"
msgstr "(При включении начинает потреблять больше одного потока для вычисления игровой логики, может понизить производительность при малом количестве фоновых потоков)"

msgid "MUSEUM_WELCOME_TEXT"
msgstr ""
"Добро пожаловать в музей! Здесь вы можете полюбоваться на виды, которых вы окаменели во время всех ваших прохождений. Вы даже можете играть за вид, открыв его в режиме свободного строительства.\n"
"\n"
"Чтобы окаменеть вид в игре, нажмите кнопку паузы. Затем выберите микроб на экране, чтобы окаменеть этот вид."

msgid "MUSIC"
msgstr "Музыка"

msgid "MUSIC_VOLUME"
msgstr "Громкость музыки"

msgid "MUTATIONS_PER_SPECIES"
msgstr "Попыток мутации на вид"

msgid "MUTATION_COST_MULTIPLIER"
msgstr "Коэффициент стоимости мутации"

msgid "MUTATION_COST_MULTIPLIER_EXPLANATION"
msgstr "(стоимость органелл, мембран и т. д. в редакторе)"

msgid "MUTATION_POINTS"
msgstr "Очки мутации"

msgid "MUTE"
msgstr "Заглушить"

msgid "NAME"
msgstr "Имя:"

msgid "NAME_LABEL_CITY"
msgstr "{0}({1})"

msgid "NAME_LABEL_FLEET"
msgstr "{0} (ЭНРГ:{1})"

msgid "NAME_LABEL_STRUCTURE_UNFINISHED"
msgstr "{0}(Н)"

msgid "NATIVE_THREAD_ADVICE_TOOLTIP"
msgstr ""
"Собственные потоки используются для задач, отличных от управляемых потоков.\n"
"Большее количество потоков на процессорах с большим количеством ядер обычно увеличивает производительность до предела. \n"
"Слишком большое количество потоков начнет снижать производительность."

msgid "NEGATIVE_ATP_BALANCE"
msgstr "Отрицательный баланс АТФ"

msgid "NEGATIVE_ATP_BALANCE_TEXT"
msgstr ""
"Ваш микроб не производит нужное количество АТФ для выживания!\n"
"Желаете продолжить?"

msgid "NEW"
msgstr "Новый"

msgid "NEWER_VERSION_LOADING_WARNING"
msgstr ""
"Это сохранение из новых версий Thrive и скорее всего несовместимо.\n"
"Всё равно попробовать загрузить сохранение?"

msgid "NEWS"
msgstr "НОВОСТИ"

msgid "NEW_GAME"
msgstr "Новая игра"

msgid "NEW_GAME_BUTTON_TOOLTIP"
msgstr "Начать новую игру"

msgid "NEW_GAME_SETTINGS_PERFORMANCE_OPTIONS_INFO"
msgstr "Заметьте: вы можете изменить настройки производительности в любое время в [color=#3796e1][url=thrive://GUI/OptionsMenu/Performance]меню настроек[/url][/color] для улучшения производительности"

msgid "NEW_MOD_DEFAULT_DESCRIPTION"
msgstr "Мой потрясающий мод"

msgid "NEW_NAME"
msgstr "Новое имя"

msgid "NEW_NAME_COLON"
msgstr "Новое Название Колонии:"

msgid "NEXT_CAPITAL"
msgstr "ДАЛЕЕ"

msgid "NEXT_EDITOR_TAB"
msgstr "Перейдите в новую вкладку редактора"

msgid "NITROGEN"
msgstr "Азот"

msgid "NITROGENASE"
msgstr "Нитрогеназа"

msgid "NITROGENASE_DESCRIPTION"
msgstr "Нитрогеназа - это белок, способный использовать газообразный [thrive:compound type=\"nitrogen\"][/thrive:compound] и клеточную энергию в форме [thrive:compound type=\"atp\"][/thrive:compound] для производства [thrive:compound type=\"ammonia\"][/thrive:compound], ключевого питательного вещества для роста клеток. Этот процесс называется [b]]Анаэробной Азотфиксацией[/b]. Поскольку нитрогеназа находится во взвешенном состоянии непосредственно в цитоплазме, окружающая жидкость выполняет некоторую часть [b]гликолиза[/b]."

msgid "NITROGENASE_PROCESSES_DESCRIPTION"
msgstr "Превращает [thrive:compound type=\"atp\"][/thrive:compound] в [thrive:compound type=\"ammonia\"][/thrive:compound]. Скорость увеличивается при повышении концентрации [thrive:compound type=\"nitrogen\"][/thrive:compound]."

msgid "NITROPLAST"
msgstr "Азотфиксирующая пластида"

msgid "NITROPLAST_DESCRIPTION"
msgstr "Азотфиксирующий пластид — белок, способный использовать газообразный [thrive:compound type=\"nitrogen\"][/thrive:compound], [thrive:compound type=\"oxygen\"][/thrive:compound] и [thrive:compound type=\"atp\"][/thrive:compound] для производства [thrive:compound type=\"ammonia\"][/thrive:compound], ключевого питательного вещества для роста клеток. Это процесс, называемый [b]аэробная азотфиксация[/b]."

msgid "NITROPLAST_PROCESSES_DESCRIPTION"
msgstr "Превращает [thrive:compound type=\"atp\"][/thrive:compound] в [thrive:compound type=\"ammonia\"][/thrive:compound]. Скорость увеличивается при повышении концентрации [thrive:compound type=\"nitrogen\"][/thrive:compound] и [thrive:compound type=\"oxygen\"][/thrive:compound]."

msgid "NONE"
msgstr "Отсутствует"

msgid "NORMAL"
msgstr "Обычная"

msgid "NORMAL_MEMBRANE_DESCRIPTION"
msgstr "Самая основная форма мембраны, она имеет небольшую защиту от повреждений. Ей также требуется больше энергии, чтобы не деформироваться. Преимущество заключается в том, что она позволяет клетке быстро перемещаться и быстро поглощать питательные вещества."

msgid "NOTHING_HERE"
msgstr "Здесь ничего нет"

msgid "NOTHING_TO_INTERACT_WITH"
msgstr "Не с чем взаимодействовать"

msgid "NOTICE_DAMAGED_BY_NO_ATP"
msgstr "Вы теряете здоровье из-за отсутствия АТФ"

msgid "NOTICE_ENGULF_DAMAGE_FROM_TOXIN"
msgstr "Вы теряете здоровье из-за токсинов в поглощенном организме"

msgid "NOTICE_ENGULF_MISSING_ENZYME"
msgstr "Не хватает {0} для поглощения организма"

msgid "NOTICE_ENGULF_SIZE_TOO_SMALL"
msgstr "Нынешний размер клетки слишком мал для поглощения объекта"

msgid "NOTICE_ENGULF_STORAGE_FULL"
msgstr "Недостаточно вместимости поглощенной материи для поглощения данного объекта"

msgid "NOTICE_HIT_BY_ATP_TOXIN"
msgstr "Производство АТФ подавляется токсином"

msgid "NOTICE_HIT_BY_BASE_MOVEMENT_TOXIN"
msgstr "Базовая скорость передвижения уменьшена из-за токсина"

#, fuzzy
msgid "NOTICE_RADIATION_DAMAGE"
msgstr "Редактор теперь доступен"

msgid "NOTICE_READY_TO_EDIT"
msgstr "Редактор теперь доступен"

msgid "NOT_STARTED_DOT"
msgstr "Не начато."

msgid "NOVEMBER"
msgstr "Ноябрь"

msgid "NO_AI"
msgstr "Выключить ИИ"

msgid "NO_DATA_TO_SHOW"
msgstr "Нет данных для отображения"

msgid "NO_EVENTS_RECORDED"
msgstr "Никаких событий не зафиксировано"

msgid "NO_FOSSIL_DIRECTORY"
msgstr "Не найдена дирректория окаменелостей"

msgid "NO_MODS_ENABLED"
msgstr "Отсутствуют включенные моды"

msgid "NO_ORGANELLE_PROCESSES"
msgstr "Клеточные процессы не происходят"

msgid "NO_SAVEGAMES_FOUND"
msgstr "Не Найдено Сохранений"

msgid "NO_SAVE_DIRECTORY"
msgstr "Папка сохранений не найдена"

msgid "NO_SCREENSHOT_DIRECTORY"
msgstr "Папка скриншотов не найдена"

msgid "NO_SELECTED_MOD"
msgstr "Ни одного мода не выбрано"

msgid "NO_SUGGESTION"
msgstr "Ничего"

msgid "NUCLEUS"
msgstr "Ядро"

msgid "NUCLEUS_DELETE_OPTION_DISABLED_TOOLTIP"
msgstr ""
"Нельзя удалить ядро, это необратимая эволюция.\n"
"Однако, если оно добавлено в текущей сессии, отмена и возврат всё ещё допустимы."

msgid "NUCLEUS_DESCRIPTION"
msgstr "Определяющая особенность эукариотических клеток. Ядро также включает эндоплазматический ретикулум и комплекс Гольджи. Это эволюция прокариотических клеток, направленная на развитие системы внутренних мембран, осуществляемая путем ассимиляции другого прокариота внутри своей клетки. Это позволяет клетке разделить или изолировать различные процессы, происходящие внутри клетки, и предотвратить их перекрытие. Это позволяет новым мембранным органеллам быть гораздо более сложными, эффективными и специализированными, чем если бы они свободно плавали в цитоплазме. Однако это происходит за счет того, что клетка становится намного больше и для поддержания нового приобретения требуется намного больше энергии."

msgid "NUCLEUS_SMALL_DESCRIPTION"
msgstr "Позволяет эволюционировать более сложным, мембранным органеллам. Обслуживание требует больших затрат АТФ. Это необратимая эволюция."

msgid "NUMLOCK"
msgstr "Num Lock"

msgid "N_A"
msgstr "Нет данных"

msgid "N_A_MP"
msgstr "Н/Д МP"

msgid "N_TIMES"
msgstr "x{0}"

msgid "OCTOBER"
msgstr "Октябрь"

msgid "OFF"
msgstr "Выключить"

msgid "OFFICIAL_WEBSITE"
msgstr "Официальный сайт"

msgid "OFFICIAL_WEBSITE_BUTTON_TOOLTIP"
msgstr "Зайти на официальный сайт Revolutionary Games"

msgid "OK"
msgstr "ОК"

msgid "OLDER_VERSION_LOADING_WARNING"
msgstr ""
"Это сохранение из старой версии Thrive и оно может быть несовместимо.\n"
"Thrive на текущий момент находится в ранней стадии разработки и совместимость сохранений не приоритетна.\n"
"Вы можете сообщить о проблемах, но они не будут высоко приоритетны на данный момент.\n"
"Всё равно попробовать загрузить это сохранение?"

msgid "OPENGL_MODE_WARNING"
msgstr "OpenGL Mode Warning"

msgid "OPENGL_MODE_WARNING_EXPLANATION"
msgstr "Ты запустил Thrive с помощью OpenGL. Thrive не тестировался на нём, от чего, скорей всего, ты столкнёшься с некотормыи трудностями. Убедись, что ты используешь достаточно свежую видеокарту, способную на обновление видеодрайверов. В случае коль вы используете ноутбук вам нужно будет использовать дискретные видеокарты NVIDIA и AMD взамен интегрированной видеокарты."

msgid "OPEN_FOLDER"
msgstr "Открыть папку"

msgid "OPEN_FOSSIL_FOLDER"
msgstr "Открыть папку с окаменелостями"

msgid "OPEN_FOSSIL_IN_FREEBUILD_WARNING"
msgstr ""
"Вы уверены, что хотите начать новую игру за выбранный вид?\n"
"Весь несохранённый прогресс будет утерян."

msgid "OPEN_GOD_TOOLS"
msgstr "Божественные Инструменты"

msgid "OPEN_HELP_SCREEN"
msgstr "Открыть экран помощи"

msgid "OPEN_IN_FREEBUILD"
msgstr "Открыть в свободном редакторе клеток"

msgid "OPEN_LOGS_FOLDER"
msgstr "Открыть папку с логами"

msgid "OPEN_MOD_URL"
msgstr "Открыть информационный URL-адрес"

msgid "OPEN_ORGANELLES_PAGE"
msgstr "Открыть страницу органелл"

msgid "OPEN_ORGANELLE_MENU"
msgstr "Открыть меню органеллы"

msgid "OPEN_RESEARCH_SCREEN"
msgstr "Открыть окно исследований"

msgid "OPEN_SAVE_DIRECTORY"
msgstr "Открыть папку сохранений"

msgid "OPEN_SCIENCE_MENU"
msgstr "Открыть меню науки"

msgid "OPEN_SCREENSHOT_FOLDER"
msgstr "Открыть папку со скриншотами"

msgid "OPEN_THE_MENU"
msgstr "Открыть меню"

msgid "OPEN_TRANSLATION_SITE"
msgstr "Помогите перевести эту игру"

msgid "OPERATION_PAUSED_DOT"
msgstr "На паузе."

msgid "OPPORTUNISM_EXPLANATION"
msgstr ""
"Рисковые микробы будут конкурировать с соперниками за куски\n"
"и будут пытаться загнать добычу токсинами, если не могут поглотить их.\n"
"Осторожные микробы, вероятно, не будут рисковать за куски."

msgid "OPPORTUNISTIC"
msgstr "Рисковый"

msgid "OPTIONS"
msgstr "Настройки"

msgid "OPTIONS_BUTTON_TOOLTIP"
msgstr "Сменить настройки"

msgid "ORGANELLES"
msgstr "Органеллы"

msgid "ORGANELLES_BUTTON"
msgstr "Органеллы"

msgid "ORGANELLES_WILL_BE_UNLOCKED_NEXT_GENERATION"
msgstr "Условия разблокировки проверяются только один раз за поколение при входе в редактор. Некоторые органеллы могут альтернативно быть разблокированы при помощи Эндосимбиоза."

msgid "ORGANELLE_AXON"
msgstr "Аксон"

msgid "ORGANELLE_AXON_DESCRIPTION"
msgstr "Аксоны - нервные волокна, что используются нейронами для подключения друг к другу и общению между собой. Размещение этой органеллы превращает тип клетки в ткань мозга."

#, fuzzy
msgid "ORGANELLE_CATEGORY_MACROSCOPIC"
msgstr "Многоклеточный"

msgid "ORGANELLE_CATEGORY_MULTICELLULAR"
msgstr "Многоклеточный"

msgid "ORGANELLE_GROWTH_ORDER_EXPLANATION"
msgstr ""
"Эта вкладка позволяет установить приоритет, в коем будут расти органеллы. Это может быть полезно для клеток с нестабильным производством АТФ.\n"
"Порядок роста органелл сильно влияет на био процессы. Редактируйте это только после завершения модификации структуры, чтобы избежать их отмены."

msgid "ORGANELLE_MYOFIBRIL"
msgstr "Миофибрилла"

msgid "ORGANELLE_MYOFIBRIL_DESCRIPTION"
msgstr "Позволяет создавать клетки мускул. Пока что в данном прототипе лишь повышает скорость вашего организма."

msgid "ORGANELLE_PILUS"
msgstr "Хищные пили"

msgid "ORGANELLE_PILUS_DESCRIPTION"
msgstr "Пили (единственное число: пиль) встречаются на поверхности многих микроорганизмов и напоминают тонкие волоски. От Десятков до сотней пилей могут присутствовать на поверхности микроорганизма и служить одной из нескольких целей, включая возможность использования как инструмент укола. Патогенные микроорганизмы используют пили для вирулентности либо для прикрепления и связывания с тканями хозяина, либо для проникновения через внешнюю мембрану, чтобы получить доступ к цитоплазме. Существует множество подобных пили, но они эволюционно не связаны и возникли в результате конвергентной эволюции. Один организм может обладать способностью экспрессировать несколько типов пили, и те, которые присутствуют на поверхности, постоянно изменяются и заменяются."

msgid "ORGANELLE_PILUS_PROCESSES_DESCRIPTION"
msgstr "Проткните этим другие клетки."

msgid "ORGANELLE_PLURAL"
msgstr "{0} органелл"

msgid "ORGANELLE_SINGULAR"
msgstr "{0} органелла"

msgid "ORGANELLE_SUGGESTION_COLON"
msgstr "Предложение по органеллам:"

msgid "ORGANELLE_SUGGESTION_TOOLTIP"
msgstr ""
"Этот индикатор показывает о доступности добавления предложенной органеллы в клетку.\n"
"Предложение рассчитано при помощи авто-эволюции основанной на добавлении наивыгоднейшего в плане добычи энергии предложении.\n"
"Иногда нет ни одной хорошей органеллы для добавления, но изменения большего размера с большим количеством органелл может быть выгоднее в долгом забеге.\n"
"Или удаление присутствующих органелл иногда рациональнее."

msgid "ORGANELLE_UNLOCKS_ENABLED"
msgstr "Разблокировка органелл включена"

msgid "ORGANELLE_UNLOCKS_ENABLED_EXPLANATION"
msgstr "(Некоторые органеллы будут обладать определёнными требованиями для возможности ставить их)"

msgid "ORGANISM_STATISTICS"
msgstr "Статистика Организма"

msgid "OR_UNLOCK_CONDITION"
msgstr "или"

msgid "OSMOREGULATION"
msgstr "Осморегуляция"

msgid "OSMOREGULATION_COST"
msgstr "Стоимость Осморегуляции"

msgid "OSMOREGULATION_COST_MULTIPLIER"
msgstr "Множитель стоимости осморегуляции"

msgid "OSMOREGULATION_COST_MULTIPLIER_EXPLANATION"
msgstr "(стоимость осморегуляции вида игрока)"

msgid "OTHER_COMPOUNDS"
msgstr "Другое"

msgid "OUR_WIKI"
msgstr "наша Wiki"

msgid "OUTDATED_NOTICE"
msgstr "Эта страница или секция содержит устаревшую информацию."

msgid "OUTREACH_TEAM"
msgstr "Агитационная Команда"

msgid "OUTSIDE_CONTRIBUTORS"
msgstr "Сторонние Участники"

msgid "OVERWRITE_EXISTING_SAVE"
msgstr "Перезаписать существующее сохранение:"

msgid "OVERWRITE_EXISTING_SAVE_PROMPT"
msgstr "Перезаписать существующее сохранение?"

msgid "OVERWRITE_SPECIES_NAME_CONFIRMATION"
msgstr ""
"Окаменелый вид с таким названием уже существует.\n"
"Вы уверены, что хотите перезаписать его?"

msgid "OXYGEN"
msgstr "Кислород"

msgid "OXYGEN_INHIBITOR_SYNTHESIS"
msgstr "Синтез Ингибитора Кислорода"

msgid "OXYTOXISOME_PROCESSES_DESCRIPTION"
msgstr "Превращает [thrive:compound type=\"atp\"][/thrive:compound] в [thrive:compound type=\"oxytoxy\"][/thrive:compound]. Скорость увеличивается при повышении концентрации [thrive:compound type=\"oxygen\"][/thrive:compound]. Можно выпустить токсины нажав [thrive:input]g_fire_toxin[/thrive:input]. Если количество [thrive:compound type=\"oxytoxy\"][/thrive:compound] невелико, стрельба все еще возможна, но урон будет уменьшен."

msgid "OXYTOXY_NT"
msgstr "ОксиТоксин НТ"

msgid "OXYTOXY_SYNTHESIS"
msgstr "Синтез ОксиТоксина"

msgid "PAGEDOWN"
msgstr "PageDown"

msgid "PAGEUP"
msgstr "Page Up"

msgid "PAGE_BACK"
msgstr "Назад"

msgid "PAGE_FORWARD"
msgstr "Перемещение вперед"

msgid "PAGE_TITLE"
msgstr "Титульная Страница"

msgid "PAN_CAMERA_DOWN"
msgstr "Переместить вниз"

msgid "PAN_CAMERA_LEFT"
msgstr "Переместить влево"

msgid "PAN_CAMERA_RESET"
msgstr "Сбросить камеру"

msgid "PAN_CAMERA_RIGHT"
msgstr "Переместить вправо"

msgid "PAN_CAMERA_UP"
msgstr "Переместить вверх"

msgid "PASSIVE_REPRODUCTION_PROGRESS"
msgstr "Пассивно получать прогресс репродукции"

msgid "PASSIVE_REPRODUCTION_PROGRESS_EXPLANATION"
msgstr "(пассивно получать необходимые для репродукции вещества из окружающей среды)"

msgid "PAST_DEVELOPERS"
msgstr "Бывшие Разработчики"

msgid "PATCH_COLON"
msgstr "Биом:"

msgid "PATCH_EXTINCTION_BOX_TEXT"
msgstr ""
"Ваш вид вымер в этом биоме.\n"
"Но это ещё не конец, вы можете выбрать для игры новый биом!"

msgid "PATCH_EXTINCTION_CAPITAL"
msgstr "ВЫМИРАНИЕ В БИОМЕ"

msgid "PATCH_MAP"
msgstr "Карта Биомов"

msgid "PATCH_MAP_NAVIGATION_TOOLTIP"
msgstr "Нажимайте, перетаскивайте, приближайте и отдаляйте чтобы осмотреться"

msgid "PATCH_NAME"
msgstr "{0} {1}"

msgid "PATCH_NOTES_LAST_PLAYED_INFO"
msgstr "Последний раз вы играли в Thrive версии {0} , с того момента доступна новая версия"

msgid "PATCH_NOTES_LAST_PLAYED_INFO_PLURAL"
msgstr "Вы играли в Thrive последний раз {0} , с того момента доступно {1} новых обновлений"

msgid "PATCH_NOTES_TITLE"
msgstr "Заметки обновлений"

msgid "PATCH_NOTE_BULLET_POINT"
msgstr "— {0}"

msgid "PATCH_NOTE_CHANGES_HEADING"
msgstr "Изменения:"

msgid "PATCH_NOTE_LINK_VISIT_TEXT"
msgstr "Просмотреть полный список изменений этого обновления на [color=#3796e1][url={0}]Github[/url][/color]"

msgid "PATREON_TOOLTIP"
msgstr "Зайти на нашу страницу на Patreon"

msgid "PATRONS"
msgstr "Меценаты"

msgid "PAUSED"
msgstr "В паузе"

msgid "PAUSE_MENU_RESUME_TOOLTIP"
msgstr "Вернуться в игру"

msgid "PAUSE_PROMPT"
msgstr "[center]Нажмите [thrive:input]g_pause[/thrive:input] чтобы продолжить[/center]"

msgid "PAUSE_TOOLTIP"
msgstr "Приостановить игру"

msgid "PCK_LOAD_FAILED"
msgstr "Не удалось загрузить файл pck ({0})"

msgid "PCK_LOAD_FAILED_DOES_NOT_EXIST"
msgstr "Не удалось загрузить файл pck ({0}), его не существует"

msgid "PEACEFUL"
msgstr "Мирный"

msgid "PENDING_ENDOSYMBIOSIS_EXPLANATION"
msgstr "Процесс эндосимбиоза может быть завершен коли вы поставите ассимилированного микроба как органеллу. Рекомендуется сделать это как можно раньше, поскольку при преодолении данной точки дальнейший прогресс эндосимбиоза конкретно с этим эндосимбионтом не возможен. Посмотреть прогресс эндосимбиоза?"

msgid "PENDING_ENDOSYMBIOSIS_TITLE"
msgstr "Ожидание Процесса Завершения Эндосимбиоза"

msgid "PERCENTAGE_VALUE"
msgstr "{0}%"

msgid "PERFORMANCE"
msgstr "Производительность"

msgid "PERFORM_UNBINDING"
msgstr "Отвязать"

msgid "PER_SECOND_ABBREVIATION"
msgstr "/с"

msgid "PER_SECOND_SLASH"
msgstr "/секунд"

msgid "PHOSPHATE"
msgstr "Фосфат"

msgid "PHOTOSYNTHESIS"
msgstr "Фотосинтез"

msgid "PHYSICAL_CONDITIONS"
msgstr "Физические Условия"

msgid "PHYSICAL_RESISTANCE"
msgstr "Физическое Сопротивление"

msgid "PLACE_ORGANELLE"
msgstr "Разместить органеллу (или другую вещь)"

msgid "PLANET"
msgstr "Планета"

msgid "PLANET_DETAILS_STRING"
msgstr ""
"Только LAWK: {0}\n"
"Происхождение жизни: {1}\n"
"Цикл дня и ночи: {2}\n"
"Продолжительность дня(в секундах): {3}\n"
"Случайное начальное число планеты: {4}"

msgid "PLANET_GENERATION_TEASER"
msgstr "Генерация планеты в разработке!"

msgid "PLANET_RANDOM_SEED"
msgstr "Сид планеты"

msgid "PLAYER"
msgstr "Игрок"

msgid "PLAYER_DEATH_POPULATION_PENALTY"
msgstr "Убыль популяции вида от смерти игрока"

msgid "PLAYER_DEATH_POPULATION_PENALTY_EXPLANATION"
msgstr "(коэффициент уменьшения популяции вида с каждой смертью игрока)"

msgid "PLAYER_DIED"
msgstr "игрок умер"

msgid "PLAYER_DUPLICATE"
msgstr "Клонировать Игрока"

msgid "PLAYER_EXTINCT"
msgstr "Игрок вымер"

msgid "PLAYER_RELATIVE_MOVEMENT"
msgstr "Родственник игрока"

msgid "PLAYER_REPRODUCED"
msgstr "игрок размножился"

msgid "PLAYER_SPEED"
msgstr ""
"Скорость\n"
"Игрока"

msgid "PLAYSTATION_3"
msgstr "PlayStation 3"

msgid "PLAYSTATION_4"
msgstr "PlayStation 4"

msgid "PLAYSTATION_5"
msgstr "PlayStation 5"

msgid "PLAY_INTRO_VIDEO"
msgstr "Проигрывать начальное видео"

msgid "PLAY_MICROBE_INTRO_ON_NEW_GAME"
msgstr "Проигрывать вступление микроба при новой игре"

msgid "PLAY_WITH_CURRENT_SETTING"
msgstr "Играть с текущими настройками"

msgid "POPULATION_CAPITAL"
msgstr "ПОПУЛЯЦИЯ:"

msgid "POPULATION_COLON"
msgstr "популяция:"

msgid "POPULATION_IN_PATCHES"
msgstr "Популяция в биомах:"

msgid "POPULATION_IN_PATCH_SHORT"
msgstr "{0} ({1})"

msgid "POSITION_NUMBER"
msgstr "{0}."

msgid "PREDATION_FOOD_SOURCE"
msgstr "Истребление {0}"

msgid "PREDICTION_DETAILS_OPEN_TOOLTIP"
msgstr "Просмотр подробной информации, лежащей в основе прогноза"

msgid "PRESSURE"
msgstr "Давление"

msgid "PRESSURE_SHORT"
msgstr "Давл."

msgid "PRESS_KEY_DOT_DOT_DOT"
msgstr "Нажмите любую клавишу..."

msgid "PREVIEW_IMAGE_DOES_NOT_EXIST"
msgstr "Изображение предварительного просмотра не существует"

msgid "PREVIEW_IMAGE_IS_TOO_LARGE"
msgstr "Файл предварительного просмотра изображения слишком велик"

msgid "PREVIOUS_COLON"
msgstr "предыдущий:"

msgid "PROCESSING_LOADED_OBJECTS"
msgstr "Обработка загруженных объектов"

msgid "PROCESS_ENVIRONMENT_SEPARATOR"
msgstr "@"

msgid "PROCESS_PANEL_TITLE"
msgstr "Клеточные Процессы"

msgid "PROGRAMMING_TEAM"
msgstr "Команда Программистов"

msgid "PROJECT_MANAGEMENT_TEAM"
msgstr "Команда Управления Проектом"

msgid "PROTEINS"
msgstr "Белки"

msgid "PROTOPLASM"
msgstr "Протоплазма"

msgid "PULL_REQUESTS_PROGRAMMING"
msgstr "Pull Requests / Программирование"

msgid "QUICK_LOAD"
msgstr "Быстрая загрузка"

msgid "QUICK_SAVE"
msgstr "Быстрое сохранение"

msgid "QUIT"
msgstr "Выйти"

msgid "QUIT_BUTTON_TOOLTIP"
msgstr "Выйти из игры"

msgid "QUIT_GAME_WARNING"
msgstr ""
"Вы уверены, что хотите выйти из игры?\n"
"Весь несохраненный прогресс будет утерян."

#, fuzzy
msgid "RADIATION"
msgstr "Аэробное дыхание"

#, fuzzy
msgid "RADIOACTIVE_CHUNK"
msgstr "Большой Фрагмент Фосфата"

#, fuzzy
msgid "RADIOSYNTHESIS"
msgstr "Термосинтез"

msgid "RANDOMIZE_SPECIES_NAME"
msgstr "Случайное название вида"

msgid "RANDOM_SEED_TOOLTIP"
msgstr "Это значение используется для генерации мира, оно должно быть положительным целым числом"

msgid "RAW"
msgstr "\"Raw\""

msgid "RAW_VALUE_COLON"
msgstr "Сырое значение:"

msgid "READING_SAVE_DATA"
msgstr "Чтение данных сохранения"

msgid "READY"
msgstr "Готово"

msgid "RECOMMENDED_THRIVE_VERSION"
msgstr "Рекомендуемая версия Thrive:"

msgid "REDDIT_TOOLTIP"
msgstr "Посетить наш саб-реддит"

msgid "REDO"
msgstr "Вернуть"

msgid "REDO_THE_LAST_ACTION"
msgstr "Вернуть последнее действие"

msgid "REFRESH"
msgstr "Обновить"

msgid "REPORT"
msgstr "Отчёт"

msgid "REPORT_BUG"
msgstr "Сообщить о баге"

msgid "REPRODUCED"
msgstr "Воспроизведено"

msgid "REPRODUCTION"
msgstr "Репродукция"

msgid "REPRODUCTION_ASEXUAL"
msgstr "Бесполое"

msgid "REPRODUCTION_BUDDING"
msgstr "Размножение"

msgid "REPRODUCTION_COMPOUNDS_MODE"
msgstr "Соединения на выходе из редактора:"

msgid "REPRODUCTION_COMPOUNDS_MODE_EXPLANATION"
msgstr "(что делать с необходимыми для репродукции вещеставми, полученными игроком по возвращении с этапа в редактор)"

#, fuzzy
msgid "REPRODUCTION_COMPOUND_HANDLING_TOOLTIP"
msgstr "Соединения на выходе из редактора:"

msgid "REPRODUCTION_METHOD"
msgstr "Воспроизведение:"

msgid "REQUIRES_NUCLEUS"
msgstr "Требуется ядро"

msgid "RESEARCH"
msgstr "Исследование"

msgid "RESET"
msgstr "Сбросить"

msgid "RESET_DEADZONES"
msgstr "Сбросить мёртвые зоны"

msgid "RESET_DISMISSED_POPUPS"
msgstr "Сброс отклоненных всплывающих окон"

msgid "RESET_INPUTS_TO_DEFAULTS"
msgstr "Сбросить настройки ввода до значений по умолчанию?"

msgid "RESET_ITEM_ORDER_TO_DEFAULT"
msgstr "Установить порядок частей на значение по умолчанию"

msgid "RESET_KEYBINDINGS"
msgstr "Сбросить настройки клавиш"

msgid "RESET_SETTINGS_TO_DEFAULTS"
msgstr "По умолчанию"

msgid "RESET_TO_DEFAULTS"
msgstr "Сбросить по умолчанию?"

msgid "RESISTANT_TO_BASIC_ENGULFMENT"
msgstr "Устойчива к базовому поглощению клетками"

msgid "RESIZE_METABALL_TOOLTIP"
msgstr "Установи размер metaball. Размер так же можно изменить с помощью клавиш на клавиатуре."

msgid "RESOLUTION"
msgstr "Разрешение:"

msgid "RESOURCE_ABSORBTION_SPEED"
msgstr "Скорость Поглощения Ресурсов"

msgid "RESOURCE_AMOUNT_SHORT"
msgstr "{0}: {1}"

msgid "RESOURCE_ENERGY"
msgstr "Энергия"

msgid "RESOURCE_FOOD"
msgstr "Еда"

msgid "RESOURCE_ROCK"
msgstr "Камень"

msgid "RESOURCE_WOOD"
msgstr "Дерево"

msgid "RESPIRATION"
msgstr "Аэробное дыхание"

msgid "RESPONSIVE"
msgstr "Отзывчивый"

msgid "RESTART_REQUIRED"
msgstr "Требуется перезапуск"

msgid "RESUME"
msgstr "Продолжить"

msgid "RESUME_TOOLTIP"
msgstr "Продолжить игру"

msgid "RETURN_TO_MENU"
msgstr "Вернуться в меню"

msgid "RETURN_TO_MENU_TOOLTIP"
msgstr "Вернуться в главное меню"

msgid "RETURN_TO_MENU_WARNING"
msgstr ""
"Вы действительно хотите вернуться в главное меню?\n"
"Весь несохраненный прогресс будет утерян."

msgid "REVEAL_ALL_PATCHES"
msgstr "Открыть все биомы"

msgid "REVOLUTIONARY_GAMES_SOCIAL_TOOLTIP"
msgstr "Посетить официальный сайт Revolutionary Games"

msgid "RIGHT_ARROW"
msgstr "→"

msgid "RIGHT_MOUSE"
msgstr "Правая кнопка мыши"

msgid "RIGID"
msgstr "Жесткий"

msgid "RIGIDITY_MEMBRANE_DESCRIPTION"
msgstr "Более жёсткая мембрана более устойчива к повреждениям, но клетке станет тяжелее передвигаться."

msgid "ROTATE_LEFT"
msgstr "Повернуть влево"

msgid "ROTATE_RIGHT"
msgstr "Повернуть вправо"

msgid "ROTATION_COLON"
msgstr "Поворот:"

msgid "RUN_AUTO_EVO_DURING_GAMEPLAY"
msgstr "Запускать Авто-Эво во время игры"

msgid "RUN_ONE_STEP"
msgstr "Симулировать один шаг"

msgid "RUN_RESULT_BY_SENDING_POPULATION"
msgstr "{0} отправив: {1} популяции из биома: {2}"

msgid "RUN_RESULT_GENE_CODE"
msgstr "генетический код:"

msgid "RUN_RESULT_NICHE_FILL"
msgstr "возникли, чтобы заполнить нишу"

msgid "RUN_RESULT_SELECTION_PRESSURE_SPLIT"
msgstr "возникли в связи с различным давлением отбора"

msgid "RUN_RESULT_SPLIT_FROM"
msgstr "Отделившихся от {0}"

msgid "RUN_RESULT_SPLIT_OFF_TO"
msgstr "популяция в некоторых биомах разделилась, образовав новые виды {0}:"

msgid "RUN_X_WORLDS"
msgstr "Смоделируйте {0} миров"

msgid "RUN_X_WORLDS_TOOLTIP"
msgstr "Запустить определенное количество миров, количество генераций на каждый мир определяется в меню сверху."

msgid "RUSTICYANIN"
msgstr "Рустицианин"

msgid "RUSTICYANIN_DESCRIPTION"
msgstr "Рустицианин - это белок, способный использовать [thrive:compound type=\"carbondioxide\"][/thrive:compound] для окисления [thrive:compound type=\"iron\"][/thrive:compound] из одного химического состояния в другое. Этот процесс, называемый [b]Хемосинтезом Железа[/b], высвобождает энергию ([thrive:compound type=\"atp\"][/thrive:compound]) , которую клетка затем может собрать."

msgid "RUSTICYANIN_PROCESSES_DESCRIPTION"
msgstr "Превращает [thrive:compound type=\"iron\"][/thrive:compound] в [thrive:compound type=\"atp\"][/thrive:compound]. Скорость увеличивается при повышении концентрации [thrive:compound type=\"carbondioxide\"][/thrive:compound]."

msgid "SAFE_MODE_EXPLANATION"
msgstr ""
"Thrive запущен в безопасном режиме из-за предыдущей ошибки запуска.\n"
"\n"
"Вероятно, это было вызвано либо модом, либо видеоплеером. В качестве меры предосторожности загрузка включенных модов могла быть пропущена и/или воспроизведение видео может быть отключено. Это будет действовать до тех пор, пока Thrive не будет перезапущен.\n"
"\n"
"Перед перезапуском отключите все моды, которые могут быть проблематичными или несовместимыми с этой версией Thrive (вы можете прочитать журналы предыдущих запусков, чтобы узнать, был ли мод вероятным виновником).\n"
"При проблемах, связанных с видеоплеером, используйте параметр запуска, чтобы принудительно отключить видео.\n"
"\n"
"Если вы не устраните проблему, вызывающую сбой при запуске, вам потребуется перезапустить Thrive несколько раз, чтобы вернуться в безопасный режим."

msgid "SAFE_MODE_TITLE"
msgstr "Thrive запущен в безопасном режиме"

msgid "SAVE"
msgstr "Сохранить"

msgid "SAVE_AND_CONTINUE"
msgstr "Сохранить и продолжить"

msgid "SAVE_AUTOSAVE"
msgstr "Автосохранение"

msgid "SAVE_DELETE_WARNING"
msgstr "Удаление текущего сохранения невозможно отменить, вы действительно желаете перманентно удалить {0}?"

msgid "SAVE_ERROR_INCLUDE_JSON_DEBUG_NOTE"
msgstr "Когда вы отправляете сохранение для репорта, то пожалуйста, отправьте еще и [color=#3796e1][url={0}]{1}[/url][/color] from the [color=#3796e1][url={2}]logs folder[/url][/color] , поскольку внутри лог файла содержится то, что могло вызывать ошибку. Без этого файла будет довольно таки проблематично выявить ошибку, и, соответственно,следовательно, разумеется, к несчастью, будет сложней исправить данную проблему в дальнейшем."

msgid "SAVE_ERROR_TURN_ON_JSON_DEBUG_MODE"
msgstr "Пожалуйста, удостоверьтесь в том, что режим отладки JSON не отключен перед отправкой данной ошибки сохранения. Автоматический режим отладки JSON должен был создать дополнительный файл под названием {0} в [color=#3796e1][url={1}]logs folder[/url][/color]. Этот файл содержит критически важную информацию для разработчиков Thrive, позволяя им выяснить в чем, всё же, ошибка файла сохранения."

msgid "SAVE_FAILED"
msgstr "Сохранение не удалось"

msgid "SAVE_GAME"
msgstr "Сохранить игру"

msgid "SAVE_GAME_BUTTON_TOOLTIP"
msgstr "Открыть меню сохранения и сохранить игру"

msgid "SAVE_HAS_DIFFERENT_VERSION"
msgstr "Сохранение имеет другую версию игры"

msgid "SAVE_HAS_DIFFERENT_VERSION_TEXT"
msgstr ""
"Версия сохранения которое вы пытаетесь загрузить, не совпадает с версией игры.\n"
"Пожалуйста, загрузите сохранение вручную через меню."

msgid "SAVE_HAS_INVALID_GAME_STATE"
msgstr "Файл сохранения имеет недействительную сцену состояния игры"

msgid "SAVE_INVALID"
msgstr "Недействительно"

msgid "SAVE_IS_INVALID"
msgstr "Сохранение сломано"

msgid "SAVE_IS_UPGRADEABLE_DESCRIPTION"
msgstr ""
"Выбранное сохранение взято из более старой версии Thrive, но может быть обновлено.\n"
"Файл резервной копии будет создан до обновления, если он еще не создан.\n"
"Если вы пропустите обновление, будет предпринята попытка загрузки сохранения в обычном режиме.\n"
"Попытаться обновить данное сохранение?"

msgid "SAVE_LOAD_ALREADY_LOADED_FREE_FAILURE"
msgstr ". Не удалось освободить уже загруженные ресурсы: {0}"

msgid "SAVE_MANUAL"
msgstr "Ручное"

msgid "SAVE_QUICKSAVE"
msgstr "Быстрое Сохранение"

msgid "SAVE_SPACE_USED"
msgstr "Использовано места:"

msgid "SAVE_UPGRADE_FAILED"
msgstr "Не удалось обновить сохранение"

msgid "SAVE_UPGRADE_FAILED_DESCRIPTION"
msgstr "Обновление указанного сохранения не удалось выполнить из-за следующей ошибки:"

msgid "SAVING_DATA_FAILED_DUE_TO"
msgstr "Не удалось сохранить информацию из-за исключения: {0}"

msgid "SAVING_DOT_DOT_DOT"
msgstr "Сохранение..."

msgid "SAVING_FAILED_WITH_EXCEPTION"
msgstr "Сохранение не удалось! Произошла ошибка"

msgid "SAVING_NOT_POSSIBLE"
msgstr "Сохранение сейчас невозможно по причине:"

msgid "SAVING_SUCCEEDED"
msgstr "Сохранение успешно"

msgid "SCALING_NONE"
msgstr "Не изменять"

msgid "SCALING_ON"
msgstr "Увеличивать"

msgid "SCALING_ON_INVERSE"
msgstr "Уменьшать"

msgid "SCREEN_EFFECT"
msgstr "Эффекты экрана"

msgid "SCREEN_EFFECT_GAMEBOY"
msgstr "Палитра Геймбоя"

msgid "SCREEN_EFFECT_GAMEBOY_COLOR"
msgstr "Графика Геймбоя"

msgid "SCREEN_EFFECT_GREYSCALE"
msgstr "Оттенки Серого"

msgid "SCREEN_EFFECT_NONE"
msgstr "Отсутствуют"

msgid "SCREEN_RELATIVE_MOVEMENT"
msgstr "Относительно экрана"

msgid "SCROLLLOCK"
msgstr "Scroll Lock"

msgid "SEARCH_DOT_DOT_DOT"
msgstr "Поиск..."

msgid "SEARCH_PLACEHOLDER"
msgstr "Поиск..."

msgid "SEARCH_RADIUS"
msgstr "Радиус Поиска:"

msgid "SEA_FLOOR"
msgstr "Морское дно"

msgid "SECRETE_SLIME"
msgstr "Выделить слизь"

msgid "SECRETE_SLIME_TOOLTIP"
msgstr "Выпускает слизь, на некоторое время повышая вашу скорость, одновременно с этим замедляя клетки, что попали в слизь"

msgid "SEED_LABEL"
msgstr "Сид планеты: {0}"

msgid "SELECTED_COLON"
msgstr "Выбрано:"

msgid "SELECTED_MOD"
msgstr "Выбранный мод:"

msgid "SELECTED_SAVE_IS_INCOMPATIBLE_PROMPT"
msgstr "Выбранное сохранение несовместимо"

msgid "SELECTED_SAVE_IS_INCOMPATIBLE_PROTOTYPE_PROMPT"
msgstr "Выбрано сохранение с несовместимым прототипом"

msgid "SELECTED_SAVE_IS_UPGRADEABLE_PROMPT"
msgstr "Выбранное сохранение можно обновить"

msgid "SELECT_A_GENERATION"
msgstr "Выберите поколение"

msgid "SELECT_A_PATCH"
msgstr "Выберите биом для просмотра деталей"

msgid "SELECT_A_SPECIES"
msgstr "Выберите вид"

msgid "SELECT_A_TECHNOLOGY"
msgstr "Выберите технологию из сети технологий"

msgid "SELECT_CELL_TYPE_FROM_EDITOR"
msgstr "Выберите тип клетки в лаборатории редактора для изменения"

msgid "SELECT_ENZYME"
msgstr "Выберите фермент:"

msgid "SELECT_OPTION"
msgstr "Выберите вариант"

msgid "SELECT_PREVIEW_IMAGE"
msgstr "Выбрать превью"

msgid "SELECT_SPACE_STRUCTURE_TITLE"
msgstr "Выбор Структуры постройки"

msgid "SELECT_STRUCTURE_POPUP_TITLE"
msgstr "Выбор структуры"

msgid "SELECT_TISSUE_TYPE_FROM_EDITOR"
msgstr "Выберите тип ткани во вкладке редактора для изменения"

msgid "SELECT_VACUOLE_COMPOUND_COLON"
msgstr "Выберите соединение, что вакуоль будет в себе хранить:"

msgid "SEPTEMBER"
msgstr "Сентябрь"

msgid "SESSILE"
msgstr "Оседлый"

msgid "SETTING_ONLY_APPLIES_TO_NEW_GAMES"
msgstr "Это значение начнёт работать при старте новой игры"

msgid "SFX_VOLUME"
msgstr "Громкость звуковых эффектов"

msgid "SHIFT"
msgstr "Shift"

msgid "SHOW_DAMAGE_EFFECT"
msgstr "Показывать на экране эффекты урона"

msgid "SHOW_HELP"
msgstr "Показать помощь"

#, fuzzy
msgid "SHOW_ITEM_COORDINATES"
msgstr "{0} на ({1}, {2})"

msgid "SHOW_NEW_PATCH_NOTES"
msgstr "Показывать новые заметки релизов автоматически"

msgid "SHOW_NEW_PATCH_NOTES_TOOLTIP"
msgstr "Показывать заметки обновлений новых релизов Thrive автоматически в главном меню"

msgid "SHOW_TUTORIALS"
msgstr "Показать Обучение"

msgid "SHOW_TUTORIALS_IN_NEW_CURRENT_OPTION"
msgstr "Показывать руководства (в текущей игре)"

msgid "SHOW_TUTORIALS_IN_NEW_GAMES_OPTION"
msgstr "Показывать руководства (в новых играх)"

msgid "SHOW_UNSAVED_PROGRESS_WARNING"
msgstr "Показать предупреждение о несохраненном прогрессе"

msgid "SHOW_UNSAVED_PROGRESS_WARNING_TOOLTIP"
msgstr "Включает / отключает предупреждение о несохраненном прогрессе, когда игрок пытается выйти из игры."

msgid "SHOW_WEB_NEWS_FEED"
msgstr "Показать ленту новостей Thrive (загрузка из интернета)"

msgid "SIDEROPHORE_ACTION_TOOLTIP"
msgstr "Выстрелить из сидерофоры"

msgid "SIGNALING_AGENT"
msgstr "Сигнальный агент"

msgid "SIGNALING_AGENTS_ACTION_TOOLTIP"
msgstr "Зажмите кнопку для открытия меню командования другими представителями вашего вида"

msgid "SIGNALING_AGENT_DESCRIPTION"
msgstr "Сигнальные агенты позволяют клеткам создавать химические вещества, на которые могут реагировать другие клетки. Сигнальные химические вещества могут быть использованы для привлечения других клеток или предупреждения их об опасности, заставляя их отступать."

msgid "SIGNALING_AGENT_PROCESSES_DESCRIPTION"
msgstr "Удерживайте [thrive:input]g_pack_commands[/thrive:input], чтобы открыть меню для выдачи команд другим представителям вашего вида."

msgid "SIGNAL_COMMAND_AGGRESSION"
msgstr "Стань Агрессивным"

msgid "SIGNAL_COMMAND_FLEE"
msgstr "Беги"

msgid "SIGNAL_COMMAND_FOLLOW"
msgstr "Следуй За Мной"

msgid "SIGNAL_COMMAND_NONE"
msgstr "Нет Команды"

msgid "SIGNAL_COMMAND_TO_ME"
msgstr "Двигайся Ко Мне"

msgid "SIGNAL_TO_EMIT"
msgstr "Сигнал Для Передачи"

msgid "SILICA"
msgstr "Кремнезём"

msgid "SILICA_MEMBRANE_DESCRIPTION"
msgstr "Эта мембрана имеет прочную стенку из кремнезема. Она может хорошо противостоять общим повреждениям и очень устойчива к физическим повреждениям. Она также требует меньше энергии для поддержания своей формы. Но клетка не может быстро поглощать ресурсы и двигается медленнее."

msgid "SIZE_COLON"
msgstr "Размер:"

msgid "SLIDESHOW"
msgstr "Слайд-шоу"

msgid "SLIME_JET"
msgstr "Сопло для слизи"

msgid "SLIME_JET_DESCRIPTION"
msgstr "Многие организмы производят склизкую субстанцию из полисахаридов, слизь — один из таких полисахаридов. Многие виды используют слизь для перемещения, некоторые бактерии выстреливают эти вещества под большим давлением. Эти потоки слизи действуют как реактивные двигатели, толкая клетку вперёд на невероятной скорости. Слизь также используется для защиты от хищников, обволакивая их в субстанции, в которой могут передвигаться только организмы с реактивным передвижением."

msgid "SLIME_JET_PROCESSES_DESCRIPTION"
msgstr "Превращает [thrive:compound type=\"glucose\"][/thrive:compound] в [thrive:compound type=\"mucilage\"][/thrive:compound]. Нажмите [thrive:input]g_secrete_slime[/thrive:input] чтобы выделить накопленную [thrive:compound type=\"mucilage\"][/thrive:compound], увеличивающую скорость клетки и замедляющую хищников."

msgid "SMALL_IRON_CHUNK"
msgstr "Маленький кусок железа"

msgid "SMALL_PHOSPHATE_CHUNK"
msgstr "Маленький Фрагмент Фосфата"

msgid "SMALL_SULFUR_CHUNK"
msgstr "Маленький фрагмент железа"

msgid "SNOWFLAKE"
msgstr "Снежинка"

msgid "SOCIETY_STAGE"
msgstr "Стадия Общества"

msgid "SOUND"
msgstr "Звук"

msgid "SOUND_TEAM"
msgstr "Звуковая Команда"

msgid "SOUND_TEAM_LEAD"
msgstr "Ведущий Звуковой Команды"

msgid "SOUND_TEAM_LEADS"
msgstr "Ведущие Звуковой Команды"

msgid "SPACE"
msgstr "Пробел"

msgid "SPACE_STAGE"
msgstr "Стадия Космоса"

msgid "SPACE_STRUCTURE_HAS_RESOURCES"
msgstr "Структура ожидает строительный флот для строительства"

msgid "SPACE_STRUCTURE_NO_EXTRA_DESCRIPTION"
msgstr "Дополнительная информация недоступна"

msgid "SPACE_STRUCTURE_WAITING_CONSTRUCTION"
msgstr "Структура, ожидающая строительный флот и ресурсы: {0}"

msgid "SPAWN_AMMONIA"
msgstr "Создать аммиак"

msgid "SPAWN_ENEMY"
msgstr "Создать Противника"

msgid "SPAWN_ENEMY_CHEAT_FAIL"
msgstr "Невозможно использовать чит Создать Противника, так как этот биом не содержит каких-либо видов противников"

msgid "SPAWN_GLUCOSE"
msgstr "Создать глюкозу"

msgid "SPAWN_PHOSPHATES"
msgstr "Создать фосфат"

msgid "SPECIAL_MOUSE_1"
msgstr "Специальная кнопка мыши 1"

msgid "SPECIAL_MOUSE_2"
msgstr "Специальная кнопка мыши 2"

msgid "SPECIES"
msgstr "Виды"

msgid "SPECIES_COLON"
msgstr "Виды:"

msgid "SPECIES_DETAIL_TEXT"
msgstr ""
"[b]Виды[/b]\n"
"  {0}:{1}\n"
"[b]Поколения[/b]\n"
"  {2}\n"
"[b]Популяция[/b]\n"
"  {3}\n"
"[b]Цвет[/b]\n"
"  #{4}\n"
"[b]Поведение[/b]\n"
"  {5}"

msgid "SPECIES_HAS_A_MUTATION"
msgstr "мутировал"

msgid "SPECIES_LIST"
msgstr "Список Видов"

msgid "SPECIES_NAME_DOT_DOT_DOT"
msgstr "Название вида..."

msgid "SPECIES_NAME_TOO_LONG_POPUP"
msgstr "Название вида слишком длинное!"

msgid "SPECIES_POPULATION"
msgstr "Популяция Вида"

msgid "SPECIES_PRESENT"
msgstr "Присутствующие Виды"

msgid "SPECIES_TO_FIND"
msgstr "Виды, которые нужно найти:"

msgid "SPECIES_WITH_POPULATION"
msgstr "{0} с численностью: {1}"

msgid "SPEED"
msgstr "Скорость"

msgid "SPEED_COLON"
msgstr "Скорость:"

msgid "SPREAD_TO_PATCHES"
msgstr "распространяется в биомы:"

msgid "SPRINT"
msgstr "Спринт"

msgid "SPRINT_ACTION_TOOLTIP"
msgstr "Переключает режим спринтинга. Во время спринта клетки двигаются быстрее, но потребляют значительно больше АТФ."

msgid "STAGE_MENU_BUTTON_TOOLTIP"
msgstr "Меню паузы"

msgid "START"
msgstr "Начать"

msgid "STARTING"
msgstr "Запуск"

msgid "START_CALIBRATION"
msgstr "Начать настройку"

msgid "START_GAME"
msgstr "Начать игру"

msgid "START_RESEARCH"
msgstr "Начать исследование"

msgid "STATISTICS"
msgstr "Статистика"

msgid "STAT_ATP_PRODUCTION_REDUCTION"
msgstr "Штраф за производство АТФ"

msgid "STAT_BASE_MOVEMENT_REDUCTION"
msgstr "Базовое уменьшение скорости"

msgid "STAT_DAMAGE"
msgstr "Урон"

msgid "STAT_DAMAGE_PER_OXYGEN"
msgstr "Увеличение повреждений для кислорододышащих органелл"

msgid "STEAM_CLIENT_INIT_FAILED"
msgstr "Не удалось выполнить инициализацию клиентской библиотеки Steam"

msgid "STEAM_ERROR_ACCOUNT_DOES_NOT_OWN_PRODUCT"
msgstr "Ваша учетная запись Steam не имеет лицензии на Thrive"

msgid "STEAM_ERROR_ACCOUNT_READ_ONLY"
msgstr "Ваша учетная запись Steam в настоящее время находится в режиме только для чтения из-за недавней смены учетной записи"

msgid "STEAM_ERROR_ALREADY_UPLOADED"
msgstr "Steam сообщил, что файл уже загружен, пожалуйста, обновите"

msgid "STEAM_ERROR_BANNED"
msgstr "Вашей учетной записи Steam запрещено загружать контент"

msgid "STEAM_ERROR_CLOUD_LIMIT_EXCEEDED"
msgstr "Превышена квота облачного хранилища Steam или ограничение на размер файла"

msgid "STEAM_ERROR_DUPLICATE_NAME"
msgstr "Steam сообщил об ошибке с дубликатом имени"

msgid "STEAM_ERROR_FILE_NOT_FOUND"
msgstr "Файл не найден"

msgid "STEAM_ERROR_INSUFFICIENT_PRIVILEGE"
msgstr "В настоящее время в вашей учетной записи Steam запрещено загружать контент. Пожалуйста, свяжитесь со службой поддержки Steam."

msgid "STEAM_ERROR_INVALID_PARAMETER"
msgstr "Неверный параметр, переданный в Steam"

msgid "STEAM_ERROR_LOCKING_FAILED"
msgstr "Steam не удалось получить блокировку UGC"

msgid "STEAM_ERROR_NOT_LOGGED_IN"
msgstr "Вход в Steam не выполнен"

msgid "STEAM_ERROR_TIMEOUT"
msgstr "Время ожидания работы Steam истекло, пожалуйста, повторите попытку"

msgid "STEAM_ERROR_UNAVAILABLE"
msgstr "Steam в настоящее время недоступен, пожалуйста, повторите попытку"

msgid "STEAM_ERROR_UNKNOWN"
msgstr "Произошла неизвестная ошибка Steam"

msgid "STEAM_INIT_FAILED"
msgstr "Не удалось выполнить инициализацию клиентской библиотеки Steam"

msgid "STEAM_INIT_FAILED_DESCRIPTION"
msgstr ""
"Не удалось инициализировать клиентскую библиотеку Steam. Функции Steam будут недоступны.\n"
"Убедитесь что у вас запущен стим со входом в необходимый аккаунт. Пожалуйста, запустите игру напрямую, через свойства>показать локальные файлы, коль ошибка не уходит со временем."

msgid "STEAM_TOOLTIP"
msgstr "Посетить нашу страницу в Steam"

msgid "STEM_CELL_NAME"
msgstr "Название вида клетки"

msgid "STOP"
msgstr "Cтоп"

msgid "STORAGE"
msgstr "Вместимость"

msgid "STORAGE_COLON"
msgstr "Вместимость:"

msgid "STORAGE_STATISTICS_SECONDS_OF_COMPOUND"
msgstr "секунд"

msgid "STORE_LOGGED_IN_AS"
msgstr "Авторизован как: {0}"

msgid "STRAIN_BAR_VISIBILITY"
msgstr "Видимость Полоски Усталости"

msgid "STRATEGY_STAGES"
msgstr "Стадии Стратегии"

msgid "STRICT_NICHE_COMPETITION"
msgstr "Жесткая конкуренция за экологическую нишу (различия в приспособленности преувеличены)"

msgid "STRUCTURAL"
msgstr "Структурный"

msgid "STRUCTURE"
msgstr "Структура"

msgid "STRUCTURE_ASCENSION_GATE"
msgstr "Врата вознесения"

msgid "STRUCTURE_DYSON_SWARM"
msgstr "Рой Дайсена"

msgid "STRUCTURE_HAS_REQUIRED_RESOURCES_TO_BUILD"
msgstr "Материалы, что нужны для строительства были заложены"

msgid "STRUCTURE_HUNTER_GATHERER_LODGE"
msgstr "Логово Охотников-собирателей"

msgid "STRUCTURE_IN_PROGRESS_CONSTRUCTION"
msgstr "Строится: {0}"

msgid "STRUCTURE_REQUIRED_RESOURCES_TO_FINISH"
msgstr "Необходимые материалы, без которых строительство не завершится: {0}"

msgid "STRUCTURE_SELECTION_MENU_ENTRY"
msgstr "{0} (начальная цена:{1} , в итоге: {2})"

msgid "STRUCTURE_SELECTION_MENU_ENTRY_NOT_ENOUGH_RESOURCES"
msgstr "{0}(НЕДОСТАТОЧНО, ДЛЯ НАЧАЛА НУЖНО :{1}, в конечном счёте:{2})"

msgid "STRUCTURE_SOCIETY_CENTER"
msgstr "Центр Общества"

msgid "STRUCTURE_STEAM_POWERED_FACTORY"
msgstr "Фабрика на основе пара"

msgid "SUCCESSFUL_KILL"
msgstr "успешное убийство"

msgid "SUCCESSFUL_SCAVENGE"
msgstr "успешное ограбление"

msgid "SUCCESS_BUT_MISSING_ID"
msgstr "Результат был успешен, но идентификатор не был возвращен"

msgid "SUICIDE_BUTTON_TOOLTIP"
msgstr "Самоубийство"

msgid "SUNLIGHT"
msgstr "Солнечный свет"

msgid "SUPPORTER_PATRONS"
msgstr "Поддержка"

msgid "SURVIVAL_TITLE"
msgstr "Выживание"

msgid "SWITCH_TO_FRONT_CAMERA"
msgstr "Переключиться на вид от первого лица"

msgid "SWITCH_TO_RIGHT_CAMERA"
msgstr "Переключить на вид справа"

msgid "SWITCH_TO_TOP_CAMERA"
msgstr "Переключить на вид спереди"

msgid "SYSREQ"
msgstr "Sys Rq"

msgid "TAB_SECONDARY_SWITCH_LEFT"
msgstr "Переключение вкладки вторичного уровня влево"

msgid "TAB_SECONDARY_SWITCH_RIGHT"
msgstr "Переключение вкладки вторичного уровня вправо"

msgid "TAB_SWITCH_LEFT"
msgstr "Повернуть влево"

msgid "TAB_SWITCH_RIGHT"
msgstr "Повернуть вправо"

msgid "TAGS_IS_WHITESPACE"
msgstr "Теги содержат только пробелы"

msgid "TAKE_SCREENSHOT"
msgstr "Сделать снимок экрана"

msgid "TARGET_TYPE_COLON"
msgstr "Тип цели:"

msgid "TECHNOLOGY_ASCENSION"
msgstr "Вознесение"

msgid "TECHNOLOGY_HUNTER_GATHERING"
msgstr "Охота и собирательство"

msgid "TECHNOLOGY_LEVEL_ADVANCED_SPACE"
msgstr "Расширенный космос"

msgid "TECHNOLOGY_LEVEL_INDUSTRIAL"
msgstr "Индустриальный"

msgid "TECHNOLOGY_LEVEL_PRE_SOCIETY"
msgstr "Пре-общество"

msgid "TECHNOLOGY_LEVEL_PRIMITIVE"
msgstr "Примитивный"

msgid "TECHNOLOGY_LEVEL_SCIFI"
msgstr "Космическая стадия"

msgid "TECHNOLOGY_LEVEL_SPACE_AGE"
msgstr "Эра космоса"

msgid "TECHNOLOGY_REQUIRED_LEVEL"
msgstr "Необходимый уровень технологий: {0}"

msgid "TECHNOLOGY_ROCKETRY"
msgstr "Ракетная техника"

msgid "TECHNOLOGY_SIMPLE_STONE_TOOLS"
msgstr "Базовые инструменты из камня"

msgid "TECHNOLOGY_SOCIETY_CENTER"
msgstr "Постройка центра общества"

msgid "TECHNOLOGY_STEAM_POWER"
msgstr "Энергия на основе пара"

msgid "TECHNOLOGY_UNLOCKED_NOTICE"
msgstr "Открыта технология: {0}"

msgid "TEMPERATURE"
msgstr "Температура"

msgid "TEMPERATURE_SHORT"
msgstr "Темп."

msgid "TESTING_TEAM"
msgstr "Команда Тестирования"

msgid "THANKS_FOR_BUYING_THRIVE"
msgstr ""
"Благодарим вас за поддержку развития Thrive, купив эту копию Thrive!\n"
"\n"
"Если вы не покупали эту копию, получите собственную копию [color=#3796e1][url={0}]здесь[/url][/color] или зайдите на наш [color=#3796e1][url=https://revolutionarygamesstudio.com/releases/]сайт[/url][/color].\n"
"\n"
"Если вы хотите увидеть панель запуска Thrive перед запуском Thrive, вы можете использовать кнопку в главном меню, чтобы выйти в панель запуска, а затем отключить бесшовный режим в меню параметров программы запуска."

msgid "THANKS_FOR_PLAYING"
msgstr ""
"Спасибо за игру!\n"
"\n"
"Если вам понравилась игра, расскажите о нас своим друзьям."

msgid "THANK_YOU_TITLE"
msgstr "Спасибо"

msgid "THEORY_TEAM"
msgstr "Теоретическая Команда"

msgid "THERMOPLAST"
msgstr "Термопласт"

msgid "THERMOPLAST_DESCRIPTION"
msgstr "Термопласт — двумембранная структура, содержащая термочувствительные пигменты, сложенные вместе в мембранные мешочки. Это прокариота, которая была ассимилирована для использования её эукариотическим хозяином. Пигменты в термопласте способны использовать энергию разности температур в окружающей среде для получения [thrive:compound type=\"atp\"][/thrive:compound] из воды и газообразного углекислого газа в процессе, называемом [b]термосинтез[/b]. Скорость выработки [thrive:compound type=\"atp\"][/thrive:compound] зависит [thrive:compound type=\"temperature\"][/thrive:compound]."

msgid "THERMOPLAST_PROCESSES_DESCRIPTION"
msgstr "Производит [thrive:compound type=\"glucose\"][/thrive:compound]. Скорость увеличивается при повышении концентрации [thrive:compound type=\"carbondioxide\"][/thrive:compound] и температуры."

msgid "THERMOSYNTHASE"
msgstr "Термосинтез"

msgid "THERMOSYNTHASE_DESCRIPTION"
msgstr "Термосинтаза — это белок, использующий конвекцию для изменения своей формы, что позволяет ему складываться и захватывать АДФ при нагревании, а затем раскладываться и перерабатывать АДФ в [thrive:compound type=\"atp\"][/thrive:compound] при более низких температурах в процессе, называемом [b]\"термосинтез\"[/b]. Скорость производства [thrive:compound type=\"atp\"][/thrive:compound] изменяется с [thrive:compound type=\"temperature\"][/thrive:compound]."

msgid "THERMOSYNTHASE_PROCESSES_DESCRIPTION"
msgstr "Производит [thrive:compound type=\"atp\"][/thrive:compound] используя температурные градиенты. Скорость зависит от [thrive:compound type=\"temperature\"]."

msgid "THERMOSYNTHESIS"
msgstr "Термосинтез"

msgid "THE_DISTURBANCE"
msgstr "Беспорядок"

msgid "THE_PATCH_MAP_BUTTON"
msgstr "Карта Биомов"

msgid "THE_WORLD_TITLE"
msgstr "Мир"

msgid "THIS_IS_LOCAL_MOD"
msgstr "Это локально установленный мод"

msgid "THIS_IS_WORKSHOP_MOD"
msgstr "Этот мод загружен из Мастерской Steam"

msgid "THREADS"
msgstr "Потоки:"

msgid "THRIVEOPEDIA"
msgstr "Трайвопедия"

msgid "THRIVEOPEDIA_CURRENT_WORLD_PAGE_TITLE"
msgstr "Текущий Мир"

msgid "THRIVEOPEDIA_EVOLUTIONARY_TREE_PAGE_TITLE"
msgstr "Древо Эволюции"

msgid "THRIVEOPEDIA_HINT_IN_GAME"
msgstr "Откройте Thriveopedia"

msgid "THRIVEOPEDIA_HOME_INFO"
msgstr ""
"Трайвопедия — это центральная библиотека и хранилище информации для контента Thrive. Здесь вы найдете ответы на любые вопросы об игре, вашем текущем мире или проекте разработки Thrive.\n"
"\n"
"На данный момент Трайвопедия пустовата, но вы все равно можете просматривать несколько страниц, используя дерево страниц и кнопки навигации. Обратите внимание, что страницы, относящиеся к конкретной текущей игре, будут отображаться только тогда, когда Трайвопедия открыта через меню паузы в игре.\n"
"\n"
"Вы можете найти больше информации об игре в местах ниже.\n"
"\n"
"[color=#3796e1][url=https://revolutionarygamesstudio.com/]Official Website[/url][/color]\n"
"[color=#3796e1][url=https://wiki.revolutionarygamesstudio.com/wiki/Main_Page]Development Wiki[/url][/color]\n"
"[color=#3796e1][url=https://thrive.fandom.com/wiki/Thrive_Wiki]Community Wiki[/url][/color]"

msgid "THRIVEOPEDIA_HOME_PAGE_TITLE"
msgstr "Центр"

msgid "THRIVEOPEDIA_MUSEUM_PAGE_TITLE"
msgstr "Музей"

msgid "THRIVEOPEDIA_PATCH_MAP_PAGE_TITLE"
msgstr "Карта биомов"

msgid "THRIVE_LICENSES"
msgstr "Лицензии Thrive"

msgid "THYLAKOIDS"
msgstr "Тилакоиды"

msgid "THYLAKOIDS_DESCRIPTION"
msgstr "Тилакоиды - это скопления белков и светочувствительных пигментов. Пигменты способны использовать энергию [thrive:compound type=\"sunlight\"][/thrive:compound] для получения [thrive:compound type=\"glucose\"][/thrive:compound] из воды и газообразного [thrive:compound type=\"carbondioxide\"][/thrive:compound] в процессе, называемом [b]Фотосинтезом[/b]. Эти пигменты также придают им особый цвет. Скорость их выработки [thrive:compound type=\"glucose\"][/thrive:compound] зависит от концентрации [thrive:compound type=\"carbondioxide\"][/thrive:compound] и интенсивности [thrive:compound type=\"sunlight\"][/thrive:compound]. Поскольку тилакоиды находятся во взвешенном состоянии непосредственно в цитоплазме, окружающая жидкость выполняет некоторую часть [b]гликолиза[/b]."

msgid "TIDEPOOL"
msgstr "Приливный бассейн"

msgid "TIMELINE"
msgstr "Временная Шкала"

msgid "TIMELINE_GLOBAL_FILTER_TOOLTIP"
msgstr "Показать глобальные события"

msgid "TIMELINE_LOCAL_FILTER_TOOLTIP"
msgstr "Показать местные события"

msgid "TIMELINE_NICHE_FILL"
msgstr "Вид [b][u]{0}[/u][/b] отделился от вида [b][u]{1}[/u][/b] как новый вид, чтобы заполнить нишу"

msgid "TIMELINE_SELECTION_PRESSURE_SPLIT"
msgstr "Вид [b][u]{0}[/u][/b] отделился от вида [b][u]{1}[/u][/b] как новый вид в связи с различными условиями отбора"

msgid "TIMELINE_SPECIES_BECAME_MULTICELLULAR"
msgstr "[b][u]{0}[/u][/b] - многоклеточное"

msgid "TIMELINE_SPECIES_EXTINCT"
msgstr "Вид [b][u]{0}[/u][/b] вымер!"

msgid "TIMELINE_SPECIES_EXTINCT_LOCAL"
msgstr "Вид [b][u]{0}[/u][/b] исчез из этого биома"

msgid "TIMELINE_SPECIES_MIGRATED_FROM"
msgstr "Часть популяции вида [b][u]{0}[/u][/b] мигрировала в этот биом из {1}"

msgid "TIMELINE_SPECIES_MIGRATED_TO"
msgstr "Часть популяции вида [b][u]{0}[/u][/b] мигрировала в {1}"

msgid "TIMELINE_SPECIES_POPULATION_DECREASE"
msgstr "Популяция вида [b][u]{0}[/u][/b] уменьшилась до {1}"

msgid "TIMELINE_SPECIES_POPULATION_INCREASE"
msgstr "Популяция вида [b][u]{0}[/u][/b] увеличилась до {1}"

msgid "TIME_INDICATOR_TOOLTIP"
msgstr "Времени прошло: {0:#,#} лет"

msgid "TIME_OF_DAY"
msgstr "Время"

msgid "TITLE_COLON"
msgstr "Имя:"

msgid "TOGGLE_BINDING"
msgstr "Переключить режим связывания"

msgid "TOGGLE_BINDING_TOOLTIP"
msgstr "Переключить режим связывания. Прикоснитесь к другим представителям своего вида для формирования колонии."

msgid "TOGGLE_DEBUG_PANEL"
msgstr "Переключить панель откладки"

msgid "TOGGLE_ENGULF"
msgstr "Переключить режим поглощения"

msgid "TOGGLE_ENGULF_TOOLTIP"
msgstr ""
"Переключите режим поглощения для поглощения различных фрагментов\n"
"и так же меньших, чем вы, организмов. При активации затрачивает большое количество АТФ"

msgid "TOGGLE_FPS"
msgstr "Включить показ FPS"

msgid "TOGGLE_FULLSCREEN"
msgstr "Переключить на полный экран"

msgid "TOGGLE_HUD_HIDE"
msgstr "Включить HUD"

msgid "TOGGLE_INVENTORY"
msgstr "Переключить Инвентарь"

msgid "TOGGLE_METRICS"
msgstr "Переключение отображения показателей"

msgid "TOGGLE_MUCOCYST_DEFENCE"
msgstr "Переключить щит из слизистой оболочки"

msgid "TOGGLE_NAVIGATION_TREE"
msgstr "Переключение дерева навигации"

msgid "TOGGLE_PAUSE"
msgstr "Пауза"

msgid "TOGGLE_UNBINDING"
msgstr "Переключить развязку"

msgid "TOOLS"
msgstr "Инструменты"

msgid "TOOL_HAND_AXE"
msgstr "Ручной Топор"

msgid "TOO_MANY_RECENT_VERSIONS_TO_SHOW"
msgstr "Слишком много недавних версий для отображения"

msgid "TOTAL_GATHERED_ENERGY_COLON"
msgstr "Полученная Энергия:"

msgid "TOTAL_SAVES"
msgstr "Всего сохранений:"

msgid "TOXIN_CHANNEL_INHIBITOR"
msgstr "Ингибитор Каналов"

msgid "TOXIN_CHANNEL_INHIBITOR_DESCRIPTION"
msgstr "Ингибирует выработку АТФ в пораженном микробе, что препятствует его быстрому движению и может привести к гибели микробов, не обладающих избыточной выработкой АТФ."

msgid "TOXIN_COMPOUND"
msgstr "Токсин"

msgid "TOXIN_CYTOTOXIN"
msgstr "Цитотоксин"

msgid "TOXIN_CYTOTOXIN_DESCRIPTION"
msgstr "Примитивный токсин, эффективный против клеток без специализированных мембран."

msgid "TOXIN_FIRE_RATE_TOXICITY_COLON"
msgstr "Скорострельность и Токсичность:"

msgid "TOXIN_MACROLIDE"
msgstr "Макролид"

msgid "TOXIN_MACROLIDE_DESCRIPTION"
msgstr "Токсин, значительно сокращающий скорость передвижения, который не позволяет примитивным клеткам передвигаться."

msgid "TOXIN_OXYGEN_METABOLISM_INHIBITOR"
msgstr "Цианид"

msgid "TOXIN_OXYGEN_METABOLISM_INHIBITOR_DESCRIPTION"
msgstr "Цианид \"держит под прицелом\" процессы метаболизма с участием кислорода. При попадании данного токсина на кислороднодышащих микробов им становится вовсе не счастливо."

msgid "TOXIN_OXYTOXY_DESCRIPTION"
msgstr "Токсин, основанный на кислороде, наносящий клеточный урон. Менее эффективен против видов, использующих кислород для метаболизма."

msgid "TOXIN_PREFER_FIRE_RATE"
msgstr "Скорострельность"

msgid "TOXIN_PREFER_TOXICITY"
msgstr "Токсичность"

msgid "TOXIN_PROPERTIES_HEADING"
msgstr "Эффекты Токсина на Цели"

msgid "TOXIN_RESISTANCE"
msgstr "Устойчивость к Токсинам"

msgid "TOXIN_TOXICITY_CUSTOMIZATION_TOOLTIP"
msgstr ""
"Токсины могут быть изменены для того чтобы наносить больше урона, но при этом стрелять меньше,\n"
"Или же для того, чтобы стрелять гораздо быстрее, но слабее.\n"
"Средняя токсичность всех токсинных органелл -- вот что детерминирует общую скорость стрельбы и модификатор урона\n"
"Значение урона, показываемое здесь, полностью точен только в том случае, если это единственная токсичная органелла.\n"
"Или все модифицированные органеллы имеют одинаковое значение токсичности."

msgid "TOXIN_TYPE_COLON"
msgstr "Тип Токсина:"

msgid "TOXIN_TYPE_CUSTOMIZATION_EXPLANATION"
msgstr "Разные типы токсинов оказывают различные эффекты, которые более эффективны против определенных типов клеток. Для клеток с несколькими различными типами токсинов они используются последовательно, а не стреляют все сразу."

msgid "TOXIN_VACUOLE"
msgstr ""
"Токсиновая\n"
"вакуоль"

msgid "TOXIN_VACUOLE_DESCRIPTION"
msgstr "Токсинная Вакуоль -- вакуоль, что была модифицирована для синтеза, хранилища и секреции [thrive:compound type=\"oxytoxy\"][/thrive:compound]. Большее количество Токсинных Вакуолей повысят скорость при которой синтезируются токсины. Может быть изменена для изменения типа синтезированного токсина."

msgid "TOXIN_VACUOLE_PROCESSES_DESCRIPTION"
msgstr "Превращает [thrive:compound type=\"atp\"][/thrive:compound] в [thrive:compound type=\"oxytoxy\"][/thrive:compound]. Скорость увеличивается при повышении концентрации [thrive:compound type=\"oxygen\"][/thrive:compound]. Можно выпустить токсины нажав [thrive:input]g_fire_toxin[/thrive:input]. Если количество [thrive:compound type=\"oxytoxy\"][/thrive:compound] низкое, стрельба все еще возможна, но урон будет уменьшен."

msgid "TOXISOME"
msgstr "Токсисома"

msgid "TOXISOME_DESCRIPTION"
msgstr "Модифицированная метаболосома, ответственная за синтез примитивной формы токсичного агента [thrive:compound type=\\\"oxytoxy\\\"][/thrive:compound]. Может быть изменена для переключения типа синтезируемого токсина."

msgid "TO_BE_IMPLEMENTED"
msgstr "Будет реализовано."

msgid "TRANSLATORS"
msgstr "Переводчики"

msgid "TRANSPARENCY"
msgstr "Прозрачность"

msgid "TRY_FOSSILISING_SOME_SPECIES"
msgstr "Попробуйте сохранить окаменелости некоторых видов!"

msgid "TRY_MAKING_A_SAVE"
msgstr "Попробуйте сделать сохранение!"

msgid "TRY_TAKING_SOME_SCREENSHOTS"
msgstr "Попробуйте сделать скриншоты!"

msgid "TUTORIAL"
msgstr "Руководство"

msgid "TUTORIAL_MICROBE_EDITOR_ATP_BALANCE_INTRO"
msgstr ""
"Шкала производства [thrive:compound type=\"atp\"][/thrive:compound] справа показывает сколько [thrive:compound type=\"atp\"][/thrive:compound] ваша клетка способна производить по отношению к потреблению [thrive:compound type=\"atp\"][/thrive:compound]. Коли верхняя часть меньше нижней, то ваша клетка производит недостаточно [thrive:compound type=\"atp\"][/thrive:compound].\n"
"\n"
"Нижняя шкала показывает стоимость [b]Осморегуляции[/b] [thrive:icon]OsmoIcon[/thrive:icon] , а так же  [b]движения[/b] [thrive:icon]MovementIcon[/thrive:icon].\n"
"[b]Осморегуляция[/b] [thrive:icon]OsmoIcon[/thrive:icon] - [u]Минимальные затраты для поддержания жизни[/u]. При добавлении какой-либо части клетки в редакторе стоимость осморегуляции повышается.\n"
"\n"
"Если ваше производство [thrive:compound type=\"atp\"][/thrive:compound] отрицательно, позаботьтесь о том, дабы производство [thrive:compound type=\"atp\"][/thrive:compound] стало положительным, аль увеличьте [b]Вместимость[/b] [thrive:icon]StorageIcon[/thrive:icon] , позволяя клетке передвигаться \"рывками\""

msgid "TUTORIAL_MICROBE_EDITOR_AUTO-EVO_PREDICTION"
msgstr ""
"На этой панели отображается прогноз вашей будущей численности населения. Эти цифры взяты из моделирования популяции [b]Авто-Эво[/b].\n"
"\n"
"Они не учитывают вашу индивидуальную эффективность. Таким образом, в вашем текущем биоме вы будете действовать лучше, когда войдете в редактор.\n"
"\n"
"Но вы должны стараться поддерживать популяцию, даже если вы не принимаете в этом непосредственного участия.\n"
"\n"
"Вы можете просмотреть более подробную информацию, лежащую в основе прогноза, нажав кнопку со знаком вопроса на панели. Нажмите ее, чтобы продолжить."

msgid "TUTORIAL_MICROBE_EDITOR_CELL_TEXT"
msgstr ""
"Это редактор клеток, в котором вы можете добавлять или удалять органеллы из вашего вида, тратя очки мутации (ОМ). В каждом поколении вам будет доступно 100 ОМ, очки не сохраняются, поэтому не бойтесь тратить!\n"
"\n"
"Шестиугольник в центре экрана — это ваша клетка, которая сейчас состоит из одной ячейки цитоплазмы.\n"
"\n"
"Чтобы продолжить, выберите органеллу на панели слева. Затем щелкните левой кнопкой мыши чтобы поместить её. Вы можете вращать органеллы кнопками [thrive:input]e_rotate_left[/thrive:input] и [thrive:input]e_rotate_right[/thrive:input]."

msgid "TUTORIAL_MICROBE_EDITOR_CHEMORECEPTOR"
msgstr ""
"Вы можете добавить органеллу [b]Хеморецептор[/b] в вашу клетку.\n"
"\n"
"Хеморецепторы представляют собой возможность вашего вида ощущать определённые соединения.\n"
"\n"
"Поставив один хеморецептор вы сможете обнаруживать такие соединения, как, например, [thrive:compound type=\"glucose\"][/thrive:compound]. Так же появится стрелка, что укажет путь к ним. Хеморецептор, помимо соединений, может обнаруживать и другие клетки."

msgid "TUTORIAL_MICROBE_EDITOR_ENDING_TEXT"
msgstr ""
"Это основы редактирования вашего вида. В качестве вишенки на торте вы можете переименовать свой вид, нажав на текущее название вида и отредактировав текст.\n"
"\n"
"Вы можете проверить другие вкладки редактора ячеек для получения еще большего количества опций.\n"
"\n"
"Чтобы выжить в этом жестоком мире, вам понадобится найти надёжный источник энергии, поскольку природная глюкоза быстро истощится.\n"
"\n"
"Удачи!"

msgid "TUTORIAL_MICROBE_EDITOR_FLAGELLUM"
msgstr ""
"[b]Жгутик[/b] толкает микроба в сторону, противоположную той, в коей поставлен жгутик.\n"
"\n"
"Поставив жгутик на противоположную стрелке сторону, микроб будет двигаться быстрее вперёд (по отношению к стрелке)\n"
"\n"
"Жгутики крайне прожорливые органеллы в плане потребления [thrive:compound type=\"atp\"][/thrive:compound]. Жгутики вообще не рекомендуются на мелких клетках.\n"
"\n"
"Так же, помимо жгутиков, есть еще один способ для поднятия [b]скорости передвижения[/b] [thrive:icon]MovementIcon[/thrive:icon]. Достаточно сделать вашу мембрану более жидкой во[u] вкладке мембраны[/u]."

msgid "TUTORIAL_MICROBE_EDITOR_MODIFY_ORGANELLE"
msgstr ""
"Вы можете [b]модифицировать[/b] эту органеллу. Модификация откроет [b]новые функции[/b] или [b]улучшения[/b] для органеллы.\n"
"\n"
"Для модификации. вам нужно нажать правой кнопкой мыши по органелле для [b]активации меню[/b],а затем нажать кнопку \"Модифицировать\".\n"
"\n"
"Модифицируйте органеллу для продолжения."

msgid "TUTORIAL_MICROBE_EDITOR_NEGATIVE_ATP_BALANCE"
msgstr ""
"Ваш баланс [thrive:compound type=\"atp\"][/thrive:compound] отрицателен.\n"
"\n"
"При одновременном выполнении всех процессов и движении ваше существо начнёт тратить свою энергию и, в конце концов, помрёт.\n"
"\n"
"Вы можете добавить больше органелл, производящих [thrive:compound type=\"atp\"][/thrive:compound], дабы ваша клетка могла постоянно передвигаться.\n"
"\n"
"Существует множество способов регулировать производство [thrive:compound type=\"atp\"][/thrive:compound]. Вы можете повысить его, добавляя органеллы, производящие [thrive:compound type=\"atp\"][/thrive:compound], такие, как [b]метаболосомы[/b]. Некоторые [b]мембраны[/b] также облегчат вам осморегуляцию [thrive:icon]OsmoIcon[/thrive:icon].\n"
"\n"
"Вы также можете удалить ненужные или избыточные органеллы."

msgid "TUTORIAL_MICROBE_EDITOR_NO_CHANGES_MADE"
msgstr ""
"Вы ничего не изменили в вашем виде.\n"
"\n"
"Как только вы покинете редактор, [u]вы не сможете редактировать собственный вид, покуда вновь не сможете размножиться[/u]\n"
"Для прогресса в игре вам необходимо эволюционировать. т.е адаптироваться под изменяющийся условия. А условия меняются часто. \n"
"Так что мы рекомендуем вам менять ваш вид при любом возможном случае."

msgid "TUTORIAL_MICROBE_EDITOR_PATCH_TEXT"
msgstr ""
"Это карта биомов.\n"
"\n"
"Каждый значок представляет уникальную среду, в которой вы можете жить, а панель справа от вас описывает условия выбранного в данном биоме.\n"
"\n"
"Если вы выберете биом, смежный с тем, в котором вы находитесь (выделен голубой рамкой), вы сможете нажать кнопку \"Перейти к этому биому\" справа, чтобы перейти туда.\n"
"\n"
"Выберите биом, чтобы продолжить."

msgid "TUTORIAL_MICROBE_EDITOR_REMOVE_ORGANELLE_TEXT"
msgstr ""
"Удаление органелл также стоит ОМ, поскольку это мутация для вашего вида, если только они не были помещены в текущую сессию редактора.\n"
"\n"
"Вы можете щелкнуть правой кнопкой мыши на органеллы, чтобы открыть меню органелл, и выбрать опцию Удалить, чтобы удалить их.\n"
"\n"
"Если вы допустили ошибку, вы можете отменить любые изменения, внесенные в редакторе.\n"
"\n"
"Нажмите кнопку Отменить, чтобы продолжить."

msgid "TUTORIAL_MICROBE_EDITOR_SELECT_ORGANELLE_TEXT"
msgstr ""
"При выборе частей \"тела\", обратите внимание на всплывающие подсказки, чтобы понять что они делают. Органеллы могут принести больше вреда чем пользы если вы невнимательных к их функционированию.\n"
"\n"
"Шкала \"Производство АТФ\" справа показывает как много энергии вы производите в сравнении с тем сколько потребляете. Если верхняя шкала больше, чем нижняя, вы производите недостаточно.\n"
"\n"
"Нажмите кнопку Повторить (рядом с кнопкой Отмена), чтобы продолжить."

msgid "TUTORIAL_MICROBE_EDITOR_STAY_SMALL"
msgstr ""
"Вы должны сосредоточиться на одном или двух источниках энергии, чтобы вам не нужно было собирать все ресурсы для выработки достаточного количества АТФ для выживания.\n"
"\n"
"Также тщательно обдумайте, выгодно ли добавлять органеллу, часто хорошим выбором является отсутствие каких-либо изменений, так как каждая часть требует затрат на поддержание АТФ и требует больше ресурсов для деления.\n"
"\n"
"Одна из возможных стратегий состоит в том, чтобы оставаться одной клеткой цитоплазмы и просто сначала направиться к поверхностным биомам, прежде чем получать органеллы фотосинтеза."

msgid "TUTORIAL_MICROBE_STAGE_EDITOR_BUTTON_TUTORIAL"
msgstr ""
"Вы собрали достаточно ресурсов для деления клетки.\n"
"\n"
"Теперь вы можете редактировать свой вид.\n"
"\n"
"Чтобы войти в редактор нажмите на мигающую кнопку редактора справа внизу."

msgid "TUTORIAL_MICROBE_STAGE_ENGULFED_TEXT"
msgstr ""
"Ваша клетка была поглощена и переваривается. Прогресс отображается на вашей шкале здоровья. Ваша клетка умрёт как только переваривание завершится или будет достигнут лимит по времени.\n"
"\n"
"Вы можете использовать кнопку суицида чтобы пропустить этот этап, но помните, что всегда есть шанс спастись!"

msgid "TUTORIAL_MICROBE_STAGE_ENGULFMENT_FULL_TEXT"
msgstr ""
"Вместимость клетки для поглощённых предметов ограничена. Ограничение основано на размере, чем меньше клетка, тем меньше вместимость.\n"
"\n"
"Полная клетка не может поглотить что-либо ещё. Чтобы продолжить поглощать, подождите пока что-то из уже поглощённого будет полностью переварено."

msgid "TUTORIAL_MICROBE_STAGE_ENGULFMENT_TEXT"
msgstr ""
"Поглощайте объекты, двигаясь сквозь них в режиме поглощения. Режим поглощения переключается клавишей [thrive:input]g_toggle_engulf[/thrive:input].\n"
"\n"
"Прекратите поглощение как только объект втянут внутрь клетки.\n"
"\n"
"Следуйте за идущей от вашей клетки линией к ближайшему объекту для поглощения."

msgid "TUTORIAL_MICROBE_STAGE_HELP_MENU_AND_ZOOM"
msgstr ""
"Если вы все еще испытываете трудности с игровой механикой, проверьте меню справки. Вы можете открыть его с помощью кнопки со знаком вопроса в левом нижнем углу.\n"
"\n"
"Еще один совет: вы можете уменьшить масштаб изображения с помощью колеса прокрутки."

msgid "TUTORIAL_MICROBE_STAGE_LEAVE_COLONY_TEXT"
msgstr ""
"У вас достаточно [thrive:compound type=\"ammonia\"][/thrive:compound] и [thrive:compound type=\"phosphates\"][/thrive:compound]. Однако, вы в составе не-многоклеточной колонии и не можете размножиться.\n"
"\n"
"Вам нужно покинуть колонию чтобы получить доступ к редактору, если только вы не планируете перейти к многоклеточному этапу.\n"
"Покиньте колонию для дальнейшего роста, нажав [thrive:input]g_unbind_all[/thrive:input]."

msgid "TUTORIAL_MICROBE_STAGE_REPRODUCE_TEXT"
msgstr ""
"Для размножения вам нужно продублировать все ваши органеллы, собрав достаточное количество аммиака и фосфатов.\n"
"\n"
"Посмотрите на индикатор в правом нижнем углу, чтобы увидеть, сколько ещё вам осталось. Полностью заполненные индикаторы станут белыми."

msgid "TUTORIAL_MICROBE_STAGE_UNBIND_TEXT"
msgstr ""
"Вы вошли в режим отвязки. В этом режиме вы можете нажимать на членов колонии, чтобы отвязывать их.\n"
"\n"
"Чтобы полностью покинуть колонию, вы можете нажать на свою собственную клетку или нажать клавишу [thrive:input]g_unbind_all[/thrive:input]."

#, fuzzy
msgid "TUTORIAL_MULTICELLULAR_STAGE_WELCOME"
msgstr ""
"Добро пожаловать в ранний многоклеточный этап!\n"
"\n"
"Вы успешно провели свой вид через одноклеточную фазу.\n"
"\n"
"Игровой процесс наследует основные механики клеточной стадии. Вам всё ещё надо наращивать свой организм для размножения и редактирования.\n"
"\n"
"Однако, теперь вы можете спроектировать дизайн вашей колонии клеток в редакторе и специализировать клетки под определённые роли. Учтите, что члены колонии не могут делиться [thrive:compound type=\"atp\"][/thrive:compound] друг с другом.\n"
"\n"
"Если вы используете размножение почкованием (метод по умолчанию), вы начинаете одной клеткой и должны отрастить все остальные."

msgid "TUTORIAL_VIEW_NOW"
msgstr "Обучение"

msgid "TWITTER_TOOLTIP"
msgstr "Посетите нашу ленту в Twitter"

msgid "TWO_TIMES"
msgstr "2x"

msgid "TYPE_COLON"
msgstr "Тип:"

msgid "UNAPPLIED_MOD_CHANGES"
msgstr "Есть непримененные изменения"

msgid "UNAPPLIED_MOD_CHANGES_DESCRIPTION"
msgstr "Вам нужно применить свои изменения, чтобы загрузить или выгрузить любые моды."

msgid "UNBIND_ALL"
msgstr "Отвязать всех"

msgid "UNBIND_ALL_TOOLTIP"
msgstr "Отвязать все клетки в колонии"

msgid "UNBIND_HELP_TEXT"
msgstr "Режим Развязки"

msgid "UNCERTAIN_VERSION_WARNING"
msgstr "Это отладочная сборка, где приведенная ниже информация, вероятно, не актуальна"

msgid "UNDERWATERCAVE"
msgstr "Подводная пещера"

msgid "UNDERWATER_VENT_ERUPTION"
msgstr "Извержение гидротермального источника"

msgid "UNDERWATER_VENT_ERUPTION_IN"
msgstr "Извержение через {0}"

msgid "UNDISCOVERED_ORGANELLES"
msgstr "Не открыто"

msgid "UNDISCOVERED_PATCH"
msgstr "Не открытый Биом"

msgid "UNDO"
msgstr "Отменить"

msgid "UNDO_THE_LAST_ACTION"
msgstr "Отменить последнее действие"

msgid "UNIT_ACTION_CONSTRUCT"
msgstr "Соорудить"

msgid "UNIT_ACTION_MOVE"
msgstr "Переместить"

msgid "UNIT_ADVANCED_SPACESHIP"
msgstr "Продвинутый Космический Корабль"

msgid "UNIT_SIMPLE_ROCKET"
msgstr "Базовая Ракета"

msgid "UNKNOWN"
msgstr "Неизвестная кнопка мыши"

msgid "UNKNOWN_DISPLAY_DRIVER"
msgstr "Неизвестно"

msgid "UNKNOWN_MOUSE"
msgstr "Неизвестная кнопка мыши"

msgid "UNKNOWN_ORGANELLE_SYMBOL"
msgstr "?"

msgid "UNKNOWN_PATCH"
msgstr "Неизвестный Биом"

msgid "UNKNOWN_SHORT"
msgstr "?"

msgid "UNKNOWN_VERSION"
msgstr "Неизвестная версия"

msgid "UNKNOWN_WORKSHOP_ID"
msgstr "Неизвестный Workshop ID для этого мода"

msgid "UNLIMIT_GROWTH_SPEED"
msgstr "Не ограничивать скорость роста"

msgid "UNLOCKED_NEW_ORGANELLE"
msgstr "НОВАЯ"

msgid "UNLOCK_ALL_ORGANELLES"
msgstr "Открыть все органеллы"

msgid "UNLOCK_CONDITION_ATP_PRODUCTION_ABOVE"
msgstr "производство [thrive:compound type=\"atp\"][/thrive:compound] достигает {0}"

msgid "UNLOCK_CONDITION_COMPOUND_IS_ABOVE"
msgstr "[thrive:compound type=\"{0}\"][/thrive:compound] в биоме больше, чем {1}"

msgid "UNLOCK_CONDITION_COMPOUND_IS_BELOW"
msgstr "[thrive:compound type=\"{0}\"][/thrive:compound] меньше, чем {1}"

msgid "UNLOCK_CONDITION_COMPOUND_IS_BETWEEN"
msgstr "[thrive:compound type=\"{0}\"][/thrive:compound] в биоме между {1} и {2}"

msgid "UNLOCK_CONDITION_DIGESTED_MICROBES_ABOVE"
msgstr "{0} микробов поглощено (В данный момент{1})"

msgid "UNLOCK_CONDITION_ENGULFED_MICROBES_ABOVE"
msgstr "{0} микробов втянуто (В данный момент {1})"

msgid "UNLOCK_CONDITION_EXCESS_ATP_ABOVE"
msgstr "избыток [thrive:compound type=\"atp\"][/thrive:compound] достигает {0}"

#, fuzzy
msgid "UNLOCK_CONDITION_PLAYER_DAMAGE_RECEIVED"
msgstr "количество смертей достигает {0} ( в данный момент {1})"

#, fuzzy
msgid "UNLOCK_CONDITION_PLAYER_DAMAGE_RECEIVED_SOURCE"
msgstr "количество смертей достигает {0} ( в данный момент {1})"

msgid "UNLOCK_CONDITION_PLAYER_DEATH_COUNT_ABOVE"
msgstr "количество смертей достигает {0} ( в данный момент {1})"

msgid "UNLOCK_CONDITION_REPRODUCED_WITH"
msgstr "организм содержит по крайней мере {1}{0} на протяжении {2} поколений (В данный момент {3})"

msgid "UNLOCK_CONDITION_REPRODUCED_WITH_IN_A_ROW"
msgstr "организм содержит по крайней мере {1}{0} на протяжении {2} поколений подряд (в данный момент {3})"

msgid "UNLOCK_CONDITION_REPRODUCE_IN_BIOME"
msgstr "размножение в биоме {0}"

msgid "UNLOCK_CONDITION_SPEED_BELOW"
msgstr "скорость становится ниже {0}"

msgid "UNLOCK_WITH_ANY_OF_FOLLOWING"
msgstr "[b]{0}[/b] откроется, если"

msgid "UNSAVED_CHANGE_WARNING"
msgstr ""
"У вас есть несохранённые изменения, которые будут утрачены.\n"
"Желаете продолжить?"

msgid "UNTITLED"
msgstr "Без Имени"

msgid "UPGRADE_CILIA_PULL"
msgstr "Вытягивание ресничек"

msgid "UPGRADE_CILIA_PULL_DESCRIPTION"
msgstr "Когда вы находитесь в режиме поглощения ([thrive:input]g_toggle_engulf[/thrive:input]) этот тип ресничек будет притягивать посторонние клетки к себе, т.е клетке игрока. Крайне полезно для захвата добычи."

msgid "UPGRADE_COST"
msgstr "{0} ({1} ОМ)"

msgid "UPGRADE_DESCRIPTION_NONE"
msgstr "Обычное, не улучшенное состояние"

msgid "UPGRADE_NAME_NONE"
msgstr "Без обновления"

msgid "UPGRADE_PILUS_INJECTISOME"
msgstr "Пили-инъектор"

msgid "UPGRADE_PILUS_INJECTISOME_DESCRIPTION"
msgstr "Превращает пили в пили-инъектор, что наносит урон токсинами при уколе других клеток"

msgid "UPGRADE_SLIME_JET_MUCOCYST"
msgstr "Слизистая Оболочка"

msgid "UPGRADE_SLIME_JET_MUCOCYST_DESCRIPTION"
msgstr "Превращает Выпуск Слизи в слизистую облочку, что создаёт защищающий \"панцирь\", обволакивающий клетку. При активации оболочка даёт временный иммунитет ко всем источникам урона."

msgid "UPLOAD"
msgstr "Загрузить"

msgid "UPLOADING_DOT_DOT_DOT"
msgstr "Загрузка..."

msgid "UPLOAD_SUCCEEDED"
msgstr "Загрузка выполнена успешно"

msgid "USED_LIBRARIES_LICENSES"
msgstr "Лицензии и использованные библиотеки"

msgid "USED_RENDERER_NAME"
msgstr "Движок отрисовки:"

msgid "USES_FEATURE"
msgstr "Да"

msgid "USE_AUTO_HARMONY"
msgstr "Использовать автозагрузку Harmony"

msgid "USE_AUTO_HARMONY_TOOLTIP"
msgstr "Автоматически загружать патчи для сборки модов от Harmony(Специальный мод не требуется)"

msgid "USE_A_CUSTOM_USERNAME"
msgstr "Использовать кастомное имя пользователя"

msgid "USE_DISK_CACHE"
msgstr "Использовать кэш диска"

msgid "USE_MANUAL_THREAD_COUNT"
msgstr "Установить вручную количество фоновых потоков"

msgid "USE_MANUAL_THREAD_COUNT_NATIVE"
msgstr "Установить вручную количество собственных потоков на стороне экзекьютора"

msgid "USE_VIRTUAL_WINDOW_SIZE"
msgstr "Используйте размер виртуального окна"

msgid "VACUOLE"
msgstr "Вакуоль"

msgid "VACUOLE_DESCRIPTION"
msgstr "Вакуоль - это внутренняя одномембранная органелла, используемая для хранения соединений в клетке. Она состоит из нескольких пузырьков, более мелких мембранных структур, широко используемых в клетках для хранения, которые слились вместе. Она заполнен водой, которая используется для содержания молекул, ферментов, твердых и других веществ. Форма вакуоли подвижна и может варьироваться в зависимости от клетки."

msgid "VACUOLE_IS_SPECIALIZED"
msgstr "Специализированная Вакуоль"

msgid "VACUOLE_NOT_SPECIALIZED_DESCRIPTION"
msgstr "Эта вакуоль будет хранить {0} единиц всех соединений"

msgid "VACUOLE_PROCESSES_DESCRIPTION"
msgstr "Увеличивает пространство для хранения соединений в клетке."

msgid "VACUOLE_SPECIALIZED_DESCRIPTION"
msgstr "Эта вакуоль будет хранить {0} единиц выбранного соединения"

msgid "VALUE_WITH_UNIT"
msgstr "{0} {1}"

msgid "VERSION_COLON"
msgstr "Версия:"

msgid "VERTICAL_COLON"
msgstr "По вертикали:"

msgid "VERTICAL_WITH_AXIS_NAME_COLON"
msgstr "По вертикали (ось: {0})"

msgid "VIDEO_MEMORY"
msgstr "Используемая видеопамять:"

msgid "VIDEO_MEMORY_MIB"
msgstr "{0} МиБ"

msgid "VIEWER"
msgstr "Просмотр"

msgid "VIEW_ALL"
msgstr "Просмотреть всё"

msgid "VIEW_CELL_PROCESSES"
msgstr "Просмотреть Клеточные Процессы"

msgid "VIEW_ONLINE"
msgstr "Просмотреть онлайн"

msgid "VIEW_PATCH_MICHES"
msgstr "Просмотреть МультиНиши"

msgid "VIEW_PATCH_NOTES"
msgstr "Просмотреть Заметки Обновления"

msgid "VIEW_PATCH_NOTES_TOOLTIP"
msgstr "Просмотреть последние или все заметки обновлений Thrive"

msgid "VIEW_PENDING_ACTIONS"
msgstr "Посмотреть Сейчас"

msgid "VIEW_SOURCE_CODE"
msgstr "Открыть исходный код"

msgid "VIP_PATRONS"
msgstr "VIP-Спонсоры"

msgid "VISIBLE"
msgstr "Видимый"

msgid "VISIBLE_WHEN_CLOSE_TO_FULL"
msgstr "Видна при почти полном заполнении"

msgid "VISIBLE_WHEN_OVER_ZERO"
msgstr "Видна когда выше нуля"

msgid "VISIT_SUGGESTIONS_SITE"
msgstr "Предложить идею"

msgid "VOLCANIC_VENT"
msgstr "Вулканическое жерло"

msgid "VOLUMEDOWN"
msgstr "VolumeDown"

msgid "VOLUMEMUTE"
msgstr "VolumeMute"

msgid "VOLUMEUP"
msgstr "VolumeUp"

msgid "VSYNC"
msgstr "Вертикальная синхронизация"

msgid "WAITING_FOR_AUTO_EVO"
msgstr "Ожидание Авто-Эво:"

msgid "WELCOME_TO_THRIVEOPEDIA"
msgstr "Добро пожаловать в Thriveopedia"

msgid "WENT_EXTINCT_FROM_PLANET"
msgstr "вымерли с планеты"

msgid "WENT_EXTINCT_IN"
msgstr "вымерли в {0}"

msgid "WHEEL_DOWN"
msgstr "Колёсико вниз"

msgid "WHEEL_LEFT"
msgstr "Колёсико влево"

msgid "WHEEL_RIGHT"
msgstr "Колёсико вправо"

msgid "WHEEL_UP"
msgstr "Колёсико вверх"

msgid "WIKI"
msgstr "наша Wiki"

msgid "WIKI_2D"
msgstr "2D"

msgid "WIKI_3D"
msgstr "3D"

msgid "WIKI_3D_COMMA_SANDBOX"
msgstr "3D, Песочница"

msgid "WIKI_3D_COMMA_STRATEGY"
msgstr "3D, Стратегия"

msgid "WIKI_3D_COMMA_STRATEGY_COMMA_SPACE"
msgstr "3D, Стратегия, Космос"

msgid "WIKI_8_BRACKET_16"
msgstr "8 (16)"

msgid "WIKI_ASCENSION"
msgstr "Возвышение"

msgid "WIKI_ASCENSION_CURRENT_DEVELOPMENT"
msgstr "Работа над Возвышением еще не была начата."

msgid "WIKI_ASCENSION_FEATURES"
msgstr "Будет доступно в Скором Времени"

msgid "WIKI_ASCENSION_INTRO"
msgstr "Кратко говоря: Финальная стадия, где ты можешь стать метафизической сущностью, меняя вселенную по своему велению. Это было долгим приключением, и ты это заслужил."

msgid "WIKI_ASCENSION_OVERVIEW"
msgstr ""
"Возвышение это ключевой концепт в Thrive, что-то вроде \"Победы в игре\" в других видеоиграх. Это -- состояние, когда разумный организм трансформируется в \n"
"Метафизическую сущность, воспользовавшись Вратами Возвышения, приобретая Богоподобные Силы.\n"
"\n"
"При Возвышении тебе станут доступны Инструменты Бога. Инструменты Бога -- панель, которая будет доступна в любой момент игры, позволяющая тебе менять всё,\n"
"что ты только хочешь. От создания целой солнечной системы до малейшей бактерии, от уничтожения целых цивилизаций до управления одним из её членов."

msgid "WIKI_ASCENSION_TRANSITIONS"
msgstr ""
"Ты вознесёшься как только твой вид пройдёт сквозь Врата Возвышения. Мы, скорей всего, покажем титры после катсцены входа в Стадию Возвышения.\n"
"Как только титры завершатся, игрок сразу же вернётся в игру в Стадии Возвышения с поздравительным сообщением. Для Перехода на Стадию Возвышения игроку понадобится приложить множество усилий: Изучить огромное кол-во технологий (В т.ч Божественные Инструменты), тонна энергии, вырабатываемую множеством солнц.\n"
"Прямо перед возвышением враждебные виды атакуют игрока перед тем, как он трансформируется в Метафизическую сущность."

msgid "WIKI_ASCENSION_UI"
msgstr "Будет Доступно В Скором Времени."

msgid "WIKI_AWAKENING_STAGE_CURRENT_DEVELOPMENT"
msgstr "Работа над Стадией Пробуждения еще не началась."

msgid "WIKI_AWAKENING_STAGE_FEATURES"
msgstr "Будет готово в Скором Времени."

msgid "WIKI_AWAKENING_STAGE_INTRO"
msgstr "Кратко Говоря: Ты начнёшь за существо, что будет учиться использовать инструменты и улучшать их для того, чтобы выжить и Выйти за рамки естественного отбора. Стадия завершится как только ты построишь свой первый Центр Общества"

msgid "WIKI_AWAKENING_STAGE_OVERVIEW"
msgstr "Будет готово в Скором Времени."

msgid "WIKI_AWAKENING_STAGE_TRANSITIONS"
msgstr ""
"Стадия пробуждения начинается как только Вид Игрока достигает Разумности. Впрочем, сильное изменение вида игрока станет недоступным в связи с сужением временных рамок. Режим Стратегии недоступен, Редактор Нации не доступен, а Центра общества еще не существует.Начальная трансформация в основном символическая (за исключением значительно сниженной способности редактирования видов), а суть изменений происходит постепенно.\n"
"\n"
"Что становится доступным, хотя и не сразу видимым, — это Паутина Технологий. Паутина Технологий не может быть просмотрена до тех пор, пока не будет открыт способ записи информации. Взаимодействие также открывается автоматически. На этом этапе технологии, которые можно исследовать, не могут быть исследованы напрямую. Вместо этого действия, которые выполняет игрок, такие как общение или взаимодействие с окружающей средой, теперь способствуют прогрессу в открытии новых технологий или изобретений, фактически развивая вашу технологию. Это следствие открытия Взаимодействия. Например, использование объектов в окружающей среде в качестве инструментов (после создания из сырьевых материалов, найденных по всему миру) может привести к открытию изобретения \"Инструменты\" (прогресс должен гарантировать, что игроки не будут подвержены совершенно случайному опыту). Редактор Технологий станет доступен после того, как будет доступно Создание. Инструменты позволяют создавать Технологические Объекты в Редакторе Технологий, которые помечены как \"Инструменты\", и их могут использовать члены их вида.\n"
"\n"
"Изобретение Языка позволит игроку давать более узкие команды. Эта фича является развитием команд из ранних стадий игры (Сигнальный агент). Каждый раз, когда задача назначается (или выполняется), прогресс к открытию Сотрудничества увеличивается (прогресс не должен зависеть от случайности, хотя возможны удачные ранние открытия). Сотрудничество основывается на Языке, позволяя другим членам вида, которые на данном этапе достаточно развиты, чтобы называться членами племени, открывать технологии в результате собственных действий. Имейте в виду, что до этого момента только организм игрока мог открывать новые технологии. Это позволяет игроку занять более управленческую роль в своем развивающемся племени.\n"
"\n"
"В этот момент Режим Стратегии до сих пор закрыт, но игроки до сих пор могут использовать команды для назначения членов вида на какие-то конкретные задачи (самые важные из них -- поиск пищи), что доступно сугубо из-за Кооперации (Или взаимодействия). Как только игрок назначает несколько охотников-собирателей и строит структуры, открывается Коллективное Хозяйство, что позволяет построить Центр Общества, который создаст поселение.\n"
"\n"
"Стадия заканчивается как только игрок строит свой первый Центр Общества.На этом этапе вид игрока переключится на Режим Стратегии, что подчеркнет переход между этапами и переход к стратегическим этапам игры."

msgid "WIKI_AWAKENING_STAGE_UI"
msgstr "Будет доступно в Скором Времени."

msgid "WIKI_AWARE_STAGE_CURRENT_DEVELOPMENT"
msgstr "Эта Стадия в нынешний момент времени существует лишь в виде очень грубого Прототипа."

msgid "WIKI_AWARE_STAGE_FEATURES"
msgstr "Будет готово в Скором Времени."

msgid "WIKI_AWARE_STAGE_INTRO"
msgstr "Стадия Осознания начинается когда вид под управлением игрока развил нервную систему и стал осознавать себя как единый объект. Вид игрока пройдёт через множество поколений эволюции покуда не обретёт Полную Разумность."

msgid "WIKI_AWARE_STAGE_OVERVIEW"
msgstr "Стадия Осознания -- самая большая и важная \"животная\" часть игры. Для того, чтобы достичь этой стадии, твой многоклеточный вид должен получить минимальный уровень разумности. На этом этапе игры эволюция проявляется во всей своей красе, и важность биомов станет высока как никогда прежде."

msgid "WIKI_AWARE_STAGE_TRANSITIONS"
msgstr ""
"Стадия начинается, когда игрок развивает центральную нервную систему вместе с мозгом, и твой вид начинает осознавать себя.\n"
"\n"
"Стадия заканчивается, когда игрок увеличивает ёмкость мозга своего вида настолько, что вид достигают разума и получают возможность разрабатывать и использовать инструменты."

msgid "WIKI_AWARE_STAGE_UI"
msgstr "Будет готово в Скором Времени."

msgid "WIKI_AXON_EFFECTS"
msgstr ""
"За каждую клетку в многоклеточном организме, что содержит [b]Аксон[/b], сила мозга организма повышается пропорционально объёму этой клетки. Клетки с [b]Аксонами[/b] классифицируются как мышечные клетки мозга.\n"
"\n"
"Когда сила мозга достигает как минимум [b]+0.5[/b], игрок входит в Стадию Осознания. Когда сила мозга достигает [b]+5.0[/b], игрок входит в Стадию Пробуждения."

msgid "WIKI_AXON_INTRO"
msgstr "Волокна нервов между нейронами, доступные начиная с Многоклеточной Стадии. Требуется для повышения силы мозга организма, что в свою очередь необходима для перехода на следующие стадии."

msgid "WIKI_AXON_MODIFICATIONS"
msgstr "Модификации отсутствуют."

msgid "WIKI_AXON_PROCESSES"
msgstr "Процессы отсутствуют."

msgid "WIKI_AXON_REQUIREMENTS"
msgstr "Доступно лишь после Многоклеточной Стадии."

msgid "WIKI_AXON_SCIENTIFIC_BACKGROUND"
msgstr "Не готово"

msgid "WIKI_AXON_STRATEGY"
msgstr "Добавление [b]Аксонов[/b] необходимо для перехода на следующие стадии. Мы рекомендуем добавить один [b]Аксон[/b] различным типам клеток в вашем многоклеточным организмам, поскольку добавлять более одного аксона — бессмысленно. В данный момент, дальнейшее добавление [b]Аксонов[/b] не даёт какого-либо дополнительного преимущества."

msgid "WIKI_AXON_UPGRADES"
msgstr "Улучшения отсутствуют."

msgid "WIKI_BACTERIAL_CHEMOSYNTHESIS_COMMA_GLYCOLYSIS"
msgstr "Бактериальный Хемосинтез, Гликолиз"

msgid "WIKI_BINDING_AGENT_EFFECTS"
msgstr "Не готово"

msgid "WIKI_BINDING_AGENT_INTRO"
msgstr "Не готово"

msgid "WIKI_BINDING_AGENT_MODIFICATIONS"
msgstr "Не готово"

msgid "WIKI_BINDING_AGENT_PROCESSES"
msgstr "Не готово"

msgid "WIKI_BINDING_AGENT_REQUIREMENTS"
msgstr "Не готово"

msgid "WIKI_BINDING_AGENT_SCIENTIFIC_BACKGROUND"
msgstr "Не готово"

msgid "WIKI_BINDING_AGENT_STRATEGY"
msgstr "Не готово"

msgid "WIKI_BINDING_AGENT_UPGRADES"
msgstr "Не готово"

msgid "WIKI_BIOLUMINESCENT_VACUOLE_EFFECTS"
msgstr "Не готово"

msgid "WIKI_BIOLUMINESCENT_VACUOLE_INTRO"
msgstr "Не готово"

msgid "WIKI_BIOLUMINESCENT_VACUOLE_MODIFICATIONS"
msgstr "Не готово"

msgid "WIKI_BIOLUMINESCENT_VACUOLE_PROCESSES"
msgstr "Не готово"

msgid "WIKI_BIOLUMINESCENT_VACUOLE_REQUIREMENTS"
msgstr "Не готово"

msgid "WIKI_BIOLUMINESCENT_VACUOLE_SCIENTIFIC_BACKGROUND"
msgstr "Не готово"

msgid "WIKI_BIOLUMINESCENT_VACUOLE_STRATEGY"
msgstr "Не готово"

msgid "WIKI_BIOLUMINESCENT_VACUOLE_UPGRADES"
msgstr "Не готово"

msgid "WIKI_BODY_PLAN_EDITOR_COMMA_CELL_EDITOR"
msgstr "Редактор Строения Тела, Клеточный Редактор"

msgid "WIKI_CHEMOPLAST_EFFECTS"
msgstr "Эффекты отсутствуют."

msgid "WIKI_CHEMOPLAST_INTRO"
msgstr "Эукариотическая органелла, используемая для проведения [b]Хемосинтеза[/b], процесса конвертирования [thrive:compound type=\"hydrogensulfide\"][/thrive:compound] в [thrive:compound type=\"glucose\"][/thrive:compound], используя находящийся в окружающей среде [thrive:compound type=\"carbondioxide\"][/thrive:compound]. Эта органелла выполняет процесс хемосинтеза намного эффективней своего прокариотического аналога, [b][color=#3796e1][url=thriveopedia:chemoSynthesizingProteins]Хемосинтезирующих Белков[/url][/color][/b]."

msgid "WIKI_CHEMOPLAST_MODIFICATIONS"
msgstr "Модификации отсутствуют."

msgid "WIKI_CHEMOPLAST_PROCESSES"
msgstr ""
"[b]Хемосинтез[/b]: [thrive:compound type=\"hydrogensulfide\"][/thrive:compound] + [thrive:compound type=\"carbondioxide\"][/thrive:compound] → [thrive:compound type=\"glucose\"][/thrive:compound]\n"
"\n"
"Метод синтеза [thrive:compound type=\"glucose\"][/thrive:compound]. Требует [thrive:compound type=\"hydrogensulfide\"][/thrive:compound] а, эффективность протекания  зависит от [thrive:compound type=\"carbondioxide\"][/thrive:compound]. Оно превосходит похожий процесс, протекающий в  [b][color=#3796e1][url=thriveopedia:chemoSynthesizingProteins]Хемосинтезирующих Белках[/url][/color][/b]."

msgid "WIKI_CHEMOPLAST_REQUIREMENTS"
msgstr "Клетке необходимо [b][color=#3796e1][url=thriveopedia:nucleus]Ядро[/url][/color][/b] для получения [b]Chemoplasts[/b]."

msgid "WIKI_CHEMOPLAST_SCIENTIFIC_BACKGROUND"
msgstr "Не готово"

msgid "WIKI_CHEMOPLAST_STRATEGY"
msgstr ""
"Подобно [b][color=#3796e1][url=thriveopedia:chemoSynthesizingProteins]Хемосинтезирующим Белкам[/url][/color][/b], эта органелла даёт клетке огромное кол-во [thrive:compound type=\"hydrogensulfide\"][/thrive:compound] в определенных Биомах. Из-за уменьшения содержания [thrive:compound type=\"glucose\"][/thrive:compound] в среде с течением времени, мы советуем найти иные источники энергии, [thrive:compound type=\"hydrogensulfide\"][/thrive:compound] может быть хорошим выбором, если ваша клетка осталась у Гидротермальных Источников\n"
"\n"
"Мы рекомендуем заменить все [b][color=#3796e1][url=thriveopedia:chemoSynthesizingProteins]Хемосинтезирующие Белки[/url][/color][/b] [b]Хемопластами[/b] после приобретения [b][color=#3796e1][url=thriveopedia:nucleus]Ядра[/url][/color][/b], поскольку последнее эффективней."

msgid "WIKI_CHEMOPLAST_UPGRADES"
msgstr "Нет улучшений"

msgid "WIKI_CHEMORECEPTOR_EFFECTS"
msgstr "Не готово"

msgid "WIKI_CHEMORECEPTOR_INTRO"
msgstr "Не готово"

msgid "WIKI_CHEMORECEPTOR_MODIFICATIONS"
msgstr "Не готово"

msgid "WIKI_CHEMORECEPTOR_PROCESSES"
msgstr "Не готово"

msgid "WIKI_CHEMORECEPTOR_REQUIREMENTS"
msgstr "Не готово"

msgid "WIKI_CHEMORECEPTOR_SCIENTIFIC_BACKGROUND"
msgstr "Не готово"

msgid "WIKI_CHEMORECEPTOR_STRATEGY"
msgstr "Не готово"

msgid "WIKI_CHEMORECEPTOR_UPGRADES"
msgstr "Не готово"

msgid "WIKI_CHEMOSYNTHESIZING_PROTEINS_EFFECTS"
msgstr "Не готово"

msgid "WIKI_CHEMOSYNTHESIZING_PROTEINS_INTRO"
msgstr "Не готово"

msgid "WIKI_CHEMOSYNTHESIZING_PROTEINS_MODIFICATIONS"
msgstr "Не готово"

msgid "WIKI_CHEMOSYNTHESIZING_PROTEINS_PROCESSES"
msgstr "Не готово"

msgid "WIKI_CHEMOSYNTHESIZING_PROTEINS_REQUIREMENTS"
msgstr "Не готово"

msgid "WIKI_CHEMOSYNTHESIZING_PROTEINS_SCIENTIFIC_BACKGROUND"
msgstr "Не готово"

#, fuzzy
msgid "WIKI_CHEMOSYNTHESIZING_PROTEINS_STRATEGY"
msgstr ""
"Благодаря [b]Хемосинтезирующим белкам[/b], клетка получает доступ к одному из самых надёжных источников энергии, [thrive:compound type=\"hydrogensulfide\"][/thrive:compound]. Его можно легко накапливать и переводить в [thrive:compound type=\"glucose\"][/thrive:compound].\n"
"\n"
"Для создания эффективной хемосинтезирующей бактерии, игроку нужны лишь [b]Хемосинтезирующие Белки[/b] . Идеальный способ стать хемосинтезирующим -- поставить 2 [b]Хемосинтезирующего белка[/b] в первом поколении, а затем [b][color=#3796e1][url=thriveopedia:metabolosome]Метаболосомы[/url][/color][/b] . После этого, it is typically safe practice to only place an additional hex of [b]Chemosynthesizing Proteins[/b] per every two other parts.\n"
"\n"
"Be wary however, as [thrive:compound type=\"hydrogensulfide\"][/thrive:compound] is only present in a select few biomes in the world. Evolving yourself to rely on it as your primary energy source will effectively prevent you from safely traveling to many other environments."

msgid "WIKI_CHEMOSYNTHESIZING_PROTEINS_UPGRADES"
msgstr "Не готово"

msgid "WIKI_CHLOROPLAST_EFFECTS"
msgstr "Эффекты отсутствуют."

#, fuzzy
msgid "WIKI_CHLOROPLAST_INTRO"
msgstr "Не готово"

msgid "WIKI_CHLOROPLAST_MODIFICATIONS"
msgstr "Модификации отсутствуют."

#, fuzzy
msgid "WIKI_CHLOROPLAST_PROCESSES"
msgstr "Не готово"

msgid "WIKI_CHLOROPLAST_REQUIREMENTS"
msgstr ""
"Клетка должна иметь [b][color=#3796e1][url=thriveopedia:nucleus]Ядро[/url][/color][/b] для эволюции [b]Хлоровластов[/b].\n"
"\n"
"Если разблокировка органелл доступна в настройках игры, следующие условия должны быть верны [i]для клетки игрока[/i]:\n"
"\n"
"[indent]—   Содержит хотя бы [b]5[/b] [b][color=#3796e1][url=thriveopedia:chromatophore]Тилакоидов[/url][/color][/b] на протяжении [b]7[/b] поколений подряд.[/indent]"

msgid "WIKI_CHLOROPLAST_SCIENTIFIC_BACKGROUND"
msgstr "Не готово"

msgid "WIKI_CHLOROPLAST_STRATEGY"
msgstr ""
"[b]Хлоропласты[/b] являются самыми большими органеллами не учитывая [color=#3796e1][url=thriveopedia:nucleus]Ядро[/url][/color], с высокой стоимостью осморегуляции и весом.\n"
"\n"
"При игре с включенным циклом дня и ночи, большая часть [thrive:compound type=\"glucose\"][/thrive:compound] хранилища необходима чтобы пережить ночь. Это может быть произведено при помощи [b][color=#3796e1][url=thriveopedia:vacuole]Вакуолей[/url][/color][/b]. Подробнее в разделе стратегии [b][color=#3796e1][url=thriveopedia:chromatophore]Тилакоиды[/url][/color][/b] для получения дополнительных советов по выживанию в качестве фотосинтезирующего организма."

msgid "WIKI_CHLOROPLAST_UPGRADES"
msgstr "Никаких улучшений."

msgid "WIKI_CHROMATOPHORE_PHOTOSYNTHESIS_COMMA_GLYCOLYSIS"
msgstr "Фотосинтез Хроматофора, Гликолиз"

msgid "WIKI_CILIA_EFFECTS"
msgstr "Каждый шестигранник [b]Реснички[/b] увеличивает скорость вращения клетки, потребляя [thrive:compound type=\"atp\"][/thrive:compound] в обмен на дополнительную мобильность. Точные изменения зависят от расположения органеллы – те, которые расположены дальше от центра клетки создают больше инерции, следовательно увеличивают скорость поворота."

msgid "WIKI_CILIA_INTRO"
msgstr "Маленькие волосинки снаружи клетки, использующие [thrive:compound type=\"atp\"][/thrive:compound] для повышения скорости поворота клетки."

msgid "WIKI_CILIA_MODIFICATIONS"
msgstr "Никаких изменений."

msgid "WIKI_CILIA_PROCESSES"
msgstr "Процессы отсутствуют."

#, fuzzy
msgid "WIKI_CILIA_REQUIREMENTS"
msgstr "Не готово"

#, fuzzy
msgid "WIKI_CILIA_SCIENTIFIC_BACKGROUND"
msgstr "Не готово"

#, fuzzy
msgid "WIKI_CILIA_STRATEGY"
msgstr "Не готово"

#, fuzzy
msgid "WIKI_CILIA_UPGRADES"
msgstr "Не готово"

#, fuzzy
msgid "WIKI_COMPOUNDS_BUTTON"
msgstr ""
"Липкие внутренности клетки. Цитоплазма - простейшая помесь ионов, протеинов, да других веществ, растворённых в воде, что заполняют внутреннюю часть клетки.\n"
"\n"
"Одной из функцией, что выполняет цитоплазма - [b]гликолиз[/b], конвертация [thrive:compound type=\"glucose\"][/thrive:compound] в [thrive:compound type=\"atp\"][/thrive:compound]. Это то, на что клетки, что не обладают органеллами, и, соответственно, продвинутым метаболизмом полагаются в производстве энергии. Цитоплазма так же используется для хранения молекул в клетке и увеличения размеров клетки."

#, fuzzy
msgid "WIKI_COMPOUNDS_DEVELOPMENT"
msgstr "Соединения:"

#, fuzzy
msgid "WIKI_COMPOUNDS_INTRO"
msgstr ""
"Липкие внутренности клетки. Цитоплазма - простейшая помесь ионов, протеинов, да других веществ, растворённых в воде, что заполняют внутреннюю часть клетки.\n"
"\n"
"Одной из функцией, что выполняет цитоплазма - [b]гликолиз[/b], конвертация [thrive:compound type=\"glucose\"][/thrive:compound] в [thrive:compound type=\"atp\"][/thrive:compound]. Это то, на что клетки, что не обладают органеллами, и, соответственно, продвинутым метаболизмом полагаются в производстве энергии. Цитоплазма так же используется для хранения молекул в клетке и увеличения размеров клетки."

msgid "WIKI_COMPOUNDS_TYPES_OF_COMPOUNDS"
msgstr ""
"В Thrive вы можете встретить множество [b]Соединений[/b].\n"
"\n"
"[b][u]Соединения в облаках[/u][/b]\n"
"\n"
"Эти соединения представлены облаками в вашей [b]среде обитания[/b].\n"
"\n"
"[indent]—   [thrive:compound type=\"glucose\"][/thrive:compound][/indent]\n"
"[indent]—   [thrive:compound type=\"iron\"][/thrive:compound] (Может выделяться из [b]Обломков[/b])[/indent]\n"
"[indent]—   [thrive:compound type=\"hydrogensulfide\"][/thrive:compound][/indent]\n"
"[indent]—   [thrive:compound type=\"ammonia\"][/thrive:compound][/indent]\n"
"[indent]—   [thrive:compound type=\"phosphates\"][/thrive:compound][/indent]\n"
"\n"
"[b][u]Растворенные газы[/u][/b]\n"
"\n"
"Эти соединения не встречаются в облаках, а равномерно распределены по всему биому, влияя на различные клеточные процессы. Количество таких соединений измеряется в процентах от общего объема растворенных газов. Чтобы узнать больше: [color=#3796e1][url=thriveopedia:EnvironmentalConditions]Условия среды обитания[/url][/color].\n"
"\n"
"[indent]—   [thrive:compound type=\"oxygen\"][/thrive:compound][/indent]\n"
"[indent]—   [thrive:compound type=\"nitrogen\"][/thrive:compound][/indent]\n"
"[indent]—   [thrive:compound type=\"carbondioxide\"][/thrive:compound][/indent]\n"
"\n"
"[b][u]Соединения из обломков[/u][/b]\n"
"\n"
"Эти соединения выделяются из обломков горных пород, присутствующих в некоторых биомах. \n"
"\n"
"[indent]—   [thrive:compound type=\"iron\"][/thrive:compound][/indent]\n"
"[indent]—   [thrive:compound type=\"hydrogensulfide\"][/thrive:compound][/indent]\n"
"[indent]—   [thrive:compound type=\"phosphates\"][/thrive:compound][/indent]\n"
"\n"
"[b][u]Биологические агенты[/u][/b]\n"
"\n"
"Эти соединения образуются в некоторых [color=#3796e1][url=thriveopedia:OrganellesRoot]органеллах[/url][/color] и используются клетками для разных задач.\n"
"\n"
"[indent]—   [thrive:compound type=\"oxytoxy\"][/thrive:compound][/indent]\n"
"[indent]—   [thrive:compound type=\"mucilage\"][/thrive:compound][/indent]\n"
"\n"
"[b][u]АТФ[/u][/b]\n"
"\n"
"[thrive:compound type=\"atp\"][/thrive:compound] в основном образуется из [thrive:compound type=\"glucose\"][/thrive:compound] и используется для всех жизненно-важных процессов клетки."

msgid "WIKI_COMPOUND_SYSTEM_DEVELOPMENT_COMPOUNDS_LIST"
msgstr ""

msgid "WIKI_COMPOUND_SYSTEM_DEVELOPMENT_INTRO"
msgstr ""

msgid "WIKI_COMPOUND_SYSTEM_DEVELOPMENT_MICROBE_STAGE"
msgstr ""

msgid "WIKI_COMPOUND_SYSTEM_DEVELOPMENT_OVERVIEW"
msgstr ""
"[indent]—   В Thrive игровые ресурсы представлены Соединениями, из которых можно создавать различные объекты. Они не ограничены научным определением \"Соединения\" как сложного вещества образованного химической связью между двумя или более атомами. Соединения как ресурсы могут представлять элементы (например кислород), соединения в научном понимании (например аммиак), и прочие вещества (химические агенты или токсины).[/indent]\n"
"\n"
"[indent]—   Практически все в игре состоит из тех или иных соединений. Система соединений следит за тем из чего состоит организм, чем он питался, что вырастил из этой пищи и какие ее части остались непереваренными. Все в игре является частью среды, и может использоваться разными организмами.[/indent]"

msgid "WIKI_CYTOPLASM_EFFECTS"
msgstr "Любая органелла может заменить цитоплазму без затраты дополнительных очков мутаций (Исключение - цена самой органеллы)."

msgid "WIKI_CYTOPLASM_INTRO"
msgstr ""
"Липкие внутренности клетки. Цитоплазма - простейшая помесь ионов, протеинов, да других веществ, растворённых в воде, что заполняют внутреннюю часть клетки.\n"
"\n"
"Одной из функцией, что выполняет цитоплазма - [b]гликолиз[/b], конвертация [thrive:compound type=\"glucose\"][/thrive:compound] в [thrive:compound type=\"atp\"][/thrive:compound]. Это то, на что клетки, что не обладают органеллами, и, соответственно, продвинутым метаболизмом полагаются в производстве энергии. Цитоплазма так же используется для хранения молекул в клетке и увеличения размеров клетки."

msgid "WIKI_CYTOPLASM_MODIFICATIONS"
msgstr "Модификации отсутствуют."

msgid "WIKI_CYTOPLASM_PROCESSES"
msgstr ""
"[b]Цитоплазменный Гликолиз[/b]: [thrive:compound type=\"glucose\"][/thrive:compound] → [thrive:compound type=\"atp\"][/thrive:compound]\n"
"\n"
"Цитоплазменный Гликолиз - первый метод производства энергии в игре. Этот вид гликолиза хуже, чем, например, гликолиз в других органеллах аль белках (пример - метаболосомы и митохондрии), цитоплазменный гликолиз требует лишь небольшое количество глюкозы и не изменяет скорость в соответствии с факторами внешней среды."

msgid "WIKI_CYTOPLASM_REQUIREMENTS"
msgstr "Требования отсутствуют."

msgid "WIKI_CYTOPLASM_SCIENTIFIC_BACKGROUND"
msgstr "Не готово"

msgid "WIKI_CYTOPLASM_STRATEGY"
msgstr "Не готово"

msgid "WIKI_CYTOPLASM_UPGRADES"
msgstr "Улучшения отсутствуют."

#, fuzzy
msgid "WIKI_DEVELOPMENT"
msgstr "Wiki Разработчиков"

#, fuzzy
msgid "WIKI_DEVELOPMENT_INFO_BUTTON"
msgstr "Аксон"

#, fuzzy
msgid "WIKI_DEVELOPMENT_ROOT_INTRO"
msgstr "Аксон"

msgid "WIKI_EDITORS_AND_MUTATIONS_GENERATIONS_AND_EDITOR_SESSIONS"
msgstr ""

#, fuzzy
msgid "WIKI_EDITORS_AND_MUTATIONS_INTRO"
msgstr "Электростанция клетки. Митохондрия  способна превращать [thrive:compound type=\"glucose\"][/thrive:compound] в [thrive:compound type=\"atp\"][/thrive:compound] с гораздо более высокой эффективностью, чем это может быть сделано в цитоплазме, в процессе, называемом [b]аэробным дыханием[/b]. Однако для её функционирования требуется [thrive:compound type=\"oxygen\"][/thrive:compound], и более низкое содержание [thrive:compound type=\"oxygen\"][/thrive:compound] в атмосфере замедлят скорость её выработки [thrive:compound type=\"atp\"][/thrive:compound]."

msgid "WIKI_EDITORS_AND_MUTATIONS_MUTATIONS_AND_MUTATION_POINTS"
msgstr ""

msgid "WIKI_ENVIRONMENTAL_CONDITIONS_ENVIRONMENTAL_GASSES"
msgstr ""

#, fuzzy
msgid "WIKI_ENVIRONMENTAL_CONDITIONS_INTRO"
msgstr "Электростанция клетки. Митохондрия  способна превращать [thrive:compound type=\"glucose\"][/thrive:compound] в [thrive:compound type=\"atp\"][/thrive:compound] с гораздо более высокой эффективностью, чем это может быть сделано в цитоплазме, в процессе, называемом [b]аэробным дыханием[/b]. Однако для её функционирования требуется [thrive:compound type=\"oxygen\"][/thrive:compound], и более низкое содержание [thrive:compound type=\"oxygen\"][/thrive:compound] в атмосфере замедлят скорость её выработки [thrive:compound type=\"atp\"][/thrive:compound]."

#, fuzzy
msgid "WIKI_ENVIRONMENTAL_CONDITIONS_PHYSICAL_CONDITIONS"
msgstr "(доля глюкозы, остающейся в окружающей среде после каждого поколения)"

msgid "WIKI_ENVIRONMENTAL_CONDITIONS_THE_DAY/NIGHT_CYCLE"
msgstr ""

#, fuzzy
msgid "WIKI_FERROPLAST_EFFECTS"
msgstr "Термопласт — двумембранная структура, содержащая термочувствительные пигменты, сложенные вместе в мембранные мешочки. Это прокариота, которая была ассимилирована для использования её эукариотическим хозяином. Пигменты в термопласте способны использовать энергию разности температур в окружающей среде для получения [thrive:compound type=\"atp\"][/thrive:compound] из воды и газообразного углекислого газа в процессе, называемом [b]термосинтез[/b]. Скорость выработки [thrive:compound type=\"atp\"][/thrive:compound] зависит [thrive:compound type=\"temperature\"][/thrive:compound]."

#, fuzzy
msgid "WIKI_FERROPLAST_INTRO"
msgstr "Термопласт — двумембранная структура, содержащая термочувствительные пигменты, сложенные вместе в мембранные мешочки. Это прокариота, которая была ассимилирована для использования её эукариотическим хозяином. Пигменты в термопласте способны использовать энергию разности температур в окружающей среде для получения [thrive:compound type=\"atp\"][/thrive:compound] из воды и газообразного углекислого газа в процессе, называемом [b]термосинтез[/b]. Скорость выработки [thrive:compound type=\"atp\"][/thrive:compound] зависит [thrive:compound type=\"temperature\"][/thrive:compound]."

#, fuzzy
msgid "WIKI_FERROPLAST_MODIFICATIONS"
msgstr "Термопласт — двумембранная структура, содержащая термочувствительные пигменты, сложенные вместе в мембранные мешочки. Это прокариота, которая была ассимилирована для использования её эукариотическим хозяином. Пигменты в термопласте способны использовать энергию разности температур в окружающей среде для получения [thrive:compound type=\"atp\"][/thrive:compound] из воды и газообразного углекислого газа в процессе, называемом [b]термосинтез[/b]. Скорость выработки [thrive:compound type=\"atp\"][/thrive:compound] зависит [thrive:compound type=\"temperature\"][/thrive:compound]."

#, fuzzy
msgid "WIKI_FERROPLAST_PROCESSES"
msgstr "Производит [thrive:compound type=\"glucose\"][/thrive:compound]. Скорость увеличивается при повышении концентрации [thrive:compound type=\"carbondioxide\"][/thrive:compound] и температуры."

#, fuzzy
msgid "WIKI_FERROPLAST_REQUIREMENTS"
msgstr "TBA"

#, fuzzy
msgid "WIKI_FERROPLAST_SCIENTIFIC_BACKGROUND"
msgstr "Термопласт — двумембранная структура, содержащая термочувствительные пигменты, сложенные вместе в мембранные мешочки. Это прокариота, которая была ассимилирована для использования её эукариотическим хозяином. Пигменты в термопласте способны использовать энергию разности температур в окружающей среде для получения [thrive:compound type=\"atp\"][/thrive:compound] из воды и газообразного углекислого газа в процессе, называемом [b]термосинтез[/b]. Скорость выработки [thrive:compound type=\"atp\"][/thrive:compound] зависит [thrive:compound type=\"temperature\"][/thrive:compound]."

#, fuzzy
msgid "WIKI_FERROPLAST_STRATEGY"
msgstr "Термопласт — двумембранная структура, содержащая термочувствительные пигменты, сложенные вместе в мембранные мешочки. Это прокариота, которая была ассимилирована для использования её эукариотическим хозяином. Пигменты в термопласте способны использовать энергию разности температур в окружающей среде для получения [thrive:compound type=\"atp\"][/thrive:compound] из воды и газообразного углекислого газа в процессе, называемом [b]термосинтез[/b]. Скорость выработки [thrive:compound type=\"atp\"][/thrive:compound] зависит [thrive:compound type=\"temperature\"][/thrive:compound]."

#, fuzzy
msgid "WIKI_FERROPLAST_UPGRADES"
msgstr "Термопласт — двумембранная структура, содержащая термочувствительные пигменты, сложенные вместе в мембранные мешочки. Это прокариота, которая была ассимилирована для использования её эукариотическим хозяином. Пигменты в термопласте способны использовать энергию разности температур в окружающей среде для получения [thrive:compound type=\"atp\"][/thrive:compound] из воды и газообразного углекислого газа в процессе, называемом [b]термосинтез[/b]. Скорость выработки [thrive:compound type=\"atp\"][/thrive:compound] зависит [thrive:compound type=\"temperature\"][/thrive:compound]."

#, fuzzy
msgid "WIKI_FLAGELLUM_EFFECTS"
msgstr "Не готово"

#, fuzzy
msgid "WIKI_FLAGELLUM_INTRO"
msgstr "Не готово"

msgid "WIKI_FLAGELLUM_MODIFICATIONS"
msgstr "Никаких изменений."

#, fuzzy
msgid "WIKI_FLAGELLUM_PROCESSES"
msgstr "Не готово"

#, fuzzy
msgid "WIKI_FLAGELLUM_REQUIREMENTS"
msgstr "Не готово"

msgid "WIKI_FLAGELLUM_SCIENTIFIC_BACKGROUND"
msgstr "Не готово"

#, fuzzy
msgid "WIKI_FLAGELLUM_STRATEGY"
msgstr "Не готово"

msgid "WIKI_FLAGELLUM_UPGRADES"
msgstr "Никаких улучшений."

#, fuzzy
msgid "WIKI_GLYCOLYSIS_COMMA_ANAEROBIC_NITROGEN_FIXATION"
msgstr "Анаэробная азотфиксация"

#, fuzzy
msgid "WIKI_HEADING_APPENDICES"
msgstr "Улучшения"

#, fuzzy
msgid "WIKI_HEADING_BASIC_GAME_MECHANICS"
msgstr "Улучшения"

#, fuzzy
msgid "WIKI_HEADING_COMPOUNDS_LIST"
msgstr "Процессы"

#, fuzzy
msgid "WIKI_HEADING_COMPOUND_CLOUDS"
msgstr "Процессы"

#, fuzzy
msgid "WIKI_HEADING_CONCEPT_ART"
msgstr "Стратегия"

#, fuzzy
msgid "WIKI_HEADING_CURRENT_DEVELOPMENT"
msgstr "Требования"

#, fuzzy
msgid "WIKI_HEADING_DEVELOPMENT"
msgstr "Требования"

#, fuzzy
msgid "WIKI_HEADING_EDITOR"
msgstr "Эффекты"

msgid "WIKI_HEADING_EFFECTS"
msgstr "Эффекты"

#, fuzzy
msgid "WIKI_HEADING_ENVIRONMENTAL_GASSES"
msgstr "Процессы"

#, fuzzy
msgid "WIKI_HEADING_FEATURES"
msgstr "Эффекты"

#, fuzzy
msgid "WIKI_HEADING_FOG_OF_WAR"
msgstr "Эффекты"

#, fuzzy
msgid "WIKI_HEADING_GAMEPLAY"
msgstr "Стратегия"

#, fuzzy
msgid "WIKI_HEADING_GDD"
msgstr "Улучшения"

#, fuzzy
msgid "WIKI_HEADING_GENERAL_TIPS"
msgstr "Эффекты"

#, fuzzy
msgid "WIKI_HEADING_GENERATIONS_AND_EDITOR_SESSIONS"
msgstr "Модификации"

#, fuzzy
msgid "WIKI_HEADING_MICROBE_PARTS"
msgstr "Процессы"

#, fuzzy
msgid "WIKI_HEADING_MICROBE_STAGE"
msgstr "Процессы"

#, fuzzy
msgid "WIKI_HEADING_MICROBE_STAGE_TIPS"
msgstr "Процессы"

msgid "WIKI_HEADING_MODIFICATIONS"
msgstr "Модификации"

#, fuzzy
msgid "WIKI_HEADING_MORE_GAME_INFO"
msgstr "Процессы"

#, fuzzy
msgid "WIKI_HEADING_MUTATIONS_AND_MUTATION_POINTS"
msgstr "Модификации"

#, fuzzy
msgid "WIKI_HEADING_OVERVIEW"
msgstr "Процессы"

#, fuzzy
msgid "WIKI_HEADING_PATCHES"
msgstr "Улучшения"

#, fuzzy
msgid "WIKI_HEADING_PHYSICAL_CONDITIONS"
msgstr "Физические Условия"

msgid "WIKI_HEADING_PROCESSES"
msgstr "Процессы"

msgid "WIKI_HEADING_REPRODUCTION_IN_THE_MICROBE_STAGE"
msgstr ""

msgid "WIKI_HEADING_REQUIREMENTS"
msgstr "Требования"

msgid "WIKI_HEADING_SCIENTIFIC_BACKGROUND"
msgstr "Научное описание"

msgid "WIKI_HEADING_STRATEGY"
msgstr "Стратегия"

#, fuzzy
msgid "WIKI_HEADING_THE_DAY/NIGHT_CYCLE"
msgstr "Стратегия"

#, fuzzy
msgid "WIKI_HEADING_THE_PATCH_MAP"
msgstr "Стратегия"

#, fuzzy
msgid "WIKI_HEADING_TRANSITIONS"
msgstr "Модификации"

#, fuzzy
msgid "WIKI_HEADING_TYPES_OF_COMPOUNDS"
msgstr "Эффекты"

#, fuzzy
msgid "WIKI_HEADING_UI"
msgstr "Улучшения"

msgid "WIKI_HEADING_UPGRADES"
msgstr "Улучшения"

#, fuzzy
msgid "WIKI_HELP_AND_TIPS_BASIC_GAME_MECHANICS"
msgstr "Разместить органеллу (или другую вещь)"

#, fuzzy
msgid "WIKI_HELP_AND_TIPS_BUTTON"
msgstr ""
"Липкие внутренности клетки. Цитоплазма - простейшая помесь ионов, протеинов, да других веществ, растворённых в воде, что заполняют внутреннюю часть клетки.\n"
"\n"
"Одной из функцией, что выполняет цитоплазма - [b]гликолиз[/b], конвертация [thrive:compound type=\"glucose\"][/thrive:compound] в [thrive:compound type=\"atp\"][/thrive:compound]. Это то, на что клетки, что не обладают органеллами, и, соответственно, продвинутым метаболизмом полагаются в производстве энергии. Цитоплазма так же используется для хранения молекул в клетке и увеличения размеров клетки."

#, fuzzy
msgid "WIKI_HELP_AND_TIPS_COMPOUND_CLOUDS"
msgstr "Процессы"

msgid "WIKI_HELP_AND_TIPS_GENERAL_TIPS"
msgstr ""

#, fuzzy
msgid "WIKI_HELP_AND_TIPS_INTRO"
msgstr "Электростанция клетки. Митохондрия  способна превращать [thrive:compound type=\"glucose\"][/thrive:compound] в [thrive:compound type=\"atp\"][/thrive:compound] с гораздо более высокой эффективностью, чем это может быть сделано в цитоплазме, в процессе, называемом [b]аэробным дыханием[/b]. Однако для её функционирования требуется [thrive:compound type=\"oxygen\"][/thrive:compound], и более низкое содержание [thrive:compound type=\"oxygen\"][/thrive:compound] в атмосфере замедлят скорость её выработки [thrive:compound type=\"atp\"][/thrive:compound]."

#, fuzzy
msgid "WIKI_HELP_AND_TIPS_MICROBE_PARTS"
msgstr "Процессы"

#, fuzzy
msgid "WIKI_HELP_AND_TIPS_MICROBE_STAGE_TIPS"
msgstr "Процессы"

msgid "WIKI_HELP_AND_TIPS_MORE_GAME_INFO"
msgstr ""

#, fuzzy
msgid "WIKI_HYDROGENASE_EFFECTS"
msgstr "TBA"

#, fuzzy
msgid "WIKI_HYDROGENASE_INTRO"
msgstr "TBA"

#, fuzzy
msgid "WIKI_HYDROGENASE_MODIFICATIONS"
msgstr "TBA"

#, fuzzy
msgid "WIKI_HYDROGENASE_PROCESSES"
msgstr "TBA"

#, fuzzy
msgid "WIKI_HYDROGENASE_REQUIREMENTS"
msgstr "TBA"

#, fuzzy
msgid "WIKI_HYDROGENASE_SCIENTIFIC_BACKGROUND"
msgstr "TBA"

#, fuzzy
msgid "WIKI_HYDROGENASE_STRATEGY"
msgstr "TBA"

#, fuzzy
msgid "WIKI_HYDROGENASE_UPGRADES"
msgstr "TBA"

#, fuzzy
msgid "WIKI_INDUSTRIAL_STAGE_CURRENT_DEVELOPMENT"
msgstr "Не готово"

#, fuzzy
msgid "WIKI_INDUSTRIAL_STAGE_FEATURES"
msgstr "Индустриальная стадия"

#, fuzzy
msgid "WIKI_INDUSTRIAL_STAGE_INTRO"
msgstr "Не готово"

#, fuzzy
msgid "WIKI_INDUSTRIAL_STAGE_OVERVIEW"
msgstr "Индустриальная стадия"

#, fuzzy
msgid "WIKI_INDUSTRIAL_STAGE_TRANSITIONS"
msgstr "Индустриальная стадия"

#, fuzzy
msgid "WIKI_INDUSTRIAL_STAGE_UI"
msgstr "Индустриальная стадия"

msgid "WIKI_INJECTISOME_PILUS"
msgstr ""

msgid "WIKI_LYSOSOME_EFFECTS"
msgstr ""
"Оснащение лизосомы [b]хитиназой[/b] или [b]целлюлазой[/b] позволяет клетке растворять другие клетки с хитиновой или целлюлозной мембраной. Если у клетки отсутствуют лизосомы, производящие хитиназу аль целлюлазу, то оно не сможет растворить те клетки, к коим относятся эти 2 фермента.\n"
"\n"
"Помимо данной способности каждая лизосома даёт следующий эффект:\n"
"\n"
"[indent]—   [b]+0.05[/b] скорости растворения. Поглощенная материя будет растворяться немного быстрее..[/indent]\n"
"[indent]—   [b]+4.5%[/b] эффективности растворения для выбранного фермента. Поглощенные клетки с мембраной, что является целью фермента дают их проглотившему большее количество соединений.[/indent]"

msgid "WIKI_LYSOSOME_INTRO"
msgstr ""
"Содержит растворяющие энзимы. Может быть модифицирована для изменения типа энзимов что она в себе содержит. В 1 лизосоме может быть лишь 1 энзим. Энзимы ускоряют и улучшают эффективность растворения\n"
"\n"
"Лизосома это Мембранная органелла, что содержит в себе гидролитические энзимы, что могут разбивать на простые соединения биомолекулы. Лизосомы позволяют растворять материалы с помощью процесса, именуемого \"эндоцитоз\" и очищать мусорную часть клетки в процессе, именуемой [b]аутофагией[/b]."

msgid "WIKI_LYSOSOME_MODIFICATIONS"
msgstr ""
"Модифицируйте [b]Лизосому[/b] для выбора энзима, коей ей придётся синтезировать.\n"
"Изначально, она содержит [b]Липазу[/b], что акцентируется на [b]Простых мембранах[/b] и [b]Двойных мембранах[/b].\n"
"\n"
"[b]Лизосома[/b] , помимо липазы, может синтезировать следующее:\n"
"\n"
"[indent]—   [b]Хитиназа[/b], Что акцентируется на [b]Хитиновой мембране[/b].[/indent]\n"
"[indent]—   [b]Целлюлаза[/b], Что акцентируется на [b]Целлюлозной мембране[/b].[/indent]"

msgid "WIKI_LYSOSOME_PROCESSES"
msgstr "Процессы отсутствуют."

msgid "WIKI_LYSOSOME_REQUIREMENTS"
msgstr "Клетке необходимо ядро для получения лизосом."

msgid "WIKI_LYSOSOME_SCIENTIFIC_BACKGROUND"
msgstr "Не готово"

#, fuzzy
msgid "WIKI_LYSOSOME_STRATEGY"
msgstr "Не готово"

msgid "WIKI_LYSOSOME_UPGRADES"
msgstr "Улучшения отсутствуют."

#, fuzzy
msgid "WIKI_MACROSCOPIC_STAGE_CONCEPT_ART"
msgstr "Многоклеточная стадия"

#, fuzzy
msgid "WIKI_MACROSCOPIC_STAGE_CURRENT_DEVELOPMENT"
msgstr "Эта Стадия в нынешний момент времени существует лишь в виде очень грубого Прототипа."

#, fuzzy
msgid "WIKI_MACROSCOPIC_STAGE_FEATURES"
msgstr "Сопло для слизи"

#, fuzzy
msgid "WIKI_MACROSCOPIC_STAGE_INTRO"
msgstr ""
"На далёкой чужой планете эоны вулканической активности и метеоритных ударов привели к развитию нового явления во Вселенной.\n"
"\n"
"Жизнь.\n"
"\n"
"Простые микробы обитают в глубоких районах океана. Вы — последний универсальный общий предок этой планеты.\n"
"\n"
"Чтобы выжить в этом враждебном мире, вам нужно будет собирать любые соединения, которые вы сможете найти, и эволюционировать на протяжении поколений, чтобы конкурировать с другими видами микробов."

#, fuzzy
msgid "WIKI_MACROSCOPIC_STAGE_OVERVIEW"
msgstr "Стадия Космоса"

#, fuzzy
msgid "WIKI_MACROSCOPIC_STAGE_TRANSITIONS"
msgstr "Нитрогеназа"

#, fuzzy
msgid "WIKI_MACROSCOPIC_STAGE_UI"
msgstr "Стадия Космоса"

#, fuzzy
msgid "WIKI_MECHANICS"
msgstr "Разместить органеллу (или другую вещь)"

#, fuzzy
msgid "WIKI_MECHANICS_ROOT_INTRO"
msgstr "Аксон"

#, fuzzy
msgid "WIKI_MELANOSOME_EFFECTS"
msgstr ""
"Оснащение лизосомы [b]хитиназой[/b] или [b]целлюлазой[/b] позволяет клетке растворять другие клетки с хитиновой или целлюлозной мембраной. Если у клетки отсутствуют лизосомы, производящие хитиназу аль целлюлазу, то оно не сможет растворить те клетки, к коим относятся эти 2 фермента.\n"
"\n"
"Помимо данной способности каждая лизосома даёт следующий эффект:\n"
"\n"
"[indent]—   [b]+0.05[/b] скорости растворения. Поглощенная материя будет растворяться немного быстрее..[/indent]\n"
"[indent]—   [b]+4.5%[/b] эффективности растворения для выбранного фермента. Поглощенные клетки с мембраной, что является целью фермента дают их проглотившему большее количество соединений.[/indent]"

#, fuzzy
msgid "WIKI_MELANOSOME_INTRO"
msgstr ""
"Содержит растворяющие энзимы. Может быть модифицирована для изменения типа энзимов что она в себе содержит. В 1 лизосоме может быть лишь 1 энзим. Энзимы ускоряют и улучшают эффективность растворения\n"
"\n"
"Лизосома это Мембранная органелла, что содержит в себе гидролитические энзимы, что могут разбивать на простые соединения биомолекулы. Лизосомы позволяют растворять материалы с помощью процесса, именуемого \"эндоцитоз\" и очищать мусорную часть клетки в процессе, именуемой [b]аутофагией[/b]."

#, fuzzy
msgid "WIKI_MELANOSOME_MODIFICATIONS"
msgstr ""
"Модифицируйте [b]Лизосому[/b] для выбора энзима, коей ей придётся синтезировать.\n"
"Изначально, она содержит [b]Липазу[/b], что акцентируется на [b]Простых мембранах[/b] и [b]Двойных мембранах[/b].\n"
"\n"
"[b]Лизосома[/b] , помимо липазы, может синтезировать следующее:\n"
"\n"
"[indent]—   [b]Хитиназа[/b], Что акцентируется на [b]Хитиновой мембране[/b].[/indent]\n"
"[indent]—   [b]Целлюлаза[/b], Что акцентируется на [b]Целлюлозной мембране[/b].[/indent]"

#, fuzzy
msgid "WIKI_MELANOSOME_PROCESSES"
msgstr "Процессы отсутствуют."

#, fuzzy
msgid "WIKI_MELANOSOME_REQUIREMENTS"
msgstr "Клетке необходимо ядро для получения лизосом."

#, fuzzy
msgid "WIKI_MELANOSOME_SCIENTIFIC_BACKGROUND"
msgstr "Не готово"

#, fuzzy
msgid "WIKI_MELANOSOME_STRATEGY"
msgstr "Не готово"

#, fuzzy
msgid "WIKI_MELANOSOME_UPGRADES"
msgstr "Улучшения отсутствуют."

msgid "WIKI_METABOLOSOMES_EFFECTS"
msgstr "Эффекты отсутствуют."

msgid "WIKI_METABOLOSOMES_INTRO"
msgstr "Метаболосомы участвуют в процессе, именуемым [b]Белковым дыханием[/b], формой [b]Аэробного дыхания[/b], уступающая <a href=\"/wiki/Mitochondrion\" title=\"Mitochondrion\"> Клеточному дыханию митохондрии. Это являет собой конверсию [thrive:compound type=\"glucose\"][/thrive:compound] в [thrive:compound type=\"atp\"][/thrive:compound] с использованием [thrive:compound type=\"oxygen\"][/thrive:compound]."

msgid "WIKI_METABOLOSOMES_MODIFICATIONS"
msgstr "Модификации отсутствуют."

#, fuzzy
msgid "WIKI_METABOLOSOMES_PROCESSES"
msgstr ""
"[b]Белковое Дыхание[/b]: [thrive:compound type=\"glucose\"][/thrive:compound] → [thrive:compound type=\"atp\"][/thrive:compound] @ [thrive:compound type=\"oxygen\"][/thrive:compound]\n"
"\n"
"Белковое Дыхание — метод производства энергии, лучший, чем у [b][color=#3796e1][url=thriveopedia:cytoplasm]Цитоплазм[/url][/color][/b], но худший, чем у [b][color=#3796e1][url=thriveopedia:mitochondrion]Митохондрий[/url][/color][/b]. Требует стабильного притока [thrive:compound type=\"glucose\"][/thrive:compound]. Скорость процесса зависит от количества [thrive:compound type=\"oxygen\"][/thrive:compound] в окружающей среде."

msgid "WIKI_METABOLOSOMES_REQUIREMENTS"
msgstr "Требования Отсутствуют"

msgid "WIKI_METABOLOSOMES_SCIENTIFIC_BACKGROUND"
msgstr ""
"В отличии от эукариотов, органеллы прокариотов не обладают мембранами. Заместо этого, прокариоты, как, например, бактерии, создаёт отделения из белков. Метаболосома - пример подобного отделения, именуемой официально называется бактериальным микрокомпартментом (БМК). БМК состоят из многогранной белковой оболочки размером в примерно 100-200 нанометров, что похожи на капсиды вирусов. Белки, создающие оболочку, обычно имеет полупроницаемые поры, которые позволяют различным соединениям (субстратам и продуктам) входить и выходить из органеллы. Они концентрируют ферменты и белки, участвующие в определенных метаболических процессах, в одном месте, обеспечивая их успех. Протеиновая оболочка так же действует как физический барьер, позволяющий БМК  проведения метаболических реакций, создающих токсичные или нестабильные промежуточные соединения.\n"
"\n"
"Метаболосомы являются катаболическим типом BMC и участвуют в разложении различных источников углерода, таких как глицерин и аминокислоты. Нет четких доказательств того, что процесс расщепления глюкозы происходит в метаболосомах, однако вполне разумно предположить, что это возможно."

#, fuzzy
msgid "WIKI_METABOLOSOMES_STRATEGY"
msgstr "TBA"

msgid "WIKI_METABOLOSOMES_UPGRADES"
msgstr "Улучшения отсутствуют."

#, fuzzy
msgid "WIKI_MICROBE_STAGE_APPENDICES"
msgstr ""
"На далёкой чужой планете прошли эоны химической эволюции. Её итог привёл к созданию молекулы, способной к саморепликации. Её итог привёл к созданию нового феномена во вселенной.\n"
"\n"
"Жизни.\n"
"\n"
"Простые микробы обитают в прибрежных тёплых озёрах . Вы — последний универсальный общий предок этой планеты.\n"
"\n"
"Чтобы выжить в этом враждебном мире, вам нужно будет собирать любые соединения, которые вы сможете найти, и эволюционировать на протяжении поколений, чтобы конкурировать с другими видами микробов."

#, fuzzy
msgid "WIKI_MICROBE_STAGE_BUTTON"
msgstr ""
"На далёкой чужой планете эоны вулканической активности и метеоритных ударов привели к развитию нового явления во Вселенной.\n"
"\n"
"Жизнь.\n"
"\n"
"Простые микробы обитают в глубоких районах океана. Вы — последний универсальный общий предок этой планеты.\n"
"\n"
"Чтобы выжить в этом враждебном мире, вам нужно будет собирать любые соединения, которые вы сможете найти, и эволюционировать на протяжении поколений, чтобы конкурировать с другими видами микробов."

#, fuzzy
msgid "WIKI_MICROBE_STAGE_EDITOR"
msgstr "Одноклеточный редактор"

#, fuzzy
msgid "WIKI_MICROBE_STAGE_GAMEPLAY"
msgstr ""
"На далёкой чужой планете эоны вулканической активности и метеоритных ударов привели к развитию нового явления во Вселенной.\n"
"\n"
"Жизнь.\n"
"\n"
"Простые микробы обитают в глубоких районах океана. Вы — последний универсальный общий предок этой планеты.\n"
"\n"
"Чтобы выжить в этом враждебном мире, вам нужно будет собирать любые соединения, которые вы сможете найти, и эволюционировать на протяжении поколений, чтобы конкурировать с другими видами микробов."

#, fuzzy
msgid "WIKI_MICROBE_STAGE_GDD"
msgstr "Одноклеточная стадия"

#, fuzzy
msgid "WIKI_MICROBE_STAGE_INTRO"
msgstr ""
"На далёкой чужой планете эоны вулканической активности и метеоритных ударов привели к развитию нового явления во Вселенной.\n"
"\n"
"Жизнь.\n"
"\n"
"Простые микробы обитают в глубоких районах океана. Вы — последний универсальный общий предок этой планеты.\n"
"\n"
"Чтобы выжить в этом враждебном мире, вам нужно будет собирать любые соединения, которые вы сможете найти, и эволюционировать на протяжении поколений, чтобы конкурировать с другими видами микробов."

msgid "WIKI_MITOCHONDRION_EFFECTS"
msgstr "Эффекты отсутствуют."

msgid "WIKI_MITOCHONDRION_INTRO"
msgstr "Электростанция клетки. Митохондрия  способна превращать [thrive:compound type=\"glucose\"][/thrive:compound] в [thrive:compound type=\"atp\"][/thrive:compound] с гораздо более высокой эффективностью, чем это может быть сделано в цитоплазме, в процессе, называемом [b]аэробным дыханием[/b]. Однако для её функционирования требуется [thrive:compound type=\"oxygen\"][/thrive:compound], и более низкое содержание [thrive:compound type=\"oxygen\"][/thrive:compound] в атмосфере замедлят скорость её выработки [thrive:compound type=\"atp\"][/thrive:compound]."

msgid "WIKI_MITOCHONDRION_MODIFICATIONS"
msgstr "Модификации отсутствуют."

#, fuzzy
msgid "WIKI_MITOCHONDRION_PROCESSES"
msgstr ""
"[b]Аэробное дыхание [/b]: [thrive:compound type=\"glucose\"][/thrive:compound] → [thrive:compound type=\"atp\"][/thrive:compound] @ [thrive:compound type=\"oxygen\"][/thrive:compound]\n"
"\n"
"Аэробное дыхание -- один из основных методов производства энергии. Оно требует постоянный приток глюкозы, а так же его эффективность зависит от количества кислорода в окружающей среде. Чем больше кислорода - тем более эффективно кислородное дыхание."

msgid "WIKI_MITOCHONDRION_REQUIREMENTS"
msgstr "Клетка должна иметь <a href=\"/wiki/Nucleus\" title=\"Nucleus\"> для приобретения Митохондрии."

msgid "WIKI_MITOCHONDRION_SCIENTIFIC_BACKGROUND"
msgstr "TBA"

#, fuzzy
msgid "WIKI_MITOCHONDRION_STRATEGY"
msgstr "TBA"

msgid "WIKI_MITOCHONDRION_UPGRADES"
msgstr "Улучшения отсутствуют."

#, fuzzy
msgid "WIKI_MULTICELLULAR_STAGE_CONCEPT_ART"
msgstr "Многоклеточная стадия"

#, fuzzy
msgid "WIKI_MULTICELLULAR_STAGE_CURRENT_DEVELOPMENT"
msgstr ""
"Добро пожаловать в ранний многоклеточный этап!\n"
"\n"
"Вы успешно провели свой вид через одноклеточную фазу.\n"
"\n"
"Игровой процесс наследует основные механики клеточной стадии. Вам всё ещё надо наращивать свой организм для размножения и редактирования.\n"
"\n"
"Однако, теперь вы можете спроектировать дизайн вашей колонии клеток в редакторе и специализировать клетки под определённые роли. Учтите, что члены колонии не могут делиться [thrive:compound type=\"atp\"][/thrive:compound] друг с другом.\n"
"\n"
"Если вы используете размножение почкованием (метод по умолчанию), вы начинаете одной клеткой и должны отрастить все остальные."

#, fuzzy
msgid "WIKI_MULTICELLULAR_STAGE_FEATURES"
msgstr "Многоклеточная стадия"

#, fuzzy
msgid "WIKI_MULTICELLULAR_STAGE_INTRO"
msgstr "Многоклеточная стадия"

#, fuzzy
msgid "WIKI_MULTICELLULAR_STAGE_OVERVIEW"
msgstr "Многоклеточная стадия"

#, fuzzy
msgid "WIKI_MULTICELLULAR_STAGE_TRANSITIONS"
msgstr "Многоклеточная стадия"

#, fuzzy
msgid "WIKI_MULTICELLULAR_STAGE_UI"
msgstr "Многоклеточная стадия"

#, fuzzy
msgid "WIKI_MYOFIBRIL_EFFECTS"
msgstr "TBA"

#, fuzzy
msgid "WIKI_MYOFIBRIL_INTRO"
msgstr "TBA"

#, fuzzy
msgid "WIKI_MYOFIBRIL_MODIFICATIONS"
msgstr "TBA"

#, fuzzy
msgid "WIKI_MYOFIBRIL_PROCESSES"
msgstr "TBA"

msgid "WIKI_MYOFIBRIL_REQUIREMENTS"
msgstr "Доступно начиная с многоклеточного этапа."

msgid "WIKI_MYOFIBRIL_SCIENTIFIC_BACKGROUND"
msgstr "TBA"

#, fuzzy
msgid "WIKI_MYOFIBRIL_STRATEGY"
msgstr "TBA"

msgid "WIKI_MYOFIBRIL_UPGRADES"
msgstr "Никаких улучшений"

#, fuzzy
msgid "WIKI_NATION_EDITOR"
msgstr "Включить редактор"

#, fuzzy
msgid "WIKI_NITROGENASE_EFFECTS"
msgstr "TBA"

#, fuzzy
msgid "WIKI_NITROGENASE_INTRO"
msgstr "TBA"

#, fuzzy
msgid "WIKI_NITROGENASE_MODIFICATIONS"
msgstr "TBA"

#, fuzzy
msgid "WIKI_NITROGENASE_PROCESSES"
msgstr "TBA"

#, fuzzy
msgid "WIKI_NITROGENASE_REQUIREMENTS"
msgstr "TBA"

msgid "WIKI_NITROGENASE_SCIENTIFIC_BACKGROUND"
msgstr "TBA"

#, fuzzy
msgid "WIKI_NITROGENASE_STRATEGY"
msgstr "TBA"

#, fuzzy
msgid "WIKI_NITROGENASE_UPGRADES"
msgstr "TBA"

#, fuzzy
msgid "WIKI_NITROPLAST_EFFECTS"
msgstr "TBA"

#, fuzzy
msgid "WIKI_NITROPLAST_INTRO"
msgstr "TBA"

#, fuzzy
msgid "WIKI_NITROPLAST_MODIFICATIONS"
msgstr "TBA"

#, fuzzy
msgid "WIKI_NITROPLAST_PROCESSES"
msgstr "TBA"

#, fuzzy
msgid "WIKI_NITROPLAST_REQUIREMENTS"
msgstr "TBA"

msgid "WIKI_NITROPLAST_SCIENTIFIC_BACKGROUND"
msgstr "TBA"

#, fuzzy
msgid "WIKI_NITROPLAST_STRATEGY"
msgstr "TBA"

msgid "WIKI_NITROPLAST_UPGRADES"
msgstr "Никаких улучшений"

#, fuzzy
msgid "WIKI_NO"
msgstr "наша Wiki"

msgid "WIKI_NONE_COMMA_THIS_IS_THE_LAST_STAGE"
msgstr ""

#, fuzzy
msgid "WIKI_NUCLEUS_EFFECTS"
msgstr "TBA"

#, fuzzy
msgid "WIKI_NUCLEUS_INTRO"
msgstr "TBA"

#, fuzzy
msgid "WIKI_NUCLEUS_MODIFICATIONS"
msgstr "TBA"

#, fuzzy
msgid "WIKI_NUCLEUS_PROCESSES"
msgstr "TBA"

#, fuzzy
msgid "WIKI_NUCLEUS_REQUIREMENTS"
msgstr "TBA"

msgid "WIKI_NUCLEUS_SCIENTIFIC_BACKGROUND"
msgstr "TBA"

#, fuzzy
msgid "WIKI_NUCLEUS_STRATEGY"
msgstr "TBA"

#, fuzzy
msgid "WIKI_NUCLEUS_UPGRADES"
msgstr "TBA"

#, fuzzy
msgid "WIKI_ORGANELLES_ROOT_INTRO"
msgstr "Аксон"

#, fuzzy
msgid "WIKI_OXYTOXISOME_EFFECTS"
msgstr "Модифицированная метаболосома, ответственная за выработку примитивной формы токсичного агента ОксиТоксин."

#, fuzzy
msgid "WIKI_OXYTOXISOME_INTRO"
msgstr "Окситоксисома"

#, fuzzy
msgid "WIKI_OXYTOXISOME_MODIFICATIONS"
msgstr "Модифицированная метаболосома, ответственная за выработку примитивной формы токсичного агента ОксиТоксин."

#, fuzzy
msgid "WIKI_OXYTOXISOME_PROCESSES"
msgstr "Превращает [thrive:compound type=\"atp\"][/thrive:compound] в [thrive:compound type=\"oxytoxy\"][/thrive:compound]. Скорость увеличивается при повышении концентрации [thrive:compound type=\"oxygen\"][/thrive:compound]. Можно выпустить токсины нажав [thrive:input]g_fire_toxin[/thrive:input]. Если количество [thrive:compound type=\"oxytoxy\"][/thrive:compound] невелико, стрельба все еще возможна, но урон будет уменьшен."

#, fuzzy
msgid "WIKI_OXYTOXISOME_REQUIREMENTS"
msgstr "Модифицированная метаболосома, ответственная за выработку примитивной формы токсичного агента ОксиТоксин."

msgid "WIKI_OXYTOXISOME_SCIENTIFIC_BACKGROUND"
msgstr ""

#, fuzzy
msgid "WIKI_OXYTOXISOME_STRATEGY"
msgstr "Модифицированная метаболосома, ответственная за выработку примитивной формы токсичного агента ОксиТоксин."

#, fuzzy
msgid "WIKI_OXYTOXISOME_UPGRADES"
msgstr "Модифицированная метаболосома, ответственная за выработку примитивной формы токсичного агента ОксиТоксин."

#, fuzzy
msgid "WIKI_OXYTOXY_SYNTHESIS_COMMA_GLYCOLYSIS"
msgstr "Синтез ОксиТоксина"

#, fuzzy
msgid "WIKI_PAGE_ASCENSION"
msgstr "Аксон"

#, fuzzy
msgid "WIKI_PAGE_AWAKENING_STAGE"
msgstr "Стадия пробуждения"

#, fuzzy
msgid "WIKI_PAGE_AWARE_STAGE"
msgstr "Стадия Сознания"

msgid "WIKI_PAGE_AXON"
msgstr "Аксон"

#, fuzzy
msgid "WIKI_PAGE_BINDING_AGENT"
msgstr "Связующее вещество"

#, fuzzy
msgid "WIKI_PAGE_BIOLUMINESCENT_VACUOLE"
msgstr "Биолюминесцентная вакуоль"

#, fuzzy
msgid "WIKI_PAGE_CHEMOPLAST"
msgstr "Хемопласт"

#, fuzzy
msgid "WIKI_PAGE_CHEMORECEPTOR"
msgstr "Хеморецептор"

#, fuzzy
msgid "WIKI_PAGE_CHEMOSYNTHESIZING_PROTEINS"
msgstr "Хемосинтезирующие белки"

#, fuzzy
msgid "WIKI_PAGE_CHLOROPLAST"
msgstr "Хлоропласт"

msgid "WIKI_PAGE_CILIA"
msgstr "Реснички"

#, fuzzy
msgid "WIKI_PAGE_COMPOUNDS"
msgstr "Цитоплазма"

msgid "WIKI_PAGE_COMPOUND_SYSTEM_DEVELOPMENT"
msgstr ""

#, fuzzy
msgid "WIKI_PAGE_CYTOPLASM"
msgstr "Цитоплазма"

#, fuzzy
msgid "WIKI_PAGE_DEVELOPMENT_ROOT"
msgstr "Разместить органеллу (или другую вещь)"

#, fuzzy
msgid "WIKI_PAGE_EDITORS_AND_MUTATIONS"
msgstr "Митохондрия"

#, fuzzy
msgid "WIKI_PAGE_ENVIRONMENTAL_CONDITIONS"
msgstr "Митохондрия"

#, fuzzy
msgid "WIKI_PAGE_FERROPLAST"
msgstr "Термопласт"

#, fuzzy
msgid "WIKI_PAGE_FLAGELLUM"
msgstr "Жгутик"

#, fuzzy
msgid "WIKI_PAGE_HELP_AND_TIPS"
msgstr "Митохондрия"

#, fuzzy
msgid "WIKI_PAGE_HYDROGENASE"
msgstr "Нитрогеназа"

#, fuzzy
msgid "WIKI_PAGE_INDUSTRIAL_STAGE"
msgstr "Индустриальная стадия"

#, fuzzy
msgid "WIKI_PAGE_LYSOSOME"
msgstr "Лизосома"

#, fuzzy
msgid "WIKI_PAGE_MACROSCOPIC_STAGE"
msgstr "Нитрогеназа"

#, fuzzy
msgid "WIKI_PAGE_MECHANICS_ROOT"
msgstr "Разместить органеллу (или другую вещь)"

#, fuzzy
msgid "WIKI_PAGE_MELANOSOME"
msgstr "Лизосома"

#, fuzzy
msgid "WIKI_PAGE_METABOLOSOMES"
msgstr "Метаболосомы"

#, fuzzy
msgid "WIKI_PAGE_MICROBE_STAGE"
msgstr "Нитрогеназа"

#, fuzzy
msgid "WIKI_PAGE_MITOCHONDRION"
msgstr "Митохондрия"

#, fuzzy
msgid "WIKI_PAGE_MULTICELLULAR_STAGE"
msgstr "Многоклеточная стадия"

#, fuzzy
msgid "WIKI_PAGE_MYOFIBRIL"
msgstr "Миофибрилла"

#, fuzzy
msgid "WIKI_PAGE_NITROGENASE"
msgstr "Нитрогеназа"

#, fuzzy
msgid "WIKI_PAGE_NITROPLAST"
msgstr "Азотфиксирующая пластида"

#, fuzzy
msgid "WIKI_PAGE_NUCLEUS"
msgstr "Требуется ядро"

#, fuzzy
msgid "WIKI_PAGE_ORGANELLES_ROOT"
msgstr "Разместить органеллу (или другую вещь)"

#, fuzzy
msgid "WIKI_PAGE_OXYTOXISOME"
msgstr "Окситоксисома"

msgid "WIKI_PAGE_PERFORATOR_PILUS"
msgstr ""

#, fuzzy
msgid "WIKI_PAGE_PROTOPLASM"
msgstr "Протоплазма"

#, fuzzy
msgid "WIKI_PAGE_REPRODUCTION"
msgstr "Протоплазма"

#, fuzzy
msgid "WIKI_PAGE_RUSTICYANIN"
msgstr "Рустицианин"

#, fuzzy
msgid "WIKI_PAGE_SIGNALING_AGENT"
msgstr "Сигнальный агент"

#, fuzzy
msgid "WIKI_PAGE_SLIME_JET"
msgstr "Сопло для слизи"

#, fuzzy
msgid "WIKI_PAGE_SOCIETY_STAGE"
msgstr "Стадия Общества"

#, fuzzy
msgid "WIKI_PAGE_SPACE_STAGE"
msgstr "Сопло для слизи"

#, fuzzy
msgid "WIKI_PAGE_STAGES_ROOT"
msgstr "Разместить органеллу (или другую вещь)"

#, fuzzy
msgid "WIKI_PAGE_THERMOPLAST"
msgstr "Термопласт"

#, fuzzy
msgid "WIKI_PAGE_THERMOSYNTHASE"
msgstr "Термосинтез"

#, fuzzy
msgid "WIKI_PAGE_THE_PATCH_MAP"
msgstr "Термопласт"

#, fuzzy
msgid "WIKI_PAGE_THYLAKOIDS"
msgstr "Тилакоиды"

#, fuzzy
msgid "WIKI_PAGE_TOXIN_VACUOLE"
msgstr ""
"Токсиновая\n"
"вакуоль"

#, fuzzy
msgid "WIKI_PAGE_VACUOLE"
msgstr ""
"Токсиновая\n"
"вакуоль"

msgid "WIKI_PERFORATOR_PILUS_EFFECTS"
msgstr ""

msgid "WIKI_PERFORATOR_PILUS_INTRO"
msgstr ""

#, fuzzy
msgid "WIKI_PERFORATOR_PILUS_MODIFICATIONS"
msgstr "Пили (единственное число: пиль) встречаются на поверхности многих микроорганизмов и напоминают тонкие волоски. Десятки-сотни пили могут присутствовать на поверхности микроорганизма и служить одной из нескольких целей, включая роль в хищничестве. Патогенные микроорганизмы используют пили для вирулентности либо для прикрепления и связывания с тканями хозяина, либо для проникновения через внешнюю мембрану, чтобы получить доступ к цитоплазме. Существует множество подобных пили, но они эволюционно не связаны и возникли в результате конвергентной эволюции. Один организм может обладать способностью экспрессировать несколько типов пили, и те, которые присутствуют на поверхности, постоянно изменяются и заменяются."

#, fuzzy
msgid "WIKI_PERFORATOR_PILUS_PROCESSES"
msgstr "Проткните этим другие клетки."

msgid "WIKI_PERFORATOR_PILUS_REQUIREMENTS"
msgstr ""

msgid "WIKI_PERFORATOR_PILUS_SCIENTIFIC_BACKGROUND"
msgstr ""

msgid "WIKI_PERFORATOR_PILUS_STRATEGY"
msgstr ""

msgid "WIKI_PERFORATOR_PILUS_UPGRADES"
msgstr ""

#, fuzzy
msgid "WIKI_PROTEIN_RESPIRATION"
msgstr "Аэробное дыхание"

#, fuzzy
msgid "WIKI_PROTOPLASM_EFFECTS"
msgstr "Протоплазма"

#, fuzzy
msgid "WIKI_PROTOPLASM_INTRO"
msgstr "Протоплазма"

msgid "WIKI_PROTOPLASM_MODIFICATIONS"
msgstr ""

#, fuzzy
msgid "WIKI_PROTOPLASM_PROCESSES"
msgstr "Превращает [thrive:compound type=\"=glucose\"][/thrive:compound] в [thrive:compound type=\"atp\"][/thrive:compound]."

msgid "WIKI_PROTOPLASM_REQUIREMENTS"
msgstr ""

msgid "WIKI_PROTOPLASM_SCIENTIFIC_BACKGROUND"
msgstr ""

msgid "WIKI_PROTOPLASM_STRATEGY"
msgstr ""

msgid "WIKI_PROTOPLASM_UPGRADES"
msgstr ""

#, fuzzy
msgid "WIKI_PULLING_CILIA"
msgstr "Реснички"

#, fuzzy
msgid "WIKI_RADIOSYNTHESIS"
msgstr "Термосинтез"

#, fuzzy
msgid "WIKI_REPRODUCTION_BUTTON"
msgstr "Протоплазма"

#, fuzzy
msgid "WIKI_REPRODUCTION_INTRO"
msgstr "Протоплазма"

msgid "WIKI_REPRODUCTION_REPRODUCTION_IN_THE_MICROBE_STAGE"
msgstr ""

msgid "WIKI_ROOT_BODY"
msgstr ""

msgid "WIKI_ROOT_HEADING"
msgstr ""

#, fuzzy
msgid "WIKI_RUSTICYANIN_EFFECTS"
msgstr "Рустицианин - это белок, способный использовать [thrive:compound type=\"carbondioxide\"][/thrive:compound] и [thrive:compound type=\"oxygen\"][/thrive:compound] для окисления [thrive:compound type=\"iron\"][/thrive:compound] из одного химического состояния в другое. Этот процесс, называемый [b]Хемосинтезом Железа[/b], высвобождает энергию ([thrive:compound type=\"atp\"][/thrive:compound]) , которую клетка затем может собрать."

#, fuzzy
msgid "WIKI_RUSTICYANIN_INTRO"
msgstr "Рустицианин - это белок, способный использовать [thrive:compound type=\"carbondioxide\"][/thrive:compound] и [thrive:compound type=\"oxygen\"][/thrive:compound] для окисления [thrive:compound type=\"iron\"][/thrive:compound] из одного химического состояния в другое. Этот процесс, называемый [b]Хемосинтезом Железа[/b], высвобождает энергию ([thrive:compound type=\"atp\"][/thrive:compound]) , которую клетка затем может собрать."

#, fuzzy
msgid "WIKI_RUSTICYANIN_MODIFICATIONS"
msgstr "Рустицианин - это белок, способный использовать [thrive:compound type=\"carbondioxide\"][/thrive:compound] и [thrive:compound type=\"oxygen\"][/thrive:compound] для окисления [thrive:compound type=\"iron\"][/thrive:compound] из одного химического состояния в другое. Этот процесс, называемый [b]Хемосинтезом Железа[/b], высвобождает энергию ([thrive:compound type=\"atp\"][/thrive:compound]) , которую клетка затем может собрать."

#, fuzzy
msgid "WIKI_RUSTICYANIN_PROCESSES"
msgstr "Превращает [thrive:compound type=\"iron\"][/thrive:compound] в [thrive:compound type=\"atp\"][/thrive:compound]. Скорость увеличивается при повышении концентрации [thrive:compound type=\"carbondioxide\"][/thrive:compound] и [thrive:compound type=\"oxygen\"][/thrive:compound]."

msgid "WIKI_RUSTICYANIN_REQUIREMENTS"
msgstr ""

#, fuzzy
msgid "WIKI_RUSTICYANIN_SCIENTIFIC_BACKGROUND"
msgstr "Рустицианин - это белок, способный использовать [thrive:compound type=\"carbondioxide\"][/thrive:compound] и [thrive:compound type=\"oxygen\"][/thrive:compound] для окисления [thrive:compound type=\"iron\"][/thrive:compound] из одного химического состояния в другое. Этот процесс, называемый [b]Хемосинтезом Железа[/b], высвобождает энергию ([thrive:compound type=\"atp\"][/thrive:compound]) , которую клетка затем может собрать."

#, fuzzy
msgid "WIKI_RUSTICYANIN_STRATEGY"
msgstr "Рустицианин - это белок, способный использовать [thrive:compound type=\"carbondioxide\"][/thrive:compound] и [thrive:compound type=\"oxygen\"][/thrive:compound] для окисления [thrive:compound type=\"iron\"][/thrive:compound] из одного химического состояния в другое. Этот процесс, называемый [b]Хемосинтезом Железа[/b], высвобождает энергию ([thrive:compound type=\"atp\"][/thrive:compound]) , которую клетка затем может собрать."

#, fuzzy
msgid "WIKI_RUSTICYANIN_UPGRADES"
msgstr "Рустицианин - это белок, способный использовать [thrive:compound type=\"carbondioxide\"][/thrive:compound] и [thrive:compound type=\"oxygen\"][/thrive:compound] для окисления [thrive:compound type=\"iron\"][/thrive:compound] из одного химического состояния в другое. Этот процесс, называемый [b]Хемосинтезом Железа[/b], высвобождает энергию ([thrive:compound type=\"atp\"][/thrive:compound]) , которую клетка затем может собрать."

#, fuzzy
msgid "WIKI_SIGNALING_AGENT_EFFECTS"
msgstr "Сигнальный агент"

#, fuzzy
msgid "WIKI_SIGNALING_AGENT_INTRO"
msgstr "Сигнальный агент"

#, fuzzy
msgid "WIKI_SIGNALING_AGENT_MODIFICATIONS"
msgstr "Сигнальные агенты позволяют клеткам создавать химические вещества, на которые могут реагировать другие клетки. Сигнальные химические вещества могут быть использованы для привлечения других клеток или предупреждения их об опасности, заставляя их отступать."

#, fuzzy
msgid "WIKI_SIGNALING_AGENT_PROCESSES"
msgstr "Удерживайте [thrive:input]g_pack_commands[/thrive:input], чтобы открыть меню для выдачи команд другим представителям вашего вида."

#, fuzzy
msgid "WIKI_SIGNALING_AGENT_REQUIREMENTS"
msgstr "Сигнальные агенты позволяют клеткам создавать химические вещества, на которые могут реагировать другие клетки. Сигнальные химические вещества могут быть использованы для привлечения других клеток или предупреждения их об опасности, заставляя их отступать."

#, fuzzy
msgid "WIKI_SIGNALING_AGENT_SCIENTIFIC_BACKGROUND"
msgstr "Сигнальные агенты позволяют клеткам создавать химические вещества, на которые могут реагировать другие клетки. Сигнальные химические вещества могут быть использованы для привлечения других клеток или предупреждения их об опасности, заставляя их отступать."

#, fuzzy
msgid "WIKI_SIGNALING_AGENT_STRATEGY"
msgstr "Сигнальный агент"

#, fuzzy
msgid "WIKI_SIGNALING_AGENT_UPGRADES"
msgstr "Сигнальный агент"

#, fuzzy
msgid "WIKI_SLIME_JET_EFFECTS"
msgstr "Многие организмы производят склизкую субстанцию из полисахаридов, слизь — один из таких полисахаридов. Многие виды используют слизь для перемещения, некоторые бактерии выстреливают эти вещества под большим давлением. Эти потоки слизи действуют как реактивные двигатели, толкая клетку вперёд на невероятной скорости. Слизь также используется для защиты от хищников, обволакивая их в субстанции, в которой могут передвигаться только организмы с реактивным передвижением."

#, fuzzy
msgid "WIKI_SLIME_JET_INTRO"
msgstr "Многие организмы производят склизкую субстанцию из полисахаридов, слизь — один из таких полисахаридов. Многие виды используют слизь для перемещения, некоторые бактерии выстреливают эти вещества под большим давлением. Эти потоки слизи действуют как реактивные двигатели, толкая клетку вперёд на невероятной скорости. Слизь также используется для защиты от хищников, обволакивая их в субстанции, в которой могут передвигаться только организмы с реактивным передвижением."

#, fuzzy
msgid "WIKI_SLIME_JET_MODIFICATIONS"
msgstr "Многие организмы производят склизкую субстанцию из полисахаридов, слизь — один из таких полисахаридов. Многие виды используют слизь для перемещения, некоторые бактерии выстреливают эти вещества под большим давлением. Эти потоки слизи действуют как реактивные двигатели, толкая клетку вперёд на невероятной скорости. Слизь также используется для защиты от хищников, обволакивая их в субстанции, в которой могут передвигаться только организмы с реактивным передвижением."

#, fuzzy
msgid "WIKI_SLIME_JET_PROCESSES"
msgstr "Превращает [thrive:compound type=\"glucose\"][/thrive:compound] в [thrive:compound type=\"mucilage\"][/thrive:compound]. Нажмите [thrive:input]g_secrete_slime[/thrive:input] чтобы выделить накопленную [thrive:compound type=\"mucilage\"][/thrive:compound], увеличивающую скорость клетки и замедляющую хищников."

msgid "WIKI_SLIME_JET_REQUIREMENTS"
msgstr ""

msgid "WIKI_SLIME_JET_SCIENTIFIC_BACKGROUND"
msgstr ""

msgid "WIKI_SLIME_JET_STRATEGY"
msgstr ""

msgid "WIKI_SLIME_JET_UPGRADES"
msgstr ""

msgid "WIKI_SOCIETY_STAGE_CURRENT_DEVELOPMENT"
msgstr ""

#, fuzzy
msgid "WIKI_SOCIETY_STAGE_FEATURES"
msgstr "Стадия Общества"

#, fuzzy
msgid "WIKI_SOCIETY_STAGE_INTRO"
msgstr "Многие организмы производят склизкую субстанцию из полисахаридов, слизь — один из таких полисахаридов. Многие виды используют слизь для перемещения, некоторые бактерии выстреливают эти вещества под большим давлением. Эти потоки слизи действуют как реактивные двигатели, толкая клетку вперёд на невероятной скорости. Слизь также используется для защиты от хищников, обволакивая их в субстанции, в которой могут передвигаться только организмы с реактивным передвижением."

#, fuzzy
msgid "WIKI_SOCIETY_STAGE_OVERVIEW"
msgstr "Стадия Общества"

#, fuzzy
msgid "WIKI_SOCIETY_STAGE_TRANSITIONS"
msgstr "Стадия Общества"

#, fuzzy
msgid "WIKI_SOCIETY_STAGE_UI"
msgstr "Стадия Общества"

msgid "WIKI_SPACE_STAGE_CURRENT_DEVELOPMENT"
msgstr ""

#, fuzzy
msgid "WIKI_SPACE_STAGE_FEATURES"
msgstr "Сопло для слизи"

#, fuzzy
msgid "WIKI_SPACE_STAGE_INTRO"
msgstr "Многие организмы производят склизкую субстанцию из полисахаридов, слизь — один из таких полисахаридов. Многие виды используют слизь для перемещения, некоторые бактерии выстреливают эти вещества под большим давлением. Эти потоки слизи действуют как реактивные двигатели, толкая клетку вперёд на невероятной скорости. Слизь также используется для защиты от хищников, обволакивая их в субстанции, в которой могут передвигаться только организмы с реактивным передвижением."

#, fuzzy
msgid "WIKI_SPACE_STAGE_OVERVIEW"
msgstr "Стадия Космоса"

#, fuzzy
msgid "WIKI_SPACE_STAGE_TRANSITIONS"
msgstr "Нитрогеназа"

#, fuzzy
msgid "WIKI_SPACE_STAGE_UI"
msgstr "Стадия Космоса"

#, fuzzy
msgid "WIKI_STAGES_ROOT_INTRO"
msgstr "Аксон"

#, fuzzy
msgid "WIKI_TBA"
msgstr "наша Wiki"

#, fuzzy
msgid "WIKI_THERMOPLAST_EFFECTS"
msgstr "Термопласт — двумембранная структура, содержащая термочувствительные пигменты, сложенные вместе в мембранные мешочки. Это прокариота, которая была ассимилирована для использования её эукариотическим хозяином. Пигменты в термопласте способны использовать энергию разности температур в окружающей среде для получения [thrive:compound type=\"atp\"][/thrive:compound] из воды и газообразного углекислого газа в процессе, называемом [b]термосинтез[/b]. Скорость выработки [thrive:compound type=\"atp\"][/thrive:compound] зависит [thrive:compound type=\"temperature\"][/thrive:compound]."

#, fuzzy
msgid "WIKI_THERMOPLAST_INTRO"
msgstr "Термопласт — двумембранная структура, содержащая термочувствительные пигменты, сложенные вместе в мембранные мешочки. Это прокариота, которая была ассимилирована для использования её эукариотическим хозяином. Пигменты в термопласте способны использовать энергию разности температур в окружающей среде для получения [thrive:compound type=\"atp\"][/thrive:compound] из воды и газообразного углекислого газа в процессе, называемом [b]термосинтез[/b]. Скорость выработки [thrive:compound type=\"atp\"][/thrive:compound] зависит [thrive:compound type=\"temperature\"][/thrive:compound]."

#, fuzzy
msgid "WIKI_THERMOPLAST_MODIFICATIONS"
msgstr "Термопласт — двумембранная структура, содержащая термочувствительные пигменты, сложенные вместе в мембранные мешочки. Это прокариота, которая была ассимилирована для использования её эукариотическим хозяином. Пигменты в термопласте способны использовать энергию разности температур в окружающей среде для получения [thrive:compound type=\"atp\"][/thrive:compound] из воды и газообразного углекислого газа в процессе, называемом [b]термосинтез[/b]. Скорость выработки [thrive:compound type=\"atp\"][/thrive:compound] зависит [thrive:compound type=\"temperature\"][/thrive:compound]."

#, fuzzy
msgid "WIKI_THERMOPLAST_PROCESSES"
msgstr "Производит [thrive:compound type=\"glucose\"][/thrive:compound]. Скорость увеличивается при повышении концентрации [thrive:compound type=\"carbondioxide\"][/thrive:compound] и температуры."

msgid "WIKI_THERMOPLAST_REQUIREMENTS"
msgstr ""

#, fuzzy
msgid "WIKI_THERMOPLAST_SCIENTIFIC_BACKGROUND"
msgstr "Термопласт — двумембранная структура, содержащая термочувствительные пигменты, сложенные вместе в мембранные мешочки. Это прокариота, которая была ассимилирована для использования её эукариотическим хозяином. Пигменты в термопласте способны использовать энергию разности температур в окружающей среде для получения [thrive:compound type=\"atp\"][/thrive:compound] из воды и газообразного углекислого газа в процессе, называемом [b]термосинтез[/b]. Скорость выработки [thrive:compound type=\"atp\"][/thrive:compound] зависит [thrive:compound type=\"temperature\"][/thrive:compound]."

#, fuzzy
msgid "WIKI_THERMOPLAST_STRATEGY"
msgstr "Термопласт — двумембранная структура, содержащая термочувствительные пигменты, сложенные вместе в мембранные мешочки. Это прокариота, которая была ассимилирована для использования её эукариотическим хозяином. Пигменты в термопласте способны использовать энергию разности температур в окружающей среде для получения [thrive:compound type=\"atp\"][/thrive:compound] из воды и газообразного углекислого газа в процессе, называемом [b]термосинтез[/b]. Скорость выработки [thrive:compound type=\"atp\"][/thrive:compound] зависит [thrive:compound type=\"temperature\"][/thrive:compound]."

#, fuzzy
msgid "WIKI_THERMOPLAST_UPGRADES"
msgstr "Термопласт — двумембранная структура, содержащая термочувствительные пигменты, сложенные вместе в мембранные мешочки. Это прокариота, которая была ассимилирована для использования её эукариотическим хозяином. Пигменты в термопласте способны использовать энергию разности температур в окружающей среде для получения [thrive:compound type=\"atp\"][/thrive:compound] из воды и газообразного углекислого газа в процессе, называемом [b]термосинтез[/b]. Скорость выработки [thrive:compound type=\"atp\"][/thrive:compound] зависит [thrive:compound type=\"temperature\"][/thrive:compound]."

#, fuzzy
msgid "WIKI_THERMOSYNTHASE_EFFECTS"
msgstr "Термосинтез"

#, fuzzy
msgid "WIKI_THERMOSYNTHASE_INTRO"
msgstr "Термосинтез"

#, fuzzy
msgid "WIKI_THERMOSYNTHASE_MODIFICATIONS"
msgstr "Термосинтаза — это белок, использующий конвекцию для изменения своей формы, что позволяет ему складываться и захватывать АДФ при нагревании, а затем раскладываться и перерабатывать АДФ в [thrive:compound type=\"atp\"][/thrive:compound] при более низких температурах в процессе, называемом [b]\"термосинтез\"[/b]. Скорость производства АТФ изменяется с [thrive:compound type=\"temperature\"][/thrive:compound]."

#, fuzzy
msgid "WIKI_THERMOSYNTHASE_PROCESSES"
msgstr "Производит [thrive:compound type=\"atp\"][/thrive:compound] используя температурные градиенты. Скорость зависит от [thrive:compound type=\"temperature\"]."

#, fuzzy
msgid "WIKI_THERMOSYNTHASE_REQUIREMENTS"
msgstr "Термосинтаза — это белок, использующий конвекцию для изменения своей формы, что позволяет ему складываться и захватывать АДФ при нагревании, а затем раскладываться и перерабатывать АДФ в [thrive:compound type=\"atp\"][/thrive:compound] при более низких температурах в процессе, называемом [b]\"термосинтез\"[/b]. Скорость производства АТФ изменяется с [thrive:compound type=\"temperature\"][/thrive:compound]."

#, fuzzy
msgid "WIKI_THERMOSYNTHASE_SCIENTIFIC_BACKGROUND"
msgstr "Термосинтаза — это белок, использующий конвекцию для изменения своей формы, что позволяет ему складываться и захватывать АДФ при нагревании, а затем раскладываться и перерабатывать АДФ в [thrive:compound type=\"atp\"][/thrive:compound] при более низких температурах в процессе, называемом [b]\"термосинтез\"[/b]. Скорость производства АТФ изменяется с [thrive:compound type=\"temperature\"][/thrive:compound]."

#, fuzzy
msgid "WIKI_THERMOSYNTHASE_STRATEGY"
msgstr "Термосинтаза — это белок, использующий конвекцию для изменения своей формы, что позволяет ему складываться и захватывать АДФ при нагревании, а затем раскладываться и перерабатывать АДФ в [thrive:compound type=\"atp\"][/thrive:compound] при более низких температурах в процессе, называемом [b]\"термосинтез\"[/b]. Скорость производства АТФ изменяется с [thrive:compound type=\"temperature\"][/thrive:compound]."

#, fuzzy
msgid "WIKI_THERMOSYNTHASE_UPGRADES"
msgstr "Термосинтаза — это белок, использующий конвекцию для изменения своей формы, что позволяет ему складываться и захватывать АДФ при нагревании, а затем раскладываться и перерабатывать АДФ в [thrive:compound type=\"atp\"][/thrive:compound] при более низких температурах в процессе, называемом [b]\"термосинтез\"[/b]. Скорость производства АТФ изменяется с [thrive:compound type=\"temperature\"][/thrive:compound]."

msgid "WIKI_THE_PATCH_MAP_FOG_OF_WAR"
msgstr ""

#, fuzzy
msgid "WIKI_THE_PATCH_MAP_INTRO"
msgstr "Термопласт — двумембранная структура, содержащая термочувствительные пигменты, сложенные вместе в мембранные мешочки. Это прокариота, которая была ассимилирована для использования её эукариотическим хозяином. Пигменты в термопласте способны использовать энергию разности температур в окружающей среде для получения [thrive:compound type=\"atp\"][/thrive:compound] из воды и газообразного углекислого газа в процессе, называемом [b]термосинтез[/b]. Скорость выработки [thrive:compound type=\"atp\"][/thrive:compound] зависит [thrive:compound type=\"temperature\"][/thrive:compound]."

#, fuzzy
msgid "WIKI_THE_PATCH_MAP_PATCHES"
msgstr "Термопласт — двумембранная структура, содержащая термочувствительные пигменты, сложенные вместе в мембранные мешочки. Это прокариота, которая была ассимилирована для использования её эукариотическим хозяином. Пигменты в термопласте способны использовать энергию разности температур в окружающей среде для получения [thrive:compound type=\"atp\"][/thrive:compound] из воды и газообразного углекислого газа в процессе, называемом [b]термосинтез[/b]. Скорость выработки [thrive:compound type=\"atp\"][/thrive:compound] зависит [thrive:compound type=\"temperature\"][/thrive:compound]."

msgid "WIKI_THE_PATCH_MAP_THE_PATCH_MAP"
msgstr ""

#, fuzzy
msgid "WIKI_THYLAKOIDS_EFFECTS"
msgstr "Тилакоиды - это скопления белков и светочувствительных пигментов. Пигменты способны использовать энергию [thrive:compound type=\"sunlight\"][/thrive:compound] для получения [thrive:compound type=\"glucose\"][/thrive:compound] из воды и газообразного [thrive:compound type=\"carbondioxide\"][/thrive:compound] в процессе, называемом [b]Фотосинтезом[/b]. Эти пигменты также придают им особый цвет. Скорость их выработки [thrive:compound type=\"glucose\"][/thrive:compound] зависит от концентрации [thrive:compound type=\"carbondioxide\"][/thrive:compound] и интенсивности [thrive:compound type=\"sunlight\"][/thrive:compound]. Поскольку тилакоиды находятся во взвешенном состоянии непосредственно в цитоплазме, окружающая жидкость выполняет некоторую часть [b]гликолиза[/b]."

#, fuzzy
msgid "WIKI_THYLAKOIDS_INTRO"
msgstr "Тилакоиды - это скопления белков и светочувствительных пигментов. Пигменты способны использовать энергию [thrive:compound type=\"sunlight\"][/thrive:compound] для получения [thrive:compound type=\"glucose\"][/thrive:compound] из воды и газообразного [thrive:compound type=\"carbondioxide\"][/thrive:compound] в процессе, называемом [b]Фотосинтезом[/b]. Эти пигменты также придают им особый цвет. Скорость их выработки [thrive:compound type=\"glucose\"][/thrive:compound] зависит от концентрации [thrive:compound type=\"carbondioxide\"][/thrive:compound] и интенсивности [thrive:compound type=\"sunlight\"][/thrive:compound]. Поскольку тилакоиды находятся во взвешенном состоянии непосредственно в цитоплазме, окружающая жидкость выполняет некоторую часть [b]гликолиза[/b]."

#, fuzzy
msgid "WIKI_THYLAKOIDS_MODIFICATIONS"
msgstr "Тилакоиды - это скопления белков и светочувствительных пигментов. Пигменты способны использовать энергию [thrive:compound type=\"sunlight\"][/thrive:compound] для получения [thrive:compound type=\"glucose\"][/thrive:compound] из воды и газообразного [thrive:compound type=\"carbondioxide\"][/thrive:compound] в процессе, называемом [b]Фотосинтезом[/b]. Эти пигменты также придают им особый цвет. Скорость их выработки [thrive:compound type=\"glucose\"][/thrive:compound] зависит от концентрации [thrive:compound type=\"carbondioxide\"][/thrive:compound] и интенсивности [thrive:compound type=\"sunlight\"][/thrive:compound]. Поскольку тилакоиды находятся во взвешенном состоянии непосредственно в цитоплазме, окружающая жидкость выполняет некоторую часть [b]гликолиза[/b]."

msgid "WIKI_THYLAKOIDS_PROCESSES"
msgstr ""

msgid "WIKI_THYLAKOIDS_REQUIREMENTS"
msgstr ""

#, fuzzy
msgid "WIKI_THYLAKOIDS_SCIENTIFIC_BACKGROUND"
msgstr "Тилакоиды - это скопления белков и светочувствительных пигментов. Пигменты способны использовать энергию [thrive:compound type=\"sunlight\"][/thrive:compound] для получения [thrive:compound type=\"glucose\"][/thrive:compound] из воды и газообразного [thrive:compound type=\"carbondioxide\"][/thrive:compound] в процессе, называемом [b]Фотосинтезом[/b]. Эти пигменты также придают им особый цвет. Скорость их выработки [thrive:compound type=\"glucose\"][/thrive:compound] зависит от концентрации [thrive:compound type=\"carbondioxide\"][/thrive:compound] и интенсивности [thrive:compound type=\"sunlight\"][/thrive:compound]. Поскольку тилакоиды находятся во взвешенном состоянии непосредственно в цитоплазме, окружающая жидкость выполняет некоторую часть [b]гликолиза[/b]."

#, fuzzy
msgid "WIKI_THYLAKOIDS_STRATEGY"
msgstr "Тилакоиды - это скопления белков и светочувствительных пигментов. Пигменты способны использовать энергию [thrive:compound type=\"sunlight\"][/thrive:compound] для получения [thrive:compound type=\"glucose\"][/thrive:compound] из воды и газообразного [thrive:compound type=\"carbondioxide\"][/thrive:compound] в процессе, называемом [b]Фотосинтезом[/b]. Эти пигменты также придают им особый цвет. Скорость их выработки [thrive:compound type=\"glucose\"][/thrive:compound] зависит от концентрации [thrive:compound type=\"carbondioxide\"][/thrive:compound] и интенсивности [thrive:compound type=\"sunlight\"][/thrive:compound]. Поскольку тилакоиды находятся во взвешенном состоянии непосредственно в цитоплазме, окружающая жидкость выполняет некоторую часть [b]гликолиза[/b]."

#, fuzzy
msgid "WIKI_THYLAKOIDS_UPGRADES"
msgstr "Тилакоиды - это скопления белков и светочувствительных пигментов. Пигменты способны использовать энергию [thrive:compound type=\"sunlight\"][/thrive:compound] для получения [thrive:compound type=\"glucose\"][/thrive:compound] из воды и газообразного [thrive:compound type=\"carbondioxide\"][/thrive:compound] в процессе, называемом [b]Фотосинтезом[/b]. Эти пигменты также придают им особый цвет. Скорость их выработки [thrive:compound type=\"glucose\"][/thrive:compound] зависит от концентрации [thrive:compound type=\"carbondioxide\"][/thrive:compound] и интенсивности [thrive:compound type=\"sunlight\"][/thrive:compound]. Поскольку тилакоиды находятся во взвешенном состоянии непосредственно в цитоплазме, окружающая жидкость выполняет некоторую часть [b]гликолиза[/b]."

#, fuzzy
msgid "WIKI_TOXIN_VACUOLE_EFFECTS"
msgstr "Токсинная вакуоль - это вакуоль, которая была модифицирована для специфического производства, хранения и секреции ОксиТоксинов. Большее количество токсинных вакуолей увеличит скорость высвобождения токсинов."

#, fuzzy
msgid "WIKI_TOXIN_VACUOLE_INTRO"
msgstr ""
"Токсиновая\n"
"вакуоль"

#, fuzzy
msgid "WIKI_TOXIN_VACUOLE_MODIFICATIONS"
msgstr "Токсинная вакуоль - это вакуоль, которая была модифицирована для специфического производства, хранения и секреции ОксиТоксинов. Большее количество токсинных вакуолей увеличит скорость высвобождения токсинов."

#, fuzzy
msgid "WIKI_TOXIN_VACUOLE_PROCESSES"
msgstr "Превращает [thrive:compound type=\"atp\"][/thrive:compound] в [thrive:compound type=\"oxytoxy\"][/thrive:compound]. Скорость увеличивается при повышении концентрации [thrive:compound type=\"oxygen\"][/thrive:compound]. Можно выпустить токсины нажав [thrive:input]g_fire_toxin[/thrive:input]. Если количество [thrive:compound type=\"oxytoxy\"][/thrive:compound] низкое, стрельба все еще возможна, но урон будет уменьшен."

#, fuzzy
msgid "WIKI_TOXIN_VACUOLE_REQUIREMENTS"
msgstr "Токсинная вакуоль - это вакуоль, которая была модифицирована для специфического производства, хранения и секреции ОксиТоксинов. Большее количество токсинных вакуолей увеличит скорость высвобождения токсинов."

#, fuzzy
msgid "WIKI_TOXIN_VACUOLE_SCIENTIFIC_BACKGROUND"
msgstr "Токсинная вакуоль - это вакуоль, которая была модифицирована для специфического производства, хранения и секреции ОксиТоксинов. Большее количество токсинных вакуолей увеличит скорость высвобождения токсинов."

#, fuzzy
msgid "WIKI_TOXIN_VACUOLE_STRATEGY"
msgstr "Токсинная вакуоль - это вакуоль, которая была модифицирована для специфического производства, хранения и секреции ОксиТоксинов. Большее количество токсинных вакуолей увеличит скорость высвобождения токсинов."

#, fuzzy
msgid "WIKI_TOXIN_VACUOLE_UPGRADES"
msgstr "Токсинная вакуоль - это вакуоль, которая была модифицирована для специфического производства, хранения и секреции ОксиТоксинов. Большее количество токсинных вакуолей увеличит скорость высвобождения токсинов."

msgid "WIKI_VACUOLE_EFFECTS"
msgstr ""

#, fuzzy
msgid "WIKI_VACUOLE_INTRO"
msgstr "Токсинная вакуоль - это вакуоль, которая была модифицирована для специфического производства, хранения и секреции ОксиТоксинов. Большее количество токсинных вакуолей увеличит скорость высвобождения токсинов."

#, fuzzy
msgid "WIKI_VACUOLE_MODIFICATIONS"
msgstr "Токсинная вакуоль - это вакуоль, которая была модифицирована для специфического производства, хранения и секреции ОксиТоксинов. Большее количество токсинных вакуолей увеличит скорость высвобождения токсинов."

#, fuzzy
msgid "WIKI_VACUOLE_PROCESSES"
msgstr "Превращает [thrive:compound type=\"atp\"][/thrive:compound] в [thrive:compound type=\"oxytoxy\"][/thrive:compound]. Скорость увеличивается при повышении концентрации [thrive:compound type=\"oxygen\"][/thrive:compound]. Можно выпустить токсины нажав [thrive:input]g_fire_toxin[/thrive:input]. Если количество [thrive:compound type=\"oxytoxy\"][/thrive:compound] низкое, стрельба все еще возможна, но урон будет уменьшен."

msgid "WIKI_VACUOLE_REQUIREMENTS"
msgstr ""

msgid "WIKI_VACUOLE_SCIENTIFIC_BACKGROUND"
msgstr ""

msgid "WIKI_VACUOLE_STRATEGY"
msgstr ""

msgid "WIKI_VACUOLE_UPGRADES"
msgstr ""

#, fuzzy
msgid "WIKI_YES"
msgstr "наша Wiki"

msgid "WILL_YOU_THRIVE"
msgstr "Будете ли вы процветать?"

msgid "WIN_BOX_TITLE"
msgstr "ВЫ РАСЦВЕЛИ!"

msgid "WIN_TEXT"
msgstr "Поздравляем, вы выиграли эту версию Thrive! Вы можете продолжить игру после закрытия этого экрана, если хотите, или начать новую игру в новом мире. Вы так же можете добавить к своей клетке связующее вещество для создания клеточной колонии, но вам стоит учесть то, что все стадии кроме микробной - прототипы, сейчас всё центрируется на разработке контента для микробной стадии."

msgid "WORKSHOP_ITEM_CHANGE_NOTES"
msgstr "Примечания по изменениям предмета"

msgid "WORKSHOP_ITEM_CHANGE_NOTES_TOOLTIP"
msgstr "Измените примечания, чтобы они отображались в Мастерской Steam для этой версии этого предмета (необязательно)"

msgid "WORKSHOP_ITEM_DESCRIPTION"
msgstr "Описание предмета:"

msgid "WORKSHOP_ITEM_PREVIEW"
msgstr "Превью предмета:"

msgid "WORKSHOP_ITEM_TAGS"
msgstr "Теги элементов (через запятую \",\"):"

msgid "WORKSHOP_ITEM_TITLE"
msgstr "Название предмета:"

msgid "WORKSHOP_ITEM_UPLOAD_SUCCEEDED"
msgstr "Загрузка предмета в Мастерскую Steam прошла успешно"

#, fuzzy
msgid "WORKSHOP_ITEM_UPLOAD_SUCCEEDED_TOS_REQUIRED"
msgstr "Загрузка элемента в Мастерскую Steam прошла успешно, но вам необходимо принять [color=#3796e1][url=https://steamcommunity.com/sharedfiles/workshoplegalagreement]условия обслуживания[/url][/color] Мастерской прежде чем он станет видимым"

msgid "WORKSHOP_TERMS_OF_SERVICE_NOTICE"
msgstr "Отправляя этот предмет, вы соглашаетесь с [color=#3796e1][url=https://steamcommunity.com/sharedfiles/workshoplegalagreement]условиями обслуживания[/url][/color] Steam Workshop"

msgid "WORKSHOP_VISIBILITY_TOOLTIP"
msgstr "Как только элемент станет видимым, он будет виден всем"

msgid "WORLD"
msgstr "Мир"

msgid "WORLD_EXPORT_SUCCESS_MESSAGE"
msgstr "Информация мира была успешно экспортирована в : {0}"

msgid "WORLD_GENERAL_STATISTICS"
msgstr "Основная статистика выбранного мира"

msgid "WORLD_MISC_DETAILS_STRING"
msgstr ""
"Включить прототипы поздних стадий: {0}\n"
"Включить пасхальные яйца: {1}"

msgid "WORLD_RELATIVE_MOVEMENT"
msgstr "Относительно мира"

msgid "WORST_PATCH_COLON"
msgstr "Худший биом:"

msgid "XBOX360"
msgstr "Xbox 360"

msgid "XBOX_ONE"
msgstr "Xbox One"

msgid "XBOX_SERIES"
msgstr "Xbox Series X"

msgid "YEARS"
msgstr "лет"

#, fuzzy
msgid "YET_TO_BE_IMPLEMENTED_NOTICE"
msgstr "Будет реализовано."

msgid "YOUTUBE_TOOLTIP"
msgstr "Зайти на наш Ютуб Канал"

msgid "YOU_CAN_MAKE_PULL_REQUEST"
msgstr ""
"Thrive – это проект с открытым исходным кодом.\n"
"Вы можете вносить изменения в код не будучи разработчиком."

msgid "YOU_CAN_SUPPORT_THRIVE_ON_PATREON"
msgstr "Вы можете поддержать дальнейшее развитие Thrive на Patreon."

msgid "ZOOM_IN"
msgstr "Увеличить масштаб"

msgid "ZOOM_OUT"
msgstr "Уменьшить масштаб"

#, fuzzy
#~ msgid "NO_DATA_STATISTICS"
#~ msgstr "Статистика"

#~ msgid "EASTEREGG_MESSAGE_19"
#~ msgstr "Интересный факт: инфузории рода Didinium охотится на инфузории туфельки."

#~ msgid "EASTEREGG_MESSAGE_20"
#~ msgstr "Забавный факт: амёба охотится и ловит добычу с помощью \"ног\", состоящих из цитоплазмы, которые называются псевдоподиями, когда-нибудь мы бы хотели добавить их в Thrive."

#~ msgid "EASTEREGG_MESSAGE_21"
#~ msgstr "Вот совет: опасайтесь более крупных клеток и бактерий, быть съеденным не весело, а они вас съедят."

#~ msgid "EASTEREGG_MESSAGE_22"
#~ msgstr "Лидер команды звуковиков Thrive сделал много песен, которые ещё не были добавлены в игру. Вы можете послушать их, или посмотреть трансляции с их созданием на его YouTube канале, Oliver Lugg."

#~ msgid "EASTEREGG_MESSAGE_23"
#~ msgstr "Вот совет: если ваша клетка занимает от 150 ячеек, вы можете поглотить большие куски железа."

#~ msgid "EASTEREGG_MESSAGE_24"
#~ msgstr "Thrive — это симуляция инопланетной жизни, поэтому имеет смысл, что большинство существ, которые вы найдёте, будут родственны одному или двумя другим видам из-за эволюции, происходящей вокруг вас, попробуйте их идентифицировать!"

#~ msgid "EASTEREGG_MESSAGE_25"
#~ msgstr "Интересный факт: команда Thrive время от времени выпускает подкасты, вам стоит их послушать!"

#~ msgid "EASTEREGG_MESSAGE_26"
#~ msgstr "Интересный факт: Thrive создан на движке с открытым исходным кодом Godot!"

#~ msgid "EASTEREGG_MESSAGE_27"
#~ msgstr "Забавный факт: один из первых рабочих прототипов игрового процесса был создан нашим замечательным программистом — untrustedlife!"

#~ msgid "MICROBE_EDITOR_HELP_MESSAGE_1"
#~ msgstr ""
#~ "Прокариотические структуры\n"
#~ "\n"
#~ "Цитоплазма: Имеет свободное место и выполняет процесс гликолиза (Производит небольшое количество [thrive:compound type=\"atp\"][/thrive:compound] из [thrive:compound type=\"glucose\"][/thrive:compound])\n"
#~ "\n"
#~ "Метаболосомы: Производят [thrive:compound type=\"atp\"][/thrive:compound] из [thrive:compound type=\"glucose\"][/thrive:compound]\n"
#~ "\n"
#~ "Тилакоиды: Производят в три раза меньше [thrive:compound type=\"glucose\"][/thrive:compound] чем обычный хлоропласт, но также участвуют в гликолизе. Занимают 1 ячейку\n"
#~ "\n"
#~ "Хемосинтезирующие белки: Производят вдвое меньше [thrive:compound type=\"glucose\"][/thrive:compound] из [thrive:compound type=\"hydrogensulfide\"], чем хемопласты, но также участвуют в гликолизе. Занимают 1 ячейку\n"
#~ "\n"
#~ "Рустицианин: Превращает [thrive:compound type=\"iron\"][/thrive:compound] в [thrive:compound type=\"atp\"][/thrive:compound]\n"
#~ "\n"
#~ "Нитрогеназа: Превращает атмосферный азот и [thrive:compound type=\"atp\"][/thrive:compound] в [thrive:compound type=\"ammonia\"][/thrive:compound] в процессе анаэробного дыхания\n"
#~ "\n"
#~ "Окситоксисома: Превращает [thrive:compound type=\"atp\"][/thrive:compound] в [thrive:compound type=\"oxytoxy\"][/thrive:compound]\n"
#~ "\n"
#~ "Термосинтаза: Производит [thrive:compound type=\"atp\"][/thrive:compound] используя температурные градиенты"

#~ msgid "MICROBE_EDITOR_HELP_MESSAGE_14"
#~ msgstr "Как только поглощение завершено, поглощённые объекты удерживаются внутри мембраны для переваривания. Неперевариваемые объекты всегда будут выведены наружу, поэтому сначала убедитесь что у вас есть нужные для их переваривания мутации. Ферменты помогают перевариванию, их производят лизосомы, рекомендуется эволюционировать эту органеллу для более эффективного переваривания."

#~ msgid "MICROBE_EDITOR_HELP_MESSAGE_2"
#~ msgstr ""
#~ "Внешние органеллы\n"
#~ "\n"
#~ "Жгутик: ускоряет движение вашей клетки, потребляя [thrive:compound type=\"atp\"][/thrive:compound]\n"
#~ "\n"
#~ "Пиль: может использоваться для нанесения ударов по другим клеткам или для защиты от их токсинов\n"
#~ "\n"
#~ "Хеморецептор: позволяет обнаруживать соединения издалека\n"
#~ "\n"
#~ "Струя слизи: позволяет выделять [thrive:compound type=\"mucilage\"][/thrive:compound] (производится из [thrive:compound type=\"glucose\"][/thrive:compound]), чтобы ускорить вашу клетку\n"
#~ "\n"
#~ "Реснички: Увеличивает скорость вращения клеток"

#~ msgid "MICROBE_EDITOR_HELP_MESSAGE_3"
#~ msgstr ""
#~ "Мембранные органеллы\n"
#~ "\n"
#~ "Ядро: Занимает 11 ячеек и позволяет развить мембранные органеллы, а также удваивает размер вашей клетки и снижает получаемый урон на 50% (можно развить только один раз)\n"
#~ "\n"
#~ "Связующее вещество: Позволяет связываться с другими клетками\n"
#~ "\n"
#~ "Митохондрия: Производит [thrive:compound type=\"atp\"][/thrive:compound] из [thrive:compound type=\"glucose\"][/thrive:compound] и атмосферного кислорода, делает это намного эффективнее цитоплазмы\n"
#~ "\n"
#~ "Хлоропласт: Создает [thrive:compound type=\"glucose\"][/thrive:compound] из солнечного света и атмосферного углекислого газа\n"
#~ "\n"
#~ "Термопласт: Производит [thrive:compound type=\"atp\"][/thrive:compound] используя температурные градиенты\n"
#~ "\n"
#~ "Лизосома: Содержит пищеварительные ферменты\n"
#~ "\n"
#~ "Хемопласт: Создает [thrive:compound type=\"glucose\"][/thrive:compound] из [thrive:compound type=\"hydrogensulfide\"][/thrive:compound]\n"
#~ "\n"
#~ "Азотфиксирующий пластид: Создает [thrive:compound type=\"ammonia\"][/thrive:compound] из [thrive:compound type=\"atp\"][/thrive:compound], атмосферного азота и кислорода\n"
#~ "\n"
#~ "Вакуоль: Вмещает до 8 соединений\n"
#~ "\n"
#~ "Токсиновая вакуоль: Производит токсины (в игре — [thrive:compound type=\"oxytoxy\"][/thrive:compound]) и позволяет вам выделять их, нанося урон в зависимости от доступного количества токсина\n"
#~ "\n"
#~ "Сигнальное вещество: Позволяет клеткам создавать химикаты, на которые реагируют другие клетки"

#~ msgid "MICROBE_EDITOR_HELP_MESSAGE_4"
#~ msgstr "В каждом поколении у вас есть 100 очков мутации (MP), которые вы можете потратить, и каждое изменение (или мутация) будет стоить определённое количество этих очков. Добавление и удаление органелл требует дополнительных затрат MP. Однако удаление органелл, которые были помещены в текущий сеанс мутации, возвращает MP для этой органеллы. Вы можете переместить или полностью удалить органеллу, щёлкнув её правой кнопкой мыши и выбрав соответствующее действие во всплывающем меню. Вы можете вращать органеллы, размещая их с помощью кнопок [thrive:input]e_rotate_left[/thrive:input] и [thrive:input]e_rotate_right[/thrive:input]."

#~ msgid "MICROBE_EDITOR_HELP_MESSAGE_5"
#~ msgstr "Каждый раз размножаясь, вы можете войти в Микробный Редактор, где вы можете изменить свой вида (добавляя, передвигая или удаляя органеллы), чтобы повысить успех вашего вида. Каждое посещение редактора в Микробной Фазе представляет [thrive:constant]EDITOR_TIME_JUMP_MILLION_YEARS[/thrive:constant] миллионов лет эволюции."

#~ msgid "MICROBE_STAGE_HELP_MESSAGE_1"
#~ msgstr "[thrive:input]g_move_forward[/thrive:input],[thrive:input]g_move_left[/thrive:input],[thrive:input]g_move_backwards[/thrive:input],[thrive:input]g_move_right[/thrive:input] и мышь — для перемещения. [thrive:input]g_fire_toxin[/thrive:input] — выпускать [thrive:compound type=\"oxytoxy\"][/thrive:compound], если есть токсиновая вакуоль. [thrive:input]g_toggle_engulf[/thrive:input] — режим поглощения. Вы можете изменять масштаб с помощью колёсика мыши."

#~ msgid "MICROBE_STAGE_HELP_MESSAGE_10"
#~ msgstr "Для размножения вам необходимо поделить каждую органеллу надвое. Для этого понадобится большее количество аммиака и фосфата. Органеллам требуются [thrive:compound type=\"ammonia\"][/thrive:compound], [thrive:compound type=\"phosphates\"][/thrive:compound] и время чтобы разделиться надвое."

#~ msgid "MICROBE_STAGE_HELP_MESSAGE_11"
#~ msgstr "Вы победите в этой игре, если выживете на протяжении 20 поколений с популяцией не менее 300 особей своего вида. После победы всплывёт окошко, но вы сможете продолжить играть."

#~ msgid "MICROBE_STAGE_HELP_MESSAGE_12"
#~ msgstr "Развивайтесь с умом — ваши конкуренты не дремлют. Всякий раз, когда вы пользуетесь редактором, они эволюционируют."

#~ msgid "MICROBE_STAGE_HELP_MESSAGE_13"
#~ msgstr "Связываясь с другими клетками, вы можете построить колонию клеток, в которой клетки делятся друг с другом соединениями, которые они поглощают и производят. Чтобы иметь возможность связываться с другой клеткой, вам необходимо иметь органеллы связывающих агентов, соприкасаться с ними и перейти в режим колонии нажимая [thrive:input]g_toggle_binding[/thrive:input]. Вы можете связываться только с клетками вашего собственного вида. Находясь в колонии, вы не можете разделить свою ячейку и войти в редактор (пока). Чтобы войти в редактор, когда вы соберете достаточно соединений, вам будет нужно покинуть текущую колонию нажимая [thrive:input]g_unbind_all[/thrive:input], только потом вы сможете войти в редактор. Большие колонии клеток — путь к многоклеточному этапу(пока недоступен в игре)."

#~ msgid "MICROBE_STAGE_HELP_MESSAGE_15"
#~ msgstr "Целлюлозные и хитиновые стенки клетки не могут быть поглощены без соответствующих ферментов, которые их расщепляют."

#~ msgid "MICROBE_STAGE_HELP_MESSAGE_16"
#~ msgstr "Однако, лизомомы есть только у эукариотов, прокариоты такой органеллы не имеют и переваривают пищу крайне неэффективно. Для маленьких клеток это нормально, но для крупных клеток отсутствие лизосом весьма фатально."

#~ msgid "MICROBE_STAGE_HELP_MESSAGE_2"
#~ msgstr "Ваша клетка использует [thrive:compound type=\"atp\"][/thrive:compound] как источник энергии, если она закончится — ваша клетка погибнет."

#~ msgid "MICROBE_STAGE_HELP_MESSAGE_3"
#~ msgstr "Для того, чтобы воспользоваться редактором и размножиться, вам нужно оставаться в живых достаточно долго. Сбор [thrive:compound type=\"ammonia\"][/thrive:compound] (Оранжевое Облако) и [thrive:compound type=\"phosphates\"][/thrive:compound] (Фиолетовое Облако) ускоряет рост."

#~ msgid "MICROBE_STAGE_HELP_MESSAGE_4"
#~ msgstr "Нажимая [thrive:input]g_toggle_engulf[/thrive:input], вы также можете поглощать клетки, бактерии и молекулы железа, которые меньше вас. Это стоит дополнительной затраты [thrive:compound type=\"atp\"][/thrive:compound] и уменьшает скорость перемещения. Не забудьте нажать [thrive:input]g_toggle_engulf[/thrive:input] снова, чтобы прекратить поглощение."

#~ msgid "MICROBE_STAGE_HELP_MESSAGE_5"
#~ msgstr "Осморегуляция стоит [thrive:compound type=\"atp\"][/thrive:compound], а это значит, что чем больше ваша клетка, тем больше вам нужно митохондрий, метаболосом или рустицианина (или цитоплазмы, которая проводит гликолиз), чтобы избежать потери [thrive:compound type=\"atp\"][/thrive:compound], когда вы неподвижны."

#~ msgid "MICROBE_STAGE_HELP_MESSAGE_6"
#~ msgstr "В редакторе вам доступен обширный ряд органелл, которые вы можете развивать. Это позволяет вам выбрать свой стиль игры."

#~ msgid "MICROBE_STAGE_HELP_MESSAGE_7"
#~ msgstr "Если число особей упадет до нуля, ваш вид вымрет."

#~ msgid "MICROBE_STAGE_HELP_MESSAGE_8"
#~ msgstr ""
#~ "Различные облака соединений:\n"
#~ "\n"
#~ "Белый — [thrive:compound type=\"glucose\"][/thrive:compound]\n"
#~ "Жёлтый — [thrive:compound type=\"hydrogensulfide\"][/thrive:compound]\n"
#~ "Оранжевый — [thrive:compound type=\"ammonia\"][/thrive:compound]\n"
#~ "Фиолетовый — [thrive:compound type=\"phosphates\"][/thrive:compound]\n"
#~ "Ржаво-коричневый — [thrive:compound type=\"iron\"][/thrive:compound]\n"
#~ "\n"
#~ "Из [thrive:compound type=\"glucose\"][/thrive:compound] делается [thrive:compound type=\"atp\"][/thrive:compound]."

#~ msgid "MICROBE_STAGE_HELP_MESSAGE_9"
#~ msgstr "[thrive:compound type=\"hydrogensulfide\"][/thrive:compound] может быть превращён в [thrive:compound type=\"glucose\"][/thrive:compound] с помощью хемопластов или белков-хемосинтетиков. [thrive:compound type=\"iron\"][/thrive:compound] может преобразоваться в [thrive:compound type=\"atp\"][/thrive:compound] при помощи рустицианина."

#, fuzzy
#~ msgid "WIKI_MACROSCOPIC_STAGE"
#~ msgstr "Одноклеточная стадия"

#, fuzzy
#~ msgid "ERUPTION_IN"
#~ msgstr "Размножение"

#, fuzzy
#~ msgid "EVENT_TOOLTIP_ERUPTION"
#~ msgstr "{0}: +{1} АТФ"

#~ msgid "THE_AMOUNT_OF_GLUCOSE_HAS_BEEN_REDUCED"
#~ msgstr "Количество глюкозы было уменьшено до {0} по сравнению с предыдущим количеством."

#, fuzzy
#~ msgid "WIKI_CYTOPLASM_GLYCOLYSIS"
#~ msgstr "Цитоплазматический гликолиз"

#, fuzzy
#~ msgid "WIKI_AEROBIC_NITROGEN_FIXATION"
#~ msgstr "Анаэробная азотфиксация"

#, fuzzy
#~ msgid "WIKI_AWAKENING_STAGE"
#~ msgstr "Стадия пробуждения"

#, fuzzy
#~ msgid "WIKI_AWARE_STAGE"
#~ msgstr "Стадия Сознания"

#, fuzzy
#~ msgid "WIKI_CHEMOSYNTHESIS"
#~ msgstr "Хемосинтез"

#, fuzzy
#~ msgid "WIKI_GLYCOLYSIS"
#~ msgstr "Гликолиз"

#, fuzzy
#~ msgid "WIKI_INDUSTRIAL_STAGE"
#~ msgstr "Индустриальная стадия"

#, fuzzy
#~ msgid "WIKI_IRON_CHEMOLITHOAUTOTROPHY"
#~ msgstr "Железная хемолитоавтотрофия"

#, fuzzy
#~ msgid "WIKI_LIPASE"
#~ msgstr "Липаза"

#, fuzzy
#~ msgid "WIKI_MICROBE_EDITOR"
#~ msgstr "Одноклеточный редактор"

#, fuzzy
#~ msgid "WIKI_MUCILAGE_SYNTHESIS"
#~ msgstr "Синтез слизи"

#, fuzzy
#~ msgid "WIKI_MULTICELLULAR_STAGE"
#~ msgstr "Многоклеточная стадия"

#, fuzzy
#~ msgid "WIKI_NONE"
#~ msgstr "Волокна нервов между нейронами, доступные начиная с Многоклеточной Стадии. Требуется для повышения силы мозга организма, что в свою очередь необходима для перехода на следующие стадии."

#, fuzzy
#~ msgid "WIKI_OXYTOXY_SYNTHESIS"
#~ msgstr "Синтез ОксиТоксина"

#, fuzzy
#~ msgid "WIKI_PHOTOSYNTHESIS"
#~ msgstr "Фотосинтез"

#, fuzzy
#~ msgid "WIKI_RUSTICYANIN"
#~ msgstr "Рустицианин"

#, fuzzy
#~ msgid "WIKI_SOCIETY_STAGE"
#~ msgstr "Стадия Общества"

#, fuzzy
#~ msgid "WIKI_SPACE_STAGE"
#~ msgstr "Стадия Космоса"

#, fuzzy
#~ msgid "NO"
#~ msgstr "Отсутствует"

#, fuzzy
#~ msgid "YES"
#~ msgstr "лет"

#, fuzzy
#~ msgid "STAGES_BUTTON"
#~ msgstr "Стать опущенным"

#, fuzzy
#~ msgid "EDITING"
#~ msgstr "Хитин"

#~ msgid "ALLOW_SPECIES_TO_NOT_MIGRATE"
#~ msgstr "Позволить видам не мигрировать (если не найдена хорошая миграция)"

#~ msgid "BIODIVERSITY_ATTEMPT_FILL_CHANCE"
#~ msgstr "Шанс в каждом биоме с небольшим количеством видов (низкое биоразнообразие) создать новый вид"

#~ msgid "BIODIVERSITY_FROM_NEIGHBOUR_PATCH_CHANCE"
#~ msgstr "Шанс появления нового вида для увеличения биоразнообразия из соседнего биома"

#~ msgid "BIODIVERSITY_NEARBY_PATCH_IS_FREE_POPULATION"
#~ msgstr "Дополнительная популяция для видов из соседнего биома, увеличивающих биоразнообразие"

#~ msgid "BIODIVERSITY_SPLIT_IS_MUTATED"
#~ msgstr "Мутировать вид, увеличивающий биоразнообразие, при создании"

#~ msgid "LOW_BIODIVERSITY_LIMIT"
#~ msgstr "Считать биомы с таким или меньшим количеством видов биомами с низким биоразнообразием"

#~ msgid "MAXIMUM_SPECIES_IN_PATCH"
#~ msgstr "Максимум видов в биоме перед искусственным вымиранием"

#~ msgid "NEW_BIODIVERSITY_INCREASING_SPECIES_POPULATION"
#~ msgstr "Начальная популяция увеличивающих биоразнообразие видов"

#~ msgid "PROTECT_MIGRATIONS_FROM_SPECIES_CAP"
#~ msgstr "Защищать только что мигрировавшие популяции от ограничения на виды"

#~ msgid "PROTECT_NEW_CELLS_FROM_SPECIES_CAP"
#~ msgstr "Защищать только что созданные виды от ограничения на виды"

#~ msgid "REFUND_MIGRATIONS_IN_EXTINCTIONS"
#~ msgstr "Возврат миграций в случае вымирания в выбранном биоме"

#~ msgid "SPECIES_SPLIT_BY_MUTATION_THRESHOLD_POPULATION_AMOUNT"
#~ msgstr "Минимальная популяция вида для разделения на несколько видов с хорошими мутациями"

#~ msgid "SPECIES_SPLIT_BY_MUTATION_THRESHOLD_POPULATION_FRACTION"
#~ msgstr "Минимальная доля популяции вида, допускающая разделение по мутациям"

#~ msgid "USE_BIODIVERSITY_FORCE_SPLIT"
#~ msgstr "Создание вида для увеличения биоразнообразия забирает часть популяции существующего вида"

#~ msgid "NOT_FOUND_CHUNK"
#~ msgstr "Ошибка: фрагмент не найден"

#~ msgid "BASSBOOST"
#~ msgstr "BassBoost"

#~ msgid "BASSDOWN"
#~ msgstr "Bass Down"

#~ msgid "BASSUP"
#~ msgstr "Bass Up"

#~ msgid "DIRECTIONL"
#~ msgstr "Налево"

#~ msgid "DIRECTIONR"
#~ msgstr "Направо"

#~ msgid "HYPERL"
#~ msgstr "Гипер Влево"

#~ msgid "HYPERR"
#~ msgstr "Гипер Вправо"

#~ msgid "SUPERL"
#~ msgstr "Супер Влево"

#~ msgid "SUPERR"
#~ msgstr "Супер Вправо"

#~ msgid "TREBLEDOWN"
#~ msgstr "TrebleDown"

#~ msgid "TREBLEUP"
#~ msgstr "TrebleUp"

#~ msgid "UNKNOWN_ON_WINDOWS"
#~ msgstr "Неизвестно для Windows"

#~ msgid "GLES2"
#~ msgstr "GLES2"

#~ msgid "SIXTEEN_TIMES"
#~ msgstr "16x"

#~ msgid "WIKI_HEADING_AEROBIC_CELLULAR_RESPIRATION_(GLUCOSE_->_ATP)"
#~ msgstr "Аэробное клеточное дыхание (Глюкоза -> АТФ)"

#, fuzzy
#~ msgid "TARGET_TIME"
#~ msgstr "Тип цели:"

#, fuzzy
#~ msgid "BUILD_SPACE_STRUCTURE"
#~ msgstr "Построить Структуру"

#, fuzzy
#~ msgid "ENABLED"
#~ msgstr "Включенные моды"

#~ msgid "PANGONIAN_REGION_NAME"
#~ msgstr "Пангонский"

#~ msgid "PATCH_MAP_TYPE"
#~ msgstr "Тип карты биомов"

#~ msgid "PATCH_MAP_TYPE_CLASSIC"
#~ msgstr "Классическая"

#~ msgid "PATCH_MAP_TYPE_EXPLANATION"
#~ msgstr "(генерировать карту биомов процедурно или использовать классическое расположение)"

#~ msgid "PATCH_MAP_TYPE_PROCEDURAL"
#~ msgstr "Процедурная"

#~ msgid "LOOKING_AT"
#~ msgstr "Смотрите на:"

#~ msgid "SPECIES_N_TIMES"
#~ msgstr "{0} (x{1})"

#~ msgid "BECOME_AWARE"
#~ msgstr "Станьте осведомлены"

#~ msgid "PLAYER_CELL"
#~ msgstr "Клетка Игрока"

#~ msgid "AWAKEN"
#~ msgstr "Пробудить"

#~ msgid "CONFIRM_NORMAL"
#~ msgstr "Подтвердить"

#~ msgid "DO_NOT_SHOW_AGAIN"
#~ msgstr "Больше не предупреждайте об этом"

#~ msgid "DISMISS_PERMANENTLY"
#~ msgstr "Не показывайте это снова"

#~ msgid "STUFF_AT"
#~ msgstr "Вещи в {0:F1}, {1:F1}:"

#~ msgid "PREDATORY_PILUS"
#~ msgstr "Хищные пили"

#, fuzzy
#~ msgid "SPECIES_DETAILS"
#~ msgstr "Список Видов"

#, fuzzy
#~ msgid "CURRENT_GENERATION_COLON"
#~ msgstr "Поколение:"

#~ msgid "STATISTICS_BUTTON_TOOLTIP"
#~ msgstr "Полная статистика о текущей игре"

#~ msgid "MACROSCOPIC_PROTOTYPE_INFO"
#~ msgstr "Макроскопический прототип"

#~ msgid "MACROSCOPIC_PROTOYPE_WARNING"
#~ msgstr ""
#~ "Поздравляем, вы дошли до прототипа макроскопической секции многоклеточной стадии!\n"
#~ "\n"
#~ "Из-за ограничений разработки, мы не смогли добавить трёхмерный макроскопический геймплей в этом релизе. Но вы можете вернуться в редактор, чтобы продолжить изменять свой организм."

#~ msgid "INVULNERABLE_TO_ENGULFMENT"
#~ msgstr "Неуязвимо к поглощению"

#, fuzzy
#~ msgid "AUTO_GPU_NAME"
#~ msgstr "Кастомное имя пользователя:"

#~ msgid "NOT_RUNNING_DOT"
#~ msgstr "Не запущен."

#~ msgid "PATCH_PANGONIAN_VENTS"
#~ msgstr "Пангонские Гидротермальные Вулканы"

#~ msgid "PATCH_PANGONIAN_MESOPELAGIC"
#~ msgstr "Пангонская Толща Воды (от 1 км)"

#~ msgid "PATCH_PANGONIAN_EPIPELAGIC"
#~ msgstr "Пангонская Поверхность Воды (до 200 м)"

#~ msgid "PATCH_PANGONIAN_TIDEPOOL"
#~ msgstr "Пангонский Приливный Бассейн"

#~ msgid "PATHCH_PANGONIAN_ABYSSOPELAGIC"
#~ msgstr "Пангонская Бездна (от 4 км)"

#~ msgid "PATCH_PANGONIAN_COAST"
#~ msgstr "Пангонское Побережье"

#~ msgid "PATCH_PANGONIAN_ESTUARY"
#~ msgstr "Пангонское Устье Реки"

#~ msgid "PATCH_CAVE"
#~ msgstr "Пещера"

#~ msgid "PATCH_ICE_SHELF"
#~ msgstr "Шельфовый Ледник"

#~ msgid "PATCH_PANGONIAN_SEAFLOOR"
#~ msgstr "Пангонское Морское Дно"

#~ msgid "LOADING_DOT"
#~ msgstr "Загрузка..."

#~ msgid "PREVIOUS"
#~ msgstr "предыдущее:"

#~ msgid "RUN_RESULT_POP_IN_PATCHES"
#~ msgstr "популяция в биоме:"

#~ msgid "SAVING"
#~ msgstr "Сохранение..."

#~ msgid "OVERWRITE_EXISTING_SAVE_TITLE"
#~ msgstr "Перезаписать существующее сохранение?"

#~ msgid "SAVING_FAILED"
#~ msgstr "Сохранение не удалось! Бывает же"

#~ msgid "TYPE"
#~ msgstr "Тип:"

#~ msgid "EDITOR_TUTORIAL_PATCH_TEXT"
#~ msgstr ""
#~ "Это карта биомов.\n"
#~ "Здесь вы можете видеть различные биомы, в которых микробы могут жить.\n"
#~ "Ваш текущий участок подсвечен.\n"
#~ "Вы можете нажать на участок своей мышью и выбрать его, чтобы увидеть его детали с правой стороны.\n"
#~ "\n"
#~ "Если вы выбрали биом, следующий за текущим, вы можете нажать кнопку справа чтобы переместиться сюда. Это позволяет вашей популяции распространяться на новые биомы.\n"
#~ "\n"
#~ "Выберите биом для продолжения."

#~ msgid "EDITOR_TUTORIAL_CELL_TEXT"
#~ msgstr ""
#~ "Это редактор клеток, в котором вы можете добавлять или удалять органеллы из своей клетки, затрачивая очки мутации (MP).\n"
#~ "\n"
#~ "Вы также можете изменять другие параметры своего вида в других вкладках клеточного редактора. (Пока доступно примерно 50% всех будущих функций)\n"
#~ "\n"
#~ "Для продолжения, выберите органеллу из панели слева (цитоплазма - это хороший выбор). Затем кликните рядом с шестигранником в центре экрана, чтобы добавить эту органеллу к вашей клетке."

#~ msgid "VIEW_NOW"
#~ msgstr "Посмотреть Сейчас"

#, fuzzy
#~ msgid "TOTAL_EXTINCTION"
#~ msgstr "вымерли в {0}"

#, fuzzy
#~ msgid "LOCAL_EXTINCTION"
#~ msgstr "Игрок вымер"

#, fuzzy
#~ msgid "MARINE_SNOW_FOOD_SOURCE"
#~ msgstr "Морской снег"

#~ msgid "Cancel"
#~ msgstr "Отмена"

#~ msgid "SAVING_ERROR"
#~ msgstr "Ошибка Сохранения"

#~ msgid "REMOVE_ORGANELLE"
#~ msgstr "Убрать органеллу"

#, fuzzy
#~ msgid "TRY_NEW_GAME"
#~ msgstr "Новая Игра"

#~ msgid "MICROBE_PATCH_LABEL"
#~ msgstr "Биом: {0}"

#, fuzzy
#~ msgid "COLOR"
#~ msgstr "Окраска"

#~ msgid "TURNS"
#~ msgstr "Включая"

#~ msgid "INTO"
#~ msgstr "в"

#, fuzzy
#~ msgid "OXYTOXY"
#~ msgstr "OxyToxy NT"

#~ msgid "DOT_CAN_RELEASE"
#~ msgstr ". Может выпустить"

#, fuzzy
#~ msgid "TOXINS_BY_PRESSING_E"
#~ msgstr "выпускай токсины нажимая"

#, fuzzy
#~ msgid "CONCENTRATION_OF"
#~ msgstr "с концентрацией"

#~ msgid "USES"
#~ msgstr "Использует"

#, fuzzy
#~ msgid "DOT_RATE"
#~ msgstr ". Шкала оценок"

#, fuzzy
#~ msgid "SCALES_WITH_CONCENTRATION_OF"
#~ msgstr "с концентрацией"

#~ msgid "PRODUCES"
#~ msgstr "Производит"

#, fuzzy
#~ msgid "DOT_RATE_SCALES_WITH"
#~ msgstr ". Шкала оценок"

#~ msgid "AND"
#~ msgstr "и"

#~ msgid "OXYGEN_DOT"
#~ msgstr "Кислород."

#~ msgid "ALSO_TURNS"
#~ msgstr "Также включая"

#~ msgid "INREASE_STORAGE_SPACE"
#~ msgstr "Увеличивает пространство хранения клетки."

#~ msgid "E_DOT"
#~ msgstr "Д."

#~ msgid "BIOLUMESCENT_VACUOLE"
#~ msgstr ""
#~ "Биолюминесцентная\n"
#~ "вакуоль"

#, fuzzy
#~ msgid "END"
#~ msgstr "и"

#, fuzzy
#~ msgid "LEFT"
#~ msgstr "Двигаться влево"

#, fuzzy
#~ msgid "RIGHT"
#~ msgstr "Свет"

#, fuzzy
#~ msgid "FORWARD"
#~ msgstr "Двигаться вперёд"

#, fuzzy
#~ msgid "PARENLEFT"
#~ msgstr "Поворот влево"

#, fuzzy
#~ msgid "PARENRIGHT"
#~ msgstr "Поворот вправо"

#, fuzzy
#~ msgid "COLON"
#~ msgstr "ОЗ:"

#, fuzzy
#~ msgid "SEMICOLON"
#~ msgstr "Размер:"

#, fuzzy
#~ msgid "AT"
#~ msgstr "АТФ"

#, fuzzy
#~ msgid "BRACKETRIGHT"
#~ msgstr "Поворот вправо"

#, fuzzy
#~ msgid "QUOTELEFT"
#~ msgstr "Поворот влево"

#, fuzzy
#~ msgid "BRACELEFT"
#~ msgstr "Поворот влево"

#, fuzzy
#~ msgid "BRACERIGHT"
#~ msgstr "Поворот вправо"

#, fuzzy
#~ msgid "EXCLAMDOWN"
#~ msgstr "Колёсико вниз"

#, fuzzy
#~ msgid "YEN"
#~ msgstr "Кислород"

#, fuzzy
#~ msgid "SECTION"
#~ msgstr "Описание:"

#, fuzzy
#~ msgid "COPYRIGHT"
#~ msgstr "Двигаться вправо"

#, fuzzy
#~ msgid "MU"
#~ msgstr "Заглушить"

#, fuzzy
#~ msgid "AE"
#~ msgstr "Сохранить"

#, fuzzy
#~ msgid "ETH"
#~ msgstr "Здоровье"

#, fuzzy
#~ msgid "DIVISION"
#~ msgstr "Версия:"

#, fuzzy
#~ msgid "BACKTAB"
#~ msgstr "Назад"

#~ msgid "CARBON"
#~ msgstr "Углерод"

#~ msgid "DIOXIDE"
#~ msgstr "Диоксид"

#~ msgid "PLASTID"
#~ msgstr "Пластид"

#~ msgid "PATCH_PANGONIAN_BATHYPELAGIC"
#~ msgstr "Пангонская Толща Воды (от 2 км)"

#, fuzzy
#~ msgid "STATUS_COLON"
#~ msgstr "Создатель:"

#~ msgid "WITH_POPULATION"
#~ msgstr "{0} из популяции: {1}"

#~ msgid "PREDATORY_PILUS_DESCRIPTION"
#~ msgstr "Пили (единственное число: пиль) встречаются на поверхности многих микроорганизмов и напоминают тонкие волоски. Десятки-сотни пили могут присутствовать на поверхности микроорганизма и служить одной из нескольких целей, включая роль в хищничестве. Патогенные микроорганизмы используют пили для вирулентности либо для прикрепления и связывания с тканями хозяина, либо для проникновения через внешнюю мембрану, чтобы получить доступ к цитоплазме. Существует множество подобных пили, но они эволюционно не связаны и возникли в результате конвергентной эволюции. Один организм может обладать способностью экспрессировать несколько типов пили, и те, которые присутствуют на поверхности, постоянно изменяются и заменяются."

#~ msgid "PREDATORY_PILUS_PROCESSES_DESCRIPTION"
#~ msgstr "Проткните этим другие клетки."

#, fuzzy
#~ msgid "WIKI_MICROBE_STAGE"
#~ msgstr "Одноклеточная стадия"<|MERGE_RESOLUTION|>--- conflicted
+++ resolved
@@ -7,11 +7,7 @@
 msgstr ""
 "Project-Id-Version: PROJECT VERSION\n"
 "Report-Msgid-Bugs-To: EMAIL@ADDRESS\n"
-<<<<<<< HEAD
-"POT-Creation-Date: 2025-01-25 11:57+0100\n"
-=======
 "POT-Creation-Date: 2025-01-28 15:03+0200\n"
->>>>>>> 67c3216d
 "PO-Revision-Date: 2025-01-24 08:46+0000\n"
 "Last-Translator: Dark Thunderer <darkthunderer@mail.ru>\n"
 "Language-Team: Russian <https://translate.revolutionarygamesstudio.com/projects/thrive/thrive-game/ru/>\n"
@@ -3263,10 +3259,6 @@
 msgid "MICROBE_EDITOR"
 msgstr "Одноклеточный редактор"
 
-#, fuzzy
-msgid "MICROBE_ENZYME_STATISTICS"
-msgstr "  {0}: Найдено {1} видов, среднее {2} которых"
-
 msgid "MICROBE_FREEBUILD_EDITOR"
 msgstr "Свободный микробный редактор"
 
@@ -3339,14 +3331,6 @@
 #, fuzzy
 msgid "MICROBE_LOADING_TIP_9"
 msgstr "Нажмите кнопку отмены в редакторе для исправления ошибки"
-
-#, fuzzy
-msgid "MICROBE_MEMBRANE_PERCENTAGE_STATISTICS"
-msgstr "  {0}: Найдено {1} видов, среднее {2} которых"
-
-#, fuzzy
-msgid "MICROBE_MEMBRANE_STATISTICS"
-msgstr "  {0}: Найдено {1} видов, среднее {2} которых"
 
 msgid "MICROBE_ORGANELLE_STATISTICS"
 msgstr "  {0}: Найдено {1} видов, среднее {2} которых"
@@ -8152,10 +8136,6 @@
 
 msgid "ZOOM_OUT"
 msgstr "Уменьшить масштаб"
-
-#, fuzzy
-#~ msgid "NO_DATA_STATISTICS"
-#~ msgstr "Статистика"
 
 #~ msgid "EASTEREGG_MESSAGE_19"
 #~ msgstr "Интересный факт: инфузории рода Didinium охотится на инфузории туфельки."
