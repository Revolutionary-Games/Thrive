--- conflicted
+++ resolved
@@ -7,11 +7,7 @@
 msgstr ""
 "Project-Id-Version: PROJECT VERSION\n"
 "Report-Msgid-Bugs-To: EMAIL@ADDRESS\n"
-<<<<<<< HEAD
-"POT-Creation-Date: 2025-01-30 20:29+0100\n"
-=======
 "POT-Creation-Date: 2025-01-31 14:17+0200\n"
->>>>>>> defa371f
 "PO-Revision-Date: 2025-01-24 08:46+0000\n"
 "Last-Translator: Dark Thunderer <darkthunderer@mail.ru>\n"
 "Language-Team: Russian <https://translate.revolutionarygamesstudio.com/projects/thrive/thrive-game/ru/>\n"
@@ -3263,10 +3259,6 @@
 msgid "MICROBE_EDITOR"
 msgstr "Одноклеточный редактор"
 
-#, fuzzy
-msgid "MICROBE_ENZYME_STATISTICS"
-msgstr "  {0}: Найдено {1} видов, среднее {2} которых"
-
 msgid "MICROBE_FREEBUILD_EDITOR"
 msgstr "Свободный микробный редактор"
 
@@ -3339,14 +3331,6 @@
 #, fuzzy
 msgid "MICROBE_LOADING_TIP_9"
 msgstr "Нажмите кнопку отмены в редакторе для исправления ошибки"
-
-#, fuzzy
-msgid "MICROBE_MEMBRANE_PERCENTAGE_STATISTICS"
-msgstr "  {0}: Найдено {1} видов, среднее {2} которых"
-
-#, fuzzy
-msgid "MICROBE_MEMBRANE_STATISTICS"
-msgstr "  {0}: Найдено {1} видов, среднее {2} которых"
 
 msgid "MICROBE_ORGANELLE_STATISTICS"
 msgstr "  {0}: Найдено {1} видов, среднее {2} которых"
