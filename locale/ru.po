# Translations template for PROJECT.
# Copyright (C) 2020 ORGANIZATION
# This file is distributed under the same license as the PROJECT project.
# FIRST AUTHOR <EMAIL@ADDRESS>, 2020.
#
msgid ""
msgstr ""
"Project-Id-Version: PROJECT VERSION\n"
"Report-Msgid-Bugs-To: EMAIL@ADDRESS\n"
<<<<<<< HEAD
"POT-Creation-Date: 2022-02-04 16:25+0200\n"
"PO-Revision-Date: 2022-01-09 09:13+0000\n"
=======
"POT-Creation-Date: 2022-01-28 20:32+0200\n"
"PO-Revision-Date: 2022-02-01 15:41+0000\n"
>>>>>>> d0ab345e
"Last-Translator: AlexPlay <mrcreeper2015m@gmail.com>\n"
"Language-Team: Russian <https://translate.revolutionarygamesstudio.com/"
"projects/thrive/thrive-game/ru/>\n"
"Language: ru\n"
"MIME-Version: 1.0\n"
"Content-Type: text/plain; charset=UTF-8\n"
"Content-Transfer-Encoding: 8bit\n"
"Plural-Forms: nplurals=3; plural=n%10==1 && n%100!=11 ? 0 : n%10>=2 && n"
"%10<=4 && (n%100<10 || n%100>=20) ? 1 : 2;\n"
"X-Generator: Weblate 4.10.1\n"
"Generated-By: Babel 2.8.0\n"

#: ../simulation_parameters/common/help_texts.json:6
#: ../simulation_parameters/common/help_texts.json:85
msgid "MICROBE_STAGE_HELP_MESSAGE_1"
msgstr ""
"[thrive:input]g_move_forward[/thrive:input],[thrive:input]g_move_left[/"
"thrive:input],[thrive:input]g_move_backwards[/thrive:input],[thrive:"
"input]g_move_right[/thrive:input] и мышь - для перемещения. [thrive:"
"input]g_fire_toxin[/thrive:input] - выпускать [thrive:compound type="
"\"oxytoxy\"][/thrive:compound], если есть токсиновая вакуоль. [thrive:"
"input]g_toggle_engulf[/thrive:input] - режим поглощения. Вы можете "
"изменять масштаб с помощью колесика мыши."

#: ../simulation_parameters/common/help_texts.json:10
#: ../simulation_parameters/common/help_texts.json:88
msgid "MICROBE_STAGE_HELP_MESSAGE_2"
msgstr ""
"Ваша клетка использует [thrive:compound type=\"atp\"][/thrive:compound] "
"как источник энергии, если она закончится - ваша клетка погибнет."

#: ../simulation_parameters/common/help_texts.json:14
#: ../simulation_parameters/common/help_texts.json:91
msgid "MICROBE_STAGE_HELP_MESSAGE_3"
msgstr ""
"Для того, чтобы воспользоваться редактором и размножиться, вам нужно "
"собрать [thrive:compound type=\"ammonia\"][/thrive:compound] (Оранжевое "
"Облако) и [thrive:compound type=\"phosphates\"][/thrive:compound] "
"(Фиолетовое Облако)."

#: ../simulation_parameters/common/help_texts.json:18
#: ../simulation_parameters/common/help_texts.json:94
msgid "MICROBE_STAGE_HELP_MESSAGE_4"
msgstr ""
"Нажимая [thrive:input]g_toggle_engulf[/thrive:input], вы также можете "
"поглощать клетки, бактерии и молекулы железа, которые меньше вас. Это "
"стоит дополнительной затраты [thrive:compound type=\"atp\"][/thrive:"
"compound] и уменьшить скорость перемещения. Не забудьте нажать [thrive:"
"input]g_toggle_engulf[/thrive:input] снова, чтобы прекратить поглощение."

#: ../simulation_parameters/common/help_texts.json:22
#: ../simulation_parameters/common/help_texts.json:97
msgid "MICROBE_STAGE_HELP_MESSAGE_5"
msgstr ""
"Осморегуляция стоит [thrive:compound type=\"atp\"][/thrive:compound], а "
"это значит, что чем больше ваша клетка, тем больше вам нужно Митохондрий, "
"Метаболосом или Рустицианина (или цитоплазмы, которая делает Гликолиз), "
"чтобы избежать потери [thrive:compound type=\"atp\"][/thrive:compound], "
"когда вы неподвижны."

#: ../simulation_parameters/common/help_texts.json:26
#: ../simulation_parameters/common/help_texts.json:100
msgid "MICROBE_STAGE_HELP_MESSAGE_6"
msgstr ""
"В редакторе вам доступен обширный ряд органелл, которые вы можете "
"развивать. Это позволяет вам выбрать свой стиль игры."

#: ../simulation_parameters/common/help_texts.json:30
msgid "MICROBE_STAGE_HELP_MESSAGE_8"
msgstr ""
"Различные облака соединений:\n"
"\n"
"Белый - [thrive:compound type=\"glucose\"][/thrive:compound]\n"
"Желтый - [thrive:compound type=\"hydrogensulfide\"][/thrive:compound]\n"
"Оранжевый - [thrive:compound type=\"ammonia\"][/thrive:compound]\n"
"Фиолетовый - [thrive:compound type=\"phosphates\"][/thrive:compound]\n"
"Ржаво-коричневый - [thrive:compound type=\"iron\"][/thrive:compound]\n"
"\n"
"Из [thrive:compound type=\"glucose\"][/thrive:compound] делается [thrive:"
"compound type=\"atp\"][/thrive:compound]."

#: ../simulation_parameters/common/help_texts.json:34
#: ../simulation_parameters/common/help_texts.json:106
msgid "MICROBE_STAGE_HELP_MESSAGE_9"
msgstr ""
"[thrive:compound type=\"hydrogensulfide\"][/thrive:compound] может быть "
"превращен в [thrive:compound type=\"glucose\"][/thrive:compound] с помощью "
"хемопластов или белков-хемосинтетиков. [thrive:compound type=\"iron\"][/"
"thrive:compound] может преобразоваться в [thrive:compound type=\"atp\"][/"
"thrive:compound] при помощи рустицианина."

#: ../simulation_parameters/common/help_texts.json:38
#: ../simulation_parameters/common/help_texts.json:109
msgid "MICROBE_STAGE_HELP_MESSAGE_10"
msgstr ""
"Для размножения вам необходимо поделить каждую органеллу надвое. Для этого "
"понадобится большее количество аммиака и фосфата."

#: ../simulation_parameters/common/help_texts.json:42
#: ../simulation_parameters/common/help_texts.json:103
msgid "MICROBE_STAGE_HELP_MESSAGE_7"
msgstr "Если число особей упадет до нуля, ваш вид вымрет."

#: ../simulation_parameters/common/help_texts.json:46
msgid "MICROBE_STAGE_HELP_MESSAGE_11"
msgstr ""
"Вы победите в этой игре, если выживете на протяжении 20 поколений с "
"популяцией не менее 300 особей своего вида. После победы всплывёт окошко, "
"но вы сможете продолжить играть."

#: ../simulation_parameters/common/help_texts.json:50
#: ../simulation_parameters/common/help_texts.json:112
msgid "MICROBE_STAGE_HELP_MESSAGE_12"
msgstr ""
"Развивайтесь с умом - ваши конкуренты не дремлют. Всякий раз, когда вы "
"пользуетесь редактором, они эволюционируют."

#: ../simulation_parameters/common/help_texts.json:54
msgid "MICROBE_STAGE_HELP_MESSAGE_13"
msgstr ""
"Связываясь с другими клетками, вы можете построить колонию клеток, в "
"которой клетки делятся друг с другом соединениями, которые они поглощают и "
"производят. Чтобы иметь возможность связываться с другой клеткой, вам "
"необходимо иметь органеллы связывающих агентов и перемещаться в них после "
"перехода в режим связывания. Вы можете связываться только с клетками "
"вашего собственного вида. Находясь в колонии, вы не можете разделить свою "
"ячейку и войти в редактор (пока). Чтобы войти в редактор, сначала покиньте "
"колонию, как только вы соберете достаточно соединений, а затем войдите в "
"редактор. Большие колонии клеток - путь к многоклеточности (пока не в "
"игре)."

#: ../simulation_parameters/common/help_texts.json:62
msgid "MICROBE_EDITOR_HELP_MESSAGE_1"
msgstr ""
"Прокариотические структуры\n"
"\n"
"Метаболосомы: Производят [thrive:compound type=\"atp\"][/thrive:compound] "
"из [thrive:compound type=\"glucose\"][/thrive:compound]\n"
"\n"
"Хемосинтезирующие белки: Производят вдвое меньше [thrive:compound type="
"\"glucose\"][/thrive:compound] из [thrive:compound type=\"hydrogensulfide"
"\"], чем хемопласты, но также участвуют в гликолизе. Занимают 1 ячейку\n"
"\n"
"Тилакоиды: Производят в три раза меньше [thrive:compound type=\"glucose\"]"
"[/thrive:compound] чем обычный хлоропласт, также участвуют в гликолизе. "
"Занимают 1 ячейку\n"
"\n"
"Рустицианин: Превращает [thrive:compound type=\"iron\"][/thrive:compound] "
"в [thrive:compound type=\"atp\"][/thrive:compound]\n"
"\n"
"Нитрогеназа: Превращает атмосферный азот и [thrive:compound type=\"atp\"][/"
"thrive:compound] в [thrive:compound type=\"ammonia\"][/thrive:compound] в "
"процессе анаэробного дыхания\n"
"\n"
"Цитоплазма: Имеет свободное место и выполняет процесс гликолиза "
"(Производит небольшое количество [thrive:compound type=\"atp\"][/thrive:"
"compound])"

#: ../simulation_parameters/common/help_texts.json:66
msgid "MICROBE_EDITOR_HELP_MESSAGE_2"
msgstr ""
"Внешние органеллы\n"
"\n"
"Жгутик: Двигает вашу клетку быстрее потребляя [thrive:compound type=\"atp\""
"][/thrive:compound]\n"
"\n"
"Пили: Может использоваться для прокалывания других клеток\n"
"\n"
"Хеморецептор: Позволяет обнаруживать соединения на большом расстоянии"

#: ../simulation_parameters/common/help_texts.json:70
msgid "MICROBE_EDITOR_HELP_MESSAGE_3"
msgstr ""
"Мембранные органеллы\n"
"\n"
"Ядро: Занимает 11 ячеек и позволяет развить мембранные органеллы, а также "
"удваивает размер вашей клетки (можно развить только один раз)\n"
"\n"
"Связующее вещество: Позволяет связываться с другими клетками\n"
"\n"
"Митохондрия: Производит [thrive:compound type=\"atp\"][/thrive:compound] из "
"[thrive:compound type=\"glucose\"][/thrive:compound] и атмосферного "
"кислорода, делает это намного эффективнее цитоплазмы\n"
"\n"
"Хлоропласт: Создает [thrive:compound type=\"glucose\"][/thrive:compound] из "
"солнечного света и атмосферного углекислого газа\n"
"\n"
"Хемопласт: Создает [thrive:compound type=\"glucose\"][/thrive:compound] из "
"[thrive:compound type=\"hydrogensulfide\"][/thrive:compound]\n"
"\n"
"Азотфиксирующий пластид: Создает [thrive:compound type=\"ammonia\""
"][/thrive:compound] из [thrive:compound type=\"atp\"][/thrive:compound], "
"атмосферного азота и кислорода\n"
"\n"
"Вакуоль: Вмещает до 8 соединений\n"
"\n"
"Токсиновая вакуоль: Производит токсины (в игре - [thrive:compound type="
"\"oxytoxy\"][/thrive:compound]) и позволяет вам выделять их, нанося урон в "
"зависимости от доступного количества токсинов"

#: ../simulation_parameters/common/help_texts.json:74
msgid "MICROBE_EDITOR_HELP_MESSAGE_4"
msgstr ""
"В каждом поколении у вас есть 100 очков мутации (MP), которые вы можете "
"потратить, и каждое изменение (или мутация) будет стоить определенное "
"количество этих очков. Добавление и удаление органелл требует "
"дополнительных затрат MP. Однако удаление органелл, которые были помещены "
"в текущий сеанс мутации, возвращает MP для этой органеллы. Вы можете "
"переместить или полностью удалить органеллу, щелкнув ее правой кнопкой "
"мыши и выбрав соответствующее действие во всплывающем меню. Вы можете "
"вращать органеллы, размещая их с помощью кнопок [thrive:"
"input]e_rotate_left[/thrive:input] и [thrive:input]e_rotate_right[/thrive:"
"input]."

#: ../simulation_parameters/common/help_texts.json:78
msgid "MICROBE_EDITOR_HELP_MESSAGE_5"
msgstr ""
"Каждый раз размножаясь, вы можете войти в Микробный Редактор, где вы "
"можете изменить свой вида (добавляя, передвигая или удаляя органеллы), "
"чтобы повысить успех вашего вида. Каждое посещение редактора в Микробной "
"Фазе представляет [thrive:constant]EDITOR_TIME_JUMP_MILLION_YEARS[/thrive:"
"constant] миллионов лет эволюции."

#: ../simulation_parameters/common/help_texts.json:119
msgid "LOADING_TIP"
msgstr "Нажмите кнопку отмены в редакторе для исправления ошибки"

#: ../simulation_parameters/common/help_texts.json:126
msgid "EASTEREGG_MESSAGE_1"
msgstr ""
"Забавный Факт: Дидинии и Парамеции - наглядный пример взаимоотношений "
"\"хищник - жертва\", которые изучали на протяжении десятилетий. А кто же "
"вы - хищник или жертва?"

#: ../simulation_parameters/common/help_texts.json:129
msgid "EASTEREGG_MESSAGE_2"
msgstr ""
"Вот совет: токсины можно выпустить, чтобы оттолкнуть от себя другие "
"токсины, если вы достаточно быстры."

#: ../simulation_parameters/common/help_texts.json:132
msgid "EASTEREGG_MESSAGE_3"
msgstr ""
"Вот совет: Осморегуляция тратит 1 АТФ в секунду на каждую заполненную "
"ячейку, которая есть у вашей клетки, каждая пустая ячейка цитоплазмы "
"генерирует 5 АТФ в секунду, что значит, что если вы теряете АТФ из-за "
"осморегуляции, просто добавьте пару пустых ячеек цитоплазмы или удалите "
"некоторые органеллы."

#: ../simulation_parameters/common/help_texts.json:135
msgid "EASTEREGG_MESSAGE_4"
msgstr ""
"Забавный факт, В реальной жизни у прокариот есть нечто, называемое "
"Биокомпонентами, которые действуют как органеллы, но самом деле называются "
"Многогранными органеллами."

#: ../simulation_parameters/common/help_texts.json:138
msgid "EASTEREGG_MESSAGE_5"
msgstr "Забавный Факт, Метаболосома является Многогранной органеллой."

#: ../simulation_parameters/common/help_texts.json:141
msgid "EASTEREGG_MESSAGE_6"
msgstr "Вот совет: иногда лучше просто убежать от других клеток."

#: ../simulation_parameters/common/help_texts.json:144
msgid "EASTEREGG_MESSAGE_7"
msgstr "Вот совет: если клетка вдвое меньше вас, то вы можете её поглотить."

#: ../simulation_parameters/common/help_texts.json:147
msgid "EASTEREGG_MESSAGE_8"
msgstr ""
"Вот совет: бактерии могут быть сильнее, чем кажутся, они могут казаться "
"маленькими, но некоторые из них могут проникнуть внутрь вас и таким "
"образом убить!"

#: ../simulation_parameters/common/help_texts.json:150
msgid "EASTEREGG_MESSAGE_9"
msgstr ""
"Вот совет: вы можете охотиться на другие виды до их истребления, если не "
"будете достаточно осторожны. Другие виды могут делать то же самое."

#: ../simulation_parameters/common/help_texts.json:153
msgid "EASTEREGG_MESSAGE_10"
msgstr "ИЗВИЛИСТЫЕ ТВАРИ!!"

#: ../simulation_parameters/common/help_texts.json:156
msgid "EASTEREGG_MESSAGE_11"
msgstr "Плавик плавитель."

#: ../simulation_parameters/common/help_texts.json:159
msgid "EASTEREGG_MESSAGE_12"
msgstr "Те синие клетки однако."

#: ../simulation_parameters/common/help_texts.json:162
msgid "EASTEREGG_MESSAGE_13"
msgstr ""
"Вот совет: Биомы - это больше, чем просто разные фоны, соединения в разных "
"биомах, иногда, появляются с разной скоростью."

#: ../simulation_parameters/common/help_texts.json:165
msgid "EASTEREGG_MESSAGE_14"
msgstr ""
"Вот совет: чем больше у вас жгутиков, тем быстрее вы двигаетесь, но также "
"это требует больше АТФ"

#: ../simulation_parameters/common/help_texts.json:168
msgid "EASTEREGG_MESSAGE_15"
msgstr "Вот совет, вы можете поглощать куски, железо и прочее."

#: ../simulation_parameters/common/help_texts.json:171
msgid "EASTEREGG_MESSAGE_16"
msgstr ""
"Вот совет: хорошо подготовьтесь перед добавлением ядра. Эта вещь дорогая! "
"В содержании и первоначальной стоимости."

#: ../simulation_parameters/common/help_texts.json:174
msgid "EASTEREGG_MESSAGE_17"
msgstr ""
"Забавный факт: Знаете ли вы, что на планете Земля существует более 8000 "
"видов инфузорий?"

#: ../simulation_parameters/common/help_texts.json:177
msgid "EASTEREGG_MESSAGE_18"
msgstr ""
"Забавный факт: Трубачи - инфузории, способные растягивать себя и ловить "
"добычу в подобный трубе рот, который засасывает жертву, создавая водные "
"потоки с помощью ресничек."

#: ../simulation_parameters/common/help_texts.json:180
msgid "EASTEREGG_MESSAGE_19"
msgstr ""
"Интересный факт: Дидиниум - это инфузория, которая охотится на парамеции."

#: ../simulation_parameters/common/help_texts.json:183
msgid "EASTEREGG_MESSAGE_20"
msgstr ""
"Забавный факт: Амеба охотится и ловит добычу с помощью \"ног\", состоящих "
"из цитоплазмы, которые называются псевдоподиями, когда-нибудь мы бы хотели "
"добавить их в Thrive."

#: ../simulation_parameters/common/help_texts.json:186
msgid "EASTEREGG_MESSAGE_21"
msgstr ""
"Вот совет: Опасайтесь более крупных клеток и бактерий, быть съеденным не "
"весело, а они вас съедят."

#: ../simulation_parameters/common/help_texts.json:189
msgid "EASTEREGG_MESSAGE_22"
msgstr ""
"Звуковая команда Thrive'а сделала много песен, которые ещё не были "
"добавлены в игру. Вы можете послушать их, или посмотреть стримы с их "
"написанием на его YouTube канале, Oliver Lugg."

#: ../simulation_parameters/common/help_texts.json:192
msgid "EASTEREGG_MESSAGE_23"
msgstr ""
"Вот совет: если ваша клетка составляет 150 ячеек, вы можете поглотить "
"большие куски железа."

#: ../simulation_parameters/common/help_texts.json:195
msgid "EASTEREGG_MESSAGE_24"
msgstr ""
"Thrive - это симуляция инопланетной жизни, поэтому имеет смысл, что "
"большинство существ, которые вы найдете, будут родственны одному или двумя "
"другим видами из-за эволюции, происходящей вокруг вас, посмотрим, сможете "
"ли вы их идентифицировать!"

#: ../simulation_parameters/common/help_texts.json:198
msgid "EASTEREGG_MESSAGE_25"
msgstr ""
"Интересный факт: команда Thrive время от времени выпускает подкасты, вам "
"стоит их послушать!"

#: ../simulation_parameters/common/help_texts.json:201
msgid "EASTEREGG_MESSAGE_26"
msgstr ""
"Интересный факт: Thrive создан на движке с открытым исходным кодом Godot!"

#: ../simulation_parameters/common/help_texts.json:204
msgid "EASTEREGG_MESSAGE_27"
msgstr ""
"Забавный факт: Один из первых рабочих прототипов игрового процесса был "
"создан нашим замечательным программистом - untrustedlife!"

#: ../simulation_parameters/common/input_options.json:6
msgid "MOVEMENT"
msgstr "Перемещение"

#: ../simulation_parameters/common/input_options.json:10
msgid "MOVE_LEFT"
msgstr "Перемещение влево"

#: ../simulation_parameters/common/input_options.json:14
msgid "MOVE_RIGHT"
msgstr "Перемещение вправо"

#: ../simulation_parameters/common/input_options.json:18
msgid "MOVE_FORWARD"
msgstr "Перемещение вперед"

#: ../simulation_parameters/common/input_options.json:22
msgid "MOVE_BACKWARDS"
msgstr "Перемещение назад"

#: ../simulation_parameters/common/input_options.json:26
msgid "AUTO_MOVE_FORWARDS"
msgstr "Авто движение вперед"

#: ../simulation_parameters/common/input_options.json:34
msgid "ABILITIES"
msgstr "Способности"

#: ../simulation_parameters/common/input_options.json:38
#: ../src/microbe_stage/MicrobeStage.tscn:2099
msgid "FIRE_TOXIN"
msgstr "Выстрелить токсином"

#: ../simulation_parameters/common/input_options.json:42
#: ../src/microbe_stage/MicrobeStage.tscn:2087
msgid "TOGGLE_ENGULF"
msgstr "Переключить поглощение"

#: ../simulation_parameters/common/input_options.json:46
#: ../src/microbe_stage/MicrobeStage.tscn:2110
msgid "TOGGLE_BINDING"
msgstr "Переключить связку"

#: ../simulation_parameters/common/input_options.json:50
msgid "TOGGLE_UNBINDING"
msgstr "Переключить развязку"

#: ../simulation_parameters/common/input_options.json:54
msgid "UNBIND_ALL"
msgstr "Отвязать всех"

#: ../simulation_parameters/common/input_options.json:58
msgid "PERFORM_UNBINDING"
msgstr "Сделать развязку"

#: ../simulation_parameters/common/input_options.json:67
msgid "CAMERA"
msgstr "Камера"

#: ../simulation_parameters/common/input_options.json:71
msgid "ZOOM_OUT"
msgstr "Уменьшить масштаб"

#: ../simulation_parameters/common/input_options.json:75
msgid "ZOOM_IN"
msgstr "Увеличить масштаб"

#: ../simulation_parameters/common/input_options.json:83
#: ../src/microbe_stage/editor/MicrobeEditor.tscn:4040
msgid "EDITOR"
msgstr "Редактор"

#: ../simulation_parameters/common/input_options.json:87
msgid "ROTATE_RIGHT"
msgstr "Повернуть вправо"

#: ../simulation_parameters/common/input_options.json:91
msgid "ROTATE_LEFT"
msgstr "Повернуть влево"

#: ../simulation_parameters/common/input_options.json:95
msgid "UNDO"
msgstr "Отменить"

#: ../simulation_parameters/common/input_options.json:99
msgid "REDO"
msgstr "Вернуть"

#: ../simulation_parameters/common/input_options.json:103
msgid "PLACE_ORGANELLE"
msgstr "Разместить органеллу"

#: ../simulation_parameters/common/input_options.json:107
msgid "OPEN_ORGANELLE_MENU"
msgstr "Открыть меню органеллы"

#: ../simulation_parameters/common/input_options.json:111
msgid "PAN_CAMERA_LEFT"
msgstr "Переместить влево"

#: ../simulation_parameters/common/input_options.json:115
msgid "PAN_CAMERA_RIGHT"
msgstr "Переместить вправо"

#: ../simulation_parameters/common/input_options.json:119
msgid "PAN_CAMERA_UP"
msgstr "Переместить вверх"

#: ../simulation_parameters/common/input_options.json:123
msgid "PAN_CAMERA_DOWN"
msgstr "Переместить вниз"

#: ../simulation_parameters/common/input_options.json:127
msgid "PAN_CAMERA_RESET"
msgstr "Сбросить камеру"

#: ../simulation_parameters/common/input_options.json:131
#: ../src/gui_common/tooltip/ToolTipManager.tscn:79
msgid "CANCEL_CURRENT_ACTION"
msgstr "Отменить текущие действие"

#: ../simulation_parameters/common/input_options.json:135
msgid "DELETE_ORGANELLE"
msgstr "Удалить органеллу"

#: ../simulation_parameters/common/input_options.json:139
msgid "MOVE_ORGANELLE"
msgstr "Разместить органеллу"

#: ../simulation_parameters/common/input_options.json:147
#: ../src/microbe_stage/MicrobeCheatMenu.tscn:15
#: ../src/microbe_stage/editor/MicrobeEditorCheatMenu.tscn:16
msgid "CHEATS"
msgstr "Чит-коды"

#: ../simulation_parameters/common/input_options.json:151
msgid "ENABLE_EDITOR"
msgstr "Включить редактор"

#: ../simulation_parameters/common/input_options.json:155
msgid "SPAWN_GLUCOSE"
msgstr "Создать глюкозу"

#: ../simulation_parameters/common/input_options.json:159
msgid "SPAWN_AMMONIA"
msgstr "Создать аммиак"

#: ../simulation_parameters/common/input_options.json:163
msgid "SPAWN_PHOSPHATES"
msgstr "Создать фосфат"

#: ../simulation_parameters/common/input_options.json:167
msgid "CHEAT_MENU"
msgstr "Чит-меню"

#: ../simulation_parameters/common/input_options.json:176
msgid "MISCELLANEOUS"
msgstr "Разное"

#: ../simulation_parameters/common/input_options.json:180
msgid "TOGGLE_FPS"
msgstr "Включить показ FPS"

#: ../simulation_parameters/common/input_options.json:184
msgid "QUICK_SAVE"
msgstr "Быстрое сохранение"

#: ../simulation_parameters/common/input_options.json:188
msgid "QUICK_LOAD"
msgstr "Быстрая загрузка"

#: ../simulation_parameters/common/input_options.json:192
msgid "TAKE_SCREENSHOT"
msgstr "Сделать снимок экрана"

#: ../simulation_parameters/common/input_options.json:196
msgid "SHOW_HELP"
msgstr "Показать помощь"

#: ../simulation_parameters/common/input_options.json:200
msgid "TOGGLE_FULLSCREEN"
msgstr "Переключить на полный экран"

#: ../simulation_parameters/common/input_options.json:204
msgid "TOGGLE_HUD_HIDE"
msgstr "Включить HUD"

#: ../simulation_parameters/microbe_stage/bio_processes.json:3
#: ../simulation_parameters/microbe_stage/bio_processes.json:102
msgid "RESPIRATION"
msgstr "Аэробное Дыхание"

#: ../simulation_parameters/microbe_stage/bio_processes.json:13
msgid "GLYCOLYSIS"
msgstr "Гликолиз"

#: ../simulation_parameters/microbe_stage/bio_processes.json:22
msgid "CYTOPLASM_GLYCOLYSIS"
msgstr "Цитоплазматический Гликолиз"

#: ../simulation_parameters/microbe_stage/bio_processes.json:31
#: ../simulation_parameters/microbe_stage/bio_processes.json:112
msgid "PHOTOSYNTHESIS"
msgstr "Фотосинтез"

#: ../simulation_parameters/microbe_stage/bio_processes.json:41
#: ../simulation_parameters/microbe_stage/bio_processes.json:51
msgid "OXYTOXY_SYNTHESIS"
msgstr "Синтез ОксиТоксина"

#: ../simulation_parameters/microbe_stage/bio_processes.json:61
#: ../simulation_parameters/microbe_stage/bio_processes.json:71
msgid "CHEMO_SYNTHESIS"
msgstr "Хемосинтез"

#: ../simulation_parameters/microbe_stage/bio_processes.json:81
msgid "AEROBIC_NITROGEN_FIXING"
msgstr "Аэробная азотфиксация"

#: ../simulation_parameters/microbe_stage/bio_processes.json:92
msgid "ANAEROBIC_NITROGEN_FIXATION"
msgstr "Анаэробная азотфиксация"

#: ../simulation_parameters/microbe_stage/bio_processes.json:122
msgid "IRON_CHEMOLITHOAUTOTROPHY"
msgstr "Железный Хемолитоавтотроф"

#: ../simulation_parameters/microbe_stage/biomes.json:3
msgid "EPIPELAGIC"
msgstr "Эпипелагический"

#: ../simulation_parameters/microbe_stage/biomes.json:25
#: ../simulation_parameters/microbe_stage/biomes.json:169
#: ../simulation_parameters/microbe_stage/biomes.json:397
#: ../simulation_parameters/microbe_stage/biomes.json:545
#: ../simulation_parameters/microbe_stage/biomes.json:769
#: ../simulation_parameters/microbe_stage/biomes.json:997
#: ../simulation_parameters/microbe_stage/biomes.json:1225
#: ../simulation_parameters/microbe_stage/biomes.json:1369
#: ../simulation_parameters/microbe_stage/biomes.json:1517
#: ../simulation_parameters/microbe_stage/biomes.json:1684
#: ../simulation_parameters/microbe_stage/biomes.json:1832
msgid "FLOATING_HAZARD"
msgstr "Плавающая Опасность"

#: ../simulation_parameters/microbe_stage/biomes.json:43
#: ../simulation_parameters/microbe_stage/biomes.json:187
#: ../simulation_parameters/microbe_stage/biomes.json:415
#: ../simulation_parameters/microbe_stage/biomes.json:563
#: ../simulation_parameters/microbe_stage/biomes.json:787
#: ../simulation_parameters/microbe_stage/biomes.json:1015
#: ../simulation_parameters/microbe_stage/biomes.json:1243
#: ../simulation_parameters/microbe_stage/biomes.json:1387
#: ../simulation_parameters/microbe_stage/biomes.json:1535
#: ../simulation_parameters/microbe_stage/biomes.json:1702
#: ../simulation_parameters/microbe_stage/biomes.json:1850
msgid "SMALL_IRON_CHUNK"
msgstr "Маленький Железный Кусок"

#: ../simulation_parameters/microbe_stage/biomes.json:78
#: ../simulation_parameters/microbe_stage/biomes.json:302
#: ../simulation_parameters/microbe_stage/biomes.json:450
#: ../simulation_parameters/microbe_stage/biomes.json:598
#: ../simulation_parameters/microbe_stage/biomes.json:822
#: ../simulation_parameters/microbe_stage/biomes.json:1050
#: ../simulation_parameters/microbe_stage/biomes.json:1278
#: ../simulation_parameters/microbe_stage/biomes.json:1422
#: ../simulation_parameters/microbe_stage/biomes.json:1589
#: ../simulation_parameters/microbe_stage/biomes.json:1737
#: ../simulation_parameters/microbe_stage/biomes.json:1885
msgid "BIG_IRON_CHUNK"
msgstr "Большой Железный Кусок"

#: ../simulation_parameters/microbe_stage/biomes.json:147
msgid "VOLCANIC_VENT"
msgstr "Вулканическое жерло"

#: ../simulation_parameters/microbe_stage/biomes.json:222
#: ../simulation_parameters/microbe_stage/biomes.json:621
#: ../simulation_parameters/microbe_stage/biomes.json:845
#: ../simulation_parameters/microbe_stage/biomes.json:1073
#: ../simulation_parameters/microbe_stage/biomes.json:1908
msgid "MARINE_SNOW"
msgstr "Морской снег"

#: ../simulation_parameters/microbe_stage/biomes.json:371
msgid "TIDEPOOL"
msgstr "Приливный бассейн"

#: ../simulation_parameters/microbe_stage/biomes.json:519
msgid "BATHYPELAGIC"
msgstr "Батипелагический"

#: ../simulation_parameters/microbe_stage/biomes.json:747
msgid "ABYSSOPELAGIC"
msgstr "Абиссопелагический"

#: ../simulation_parameters/microbe_stage/biomes.json:971
msgid "MESOPELAGIC"
msgstr "Мезопелагический"

#: ../simulation_parameters/microbe_stage/biomes.json:1199
msgid "COASTAL"
msgstr "Прибрежный"

#: ../simulation_parameters/microbe_stage/biomes.json:1347
msgid "UNDERWATERCAVE"
msgstr "Подводная Пещера"

#: ../simulation_parameters/microbe_stage/biomes.json:1491
msgid "ICESHELF"
msgstr "Шельфовый Ледник"

#: ../simulation_parameters/microbe_stage/biomes.json:1570
msgid "ICESHARD"
msgstr "Ледяной Осколок"

#: ../simulation_parameters/microbe_stage/biomes.json:1658
msgid "ESTUARY"
msgstr "Устье реки"

#: ../simulation_parameters/microbe_stage/biomes.json:1806
msgid "SEA_FLOOR"
msgstr "Морское Дно"

#: ../simulation_parameters/microbe_stage/compounds.json:3
msgid "ATP"
msgstr "АТФ"

#: ../simulation_parameters/microbe_stage/compounds.json:17
#: ../src/microbe_stage/MicrobeStage.tscn:1290
#: ../src/microbe_stage/editor/MicrobeEditor.tscn:3687
msgid "AMMONIA"
msgstr "Аммиак"

#: ../simulation_parameters/microbe_stage/compounds.json:31
#: ../src/microbe_stage/MicrobeStage.tscn:1342
#: ../src/microbe_stage/editor/MicrobeEditor.tscn:3758
msgid "PHOSPHATE"
msgstr "Фосфат"

#: ../simulation_parameters/microbe_stage/compounds.json:45
#: ../src/microbe_stage/MicrobeStage.tscn:1394
#: ../src/microbe_stage/editor/MicrobeEditor.tscn:3652
msgid "HYDROGEN_SULFIDE"
msgstr "Сероводород"

#: ../simulation_parameters/microbe_stage/compounds.json:59
#: ../src/microbe_stage/MicrobeStage.tscn:1238
#: ../src/microbe_stage/editor/MicrobeEditor.tscn:3722
msgid "GLUCOSE"
msgstr "Глюкоза"

#: ../simulation_parameters/microbe_stage/compounds.json:73
#: ../src/microbe_stage/MicrobeStage.tscn:1576
msgid "OXYTOXY_NT"
msgstr "ОксиТоксин НТ"

#: ../simulation_parameters/microbe_stage/compounds.json:87
#: ../src/microbe_stage/MicrobeStage.tscn:1446
#: ../src/microbe_stage/editor/MicrobeEditor.tscn:3793
msgid "IRON"
msgstr "Железо"

#: ../simulation_parameters/microbe_stage/compounds.json:101
#: ../src/microbe_stage/editor/MicrobeEditor.tscn:3488
msgid "OXYGEN"
msgstr "Кислород"

#: ../simulation_parameters/microbe_stage/compounds.json:115
#: ../src/microbe_stage/editor/MicrobeEditor.tscn:3542
msgid "CARBON_DIOXIDE"
msgstr "Углекислый Газ"

#: ../simulation_parameters/microbe_stage/compounds.json:129
#: ../src/microbe_stage/editor/MicrobeEditor.tscn:3515
msgid "NITROGEN"
msgstr "Азот"

#: ../simulation_parameters/microbe_stage/compounds.json:143
#: ../src/gui_common/tooltip/ToolTipManager.tscn:3592
#: ../src/microbe_stage/editor/MicrobeEditor.tscn:2920
#: ../src/microbe_stage/editor/MicrobeEditor.tscn:3368
msgid "SUNLIGHT"
msgstr "Солнечный Свет"

#: ../simulation_parameters/microbe_stage/membranes.json:3
#: ../src/gui_common/tooltip/ToolTipManager.tscn:2102
msgid "NORMAL"
msgstr "Обычная"

#: ../simulation_parameters/microbe_stage/membranes.json:20
#: ../src/gui_common/tooltip/ToolTipManager.tscn:2270
msgid "DOUBLE"
msgstr "Двойной"

#: ../simulation_parameters/microbe_stage/membranes.json:37
#: ../src/gui_common/tooltip/ToolTipManager.tscn:2434
msgid "CELLULOSE"
msgstr "Целлюлоза"

#: ../simulation_parameters/microbe_stage/membranes.json:54
#: ../src/gui_common/tooltip/ToolTipManager.tscn:2669
msgid "CHITIN"
msgstr "Хитин"

#: ../simulation_parameters/microbe_stage/membranes.json:71
#: ../src/gui_common/tooltip/ToolTipManager.tscn:2904
msgid "CALCIUM_CARBONATE"
msgstr "Кальция Карбонат"

#: ../simulation_parameters/microbe_stage/membranes.json:88
#: ../src/gui_common/tooltip/ToolTipManager.tscn:3172
msgid "SILICA"
msgstr "Кремнезём"

#: ../simulation_parameters/microbe_stage/organelles.json:23
#: ../src/gui_common/tooltip/ToolTipManager.tscn:1099
msgid "PREDATORY_PILUS"
msgstr "Хищная Пили"

#: ../simulation_parameters/microbe_stage/organelles.json:53
#: ../src/gui_common/tooltip/ToolTipManager.tscn:672
msgid "RUSTICYANIN"
msgstr "Рустицианин"

#: ../simulation_parameters/microbe_stage/organelles.json:86
#: ../src/gui_common/tooltip/ToolTipManager.tscn:769
msgid "NITROGENASE"
msgstr "Нитрогеназа"

#: ../simulation_parameters/microbe_stage/organelles.json:119
msgid "PROTOPLASM"
msgstr "Протоплазма"

#: ../simulation_parameters/microbe_stage/organelles.json:149
#: ../src/gui_common/tooltip/ToolTipManager.tscn:569
msgid "CHEMOSYNTHESIZING_PROTEINS"
msgstr "Хемосинтезирующие Белки"

#: ../simulation_parameters/microbe_stage/organelles.json:186
#: ../src/gui_common/tooltip/ToolTipManager.tscn:867
msgid "OXYTOXISOME"
msgstr "Окситоксисома"

#: ../simulation_parameters/microbe_stage/organelles.json:219
msgid "THYLAKOIDS"
msgstr "Тилакоиды"

#: ../simulation_parameters/microbe_stage/organelles.json:251
#: ../src/gui_common/tooltip/ToolTipManager.tscn:370
msgid "METABOLOSOMES"
msgstr "Метаболосомы"

#: ../simulation_parameters/microbe_stage/organelles.json:287
#: ../src/gui_common/tooltip/ToolTipManager.tscn:1783
msgid "NITROGEN_FIXING_PLASTID"
msgstr "Азотфиксирующая Пластида"

#: ../simulation_parameters/microbe_stage/organelles.json:324
#: ../src/gui_common/tooltip/ToolTipManager.tscn:1699
msgid "CHEMOPLAST"
msgstr "Хемопласт"

#: ../simulation_parameters/microbe_stage/organelles.json:356
#: ../src/gui_common/tooltip/ToolTipManager.tscn:964
msgid "FLAGELLUM"
msgstr "Жгутик"

#: ../simulation_parameters/microbe_stage/organelles.json:383
#: ../src/gui_common/tooltip/ToolTipManager.tscn:1881
msgid "VACUOLE"
msgstr "Вакуоль"

#: ../simulation_parameters/microbe_stage/organelles.json:418
#: ../src/gui_common/tooltip/ToolTipManager.tscn:1416
msgid "MITOCHONDRION"
msgstr "Митохондрия"

#: ../simulation_parameters/microbe_stage/organelles.json:452
#: ../src/gui_common/tooltip/ToolTipManager.tscn:1978
msgid "TOXIN_VACUOLE"
msgstr ""
"Токсиновая\n"
"Вакуоль"

#: ../simulation_parameters/microbe_stage/organelles.json:481
#: ../src/gui_common/tooltip/ToolTipManager.tscn:1236
msgid "BINDING_AGENT"
msgstr "Связывающий Агент"

#: ../simulation_parameters/microbe_stage/organelles.json:521
#: ../src/gui_common/tooltip/ToolTipManager.tscn:1500
msgid "CHLOROPLAST"
msgstr "Хлоропласт"

#: ../simulation_parameters/microbe_stage/organelles.json:553
#: ../src/gui_common/tooltip/ToolTipManager.tscn:271
msgid "CYTOPLASM"
msgstr "Цитоплазма"

#: ../simulation_parameters/microbe_stage/organelles.json:618
#: ../src/gui_common/tooltip/ToolTipManager.tscn:1319
msgid "NUCLEUS"
msgstr "Ядро"

#: ../simulation_parameters/microbe_stage/organelles.json:642
#: ../src/gui_common/tooltip/ToolTipManager.tscn:1159
msgid "CHEMORECEPTOR"
msgstr "Хеморецептор"

#: ../src/auto-evo/AutoEvoRun.cs:122
msgid "ABORTED"
msgstr "Отменено."

#: ../src/auto-evo/AutoEvoRun.cs:125
msgid "FINISHED"
msgstr "Завершено."

#: ../src/auto-evo/AutoEvoRun.cs:128
msgid "NOT_RUNNING"
msgstr "Не работает."

#: ../src/auto-evo/AutoEvoRun.cs:138
msgid "AUTO-EVO_STEPS_DONE"
msgstr "{0:F1}% завершено. {1:n0}/{2:n0} шагов."

#: ../src/auto-evo/AutoEvoRun.cs:142
msgid "STARTING"
msgstr "Запуск"

#: ../src/auto-evo/AutoEvoRun.cs:294
msgid "AUTO-EVO_POPULATION_CHANGED"
msgstr "{0} популяция изменена на {1} потому что: {2}"

#: ../src/auto-evo/RunResults.cs:554
msgid "POPULATION"
msgstr "популяция:"

#: ../src/auto-evo/RunResults.cs:563
msgid "WENT_EXTINCT_IN"
msgstr "вымерли в {0}"

#: ../src/auto-evo/RunResults.cs:569
msgid "PREVIOUS"
msgstr "предыдущее:"

#: ../src/auto-evo/RunResults.cs:587
msgid "RUN_RESULT_SPLIT_FROM"
msgstr "Отделившихся от {0}"

#: ../src/auto-evo/RunResults.cs:600
msgid "RUN_RESULT_NICHE_FILL"
msgstr "возникли, чтобы заполнить нишу"

#: ../src/auto-evo/RunResults.cs:603
msgid "RUN_RESULT_SELECTION_PRESSURE_SPLIT"
msgstr "возникли в связи с различным давлением отбора"

#: ../src/auto-evo/RunResults.cs:620
msgid "RUN_RESULT_SPLIT_OFF_TO"
msgstr "популяция в некоторых биомах разделилась, образовав новые виды {0}:"

#: ../src/auto-evo/RunResults.cs:636
msgid "RUN_RESULT_HAS_A_MUTATION"
msgstr "имеет мутацию"

#: ../src/auto-evo/RunResults.cs:641
msgid "RUN_RESULT_GENE_CODE"
msgstr "генетический код:"

#: ../src/auto-evo/RunResults.cs:652
msgid "RUN_RESULT_SPREAD_TO_PATCHES"
msgstr "распространяется в биомы:"

#: ../src/auto-evo/RunResults.cs:660
msgid "RUN_RESULT_BY_SENDING_POPULATION"
msgstr "{0} отправив: {1} популяции из биома: {2}"

#: ../src/auto-evo/RunResults.cs:679
msgid "RUN_RESULT_POP_IN_PATCHES"
msgstr "популяция в биоме:"

#: ../src/auto-evo/RunResults.cs:789
msgid "WENT_EXTINCT_FROM_PLANET"
msgstr "вымерли с планеты"

#: ../src/auto-evo/RunResults.cs:843
msgid "TIMELINE_SPECIES_EXTINCT"
msgstr "[u]{0}[/u] вымер!"

<<<<<<< HEAD
#: ../src/auto-evo/RunResults.cs:853 ../src/auto-evo/RunResults.cs:875
#, fuzzy
=======
#: ../src/auto-evo/RunResults.cs:864 ../src/auto-evo/RunResults.cs:886
>>>>>>> d0ab345e
msgid "TIMELINE_SPECIES_POPULATION_INCREASE"
msgstr "Популяция вида [u]{0}[/u] увеличилась до {1}"

<<<<<<< HEAD
#: ../src/auto-evo/RunResults.cs:859 ../src/auto-evo/RunResults.cs:881
#, fuzzy
=======
#: ../src/auto-evo/RunResults.cs:870 ../src/auto-evo/RunResults.cs:892
>>>>>>> d0ab345e
msgid "TIMELINE_SPECIES_POPULATION_DECREASE"
msgstr "Популяция вида [u]{0}[/u] уменьшилась до {1}"

#: ../src/auto-evo/RunResults.cs:867
msgid "TIMELINE_SPECIES_EXTINCT_LOCAL"
msgstr "[u]{0}[/u] исчез из этого биома"

#: ../src/auto-evo/RunResults.cs:891
msgid "TIMELINE_SPECIES_MIGRATED_FROM"
msgstr "Часть популяции [u]{0}[/u] мигрировала в этот биом из {1}"

#: ../src/auto-evo/RunResults.cs:896
msgid "GLOBAL_TIMELINE_SPECIES_MIGRATED_TO"
msgstr "Часть популяции вида [u]{0}[/u] мигрировала в {1} из {2}"

#: ../src/auto-evo/RunResults.cs:902
msgid "TIMELINE_SPECIES_MIGRATED_TO"
msgstr "Часть популяции вида [u]{0}[/u] мигрировала в {1}"

<<<<<<< HEAD
#: ../src/auto-evo/RunResults.cs:921
#, fuzzy
=======
#: ../src/auto-evo/RunResults.cs:929
>>>>>>> d0ab345e
msgid "TIMELINE_NICHE_FILL"
msgstr ""
"Вид [u]{0}[/u] отделился от вида [u]{1}[/u] как новый вид, чтобы заполнить "
"нишу"

<<<<<<< HEAD
#: ../src/auto-evo/RunResults.cs:927
#, fuzzy
=======
#: ../src/auto-evo/RunResults.cs:935
>>>>>>> d0ab345e
msgid "TIMELINE_SELECTION_PRESSURE_SPLIT"
msgstr ""
"Вид [u]{0}[/u] отделился от вида [u]{1}[/u] как новый вид в связи с "
"различными условиями отбора"

#: ../src/auto-evo/simulation/food_source/ChunkFoodSource.cs:81
#, fuzzy
msgid "NOT_FOUND_CHUNK"
msgstr "Большой Железный Кусок"

#: ../src/auto-evo/simulation/food_source/ChunkFoodSource.cs:79
msgid "CHUNK_FOOD_SOURCE"
msgstr "{0} потребления"

#: ../src/auto-evo/simulation/food_source/CompoundFoodSource.cs:42
msgid "COMPOUND_FOOD_SOURCE"
msgstr "{0} потребления"

#: ../src/auto-evo/simulation/food_source/EnvironmentalFoodSource.cs:38
msgid "DISSOLVED_COMPOUND_FOOD_SOURCE"
msgstr "Равномерно распределенный экологический источник {0}"

#: ../src/auto-evo/simulation/food_source/HeterotrophicFoodSource.cs:85
msgid "PREDATION_FOOD_SOURCE"
msgstr "Истребление {0}"

#: ../src/engine/LoadingScreen.cs:68 ../src/engine/LoadingScreen.tscn:137
msgid "LOADING"
msgstr "Загрузка"

#: ../src/engine/input/key_mapping/InputEventItem.cs:339
msgid "PRESS_KEY_DOT_DOT_DOT"
msgstr "Нажмите любую клавишу..."

#: ../src/engine/input/key_mapping/InputGroupList.cs:129
msgid "KEY_BINDING_CHANGE_CONFLICT"
msgstr ""
"Здесь есть конфликт с {0}.\n"
"Вы желаете удалить клавишу из {1}?"

#: ../src/engine/input/key_mapping/KeyNames.cs:126
msgid "KEY_FORWARD"
msgstr "Перемещение вперед"

#: ../src/engine/input/key_mapping/KeyNames.cs:127
msgid "KEY_TAB"
msgstr "Tab"

#: ../src/engine/input/key_mapping/KeyNames.cs:128
msgid "KEY_ENTER"
msgstr "Enter"

#: ../src/engine/input/key_mapping/KeyNames.cs:129
msgid "KEY_INSERT"
msgstr "Insert"

#: ../src/engine/input/key_mapping/KeyNames.cs:130
msgid "KEY_DELETE"
msgstr "Delete"

#: ../src/engine/input/key_mapping/KeyNames.cs:131
msgid "KEY_PAUSE"
msgstr "Пауза"

#: ../src/engine/input/key_mapping/KeyNames.cs:132
msgid "KEY_CLEAR"
msgstr "Отчистить"

#: ../src/engine/input/key_mapping/KeyNames.cs:133
msgid "KEY_HOME"
msgstr "Home"

#: ../src/engine/input/key_mapping/KeyNames.cs:134
msgid "KEY_END"
msgstr "End"

#: ../src/engine/input/key_mapping/KeyNames.cs:135
msgid "KEY_LEFT"
msgstr "Стрелка влево"

#: ../src/engine/input/key_mapping/KeyNames.cs:136
msgid "KEY_UP"
msgstr "Стрелка вверх"

#: ../src/engine/input/key_mapping/KeyNames.cs:137
msgid "KEY_RIGHT"
msgstr "Стрелка вправо"

#: ../src/engine/input/key_mapping/KeyNames.cs:138
msgid "KEY_DOWN"
msgstr "Стрелка вниз"

#: ../src/engine/input/key_mapping/KeyNames.cs:139
msgid "KEY_MENU"
msgstr "Меню"

#: ../src/engine/input/key_mapping/KeyNames.cs:140
msgid "KEY_HELP"
msgstr "Помощь"

#: ../src/engine/input/key_mapping/KeyNames.cs:141
msgid "KEY_BACK"
msgstr "Назад"

#: ../src/engine/input/key_mapping/KeyNames.cs:142
msgid "KEY_STOP"
msgstr "Стоп"

#: ../src/engine/input/key_mapping/KeyNames.cs:143
msgid "KEY_REFRESH"
msgstr "Обновить"

#: ../src/engine/input/key_mapping/KeyNames.cs:144
msgid "KEY_SEARCH"
msgstr "Поиск"

#: ../src/engine/input/key_mapping/KeyNames.cs:145
msgid "KEY_STANDBY"
msgstr "Ожидание"

#: ../src/engine/input/key_mapping/KeyNames.cs:146
msgid "KEY_OPENURL"
msgstr "Открыть URL-ссылку"

#: ../src/engine/input/key_mapping/KeyNames.cs:147
msgid "KEY_HOMEPAGE"
msgstr "Домашняя страница"

#: ../src/engine/input/key_mapping/KeyNames.cs:148
msgid "KEY_FAVORITES"
msgstr "Избранное"

#: ../src/engine/input/key_mapping/KeyNames.cs:149
msgid "KEY_PRINT"
msgstr "PrintScreen"

#: ../src/engine/input/key_mapping/KeyNames.cs:164
msgid "SPACE"
msgstr "Пробел"

#: ../src/engine/input/key_mapping/KeyNames.cs:165
msgid "BACKSLASH"
msgstr "Задний Слэш"

#: ../src/engine/input/key_mapping/KeyNames.cs:166
msgid "ESCAPE"
msgstr "Esc"

#: ../src/engine/input/key_mapping/KeyNames.cs:167
msgid "BACKSPACE"
msgstr "Backspace"

#: ../src/engine/input/key_mapping/KeyNames.cs:168
msgid "KPENTER"
msgstr "Num Enter"

#: ../src/engine/input/key_mapping/KeyNames.cs:169
msgid "SYSREQ"
msgstr "Sys Rq"

#: ../src/engine/input/key_mapping/KeyNames.cs:170
msgid "PAGEUP"
msgstr "Page Up"

#: ../src/engine/input/key_mapping/KeyNames.cs:171
msgid "PAGEDOWN"
msgstr "PageDown"

#: ../src/engine/input/key_mapping/KeyNames.cs:172
msgid "CAPSLOCK"
msgstr "Caps Lock"

#: ../src/engine/input/key_mapping/KeyNames.cs:173
msgid "NUMLOCK"
msgstr "Num Lock"

#: ../src/engine/input/key_mapping/KeyNames.cs:174
msgid "SCROLLLOCK"
msgstr "Scroll Lock"

#: ../src/engine/input/key_mapping/KeyNames.cs:175
msgid "SUPERL"
msgstr "Супер Влево"

#: ../src/engine/input/key_mapping/KeyNames.cs:176
msgid "SUPERR"
msgstr "Супер Вправо"

#: ../src/engine/input/key_mapping/KeyNames.cs:177
msgid "HYPERL"
msgstr "Гипер Влево"

#: ../src/engine/input/key_mapping/KeyNames.cs:178
msgid "HYPERR"
msgstr "Гипер Вправо"

#: ../src/engine/input/key_mapping/KeyNames.cs:179
msgid "DIRECTIONL"
msgstr "Налево"

#: ../src/engine/input/key_mapping/KeyNames.cs:180
msgid "DIRECTIONR"
msgstr "Направо"

#: ../src/engine/input/key_mapping/KeyNames.cs:181
msgid "VOLUMEDOWN"
msgstr "VolumeDown"

#: ../src/engine/input/key_mapping/KeyNames.cs:182
msgid "VOLUMEMUTE"
msgstr "VolumeMute"

#: ../src/engine/input/key_mapping/KeyNames.cs:183
msgid "VOLUMEUP"
msgstr "VolumeUp"

#: ../src/engine/input/key_mapping/KeyNames.cs:184
msgid "BASSBOOST"
msgstr "BassBoost"

#: ../src/engine/input/key_mapping/KeyNames.cs:185
msgid "BASSUP"
msgstr "BassUp"

#: ../src/engine/input/key_mapping/KeyNames.cs:186
msgid "BASSDOWN"
msgstr "BassDown"

#: ../src/engine/input/key_mapping/KeyNames.cs:187
msgid "TREBLEUP"
msgstr "TrebleUp"

#: ../src/engine/input/key_mapping/KeyNames.cs:188
msgid "TREBLEDOWN"
msgstr "TrebleDown"

#: ../src/engine/input/key_mapping/KeyNames.cs:189
msgid "MEDIAPLAY"
msgstr "MediaPlay"

#: ../src/engine/input/key_mapping/KeyNames.cs:190
msgid "MEDIASTOP"
msgstr "MediaStop"

#: ../src/engine/input/key_mapping/KeyNames.cs:191
msgid "MEDIAPREVIOUS"
msgstr "MediaPrev"

#: ../src/engine/input/key_mapping/KeyNames.cs:192
msgid "MEDIANEXT"
msgstr "MediaNext"

#: ../src/engine/input/key_mapping/KeyNames.cs:193
msgid "MEDIARECORD"
msgstr "MediaRec"

#: ../src/engine/input/key_mapping/KeyNames.cs:194
msgid "LAUNCHMAIL"
msgstr "Почта"

#: ../src/engine/input/key_mapping/KeyNames.cs:195
msgid "LAUNCHMEDIA"
msgstr "Медиа"

#: ../src/engine/input/key_mapping/KeyNames.cs:196
msgid "LAUNCH0"
msgstr "Запуск 0"

#: ../src/engine/input/key_mapping/KeyNames.cs:197
msgid "LAUNCH1"
msgstr "Запуск 1"

#: ../src/engine/input/key_mapping/KeyNames.cs:198
msgid "LAUNCH2"
msgstr "Запуск 2"

#: ../src/engine/input/key_mapping/KeyNames.cs:199
msgid "LAUNCH3"
msgstr "Запуск 3"

#: ../src/engine/input/key_mapping/KeyNames.cs:200
msgid "LAUNCH4"
msgstr "Запуск 4"

#: ../src/engine/input/key_mapping/KeyNames.cs:201
msgid "LAUNCH5"
msgstr "Запуск 5"

#: ../src/engine/input/key_mapping/KeyNames.cs:202
msgid "LAUNCH6"
msgstr "Запуск 6"

#: ../src/engine/input/key_mapping/KeyNames.cs:203
msgid "LAUNCH7"
msgstr "Запуск 7"

#: ../src/engine/input/key_mapping/KeyNames.cs:204
msgid "LAUNCH8"
msgstr "Запуск 8"

#: ../src/engine/input/key_mapping/KeyNames.cs:205
msgid "LAUNCH9"
msgstr "Запуск 9"

#: ../src/engine/input/key_mapping/KeyNames.cs:206
msgid "LAUNCHA"
msgstr "Запуск A"

#: ../src/engine/input/key_mapping/KeyNames.cs:207
msgid "LAUNCHB"
msgstr "Запуск B"

#: ../src/engine/input/key_mapping/KeyNames.cs:208
msgid "LAUNCHC"
msgstr "Запуск C"

#: ../src/engine/input/key_mapping/KeyNames.cs:209
msgid "LAUNCHD"
msgstr "Запуск D"

#: ../src/engine/input/key_mapping/KeyNames.cs:210
msgid "LAUNCHE"
msgstr "Запуск E"

#: ../src/engine/input/key_mapping/KeyNames.cs:211
msgid "LAUNCHF"
msgstr "Запуск F"

#: ../src/engine/input/key_mapping/KeyNames.cs:212
msgid "KPMULTIPLY"
msgstr "Num*"

#: ../src/engine/input/key_mapping/KeyNames.cs:213
msgid "KPDIVIDE"
msgstr "Num/"

#: ../src/engine/input/key_mapping/KeyNames.cs:214
msgid "KPSUBTRACT"
msgstr "Num-"

#: ../src/engine/input/key_mapping/KeyNames.cs:215
msgid "KPPERIOD"
msgstr "Num."

#: ../src/engine/input/key_mapping/KeyNames.cs:216
msgid "KPADD"
msgstr "Num+"

#: ../src/engine/input/key_mapping/KeyNames.cs:217
msgid "KP0"
msgstr "Num0"

#: ../src/engine/input/key_mapping/KeyNames.cs:218
msgid "KP1"
msgstr "Num1"

#: ../src/engine/input/key_mapping/KeyNames.cs:219
msgid "KP2"
msgstr "Num2"

#: ../src/engine/input/key_mapping/KeyNames.cs:220
msgid "KP3"
msgstr "Num3"

#: ../src/engine/input/key_mapping/KeyNames.cs:221
msgid "KP4"
msgstr "Num4"

#: ../src/engine/input/key_mapping/KeyNames.cs:222
msgid "KP5"
msgstr "Num5"

#: ../src/engine/input/key_mapping/KeyNames.cs:223
msgid "KP6"
msgstr "Num6"

#: ../src/engine/input/key_mapping/KeyNames.cs:224
msgid "KP7"
msgstr "Num7"

#: ../src/engine/input/key_mapping/KeyNames.cs:225
msgid "KP8"
msgstr "Num8"

#: ../src/engine/input/key_mapping/KeyNames.cs:226
msgid "KP9"
msgstr "Num9"

#: ../src/engine/input/key_mapping/KeyNames.cs:227
msgid "UNKNOWN"
msgstr "Неизвестная кнопка мыши"

#: ../src/engine/input/key_mapping/SpecifiedInputKey.cs:52
msgid "CTRL"
msgstr "CTRL"

#: ../src/engine/input/key_mapping/SpecifiedInputKey.cs:54
msgid "ALT"
msgstr "Alt"

#: ../src/engine/input/key_mapping/SpecifiedInputKey.cs:56
msgid "SHIFT"
msgstr "Shift"

#: ../src/engine/input/key_mapping/SpecifiedInputKey.cs:67
msgid "LEFT_MOUSE"
msgstr "Левая кнопка мыши"

#: ../src/engine/input/key_mapping/SpecifiedInputKey.cs:68
msgid "RIGHT_MOUSE"
msgstr "Правая кнопка мыши"

#: ../src/engine/input/key_mapping/SpecifiedInputKey.cs:69
msgid "MIDDLE_MOUSE"
msgstr "Средняя кнопка мыши"

#: ../src/engine/input/key_mapping/SpecifiedInputKey.cs:70
msgid "WHEEL_UP"
msgstr "Колёсико вверх"

#: ../src/engine/input/key_mapping/SpecifiedInputKey.cs:71
msgid "WHEEL_DOWN"
msgstr "Колёсико вниз"

#: ../src/engine/input/key_mapping/SpecifiedInputKey.cs:72
msgid "WHEEL_LEFT"
msgstr "Колёсико влево"

#: ../src/engine/input/key_mapping/SpecifiedInputKey.cs:73
msgid "WHEEL_RIGHT"
msgstr "Колёсико вправо"

#: ../src/engine/input/key_mapping/SpecifiedInputKey.cs:74
msgid "SPECIAL_MOUSE_1"
msgstr "Специальная кнопка мыши 1"

#: ../src/engine/input/key_mapping/SpecifiedInputKey.cs:75
msgid "SPECIAL_MOUSE_2"
msgstr "Специальная кнопка мыши 2"

#: ../src/engine/input/key_mapping/SpecifiedInputKey.cs:76
msgid "UNKNOWN_MOUSE"
msgstr "Неизвестная кнопка мыши"

#: ../src/general/Gallery.cs:73
msgid "ARTWORK_TITLE"
msgstr "\"{0}\" - {1}"

#: ../src/general/Gallery.cs:77
msgid "ART_BY"
msgstr "Картина от {0}"

#: ../src/general/HelpScreen.tscn:107
#: ../src/gui_common/charts/line/LineChart.tscn:261
#: ../src/gui_common/dialogs/LicensesDisplay.tscn:109
#: ../src/microbe_stage/ProcessPanel.tscn:72
#: ../src/microbe_stage/editor/MicrobeEditor.tscn:4195
#: ../src/modding/ModManager.tscn:972
#: ../src/tutorial/microbe_editor/MicrobeEditorTutorialGUI.tscn:391
msgid "CLOSE"
msgstr "Закрыть"

#: ../src/general/IWorldEffect.cs:72 ../src/general/IWorldEffect.cs:91
#: ../src/gui_common/CompoundAmount.cs:171
#: ../src/gui_common/tooltip/microbe_editor/SelectionMenuToolTip.cs:236
#: ../src/microbe_stage/MicrobeHUD.cs:629
#: ../src/microbe_stage/editor/MicrobeEditorGUI.cs:751
#: ../src/microbe_stage/editor/MicrobeEditorGUI.cs:1100
#: ../src/microbe_stage/editor/MicrobeEditorGUI.cs:1322
msgid "PERCENTAGE_VALUE"
msgstr "{0}%"

#: ../src/general/IWorldEffect.cs:71 ../src/general/IWorldEffect.cs:90
msgid "COMPOUND_CONCENTRATIONS_DECREASED"
msgstr "Концентрация {0} снизилась на {1}"

#: ../src/general/IWorldEffect.cs:85
msgid "GLUCOSE_CONCENTRATIONS_DRASTICALLY_DROPPED"
msgstr "Концентрация глюкозы резко упала!"

#: ../src/general/MainMenu.cs:234
msgid "STORE_LOGGED_IN_AS"
msgstr "Авторизован как: {0}"

#: ../src/general/MainMenu.tscn:178
msgid "NEW_GAME"
msgstr "Новая Игра"

#: ../src/general/MainMenu.tscn:191 ../src/general/PauseMenu.tscn:76
#: ../src/microbe_stage/gui/ExtinctionBox.tscn:142
msgid "LOAD_GAME"
msgstr "Загрузить игру"

#: ../src/general/MainMenu.tscn:202 ../src/general/PauseMenu.tscn:98
msgid "OPTIONS"
msgstr "Настройки"

#: ../src/general/MainMenu.tscn:213
msgid "TOOLS"
msgstr "Инструменты"

#: ../src/general/MainMenu.tscn:224
msgid "VIEW_SOURCE_CODE"
msgstr "Обзор Исходного Кода"

#: ../src/general/MainMenu.tscn:235
msgid "EXTRAS"
msgstr "Дополнительное"

#: ../src/general/MainMenu.tscn:246
msgid "CREDITS"
msgstr "Титры"

#: ../src/general/MainMenu.tscn:257
msgid "QUIT"
msgstr "Выйти"

#: ../src/general/MainMenu.tscn:277
msgid "MICROBE_FREEBUILD_EDITOR"
msgstr "Микробный Креативный Редактор"

#: ../src/general/MainMenu.tscn:337 ../src/general/MainMenu.tscn:414
#: ../src/general/MainMenu.tscn:452 ../src/general/OptionsMenu.tscn:1184
#: ../src/general/PauseMenu.tscn:138
#: ../src/microbe_stage/gui/ExtinctionBox.tscn:72
#: ../src/modding/ModManager.tscn:83 ../src/saving/NewSaveMenu.tscn:109
#: ../src/saving/SaveManagerGUI.tscn:120
msgid "BACK"
msgstr "Назад"

#: ../src/general/MainMenu.tscn:358
msgid "MODS"
msgstr "Моды"

#: ../src/general/MainMenu.tscn:372
msgid "ART_GALLERY"
msgstr "Галерея изображений"

#: ../src/general/MainMenu.tscn:384
msgid "LICENSES"
msgstr "Лицензии"

#: ../src/general/MainMenu.tscn:493
msgid "GLES2_MODE_WARNING"
msgstr "Предупреждение режима GLES2"

#: ../src/general/MainMenu.tscn:495
msgid "GLES2_MODE_WARNING_TEXT"
msgstr ""
"Ты запустил Thrive через GLES2. Этот режим ещё не проверен и может вызвать "
"проблемы. Попробуй обновить свои видеодрайвера и/или вручную используй AMD "
"или Nvidia видеокарты для запуска Thrive."

#: ../src/general/MainMenu.tscn:499
msgid "MOD_LOAD_ERRORS"
msgstr "Ошибки загрузки Модов"

#: ../src/general/MainMenu.tscn:500
msgid "MOD_LOAD_ERRORS_OCCURRED"
msgstr ""
"Возникли ошибки при загрузке одного или нескольких модов. Журналы могут "
"содержать дополнительную информацию."

#: ../src/general/OptionsMenu.cs:900
msgid "DEFAULT_AUDIO_OUTPUT_DEVICE"
msgstr "Устройство вывода по умолчанию"

#: ../src/general/OptionsMenu.cs:932
msgid "LANGUAGE_TRANSLATION_PROGRESS_REALLY_LOW"
msgstr ""
"Этот перевод в процессе разработки (завершён на {0}%). Пожалуйста, "
"помогите нам с этим!"

#: ../src/general/OptionsMenu.cs:936
msgid "LANGUAGE_TRANSLATION_PROGRESS_LOW"
msgstr "Этот язык всё ещё находится в стадии разработки ({0}% завершено)"

#: ../src/general/OptionsMenu.cs:940
msgid "LANGUAGE_TRANSLATION_PROGRESS"
msgstr "Этот язык на {0}% завершён"

#: ../src/general/OptionsMenu.tscn:135
msgid "GRAPHICS"
msgstr "Графика"

#: ../src/general/OptionsMenu.tscn:146
msgid "SOUND"
msgstr "Звук"

#: ../src/general/OptionsMenu.tscn:157
msgid "PERFORMANCE"
msgstr "Производительность"

#: ../src/general/OptionsMenu.tscn:168
msgid "INPUTS"
msgstr "Клавиши"

#: ../src/general/OptionsMenu.tscn:179
msgid "MISC"
msgstr "Дополнительное"

#: ../src/general/OptionsMenu.tscn:211
msgid "VSYNC"
msgstr "Вертикальная синхронизация"

#: ../src/general/OptionsMenu.tscn:218
msgid "FULLSCREEN"
msgstr "Полный экран"

#: ../src/general/OptionsMenu.tscn:240
msgid "MULTISAMPLE_ANTI_ALIASING"
msgstr "Множественная выборка сглаживания:"

#: ../src/general/OptionsMenu.tscn:247
msgid "HIGHER_VALUES_WORSEN_PERFORMANCE"
msgstr "(высокие значения ухудшают производительность)"

#: ../src/general/OptionsMenu.tscn:262 ../src/general/OptionsMenu.tscn:263
msgid "DISABLED"
msgstr "Отключено"

#: ../src/general/OptionsMenu.tscn:263
msgid "TWO_TIMES"
msgstr "2x"

#: ../src/general/OptionsMenu.tscn:263
msgid "FOUR_TIMES"
msgstr "4x"

#: ../src/general/OptionsMenu.tscn:263
msgid "EIGHT_TIMES"
msgstr "8x"

#: ../src/general/OptionsMenu.tscn:263
msgid "SIXTEEN_TIMES"
msgstr "16x"

#: ../src/general/OptionsMenu.tscn:277
msgid "RESOLUTION"
msgstr "Разрешение:"

#: ../src/general/OptionsMenu.tscn:290
msgid "AUTO"
msgstr "Авто"

#: ../src/general/OptionsMenu.tscn:301
msgid "MAX_FPS"
msgstr "Макс. FPS:"

#: ../src/general/OptionsMenu.tscn:316
msgid "MAX_FPS_NO_LIMIT"
msgstr "Бесконечно"

#: ../src/general/OptionsMenu.tscn:332
msgid "COLOURBLIND_CORRECTION"
msgstr "Цветокоррекция для дальтоников:"

#: ../src/general/OptionsMenu.tscn:346 ../src/general/OptionsMenu.tscn:347
msgid "NONE"
msgstr "Отсутствует"

#: ../src/general/OptionsMenu.tscn:347
msgid "CORRECTION_PROTANOPE"
msgstr "Протанопия (Крас.-Зел.)"

#: ../src/general/OptionsMenu.tscn:347
msgid "CORRECTION_TRITANOPE"
msgstr "Тританопия (Син.-Жел.)"

#: ../src/general/OptionsMenu.tscn:363
msgid "CHROMATIC_ABERRATION"
msgstr "Хроматическая аберрация:"

#: ../src/general/OptionsMenu.tscn:389
msgid "DISPLAY_ABILITIES_BAR"
msgstr "Показать панель способностей"

#: ../src/general/OptionsMenu.tscn:397
msgid "ENABLE_GUI_LIGHT_EFFECTS"
msgstr "Включить световые эффекты GUI"

#: ../src/general/OptionsMenu.tscn:423
msgid "MASTER_VOLUME"
msgstr "Общая громкость"

#: ../src/general/OptionsMenu.tscn:449 ../src/general/OptionsMenu.tscn:489
#: ../src/general/OptionsMenu.tscn:521 ../src/general/OptionsMenu.tscn:553
#: ../src/general/OptionsMenu.tscn:585
msgid "MUTE"
msgstr "Заглушить"

#: ../src/general/OptionsMenu.tscn:463
msgid "MUSIC_VOLUME"
msgstr "Громкость музыки"

#: ../src/general/OptionsMenu.tscn:495
msgid "AMBIANCE_VOLUME"
msgstr "Громкость окружения"

#: ../src/general/OptionsMenu.tscn:527
msgid "SFX_VOLUME"
msgstr "Громкость звуковых эффектов"

#: ../src/general/OptionsMenu.tscn:559
msgid "GUI_VOLUME"
msgstr "Громкость пользовательского интерфейса"

#: ../src/general/OptionsMenu.tscn:603
msgid "AUDIO_OUTPUT_DEVICE"
msgstr "Устройство вывода звука:"

#: ../src/general/OptionsMenu.tscn:631
msgid "LANGUAGE"
msgstr "Язык:"

#: ../src/general/OptionsMenu.tscn:649 ../src/general/OptionsMenu.tscn:1195
msgid "RESET"
msgstr "Сбросить"

#: ../src/general/OptionsMenu.tscn:667
msgid "OPEN_TRANSLATION_SITE"
msgstr "Помогите Перевести Эту Игру"

#: ../src/general/OptionsMenu.tscn:693
msgid "COMPOUND_CLOUDS"
msgstr "Облака из Компонентов"

#: ../src/general/OptionsMenu.tscn:708
msgid "CLOUD_SIMULATION_MINIMUM_INTERVAL"
msgstr "Мин. интервал облака симуляции:"

#: ../src/general/OptionsMenu.tscn:715 ../src/general/OptionsMenu.tscn:757
msgid "HIGHER_VALUES_INCREASE_PERFORMANCE"
msgstr "(высокие значения могут ухудшить производительность)"

#: ../src/general/OptionsMenu.tscn:750
msgid "CLOUD_RESOLUTION_DIVISOR"
msgstr "Делитель разрешения облака:"

#: ../src/general/OptionsMenu.tscn:791
msgid "RUN_AUTO_EVO_DURING_GAMEPLAY"
msgstr "Запускать авто-эво во время игры"

#: ../src/general/OptionsMenu.tscn:811
msgid "DETECTED_CPU_COUNT"
msgstr "Число обнаруженных ядер процессора:"

#: ../src/general/OptionsMenu.tscn:828
msgid "ACTIVE_THREAD_COUNT"
msgstr "Текущие задачи:"

#: ../src/general/OptionsMenu.tscn:842
msgid "ASSUME_HYPERTHREADING"
msgstr "Предположим, что в процессоре включена гиперпоточность"

#: ../src/general/OptionsMenu.tscn:850
msgid "USE_MANUAL_THREAD_COUNT"
msgstr "Установить вручную количество фоновых потоков"

#: ../src/general/OptionsMenu.tscn:860
msgid "THREADS"
msgstr "Потоки:"

#: ../src/general/OptionsMenu.tscn:961
msgid "RESET_INPUTS"
msgstr "Сбросить Клавиши"

#: ../src/general/OptionsMenu.tscn:988
msgid "PLAY_INTRO_VIDEO"
msgstr "Проигрывать начальное видео"

#: ../src/general/OptionsMenu.tscn:996
msgid "PLAY_MICROBE_INTRO_ON_NEW_GAME"
msgstr "Проигрывать вступление микроба при новой игре"

#: ../src/general/OptionsMenu.tscn:1004
msgid "AUTOSAVE_DURING_THE_GAME"
msgstr "Автосохранение во время игры"

#: ../src/general/OptionsMenu.tscn:1015
msgid "AMOUNT_OF_AUTOSAVE_TO_KEEP"
msgstr "Количество записей автосохранения:"

#: ../src/general/OptionsMenu.tscn:1043
msgid "AMOUNT_OF_QUICKSAVE_TO_KEEP"
msgstr "Количество записей быстрого сохранения:"

#: ../src/general/OptionsMenu.tscn:1068
msgid "SHOW_TUTORIALS_IN_NEW_GAMES_OPTION"
msgstr "Показывать туториал (в новых играх)"

#: ../src/general/OptionsMenu.tscn:1075
msgid "SHOW_TUTORIALS_IN_NEW_CURRENT_OPTION"
msgstr "Показать туториал (в текущей игре)"

#: ../src/general/OptionsMenu.tscn:1081
msgid "SHOW_UNSAVED_PROGRESS_WARNING"
msgstr "Показать предупреждение о несохраненном прогрессе"

#: ../src/general/OptionsMenu.tscn:1093
msgid "CHEAT_KEYS_ENABLED"
msgstr "Чит-коды включены"

#: ../src/general/OptionsMenu.tscn:1101
msgid "USE_A_CUSTOM_USERNAME"
msgstr "Использовать кастомное имя пользователя"

#: ../src/general/OptionsMenu.tscn:1112
msgid "CUSTOM_USERNAME"
msgstr "Кастомное имя пользователя:"

#: ../src/general/OptionsMenu.tscn:1138
msgid "OPEN_SCREENSHOT_FOLDER"
msgstr "Открыть Папку со Скриншотами"

#: ../src/general/OptionsMenu.tscn:1146
msgid "OPEN_LOGS_FOLDER"
msgstr "Открыть Папку с Логами"

#: ../src/general/OptionsMenu.tscn:1156
msgid "JSON_DEBUG_MODE"
msgstr "Режим отладки JSON:"

#: ../src/general/OptionsMenu.tscn:1170 ../src/general/OptionsMenu.tscn:1171
msgid "JSON_DEBUG_MODE_AUTO"
msgstr "Автоматически"

#: ../src/general/OptionsMenu.tscn:1171
msgid "JSON_DEBUG_MODE_ALWAYS"
msgstr "Всегда"

#: ../src/general/OptionsMenu.tscn:1171
msgid "JSON_DEBUG_MODE_NEVER"
msgstr "Никогда"

#: ../src/general/OptionsMenu.tscn:1207 ../src/saving/NewSaveMenu.tscn:73
msgid "SAVE"
msgstr "Сохранить"

#: ../src/general/OptionsMenu.tscn:1224
msgid "RESET_SETTINGS_TO_DEFAULTS"
msgstr "По умолчанию"

#: ../src/general/OptionsMenu.tscn:1235
msgid "RESET_TO_DEFAULTS"
msgstr "Сбросить по умолчанию?"

#: ../src/general/OptionsMenu.tscn:1236
msgid "ARE_YOU_SURE_TO_RESET_ALL_SETTINGS"
msgstr ""
"Вы действительно хотите сбросить ВСЕ настройки до значений по умолчанию?"

#: ../src/general/OptionsMenu.tscn:1244
msgid "RESET_INPUTS_TO_DEFAULTS"
msgstr "Восстановить до значений по умолчанию?"

#: ../src/general/OptionsMenu.tscn:1245
msgid "ARE_YOU_SURE_TO_RESET_INPUT_SETTINGS"
msgstr ""
"Вы действительно хотите сбросить настройки клавиш до значений по умолчанию?"

#: ../src/general/OptionsMenu.tscn:1254
msgid "CLOSE_OPTIONS"
msgstr "Закрыть настройки?"

#: ../src/general/OptionsMenu.tscn:1274
msgid "UNSAVED_CHANGE_WARNING"
msgstr ""
"Вы имеете не сохранённые изменения, которые можете потерять.\n"
"Вы хотите продолжить?"

#: ../src/general/OptionsMenu.tscn:1297
msgid "SAVE_AND_CONTINUE"
msgstr "Сохранить и продолжить"

#: ../src/general/OptionsMenu.tscn:1307
msgid "DISCARD_AND_CONTINUE"
msgstr "Отменить и продолжить"

#: ../src/general/OptionsMenu.tscn:1324
#: ../src/gui_common/dialogs/CustomConfirmationDialog.tscn:52
#: ../src/modding/NewModGUI.tscn:457
msgid "CANCEL"
msgstr "Отмена"

#: ../src/general/OptionsMenu.tscn:1335 ../src/general/OptionsMenu.tscn:1343
msgid "ERROR"
msgstr "Ошибка"

#: ../src/general/OptionsMenu.tscn:1345
msgid "ERROR_FAILED_TO_SAVE_NEW_SETTINGS"
msgstr ""
"Ошибка: Не удалось сохранить новые настройки в конфигурационном файле."

#: ../src/general/OptionsMenu.tscn:1353
msgid "NO_SCREENSHOT_DIRECTORY"
msgstr "Папка скриншотов не найдена"

#: ../src/general/OptionsMenu.tscn:1355
msgid "TRY_TAKING_SOME_SCREENSHOTS"
msgstr "Попробуйте сделать скриншоты!"

#: ../src/general/PauseMenu.cs:271
msgid "RETURN_TO_MENU_WARNING"
msgstr ""
"Вы действительно хотите вернуться в главное меню?\n"
"Весь несохраненный прогресс будет утерян."

#: ../src/general/PauseMenu.cs:287
msgid "QUIT_GAME_WARNING"
msgstr ""
"Вы действительно хотите выйти из игры?\n"
"Весь несохраненный прогресс будет утерян."

#: ../src/general/PauseMenu.tscn:62
msgid "RESUME"
msgstr "Продолжить"

#: ../src/general/PauseMenu.tscn:69
msgid "SAVE_GAME"
msgstr "Сохранить игру"

#: ../src/general/PauseMenu.tscn:84
#: ../src/microbe_stage/editor/MicrobeEditor.tscn:2783
msgid "STATISTICS"
msgstr "Статистика"

#: ../src/general/PauseMenu.tscn:91
msgid "HELP"
msgstr "Помощь"

#: ../src/general/PauseMenu.tscn:105
#: ../src/microbe_stage/gui/ExtinctionBox.tscn:151
msgid "RETURN_TO_MENU"
msgstr "Вернуться в Меню"

#: ../src/general/PauseMenu.tscn:112
msgid "EXIT"
msgstr "Выход"

#: ../src/general/PauseMenu.tscn:163
msgid "CONFIRM_EXIT"
msgstr "Подтвердить выход"

#: ../src/general/StringUtils.cs:22
msgid "BILLION_ABBREVIATION"
msgstr "{0} Млрд"

#: ../src/general/StringUtils.cs:31
msgid "MILLION_ABBREVIATION"
msgstr "{0} Млн"

#: ../src/general/StringUtils.cs:40
msgid "KILO_ABBREVIATION"
msgstr "{0} Тыс"

#: ../src/gui_common/ChemicalEquation.cs:141
#: ../src/gui_common/ChemicalEquation.cs:184
msgid "PER_SECOND_SLASH"
msgstr "/секунд"

#: ../src/gui_common/ChemicalEquation.cs:308
msgid "PROCESS_ENVIRONMENT_SEPARATOR"
msgstr "@"

#: ../src/gui_common/CreditsScroll.cs:223
msgid "LEAD_DEVELOPERS"
msgstr "Ведущие Разработчики"

#: ../src/gui_common/CreditsScroll.cs:229
msgid "LEAD_PROGRAMMER"
msgstr "Ведущий Программист"

#: ../src/gui_common/CreditsScroll.cs:230
msgid "LEAD_PROGRAMMERS"
msgstr "Ведущие Программисты"

#: ../src/gui_common/CreditsScroll.cs:235
msgid "LEAD_THEORIST"
msgstr "Ведущий Теоретик"

#: ../src/gui_common/CreditsScroll.cs:236
msgid "LEAD_THEORISTS"
msgstr "Ведущие Теоретики"

#: ../src/gui_common/CreditsScroll.cs:241
msgid "LEAD_ARTIST"
msgstr "Ведущий Художник"

#: ../src/gui_common/CreditsScroll.cs:242
msgid "LEAD_ARTISTS"
msgstr "Ведущие Художники"

#: ../src/gui_common/CreditsScroll.cs:247
msgid "SOUND_TEAM_LEAD"
msgstr "Ведущий Звуковой Команды"

#: ../src/gui_common/CreditsScroll.cs:248
msgid "SOUND_TEAM_LEADS"
msgstr "Ведущие Звуковой Команды"

#: ../src/gui_common/CreditsScroll.cs:253
msgid "LEAD_OUTREACH_PERSON"
msgstr "Ведущий Агитатор"

#: ../src/gui_common/CreditsScroll.cs:254
msgid "LEAD_OUTREACH_PEOPLE"
msgstr "Ведущие Агитаторы"

#: ../src/gui_common/CreditsScroll.cs:259
msgid "LEAD_GAME_DESIGNER"
msgstr "Ведущий Игровой Дизайнер"

#: ../src/gui_common/CreditsScroll.cs:260
msgid "LEAD_GAME_DESIGNERS"
msgstr "Ведущие игровые дизайнеры"

#: ../src/gui_common/CreditsScroll.cs:265
msgid "LEAD_TESTER"
msgstr "Ведущий Тестер"

#: ../src/gui_common/CreditsScroll.cs:266
msgid "LEAD_TESTERS"
msgstr "Ведущие Тестеры"

#: ../src/gui_common/CreditsScroll.cs:271
msgid "LEAD_PROJECT_MANAGER"
msgstr "Ведущий Менеджер Проекта"

#: ../src/gui_common/CreditsScroll.cs:272
msgid "LEAD_PROJECT_MANAGERS"
msgstr "Ведущие Менеджеры Проекта"

#: ../src/gui_common/CreditsScroll.cs:279
msgid "CURRENT_DEVELOPERS"
msgstr "Текущие Разработчики"

#: ../src/gui_common/CreditsScroll.cs:295
msgid "PAST_DEVELOPERS"
msgstr "Прошлые Разработчики"

#: ../src/gui_common/CreditsScroll.cs:311
msgid "OUTSIDE_CONTRIBUTORS"
msgstr "Сторонние Участники"

#: ../src/gui_common/CreditsScroll.cs:314
msgid "YOU_CAN_MAKE_PULL_REQUEST"
msgstr ""
"Thrive – это проект с открытым исходным кодом.\n"
"Вы можете вносить изменения в код не будучи разработчиком."

#: ../src/gui_common/CreditsScroll.cs:329
msgid "PATRONS"
msgstr "Меценаты"

#: ../src/gui_common/CreditsScroll.cs:335
msgid "YOU_CAN_SUPPORT_THRIVE_ON_PATREON"
msgstr "Вы можете поддержать дальнейшее развитие Thrive на Patreon."

#: ../src/gui_common/CreditsScroll.cs:352
msgid "DONATIONS"
msgstr "Пожертвования"

#: ../src/gui_common/CreditsScroll.cs:375
msgid "TRANSLATORS"
msgstr "Переводчики"

#: ../src/gui_common/CreditsScroll.cs:389
msgid "USED_LIBRARIES_LICENSES"
msgstr "Лицензии и использованные библиотеки"

#: ../src/gui_common/CreditsScroll.cs:484
msgid "THANKS_FOR_PLAYING"
msgstr ""
"Спасибо за игру!\n"
"\n"
"Если вам понравилась игра, расскажите о нас своим друзьям."

#: ../src/gui_common/CreditsScroll.cs:493
msgid "PROGRAMMING_TEAM"
msgstr "Команда Программистов"

#: ../src/gui_common/CreditsScroll.cs:494
msgid "THEORY_TEAM"
msgstr "Теоретическая Команда"

#: ../src/gui_common/CreditsScroll.cs:495
msgid "GRAPHICS_TEAM"
msgstr "Графическая Команда"

#: ../src/gui_common/CreditsScroll.cs:496
msgid "SOUND_TEAM"
msgstr "Звуковая Команда"

#: ../src/gui_common/CreditsScroll.cs:497
msgid "OUTREACH_TEAM"
msgstr "Агитационная Команда"

#: ../src/gui_common/CreditsScroll.cs:498
msgid "GAME_DESIGN_TEAM"
msgstr "Команда Игрового Дизайна"

#: ../src/gui_common/CreditsScroll.cs:499
msgid "TESTING_TEAM"
msgstr "Команда Тестирования"

#: ../src/gui_common/CreditsScroll.cs:500
msgid "PROJECT_MANAGEMENT_TEAM"
msgstr "Команда Управления Проектом"

#: ../src/gui_common/CreditsScroll.cs:501
msgid "PULL_REQUESTS_PROGRAMMING"
msgstr "Pull Requests / Программирование"

#: ../src/gui_common/CreditsScroll.cs:502
msgid "VIP_PATRONS"
msgstr "VIP-Спонсоры"

#: ../src/gui_common/CreditsScroll.cs:503
msgid "DEV_BUILD_PATRONS"
msgstr "Devbuild-Спонсоры"

#: ../src/gui_common/CreditsScroll.cs:504
msgid "SUPPORTER_PATRONS"
msgstr "Поддержка"

#: ../src/gui_common/CreditsScroll.cs:505
msgid "JANUARY"
msgstr "Январь"

#: ../src/gui_common/CreditsScroll.cs:506
msgid "FEBRUARY"
msgstr "Февраль"

#: ../src/gui_common/CreditsScroll.cs:507
msgid "MARCH"
msgstr "Март"

#: ../src/gui_common/CreditsScroll.cs:508
msgid "APRIL"
msgstr "Апрель"

#: ../src/gui_common/CreditsScroll.cs:509
msgid "MAY"
msgstr "Май"

#: ../src/gui_common/CreditsScroll.cs:510
msgid "JUNE"
msgstr "Июнь"

#: ../src/gui_common/CreditsScroll.cs:511
msgid "JULY"
msgstr "Июль"

#: ../src/gui_common/CreditsScroll.cs:512
msgid "AUGUST"
msgstr "Август"

#: ../src/gui_common/CreditsScroll.cs:513
msgid "SEPTEMBER"
msgstr "Сентябрь"

#: ../src/gui_common/CreditsScroll.cs:514
msgid "OCTOBER"
msgstr "Октябрь"

#: ../src/gui_common/CreditsScroll.cs:515
msgid "NOVEMBER"
msgstr "Ноябрь"

#: ../src/gui_common/CreditsScroll.cs:516
msgid "DECEMBER"
msgstr "Декабрь"

#: ../src/gui_common/CreditsScroll.tscn:45
msgid "BY_REVOLUTIONARY_GAMES"
msgstr "Автор: Revolutionary Games Studio"

#: ../src/gui_common/CreditsScroll.tscn:52
msgid "DEVELOPMENT_SUPPORTED_BY"
msgstr "Разработка поддержана командой Revolutionary Games Studio ry"

#: ../src/gui_common/CreditsScroll.tscn:60
msgid "DEVELOPERS"
msgstr "Разработчики"

#: ../src/gui_common/QuickLoadHandler.tscn:20
msgid "SAVE_HAS_DIFFERENT_VERSION_TEXT"
msgstr ""
"Версия сохранения которое вы пытаетесь загрузить, не совпадает с версией "
"игры.\n"
"Пожалуйста, загрузите сохранение вручную через меню."

#: ../src/gui_common/QuickLoadHandler.tscn:22
msgid "SAVE_HAS_DIFFERENT_VERSION"
msgstr "Сохранение имеет другую версию игры"

#: ../src/gui_common/TweakedColourPicker.cs:344
msgid "COLOUR_PICKER_PICK_COLOUR"
msgstr "Выберете цвет из окна игры"

#: ../src/gui_common/TweakedColourPicker.cs:345
msgid "COLOUR_PICKER_ADD_PRESET"
msgstr "Добавить текущий цвет в набор"

#: ../src/gui_common/TweakedColourPicker.cs:346
msgid "COLOUR_PICKER_HSV_BUTTON_TOOLTIP"
msgstr ""
"Вкл/выкл режим настройки оттенка, насыщенности, значения.\n"
"Не может быть включено в raw-режиме."

#: ../src/gui_common/TweakedColourPicker.cs:347
msgid "COLOUR_PICKER_RAW_BUTTON_TOOLTIP"
msgstr ""
"Вкл/выкл режим Raw.\n"
"В режиме Raw вы можете задать R, G, B\n"
"значения, свыше 1.0.\n"
"Не может быть включено в режиме HSV."

#: ../src/gui_common/TweakedColourPicker.cs:351
msgid "COLOUR_PICKER_H_TOOLTIP"
msgstr "Значение оттенка, доля цвета"

#: ../src/gui_common/TweakedColourPicker.cs:352
msgid "COLOUR_PICKER_S_TOOLTIP"
msgstr "Значение насыщенности, уровень серого в отдельных цветах"

#: ../src/gui_common/TweakedColourPicker.cs:353
msgid "COLOUR_PICKER_V_TOOLTIP"
msgstr "Value (brightness) значение, яркость или интенсивность цвета"

#: ../src/gui_common/TweakedColourPicker.cs:357
msgid "COLOUR_PICKER_R_TOOLTIP"
msgstr "Значение канала красного цвета"

#: ../src/gui_common/TweakedColourPicker.cs:358
msgid "COLOUR_PICKER_G_TOOLTIP"
msgstr "Значение зеленого канала цвета"

#: ../src/gui_common/TweakedColourPicker.cs:359
msgid "COLOUR_PICKER_B_TOOLTIP"
msgstr "Значение синего канала цвета"

#: ../src/gui_common/TweakedColourPicker.cs:362
msgid "COLOUR_PICKER_A_TOOLTIP"
msgstr "Значение альфа канала"

#: ../src/gui_common/TweakedColourPicker.cs:511
msgid "COLOUR_PICKER_PRESET_TOOLTIP"
msgstr ""
"Цвет: {0}\n"
"ЛКМ: Использовать этот пресет\n"
"ПКМ: Удалить этот пресет"

#: ../src/gui_common/TweakedColourPicker.tscn:47
msgid "HSV"
msgstr "HSV"

#: ../src/gui_common/TweakedColourPicker.tscn:69
msgid "RAW"
msgstr "\"Raw\""

#: ../src/gui_common/charts/line/LineChart.cs:636
#: ../src/microbe_stage/editor/MicrobeEditorGUI.cs:2559
msgid "NO_DATA_TO_SHOW"
msgstr "Нет данных для отображения"

#: ../src/gui_common/charts/line/LineChart.cs:640
msgid "INVALID_DATA_TO_PLOT"
msgstr "Невозможно отобразить данные"

#: ../src/gui_common/charts/line/LineChart.cs:1110
#: ../src/gui_common/charts/line/LineChart.cs:1202
msgid "MAX_VISIBLE_DATASET_WARNING"
msgstr "Не разрешается показывать более {0} наборов данных!"

#: ../src/gui_common/charts/line/LineChart.cs:1116
#: ../src/gui_common/charts/line/LineChart.cs:1207
msgid "MIN_VISIBLE_DATASET_WARNING"
msgstr "Невозможно показать меньше, чем {0} наборов данных!"

#: ../src/gui_common/charts/line/LineChart.tscn:219
msgid "INSPECT"
msgstr "Проверить"

#: ../src/gui_common/dialogs/CustomConfirmationDialog.tscn:65
#: ../src/gui_common/dialogs/ErrorDialog.tscn:118
#: ../src/modding/ModUploader.tscn:357
msgid "OK"
msgstr "ОК"

#: ../src/gui_common/dialogs/ErrorDialog.tscn:109
msgid "COPY_ERROR_TO_CLIPBOARD"
msgstr "Копировать Ошибку в Буфер Обмена"

#: ../src/gui_common/dialogs/LicensesDisplay.cs:34
msgid "GPL_LICENSE_HEADING"
msgstr "Текст лицензии GPL:"

#: ../src/gui_common/dialogs/LicensesDisplay.tscn:30
msgid "THRIVE_LICENSES"
msgstr "Лицензии Thrive"

#: ../src/gui_common/dialogs/LicensesDisplay.tscn:93
msgid "LICENSES_COVERING_THRIVE"
msgstr "Лицензии на отдельные части Thrive отображены здесь"

#: ../src/gui_common/tooltip/ToolTipManager.tscn:47
msgid "OPEN_THE_MENU"
msgstr "Открыть меню"

#: ../src/gui_common/tooltip/ToolTipManager.tscn:53
msgid "OPEN_HELP_SCREEN"
msgstr "Открыть экран помощи"

#: ../src/gui_common/tooltip/ToolTipManager.tscn:67
msgid "WILL_YOU_THRIVE"
msgstr "Будете ли вы процветать?"

#: ../src/gui_common/tooltip/ToolTipManager.tscn:84
msgid "FINISH_EDITING_AND_RETURN_TO_ENVIRONMENT"
msgstr "Закончить редактирование и вернуться в окружающую среду"

#: ../src/gui_common/tooltip/ToolTipManager.tscn:90
msgid "CHANGE_THE_SYMMETRY"
msgstr "Изменить симметрию"

#: ../src/gui_common/tooltip/ToolTipManager.tscn:96
msgid "UNDO_THE_LAST_ACTION"
msgstr "Отменить последнее действие"

#: ../src/gui_common/tooltip/ToolTipManager.tscn:102
msgid "REDO_THE_LAST_ACTION"
msgstr "Вернуть последнее действие"

#: ../src/gui_common/tooltip/ToolTipManager.tscn:108
msgid "CREATE_A_NEW_MICROBE"
msgstr "Создать нового микроба"

#: ../src/gui_common/tooltip/ToolTipManager.tscn:113
msgid "RANDOMIZE_SPECIES_NAME"
msgstr "Случайное название вида"

#: ../src/gui_common/tooltip/ToolTipManager.tscn:123
msgid "MEMBRANE_RIGIDITY"
msgstr "Жёсткость Мембраны"

#: ../src/gui_common/tooltip/ToolTipManager.tscn:124
msgid "RIGIDITY_MEMBRANE_DESCRIPTION"
msgstr ""
"Более жёсткая мембрана более устойчива к повреждениям, но клетке станет "
"тяжелее передвигаться."

#: ../src/gui_common/tooltip/ToolTipManager.tscn:150
#: ../src/gui_common/tooltip/ToolTipManager.tscn:2129
#: ../src/gui_common/tooltip/ToolTipManager.tscn:2297
#: ../src/gui_common/tooltip/ToolTipManager.tscn:2461
#: ../src/gui_common/tooltip/ToolTipManager.tscn:2696
#: ../src/gui_common/tooltip/ToolTipManager.tscn:2929
#: ../src/gui_common/tooltip/ToolTipManager.tscn:3199
msgid "MOBILITY"
msgstr "Мобильность"

#: ../src/gui_common/tooltip/ToolTipManager.tscn:185
#: ../src/gui_common/tooltip/ToolTipManager.tscn:2232
#: ../src/gui_common/tooltip/ToolTipManager.tscn:2397
#: ../src/gui_common/tooltip/ToolTipManager.tscn:2564
#: ../src/gui_common/tooltip/ToolTipManager.tscn:2799
#: ../src/gui_common/tooltip/ToolTipManager.tscn:3032
#: ../src/gui_common/tooltip/ToolTipManager.tscn:3302
msgid "HEALTH"
msgstr "Здоровье"

#: ../src/gui_common/tooltip/ToolTipManager.tscn:224
msgid "AGGRESSION_EXPLANATION"
msgstr ""
"Агрессивные микроорганизмы будут преследовать свою добычу на большее "
"расстояние\n"
"и более склонны бороться с хищниками, когда атакованы.\n"
"Мирные микроорганизмы не будут нападать на других на больших дистанциях\n"
"и менее склонны использовать токсины против хищников."

#: ../src/gui_common/tooltip/ToolTipManager.tscn:232
msgid "OPPORTUNISM_EXPLANATION"
msgstr ""
"Рисковые микробы будут конкурировать с соперниками за куски\n"
"и будут пытаться загнать добычу токсинами, если не могут поглотить их.\n"
"Осторожные микробы, вероятно, не будут рисковать за куски."

#: ../src/gui_common/tooltip/ToolTipManager.tscn:240
msgid "FEAR_EXPLANATION"
msgstr ""
"Боязливые микроорганизмы будут дальше убегать\n"
"и более склонны к побегу от хищников в общем.\n"
"Храбрые микроорганизмы не будут напуганы хищниками поблизости\n"
"и более склонны атаковать в ответ."

#: ../src/gui_common/tooltip/ToolTipManager.tscn:248
msgid "ACTIVITY_EXPLANATION"
msgstr ""
"Энергичные микробы будут в движении, пока поблизости ничего не "
"происходит.\n"
"Инертные микробы будут стоять и ждать, пока не изменится окружающая их "
"среда."

#: ../src/gui_common/tooltip/ToolTipManager.tscn:256
msgid "FOCUS_EXPLANATION"
msgstr ""
"Целенаправленные микробы будут искать добычу на большем растоянии\n"
"и будут соперничать за куски с большим рвением.\n"
"Бдительные микробы будут быстрее переключаться на новые цели."

#: ../src/gui_common/tooltip/ToolTipManager.tscn:272
msgid "CYTOPLASM_PROCESSES_DESCRIPTION"
msgstr ""
"Превращает [thrive:compound type=\"=glucose\"][/thrive:compound] в [thrive:"
"compound type=\"atp\"][/thrive:compound]."

#: ../src/gui_common/tooltip/ToolTipManager.tscn:273
msgid "CYTOPLASM_DESCRIPTION"
msgstr ""
"Липкие внутренности клетки. Цитоплазма - это полужидкое содержимое клетки "
"из смеси ионов, белков и других веществ, которые заполняют внутреннюю "
"часть клетки. Одна из функций, которую она выполняет - это преобразование "
"глюкозы в энергию АТФ. У клеток, в которых отсутствуют органеллы для более "
"продвинутого метаболизма, цитоплазма является основным источником энергии. "
"Она также используется для хранения молекул в клетке и увеличения размера "
"клетки."

#: ../src/gui_common/tooltip/ToolTipManager.tscn:290
#: ../src/gui_common/tooltip/ToolTipManager.tscn:394
#: ../src/gui_common/tooltip/ToolTipManager.tscn:491
#: ../src/gui_common/tooltip/ToolTipManager.tscn:594
#: ../src/gui_common/tooltip/ToolTipManager.tscn:691
#: ../src/gui_common/tooltip/ToolTipManager.tscn:788
#: ../src/gui_common/tooltip/ToolTipManager.tscn:886
#: ../src/gui_common/tooltip/ToolTipManager.tscn:1021
#: ../src/gui_common/tooltip/ToolTipManager.tscn:1249
#: ../src/gui_common/tooltip/ToolTipManager.tscn:1338
#: ../src/gui_common/tooltip/ToolTipManager.tscn:1430
#: ../src/gui_common/tooltip/ToolTipManager.tscn:1514
#: ../src/gui_common/tooltip/ToolTipManager.tscn:1613
#: ../src/gui_common/tooltip/ToolTipManager.tscn:1713
#: ../src/gui_common/tooltip/ToolTipManager.tscn:1802
#: ../src/gui_common/tooltip/ToolTipManager.tscn:1900
#: ../src/gui_common/tooltip/ToolTipManager.tscn:1997
msgid "STORAGE"
msgstr "Хранилище"

#: ../src/gui_common/tooltip/ToolTipManager.tscn:328
#: ../src/gui_common/tooltip/ToolTipManager.tscn:432
#: ../src/gui_common/tooltip/ToolTipManager.tscn:529
#: ../src/gui_common/tooltip/ToolTipManager.tscn:632
#: ../src/gui_common/tooltip/ToolTipManager.tscn:729
#: ../src/gui_common/tooltip/ToolTipManager.tscn:826
#: ../src/gui_common/tooltip/ToolTipManager.tscn:924
#: ../src/gui_common/tooltip/ToolTipManager.tscn:1059
#: ../src/gui_common/tooltip/ToolTipManager.tscn:1119
#: ../src/gui_common/tooltip/ToolTipManager.tscn:1179
#: ../src/gui_common/tooltip/ToolTipManager.tscn:1287
#: ../src/gui_common/tooltip/ToolTipManager.tscn:1376
#: ../src/gui_common/tooltip/ToolTipManager.tscn:1468
#: ../src/gui_common/tooltip/ToolTipManager.tscn:1552
#: ../src/gui_common/tooltip/ToolTipManager.tscn:1651
#: ../src/gui_common/tooltip/ToolTipManager.tscn:1751
#: ../src/gui_common/tooltip/ToolTipManager.tscn:1840
#: ../src/gui_common/tooltip/ToolTipManager.tscn:1938
#: ../src/gui_common/tooltip/ToolTipManager.tscn:2035
#: ../src/gui_common/tooltip/ToolTipManager.tscn:2164
#: ../src/gui_common/tooltip/ToolTipManager.tscn:2331
#: ../src/gui_common/tooltip/ToolTipManager.tscn:2496
#: ../src/gui_common/tooltip/ToolTipManager.tscn:2731
#: ../src/gui_common/tooltip/ToolTipManager.tscn:2964
#: ../src/gui_common/tooltip/ToolTipManager.tscn:3234
msgid "OSMOREGULATION_COST"
msgstr "Стоимость Осморегуляции"

#: ../src/gui_common/tooltip/ToolTipManager.tscn:371
msgid "METABOLOSOMES_PROCESSES_DESCRIPTION"
msgstr ""
"Превращает [thrive:compound type=\"glucose\"][/thrive:compound] в [thrive:"
"compound type=\"atp\"][/thrive:compound]. Скорость увеличивается при "
"повышении концентрации [thrive:compound type=\"oxygen\"][/thrive:compound]."

#: ../src/gui_common/tooltip/ToolTipManager.tscn:372
msgid "METABOLOSOMES_DESCRIPTION"
msgstr ""
"Метаболосомы - это кластеры белков, завернутые в белковые оболочки. Они "
"способны преобразовывать глюкозу в АТФ с гораздо большей скоростью, чем "
"это может быть сделано в цитоплазме, в процессе называемом Аэробным "
"Дыханием. Однако для его функционирования требуется кислород, а более "
"низкий уровень кислорода в окружающей среде замедлит скорость производства "
"АТФ. Поскольку метаболосомы находятся во взвешенном состоянии "
"непосредственно в цитоплазме, окружающая жидкость выполняет некоторую "
"часть гликолиза."

#: ../src/gui_common/tooltip/ToolTipManager.tscn:472
msgid "THYLAKOID"
msgstr "Тилакоид"

#: ../src/gui_common/tooltip/ToolTipManager.tscn:473
msgid "CHROMATOPHORE_PROCESSES_DESCRIPTION"
msgstr ""
"Производит [thrive:compound type=\"glucose\"][/thrive:compound]. Скорость "
"повышается с увеличением концентрации [thrive:compound type=\"carbondioxide"
"\"][/thrive:compound] и интенсивности [thrive:compound type=\"sunlight\"][/"
"thrive:compound]."

#: ../src/gui_common/tooltip/ToolTipManager.tscn:474
msgid "THYLAKOIDS_DESCRIPTION"
msgstr ""
"Тилакоиды - это скопления белков и светочувствительных пигментов. Пигменты "
"способны использовать энергию света для получения глюкозы из воды и "
"газообразного углекислого газа в процессе, называемом Фотосинтезом. Эти "
"пигменты также придают им особый цвет. Скорость их выработки глюкозы "
"зависит от концентрации углекислого газа и интенсивности света. Поскольку "
"тилакоиды находятся во взвешенном состоянии непосредственно в цитоплазме, "
"окружающая жидкость выполняет некоторую часть гликолиза."

#: ../src/gui_common/tooltip/ToolTipManager.tscn:570
msgid "CHEMOSYNTHESIZING_PROTEINS_PROCESSES_DESCRIPTION"
msgstr ""
"Превращает [thrive:compound type=\"hydrogensulfide\"][/thrive:compound] в "
"[thrive:compound type=\"glucose\"][/thrive:compound]. Скорость "
"увеличивается при повышении концентрации [thrive:compound type="
"\"carbondioxide\"][/thrive:compound]. Также превращает [thrive:compound "
"type=\"glucose\"][/thrive:compound] в [thrive:compound type=\"atp\"][/"
"thrive:compound]."

#: ../src/gui_common/tooltip/ToolTipManager.tscn:571
msgid "CHEMOSYNTHESIZING_PROTEINS_DESCRIPTION"
msgstr ""
"Хемосинтезирующие белки - это небольшие скопления белков в цитоплазме, "
"которые способны превращать сероводород, воду и газообразный углекислый "
"газ в глюкозу в процессе, называемом Хемосинтезом Сероводорода. Скорость "
"его выработки глюкозы зависит от концентрации углекислого газа. Поскольку "
"хемосинтезирующие белки находятся во взвешенном состоянии непосредственно "
"в цитоплазме, окружающая жидкость выполняет некоторую часть гликолиза."

#: ../src/gui_common/tooltip/ToolTipManager.tscn:673
msgid "RUSTICYANIN_PROCESSES_DESCRIPTION"
msgstr ""
"Превращает [thrive:compound type=\"iron\"][/thrive:compound] в [thrive:"
"compound type=\"atp\"][/thrive:compound]. Скорость увеличивается при "
"повышении концентрации [thrive:compound type=\"carbondioxide\"][/thrive:"
"compound] и [thrive:compound type=\"oxygen\"][/thrive:compound]."

#: ../src/gui_common/tooltip/ToolTipManager.tscn:674
msgid "RUSTICYANIN_DESCRIPTION"
msgstr ""
"Рустицианин - это белок, способный использовать газообразный диоксид "
"углерода и кислород для окисления железа из одного химического состояния в "
"другое. Этот процесс, называемый Хемосинтезом Железа, высвобождает "
"энергию, которую клетка затем может собрать."

#: ../src/gui_common/tooltip/ToolTipManager.tscn:770
msgid "NITROGENASE_PROCESSES_DESCRIPTION"
msgstr ""
"Превращает [thrive:compound type=\"atp\"][/thrive:compound] в [thrive:"
"compound type=\"ammonia\"][/thrive:compound]. Скорость увеличивается при "
"повышении концентрации [thrive:compound type=\"nitrogen\"][/thrive:"
"compound]."

#: ../src/gui_common/tooltip/ToolTipManager.tscn:771
msgid "NITROGENASE_DESCRIPTION"
msgstr ""
"Нитрогеназа - это белок, способный использовать газообразный азот и "
"клеточную энергию в форме АТФ для производства аммиака, ключевого "
"питательного вещества для роста клеток. Этот процесс называется Анаэробной "
"Азотфиксацией. Поскольку нитрогеназа находится во взвешенном состоянии "
"непосредственно в цитоплазме, окружающая жидкость выполняет некоторую "
"часть гликолиза."

#: ../src/gui_common/tooltip/ToolTipManager.tscn:868
msgid "OXYTOXISOME_PROCESSES_DESCRIPTION"
msgstr ""
"Превращает [thrive:compound type=\"atp\"][/thrive:compound] в [thrive:"
"compound type=\"oxytoxy\"][/thrive:compound]. Скорость увеличивается при "
"повышении концентрации [thrive:compound type=\"oxygen\"][/thrive:compound]. "
"Можно выпустить токсины нажав [thrive:input]g_fire_toxin[/thrive:input]. "
"Если количество [thrive:compound type=\"oxytoxy\"][/thrive:compound] "
"невелико, стрельба все еще возможна, но урон будет уменьшен."

#: ../src/gui_common/tooltip/ToolTipManager.tscn:869
msgid "OXYTOXISOME_DESC"
msgstr ""
"Модифицированная метаболосома, ответственная за выработку примитивной формы "
"токсичного агента [thrive:compound type=\"oxytoxy\"][/thrive:compound]."

#: ../src/gui_common/tooltip/ToolTipManager.tscn:965
msgid "FLAGELLUM_PROCESSES_DESCRIPTION"
msgstr ""
"Использует [thrive:compound type=\"atp\"][/thrive:compound] чтобы повысить "
"скорость передвижения клетки."

#: ../src/gui_common/tooltip/ToolTipManager.tscn:966
msgid "FLAGELLUM_DESCRIPTION"
msgstr ""
"Жгутик (множественное число: жгутики) представляет собой похожий на хлыст "
"пучок белковых волокон, отходящих от клеточной мембраны, которые "
"используют АТФ для волнообразного движения и продвижения клетки в "
"определенном направлении. Положение жгутика определяет направление, в "
"котором он обеспечивает тягу для движения клетки. Направление тяги "
"противоположно направлению, в котором направлен жгутик, например, жгутик, "
"расположенный на левой стороне клетки, обеспечивает тягу при движении "
"вправо."

#: ../src/gui_common/tooltip/ToolTipManager.tscn:983
msgid "SPEED"
msgstr "Скорость"

#: ../src/gui_common/tooltip/ToolTipManager.tscn:1100
msgid "PREDATORY_PILUS_PROCESSES_DESCRIPTION"
msgstr "Проткните этим другие клетки."

#: ../src/gui_common/tooltip/ToolTipManager.tscn:1101
msgid "PREDATORY_PILUS_DESCRIPTION"
msgstr ""
"Пили (единственное число: пиль) встречаются на поверхности многих "
"микроорганизмов и напоминают тонкие волоски. Десятки-сотни пили могут "
"присутствовать на поверхности микроорганизма и служить одной из нескольких "
"целей, включая роль в хищничестве. Патогенные микроорганизмы используют пили "
"для вирулентности либо для прикрепления и связывания с тканями хозяина, либо "
"для проникновения через внешнюю мембрану, чтобы получить доступ к "
"цитоплазме. Существует множество подобных пили, но они эволюционно не "
"связаны и возникли в результате конвергентной эволюции. Один организм может "
"обладать способностью экспрессировать несколько типов пили, и те, которые "
"присутствуют на поверхности, постоянно изменяются и заменяются."

#: ../src/gui_common/tooltip/ToolTipManager.tscn:1160
msgid "CHEMORECEPTOR_PROCESSES_DESCRIPTION"
msgstr ""
"Хеморецептор позволяет обнаруживать соединения на большем расстоянии. "
"Модифицируйте после размещения, чтобы выбрать тип соединения и цвет линии "
"направления."

#: ../src/gui_common/tooltip/ToolTipManager.tscn:1161
msgid "CHEMORECEPTOR_DESCRIPTION"
msgstr ""
"Все клетки \"видят\" только с помощью хеморецепции. Именно так клетки "
"получают информацию о своем окружении. Добавление этой органеллы "
"представляет собой развитие более тонкой хеморецепции. Поскольку игроку "
"дается видение даже на стадии клетки, это представлено линией, указывающей "
"за пределы видимой области экрана, показывая близлежащие соединения, которые "
"игрок еще не мог видеть."

#: ../src/gui_common/tooltip/ToolTipManager.tscn:1219
msgid "CILIA"
msgstr "Ресничка"

#: ../src/gui_common/tooltip/ToolTipManager.tscn:1220
#: ../src/gui_common/tooltip/ToolTipManager.tscn:1690
#: ../src/gui_common/tooltip/ToolTipManager.tscn:2077
msgid "TO_BE_IMPLEMENTED"
msgstr "Будет реализовано."

#: ../src/gui_common/tooltip/ToolTipManager.tscn:1237
msgid "BINDING_AGENT_PROCESSES_DESCRIPTION"
msgstr ""
"Нажмите [thrive:input]g_toggle_binding[/thrive:input] чтобы включить режим "
"связывания. В режиме связывания вы можете присоединить другие клетки "
"вашего вида к вашей колонии касаясь их. Чтобы покинуть колонию нажмите "
"[thrive:input]g_unbind_all[/thrive:input]."

#: ../src/gui_common/tooltip/ToolTipManager.tscn:1238
msgid "BINDING_AGENT_DESCRIPTION"
msgstr ""
"Позволяет связываться с другими клетками. Это первый шаг к "
"многоклеточности. Когда ваша клетка является частью колонии, соединения "
"распределяются между всеми клетками. Вы не можете войти в редактор, будучи "
"частью колонии, поэтому, когда соберёте достаточно соединений разорвите "
"связь."

#: ../src/gui_common/tooltip/ToolTipManager.tscn:1320
msgid "NUCLEUS_SMALL_DESCRIPTION"
msgstr ""
"Позволяет эволюционировать более сложным, мембранным органеллам. "
"Обслуживание требует больших затрат АТФ. Это необратимая эволюция."

#: ../src/gui_common/tooltip/ToolTipManager.tscn:1321
msgid "NUCLEUS_DESCRIPTION"
msgstr ""
"Определяющая особенность эукариотических клеток. Ядро также включает "
"эндоплазматический ретикулум и комплекс Гольджи. Это эволюция "
"прокариотических клеток, направленная на развитие системы внутренних "
"мембран, осуществляемая путем ассимиляции другого прокариота внутри своей "
"клетки. Это позволяет клетке разделить или изолировать различные процессы, "
"происходящие внутри клетки, и предотвратить их перекрытие. Это позволяет "
"новым мембранным органеллам быть гораздо более сложными, эффективными и "
"специализированными, чем если бы они свободно плавали в цитоплазме. Однако "
"это происходит за счет того, что клетка становится намного больше и для "
"поддержания нового приобретения требуется намного больше энергии."

#: ../src/gui_common/tooltip/ToolTipManager.tscn:1417
msgid "MITOCHONDRION_PROCESSES_DESCRIPTION"
msgstr ""
"Превращает [thrive:compound type=\"glucose\"][/thrive:compound] в [thrive:"
"compound type=\"atp\"][/thrive:compound]. Скорость увеличивается при "
"повышении концентрации [thrive:compound type=\"oxygen\"][/thrive:compound]."

#: ../src/gui_common/tooltip/ToolTipManager.tscn:1418
msgid "MITOCHONDRION_DESCRIPTION"
msgstr ""
"Электростанция клетки. Митохондрия (множественное число: митохондрии) "
"представляет собой двумембранную органеллу, заполненную белками и "
"ферментами. Это прокариота, которая была ассимилирована для использования "
"ее эукариотическим хозяином. Она способна превращать глюкозу в АТФ с "
"гораздо более высокой эффективностью, чем это может быть сделано в "
"цитоплазме, в процессе, называемом Аэробным Дыханием. Однако для её "
"функционирования требуется кислород, и более низкие уровни содержания "
"кислорода в атмосфере замедлят скорость её выработки АТФ."

#: ../src/gui_common/tooltip/ToolTipManager.tscn:1501
msgid "CHLOROPLAST_PROCESSES_DESCRIPTION"
msgstr ""
"Производит [thrive:compound type=\"glucose\"][/thrive:compound]. Скорость "
"увеличивается при повышении концентрации [thrive:compound type="
"\"carbondioxide\"][/thrive:compound] и интенсивности [thrive:compound type="
"\"sunlight\"][/thrive:compound]."

#: ../src/gui_common/tooltip/ToolTipManager.tscn:1502
msgid "CHLOROPLAST_DESCRIPTION"
msgstr ""
"Хлоропласт представляет собой двумембранную органеллу, содержащую "
"фоточувствительные пигменты, сложенные вместе в мембранных мешочках. Это "
"прокариота, которая была ассимилирована для использования ее "
"эукариотическим хозяином. Пигменты в хлоропласте способны использовать "
"энергию света для получения глюкозы из воды и газообразного углекислого "
"газа в процессе, называемом Фотосинтезом. Эти пигменты также придают ей "
"особый цвет. Скорость выработки глюкозы зависит от концентрации "
"углекислого газа в атмсофере и интенсивности света."

#: ../src/gui_common/tooltip/ToolTipManager.tscn:1584
msgid "THERMOPLAST"
msgstr "Термопласт"

#: ../src/gui_common/tooltip/ToolTipManager.tscn:1585
msgid "THERMOPLAST_PROCESSES_DESCRIPTION"
msgstr ""
"Производит [thrive:compound type=\"glucose\"][/thrive:compound]. Скорость "
"увеличивается при повышении концентрации [thrive:compound type="
"\"carbondioxide\"][/thrive:compound] и температуры."

#: ../src/gui_common/tooltip/ToolTipManager.tscn:1586
msgid "THERMOPLAST_DESCRIPTION"
msgstr ""
"Термопласт представляет собой двумембранный органоид, содержащий "
"термочувствительные пигменты, сложенные вместе в мембранные мешочки. Это "
"прокариота, которая была ассимилирована для использования ее "
"эукариотическим хозяином. Пигменты в термопласте способны использовать "
"энергию разности температур в окружающей среде для получения глюкозы из "
"воды и газообразного углекислого газа в процессе, называемом "
"Термосинтезом. Скорость выработки глюкозы зависит от концентрации "
"углекислого газа в атмосфере и температуры."

#: ../src/gui_common/tooltip/ToolTipManager.tscn:1602
#: ../src/gui_common/tooltip/microbe_editor/SelectionMenuToolTip.cs:173
msgid "NO_ORGANELLE_PROCESSES"
msgstr "Клеточные процессы не происходят"

#: ../src/gui_common/tooltip/ToolTipManager.tscn:1700
msgid "CHEMOPLAST_PROCESSES_DESCRIPTION"
msgstr ""
"Превращает [thrive:compound type=\"hydrogensulfide\"][/thrive:compound] в "
"[thrive:compound type=\"glucose\"][/thrive:compound]. Скорость "
"увеличивается при повышении концентрации [thrive:compound type="
"\"carbondioxide\"][/thrive:compound]."

#: ../src/gui_common/tooltip/ToolTipManager.tscn:1701
msgid "CHEMOPLAST_DESCRIPTION"
msgstr ""
"Хемопласт - это двумембранная структура из белков, способная превращать "
"сероводород, воду и углекислый газ в глюкозу в процессе Сероводородного "
"Хемосинтеза. Скорость производства глюкозы зависит от концентрации "
"углекислого газа в атмосфере."

#: ../src/gui_common/tooltip/ToolTipManager.tscn:1784
msgid "NITROGEN_FIXING_PLASTID_PROCESSES_DESCRIPTION"
msgstr ""
"Превращает [thrive:compound type=\"atp\"][/thrive:compound] в [thrive:"
"compound type=\"ammonia\"][/thrive:compound]. Скорость увеличивается при "
"повышении концентрации [thrive:compound type=\"nitrogen\"][/thrive:"
"compound] и [thrive:compound type=\"oxygen\"][/thrive:compound]."

#: ../src/gui_common/tooltip/ToolTipManager.tscn:1785
msgid "NITROGEN_FIXING_PLASTID_DESCRIPTION"
msgstr ""
"Азотфиксирующий пластид - это белок, способный использовать газообразный "
"азот, кислород и клеточную энергию в форме АТФ для производства аммиака, "
"ключевого питательного вещества для роста клеток. Это процесс, называемый "
"Аэробной Азотфиксацией."

#: ../src/gui_common/tooltip/ToolTipManager.tscn:1882
msgid "VACUOLE_PROCESSES_DESCRIPTION"
msgstr "Увеличивает пространство для хранения соединений в клетке."

#: ../src/gui_common/tooltip/ToolTipManager.tscn:1883
msgid "VACUOLE_DESCRIPTION"
msgstr ""
"Вакуоль - это внутренняя одномембранная органелла, используемая для "
"хранения соединений в клетке. Она состоит из нескольких пузырьков, более "
"мелких мембранных структур, широко используемых в клетках для хранения, "
"которые слились вместе. Она заполнен водой, которая используется для "
"содержания молекул, ферментов, твердых и других веществ. Форма вакуоли "
"подвижна и может варьироваться в зависимости от клетки."

#: ../src/gui_common/tooltip/ToolTipManager.tscn:1979
msgid "TOXIN_VACUOLE_PROCESSES_DESCRIPTION"
msgstr ""
"Превращает [thrive:compound type=\"atp\"][/thrive:compound] в [thrive:"
"compound type=\"oxytoxy\"][/thrive:compound]. Скорость увеличивается при "
"повышении концентрации [thrive:compound type=\"oxygen\"][/thrive:compound]. "
"Можно выпустить токсины нажав [thrive:input]g_fire_toxin[/thrive:input]. "
"Если количество [thrive:compound type=\"oxytoxy\"][/thrive:compound] низкое, "
"стрельба все еще возможна, но урон будет уменьшен."

#: ../src/gui_common/tooltip/ToolTipManager.tscn:1980
msgid "TOXIN_VACUOLE_DESCRIPTION"
msgstr ""
"Токсинная вакуоль - это вакуоль, которая была модифицирована для "
"специфического производства, хранения и секреции [thrive:compound type="
"\"oxytoxy\"][/thrive:compound]. Большее количество токсинных вакуолей "
"увеличит скорость высвобождения токсинов."

#: ../src/gui_common/tooltip/ToolTipManager.tscn:2076
msgid "BIOLUMINESCENT_VACUOLE"
msgstr "Биолюминесцентная Вакуоль"

#: ../src/gui_common/tooltip/ToolTipManager.tscn:2103
msgid "NORMAL_MEMBRANE_DESCRIPTION"
msgstr ""
"Самая основная форма мембраны, она имеет небольшую защиту от повреждений. "
"Ей также требуется больше энергии, чтобы не деформироваться. Преимущество "
"заключается в том, что она позволяет клетке быстро перемещаться и быстро "
"поглощать питательные вещества."

#: ../src/gui_common/tooltip/ToolTipManager.tscn:2198
#: ../src/gui_common/tooltip/ToolTipManager.tscn:2364
#: ../src/gui_common/tooltip/ToolTipManager.tscn:2530
#: ../src/gui_common/tooltip/ToolTipManager.tscn:2765
#: ../src/gui_common/tooltip/ToolTipManager.tscn:2998
#: ../src/gui_common/tooltip/ToolTipManager.tscn:3268
msgid "RESOURCE_ABSORBTION_SPEED"
msgstr "Скорость Поглощения Ресурсов"

#: ../src/gui_common/tooltip/ToolTipManager.tscn:2271
msgid "DOUBLE_MEMBRANE_DESCRIPTION"
msgstr ""
"Мембрана с двумя слоями, имеет лучшую защиту от повреждений и требует "
"меньше энергии, чтобы не деформироваться. Однако, несколько замедляет "
"скорость клетки и снижает скорость, с которой она может поглощать ресурсы."

#: ../src/gui_common/tooltip/ToolTipManager.tscn:2435
msgid "CELLULOSE_MEMBRANE_DESCRIPTION"
msgstr ""
"Эта мембрана имеет стенку, что обеспечивает лучшую защиту от общих "
"повреждений и особенно, от физических повреждений. Она также требует "
"меньше энергии для сохранения своей формы, но не может быстро поглощать "
"ресурсы и двигается медленнее."

#: ../src/gui_common/tooltip/ToolTipManager.tscn:2598
#: ../src/gui_common/tooltip/ToolTipManager.tscn:3066
#: ../src/gui_common/tooltip/ToolTipManager.tscn:3336
msgid "PHYSICAL_RESISTANCE"
msgstr "Физическое Сопротивление"

#: ../src/gui_common/tooltip/ToolTipManager.tscn:2632
#: ../src/gui_common/tooltip/ToolTipManager.tscn:2867
#: ../src/gui_common/tooltip/ToolTipManager.tscn:3134
#: ../src/gui_common/tooltip/ToolTipManager.tscn:3404
msgid "CANNOT_ENGULF"
msgstr "Не может поглощать"

#: ../src/gui_common/tooltip/ToolTipManager.tscn:2670
msgid "CHITIN_MEMBRANE_DESCRIPTION"
msgstr ""
"Эта мембрана имеет стенку, что означает, что она обладает лучшей защитой "
"от общего повреждения и особенно от повреждения токсинами. Она также "
"требует меньше энергии для сохранения своей формы, но не может быстро "
"поглощать ресурсы и двигается медленнее."

#: ../src/gui_common/tooltip/ToolTipManager.tscn:2833
#: ../src/gui_common/tooltip/ToolTipManager.tscn:3100
#: ../src/gui_common/tooltip/ToolTipManager.tscn:3370
msgid "TOXIN_RESISTANCE"
msgstr "Устойчивость к Токсинам"

#: ../src/gui_common/tooltip/ToolTipManager.tscn:2905
msgid "CALCIUM_CARBONATE_MEMBRANE_DESCRIPTION"
msgstr ""
"Эта мембрана имеет прочную оболочку, изготовленную из карбоната кальция. "
"Она может легко противостоять повреждениям и требует меньше энергии, чтобы "
"не деформироваться. Недостатками такой тяжелой оболочки является то, что "
"клетка не может быстро поглощать ресурсы и двигается медленнее."

#: ../src/gui_common/tooltip/ToolTipManager.tscn:3173
msgid "SILICA_MEMBRANE_DESCRIPTION"
msgstr ""
"Эта мембрана имеет прочную стенку из кремнезема. Она может хорошо "
"противостоять общим повреждениям и очень устойчива к физическим "
"повреждениям. Она также требует меньше энергии для поддержания своей "
"формы. Но клетка не может быстро поглощать ресурсы и двигается медленнее."

#: ../src/gui_common/tooltip/ToolTipManager.tscn:3555
msgid "ADD_INPUT_BUTTON_TOOLTIP"
msgstr "Добавить новое назначение клавиши"

#: ../src/gui_common/tooltip/ToolTipManager.tscn:3561
msgid "SETTING_ONLY_APPLIES_TO_NEW_GAMES"
msgstr "Это значение начнёт работать при старте новой игры"

#: ../src/gui_common/tooltip/ToolTipManager.tscn:3567
msgid "GUI_LIGHT_EFFECTS_OPTION_DESCRIPTION"
msgstr ""
"Включает эффекты мигания света на GUI (например, вспышка кнопки "
"редактора).\n"
"\n"
"Если вы столкнулись с ошибкой, из-за которой исчезают части кнопки "
"редактора,\n"
"вы можете попробовать отключить это и возможно, проблема устранится."

#: ../src/gui_common/tooltip/ToolTipManager.tscn:3573
msgid "ASSUME_HYPERTHREADING_TOOLTIP"
msgstr ""
"Невозможно автоматически определить, включена ли гиперпоточность или нет.\n"
"Это влияет на количество потоков по умолчанию, так как потоки с "
"гиперпоточностью не так быстры, как реальные ядра процессора."

#: ../src/gui_common/tooltip/ToolTipManager.tscn:3578
msgid "SHOW_UNSAVED_PROGRESS_WARNING_TOOLTIP"
msgstr ""
"Включает / отключает предупреждение о несохраненном прогрессе, когда игрок "
"пытается выйти из игры."

#: ../src/gui_common/tooltip/ToolTipManager.tscn:3587
#: ../src/microbe_stage/editor/MicrobeEditor.tscn:2909
#: ../src/microbe_stage/editor/MicrobeEditor.tscn:3305
#: ../src/microbe_stage/editor/MicrobeEditorGUI.cs:982
msgid "TEMPERATURE"
msgstr "Температура"

#: ../src/gui_common/tooltip/microbe_editor/SelectionMenuToolTip.tscn:95
#: ../src/microbe_stage/editor/MicrobePartSelection.tscn:81
msgid "N_A_MP"
msgstr "Н/Д МP"

#: ../src/microbe_stage/Microbe.Contact.cs:529
msgid "DEATH"
msgstr "смерть"

#: ../src/microbe_stage/Microbe.Contact.cs:640
msgid "SUCCESSFUL_SCAVENGE"
msgstr "успешное ограбление"

#: ../src/microbe_stage/Microbe.Contact.cs:647
msgid "SUCCESSFUL_KILL"
msgstr "успешное убийство"

#: ../src/microbe_stage/Microbe.Contact.cs:864
msgid "ESCAPE_ENGULFING"
msgstr "избежали поглощение"

#: ../src/microbe_stage/Microbe.Interior.cs:734
msgid "REPRODUCED"
msgstr "Воспроизведено"

#: ../src/microbe_stage/MicrobeCheatMenu.tscn:35
msgid "INFINITE_COMPOUNDS"
msgstr "Бесконечные Соединения"

#: ../src/microbe_stage/MicrobeCheatMenu.tscn:42
msgid "GODMODE"
msgstr "Режим Бога"

#: ../src/microbe_stage/MicrobeCheatMenu.tscn:49
msgid "NO_AI"
msgstr "Выключить ИИ"

#: ../src/microbe_stage/MicrobeCheatMenu.tscn:63
msgid "PLAYER_SPEED"
msgstr ""
"Скорость\n"
"Игрока"

#: ../src/microbe_stage/MicrobeCheatMenu.tscn:84
msgid "PLAYER_DUPLICATE"
msgstr "Клонировать Игрока"

#: ../src/microbe_stage/MicrobeCheatMenu.tscn:94
msgid "SPAWN_ENEMY"
msgstr "Создать Противника"

#: ../src/microbe_stage/MicrobeHUD.cs:708
msgid "STUFF_AT"
msgstr "Вещи в {0:F1}, {1:F1}:"

#: ../src/microbe_stage/MicrobeHUD.cs:741
msgid "PLAYER_CELL"
msgstr "Клетка Игрока"

#: ../src/microbe_stage/MicrobeHUD.cs:758
msgid "SPECIES_N_TIMES"
msgstr "{0} (x{1})"

#: ../src/microbe_stage/MicrobeHUD.cs:803
msgid "CATEGORY_AN_ABUNDANCE"
msgstr "изобилие"

#: ../src/microbe_stage/MicrobeHUD.cs:805
msgid "CATEGORY_QUITE_A_BIT"
msgstr "немного"

#: ../src/microbe_stage/MicrobeHUD.cs:807
msgid "CATEGORY_A_FAIR_AMOUNT"
msgstr "изрядное количество"

#: ../src/microbe_stage/MicrobeHUD.cs:809
msgid "CATEGORY_SOME"
msgstr "некоторое количество"

#: ../src/microbe_stage/MicrobeHUD.cs:811
msgid "CATEGORY_LITTLE"
msgstr "мало"

#: ../src/microbe_stage/MicrobeHUD.cs:813
msgid "CATEGORY_VERY_LITTLE"
msgstr "очень мало"

#: ../src/microbe_stage/MicrobeStage.cs:545
msgid "PLAYER_REPRODUCED"
msgstr "игрок размножился"

#: ../src/microbe_stage/MicrobeStage.cs:634
msgid "SPAWN_ENEMY_CHEAT_FAIL"
msgstr ""
"Невозможно использовать чит Создать Противника, так как этот биом не "
"содержит каких-либо видов противников"

#: ../src/microbe_stage/MicrobeStage.cs:698
msgid "PLAYER_DIED"
msgstr "игрок умер"

#: ../src/microbe_stage/MicrobeStage.tscn:506
msgid "AT_CURSOR"
msgstr "Под Курсором:"

#: ../src/microbe_stage/MicrobeStage.tscn:532
msgid "NOTHING_HERE"
msgstr "Здесь ничего нет"

#: ../src/microbe_stage/MicrobeStage.tscn:557
msgid "COMPOUNDS_COLON"
msgstr "Соединения:"

#: ../src/microbe_stage/MicrobeStage.tscn:597
msgid "SPECIES_COLON"
msgstr "Виды:"

#: ../src/microbe_stage/MicrobeStage.tscn:677
msgid "ENVIRONMENT"
msgstr "Окружающая среда"

#: ../src/microbe_stage/MicrobeStage.tscn:946
msgid "TEMPERATURE_SHORT"
msgstr "Темп."

#: ../src/microbe_stage/MicrobeStage.tscn:1002
msgid "LIGHT"
msgstr "Свет"

#: ../src/microbe_stage/MicrobeStage.tscn:1057
msgid "PRESSURE_SHORT"
msgstr "Давл."

#: ../src/microbe_stage/MicrobeStage.tscn:1140
#: ../src/microbe_stage/editor/MicrobeEditor.tscn:2973
#: ../src/microbe_stage/editor/MicrobeEditor.tscn:3007
#: ../src/microbe_stage/editor/MicrobeEditor.tscn:3612
#: ../src/microbe_stage/editor/MicrobeEditorGUI.cs:1128
msgid "COMPOUNDS"
msgstr "Соединения"

#: ../src/microbe_stage/MicrobeStage.tscn:1516
msgid "AGENTS"
msgstr "Химические Агенты"

#: ../src/microbe_stage/MicrobeStage.tscn:1614
msgid "STAGE_MENU_BUTTON_TOOLTIP"
msgstr "Меню паузы"

#: ../src/microbe_stage/MicrobeStage.tscn:1632
msgid "PAUSE_TOOLTIP"
msgstr "Приостановить игру"

#: ../src/microbe_stage/MicrobeStage.tscn:1645
msgid "RESUME_TOOLTIP"
msgstr "Продолжить игру"

#: ../src/microbe_stage/MicrobeStage.tscn:1658
msgid "COMPOUNDS_BUTTON_MICROBE_TOOLTIP"
msgstr "Показать/скрыть окружение и соединения"

#: ../src/microbe_stage/MicrobeStage.tscn:1673
msgid "CHEMICAL_BUTTON_MICROBE_TOOLTIP"
msgstr "Показать/скрыть процессы клетки"

#: ../src/microbe_stage/MicrobeStage.tscn:1710
msgid "HELP_BUTTON_TOOLTIP"
msgstr "Помощь"

#: ../src/microbe_stage/MicrobeStage.tscn:1722
msgid "SUICIDE_BUTTON_TOOLTIP"
msgstr "Самоубийство"

#: ../src/microbe_stage/MicrobeStage.tscn:1773
msgid "POPULATION_CAPITAL"
msgstr "ПОПУЛЯЦИЯ:"

#: ../src/microbe_stage/PatchMapGenerator.cs:181
msgid "PATCH_PANGONIAN_VENTS"
msgstr "Пангонские Гидротермальные Вулканы"

#: ../src/microbe_stage/PatchMapGenerator.cs:182
msgid "PATCH_PANGONIAN_MESOPELAGIC"
msgstr "Пангонская Толща Воды (от 1 км)"

#: ../src/microbe_stage/PatchMapGenerator.cs:183
msgid "PATCH_PANGONIAN_EPIPELAGIC"
msgstr "Пангонская Поверхность Воды (до 200 м)"

#: ../src/microbe_stage/PatchMapGenerator.cs:184
msgid "PATCH_PANGONIAN_TIDEPOOL"
msgstr "Пангонский Приливный Бассейн"

#: ../src/microbe_stage/PatchMapGenerator.cs:185
msgid "PATCH_PANGONIAN_BATHYPELAGIC"
msgstr "Пангонская Толща Воды (от 2 км)"

#: ../src/microbe_stage/PatchMapGenerator.cs:186
msgid "PATHCH_PANGONIAN_ABYSSOPELAGIC"
msgstr "Пангонская Бездна (от 4 км)"

#: ../src/microbe_stage/PatchMapGenerator.cs:187
msgid "PATCH_PANGONIAN_COAST"
msgstr "Пангонское Побережье"

#: ../src/microbe_stage/PatchMapGenerator.cs:188
msgid "PATCH_PANGONIAN_ESTUARY"
msgstr "Пангонское Устье Реки"

#: ../src/microbe_stage/PatchMapGenerator.cs:189
msgid "PATCH_CAVE"
msgstr "Пещера"

#: ../src/microbe_stage/PatchMapGenerator.cs:190
msgid "PATCH_ICE_SHELF"
msgstr "Шельфовый Ледник"

#: ../src/microbe_stage/PatchMapGenerator.cs:191
msgid "PATCH_PANGONIAN_SEAFLOOR"
msgstr "Пангонское Морское Дно"

#: ../src/microbe_stage/PlayerMicrobeInput.cs:116
msgid "UNBIND_HELP_TEXT"
msgstr "Режим Развязки"

#: ../src/microbe_stage/ProcessPanel.tscn:16
msgid "PROCESS_PANEL_TITLE"
msgstr "Клеточные Процессы"

#: ../src/microbe_stage/editor/CompoundBalanceDisplay.tscn:22
msgid "COMPOUND_BALANCE_TITLE"
msgstr "Компонентный Баланс"

#: ../src/microbe_stage/editor/MicrobeEditor.cs:626
#: ../src/microbe_stage/editor/MicrobeEditor.cs:1465
msgid "LOADING_MICROBE_EDITOR"
msgstr "Загрузка Микробного Редактора"

#: ../src/microbe_stage/editor/MicrobeEditor.cs:628
msgid "WAITING_FOR_AUTO_EVO"
msgstr "Ожидание авто-эво:"

#: ../src/microbe_stage/editor/MicrobeEditor.cs:2518
msgid "AUTO_EVO_FAILED"
msgstr "Авто-эво не удалось запустить"

#: ../src/microbe_stage/editor/MicrobeEditor.cs:2519
msgid "AUTO_EVO_RUN_STATUS"
msgstr "статус запуска:"

#: ../src/microbe_stage/editor/MicrobeEditor.tscn:672
msgid "MUTATION_POINTS"
msgstr "Очки мутации"

#: ../src/microbe_stage/editor/MicrobeEditor.tscn:807
msgid "STRUCTURE"
msgstr "Структура"

#: ../src/microbe_stage/editor/MicrobeEditor.tscn:829
msgid "MEMBRANE"
msgstr "Мембрана"

#: ../src/microbe_stage/editor/MicrobeEditor.tscn:851
msgid "BEHAVIOUR"
msgstr "Поведение"

#: ../src/microbe_stage/editor/MicrobeEditor.tscn:903
msgid "SEARCH_DOT_DOT_DOT"
msgstr "Поиск..."

#: ../src/microbe_stage/editor/MicrobeEditor.tscn:910
msgid "STRUCTURAL"
msgstr "Структурный"

#: ../src/microbe_stage/editor/MicrobeEditor.tscn:950
msgid "PROTEINS"
msgstr "Белки"

#: ../src/microbe_stage/editor/MicrobeEditor.tscn:1020
msgid "EXTERNAL"
msgstr "Внешние"

#: ../src/microbe_stage/editor/MicrobeEditor.tscn:1079
msgid "ORGANELLES"
msgstr "Органеллы"

#: ../src/microbe_stage/editor/MicrobeEditor.tscn:1214
msgid "MEMBRANE_TYPES"
msgstr "Типы Мембран"

#: ../src/microbe_stage/editor/MicrobeEditor.tscn:1293
msgid "FLUIDITY_RIGIDITY"
msgstr "Подвижность / Жёсткость"

#: ../src/microbe_stage/editor/MicrobeEditor.tscn:1313
msgid "FLUID"
msgstr "Жидкость"

#: ../src/microbe_stage/editor/MicrobeEditor.tscn:1326
msgid "RIGID"
msgstr "Жесткий"

#: ../src/microbe_stage/editor/MicrobeEditor.tscn:1359
msgid "COLOUR"
msgstr "Окраска"

#: ../src/microbe_stage/editor/MicrobeEditor.tscn:1424
msgid "PEACEFUL"
msgstr "Мирный"

#: ../src/microbe_stage/editor/MicrobeEditor.tscn:1441
msgid "AGGRESSIVE"
msgstr "Агрессивный"

#: ../src/microbe_stage/editor/MicrobeEditor.tscn:1477
msgid "CAUTIOUS"
msgstr "Осторожный"

#: ../src/microbe_stage/editor/MicrobeEditor.tscn:1495
msgid "OPPORTUNISTIC"
msgstr "Рисковый"

#: ../src/microbe_stage/editor/MicrobeEditor.tscn:1531
msgid "BRAVE"
msgstr "Храбрый"

#: ../src/microbe_stage/editor/MicrobeEditor.tscn:1548
msgid "FEARFUL"
msgstr "Боязливый"

#: ../src/microbe_stage/editor/MicrobeEditor.tscn:1584
msgid "SESSILE"
msgstr "Оседлый"

#: ../src/microbe_stage/editor/MicrobeEditor.tscn:1601
msgid "ACTIVE"
msgstr "Активный"

#: ../src/microbe_stage/editor/MicrobeEditor.tscn:1637
msgid "RESPONSIVE"
msgstr "Отзывчивый"

#: ../src/microbe_stage/editor/MicrobeEditor.tscn:1654
msgid "FOCUSED"
msgstr "Целенаправленный"

#: ../src/microbe_stage/editor/MicrobeEditor.tscn:1722
msgid "ORGANISM_STATISTICS"
msgstr "Статистика Организма"

#: ../src/microbe_stage/editor/MicrobeEditor.tscn:1784
msgid "SPEED_COLON"
msgstr "Скорость:"

#: ../src/microbe_stage/editor/MicrobeEditor.tscn:1814
msgid "HP_COLON"
msgstr "ОЗ:"

#: ../src/microbe_stage/editor/MicrobeEditor.tscn:1844
msgid "SIZE_COLON"
msgstr "Размер:"

#: ../src/microbe_stage/editor/MicrobeEditor.tscn:1865
msgid "GENERATION_COLON"
msgstr "Поколение:"

#: ../src/microbe_stage/editor/MicrobeEditor.tscn:1907
msgid "ATP_BALANCE"
msgstr "АТФ баланс"

#: ../src/microbe_stage/editor/MicrobeEditor.tscn:2020
msgid "AUTO-EVO_PREDICTION_BOX_DESCRIPTION"
msgstr ""
"Эта панель показывает ожидаемую численность авто-эво для редактируемых "
"видов.\n"
"Авто-эво запускает моделирование популяции, что является частью (помимо "
"вашей собственной эффективности), влияющей на вашу популяцию."

#: ../src/microbe_stage/editor/MicrobeEditor.tscn:2024
#: ../src/microbe_stage/editor/MicrobeEditor.tscn:4137
msgid "AUTO-EVO_PREDICTION"
msgstr "Предсказание Авто-Эволюции"

#: ../src/microbe_stage/editor/MicrobeEditor.tscn:2032
msgid "PREDICTION_DETAILS_OPEN_TOOLTIP"
msgstr "Просмотр подробной информации, лежащей в основе прогноза"

#: ../src/microbe_stage/editor/MicrobeEditor.tscn:2102
msgid "TOTAL_POPULATION_COLON"
msgstr "Общая Популяция:"

#: ../src/microbe_stage/editor/MicrobeEditor.tscn:2126
msgid "BEST_PATCH_COLON"
msgstr "Лучший Путь:"

#: ../src/microbe_stage/editor/MicrobeEditor.tscn:2151
msgid "WORST_PATCH_COLON"
msgstr "Худший Путь:"

#: ../src/microbe_stage/editor/MicrobeEditor.tscn:2297
msgid "SPECIES_NAME_DOT_DOT_DOT"
msgstr "Название вида..."

#: ../src/microbe_stage/editor/MicrobeEditor.tscn:2351
msgid "CANCEL_ACTION_CAPITAL"
msgstr "ОТМЕНИТЬ ДЕЙСТВИЕ"

#: ../src/microbe_stage/editor/MicrobeEditor.tscn:2365
msgid "CONFIRM_CAPITAL"
msgstr "ПОДТВЕРДИТЬ"

#: ../src/microbe_stage/editor/MicrobeEditor.tscn:2374
msgid "NEGATIVE_ATP_BALANCE"
msgstr "Отрицательный АТФ Баланс"

#: ../src/microbe_stage/editor/MicrobeEditor.tscn:2375
msgid "NEGATIVE_ATP_BALANCE_TEXT"
msgstr ""
"Ваш микроб не производит нужное количество АТФ для выживания!\n"
"Желаете продолжить?"

#: ../src/microbe_stage/editor/MicrobeEditor.tscn:2381
msgid "DISCONNECTED_ORGANELLES"
msgstr "Отсоединённые Органеллы"

#: ../src/microbe_stage/editor/MicrobeEditor.tscn:2383
msgid "DISCONNECTED_ORGANELLES_TEXT"
msgstr ""
"Среди размещённых органелл, имеются несоединённые с остальными.\n"
"Пожалуйста соедините все размещённые органеллы с другими или отмените свои "
"действия."

#: ../src/microbe_stage/editor/MicrobeEditor.tscn:2499
msgid "AUTO_EVO"
msgstr "Авто-Эволюция"

#: ../src/microbe_stage/editor/MicrobeEditor.tscn:2513
msgid "FOOD_CHAIN"
msgstr "Пищевая Цепочка"

#: ../src/microbe_stage/editor/MicrobeEditor.tscn:2526
msgid "TIMELINE"
msgstr "Временная Шкала"

#: ../src/microbe_stage/editor/MicrobeEditor.tscn:2579
msgid "AUTO_EVO_RESULTS"
msgstr "Результаты авто-эво:"

#: ../src/microbe_stage/editor/MicrobeEditor.tscn:2598
msgid "EXTERNAL_EFFECTS"
msgstr "Внешние Эффекты:"

#: ../src/microbe_stage/editor/MicrobeEditor.tscn:2695
msgid "TIMELINE_GLOBAL_FILTER_TOOLTIP"
msgstr "Показать глобальные события"

#: ../src/microbe_stage/editor/MicrobeEditor.tscn:2701
msgid "GLOBAL_INITIAL_LETTER"
msgstr "Г"

#: ../src/microbe_stage/editor/MicrobeEditor.tscn:2708
msgid "TIMELINE_LOCAL_FILTER_TOOLTIP"
msgstr "Показать местные события"

#: ../src/microbe_stage/editor/MicrobeEditor.tscn:2715
msgid "LOCAL_INITIAL_LETTER"
msgstr "Л"

#: ../src/microbe_stage/editor/MicrobeEditor.tscn:2792
#: ../src/microbe_stage/editor/MicrobeEditor.tscn:2820
msgid "SPECIES_POPULATION"
msgstr "Популяция Вида"

#: ../src/microbe_stage/editor/MicrobeEditor.tscn:2830
#: ../src/microbe_stage/editor/MicrobeEditor.tscn:3264
msgid "PHYSICAL_CONDITIONS"
msgstr "Физические Условия"

#: ../src/microbe_stage/editor/MicrobeEditor.tscn:2930
#: ../src/microbe_stage/editor/MicrobeEditor.tscn:2964
#: ../src/microbe_stage/editor/MicrobeEditor.tscn:3447
#: ../src/microbe_stage/editor/MicrobeEditorGUI.cs:1121
msgid "ATMOSPHERIC_GASSES"
msgstr "Атмосферные Газы"

#: ../src/microbe_stage/editor/MicrobeEditor.tscn:3033
#: ../src/microbe_stage/editor/MicrobeEditor.tscn:3956
msgid "NEXT_CAPITAL"
msgstr "ДАЛЕЕ"

#: ../src/microbe_stage/editor/MicrobeEditor.tscn:3146
msgid "SELECT_A_PATCH"
msgstr "Выберите биом для просмотра деталей"

#: ../src/microbe_stage/editor/MicrobeEditor.tscn:3181
msgid "CURRENT_LOCATION_CAPITAL"
msgstr "ТЕКУЩАЯ ЛОКАЦИЯ"

#: ../src/microbe_stage/editor/MicrobeEditor.tscn:3341
msgid "PRESSURE"
msgstr "Давление"

#: ../src/microbe_stage/editor/MicrobeEditor.tscn:3872
msgid "SPECIES_PRESENT"
msgstr "Присутствующие Виды"

#: ../src/microbe_stage/editor/MicrobeEditor.tscn:3929
msgid "MOVE_TO_THIS_PATCH"
msgstr "Двигаться к Этому Биому"

#: ../src/microbe_stage/editor/MicrobeEditor.tscn:3998
msgid "REPORT"
msgstr "Сообщить"

#: ../src/microbe_stage/editor/MicrobeEditor.tscn:4019
msgid "PATCH_MAP"
msgstr "Карта Биома"

#: ../src/microbe_stage/editor/MicrobeEditor.tscn:4186
msgid "AUTO-EVO_EXPLANATION_EXPLANATION"
msgstr ""
"На этой панели показаны числа, на основе которых работает предсказание авто-"
"эво. Общая энергия, которую способен улавливать вид, и стоимость на особь "
"вида определяют конечную популяцию. Авто-эво использует упрощенную модель "
"реальности, чтобы рассчитать, насколько эффективны виды, основываясь на "
"энергии, которую они способны собирать. Для каждого источника пищи показано, "
"сколько энергии получает от него вид. Дополнительно отображается общая "
"энергия, доступная из этого источника. Доля, которую вид получает от общей "
"энергии, зависит от того, насколько велика его физическая форма по сравнению "
"с общей пригодностью. Пригодность - это показатель того, насколько хорошо "
"вид может использовать этот источник пищи."

#: ../src/microbe_stage/editor/MicrobeEditorCheatMenu.tscn:31
msgid "INFINITE_MP"
msgstr "Бесконечные MP"

#: ../src/microbe_stage/editor/MicrobeEditorGUI.cs:757
msgid "THE_AMOUNT_OF_GLUCOSE_HAS_BEEN_REDUCED"
msgstr ""
"Количество глюкозы было уменьшено до {0} по сравнению с предыдущим "
"количеством."

#: ../src/microbe_stage/editor/MicrobeEditorGUI.cs:767
#: ../src/microbe_stage/editor/TimelineTab.cs:187
msgid "MEGA_YEARS"
msgstr "Миллион Лет"

#: ../src/microbe_stage/editor/MicrobeEditorGUI.cs:775
msgid "TIME_INDICATOR_TOOLTIP"
msgstr "Времени прошло: {0:#,#} лет"

#: ../src/microbe_stage/editor/MicrobeEditorGUI.cs:821
#: ../src/microbe_stage/editor/MicrobeEditorGUI.cs:826
msgid "ATP_PRODUCTION"
msgstr "АТФ Производство"

#: ../src/microbe_stage/editor/MicrobeEditorGUI.cs:827
msgid "ATP_PRODUCTION_TOO_LOW"
msgstr "СЛИШКОМ МАЛО ПРОИЗВОДСТВА АТФ!"

#: ../src/microbe_stage/editor/MicrobeEditorGUI.cs:856
msgid "ENERGY_BALANCE_TOOLTIP_PRODUCTION"
msgstr "{0}: +{1} АТФ"

#: ../src/microbe_stage/editor/MicrobeEditorGUI.cs:876
msgid "OSMOREGULATION"
msgstr "Осморегуляция"

#: ../src/microbe_stage/editor/MicrobeEditorGUI.cs:882
msgid "BASE_MOVEMENT"
msgstr "Базовое Передвижение"

#: ../src/microbe_stage/editor/MicrobeEditorGUI.cs:894
msgid "ENERGY_BALANCE_TOOLTIP_CONSUMPTION"
msgstr "{0}: -{1} АТФ"

#: ../src/microbe_stage/editor/MicrobeEditorGUI.cs:1118
#: ../src/microbe_stage/editor/MicrobeEditorGUI.cs:1119
#: ../src/microbe_stage/editor/MicrobeEditorGUI.cs:1121
#: ../src/microbe_stage/editor/MicrobeEditorGUI.cs:1124
#: ../src/microbe_stage/editor/MicrobeEditorGUI.cs:1128
msgid "YEARS"
msgstr "лет"

#: ../src/microbe_stage/editor/MicrobeEditorGUI.cs:1124
msgid "SPECIES_LIST"
msgstr "Список Видов"

#: ../src/microbe_stage/editor/MicrobeEditorGUI.cs:1135
#: ../src/microbe_stage/editor/MicrobeEditorGUI.cs:1148
msgid "EXTINCT_FROM_THE_PLANET"
msgstr "Исчезли с планеты"

<<<<<<< HEAD
#: ../src/microbe_stage/editor/MicrobeEditorGUI.cs:1136
#: ../src/microbe_stage/editor/MicrobeEditorGUI.cs:1147
#, fuzzy
=======
#: ../src/microbe_stage/editor/MicrobeEditorGUI.cs:1112
#: ../src/microbe_stage/editor/MicrobeEditorGUI.cs:1123
>>>>>>> d0ab345e
msgid "EXTINCT_FROM_PATCH"
msgstr "Вымерли из биома"

#: ../src/microbe_stage/editor/MicrobeEditorGUI.cs:1190
msgid "FREEBUILDING"
msgstr "Свободное Строительство"

#: ../src/microbe_stage/editor/MicrobeEditorGUI.cs:1313
msgid "BIOME_LABEL"
msgstr "Биом: {0}"

#: ../src/microbe_stage/editor/MicrobeEditorGUI.cs:1318
msgid "BELOW_SEA_LEVEL"
msgstr "{0}-{1}м ниже уровня моря"

#: ../src/microbe_stage/editor/MicrobeEditorGUI.cs:1357
msgid "WITH_POPULATION"
msgstr "{0} из популяции: {1}"

#: ../src/microbe_stage/editor/MicrobeEditorGUI.cs:2096
msgid "FAILED"
msgstr "Неудачно"

#: ../src/microbe_stage/editor/MicrobeEditorGUI.cs:2102
#: ../src/microbe_stage/editor/MicrobeEditorGUI.cs:2114
msgid "POPULATION_IN_PATCH_SHORT"
msgstr "{0} ({1})"

#: ../src/microbe_stage/editor/MicrobeEditorGUI.cs:2108
#: ../src/microbe_stage/editor/MicrobeEditorGUI.cs:2120
msgid "N_A"
msgstr "Нет данных"

#: ../src/microbe_stage/editor/MicrobeEditorGUI.cs:2401
msgid "INVALID_SPECIES_NAME_POPUP"
msgstr ""
"Название вида должно соответствовать биномиальной системе наименования "
"(Род и Эпитет)!"

#: ../src/microbe_stage/editor/MicrobeEditorGUI.cs:2527
msgid "ENERGY_IN_PATCH_FOR"
msgstr "Энергия в {0} для {1}"

#: ../src/microbe_stage/editor/MicrobeEditorGUI.cs:2531
msgid "ENERGY_SUMMARY_LINE"
msgstr ""
"Общая собранная энергия равна {0} с индивидуальными затратами {1}, что "
"приводит к нескорректированному населению {2}"

#: ../src/microbe_stage/editor/MicrobeEditorGUI.cs:2538
msgid "ENERGY_SOURCES"
msgstr "Источники Энергии:"

#: ../src/microbe_stage/editor/MicrobeEditorGUI.cs:2544
msgid "FOOD_SOURCE_ENERGY_INFO"
msgstr ""
"{0} энергия: {1} (пригодность: {2}) общая доступная энергия: {3} (общая "
"пригодность: {4})"

#: ../src/microbe_stage/editor/MicrobePartSelection.cs:112
#: ../src/microbe_stage/editor/OrganellePopupMenu.cs:237
#: ../src/microbe_stage/editor/OrganellePopupMenu.cs:255
msgid "MP_COST"
msgstr "{0} MP"

#: ../src/microbe_stage/editor/OrganellePopupMenu.tscn:228
msgid "DELETE"
msgstr "Удалить"

#: ../src/microbe_stage/editor/OrganellePopupMenu.tscn:294
msgid "MOVE"
msgstr "Передвижение"

#: ../src/microbe_stage/editor/OrganellePopupMenu.tscn:362
msgid "MODIFY"
msgstr "Модифицировать"

#: ../src/microbe_stage/editor/SpeciesPopulationDatasetsLegend.cs:22
msgid "EXTINCT_SPECIES"
msgstr "Вымершие Виды"

#: ../src/microbe_stage/editor/TimelineTab.cs:244
msgid "NO_EVENTS_RECORDED"
msgstr "Никаких событий не зафиксировано"

#: ../src/microbe_stage/editor/upgrades/ChemoreceptorUpgradeGUI.tscn:24
msgid "COMPOUND_TO_FIND"
msgstr "Соединение, которое нужно найти:"

#: ../src/microbe_stage/editor/upgrades/ChemoreceptorUpgradeGUI.tscn:41
msgid "SEARCH_RADIUS"
msgstr "Радиус Поиска:"

#: ../src/microbe_stage/editor/upgrades/ChemoreceptorUpgradeGUI.tscn:63
msgid "MINIMUM_AMOUNT_TO_FIND"
msgstr "Минимальное количество для обнаружения:"

#: ../src/microbe_stage/editor/upgrades/ChemoreceptorUpgradeGUI.tscn:85
msgid "LINE_COLOUR"
msgstr "Цвет Линии:"

#: ../src/microbe_stage/editor/upgrades/OrganelleUpgradeGUI.tscn:21
msgid "MODIFY_ORGANELLE"
msgstr "Модифицировать Органеллу"

#: ../src/microbe_stage/gui/ExtinctionBox.tscn:121
msgid "EXTINCTION_CAPITAL"
msgstr "ВЫМИРАНИЕ"

#: ../src/microbe_stage/gui/ExtinctionBox.tscn:130
msgid "EXTINCTION_BOX_TEXT"
msgstr ""
"Точно так же, как 99% всех видов, которые когда-либо существовали, ваш вид "
"вымер. Другие виды заполнят вашу нишу и будут процветать, но это будете не "
"вы. Вы будете забыты, как неудачный эксперимент в эволюции."

#: ../src/microbe_stage/gui/WinBox.tscn:56
msgid "WIN_BOX_TITLE"
msgstr "ВЫ РАСЦВЕЛИ!"

#: ../src/microbe_stage/gui/WinBox.tscn:65
msgid "WIN_TEXT"
msgstr ""
"Поздравляем, вы выиграли эту версию Thrive! Вы можете продолжить игру "
"после закрытия этого экрана, если хотите, или начать новую игру в новом "
"мире."

#: ../src/modding/ModLoader.cs:211 ../src/modding/ModLoader.cs:264
msgid "CANT_LOAD_MOD_INFO"
msgstr "Не удается загрузить информацию о моде {0}"

#: ../src/modding/ModLoader.cs:235
msgid "MOD_ASSEMBLY_LOAD_EXCEPTION"
msgstr "{0}: не удалось загрузить сборку с исключением: {1}"

#: ../src/modding/ModLoader.cs:252
msgid "MOD_HAS_NO_LOADABLE_RESOURCES"
msgstr "{0}: не имеет загружаемых ресурсов"

#: ../src/modding/ModLoader.cs:279
msgid "MOD_ASSEMBLY_UNLOAD_CALL_FAILED"
msgstr "{0}: не удалось выполнить вызов метода выгрузки сборки мода"

#: ../src/modding/ModLoader.cs:287
msgid "MOD_ASSEMBLY_UNLOAD_CALL_FAILED_EXCEPTION"
msgstr ""
"{0}: не удалось выполнить вызов метода выгрузки сборки мода с исключением: "
"{1}"

#: ../src/modding/ModLoader.cs:351
msgid "MOD_ASSEMBLY_CLASS_NOT_FOUND"
msgstr "{0}: указанный класс \"{1}\" не найден в сборке мода"

#: ../src/modding/ModLoader.cs:364
msgid "MOD_ASSEMBLY_INIT_CALL_FAILED"
msgstr "{0}: не удалось инициализировать сборку мода"

#: ../src/modding/ModLoader.cs:380
msgid "MOD_ASSEMBLY_LOAD_CALL_FAILED_EXCEPTION"
msgstr ""
"{0}: не удалось выполнить вызов метода инициализации сборки мода с "
"исключением: {1}"

#: ../src/modding/ModLoader.cs:394
msgid "PCK_LOAD_FAILED"
msgstr "Не удалось загрузить файл pck ({0})"

#: ../src/modding/ModManager.cs:293
msgid "INVALID_ICON_PATH"
msgstr "Неверный путь к значку мода"

#: ../src/modding/ModManager.cs:307
msgid "INVALID_URL_SCHEME"
msgstr "Неверная схема URL-адреса"

#: ../src/modding/ModManager.cs:319
msgid "ASSEMBLY_CLASS_REQUIRED"
msgstr "Класс сборки необходим для мода, если указана сборка"

#: ../src/modding/ModManager.cs:549
msgid "NO_SELECTED_MOD"
msgstr "Не Выбран Мод"

#: ../src/modding/ModManager.cs:885
msgid "THIS_IS_WORKSHOP_MOD"
msgstr "Этот мод загружен из Мастерской Steam"

#: ../src/modding/ModManager.cs:886
msgid "THIS_IS_LOCAL_MOD"
msgstr "Это локально установленный мод"

#: ../src/modding/ModManager.cs:940
msgid "ERROR_CREATING_FOLDER"
msgstr "Ошибка создания папки для мода"

#: ../src/modding/ModManager.cs:949
msgid "ERROR_CREATING_INFO_FILE"
msgstr "Ошибка создания info файла мода"

#: ../src/modding/ModManager.tscn:121
msgid "AVAILABLE_MODS"
msgstr "Доступные моды"

#: ../src/modding/ModManager.tscn:144 ../src/saving/SaveManagerGUI.tscn:69
msgid "REFRESH"
msgstr "Обновить"

#: ../src/modding/ModManager.tscn:152
msgid "OPEN_FOLDER"
msgstr "Открыть Папку"

#: ../src/modding/ModManager.tscn:170
msgid "RIGHT_ARROW"
msgstr "→"

#: ../src/modding/ModManager.tscn:183
msgid "LEFT_ARROW"
msgstr "←"

#: ../src/modding/ModManager.tscn:195
msgid "ENABLED_MODS"
msgstr "Включенные Моды"

#: ../src/modding/ModManager.tscn:213
msgid "DISABLE_ALL"
msgstr "Отключить Все"

#: ../src/modding/ModManager.tscn:250
msgid "SELECTED_MOD"
msgstr "Выбранный Мод:"

#: ../src/modding/ModManager.tscn:284 ../src/modding/ModManager.tscn:672
#: ../src/modding/NewModGUI.tscn:142
msgid "MOD_AUTHOR"
msgstr "Автор мода:"

#: ../src/modding/ModManager.tscn:315 ../src/modding/ModManager.tscn:694
#: ../src/modding/NewModGUI.tscn:165
msgid "MOD_VERSION"
msgstr "Версия мода:"

#: ../src/modding/ModManager.tscn:371
msgid "RECOMMENDED_THRIVE_VERSION"
msgstr "Рекомендуемая версия Thrive:"

#: ../src/modding/ModManager.tscn:415
msgid "MINIMUM_VERSION"
msgstr "Минимальная версия:"

#: ../src/modding/ModManager.tscn:442 ../src/modding/ModManager.tscn:716
#: ../src/modding/NewModGUI.tscn:188
msgid "MOD_DESCRIPTION"
msgstr "Описание мода:"

#: ../src/modding/ModManager.tscn:474
msgid "MORE_INFO"
msgstr "Показать больше информации"

#: ../src/modding/ModManager.tscn:482
msgid "OPEN_MOD_URL"
msgstr "Открыть информационный URL-адрес"

#: ../src/modding/ModManager.tscn:505
msgid "BROWSE_WORKSHOP"
msgstr "Просмотреть мастерскую"

#: ../src/modding/ModManager.tscn:512 ../src/modding/ModUploader.tscn:45
msgid "UPLOAD"
msgstr "Загрузить"

#: ../src/modding/ModManager.tscn:519
msgid "NEW"
msgstr "Новый"

#: ../src/modding/ModManager.tscn:532
msgid "MOD_LOAD_UNLOAD_CAVEATS"
msgstr ""
"Примечание: для правильной загрузки или выгрузки многих модов требуется "
"перезапуск игры. Загружайте только те моды, которым вы доверяете, так как "
"они могут содержать исполняемый код."

#: ../src/modding/ModManager.tscn:559
msgid "ENABLE_ALL_COMPATIBLE"
msgstr "Включить все совместимые моды"

#: ../src/modding/ModManager.tscn:568
msgid "APPLY_CHANGES"
msgstr "Применить изменения"

#: ../src/modding/ModManager.tscn:579
msgid "UNAPPLIED_MOD_CHANGES"
msgstr "Есть непримененные изменения"

#: ../src/modding/ModManager.tscn:580
msgid "UNAPPLIED_MOD_CHANGES_DESCRIPTION"
msgstr ""
"Вам нужно применить свои изменения, чтобы загрузить или выгрузить любые "
"моды."

#: ../src/modding/ModManager.tscn:581
msgid "DISCARD_CHANGES"
msgstr "Отменить изменения"

#: ../src/modding/ModManager.tscn:588
msgid "FULL_MOD_INFO"
msgstr "Полная информация о моде"

#: ../src/modding/ModManager.tscn:629 ../src/modding/NewModGUI.tscn:119
msgid "MOD_NAME"
msgstr "Имя мода:"

#: ../src/modding/ModManager.tscn:651 ../src/modding/NewModGUI.tscn:96
msgid "MOD_INTERNAL_NAME"
msgstr "Внутреннее имя (Папки):"

#: ../src/modding/ModManager.tscn:738 ../src/modding/NewModGUI.tscn:211
msgid "MOD_EXTENDED_DESCRIPTION"
msgstr "Полное описание мода:"

#: ../src/modding/ModManager.tscn:776 ../src/modding/NewModGUI.tscn:235
msgid "MOD_ICON_FILE"
msgstr "Иконка файла:"

#: ../src/modding/ModManager.tscn:798 ../src/modding/NewModGUI.tscn:258
msgid "MOD_INFO_URL"
msgstr "URL-адрес информации о моде:"

#: ../src/modding/ModManager.tscn:820 ../src/modding/NewModGUI.tscn:281
msgid "MOD_LICENSE"
msgstr "Лицензия мода:"

#: ../src/modding/ModManager.tscn:842 ../src/modding/NewModGUI.tscn:304
msgid "MOD_RECOMMENDED_THRIVE"
msgstr "Рекомендованная версия Thrive:"

#: ../src/modding/ModManager.tscn:864 ../src/modding/NewModGUI.tscn:327
msgid "MOD_MINIMUM_THRIVE"
msgstr "Минимальная требуемая версия Thrive:"

#: ../src/modding/ModManager.tscn:886 ../src/modding/NewModGUI.tscn:350
msgid "MOD_MAXIMUM_THRIVE"
msgstr "Максимально поддерживаемая версия Thrive:"

#: ../src/modding/ModManager.tscn:908 ../src/modding/NewModGUI.tscn:373
msgid "MOD_PCK_NAME"
msgstr "Файл мода .pck:"

#: ../src/modding/ModManager.tscn:930 ../src/modding/NewModGUI.tscn:396
msgid "MOD_ASSEMBLY"
msgstr "Сборка мода:"

#: ../src/modding/ModManager.tscn:952 ../src/modding/NewModGUI.tscn:419
msgid "MOD_ASSEMBLY_CLASS"
msgstr "Основной класс Сборки Мода:"

#: ../src/modding/ModManager.tscn:979
msgid "MOD_CREATION_FAILED"
msgstr "Не удалось создать мод"

#: ../src/modding/ModManager.tscn:989
msgid "MOD_LOAD_OR_UNLOAD_ERRORS_OCCURRED"
msgstr ""
"Возникли ошибки при загрузке или выгрузке одного или нескольких модов. "
"Журнал может содержать дополнительную информацию."

#: ../src/modding/ModManager.tscn:994
msgid "RESTART_REQUIRED"
msgstr "Требуется перезапуск"

#: ../src/modding/ModManager.tscn:996
msgid "MOD_LOAD_UNLOAD_RESTART"
msgstr ""
"Для правильной загрузки или выгрузки одного или нескольких модов требуется "
"перезапуск игры"

#: ../src/modding/ModUploader.cs:275 ../src/modding/ModUploader.tscn:272
msgid "CONTENT_UPLOADED_FROM"
msgstr "Материалы Мастерской будут загружены из папки: {0}"

#: ../src/modding/ModUploader.cs:305
msgid "MISSING_TITLE"
msgstr "Название отсутствует"

#: ../src/modding/ModUploader.cs:311
msgid "MISSING_DESCRIPTION"
msgstr "Описание отсутствует"

#: ../src/modding/ModUploader.cs:319
msgid "DESCRIPTION_TOO_LONG"
msgstr "Описание слишком длинное"

#: ../src/modding/ModUploader.cs:325 ../src/steam/SteamClient.cs:207
msgid "CHANGE_DESCRIPTION_IS_TOO_LONG"
msgstr "Примечания к изменениям слишком длинные"

#: ../src/modding/ModUploader.cs:333
msgid "TAGS_IS_WHITESPACE"
msgstr "Теги содержат только пробелы"

#: ../src/modding/ModUploader.cs:341
msgid "INVALID_TAG"
msgstr "Указан неверный тег \"{0}\""

#: ../src/modding/ModUploader.cs:355
msgid "PREVIEW_IMAGE_DOES_NOT_EXIST"
msgstr "Изображение предварительного просмотра не существует"

#: ../src/modding/ModUploader.cs:362
msgid "PREVIEW_IMAGE_IS_TOO_LARGE"
msgstr "Файл предварительного просмотра изображения слишком велик"

#: ../src/modding/ModUploader.cs:417
msgid "ID_IS_NOT_A_NUMBER"
msgstr "ID не является действительным номером"

#: ../src/modding/ModUploader.cs:460
msgid "CREATING_DOT_DOT_DOT"
msgstr "Создание..."

#: ../src/modding/ModUploader.cs:474
msgid "SUCCESS_BUT_MISSING_ID"
msgstr ""

#: ../src/modding/ModUploader.cs:519
msgid "UPLOADING_DOT_DOT_DOT"
msgstr "Загрузка..."

#: ../src/modding/ModUploader.cs:556
msgid "WORKSHOP_ITEM_UPLOAD_SUCCEEDED_TOS_REQUIRED"
msgstr ""
"Загрузка элемента в Мастерскую Steam прошла успешно, но вам необходимо "
"принять [color=#3796e1][url=https://steamcommunity.com/sharedfiles/"
"workshoplegalagreement]условия обслуживания[/url][/color] Мастерской "
"прежде чем он станет видимым"

#: ../src/modding/ModUploader.cs:560
msgid "WORKSHOP_ITEM_UPLOAD_SUCCEEDED"
msgstr "Загрузка предмета в Мастерскую Steam прошла успешно"

#: ../src/modding/ModUploader.cs:620
msgid "WORKSHOP_TERMS_OF_SERVICE_NOTICE"
msgstr ""
"Отправляя этот предмет, вы соглашаетесь с [color=#3796e1][url=https://"
"steamcommunity.com/sharedfiles/workshoplegalagreement]условиями "
"обслуживания[/url][/color] Steam Workshop"

#: ../src/modding/ModUploader.cs:645
msgid "SAVING_DATA_FAILED_DUE_TO"
msgstr "Не удалось сохранить информацию из-за исключения: {0}"

#: ../src/modding/ModUploader.cs:660 ../src/modding/NewModGUI.cs:300
msgid "FORM_ERROR_MESSAGE"
msgstr "Ошибка: {0}"

#: ../src/modding/ModUploader.tscn:44
msgid "MOD_UPLOADER"
msgstr "Загрузчик модов"

#: ../src/modding/ModUploader.tscn:84
msgid "MOD_TO_UPLOAD"
msgstr "Мод для загрузки:"

#: ../src/modding/ModUploader.tscn:109
msgid "UNKNOWN_WORKSHOP_ID"
msgstr "Неизвестный Workshop ID для этого мода"

#: ../src/modding/ModUploader.tscn:121
msgid "CREATE_NEW"
msgstr "Создать Новый"

#: ../src/modding/ModUploader.tscn:128
msgid "ENTER_EXISTING_ID"
msgstr "Ввести существующий ID"

#: ../src/modding/ModUploader.tscn:138
msgid "ENTER_EXISTING_WORKSHOP_ID"
msgstr "Ввести существующий Workshop ID"

#: ../src/modding/ModUploader.tscn:152
msgid "ID_NUMBER"
msgstr "Номер ID"

#: ../src/modding/ModUploader.tscn:158
msgid "APPLY"
msgstr "Применить"

#: ../src/modding/ModUploader.tscn:168
msgid "WORKSHOP_ITEM_TITLE"
msgstr "Название предмета:"

#: ../src/modding/ModUploader.tscn:186
msgid "WORKSHOP_ITEM_DESCRIPTION"
msgstr "Описание предмета:"

#: ../src/modding/ModUploader.tscn:208
msgid "WORKSHOP_VISIBILITY_TOOLTIP"
msgstr "Как только элемент станет видимым, он будет виден всем"

#: ../src/modding/ModUploader.tscn:209
msgid "VISIBLE"
msgstr "Видимый"

#: ../src/modding/ModUploader.tscn:215
msgid "WORKSHOP_ITEM_TAGS"
msgstr "Теги элементов (через запятую \",\"):"

#: ../src/modding/ModUploader.tscn:233
msgid "WORKSHOP_ITEM_PREVIEW"
msgstr "Превью предмета:"

#: ../src/modding/ModUploader.tscn:259
msgid "BROWSE"
msgstr "Просматривать"

#: ../src/modding/ModUploader.tscn:284
msgid "FORGET_MOD_DETAILS_TOOLTIP"
msgstr ""
"Удалить локальные данные, касающиеся этого элемента. Полезно, если вы "
"ввели неправильный ID или хотите загрузить новую версию в другой элемент."

#: ../src/modding/ModUploader.tscn:286
msgid "FORGET_MOD_DETAILS"
msgstr "Удаление Локальных Данных"

#: ../src/modding/ModUploader.tscn:292 ../src/modding/ModUploader.tscn:301
msgid "WORKSHOP_ITEM_CHANGE_NOTES_TOOLTIP"
msgstr ""
"Измените примечания, чтобы они отображались в Мастерской Steam для этой "
"версии этого предмета (необязательно)"

#: ../src/modding/ModUploader.tscn:294
msgid "WORKSHOP_ITEM_CHANGE_NOTES"
msgstr "Примечания по изменениям предмета"

#: ../src/modding/ModUploader.tscn:325
msgid "SELECT_PREVIEW_IMAGE"
msgstr "Выбрать превью"

#: ../src/modding/ModUploader.tscn:336
msgid "UPLOAD_SUCCEEDED"
msgstr "Загрузка выполнена успешно"

#: ../src/modding/NewModGUI.cs:175
msgid "NEW_MOD_DEFAULT_DESCRIPTION"
msgstr "Мой потрясающий мод"

#: ../src/modding/NewModGUI.cs:232
msgid "INVALID_URL_FORMAT"
msgstr "Неверный формат URL"

#: ../src/modding/NewModGUI.cs:247
msgid "INTERNAL_NAME_REQUIRED"
msgstr "Требуется внутреннее имя"

#: ../src/modding/NewModGUI.cs:253
msgid "INTERNAL_NAME_REQUIRES_CAPITAL"
msgstr "Внутреннее имя должно начинаться с заглавной буквы"

#: ../src/modding/NewModGUI.cs:259
msgid "INTERNAL_NAME_IN_USE"
msgstr "Уже есть мод с указанным внутренним именем"

#: ../src/modding/NewModGUI.cs:275
msgid "MISSING_OR_INVALID_REQUIRED_FIELD"
msgstr "Отсутствует или неверный формат обязательного поля: {0}"

#: ../src/modding/NewModGUI.cs:286
msgid "ADDITIONAL_VALIDATION_FAILED"
msgstr "Дополнительные проверки обнаружили проблему: {0}"

#: ../src/modding/NewModGUI.tscn:35
msgid "CREATE_NEW_MOD"
msgstr "Создать новый мод"

#: ../src/modding/NewModGUI.tscn:69
msgid "MODDING_INSTRUCTIONS_ON"
msgstr "Инструкции по моддингу доступны на"

#: ../src/modding/NewModGUI.tscn:76
msgid "OUR_WIKI"
msgstr "наша Wiki"

#: ../src/modding/NewModGUI.tscn:450
msgid "CREATE"
msgstr "Создать"

#: ../src/saving/InProgressLoad.cs:79 ../src/saving/InProgressLoad.cs:99
#: ../src/saving/InProgressLoad.cs:148
msgid "LOADING_GAME"
msgstr "Загрузка Игры"

#: ../src/saving/InProgressLoad.cs:81
msgid "READING_SAVE_DATA"
msgstr "Чтение данных сохранения"

#: ../src/saving/InProgressLoad.cs:101
msgid "CREATING_OBJECTS_FROM_SAVE"
msgstr "Создание объектов из сохранения"

#: ../src/saving/InProgressLoad.cs:110
msgid "AN_EXCEPTION_HAPPENED_WHILE_LOADING"
msgstr "Во время загрузки сохранённых данных произошла ошибка"

#: ../src/saving/InProgressLoad.cs:136
msgid "SAVE_IS_INVALID"
msgstr "Сохранение сломано"

#: ../src/saving/InProgressLoad.cs:137
msgid "SAVE_HAS_INVALID_GAME_STATE"
msgstr "Файл сохранения имеет недействительную сцену состояния игры"

#: ../src/saving/InProgressLoad.cs:150
msgid "PROCESSING_LOADED_OBJECTS"
msgstr "Обработка загруженных объектов"

#: ../src/saving/InProgressLoad.cs:165
msgid "AN_EXCEPTION_HAPPENED_WHILE_PROCESSING"
msgstr "Во время обработки загружаемых объектов произошла ошибка"

#: ../src/saving/InProgressLoad.cs:171
msgid "LOAD_FINISHED"
msgstr "Загрузка завершена"

#: ../src/saving/InProgressLoad.cs:196
msgid "ERROR_LOADING"
msgstr "Ошибка Загрузки"

#: ../src/saving/InProgressLoad.cs:228
msgid "SAVE_LOAD_ALREADY_LOADED_FREE_FAILURE"
msgstr ". Не удалось освободить уже загруженные ресурсы: {0}"

#: ../src/saving/InProgressSave.cs:188
msgid "SAVING"
msgstr "Сохранение..."

#: ../src/saving/InProgressSave.cs:221
msgid "SAVE_FAILED"
msgstr "Сохранение не удалось"

#: ../src/saving/InProgressSave.cs:222
msgid "ERROR_SAVING"
msgstr "Ошибка Сохранения"

#: ../src/saving/NewSaveMenu.cs:74
msgid "THE_CHOSEN_FILENAME_ALREADY_EXISTS"
msgstr "Выбранное имя файла ({0}) уже существует. Перезаписать?"

#: ../src/saving/NewSaveMenu.cs:172
msgid "INVALID_SAVE_NAME_POPUP"
msgstr "Имя сохранения может не содержать специальных символов (<>:\"/\\|?*)"

#: ../src/saving/NewSaveMenu.tscn:31
msgid "CREATE_NEW_SAVE"
msgstr "Создать Новое Сохранение"

#: ../src/saving/NewSaveMenu.tscn:48
msgid "NAME"
msgstr "Имя:"

#: ../src/saving/NewSaveMenu.tscn:66
msgid "EXTRA_OPTIONS"
msgstr "Дополнительные Настройки"

#: ../src/saving/NewSaveMenu.tscn:84
msgid "OVERWRITE_EXISTING_SAVE"
msgstr "Перезаписать существующее сохранение:"

#: ../src/saving/NewSaveMenu.tscn:116
msgid "OVERWRITE_EXISTING_SAVE_TITLE"
msgstr "Перезаписать существующее сохранение?"

#: ../src/saving/SaveHelper.cs:427 ../src/saving/SaveHelper.cs:456
msgid "SAVING_FAILED"
msgstr "Сохранение не удалось! Бывает же"

#: ../src/saving/SaveHelper.cs:436
msgid "SAVING_NOT_POSSIBLE"
msgstr "Сохранение сейчас невозможно по причине:"

#: ../src/saving/SaveHelper.cs:437
msgid "PLAYER_EXTINCT"
msgstr "Игрок вымер"

#: ../src/saving/SaveHelper.cs:446
msgid "SAVING_SUCCEEDED"
msgstr "Сохранение успешно"

#: ../src/saving/SaveInformation.cs:16
msgid "SAVE_MANUAL"
msgstr "Ручное"

#: ../src/saving/SaveInformation.cs:22
msgid "SAVE_AUTOSAVE"
msgstr "Автосохранение"

#: ../src/saving/SaveInformation.cs:28
msgid "SAVE_QUICKSAVE"
msgstr "Быстрое Сохранение"

#: ../src/saving/SaveInformation.cs:34
msgid "SAVE_INVALID"
msgstr "Недействительно"

#: ../src/saving/SaveList.cs:208
msgid "SAVE_DELETE_WARNING"
msgstr ""
"Удаление текущего сохранения невозможно отменить, вы действительно желаете "
"перманентно удалить {0}?"

#: ../src/saving/SaveList.tscn:53
msgid "NO_SAVEGAMES_FOUND"
msgstr "Не Найдено Сохранений"

#: ../src/saving/SaveList.tscn:61 ../src/saving/SaveListItem.tscn:105
msgid "LOADING_DOT"
msgstr "Загрузка..."

#: ../src/saving/SaveList.tscn:72 ../src/saving/SaveListItem.tscn:283
msgid "DELETE_THIS_SAVE"
msgstr "Удалить это Сохранение?"

#: ../src/saving/SaveList.tscn:79 ../src/saving/SaveList.tscn:87
msgid "LOAD_INCOMPATIBLE_SAVE"
msgstr "Загрузить несовместимое сохранение?"

#: ../src/saving/SaveList.tscn:80
msgid "NEWER_VERSION_LOADING_WARNING"
msgstr ""
"Это сохранение из новых версий Thrive и скорее всего несовместимо.\n"
"Всё равно попробовать загрузить сохранение?"

#: ../src/saving/SaveList.tscn:88
msgid "OLDER_VERSION_LOADING_WARNING"
msgstr ""
"Это сохранение из старой версии Thrive и оно может быть несовместимо.\n"
"Thrive на текущий момент находится в ранней стадии разработки и "
"совместимость сохранений не приоритетна.\n"
"Вы можете сообщить о проблемах, но они не будут высоко приоритетны на "
"данный момент.\n"
"Всё равно попробовать загрузить это сохранение?"

#: ../src/saving/SaveList.tscn:95
msgid "LOAD_INVALID_SAVE"
msgstr "Загрузить недействительное сохранение?"

#: ../src/saving/SaveList.tscn:96
msgid "LOAD_INVALID_SAVE_WARNING"
msgstr ""
"Сохранённая информация не может быть загружена из этого файла.\n"
"Это сохранение скорее всего повреждено или нового формата, который не "
"понимается текущей версией Thrive.\n"
"Всё равно попробовать загрузить сохранение?"

#: ../src/saving/SaveList.tscn:103
msgid "SELECTED_SAVE_IS_INCOMPATIBLE"
msgstr "Выбранное сохранение несовместимо"

#: ../src/saving/SaveList.tscn:105
msgid "LOAD_INCOMPATIBLE_SAVE_WARNING"
msgstr ""
"Известно, что выбранное для загрузки сохранение несовместимо с этой "
"версией Thrive.\n"
"И нет средства для обновления этого сохранения для новой версии.\n"
"Поскольку Thrive все еще находится на ранней стадии разработки, "
"совместимость с сохранениями не является приоритетной задачей, поэтому для "
"всех версий не существует конвертера для сохранений."

#: ../src/saving/SaveList.tscn:114
msgid "SELECTED_SAVE_IS_UPGRADEABLE"
msgstr "Выбранное сохранение можно обновить"

#: ../src/saving/SaveList.tscn:115
msgid "SAVE_IS_UPGRADEABLE_DESCRIPTION"
msgstr ""
"Выбранное сохранение взято из более старой версии Thrive, но может быть "
"обновлено.\n"
"Файл резервной копии будет создан до обновления, если он еще не создан.\n"
"Если вы пропустите обновление, будет предпринята попытка загрузки "
"сохранения в обычном режиме.\n"
"Попытка обновить это сохранение?"

#: ../src/saving/SaveList.tscn:122
msgid "SAVE_UPGRADE_FAILED"
msgstr "Не удалось обновить сохранение"

#: ../src/saving/SaveList.tscn:123
msgid "SAVE_UPGRADE_FAILED_DESCRIPTION"
msgstr ""
"Обновление указанного сохранения не удалось выполнить из-за следующей "
"ошибки:\n"
"{0}"

#: ../src/saving/SaveListItem.tscn:132
msgid "CREATED_AT"
msgstr "Создано в:"

#: ../src/saving/SaveListItem.tscn:139 ../src/saving/SaveListItem.tscn:158
#: ../src/saving/SaveListItem.tscn:177 ../src/saving/SaveListItem.tscn:200
#: ../src/saving/SaveListItem.tscn:229 ../src/saving/SaveListItem.tscn:248
msgid "DOT_DOT_DOT"
msgstr "..."

#: ../src/saving/SaveListItem.tscn:151
msgid "TYPE"
msgstr "Тип:"

#: ../src/saving/SaveListItem.tscn:170
msgid "DESCRIPTION"
msgstr "Описание:"

#: ../src/saving/SaveListItem.tscn:193
msgid "VERSION"
msgstr "Версия:"

#: ../src/saving/SaveListItem.tscn:222
msgid "BY"
msgstr "Создано:"

#: ../src/saving/SaveListItem.tscn:241
msgid "CREATED_ON_PLATFORM"
msgstr "Создано на платформе:"

#: ../src/saving/SaveListItem.tscn:275 ../src/saving/SaveManagerGUI.tscn:56
msgid "LOAD"
msgstr "Загрузить"

#: ../src/saving/SaveListItem.tscn:282
msgid "DELETE_SAVE_CONFIRMATION"
msgstr ""
"Удаление этого сохранение будет невозможно отменить, вы действительно "
"хотите перманентно удалить это сохранение?"

#: ../src/saving/SaveManagerGUI.cs:212
msgid "DELETE_SELECTED_SAVE_WARNING"
msgstr ""
"Удаление выбранного(ых) сохранения(й) будет невозможно отменить, вы "
"действительно хотите перманентно удалить {0} сохранение(ий)?"

#: ../src/saving/SaveManagerGUI.cs:224
msgid "DELETE_ALL_OLD_SAVE_WARNING"
msgstr ""
"Удаление всех старых Авто и Быстрых сохранений невозможно отменить, вы "
"действительно желаете перманентно удалить следующие?\n"
" - {0} Авто сохранение(я)\n"
" - {1} Быстрое(ые) сохранение(я)"

#: ../src/saving/SaveManagerGUI.tscn:78
msgid "DELETE_SELECTED"
msgstr "Удалить Выбранные"

#: ../src/saving/SaveManagerGUI.tscn:87
msgid "CLEAN_UP_OLD_SAVES"
msgstr "Очистить Старые Сохранения"

#: ../src/saving/SaveManagerGUI.tscn:99
msgid "OPEN_SAVE_DIRECTORY"
msgstr "Открыть Папку Сохранений"

#: ../src/saving/SaveManagerGUI.tscn:132
msgid "TOTAL_SAVES"
msgstr "Всего сохранений:"

#: ../src/saving/SaveManagerGUI.tscn:152
msgid "SAVE_SPACE_USED"
msgstr "Использовано места:"

#: ../src/saving/SaveManagerGUI.tscn:172
msgid "SELECTED_COLON"
msgstr "Выбрано:"

#: ../src/saving/SaveManagerGUI.tscn:186
msgid "DELETE_SELECTED_SAVES"
msgstr "Удалить выбранное(ые) Сохранение(я)?"

#: ../src/saving/SaveManagerGUI.tscn:193
msgid "DELETE_OLD_SAVES"
msgstr "Удалить старые Сохранения?"

#: ../src/saving/SaveManagerGUI.tscn:200
msgid "NO_SAVE_DIRECTORY"
msgstr "Папка сохранений не найдена"

#: ../src/saving/SaveManagerGUI.tscn:202
msgid "TRY_MAKING_A_SAVE"
msgstr "Попробуйте сделать сохранение!"

#: ../src/steam/SteamClient.cs:47
msgid "STEAM_CLIENT_INIT_FAILED"
msgstr "Не удалось выполнить инициализацию клиентской библиотеки Steam"

#: ../src/steam/SteamClient.cs:462
msgid "STEAM_ERROR_INSUFFICIENT_PRIVILEGE"
msgstr ""
"В настоящее время в вашей учетной записи Steam запрещено загружать "
"контент. Пожалуйста, свяжитесь со службой поддержки Steam."

#: ../src/steam/SteamClient.cs:464
msgid "STEAM_ERROR_BANNED"
msgstr "Вашей учетной записи Steam запрещено загружать контент"

#: ../src/steam/SteamClient.cs:466
msgid "STEAM_ERROR_TIMEOUT"
msgstr "Время ожидания работы Steam истекло, пожалуйста, повторите попытку"

#: ../src/steam/SteamClient.cs:468
msgid "STEAM_ERROR_NOT_LOGGED_IN"
msgstr "Вход в Steam не выполнен"

#: ../src/steam/SteamClient.cs:470
msgid "STEAM_ERROR_UNAVAILABLE"
msgstr "Steam в настоящее время недоступен, пожалуйста, повторите попытку"

#: ../src/steam/SteamClient.cs:472
msgid "STEAM_ERROR_INVALID_PARAMETER"
msgstr "Неверный параметр, переданный в Steam"

#: ../src/steam/SteamClient.cs:474
msgid "STEAM_ERROR_CLOUD_LIMIT_EXCEEDED"
msgstr ""
"Превышена квота облачного хранилища Steam или ограничение на размер файла"

#: ../src/steam/SteamClient.cs:476
msgid "STEAM_ERROR_FILE_NOT_FOUND"
msgstr "Файл не найден"

#: ../src/steam/SteamClient.cs:478
msgid "STEAM_ERROR_ALREADY_UPLOADED"
msgstr "Steam сообщил, что файл уже загружен, пожалуйста, обновите"

#: ../src/steam/SteamClient.cs:480
msgid "STEAM_ERROR_DUPLICATE_NAME"
msgstr "Steam сообщил об ошибке с дубликатом имени"

#: ../src/steam/SteamClient.cs:482
msgid "STEAM_ERROR_ACCOUNT_READ_ONLY"
msgstr ""
"Ваша учетная запись Steam в настоящее время находится в режиме только для "
"чтения из-за недавней смены учетной записи"

#: ../src/steam/SteamClient.cs:484
msgid "STEAM_ERROR_ACCOUNT_DOES_NOT_OWN_PRODUCT"
msgstr "Ваша учетная запись Steam не имеет лицензии на Thrive"

#: ../src/steam/SteamClient.cs:486
msgid "STEAM_ERROR_LOCKING_FAILED"
msgstr "Steam не удалось получить блокировку UGC"

#: ../src/steam/SteamClient.cs:488
msgid "STEAM_ERROR_UNKNOWN"
msgstr "Произошла неизвестная ошибка Steam"

#: ../src/tutorial/microbe_editor/MicrobeEditorTutorialGUI.tscn:44
#: ../src/tutorial/microbe_editor/MicrobeEditorTutorialGUI.tscn:82
#: ../src/tutorial/microbe_editor/MicrobeEditorTutorialGUI.tscn:121
#: ../src/tutorial/microbe_editor/MicrobeEditorTutorialGUI.tscn:156
#: ../src/tutorial/microbe_editor/MicrobeEditorTutorialGUI.tscn:199
#: ../src/tutorial/microbe_editor/MicrobeEditorTutorialGUI.tscn:238
#: ../src/tutorial/microbe_editor/MicrobeEditorTutorialGUI.tscn:301
#: ../src/tutorial/microbe_editor/MicrobeEditorTutorialGUI.tscn:346
#: ../src/tutorial/microbe_stage/MicrobeTutorialGUI.tscn:49
#: ../src/tutorial/microbe_stage/MicrobeTutorialGUI.tscn:135
#: ../src/tutorial/microbe_stage/MicrobeTutorialGUI.tscn:217
#: ../src/tutorial/microbe_stage/MicrobeTutorialGUI.tscn:251
#: ../src/tutorial/microbe_stage/MicrobeTutorialGUI.tscn:286
#: ../src/tutorial/microbe_stage/MicrobeTutorialGUI.tscn:325
#: ../src/tutorial/microbe_stage/MicrobeTutorialGUI.tscn:361
#: ../src/tutorial/microbe_stage/MicrobeTutorialGUI.tscn:395
msgid "TUTORIAL"
msgstr "Руководство"

#: ../src/tutorial/microbe_editor/MicrobeEditorTutorialGUI.tscn:66
msgid "EDITOR_TUTORIAL_EDITOR_TEXT"
msgstr ""
"Добро пожаловать в Микробный Редактор.\n"
"Здесь вы можете просмотреть что случилось в начале игры или когда вы "
"последний раз были в редакторе. И затем вы изменять свой вид.\n"
"\n"
"В этой вкладке вы можете видеть отчёт о том, какие виды существуют, где, и "
"какова их популяция. Также вы можете видеть изменения окружающей среды на "
"верху.\n"
"\n"
"Чтобы перейти на следующий экран создания нажмите кнопку в виде стрелки "
"справа снизу."

#: ../src/tutorial/microbe_editor/MicrobeEditorTutorialGUI.tscn:105
msgid "EDITOR_TUTORIAL_PATCH_TEXT"
msgstr ""
"Это карта биомов.\n"
"Здесь вы можете видеть различные биомы, в которых микробы могут жить.\n"
"Ваш текущий участок подсвечен.\n"
"Вы можете нажать на участок своей мышью и выбрать его, чтобы увидеть его "
"детали с правой стороны.\n"
"\n"
"Если вы выбрали биом, следующий за текущим, вы можете нажать кнопку справа "
"чтобы переместиться сюда. Это позволяет вашей популяции распространяться "
"на новые биомы.\n"
"\n"
"Выберите биом для продолжения."

#: ../src/tutorial/microbe_editor/MicrobeEditorTutorialGUI.tscn:140
msgid "EDITOR_TUTORIAL_CELL_TEXT"
msgstr ""
"Это редактор клеток, в котором вы можете добавлять или удалять органеллы "
"из своей клетки, затрачивая очки мутации (MP).\n"
"\n"
"Вы также можете изменять другие параметры своего вида в других вкладках "
"клеточного редактора. (Пока доступно примерно 50% всех будущих функций)\n"
"\n"
"Для продолжения, выберите органеллу из панели слева (цитоплазма - это "
"хороший выбор). Затем кликните рядом с шестигранником в центре экрана, "
"чтобы добавить эту органеллу к вашей клетке."

#: ../src/tutorial/microbe_editor/MicrobeEditorTutorialGUI.tscn:180
msgid "EDITOR_TUTORIAL_REMOVE_ORGANELLE_TEXT"
msgstr ""
"Удаление органелл также стоит MP так как это мутация вашего вида. \n"
"\n"
"Нажмите правой кнопкой мыши по органелле чтобы удалить её.\n"
"\n"
"Если вы допустили ошибку, то вы можешь отменить любое изменение сделанное "
"в редакторе.\n"
"\n"
"Нажми кнопку отмены для продолжения."

#: ../src/tutorial/microbe_editor/MicrobeEditorTutorialGUI.tscn:222
msgid "EDITOR_TUTORIAL_SELECT_ORGANELLE_TEXT"
msgstr ""
"При выборе, какие органеллы добавлять, обратите внимание на подсказки о "
"органеллах, какие процессы они выполняют и какие соединения они используют "
"и производят.\n"
"\n"
"Также обратите внимание на панель баланса АТФ в правом верхнем углу, "
"убедитесь, что ваша клетка сможет выжить.\n"
"\n"
"Вы можете вращать органеллы с помощью A и D (клавиши по умолчанию) перед "
"их размещением.\n"
"\n"
"Нажмите кнопку возвращения (рядом с кнопкой отмены), чтобы продолжить."

#: ../src/tutorial/microbe_editor/MicrobeEditorTutorialGUI.tscn:266
msgid "EDITOR_TUTORIAL_ENDING_TEXT"
msgstr ""
"Это основы редактирования вашей клетки. Вы можете проверить другие вкладки "
"редактора ячеек для получения еще большего количества опций.\n"
"\n"
"Вы можете переименовать свой вид, нажав на текущее название вида и "
"отредактировав текст.\n"
"\n"
"Лучше всего не сильно увеличивать размер клетки, пока вы не доберётесь до "
"поверхностных биомов.\n"
"\n"
"Удачи!"

#: ../src/tutorial/microbe_editor/MicrobeEditorTutorialGUI.tscn:283
msgid "GOT_IT"
msgstr "Всё понятно"

#: ../src/tutorial/microbe_editor/MicrobeEditorTutorialGUI.tscn:330
msgid "EDITOR_TUTORIAL_AUTO-EVO_PREDICTION"
msgstr ""
"Эта панель показывает прогноз вашей будущей численности популяции. Эти "
"цифры взяты из моделирования численности популяции auto-evo.\n"
"\n"
"Они не учитывают вашу индивидуальную эффективность. Таким образом, в вашем "
"текущем патче вы будете действовать лучше, когда войдете в редактор.\n"
"\n"
"Но вы должны стараться поддерживать свою популяцию, даже если вы не "
"принимаете в этом непосредственного участия.\n"
"\n"
"Вы можете просмотреть более подробную информацию о прогнозе, нажав кнопку "
"со знаком вопроса на панели. Нажмите на нее, чтобы продолжить."

#: ../src/tutorial/microbe_editor/MicrobeEditorTutorialGUI.tscn:374
msgid "EDITOR_TUTORIAL_STAY_SMALL"
msgstr ""
"Вы должны сосредоточиться на одном или двух источниках энергии, чтобы вам "
"не нужно было иметь все ресурсы для выработки достаточного количества АТФ, "
"чтобы выжить.\n"
"\n"
"Также внимательно подумайте, полезно ли добавлять органеллу, часто хорошим "
"выбором является отсутствие каких-либо изменений, так как каждая часть "
"требует затрат на поддержание АТФ и требует больше ресурсов для "
"разделения.\n"
"\n"
"Одна из возможных стратегий состоит в том, чтобы оставаться единицей "
"цитоплазмы и просто сначала направиться к участкам поверхности, прежде чем "
"получать органеллы фотосинтеза."

#: ../src/tutorial/microbe_stage/MicrobeTutorialGUI.tscn:80
msgid "MICROBE_STAGE_INITIAL"
msgstr ""
"На далекой чужой планете, эоны вулканической активности и метеоритных "
"ударов привели к развитию нового явления во Вселенной.\n"
"\n"
"Жизнь.\n"
"\n"
"Простые микробы обитают в глубоких районах океана. Вы - последний "
"универсальный общий предок (ЛУКА) этой планеты.\n"
"\n"
"Чтобы выжить в этом враждебном мире, вам нужно будет собирать любые "
"соединения, которые вы сможете найти, и эволюционировать на протяжении "
"поколений, чтобы конкурировать с другими видами микробов."

#: ../src/tutorial/microbe_stage/MicrobeTutorialGUI.tscn:105
msgid "SHOW_TUTORIALS"
msgstr "Показать руководство"

#: ../src/tutorial/microbe_stage/MicrobeTutorialGUI.tscn:114
msgid "BEGIN_THRIVING"
msgstr "Начать Процветание"

#: ../src/tutorial/microbe_stage/MicrobeTutorialGUI.tscn:155
msgid "MICROBE_STAGE_CONTROL_TEXT"
msgstr ""
"Для управления клеткой используйте клавиши, показанные рядом с клеткой (в "
"центре экрана), и мышь для управления ориентацией клетки.\n"
"\n"
"Попробуйте все клавиши в течении нескольких секунд, чтобы продолжить."

#: ../src/tutorial/microbe_stage/MicrobeTutorialGUI.tscn:237
msgid "MICROBE_STAGE_COLLECT_TEXT"
msgstr ""
"Собирайте глюкозу (белые облака), перемещаясь по ней.\n"
"Ваша клетка нуждается в глюкозе, чтобы вырабатывать энергию для "
"поддержания жизни.\n"
"Следуйте по линии от вашей клетки к ближайшей глюкозе."

#: ../src/tutorial/microbe_stage/MicrobeTutorialGUI.tscn:271
msgid "MICROBE_STAGE_HEALTH_TEXT"
msgstr ""
"Следите за своей шкалой здоровья рядом со шкалой АТФ (снизу справа).\n"
"Ваша клетка умрёт, если у нее закончится здоровье.\n"
"Вы восстанавливаете здоровье, пока у вас есть АТФ.\n"
"Убедитесь, что собрано достаточно глюкозы для производства АТФ."

#: ../src/tutorial/microbe_stage/MicrobeTutorialGUI.tscn:309
msgid "MICROBE_STAGE_REPRODUCE_TEXT"
msgstr ""
"Для размножения вам нужно продублировать все ваши органеллы, собрав "
"достаточное количество аммиака и фосфатов.\n"
"Посмотрите на индикатор в правом нижнем углу, чтобы увидеть, сколько еще "
"вам осталось."

#: ../src/tutorial/microbe_stage/MicrobeTutorialGUI.tscn:347
msgid "MICROBE_STAGE_EDITOR_BUTTON_TUTORIAL"
msgstr ""
"Вы собрали достаточно ресурсов для деления клетки.\n"
"\n"
"Теперь вы можете редактировать свой вид.\n"
"\n"
"Чтобы войти в редактор нажмите на мигающую кнопку редактора справа внизу."

#: ../src/tutorial/microbe_stage/MicrobeTutorialGUI.tscn:381
msgid "MICROBE_STAGE_UNBIND_TEXT"
msgstr ""
"Вы вошли в режим развязки. В этом режиме вы можете нажимать на членов "
"колонии, чтобы освобождать их.\n"
"\n"
"Чтобы полностью покинуть колонию, вы можете нажать на свою собственную "
"клетку или нажать клавишу \"Отвязать всех\"."

#: ../src/tutorial/microbe_stage/MicrobeTutorialGUI.tscn:422
msgid "MICROBE_STAGE_HELP_MENU_AND_ZOOM"
msgstr ""
"Если вы все еще испытываете трудности с игровой механикой, проверьте меню "
"справки. Вы можете открыть его с помощью кнопки со знаком вопроса в левом "
"нижнем углу.\n"
"\n"
"Еще один совет: вы можете уменьшить масштаб изображения с помощью колеса "
"прокрутки."

#: ../src/tutorial/microbe_stage/MicrobeTutorialGUI.tscn:431
msgid "VIEW_NOW"
msgstr "Посмотреть Сейчас"

#, fuzzy
#~ msgid "TOTAL_EXTINCTION"
#~ msgstr "вымерли в {0}"

#, fuzzy
#~ msgid "LOCAL_EXTINCTION"
#~ msgstr "Игрок вымер"

#, fuzzy
#~ msgid "MARINE_SNOW_FOOD_SOURCE"
#~ msgstr "Морской снег"

#, fuzzy
#~ msgid "OPEN_DETAILS"
#~ msgstr "Открыть Папку с Логами"

#~ msgid "Cancel"
#~ msgstr "Отмена"

#~ msgid "SAVING_ERROR"
#~ msgstr "Ошибка Сохранения"

#~ msgid "REMOVE_ORGANELLE"
#~ msgstr "Убрать органеллу"

#, fuzzy
#~ msgid "TRY_NEW_GAME"
#~ msgstr "Новая Игра"

#~ msgid "MICROBE_PATCH_LABEL"
#~ msgstr "Биом: {0}"

#, fuzzy
#~ msgid "COLOR"
#~ msgstr "Окраска"

#~ msgid "TURNS"
#~ msgstr "Включая"

#~ msgid "INTO"
#~ msgstr "в"

#, fuzzy
#~ msgid "OXYTOXY"
#~ msgstr "OxyToxy NT"

#~ msgid "DOT_CAN_RELEASE"
#~ msgstr ". Может выпустить"

#, fuzzy
#~ msgid "TOXINS_BY_PRESSING_E"
#~ msgstr "выпускай токсины нажимая"

#, fuzzy
#~ msgid "CONCENTRATION_OF"
#~ msgstr "с концентрацией"

#~ msgid "USES"
#~ msgstr "Использует"

#~ msgid "TO_INCREASE_THE_MOVEMENT"
#~ msgstr "увеличивает передвижение"

#~ msgid "SPEED_OF_THE_CELL"
#~ msgstr "скорость клетки."

#, fuzzy
#~ msgid "DOT_RATE"
#~ msgstr ". Шкала оценок"

#, fuzzy
#~ msgid "SCALES_WITH_CONCENTRATION_OF"
#~ msgstr "с концентрацией"

#~ msgid "PRODUCES"
#~ msgstr "Производит"

#, fuzzy
#~ msgid "DOT_RATE_SCALES_WITH"
#~ msgstr ". Шкала оценок"

#~ msgid "AND"
#~ msgstr "и"

#~ msgid "OXYGEN_DOT"
#~ msgstr "Кислород."

#~ msgid "ALSO_TURNS"
#~ msgstr "Также включая"

#~ msgid "INREASE_STORAGE_SPACE"
#~ msgstr "Увеличивает пространство хранения клетки."

#~ msgid "E_DOT"
#~ msgstr "Д."

#~ msgid "BIOLUMESCENT_VACUOLE"
#~ msgstr ""
#~ "Биолюминесцентная\n"
#~ "вакуоль"

#, fuzzy
#~ msgid "END"
#~ msgstr "и"

#, fuzzy
#~ msgid "LEFT"
#~ msgstr "Двигаться влево"

#, fuzzy
#~ msgid "RIGHT"
#~ msgstr "Свет"

#, fuzzy
#~ msgid "FORWARD"
#~ msgstr "Двигаться вперёд"

#, fuzzy
#~ msgid "PARENLEFT"
#~ msgstr "Поворот влево"

#, fuzzy
#~ msgid "PARENRIGHT"
#~ msgstr "Поворот вправо"

#, fuzzy
#~ msgid "COLON"
#~ msgstr "ОЗ:"

#, fuzzy
#~ msgid "SEMICOLON"
#~ msgstr "Размер:"

#, fuzzy
#~ msgid "QUESTION"
#~ msgstr "Разрешение:"

#, fuzzy
#~ msgid "AT"
#~ msgstr "АТФ"

#, fuzzy
#~ msgid "BRACKETLEFT"
#~ msgstr "Поворот влево"

#, fuzzy
#~ msgid "BRACKETRIGHT"
#~ msgstr "Поворот вправо"

#, fuzzy
#~ msgid "QUOTELEFT"
#~ msgstr "Поворот влево"

#, fuzzy
#~ msgid "BRACELEFT"
#~ msgstr "Поворот влево"

#, fuzzy
#~ msgid "BRACERIGHT"
#~ msgstr "Поворот вправо"

#, fuzzy
#~ msgid "EXCLAMDOWN"
#~ msgstr "Колёсико вниз"

#, fuzzy
#~ msgid "YEN"
#~ msgstr "Кислород"

#, fuzzy
#~ msgid "SECTION"
#~ msgstr "Описание:"

#, fuzzy
#~ msgid "COPYRIGHT"
#~ msgstr "Двигаться вправо"

#, fuzzy
#~ msgid "MU"
#~ msgstr "Заглушить"

#, fuzzy
#~ msgid "AE"
#~ msgstr "Сохранить"

#, fuzzy
#~ msgid "ETH"
#~ msgstr "Здоровье"

#, fuzzy
#~ msgid "DIVISION"
#~ msgstr "Версия:"

#, fuzzy
#~ msgid "BACKTAB"
#~ msgstr "Назад"

#~ msgid "APPEARANCE"
#~ msgstr "Внешний вид"

#~ msgid "CARBON"
#~ msgstr "Углерод"

#~ msgid "DIOXIDE"
#~ msgstr "Диоксид"

#~ msgid "PLASTID"
#~ msgstr "Пластид"<|MERGE_RESOLUTION|>--- conflicted
+++ resolved
@@ -7,13 +7,8 @@
 msgstr ""
 "Project-Id-Version: PROJECT VERSION\n"
 "Report-Msgid-Bugs-To: EMAIL@ADDRESS\n"
-<<<<<<< HEAD
-"POT-Creation-Date: 2022-02-04 16:25+0200\n"
-"PO-Revision-Date: 2022-01-09 09:13+0000\n"
-=======
-"POT-Creation-Date: 2022-01-28 20:32+0200\n"
+"POT-Creation-Date: 2022-02-08 18:56+0200\n"
 "PO-Revision-Date: 2022-02-01 15:41+0000\n"
->>>>>>> d0ab345e
 "Last-Translator: AlexPlay <mrcreeper2015m@gmail.com>\n"
 "Language-Team: Russian <https://translate.revolutionarygamesstudio.com/"
 "projects/thrive/thrive-game/ru/>\n"
@@ -177,8 +172,8 @@
 msgstr ""
 "Внешние органеллы\n"
 "\n"
-"Жгутик: Двигает вашу клетку быстрее потребляя [thrive:compound type=\"atp\""
-"][/thrive:compound]\n"
+"Жгутик: Двигает вашу клетку быстрее потребляя [thrive:compound type=\"atp"
+"\"][/thrive:compound]\n"
 "\n"
 "Пили: Может использоваться для прокалывания других клеток\n"
 "\n"
@@ -194,18 +189,18 @@
 "\n"
 "Связующее вещество: Позволяет связываться с другими клетками\n"
 "\n"
-"Митохондрия: Производит [thrive:compound type=\"atp\"][/thrive:compound] из "
-"[thrive:compound type=\"glucose\"][/thrive:compound] и атмосферного "
+"Митохондрия: Производит [thrive:compound type=\"atp\"][/thrive:compound] "
+"из [thrive:compound type=\"glucose\"][/thrive:compound] и атмосферного "
 "кислорода, делает это намного эффективнее цитоплазмы\n"
 "\n"
-"Хлоропласт: Создает [thrive:compound type=\"glucose\"][/thrive:compound] из "
-"солнечного света и атмосферного углекислого газа\n"
+"Хлоропласт: Создает [thrive:compound type=\"glucose\"][/thrive:compound] "
+"из солнечного света и атмосферного углекислого газа\n"
 "\n"
 "Хемопласт: Создает [thrive:compound type=\"glucose\"][/thrive:compound] из "
 "[thrive:compound type=\"hydrogensulfide\"][/thrive:compound]\n"
 "\n"
-"Азотфиксирующий пластид: Создает [thrive:compound type=\"ammonia\""
-"][/thrive:compound] из [thrive:compound type=\"atp\"][/thrive:compound], "
+"Азотфиксирующий пластид: Создает [thrive:compound type=\"ammonia\"][/"
+"thrive:compound] из [thrive:compound type=\"atp\"][/thrive:compound], "
 "атмосферного азота и кислорода\n"
 "\n"
 "Вакуоль: Вмещает до 8 соединений\n"
@@ -989,21 +984,11 @@
 msgid "TIMELINE_SPECIES_EXTINCT"
 msgstr "[u]{0}[/u] вымер!"
 
-<<<<<<< HEAD
 #: ../src/auto-evo/RunResults.cs:853 ../src/auto-evo/RunResults.cs:875
-#, fuzzy
-=======
-#: ../src/auto-evo/RunResults.cs:864 ../src/auto-evo/RunResults.cs:886
->>>>>>> d0ab345e
 msgid "TIMELINE_SPECIES_POPULATION_INCREASE"
 msgstr "Популяция вида [u]{0}[/u] увеличилась до {1}"
 
-<<<<<<< HEAD
 #: ../src/auto-evo/RunResults.cs:859 ../src/auto-evo/RunResults.cs:881
-#, fuzzy
-=======
-#: ../src/auto-evo/RunResults.cs:870 ../src/auto-evo/RunResults.cs:892
->>>>>>> d0ab345e
 msgid "TIMELINE_SPECIES_POPULATION_DECREASE"
 msgstr "Популяция вида [u]{0}[/u] уменьшилась до {1}"
 
@@ -1023,23 +1008,13 @@
 msgid "TIMELINE_SPECIES_MIGRATED_TO"
 msgstr "Часть популяции вида [u]{0}[/u] мигрировала в {1}"
 
-<<<<<<< HEAD
 #: ../src/auto-evo/RunResults.cs:921
-#, fuzzy
-=======
-#: ../src/auto-evo/RunResults.cs:929
->>>>>>> d0ab345e
 msgid "TIMELINE_NICHE_FILL"
 msgstr ""
 "Вид [u]{0}[/u] отделился от вида [u]{1}[/u] как новый вид, чтобы заполнить "
 "нишу"
 
-<<<<<<< HEAD
 #: ../src/auto-evo/RunResults.cs:927
-#, fuzzy
-=======
-#: ../src/auto-evo/RunResults.cs:935
->>>>>>> d0ab345e
 msgid "TIMELINE_SELECTION_PRESSURE_SPLIT"
 msgstr ""
 "Вид [u]{0}[/u] отделился от вида [u]{1}[/u] как новый вид в связи с "
@@ -2618,16 +2593,17 @@
 msgstr ""
 "Превращает [thrive:compound type=\"atp\"][/thrive:compound] в [thrive:"
 "compound type=\"oxytoxy\"][/thrive:compound]. Скорость увеличивается при "
-"повышении концентрации [thrive:compound type=\"oxygen\"][/thrive:compound]. "
-"Можно выпустить токсины нажав [thrive:input]g_fire_toxin[/thrive:input]. "
-"Если количество [thrive:compound type=\"oxytoxy\"][/thrive:compound] "
-"невелико, стрельба все еще возможна, но урон будет уменьшен."
+"повышении концентрации [thrive:compound type=\"oxygen\"][/thrive:"
+"compound]. Можно выпустить токсины нажав [thrive:input]g_fire_toxin[/"
+"thrive:input]. Если количество [thrive:compound type=\"oxytoxy\"][/thrive:"
+"compound] невелико, стрельба все еще возможна, но урон будет уменьшен."
 
 #: ../src/gui_common/tooltip/ToolTipManager.tscn:869
 msgid "OXYTOXISOME_DESC"
 msgstr ""
-"Модифицированная метаболосома, ответственная за выработку примитивной формы "
-"токсичного агента [thrive:compound type=\"oxytoxy\"][/thrive:compound]."
+"Модифицированная метаболосома, ответственная за выработку примитивной "
+"формы токсичного агента [thrive:compound type=\"oxytoxy\"][/thrive:"
+"compound]."
 
 #: ../src/gui_common/tooltip/ToolTipManager.tscn:965
 msgid "FLAGELLUM_PROCESSES_DESCRIPTION"
@@ -2661,13 +2637,14 @@
 "Пили (единственное число: пиль) встречаются на поверхности многих "
 "микроорганизмов и напоминают тонкие волоски. Десятки-сотни пили могут "
 "присутствовать на поверхности микроорганизма и служить одной из нескольких "
-"целей, включая роль в хищничестве. Патогенные микроорганизмы используют пили "
-"для вирулентности либо для прикрепления и связывания с тканями хозяина, либо "
-"для проникновения через внешнюю мембрану, чтобы получить доступ к "
-"цитоплазме. Существует множество подобных пили, но они эволюционно не "
-"связаны и возникли в результате конвергентной эволюции. Один организм может "
-"обладать способностью экспрессировать несколько типов пили, и те, которые "
-"присутствуют на поверхности, постоянно изменяются и заменяются."
+"целей, включая роль в хищничестве. Патогенные микроорганизмы используют "
+"пили для вирулентности либо для прикрепления и связывания с тканями "
+"хозяина, либо для проникновения через внешнюю мембрану, чтобы получить "
+"доступ к цитоплазме. Существует множество подобных пили, но они "
+"эволюционно не связаны и возникли в результате конвергентной эволюции. "
+"Один организм может обладать способностью экспрессировать несколько типов "
+"пили, и те, которые присутствуют на поверхности, постоянно изменяются и "
+"заменяются."
 
 #: ../src/gui_common/tooltip/ToolTipManager.tscn:1160
 msgid "CHEMORECEPTOR_PROCESSES_DESCRIPTION"
@@ -2683,8 +2660,8 @@
 "получают информацию о своем окружении. Добавление этой органеллы "
 "представляет собой развитие более тонкой хеморецепции. Поскольку игроку "
 "дается видение даже на стадии клетки, это представлено линией, указывающей "
-"за пределы видимой области экрана, показывая близлежащие соединения, которые "
-"игрок еще не мог видеть."
+"за пределы видимой области экрана, показывая близлежащие соединения, "
+"которые игрок еще не мог видеть."
 
 #: ../src/gui_common/tooltip/ToolTipManager.tscn:1219
 msgid "CILIA"
@@ -2851,10 +2828,10 @@
 msgstr ""
 "Превращает [thrive:compound type=\"atp\"][/thrive:compound] в [thrive:"
 "compound type=\"oxytoxy\"][/thrive:compound]. Скорость увеличивается при "
-"повышении концентрации [thrive:compound type=\"oxygen\"][/thrive:compound]. "
-"Можно выпустить токсины нажав [thrive:input]g_fire_toxin[/thrive:input]. "
-"Если количество [thrive:compound type=\"oxytoxy\"][/thrive:compound] низкое, "
-"стрельба все еще возможна, но урон будет уменьшен."
+"повышении концентрации [thrive:compound type=\"oxygen\"][/thrive:"
+"compound]. Можно выпустить токсины нажав [thrive:input]g_fire_toxin[/"
+"thrive:input]. Если количество [thrive:compound type=\"oxytoxy\"][/thrive:"
+"compound] низкое, стрельба все еще возможна, но урон будет уменьшен."
 
 #: ../src/gui_common/tooltip/ToolTipManager.tscn:1980
 msgid "TOXIN_VACUOLE_DESCRIPTION"
@@ -3502,16 +3479,17 @@
 #: ../src/microbe_stage/editor/MicrobeEditor.tscn:4186
 msgid "AUTO-EVO_EXPLANATION_EXPLANATION"
 msgstr ""
-"На этой панели показаны числа, на основе которых работает предсказание авто-"
-"эво. Общая энергия, которую способен улавливать вид, и стоимость на особь "
-"вида определяют конечную популяцию. Авто-эво использует упрощенную модель "
-"реальности, чтобы рассчитать, насколько эффективны виды, основываясь на "
-"энергии, которую они способны собирать. Для каждого источника пищи показано, "
-"сколько энергии получает от него вид. Дополнительно отображается общая "
-"энергия, доступная из этого источника. Доля, которую вид получает от общей "
-"энергии, зависит от того, насколько велика его физическая форма по сравнению "
-"с общей пригодностью. Пригодность - это показатель того, насколько хорошо "
-"вид может использовать этот источник пищи."
+"На этой панели показаны числа, на основе которых работает предсказание "
+"авто-эво. Общая энергия, которую способен улавливать вид, и стоимость на "
+"особь вида определяют конечную популяцию. Авто-эво использует упрощенную "
+"модель реальности, чтобы рассчитать, насколько эффективны виды, "
+"основываясь на энергии, которую они способны собирать. Для каждого "
+"источника пищи показано, сколько энергии получает от него вид. "
+"Дополнительно отображается общая энергия, доступная из этого источника. "
+"Доля, которую вид получает от общей энергии, зависит от того, насколько "
+"велика его физическая форма по сравнению с общей пригодностью. Пригодность "
+"- это показатель того, насколько хорошо вид может использовать этот "
+"источник пищи."
 
 #: ../src/microbe_stage/editor/MicrobeEditorCheatMenu.tscn:31
 msgid "INFINITE_MP"
@@ -3574,14 +3552,8 @@
 msgid "EXTINCT_FROM_THE_PLANET"
 msgstr "Исчезли с планеты"
 
-<<<<<<< HEAD
 #: ../src/microbe_stage/editor/MicrobeEditorGUI.cs:1136
 #: ../src/microbe_stage/editor/MicrobeEditorGUI.cs:1147
-#, fuzzy
-=======
-#: ../src/microbe_stage/editor/MicrobeEditorGUI.cs:1112
-#: ../src/microbe_stage/editor/MicrobeEditorGUI.cs:1123
->>>>>>> d0ab345e
 msgid "EXTINCT_FROM_PATCH"
 msgstr "Вымерли из биома"
 
