--- conflicted
+++ resolved
@@ -7,15 +7,9 @@
 msgstr ""
 "Project-Id-Version: PROJECT VERSION\n"
 "Report-Msgid-Bugs-To: EMAIL@ADDRESS\n"
-<<<<<<< HEAD
-"POT-Creation-Date: 2025-07-11 18:06+0200\n"
-"PO-Revision-Date: 2025-05-27 06:43+0000\n"
-"Last-Translator: Anonymous <noreply@weblate.org>\n"
-=======
 "POT-Creation-Date: 2025-06-05 21:10+0100\n"
 "PO-Revision-Date: 2025-07-10 06:57+0000\n"
 "Last-Translator: ILIA RIABOV <ilyarya131@gmail.com>\n"
->>>>>>> c10e08e0
 "Language-Team: Russian <https://translate.revolutionarygamesstudio.com/projects/thrive/thrive-game/ru/>\n"
 "Language: ru\n"
 "MIME-Version: 1.0\n"
@@ -5307,10 +5301,6 @@
 msgid "SILICA_MEMBRANE_DESCRIPTION"
 msgstr "Эта мембрана имеет прочную стенку из кремнезема. Она может хорошо противостоять общим повреждениям и очень устойчива к физическим повреждениям. Она также требует меньше энергии для поддержания своей формы. Но клетка не может быстро поглощать ресурсы и двигается медленнее."
 
-#, fuzzy
-msgid "SIMULATION_CONFIG"
-msgstr "Осморегуляция"
-
 msgid "SIXTEEN_TIMES"
 msgstr "16x"
 
@@ -6566,10 +6556,6 @@
 msgid "UPSCALE_FSR_22"
 msgstr "FSR 2.2 масштабирование"
 
-#, fuzzy
-msgid "UPSCALE_METHOD"
-msgstr "Билинейное масштабирование"
-
 msgid "UPSCALE_SHARPENING_FSR"
 msgstr "FSR резкость"
 
@@ -8937,98 +8923,6 @@
 
 msgid "ZOOM_OUT"
 msgstr "Уменьшить масштаб"
-
-#, fuzzy
-#~ msgid "AUTO_EVO_TOOL_BUTTON"
-#~ msgstr "Авто ({0}x{1})"
-
-#, fuzzy
-#~ msgid "CLIMATE_INSTABILITY_EXPLANATION"
-#~ msgstr ""
-#~ "Активные микробы будут в движении, пока поблизости ничего не происходит.\n"
-#~ "Оседлые микробы будут стоять и ждать изменения окружения, прежде чем действовать."
-
-#, fuzzy
-#~ msgid "CLIMATE_STABILITY_AVERAGE"
-#~ msgstr ""
-#~ "Активные микробы будут в движении, пока поблизости ничего не происходит.\n"
-#~ "Оседлые микробы будут стоять и ждать изменения окружения, прежде чем действовать."
-
-#, fuzzy
-#~ msgid "CLIMATE_STABILITY_STABLE"
-#~ msgstr ""
-#~ "Активные микробы будут в движении, пока поблизости ничего не происходит.\n"
-#~ "Оседлые микробы будут стоять и ждать изменения окружения, прежде чем действовать."
-
-#, fuzzy
-#~ msgid "CLIMATE_STABILITY_UNSTABLE"
-#~ msgstr ""
-#~ "Активные микробы будут в движении, пока поблизости ничего не происходит.\n"
-#~ "Оседлые микробы будут стоять и ждать изменения окружения, прежде чем действовать."
-
-#, fuzzy
-#~ msgid "GENERATE_BUTTON"
-#~ msgstr "Поколения"
-
-#, fuzzy
-#~ msgid "GEOLOGICAL_ACTIVITY_EXPLANATION"
-#~ msgstr ""
-#~ "Активные микробы будут в движении, пока поблизости ничего не происходит.\n"
-#~ "Оседлые микробы будут стоять и ждать изменения окружения, прежде чем действовать."
-
-#, fuzzy
-#~ msgid "PLANET_CUSTOMIZER"
-#~ msgstr "Вы смотрите на:"
-
-#, fuzzy
-#~ msgid "REGENERATE_BUTTON"
-#~ msgstr "Органеллы"
-
-#, fuzzy
-#~ msgid "WORLD_SEA_LEVEL"
-#~ msgstr "{0}-{1}м ниже уровня моря"
-
-#, fuzzy
-#~ msgid "WORLD_SEA_LEVEL_DEEP"
-#~ msgstr "{0}-{1}м ниже уровня моря"
-
-#, fuzzy
-#~ msgid "WORLD_SEA_LEVEL_EXPLANATION"
-#~ msgstr ""
-#~ "Целенаправленные микробы будут искать добычу на большем растоянии\n"
-#~ "и будут соперничать за куски с большим рвением.\n"
-#~ "Бдительные микробы будут быстрее переключаться на новые цели."
-
-#, fuzzy
-#~ msgid "WORLD_SEA_LEVEL_MODERATE"
-#~ msgstr "Относительно мира"
-
-#, fuzzy
-#~ msgid "WORLD_SEA_LEVEL_SHALLOW"
-#~ msgstr "Маленький"
-
-#, fuzzy
-#~ msgid "WORLD_TEMPERATURE"
-#~ msgstr "Температура"
-
-#, fuzzy
-#~ msgid "WORLD_TEMPERATURE_COLD"
-#~ msgstr "Темп."
-
-#, fuzzy
-#~ msgid "WORLD_TEMPERATURE_EXPLANATION"
-#~ msgstr ""
-#~ "Целенаправленные микробы будут искать добычу на большем растоянии\n"
-#~ "и будут соперничать за куски с большим рвением.\n"
-#~ "Бдительные микробы будут быстрее переключаться на новые цели."
-
-#, fuzzy
-#~ msgid "WORLD_TEMPERATURE_TEMPERATE"
-#~ msgstr "Темп."
-
-#, fuzzy
-#~ msgid "WORLD_TEMPERATURE_WARM"
-#~ msgstr "Темп."
 
 #~ msgid "PASSIVE_REPRODUCTION_PROGRESS_EXPLANATION"
 #~ msgstr "(пассивно получать необходимые для репродукции вещества из окружающей среды)"
