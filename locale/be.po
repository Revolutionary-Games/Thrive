--- conflicted
+++ resolved
@@ -7,11 +7,7 @@
 msgstr ""
 "Project-Id-Version: Thrive VERSION\n"
 "Report-Msgid-Bugs-To: EMAIL@ADDRESS\n"
-<<<<<<< HEAD
-"POT-Creation-Date: 2025-03-18 21:56+0100\n"
-=======
 "POT-Creation-Date: 2025-03-27 09:59+0200\n"
->>>>>>> 4c6b8478
 "PO-Revision-Date: 2023-09-21 09:24+0000\n"
 "Last-Translator: Henri Hyyryläinen <hhyyrylainen@revolutionarygamesstudio.com>\n"
 "Language-Team: Belarusian <https://translate.revolutionarygamesstudio.com/projects/thrive/thrive-game/be/>\n"
@@ -1831,25 +1827,6 @@
 msgid "EVENT_ERUPTION_TOOLTIP"
 msgstr "Перамясціцца на стадыю Абуджэння. Дасягома толькі калі ў вас ёсць дастатковая колькасць развітасці мозга (Размясціце аксон у які небудзь тып клеткі)."
 
-msgid "EVENT_METEOR_GLUCOSE"
-msgstr ""
-
-msgid "EVENT_METEOR_IRON"
-msgstr ""
-
-msgid "EVENT_METEOR_PHOSPHATES"
-msgstr ""
-
-#, fuzzy
-msgid "EVENT_METEOR_PLAIN"
-msgstr "Перамясціцца на стадыю Абуджэння. Дасягома толькі калі ў вас ёсць дастатковая колькасць развітасці мозга (Размясціце аксон у які небудзь тып клеткі)."
-
-msgid "EVENT_METEOR_RADIOACTIVE"
-msgstr ""
-
-msgid "EVENT_METEOR_SULFUR"
-msgstr ""
-
 msgid "EVOLUTIONARY_TREE"
 msgstr ""
 
@@ -2191,27 +2168,15 @@
 msgid "GLOBAL_GLACIATION_EVENT"
 msgstr ""
 
-<<<<<<< HEAD
-msgid "GLOBAL_GLACIATION_EVENT_LOG"
-msgstr ""
-
-=======
->>>>>>> 4c6b8478
 #, fuzzy
 msgid "GLOBAL_GLACIATION_EVENT_TOOLTIP"
 msgstr "Перамясціцца на стадыю Абуджэння. Дасягома толькі калі ў вас ёсць дастатковая колькасць развітасці мозга (Размясціце аксон у які небудзь тып клеткі)."
 
-<<<<<<< HEAD
-#, fuzzy
-msgid "GLOBAL_GLACIATION_EVENT_WARNING_LOG"
-msgstr "Перамясціцца на стадыю Абуджэння. Дасягома толькі калі ў вас ёсць дастатковая колькасць развітасці мозга (Размясціце аксон у які небудзь тып клеткі)."
-=======
 msgid "GLOBAL_GLACIATION_EVENT_WARNING_LOG_PLURAL"
 msgstr ""
 
 msgid "GLOBAL_GLACIATION_EVENT_WARNING_LOG_SINGULAR"
 msgstr ""
->>>>>>> 4c6b8478
 
 msgid "GLOBAL_GLACIATION_START_EVENT_LOG"
 msgstr ""
@@ -3145,15 +3110,6 @@
 msgid "META_THREADS_TOOLTIP"
 msgstr "Перамясціцца на стадыю Абуджэння. Дасягома толькі калі ў вас ёсць дастатковая колькасць развітасці мозга (Размясціце аксон у які небудзь тып клеткі)."
 
-msgid "METEOR_IMPACT_EVENT"
-msgstr ""
-
-msgid "METEOR_IMPACT_EVENT_LOG"
-msgstr ""
-
-msgid "METEOR_STRIKE_START_EVENT_LOG"
-msgstr ""
-
 msgid "METRICS"
 msgstr ""
 
