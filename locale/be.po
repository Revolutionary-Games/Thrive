--- conflicted
+++ resolved
@@ -7,11 +7,7 @@
 msgstr ""
 "Project-Id-Version: Thrive VERSION\n"
 "Report-Msgid-Bugs-To: EMAIL@ADDRESS\n"
-<<<<<<< HEAD
-"POT-Creation-Date: 2025-03-21 19:22+0100\n"
-=======
 "POT-Creation-Date: 2025-03-20 10:30+0200\n"
->>>>>>> daa058dd
 "PO-Revision-Date: 2023-09-21 09:24+0000\n"
 "Last-Translator: Henri Hyyryläinen <hhyyrylainen@revolutionarygamesstudio.com>\n"
 "Language-Team: Belarusian <https://translate.revolutionarygamesstudio.com/projects/thrive/thrive-game/be/>\n"
@@ -2166,30 +2162,6 @@
 msgid "GLES3"
 msgstr ""
 
-msgid "GLOBAL_GLACIATION_END_EVENT_LOG"
-msgstr ""
-
-msgid "GLOBAL_GLACIATION_EVENT"
-msgstr ""
-
-msgid "GLOBAL_GLACIATION_EVENT_LOG"
-msgstr ""
-
-#, fuzzy
-msgid "GLOBAL_GLACIATION_EVENT_TOOLTIP"
-msgstr "Перамясціцца на стадыю Абуджэння. Дасягома толькі калі ў вас ёсць дастатковая колькасць развітасці мозга (Размясціце аксон у які небудзь тып клеткі)."
-
-#, fuzzy
-msgid "GLOBAL_GLACIATION_EVENT_WARNING_LOG_PLURAL"
-msgstr "Перамясціцца на стадыю Абуджэння. Дасягома толькі калі ў вас ёсць дастатковая колькасць развітасці мозга (Размясціце аксон у які небудзь тып клеткі)."
-
-#, fuzzy
-msgid "GLOBAL_GLACIATION_EVENT_WARNING_LOG_SINGULAR"
-msgstr "Перамясціцца на стадыю Абуджэння. Дасягома толькі калі ў вас ёсць дастатковая колькасць развітасці мозга (Размясціце аксон у які небудзь тып клеткі)."
-
-msgid "GLOBAL_GLACIATION_START_EVENT_LOG"
-msgstr ""
-
 msgid "GLOBAL_INITIAL_LETTER"
 msgstr ""
 
