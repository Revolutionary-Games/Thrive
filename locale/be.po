--- conflicted
+++ resolved
@@ -7,11 +7,7 @@
 msgstr ""
 "Project-Id-Version: Thrive VERSION\n"
 "Report-Msgid-Bugs-To: EMAIL@ADDRESS\n"
-<<<<<<< HEAD
-"POT-Creation-Date: 2025-09-20 23:04+0200\n"
-=======
 "POT-Creation-Date: 2025-10-30 12:31+0200\n"
->>>>>>> cc787194
 "PO-Revision-Date: 2023-09-21 09:24+0000\n"
 "Last-Translator: Henri Hyyryläinen <hhyyrylainen@revolutionarygamesstudio.com>\n"
 "Language-Team: Belarusian <https://translate.revolutionarygamesstudio.com/projects/thrive/thrive-game/be/>\n"
@@ -1363,10 +1359,6 @@
 msgid "CURRENT_DEVELOPERS"
 msgstr ""
 
-#, fuzzy
-msgid "CURRENT_DILUTION_TOOLTIP"
-msgstr "Перамясціцца на стадыю Абуджэння. Дасягома толькі калі ў вас ёсць дастатковая колькасць развітасці мозга (Размясціце аксон у які небудзь тып клеткі)."
-
 msgid "CURRENT_LOCATION_CAPITAL"
 msgstr ""
 
@@ -1971,14 +1963,6 @@
 msgid "EVENT_METEOR_SULFUR"
 msgstr ""
 
-#, fuzzy
-msgid "EVENT_RUNOFF_TOOLTIP"
-msgstr "Перамясціцца на стадыю Абуджэння. Дасягома толькі калі ў вас ёсць дастатковая колькасць развітасці мозга (Размясціце аксон у які небудзь тып клеткі)."
-
-#, fuzzy
-msgid "EVENT_UPWELLING_TOOLTIP"
-msgstr "Перамясціцца на стадыю Абуджэння. Дасягома толькі калі ў вас ёсць дастатковая колькасць развітасці мозга (Размясціце аксон у які небудзь тып клеткі)."
-
 msgid "EVOLUTIONARY_TREE"
 msgstr ""
 
