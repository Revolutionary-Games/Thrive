--- conflicted
+++ resolved
@@ -7,11 +7,7 @@
 msgstr ""
 "Project-Id-Version: PROJECT VERSION\n"
 "Report-Msgid-Bugs-To: EMAIL@ADDRESS\n"
-<<<<<<< HEAD
-"POT-Creation-Date: 2025-09-12 13:18+0200\n"
-=======
 "POT-Creation-Date: 2025-09-12 09:19+0300\n"
->>>>>>> 3ee457ab
 "PO-Revision-Date: 2025-03-20 20:10+0000\n"
 "Last-Translator: Anonymous <noreply@weblate.org>\n"
 "Language-Team: Croatian <https://translate.revolutionarygamesstudio.com/projects/thrive/thrive-game/hr/>\n"
@@ -3491,14 +3487,6 @@
 "  {3}\n"
 "[b]Osnova veličina, u ćelijama[/b]\n"
 "  {4}"
-
-#, fuzzy
-msgid "MICHE_ENDOSYMBIOSIS_SELECTION_PRESSURE"
-msgstr ""
-"Agresivni mikrobi će loviti plijen na većim udaljenostima\n"
-"i veća je šansa da će se braniti kada su napadnuti.\n"
-"Mirni mikrobi neće se baviti s drugima na većim udaljenostima\n"
-"i manja je šansa da će koristiti toksine protiv predatora."
 
 msgid "MICHE_ENVIRONMENTAL_COMPOUND_PRESSURE"
 msgstr ""
