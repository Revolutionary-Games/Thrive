# Translations template for PROJECT.
# Copyright (C) 2022 ORGANIZATION
# This file is distributed under the same license as the PROJECT project.
# FIRST AUTHOR <EMAIL@ADDRESS>, 2022.
#
msgid ""
msgstr ""
"Project-Id-Version: PROJECT VERSION\n"
"Report-Msgid-Bugs-To: EMAIL@ADDRESS\n"
<<<<<<< HEAD
"POT-Creation-Date: 2025-03-08 15:06-0300\n"
=======
"POT-Creation-Date: 2025-03-07 12:58+0000\n"
>>>>>>> cbe11d5e
"PO-Revision-Date: 2025-01-21 12:01+0000\n"
"Last-Translator: Anonymous <noreply@weblate.org>\n"
"Language-Team: Croatian <https://translate.revolutionarygamesstudio.com/projects/thrive/thrive-game/hr/>\n"
"Language: hr\n"
"MIME-Version: 1.0\n"
"Content-Type: text/plain; charset=UTF-8\n"
"Content-Transfer-Encoding: 8bit\n"
"Plural-Forms: nplurals=3; plural=n%10==1 && n%100!=11 ? 0 : n%10>=2 && n%10<=4 && (n%100<10 || n%100>=20) ? 1 : 2;\n"
"X-Generator: Weblate 5.7.2\n"
"Generated-By: Babel 2.10.3\n"

msgid "2D_MOVEMENT_TYPE_SELECTION"
msgstr "Stil 2D pokreta:"

msgid "3D_EDITOR"
msgstr "3D uređivač"

msgid "3D_MOVEMENT"
msgstr "3D kretanje"

msgid "3D_MOVEMENT_TYPE_SELECTION"
msgstr "Stil 3D pokreta:"

msgid "ABILITIES"
msgstr "Sposobnosti"

msgid "ABORT"
msgstr "Prekinuti"

msgid "ABORTED_DOT"
msgstr "Pobačen."

msgid "ABSORBERS_COUNT"
msgstr "Stadij mikroba:"

msgid "ABYSSOPELAGIC"
msgstr "Abisopelagičar"

msgid "ACCEPT"
msgstr "Prihvati"

msgid "ACTION_AWAKEN"
msgstr "Probuditi ({0:F1} / {1:F1})"

msgid "ACTION_AWAKEN_TOOLTIP"
msgstr "Kreni u fazu buđenja. Moguće kada imaš dovoljno moždane snage (vrsta tkiva s aksionima)."

msgid "ACTION_BLOCKED_WHILE_ANOTHER_IN_PROGRESS"
msgstr "Radnja je zaustavljena dok je druga u tijeku"

msgid "ACTION_DELETE"
msgstr "Izbriši"

msgid "ACTION_DOUBLE_POPULATION"
msgstr "Dupla populacija"

msgid "ACTION_DUPLICATE_UNITS"
msgstr "Dupliciraj jedinke"

msgid "ACTION_HALF_POPULATION"
msgstr "prepolovi populaciju"

msgid "ACTION_TELEPORT"
msgstr "teleportirati"

msgid "ACTIVE"
msgstr "Aktivno"

msgid "ACTIVE_THREAD_COUNT"
msgstr ""

msgid "ACTIVITY_EXPLANATION"
msgstr ""
"Aktivni mikrobi će se kretati kada se ništa zanimljivo ne događa.\n"
"Sesilni mikrobi će mirovati i čekati da se okoliš promijeni prije nego što nešto naprave."

msgid "ADDITIONAL_VALIDATION_FAILED"
msgstr "Dodatne pretrage su pronašle grešku: {0}"

msgid "ADD_INPUT_BUTTON_TOOLTIP"
msgstr "Dodaj novu postavku tipke"

msgid "ADVANCED_VIEW"
msgstr "Napreduj"

msgid "ADVANCED_VIEW_BUTTON_TOOLTIP"
msgstr "Prikaži dodatne postavke"

msgid "AEROBIC_NITROGEN_FIXATION"
msgstr "Aerobna fiksacija dušika"

msgid "AEROBIC_NITROGEN_FIXING"
msgstr "Aerobna fiksacija dušika"

msgid "AEROBIC_RESPIRATION"
msgstr "Aerobna fiksacija dušika"

msgid "AGENTS"
msgstr "Agenti"

msgid "AGENTS_COLON"
msgstr "Agenti:"

msgid "AGENT_NAME"
msgstr "{0} Agent"

msgid "AGGRESSION_EXPLANATION"
msgstr ""
"Agresivni mikrobi će loviti plijen na većim udaljenostima\n"
"i veća je šansa da će se braniti kada su napadnuti.\n"
"Mirni mikrobi neće se baviti s drugima na većim udaljenostima\n"
"i manja je šansa da će koristiti toksine protiv predatora."

msgid "AGGRESSIVE"
msgstr "Agresivni"

msgid "AI_MUTATION_RATE"
msgstr "brzina mutacije UI"

msgid "AI_MUTATION_RATE_EXPLANATION"
msgstr "(brzina kojom UI vrste mutira)"

msgid "ALL"
msgstr "Sve"

msgid "ALLOW_SPECIES_SWITCH_ON_EXTINCTION"
msgstr "Dopusti prebacivanje na slične vrste u slučaju izumiranja"

msgid "ALLOW_SPECIES_SWITCH_ON_EXTINCTION_EXPLANATION"
msgstr "(dozvoli nastavak igre s drugom vrstom nakon izumiranja umjesto prekidanja igre)"

msgid "ALL_WORLDS_GENERAL_STATISTICS"
msgstr "Opće statistike za sve svijetove"

#, fuzzy
msgid "ALL_WORLDS_STATISTICS"
msgstr ""
"[b]Generacije:[/b]\n"
"  {0}\n"
"[b]sveukupni broj vrsta:[/b]\n"
"  prosječna {1}; Standardna devijacija {2}\n"
"[b]Broj živih vrsta:[/b]\n"
"  prosječna {3};Standardna devijacija {4}\n"
"[b]Broj vrsta po području:[/b]\n"
"  prosječna {5}; Standardna devijacija {6}\n"
"[b]Broj svih vrsta po području:[/b]\n"
"  prosječna {7}; Standardna devijacija {8}\n"
"[b]Prosječna veličina mikrobnih vrsti po heksagonu:[/b]\n"
"  prosječna {9}; Standardna devijacija {10}\n"
"[b]generički podaci o organelima:[/b]"

msgid "ALREADY_ASCENDED"
msgstr "Već si uzvišen"

msgid "ALT"
msgstr ""

msgid "ALWAYS_VISIBLE"
msgstr ""

msgid "AMBIANCE_VOLUME"
msgstr "Glasnoća okoline"

msgid "AMMONIA"
msgstr "Amonijak"

#, fuzzy
msgid "AMMONIA_COST"
msgstr "Amonijak"

msgid "AMOUNT_OF_AUTOSAVE_TO_KEEP"
msgstr "Kolićina automatskih spremanja za čuvanje:"

msgid "AMOUNT_OF_QUICKSAVE_TO_KEEP"
msgstr "Količina brzih spremanja za čuvanje:"

msgid "ANAEROBIC_NITROGEN_FIXATION"
msgstr "Anaerobna fiksacija dušika"

msgid "AND_UNLOCK_CONDITION"
msgstr "i"

msgid "APPEARANCE"
msgstr "Izgled"

msgid "APPLY"
msgstr "Primjeni"

msgid "APPLY_CHANGES"
msgstr "Primjeni promjene"

msgid "APRIL"
msgstr "Travanj"

msgid "ARE_YOU_SURE_TO_RESET_ALL_SETTINGS"
msgstr "Jesi li sigruan da želiš vratiti sve postavke na početne vrijednosti?"

msgid "ARE_YOU_SURE_TO_RESET_INPUT_SETTINGS"
msgstr ""

msgid "ARTIST_COLON"
msgstr "Umjetnik:"

msgid "ARTWORK_TITLE"
msgstr "\"{0}\" - {1}"

msgid "ART_BY"
msgstr "Umjetničko djelo od {0}"

msgid "ART_GALLERY"
msgstr "umjetnička galerija"

msgid "ASCENSION_CONGRATULATIONS"
msgstr "Čestitamo!"

#, fuzzy
msgid "ASCENSION_CONGRATULATIONS_CONTENT"
msgstr ""
"Uzvišen si i završio si igru. Čestitamo na dosegu kraja igre!\n"
"\n"
"Možeš nastaviti igrati u svemirskoj fazi s otključanim Božanstvenim Alatima da se zabavljaš u slobodnom modu.\n"
"\n"
"Takđer je moguće spustiti se i vratiti se u fazu migroba u ovoj igri i igrati kroz sve faze s dodatnim povlasticama.\n"
"\n"
"Ukupni broj uzvišenja u ovoj igri: {0}"

#, fuzzy
msgid "ASCENSION_STAGE"
msgstr "Čestitamo!"

msgid "ASSEMBLY_CLASS_REQUIRED"
msgstr ""

msgid "ASSEMBLY_REQUIRED_WITH_HARMONY"
msgstr ""

msgid "ASSUME_HYPERTHREADING"
msgstr ""

msgid "ASSUME_HYPERTHREADING_TOOLTIP"
msgstr ""

msgid "ATMOSPHERIC_GASSES"
msgstr ""

msgid "ATP"
msgstr ""

msgid "ATP_BALANCE"
msgstr ""

#, fuzzy
msgid "ATP_BALANCE_TOOLTIP"
msgstr "Kreni u fazu buđenja. Moguće kada imaš dovoljno moždane snage (vrsta tkiva s aksionima)"

#, fuzzy
msgid "ATP_BALANCE_TOOLTIP_MULTICELLULAR"
msgstr "Kreni u fazu buđenja. Moguće kada imaš dovoljno moždane snage (vrsta tkiva s aksionima)"

msgid "ATP_BALANCE_WITHOUT_EXTERNAL_RESOURCES"
msgstr ""

msgid "ATP_BALANCE_WITHOUT_GLUCOSE"
msgstr ""

msgid "ATP_BALANCE_WITHOUT_HYDROGEN_SULFIDE"
msgstr ""

msgid "ATP_BALANCE_WITHOUT_IRON"
msgstr ""

msgid "ATP_BALANCE_WITH_ALL_COMPOUNDS"
msgstr ""

msgid "ATP_PRODUCTION"
msgstr ""

msgid "ATP_PRODUCTION_TOO_LOW"
msgstr ""

msgid "ATTEMPT_TO_WRITE_SAVE_FAILED"
msgstr ""

msgid "AT_CURSOR"
msgstr ""

msgid "AUDIO_OUTPUT_DEVICE"
msgstr ""

msgid "AUGUST"
msgstr ""

msgid "AUTO"
msgstr ""

msgid "AUTO-EVO_EXPLANATION_EXPLANATION"
msgstr ""

msgid "AUTO-EVO_POPULATION_CHANGED_2"
msgstr ""

msgid "AUTO-EVO_PREDICTION"
msgstr ""

msgid "AUTO-EVO_PREDICTION_BOX_DESCRIPTION"
msgstr ""

msgid "AUTO-EVO_STEPS_DONE"
msgstr ""

msgid "AUTO-EVO_STRENGHT_MULTIPLIER"
msgstr ""

#, fuzzy
msgid "AUTO-EVO_STRENGHT_MULTIPLIER_EXPLANATION"
msgstr ""
"Agresivni mikrobi će loviti plijen na većim udaljenostima\n"
"i veća je šansa da će se braniti kada su napadnuti.\n"
"Mirni mikrobi neće se baviti s drugima na većim udaljenostima\n"
"i manja je šansa da će koristiti toksine protiv predatora."

msgid "AUTOSAVE_DURING_THE_GAME"
msgstr ""

msgid "AUTO_EVO"
msgstr ""

msgid "AUTO_EVO_EXPLORING_TOOL"
msgstr ""

msgid "AUTO_EVO_FAILED"
msgstr ""

msgid "AUTO_EVO_MISSING_RESULT_DATA_OBJECT"
msgstr ""

msgid "AUTO_EVO_RESULTS"
msgstr ""

msgid "AUTO_EVO_RESULTS_GLOBAL_TITLE"
msgstr ""

msgid "AUTO_EVO_RESULTS_PATCH_TITLE"
msgstr ""

msgid "AUTO_EVO_RUN_STATUS"
msgstr ""

msgid "AUTO_EVO_STATUS_COLON"
msgstr ""

msgid "AUTO_MOVE_FORWARDS"
msgstr ""

msgid "AUTO_RESOLUTION"
msgstr ""

msgid "AVAILABLE_CONSTRUCTION_PROJECTS"
msgstr ""

msgid "AVAILABLE_MODS"
msgstr ""

msgid "AWAKENING_STAGE"
msgstr ""

#, fuzzy
msgid "AWARE_STAGE"
msgstr "Stadij mikroba"

msgid "BACK"
msgstr ""

msgid "BACKGROUND_BLUR"
msgstr ""

msgid "BACKSLASH"
msgstr ""

msgid "BACKSPACE"
msgstr ""

#, fuzzy
msgid "BACTERIAL_THERMOSYNTHESIS"
msgstr "Sinteza OksiToksina"

msgid "BALANCE_DISPLAY_AT_DAY_ALWAYS"
msgstr ""

msgid "BALANCE_DISPLAY_AT_DAY_ALWAYS_TOOLTIP"
msgstr ""

msgid "BALANCE_DISPLAY_WHILE_MOVING"
msgstr ""

msgid "BALANCE_DISPLAY_WHILE_MOVING_TOOLTIP"
msgstr ""

msgid "BASE_MOBILITY"
msgstr ""

msgid "BASE_MOVEMENT"
msgstr ""

msgid "BASIC_VIEW"
msgstr ""

msgid "BASIC_VIEW_BUTTON_TOOLTIP"
msgstr ""

msgid "BATHYPELAGIC"
msgstr ""

msgid "BECOME_MACROSCOPIC"
msgstr ""

msgid "BECOME_MULTICELLULAR"
msgstr ""

msgid "BEGIN_THRIVING"
msgstr ""

msgid "BEHAVIOUR"
msgstr ""

msgid "BEHAVIOUR_ACTIVITY"
msgstr ""

msgid "BEHAVIOUR_AGGRESSION"
msgstr ""

msgid "BEHAVIOUR_FEAR"
msgstr ""

msgid "BEHAVIOUR_FOCUS"
msgstr ""

msgid "BEHAVIOUR_OPPORTUNISM"
msgstr ""

msgid "BELOW_SEA_LEVEL"
msgstr ""

msgid "BENCHMARKS"
msgstr ""

msgid "BENCHMARK_FINISHED"
msgstr ""

msgid "BENCHMARK_PHASE"
msgstr ""

msgid "BENCHMARK_RESULTS_COLON"
msgstr ""

msgid "BEST_PATCH_COLON"
msgstr ""

msgid "BIG_IRON_CHUNK"
msgstr ""

msgid "BIG_PHOSPHATE_CHUNK"
msgstr ""

msgid "BILLION_ABBREVIATION"
msgstr ""

msgid "BINDING_AGENT"
msgstr ""

msgid "BINDING_AGENT_DESCRIPTION"
msgstr ""

msgid "BINDING_AGENT_PROCESSES_DESCRIPTION"
msgstr ""

msgid "BIND_AXES_SENSITIVITY"
msgstr ""

msgid "BIOLUMINESCENT_VACUOLE"
msgstr ""

msgid "BIOME_LABEL"
msgstr ""

msgid "BLOOM_RENDER_EFFECT"
msgstr ""

#, fuzzy
msgid "BLUESKY_TOOLTIP"
msgstr "Kreni u fazu buđenja. Moguće kada imaš dovoljno moždane snage (vrsta tkiva s aksionima)"

msgid "BRAIN_CELL_NAME_DEFAULT"
msgstr ""

msgid "BRAVE"
msgstr ""

msgid "BROWSE"
msgstr ""

msgid "BROWSE_WORKSHOP"
msgstr ""

msgid "BUILD_CITY"
msgstr ""

msgid "BUILD_QUEUE"
msgstr ""

msgid "BUILD_STRUCTURE"
msgstr ""

msgid "BY"
msgstr ""

msgid "BY_REVOLUTIONARY_GAMES"
msgstr ""

msgid "CACHE_DISK_MAX_TIME"
msgstr ""

msgid "CACHE_MEMORY_MAX_ITEMS"
msgstr ""

msgid "CACHE_TIME_MEMORY"
msgstr ""

msgid "CACHE_TIME_MEMORY_ONLY"
msgstr ""

msgid "CACHING_TITLE"
msgstr ""

msgid "CALCIUM_CARBONATE"
msgstr ""

msgid "CALCIUM_CARBONATE_MEMBRANE_DESCRIPTION"
msgstr ""

msgid "CAMERA"
msgstr ""

msgid "CANCEL"
msgstr ""

msgid "CANCEL_ACTION_CAPITAL"
msgstr ""

msgid "CANCEL_CURRENT_ACTION"
msgstr ""

msgid "CANNOT_DELETE_USED_CELL_TYPE"
msgstr ""

msgid "CANNOT_DELETE_USED_CELL_TYPE_TITLE"
msgstr ""

msgid "CANNOT_ENGULF"
msgstr ""

msgid "CANNOT_MOVE_METABALL_TO_DESCENDANT_TREE"
msgstr ""

msgid "CANNOT_REDUCE_BRAIN_POWER_STAGE"
msgstr ""

msgid "CANNOT_REDUCE_BRAIN_POWER_STAGE_TITLE"
msgstr ""

msgid "CANNOT_WRITE_SAVE"
msgstr ""

msgid "CANT_LOAD_MOD_INFO"
msgstr ""

msgid "CAPSLOCK"
msgstr ""

msgid "CARBON_DIOXIDE"
msgstr ""

msgid "CATEGORY_AN_ABUNDANCE"
msgstr ""

msgid "CATEGORY_A_FAIR_AMOUNT"
msgstr ""

msgid "CATEGORY_LITTLE"
msgstr ""

msgid "CATEGORY_QUITE_A_BIT"
msgstr ""

msgid "CATEGORY_SOME"
msgstr ""

msgid "CATEGORY_VERY_LITTLE"
msgstr ""

msgid "CAUTIOUS"
msgstr ""

msgid "CELL"
msgstr ""

msgid "CELLS"
msgstr ""

msgid "CELLULASE"
msgstr ""

msgid "CELLULASE_DESCRIPTION"
msgstr ""

msgid "CELLULOSE"
msgstr ""

msgid "CELLULOSE_MEMBRANE_DESCRIPTION"
msgstr ""

#, fuzzy
msgid "CELL_STAT_ROTATION_TOOLTIP"
msgstr "Kreni u fazu buđenja. Moguće kada imaš dovoljno moždane snage (vrsta tkiva s aksionima)"

#, fuzzy
msgid "CELL_STAT_SPEED_TOOLTIP"
msgstr "Kreni u fazu buđenja. Moguće kada imaš dovoljno moždane snage (vrsta tkiva s aksionima)"

msgid "CELL_TYPE_BUTTON_ATP_CONSUMPTION"
msgstr ""

msgid "CELL_TYPE_BUTTON_ATP_PRODUCTION"
msgstr ""

msgid "CELL_TYPE_NAME"
msgstr ""

msgid "CHANGE_DESCRIPTION_IS_TOO_LONG"
msgstr ""

msgid "CHANGE_THE_SYMMETRY"
msgstr ""

msgid "CHANNEL_INHIBITOR_TOXIN_SYNTHESIS"
msgstr ""

msgid "CHEATS"
msgstr ""

msgid "CHEAT_KEYS_ENABLED"
msgstr ""

msgid "CHEAT_MENU"
msgstr ""

msgid "CHEMICAL_BUTTON_MICROBE_TOOLTIP"
msgstr ""

msgid "CHEMOPLAST"
msgstr ""

msgid "CHEMOPLAST_DESCRIPTION"
msgstr ""

msgid "CHEMOPLAST_PROCESSES_DESCRIPTION"
msgstr ""

msgid "CHEMORECEPTOR"
msgstr ""

msgid "CHEMORECEPTOR_DESCRIPTION"
msgstr ""

msgid "CHEMORECEPTOR_MINIMUM_AMOUNT_TOOLTIP"
msgstr ""

msgid "CHEMORECEPTOR_PROCESSES_DESCRIPTION"
msgstr ""

msgid "CHEMORECEPTOR_SEARCH_RADIUS_TOOLTIP"
msgstr ""

#, fuzzy
msgid "CHEMOSYNTHESIS"
msgstr "Sinteza OksiToksina"

msgid "CHEMOSYNTHESIZING_PROTEINS"
msgstr ""

msgid "CHEMOSYNTHESIZING_PROTEINS_DESCRIPTION"
msgstr ""

msgid "CHEMOSYNTHESIZING_PROTEINS_PROCESSES_DESCRIPTION"
msgstr ""

msgid "CHEMO_SYNTHESIS"
msgstr ""

msgid "CHITIN"
msgstr ""

msgid "CHITINASE"
msgstr ""

msgid "CHITINASE_DESCRIPTION"
msgstr ""

msgid "CHITIN_MEMBRANE_DESCRIPTION"
msgstr ""

msgid "CHLOROPLAST"
msgstr ""

msgid "CHLOROPLAST_DESCRIPTION"
msgstr ""

msgid "CHLOROPLAST_PROCESSES_DESCRIPTION"
msgstr ""

msgid "CHOSEN_FILENAME_ALREADY_EXISTS"
msgstr ""

msgid "CHROMATIC_ABERRATION"
msgstr ""

msgid "CHROMATOPHORE_PROCESSES_DESCRIPTION"
msgstr ""

msgid "CHUNK_CELL_CORPSE_PART"
msgstr ""

msgid "CHUNK_FOOD_SOURCE"
msgstr ""

msgid "CILIA"
msgstr ""

msgid "CILIA_DESCRIPTION"
msgstr ""

msgid "CILIA_PROCESSES_DESCRIPTION"
msgstr ""

msgid "CITY_SHORT_STATISTICS"
msgstr ""

msgid "CLEAN_UP_OLD_SAVES"
msgstr ""

msgid "CLEAR_CACHE"
msgstr ""

msgid "CLOSE"
msgstr ""

msgid "CLOSE_OPTIONS"
msgstr ""

msgid "CLOSTRIDIAL_FERMENTATION"
msgstr ""

#, fuzzy
msgid "CLOUD_BENCHMARK"
msgstr "Uređivač mikroba"

msgid "CLOUD_RESOLUTION_DIVISOR"
msgstr ""

msgid "CLOUD_SIMULATION_MINIMUM_INTERVAL"
msgstr ""

msgid "CLOUD_SIMULATION_MULTIPLIER"
msgstr ""

msgid "COASTAL"
msgstr ""

msgid "COLLISION_SHAPE"
msgstr ""

msgid "COLOUR"
msgstr ""

msgid "COLOURBLIND_CORRECTION"
msgstr ""

msgid "COLOUR_PICKER_ADD_PRESET"
msgstr ""

msgid "COLOUR_PICKER_A_TOOLTIP"
msgstr ""

msgid "COLOUR_PICKER_B_TOOLTIP"
msgstr ""

msgid "COLOUR_PICKER_G_TOOLTIP"
msgstr ""

msgid "COLOUR_PICKER_HSV_BUTTON_TOOLTIP"
msgstr ""

msgid "COLOUR_PICKER_H_TOOLTIP"
msgstr ""

msgid "COLOUR_PICKER_PICK_COLOUR"
msgstr ""

msgid "COLOUR_PICKER_PRESET_TOOLTIP"
msgstr ""

msgid "COLOUR_PICKER_RAW_BUTTON_TOOLTIP"
msgstr ""

msgid "COLOUR_PICKER_R_TOOLTIP"
msgstr ""

msgid "COLOUR_PICKER_S_TOOLTIP"
msgstr ""

msgid "COLOUR_PICKER_V_TOOLTIP"
msgstr ""

msgid "COMMON_ABILITIES"
msgstr ""

msgid "COMMON_EDITING_AND_STRATEGY"
msgstr ""

msgid "COMMUNITY_FORUM"
msgstr ""

msgid "COMMUNITY_FORUM_BUTTON_TOOLTIP"
msgstr ""

msgid "COMMUNITY_WIKI"
msgstr ""

msgid "COMMUNITY_WIKI_BUTTON_TOOLTIP"
msgstr ""

msgid "COMPILED_AT_COLON"
msgstr ""

msgid "COMPLETE_ACTION"
msgstr ""

msgid "COMPOUNDS"
msgstr ""

msgid "COMPOUNDS_AT_EQUILIBRIUM"
msgstr ""

msgid "COMPOUNDS_AT_MAX_SPEED"
msgstr ""

msgid "COMPOUNDS_BUTTON_MICROBE_TOOLTIP"
msgstr ""

msgid "COMPOUNDS_COLON"
msgstr ""

msgid "COMPOUND_BALANCE_FILL_TIME"
msgstr ""

msgid "COMPOUND_BALANCE_FILL_TIME_TOO_LONG"
msgstr ""

#, fuzzy
msgid "COMPOUND_BALANCE_MODE_TOOLTIP"
msgstr "Kreni u fazu buđenja. Moguće kada imaš dovoljno moždane snage (vrsta tkiva s aksionima)"

msgid "COMPOUND_BALANCE_TITLE"
msgstr ""

#, fuzzy
msgid "COMPOUND_BALANCE_TOOLTIP"
msgstr "Kreni u fazu buđenja. Moguće kada imaš dovoljno moždane snage (vrsta tkiva s aksionima)"

msgid "COMPOUND_CLOUDS"
msgstr ""

#, fuzzy
msgid "COMPOUND_CLOUD_BENCHMARK"
msgstr "Uređivač mikroba"

msgid "COMPOUND_CLOUD_DENSITY"
msgstr ""

msgid "COMPOUND_CLOUD_DENSITY_EXPLANATION"
msgstr ""

msgid "COMPOUND_CONCENTRATIONS_DECREASED"
msgstr ""

msgid "COMPOUND_FOOD_SOURCE"
msgstr ""

#, fuzzy
msgid "COMPOUND_HANDLE_KEEP"
msgstr "Kreni u fazu buđenja. Moguće kada imaš dovoljno moždane snage (vrsta tkiva s aksionima)"

#, fuzzy
msgid "COMPOUND_HANDLE_SPLIT_SISTER"
msgstr "Kreni u fazu buđenja. Moguće kada imaš dovoljno moždane snage (vrsta tkiva s aksionima)"

#, fuzzy
msgid "COMPOUND_HANDLE_TOP_UP"
msgstr "Kreni u fazu buđenja. Moguće kada imaš dovoljno moždane snage (vrsta tkiva s aksionima)"

#, fuzzy
msgid "COMPOUND_HANDLE_TOP_UP_ON_CHANGE"
msgstr "Uređivač mikroba"

msgid "COMPOUND_STORAGE_AMOUNT_DOES_NOT_LAST_NIGHT"
msgstr ""

msgid "COMPOUND_STORAGE_NOT_ENOUGH_GENERATED_DURING_DAY"
msgstr ""

msgid "COMPOUND_STORAGE_NOT_ENOUGH_SPACE"
msgstr ""

msgid "COMPOUND_STORAGE_STATS_TITLE"
msgstr ""

#, fuzzy
msgid "COMPOUND_STORAGE_STATS_TOOLTIP"
msgstr "Kreni u fazu buđenja. Moguće kada imaš dovoljno moždane snage (vrsta tkiva s aksionima)"

msgid "COMPOUND_TO_FIND"
msgstr ""

msgid "CONCEPT_ART"
msgstr "Koncepti"

msgid "CONFIG"
msgstr ""

msgid "CONFIRM_CAPITAL"
msgstr ""

msgid "CONFIRM_DELETE"
msgstr ""

msgid "CONFIRM_EXIT"
msgstr ""

msgid "CONFIRM_FOSSILISATION_OVERWRITE"
msgstr ""

msgid "CONFIRM_MOVE_TO_ASCENSION_STAGE"
msgstr ""

msgid "CONFIRM_MOVE_TO_ASCENSION_STAGE_EXPLANATION"
msgstr ""

msgid "CONFIRM_MOVE_TO_INDUSTRIAL_STAGE"
msgstr ""

msgid "CONFIRM_MOVE_TO_INDUSTRIAL_STAGE_EXPLANATION"
msgstr ""

msgid "CONFIRM_MOVE_TO_SPACE_STAGE"
msgstr ""

msgid "CONFIRM_MOVE_TO_SPACE_STAGE_EXPLANATION"
msgstr ""

msgid "CONFIRM_NEW_GAME_BUTTON_TOOLTIP"
msgstr ""

msgid "CONFIRM_NEW_GAME_BUTTON_TOOLTIP_DISABLED"
msgstr ""

msgid "CONSTRUCTION_UNIT_NAME"
msgstr ""

msgid "CONTENT_UPLOADED_FROM"
msgstr ""

msgid "CONTINUE"
msgstr ""

msgid "CONTINUE_AS_SPECIES"
msgstr ""

msgid "CONTINUE_THRIVING"
msgstr ""

msgid "CONTINUE_TO_PROTOTYPES"
msgstr ""

msgid "CONTINUE_TO_PROTOTYPES_PROMPT"
msgstr ""

msgid "CONTROLLER_ANY_DEVICE"
msgstr ""

msgid "CONTROLLER_AXIS_L2"
msgstr ""

msgid "CONTROLLER_AXIS_LEFT_TRIGGER"
msgstr ""

msgid "CONTROLLER_AXIS_LEFT_X"
msgstr ""

msgid "CONTROLLER_AXIS_LEFT_Y"
msgstr ""

msgid "CONTROLLER_AXIS_NEGATIVE_DIRECTION"
msgstr ""

msgid "CONTROLLER_AXIS_POSITIVE_DIRECTION"
msgstr ""

msgid "CONTROLLER_AXIS_R2"
msgstr ""

msgid "CONTROLLER_AXIS_RIGHT_TRIGGER"
msgstr ""

msgid "CONTROLLER_AXIS_RIGHT_X"
msgstr ""

msgid "CONTROLLER_AXIS_RIGHT_Y"
msgstr ""

msgid "CONTROLLER_AXIS_VISUALIZERS"
msgstr ""

msgid "CONTROLLER_BUTTON_DPAD_DOWN"
msgstr ""

msgid "CONTROLLER_BUTTON_DPAD_LEFT"
msgstr ""

msgid "CONTROLLER_BUTTON_DPAD_RIGHT"
msgstr ""

msgid "CONTROLLER_BUTTON_DPAD_UP"
msgstr ""

msgid "CONTROLLER_BUTTON_LEFT_SHOULDER"
msgstr ""

msgid "CONTROLLER_BUTTON_LEFT_STICK"
msgstr ""

msgid "CONTROLLER_BUTTON_MISC1"
msgstr ""

msgid "CONTROLLER_BUTTON_PADDLE1"
msgstr ""

msgid "CONTROLLER_BUTTON_PADDLE2"
msgstr ""

msgid "CONTROLLER_BUTTON_PADDLE3"
msgstr ""

msgid "CONTROLLER_BUTTON_PADDLE4"
msgstr ""

msgid "CONTROLLER_BUTTON_PS3_SELECT"
msgstr ""

msgid "CONTROLLER_BUTTON_PS3_START"
msgstr ""

msgid "CONTROLLER_BUTTON_PS_CIRCLE"
msgstr ""

msgid "CONTROLLER_BUTTON_PS_CROSS"
msgstr ""

msgid "CONTROLLER_BUTTON_PS_L1"
msgstr ""

msgid "CONTROLLER_BUTTON_PS_L3"
msgstr ""

msgid "CONTROLLER_BUTTON_PS_OPTIONS"
msgstr ""

msgid "CONTROLLER_BUTTON_PS_R1"
msgstr ""

msgid "CONTROLLER_BUTTON_PS_R3"
msgstr ""

msgid "CONTROLLER_BUTTON_PS_SHARE"
msgstr ""

msgid "CONTROLLER_BUTTON_PS_SONY_BUTTON"
msgstr ""

msgid "CONTROLLER_BUTTON_PS_SQUARE"
msgstr ""

msgid "CONTROLLER_BUTTON_PS_TRIANGLE"
msgstr ""

msgid "CONTROLLER_BUTTON_RIGHT_SHOULDER"
msgstr ""

msgid "CONTROLLER_BUTTON_RIGHT_STICK"
msgstr ""

msgid "CONTROLLER_BUTTON_TOUCH_PAD"
msgstr ""

msgid "CONTROLLER_BUTTON_UNKNOWN"
msgstr ""

msgid "CONTROLLER_BUTTON_XBOX_A"
msgstr ""

msgid "CONTROLLER_BUTTON_XBOX_B"
msgstr ""

msgid "CONTROLLER_BUTTON_XBOX_BACK"
msgstr ""

msgid "CONTROLLER_BUTTON_XBOX_GUIDE"
msgstr ""

msgid "CONTROLLER_BUTTON_XBOX_START"
msgstr ""

msgid "CONTROLLER_BUTTON_XBOX_X"
msgstr ""

msgid "CONTROLLER_BUTTON_XBOX_Y"
msgstr ""

msgid "CONTROLLER_DEADZONES"
msgstr ""

msgid "CONTROLLER_DEADZONE_CALIBRATION_EXPLANATION"
msgstr ""

msgid "CONTROLLER_DEADZONE_COLON"
msgstr ""

msgid "CONTROLLER_PROMPT_TYPE_SETTING"
msgstr ""

msgid "CONTROLLER_SENSITIVITY"
msgstr ""

msgid "CONTROLLER_UNKNOWN_AXIS"
msgstr ""

msgid "COPY_ERROR_TO_CLIPBOARD"
msgstr ""

msgid "COPY_RESULTS"
msgstr ""

msgid "CORRECTION_PROTANOPE"
msgstr ""

msgid "CORRECTION_TRITANOPE"
msgstr ""

msgid "CPU_THREADS"
msgstr ""

msgid "CRAFTING_CLEAR_INPUTS"
msgstr ""

msgid "CRAFTING_ERROR_INTERNAL_CONSUME_PROBLEM"
msgstr ""

msgid "CRAFTING_ERROR_TAKING_ITEMS"
msgstr ""

msgid "CRAFTING_FILTER_INPUTS"
msgstr ""

msgid "CRAFTING_KNOWN_ITEMS"
msgstr ""

msgid "CRAFTING_NOT_ENOUGH_MATERIAL"
msgstr ""

msgid "CRAFTING_NO_RECIPE_SELECTED"
msgstr ""

msgid "CRAFTING_NO_ROOM_TO_TAKE_CRAFTING_RESULTS"
msgstr ""

msgid "CRAFTING_RECIPE_DISPLAY"
msgstr ""

msgid "CRAFTING_RECIPE_HAND_AXE"
msgstr ""

msgid "CRAFTING_RESULTS"
msgstr ""

msgid "CRAFTING_SELECT_RECIPE_OR_ITEMS_TO_FILTER"
msgstr ""

msgid "CRAFTING_TAKE_ALL"
msgstr ""

msgid "CRAFTING_TITLE"
msgstr ""

msgid "CREATE"
msgstr ""

msgid "CREATED_AT"
msgstr ""

msgid "CREATED_ON_PLATFORM"
msgstr ""

msgid "CREATE_A_NEW_MICROBE"
msgstr ""

msgid "CREATE_NEW"
msgstr ""

msgid "CREATE_NEW_CELL_TYPE"
msgstr ""

msgid "CREATE_NEW_CELL_TYPE_DESCRIPTION"
msgstr ""

msgid "CREATE_NEW_MOD"
msgstr ""

msgid "CREATE_NEW_SAVE"
msgstr ""

msgid "CREATE_NEW_TISSUE_TYPE"
msgstr ""

msgid "CREATE_NEW_TISSUE_TYPE_DESCRIPTION"
msgstr ""

msgid "CREATING_DOT_DOT_DOT"
msgstr ""

msgid "CREATING_OBJECTS_FROM_SAVE"
msgstr ""

msgid "CREDITS"
msgstr ""

msgid "CTRL"
msgstr ""

msgid "CURRENT_CACHE_SIZE"
msgstr ""

#, fuzzy
msgid "CURRENT_CACHE_SIZE_TOOLTIP"
msgstr "Kreni u fazu buđenja. Moguće kada imaš dovoljno moždane snage (vrsta tkiva s aksionima)"

msgid "CURRENT_DEVELOPERS"
msgstr ""

msgid "CURRENT_LOCATION_CAPITAL"
msgstr ""

msgid "CURRENT_RESEARCH_NONE"
msgstr ""

msgid "CURRENT_RESEARCH_PROGRESS"
msgstr ""

msgid "CURRENT_WORLD"
msgstr ""

msgid "CURRENT_WORLD_STATISTICS"
msgstr ""

msgid "CUSTOM_USERNAME"
msgstr ""

msgid "CYTOPLASM"
msgstr ""

msgid "CYTOPLASM_DESCRIPTION"
msgstr ""

msgid "CYTOPLASM_GLYCOLYSIS"
msgstr ""

msgid "CYTOPLASM_PROCESSES_DESCRIPTION"
msgstr ""

#, fuzzy
msgid "CYTOTOXIN_SYNTHESIS"
msgstr "Sinteza OksiToksina"

#, fuzzy
msgid "DAMAGE_SOURCE_RADIATION"
msgstr ""
"Agresivni mikrobi će loviti plijen na većim udaljenostima\n"
"i veća je šansa da će se braniti kada su napadnuti.\n"
"Mirni mikrobi neće se baviti s drugima na većim udaljenostima\n"
"i manja je šansa da će koristiti toksine protiv predatora."

msgid "DAY_LENGTH"
msgstr ""

msgid "DAY_LENGTH_EXPLANATION"
msgstr ""

msgid "DAY_NIGHT_CYCLE_ENABLED"
msgstr ""

msgid "DAY_NIGHT_CYCLE_ENABLED_EXPLANATION_2"
msgstr ""

msgid "DEADZONE_CALIBRATION_FINISHED"
msgstr ""

msgid "DEADZONE_CALIBRATION_INPROGRESS"
msgstr ""

msgid "DEADZONE_CALIBRATION_IS_RESET"
msgstr ""

msgid "DEADZONE_CONFIGURATION"
msgstr ""

msgid "DEATH"
msgstr ""

msgid "DEBUG_COORDINATES"
msgstr ""

msgid "DEBUG_DRAW_NOT_AVAILABLE"
msgstr ""

msgid "DEBUG_HEAT_AT_CURSOR"
msgstr ""

msgid "DEBUG_PANEL"
msgstr ""

msgid "DECEMBER"
msgstr ""

msgid "DECREASE_ITEM_SIZE"
msgstr ""

msgid "DEFAULT_AUDIO_OUTPUT_DEVICE"
msgstr ""

msgid "DELETE"
msgstr ""

msgid "DELETE_ALL_OLD_SAVE_WARNING_2"
msgstr ""

msgid "DELETE_FOSSIL_CONFIRMATION"
msgstr ""

msgid "DELETE_OLD_SAVES_PROMPT"
msgstr ""

msgid "DELETE_ORGANELLE"
msgstr ""

msgid "DELETE_SAVE_CONFIRMATION"
msgstr ""

msgid "DELETE_SELECTED"
msgstr ""

msgid "DELETE_SELECTED_SAVES_PROMPT"
msgstr ""

msgid "DELETE_SELECTED_SAVE_WARNING"
msgstr ""

msgid "DELETE_THIS_SAVE_PROMPT"
msgstr ""

msgid "DESCEND_BUTTON"
msgstr ""

msgid "DESCEND_CONFIRMATION"
msgstr ""

msgid "DESCEND_CONFIRMATION_EXPLANATION"
msgstr ""

msgid "DESCRIPTION"
msgstr ""

msgid "DESCRIPTION_COLON"
msgstr ""

msgid "DESCRIPTION_TOO_LONG"
msgstr ""

msgid "DESPAWN_ENTITIES"
msgstr ""

msgid "DETECTED_CPU_COUNT"
msgstr ""

msgid "DEVBUILD_VERSION_INFO"
msgstr ""

msgid "DEVELOPERS"
msgstr ""

msgid "DEVELOPMENT_FORUM"
msgstr ""

msgid "DEVELOPMENT_FORUM_BUTTON_TOOLTIP"
msgstr ""

msgid "DEVELOPMENT_SUPPORTED_BY"
msgstr ""

msgid "DEVELOPMENT_WIKI"
msgstr ""

msgid "DEVELOPMENT_WIKI_BUTTON_TOOLTIP"
msgstr ""

msgid "DEVOURED"
msgstr ""

msgid "DEV_BUILD_PATRONS"
msgstr ""

msgid "DIFFICULTY"
msgstr ""

#, fuzzy
msgid "DIFFICULTY_DETAILS_STRING"
msgstr "Prilagođeno"

msgid "DIFFICULTY_PRESET"
msgstr ""

msgid "DIFFICULTY_PRESET_CUSTOM"
msgstr "Prilagođeno"

msgid "DIFFICULTY_PRESET_EASY"
msgstr "Lagano"

msgid "DIFFICULTY_PRESET_HARD"
msgstr "Teško"

msgid "DIFFICULTY_PRESET_NORMAL"
msgstr "Normalno"

msgid "DIGESTION_EFFICIENCY"
msgstr ""

msgid "DIGESTION_EFFICIENCY_COLON"
msgstr ""

msgid "DIGESTION_SPEED"
msgstr ""

msgid "DIGESTION_SPEED_COLON"
msgstr ""

msgid "DIGESTION_SPEED_VALUE"
msgstr ""

msgid "DISABLED"
msgstr ""

msgid "DISABLE_ALL"
msgstr ""

msgid "DISCARD_AND_CONTINUE"
msgstr ""

msgid "DISCARD_CHANGES"
msgstr ""

msgid "DISCARD_MIGRATION"
msgstr ""

msgid "DISCONNECTED_CELLS"
msgstr ""

msgid "DISCONNECTED_CELLS_TEXT"
msgstr ""

msgid "DISCONNECTED_METABALLS"
msgstr ""

msgid "DISCONNECTED_METABALLS_TEXT"
msgstr ""

msgid "DISCONNECTED_ORGANELLES"
msgstr ""

msgid "DISCONNECTED_ORGANELLES_TEXT"
msgstr ""

msgid "DISCORD_TOOLTIP"
msgstr ""

#, fuzzy
msgid "DISK_CACHE_TOOLTIP"
msgstr "Kreni u fazu buđenja. Moguće kada imaš dovoljno moždane snage (vrsta tkiva s aksionima)"

msgid "DISMISSED_POPUPS_COLON"
msgstr ""

msgid "DISMISSED_POPUPS_EXPLANATION"
msgstr ""

msgid "DISMISS_INFORMATION_PERMANENTLY"
msgstr ""

msgid "DISMISS_WARNING_PERMANENTLY"
msgstr ""

msgid "DISPLAY_3D_MENU_BACKGROUNDS"
msgstr ""

msgid "DISPLAY_ABILITIES_BAR"
msgstr ""

msgid "DISPLAY_BACKGROUND_DISTORTION_EFFECT"
msgstr ""

msgid "DISPLAY_BACKGROUND_PARTICLES"
msgstr ""

msgid "DISPLAY_DRIVER_OPENGL"
msgstr ""

msgid "DISPLAY_DRIVER_VULKAN"
msgstr ""

msgid "DISPLAY_MODE"
msgstr ""

msgid "DISPLAY_PART_NAMES"
msgstr ""

msgid "DISSOLVED_COMPOUND_FOOD_SOURCE"
msgstr ""

msgid "DOES_NOT_USE_FEATURE"
msgstr ""

msgid "DONATIONS"
msgstr ""

msgid "DOT_DOT_DOT"
msgstr ""

msgid "DOUBLE"
msgstr ""

msgid "DOUBLE_CLICK_TO_VIEW_IN_FULLSCREEN"
msgstr ""

msgid "DOUBLE_MEMBRANE_DESCRIPTION"
msgstr ""

#, fuzzy
msgid "DOUBLE_SPEED_TOGGLE_TOOLTIP"
msgstr "Kreni u fazu buđenja. Moguće kada imaš dovoljno moždane snage (vrsta tkiva s aksionima)"

msgid "DRAG_TO_REORDER_ITEMS_WITH_MOUSE"
msgstr ""

msgid "DUMP_SCENE_TREE"
msgstr ""

msgid "DUPLICATE_TYPE"
msgstr ""

msgid "EASTEREGG_MESSAGE_1"
msgstr "Zabavna činjenica: Didinium i Paramecium školski su primjer odnosa predatora i plijena koji se proučava već desetljećima. Jesi li ti Didinium ili Paramecium? Predator ili plijen?"

msgid "EASTEREGG_MESSAGE_10"
msgstr ""

msgid "EASTEREGG_MESSAGE_11"
msgstr ""

msgid "EASTEREGG_MESSAGE_12"
msgstr ""

msgid "EASTEREGG_MESSAGE_13"
msgstr ""

msgid "EASTEREGG_MESSAGE_14"
msgstr ""

msgid "EASTEREGG_MESSAGE_15"
msgstr ""

msgid "EASTEREGG_MESSAGE_16"
msgstr ""

msgid "EASTEREGG_MESSAGE_17"
msgstr ""

msgid "EASTEREGG_MESSAGE_18"
msgstr ""

msgid "EASTEREGG_MESSAGE_2"
msgstr "Jedan savjet: toksini se mogu koristiti za odbacivanje drugih toksina, ako ste dovoljno brzi."

msgid "EASTEREGG_MESSAGE_3"
msgstr "Jedan savjet: Osmoregulacija troši 1 ATP po sekundi po šesterokutnoj ćeliji koje vaša stanica ima, ali svaka prazna ćelija citoplazme također generira 5 ATP po sekundi. To znači da ako gubite ATP zbog osmoregulacije, samo dodajte nekoliko praznih ćelija citoplazme ili uklonite neke organele."

msgid "EASTEREGG_MESSAGE_4"
msgstr ""

msgid "EASTEREGG_MESSAGE_5"
msgstr ""

msgid "EASTEREGG_MESSAGE_6"
msgstr ""

msgid "EASTEREGG_MESSAGE_7"
msgstr ""

msgid "EASTEREGG_MESSAGE_8"
msgstr ""

msgid "EASTEREGG_MESSAGE_9"
msgstr ""

msgid "EASTER_EGGS"
msgstr ""

msgid "EASTER_EGGS_EXPLANATION"
msgstr ""

msgid "EASTER_EGG_BANANA_BIOME"
msgstr ""

msgid "EDGE_PAN_SPEED"
msgstr ""

msgid "EDITING_TITLE"
msgstr ""

msgid "EDITOR"
msgstr ""

msgid "EDITORS_AND_MUTATIONS_BUTTON"
msgstr ""

msgid "EDITOR_BUTTON_TOOLTIP"
msgstr ""

msgid "EDITOR_TUTORIAL_EARLY_GOAL"
msgstr ""

msgid "EDITOR_TUTORIAL_EDITOR_TEXT"
msgstr ""

#, fuzzy
msgid "EDITOR_TUTORIAL_MICROBE_EDITOR_NUCLEUS"
msgstr ""
"Ovo je uređivač stanica u kojem možete razvijati svoju vrstu trošeći bodove mutacije (MP). U svakoj generaciji uvijek ćete imati 100 MP za potrošiti, stoga nemojte štedjeti!\n"
"\n"
"Šesterokutna ćelija u središtu vašeg zaslona je vaša stanica, koja se sastoji od jednog dijela citoplazme.\n"
"\n"
"Za nastavak, odaberite novi dio s lijeve ploče. Zatim, lijevom tipkom miša kliknite pokraj postojeće ćelije da biste ga postavili. Možete rotirati dijelove pomoću [thrive:input]e_rotate_left[/thrive:input] i [thrive:input]e_rotate_right[/thrive:input]."

msgid "EFFECTIVE_VALUE"
msgstr ""

msgid "EIGHT_TIMES"
msgstr ""

msgid "EJECT_ENGULFED"
msgstr ""

msgid "EJECT_ENGULFED_TOOLTIP"
msgstr ""

#, fuzzy
msgid "EMITTERS_COUNT"
msgstr "Stadij mikroba"

msgid "ENABLED_MODS"
msgstr ""

msgid "ENABLE_ALL_COMPATIBLE"
msgstr ""

msgid "ENABLE_EDITOR"
msgstr ""

msgid "ENABLE_GUI_LIGHT_EFFECTS"
msgstr ""

msgid "ENDOSYMBIONT_ENGULFED_ALREADY_DONE"
msgstr ""

msgid "ENDOSYMBIONT_ENGULFED_PROGRESS"
msgstr ""

msgid "ENDOSYMBIONT_TYPE_ALREADY_PRESENT"
msgstr ""

msgid "ENDOSYMBIOSIS_AVAILABLE_ORGANELLES"
msgstr ""

msgid "ENDOSYMBIOSIS_BUTTON"
msgstr ""

msgid "ENDOSYMBIOSIS_CANCEL_TOOLTIP"
msgstr ""

msgid "ENDOSYMBIOSIS_COMPLETE_TOOLTIP"
msgstr ""

#, fuzzy
msgid "ENDOSYMBIOSIS_EXPLANATION"
msgstr ""
"Agresivni mikrobi će loviti plijen na većim udaljenostima\n"
"i veća je šansa da će se braniti kada su napadnuti.\n"
"Mirni mikrobi neće se baviti s drugima na većim udaljenostima\n"
"i manja je šansa da će koristiti toksine protiv predatora."

msgid "ENDOSYMBIOSIS_NOTHING_ENGULFED"
msgstr ""

msgid "ENDOSYMBIOSIS_NO_CANDIDATE_ORGANELLES"
msgstr ""

#, fuzzy
msgid "ENDOSYMBIOSIS_PROGRESSING_EXPLANATION"
msgstr ""
"Agresivni mikrobi će loviti plijen na većim udaljenostima\n"
"i veća je šansa da će se braniti kada su napadnuti.\n"
"Mirni mikrobi neće se baviti s drugima na većim udaljenostima\n"
"i manja je šansa da će koristiti toksine protiv predatora."

msgid "ENDOSYMBIOSIS_PROKARYOTIC_LIMIT_EXPLANATION"
msgstr ""

msgid "ENDOSYMBIOSIS_SINGLE_SPECIES_PROGRESS_DESCRIPTION"
msgstr ""

msgid "ENDOSYMBIOSIS_START_TOOLTIP"
msgstr ""

msgid "ENDOSYMBIOSIS_TITLE"
msgstr ""

msgid "ENERGY_BALANCE_REQUIRED_COMPOUND_LINE"
msgstr ""

msgid "ENERGY_BALANCE_TOOLTIP_CONSUMPTION"
msgstr ""

msgid "ENERGY_BALANCE_TOOLTIP_PRODUCTION"
msgstr ""

msgid "ENERGY_BALANCE_TOOLTIP_PRODUCTION_WITH_REQUIREMENT"
msgstr ""

msgid "ENERGY_IN_PATCH_FOR"
msgstr ""

msgid "ENERGY_IN_PATCH_SHORT"
msgstr ""

msgid "ENERGY_SOURCES"
msgstr ""

msgid "ENERGY_SUMMARY_LINE"
msgstr ""

msgid "ENGULF_NO_ATP_DAMAGE_MESSAGE"
msgstr ""

msgid "ENTER_EXISTING_ID"
msgstr ""

msgid "ENTER_EXISTING_WORKSHOP_ID"
msgstr ""

msgid "ENTITY_LABEL"
msgstr ""

msgid "ENVIRONMENT"
msgstr ""

msgid "ENVIRONMENTAL_CONDITIONS_BUTTON"
msgstr ""

msgid "ENVIRONMENTAL_GLUCOSE_RETENTION"
msgstr ""

msgid "ENVIRONMENTAL_GLUCOSE_RETENTION_EXPLANATION"
msgstr ""

msgid "ENVIRONMENT_BUTTON_MICROBE_TOOLTIP"
msgstr ""

msgid "ENVIRONMENT_TOLERANCE"
msgstr ""

msgid "EPIPELAGIC"
msgstr ""

msgid "EQUIPMENT_TYPE_AXE"
msgstr ""

msgid "ERROR"
msgstr ""

msgid "ERROR_CREATING_FOLDER"
msgstr ""

msgid "ERROR_CREATING_INFO_FILE"
msgstr ""

msgid "ERROR_FAILED_TO_SAVE_NEW_SETTINGS"
msgstr ""

msgid "ERROR_FETCHING_EXPLANATION"
msgstr ""

msgid "ERROR_FETCHING_NEWS"
msgstr ""

msgid "ERROR_LOADING"
msgstr ""

msgid "ERROR_SAVING"
msgstr ""

msgid "ERROR_UPLOADING_EXCEPTION"
msgstr ""

msgid "ESCAPE"
msgstr ""

msgid "ESCAPE_ENGULFING"
msgstr ""

msgid "ESTUARY"
msgstr ""

#, fuzzy
msgid "EVENT_ERUPTION_TOOLTIP"
msgstr "Kreni u fazu buđenja. Moguće kada imaš dovoljno moždane snage (vrsta tkiva s aksionima)"

msgid "EVOLUTIONARY_TREE"
msgstr ""

msgid "EVOLUTIONARY_TREE_BUILD_FAILED"
msgstr ""

msgid "EXACT_VERSION_COLON"
msgstr ""

msgid "EXACT_VERSION_TOOLTIP"
msgstr ""

msgid "EXCEPTION_HAPPENED_PROCESSING_SAVE"
msgstr ""

msgid "EXCEPTION_HAPPENED_WHILE_LOADING"
msgstr ""

msgid "EXCLUSIVE_FULLSCREEN"
msgstr ""

msgid "EXISTING_BUILDINGS"
msgstr ""

msgid "EXIT"
msgstr ""

#, fuzzy
msgid "EXIT_EDITOR"
msgstr "3D uređivač"

msgid "EXIT_TO_LAUNCHER"
msgstr ""

msgid "EXPERIMENTAL_FEATURES"
msgstr ""

#, fuzzy
msgid "EXPERIMENTAL_FEATURES_EXPLANATION"
msgstr ""
"Agresivni mikrobi će loviti plijen na većim udaljenostima\n"
"i veća je šansa da će se braniti kada su napadnuti.\n"
"Mirni mikrobi neće se baviti s drugima na većim udaljenostima\n"
"i manja je šansa da će koristiti toksine protiv predatora."

#, fuzzy
msgid "EXPERIMENTAL_FEATURES_WARNING"
msgstr ""
"Agresivni mikrobi će loviti plijen na većim udaljenostima\n"
"i veća je šansa da će se braniti kada su napadnuti.\n"
"Mirni mikrobi neće se baviti s drugima na većim udaljenostima\n"
"i manja je šansa da će koristiti toksine protiv predatora."

msgid "EXPORT_ALL_WORLDS"
msgstr ""

msgid "EXPORT_ALL_WORLDS_TOOLTIP"
msgstr ""

msgid "EXPORT_SUCCESS"
msgstr ""

msgid "EXTERNAL"
msgstr ""

msgid "EXTERNAL_EFFECTS"
msgstr ""

msgid "EXTINCTION_BOX_TEXT"
msgstr ""

msgid "EXTINCTION_CAPITAL"
msgstr ""

msgid "EXTINCT_FROM_PATCH"
msgstr ""

msgid "EXTINCT_FROM_THE_PLANET"
msgstr ""

msgid "EXTINCT_IN_PATCH"
msgstr ""

msgid "EXTINCT_SPECIES"
msgstr ""

msgid "EXTRAS"
msgstr ""

msgid "EXTRA_OPTIONS"
msgstr ""

msgid "FACEBOOK_TOOLTIP"
msgstr ""

msgid "FAILED"
msgstr ""

msgid "FAILED_ONE_OR_MORE_SAVE_DELETION_DESCRIPTION"
msgstr ""

msgid "FAILED_SAVE_DELETION"
msgstr ""

msgid "FAILED_SAVE_DELETION_DESCRIPTION"
msgstr ""

msgid "FEARFUL"
msgstr ""

msgid "FEAR_EXPLANATION"
msgstr ""

msgid "FEATURE_DISABLED"
msgstr ""

msgid "FEATURE_ENABLED"
msgstr ""

msgid "FEBRUARY"
msgstr ""

msgid "FEED_ITEM_CONTENT_PARSING_FAILED"
msgstr ""

msgid "FEED_ITEM_MISSING_CONTENT"
msgstr ""

msgid "FEED_ITEM_PUBLISHED_AT"
msgstr ""

msgid "FEED_ITEM_TRUNCATED_NOTICE"
msgstr ""

msgid "FERROPLAST"
msgstr ""

msgid "FERROPLAST_DESCRIPTION"
msgstr ""

msgid "FERROPLAST_PROCESSES_DESCRIPTION"
msgstr ""

msgid "FILTER_ITEMS_BY_CATEGORY_COLON"
msgstr ""

msgid "FIND_CURRENT_PATCH"
msgstr ""

msgid "FINISHED_DOT"
msgstr ""

msgid "FINISH_EDITING_AND_RETURN_TO_ENVIRONMENT"
msgstr ""

msgid "FINISH_ONE_GENERATION"
msgstr ""

msgid "FINISH_X_GENERATIONS"
msgstr ""

msgid "FIRE_TOXIN"
msgstr ""

msgid "FIRE_TOXIN_TOOLTIP"
msgstr ""

msgid "FLAGELLUM"
msgstr ""

msgid "FLAGELLUM_DESCRIPTION"
msgstr ""

msgid "FLAGELLUM_LENGTH_DESCRIPTION"
msgstr ""

msgid "FLAGELLUM_PROCESSES_DESCRIPTION"
msgstr ""

msgid "FLEET_NAME_FROM_PLACE"
msgstr ""

msgid "FLEET_UNITS"
msgstr ""

msgid "FLOATING_CHUNKS_COLON"
msgstr ""

msgid "FLOATING_HAZARD"
msgstr ""

msgid "FLUID"
msgstr ""

msgid "FLUIDITY_RIGIDITY"
msgstr ""

msgid "FOCUSED"
msgstr ""

msgid "FOCUS_EXPLANATION"
msgstr ""

msgid "FOG_OF_WAR_DISABLED"
msgstr ""

msgid "FOG_OF_WAR_DISABLED_DESCRIPTION"
msgstr ""

msgid "FOG_OF_WAR_INTENSE"
msgstr ""

msgid "FOG_OF_WAR_INTENSE_DESCRIPTION"
msgstr ""

msgid "FOG_OF_WAR_MODE"
msgstr ""

msgid "FOG_OF_WAR_REGULAR"
msgstr ""

msgid "FOG_OF_WAR_REGULAR_DESCRIPTION"
msgstr ""

msgid "FOOD_CHAIN"
msgstr ""

msgid "FOOD_SOURCE_ENERGY_INFO"
msgstr ""

msgid "FORGET_MOD_DETAILS"
msgstr ""

msgid "FORGET_MOD_DETAILS_TOOLTIP"
msgstr ""

msgid "FORM_ERROR_MESSAGE"
msgstr ""

msgid "FOSSILISATION"
msgstr ""

msgid "FOSSILISATION_EXPLANATION"
msgstr ""

msgid "FOSSILISATION_FAILED"
msgstr ""

msgid "FOSSILISATION_FAILED_DESCRIPTION"
msgstr ""

msgid "FOSSILISATION_HINT"
msgstr ""

msgid "FOSSILISATION_HINT_ALREADY_FOSSILISED"
msgstr ""

msgid "FOSSILISE"
msgstr ""

msgid "FOSSIL_DELETION_FAILED"
msgstr ""

msgid "FOSSIL_DELETION_FAILED_DESCRIPTION"
msgstr ""

msgid "FOUR_TIMES"
msgstr ""

msgid "FPS"
msgstr ""

msgid "FPS_DISPLAY"
msgstr ""

msgid "FRAME_DURATION"
msgstr ""

msgid "FREEBUILDING"
msgstr ""

msgid "FREE_GLUCOSE_CLOUD"
msgstr ""

msgid "FREE_GLUCOSE_CLOUD_EXPLANATION"
msgstr ""

msgid "FULLSCREEN"
msgstr ""

msgid "FULL_MOD_INFO"
msgstr ""

msgid "GALLERY_VIEWER"
msgstr ""

msgid "GAMEPLAY_BASICS_TITLE"
msgstr ""

msgid "GAME_DESIGN_TEAM"
msgstr ""

msgid "GAME_SYSTEMS_TITLE"
msgstr ""

msgid "GATHERED_ENERGY_TOOLTIP"
msgstr ""

msgid "GENERAL"
msgstr "Općenito"

#, fuzzy
msgid "GENERAL_LOADING_TIP_1"
msgstr "Pritisnite gumb za poništavanje u uređivaču kako biste ispravili pogrešku"

#, fuzzy
msgid "GENERAL_LOADING_TIP_2"
msgstr "Pritisnite gumb za poništavanje u uređivaču kako biste ispravili pogrešku"

#, fuzzy
msgid "GENERAL_LOADING_TIP_3"
msgstr "Pritisnite gumb za poništavanje u uređivaču kako biste ispravili pogrešku"

#, fuzzy
msgid "GENERAL_LOADING_TIP_4"
msgstr "Pritisnite gumb za poništavanje u uređivaču kako biste ispravili pogrešku"

#, fuzzy
msgid "GENERAL_LOADING_TIP_5"
msgstr "Pritisnite gumb za poništavanje u uređivaču kako biste ispravili pogrešku"

#, fuzzy
msgid "GENERAL_LOADING_TIP_6"
msgstr "Pritisnite gumb za poništavanje u uređivaču kako biste ispravili pogrešku"

#, fuzzy
msgid "GENERAL_LOADING_TIP_7"
msgstr "Pritisnite gumb za poništavanje u uređivaču kako biste ispravili pogrešku"

msgid "GENERATIONS"
msgstr ""

msgid "GENERATION_COLON"
msgstr ""

msgid "GITHUB_TOOLTIP"
msgstr ""

msgid "GLES3"
msgstr ""

msgid "GLOBAL_INITIAL_LETTER"
msgstr ""

msgid "GLOBAL_POPULATION_COLON"
msgstr ""

msgid "GLOBAL_TIMELINE_SPECIES_MIGRATED_TO"
msgstr ""

msgid "GLUCOSE"
msgstr ""

msgid "GLUCOSE_CONCENTRATIONS_DRASTICALLY_DROPPED"
msgstr ""

msgid "GLYCOLYSIS"
msgstr ""

msgid "GODMODE"
msgstr ""

msgid "GOD_TOOLS_TITLE"
msgstr ""

msgid "GOOGLY_EYE_CELL"
msgstr ""

msgid "GOT_IT"
msgstr ""

msgid "GPL_LICENSE_HEADING"
msgstr ""

msgid "GPU_NAME"
msgstr ""

msgid "GRAPHICS"
msgstr ""

msgid "GRAPHICS_TEAM"
msgstr ""

msgid "GROWTH_ORDER"
msgstr ""

msgid "GUI"
msgstr ""

msgid "GUI_LIGHT_EFFECTS_OPTION_DESCRIPTION"
msgstr ""

msgid "GUI_TAB_NAVIGATION"
msgstr ""

msgid "GUI_VOLUME"
msgstr ""

msgid "HEALTH"
msgstr ""

msgid "HEALTH_MODIFIER"
msgstr ""

#, fuzzy
msgid "HEAT_ACCUMULATION_BAR_TOOLTIP"
msgstr "Kreni u fazu buđenja. Moguće kada imaš dovoljno moždane snage (vrsta tkiva s aksionima)"

msgid "HELP"
msgstr ""

msgid "HELP_BUTTON_TOOLTIP"
msgstr ""

msgid "HIGHER_VALUES_INCREASE_PERFORMANCE"
msgstr ""

msgid "HIGHER_VALUES_WORSEN_PERFORMANCE"
msgstr ""

msgid "HOLD_FOR_PAN_OR_ROTATE_MODE"
msgstr ""

msgid "HOLD_FOR_PAN_WITH_MOUSE"
msgstr ""

msgid "HOLD_PACK_COMMANDS_MENU"
msgstr ""

msgid "HOLD_TO_SHOW_CURSOR"
msgstr ""

msgid "HOLD_TO_SHOW_CURSOR_ADVICE_TEXT"
msgstr ""

msgid "HOLD_TO_SKIP_CREDITS"
msgstr ""

msgid "HOME"
msgstr ""

msgid "HORIZONTAL_COLON"
msgstr ""

msgid "HORIZONTAL_WITH_AXIS_NAME_COLON"
msgstr ""

msgid "HP_COLON"
msgstr ""

msgid "HSV"
msgstr ""

msgid "HUD_MESSAGE_MULTIPLE"
msgstr ""

msgid "HYDROGENASE"
msgstr ""

msgid "HYDROGENASE_DESCRIPTION"
msgstr ""

msgid "HYDROGENASE_PROCESSES_DESCRIPTION"
msgstr ""

msgid "HYDROGEN_SULFIDE"
msgstr ""

msgid "ICESHARD"
msgstr ""

msgid "ICESHELF"
msgstr ""

msgid "ICE_CHUNK_BIG"
msgstr ""

msgid "ICE_CHUNK_SMALL"
msgstr ""

msgid "ID_IS_NOT_A_NUMBER"
msgstr ""

msgid "ID_NUMBER"
msgstr ""

msgid "IMAGE_FILE_TYPES"
msgstr ""

msgid "INCLUDE_MULTICELLULAR_PROTOTYPE"
msgstr ""

msgid "INCLUDE_MULTICELLULAR_PROTOTYPE_EXPLANATION"
msgstr ""

msgid "INCREASE_ITEM_SIZE"
msgstr ""

msgid "INDICATOR_SPECIES_IS_NEW"
msgstr ""

#, fuzzy
msgid "INDICATOR_SPECIES_MUTATED"
msgstr "Dopusti vrstama da ne mutiraju (ako nema dobrih mutacija)"

msgid "INDUSTRIAL_STAGE"
msgstr ""

msgid "INFINITE_COMPOUNDS"
msgstr ""

msgid "INFINITE_MP"
msgstr ""

msgid "INFO_BOX_COST"
msgstr ""

#, fuzzy
msgid "INFO_BOX_EDITORS"
msgstr "Uređivač mikroba"

msgid "INFO_BOX_ENZYMES"
msgstr ""

msgid "INFO_BOX_GAMEPLAY_TYPE"
msgstr ""

msgid "INFO_BOX_INTERNAL_NAME"
msgstr ""

msgid "INFO_BOX_MASS"
msgstr ""

#, fuzzy
msgid "INFO_BOX_NEXT_STAGE"
msgstr "Stadij mikroba"

msgid "INFO_BOX_OSMOREGULATION_COST"
msgstr ""

msgid "INFO_BOX_PREVIOUS_STAGE"
msgstr ""

msgid "INFO_BOX_PROCESSES"
msgstr ""

msgid "INFO_BOX_REQUIRES_NUCLEUS"
msgstr ""

msgid "INFO_BOX_SIZE"
msgstr ""

msgid "INFO_BOX_STORAGE"
msgstr ""

msgid "INFO_BOX_UNIQUE"
msgstr ""

msgid "INFO_BOX_UPGRADES"
msgstr ""

msgid "INGESTED_MATTER"
msgstr ""

msgid "INIT_NEW_WORLD_TOOLTIP"
msgstr ""

msgid "INPUTS"
msgstr ""

msgid "INPUT_NAME_BUILD_STRUCTURE"
msgstr ""

msgid "INPUT_NAME_INTERACTION"
msgstr ""

msgid "INPUT_NAME_OPEN_INVENTORY"
msgstr ""

msgid "INSPECT"
msgstr ""

msgid "INSPECTOR"
msgstr ""

#, fuzzy
msgid "INSTAGRAM_TOOLTIP"
msgstr "Kreni u fazu buđenja. Moguće kada imaš dovoljno moždane snage (vrsta tkiva s aksionima)"

msgid "INTERACTION_ACTIVATE_ASCENSION"
msgstr ""

msgid "INTERACTION_ACTIVATE_ASCENSION_MISSING_ENERGY"
msgstr ""

msgid "INTERACTION_CONSTRUCT"
msgstr ""

msgid "INTERACTION_CONSTRUCT_MISSING_DEPOSITED_MATERIALS"
msgstr ""

msgid "INTERACTION_CRAFT"
msgstr ""

msgid "INTERACTION_DEPOSIT_RESOURCES"
msgstr ""

msgid "INTERACTION_DEPOSIT_RESOURCES_NO_SUITABLE_RESOURCES"
msgstr ""

msgid "INTERACTION_DESTROY"
msgstr ""

msgid "INTERACTION_FOUND_SETTLEMENT"
msgstr ""

msgid "INTERACTION_HARVEST"
msgstr ""

msgid "INTERACTION_HARVEST_CANNOT_MISSING_TOOL"
msgstr ""

msgid "INTERACTION_PICK_UP"
msgstr ""

msgid "INTERACTION_PICK_UP_CANNOT_FULL"
msgstr ""

msgid "INTERNALS"
msgstr ""

msgid "INTERNAL_NAME_IN_USE"
msgstr ""

msgid "INTERNAL_NAME_REQUIRED"
msgstr ""

msgid "INTERNAL_NAME_REQUIRES_CAPITAL"
msgstr ""

msgid "INVALID_DATA_TO_PLOT"
msgstr ""

msgid "INVALID_ICON_PATH"
msgstr ""

msgid "INVALID_SAVE_NAME_POPUP"
msgstr ""

msgid "INVALID_SPECIES_NAME_POPUP"
msgstr ""

msgid "INVALID_TAG"
msgstr ""

msgid "INVALID_URL_FORMAT"
msgstr ""

msgid "INVALID_URL_SCHEME"
msgstr ""

msgid "INVENTORY_ITEMS_ON_GROUND"
msgstr ""

msgid "INVENTORY_TITLE"
msgstr ""

msgid "INVENTORY_TOGGLE_CRAFTING"
msgstr ""

msgid "INVENTORY_TOGGLE_GROUND"
msgstr ""

msgid "INVERTED"
msgstr ""

msgid "IN_PROTOTYPE"
msgstr ""

msgid "IRON"
msgstr ""

msgid "IRON_CHEMOLITHOAUTOTROPHY"
msgstr ""

msgid "ITCH_TOOLTIP"
msgstr ""

msgid "ITEM_AT_2D_COORDINATES"
msgstr ""

msgid "ITEM_NAME_SEPARATOR"
msgstr ""

msgid "JANUARY"
msgstr ""

msgid "JSON_DEBUG_MODE"
msgstr ""

msgid "JSON_DEBUG_MODE_ALWAYS"
msgstr ""

msgid "JSON_DEBUG_MODE_AUTO"
msgstr ""

msgid "JSON_DEBUG_MODE_NEVER"
msgstr ""

msgid "JULY"
msgstr ""

msgid "JUNE"
msgstr ""

msgid "KEEP_CURRENT_SHORT"
msgstr ""

#, fuzzy
msgid "KEEP_CURRENT_TOLERANCE_FLEXIBILITY_TOOLTIP"
msgstr "Kreni u fazu buđenja. Moguće kada imaš dovoljno moždane snage (vrsta tkiva s aksionima)"

msgid "KEEP_MIGRATION"
msgstr ""

msgid "KEY_BACK"
msgstr ""

msgid "KEY_BACKTAB"
msgstr ""

msgid "KEY_BINDING_CHANGE_CONFLICT"
msgstr ""

msgid "KEY_BRING_UP_KEYBOARD"
msgstr ""

msgid "KEY_CLEAR"
msgstr ""

msgid "KEY_DELETE"
msgstr ""

msgid "KEY_DOWN"
msgstr ""

msgid "KEY_END"
msgstr ""

msgid "KEY_ENTER"
msgstr ""

msgid "KEY_FAVORITES"
msgstr ""

msgid "KEY_FORWARD"
msgstr ""

msgid "KEY_GLOBE"
msgstr ""

msgid "KEY_HELP"
msgstr ""

msgid "KEY_HOME"
msgstr ""

msgid "KEY_HOMEPAGE"
msgstr ""

msgid "KEY_HYPER"
msgstr ""

msgid "KEY_INSERT"
msgstr ""

msgid "KEY_JIS_EISU"
msgstr ""

msgid "KEY_JIS_KANA"
msgstr ""

msgid "KEY_LEFT"
msgstr ""

msgid "KEY_MENU"
msgstr ""

msgid "KEY_META"
msgstr ""

msgid "KEY_OPENURL"
msgstr ""

msgid "KEY_PAUSE"
msgstr ""

msgid "KEY_PRINT"
msgstr ""

msgid "KEY_REFRESH"
msgstr ""

msgid "KEY_RIGHT"
msgstr ""

msgid "KEY_SEARCH"
msgstr ""

msgid "KEY_STANDBY"
msgstr ""

msgid "KEY_STOP"
msgstr ""

msgid "KEY_TAB"
msgstr ""

msgid "KEY_UP"
msgstr ""

msgid "KILO_ABBREVIATION"
msgstr ""

msgid "KP0"
msgstr ""

msgid "KP1"
msgstr ""

msgid "KP2"
msgstr ""

msgid "KP3"
msgstr ""

msgid "KP4"
msgstr ""

msgid "KP5"
msgstr ""

msgid "KP6"
msgstr ""

msgid "KP7"
msgstr ""

msgid "KP8"
msgstr ""

msgid "KP9"
msgstr ""

msgid "KPADD"
msgstr ""

msgid "KPDIVIDE"
msgstr ""

msgid "KPENTER"
msgstr ""

msgid "KPMULTIPLY"
msgstr ""

msgid "KPPERIOD"
msgstr ""

msgid "KPSUBTRACT"
msgstr ""

msgid "LANGUAGE"
msgstr ""

msgid "LANGUAGE_TRANSLATION_PROGRESS"
msgstr ""

msgid "LANGUAGE_TRANSLATION_PROGRESS_LOW"
msgstr ""

msgid "LANGUAGE_TRANSLATION_PROGRESS_REALLY_LOW"
msgstr ""

msgid "LARGE_SULFUR_CHUNK"
msgstr ""

msgid "LAST_ORGANELLE_DELETE_OPTION_DISABLED_TOOLTIP"
msgstr ""

msgid "LAUNCH0"
msgstr ""

msgid "LAUNCH1"
msgstr ""

msgid "LAUNCH2"
msgstr ""

msgid "LAUNCH3"
msgstr ""

msgid "LAUNCH4"
msgstr ""

msgid "LAUNCH5"
msgstr ""

msgid "LAUNCH6"
msgstr ""

msgid "LAUNCH7"
msgstr ""

msgid "LAUNCH8"
msgstr ""

msgid "LAUNCH9"
msgstr ""

msgid "LAUNCHA"
msgstr ""

msgid "LAUNCHB"
msgstr ""

msgid "LAUNCHC"
msgstr ""

msgid "LAUNCHD"
msgstr ""

msgid "LAUNCHE"
msgstr ""

msgid "LAUNCHF"
msgstr ""

msgid "LAUNCHMAIL"
msgstr ""

msgid "LAUNCHMEDIA"
msgstr ""

msgid "LAWK_ONLY"
msgstr ""

msgid "LAWK_ONLY_EXPLANATION"
msgstr ""

msgid "LEAD_ARTIST"
msgstr ""

msgid "LEAD_ARTISTS"
msgstr ""

msgid "LEAD_DEVELOPERS"
msgstr ""

msgid "LEAD_GAME_DESIGNER"
msgstr ""

msgid "LEAD_GAME_DESIGNERS"
msgstr ""

msgid "LEAD_OUTREACH_PEOPLE"
msgstr ""

msgid "LEAD_OUTREACH_PERSON"
msgstr ""

msgid "LEAD_PROGRAMMER"
msgstr ""

msgid "LEAD_PROGRAMMERS"
msgstr ""

msgid "LEAD_PROJECT_MANAGER"
msgstr ""

msgid "LEAD_PROJECT_MANAGERS"
msgstr ""

msgid "LEAD_TESTER"
msgstr ""

msgid "LEAD_TESTERS"
msgstr ""

msgid "LEAD_THEORIST"
msgstr ""

msgid "LEAD_THEORISTS"
msgstr ""

msgid "LEFT_ARROW"
msgstr ""

msgid "LEFT_MOUSE"
msgstr ""

msgid "LICENSES"
msgstr ""

msgid "LICENSES_COVERING_THRIVE"
msgstr ""

msgid "LIFE_ORIGIN"
msgstr ""

msgid "LIFE_ORIGIN_EXPLANATION"
msgstr ""

msgid "LIFE_ORIGIN_PANSPERMIA"
msgstr ""

msgid "LIFE_ORIGIN_POND"
msgstr ""

msgid "LIFE_ORIGIN_TOOLTIP"
msgstr ""

msgid "LIFE_ORIGIN_VENTS"
msgstr ""

msgid "LIGHT"
msgstr ""

msgid "LIGHT_LEVEL_AVERAGE"
msgstr ""

msgid "LIGHT_LEVEL_CURRENT"
msgstr ""

msgid "LIGHT_LEVEL_DAY"
msgstr ""

msgid "LIGHT_LEVEL_LABEL_AT_NOON"
msgstr ""

msgid "LIGHT_LEVEL_NIGHT"
msgstr ""

msgid "LIGHT_MAX"
msgstr ""

msgid "LIMIT_EXTREME"
msgstr ""

msgid "LIMIT_GROWTH_RATE"
msgstr ""

msgid "LIMIT_GROWTH_RATE_EXPLANATION"
msgstr ""

msgid "LIMIT_HUGE"
msgstr ""

msgid "LIMIT_LARGE"
msgstr ""

msgid "LIMIT_NORMAL"
msgstr ""

msgid "LIMIT_SMALL"
msgstr ""

msgid "LIMIT_TINY"
msgstr ""

msgid "LIMIT_VERY_LARGE"
msgstr ""

msgid "LIMIT_VERY_SMALL"
msgstr ""

msgid "LINE_COLOUR"
msgstr ""

msgid "LINKS_TITLE"
msgstr ""

msgid "LIPASE"
msgstr ""

msgid "LIPASE_DESCRIPTION"
msgstr ""

msgid "LOAD"
msgstr ""

msgid "LOADING"
msgstr ""

msgid "LOADING_DOT_DOT_DOT"
msgstr ""

msgid "LOADING_GAME"
msgstr ""

msgid "LOADING_MACROSCOPIC_EDITOR"
msgstr ""

msgid "LOADING_MICROBE_EDITOR"
msgstr ""

msgid "LOADING_MULTICELLULAR_EDITOR"
msgstr ""

msgid "LOAD_FINISHED"
msgstr ""

msgid "LOAD_GAME"
msgstr ""

msgid "LOAD_GAME_BUTTON_TOOLTIP"
msgstr ""

msgid "LOAD_INCOMPATIBLE_PROTOTYPE_WARNING"
msgstr ""

msgid "LOAD_INCOMPATIBLE_SAVE_PROMPT"
msgstr ""

msgid "LOAD_INCOMPATIBLE_SAVE_WARNING"
msgstr ""

msgid "LOAD_INVALID_SAVE_PROMPT"
msgstr ""

msgid "LOAD_INVALID_SAVE_WARNING"
msgstr ""

msgid "LOCAL_INITIAL_LETTER"
msgstr ""

msgid "LOCK_DAY_NIGHT_CYCLE"
msgstr ""

msgid "LOW_MENU_PERFORMANCE"
msgstr ""

msgid "LOW_MENU_PERFORMANCE_DESCRIPTION"
msgstr ""

msgid "LOW_QUALITY_BACKGROUND_BLUR"
msgstr ""

msgid "LOW_QUALITY_BACKGROUND_BLUR_TOOLTIP"
msgstr ""

msgid "LYSOSOME"
msgstr ""

msgid "LYSOSOME_DESCRIPTION"
msgstr ""

msgid "LYSOSOME_PROCESSES_DESCRIPTION"
msgstr ""

#, fuzzy
msgid "MACROLIDE_SYNTHESIS"
msgstr "Višestanični stadij"

msgid "MACROSCOPIC"
msgstr ""

#, fuzzy
msgid "MACROSCOPIC_STAGE"
msgstr "Stadij mikroba"

msgid "MANUALLY_SET_TIME"
msgstr ""

msgid "MAP"
msgstr ""

msgid "MARCH"
msgstr ""

msgid "MARINE_SNOW"
msgstr ""

msgid "MASTER_VOLUME"
msgstr ""

#, fuzzy
msgid "MASTODON_TOOLTIP"
msgstr "Kreni u fazu buđenja. Moguće kada imaš dovoljno moždane snage (vrsta tkiva s aksionima)"

#, fuzzy
msgid "MAX_CACHE_SIZE_TOOLTIP"
msgstr "Kreni u fazu buđenja. Moguće kada imaš dovoljno moždane snage (vrsta tkiva s aksionima)"

msgid "MAX_FPS"
msgstr ""

msgid "MAX_FPS_NO_LIMIT"
msgstr ""

#, fuzzy
msgid "MAX_SIZE_COLON"
msgstr "Umjetnik:"

msgid "MAX_SPAWNED_ENTITIES"
msgstr ""

msgid "MAX_VISIBLE_DATASET_WARNING"
msgstr ""

msgid "MAY"
msgstr ""

msgid "MECHANICS_BUTTON"
msgstr ""

msgid "MEDIANEXT"
msgstr ""

msgid "MEDIAPLAY"
msgstr ""

msgid "MEDIAPREVIOUS"
msgstr ""

msgid "MEDIARECORD"
msgstr ""

msgid "MEDIASTOP"
msgstr ""

msgid "MEDIUM_SULFUR_CHUNK"
msgstr ""

msgid "MEGA_YEARS"
msgstr ""

msgid "MELANOSOME"
msgstr ""

msgid "MELANOSOME_DESCRIPTION"
msgstr ""

msgid "MELANOSOME_PROCESSES_DESCRIPTION"
msgstr ""

msgid "MEMBRANE"
msgstr ""

msgid "MEMBRANE_RIGIDITY"
msgstr ""

msgid "MEMBRANE_TYPES"
msgstr ""

msgid "MENU"
msgstr "Izbornik"

msgid "MESOPELAGIC"
msgstr ""

msgid "METABOLOSOMES"
msgstr ""

msgid "METABOLOSOMES_DESCRIPTION"
msgstr ""

msgid "METABOLOSOMES_PROCESSES_DESCRIPTION"
msgstr ""

#, fuzzy
msgid "META_THREADS_TOOLTIP"
msgstr "Kreni u fazu buđenja. Moguće kada imaš dovoljno moždane snage (vrsta tkiva s aksionima)"

msgid "METRICS"
msgstr ""

msgid "METRICS_CONTENT"
msgstr ""

msgid "MIB_VALUE"
msgstr ""

msgid "MICHE"
msgstr ""

msgid "MICHES_FOR_PATCH"
msgstr ""

msgid "MICHE_AVOID_PREDATION_SELECTION_PRESSURE"
msgstr ""

msgid "MICHE_CHUNK_PRESSURE"
msgstr ""

msgid "MICHE_COMPOUND_CLOUD_PRESSURE"
msgstr ""

msgid "MICHE_COMPOUND_EFFICIENCY_PRESSURE"
msgstr ""

#, fuzzy
msgid "MICHE_DETAIL_TEXT"
msgstr ""
"[b]Stadij[/b]\n"
"  Mikrob\n"
"[b]Tip membrane[/b]\n"
"  {0}\n"
"[b]Krutost membrane[/b]\n"
"  {1}\n"
"[b]Osnovna brzina[/b]\n"
"  {2}\n"
"[b]Osnovna brzina rotacije[/b]\n"
"  {3}\n"
"[b]Osnova veličina, u ćelijama[/b]\n"
"  {4}"

msgid "MICHE_ENVIRONMENTAL_COMPOUND_PRESSURE"
msgstr ""

msgid "MICHE_ENVIRONMENTAL_TOLERANCE"
msgstr ""

msgid "MICHE_MAINTAIN_COMPOUND_PRESSURE"
msgstr ""

msgid "MICHE_METABOLIC_STABILITY_PRESSURE"
msgstr ""

msgid "MICHE_NO_OP_PRESSURE"
msgstr ""

msgid "MICHE_PREDATION_EFFECTIVENESS_PRESSURE"
msgstr ""

msgid "MICHE_PREDATOR_ROOT_PRESSURE"
msgstr ""

msgid "MICHE_ROOT_PRESSURE"
msgstr ""

msgid "MICHE_TREE"
msgstr ""

#, fuzzy
msgid "MICROBE"
msgstr "Stadij mikroba"

#, fuzzy
msgid "MICROBES_COUNT"
msgstr "Stadij mikroba"

#, fuzzy
msgid "MICROBE_BENCHMARK"
msgstr "Uređivač mikroba"

msgid "MICROBE_EDITOR"
msgstr "Uređivač mikroba"

#, fuzzy
msgid "MICROBE_ENZYME_STATISTICS"
msgstr "[thrive:input]g_move_forward[/thrive:input],[thrive:input]g_move_left[/thrive:input],[thrive:input]g_move_backwards[/thrive:input],[thrive:input]g_move_right[/thrive:input] te miš koriste se za kretanje. [thrive:input]g_fire_toxin[/thrive:input] za ispucavanje [thrive:compound type=\"oxytoxy\"][/thrive:compound] ako posjeduješ vakuolu za toksin. [thrive:input]g_toggle_engulf[/thrive:input] za paljenje/gašenje gutanja. Kotač miša koristi se za podešavanje zumiranja."

msgid "MICROBE_FREEBUILD_EDITOR"
msgstr ""

#, fuzzy
msgid "MICROBE_LOADING_TIP_1"
msgstr "Pritisnite gumb za poništavanje u uređivaču kako biste ispravili pogrešku"

#, fuzzy
msgid "MICROBE_LOADING_TIP_10"
msgstr "Pritisnite gumb za poništavanje u uređivaču kako biste ispravili pogrešku"

#, fuzzy
msgid "MICROBE_LOADING_TIP_11"
msgstr "Pritisnite gumb za poništavanje u uređivaču kako biste ispravili pogrešku"

#, fuzzy
msgid "MICROBE_LOADING_TIP_12"
msgstr "Pritisnite gumb za poništavanje u uređivaču kako biste ispravili pogrešku"

#, fuzzy
msgid "MICROBE_LOADING_TIP_13"
msgstr "Pritisnite gumb za poništavanje u uređivaču kako biste ispravili pogrešku"

#, fuzzy
msgid "MICROBE_LOADING_TIP_14"
msgstr "Pritisnite gumb za poništavanje u uređivaču kako biste ispravili pogrešku"

#, fuzzy
msgid "MICROBE_LOADING_TIP_15"
msgstr "Pritisnite gumb za poništavanje u uređivaču kako biste ispravili pogrešku"

#, fuzzy
msgid "MICROBE_LOADING_TIP_16"
msgstr "Pritisnite gumb za poništavanje u uređivaču kako biste ispravili pogrešku"

#, fuzzy
msgid "MICROBE_LOADING_TIP_17"
msgstr "Pritisnite gumb za poništavanje u uređivaču kako biste ispravili pogrešku"

#, fuzzy
msgid "MICROBE_LOADING_TIP_18"
msgstr "Pritisnite gumb za poništavanje u uređivaču kako biste ispravili pogrešku"

#, fuzzy
msgid "MICROBE_LOADING_TIP_19"
msgstr "Pritisnite gumb za poništavanje u uređivaču kako biste ispravili pogrešku"

#, fuzzy
msgid "MICROBE_LOADING_TIP_2"
msgstr "Pritisnite gumb za poništavanje u uređivaču kako biste ispravili pogrešku"

#, fuzzy
msgid "MICROBE_LOADING_TIP_20"
msgstr "Pritisnite gumb za poništavanje u uređivaču kako biste ispravili pogrešku"

#, fuzzy
msgid "MICROBE_LOADING_TIP_21"
msgstr "Pritisnite gumb za poništavanje u uređivaču kako biste ispravili pogrešku"

#, fuzzy
msgid "MICROBE_LOADING_TIP_22"
msgstr "Pritisnite gumb za poništavanje u uređivaču kako biste ispravili pogrešku"

#, fuzzy
msgid "MICROBE_LOADING_TIP_3"
msgstr "Pritisnite gumb za poništavanje u uređivaču kako biste ispravili pogrešku"

#, fuzzy
msgid "MICROBE_LOADING_TIP_4"
msgstr "Pritisnite gumb za poništavanje u uređivaču kako biste ispravili pogrešku"

#, fuzzy
msgid "MICROBE_LOADING_TIP_5"
msgstr "Pritisnite gumb za poništavanje u uređivaču kako biste ispravili pogrešku"

#, fuzzy
msgid "MICROBE_LOADING_TIP_6"
msgstr "Pritisnite gumb za poništavanje u uređivaču kako biste ispravili pogrešku"

#, fuzzy
msgid "MICROBE_LOADING_TIP_7"
msgstr "Pritisnite gumb za poništavanje u uređivaču kako biste ispravili pogrešku"

#, fuzzy
msgid "MICROBE_LOADING_TIP_8"
msgstr "Pritisnite gumb za poništavanje u uređivaču kako biste ispravili pogrešku"

#, fuzzy
msgid "MICROBE_LOADING_TIP_9"
msgstr "Pritisnite gumb za poništavanje u uređivaču kako biste ispravili pogrešku"

#, fuzzy
msgid "MICROBE_MEMBRANE_PERCENTAGE_STATISTICS"
msgstr "[thrive:input]g_move_forward[/thrive:input],[thrive:input]g_move_left[/thrive:input],[thrive:input]g_move_backwards[/thrive:input],[thrive:input]g_move_right[/thrive:input] te miš koriste se za kretanje. [thrive:input]g_fire_toxin[/thrive:input] za ispucavanje [thrive:compound type=\"oxytoxy\"][/thrive:compound] ako posjeduješ vakuolu za toksin. [thrive:input]g_toggle_engulf[/thrive:input] za paljenje/gašenje gutanja. Kotač miša koristi se za podešavanje zumiranja."

#, fuzzy
msgid "MICROBE_MEMBRANE_STATISTICS"
msgstr "[thrive:input]g_move_forward[/thrive:input],[thrive:input]g_move_left[/thrive:input],[thrive:input]g_move_backwards[/thrive:input],[thrive:input]g_move_right[/thrive:input] te miš koriste se za kretanje. [thrive:input]g_fire_toxin[/thrive:input] za ispucavanje [thrive:compound type=\"oxytoxy\"][/thrive:compound] ako posjeduješ vakuolu za toksin. [thrive:input]g_toggle_engulf[/thrive:input] za paljenje/gašenje gutanja. Kotač miša koristi se za podešavanje zumiranja."

msgid "MICROBE_ORGANELLE_STATISTICS"
msgstr ""

#, fuzzy
msgid "MICROBE_ORGANELLE_UPGRADES_STATISTICS"
msgstr "[thrive:input]g_move_forward[/thrive:input],[thrive:input]g_move_left[/thrive:input],[thrive:input]g_move_backwards[/thrive:input],[thrive:input]g_move_right[/thrive:input] te miš koriste se za kretanje. [thrive:input]g_fire_toxin[/thrive:input] za ispucavanje [thrive:compound type=\"oxytoxy\"][/thrive:compound] ako posjeduješ vakuolu za toksin. [thrive:input]g_toggle_engulf[/thrive:input] za paljenje/gašenje gutanja. Kotač miša koristi se za podešavanje zumiranja."

msgid "MICROBE_SPECIES_DETAIL_TEXT"
msgstr ""
"[b]Stadij[/b]\n"
"  Mikrob\n"
"[b]Tip membrane[/b]\n"
"  {0}\n"
"[b]Krutost membrane[/b]\n"
"  {1}\n"
"[b]Osnovna brzina[/b]\n"
"  {2}\n"
"[b]Osnovna brzina rotacije[/b]\n"
"  {3}\n"
"[b]Osnova veličina, u ćelijama[/b]\n"
"  {4}"

msgid "MICROBE_STAGE"
msgstr "Stadij mikroba"

#, fuzzy
msgid "MICROBE_STAGE_BECOME_MULTICELLULAR_TEXT"
msgstr ""
"[b]Stadij[/b]\n"
"  Mikrob\n"
"[b]Tip membrane[/b]\n"
"  {0}\n"
"[b]Krutost membrane[/b]\n"
"  {1}\n"
"[b]Osnovna brzina[/b]\n"
"  {2}\n"
"[b]Osnovna brzina rotacije[/b]\n"
"  {3}\n"
"[b]Osnova veličina, u ćelijama[/b]\n"
"  {4}"

msgid "MICROBE_STAGE_COLLECT_TEXT"
msgstr ""

msgid "MICROBE_STAGE_CONTROL_TEXT"
msgstr ""

msgid "MICROBE_STAGE_CONTROL_TEXT_CONTROLLER"
msgstr ""

#, fuzzy
msgid "MICROBE_STAGE_DAY_NIGHT_TEXT"
msgstr ""
"[b]Stadij[/b]\n"
"  Mikrob\n"
"[b]Tip membrane[/b]\n"
"  {0}\n"
"[b]Krutost membrane[/b]\n"
"  {1}\n"
"[b]Osnovna brzina[/b]\n"
"  {2}\n"
"[b]Osnovna brzina rotacije[/b]\n"
"  {3}\n"
"[b]Osnova veličina, u ćelijama[/b]\n"
"  {4}"

msgid "MICROBE_STAGE_HEALTH_TEXT"
msgstr ""

msgid "MICROBE_STAGE_INITIAL"
msgstr ""

#, fuzzy
msgid "MICROBE_STAGE_INITIAL_PANSPERMIA"
msgstr ""
"[b]Stadij[/b]\n"
"  Mikrob\n"
"[b]Tip membrane[/b]\n"
"  {0}\n"
"[b]Krutost membrane[/b]\n"
"  {1}\n"
"[b]Osnovna brzina[/b]\n"
"  {2}\n"
"[b]Osnovna brzina rotacije[/b]\n"
"  {3}\n"
"[b]Osnova veličina, u ćelijama[/b]\n"
"  {4}"

#, fuzzy
msgid "MICROBE_STAGE_INITIAL_POND"
msgstr ""
"[b]Stadij[/b]\n"
"  Mikrob\n"
"[b]Tip membrane[/b]\n"
"  {0}\n"
"[b]Krutost membrane[/b]\n"
"  {1}\n"
"[b]Osnovna brzina[/b]\n"
"  {2}\n"
"[b]Osnovna brzina rotacije[/b]\n"
"  {3}\n"
"[b]Osnova veličina, u ćelijama[/b]\n"
"  {4}"

#, fuzzy
msgid "MICROBE_STAGE_ORGANELLE_DIVISION"
msgstr "[thrive:input]g_move_forward[/thrive:input],[thrive:input]g_move_left[/thrive:input],[thrive:input]g_move_backwards[/thrive:input],[thrive:input]g_move_right[/thrive:input] te miš koriste se za kretanje. [thrive:input]g_fire_toxin[/thrive:input] za ispucavanje [thrive:compound type=\"oxytoxy\"][/thrive:compound] ako posjeduješ vakuolu za toksin. [thrive:input]g_toggle_engulf[/thrive:input] za paljenje/gašenje gutanja. Kotač miša koristi se za podešavanje zumiranja."

msgid "MIDDLE_MOUSE"
msgstr ""

msgid "MIGRATION_FAILED_TO_ADD"
msgstr ""

#, fuzzy
msgid "MIGRATION_MANAGER"
msgstr "Probuditi ({0:F1} / {1:F1})"

msgid "MIGRATION_STATUS_DESTINATION_NOT_SELECTED"
msgstr ""

msgid "MIGRATION_STATUS_TEXT"
msgstr ""

#, fuzzy
msgid "MIGRATION_STEP_DESTINATION_EXPLANATION"
msgstr ""
"Agresivni mikrobi će loviti plijen na većim udaljenostima\n"
"i veća je šansa da će se braniti kada su napadnuti.\n"
"Mirni mikrobi neće se baviti s drugima na većim udaljenostima\n"
"i manja je šansa da će koristiti toksine protiv predatora."

msgid "MIGRATION_STEP_ONLY_ONE_ALLOWED"
msgstr ""

#, fuzzy
msgid "MIGRATION_STEP_POPULATION_EXPLANATION"
msgstr ""
"Agresivni mikrobi će loviti plijen na većim udaljenostima\n"
"i veća je šansa da će se braniti kada su napadnuti.\n"
"Mirni mikrobi neće se baviti s drugima na većim udaljenostima\n"
"i manja je šansa da će koristiti toksine protiv predatora."

#, fuzzy
msgid "MIGRATION_STEP_SOURCE_EXPLANATION"
msgstr ""
"Agresivni mikrobi će loviti plijen na većim udaljenostima\n"
"i veća je šansa da će se braniti kada su napadnuti.\n"
"Mirni mikrobi neće se baviti s drugima na većim udaljenostima\n"
"i manja je šansa da će koristiti toksine protiv predatora."

#, fuzzy
msgid "MIGRATION_TOOLTIP"
msgstr "Kreni u fazu buđenja. Moguće kada imaš dovoljno moždane snage (vrsta tkiva s aksionima)"

msgid "MILLION_ABBREVIATION"
msgstr ""

msgid "MINIMUM_AMOUNT_TO_FIND"
msgstr ""

msgid "MINIMUM_VERSION"
msgstr ""

msgid "MIN_VISIBLE_DATASET_WARNING"
msgstr ""

msgid "MISC"
msgstr ""

msgid "MISCELLANEOUS"
msgstr ""

#, fuzzy
msgid "MISCELLANEOUS_3D_STAGE"
msgstr "Višestanični stadij"

msgid "MISC_FUN"
msgstr ""

msgid "MISSING_DESCRIPTION"
msgstr ""

msgid "MISSING_OR_INVALID_REQUIRED_FIELD"
msgstr ""

msgid "MISSING_TITLE"
msgstr ""

msgid "MITOCHONDRION"
msgstr ""

msgid "MITOCHONDRION_DESCRIPTION"
msgstr ""

msgid "MITOCHONDRION_PROCESSES_DESCRIPTION"
msgstr ""

msgid "MIXED_DOT_DOT_DOT"
msgstr ""

msgid "MODDING_INSTRUCTIONS_ON"
msgstr ""

msgid "MODELS"
msgstr "Modeli"

msgid "MODIFY"
msgstr ""

msgid "MODIFY_ORGANELLE"
msgstr ""

msgid "MODIFY_TYPE"
msgstr ""

msgid "MODS"
msgstr ""

msgid "MODS_INSTALLED_BUT_NOT_ENABLED"
msgstr ""

msgid "MOD_ASSEMBLY"
msgstr ""

msgid "MOD_ASSEMBLY_CLASS"
msgstr ""

msgid "MOD_ASSEMBLY_CLASS_CREATION_FAILED"
msgstr ""

msgid "MOD_ASSEMBLY_CLASS_NOT_FOUND"
msgstr ""

msgid "MOD_ASSEMBLY_INIT_CALL_FAILED"
msgstr ""

msgid "MOD_ASSEMBLY_LOAD_CALL_FAILED_EXCEPTION"
msgstr ""

msgid "MOD_ASSEMBLY_LOAD_EXCEPTION"
msgstr ""

msgid "MOD_ASSEMBLY_UNLOAD_CALL_FAILED"
msgstr ""

msgid "MOD_ASSEMBLY_UNLOAD_CALL_FAILED_EXCEPTION"
msgstr ""

msgid "MOD_AUTHOR"
msgstr ""

msgid "MOD_AUTO_HARMONY"
msgstr ""

msgid "MOD_CREATION_FAILED"
msgstr ""

msgid "MOD_DESCRIPTION"
msgstr ""

msgid "MOD_EXTENDED_DESCRIPTION"
msgstr ""

msgid "MOD_HARMONY_LOAD_FAILED_EXCEPTION"
msgstr ""

msgid "MOD_HARMONY_UNLOAD_FAILED_EXCEPTION"
msgstr ""

msgid "MOD_HAS_NO_LOADABLE_RESOURCES"
msgstr ""

msgid "MOD_ICON_FILE"
msgstr ""

msgid "MOD_INFO_URL"
msgstr ""

msgid "MOD_INTERNAL_NAME"
msgstr ""

msgid "MOD_LICENSE"
msgstr ""

msgid "MOD_LOAD_ERRORS"
msgstr ""

msgid "MOD_LOAD_ERRORS_OCCURRED"
msgstr ""

msgid "MOD_LOAD_OR_UNLOAD_ERRORS_OCCURRED"
msgstr ""

msgid "MOD_LOAD_UNLOAD_CAVEATS"
msgstr ""

msgid "MOD_LOAD_UNLOAD_RESTART"
msgstr ""

msgid "MOD_MAXIMUM_THRIVE"
msgstr ""

msgid "MOD_MINIMUM_THRIVE"
msgstr ""

msgid "MOD_NAME"
msgstr ""

msgid "MOD_PCK_NAME"
msgstr ""

msgid "MOD_RECOMMENDED_THRIVE"
msgstr ""

msgid "MOD_TO_UPLOAD"
msgstr ""

msgid "MOD_UPLOADER"
msgstr ""

msgid "MOD_VERSION"
msgstr ""

msgid "MORE_INFO"
msgstr ""

msgid "MORE_INFO_PROMPT"
msgstr ""

msgid "MOUSE_EDGE_PANNING_OPTION"
msgstr ""

msgid "MOUSE_LOOK_SENSITIVITY"
msgstr ""

msgid "MOUSE_SENSITIVITY_WINDOW_SIZE_ADJUSTMENT"
msgstr ""

msgid "MOVE"
msgstr ""

msgid "MOVEMENT"
msgstr ""

msgid "MOVE_ATTEMPTS_PER_SPECIES"
msgstr ""

msgid "MOVE_BACKWARDS"
msgstr ""

msgid "MOVE_DOWN_OR_CROUCH"
msgstr ""

msgid "MOVE_FORWARD"
msgstr ""

msgid "MOVE_ITEM_DOWN"
msgstr ""

msgid "MOVE_ITEM_UP"
msgstr ""

msgid "MOVE_LEFT"
msgstr ""

msgid "MOVE_ORGANELLE"
msgstr ""

msgid "MOVE_RIGHT"
msgstr ""

msgid "MOVE_TO_ANY_PATCH"
msgstr ""

msgid "MOVE_TO_LAND"
msgstr ""

msgid "MOVE_TO_MACROSCOPIC_TOOLTIP"
msgstr ""

msgid "MOVE_TO_MULTICELLULAR_STAGE_TOOLTIP"
msgstr ""

msgid "MOVE_TO_THIS_PATCH"
msgstr ""

msgid "MOVE_UP_OR_JUMP"
msgstr ""

msgid "MOVING_TO_AWAKENING_PROTOTYPE"
msgstr ""

msgid "MOVING_TO_AWAKENING_PROTOTYPE_TITLE"
msgstr ""

msgid "MOVING_TO_LAND_PROTOTYPE"
msgstr ""

msgid "MOVING_TO_LAND_PROTOTYPE_TITLE"
msgstr ""

msgid "MOVING_TO_SOCIETY_STAGE"
msgstr ""

msgid "MP_COST"
msgstr ""

msgid "MUCILAGE"
msgstr ""

msgid "MUCILAGE_SYNTHESIS"
msgstr ""

#, fuzzy
msgid "MUCOCYST_ACTION_TOOLTIP"
msgstr "Kreni u fazu buđenja. Moguće kada imaš dovoljno moždane snage (vrsta tkiva s aksionima)"

#, fuzzy
msgid "MULTICELLULAR"
msgstr "Višestanični stadij"

msgid "MULTICELLULAR_EDITOR"
msgstr "Višestanični uređivač"

#, fuzzy
msgid "MULTICELLULAR_FREEBUILD_EDITOR"
msgstr "Višestanični uređivač"

#, fuzzy
msgid "MULTICELLULAR_LOADING_TIP_1"
msgstr "Višestanični uređivač"

msgid "MULTICELLULAR_STAGE"
msgstr "Višestanični stadij"

msgid "MULTIPLE_CELLS"
msgstr ""

msgid "MULTIPLE_METABALLS"
msgstr ""

msgid "MULTIPLE_ORGANELLES"
msgstr ""

msgid "MULTISAMPLE_ANTI_ALIASING"
msgstr ""

msgid "MULTITHREADED_SIMULATION_ENABLED"
msgstr ""

msgid "MULTITHREADED_SIMULATION_EXPLANATION"
msgstr ""

msgid "MUSEUM_WELCOME_TEXT"
msgstr ""

msgid "MUSIC"
msgstr "Glazba"

msgid "MUSIC_VOLUME"
msgstr ""

msgid "MUTATIONS_PER_SPECIES"
msgstr ""

msgid "MUTATION_COST_MULTIPLIER"
msgstr ""

msgid "MUTATION_COST_MULTIPLIER_EXPLANATION"
msgstr ""

msgid "MUTATION_POINTS"
msgstr ""

msgid "MUTE"
msgstr ""

msgid "NAME"
msgstr ""

msgid "NAME_LABEL_CITY"
msgstr ""

msgid "NAME_LABEL_FLEET"
msgstr ""

msgid "NAME_LABEL_STRUCTURE_UNFINISHED"
msgstr ""

msgid "NATIVE_THREAD_ADVICE_TOOLTIP"
msgstr ""

msgid "NEGATIVE_ATP_BALANCE"
msgstr ""

msgid "NEGATIVE_ATP_BALANCE_TEXT"
msgstr ""

msgid "NEW"
msgstr ""

msgid "NEWER_VERSION_LOADING_WARNING"
msgstr ""

msgid "NEWS"
msgstr ""

msgid "NEW_GAME"
msgstr ""

msgid "NEW_GAME_BUTTON_TOOLTIP"
msgstr ""

msgid "NEW_GAME_SETTINGS_PERFORMANCE_OPTIONS_INFO"
msgstr ""

msgid "NEW_MOD_DEFAULT_DESCRIPTION"
msgstr ""

msgid "NEW_NAME"
msgstr ""

msgid "NEW_NAME_COLON"
msgstr ""

msgid "NEXT_CAPITAL"
msgstr ""

msgid "NEXT_EDITOR_TAB"
msgstr ""

msgid "NITROGEN"
msgstr ""

msgid "NITROGENASE"
msgstr ""

msgid "NITROGENASE_DESCRIPTION"
msgstr ""

msgid "NITROGENASE_PROCESSES_DESCRIPTION"
msgstr ""

msgid "NITROPLAST"
msgstr ""

msgid "NITROPLAST_DESCRIPTION"
msgstr ""

msgid "NITROPLAST_PROCESSES_DESCRIPTION"
msgstr ""

msgid "NONE"
msgstr ""

msgid "NORMAL"
msgstr ""

msgid "NORMAL_MEMBRANE_DESCRIPTION"
msgstr ""

msgid "NOTHING_HERE"
msgstr ""

msgid "NOTHING_TO_INTERACT_WITH"
msgstr ""

msgid "NOTICE_DAMAGED_BY_NO_ATP"
msgstr ""

msgid "NOTICE_ENGULF_DAMAGE_FROM_TOXIN"
msgstr ""

msgid "NOTICE_ENGULF_MISSING_ENZYME"
msgstr ""

msgid "NOTICE_ENGULF_SIZE_TOO_SMALL"
msgstr ""

msgid "NOTICE_ENGULF_STORAGE_FULL"
msgstr ""

msgid "NOTICE_HIT_BY_ATP_TOXIN"
msgstr ""

msgid "NOTICE_HIT_BY_BASE_MOVEMENT_TOXIN"
msgstr ""

msgid "NOTICE_RADIATION_DAMAGE"
msgstr ""

msgid "NOTICE_READY_TO_EDIT"
msgstr ""

msgid "NOT_ADAPTED_TO_CURRENT_PATCH"
msgstr ""

msgid "NOT_STARTED_DOT"
msgstr ""

msgid "NOVEMBER"
msgstr ""

msgid "NO_AI"
msgstr ""

msgid "NO_DATA_TO_SHOW"
msgstr ""

msgid "NO_EVENTS_RECORDED"
msgstr ""

msgid "NO_FOSSIL_DIRECTORY"
msgstr ""

msgid "NO_MODS_ENABLED"
msgstr ""

msgid "NO_ORGANELLE_PROCESSES"
msgstr ""

msgid "NO_SAVEGAMES_FOUND"
msgstr ""

msgid "NO_SAVE_DIRECTORY"
msgstr ""

msgid "NO_SCREENSHOT_DIRECTORY"
msgstr ""

msgid "NO_SELECTED_MOD"
msgstr ""

#, fuzzy
msgid "NO_SUGGESTION"
msgstr "Višestanični stadij"

msgid "NUCLEUS"
msgstr ""

msgid "NUCLEUS_DELETE_OPTION_DISABLED_TOOLTIP"
msgstr ""

msgid "NUCLEUS_DESCRIPTION"
msgstr ""

msgid "NUCLEUS_SMALL_DESCRIPTION"
msgstr ""

msgid "NUMLOCK"
msgstr ""

#, fuzzy
msgid "NUTRIENT_COST_TOOLTIP"
msgstr "Kreni u fazu buđenja. Moguće kada imaš dovoljno moždane snage (vrsta tkiva s aksionima)"

msgid "N_A"
msgstr ""

msgid "N_A_MP"
msgstr ""

msgid "N_TIMES"
msgstr ""

msgid "OCTOBER"
msgstr ""

msgid "OFF"
msgstr ""

msgid "OFFICIAL_WEBSITE"
msgstr ""

msgid "OFFICIAL_WEBSITE_BUTTON_TOOLTIP"
msgstr ""

msgid "OK"
msgstr ""

msgid "OLDER_VERSION_LOADING_WARNING"
msgstr ""

msgid "OPENGL_MODE_WARNING"
msgstr ""

#, fuzzy
msgid "OPENGL_MODE_WARNING_EXPLANATION"
msgstr ""
"Agresivni mikrobi će loviti plijen na većim udaljenostima\n"
"i veća je šansa da će se braniti kada su napadnuti.\n"
"Mirni mikrobi neće se baviti s drugima na većim udaljenostima\n"
"i manja je šansa da će koristiti toksine protiv predatora."

msgid "OPEN_FOLDER"
msgstr ""

msgid "OPEN_FOSSIL_FOLDER"
msgstr ""

msgid "OPEN_FOSSIL_IN_FREEBUILD_WARNING"
msgstr ""

msgid "OPEN_GOD_TOOLS"
msgstr ""

msgid "OPEN_HELP_SCREEN"
msgstr ""

msgid "OPEN_IN_FREEBUILD"
msgstr ""

msgid "OPEN_LOGS_FOLDER"
msgstr ""

msgid "OPEN_MOD_URL"
msgstr ""

msgid "OPEN_ORGANELLES_PAGE"
msgstr ""

msgid "OPEN_ORGANELLE_MENU"
msgstr ""

msgid "OPEN_RESEARCH_SCREEN"
msgstr ""

msgid "OPEN_SAVE_DIRECTORY"
msgstr ""

msgid "OPEN_SCIENCE_MENU"
msgstr ""

msgid "OPEN_SCREENSHOT_FOLDER"
msgstr ""

msgid "OPEN_THE_MENU"
msgstr ""

msgid "OPEN_TRANSLATION_SITE"
msgstr ""

msgid "OPERATION_PAUSED_DOT"
msgstr ""

msgid "OPPORTUNISM_EXPLANATION"
msgstr ""

msgid "OPPORTUNISTIC"
msgstr ""

msgid "OPTIONS"
msgstr ""

msgid "OPTIONS_BUTTON_TOOLTIP"
msgstr ""

msgid "ORGANELLES"
msgstr ""

#, fuzzy
msgid "ORGANELLES_BUTTON"
msgstr "Višestanični stadij"

msgid "ORGANELLES_WILL_BE_UNLOCKED_NEXT_GENERATION"
msgstr ""

msgid "ORGANELLE_AXON"
msgstr ""

msgid "ORGANELLE_AXON_DESCRIPTION"
msgstr ""

#, fuzzy
msgid "ORGANELLE_CATEGORY_MACROSCOPIC"
msgstr "Višestanični stadij"

#, fuzzy
msgid "ORGANELLE_CATEGORY_MULTICELLULAR"
msgstr "Višestanični stadij"

#, fuzzy
msgid "ORGANELLE_GROWTH_ORDER_EXPLANATION"
msgstr ""
"Agresivni mikrobi će loviti plijen na većim udaljenostima\n"
"i veća je šansa da će se braniti kada su napadnuti.\n"
"Mirni mikrobi neće se baviti s drugima na većim udaljenostima\n"
"i manja je šansa da će koristiti toksine protiv predatora."

msgid "ORGANELLE_MYOFIBRIL"
msgstr ""

msgid "ORGANELLE_MYOFIBRIL_DESCRIPTION"
msgstr ""

msgid "ORGANELLE_PILUS"
msgstr ""

msgid "ORGANELLE_PILUS_DESCRIPTION"
msgstr ""

msgid "ORGANELLE_PILUS_PROCESSES_DESCRIPTION"
msgstr ""

msgid "ORGANELLE_PLURAL"
msgstr ""

#, fuzzy
msgid "ORGANELLE_SINGULAR"
msgstr "Višestanični stadij"

#, fuzzy
msgid "ORGANELLE_SUGGESTION_COLON"
msgstr "Višestanični stadij"

#, fuzzy
msgid "ORGANELLE_SUGGESTION_TOOLTIP"
msgstr "Kreni u fazu buđenja. Moguće kada imaš dovoljno moždane snage (vrsta tkiva s aksionima)"

msgid "ORGANELLE_UNLOCKS_ENABLED"
msgstr ""

msgid "ORGANELLE_UNLOCKS_ENABLED_EXPLANATION"
msgstr ""

msgid "ORGANISM_STATISTICS"
msgstr ""

msgid "OR_UNLOCK_CONDITION"
msgstr ""

msgid "OSMOREGULATION"
msgstr ""

msgid "OSMOREGULATION_COST"
msgstr ""

msgid "OSMOREGULATION_COST_MULTIPLIER"
msgstr ""

msgid "OSMOREGULATION_COST_MULTIPLIER_EXPLANATION"
msgstr ""

msgid "OTHER_COMPOUNDS"
msgstr ""

msgid "OUR_WIKI"
msgstr ""

msgid "OUTDATED_NOTICE"
msgstr ""

msgid "OUTREACH_TEAM"
msgstr ""

msgid "OUTSIDE_CONTRIBUTORS"
msgstr ""

msgid "OVERWRITE_EXISTING_SAVE"
msgstr ""

msgid "OVERWRITE_EXISTING_SAVE_PROMPT"
msgstr ""

msgid "OVERWRITE_SPECIES_NAME_CONFIRMATION"
msgstr ""

msgid "OXYGEN"
msgstr ""

#, fuzzy
msgid "OXYGEN_INHIBITOR_SYNTHESIS"
msgstr "Sinteza OksiToksina"

msgid "OXYGEN_RESISTANCE"
msgstr ""

#, fuzzy
msgid "OXYGEN_TOLERANCE_TOOLTIP"
msgstr "Kreni u fazu buđenja. Moguće kada imaš dovoljno moždane snage (vrsta tkiva s aksionima)"

msgid "OXYTOXISOME_PROCESSES_DESCRIPTION"
msgstr ""

msgid "OXYTOXY_NT"
msgstr "OksiToksi NT"

#, fuzzy
msgid "OXYTOXY_SYNTHESIS"
msgstr "Sinteza OksiToksina"

msgid "PAGEDOWN"
msgstr ""

msgid "PAGEUP"
msgstr ""

msgid "PAGE_BACK"
msgstr ""

msgid "PAGE_FORWARD"
msgstr ""

msgid "PAGE_TITLE"
msgstr ""

msgid "PAN_CAMERA_DOWN"
msgstr ""

msgid "PAN_CAMERA_LEFT"
msgstr ""

msgid "PAN_CAMERA_RESET"
msgstr ""

msgid "PAN_CAMERA_RIGHT"
msgstr ""

msgid "PAN_CAMERA_UP"
msgstr ""

msgid "PASSIVE_REPRODUCTION_PROGRESS_EXPLANATION"
msgstr ""

msgid "PAST_DEVELOPERS"
msgstr ""

#, fuzzy
msgid "PATCH_COLON"
msgstr "Umjetnik:"

msgid "PATCH_EXTINCTION_BOX_TEXT"
msgstr ""

msgid "PATCH_EXTINCTION_CAPITAL"
msgstr ""

msgid "PATCH_MAP"
msgstr ""

msgid "PATCH_MAP_NAVIGATION_TOOLTIP"
msgstr ""

msgid "PATCH_NAME"
msgstr ""

msgid "PATCH_NOTES_LAST_PLAYED_INFO"
msgstr ""

msgid "PATCH_NOTES_LAST_PLAYED_INFO_PLURAL"
msgstr ""

msgid "PATCH_NOTES_TITLE"
msgstr ""

msgid "PATCH_NOTE_BULLET_POINT"
msgstr ""

msgid "PATCH_NOTE_CHANGES_HEADING"
msgstr ""

msgid "PATCH_NOTE_LINK_VISIT_TEXT"
msgstr ""

msgid "PATREON_TOOLTIP"
msgstr ""

msgid "PATRONS"
msgstr ""

msgid "PAUSED"
msgstr ""

msgid "PAUSE_MENU_RESUME_TOOLTIP"
msgstr ""

msgid "PAUSE_PROMPT"
msgstr ""

msgid "PAUSE_TOOLTIP"
msgstr ""

msgid "PCK_LOAD_FAILED"
msgstr ""

msgid "PCK_LOAD_FAILED_DOES_NOT_EXIST"
msgstr ""

msgid "PEACEFUL"
msgstr ""

#, fuzzy
msgid "PENDING_ENDOSYMBIOSIS_EXPLANATION"
msgstr ""
"Agresivni mikrobi će loviti plijen na većim udaljenostima\n"
"i veća je šansa da će se braniti kada su napadnuti.\n"
"Mirni mikrobi neće se baviti s drugima na većim udaljenostima\n"
"i manja je šansa da će koristiti toksine protiv predatora."

msgid "PENDING_ENDOSYMBIOSIS_TITLE"
msgstr ""

msgid "PERCENTAGE_VALUE"
msgstr ""

msgid "PERFECT_ADAPTATION_DESCRIPTION"
msgstr ""

msgid "PERFORMANCE"
msgstr ""

msgid "PERFORM_UNBINDING"
msgstr ""

msgid "PER_SECOND_ABBREVIATION"
msgstr ""

msgid "PER_SECOND_SLASH"
msgstr ""

msgid "PHOSPHATE"
msgstr ""

msgid "PHOSPHATES_COST"
msgstr ""

msgid "PHOTOSYNTHESIS"
msgstr ""

msgid "PHYSICAL_CONDITIONS"
msgstr ""

msgid "PHYSICAL_RESISTANCE"
msgstr ""

msgid "PLACE_ORGANELLE"
msgstr ""

msgid "PLANET"
msgstr ""

msgid "PLANET_DETAILS_STRING"
msgstr ""

msgid "PLANET_GENERATION_TEASER"
msgstr ""

msgid "PLANET_RANDOM_SEED"
msgstr ""

msgid "PLAYER"
msgstr ""

msgid "PLAYER_DEATH_POPULATION_PENALTY"
msgstr ""

msgid "PLAYER_DEATH_POPULATION_PENALTY_EXPLANATION"
msgstr ""

msgid "PLAYER_DIED"
msgstr ""

msgid "PLAYER_DUPLICATE"
msgstr ""

msgid "PLAYER_EXTINCT"
msgstr ""

msgid "PLAYER_RELATIVE_MOVEMENT"
msgstr ""

msgid "PLAYER_REPRODUCED"
msgstr ""

msgid "PLAYER_SPEED"
msgstr ""

msgid "PLAYSTATION_3"
msgstr ""

msgid "PLAYSTATION_4"
msgstr ""

msgid "PLAYSTATION_5"
msgstr ""

msgid "PLAY_INTRO_VIDEO"
msgstr ""

msgid "PLAY_MICROBE_INTRO_ON_NEW_GAME"
msgstr ""

msgid "PLAY_WITH_CURRENT_SETTING"
msgstr ""

msgid "POPULATION_CAPITAL"
msgstr ""

msgid "POPULATION_COLON"
msgstr ""

msgid "POPULATION_IN_PATCHES"
msgstr ""

msgid "POPULATION_IN_PATCH_SHORT"
msgstr ""

msgid "POSITION_NUMBER"
msgstr ""

msgid "PREDATION_FOOD_SOURCE"
msgstr ""

msgid "PREDICTION_DETAILS_OPEN_TOOLTIP"
msgstr ""

msgid "PRESSURE"
msgstr ""

msgid "PRESSURE_SHORT"
msgstr ""

#, fuzzy
msgid "PRESSURE_TOLERANCE_TOOLTIP"
msgstr "Kreni u fazu buđenja. Moguće kada imaš dovoljno moždane snage (vrsta tkiva s aksionima)"

msgid "PRESS_KEY_DOT_DOT_DOT"
msgstr ""

msgid "PREVIEW_IMAGE_DOES_NOT_EXIST"
msgstr ""

msgid "PREVIEW_IMAGE_IS_TOO_LARGE"
msgstr ""

msgid "PREVIOUS_COLON"
msgstr ""

msgid "PROCESSING_LOADED_OBJECTS"
msgstr ""

msgid "PROCESS_ENVIRONMENT_SEPARATOR"
msgstr ""

msgid "PROCESS_PANEL_TITLE"
msgstr ""

msgid "PROCESS_SPEED_MODIFIER"
msgstr ""

msgid "PROGRAMMING_TEAM"
msgstr ""

msgid "PROJECT_MANAGEMENT_TEAM"
msgstr ""

msgid "PROTEINS"
msgstr ""

msgid "PROTOPLASM"
msgstr ""

msgid "PULL_REQUESTS_PROGRAMMING"
msgstr ""

msgid "QUICK_LOAD"
msgstr ""

msgid "QUICK_SAVE"
msgstr ""

msgid "QUIT"
msgstr ""

msgid "QUIT_BUTTON_TOOLTIP"
msgstr ""

msgid "QUIT_GAME_WARNING"
msgstr ""

msgid "RADIATION"
msgstr ""

msgid "RADIOACTIVE_CHUNK"
msgstr ""

#, fuzzy
msgid "RADIOSYNTHESIS"
msgstr "Sinteza OksiToksina"

msgid "RANDOMIZE_SPECIES_NAME"
msgstr ""

msgid "RANDOM_SEED_TOOLTIP"
msgstr ""

msgid "RAW"
msgstr ""

msgid "RAW_VALUE_COLON"
msgstr ""

msgid "READING_SAVE_DATA"
msgstr ""

msgid "READY"
msgstr ""

msgid "RECOMMENDED_THRIVE_VERSION"
msgstr ""

msgid "REDDIT_TOOLTIP"
msgstr ""

msgid "REDO"
msgstr ""

msgid "REDO_THE_LAST_ACTION"
msgstr ""

msgid "REFRESH"
msgstr ""

msgid "REPORT"
msgstr ""

msgid "REPORT_BUG"
msgstr ""

msgid "REPRODUCED"
msgstr ""

msgid "REPRODUCTION"
msgstr ""

msgid "REPRODUCTION_ASEXUAL"
msgstr ""

msgid "REPRODUCTION_BUDDING"
msgstr ""

msgid "REPRODUCTION_COMPOUNDS_MODE"
msgstr ""

#, fuzzy
msgid "REPRODUCTION_COMPOUNDS_MODE_EXPLANATION"
msgstr ""
"Agresivni mikrobi će loviti plijen na većim udaljenostima\n"
"i veća je šansa da će se braniti kada su napadnuti.\n"
"Mirni mikrobi neće se baviti s drugima na većim udaljenostima\n"
"i manja je šansa da će koristiti toksine protiv predatora."

#, fuzzy
msgid "REPRODUCTION_COMPOUND_HANDLING_TOOLTIP"
msgstr ""
"Agresivni mikrobi će loviti plijen na većim udaljenostima\n"
"i veća je šansa da će se braniti kada su napadnuti.\n"
"Mirni mikrobi neće se baviti s drugima na većim udaljenostima\n"
"i manja je šansa da će koristiti toksine protiv predatora."

msgid "REPRODUCTION_METHOD"
msgstr ""

msgid "REQUIRES_NUCLEUS"
msgstr ""

msgid "RESEARCH"
msgstr ""

msgid "RESET"
msgstr ""

msgid "RESET_DEADZONES"
msgstr ""

msgid "RESET_DISMISSED_POPUPS"
msgstr ""

msgid "RESET_INPUTS_TO_DEFAULTS"
msgstr ""

msgid "RESET_ITEM_ORDER_TO_DEFAULT"
msgstr ""

msgid "RESET_KEYBINDINGS"
msgstr ""

msgid "RESET_SETTINGS_TO_DEFAULTS"
msgstr ""

msgid "RESET_TO_DEFAULTS"
msgstr ""

msgid "RESISTANT_TO_BASIC_ENGULFMENT"
msgstr ""

msgid "RESIZE_METABALL_TOOLTIP"
msgstr ""

msgid "RESOLUTION"
msgstr ""

msgid "RESOURCE_ABSORBTION_SPEED"
msgstr ""

msgid "RESOURCE_AMOUNT_SHORT"
msgstr ""

msgid "RESOURCE_ENERGY"
msgstr ""

msgid "RESOURCE_FOOD"
msgstr ""

msgid "RESOURCE_ROCK"
msgstr ""

msgid "RESOURCE_WOOD"
msgstr ""

msgid "RESPIRATION"
msgstr ""

msgid "RESPONSIVE"
msgstr ""

msgid "RESTART_REQUIRED"
msgstr ""

msgid "RESUME"
msgstr ""

msgid "RESUME_TOOLTIP"
msgstr ""

msgid "RETURN_TO_MENU"
msgstr ""

msgid "RETURN_TO_MENU_TOOLTIP"
msgstr ""

msgid "RETURN_TO_MENU_WARNING"
msgstr ""

msgid "REVEAL_ALL_PATCHES"
msgstr ""

msgid "REVOLUTIONARY_GAMES_SOCIAL_TOOLTIP"
msgstr ""

msgid "RIGHT_ARROW"
msgstr ""

msgid "RIGHT_MOUSE"
msgstr ""

msgid "RIGID"
msgstr ""

msgid "RIGIDITY_MEMBRANE_DESCRIPTION"
msgstr ""

msgid "ROTATE_LEFT"
msgstr ""

msgid "ROTATE_RIGHT"
msgstr ""

msgid "ROTATION_COLON"
msgstr ""

msgid "RUN_AUTO_EVO_DURING_GAMEPLAY"
msgstr ""

msgid "RUN_ONE_STEP"
msgstr ""

msgid "RUN_RESULT_BY_SENDING_POPULATION"
msgstr ""

msgid "RUN_RESULT_GENE_CODE"
msgstr ""

msgid "RUN_RESULT_NICHE_FILL"
msgstr ""

msgid "RUN_RESULT_SELECTION_PRESSURE_SPLIT"
msgstr ""

msgid "RUN_RESULT_SPLIT_FROM"
msgstr ""

msgid "RUN_RESULT_SPLIT_OFF_TO"
msgstr ""

msgid "RUN_X_WORLDS"
msgstr ""

msgid "RUN_X_WORLDS_TOOLTIP"
msgstr ""

msgid "RUSTICYANIN"
msgstr ""

msgid "RUSTICYANIN_DESCRIPTION"
msgstr ""

msgid "RUSTICYANIN_PROCESSES_DESCRIPTION"
msgstr ""

msgid "SAFE_MODE_EXPLANATION"
msgstr ""

msgid "SAFE_MODE_TITLE"
msgstr ""

msgid "SAVE"
msgstr ""

msgid "SAVE_AND_CONTINUE"
msgstr ""

msgid "SAVE_AUTOSAVE"
msgstr ""

msgid "SAVE_DELETE_WARNING"
msgstr ""

msgid "SAVE_ERROR_INCLUDE_JSON_DEBUG_NOTE"
msgstr ""

msgid "SAVE_ERROR_TURN_ON_JSON_DEBUG_MODE"
msgstr ""

msgid "SAVE_FAILED"
msgstr ""

msgid "SAVE_GAME"
msgstr ""

msgid "SAVE_GAME_BUTTON_TOOLTIP"
msgstr ""

msgid "SAVE_HAS_DIFFERENT_VERSION"
msgstr ""

msgid "SAVE_HAS_DIFFERENT_VERSION_TEXT"
msgstr ""

msgid "SAVE_HAS_INVALID_GAME_STATE"
msgstr ""

msgid "SAVE_INVALID"
msgstr ""

msgid "SAVE_IS_INVALID"
msgstr ""

msgid "SAVE_IS_UPGRADEABLE_DESCRIPTION"
msgstr ""

msgid "SAVE_LOAD_ALREADY_LOADED_FREE_FAILURE"
msgstr ""

msgid "SAVE_MANUAL"
msgstr ""

msgid "SAVE_QUICKSAVE"
msgstr ""

msgid "SAVE_SPACE_USED"
msgstr ""

msgid "SAVE_UPGRADE_FAILED"
msgstr ""

msgid "SAVE_UPGRADE_FAILED_DESCRIPTION"
msgstr ""

msgid "SAVING_DATA_FAILED_DUE_TO"
msgstr ""

msgid "SAVING_DOT_DOT_DOT"
msgstr ""

msgid "SAVING_FAILED_WITH_EXCEPTION"
msgstr ""

msgid "SAVING_NOT_POSSIBLE"
msgstr ""

msgid "SAVING_SUCCEEDED"
msgstr ""

msgid "SCALING_NONE"
msgstr ""

msgid "SCALING_ON"
msgstr ""

msgid "SCALING_ON_INVERSE"
msgstr ""

msgid "SCREEN_EFFECT"
msgstr ""

msgid "SCREEN_EFFECT_GAMEBOY"
msgstr ""

msgid "SCREEN_EFFECT_GAMEBOY_COLOR"
msgstr ""

msgid "SCREEN_EFFECT_GREYSCALE"
msgstr ""

msgid "SCREEN_EFFECT_NONE"
msgstr ""

msgid "SCREEN_RELATIVE_MOVEMENT"
msgstr ""

msgid "SCROLLLOCK"
msgstr ""

msgid "SEARCH_DOT_DOT_DOT"
msgstr ""

msgid "SEARCH_PLACEHOLDER"
msgstr ""

msgid "SEARCH_RADIUS"
msgstr ""

msgid "SEA_FLOOR"
msgstr ""

msgid "SECRETE_SLIME"
msgstr ""

msgid "SECRETE_SLIME_TOOLTIP"
msgstr ""

msgid "SEED_LABEL"
msgstr ""

msgid "SELECTED_COLON"
msgstr ""

msgid "SELECTED_MOD"
msgstr ""

msgid "SELECTED_SAVE_IS_INCOMPATIBLE_PROMPT"
msgstr ""

msgid "SELECTED_SAVE_IS_INCOMPATIBLE_PROTOTYPE_PROMPT"
msgstr ""

msgid "SELECTED_SAVE_IS_UPGRADEABLE_PROMPT"
msgstr ""

msgid "SELECT_A_GENERATION"
msgstr ""

msgid "SELECT_A_PATCH"
msgstr ""

msgid "SELECT_A_SPECIES"
msgstr ""

msgid "SELECT_A_TECHNOLOGY"
msgstr ""

msgid "SELECT_CELL_TYPE_FROM_EDITOR"
msgstr ""

msgid "SELECT_ENZYME"
msgstr ""

msgid "SELECT_OPTION"
msgstr ""

msgid "SELECT_PREVIEW_IMAGE"
msgstr ""

msgid "SELECT_SPACE_STRUCTURE_TITLE"
msgstr ""

msgid "SELECT_STRUCTURE_POPUP_TITLE"
msgstr ""

msgid "SELECT_TISSUE_TYPE_FROM_EDITOR"
msgstr ""

msgid "SELECT_VACUOLE_COMPOUND_COLON"
msgstr ""

msgid "SEPTEMBER"
msgstr ""

msgid "SESSILE"
msgstr ""

msgid "SETTING_ONLY_APPLIES_TO_NEW_GAMES"
msgstr ""

msgid "SFX_VOLUME"
msgstr ""

msgid "SHIFT"
msgstr ""

msgid "SHOW_DAMAGE_EFFECT"
msgstr ""

msgid "SHOW_HELP"
msgstr ""

msgid "SHOW_ITEM_COORDINATES"
msgstr ""

msgid "SHOW_NEW_PATCH_NOTES"
msgstr ""

msgid "SHOW_NEW_PATCH_NOTES_TOOLTIP"
msgstr ""

msgid "SHOW_TUTORIALS"
msgstr ""

msgid "SHOW_TUTORIALS_IN_NEW_CURRENT_OPTION"
msgstr ""

msgid "SHOW_TUTORIALS_IN_NEW_GAMES_OPTION"
msgstr ""

msgid "SHOW_UNSAVED_PROGRESS_WARNING"
msgstr ""

msgid "SHOW_UNSAVED_PROGRESS_WARNING_TOOLTIP"
msgstr ""

msgid "SHOW_WEB_NEWS_FEED"
msgstr ""

#, fuzzy
msgid "SIDEROPHORE_ACTION_TOOLTIP"
msgstr "Kreni u fazu buđenja. Moguće kada imaš dovoljno moždane snage (vrsta tkiva s aksionima)"

msgid "SIGNALING_AGENT"
msgstr ""

msgid "SIGNALING_AGENTS_ACTION_TOOLTIP"
msgstr ""

msgid "SIGNALING_AGENT_DESCRIPTION"
msgstr ""

msgid "SIGNALING_AGENT_PROCESSES_DESCRIPTION"
msgstr ""

msgid "SIGNAL_COMMAND_AGGRESSION"
msgstr ""

msgid "SIGNAL_COMMAND_FLEE"
msgstr ""

msgid "SIGNAL_COMMAND_FOLLOW"
msgstr ""

msgid "SIGNAL_COMMAND_NONE"
msgstr ""

msgid "SIGNAL_COMMAND_TO_ME"
msgstr ""

msgid "SIGNAL_TO_EMIT"
msgstr ""

msgid "SILICA"
msgstr ""

msgid "SILICA_MEMBRANE_DESCRIPTION"
msgstr ""

msgid "SIZE_COLON"
msgstr ""

msgid "SLIDESHOW"
msgstr ""

msgid "SLIME_JET"
msgstr ""

msgid "SLIME_JET_DESCRIPTION"
msgstr ""

msgid "SLIME_JET_PROCESSES_DESCRIPTION"
msgstr ""

msgid "SMALL_IRON_CHUNK"
msgstr ""

msgid "SMALL_PHOSPHATE_CHUNK"
msgstr ""

msgid "SMALL_SULFUR_CHUNK"
msgstr ""

msgid "SNOWFLAKE"
msgstr ""

#, fuzzy
msgid "SOCIETY_STAGE"
msgstr "Stadij mikroba"

msgid "SOUND"
msgstr ""

msgid "SOUND_TEAM"
msgstr ""

msgid "SOUND_TEAM_LEAD"
msgstr ""

msgid "SOUND_TEAM_LEADS"
msgstr ""

msgid "SPACE"
msgstr ""

#, fuzzy
msgid "SPACE_STAGE"
msgstr "Stadij mikroba"

msgid "SPACE_STRUCTURE_HAS_RESOURCES"
msgstr ""

msgid "SPACE_STRUCTURE_NO_EXTRA_DESCRIPTION"
msgstr ""

msgid "SPACE_STRUCTURE_WAITING_CONSTRUCTION"
msgstr ""

msgid "SPAWN_AMMONIA"
msgstr ""

msgid "SPAWN_ENEMY"
msgstr ""

msgid "SPAWN_ENEMY_CHEAT_FAIL"
msgstr ""

msgid "SPAWN_GLUCOSE"
msgstr ""

msgid "SPAWN_PHOSPHATES"
msgstr ""

msgid "SPECIAL_MOUSE_1"
msgstr ""

msgid "SPECIAL_MOUSE_2"
msgstr ""

msgid "SPECIES"
msgstr ""

msgid "SPECIES_COLON"
msgstr ""

msgid "SPECIES_DETAIL_TEXT"
msgstr ""

msgid "SPECIES_HAS_A_MUTATION"
msgstr ""

msgid "SPECIES_LIST"
msgstr ""

msgid "SPECIES_NAME_DOT_DOT_DOT"
msgstr ""

msgid "SPECIES_NAME_TOO_LONG_POPUP"
msgstr ""

msgid "SPECIES_POPULATION"
msgstr ""

msgid "SPECIES_PRESENT"
msgstr ""

msgid "SPECIES_TO_FIND"
msgstr ""

msgid "SPECIES_WITH_POPULATION"
msgstr ""

msgid "SPEED"
msgstr ""

msgid "SPEED_COLON"
msgstr ""

msgid "SPREAD_TO_PATCHES"
msgstr ""

msgid "SPRINT"
msgstr ""

#, fuzzy
msgid "SPRINT_ACTION_TOOLTIP"
msgstr "Kreni u fazu buđenja. Moguće kada imaš dovoljno moždane snage (vrsta tkiva s aksionima)"

msgid "STAGE_MENU_BUTTON_TOOLTIP"
msgstr ""

msgid "START"
msgstr ""

msgid "STARTING"
msgstr ""

msgid "START_CALIBRATION"
msgstr ""

msgid "START_GAME"
msgstr ""

msgid "START_RESEARCH"
msgstr ""

msgid "STATISTICS"
msgstr ""

msgid "STAT_ATP_PRODUCTION_REDUCTION"
msgstr ""

msgid "STAT_BASE_MOVEMENT_REDUCTION"
msgstr ""

msgid "STAT_DAMAGE"
msgstr ""

msgid "STAT_DAMAGE_PER_OXYGEN"
msgstr ""

msgid "STEAM_CLIENT_INIT_FAILED"
msgstr ""

msgid "STEAM_ERROR_ACCOUNT_DOES_NOT_OWN_PRODUCT"
msgstr ""

msgid "STEAM_ERROR_ACCOUNT_READ_ONLY"
msgstr ""

msgid "STEAM_ERROR_ALREADY_UPLOADED"
msgstr ""

msgid "STEAM_ERROR_BANNED"
msgstr ""

msgid "STEAM_ERROR_CLOUD_LIMIT_EXCEEDED"
msgstr ""

msgid "STEAM_ERROR_DUPLICATE_NAME"
msgstr ""

msgid "STEAM_ERROR_FILE_NOT_FOUND"
msgstr ""

msgid "STEAM_ERROR_INSUFFICIENT_PRIVILEGE"
msgstr ""

msgid "STEAM_ERROR_INVALID_PARAMETER"
msgstr ""

msgid "STEAM_ERROR_LOCKING_FAILED"
msgstr ""

msgid "STEAM_ERROR_NOT_LOGGED_IN"
msgstr ""

msgid "STEAM_ERROR_TIMEOUT"
msgstr ""

msgid "STEAM_ERROR_UNAVAILABLE"
msgstr ""

msgid "STEAM_ERROR_UNKNOWN"
msgstr ""

msgid "STEAM_INIT_FAILED"
msgstr ""

msgid "STEAM_INIT_FAILED_DESCRIPTION"
msgstr ""

msgid "STEAM_TOOLTIP"
msgstr ""

msgid "STEM_CELL_NAME"
msgstr ""

msgid "STOP"
msgstr ""

msgid "STORAGE"
msgstr ""

msgid "STORAGE_COLON"
msgstr ""

msgid "STORAGE_STATISTICS_SECONDS_OF_COMPOUND"
msgstr ""

msgid "STORE_LOGGED_IN_AS"
msgstr ""

msgid "STRAIN_BAR_VISIBILITY"
msgstr ""

#, fuzzy
msgid "STRATEGY_STAGES"
msgstr "Stadij mikroba"

msgid "STRICT_NICHE_COMPETITION"
msgstr ""

msgid "STRUCTURAL"
msgstr ""

msgid "STRUCTURE"
msgstr ""

msgid "STRUCTURE_ASCENSION_GATE"
msgstr ""

msgid "STRUCTURE_DYSON_SWARM"
msgstr ""

msgid "STRUCTURE_HAS_REQUIRED_RESOURCES_TO_BUILD"
msgstr ""

msgid "STRUCTURE_HUNTER_GATHERER_LODGE"
msgstr ""

msgid "STRUCTURE_IN_PROGRESS_CONSTRUCTION"
msgstr ""

msgid "STRUCTURE_REQUIRED_RESOURCES_TO_FINISH"
msgstr ""

msgid "STRUCTURE_SELECTION_MENU_ENTRY"
msgstr ""

msgid "STRUCTURE_SELECTION_MENU_ENTRY_NOT_ENOUGH_RESOURCES"
msgstr ""

msgid "STRUCTURE_SOCIETY_CENTER"
msgstr ""

msgid "STRUCTURE_STEAM_POWERED_FACTORY"
msgstr ""

msgid "SUCCESSFUL_KILL"
msgstr ""

msgid "SUCCESSFUL_SCAVENGE"
msgstr ""

msgid "SUCCESS_BUT_MISSING_ID"
msgstr ""

msgid "SUICIDE_BUTTON_TOOLTIP"
msgstr ""

msgid "SUNLIGHT"
msgstr ""

msgid "SUPPORTER_PATRONS"
msgstr ""

msgid "SURVIVAL_TITLE"
msgstr ""

msgid "SWITCH_TO_FRONT_CAMERA"
msgstr ""

msgid "SWITCH_TO_RIGHT_CAMERA"
msgstr ""

msgid "SWITCH_TO_TOP_CAMERA"
msgstr ""

msgid "SYSREQ"
msgstr ""

msgid "TAB_SECONDARY_SWITCH_LEFT"
msgstr ""

msgid "TAB_SECONDARY_SWITCH_RIGHT"
msgstr ""

msgid "TAB_SWITCH_LEFT"
msgstr ""

msgid "TAB_SWITCH_RIGHT"
msgstr ""

msgid "TAGS_IS_WHITESPACE"
msgstr ""

msgid "TAKE_SCREENSHOT"
msgstr ""

msgid "TARGET_TYPE_COLON"
msgstr ""

msgid "TECHNOLOGY_ASCENSION"
msgstr ""

msgid "TECHNOLOGY_HUNTER_GATHERING"
msgstr ""

msgid "TECHNOLOGY_LEVEL_ADVANCED_SPACE"
msgstr ""

msgid "TECHNOLOGY_LEVEL_INDUSTRIAL"
msgstr ""

msgid "TECHNOLOGY_LEVEL_PRE_SOCIETY"
msgstr ""

msgid "TECHNOLOGY_LEVEL_PRIMITIVE"
msgstr ""

msgid "TECHNOLOGY_LEVEL_SCIFI"
msgstr ""

msgid "TECHNOLOGY_LEVEL_SPACE_AGE"
msgstr ""

msgid "TECHNOLOGY_REQUIRED_LEVEL"
msgstr ""

msgid "TECHNOLOGY_ROCKETRY"
msgstr ""

msgid "TECHNOLOGY_SIMPLE_STONE_TOOLS"
msgstr ""

msgid "TECHNOLOGY_SOCIETY_CENTER"
msgstr ""

msgid "TECHNOLOGY_STEAM_POWER"
msgstr ""

msgid "TECHNOLOGY_UNLOCKED_NOTICE"
msgstr ""

msgid "TEMPERATURE"
msgstr ""

msgid "TEMPERATURE_SHORT"
msgstr ""

#, fuzzy
msgid "TEMPERATURE_TOLERANCE_TOOLTIP"
msgstr "Kreni u fazu buđenja. Moguće kada imaš dovoljno moždane snage (vrsta tkiva s aksionima)"

msgid "TESTING_TEAM"
msgstr ""

msgid "THANKS_FOR_BUYING_THRIVE_2"
msgstr ""

msgid "THANKS_FOR_PLAYING"
msgstr ""

msgid "THANK_YOU_TITLE"
msgstr ""

msgid "THEORY_TEAM"
msgstr ""

msgid "THERMOPLAST"
msgstr ""

msgid "THERMOPLAST_DESCRIPTION"
msgstr ""

msgid "THERMOPLAST_PROCESSES_DESCRIPTION"
msgstr ""

msgid "THERMOSYNTHASE"
msgstr ""

msgid "THERMOSYNTHASE_DESCRIPTION"
msgstr ""

msgid "THERMOSYNTHASE_PROCESSES_DESCRIPTION"
msgstr ""

msgid "THERMOSYNTHESIS"
msgstr ""

msgid "THE_DISTURBANCE"
msgstr ""

msgid "THE_PATCH_MAP_BUTTON"
msgstr ""

#, fuzzy
msgid "THE_WORLD_TITLE"
msgstr "\"{0}\" - {1}"

msgid "THIS_IS_LOCAL_MOD"
msgstr ""

msgid "THIS_IS_WORKSHOP_MOD"
msgstr ""

msgid "THREADS"
msgstr ""

msgid "THRIVEOPEDIA"
msgstr ""

msgid "THRIVEOPEDIA_CURRENT_WORLD_PAGE_TITLE"
msgstr ""

msgid "THRIVEOPEDIA_EVOLUTIONARY_TREE_PAGE_TITLE"
msgstr ""

msgid "THRIVEOPEDIA_HINT_IN_GAME"
msgstr ""

msgid "THRIVEOPEDIA_HOME_INFO"
msgstr ""

msgid "THRIVEOPEDIA_HOME_PAGE_TITLE"
msgstr ""

msgid "THRIVEOPEDIA_MUSEUM_PAGE_TITLE"
msgstr ""

msgid "THRIVEOPEDIA_PATCH_MAP_PAGE_TITLE"
msgstr ""

msgid "THRIVE_LICENSES"
msgstr ""

msgid "THYLAKOIDS"
msgstr ""

msgid "THYLAKOIDS_DESCRIPTION"
msgstr ""

msgid "TIDEPOOL"
msgstr ""

msgid "TIMELINE"
msgstr ""

msgid "TIMELINE_GLOBAL_FILTER_TOOLTIP"
msgstr ""

msgid "TIMELINE_LOCAL_FILTER_TOOLTIP"
msgstr ""

msgid "TIMELINE_NICHE_FILL"
msgstr ""

msgid "TIMELINE_SELECTION_PRESSURE_SPLIT"
msgstr ""

#, fuzzy
msgid "TIMELINE_SPECIES_BECAME_MULTICELLULAR"
msgstr ""
"[b]Stadij[/b]\n"
"  Mikrob\n"
"[b]Tip membrane[/b]\n"
"  {0}\n"
"[b]Krutost membrane[/b]\n"
"  {1}\n"
"[b]Osnovna brzina[/b]\n"
"  {2}\n"
"[b]Osnovna brzina rotacije[/b]\n"
"  {3}\n"
"[b]Osnova veličina, u ćelijama[/b]\n"
"  {4}"

msgid "TIMELINE_SPECIES_EXTINCT"
msgstr ""

msgid "TIMELINE_SPECIES_EXTINCT_LOCAL"
msgstr ""

msgid "TIMELINE_SPECIES_MIGRATED_FROM"
msgstr ""

msgid "TIMELINE_SPECIES_MIGRATED_TO"
msgstr ""

msgid "TIMELINE_SPECIES_POPULATION_DECREASE"
msgstr ""

msgid "TIMELINE_SPECIES_POPULATION_INCREASE"
msgstr ""

msgid "TIME_INDICATOR_TOOLTIP"
msgstr ""

msgid "TIME_OF_DAY"
msgstr ""

msgid "TITLE_COLON"
msgstr ""

msgid "TOGGLE_BINDING"
msgstr ""

msgid "TOGGLE_BINDING_TOOLTIP"
msgstr ""

msgid "TOGGLE_DEBUG_PANEL"
msgstr ""

msgid "TOGGLE_ENGULF"
msgstr ""

msgid "TOGGLE_ENGULF_TOOLTIP"
msgstr ""

msgid "TOGGLE_FAST_MODE"
msgstr ""

msgid "TOGGLE_FPS"
msgstr ""

msgid "TOGGLE_FULLSCREEN"
msgstr ""

#, fuzzy
msgid "TOGGLE_HEAT_VIEW_TOOLTIP"
msgstr "Kreni u fazu buđenja. Moguće kada imaš dovoljno moždane snage (vrsta tkiva s aksionima)"

msgid "TOGGLE_HUD_HIDE"
msgstr ""

msgid "TOGGLE_INVENTORY"
msgstr ""

msgid "TOGGLE_METRICS"
msgstr ""

msgid "TOGGLE_MUCOCYST_DEFENCE"
msgstr ""

msgid "TOGGLE_NAVIGATION_TREE"
msgstr ""

msgid "TOGGLE_PAUSE"
msgstr ""

msgid "TOGGLE_UNBINDING"
msgstr ""

msgid "TOLERANCES_TOO_HIGH_PRESSURE"
msgstr ""

msgid "TOLERANCES_TOO_HIGH_TEMPERATURE"
msgstr ""

msgid "TOLERANCES_TOO_LOW_OXYGEN_PROTECTION"
msgstr ""

msgid "TOLERANCES_TOO_LOW_PRESSURE"
msgstr ""

msgid "TOLERANCES_TOO_LOW_TEMPERATURE"
msgstr ""

msgid "TOLERANCES_TOO_LOW_UV_PROTECTION"
msgstr ""

msgid "TOLERANCES_UNSUITABLE_DEBUFFS"
msgstr ""

#, fuzzy
msgid "TOLERANCE_FROM_ORGANELLES_TOOLTIP"
msgstr "Kreni u fazu buđenja. Moguće kada imaš dovoljno moždane snage (vrsta tkiva s aksionima)"

msgid "TOLERANCE_RANGE_LABEL"
msgstr ""

msgid "TOOLS"
msgstr ""

msgid "TOOL_HAND_AXE"
msgstr ""

msgid "TOO_LARGE_PRESSURE_RANGE"
msgstr ""

msgid "TOO_MANY_RECENT_VERSIONS_TO_SHOW"
msgstr ""

msgid "TOTAL_GATHERED_ENERGY_COLON"
msgstr ""

msgid "TOTAL_SAVES"
msgstr ""

msgid "TOXIN_CHANNEL_INHIBITOR"
msgstr ""

msgid "TOXIN_CHANNEL_INHIBITOR_DESCRIPTION"
msgstr ""

#, fuzzy
msgid "TOXIN_COMPOUND"
msgstr "Umjetnik:"

msgid "TOXIN_CYTOTOXIN"
msgstr ""

msgid "TOXIN_CYTOTOXIN_DESCRIPTION"
msgstr ""

msgid "TOXIN_FIRE_RATE_TOXICITY_COLON"
msgstr ""

msgid "TOXIN_MACROLIDE"
msgstr ""

msgid "TOXIN_MACROLIDE_DESCRIPTION"
msgstr ""

msgid "TOXIN_OXYGEN_METABOLISM_INHIBITOR"
msgstr ""

msgid "TOXIN_OXYGEN_METABOLISM_INHIBITOR_DESCRIPTION"
msgstr ""

msgid "TOXIN_OXYTOXY_DESCRIPTION"
msgstr ""

msgid "TOXIN_PREFER_FIRE_RATE"
msgstr ""

msgid "TOXIN_PREFER_TOXICITY"
msgstr ""

msgid "TOXIN_PROPERTIES_HEADING"
msgstr ""

msgid "TOXIN_RESISTANCE"
msgstr ""

#, fuzzy
msgid "TOXIN_TOXICITY_CUSTOMIZATION_TOOLTIP"
msgstr "Kreni u fazu buđenja. Moguće kada imaš dovoljno moždane snage (vrsta tkiva s aksionima)"

#, fuzzy
msgid "TOXIN_TYPE_COLON"
msgstr "Umjetnik:"

msgid "TOXIN_TYPE_CUSTOMIZATION_EXPLANATION"
msgstr ""

msgid "TOXIN_VACUOLE"
msgstr ""

msgid "TOXIN_VACUOLE_DESCRIPTION"
msgstr ""

msgid "TOXIN_VACUOLE_PROCESSES_DESCRIPTION"
msgstr ""

msgid "TOXISOME"
msgstr ""

msgid "TOXISOME_DESCRIPTION"
msgstr ""

msgid "TO_BE_IMPLEMENTED"
msgstr ""

msgid "TRANSLATORS"
msgstr ""

msgid "TRANSPARENCY"
msgstr ""

msgid "TRY_FOSSILISING_SOME_SPECIES"
msgstr ""

msgid "TRY_MAKING_A_SAVE"
msgstr ""

msgid "TRY_TAKING_SOME_SCREENSHOTS"
msgstr ""

msgid "TUTORIAL"
msgstr ""

#, fuzzy
msgid "TUTORIAL_MICROBE_EDITOR_ATP_BALANCE_INTRO"
msgstr ""
"Trebali biste se usredotočiti na specijalizaciju kako biste preživjeli na jednom ili dva izvora energije. Tako vam neće trebati mnogo različitih resursa odjednom da biste se održali na životu.\n"
"\n"
"Također, pažljivo razmislite o tome je li dodavanje novog dijela doista korisno. Ne morate uvijek mijenjati ono što već funkcionira. Održavanje svakog dijela košta ATP i zahtijeva više resursa za reprodukciju.\n"
"\n"
"Jedna od mogućih strategija je zadržati jednu ćeliju citoplazme i krenuti prema površini prije nego što razvijete organele za fotosintezu."

msgid "TUTORIAL_MICROBE_EDITOR_AUTO-EVO_PREDICTION"
msgstr ""

msgid "TUTORIAL_MICROBE_EDITOR_CELL_TEXT"
msgstr ""
"Ovo je uređivač stanica u kojem možete razvijati svoju vrstu trošeći bodove mutacije (MP). U svakoj generaciji uvijek ćete imati 100 MP za potrošiti, stoga nemojte štedjeti!\n"
"\n"
"Šesterokutna ćelija u središtu vašeg zaslona je vaša stanica, koja se sastoji od jednog dijela citoplazme.\n"
"\n"
"Za nastavak, odaberite novi dio s lijeve ploče. Zatim, lijevom tipkom miša kliknite pokraj postojeće ćelije da biste ga postavili. Možete rotirati dijelove pomoću [thrive:input]e_rotate_left[/thrive:input] i [thrive:input]e_rotate_right[/thrive:input]."

#, fuzzy
msgid "TUTORIAL_MICROBE_EDITOR_CHEMORECEPTOR"
msgstr ""
"Ovo je uređivač stanica u kojem možete razvijati svoju vrstu trošeći bodove mutacije (MP). U svakoj generaciji uvijek ćete imati 100 MP za potrošiti, stoga nemojte štedjeti!\n"
"\n"
"Šesterokutna ćelija u središtu vašeg zaslona je vaša stanica, koja se sastoji od jednog dijela citoplazme.\n"
"\n"
"Za nastavak, odaberite novi dio s lijeve ploče. Zatim, lijevom tipkom miša kliknite pokraj postojeće ćelije da biste ga postavili. Možete rotirati dijelove pomoću [thrive:input]e_rotate_left[/thrive:input] i [thrive:input]e_rotate_right[/thrive:input]."

msgid "TUTORIAL_MICROBE_EDITOR_ENDING_TEXT"
msgstr ""

#, fuzzy
msgid "TUTORIAL_MICROBE_EDITOR_FLAGELLUM"
msgstr ""
"Ovo je uređivač stanica u kojem možete razvijati svoju vrstu trošeći bodove mutacije (MP). U svakoj generaciji uvijek ćete imati 100 MP za potrošiti, stoga nemojte štedjeti!\n"
"\n"
"Šesterokutna ćelija u središtu vašeg zaslona je vaša stanica, koja se sastoji od jednog dijela citoplazme.\n"
"\n"
"Za nastavak, odaberite novi dio s lijeve ploče. Zatim, lijevom tipkom miša kliknite pokraj postojeće ćelije da biste ga postavili. Možete rotirati dijelove pomoću [thrive:input]e_rotate_left[/thrive:input] i [thrive:input]e_rotate_right[/thrive:input]."

#, fuzzy
msgid "TUTORIAL_MICROBE_EDITOR_MODIFY_ORGANELLE"
msgstr ""
"Trebali biste se usredotočiti na specijalizaciju kako biste preživjeli na jednom ili dva izvora energije. Tako vam neće trebati mnogo različitih resursa odjednom da biste se održali na životu.\n"
"\n"
"Također, pažljivo razmislite o tome je li dodavanje novog dijela doista korisno. Ne morate uvijek mijenjati ono što već funkcionira. Održavanje svakog dijela košta ATP i zahtijeva više resursa za reprodukciju.\n"
"\n"
"Jedna od mogućih strategija je zadržati jednu ćeliju citoplazme i krenuti prema površini prije nego što razvijete organele za fotosintezu."

#, fuzzy
msgid "TUTORIAL_MICROBE_EDITOR_NEGATIVE_ATP_BALANCE"
msgstr ""
"Trebali biste se usredotočiti na specijalizaciju kako biste preživjeli na jednom ili dva izvora energije. Tako vam neće trebati mnogo različitih resursa odjednom da biste se održali na životu.\n"
"\n"
"Također, pažljivo razmislite o tome je li dodavanje novog dijela doista korisno. Ne morate uvijek mijenjati ono što već funkcionira. Održavanje svakog dijela košta ATP i zahtijeva više resursa za reprodukciju.\n"
"\n"
"Jedna od mogućih strategija je zadržati jednu ćeliju citoplazme i krenuti prema površini prije nego što razvijete organele za fotosintezu."

#, fuzzy
msgid "TUTORIAL_MICROBE_EDITOR_NO_CHANGES_MADE"
msgstr ""
"Ovo je uređivač stanica u kojem možete razvijati svoju vrstu trošeći bodove mutacije (MP). U svakoj generaciji uvijek ćete imati 100 MP za potrošiti, stoga nemojte štedjeti!\n"
"\n"
"Šesterokutna ćelija u središtu vašeg zaslona je vaša stanica, koja se sastoji od jednog dijela citoplazme.\n"
"\n"
"Za nastavak, odaberite novi dio s lijeve ploče. Zatim, lijevom tipkom miša kliknite pokraj postojeće ćelije da biste ga postavili. Možete rotirati dijelove pomoću [thrive:input]e_rotate_left[/thrive:input] i [thrive:input]e_rotate_right[/thrive:input]."

#, fuzzy
msgid "TUTORIAL_MICROBE_EDITOR_OPEN_TOLERANCES"
msgstr ""
"Trebali biste se usredotočiti na specijalizaciju kako biste preživjeli na jednom ili dva izvora energije. Tako vam neće trebati mnogo različitih resursa odjednom da biste se održali na životu.\n"
"\n"
"Također, pažljivo razmislite o tome je li dodavanje novog dijela doista korisno. Ne morate uvijek mijenjati ono što već funkcionira. Održavanje svakog dijela košta ATP i zahtijeva više resursa za reprodukciju.\n"
"\n"
"Jedna od mogućih strategija je zadržati jednu ćeliju citoplazme i krenuti prema površini prije nego što razvijete organele za fotosintezu."

msgid "TUTORIAL_MICROBE_EDITOR_PATCH_TEXT"
msgstr ""

msgid "TUTORIAL_MICROBE_EDITOR_REMOVE_ORGANELLE_TEXT"
msgstr ""

msgid "TUTORIAL_MICROBE_EDITOR_SELECT_ORGANELLE_TEXT"
msgstr ""

msgid "TUTORIAL_MICROBE_EDITOR_STAY_SMALL"
msgstr ""
"Trebali biste se usredotočiti na specijalizaciju kako biste preživjeli na jednom ili dva izvora energije. Tako vam neće trebati mnogo različitih resursa odjednom da biste se održali na životu.\n"
"\n"
"Također, pažljivo razmislite o tome je li dodavanje novog dijela doista korisno. Ne morate uvijek mijenjati ono što već funkcionira. Održavanje svakog dijela košta ATP i zahtijeva više resursa za reprodukciju.\n"
"\n"
"Jedna od mogućih strategija je zadržati jednu ćeliju citoplazme i krenuti prema površini prije nego što razvijete organele za fotosintezu."

#, fuzzy
msgid "TUTORIAL_MICROBE_EDITOR_TOLERANCES_TAB"
msgstr ""
"Trebali biste se usredotočiti na specijalizaciju kako biste preživjeli na jednom ili dva izvora energije. Tako vam neće trebati mnogo različitih resursa odjednom da biste se održali na životu.\n"
"\n"
"Također, pažljivo razmislite o tome je li dodavanje novog dijela doista korisno. Ne morate uvijek mijenjati ono što već funkcionira. Održavanje svakog dijela košta ATP i zahtijeva više resursa za reprodukciju.\n"
"\n"
"Jedna od mogućih strategija je zadržati jednu ćeliju citoplazme i krenuti prema površini prije nego što razvijete organele za fotosintezu."

msgid "TUTORIAL_MICROBE_STAGE_EDITOR_BUTTON_TUTORIAL"
msgstr ""

msgid "TUTORIAL_MICROBE_STAGE_ENGULFED_TEXT"
msgstr ""

msgid "TUTORIAL_MICROBE_STAGE_ENGULFMENT_FULL_TEXT"
msgstr ""

msgid "TUTORIAL_MICROBE_STAGE_ENGULFMENT_TEXT"
msgstr ""

msgid "TUTORIAL_MICROBE_STAGE_HELP_MENU_AND_ZOOM"
msgstr ""

msgid "TUTORIAL_MICROBE_STAGE_LEAVE_COLONY_TEXT"
msgstr ""

msgid "TUTORIAL_MICROBE_STAGE_REPRODUCE_TEXT"
msgstr ""

msgid "TUTORIAL_MICROBE_STAGE_UNBIND_TEXT"
msgstr ""

#, fuzzy
msgid "TUTORIAL_MULTICELLULAR_STAGE_WELCOME"
msgstr "Višestanični stadij"

msgid "TUTORIAL_VIEW_NOW"
msgstr ""

msgid "TWO_TIMES"
msgstr ""

msgid "TYPE_COLON"
msgstr ""

msgid "UNAPPLIED_MOD_CHANGES"
msgstr ""

msgid "UNAPPLIED_MOD_CHANGES_DESCRIPTION"
msgstr ""

msgid "UNBIND_ALL"
msgstr ""

msgid "UNBIND_ALL_TOOLTIP"
msgstr ""

msgid "UNBIND_HELP_TEXT"
msgstr ""

msgid "UNCERTAIN_VERSION_WARNING"
msgstr ""

msgid "UNDERWATERCAVE"
msgstr ""

msgid "UNDERWATER_VENT_ERUPTION"
msgstr ""

msgid "UNDERWATER_VENT_ERUPTION_IN"
msgstr ""

msgid "UNDISCOVERED_ORGANELLES"
msgstr ""

msgid "UNDISCOVERED_PATCH"
msgstr ""

msgid "UNDO"
msgstr ""

msgid "UNDO_THE_LAST_ACTION"
msgstr ""

msgid "UNIT_ACTION_CONSTRUCT"
msgstr ""

msgid "UNIT_ACTION_MOVE"
msgstr ""

msgid "UNIT_ADVANCED_SPACESHIP"
msgstr ""

msgid "UNIT_SIMPLE_ROCKET"
msgstr ""

msgid "UNKNOWN"
msgstr ""

msgid "UNKNOWN_DISPLAY_DRIVER"
msgstr ""

msgid "UNKNOWN_MOUSE"
msgstr ""

msgid "UNKNOWN_ORGANELLE_SYMBOL"
msgstr ""

msgid "UNKNOWN_PATCH"
msgstr ""

msgid "UNKNOWN_SHORT"
msgstr ""

msgid "UNKNOWN_VERSION"
msgstr ""

msgid "UNKNOWN_WORKSHOP_ID"
msgstr ""

msgid "UNLIMIT_GROWTH_SPEED"
msgstr ""

msgid "UNLOCKED_NEW_ORGANELLE"
msgstr ""

msgid "UNLOCK_ALL_ORGANELLES"
msgstr ""

msgid "UNLOCK_CONDITION_ATP_PRODUCTION_ABOVE"
msgstr ""

msgid "UNLOCK_CONDITION_COMPOUND_IS_ABOVE"
msgstr ""

msgid "UNLOCK_CONDITION_COMPOUND_IS_BELOW"
msgstr ""

msgid "UNLOCK_CONDITION_COMPOUND_IS_BETWEEN"
msgstr ""

msgid "UNLOCK_CONDITION_DIGESTED_MICROBES_ABOVE"
msgstr ""

msgid "UNLOCK_CONDITION_ENGULFED_MICROBES_ABOVE"
msgstr ""

msgid "UNLOCK_CONDITION_EXCESS_ATP_ABOVE"
msgstr ""

msgid "UNLOCK_CONDITION_PLAYER_DAMAGE_RECEIVED"
msgstr ""

msgid "UNLOCK_CONDITION_PLAYER_DAMAGE_RECEIVED_SOURCE"
msgstr ""

msgid "UNLOCK_CONDITION_PLAYER_DEATH_COUNT_ABOVE"
msgstr ""

msgid "UNLOCK_CONDITION_REPRODUCED_WITH"
msgstr ""

msgid "UNLOCK_CONDITION_REPRODUCED_WITH_IN_A_ROW"
msgstr ""

msgid "UNLOCK_CONDITION_REPRODUCE_IN_BIOME"
msgstr ""

msgid "UNLOCK_CONDITION_SPEED_BELOW"
msgstr ""

msgid "UNLOCK_WITH_ANY_OF_FOLLOWING"
msgstr ""

msgid "UNSAVED_CHANGE_WARNING"
msgstr ""

msgid "UNTITLED"
msgstr ""

msgid "UPGRADE_CILIA_PULL"
msgstr ""

msgid "UPGRADE_CILIA_PULL_DESCRIPTION"
msgstr ""

msgid "UPGRADE_COST"
msgstr ""

msgid "UPGRADE_DESCRIPTION_NONE"
msgstr ""

msgid "UPGRADE_NAME_NONE"
msgstr ""

msgid "UPGRADE_PILUS_INJECTISOME"
msgstr ""

msgid "UPGRADE_PILUS_INJECTISOME_DESCRIPTION"
msgstr ""

msgid "UPGRADE_SLIME_JET_MUCOCYST"
msgstr ""

msgid "UPGRADE_SLIME_JET_MUCOCYST_DESCRIPTION"
msgstr ""

msgid "UPLOAD"
msgstr ""

msgid "UPLOADING_DOT_DOT_DOT"
msgstr ""

msgid "UPLOAD_SUCCEEDED"
msgstr ""

msgid "USED_LIBRARIES_LICENSES"
msgstr ""

msgid "USED_RENDERER_NAME"
msgstr ""

msgid "USES_FEATURE"
msgstr ""

msgid "USE_AUTO_HARMONY"
msgstr ""

msgid "USE_AUTO_HARMONY_TOOLTIP"
msgstr ""

msgid "USE_A_CUSTOM_USERNAME"
msgstr ""

msgid "USE_DISK_CACHE"
msgstr ""

msgid "USE_MANUAL_THREAD_COUNT"
msgstr ""

msgid "USE_MANUAL_THREAD_COUNT_NATIVE"
msgstr ""

msgid "USE_VIRTUAL_WINDOW_SIZE"
msgstr ""

msgid "UV_PROTECTION"
msgstr ""

#, fuzzy
msgid "UV_TOLERANCE_TOOLTIP"
msgstr "Kreni u fazu buđenja. Moguće kada imaš dovoljno moždane snage (vrsta tkiva s aksionima)"

msgid "VACUOLE"
msgstr ""

msgid "VACUOLE_DESCRIPTION"
msgstr ""

msgid "VACUOLE_IS_SPECIALIZED"
msgstr ""

msgid "VACUOLE_NOT_SPECIALIZED_DESCRIPTION"
msgstr ""

msgid "VACUOLE_PROCESSES_DESCRIPTION"
msgstr ""

msgid "VACUOLE_SPECIALIZED_DESCRIPTION"
msgstr ""

msgid "VALUE_WITH_UNIT"
msgstr ""

msgid "VERSION_COLON"
msgstr ""

msgid "VERTICAL_COLON"
msgstr ""

msgid "VERTICAL_WITH_AXIS_NAME_COLON"
msgstr ""

msgid "VIDEO_MEMORY"
msgstr ""

msgid "VIDEO_MEMORY_MIB"
msgstr ""

msgid "VIEWER"
msgstr ""

msgid "VIEW_ALL"
msgstr ""

msgid "VIEW_CELL_PROCESSES"
msgstr ""

msgid "VIEW_ONLINE"
msgstr ""

msgid "VIEW_PATCH_MICHES"
msgstr ""

msgid "VIEW_PATCH_NOTES"
msgstr ""

msgid "VIEW_PATCH_NOTES_TOOLTIP"
msgstr ""

msgid "VIEW_PENDING_ACTIONS"
msgstr ""

msgid "VIEW_SOURCE_CODE"
msgstr ""

msgid "VIP_PATRONS"
msgstr ""

msgid "VISIBLE"
msgstr ""

msgid "VISIBLE_WHEN_CLOSE_TO_FULL"
msgstr ""

msgid "VISIBLE_WHEN_OVER_ZERO"
msgstr ""

msgid "VISIT_SUGGESTIONS_SITE"
msgstr ""

msgid "VOLCANIC_VENT"
msgstr ""

msgid "VOLUMEDOWN"
msgstr ""

msgid "VOLUMEMUTE"
msgstr ""

msgid "VOLUMEUP"
msgstr ""

msgid "VSYNC"
msgstr ""

msgid "WAITING_FOR_AUTO_EVO"
msgstr ""

msgid "WELCOME_TO_THRIVEOPEDIA"
msgstr ""

msgid "WENT_EXTINCT_FROM_PLANET"
msgstr ""

msgid "WENT_EXTINCT_IN"
msgstr ""

msgid "WHEEL_DOWN"
msgstr ""

msgid "WHEEL_LEFT"
msgstr ""

msgid "WHEEL_RIGHT"
msgstr ""

msgid "WHEEL_UP"
msgstr ""

msgid "WIKI"
msgstr ""

msgid "WIKI_2D"
msgstr ""

msgid "WIKI_3D"
msgstr ""

msgid "WIKI_3D_COMMA_SANDBOX"
msgstr ""

msgid "WIKI_3D_COMMA_STRATEGY"
msgstr ""

msgid "WIKI_3D_COMMA_STRATEGY_COMMA_SPACE"
msgstr ""

msgid "WIKI_8_BRACKET_16"
msgstr ""

#, fuzzy
msgid "WIKI_ASCENSION"
msgstr "Čestitamo!"

msgid "WIKI_ASCENSION_CURRENT_DEVELOPMENT"
msgstr ""

msgid "WIKI_ASCENSION_FEATURES"
msgstr ""

msgid "WIKI_ASCENSION_INTRO"
msgstr ""

msgid "WIKI_ASCENSION_OVERVIEW"
msgstr ""

#, fuzzy
msgid "WIKI_ASCENSION_TRANSITIONS"
msgstr "Čestitamo!"

msgid "WIKI_ASCENSION_UI"
msgstr ""

msgid "WIKI_AWAKENING_STAGE_CURRENT_DEVELOPMENT"
msgstr ""

msgid "WIKI_AWAKENING_STAGE_FEATURES"
msgstr ""

msgid "WIKI_AWAKENING_STAGE_INTRO"
msgstr ""

msgid "WIKI_AWAKENING_STAGE_OVERVIEW"
msgstr ""

msgid "WIKI_AWAKENING_STAGE_TRANSITIONS"
msgstr ""

msgid "WIKI_AWAKENING_STAGE_UI"
msgstr ""

msgid "WIKI_AWARE_STAGE_CURRENT_DEVELOPMENT"
msgstr ""

#, fuzzy
msgid "WIKI_AWARE_STAGE_FEATURES"
msgstr "Stadij mikroba"

#, fuzzy
msgid "WIKI_AWARE_STAGE_INTRO"
msgstr "Stadij mikroba"

#, fuzzy
msgid "WIKI_AWARE_STAGE_OVERVIEW"
msgstr "Stadij mikroba"

msgid "WIKI_AWARE_STAGE_TRANSITIONS"
msgstr ""

#, fuzzy
msgid "WIKI_AWARE_STAGE_UI"
msgstr "Stadij mikroba"

msgid "WIKI_AXON_EFFECTS"
msgstr ""

msgid "WIKI_AXON_INTRO"
msgstr ""

msgid "WIKI_AXON_MODIFICATIONS"
msgstr ""

msgid "WIKI_AXON_PROCESSES"
msgstr ""

msgid "WIKI_AXON_REQUIREMENTS"
msgstr ""

msgid "WIKI_AXON_SCIENTIFIC_BACKGROUND"
msgstr ""

msgid "WIKI_AXON_STRATEGY"
msgstr ""

msgid "WIKI_AXON_UPGRADES"
msgstr ""

#, fuzzy
msgid "WIKI_BACTERIAL_CHEMOSYNTHESIS_COMMA_GLYCOLYSIS"
msgstr "Sinteza OksiToksina"

msgid "WIKI_BINDING_AGENT_EFFECTS"
msgstr ""

msgid "WIKI_BINDING_AGENT_INTRO"
msgstr ""

msgid "WIKI_BINDING_AGENT_MODIFICATIONS"
msgstr ""

msgid "WIKI_BINDING_AGENT_PROCESSES"
msgstr ""

msgid "WIKI_BINDING_AGENT_REQUIREMENTS"
msgstr ""

msgid "WIKI_BINDING_AGENT_SCIENTIFIC_BACKGROUND"
msgstr ""

msgid "WIKI_BINDING_AGENT_STRATEGY"
msgstr ""

msgid "WIKI_BINDING_AGENT_UPGRADES"
msgstr ""

msgid "WIKI_BIOLUMINESCENT_VACUOLE_EFFECTS"
msgstr ""

msgid "WIKI_BIOLUMINESCENT_VACUOLE_INTRO"
msgstr ""

msgid "WIKI_BIOLUMINESCENT_VACUOLE_MODIFICATIONS"
msgstr ""

msgid "WIKI_BIOLUMINESCENT_VACUOLE_PROCESSES"
msgstr ""

msgid "WIKI_BIOLUMINESCENT_VACUOLE_REQUIREMENTS"
msgstr ""

msgid "WIKI_BIOLUMINESCENT_VACUOLE_SCIENTIFIC_BACKGROUND"
msgstr ""

msgid "WIKI_BIOLUMINESCENT_VACUOLE_STRATEGY"
msgstr ""

msgid "WIKI_BIOLUMINESCENT_VACUOLE_UPGRADES"
msgstr ""

msgid "WIKI_BODY_PLAN_EDITOR_COMMA_CELL_EDITOR"
msgstr ""

msgid "WIKI_CHEMOPLAST_EFFECTS"
msgstr ""

msgid "WIKI_CHEMOPLAST_INTRO"
msgstr ""

msgid "WIKI_CHEMOPLAST_MODIFICATIONS"
msgstr ""

msgid "WIKI_CHEMOPLAST_PROCESSES"
msgstr ""

msgid "WIKI_CHEMOPLAST_REQUIREMENTS"
msgstr ""

msgid "WIKI_CHEMOPLAST_SCIENTIFIC_BACKGROUND"
msgstr ""

msgid "WIKI_CHEMOPLAST_STRATEGY"
msgstr ""

msgid "WIKI_CHEMOPLAST_UPGRADES"
msgstr ""

msgid "WIKI_CHEMORECEPTOR_EFFECTS"
msgstr ""

msgid "WIKI_CHEMORECEPTOR_INTRO"
msgstr ""

msgid "WIKI_CHEMORECEPTOR_MODIFICATIONS"
msgstr ""

msgid "WIKI_CHEMORECEPTOR_PROCESSES"
msgstr ""

msgid "WIKI_CHEMORECEPTOR_REQUIREMENTS"
msgstr ""

msgid "WIKI_CHEMORECEPTOR_SCIENTIFIC_BACKGROUND"
msgstr ""

msgid "WIKI_CHEMORECEPTOR_STRATEGY"
msgstr ""

msgid "WIKI_CHEMORECEPTOR_UPGRADES"
msgstr ""

msgid "WIKI_CHEMOSYNTHESIZING_PROTEINS_EFFECTS"
msgstr ""

msgid "WIKI_CHEMOSYNTHESIZING_PROTEINS_INTRO"
msgstr ""

msgid "WIKI_CHEMOSYNTHESIZING_PROTEINS_MODIFICATIONS"
msgstr ""

msgid "WIKI_CHEMOSYNTHESIZING_PROTEINS_PROCESSES"
msgstr ""

msgid "WIKI_CHEMOSYNTHESIZING_PROTEINS_REQUIREMENTS"
msgstr ""

msgid "WIKI_CHEMOSYNTHESIZING_PROTEINS_SCIENTIFIC_BACKGROUND"
msgstr ""

msgid "WIKI_CHEMOSYNTHESIZING_PROTEINS_STRATEGY"
msgstr ""

msgid "WIKI_CHEMOSYNTHESIZING_PROTEINS_UPGRADES"
msgstr ""

msgid "WIKI_CHLOROPLAST_EFFECTS"
msgstr ""

msgid "WIKI_CHLOROPLAST_INTRO"
msgstr ""

msgid "WIKI_CHLOROPLAST_MODIFICATIONS"
msgstr ""

msgid "WIKI_CHLOROPLAST_PROCESSES"
msgstr ""

msgid "WIKI_CHLOROPLAST_REQUIREMENTS"
msgstr ""

msgid "WIKI_CHLOROPLAST_SCIENTIFIC_BACKGROUND"
msgstr ""

msgid "WIKI_CHLOROPLAST_STRATEGY"
msgstr ""

msgid "WIKI_CHLOROPLAST_UPGRADES"
msgstr ""

#, fuzzy
msgid "WIKI_CHROMATOPHORE_PHOTOSYNTHESIS_COMMA_GLYCOLYSIS"
msgstr "Sinteza OksiToksina"

msgid "WIKI_CILIA_EFFECTS"
msgstr ""

msgid "WIKI_CILIA_INTRO"
msgstr ""

msgid "WIKI_CILIA_MODIFICATIONS"
msgstr ""

msgid "WIKI_CILIA_PROCESSES"
msgstr ""

msgid "WIKI_CILIA_REQUIREMENTS"
msgstr ""

msgid "WIKI_CILIA_SCIENTIFIC_BACKGROUND"
msgstr ""

msgid "WIKI_CILIA_STRATEGY"
msgstr ""

msgid "WIKI_CILIA_UPGRADES"
msgstr ""

msgid "WIKI_COMPOUNDS_BUTTON"
msgstr ""

msgid "WIKI_COMPOUNDS_DEVELOPMENT"
msgstr ""

msgid "WIKI_COMPOUNDS_INTRO"
msgstr ""

msgid "WIKI_COMPOUNDS_TYPES_OF_COMPOUNDS"
msgstr ""

msgid "WIKI_COMPOUND_SYSTEM_DEVELOPMENT_COMPOUNDS_LIST"
msgstr ""

msgid "WIKI_COMPOUND_SYSTEM_DEVELOPMENT_INTRO"
msgstr ""

msgid "WIKI_COMPOUND_SYSTEM_DEVELOPMENT_MICROBE_STAGE"
msgstr ""

msgid "WIKI_COMPOUND_SYSTEM_DEVELOPMENT_OVERVIEW"
msgstr ""

msgid "WIKI_CYTOPLASM_EFFECTS"
msgstr ""

msgid "WIKI_CYTOPLASM_INTRO"
msgstr ""

msgid "WIKI_CYTOPLASM_MODIFICATIONS"
msgstr ""

msgid "WIKI_CYTOPLASM_PROCESSES"
msgstr ""

msgid "WIKI_CYTOPLASM_REQUIREMENTS"
msgstr ""

msgid "WIKI_CYTOPLASM_SCIENTIFIC_BACKGROUND"
msgstr ""

msgid "WIKI_CYTOPLASM_STRATEGY"
msgstr ""

msgid "WIKI_CYTOPLASM_UPGRADES"
msgstr ""

#, fuzzy
msgid "WIKI_DEVELOPMENT"
msgstr "3D kretanje"

msgid "WIKI_DEVELOPMENT_INFO_BUTTON"
msgstr ""

msgid "WIKI_DEVELOPMENT_ROOT_INTRO"
msgstr ""

msgid "WIKI_EDITORS_AND_MUTATIONS_GENERATIONS_AND_EDITOR_SESSIONS"
msgstr ""

msgid "WIKI_EDITORS_AND_MUTATIONS_INTRO"
msgstr ""

msgid "WIKI_EDITORS_AND_MUTATIONS_MUTATIONS_AND_MUTATION_POINTS"
msgstr ""

msgid "WIKI_ENVIRONMENTAL_CONDITIONS_ENVIRONMENTAL_GASSES"
msgstr ""

msgid "WIKI_ENVIRONMENTAL_CONDITIONS_INTRO"
msgstr ""

msgid "WIKI_ENVIRONMENTAL_CONDITIONS_PHYSICAL_CONDITIONS"
msgstr ""

msgid "WIKI_ENVIRONMENTAL_CONDITIONS_THE_DAY/NIGHT_CYCLE"
msgstr ""

msgid "WIKI_FERROPLAST_EFFECTS"
msgstr ""

#, fuzzy
msgid "WIKI_FERROPLAST_INTRO"
msgstr ""
"[b]Stadij[/b]\n"
"  Mikrob\n"
"[b]Tip membrane[/b]\n"
"  {0}\n"
"[b]Krutost membrane[/b]\n"
"  {1}\n"
"[b]Osnovna brzina[/b]\n"
"  {2}\n"
"[b]Osnovna brzina rotacije[/b]\n"
"  {3}\n"
"[b]Osnova veličina, u ćelijama[/b]\n"
"  {4}"

#, fuzzy
msgid "WIKI_FERROPLAST_MODIFICATIONS"
msgstr "Anaerobna fiksacija dušika"

msgid "WIKI_FERROPLAST_PROCESSES"
msgstr ""

msgid "WIKI_FERROPLAST_REQUIREMENTS"
msgstr ""

msgid "WIKI_FERROPLAST_SCIENTIFIC_BACKGROUND"
msgstr ""

#, fuzzy
msgid "WIKI_FERROPLAST_STRATEGY"
msgstr "Stadij mikroba"

msgid "WIKI_FERROPLAST_UPGRADES"
msgstr ""

msgid "WIKI_FLAGELLUM_EFFECTS"
msgstr ""

msgid "WIKI_FLAGELLUM_INTRO"
msgstr ""

msgid "WIKI_FLAGELLUM_MODIFICATIONS"
msgstr ""

msgid "WIKI_FLAGELLUM_PROCESSES"
msgstr ""

msgid "WIKI_FLAGELLUM_REQUIREMENTS"
msgstr ""

msgid "WIKI_FLAGELLUM_SCIENTIFIC_BACKGROUND"
msgstr ""

msgid "WIKI_FLAGELLUM_STRATEGY"
msgstr ""

msgid "WIKI_FLAGELLUM_UPGRADES"
msgstr ""

#, fuzzy
msgid "WIKI_GLYCOLYSIS_COMMA_ANAEROBIC_NITROGEN_FIXATION"
msgstr "Anaerobna fiksacija dušika"

msgid "WIKI_HEADING_APPENDICES"
msgstr ""

#, fuzzy
msgid "WIKI_HEADING_BASIC_GAME_MECHANICS"
msgstr "Stadij mikroba"

msgid "WIKI_HEADING_COMPOUNDS_LIST"
msgstr ""

#, fuzzy
msgid "WIKI_HEADING_COMPOUND_CLOUDS"
msgstr "Koncepti"

#, fuzzy
msgid "WIKI_HEADING_CONCEPT_ART"
msgstr "Koncepti"

msgid "WIKI_HEADING_CURRENT_DEVELOPMENT"
msgstr ""

msgid "WIKI_HEADING_DEVELOPMENT"
msgstr ""

#, fuzzy
msgid "WIKI_HEADING_EDITOR"
msgstr "3D uređivač"

msgid "WIKI_HEADING_EFFECTS"
msgstr ""

msgid "WIKI_HEADING_ENVIRONMENTAL_GASSES"
msgstr ""

msgid "WIKI_HEADING_FEATURES"
msgstr ""

msgid "WIKI_HEADING_FOG_OF_WAR"
msgstr ""

msgid "WIKI_HEADING_GAMEPLAY"
msgstr ""

msgid "WIKI_HEADING_GDD"
msgstr ""

#, fuzzy
msgid "WIKI_HEADING_GENERAL_TIPS"
msgstr "Koncepti"

msgid "WIKI_HEADING_GENERATIONS_AND_EDITOR_SESSIONS"
msgstr ""

#, fuzzy
msgid "WIKI_HEADING_MICROBE_PARTS"
msgstr "Stadij mikroba"

#, fuzzy
msgid "WIKI_HEADING_MICROBE_STAGE"
msgstr "Stadij mikroba"

#, fuzzy
msgid "WIKI_HEADING_MICROBE_STAGE_TIPS"
msgstr "Stadij mikroba"

msgid "WIKI_HEADING_MODIFICATIONS"
msgstr ""

#, fuzzy
msgid "WIKI_HEADING_MORE_GAME_INFO"
msgstr "Stadij mikroba"

msgid "WIKI_HEADING_MUTATIONS_AND_MUTATION_POINTS"
msgstr ""

msgid "WIKI_HEADING_OVERVIEW"
msgstr ""

msgid "WIKI_HEADING_PATCHES"
msgstr ""

msgid "WIKI_HEADING_PHYSICAL_CONDITIONS"
msgstr ""

msgid "WIKI_HEADING_PROCESSES"
msgstr ""

msgid "WIKI_HEADING_REPRODUCTION_IN_THE_MICROBE_STAGE"
msgstr ""

msgid "WIKI_HEADING_REQUIREMENTS"
msgstr ""

msgid "WIKI_HEADING_SCIENTIFIC_BACKGROUND"
msgstr ""

msgid "WIKI_HEADING_STRATEGY"
msgstr ""

msgid "WIKI_HEADING_THE_DAY/NIGHT_CYCLE"
msgstr ""

msgid "WIKI_HEADING_THE_PATCH_MAP"
msgstr ""

msgid "WIKI_HEADING_TRANSITIONS"
msgstr ""

msgid "WIKI_HEADING_TYPES_OF_COMPOUNDS"
msgstr ""

msgid "WIKI_HEADING_UI"
msgstr ""

msgid "WIKI_HEADING_UPGRADES"
msgstr ""

msgid "WIKI_HELP_AND_TIPS_BASIC_GAME_MECHANICS"
msgstr ""

#, fuzzy
msgid "WIKI_HELP_AND_TIPS_BUTTON"
msgstr ""
"[b]Stadij[/b]\n"
"  Mikrob\n"
"[b]Tip membrane[/b]\n"
"  {0}\n"
"[b]Krutost membrane[/b]\n"
"  {1}\n"
"[b]Osnovna brzina[/b]\n"
"  {2}\n"
"[b]Osnovna brzina rotacije[/b]\n"
"  {3}\n"
"[b]Osnova veličina, u ćelijama[/b]\n"
"  {4}"

msgid "WIKI_HELP_AND_TIPS_COMPOUND_CLOUDS"
msgstr ""

msgid "WIKI_HELP_AND_TIPS_GENERAL_TIPS"
msgstr ""

#, fuzzy
msgid "WIKI_HELP_AND_TIPS_INTRO"
msgstr ""
"[b]Stadij[/b]\n"
"  Mikrob\n"
"[b]Tip membrane[/b]\n"
"  {0}\n"
"[b]Krutost membrane[/b]\n"
"  {1}\n"
"[b]Osnovna brzina[/b]\n"
"  {2}\n"
"[b]Osnovna brzina rotacije[/b]\n"
"  {3}\n"
"[b]Osnova veličina, u ćelijama[/b]\n"
"  {4}"

#, fuzzy
msgid "WIKI_HELP_AND_TIPS_MICROBE_PARTS"
msgstr "Stadij mikroba"

#, fuzzy
msgid "WIKI_HELP_AND_TIPS_MICROBE_STAGE_TIPS"
msgstr "Stadij mikroba"

msgid "WIKI_HELP_AND_TIPS_MORE_GAME_INFO"
msgstr ""

msgid "WIKI_HYDROGENASE_EFFECTS"
msgstr ""

#, fuzzy
msgid "WIKI_HYDROGENASE_INTRO"
msgstr ""
"[b]Stadij[/b]\n"
"  Mikrob\n"
"[b]Tip membrane[/b]\n"
"  {0}\n"
"[b]Krutost membrane[/b]\n"
"  {1}\n"
"[b]Osnovna brzina[/b]\n"
"  {2}\n"
"[b]Osnovna brzina rotacije[/b]\n"
"  {3}\n"
"[b]Osnova veličina, u ćelijama[/b]\n"
"  {4}"

#, fuzzy
msgid "WIKI_HYDROGENASE_MODIFICATIONS"
msgstr "Anaerobna fiksacija dušika"

msgid "WIKI_HYDROGENASE_PROCESSES"
msgstr ""

msgid "WIKI_HYDROGENASE_REQUIREMENTS"
msgstr ""

msgid "WIKI_HYDROGENASE_SCIENTIFIC_BACKGROUND"
msgstr ""

#, fuzzy
msgid "WIKI_HYDROGENASE_STRATEGY"
msgstr "Stadij mikroba"

msgid "WIKI_HYDROGENASE_UPGRADES"
msgstr ""

msgid "WIKI_INDUSTRIAL_STAGE_CURRENT_DEVELOPMENT"
msgstr ""

msgid "WIKI_INDUSTRIAL_STAGE_FEATURES"
msgstr ""

msgid "WIKI_INDUSTRIAL_STAGE_INTRO"
msgstr ""

msgid "WIKI_INDUSTRIAL_STAGE_OVERVIEW"
msgstr ""

msgid "WIKI_INDUSTRIAL_STAGE_TRANSITIONS"
msgstr ""

msgid "WIKI_INDUSTRIAL_STAGE_UI"
msgstr ""

msgid "WIKI_INJECTISOME_PILUS"
msgstr ""

msgid "WIKI_LYSOSOME_EFFECTS"
msgstr ""

msgid "WIKI_LYSOSOME_INTRO"
msgstr ""

msgid "WIKI_LYSOSOME_MODIFICATIONS"
msgstr ""

msgid "WIKI_LYSOSOME_PROCESSES"
msgstr ""

msgid "WIKI_LYSOSOME_REQUIREMENTS"
msgstr ""

msgid "WIKI_LYSOSOME_SCIENTIFIC_BACKGROUND"
msgstr ""

msgid "WIKI_LYSOSOME_STRATEGY"
msgstr ""

msgid "WIKI_LYSOSOME_UPGRADES"
msgstr ""

#, fuzzy
msgid "WIKI_MACROSCOPIC_STAGE_CONCEPT_ART"
msgstr "Višestanični stadij"

#, fuzzy
msgid "WIKI_MACROSCOPIC_STAGE_CURRENT_DEVELOPMENT"
msgstr "Višestanični stadij"

#, fuzzy
msgid "WIKI_MACROSCOPIC_STAGE_FEATURES"
msgstr "Stadij mikroba"

#, fuzzy
msgid "WIKI_MACROSCOPIC_STAGE_INTRO"
msgstr ""
"[b]Stadij[/b]\n"
"  Mikrob\n"
"[b]Tip membrane[/b]\n"
"  {0}\n"
"[b]Krutost membrane[/b]\n"
"  {1}\n"
"[b]Osnovna brzina[/b]\n"
"  {2}\n"
"[b]Osnovna brzina rotacije[/b]\n"
"  {3}\n"
"[b]Osnova veličina, u ćelijama[/b]\n"
"  {4}"

#, fuzzy
msgid "WIKI_MACROSCOPIC_STAGE_OVERVIEW"
msgstr "Stadij mikroba"

#, fuzzy
msgid "WIKI_MACROSCOPIC_STAGE_TRANSITIONS"
msgstr "Stadij mikroba"

#, fuzzy
msgid "WIKI_MACROSCOPIC_STAGE_UI"
msgstr "Stadij mikroba"

msgid "WIKI_MECHANICS"
msgstr ""

msgid "WIKI_MECHANICS_ROOT_INTRO"
msgstr ""

msgid "WIKI_MELANOSOME_EFFECTS"
msgstr ""

#, fuzzy
msgid "WIKI_MELANOSOME_INTRO"
msgstr ""
"[b]Stadij[/b]\n"
"  Mikrob\n"
"[b]Tip membrane[/b]\n"
"  {0}\n"
"[b]Krutost membrane[/b]\n"
"  {1}\n"
"[b]Osnovna brzina[/b]\n"
"  {2}\n"
"[b]Osnovna brzina rotacije[/b]\n"
"  {3}\n"
"[b]Osnova veličina, u ćelijama[/b]\n"
"  {4}"

#, fuzzy
msgid "WIKI_MELANOSOME_MODIFICATIONS"
msgstr "Anaerobna fiksacija dušika"

msgid "WIKI_MELANOSOME_PROCESSES"
msgstr ""

msgid "WIKI_MELANOSOME_REQUIREMENTS"
msgstr ""

msgid "WIKI_MELANOSOME_SCIENTIFIC_BACKGROUND"
msgstr ""

#, fuzzy
msgid "WIKI_MELANOSOME_STRATEGY"
msgstr "Stadij mikroba"

msgid "WIKI_MELANOSOME_UPGRADES"
msgstr ""

msgid "WIKI_METABOLOSOMES_EFFECTS"
msgstr ""

msgid "WIKI_METABOLOSOMES_INTRO"
msgstr ""

msgid "WIKI_METABOLOSOMES_MODIFICATIONS"
msgstr ""

msgid "WIKI_METABOLOSOMES_PROCESSES"
msgstr ""

msgid "WIKI_METABOLOSOMES_REQUIREMENTS"
msgstr ""

msgid "WIKI_METABOLOSOMES_SCIENTIFIC_BACKGROUND"
msgstr ""

msgid "WIKI_METABOLOSOMES_STRATEGY"
msgstr ""

msgid "WIKI_METABOLOSOMES_UPGRADES"
msgstr ""

#, fuzzy
msgid "WIKI_MICROBE_STAGE_APPENDICES"
msgstr ""
"[b]Stadij[/b]\n"
"  Mikrob\n"
"[b]Tip membrane[/b]\n"
"  {0}\n"
"[b]Krutost membrane[/b]\n"
"  {1}\n"
"[b]Osnovna brzina[/b]\n"
"  {2}\n"
"[b]Osnovna brzina rotacije[/b]\n"
"  {3}\n"
"[b]Osnova veličina, u ćelijama[/b]\n"
"  {4}"

#, fuzzy
msgid "WIKI_MICROBE_STAGE_BUTTON"
msgstr ""
"[b]Stadij[/b]\n"
"  Mikrob\n"
"[b]Tip membrane[/b]\n"
"  {0}\n"
"[b]Krutost membrane[/b]\n"
"  {1}\n"
"[b]Osnovna brzina[/b]\n"
"  {2}\n"
"[b]Osnovna brzina rotacije[/b]\n"
"  {3}\n"
"[b]Osnova veličina, u ćelijama[/b]\n"
"  {4}"

#, fuzzy
msgid "WIKI_MICROBE_STAGE_EDITOR"
msgstr "Uređivač mikroba"

#, fuzzy
msgid "WIKI_MICROBE_STAGE_GAMEPLAY"
msgstr "Stadij mikroba"

#, fuzzy
msgid "WIKI_MICROBE_STAGE_GDD"
msgstr "Stadij mikroba"

#, fuzzy
msgid "WIKI_MICROBE_STAGE_INTRO"
msgstr ""
"[b]Stadij[/b]\n"
"  Mikrob\n"
"[b]Tip membrane[/b]\n"
"  {0}\n"
"[b]Krutost membrane[/b]\n"
"  {1}\n"
"[b]Osnovna brzina[/b]\n"
"  {2}\n"
"[b]Osnovna brzina rotacije[/b]\n"
"  {3}\n"
"[b]Osnova veličina, u ćelijama[/b]\n"
"  {4}"

msgid "WIKI_MITOCHONDRION_EFFECTS"
msgstr ""

msgid "WIKI_MITOCHONDRION_INTRO"
msgstr ""

msgid "WIKI_MITOCHONDRION_MODIFICATIONS"
msgstr ""

msgid "WIKI_MITOCHONDRION_PROCESSES"
msgstr ""

msgid "WIKI_MITOCHONDRION_REQUIREMENTS"
msgstr ""

msgid "WIKI_MITOCHONDRION_SCIENTIFIC_BACKGROUND"
msgstr ""

msgid "WIKI_MITOCHONDRION_STRATEGY"
msgstr ""

msgid "WIKI_MITOCHONDRION_UPGRADES"
msgstr ""

#, fuzzy
msgid "WIKI_MULTICELLULAR_STAGE_CONCEPT_ART"
msgstr "Višestanični stadij"

#, fuzzy
msgid "WIKI_MULTICELLULAR_STAGE_CURRENT_DEVELOPMENT"
msgstr "Višestanični stadij"

#, fuzzy
msgid "WIKI_MULTICELLULAR_STAGE_FEATURES"
msgstr "Višestanični stadij"

#, fuzzy
msgid "WIKI_MULTICELLULAR_STAGE_INTRO"
msgstr "Višestanični stadij"

#, fuzzy
msgid "WIKI_MULTICELLULAR_STAGE_OVERVIEW"
msgstr "Višestanični stadij"

#, fuzzy
msgid "WIKI_MULTICELLULAR_STAGE_TRANSITIONS"
msgstr "Višestanični stadij"

#, fuzzy
msgid "WIKI_MULTICELLULAR_STAGE_UI"
msgstr "Višestanični stadij"

msgid "WIKI_MYOFIBRIL_EFFECTS"
msgstr ""

msgid "WIKI_MYOFIBRIL_INTRO"
msgstr ""

msgid "WIKI_MYOFIBRIL_MODIFICATIONS"
msgstr ""

msgid "WIKI_MYOFIBRIL_PROCESSES"
msgstr ""

msgid "WIKI_MYOFIBRIL_REQUIREMENTS"
msgstr ""

msgid "WIKI_MYOFIBRIL_SCIENTIFIC_BACKGROUND"
msgstr ""

msgid "WIKI_MYOFIBRIL_STRATEGY"
msgstr ""

msgid "WIKI_MYOFIBRIL_UPGRADES"
msgstr ""

#, fuzzy
msgid "WIKI_NATION_EDITOR"
msgstr "3D uređivač"

msgid "WIKI_NITROGENASE_EFFECTS"
msgstr ""

msgid "WIKI_NITROGENASE_INTRO"
msgstr ""

msgid "WIKI_NITROGENASE_MODIFICATIONS"
msgstr ""

msgid "WIKI_NITROGENASE_PROCESSES"
msgstr ""

msgid "WIKI_NITROGENASE_REQUIREMENTS"
msgstr ""

msgid "WIKI_NITROGENASE_SCIENTIFIC_BACKGROUND"
msgstr ""

msgid "WIKI_NITROGENASE_STRATEGY"
msgstr ""

msgid "WIKI_NITROGENASE_UPGRADES"
msgstr ""

msgid "WIKI_NITROPLAST_EFFECTS"
msgstr ""

msgid "WIKI_NITROPLAST_INTRO"
msgstr ""

msgid "WIKI_NITROPLAST_MODIFICATIONS"
msgstr ""

msgid "WIKI_NITROPLAST_PROCESSES"
msgstr ""

msgid "WIKI_NITROPLAST_REQUIREMENTS"
msgstr ""

msgid "WIKI_NITROPLAST_SCIENTIFIC_BACKGROUND"
msgstr ""

msgid "WIKI_NITROPLAST_STRATEGY"
msgstr ""

msgid "WIKI_NITROPLAST_UPGRADES"
msgstr ""

msgid "WIKI_NO"
msgstr ""

msgid "WIKI_NONE_COMMA_THIS_IS_THE_LAST_STAGE"
msgstr ""

msgid "WIKI_NUCLEUS_EFFECTS"
msgstr ""

msgid "WIKI_NUCLEUS_INTRO"
msgstr ""

msgid "WIKI_NUCLEUS_MODIFICATIONS"
msgstr ""

msgid "WIKI_NUCLEUS_PROCESSES"
msgstr ""

msgid "WIKI_NUCLEUS_REQUIREMENTS"
msgstr ""

msgid "WIKI_NUCLEUS_SCIENTIFIC_BACKGROUND"
msgstr ""

msgid "WIKI_NUCLEUS_STRATEGY"
msgstr ""

msgid "WIKI_NUCLEUS_UPGRADES"
msgstr ""

msgid "WIKI_ORGANELLES_ROOT_INTRO"
msgstr ""

msgid "WIKI_OXYTOXISOME_EFFECTS"
msgstr ""

msgid "WIKI_OXYTOXISOME_INTRO"
msgstr ""

msgid "WIKI_OXYTOXISOME_MODIFICATIONS"
msgstr ""

msgid "WIKI_OXYTOXISOME_PROCESSES"
msgstr ""

msgid "WIKI_OXYTOXISOME_REQUIREMENTS"
msgstr ""

msgid "WIKI_OXYTOXISOME_SCIENTIFIC_BACKGROUND"
msgstr ""

msgid "WIKI_OXYTOXISOME_STRATEGY"
msgstr ""

msgid "WIKI_OXYTOXISOME_UPGRADES"
msgstr ""

#, fuzzy
msgid "WIKI_OXYTOXY_SYNTHESIS_COMMA_GLYCOLYSIS"
msgstr "Sinteza OksiToksina"

msgid "WIKI_PAGE_ASCENSION"
msgstr ""

msgid "WIKI_PAGE_AWAKENING_STAGE"
msgstr ""

#, fuzzy
msgid "WIKI_PAGE_AWARE_STAGE"
msgstr "Stadij mikroba"

msgid "WIKI_PAGE_AXON"
msgstr ""

msgid "WIKI_PAGE_BINDING_AGENT"
msgstr ""

msgid "WIKI_PAGE_BIOLUMINESCENT_VACUOLE"
msgstr ""

msgid "WIKI_PAGE_CHEMOPLAST"
msgstr ""

msgid "WIKI_PAGE_CHEMORECEPTOR"
msgstr ""

msgid "WIKI_PAGE_CHEMOSYNTHESIZING_PROTEINS"
msgstr ""

msgid "WIKI_PAGE_CHLOROPLAST"
msgstr ""

msgid "WIKI_PAGE_CILIA"
msgstr ""

msgid "WIKI_PAGE_COMPOUNDS"
msgstr ""

msgid "WIKI_PAGE_COMPOUND_SYSTEM_DEVELOPMENT"
msgstr ""

msgid "WIKI_PAGE_CYTOPLASM"
msgstr ""

msgid "WIKI_PAGE_DEVELOPMENT_ROOT"
msgstr ""

msgid "WIKI_PAGE_EDITORS_AND_MUTATIONS"
msgstr ""

msgid "WIKI_PAGE_ENVIRONMENTAL_CONDITIONS"
msgstr ""

#, fuzzy
msgid "WIKI_PAGE_FERROPLAST"
msgstr "Stadij mikroba"

msgid "WIKI_PAGE_FLAGELLUM"
msgstr ""

#, fuzzy
msgid "WIKI_PAGE_HELP_AND_TIPS"
msgstr "Stadij mikroba"

#, fuzzy
msgid "WIKI_PAGE_HYDROGENASE"
msgstr "Stadij mikroba"

msgid "WIKI_PAGE_INDUSTRIAL_STAGE"
msgstr ""

msgid "WIKI_PAGE_LYSOSOME"
msgstr ""

#, fuzzy
msgid "WIKI_PAGE_MACROSCOPIC_STAGE"
msgstr "Stadij mikroba"

msgid "WIKI_PAGE_MECHANICS_ROOT"
msgstr ""

#, fuzzy
msgid "WIKI_PAGE_MELANOSOME"
msgstr "Stadij mikroba"

msgid "WIKI_PAGE_METABOLOSOMES"
msgstr ""

#, fuzzy
msgid "WIKI_PAGE_MICROBE_STAGE"
msgstr "Stadij mikroba"

msgid "WIKI_PAGE_MITOCHONDRION"
msgstr ""

#, fuzzy
msgid "WIKI_PAGE_MULTICELLULAR_STAGE"
msgstr "Višestanični stadij"

msgid "WIKI_PAGE_MYOFIBRIL"
msgstr ""

msgid "WIKI_PAGE_NITROGENASE"
msgstr ""

msgid "WIKI_PAGE_NITROPLAST"
msgstr ""

msgid "WIKI_PAGE_NUCLEUS"
msgstr ""

msgid "WIKI_PAGE_ORGANELLES_ROOT"
msgstr ""

msgid "WIKI_PAGE_OXYTOXISOME"
msgstr ""

msgid "WIKI_PAGE_PERFORATOR_PILUS"
msgstr ""

msgid "WIKI_PAGE_PROTOPLASM"
msgstr ""

msgid "WIKI_PAGE_REPRODUCTION"
msgstr ""

msgid "WIKI_PAGE_RUSTICYANIN"
msgstr ""

msgid "WIKI_PAGE_SIGNALING_AGENT"
msgstr ""

msgid "WIKI_PAGE_SLIME_JET"
msgstr ""

#, fuzzy
msgid "WIKI_PAGE_SOCIETY_STAGE"
msgstr "Stadij mikroba"

#, fuzzy
msgid "WIKI_PAGE_SPACE_STAGE"
msgstr "Stadij mikroba"

msgid "WIKI_PAGE_STAGES_ROOT"
msgstr ""

msgid "WIKI_PAGE_THERMOPLAST"
msgstr ""

msgid "WIKI_PAGE_THERMOSYNTHASE"
msgstr ""

msgid "WIKI_PAGE_THE_PATCH_MAP"
msgstr ""

msgid "WIKI_PAGE_THYLAKOIDS"
msgstr ""

msgid "WIKI_PAGE_TOXIN_VACUOLE"
msgstr ""

msgid "WIKI_PAGE_VACUOLE"
msgstr ""

msgid "WIKI_PERFORATOR_PILUS_EFFECTS"
msgstr ""

msgid "WIKI_PERFORATOR_PILUS_INTRO"
msgstr ""

msgid "WIKI_PERFORATOR_PILUS_MODIFICATIONS"
msgstr ""

msgid "WIKI_PERFORATOR_PILUS_PROCESSES"
msgstr ""

msgid "WIKI_PERFORATOR_PILUS_REQUIREMENTS"
msgstr ""

msgid "WIKI_PERFORATOR_PILUS_SCIENTIFIC_BACKGROUND"
msgstr ""

msgid "WIKI_PERFORATOR_PILUS_STRATEGY"
msgstr ""

msgid "WIKI_PERFORATOR_PILUS_UPGRADES"
msgstr ""

#, fuzzy
msgid "WIKI_PROTEIN_RESPIRATION"
msgstr "Anaerobna fiksacija dušika"

msgid "WIKI_PROTOPLASM_EFFECTS"
msgstr ""

msgid "WIKI_PROTOPLASM_INTRO"
msgstr ""

msgid "WIKI_PROTOPLASM_MODIFICATIONS"
msgstr ""

msgid "WIKI_PROTOPLASM_PROCESSES"
msgstr ""

msgid "WIKI_PROTOPLASM_REQUIREMENTS"
msgstr ""

msgid "WIKI_PROTOPLASM_SCIENTIFIC_BACKGROUND"
msgstr ""

msgid "WIKI_PROTOPLASM_STRATEGY"
msgstr ""

msgid "WIKI_PROTOPLASM_UPGRADES"
msgstr ""

msgid "WIKI_PULLING_CILIA"
msgstr ""

msgid "WIKI_REPRODUCTION_BUTTON"
msgstr ""

msgid "WIKI_REPRODUCTION_INTRO"
msgstr ""

msgid "WIKI_REPRODUCTION_REPRODUCTION_IN_THE_MICROBE_STAGE"
msgstr ""

msgid "WIKI_ROOT_BODY"
msgstr ""

msgid "WIKI_ROOT_HEADING"
msgstr ""

msgid "WIKI_RUSTICYANIN_EFFECTS"
msgstr ""

msgid "WIKI_RUSTICYANIN_INTRO"
msgstr ""

msgid "WIKI_RUSTICYANIN_MODIFICATIONS"
msgstr ""

msgid "WIKI_RUSTICYANIN_PROCESSES"
msgstr ""

msgid "WIKI_RUSTICYANIN_REQUIREMENTS"
msgstr ""

msgid "WIKI_RUSTICYANIN_SCIENTIFIC_BACKGROUND"
msgstr ""

msgid "WIKI_RUSTICYANIN_STRATEGY"
msgstr ""

msgid "WIKI_RUSTICYANIN_UPGRADES"
msgstr ""

msgid "WIKI_SIGNALING_AGENT_EFFECTS"
msgstr ""

msgid "WIKI_SIGNALING_AGENT_INTRO"
msgstr ""

msgid "WIKI_SIGNALING_AGENT_MODIFICATIONS"
msgstr ""

msgid "WIKI_SIGNALING_AGENT_PROCESSES"
msgstr ""

msgid "WIKI_SIGNALING_AGENT_REQUIREMENTS"
msgstr ""

msgid "WIKI_SIGNALING_AGENT_SCIENTIFIC_BACKGROUND"
msgstr ""

msgid "WIKI_SIGNALING_AGENT_STRATEGY"
msgstr ""

msgid "WIKI_SIGNALING_AGENT_UPGRADES"
msgstr ""

msgid "WIKI_SLIME_JET_EFFECTS"
msgstr ""

msgid "WIKI_SLIME_JET_INTRO"
msgstr ""

msgid "WIKI_SLIME_JET_MODIFICATIONS"
msgstr ""

msgid "WIKI_SLIME_JET_PROCESSES"
msgstr ""

msgid "WIKI_SLIME_JET_REQUIREMENTS"
msgstr ""

msgid "WIKI_SLIME_JET_SCIENTIFIC_BACKGROUND"
msgstr ""

msgid "WIKI_SLIME_JET_STRATEGY"
msgstr ""

msgid "WIKI_SLIME_JET_UPGRADES"
msgstr ""

msgid "WIKI_SOCIETY_STAGE_CURRENT_DEVELOPMENT"
msgstr ""

#, fuzzy
msgid "WIKI_SOCIETY_STAGE_FEATURES"
msgstr "Stadij mikroba"

#, fuzzy
msgid "WIKI_SOCIETY_STAGE_INTRO"
msgstr "Stadij mikroba"

#, fuzzy
msgid "WIKI_SOCIETY_STAGE_OVERVIEW"
msgstr "Stadij mikroba"

#, fuzzy
msgid "WIKI_SOCIETY_STAGE_TRANSITIONS"
msgstr "Stadij mikroba"

#, fuzzy
msgid "WIKI_SOCIETY_STAGE_UI"
msgstr "Stadij mikroba"

msgid "WIKI_SPACE_STAGE_CURRENT_DEVELOPMENT"
msgstr ""

#, fuzzy
msgid "WIKI_SPACE_STAGE_FEATURES"
msgstr "Stadij mikroba"

#, fuzzy
msgid "WIKI_SPACE_STAGE_INTRO"
msgstr "Stadij mikroba"

#, fuzzy
msgid "WIKI_SPACE_STAGE_OVERVIEW"
msgstr "Stadij mikroba"

msgid "WIKI_SPACE_STAGE_TRANSITIONS"
msgstr ""

#, fuzzy
msgid "WIKI_SPACE_STAGE_UI"
msgstr "Stadij mikroba"

msgid "WIKI_STAGES_ROOT_INTRO"
msgstr ""

msgid "WIKI_TBA"
msgstr ""

msgid "WIKI_THERMOPLAST_EFFECTS"
msgstr ""

msgid "WIKI_THERMOPLAST_INTRO"
msgstr ""

msgid "WIKI_THERMOPLAST_MODIFICATIONS"
msgstr ""

msgid "WIKI_THERMOPLAST_PROCESSES"
msgstr ""

msgid "WIKI_THERMOPLAST_REQUIREMENTS"
msgstr ""

msgid "WIKI_THERMOPLAST_SCIENTIFIC_BACKGROUND"
msgstr ""

msgid "WIKI_THERMOPLAST_STRATEGY"
msgstr ""

msgid "WIKI_THERMOPLAST_UPGRADES"
msgstr ""

msgid "WIKI_THERMOSYNTHASE_EFFECTS"
msgstr ""

msgid "WIKI_THERMOSYNTHASE_INTRO"
msgstr ""

msgid "WIKI_THERMOSYNTHASE_MODIFICATIONS"
msgstr ""

msgid "WIKI_THERMOSYNTHASE_PROCESSES"
msgstr ""

msgid "WIKI_THERMOSYNTHASE_REQUIREMENTS"
msgstr ""

msgid "WIKI_THERMOSYNTHASE_SCIENTIFIC_BACKGROUND"
msgstr ""

msgid "WIKI_THERMOSYNTHASE_STRATEGY"
msgstr ""

msgid "WIKI_THERMOSYNTHASE_UPGRADES"
msgstr ""

msgid "WIKI_THE_PATCH_MAP_FOG_OF_WAR"
msgstr ""

msgid "WIKI_THE_PATCH_MAP_INTRO"
msgstr ""

msgid "WIKI_THE_PATCH_MAP_PATCHES"
msgstr ""

msgid "WIKI_THE_PATCH_MAP_THE_PATCH_MAP"
msgstr ""

msgid "WIKI_THYLAKOIDS_EFFECTS"
msgstr ""

msgid "WIKI_THYLAKOIDS_INTRO"
msgstr ""

msgid "WIKI_THYLAKOIDS_MODIFICATIONS"
msgstr ""

msgid "WIKI_THYLAKOIDS_PROCESSES"
msgstr ""

msgid "WIKI_THYLAKOIDS_REQUIREMENTS"
msgstr ""

msgid "WIKI_THYLAKOIDS_SCIENTIFIC_BACKGROUND"
msgstr ""

msgid "WIKI_THYLAKOIDS_STRATEGY"
msgstr ""

msgid "WIKI_THYLAKOIDS_UPGRADES"
msgstr ""

msgid "WIKI_TOXIN_VACUOLE_EFFECTS"
msgstr ""

msgid "WIKI_TOXIN_VACUOLE_INTRO"
msgstr ""

msgid "WIKI_TOXIN_VACUOLE_MODIFICATIONS"
msgstr ""

msgid "WIKI_TOXIN_VACUOLE_PROCESSES"
msgstr ""

msgid "WIKI_TOXIN_VACUOLE_REQUIREMENTS"
msgstr ""

msgid "WIKI_TOXIN_VACUOLE_SCIENTIFIC_BACKGROUND"
msgstr ""

msgid "WIKI_TOXIN_VACUOLE_STRATEGY"
msgstr ""

msgid "WIKI_TOXIN_VACUOLE_UPGRADES"
msgstr ""

msgid "WIKI_VACUOLE_EFFECTS"
msgstr ""

msgid "WIKI_VACUOLE_INTRO"
msgstr ""

msgid "WIKI_VACUOLE_MODIFICATIONS"
msgstr ""

msgid "WIKI_VACUOLE_PROCESSES"
msgstr ""

msgid "WIKI_VACUOLE_REQUIREMENTS"
msgstr ""

msgid "WIKI_VACUOLE_SCIENTIFIC_BACKGROUND"
msgstr ""

msgid "WIKI_VACUOLE_STRATEGY"
msgstr ""

msgid "WIKI_VACUOLE_UPGRADES"
msgstr ""

msgid "WIKI_YES"
msgstr ""

msgid "WILL_YOU_THRIVE"
msgstr ""

msgid "WINDOWED"
msgstr ""

msgid "WIN_BOX_TITLE"
msgstr ""

msgid "WIN_TEXT"
msgstr ""

msgid "WORKSHOP_ITEM_CHANGE_NOTES"
msgstr ""

msgid "WORKSHOP_ITEM_CHANGE_NOTES_TOOLTIP"
msgstr ""

msgid "WORKSHOP_ITEM_DESCRIPTION"
msgstr ""

msgid "WORKSHOP_ITEM_PREVIEW"
msgstr ""

msgid "WORKSHOP_ITEM_TAGS"
msgstr ""

msgid "WORKSHOP_ITEM_TITLE"
msgstr ""

msgid "WORKSHOP_ITEM_UPLOAD_SUCCEEDED"
msgstr ""

msgid "WORKSHOP_ITEM_UPLOAD_SUCCEEDED_TOS_REQUIRED"
msgstr ""

msgid "WORKSHOP_TERMS_OF_SERVICE_NOTICE"
msgstr ""

msgid "WORKSHOP_VISIBILITY_TOOLTIP"
msgstr ""

msgid "WORLD"
msgstr ""

msgid "WORLD_EXPORT_SUCCESS_MESSAGE"
msgstr ""

msgid "WORLD_GENERAL_STATISTICS"
msgstr ""

msgid "WORLD_MISC_DETAILS_STRING"
msgstr ""

msgid "WORLD_RELATIVE_MOVEMENT"
msgstr ""

#, fuzzy
msgid "WORLD_SIZE"
msgstr "\"{0}\" - {1}"

#, fuzzy
msgid "WORLD_SIZE_EXPLANATION"
msgstr ""
"Agresivni mikrobi će loviti plijen na većim udaljenostima\n"
"i veća je šansa da će se braniti kada su napadnuti.\n"
"Mirni mikrobi neće se baviti s drugima na većim udaljenostima\n"
"i manja je šansa da će koristiti toksine protiv predatora."

msgid "WORLD_SIZE_LARGE"
msgstr ""

msgid "WORLD_SIZE_MEDIUM"
msgstr ""

msgid "WORLD_SIZE_SMALL"
msgstr ""

#, fuzzy
msgid "WORLD_SIZE_TOOLTIP"
msgstr "Kreni u fazu buđenja. Moguće kada imaš dovoljno moždane snage (vrsta tkiva s aksionima)"

msgid "WORST_PATCH_COLON"
msgstr ""

msgid "XBOX360"
msgstr ""

msgid "XBOX_ONE"
msgstr ""

msgid "XBOX_SERIES"
msgstr ""

#, fuzzy
msgid "X_TWITTER_TOOLTIP"
msgstr "Kreni u fazu buđenja. Moguće kada imaš dovoljno moždane snage (vrsta tkiva s aksionima)"

msgid "YEARS"
msgstr ""

msgid "YET_TO_BE_IMPLEMENTED_NOTICE"
msgstr ""

msgid "YOUTUBE_TOOLTIP"
msgstr ""

msgid "YOU_CAN_MAKE_PULL_REQUEST"
msgstr ""

msgid "YOU_CAN_SUPPORT_THRIVE_ON_PATREON"
msgstr ""

msgid "ZOOM_IN"
msgstr ""

msgid "ZOOM_OUT"
msgstr "Povećaj"

#, fuzzy
#~ msgid "WIKI_RADIOSYNTHESIS"
#~ msgstr "Sinteza OksiToksina"

#~ msgid "EASTEREGG_MESSAGE_23"
#~ msgstr "Jedan savjet: Ako vaša stanica ima 150 ćelija, može progutati velike komade željeza."

#~ msgid "MICROBE_EDITOR_HELP_MESSAGE_1"
#~ msgstr ""
#~ "Prokariotske strukture\n"
#~ "\n"
#~ "Citoplazma: ima prostor za pohranu i vrši glikolizu (Proizvodi male količine [thrive:compound type=\"atp\"][/thrive:compound] iz [thrive:compound type=\"glucose\"][/thrive:compound])\n"
#~ "\n"
#~ "Metabolosomi: proizvode [thrive:compound type=\"atp\"][/thrive:compound] iz [thrive:compound type=\"glucose\"][/thrive:compound]\n"
#~ "\n"
#~ "Tilakoidi: proizvode trećinu količine [thrive:compound type=\"glucose\"][/thrive:compound] kao normalni kloroplast, ali osim toga obavljaju glikolizu i zauzimaju 1 ćeliju\n"
#~ "\n"
#~ "Kemosintetski proteini: Proizvodi upola [thrive:compound type=\"glucose\"][/thrive:compound] iz [thrive:compound type=\"hydrogensulfide\"][/thrive:compound] kao kemoplast, ali obavlja glikolizu, zauzima 1 ćeliju\n"
#~ "\n"
#~ "Rusticijanin: pretvara [thrive:compound type=\"iron\"][/thrive:compound] u [thrive:compound type=\"atp\"][/thrive:compound]\n"
#~ "\n"
#~ "Nitrogenaza: anaerobno pretvara atmosferski dušik i [thrive:compound type=\"atp\"][/thrive:compound] u [thrive:compound type=\"ammonia\"][/thrive:compound]\n"
#~ "\n"
#~ "Oksitoksizom: pretvara [thrive:compound type=\"atp\"][/thrive:compound] u [thrive:compound type=\"oxytoxy\"][/thrive:compound]\n"
#~ "\n"
#~ "Termosintaza: proizvodi [thrive:compound type=\"atp\"][/thrive:compound] pomoću temperaturnih gradijenata"

#~ msgid "MICROBE_EDITOR_HELP_MESSAGE_14"
#~ msgstr "Nakon što je gutanje završeno, bilo koje tvari unutar stanice zadržavaju se unutar membrane kako bi se probavili. Neprobavljive tvari će uvijek biti izbačene iz stanice, ali postoje mutacije koje dozvoljavaju njihovu obradu. Enzimi će pomoći s probavom, a njih proizvodi lizosom. Evolucijom lizosoma probava postaje učinkovitija."

#~ msgid "MICROBE_EDITOR_HELP_MESSAGE_2"
#~ msgstr ""
#~ "Vanjski organeli\n"
#~ "\n"
#~ "Bič: Brže pomiče vašu stanicu trošeći [thrive:compound type=\"atp\"][/thrive:compound]\n"
#~ "\n"
#~ "Pilus: Može se koristiti za probadanje drugih stanica ili za obranu od njihovih toksina\n"
#~ "\n"
#~ "Kemoreceptor: Omogućuje otkrivanje spojeva s veće udaljenosti\n"
#~ "\n"
#~ "Cilija: Povećava brzinu okretanja stanica"

#~ msgid "MICROBE_EDITOR_HELP_MESSAGE_3"
#~ msgstr ""
#~ "Organele vezane za membranu\n"
#~ "\n"
#~ "Jezgra: Zauzima 11 ćelija i omogućuje evoluciju organela vezanih za membranu, udvostručuje veličinu vaše stanice i smanjuje nastalu štetu za 50% (može se razviti samo jednom)\n"
#~ "\n"
#~ "Vezivo sredstvo: Omogućuje vezanje s drugim stanicama. Potreban za napredovanje u višestaničnu fazu.\n"
#~ "\n"
#~ "Mitohondrij: proizvodi [thrive:compound type=\"atp\"][/thrive:compound] iz [thrive:compound type=\"glucose\"][/thrive:compound] i atmosferskog O2, puno učinkovitije od citoplazme\n"
#~ "\n"
#~ "Kloroplast: stvara [thrive:compound type=\"glucose\"][/thrive:compound] od sunčeve svjetlosti i atmosferskog CO2\n"
#~ "\n"
#~ "Termoplast: proizvodi [thrive:compound type=\"atp\"][/thrive:compound] pomoću temperaturnih gradijenata\n"
#~ "\n"
#~ "Lizosom: Sadrži probavne enzime. Enzimi ubrzavaju i poboljšavaju učinkovitost probave\n"
#~ "\n"
#~ "Kemoplast: stvara [thrive:compound type=\"glucose\"][/thrive:compound] od [thrive:compound type=\"hydrogensulfide\"][/thrive:compound]\n"
#~ "\n"
#~ "Plastid za fiksiranje dušika: stvara [thrive:compound type=\"ammonia\"][/thrive:compound] od [thrive:compound type=\"atp\"][/thrive:compound] i atmosferskog dušika i kisika\n"
#~ "\n"
#~ "Vakuola: Pohranjuje 8 sakupljenih spojeva\n"
#~ "\n"
#~ "Vakuole toksina: proizvode toksine (nazvane [thrive:compound type=\"oxytoxy\"][/thrive:compound]) i omogućuju vam da ih otpustite nanoseći štetu na temelju količine dostupnog oksitoxya\n"
#~ "\n"
#~ "Signalno sredstvo: Dozvoljava stanicama da stvaraju kemijske spojeve na koje druge stanice mogu reagirati"

#~ msgid "MICROBE_EDITOR_HELP_MESSAGE_4"
#~ msgstr "Za svaku generaciju imate 100 mutacijskih bodova (MP) koje možete potrošiti, a svaka promjena (ili mutacija) koštat će određeni iznos tog MP-a. Dodavanje i uklanjanje organela košta MP. Međutim, uklanjanjem organela koji su postavljeni u trenutnoj mutaciji, vraća se MP za taj organel. Možete premjestiti ili potpuno ukloniti organel tako da je kliknete desnom tipkom miša i odaberete odgovarajuću radnju iz skočnog izbornika. Možete rotirati svoje organele dok ih postavljate pomoću [thrive:input]e_rotate_left[/thrive:input] i [thrive:input]e_rotate_right[/thrive:input]."

#~ msgid "MICROBE_EDITOR_HELP_MESSAGE_5"
#~ msgstr "Prilikom svakog razmnožavanja, ući ćete u Uređivač Mikroba, gdje možete mijenjati svoju vrstu (dodavanjem, premještanjem ili uklanjanjem organela) kako biste povećali uspjeh svoje vrste. Svaki posjet uređivaču tijekom Stadija Mikroba predstavlja [thrive:constant]EDITOR_TIME_JUMP_MILLION_YEARS[/thrive:constant] milijuna godina evolucije."

#~ msgid "MICROBE_STAGE_HELP_MESSAGE_1"
#~ msgstr "[thrive:input]g_move_forward[/thrive:input],[thrive:input]g_move_left[/thrive:input],[thrive:input]g_move_backwards[/thrive:input],[thrive:input]g_move_right[/thrive:input] te miš koriste se za kretanje. [thrive:input]g_fire_toxin[/thrive:input] za ispucavanje [thrive:compound type=\"oxytoxy\"][/thrive:compound] ako posjeduješ vakuolu za toksin. [thrive:input]g_toggle_engulf[/thrive:input] za paljenje/gašenje gutanja. Kotač miša koristi se za podešavanje zumiranja."

#~ msgid "MICROBE_STAGE_HELP_MESSAGE_10"
#~ msgstr "Za razmnožavanje potrebno je podijeliti sve organele na dva dijela. Organeli trebaju [thrive:compound type=\"ammonia\"][/thrive:compound], [thrive:compound type=\"phosphates\"][/thrive:compound], i vremena kako bi se podijelili."

#~ msgid "MICROBE_STAGE_HELP_MESSAGE_11"
#~ msgstr "Međutim, ako preživi dvadeset generacija s 300 jedinki, smatra se da ste pobijedili u trenutnoj igri. Nakon pobjede dobivate skočni prozor i možete nastaviti igrati kako želite."

#~ msgid "MICROBE_STAGE_HELP_MESSAGE_12"
#~ msgstr "Budite oprezni jer se druge vrste razvijaju i natječu usporedno s Vašom vrstom. Svaki put kada uđete u uređivač i oni se razvijaju."

#~ msgid "MICROBE_STAGE_HELP_MESSAGE_13"
#~ msgstr "Vezujuće sredstvo omogućuje vašoj stanici i ostalima njezine vrste da izgrade staničnu koloniju u kojoj stanice međusobno dijele spojeve koje apsorbiraju i proizvode. Uđite u način vezivanja pritiskom na [thrive:input]g_toggle_binding[/thrive:input]. Dok ste u koloniji, ne možete podijeliti ćeliju i koristiti stanični uređivač. Za ulazak u uređivač skupite potrebne spojeve i napustite koloniju pritiskom na [thrive:input]g_unbind_all[/thrive:input]. Velike stanične kolonije put su prema višestaničnosti."

#~ msgid "MICROBE_STAGE_HELP_MESSAGE_15"
#~ msgstr "Celulozne i hitinske stanične stijenke se naročito ne mogu probaviti bez potrebnog enzima koji ih može razgraditi."

#~ msgid "MICROBE_STAGE_HELP_MESSAGE_16"
#~ msgstr "Međutim, lizosomi su dostupni samo eukariotima. Prokarioti nemaju takve organele te im je zbog toga probava neučinkovita. To ne predstavlja veliki problem za male stanice, ali većim je stanicama dosta veliki nedostatak."

#~ msgid "MICROBE_STAGE_HELP_MESSAGE_2"
#~ msgstr "Stanica koristi [thrive:compound type=\"atp\"][/thrive:compound] kao izvor energije. Ako ga ponestane, stanica će umrijeti."

#~ msgid "MICROBE_STAGE_HELP_MESSAGE_3"
#~ msgstr "Za otključavanje uređivača i razmnožavanje, potrebno je ostati živ dovoljno dugo. Skupljanje [thrive:compound type=\"ammonia\"][/thrive:compound] (narančasti oblak) te [thrive:compound type=\"phosphates\"][/thrive:compound] (ljubičasti oblak) ubrzava stanični rast."

#~ msgid "MICROBE_STAGE_HELP_MESSAGE_4"
#~ msgstr "Stanica može gutati druge stanice, bakterije te komadiće željeza i drugih stanica koji su manji od nje same korištenjem [thrive:input]g_toggle_engulf[/thrive:input]. Dok stanica guta, troši dodatni [thrive:compound type=\"atp\"][/thrive:compound] i sporije se kreće. Ponovno korištenje [thrive:input]g_toggle_engulf[/thrive:input] prekida gutanje."

#~ msgid "MICROBE_STAGE_HELP_MESSAGE_5"
#~ msgstr "Osmoregulacija troši [thrive:compound type=\"atp\"][/thrive:compound]. Što je veća stanica, to treba više mitohondrija, metabolosoma ili rusticijanina treba kako bi se spriječilo trošenje [thrive:compound type=\"atp\"][/thrive:compound] dok stoji na mjestu."

#~ msgid "MICROBE_STAGE_HELP_MESSAGE_6"
#~ msgstr "U uređivaču postoji mnogo organela koji se mogu razvijati, što omogućuje širok raspon različitih stilova igre."

#~ msgid "MICROBE_STAGE_HELP_MESSAGE_7"
#~ msgstr "Ako populacija padne na nulu, vrsta će izumrijeti."

#~ msgid "MICROBE_STAGE_HELP_MESSAGE_8"
#~ msgstr ""
#~ "Razni oblaci tvari su:\n"
#~ "\n"
#~ "Bijeli – [thrive:compound type=\"glucose\"][/thrive:compound]\n"
#~ "Žuti – [thrive:compound type=\"hydrogensulfide\"][/thrive:compound]\n"
#~ "Narančasti – [thrive:compound type=\"ammonia\"][/thrive:compound]\n"
#~ "Ljubičasti – [thrive:compound type=\"phosphates\"][/thrive:compound]\n"
#~ "Smeđi – [thrive:compound type=\"iron\"][/thrive:compound]\n"
#~ "\n"
#~ "[thrive:compound type=\"glucose\"][/thrive:compound] stvara [thrive:compound type=\"atp\"][/thrive:compound]."

#~ msgid "MICROBE_STAGE_HELP_MESSAGE_9"
#~ msgstr "[thrive:compound type=\"hydrogensulfide\"][/thrive:compound] može se pretvoriti u [thrive:compound type=\"glucose\"][/thrive:compound] pomoću kemoplasta i kemosintetizirajućih proteina. [thrive:compound type=\"iron\"][/thrive:compound] se pomoću rusticijanina može pretvoriti u [thrive:compound type=\"atp\"][/thrive:compound]."

#, fuzzy
#~ msgid "WIKI_MACROSCOPIC_STAGE"
#~ msgstr "Stadij mikroba"

#, fuzzy
#~ msgid "EARLY_MULTICELLULAR"
#~ msgstr "Višestanični stadij"

#, fuzzy
#~ msgid "WIKI_AWAKENING_STAGE"
#~ msgstr "Stadij mikroba"

#, fuzzy
#~ msgid "WIKI_AWARE_STAGE"
#~ msgstr "Stadij mikroba"

#, fuzzy
#~ msgid "WIKI_INDUSTRIAL_STAGE"
#~ msgstr "Stadij mikroba"

#, fuzzy
#~ msgid "WIKI_LIPASE"
#~ msgstr "Stadij mikroba"

#, fuzzy
#~ msgid "WIKI_MICROBE_EDITOR"
#~ msgstr "Uređivač mikroba"

#, fuzzy
#~ msgid "WIKI_OXYTOXY_SYNTHESIS"
#~ msgstr "Sinteza OksiToksina"

#, fuzzy
#~ msgid "WIKI_PHOTOSYNTHESIS"
#~ msgstr "Sinteza OksiToksina"

#, fuzzy
#~ msgid "WIKI_SOCIETY_STAGE"
#~ msgstr "Stadij mikroba"

#, fuzzy
#~ msgid "WIKI_SPACE_STAGE"
#~ msgstr "Stadij mikroba"

#~ msgid "ALLOW_SPECIES_TO_NOT_MIGRATE"
#~ msgstr "Dopusti vrstama da ne migriraju (ako nema dobrog mjesta za migraciju)"<|MERGE_RESOLUTION|>--- conflicted
+++ resolved
@@ -7,11 +7,7 @@
 msgstr ""
 "Project-Id-Version: PROJECT VERSION\n"
 "Report-Msgid-Bugs-To: EMAIL@ADDRESS\n"
-<<<<<<< HEAD
-"POT-Creation-Date: 2025-03-08 15:06-0300\n"
-=======
 "POT-Creation-Date: 2025-03-07 12:58+0000\n"
->>>>>>> cbe11d5e
 "PO-Revision-Date: 2025-01-21 12:01+0000\n"
 "Last-Translator: Anonymous <noreply@weblate.org>\n"
 "Language-Team: Croatian <https://translate.revolutionarygamesstudio.com/projects/thrive/thrive-game/hr/>\n"
@@ -1680,15 +1676,6 @@
 
 msgid "EDITOR_TUTORIAL_EDITOR_TEXT"
 msgstr ""
-
-#, fuzzy
-msgid "EDITOR_TUTORIAL_MICROBE_EDITOR_NUCLEUS"
-msgstr ""
-"Ovo je uređivač stanica u kojem možete razvijati svoju vrstu trošeći bodove mutacije (MP). U svakoj generaciji uvijek ćete imati 100 MP za potrošiti, stoga nemojte štedjeti!\n"
-"\n"
-"Šesterokutna ćelija u središtu vašeg zaslona je vaša stanica, koja se sastoji od jednog dijela citoplazme.\n"
-"\n"
-"Za nastavak, odaberite novi dio s lijeve ploče. Zatim, lijevom tipkom miša kliknite pokraj postojeće ćelije da biste ga postavili. Možete rotirati dijelove pomoću [thrive:input]e_rotate_left[/thrive:input] i [thrive:input]e_rotate_right[/thrive:input]."
 
 msgid "EFFECTIVE_VALUE"
 msgstr ""
