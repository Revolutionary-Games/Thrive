# Translations template for PROJECT.
# Copyright (C) 2022 ORGANIZATION
# This file is distributed under the same license as the PROJECT project.
# FIRST AUTHOR <EMAIL@ADDRESS>, 2022.
#
msgid ""
msgstr ""
"Project-Id-Version: PROJECT VERSION\n"
"Report-Msgid-Bugs-To: EMAIL@ADDRESS\n"
<<<<<<< HEAD
"POT-Creation-Date: 2024-05-27 17:05+0200\n"
=======
"POT-Creation-Date: 2024-06-07 10:19+0300\n"
>>>>>>> 7613d382
"PO-Revision-Date: 2024-02-21 15:28+0000\n"
"Last-Translator: Gabriel Glavica <gabriel.glavicacretni@gmail.com>\n"
"Language-Team: Croatian <https://translate.revolutionarygamesstudio.com/projects/thrive/thrive-game/hr/>\n"
"Language: hr\n"
"MIME-Version: 1.0\n"
"Content-Type: text/plain; charset=UTF-8\n"
"Content-Transfer-Encoding: 8bit\n"
"Plural-Forms: nplurals=3; plural=n%10==1 && n%100!=11 ? 0 : n%10>=2 && n%10<=4 && (n%100<10 || n%100>=20) ? 1 : 2;\n"
"X-Generator: Weblate 5.4\n"
"Generated-By: Babel 2.10.3\n"

msgid "2D_MOVEMENT_TYPE_SELECTION"
msgstr "Stil 2D pokreta:"

msgid "3D_EDITOR"
msgstr "3D uređivač"

msgid "3D_MOVEMENT"
msgstr "3D kretanje"

msgid "3D_MOVEMENT_TYPE_SELECTION"
msgstr "Stil 3D pokreta:"

msgid "ABILITIES"
msgstr "Sposobnosti"

msgid "ABORT"
msgstr "Prekinuti"

msgid "ABORTED_DOT"
msgstr "Pobačen."

msgid "ABYSSOPELAGIC"
msgstr "Abisopelagičar"

msgid "ACTION_AWAKEN"
msgstr "Probuditi ({0:F1} / {1:F1})"

#, fuzzy
msgid "ACTION_AWAKEN_TOOLTIP"
msgstr "Kreni u fazu buđenja. Moguće kada imaš dovoljno moždane snage (vrsta tkiva s aksionima)"

msgid "ACTION_BLOCKED_WHILE_ANOTHER_IN_PROGRESS"
msgstr "Radnja je zaustavljena dok je druga u tijeku"

msgid "ACTION_DELETE"
msgstr "Izbriši"

msgid "ACTION_DOUBLE_POPULATION"
msgstr "Dupla populacija"

msgid "ACTION_DUPLICATE_UNITS"
msgstr ""

msgid "ACTION_HALF_POPULATION"
msgstr ""

msgid "ACTION_TELEPORT"
msgstr ""

msgid "ACTIVE"
msgstr "Aktivno"

msgid "ACTIVE_THREAD_COUNT"
msgstr ""

msgid "ACTIVITY_EXPLANATION"
msgstr ""
"Aktivni mikrobi će se kretati kada se ništa zanimljivo ne događa.\n"
"Sesilni mikrobi će mirovati i čekati da se okoliš promijeni prije nego što nešto naprave."

msgid "ADDITIONAL_VALIDATION_FAILED"
msgstr ""

msgid "ADD_INPUT_BUTTON_TOOLTIP"
msgstr "Dodaj novu postavku tipke"

msgid "ADVANCED_VIEW"
msgstr "Napreduj"

msgid "ADVANCED_VIEW_BUTTON_TOOLTIP"
msgstr ""

msgid "AEROBIC_NITROGEN_FIXING"
msgstr "Aerobna fiksacija dušika"

msgid "AGENTS"
msgstr ""

msgid "AGENTS_COLON"
msgstr ""

msgid "AGENT_NAME"
msgstr ""

msgid "AGGRESSION_EXPLANATION"
msgstr ""
"Agresivni mikrobi će loviti plijen na većim udaljenostima\n"
"i veća je šansa da će se braniti kada su napadnuti.\n"
"Mirni mikrobi neće se baviti s drugima na većim udaljenostima\n"
"i manja je šansa da će koristiti toksine protiv predatora."

msgid "AGGRESSIVE"
msgstr "Agresivni"

msgid "AI_MUTATION_RATE"
msgstr ""

msgid "AI_MUTATION_RATE_EXPLANATION"
msgstr ""

msgid "ALL"
msgstr "Sve"

msgid "ALLOW_SPECIES_TO_NOT_MIGRATE"
msgstr "Dopusti vrstama da ne migriraju (ako nema dobrog mjesta za migraciju)"

msgid "ALLOW_SPECIES_TO_NOT_MUTATE"
msgstr "Dopusti vrstama da ne mutiraju (ako nema dobrih mutacija)"

msgid "ALL_WORLDS_GENERAL_STATISTICS"
msgstr "Opće statistike za sve svijetove"

msgid "ALL_WORLDS_STATISTICS"
msgstr ""

msgid "ALREADY_ASCENDED"
msgstr "Već si uzvišen"

msgid "ALT"
msgstr ""

msgid "AMBIANCE_VOLUME"
msgstr "Glasnoća okoline"

msgid "AMMONIA"
msgstr "Amonijak"

msgid "AMOUNT_OF_AUTOSAVE_TO_KEEP"
msgstr "Kolićina automatskih spremanja za čuvanje:"

msgid "AMOUNT_OF_QUICKSAVE_TO_KEEP"
msgstr "Količina brzih spremanja za čuvanje:"

msgid "ANAEROBIC_NITROGEN_FIXATION"
msgstr "Anaerobna fiksacija dušika"

msgid "AND_UNLOCK_CONDITION"
msgstr "i"

msgid "APPEARANCE"
msgstr "Izgled"

msgid "APPLY"
msgstr "Primjeni"

msgid "APPLY_CHANGES"
msgstr "Primjeni promjene"

msgid "APRIL"
msgstr "Travanj"

msgid "ARE_YOU_SURE_TO_RESET_ALL_SETTINGS"
msgstr "Jesi li sigruan da želiš vratiti sve postavke na početne vrijednosti?"

msgid "ARE_YOU_SURE_TO_RESET_INPUT_SETTINGS"
msgstr ""

msgid "ARTIST_COLON"
msgstr "Umjetnik:"

msgid "ARTWORK_TITLE"
msgstr "\"{0}\" - {1}"

msgid "ART_BY"
msgstr "Umjetničko djelo od {0}"

msgid "ART_GALLERY"
msgstr "umjetnička galerija"

msgid "ASCENSION_CONGRATULATIONS"
msgstr "Čestitamo!"

#, fuzzy
msgid "ASCENSION_CONGRATULATIONS_CONTENT"
msgstr ""
"Uzvišen si i završio si igru. Čestitamo na dosegu kraja igre!\n"
"\n"
"Možeš nastaviti igrati u svemirskoj fazi s otključanim Božanstvenim Alatima da se zabavljaš u slobodnom modu.\n"
"\n"
"Takđer je moguće spustiti se i vratiti se u fazu migroba u ovoj igri i igrati kroz sve faze s dodatnim povlasticama.\n"
"\n"
"Ukupni broj uzvišenja u ovoj igri: {0}"

msgid "ASSEMBLY_CLASS_REQUIRED"
msgstr ""

msgid "ASSEMBLY_REQUIRED_WITH_HARMONY"
msgstr ""

msgid "ASSUME_HYPERTHREADING"
msgstr ""

msgid "ASSUME_HYPERTHREADING_TOOLTIP"
msgstr ""

msgid "ATMOSPHERIC_GASSES"
msgstr ""

msgid "ATP"
msgstr ""

msgid "ATP_BALANCE"
msgstr ""

msgid "ATP_PRODUCTION"
msgstr ""

msgid "ATP_PRODUCTION_TOO_LOW"
msgstr ""

msgid "ATTEMPT_TO_WRITE_SAVE_FAILED"
msgstr ""

msgid "AT_CURSOR"
msgstr ""

msgid "AUDIO_OUTPUT_DEVICE"
msgstr ""

msgid "AUGUST"
msgstr ""

msgid "AUTO"
msgstr ""

msgid "AUTO-EVO_EXPLANATION_EXPLANATION"
msgstr ""

msgid "AUTO-EVO_POPULATION_CHANGED_2"
msgstr ""

msgid "AUTO-EVO_PREDICTION"
msgstr ""

msgid "AUTO-EVO_PREDICTION_BOX_DESCRIPTION"
msgstr ""

msgid "AUTO-EVO_STEPS_DONE"
msgstr ""

msgid "AUTOSAVE_DURING_THE_GAME"
msgstr ""

msgid "AUTO_EVO"
msgstr ""

msgid "AUTO_EVO_EXPLORING_TOOL"
msgstr ""

msgid "AUTO_EVO_FAILED"
msgstr ""

msgid "AUTO_EVO_RESULTS"
msgstr ""

msgid "AUTO_EVO_RUN_STATUS"
msgstr ""

msgid "AUTO_EVO_STATUS_COLON"
msgstr ""

msgid "AUTO_MOVE_FORWARDS"
msgstr ""

msgid "AUTO_RESOLUTION"
msgstr ""

msgid "AVAILABLE_CONSTRUCTION_PROJECTS"
msgstr ""

msgid "AVAILABLE_MODS"
msgstr ""

msgid "AWAKENING_STAGE"
msgstr ""

#, fuzzy
msgid "AWARE_STAGE"
msgstr "Stadij mikroba"

msgid "BACK"
msgstr ""

msgid "BACKSLASH"
msgstr ""

msgid "BACKSPACE"
msgstr ""

msgid "BALANCE_DISPLAY_AT_DAY_ALWAYS"
msgstr ""

msgid "BALANCE_DISPLAY_AT_DAY_ALWAYS_TOOLTIP"
msgstr ""

msgid "BALANCE_DISPLAY_WHILE_MOVING"
msgstr ""

msgid "BALANCE_DISPLAY_WHILE_MOVING_TOOLTIP"
msgstr ""

msgid "BASE_MOBILITY"
msgstr ""

msgid "BASE_MOVEMENT"
msgstr ""

msgid "BASIC_VIEW"
msgstr ""

msgid "BASIC_VIEW_BUTTON_TOOLTIP"
msgstr ""

msgid "BATHYPELAGIC"
msgstr ""

msgid "BECOME_MACROSCOPIC"
msgstr ""

msgid "BECOME_MULTICELLULAR"
msgstr ""

msgid "BEGIN_THRIVING"
msgstr ""

msgid "BEHAVIOUR"
msgstr ""

msgid "BEHAVIOUR_ACTIVITY"
msgstr ""

msgid "BEHAVIOUR_AGGRESSION"
msgstr ""

msgid "BEHAVIOUR_FEAR"
msgstr ""

msgid "BEHAVIOUR_FOCUS"
msgstr ""

msgid "BEHAVIOUR_OPPORTUNISM"
msgstr ""

msgid "BELOW_SEA_LEVEL"
msgstr ""

msgid "BENCHMARKS"
msgstr ""

msgid "BENCHMARK_FINISHED"
msgstr ""

msgid "BENCHMARK_PHASE"
msgstr ""

msgid "BENCHMARK_RESULTS_COLON"
msgstr ""

msgid "BEST_PATCH_COLON"
msgstr ""

msgid "BIG_IRON_CHUNK"
msgstr ""

msgid "BILLION_ABBREVIATION"
msgstr ""

msgid "BINDING_AGENT"
msgstr ""

msgid "BINDING_AGENT_DESCRIPTION"
msgstr ""

msgid "BINDING_AGENT_PROCESSES_DESCRIPTION"
msgstr ""

msgid "BIND_AXES_SENSITIVITY"
msgstr ""

msgid "BIODIVERSITY_ATTEMPT_FILL_CHANCE"
msgstr ""

msgid "BIODIVERSITY_FROM_NEIGHBOUR_PATCH_CHANCE"
msgstr ""

msgid "BIODIVERSITY_NEARBY_PATCH_IS_FREE_POPULATION"
msgstr ""

msgid "BIODIVERSITY_SPLIT_IS_MUTATED"
msgstr ""

msgid "BIOLUMINESCENT_VACUOLE"
msgstr ""

msgid "BIOME_LABEL"
msgstr ""

msgid "BRAIN_CELL_NAME_DEFAULT"
msgstr ""

msgid "BRAVE"
msgstr ""

msgid "BROWSE"
msgstr ""

msgid "BROWSE_WORKSHOP"
msgstr ""

msgid "BUILD_CITY"
msgstr ""

msgid "BUILD_QUEUE"
msgstr ""

msgid "BUILD_STRUCTURE"
msgstr ""

msgid "BY"
msgstr ""

msgid "BY_REVOLUTIONARY_GAMES"
msgstr ""

msgid "CALCIUM_CARBONATE"
msgstr ""

msgid "CALCIUM_CARBONATE_MEMBRANE_DESCRIPTION"
msgstr ""

msgid "CAMERA"
msgstr ""

msgid "CANCEL"
msgstr ""

msgid "CANCEL_ACTION_CAPITAL"
msgstr ""

msgid "CANCEL_CURRENT_ACTION"
msgstr ""

msgid "CANNOT_DELETE_USED_CELL_TYPE"
msgstr ""

msgid "CANNOT_DELETE_USED_CELL_TYPE_TITLE"
msgstr ""

msgid "CANNOT_ENGULF"
msgstr ""

msgid "CANNOT_MOVE_METABALL_TO_DESCENDANT_TREE"
msgstr ""

msgid "CANNOT_REDUCE_BRAIN_POWER_STAGE"
msgstr ""

msgid "CANNOT_REDUCE_BRAIN_POWER_STAGE_TITLE"
msgstr ""

msgid "CANNOT_WRITE_SAVE"
msgstr ""

msgid "CANT_LOAD_MOD_INFO"
msgstr ""

msgid "CAPSLOCK"
msgstr ""

msgid "CARBON_DIOXIDE"
msgstr ""

msgid "CATEGORY_AN_ABUNDANCE"
msgstr ""

msgid "CATEGORY_A_FAIR_AMOUNT"
msgstr ""

msgid "CATEGORY_LITTLE"
msgstr ""

msgid "CATEGORY_QUITE_A_BIT"
msgstr ""

msgid "CATEGORY_SOME"
msgstr ""

msgid "CATEGORY_VERY_LITTLE"
msgstr ""

msgid "CAUTIOUS"
msgstr ""

msgid "CELL"
msgstr ""

msgid "CELLS"
msgstr ""

msgid "CELLULASE"
msgstr ""

msgid "CELLULASE_DESCRIPTION"
msgstr ""

msgid "CELLULOSE"
msgstr ""

msgid "CELLULOSE_MEMBRANE_DESCRIPTION"
msgstr ""

msgid "CELL_TYPE_NAME"
msgstr ""

msgid "CHANGE_DESCRIPTION_IS_TOO_LONG"
msgstr ""

msgid "CHANGE_THE_SYMMETRY"
msgstr ""

msgid "CHEATS"
msgstr ""

msgid "CHEAT_KEYS_ENABLED"
msgstr ""

msgid "CHEAT_MENU"
msgstr ""

msgid "CHEMICAL_BUTTON_MICROBE_TOOLTIP"
msgstr ""

msgid "CHEMOPLAST"
msgstr ""

msgid "CHEMOPLAST_DESCRIPTION"
msgstr ""

msgid "CHEMOPLAST_PROCESSES_DESCRIPTION"
msgstr ""

msgid "CHEMORECEPTOR"
msgstr ""

msgid "CHEMORECEPTOR_DESCRIPTION"
msgstr ""

msgid "CHEMORECEPTOR_PROCESSES_DESCRIPTION"
msgstr ""

msgid "CHEMOSYNTHESIZING_PROTEINS"
msgstr ""

msgid "CHEMOSYNTHESIZING_PROTEINS_DESCRIPTION"
msgstr ""

msgid "CHEMOSYNTHESIZING_PROTEINS_PROCESSES_DESCRIPTION"
msgstr ""

msgid "CHEMO_SYNTHESIS"
msgstr ""

msgid "CHITIN"
msgstr ""

msgid "CHITINASE"
msgstr ""

msgid "CHITINASE_DESCRIPTION"
msgstr ""

msgid "CHITIN_MEMBRANE_DESCRIPTION"
msgstr ""

msgid "CHLOROPLAST"
msgstr ""

msgid "CHLOROPLAST_DESCRIPTION"
msgstr ""

msgid "CHLOROPLAST_PROCESSES_DESCRIPTION"
msgstr ""

msgid "CHOSEN_FILENAME_ALREADY_EXISTS"
msgstr ""

msgid "CHROMATIC_ABERRATION"
msgstr ""

msgid "CHROMATOPHORE_PROCESSES_DESCRIPTION"
msgstr ""

msgid "CHUNK_CELL_CORPSE_PART"
msgstr ""

msgid "CHUNK_FOOD_SOURCE"
msgstr ""

msgid "CILIA"
msgstr ""

msgid "CILIA_DESCRIPTION"
msgstr ""

msgid "CILIA_PROCESSES_DESCRIPTION"
msgstr ""

msgid "CITY_SHORT_STATISTICS"
msgstr ""

msgid "CLEAN_UP_OLD_SAVES"
msgstr ""

msgid "CLOSE"
msgstr ""

msgid "CLOSE_OPTIONS"
msgstr ""

msgid "CLOUD_RESOLUTION_DIVISOR"
msgstr ""

msgid "CLOUD_SIMULATION_MINIMUM_INTERVAL"
msgstr ""

msgid "COASTAL"
msgstr ""

msgid "COLLISION_SHAPE"
msgstr ""

msgid "COLOUR"
msgstr ""

msgid "COLOURBLIND_CORRECTION"
msgstr ""

msgid "COLOUR_PICKER_ADD_PRESET"
msgstr ""

msgid "COLOUR_PICKER_A_TOOLTIP"
msgstr ""

msgid "COLOUR_PICKER_B_TOOLTIP"
msgstr ""

msgid "COLOUR_PICKER_G_TOOLTIP"
msgstr ""

msgid "COLOUR_PICKER_HSV_BUTTON_TOOLTIP"
msgstr ""

msgid "COLOUR_PICKER_H_TOOLTIP"
msgstr ""

msgid "COLOUR_PICKER_PICK_COLOUR"
msgstr ""

msgid "COLOUR_PICKER_PRESET_TOOLTIP"
msgstr ""

msgid "COLOUR_PICKER_RAW_BUTTON_TOOLTIP"
msgstr ""

msgid "COLOUR_PICKER_R_TOOLTIP"
msgstr ""

msgid "COLOUR_PICKER_S_TOOLTIP"
msgstr ""

msgid "COLOUR_PICKER_V_TOOLTIP"
msgstr ""

msgid "COMMON_ABILITIES"
msgstr ""

msgid "COMMON_EDITING_AND_STRATEGY"
msgstr ""

msgid "COMMUNITY_FORUM"
msgstr ""

msgid "COMMUNITY_FORUM_BUTTON_TOOLTIP"
msgstr ""

msgid "COMMUNITY_WIKI"
msgstr ""

msgid "COMMUNITY_WIKI_BUTTON_TOOLTIP"
msgstr ""

msgid "COMPILED_AT_COLON"
msgstr ""

msgid "COMPLETE_ACTION"
msgstr ""

msgid "COMPOUNDS"
msgstr ""

msgid "COMPOUNDS_AT_EQUILIBRIUM"
msgstr ""

msgid "COMPOUNDS_AT_MAX_SPEED"
msgstr ""

msgid "COMPOUNDS_BUTTON_MICROBE_TOOLTIP"
msgstr ""

msgid "COMPOUNDS_COLON"
msgstr ""

msgid "COMPOUND_BALANCE_FILL_TIME"
msgstr ""

msgid "COMPOUND_BALANCE_FILL_TIME_TOO_LONG"
msgstr ""

#, fuzzy
msgid "COMPOUND_BALANCE_MODE_TOOLTIP"
msgstr "Kreni u fazu buđenja. Moguće kada imaš dovoljno moždane snage (vrsta tkiva s aksionima)"

msgid "COMPOUND_BALANCE_TITLE"
msgstr ""

#, fuzzy
msgid "COMPOUND_BALANCE_TOOLTIP"
msgstr "Kreni u fazu buđenja. Moguće kada imaš dovoljno moždane snage (vrsta tkiva s aksionima)"

msgid "COMPOUND_CLOUDS"
msgstr ""

msgid "COMPOUND_CLOUD_DENSITY"
msgstr ""

msgid "COMPOUND_CLOUD_DENSITY_EXPLANATION"
msgstr ""

msgid "COMPOUND_CONCENTRATIONS_DECREASED"
msgstr ""

msgid "COMPOUND_FOOD_SOURCE"
msgstr ""

msgid "COMPOUND_STORAGE_AMOUNT_DOES_NOT_LAST_NIGHT"
msgstr ""

msgid "COMPOUND_STORAGE_NOT_ENOUGH_GENERATED_DURING_DAY"
msgstr ""

msgid "COMPOUND_STORAGE_NOT_ENOUGH_SPACE"
msgstr ""

msgid "COMPOUND_STORAGE_STATS_TITLE"
msgstr ""

#, fuzzy
msgid "COMPOUND_STORAGE_STATS_TOOLTIP"
msgstr "Kreni u fazu buđenja. Moguće kada imaš dovoljno moždane snage (vrsta tkiva s aksionima)"

msgid "COMPOUND_TO_FIND"
msgstr ""

msgid "CONCEPT_ART"
msgstr "Koncepti"

msgid "CONFIG"
msgstr ""

msgid "CONFIRM_CAPITAL"
msgstr ""

msgid "CONFIRM_DELETE"
msgstr ""

msgid "CONFIRM_EXIT"
msgstr ""

msgid "CONFIRM_FOSSILISATION_OVERWRITE"
msgstr ""

msgid "CONFIRM_MOVE_TO_ASCENSION_STAGE"
msgstr ""

msgid "CONFIRM_MOVE_TO_ASCENSION_STAGE_EXPLANATION"
msgstr ""

msgid "CONFIRM_MOVE_TO_INDUSTRIAL_STAGE"
msgstr ""

msgid "CONFIRM_MOVE_TO_INDUSTRIAL_STAGE_EXPLANATION"
msgstr ""

msgid "CONFIRM_MOVE_TO_SPACE_STAGE"
msgstr ""

msgid "CONFIRM_MOVE_TO_SPACE_STAGE_EXPLANATION"
msgstr ""

msgid "CONFIRM_NEW_GAME_BUTTON_TOOLTIP"
msgstr ""

msgid "CONFIRM_NEW_GAME_BUTTON_TOOLTIP_DISABLED"
msgstr ""

msgid "CONSTRUCTION_UNIT_NAME"
msgstr ""

msgid "CONTENT_UPLOADED_FROM"
msgstr ""

msgid "CONTINUE_THRIVING"
msgstr ""

msgid "CONTINUE_TO_PROTOTYPES"
msgstr ""

msgid "CONTINUE_TO_PROTOTYPES_PROMPT"
msgstr ""

msgid "CONTROLLER_ANY_DEVICE"
msgstr ""

msgid "CONTROLLER_AXIS_L2"
msgstr ""

msgid "CONTROLLER_AXIS_LEFT_TRIGGER"
msgstr ""

msgid "CONTROLLER_AXIS_LEFT_X"
msgstr ""

msgid "CONTROLLER_AXIS_LEFT_Y"
msgstr ""

msgid "CONTROLLER_AXIS_NEGATIVE_DIRECTION"
msgstr ""

msgid "CONTROLLER_AXIS_POSITIVE_DIRECTION"
msgstr ""

msgid "CONTROLLER_AXIS_R2"
msgstr ""

msgid "CONTROLLER_AXIS_RIGHT_TRIGGER"
msgstr ""

msgid "CONTROLLER_AXIS_RIGHT_X"
msgstr ""

msgid "CONTROLLER_AXIS_RIGHT_Y"
msgstr ""

msgid "CONTROLLER_AXIS_VISUALIZERS"
msgstr ""

msgid "CONTROLLER_BUTTON_DPAD_DOWN"
msgstr ""

msgid "CONTROLLER_BUTTON_DPAD_LEFT"
msgstr ""

msgid "CONTROLLER_BUTTON_DPAD_RIGHT"
msgstr ""

msgid "CONTROLLER_BUTTON_DPAD_UP"
msgstr ""

msgid "CONTROLLER_BUTTON_LEFT_SHOULDER"
msgstr ""

msgid "CONTROLLER_BUTTON_LEFT_STICK"
msgstr ""

msgid "CONTROLLER_BUTTON_MISC1"
msgstr ""

msgid "CONTROLLER_BUTTON_PADDLE1"
msgstr ""

msgid "CONTROLLER_BUTTON_PADDLE2"
msgstr ""

msgid "CONTROLLER_BUTTON_PADDLE3"
msgstr ""

msgid "CONTROLLER_BUTTON_PADDLE4"
msgstr ""

msgid "CONTROLLER_BUTTON_PS3_SELECT"
msgstr ""

msgid "CONTROLLER_BUTTON_PS3_START"
msgstr ""

msgid "CONTROLLER_BUTTON_PS_CIRCLE"
msgstr ""

msgid "CONTROLLER_BUTTON_PS_CROSS"
msgstr ""

msgid "CONTROLLER_BUTTON_PS_L1"
msgstr ""

msgid "CONTROLLER_BUTTON_PS_L3"
msgstr ""

msgid "CONTROLLER_BUTTON_PS_OPTIONS"
msgstr ""

msgid "CONTROLLER_BUTTON_PS_R1"
msgstr ""

msgid "CONTROLLER_BUTTON_PS_R3"
msgstr ""

msgid "CONTROLLER_BUTTON_PS_SHARE"
msgstr ""

msgid "CONTROLLER_BUTTON_PS_SONY_BUTTON"
msgstr ""

msgid "CONTROLLER_BUTTON_PS_SQUARE"
msgstr ""

msgid "CONTROLLER_BUTTON_PS_TRIANGLE"
msgstr ""

msgid "CONTROLLER_BUTTON_RIGHT_SHOULDER"
msgstr ""

msgid "CONTROLLER_BUTTON_RIGHT_STICK"
msgstr ""

msgid "CONTROLLER_BUTTON_TOUCH_PAD"
msgstr ""

msgid "CONTROLLER_BUTTON_UNKNOWN"
msgstr ""

msgid "CONTROLLER_BUTTON_XBOX_A"
msgstr ""

msgid "CONTROLLER_BUTTON_XBOX_B"
msgstr ""

msgid "CONTROLLER_BUTTON_XBOX_BACK"
msgstr ""

msgid "CONTROLLER_BUTTON_XBOX_GUIDE"
msgstr ""

msgid "CONTROLLER_BUTTON_XBOX_START"
msgstr ""

msgid "CONTROLLER_BUTTON_XBOX_X"
msgstr ""

msgid "CONTROLLER_BUTTON_XBOX_Y"
msgstr ""

msgid "CONTROLLER_DEADZONES"
msgstr ""

msgid "CONTROLLER_DEADZONE_CALIBRATION_EXPLANATION"
msgstr ""

msgid "CONTROLLER_DEADZONE_COLON"
msgstr ""

msgid "CONTROLLER_PROMPT_TYPE_SETTING"
msgstr ""

msgid "CONTROLLER_SENSITIVITY"
msgstr ""

msgid "CONTROLLER_UNKNOWN_AXIS"
msgstr ""

msgid "COPY_ERROR_TO_CLIPBOARD"
msgstr ""

msgid "COPY_RESULTS"
msgstr ""

msgid "CORRECTION_PROTANOPE"
msgstr ""

msgid "CORRECTION_TRITANOPE"
msgstr ""

msgid "CPU_THREADS"
msgstr ""

msgid "CRAFTING_CLEAR_INPUTS"
msgstr ""

msgid "CRAFTING_ERROR_INTERNAL_CONSUME_PROBLEM"
msgstr ""

msgid "CRAFTING_ERROR_TAKING_ITEMS"
msgstr ""

msgid "CRAFTING_FILTER_INPUTS"
msgstr ""

msgid "CRAFTING_KNOWN_ITEMS"
msgstr ""

msgid "CRAFTING_NOT_ENOUGH_MATERIAL"
msgstr ""

msgid "CRAFTING_NO_RECIPE_SELECTED"
msgstr ""

msgid "CRAFTING_NO_ROOM_TO_TAKE_CRAFTING_RESULTS"
msgstr ""

msgid "CRAFTING_RECIPE_DISPLAY"
msgstr ""

msgid "CRAFTING_RECIPE_HAND_AXE"
msgstr ""

msgid "CRAFTING_RESULTS"
msgstr ""

msgid "CRAFTING_SELECT_RECIPE_OR_ITEMS_TO_FILTER"
msgstr ""

msgid "CRAFTING_TAKE_ALL"
msgstr ""

msgid "CRAFTING_TITLE"
msgstr ""

msgid "CREATE"
msgstr ""

msgid "CREATED_AT"
msgstr ""

msgid "CREATED_ON_PLATFORM"
msgstr ""

msgid "CREATE_A_NEW_MICROBE"
msgstr ""

msgid "CREATE_NEW"
msgstr ""

msgid "CREATE_NEW_CELL_TYPE"
msgstr ""

msgid "CREATE_NEW_CELL_TYPE_DESCRIPTION"
msgstr ""

msgid "CREATE_NEW_MOD"
msgstr ""

msgid "CREATE_NEW_SAVE"
msgstr ""

msgid "CREATE_NEW_TISSUE_TYPE"
msgstr ""

msgid "CREATE_NEW_TISSUE_TYPE_DESCRIPTION"
msgstr ""

msgid "CREATING_DOT_DOT_DOT"
msgstr ""

msgid "CREATING_OBJECTS_FROM_SAVE"
msgstr ""

msgid "CREDITS"
msgstr ""

msgid "CTRL"
msgstr ""

msgid "CURRENT_DEVELOPERS"
msgstr ""

msgid "CURRENT_LOCATION_CAPITAL"
msgstr ""

msgid "CURRENT_RESEARCH_NONE"
msgstr ""

msgid "CURRENT_RESEARCH_PROGRESS"
msgstr ""

msgid "CURRENT_WORLD"
msgstr ""

msgid "CURRENT_WORLD_STATISTICS"
msgstr ""

msgid "CUSTOM_USERNAME"
msgstr ""

msgid "CYTOPLASM"
msgstr ""

msgid "CYTOPLASM_DESCRIPTION"
msgstr ""

msgid "CYTOPLASM_GLYCOLYSIS"
msgstr ""

msgid "CYTOPLASM_PROCESSES_DESCRIPTION"
msgstr ""

msgid "DAY_LENGTH"
msgstr ""

msgid "DAY_LENGTH_EXPLANATION"
msgstr ""

msgid "DAY_NIGHT_CYCLE_ENABLED"
msgstr ""

msgid "DAY_NIGHT_CYCLE_ENABLED_EXPLANATION_2"
msgstr ""

msgid "DEADZONE_CALIBRATION_FINISHED"
msgstr ""

msgid "DEADZONE_CALIBRATION_INPROGRESS"
msgstr ""

msgid "DEADZONE_CALIBRATION_IS_RESET"
msgstr ""

msgid "DEADZONE_CONFIGURATION"
msgstr ""

msgid "DEATH"
msgstr ""

msgid "DEBUG_COORDINATES"
msgstr ""

msgid "DEBUG_DRAW_NOT_AVAILABLE"
msgstr ""

msgid "DEBUG_PANEL"
msgstr ""

msgid "DECEMBER"
msgstr ""

msgid "DEFAULT_AUDIO_OUTPUT_DEVICE"
msgstr ""

msgid "DELETE"
msgstr ""

msgid "DELETE_ALL_OLD_SAVE_WARNING_2"
msgstr ""

msgid "DELETE_FOSSIL_CONFIRMATION"
msgstr ""

msgid "DELETE_OLD_SAVES_PROMPT"
msgstr ""

msgid "DELETE_ORGANELLE"
msgstr ""

msgid "DELETE_SAVE_CONFIRMATION"
msgstr ""

msgid "DELETE_SELECTED"
msgstr ""

msgid "DELETE_SELECTED_SAVES_PROMPT"
msgstr ""

msgid "DELETE_SELECTED_SAVE_WARNING"
msgstr ""

msgid "DELETE_THIS_SAVE_PROMPT"
msgstr ""

msgid "DESCEND_BUTTON"
msgstr ""

msgid "DESCEND_CONFIRMATION"
msgstr ""

msgid "DESCEND_CONFIRMATION_EXPLANATION"
msgstr ""

msgid "DESCRIPTION"
msgstr ""

msgid "DESCRIPTION_COLON"
msgstr ""

msgid "DESCRIPTION_TOO_LONG"
msgstr ""

msgid "DESPAWN_ENTITIES"
msgstr ""

msgid "DETECTED_CPU_COUNT"
msgstr ""

msgid "DEVBUILD_VERSION_INFO"
msgstr ""

msgid "DEVELOPERS"
msgstr ""

msgid "DEVELOPMENT_FORUM"
msgstr ""

msgid "DEVELOPMENT_FORUM_BUTTON_TOOLTIP"
msgstr ""

msgid "DEVELOPMENT_SUPPORTED_BY"
msgstr ""

msgid "DEVELOPMENT_WIKI"
msgstr ""

msgid "DEVELOPMENT_WIKI_BUTTON_TOOLTIP"
msgstr ""

msgid "DEVOURED"
msgstr ""

msgid "DEV_BUILD_PATRONS"
msgstr ""

msgid "DIFFICULTY"
msgstr ""

#, fuzzy
msgid "DIFFICULTY_DETAILS_STRING"
msgstr "Prilagođeno"

msgid "DIFFICULTY_PRESET"
msgstr ""

msgid "DIFFICULTY_PRESET_CUSTOM"
msgstr "Prilagođeno"

msgid "DIFFICULTY_PRESET_EASY"
msgstr "Lagano"

msgid "DIFFICULTY_PRESET_HARD"
msgstr "Teško"

msgid "DIFFICULTY_PRESET_NORMAL"
msgstr "Normalno"

msgid "DIGESTION_EFFICIENCY"
msgstr ""

msgid "DIGESTION_EFFICIENCY_COLON"
msgstr ""

msgid "DIGESTION_SPEED"
msgstr ""

msgid "DIGESTION_SPEED_COLON"
msgstr ""

msgid "DIGESTION_SPEED_VALUE"
msgstr ""

msgid "DISABLED"
msgstr ""

msgid "DISABLE_ALL"
msgstr ""

msgid "DISCARD_AND_CONTINUE"
msgstr ""

msgid "DISCARD_CHANGES"
msgstr ""

msgid "DISCONNECTED_CELLS"
msgstr ""

msgid "DISCONNECTED_CELLS_TEXT"
msgstr ""

msgid "DISCONNECTED_METABALLS"
msgstr ""

msgid "DISCONNECTED_METABALLS_TEXT"
msgstr ""

msgid "DISCONNECTED_ORGANELLES"
msgstr ""

msgid "DISCONNECTED_ORGANELLES_TEXT"
msgstr ""

msgid "DISCORD_TOOLTIP"
msgstr ""

msgid "DISMISSED_POPUPS_COLON"
msgstr ""

msgid "DISMISSED_POPUPS_EXPLANATION"
msgstr ""

msgid "DISMISS_INFORMATION_PERMANENTLY"
msgstr ""

msgid "DISMISS_WARNING_PERMANENTLY"
msgstr ""

msgid "DISPLAY_3D_MENU_BACKGROUNDS"
msgstr ""

msgid "DISPLAY_ABILITIES_BAR"
msgstr ""

msgid "DISPLAY_BACKGROUND_PARTICLES"
msgstr ""

msgid "DISPLAY_DRIVER_OPENGL"
msgstr ""

msgid "DISPLAY_DRIVER_VULKAN"
msgstr ""

msgid "DISPLAY_PART_NAMES"
msgstr ""

msgid "DISSOLVED_COMPOUND_FOOD_SOURCE"
msgstr ""

msgid "DOES_NOT_USE_FEATURE"
msgstr ""

msgid "DONATIONS"
msgstr ""

msgid "DOT_DOT_DOT"
msgstr ""

msgid "DOUBLE"
msgstr ""

msgid "DOUBLE_CLICK_TO_VIEW_IN_FULLSCREEN"
msgstr ""

msgid "DOUBLE_MEMBRANE_DESCRIPTION"
msgstr ""

msgid "DUMP_SCENE_TREE"
msgstr ""

msgid "DUPLICATE_TYPE"
msgstr ""

#, fuzzy
msgid "EARLY_MULTICELLULAR"
msgstr "Višestanični stadij"

msgid "EASTEREGG_MESSAGE_1"
msgstr "Zabavna činjenica: Didinium i Paramecium školski su primjer odnosa predatora i plijena koji se proučava već desetljećima. Jesi li ti Didinium ili Paramecium? Predator ili plijen?"

msgid "EASTEREGG_MESSAGE_10"
msgstr ""

msgid "EASTEREGG_MESSAGE_11"
msgstr ""

msgid "EASTEREGG_MESSAGE_12"
msgstr ""

msgid "EASTEREGG_MESSAGE_13"
msgstr ""

msgid "EASTEREGG_MESSAGE_14"
msgstr ""

msgid "EASTEREGG_MESSAGE_15"
msgstr ""

msgid "EASTEREGG_MESSAGE_16"
msgstr ""

msgid "EASTEREGG_MESSAGE_17"
msgstr ""

msgid "EASTEREGG_MESSAGE_18"
msgstr ""

msgid "EASTEREGG_MESSAGE_19"
msgstr ""

msgid "EASTEREGG_MESSAGE_2"
msgstr "Jedan savjet: toksini se mogu koristiti za odbacivanje drugih toksina, ako ste dovoljno brzi."

msgid "EASTEREGG_MESSAGE_20"
msgstr ""

msgid "EASTEREGG_MESSAGE_21"
msgstr ""

msgid "EASTEREGG_MESSAGE_22"
msgstr ""

msgid "EASTEREGG_MESSAGE_23"
msgstr "Jedan savjet: Ako vaša stanica ima 150 ćelija, može progutati velike komade željeza."

msgid "EASTEREGG_MESSAGE_24"
msgstr ""

msgid "EASTEREGG_MESSAGE_25"
msgstr ""

msgid "EASTEREGG_MESSAGE_26"
msgstr ""

msgid "EASTEREGG_MESSAGE_27"
msgstr ""

msgid "EASTEREGG_MESSAGE_3"
msgstr "Jedan savjet: Osmoregulacija troši 1 ATP po sekundi po šesterokutnoj ćeliji koje vaša stanica ima, ali svaka prazna ćelija citoplazme također generira 5 ATP po sekundi. To znači da ako gubite ATP zbog osmoregulacije, samo dodajte nekoliko praznih ćelija citoplazme ili uklonite neke organele."

msgid "EASTEREGG_MESSAGE_4"
msgstr ""

msgid "EASTEREGG_MESSAGE_5"
msgstr ""

msgid "EASTEREGG_MESSAGE_6"
msgstr ""

msgid "EASTEREGG_MESSAGE_7"
msgstr ""

msgid "EASTEREGG_MESSAGE_8"
msgstr ""

msgid "EASTEREGG_MESSAGE_9"
msgstr ""

msgid "EASTER_EGGS"
msgstr ""

msgid "EASTER_EGGS_EXPLANATION"
msgstr ""

msgid "EDGE_PAN_SPEED"
msgstr ""

msgid "EDITOR"
msgstr ""

msgid "EDITOR_BUTTON_TOOLTIP"
msgstr ""

msgid "EDITOR_TUTORIAL_EDITOR_TEXT"
msgstr ""

msgid "EIGHT_TIMES"
msgstr ""

msgid "EJECT_ENGULFED"
msgstr ""

msgid "EJECT_ENGULFED_TOOLTIP"
msgstr ""

msgid "ENABLED_MODS"
msgstr ""

msgid "ENABLE_ALL_COMPATIBLE"
msgstr ""

msgid "ENABLE_EDITOR"
msgstr ""

msgid "ENABLE_GUI_LIGHT_EFFECTS"
msgstr ""

msgid "ENDOSYMBIONT_ENGULFED_ALREADY_DONE"
msgstr ""

msgid "ENDOSYMBIONT_ENGULFED_PROGRESS"
msgstr ""

msgid "ENDOSYMBIONT_TYPE_ALREADY_PRESENT"
msgstr ""

msgid "ENDOSYMBIOSIS_AVAILABLE_ORGANELLES"
msgstr ""

msgid "ENDOSYMBIOSIS_BUTTON"
msgstr ""

msgid "ENDOSYMBIOSIS_CANCEL_TOOLTIP"
msgstr ""

msgid "ENDOSYMBIOSIS_COMPLETE_TOOLTIP"
msgstr ""

#, fuzzy
msgid "ENDOSYMBIOSIS_EXPLANATION"
msgstr ""
"Agresivni mikrobi će loviti plijen na većim udaljenostima\n"
"i veća je šansa da će se braniti kada su napadnuti.\n"
"Mirni mikrobi neće se baviti s drugima na većim udaljenostima\n"
"i manja je šansa da će koristiti toksine protiv predatora."

msgid "ENDOSYMBIOSIS_NOTHING_ENGULFED"
msgstr ""

msgid "ENDOSYMBIOSIS_NO_CANDIDATE_ORGANELLES"
msgstr ""

#, fuzzy
msgid "ENDOSYMBIOSIS_PROGRESSING_EXPLANATION"
msgstr ""
"Agresivni mikrobi će loviti plijen na većim udaljenostima\n"
"i veća je šansa da će se braniti kada su napadnuti.\n"
"Mirni mikrobi neće se baviti s drugima na većim udaljenostima\n"
"i manja je šansa da će koristiti toksine protiv predatora."

msgid "ENDOSYMBIOSIS_PROKARYOTIC_LIMIT_EXPLANATION"
msgstr ""

msgid "ENDOSYMBIOSIS_SINGLE_SPECIES_PROGRESS_DESCRIPTION"
msgstr ""

msgid "ENDOSYMBIOSIS_START_TOOLTIP"
msgstr ""

msgid "ENDOSYMBIOSIS_TITLE"
msgstr ""

msgid "ENERGY_BALANCE_TOOLTIP_CONSUMPTION"
msgstr ""

msgid "ENERGY_BALANCE_TOOLTIP_PRODUCTION"
msgstr ""

msgid "ENERGY_IN_PATCH_FOR"
msgstr ""

msgid "ENERGY_IN_PATCH_SHORT"
msgstr ""

msgid "ENERGY_SOURCES"
msgstr ""

msgid "ENERGY_SUMMARY_LINE"
msgstr ""

msgid "ENTER_EXISTING_ID"
msgstr ""

msgid "ENTER_EXISTING_WORKSHOP_ID"
msgstr ""

msgid "ENTITY_LABEL"
msgstr ""

msgid "ENVIRONMENT"
msgstr ""

msgid "ENVIRONMENTAL_GLUCOSE_RETENTION"
msgstr ""

msgid "ENVIRONMENTAL_GLUCOSE_RETENTION_EXPLANATION"
msgstr ""

msgid "ENVIRONMENT_BUTTON_MICROBE_TOOLTIP"
msgstr ""

msgid "EPIPELAGIC"
msgstr ""

msgid "EQUIPMENT_TYPE_AXE"
msgstr ""

msgid "ERROR"
msgstr ""

msgid "ERROR_CREATING_FOLDER"
msgstr ""

msgid "ERROR_CREATING_INFO_FILE"
msgstr ""

msgid "ERROR_FAILED_TO_SAVE_NEW_SETTINGS"
msgstr ""

msgid "ERROR_FETCHING_EXPLANATION"
msgstr ""

msgid "ERROR_FETCHING_NEWS"
msgstr ""

msgid "ERROR_LOADING"
msgstr ""

msgid "ERROR_SAVING"
msgstr ""

msgid "ESCAPE"
msgstr ""

msgid "ESCAPE_ENGULFING"
msgstr ""

msgid "ESTUARY"
msgstr ""

msgid "EVOLUTIONARY_TREE"
msgstr ""

msgid "EVOLUTIONARY_TREE_BUILD_FAILED"
msgstr ""

msgid "EXACT_VERSION_COLON"
msgstr ""

msgid "EXACT_VERSION_TOOLTIP"
msgstr ""

msgid "EXCEPTION_HAPPENED_PROCESSING_SAVE"
msgstr ""

msgid "EXCEPTION_HAPPENED_WHILE_LOADING"
msgstr ""

msgid "EXISTING_BUILDINGS"
msgstr ""

msgid "EXIT"
msgstr ""

#, fuzzy
msgid "EXIT_EDITOR"
msgstr "3D uređivač"

msgid "EXIT_TO_LAUNCHER"
msgstr ""

msgid "EXPORT_ALL_WORLDS"
msgstr ""

msgid "EXPORT_ALL_WORLDS_TOOLTIP"
msgstr ""

msgid "EXPORT_SUCCESS"
msgstr ""

msgid "EXTERNAL"
msgstr ""

msgid "EXTERNAL_EFFECTS"
msgstr ""

msgid "EXTINCTION_BOX_TEXT"
msgstr ""

msgid "EXTINCTION_CAPITAL"
msgstr ""

msgid "EXTINCT_FROM_PATCH"
msgstr ""

msgid "EXTINCT_FROM_THE_PLANET"
msgstr ""

msgid "EXTINCT_IN_PATCH"
msgstr ""

msgid "EXTINCT_SPECIES"
msgstr ""

msgid "EXTRAS"
msgstr ""

msgid "EXTRA_OPTIONS"
msgstr ""

msgid "FACEBOOK_TOOLTIP"
msgstr ""

msgid "FAILED"
msgstr ""

msgid "FAILED_ONE_OR_MORE_SAVE_DELETION_DESCRIPTION"
msgstr ""

msgid "FAILED_SAVE_DELETION"
msgstr ""

msgid "FAILED_SAVE_DELETION_DESCRIPTION"
msgstr ""

msgid "FEARFUL"
msgstr ""

msgid "FEAR_EXPLANATION"
msgstr ""

msgid "FEATURE_DISABLED"
msgstr ""

msgid "FEATURE_ENABLED"
msgstr ""

msgid "FEBRUARY"
msgstr ""

msgid "FEED_ITEM_CONTENT_PARSING_FAILED"
msgstr ""

msgid "FEED_ITEM_MISSING_CONTENT"
msgstr ""

msgid "FEED_ITEM_PUBLISHED_AT"
msgstr ""

msgid "FEED_ITEM_TRUNCATED_NOTICE"
msgstr ""

msgid "FERROPLAST"
msgstr ""

msgid "FERROPLAST_DESCRIPTION"
msgstr ""

msgid "FERROPLAST_PROCESSES_DESCRIPTION"
msgstr ""

msgid "FILTER_ITEMS_BY_CATEGORY_COLON"
msgstr ""

msgid "FIND_CURRENT_PATCH"
msgstr ""

msgid "FINISHED_DOT"
msgstr ""

msgid "FINISH_EDITING_AND_RETURN_TO_ENVIRONMENT"
msgstr ""

msgid "FINISH_ONE_GENERATION"
msgstr ""

msgid "FINISH_X_GENERATIONS"
msgstr ""

msgid "FIRE_TOXIN"
msgstr ""

msgid "FIRE_TOXIN_TOOLTIP"
msgstr ""

msgid "FLAGELLUM"
msgstr ""

msgid "FLAGELLUM_DESCRIPTION"
msgstr ""

msgid "FLAGELLUM_PROCESSES_DESCRIPTION"
msgstr ""

msgid "FLEET_NAME_FROM_PLACE"
msgstr ""

msgid "FLEET_UNITS"
msgstr ""

msgid "FLOATING_CHUNKS_COLON"
msgstr ""

msgid "FLOATING_HAZARD"
msgstr ""

msgid "FLUID"
msgstr ""

msgid "FLUIDITY_RIGIDITY"
msgstr ""

msgid "FOCUSED"
msgstr ""

msgid "FOCUS_EXPLANATION"
msgstr ""

msgid "FOG_OF_WAR_DISABLED"
msgstr ""

msgid "FOG_OF_WAR_DISABLED_DESCRIPTION"
msgstr ""

msgid "FOG_OF_WAR_INTENSE"
msgstr ""

msgid "FOG_OF_WAR_INTENSE_DESCRIPTION"
msgstr ""

msgid "FOG_OF_WAR_MODE"
msgstr ""

msgid "FOG_OF_WAR_REGULAR"
msgstr ""

msgid "FOG_OF_WAR_REGULAR_DESCRIPTION"
msgstr ""

msgid "FOOD_CHAIN"
msgstr ""

msgid "FOOD_SOURCE_ENERGY_INFO"
msgstr ""

msgid "FORGET_MOD_DETAILS"
msgstr ""

msgid "FORGET_MOD_DETAILS_TOOLTIP"
msgstr ""

msgid "FORM_ERROR_MESSAGE"
msgstr ""

msgid "FOSSILISATION"
msgstr ""

msgid "FOSSILISATION_EXPLANATION"
msgstr ""

msgid "FOSSILISATION_FAILED"
msgstr ""

msgid "FOSSILISATION_FAILED_DESCRIPTION"
msgstr ""

msgid "FOSSILISATION_HINT"
msgstr ""

msgid "FOSSILISATION_HINT_ALREADY_FOSSILISED"
msgstr ""

msgid "FOSSILISE"
msgstr ""

msgid "FOSSIL_DELETION_FAILED"
msgstr ""

msgid "FOSSIL_DELETION_FAILED_DESCRIPTION"
msgstr ""

msgid "FOUR_TIMES"
msgstr ""

msgid "FPS"
msgstr ""

msgid "FPS_DISPLAY"
msgstr ""

msgid "FRAME_DURATION"
msgstr ""

msgid "FREEBUILDING"
msgstr ""

msgid "FREE_GLUCOSE_CLOUD"
msgstr ""

msgid "FREE_GLUCOSE_CLOUD_EXPLANATION"
msgstr ""

msgid "FULLSCREEN"
msgstr ""

msgid "FULL_MOD_INFO"
msgstr ""

msgid "GALLERY_VIEWER"
msgstr ""

msgid "GAME_DESIGN_TEAM"
msgstr ""

msgid "GATHERED_ENERGY_TOOLTIP"
msgstr ""

msgid "GENERAL"
msgstr "Općenito"

msgid "GENERATIONS"
msgstr ""

msgid "GENERATION_COLON"
msgstr ""

msgid "GITHUB_TOOLTIP"
msgstr ""

msgid "GLES3"
msgstr ""

msgid "GLOBAL_INITIAL_LETTER"
msgstr ""

msgid "GLOBAL_TIMELINE_SPECIES_MIGRATED_TO"
msgstr ""

msgid "GLUCOSE"
msgstr ""

msgid "GLUCOSE_CONCENTRATIONS_DRASTICALLY_DROPPED"
msgstr ""

msgid "GLYCOLYSIS"
msgstr ""

msgid "GODMODE"
msgstr ""

msgid "GOD_TOOLS_TITLE"
msgstr ""

msgid "GOOGLY_EYE_CELL"
msgstr ""

msgid "GOT_IT"
msgstr ""

msgid "GPL_LICENSE_HEADING"
msgstr ""

msgid "GPU_NAME"
msgstr ""

msgid "GRAPHICS"
msgstr ""

msgid "GRAPHICS_TEAM"
msgstr ""

msgid "GUI"
msgstr ""

msgid "GUI_LIGHT_EFFECTS_OPTION_DESCRIPTION"
msgstr ""

msgid "GUI_TAB_NAVIGATION"
msgstr ""

msgid "GUI_VOLUME"
msgstr ""

msgid "HARDCORE_MODE"
msgstr ""

#, fuzzy
msgid "HARDCORE_MODE_EXPLANATION"
msgstr ""
"Agresivni mikrobi će loviti plijen na većim udaljenostima\n"
"i veća je šansa da će se braniti kada su napadnuti.\n"
"Mirni mikrobi neće se baviti s drugima na većim udaljenostima\n"
"i manja je šansa da će koristiti toksine protiv predatora."

msgid "HEALTH"
msgstr ""

msgid "HELP"
msgstr ""

msgid "HELP_BUTTON_TOOLTIP"
msgstr ""

msgid "HIGHER_VALUES_INCREASE_PERFORMANCE"
msgstr ""

msgid "HIGHER_VALUES_WORSEN_PERFORMANCE"
msgstr ""

msgid "HOLD_FOR_PAN_OR_ROTATE_MODE"
msgstr ""

msgid "HOLD_FOR_PAN_WITH_MOUSE"
msgstr ""

msgid "HOLD_PACK_COMMANDS_MENU"
msgstr ""

msgid "HOLD_TO_SHOW_CURSOR"
msgstr ""

msgid "HOLD_TO_SHOW_CURSOR_ADVICE_TEXT"
msgstr ""

msgid "HOLD_TO_SKIP_CREDITS"
msgstr ""

msgid "HOME"
msgstr ""

msgid "HORIZONTAL_COLON"
msgstr ""

msgid "HORIZONTAL_WITH_AXIS_NAME_COLON"
msgstr ""

msgid "HP_COLON"
msgstr ""

msgid "HSV"
msgstr ""

msgid "HUD_MESSAGE_MULTIPLE"
msgstr ""

msgid "HYDROGEN_SULFIDE"
msgstr ""

msgid "ICESHARD"
msgstr ""

msgid "ICESHELF"
msgstr ""

msgid "ID_IS_NOT_A_NUMBER"
msgstr ""

msgid "ID_NUMBER"
msgstr ""

msgid "INCLUDE_MULTICELLULAR_PROTOTYPE"
msgstr ""

msgid "INCLUDE_MULTICELLULAR_PROTOTYPE_EXPLANATION"
msgstr ""

msgid "INDUSTRIAL_STAGE"
msgstr ""

msgid "INFINITE_COMPOUNDS"
msgstr ""

msgid "INFINITE_MP"
msgstr ""

msgid "INFO_BOX_COST"
msgstr ""

msgid "INFO_BOX_ENZYMES"
msgstr ""

msgid "INFO_BOX_INTERNAL_NAME"
msgstr ""

msgid "INFO_BOX_MASS"
msgstr ""

msgid "INFO_BOX_OSMOREGULATION_COST"
msgstr ""

msgid "INFO_BOX_PROCESSES"
msgstr ""

msgid "INFO_BOX_REQUIRES_NUCLEUS"
msgstr ""

msgid "INFO_BOX_SIZE"
msgstr ""

msgid "INFO_BOX_STORAGE"
msgstr ""

msgid "INFO_BOX_UNIQUE"
msgstr ""

msgid "INFO_BOX_UPGRADES"
msgstr ""

msgid "INGESTED_MATTER"
msgstr ""

msgid "INIT_NEW_WORLD_TOOLTIP"
msgstr ""

msgid "INPUTS"
msgstr ""

msgid "INPUT_NAME_BUILD_STRUCTURE"
msgstr ""

msgid "INPUT_NAME_INTERACTION"
msgstr ""

msgid "INPUT_NAME_OPEN_INVENTORY"
msgstr ""

msgid "INSPECT"
msgstr ""

msgid "INSPECTOR"
msgstr ""

msgid "INTERACTION_ACTIVATE_ASCENSION"
msgstr ""

msgid "INTERACTION_ACTIVATE_ASCENSION_MISSING_ENERGY"
msgstr ""

msgid "INTERACTION_CONSTRUCT"
msgstr ""

msgid "INTERACTION_CONSTRUCT_MISSING_DEPOSITED_MATERIALS"
msgstr ""

msgid "INTERACTION_CRAFT"
msgstr ""

msgid "INTERACTION_DEPOSIT_RESOURCES"
msgstr ""

msgid "INTERACTION_DEPOSIT_RESOURCES_NO_SUITABLE_RESOURCES"
msgstr ""

msgid "INTERACTION_DESTROY"
msgstr ""

msgid "INTERACTION_FOUND_SETTLEMENT"
msgstr ""

msgid "INTERACTION_HARVEST"
msgstr ""

msgid "INTERACTION_HARVEST_CANNOT_MISSING_TOOL"
msgstr ""

msgid "INTERACTION_PICK_UP"
msgstr ""

msgid "INTERACTION_PICK_UP_CANNOT_FULL"
msgstr ""

msgid "INTERNALS"
msgstr ""

msgid "INTERNAL_NAME_IN_USE"
msgstr ""

msgid "INTERNAL_NAME_REQUIRED"
msgstr ""

msgid "INTERNAL_NAME_REQUIRES_CAPITAL"
msgstr ""

msgid "INVALID_DATA_TO_PLOT"
msgstr ""

msgid "INVALID_ICON_PATH"
msgstr ""

msgid "INVALID_SAVE_NAME_POPUP"
msgstr ""

msgid "INVALID_SPECIES_NAME_POPUP"
msgstr ""

msgid "INVALID_TAG"
msgstr ""

msgid "INVALID_URL_FORMAT"
msgstr ""

msgid "INVALID_URL_SCHEME"
msgstr ""

msgid "INVENTORY_ITEMS_ON_GROUND"
msgstr ""

msgid "INVENTORY_TITLE"
msgstr ""

msgid "INVENTORY_TOGGLE_CRAFTING"
msgstr ""

msgid "INVENTORY_TOGGLE_GROUND"
msgstr ""

msgid "INVERTED"
msgstr ""

msgid "IN_PROTOTYPE"
msgstr ""

msgid "IRON"
msgstr ""

msgid "IRON_CHEMOLITHOAUTOTROPHY"
msgstr ""

msgid "ITCH_TOOLTIP"
msgstr ""

msgid "JANUARY"
msgstr ""

msgid "JSON_DEBUG_MODE"
msgstr ""

msgid "JSON_DEBUG_MODE_ALWAYS"
msgstr ""

msgid "JSON_DEBUG_MODE_AUTO"
msgstr ""

msgid "JSON_DEBUG_MODE_NEVER"
msgstr ""

msgid "JULY"
msgstr ""

msgid "JUNE"
msgstr ""

msgid "KEY_BACK"
msgstr ""

msgid "KEY_BACKTAB"
msgstr ""

msgid "KEY_BINDING_CHANGE_CONFLICT"
msgstr ""

msgid "KEY_BRING_UP_KEYBOARD"
msgstr ""

msgid "KEY_CLEAR"
msgstr ""

msgid "KEY_DELETE"
msgstr ""

msgid "KEY_DOWN"
msgstr ""

msgid "KEY_END"
msgstr ""

msgid "KEY_ENTER"
msgstr ""

msgid "KEY_FAVORITES"
msgstr ""

msgid "KEY_FORWARD"
msgstr ""

msgid "KEY_GLOBE"
msgstr ""

msgid "KEY_HELP"
msgstr ""

msgid "KEY_HOME"
msgstr ""

msgid "KEY_HOMEPAGE"
msgstr ""

msgid "KEY_HYPER"
msgstr ""

msgid "KEY_INSERT"
msgstr ""

msgid "KEY_JIS_EISU"
msgstr ""

msgid "KEY_JIS_KANA"
msgstr ""

msgid "KEY_LEFT"
msgstr ""

msgid "KEY_MENU"
msgstr ""

msgid "KEY_META"
msgstr ""

msgid "KEY_OPENURL"
msgstr ""

msgid "KEY_PAUSE"
msgstr ""

msgid "KEY_PRINT"
msgstr ""

msgid "KEY_REFRESH"
msgstr ""

msgid "KEY_RIGHT"
msgstr ""

msgid "KEY_SEARCH"
msgstr ""

msgid "KEY_STANDBY"
msgstr ""

msgid "KEY_STOP"
msgstr ""

msgid "KEY_TAB"
msgstr ""

msgid "KEY_UP"
msgstr ""

msgid "KILO_ABBREVIATION"
msgstr ""

msgid "KP0"
msgstr ""

msgid "KP1"
msgstr ""

msgid "KP2"
msgstr ""

msgid "KP3"
msgstr ""

msgid "KP4"
msgstr ""

msgid "KP5"
msgstr ""

msgid "KP6"
msgstr ""

msgid "KP7"
msgstr ""

msgid "KP8"
msgstr ""

msgid "KP9"
msgstr ""

msgid "KPADD"
msgstr ""

msgid "KPDIVIDE"
msgstr ""

msgid "KPENTER"
msgstr ""

msgid "KPMULTIPLY"
msgstr ""

msgid "KPPERIOD"
msgstr ""

msgid "KPSUBTRACT"
msgstr ""

msgid "LANGUAGE"
msgstr ""

msgid "LANGUAGE_TRANSLATION_PROGRESS"
msgstr ""

msgid "LANGUAGE_TRANSLATION_PROGRESS_LOW"
msgstr ""

msgid "LANGUAGE_TRANSLATION_PROGRESS_REALLY_LOW"
msgstr ""

msgid "LAST_ORGANELLE_DELETE_OPTION_DISABLED_TOOLTIP"
msgstr ""

#, fuzzy
msgid "LATE_MULTICELLULAR"
msgstr "Višestanični stadij"

msgid "LAUNCH0"
msgstr ""

msgid "LAUNCH1"
msgstr ""

msgid "LAUNCH2"
msgstr ""

msgid "LAUNCH3"
msgstr ""

msgid "LAUNCH4"
msgstr ""

msgid "LAUNCH5"
msgstr ""

msgid "LAUNCH6"
msgstr ""

msgid "LAUNCH7"
msgstr ""

msgid "LAUNCH8"
msgstr ""

msgid "LAUNCH9"
msgstr ""

msgid "LAUNCHA"
msgstr ""

msgid "LAUNCHB"
msgstr ""

msgid "LAUNCHC"
msgstr ""

msgid "LAUNCHD"
msgstr ""

msgid "LAUNCHE"
msgstr ""

msgid "LAUNCHF"
msgstr ""

msgid "LAUNCHMAIL"
msgstr ""

msgid "LAUNCHMEDIA"
msgstr ""

msgid "LAWK_ONLY"
msgstr ""

msgid "LAWK_ONLY_EXPLANATION"
msgstr ""

msgid "LEAD_ARTIST"
msgstr ""

msgid "LEAD_ARTISTS"
msgstr ""

msgid "LEAD_DEVELOPERS"
msgstr ""

msgid "LEAD_GAME_DESIGNER"
msgstr ""

msgid "LEAD_GAME_DESIGNERS"
msgstr ""

msgid "LEAD_OUTREACH_PEOPLE"
msgstr ""

msgid "LEAD_OUTREACH_PERSON"
msgstr ""

msgid "LEAD_PROGRAMMER"
msgstr ""

msgid "LEAD_PROGRAMMERS"
msgstr ""

msgid "LEAD_PROJECT_MANAGER"
msgstr ""

msgid "LEAD_PROJECT_MANAGERS"
msgstr ""

msgid "LEAD_TESTER"
msgstr ""

msgid "LEAD_TESTERS"
msgstr ""

msgid "LEAD_THEORIST"
msgstr ""

msgid "LEAD_THEORISTS"
msgstr ""

msgid "LEFT_ARROW"
msgstr ""

msgid "LEFT_MOUSE"
msgstr ""

msgid "LICENSES"
msgstr ""

msgid "LICENSES_COVERING_THRIVE"
msgstr ""

msgid "LIFE_ORIGIN"
msgstr ""

msgid "LIFE_ORIGIN_EXPLANATION"
msgstr ""

msgid "LIFE_ORIGIN_PANSPERMIA"
msgstr ""

msgid "LIFE_ORIGIN_POND"
msgstr ""

msgid "LIFE_ORIGIN_TOOLTIP"
msgstr ""

msgid "LIFE_ORIGIN_VENTS"
msgstr ""

msgid "LIGHT"
msgstr ""

msgid "LIGHT_LEVEL_AVERAGE"
msgstr ""

msgid "LIGHT_LEVEL_CURRENT"
msgstr ""

msgid "LIGHT_LEVEL_DAY"
msgstr ""

msgid "LIGHT_LEVEL_LABEL_AT_NOON"
msgstr ""

msgid "LIGHT_LEVEL_NIGHT"
msgstr ""

msgid "LIGHT_MAX"
msgstr ""

msgid "LIMIT_EXTREME"
msgstr ""

msgid "LIMIT_GROWTH_RATE"
msgstr ""

msgid "LIMIT_GROWTH_RATE_EXPLANATION"
msgstr ""

msgid "LIMIT_HUGE"
msgstr ""

msgid "LIMIT_LARGE"
msgstr ""

msgid "LIMIT_NORMAL"
msgstr ""

msgid "LIMIT_SMALL"
msgstr ""

msgid "LIMIT_TINY"
msgstr ""

msgid "LIMIT_VERY_LARGE"
msgstr ""

msgid "LIMIT_VERY_SMALL"
msgstr ""

msgid "LINE_COLOUR"
msgstr ""

msgid "LINKS_TITLE"
msgstr ""

msgid "LIPASE"
msgstr ""

msgid "LIPASE_DESCRIPTION"
msgstr ""

msgid "LOAD"
msgstr ""

msgid "LOADING"
msgstr ""

msgid "LOADING_DOT_DOT_DOT"
msgstr ""

msgid "LOADING_EARLY_MULTICELLULAR_EDITOR"
msgstr ""

msgid "LOADING_GAME"
msgstr ""

msgid "LOADING_MICROBE_EDITOR"
msgstr ""

msgid "LOADING_MULTICELLULAR_EDITOR"
msgstr ""

msgid "LOADING_TIP"
msgstr "Pritisnite gumb za poništavanje u uređivaču kako biste ispravili pogrešku"

msgid "LOAD_FINISHED"
msgstr ""

msgid "LOAD_GAME"
msgstr ""

msgid "LOAD_GAME_BUTTON_TOOLTIP"
msgstr ""

msgid "LOAD_INCOMPATIBLE_PROTOTYPE_WARNING"
msgstr ""

msgid "LOAD_INCOMPATIBLE_SAVE_PROMPT"
msgstr ""

msgid "LOAD_INCOMPATIBLE_SAVE_WARNING"
msgstr ""

msgid "LOAD_INVALID_SAVE_PROMPT"
msgstr ""

msgid "LOAD_INVALID_SAVE_WARNING"
msgstr ""

msgid "LOCAL_INITIAL_LETTER"
msgstr ""

msgid "LOCK_DAY_NIGHT_CYCYLE"
msgstr ""

msgid "LOW_BIODIVERSITY_LIMIT"
msgstr ""

msgid "LOW_MENU_PERFORMANCE"
msgstr ""

msgid "LOW_MENU_PERFORMANCE_DESCRIPTION"
msgstr ""

msgid "LYSOSOME"
msgstr ""

msgid "LYSOSOME_DESCRIPTION"
msgstr ""

msgid "LYSOSOME_PROCESSES_DESCRIPTION"
msgstr ""

msgid "MANUALLY_SET_TIME"
msgstr ""

msgid "MAP"
msgstr ""

msgid "MARCH"
msgstr ""

msgid "MARINE_SNOW"
msgstr ""

msgid "MASTER_VOLUME"
msgstr ""

msgid "MAXIMUM_SPECIES_IN_PATCH"
msgstr ""

msgid "MAX_FPS"
msgstr ""

msgid "MAX_FPS_NO_LIMIT"
msgstr ""

msgid "MAX_SPAWNED_ENTITIES"
msgstr ""

msgid "MAX_VISIBLE_DATASET_WARNING"
msgstr ""

msgid "MAY"
msgstr ""

msgid "MEDIANEXT"
msgstr ""

msgid "MEDIAPLAY"
msgstr ""

msgid "MEDIAPREVIOUS"
msgstr ""

msgid "MEDIARECORD"
msgstr ""

msgid "MEDIASTOP"
msgstr ""

msgid "MEGA_YEARS"
msgstr ""

msgid "MEMBRANE"
msgstr ""

msgid "MEMBRANE_RIGIDITY"
msgstr ""

msgid "MEMBRANE_TYPES"
msgstr ""

msgid "MENU"
msgstr "Izbornik"

msgid "MESOPELAGIC"
msgstr ""

msgid "METABOLOSOMES"
msgstr ""

msgid "METABOLOSOMES_DESCRIPTION"
msgstr ""

msgid "METABOLOSOMES_PROCESSES_DESCRIPTION"
msgstr ""

msgid "METRICS"
msgstr ""

msgid "METRICS_CONTENT"
msgstr ""

msgid "MIB_VALUE"
msgstr ""

#, fuzzy
msgid "MICROBE"
msgstr "Stadij mikroba"

#, fuzzy
msgid "MICROBES_COUNT"
msgstr "Stadij mikroba"

#, fuzzy
msgid "MICROBE_BENCHMARK"
msgstr "Uređivač mikroba"

msgid "MICROBE_EDITOR"
msgstr "Uređivač mikroba"

msgid "MICROBE_EDITOR_HELP_MESSAGE_1"
msgstr ""
"Prokariotske strukture\n"
"\n"
"Citoplazma: ima prostor za pohranu i vrši glikolizu (Proizvodi male količine [thrive:compound type=\"atp\"][/thrive:compound] iz [thrive:compound type=\"glucose\"][/thrive:compound])\n"
"\n"
"Metabolosomi: proizvode [thrive:compound type=\"atp\"][/thrive:compound] iz [thrive:compound type=\"glucose\"][/thrive:compound]\n"
"\n"
"Tilakoidi: proizvode trećinu količine [thrive:compound type=\"glucose\"][/thrive:compound] kao normalni kloroplast, ali osim toga obavljaju glikolizu i zauzimaju 1 ćeliju\n"
"\n"
"Kemosintetski proteini: Proizvodi upola [thrive:compound type=\"glucose\"][/thrive:compound] iz [thrive:compound type=\"hydrogensulfide\"][/thrive:compound] kao kemoplast, ali obavlja glikolizu, zauzima 1 ćeliju\n"
"\n"
"Rusticijanin: pretvara [thrive:compound type=\"iron\"][/thrive:compound] u [thrive:compound type=\"atp\"][/thrive:compound]\n"
"\n"
"Nitrogenaza: anaerobno pretvara atmosferski dušik i [thrive:compound type=\"atp\"][/thrive:compound] u [thrive:compound type=\"ammonia\"][/thrive:compound]\n"
"\n"
"Oksitoksizom: pretvara [thrive:compound type=\"atp\"][/thrive:compound] u [thrive:compound type=\"oxytoxy\"][/thrive:compound]\n"
"\n"
"Termosintaza: proizvodi [thrive:compound type=\"atp\"][/thrive:compound] pomoću temperaturnih gradijenata"

msgid "MICROBE_EDITOR_HELP_MESSAGE_14"
msgstr "Nakon što je gutanje završeno, bilo koje tvari unutar stanice zadržavaju se unutar membrane kako bi se probavili. Neprobavljive tvari će uvijek biti izbačene iz stanice, ali postoje mutacije koje dozvoljavaju njihovu obradu. Enzimi će pomoći s probavom, a njih proizvodi lizosom. Evolucijom lizosoma probava postaje učinkovitija."

msgid "MICROBE_EDITOR_HELP_MESSAGE_2"
msgstr ""
"Vanjski organeli\n"
"\n"
"Bič: Brže pomiče vašu stanicu trošeći [thrive:compound type=\"atp\"][/thrive:compound]\n"
"\n"
"Pilus: Može se koristiti za probadanje drugih stanica ili za obranu od njihovih toksina\n"
"\n"
"Kemoreceptor: Omogućuje otkrivanje spojeva s veće udaljenosti\n"
"\n"
"Cilija: Povećava brzinu okretanja stanica"

msgid "MICROBE_EDITOR_HELP_MESSAGE_3"
msgstr ""
"Organele vezane za membranu\n"
"\n"
"Jezgra: Zauzima 11 ćelija i omogućuje evoluciju organela vezanih za membranu, udvostručuje veličinu vaše stanice i smanjuje nastalu štetu za 50% (može se razviti samo jednom)\n"
"\n"
"Vezivo sredstvo: Omogućuje vezanje s drugim stanicama. Potreban za napredovanje u višestaničnu fazu.\n"
"\n"
"Mitohondrij: proizvodi [thrive:compound type=\"atp\"][/thrive:compound] iz [thrive:compound type=\"glucose\"][/thrive:compound] i atmosferskog O2, puno učinkovitije od citoplazme\n"
"\n"
"Kloroplast: stvara [thrive:compound type=\"glucose\"][/thrive:compound] od sunčeve svjetlosti i atmosferskog CO2\n"
"\n"
"Termoplast: proizvodi [thrive:compound type=\"atp\"][/thrive:compound] pomoću temperaturnih gradijenata\n"
"\n"
"Lizosom: Sadrži probavne enzime. Enzimi ubrzavaju i poboljšavaju učinkovitost probave\n"
"\n"
"Kemoplast: stvara [thrive:compound type=\"glucose\"][/thrive:compound] od [thrive:compound type=\"hydrogensulfide\"][/thrive:compound]\n"
"\n"
"Plastid za fiksiranje dušika: stvara [thrive:compound type=\"ammonia\"][/thrive:compound] od [thrive:compound type=\"atp\"][/thrive:compound] i atmosferskog dušika i kisika\n"
"\n"
"Vakuola: Pohranjuje 8 sakupljenih spojeva\n"
"\n"
"Vakuole toksina: proizvode toksine (nazvane [thrive:compound type=\"oxytoxy\"][/thrive:compound]) i omogućuju vam da ih otpustite nanoseći štetu na temelju količine dostupnog oksitoxya\n"
"\n"
"Signalno sredstvo: Dozvoljava stanicama da stvaraju kemijske spojeve na koje druge stanice mogu reagirati"

msgid "MICROBE_EDITOR_HELP_MESSAGE_4"
msgstr "Za svaku generaciju imate 100 mutacijskih bodova (MP) koje možete potrošiti, a svaka promjena (ili mutacija) koštat će određeni iznos tog MP-a. Dodavanje i uklanjanje organela košta MP. Međutim, uklanjanjem organela koji su postavljeni u trenutnoj mutaciji, vraća se MP za taj organel. Možete premjestiti ili potpuno ukloniti organel tako da je kliknete desnom tipkom miša i odaberete odgovarajuću radnju iz skočnog izbornika. Možete rotirati svoje organele dok ih postavljate pomoću [thrive:input]e_rotate_left[/thrive:input] i [thrive:input]e_rotate_right[/thrive:input]."

msgid "MICROBE_EDITOR_HELP_MESSAGE_5"
msgstr "Prilikom svakog razmnožavanja, ući ćete u Uređivač Mikroba, gdje možete mijenjati svoju vrstu (dodavanjem, premještanjem ili uklanjanjem organela) kako biste povećali uspjeh svoje vrste. Svaki posjet uređivaču tijekom Stadija Mikroba predstavlja [thrive:constant]EDITOR_TIME_JUMP_MILLION_YEARS[/thrive:constant] milijuna godina evolucije."

msgid "MICROBE_FREEBUILD_EDITOR"
msgstr ""

msgid "MICROBE_ORGANELLE_STATISTICS"
msgstr ""

msgid "MICROBE_SPECIES_DETAIL_TEXT"
msgstr ""
"[b]Stadij[/b]\n"
"  Mikrob\n"
"[b]Tip membrane[/b]\n"
"  {0}\n"
"[b]Krutost membrane[/b]\n"
"  {1}\n"
"[b]Osnovna brzina[/b]\n"
"  {2}\n"
"[b]Osnovna brzina rotacije[/b]\n"
"  {3}\n"
"[b]Osnova veličina, u ćelijama[/b]\n"
"  {4}"

msgid "MICROBE_STAGE"
msgstr "Stadij mikroba"

#, fuzzy
msgid "MICROBE_STAGE_BECOME_MULTICELLULAR_TEXT"
msgstr ""
"[b]Stadij[/b]\n"
"  Mikrob\n"
"[b]Tip membrane[/b]\n"
"  {0}\n"
"[b]Krutost membrane[/b]\n"
"  {1}\n"
"[b]Osnovna brzina[/b]\n"
"  {2}\n"
"[b]Osnovna brzina rotacije[/b]\n"
"  {3}\n"
"[b]Osnova veličina, u ćelijama[/b]\n"
"  {4}"

msgid "MICROBE_STAGE_COLLECT_TEXT"
msgstr ""

msgid "MICROBE_STAGE_CONTROL_TEXT"
msgstr ""

msgid "MICROBE_STAGE_CONTROL_TEXT_CONTROLLER"
msgstr ""

#, fuzzy
msgid "MICROBE_STAGE_DAY_NIGHT_TEXT"
msgstr ""
"[b]Stadij[/b]\n"
"  Mikrob\n"
"[b]Tip membrane[/b]\n"
"  {0}\n"
"[b]Krutost membrane[/b]\n"
"  {1}\n"
"[b]Osnovna brzina[/b]\n"
"  {2}\n"
"[b]Osnovna brzina rotacije[/b]\n"
"  {3}\n"
"[b]Osnova veličina, u ćelijama[/b]\n"
"  {4}"

msgid "MICROBE_STAGE_HEALTH_TEXT"
msgstr ""

msgid "MICROBE_STAGE_HELP_MESSAGE_1"
msgstr "[thrive:input]g_move_forward[/thrive:input],[thrive:input]g_move_left[/thrive:input],[thrive:input]g_move_backwards[/thrive:input],[thrive:input]g_move_right[/thrive:input] te miš koriste se za kretanje. [thrive:input]g_fire_toxin[/thrive:input] za ispucavanje [thrive:compound type=\"oxytoxy\"][/thrive:compound] ako posjeduješ vakuolu za toksin. [thrive:input]g_toggle_engulf[/thrive:input] za paljenje/gašenje gutanja. Kotač miša koristi se za podešavanje zumiranja."

msgid "MICROBE_STAGE_HELP_MESSAGE_10"
msgstr "Za razmnožavanje potrebno je podijeliti sve organele na dva dijela. Organeli trebaju [thrive:compound type=\"ammonia\"][/thrive:compound], [thrive:compound type=\"phosphates\"][/thrive:compound], i vremena kako bi se podijelili."

msgid "MICROBE_STAGE_HELP_MESSAGE_11"
msgstr "Međutim, ako preživi dvadeset generacija s 300 jedinki, smatra se da ste pobijedili u trenutnoj igri. Nakon pobjede dobivate skočni prozor i možete nastaviti igrati kako želite."

msgid "MICROBE_STAGE_HELP_MESSAGE_12"
msgstr "Budite oprezni jer se druge vrste razvijaju i natječu usporedno s Vašom vrstom. Svaki put kada uđete u uređivač i oni se razvijaju."

msgid "MICROBE_STAGE_HELP_MESSAGE_13"
msgstr "Vezujuće sredstvo omogućuje vašoj stanici i ostalima njezine vrste da izgrade staničnu koloniju u kojoj stanice međusobno dijele spojeve koje apsorbiraju i proizvode. Uđite u način vezivanja pritiskom na [thrive:input]g_toggle_binding[/thrive:input]. Dok ste u koloniji, ne možete podijeliti ćeliju i koristiti stanični uređivač. Za ulazak u uređivač skupite potrebne spojeve i napustite koloniju pritiskom na [thrive:input]g_unbind_all[/thrive:input]. Velike stanične kolonije put su prema višestaničnosti."

msgid "MICROBE_STAGE_HELP_MESSAGE_15"
msgstr "Celulozne i hitinske stanične stijenke se naročito ne mogu probaviti bez potrebnog enzima koji ih može razgraditi."

msgid "MICROBE_STAGE_HELP_MESSAGE_16"
msgstr "Međutim, lizosomi su dostupni samo eukariotima. Prokarioti nemaju takve organele te im je zbog toga probava neučinkovita. To ne predstavlja veliki problem za male stanice, ali većim je stanicama dosta veliki nedostatak."

msgid "MICROBE_STAGE_HELP_MESSAGE_2"
msgstr "Stanica koristi [thrive:compound type=\"atp\"][/thrive:compound] kao izvor energije. Ako ga ponestane, stanica će umrijeti."

msgid "MICROBE_STAGE_HELP_MESSAGE_3"
msgstr "Za otključavanje uređivača i razmnožavanje, potrebno je ostati živ dovoljno dugo. Skupljanje [thrive:compound type=\"ammonia\"][/thrive:compound] (narančasti oblak) te [thrive:compound type=\"phosphates\"][/thrive:compound] (ljubičasti oblak) ubrzava stanični rast."

msgid "MICROBE_STAGE_HELP_MESSAGE_4"
msgstr "Stanica može gutati druge stanice, bakterije te komadiće željeza i drugih stanica koji su manji od nje same korištenjem [thrive:input]g_toggle_engulf[/thrive:input]. Dok stanica guta, troši dodatni [thrive:compound type=\"atp\"][/thrive:compound] i sporije se kreće. Ponovno korištenje [thrive:input]g_toggle_engulf[/thrive:input] prekida gutanje."

msgid "MICROBE_STAGE_HELP_MESSAGE_5"
msgstr "Osmoregulacija troši [thrive:compound type=\"atp\"][/thrive:compound]. Što je veća stanica, to treba više mitohondrija, metabolosoma ili rusticijanina treba kako bi se spriječilo trošenje [thrive:compound type=\"atp\"][/thrive:compound] dok stoji na mjestu."

msgid "MICROBE_STAGE_HELP_MESSAGE_6"
msgstr "U uređivaču postoji mnogo organela koji se mogu razvijati, što omogućuje širok raspon različitih stilova igre."

msgid "MICROBE_STAGE_HELP_MESSAGE_7"
msgstr "Ako populacija padne na nulu, vrsta će izumrijeti."

msgid "MICROBE_STAGE_HELP_MESSAGE_8"
msgstr ""
"Razni oblaci tvari su:\n"
"\n"
"Bijeli – [thrive:compound type=\"glucose\"][/thrive:compound]\n"
"Žuti – [thrive:compound type=\"hydrogensulfide\"][/thrive:compound]\n"
"Narančasti – [thrive:compound type=\"ammonia\"][/thrive:compound]\n"
"Ljubičasti – [thrive:compound type=\"phosphates\"][/thrive:compound]\n"
"Smeđi – [thrive:compound type=\"iron\"][/thrive:compound]\n"
"\n"
"[thrive:compound type=\"glucose\"][/thrive:compound] stvara [thrive:compound type=\"atp\"][/thrive:compound]."

msgid "MICROBE_STAGE_HELP_MESSAGE_9"
msgstr "[thrive:compound type=\"hydrogensulfide\"][/thrive:compound] može se pretvoriti u [thrive:compound type=\"glucose\"][/thrive:compound] pomoću kemoplasta i kemosintetizirajućih proteina. [thrive:compound type=\"iron\"][/thrive:compound] se pomoću rusticijanina može pretvoriti u [thrive:compound type=\"atp\"][/thrive:compound]."

msgid "MICROBE_STAGE_INITIAL"
msgstr ""

#, fuzzy
msgid "MICROBE_STAGE_INITIAL_PANSPERMIA"
msgstr ""
"[b]Stadij[/b]\n"
"  Mikrob\n"
"[b]Tip membrane[/b]\n"
"  {0}\n"
"[b]Krutost membrane[/b]\n"
"  {1}\n"
"[b]Osnovna brzina[/b]\n"
"  {2}\n"
"[b]Osnovna brzina rotacije[/b]\n"
"  {3}\n"
"[b]Osnova veličina, u ćelijama[/b]\n"
"  {4}"

#, fuzzy
msgid "MICROBE_STAGE_INITIAL_POND"
msgstr ""
"[b]Stadij[/b]\n"
"  Mikrob\n"
"[b]Tip membrane[/b]\n"
"  {0}\n"
"[b]Krutost membrane[/b]\n"
"  {1}\n"
"[b]Osnovna brzina[/b]\n"
"  {2}\n"
"[b]Osnovna brzina rotacije[/b]\n"
"  {3}\n"
"[b]Osnova veličina, u ćelijama[/b]\n"
"  {4}"

#, fuzzy
msgid "MICROBE_STAGE_ORGANELLE_DIVISION"
msgstr "[thrive:input]g_move_forward[/thrive:input],[thrive:input]g_move_left[/thrive:input],[thrive:input]g_move_backwards[/thrive:input],[thrive:input]g_move_right[/thrive:input] te miš koriste se za kretanje. [thrive:input]g_fire_toxin[/thrive:input] za ispucavanje [thrive:compound type=\"oxytoxy\"][/thrive:compound] ako posjeduješ vakuolu za toksin. [thrive:input]g_toggle_engulf[/thrive:input] za paljenje/gašenje gutanja. Kotač miša koristi se za podešavanje zumiranja."

msgid "MIDDLE_MOUSE"
msgstr ""

msgid "MILLION_ABBREVIATION"
msgstr ""

msgid "MINIMUM_AMOUNT_TO_FIND"
msgstr ""

msgid "MINIMUM_VERSION"
msgstr ""

msgid "MIN_VISIBLE_DATASET_WARNING"
msgstr ""

msgid "MISC"
msgstr ""

msgid "MISCELLANEOUS"
msgstr ""

#, fuzzy
msgid "MISCELLANEOUS_3D_STAGE"
msgstr "Višestanični stadij"

msgid "MISC_FUN"
msgstr ""

msgid "MISSING_DESCRIPTION"
msgstr ""

msgid "MISSING_OR_INVALID_REQUIRED_FIELD"
msgstr ""

msgid "MISSING_TITLE"
msgstr ""

msgid "MITOCHONDRION"
msgstr ""

msgid "MITOCHONDRION_DESCRIPTION"
msgstr ""

msgid "MITOCHONDRION_PROCESSES_DESCRIPTION"
msgstr ""

msgid "MIXED_DOT_DOT_DOT"
msgstr ""

msgid "MODDING_INSTRUCTIONS_ON"
msgstr ""

msgid "MODELS"
msgstr "Modeli"

msgid "MODIFY"
msgstr ""

msgid "MODIFY_ORGANELLE"
msgstr ""

msgid "MODIFY_TYPE"
msgstr ""

msgid "MODS"
msgstr ""

msgid "MODS_INSTALLED_BUT_NOT_ENABLED"
msgstr ""

msgid "MOD_ASSEMBLY"
msgstr ""

msgid "MOD_ASSEMBLY_CLASS"
msgstr ""

msgid "MOD_ASSEMBLY_CLASS_CREATION_FAILED"
msgstr ""

msgid "MOD_ASSEMBLY_CLASS_NOT_FOUND"
msgstr ""

msgid "MOD_ASSEMBLY_INIT_CALL_FAILED"
msgstr ""

msgid "MOD_ASSEMBLY_LOAD_CALL_FAILED_EXCEPTION"
msgstr ""

msgid "MOD_ASSEMBLY_LOAD_EXCEPTION"
msgstr ""

msgid "MOD_ASSEMBLY_UNLOAD_CALL_FAILED"
msgstr ""

msgid "MOD_ASSEMBLY_UNLOAD_CALL_FAILED_EXCEPTION"
msgstr ""

msgid "MOD_AUTHOR"
msgstr ""

msgid "MOD_AUTO_HARMONY"
msgstr ""

msgid "MOD_CREATION_FAILED"
msgstr ""

msgid "MOD_DESCRIPTION"
msgstr ""

msgid "MOD_EXTENDED_DESCRIPTION"
msgstr ""

msgid "MOD_HARMONY_LOAD_FAILED_EXCEPTION"
msgstr ""

msgid "MOD_HARMONY_UNLOAD_FAILED_EXCEPTION"
msgstr ""

msgid "MOD_HAS_NO_LOADABLE_RESOURCES"
msgstr ""

msgid "MOD_ICON_FILE"
msgstr ""

msgid "MOD_INFO_URL"
msgstr ""

msgid "MOD_INTERNAL_NAME"
msgstr ""

msgid "MOD_LICENSE"
msgstr ""

msgid "MOD_LOAD_ERRORS"
msgstr ""

msgid "MOD_LOAD_ERRORS_OCCURRED"
msgstr ""

msgid "MOD_LOAD_OR_UNLOAD_ERRORS_OCCURRED"
msgstr ""

msgid "MOD_LOAD_UNLOAD_CAVEATS"
msgstr ""

msgid "MOD_LOAD_UNLOAD_RESTART"
msgstr ""

msgid "MOD_MAXIMUM_THRIVE"
msgstr ""

msgid "MOD_MINIMUM_THRIVE"
msgstr ""

msgid "MOD_NAME"
msgstr ""

msgid "MOD_PCK_NAME"
msgstr ""

msgid "MOD_RECOMMENDED_THRIVE"
msgstr ""

msgid "MOD_TO_UPLOAD"
msgstr ""

msgid "MOD_UPLOADER"
msgstr ""

msgid "MOD_VERSION"
msgstr ""

msgid "MORE_INFO"
msgstr ""

msgid "MORE_INFO_PROMPT"
msgstr ""

msgid "MOUSE_EDGE_PANNING_OPTION"
msgstr ""

msgid "MOUSE_LOOK_SENSITIVITY"
msgstr ""

msgid "MOUSE_SENSITIVITY_WINDOW_SIZE_ADJUSTMENT"
msgstr ""

msgid "MOVE"
msgstr ""

msgid "MOVEMENT"
msgstr ""

msgid "MOVE_ATTEMPTS_PER_SPECIES"
msgstr ""

msgid "MOVE_BACKWARDS"
msgstr ""

msgid "MOVE_DOWN_OR_CROUCH"
msgstr ""

msgid "MOVE_FORWARD"
msgstr ""

msgid "MOVE_LEFT"
msgstr ""

msgid "MOVE_ORGANELLE"
msgstr ""

msgid "MOVE_RIGHT"
msgstr ""

msgid "MOVE_TO_ANY_PATCH"
msgstr ""

msgid "MOVE_TO_LAND"
msgstr ""

msgid "MOVE_TO_MACROSCOPIC_TOOLTIP"
msgstr ""

msgid "MOVE_TO_MULTICELLULAR_STAGE_TOOLTIP"
msgstr ""

msgid "MOVE_TO_THIS_PATCH"
msgstr ""

msgid "MOVE_UP_OR_JUMP"
msgstr ""

msgid "MOVING_TO_AWAKENING_PROTOTYPE"
msgstr ""

msgid "MOVING_TO_AWAKENING_PROTOTYPE_TITLE"
msgstr ""

msgid "MOVING_TO_LAND_PROTOTYPE"
msgstr ""

msgid "MOVING_TO_LAND_PROTOTYPE_TITLE"
msgstr ""

msgid "MOVING_TO_SOCIETY_STAGE"
msgstr ""

msgid "MP_COST"
msgstr ""

msgid "MUCILAGE"
msgstr ""

msgid "MUCILAGE_SYNTHESIS"
msgstr ""

msgid "MULTICELLULAR_EDITOR"
msgstr "Višestanični uređivač"

#, fuzzy
msgid "MULTICELLULAR_FREEBUILD_EDITOR"
msgstr "Višestanični uređivač"

msgid "MULTICELLULAR_STAGE"
msgstr "Višestanični stadij"

msgid "MULTIPLE_CELLS"
msgstr ""

msgid "MULTIPLE_METABALLS"
msgstr ""

msgid "MULTIPLE_ORGANELLES"
msgstr ""

msgid "MULTISAMPLE_ANTI_ALIASING"
msgstr ""

msgid "MULTITHREADED_SIMULATION_ENABLED"
msgstr ""

msgid "MULTITHREADED_SIMULATION_EXPLANATION"
msgstr ""

msgid "MUSEUM_WELCOME_TEXT"
msgstr ""

msgid "MUSIC"
msgstr "Glazba"

msgid "MUSIC_VOLUME"
msgstr ""

msgid "MUTATIONS_PER_SPECIES"
msgstr ""

msgid "MUTATION_COST_MULTIPLIER"
msgstr ""

msgid "MUTATION_COST_MULTIPLIER_EXPLANATION"
msgstr ""

msgid "MUTATION_POINTS"
msgstr ""

msgid "MUTE"
msgstr ""

msgid "NAME"
msgstr ""

msgid "NAME_LABEL_CITY"
msgstr ""

msgid "NAME_LABEL_FLEET"
msgstr ""

msgid "NAME_LABEL_STRUCTURE_UNFINISHED"
msgstr ""

msgid "NATIVE_THREAD_ADVICE_TOOLTIP"
msgstr ""

msgid "NEGATIVE_ATP_BALANCE"
msgstr ""

msgid "NEGATIVE_ATP_BALANCE_TEXT"
msgstr ""

msgid "NEW"
msgstr ""

msgid "NEWER_VERSION_LOADING_WARNING"
msgstr ""

msgid "NEWS"
msgstr ""

msgid "NEW_BIODIVERSITY_INCREASING_SPECIES_POPULATION"
msgstr ""

msgid "NEW_GAME"
msgstr ""

msgid "NEW_GAME_BUTTON_TOOLTIP"
msgstr ""

msgid "NEW_GAME_SETTINGS_PERFORMANCE_OPTIONS_INFO"
msgstr ""

msgid "NEW_MOD_DEFAULT_DESCRIPTION"
msgstr ""

msgid "NEW_NAME"
msgstr ""

msgid "NEW_NAME_COLON"
msgstr ""

msgid "NEXT_CAPITAL"
msgstr ""

msgid "NEXT_EDITOR_TAB"
msgstr ""

msgid "NITROGEN"
msgstr ""

msgid "NITROGENASE"
msgstr ""

msgid "NITROGENASE_DESCRIPTION"
msgstr ""

msgid "NITROGENASE_PROCESSES_DESCRIPTION"
msgstr ""

msgid "NITROGEN_FIXING_PLASTID"
msgstr ""

msgid "NITROGEN_FIXING_PLASTID_DESCRIPTION"
msgstr ""

msgid "NITROGEN_FIXING_PLASTID_PROCESSES_DESCRIPTION"
msgstr ""

msgid "NONE"
msgstr ""

msgid "NORMAL"
msgstr ""

msgid "NORMAL_MEMBRANE_DESCRIPTION"
msgstr ""

msgid "NOTHING_HERE"
msgstr ""

msgid "NOTHING_TO_INTERACT_WITH"
msgstr ""

msgid "NOTICE_DAMAGED_BY_NO_ATP"
msgstr ""

msgid "NOTICE_ENGULF_DAMAGE_FROM_TOXIN"
msgstr ""

msgid "NOTICE_ENGULF_MISSING_ENZYME"
msgstr ""

msgid "NOTICE_ENGULF_SIZE_TOO_SMALL"
msgstr ""

msgid "NOTICE_ENGULF_STORAGE_FULL"
msgstr ""

msgid "NOTICE_HIT_BY_ATP_TOXIN"
msgstr ""

msgid "NOTICE_HIT_BY_BASE_MOVEMENT_TOXIN"
msgstr ""

msgid "NOTICE_READY_TO_EDIT"
msgstr ""

msgid "NOT_FOUND_CHUNK"
msgstr ""

msgid "NOT_STARTED_DOT"
msgstr ""

msgid "NOVEMBER"
msgstr ""

msgid "NO_AI"
msgstr ""

msgid "NO_DATA_TO_SHOW"
msgstr ""

msgid "NO_EVENTS_RECORDED"
msgstr ""

msgid "NO_FOSSIL_DIRECTORY"
msgstr ""

msgid "NO_MODS_ENABLED"
msgstr ""

msgid "NO_ORGANELLE_PROCESSES"
msgstr ""

msgid "NO_SAVEGAMES_FOUND"
msgstr ""

msgid "NO_SAVE_DIRECTORY"
msgstr ""

msgid "NO_SCREENSHOT_DIRECTORY"
msgstr ""

msgid "NO_SELECTED_MOD"
msgstr ""

msgid "NUCLEUS"
msgstr ""

msgid "NUCLEUS_DELETE_OPTION_DISABLED_TOOLTIP"
msgstr ""

msgid "NUCLEUS_DESCRIPTION"
msgstr ""

msgid "NUCLEUS_SMALL_DESCRIPTION"
msgstr ""

msgid "NUMLOCK"
msgstr ""

msgid "N_A"
msgstr ""

msgid "N_A_MP"
msgstr ""

msgid "N_TIMES"
msgstr ""

msgid "OCTOBER"
msgstr ""

msgid "OFFICIAL_WEBSITE"
msgstr ""

msgid "OFFICIAL_WEBSITE_BUTTON_TOOLTIP"
msgstr ""

msgid "OK"
msgstr ""

msgid "OLDER_VERSION_LOADING_WARNING"
msgstr ""

msgid "OPENGL_MODE_WARNING"
msgstr ""

#, fuzzy
msgid "OPENGL_MODE_WARNING_EXPLANATION"
msgstr ""
"Agresivni mikrobi će loviti plijen na većim udaljenostima\n"
"i veća je šansa da će se braniti kada su napadnuti.\n"
"Mirni mikrobi neće se baviti s drugima na većim udaljenostima\n"
"i manja je šansa da će koristiti toksine protiv predatora."

msgid "OPEN_FOLDER"
msgstr ""

msgid "OPEN_FOSSIL_FOLDER"
msgstr ""

msgid "OPEN_FOSSIL_IN_FREEBUILD_WARNING"
msgstr ""

msgid "OPEN_GOD_TOOLS"
msgstr ""

msgid "OPEN_HELP_SCREEN"
msgstr ""

msgid "OPEN_IN_FREEBUILD"
msgstr ""

msgid "OPEN_LOGS_FOLDER"
msgstr ""

msgid "OPEN_MOD_URL"
msgstr ""

msgid "OPEN_ORGANELLES_PAGE"
msgstr ""

msgid "OPEN_ORGANELLE_MENU"
msgstr ""

msgid "OPEN_RESEARCH_SCREEN"
msgstr ""

msgid "OPEN_SAVE_DIRECTORY"
msgstr ""

msgid "OPEN_SCIENCE_MENU"
msgstr ""

msgid "OPEN_SCREENSHOT_FOLDER"
msgstr ""

msgid "OPEN_THE_MENU"
msgstr ""

msgid "OPEN_TRANSLATION_SITE"
msgstr ""

msgid "OPERATION_PAUSED_DOT"
msgstr ""

msgid "OPPORTUNISM_EXPLANATION"
msgstr ""

msgid "OPPORTUNISTIC"
msgstr ""

msgid "OPTIONS"
msgstr ""

msgid "OPTIONS_BUTTON_TOOLTIP"
msgstr ""

msgid "ORGANELLES"
msgstr ""

msgid "ORGANELLES_WILL_BE_UNLOCKED_NEXT_GENERATION"
msgstr ""

msgid "ORGANELLE_AXON"
msgstr ""

msgid "ORGANELLE_AXON_DESCRIPTION"
msgstr ""

#, fuzzy
msgid "ORGANELLE_CATEGORY_MULTICELLULAR"
msgstr "Višestanični stadij"

msgid "ORGANELLE_MYOFIBRIL"
msgstr ""

msgid "ORGANELLE_MYOFIBRIL_DESCRIPTION"
msgstr ""

msgid "ORGANELLE_PILUS"
msgstr ""

msgid "ORGANELLE_PILUS_DESCRIPTION"
msgstr ""

msgid "ORGANELLE_PILUS_PROCESSES_DESCRIPTION"
msgstr ""

msgid "ORGANELLE_PLURAL"
msgstr ""

#, fuzzy
msgid "ORGANELLE_SINGULAR"
msgstr "Višestanični stadij"

msgid "ORGANELLE_UNLOCKS_ENABLED"
msgstr ""

msgid "ORGANELLE_UNLOCKS_ENABLED_EXPLANATION"
msgstr ""

msgid "ORGANISM_STATISTICS"
msgstr ""

msgid "OR_UNLOCK_CONDITION"
msgstr ""

msgid "OSMOREGULATION"
msgstr ""

msgid "OSMOREGULATION_COST"
msgstr ""

msgid "OSMOREGULATION_COST_MULTIPLIER"
msgstr ""

msgid "OSMOREGULATION_COST_MULTIPLIER_EXPLANATION"
msgstr ""

msgid "OUR_WIKI"
msgstr ""

msgid "OUTREACH_TEAM"
msgstr ""

msgid "OUTSIDE_CONTRIBUTORS"
msgstr ""

msgid "OVERWRITE_EXISTING_SAVE"
msgstr ""

msgid "OVERWRITE_EXISTING_SAVE_PROMPT"
msgstr ""

msgid "OVERWRITE_SPECIES_NAME_CONFIRMATION"
msgstr ""

msgid "OXYGEN"
msgstr ""

msgid "OXYTOXISOME"
msgstr ""

msgid "OXYTOXISOME_DESC"
msgstr ""

msgid "OXYTOXISOME_PROCESSES_DESCRIPTION"
msgstr ""

msgid "OXYTOXY_NT"
msgstr ""

msgid "OXYTOXY_SYNTHESIS"
msgstr ""

msgid "PAGEDOWN"
msgstr ""

msgid "PAGEUP"
msgstr ""

msgid "PAGE_BACK"
msgstr ""

msgid "PAGE_FORWARD"
msgstr ""

msgid "PAGE_TITLE"
msgstr ""

msgid "PAN_CAMERA_DOWN"
msgstr ""

msgid "PAN_CAMERA_LEFT"
msgstr ""

msgid "PAN_CAMERA_RESET"
msgstr ""

msgid "PAN_CAMERA_RIGHT"
msgstr ""

msgid "PAN_CAMERA_UP"
msgstr ""

msgid "PASSIVE_REPRODUCTION_PROGRESS"
msgstr ""

msgid "PASSIVE_REPRODUCTION_PROGRESS_EXPLANATION"
msgstr ""

msgid "PAST_DEVELOPERS"
msgstr ""

msgid "PATCH_EXTINCTION_BOX_TEXT"
msgstr ""

msgid "PATCH_EXTINCTION_CAPITAL"
msgstr ""

msgid "PATCH_MAP"
msgstr ""

msgid "PATCH_MAP_NAVIGATION_TOOLTIP"
msgstr ""

msgid "PATCH_NAME"
msgstr ""

msgid "PATCH_NOTES_LAST_PLAYED_INFO"
msgstr ""

msgid "PATCH_NOTES_LAST_PLAYED_INFO_PLURAL"
msgstr ""

msgid "PATCH_NOTES_TITLE"
msgstr ""

msgid "PATCH_NOTE_BULLET_POINT"
msgstr ""

msgid "PATCH_NOTE_CHANGES_HEADING"
msgstr ""

msgid "PATCH_NOTE_LINK_VISIT_TEXT"
msgstr ""

msgid "PATREON_TOOLTIP"
msgstr ""

msgid "PATRONS"
msgstr ""

msgid "PAUSED"
msgstr ""

msgid "PAUSE_MENU_RESUME_TOOLTIP"
msgstr ""

msgid "PAUSE_PROMPT"
msgstr ""

msgid "PAUSE_TOOLTIP"
msgstr ""

msgid "PCK_LOAD_FAILED"
msgstr ""

msgid "PCK_LOAD_FAILED_DOES_NOT_EXIST"
msgstr ""

msgid "PEACEFUL"
msgstr ""

#, fuzzy
msgid "PENDING_ENDOSYMBIOSIS_EXPLANATION"
msgstr ""
"Agresivni mikrobi će loviti plijen na većim udaljenostima\n"
"i veća je šansa da će se braniti kada su napadnuti.\n"
"Mirni mikrobi neće se baviti s drugima na većim udaljenostima\n"
"i manja je šansa da će koristiti toksine protiv predatora."

msgid "PENDING_ENDOSYMBIOSIS_TITLE"
msgstr ""

msgid "PERCENTAGE_VALUE"
msgstr ""

msgid "PERFORMANCE"
msgstr ""

msgid "PERFORM_UNBINDING"
msgstr ""

msgid "PER_SECOND_SLASH"
msgstr ""

msgid "PHOSPHATE"
msgstr ""

msgid "PHOTOSYNTHESIS"
msgstr ""

msgid "PHYSICAL_CONDITIONS"
msgstr ""

msgid "PHYSICAL_RESISTANCE"
msgstr ""

msgid "PLACE_ORGANELLE"
msgstr ""

msgid "PLANET"
msgstr ""

msgid "PLANET_DETAILS_STRING"
msgstr ""

msgid "PLANET_GENERATION_TEASER"
msgstr ""

msgid "PLANET_RANDOM_SEED"
msgstr ""

msgid "PLAYER"
msgstr ""

msgid "PLAYER_DEATH_POPULATION_PENALTY"
msgstr ""

msgid "PLAYER_DEATH_POPULATION_PENALTY_EXPLANATION"
msgstr ""

msgid "PLAYER_DIED"
msgstr ""

msgid "PLAYER_DUPLICATE"
msgstr ""

msgid "PLAYER_EXTINCT"
msgstr ""

msgid "PLAYER_RELATIVE_MOVEMENT"
msgstr ""

msgid "PLAYER_REPRODUCED"
msgstr ""

msgid "PLAYER_SPEED"
msgstr ""

msgid "PLAYSTATION_3"
msgstr ""

msgid "PLAYSTATION_4"
msgstr ""

msgid "PLAYSTATION_5"
msgstr ""

msgid "PLAY_INTRO_VIDEO"
msgstr ""

msgid "PLAY_MICROBE_INTRO_ON_NEW_GAME"
msgstr ""

msgid "PLAY_WITH_CURRENT_SETTING"
msgstr ""

msgid "POPULATION_CAPITAL"
msgstr ""

msgid "POPULATION_COLON"
msgstr ""

msgid "POPULATION_IN_PATCHES"
msgstr ""

msgid "POPULATION_IN_PATCH_SHORT"
msgstr ""

msgid "PREDATION_FOOD_SOURCE"
msgstr ""

msgid "PREDICTION_DETAILS_OPEN_TOOLTIP"
msgstr ""

msgid "PRESSURE"
msgstr ""

msgid "PRESSURE_SHORT"
msgstr ""

msgid "PRESS_KEY_DOT_DOT_DOT"
msgstr ""

msgid "PREVIEW_IMAGE_DOES_NOT_EXIST"
msgstr ""

msgid "PREVIEW_IMAGE_IS_TOO_LARGE"
msgstr ""

msgid "PREVIOUS_COLON"
msgstr ""

msgid "PROCESSING_LOADED_OBJECTS"
msgstr ""

msgid "PROCESS_ENVIRONMENT_SEPARATOR"
msgstr ""

msgid "PROCESS_PANEL_TITLE"
msgstr ""

msgid "PROGRAMMING_TEAM"
msgstr ""

msgid "PROJECT_MANAGEMENT_TEAM"
msgstr ""

msgid "PROTECT_MIGRATIONS_FROM_SPECIES_CAP"
msgstr ""

msgid "PROTECT_NEW_CELLS_FROM_SPECIES_CAP"
msgstr ""

msgid "PROTEINS"
msgstr ""

msgid "PROTOPLASM"
msgstr ""

msgid "PULL_REQUESTS_PROGRAMMING"
msgstr ""

msgid "QUICK_LOAD"
msgstr ""

msgid "QUICK_SAVE"
msgstr ""

msgid "QUIT"
msgstr ""

msgid "QUIT_BUTTON_TOOLTIP"
msgstr ""

msgid "QUIT_GAME_WARNING"
msgstr ""

msgid "RANDOMIZE_SPECIES_NAME"
msgstr ""

msgid "RANDOM_SEED_TOOLTIP"
msgstr ""

msgid "RAW"
msgstr ""

msgid "RAW_VALUE_COLON"
msgstr ""

msgid "READING_SAVE_DATA"
msgstr ""

msgid "READY"
msgstr ""

msgid "RECOMMENDED_THRIVE_VERSION"
msgstr ""

msgid "REDDIT_TOOLTIP"
msgstr ""

msgid "REDO"
msgstr ""

msgid "REDO_THE_LAST_ACTION"
msgstr ""

msgid "REFRESH"
msgstr ""

msgid "REFUND_MIGRATIONS_IN_EXTINCTIONS"
msgstr ""

msgid "REPORT"
msgstr ""

msgid "REPORT_BUG"
msgstr ""

msgid "REPRODUCED"
msgstr ""

msgid "REPRODUCTION"
msgstr ""

msgid "REPRODUCTION_ASEXUAL"
msgstr ""

msgid "REPRODUCTION_BUDDING"
msgstr ""

msgid "REPRODUCTION_METHOD"
msgstr ""

msgid "REQUIRES_NUCLEUS"
msgstr ""

msgid "RESEARCH"
msgstr ""

msgid "RESET"
msgstr ""

msgid "RESET_DEADZONES"
msgstr ""

msgid "RESET_DISMISSED_POPUPS"
msgstr ""

msgid "RESET_INPUTS_TO_DEFAULTS"
msgstr ""

msgid "RESET_KEYBINDINGS"
msgstr ""

msgid "RESET_SETTINGS_TO_DEFAULTS"
msgstr ""

msgid "RESET_TO_DEFAULTS"
msgstr ""

msgid "RESISTANT_TO_BASIC_ENGULFMENT"
msgstr ""

msgid "RESOLUTION"
msgstr ""

msgid "RESOURCE_ABSORBTION_SPEED"
msgstr ""

msgid "RESOURCE_AMOUNT_SHORT"
msgstr ""

msgid "RESOURCE_ENERGY"
msgstr ""

msgid "RESOURCE_FOOD"
msgstr ""

msgid "RESOURCE_ROCK"
msgstr ""

msgid "RESOURCE_WOOD"
msgstr ""

msgid "RESPIRATION"
msgstr ""

msgid "RESPONSIVE"
msgstr ""

msgid "RESTART_REQUIRED"
msgstr ""

msgid "RESUME"
msgstr ""

msgid "RESUME_TOOLTIP"
msgstr ""

msgid "RETURN_TO_MENU"
msgstr ""

msgid "RETURN_TO_MENU_TOOLTIP"
msgstr ""

msgid "RETURN_TO_MENU_WARNING"
msgstr ""

msgid "REVEAL_ALL_PATCHES"
msgstr ""

msgid "REVOLUTIONARY_GAMES_SOCIAL_TOOLTIP"
msgstr ""

msgid "RIGHT_ARROW"
msgstr ""

msgid "RIGHT_MOUSE"
msgstr ""

msgid "RIGID"
msgstr ""

msgid "RIGIDITY_MEMBRANE_DESCRIPTION"
msgstr ""

msgid "ROTATE_LEFT"
msgstr ""

msgid "ROTATE_RIGHT"
msgstr ""

msgid "ROTATION_COLON"
msgstr ""

msgid "RUN_AUTO_EVO_DURING_GAMEPLAY"
msgstr ""

msgid "RUN_ONE_STEP"
msgstr ""

msgid "RUN_RESULT_BY_SENDING_POPULATION"
msgstr ""

msgid "RUN_RESULT_GENE_CODE"
msgstr ""

msgid "RUN_RESULT_NICHE_FILL"
msgstr ""

msgid "RUN_RESULT_SELECTION_PRESSURE_SPLIT"
msgstr ""

msgid "RUN_RESULT_SPLIT_FROM"
msgstr ""

msgid "RUN_RESULT_SPLIT_OFF_TO"
msgstr ""

msgid "RUN_X_WORLDS"
msgstr ""

msgid "RUN_X_WORLDS_TOOLTIP"
msgstr ""

msgid "RUSTICYANIN"
msgstr ""

msgid "RUSTICYANIN_DESCRIPTION"
msgstr ""

msgid "RUSTICYANIN_PROCESSES_DESCRIPTION"
msgstr ""

msgid "SAFE_MODE_EXPLANATION"
msgstr ""

msgid "SAFE_MODE_TITLE"
msgstr ""

msgid "SAVE"
msgstr ""

msgid "SAVE_AND_CONTINUE"
msgstr ""

msgid "SAVE_AUTOSAVE"
msgstr ""

msgid "SAVE_DELETE_WARNING"
msgstr ""

msgid "SAVE_ERROR_INCLUDE_JSON_DEBUG_NOTE"
msgstr ""

msgid "SAVE_ERROR_TURN_ON_JSON_DEBUG_MODE"
msgstr ""

msgid "SAVE_FAILED"
msgstr ""

msgid "SAVE_GAME"
msgstr ""

msgid "SAVE_GAME_BUTTON_TOOLTIP"
msgstr ""

msgid "SAVE_HAS_DIFFERENT_VERSION"
msgstr ""

msgid "SAVE_HAS_DIFFERENT_VERSION_TEXT"
msgstr ""

msgid "SAVE_HAS_INVALID_GAME_STATE"
msgstr ""

msgid "SAVE_INVALID"
msgstr ""

msgid "SAVE_IS_INVALID"
msgstr ""

msgid "SAVE_IS_UPGRADEABLE_DESCRIPTION"
msgstr ""

msgid "SAVE_LOAD_ALREADY_LOADED_FREE_FAILURE"
msgstr ""

msgid "SAVE_MANUAL"
msgstr ""

msgid "SAVE_QUICKSAVE"
msgstr ""

msgid "SAVE_SPACE_USED"
msgstr ""

msgid "SAVE_UPGRADE_FAILED"
msgstr ""

msgid "SAVE_UPGRADE_FAILED_DESCRIPTION"
msgstr ""

msgid "SAVING_DATA_FAILED_DUE_TO"
msgstr ""

msgid "SAVING_DOT_DOT_DOT"
msgstr ""

msgid "SAVING_FAILED_WITH_EXCEPTION"
msgstr ""

msgid "SAVING_NOT_POSSIBLE"
msgstr ""

msgid "SAVING_SUCCEEDED"
msgstr ""

msgid "SCALING_NONE"
msgstr ""

msgid "SCALING_ON"
msgstr ""

msgid "SCALING_ON_INVERSE"
msgstr ""

msgid "SCREEN_EFFECT"
msgstr ""

msgid "SCREEN_EFFECT_GAMEBOY"
msgstr ""

msgid "SCREEN_EFFECT_GAMEBOY_COLOR"
msgstr ""

msgid "SCREEN_EFFECT_GREYSCALE"
msgstr ""

msgid "SCREEN_EFFECT_NONE"
msgstr ""

msgid "SCREEN_RELATIVE_MOVEMENT"
msgstr ""

msgid "SCROLLLOCK"
msgstr ""

msgid "SEARCH_DOT_DOT_DOT"
msgstr ""

msgid "SEARCH_PLACEHOLDER"
msgstr ""

msgid "SEARCH_RADIUS"
msgstr ""

msgid "SEA_FLOOR"
msgstr ""

msgid "SECRETE_SLIME"
msgstr ""

msgid "SECRETE_SLIME_TOOLTIP"
msgstr ""

msgid "SEED_LABEL"
msgstr ""

msgid "SELECTED_COLON"
msgstr ""

msgid "SELECTED_MOD"
msgstr ""

msgid "SELECTED_SAVE_IS_INCOMPATIBLE_PROMPT"
msgstr ""

msgid "SELECTED_SAVE_IS_INCOMPATIBLE_PROTOTYPE_PROMPT"
msgstr ""

msgid "SELECTED_SAVE_IS_UPGRADEABLE_PROMPT"
msgstr ""

msgid "SELECT_A_GENERATION"
msgstr ""

msgid "SELECT_A_PATCH"
msgstr ""

msgid "SELECT_A_SPECIES"
msgstr ""

msgid "SELECT_A_TECHNOLOGY"
msgstr ""

msgid "SELECT_CELL_TYPE_FROM_EDITOR"
msgstr ""

msgid "SELECT_ENZYME"
msgstr ""

msgid "SELECT_OPTION"
msgstr ""

msgid "SELECT_PREVIEW_IMAGE"
msgstr ""

msgid "SELECT_SPACE_STRUCTURE_TITLE"
msgstr ""

msgid "SELECT_STRUCTURE_POPUP_TITLE"
msgstr ""

msgid "SELECT_TISSUE_TYPE_FROM_EDITOR"
msgstr ""

msgid "SELECT_VACUOLE_COMPOUND_COLON"
msgstr ""

msgid "SEPTEMBER"
msgstr ""

msgid "SESSILE"
msgstr ""

msgid "SETTING_ONLY_APPLIES_TO_NEW_GAMES"
msgstr ""

msgid "SFX_VOLUME"
msgstr ""

msgid "SHIFT"
msgstr ""

msgid "SHOW_HELP"
msgstr ""

msgid "SHOW_NEW_PATCH_NOTES"
msgstr ""

msgid "SHOW_NEW_PATCH_NOTES_TOOLTIP"
msgstr ""

msgid "SHOW_TUTORIALS"
msgstr ""

msgid "SHOW_TUTORIALS_IN_NEW_CURRENT_OPTION"
msgstr ""

msgid "SHOW_TUTORIALS_IN_NEW_GAMES_OPTION"
msgstr ""

msgid "SHOW_UNSAVED_PROGRESS_WARNING"
msgstr ""

msgid "SHOW_UNSAVED_PROGRESS_WARNING_TOOLTIP"
msgstr ""

msgid "SHOW_WEB_NEWS_FEED"
msgstr ""

msgid "SIGNALING_AGENT"
msgstr ""

msgid "SIGNALING_AGENTS_ACTION_TOOLTIP"
msgstr ""

msgid "SIGNALING_AGENT_DESCRIPTION"
msgstr ""

msgid "SIGNALING_AGENT_PROCESSES_DESCRIPTION"
msgstr ""

msgid "SIGNAL_COMMAND_AGGRESSION"
msgstr ""

msgid "SIGNAL_COMMAND_FLEE"
msgstr ""

msgid "SIGNAL_COMMAND_FOLLOW"
msgstr ""

msgid "SIGNAL_COMMAND_NONE"
msgstr ""

msgid "SIGNAL_COMMAND_TO_ME"
msgstr ""

msgid "SIGNAL_TO_EMIT"
msgstr ""

msgid "SILICA"
msgstr ""

msgid "SILICA_MEMBRANE_DESCRIPTION"
msgstr ""

msgid "SIZE_COLON"
msgstr ""

msgid "SLIDESHOW"
msgstr ""

msgid "SLIME_JET"
msgstr ""

msgid "SLIME_JET_DESCRIPTION"
msgstr ""

msgid "SLIME_JET_PROCESSES_DESCRIPTION"
msgstr ""

msgid "SMALL_IRON_CHUNK"
msgstr ""

#, fuzzy
msgid "SOCIETY_STAGE"
msgstr "Stadij mikroba"

msgid "SOUND"
msgstr ""

msgid "SOUND_TEAM"
msgstr ""

msgid "SOUND_TEAM_LEAD"
msgstr ""

msgid "SOUND_TEAM_LEADS"
msgstr ""

msgid "SPACE"
msgstr ""

#, fuzzy
msgid "SPACE_STAGE"
msgstr "Stadij mikroba"

msgid "SPACE_STRUCTURE_HAS_RESOURCES"
msgstr ""

msgid "SPACE_STRUCTURE_NO_EXTRA_DESCRIPTION"
msgstr ""

msgid "SPACE_STRUCTURE_WAITING_CONSTRUCTION"
msgstr ""

msgid "SPAWN_AMMONIA"
msgstr ""

msgid "SPAWN_ENEMY"
msgstr ""

msgid "SPAWN_ENEMY_CHEAT_FAIL"
msgstr ""

msgid "SPAWN_GLUCOSE"
msgstr ""

msgid "SPAWN_PHOSPHATES"
msgstr ""

msgid "SPECIAL_MOUSE_1"
msgstr ""

msgid "SPECIAL_MOUSE_2"
msgstr ""

msgid "SPECIES"
msgstr ""

msgid "SPECIES_COLON"
msgstr ""

msgid "SPECIES_DETAIL_TEXT"
msgstr ""

msgid "SPECIES_HAS_A_MUTATION"
msgstr ""

msgid "SPECIES_LIST"
msgstr ""

msgid "SPECIES_NAME_DOT_DOT_DOT"
msgstr ""

msgid "SPECIES_NAME_TOO_LONG_POPUP"
msgstr ""

msgid "SPECIES_POPULATION"
msgstr ""

msgid "SPECIES_PRESENT"
msgstr ""

msgid "SPECIES_SPLIT_BY_MUTATION_THRESHOLD_POPULATION_AMOUNT"
msgstr ""

msgid "SPECIES_SPLIT_BY_MUTATION_THRESHOLD_POPULATION_FRACTION"
msgstr ""

msgid "SPECIES_TO_FIND"
msgstr ""

msgid "SPECIES_WITH_POPULATION"
msgstr ""

msgid "SPEED"
msgstr ""

msgid "SPEED_COLON"
msgstr ""

msgid "SPREAD_TO_PATCHES"
msgstr ""

msgid "STAGE_MENU_BUTTON_TOOLTIP"
msgstr ""

msgid "START"
msgstr ""

msgid "STARTING"
msgstr ""

msgid "START_CALIBRATION"
msgstr ""

msgid "START_GAME"
msgstr ""

msgid "START_RESEARCH"
msgstr ""

msgid "STATISTICS"
msgstr ""

msgid "STAT_ATP_PRODUCTION_REDUCTION"
msgstr ""

msgid "STAT_BASE_MOVEMENT_REDUCTION"
msgstr ""

msgid "STAT_DAMAGE"
msgstr ""

msgid "STAT_DAMAGE_PER_OXYGEN"
msgstr ""

msgid "STEAM_CLIENT_INIT_FAILED"
msgstr ""

msgid "STEAM_ERROR_ACCOUNT_DOES_NOT_OWN_PRODUCT"
msgstr ""

msgid "STEAM_ERROR_ACCOUNT_READ_ONLY"
msgstr ""

msgid "STEAM_ERROR_ALREADY_UPLOADED"
msgstr ""

msgid "STEAM_ERROR_BANNED"
msgstr ""

msgid "STEAM_ERROR_CLOUD_LIMIT_EXCEEDED"
msgstr ""

msgid "STEAM_ERROR_DUPLICATE_NAME"
msgstr ""

msgid "STEAM_ERROR_FILE_NOT_FOUND"
msgstr ""

msgid "STEAM_ERROR_INSUFFICIENT_PRIVILEGE"
msgstr ""

msgid "STEAM_ERROR_INVALID_PARAMETER"
msgstr ""

msgid "STEAM_ERROR_LOCKING_FAILED"
msgstr ""

msgid "STEAM_ERROR_NOT_LOGGED_IN"
msgstr ""

msgid "STEAM_ERROR_TIMEOUT"
msgstr ""

msgid "STEAM_ERROR_UNAVAILABLE"
msgstr ""

msgid "STEAM_ERROR_UNKNOWN"
msgstr ""

msgid "STEAM_INIT_FAILED"
msgstr ""

msgid "STEAM_INIT_FAILED_DESCRIPTION"
msgstr ""

msgid "STEAM_TOOLTIP"
msgstr ""

msgid "STEM_CELL_NAME"
msgstr ""

msgid "STOP"
msgstr ""

msgid "STORAGE"
msgstr ""

msgid "STORAGE_COLON"
msgstr ""

msgid "STORAGE_STATISTICS_SECONDS_OF_COMPOUND"
msgstr ""

msgid "STORE_LOGGED_IN_AS"
msgstr ""

#, fuzzy
msgid "STRATEGY_STAGES"
msgstr "Stadij mikroba"

msgid "STRICT_NICHE_COMPETITION"
msgstr ""

msgid "STRUCTURAL"
msgstr ""

msgid "STRUCTURE"
msgstr ""

msgid "STRUCTURE_ASCENSION_GATE"
msgstr ""

msgid "STRUCTURE_DYSON_SWARM"
msgstr ""

msgid "STRUCTURE_HAS_REQUIRED_RESOURCES_TO_BUILD"
msgstr ""

msgid "STRUCTURE_HUNTER_GATHERER_LODGE"
msgstr ""

msgid "STRUCTURE_IN_PROGRESS_CONSTRUCTION"
msgstr ""

msgid "STRUCTURE_REQUIRED_RESOURCES_TO_FINISH"
msgstr ""

msgid "STRUCTURE_SELECTION_MENU_ENTRY"
msgstr ""

msgid "STRUCTURE_SELECTION_MENU_ENTRY_NOT_ENOUGH_RESOURCES"
msgstr ""

msgid "STRUCTURE_SOCIETY_CENTER"
msgstr ""

msgid "STRUCTURE_STEAM_POWERED_FACTORY"
msgstr ""

msgid "SUCCESSFUL_KILL"
msgstr ""

msgid "SUCCESSFUL_SCAVENGE"
msgstr ""

msgid "SUCCESS_BUT_MISSING_ID"
msgstr ""

msgid "SUICIDE_BUTTON_TOOLTIP"
msgstr ""

msgid "SUNLIGHT"
msgstr ""

msgid "SUPPORTER_PATRONS"
msgstr ""

msgid "SWITCH_TO_FRONT_CAMERA"
msgstr ""

msgid "SWITCH_TO_RIGHT_CAMERA"
msgstr ""

msgid "SWITCH_TO_TOP_CAMERA"
msgstr ""

msgid "SYSREQ"
msgstr ""

msgid "TAB_SECONDARY_SWITCH_LEFT"
msgstr ""

msgid "TAB_SECONDARY_SWITCH_RIGHT"
msgstr ""

msgid "TAB_SWITCH_LEFT"
msgstr ""

msgid "TAB_SWITCH_RIGHT"
msgstr ""

msgid "TAGS_IS_WHITESPACE"
msgstr ""

msgid "TAKE_SCREENSHOT"
msgstr ""

msgid "TARGET_TYPE_COLON"
msgstr ""

msgid "TECHNOLOGY_ASCENSION"
msgstr ""

msgid "TECHNOLOGY_HUNTER_GATHERING"
msgstr ""

msgid "TECHNOLOGY_LEVEL_ADVANCED_SPACE"
msgstr ""

msgid "TECHNOLOGY_LEVEL_INDUSTRIAL"
msgstr ""

msgid "TECHNOLOGY_LEVEL_PRE_SOCIETY"
msgstr ""

msgid "TECHNOLOGY_LEVEL_PRIMITIVE"
msgstr ""

msgid "TECHNOLOGY_LEVEL_SCIFI"
msgstr ""

msgid "TECHNOLOGY_LEVEL_SPACE_AGE"
msgstr ""

msgid "TECHNOLOGY_REQUIRED_LEVEL"
msgstr ""

msgid "TECHNOLOGY_ROCKETRY"
msgstr ""

msgid "TECHNOLOGY_SIMPLE_STONE_TOOLS"
msgstr ""

msgid "TECHNOLOGY_SOCIETY_CENTER"
msgstr ""

msgid "TECHNOLOGY_STEAM_POWER"
msgstr ""

msgid "TECHNOLOGY_UNLOCKED_NOTICE"
msgstr ""

msgid "TEMPERATURE"
msgstr ""

msgid "TEMPERATURE_SHORT"
msgstr ""

msgid "TESTING_TEAM"
msgstr ""

msgid "THANKS_FOR_BUYING_THRIVE"
msgstr ""

msgid "THANKS_FOR_PLAYING"
msgstr ""

msgid "THANK_YOU_TITLE"
msgstr ""

msgid "THEORY_TEAM"
msgstr ""

msgid "THERMOPLAST"
msgstr ""

msgid "THERMOPLAST_DESCRIPTION"
msgstr ""

msgid "THERMOPLAST_PROCESSES_DESCRIPTION"
msgstr ""

msgid "THERMOSYNTHASE"
msgstr ""

msgid "THERMOSYNTHASE_DESCRIPTION"
msgstr ""

msgid "THERMOSYNTHASE_PROCESSES_DESCRIPTION"
msgstr ""

msgid "THERMOSYNTHESIS"
msgstr ""

msgid "THE_AMOUNT_OF_GLUCOSE_HAS_BEEN_REDUCED"
msgstr ""

msgid "THE_DISTURBANCE"
msgstr ""

msgid "THIS_IS_LOCAL_MOD"
msgstr ""

msgid "THIS_IS_WORKSHOP_MOD"
msgstr ""

msgid "THREADS"
msgstr ""

msgid "THRIVEOPEDIA"
msgstr ""

msgid "THRIVEOPEDIA_CURRENT_WORLD_PAGE_TITLE"
msgstr ""

msgid "THRIVEOPEDIA_EVOLUTIONARY_TREE_PAGE_TITLE"
msgstr ""

msgid "THRIVEOPEDIA_HINT_IN_GAME"
msgstr ""

msgid "THRIVEOPEDIA_HOME_INFO"
msgstr ""

msgid "THRIVEOPEDIA_HOME_PAGE_TITLE"
msgstr ""

msgid "THRIVEOPEDIA_MUSEUM_PAGE_TITLE"
msgstr ""

msgid "THRIVEOPEDIA_PATCH_MAP_PAGE_TITLE"
msgstr ""

msgid "THRIVE_LICENSES"
msgstr ""

msgid "THYLAKOID"
msgstr ""

msgid "THYLAKOIDS"
msgstr ""

msgid "THYLAKOIDS_DESCRIPTION"
msgstr ""

msgid "TIDEPOOL"
msgstr ""

msgid "TIMELINE"
msgstr ""

msgid "TIMELINE_GLOBAL_FILTER_TOOLTIP"
msgstr ""

msgid "TIMELINE_LOCAL_FILTER_TOOLTIP"
msgstr ""

msgid "TIMELINE_NICHE_FILL"
msgstr ""

msgid "TIMELINE_SELECTION_PRESSURE_SPLIT"
msgstr ""

#, fuzzy
msgid "TIMELINE_SPECIES_BECAME_MULTICELLULAR"
msgstr ""
"[b]Stadij[/b]\n"
"  Mikrob\n"
"[b]Tip membrane[/b]\n"
"  {0}\n"
"[b]Krutost membrane[/b]\n"
"  {1}\n"
"[b]Osnovna brzina[/b]\n"
"  {2}\n"
"[b]Osnovna brzina rotacije[/b]\n"
"  {3}\n"
"[b]Osnova veličina, u ćelijama[/b]\n"
"  {4}"

msgid "TIMELINE_SPECIES_EXTINCT"
msgstr ""

msgid "TIMELINE_SPECIES_EXTINCT_LOCAL"
msgstr ""

msgid "TIMELINE_SPECIES_MIGRATED_FROM"
msgstr ""

msgid "TIMELINE_SPECIES_MIGRATED_TO"
msgstr ""

msgid "TIMELINE_SPECIES_POPULATION_DECREASE"
msgstr ""

msgid "TIMELINE_SPECIES_POPULATION_INCREASE"
msgstr ""

msgid "TIME_INDICATOR_TOOLTIP"
msgstr ""

msgid "TIME_OF_DAY"
msgstr ""

msgid "TITLE_COLON"
msgstr ""

msgid "TOGGLE_BINDING"
msgstr ""

msgid "TOGGLE_BINDING_TOOLTIP"
msgstr ""

msgid "TOGGLE_DEBUG_PANEL"
msgstr ""

msgid "TOGGLE_ENGULF"
msgstr ""

msgid "TOGGLE_ENGULF_TOOLTIP"
msgstr ""

msgid "TOGGLE_FPS"
msgstr ""

msgid "TOGGLE_FULLSCREEN"
msgstr ""

msgid "TOGGLE_HUD_HIDE"
msgstr ""

msgid "TOGGLE_INVENTORY"
msgstr ""

msgid "TOGGLE_METRICS"
msgstr ""

msgid "TOGGLE_NAVIGATION_TREE"
msgstr ""

msgid "TOGGLE_PAUSE"
msgstr ""

msgid "TOGGLE_UNBINDING"
msgstr ""

msgid "TOOLS"
msgstr ""

msgid "TOOL_HAND_AXE"
msgstr ""

msgid "TOTAL_GATHERED_ENERGY_COLON"
msgstr ""

msgid "TOTAL_SAVES"
msgstr ""

msgid "TOXIN_CHANNEL_INHIBITOR"
msgstr ""

msgid "TOXIN_CHANNEL_INHIBITOR_DESCRIPTION"
msgstr ""

msgid "TOXIN_CYTOTOXIN"
msgstr ""

msgid "TOXIN_CYTOTOXIN_DESCRIPTION"
msgstr ""

msgid "TOXIN_FIRE_RATE_TOXICITY_COLON"
msgstr ""

msgid "TOXIN_MACROLIDE"
msgstr ""

msgid "TOXIN_MACROLIDE_DESCRIPTION"
msgstr ""

msgid "TOXIN_OXYGEN_METABOLISM_INHIBITOR"
msgstr ""

msgid "TOXIN_OXYGEN_METABOLISM_INHIBITOR_DESCRIPTION"
msgstr ""

msgid "TOXIN_OXYTOXY_DESCRIPTION"
msgstr ""

msgid "TOXIN_PREFER_FIRE_RATE"
msgstr ""

msgid "TOXIN_PREFER_TOXICITY"
msgstr ""

msgid "TOXIN_PROPERTIES_HEADING"
msgstr ""

msgid "TOXIN_RESISTANCE"
msgstr ""

#, fuzzy
msgid "TOXIN_TYPE_COLON"
msgstr "Umjetnik:"

msgid "TOXIN_TYPE_CUSTOMIZATION_EXPLANATION"
msgstr ""

msgid "TOXIN_VACUOLE"
msgstr ""

msgid "TOXIN_VACUOLE_DESCRIPTION"
msgstr ""

msgid "TOXIN_VACUOLE_PROCESSES_DESCRIPTION"
msgstr ""

msgid "TO_BE_IMPLEMENTED"
msgstr ""

msgid "TRANSLATORS"
msgstr ""

msgid "TRANSPARENCY"
msgstr ""

msgid "TRY_FOSSILISING_SOME_SPECIES"
msgstr ""

msgid "TRY_MAKING_A_SAVE"
msgstr ""

msgid "TRY_TAKING_SOME_SCREENSHOTS"
msgstr ""

msgid "TUTORIAL"
msgstr ""

msgid "TUTORIAL_EARLY_MULTICELLULAR_STAGE_WELCOME"
msgstr ""

#, fuzzy
msgid "TUTORIAL_MICROBE_EDITOR_ATP_BALANCE_INTRO"
msgstr ""
"Trebali biste se usredotočiti na specijalizaciju kako biste preživjeli na jednom ili dva izvora energije. Tako vam neće trebati mnogo različitih resursa odjednom da biste se održali na životu.\n"
"\n"
"Također, pažljivo razmislite o tome je li dodavanje novog dijela doista korisno. Ne morate uvijek mijenjati ono što već funkcionira. Održavanje svakog dijela košta ATP i zahtijeva više resursa za reprodukciju.\n"
"\n"
"Jedna od mogućih strategija je zadržati jednu ćeliju citoplazme i krenuti prema površini prije nego što razvijete organele za fotosintezu."

msgid "TUTORIAL_MICROBE_EDITOR_AUTO-EVO_PREDICTION"
msgstr ""

msgid "TUTORIAL_MICROBE_EDITOR_CELL_TEXT"
msgstr ""
"Ovo je uređivač stanica u kojem možete razvijati svoju vrstu trošeći bodove mutacije (MP). U svakoj generaciji uvijek ćete imati 100 MP za potrošiti, stoga nemojte štedjeti!\n"
"\n"
"Šesterokutna ćelija u središtu vašeg zaslona je vaša stanica, koja se sastoji od jednog dijela citoplazme.\n"
"\n"
"Za nastavak, odaberite novi dio s lijeve ploče. Zatim, lijevom tipkom miša kliknite pokraj postojeće ćelije da biste ga postavili. Možete rotirati dijelove pomoću [thrive:input]e_rotate_left[/thrive:input] i [thrive:input]e_rotate_right[/thrive:input]."

#, fuzzy
msgid "TUTORIAL_MICROBE_EDITOR_CHEMORECEPTOR"
msgstr ""
"Ovo je uređivač stanica u kojem možete razvijati svoju vrstu trošeći bodove mutacije (MP). U svakoj generaciji uvijek ćete imati 100 MP za potrošiti, stoga nemojte štedjeti!\n"
"\n"
"Šesterokutna ćelija u središtu vašeg zaslona je vaša stanica, koja se sastoji od jednog dijela citoplazme.\n"
"\n"
"Za nastavak, odaberite novi dio s lijeve ploče. Zatim, lijevom tipkom miša kliknite pokraj postojeće ćelije da biste ga postavili. Možete rotirati dijelove pomoću [thrive:input]e_rotate_left[/thrive:input] i [thrive:input]e_rotate_right[/thrive:input]."

msgid "TUTORIAL_MICROBE_EDITOR_ENDING_TEXT"
msgstr ""

#, fuzzy
msgid "TUTORIAL_MICROBE_EDITOR_FLAGELLUM"
msgstr ""
"Ovo je uređivač stanica u kojem možete razvijati svoju vrstu trošeći bodove mutacije (MP). U svakoj generaciji uvijek ćete imati 100 MP za potrošiti, stoga nemojte štedjeti!\n"
"\n"
"Šesterokutna ćelija u središtu vašeg zaslona je vaša stanica, koja se sastoji od jednog dijela citoplazme.\n"
"\n"
"Za nastavak, odaberite novi dio s lijeve ploče. Zatim, lijevom tipkom miša kliknite pokraj postojeće ćelije da biste ga postavili. Možete rotirati dijelove pomoću [thrive:input]e_rotate_left[/thrive:input] i [thrive:input]e_rotate_right[/thrive:input]."

#, fuzzy
msgid "TUTORIAL_MICROBE_EDITOR_MODIFY_ORGANELLE"
msgstr ""
"Trebali biste se usredotočiti na specijalizaciju kako biste preživjeli na jednom ili dva izvora energije. Tako vam neće trebati mnogo različitih resursa odjednom da biste se održali na životu.\n"
"\n"
"Također, pažljivo razmislite o tome je li dodavanje novog dijela doista korisno. Ne morate uvijek mijenjati ono što već funkcionira. Održavanje svakog dijela košta ATP i zahtijeva više resursa za reprodukciju.\n"
"\n"
"Jedna od mogućih strategija je zadržati jednu ćeliju citoplazme i krenuti prema površini prije nego što razvijete organele za fotosintezu."

#, fuzzy
msgid "TUTORIAL_MICROBE_EDITOR_NEGATIVE_ATP_BALANCE"
msgstr ""
"Trebali biste se usredotočiti na specijalizaciju kako biste preživjeli na jednom ili dva izvora energije. Tako vam neće trebati mnogo različitih resursa odjednom da biste se održali na životu.\n"
"\n"
"Također, pažljivo razmislite o tome je li dodavanje novog dijela doista korisno. Ne morate uvijek mijenjati ono što već funkcionira. Održavanje svakog dijela košta ATP i zahtijeva više resursa za reprodukciju.\n"
"\n"
"Jedna od mogućih strategija je zadržati jednu ćeliju citoplazme i krenuti prema površini prije nego što razvijete organele za fotosintezu."

#, fuzzy
msgid "TUTORIAL_MICROBE_EDITOR_NO_CHANGES_MADE"
msgstr ""
"Ovo je uređivač stanica u kojem možete razvijati svoju vrstu trošeći bodove mutacije (MP). U svakoj generaciji uvijek ćete imati 100 MP za potrošiti, stoga nemojte štedjeti!\n"
"\n"
"Šesterokutna ćelija u središtu vašeg zaslona je vaša stanica, koja se sastoji od jednog dijela citoplazme.\n"
"\n"
"Za nastavak, odaberite novi dio s lijeve ploče. Zatim, lijevom tipkom miša kliknite pokraj postojeće ćelije da biste ga postavili. Možete rotirati dijelove pomoću [thrive:input]e_rotate_left[/thrive:input] i [thrive:input]e_rotate_right[/thrive:input]."

msgid "TUTORIAL_MICROBE_EDITOR_PATCH_TEXT"
msgstr ""

msgid "TUTORIAL_MICROBE_EDITOR_REMOVE_ORGANELLE_TEXT"
msgstr ""

msgid "TUTORIAL_MICROBE_EDITOR_SELECT_ORGANELLE_TEXT"
msgstr ""

msgid "TUTORIAL_MICROBE_EDITOR_STAY_SMALL"
msgstr ""
"Trebali biste se usredotočiti na specijalizaciju kako biste preživjeli na jednom ili dva izvora energije. Tako vam neće trebati mnogo različitih resursa odjednom da biste se održali na životu.\n"
"\n"
"Također, pažljivo razmislite o tome je li dodavanje novog dijela doista korisno. Ne morate uvijek mijenjati ono što već funkcionira. Održavanje svakog dijela košta ATP i zahtijeva više resursa za reprodukciju.\n"
"\n"
"Jedna od mogućih strategija je zadržati jednu ćeliju citoplazme i krenuti prema površini prije nego što razvijete organele za fotosintezu."

msgid "TUTORIAL_MICROBE_STAGE_EDITOR_BUTTON_TUTORIAL"
msgstr ""

msgid "TUTORIAL_MICROBE_STAGE_ENGULFED_TEXT"
msgstr ""

msgid "TUTORIAL_MICROBE_STAGE_ENGULFMENT_FULL_TEXT"
msgstr ""

msgid "TUTORIAL_MICROBE_STAGE_ENGULFMENT_TEXT"
msgstr ""

msgid "TUTORIAL_MICROBE_STAGE_HELP_MENU_AND_ZOOM"
msgstr ""

msgid "TUTORIAL_MICROBE_STAGE_LEAVE_COLONY_TEXT"
msgstr ""

msgid "TUTORIAL_MICROBE_STAGE_REPRODUCE_TEXT"
msgstr ""

msgid "TUTORIAL_MICROBE_STAGE_UNBIND_TEXT"
msgstr ""

msgid "TUTORIAL_VIEW_NOW"
msgstr ""

msgid "TWITTER_TOOLTIP"
msgstr ""

msgid "TWO_TIMES"
msgstr ""

msgid "TYPE_COLON"
msgstr ""

msgid "UNAPPLIED_MOD_CHANGES"
msgstr ""

msgid "UNAPPLIED_MOD_CHANGES_DESCRIPTION"
msgstr ""

msgid "UNBIND_ALL"
msgstr ""

msgid "UNBIND_ALL_TOOLTIP"
msgstr ""

msgid "UNBIND_HELP_TEXT"
msgstr ""

msgid "UNCERTAIN_VERSION_WARNING"
msgstr ""

msgid "UNDERWATERCAVE"
msgstr ""

msgid "UNDISCOVERED_ORGANELLES"
msgstr ""

msgid "UNDISCOVERED_PATCH"
msgstr ""

msgid "UNDO"
msgstr ""

msgid "UNDO_THE_LAST_ACTION"
msgstr ""

msgid "UNIT_ACTION_CONSTRUCT"
msgstr ""

msgid "UNIT_ACTION_MOVE"
msgstr ""

msgid "UNIT_SIMPLE_ROCKET"
msgstr ""

msgid "UNKNOWN"
msgstr ""

msgid "UNKNOWN_DISPLAY_DRIVER"
msgstr ""

msgid "UNKNOWN_MOUSE"
msgstr ""

msgid "UNKNOWN_ORGANELLE_SYMBOL"
msgstr ""

msgid "UNKNOWN_PATCH"
msgstr ""

msgid "UNKNOWN_SHORT"
msgstr ""

msgid "UNKNOWN_VERSION"
msgstr ""

msgid "UNKNOWN_WORKSHOP_ID"
msgstr ""

msgid "UNLIMIT_GROWTH_SPEED"
msgstr ""

msgid "UNLOCKED_NEW_ORGANELLE"
msgstr ""

msgid "UNLOCK_ALL_ORGANELLES"
msgstr ""

msgid "UNLOCK_CONDITION_ATP_PRODUCTION_ABOVE"
msgstr ""

msgid "UNLOCK_CONDITION_COMPOUND_IS_ABOVE"
msgstr ""

msgid "UNLOCK_CONDITION_COMPOUND_IS_BELOW"
msgstr ""

msgid "UNLOCK_CONDITION_COMPOUND_IS_BETWEEN"
msgstr ""

msgid "UNLOCK_CONDITION_DIGESTED_MICROBES_ABOVE"
msgstr ""

msgid "UNLOCK_CONDITION_ENGULFED_MICROBES_ABOVE"
msgstr ""

msgid "UNLOCK_CONDITION_EXCESS_ATP_ABOVE"
msgstr ""

msgid "UNLOCK_CONDITION_PLAYER_DEATH_COUNT_ABOVE"
msgstr ""

msgid "UNLOCK_CONDITION_REPRODUCED_WITH"
msgstr ""

msgid "UNLOCK_CONDITION_REPRODUCED_WITH_IN_A_ROW"
msgstr ""

msgid "UNLOCK_CONDITION_REPRODUCE_IN_BIOME"
msgstr ""

msgid "UNLOCK_CONDITION_SPEED_BELOW"
msgstr ""

msgid "UNLOCK_WITH_ANY_OF_FOLLOWING"
msgstr ""

msgid "UNSAVED_CHANGE_WARNING"
msgstr ""

msgid "UNTITLED"
msgstr ""

msgid "UPGRADE_CILIA_PULL"
msgstr ""

msgid "UPGRADE_CILIA_PULL_DESCRIPTION"
msgstr ""

msgid "UPGRADE_COST"
msgstr ""

msgid "UPGRADE_DESCRIPTION_NONE"
msgstr ""

msgid "UPGRADE_NAME_NONE"
msgstr ""

msgid "UPGRADE_PILUS_INJECTISOME"
msgstr ""

msgid "UPGRADE_PILUS_INJECTISOME_DESCRIPTION"
msgstr ""

msgid "UPLOAD"
msgstr ""

msgid "UPLOADING_DOT_DOT_DOT"
msgstr ""

msgid "UPLOAD_SUCCEEDED"
msgstr ""

msgid "USED_LIBRARIES_LICENSES"
msgstr ""

msgid "USED_RENDERER_NAME"
msgstr ""

msgid "USES_FEATURE"
msgstr ""

msgid "USE_AUTO_HARMONY"
msgstr ""

msgid "USE_AUTO_HARMONY_TOOLTIP"
msgstr ""

msgid "USE_A_CUSTOM_USERNAME"
msgstr ""

msgid "USE_BIODIVERSITY_FORCE_SPLIT"
msgstr ""

msgid "USE_MANUAL_THREAD_COUNT"
msgstr ""

msgid "USE_MANUAL_THREAD_COUNT_NATIVE"
msgstr ""

msgid "USE_VIRTUAL_WINDOW_SIZE"
msgstr ""

msgid "VACUOLE"
msgstr ""

msgid "VACUOLE_DESCRIPTION"
msgstr ""

msgid "VACUOLE_IS_SPECIALIZED"
msgstr ""

msgid "VACUOLE_NOT_SPECIALIZED_DESCRIPTION"
msgstr ""

msgid "VACUOLE_PROCESSES_DESCRIPTION"
msgstr ""

msgid "VACUOLE_SPECIALIZED_DESCRIPTION"
msgstr ""

msgid "VALUE_WITH_UNIT"
msgstr ""

msgid "VERSION_COLON"
msgstr ""

msgid "VERTICAL_COLON"
msgstr ""

msgid "VERTICAL_WITH_AXIS_NAME_COLON"
msgstr ""

msgid "VIDEO_MEMORY"
msgstr ""

msgid "VIDEO_MEMORY_MIB"
msgstr ""

msgid "VIEWER"
msgstr ""

msgid "VIEW_ALL"
msgstr ""

msgid "VIEW_ONLINE"
msgstr ""

msgid "VIEW_PATCH_NOTES"
msgstr ""

msgid "VIEW_PATCH_NOTES_TOOLTIP"
msgstr ""

msgid "VIEW_PENDING_ACTIONS"
msgstr ""

msgid "VIEW_SOURCE_CODE"
msgstr ""

msgid "VIP_PATRONS"
msgstr ""

msgid "VISIBLE"
msgstr ""

msgid "VISIT_SUGGESTIONS_SITE"
msgstr ""

msgid "VOLCANIC_VENT"
msgstr ""

msgid "VOLUMEDOWN"
msgstr ""

msgid "VOLUMEMUTE"
msgstr ""

msgid "VOLUMEUP"
msgstr ""

msgid "VSYNC"
msgstr ""

msgid "WAITING_FOR_AUTO_EVO"
msgstr ""

msgid "WELCOME_TO_THRIVEOPEDIA"
msgstr ""

msgid "WENT_EXTINCT_FROM_PLANET"
msgstr ""

msgid "WENT_EXTINCT_IN"
msgstr ""

msgid "WHEEL_DOWN"
msgstr ""

msgid "WHEEL_LEFT"
msgstr ""

msgid "WHEEL_RIGHT"
msgstr ""

msgid "WHEEL_UP"
msgstr ""

msgid "WIKI"
msgstr ""

msgid "WIKI_AXON_EFFECTS"
msgstr ""

msgid "WIKI_AXON_INTRO"
msgstr ""

msgid "WIKI_AXON_MODIFICATIONS"
msgstr ""

msgid "WIKI_AXON_PROCESSES"
msgstr ""

msgid "WIKI_AXON_REQUIREMENTS"
msgstr ""

msgid "WIKI_AXON_SCIENTIFIC_BACKGROUND"
msgstr ""

msgid "WIKI_AXON_STRATEGY"
msgstr ""

msgid "WIKI_AXON_UPGRADES"
msgstr ""

msgid "WIKI_BINDING_AGENT_EFFECTS"
msgstr ""

msgid "WIKI_BINDING_AGENT_INTRO"
msgstr ""

msgid "WIKI_BINDING_AGENT_MODIFICATIONS"
msgstr ""

msgid "WIKI_BINDING_AGENT_PROCESSES"
msgstr ""

msgid "WIKI_BINDING_AGENT_REQUIREMENTS"
msgstr ""

msgid "WIKI_BINDING_AGENT_SCIENTIFIC_BACKGROUND"
msgstr ""

msgid "WIKI_BINDING_AGENT_STRATEGY"
msgstr ""

msgid "WIKI_BINDING_AGENT_UPGRADES"
msgstr ""

msgid "WIKI_BIOLUMINESCENT_VACUOLE_EFFECTS"
msgstr ""

msgid "WIKI_BIOLUMINESCENT_VACUOLE_INTRO"
msgstr ""

msgid "WIKI_BIOLUMINESCENT_VACUOLE_MODIFICATIONS"
msgstr ""

msgid "WIKI_BIOLUMINESCENT_VACUOLE_PROCESSES"
msgstr ""

msgid "WIKI_BIOLUMINESCENT_VACUOLE_REQUIREMENTS"
msgstr ""

msgid "WIKI_BIOLUMINESCENT_VACUOLE_SCIENTIFIC_BACKGROUND"
msgstr ""

msgid "WIKI_BIOLUMINESCENT_VACUOLE_STRATEGY"
msgstr ""

msgid "WIKI_BIOLUMINESCENT_VACUOLE_UPGRADES"
msgstr ""

msgid "WIKI_CHEMOPLAST_EFFECTS"
msgstr ""

msgid "WIKI_CHEMOPLAST_INTRO"
msgstr ""

msgid "WIKI_CHEMOPLAST_MODIFICATIONS"
msgstr ""

msgid "WIKI_CHEMOPLAST_PROCESSES"
msgstr ""

msgid "WIKI_CHEMOPLAST_REQUIREMENTS"
msgstr ""

msgid "WIKI_CHEMOPLAST_SCIENTIFIC_BACKGROUND"
msgstr ""

msgid "WIKI_CHEMOPLAST_STRATEGY"
msgstr ""

msgid "WIKI_CHEMOPLAST_UPGRADES"
msgstr ""

msgid "WIKI_CHEMORECEPTOR_EFFECTS"
msgstr ""

msgid "WIKI_CHEMORECEPTOR_INTRO"
msgstr ""

msgid "WIKI_CHEMORECEPTOR_MODIFICATIONS"
msgstr ""

msgid "WIKI_CHEMORECEPTOR_PROCESSES"
msgstr ""

msgid "WIKI_CHEMORECEPTOR_REQUIREMENTS"
msgstr ""

msgid "WIKI_CHEMORECEPTOR_SCIENTIFIC_BACKGROUND"
msgstr ""

msgid "WIKI_CHEMORECEPTOR_STRATEGY"
msgstr ""

msgid "WIKI_CHEMORECEPTOR_UPGRADES"
msgstr ""

msgid "WIKI_CHEMOSYNTHESIZING_PROTEINS_EFFECTS"
msgstr ""

msgid "WIKI_CHEMOSYNTHESIZING_PROTEINS_INTRO"
msgstr ""

msgid "WIKI_CHEMOSYNTHESIZING_PROTEINS_MODIFICATIONS"
msgstr ""

msgid "WIKI_CHEMOSYNTHESIZING_PROTEINS_PROCESSES"
msgstr ""

msgid "WIKI_CHEMOSYNTHESIZING_PROTEINS_REQUIREMENTS"
msgstr ""

msgid "WIKI_CHEMOSYNTHESIZING_PROTEINS_SCIENTIFIC_BACKGROUND"
msgstr ""

msgid "WIKI_CHEMOSYNTHESIZING_PROTEINS_STRATEGY"
msgstr ""

msgid "WIKI_CHEMOSYNTHESIZING_PROTEINS_UPGRADES"
msgstr ""

msgid "WIKI_CHLOROPLAST_EFFECTS"
msgstr ""

msgid "WIKI_CHLOROPLAST_INTRO"
msgstr ""

msgid "WIKI_CHLOROPLAST_MODIFICATIONS"
msgstr ""

msgid "WIKI_CHLOROPLAST_PROCESSES"
msgstr ""

msgid "WIKI_CHLOROPLAST_REQUIREMENTS"
msgstr ""

msgid "WIKI_CHLOROPLAST_SCIENTIFIC_BACKGROUND"
msgstr ""

msgid "WIKI_CHLOROPLAST_STRATEGY"
msgstr ""

msgid "WIKI_CHLOROPLAST_UPGRADES"
msgstr ""

msgid "WIKI_CILIA_EFFECTS"
msgstr ""

msgid "WIKI_CILIA_INTRO"
msgstr ""

msgid "WIKI_CILIA_MODIFICATIONS"
msgstr ""

msgid "WIKI_CILIA_PROCESSES"
msgstr ""

msgid "WIKI_CILIA_REQUIREMENTS"
msgstr ""

msgid "WIKI_CILIA_SCIENTIFIC_BACKGROUND"
msgstr ""

msgid "WIKI_CILIA_STRATEGY"
msgstr ""

msgid "WIKI_CILIA_UPGRADES"
msgstr ""

msgid "WIKI_CYTOPLASM_EFFECTS"
msgstr ""

msgid "WIKI_CYTOPLASM_INTRO"
msgstr ""

msgid "WIKI_CYTOPLASM_MODIFICATIONS"
msgstr ""

msgid "WIKI_CYTOPLASM_PROCESSES"
msgstr ""

msgid "WIKI_CYTOPLASM_REQUIREMENTS"
msgstr ""

msgid "WIKI_CYTOPLASM_SCIENTIFIC_BACKGROUND"
msgstr ""

msgid "WIKI_CYTOPLASM_STRATEGY"
msgstr ""

msgid "WIKI_CYTOPLASM_UPGRADES"
msgstr ""

msgid "WIKI_FLAGELLUM_EFFECTS"
msgstr ""

msgid "WIKI_FLAGELLUM_INTRO"
msgstr ""

msgid "WIKI_FLAGELLUM_MODIFICATIONS"
msgstr ""

msgid "WIKI_FLAGELLUM_PROCESSES"
msgstr ""

msgid "WIKI_FLAGELLUM_REQUIREMENTS"
msgstr ""

msgid "WIKI_FLAGELLUM_SCIENTIFIC_BACKGROUND"
msgstr ""

msgid "WIKI_FLAGELLUM_STRATEGY"
msgstr ""

msgid "WIKI_FLAGELLUM_UPGRADES"
msgstr ""

msgid "WIKI_HEADING_EFFECTS"
msgstr ""

msgid "WIKI_HEADING_MODIFICATIONS"
msgstr ""

msgid "WIKI_HEADING_PROCESSES"
msgstr ""

msgid "WIKI_HEADING_REQUIREMENTS"
msgstr ""

msgid "WIKI_HEADING_SCIENTIFIC_BACKGROUND"
msgstr ""

msgid "WIKI_HEADING_STRATEGY"
msgstr ""

msgid "WIKI_HEADING_UPGRADES"
msgstr ""

msgid "WIKI_LYSOSOME_EFFECTS"
msgstr ""

msgid "WIKI_LYSOSOME_INTRO"
msgstr ""

msgid "WIKI_LYSOSOME_MODIFICATIONS"
msgstr ""

msgid "WIKI_LYSOSOME_PROCESSES"
msgstr ""

msgid "WIKI_LYSOSOME_REQUIREMENTS"
msgstr ""

msgid "WIKI_LYSOSOME_SCIENTIFIC_BACKGROUND"
msgstr ""

msgid "WIKI_LYSOSOME_STRATEGY"
msgstr ""

msgid "WIKI_LYSOSOME_UPGRADES"
msgstr ""

msgid "WIKI_METABOLOSOMES_EFFECTS"
msgstr ""

msgid "WIKI_METABOLOSOMES_INTRO"
msgstr ""

msgid "WIKI_METABOLOSOMES_MODIFICATIONS"
msgstr ""

msgid "WIKI_METABOLOSOMES_PROCESSES"
msgstr ""

msgid "WIKI_METABOLOSOMES_REQUIREMENTS"
msgstr ""

msgid "WIKI_METABOLOSOMES_SCIENTIFIC_BACKGROUND"
msgstr ""

msgid "WIKI_METABOLOSOMES_STRATEGY"
msgstr ""

msgid "WIKI_METABOLOSOMES_UPGRADES"
msgstr ""

msgid "WIKI_MITOCHONDRION_EFFECTS"
msgstr ""

msgid "WIKI_MITOCHONDRION_INTRO"
msgstr ""

msgid "WIKI_MITOCHONDRION_MODIFICATIONS"
msgstr ""

msgid "WIKI_MITOCHONDRION_PROCESSES"
msgstr ""

msgid "WIKI_MITOCHONDRION_REQUIREMENTS"
msgstr ""

msgid "WIKI_MITOCHONDRION_SCIENTIFIC_BACKGROUND"
msgstr ""

msgid "WIKI_MITOCHONDRION_STRATEGY"
msgstr ""

msgid "WIKI_MITOCHONDRION_UPGRADES"
msgstr ""

msgid "WIKI_MYOFIBRIL_EFFECTS"
msgstr ""

msgid "WIKI_MYOFIBRIL_INTRO"
msgstr ""

msgid "WIKI_MYOFIBRIL_MODIFICATIONS"
msgstr ""

msgid "WIKI_MYOFIBRIL_PROCESSES"
msgstr ""

msgid "WIKI_MYOFIBRIL_REQUIREMENTS"
msgstr ""

msgid "WIKI_MYOFIBRIL_SCIENTIFIC_BACKGROUND"
msgstr ""

msgid "WIKI_MYOFIBRIL_STRATEGY"
msgstr ""

msgid "WIKI_MYOFIBRIL_UPGRADES"
msgstr ""

msgid "WIKI_NITROGEN-FIXING_PLASTID_EFFECTS"
msgstr ""

msgid "WIKI_NITROGEN-FIXING_PLASTID_INTRO"
msgstr ""

msgid "WIKI_NITROGEN-FIXING_PLASTID_MODIFICATIONS"
msgstr ""

msgid "WIKI_NITROGEN-FIXING_PLASTID_PROCESSES"
msgstr ""

msgid "WIKI_NITROGEN-FIXING_PLASTID_REQUIREMENTS"
msgstr ""

msgid "WIKI_NITROGEN-FIXING_PLASTID_SCIENTIFIC_BACKGROUND"
msgstr ""

msgid "WIKI_NITROGEN-FIXING_PLASTID_STRATEGY"
msgstr ""

msgid "WIKI_NITROGEN-FIXING_PLASTID_UPGRADES"
msgstr ""

msgid "WIKI_NITROGENASE_EFFECTS"
msgstr ""

msgid "WIKI_NITROGENASE_INTRO"
msgstr ""

msgid "WIKI_NITROGENASE_MODIFICATIONS"
msgstr ""

msgid "WIKI_NITROGENASE_PROCESSES"
msgstr ""

msgid "WIKI_NITROGENASE_REQUIREMENTS"
msgstr ""

msgid "WIKI_NITROGENASE_SCIENTIFIC_BACKGROUND"
msgstr ""

msgid "WIKI_NITROGENASE_STRATEGY"
msgstr ""

msgid "WIKI_NITROGENASE_UPGRADES"
msgstr ""

msgid "WIKI_NUCLEUS_EFFECTS"
msgstr ""

msgid "WIKI_NUCLEUS_INTRO"
msgstr ""

msgid "WIKI_NUCLEUS_MODIFICATIONS"
msgstr ""

msgid "WIKI_NUCLEUS_PROCESSES"
msgstr ""

msgid "WIKI_NUCLEUS_REQUIREMENTS"
msgstr ""

msgid "WIKI_NUCLEUS_SCIENTIFIC_BACKGROUND"
msgstr ""

msgid "WIKI_NUCLEUS_STRATEGY"
msgstr ""

msgid "WIKI_NUCLEUS_UPGRADES"
msgstr ""

msgid "WIKI_ORGANELLES_ROOT_INTRO"
msgstr ""

msgid "WIKI_OXYTOXISOME_EFFECTS"
msgstr ""

msgid "WIKI_OXYTOXISOME_INTRO"
msgstr ""

msgid "WIKI_OXYTOXISOME_MODIFICATIONS"
msgstr ""

msgid "WIKI_OXYTOXISOME_PROCESSES"
msgstr ""

msgid "WIKI_OXYTOXISOME_REQUIREMENTS"
msgstr ""

msgid "WIKI_OXYTOXISOME_SCIENTIFIC_BACKGROUND"
msgstr ""

msgid "WIKI_OXYTOXISOME_STRATEGY"
msgstr ""

msgid "WIKI_OXYTOXISOME_UPGRADES"
msgstr ""

msgid "WIKI_PAGE_AXON"
msgstr ""

msgid "WIKI_PAGE_BINDING_AGENT"
msgstr ""

msgid "WIKI_PAGE_BIOLUMINESCENT_VACUOLE"
msgstr ""

msgid "WIKI_PAGE_CHEMOPLAST"
msgstr ""

msgid "WIKI_PAGE_CHEMORECEPTOR"
msgstr ""

msgid "WIKI_PAGE_CHEMOSYNTHESIZING_PROTEINS"
msgstr ""

msgid "WIKI_PAGE_CHLOROPLAST"
msgstr ""

msgid "WIKI_PAGE_CILIA"
msgstr ""

msgid "WIKI_PAGE_CYTOPLASM"
msgstr ""

msgid "WIKI_PAGE_FLAGELLUM"
msgstr ""

msgid "WIKI_PAGE_LYSOSOME"
msgstr ""

msgid "WIKI_PAGE_METABOLOSOMES"
msgstr ""

msgid "WIKI_PAGE_MITOCHONDRION"
msgstr ""

msgid "WIKI_PAGE_MYOFIBRIL"
msgstr ""

msgid "WIKI_PAGE_NITROGEN-FIXING_PLASTID"
msgstr ""

msgid "WIKI_PAGE_NITROGENASE"
msgstr ""

msgid "WIKI_PAGE_NUCLEUS"
msgstr ""

msgid "WIKI_PAGE_ORGANELLES_ROOT"
msgstr ""

msgid "WIKI_PAGE_OXYTOXISOME"
msgstr ""

msgid "WIKI_PAGE_PERFORATOR_PILUS"
msgstr ""

msgid "WIKI_PAGE_PROTOPLASM"
msgstr ""

msgid "WIKI_PAGE_RUSTICYANIN"
msgstr ""

msgid "WIKI_PAGE_SIGNALING_AGENT"
msgstr ""

msgid "WIKI_PAGE_SLIME_JET"
msgstr ""

msgid "WIKI_PAGE_THERMOPLAST"
msgstr ""

msgid "WIKI_PAGE_THERMOSYNTHASE"
msgstr ""

msgid "WIKI_PAGE_THYLAKOIDS"
msgstr ""

msgid "WIKI_PAGE_TOXIN_VACUOLE"
msgstr ""

msgid "WIKI_PAGE_VACUOLE"
msgstr ""

msgid "WIKI_PERFORATOR_PILUS_EFFECTS"
msgstr ""

msgid "WIKI_PERFORATOR_PILUS_INTRO"
msgstr ""

msgid "WIKI_PERFORATOR_PILUS_MODIFICATIONS"
msgstr ""

msgid "WIKI_PERFORATOR_PILUS_PROCESSES"
msgstr ""

msgid "WIKI_PERFORATOR_PILUS_REQUIREMENTS"
msgstr ""

msgid "WIKI_PERFORATOR_PILUS_SCIENTIFIC_BACKGROUND"
msgstr ""

msgid "WIKI_PERFORATOR_PILUS_STRATEGY"
msgstr ""

msgid "WIKI_PERFORATOR_PILUS_UPGRADES"
msgstr ""

msgid "WIKI_PROTOPLASM_EFFECTS"
msgstr ""

msgid "WIKI_PROTOPLASM_INTRO"
msgstr ""

msgid "WIKI_PROTOPLASM_MODIFICATIONS"
msgstr ""

msgid "WIKI_PROTOPLASM_PROCESSES"
msgstr ""

msgid "WIKI_PROTOPLASM_REQUIREMENTS"
msgstr ""

msgid "WIKI_PROTOPLASM_SCIENTIFIC_BACKGROUND"
msgstr ""

msgid "WIKI_PROTOPLASM_STRATEGY"
msgstr ""

msgid "WIKI_PROTOPLASM_UPGRADES"
msgstr ""

msgid "WIKI_ROOT_BODY"
msgstr ""

msgid "WIKI_ROOT_HEADING"
msgstr ""

msgid "WIKI_RUSTICYANIN_EFFECTS"
msgstr ""

msgid "WIKI_RUSTICYANIN_INTRO"
msgstr ""

msgid "WIKI_RUSTICYANIN_MODIFICATIONS"
msgstr ""

msgid "WIKI_RUSTICYANIN_PROCESSES"
msgstr ""

msgid "WIKI_RUSTICYANIN_REQUIREMENTS"
msgstr ""

msgid "WIKI_RUSTICYANIN_SCIENTIFIC_BACKGROUND"
msgstr ""

msgid "WIKI_RUSTICYANIN_STRATEGY"
msgstr ""

msgid "WIKI_RUSTICYANIN_UPGRADES"
msgstr ""

msgid "WIKI_SIGNALING_AGENT_EFFECTS"
msgstr ""

msgid "WIKI_SIGNALING_AGENT_INTRO"
msgstr ""

msgid "WIKI_SIGNALING_AGENT_MODIFICATIONS"
msgstr ""

msgid "WIKI_SIGNALING_AGENT_PROCESSES"
msgstr ""

msgid "WIKI_SIGNALING_AGENT_REQUIREMENTS"
msgstr ""

msgid "WIKI_SIGNALING_AGENT_SCIENTIFIC_BACKGROUND"
msgstr ""

msgid "WIKI_SIGNALING_AGENT_STRATEGY"
msgstr ""

msgid "WIKI_SIGNALING_AGENT_UPGRADES"
msgstr ""

msgid "WIKI_SLIME_JET_EFFECTS"
msgstr ""

msgid "WIKI_SLIME_JET_INTRO"
msgstr ""

msgid "WIKI_SLIME_JET_MODIFICATIONS"
msgstr ""

msgid "WIKI_SLIME_JET_PROCESSES"
msgstr ""

msgid "WIKI_SLIME_JET_REQUIREMENTS"
msgstr ""

msgid "WIKI_SLIME_JET_SCIENTIFIC_BACKGROUND"
msgstr ""

msgid "WIKI_SLIME_JET_STRATEGY"
msgstr ""

msgid "WIKI_SLIME_JET_UPGRADES"
msgstr ""

msgid "WIKI_THERMOPLAST_EFFECTS"
msgstr ""

msgid "WIKI_THERMOPLAST_INTRO"
msgstr ""

msgid "WIKI_THERMOPLAST_MODIFICATIONS"
msgstr ""

msgid "WIKI_THERMOPLAST_PROCESSES"
msgstr ""

msgid "WIKI_THERMOPLAST_REQUIREMENTS"
msgstr ""

msgid "WIKI_THERMOPLAST_SCIENTIFIC_BACKGROUND"
msgstr ""

msgid "WIKI_THERMOPLAST_STRATEGY"
msgstr ""

msgid "WIKI_THERMOPLAST_UPGRADES"
msgstr ""

msgid "WIKI_THERMOSYNTHASE_EFFECTS"
msgstr ""

msgid "WIKI_THERMOSYNTHASE_INTRO"
msgstr ""

msgid "WIKI_THERMOSYNTHASE_MODIFICATIONS"
msgstr ""

msgid "WIKI_THERMOSYNTHASE_PROCESSES"
msgstr ""

msgid "WIKI_THERMOSYNTHASE_REQUIREMENTS"
msgstr ""

msgid "WIKI_THERMOSYNTHASE_SCIENTIFIC_BACKGROUND"
msgstr ""

msgid "WIKI_THERMOSYNTHASE_STRATEGY"
msgstr ""

msgid "WIKI_THERMOSYNTHASE_UPGRADES"
msgstr ""

msgid "WIKI_THYLAKOIDS_EFFECTS"
msgstr ""

msgid "WIKI_THYLAKOIDS_INTRO"
msgstr ""

msgid "WIKI_THYLAKOIDS_MODIFICATIONS"
msgstr ""

msgid "WIKI_THYLAKOIDS_PROCESSES"
msgstr ""

msgid "WIKI_THYLAKOIDS_REQUIREMENTS"
msgstr ""

msgid "WIKI_THYLAKOIDS_SCIENTIFIC_BACKGROUND"
msgstr ""

msgid "WIKI_THYLAKOIDS_STRATEGY"
msgstr ""

msgid "WIKI_THYLAKOIDS_UPGRADES"
msgstr ""

msgid "WIKI_TOXIN_VACUOLE_EFFECTS"
msgstr ""

msgid "WIKI_TOXIN_VACUOLE_INTRO"
msgstr ""

msgid "WIKI_TOXIN_VACUOLE_MODIFICATIONS"
msgstr ""

msgid "WIKI_TOXIN_VACUOLE_PROCESSES"
msgstr ""

msgid "WIKI_TOXIN_VACUOLE_REQUIREMENTS"
msgstr ""

msgid "WIKI_TOXIN_VACUOLE_SCIENTIFIC_BACKGROUND"
msgstr ""

msgid "WIKI_TOXIN_VACUOLE_STRATEGY"
msgstr ""

msgid "WIKI_TOXIN_VACUOLE_UPGRADES"
msgstr ""

msgid "WIKI_VACUOLE_EFFECTS"
msgstr ""

msgid "WIKI_VACUOLE_INTRO"
msgstr ""

msgid "WIKI_VACUOLE_MODIFICATIONS"
msgstr ""

msgid "WIKI_VACUOLE_PROCESSES"
msgstr ""

msgid "WIKI_VACUOLE_REQUIREMENTS"
msgstr ""

msgid "WIKI_VACUOLE_SCIENTIFIC_BACKGROUND"
msgstr ""

msgid "WIKI_VACUOLE_STRATEGY"
msgstr ""

msgid "WIKI_VACUOLE_UPGRADES"
msgstr ""

msgid "WILL_YOU_THRIVE"
msgstr ""

msgid "WIN_BOX_TITLE"
msgstr ""

msgid "WIN_TEXT"
msgstr ""

msgid "WORKSHOP_ITEM_CHANGE_NOTES"
msgstr ""

msgid "WORKSHOP_ITEM_CHANGE_NOTES_TOOLTIP"
msgstr ""

msgid "WORKSHOP_ITEM_DESCRIPTION"
msgstr ""

msgid "WORKSHOP_ITEM_PREVIEW"
msgstr ""

msgid "WORKSHOP_ITEM_TAGS"
msgstr ""

msgid "WORKSHOP_ITEM_TITLE"
msgstr ""

msgid "WORKSHOP_ITEM_UPLOAD_SUCCEEDED"
msgstr ""

msgid "WORKSHOP_ITEM_UPLOAD_SUCCEEDED_TOS_REQUIRED"
msgstr ""

msgid "WORKSHOP_TERMS_OF_SERVICE_NOTICE"
msgstr ""

msgid "WORKSHOP_VISIBILITY_TOOLTIP"
msgstr ""

msgid "WORLD"
msgstr ""

msgid "WORLD_EXPORT_SUCCESS_MESSAGE"
msgstr ""

msgid "WORLD_GENERAL_STATISTICS"
msgstr ""

msgid "WORLD_MISC_DETAILS_STRING"
msgstr ""

msgid "WORLD_RELATIVE_MOVEMENT"
msgstr ""

msgid "WORST_PATCH_COLON"
msgstr ""

msgid "XBOX360"
msgstr ""

msgid "XBOX_ONE"
msgstr ""

msgid "XBOX_SERIES"
msgstr ""

msgid "YEARS"
msgstr ""

msgid "YOUTUBE_TOOLTIP"
msgstr ""

msgid "YOU_CAN_MAKE_PULL_REQUEST"
msgstr ""

msgid "YOU_CAN_SUPPORT_THRIVE_ON_PATREON"
msgstr ""

msgid "ZOOM_IN"
msgstr ""

msgid "ZOOM_OUT"
msgstr "Povećaj"<|MERGE_RESOLUTION|>--- conflicted
+++ resolved
@@ -7,11 +7,7 @@
 msgstr ""
 "Project-Id-Version: PROJECT VERSION\n"
 "Report-Msgid-Bugs-To: EMAIL@ADDRESS\n"
-<<<<<<< HEAD
-"POT-Creation-Date: 2024-05-27 17:05+0200\n"
-=======
 "POT-Creation-Date: 2024-06-07 10:19+0300\n"
->>>>>>> 7613d382
 "PO-Revision-Date: 2024-02-21 15:28+0000\n"
 "Last-Translator: Gabriel Glavica <gabriel.glavicacretni@gmail.com>\n"
 "Language-Team: Croatian <https://translate.revolutionarygamesstudio.com/projects/thrive/thrive-game/hr/>\n"
@@ -1986,17 +1982,6 @@
 
 msgid "GUI_VOLUME"
 msgstr ""
-
-msgid "HARDCORE_MODE"
-msgstr ""
-
-#, fuzzy
-msgid "HARDCORE_MODE_EXPLANATION"
-msgstr ""
-"Agresivni mikrobi će loviti plijen na većim udaljenostima\n"
-"i veća je šansa da će se braniti kada su napadnuti.\n"
-"Mirni mikrobi neće se baviti s drugima na većim udaljenostima\n"
-"i manja je šansa da će koristiti toksine protiv predatora."
 
 msgid "HEALTH"
 msgstr ""
