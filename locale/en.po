# Translations template for PROJECT.
# Copyright (C) 2020 ORGANIZATION
# This file is distributed under the same license as the PROJECT project.
# Automatically generated, 2020.
#
msgid ""
msgstr ""
"Project-Id-Version: PROJECT VERSION\n"
"Report-Msgid-Bugs-To: EMAIL@ADDRESS\n"
<<<<<<< HEAD
"POT-Creation-Date: 2025-03-18 21:56+0100\n"
"PO-Revision-Date: 2025-03-04 13:27+0200\n"
=======
"POT-Creation-Date: 2025-03-27 09:59+0200\n"
"PO-Revision-Date: 2025-03-27 10:44+0200\n"
>>>>>>> 4c6b8478
"Last-Translator: Henri Hyyryläinen <hhyyrylainen@revolutionarygamesstudio.com>\n"
"Language-Team: English <https://translate.revolutionarygamesstudio.com/projects/thrive/thrive-game/en/>\n"
"Language: en\n"
"MIME-Version: 1.0\n"
"Content-Type: text/plain; charset=UTF-8\n"
"Content-Transfer-Encoding: 8bit\n"
"Plural-Forms: nplurals=2; plural=n != 1;\n"
"X-Generator: Poedit 3.5\n"
"Generated-By: Babel 2.8.0\n"

msgid "2D_MOVEMENT_TYPE_SELECTION"
msgstr "2D movement style:"

msgid "3D_EDITOR"
msgstr "3D Editor"

msgid "3D_MOVEMENT"
msgstr "3D Movement"

msgid "3D_MOVEMENT_TYPE_SELECTION"
msgstr "3D movement style:"

msgid "ABILITIES"
msgstr "Abilities"

msgid "ABORT"
msgstr "Abort"

msgid "ABORTED_DOT"
msgstr "Aborted."

msgid "ABSORBERS_COUNT"
msgstr "Absorbers:"

msgid "ABYSSOPELAGIC"
msgstr "Abyssopelagic"

msgid "ACCEPT"
msgstr "Accept"

msgid "ACTION_AWAKEN"
msgstr "Awaken ({0:F1} / {1:F1})"

msgid "ACTION_AWAKEN_TOOLTIP"
msgstr "Move to the Awakening Stage. Available once you have enough brain power (tissue type with axons)."

msgid "ACTION_BLOCKED_WHILE_ANOTHER_IN_PROGRESS"
msgstr "Action blocked while another is in progress"

msgid "ACTION_DELETE"
msgstr "Delete"

msgid "ACTION_DOUBLE_POPULATION"
msgstr "Double Population"

msgid "ACTION_DUPLICATE_UNITS"
msgstr "Duplicate Units"

msgid "ACTION_HALF_POPULATION"
msgstr "Halve Population"

msgid "ACTION_TELEPORT"
msgstr "Teleport"

msgid "ACTIVE"
msgstr "Active"

msgid "ACTIVE_THREAD_COUNT"
msgstr "Current threads:"

msgid "ACTIVITY_EXPLANATION"
msgstr ""
"Active microbes will run and tumble when nothing interesting happens.\n"
"Sessile microbes will be stationary and wait for the environment to change before acting."

msgid "ADDITIONAL_VALIDATION_FAILED"
msgstr "Additional validations detected an issue: {0}"

msgid "ADD_INPUT_BUTTON_TOOLTIP"
msgstr "Add a new key binding"

msgid "ADVANCED_VIEW"
msgstr "Advanced"

msgid "ADVANCED_VIEW_BUTTON_TOOLTIP"
msgstr "Open the advanced setup view"

msgid "AEROBIC_NITROGEN_FIXATION"
msgstr "Aerobic Nitrogen Fixation"

msgid "AEROBIC_NITROGEN_FIXING"
msgstr "Aerobic Nitrogen Fixation"

msgid "AEROBIC_RESPIRATION"
msgstr "Aerobic Respiration"

msgid "AGENTS"
msgstr "Agents"

msgid "AGENTS_COLON"
msgstr "Agents:"

msgid "AGENT_NAME"
msgstr "{0} Agent"

msgid "AGGRESSION_EXPLANATION"
msgstr ""
"Aggressive microbes will chase down prey over greater distances\n"
"and are more likely to fight predators when attacked.\n"
"Peaceful microbes won't engage others over greater distances\n"
"and are less likely to use toxins against predators."

msgid "AGGRESSIVE"
msgstr "Aggressive"

msgid "AI_MUTATION_RATE"
msgstr "AI mutation rate"

msgid "AI_MUTATION_RATE_EXPLANATION"
msgstr "(speed at which AI species mutate)"

msgid "ALL"
msgstr "All"

msgid "ALLOW_SPECIES_SWITCH_ON_EXTINCTION"
msgstr "Allow switching to related species on extinction"

msgid "ALLOW_SPECIES_SWITCH_ON_EXTINCTION_EXPLANATION"
msgstr "(allows continuing the game with a different species on extinction instead of getting a game over)"

msgid "ALL_WORLDS_GENERAL_STATISTICS"
msgstr "Generic Statistics of All Worlds"

msgid "ALL_WORLDS_STATISTICS"
msgstr ""
"[b]Generations:[/b]\n"
"  {0}\n"
"[b]Total Species:[/b]\n"
"  Average {1}; Standard deviation {2}\n"
"[b]Species Still Alive:[/b]\n"
"  Average {3}; Standard deviation {4}\n"
"[b]Per-patch Species Count:[/b]\n"
"  Average {5}; Standard deviation {6}\n"
"[b]Per-patch Total Population:[/b]\n"
"  Average {7}; Standard deviation {8}\n"
"[b]Microbe Species Average Hex Size:[/b]\n"
"  Average {9}; Standard deviation {10}\n"
"\n"
"[b]Generic Organelle Data:[/b]"

msgid "ALREADY_ASCENDED"
msgstr "You are already ascended"

msgid "ALT"
msgstr "Alt"

msgid "ALWAYS_VISIBLE"
msgstr "Always visible"

msgid "AMBIANCE_VOLUME"
msgstr "Ambiance volume"

msgid "AMMONIA"
msgstr "Ammonia"

msgid "AMMONIA_COST"
msgstr "Ammonia Cost:"

msgid "AMOUNT_OF_AUTOSAVE_TO_KEEP"
msgstr "Amount of autosaves to keep:"

msgid "AMOUNT_OF_QUICKSAVE_TO_KEEP"
msgstr "Amount of quicksaves to keep:"

msgid "ANAEROBIC_NITROGEN_FIXATION"
msgstr "Anaerobic Nitrogen Fixation"

msgid "AND_UNLOCK_CONDITION"
msgstr "and"

msgid "ANISOTROPIC_FILTERING"
msgstr "Anisotropic filtering:"

msgid "APPEARANCE"
msgstr "Appearance"

msgid "APPLY"
msgstr "Apply"

msgid "APPLY_CHANGES"
msgstr "Apply Changes"

msgid "APRIL"
msgstr "April"

msgid "ARE_YOU_SURE_TO_RESET_ALL_SETTINGS"
msgstr "Are you sure you want to reset ALL settings to default values?"

msgid "ARE_YOU_SURE_TO_RESET_INPUT_SETTINGS"
msgstr "Are you sure you want to reset the input settings to default values?"

msgid "ARTIST_COLON"
msgstr "Artist:"

msgid "ARTWORK_TITLE"
msgstr "\"{0}\" - {1}"

msgid "ART_BY"
msgstr "Art by {0}"

msgid "ART_GALLERY"
msgstr "Art Gallery"

msgid "ASCENSION_CONGRATULATIONS"
msgstr "Congratulations!"

msgid "ASCENSION_CONGRATULATIONS_CONTENT"
msgstr ""
"You have ascended and completed the game. Congratulations on reaching the end of the game!\n"
"\n"
"You may keep playing in the Space Stage with unlocked God Tools to mess around in the sandbox.\n"
"\n"
"It is also possible to descend and return to the Microbe Stage in this save and play through all of the stages again with extra perks.\n"
"\n"
"Total times ascended in this save: {0}"

msgid "ASCENSION_STAGE"
msgstr "Ascension Stage"

msgid "ASSEMBLY_CLASS_REQUIRED"
msgstr "Mod assembly class is required when assembly is specified"

msgid "ASSEMBLY_REQUIRED_WITH_HARMONY"
msgstr "Mod assembly is required when auto harmony is enabled"

msgid "ASSUME_HYPERTHREADING"
msgstr "Assume CPU has hyperthreading enabled"

msgid "ASSUME_HYPERTHREADING_TOOLTIP"
msgstr ""
"It cannot be automatically detected if hyperthreading is enabled or not.\n"
"This affects the default number of threads as hyperthreading threads aren't as fast as real CPU cores."

msgid "ATMOSPHERIC_GASSES"
msgstr "Atmospheric Gases"

msgid "ATP"
msgstr "ATP"

msgid "ATP_BALANCE"
msgstr "ATP Balance"

msgid "ATP_BALANCE_TOOLTIP"
msgstr ""
"This section shows the total ATP (energy) balance of the current cell.\n"
"In order to survive the balance needs to be positive. For sessile cells they may consider the balance positive with movement excluded.\n"
"The dropdown below can be used to check what would happen if the cell didn't have some resource available to make ATP from.\n"
"For example, some cells can only maintain a positive ATP balance when they have multiple compound types to make ATP from at once.\n"
"Those types of cells are harder to play as they require having multiple compound types in storage at once to survive."

msgid "ATP_BALANCE_TOOLTIP_MULTICELLULAR"
msgstr ""
"This section displays options for calculating ATP (energy) balances for cells.\n"
"The calculated balances are shown in the cell type selection menu.\n"
"The dropdown below can be used to check what would happen if the cell didn't have some resource available to make ATP from."

msgid "ATP_BALANCE_WITHOUT_EXTERNAL_RESOURCES"
msgstr "Without external resources"

msgid "ATP_BALANCE_WITHOUT_GLUCOSE"
msgstr "Without glucose"

msgid "ATP_BALANCE_WITHOUT_HYDROGEN_SULFIDE"
msgstr "Without hydrogen sulfide"

msgid "ATP_BALANCE_WITHOUT_IRON"
msgstr "Without iron"

msgid "ATP_BALANCE_WITH_ALL_COMPOUNDS"
msgstr "With all required compounds"

msgid "ATP_PRODUCTION"
msgstr "ATP Production"

msgid "ATP_PRODUCTION_TOO_LOW"
msgstr "ATP PRODUCTION TOO LOW!"

msgid "ATTEMPT_TO_WRITE_SAVE_FAILED"
msgstr "The attempt to write this save file has failed. The save name may be too long or you may not have write access to the save folder."

msgid "AT_CURSOR"
msgstr "At Cursor:"

msgid "AUDIO_OUTPUT_DEVICE"
msgstr "Audio output device:"

msgid "AUGUST"
msgstr "August"

msgid "AUTO"
msgstr "Auto"

msgid "AUTO-EVO_EXPLANATION_EXPLANATION"
msgstr "This panel shows the numbers that the auto-evo prediction works from. The total energy a species is able to capture, and the cost per individual of the species, determines the final population. Auto-evo uses a simplified model of reality to calculate how well species are performing based on the energy they are able to gather. For each food source, it is shown much energy the species gains from it. Additionally the total energy that is available from that source is shown. The fraction the species gains out of the total energy is based on how large the fitness is compared to the total fitness. Fitness is a metric of how well the species can utilize that food source."

msgid "AUTO-EVO_POPULATION_CHANGED_2"
msgstr "{0} population changed by {1} in {2} because of: {3}"

msgid "AUTO-EVO_PREDICTION"
msgstr "Auto-Evo Prediction"

msgid "AUTO-EVO_PREDICTION_BOX_DESCRIPTION"
msgstr ""
"This panel shows the expected total energy gathered and population numbers (in parentheses) from auto-evo for the edited species.\n"
"Auto-evo runs the population simulation that is the other part (besides your own performance) that affects your population."

msgid "AUTO-EVO_RESULTS_TITLE"
msgstr "Auto-Evo Results"

msgid "AUTO-EVO_STEPS_DONE"
msgstr "{0:F1}% done. {1:n0}/{2:n0} steps."

msgid "AUTO-EVO_STRENGHT_MULTIPLIER"
msgstr "Auto-evo strength on the player"

msgid "AUTO-EVO_STRENGHT_MULTIPLIER_EXPLANATION"
msgstr "(percentage of the population change auto-evo applies to the player species)"

msgid "AUTOSAVE_DURING_THE_GAME"
msgstr "Autosave during the game"

msgid "AUTO_EVO"
msgstr "Auto-Evo"

msgid "AUTO_EVO_EXPLORING_TOOL"
msgstr "Auto-Evo Exploring Tool"

msgid "AUTO_EVO_FAILED"
msgstr "Auto-evo failed to run"

msgid "AUTO_EVO_MISSING_RESULT_DATA_OBJECT"
msgstr "Auto-evo results are missing. If you loaded an older save this is expected to be missing. If you did not load an older save please report this as a bug to us and send us your game log file."

msgid "AUTO_EVO_RESULTS"
msgstr "Auto-evo results:"

msgid "AUTO_EVO_RESULTS_GLOBAL_TITLE"
msgstr "Global Results"

msgid "AUTO_EVO_RESULTS_PATCH_TITLE"
msgstr "Selected Patch Results"

msgid "AUTO_EVO_RUN_STATUS"
msgstr "run status:"

msgid "AUTO_EVO_STATUS_COLON"
msgstr "Auto-evo Status:"

msgid "AUTO_MOVE_FORWARDS"
msgstr "Auto move forwards"

msgid "AUTO_RESOLUTION"
msgstr "Auto ({0}x{1})"

msgid "AVAILABLE_CONSTRUCTION_PROJECTS"
msgstr "Available Construction Projects"

msgid "AVAILABLE_MODS"
msgstr "Available Mods"

msgid "AWAKENING_STAGE"
msgstr "Awakening Stage"

msgid "AWARE_STAGE"
msgstr "Aware Stage"

msgid "BACK"
msgstr "Back"

msgid "BACKGROUND_BLUR"
msgstr "Background blur:"

msgid "BACKSLASH"
msgstr "Backslash"

msgid "BACKSPACE"
msgstr "Backspace"

msgid "BACTERIAL_THERMOSYNTHESIS"
msgstr "Bacterial Thermosynthesis"

msgid "BALANCE_DISPLAY_AT_DAY_ALWAYS"
msgstr "Calculate as if it was day"

msgid "BALANCE_DISPLAY_AT_DAY_ALWAYS_TOOLTIP"
msgstr "When checked the numbers calculated in this panel calculate as if it is always day"

msgid "BALANCE_DISPLAY_WHILE_MOVING"
msgstr "Include movement cost"

msgid "BALANCE_DISPLAY_WHILE_MOVING_TOOLTIP"
msgstr "When checked calculates the balance and other numbers in this panel assuming the cell is constantly moving"

msgid "BASE_MOBILITY"
msgstr "Base Mobility"

msgid "BASE_MOVEMENT"
msgstr "Base Movement"

msgid "BASIC_VIEW"
msgstr "Basic"

msgid "BASIC_VIEW_BUTTON_TOOLTIP"
msgstr "Return to the basic setup view"

msgid "BATHYPELAGIC"
msgstr "Bathypelagic"

msgid "BECOME_MACROSCOPIC"
msgstr "Become Macroscopic ({0}/{1})"

msgid "BECOME_MULTICELLULAR"
msgstr "Become Multicellular ({0}/{1})"

msgid "BEGIN_THRIVING"
msgstr "Begin Thriving"

msgid "BEHAVIOUR"
msgstr "Behaviour"

msgid "BEHAVIOUR_ACTIVITY"
msgstr "Activity"

msgid "BEHAVIOUR_AGGRESSION"
msgstr "Aggression"

msgid "BEHAVIOUR_FEAR"
msgstr "Fear"

msgid "BEHAVIOUR_FOCUS"
msgstr "Focus"

msgid "BEHAVIOUR_OPPORTUNISM"
msgstr "Opportunism"

msgid "BELOW_SEA_LEVEL"
msgstr "{0}-{1}m below sea level"

msgid "BENCHMARKS"
msgstr "Benchmarks"

msgid "BENCHMARK_FINISHED"
msgstr "Benchmark completed"

msgid "BENCHMARK_PHASE"
msgstr "Benchmark phase:"

msgid "BENCHMARK_RESULTS_COLON"
msgstr "Results:"

msgid "BEST_PATCH_COLON"
msgstr "Best Patch:"

msgid "BIG_IRON_CHUNK"
msgstr "Big Iron Chunk"

msgid "BIG_PHOSPHATE_CHUNK"
msgstr "Big Phosphate Chunk"

msgid "BILLION_ABBREVIATION"
msgstr "{0} B"

msgid "BINDING_AGENT"
msgstr "Binding Agent"

msgid "BINDING_AGENT_DESCRIPTION"
msgstr "Allows binding with other cells. This is the first step towards multicellularity. When your cell is part of a colony, compounds are shared between cells. You can't enter the editor while part of a colony so you need to unbind once you've collected enough compounds to divide your cell."

msgid "BINDING_AGENT_PROCESSES_DESCRIPTION"
msgstr "Press [thrive:input]g_toggle_binding[/thrive:input] to toggle binding mode. When in binding mode you can attach other cells of your species to your colony by touching them. To leave a colony press [thrive:input]g_unbind_all[/thrive:input]. You cannot enter the editor while bound to other cells."

msgid "BIND_AXES_SENSITIVITY"
msgstr "Bind axes together"

msgid "BIOLUMINESCENT_VACUOLE"
msgstr "Bioluminescent Vacuole"

msgid "BIOME_LABEL"
msgstr "Biome: {0}"

msgid "BLOOM_RENDER_EFFECT"
msgstr "Bloom effect:"

msgid "BLUESKY_TOOLTIP"
msgstr "Visit our Bluesky profile"

msgid "BRAIN_CELL_NAME_DEFAULT"
msgstr "Neuron"

msgid "BRAVE"
msgstr "Brave"

msgid "BROWSE"
msgstr "Browse"

msgid "BROWSE_WORKSHOP"
msgstr "Browse Workshop"

msgid "BUILD_CITY"
msgstr "Build a City"

msgid "BUILD_QUEUE"
msgstr "Build Queue"

msgid "BUILD_STRUCTURE"
msgstr "Build a Structure"

msgid "BY"
msgstr "By:"

msgid "BY_REVOLUTIONARY_GAMES"
msgstr "By Revolutionary Games Studio"

msgid "CACHE_DISK_MAX_TIME"
msgstr "Maximum time to keep items on disk before deleting"

msgid "CACHE_MEMORY_MAX_ITEMS"
msgstr "Max cache items to keep in memory"

msgid "CACHE_TIME_MEMORY"
msgstr "How long to keep cache items in memory"

msgid "CACHE_TIME_MEMORY_ONLY"
msgstr "Cache time when using only memory caching"

msgid "CACHING_TITLE"
msgstr "Caching"

msgid "CALCIUM_CARBONATE"
msgstr "Calcium Carbonate"

msgid "CALCIUM_CARBONATE_MEMBRANE_DESCRIPTION"
msgstr "This membrane has a strong shell made from calcium carbonate. It can easily resist damage and requires less energy to not deform. The disadvantages of having such a heavy shell is that the cell is much slower and takes a while to absorb resources."

msgid "CAMERA"
msgstr "Camera"

msgid "CANCEL"
msgstr "Cancel"

msgid "CANCEL_ACTION_CAPITAL"
msgstr "CANCEL ACTION"

msgid "CANCEL_CURRENT_ACTION"
msgstr "Cancel current action"

msgid "CANNOT_DELETE_USED_CELL_TYPE"
msgstr "A cell type that is currently used in your body plan cannot be deleted"

msgid "CANNOT_DELETE_USED_CELL_TYPE_TITLE"
msgstr "Cannot Delete Used Cell Type"

msgid "CANNOT_ENGULF"
msgstr "Cannot engulf"

msgid "CANNOT_MOVE_METABALL_TO_DESCENDANT_TREE"
msgstr "Cannot move a metaball into its tree of descendants"

msgid "CANNOT_REDUCE_BRAIN_POWER_STAGE"
msgstr "The brain power amount is now too low to stay in the current stage. Going back stages is not currently allowed, please increase brain power to continue."

msgid "CANNOT_REDUCE_BRAIN_POWER_STAGE_TITLE"
msgstr "Cannot Reduce Brain Power To Go Back Stages"

msgid "CANNOT_WRITE_SAVE"
msgstr "Cannot Write Save"

msgid "CANT_LOAD_MOD_INFO"
msgstr "Can't load mod info for {0}"

msgid "CAPSLOCK"
msgstr "Caps Lock"

msgid "CARBON_DIOXIDE"
msgstr "Carbon Dioxide"

msgid "CATEGORY_AN_ABUNDANCE"
msgstr "an abundance"

msgid "CATEGORY_A_FAIR_AMOUNT"
msgstr "a fair amount"

msgid "CATEGORY_LITTLE"
msgstr "little"

msgid "CATEGORY_QUITE_A_BIT"
msgstr "quite a bit"

msgid "CATEGORY_SOME"
msgstr "some"

msgid "CATEGORY_VERY_LITTLE"
msgstr "very little"

msgid "CAUTIOUS"
msgstr "Cautious"

msgid "CELL"
msgstr "Cell"

msgid "CELLS"
msgstr "Cells"

msgid "CELLULASE"
msgstr "Cellulase"

msgid "CELLULASE_DESCRIPTION"
msgstr "Cellulase enables the cell to break down cellulose membrane. Each addition increases the effectiveness."

msgid "CELLULOSE"
msgstr "Cellulose"

msgid "CELLULOSE_MEMBRANE_DESCRIPTION"
msgstr "This membrane has a wall, resulting in better protection against overall damage and especially against physical damage. It also costs less energy to retain its form, but cannot absorb resources quickly and is slower. [b]Cellulase can digest this wall[/b] making it vulnerable to engulfment from predators."

msgid "CELL_STAT_ROTATION_TOOLTIP"
msgstr ""
"Rotation rate of the cell. Bigger cells rotate slower, but cilia can be added to compensate.\n"
"Organelle placement affects rotation with organelles farther away from the center reducing rotation more."

msgid "CELL_STAT_SPEED_TOOLTIP"
msgstr ""
"Speed of the cell. Please note that due to limitations of the algorithm calculating this, the value is an approximation.\n"
"And for example when modifying flagellum length the speed values don't fully make sense and don't match what will happen in the stage.\n"
"This is a known problem but is not fixed yet due to being lower priority than many other problems and new features."

msgid "CELL_STAT_STORAGE_TOOLTIP"
msgstr ""
"Storage capacity of the cell. Higher storage allows storing more compounds at once.\n"
"High-storage cells can use a strategy where they cannot move indefinitely but need to recharge their ATP stores for a while to then move.\n"
"Note that a low amount of storage can cause ATP shortages even if the ATP balance is positive. These problems can become worse due to lag spikes\n"
"or general low performance of the game. Adding more storage helps with these issues."

msgid "CELL_TYPE_BUTTON_ATP_CONSUMPTION"
msgstr "The ATP consumption of this cell type is {0}."

msgid "CELL_TYPE_BUTTON_ATP_PRODUCTION"
msgstr "The ATP production of this cell type is {0}."

msgid "CELL_TYPE_NAME"
msgstr "Cell Type Name"

msgid "CHANGE_DESCRIPTION_IS_TOO_LONG"
msgstr "Change notes are too long"

msgid "CHANGE_THE_SYMMETRY"
msgstr "Change the symmetry"

msgid "CHANNEL_INHIBITOR_TOXIN_SYNTHESIS"
msgstr "Channel Inhibitor Synthesis"

msgid "CHEATS"
msgstr "Cheats"

msgid "CHEAT_KEYS_ENABLED"
msgstr "Cheat keys enabled"

msgid "CHEAT_MENU"
msgstr "Cheat menu"

msgid "CHEMICAL_BUTTON_MICROBE_TOOLTIP"
msgstr "Show / hide cell processes"

msgid "CHEMOPLAST"
msgstr "Chemoplast"

msgid "CHEMOPLAST_DESCRIPTION"
msgstr "The chemoplast is a double membrane structure containing proteins able to convert [thrive:compound type=\"hydrogensulfide\"][/thrive:compound], gaseous [thrive:compound type=\"carbondioxide\"][/thrive:compound], and water into [thrive:compound type=\"glucose\"][/thrive:compound] in a process called [b]hydrogen sulfide chemosynthesis[/b]. The rate of its [thrive:compound type=\"glucose\"][/thrive:compound] production scales with the concentration of [thrive:compound type=\"carbondioxide\"][/thrive:compound]."

msgid "CHEMOPLAST_PROCESSES_DESCRIPTION"
msgstr "Turns [thrive:compound type=\"hydrogensulfide\"][/thrive:compound] into [thrive:compound type=\"glucose\"][/thrive:compound]. Rate scales with concentration of [thrive:compound type=\"carbondioxide\"][/thrive:compound]."

msgid "CHEMORECEPTOR"
msgstr "Chemoreceptor"

msgid "CHEMORECEPTOR_DESCRIPTION"
msgstr "Cells \"see\" through chemoreception. That is how cells acquire information about their surroundings. Adding this organelle represents evolving more fine tuned chemoreception. As the player is given vision even in the cell stage this is represented by a line pointing outside the visible screen area showing nearby compounds or species that the player couldn't see yet."

msgid "CHEMORECEPTOR_MINIMUM_AMOUNT_TOOLTIP"
msgstr ""
"Sets the compound detection threshold. Low values can point to very faint traces of compounds which may not have any useful amount of that compound.\n"
"One example strategy is to increase the search radius and minimum amount so that the closest usefully-dense cloud is detected.\n"
"The chemoreceptor smells individual points in a compound \"cloud.\" and not the total in a single cloud."

msgid "CHEMORECEPTOR_PROCESSES_DESCRIPTION"
msgstr "The chemoreceptor allows detecting specific compounds and cells from farther away. Modify once placed to select the compound type or species and guidance line colour."

msgid "CHEMORECEPTOR_SEARCH_RADIUS_TOOLTIP"
msgstr ""
"Sets the maximum distance this chemoreceptor looks within for things to point at.\n"
"Can be used, for example, for slow cells to not point to resources that are likely to be gone by the time the cell gets there by lowering the distance.\n"
"Alternatively increasing the distance can point to much farther away things, but they may be hard to reach before they are gone."

msgid "CHEMOSYNTHESIS"
msgstr "Chemosynthesis"

msgid "CHEMOSYNTHESIZING_PROTEINS"
msgstr "Chemosynthesizing Proteins"

msgid "CHEMOSYNTHESIZING_PROTEINS_DESCRIPTION"
msgstr "Chemosynthesizing proteins are small clusters of protein in the cytoplasm that are able to convert [thrive:compound type=\"hydrogensulfide\"][/thrive:compound], gaseous [thrive:compound type=\"carbondioxide\"][/thrive:compound] and water into [thrive:compound type=\"glucose\"][/thrive:compound] in a process called [b]hydrogen sulfide chemosynthesis[/b]. The rate of its [thrive:compound type=\"glucose\"][/thrive:compound] production scales with the concentration of [thrive:compound type=\"carbondioxide\"][/thrive:compound]. Since the chemosynthesizing proteins are suspended directly in the cytoplasm, the surrounding fluid performs some [b]glycolysis[/b]."

msgid "CHEMOSYNTHESIZING_PROTEINS_PROCESSES_DESCRIPTION"
msgstr "Turns [thrive:compound type=\"hydrogensulfide\"][/thrive:compound] into [thrive:compound type=\"glucose\"][/thrive:compound]. Rate scales with concentration of [thrive:compound type=\"carbondioxide\"][/thrive:compound]. Also turns [thrive:compound type=\"glucose\"][/thrive:compound] into [thrive:compound type=\"atp\"][/thrive:compound]."

msgid "CHEMO_SYNTHESIS"
msgstr "Chemosynthesis"

msgid "CHITIN"
msgstr "Chitin"

msgid "CHITINASE"
msgstr "Chitinase"

msgid "CHITINASE_DESCRIPTION"
msgstr "Chitinase enables the cell to break down chitin membrane. Each addition increases the effectiveness."

msgid "CHITIN_MEMBRANE_DESCRIPTION"
msgstr "This membrane has a wall, which means it has better protections against overall damage and especially against toxin damage. It also costs less energy to retain its form, but it is slower and cannot absorb resources quickly. [b]Chitinase can digest this wall[/b] making it vulnerable to engulfment from predators."

msgid "CHLOROPLAST"
msgstr "Chloroplast"

msgid "CHLOROPLAST_DESCRIPTION"
msgstr "The chloroplast is a double membrane structure containing photosensitive pigments stacked together in membranous sacs. It is a prokaryote that has been assimilated for use by its eukaryotic host. The pigments in the chloroplast are able to use the energy of light to produce [thrive:compound type=\"glucose\"][/thrive:compound] from gaseous [thrive:compound type=\"carbondioxide\"][/thrive:compound] and water in a process called [b]photosynthesis[/b]. These pigments are also what give it a distinctive colour. The rate of its [thrive:compound type=\"glucose\"][/thrive:compound] production scales with the concentration of [thrive:compound type=\"carbondioxide\"][/thrive:compound], and intensity of [thrive:compound type=\"sunlight\"][/thrive:compound]."

msgid "CHLOROPLAST_PROCESSES_DESCRIPTION"
msgstr "Produces [thrive:compound type=\"glucose\"][/thrive:compound]. Rate scales with concentration of [thrive:compound type=\"carbondioxide\"][/thrive:compound] and intensity of [thrive:compound type=\"sunlight\"][/thrive:compound]."

msgid "CHOSEN_FILENAME_ALREADY_EXISTS"
msgstr "The chosen filename ({0}) already exists. Overwrite?"

msgid "CHROMATIC_ABERRATION"
msgstr "Chromatic aberration:"

msgid "CHROMATOPHORE_PROCESSES_DESCRIPTION"
msgstr "Produces [thrive:compound type=\"glucose\"][/thrive:compound]. Rate scales with concentration of [thrive:compound type=\"carbondioxide\"][/thrive:compound] and intensity of [thrive:compound type=\"sunlight\"][/thrive:compound]."

msgid "CHUNK_CELL_CORPSE_PART"
msgstr "Cell Corpse Chunk"

msgid "CHUNK_FOOD_SOURCE"
msgstr "{0} consumption"

msgid "CILIA"
msgstr "Cilia"

msgid "CILIA_DESCRIPTION"
msgstr "Cilia hairs are similar to the flagella but instead of providing directional thrust force they provide rotational force to help cells turn."

msgid "CILIA_PROCESSES_DESCRIPTION"
msgstr "Increases turning speed of large cells."

msgid "CITY_SHORT_STATISTICS"
msgstr "Pop: {0} Food: {1} Science: {2}"

msgid "CLEAN_UP_OLD_SAVES"
msgstr "Clean Up Old Saves"

msgid "CLEAR_CACHE"
msgstr "Clear Cache"

msgid "CLICK_TO_SELECT"
msgstr "Select"

msgid "CLOSE"
msgstr "Close"

msgid "CLOSE_OPTIONS"
msgstr "Close options?"

msgid "CLOSTRIDIAL_FERMENTATION"
msgstr "Clostridial Fermentation"

msgid "CLOUD_BENCHMARK"
msgstr "Cloud Benchmark"

msgid "CLOUD_RESOLUTION_DIVISOR"
msgstr "Cloud resolution divisor:"

msgid "CLOUD_SIMULATION_MINIMUM_INTERVAL"
msgstr "Cloud simulation minimum interval:"

msgid "CLOUD_SIMULATION_MULTIPLIER"
msgstr "Sim multiplier:"

msgid "COASTAL"
msgstr "Coastal"

msgid "COLLISION_SHAPE"
msgstr "Show physics debug shapes"

msgid "COLOUR"
msgstr "Colour"

msgid "COLOURBLIND_CORRECTION"
msgstr "Colourblind correction:"

msgid "COLOUR_PICKER_ADD_PRESET"
msgstr "Add current colour as a preset"

msgid "COLOUR_PICKER_A_TOOLTIP"
msgstr "Alpha channel value of the colour"

msgid "COLOUR_PICKER_B_TOOLTIP"
msgstr "Blue channel value of the colour"

msgid "COLOUR_PICKER_G_TOOLTIP"
msgstr "Green channel value of the colour"

msgid "COLOUR_PICKER_HSV_BUTTON_TOOLTIP"
msgstr ""
"Switch HSV (Hue, Saturation, Value) mode on or off.\n"
"Can't be turned on when in raw mode."

msgid "COLOUR_PICKER_H_TOOLTIP"
msgstr "Hue value, portion of colour"

msgid "COLOUR_PICKER_PICK_COLOUR"
msgstr "Pick a colour from the game window"

msgid "COLOUR_PICKER_PRESET_TOOLTIP"
msgstr ""
"Colour: {0}\n"
"Left mouse: Use this preset\n"
"Right mouse: Delete this preset"

msgid "COLOUR_PICKER_RAW_BUTTON_TOOLTIP"
msgstr ""
"Switch raw mode on or off.\n"
"In raw mode you can make the R, G, B\n"
"colour values to go beyond 1.0.\n"
"Can't be turned on in HSV mode."

msgid "COLOUR_PICKER_R_TOOLTIP"
msgstr "Red channel value of the colour"

msgid "COLOUR_PICKER_S_TOOLTIP"
msgstr "Saturation value, the amount of gray in a particular colour"

msgid "COLOUR_PICKER_V_TOOLTIP"
msgstr "Value (brightness) value, brightness or intensity of the colour"

msgid "COMMON_ABILITIES"
msgstr "Common Abilities"

msgid "COMMON_EDITING_AND_STRATEGY"
msgstr "Common Editor And Strategy Stages"

msgid "COMMUNITY_FORUM"
msgstr "Community Forum"

msgid "COMMUNITY_FORUM_BUTTON_TOOLTIP"
msgstr "Join the Thrive community on our community forum"

msgid "COMMUNITY_WIKI"
msgstr "Community Wiki"

msgid "COMMUNITY_WIKI_BUTTON_TOOLTIP"
msgstr "Visit our community wiki"

msgid "COMPILED_AT_COLON"
msgstr "Built at:"

msgid "COMPLETE_ACTION"
msgstr "Finish"

msgid "COMPOUNDS"
msgstr "Compounds"

msgid "COMPOUNDS_AT_EQUILIBRIUM"
msgstr "Balance at Equilibrium"

msgid "COMPOUNDS_AT_MAX_SPEED"
msgstr "Balance at Max Speed"

msgid "COMPOUNDS_BUTTON_MICROBE_TOOLTIP"
msgstr "Show / hide compounds"

msgid "COMPOUNDS_COLON"
msgstr "Compounds:"

msgid "COMPOUND_BALANCE_FILL_TIME"
msgstr "(fills storage in {0} s)"

msgid "COMPOUND_BALANCE_FILL_TIME_TOO_LONG"
msgstr "(fills storage in {0} s which is longer than usable daylight of {1} s)"

msgid "COMPOUND_BALANCE_MODE_TOOLTIP"
msgstr ""
"Mode to calculate compound balance in, for example max speed calculates assuming all processes run at max speed\n"
"whereas equilibrium calculates with processes running only as fast to have non-negative ATP balance."

msgid "COMPOUND_BALANCE_TITLE"
msgstr "Compound Balances"

msgid "COMPOUND_BALANCE_TOOLTIP"
msgstr ""
"This section shows the total balance (production - consumption) per each compound.\n"
"For example to make a plant cell the glucose balance needs to be quite positive."

msgid "COMPOUND_CLOUDS"
msgstr "Compound clouds"

msgid "COMPOUND_CLOUD_BENCHMARK"
msgstr "Compound Cloud Benchmark"

msgid "COMPOUND_CLOUD_DENSITY"
msgstr "Compound cloud density"

msgid "COMPOUND_CLOUD_DENSITY_EXPLANATION"
msgstr "(density of compound clouds in the environment)"

msgid "COMPOUND_CONCENTRATIONS_DECREASED"
msgstr "{0} concentrations have decreased by {1}"

msgid "COMPOUND_FOOD_SOURCE"
msgstr "{0} consumption"

msgid "COMPOUND_HANDLE_KEEP"
msgstr "Keep All"

msgid "COMPOUND_HANDLE_SPLIT_SISTER"
msgstr "Split With Sister Cell"

msgid "COMPOUND_HANDLE_TOP_UP"
msgstr "Always Top Up To Initial"

msgid "COMPOUND_HANDLE_TOP_UP_ON_CHANGE"
msgstr "Top Up On Patch Change"

msgid "COMPOUND_STORAGE_AMOUNT_DOES_NOT_LAST_NIGHT"
msgstr "(not enough to last the night which is {0} s long)"

msgid "COMPOUND_STORAGE_NOT_ENOUGH_GENERATED_DURING_DAY"
msgstr "Only {1} [thrive:compound type=\"{0}\"][/thrive:compound] can be generated during the day but to survive the night {2} is required."

msgid "COMPOUND_STORAGE_NOT_ENOUGH_SPACE"
msgstr "There isn't enough storage space for [thrive:compound type=\"{0}\"][/thrive:compound] as night lasts {2} s but storage can only hold {1} s of compounds."

msgid "COMPOUND_STORAGE_STATS_TITLE"
msgstr "Storage Capacities"

msgid "COMPOUND_STORAGE_STATS_TOOLTIP"
msgstr ""
"This section shows how long the cell takes to use up each compound type when starting from full storage.\n"
"These numbers are always calculated as if it was night and can be used to check if the cell has enough storage\n"
"in order to survive the entire night. Turning off movement cost with the checkbox gives minimum numbers to survive\n"
"with when staying still the entire night to conserve energy."

msgid "COMPOUND_TO_FIND"
msgstr "Compound to Find:"

msgid "CONCEPT_ART"
msgstr "Concept Art"

msgid "CONFIG"
msgstr "Config"

msgid "CONFIRM_CAPITAL"
msgstr "CONFIRM"

msgid "CONFIRM_DELETE"
msgstr "Confirm Delete"

msgid "CONFIRM_EXIT"
msgstr "Confirm Exit"

msgid "CONFIRM_FOSSILISATION_OVERWRITE"
msgstr "Confirm Overwrite"

msgid "CONFIRM_MOVE_TO_ASCENSION_STAGE"
msgstr "Move to Ascension Stage?"

msgid "CONFIRM_MOVE_TO_ASCENSION_STAGE_EXPLANATION"
msgstr ""
"You can now ascend and reach the Ascension Stage by activating the Ascension Gate.\n"
"\n"
"This will unlock unlimited power in the form of some new God Tools you can use in this save.\n"
"\n"
"Ascending will also mean that you beat the game, but you will be able to keep playing. Ascend?"

msgid "CONFIRM_MOVE_TO_INDUSTRIAL_STAGE"
msgstr "Move to Industrial Stage?"

msgid "CONFIRM_MOVE_TO_INDUSTRIAL_STAGE_EXPLANATION"
msgstr "By placing a factory you will advance to the industrial stage. Continue to the next stage?"

msgid "CONFIRM_MOVE_TO_SPACE_STAGE"
msgstr "Move to Space Stage?"

msgid "CONFIRM_MOVE_TO_SPACE_STAGE_EXPLANATION"
msgstr ""
"You can now advance to the Space Stage by launching your first spacecraft.\n"
"\n"
"For now in the prototypes you can't return to your planet but the eventual plan is to allow zooming in and out of planets smoothly in the Space Stage.\n"
"\n"
"Cancelling the launch will destroy the spacecraft unit. Launch the spacecraft?"

msgid "CONFIRM_NEW_GAME_BUTTON_TOOLTIP"
msgstr "Enter the game with these settings"

msgid "CONFIRM_NEW_GAME_BUTTON_TOOLTIP_DISABLED"
msgstr "Some settings are invalid"

msgid "CONSTRUCTION_UNIT_NAME"
msgstr "Unit: {0}"

msgid "CONTENT_UPLOADED_FROM"
msgstr "Workshop content will be uploaded from folder: {0}"

msgid "CONTINUE"
msgstr "Continue"

msgid "CONTINUE_AS_SPECIES"
msgstr "[center]The game is not over yet, though. You can [b]continue[/b] by switching to play as the species {0} with a population of {1}.[/center]"

msgid "CONTINUE_THRIVING"
msgstr "Continue Thriving"

msgid "CONTINUE_TO_PROTOTYPES"
msgstr ""
"[b]You have reached the end of the \"complete\" part of Thrive.[/b]\n"
"\n"
"If you want, you can continue onto the [b]later stage prototypes[/b] that are included with the game.\n"
"\n"
"These may be very incomplete, use placeholder graphics, and be very rough in general. They are included to show the potential future direction of the game and our overall vision of how the stages are connected.\n"
"\n"
"If you continue, then during most of the prototypes [b]you won't be able to save[/b] or be able to return to the previous stage. If you want to return to [i]this[/i] stage, please make a [b]save now[/b] before proceeding.\n"
"\n"
"Controller support is also incomplete in the prototypes. If you choose to continue, understand that the later stages are prototypes, and please do not complain about how incomplete they are."

msgid "CONTINUE_TO_PROTOTYPES_PROMPT"
msgstr "Continue to stage prototypes?"

msgid "CONTROLLER_ANY_DEVICE"
msgstr "Any Device"

msgid "CONTROLLER_AXIS_L2"
msgstr "L2"

msgid "CONTROLLER_AXIS_LEFT_TRIGGER"
msgstr "Left Trigger"

msgid "CONTROLLER_AXIS_LEFT_X"
msgstr "Left Stick Horizontal"

msgid "CONTROLLER_AXIS_LEFT_Y"
msgstr "Left Stick Vertical"

msgid "CONTROLLER_AXIS_NEGATIVE_DIRECTION"
msgstr "Negative Direction"

msgid "CONTROLLER_AXIS_POSITIVE_DIRECTION"
msgstr "Positive Direction"

msgid "CONTROLLER_AXIS_R2"
msgstr "R2"

msgid "CONTROLLER_AXIS_RIGHT_TRIGGER"
msgstr "Right Trigger"

msgid "CONTROLLER_AXIS_RIGHT_X"
msgstr "Right Stick Horizontal"

msgid "CONTROLLER_AXIS_RIGHT_Y"
msgstr "Right Stick Vertical"

msgid "CONTROLLER_AXIS_VISUALIZERS"
msgstr "Controller Axis Visualizers:"

msgid "CONTROLLER_BUTTON_DPAD_DOWN"
msgstr "D-pad Down"

msgid "CONTROLLER_BUTTON_DPAD_LEFT"
msgstr "D-pad Left"

msgid "CONTROLLER_BUTTON_DPAD_RIGHT"
msgstr "D-pad Right"

msgid "CONTROLLER_BUTTON_DPAD_UP"
msgstr "D-pad Up"

msgid "CONTROLLER_BUTTON_LEFT_SHOULDER"
msgstr "Left Shoulder"

msgid "CONTROLLER_BUTTON_LEFT_STICK"
msgstr "Left Stick Click"

msgid "CONTROLLER_BUTTON_MISC1"
msgstr "Controller Misc Button"

msgid "CONTROLLER_BUTTON_PADDLE1"
msgstr "Paddle Button 1"

msgid "CONTROLLER_BUTTON_PADDLE2"
msgstr "Paddle Button 2"

msgid "CONTROLLER_BUTTON_PADDLE3"
msgstr "Paddle Button 3"

msgid "CONTROLLER_BUTTON_PADDLE4"
msgstr "Paddle Button 4"

msgid "CONTROLLER_BUTTON_PS3_SELECT"
msgstr "Select"

msgid "CONTROLLER_BUTTON_PS3_START"
msgstr "Start"

msgid "CONTROLLER_BUTTON_PS_CIRCLE"
msgstr "Circle"

msgid "CONTROLLER_BUTTON_PS_CROSS"
msgstr "Cross"

msgid "CONTROLLER_BUTTON_PS_L1"
msgstr "L1"

msgid "CONTROLLER_BUTTON_PS_L3"
msgstr "L3"

msgid "CONTROLLER_BUTTON_PS_OPTIONS"
msgstr "Options"

msgid "CONTROLLER_BUTTON_PS_R1"
msgstr "R1"

msgid "CONTROLLER_BUTTON_PS_R3"
msgstr "R3"

msgid "CONTROLLER_BUTTON_PS_SHARE"
msgstr "Share"

msgid "CONTROLLER_BUTTON_PS_SONY_BUTTON"
msgstr "Logo Button"

msgid "CONTROLLER_BUTTON_PS_SQUARE"
msgstr "Square"

msgid "CONTROLLER_BUTTON_PS_TRIANGLE"
msgstr "Triangle"

msgid "CONTROLLER_BUTTON_RIGHT_SHOULDER"
msgstr "Right Shoulder"

msgid "CONTROLLER_BUTTON_RIGHT_STICK"
msgstr "Right Stick Click"

msgid "CONTROLLER_BUTTON_TOUCH_PAD"
msgstr "Touch Pad"

msgid "CONTROLLER_BUTTON_UNKNOWN"
msgstr "Unknown Button"

msgid "CONTROLLER_BUTTON_XBOX_A"
msgstr "A"

msgid "CONTROLLER_BUTTON_XBOX_B"
msgstr "B"

msgid "CONTROLLER_BUTTON_XBOX_BACK"
msgstr "Back"

msgid "CONTROLLER_BUTTON_XBOX_GUIDE"
msgstr "Guide"

msgid "CONTROLLER_BUTTON_XBOX_START"
msgstr "Start"

msgid "CONTROLLER_BUTTON_XBOX_X"
msgstr "X"

msgid "CONTROLLER_BUTTON_XBOX_Y"
msgstr "Y"

msgid "CONTROLLER_DEADZONES"
msgstr "Controller Deadzones"

msgid "CONTROLLER_DEADZONE_CALIBRATION_EXPLANATION"
msgstr ""
"This tool allows configuring the controller axis deadzones. Deadzone sizes control how much a control stick (or an analog button) needs to be moved before that movement is detected as input.\n"
"Before starting calibration please move all controller sticks around and release them, and also press and release any analog buttons (for example triggers) on your controller."

msgid "CONTROLLER_DEADZONE_COLON"
msgstr "Deadzone:"

msgid "CONTROLLER_PROMPT_TYPE_SETTING"
msgstr "Controller button prompts type:"

msgid "CONTROLLER_SENSITIVITY"
msgstr "Controller sensitivity"

msgid "CONTROLLER_UNKNOWN_AXIS"
msgstr "Unknown Axis"

msgid "COPY_ERROR_TO_CLIPBOARD"
msgstr "Copy Error To Clipboard"

msgid "COPY_RESULTS"
msgstr "Copy Results"

msgid "CORRECTION_PROTANOPE"
msgstr "Protanope (Red-Green)"

msgid "CORRECTION_TRITANOPE"
msgstr "Tritanope (Blue-Yellow)"

msgid "CPU_THREADS"
msgstr "Threads"

msgid "CRAFTING_CLEAR_INPUTS"
msgstr "Clear selected inputs"

msgid "CRAFTING_ERROR_INTERNAL_CONSUME_PROBLEM"
msgstr "Error: internal bug in crafting item consuming"

msgid "CRAFTING_ERROR_TAKING_ITEMS"
msgstr "Could not find crafting input items"

msgid "CRAFTING_FILTER_INPUTS"
msgstr "Inputs"

msgid "CRAFTING_KNOWN_ITEMS"
msgstr "Known Recipes"

msgid "CRAFTING_NOT_ENOUGH_MATERIAL"
msgstr "Not enough {0} to craft recipe"

msgid "CRAFTING_NO_RECIPE_SELECTED"
msgstr "Please select a recipe above to craft first"

msgid "CRAFTING_NO_ROOM_TO_TAKE_CRAFTING_RESULTS"
msgstr "No space to take all crafting results"

msgid "CRAFTING_RECIPE_DISPLAY"
msgstr "{0} ({1})"

msgid "CRAFTING_RECIPE_HAND_AXE"
msgstr "Stone Hand Axe"

msgid "CRAFTING_RESULTS"
msgstr "Results"

msgid "CRAFTING_SELECT_RECIPE_OR_ITEMS_TO_FILTER"
msgstr "Select a crafting recipe or add items to filter"

msgid "CRAFTING_TAKE_ALL"
msgstr "Take All"

msgid "CRAFTING_TITLE"
msgstr "Crafting"

msgid "CREATE"
msgstr "Create"

msgid "CREATED_AT"
msgstr "Created at:"

msgid "CREATED_ON_PLATFORM"
msgstr "Created on Platform:"

msgid "CREATE_A_NEW_MICROBE"
msgstr "Create a new microbe"

msgid "CREATE_NEW"
msgstr "Create New"

msgid "CREATE_NEW_CELL_TYPE"
msgstr "Create New Cell Type"

msgid "CREATE_NEW_CELL_TYPE_DESCRIPTION"
msgstr "You can create new cell types by duplicating existing ones and giving them a new name. Cell types can be modified to specialize them for different roles. When modifying a cell type all placed cells of that type will get updated."

msgid "CREATE_NEW_MOD"
msgstr "Create New Mod"

msgid "CREATE_NEW_SAVE"
msgstr "Create New Save"

msgid "CREATE_NEW_TISSUE_TYPE"
msgstr "Create New Tissue Type"

msgid "CREATE_NEW_TISSUE_TYPE_DESCRIPTION"
msgstr "You can create new tissue types by duplicating existing ones and giving them a new name. Tissue types can be modified with the cell editor to make them suitable for different roles."

msgid "CREATING_DOT_DOT_DOT"
msgstr "Creating..."

msgid "CREATING_OBJECTS_FROM_SAVE"
msgstr "Creating objects from save"

msgid "CREDITS"
msgstr "Credits"

msgid "CTRL"
msgstr "CTRL"

msgid "CURRENT_CACHE_SIZE"
msgstr "Current size:"

msgid "CURRENT_CACHE_SIZE_TOOLTIP"
msgstr ""
"Size of all of the cache items currently stored on disk. Can be cleared safely at any time,\n"
"but when an item is next needed that would have been in the cache it takes longer to generate."

msgid "CURRENT_DEVELOPERS"
msgstr "Current Developers"

msgid "CURRENT_LOCATION_CAPITAL"
msgstr "CURRENT LOCATION"

msgid "CURRENT_RESEARCH_NONE"
msgstr "Not researching anything"

msgid "CURRENT_RESEARCH_PROGRESS"
msgstr "Currently researching: {0} ({1})"

msgid "CURRENT_WORLD"
msgstr "Current World"

msgid "CURRENT_WORLD_STATISTICS"
msgstr ""
"[b]Generations:[/b]\n"
"  {0}\n"
"[b]Total Patches:[/b]\n"
"  {1}\n"
"[b]Total Auto-Evo Time:[/b]\n"
"  {2}\n"
"[b]Total Species:[/b]\n"
"  {3}\n"
"[b]Species Still Alive:[/b]\n"
"  {4}\n"
"[b]Species Count per Patch:[/b]\n"
"  Average {5}; Standard deviation {6}\n"
"[b]Total Population:[/b]\n"
"  {7}\n"
"[b]Most Populous Species:[/b]\n"
"  {8}\n"
"[b]Basic Microbe Species Data:[/b]\n"
"  Average hex size: {9}\n"
"\n"
"[b]Generic Organelle Data:[/b]"

msgid "CUSTOM_USERNAME"
msgstr "Custom username:"

msgid "CYTOPLASM"
msgstr "Cytoplasm"

msgid "CYTOPLASM_DESCRIPTION"
msgstr "The gooey innards of a cell. The cytoplasm is the basic mixture of ions, proteins, and other substances dissolved in water that fill the interior of the cell. One of the functions it performs is [b]glycolysis[/b], the conversion of [thrive:compound type=\"glucose\"][/thrive:compound] into [thrive:compound type=\"atp\"][/thrive:compound]. For cells that lack organelles to have more advanced metabolisms, this is what they rely on for energy. It is also used to store molecules in the cell and to grow the cell's size."

msgid "CYTOPLASM_GLYCOLYSIS"
msgstr "Cytoplasm Glycolysis"

msgid "CYTOPLASM_PROCESSES_DESCRIPTION"
msgstr "Turns [thrive:compound type=\"glucose\"][/thrive:compound] into [thrive:compound type=\"atp\"][/thrive:compound]."

msgid "CYTOTOXIN_SYNTHESIS"
msgstr "Cytotoxin Synthesis"

msgid "DAMAGE_SOURCE_RADIATION"
msgstr "radiation"

msgid "DAY_LENGTH"
msgstr "Day Length"

msgid "DAY_LENGTH_EXPLANATION"
msgstr "(length in real-time seconds for an in-game day)"

msgid "DAY_NIGHT_CYCLE_ENABLED"
msgstr "Enable day/night cycle"

msgid "DAY_NIGHT_CYCLE_ENABLED_EXPLANATION_2"
msgstr "(photosynthesis becomes ineffective during the night requiring more pre-planning)"

msgid "DEADZONE_CALIBRATION_FINISHED"
msgstr "Deadzone calibration is finished. The new deadzones are displayed below on the axis value displayers."

msgid "DEADZONE_CALIBRATION_INPROGRESS"
msgstr "Deadzone calibration is in progress. Please do not touch any buttons or sticks on your controller and wait a few seconds."

msgid "DEADZONE_CALIBRATION_IS_RESET"
msgstr "Deadzone calibrations have been reset"

msgid "DEADZONE_CONFIGURATION"
msgstr "Deadzone Configuration"

msgid "DEATH"
msgstr "death"

msgid "DEBUG_COORDINATES"
msgstr ""
"Position coords: {0}\n"
"Looking at coords: {1}"

msgid "DEBUG_DRAW_NOT_AVAILABLE"
msgstr "Physics debug draw not available in this build type"

msgid "DEBUG_HEAT_AT_CURSOR"
msgstr "Heat value: {0}"

msgid "DEBUG_PANEL"
msgstr "Debug Panel"

msgid "DECEMBER"
msgstr "December"

msgid "DECREASE_ITEM_SIZE"
msgstr "Decrease object size"

msgid "DEFAULT_AUDIO_OUTPUT_DEVICE"
msgstr "Default output device"

msgid "DELETE"
msgstr "Delete"

msgid "DELETE_ALL_OLD_SAVE_WARNING_2"
msgstr ""
"Deleting all old Auto and Quick saves cannot be undone, are you sure you want to permanently delete the following?\n"
" - {0} Auto save(s)\n"
" - {1} Quick save(s)\n"
" - {2} Backup save(s)"

msgid "DELETE_FOSSIL_CONFIRMATION"
msgstr "Deleting this fossil cannot be undone, are you sure you want to permanently delete this?"

msgid "DELETE_OLD_SAVES_PROMPT"
msgstr "Delete old saves?"

msgid "DELETE_ORGANELLE"
msgstr "Delete organelle"

msgid "DELETE_SAVE_CONFIRMATION"
msgstr "Deleting this save cannot be undone, are you sure you want to permanently delete this?"

msgid "DELETE_SELECTED"
msgstr "Delete Selected"

msgid "DELETE_SELECTED_SAVES_PROMPT"
msgstr "Delete selected save(s)?"

msgid "DELETE_SELECTED_SAVE_WARNING"
msgstr "Deleting the selected save(s) cannot be undone, are you sure you want to permanently delete {0} save(s)?"

msgid "DELETE_THIS_SAVE_PROMPT"
msgstr "Delete this save?"

msgid "DESCEND_BUTTON"
msgstr "Descend"

msgid "DESCEND_CONFIRMATION"
msgstr "Are you sure you want to Descend?"

msgid "DESCEND_CONFIRMATION_EXPLANATION"
msgstr ""
"Descending will remove your ascended status and return you to the Microbe Stage. From there you can play through the game again in the current save.\n"
"\n"
"You will receive a descension perk for the new playthrough. In a future version you will be able to choose the perk yourself but for now it will always be a 20% decrease to osmoregulation.\n"
"\n"
"Once you confirm descending you can edit the game settings to pick a new world seed to play on a different map or disable LAWK, for example."

msgid "DESCRIPTION"
msgstr "Description:"

msgid "DESCRIPTION_COLON"
msgstr "Description:"

msgid "DESCRIPTION_TOO_LONG"
msgstr "Description is too long"

msgid "DESPAWN_ENTITIES"
msgstr "Despawn All Entities"

msgid "DETECTED_CPU_COUNT"
msgstr "Detected CPU count:"

msgid "DEVBUILD_VERSION_INFO"
msgstr ""
"DevBuild {0}\n"
"on branch {1} at {2}\n"
"{3}"

msgid "DEVELOPERS"
msgstr "Developers"

msgid "DEVELOPMENT_FORUM"
msgstr "Development Forum"

msgid "DEVELOPMENT_FORUM_BUTTON_TOOLTIP"
msgstr "View development updates on our development forum"

msgid "DEVELOPMENT_SUPPORTED_BY"
msgstr "Development Supported By Revolutionary Games Studio ry"

msgid "DEVELOPMENT_WIKI"
msgstr "Development Wiki"

msgid "DEVELOPMENT_WIKI_BUTTON_TOOLTIP"
msgstr "Visit our developer wiki"

msgid "DEVOURED"
msgstr "Devoured"

msgid "DEV_BUILD_PATRONS"
msgstr "Devbuilds Supporters"

msgid "DIFFICULTY"
msgstr "Difficulty"

msgid "DIFFICULTY_DETAILS_STRING"
msgstr ""
"Difficulty preset: {0}\n"
"Mutation cost multiplier: {1}\n"
"AI mutation rate: {2}\n"
"Compound cloud density: {3}\n"
"Player death population penalty: {4}\n"
"Environmental glucose retention: {5}\n"
"Osmoregulation cost multiplier: {6}\n"
"Free glucose cloud when leaving editor: {7}\n"
"Limit growth compound usage: {8}"

msgid "DIFFICULTY_PRESET"
msgstr "Difficulty preset"

msgid "DIFFICULTY_PRESET_CUSTOM"
msgstr "Custom"

msgid "DIFFICULTY_PRESET_EASY"
msgstr "Easy"

msgid "DIFFICULTY_PRESET_HARD"
msgstr "Hard"

msgid "DIFFICULTY_PRESET_NORMAL"
msgstr "Normal"

msgid "DIGESTION_EFFICIENCY"
msgstr "Digestion Efficiency"

msgid "DIGESTION_EFFICIENCY_COLON"
msgstr "Digestion Efficiency:"

msgid "DIGESTION_SPEED"
msgstr "Digestion Speed"

msgid "DIGESTION_SPEED_COLON"
msgstr "Digestion Speed:"

msgid "DIGESTION_SPEED_VALUE"
msgstr "{0}/s"

msgid "DISABLED"
msgstr "Disabled"

msgid "DISABLE_ALL"
msgstr "Disable All"

msgid "DISCARD_AND_CONTINUE"
msgstr "Discard and continue"

msgid "DISCARD_CHANGES"
msgstr "Discard Changes"

msgid "DISCARD_MIGRATION"
msgstr "Discard Migration"

msgid "DISCONNECTED_CELLS"
msgstr "Disconnected Cells"

msgid "DISCONNECTED_CELLS_TEXT"
msgstr ""
"One or more cells aren't connected.\n"
"Please connect all placed cells with each other to continue."

msgid "DISCONNECTED_METABALLS"
msgstr "Disconnected Metaballs"

msgid "DISCONNECTED_METABALLS_TEXT"
msgstr ""
"There are placed metaballs, which are not connected to the rest.\n"
"Please move all placed metaballs next to other ones to continue."

msgid "DISCONNECTED_ORGANELLES"
msgstr "Disconnected Organelles"

msgid "DISCONNECTED_ORGANELLES_TEXT"
msgstr ""
"There are placed organelles, which are not connected to the rest.\n"
"Please connect all placed organelles with each other or undo your changes."

msgid "DISCORD_TOOLTIP"
msgstr "Join our community Discord server"

msgid "DISK_CACHE_TOOLTIP"
msgstr ""
"When enabled some expensive to generate data is written to disk so that it is faster to load when needed again.\n"
"If disabled only in-memory caching is used."

msgid "DISMISSED_POPUPS_COLON"
msgstr "Dismissed popups:"

msgid "DISMISSED_POPUPS_EXPLANATION"
msgstr ""
"This shows how many popups have been permanently dismissed by the user.\n"
"If some popups that are actually wanted are dismissed, the button next to this can be used to make all dismissed popups appear again."

msgid "DISMISS_INFORMATION_PERMANENTLY"
msgstr "Don't show this again"

msgid "DISMISS_WARNING_PERMANENTLY"
msgstr "Don't warn about this again"

msgid "DISPLAY_3D_MENU_BACKGROUNDS"
msgstr "Display 3D menu backgrounds"

msgid "DISPLAY_ABILITIES_BAR"
msgstr "Display abilities bar"

msgid "DISPLAY_BACKGROUND_DISTORTION_EFFECT"
msgstr "Apply distortion to microbe backgrounds"

msgid "DISPLAY_BACKGROUND_PARTICLES"
msgstr "Display background particles"

msgid "DISPLAY_DRIVER_OPENGL"
msgstr "OpenGL"

msgid "DISPLAY_DRIVER_VULKAN"
msgstr "Vulkan"

msgid "DISPLAY_MODE"
msgstr "Display Mode:"

msgid "DISPLAY_PART_NAMES"
msgstr "Display part selection button names"

msgid "DISSOLVED_COMPOUND_FOOD_SOURCE"
msgstr "Uniformly spread environmental food source of {0}"

msgid "DOES_NOT_USE_FEATURE"
msgstr "No"

msgid "DONATIONS"
msgstr "Donations"

msgid "DOT_DOT_DOT"
msgstr "..."

msgid "DOUBLE"
msgstr "Double"

msgid "DOUBLE_CLICK_TO_VIEW_IN_FULLSCREEN"
msgstr "Double click to view in fullscreen"

msgid "DOUBLE_MEMBRANE_DESCRIPTION"
msgstr "A membrane with two layers, it has better protection against damage and takes less energy to not deform. However, it slows the cell down some and lowers the rate at which it can absorb resources."

msgid "DOUBLE_SPEED_TOGGLE_TOOLTIP"
msgstr "Toggle between normal speed and double speed gameplay"

msgid "DRAG_TO_REORDER_ITEMS_WITH_MOUSE"
msgstr "Drag this to reorder items with the mouse"

msgid "DUMP_SCENE_TREE"
msgstr "Dump SceneTree"

msgid "DUPLICATE_TYPE"
msgstr "Duplicate Type"

msgid "EASTEREGG_MESSAGE_1"
msgstr "Fun Fact: the Didinium and Paramecium are a textbook example of a predator-prey relationship that has been studied for decades. Now, are you the Didinium or the Paramecium? Predator or Prey?"

msgid "EASTEREGG_MESSAGE_10"
msgstr "WIGGLY THINGS!!"

msgid "EASTEREGG_MESSAGE_11"
msgstr "Smeltal the meltal."

msgid "EASTEREGG_MESSAGE_12"
msgstr "Those blue cells though."

msgid "EASTEREGG_MESSAGE_13"
msgstr "If your cell is 150 hexes, you can even engulf the large iron chunks!"

msgid "EASTEREGG_MESSAGE_14"
msgstr "Fun Fact: there are over 8000 species of ciliate on planet earth."

msgid "EASTEREGG_MESSAGE_15"
msgstr "Fun Fact: the Stentor is a ciliate that can stretch itself and catch prey in a kind of trumpet-like mouth that draws prey in by generating water currents with cilia."

msgid "EASTEREGG_MESSAGE_16"
msgstr "Fun Fact: the Didinium is a ciliate that hunts Paramecia."

msgid "EASTEREGG_MESSAGE_17"
msgstr "Fun Fact: the Amoeba hunts and catches prey with 'legs' made of cytoplasm called pseudopods, we want to eventually have those in Thrive."

msgid "EASTEREGG_MESSAGE_18"
msgstr "Bacteria can be stronger than they appear; they may look small, but some of them can burrow into you and kill you that way!"

msgid "EASTEREGG_MESSAGE_2"
msgstr "One of the first playable game-play prototypes was made by our awesome programmer, Untrustedlife!"

msgid "EASTEREGG_MESSAGE_3"
msgstr "All the creatures in the game will have evolved from a common ancestor. See if you can identify which ones are most closely related to each other!"

msgid "EASTEREGG_MESSAGE_4"
msgstr "Fun Fact: in real life prokaryotes have something called biocompartments which act like organelles, and are in fact called Polyhedral organelles."

msgid "EASTEREGG_MESSAGE_5"
msgstr "Fun Fact: the metabolosome is what is called a Polyhedral organelle."

msgid "EASTEREGG_MESSAGE_6"
msgstr "Thrive's sound team lead has made many songs that have not been added to the game yet. You can hear them, or watch streams of him composing on his YouTube channel, Oliver Lugg."

msgid "EASTEREGG_MESSAGE_7"
msgstr "Thrive is meant as a simulation of an alien planet, so don't expect to find all the same creatures as here on Earth!"

msgid "EASTEREGG_MESSAGE_8"
msgstr "Fun Fact: the Thrive team does podcasts every so often, you should check them out!"

msgid "EASTEREGG_MESSAGE_9"
msgstr "Fun Fact: Thrive is made with the open source Godot engine, and all the game code can be viewed online."

msgid "EASTER_EGGS"
msgstr "Include Easter eggs"

msgid "EASTER_EGGS_EXPLANATION"
msgstr "(randomly spawned secrets in the game)"

msgid "EASTER_EGG_BANANA_BIOME"
msgstr "Banana Biome"

msgid "EDGE_PAN_SPEED"
msgstr "Pan speed:"

msgid "EDITING_TITLE"
msgstr "Editing"

msgid "EDITOR"
msgstr "Editor"

msgid "EDITORS_AND_MUTATIONS_BUTTON"
msgstr "Editors And Mutations"

msgid "EDITOR_BUTTON_TOOLTIP"
msgstr "Enter the editor and modify your species"

msgid "EDITOR_TUTORIAL_EARLY_GOAL"
msgstr ""
"Your microbe has successfully reproduced again taking another step towards being a more advanced life-form.\n"
"\n"
"The [b]goal of the early game[/b] is to find a good [u]patch[/u] to live in and a reliable food source there.\n"
"\n"
"Later on you can start thinking about adding the [b]nucleus[/b] which is the way to advance in the game, but don't add it too early as it is a very expensive organelle.\n"
"\n"
"Press the \"next\" button to continue to the [b]Patch Map[/b]."

msgid "EDITOR_TUTORIAL_EDITOR_TEXT"
msgstr ""
"Welcome back to the Microbe Editor. You will return here each time you reproduce.\n"
"\n"
"The Report Screen gives you a list of changes in the region you currently occupy. Try exploring the various tools at your disposal to learn more about events in your world!\n"
"\n"
"After reviewing what has happened, you can [b]then make changes[/b] to adapt your species.\n"
"\n"
"When you are ready to do so, press the \"next\" button in the bottom right to continue."

msgid "EDITOR_TUTORIAL_MICROBE_EDITOR_NUCLEUS"
msgstr ""
"To continue progressing you will want to eventually place a [b]nucleus[/b].\n"
"\n"
"Adding a [b]nucleus[/b] will unlock more advanced organelles, such as the [b]binding agent[/b], which will allow you to bind with other cells of your species and become [u]multicellular[/u].\n"
"\n"
"Try placing a [b]nucleus[/b] to close this tutorial.\n"
"\n"
"If your cell is not ready for the nucleus yet, you can use the [b]undo button[/b] to revert the nucleus."

msgid "EFFECTIVE_VALUE"
msgstr "Effective Value"

msgid "EIGHT_TIMES"
msgstr "8x"

msgid "EJECT_ENGULFED"
msgstr "Eject engulfed objects"

msgid "EJECT_ENGULFED_TOOLTIP"
msgstr "Eject engulfed objects"

msgid "EMITTERS_COUNT"
msgstr "Emitters:"

msgid "ENABLED_MODS"
msgstr "Enabled Mods"

msgid "ENABLE_ALL_COMPATIBLE"
msgstr "Enable All Compatible Mods"

msgid "ENABLE_EDITOR"
msgstr "Enable the editor"

msgid "ENABLE_GUI_LIGHT_EFFECTS"
msgstr "Enable GUI light effects"

msgid "ENDOSYMBIONT_ENGULFED_ALREADY_DONE"
msgstr "Endosymbiosis process already complete, finish it in the editor"

msgid "ENDOSYMBIONT_ENGULFED_PROGRESS"
msgstr "Turned endosymbiosis target into a temporary organelle, this will progress endosymbiosis if you make it to the editor"

msgid "ENDOSYMBIONT_TYPE_ALREADY_PRESENT"
msgstr "Endosymbiont type already present, enter the editor to progress the endosymbiosis process"

msgid "ENDOSYMBIOSIS_AVAILABLE_ORGANELLES"
msgstr "Available organelles to turn into"

msgid "ENDOSYMBIOSIS_BUTTON"
msgstr "Endosymbiosis"

msgid "ENDOSYMBIOSIS_CANCEL_TOOLTIP"
msgstr "Cancel this endosymbiosis process. This loses any current progress on this endosymbiont!"

msgid "ENDOSYMBIOSIS_COMPLETE_TOOLTIP"
msgstr "Finish this endosymbiosis process and place it as an organelle"

msgid "ENDOSYMBIOSIS_EXPLANATION"
msgstr "Endosymbiosis is a process to turn another species into an endosymbiont (a species that lives inside another in a symbiotic relationship). This unlocks the created organelle and gives one free copy of that organelle. Viable candidates to turn into organelles are shown below once they have been engulfed before. How long the process takes depends on how suitable the candidate is for endosymbiosis (this is shown below each candidate organelle)."

msgid "ENDOSYMBIOSIS_NOTHING_ENGULFED"
msgstr "No suitable species to turn into endosymbionts have been engulfed yet"

msgid "ENDOSYMBIOSIS_NO_CANDIDATE_ORGANELLES"
msgstr "This species cannot be turned into any valid organelle"

msgid "ENDOSYMBIOSIS_PROGRESSING_EXPLANATION"
msgstr "To progress an endosymbiosis process, the target species needs to be engulfed to turn it into a temporary organelle (only one can be present at once). Then progress is saved once you make it to the editor with the temporary organelle present."

msgid "ENDOSYMBIOSIS_PROKARYOTIC_LIMIT_EXPLANATION"
msgstr "Prokaryotes can have at most one endosymbiont"

msgid "ENDOSYMBIOSIS_SINGLE_SPECIES_PROGRESS_DESCRIPTION"
msgstr "Survive to the editor with this species as a temporary organelle to progress"

msgid "ENDOSYMBIOSIS_START_TOOLTIP"
msgstr "Start endosymbiosis for this species (available once target organelle type is selected)"

msgid "ENDOSYMBIOSIS_TITLE"
msgstr "Endosymbiosis"

msgid "ENERGY_BALANCE_REQUIRED_COMPOUND_LINE"
msgstr "- {0}: {1} /second"

msgid "ENERGY_BALANCE_TOOLTIP_CONSUMPTION"
msgstr "{0}: -{1} ATP"

msgid "ENERGY_BALANCE_TOOLTIP_PRODUCTION"
msgstr "{0}: +{1} ATP"

msgid "ENERGY_BALANCE_TOOLTIP_PRODUCTION_WITH_REQUIREMENT"
msgstr ""
"{0}: +{1} ATP\n"
"While consuming:\n"
"{2}"

msgid "ENERGY_IN_PATCH_FOR"
msgstr "Energy in {0} for {1}"

msgid "ENERGY_IN_PATCH_SHORT"
msgstr "{0}, {1}"

msgid "ENERGY_SOURCES"
msgstr "Energy Sources:"

msgid "ENERGY_SUMMARY_LINE"
msgstr "Total energy gathered is {0} with individual cost of {1} resulting in unadjusted population of {2}"

msgid "ENGULF_NO_ATP_DAMAGE_MESSAGE"
msgstr "Damaged by entering engulf mode with no ATP"

msgid "ENTER_EXISTING_ID"
msgstr "Enter Existing ID"

msgid "ENTER_EXISTING_WORKSHOP_ID"
msgstr "Enter Existing Workshop ID"

msgid "ENTITY_LABEL"
msgstr "Entity label"

msgid "ENVIRONMENT"
msgstr "Environment"

msgid "ENVIRONMENTAL_CONDITIONS_BUTTON"
msgstr "Environmental Conditions"

msgid "ENVIRONMENTAL_GLUCOSE_RETENTION"
msgstr "Environmental glucose retention"

msgid "ENVIRONMENTAL_GLUCOSE_RETENTION_EXPLANATION"
msgstr "(proportion of glucose retained in the environment each generation)"

msgid "ENVIRONMENT_BUTTON_MICROBE_TOOLTIP"
msgstr "Show / hide environment"

msgid "ENVIRONMENT_TOLERANCE"
msgstr "Tolerance"

msgid "EPIPELAGIC"
msgstr "Epipelagic"

msgid "EQUIPMENT_TYPE_AXE"
msgstr "Axe"

msgid "ERROR"
msgstr "Error"

msgid "ERROR_CREATING_FOLDER"
msgstr "Error creating folder for the mod"

msgid "ERROR_CREATING_INFO_FILE"
msgstr "Error creating mod info file"

msgid "ERROR_FAILED_TO_SAVE_NEW_SETTINGS"
msgstr "Error: Failed to save new settings to configuration file."

msgid "ERROR_FETCHING_EXPLANATION"
msgstr "Fetching news has failed due to an error: {0}"

msgid "ERROR_FETCHING_NEWS"
msgstr "Error Fetching News"

msgid "ERROR_LOADING"
msgstr "Error Loading"

msgid "ERROR_SAVING"
msgstr "Error Saving"

msgid "ERROR_UPLOADING_EXCEPTION"
msgstr "An exception happened: {0}"

msgid "ESCAPE"
msgstr "Esc"

msgid "ESCAPE_ENGULFING"
msgstr "escape engulfing"

msgid "ESTUARY"
msgstr "Estuary"

msgid "EVENT_ERUPTION_TOOLTIP"
msgstr ""
"Eruption event\n"
"Creates extra hydrogen sulfide and carbon dioxide"

msgid "EVENT_METEOR_GLUCOSE"
msgstr "Glucose meteor impact event\nRaises carbon dioxide and glucose levels."

msgid "EVENT_METEOR_IRON"
msgstr "Iron meteor impact event\nRaises carbon dioxide and iron levels.\nSpawns iron chunks."

msgid "EVENT_METEOR_PHOSPHATES"
msgstr "Phosphates meteor impact event\nRaises carbon dioxide and phosphates levels.\nSpawns phosphates chunks."

msgid "EVENT_METEOR_PLAIN"
msgstr "Meteor impact event\nRaises carbon dioxide level."

msgid "EVENT_METEOR_RADIOACTIVE"
msgstr "Radioactive meteor impact event\nRaises carbon dioxide level.\nSpawns radioactive chunks."

msgid "EVENT_METEOR_SULFUR"
msgstr "Sulfur meteor impact event\nRaises carbon dioxide and sulfur levels.\nSpawns sulfur chunks."

msgid "EVOLUTIONARY_TREE"
msgstr "Evolutionary Tree"

msgid "EVOLUTIONARY_TREE_BUILD_FAILED"
msgstr ""
"Building the evolutionary tree failed.\n"
"\n"
"Please notify the dev team and supply game logs."

msgid "EXACT_VERSION_COLON"
msgstr "Exact Thrive version:"

msgid "EXACT_VERSION_TOOLTIP"
msgstr "This is the exact code commit that this version of Thrive was compiled from"

msgid "EXCEPTION_HAPPENED_PROCESSING_SAVE"
msgstr "An exception happened while processing loaded objects"

msgid "EXCEPTION_HAPPENED_WHILE_LOADING"
msgstr "An exception happened while loading the save data"

msgid "EXCLUSIVE_FULLSCREEN"
msgstr "Exclusive fullscreen"

msgid "EXISTING_BUILDINGS"
msgstr "Buildings"

msgid "EXIT"
msgstr "Exit"

msgid "EXIT_EDITOR"
msgstr "Exit Editor"

msgid "EXIT_TO_LAUNCHER"
msgstr "Exit to Launcher"

msgid "EXPERIMENTAL_FEATURES"
msgstr "Experimental features"

msgid "EXPERIMENTAL_FEATURES_EXPLANATION"
msgstr "(enable extra features that aren't polished enough to be in the game by default, if you play with these we are interested in feedback)"

msgid "EXPERIMENTAL_FEATURES_WARNING"
msgstr "(WARNING: experimental features may ruin game balance and other aspects, as such they are only recommended for experienced Thrive players. If you report any bugs you need to preface your report by saying that experimental features are enabled.)"

msgid "EXPORT_ALL_WORLDS"
msgstr "Export All Worlds"

msgid "EXPORT_ALL_WORLDS_TOOLTIP"
msgstr "Export all worlds' data in comma-separated values (csv) format"

msgid "EXPORT_SUCCESS"
msgstr "Export Success"

msgid "EXTERNAL"
msgstr "External"

msgid "EXTERNAL_EFFECTS"
msgstr "External effects:"

msgid "EXTINCTION_BOX_TEXT"
msgstr "Just like 99% of all species that have ever existed, your species has gone extinct. Others will go on to fill in your niche and thrive, but that won’t be you. You will be forgotten, a failed experiment in evolution."

msgid "EXTINCTION_CAPITAL"
msgstr "EXTINCTION"

msgid "EXTINCT_FROM_PATCH"
msgstr "Extinct from patch"

msgid "EXTINCT_FROM_THE_PLANET"
msgstr "Extinct from the planet"

msgid "EXTINCT_IN_PATCH"
msgstr "extinct in patch"

msgid "EXTINCT_SPECIES"
msgstr "Extinct Species"

msgid "EXTRAS"
msgstr "Extras"

msgid "EXTRA_OPTIONS"
msgstr "Extra Options"

msgid "FACEBOOK_TOOLTIP"
msgstr "Visit our Facebook page"

msgid "FAILED"
msgstr "Failed"

msgid "FAILED_ONE_OR_MORE_SAVE_DELETION_DESCRIPTION"
msgstr "Error: Failed to delete one or more save files."

msgid "FAILED_SAVE_DELETION"
msgstr "Error: Save deletion failed"

msgid "FAILED_SAVE_DELETION_DESCRIPTION"
msgstr "The save file could not be deleted."

msgid "FEARFUL"
msgstr "Fearful"

msgid "FEAR_EXPLANATION"
msgstr ""
"Fearful microbes will flee over greater distances\n"
"and are more likely to flee from predators in general.\n"
"Brave microbes are not intimidated by nearby predators\n"
"and will more likely attack back."

msgid "FEATURE_DISABLED"
msgstr "Disabled"

msgid "FEATURE_ENABLED"
msgstr "Enabled"

msgid "FEBRUARY"
msgstr "February"

msgid "FEED_ITEM_CONTENT_PARSING_FAILED"
msgstr "Parsing the content of this feed item has failed."

msgid "FEED_ITEM_MISSING_CONTENT"
msgstr "This feed item is missing its content."

msgid "FEED_ITEM_PUBLISHED_AT"
msgstr "Published at {0}"

msgid "FEED_ITEM_TRUNCATED_NOTICE"
msgstr "This item was truncated due to being too long, please read the original for all content. {0}"

msgid "FERROPLAST"
msgstr "Ferroplast"

msgid "FERROPLAST_DESCRIPTION"
msgstr "A metallic powerhouse. The ferroplast is a double-membraned structure filled with proteins and enzymes. It is a prokaryote that has been assimilated for use by its eukaryotic host. It is able to change [thrive:compound type=\"iron\"][/thrive:compound] from one chemical state to another at a much higher efficiency than can be achieved with rusticyanin. This process, called [b]iron oxidation[/b], releases energy which the cell can then harvest."

msgid "FERROPLAST_PROCESSES_DESCRIPTION"
msgstr "Uses [thrive:compound type=\"iron\"][/thrive:compound] to produce [thrive:compound type=\"atp\"][/thrive:compound]."

msgid "FILTER_ITEMS_BY_CATEGORY_COLON"
msgstr "Filter items by category:"

msgid "FIND_CURRENT_PATCH"
msgstr "Find Current Patch"

msgid "FINISHED_DOT"
msgstr "Finished."

msgid "FINISH_EDITING_AND_RETURN_TO_ENVIRONMENT"
msgstr "Finish editing and return to environment"

msgid "FINISH_ONE_GENERATION"
msgstr "Finish One Generation"

msgid "FINISH_X_GENERATIONS"
msgstr "Finish {0} Generations"

msgid "FIRE_TOXIN"
msgstr "Fire toxin"

msgid "FIRE_TOXIN_TOOLTIP"
msgstr "Fire toxin projectile causing damage to hit cells"

msgid "FLAGELLUM"
msgstr "Flagellum"

msgid "FLAGELLUM_DESCRIPTION"
msgstr "The flagellum (plural: flagella) is a whip-like bundle of protein fibers extending from the cell's membrane which use [thrive:compound type=\"atp\"][/thrive:compound] to undulate and propel the cell in a direction. The position of the flagellum determines the direction in which it provides thrust for cell movement. The thrust direction is opposite to the direction the flagellum is pointing towards, for example a flagellum placed on the left side of a cell provides thrust when moving to the right."

msgid "FLAGELLUM_LENGTH_DESCRIPTION"
msgstr "Flagellum length. Longer flagellum generate more thrust but consume more ATP."

msgid "FLAGELLUM_PROCESSES_DESCRIPTION"
msgstr "Uses [thrive:compound type=\"atp\"][/thrive:compound] to increase the movement speed of the cell."

msgid "FLEET_NAME_FROM_PLACE"
msgstr "{0} Fleet"

msgid "FLEET_UNITS"
msgstr "Fleet Units"

msgid "FLOATING_CHUNKS_COLON"
msgstr "Floating Chunks:"

msgid "FLOATING_HAZARD"
msgstr "Floating Hazard"

msgid "FLUID"
msgstr "Fluid"

msgid "FLUIDITY_RIGIDITY"
msgstr "Fluidity / Rigidity"

msgid "FOCUSED"
msgstr "Focused"

msgid "FOCUS_EXPLANATION"
msgstr ""
"Focused microbes will seek down chunks or prey over greater distances\n"
"and might be much more ambitious over chunks.\n"
"Responsive microbes will switch to new targets sooner."

msgid "FOG_OF_WAR_DISABLED"
msgstr "Fog Of War Disabled"

msgid "FOG_OF_WAR_DISABLED_DESCRIPTION"
msgstr "(all patches will be revealed)"

msgid "FOG_OF_WAR_INTENSE"
msgstr "Intense Fog Of War"

msgid "FOG_OF_WAR_INTENSE_DESCRIPTION"
msgstr "(only patches the player has been to will be revealed)"

msgid "FOG_OF_WAR_MODE"
msgstr "Fog of war mode"

msgid "FOG_OF_WAR_REGULAR"
msgstr "Regular Fog Of War"

msgid "FOG_OF_WAR_REGULAR_DESCRIPTION"
msgstr "(patches the player has been to, and adjacent patches will be revealed)"

msgid "FOOD_CHAIN"
msgstr "Food Chain"

msgid "FOOD_SOURCE_ENERGY_INFO"
msgstr "{0} energy: {1} (fitness: {2}) total available energy: {3} (total fitness: {4})"

msgid "FORGET_MOD_DETAILS"
msgstr "Remove Local Data"

msgid "FORGET_MOD_DETAILS_TOOLTIP"
msgstr "Remove local data regarding this item. Useful if you entered the wrong ID or want to upload a new version to a different item."

msgid "FORM_ERROR_MESSAGE"
msgstr "Error: {0}"

msgid "FOSSILISATION"
msgstr "Fossilisation"

msgid "FOSSILISATION_EXPLANATION"
msgstr "Fossilise this species to save it in the museum. You can access the museum from the Thriveopedia, or load fossilised species in the freebuild editor."

msgid "FOSSILISATION_FAILED"
msgstr "Fossilisation Failed"

msgid "FOSSILISATION_FAILED_DESCRIPTION"
msgstr "The fossil file could not be written"

msgid "FOSSILISATION_HINT"
msgstr "Fossilise this species"

msgid "FOSSILISATION_HINT_ALREADY_FOSSILISED"
msgstr "Fossilise this species (already fossilised)"

msgid "FOSSILISE"
msgstr "Fossilise"

msgid "FOSSIL_DELETION_FAILED"
msgstr "Fossil Deletion Failed"

msgid "FOSSIL_DELETION_FAILED_DESCRIPTION"
msgstr "The fossil file could not be deleted"

msgid "FOUR_TIMES"
msgstr "4x"

msgid "FPS"
msgstr "FPS: {0}"

msgid "FPS_DISPLAY"
msgstr "FPS display"

msgid "FRAME_DURATION"
msgstr "Delta: {0}"

msgid "FREEBUILDING"
msgstr "Freebuilding"

msgid "FREE_GLUCOSE_CLOUD"
msgstr "Free glucose cloud when leaving editor"

msgid "FREE_GLUCOSE_CLOUD_EXPLANATION"
msgstr "(start with a free glucose cloud nearby each generation)"

msgid "FULLSCREEN"
msgstr "Fullscreen"

msgid "FULL_MOD_INFO"
msgstr "Full Mod Info"

msgid "GALLERY_VIEWER"
msgstr "Gallery Viewer"

msgid "GAMEPLAY_BASICS_TITLE"
msgstr "Gameplay Basics"

msgid "GAME_DESIGN_TEAM"
msgstr "Game Design Team"

msgid "GAME_SYSTEMS_TITLE"
msgstr "Game Systems"

msgid "GATHERED_ENERGY_TOOLTIP"
msgstr ""
"Shows total predicted energy gathered by your species in all patches and the resulting population (in parentheses).\n"
"Previous energy: {0}"

msgid "GENERAL"
msgstr "General"

msgid "GENERAL_LOADING_TIP_1"
msgstr "Press the Undo button in the editor to correct a mistake"

msgid "GENERAL_LOADING_TIP_2"
msgstr "Watch out for larger organisms. They will eat you, and it's not fun to be digested!"

msgid "GENERAL_LOADING_TIP_3"
msgstr "Be careful when repeatedly hunting the same species, as you can hunt them to extinction. Other species can do it as well."

msgid "GENERAL_LOADING_TIP_4"
msgstr "Sometimes it's best just to run away."

msgid "GENERAL_LOADING_TIP_5"
msgstr "When Auto-Evo predicts your population dropping, you can still raise it by performing well."

msgid "GENERAL_LOADING_TIP_6"
msgstr "Don't forget, you can use the panel at the top right of the screen to see what's under the cursor."

msgid "GENERAL_LOADING_TIP_7"
msgstr "If your population drops to zero, you go extinct."

msgid "GENERATIONS"
msgstr "Generations"

msgid "GENERATION_COLON"
msgstr "Generation:"

msgid "GITHUB_TOOLTIP"
msgstr "Visit our GitHub repository"

msgid "GLES3"
msgstr "GLES3"

msgid "GLOBAL_GLACIATION_END_EVENT_LOG"
<<<<<<< HEAD
msgstr "Global glaciation event has ended across all surface patches."
=======
msgstr "Global glaciation event has ended across all surface patches"
>>>>>>> 4c6b8478

msgid "GLOBAL_GLACIATION_EVENT"
msgstr "Global glaciation event"

<<<<<<< HEAD
msgid "GLOBAL_GLACIATION_EVENT_LOG"
msgstr "Global glaciation event in {0}"

=======
>>>>>>> 4c6b8478
msgid "GLOBAL_GLACIATION_EVENT_TOOLTIP"
msgstr ""
"Global glaciation event\n"
"The event has been caused by rising concentration of oxygen in the atmosphere.\n"
"It will persist for several generations, reducing sunlight and temperature.\n"
"Ice chunks also appear in these patches now."

<<<<<<< HEAD
msgid "GLOBAL_GLACIATION_EVENT_WARNING_LOG"
msgstr "Global glaciation event will trigger in {0} generation(s)"

msgid "GLOBAL_GLACIATION_START_EVENT_LOG"
msgstr "Global glaciation event has started across all surface patches."
=======
msgid "GLOBAL_GLACIATION_EVENT_WARNING_LOG_PLURAL"
msgstr "Global glaciation event will trigger in {0} generations"

msgid "GLOBAL_GLACIATION_EVENT_WARNING_LOG_SINGULAR"
msgstr "Global glaciation event will trigger in {0} generation"

msgid "GLOBAL_GLACIATION_START_EVENT_LOG"
msgstr "Global glaciation event has started across all surface patches"
>>>>>>> 4c6b8478

msgid "GLOBAL_INITIAL_LETTER"
msgstr "G"

msgid "GLOBAL_POPULATION_COLON"
msgstr "Global pop:"

msgid "GLOBAL_TIMELINE_SPECIES_MIGRATED_TO"
msgstr "Part of [b][u]{0}[/u][/b] population has migrated to {1} from {2}"

msgid "GLUCOSE"
msgstr "Glucose"

msgid "GLUCOSE_CONCENTRATIONS_DRASTICALLY_DROPPED"
msgstr "Glucose concentrations have drastically dropped!"

msgid "GLYCOLYSIS"
msgstr "Glycolysis"

msgid "GODMODE"
msgstr "Godmode"

msgid "GOD_TOOLS_TITLE"
msgstr "God Tools"

msgid "GOOGLY_EYE_CELL"
msgstr "Googly eye cell"

msgid "GOT_IT"
msgstr "Got it"

msgid "GPL_LICENSE_HEADING"
msgstr "GPL license text follows:"

msgid "GPU_NAME"
msgstr "GPU:"

msgid "GRAPHICS"
msgstr "Graphics"

msgid "GRAPHICS_TEAM"
msgstr "Graphics Team"

msgid "GROWTH_ORDER"
msgstr "Growth Order"

msgid "GUI"
msgstr "GUI"

msgid "GUI_LIGHT_EFFECTS_OPTION_DESCRIPTION"
msgstr ""
"Enables the light flashing effects on GUIs (e.g editor button flash).\n"
"\n"
"If you experience a bug where parts of the editor button is disappearing,\n"
"you can try disabling this to see if the problem is gone."

msgid "GUI_TAB_NAVIGATION"
msgstr "UI Tab Navigation"

msgid "GUI_VOLUME"
msgstr "GUI volume"

msgid "HEALTH"
msgstr "Health"

msgid "HEALTH_MODIFIER"
msgstr "Health Modifier"

msgid "HEAT_ACCUMULATION_BAR_TOOLTIP"
msgstr ""
"This bar shows the current temperature of your cell. The yellow indicators show the effective energy generation range.\n"
"The white vertical bar shows the environmental temperature which the bar is going to go towards.\n"
"The indicator below the bar changes colour when energy is being generated."

msgid "HELP"
msgstr "Help"

msgid "HELP_BUTTON_TOOLTIP"
msgstr "How to play the game"

msgid "HIGHER_VALUES_INCREASE_PERFORMANCE"
msgstr "(higher values increase performance)"

msgid "HIGHER_VALUES_WORSEN_PERFORMANCE"
msgstr "(higher values worsen performance)"

msgid "HOLD_FOR_PAN_OR_ROTATE_MODE"
msgstr "Hold to switch between pan and rotate modes"

msgid "HOLD_FOR_PAN_WITH_MOUSE"
msgstr "Hold to pan with mouse"

msgid "HOLD_PACK_COMMANDS_MENU"
msgstr "Hold to show pack commands menu"

msgid "HOLD_TO_SHOW_CURSOR"
msgstr "Hold to show cursor"

msgid "HOLD_TO_SHOW_CURSOR_ADVICE_TEXT"
msgstr "Hold [thrive:input]g_free_cursor[/thrive:input] for cursor"

msgid "HOLD_TO_SKIP_CREDITS"
msgstr "Hold to skip"

msgid "HOME"
msgstr "Home"

msgid "HORIZONTAL_COLON"
msgstr "Horizontal:"

msgid "HORIZONTAL_WITH_AXIS_NAME_COLON"
msgstr "Horizontal (Axis: {0})"

msgid "HP_COLON"
msgstr "HP:"

msgid "HSV"
msgstr "HSV"

msgid "HUD_MESSAGE_MULTIPLE"
msgstr "{0} (x{1})"

msgid "HYDROGENASE"
msgstr "Hydrogenase"

msgid "HYDROGENASE_DESCRIPTION"
msgstr "Uses hydrogen to gain energy from [thrive:compound type=\\\"glucose\\\"][/thrive:compound]. More effective at low [thrive:compound type=\\\"oxygen\\\"][/thrive:compound] levels than metabolosomes. Many organisms in anoxic environments use this as a primary energy source."

msgid "HYDROGENASE_PROCESSES_DESCRIPTION"
msgstr "Turns [thrive:compound type=\\\"glucose\\\"][/thrive:compound] into [thrive:compound type=\\\"atp\\\"][/thrive:compound]."

msgid "HYDROGEN_SULFIDE"
msgstr "Hydrogen Sulfide"

msgid "ICESHARD"
msgstr "Small Ice Shard"

msgid "ICESHELF"
msgstr "Ice Shelf"

msgid "ICE_CHUNK_BIG"
msgstr "Large Ice Chunk"

msgid "ICE_CHUNK_SMALL"
msgstr "Small Ice Chunk"

msgid "ID_IS_NOT_A_NUMBER"
msgstr "ID is not a valid number"

msgid "ID_NUMBER"
msgstr "ID Number"

msgid "IMAGE_FILE_TYPES"
msgstr "Supported Image Files"

msgid "INCLUDE_MULTICELLULAR_PROTOTYPE"
msgstr "Include later stage prototypes"

msgid "INCLUDE_MULTICELLULAR_PROTOTYPE_EXPLANATION"
msgstr "(some features may be unavailable once you reach the next stages)"

msgid "INCREASE_ITEM_SIZE"
msgstr "Increase object size"

msgid "INDICATOR_SPECIES_IS_NEW"
msgstr "Indicates that this species is new in this patch or world"

msgid "INDICATOR_SPECIES_MUTATED"
msgstr "Indicates that this species has mutated during this auto-evo cycle"

msgid "INDUSTRIAL_STAGE"
msgstr "Industrial Stage"

msgid "INFINITE_COMPOUNDS"
msgstr "Infinite Compounds"

msgid "INFINITE_MP"
msgstr "Infinite MP"

msgid "INFO_BOX_COST"
msgstr "Base Cost (MP)"

msgid "INFO_BOX_EDITORS"
msgstr "Editors"

msgid "INFO_BOX_ENZYMES"
msgstr "Enzymes"

msgid "INFO_BOX_GAMEPLAY_TYPE"
msgstr "Gameplay Type"

msgid "INFO_BOX_INTERNAL_NAME"
msgstr "Internal Name"

msgid "INFO_BOX_MASS"
msgstr "Mass"

msgid "INFO_BOX_NEXT_STAGE"
msgstr "Next Stage"

msgid "INFO_BOX_OSMOREGULATION_COST"
msgstr "Osmoregulation Cost"

msgid "INFO_BOX_PREVIOUS_STAGE"
msgstr "Previous Stage"

msgid "INFO_BOX_PROCESSES"
msgstr "Processes"

msgid "INFO_BOX_REQUIRES_NUCLEUS"
msgstr "Requires Nucleus"

msgid "INFO_BOX_SIZE"
msgstr "Size (Hexes)"

msgid "INFO_BOX_STORAGE"
msgstr "Storage"

msgid "INFO_BOX_UNIQUE"
msgstr "Unique"

msgid "INFO_BOX_UPGRADES"
msgstr "Upgrades"

msgid "INGESTED_MATTER"
msgstr "Ingested Matter"

msgid "INIT_NEW_WORLD_TOOLTIP"
msgstr "Create a new world"

msgid "INPUTS"
msgstr "Inputs"

msgid "INPUT_NAME_BUILD_STRUCTURE"
msgstr "Build a structure"

msgid "INPUT_NAME_INTERACTION"
msgstr "Interact with object"

msgid "INPUT_NAME_OPEN_INVENTORY"
msgstr "Toggle inventory screen"

msgid "INSPECT"
msgstr "Inspect"

msgid "INSPECTOR"
msgstr "Inspector"

msgid "INSTAGRAM_TOOLTIP"
msgstr "Visit our Instagram page"

msgid "INTERACTION_ACTIVATE_ASCENSION"
msgstr "Activate Ascension Gate"

msgid "INTERACTION_ACTIVATE_ASCENSION_MISSING_ENERGY"
msgstr "Activate Ascension Gate (MISSING ENERGY)"

msgid "INTERACTION_CONSTRUCT"
msgstr "Finish Construction"

msgid "INTERACTION_CONSTRUCT_MISSING_DEPOSITED_MATERIALS"
msgstr "Finish Construction (missing required materials)"

msgid "INTERACTION_CRAFT"
msgstr "Craft..."

msgid "INTERACTION_DEPOSIT_RESOURCES"
msgstr "Deposit Materials"

msgid "INTERACTION_DEPOSIT_RESOURCES_NO_SUITABLE_RESOURCES"
msgstr "Deposit Materials (no suitable carried items)"

msgid "INTERACTION_DESTROY"
msgstr "Destroy"

msgid "INTERACTION_FOUND_SETTLEMENT"
msgstr "Found a Settlement"

msgid "INTERACTION_HARVEST"
msgstr "Harvest"

msgid "INTERACTION_HARVEST_CANNOT_MISSING_TOOL"
msgstr "Harvest (MISSING EQUIPMENT: {0})"

msgid "INTERACTION_PICK_UP"
msgstr "Pick up"

msgid "INTERACTION_PICK_UP_CANNOT_FULL"
msgstr "Pick up (FULL)"

msgid "INTERNALS"
msgstr "Internals"

msgid "INTERNAL_NAME_IN_USE"
msgstr "There is already a mod with the specified internal name"

msgid "INTERNAL_NAME_REQUIRED"
msgstr "Internal name is required"

msgid "INTERNAL_NAME_REQUIRES_CAPITAL"
msgstr "Internal name should begin with a capital letter"

msgid "INVALID_DATA_TO_PLOT"
msgstr "Invalid Data to Plot"

msgid "INVALID_ICON_PATH"
msgstr "Invalid mod icon path"

msgid "INVALID_SAVE_NAME_POPUP"
msgstr "Save name may not contain special characters (<>:\"/\\|?*)"

msgid "INVALID_SPECIES_NAME_POPUP"
msgstr "Species name must conform to binomial naming system (genus and epithet)!"

msgid "INVALID_TAG"
msgstr "Invalid tag \"{0}\" specified"

msgid "INVALID_URL_FORMAT"
msgstr "Invalid URL format"

msgid "INVALID_URL_SCHEME"
msgstr "Invalid URL scheme"

msgid "INVENTORY_ITEMS_ON_GROUND"
msgstr "Items on the Ground"

msgid "INVENTORY_TITLE"
msgstr "Inventory"

msgid "INVENTORY_TOGGLE_CRAFTING"
msgstr "Crafting"

msgid "INVENTORY_TOGGLE_GROUND"
msgstr "Ground"

msgid "INVERTED"
msgstr "Inverted"

msgid "IN_PROTOTYPE"
msgstr ""
"You are playing the later stage prototypes that are included with the game.\n"
"These may be very incomplete, use placeholder graphics, be very rough in general,\n"
"and not always very playable. As such saving is not currently possible.\n"
"Some parts of prototypes may allow limited saving."

msgid "IRON"
msgstr "Iron"

msgid "IRON_OXIDATION"
msgstr "Iron Oxidation"

msgid "ITCH_TOOLTIP"
msgstr "Visit our Itch.io page"

msgid "ITEM_AT_2D_COORDINATES"
msgstr "{0} at ({1}, {2})"

msgid "ITEM_NAME_SEPARATOR"
msgstr ":"

msgid "JANUARY"
msgstr "January"

msgid "JSON_DEBUG_MODE"
msgstr "JSON debug mode:"

msgid "JSON_DEBUG_MODE_ALWAYS"
msgstr "Always"

msgid "JSON_DEBUG_MODE_AUTO"
msgstr "Automatically"

msgid "JSON_DEBUG_MODE_NEVER"
msgstr "Never"

msgid "JULY"
msgstr "July"

msgid "JUNE"
msgstr "June"

msgid "KEEP_CURRENT_SHORT"
msgstr "Keep Current"

msgid "KEEP_CURRENT_TOLERANCE_FLEXIBILITY_TOOLTIP"
msgstr "Keep the current pressure tolerance range while moving the min and max sliders"

msgid "KEEP_MIGRATION"
msgstr "Keep Migration"

msgid "KEY_BACK"
msgstr "Back"

msgid "KEY_BACKTAB"
msgstr "Backtab"

msgid "KEY_BINDING_CHANGE_CONFLICT"
msgstr ""
"There is a conflict with {0}.\n"
"Do you want to remove the input from {1}?"

msgid "KEY_BRING_UP_KEYBOARD"
msgstr "Open Keyboard"

msgid "KEY_CLEAR"
msgstr "Clear"

msgid "KEY_DELETE"
msgstr "Delete"

msgid "KEY_DOWN"
msgstr "Down"

msgid "KEY_END"
msgstr "End"

msgid "KEY_ENTER"
msgstr "Enter"

msgid "KEY_FAVORITES"
msgstr "Favourites"

msgid "KEY_FORWARD"
msgstr "Forward"

msgid "KEY_GLOBE"
msgstr "Globe Key"

msgid "KEY_HELP"
msgstr "Help"

msgid "KEY_HOME"
msgstr "Home"

msgid "KEY_HOMEPAGE"
msgstr "Homepage"

msgid "KEY_HYPER"
msgstr "Hyper"

msgid "KEY_INSERT"
msgstr "Insert"

msgid "KEY_JIS_EISU"
msgstr "JIS Eisu Key"

msgid "KEY_JIS_KANA"
msgstr "JIS Kana Key"

msgid "KEY_LEFT"
msgstr "Left"

msgid "KEY_MENU"
msgstr "Menu"

msgid "KEY_META"
msgstr "Meta"

msgid "KEY_OPENURL"
msgstr "Open URL"

msgid "KEY_PAUSE"
msgstr "Pause"

msgid "KEY_PRINT"
msgstr "Print Screen"

msgid "KEY_REFRESH"
msgstr "Refresh"

msgid "KEY_RIGHT"
msgstr "Right"

msgid "KEY_SEARCH"
msgstr "Search"

msgid "KEY_STANDBY"
msgstr "Standby"

msgid "KEY_STOP"
msgstr "Stop"

msgid "KEY_TAB"
msgstr "Tab"

msgid "KEY_UP"
msgstr "Up"

msgid "KILO_ABBREVIATION"
msgstr "{0} K"

msgid "KP0"
msgstr "Num 0"

msgid "KP1"
msgstr "Num 1"

msgid "KP2"
msgstr "Num 2"

msgid "KP3"
msgstr "Num 3"

msgid "KP4"
msgstr "Num 4"

msgid "KP5"
msgstr "Num 5"

msgid "KP6"
msgstr "Num 6"

msgid "KP7"
msgstr "Num 7"

msgid "KP8"
msgstr "Num 8"

msgid "KP9"
msgstr "Num 9"

msgid "KPADD"
msgstr "Num +"

msgid "KPDIVIDE"
msgstr "Num /"

msgid "KPENTER"
msgstr "Num Enter"

msgid "KPMULTIPLY"
msgstr "Num *"

msgid "KPPERIOD"
msgstr "Num ."

msgid "KPSUBTRACT"
msgstr "Num -"

msgid "LANGUAGE"
msgstr "Language:"

msgid "LANGUAGE_TRANSLATION_PROGRESS"
msgstr "This language is {0}% complete"

msgid "LANGUAGE_TRANSLATION_PROGRESS_LOW"
msgstr "This language is still a work in progress ({0}% complete)"

msgid "LANGUAGE_TRANSLATION_PROGRESS_REALLY_LOW"
msgstr "This translation is very incomplete ({0}% done) please help us with it!"

msgid "LARGE_SULFUR_CHUNK"
msgstr "Large Sulfur Chunk"

msgid "LAST_ORGANELLE_DELETE_OPTION_DISABLED_TOOLTIP"
msgstr "Can't delete the last organelle"

msgid "LAUNCH0"
msgstr "Launch 0"

msgid "LAUNCH1"
msgstr "Launch 1"

msgid "LAUNCH2"
msgstr "Launch 2"

msgid "LAUNCH3"
msgstr "Launch 3"

msgid "LAUNCH4"
msgstr "Launch 4"

msgid "LAUNCH5"
msgstr "Launch 5"

msgid "LAUNCH6"
msgstr "Launch 6"

msgid "LAUNCH7"
msgstr "Launch 7"

msgid "LAUNCH8"
msgstr "Launch 8"

msgid "LAUNCH9"
msgstr "Launch 9"

msgid "LAUNCHA"
msgstr "Launch A"

msgid "LAUNCHB"
msgstr "Launch B"

msgid "LAUNCHC"
msgstr "Launch C"

msgid "LAUNCHD"
msgstr "Launch D"

msgid "LAUNCHE"
msgstr "Launch E"

msgid "LAUNCHF"
msgstr "Launch F"

msgid "LAUNCHMAIL"
msgstr "Mail"

msgid "LAUNCHMEDIA"
msgstr "Media"

msgid "LAWK_ONLY"
msgstr "LAWK only"

msgid "LAWK_ONLY_EXPLANATION"
msgstr "(restricts parts and abilities to only Life As We Know it)"

msgid "LEAD_ARTIST"
msgstr "Lead Artist"

msgid "LEAD_ARTISTS"
msgstr "Lead Artists"

msgid "LEAD_DEVELOPERS"
msgstr "Lead Developers"

msgid "LEAD_GAME_DESIGNER"
msgstr "Lead Game Designer"

msgid "LEAD_GAME_DESIGNERS"
msgstr "Lead Game Designers"

msgid "LEAD_OUTREACH_PEOPLE"
msgstr "Lead Outreach People"

msgid "LEAD_OUTREACH_PERSON"
msgstr "Lead Outreach Person"

msgid "LEAD_PROGRAMMER"
msgstr "Lead Programmer"

msgid "LEAD_PROGRAMMERS"
msgstr "Lead Programmers"

msgid "LEAD_PROJECT_MANAGER"
msgstr "Lead Project Manager"

msgid "LEAD_PROJECT_MANAGERS"
msgstr "Lead Project Managers"

msgid "LEAD_TESTER"
msgstr "Lead Tester"

msgid "LEAD_TESTERS"
msgstr "Lead Testers"

msgid "LEAD_THEORIST"
msgstr "Lead Theorist"

msgid "LEAD_THEORISTS"
msgstr "Lead Theorists"

msgid "LEFT_ARROW"
msgstr "←"

msgid "LEFT_MOUSE"
msgstr "Left mouse"

msgid "LICENSES"
msgstr "Licenses"

msgid "LICENSES_COVERING_THRIVE"
msgstr "Licenses covering parts of Thrive are shown here"

msgid "LIFE_ORIGIN"
msgstr "Life origin"

msgid "LIFE_ORIGIN_EXPLANATION"
msgstr "(starting location)"

msgid "LIFE_ORIGIN_PANSPERMIA"
msgstr "Panspermia (random)"

msgid "LIFE_ORIGIN_POND"
msgstr "Warm little pond"

msgid "LIFE_ORIGIN_TOOLTIP"
msgstr "Some options may be disabled if LAWK only is enabled"

msgid "LIFE_ORIGIN_VENTS"
msgstr "Hydrothermal vents"

msgid "LIGHT"
msgstr "Light"

msgid "LIGHT_LEVEL_AVERAGE"
msgstr "Average"

msgid "LIGHT_LEVEL_CURRENT"
msgstr "Current"

msgid "LIGHT_LEVEL_DAY"
msgstr "Day"

msgid "LIGHT_LEVEL_LABEL_AT_NOON"
msgstr "{0} at noon"

msgid "LIGHT_LEVEL_NIGHT"
msgstr "Night"

msgid "LIGHT_MAX"
msgstr "Light max"

msgid "LIMIT_EXTREME"
msgstr "Extreme"

msgid "LIMIT_GROWTH_RATE"
msgstr "Limit growth compound usage"

msgid "LIMIT_GROWTH_RATE_EXPLANATION"
msgstr "(when enabled caps growth speed, if disabled only available compounds affect growth speed)"

msgid "LIMIT_HUGE"
msgstr "Huge"

msgid "LIMIT_LARGE"
msgstr "Large"

msgid "LIMIT_NORMAL"
msgstr "Normal"

msgid "LIMIT_SMALL"
msgstr "Small"

msgid "LIMIT_TINY"
msgstr "Tiny"

msgid "LIMIT_VERY_LARGE"
msgstr "Very large"

msgid "LIMIT_VERY_SMALL"
msgstr "Very small"

msgid "LINE_COLOUR"
msgstr "Line Colour:"

msgid "LINKS_TITLE"
msgstr "Links"

msgid "LIPASE"
msgstr "Lipase"

msgid "LIPASE_DESCRIPTION"
msgstr "Lipase enables the cell to break down most types of membranes. Your cell already produces some of this enzyme without lysosome, but by selecting this type you will increase the effectiveness."

msgid "LOAD"
msgstr "Load"

msgid "LOADING"
msgstr "Loading"

msgid "LOADING_DOT_DOT_DOT"
msgstr "Loading..."

msgid "LOADING_GAME"
msgstr "Loading Game"

msgid "LOADING_MACROSCOPIC_EDITOR"
msgstr "Loading Macroscopic Editor"

msgid "LOADING_MICROBE_EDITOR"
msgstr "Loading Microbe Editor"

msgid "LOADING_MULTICELLULAR_EDITOR"
msgstr "Loading Multicellular Editor"

msgid "LOAD_FINISHED"
msgstr "Load finished"

msgid "LOAD_GAME"
msgstr "Load Game"

msgid "LOAD_GAME_BUTTON_TOOLTIP"
msgstr "Load previously saved games"

msgid "LOAD_INCOMPATIBLE_PROTOTYPE_WARNING"
msgstr ""
"The selected save to be loaded is a save made in a prototype with a different Thrive version.\n"
"Because of that this save can't be loaded as prototype saves are not upgradeable.\n"
"Maintaining save compatibility for prototypes would be a large burden as things are reworked often and writing save upgrades would slow down prototype development a lot."

msgid "LOAD_INCOMPATIBLE_SAVE_PROMPT"
msgstr "Load incompatible save?"

msgid "LOAD_INCOMPATIBLE_SAVE_WARNING"
msgstr ""
"The selected save to be loaded is known to be incompatible with this version of Thrive.\n"
"And there is no save upgrader to upgrade this save. \n"
"As Thrive is still early in development save compatibility is not a high priority, as such there aren't save upgraders for all versions."

msgid "LOAD_INVALID_SAVE_PROMPT"
msgstr "Load invalid save?"

msgid "LOAD_INVALID_SAVE_WARNING"
msgstr ""
"Save information could not be loaded from this file.\n"
"This save is most likely corrupt or newer format not understood by this version of Thrive.\n"
"Do you want to try loading the save anyway?"

msgid "LOCAL_INITIAL_LETTER"
msgstr "L"

msgid "LOCK_DAY_NIGHT_CYCLE"
msgstr "Lock Day Night Cycle"

msgid "LOW_MENU_PERFORMANCE"
msgstr "Low Performance Detected"

msgid "LOW_MENU_PERFORMANCE_DESCRIPTION"
msgstr ""
"Your average framerate is very low.\n"
"3D menu backgrounds are enabled, which can use a large amount of system resources. Disabling the option may greatly increase performance.\n"
"Would you like to do this now?"

msgid "LOW_QUALITY_BACKGROUND_BLUR"
msgstr "Low resolution background blur"

msgid "LOW_QUALITY_BACKGROUND_BLUR_TOOLTIP"
msgstr "Makes background blur use a lower resolution, improving performance."

msgid "LYSOSOME"
msgstr "Lysosome"

msgid "LYSOSOME_DESCRIPTION"
msgstr "The lysosome is a membrane-bound organelle that contain hydrolytic enzymes that can break down various biomolecules. Lysosomes allow the cell to digest materials ingested through endocytosis and clean waste products of the cell in a process called [b]autophagy[/b]."

msgid "LYSOSOME_PROCESSES_DESCRIPTION"
msgstr "Contains digestive enzymes. Can be modified to change the type of enzyme it contains. Only one enzyme per lysosome can be utilized at a time. Enzymes speed up and improve efficiency of digestion."

msgid "MACROLIDE_SYNTHESIS"
msgstr "Macrolide Synthesis"

msgid "MACROSCOPIC"
msgstr "Macroscopic"

msgid "MACROSCOPIC_STAGE"
msgstr "Macroscopic Stage"

msgid "MANUALLY_SET_TIME"
msgstr "Manually Set Time of Day"

msgid "MAP"
msgstr "Map"

msgid "MARCH"
msgstr "March"

msgid "MARINE_SNOW"
msgstr "Marine snow"

msgid "MASTER_VOLUME"
msgstr "Master volume"

msgid "MASTODON_TOOLTIP"
msgstr "Visit our Mastodon social media profile"

msgid "MAX_CACHE_SIZE_TOOLTIP"
msgstr "Maximum size the on-disk cache should take (items will be automatically removed if the cache grows too large)"

msgid "MAX_FPS"
msgstr "Max FPS:"

msgid "MAX_FPS_NO_LIMIT"
msgstr "Unlimited"

msgid "MAX_SIZE_COLON"
msgstr "Max size:"

msgid "MAX_SPAWNED_ENTITIES"
msgstr "Maximum number of entities:"

msgid "MAX_VISIBLE_DATASET_WARNING"
msgstr "Not allowed to show more than {0} datasets!"

msgid "MAY"
msgstr "May"

msgid "MECHANICS_BUTTON"
msgstr "Mechanics"

msgid "MEDIANEXT"
msgstr "Media Next"

msgid "MEDIAPLAY"
msgstr "Media Play"

msgid "MEDIAPREVIOUS"
msgstr "Media Prev"

msgid "MEDIARECORD"
msgstr "Media Rec"

msgid "MEDIASTOP"
msgstr "Media Stop"

msgid "MEDIUM_SULFUR_CHUNK"
msgstr "Medium Sulfur Chunk"

msgid "MEGA_YEARS"
msgstr "Myr"

msgid "MELANOSOME"
msgstr "Melanosome"

msgid "MELANOSOME_DESCRIPTION"
msgstr "The melanosome is a membrane-bound organelle containing melanin pigments that can absorb high-energy electromagnetic waves emitted by radioactive materials and convert them to usable energy in a process called [b]radiosynthesis[/b]. The pigments absorbing radiation also help protect more sensitive parts of the cell which increases the overall resilience against radiation."

msgid "MELANOSOME_PROCESSES_DESCRIPTION"
msgstr "Turns [thrive:compound type=\"radiation\"][/thrive:compound] into [thrive:compound type=\"atp\"][/thrive:compound] when next to highly radioactive rocks while also providing radiation resistance"

msgid "MEMBRANE"
msgstr "Membrane"

msgid "MEMBRANE_RIGIDITY"
msgstr "Membrane Rigidity"

msgid "MEMBRANE_TYPES"
msgstr "Membrane Types"

msgid "MENU"
msgstr "Menu"

msgid "MESOPELAGIC"
msgstr "Mesopelagic"

msgid "METABOLOSOMES"
msgstr "Metabolosomes"

msgid "METABOLOSOMES_DESCRIPTION"
msgstr "Metabolosomes are clusters of proteins wrapped in protein shells. They are able to convert [thrive:compound type=\"glucose\"][/thrive:compound] into [thrive:compound type=\"atp\"][/thrive:compound] at a much higher speed than can be done in the cytoplasm in a process called [b]Aerobic Respiration[/b]. It does, however, require [thrive:compound type=\"oxygen\"][/thrive:compound] to function, and lower levels of [thrive:compound type=\"oxygen\"][/thrive:compound] in the environment will slow down the rate of its [thrive:compound type=\"atp\"][/thrive:compound] production. Since the metabolosomes are suspended directly in the cytoplasm, the surrounding fluid performs some [b]glycolysis[/b]."

msgid "METABOLOSOMES_PROCESSES_DESCRIPTION"
msgstr "Turns [thrive:compound type=\"glucose\"][/thrive:compound] into [thrive:compound type=\"atp\"][/thrive:compound]. Rate scales with concentration of [thrive:compound type=\"oxygen\"][/thrive:compound]."

msgid "META_THREADS_TOOLTIP"
msgstr "Visit our Threads profile"

msgid "METEOR_IMPACT_EVENT"
msgstr "Meteor impact event"

msgid "METEOR_IMPACT_EVENT_LOG"
msgstr "Meteor impact event in {0}"

msgid "METEOR_STRIKE_START_EVENT_LOG"
msgstr "Meteor impact event affected {0} patch(es)"

msgid "METRICS"
msgstr "Performance Metrics"

msgid "METRICS_CONTENT"
msgstr ""
"Process Time: {0} s\n"
"Physics Time: {1} s\n"
"Entities: {2} (weight: {3})\n"
"Spawned: {4} Despawned: {5}\n"
"Used Nodes: {6}\n"
"Used Memory: {7}\n"
"GPU Memory: {8}\n"
"Rendered Objects: {9}\n"
"Total Drawcalls: {10}\n"
"Rendered Primitives: {11}\n"
"Orphaned Nodes: {12}\n"
"Audio Latency: {13} ms\n"
"Total Threads: {14}\n"
"Total CPU Time:\n"
"{15}"

msgid "MIB_VALUE"
msgstr "{0} MiB"

msgid "MICHE"
msgstr "Miche"

msgid "MICHES_FOR_PATCH"
msgstr "Miches For Patch {0}"

msgid "MICHE_AVOID_PREDATION_SELECTION_PRESSURE"
msgstr "Avoid Predation Selection Pressure"

msgid "MICHE_CHUNK_PRESSURE"
msgstr "Chunk Pressure"

msgid "MICHE_COMPOUND_CLOUD_PRESSURE"
msgstr "Compound Cloud Pressure"

msgid "MICHE_COMPOUND_EFFICIENCY_PRESSURE"
msgstr "Compound Conversion Efficiency Pressure"

msgid "MICHE_DETAIL_TEXT"
msgstr ""
"[b]Selection Pressure[/b]\n"
"  {0}\n"
"[b]Energy[/b]\n"
"  {1}\n"
"[b]Occupant Scores[/b]\n"
"  {2}"

msgid "MICHE_ENVIRONMENTAL_COMPOUND_PRESSURE"
msgstr "Environmental Compound Pressure"

msgid "MICHE_ENVIRONMENTAL_TOLERANCE"
msgstr "Environmental Conditions Pressure"

msgid "MICHE_MAINTAIN_COMPOUND_PRESSURE"
msgstr "Maintain Compound Pressure"

msgid "MICHE_METABOLIC_STABILITY_PRESSURE"
msgstr "Metabolic Stability Pressure"

msgid "MICHE_NO_OP_PRESSURE"
msgstr "No Operation Pressure"

msgid "MICHE_PREDATION_EFFECTIVENESS_PRESSURE"
msgstr "Predation Effectiveness Pressure"

msgid "MICHE_PREDATOR_ROOT_PRESSURE"
msgstr "Predator Root Pressure"

msgid "MICHE_ROOT_PRESSURE"
msgstr "Root Pressure"

msgid "MICHE_TREE"
msgstr "Miche Tree"

msgid "MICROBE"
msgstr "Microbe"

msgid "MICROBES_COUNT"
msgstr "Microbe count:"

msgid "MICROBE_BENCHMARK"
msgstr "Microbe Benchmark"

msgid "MICROBE_EDITOR"
msgstr "Microbe Editor"

msgid "MICROBE_ENZYME_STATISTICS"
msgstr "[b]Enzymes Data:[/b]"

msgid "MICROBE_FREEBUILD_EDITOR"
msgstr "Microbe Freebuild Editor"

msgid "MICROBE_LOADING_TIP_1"
msgstr "Each hex of cytoplasm costs 1 [thrive:compound type=\"atp\"][/thrive:compound] per second to maintain, but it generates 3 [thrive:compound type=\"atp\"][/thrive:compound]. If you're a bit short on [thrive:compound type=\"atp\"][/thrive:compound], try adding a couple of hexes or removing some organelles."

msgid "MICROBE_LOADING_TIP_10"
msgstr "Your cell uses [thrive:compound type=\"atp\"][/thrive:compound] as its energy source. If it runs out, you will die."

msgid "MICROBE_LOADING_TIP_11"
msgstr "To unlock the editor and reproduce you need to stay alive long enough. Gathering [thrive:compound type=\"ammonia\"][/thrive:compound] (orange cloud) and [thrive:compound type=\"phosphates\"][/thrive:compound] (purple cloud) speeds up growth."

msgid "MICROBE_LOADING_TIP_12"
msgstr "You can engulf things that are smaller than you to feed on them by pressing [thrive:input]g_toggle_engulf[/thrive:input]. This will cost extra [thrive:compound type=\"atp\"][/thrive:compound] and slow you down. Don't forget to press [thrive:input]g_toggle_engulf[/thrive:input] again to stop engulfing."

msgid "MICROBE_LOADING_TIP_13"
msgstr "The bigger your cell is, the more [thrive:compound type=\"atp\"][/thrive:compound]-producing parts you need just to stay alive. Metabolosomes, rusticyanin, hydrogenase and even cytoplasm produce [thrive:compound type=\"atp\"][/thrive:compound]."

msgid "MICROBE_LOADING_TIP_14"
msgstr "There are many organelles in the editor for you to evolve, allowing for a wide range of different playstyles."

msgid "MICROBE_LOADING_TIP_15"
msgstr "There are limited resources available to each species, so increasing the size of your cells will also decrease your maximum population."

msgid "MICROBE_LOADING_TIP_16"
msgstr "Use [thrive:input]g_move_forward[/thrive:input],[thrive:input]g_move_left[/thrive:input],[thrive:input]g_move_backwards[/thrive:input] and [thrive:input]g_move_right[/thrive:input] to move, and the mouse to rotate. Use [thrive:input]g_fire_toxin[/thrive:input] to shoot [thrive:compound type=\"oxytoxy\"][/thrive:compound] if you have a toxin vacuole. Press [thrive:input]g_toggle_engulf[/thrive:input] to toggle engulf mode. You can zoom in and out with the mouse wheel."

msgid "MICROBE_LOADING_TIP_17"
msgstr "To reproduce you need to divide each of your organelles into two. Organelles need time to split, collecting [thrive:compound type=\"ammonia\"][/thrive:compound], and [thrive:compound type=\"phosphates\"][/thrive:compound] will speed up the process."

msgid "MICROBE_LOADING_TIP_18"
msgstr "Be wary because your competitors are evolving alongside you. Every time you enter the editor they evolve as well."

msgid "MICROBE_LOADING_TIP_19"
msgstr "Binding agents allow you to build a cell colony with others of your species. The cells all share compounds, act as one, and allow you to evolve into a multicellular organism."

msgid "MICROBE_LOADING_TIP_2"
msgstr "The more (or longer) flagella you have, the faster you go - vroom vroom! It costs more ATP, though."

msgid "MICROBE_LOADING_TIP_20"
msgstr "Cells with cellulose or chitin membranes can't be digested by prokaryotes. A eukaryote with lysosomes can feed on these by producing enzymes to break down the cell walls."

msgid "MICROBE_LOADING_TIP_21"
msgstr "[thrive:compound type=\"hydrogensulfide\"][/thrive:compound] can be converted into [thrive:compound type=\"glucose\"][/thrive:compound] via chemoplasts and chemosynthesizing proteins. [thrive:compound type=\"iron\"][/thrive:compound] can be converted into [thrive:compound type=\"atp\"][/thrive:compound] via rusticyanin or ferroplasts."

msgid "MICROBE_LOADING_TIP_22"
msgstr "Each visit to the editor in the Microbe Stage represents [thrive:constant]EDITOR_TIME_JUMP_MILLION_YEARS[/thrive:constant] million years of evolution."

msgid "MICROBE_LOADING_TIP_3"
msgstr "You can engulf chunks of floating matter, whether they are parts of dead cells or minerals."

msgid "MICROBE_LOADING_TIP_4"
msgstr "Prepare before adding a nucleus. Those things are expensive - in up-front cost and upkeep!"

msgid "MICROBE_LOADING_TIP_5"
msgstr "Toxins can be used to knock other toxins away from you if you are quick enough."

msgid "MICROBE_LOADING_TIP_6"
msgstr "If a cell is less than about half the size of yours, that's when you can engulf them."

msgid "MICROBE_LOADING_TIP_7"
msgstr "Biomes are more than just different backgrounds - the compounds and floating chunks in different biomes spawn at different rates."

msgid "MICROBE_LOADING_TIP_8"
msgstr "Place flagella or slime jets symmetrically at the back of your cell. Otherwise, you'll be wasting energy."

msgid "MICROBE_LOADING_TIP_9"
msgstr "It matters where you place parts. The shape of your cell impacts your movement and turning speed."

msgid "MICROBE_MEMBRANE_PERCENTAGE_STATISTICS"
msgstr "{0}: Found in {1} species"

msgid "MICROBE_MEMBRANE_STATISTICS"
msgstr "[b]Membranes Data:[/b]"

msgid "MICROBE_ORGANELLE_STATISTICS"
msgstr "  {0}: Found in {1} species, averaging {2} each"

msgid "MICROBE_ORGANELLE_UPGRADES_STATISTICS"
msgstr "[b]Organelle Upgrades Data:[/b]"

msgid "MICROBE_SPECIES_DETAIL_TEXT"
msgstr ""
"[b]Stage[/b]\n"
"  Microbe\n"
"[b]Membrane Type[/b]\n"
"  {0}\n"
"[b]Membrane Rigidity[/b]\n"
"  {1}\n"
"[b]Base Speed[/b]\n"
"  {2}\n"
"[b]Base Rotation Speed[/b]\n"
"  {3}\n"
"[b]Base Hex Size[/b]\n"
"  {4}"

msgid "MICROBE_STAGE"
msgstr "Microbe Stage"

msgid "MICROBE_STAGE_BECOME_MULTICELLULAR_TEXT"
msgstr ""
"You have unlocked the ability to progress towards [b]multicellularity[/b] - the next step in your journey.\n"
"\n"
"To proceed, press the [b]\"Become Multicellular\"[/b] button."

msgid "MICROBE_STAGE_COLLECT_TEXT"
msgstr ""
"To survive, a microbe will need energy ([thrive:compound type=\"atp\"][/thrive:compound]). For your species, that means finding sugar ([thrive:compound type=\"glucose\"][/thrive:compound]).\n"
"\n"
"Follow the line from your cell to a nearby white cloud of [thrive:compound type=\"glucose\"][/thrive:compound] and move on top of it to absorb it."

msgid "MICROBE_STAGE_CONTROL_TEXT"
msgstr ""
"To control your cell, use the keys shown near the cell (center of screen) to move, and the mouse to control the cell orientation.\n"
"\n"
"[b]The movement mode can be changed in the options menu.[/b]\n"
"\n"
"Try all of the keys for a few seconds to continue."

msgid "MICROBE_STAGE_CONTROL_TEXT_CONTROLLER"
msgstr ""
"To control your cell, use the controls shown around your cell to move, and the other stick to point the cell.\n"
"WARNING: controller input is experimental and not fully usable (without a touch pad), also expect bugs\n"
"Try all of the directions for a few seconds to continue."

msgid "MICROBE_STAGE_HEALTH_TEXT"
msgstr ""
"Keep an eye on your health bar next to the energy ([thrive:compound type=\"atp\"][/thrive:compound]) bar (bottom right).\n"
"Your cell dies if it runs out of health.\n"
"You regenerate health while you have [thrive:compound type=\"atp\"][/thrive:compound].\n"
"You [b]lose health[/b] if you have no [thrive:compound type=\"atp\"][/thrive:compound]."

msgid "MICROBE_STAGE_INITIAL"
msgstr ""
"On a distant alien planet, eons of volcanic activity in the deep seas have created something remarkable.\n"
"\n"
"Life.\n"
"\n"
"You are the Last Universal Common Ancestor (LUCA) on this planet. This simple bubble can replicate itself from molecules in the water. In time, it may develop into a complex species that dominates the stars.\n"
"\n"
"But first, you will need to survive in this hostile world by collecting compounds to grow, spread out, and evolve while competing against other microbes."

msgid "MICROBE_STAGE_INITIAL_PANSPERMIA"
msgstr ""
"On a distant alien planet, a meteor has impacted after travelling vast distances, carrying within it the seeds of a new phenomenon on the planet.\n"
"\n"
"Life.\n"
"\n"
"You are the Last Universal Common Ancestor (LUCA) on this planet. This self-replicating bubble can live in this ocean just as well as on its home world. Perhaps, one day, its distant descendants will find that world again.\n"
"\n"
"But first, you will need to survive these hostile waters by collecting compounds to grow, spread out, and evolve while competing against other microbes."

msgid "MICROBE_STAGE_INITIAL_POND"
msgstr ""
"On a distant alien planet, eons of chemical evolution in heated pools have created something remarkable.\n"
"\n"
"Life.\n"
"\n"
"You are the Last Universal Common Ancestor (LUCA) on this planet. This simple bubble can replicate itself from molecules in the water. In time, it may develop into a complex species that dominates the stars.\n"
"\n"
"But first, you will need to survive in this hostile world by collecting compounds to grow, spread out, and evolve while competing against other microbes."

msgid "MICROBE_STAGE_ORGANELLE_DIVISION"
msgstr ""
"In the process of growing enough to reproduce, each of your organelles will divide. These new organelles provide bonuses (and osmoregulation costs) just like the organelles your microbe started with.\n"
"\n"
"As you gain compounds, your cell uses some for reproduction.\n"
"\n"
"With enough compounds, organelles will start to divide and duplicate. Once all the organelles have divided, your cell can reproduce and enter the editor."

msgid "MIDDLE_MOUSE"
msgstr "Middle mouse"

msgid "MIGRATION_FAILED_TO_ADD"
msgstr "Error: failed to add migration, please check migration parameters"

msgid "MIGRATION_MANAGER"
msgstr "Migration Manager"

msgid "MIGRATION_STATUS_DESTINATION_NOT_SELECTED"
msgstr "Going to migrate population from {0} to ..."

msgid "MIGRATION_STATUS_TEXT"
msgstr "Going to migrate {2} units of population from {0} to {1}"

msgid "MIGRATION_STEP_DESTINATION_EXPLANATION"
msgstr "Select a destination patch for the migration that is connected to the source patch"

msgid "MIGRATION_STEP_ONLY_ONE_ALLOWED"
msgstr "Only one migration can be performed per editor session. You can view the queued migration below and keep it or cancel it to create a different migration"

msgid "MIGRATION_STEP_POPULATION_EXPLANATION"
msgstr "Select how much population to migrate from the source patch to the destination"

msgid "MIGRATION_STEP_SOURCE_EXPLANATION"
msgstr "Select a patch that has your species in it currently to act as the source for the migration"

msgid "MIGRATION_TOOLTIP"
msgstr "Migrate your species between patches without moving to a different patch yourself"

msgid "MILLION_ABBREVIATION"
msgstr "{0} M"

msgid "MINIMUM_AMOUNT_TO_FIND"
msgstr "Minimum Amount to Detect:"

msgid "MINIMUM_VERSION"
msgstr "Minimum:"

msgid "MIN_VISIBLE_DATASET_WARNING"
msgstr "Not allowed to show less than {0} dataset(s)!"

msgid "MISC"
msgstr "Misc"

msgid "MISCELLANEOUS"
msgstr "Miscellaneous"

msgid "MISCELLANEOUS_3D_STAGE"
msgstr "Miscellaneous 3D Stage"

msgid "MISC_FUN"
msgstr "Miscellaneous Fun"

msgid "MISSING_DESCRIPTION"
msgstr "Description is missing"

msgid "MISSING_OR_INVALID_REQUIRED_FIELD"
msgstr "Missing or invalid format of a required field: {0}"

msgid "MISSING_TITLE"
msgstr "Title is missing"

msgid "MITOCHONDRION"
msgstr "Mitochondrion"

msgid "MITOCHONDRION_DESCRIPTION"
msgstr "The powerhouse of the cell. The mitochondrion (plural: mitochondria) is a double membrane structure filled with proteins and enzymes. It is a prokaryote that has been assimilated for use by its eukaryotic host. It is able to convert [thrive:compound type=\"glucose\"][/thrive:compound] into [thrive:compound type=\"atp\"][/thrive:compound] at a much higher efficiency than can be done in the cytoplasm in a process called [b]aerobic respiration[/b]. It does, however, require [thrive:compound type=\"oxygen\"][/thrive:compound] to function, and lower levels of [thrive:compound type=\"oxygen\"][/thrive:compound] in the environment will slow down the rate of its [thrive:compound type=\"atp\"][/thrive:compound] production."

msgid "MITOCHONDRION_PROCESSES_DESCRIPTION"
msgstr "Turns [thrive:compound type=\"glucose\"][/thrive:compound] into [thrive:compound type=\"atp\"][/thrive:compound]. Rate scales with concentration of [thrive:compound type=\"oxygen\"][/thrive:compound]."

msgid "MIXED_DOT_DOT_DOT"
msgstr "Mixed..."

msgid "MODDING_INSTRUCTIONS_ON"
msgstr "Modding instructions are available on"

msgid "MODELS"
msgstr "Models"

msgid "MODE_CAN_BE_CHANGED_IN_OPTIONS"
msgstr "2D movement mode can be later changed in the options menu at any time"

msgid "MODIFY"
msgstr "Modify"

msgid "MODIFY_ORGANELLE"
msgstr "Modify Organelle"

msgid "MODIFY_TYPE"
msgstr "Modify Type"

msgid "MODS"
msgstr "Mods"

msgid "MODS_INSTALLED_BUT_NOT_ENABLED"
msgstr ""
"Installed mods have been detected, but there are no enabled mods.\n"
"\n"
"Mods need to be enabled after installing. Visit the mod manager using the mods button in the extras menu."

msgid "MOD_ASSEMBLY"
msgstr "Mod Assembly:"

msgid "MOD_ASSEMBLY_CLASS"
msgstr "Mod Assembly Main Class:"

msgid "MOD_ASSEMBLY_CLASS_CREATION_FAILED"
msgstr "{0}: mod's assembly class instantiation failed"

msgid "MOD_ASSEMBLY_CLASS_NOT_FOUND"
msgstr "{0}: specified mod class \"{1}\" not found in mod's assembly"

msgid "MOD_ASSEMBLY_INIT_CALL_FAILED"
msgstr "{0}: mod's assembly initialize method call failed"

msgid "MOD_ASSEMBLY_LOAD_CALL_FAILED_EXCEPTION"
msgstr "{0}: mod's assembly initialize method call failed with an exception: {1}"

msgid "MOD_ASSEMBLY_LOAD_EXCEPTION"
msgstr "{0}: assembly loading failed with an exception: {1}"

msgid "MOD_ASSEMBLY_UNLOAD_CALL_FAILED"
msgstr "{0}: mod's assembly unload method call failed"

msgid "MOD_ASSEMBLY_UNLOAD_CALL_FAILED_EXCEPTION"
msgstr "{0}: mod's assembly unload method call failed with an exception: {1}"

msgid "MOD_AUTHOR"
msgstr "Mod Author:"

msgid "MOD_AUTO_HARMONY"
msgstr "Uses Auto Harmony:"

msgid "MOD_CREATION_FAILED"
msgstr "Mod Creation Failed"

msgid "MOD_DESCRIPTION"
msgstr "Mod Description:"

msgid "MOD_EXTENDED_DESCRIPTION"
msgstr "Mod Long Description:"

msgid "MOD_HARMONY_LOAD_FAILED_EXCEPTION"
msgstr "{0}: mod's Harmony loading failed with an exception: {1}"

msgid "MOD_HARMONY_UNLOAD_FAILED_EXCEPTION"
msgstr "{0}: mod's Harmony unloading failed with an exception: {1}"

msgid "MOD_HAS_NO_LOADABLE_RESOURCES"
msgstr "{0}: has no loadable resources"

msgid "MOD_ICON_FILE"
msgstr "Icon File:"

msgid "MOD_INFO_URL"
msgstr "Mod Info URL:"

msgid "MOD_INTERNAL_NAME"
msgstr "Internal (Folder) Name:"

msgid "MOD_LICENSE"
msgstr "Mod License:"

msgid "MOD_LOAD_ERRORS"
msgstr "Mod Loading Errors"

msgid "MOD_LOAD_ERRORS_OCCURRED"
msgstr "Errors occurred when loading one or more mods. Logs may contain additional information."

msgid "MOD_LOAD_OR_UNLOAD_ERRORS_OCCURRED"
msgstr "Errors occurred when loading or unloading one or more mods. Logs may contain additional information."

msgid "MOD_LOAD_UNLOAD_CAVEATS"
msgstr "Note: many mods require game restart to load or unload properly. Only load mods you trust as they may contain executable code."

msgid "MOD_LOAD_UNLOAD_RESTART"
msgstr "One or more mods requires a game restart to load or unload properly"

msgid "MOD_MAXIMUM_THRIVE"
msgstr "Maximum Supported Thrive Version:"

msgid "MOD_MINIMUM_THRIVE"
msgstr "Minimum Required Thrive Version:"

msgid "MOD_NAME"
msgstr "Mod Name:"

msgid "MOD_PCK_NAME"
msgstr "Mod .pck File:"

msgid "MOD_RECOMMENDED_THRIVE"
msgstr "Recommended Thrive Version:"

msgid "MOD_TO_UPLOAD"
msgstr "Mod To Upload:"

msgid "MOD_UPLOADER"
msgstr "Mod Uploader"

msgid "MOD_VERSION"
msgstr "Mod Version:"

msgid "MORE_INFO"
msgstr "Show More Info"

msgid "MORE_INFO_PROMPT"
msgstr "Press [thrive:input]help[/thrive:input] to view more info in the Thriveopedia."

msgid "MOUSE_EDGE_PANNING_OPTION"
msgstr "Pan strategic view when cursor is at screen edge"

msgid "MOUSE_LOOK_SENSITIVITY"
msgstr "Mouse look sensitivity"

msgid "MOUSE_SENSITIVITY_WINDOW_SIZE_ADJUSTMENT"
msgstr "Mouse sensitivity scaling by window size"

msgid "MOVE"
msgstr "Move"

msgid "MOVEMENT"
msgstr "Movement"

msgid "MOVE_ATTEMPTS_PER_SPECIES"
msgstr "Move attempts per species"

msgid "MOVE_BACKWARDS"
msgstr "Move backwards"

msgid "MOVE_DOWN_OR_CROUCH"
msgstr "Move down or crouch"

msgid "MOVE_FORWARD"
msgstr "Move forward"

msgid "MOVE_ITEM_DOWN"
msgstr "Move this item down"

msgid "MOVE_ITEM_UP"
msgstr "Move this item up"

msgid "MOVE_LEFT"
msgstr "Move left"

msgid "MOVE_ORGANELLE"
msgstr "Move organelle"

msgid "MOVE_RIGHT"
msgstr "Move right"

msgid "MOVE_TO_ANY_PATCH"
msgstr "Move to Any Patch"

msgid "MOVE_TO_LAND"
msgstr "Move to Land"

msgid "MOVE_TO_MACROSCOPIC_TOOLTIP"
msgstr ""
"Move to the Macroscopic Stage. Available once you have a big enough cell colony.\n"
"This requires you to add enough cells in the editor, then grow your colony to the minimum size."

msgid "MOVE_TO_MULTICELLULAR_STAGE_TOOLTIP"
msgstr "Move to the next stage of the game - Multicellular. Available once you have a big enough cell colony."

msgid "MOVE_TO_THIS_PATCH"
msgstr "Move to This Patch"

msgid "MOVE_UP_OR_JUMP"
msgstr "Move up or jump"

msgid "MOVING_TO_AWAKENING_PROTOTYPE"
msgstr ""
"You are about to move to the Awakening Stage. Once you advance, you cannot go back.\n"
"\n"
"If you are currently under water, you will get stuck there permanently and can't finish the game.\n"
"\n"
"So proceed very carefully if you have not moved to land yet."

msgid "MOVING_TO_AWAKENING_PROTOTYPE_TITLE"
msgstr "Move to Awakening Stage?"

msgid "MOVING_TO_LAND_PROTOTYPE"
msgstr ""
"You are about to move onto land. This is required to advance later into the game. Once you go on land you can't go back.\n"
"\n"
"Currently this transition to land is much more abrupt than it is planned to be once properly added.\n"
"\n"
"The plan is to make the move to land be gradual and not an abrupt change."

msgid "MOVING_TO_LAND_PROTOTYPE_TITLE"
msgstr "Move to Land?"

msgid "MOVING_TO_SOCIETY_STAGE"
msgstr "Transforming into a society..."

msgid "MP_COST"
msgstr "{0} MP"

msgid "MUCILAGE"
msgstr "Mucilage"

msgid "MUCILAGE_SYNTHESIS"
msgstr "Mucilage Synthesis"

msgid "MUCOCYST_ACTION_TOOLTIP"
msgstr "Create a shield"

msgid "MULTICELLULAR"
msgstr "Multicellular"

msgid "MULTICELLULAR_EDITOR"
msgstr "Multicellular Editor"

msgid "MULTICELLULAR_FREEBUILD_EDITOR"
msgstr "Multicellular Freebuild Editor"

msgid "MULTICELLULAR_LOADING_TIP_1"
msgstr "While your cells share compounds, each cell needs to produce its own [thrive:compound type=\"atp\"][/thrive:compound]. Any cell that runs out of this will die."

msgid "MULTICELLULAR_STAGE"
msgstr "Multicellular Stage"

msgid "MULTIPLE_CELLS"
msgstr "Multiple Cells"

msgid "MULTIPLE_METABALLS"
msgstr "Multiple Metaballs"

msgid "MULTIPLE_ORGANELLES"
msgstr "Multiple Organelles"

msgid "MULTISAMPLE_ANTI_ALIASING"
msgstr "Multisample anti-aliasing:"

msgid "MULTITHREADED_SIMULATION_ENABLED"
msgstr "Run game simulation with multiple threads"

msgid "MULTITHREADED_SIMULATION_EXPLANATION"
msgstr "(when enabled more than one processing thread is used to run the core game logic updates, may decrease performance with low number of background threads)"

msgid "MUSEUM_WELCOME_TEXT"
msgstr ""
"Welcome to the museum! Here you can admire the many species you've fossilised across all your playthroughs. You can even play as a species by opening it in the freebuild editor.\n"
"\n"
"To fossilise a species in-game, press the pause button. Then select a microbe on screen to fossilise its species."

msgid "MUSIC"
msgstr "Music"

msgid "MUSIC_VOLUME"
msgstr "Music volume"

msgid "MUTATIONS_PER_SPECIES"
msgstr "Mutation attempts per species"

msgid "MUTATION_COST_MULTIPLIER"
msgstr "Mutation cost multiplier"

msgid "MUTATION_COST_MULTIPLIER_EXPLANATION"
msgstr "(cost of organelles, membranes and other items in the editor)"

msgid "MUTATION_POINTS"
msgstr "Mutation Points"

msgid "MUTE"
msgstr "Mute"

msgid "NAME"
msgstr "Name:"

msgid "NAME_LABEL_CITY"
msgstr "{0} ({1})"

msgid "NAME_LABEL_FLEET"
msgstr "{0} (PWR: {1})"

msgid "NAME_LABEL_STRUCTURE_UNFINISHED"
msgstr "{0} (U)"

msgid "NATIVE_THREAD_ADVICE_TOOLTIP"
msgstr ""
"Native threads are used for different tasks than managed threads.\n"
"More threads on CPUs with many cores generally increase performance up to a limit\n"
"too many total threads will start to decrease performance."

msgid "NEGATIVE_ATP_BALANCE"
msgstr "Negative ATP Balance"

msgid "NEGATIVE_ATP_BALANCE_TEXT"
msgstr ""
"Your microbe is not producing enough ATP for it to survive!\n"
"Do you wish to continue?"

msgid "NEW"
msgstr "New"

msgid "NEWER_VERSION_LOADING_WARNING"
msgstr ""
"This save is from a newer version of Thrive and very likely incompatible.\n"
"Do you want to try loading the save anyway?"

msgid "NEWS"
msgstr "NEWS"

msgid "NEW_GAME"
msgstr "New Game"

msgid "NEW_GAME_BUTTON_TOOLTIP"
msgstr "Start a new game"

msgid "NEW_GAME_SETTINGS_PERFORMANCE_OPTIONS_INFO"
msgstr "Note: you can change performance related options at any time in the [color=#3796e1][url=thrive://GUI/OptionsMenu/Performance]options menu[/url][/color] to improve game performance"

msgid "NEW_MOD_DEFAULT_DESCRIPTION"
msgstr "My Awesome Mod"

msgid "NEW_NAME"
msgstr "New Name"

msgid "NEW_NAME_COLON"
msgstr "New Name:"

msgid "NEXT_CAPITAL"
msgstr "NEXT"

msgid "NEXT_EDITOR_TAB"
msgstr "Go to next editor tab"

msgid "NITROGEN"
msgstr "Nitrogen"

msgid "NITROGENASE"
msgstr "Nitrogenase"

msgid "NITROGENASE_DESCRIPTION"
msgstr "Nitrogenase is a protein able to use gaseous [thrive:compound type=\"nitrogen\"][/thrive:compound] and cellular energy in the form of [thrive:compound type=\"atp\"][/thrive:compound] to produce [thrive:compound type=\"ammonia\"][/thrive:compound], a key growth nutrient for cells. This is a process referred to as [b]anaerobic nitrogen fixation[/b]. Since the nitrogenase is suspended directly in the cytoplasm, the surrounding fluid performs some [b]glycolysis[/b]."

msgid "NITROGENASE_PROCESSES_DESCRIPTION"
msgstr "Turns [thrive:compound type=\"atp\"][/thrive:compound] into [thrive:compound type=\"ammonia\"][/thrive:compound]. Rate scales with concentration of [thrive:compound type=\"nitrogen\"][/thrive:compound]."

msgid "NITROPLAST"
msgstr "Nitroplast"

msgid "NITROPLAST_DESCRIPTION"
msgstr "The Nitroplast is a membrane-bound organelle able to use gaseous [thrive:compound type=\"nitrogen\"][/thrive:compound], [thrive:compound type=\"oxygen\"][/thrive:compound] and [thrive:compound type=\"atp\"][/thrive:compound] to produce [thrive:compound type=\"ammonia\"][/thrive:compound], a key growth nutrient for cells. This is a process referred to as [b]aerobic nitrogen fixation[/b]."

msgid "NITROPLAST_PROCESSES_DESCRIPTION"
msgstr "Turns [thrive:compound type=\"atp\"][/thrive:compound] into [thrive:compound type=\"ammonia\"][/thrive:compound]. Rate scales with concentration of [thrive:compound type=\"nitrogen\"][/thrive:compound] and [thrive:compound type=\"oxygen\"][/thrive:compound]."

msgid "NONE"
msgstr "None"

msgid "NORMAL"
msgstr "Normal"

msgid "NORMAL_MEMBRANE_DESCRIPTION"
msgstr "The most basic form of membrane, it has little protection against damage. It also needs more energy to not deform. The advantage is that it allows the cell to move and absorb nutrients swiftly."

msgid "NOTHING_HERE"
msgstr "Nothing here"

msgid "NOTHING_TO_INTERACT_WITH"
msgstr "Nothing to interact with"

msgid "NOTICE_BINDING_OUT_OF_ATP"
msgstr "Exiting binding mode due to running out of ATP"

msgid "NOTICE_DAMAGED_BY_NO_ATP"
msgstr "Damaged due to not having any ATP"

msgid "NOTICE_ENGULFING_OUT_OF_ATP"
msgstr "Exiting engulfing mode due to running out of ATP"

msgid "NOTICE_ENGULF_DAMAGE_FROM_TOXIN"
msgstr "Damaged by toxins in ingested matter"

msgid "NOTICE_ENGULF_MISSING_ENZYME"
msgstr "Missing {0} to engulf target"

msgid "NOTICE_ENGULF_SIZE_TOO_SMALL"
msgstr "Current cell size too small to engulf target"

msgid "NOTICE_ENGULF_STORAGE_FULL"
msgstr "Not enough space in ingested matter storage to engulf target"

msgid "NOTICE_HIT_BY_ATP_TOXIN"
msgstr "ATP production inhibited by toxin"

msgid "NOTICE_HIT_BY_BASE_MOVEMENT_TOXIN"
msgstr "Base movement speed decreased due to toxin"

msgid "NOTICE_RADIATION_DAMAGE"
msgstr "Damaged by excess radiation"

msgid "NOTICE_READY_TO_EDIT"
msgstr "Editor is now ready to be entered"

msgid "NOT_ADAPTED_TO_CURRENT_PATCH"
msgstr "Not adapted to current patch conditions. Change the preferred conditions or tolerance ranges to remove the debuffs."

msgid "NOT_STARTED_DOT"
msgstr "Not started."

msgid "NOVEMBER"
msgstr "November"

msgid "NO_AI"
msgstr "No AI"

msgid "NO_DATA_TO_SHOW"
msgstr "No Data to Show"

msgid "NO_EVENTS_RECORDED"
msgstr "No events recorded"

msgid "NO_FOSSIL_DIRECTORY"
msgstr "No fossils directory found"

msgid "NO_MODS_ENABLED"
msgstr "No Mods Enabled"

msgid "NO_ORGANELLE_PROCESSES"
msgstr "No processes"

msgid "NO_SAVEGAMES_FOUND"
msgstr "No Saves Found"

msgid "NO_SAVE_DIRECTORY"
msgstr "No saves directory found"

msgid "NO_SCREENSHOT_DIRECTORY"
msgstr "No screenshot directory found"

msgid "NO_SELECTED_MOD"
msgstr "No Selected Mod"

msgid "NO_SUGGESTION"
msgstr "None"

msgid "NUCLEUS"
msgstr "Nucleus"

msgid "NUCLEUS_DELETE_OPTION_DISABLED_TOOLTIP"
msgstr ""
"Can't delete the nucleus as this is an irreversible evolution.\n"
"However if placed in the current session, undo or redo is still permitted."

msgid "NUCLEUS_DESCRIPTION"
msgstr "The defining feature of eukaryotic cells. The nucleus also includes the endoplasmic reticulum and the Golgi body. It is an evolution of prokaryotic cells to develop a system of internal membranes, done by assimilating another prokaryote inside of themselves. This allows them to compartmentalize, or ward off, the different processes happening inside the cell and prevent them from overlapping. This allows their new membrane-bound organelles to be much more complex, efficient, and specialized than if they were free-floating in the cytoplasm. However, this comes at the cost of making the cell much larger and requiring a lot of the cell's energy to maintain."

msgid "NUCLEUS_SMALL_DESCRIPTION"
msgstr "Allows for the evolution of more complex, membrane-bound organelles and reduces the damage taken by 50%. Costs a lot of ATP to maintain. This is an irreversible evolution."

msgid "NUMLOCK"
msgstr "Num Lock"

msgid "NUTRIENT_COST_TOOLTIP"
msgstr "This shows how many compounds your cell needs to divide. Higher values mean that reproduction takes more time and effort."

msgid "N_A"
msgstr "N/A"

msgid "N_A_MP"
msgstr "N/A MP"

msgid "N_TIMES"
msgstr "x{0}"

msgid "OCTOBER"
msgstr "October"

msgid "OFF"
msgstr "Off"

msgid "OFFICIAL_WEBSITE"
msgstr "Official Website"

msgid "OFFICIAL_WEBSITE_BUTTON_TOOLTIP"
msgstr "Visit the official Revolutionary Games website"

msgid "OK"
msgstr "OK"

msgid "OLDER_VERSION_LOADING_WARNING"
msgstr ""
"This save is from an old version of Thrive and may be incompatible.\n"
"As Thrive is currently early in development save compatibility is not a priority.\n"
"You may report any issues you encounter, but they aren't the highest priority right now.\n"
"Do you want to try loading the save anyway?"

msgid "OPENGL_MODE_WARNING"
msgstr "OpenGL Mode Warning"

msgid "OPENGL_MODE_WARNING_EXPLANATION"
msgstr "You are running Thrive with OpenGL. This is severely untested and is likely to cause issues. Make sure you are using a new enough GPU or integrated graphics and try to update your video drivers. For laptops you may need to force dedicated AMD or Nvidia graphics to be used to run Thrive instead of integrated graphics."

msgid "OPEN_FOLDER"
msgstr "Open Folder"

msgid "OPEN_FOSSIL_FOLDER"
msgstr "Open Fossils Folder"

msgid "OPEN_FOSSIL_IN_FREEBUILD_WARNING"
msgstr ""
"Are you sure you want to start a new game as the selected species?\n"
"You will lose any unsaved progress."

msgid "OPEN_GOD_TOOLS"
msgstr "God Tools"

msgid "OPEN_HELP_SCREEN"
msgstr "Open help screen"

msgid "OPEN_IN_FREEBUILD"
msgstr "Open in Freebuild"

msgid "OPEN_LOGS_FOLDER"
msgstr "Open Logs Folder"

msgid "OPEN_MOD_URL"
msgstr "Open Info URL"

msgid "OPEN_ORGANELLES_PAGE"
msgstr "Open organelles page"

msgid "OPEN_ORGANELLE_MENU"
msgstr "Open organelle menu"

msgid "OPEN_RESEARCH_SCREEN"
msgstr "Open Research Screen"

msgid "OPEN_SAVE_DIRECTORY"
msgstr "Open Save Directory"

msgid "OPEN_SCIENCE_MENU"
msgstr "Open science menu"

msgid "OPEN_SCREENSHOT_FOLDER"
msgstr "Open Screenshot Folder"

msgid "OPEN_THE_MENU"
msgstr "Open the menu"

msgid "OPEN_TRANSLATION_SITE"
msgstr "Help Translate The Game"

msgid "OPERATION_PAUSED_DOT"
msgstr "Paused."

msgid "OPPORTUNISM_EXPLANATION"
msgstr ""
"Opportunistic microbes will compete with rivals over chunks\n"
"and will try to hunt down prey with toxins if they can't engulf them.\n"
"Cautious microbes might not put themselves in danger over chunks."

msgid "OPPORTUNISTIC"
msgstr "Opportunistic"

msgid "OPTIONS"
msgstr "Options"

msgid "OPTIONS_BUTTON_TOOLTIP"
msgstr "Change your settings"

msgid "ORGANELLES"
msgstr "Organelles"

msgid "ORGANELLES_BUTTON"
msgstr "Organelles"

msgid "ORGANELLES_WILL_BE_UNLOCKED_NEXT_GENERATION"
msgstr "Unlock conditions are checked only once per generation when entering the editor. Some organelles can alternatively be unlocked through endosymbiosis."

msgid "ORGANELLE_AXON"
msgstr "Axon"

msgid "ORGANELLE_AXON_DESCRIPTION"
msgstr "Axons are the nerve fibers that neurons use to connect to each other and communicate. Placing this organelle turns a cell type into brain tissue."

msgid "ORGANELLE_CATEGORY_MACROSCOPIC"
msgstr "Macroscopic"

msgid "ORGANELLE_CATEGORY_MULTICELLULAR"
msgstr "Multicellular"

msgid "ORGANELLE_GROWTH_ORDER_EXPLANATION"
msgstr "This tab allows setting the order organelles grow in. This can be important for cells that have unstable ATP production while in the progress of growing. Organelle order also has an impact on bio process run order. This is recommended to be edited only after finishing structure editing as structure edits can revert changes made here."

msgid "ORGANELLE_MYOFIBRIL"
msgstr "Myofibril"

msgid "ORGANELLE_MYOFIBRIL_DESCRIPTION"
msgstr "Allows creating muscle cells. Currently increases the speed of your organism in the prototype."

msgid "ORGANELLE_PILUS"
msgstr "Perforator Pilus"

msgid "ORGANELLE_PILUS_DESCRIPTION"
msgstr "Pili (singular: pilus) are found on the surface of many micro organisms and resemble fine hairs. Tens to hundreds of pili may be present on the surface of a micro organism and serve one of several purposes, including roles in predation. Pathogenic micro organisms use pili for virulence either to attach and bind to host tissues, or to invade past the outer membrane to gain access to the cytoplasm. Many similar pili exist but are not evolutionarily related and have resulted from convergent evolution. A single organism may have the ability to express several types of pili and those that are present on the surface are constantly being changed and replaced."

msgid "ORGANELLE_PILUS_PROCESSES_DESCRIPTION"
msgstr "Can be used to stab the other cells or to defend against their toxins."

msgid "ORGANELLE_PLURAL"
msgstr "{0} organelles"

msgid "ORGANELLE_SINGULAR"
msgstr "{0} organelle"

msgid "ORGANELLE_SUGGESTION_COLON"
msgstr "Organelle Suggestion:"

msgid "ORGANELLE_SUGGESTION_TOOLTIP"
msgstr ""
"This indicator shows a suggested organelle that can be added to the cell.\n"
"The suggestion is calculated by auto-evo based on which added organelle gives the biggest increase in gained energy.\n"
"Sometimes there is no single good organelle to add, but bigger edits with more organelles may still be beneficial in the long run.\n"
"Or removing existing organelles is also quite often a useful strategy."

msgid "ORGANELLE_UNLOCKS_ENABLED"
msgstr "Organelle unlocks enabled"

msgid "ORGANELLE_UNLOCKS_ENABLED_EXPLANATION"
msgstr "(some organelles will have unlock conditions needed to place them)"

msgid "ORGANISM_STATISTICS"
msgstr "Organism Statistics"

msgid "OR_UNLOCK_CONDITION"
msgstr "or"

msgid "OSMOREGULATION"
msgstr "Osmoregulation"

msgid "OSMOREGULATION_COST"
msgstr "Osmoregulation Cost"

msgid "OSMOREGULATION_COST_MULTIPLIER"
msgstr "Osmoregulation cost multiplier"

msgid "OSMOREGULATION_COST_MULTIPLIER_EXPLANATION"
msgstr "(cost of player species osmoregulation)"

msgid "OTHER_COMPOUNDS"
msgstr "Other"

msgid "OUR_WIKI"
msgstr "our Wiki"

msgid "OUTDATED_NOTICE"
msgstr "This page or section contains outdated information. This often happens when plans are changed after something has been written."

msgid "OUTREACH_TEAM"
msgstr "Outreach Team"

msgid "OUTSIDE_CONTRIBUTORS"
msgstr "Outside Contributors"

msgid "OVERWRITE_EXISTING_SAVE"
msgstr "Overwrite existing save:"

msgid "OVERWRITE_EXISTING_SAVE_PROMPT"
msgstr "Overwrite existing save?"

msgid "OVERWRITE_SPECIES_NAME_CONFIRMATION"
msgstr ""
"A fossilised species with this name already exists.\n"
"Are you sure you want to overwrite it?"

msgid "OXYGEN"
msgstr "Oxygen"

msgid "OXYGEN_INHIBITOR_SYNTHESIS"
msgstr "Oxygen Inhibitor Synthesis"

msgid "OXYGEN_RESISTANCE"
msgstr "Oxygen Resistance"

msgid "OXYGEN_TOLERANCE_TOOLTIP"
msgstr "How much oxygen-caused damage your species can mitigate before harmful effects. If you are in a patch with too much oxygen compared to your resistance, you will receive negative effects."

msgid "OXYTOXISOME_PROCESSES_DESCRIPTION"
msgstr "Turns [thrive:compound type=\"atp\"][/thrive:compound] into [thrive:compound type=\"oxytoxy\"][/thrive:compound]. Rate scales with concentration of [thrive:compound type=\"oxygen\"][/thrive:compound]. Can release toxins by pressing [thrive:input]g_fire_toxin[/thrive:input]. When [thrive:compound type=\"oxytoxy\"][/thrive:compound] amount is low, shooting is still possible but will have reduced damage."

msgid "OXYTOXY_NT"
msgstr "OxyToxy NT"

msgid "OXYTOXY_SYNTHESIS"
msgstr "OxyToxy Synthesis"

msgid "PAGEDOWN"
msgstr "Page Down"

msgid "PAGEUP"
msgstr "Page Up"

msgid "PAGE_BACK"
msgstr "Back"

msgid "PAGE_FORWARD"
msgstr "Forward"

msgid "PAGE_TITLE"
msgstr "Page Title"

msgid "PAN_CAMERA_DOWN"
msgstr "Pan downwards"

msgid "PAN_CAMERA_LEFT"
msgstr "Pan to the left"

msgid "PAN_CAMERA_RESET"
msgstr "Reset camera"

msgid "PAN_CAMERA_RIGHT"
msgstr "Pan to the right"

msgid "PAN_CAMERA_UP"
msgstr "Pan upwards"

msgid "PASSIVE_REPRODUCTION_PROGRESS_EXPLANATION"
msgstr "(passively gain reproduction compounds from the environment without having to do anything)"

msgid "PAST_DEVELOPERS"
msgstr "Past Developers"

msgid "PATCH_COLON"
msgstr "Patch:"

msgid "PATCH_EXTINCTION_BOX_TEXT"
msgstr ""
"Your species has died out in this patch.\n"
"But it's not over yet, you can still select a new patch to play in!"

msgid "PATCH_EXTINCTION_CAPITAL"
msgstr "PATCH EXTINCTION"

msgid "PATCH_MAP"
msgstr "Patch Map"

msgid "PATCH_MAP_NAVIGATION_TOOLTIP"
msgstr "Click, drag and zoom to move around"

msgid "PATCH_NAME"
msgstr "{0} {1}"

msgid "PATCH_NOTES_LAST_PLAYED_INFO"
msgstr "You last played Thrive {0}, since then there has been one new release"

msgid "PATCH_NOTES_LAST_PLAYED_INFO_PLURAL"
msgstr "You last played Thrive {0}, since then there have been {1} new releases"

msgid "PATCH_NOTES_TITLE"
msgstr "Patch Notes"

msgid "PATCH_NOTE_BULLET_POINT"
msgstr "— {0}"

msgid "PATCH_NOTE_CHANGES_HEADING"
msgstr "Changes:"

msgid "PATCH_NOTE_LINK_VISIT_TEXT"
msgstr "View the full details of this release on [color=#3796e1][url={0}]GitHub[/url][/color]"

msgid "PATREON_TOOLTIP"
msgstr "Visit our Patreon page"

msgid "PATRONS"
msgstr "Patrons"

msgid "PAUSED"
msgstr "PAUSED"

msgid "PAUSE_MENU_RESUME_TOOLTIP"
msgstr "Return to the game"

msgid "PAUSE_PROMPT"
msgstr "[center]Press [thrive:input]g_pause[/thrive:input] to unpause[/center]"

msgid "PAUSE_TOOLTIP"
msgstr "Pause the game"

msgid "PCK_LOAD_FAILED"
msgstr "Loading of pck file ({0}) failed"

msgid "PCK_LOAD_FAILED_DOES_NOT_EXIST"
msgstr "Loading of pck file ({0}) failed because the file does not exist"

msgid "PEACEFUL"
msgstr "Peaceful"

msgid "PENDING_ENDOSYMBIOSIS_EXPLANATION"
msgstr "There is a completed endosymbiosis process that can be finalized by placing it as an organelle. It is recommended to do this as soon as possible as no further progress on endosymbiosis can be made until that is done. View the endosymbiosis progress now?"

msgid "PENDING_ENDOSYMBIOSIS_TITLE"
msgstr "Pending Endosymbiosis Process Completion"

msgid "PERCENTAGE_VALUE"
msgstr "{0}%"

msgid "PERFECT_ADAPTATION_DESCRIPTION"
msgstr "When the tolerance ranges are turned down to minimal values and your species likes the current conditions, a perfectly adapted bonus will be added. This gives an advantage if you plan on playing in just a single patch instead of being spread out."

msgid "PERFORMANCE"
msgstr "Performance"

msgid "PERFORM_UNBINDING"
msgstr "Perform unbinding"

msgid "PER_SECOND_ABBREVIATION"
msgstr "/s"

msgid "PER_SECOND_SLASH"
msgstr "/second"

msgid "PHOSPHATE"
msgstr "Phosphate"

msgid "PHOSPHATES_COST"
msgstr "Phosphates Cost:"

msgid "PHOTOSYNTHESIS"
msgstr "Photosynthesis"

msgid "PHYSICAL_CONDITIONS"
msgstr "Physical Conditions"

msgid "PHYSICAL_RESISTANCE"
msgstr "Physical Resistance"

msgid "PLACE_ORGANELLE"
msgstr "Place organelle (or other placeable thing)"

msgid "PLANET"
msgstr "Planet"

msgid "PLANET_DETAILS_STRING"
msgstr ""
"LAWK only: {0}\n"
"Life origin: {1}\n"
"Day/night cycle: {2}\n"
"Day length: {3} seconds\n"
"Planet random seed: {4}"

msgid "PLANET_GENERATION_TEASER"
msgstr "Planet generation coming soon!"

msgid "PLANET_RANDOM_SEED"
msgstr "Planet random seed"

msgid "PLAYER"
msgstr "Player"

msgid "PLAYER_DEATH_POPULATION_PENALTY"
msgstr "Player death population penalty"

msgid "PLAYER_DEATH_POPULATION_PENALTY_EXPLANATION"
msgstr "(coefficient for reduction in player species population for each player death)"

msgid "PLAYER_DIED"
msgstr "player died"

msgid "PLAYER_DUPLICATE"
msgstr "Duplicate Player"

msgid "PLAYER_EXTINCT"
msgstr "Player is extinct"

msgid "PLAYER_RELATIVE_MOVEMENT"
msgstr "Player relative"

msgid "PLAYER_RELATIVE_MOVEMENT_TOOLTIP"
msgstr ""
"In player relative movement mode the movement keys are relative to the current rotation of the player cell.\n"
"So moving the cursor changes what is considered forward for the cell.\n"
"This is the default movement mode for Thrive."

msgid "PLAYER_REPRODUCED"
msgstr "player reproduced"

msgid "PLAYER_SPEED"
msgstr ""
"Player\n"
"Speed"

msgid "PLAYSTATION_3"
msgstr "PlayStation 3"

msgid "PLAYSTATION_4"
msgstr "PlayStation 4"

msgid "PLAYSTATION_5"
msgstr "PlayStation 5"

msgid "PLAY_INTRO_VIDEO"
msgstr "Play intro video"

msgid "PLAY_MICROBE_INTRO_ON_NEW_GAME"
msgstr "Play microbe intro on new game"

msgid "PLAY_WITH_CURRENT_SETTING"
msgstr "Play With Current Setting"

msgid "POPULATION_CAPITAL"
msgstr "POPULATION:"

msgid "POPULATION_COLON"
msgstr "population:"

msgid "POPULATION_IN_PATCHES"
msgstr "population in patches:"

msgid "POPULATION_IN_PATCH_SHORT"
msgstr "{0} ({1})"

msgid "POSITION_NUMBER"
msgstr "{0}."

msgid "PREDATION_FOOD_SOURCE"
msgstr "Predation of {0}"

msgid "PREDICTION_DETAILS_OPEN_TOOLTIP"
msgstr "View detailed information behind the prediction"

msgid "PRESSURE"
msgstr "Pressure"

msgid "PRESSURE_SHORT"
msgstr "Press."

msgid "PRESSURE_TOLERANCE_TOOLTIP"
msgstr "The pressure preferred by your species. Configured as a min and max values as separate sliders. When in conditions outside the range, there will be many negative effects on your species. Change the range size by unchecking the checkbox below the sliders."

msgid "PRESS_KEY_DOT_DOT_DOT"
msgstr "Press a key..."

msgid "PREVIEW_IMAGE_DOES_NOT_EXIST"
msgstr "Preview image doesn't exist"

msgid "PREVIEW_IMAGE_IS_TOO_LARGE"
msgstr "Preview image file is too large"

msgid "PREVIOUS_COLON"
msgstr "previous:"

msgid "PROCESSING_LOADED_OBJECTS"
msgstr "Processing loaded objects"

msgid "PROCESS_ENVIRONMENT_SEPARATOR"
msgstr "@"

msgid "PROCESS_PANEL_TITLE"
msgstr "Cell Processes"

msgid "PROCESS_SPEED_MODIFIER"
msgstr "Bioprocess Speed"

msgid "PROCESS_TOGGLE_TOOLTIP"
msgstr ""
"Toggle this process on or off. This allows advanced control over the cell processes.\n"
"For example, this can be used to turn off toxin production when unnecessary.\n"
"Or to manually balance which energy sources are used for more efficiency, but that is a very advanced gameplay tactic."

msgid "PROGRAMMING_TEAM"
msgstr "Programming Team"

msgid "PROJECT_MANAGEMENT_TEAM"
msgstr "Project Management Team"

msgid "PROTEINS"
msgstr "Proteins"

msgid "PROTOPLASM"
msgstr "Protoplasm"

msgid "PULL_REQUESTS_PROGRAMMING"
msgstr "Pull Requests / Programming"

msgid "QUADRILLION_ABBREVIATION"
msgstr "{0} Q"

msgid "QUICK_LOAD"
msgstr "Quick load"

msgid "QUICK_SAVE"
msgstr "Quick save"

msgid "QUIT"
msgstr "Quit"

msgid "QUIT_BUTTON_TOOLTIP"
msgstr "Exit the game"

msgid "QUIT_GAME_WARNING"
msgstr ""
"Are you sure you want to quit the game?\n"
"You will lose any unsaved progress."

msgid "RADIATION"
msgstr "Radiation"

msgid "RADIOACTIVE_CHUNK"
msgstr "Radioactive Rock Chunk"

msgid "RADIOSYNTHESIS"
msgstr "Radiosynthesis"

msgid "RANDOMIZE_SPECIES_NAME"
msgstr "Randomize species name"

msgid "RANDOM_SEED_TOOLTIP"
msgstr "The value used for generating the world, which must be a positive integer"

msgid "RAW"
msgstr "Raw"

msgid "RAW_VALUE_COLON"
msgstr "Raw:"

msgid "READING_SAVE_DATA"
msgstr "Reading save data"

msgid "READY"
msgstr "Ready"

msgid "RECOMMENDED_THRIVE_VERSION"
msgstr "Recommended Thrive:"

msgid "REDDIT_TOOLTIP"
msgstr "Visit our subreddit"

msgid "REDO"
msgstr "Redo"

msgid "REDO_THE_LAST_ACTION"
msgstr "Redo the last action"

msgid "REFRESH"
msgstr "Refresh"

msgid "REPORT"
msgstr "Report"

msgid "REPORT_BUG"
msgstr "Report a Bug"

msgid "REPRODUCED"
msgstr "reproduced"

msgid "REPRODUCTION"
msgstr "Reproduction"

msgid "REPRODUCTION_ASEXUAL"
msgstr "Asexual"

msgid "REPRODUCTION_BUDDING"
msgstr "Budding"

msgid "REPRODUCTION_COMPOUNDS_MODE"
msgstr "Compounds on editor exit:"

msgid "REPRODUCTION_COMPOUNDS_MODE_EXPLANATION"
msgstr "(what to do with the compounds the player had stored when returning to the stage from the editor)"

msgid "REPRODUCTION_COMPOUND_HANDLING_TOOLTIP"
msgstr ""
"Configures what happens to the stored compounds when going to the editor.\n"
"Splitting with sister cell gives half of the stored compounds to it on exiting the editor.\n"
"Keep all is the selfish option of keeping all stored compounds as-is.\n"
"Always top up fills any compounds up to the amount the cell spawns initially with.\n"
"Top up on patch change tops up to initial compounds but only if patch was changed."

msgid "REPRODUCTION_METHOD"
msgstr "Reproduction:"

msgid "REQUIRES_NUCLEUS"
msgstr "Requires nucleus"

msgid "RESEARCH"
msgstr "Research"

msgid "RESET"
msgstr "Reset"

msgid "RESET_DEADZONES"
msgstr "Reset Deadzones"

msgid "RESET_DISMISSED_POPUPS"
msgstr "Reset Dismissed Popups"

msgid "RESET_INPUTS_TO_DEFAULTS"
msgstr "Reset inputs to defaults?"

msgid "RESET_ITEM_ORDER_TO_DEFAULT"
msgstr "Reset item order to the default"

msgid "RESET_KEYBINDINGS"
msgstr "Reset Keybindings"

msgid "RESET_SETTINGS_TO_DEFAULTS"
msgstr "Defaults"

msgid "RESET_SHOWN_TUTORIALS"
msgstr "Reset Shown Tutorials"

msgid "RESET_SHOWN_TUTORIALS_TOOLTIP"
msgstr "Mark all tutorials as not having been seen yet. This makes all tutorials show up again."

msgid "RESET_TO_DEFAULTS"
msgstr "Reset to defaults?"

msgid "RESISTANT_TO_BASIC_ENGULFMENT"
msgstr "Resistant to basic engulfment"

msgid "RESIZE_METABALL_TOOLTIP"
msgstr "Set size of the metaball to be placed. Alternatively can be changed with keyboard keybindings."

msgid "RESOLUTION"
msgstr "Resolution:"

msgid "RESOURCE_ABSORBTION_SPEED"
msgstr "Resource Absorption Speed"

msgid "RESOURCE_AMOUNT_SHORT"
msgstr "{0}: {1}"

msgid "RESOURCE_ENERGY"
msgstr "Energy"

msgid "RESOURCE_FOOD"
msgstr "Food"

msgid "RESOURCE_ROCK"
msgstr "Rock"

msgid "RESOURCE_WOOD"
msgstr "Wood"

msgid "RESPIRATION"
msgstr "Aerobic Respiration"

msgid "RESPONSIVE"
msgstr "Responsive"

msgid "RESTART_REQUIRED"
msgstr "Restart Required"

msgid "RESUME"
msgstr "Resume"

msgid "RESUME_TOOLTIP"
msgstr "Resume the game"

msgid "RETURN_TO_MENU"
msgstr "Return to Menu"

msgid "RETURN_TO_MENU_TOOLTIP"
msgstr "Exit to the main menu"

msgid "RETURN_TO_MENU_WARNING"
msgstr ""
"Are you sure you want to exit to the main menu?\n"
"You will lose any unsaved progress."

msgid "REVEAL_ALL_PATCHES"
msgstr "Reveal All Patches"

msgid "REVOLUTIONARY_GAMES_SOCIAL_TOOLTIP"
msgstr "Visit official Revolutionary Games sites"

msgid "RIGHT_ARROW"
msgstr "→"

msgid "RIGHT_MOUSE"
msgstr "Right mouse"

msgid "RIGID"
msgstr "Rigid"

msgid "RIGIDITY_MEMBRANE_DESCRIPTION"
msgstr "A more rigid membrane is more resistant to damage, but will make it harder for the cell to move around."

msgid "ROTATE_LEFT"
msgstr "Rotate left"

msgid "ROTATE_RIGHT"
msgstr "Rotate right"

msgid "ROTATION_COLON"
msgstr "Rotation:"

msgid "RUN_AUTO_EVO_DURING_GAMEPLAY"
msgstr "Run auto-evo during gameplay"

msgid "RUN_ONE_STEP"
msgstr "Run One Step"

msgid "RUN_RESULT_BY_SENDING_POPULATION"
msgstr "{0} by sending: {1} population from patch: {2}"

msgid "RUN_RESULT_GENE_CODE"
msgstr "gene code:"

msgid "RUN_RESULT_NICHE_FILL"
msgstr "emerged to fill a niche"

msgid "RUN_RESULT_SELECTION_PRESSURE_SPLIT"
msgstr "emerged due to differing selection pressures"

msgid "RUN_RESULT_SPLIT_FROM"
msgstr "split off from {0}"

msgid "RUN_RESULT_SPLIT_OFF_TO"
msgstr "population in some patches split off to form new species {0}:"

msgid "RUN_X_WORLDS"
msgstr "Run {0} Worlds"

msgid "RUN_X_WORLDS_TOOLTIP"
msgstr "Run a certain number of worlds, the amount of generations for each world to run is determined by the above spin box."

msgid "RUSTICYANIN"
msgstr "Rusticyanin"

msgid "RUSTICYANIN_DESCRIPTION"
msgstr "Rusticyanin is a protein able to change [thrive:compound type=\"iron\"][/thrive:compound] from one chemical state to another. This process, called [b]iron oxidation[/b], releases energy which the cell can then harvest."

msgid "RUSTICYANIN_PROCESSES_DESCRIPTION"
msgstr "Uses [thrive:compound type=\"iron\"][/thrive:compound] to produce [thrive:compound type=\"atp\"][/thrive:compound]."

msgid "SAFE_MODE_EXPLANATION"
msgstr ""
"Thrive has started in safe mode due to a previous start failure.\n"
"\n"
"This has likely been caused by either a mod or the video player. As a precaution, enabled mod loading may have been skipped and/or video playing may be disabled. This will be in effect until Thrive is restarted.\n"
"\n"
"Before restarting please disable any mods that may be problematic or not compatible with this version of Thrive (you can read logs from previous starts to see if a mod was the likely culprit).\n"
"For video player related problems please use the launcher option to force disable videos.\n"
"\n"
"If you don't fix the issue causing the start failure you will need to restart and crash Thrive multiple times to get back to safe mode."

msgid "SAFE_MODE_TITLE"
msgstr "Thrive Started In Safe Mode"

msgid "SAVE"
msgstr "Save"

msgid "SAVE_AND_CONTINUE"
msgstr "Save and continue"

msgid "SAVE_AUTOSAVE"
msgstr "Autosave"

msgid "SAVE_DELETE_WARNING"
msgstr "Deleting this save cannot be undone, are you sure you want to permanently delete {0}?"

msgid "SAVE_ERROR_INCLUDE_JSON_DEBUG_NOTE"
msgstr "When reporting a save error please include [color=#3796e1][url={0}]{1}[/url][/color] from the [color=#3796e1][url={2}]logs folder[/url][/color] as that is critical information for Thrive developers to figure out what the saving error was. Without that file it will be extremely difficult to diagnose and fix this problem."

msgid "SAVE_ERROR_TURN_ON_JSON_DEBUG_MODE"
msgstr "Please make sure JSON debug mode is not disabled before reporting this save error. Automatic JSON debug mode should have created an extra file called {0} in the [color=#3796e1][url={1}]logs folder[/url][/color]. That file contains critical information for Thrive developers to figure out what the saving error was."

msgid "SAVE_FAILED"
msgstr "Save failed"

msgid "SAVE_GAME"
msgstr "Save Game"

msgid "SAVE_GAME_BUTTON_TOOLTIP"
msgstr "Open the save menu to save the game"

msgid "SAVE_HAS_DIFFERENT_VERSION"
msgstr "Save has different version"

msgid "SAVE_HAS_DIFFERENT_VERSION_TEXT"
msgstr ""
"The version of the save you are trying to load does not match the game version.\n"
"Please load the save manually through the menu."

msgid "SAVE_HAS_INVALID_GAME_STATE"
msgstr "Save has invalid game state scene"

msgid "SAVE_INVALID"
msgstr "Invalid"

msgid "SAVE_IS_INVALID"
msgstr "Save is invalid"

msgid "SAVE_IS_UPGRADEABLE_DESCRIPTION"
msgstr ""
"The selected save is from an older version of Thrive, but can be upgraded.\n"
"A backup file will be created before the upgrade, if not already created.\n"
"If you skip upgrading, the save will be attempted to be loaded normally.\n"
"Attempt to upgrade this save?"

msgid "SAVE_LOAD_ALREADY_LOADED_FREE_FAILURE"
msgstr ". Failed to free already loaded resources: {0}"

msgid "SAVE_MANUAL"
msgstr "Manual"

msgid "SAVE_QUICKSAVE"
msgstr "Quicksave"

msgid "SAVE_SPACE_USED"
msgstr "Space used:"

msgid "SAVE_UPGRADE_FAILED"
msgstr "Save upgrade failed"

msgid "SAVE_UPGRADE_FAILED_DESCRIPTION"
msgstr "Upgrading the specified save failed due to the following error:"

msgid "SAVING_DATA_FAILED_DUE_TO"
msgstr "Saving information failed due to exception: {0}"

msgid "SAVING_DOT_DOT_DOT"
msgstr "Saving..."

msgid "SAVING_FAILED_WITH_EXCEPTION"
msgstr "Saving failed! An exception happened"

msgid "SAVING_NOT_POSSIBLE"
msgstr "Saving is not currently possible due to:"

msgid "SAVING_SUCCEEDED"
msgstr "Saving succeeded"

msgid "SCALING_NONE"
msgstr "None"

msgid "SCALING_ON"
msgstr "Scaled"

msgid "SCALING_ON_INVERSE"
msgstr "Inversely scaled"

msgid "SCREEN_EFFECT"
msgstr "Screen Effect"

msgid "SCREEN_EFFECT_GAMEBOY"
msgstr "GB Palette"

msgid "SCREEN_EFFECT_GAMEBOY_COLOR"
msgstr "GB Color Graphics"

msgid "SCREEN_EFFECT_GREYSCALE"
msgstr "Greyscale"

msgid "SCREEN_EFFECT_NONE"
msgstr "None"

msgid "SCREEN_RELATIVE_MOVEMENT"
msgstr "Screen relative"

msgid "SCREEN_RELATIVE_MOVEMENT_TOOLTIP"
msgstr ""
"In screen relative movement mode the movement keys always specify a direction in relation to the screen.\n"
"So the cell rotation doesn't impact which direction each key corresponds to.\n"
"This mode may be more familiar to new Thrive players."

msgid "SCROLLLOCK"
msgstr "Scroll Lock"

msgid "SEARCH_DOT_DOT_DOT"
msgstr "Search..."

msgid "SEARCH_PLACEHOLDER"
msgstr "Search..."

msgid "SEARCH_RADIUS"
msgstr "Search Radius:"

msgid "SEA_FLOOR"
msgstr "Sea Floor"

msgid "SECRETE_SLIME"
msgstr "Secrete mucilage"

msgid "SECRETE_SLIME_TOOLTIP"
msgstr "Secrete mucilage for a speed boost and slowing down cells stuck in slime"

msgid "SEED_LABEL"
msgstr "Planet seed: {0}"

msgid "SELECTED"
msgstr "Selected"

msgid "SELECTED_COLON"
msgstr "Selected:"

msgid "SELECTED_MOD"
msgstr "Selected Mod:"

msgid "SELECTED_SAVE_IS_INCOMPATIBLE_PROMPT"
msgstr "Selected save is incompatible"

msgid "SELECTED_SAVE_IS_INCOMPATIBLE_PROTOTYPE_PROMPT"
msgstr "Selected save is from an incompatible prototype"

msgid "SELECTED_SAVE_IS_UPGRADEABLE_PROMPT"
msgstr "Selected save is upgradeable"

msgid "SELECT_A_GENERATION"
msgstr "Select a generation"

msgid "SELECT_A_PATCH"
msgstr "Select a patch to show details here"

msgid "SELECT_A_SPECIES"
msgstr "Select a species"

msgid "SELECT_A_TECHNOLOGY"
msgstr "Select a technology from the TechWeb"

msgid "SELECT_CELL_TYPE_FROM_EDITOR"
msgstr "Select a cell type to edit here from the editor tab"

msgid "SELECT_ENZYME"
msgstr "Select Enzyme:"

msgid "SELECT_MOVEMENT_MODE_TITLE"
msgstr "Select Movement Mode"

msgid "SELECT_OPTION"
msgstr "Select An Option"

msgid "SELECT_PREVIEW_IMAGE"
msgstr "Select Preview Image"

msgid "SELECT_SPACE_STRUCTURE_TITLE"
msgstr "Select Structure to Construct"

msgid "SELECT_STRUCTURE_POPUP_TITLE"
msgstr "Select Structure to Place"

msgid "SELECT_TISSUE_TYPE_FROM_EDITOR"
msgstr "Select a tissue type to edit here from the editor tab"

msgid "SELECT_VACUOLE_COMPOUND_COLON"
msgstr "Select the compound the vacuole will store:"

msgid "SEPTEMBER"
msgstr "September"

msgid "SESSILE"
msgstr "Sessile"

msgid "SETTING_ONLY_APPLIES_TO_NEW_GAMES"
msgstr "This value only applies to new games started after changing this option"

msgid "SFX_VOLUME"
msgstr "SFX volume"

msgid "SHIFT"
msgstr "Shift"

msgid "SHOW_ALL_TUTORIALS"
msgstr "Show all tutorials"

msgid "SHOW_ALL_TUTORIALS_TOOLTIP"
msgstr "Select between always showing all tutorials or only showing tutorials that have not been completed yet in any playthrough"

msgid "SHOW_DAMAGE_EFFECT"
msgstr "Show on-screen damage effect"

msgid "SHOW_HELP"
msgstr "Show help"

msgid "SHOW_ITEM_COORDINATES"
msgstr "Show coordinates"

msgid "SHOW_NEW_PATCH_NOTES"
msgstr "Show new patch notes automatically"

msgid "SHOW_NEW_PATCH_NOTES_TOOLTIP"
msgstr "Show patch notes of new Thrive releases automatically in the main menu"

msgid "SHOW_TUTORIALS_IN_NEW_CURRENT_OPTION"
msgstr "Show tutorials (in current game)"

msgid "SHOW_TUTORIALS_IN_NEW_GAMES_OPTION"
msgstr "Show tutorials (in new games)"

msgid "SHOW_TUTORIALS_OPTION_TOOLTIP"
msgstr ""
"Show or disable tutorials entirely. It is not recommended to turn this off.\n"
"Instead disabling all tutorials when starting a new game makes only tutorials you have not seen yet show up.\n"
"That is very much recommended as new tutorials are regularly added, which would otherwise be missed by players who had played Thrive in the past."

msgid "SHOW_UNSAVED_PROGRESS_WARNING"
msgstr "Show unsaved progress warning"

msgid "SHOW_UNSAVED_PROGRESS_WARNING_TOOLTIP"
msgstr "Enables / disables the unsaved progress warning popup for when the player tries to quit the game."

msgid "SHOW_WEB_NEWS_FEED"
msgstr "Show Thrive news feed (downloads from the internet)"

msgid "SIDEROPHORE_ACTION_TOOLTIP"
msgstr "Fire siderophore"

msgid "SIGNALING_AGENT"
msgstr "Signaling Agent"

msgid "SIGNALING_AGENTS_ACTION_TOOLTIP"
msgstr "Hold key to show pack commands menu for commanding other cells"

msgid "SIGNALING_AGENT_DESCRIPTION"
msgstr "Signaling agents allow cells to create chemicals that other cells can react to. The signaling chemicals can be used to attract other cells or warn them about danger to make them flee."

msgid "SIGNALING_AGENT_PROCESSES_DESCRIPTION"
msgstr "Hold [thrive:input]g_pack_commands[/thrive:input] to open a menu to issue commands to other members of your species."

msgid "SIGNAL_COMMAND_AGGRESSION"
msgstr "Become Aggressive"

msgid "SIGNAL_COMMAND_FLEE"
msgstr "Flee"

msgid "SIGNAL_COMMAND_FOLLOW"
msgstr "Follow Me"

msgid "SIGNAL_COMMAND_NONE"
msgstr "No Command"

msgid "SIGNAL_COMMAND_TO_ME"
msgstr "Move To Me"

msgid "SIGNAL_TO_EMIT"
msgstr "Signal To Emit"

msgid "SILICA"
msgstr "Silica"

msgid "SILICA_MEMBRANE_DESCRIPTION"
msgstr "This membrane has a strong wall of silica. It can resist overall damage well and is very resistant to physical damage. It also requires less energy to maintain its form. However, it slows the cell down by a large factor and the cell absorbs resources at a reduced rate."

msgid "SIXTEEN_TIMES"
msgstr "16x"

msgid "SIZE_COLON"
msgstr "Size:"

msgid "SLIDESHOW"
msgstr "Slideshow"

msgid "SLIME_JET"
msgstr "Slime Jet"

msgid "SLIME_JET_DESCRIPTION"
msgstr "Many organisms produce polysaccharide slime-like substances, and mucilage is one such polysaccharide. While plenty of species use slime for locomotion, certain types of bacteria eject these substances at high pressure in their wake. These slime jets act like rocket engines, pushing cells forward with incredible speed. Slime is also used for impeding predators, trapping them in a substance only jet-wielding organisms can navigate."

msgid "SLIME_JET_PROCESSES_DESCRIPTION"
msgstr "Turns [thrive:compound type=\"glucose\"][/thrive:compound] into [thrive:compound type=\"mucilage\"][/thrive:compound]. Press [thrive:input]g_secrete_slime[/thrive:input] to release stored [thrive:compound type=\"mucilage\"][/thrive:compound], boosting this cell's speed and slowing predators."

msgid "SMALL_IRON_CHUNK"
msgstr "Small Iron Chunk"

msgid "SMALL_PHOSPHATE_CHUNK"
msgstr "Small Phosphate Chunk"

msgid "SMALL_SULFUR_CHUNK"
msgstr "Small Sulfur Chunk"

msgid "SNOWFLAKE"
msgstr "Snowflake"

msgid "SOCIETY_STAGE"
msgstr "Society Stage"

msgid "SOUND"
msgstr "Sound"

msgid "SOUND_TEAM"
msgstr "Sound Team"

msgid "SOUND_TEAM_LEAD"
msgstr "Sound Team Lead"

msgid "SOUND_TEAM_LEADS"
msgstr "Sound Team Leads"

msgid "SPACE"
msgstr "Space"

msgid "SPACE_STAGE"
msgstr "Space Stage"

msgid "SPACE_STRUCTURE_HAS_RESOURCES"
msgstr "Structure is waiting for construction fleet to build"

msgid "SPACE_STRUCTURE_NO_EXTRA_DESCRIPTION"
msgstr "No extra information available"

msgid "SPACE_STRUCTURE_WAITING_CONSTRUCTION"
msgstr "Structure is waiting for construction fleet and resources: {0}"

msgid "SPAWN_AMMONIA"
msgstr "Spawn ammonia"

msgid "SPAWN_ENEMY"
msgstr "Spawn Enemy"

msgid "SPAWN_ENEMY_CHEAT_FAIL"
msgstr "Can't use spawn enemy cheat because this patch does not contain any enemy species"

msgid "SPAWN_GLUCOSE"
msgstr "Spawn glucose"

msgid "SPAWN_PHOSPHATES"
msgstr "Spawn phosphate"

msgid "SPECIAL_MOUSE_1"
msgstr "Mouse Special 1"

msgid "SPECIAL_MOUSE_2"
msgstr "Mouse Special 2"

msgid "SPECIES"
msgstr "Species"

msgid "SPECIES_COLON"
msgstr "Species:"

msgid "SPECIES_DETAIL_TEXT"
msgstr ""
"[b]Species[/b]\n"
"  {0}:{1}\n"
"[b]Generation[/b]\n"
"  {2}\n"
"[b]Population[/b]\n"
"  {3}\n"
"[b]Colour[/b]\n"
"  #{4}\n"
"[b]Behaviour[/b]\n"
"  {5}"

msgid "SPECIES_HAS_A_MUTATION"
msgstr "has mutated"

msgid "SPECIES_LIST"
msgstr "Species List"

msgid "SPECIES_NAME_DOT_DOT_DOT"
msgstr "Species name..."

msgid "SPECIES_NAME_TOO_LONG_POPUP"
msgstr "Species name is too long!"

msgid "SPECIES_POPULATION"
msgstr "Species Population"

msgid "SPECIES_PRESENT"
msgstr "Species Present"

msgid "SPECIES_TO_FIND"
msgstr "Species to Find:"

msgid "SPECIES_WITH_POPULATION"
msgstr "{0} with population: {1}"

msgid "SPEED"
msgstr "Speed"

msgid "SPEED_COLON"
msgstr "Speed:"

msgid "SPREAD_TO_PATCHES"
msgstr "spread to patches:"

msgid "SPRINT"
msgstr "Sprint"

msgid "SPRINT_ACTION_TOOLTIP"
msgstr "Toggle sprinting mode. When sprinting cells move faster but consume more ATP and as strain builds consumes even more ATP."

msgid "STAGE_MENU_BUTTON_TOOLTIP"
msgstr "Pause menu"

msgid "START"
msgstr "Start"

msgid "STARTING"
msgstr "Starting"

msgid "START_CALIBRATION"
msgstr "Start Calibration"

msgid "START_GAME"
msgstr "Start Game"

msgid "START_RESEARCH"
msgstr "Start Research"

msgid "STATISTICS"
msgstr "Statistics"

msgid "STAT_ATP_PRODUCTION_REDUCTION"
msgstr "ATP Production Penalty"

msgid "STAT_BASE_MOVEMENT_REDUCTION"
msgstr "Base Movement Reduction"

msgid "STAT_DAMAGE"
msgstr "Damage"

msgid "STAT_DAMAGE_PER_OXYGEN"
msgstr "Damage Scaling Per Oxygen-using Organelle"

msgid "STEAM_CLIENT_INIT_FAILED"
msgstr "Steam client library initialization failed"

msgid "STEAM_ERROR_ACCOUNT_DOES_NOT_OWN_PRODUCT"
msgstr "Your Steam account does not own a license for Thrive"

msgid "STEAM_ERROR_ACCOUNT_READ_ONLY"
msgstr "Your Steam account is currently in read only mode due to a recent account change"

msgid "STEAM_ERROR_ALREADY_UPLOADED"
msgstr "Steam reported the file already as uploaded, please refresh"

msgid "STEAM_ERROR_BANNED"
msgstr "Your Steam account is banned from uploading content"

msgid "STEAM_ERROR_CLOUD_LIMIT_EXCEEDED"
msgstr "Steam cloud storage quota or file size limit exceeded"

msgid "STEAM_ERROR_DUPLICATE_NAME"
msgstr "Steam reported a duplicate name error"

msgid "STEAM_ERROR_FILE_NOT_FOUND"
msgstr "File not found"

msgid "STEAM_ERROR_INSUFFICIENT_PRIVILEGE"
msgstr "Your Steam account is currently restricted from uploading content. Please contact Steam support."

msgid "STEAM_ERROR_INVALID_PARAMETER"
msgstr "Invalid parameter passed to Steam"

msgid "STEAM_ERROR_LOCKING_FAILED"
msgstr "Steam failed to acquire UGC lock"

msgid "STEAM_ERROR_NOT_LOGGED_IN"
msgstr "Not logged in to Steam"

msgid "STEAM_ERROR_TIMEOUT"
msgstr "Steam operation timed out, please try again"

msgid "STEAM_ERROR_UNAVAILABLE"
msgstr "Steam is unavailable currently, please retry"

msgid "STEAM_ERROR_UNKNOWN"
msgstr "Unknown Steam error happened"

msgid "STEAM_INIT_FAILED"
msgstr "Steam Initialization Failed"

msgid "STEAM_INIT_FAILED_DESCRIPTION"
msgstr ""
"Steam client library initialization has failed. Steam features will be unavailable.\n"
"Please make sure you have Steam running and are logged in with the right account. Please run the game through the Steam client software if this error does not go away otherwise."

msgid "STEAM_TOOLTIP"
msgstr "Visit our Steam page"

msgid "STEM_CELL_NAME"
msgstr "Stem"

msgid "STOP"
msgstr "Stop"

msgid "STORAGE"
msgstr "Storage"

msgid "STORAGE_COLON"
msgstr "Storage:"

msgid "STORAGE_STATISTICS_SECONDS_OF_COMPOUND"
msgstr "seconds of"

msgid "STORE_LOGGED_IN_AS"
msgstr "Logged in as: {0}"

msgid "STRAIN_BAR_TOOLTIP"
msgstr ""
"This bar shows the current sprinting strain. The higher the bar goes the more ATP it costs to continue to sprint.\n"
"Recovering from the strain also costs extra ATP until the bar is fully empty."

msgid "STRAIN_BAR_VISIBILITY"
msgstr "Strain bar visibility"

msgid "STRATEGY_STAGES"
msgstr "Strategy Stages"

msgid "STRICT_NICHE_COMPETITION"
msgstr "Strict niche competition (fitness differences are exaggerated)"

msgid "STRUCTURAL"
msgstr "Structural"

msgid "STRUCTURE"
msgstr "Structure"

msgid "STRUCTURE_ASCENSION_GATE"
msgstr "Ascension Gate"

msgid "STRUCTURE_DYSON_SWARM"
msgstr "Dyson Swarm"

msgid "STRUCTURE_HAS_REQUIRED_RESOURCES_TO_BUILD"
msgstr "Materials needed for construction have been deposited"

msgid "STRUCTURE_HUNTER_GATHERER_LODGE"
msgstr "Hunter-Gatherer Lodge"

msgid "STRUCTURE_IN_PROGRESS_CONSTRUCTION"
msgstr "Constructing: {0}"

msgid "STRUCTURE_REQUIRED_RESOURCES_TO_FINISH"
msgstr "Needed materials before construction can be finished: {0}"

msgid "STRUCTURE_SELECTION_MENU_ENTRY"
msgstr "{0} (start cost: {1}, total: {2})"

msgid "STRUCTURE_SELECTION_MENU_ENTRY_NOT_ENOUGH_RESOURCES"
msgstr "{0} (NOT ENOUGH TO START: {1}, total: {2})"

msgid "STRUCTURE_SOCIETY_CENTER"
msgstr "Society Center"

msgid "STRUCTURE_STEAM_POWERED_FACTORY"
msgstr "Steam Powered Factory"

msgid "SUCCESSFUL_KILL"
msgstr "successful kill"

msgid "SUCCESSFUL_SCAVENGE"
msgstr "successful scavenge"

msgid "SUCCESS_BUT_MISSING_ID"
msgstr "Result indicated success but no ID was returned"

msgid "SUICIDE_BUTTON_TOOLTIP"
msgstr "Perish instantly"

msgid "SUNLIGHT"
msgstr "Sunlight"

msgid "SUPPORTER_PATRONS"
msgstr "Supporters"

msgid "SURVIVAL_TITLE"
msgstr "Survival"

msgid "SWITCH_TO_FRONT_CAMERA"
msgstr "Switch to front camera view"

msgid "SWITCH_TO_RIGHT_CAMERA"
msgstr "Switch to right camera view"

msgid "SWITCH_TO_TOP_CAMERA"
msgstr "Switch to top camera view"

msgid "SYSREQ"
msgstr "SysRq"

msgid "TAB_SECONDARY_SWITCH_LEFT"
msgstr "Switch secondary level tab left"

msgid "TAB_SECONDARY_SWITCH_RIGHT"
msgstr "Switch secondary level tab right"

msgid "TAB_SWITCH_LEFT"
msgstr "Switch tab left"

msgid "TAB_SWITCH_RIGHT"
msgstr "Switch tab right"

msgid "TAGS_IS_WHITESPACE"
msgstr "Tags contain only whitespace"

msgid "TAKE_SCREENSHOT"
msgstr "Take a screenshot"

msgid "TARGET_TYPE_COLON"
msgstr "Target Type:"

msgid "TECHNOLOGY_ASCENSION"
msgstr "Ascension"

msgid "TECHNOLOGY_HUNTER_GATHERING"
msgstr "Hunter-Gathering"

msgid "TECHNOLOGY_LEVEL_ADVANCED_SPACE"
msgstr "Advanced Space"

msgid "TECHNOLOGY_LEVEL_INDUSTRIAL"
msgstr "Industrial"

msgid "TECHNOLOGY_LEVEL_PRE_SOCIETY"
msgstr "Pre-Society"

msgid "TECHNOLOGY_LEVEL_PRIMITIVE"
msgstr "Primitive"

msgid "TECHNOLOGY_LEVEL_SCIFI"
msgstr "Scifi"

msgid "TECHNOLOGY_LEVEL_SPACE_AGE"
msgstr "Space Age"

msgid "TECHNOLOGY_REQUIRED_LEVEL"
msgstr "Required tech level: {0}"

msgid "TECHNOLOGY_ROCKETRY"
msgstr "Rocketry"

msgid "TECHNOLOGY_SIMPLE_STONE_TOOLS"
msgstr "Simple Stone Tools"

msgid "TECHNOLOGY_SOCIETY_CENTER"
msgstr "Building Society Center"

msgid "TECHNOLOGY_STEAM_POWER"
msgstr "Steam Power"

msgid "TECHNOLOGY_UNLOCKED_NOTICE"
msgstr "Unlocked technology: {0}"

msgid "TEMPERATURE"
msgstr "Temperature"

msgid "TEMPERATURE_SHORT"
msgstr "Temp."

msgid "TEMPERATURE_TOLERANCE_TOOLTIP"
msgstr "The temperature preferred by your species. When in conditions outside the flexibility range around the ideal temperature, there will be negative effects that make it harder to survive. Adapt using the sliders to the patches you plan to play in."

msgid "TESTING_TEAM"
msgstr "Testing Team"

msgid "THANKS_FOR_BUYING_THRIVE_2"
msgstr ""
"Thank you for supporting Thrive development by purchasing this copy of Thrive from [color=#3796e1][url={0}]{1}[/url][/color]!\n"
"\n"
"The speed of continued Thrive development depends on the amount of support we receive. You can find out more from [color=#3796e1][url={2}]our website[/url][/color] or through our socials that are linked in the bottom left of the screen.\n"
"\n"
"If you would like to see the Thrive Launcher before Thrive is started, you can use the button in the main menu to exit to the launcher and then disable seamless mode in the launcher options menu."

msgid "THANKS_FOR_PLAYING"
msgstr ""
"Thank you for playing!\n"
"\n"
"If you enjoyed the game, please tell your friends about us."

msgid "THANK_YOU_TITLE"
msgstr "Thank You"

msgid "THEORY_TEAM"
msgstr "Theory Team"

msgid "THERMOPLAST"
msgstr "Thermoplast"

msgid "THERMOPLAST_DESCRIPTION"
msgstr "The thermoplast is a double membrane structure containing thermosensitive pigments stacked together in membranous sacs. It is a prokaryote that has been assimilated for use by its eukaryotic host. The pigments in the thermoplast are able to use the energy of rising [thrive:compound type=\"temperature\"][/thrive:compound] in their surroundings to produce [thrive:compound type=\"atp\"][/thrive:compound] from water in a process called [b]thermosynthesis[/b]. The rate of its [thrive:compound type=\"atp\"][/thrive:compound] production scales with [thrive:compound type=\"temperature\"][/thrive:compound] delta."

msgid "THERMOPLAST_PROCESSES_DESCRIPTION"
msgstr "Uses rising temperatures to produce [thrive:compound type=\"atp\"][/thrive:compound]. Rate scales with increase in [thrive:compound type=\"temperature\"][/thrive:compound]. Use [b]thermal vision[/b] to find hot and cold areas."

msgid "THERMOSYNTHASE"
msgstr "Thermosynthase"

msgid "THERMOSYNTHASE_DESCRIPTION"
msgstr "Thermosynthase is a protein that uses thermal convection to change its form, allowing it to fold and bind to ADP when heating up, converting this to [thrive:compound type=\"atp\"][/thrive:compound] in a process called [b]thermosynthesis[/b]. The protein then unfolds as it cools, allowing it to repeat the cycle when the [thrive:compound type=\"temperature\"][/thrive:compound] increases again. The rate of its [thrive:compound type=\"atp\"][/thrive:compound] production scales with [thrive:compound type=\"temperature\"][/thrive:compound] delta."

msgid "THERMOSYNTHASE_PROCESSES_DESCRIPTION"
msgstr "Uses rising temperatures to produce [thrive:compound type=\"atp\"][/thrive:compound]. Rate scales with increase in [thrive:compound type=\"temperature\"][/thrive:compound]. Use [b]thermal vision[/b] to find hot and cold areas."

msgid "THERMOSYNTHESIS"
msgstr "Thermosynthesis"

msgid "THE_DISTURBANCE"
msgstr "The Disturbance"

msgid "THE_PATCH_MAP_BUTTON"
msgstr "The Patch Map"

msgid "THE_WORLD_TITLE"
msgstr "The World"

msgid "THIS_IS_LOCAL_MOD"
msgstr "This is a locally installed mod"

msgid "THIS_IS_WORKSHOP_MOD"
msgstr "This mod is downloaded from the Steam Workshop"

msgid "THREADS"
msgstr "Threads:"

msgid "THRIVEOPEDIA"
msgstr "Thriveopedia"

msgid "THRIVEOPEDIA_CURRENT_WORLD_PAGE_TITLE"
msgstr "Current World"

msgid "THRIVEOPEDIA_EVOLUTIONARY_TREE_PAGE_TITLE"
msgstr "Evolutionary Tree"

msgid "THRIVEOPEDIA_HINT_IN_GAME"
msgstr "Open the Thriveopedia"

msgid "THRIVEOPEDIA_HOME_INFO"
msgstr ""
"The Thriveopedia is the central library and information store for Thrive content. Here you'll find the answers to any question you might have about the game, your current world, or the Thrive development project.\n"
"\n"
"For the moment, the Thriveopedia is relatively bare, but you can still explore several pages using the page tree and navigation buttons. Note that pages relating to a specific game in progress will only be shown when the Thriveopedia is opened via the in-game pause menu.\n"
"\n"
"You can find more information about the game at the locations below.\n"
"\n"
"[color=#3796e1][url=https://revolutionarygamesstudio.com/]Official Website[/url][/color]\n"
"[color=#3796e1][url=https://wiki.revolutionarygamesstudio.com/wiki/Main_Page]Development Wiki[/url][/color]\n"
"[color=#3796e1][url=https://thrive.fandom.com/wiki/Thrive_Wiki]Community Wiki[/url][/color]"

msgid "THRIVEOPEDIA_HOME_PAGE_TITLE"
msgstr "Home"

msgid "THRIVEOPEDIA_MUSEUM_PAGE_TITLE"
msgstr "Museum"

msgid "THRIVEOPEDIA_PATCH_MAP_PAGE_TITLE"
msgstr "Patch Map"

msgid "THRIVE_LICENSES"
msgstr "Thrive Licenses"

msgid "THYLAKOIDS"
msgstr "Thylakoids"

msgid "THYLAKOIDS_DESCRIPTION"
msgstr "Thylakoids are clusters of proteins and photosensitive pigments. The pigments are able to use the energy of [thrive:compound type=\"sunlight\"][/thrive:compound] to produce [thrive:compound type=\"glucose\"][/thrive:compound] from water and gaseous [thrive:compound type=\"carbondioxide\"][/thrive:compound] in a process called [b]photosynthesis[/b]. These pigments are also what give them a distinctive colour. The rate of their [thrive:compound type=\"glucose\"][/thrive:compound] production scales with the concentration of [thrive:compound type=\"carbondioxide\"][/thrive:compound] and intensity of [thrive:compound type=\"sunlight\"][/thrive:compound]. Since the thylakoids are suspended directly in the cytoplasm, the surrounding fluid performs some [b]glycolysis[/b]."

msgid "TIDEPOOL"
msgstr "Tidepool"

msgid "TIMELINE"
msgstr "Timeline"

msgid "TIMELINE_GLOBAL_FILTER_TOOLTIP"
msgstr "Show global events"

msgid "TIMELINE_LOCAL_FILTER_TOOLTIP"
msgstr "Show local events"

msgid "TIMELINE_NICHE_FILL"
msgstr "[b][u]{0}[/u][/b] split off from [b][u]{1}[/u][/b] as a new species to fill a niche"

msgid "TIMELINE_PLAYER_MIGRATED"
msgstr "[b][u]{0}[/u][/b] migrated into this patch"

msgid "TIMELINE_PLAYER_MIGRATED_TO"
msgstr "[b][u]{0}[/u][/b] migrated to {1}"

msgid "TIMELINE_SELECTION_PRESSURE_SPLIT"
msgstr "[b][u]{0}[/u][/b] split off from [b][u]{1}[/u][/b] as a new species due to differing selection pressures"

msgid "TIMELINE_SPECIES_BECAME_MULTICELLULAR"
msgstr "[b][u]{0}[/u][/b] became multicellular"

msgid "TIMELINE_SPECIES_EXTINCT"
msgstr "[b][u]{0}[/u][/b] has gone extinct!"

msgid "TIMELINE_SPECIES_EXTINCT_LOCAL"
msgstr "[b][u]{0}[/u][/b] has disappeared from this patch"

msgid "TIMELINE_SPECIES_FOLLOWED"
msgstr "[b][u]{0}[/u][/b] hitched a ride with [b][u]{1}[/u][/b] into this patch"

msgid "TIMELINE_SPECIES_MIGRATED_FROM"
msgstr "Part of [b][u]{0}[/u][/b] population has migrated into this patch from {1}"

msgid "TIMELINE_SPECIES_MIGRATED_TO"
msgstr "Part of [b][u]{0}[/u][/b] population has migrated to {1}"

msgid "TIMELINE_SPECIES_POPULATION_DECREASE"
msgstr "[b][u]{0}[/u][/b] population has decreased to {1}"

msgid "TIMELINE_SPECIES_POPULATION_INCREASE"
msgstr "[b][u]{0}[/u][/b] population has increased to {1}"

msgid "TIME_INDICATOR_TOOLTIP"
msgstr "Time Passed: {0:#,#} years"

msgid "TIME_OF_DAY"
msgstr "Time"

msgid "TITLE_COLON"
msgstr "Title:"

msgid "TOGGLE_BINDING"
msgstr "Toggle binding mode"

msgid "TOGGLE_BINDING_TOOLTIP"
msgstr "Toggle binding mode. Touch other cells to create a colony."

msgid "TOGGLE_DEBUG_PANEL"
msgstr "Toggle debug panel"

msgid "TOGGLE_ENGULF"
msgstr "Toggle engulf mode"

msgid "TOGGLE_ENGULF_TOOLTIP"
msgstr ""
"Toggle engulf mode to engulf various chunks\n"
" as well as smaller organisms in exchange for greater ATP usage while active"

msgid "TOGGLE_FAST_MODE"
msgstr "Toggle fast mode"

msgid "TOGGLE_FPS"
msgstr "Toggle FPS display"

msgid "TOGGLE_FULLSCREEN"
msgstr "Toggle fullscreen"

msgid "TOGGLE_HEAT_VIEW_TOOLTIP"
msgstr "Toggle between normal and thermal view"

msgid "TOGGLE_HUD_HIDE"
msgstr "Toggle HUD"

msgid "TOGGLE_INVENTORY"
msgstr "Toggle Inventory"

msgid "TOGGLE_METRICS"
msgstr "Toggle Metrics display"

msgid "TOGGLE_MUCOCYST_DEFENCE"
msgstr "Toggle mucocyst shield"

msgid "TOGGLE_NAVIGATION_TREE"
msgstr "Toggle navigation tree"

msgid "TOGGLE_PAUSE"
msgstr "Pause"

msgid "TOGGLE_UNBINDING"
msgstr "Toggle unbinding"

msgid "TOLERANCES_TOO_HIGH_PRESSURE"
msgstr "Preferred pressure is too high by {0}"

msgid "TOLERANCES_TOO_HIGH_TEMPERATURE"
msgstr "Preferred temperature is too high by {0}"

msgid "TOLERANCES_TOO_LOW_OXYGEN_PROTECTION"
msgstr "Oxygen protection too low, needs to be {0}% higher"

msgid "TOLERANCES_TOO_LOW_PRESSURE"
msgstr "Preferred pressure is too low by {0}"

msgid "TOLERANCES_TOO_LOW_TEMPERATURE"
msgstr "Preferred temperature is too low by {0}"

msgid "TOLERANCES_TOO_LOW_UV_PROTECTION"
msgstr "UV protection too low, needs to be {0}% higher"

msgid "TOLERANCES_UNSUITABLE_DEBUFFS"
msgstr "Not adapted to current environmental conditions. Osmoregulation cost {0}%, bioprocess speed {1}%, health {2}%"

msgid "TOLERANCE_FROM_ORGANELLES_TOOLTIP"
msgstr "Tolerances are affected by some organelles, both positively and negatively. The effective value is shown here after the base value is added together with the change from organelles. Some organelles synergize with certain playstyles but harm others."

msgid "TOLERANCE_RANGE_LABEL"
msgstr "Flexibility:"

msgid "TOOLS"
msgstr "Tools"

msgid "TOOL_HAND_AXE"
msgstr "Hand Axe"

msgid "TOO_LARGE_PRESSURE_RANGE"
msgstr "Pressure range too wide"

msgid "TOO_MANY_RECENT_VERSIONS_TO_SHOW"
msgstr "Not showing all recent versions as there are too many"

msgid "TOTAL_GATHERED_ENERGY_COLON"
msgstr "Gathered Energy:"

msgid "TOTAL_SAVES"
msgstr "Total saves:"

msgid "TOXIN_CHANNEL_INHIBITOR"
msgstr "Channel Inhibitor"

msgid "TOXIN_CHANNEL_INHIBITOR_DESCRIPTION"
msgstr "Inhibits ATP production of affected cell, which effectively prevents them from moving fast and can cause cells with not a lot of excess ATP production to die."

msgid "TOXIN_COMPOUND"
msgstr "Toxin"

msgid "TOXIN_CYTOTOXIN"
msgstr "Cytotoxin"

msgid "TOXIN_CYTOTOXIN_DESCRIPTION"
msgstr "A simple toxin that is reasonably effective against cells without specialized membranes."

msgid "TOXIN_FIRE_RATE_TOXICITY_COLON"
msgstr "Fire Rate and Toxicity:"

msgid "TOXIN_MACROLIDE"
msgstr "Macrolide"

msgid "TOXIN_MACROLIDE_DESCRIPTION"
msgstr "Toxin that massively reduces base movement speed, making simple cells basically unable to move."

msgid "TOXIN_OXYGEN_METABOLISM_INHIBITOR"
msgstr "Cyanide"

msgid "TOXIN_OXYGEN_METABOLISM_INHIBITOR_DESCRIPTION"
msgstr "Cyanide targets oxygen metabolism processes and is very effective against cells with oxygen-based metabolism."

msgid "TOXIN_OXYTOXY_DESCRIPTION"
msgstr "Toxin based on oxygen causing cellular damage. Less effective against species that utilize oxygen for metabolism."

msgid "TOXIN_PREFER_FIRE_RATE"
msgstr "Fast-firing"

msgid "TOXIN_PREFER_TOXICITY"
msgstr "Toxic"

msgid "TOXIN_PROPERTIES_HEADING"
msgstr "Toxin Effects on Target"

msgid "TOXIN_RESISTANCE"
msgstr "Toxin Resistance"

msgid "TOXIN_TOXICITY_CUSTOMIZATION_TOOLTIP"
msgstr ""
"Toxins can be customized to deal more damage but fire slower,\n"
"or to fire much faster but with less damage per shot. \n"
"The average toxicity of all toxin organelles is what determines total firing speed and damage modifier.\n"
"The damage value displayed here is only fully accurate if this is the only toxic organelle.\n"
"Or all organelles are modified to have the same toxicity value."

msgid "TOXIN_TYPE_COLON"
msgstr "Toxin Type:"

msgid "TOXIN_TYPE_CUSTOMIZATION_EXPLANATION"
msgstr "Different toxin types have various effects that are more effective against certain types of cells. For cells that have multiple different toxin types they are used in sequence rather than firing all at once."

msgid "TOXIN_VACUOLE"
msgstr "Toxin Vacuole"

msgid "TOXIN_VACUOLE_DESCRIPTION"
msgstr "The toxin vacuole is a vacuole that has been modified for the specific production, storage, and secretion of [thrive:compound type=\"oxytoxy\"][/thrive:compound]. More toxin vacuoles will increase the rate at which toxins can be released. Can be modified to switch the generated toxin type for other effects."

msgid "TOXIN_VACUOLE_PROCESSES_DESCRIPTION"
msgstr "Turns [thrive:compound type=\"atp\"][/thrive:compound] into [thrive:compound type=\"oxytoxy\"][/thrive:compound]. Rate scales with concentration of [thrive:compound type=\"oxygen\"][/thrive:compound]. Can release toxins by pressing [thrive:input]g_fire_toxin[/thrive:input]. When [thrive:compound type=\"oxytoxy\"][/thrive:compound] amount is low, shooting is still possible but will have a reduced damage."

msgid "TOXISOME"
msgstr "Toxisome"

msgid "TOXISOME_DESCRIPTION"
msgstr "A modified metabolosome responsible for the production of a primitive form of the toxic agent [thrive:compound type=\\\"oxytoxy\\\"][/thrive:compound]. Can be modified to switch the generated toxin type for other effects."

msgid "TO_BE_IMPLEMENTED"
msgstr "To be Implemented."

msgid "TRANSLATORS"
msgstr "Translators"

msgid "TRANSPARENCY"
msgstr "Transparency"

msgid "TRILLION_ABBREVIATION"
msgstr "{0} T"

msgid "TRY_FOSSILISING_SOME_SPECIES"
msgstr "Try fossilising some species!"

msgid "TRY_MAKING_A_SAVE"
msgstr "Try making a save!"

msgid "TRY_TAKING_SOME_SCREENSHOTS"
msgstr "Try taking some screenshots!"

msgid "TUTORIAL"
msgstr "Tutorial"

msgid "TUTORIAL_ALL_NOT_ENABLED_EXPLANATION"
msgstr "Only tutorials that have not been seen yet in any playthrough will be shown. Tutorials can be completely disabled from the options menu, but it is HIGHLY RECOMMENDED to leave at least new tutorials enabled."

msgid "TUTORIAL_MICROBE_EDITOR_ATP_BALANCE_INTRO"
msgstr ""
"The ATP Production bar on the right indicates how much [thrive:compound type=\"atp\"][/thrive:compound] your cell produces compared to how much is consumed. If the top bar is shorter than the bottom one, then you are not producing enough [thrive:compound type=\"atp\"][/thrive:compound].\n"
"\n"
"The bottom bar contains the [b]osmoregulation[/b] [thrive:icon]OsmoIcon[/thrive:icon] cost and the [b]movement[/b] [thrive:icon]MovementIcon[/thrive:icon] cost. [b]Osmoregulation[/b] [thrive:icon]OsmoIcon[/thrive:icon] is [u]the base cost of staying alive[/u]. Every part you add increases this cost. You don't have to pay the [b]Movement cost[/b] [thrive:icon]MovementIcon[/thrive:icon] when you aren't moving.\n"
"\n"
"If your [thrive:compound type=\"atp\"][/thrive:compound] production is negative, be sure to increase [thrive:compound type=\"atp\"][/thrive:compound] production or add [b]storage[/b] [thrive:icon]StorageIcon[/thrive:icon] to allow movement in bursts."

msgid "TUTORIAL_MICROBE_EDITOR_AUTO-EVO_PREDICTION"
msgstr ""
"This panel shows a prediction of your future total energy gathered (and population in parentheses). These numbers are from the simulation of [b]auto-evo[/b].\n"
"\n"
"They don't take into account your individual performance. So in your current patch the final numbers will be different than they would be from auto-evo alone. Your species' population decreases every time your cell dies, and it increases every time you enter the editor.\n"
"\n"
"But you should try to keep these numbers up even in patches where you aren't directly involved.\n"
"\n"
"You can view more detailed information behind the prediction by [b]pressing the question mark button in the panel. Press it to continue.[/b]"

msgid "TUTORIAL_MICROBE_EDITOR_CELL_TEXT"
msgstr ""
"This is the [b]microbe editor[/b], where you can evolve your species by spending [b]mutation points[/b] (MP) [thrive:icon]MP[/thrive:icon]. Each generation you will always have [b]100 MP[/b] [thrive:icon]MP[/thrive:icon] to spend, so don't bother saving up!\n"
"\n"
"The hex in the center of the screen is your species. It is a simple microbe, for now.\n"
"\n"
"To continue, select a part from the left panel. Then left-click next to the hex to place it. You can rotate parts with [thrive:input]e_rotate_left[/thrive:input] and [thrive:input]e_rotate_right[/thrive:input].\n"
"\n"
"A safe first evolution is to add 1 to 2 pieces of cytoplasm or [b]hydrogenase[/b] to your species."

msgid "TUTORIAL_MICROBE_EDITOR_CHEMORECEPTOR"
msgstr ""
"You can add a [b]chemoreceptor[/b] organelle to your cell.\n"
"\n"
"Chemoreceptors represent increasing your species' ability to sense things around them.\n"
"\n"
"Placing one will allow you to detect compounds like [thrive:compound type=\"glucose\"][/thrive:compound] and will guide you to them. It can also be used to detect cells of other species."

msgid "TUTORIAL_MICROBE_EDITOR_COMPOUND_BALANCES"
msgstr ""
"This is the compound balance display. It shows total compound-use and production of all cell processes.\n"
"\n"
"This is a very important tool to check the effectiveness of organelles that do not directly produce [thrive:compound type=\"atp\"][/thrive:compound] as they [b]will not show up[/b] in the ATP balance bar.\n"
"\n"
"For example photosynthesis builds can be balanced with this display; there needs to be enough [b]photosynthesis[/b] glucose-production to have a positive balance for [thrive:compound type=\"glucose\"][/thrive:compound] in order to make a successful plant.\n"
"\n"
"Understanding that some organelles make [u]intermediate products[/u] that only [i]then[/i] get converted to [thrive:compound type=\"atp\"][/thrive:compound] is a key concept in more advanced metabolic pathways. The storage lasting times underneath this display will also become important with advanced cells."

msgid "TUTORIAL_MICROBE_EDITOR_ENDING_TEXT"
msgstr ""
"Adaptation is hard. There are many sources of [thrive:compound type=\"atp\"][/thrive:compound], but not all of them are usable everywhere. You can use all the tabs and panels here to make the most informed choice you can, or just try something and see how it works!\n"
"\n"
"Just remember: [u]if you don't make enough [thrive:compound type=\"atp\"][/thrive:compound] you won't survive[/u].\n"
"\n"
"A lifestyle of finding [thrive:compound type=\"glucose\"][/thrive:compound] and turning it into [thrive:compound type=\"atp\"][/thrive:compound] will work for now, but naturally occurring glucose will decline every generation.\n"
"\n"
"As a finishing touch, you can rename your species by clicking on the name on the bottom left and editing the text."

msgid "TUTORIAL_MICROBE_EDITOR_FLAGELLUM"
msgstr ""
"[b]Flagella[/b] push your microbe in the direction opposite to where they are placed.\n"
"\n"
"Placing a flagellum on the opposite side to the forward arrow will push your microbe forwards. [b]Slime Jets[/b] are placed the same way.\n"
"\n"
"Flagella are very [thrive:compound type=\"atp\"][/thrive:compound]-intensive organelles, and as such are not very good for small cells.\n"
"\n"
"Another way to slightly increase [b]movement speed[/b] [thrive:icon]MovementIcon[/thrive:icon] is by making your membrane more fluid in the [u]membrane tab[/u]."

msgid "TUTORIAL_MICROBE_EDITOR_FOOD_CHAIN"
msgstr ""
"This is the food chain display.\n"
"\n"
"It shows what food sources each species in the current area eats.\n"
"\n"
"Predator-prey relationships are visible here along with environmental food sources. \n"
"\n"
"This information can give insights on which way to evolve your species, but as a new player you don't need to worry if you don't understand this screen."

msgid "TUTORIAL_MICROBE_EDITOR_MIGRATION"
msgstr ""
"In addition to being able to move around on the map, you can also control migration of your species' population without moving yourself.\n"
"\n"
"This allows you to spread your species faster to new patches. When spread more widely, you'll have more total population and can move more easily yourself.\n"
"\n"
"Though be careful to not send your population to patches your species is not tolerant to.\n"
"\n"
"Give the migration tool a try. Click on the \"migration manager\" button and then pick a source patch and a target patch to move population between them."

msgid "TUTORIAL_MICROBE_EDITOR_MODIFY_ORGANELLE"
msgstr ""
"You can [b]modify[/b] this organelle. This will unlock [b]new functions[/b] or [b]upgrades[/b] for the organelle.\n"
"\n"
"To do so, right-click the organelle to bring up the [b]organelle popup menu[/b], and press the \"Modify\" button.\n"
"\n"
"By looking for other organelles that can be upgraded, you can find new ways to play the game.\n"
"\n"
"Modify the organelle to continue."

msgid "TUTORIAL_MICROBE_EDITOR_NEGATIVE_ATP_BALANCE"
msgstr ""
"Your [thrive:compound type=\"atp\"][/thrive:compound] balance is negative.\n"
"\n"
"When running all processes and moving, your cell will exhaust its [thrive:compound type=\"atp\"][/thrive:compound] and die.\n"
"\n"
"There are many ways of regulating [thrive:compound type=\"atp\"][/thrive:compound] production. You can increase it by adding organelles that produce [thrive:compound type=\"atp\"][/thrive:compound] such as [b]Hydrogenase[/b]. Some [b]membranes[/b] will also give you osmoregulation [thrive:icon]OsmoIcon[/thrive:icon] discounts. \n"
"\n"
"Alternatively, you could also remove unneeded or redundant organelles."

msgid "TUTORIAL_MICROBE_EDITOR_NO_CHANGES_MADE"
msgstr ""
"You have not made any changes to your species.\n"
"\n"
"Once you leave the editor [u]you won't be able to edit your species until the next time you reproduce[/u].\n"
"\n"
"To progress in the game you will need to evolve and adapt, so editing your species [i]most[/i] editor cycles is recommended."

msgid "TUTORIAL_MICROBE_EDITOR_OPEN_TOLERANCES"
msgstr ""
"You can adapt your cell to different [b]environmental conditions[/b].\n"
"\n"
"Environmental conditions can cause negative [i]and[/i] positive effects. So it is important to ensure proper tolerances are set when moving to new patches.\n"
"\n"
"Select the \"tolerance\" tab in the left panel to continue."

msgid "TUTORIAL_MICROBE_EDITOR_PATCH_TEXT"
msgstr ""
"Life started in a small corner of this world, but it is already beginning to spread.\n"
"\n"
"Each icon represents a unique environment that you can inhabit, with the panel here on the right describing the conditions of the currently selected [u]patch[/u].\n"
"\n"
"If you choose to travel, be sure to check the differences in conditions as patches can have wildly different requirements for surviving there effectively.\n"
"\n"
"Try selecting a patch to continue."

msgid "TUTORIAL_MICROBE_EDITOR_REMOVE_ORGANELLE_TEXT"
msgstr ""
"Removing organelles also costs [b]MP[/b] [thrive:icon]MP[/thrive:icon] as it is a mutation to your species, [u]unless they were placed in the current editor session[/u]. \n"
"\n"
"You can right click organelles to bring up the [b]organelle menu[/b] and select the delete option to remove them. \n"
"\n"
"If you make a mistake, you can undo any change you make in the editor.\n"
"\n"
"Click the undo button to continue."

msgid "TUTORIAL_MICROBE_EDITOR_SELECT_ORGANELLE_TEXT"
msgstr ""
"When selecting parts, [u]pay attention to the tooltips[/u] to understand what they do. Parts can do [u]more harm than good if you don't consider their function[/u].\n"
"\n"
"Each part requires maintenance (called [b]osmoregulation[/b] [thrive:icon]OsmoIcon[/thrive:icon]) and some of them run [b]processes[/b] that require certain compounds to function. These can be seen in the [b]Organism Statistics[/b] panel\n"
"\n"
"Additionally, the more parts you add, the more compounds you will need to reproduce making it take longer.\n"
"\n"
"Press the redo button (next to the undo button) to continue."

msgid "TUTORIAL_MICROBE_EDITOR_STAY_SMALL"
msgstr ""
"There are many paths up the evolutionary ladder, but here are some things to consider to get started:\n"
"\n"
"Focus on [b]specialization[/b] to survive on one or two [thrive:compound type=\"atp\"][/thrive:compound] sources so that you don't require many different resources at once to sustain yourself.\n"
"\n"
"Multistep metabolism pathways are more complex to manage, for example some organelles make [thrive:compound type=\"glucose\"][/thrive:compound] instead of [thrive:compound type=\"atp\"][/thrive:compound] directly and thus need a second organelle to turn that [thrive:compound type=\"glucose\"][/thrive:compound] into usable energy.\n"
"\n"
"Resist the urge to grow larger as fast as possible. You don't always need to change what already works, as each part costs [thrive:compound type=\"atp\"][/thrive:compound] to maintain [thrive:icon]OsmoIcon[/thrive:icon].\n"
"\n"
"It's much easier to survive as a photosynthesizer (an autotroph), but eating other microbes is more exciting.\n"
"\n"
"One possible strategy is to stay very small and just head to the surface patches first before getting [b]photosynthesis[/b] organelles.\n"
"\n"
"[u]Don't overthink it[/u]. Trillions of cells die before one finds a useful adaptation. You can always load a previous save if you find a dead end."

msgid "TUTORIAL_MICROBE_EDITOR_TOLERANCES_TAB"
msgstr ""
"The tolerances editor allows changing the [b]environmental conditions your species is adapted to[/b]. These include [thrive:compound type=\"temperature\"][/thrive:compound] and [b]pressure[/b] [thrive:icon]Pressure[/thrive:icon] of the patch you reside in.\n"
"\n"
"When moving to a patch you aren't adapted to, there will be [b]various negative effects[/b]. Adjusting the sliders to correct either the preferred conditions or increasing the flexibility range for the new patch will remove these effects. The unsuitable conditions are shown in red.\n"
"\n"
"To become [b]perfectly adapted[/b] and gain bonuses instead of negative effects, the flexibility ranges need to be reduced to minimal values while still staying adapted to the patch. The numbers will then turn green and grant positive effects.\n"
"\n"
"The trade-off with perfect adaptation is not being suitable for a wide range of patches. Planning before moving patches by increasing the tolerance ranges can be a good strategy if you have [b]some remaining MP[/b] [thrive:icon]MP[/thrive:icon] to use up before exiting the editor.\n"
"\n"
"Try changing one of the environmental tolerances to close this tutorial."

msgid "TUTORIAL_MICROBE_STAGE_EDITOR_BUTTON_TUTORIAL"
msgstr ""
"You have survived long enough for your cell to reproduce.\n"
"\n"
"Each time you reproduce, you will be taken to the editor.\n"
"\n"
"To enter the editor, press the large circular button in the bottom right."

msgid "TUTORIAL_MICROBE_STAGE_ENGULFED_TEXT"
msgstr ""
"Your cell has been engulfed and is being digested. The progress is shown on your health bar. Your cell will be dead once it finishes or a maximum time limit is reached.\n"
"\n"
"You can use the perish button to skip and respawn, but remember there's always a chance that you'll escape!"

msgid "TUTORIAL_MICROBE_STAGE_ENGULFMENT_FULL_TEXT"
msgstr ""
"Your cell has a limited capacity for objects that can be engulfed at once. This limit is based on size; smaller cells have less capacity.\n"
"\n"
"When full, a cell can't engulf more things. To continue engulfing, wait until one or more ingested objects are fully digested."

msgid "TUTORIAL_MICROBE_STAGE_ENGULFMENT_TEXT"
msgstr ""
"Engulf objects by moving over them while in engulf mode. Toggle engulf mode by pressing [thrive:input]g_toggle_engulf[/thrive:input].\n"
"\n"
"Stop engulfing once the object is getting pulled in.\n"
"\n"
"The line points to something you are [i]large enough[/i] to engulf, but you may not be able to actually [i]catch[/i] it."

msgid "TUTORIAL_MICROBE_STAGE_ENVIRONMENT_PANEL"
msgstr ""
"Local conditions are shown in the [b]environment panel[/b] on the left side of the screen.\n"
"\n"
"Eyes haven't evolved yet, but species may already rely on sunlight (or temperature) to generate food. If that's you, pay attention!\n"
"\n"
"Photosynthesis is ineffective during night-time. So, any cells that rely on [b]photosynthesis[/b] need to have enough compound storage [thrive:icon]StorageIcon[/thrive:icon] to survive the night."

msgid "TUTORIAL_MICROBE_STAGE_HELP_MENU_AND_ZOOM"
msgstr ""
"If you still need more guidance, check the help menu. You can open it with the question mark button in the bottom left at any time.\n"
"\n"
"One more tip: you can zoom out your view with [thrive:input]g_zoom_out[/thrive:input]."

msgid "TUTORIAL_MICROBE_STAGE_LEAVE_COLONY_TEXT"
msgstr ""
"You are full on [thrive:compound type=\"ammonia\"][/thrive:compound] and [thrive:compound type=\"phosphates\"][/thrive:compound]. However, as you are in a non-multicellular colony, you don't make reproduction progress.\n"
"\n"
"You need to leave the colony to get to the editor unless you plan to become multicellular.\n"
"Exit the colony to resume your growth by pressing [thrive:input]g_unbind_all[/thrive:input]."

msgid "TUTORIAL_MICROBE_STAGE_OPEN_PROCESS_PANEL"
msgstr ""
"The gameplay counterpart to the editor ATP display is the [b]process panel[/b].\n"
"\n"
"It will show a real-time display of how fast each biological process is running in your cell.\n"
"\n"
"You can think of your cell like [u]a small factory[/u] that is consuming and producing different compounds constantly.\n"
"\n"
"Press the highlighted button in the bottom left to toggle the process panel open."

msgid "TUTORIAL_MICROBE_STAGE_PAUSING"
msgstr ""
"You can pause at any time. For example, to focus on a longer tutorial. While paused you can also save interesting species you see with the fossilization feature.\n"
"\n"
"Press the pause symbol in the bottom left (second button from the left) to see how pausing works. Then resume the game to continue."

msgid "TUTORIAL_MICROBE_STAGE_PROCESS_PANEL"
msgstr ""
"Here in the [b]process panel[/b] you can monitor your cellular processes in real-time. The spinners show how fast a process is running and the numbers show an averaged value of recent consumption or production.\n"
"\n"
"You are a small [b]cellular factory[/b] that needs to constantly produce [thrive:compound type=\"atp\"][/thrive:compound] to keep itself alive. \n"
"\n"
"If a number turns [color=#ff4d4d]red[/color] that means it is [u]the limiting factor[/u]. For example, if a process that produces [thrive:compound type=\"atp\"][/thrive:compound] has an [i]input[/i] turn red, you will be in big trouble and will need to find [b]more of that compound[/b] before you start dying!\n"
"\n"
"The toggle buttons next to processes can be used to turn them off or on. These can be used for advanced gameplay tactics. \n"
"To try out what happens when you run out of compounds, try turning off one of the processes and then [b]immediately turn it back on[/b] to stop dying. Note that the game needs to be unpaused."

msgid "TUTORIAL_MICROBE_STAGE_REPRODUCE_TEXT"
msgstr ""
"Life needs more molecules than just sugar. See which other kinds of clouds your microbe can collect!\n"
"\n"
"The orange ([thrive:compound type=\"ammonia\"][/thrive:compound]) and purple ([thrive:compound type=\"phosphates\"][/thrive:compound]) bars in the bottom right show your [b]progress[/b]. They turn white when you’re ready to reproduce."

msgid "TUTORIAL_MICROBE_STAGE_RESOURCE_SPLIT"
msgstr ""
"After returning from the editor, your [b]sister cell[/b] will spawn next to you.\n"
"\n"
"Your stored compounds have been [u]split with the sister cell[/u] so that it can also survive.\n"
"\n"
"Depending on the selected difficulty option you may get additional [b]free resources[/b] to top up your cell after exiting the editor. On [b]normal difficulty[/b] these bonus resources are only given if you just changed to living in [u]a different patch[/u].\n"
"\n"
"The resources being split after reproducing makes it a [b]strategic choice[/b] whether you want to immediately reproduce once it is possible [i]or[/i] to play for a bit longer to stock up on resources to make your next life easier."

msgid "TUTORIAL_MICROBE_STAGE_UNBIND_TEXT"
msgstr ""
"You have entered unbind mode. In this mode you can click on colony members to unbind them.\n"
"\n"
"To leave the colony entirely you can click on your own cell or press the [thrive:input]g_unbind_all[/thrive:input] key."

msgid "TUTORIAL_MULTICELLULAR_STAGE_WELCOME"
msgstr ""
"Welcome to the Multicellular Stage!\n"
"\n"
"You have succeeded in guiding your species through the unicellular phase.\n"
"\n"
"The gameplay follows the core mechanics of the Microbe Stage. You still need to keep growing your organism to reproduce and get to the editor.\n"
"\n"
"However, you can now design your colony cell layout in the editor and you can specialize your cells for various roles. Keep in mind that colony members cannot share [thrive:compound type=\"atp\"][/thrive:compound].\n"
"\n"
"If you are using budding reproduction (the default method), you start off controlling a small bud and need to grow the rest of your cell layout."

msgid "TUTORIAL_VIEW_NOW"
msgstr "View Now"

msgid "TWO_TIMES"
msgstr "2x"

msgid "TYPE_COLON"
msgstr "Type:"

msgid "UNAPPLIED_MOD_CHANGES"
msgstr "There are unapplied changes"

msgid "UNAPPLIED_MOD_CHANGES_DESCRIPTION"
msgstr "You need to apply your changes to load or unload any mods."

msgid "UNBIND_ALL"
msgstr "Unbind all"

msgid "UNBIND_ALL_TOOLTIP"
msgstr "Unbind all cells in colony"

msgid "UNBIND_HELP_TEXT"
msgstr "Unbind Mode"

msgid "UNCERTAIN_VERSION_WARNING"
msgstr "This is a debug build where the info below is probably not up to date"

msgid "UNDERWATERCAVE"
msgstr "Underwater cave"

msgid "UNDERWATER_VENT_ERUPTION"
msgstr "Underwater vent eruption"

msgid "UNDERWATER_VENT_ERUPTION_IN"
msgstr "Eruption in {0}"

msgid "UNDISCOVERED_ORGANELLES"
msgstr "Undiscovered"

msgid "UNDISCOVERED_PATCH"
msgstr "Undiscovered Patch"

msgid "UNDO"
msgstr "Undo"

msgid "UNDO_THE_LAST_ACTION"
msgstr "Undo the last action"

msgid "UNIT_ACTION_CONSTRUCT"
msgstr "Construct"

msgid "UNIT_ACTION_MOVE"
msgstr "Move"

msgid "UNIT_ADVANCED_SPACESHIP"
msgstr "Advanced Spaceship"

msgid "UNIT_SIMPLE_ROCKET"
msgstr "Simple Rocket"

msgid "UNKNOWN"
msgstr "Unknown"

msgid "UNKNOWN_DISPLAY_DRIVER"
msgstr "Unknown"

msgid "UNKNOWN_MOUSE"
msgstr "Unknown mouse"

msgid "UNKNOWN_ORGANELLE_SYMBOL"
msgstr "?"

msgid "UNKNOWN_PATCH"
msgstr "Unknown Patch"

msgid "UNKNOWN_SHORT"
msgstr "?"

msgid "UNKNOWN_VERSION"
msgstr "Unknown version"

msgid "UNKNOWN_WORKSHOP_ID"
msgstr "Unknown Workshop ID For This Mod"

msgid "UNLIMIT_GROWTH_SPEED"
msgstr "Unlimit Growth Speed"

msgid "UNLOCKED_NEW_ORGANELLE"
msgstr "NEW"

msgid "UNLOCK_ALL_ORGANELLES"
msgstr "Unlock All Organelles"

msgid "UNLOCK_CONDITION_ATP_PRODUCTION_ABOVE"
msgstr "[thrive:compound type=\"atp\"][/thrive:compound] production reaches {0}"

msgid "UNLOCK_CONDITION_COMPOUND_IS_ABOVE"
msgstr "[thrive:compound type=\"{0}\"][/thrive:compound] in patch is more than {1}"

msgid "UNLOCK_CONDITION_COMPOUND_IS_BELOW"
msgstr "[thrive:compound type=\"{0}\"][/thrive:compound] in patch is less than {1}"

msgid "UNLOCK_CONDITION_COMPOUND_IS_BETWEEN"
msgstr "[thrive:compound type=\"{0}\"][/thrive:compound] in patch is between {1} and {2}"

msgid "UNLOCK_CONDITION_DIGESTED_MICROBES_ABOVE"
msgstr "{0} microbes are digested  (currently at {1})"

msgid "UNLOCK_CONDITION_ENGULFED_MICROBES_ABOVE"
msgstr "{0} microbes are engulfed (currently at {1})"

msgid "UNLOCK_CONDITION_EXCESS_ATP_ABOVE"
msgstr "excess [thrive:compound type=\"atp\"][/thrive:compound] reaches {0}"

msgid "UNLOCK_CONDITION_PLAYER_DAMAGE_RECEIVED"
msgstr "damage received reaches {0} (currently at {1})"

msgid "UNLOCK_CONDITION_PLAYER_DAMAGE_RECEIVED_SOURCE"
msgstr "damage received from {1} reaches {0} (currently at {2})"

msgid "UNLOCK_CONDITION_PLAYER_DEATH_COUNT_ABOVE"
msgstr "death count reaches {0} (currently at {1})"

msgid "UNLOCK_CONDITION_REPRODUCED_WITH"
msgstr "organism contains at least {1} {0} for {2} generations (currently at {3})"

msgid "UNLOCK_CONDITION_REPRODUCED_WITH_IN_A_ROW"
msgstr "organism contains at least {1} {0} for {2} generations in a row (currently at {3})"

msgid "UNLOCK_CONDITION_REPRODUCE_IN_BIOME"
msgstr "reproducing in the {0} biome"

msgid "UNLOCK_CONDITION_SPEED_BELOW"
msgstr "speed falls below {0}"

msgid "UNLOCK_WITH_ANY_OF_FOLLOWING"
msgstr "[b]{0}[/b] unlocked when"

msgid "UNSAVED_CHANGE_WARNING"
msgstr ""
"You have unsaved changes that will be discarded.\n"
"Do you wish to continue?"

msgid "UNTITLED"
msgstr "Untitled"

msgid "UPGRADE_CILIA_PULL"
msgstr "Pulling Cilia"

msgid "UPGRADE_CILIA_PULL_DESCRIPTION"
msgstr "When in engulf mode ([thrive:input]g_toggle_engulf[/thrive:input]) this type of cilia will cause vortices in the water that pull in nearby objects. Useful for capturing prey."

msgid "UPGRADE_COST"
msgstr "{0} ({1} MP)"

msgid "UPGRADE_DESCRIPTION_NONE"
msgstr "The default non-upgraded state"

msgid "UPGRADE_NAME_NONE"
msgstr "No Upgrade"

msgid "UPGRADE_PILUS_INJECTISOME"
msgstr "Injectisome Pilus"

msgid "UPGRADE_PILUS_INJECTISOME_DESCRIPTION"
msgstr "Turns the pilus into an injectisome, dealing toxin damage when impaling other cells"

msgid "UPGRADE_SLIME_JET_MUCOCYST"
msgstr "Mucocyst"

msgid "UPGRADE_SLIME_JET_MUCOCYST_DESCRIPTION"
msgstr "Turns the slime jet into a mucocyst, which creates a protective sheath of slime around the cell. When activated, it gives temporary immunity to all damage sources."

msgid "UPLOAD"
msgstr "Upload"

msgid "UPLOADING_DOT_DOT_DOT"
msgstr "Uploading..."

msgid "UPLOAD_SUCCEEDED"
msgstr "Upload Succeeded"

msgid "USED_LIBRARIES_LICENSES"
msgstr "Licenses And Used Libraries"

msgid "USED_RENDERER_NAME"
msgstr "Used renderer:"

msgid "USES_FEATURE"
msgstr "Yes"

msgid "USE_AUTO_HARMONY"
msgstr "Use Auto Harmony Loading"

msgid "USE_AUTO_HARMONY_TOOLTIP"
msgstr "Automatically load Harmony patches from Assembly (doesn't require specifying mod class)"

msgid "USE_A_CUSTOM_USERNAME"
msgstr "Use a custom username"

msgid "USE_DISK_CACHE"
msgstr "Use disk cache"

msgid "USE_MANUAL_THREAD_COUNT"
msgstr "Manually set number of background threads"

msgid "USE_MANUAL_THREAD_COUNT_NATIVE"
msgstr "Manually set number of native side executor threads"

msgid "USE_VIRTUAL_WINDOW_SIZE"
msgstr "Use virtual window size"

msgid "UV_PROTECTION"
msgstr "UV Resistance"

msgid "UV_TOLERANCE_TOOLTIP"
msgstr "How much ultraviolet radiation your species can resist before harmful effects. If you are in a patch with too much light, you will receive negative effects until the resistance is increased."

msgid "VACUOLE"
msgstr "Vacuole"

msgid "VACUOLE_DESCRIPTION"
msgstr "The vacuole is an internal membranous organelle used for storage in the cell. They are composed of several vesicles, smaller membranous structures widely used in cells for storage, that have fused together. It is filled with water which is used to contain molecules, enzymes, solids, and other substances. Their shape is fluid and can vary between cells."

msgid "VACUOLE_IS_SPECIALIZED"
msgstr "Specialized Vacuole"

msgid "VACUOLE_NOT_SPECIALIZED_DESCRIPTION"
msgstr "The vacuole will store {0} units of all compounds"

msgid "VACUOLE_PROCESSES_DESCRIPTION"
msgstr "Increases the storage space of the cell."

msgid "VACUOLE_SPECIALIZED_DESCRIPTION"
msgstr "The vacuole will store {0} units of the selected compound"

msgid "VALUE_WITH_UNIT"
msgstr "{0} {1}"

msgid "VERSION_COLON"
msgstr "Version:"

msgid "VERTICAL_COLON"
msgstr "Vertical:"

msgid "VERTICAL_WITH_AXIS_NAME_COLON"
msgstr "Vertical (Axis: {0})"

msgid "VIDEO_MEMORY"
msgstr "Currently used video memory:"

msgid "VIDEO_MEMORY_MIB"
msgstr "{0} MiB"

msgid "VIEWER"
msgstr "Viewer"

msgid "VIEW_ALL"
msgstr "View All"

msgid "VIEW_CELL_PROCESSES"
msgstr "View Cell Processes"

msgid "VIEW_ONLINE"
msgstr "View Online"

msgid "VIEW_PATCH_MICHES"
msgstr "View Miches"

msgid "VIEW_PATCH_NOTES"
msgstr "View Patch Notes"

msgid "VIEW_PATCH_NOTES_TOOLTIP"
msgstr "View latest or all Thrive patch notes now"

msgid "VIEW_PENDING_ACTIONS"
msgstr "View Now"

msgid "VIEW_SOURCE_CODE"
msgstr "View Source Code"

msgid "VIEW_TEXT_REPORT"
msgstr "View Text Report"

msgid "VIP_PATRONS"
msgstr "VIP Supporters"

msgid "VISIBLE"
msgstr "Visible"

msgid "VISIBLE_WHEN_CLOSE_TO_FULL"
msgstr "Visible when almost full"

msgid "VISIBLE_WHEN_OVER_ZERO"
msgstr "Visible when above zero"

msgid "VISIT_SUGGESTIONS_SITE"
msgstr "Suggest a Feature"

msgid "VOLCANIC_VENT"
msgstr "Volcanic Vent"

msgid "VOLUMEDOWN"
msgstr "Volume Down"

msgid "VOLUMEMUTE"
msgstr "Volume Mute"

msgid "VOLUMEUP"
msgstr "Volume Up"

msgid "VSYNC"
msgstr "VSync"

msgid "WAITING_FOR_AUTO_EVO"
msgstr "Waiting for auto-evo:"

msgid "WELCOME_TO_THRIVEOPEDIA"
msgstr "Welcome to the Thriveopedia"

msgid "WENT_EXTINCT_FROM_PLANET"
msgstr "went extinct from the planet"

msgid "WENT_EXTINCT_IN"
msgstr "went extinct in {0}"

msgid "WHEEL_DOWN"
msgstr "Wheel down"

msgid "WHEEL_LEFT"
msgstr "Wheel left"

msgid "WHEEL_RIGHT"
msgstr "Wheel right"

msgid "WHEEL_UP"
msgstr "Wheel up"

msgid "WIKI"
msgstr "Wiki"

msgid "WIKI_2D"
msgstr "2D"

msgid "WIKI_3D"
msgstr "3D"

msgid "WIKI_3D_COMMA_SANDBOX"
msgstr "3D, Sandbox"

msgid "WIKI_3D_COMMA_STRATEGY"
msgstr "3D, Strategy"

msgid "WIKI_3D_COMMA_STRATEGY_COMMA_SPACE"
msgstr "3D, Strategy, Space"

msgid "WIKI_8_BRACKET_16"
msgstr "8 (16)"

msgid "WIKI_ASCENSION"
msgstr "Ascension"

msgid "WIKI_ASCENSION_CURRENT_DEVELOPMENT"
msgstr "Work has not yet started on Ascension."

msgid "WIKI_ASCENSION_FEATURES"
msgstr "Coming soon."

msgid "WIKI_ASCENSION_INTRO"
msgstr "In a nutshell: This is the endgame where you can zoom about the galaxy as a metaphysical being, shaping and observing what you wish. It's been a long journey and you deserve it."

msgid "WIKI_ASCENSION_OVERVIEW"
msgstr ""
"Ascension is a key concept in Thrive, comparable to \"winning the game\" in other videogames. It is a state where a sentient organism is transformed to energy form by an Ascension Gate and thus it gets god-like powers, using the energy of the universe itself (essentially doing miracles for free).\n"
"\n"
"What Ascension does is that, provided you have researched God Tools research, there will be a new \"God Tools\" panel accessible anywhere in gameplay, allowing you to change anything you want. From creating whole solar systems to smallest bacteria, from destroying whole civilizations to possessing one of its members, all possible."

msgid "WIKI_ASCENSION_TRANSITIONS"
msgstr "You will enter Ascension once your species goes through an Ascension Gate. We will likely want to show the game credits after the cutscene of entering the ascension stage. Once the credits are finished the player is thrown back into the game in the Ascension stage with a congratulatory message. To make this the last hurdle of the game the Ascension Gate will require a lot of research (including the above mentioned God Tools) and a ton of energy, multiple suns worth, to create and operate. Other potentially hostile species will have their last chance to attack the player here before the player gets infinite power and can just erase competing interstellar empires."

msgid "WIKI_ASCENSION_UI"
msgstr "Coming soon."

msgid "WIKI_AWAKENING_STAGE_CURRENT_DEVELOPMENT"
msgstr "Work has not yet started on the Awakening Stage."

msgid "WIKI_AWAKENING_STAGE_FEATURES"
msgstr "Coming soon."

msgid "WIKI_AWAKENING_STAGE_INTRO"
msgstr "In a nutshell: You start with a creature beginning to discover the use of tools and must rapidly improve them to survive and outcompete competition. It ends upon the construction of your first Society Center."

msgid "WIKI_AWAKENING_STAGE_OVERVIEW"
msgstr "Coming soon."

msgid "WIKI_AWAKENING_STAGE_TRANSITIONS"
msgstr ""
"The Awakening Stage begins when the player’s species achieves sapience. However, little changes at this point, other than the effective ending of biological evolution for the player’s species. As the timescales have shrunk massively, only small evolutionary changes can happen from now on. Strategy Mode is still locked, the Nation Editor is locked, and Society Centers don’t exist. The initial transition is mostly symbolic (other than the greatly reduced species editing ability), and the substance of the change is gradual.\n"
"\n"
"What is enabled, although not at first visible, is the Research Web. The Research Web cannot be viewed until Record Keeping is discovered. Interaction is also automatically discovered. Researchable technologies cannot be directly researched at this point. Instead, the actions that the player carries out, such as communicating or interacting with the environment, now provide progress towards discovering new technologies or Inventions, in effect developing your technology. This is the effect of having discovered Interaction. For example, using objects in the environment as tools (after crafting together raw materials found around the world) runs the chance of discovering the invention Tools (progress should be guaranteed to not subject players to a total random experience). Tech Editor will now be unlocked after Crafting becomes available. Tools allows Tech Objects made by the player in the Tech Editor, which are tagged as \"Tools\", to be equipped by members of their species.\n"
"\n"
"The Language invention allows the player to task other members of their species to do more specific assignments. This feature builds on top of the pack commands from earlier stages (these are the signaling agents in the microbe stage). Every time a task is assigned (or performed), Cooperation progresses towards being discovered (as progress shouldn't depend on random chance, but there could be a chance for early lucky unlocks). Cooperation builds upon Language by allowing other species members, at this point advanced enough to be called tribe members, to discover technologies as a result of their own actions. Remember, before this, only the player’s organism could discover new technologies. This frees up the player to take more of a management role in their emerging tribe.\n"
"\n"
"At this point Strategy Mode is still locked, but the player can use pack commands to assign members of their species to various tasks (most important being resource and food collection), made possible by discovering the Cooperation Invention. Once the player has assigned some resource gatherers and built structures, Collective Residence is discovered allowing the building of the Society Center building, which will establish a settlement.\n"
"\n"
"The stage ends when the player builds their first Society Center. At this point the player's view will transition into the Strategy Mode really highlighting the change between the stages and the move to the strategy stages of the game."

msgid "WIKI_AWAKENING_STAGE_UI"
msgstr "Coming soon."

msgid "WIKI_AWARE_STAGE_CURRENT_DEVELOPMENT"
msgstr "Prototype level of the development of the Aware and later stages has started. The prototypes are much rougher than multicellular prototype, which itself is not up to the quality we want the finished game to be."

msgid "WIKI_AWARE_STAGE_FEATURES"
msgstr "Coming soon."

msgid "WIKI_AWARE_STAGE_INTRO"
msgstr "The Aware Stage begins with the player controlling their species that has just developed a nervous system and gained sentience. They will experience generations of evolution until they have evolved full intelligence, or sapience."

msgid "WIKI_AWARE_STAGE_OVERVIEW"
msgstr "Aware stage is the largest and most important \"animal\" stage of the game. To reach the aware stage, your multicellular species must attain a moderate level of intelligence. It is in this stage of the game that evolution will be seen in all of its glory, and that the biome will be of utmost importance. Awakening Stage follows Aware stage when the player begins to use tools."

msgid "WIKI_AWARE_STAGE_TRANSITIONS"
msgstr ""
"The stage starts when the player has developed a central nervous system along with a brain and their species becomes aware of their surroundings.\n"
"\n"
"The stage ends when the player has increased the brain capacity of their species enough for them to reach sapience and gain the ability to develop and use tools."

msgid "WIKI_AWARE_STAGE_UI"
msgstr "Coming soon."

msgid "WIKI_AXON_EFFECTS"
msgstr ""
"For each cell in a multicellular organism that contains an [b]Axon[/b], that organism's brain power increases proportionally to the volume of that cell. Cells with [b]Axons[/b] are classified as having brain tissue type.\n"
"\n"
"When brain power exceeds [b]+0.5[/b], the player enters the Aware Stage. When brain power exceeds [b]+5.0[/b], the player enters the Awakening Stage."

msgid "WIKI_AXON_INTRO"
msgstr "Nerve fibres between neurons, available from the Multicellular Stage. Required to increase an organism's brain power and progress to future stages."

msgid "WIKI_AXON_MODIFICATIONS"
msgstr "No modifications."

msgid "WIKI_AXON_PROCESSES"
msgstr "No processes."

msgid "WIKI_AXON_REQUIREMENTS"
msgstr "Only available from the Multicellular Stage onwards."

msgid "WIKI_AXON_SCIENTIFIC_BACKGROUND"
msgstr "TBA"

msgid "WIKI_AXON_STRATEGY"
msgstr "Adding [b]Axons[/b] is essential for reaching future stages. We recommend adding one [b]Axon[/b] to several cell types in your multicellular organism, but adding more than one is redundant. At the moment, further [b]Axons[/b] provide no extra benefit."

msgid "WIKI_AXON_UPGRADES"
msgstr "No upgrades."

msgid "WIKI_BACTERIAL_CHEMOSYNTHESIS_COMMA_GLYCOLYSIS"
msgstr "Bacterial Chemosynthesis, Glycolysis"

msgid "WIKI_BINDING_AGENT_EFFECTS"
msgstr ""
"Cells with [b]Binding Agents[/b] (or colonies containing cells with [b]Binding Agents[/b]) may enter binding mode. While in binding mode, each cell consumes an extra [b]+2[/b] [thrive:compound type=\"atp\"][/thrive:compound]. Binding mode deactivates on contact with a cell of the same species, joining the cells into a colony. Binding mode can also be deactivated manually.\n"
"\n"
"Cells in a colony share resources, dividing them equally between all cells. Colonies also benefit from reduced osmoregulation cost – each cell's osmoregulation cost reduces at a rate inversely proportional to the total number of colony members."

msgid "WIKI_BINDING_AGENT_INTRO"
msgstr ""
"Allows a cell to join others of its species to form a cell colony. Once bound in a colony, cells move as one and share compounds. Cells must unbind from a colony before entering the editor and dividing.\n"
"\n"
"Cell colonies are the first step towards multicellularity, so [b]Binding Agents[/b] are vital for progressing to the next stage."

msgid "WIKI_BINDING_AGENT_MODIFICATIONS"
msgstr "No modifications."

msgid "WIKI_BINDING_AGENT_PROCESSES"
msgstr "No processes."

msgid "WIKI_BINDING_AGENT_REQUIREMENTS"
msgstr ""
"A cell must have a [b][color=#3796e1][url=thriveopedia:nucleus]Nucleus[/url][/color][/b] to evolve [b]Binding Agents[/b].\n"
"\n"
"If organelle upgrades are enabled in game settings, [i]both[/i] of the following conditions must also be true [i]for the player cell[/i]:\n"
"\n"
"[indent]—   Contains a [b][color=#3796e1][url=thriveopedia:nucleus]Nucleus[/url][/color][/b] for at least [b]5[/b] generations.[/indent]\n"
"[indent]—   Has an [thrive:compound type=\"atp\"][/thrive:compound] balance of at least [b]+15[/b].[/indent]"

msgid "WIKI_BINDING_AGENT_SCIENTIFIC_BACKGROUND"
msgstr "TBA"

msgid "WIKI_BINDING_AGENT_STRATEGY"
msgstr ""
"The ability to form colonies is powerful, especially so for organisms using [b]Photosynthesis[/b]. Every additional cell in a colony reduces overall osmoregulation cost, which means greater energy efficiency. Thus, photosynthetic species produce [thrive:compound type=\"glucose\"][/thrive:compound] faster, and predatory colonies can survive longer between meals.\n"
"\n"
"Catching up with allied cells to bind with can be difficult however, so it may be fruitful to use a [b][color=#3796e1][url=thriveopedia:signalingAgent]Signaling Agent[/url][/color][/b] to call allies to your location.\n"
"\n"
"Cells can't divide while in a colony, so you must unbind before entering the editor.\n"
"\n"
"While a colony can grow indefinitely, you require only five cells to enter the next stage. Keep an eye out for the button to become multicellular above the editor button in the environment UI."

msgid "WIKI_BINDING_AGENT_UPGRADES"
msgstr "No upgrades."

msgid "WIKI_BIOLUMINESCENT_VACUOLE_EFFECTS"
msgstr "No effects. To be implemented."

msgid "WIKI_BIOLUMINESCENT_VACUOLE_INTRO"
msgstr "Creates light. Not yet implemented in Thrive."

msgid "WIKI_BIOLUMINESCENT_VACUOLE_MODIFICATIONS"
msgstr "No modifications. To be implemented."

msgid "WIKI_BIOLUMINESCENT_VACUOLE_PROCESSES"
msgstr "No processes. To be implemented."

msgid "WIKI_BIOLUMINESCENT_VACUOLE_REQUIREMENTS"
msgstr "Cannot be added to cells. To be implemented."

msgid "WIKI_BIOLUMINESCENT_VACUOLE_SCIENTIFIC_BACKGROUND"
msgstr ""
"Many real organisms are bioluminescent, including some bacteria and protists. The act of chemically producing light within an organism's body has many uses, including attracting mates, communicating with members of the same species, and attracting or repelling other species. Bioluminescence in microscopic algae can produce algal blooms, illuminating enormous regions of ocean in a blue-green glow.\n"
"\n"
"At present, we haven't agreed an in-game function for bioluminescence. Although it would be a nice cosmetic touch and even a player aid in dark environments, useful game mechanics based on bioluminescence have been hard to formulate specifically. Intra-species communication is already covered by the [b][color=#3796e1][url=thriveopedia:signalingAgent]Signaling Agent[/url][/color][/b], and any other uses seem difficult to justify when it would incur an inevitable [thrive:compound type=\"atp\"][/thrive:compound] cost.\n"
"\n"
"It may take the form of a [b]Bioluminescent Vacuole[/b] or a more specific organelle. One real-world example is the [color=#3796e1][url=https://en.wikipedia.org/wiki/Scintillon]scintillon[/url][/color].\n"
"\n"
"If you feel strongly about the inclusion of [b]Bioluminescent Vacuoles[/b] or have suggestions for worthwhile in-game functions, head to our [color=#3796e1][url=https://suggestions.revolutionarygamesstudio.com/]suggestions board[/url][/color]."

msgid "WIKI_BIOLUMINESCENT_VACUOLE_STRATEGY"
msgstr "Not available in the game. To be implemented."

msgid "WIKI_BIOLUMINESCENT_VACUOLE_UPGRADES"
msgstr "No upgrades. To be implemented."

msgid "WIKI_BODY_PLAN_EDITOR_COMMA_CELL_EDITOR"
msgstr "Body Plan Editor, Cell Editor"

msgid "WIKI_CHEMOPLAST_EFFECTS"
msgstr "No effects."

msgid "WIKI_CHEMOPLAST_INTRO"
msgstr "A eukaryotic organelle used to perform [b]Chemosynthesis[/b], the process of converting [thrive:compound type=\"hydrogensulfide\"][/thrive:compound] into [thrive:compound type=\"glucose\"][/thrive:compound] using environmental [thrive:compound type=\"carbondioxide\"][/thrive:compound]. It performs this process more efficiently than its prokaryotic counterpart, [b][color=#3796e1][url=thriveopedia:chemoSynthesizingProteins]Chemosynthesizing Proteins[/url][/color][/b]."

msgid "WIKI_CHEMOPLAST_MODIFICATIONS"
msgstr "No modifications."

msgid "WIKI_CHEMOPLAST_PROCESSES"
msgstr ""
"[b]Chemosynthesis[/b]: [thrive:compound type=\"hydrogensulfide\"][/thrive:compound] + [thrive:compound type=\"carbondioxide\"][/thrive:compound] → [thrive:compound type=\"glucose\"][/thrive:compound]\n"
"\n"
"A method of [thrive:compound type=\"glucose\"][/thrive:compound] synthesis. Requires [thrive:compound type=\"hydrogensulfide\"][/thrive:compound] and the rate of the reaction scales with environmental [thrive:compound type=\"carbondioxide\"][/thrive:compound]. It is superior to the similar process performed in [b][color=#3796e1][url=thriveopedia:chemoSynthesizingProteins]Chemosynthesizing Proteins[/url][/color][/b]."

msgid "WIKI_CHEMOPLAST_REQUIREMENTS"
msgstr "A cell must have a [b][color=#3796e1][url=thriveopedia:nucleus]Nucleus[/url][/color][/b] to evolve [b]Chemoplasts[/b]."

msgid "WIKI_CHEMOPLAST_SCIENTIFIC_BACKGROUND"
msgstr "TBA"

msgid "WIKI_CHEMOPLAST_STRATEGY"
msgstr ""
"Like [b][color=#3796e1][url=thriveopedia:chemoSynthesizingProteins]Chemosynthesizing Proteins[/url][/color][/b], this organelle gives a cell access to abundant [thrive:compound type=\"hydrogensulfide\"][/thrive:compound] in certain patches. As environmental concentrations of [thrive:compound type=\"glucose\"][/thrive:compound] decay throughout the game, it's advisable to find other energy sources, and [thrive:compound type=\"hydrogensulfide\"][/thrive:compound] may well be an appropriate one for your cell if you stay in the volcanic vents.\n"
"\n"
"We recommend replacing [b][color=#3796e1][url=thriveopedia:chemoSynthesizingProteins]Chemosynthesizing Proteins[/url][/color][/b] with [b]Chemoplasts[/b] after evolving a [b][color=#3796e1][url=thriveopedia:nucleus]Nucleus[/url][/color][/b], as the latter are more efficient."

msgid "WIKI_CHEMOPLAST_UPGRADES"
msgstr "No upgrades."

msgid "WIKI_CHEMORECEPTOR_EFFECTS"
msgstr ""
"For each [b]Chemoreceptor[/b] attached to the player cell:\n"
"\n"
"[indent]—   If set to detect a specific compound, the player sees a visual indicator pointing to the nearest cloud of that compound. The cloud must be within the search radius and have greater density than the minimum density.[/indent]\n"
"[indent]—   If set to detect a specific species, the player sees a visual indicator pointing to the nearest cell of that species. The cell must be within the search radius.[/indent]\n"
"\n"
"Non-player cells meanwhile are more likely to move towards the compounds and/or species specified for their [b]Chemoreceptors[/b]."

msgid "WIKI_CHEMORECEPTOR_INTRO"
msgstr "External organelle representing a cell's ability to detect compounds in the environment. [b]Chemoreceptors[/b] can be customised to detect a specific compound, or even cells of a specific species."

msgid "WIKI_CHEMORECEPTOR_MODIFICATIONS"
msgstr "Modify the [b]Chemoreceptor[/b] to select the compound to search for, or alternatively the species to detect. Set the search radius, line color, and if searching for compounds, the minimum compound density to detect."

msgid "WIKI_CHEMORECEPTOR_PROCESSES"
msgstr "No processes."

msgid "WIKI_CHEMORECEPTOR_REQUIREMENTS"
msgstr "No requirements"

msgid "WIKI_CHEMORECEPTOR_SCIENTIFIC_BACKGROUND"
msgstr "TBA"

msgid "WIKI_CHEMORECEPTOR_STRATEGY"
msgstr ""
"[b]Chemoreceptors[/b] are valuable in the early game as a method for finding [thrive:compound type=\"glucose\"][/thrive:compound]. Later in the game, they may be most useful for finding [thrive:compound type=\"phosphates\"][/thrive:compound] as that's the only compound cells can't produce by themselves.\n"
"\n"
"We recommend setting search radius to maximum and setting minimum density somewhere in the middle of its range. That way, the clouds you find will be more substantial and thus worth the energy investment to gather them.\n"
"\n"
"Be aware of [b]Chemoreceptors[/b] in other cells, both of your own species and other species. Non-player cells with [b]Chemoreceptors[/b] seek out their target compound, and too many in the environment can lead to sudden droughts of that compound. If your own species develops [b]Chemoreceptors[/b] and explodes in population, You may have to balance search convenience against decimation of a compound in the environment."

msgid "WIKI_CHEMORECEPTOR_UPGRADES"
msgstr "No upgrades."

msgid "WIKI_CHEMOSYNTHESIZING_PROTEINS_EFFECTS"
msgstr "No special effects."

msgid "WIKI_CHEMOSYNTHESIZING_PROTEINS_INTRO"
msgstr "Small clusters of protein in the [b][color=#3796e1][url=thriveopedia:cytoplasm]Cytoplasm[/url][/color][/b] that convert [thrive:compound type=\"hydrogensulfide\"][/thrive:compound], gaseous [thrive:compound type=\"carbondioxide\"][/thrive:compound] and water into [thrive:compound type=\"glucose\"][/thrive:compound] in a process called [b]Bacterial Chemosynthesis[/b]. The rate of [thrive:compound type=\"glucose\"][/thrive:compound] production scales with the concentration of [thrive:compound type=\"carbondioxide\"][/thrive:compound]."

msgid "WIKI_CHEMOSYNTHESIZING_PROTEINS_MODIFICATIONS"
msgstr "No modifications."

msgid "WIKI_CHEMOSYNTHESIZING_PROTEINS_PROCESSES"
msgstr ""
"[b]Bacterial Chemosynthesis:[/b] [thrive:compound type=\"hydrogensulfide\"][/thrive:compound] + [thrive:compound type=\"carbondioxide\"][/thrive:compound] → [thrive:compound type=\"glucose\"][/thrive:compound]\n"
"\n"
"Converts [thrive:compound type=\"hydrogensulfide\"][/thrive:compound] into [thrive:compound type=\"glucose\"][/thrive:compound]. Rate scales with concentration of environmental [thrive:compound type=\"carbondioxide\"][/thrive:compound].\n"
"\n"
"[b]Glycolysis[/b]: [b]Glucose[/b] [thrive:compound type=\"glucose\"][/thrive:compound] → [thrive:compound type=\"atp\"][/thrive:compound]\n"
"\n"
"Since [b]Chemosynthesizing Proteins[/b] are suspending in [b][color=#3796e1][url=thriveopedia:cytoplasm]Cytoplasm[/url][/color][/b], they also perform some [b]Glycolysis[/b]."

msgid "WIKI_CHEMOSYNTHESIZING_PROTEINS_REQUIREMENTS"
msgstr "No requirements."

msgid "WIKI_CHEMOSYNTHESIZING_PROTEINS_SCIENTIFIC_BACKGROUND"
msgstr "TBA"

msgid "WIKI_CHEMOSYNTHESIZING_PROTEINS_STRATEGY"
msgstr ""
"With [b]Chemosynthesizing Proteins[/b], cells gain access to one of the most abundant and reliable sources of energy in the volcanic vents, [thrive:compound type=\"hydrogensulfide\"][/thrive:compound]. This can be stockpiled and steadily processed into [thrive:compound type=\"glucose\"][/thrive:compound], allowing for more energy stores to be held at one time.\n"
"\n"
"To build an effective chemosynthesizing bacteria, you only need enough [b]Chemosynthesizing Proteins[/b] to generate a net increase of [thrive:compound type=\"glucose\"][/thrive:compound] within the cell. A great way to start is by placing two [b]Chemosynthesizing Proteins[/b] in the first generation, then [b][color=#3796e1][url=thriveopedia:metabolosome]Metabolosomes[/url][/color][/b] and whichever part you would prefer to power in the generation after. From there on, it is typically safe practice to only place an additional hex of [b]Chemosynthesizing Proteins[/b] per every two other parts.\n"
"\n"
"Be wary however, as [thrive:compound type=\"hydrogensulfide\"][/thrive:compound] is only present in a select few biomes in the world. Evolving yourself to rely on it as your primary energy source will effectively prevent you from safely traveling to many other environments."

msgid "WIKI_CHEMOSYNTHESIZING_PROTEINS_UPGRADES"
msgstr "No upgrades."

msgid "WIKI_CHLOROPLAST_EFFECTS"
msgstr "No effects."

msgid "WIKI_CHLOROPLAST_INTRO"
msgstr ""
"Filled with a green pigment called chlorophyll, it uses the energy gathered from [thrive:compound type=\"sunlight\"][/thrive:compound] to produce [thrive:compound type=\"glucose\"][/thrive:compound] from water and gaseous [thrive:compound type=\"carbondioxide\"][/thrive:compound]. This process is called [b]Photosynthesis[/b]. \n"
"\n"
"As [b]Photosynthesis[/b] requires [thrive:compound type=\"sunlight\"][/thrive:compound] to work, it is only effective in surface patches.\n"
"\n"
"This organelle is the eukaryotic counterpart to [b][color=#3796e1][url=thriveopedia:chromatophore]Thylakoids[/url][/color][/b]."

msgid "WIKI_CHLOROPLAST_MODIFICATIONS"
msgstr "No modifications."

msgid "WIKI_CHLOROPLAST_PROCESSES"
msgstr ""
"[b]Photosynthesis:[/b] [thrive:compound type=\"sunlight\"][/thrive:compound] + [thrive:compound type=\"carbondioxide\"][/thrive:compound] → [thrive:compound type=\"glucose\"][/thrive:compound] + [thrive:compound type=\"oxygen\"][/thrive:compound]\n"
"\n"
"A full-strength version of [b]Chromatophore Photosynthesis[/b] found in [b][color=#3796e1][url=thriveopedia:chromatophore]Thylakoids[/url][/color][/b]. This allows you to more efficiently taste the sun! Similarity to it's prokaryotic counterpart, [b]Chloroplasts[/b] perform [b]Photosynthesis[/b] only in light patches; the closer to the surface your cell is, the more effective this process becomes."

msgid "WIKI_CHLOROPLAST_REQUIREMENTS"
msgstr ""
"A cell must have a [b][color=#3796e1][url=thriveopedia:nucleus]Nucleus[/url][/color][/b] to evolve [b]Chloroplasts[/b].\n"
"\n"
"If organelle unlocks are enabled in game settings, the following condition must be true [i]for the player cell[/i]:\n"
"\n"
"[indent]—   Contains at least [b]5[/b] [b][color=#3796e1][url=thriveopedia:chromatophore]Thylakoids[/url][/color][/b] for at least [b]7[/b] generations in a row.[/indent]"

msgid "WIKI_CHLOROPLAST_SCIENTIFIC_BACKGROUND"
msgstr "TBA"

msgid "WIKI_CHLOROPLAST_STRATEGY"
msgstr ""
"[b]Chloroplasts[/b] are the largest organelle other than the [color=#3796e1][url=thriveopedia:nucleus]Nucleus[/url][/color], with a high osmoregulation cost and weight.\n"
"\n"
"When playing with the day/night cycle enabled, a lot of [thrive:compound type=\"glucose\"][/thrive:compound] storage is needed to survive the night. This can be provided by [b][color=#3796e1][url=thriveopedia:vacuole]Vacuoles[/url][/color][/b]. See the strategy section for [b][color=#3796e1][url=thriveopedia:chromatophore]Thylakoids[/url][/color][/b] for more advice on surviving as a photosynthetic organism."

msgid "WIKI_CHLOROPLAST_UPGRADES"
msgstr "No upgrades."

msgid "WIKI_CHROMATOPHORE_PHOTOSYNTHESIS_COMMA_GLYCOLYSIS"
msgstr "Chromatophore Photosynthesis, Glycolysis"

msgid "WIKI_CILIA_EFFECTS"
msgstr "Each hex of [b]Cilia[/b] increases a cell's rotation speed, consuming [thrive:compound type=\"atp\"][/thrive:compound] in exchange for extra mobility. The exact improvement depends on the organelle's placement – those placed further away from the centre of a cell exert a greater moment of inertia, hence larger increase in rotation speed."

msgid "WIKI_CILIA_INTRO"
msgstr "Small hairs on the outside of a cell which use [thrive:compound type=\"atp\"][/thrive:compound] to increase cell rotation speed. Can be upgraded to generate currents that pull in prey cells and other objects."

msgid "WIKI_CILIA_MODIFICATIONS"
msgstr "No modifications."

msgid "WIKI_CILIA_PROCESSES"
msgstr "No processes."

msgid "WIKI_CILIA_REQUIREMENTS"
msgstr "A cell must have a [b][color=#3796e1][url=thriveopedia:nucleus]Nucleus[/url][/color][/b] to evolve [b]Cilia[/b]."

msgid "WIKI_CILIA_SCIENTIFIC_BACKGROUND"
msgstr ""
"Similar to [b][color=#3796e1][url=thriveopedia:flagellum]Flagella[/url][/color][/b], [b]Cilia[/b] are thin hairs providing directional thrust, but they move in different configurations and also give other benefits. Many organisms use [b]Cilia[/b] for sensory purposes and they can also push and pull nutrients around in larger organisms.\n"
"\n"
"In real life, [b]Cilia[/b] generally appear all over the exterior of a cell rather than in individual clumps. Cells with this coating are known as ciliates.\n"
"\n"
"Read more on this organelle's [color=#3796e1][url=https://en.wikipedia.org/wiki/Cilium]Wikipedia page[/url][/color]"

msgid "WIKI_CILIA_STRATEGY"
msgstr "[b]Cilia[/b] are essential for large cells, especially those relying on predation. Without them, large cells are hindered by sometimes painfully slow turning speeds. We recommend adding [b]Cilia[/b] as soon as possible after evolving a [b][color=#3796e1][url=thriveopedia:nucleus]Nucleus[/url][/color][/b] to counteract the enormous size of that crucial organelle, and we recommend placing them as far from the centre of a cell as possible to maximise turning force."

msgid "WIKI_CILIA_UPGRADES"
msgstr ""
"[b]Pulling Cilia[/b]\n"
"\n"
"For [b]25[/b] mutation points, modify [b]Cilia[/b] once placed to transform them into [b]Pulling Cilia[/b]. In addition to the regular effects of the organelle, [b]Pulling Cilia[/b] generate vortices to attract small cells and chunks such as floating organelles."

msgid "WIKI_COMPOUNDS_BUTTON"
msgstr "Compounds"

msgid "WIKI_COMPOUNDS_DEVELOPMENT"
msgstr "For information regarding the behind the scenes and theory behind Compounds, go to [color=#3796e1][url=thriveopedia:CompoundSystemDevelopment]Compound System Development[/url][/color]."

msgid "WIKI_COMPOUNDS_INTRO"
msgstr "For the first few stages, the main resources in Thrive are [b]Compounds[/b]. Compounds are used in processes to create other compounds or are consumed in another way."

msgid "WIKI_COMPOUNDS_TYPES_OF_COMPOUNDS"
msgstr ""
"There are multiple different [b]Compounds[/b] in Thrive.\n"
"\n"
"[b][u]Cloud Compounds[/u][/b]\n"
"\n"
"These Compounds spawn in clouds generated in the [b]environment[/b].\n"
"\n"
"[indent]—   [thrive:compound type=\"glucose\"][/thrive:compound][/indent]\n"
"[indent]—   [thrive:compound type=\"iron\"][/thrive:compound] (Also is emitted from [b]Chunks[/b])[/indent]\n"
"[indent]—   [thrive:compound type=\"hydrogensulfide\"][/thrive:compound][/indent]\n"
"[indent]—   [thrive:compound type=\"ammonia\"][/thrive:compound][/indent]\n"
"[indent]—   [thrive:compound type=\"phosphates\"][/thrive:compound][/indent]\n"
"\n"
"[b][u]Environmental Gasses[/u][/b]\n"
"\n"
"These Compounds do not spawn as clouds in the environment, but are present throughout the entire patch and affect some processes. The amounts of these compounds in patches always add up to 100%. To read more about gasses, see [color=#3796e1][url=thriveopedia:EnvironmentalConditions]Environmental Conditions[/url][/color].\n"
"\n"
"[indent]—   [thrive:compound type=\"oxygen\"][/thrive:compound][/indent]\n"
"[indent]—   [thrive:compound type=\"nitrogen\"][/thrive:compound][/indent]\n"
"[indent]—   [thrive:compound type=\"carbondioxide\"][/thrive:compound][/indent]\n"
"\n"
"[b][u]Floating Chunk Compounds[/u][/b]\n"
"\n"
"These Compounds are found in chunks of minerals floating about in some patches. \n"
"\n"
"[indent]—   [thrive:compound type=\"iron\"][/thrive:compound][/indent]\n"
"[indent]—   [thrive:compound type=\"hydrogensulfide\"][/thrive:compound][/indent]\n"
"[indent]—   [thrive:compound type=\"phosphates\"][/thrive:compound][/indent]\n"
"\n"
"[b][u]Agents[/u][/b]\n"
"\n"
"These Compounds are created in special [color=#3796e1][url=thriveopedia:OrganellesRoot]organelles[/url][/color] and have special uses.\n"
"\n"
"[indent]—   [thrive:compound type=\"oxytoxy\"][/thrive:compound][/indent]\n"
"[indent]—   [thrive:compound type=\"mucilage\"][/thrive:compound][/indent]\n"
"\n"
"[b][u]ATP[/u][/b]\n"
"\n"
"[thrive:compound type=\"atp\"][/thrive:compound] is created primarily via [thrive:compound type=\"glucose\"][/thrive:compound] and is needed to keep your organism alive."

msgid "WIKI_COMPOUND_SYSTEM_DEVELOPMENT_COMPOUNDS_LIST"
msgstr "For the full list of compounds in the Microbe Stage, look at the Compounds table on the Microbe Stage Appendices page."

msgid "WIKI_COMPOUND_SYSTEM_DEVELOPMENT_INTRO"
msgstr "The compound system is one of the groundwork game mechanics underlying simulations throughout the entire game, designed for use everywhere from cellular homeostasis to interstellar trade."

msgid "WIKI_COMPOUND_SYSTEM_DEVELOPMENT_MICROBE_STAGE"
msgstr ""
"[indent]—   Compounds are the materials that the world and organisms are made of. So, stuff like elemental compounds (like carbon), natural resources (salt, water), organic compounds (amino acids) and organic polymers (proteins).[/indent]\n"
"[indent]—   Later, there will be composites (bone, muscle) made up of other compounds combined.[/indent]\n"
"[indent]—   The end products are things like the cell membrane, and can be treated just like compounds. Another important end product is energy.[/indent]\n"
"[indent]—   Compounds exist in several states in the environment:[/indent]\n"
"\n"
"[indent]—   No compounds enter or leave the total ecosystem.[/indent]\n"
"[indent]—   Compounds can change form (e.g. breaking down water into hydrogen and oxygen)[/indent]\n"
"[indent]—   Compound clouds are based on a grid representation of environmental resources. Their concentration can vary, and with higher concentration comes a cloud with a more intense colour.[/indent]\n"
"\n"
"[b][u]Organelles[/u][/b]\n"
"\n"
"[indent]—   This is where processes generally take place. Some processes require certain organelles. They can vary depending on the quality of the organelle.[/indent]\n"
"[indent]—   In later stages, this would be organs, workshops/factories and cities.[/indent]\n"
"\n"
"[b][u]Collection and Storage[/u][/b]\n"
"\n"
"[indent]—   Amount of compounds in a system measured in a unit based on moles[/indent]\n"
"[indent]—   Each compound has a weight. This affects how much storage space it takes up in a cell.[/indent]\n"
"[indent]—   Compounds are automatically absorbed by microbes by swimming through them, if the microbe has space to store it. They are stored in the cytoplasm or in vacuoles.[/indent]\n"
"[indent]—   Vacuoles can be designated to only store specific compounds.[/indent]\n"
"\n"
"[b][u]Priority System[/u][/b]\n"
"\n"
"Because storage is just going to be general, there need to be priorities on what compounds get stored and which ones to eject first in case the storage is filled.\n"
"\n"
"[b][u]Processes[/u][/b]\n"
"\n"
"[indent]—   These control how compounds are converted from one to another, and what is required to do so. If an organism isn't capable of carrying out a particular process, it may not have access to that process' products, and will need to acquire them some other way (probably by eating something), or may not be able to acquire them at all (for example, eating a rhino horn doesn't allow you to grow one yourself).[/indent]\n"
"[indent]—   The processes you're able to carry out, and how effectively you can do so, define your organism, your species, and your place in the food chain.[/indent]\n"
"[indent]—   Not all processes will be available at the beginning and the player will need to get certain organelles in order to unlock them.[/indent]\n"
"\n"
"[b][u]Agents[/u][/b]\n"
"\n"
"[indent]—   Agents are special compounds with powerful effects, and most are made from the same constituents for the sake of simplicity. Converting incoming compounds into agents is done using the golgi apparatus and endoplasmic reticulum, which consume ATP at a fixed rate whether performing this task or not.[/indent]\n"
"[indent]—   More details on the Agents page.[/indent]\n"
"\n"
"[b][u]Organisms[/u][/b]\n"
"\n"
"[indent]—   Organisms are individuals of a species, whether it be a cell, plant, or creature.[/indent]\n"
"[indent]—   Each has particular organelles/organs, is capable of particular processes, can store particular compounds, and considers others to be waste products.[/indent]\n"
"[indent]—   Each one continually carries out the processes it is capable of in order to produce the compounds it needs.[/indent]\n"
"[indent]—   A compound can be a nutrient for one species and not for another.[/indent]\n"
"\n"
"[b][u]Implementation[/u][/b]\n"
"\n"
"[indent]—   At the beginning of the update method, each process calculates its price, and the price function is a function of the demand, the supply, and the previous price of the compound.[/indent]\n"
"\n"
"In the current implementation the function is:\n"
"\n"
"[code]P = √(D / (S + 1)) * COMPOUND_PRICE_MOMENTUM + oldP * (1 - COMPOUND_PRICE_MOMENTUM))[/code]\n"
"\n"
"With:\n"
"[code]P[/code] the price\n"
"[code]D[/code] the demand\n"
"[code]S[/code] the supply\n"
"[code]oldP[/code] the old price\n"
"[code]COMPOUND_PRICE_MOMENTUM[/code] a constant between 0 and 1.\n"
"\n"
"\n"
"The function also performs a check to raise the value from 0 to a small positive number if needed.\n"
"\n"
"[indent]—   After that's done, if the compound is marked as “useful” (this is done on the compound table), then the price gets inflated by a certain amount, depending on the compound supply. This is done so that the process system knows which compounds does it want to make (otherwise all prices would decay to 0 and that would be no fun).[/indent]\n"
"\n"
"In the current implementation, the price inflating function is:\n"
"\n"
"[code]PI = IMPORTANT_COMPOUND_BIAS / (S + 1)[/code]\n"
"\n"
"With:\n"
"[code]PI[/code] the price inflation\n"
"[code]S[/code] the supply\n"
"[code]IMPORTANT_COMPOUND_BIAS[/code] an arbitrary constant\n"
"\n"
"\n"
"It’s important to notice that for the first price equation the old price used is the non-inflated one.\n"
"If, after all that, the price is below a certain small number, then the price is rounded down to zero (and therefore dumped later).\n"
"\n"
"[indent]—   After all those calculations are done for all of the compounds, the process system needs to decide the desired rate for each of the processes.[/indent]\n"
"[indent]—   This rate could, potentially, be larger than the maximum capacity the process has.[/indent]\n"
"[indent]—   Said rate is calculated by making a simple prediction about the prices of the compounds, by replicating the same calculations of phase 1 on each compound, but assuming the supply is one unit larger, and then assuming the price is linear in respect of the supply.[/indent]\n"
"[indent]—   If the price of the compound was 0 on phase 1 it’s assumed that the price of that compound is always 0, regardless of the supply.[/indent]\n"
"[indent]—   Finally, it’s assumed that the price is 0 for any value of supply that the linearization would make it’s price negative (aka, the minimum value of a function is 0).[/indent]\n"
"[indent]—   Here’s an example of one of those functions, made in the google drive equivalent of MS Paint:[/indent]\n"
"\n"
"[indent]—   Then all the process system has to do is get the rate at which the sum of all the input compound prices would equal the sum of all the output compound prices, and that is the desired rate.[/indent]\n"
"[indent]—   If all of the output compounds have a price of 0, then the desired rate is made 0.[/indent]\n"
"[indent]—   An example of a process would be like this:[/indent]\n"
"\n"
"*To account for the storage space, a similar calculation is made but multiplying the prices of the compounds by a function that returns a value between 0.0 and 1.0, depending on the available space and the size and amount of the compounds processed.\n"
"\n"
"In the current implementation, the function is:\n"
"\n"
"[code]M = 2.0 * (1.0 - sigmoid(RS / (AS + 1.0) * STORAGE_SPACE_MULTIPLIER));[/code]\n"
"\n"
"With:\n"
"[code]M[/code] is the multiplier between 0 and 1.\n"
"[code]RS[/code] is the required space of the compound (volume * amount produced/processed)\n"
"[code]AS[/code] is the available storage space\n"
"[code]STORAGE_SPACE_MULTIPLIER[/code] is an arbitrary constant (currently 2.0)\n"
"\n"
"[indent]—   Then the inputs get converted into the outputs by a rate of the minimum of the desired rate considering the storage space ONLY if by doing so the rate is reduced, otherwise the space is not considered (this is to avoid the process system to destroy compounds to gain space, when the compound purging code should do that), and the max capacity of the process (assuming there are enough inputs and storage space to do so).[/indent]\n"
"\n"
"[indent]—   After the desired rates are found, the process must determine the demand of the compounds.[/indent]\n"
"[indent]—   The demand of a compound is equal to the sum of all the demands generated by all the processes, which is defined by the equation[/indent]\n"
"\n"
"[code]D = DR * IN * soft(PC * IN)[/code]\n"
"\n"
"with:\n"
"[code]D[/code] the demand generated by a process.\n"
"[code]DR[/code] the desired rate of that process (without capacity, input or storage space limitations being considered).\n"
"[code]IN[/code] the input needed by the process (aka the amount of input spent on running the process at a rate of 1).\n"
"[code]PC[/code] the maximum process capacity\n"
"[code]soft(x)[/code] a continuous, monotonically increasing function that equals 0 when x = 0, and 1 when x ⟶ ∞\n"
"\n"
"In the current implementation:\n"
"\n"
"[code]soft(x) = 2 * sigmoid(x * PROCESS_CAPACITY_DEMAND_MULTIPLIER) - 1[/code]\n"
"\n"
"with [code]PROCESS_CAPACITY_DEMAND_MULTIPLIER[/code] being an arbitrary constant.\n"
"\n"
"[indent]—   It’s important to note that a process like A ⟶ B, with a rate of 2 * x it’s exactly the same as the process 2 * A ⟶ 2 * B, with a rate of x[/indent]\n"
"[indent]—   It’s also important that processes with a max capacity of 0 do not affect the system in any way.[/indent]\n"
"[indent]—   That’s it! :D[/indent]"

msgid "WIKI_COMPOUND_SYSTEM_DEVELOPMENT_OVERVIEW"
msgstr ""
"[indent]—   In Thrive the substances that things are composed of are known as compounds, which can be thought of as like resources. They aren’t limited to the scientific definition of \"Compound\" of two or more elements bonded together. Compounds in the resource sense can be elements (like oxygen), compounds (such as ammonia), or other substances (chemical agents or toxins).[/indent]\n"
"\n"
"[indent]—   Basically everything in the game is made of some compound. The compound system is to keep track of what organisms are made of, to track what the organism has eaten, what it's converted it into, and what waste products it expels. Everything else is part of the environment, and available to other organisms.[/indent]"

msgid "WIKI_CYTOPLASM_EFFECTS"
msgstr "Any other organelle may replace [b]Cytoplasm[/b] at no extra mutation point cost (beyond the cost of that organelle)."

msgid "WIKI_CYTOPLASM_INTRO"
msgstr ""
"The gooey innards of a cell. The [b]Cytoplasm[/b] is the basic mixture of ions, proteins, and other substances dissolved in water that fill the interior of the cell.\n"
"\n"
"One of the functions it performs is [b]Cytoplasm Glycolysis[/b], the conversion of [thrive:compound type=\"glucose\"][/thrive:compound] into [thrive:compound type=\"atp\"][/thrive:compound]. For cells that lack organelles to have more advanced metabolisms, this is what they rely on for energy. It is also used to store molecules in the cell and to grow the cell's size."

msgid "WIKI_CYTOPLASM_MODIFICATIONS"
msgstr "No modifications."

msgid "WIKI_CYTOPLASM_PROCESSES"
msgstr ""
"[b]Cytoplasm Glycolysis[/b]: [thrive:compound type=\"glucose\"][/thrive:compound] → [thrive:compound type=\"atp\"][/thrive:compound]\n"
"\n"
"The first method of energy production available in the game. Less efficient than [b]Glycolysis[/b] in other organelles (e.g. [b][color=#3796e1][url=thriveopedia:metabolosome]Metabolosomes[/url][/color][/b]), it requires only a steady influx of [thrive:compound type=\"glucose\"][/thrive:compound] and does not change speed in response to environmental factors."

msgid "WIKI_CYTOPLASM_REQUIREMENTS"
msgstr "No requirements."

msgid "WIKI_CYTOPLASM_SCIENTIFIC_BACKGROUND"
msgstr ""
"Technically speaking, [b]Cytoplasm[/b] isn't an organelle; it's the combination of all constituents of a cell other than the nucleus and membrane. In Thrive, we made [b]Cytoplasm[/b] its own organelle to act as empty space that nonetheless contributes to a cell's shape and size. In either case, [b]Cytoplasm[/b] can be thought of as the filling for the membrane, the background fluids through which the rest of the cell's components float.\n"
"\n"
"The main component of [b]Cytoplasm[/b] is cytosol. Cytosol contains fluids which disperse nutrients throughout the cell – roughly analogous to blood in macroscopic organisms – and the cytoskeleton, which maintains cell structure. Many metabolic processes take place in cytosol, such as those involved in osmoregulation and internal communication via chemical signals.\n"
"\n"
"Read more on this organelle's [color=#3796e1][url=https://en.wikipedia.org/wiki/Cytoplasm]Wikipedia page[/url][/color]."

msgid "WIKI_CYTOPLASM_STRATEGY"
msgstr ""
"If you can keep collecting [thrive:compound type=\"glucose\"][/thrive:compound] from clouds in the environment, each hex of [b]Cytoplasm[/b] produces net positive energy (in the form of [thrive:compound type=\"atp\"][/thrive:compound]). This organelle is therefore a reliable choice for easy energy generation in most environments. Indeed, the starting cell (LUCA) is a single hex of [b]Cytoplasm[/b].\n"
"\n"
"There are however more powerful methods of [thrive:compound type=\"atp\"][/thrive:compound] generation available. As the game progresses, we recommend investing in more specialised organelles depending on environmental conditions, especially since [thrive:compound type=\"glucose\"][/thrive:compound] concentrations decrease with time. For example, [b][color=#3796e1][url=thriveopedia:metabolosome]Metabolosomes[/url][/color][/b] are effective if the current patch has plenty of [thrive:compound type=\"oxygen\"][/thrive:compound], and [b][color=#3796e1][url=thriveopedia:thermosynthase]Thermosynthase[/url][/color][/b] is powerful in patches with high [thrive:compound type=\"temperature\"][/thrive:compound].\n"
"\n"
"Adding hexes of [b]Cytoplasm[/b] is also one of the most efficient ways to increase a cell's size. Increased size gives you increased health and stops smaller cells engulfing you, at the expense of speed and maneuverability."

msgid "WIKI_CYTOPLASM_UPGRADES"
msgstr "No upgrades."

msgid "WIKI_DEVELOPMENT"
msgstr "Development"

msgid "WIKI_DEVELOPMENT_INFO_BUTTON"
msgstr "Development Details"

msgid "WIKI_DEVELOPMENT_ROOT_INTRO"
msgstr "These are pages related to the development of Thrive and contain information on theory and implementations"

msgid "WIKI_EDITORS_AND_MUTATIONS_GENERATIONS_AND_EDITOR_SESSIONS"
msgstr "Every time you enter an [b]Editor[/b] in Thrive you advance one [b]Generation[/b]. You can then view statistics, change location or perform other changes to your species. This is referred to as an [b]Editor Session[/b]."

msgid "WIKI_EDITORS_AND_MUTATIONS_INTRO"
msgstr "The main gameplay loop of Thrive revolves around [color=#3796e1][url=thriveopedia:Reproduction]reproducing[/url][/color] and editing your species. Each time you reproduce, you gain access to various [b]Editors[/b] depending on your stage. And you will be able to make changes, or [b]Mutations[/b] to your species."

msgid "WIKI_EDITORS_AND_MUTATIONS_MUTATIONS_AND_MUTATION_POINTS"
msgstr ""
"Every modification you make to your species is a [b]Mutation[/b]. This includes placing organelles, upgrading them and importantly [u]even removing them[/u]. \n"
"\n"
"Every mutation you make to your species will cost you [b]Mutation Points[/b] [thrive:icon]MP[/thrive:icon], otherwise referred to as [b]MP[/b]. You always will only get [b]100[/b] mutation points per editor session. [u]They do not carry over or accumulate[/u]."

msgid "WIKI_ENVIRONMENTAL_CONDITIONS_ENVIRONMENTAL_GASSES"
msgstr "These are [color=#3796e1][url=thriveopedia:Compounds]Compounds[/url][/color] that are only present as percentages in the environment. Similarly, they change the [b]rate[/b] at which certain [b]processes[/b] happen. They affect most Organelles."

msgid "WIKI_ENVIRONMENTAL_CONDITIONS_INTRO"
msgstr "There are a number of [b]environmental conditions[/b] in Thrive. These affect the processes of certain Organelles, such as [thrive:compound type=\"sunlight\"][/thrive:compound] affecting [b]Photosynthesis[/b] in [color=#3796e1][url=thriveopedia:chloroplast]Chloroplasts[/url][/color]."

msgid "WIKI_ENVIRONMENTAL_CONDITIONS_PHYSICAL_CONDITIONS"
msgstr ""
"There are three main conditions that affect the processes of organelles:\n"
"\n"
"[indent]—   [thrive:compound type=\"sunlight\"][/thrive:compound][/indent]\n"
"[indent]—   [b]Pressure[/b][/indent]\n"
"[indent]—   [thrive:compound type=\"temperature\"][/thrive:compound][/indent]\n"
"\n"
"Currently only [thrive:compound type=\"sunlight\"][/thrive:compound] and [thrive:compound type=\"temperature\"][/thrive:compound] have any real affect:\n"
"\n"
"[indent]—   [thrive:compound type=\"sunlight\"][/thrive:compound] affects [color=#3796e1][url=thriveopedia:chloroplast]Chloroplasts[/url][/color] and [color=#3796e1][url=thriveopedia:chromatophore]Thylakoids[/url][/color].[/indent]\n"
"[indent]—   [thrive:compound type=\"temperature\"][/thrive:compound] affects [color=#3796e1][url=thriveopedia:thermoplast]Thermoplasts[/url][/color] and [color=#3796e1][url=thriveopedia:thermosynthase]Thermosynthase[/url][/color].[/indent]\n"
"\n"
"These conditions are treated similarity to [color=#3796e1][url=thriveopedia:Compounds]Compounds[/url][/color], but are more unique to each patch, and do not appear as compound clouds."

msgid "WIKI_ENVIRONMENTAL_CONDITIONS_THE_DAY/NIGHT_CYCLE"
msgstr ""
"The [b]day/night cycle[/b] is a setting which can be enabled in the new game menu. When the day/night cycle is enabled, patches with [thrive:compound type=\"sunlight\"][/thrive:compound] cycle between [b]0[/b] and [b]100[/b] [b]%[/b] lux in a set amount of time (which can also be changed in the settings).\n"
"\n"
"This causes [b]Photosynthesis[/b] to become much more unreliable and harder to survive with. Autotrophs using [thrive:compound type=\"sunlight\"][/thrive:compound] need to evolve [b]storage[/b] (for example by using [color=#3796e1][url=thriveopedia:vacuole]Vacuoles[/url][/color]) to survive the night."

msgid "WIKI_FERROPLAST_EFFECTS"
msgstr "No effects."

msgid "WIKI_FERROPLAST_INTRO"
msgstr ""
"Uses [thrive:compound type=\"iron\"][/thrive:compound] to produce [thrive:compound type=\"atp\"][/thrive:compound] by the process of [b]Iron Oxidation[/b].\n"
"\n"
"A [b]Ferroplast[/b] is a double-membraned structure containing a network of proteins and enzymes. It is a prokaryote that has been assimilated for use by its eukaryotic host. It works at a much higher efficiency than can be achieved with [b][color=#3796e1][url=thriveopedia:rusticyanin]Rusticyanin[/url][/color][/b]."

msgid "WIKI_FERROPLAST_MODIFICATIONS"
msgstr "No modifications."

msgid "WIKI_FERROPLAST_PROCESSES"
msgstr ""
"[b]Iron Oxidation[/b]: [thrive:compound type=\"iron\"][/thrive:compound] → [thrive:compound type=\"atp\"][/thrive:compound]\n"
"\n"
"A method of generating energy without [thrive:compound type=\"glucose\"][/thrive:compound]. Consumes [thrive:compound type=\"iron\"][/thrive:compound]."

msgid "WIKI_FERROPLAST_REQUIREMENTS"
msgstr ""
"A cell must have a [b][color=#3796e1][url=thriveopedia:nucleus]Nucleus[/url][/color][/b] to evolve [b]Ferroplasts[/b].\n"
"\n"
"If organelle upgrades are enabled in game settings, the following condition must be true [i]for the player cell[/i]:\n"
"\n"
"[indent]—   Contains [b][color=#3796e1][url=thriveopedia:rusticyanin]Rusticyanin[/url][/color][/b] for at least [b]6[/b] generations in a row.[/indent]"

msgid "WIKI_FERROPLAST_SCIENTIFIC_BACKGROUND"
msgstr "[b]Ferroplasts[/b] have not been discovered in real life, but are theorised to be entirely possible, based on the evolution of endosymbiotes (such as the [b][color=#3796e1][url=thriveopedia:mitochondrion]Mitochondrion[/url][/color][/b]) and the energy-yielding capabilities of [b][color=#3796e1][url=thriveopedia:rusticyanin]Rusticyanin[/url][/color][/b]. The actions of [b][color=#3796e1][url=thriveopedia:rusticyanin]Rusticyanin[/url][/color][/b] at the cell membrane taking place at the organelle's membrane instead."

msgid "WIKI_FERROPLAST_STRATEGY"
msgstr ""
"In environments with plentiful [thrive:compound type=\"iron\"][/thrive:compound], [b]Ferroplasts[/b] are excellent primary or secondary energy sources. In many patches, [thrive:compound type=\"iron\"][/thrive:compound] can be found much more consistently than [thrive:compound type=\"glucose\"][/thrive:compound] as large chunks of [thrive:compound type=\"iron\"][/thrive:compound] ore can remain near the cell indefinitely. Be aware though that concentrations of [thrive:compound type=\"iron\"][/thrive:compound] can decrease as the game progresses, so we recommend making use of additional energy sources before your cell starts to struggle.\n"
"\n"
"We also recommend replacing any pairs of [b][color=#3796e1][url=thriveopedia:rusticyanin]Rusticyanin[/url][/color][/b] with [b]Ferroplasts[/b] after evolving a [b][color=#3796e1][url=thriveopedia:nucleus]Nucleus[/url][/color][/b] for far greater efficiency."

msgid "WIKI_FERROPLAST_UPGRADES"
msgstr "No upgrades."

msgid "WIKI_FLAGELLUM_EFFECTS"
msgstr "Each [b]Flagellum[/b] provides directional thrust in the direction opposite its orientation. They also provide partial thrust in directions near the exact opposite direction (to be precise, those for which the component of that exact opposite vector is positive). Whenever a [b]Flagellum[/b] is active, it consumes [thrive:compound type=\"atp\"][/thrive:compound]."

msgid "WIKI_FLAGELLUM_INTRO"
msgstr "Hair-like filaments on the outside of a cell which use [thrive:compound type=\"atp\"][/thrive:compound] to increase cell movement speed in one direction. Thrust is applied in the opposite direction to the outward-facing direction of the [b]Flagellum[/b]."

msgid "WIKI_FLAGELLUM_MODIFICATIONS"
msgstr "No modifications."

msgid "WIKI_FLAGELLUM_PROCESSES"
msgstr "No processes."

msgid "WIKI_FLAGELLUM_REQUIREMENTS"
msgstr ""
"If organelle upgrades are enabled in game settings, [i]at least one[/i] of the following condition must be true [i]for the player cell[/i]:\n"
"\n"
"[indent]—   Has speed below [b]15[/b].[/indent]\n"
"[indent]—   Produces at least [b]+15[/b] [thrive:compound type=\"atp\"][/thrive:compound].[/indent]"

msgid "WIKI_FLAGELLUM_SCIENTIFIC_BACKGROUND"
msgstr "TBA"

msgid "WIKI_FLAGELLUM_STRATEGY"
msgstr ""
"Speed is important for both predators and prey, so [b]Flagella[/b] are a common sight in the microbial environment. Unless your cell is predominantly sessile, we recommend adding at least some [b]Flagella[/b] to help you chase and escape from other cells, especially to offset the speed decrease after evolving a [b][color=#3796e1][url=thriveopedia:nucleus]Nucleus[/url][/color][/b].\n"
"\n"
"Watch out for your cell's [thrive:compound type=\"atp\"][/thrive:compound] balance. It's possible for a cell to survive with overall negative balance if you move only in short bursts and produce enough [thrive:compound type=\"atp\"][/thrive:compound] to sustain yourself when the consumption induced by [b]Flagella[/b] is ignored."

msgid "WIKI_FLAGELLUM_UPGRADES"
msgstr "No upgrades."

msgid "WIKI_GLYCOLYSIS_COMMA_ANAEROBIC_NITROGEN_FIXATION"
msgstr "Glycolysis, Anaerobic Nitrogen Fixation"

msgid "WIKI_HEADING_APPENDICES"
msgstr "Appendices"

msgid "WIKI_HEADING_BASIC_GAME_MECHANICS"
msgstr "Basic game mechanics"

msgid "WIKI_HEADING_COMPOUNDS_LIST"
msgstr "Compounds List"

msgid "WIKI_HEADING_COMPOUND_CLOUDS"
msgstr "Compound clouds"

msgid "WIKI_HEADING_CONCEPT_ART"
msgstr "Concept Art"

msgid "WIKI_HEADING_CURRENT_DEVELOPMENT"
msgstr "Current Development"

msgid "WIKI_HEADING_DEVELOPMENT"
msgstr "Development"

msgid "WIKI_HEADING_EDITOR"
msgstr "Editor"

msgid "WIKI_HEADING_EFFECTS"
msgstr "Effects"

msgid "WIKI_HEADING_ENVIRONMENTAL_GASSES"
msgstr "Environmental gasses"

msgid "WIKI_HEADING_FEATURES"
msgstr "Features"

msgid "WIKI_HEADING_FOG_OF_WAR"
msgstr "Fog Of War"

msgid "WIKI_HEADING_GAMEPLAY"
msgstr "Gameplay"

msgid "WIKI_HEADING_GDD"
msgstr "GDD"

msgid "WIKI_HEADING_GENERAL_TIPS"
msgstr "General Tips"

msgid "WIKI_HEADING_GENERATIONS_AND_EDITOR_SESSIONS"
msgstr "Generations and Editor Sessions"

msgid "WIKI_HEADING_MICROBE_PARTS"
msgstr "Microbe Parts"

msgid "WIKI_HEADING_MICROBE_STAGE"
msgstr "Microbe Stage"

msgid "WIKI_HEADING_MICROBE_STAGE_TIPS"
msgstr "Microbe Stage Tips"

msgid "WIKI_HEADING_MODIFICATIONS"
msgstr "Modifications"

msgid "WIKI_HEADING_MORE_GAME_INFO"
msgstr "More Game Info"

msgid "WIKI_HEADING_MUTATIONS_AND_MUTATION_POINTS"
msgstr "Mutations and Mutation Points"

msgid "WIKI_HEADING_OVERVIEW"
msgstr "Overview"

msgid "WIKI_HEADING_PATCHES"
msgstr "Patches"

msgid "WIKI_HEADING_PHYSICAL_CONDITIONS"
msgstr "Physical Conditions"

msgid "WIKI_HEADING_PROCESSES"
msgstr "Processes"

msgid "WIKI_HEADING_REPRODUCTION_IN_THE_MICROBE_STAGE"
msgstr "Reproduction in the Microbe Stage"

msgid "WIKI_HEADING_REQUIREMENTS"
msgstr "Requirements"

msgid "WIKI_HEADING_SCIENTIFIC_BACKGROUND"
msgstr "Scientific Background"

msgid "WIKI_HEADING_STRATEGY"
msgstr "Strategy"

msgid "WIKI_HEADING_THE_DAY/NIGHT_CYCLE"
msgstr "The day/night cycle"

msgid "WIKI_HEADING_THE_PATCH_MAP"
msgstr "The Patch Map"

msgid "WIKI_HEADING_TRANSITIONS"
msgstr "Transitions"

msgid "WIKI_HEADING_TYPES_OF_COMPOUNDS"
msgstr "Types of Compounds"

msgid "WIKI_HEADING_UI"
msgstr "UI"

msgid "WIKI_HEADING_UPGRADES"
msgstr "Upgrades"

msgid "WIKI_HELP_AND_TIPS_BASIC_GAME_MECHANICS"
msgstr ""
"The player controls members of a species which needs to spread out into the world, and evolve into more complex lifeforms. You control a single cell from your species: if it dies, you take control of another one. You compete with cells from other species, and must ensure your own species' survival.\n"
"\n"
"The world is divided into [b]patches[/b]. The area the player's cell inhabits is your [b]current patch[/b].\n"
"\n"
"In your current patch, you must gather [b]compounds[/b] to keep you alive, and grow enough to [b]reproduce[/b]. Once your cell has reproduced, you move millions of years into the future and switch to the [b]Editor[/b].\n"
"\n"
"In the [b]Editor[/b] you can see what happened to all existing species over the millions of years as a result of their biology and your performance in your current patch. You can see which new species [b]evolved[/b], which ones went [b]extinct[/b] and how their total [b]population[/b] counts have changed.\n"
"\n"
"You can change your current patch and move others of your species to another patch in the [b]Patch Map[/b] section of the  [b]Editor[/b]. You can also determine how your species evolved by [b]editing[/b] it.\n"
"\n"
"You [b]edit[/b] your species by adding, removing or adjusting parts of your cell, as well as changing the species' behaviour.\n"
"\n"
"When you leave the [b]Editor[/b], you switch to your current patch, and you start the cycle again. The small changes made each turn lead to big changes over the life of the planet."

msgid "WIKI_HELP_AND_TIPS_BUTTON"
msgstr "Help and Tips"

msgid "WIKI_HELP_AND_TIPS_COMPOUND_CLOUDS"
msgstr ""
"These are the useful chemicals that can spawn in a patch as compound clouds.\n"
"\n"
"White – [thrive:compound type=\"glucose\"][/thrive:compound]\n"
"\n"
"Yellow – [thrive:compound type=\"hydrogensulfide\"][/thrive:compound]\n"
"\n"
"Orange – [thrive:compound type=\"ammonia\"][/thrive:compound]\n"
"\n"
"Purple – [thrive:compound type=\"phosphates\"][/thrive:compound]\n"
"\n"
"Red – [thrive:compound type=\"iron\"][/thrive:compound]"

msgid "WIKI_HELP_AND_TIPS_GENERAL_TIPS"
msgstr ""
"This section lists all the game tips applicable to multiple stages that are displayed on the loading screens.\n"
"\n"
"\n"
"Press the [b]Undo[/b] button in the editor to correct a mistake\n"
"\n"
"Watch out for larger organisms. They will eat you, and it's not fun to be digested!\n"
"\n"
"Be careful when repeatedly hunting the same species, as you can hunt them to extinction. Other species can do it as well.\n"
"\n"
"Sometimes it's best just to run away.\n"
"\n"
"When Auto-Evo predicts your population dropping, you can still raise it by performing well.\n"
"\n"
"Don't forget, you can use the panel at the top right of the screen to see what's under the cursor.\n"
"\n"
"If your population drops to zero, you go extinct."

msgid "WIKI_HELP_AND_TIPS_INTRO"
msgstr "This page has some basic gameplay information and general tips on playing Thrive."

msgid "WIKI_HELP_AND_TIPS_MICROBE_PARTS"
msgstr ""
"These are the parts that can be added to cells for size, storage and food or energy production.\n"
"\n"
"[b][u]Prokaryotic Proteins[/u][/b]\n"
"\n"
"[color=#3796e1][url=thriveopedia:cytoplasm]Cytoplasm[/url][/color], [color=#3796e1][url=thriveopedia:hydrogenase]Hydrogenase[/url][/color], [color=#3796e1][url=thriveopedia:metabolosome]Metabolosomes[/url][/color] and [color=#3796e1][url=thriveopedia:rusticyanin]Rusticyanin[/url][/color] (as well as [color=#3796e1][url=thriveopedia:chromatophore]Thylakoids[/url][/color] and [color=#3796e1][url=thriveopedia:chemoSynthesizingProteins]Chemosynthesizing Proteins[/url][/color]) produce [thrive:compound type=\"atp\"][/thrive:compound].\n"
"\n"
"[color=#3796e1][url=thriveopedia:chemoSynthesizingProteins]Chemosynthesizing Proteins[/url][/color] produce [thrive:compound type=\"glucose\"][/thrive:compound].\n"
"\n"
"[color=#3796e1][url=thriveopedia:chromatophore]Thylakoids[/url][/color] produce [thrive:compound type=\"glucose\"][/thrive:compound] for free, as long as there is sunlight and [thrive:compound type=\"carbondioxide\"][/thrive:compound].\n"
"\n"
"[color=#3796e1][url=thriveopedia:nitrogenase]Nitrogenase[/url][/color] produces extra [thrive:compound type=\"ammonia\"][/thrive:compound].\n"
"\n"
"[color=#3796e1][url=thriveopedia:oxytoxyProteins]Toxisomes[/url][/color] produce toxins that can damage or disable other cells.\n"
"\n"
"[b][u]External Organelles[/u][/b]\n"
"\n"
"[color=#3796e1][url=thriveopedia:flagellum]Flagella[/url][/color] increase your speed in one direction.\n"
"\n"
"[color=#3796e1][url=thriveopedia:pilus]Pili[/url][/color] can be used to stab the other cells or to defend against them.\n"
"\n"
"[color=#3796e1][url=thriveopedia:chemoreceptor]Chemoreceptors[/url][/color] allow detecting compounds and cells from further away.\n"
"\n"
"[color=#3796e1][url=thriveopedia:slimeJet]Slime Jets[/url][/color] give a short boost of speed in one direction.\n"
"\n"
"[color=#3796e1][url=thriveopedia:cilia]Cilia[/url][/color] increase turning speed of cells, and can be upgraded to pull things towards you.\n"
"\n"
"[b][u]Membrane Bound Organelles[/u][/b]\n"
"\n"
"The [color=#3796e1][url=thriveopedia:nucleus]Nucleus[/url][/color] doubles your cell's size, reduces all damage taken by 50% and unlocks the other membrane-bound organelles.\n"
"\n"
"[color=#3796e1][url=thriveopedia:mitochondrion]Mitochondria[/url][/color] and [color=#3796e1][url=thriveopedia:ferroplast]Ferroplasts[/url][/color] produce [thrive:compound type=\"atp\"][/thrive:compound].\n"
"\n"
"[color=#3796e1][url=thriveopedia:chemoplast]Chemoplasts[/url][/color] produce [thrive:compound type=\"glucose\"][/thrive:compound].\n"
"\n"
"[color=#3796e1][url=thriveopedia:chloroplast]Chloroplasts[/url][/color] produce [thrive:compound type=\"glucose\"][/thrive:compound] for free, as long as there is sunlight and [thrive:compound type=\"carbondioxide\"][/thrive:compound].\n"
"\n"
"\n"
"[color=#3796e1][url=thriveopedia:nitrogenfixingplastid]Nitroplasts[/url][/color] produce extra [thrive:compound type=\"ammonia\"][/thrive:compound].\n"
"\n"
"[color=#3796e1][url=thriveopedia:vacuole]Vacuoles[/url][/color] give you a lot of extra storage for compounds.\n"
"\n"
"[color=#3796e1][url=thriveopedia:oxytoxy]Toxin Vacuoles[/url][/color] produce toxins that can damage or disable other cells.\n"
"\n"
"[color=#3796e1][url=thriveopedia:lysosome]Lysosomes[/url][/color] let you feed on other cells more efficiently, and allow engulfing cells with chitin or cellulose membranes.\"\n"
"\n"
"[color=#3796e1][url=thriveopedia:signalingAgent]Signaling Agents[/url][/color] allow you to send signals that friendly cells can react to.\n"
"\n"
"[color=#3796e1][url=thriveopedia:bindingAgent]Binding Agents[/url][/color] allow binding with other cells. Required to advance to the Multicellular Stage.\n"
"\n"
"[b][u]Non-LAWK parts[/u][/b]\n"
"\n"
"These parts are only available if you deselect 'LAWK only' in the New Game settings.\n"
"\n"
"[color=#3796e1][url=thriveopedia:thermosynthase]Thermosynthase[/url][/color] and [color=#3796e1][url=thriveopedia:thermoplast]Thermoplasts[/url][/color] produce [thrive:compound type=\"atp\"][/thrive:compound] for free, as long as the environment is hot enough."

msgid "WIKI_HELP_AND_TIPS_MICROBE_STAGE_TIPS"
msgstr ""
"This section has all the tips for the Microbe Stage that are displayed on the loading screens.\n"
"\n"
"\n"
"Each hex of cytoplasm costs 1 [thrive:compound type=\"atp\"][/thrive:compound] per second to maintain, but it generates 3 [thrive:compound type=\"atp\"][/thrive:compound]. If you're a bit short on [thrive:compound type=\"atp\"][/thrive:compound], try adding a couple of hexes or removing some organelles.\n"
"\n"
"Your cell uses [thrive:compound type=\"atp\"][/thrive:compound] as its energy source. If it runs out, you will die.\n"
"\n"
"To unlock the editor and reproduce you need to stay alive long enough. Gathering [thrive:compound type=\"ammonia\"][/thrive:compound] (orange cloud) and [thrive:compound type=\"phosphates\"][/thrive:compound] (purple cloud) speeds up growth.\n"
"\n"
"You can engulf things that are smaller than you to feed on them by pressing [b]G[/b]. This will cost extra [thrive:compound type=\"atp\"][/thrive:compound] and slow you down. Don't forget to press [b]G[/b] again to stop engulfing.\n"
"\n"
"The bigger your cell is, the more [thrive:compound type=\"atp\"][/thrive:compound]-producing parts you need just to stay alive. Metabolosomes, rusticyanin, hydrogenase and even cytoplasm produce [thrive:compound type=\"atp\"][/thrive:compound].\n"
"\n"
"There are many organelles in the editor for you to evolve, allowing for a wide range of different playstyles.\n"
"\n"
"There are limited reources available to each species, so increasing the size of your cells will also decrease your maximum population.\n"
"\n"
"Use the [b]W[/b], [b]A[/b], [b]S[/b] and [b]D[/b] Keys to move and the mouse to rotate. Use [b]E[/b] to shoot [b]toxins[/b] if you have a toxin vacuole. Press [b]G[/b] to toggle engulf mode. You can zoom in and out with the mouse wheel.\n"
"\n"
"To reproduce you need to divide each of your organelles into two. Organelles need [thrive:compound type=\"ammonia\"][/thrive:compound], [thrive:compound type=\"phosphates\"][/thrive:compound], and time to split in half.\n"
"\n"
"Be wary because your competitors are evolving alongside you. Every time you enter the editor they evolve as well.\n"
"\n"
"Binding agents allow you to build a cell colony with others of your species. The cells all share compounds, act as one, and allow you to evolve into a multicellular organism.\n"
"\n"
"The more (or longer) flagella you have, the faster you go - vroom vroom! It costs more ATP, though.\n"
"\n"
"Cells with cellulose or chitin membranes can't be digested by prokaryotes. A eukaryote with lysosomes can feed on these by producing enzymes to break down the cell walls.\n"
"\n"
"[thrive:compound type=\"hydrogensulfide\"][/thrive:compound] can be converted into [thrive:compound type=\"glucose\"][/thrive:compound] via chemoplasts and chemosynthesizing proteins. [thrive:compound type=\"iron\"][/thrive:compound] can be converted into [thrive:compound type=\"atp\"][/thrive:compound] via rusticyanin or ferroplasts.\n"
"\n"
"Each visit to the editor in the Microbe Stage represents 100 million years of evolution.\n"
"\n"
"You can engulf chunks of floating matter, whether they are parts of dead cells or minerals.\n"
"\n"
"Prepare before adding a nucleus. Those things are expensive - in up-front cost and upkeep!\n"
"\n"
"Toxins can be used to knock other toxins away from you if you are quick enough.\n"
"\n"
"If a cell is about half the size of yours, that's when you can engulf them.\n"
"\n"
"Biomes are more than just different backgrounds - the compounds and floating chunks in different biomes spawn at different rates.\n"
"\n"
"Place flagella or slime jets symmetrically at the back of your cell. Otherwise, you'll be wasting energy.\n"
"\n"
"It matters where you place parts. The shape of your cell impacts your movement and turning speed."

msgid "WIKI_HELP_AND_TIPS_MORE_GAME_INFO"
msgstr ""
"Each generation, you have 100 mutation points (MP) to spend, and each change (or mutation) will cost a certain amount of that MP. Adding and removing organelles costs MP. However, removing organelles that were placed in the current Editor session refunds MP for that organelle. You can move (and rotate) or remove an organelle by right-clicking on it and selecting from the pop-up menu.\n"
"\n"
"The main ways that cells gain energy are by feeding on the environment around them - which is called [b]autotrophy[/b] - and feeding on other cells or parts from dead cells - which is called [b]heterotrophy[/b]. Both are important parts of the [b]food chain[/b].\n"
"\n"
"[b]Cellulose[/b] and [b]chitin[/b] cell walls can't be digested without having the enzymes that can break them down first. These enzymes are produced by [color=#3796e1][url=thriveopedia:lysosome]Lysosomes[/url][/color], which are exclusive to eukaryotes. Prokaryotes don't have such organelles, and digest their food less efficiently. For small cells this is fine, but for larger cells, having no [color=#3796e1][url=thriveopedia:lysosome]Lysosomes[/url][/color] can be a big disadvantage.\n"
"\n"
"The [color=#3796e1][url=thriveopedia:bindingAgent]Binding Agent[/url][/color] allows your cell and others of its species to build a cell [b]colony[/b] where the cells share the compounds they absorb and produce with each other. While in a colony, you can't enter the editor. To do this, you must leave the colony by pressing the [b]Unbind all[/b] key. Large cell colonies are the way towards [b]Multicellularity[/b], and the end of the Single-Cell Stage.\n"
"\n"
"If you survive for twenty generations with 300 population, you are considered to have \"won\" the current game. You can still continue playing as you wish."

msgid "WIKI_HYDROGENASE_EFFECTS"
msgstr "No effects."

msgid "WIKI_HYDROGENASE_INTRO"
msgstr "[b]Hydrogenase[/b] perform [b]Clostridial Fermentation[/b], a form of [b]Anaerobic Respiration[/b]. It is the conversion of [thrive:compound type=\"glucose\"][/thrive:compound] into [thrive:compound type=\"atp\"][/thrive:compound]. It is the first glucose-processing part the player has, and currently serves as the only anaerobic glucose-burning part."

msgid "WIKI_HYDROGENASE_MODIFICATIONS"
msgstr "No modifications."

msgid "WIKI_HYDROGENASE_PROCESSES"
msgstr ""
"[b]Clostridial Fermentation[/b]: [thrive:compound type=\"glucose\"][/thrive:compound] → [thrive:compound type=\"atp\"][/thrive:compound]\n"
"\n"
"A method of energy production, without requiring [thrive:compound type=\"oxygen\"][/thrive:compound] but when it is present this is inferior to  [b][color=#3796e1][url=thriveopedia:metabolosome]Metabolosomes[/url][/color][/b]. Requires a steady influx of [thrive:compound type=\"glucose\"][/thrive:compound]."

msgid "WIKI_HYDROGENASE_REQUIREMENTS"
msgstr "Starting part, no requirements."

msgid "WIKI_HYDROGENASE_SCIENTIFIC_BACKGROUND"
msgstr ""
"Clostridial fermentation is present in Clostridia, a diverse and loosely defined group of prokaryotes defined by the metabolic process. It is often used in biochemical, food, and biofuel production, and is used in wastewater treatment and soil rejuvenation efforts. Though clostridial fermentation looks different across different groups of bacteria, the general formula looks like: \n"
"\n"
"C6​H12​O6​→2C2​H5​OH+2CO2​+2H2​\n"
"\n"
"Or, glucose being turned to two ethanol, two carbon dioxide, and two hydrogen. Glucose is broken down through substrate-level phosphorylation, and like other fermentation methods, important aspects of glycolysis can be maintained even under anaerobic conditions. Fermentation is likely a very ancient metabolic strategy on Earth. Though hydrogenase does play a role in clostridial fermentation, responsible for waste management and the production of hydrogen, it technically isn’t the fundamental enzyme for the process. Other enzymes, such as pyruvate:ferredoxin oxidoreductase (POR), play a more unique and central role in anaerobic fermentation; though, due to their relative difficulty to represent in game, a more familiar enzyme with a more manageable name was chosen."

msgid "WIKI_HYDROGENASE_STRATEGY"
msgstr ""
"A starting part, hydrogenase will be the fundamental glucose-processing part for an anoxygenic atmosphere, allowing players to take advantage of the initially abundant glucose clouds. Their constant energy production, unbounded by any atmospheric compound, makes it a very versatile and important part for low-energy prokaryotes. Players wishing to utilize glucose should generally adapt to utilize clostridial fermentation. \n"
"\n"
"Eventually, it is probably best if hydrogenase begins to be replaced with metabolosomes. Because of their aerobic nature, metabolosomes are much more efficient than hydrogenase - and taking advantage of oxygen is an important part of progressing towards becoming a eukaryote, and eventually, multicellular.\n"
"\n"
"It is important to be mindful of the fact that you will likely be replacing hydrogenases once your world is oxygenic. Spamming hydrogenases could result in several generations of deleting and replacing parts once your world becomes oxygenated. As such, pairing some hydrogenase with another metabolic process, such as chemosynthesis, or maintaining a relatively low-energy organism might be a beneficial strategy.As the world becomes more oxygenated, hydrogenase would probably work best in deeper, less oxygen-rich patches."

msgid "WIKI_HYDROGENASE_UPGRADES"
msgstr "No upgrades."

msgid "WIKI_INDUSTRIAL_STAGE_CURRENT_DEVELOPMENT"
msgstr "Development has not started on this stage. Gameplay and theory design for this stage will become relevant once the [color=#3796e1][url=thriveopedia:society_stage]Society Stage[/url][/color] is being worked on."

msgid "WIKI_INDUSTRIAL_STAGE_FEATURES"
msgstr "Coming soon."

msgid "WIKI_INDUSTRIAL_STAGE_INTRO"
msgstr ""
"Industrial stage is the seventh of nine Thrive's gameplay stages, coming after the [color=#3796e1][url=thriveopedia:society_stage]Society Stage[/url][/color] with the invention of industrial machines. Technology and culture are much more advanced now, and civilization is largely reliant on machines to sustain itself. The whole planet is now mostly explored and populated, allowing you communicate or wage wars practically anywhere. Diplomatic and leadership skills are needed more than ever before.\n"
"\n"
"Technological advance is rapidly accelerating, with complicated machinery invented in tens of years unlike hundreds of years before. New powered vehicles, medical methods, industrial machines, but also new weapons, including those of mass destruction, are to be counted with.\n"
"\n"
"The Industrial stage ends with the invention of space travel, being followed by the [color=#3796e1][url=thriveopedia:space_stage]Space Stage[/url][/color]. The first rocket to reach space marks the end of the stage, but the early [color=#3796e1][url=thriveopedia:space_stage]Space Stage[/url][/color] is still very similar to the Industrial Stage."

msgid "WIKI_INDUSTRIAL_STAGE_OVERVIEW"
msgstr "The Industrial Stage will mostly revolve around population. Population will skyrocket. The economy will boom. Wars will get larger and bloodier. Consumption and pollution will rise. All of these will be results of the increase in the number of members of the player's species in the world. This will be brought about by advances in medicine, farming, sanitation, logistics, refrigeration, and transportation. These lead to the spike in the population, which in turn catalyzes the Industrial Revolution, which in effect engenders new military, scientific, economic, and political reforms."

msgid "WIKI_INDUSTRIAL_STAGE_TRANSITIONS"
msgstr ""
"The Industrial Stage officially begins when the player’s nation discovers the technology Steam Power (and builds the first industrial machine). Following this, Assembly Line vastly improves production and manufacturing, Railroads advances the rate of trade and transportation, and Agricultural Engineering progresses crop growth and output. New military technologies lead to a revolution in warfare.\n"
"\n"
"The Industrial Stage is highlighted with just that process, revolution. It leads to a revolution on all scales of society, and can with time come to drastically alter the competition between the rising nations.\n"
"\n"
"The stage ends when the player first reaches space."

msgid "WIKI_INDUSTRIAL_STAGE_UI"
msgstr "Coming soon."

msgid "WIKI_INJECTISOME_PILUS"
msgstr "Injectisome Pilus"

msgid "WIKI_LYSOSOME_EFFECTS"
msgstr ""
"Equipping a [b]Lysosome[/b] with [b]Chitinase[/b] or [b]Cellulase[/b] allows a cell to digest other cells with [b]Chitin Membranes[/b] or [b]Cellulose Membranes[/b] respectively. Indigestible cells – those for which a cell does not have the required enzyme – are immediately ejected.\n"
"\n"
"Alongside its general stats, each [b]Lysosome[/b] contributes:\n"
"\n"
"[indent]—   [b]+0.05[/b] digestion speed. Engulfed matter will be digested more quickly.[/indent]\n"
"[indent]—   [b]+4.5%[/b] digestion efficiency for the chosen enzyme. Engulfed cells with the enzyme's target membrane will yield more compounds when digested.[/indent]"

msgid "WIKI_LYSOSOME_INTRO"
msgstr ""
"Contains digestive enzymes. Can be modified to change the type of enzyme it contains. Only one enzyme per [b]Lysosome[/b] can be utilized at a time. Enzymes speed up and improve efficiency of digestion.\n"
"\n"
"The [b]Lysosome[/b] is a membrane-bound organelle that contains hydrolytic enzymes that can break down various biomolecules. [b]Lysosomes[/b] allow the cell to digest materials ingested through endocytosis and clean waste products of the cell in a process called autophagy."

msgid "WIKI_LYSOSOME_MODIFICATIONS"
msgstr ""
"Modify the [b]Lysosome[/b] to select the enzyme it contains. By default, it contains [b]Lipase[/b] which targets [b]Normal Membranes[/b] and [b]Double Membranes[/b].\n"
"\n"
"A [b]Lysosome[/b] can instead contain one of:\n"
"\n"
"[indent]—   [b]Chitinase[/b], which targets [b]Chitin Membranes[/b].[/indent]\n"
"[indent]—   [b]Cellulase[/b], which targets [b]Cellulose Membranes[/b].[/indent]"

msgid "WIKI_LYSOSOME_PROCESSES"
msgstr "No processes."

msgid "WIKI_LYSOSOME_REQUIREMENTS"
msgstr ""
"A cell must have a [b][color=#3796e1][url=thriveopedia:nucleus]Nucleus[/url][/color][/b] to evolve [b]Lysosomes[/b].\n"
"\n"
"If organelle upgrades are enabled in game settings, [i]at least one[/i] of the following conditions must also be true [i]for the player cell[/i]:\n"
"\n"
"[indent]—   Has engulfed at least [b]20[/b] cells throughout the game so far.[/indent]\n"
"[indent]—   Has digested at least [b]10[/b] cells throughout the game so far.[/indent]"

msgid "WIKI_LYSOSOME_SCIENTIFIC_BACKGROUND"
msgstr "TBA"

msgid "WIKI_LYSOSOME_STRATEGY"
msgstr ""
"For cells which engulf prey, it's generally advisable to evolve at least two [b]Lysosomes[/b], setting one to use [b]Chitinase[/b] and one to use [b]Cellulase[/b]. That way, your cell can digest many more types of prey that would otherwise remain invulnerable to engulfment.\n"
"\n"
"Adding even more [b]Lysosomes[/b], spreading the choice of enzymes, is also a good idea. Increased digestion speed can prevent issues with insufficient storage for all ingested matter and increased digestion efficiency makes predation significantly more viable as a strategy."

msgid "WIKI_LYSOSOME_UPGRADES"
msgstr "No upgrades."

msgid "WIKI_MACROSCOPIC_STAGE_CONCEPT_ART"
msgstr ""
"[indent]—   [color=#3796e1][url=https://wiki.revolutionarygamesstudio.com/images/thumb/9/9f/Multieditorconcept.jpeg/120px-Multieditorconcept.jpeg]Editor concept[/url][/color] \t\t\t[/indent]\n"
"[indent]—   [color=#3796e1][url=https://wiki.revolutionarygamesstudio.com/images/thumb/9/92/Multicolorconcept.png/120px-Multicolorconcept.png]Terrain color concept[/url][/color] \t\t\t[/indent]"

msgid "WIKI_MACROSCOPIC_STAGE_CURRENT_DEVELOPMENT"
msgstr "Prototype level of the development of the macroscopic stage has started."

msgid "WIKI_MACROSCOPIC_STAGE_FEATURES"
msgstr ""
"In this stage the player continues to be able to edit cell types, but instead of placing them in a cell bodyplan, the cell types are now used as blobs of tissue, which are placed in the fully 3D macroscopic body plan editor. The editor is based on placing and editing metaballs that represent the structure of the species.\n"
"\n"
"The player becomes a macroscopic creature. This shifts the game's scale so that microbes are no longer visible and the player moves onto sculpting tissues instead of placing individual cells.\n"
"\n"
"There is a separate page for the Macroscopic Stage GDD describing the stage mechanics in more details."

msgid "WIKI_MACROSCOPIC_STAGE_INTRO"
msgstr "In the Macroscopic Stage, your colony of cells will turn into a blob of tissue types that exisit ina 3D environment. The stage ends when your creature first develops a certain level of sentience."

msgid "WIKI_MACROSCOPIC_STAGE_OVERVIEW"
msgstr ""
"Life in the oceans flourishes. There will be a lot of diversity. The world has suddenly gotten a lot bigger for the player.\n"
"\n"
"The player will now control a proper creature made up of tissue. The scale starts from the centimeter scale and goes up from there. Individual cells are no longer visible or simulated in this stage."

msgid "WIKI_MACROSCOPIC_STAGE_TRANSITIONS"
msgstr ""
"The stage starts when a multicellular cell colony becomes big enough to be able to transition to being a collection of tissues. Currently this is planned to happen around size of 20 cells.\n"
"\n"
"It ends when the player's species evolves a nervous system (that is complex enough)."

msgid "WIKI_MACROSCOPIC_STAGE_UI"
msgstr "Nothing has been discussed."

msgid "WIKI_MECHANICS"
msgstr "Mechanics"

msgid "WIKI_MECHANICS_ROOT_INTRO"
msgstr ""
"These are various concepts shared by multiple stages or editors.\n"
"\n"
"The below pages explain various mechanics. Feel free to browse the pages for tips and help with the game."

msgid "WIKI_MELANOSOME_EFFECTS"
msgstr "No effects."

msgid "WIKI_MELANOSOME_INTRO"
msgstr "[b]Melanosomes[/b] perform [b]Radiosynthesis[/b], which captures energy from radiation by absorbing it in melanin."

msgid "WIKI_MELANOSOME_MODIFICATIONS"
msgstr "No modifications."

msgid "WIKI_MELANOSOME_PROCESSES"
msgstr ""
"[b]Radiosynthesis[/b]: [b]Radiation[/b] File:RadiationIcon.png → [thrive:compound type=\"atp\"][/thrive:compound]\n"
"\n"
"A method of energy production by utilising radioactive materials."

msgid "WIKI_MELANOSOME_REQUIREMENTS"
msgstr "Need to receive radiation damage by being close to a radioactive chunk"

msgid "WIKI_MELANOSOME_SCIENTIFIC_BACKGROUND"
msgstr "TBA"

msgid "WIKI_MELANOSOME_STRATEGY"
msgstr "Radioactive rocks are rare but abundant in energy once found. The recommended playstyle with radiosynthesis is to have plenty of storage or other ways to survive while looking for the next radioactive rock. Once found there's temporarily an abundance of energy for reproduction etc."

msgid "WIKI_MELANOSOME_UPGRADES"
msgstr "No upgrades."

msgid "WIKI_METABOLOSOMES_EFFECTS"
msgstr "No effects."

msgid "WIKI_METABOLOSOMES_INTRO"
msgstr "[b]Metabolosomes[/b] perform [b]Protein Respiration[/b], a form of [b]Aerobic Respiration[/b] inferior to that of [b][color=#3796e1][url=thriveopedia:mitochondrion]Mitochondria[/url][/color][/b]. It is the conversion of [thrive:compound type=\"glucose\"][/thrive:compound] into [thrive:compound type=\"atp\"][/thrive:compound] with the use of [thrive:compound type=\"oxygen\"][/thrive:compound]."

msgid "WIKI_METABOLOSOMES_MODIFICATIONS"
msgstr "No modifications."

msgid "WIKI_METABOLOSOMES_PROCESSES"
msgstr ""
"[b]Protein Respiration[/b]: [thrive:compound type=\"glucose\"][/thrive:compound] + [thrive:compound type=\"oxygen\"][/thrive:compound] → [thrive:compound type=\"atp\"][/thrive:compound] + [thrive:compound type=\"carbondioxide\"][/thrive:compound]\n"
"\n"
"A method of energy production, superior to that in [b][color=#3796e1][url=thriveopedia:cytoplasm]Cytoplasm[/url][/color][/b] but inferior to [b][color=#3796e1][url=thriveopedia:mitochondrion]Mitochondria[/url][/color][/b]. Requires a steady influx of [thrive:compound type=\"glucose\"][/thrive:compound]. Rate scales with the concentration of environmental [thrive:compound type=\"oxygen\"][/thrive:compound]."

msgid "WIKI_METABOLOSOMES_REQUIREMENTS"
msgstr "No requirements"

msgid "WIKI_METABOLOSOMES_SCIENTIFIC_BACKGROUND"
msgstr ""
"Unlike eukaryotes, prokaryote organelles do not have membranes. Instead, prokaryotes like bacteria construct compartments out of proteins. A [b]Metabolosome[/b] is an example of such a compartment, officially referred to as a Bacterial MicroCompartment (BMC). BMCs consist of a polyhedral protein shell around 100-200 nm in size that looks similar to a virus capsid. The proteins that make up the shell typically have (semi-permeable) pores that allow different compounds (substrates and products) in and out of the organelle. They concentrate enzymes and proteins involved in specific metabolic processes in one spot, ensuring their success. The protein shell also acts as a physical barrier, allowing BMCs to conduct metabolic reactions that create toxic or unstable intermediate compounds.\n"
"\n"
"[b]Metabolosomes[/b] are a catabolic type of BMC, and are involved in the degradation of different carbon sources such as glycerol and amino acids. There is no clear evidence that the process of breaking down [thrive:compound type=\"glucose\"][/thrive:compound] takes place in metabolosomes, however it is not unreasonable to assume that it could do so.The actual process of breaking down glucose for energy takes place in several steps in both prokaryotes and eukaryotes. The only difference is where some of the enzymes are located and organized.\n"
"\n"
"Read more on this organelle's [color=#3796e1][url=https://en.wikipedia.org/wiki/Bacterial_microcompartment#Metabolosomes%3A_aldehyde_oxidation]Wikipedia page[/url][/color]."

msgid "WIKI_METABOLOSOMES_STRATEGY"
msgstr ""
"In many ways, [b]Metabolosomes[/b] are an extension of [b][color=#3796e1][url=thriveopedia:cytoplasm]Cytoplasm[/url][/color][/b]. A playstyle that works for the starting cell (LUCA) is likely to work for a cell built from [b]Metabolosomes[/b] – simply gather [thrive:compound type=\"glucose\"][/thrive:compound] from the environment. The difference is increased efficiency that can support more organelles with wider functions, such as [b][color=#3796e1][url=thriveopedia:pilus]Perforator Pili[/url][/color][/b] or [b][color=#3796e1][url=thriveopedia:flagellum]Flagella[/url][/color][/b].\n"
"\n"
"However, natural [thrive:compound type=\"glucose\"][/thrive:compound] concentrations in the environment decrease over the course of the game, so it may be advisable to switch to new food sources later on.\n"
"\n"
"Once a cell evolves a [b][color=#3796e1][url=thriveopedia:nucleus]Nucleus[/url][/color][/b], it's advisable to replace [b]Metabolosomes[/b] with their eukaryotic equivalent, [b][color=#3796e1][url=thriveopedia:mitochondrion]Mitochondria[/url][/color][/b], since these are much more efficient."

msgid "WIKI_METABOLOSOMES_UPGRADES"
msgstr "No upgrades."

msgid "WIKI_MICROBE_STAGE_APPENDICES"
msgstr "There are some tables and other things collected in the Microbe Stage Appendices"

msgid "WIKI_MICROBE_STAGE_BUTTON"
msgstr "Microbe Stage"

msgid "WIKI_MICROBE_STAGE_EDITOR"
msgstr ""
"The editor is the strategic side of the microbial stage and is accessed whenever the player reproduces. It is in this editor that the player is allowed to evolve their species by placing parts from a list of available proteins or organelles onto their cell. Each generation, the player is given 100 Mutation points or MP that is used as a currency to buy these parts. The editor is currently divided into three different windows; The report page, the patch map, and finally the editor itself.\n"
"\n"
"[b][u]Report[/u][/b]\n"
"\n"
"The report menu is the first page the player will see upon entering the editor. This page describes all environmental changes that had taken place before entering the editor such as changes in species population, compound concentration, and etc. The information provided in the report can be helpful, but is not a necessity for performing well in the game, so players need not concern themselves with analyzing its contents.\n"
"\n"
"[b][u]Patch Map[/u][/b]\n"
"\n"
"The second page a player will visit is the patch map. This menu displays what is essentially the world map, with patches representing biomes the player can visit interconnected by lines that represent traversable paths. The player can select each visible patch to display the environmental statistics of that biome, such as compound concentration, species present, and so on. Should the selected patch be connected to the player's occupied patch via a path, the player will be able to choose to play in the selected patch upon leaving the editor.Players who intend to move to new environments should take care and inspect a patch before moving to it to ensure they are prepared for what is to come.\n"
"\n"
"Below is a complete list of the various patch varieties currently in the game.\n"
"\n"
"[indent]—   Abyssopelagic[/indent]\n"
"[indent]—   Bathypelagic[/indent]\n"
"[indent]—   Mesopelagic[/indent]\n"
"[indent]—   Epipelagic[/indent]\n"
"[indent]—   Sea Floor[/indent]\n"
"[indent]—   Tidepool[/indent]\n"
"[indent]—   Estuary[/indent]\n"
"[indent]—   vents[/indent]\n"
"[indent]—   Coast[/indent]\n"
"[indent]—   Ice Shelf[/indent]\n"
"[indent]—   Caves[/indent]\n"
"\n"
"[b][u]Biomes[/u][/b]\n"
"\n"
"[i]Main Article: <a href=\"/wiki/Microbe_Biomes\" title=\"Microbe Biomes\">Microbe Biomes</a>[/i]\n"
"\n"
"Each patch represents a certain biome. The biome defines the physical properties of that patch, such as the temperature, pressure, and light levels. \n"
"\n"
"[b][u]Cell editor[/u][/b]\n"
"\n"
"The editor page is where the player will be able to customize their cell part by part. The majority of the editor is taken up by a hex field where the cell parts are placed, with the center being occupied by the player's current cell. To the left of this large space is the part list where the player will select parts to place on their cell, or otherwise change its qualities such as color or membrane type. The top right space is occupied by the organism statistics describing what the cell is capable of, as well as including the [thrive:compound type=\"atp\"][/thrive:compound] balance bar which informs the player on the amount of [thrive:compound type=\"atp\"][/thrive:compound] they produce versus how much they consume. The player should always make sure that the red bar is shorter than the green bar, or else they will meet an untimely demise of their own creation. In the bottom right, players will find the autoevo prediction screen which details how well their species is expected to perform with the changes they make according to the autoevo algorithm. Finally, the top left of the editor contains the tabs used to navigate between the previous pages, as well as the MP bar that displays the player's current bank of MP.\n"
"\n"
"The player is able to place new parts or hexes adjacent to any preexisting occupied hex, or atop a cytoplasm hex to replace it with a new part. Should the player desire to, they can delete parts of their cell by right-clicking placed parts at a cost of 10 MP per deletion. Alternatively, the player can use the arrow buttons located at the bottom of the editor screen to undo or redo previous actions, however this functionality will only work on changes made in the current editor section. The button in the middle of the arrow buttons is the symmetry key, which when clicked will change the player's current symmetry mode. All parts can be deleted except for three exceptions, the nucleus, binding agents, and the last hex of the cell. These parts can still be moved however, so don't stress if you don't like it's current position!\n"
"\n"
"The cell editor contains three different tabs, each with a unique function.\n"
"\n"
"The structure tab contains all of the parts the player can choose from such as proteins, organelles, and extracellular structures like the pili. The player must click on their desired part icon to select it, and then click where they want to place it within the hex field to add the part to their organism.The structure tab is divided into three categories; [b]prokaryotic structures[/b], [b]external organelles[/b], and [b]internal organelles[/b]. Internal organelles in particular cannot be used by the player until they have evolved the nucleus. The player can also freely modify, delete, or otherwise relocate placed parts while in the structure tab.\n"
"\n"
"The membrane tab contains options for customizing the cell's membrane. Here, the player is presented with a list of buttons representing various membrane and cell wall varieties, each with unique stats and abilities. In order to select a membrane type, the player need only ensure they have enough MP and click the desired type. The player is also granted a slider that adjusts fluidity and rigidity at the cost of 2 MP per change. The more fluid a cell is the faster and fragile it is, while rigid cells are durable but slow.At the bottom of the membrane tab is the color wheel, which allows the player to choose which color their cell will be. This feature is entirely cosmetic and does not cost any MP to change.\n"
"\n"
"The behavior tab presents the player with a list of behavioral scales and sliders to adjust them with. Adjusting these sliders allows the player to control how their species AI responds to the world around them, but currently does not effect the player themselves. Each slider represents two extremes of a personality scale, the position of which determining how far a species leans in either attitude. \n"
"\n"
"The current personality scales are;\n"
"\n"
"[indent]—   Peaceful/Aggressive: Determining how hostile or ambivalent a species is towards other species.[/indent]\n"
"[indent]—   Cautious/Opportunistic: Determining how willing a species is to endanger themselves for potential gain.[/indent]\n"
"[indent]—   Brave/Fearful: Determining how willing a species is to flee from perceived threats, and how threatening they need to be.[/indent]\n"
"[indent]—   Sessile/Active: Determining how willing a species is to move, if at all, without stimulus.[/indent]\n"
"[indent]—   Responsive/Focused: Determining how quickly a species gives up pursuing a goal, if ever.[/indent]"

msgid "WIKI_MICROBE_STAGE_GAMEPLAY"
msgstr ""
"The Microbe Stage takes place in a 3D environment viewed from a 2D perspective, as if being viewed from a microscope. Here, the player must steer their cell into brightly colored compound clouds to sustain and grow their cell until they can reproduce. At the beginning of the game there will be no predators, the only dangers being starvation and the occasional toxin. However, as the player reproduces, new competing species will branch away from the player's species and steadily become an increasingly dangerous obstacle for the player to overcome. While at first the player is a tiny cell only capable of consuming [thrive:compound type=\"glucose\"][/thrive:compound] [thrive:compound type=\"ammonia\"][/thrive:compound] and [thrive:compound type=\"phosphates\"][/thrive:compound], the player will be able to adapt their cell in any way they choose after every reproduction, granting the player new abilities and options as time goes on. This comes at a cost however, as the player cell becomes larger and more complex, it will require more food to sustain. The player must take care to ensure that their cell is always sustainable or they will quickly starve. Additionally, species that arise from your own will inherit your adaptations, so the player must be cautious of how soon they develop things such as weaponry.\n"
"\n"
"[b][u]Controls[/u][/b]\n"
"\n"
"The Microbe Stage is played using the keyboard and mouse. The cell always faces the mouse cursor's position, while the WASD keys will propel the cell in a direction relative to the cursor's position. For example, pressing the W key will make the cell travel forward towards the mouse cursor. Whereas pressing the S key will make the cell travel backwards away from the mouse cursor. These controls allow the player to strategically move their cell to dodge toxin projectiles or position themselves to catch as many prey cells as they can.The mouse is also used to interact with the various UI elements on the screen.\n"
"\n"
"Pressing the G key will enable Engulfment Mode. In this mode, the cell will begin flashing with a blue overlay and damage any cells smaller than them they come into contact with. All cells have this ability, regardless of adaptations so it would be wise to avoid approaching larger cells if the player does not have any defenses.\n"
"\n"
"Pressing the E key will expel a toxin projectile from your cell, should your cell possess toxin generating parts.\n"
"\n"
"Using the mouse wheel, the player can adjust their field of view. This is very useful for navigating the environment around them or taking a close look at their cell.\n"
"\n"
"Pressing X will enable auto-move, causing the player to move forward automatically. This frees the player from continuously holding down the movement keys when they do not have a need for fine control. The player can still steer using the mouse while in this state, and can cancel auto-move at any time by pressing any movement key.\n"
"\n"
"[b][u]Environment[/u][/b]\n"
"\n"
"These are unique parameters that relate to the climate of the current patch and act as a passive effect on the cells.\n"
"\n"
"[indent]—   [b]Temperature:[/b] The measure of heat in the current environment. Temperature currently has no direct effect on cells, but is needed to generate energy using thermoplasts.[/indent]\n"
"\n"
"[indent]—   [b]Pressure:[/b] The amount of crushing force in the environment due to depth. Pressure currently has no effect in the game.[/indent]\n"
"\n"
"[indent]—   [b]Lux:[/b] The amount of light reaching the environment. Lux is vital for photosynthesis to function, so photosynthesizers should make sure that the environment they inhabit has enough light to support them. 50% lux and above makes for a perfectly suitable home for photosynthesizers.[/indent]\n"
"\n"
"These are gasses that are present within a patch and do not have a physical presence in the game world. These elements act as a passive effect on various processes of the cell and can be required for certain proteins and organelles to function.\n"
"\n"
"[thrive:compound type=\"oxygen\"][/thrive:compound] [b]Oxygen:[/b] An important gas for aerobic respiration, [b]Oxygen[/b] is used by parts such as [b][color=#3796e1][url=thriveopedia:metabolosome]Metabolosomes[/url][/color][/b] to perform their purposes. The more [b]Oxygen[/b]  that is present in a patch, the better these parts will perform. Currently, [b]Oxygen[/b]  has no other effect on cells. The concentration starts at 0% in all patches, increases by frequency of photosynthesis, and decreases by frequency of respiration, aerobic [thrive:compound type=\"nitrogen\"][/thrive:compound] fixation and some toxin synthesis.\n"
"\n"
"[thrive:compound type=\"nitrogen\"][/thrive:compound] [b]Nitrogen:[/b] A gas used by cells for [b]Nitrogen[/b] fixation in the synthesis of [thrive:compound type=\"ammonia\"][/thrive:compound]. [b]Nitrogen[/b] currently has no other effect on cells. Concentration decreases by frequency of [b]Nitrogen[/b] fixation.\n"
"\n"
"[thrive:compound type=\"carbondioxide\"][/thrive:compound] [b]Carbon Dioxide:[/b] An important gas for chemosynthesis and photosynthesis. [b]Carbon Dioxide[/b] currently starts at a concentration from 8% to 30% in different patches. The concentration decreases by frequency of photosynthesis and [thrive:compound type=\"iron\"][/thrive:compound] or [thrive:compound type=\"hydrogensulfide\"][/thrive:compound] chemosyntheis, and increases by frequency of respiration.\n"
"\n"
"There are several compounds present in the Microbe Stage. Below is a list of all compounds and their uses.\n"
"\n"
"[thrive:compound type=\"glucose\"][/thrive:compound] [b]Glucose:[/b] Primary [thrive:compound type=\"atp\"][/thrive:compound] storage for cells, and initial source of food for the player. [b]Glucose[/b] is consumed by several organelles and proteins to produce [thrive:compound type=\"atp\"][/thrive:compound], the most notable being the [b][color=#3796e1][url=thriveopedia:metabolosome]Metabolosomes[/url][/color][/b] and [b][color=#3796e1][url=thriveopedia:mitochondrion]Mitochondrion[/url][/color][/b] as they are specifically used for [b]Glucose[/b]. When the player dies they will respawn with a reserve of [b]Glucose[/b] within their cell, allowing them to readily resume gameplay without fear of starvation. The player must take care should they rely on the readily available [b]Glucose[/b] found in the environment, as every generation the global [b]Glucose[/b] amounts decrease. [b]Glucose[/b] clouds are white in color.\n"
"\n"
"[thrive:compound type=\"ammonia\"][/thrive:compound] [b]Ammonia:[/b] Vital compounds required for reproduction. [b]Ammonia[/b] is used to grow and copy the proteins and organelles within the cell and can be found readily throughout the environment. Parts such as the [b][color=#3796e1][url=thriveopedia:nitrogenase]Nitrogenase[/url][/color][/b] and [b][color=#3796e1][url=thriveopedia:nitrogenfixingplastid]Nitroplast[/url][/color][/b] can produce [b]Ammonia[/b] from [thrive:compound type=\"atp\"][/thrive:compound] and [thrive:compound type=\"nitrogen\"][/thrive:compound], saving the player from having to actively seek it out in the environment to reproduce. [b]Ammonia[/b] clouds are orange in color.\n"
"\n"
"[thrive:compound type=\"phosphates\"][/thrive:compound] [b]Phosphate:[/b] Identical in purpose to [thrive:compound type=\"ammonia\"][/thrive:compound], [b]Phosphate[/b] is a requirement for reproduction. Unlike [thrive:compound type=\"ammonia\"][/thrive:compound], however, there are no methods of synthesizing [b]Phosphate[/b] so it can only be found in the environment or from predation. [b]Phosphates[/b] clouds are purple in color. [b]Phosphates[/b] crystals are blue or blue-green.\n"
"\n"
"[thrive:compound type=\"hydrogensulfide\"][/thrive:compound] [b]Hydrogen Sulfide:[/b] An alternative source of [thrive:compound type=\"glucose\"][/thrive:compound] for cells, that can be found in high quantities in a select few patches. Should a player intend to use [b]Hydrogen Sulfide[/b] for energy, they must take care to ensure that the patch they inhabit contains the compound. [b]Hydrogen Sulfide[/b] is only usable if the player possesses [b][color=#3796e1][url=thriveopedia:chemoSynthesizingProteins]Chemosynthesizing Proteins[/url][/color][/b], otherwise the player cannot take in the compound, and any already stored within the cell will be quickly expelled.\n"
"\n"
"[thrive:compound type=\"iron\"][/thrive:compound] [b]Iron:[/b] Another alternative source of [thrive:compound type=\"atp\"][/thrive:compound], [b]Iron[/b] is a relatively uncommon resource found in almost, but not all, patches in the world. Unlike any other compound, [b]Iron[/b] can not only be found in clouds but also as variably sized chunks that trail [b]Iron[/b] clouds as they drift. [b]Iron[/b] can only be used by a cell if it possesses [b][color=#3796e1][url=thriveopedia:rusticyanin]Rusticyanin[/url][/color][/b]. [b]Iron[/b] clouds appear brown in color. The chunks themselves can be engulfed for a significant source of [b]Iron[/b]."

msgid "WIKI_MICROBE_STAGE_GDD"
msgstr "There is a separate game design document for the microbe stage that goes into more details: Microbe Stage GDD"

msgid "WIKI_MICROBE_STAGE_INTRO"
msgstr ""
"Previous stage: No earlier stages.\n"
"\n"
"Next stage: [color=#3796e1][url=thriveopedia:multicellular_stage]Multicellular Stage[/url][/color]\n"
"\n"
"The Microbe Stage is the first stage of the game. The stage begins with the first species to exist in the world, fresh from the primordial origins of life exploring the nutrient-rich Pangonian Vents. It is here that the player assumes the role of a tiny prokaryotic blob of cytoplasm, one of a few individuals of their species. At this point, the player must rely entirely on finding loose [thrive:compound type=\"glucose\"][/thrive:compound] to survive as they do not yet possess ways to process other nutrients and seek out [thrive:compound type=\"phosphates\"][/thrive:compound] and [thrive:compound type=\"ammonia\"][/thrive:compound] to grow bigger in preparation for reproduction. Once the player has reached a sufficient size they will be capable of reproducing, which will bring the player to the microbe editor should they choose to do so. As the game continues, the player will steadily adapt their cell to better survive in a world that grows gradually harsher each generation, and compete with new species that have arisen from the player's own."

msgid "WIKI_MITOCHONDRION_EFFECTS"
msgstr "No effects."

msgid "WIKI_MITOCHONDRION_INTRO"
msgstr "The powerhouse of the cell. [b]Mitochondria[/b] perform [b]Aerobic Respiration[/b], or the conversion of [thrive:compound type=\"glucose\"][/thrive:compound] into [thrive:compound type=\"atp\"][/thrive:compound] with the use of [thrive:compound type=\"oxygen\"][/thrive:compound]. [b]Mitochondria[/b] perform this function more efficiently than other organelles such as [b][color=#3796e1][url=thriveopedia:metabolosome]Metabolosomes[/url][/color][/b]."

msgid "WIKI_MITOCHONDRION_MODIFICATIONS"
msgstr "No modifications."

msgid "WIKI_MITOCHONDRION_PROCESSES"
msgstr ""
"[b]Aerobic Respiration[/b]: [thrive:compound type=\"glucose\"][/thrive:compound] + [thrive:compound type=\"oxygen\"][/thrive:compound] → [thrive:compound type=\"atp\"][/thrive:compound] + [thrive:compound type=\"carbondioxide\"][/thrive:compound]\n"
"\n"
"One of the main methods of energy production, superior to that in  [b][color=#3796e1][url=thriveopedia:metabolosome]Metabolosomes[/url][/color][/b]. Requires a steady influx of [thrive:compound type=\"glucose\"][/thrive:compound]. Rate scales with the concentration of environmental [thrive:compound type=\"oxygen\"][/thrive:compound]."

msgid "WIKI_MITOCHONDRION_REQUIREMENTS"
msgstr ""
"A cell must have a [b][color=#3796e1][url=thriveopedia:nucleus]Nucleus[/url][/color][/b] to evolve [b]Mitochondria[/b].\n"
"\n"
"If organelle upgrades are enabled in game settings, [i]both[/i] of the following conditions must also be true [i]for the player cell[/i]:\n"
"\n"
"[indent]—   Contains at least [b]4[/b]  [b][color=#3796e1][url=thriveopedia:metabolosome]Metabolosomes[/url][/color][/b] for at least [b]5[/b] generations in a row.[/indent]\n"
"[indent]—   Produces at least [b]+20[/b] [thrive:compound type=\"atp\"][/thrive:compound].[/indent]"

msgid "WIKI_MITOCHONDRION_SCIENTIFIC_BACKGROUND"
msgstr ""
"Mitochondria are bilayered (having both an inner and outer membrane) organelles that generate ATP through a process called Oxidative Phosphorylation. In this process, energy generated from the breakdown of nutrients (such as glucose and lipids) is used to generate a proton gradient across the inner membrane, which it can then use to convert ADP into ATP.\n"
"\n"
"While in the game, mitochondria are depicted as sausage-shaped organelles, their shape and size is actually very flexible. Mitochondria are constantly fusing together and splitting apart depending on the demands of the cell. They can even form large networks with other mitochondria within the cell. These dynamics are important for (among other things) regulating metabolism and mitochondrial quality control, as mitochondrial shape greatly affects their function.\n"
"\n"
"One notable aspect of the mitochondrion that separates it from most organelles is that it contains its own DNA. Because the mitochondrion was originally an independent organism that was acquired by a host cell, it contains DNA plasmids within its matrix (inside the inner membrane). Over time, the mitochondrion became more and more dependent on the host cell and lost its ability to live independently.\n"
"\n"
"While the mitochondrion is best known for being the powerhouse of the cell, it actually does so much more than provide energy. It is an integral part of programmed cell death, cell signalling, and the synthesis of various molecules such as phospholipids. Currently, there is research trying to understand these processes, as well as trying to uncover new roles that the mitochondrion plays."

msgid "WIKI_MITOCHONDRION_STRATEGY"
msgstr ""
"In environments with plentiful [thrive:compound type=\"glucose\"][/thrive:compound], [b]Mitochondria[/b] are indeed the powerhouses of the cell. Be aware though that [thrive:compound type=\"glucose\"][/thrive:compound] concentrations decrease as the game progresses, so we recommend switching to alternative energy sources if possible.\n"
"\n"
"We also recommend replacing [b][color=#3796e1][url=thriveopedia:metabolosome]Metabolosomes[/url][/color][/b] with [b]Mitochondria[/b] after evolving a [b][color=#3796e1][url=thriveopedia:nucleus]Nucleus[/url][/color][/b] for far greater efficiency."

msgid "WIKI_MITOCHONDRION_UPGRADES"
msgstr "No upgrades."

msgid "WIKI_MULTICELLULAR_STAGE_CONCEPT_ART"
msgstr ""
"[indent]—   [color=#3796e1][url=https://wiki.revolutionarygamesstudio.com/images/thumb/7/75/Multiperceptionconcept.jpg/120px-Multiperceptionconcept.jpg]Perception concept[/url][/color] \t\t\t[/indent]\n"
"[indent]—   [color=#3796e1][url=https://wiki.revolutionarygamesstudio.com/images/thumb/9/9f/Multieditorconcept.jpeg/120px-Multieditorconcept.jpeg]Editor concept[/url][/color] \t\t\t[/indent]"

msgid "WIKI_MULTICELLULAR_STAGE_CURRENT_DEVELOPMENT"
msgstr "Multicellular stage development has started but it is not very fleshed out yet."

msgid "WIKI_MULTICELLULAR_STAGE_FEATURES"
msgstr ""
"The gameplay of the multicellular stage will feel a lot like the Microbe Stage. Gameplay will continue on the 2D plane with other cells, but the difference will be that the player will now control a growing colony. The difference from the end of microbe stage is that the colony can no longer be disbanded, instead it acts like a permanently stuck together, singular organism. The microbe environment is still used and the player can interact with microbes.\n"
"\n"
"In the editor, the player can now create and edit cell types in addition to making changes to the structure and organelles of those cells. Any change made to one cell of a cell type in the colony will automatically apply to all other cells of that type. Using different cell types the player will be able to specialize different cells in his colony towards different functions, giving them a big advantage over unicellular organisms.\n"
"\n"
"At the end of the stage the player controls a large colony of cells that can dominate the microscopic world, and then take a leap to grow even bigger and become a macroscopic creature.\n"
"\n"
"There is a separate page for the Multicellular Stage GDD describing the stage mechanics in more details."

msgid "WIKI_MULTICELLULAR_STAGE_INTRO"
msgstr "In the Multicellular Stage, your cell colony will become more complex and specialized, until it becomes a macroscopic organism. The stage ends when your species becomes big enough in size to become macroscopic and move onto the [color=#3796e1][url=thriveopedia:macroscopic_stage]Macroscopic Stage[/url][/color]."

msgid "WIKI_MULTICELLULAR_STAGE_OVERVIEW"
msgstr ""
"Life in the oceans flourishes. There will be a lot of diversity. The world has suddenly gotten a lot smaller for the player as they are the biggest thing around in the microscopic environment.\n"
"\n"
"The player will now control a colony of cells that form a larger organism. The colony size will gradually increase with more specialized cell types preparing the move to macroscopic."

msgid "WIKI_MULTICELLULAR_STAGE_TRANSITIONS"
msgstr ""
"The stage starts when cells bind together through use of Binding Agents (Adhesion Proteins) and the cells can no longer unbind (they become actually a single organism).\n"
"\n"
"It ends when the player's species evolves to be a big enough cluster of cells to move to macroscopic size."

msgid "WIKI_MULTICELLULAR_STAGE_UI"
msgstr "Nothing has been discussed."

msgid "WIKI_MYOFIBRIL_EFFECTS"
msgstr "For each cell in a multicellular organism that contains a [b]Myofibril[/b], that organism's movement speed increases proportionally to the volume of that cell. Cells with [b]Myofibrils[/b] are classified as having muscle tissue type."

msgid "WIKI_MYOFIBRIL_INTRO"
msgstr "Organelle consisting of long fibres which in aggregate create muscle tissue within organisms, available from the Multicellular Stage. Increases an organism's speed."

msgid "WIKI_MYOFIBRIL_MODIFICATIONS"
msgstr "No modifications."

msgid "WIKI_MYOFIBRIL_PROCESSES"
msgstr "No processes."

msgid "WIKI_MYOFIBRIL_REQUIREMENTS"
msgstr "Only available from the Multicellular Stage onwards."

msgid "WIKI_MYOFIBRIL_SCIENTIFIC_BACKGROUND"
msgstr "TBA"

msgid "WIKI_MYOFIBRIL_STRATEGY"
msgstr "We recommend adding one [b]Myofibril[/b] to several cell types in your multicellular organism, but adding more than one is redundant. At the moment, further [b]Myofibrils[/b] provide no extra benefit."

msgid "WIKI_MYOFIBRIL_UPGRADES"
msgstr "No upgrades"

msgid "WIKI_NATION_EDITOR"
msgstr "Nation Editor"

msgid "WIKI_NITROGENASE_EFFECTS"
msgstr "No effects."

msgid "WIKI_NITROGENASE_INTRO"
msgstr ""
"Performs [b]Anaerobic Nitrogen Fixation[/b] to produce [thrive:compound type=\"ammonia\"][/thrive:compound] from gaseous [thrive:compound type=\"nitrogen\"][/thrive:compound] and [thrive:compound type=\"atp\"][/thrive:compound], producing one of the components of growth for cellular reproduction. Less efficient than the eukaryotic [b][color=#3796e1][url=thriveopedia:nitrogenfixingplastid]Nitroplast[/url][/color][/b].\n"
"\n"
"Also performs some [b]Glycolysis[/b] to produce [thrive:compound type=\"atp\"][/thrive:compound] from [thrive:compound type=\"glucose\"][/thrive:compound]."

msgid "WIKI_NITROGENASE_MODIFICATIONS"
msgstr "No modifications."

msgid "WIKI_NITROGENASE_PROCESSES"
msgstr ""
"[b]Anaerobic Nitrogen Fixation[/b]: [thrive:compound type=\"atp\"][/thrive:compound] + [thrive:compound type=\"nitrogen\"][/thrive:compound] → [thrive:compound type=\"ammonia\"][/thrive:compound]\n"
"\n"
"Fixes atmospheric [thrive:compound type=\"nitrogen\"][/thrive:compound] into [thrive:compound type=\"ammonia\"][/thrive:compound] by expending energy. Rate scales with the amount of environmental [thrive:compound type=\"nitrogen\"][/thrive:compound]. Less efficient than the equivalent process in the [b][color=#3796e1][url=thriveopedia:nitrogenfixingplastid]Nitroplast[/url][/color][/b].\n"
"\n"
"[b]Glycolysis[/b]\n"
"\n"
"Like many prokaryotic organelles, the [b][color=#3796e1][url=thriveopedia:cytoplasm]Cytoplasm[/url][/color][/b] surrounding [b]Nitrogenase[/b] performs a less efficient form of [b]Glycolysis[/b], transforming [thrive:compound type=\"glucose\"][/thrive:compound] into [thrive:compound type=\"atp\"][/thrive:compound]."

msgid "WIKI_NITROGENASE_REQUIREMENTS"
msgstr ""
"If organelle upgrades are enabled in game settings, the following condition must be true [i]for the player cell[/i]:\n"
"\n"
"[indent]—   Is in a patch with at most [b]13[/b] [thrive:compound type=\"ammonia\"][/thrive:compound].[/indent]"

msgid "WIKI_NITROGENASE_SCIENTIFIC_BACKGROUND"
msgstr "TBA"

msgid "WIKI_NITROGENASE_STRATEGY"
msgstr ""
"The [thrive:compound type=\"ammonia\"][/thrive:compound] produced by [b]Nitrogenase[/b] contributes towards stored resources for reproduction. Cells with [b]Nitrogenase[/b] therefore need only find [thrive:compound type=\"phosphates\"][/thrive:compound] from the environment to reproduce at a faster rate than the base rate (the base rate is zero if passive reproduction progress is disabled in options for the current game). A good strategy is seeking out [thrive:compound type=\"phosphates\"][/thrive:compound] chunks to engulf or stay close to.\n"
"\n"
"Since [b]Anaerobic Nitrogen Fixation[/b] consumes [thrive:compound type=\"atp\"][/thrive:compound], you should have excess [thrive:compound type=\"atp\"][/thrive:compound] available before adding this organelle to your cell. The small amount of [b]Glycolysis[/b] performed by [b]Nitrogenase[/b] is not enough to offset its own osmoregulation cost."

msgid "WIKI_NITROGENASE_UPGRADES"
msgstr "No upgrades."

msgid "WIKI_NITROPLAST_EFFECTS"
msgstr "No effects."

msgid "WIKI_NITROPLAST_INTRO"
msgstr "The Nitroplast is a membrane-bound organelle used to produce [thrive:compound type=\"ammonia\"][/thrive:compound], one of the components of growth for cellular reproduction. Performs [b]Anaerobic Nitrogen Fixation[/b] to convert gaseous [thrive:compound type=\"nitrogen\"][/thrive:compound] and [thrive:compound type=\"atp\"][/thrive:compound] into [thrive:compound type=\"ammonia\"][/thrive:compound]. More efficient than the prokaryotic [b][color=#3796e1][url=thriveopedia:nitrogenase]Nitrogenase[/url][/color][/b]."

msgid "WIKI_NITROPLAST_MODIFICATIONS"
msgstr "No modifications."

msgid "WIKI_NITROPLAST_PROCESSES"
msgstr ""
"[b]Aerobic Nitrogen Fixation[/b]\n"
"\n"
"Fixes atmospheric [thrive:compound type=\"nitrogen\"][/thrive:compound] into [thrive:compound type=\"ammonia\"][/thrive:compound] by expending energy. Rate scales with the amount of environmental [thrive:compound type=\"nitrogen\"][/thrive:compound] and [thrive:compound type=\"oxygen\"][/thrive:compound]. More efficient than the equivalent process in [b][color=#3796e1][url=thriveopedia:nitrogenase]Nitrogenase[/url][/color][/b]."

msgid "WIKI_NITROPLAST_REQUIREMENTS"
msgstr "A cell must have a [b][color=#3796e1][url=thriveopedia:nucleus]Nucleus[/url][/color][/b] to evolve [b]Nitroplasts[/b]."

msgid "WIKI_NITROPLAST_SCIENTIFIC_BACKGROUND"
msgstr ""
"Nitroplasts have been shown to have evolved from endosymbionts in eukaryotic cells.\n"
"\n"
"[color=#3796e1][url=https://en.wikipedia.org/wiki/Nitroplast]https://en.wikipedia.org/wiki/Nitroplast[/url][/color]\n"
"\n"
"https://www.science.org/doi/10.1126/science.ado8571"

msgid "WIKI_NITROPLAST_STRATEGY"
msgstr ""
"We recommend replacing [b][color=#3796e1][url=thriveopedia:nitrogenase]Nitrogenase[/url][/color][/b] with [b]Nitroplasts[/b] when your cell develops a [b][color=#3796e1][url=thriveopedia:nucleus]Nucleus[/url][/color][/b], as the latter can more efficiently generate resources needed for reproduction.\n"
"\n"
"As with [b][color=#3796e1][url=thriveopedia:nitrogenase]Nitrogenase[/url][/color][/b], [b]Nitroplasts[/b] are a sensible choice if you have [thrive:compound type=\"atp\"][/thrive:compound] to spare. Creating reproduction resources yourself removes a limiting factor on your ability to progress through generations more quickly. This will also require gathering extra [thrive:compound type=\"phosphates\"][/thrive:compound], which can be gained from floating chunks of crystal, or from purple clouds."

msgid "WIKI_NITROPLAST_UPGRADES"
msgstr "No upgrades."

msgid "WIKI_NO"
msgstr "No"

msgid "WIKI_NONE_COMMA_THIS_IS_THE_LAST_STAGE"
msgstr "None, This is the last stage"

msgid "WIKI_NUCLEUS_EFFECTS"
msgstr ""
"Once a cell evolves a [b]Nucleus[/b], it gains the ability to evolve many other organelles that were previously locked.\n"
"\n"
"Cells with a [b]Nucleus[/b] take [b]50%[/b] less damage from any source except starvation from having no [thrive:compound type=\"atp\"][/thrive:compound].\n"
"\n"
"A cell can only have at most one [b]Nucleus[/b] and it cannot be removed after it evolves."

msgid "WIKI_NUCLEUS_INTRO"
msgstr ""
"The largest organelle and the defining feature of eukaryotic cells. Allows cells to evolve advanced, membrane-bound organelles with more powerful effects, such as [b][color=#3796e1][url=thriveopedia:mitochondrion]Mitochondria[/url][/color][/b] and [b][color=#3796e1][url=thriveopedia:lysosome]Lysosomes[/url][/color][/b].\n"
"\n"
"Costs a lot of [thrive:compound type=\"atp\"][/thrive:compound] to maintain due to its enormous size and osmoregulation cost. Once a cell obtains a nucleus, it cannot be removed in future generations.\n"
"\n"
"Also reduces damage taken from any source other than starvation by [b]50%[/b]."

msgid "WIKI_NUCLEUS_MODIFICATIONS"
msgstr "No modifications."

msgid "WIKI_NUCLEUS_PROCESSES"
msgstr "No processes."

msgid "WIKI_NUCLEUS_REQUIREMENTS"
msgstr "No requirements, except for a lot of extra space to fit it in."

msgid "WIKI_NUCLEUS_SCIENTIFIC_BACKGROUND"
msgstr "TBA"

msgid "WIKI_NUCLEUS_STRATEGY"
msgstr ""
"Think very hard before adding a [b]Nucleus[/b] to your cell. They are expensive to maintain and slow your cell down considerably, so ensure you have a significant positive [thrive:compound type=\"atp\"][/thrive:compound] balance and can afford a more sedate lifestyle for a generation or two. We recommend adding [b][color=#3796e1][url=thriveopedia:cilia]Cilia[/url][/color][/b] and [b][color=#3796e1][url=thriveopedia:flagellum]Flagella[/url][/color][/b] in subsequent generations to recover some agility.\n"
"\n"
"The benefits though are obvious. Eukaryotes (cells with a [b]Nucleus[/b]) gain access to more versatile future upgrades than prokaryotes (cells without one).\n"
"\n"
"Organelles unlocked by the [b]Nucleus[/b] offer powerful new abilities, such as the [b][color=#3796e1][url=thriveopedia:signalingAgent]Signaling Agent[/url][/color][/b] and [b][color=#3796e1][url=thriveopedia:bindingAgent]Binding Agent[/url][/color][/b], or significant upgrades to existing abilities, such as [b][color=#3796e1][url=thriveopedia:mitochondrion]Mitochondria[/url][/color][/b] and [b][color=#3796e1][url=thriveopedia:thermoplast]Thermoplasts[/url][/color][/b]. We recommend replacing prokaryotic organelles with their more efficient eukaryotic counterparts after adding a [b]Nucleus[/b] to improve [thrive:compound type=\"atp\"][/thrive:compound] production and better sustain your cell."

msgid "WIKI_NUCLEUS_UPGRADES"
msgstr "No upgrades."

msgid "WIKI_ORGANELLES_ROOT_INTRO"
msgstr ""
"Organelles are the \"organs\" of single-celled organisms. In Thrive, they are the building blocks of your cell, controlling its internal processes and abilities.\n"
"\n"
"Each time you reproduce, you can add, move, modify or remove organelles inside your cell using the microbe editor. Almost all of these actions cost mutation points. Organelles are arranged in a hex grid, forming a contiguous shape wrapped by the cell membrane, and each organelle has a characteristic hex footprint. External organelles attach themselves to the membrane's exterior, so for many of them, orientation of placement matters.\n"
"\n"
"As you edit your cell, other species also change their organelle layout. They have access to all the same powers and abilities.\n"
"\n"
"Select an organelle from the list below to learn more."

msgid "WIKI_OXYTOXISOME_EFFECTS"
msgstr ""
"If a cell has at least one [b]Toxisome[/b] or [b][color=#3796e1][url=thriveopedia:oxytoxy]Toxin Vacuole[/url][/color][/b], it can shoot toxin projectiles, draining stored [thrive:compound type=\"oxytoxy\"][/thrive:compound] to do so. These projectiles damage cells of other species, but don't harm members of the species that fired them.\n"
"\n"
"Damage scales with the amount of [thrive:compound type=\"oxytoxy\"][/thrive:compound] fired."

msgid "WIKI_OXYTOXISOME_INTRO"
msgstr "Modified [b][color=#3796e1][url=thriveopedia:metabolosome]Metabolosome[/url][/color][/b] which produces [thrive:compound type=\"oxytoxy\"][/thrive:compound], an agent that can be fired as a toxic projectile. Inferior version of the [b][color=#3796e1][url=thriveopedia:oxytoxy]Toxin Vacuole[/url][/color][/b]."

msgid "WIKI_OXYTOXISOME_MODIFICATIONS"
msgstr "No modifications."

msgid "WIKI_OXYTOXISOME_PROCESSES"
msgstr ""
"[b]OxyToxy Synthesis[/b]: [thrive:compound type=\"atp\"][/thrive:compound] + [thrive:compound type=\"oxygen\"][/thrive:compound] → [thrive:compound type=\"oxytoxy\"][/thrive:compound]\n"
"\n"
"Produces [thrive:compound type=\"oxytoxy\"][/thrive:compound], but much less efficiently than [b][color=#3796e1][url=thriveopedia:oxytoxy]Toxin Vacuoles[/url][/color][/b]. Rate scales with the amount of environmental [thrive:compound type=\"oxygen\"][/thrive:compound].\n"
"\n"
"[b]Glycolysis[/b]: [thrive:compound type=\"glucose\"][/thrive:compound] → [thrive:compound type=\"atp\"][/thrive:compound]\n"
"\n"
"Like many prokaryotic organelles, the [b][color=#3796e1][url=thriveopedia:cytoplasm]Cytoplasm[/url][/color][/b] surrounding an [b]Toxisome[/b] performs a less efficient form of [b]Glycolysis[/b], transforming [thrive:compound type=\"glucose\"][/thrive:compound] into [thrive:compound type=\"atp\"][/thrive:compound]."

msgid "WIKI_OXYTOXISOME_REQUIREMENTS"
msgstr ""
"If organelle upgrades are enabled in game settings, the following condition must be true [i]for the player cell[/i]:\n"
"\n"
"[indent]—   Has engulfed at least [b]5[/b] cells throughout the game so far.[/indent]"

msgid "WIKI_OXYTOXISOME_SCIENTIFIC_BACKGROUND"
msgstr "TBA"

msgid "WIKI_OXYTOXISOME_STRATEGY"
msgstr ""
"Toxins are a valuable weapon in cellular combat. They are currently the only method of ranged attack in the game, with engulfment and [b][color=#3796e1][url=thriveopedia:pilus]Perforator Pili[/url][/color][/b] more akin to melee weapons.\n"
"\n"
"The [b]Toxisome[/b] and its eukaryotic counterpart the [b][color=#3796e1][url=thriveopedia:oxytoxy]Toxin Vacuole[/url][/color][/b] are also useful for defensive purposes. A cell which engulfs another cell that has either of these organelles takes damage as its prey digests, which can act as a deterrent to larger predators."

msgid "WIKI_OXYTOXISOME_UPGRADES"
msgstr "No upgrades."

msgid "WIKI_OXYTOXY_SYNTHESIS_COMMA_GLYCOLYSIS"
msgstr "OxyToxy Synthesis, Glycolysis"

msgid "WIKI_PAGE_ASCENSION"
msgstr "Ascension"

msgid "WIKI_PAGE_AWAKENING_STAGE"
msgstr "Awakening Stage"

msgid "WIKI_PAGE_AWARE_STAGE"
msgstr "Aware Stage"

msgid "WIKI_PAGE_AXON"
msgstr "Axon"

msgid "WIKI_PAGE_BINDING_AGENT"
msgstr "Binding Agent"

msgid "WIKI_PAGE_BIOLUMINESCENT_VACUOLE"
msgstr "Bioluminescent Vacuole"

msgid "WIKI_PAGE_CHEMOPLAST"
msgstr "Chemoplast"

msgid "WIKI_PAGE_CHEMORECEPTOR"
msgstr "Chemoreceptor"

msgid "WIKI_PAGE_CHEMOSYNTHESIZING_PROTEINS"
msgstr "Chemosynthesizing Proteins"

msgid "WIKI_PAGE_CHLOROPLAST"
msgstr "Chloroplast"

msgid "WIKI_PAGE_CILIA"
msgstr "Cilia"

msgid "WIKI_PAGE_COMPOUNDS"
msgstr "Compounds"

msgid "WIKI_PAGE_COMPOUND_SYSTEM_DEVELOPMENT"
msgstr "Compound System Development"

msgid "WIKI_PAGE_CYTOPLASM"
msgstr "Cytoplasm"

msgid "WIKI_PAGE_DEVELOPMENT_ROOT"
msgstr "Development"

msgid "WIKI_PAGE_EDITORS_AND_MUTATIONS"
msgstr "Editors And Mutations"

msgid "WIKI_PAGE_ENVIRONMENTAL_CONDITIONS"
msgstr "Environmental Conditions"

msgid "WIKI_PAGE_FERROPLAST"
msgstr "Ferroplast"

msgid "WIKI_PAGE_FLAGELLUM"
msgstr "Flagellum"

msgid "WIKI_PAGE_HELP_AND_TIPS"
msgstr "Help And Tips"

msgid "WIKI_PAGE_HYDROGENASE"
msgstr "Hydrogenase"

msgid "WIKI_PAGE_INDUSTRIAL_STAGE"
msgstr "Industrial Stage"

msgid "WIKI_PAGE_LYSOSOME"
msgstr "Lysosome"

msgid "WIKI_PAGE_MACROSCOPIC_STAGE"
msgstr "Macroscopic Stage"

msgid "WIKI_PAGE_MECHANICS_ROOT"
msgstr "Mechanics"

msgid "WIKI_PAGE_MELANOSOME"
msgstr "Melanosome"

msgid "WIKI_PAGE_METABOLOSOMES"
msgstr "Metabolosomes"

msgid "WIKI_PAGE_MICROBE_STAGE"
msgstr "Microbe Stage"

msgid "WIKI_PAGE_MITOCHONDRION"
msgstr "Mitochondrion"

msgid "WIKI_PAGE_MULTICELLULAR_STAGE"
msgstr "Multicellular Stage"

msgid "WIKI_PAGE_MYOFIBRIL"
msgstr "Myofibril"

msgid "WIKI_PAGE_NITROGENASE"
msgstr "Nitrogenase"

msgid "WIKI_PAGE_NITROPLAST"
msgstr "Nitroplast"

msgid "WIKI_PAGE_NUCLEUS"
msgstr "Nucleus"

msgid "WIKI_PAGE_ORGANELLES_ROOT"
msgstr "Organelles"

msgid "WIKI_PAGE_OXYTOXISOME"
msgstr "Oxytoxisome"

msgid "WIKI_PAGE_PERFORATOR_PILUS"
msgstr "Perforator Pilus"

msgid "WIKI_PAGE_PROTOPLASM"
msgstr "Protoplasm"

msgid "WIKI_PAGE_REPRODUCTION"
msgstr "Reproduction"

msgid "WIKI_PAGE_RUSTICYANIN"
msgstr "Rusticyanin"

msgid "WIKI_PAGE_SIGNALING_AGENT"
msgstr "Signaling Agent"

msgid "WIKI_PAGE_SLIME_JET"
msgstr "Slime Jet"

msgid "WIKI_PAGE_SOCIETY_STAGE"
msgstr "Society Stage"

msgid "WIKI_PAGE_SPACE_STAGE"
msgstr "Space Stage"

msgid "WIKI_PAGE_STAGES_ROOT"
msgstr "Stages"

msgid "WIKI_PAGE_THERMOPLAST"
msgstr "Thermoplast"

msgid "WIKI_PAGE_THERMOSYNTHASE"
msgstr "Thermosynthase"

msgid "WIKI_PAGE_THE_PATCH_MAP"
msgstr "The Patch Map"

msgid "WIKI_PAGE_THYLAKOIDS"
msgstr "Thylakoids"

msgid "WIKI_PAGE_TOXIN_VACUOLE"
msgstr "Toxin Vacuole"

msgid "WIKI_PAGE_VACUOLE"
msgstr "Vacuole"

msgid "WIKI_PERFORATOR_PILUS_EFFECTS"
msgstr ""
"If a cell has a [b]Perforator Pilus[/b], cells of other species are dealt significant damage if they come into contact with it. If both cells have [b]Perforator Pili[/b], they may instead block each other's attack.\n"
"\n"
"[b]Perforator Pili[/b] also block toxin projectiles. See [b][color=#3796e1][url=thriveopedia:oxytoxyProteins]Oxytoxisome[/url][/color][/b] and [b][color=#3796e1][url=thriveopedia:oxytoxy]Toxin Vacuole[/url][/color][/b]."

msgid "WIKI_PERFORATOR_PILUS_INTRO"
msgstr ""
"Combat organelle used to stab other cells. Cells attacked with a [b]Perforator Pilus[/b] lose significant health.\n"
"\n"
"Also defends against toxins by parrying toxin projectiles."

msgid "WIKI_PERFORATOR_PILUS_MODIFICATIONS"
msgstr "No modifications."

msgid "WIKI_PERFORATOR_PILUS_PROCESSES"
msgstr "No processes."

msgid "WIKI_PERFORATOR_PILUS_REQUIREMENTS"
msgstr ""
"If organelle upgrades are enabled in game settings, [i]at least one[/i] of the following condition must be true [i]for the player cell[/i]:\n"
"\n"
"[indent]—   Has engulfed at least [b]5[/b] cells across all generations.[/indent]\n"
"[indent]—   Has died at least [b]5[/b] times across all generations.[/indent]"

msgid "WIKI_PERFORATOR_PILUS_SCIENTIFIC_BACKGROUND"
msgstr ""
"Pili (singular: pilus) are found on the surface of many microorganisms and resemble fine hairs. Tens to hundreds of pili may be present on the surface of a microorganism and serve one of several purposes, including roles in predation. Pathogenic microorganisms use pili for virulence either to attach and bind to host tissues, or to invade past the outer membrane to gain access to the cytoplasm. Many similar pili exist but are not evolutionarily related and have resulted from convergent evolution. A single organism may have the ability to express several types of pili and those that are present on the surface are constantly being changed and replaced.\n"
"\n"
"Read more on this organelle's [color=#3796e1][url=https://en.wikipedia.org/wiki/Pilus]Wikipedia page[/url][/color]."

msgid "WIKI_PERFORATOR_PILUS_STRATEGY"
msgstr ""
"Cells equipped with [b]Perforator Pili[/b] become effective predators and can damage any cell, even those with toxin resistance or an engulfment-resistant membrane. They must though be placed with care and require skill to fight with.\n"
"\n"
"[b]Perforator Pili[/b] can also act as powerful deterrents for prey. Balls of spikes are unlikely to be seen as an easy meal."

msgid "WIKI_PERFORATOR_PILUS_UPGRADES"
msgstr ""
"[b]Injectisome Pilus[/b]\n"
"\n"
"For [b]25[/b] mutation points, modify [b]Perforator Pili[/b] once placed to transform them into [b]Injectisome Pili[/b]. When these strike enemy cells, they also deal toxin damage. Membrane types which reduce damage from toxins also reduce damage from [b]Injectisome Pili[/b]."

msgid "WIKI_PROTEIN_RESPIRATION"
msgstr "Protein Respiration"

msgid "WIKI_PROTOPLASM_EFFECTS"
msgstr "No effects."

msgid "WIKI_PROTOPLASM_INTRO"
msgstr ""
"Significantly enhanced version of [b][color=#3796e1][url=thriveopedia:cytoplasm]Cytoplasm[/url][/color][/b] intended to buff storage for non-player species. Can't be added to player cells, but may be present in cells the player has fossilised from the environment.\n"
"\n"
"Visually matches [b][color=#3796e1][url=thriveopedia:cytoplasm]Cytoplasm[/url][/color][/b] and inherits many of its traits."

msgid "WIKI_PROTOPLASM_MODIFICATIONS"
msgstr "No modifications."

msgid "WIKI_PROTOPLASM_PROCESSES"
msgstr ""
"[b]Glycolysis[/b]: [thrive:compound type=\"glucose\"][/thrive:compound] → [thrive:compound type=\"atp\"][/thrive:compound]\n"
"\n"
"Enhanced version of [b]Cytoplasm Glycolysis[/b] with different input/output rates."

msgid "WIKI_PROTOPLASM_REQUIREMENTS"
msgstr "The player cannot evolve [b]Protoplasm[/b]. Non-player species can with no restrictions."

msgid "WIKI_PROTOPLASM_SCIENTIFIC_BACKGROUND"
msgstr ""
"In some places, [b]Protoplasm[/b] is another name for [b][color=#3796e1][url=thriveopedia:cytoplasm]Cytoplasm[/url][/color][/b], though it can also refer to all contents of a cell, including the nucleus and surrounding structures.\n"
"\n"
"Read more on this organelle's [color=#3796e1][url=https://en.wikipedia.org/wiki/Protoplasm]Wikipedia page[/url][/color]."

msgid "WIKI_PROTOPLASM_STRATEGY"
msgstr ""
"It's not possible to use [b]Protoplasm[/b] in regular games. The player can only use it if they play in freebuild mode with a non-player species they fossilised in a previous game and that happens to have evolved this organelle.\n"
"\n"
"When it does appear, [b]Protoplasm[/b] is strategically equivalent to [b][color=#3796e1][url=thriveopedia:cytoplasm]Cytoplasm[/url][/color][/b] but with notably increased storage and slower [thrive:compound type=\"atp\"][/thrive:compound] production. Cells with [b]Protoplasm[/b] can generally survive much longer without finding compound clouds or consuming prey."

msgid "WIKI_PROTOPLASM_UPGRADES"
msgstr "No upgrades."

msgid "WIKI_PULLING_CILIA"
msgstr "Pulling Cilia"

msgid "WIKI_REPRODUCTION_BUTTON"
msgstr "Reproduction"

msgid "WIKI_REPRODUCTION_INTRO"
msgstr "To progress in Thrive, you need to evolve your species in [b]editors[/b] and prevent extinction. To do so, you need to [b]reproduce[/b]."

msgid "WIKI_REPRODUCTION_REPRODUCTION_IN_THE_MICROBE_STAGE"
msgstr ""
"To reproduce in the [color=#3796e1][url=thriveopedia:microbe_stage]Microbe Stage[/url][/color], you must collect a certain number of reproduction [color=#3796e1][url=thriveopedia:Compounds]compounds[/url][/color]. Namely [thrive:compound type=\"ammonia\"][/thrive:compound] and [thrive:compound type=\"phosphates\"][/thrive:compound]. You absorb these compounds passively, at a rate dependent on your membrane.\n"
"\n"
"[b][u]Organelle multiplication[/u][/b]\n"
"\n"
"As your cell grows, some compounds will be set aside for reproduction. Once a certain amount of compounds has been reached, your organelles will start [b]duplicating[/b]. The required amount of [thrive:compound type=\"ammonia\"][/thrive:compound] and [thrive:compound type=\"phosphates\"][/thrive:compound] is dependent on each organelle. Each organelle has a [b]reproduction cost[/b] that determines how many compounds it needs to [b]duplicate[/b]. Once all of your organelles have duplicated, you can [b]reproduce[/b] and enter the editor."

msgid "WIKI_ROOT_BODY"
msgstr ""
"Welcome to the in-game Thrive wiki. Here you'll find detailed information about game concepts, from strategy guides to the scientific theory underpinning game mechanics.\n"
"\n"
"Most pages in this section are auto-generated from English content on the [color=#3796e1][url=https://wiki.revolutionarygamesstudio.com/]online development wiki[/url][/color] and translated by the community. If you'd like to help write and maintain wiki content, please consider [color=#3796e1][url=https://revolutionarygamesstudio.com/get-involved/]joining the team[/url][/color].\n"
"\n"
"See the links below for some of the major game concepts."

msgid "WIKI_ROOT_HEADING"
msgstr "Thrive In-Game Wiki"

msgid "WIKI_RUSTICYANIN_EFFECTS"
msgstr "Evolving [b]Rusticyanin[/b] equips a cell with the enzyme of the same name. This allows a cell to digest chunks of [thrive:compound type=\"iron\"][/thrive:compound] in the environment."

msgid "WIKI_RUSTICYANIN_INTRO"
msgstr "Uses [thrive:compound type=\"iron\"][/thrive:compound] to produce [thrive:compound type=\"atp\"][/thrive:compound] by the process of [b]Iron Oxidation[/b]."

msgid "WIKI_RUSTICYANIN_MODIFICATIONS"
msgstr "No modifications."

msgid "WIKI_RUSTICYANIN_PROCESSES"
msgstr ""
"[b]Iron Oxidation[/b]: [thrive:compound type=\"iron\"][/thrive:compound] → [thrive:compound type=\"atp\"][/thrive:compound]\n"
"\n"
"A method of generating energy without [thrive:compound type=\"glucose\"][/thrive:compound]. Consumes [thrive:compound type=\"iron\"][/thrive:compound]."

msgid "WIKI_RUSTICYANIN_REQUIREMENTS"
msgstr "No requirements."

msgid "WIKI_RUSTICYANIN_SCIENTIFIC_BACKGROUND"
msgstr ""
"[b]Rusticyanin[/b] can be found in the membranes of some bacteria and archaea. It oxidises [b]Iron[/b] in contatct with the membrane, transferring electrons from it. The charge created on the membrane surface is then used to draw positive [b]Hydrogen[/b] ions into the cell. The extra electrons and ions help to convert spent [b]ADP[/b] molecules into new [b]ATP[/b] molecules and then reset the various proteins involved, so the process can start again.\n"
"\n"
"[color=#3796e1][url=https://en.wikipedia.org/wiki/Rusticyanin]https://en.wikipedia.org/wiki/Rusticyanin[/url][/color]"

msgid "WIKI_RUSTICYANIN_STRATEGY"
msgstr ""
"[thrive:compound type=\"iron\"][/thrive:compound] is a valuable alternative resource to use instead of [thrive:compound type=\"glucose\"][/thrive:compound] since it doesn't decay in the environment until much later. Rust-eating cells are likely to enjoy plentiful nutrients in patches where [thrive:compound type=\"iron\"][/thrive:compound] is abundant.\n"
"\n"
"Ingesting [thrive:compound type=\"iron\"][/thrive:compound] chunks may be tempting, but often you'll get more [thrive:compound type=\"iron\"][/thrive:compound] by holding near a bigger chunk as it produces more of the compound in cloud form. However, an ingested [thrive:compound type=\"iron\"][/thrive:compound] chunk allows you to carry more [thrive:compound type=\"iron\"][/thrive:compound] with you for longer journeys."

msgid "WIKI_RUSTICYANIN_UPGRADES"
msgstr "No upgrades."

msgid "WIKI_SIGNALING_AGENT_EFFECTS"
msgstr ""
"If the player cell has [b]Signaling Agents[/b], the player can press a hotkey (defaults to [b]V[/b]) to open the signaling command panel and issue a command to all members of their species. Each command persists until a new command is chosen. The options are:\n"
"\n"
"[indent]—   No command.[/indent]\n"
"[indent]—   Move to me. Non-player cells of the player's species swarm the player cell.[/indent]\n"
"[indent]—   Follow me. Non-player cells of the player's species move towards the player cell, but maintain some distance.[/indent]\n"
"[indent]—   Flee from me. Non-player cells of the player's species move away from the player cell.[/indent]\n"
"[indent]—   Become aggressive. Non-player cells of the player's species become significantly more likely to attack and chase other cells around them.[/indent]\n"
"\n"
"At the time of writing, non-player cells with [b]Signaling Agents[/b] don't use them."

msgid "WIKI_SIGNALING_AGENT_INTRO"
msgstr "Allows sending simple commands to other members of a cell's species via chemical signals in the water."

msgid "WIKI_SIGNALING_AGENT_MODIFICATIONS"
msgstr "No processes."

msgid "WIKI_SIGNALING_AGENT_PROCESSES"
msgstr "No processes."

msgid "WIKI_SIGNALING_AGENT_REQUIREMENTS"
msgstr "A cell must have a [b][color=#3796e1][url=thriveopedia:nucleus]Nucleus[/url][/color][/b] to evolve [b]Signaling Agents[/b]."

msgid "WIKI_SIGNALING_AGENT_SCIENTIFIC_BACKGROUND"
msgstr "TBA"

msgid "WIKI_SIGNALING_AGENT_STRATEGY"
msgstr ""
"While not essential, [b]Signaling Agents[/b] are a good option if you wish to become a multicellular organism and enter the Multicellular Stage. By issuing the 'move to me' command, you can quickly gather other cells to bind with, providing you also have [b][color=#3796e1][url=thriveopedia:bindingAgent]Binding Agents[/url][/color][/b].\n"
"\n"
"Or, by switching between the 'follow me' and 'become aggressive' commands, you can build a personal army to defend yourself from predators."

msgid "WIKI_SIGNALING_AGENT_UPGRADES"
msgstr "No upgrades."

msgid "WIKI_SLIME_JET_EFFECTS"
msgstr ""
"Enables a cell to expel [thrive:compound type=\"mucilage\"][/thrive:compound] to propel itself. Expelling [thrive:compound type=\"mucilage\"][/thrive:compound] provides a large amount of speed for a short time. The burst can be sustained for longer depending on the amount of available [thrive:compound type=\"mucilage\"][/thrive:compound].\n"
"\n"
"Any cell without [b]Slime Jets[/b] which enters the resulting patch of [thrive:compound type=\"mucilage\"][/thrive:compound] will be slowed down."

msgid "WIKI_SLIME_JET_INTRO"
msgstr ""
"Synthesises a viscous polymer called [thrive:compound type=\"mucilage\"][/thrive:compound] from [thrive:compound type=\"glucose\"][/thrive:compound]. Allows the cell to expel [thrive:compound type=\"mucilage\"][/thrive:compound] to propel itself whilst slowing down creatures that enter the expelled substance.\n"
"\n"
"In contrast to the [b][color=#3796e1][url=thriveopedia:flagellum]Flagellum[/url][/color][/b], it provides a quick boost of speed helpful for avoiding predators or catching up to prey."

msgid "WIKI_SLIME_JET_MODIFICATIONS"
msgstr "No modifications."

msgid "WIKI_SLIME_JET_PROCESSES"
msgstr ""
"[b]Mucilage Synthesis[/b]: [thrive:compound type=\"glucose\"][/thrive:compound] → [thrive:compound type=\"mucilage\"][/thrive:compound]\n"
"\n"
"Creates [thrive:compound type=\"mucilage\"][/thrive:compound] to be expelled for propulsion."

msgid "WIKI_SLIME_JET_REQUIREMENTS"
msgstr "No requirements."

msgid "WIKI_SLIME_JET_SCIENTIFIC_BACKGROUND"
msgstr "TBA"

msgid "WIKI_SLIME_JET_STRATEGY"
msgstr ""
"The ability to gain a momentary speed boost proves useful when trying to catch up to prey or when running from predators, even more so since the expelled [thrive:compound type=\"mucilage\"][/thrive:compound] can slow down incoming predators. Both total thrust and [thrive:compound type=\"mucilage\"][/thrive:compound] storage, hence also maximum duration of expulsion, are proportional to the number of [b]Slime Jets[/b] on a cell.\n"
"\n"
"It is also important to note that the organelle uses [thrive:compound type=\"glucose\"][/thrive:compound] and not [thrive:compound type=\"atp\"][/thrive:compound], so be sure to check your cell's compound balance when adding this organelle."

msgid "WIKI_SLIME_JET_UPGRADES"
msgstr "No upgrades."

msgid "WIKI_SOCIETY_STAGE_CURRENT_DEVELOPMENT"
msgstr "Development has not started on this stage. Theory and gameplay discussions haven't happened much in recent years for this stage. Discussions will need to resume once we have actually reached the Society Stage in official development."

msgid "WIKI_SOCIETY_STAGE_FEATURES"
msgstr "Coming soon."

msgid "WIKI_SOCIETY_STAGE_INTRO"
msgstr ""
"In a nutshell: in this stage you develop and expand your first settlement and build more. This is reminiscent of the Middle Ages. It ends when you have sufficiently advanced technology.\n"
"\n"
"One of Thrive's seven gameplay stages, Society Stage begins after your sapient species (developed in [color=#3796e1][url=thriveopedia:awakening_stage]Awakening Stage[/url][/color]) begins to form larger groups, or societies. At this point, Strategy Mode becomes the primary focal point of the game, rather than Organism Mode (although the player can still access is at any time, though this is low priority to implement). The Nation Editor is also unlocked for use. Finally, the player's species can begin to form Society Centers to form settlements.\n"
"\n"
"Throughout Society Stage, one of the major goals is to develop more and more advanced technology. As such, the Society Stage ends when your species develops sufficiently advanced technology to enter the [color=#3796e1][url=thriveopedia:industrial_stage]Industrial Stage[/url][/color]."

msgid "WIKI_SOCIETY_STAGE_OVERVIEW"
msgstr ""
"The Society Stage marks the transition of the player's species from a simple tribe to an advancing Civilization. The Society Stage is highlighted by certain technologies that enable the viewing and investment of the Research Web, the enabling of government policies, the emergence of religions, and the beginning of larger scale conflicts. The Nation Editor becomes more and more important throughout this stage, as does the Tech Editor, and the Squad Editor. Although the player is free to return to playing as individual organisms within their species, all of the important events and decision take place on a large scale, and management of larger and larger numbers of people becomes essential. The player will have to balance the needs of their people, and the interests of their nation, to lead their civilization forwards.\n"
"\n"
"As it will be a huge amount of work to keep organism mode working for the later stages, it is not a priority to make sure that it does. After all the Strategy Mode is the most important and intended way to play the stage, and is required to advance. It has also been brought up that the impact of a single individual will be small at this stage, so allowing organism mode for just really walking around is nice, but a lot of effort for very little gameplay impact."

msgid "WIKI_SOCIETY_STAGE_TRANSITIONS"
msgstr ""
"The Society Stage begins when your first Society Center (settlement) is built. Collective Residence enables the forming of Society Centers. The Society Center building acts as the central hub for a settlement, which is a group of buildings that behave as a collective and get a procedurally generated name. New stats would also appear for that settlement, such as happiness, health, and stability. Controlling the game will switch to Strategy Mode and Nation Editor becomes unlocked. This allows the player to finally detach their perspective from that of the specific individual they were playing as, and instead zoom out to access the species from an RTS perspective. They can give orders to the different units of their tribes, and they can control multiple at the same time. Species members can now be designated to Populate these settlements, which means they disappear as a controllable unit and instead become a digit in the population (pop) of that settlement. By default pops will become assigned as Labourers. Although populating units into settlements takes away lots of their capabilities on the field, it opens up a whole new range of opportunities. And reduces the burden of controlling too many units at once. Now the label of Labourer, Artisan, or whichever other Pop type they are becomes important, since the computer now treats all of the members of that Pop as a whole. For example labourers perform manual work available in the settlement, and artisans perform selected crafting tasks. Taxes can be collected from the pops, they are subject to Population Growth, and they can be employed in buildings that require operators. They essentially become just numbers on the screen. Their models will no longer be important other than to arbitrarily walk around the settlement to make it look busy. This is part of the reason why Organism Mode is no longer important (but planned to still be available, though it is a low priority feature). To enter Organism Mode the player can select a tribesman and begin playing as them in Organism Mode, with access to all the same abilities as before.\n"
"\n"
"Nevertheless, members of the Pops now inhabiting these settlements can always be Deployed, which takes them out of the settlement and put them back as a unit in the game. Founding new settlements works in this fashion. Units, specifically Labourers, would have to be deployed from one settlement, and then travel to a new destination and build a new society center and support buildings to get the new settlement started. The Labourers used to build the settlement could then be used to populate it to get it off the ground. As a note, only Labourers can build buildings.\n"
"\n"
"Social Tradition unlocks Procedural Culture Generation, leading to the spawning of Arts in your nation. Societal advancement will gradually unlock more features of the Nation Editor.\n"
"\n"
"Conversely, during this whole period of advancement, other tribes of the player’s species would also begin to emerge. Each tribe that would arise out of the player’s species would take a part of the species’ population with them, so there would be a limited number of tribes that would form from the same species. Other species can also achieve sapience and begin forming tribes. How often that happens needs to be tweaked to be realistic as the timescales mean that multiple species would basically have to become sapient at the same time to a very small margin in the scale of overall evolution on the player's planet. If one species advances much faster they can wipe out other competitors with their technology very fast (in just a few tens of thousands of years). Only the tribe, and later the nation, formed by the player would be controllable by the player. These other nations would be the AI nations, and would be the source of competition with the player in the long history to come. They will still be part of the same species as the player, but will not be controllable, and may even become hostile towards the player. They would discover their own technologies, form their own society centers, and take their own path towards civilization.\n"
"\n"
"The stage ends once the player unlocks and builds the first industrial machine."

msgid "WIKI_SOCIETY_STAGE_UI"
msgstr "Coming soon."

msgid "WIKI_SPACE_STAGE_CURRENT_DEVELOPMENT"
msgstr "Work has not yet started on the Space Stage."

msgid "WIKI_SPACE_STAGE_FEATURES"
msgstr "Coming soon."

msgid "WIKI_SPACE_STAGE_INTRO"
msgstr ""
"In a nutshell: This stage sees the player exploring the cosmos and having great technological advances.\n"
"\n"
"The Space Stage is the penultimate stage in Thrive. After an [color=#3796e1][url=thriveopedia:industrial_stage]Industrial Stage[/url][/color] nation becomes advanced enough to build spaceships, they can begin expanding into the stars. At this point, the player has entered the Space Stage.\n"
"\n"
"The player's race has already researched many different technologies, but it is here that science-fiction (scifi) technologies start to come into play. The player's race may encounter and interact with life on other planets and expand into the cosmos. Pursuing further technological advances will eventually lead to the unlocking of the combination of God Tools and [color=#3796e1][url=thriveopedia:ascension_stage]Ascension[/url][/color]. Some players may not like scifi in an otherwise science-based game, as such we will add a cutoff point where the player can choose to not advance to scifi technologies at the cost of not being able to reach [color=#3796e1][url=thriveopedia:ascension_stage]Ascension[/url][/color]. This will lock the player to essentially the early Space Stage."

msgid "WIKI_SPACE_STAGE_OVERVIEW"
msgstr ""
"The early space stage begins with the first space flights of the player's species. This part focuses on developing spaceflight and exploring the player's own solar system. The first satellite launches and the first attempts to reach moons of the home planet mark the early Space Stage gameplay. Otherwise the gameplay is very similar to industrial stage at this point but the player can zoom out all the way to view their own solar system and command their spacecraft in addition to still managing development of their planet.\n"
"\n"
"Another main point of early Space Stage is the unification of the player's world, because if not unified the other nations on the player's planet can keep interfering and attacking the player. It will be much harder (and we might want to make it impossible) to maintain a space empire when your homeworld is always at the risk of descending into planet-wide chaos.\n"
"\n"
"Later space stage is when the player develops the capacity to explore other solar systems. This is where Thrive becomes a scifi (science speculation) game with the invention of a faster than light (FTL) travel method. A possible choice here is to give an option to disable the scifi aspects of the game, in which case exploring just the few nearby star systems to the player's home star system will be the end of the game. With scifi enabled the player is able to colonize many star systems and establish an interstellar space empire, entering the last part of space stage. At this point the player will interact with other space empires, develop very advanced technologies and space fleets. Planet management will be simplified to not overload the player with micromanaging dozens of planets. The stage will culminate in the player building many mega projects like Dyson Spheres with the final one being the Ascension Gate which takes a ton of power and time to use. As the Ascension process gives unlimited power to the empire that first achieves it, the player needs to hold off all the other empires while they are building their ascension gate.\n"
"\n"
"As Thrive is a science-based game, the scifi tropes to be included in the game will be picked with utility and some semblance of realism (basing them on currently speculated plausible technologies) in mind. The game will aim to only pick scifi technologies that are really needed to make the latter half of space stage work. FTL will be essential but exotic weapons, energy sources, or materials thought to be currently impossible can be excluded without making the rest of the game plans about galactic empires impossible. This will reduce the amount of scifi handwaving that needs to be added to the game."

msgid "WIKI_SPACE_STAGE_TRANSITIONS"
msgstr ""
"The stage begins when the player first reaches space with a primitive rocket.\n"
"\n"
"The stage ends when the player has built and powered the Ascension Gate with vast amounts of resources and research."

msgid "WIKI_SPACE_STAGE_UI"
msgstr "Coming soon."

msgid "WIKI_STAGES_ROOT_INTRO"
msgstr ""
"These are all the stages in the game. In total, there are 8 stages, each with it's own slightly different gameplay.\n"
"\n"
"As you progress through Thrive, you will transition through the various stages, ultimately allowing you to reach ascension.\n"
"\n"
"You start the game as a single celled organism, later developing organs and tissues, then becoming sapient and building a society leading to a conquest of space."

msgid "WIKI_TBA"
msgstr "TBA"

msgid "WIKI_THERMOPLAST_EFFECTS"
msgstr "No effects."

msgid "WIKI_THERMOPLAST_INTRO"
msgstr ""
"Extracts energy in the form of [thrive:compound type=\"atp\"][/thrive:compound] using [thrive:compound type=\"temperature\"][/thrive:compound] gradients in the environment. Eukaryotic form of the less efficient [b][color=#3796e1][url=thriveopedia:thermosynthase]Thermosynthase[/url][/color][/b].\n"
"\n"
"Speculative organelle not found in real life. Unavilable in games with LAWK (Life As We Know it) turned on."

msgid "WIKI_THERMOPLAST_MODIFICATIONS"
msgstr "No modifications."

msgid "WIKI_THERMOPLAST_PROCESSES"
msgstr ""
"[b]Thermosynthesis[/b]: [thrive:compound type=\"temperature\"][/thrive:compound] → [thrive:compound type=\"atp\"][/thrive:compound]\n"
"\n"
"Generates energy passively from ambient environmental [thrive:compound type=\"temperature\"][/thrive:compound]. More efficient form of [b]Bacterial Thermosynthesis[/b] present in [b][color=#3796e1][url=thriveopedia:thermosynthase]Thermosynthase[/url][/color][/b]."

msgid "WIKI_THERMOPLAST_REQUIREMENTS"
msgstr ""
"[b]Thermoplasts[/b] only appear in games with LAWK turned off in game settings.\n"
"\n"
"If organelle upgrades are enabled in game settings, the following condition must also be true [i]for the player cell[/i]:\n"
"\n"
"[indent]—   Contains at least [b]3[/b] hexes of [b][color=#3796e1][url=thriveopedia:thermosynthase]Thermosynthase[/url][/color][/b] for at least [b]5[/b] generations in a row.[/indent]"

msgid "WIKI_THERMOPLAST_SCIENTIFIC_BACKGROUND"
msgstr "TBA"

msgid "WIKI_THERMOPLAST_STRATEGY"
msgstr ""
"Since [b]Thermosynthesis[/b] requires no inputs other than ambient [thrive:compound type=\"temperature\"][/thrive:compound], it's essentially free energy. Further, [b]Thermoplasts[/b] are more efficient than their precursor [b][color=#3796e1][url=thriveopedia:thermosynthase]Thermosynthase[/url][/color][/b], making them arguably the easiest method of energy generation in the game, providing you're willing to remain in hot patches like volcanic vents.\n"
"\n"
"With organelle unlocks enabled, the requirement to reproduce multiple times with [b][color=#3796e1][url=thriveopedia:thermosynthase]Thermosynthase[/url][/color][/b] in your cell means a player who evolves [b]Thermoplasts[/b] has likely already specialised quite heavily in [b]Thermosynthesis[/b] by the time they obtain [b]Thermoplasts[/b]."

msgid "WIKI_THERMOPLAST_UPGRADES"
msgstr "No upgrades."

msgid "WIKI_THERMOSYNTHASE_EFFECTS"
msgstr "No effects."

msgid "WIKI_THERMOSYNTHASE_INTRO"
msgstr ""
"Extracts energy in the form of [thrive:compound type=\"atp\"][/thrive:compound] using [thrive:compound type=\"temperature\"][/thrive:compound] gradients in the environment. Prokaryotic form of the more efficient [b][color=#3796e1][url=thriveopedia:thermoplast]Thermoplast[/url][/color][/b].\n"
"\n"
"Speculative organelle not found in real life. Unavilable in games with LAWK (Life As We Know it) turned on."

msgid "WIKI_THERMOSYNTHASE_MODIFICATIONS"
msgstr "No modifications."

msgid "WIKI_THERMOSYNTHASE_PROCESSES"
msgstr ""
"[b]Bacterial Thermosynthesis[/b]: [thrive:compound type=\"temperature\"][/thrive:compound] → [thrive:compound type=\"atp\"][/thrive:compound]\n"
"\n"
"Generates energy passively from ambient environmental [thrive:compound type=\"temperature\"][/thrive:compound]. Less efficient form of [b]Thermosynthesis[/b] present in [b][color=#3796e1][url=thriveopedia:thermoplast]Thermoplasts[/url][/color][/b]."

msgid "WIKI_THERMOSYNTHASE_REQUIREMENTS"
msgstr ""
"[b]Thermosynthase[/b] only appears in games with LAWK turned off in game settings.\n"
"\n"
"If organelle unlocks are enabled in game settings, the following condition must be true [i]for the player cell[/i]:\n"
"\n"
"[indent]—   Is in a patch with at least [b]+50 °C[/b] [thrive:compound type=\"temperature\"][/thrive:compound].[/indent]"

msgid "WIKI_THERMOSYNTHASE_SCIENTIFIC_BACKGROUND"
msgstr "TBA"

msgid "WIKI_THERMOSYNTHASE_STRATEGY"
msgstr ""
"In its current form, [b]Thermosynthase[/b] is essentially free energy. It has no real downside, providing you're content to remain in hot patches. [b]Bacterial Thermosynthesis[/b] breaks even in patches with roughly [b]+23 °C[/b] [thrive:compound type=\"temperature\"][/thrive:compound] and is considerably more powerful in volcanic vents, which have [b]+98 °C[/b] [thrive:compound type=\"temperature\"][/thrive:compound].\n"
"\n"
"More efficient still is the [b][color=#3796e1][url=thriveopedia:thermoplast]Thermoplast[/url][/color][/b], available once a cell evolves a [b][color=#3796e1][url=thriveopedia:nucleus]Nucleus[/url][/color][/b]. Like all prokaryotic organelles with eukaryotic counterparts, we recommend replacing [b]Thermosynthase[/b] with [b][color=#3796e1][url=thriveopedia:thermoplast]Thermoplasts[/url][/color][/b] when possible."

msgid "WIKI_THERMOSYNTHASE_UPGRADES"
msgstr "No upgrades."

msgid "WIKI_THE_PATCH_MAP_FOG_OF_WAR"
msgstr ""
"Fog of War is a game setting which can be enabled, which limits which patches the player can preview.\n"
"\n"
"When set to [b]regular[/b], only patches to which the player has been, as well as any adjacent patches will be visible. While patches adjacent to [i]those[/i] are visible on the map, but their type, [color=#3796e1][url=thriveopedia:Compounds]compound information[/url][/color] and [color=#3796e1][url=thriveopedia:EnvironmentalConditions]Environmental Conditions[/url][/color] are hidden.\n"
"\n"
"When set to [b]intense[/b], [b]only[/b] patches to which the player has been will be visible. Adjacent patches will be visible but will have hidden type and compound information"

msgid "WIKI_THE_PATCH_MAP_INTRO"
msgstr "The planet on which your species resides is a vast place with many different environments and biomes. In the [color=#3796e1][url=thriveopedia:microbe_stage]Microbe Stage[/url][/color] this is represented via [b]Patches[/b] and [b]Regions[/b] on the [b]Patch Map[/b]."

msgid "WIKI_THE_PATCH_MAP_PATCHES"
msgstr ""
"[b]Patches[/b] represent distinct biomes with different environments. Each patch has different [color=#3796e1][url=thriveopedia:EnvironmentalConditions]Environmental Conditions[/url][/color] and [color=#3796e1][url=thriveopedia:Compounds]Compounds[/url][/color], which can affect which [b]processes[/b] can take place and with what efficiency. During each [color=#3796e1][url=thriveopedia:EditorsAndMutations]Editor Session[/url][/color], you can move to any adjacent patch or to any patch with your species in it. \n"
"\n"
"Patches also contain populations of other species, which can migrate between patches and serve as competition for the player. Be sure to check for predators and prey when moving between patches."

msgid "WIKI_THE_PATCH_MAP_THE_PATCH_MAP"
msgstr "The [b]Patch Map[/b] is a representation of your planet. It is comprised of [b]Patches[/b] and [b]Regions[/b] (explained below). Each region contains multiple connected (or adjacent) patches and is connected to other regions."

msgid "WIKI_THYLAKOIDS_EFFECTS"
msgstr "No special effects."

msgid "WIKI_THYLAKOIDS_INTRO"
msgstr ""
"Clusters of proteins and photosensitive green pigments. The pigments use energy from [thrive:compound type=\"sunlight\"][/thrive:compound] to produce [thrive:compound type=\"glucose\"][/thrive:compound] from water and gaseous [thrive:compound type=\"carbondioxide\"][/thrive:compound] in a process called [b]Chromatophore Photosynthesis[/b]. Since the rate of [thrive:compound type=\"glucose\"][/thrive:compound] production scales with intensity of [thrive:compound type=\"sunlight\"][/thrive:compound], [b]Thylakoids[/b] are only effective in patches near the surface.\n"
"\n"
"Prokaryotic form of the [b][color=#3796e1][url=thriveopedia:chloroplast]Chloroplast[/url][/color][/b], which performs the full-strength version of [b]Photosynthesis[/b]."

msgid "WIKI_THYLAKOIDS_MODIFICATIONS"
msgstr "No modifications"

msgid "WIKI_THYLAKOIDS_PROCESSES"
msgstr ""
"[b]Chromatophore Photosynthesis:[/b] [thrive:compound type=\"sunlight\"][/thrive:compound] + [thrive:compound type=\"carbondioxide\"][/thrive:compound] → [thrive:compound type=\"glucose\"][/thrive:compound] + [thrive:compound type=\"oxygen\"][/thrive:compound]\n"
"\n"
"Now you can eat [thrive:compound type=\"sunlight\"][/thrive:compound]. Taste the sun. Note [b]Thylakoids[/b] can't perform [b]Chromatophore Photosynthesis[/b] in dark patches, and the closer to the surface a cell travels, the more effective this process is.\n"
"\n"
"[b]Glycolysis:[/b] [thrive:compound type=\"glucose\"][/thrive:compound] → [thrive:compound type=\"atp\"][/thrive:compound]\n"
"\n"
"Since [b]Thylakoids[/b] are suspended directly in the [b][color=#3796e1][url=thriveopedia:cytoplasm]Cytoplasm[/url][/color][/b], the surrounding fluid performs [b]Glycolysis[/b]."

msgid "WIKI_THYLAKOIDS_REQUIREMENTS"
msgstr ""
"If organelle upgrades are enabled in game settings, the following condition must be true [i]for the player cell[/i]:\n"
"\n"
"[indent]—   Is in a patch with at least [b]20%[/b] [thrive:compound type=\"sunlight\"][/thrive:compound].[/indent]"

msgid "WIKI_THYLAKOIDS_SCIENTIFIC_BACKGROUND"
msgstr "TBA"

msgid "WIKI_THYLAKOIDS_STRATEGY"
msgstr ""
"In patches with high levels of [thrive:compound type=\"sunlight\"][/thrive:compound], a single hex with [b]Thylakoids[/b] is a self-sustaining energy factory. Via [b]Chromatophore Photosynthesis[/b] and then [b]Glycolysis[/b], they essentially generate free energy.\n"
"\n"
"They are though only viable in surface-level patches such as the epipelagic or tidepools. It's vital to ensure you currently live in a valid patch before transitioning to this energy generation method. Once established, building an effective photosynthesizer is as simple as ensuring that there is net positive [thrive:compound type=\"glucose\"][/thrive:compound] production in the cell and enough energy to sustain it. Further, much of a cell's energy consumption is from movement, so sitting still can drastically increase net [thrive:compound type=\"glucose\"][/thrive:compound] production.\n"
"\n"
"If the day/night cycle is enabled in game settings, building an effective photosynthetic cell can be challenging. Place as many photosynthesizing parts as you can afford to ensure maximum [thrive:compound type=\"glucose\"][/thrive:compound] production, as well as parts with decent storage (such as [b][color=#3796e1][url=thriveopedia:vacuole]Vacuoles[/url][/color][/b]) to build up storage for the night ahead. We recommend sitting still at night to consume less energy, or otherwise pursue prey if you have a mixotrophic setup. We also recommend reproducing around morning when lux levels begin to rise, as after reproducing you will have halved your stores of [thrive:compound type=\"glucose\"][/thrive:compound]."

msgid "WIKI_THYLAKOIDS_UPGRADES"
msgstr "No upgrades."

msgid "WIKI_TOXIN_VACUOLE_EFFECTS"
msgstr ""
"If a cell has at least one [b][color=#3796e1][url=thriveopedia:oxytoxyProteins]Oxytoxisome[/url][/color][/b] or [b]Toxin Vacuole[/b], it can shoot toxin projectiles, draining stored [thrive:compound type=\"oxytoxy\"][/thrive:compound] to do so. These projectiles damage cells of other species, but don't harm members of the species that fired them.\n"
"\n"
"Damage scales with the amount of [thrive:compound type=\"oxytoxy\"][/thrive:compound] fired."

msgid "WIKI_TOXIN_VACUOLE_INTRO"
msgstr "Modified [b][color=#3796e1][url=thriveopedia:vacuole]Vacuole[/url][/color][/b] which produces [thrive:compound type=\"oxytoxy\"][/thrive:compound], an agent that can be fired as a toxic projectile. Superior version of the [b][color=#3796e1][url=thriveopedia:oxytoxyProteins]Oxytoxisome[/url][/color][/b]."

msgid "WIKI_TOXIN_VACUOLE_MODIFICATIONS"
msgstr "No modifications."

msgid "WIKI_TOXIN_VACUOLE_PROCESSES"
msgstr ""
"[b]OxyToxy Synthesis[/b]: [thrive:compound type=\"atp\"][/thrive:compound] + [thrive:compound type=\"oxygen\"][/thrive:compound] → [thrive:compound type=\"oxytoxy\"][/thrive:compound]\n"
"\n"
"Produces [thrive:compound type=\"oxytoxy\"][/thrive:compound], much more efficiently than [b][color=#3796e1][url=thriveopedia:oxytoxyProteins]Oxytoxisomes[/url][/color][/b]. Rate scales with the amount of environmental [thrive:compound type=\"oxygen\"][/thrive:compound]."

msgid "WIKI_TOXIN_VACUOLE_REQUIREMENTS"
msgstr ""
"A cell must have a [b][color=#3796e1][url=thriveopedia:nucleus]Nucleus[/url][/color][/b] to evolve [b]Toxin Vacuoles[/b].\n"
"\n"
"If organelle upgrades are enabled in game settings, [i]both[/i] of the following conditions must be true [i]for the player cell[/i]:\n"
"\n"
"[indent]—   Has engulfed at least [b]10[/b] cells throughout the game so far.[/indent]\n"
"[indent]—   Contains at least [b]1[/b] [b][color=#3796e1][url=thriveopedia:oxytoxyProteins]Oxytoxisome[/url][/color][/b] for at least [b]5[/b] generations in a row.[/indent]"

msgid "WIKI_TOXIN_VACUOLE_SCIENTIFIC_BACKGROUND"
msgstr "TBA"

msgid "WIKI_TOXIN_VACUOLE_STRATEGY"
msgstr "Similar to that of the [b][color=#3796e1][url=thriveopedia:oxytoxyProteins]Oxytoxisome[/url][/color][/b], though with more efficient [thrive:compound type=\"oxytoxy\"][/thrive:compound] production and without the benefit of [b]Glycolysis[/b] to produce metabolic compounds as well."

msgid "WIKI_TOXIN_VACUOLE_UPGRADES"
msgstr "No upgrades."

msgid "WIKI_VACUOLE_EFFECTS"
msgstr "No effects."

msgid "WIKI_VACUOLE_INTRO"
msgstr "Eukaryotic organelle which stores compounds much more densely than [b][color=#3796e1][url=thriveopedia:cytoplasm]Cytoplasm[/url][/color][/b]. Can be specialised to increase storage even further."

msgid "WIKI_VACUOLE_MODIFICATIONS"
msgstr ""
"Optionally modify the [b]Vacuole[/b] to set a specialization for one specific compound (except [thrive:compound type=\"oxytoxy\"][/thrive:compound]).\n"
"\n"
"By default, the [b]Vacuole[/b] stores [b]8[/b] units of all compounds. With a specialization, a [b]Vacuole[/b] instead stores [b]16[/b] units of one compound and [b]0[/b] units of all others."

msgid "WIKI_VACUOLE_PROCESSES"
msgstr "No processes"

msgid "WIKI_VACUOLE_REQUIREMENTS"
msgstr "A cell must have a [b][color=#3796e1][url=thriveopedia:nucleus]Nucleus[/url][/color][/b] to evolve [b]Vacuoles[/b]."

msgid "WIKI_VACUOLE_SCIENTIFIC_BACKGROUND"
msgstr "TBA"

msgid "WIKI_VACUOLE_STRATEGY"
msgstr "While extra storage is useful in any situation, a [b]Vacuole[/b] is especially helpful for organisms which use [b]Photosynthesis[/b] (cells with [b][color=#3796e1][url=thriveopedia:chromatophore]Thylakoids[/url][/color][/b] or [b][color=#3796e1][url=thriveopedia:chloroplast]Chloroplasts[/url][/color][/b]). If the day/night cycle is enabled in game settings, photosynthetic cells must have enough space to store the [thrive:compound type=\"glucose\"][/thrive:compound] they need to survive the night."

msgid "WIKI_VACUOLE_UPGRADES"
msgstr "No upgrades."

msgid "WIKI_YES"
msgstr "Yes"

msgid "WILL_YOU_THRIVE"
msgstr "Will you thrive?"

msgid "WINDOWED"
msgstr "Windowed"

msgid "WIN_BOX_TITLE"
msgstr "YOU HAVE THRIVED!"

msgid "WIN_TEXT"
msgstr "Congratulations you have won this version of Thrive! You may continue playing after this message disappears if you wish, or start a new game in a new world. You may also add binding agents to build a cell colony and try the later game prototypes."

msgid "WORKSHOP_ITEM_CHANGE_NOTES"
msgstr "Item Change Notes"

msgid "WORKSHOP_ITEM_CHANGE_NOTES_TOOLTIP"
msgstr "Change notes to show on the Steam Workshop for this version of this item (optional)"

msgid "WORKSHOP_ITEM_DESCRIPTION"
msgstr "Item Description:"

msgid "WORKSHOP_ITEM_PREVIEW"
msgstr "Item Preview Image:"

msgid "WORKSHOP_ITEM_TAGS"
msgstr "Item Tags (comma \",\" separated):"

msgid "WORKSHOP_ITEM_TITLE"
msgstr "Item Title:"

msgid "WORKSHOP_ITEM_UPLOAD_SUCCEEDED"
msgstr "Item upload to the Steam Workshop has succeeded"

msgid "WORKSHOP_ITEM_UPLOAD_SUCCEEDED_TOS_REQUIRED"
msgstr "Item upload to the Steam Workshop has succeeded, but you need to accept the Workshop [color=#3796e1][url=https://steamcommunity.com/sharedfiles/workshoplegalagreement]terms of service[/url][/color] before it becomes visible"

msgid "WORKSHOP_TERMS_OF_SERVICE_NOTICE"
msgstr "By submitting this item, you agree to Steam Workshop's [color=#3796e1][url=https://steamcommunity.com/sharedfiles/workshoplegalagreement]terms of service[/url][/color]"

msgid "WORKSHOP_VISIBILITY_TOOLTIP"
msgstr "Once an item is made visible it will be visible to everyone"

msgid "WORLD"
msgstr "World"

msgid "WORLD_EXPORT_SUCCESS_MESSAGE"
msgstr "Worlds' data have been successfully exported to {0}"

msgid "WORLD_GENERAL_STATISTICS"
msgstr "Generic Statistics of Current World"

msgid "WORLD_MISC_DETAILS_STRING"
msgstr ""
"Include later stage prototypes: {0}\n"
"Include Easter eggs: {1}"

msgid "WORLD_RELATIVE_MOVEMENT"
msgstr "World relative"

msgid "WORLD_SIZE"
msgstr "World Size"

msgid "WORLD_SIZE_EXPLANATION"
msgstr "(changes the number of patches in the world)"

msgid "WORLD_SIZE_LARGE"
msgstr "Large"

msgid "WORLD_SIZE_MEDIUM"
msgstr "Medium"

msgid "WORLD_SIZE_SMALL"
msgstr "Small"

msgid "WORLD_SIZE_TOOLTIP"
msgstr "Having a large world may slow down simulation and is not recommended for slower computers."

msgid "WORST_PATCH_COLON"
msgstr "Worst Patch:"

msgid "XBOX360"
msgstr "Xbox 360"

msgid "XBOX_ONE"
msgstr "Xbox One"

msgid "XBOX_SERIES"
msgstr "Xbox Series X"

msgid "X_TWITTER_TOOLTIP"
msgstr "Visit our X (formerly Twitter) profile"

msgid "YEARS"
msgstr "years"

msgid "YET_TO_BE_IMPLEMENTED_NOTICE"
msgstr "The content of this page has not yet been fully implemented into the game and is likely to change."

msgid "YOUTUBE_TOOLTIP"
msgstr "Visit our YouTube channel"

msgid "YOU_CAN_MAKE_PULL_REQUEST"
msgstr ""
"Thrive is an open source project.\n"
"You can contribute a pull request without applying to the team."

msgid "YOU_CAN_SUPPORT_THRIVE_ON_PATREON"
msgstr "You can support the future development of Thrive on Patreon."

msgid "ZOOM_IN"
msgstr "Zoom in"

msgid "ZOOM_OUT"
msgstr "Zoom out"

<<<<<<< HEAD
#~ msgid "GLUCOSE_METEOR"
#~ msgstr "Glucose meteor"

#~ msgid "IRON_METEOR"
#~ msgstr "Iron meteor"

#~ msgid "PHOSPHATE_METEOR"
#~ msgstr "Phosphate meteor"

#~ msgid "PLAIN_METEOR"
#~ msgstr "Plain meteor"

#~ msgid "RADIOACTIVE_METEOR"
#~ msgstr "Radioactive meteor"
=======
#~ msgid "SHOW_TUTORIALS"
#~ msgstr "Show tutorials"
>>>>>>> 4c6b8478

#~ msgid "PASSIVE_REPRODUCTION_PROGRESS"
#~ msgstr "Passively gain reproduction progress"

#~ msgid "MIGRATE"
#~ msgstr "Migrate"

#~ msgid "THANKS_FOR_BUYING_THRIVE"
#~ msgstr ""
#~ "Thank you for supporting Thrive development by purchasing this copy of Thrive!\n"
#~ "\n"
#~ "If you did not buy this copy, please get your own copy [color=#3796e1][url={0}]from here[/url][/color] or check out our [color=#3796e1][url=https://revolutionarygamesstudio.com/releases/]website[/url][/color].\n"
#~ "\n"
#~ "If you would like to see the Thrive Launcher before Thrive is started, you can use the button in the main menu to exit to the launcher and then disable seamless mode in the launcher options menu."

#~ msgid "WIKI_RADIOSYNTHESIS"
#~ msgstr "Radiosynthesis"

#~ msgid "WIKI_MACROSCOPIC_STAGE"
#~ msgstr "Macroscopic Stage"

#~ msgid "WIKI_2D_BRACKET_EARLY_COMMA_3D_BRACKET_LATE"
#~ msgstr "2D (early), 3D (late)"

#~ msgid "EARLY_MULTICELLULAR"
#~ msgstr "Multicellular"

#~ msgid "LOADING_EARLY_MULTICELLULAR_EDITOR"
#~ msgstr "Loading Early Multicellular Editor"

#~ msgid "ERUPTION_IN"
#~ msgstr "Eruption in {0}"

#~ msgid "THE_AMOUNT_OF_GLUCOSE_HAS_BEEN_REDUCED"
#~ msgstr "The amount of glucose has been reduced to {0} of the previous amount."

#~ msgid "OXYTOXISOME_DESC"
#~ msgstr "A modified metabolosome responsible for the production of a primitive form of the toxic agent [thrive:compound type=\"oxytoxy\"][/thrive:compound]. Can be modified to switch the generated toxin type for other effects."

#~ msgid "THYLAKOID"
#~ msgstr "Thylakoid"

#~ msgid "STAGES_BUTTON"
#~ msgstr "Stages"

#~ msgid "EDITING"
#~ msgstr "Editing"

#~ msgid "STAGES"
#~ msgstr "Stages"

#~ msgid "OTHER"
#~ msgstr "Other"

#~ msgid "ALLOW_SPECIES_TO_NOT_MIGRATE"
#~ msgstr "Allow species to not migrate (if no good migration is found)"

#~ msgid "BIODIVERSITY_ATTEMPT_FILL_CHANCE"
#~ msgstr "Chance in each patch with few species (low biodiversity) to create a new species"

#~ msgid "BIODIVERSITY_FROM_NEIGHBOUR_PATCH_CHANCE"
#~ msgstr "Chance to create a new species to increase biodiversity from a nearby patch"

#~ msgid "BIODIVERSITY_NEARBY_PATCH_IS_FREE_POPULATION"
#~ msgstr "Biodiversity-increasing species from nearby patch is given free population"

#~ msgid "BIODIVERSITY_SPLIT_IS_MUTATED"
#~ msgstr "Biodiversity-increasing species is mutated on creation"

#~ msgid "LOW_BIODIVERSITY_LIMIT"
#~ msgstr "Consider patches with up to this many species having low biodiversity"

#~ msgid "MAXIMUM_SPECIES_IN_PATCH"
#~ msgstr "Maximum species in a patch before forced extinctions"

#~ msgid "NEW_BIODIVERSITY_INCREASING_SPECIES_POPULATION"
#~ msgstr "Initial population for biodiversity-increasing species"

#~ msgid "PROTECT_MIGRATIONS_FROM_SPECIES_CAP"
#~ msgstr "Protect just migrated populations from species cap"

#~ msgid "PROTECT_NEW_CELLS_FROM_SPECIES_CAP"
#~ msgstr "Protect just created species from species cap"

#~ msgid "REFUND_MIGRATIONS_IN_EXTINCTIONS"
#~ msgstr "Refund migrations in case of extinction in the target patch"

#~ msgid "SPECIES_SPLIT_BY_MUTATION_THRESHOLD_POPULATION_AMOUNT"
#~ msgstr "Minimum population for species to split by multiple good found mutations"

#~ msgid "SPECIES_SPLIT_BY_MUTATION_THRESHOLD_POPULATION_FRACTION"
#~ msgstr "Minimum population fraction of a species to allow split by mutations"

#~ msgid "USE_BIODIVERSITY_FORCE_SPLIT"
#~ msgstr "Biodiversity-increasing species creation steals population from existing species"

#~ msgid "NOT_FOUND_CHUNK"
#~ msgstr "Error: chunk not found"

#~ msgid "DESTINATION_PATCH"
#~ msgstr "Destination Patch"

#~ msgid "SOURCE_PATCH"
#~ msgstr "Source Patch"

#~ msgid "BASSBOOST"
#~ msgstr "Bassboost"

#~ msgid "BASSDOWN"
#~ msgstr "Bass Down"

#~ msgid "BASSUP"
#~ msgstr "Bass Up"

#~ msgid "DIRECTIONL"
#~ msgstr "Left"

#~ msgid "DIRECTIONR"
#~ msgstr "Right"

#~ msgid "HYPERL"
#~ msgstr "Hyper Left"

#~ msgid "HYPERR"
#~ msgstr "Hyper Right"

#~ msgid "SUPERL"
#~ msgstr "Super Left"

#~ msgid "SUPERR"
#~ msgstr "Super Right"

#~ msgid "TREBLEDOWN"
#~ msgstr "Treble Down"

#~ msgid "TREBLEUP"
#~ msgstr "Treble Up"

#~ msgid "UNKNOWN_ON_WINDOWS"
#~ msgstr "Unknown on Windows"

#~ msgid "GLES2"
#~ msgstr "GLES2"

#~ msgid "SPEED_BELOW"
#~ msgstr "speed falls below {0}"

#~ msgid "UNLOCK_OR"
#~ msgstr " or"

#~ msgid "UNLOCK_WHEN"
#~ msgstr "Unlock [b]{0}[/b] when {1}"

#~ msgid "APT_ABOVE"
#~ msgstr "[thrive:compound type=\\\"atp\\\"][/thrive:compound] reaches {0} (currently at {1})"

#~ msgid "MUST_BE_A_MICROBE"
#~ msgstr "in the microbe stage"

#~ msgid "SET_TIME_TO_TARGET"
#~ msgstr "Set Time To Target"

#~ msgid "TARGET_TIME"
#~ msgstr "Target Time"

#~ msgid "BUILD_SPACE_STRUCTURE"
#~ msgstr "Build a Space ThiStructure"

#~ msgid "SCREEN_EFFECT_GB"
#~ msgstr "GB Graphics"

#~ msgid "SCREEN_EFFECT_GBC"
#~ msgstr "GBC Graphics"

#~ msgid "PANGONIAN_REGION_NAME"
#~ msgstr "Pangonian"

#~ msgid "PATCH_MAP_TYPE"
#~ msgstr "Patch map type"

#~ msgid "PATCH_MAP_TYPE_CLASSIC"
#~ msgstr "Classic"

#~ msgid "PATCH_MAP_TYPE_EXPLANATION"
#~ msgstr "(generate a patch map procedurally or use the classic layout)"

#~ msgid "PATCH_MAP_TYPE_PROCEDURAL"
#~ msgstr "Procedural"

#~ msgid "LOOKING_AT"
#~ msgstr "Looking At:"

#~ msgid "SPECIES_N_TIMES"
#~ msgstr "{0} (x{1})"

#~ msgid "BECOME_AWARE"
#~ msgstr "Become Aware"

#~ msgid "CONFIRM_NORMAL"
#~ msgstr "Confirm"

#~ msgid "DO_NOT_SHOW_AGAIN"
#~ msgstr "Do not warn about this again"

#~ msgid "STUFF_AT"
#~ msgstr "Stuff at {0:F1}, {1:F1}:"

#~ msgid "PREDATORY_PILUS"
#~ msgstr "Predatory Pilus"

#~ msgid "SPECIES_DETAILS"
#~ msgstr "Species Details"

#~ msgid "CURRENT_GENERATION_COLON"
#~ msgstr "Current Generation:"

#~ msgid "DAY"
#~ msgstr "Day"

#~ msgid "NIGHT"
#~ msgstr "Night"

#~ msgid "AVERAGE"
#~ msgstr "Average"

#~ msgid "STATISTICS_BUTTON_TOOLTIP"
#~ msgstr "Insightful stats about the current game"

#~ msgid "GAME_WIKI"
#~ msgstr "Development Wiki"

#~ msgid "HOLD_FOR_CURSOR"
#~ msgstr "Hold for cursor"

#~ msgid "INVULNERABLE_TO_ENGULFMENT"
#~ msgstr "Invulnerable To Engulfment"

#~ msgid "NOT_RUNNING_DOT"
#~ msgstr "Not running."

#~ msgid "AUTO_GPU_NAME"
#~ msgstr "{0}"

#~ msgid "HEX_VIEW"
#~ msgstr "Hex View"

#~ msgid "PREVIEW"
#~ msgstr "Preview"

#~ msgid "TINY"
#~ msgstr "Tiny"

#~ msgid "HUGE"
#~ msgstr "Huge"

#~ msgid "PATCH_PANGONIAN_VENTS"
#~ msgstr "Pangonian Vents"

#~ msgid "PATCH_PANGONIAN_MESOPELAGIC"
#~ msgstr "Pangonian Mesopelagic"

#~ msgid "PATCH_PANGONIAN_EPIPELAGIC"
#~ msgstr "Pangonian Epipelagic"

#~ msgid "PATCH_PANGONIAN_TIDEPOOL"
#~ msgstr "Pangonian Tidepool"

#~ msgid "PATCH_PANGONIAN_BATHYPELAGIC"
#~ msgstr "Pangonian Abyssopelagic"

#~ msgid "PATHCH_PANGONIAN_ABYSSOPELAGIC"
#~ msgstr "Pangonian Abyssopelagic"

#~ msgid "PATCH_PANGONIAN_COAST"
#~ msgstr "Pangonian Coast"

#~ msgid "PATCH_PANGONIAN_ESTUARY"
#~ msgstr "Pangonian Estuary"

#~ msgid "PATCH_CAVE"
#~ msgstr "Cave"

#~ msgid "PATCH_ICE_SHELF"
#~ msgstr "Ice Shelf"

#~ msgid "PATCH_PANGONIAN_SEAFLOOR"
#~ msgstr "Pangonian Sea Floor"

#~ msgid "FRAME_DELTA"
#~ msgstr "Delta: {0}"

#~ msgid "PERFORMANCE_METRICS"
#~ msgstr "Performance Metrics"

#~ msgid "LOADING_DOT"
#~ msgstr "Loading..."

#~ msgid "RUN_RESULT_POP_IN_PATCHES"
#~ msgstr "population in patches:"

#~ msgid "SAVING"
#~ msgstr "Saving..."

#~ msgid "OVERWRITE_EXISTING_SAVE_TITLE"
#~ msgstr "Overwrite existing save?"

#~ msgid "SAVING_FAILED"
#~ msgstr "Saving failed! An exception happened"

#~ msgid "TYPE"
#~ msgstr "Type:"

#~ msgid "VIEW_NOW"
#~ msgstr "View Now"

#~ msgid "MARINE_SNOW_FOOD_SOURCE"
#~ msgstr "Marine snow consumption"

#~ msgid "Cancel"
#~ msgstr "Cancel"

#~ msgid "SAVING_ERROR"
#~ msgstr "Saving Error"

#~ msgid "BEHAVIOR"
#~ msgstr "Behaviour"

#~ msgid "REMOVE_ORGANELLE"
#~ msgstr "Remove organelle"

#~ msgid "MICROBE_PATCH_LABEL"
#~ msgstr "Patch: {0}"

#~ msgid "#"
#~ msgstr "#"

#~ msgid "TURNS"
#~ msgstr "Turns"

#~ msgid "INTO"
#~ msgstr "into"

#~ msgid "OXYTOXY"
#~ msgstr "OxyToxy"

#~ msgid "DOT_CAN_RELEASE"
#~ msgstr ". Can release"

#~ msgid "TOXINS_BY_PRESSING_E"
#~ msgstr "toxins by pressing E. Rate scales with"

#~ msgid "CONCENTRATION_OF"
#~ msgstr "concentration of"

#~ msgid "USES"
#~ msgstr "Uses"

#~ msgid "ALLOWS_BINDING"
#~ msgstr "Allows binding"

#~ msgid "DOT_RATE"
#~ msgstr ". Rate"

#~ msgid "SCALES_WITH_CONCENTRATION_OF"
#~ msgstr "scales with concentration of"

#~ msgid "PRODUCES"
#~ msgstr "Produces"

#~ msgid "DOT_RATE_SCALES_WITH"
#~ msgstr ". Rate scales with"

#~ msgid "AND"
#~ msgstr "and"

#~ msgid "INTENSITY_OF"
#~ msgstr "intensity of"

#~ msgid "DOT_RATE_SCALES"
#~ msgstr ". Rate scales"

#~ msgid "OXYGEN_DOT"
#~ msgstr "Oxygen."

#~ msgid "DOT_RATE_SCALES_WITH_CONCENTRATION_OF"
#~ msgstr ". Rate scales with concentration of"

#~ msgid "ALSO_TURNS"
#~ msgstr "Also turns"

#~ msgid "INREASE_STORAGE_SPACE"
#~ msgstr "Increases the storage space of the cell."

#~ msgid "DOT_CAN"
#~ msgstr ". Can"

#~ msgid "RELEASE_TOXINS_BY_PRESSING"
#~ msgstr "release toxins by pressing"

#~ msgid "E_DOT"
#~ msgstr "E."

#~ msgid "RATE"
#~ msgstr "Rate"

#~ msgid "BIOLUMESCENT_VACUOLE"
#~ msgstr ""
#~ "Bioluminescent \n"
#~ "Vacuole"

#~ msgid "ENTER"
#~ msgstr "Enter"

#~ msgid "END"
#~ msgstr "End"

#~ msgid "LEFT"
#~ msgstr "Left"

#~ msgid "UP"
#~ msgstr "Up"

#~ msgid "RIGHT"
#~ msgstr "Right"

#~ msgid "DOWN"
#~ msgstr "Down"

#~ msgid "FORWARD"
#~ msgstr "Forward"

#~ msgid "EXCLAM"
#~ msgstr "!"

#~ msgid "QUOTEDBL"
#~ msgstr "\""

#~ msgid "DOLLAR"
#~ msgstr "$"

#~ msgid "AMPERSAND"
#~ msgstr "&"

#~ msgid "APOSTROPHE"
#~ msgstr "'"

#~ msgid "PARENLEFT"
#~ msgstr "("

#~ msgid "PARENRIGHT"
#~ msgstr ")"

#~ msgid "PLUS"
#~ msgstr "+"

#~ msgid "COMMA"
#~ msgstr ","

#~ msgid "MINUS"
#~ msgstr "-"

#~ msgid "PERIOD"
#~ msgstr "."

#~ msgid "SLASH"
#~ msgstr "/"

#~ msgid "KEY0"
#~ msgstr "0"

#~ msgid "KEY1"
#~ msgstr "1"

#~ msgid "KEY2"
#~ msgstr "2"

#~ msgid "KEY3"
#~ msgstr "3"

#~ msgid "KEY4"
#~ msgstr "4"

#~ msgid "KEY5"
#~ msgstr "5"

#~ msgid "KEY6"
#~ msgstr "6"

#~ msgid "KEY7"
#~ msgstr "7"

#~ msgid "KEY8"
#~ msgstr "8"

#~ msgid "KEY9"
#~ msgstr "9"

#~ msgid "COLON"
#~ msgstr ":"

#~ msgid "SEMICOLON"
#~ msgstr ";"

#~ msgid "LESS"
#~ msgstr "<"

#~ msgid "EQUAL"
#~ msgstr "="

#~ msgid "AT"
#~ msgstr "@"

#~ msgid "BRACKETRIGHT"
#~ msgstr "]"

#~ msgid "ASCIICIRCUM"
#~ msgstr "^"

#~ msgid "UNDERSCORE"
#~ msgstr "_"

#~ msgid "QUOTELEFT"
#~ msgstr "`"

#~ msgid "BRACELEFT"
#~ msgstr "{"

#~ msgid "BAR"
#~ msgstr "|"

#~ msgid "BRACERIGHT"
#~ msgstr "}"

#~ msgid "ASCIITILDE"
#~ msgstr "~"

#~ msgid "EXCLAMDOWN"
#~ msgstr "¡"

#~ msgid "CENT"
#~ msgstr "¢"

#~ msgid "STERLING"
#~ msgstr "£"

#~ msgid "CURRENCY"
#~ msgstr "¤"

#~ msgid "YEN"
#~ msgstr "¥"

#~ msgid "BROKENBAR"
#~ msgstr "¦"

#~ msgid "SECTION"
#~ msgstr "§"

#~ msgid "DIAERESIS"
#~ msgstr "¨"

#~ msgid "COPYRIGHT"
#~ msgstr "©"

#~ msgid "ORDFEMININE"
#~ msgstr "ª"

#~ msgid "GUILLEMOTLEFT"
#~ msgstr "«"

#~ msgid "NOTSIGN"
#~ msgstr "¬"

#~ msgid "HYPHEN"
#~ msgstr "-"

#~ msgid "REGISTERED"
#~ msgstr "®"

#~ msgid "MACRON"
#~ msgstr "¯"

#~ msgid "DEGREE"
#~ msgstr "°"

#~ msgid "PLUSMINUS"
#~ msgstr "±"

#~ msgid "TWOSUPERIOR"
#~ msgstr "²"

#~ msgid "THREESUPERIOR"
#~ msgstr "³"

#~ msgid "ACUTE"
#~ msgstr "´"

#~ msgid "MU"
#~ msgstr "µ"

#~ msgid "PARAGRAPH"
#~ msgstr "¶"

#~ msgid "PERIODCENTERED"
#~ msgstr "·"

#~ msgid "CEDILLA"
#~ msgstr "¸"

#~ msgid "ONESUPERIOR"
#~ msgstr "¹"

#~ msgid "MASCULINE"
#~ msgstr "º"

#~ msgid "GUILLEMOTRIGHT"
#~ msgstr "»"

#~ msgid "ONEQUARTER"
#~ msgstr "¼"

#~ msgid "ONEHALF"
#~ msgstr "½"

#~ msgid "QUESTIONDOWN"
#~ msgstr "¿"

#~ msgid "AACUTE"
#~ msgstr "Á"

#~ msgid "ACIRCUMFLEX"
#~ msgstr "Â"

#~ msgid "ATILDE"
#~ msgstr "Ã"

#~ msgid "ADIAERESIS"
#~ msgstr "Ä"

#~ msgid "ARING"
#~ msgstr "Å"

#~ msgid "AE"
#~ msgstr "Æ"

#~ msgid "CCEDILLA"
#~ msgstr "Ç"

#~ msgid "EGRAVE"
#~ msgstr "È"

#~ msgid "EACUTE"
#~ msgstr "É"

#~ msgid "ECIRCUMFLEX"
#~ msgstr "Ê"

#~ msgid "EDIAERESIS"
#~ msgstr "Ë"

#~ msgid "IACUTE"
#~ msgstr "Í"

#~ msgid "ICIRCUMFLEX"
#~ msgstr "Î"

#~ msgid "IDIAERESIS"
#~ msgstr "Ï"

#~ msgid "ETH"
#~ msgstr "Ð"

#~ msgid "NTILDE"
#~ msgstr "Ñ"

#~ msgid "OGRAVE"
#~ msgstr "Ò"

#~ msgid "OACUTE"
#~ msgstr "Ó"

#~ msgid "OCIRCUMFLEX"
#~ msgstr "Ô"

#~ msgid "OTILDE"
#~ msgstr "Õ"

#~ msgid "ODIAERESIS"
#~ msgstr "Ö"

#~ msgid "MULTIPLY"
#~ msgstr "×"

#~ msgid "OOBLIQUE"
#~ msgstr "Ø"

#~ msgid "UGRAVE"
#~ msgstr "Ù"

#~ msgid "UACUTE"
#~ msgstr "Ú"

#~ msgid "UCIRCUMFLEX"
#~ msgstr "Û"

#~ msgid "UDIAERESIS"
#~ msgstr "Ü"

#~ msgid "YACUTE"
#~ msgstr "Ý"

#~ msgid "THORN"
#~ msgstr "Þ"

#~ msgid "SSHARP"
#~ msgstr "ß"

#~ msgid "DIVISION"
#~ msgstr "÷"

#~ msgid "YDIAERESIS"
#~ msgstr "ÿ"

#~ msgid "CARBON"
#~ msgstr "Carbon"

#~ msgid "DIOXIDE"
#~ msgstr "Dioxide"

#~ msgid "PLASTID"
#~ msgstr "Plastid"

#~ msgid "SECOND"
#~ msgstr "second"

#~ msgid "AGRAVE"
#~ msgstr "À"

#~ msgid "PATCH_EXTINCTION"
#~ msgstr "Patch Extinction"

#~ msgid "PREVIOUS"
#~ msgstr "previous:"

#~ msgid "WITH_CONCENTRATION_OF"
#~ msgstr "with concentration of"

#~ msgid "TO_INCREASE_THE_MOVEMENT"
#~ msgstr "to increase the movement"<|MERGE_RESOLUTION|>--- conflicted
+++ resolved
@@ -7,13 +7,8 @@
 msgstr ""
 "Project-Id-Version: PROJECT VERSION\n"
 "Report-Msgid-Bugs-To: EMAIL@ADDRESS\n"
-<<<<<<< HEAD
-"POT-Creation-Date: 2025-03-18 21:56+0100\n"
-"PO-Revision-Date: 2025-03-04 13:27+0200\n"
-=======
 "POT-Creation-Date: 2025-03-27 09:59+0200\n"
 "PO-Revision-Date: 2025-03-27 10:44+0200\n"
->>>>>>> 4c6b8478
 "Last-Translator: Henri Hyyryläinen <hhyyrylainen@revolutionarygamesstudio.com>\n"
 "Language-Team: English <https://translate.revolutionarygamesstudio.com/projects/thrive/thrive-game/en/>\n"
 "Language: en\n"
@@ -2343,21 +2338,11 @@
 msgstr "GLES3"
 
 msgid "GLOBAL_GLACIATION_END_EVENT_LOG"
-<<<<<<< HEAD
-msgstr "Global glaciation event has ended across all surface patches."
-=======
 msgstr "Global glaciation event has ended across all surface patches"
->>>>>>> 4c6b8478
 
 msgid "GLOBAL_GLACIATION_EVENT"
 msgstr "Global glaciation event"
 
-<<<<<<< HEAD
-msgid "GLOBAL_GLACIATION_EVENT_LOG"
-msgstr "Global glaciation event in {0}"
-
-=======
->>>>>>> 4c6b8478
 msgid "GLOBAL_GLACIATION_EVENT_TOOLTIP"
 msgstr ""
 "Global glaciation event\n"
@@ -2365,13 +2350,6 @@
 "It will persist for several generations, reducing sunlight and temperature.\n"
 "Ice chunks also appear in these patches now."
 
-<<<<<<< HEAD
-msgid "GLOBAL_GLACIATION_EVENT_WARNING_LOG"
-msgstr "Global glaciation event will trigger in {0} generation(s)"
-
-msgid "GLOBAL_GLACIATION_START_EVENT_LOG"
-msgstr "Global glaciation event has started across all surface patches."
-=======
 msgid "GLOBAL_GLACIATION_EVENT_WARNING_LOG_PLURAL"
 msgstr "Global glaciation event will trigger in {0} generations"
 
@@ -2380,7 +2358,6 @@
 
 msgid "GLOBAL_GLACIATION_START_EVENT_LOG"
 msgstr "Global glaciation event has started across all surface patches"
->>>>>>> 4c6b8478
 
 msgid "GLOBAL_INITIAL_LETTER"
 msgstr "G"
@@ -9015,7 +8992,9 @@
 msgid "ZOOM_OUT"
 msgstr "Zoom out"
 
-<<<<<<< HEAD
+#~ msgid "SHOW_TUTORIALS"
+#~ msgstr "Show tutorials"
+
 #~ msgid "GLUCOSE_METEOR"
 #~ msgstr "Glucose meteor"
 
@@ -9030,10 +9009,6 @@
 
 #~ msgid "RADIOACTIVE_METEOR"
 #~ msgstr "Radioactive meteor"
-=======
-#~ msgid "SHOW_TUTORIALS"
-#~ msgstr "Show tutorials"
->>>>>>> 4c6b8478
 
 #~ msgid "PASSIVE_REPRODUCTION_PROGRESS"
 #~ msgstr "Passively gain reproduction progress"
