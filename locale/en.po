--- conflicted
+++ resolved
@@ -7,13 +7,8 @@
 msgstr ""
 "Project-Id-Version: PROJECT VERSION\n"
 "Report-Msgid-Bugs-To: EMAIL@ADDRESS\n"
-<<<<<<< HEAD
-"POT-Creation-Date: 2023-11-02 22:19+0000\n"
-"PO-Revision-Date: 2023-10-31 16:14+0200\n"
-=======
 "POT-Creation-Date: 2024-01-12 12:53+0200\n"
 "PO-Revision-Date: 2024-01-12 12:53+0200\n"
->>>>>>> 3f932090
 "Last-Translator: Henri Hyyryläinen <hhyyrylainen@revolutionarygamesstudio.com>\n"
 "Language-Team: English <https://translate.revolutionarygamesstudio.com/projects/thrive/thrive-game/en/>\n"
 "Language: en\n"
@@ -2060,11 +2055,7 @@
 msgid "ESCAPE"
 msgstr "Esc"
 
-<<<<<<< HEAD
-#: ../src/microbe_stage/MicrobeStage.cs:1140
-=======
 #: ../src/microbe_stage/MicrobeStage.cs:1310
->>>>>>> 3f932090
 msgid "ESCAPE_ENGULFING"
 msgstr "escape engulfing"
 
@@ -4516,20 +4507,12 @@
 msgid "NOTICE_ENGULF_MISSING_ENZYME"
 msgstr "Missing {0} to engulf target"
 
-<<<<<<< HEAD
-#: ../src/microbe_stage/systems/EngulfingSystem.cs:848
-msgid "NOTICE_ENGULF_SIZE_TOO_SMALL"
-msgstr "Current cell size too small to engulf target"
-
-#: ../src/microbe_stage/systems/EngulfingSystem.cs:840
-=======
 #: ../src/microbe_stage/systems/EngulfingSystem.cs:983
 msgid "NOTICE_ENGULF_SIZE_TOO_SMALL"
 msgstr "Current cell size too small to engulf target"
 
 #: ../src/microbe_stage/systems/EngulfedDigestionSystem.cs:117
 #: ../src/microbe_stage/systems/EngulfingSystem.cs:975
->>>>>>> 3f932090
 msgid "NOTICE_ENGULF_STORAGE_FULL"
 msgstr "Not enough space in ingested matter storage to engulf target"
 
@@ -5300,7 +5283,7 @@
 msgid "QUIT_BUTTON_TOOLTIP"
 msgstr "Exit the game"
 
-#: ../src/general/PauseMenu.cs:426
+#: ../src/general/PauseMenu.cs:418
 msgid "QUIT_GAME_WARNING"
 msgstr ""
 "Are you sure you want to quit the game?\n"
@@ -5497,7 +5480,7 @@
 msgstr "Exit to the main menu"
 
 #: ../src/auto-evo/AutoEvoExploringTool.tscn:1009
-#: ../src/general/PauseMenu.cs:407
+#: ../src/general/PauseMenu.cs:399
 msgid "RETURN_TO_MENU_WARNING"
 msgstr ""
 "Are you sure you want to exit to the main menu?\n"
@@ -6057,11 +6040,7 @@
 msgid "SPAWN_ENEMY"
 msgstr "Spawn Enemy"
 
-<<<<<<< HEAD
-#: ../src/microbe_stage/MicrobeStage.cs:904
-=======
 #: ../src/microbe_stage/MicrobeStage.cs:1028
->>>>>>> 3f932090
 msgid "SPAWN_ENEMY_CHEAT_FAIL"
 msgstr "Can't use spawn enemy cheat because this patch does not contain any enemy species"
 
@@ -6294,11 +6273,7 @@
 msgid "STORAGE_COLON"
 msgstr "Storage:"
 
-<<<<<<< HEAD
-#: ../src/general/MainMenu.cs:665
-=======
 #: ../src/general/MainMenu.cs:661
->>>>>>> 3f932090
 msgid "STORE_LOGGED_IN_AS"
 msgstr "Logged in as: {0}"
 
@@ -6363,19 +6338,11 @@
 msgid "STRUCTURE_STEAM_POWERED_FACTORY"
 msgstr "Steam Powered Factory"
 
-<<<<<<< HEAD
-#: ../src/microbe_stage/MicrobeStage.cs:1138
-msgid "SUCCESSFUL_KILL"
-msgstr "successful kill"
-
-#: ../src/microbe_stage/MicrobeStage.cs:1139
-=======
 #: ../src/microbe_stage/MicrobeStage.cs:1308
 msgid "SUCCESSFUL_KILL"
 msgstr "successful kill"
 
 #: ../src/microbe_stage/MicrobeStage.cs:1309
->>>>>>> 3f932090
 msgid "SUCCESSFUL_SCAVENGE"
 msgstr "successful scavenge"
 
@@ -6525,11 +6492,7 @@
 msgid "TESTING_TEAM"
 msgstr "Testing Team"
 
-<<<<<<< HEAD
-#: ../src/general/MainMenu.cs:274 ../src/general/MainMenu.tscn:1004
-=======
 #: ../src/general/MainMenu.cs:269 ../src/general/MainMenu.tscn:1004
->>>>>>> 3f932090
 msgid "THANKS_FOR_BUYING_THRIVE"
 msgstr ""
 "Thank you for supporting Thrive development by purchasing this copy of Thrive!\n"
@@ -7506,15 +7469,9 @@
 #: ../simulation_parameters/common/wiki.json:76
 msgid "WIKI_BINDING_AGENT_EFFECTS"
 msgstr ""
-<<<<<<< HEAD
-"Possessing binding agents allows cells to enter [b]Binding Mode[/b] which is used by the species to form colonies. This is ability is required to progress into later stages. Binding mode consumes 2 ATP per second while active, and is deactivated on contact with cells of the same species, or when manually deactivated.\n"
-"\n"
-"Cells in a colony will share their resources, dividing them equally between all cells, and have reduced osmoregulation per additional cell in the colony. The osmoregulation reduction is calculated with the following equation; [b]Cell Osmoregulation Cost * 20.0 / (20.0 + Total Colony Members)[/b]. This means that a cell with 50 osmoregulation cost in a colony with 5 members would have 40 osmoregulation cost."
-=======
 "Possessing binding agents allows cells to enter [b]binding mode[/b] which is used by the species to form colonies, and is required to progress into later stages. Binding mode consumes 2 ATP per second while active, and is deactivated on contact with cells of the same species, or when manually deactivated.\n"
 "\n"
 "Cells in a colony will share their resources; Dividing them equally between all cells, and have reduced osmoregulation per additional cell in the colony. The osmoregulation reduction is calculated with the following equation; [b]Cell Osmoregulation Cost * 20.0 / (20.0 + Total Colony Members)[/b]. This means that a cell with 50 osmoregulation cost in a colony with 5 members would have 40 osmoregulation cost."
->>>>>>> 3f932090
 
 #: ../simulation_parameters/common/wiki.json:60
 msgid "WIKI_BINDING_AGENT_INTRO"
@@ -7541,11 +7498,7 @@
 msgstr ""
 "The ability to form colonies is powerful, especially so for photosynthetic organisms. Every additional cell in a colony reduces overall osmoregulation cost, which means greater energy efficiency. This means that photosynthesizers will produce glucose at a faster rate, and predatory colonies will be able to go for longer between meals.\n"
 "\n"
-<<<<<<< HEAD
-"Catching up with allied cells to bind with can be difficult however, so it may be fruitful to use a [b]Signalling Agent[/b] to call allies to your location to make colony formation a breeze."
-=======
 "Catching up with allied cells to bind with can be difficult however, so it may be fruitful to use a [b]signalling agent[/b] to call allies to your location to make colony formation a breeze."
->>>>>>> 3f932090
 
 #: ../simulation_parameters/common/wiki.json:80
 msgid "WIKI_BINDING_AGENT_UPGRADES"
@@ -8149,11 +8102,7 @@
 
 #: ../simulation_parameters/common/wiki.json:450
 msgid "WIKI_METABOLOSOMES_INTRO"
-<<<<<<< HEAD
-msgstr "Metabolosmoes perform [b]Protein Respiration[/b], a form of [b]Aerobic Respiration[/b] inferior to that of [color=#3796e1][url=thriveopedia:mitochondrion]Mitochondria[/url][/color]. It is the conversion of [thrive:compound type=\"glucose\"][/thrive:compound] into [thrive:compound type=\"atp\"][/thrive:compound] with the use of [thrive:compound type=\"oxygen\"][/thrive:compound]."
-=======
 msgstr "Metabolosmoes perform [b]Protein Respiration[/b], a form of [b]Aerobic Respiration[/b] inferior to that of <a href=\"/wiki/Mitochondrion\" title=\"Mitochondrion\">Mitochondria</a>. It is the conversion of [thrive:compound type=\"glucose\"][/thrive:compound] into [thrive:compound type=\"atp\"][/thrive:compound] with the use of [thrive:compound type=\"oxygen\"][/thrive:compound]."
->>>>>>> 3f932090
 
 #: ../simulation_parameters/common/wiki.json:462
 msgid "WIKI_METABOLOSOMES_MODIFICATIONS"
@@ -8191,11 +8140,7 @@
 
 #: ../simulation_parameters/common/wiki.json:493
 msgid "WIKI_MITOCHONDRION_INTRO"
-<<<<<<< HEAD
-msgstr "The powerhouse of the cell. Mitochondria perform [b]Aerobic Respiration[/b], or the conversion of [thrive:compound type=\"glucose\"][/thrive:compound] into [thrive:compound type=\"atp\"][/thrive:compound] with the use of [thrive:compound type=\"oxygen\"][/thrive:compound]. Mitochondria perform this function more efficiently than other organelles such as [color=#3796e1][url=thriveopedia:metabolosome]Metabolosomes[/url][/color]."
-=======
 msgstr "The powerhouse of the cell. Mitochondria perform [b]Aerobic Respiration[/b], or the conversion of [thrive:compound type=\"glucose\"][/thrive:compound] into [thrive:compound type=\"atp\"][/thrive:compound] with the use of [thrive:compound type=\"oxygen\"][/thrive:compound]. Mitochondria perform this function more efficiently than other organelles such as <a href=\"/wiki/Metabolosomes\" title=\"Metabolosomes\">Metabolosomes</a>."
->>>>>>> 3f932090
 
 #: ../simulation_parameters/common/wiki.json:505
 msgid "WIKI_MITOCHONDRION_MODIFICATIONS"
@@ -8210,11 +8155,7 @@
 
 #: ../simulation_parameters/common/wiki.json:497
 msgid "WIKI_MITOCHONDRION_REQUIREMENTS"
-<<<<<<< HEAD
-msgstr "A cell must have a [color=#3796e1][url=thriveopedia:nucleus]Nucleus[/url][/color] to evolve Mitochondria."
-=======
 msgstr "A cell must have a <a href=\"/wiki/Nucleus\" title=\"Nucleus\">Nucleus</a> to evolve Mitochondria."
->>>>>>> 3f932090
 
 #: ../simulation_parameters/common/wiki.json:521
 msgid "WIKI_MITOCHONDRION_SCIENTIFIC_BACKGROUND"
