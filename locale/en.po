# Translations template for PROJECT.
# Copyright (C) 2020 ORGANIZATION
# This file is distributed under the same license as the PROJECT project.
# Automatically generated, 2020.
#
msgid ""
msgstr ""
"Project-Id-Version: PROJECT VERSION\n"
"Report-Msgid-Bugs-To: EMAIL@ADDRESS\n"
<<<<<<< HEAD
"POT-Creation-Date: 2024-05-27 17:05+0200\n"
"PO-Revision-Date: 2024-05-27 17:10+0200\n"
=======
"POT-Creation-Date: 2024-06-07 10:19+0300\n"
"PO-Revision-Date: 2024-06-11 06:06+0000\n"
>>>>>>> 7613d382
"Last-Translator: Henri Hyyryläinen <hhyyrylainen@revolutionarygamesstudio.com>\n"
"Language-Team: English <https://translate.revolutionarygamesstudio.com/projects/thrive/thrive-game/en/>\n"
"Language: en\n"
"MIME-Version: 1.0\n"
"Content-Type: text/plain; charset=UTF-8\n"
"Content-Transfer-Encoding: 8bit\n"
"Plural-Forms: nplurals=2; plural=n != 1;\n"
<<<<<<< HEAD
"X-Generator: Poedit 3.4.1\n"
=======
"X-Generator: Weblate 5.5.5\n"
>>>>>>> 7613d382
"Generated-By: Babel 2.8.0\n"

msgid "2D_MOVEMENT_TYPE_SELECTION"
msgstr "2D movement style:"

msgid "3D_EDITOR"
msgstr "3D Editor"

msgid "3D_MOVEMENT"
msgstr "3D Movement"

msgid "3D_MOVEMENT_TYPE_SELECTION"
msgstr "3D movement style:"

msgid "ABILITIES"
msgstr "Abilities"

msgid "ABORT"
msgstr "Abort"

msgid "ABORTED_DOT"
msgstr "Aborted."

msgid "ABYSSOPELAGIC"
msgstr "Abyssopelagic"

msgid "ACTION_AWAKEN"
msgstr "Awaken ({0:F1} / {1:F1})"

msgid "ACTION_AWAKEN_TOOLTIP"
msgstr "Move to the Awakening Stage. Available once you have enough brain power (tissue type with axons)."

msgid "ACTION_BLOCKED_WHILE_ANOTHER_IN_PROGRESS"
msgstr "Action blocked while another is in progress"

msgid "ACTION_DELETE"
msgstr "Delete"

msgid "ACTION_DOUBLE_POPULATION"
msgstr "Double Population"

msgid "ACTION_DUPLICATE_UNITS"
msgstr "Duplicate Units"

msgid "ACTION_HALF_POPULATION"
msgstr "Halve Population"

msgid "ACTION_TELEPORT"
msgstr "Teleport"

msgid "ACTIVE"
msgstr "Active"

msgid "ACTIVE_THREAD_COUNT"
msgstr "Current threads:"

msgid "ACTIVITY_EXPLANATION"
msgstr ""
"Active microbes will run and tumble when nothing interesting happens.\n"
"Sessile microbes will be stationary and wait for the environment to change before acting."

msgid "ADDITIONAL_VALIDATION_FAILED"
msgstr "Additional validations detected an issue: {0}"

msgid "ADD_INPUT_BUTTON_TOOLTIP"
msgstr "Add a new key binding"

msgid "ADVANCED_VIEW"
msgstr "Advanced"

msgid "ADVANCED_VIEW_BUTTON_TOOLTIP"
msgstr "Open the advanced setup view"

msgid "AEROBIC_NITROGEN_FIXING"
msgstr "Aerobic Nitrogen Fixation"

msgid "AGENTS"
msgstr "Agents"

msgid "AGENTS_COLON"
msgstr "Agents:"

msgid "AGENT_NAME"
msgstr "{0} Agent"

msgid "AGGRESSION_EXPLANATION"
msgstr ""
"Aggressive microbes will chase down prey over greater distances\n"
"and are more likely to fight predators when attacked.\n"
"Peaceful microbes won't engage others over greater distances\n"
"and are less likely to use toxins against predators."

msgid "AGGRESSIVE"
msgstr "Aggressive"

msgid "AI_MUTATION_RATE"
msgstr "AI mutation rate"

msgid "AI_MUTATION_RATE_EXPLANATION"
msgstr "(speed at which AI species mutate)"

msgid "ALL"
msgstr "All"

msgid "ALLOW_SPECIES_TO_NOT_MIGRATE"
msgstr "Allow species to not migrate (if no good migration is found)"

msgid "ALLOW_SPECIES_TO_NOT_MUTATE"
msgstr "Allow species to not mutate (if no good mutation is found)"

msgid "ALL_WORLDS_GENERAL_STATISTICS"
msgstr "Generic Statistics of All Worlds"

msgid "ALL_WORLDS_STATISTICS"
msgstr ""
"[b]Generations:[/b]\n"
"  {0}\n"
"[b]Total Species:[/b]\n"
"  Average {1}; Standard deviation {2}\n"
"[b]Species Still Alive:[/b]\n"
"  Average {3}; Standard deviation {4}\n"
"[b]Per-patch Species Count:[/b]\n"
"  Average {5}; Standard deviation {6}\n"
"[b]Per-patch Total Population:[/b]\n"
"  Average {7}; Standard deviation {8}\n"
"[b]Microbe Species Average Hex Size:[/b]\n"
"  Average {9}; Standard deviation {10}\n"
"[b]Generic Organelle Data:[/b]"

msgid "ALREADY_ASCENDED"
msgstr "You are already ascended"

msgid "ALT"
msgstr "Alt"

msgid "AMBIANCE_VOLUME"
msgstr "Ambiance volume"

msgid "AMMONIA"
msgstr "Ammonia"

msgid "AMOUNT_OF_AUTOSAVE_TO_KEEP"
msgstr "Amount of autosaves to keep:"

msgid "AMOUNT_OF_QUICKSAVE_TO_KEEP"
msgstr "Amount of quicksaves to keep:"

msgid "ANAEROBIC_NITROGEN_FIXATION"
msgstr "Anaerobic Nitrogen Fixation"

msgid "AND_UNLOCK_CONDITION"
msgstr "and"

msgid "APPEARANCE"
msgstr "Appearance"

msgid "APPLY"
msgstr "Apply"

msgid "APPLY_CHANGES"
msgstr "Apply Changes"

msgid "APRIL"
msgstr "April"

msgid "ARE_YOU_SURE_TO_RESET_ALL_SETTINGS"
msgstr "Are you sure you want to reset ALL settings to default values?"

msgid "ARE_YOU_SURE_TO_RESET_INPUT_SETTINGS"
msgstr "Are you sure you want to reset the input settings to default values?"

msgid "ARTIST_COLON"
msgstr "Artist:"

msgid "ARTWORK_TITLE"
msgstr "\"{0}\" - {1}"

msgid "ART_BY"
msgstr "Art by {0}"

msgid "ART_GALLERY"
msgstr "Art Gallery"

msgid "ASCENSION_CONGRATULATIONS"
msgstr "Congratulations!"

msgid "ASCENSION_CONGRATULATIONS_CONTENT"
msgstr ""
"You have ascended and completed the game. Congratulations on reaching the end of the game!\n"
"\n"
"You may keep playing in the Space Stage with unlocked God Tools to mess around in the sandbox.\n"
"\n"
"It is also possible to descend and return to the Microbe Stage in this save and play through all of the stages again with extra perks.\n"
"\n"
"Total times ascended in this save: {0}"

msgid "ASSEMBLY_CLASS_REQUIRED"
msgstr "Mod assembly class is required when assembly is specified"

msgid "ASSEMBLY_REQUIRED_WITH_HARMONY"
msgstr "Mod assembly is required when auto harmony is enabled"

msgid "ASSUME_HYPERTHREADING"
msgstr "Assume CPU has hyperthreading enabled"

msgid "ASSUME_HYPERTHREADING_TOOLTIP"
msgstr ""
"It cannot be automatically detected if hyperthreading is enabled or not.\n"
"This affects the default number of threads as hyperthreading threads aren't as fast as real CPU cores."

msgid "ATMOSPHERIC_GASSES"
msgstr "Atmospheric Gases"

msgid "ATP"
msgstr "ATP"

msgid "ATP_BALANCE"
msgstr "ATP Balance"

msgid "ATP_PRODUCTION"
msgstr "ATP Production"

msgid "ATP_PRODUCTION_TOO_LOW"
msgstr "ATP PRODUCTION TOO LOW!"

msgid "ATTEMPT_TO_WRITE_SAVE_FAILED"
msgstr "The attempt to write this save file has failed. The save name may be too long or you may not have write access to the save folder."

msgid "AT_CURSOR"
msgstr "At Cursor:"

msgid "AUDIO_OUTPUT_DEVICE"
msgstr "Audio output device:"

msgid "AUGUST"
msgstr "August"

msgid "AUTO"
msgstr "Auto"

msgid "AUTO-EVO_EXPLANATION_EXPLANATION"
msgstr "This panel shows the numbers that the auto-evo prediction works from. The total energy a species is able to capture, and the cost per individual of the species, determines the final population. Auto-evo uses a simplified model of reality to calculate how well species are performing based on the energy they are able to gather. For each food source, it is shown much energy the species gains from it. Additionally the total energy that is available from that source is shown. The fraction the species gains out of the total energy is based on how large the fitness is compared to the total fitness. Fitness is a metric of how well the species can utilize that food source."

msgid "AUTO-EVO_POPULATION_CHANGED_2"
msgstr "{0} population changed by {1} in {2} because of: {3}"

msgid "AUTO-EVO_PREDICTION"
msgstr "Auto-Evo Prediction"

msgid "AUTO-EVO_PREDICTION_BOX_DESCRIPTION"
msgstr ""
"This panel shows the expected total energy gathered and population numbers (in parentheses) from auto-evo for the edited species.\n"
"Auto-evo runs the population simulation that is the other part (besides your own performance) that affects your population."

msgid "AUTO-EVO_STEPS_DONE"
msgstr "{0:F1}% done. {1:n0}/{2:n0} steps."

msgid "AUTOSAVE_DURING_THE_GAME"
msgstr "Autosave during the game"

msgid "AUTO_EVO"
msgstr "Auto-Evo"

msgid "AUTO_EVO_EXPLORING_TOOL"
msgstr "Auto-Evo Exploring Tool"

msgid "AUTO_EVO_FAILED"
msgstr "Auto-evo failed to run"

msgid "AUTO_EVO_RESULTS"
msgstr "Auto-evo results:"

msgid "AUTO_EVO_RUN_STATUS"
msgstr "run status:"

msgid "AUTO_EVO_STATUS_COLON"
msgstr "Auto-Evo Status:"

msgid "AUTO_MOVE_FORWARDS"
msgstr "Auto move forwards"

msgid "AUTO_RESOLUTION"
msgstr "Auto ({0}x{1})"

msgid "AVAILABLE_CONSTRUCTION_PROJECTS"
msgstr "Available Construction Projects"

msgid "AVAILABLE_MODS"
msgstr "Available Mods"

msgid "AWAKENING_STAGE"
msgstr "Awakening Stage"

msgid "AWARE_STAGE"
msgstr "Aware Stage"

msgid "BACK"
msgstr "Back"

msgid "BACKSLASH"
msgstr "Backslash"

msgid "BACKSPACE"
msgstr "Backspace"

msgid "BALANCE_DISPLAY_AT_DAY_ALWAYS"
msgstr "Calculate as if it was day"

msgid "BALANCE_DISPLAY_AT_DAY_ALWAYS_TOOLTIP"
msgstr "When checked the numbers calculated in this panel calculate as if it is always day"

msgid "BALANCE_DISPLAY_WHILE_MOVING"
msgstr "Include movement cost"

msgid "BALANCE_DISPLAY_WHILE_MOVING_TOOLTIP"
msgstr "When checked calculates the balance and other numbers in this panel assuming the cell is constantly moving"

msgid "BASE_MOBILITY"
msgstr "Base Mobility"

msgid "BASE_MOVEMENT"
msgstr "Base Movement"

msgid "BASIC_VIEW"
msgstr "Basic"

msgid "BASIC_VIEW_BUTTON_TOOLTIP"
msgstr "Return to the basic setup view"

msgid "BATHYPELAGIC"
msgstr "Bathypelagic"

msgid "BECOME_MACROSCOPIC"
msgstr "Become Macroscopic ({0}/{1})"

msgid "BECOME_MULTICELLULAR"
msgstr "Become Multicellular ({0}/{1})"

msgid "BEGIN_THRIVING"
msgstr "Begin Thriving"

msgid "BEHAVIOUR"
msgstr "Behaviour"

msgid "BEHAVIOUR_ACTIVITY"
msgstr "Activity"

msgid "BEHAVIOUR_AGGRESSION"
msgstr "Aggression"

msgid "BEHAVIOUR_FEAR"
msgstr "Fear"

msgid "BEHAVIOUR_FOCUS"
msgstr "Focus"

msgid "BEHAVIOUR_OPPORTUNISM"
msgstr "Opportunism"

msgid "BELOW_SEA_LEVEL"
msgstr "{0}-{1}m below sea level"

msgid "BENCHMARKS"
msgstr "Benchmarks"

msgid "BENCHMARK_FINISHED"
msgstr "Benchmark completed"

msgid "BENCHMARK_PHASE"
msgstr "Benchmark phase:"

msgid "BENCHMARK_RESULTS_COLON"
msgstr "Results:"

msgid "BEST_PATCH_COLON"
msgstr "Best Patch:"

msgid "BIG_IRON_CHUNK"
msgstr "Big Iron Chunk"

msgid "BILLION_ABBREVIATION"
msgstr "{0} B"

msgid "BINDING_AGENT"
msgstr "Binding Agent"

msgid "BINDING_AGENT_DESCRIPTION"
msgstr "Allows binding with other cells. This is the first step towards multicellularity. When your cell is part of a colony, compounds are shared between cells. You can't enter the editor while part of a colony so you need to unbind once collecting enough compounds to divide your cell."

msgid "BINDING_AGENT_PROCESSES_DESCRIPTION"
msgstr "Press [thrive:input]g_toggle_binding[/thrive:input] to toggle binding mode. When in binding mode you can attach other cells of your species to your colony by moving into them. To leave a colony press [thrive:input]g_unbind_all[/thrive:input]. You cannot enter the editor while bound to other cells."

msgid "BIND_AXES_SENSITIVITY"
msgstr "Bind axes together"

msgid "BIODIVERSITY_ATTEMPT_FILL_CHANCE"
msgstr "Chance in each patch with few species (low biodiversity) to create a new species"

msgid "BIODIVERSITY_FROM_NEIGHBOUR_PATCH_CHANCE"
msgstr "Chance to create a new species to increase biodiversity from a nearby patch"

msgid "BIODIVERSITY_NEARBY_PATCH_IS_FREE_POPULATION"
msgstr "Biodiversity-increasing species from nearby patch is given free population"

msgid "BIODIVERSITY_SPLIT_IS_MUTATED"
msgstr "Biodiversity-increasing species is mutated on creation"

msgid "BIOLUMINESCENT_VACUOLE"
msgstr "Bioluminescent Vacuole"

msgid "BIOME_LABEL"
msgstr "Biome: {0}"

msgid "BRAIN_CELL_NAME_DEFAULT"
msgstr "Neuron"

msgid "BRAVE"
msgstr "Brave"

msgid "BROWSE"
msgstr "Browse"

msgid "BROWSE_WORKSHOP"
msgstr "Browse Workshop"

msgid "BUILD_CITY"
msgstr "Build a City"

msgid "BUILD_QUEUE"
msgstr "Build Queue"

msgid "BUILD_STRUCTURE"
msgstr "Build a Structure"

msgid "BY"
msgstr "By:"

msgid "BY_REVOLUTIONARY_GAMES"
msgstr "By Revolutionary Games Studio"

msgid "CALCIUM_CARBONATE"
msgstr "Calcium Carbonate"

msgid "CALCIUM_CARBONATE_MEMBRANE_DESCRIPTION"
msgstr "This membrane has a strong shell made from calcium carbonate. It can easily resist damage and requires less energy to not deform. The disadvantages of having such a heavy shell is that the cell is much slower and takes a while to absorb resources."

msgid "CAMERA"
msgstr "Camera"

msgid "CANCEL"
msgstr "Cancel"

msgid "CANCEL_ACTION_CAPITAL"
msgstr "CANCEL ACTION"

msgid "CANCEL_CURRENT_ACTION"
msgstr "Cancel current action"

msgid "CANNOT_DELETE_USED_CELL_TYPE"
msgstr "A cell type that is currently used in your body plan cannot be deleted"

msgid "CANNOT_DELETE_USED_CELL_TYPE_TITLE"
msgstr "Cannot Delete Used Cell Type"

msgid "CANNOT_ENGULF"
msgstr "Cannot engulf"

msgid "CANNOT_MOVE_METABALL_TO_DESCENDANT_TREE"
msgstr "Cannot move a metaball into its tree of descendants"

msgid "CANNOT_REDUCE_BRAIN_POWER_STAGE"
msgstr "The brain power amount is now too low to stay in the current stage. Going back stages is not currently allowed, please increase brain power to continue."

msgid "CANNOT_REDUCE_BRAIN_POWER_STAGE_TITLE"
msgstr "Cannot Reduce Brain Power To Go Back Stages"

msgid "CANNOT_WRITE_SAVE"
msgstr "Cannot Write Save"

msgid "CANT_LOAD_MOD_INFO"
msgstr "Can't load mod info for {0}"

msgid "CAPSLOCK"
msgstr "Caps Lock"

msgid "CARBON_DIOXIDE"
msgstr "Carbon Dioxide"

msgid "CATEGORY_AN_ABUNDANCE"
msgstr "an abundance"

msgid "CATEGORY_A_FAIR_AMOUNT"
msgstr "a fair amount"

msgid "CATEGORY_LITTLE"
msgstr "little"

msgid "CATEGORY_QUITE_A_BIT"
msgstr "quite a bit"

msgid "CATEGORY_SOME"
msgstr "some"

msgid "CATEGORY_VERY_LITTLE"
msgstr "very little"

msgid "CAUTIOUS"
msgstr "Cautious"

msgid "CELL"
msgstr "Cell"

msgid "CELLS"
msgstr "Cells"

msgid "CELLULASE"
msgstr "Cellulase"

msgid "CELLULASE_DESCRIPTION"
msgstr "Cellulase enables the cell to break down cellulose membrane. Each addition increases the effectiveness."

msgid "CELLULOSE"
msgstr "Cellulose"

msgid "CELLULOSE_MEMBRANE_DESCRIPTION"
msgstr "This membrane has a wall, resulting in better protection against overall damage and especially against physical damage. It also costs less energy to retain its form, but cannot absorb resources quickly and is slower. [b]Cellulase can digest this wall[/b] making it vulnerable to engulfment from predators."

msgid "CELL_TYPE_NAME"
msgstr "Cell Type Name"

msgid "CHANGE_DESCRIPTION_IS_TOO_LONG"
msgstr "Change notes are too long"

msgid "CHANGE_THE_SYMMETRY"
msgstr "Change the symmetry"

msgid "CHEATS"
msgstr "Cheats"

msgid "CHEAT_KEYS_ENABLED"
msgstr "Cheat keys enabled"

msgid "CHEAT_MENU"
msgstr "Cheat menu"

msgid "CHEMICAL_BUTTON_MICROBE_TOOLTIP"
msgstr "Show / hide cell processes"

msgid "CHEMOPLAST"
msgstr "Chemoplast"

msgid "CHEMOPLAST_DESCRIPTION"
msgstr "The chemoplast is a double membrane structure containing proteins able to convert [thrive:compound type=\"hydrogensulfide\"][/thrive:compound], gaseous [thrive:compound type=\"carbondioxide\"][/thrive:compound], and water into [thrive:compound type=\"glucose\"][/thrive:compound] in a process called [b]hydrogen sulfide chemosynthesis[/b]. The rate of its [thrive:compound type=\"glucose\"][/thrive:compound] production scales with the concentration of [thrive:compound type=\"carbondioxide\"][/thrive:compound]."

msgid "CHEMOPLAST_PROCESSES_DESCRIPTION"
msgstr "Turns [thrive:compound type=\"hydrogensulfide\"][/thrive:compound] into [thrive:compound type=\"glucose\"][/thrive:compound]. Rate scales with concentration of [thrive:compound type=\"carbondioxide\"][/thrive:compound]."

msgid "CHEMORECEPTOR"
msgstr "Chemoreceptor"

msgid "CHEMORECEPTOR_DESCRIPTION"
msgstr "All cells only \"see\" through chemoreception. That is how cells acquire information about their surroundings. Adding this organelle represents evolving more fine tuned chemoreception. As the player is given vision even in the cell stage this is represented by a line pointing outside the visible screen area showing nearby compounds that the player couldn't see yet."

msgid "CHEMORECEPTOR_PROCESSES_DESCRIPTION"
msgstr "The chemoreceptor allows detecting compounds from farther away. Modify once placed to select the compound type and guidance line colour."

msgid "CHEMOSYNTHESIZING_PROTEINS"
msgstr "Chemosynthesizing Proteins"

msgid "CHEMOSYNTHESIZING_PROTEINS_DESCRIPTION"
msgstr "Chemosynthesizing proteins are small clusters of protein in the cytoplasm that are able to convert [thrive:compound type=\"hydrogensulfide\"][/thrive:compound], gaseous [thrive:compound type=\"carbondioxide\"][/thrive:compound] and water into [thrive:compound type=\"glucose\"][/thrive:compound] in a process called [b]hydrogen sulfide chemosynthesis[/b]. The rate of its [thrive:compound type=\"glucose\"][/thrive:compound] production scales with the concentration of [thrive:compound type=\"carbondioxide\"][/thrive:compound]. Since the chemosynthesizing proteins are suspended directly in the cytoplasm, the surrounding fluid performs some [b]glycolysis[/b]."

msgid "CHEMOSYNTHESIZING_PROTEINS_PROCESSES_DESCRIPTION"
msgstr "Turns [thrive:compound type=\"hydrogensulfide\"][/thrive:compound] into [thrive:compound type=\"glucose\"][/thrive:compound]. Rate scales with concentration of [thrive:compound type=\"carbondioxide\"][/thrive:compound]. Also turns [thrive:compound type=\"glucose\"][/thrive:compound] into [thrive:compound type=\"atp\"][/thrive:compound]."

msgid "CHEMO_SYNTHESIS"
msgstr "Chemosynthesis"

msgid "CHITIN"
msgstr "Chitin"

msgid "CHITINASE"
msgstr "Chitinase"

msgid "CHITINASE_DESCRIPTION"
msgstr "Chitinase enables the cell to break down chitin membrane. Each addition increases the effectiveness."

msgid "CHITIN_MEMBRANE_DESCRIPTION"
msgstr "This membrane has a wall, which means it has better protections against overall damage and especially against toxin damage. It also costs less energy to retain its form, but it is slower and cannot absorb resources quickly. [b]Chitinase can digest this wall[/b] making it vulnerable to engulfment from predators."

msgid "CHLOROPLAST"
msgstr "Chloroplast"

msgid "CHLOROPLAST_DESCRIPTION"
msgstr "The chloroplast is a double membrane structure containing photosensitive pigments stacked together in membranous sacs. It is a prokaryote that has been assimilated for use by its eukaryotic host. The pigments in the chloroplast are able to use the energy of light to produce [thrive:compound type=\"glucose\"][/thrive:compound] from gaseous [thrive:compound type=\"carbondioxide\"][/thrive:compound] and water in a process called [b]photosynthesis[/b]. These pigments are also what give it a distinctive colour. The rate of its [thrive:compound type=\"glucose\"][/thrive:compound] production scales with the concentration of [thrive:compound type=\"carbondioxide\"][/thrive:compound], and intensity of [thrive:compound type=\"sunlight\"][/thrive:compound]."

msgid "CHLOROPLAST_PROCESSES_DESCRIPTION"
msgstr "Produces [thrive:compound type=\"glucose\"][/thrive:compound]. Rate scales with concentration of [thrive:compound type=\"carbondioxide\"][/thrive:compound] and intensity of [thrive:compound type=\"sunlight\"][/thrive:compound]."

msgid "CHOSEN_FILENAME_ALREADY_EXISTS"
msgstr "The chosen filename ({0}) already exists. Overwrite?"

msgid "CHROMATIC_ABERRATION"
msgstr "Chromatic aberration:"

msgid "CHROMATOPHORE_PROCESSES_DESCRIPTION"
msgstr "Produces [thrive:compound type=\"glucose\"][/thrive:compound]. Rate scales with concentration of [thrive:compound type=\"carbondioxide\"][/thrive:compound] and intensity of [thrive:compound type=\"sunlight\"][/thrive:compound]."

msgid "CHUNK_CELL_CORPSE_PART"
msgstr "Cell Corpse Chunk"

msgid "CHUNK_FOOD_SOURCE"
msgstr "{0} consumption"

msgid "CILIA"
msgstr "Cilia"

msgid "CILIA_DESCRIPTION"
msgstr "Cilia hairs are similar to the flagella but instead of providing directional thrust force they provide rotational force to help cells turn."

msgid "CILIA_PROCESSES_DESCRIPTION"
msgstr "Increases turning speed of large cells."

msgid "CITY_SHORT_STATISTICS"
msgstr "Pop: {0} Food: {1} Science: {2}"

msgid "CLEAN_UP_OLD_SAVES"
msgstr "Clean Up Old Saves"

msgid "CLOSE"
msgstr "Close"

msgid "CLOSE_OPTIONS"
msgstr "Close options?"

msgid "CLOUD_RESOLUTION_DIVISOR"
msgstr "Cloud resolution divisor:"

msgid "CLOUD_SIMULATION_MINIMUM_INTERVAL"
msgstr "Cloud simulation minimum interval:"

msgid "COASTAL"
msgstr "Coastal"

msgid "COLLISION_SHAPE"
msgstr "Show physics debug shapes"

msgid "COLOUR"
msgstr "Colour"

msgid "COLOURBLIND_CORRECTION"
msgstr "Colourblind correction:"

msgid "COLOUR_PICKER_ADD_PRESET"
msgstr "Add current colour as a preset"

msgid "COLOUR_PICKER_A_TOOLTIP"
msgstr "Alpha channel value of the colour"

msgid "COLOUR_PICKER_B_TOOLTIP"
msgstr "Blue channel value of the colour"

msgid "COLOUR_PICKER_G_TOOLTIP"
msgstr "Green channel value of the colour"

msgid "COLOUR_PICKER_HSV_BUTTON_TOOLTIP"
msgstr ""
"Switch HSV (Hue, Saturation, Value) mode on or off.\n"
"Can't be turned on when in raw mode."

msgid "COLOUR_PICKER_H_TOOLTIP"
msgstr "Hue value, portion of colour"

msgid "COLOUR_PICKER_PICK_COLOUR"
msgstr "Pick a colour from the game window"

msgid "COLOUR_PICKER_PRESET_TOOLTIP"
msgstr ""
"Colour: {0}\n"
"Left mouse: Use this preset\n"
"Right mouse: Delete this preset"

msgid "COLOUR_PICKER_RAW_BUTTON_TOOLTIP"
msgstr ""
"Switch raw mode on or off.\n"
"In raw mode you can make the R, G, B\n"
"colour values to go beyond 1.0.\n"
"Can't be turned on in HSV mode."

msgid "COLOUR_PICKER_R_TOOLTIP"
msgstr "Red channel value of the colour"

msgid "COLOUR_PICKER_S_TOOLTIP"
msgstr "Saturation value, the amount of gray in a particular colour"

msgid "COLOUR_PICKER_V_TOOLTIP"
msgstr "Value (brightness) value, brightness or intensity of the colour"

msgid "COMMON_ABILITIES"
msgstr "Common Abilities"

msgid "COMMON_EDITING_AND_STRATEGY"
msgstr "Common Editor And Strategy Stages"

msgid "COMMUNITY_FORUM"
msgstr "Community Forum"

msgid "COMMUNITY_FORUM_BUTTON_TOOLTIP"
msgstr "Join the Thrive community on our community forum"

msgid "COMMUNITY_WIKI"
msgstr "Community Wiki"

msgid "COMMUNITY_WIKI_BUTTON_TOOLTIP"
msgstr "Visit our community wiki"

msgid "COMPILED_AT_COLON"
msgstr "Built at:"

msgid "COMPLETE_ACTION"
msgstr "Finish"

msgid "COMPOUNDS"
msgstr "Compounds"

msgid "COMPOUNDS_AT_EQUILIBRIUM"
msgstr "Balance at Equilibrium"

msgid "COMPOUNDS_AT_MAX_SPEED"
msgstr "Balance at Max Speed"

msgid "COMPOUNDS_BUTTON_MICROBE_TOOLTIP"
msgstr "Show / hide compounds"

msgid "COMPOUNDS_COLON"
msgstr "Compounds:"

msgid "COMPOUND_BALANCE_FILL_TIME"
msgstr "(fills storage in {0} s)"

msgid "COMPOUND_BALANCE_FILL_TIME_TOO_LONG"
msgstr "(fills storage in {0} s which is longer than usable daylight of {1} s)"

msgid "COMPOUND_BALANCE_MODE_TOOLTIP"
msgstr ""
"Mode to calculate compound balance in, for example max speed calculates assuming all processes run at max speed\n"
"whereas equilibrium calculates with processes running only as fast to have non-negative ATP balance."

msgid "COMPOUND_BALANCE_TITLE"
msgstr "Compound Balances"

msgid "COMPOUND_BALANCE_TOOLTIP"
msgstr ""
"This section shows the total balance (production - consumption) per each compound.\n"
"For example to make a plant cell the glucose balance needs to be quite positive."

msgid "COMPOUND_CLOUDS"
msgstr "Compound clouds"

msgid "COMPOUND_CLOUD_DENSITY"
msgstr "Compound cloud density"

msgid "COMPOUND_CLOUD_DENSITY_EXPLANATION"
msgstr "(density of compound clouds in the environment)"

msgid "COMPOUND_CONCENTRATIONS_DECREASED"
msgstr "{0} concentrations have decreased by {1}"

msgid "COMPOUND_FOOD_SOURCE"
msgstr "{0} consumption"

msgid "COMPOUND_STORAGE_AMOUNT_DOES_NOT_LAST_NIGHT"
msgstr "(not enough to last the night which is {0} s long)"

msgid "COMPOUND_STORAGE_NOT_ENOUGH_GENERATED_DURING_DAY"
msgstr "Only {1} [thrive:compound type=\"{0}\"][/thrive:compound] can be generated during the day but to survive the night {2} is required."

msgid "COMPOUND_STORAGE_NOT_ENOUGH_SPACE"
msgstr "There isn't enough storage space for [thrive:compound type=\"{0}\"][/thrive:compound] as night lasts {2} s but storage can only hold {1} s of compounds."

msgid "COMPOUND_STORAGE_STATS_TITLE"
msgstr "Storage Capacities"

msgid "COMPOUND_STORAGE_STATS_TOOLTIP"
msgstr ""
"This section shows how long the cell takes to use up each compound type when starting from full storage.\n"
"These numbers are always calculated as if it was night and can be used to check if the cell has enough storage\n"
"in order to survive the entire night. Turning off movement cost with the checkbox gives minimum numbers to survive\n"
"with when staying still the entire night to conserve energy."

msgid "COMPOUND_TO_FIND"
msgstr "Compound to Find:"

msgid "CONCEPT_ART"
msgstr "Concept Art"

msgid "CONFIG"
msgstr "Config"

msgid "CONFIRM_CAPITAL"
msgstr "CONFIRM"

msgid "CONFIRM_DELETE"
msgstr "Confirm Delete"

msgid "CONFIRM_EXIT"
msgstr "Confirm Exit"

msgid "CONFIRM_FOSSILISATION_OVERWRITE"
msgstr "Confirm Overwrite"

msgid "CONFIRM_MOVE_TO_ASCENSION_STAGE"
msgstr "Move to Ascension Stage?"

msgid "CONFIRM_MOVE_TO_ASCENSION_STAGE_EXPLANATION"
msgstr ""
"You can now ascend and reach the Ascension Stage by activating the Ascension Gate.\n"
"\n"
"This will unlock unlimited power in the form of some new God Tools you can use in this save.\n"
"\n"
"Ascending will also mean that you beat the game, but you will be able to keep playing. Ascend?"

msgid "CONFIRM_MOVE_TO_INDUSTRIAL_STAGE"
msgstr "Move to Industrial Stage?"

msgid "CONFIRM_MOVE_TO_INDUSTRIAL_STAGE_EXPLANATION"
msgstr "By placing a factory you will advance to the industrial stage. Continue to the next stage?"

msgid "CONFIRM_MOVE_TO_SPACE_STAGE"
msgstr "Move to Space Stage?"

msgid "CONFIRM_MOVE_TO_SPACE_STAGE_EXPLANATION"
msgstr ""
"You can now advance to the Space Stage by launching your first spacecraft.\n"
"\n"
"For now in the prototypes you can't return to your planet but the eventual plan is to allow zooming in and out of planets smoothly in the Space Stage.\n"
"\n"
"Cancelling the launch will destroy the spacecraft unit. Launch the spacecraft?"

msgid "CONFIRM_NEW_GAME_BUTTON_TOOLTIP"
msgstr "Enter the game with these settings"

msgid "CONFIRM_NEW_GAME_BUTTON_TOOLTIP_DISABLED"
msgstr "Some settings are invalid"

msgid "CONSTRUCTION_UNIT_NAME"
msgstr "Unit: {0}"

msgid "CONTENT_UPLOADED_FROM"
msgstr "Workshop content will be uploaded from folder: {0}"

msgid "CONTINUE_THRIVING"
msgstr "Continue Thriving"

msgid "CONTINUE_TO_PROTOTYPES"
msgstr ""
"You have reached the end of the \"complete\" part of Thrive.\n"
"If you want, you can continue onto the later stage prototypes that are included with the game. These may be very incomplete, use placeholder graphics, and be very rough in general. These are included as part of the game to show the potential future direction of the game and our overall vision of how the stages are connected.\n"
"\n"
"You won't be able to save, in most prototypes, if you continue or return once you continue. If you want to return to this stage, please make a save now before proceeding.\n"
"\n"
"Controller support is also much more incomplete in the prototypes. If you choose to continue, please understand that the later stages are prototypes and please do not complain about how incomplete they are."

msgid "CONTINUE_TO_PROTOTYPES_PROMPT"
msgstr "Continue to stage prototypes?"

msgid "CONTROLLER_ANY_DEVICE"
msgstr "Any Device"

msgid "CONTROLLER_AXIS_L2"
msgstr "L2"

msgid "CONTROLLER_AXIS_LEFT_TRIGGER"
msgstr "Left Trigger"

msgid "CONTROLLER_AXIS_LEFT_X"
msgstr "Left Stick Horizontal"

msgid "CONTROLLER_AXIS_LEFT_Y"
msgstr "Left Stick Vertical"

msgid "CONTROLLER_AXIS_NEGATIVE_DIRECTION"
msgstr "Negative Direction"

msgid "CONTROLLER_AXIS_POSITIVE_DIRECTION"
msgstr "Positive Direction"

msgid "CONTROLLER_AXIS_R2"
msgstr "R2"

msgid "CONTROLLER_AXIS_RIGHT_TRIGGER"
msgstr "Right Trigger"

msgid "CONTROLLER_AXIS_RIGHT_X"
msgstr "Right Stick Horizontal"

msgid "CONTROLLER_AXIS_RIGHT_Y"
msgstr "Right Stick Vertical"

msgid "CONTROLLER_AXIS_VISUALIZERS"
msgstr "Controller Axis Visualizers:"

msgid "CONTROLLER_BUTTON_DPAD_DOWN"
msgstr "D-pad Down"

msgid "CONTROLLER_BUTTON_DPAD_LEFT"
msgstr "D-pad Left"

msgid "CONTROLLER_BUTTON_DPAD_RIGHT"
msgstr "D-pad Right"

msgid "CONTROLLER_BUTTON_DPAD_UP"
msgstr "D-pad Up"

msgid "CONTROLLER_BUTTON_LEFT_SHOULDER"
msgstr "Left Shoulder"

msgid "CONTROLLER_BUTTON_LEFT_STICK"
msgstr "Left Stick Click"

msgid "CONTROLLER_BUTTON_MISC1"
msgstr "Controller Misc Button"

msgid "CONTROLLER_BUTTON_PADDLE1"
msgstr "Paddle Button 1"

msgid "CONTROLLER_BUTTON_PADDLE2"
msgstr "Paddle Button 2"

msgid "CONTROLLER_BUTTON_PADDLE3"
msgstr "Paddle Button 3"

msgid "CONTROLLER_BUTTON_PADDLE4"
msgstr "Paddle Button 4"

msgid "CONTROLLER_BUTTON_PS3_SELECT"
msgstr "Select"

msgid "CONTROLLER_BUTTON_PS3_START"
msgstr "Start"

msgid "CONTROLLER_BUTTON_PS_CIRCLE"
msgstr "Circle"

msgid "CONTROLLER_BUTTON_PS_CROSS"
msgstr "Cross"

msgid "CONTROLLER_BUTTON_PS_L1"
msgstr "L1"

msgid "CONTROLLER_BUTTON_PS_L3"
msgstr "L3"

msgid "CONTROLLER_BUTTON_PS_OPTIONS"
msgstr "Options"

msgid "CONTROLLER_BUTTON_PS_R1"
msgstr "R1"

msgid "CONTROLLER_BUTTON_PS_R3"
msgstr "R3"

msgid "CONTROLLER_BUTTON_PS_SHARE"
msgstr "Share"

msgid "CONTROLLER_BUTTON_PS_SONY_BUTTON"
msgstr "Logo Button"

msgid "CONTROLLER_BUTTON_PS_SQUARE"
msgstr "Square"

msgid "CONTROLLER_BUTTON_PS_TRIANGLE"
msgstr "Triangle"

msgid "CONTROLLER_BUTTON_RIGHT_SHOULDER"
msgstr "Right Shoulder"

msgid "CONTROLLER_BUTTON_RIGHT_STICK"
msgstr "Right Stick Click"

msgid "CONTROLLER_BUTTON_TOUCH_PAD"
msgstr "Touch Pad"

msgid "CONTROLLER_BUTTON_UNKNOWN"
msgstr "Unknown Button"

msgid "CONTROLLER_BUTTON_XBOX_A"
msgstr "A"

msgid "CONTROLLER_BUTTON_XBOX_B"
msgstr "B"

msgid "CONTROLLER_BUTTON_XBOX_BACK"
msgstr "Back"

msgid "CONTROLLER_BUTTON_XBOX_GUIDE"
msgstr "Guide"

msgid "CONTROLLER_BUTTON_XBOX_START"
msgstr "Start"

msgid "CONTROLLER_BUTTON_XBOX_X"
msgstr "X"

msgid "CONTROLLER_BUTTON_XBOX_Y"
msgstr "Y"

msgid "CONTROLLER_DEADZONES"
msgstr "Controller Deadzones"

msgid "CONTROLLER_DEADZONE_CALIBRATION_EXPLANATION"
msgstr ""
"This tool allows configuring the controller axis deadzones. Deadzone sizes control how much a control stick (or an analog button) needs to be moved before that movement is detected as input.\n"
"Before starting calibration please move all controller sticks around and release them, and also press and release any analog buttons (for example triggers) on your controller."

msgid "CONTROLLER_DEADZONE_COLON"
msgstr "Deadzone:"

msgid "CONTROLLER_PROMPT_TYPE_SETTING"
msgstr "Controller button prompts type:"

msgid "CONTROLLER_SENSITIVITY"
msgstr "Controller sensitivity"

msgid "CONTROLLER_UNKNOWN_AXIS"
msgstr "Unknown Axis"

msgid "COPY_ERROR_TO_CLIPBOARD"
msgstr "Copy Error To Clipboard"

msgid "COPY_RESULTS"
msgstr "Copy Results"

msgid "CORRECTION_PROTANOPE"
msgstr "Protanope (Red-Green)"

msgid "CORRECTION_TRITANOPE"
msgstr "Tritanope (Blue-Yellow)"

msgid "CPU_THREADS"
msgstr "Threads"

msgid "CRAFTING_CLEAR_INPUTS"
msgstr "Clear selected inputs"

msgid "CRAFTING_ERROR_INTERNAL_CONSUME_PROBLEM"
msgstr "Error: internal bug in crafting item consuming"

msgid "CRAFTING_ERROR_TAKING_ITEMS"
msgstr "Could not find crafting input items"

msgid "CRAFTING_FILTER_INPUTS"
msgstr "Inputs"

msgid "CRAFTING_KNOWN_ITEMS"
msgstr "Known Recipes"

msgid "CRAFTING_NOT_ENOUGH_MATERIAL"
msgstr "Not enough {0} to craft recipe"

msgid "CRAFTING_NO_RECIPE_SELECTED"
msgstr "Please select a recipe above to craft first"

msgid "CRAFTING_NO_ROOM_TO_TAKE_CRAFTING_RESULTS"
msgstr "No space to take all crafting results"

msgid "CRAFTING_RECIPE_DISPLAY"
msgstr "{0} ({1})"

msgid "CRAFTING_RECIPE_HAND_AXE"
msgstr "Stone Hand Axe"

msgid "CRAFTING_RESULTS"
msgstr "Results"

msgid "CRAFTING_SELECT_RECIPE_OR_ITEMS_TO_FILTER"
msgstr "Select a crafting recipe or add items to filter"

msgid "CRAFTING_TAKE_ALL"
msgstr "Take All"

msgid "CRAFTING_TITLE"
msgstr "Crafting"

msgid "CREATE"
msgstr "Create"

msgid "CREATED_AT"
msgstr "Created at:"

msgid "CREATED_ON_PLATFORM"
msgstr "Created on Platform:"

msgid "CREATE_A_NEW_MICROBE"
msgstr "Create a new microbe"

msgid "CREATE_NEW"
msgstr "Create New"

msgid "CREATE_NEW_CELL_TYPE"
msgstr "Create New Cell Type"

msgid "CREATE_NEW_CELL_TYPE_DESCRIPTION"
msgstr "You can create new cell types by duplicating existing ones and giving them a new name. Cell types can be modified to specialize them for different roles. When modifying a cell type all placed cells of that type will get updated."

msgid "CREATE_NEW_MOD"
msgstr "Create New Mod"

msgid "CREATE_NEW_SAVE"
msgstr "Create New Save"

msgid "CREATE_NEW_TISSUE_TYPE"
msgstr "Create New Tissue Type"

msgid "CREATE_NEW_TISSUE_TYPE_DESCRIPTION"
msgstr "You can create new tissue types by duplicating existing ones and giving them a new name. Tissue types can be modified with the cell editor to make them suitable for different roles."

msgid "CREATING_DOT_DOT_DOT"
msgstr "Creating..."

msgid "CREATING_OBJECTS_FROM_SAVE"
msgstr "Creating objects from save"

msgid "CREDITS"
msgstr "Credits"

msgid "CTRL"
msgstr "CTRL"

msgid "CURRENT_DEVELOPERS"
msgstr "Current Developers"

msgid "CURRENT_LOCATION_CAPITAL"
msgstr "CURRENT LOCATION"

msgid "CURRENT_RESEARCH_NONE"
msgstr "Not researching anything"

msgid "CURRENT_RESEARCH_PROGRESS"
msgstr "Currently researching: {0} ({1})"

msgid "CURRENT_WORLD"
msgstr "Current World"

msgid "CURRENT_WORLD_STATISTICS"
msgstr ""
"[b]Generations:[/b]\n"
"  {0}\n"
"[b]Total Patches:[/b]\n"
"  {1}\n"
"[b]Total Auto-Evo Time:[/b]\n"
"  {2}\n"
"[b]Total Species:[/b]\n"
"  {3}\n"
"[b]Species Still Alive:[/b]\n"
"  {4}\n"
"[b]Species Count per Patch:[/b]\n"
"  Average {5}; Standard deviation {6}\n"
"[b]Total Population:[/b]\n"
"  {7}\n"
"[b]Most Populous Species:[/b]\n"
"  {8}\n"
"[b]Basic Microbe Species Data:[/b]\n"
"  Average hex size: {9}\n"
"[b]Generic Organelle Data:[/b]"

msgid "CUSTOM_USERNAME"
msgstr "Custom username:"

msgid "CYTOPLASM"
msgstr "Cytoplasm"

msgid "CYTOPLASM_DESCRIPTION"
msgstr "The gooey innards of a cell. The cytoplasm is the basic mixture of ions, proteins, and other substances dissolved in water that fill the interior of the cell. One of the functions it performs is [b]glycolysis[/b], the conversion of [thrive:compound type=\"glucose\"][/thrive:compound] into [thrive:compound type=\"atp\"][/thrive:compound]. For cells that lack organelles to have more advanced metabolisms, this is what they rely on for energy. It is also used to store molecules in the cell and to grow the cell's size."

msgid "CYTOPLASM_GLYCOLYSIS"
msgstr "Cytoplasm Glycolysis"

msgid "CYTOPLASM_PROCESSES_DESCRIPTION"
msgstr "Turns [thrive:compound type=\"glucose\"][/thrive:compound] into [thrive:compound type=\"atp\"][/thrive:compound]."

msgid "DAY_LENGTH"
msgstr "Day Length"

msgid "DAY_LENGTH_EXPLANATION"
msgstr "(length in real-time seconds for an in-game day)"

msgid "DAY_NIGHT_CYCLE_ENABLED"
msgstr "Enable day/night cycle"

msgid "DAY_NIGHT_CYCLE_ENABLED_EXPLANATION_2"
msgstr "(photosynthesis becomes ineffective during the night requiring more pre-planning)"

msgid "DEADZONE_CALIBRATION_FINISHED"
msgstr "Deadzone calibration is finished. The new deadzones are displayed below on the axis value displayers."

msgid "DEADZONE_CALIBRATION_INPROGRESS"
msgstr "Deadzone calibration is in progress. Please do not touch any buttons or sticks on your controller and wait a few seconds."

msgid "DEADZONE_CALIBRATION_IS_RESET"
msgstr "Deadzone calibrations have been reset"

msgid "DEADZONE_CONFIGURATION"
msgstr "Deadzone Configuration"

msgid "DEATH"
msgstr "death"

msgid "DEBUG_COORDINATES"
msgstr ""
"Position coords: {0}\n"
"Looking at coords: {1}"

msgid "DEBUG_DRAW_NOT_AVAILABLE"
msgstr "Physics debug draw not available in this build type"

msgid "DEBUG_PANEL"
msgstr "Debug Panel"

msgid "DECEMBER"
msgstr "December"

msgid "DEFAULT_AUDIO_OUTPUT_DEVICE"
msgstr "Default output device"

msgid "DELETE"
msgstr "Delete"

msgid "DELETE_ALL_OLD_SAVE_WARNING_2"
msgstr ""
"Deleting all old Auto and Quick saves cannot be undone, are you sure you want to permanently delete the following?\n"
" - {0} Auto save(s)\n"
" - {1} Quick save(s)\n"
" - {2} Backup save(s)"

msgid "DELETE_FOSSIL_CONFIRMATION"
msgstr "Deleting this fossil cannot be undone, are you sure you want to permanently delete this?"

msgid "DELETE_OLD_SAVES_PROMPT"
msgstr "Delete old saves?"

msgid "DELETE_ORGANELLE"
msgstr "Delete organelle"

msgid "DELETE_SAVE_CONFIRMATION"
msgstr "Deleting this save cannot be undone, are you sure you want to permanently delete this?"

msgid "DELETE_SELECTED"
msgstr "Delete Selected"

msgid "DELETE_SELECTED_SAVES_PROMPT"
msgstr "Delete selected save(s)?"

msgid "DELETE_SELECTED_SAVE_WARNING"
msgstr "Deleting the selected save(s) cannot be undone, are you sure you want to permanently delete {0} save(s)?"

msgid "DELETE_THIS_SAVE_PROMPT"
msgstr "Delete this save?"

msgid "DESCEND_BUTTON"
msgstr "Descend"

msgid "DESCEND_CONFIRMATION"
msgstr "Are you sure you want to Descend?"

msgid "DESCEND_CONFIRMATION_EXPLANATION"
msgstr ""
"Descending will remove your ascended status and return you to the Microbe Stage. From there you can play through the game again in the current save.\n"
"\n"
"You will receive a descension perk for the new playthrough. In a future version you will be able to choose the perk yourself but for now it will always be a 20% decrease to osmoregulation.\n"
"\n"
"Once you confirm descending you can edit the game settings to pick a new world seed to play on a different map or disable LAWK, for example."

msgid "DESCRIPTION"
msgstr "Description:"

msgid "DESCRIPTION_COLON"
msgstr "Description:"

msgid "DESCRIPTION_TOO_LONG"
msgstr "Description is too long"

msgid "DESPAWN_ENTITIES"
msgstr "Despawn All Entities"

msgid "DETECTED_CPU_COUNT"
msgstr "Detected CPU count:"

msgid "DEVBUILD_VERSION_INFO"
msgstr ""
"DevBuild {0}\n"
"on branch {1} at {2}\n"
"{3}"

msgid "DEVELOPERS"
msgstr "Developers"

msgid "DEVELOPMENT_FORUM"
msgstr "Development Forum"

msgid "DEVELOPMENT_FORUM_BUTTON_TOOLTIP"
msgstr "View development updates on our development forum"

msgid "DEVELOPMENT_SUPPORTED_BY"
msgstr "Development Supported By Revolutionary Games Studio ry"

msgid "DEVELOPMENT_WIKI"
msgstr "Development Wiki"

msgid "DEVELOPMENT_WIKI_BUTTON_TOOLTIP"
msgstr "Visit our developer wiki"

msgid "DEVOURED"
msgstr "Devoured"

msgid "DEV_BUILD_PATRONS"
msgstr "Devbuilds Supporters"

msgid "DIFFICULTY"
msgstr "Difficulty"

msgid "DIFFICULTY_DETAILS_STRING"
msgstr ""
"Difficulty preset: {0}\n"
"Mutation cost multiplier: {1}\n"
"AI mutation rate: {2}\n"
"Compound cloud density: {3}\n"
"Player death population penalty: {4}\n"
"Environmental glucose retention: {5}\n"
"Osmoregulation cost multiplier: {6}\n"
"Free glucose cloud when leaving editor: {7}\n"
"Passively gain reproduction progress: {8}\n"
"Limit growth compound usage: {9}"

msgid "DIFFICULTY_PRESET"
msgstr "Difficulty preset"

msgid "DIFFICULTY_PRESET_CUSTOM"
msgstr "Custom"

msgid "DIFFICULTY_PRESET_EASY"
msgstr "Easy"

msgid "DIFFICULTY_PRESET_HARD"
msgstr "Hard"

msgid "DIFFICULTY_PRESET_NORMAL"
msgstr "Normal"

msgid "DIGESTION_EFFICIENCY"
msgstr "Digestion Efficiency"

msgid "DIGESTION_EFFICIENCY_COLON"
msgstr "Digestion Efficiency:"

msgid "DIGESTION_SPEED"
msgstr "Digestion Speed"

msgid "DIGESTION_SPEED_COLON"
msgstr "Digestion Speed:"

msgid "DIGESTION_SPEED_VALUE"
msgstr "{0}/s"

msgid "DISABLED"
msgstr "Disabled"

msgid "DISABLE_ALL"
msgstr "Disable All"

msgid "DISCARD_AND_CONTINUE"
msgstr "Discard and continue"

msgid "DISCARD_CHANGES"
msgstr "Discard Changes"

msgid "DISCONNECTED_CELLS"
msgstr "Disconnected Cells"

msgid "DISCONNECTED_CELLS_TEXT"
msgstr ""
"One or more cells aren't connected.\n"
"Please connect all placed cells with each other to continue."

msgid "DISCONNECTED_METABALLS"
msgstr "Disconnected Metaballs"

msgid "DISCONNECTED_METABALLS_TEXT"
msgstr ""
"There are placed metaballs, which are not connected to the rest.\n"
"Please move all placed metaballs next to other ones to continue."

msgid "DISCONNECTED_ORGANELLES"
msgstr "Disconnected Organelles"

msgid "DISCONNECTED_ORGANELLES_TEXT"
msgstr ""
"There are placed organelles, which are not connected to the rest.\n"
"Please connect all placed organelles with each other or undo your changes."

msgid "DISCORD_TOOLTIP"
msgstr "Join our community Discord server"

msgid "DISMISSED_POPUPS_COLON"
msgstr "Dismissed popups:"

msgid "DISMISSED_POPUPS_EXPLANATION"
msgstr ""
"This shows how many popups have been permanently dismissed by the user.\n"
"If some popups that are actually wanted are dismissed, the button next to this can be used to make all dismissed popups appear again."

msgid "DISMISS_INFORMATION_PERMANENTLY"
msgstr "Don't show this again"

msgid "DISMISS_WARNING_PERMANENTLY"
msgstr "Don't warn about this again"

msgid "DISPLAY_3D_MENU_BACKGROUNDS"
msgstr "Display 3D menu backgrounds"

msgid "DISPLAY_ABILITIES_BAR"
msgstr "Display abilities bar"

msgid "DISPLAY_BACKGROUND_PARTICLES"
msgstr "Display background particles"

msgid "DISPLAY_DRIVER_OPENGL"
msgstr "OpenGL"

msgid "DISPLAY_DRIVER_VULKAN"
msgstr "Vulkan"

msgid "DISPLAY_PART_NAMES"
msgstr "Display part selection button names"

msgid "DISSOLVED_COMPOUND_FOOD_SOURCE"
msgstr "Uniformly spread environmental food source of {0}"

msgid "DOES_NOT_USE_FEATURE"
msgstr "No"

msgid "DONATIONS"
msgstr "Donations"

msgid "DOT_DOT_DOT"
msgstr "..."

msgid "DOUBLE"
msgstr "Double"

msgid "DOUBLE_CLICK_TO_VIEW_IN_FULLSCREEN"
msgstr "Double click to view in fullscreen"

msgid "DOUBLE_MEMBRANE_DESCRIPTION"
msgstr "A membrane with two layers, it has better protection against damage and takes less energy to not deform. However, it slows the cell down some and lowers the rate at which it can absorb resources."

msgid "DUMP_SCENE_TREE"
msgstr "Dump SceneTree"

msgid "DUPLICATE_TYPE"
msgstr "Duplicate Type"

msgid "EARLY_MULTICELLULAR"
msgstr "Multicellular"

msgid "EASTEREGG_MESSAGE_1"
msgstr "Fun Fact: the Didinium and Paramecium are a textbook example of a predator-prey relationship that has been studied for decades. Now, are you the Didinium or the Paramecium? Predator or Prey?"

msgid "EASTEREGG_MESSAGE_10"
msgstr "WIGGLY THINGS!!"

msgid "EASTEREGG_MESSAGE_11"
msgstr "Smeltal the meltal."

msgid "EASTEREGG_MESSAGE_12"
msgstr "Those blue cells though."

msgid "EASTEREGG_MESSAGE_13"
msgstr "Here's a tip, Biomes are more than just different backgrounds, the compounds in different biomes sometimes spawn at different rates."

msgid "EASTEREGG_MESSAGE_14"
msgstr "Here's a tip, the more flagella you have, the faster you go, vroom vroom, but it also costs more ATP"

msgid "EASTEREGG_MESSAGE_15"
msgstr "Here's a tip, you can engulf chunks, iron or otherwise."

msgid "EASTEREGG_MESSAGE_16"
msgstr "Here's a tip, prepare before adding a nucleus. Those things are expensive! In upkeep and up front cost."

msgid "EASTEREGG_MESSAGE_17"
msgstr "Fun Fact, Did you know that there are over 8000 species of ciliate on planet earth?"

msgid "EASTEREGG_MESSAGE_18"
msgstr "Fun Fact, The Stentor is a ciliate that can stretch itself and catch prey in a kind of trumpet like mouth that draws prey in by generating water currents with cilia."

msgid "EASTEREGG_MESSAGE_19"
msgstr "Fun Fact, The Didinium is a ciliate that hunts paramecia."

msgid "EASTEREGG_MESSAGE_2"
msgstr "Here's a tip, toxins can be used to knock other toxins away from you if you are quick enough."

msgid "EASTEREGG_MESSAGE_20"
msgstr "Fun Fact, The Amoeba hunts and catches prey with 'legs' made of cytoplasm called pseudopods, we want to eventually have those in Thrive."

msgid "EASTEREGG_MESSAGE_21"
msgstr "Here's a tip, Watch out for larger cells and large bacteria, it's not fun to be digested, and they will eat you."

msgid "EASTEREGG_MESSAGE_22"
msgstr "Thrive's sound team lead has made many songs that have not been added to the game yet. You can hear them, or watch streams of him composing on his YouTube channel, Oliver Lugg."

msgid "EASTEREGG_MESSAGE_23"
msgstr "Here's a tip, if your cell is 150 hexes, you can engulf the large iron chunks."

msgid "EASTEREGG_MESSAGE_24"
msgstr "Thrive is meant as a simulation of an alien planet, therefore it makes sense that most creatures you find will be related to one or two other species due to evolution happening around you, see if you can identify them!"

msgid "EASTEREGG_MESSAGE_25"
msgstr "Fun Fact, The Thrive team does podcasts every so often, you should check them out!"

msgid "EASTEREGG_MESSAGE_26"
msgstr "Fun Fact, Thrive is made with the open source Godot engine!"

msgid "EASTEREGG_MESSAGE_27"
msgstr "Fun Fact, One of the first playable game-play prototypes was made by our awesome programmer, untrustedlife!"

msgid "EASTEREGG_MESSAGE_3"
msgstr "Here's a tip, Osmoregulation costs 1 ATP per second per hex your cell has, each empty hex of cytoplasm generates 5 ATP per second as well, which means if you are losing ATP due to osmoregulation just add a couple of empty hexes of cytoplasm or remove some organelles."

msgid "EASTEREGG_MESSAGE_4"
msgstr "Fun Fact, In real life prokaryotes have something called Biocompartments which act like organelles, and are in fact called Polyhedral organelles."

msgid "EASTEREGG_MESSAGE_5"
msgstr "Fun Fact, The metabolosome is what is called a Polyhedral organelle."

msgid "EASTEREGG_MESSAGE_6"
msgstr "Here's a tip, sometimes it's best just to run away from other cells."

msgid "EASTEREGG_MESSAGE_7"
msgstr "Here's a tip, if a cell is about half your size, that's when you can engulf them."

msgid "EASTEREGG_MESSAGE_8"
msgstr "Here's a tip, bacteria can be stronger than they appear, they may look small, but some of them can burrow into you and kill you that way!"

msgid "EASTEREGG_MESSAGE_9"
msgstr "Here's a tip, You can hunt other species to extinction if you aren't careful enough. Other species can do it as well."

msgid "EASTER_EGGS"
msgstr "Include Easter eggs"

msgid "EASTER_EGGS_EXPLANATION"
msgstr "(randomly spawned secrets in the game)"

msgid "EDGE_PAN_SPEED"
msgstr "Pan speed:"

msgid "EDITOR"
msgstr "Editor"

msgid "EDITOR_BUTTON_TOOLTIP"
msgstr "Enter the editor and modify your species"

msgid "EDITOR_TUTORIAL_EDITOR_TEXT"
msgstr ""
"Welcome to the [b]Microbe Editor[/b].\n"
"\n"
"Here you can review what has happened during previous generations, and then make changes to your species.\n"
"\n"
"This tab gives you a list of changes in the patch you currently occupy. Try exploring the various tools at your disposal to learn more about events in your world!\n"
"\n"
"When you are ready, press the \"next\" button in the bottom right to continue."

msgid "EIGHT_TIMES"
msgstr "8x"

msgid "EJECT_ENGULFED"
msgstr "Eject engulfed objects"

msgid "EJECT_ENGULFED_TOOLTIP"
msgstr "Eject engulfed objects"

msgid "ENABLED_MODS"
msgstr "Enabled Mods"

msgid "ENABLE_ALL_COMPATIBLE"
msgstr "Enable All Compatible Mods"

msgid "ENABLE_EDITOR"
msgstr "Enable the editor"

msgid "ENABLE_GUI_LIGHT_EFFECTS"
msgstr "Enable GUI light effects"

msgid "ENDOSYMBIONT_ENGULFED_ALREADY_DONE"
msgstr "Endosymbiosis process already complete, finish it in the editor"

msgid "ENDOSYMBIONT_ENGULFED_PROGRESS"
msgstr "Turned endosymbiosis target into a temporary organelle, this will progress endosymbiosis if you make it to the editor"

msgid "ENDOSYMBIONT_TYPE_ALREADY_PRESENT"
msgstr "Endosymbiont type already present, enter the editor to progress the endosymbiosis process"

msgid "ENDOSYMBIOSIS_AVAILABLE_ORGANELLES"
msgstr "Available organelles to turn into"

msgid "ENDOSYMBIOSIS_BUTTON"
msgstr "Endosymbiosis"

msgid "ENDOSYMBIOSIS_CANCEL_TOOLTIP"
msgstr "Cancel this endosymbiosis process. This loses any current progress on this endosymbiont!"

msgid "ENDOSYMBIOSIS_COMPLETE_TOOLTIP"
msgstr "Finish this endosymbiosis process and place it as an organelle"

msgid "ENDOSYMBIOSIS_EXPLANATION"
msgstr "Endosymbiosis is a process to turn another species into an endosymbiont (a species that lives inside another in a symbiotic relationship). This unlocks the created organelle and gives one free copy of that organelle. Viable candidates to turn into organelles are shown below once they have been engulfed before. How long the process takes depends on how suitable the candidate is for endosymbiosis (this is shown below each candidate organelle)."

msgid "ENDOSYMBIOSIS_NOTHING_ENGULFED"
msgstr "No suitable species to turn into endosymbionts have been engulfed yet"

msgid "ENDOSYMBIOSIS_NO_CANDIDATE_ORGANELLES"
msgstr "This species cannot be turned into any valid organelle"

msgid "ENDOSYMBIOSIS_PROGRESSING_EXPLANATION"
msgstr "To progress an endosymbiosis process, the target species needs to be engulfed to turn it into a temporary organelle (only one can be present at once). Then progress is saved once you make it to the editor with the temporary organelle present."

msgid "ENDOSYMBIOSIS_PROKARYOTIC_LIMIT_EXPLANATION"
msgstr "Prokaryotes can have at most one endosymbiont"

msgid "ENDOSYMBIOSIS_SINGLE_SPECIES_PROGRESS_DESCRIPTION"
msgstr "Survive to the editor with this species as a temporary organelle to progress"

msgid "ENDOSYMBIOSIS_START_TOOLTIP"
msgstr "Start endosymbiosis for this species (available once target organelle type is selected)"

msgid "ENDOSYMBIOSIS_TITLE"
msgstr "Endosymbiosis"

msgid "ENERGY_BALANCE_TOOLTIP_CONSUMPTION"
msgstr "{0}: -{1} ATP"

msgid "ENERGY_BALANCE_TOOLTIP_PRODUCTION"
msgstr "{0}: +{1} ATP"

msgid "ENERGY_IN_PATCH_FOR"
msgstr "Energy in {0} for {1}"

msgid "ENERGY_IN_PATCH_SHORT"
msgstr "{0}, {1}"

msgid "ENERGY_SOURCES"
msgstr "Energy Sources:"

msgid "ENERGY_SUMMARY_LINE"
msgstr "Total energy gathered is {0} with individual cost of {1} resulting in unadjusted population of {2}"

msgid "ENTER_EXISTING_ID"
msgstr "Enter Existing ID"

msgid "ENTER_EXISTING_WORKSHOP_ID"
msgstr "Enter Existing Workshop ID"

msgid "ENTITY_LABEL"
msgstr "Entity label"

msgid "ENVIRONMENT"
msgstr "Environment"

msgid "ENVIRONMENTAL_GLUCOSE_RETENTION"
msgstr "Environmental glucose retention"

msgid "ENVIRONMENTAL_GLUCOSE_RETENTION_EXPLANATION"
msgstr "(proportion of glucose retained in the environment each generation)"

msgid "ENVIRONMENT_BUTTON_MICROBE_TOOLTIP"
msgstr "Show / hide environment"

msgid "EPIPELAGIC"
msgstr "Epipelagic"

msgid "EQUIPMENT_TYPE_AXE"
msgstr "Axe"

msgid "ERROR"
msgstr "Error"

msgid "ERROR_CREATING_FOLDER"
msgstr "Error creating folder for the mod"

msgid "ERROR_CREATING_INFO_FILE"
msgstr "Error creating mod info file"

msgid "ERROR_FAILED_TO_SAVE_NEW_SETTINGS"
msgstr "Error: Failed to save new settings to configuration file."

msgid "ERROR_FETCHING_EXPLANATION"
msgstr "Fetching news has failed due to an error: {0}"

msgid "ERROR_FETCHING_NEWS"
msgstr "Error Fetching News"

msgid "ERROR_LOADING"
msgstr "Error Loading"

msgid "ERROR_SAVING"
msgstr "Error Saving"

msgid "ESCAPE"
msgstr "Esc"

msgid "ESCAPE_ENGULFING"
msgstr "escape engulfing"

msgid "ESTUARY"
msgstr "Estuary"

msgid "EVOLUTIONARY_TREE"
msgstr "Evolutionary Tree"

msgid "EVOLUTIONARY_TREE_BUILD_FAILED"
msgstr ""
"Building the evolutionary tree failed.\n"
"\n"
"Please notify the dev team and supply game logs."

msgid "EXACT_VERSION_COLON"
msgstr "Exact Thrive version:"

msgid "EXACT_VERSION_TOOLTIP"
msgstr "This is the exact code commit that this version of Thrive was compiled from"

msgid "EXCEPTION_HAPPENED_PROCESSING_SAVE"
msgstr "An exception happened while processing loaded objects"

msgid "EXCEPTION_HAPPENED_WHILE_LOADING"
msgstr "An exception happened while loading the save data"

msgid "EXISTING_BUILDINGS"
msgstr "Buildings"

msgid "EXIT"
msgstr "Exit"

msgid "EXIT_EDITOR"
msgstr "Exit Editor"

msgid "EXIT_TO_LAUNCHER"
msgstr "Exit to Launcher"

msgid "EXPORT_ALL_WORLDS"
msgstr "Export All Worlds"

msgid "EXPORT_ALL_WORLDS_TOOLTIP"
msgstr "Export all worlds' data in comma-separated values (csv) format"

msgid "EXPORT_SUCCESS"
msgstr "Export Success"

msgid "EXTERNAL"
msgstr "External"

msgid "EXTERNAL_EFFECTS"
msgstr "External effects:"

msgid "EXTINCTION_BOX_TEXT"
msgstr "Just like 99% of all species that have ever existed, your species has gone extinct. Others will go on to fill in your niche and thrive, but that won’t be you. You will be forgotten, a failed experiment in evolution."

msgid "EXTINCTION_CAPITAL"
msgstr "EXTINCTION"

msgid "EXTINCT_FROM_PATCH"
msgstr "Extinct from patch"

msgid "EXTINCT_FROM_THE_PLANET"
msgstr "Extinct from the planet"

msgid "EXTINCT_IN_PATCH"
msgstr "extinct in patch"

msgid "EXTINCT_SPECIES"
msgstr "Extinct Species"

msgid "EXTRAS"
msgstr "Extras"

msgid "EXTRA_OPTIONS"
msgstr "Extra Options"

msgid "FACEBOOK_TOOLTIP"
msgstr "Visit our Facebook page"

msgid "FAILED"
msgstr "Failed"

msgid "FAILED_ONE_OR_MORE_SAVE_DELETION_DESCRIPTION"
msgstr "Error: Failed to delete one or more save files."

msgid "FAILED_SAVE_DELETION"
msgstr "Error: Save deletion failed"

msgid "FAILED_SAVE_DELETION_DESCRIPTION"
msgstr "The save file could not be deleted."

msgid "FEARFUL"
msgstr "Fearful"

msgid "FEAR_EXPLANATION"
msgstr ""
"Fearful microbes will flee over greater distances\n"
"and are more likely to flee from predators in general.\n"
"Brave microbes are not intimidated by nearby predators\n"
"and will more likely attack back."

msgid "FEATURE_DISABLED"
msgstr "Disabled"

msgid "FEATURE_ENABLED"
msgstr "Enabled"

msgid "FEBRUARY"
msgstr "February"

msgid "FEED_ITEM_CONTENT_PARSING_FAILED"
msgstr "Parsing the content of this feed item has failed."

msgid "FEED_ITEM_MISSING_CONTENT"
msgstr "This feed item is missing its content."

msgid "FEED_ITEM_PUBLISHED_AT"
msgstr "Published at {0}"

msgid "FEED_ITEM_TRUNCATED_NOTICE"
msgstr "This item was truncated due to being too long, please read the original for all content. {0}"

msgid "FERROPLAST"
msgstr "Ferroplast"

msgid "FERROPLAST_DESCRIPTION"
msgstr "A metallic powerhouse. The ferroplast is a double membrane structure filled with proteins and enzymes. It is a prokaryote that has been assimilated for use by its eukaryotic host. It is able to oxidize [thrive:compound type=\"iron\"][/thrive:compound] from one chemical state to another at a much higher efficiency than can be achieved with rusticyanin. This process, called [b]iron respiration[/b], releases energy which the cell can then harvest. It does, however, require [thrive:compound type=\"carbondioxide\"][/thrive:compound] and [thrive:compound type=\"oxygen\"][/thrive:compound] to function, and lower levels of either of these in the environment will slow down the rate of its [thrive:compound type=\"atp\"][/thrive:compound] production."

msgid "FERROPLAST_PROCESSES_DESCRIPTION"
msgstr "Turns [thrive:compound type=\"iron\"][/thrive:compound] into [thrive:compound type=\"atp\"][/thrive:compound]. Rate scales with concentration of [thrive:compound type=\"carbondioxide\"][/thrive:compound] and [thrive:compound type=\"oxygen\"][/thrive:compound]."

msgid "FILTER_ITEMS_BY_CATEGORY_COLON"
msgstr "Filter items by category:"

msgid "FIND_CURRENT_PATCH"
msgstr "Find Current Patch"

msgid "FINISHED_DOT"
msgstr "Finished."

msgid "FINISH_EDITING_AND_RETURN_TO_ENVIRONMENT"
msgstr "Finish editing and return to environment"

msgid "FINISH_ONE_GENERATION"
msgstr "Finish One Generation"

msgid "FINISH_X_GENERATIONS"
msgstr "Finish {0} Generations"

msgid "FIRE_TOXIN"
msgstr "Fire toxin"

msgid "FIRE_TOXIN_TOOLTIP"
msgstr "Fire toxin projectile causing damage to hit cells"

msgid "FLAGELLUM"
msgstr "Flagellum"

msgid "FLAGELLUM_DESCRIPTION"
msgstr "The flagellum (plural: flagella) is a whip-like bundle of protein fibers extending from the cell's membrane which use [thrive:compound type=\"atp\"][/thrive:compound] to undulate and propel the cell in a direction. The position of the flagellum determines the direction in which it provides thrust for cell movement. The thrust direction is opposite to the direction the flagellum is pointing towards, for example a flagellum placed on the left side of a cell provides thrust when moving to the right."

msgid "FLAGELLUM_PROCESSES_DESCRIPTION"
msgstr "Uses [thrive:compound type=\"atp\"][/thrive:compound] to increase the movement speed of the cell."

msgid "FLEET_NAME_FROM_PLACE"
msgstr "{0} Fleet"

msgid "FLEET_UNITS"
msgstr "Fleet Units"

msgid "FLOATING_CHUNKS_COLON"
msgstr "Floating Chunks:"

msgid "FLOATING_HAZARD"
msgstr "Floating Hazard"

msgid "FLUID"
msgstr "Fluid"

msgid "FLUIDITY_RIGIDITY"
msgstr "Fluidity / Rigidity"

msgid "FOCUSED"
msgstr "Focused"

msgid "FOCUS_EXPLANATION"
msgstr ""
"Focused microbes will seek down chunks or prey over greater distances\n"
"and might be much more ambitious over chunks.\n"
"Responsive microbes will switch to new targets sooner."

msgid "FOG_OF_WAR_DISABLED"
msgstr "Fog Of War Disabled"

msgid "FOG_OF_WAR_DISABLED_DESCRIPTION"
msgstr "(all patches will be revealed)"

msgid "FOG_OF_WAR_INTENSE"
msgstr "Intense Fog Of War"

msgid "FOG_OF_WAR_INTENSE_DESCRIPTION"
msgstr "(only patches the player has been to will be revealed)"

msgid "FOG_OF_WAR_MODE"
msgstr "Fog Of War Mode"

msgid "FOG_OF_WAR_REGULAR"
msgstr "Regular Fog Of War"

msgid "FOG_OF_WAR_REGULAR_DESCRIPTION"
msgstr "(patches the player has been to, and adjacent patches will be revealed)"

msgid "FOOD_CHAIN"
msgstr "Food Chain"

msgid "FOOD_SOURCE_ENERGY_INFO"
msgstr "{0} energy: {1} (fitness: {2}) total available energy: {3} (total fitness: {4})"

msgid "FORGET_MOD_DETAILS"
msgstr "Remove Local Data"

msgid "FORGET_MOD_DETAILS_TOOLTIP"
msgstr "Remove local data regarding this item. Useful if you entered the wrong ID or want to upload a new version to a different item."

msgid "FORM_ERROR_MESSAGE"
msgstr "Error: {0}"

msgid "FOSSILISATION"
msgstr "Fossilisation"

msgid "FOSSILISATION_EXPLANATION"
msgstr "Fossilise this species to save it in the museum. You can access the museum from the Thriveopedia, or load fossilised species in the freebuild editor."

msgid "FOSSILISATION_FAILED"
msgstr "Fossilisation Failed"

msgid "FOSSILISATION_FAILED_DESCRIPTION"
msgstr "The fossil file could not be written"

msgid "FOSSILISATION_HINT"
msgstr "Fossilise this species"

msgid "FOSSILISATION_HINT_ALREADY_FOSSILISED"
msgstr "Fossilise this species (already fossilised)"

msgid "FOSSILISE"
msgstr "Fossilise"

msgid "FOSSIL_DELETION_FAILED"
msgstr "Fossil Deletion Failed"

msgid "FOSSIL_DELETION_FAILED_DESCRIPTION"
msgstr "The fossil file could not be deleted"

msgid "FOUR_TIMES"
msgstr "4x"

msgid "FPS"
msgstr "FPS: {0}"

msgid "FPS_DISPLAY"
msgstr "FPS display"

msgid "FRAME_DURATION"
msgstr "Delta: {0}"

msgid "FREEBUILDING"
msgstr "Freebuilding"

msgid "FREE_GLUCOSE_CLOUD"
msgstr "Free glucose cloud when leaving editor"

msgid "FREE_GLUCOSE_CLOUD_EXPLANATION"
msgstr "(start with a free glucose cloud nearby each generation)"

msgid "FULLSCREEN"
msgstr "Fullscreen"

msgid "FULL_MOD_INFO"
msgstr "Full Mod Info"

msgid "GALLERY_VIEWER"
msgstr "Gallery Viewer"

msgid "GAME_DESIGN_TEAM"
msgstr "Game Design Team"

msgid "GATHERED_ENERGY_TOOLTIP"
msgstr ""
"Shows total predicted energy gathered by your species in all patches patch and resulting population (in parentheses).\n"
"Previous energy: {0}"

msgid "GENERAL"
msgstr "General"

msgid "GENERATIONS"
msgstr "Generations"

msgid "GENERATION_COLON"
msgstr "Generation:"

msgid "GITHUB_TOOLTIP"
msgstr "Visit our GitHub repository"

msgid "GLES3"
msgstr "GLES3"

msgid "GLOBAL_INITIAL_LETTER"
msgstr "G"

msgid "GLOBAL_TIMELINE_SPECIES_MIGRATED_TO"
msgstr "Part of [b][u]{0}[/u][/b] population has migrated to {1} from {2}"

msgid "GLUCOSE"
msgstr "Glucose"

msgid "GLUCOSE_CONCENTRATIONS_DRASTICALLY_DROPPED"
msgstr "Glucose concentrations have drastically dropped!"

msgid "GLYCOLYSIS"
msgstr "Glycolysis"

msgid "GODMODE"
msgstr "Godmode"

msgid "GOD_TOOLS_TITLE"
msgstr "God Tools"

msgid "GOOGLY_EYE_CELL"
msgstr "Googly eye cell"

msgid "GOT_IT"
msgstr "Got it"

msgid "GPL_LICENSE_HEADING"
msgstr "GPL license text follows:"

msgid "GPU_NAME"
msgstr "GPU:"

msgid "GRAPHICS"
msgstr "Graphics"

msgid "GRAPHICS_TEAM"
msgstr "Graphics Team"

msgid "GUI"
msgstr "GUI"

msgid "GUI_LIGHT_EFFECTS_OPTION_DESCRIPTION"
msgstr ""
"Enables the light flashing effects on GUIs (e.g editor button flash).\n"
"\n"
"If you experience a bug where parts of the editor button is disappearing,\n"
"you can try disabling this to see if the problem is gone."

msgid "GUI_TAB_NAVIGATION"
msgstr "UI Tab Navigation"

msgid "GUI_VOLUME"
msgstr "GUI volume"

msgid "HARDCORE_MODE"
msgstr "Hardcore Mode"

msgid "HARDCORE_MODE_EXPLANATION"
msgstr "Hardcore Mode changes the way game saves: it removes ability to make manual or quick saves. Instead it will regularly auto-save without the ability to come back once it does so. It will auto save into a save name specified below."

msgid "HEALTH"
msgstr "Health"

msgid "HELP"
msgstr "Help"

msgid "HELP_BUTTON_TOOLTIP"
msgstr "How to play the game"

msgid "HIGHER_VALUES_INCREASE_PERFORMANCE"
msgstr "(higher values increase performance)"

msgid "HIGHER_VALUES_WORSEN_PERFORMANCE"
msgstr "(higher values worsen performance)"

msgid "HOLD_FOR_PAN_OR_ROTATE_MODE"
msgstr "Hold to switch between pan and rotate modes"

msgid "HOLD_FOR_PAN_WITH_MOUSE"
msgstr "Hold to pan with mouse"

msgid "HOLD_PACK_COMMANDS_MENU"
msgstr "Hold to show pack commands menu"

msgid "HOLD_TO_SHOW_CURSOR"
msgstr "Hold to show cursor"

msgid "HOLD_TO_SHOW_CURSOR_ADVICE_TEXT"
msgstr "Hold [thrive:input]g_free_cursor[/thrive:input] for cursor"

msgid "HOLD_TO_SKIP_CREDITS"
msgstr "Hold to skip"

msgid "HOME"
msgstr "Home"

msgid "HORIZONTAL_COLON"
msgstr "Horizontal:"

msgid "HORIZONTAL_WITH_AXIS_NAME_COLON"
msgstr "Horizontal (Axis: {0})"

msgid "HP_COLON"
msgstr "HP:"

msgid "HSV"
msgstr "HSV"

msgid "HUD_MESSAGE_MULTIPLE"
msgstr "{0} (x{1})"

msgid "HYDROGEN_SULFIDE"
msgstr "Hydrogen Sulfide"

msgid "ICESHARD"
msgstr "Ice Shard"

msgid "ICESHELF"
msgstr "Ice Shelf"

msgid "ID_IS_NOT_A_NUMBER"
msgstr "ID is not a valid number"

msgid "ID_NUMBER"
msgstr "ID Number"

msgid "INCLUDE_MULTICELLULAR_PROTOTYPE"
msgstr "Include later stage prototypes"

msgid "INCLUDE_MULTICELLULAR_PROTOTYPE_EXPLANATION"
msgstr "(some features may be unavailable once you reach the next stages)"

msgid "INDUSTRIAL_STAGE"
msgstr "Industrial Stage"

msgid "INFINITE_COMPOUNDS"
msgstr "Infinite Compounds"

msgid "INFINITE_MP"
msgstr "Infinite MP"

msgid "INFO_BOX_COST"
msgstr "Base Cost (MP)"

msgid "INFO_BOX_ENZYMES"
msgstr "Enzymes"

msgid "INFO_BOX_INTERNAL_NAME"
msgstr "Internal Name"

msgid "INFO_BOX_MASS"
msgstr "Mass"

msgid "INFO_BOX_OSMOREGULATION_COST"
msgstr "Osmoregulation Cost"

msgid "INFO_BOX_PROCESSES"
msgstr "Processes"

msgid "INFO_BOX_REQUIRES_NUCLEUS"
msgstr "Requires Nucleus"

msgid "INFO_BOX_SIZE"
msgstr "Size (Hexes)"

msgid "INFO_BOX_STORAGE"
msgstr "Storage"

msgid "INFO_BOX_UNIQUE"
msgstr "Unique"

msgid "INFO_BOX_UPGRADES"
msgstr "Upgrades"

msgid "INGESTED_MATTER"
msgstr "Ingested Matter"

msgid "INIT_NEW_WORLD_TOOLTIP"
msgstr "Create a new world"

msgid "INPUTS"
msgstr "Inputs"

msgid "INPUT_NAME_BUILD_STRUCTURE"
msgstr "Build a structure"

msgid "INPUT_NAME_INTERACTION"
msgstr "Interact with object"

msgid "INPUT_NAME_OPEN_INVENTORY"
msgstr "Toggle inventory screen"

msgid "INSPECT"
msgstr "Inspect"

msgid "INSPECTOR"
msgstr "Inspector"

msgid "INTERACTION_ACTIVATE_ASCENSION"
msgstr "Activate Ascension Gate"

msgid "INTERACTION_ACTIVATE_ASCENSION_MISSING_ENERGY"
msgstr "Activate Ascension Gate (MISSING ENERGY)"

msgid "INTERACTION_CONSTRUCT"
msgstr "Finish Construction"

msgid "INTERACTION_CONSTRUCT_MISSING_DEPOSITED_MATERIALS"
msgstr "Finish Construction (missing required materials)"

msgid "INTERACTION_CRAFT"
msgstr "Craft..."

msgid "INTERACTION_DEPOSIT_RESOURCES"
msgstr "Deposit Materials"

msgid "INTERACTION_DEPOSIT_RESOURCES_NO_SUITABLE_RESOURCES"
msgstr "Deposit Materials (no suitable carried items)"

msgid "INTERACTION_DESTROY"
msgstr "Destroy"

msgid "INTERACTION_FOUND_SETTLEMENT"
msgstr "Found a Settlement"

msgid "INTERACTION_HARVEST"
msgstr "Harvest"

msgid "INTERACTION_HARVEST_CANNOT_MISSING_TOOL"
msgstr "Harvest (MISSING EQUIPMENT: {0})"

msgid "INTERACTION_PICK_UP"
msgstr "Pick up"

msgid "INTERACTION_PICK_UP_CANNOT_FULL"
msgstr "Pick up (FULL)"

msgid "INTERNALS"
msgstr "Internals"

msgid "INTERNAL_NAME_IN_USE"
msgstr "There is already a mod with the specified internal name"

msgid "INTERNAL_NAME_REQUIRED"
msgstr "Internal name is required"

msgid "INTERNAL_NAME_REQUIRES_CAPITAL"
msgstr "Internal name should begin with a capital letter"

msgid "INVALID_DATA_TO_PLOT"
msgstr "Invalid Data to Plot"

msgid "INVALID_ICON_PATH"
msgstr "Invalid mod icon path"

msgid "INVALID_SAVE_NAME_POPUP"
msgstr "Save name may not contain special characters (<>:\"/\\|?*)"

msgid "INVALID_SPECIES_NAME_POPUP"
msgstr "Species name must conform to binomial naming system (genus and epithet)!"

msgid "INVALID_TAG"
msgstr "Invalid tag \"{0}\" specified"

msgid "INVALID_URL_FORMAT"
msgstr "Invalid URL format"

msgid "INVALID_URL_SCHEME"
msgstr "Invalid URL scheme"

msgid "INVENTORY_ITEMS_ON_GROUND"
msgstr "Items on the Ground"

msgid "INVENTORY_TITLE"
msgstr "Inventory"

msgid "INVENTORY_TOGGLE_CRAFTING"
msgstr "Crafting"

msgid "INVENTORY_TOGGLE_GROUND"
msgstr "Ground"

msgid "INVERTED"
msgstr "Inverted"

msgid "IN_PROTOTYPE"
msgstr ""
"You are playing the later stage prototypes that are included with the game.\n"
"These may be very incomplete, use placeholder graphics, be very rough in general,\n"
"and not always very playable. As such saving is not currently possible.\n"
"Some parts of prototypes may allow limited saving."

msgid "IRON"
msgstr "Iron"

msgid "IRON_CHEMOLITHOAUTOTROPHY"
msgstr "Iron Chemolithoautotrophy"

msgid "ITCH_TOOLTIP"
msgstr "Visit our Itch.io page"

msgid "JANUARY"
msgstr "January"

msgid "JSON_DEBUG_MODE"
msgstr "JSON debug mode:"

msgid "JSON_DEBUG_MODE_ALWAYS"
msgstr "Always"

msgid "JSON_DEBUG_MODE_AUTO"
msgstr "Automatically"

msgid "JSON_DEBUG_MODE_NEVER"
msgstr "Never"

msgid "JULY"
msgstr "July"

msgid "JUNE"
msgstr "June"

msgid "KEY_BACK"
msgstr "Back"

msgid "KEY_BACKTAB"
msgstr "Backtab"

msgid "KEY_BINDING_CHANGE_CONFLICT"
msgstr ""
"There is a conflict with {0}.\n"
"Do you want to remove the input from {1}?"

msgid "KEY_BRING_UP_KEYBOARD"
msgstr "Open Keyboard"

msgid "KEY_CLEAR"
msgstr "Clear"

msgid "KEY_DELETE"
msgstr "Delete"

msgid "KEY_DOWN"
msgstr "Down"

msgid "KEY_END"
msgstr "End"

msgid "KEY_ENTER"
msgstr "Enter"

msgid "KEY_FAVORITES"
msgstr "Favourites"

msgid "KEY_FORWARD"
msgstr "Forward"

msgid "KEY_GLOBE"
msgstr "Globe Key"

msgid "KEY_HELP"
msgstr "Help"

msgid "KEY_HOME"
msgstr "Home"

msgid "KEY_HOMEPAGE"
msgstr "Homepage"

msgid "KEY_HYPER"
msgstr "Hyper"

msgid "KEY_INSERT"
msgstr "Insert"

msgid "KEY_JIS_EISU"
msgstr "JIS Eisu Key"

msgid "KEY_JIS_KANA"
msgstr "JIS Kana Key"

msgid "KEY_LEFT"
msgstr "Left"

msgid "KEY_MENU"
msgstr "Menu"

msgid "KEY_META"
msgstr "Meta"

msgid "KEY_OPENURL"
msgstr "Open URL"

msgid "KEY_PAUSE"
msgstr "Pause"

msgid "KEY_PRINT"
msgstr "Print Screen"

msgid "KEY_REFRESH"
msgstr "Refresh"

msgid "KEY_RIGHT"
msgstr "Right"

msgid "KEY_SEARCH"
msgstr "Search"

msgid "KEY_STANDBY"
msgstr "Standby"

msgid "KEY_STOP"
msgstr "Stop"

msgid "KEY_TAB"
msgstr "Tab"

msgid "KEY_UP"
msgstr "Up"

msgid "KILO_ABBREVIATION"
msgstr "{0} K"

msgid "KP0"
msgstr "Num 0"

msgid "KP1"
msgstr "Num 1"

msgid "KP2"
msgstr "Num 2"

msgid "KP3"
msgstr "Num 3"

msgid "KP4"
msgstr "Num 4"

msgid "KP5"
msgstr "Num 5"

msgid "KP6"
msgstr "Num 6"

msgid "KP7"
msgstr "Num 7"

msgid "KP8"
msgstr "Num 8"

msgid "KP9"
msgstr "Num 9"

msgid "KPADD"
msgstr "Num +"

msgid "KPDIVIDE"
msgstr "Num /"

msgid "KPENTER"
msgstr "Num Enter"

msgid "KPMULTIPLY"
msgstr "Num *"

msgid "KPPERIOD"
msgstr "Num ."

msgid "KPSUBTRACT"
msgstr "Num -"

msgid "LANGUAGE"
msgstr "Language:"

msgid "LANGUAGE_TRANSLATION_PROGRESS"
msgstr "This language is {0}% complete"

msgid "LANGUAGE_TRANSLATION_PROGRESS_LOW"
msgstr "This language is still a work in progress ({0}% complete)"

msgid "LANGUAGE_TRANSLATION_PROGRESS_REALLY_LOW"
msgstr "This translation is very incomplete ({0}% done) please help us with it!"

msgid "LAST_ORGANELLE_DELETE_OPTION_DISABLED_TOOLTIP"
msgstr "Can't delete the last organelle"

msgid "LATE_MULTICELLULAR"
msgstr "Late Multicellular"

msgid "LAUNCH0"
msgstr "Launch 0"

msgid "LAUNCH1"
msgstr "Launch 1"

msgid "LAUNCH2"
msgstr "Launch 2"

msgid "LAUNCH3"
msgstr "Launch 3"

msgid "LAUNCH4"
msgstr "Launch 4"

msgid "LAUNCH5"
msgstr "Launch 5"

msgid "LAUNCH6"
msgstr "Launch 6"

msgid "LAUNCH7"
msgstr "Launch 7"

msgid "LAUNCH8"
msgstr "Launch 8"

msgid "LAUNCH9"
msgstr "Launch 9"

msgid "LAUNCHA"
msgstr "Launch A"

msgid "LAUNCHB"
msgstr "Launch B"

msgid "LAUNCHC"
msgstr "Launch C"

msgid "LAUNCHD"
msgstr "Launch D"

msgid "LAUNCHE"
msgstr "Launch E"

msgid "LAUNCHF"
msgstr "Launch F"

msgid "LAUNCHMAIL"
msgstr "Mail"

msgid "LAUNCHMEDIA"
msgstr "Media"

msgid "LAWK_ONLY"
msgstr "LAWK only"

msgid "LAWK_ONLY_EXPLANATION"
msgstr "(restricts parts and abilities to only Life As We Know it)"

msgid "LEAD_ARTIST"
msgstr "Lead Artist"

msgid "LEAD_ARTISTS"
msgstr "Lead Artists"

msgid "LEAD_DEVELOPERS"
msgstr "Lead Developers"

msgid "LEAD_GAME_DESIGNER"
msgstr "Lead Game Designer"

msgid "LEAD_GAME_DESIGNERS"
msgstr "Lead Game Designers"

msgid "LEAD_OUTREACH_PEOPLE"
msgstr "Lead Outreach People"

msgid "LEAD_OUTREACH_PERSON"
msgstr "Lead Outreach Person"

msgid "LEAD_PROGRAMMER"
msgstr "Lead Programmer"

msgid "LEAD_PROGRAMMERS"
msgstr "Lead Programmers"

msgid "LEAD_PROJECT_MANAGER"
msgstr "Lead Project Manager"

msgid "LEAD_PROJECT_MANAGERS"
msgstr "Lead Project Managers"

msgid "LEAD_TESTER"
msgstr "Lead Tester"

msgid "LEAD_TESTERS"
msgstr "Lead Testers"

msgid "LEAD_THEORIST"
msgstr "Lead Theorist"

msgid "LEAD_THEORISTS"
msgstr "Lead Theorists"

msgid "LEFT_ARROW"
msgstr "←"

msgid "LEFT_MOUSE"
msgstr "Left mouse"

msgid "LICENSES"
msgstr "Licenses"

msgid "LICENSES_COVERING_THRIVE"
msgstr "Licenses covering parts of Thrive are shown here"

msgid "LIFE_ORIGIN"
msgstr "Life origin"

msgid "LIFE_ORIGIN_EXPLANATION"
msgstr "(starting location)"

msgid "LIFE_ORIGIN_PANSPERMIA"
msgstr "Panspermia (random)"

msgid "LIFE_ORIGIN_POND"
msgstr "Warm little pond"

msgid "LIFE_ORIGIN_TOOLTIP"
msgstr "Some options may be disabled if LAWK only is enabled"

msgid "LIFE_ORIGIN_VENTS"
msgstr "Hydrothermal vents"

msgid "LIGHT"
msgstr "Light"

msgid "LIGHT_LEVEL_AVERAGE"
msgstr "Average"

msgid "LIGHT_LEVEL_CURRENT"
msgstr "Current"

msgid "LIGHT_LEVEL_DAY"
msgstr "Day"

msgid "LIGHT_LEVEL_LABEL_AT_NOON"
msgstr "{0} at noon"

msgid "LIGHT_LEVEL_NIGHT"
msgstr "Night"

msgid "LIGHT_MAX"
msgstr "Light max"

msgid "LIMIT_EXTREME"
msgstr "Extreme"

msgid "LIMIT_GROWTH_RATE"
msgstr "Limit growth compound usage"

msgid "LIMIT_GROWTH_RATE_EXPLANATION"
msgstr "(when enabled caps growth speed, if disabled only available compounds affect growth speed)"

msgid "LIMIT_HUGE"
msgstr "Huge"

msgid "LIMIT_LARGE"
msgstr "Large"

msgid "LIMIT_NORMAL"
msgstr "Normal"

msgid "LIMIT_SMALL"
msgstr "Small"

msgid "LIMIT_TINY"
msgstr "Tiny"

msgid "LIMIT_VERY_LARGE"
msgstr "Very large"

msgid "LIMIT_VERY_SMALL"
msgstr "Very small"

msgid "LINE_COLOUR"
msgstr "Line Colour:"

msgid "LINKS_TITLE"
msgstr "Links"

msgid "LIPASE"
msgstr "Lipase"

msgid "LIPASE_DESCRIPTION"
msgstr "Lipase enables the cell to break down most types of membranes. Your cell already produces some of this enzyme without lysosome, but by selecting this type you will increase the effectiveness."

msgid "LOAD"
msgstr "Load"

msgid "LOADING"
msgstr "Loading"

msgid "LOADING_DOT_DOT_DOT"
msgstr "Loading..."

msgid "LOADING_EARLY_MULTICELLULAR_EDITOR"
msgstr "Loading Early Multicellular Editor"

msgid "LOADING_GAME"
msgstr "Loading Game"

msgid "LOADING_MICROBE_EDITOR"
msgstr "Loading Microbe Editor"

msgid "LOADING_MULTICELLULAR_EDITOR"
msgstr "Loading Multicellular Editor"

msgid "LOADING_TIP"
msgstr "Press the undo button in the editor to correct a mistake"

msgid "LOAD_FINISHED"
msgstr "Load finished"

msgid "LOAD_GAME"
msgstr "Load Game"

msgid "LOAD_GAME_BUTTON_TOOLTIP"
msgstr "Load previously saved games"

msgid "LOAD_INCOMPATIBLE_PROTOTYPE_WARNING"
msgstr ""
"The selected save to be loaded is a save made in a prototype with a different Thrive version.\n"
"Because of that this save can't be loaded as prototype saves are not upgradeable.\n"
"Maintaining save compatibility for prototypes would be a large burden as things are reworked often and writing save upgrades would slow down prototype development a lot."

msgid "LOAD_INCOMPATIBLE_SAVE_PROMPT"
msgstr "Load incompatible save?"

msgid "LOAD_INCOMPATIBLE_SAVE_WARNING"
msgstr ""
"The selected save to be loaded is known to be incompatible with this version of Thrive.\n"
"And there is no save upgrader to upgrade this save. \n"
"As Thrive is still early in development save compatibility is not a high priority, as such there aren't save upgraders for all versions."

msgid "LOAD_INVALID_SAVE_PROMPT"
msgstr "Load invalid save?"

msgid "LOAD_INVALID_SAVE_WARNING"
msgstr ""
"Save information could not be loaded from this file.\n"
"This save is most likely corrupt or newer format not understood by this version of Thrive.\n"
"Do you want to try loading the save anyway?"

msgid "LOCAL_INITIAL_LETTER"
msgstr "L"

msgid "LOCK_DAY_NIGHT_CYCYLE"
msgstr "Lock Day Night Cycle"

msgid "LOW_BIODIVERSITY_LIMIT"
msgstr "Consider patches with up to this many species having low biodiversity"

msgid "LOW_MENU_PERFORMANCE"
msgstr "Low Performance Detected"

msgid "LOW_MENU_PERFORMANCE_DESCRIPTION"
msgstr ""
"Your average framerate is very low.\n"
"3D menu backgrounds are enabled, which can use a large amount of system resources. Disabling the option may greatly increase performance.\n"
"Would you like to do this now?"

msgid "LYSOSOME"
msgstr "Lysosome"

msgid "LYSOSOME_DESCRIPTION"
msgstr "The lysosome is a membrane-bound organelle that contain hydrolytic enzymes that can break down various biomolecules. Lysosomes allow the cell to digest materials ingested through endocytosis and clean waste products of the cell in a process called [b]autophagy[/b]."

msgid "LYSOSOME_PROCESSES_DESCRIPTION"
msgstr "Contains digestive enzymes. Can be modified to change the type of enzyme it contains. Only one enzyme per lysosome can be utilized at a time. Enzymes speed up and improve efficiency of digestion."

msgid "MANUALLY_SET_TIME"
msgstr "Manually Set Time of Day"

msgid "MAP"
msgstr "Map"

msgid "MARCH"
msgstr "March"

msgid "MARINE_SNOW"
msgstr "Marine snow"

msgid "MASTER_VOLUME"
msgstr "Master volume"

msgid "MAXIMUM_SPECIES_IN_PATCH"
msgstr "Maximum species in a patch before forced extinctions"

msgid "MAX_FPS"
msgstr "Max FPS:"

msgid "MAX_FPS_NO_LIMIT"
msgstr "Unlimited"

msgid "MAX_SPAWNED_ENTITIES"
msgstr "Maximum number of entities:"

msgid "MAX_VISIBLE_DATASET_WARNING"
msgstr "Not allowed to show more than {0} datasets!"

msgid "MAY"
msgstr "May"

msgid "MEDIANEXT"
msgstr "Media Next"

msgid "MEDIAPLAY"
msgstr "Media Play"

msgid "MEDIAPREVIOUS"
msgstr "Media Prev"

msgid "MEDIARECORD"
msgstr "Media Rec"

msgid "MEDIASTOP"
msgstr "Media Stop"

msgid "MEGA_YEARS"
msgstr "Myr"

msgid "MEMBRANE"
msgstr "Membrane"

msgid "MEMBRANE_RIGIDITY"
msgstr "Membrane Rigidity"

msgid "MEMBRANE_TYPES"
msgstr "Membrane Types"

msgid "MENU"
msgstr "Menu"

msgid "MESOPELAGIC"
msgstr "Mesopelagic"

msgid "METABOLOSOMES"
msgstr "Metabolosomes"

msgid "METABOLOSOMES_DESCRIPTION"
msgstr "Metabolosomes are clusters of proteins wrapped in protein shells. They are able to convert [thrive:compound type=\"glucose\"][/thrive:compound] into [thrive:compound type=\"atp\"][/thrive:compound] at a much higher speed than can be done in the cytoplasm in a process called [b]Aerobic Respiration[/b]. It does, however, require [thrive:compound type=\"oxygen\"][/thrive:compound] to function, and lower levels of [thrive:compound type=\"oxygen\"][/thrive:compound] in the environment will slow down the rate of its [thrive:compound type=\"atp\"][/thrive:compound] production. Since the metabolosomes are suspended directly in the cytoplasm, the surrounding fluid performs some [b]glycolysis[/b]."

msgid "METABOLOSOMES_PROCESSES_DESCRIPTION"
msgstr "Turns [thrive:compound type=\"glucose\"][/thrive:compound] into [thrive:compound type=\"atp\"][/thrive:compound]. Rate scales with concentration of [thrive:compound type=\"oxygen\"][/thrive:compound]."

msgid "METRICS"
msgstr "Performance Metrics"

msgid "METRICS_CONTENT"
msgstr ""
"Process Time: {0} s\n"
"Physics Time: {1} s\n"
"Entities: {2} (weight: {3})\n"
"Spawned: {4} Despawned: {5}\n"
"Used Nodes: {6}\n"
"Used Memory: {7}\n"
"GPU Memory: {8}\n"
"Rendered Objects: {9}\n"
"Total Drawcalls: {10}\n"
"Rendered Primitives: {11}\n"
"Orphaned Nodes: {12}\n"
"Audio Latency: {13} ms\n"
"Total Threads: {14}\n"
"Total CPU Time:\n"
"{15}"

msgid "MIB_VALUE"
msgstr "{0} MiB"

msgid "MICROBE"
msgstr "Microbe"

msgid "MICROBES_COUNT"
msgstr "Microbe count:"

msgid "MICROBE_BENCHMARK"
msgstr "Microbe Benchmark"

msgid "MICROBE_EDITOR"
msgstr "Microbe Editor"

msgid "MICROBE_EDITOR_HELP_MESSAGE_1"
msgstr ""
"Prokaryotic Structures\n"
"\n"
"Cytoplasm: Has storage space and performs glycolysis (Produces small amounts of [thrive:compound type=\"atp\"][/thrive:compound] from [thrive:compound type=\"glucose\"][/thrive:compound])\n"
"\n"
"Metabolosomes: Produces [thrive:compound type=\"atp\"][/thrive:compound] from [thrive:compound type=\"glucose\"][/thrive:compound]\n"
"\n"
"Thylakoids: Produces 1/3rd the amount of [thrive:compound type=\"glucose\"][/thrive:compound] as a normal chloroplast, but also performs glycolysis, and takes up 1 Hex\n"
"\n"
"Chemosynthisizing Proteins: Produces half of the [thrive:compound type=\"glucose\"][/thrive:compound] out of [thrive:compound type=\"hydrogensulfide\"][/thrive:compound] as a chemoplast, but also performs glycolysis, and takes up 1 Hex\n"
"\n"
"Rusticyanin: Converts [thrive:compound type=\"iron\"][/thrive:compound] into [thrive:compound type=\"atp\"][/thrive:compound]\n"
"\n"
"Nitrogenase: Converts atmospheric nitrogen and [thrive:compound type=\"atp\"][/thrive:compound] into [thrive:compound type=\"ammonia\"][/thrive:compound] anaerobically\n"
"\n"
"Oxytoxisome: Turns [thrive:compound type=\"atp\"][/thrive:compound] into [thrive:compound type=\"oxytoxy\"][/thrive:compound]\n"
"\n"
"Thermosynthase: Produces [thrive:compound type=\"atp\"][/thrive:compound] using temperature gradients"

msgid "MICROBE_EDITOR_HELP_MESSAGE_14"
msgstr "Once engulfment is finished, any objects caught in the engulfment will then be kept inside the membrane to be digested. Indigestible objects will always be expelled, so make sure you have the necessary mutations that enable processing them first. Enzymes will help with digestion and are provided by the lysosome; evolve this organelle to make digestion much more efficient."

msgid "MICROBE_EDITOR_HELP_MESSAGE_2"
msgstr ""
"External Organelles\n"
"\n"
"Flagellum: Moves your cell faster by consuming [thrive:compound type=\"atp\"][/thrive:compound]\n"
"\n"
"Pilus: Can be used to stab the other cells or to defend against their toxins\n"
"\n"
"Chemoreceptor: Allows detecting compounds from farther away\n"
"\n"
"Slime Jet: Allows emitting [thrive:compound type=\"mucilage\"][/thrive:compound] (produced from [thrive:compound type=\"glucose\"][/thrive:compound]) to speed up your cell\n"
"\n"
"Cilia: Increases turning speed of cells"

msgid "MICROBE_EDITOR_HELP_MESSAGE_3"
msgstr ""
"Membrane Bound Organelles\n"
"\n"
"Nucleus: Takes up 11 hexes and allows for evolution of membrane bound organelles, doubles your cell's size and reduces the damage taken by 50% (can only be evolved once)\n"
"\n"
"Binding Agent: Allows binding with other cells. Required to advance to the Multicellular Stage.\n"
"\n"
"Mitochondrion: Produces [thrive:compound type=\"atp\"][/thrive:compound] out of [thrive:compound type=\"glucose\"][/thrive:compound] and atmospheric O2 much more efficiently than cytoplasm\n"
"\n"
"Chloroplast: Makes [thrive:compound type=\"glucose\"][/thrive:compound] out of sunlight and atmospheric CO2\n"
"\n"
"Thermoplast: Produces [thrive:compound type=\"atp\"][/thrive:compound] using temperature gradients\n"
"\n"
"Lysosome: Contains digestive enzymes. Enzymes speed up and improve efficiency of digestion\n"
"\n"
"Chemoplast: Makes [thrive:compound type=\"glucose\"][/thrive:compound] out of [thrive:compound type=\"hydrogensulfide\"][/thrive:compound]\n"
"\n"
"Ferroplast: Converts [thrive:compound type=\"iron\"][/thrive:compound] into [thrive:compound type=\"atp\"][/thrive:compound] much more efficiently than rusticyanin\n"
"\n"
"Nitrogen Fixing Plastid: Makes [thrive:compound type=\"ammonia\"][/thrive:compound] from [thrive:compound type=\"atp\"][/thrive:compound] and atmospheric Nitrogen and Oxygen\n"
"\n"
"Vacuole: Stores 8 collected compounds\n"
"\n"
"Toxin Vacuoles: Produces toxins (called [thrive:compound type=\"oxytoxy\"][/thrive:compound]) and allows you to release it dealing damage based on the amount of oxytoxy available\n"
"\n"
"Signaling Agent: Allow cells to create chemicals that other cells can react to"

msgid "MICROBE_EDITOR_HELP_MESSAGE_4"
msgstr "Each generation, you have 100 mutation points (MP) to spend, and each change (or mutation) will cost a certain amount of that MP. Adding and removing organelles costs MP. However, removing organelles that were placed in the current mutation session refunds MP for that organelle. You can move or completely remove an organelle by right-clicking on it and selecting the appropriate action from the pop-up menu. You can rotate your organelles while placing them with [thrive:input]e_rotate_left[/thrive:input] and [thrive:input]e_rotate_right[/thrive:input]."

msgid "MICROBE_EDITOR_HELP_MESSAGE_5"
msgstr "Every time you reproduce, you will enter the Microbe Editor, where you can make changes to your species (by adding, moving, or removing organelles) to increase your species' success. Each visit to the editor in the Microbe Stage represents [thrive:constant]EDITOR_TIME_JUMP_MILLION_YEARS[/thrive:constant] million years of evolution."

msgid "MICROBE_FREEBUILD_EDITOR"
msgstr "Microbe Freebuild Editor"

msgid "MICROBE_ORGANELLE_STATISTICS"
msgstr "  {0}: Found in {1} species, averaging {2} each"

msgid "MICROBE_SPECIES_DETAIL_TEXT"
msgstr ""
"[b]Stage[/b]\n"
"  Microbe\n"
"[b]Membrane Type[/b]\n"
"  {0}\n"
"[b]Membrane Rigidity[/b]\n"
"  {1}\n"
"[b]Base Speed[/b]\n"
"  {2}\n"
"[b]Base Rotation Speed[/b]\n"
"  {3}\n"
"[b]Base Hex Size[/b]\n"
"  {4}"

msgid "MICROBE_STAGE"
msgstr "Microbe Stage"

msgid "MICROBE_STAGE_BECOME_MULTICELLULAR_TEXT"
msgstr ""
"You have unlocked the ability to progress towards [b]multicellularity[/b]. The next step in your journey.\n"
"\n"
"To proceed, press the \"Become Multicellular\" button."

msgid "MICROBE_STAGE_COLLECT_TEXT"
msgstr ""
"Collect [thrive:compound type=\"glucose\"][/thrive:compound] (white clouds) by moving over them.\n"
"\n"
"Your cell needs [thrive:compound type=\"glucose\"][/thrive:compound] in order to produce [thrive:compound type=\"atp\"][/thrive:compound] (energy) to stay alive.\n"
"\n"
"Follow the line from your cell to nearby [thrive:compound type=\"glucose\"][/thrive:compound]."

msgid "MICROBE_STAGE_CONTROL_TEXT"
msgstr ""
"To control your cell use the keys shown near your cell (center of screen) and the mouse to control the cell orientation.\n"
"\n"
"Movement mode can be changed in the options menu.\n"
"\n"
"Try all of the keys for a few seconds to continue."

msgid "MICROBE_STAGE_CONTROL_TEXT_CONTROLLER"
msgstr ""
"To control your cell use the controls shown around your cell and the other stick to point the cell.\n"
"WARNING: controller input is experimental and not fully usable (without a touch pad), also expect bugs\n"
"Try all of the directions for a few seconds to continue."

msgid "MICROBE_STAGE_DAY_NIGHT_TEXT"
msgstr ""
"Look out for drops in the [b]sunlight meter[/b] on the environment panel.\n"
"\n"
"Nighttime comes as the environment darkens.\n"
"Photosynthesis is ineffective during nighttime.\n"
"So make sure you have enough storage [thrive:icon]StorageIcon[/thrive:icon] to survive the night."

msgid "MICROBE_STAGE_HEALTH_TEXT"
msgstr ""
"Keep an eye on your health bar next to the [thrive:compound type=\"atp\"][/thrive:compound] bar (bottom right).\n"
"Your cell dies if it runs out of health.\n"
"You regenerate health while you have [thrive:compound type=\"atp\"][/thrive:compound].\n"
"Make sure to collect enough [thrive:compound type=\"glucose\"][/thrive:compound] to produce [thrive:compound type=\"atp\"][/thrive:compound]."

msgid "MICROBE_STAGE_HELP_MESSAGE_1"
msgstr "[thrive:input]g_move_forward[/thrive:input],[thrive:input]g_move_left[/thrive:input],[thrive:input]g_move_backwards[/thrive:input],[thrive:input]g_move_right[/thrive:input] and mouse to move. [thrive:input]g_fire_toxin[/thrive:input] to shoot [thrive:compound type=\"oxytoxy\"][/thrive:compound] if you have a toxin vacuole. [thrive:input]g_toggle_engulf[/thrive:input] to toggle engulf mode. You can zoom in and out with the mouse wheel."

msgid "MICROBE_STAGE_HELP_MESSAGE_10"
msgstr "To reproduce you need to divide each of your organelles into two. Organelles need [thrive:compound type=\"ammonia\"][/thrive:compound], [thrive:compound type=\"phosphates\"][/thrive:compound], and time to split in half."

msgid "MICROBE_STAGE_HELP_MESSAGE_11"
msgstr "But if you survive for twenty generations with 300 population, you are considered to have won the current game. After winning you get a popup and can continue playing as you wish."

msgid "MICROBE_STAGE_HELP_MESSAGE_12"
msgstr "Be wary because your competitors are evolving alongside you. Every time you enter the editor they evolve as well."

msgid "MICROBE_STAGE_HELP_MESSAGE_13"
msgstr "The binding agent allows your cell and others of its species to build a cell colony where the cells share the compounds they absorb and produce with each other. Enter binding mode by pressing [thrive:input]g_toggle_binding[/thrive:input]. While in a colony, you can't divide your cell and enter the editor. To enter the editor, collect the required compounds and leave the colony by pressing [thrive:input]g_unbind_all[/thrive:input]. Large cell colonies are the way towards multicellularity."

msgid "MICROBE_STAGE_HELP_MESSAGE_15"
msgstr "Cellulose and chitin cell walls in particular can't be digested without having the prerequisite enzyme that can break them down first."

msgid "MICROBE_STAGE_HELP_MESSAGE_16"
msgstr "However, lysosomes are exclusive only to eukaryotes. Prokaryotes don't have such organelles and digest their food rather inefficiently. For small cells this is fine, but for larger cells, having no lysosomes is very disadvantageous."

msgid "MICROBE_STAGE_HELP_MESSAGE_2"
msgstr "Your cell uses [thrive:compound type=\"atp\"][/thrive:compound] as its energy source, if it runs out you will die."

msgid "MICROBE_STAGE_HELP_MESSAGE_3"
msgstr "To unlock the editor and reproduce you need to stay alive long enough. Gathering [thrive:compound type=\"ammonia\"][/thrive:compound] (orange cloud) and [thrive:compound type=\"phosphates\"][/thrive:compound] (purple cloud) speeds up growth."

msgid "MICROBE_STAGE_HELP_MESSAGE_4"
msgstr "You can also engulf cells, bacteria, iron chunks and cell chunks that are smaller than you by pressing [thrive:input]g_toggle_engulf[/thrive:input]. This will cost additional [thrive:compound type=\"atp\"][/thrive:compound] and will slow you down. Don't forget to press [thrive:input]g_toggle_engulf[/thrive:input] a second time to stop engulfing."

msgid "MICROBE_STAGE_HELP_MESSAGE_5"
msgstr "Osmoregulation costs [thrive:compound type=\"atp\"][/thrive:compound], which means the bigger your cell is, the more mitochondria, metabolosomes or rusticyanin (or cytoplasm, which does glycolysis) you need to avoid losing [thrive:compound type=\"atp\"][/thrive:compound] when you are stationary."

msgid "MICROBE_STAGE_HELP_MESSAGE_6"
msgstr "There are many organelles in the editor for you to evolve, allowing for a wide range of different playstyles."

msgid "MICROBE_STAGE_HELP_MESSAGE_7"
msgstr "If your population drops to zero, you go extinct."

msgid "MICROBE_STAGE_HELP_MESSAGE_8"
msgstr ""
"The various compound clouds are:\n"
"\n"
"White – [thrive:compound type=\"glucose\"][/thrive:compound]\n"
"Yellow – [thrive:compound type=\"hydrogensulfide\"][/thrive:compound]\n"
"Orange – [thrive:compound type=\"ammonia\"][/thrive:compound]\n"
"Purple – [thrive:compound type=\"phosphates\"][/thrive:compound]\n"
"Rust Brown – [thrive:compound type=\"iron\"][/thrive:compound]\n"
"\n"
"[thrive:compound type=\"glucose\"][/thrive:compound] makes [thrive:compound type=\"atp\"][/thrive:compound]."

msgid "MICROBE_STAGE_HELP_MESSAGE_9"
msgstr "[thrive:compound type=\"hydrogensulfide\"][/thrive:compound] can be converted into [thrive:compound type=\"glucose\"][/thrive:compound] via chemoplasts and chemosynthesizing proteins. [thrive:compound type=\"iron\"][/thrive:compound] can be converted via rusticyanin into [thrive:compound type=\"atp\"][/thrive:compound]."

msgid "MICROBE_STAGE_INITIAL"
msgstr ""
"On a distant alien planet, eons of volcanic activity and meteor impacts have led to the development of a new phenomenon in the universe.\n"
"\n"
"Life.\n"
"\n"
"Simple microbes reside in the deep regions of the ocean. You are the Last Universal Common Ancestor (LUCA) on this planet.\n"
"\n"
"To survive in this hostile world, you will need to collect any compounds that you can find and evolve across generations to compete against the other species of microbes."

msgid "MICROBE_STAGE_INITIAL_PANSPERMIA"
msgstr ""
"On a distant alien planet, a meteor has impacted after travelling vast astronomical distances carrying with itself the seeds needed for a new phenomenon on the planet.\n"
"\n"
"Life.\n"
"\n"
"Simple microbes reside near the impact site. You are the Last Universal Common Ancestor (LUCA) on this planet.\n"
"\n"
"To survive in this hostile world, you will need to collect any compounds that you can find and evolve across generations to compete against the other species of microbes."

msgid "MICROBE_STAGE_INITIAL_POND"
msgstr ""
"On a distant alien planet, eons of chemical evolution building up to self-replicating molecules have led to the development of a new phenomenon in the universe.\n"
"\n"
"Life.\n"
"\n"
"Simple microbes reside in shallow warm ponds. You are the Last Universal Common Ancestor (LUCA) on this planet.\n"
"\n"
"To survive in this hostile world, you will need to collect any compounds that you can find and evolve across generations to compete against the other species of microbes."

msgid "MICROBE_STAGE_ORGANELLE_DIVISION"
msgstr ""
"One of your organelles has divided.\n"
"\n"
"As you gain compounds, your cell uses some for reproduction.\n"
"\n"
"With enough compounds, organelles will start to divide and duplicate. Once all the organelles have divided, your cell can reproduce and enter the editor."

msgid "MIDDLE_MOUSE"
msgstr "Middle mouse"

msgid "MILLION_ABBREVIATION"
msgstr "{0} M"

msgid "MINIMUM_AMOUNT_TO_FIND"
msgstr "Minimum Amount to Detect:"

msgid "MINIMUM_VERSION"
msgstr "Minimum:"

msgid "MIN_VISIBLE_DATASET_WARNING"
msgstr "Not allowed to show less than {0} dataset(s)!"

msgid "MISC"
msgstr "Misc"

msgid "MISCELLANEOUS"
msgstr "Miscellaneous"

msgid "MISCELLANEOUS_3D_STAGE"
msgstr "Miscellaneous 3D Stage"

msgid "MISC_FUN"
msgstr "Miscellaneous Fun"

msgid "MISSING_DESCRIPTION"
msgstr "Description is missing"

msgid "MISSING_OR_INVALID_REQUIRED_FIELD"
msgstr "Missing or invalid format of a required field: {0}"

msgid "MISSING_TITLE"
msgstr "Title is missing"

msgid "MITOCHONDRION"
msgstr "Mitochondrion"

msgid "MITOCHONDRION_DESCRIPTION"
msgstr "The powerhouse of the cell. The mitochondrion (plural: mitochondria) is a double membrane structure filled with proteins and enzymes. It is a prokaryote that has been assimilated for use by its eukaryotic host. It is able to convert [thrive:compound type=\"glucose\"][/thrive:compound] into [thrive:compound type=\"atp\"][/thrive:compound] at a much higher efficiency than can be done in the cytoplasm in a process called [b]aerobic respiration[/b]. It does, however, require [thrive:compound type=\"oxygen\"][/thrive:compound] to function, and lower levels of [thrive:compound type=\"oxygen\"][/thrive:compound] in the environment will slow down the rate of its [thrive:compound type=\"atp\"][/thrive:compound] production."

msgid "MITOCHONDRION_PROCESSES_DESCRIPTION"
msgstr "Turns [thrive:compound type=\"glucose\"][/thrive:compound] into [thrive:compound type=\"atp\"][/thrive:compound]. Rate scales with concentration of [thrive:compound type=\"oxygen\"][/thrive:compound]."

msgid "MIXED_DOT_DOT_DOT"
msgstr "Mixed..."

msgid "MODDING_INSTRUCTIONS_ON"
msgstr "Modding instructions are available on"

msgid "MODELS"
msgstr "Models"

msgid "MODIFY"
msgstr "Modify"

msgid "MODIFY_ORGANELLE"
msgstr "Modify Organelle"

msgid "MODIFY_TYPE"
msgstr "Modify Type"

msgid "MODS"
msgstr "Mods"

msgid "MODS_INSTALLED_BUT_NOT_ENABLED"
msgstr ""
"Installed mods have been detected, but there are no enabled mods.\n"
"\n"
"Mods need to be enabled after installing. Visit the mod manager using the mods button in the extras menu."

msgid "MOD_ASSEMBLY"
msgstr "Mod Assembly:"

msgid "MOD_ASSEMBLY_CLASS"
msgstr "Mod Assembly Main Class:"

msgid "MOD_ASSEMBLY_CLASS_CREATION_FAILED"
msgstr "{0}: mod's assembly class instantiation failed"

msgid "MOD_ASSEMBLY_CLASS_NOT_FOUND"
msgstr "{0}: specified mod class \"{1}\" not found in mod's assembly"

msgid "MOD_ASSEMBLY_INIT_CALL_FAILED"
msgstr "{0}: mod's assembly initialize method call failed"

msgid "MOD_ASSEMBLY_LOAD_CALL_FAILED_EXCEPTION"
msgstr "{0}: mod's assembly initialize method call failed with an exception: {1}"

msgid "MOD_ASSEMBLY_LOAD_EXCEPTION"
msgstr "{0}: assembly loading failed with an exception: {1}"

msgid "MOD_ASSEMBLY_UNLOAD_CALL_FAILED"
msgstr "{0}: mod's assembly unload method call failed"

msgid "MOD_ASSEMBLY_UNLOAD_CALL_FAILED_EXCEPTION"
msgstr "{0}: mod's assembly unload method call failed with an exception: {1}"

msgid "MOD_AUTHOR"
msgstr "Mod Author:"

msgid "MOD_AUTO_HARMONY"
msgstr "Uses Auto Harmony:"

msgid "MOD_CREATION_FAILED"
msgstr "Mod Creation Failed"

msgid "MOD_DESCRIPTION"
msgstr "Mod Description:"

msgid "MOD_EXTENDED_DESCRIPTION"
msgstr "Mod Long Description:"

msgid "MOD_HARMONY_LOAD_FAILED_EXCEPTION"
msgstr "{0}: mod's Harmony loading failed with an exception: {1}"

msgid "MOD_HARMONY_UNLOAD_FAILED_EXCEPTION"
msgstr "{0}: mod's Harmony unloading failed with an exception: {1}"

msgid "MOD_HAS_NO_LOADABLE_RESOURCES"
msgstr "{0}: has no loadable resources"

msgid "MOD_ICON_FILE"
msgstr "Icon File:"

msgid "MOD_INFO_URL"
msgstr "Mod Info URL:"

msgid "MOD_INTERNAL_NAME"
msgstr "Internal (Folder) Name:"

msgid "MOD_LICENSE"
msgstr "Mod License:"

msgid "MOD_LOAD_ERRORS"
msgstr "Mod Loading Errors"

msgid "MOD_LOAD_ERRORS_OCCURRED"
msgstr "Errors occurred when loading one or more mods. Logs may contain additional information."

msgid "MOD_LOAD_OR_UNLOAD_ERRORS_OCCURRED"
msgstr "Errors occurred when loading or unloading one or more mods. Logs may contain additional information."

msgid "MOD_LOAD_UNLOAD_CAVEATS"
msgstr "Note: many mods require game restart to load or unload properly. Only load mods you trust as they may contain executable code."

msgid "MOD_LOAD_UNLOAD_RESTART"
msgstr "One or more mods requires a game restart to load or unload properly"

msgid "MOD_MAXIMUM_THRIVE"
msgstr "Maximum Supported Thrive Version:"

msgid "MOD_MINIMUM_THRIVE"
msgstr "Minimum Required Thrive Version:"

msgid "MOD_NAME"
msgstr "Mod Name:"

msgid "MOD_PCK_NAME"
msgstr "Mod .pck File:"

msgid "MOD_RECOMMENDED_THRIVE"
msgstr "Recommended Thrive Version:"

msgid "MOD_TO_UPLOAD"
msgstr "Mod To Upload:"

msgid "MOD_UPLOADER"
msgstr "Mod Uploader"

msgid "MOD_VERSION"
msgstr "Mod Version:"

msgid "MORE_INFO"
msgstr "Show More Info"

msgid "MORE_INFO_PROMPT"
msgstr "Press [thrive:input]help[/thrive:input] to view more info in the Thriveopedia."

msgid "MOUSE_EDGE_PANNING_OPTION"
msgstr "Pan strategic view when cursor is at screen edge"

msgid "MOUSE_LOOK_SENSITIVITY"
msgstr "Mouse look sensitivity"

msgid "MOUSE_SENSITIVITY_WINDOW_SIZE_ADJUSTMENT"
msgstr "Mouse sensitivity scaling by window size"

msgid "MOVE"
msgstr "Move"

msgid "MOVEMENT"
msgstr "Movement"

msgid "MOVE_ATTEMPTS_PER_SPECIES"
msgstr "Move attempts per species"

msgid "MOVE_BACKWARDS"
msgstr "Move backwards"

msgid "MOVE_DOWN_OR_CROUCH"
msgstr "Move down or crouch"

msgid "MOVE_FORWARD"
msgstr "Move forward"

msgid "MOVE_LEFT"
msgstr "Move left"

msgid "MOVE_ORGANELLE"
msgstr "Move organelle"

msgid "MOVE_RIGHT"
msgstr "Move right"

msgid "MOVE_TO_ANY_PATCH"
msgstr "Move to Any Patch"

msgid "MOVE_TO_LAND"
msgstr "Move to Land"

msgid "MOVE_TO_MACROSCOPIC_TOOLTIP"
msgstr "Move to the late multicellular stage (macroscopic). Available once you have a big enough cell colony."

msgid "MOVE_TO_MULTICELLULAR_STAGE_TOOLTIP"
msgstr "Move to the next stage of the game (early multicellular). Available once you have a big enough cell colony."

msgid "MOVE_TO_THIS_PATCH"
msgstr "Move to This Patch"

msgid "MOVE_UP_OR_JUMP"
msgstr "Move up or jump"

msgid "MOVING_TO_AWAKENING_PROTOTYPE"
msgstr ""
"You are about to move to the Awakening Stage. Once you advance, you cannot go back.\n"
"\n"
"If you are currently under water, you will get stuck there permanently and can't finish the game.\n"
"\n"
"So proceed very carefully if you have not moved to land yet."

msgid "MOVING_TO_AWAKENING_PROTOTYPE_TITLE"
msgstr "Move to Awakening Stage?"

msgid "MOVING_TO_LAND_PROTOTYPE"
msgstr ""
"You are about to move onto land. This is required to advance later into the game. Once you go on land you can't go back.\n"
"\n"
"Currently this transition to land is much more abrupt than it is planned to be once properly added.\n"
"\n"
"The plan is to make the move to land be gradual and not an abrupt change."

msgid "MOVING_TO_LAND_PROTOTYPE_TITLE"
msgstr "Move to Land?"

msgid "MOVING_TO_SOCIETY_STAGE"
msgstr "Transforming into a society..."

msgid "MP_COST"
msgstr "{0} MP"

msgid "MUCILAGE"
msgstr "Mucilage"

msgid "MUCILAGE_SYNTHESIS"
msgstr "Mucilage synthesis"

msgid "MULTICELLULAR_EDITOR"
msgstr "Multicellular Editor"

msgid "MULTICELLULAR_FREEBUILD_EDITOR"
msgstr "Multicellular Freebuild Editor"

msgid "MULTICELLULAR_STAGE"
msgstr "Multicellular Stage"

msgid "MULTIPLE_CELLS"
msgstr "Multiple Cells"

msgid "MULTIPLE_METABALLS"
msgstr "Multiple Metaballs"

msgid "MULTIPLE_ORGANELLES"
msgstr "Multiple Organelles"

msgid "MULTISAMPLE_ANTI_ALIASING"
msgstr "Multisample anti-aliasing:"

msgid "MULTITHREADED_SIMULATION_ENABLED"
msgstr "Run game simulation with multiple threads"

msgid "MULTITHREADED_SIMULATION_EXPLANATION"
msgstr "(when enabled more than one processing thread is used to run the core game logic updates, may decrease performance with low number of background threads)"

msgid "MUSEUM_WELCOME_TEXT"
msgstr ""
"Welcome to the museum! Here you can admire the many species you've fossilised across all your playthroughs. You can even play as a species by opening it in the freebuild editor.\n"
"\n"
"To fossilise a species in-game, press the pause button. Then select a microbe on screen to fossilise its species."

msgid "MUSIC"
msgstr "Music"

msgid "MUSIC_VOLUME"
msgstr "Music volume"

msgid "MUTATIONS_PER_SPECIES"
msgstr "Mutation attempts per species"

msgid "MUTATION_COST_MULTIPLIER"
msgstr "Mutation cost multiplier"

msgid "MUTATION_COST_MULTIPLIER_EXPLANATION"
msgstr "(cost of organelles, membranes and other items in the editor)"

msgid "MUTATION_POINTS"
msgstr "Mutation Points"

msgid "MUTE"
msgstr "Mute"

msgid "NAME"
msgstr "Name:"

msgid "NAME_LABEL_CITY"
msgstr "{0} ({1})"

msgid "NAME_LABEL_FLEET"
msgstr "{0} (PWR: {1})"

msgid "NAME_LABEL_STRUCTURE_UNFINISHED"
msgstr "{0} (U)"

msgid "NATIVE_THREAD_ADVICE_TOOLTIP"
msgstr ""
"Native threads are used for different tasks than managed threads.\n"
"More threads on CPUs with many cores generally increase performance up to a limit\n"
"too many total threads will start to decrease performance."

msgid "NEGATIVE_ATP_BALANCE"
msgstr "Negative ATP Balance"

msgid "NEGATIVE_ATP_BALANCE_TEXT"
msgstr ""
"Your microbe is not producing enough ATP for it to survive!\n"
"Do you wish to continue?"

msgid "NEW"
msgstr "New"

msgid "NEWER_VERSION_LOADING_WARNING"
msgstr ""
"This save is from a newer version of Thrive and very likely incompatible.\n"
"Do you want to try loading the save anyway?"

msgid "NEWS"
msgstr "NEWS"

msgid "NEW_BIODIVERSITY_INCREASING_SPECIES_POPULATION"
msgstr "Initial population for biodiversity-increasing species"

msgid "NEW_GAME"
msgstr "New Game"

msgid "NEW_GAME_BUTTON_TOOLTIP"
msgstr "Start a new game"

msgid "NEW_GAME_SETTINGS_PERFORMANCE_OPTIONS_INFO"
msgstr "Note: you can change performance related options at any time in the [color=#3796e1][url=thrive://GUI/OptionsMenu/Performance]options menu[/url][/color] to improve game performance"

msgid "NEW_MOD_DEFAULT_DESCRIPTION"
msgstr "My Awesome Mod"

msgid "NEW_NAME"
msgstr "New Name"

msgid "NEW_NAME_COLON"
msgstr "New Name:"

msgid "NEXT_CAPITAL"
msgstr "NEXT"

msgid "NEXT_EDITOR_TAB"
msgstr "Go to next editor tab"

msgid "NITROGEN"
msgstr "Nitrogen"

msgid "NITROGENASE"
msgstr "Nitrogenase"

msgid "NITROGENASE_DESCRIPTION"
msgstr "Nitrogenase is a protein able to use gaseous [thrive:compound type=\"nitrogen\"][/thrive:compound] and cellular energy in the form of [thrive:compound type=\"atp\"][/thrive:compound] to produce [thrive:compound type=\"ammonia\"][/thrive:compound], a key growth nutrient for cells. This is a process referred to as [b]anaerobic nitrogen fixation[/b]. Since the nitrogenase is suspended directly in the cytoplasm, the surrounding fluid performs some [b]glycolysis[/b]."

msgid "NITROGENASE_PROCESSES_DESCRIPTION"
msgstr "Turns [thrive:compound type=\"atp\"][/thrive:compound] into [thrive:compound type=\"ammonia\"][/thrive:compound]. Rate scales with concentration of [thrive:compound type=\"nitrogen\"][/thrive:compound]."

msgid "NITROGEN_FIXING_PLASTID"
msgstr "Nitrogen-Fixing Plastid"

msgid "NITROGEN_FIXING_PLASTID_DESCRIPTION"
msgstr "The Nitrogen-Fixing Plastid is a protein able to use gaseous [thrive:compound type=\"nitrogen\"][/thrive:compound], [thrive:compound type=\"oxygen\"][/thrive:compound] and [thrive:compound type=\"atp\"][/thrive:compound] to produce [thrive:compound type=\"ammonia\"][/thrive:compound], a key growth nutrient for cells. This is a process referred to as [b]aerobic nitrogen fixation[/b]."

msgid "NITROGEN_FIXING_PLASTID_PROCESSES_DESCRIPTION"
msgstr "Turns [thrive:compound type=\"atp\"][/thrive:compound] into [thrive:compound type=\"ammonia\"][/thrive:compound]. Rate scales with concentration of [thrive:compound type=\"nitrogen\"][/thrive:compound] and [thrive:compound type=\"oxygen\"][/thrive:compound]."

msgid "NONE"
msgstr "None"

msgid "NORMAL"
msgstr "Normal"

msgid "NORMAL_MEMBRANE_DESCRIPTION"
msgstr "The most basic form of membrane, it has little protection against damage. It also needs more energy to not deform. The advantage is that it allows the cell to move and absorb nutrients swiftly."

msgid "NOTHING_HERE"
msgstr "Nothing here"

msgid "NOTHING_TO_INTERACT_WITH"
msgstr "Nothing to interact with"

msgid "NOTICE_DAMAGED_BY_NO_ATP"
msgstr "Damaged due to not having any ATP"

msgid "NOTICE_ENGULF_DAMAGE_FROM_TOXIN"
msgstr "Damaged by toxins in ingested matter"

msgid "NOTICE_ENGULF_MISSING_ENZYME"
msgstr "Missing {0} to engulf target"

msgid "NOTICE_ENGULF_SIZE_TOO_SMALL"
msgstr "Current cell size too small to engulf target"

msgid "NOTICE_ENGULF_STORAGE_FULL"
msgstr "Not enough space in ingested matter storage to engulf target"

msgid "NOTICE_HIT_BY_ATP_TOXIN"
msgstr "ATP production inhibited by toxin"

msgid "NOTICE_HIT_BY_BASE_MOVEMENT_TOXIN"
msgstr "Base movement speed decreased due to toxin"

msgid "NOTICE_READY_TO_EDIT"
msgstr "Editor is now ready to be entered"

msgid "NOT_FOUND_CHUNK"
msgstr "Error: chunk not found"

msgid "NOT_STARTED_DOT"
msgstr "Not started."

msgid "NOVEMBER"
msgstr "November"

msgid "NO_AI"
msgstr "No AI"

msgid "NO_DATA_TO_SHOW"
msgstr "No Data to Show"

msgid "NO_EVENTS_RECORDED"
msgstr "No events recorded"

msgid "NO_FOSSIL_DIRECTORY"
msgstr "No fossils directory found"

msgid "NO_MODS_ENABLED"
msgstr "No Mods Enabled"

msgid "NO_ORGANELLE_PROCESSES"
msgstr "No processes"

msgid "NO_SAVEGAMES_FOUND"
msgstr "No Saves Found"

msgid "NO_SAVE_DIRECTORY"
msgstr "No saves directory found"

msgid "NO_SCREENSHOT_DIRECTORY"
msgstr "No screenshot directory found"

msgid "NO_SELECTED_MOD"
msgstr "No Selected Mod"

msgid "NUCLEUS"
msgstr "Nucleus"

msgid "NUCLEUS_DELETE_OPTION_DISABLED_TOOLTIP"
msgstr ""
"Can't delete the nucleus as this is an irreversible evolution.\n"
"However if placed in the current session, undo or redo is still permitted."

msgid "NUCLEUS_DESCRIPTION"
msgstr "The defining feature of eukaryotic cells. The nucleus also includes the endoplasmic reticulum and the golgi body. It is an evolution of prokaryotic cells to develop a system of internal membranes, done by assimilating another prokaryote inside of themselves. This allows them to compartmentalize, or ward off, the different processes happening inside the cell and prevent them from overlapping. This allows their new membrane bound organelles to be much more complex, efficient, and specialized than if they were free-floating in the cytoplasm. However, this comes at the cost of making the cell much larger and requiring a lot of the cell's energy to maintain."

msgid "NUCLEUS_SMALL_DESCRIPTION"
msgstr "Allows for the evolution of more complex, membrane-bound organelles and reduces the damage taken by 50%. Costs a lot of ATP to maintain. This is an irreversible evolution."

msgid "NUMLOCK"
msgstr "Num Lock"

msgid "N_A"
msgstr "N/A"

msgid "N_A_MP"
msgstr "N/A MP"

msgid "N_TIMES"
msgstr "x{0}"

msgid "OCTOBER"
msgstr "October"

msgid "OFFICIAL_WEBSITE"
msgstr "Official Website"

msgid "OFFICIAL_WEBSITE_BUTTON_TOOLTIP"
msgstr "Visit the official Revolutionary Games website"

msgid "OK"
msgstr "OK"

msgid "OLDER_VERSION_LOADING_WARNING"
msgstr ""
"This save is from an old version of Thrive and may be incompatible.\n"
"As Thrive is currently early in development save compatibility is not a priority.\n"
"You may report any issues you encounter, but they aren't the highest priority right now.\n"
"Do you want to try loading the save anyway?"

msgid "OPENGL_MODE_WARNING"
msgstr "OpenGL Mode Warning"

msgid "OPENGL_MODE_WARNING_EXPLANATION"
msgstr "You are running Thrive with OpenGL. This is severely untested and is likely to cause issues. Make sure you are using a new enough GPU or integrated graphics and try to update your video drivers. For laptops you may need to force dedicated AMD or Nvidia graphics to be used to run Thrive instead of integrated graphics."

msgid "OPEN_FOLDER"
msgstr "Open Folder"

msgid "OPEN_FOSSIL_FOLDER"
msgstr "Open Fossils Folder"

msgid "OPEN_FOSSIL_IN_FREEBUILD_WARNING"
msgstr ""
"Are you sure you want to start a new game as the selected species?\n"
"You will lose any unsaved progress."

msgid "OPEN_GOD_TOOLS"
msgstr "God Tools"

msgid "OPEN_HELP_SCREEN"
msgstr "Open help screen"

msgid "OPEN_IN_FREEBUILD"
msgstr "Open in Freebuild"

msgid "OPEN_LOGS_FOLDER"
msgstr "Open Logs Folder"

msgid "OPEN_MOD_URL"
msgstr "Open Info URL"

msgid "OPEN_ORGANELLES_PAGE"
msgstr "Open organelles page"

msgid "OPEN_ORGANELLE_MENU"
msgstr "Open organelle menu"

msgid "OPEN_RESEARCH_SCREEN"
msgstr "Open Research Screen"

msgid "OPEN_SAVE_DIRECTORY"
msgstr "Open Save Directory"

msgid "OPEN_SCIENCE_MENU"
msgstr "Open science menu"

msgid "OPEN_SCREENSHOT_FOLDER"
msgstr "Open Screenshot Folder"

msgid "OPEN_THE_MENU"
msgstr "Open the menu"

msgid "OPEN_TRANSLATION_SITE"
msgstr "Help Translate The Game"

msgid "OPERATION_PAUSED_DOT"
msgstr "Paused."

msgid "OPPORTUNISM_EXPLANATION"
msgstr ""
"Opportunistic microbes will compete with rivals over chunks\n"
"and will try to hunt down prey with toxins if they can't engulf them.\n"
"Cautious microbes might not put themselves in danger over chunks."

msgid "OPPORTUNISTIC"
msgstr "Opportunistic"

msgid "OPTIONS"
msgstr "Options"

msgid "OPTIONS_BUTTON_TOOLTIP"
msgstr "Change your settings"

msgid "ORGANELLES"
msgstr "Organelles"

msgid "ORGANELLES_WILL_BE_UNLOCKED_NEXT_GENERATION"
msgstr "Unlock conditions are checked only once per generation when entering the editor"

msgid "ORGANELLE_AXON"
msgstr "Axon"

msgid "ORGANELLE_AXON_DESCRIPTION"
msgstr "Axons are the nerve fibers that neurons use to connect to each other and communicate. Placing this organelle turns a cell type into brain tissue."

msgid "ORGANELLE_CATEGORY_MULTICELLULAR"
msgstr "Multicellular"

msgid "ORGANELLE_MYOFIBRIL"
msgstr "Myofibril"

msgid "ORGANELLE_MYOFIBRIL_DESCRIPTION"
msgstr "Allows creating muscle cells. Currently increases the speed of your organism in the prototype."

msgid "ORGANELLE_PILUS"
msgstr "Perforator Pilus"

msgid "ORGANELLE_PILUS_DESCRIPTION"
msgstr "Pili (singular: pilus) are found on the surface of many micro organisms and resemble fine hairs. Tens to hundreds of pili may be present on the surface of a micro organism and serve one of several purposes, including roles in predation. Pathogenic micro organisms use pili for virulence either to attach and bind to host tissues, or to invade past the outer membrane to gain access to the cytoplasm. Many similar pili exist but are not evolutionarily related and have resulted from convergent evolution. A single organism may have the ability to express several types of pili and those that are present on the surface are constantly being changed and replaced."

msgid "ORGANELLE_PILUS_PROCESSES_DESCRIPTION"
msgstr "Can be used to stab the other cells or to defend against their toxins."

msgid "ORGANELLE_PLURAL"
msgstr "{0} organelles"

msgid "ORGANELLE_SINGULAR"
msgstr "{0} organelle"

msgid "ORGANELLE_UNLOCKS_ENABLED"
msgstr "Organelle unlocks enabled"

msgid "ORGANELLE_UNLOCKS_ENABLED_EXPLANATION"
msgstr "(some organelles will have unlock conditions needed to place them)"

msgid "ORGANISM_STATISTICS"
msgstr "Organism Statistics"

msgid "OR_UNLOCK_CONDITION"
msgstr "or"

msgid "OSMOREGULATION"
msgstr "Osmoregulation"

msgid "OSMOREGULATION_COST"
msgstr "Osmoregulation Cost"

msgid "OSMOREGULATION_COST_MULTIPLIER"
msgstr "Osmoregulation cost multiplier"

msgid "OSMOREGULATION_COST_MULTIPLIER_EXPLANATION"
msgstr "(cost of player species osmoregulation)"

msgid "OUR_WIKI"
msgstr "our Wiki"

msgid "OUTREACH_TEAM"
msgstr "Outreach Team"

msgid "OUTSIDE_CONTRIBUTORS"
msgstr "Outside Contributors"

msgid "OVERWRITE_EXISTING_SAVE"
msgstr "Overwrite existing save:"

msgid "OVERWRITE_EXISTING_SAVE_PROMPT"
msgstr "Overwrite existing save?"

msgid "OVERWRITE_SPECIES_NAME_CONFIRMATION"
msgstr ""
"A fossilised species with this name already exists.\n"
"Are you sure you want to overwrite it?"

msgid "OXYGEN"
msgstr "Oxygen"

msgid "OXYTOXISOME"
msgstr "Oxytoxisome"

msgid "OXYTOXISOME_DESC"
msgstr "A modified metabolosome responsible for the production of a primitive form of the toxic agent [thrive:compound type=\"oxytoxy\"][/thrive:compound]. Can be modified to switch the generated toxin type for other effects."

msgid "OXYTOXISOME_PROCESSES_DESCRIPTION"
msgstr "Turns [thrive:compound type=\"atp\"][/thrive:compound] into [thrive:compound type=\"oxytoxy\"][/thrive:compound]. Rate scales with concentration of [thrive:compound type=\"oxygen\"][/thrive:compound]. Can release toxins by pressing [thrive:input]g_fire_toxin[/thrive:input]. When [thrive:compound type=\"oxytoxy\"][/thrive:compound] amount is low, shooting is still possible but will have reduced damage."

msgid "OXYTOXY_NT"
msgstr "OxyToxy NT"

msgid "OXYTOXY_SYNTHESIS"
msgstr "OxyToxy Synthesis"

msgid "PAGEDOWN"
msgstr "Page Down"

msgid "PAGEUP"
msgstr "Page Up"

msgid "PAGE_BACK"
msgstr "Back"

msgid "PAGE_FORWARD"
msgstr "Forward"

msgid "PAGE_TITLE"
msgstr "Page Title"

msgid "PAN_CAMERA_DOWN"
msgstr "Pan downwards"

msgid "PAN_CAMERA_LEFT"
msgstr "Pan to the left"

msgid "PAN_CAMERA_RESET"
msgstr "Reset camera"

msgid "PAN_CAMERA_RIGHT"
msgstr "Pan to the right"

msgid "PAN_CAMERA_UP"
msgstr "Pan upwards"

msgid "PASSIVE_REPRODUCTION_PROGRESS"
msgstr "Passively gain reproduction progress"

msgid "PASSIVE_REPRODUCTION_PROGRESS_EXPLANATION"
msgstr "(passively gain reproduction compounds from the environment without having to do anything)"

msgid "PAST_DEVELOPERS"
msgstr "Past Developers"

msgid "PATCH_EXTINCTION_BOX_TEXT"
msgstr ""
"Your species has died out in this patch.\n"
"But it's not over yet, you can still select a new patch to play in!"

msgid "PATCH_EXTINCTION_CAPITAL"
msgstr "PATCH EXTINCTION"

msgid "PATCH_MAP"
msgstr "Patch Map"

msgid "PATCH_MAP_NAVIGATION_TOOLTIP"
msgstr "Click, drag and zoom to move around"

msgid "PATCH_NAME"
msgstr "{0} {1}"

msgid "PATCH_NOTES_LAST_PLAYED_INFO"
msgstr "You last played Thrive {0}, since then there has been one new release"

msgid "PATCH_NOTES_LAST_PLAYED_INFO_PLURAL"
msgstr "You last played Thrive {0}, since then there have been {1} new releases"

msgid "PATCH_NOTES_TITLE"
msgstr "Patch Notes"

msgid "PATCH_NOTE_BULLET_POINT"
msgstr "— {0}"

msgid "PATCH_NOTE_CHANGES_HEADING"
msgstr "Changes:"

msgid "PATCH_NOTE_LINK_VISIT_TEXT"
msgstr "View the full details of this release on [color=#3796e1][url={0}]GitHub[/url][/color]"

msgid "PATREON_TOOLTIP"
msgstr "Visit our Patreon page"

msgid "PATRONS"
msgstr "Patrons"

msgid "PAUSED"
msgstr "PAUSED"

msgid "PAUSE_MENU_RESUME_TOOLTIP"
msgstr "Return to the game"

msgid "PAUSE_PROMPT"
msgstr "[center]Press [thrive:input]g_pause[/thrive:input] to unpause[/center]"

msgid "PAUSE_TOOLTIP"
msgstr "Pause the game"

msgid "PCK_LOAD_FAILED"
msgstr "Loading of pck file ({0}) failed"

msgid "PCK_LOAD_FAILED_DOES_NOT_EXIST"
msgstr "Loading of pck file ({0}) failed because the file does not exist"

msgid "PEACEFUL"
msgstr "Peaceful"

msgid "PENDING_ENDOSYMBIOSIS_EXPLANATION"
msgstr "There is a completed endosymbiosis process that can be finalized by placing it as an organelle. It is recommended to do this as soon as possible as no further progress on endosymbiosis can be made until that is done. View the endosymbiosis progress now?"

msgid "PENDING_ENDOSYMBIOSIS_TITLE"
msgstr "Pending Endosymbiosis Process Completion"

msgid "PERCENTAGE_VALUE"
msgstr "{0}%"

msgid "PERFORMANCE"
msgstr "Performance"

msgid "PERFORM_UNBINDING"
msgstr "Perform unbinding"

msgid "PER_SECOND_SLASH"
msgstr "/second"

msgid "PHOSPHATE"
msgstr "Phosphate"

msgid "PHOTOSYNTHESIS"
msgstr "Photosynthesis"

msgid "PHYSICAL_CONDITIONS"
msgstr "Physical Conditions"

msgid "PHYSICAL_RESISTANCE"
msgstr "Physical Resistance"

msgid "PLACE_ORGANELLE"
msgstr "Place organelle (or other placeable thing)"

msgid "PLANET"
msgstr "Planet"

msgid "PLANET_DETAILS_STRING"
msgstr ""
"LAWK only: {0}\n"
"Life origin: {1}\n"
"Day/night cycle: {2}\n"
"Day length: {3} seconds\n"
"Planet random seed: {4}"

msgid "PLANET_GENERATION_TEASER"
msgstr "Planet generation coming soon!"

msgid "PLANET_RANDOM_SEED"
msgstr "Planet random seed"

msgid "PLAYER"
msgstr "Player"

msgid "PLAYER_DEATH_POPULATION_PENALTY"
msgstr "Player death population penalty"

msgid "PLAYER_DEATH_POPULATION_PENALTY_EXPLANATION"
msgstr "(coefficient for reduction in player species population for each player death)"

msgid "PLAYER_DIED"
msgstr "player died"

msgid "PLAYER_DUPLICATE"
msgstr "Duplicate Player"

msgid "PLAYER_EXTINCT"
msgstr "Player is extinct"

msgid "PLAYER_RELATIVE_MOVEMENT"
msgstr "Player relative"

msgid "PLAYER_REPRODUCED"
msgstr "player reproduced"

msgid "PLAYER_SPEED"
msgstr ""
"Player\n"
"Speed"

msgid "PLAYSTATION_3"
msgstr "PlayStation 3"

msgid "PLAYSTATION_4"
msgstr "PlayStation 4"

msgid "PLAYSTATION_5"
msgstr "PlayStation 5"

msgid "PLAY_INTRO_VIDEO"
msgstr "Play intro video"

msgid "PLAY_MICROBE_INTRO_ON_NEW_GAME"
msgstr "Play microbe intro on new game"

msgid "PLAY_WITH_CURRENT_SETTING"
msgstr "Play With Current Setting"

msgid "POPULATION_CAPITAL"
msgstr "POPULATION:"

msgid "POPULATION_COLON"
msgstr "population:"

msgid "POPULATION_IN_PATCHES"
msgstr "population in patches:"

msgid "POPULATION_IN_PATCH_SHORT"
msgstr "{0} ({1})"

msgid "PREDATION_FOOD_SOURCE"
msgstr "Predation of {0}"

msgid "PREDICTION_DETAILS_OPEN_TOOLTIP"
msgstr "View detailed information behind the prediction"

msgid "PRESSURE"
msgstr "Pressure"

msgid "PRESSURE_SHORT"
msgstr "Press."

msgid "PRESS_KEY_DOT_DOT_DOT"
msgstr "Press a key..."

msgid "PREVIEW_IMAGE_DOES_NOT_EXIST"
msgstr "Preview image doesn't exist"

msgid "PREVIEW_IMAGE_IS_TOO_LARGE"
msgstr "Preview image file is too large"

msgid "PREVIOUS_COLON"
msgstr "previous:"

msgid "PROCESSING_LOADED_OBJECTS"
msgstr "Processing loaded objects"

msgid "PROCESS_ENVIRONMENT_SEPARATOR"
msgstr "@"

msgid "PROCESS_PANEL_TITLE"
msgstr "Cell Processes"

msgid "PROGRAMMING_TEAM"
msgstr "Programming Team"

msgid "PROJECT_MANAGEMENT_TEAM"
msgstr "Project Management Team"

msgid "PROTECT_MIGRATIONS_FROM_SPECIES_CAP"
msgstr "Protect just migrated populations from species cap"

msgid "PROTECT_NEW_CELLS_FROM_SPECIES_CAP"
msgstr "Protect just created species from species cap"

msgid "PROTEINS"
msgstr "Proteins"

msgid "PROTOPLASM"
msgstr "Protoplasm"

msgid "PULL_REQUESTS_PROGRAMMING"
msgstr "Pull Requests / Programming"

msgid "QUICK_LOAD"
msgstr "Quick load"

msgid "QUICK_SAVE"
msgstr "Quick save"

msgid "QUIT"
msgstr "Quit"

msgid "QUIT_BUTTON_TOOLTIP"
msgstr "Exit the game"

msgid "QUIT_GAME_WARNING"
msgstr ""
"Are you sure you want to quit the game?\n"
"You will lose any unsaved progress."

msgid "RANDOMIZE_SPECIES_NAME"
msgstr "Randomize species name"

msgid "RANDOM_SEED_TOOLTIP"
msgstr "The value used for generating the world, which must be a positive integer"

msgid "RAW"
msgstr "Raw"

msgid "RAW_VALUE_COLON"
msgstr "Raw:"

msgid "READING_SAVE_DATA"
msgstr "Reading save data"

msgid "READY"
msgstr "Ready"

msgid "RECOMMENDED_THRIVE_VERSION"
msgstr "Recommended Thrive:"

msgid "REDDIT_TOOLTIP"
msgstr "Visit our subreddit"

msgid "REDO"
msgstr "Redo"

msgid "REDO_THE_LAST_ACTION"
msgstr "Redo the last action"

msgid "REFRESH"
msgstr "Refresh"

msgid "REFUND_MIGRATIONS_IN_EXTINCTIONS"
msgstr "Refund migrations in case of extinction in the target patch"

msgid "REPORT"
msgstr "Report"

msgid "REPORT_BUG"
msgstr "Report a Bug"

msgid "REPRODUCED"
msgstr "reproduced"

msgid "REPRODUCTION"
msgstr "Reproduction"

msgid "REPRODUCTION_ASEXUAL"
msgstr "Asexual"

msgid "REPRODUCTION_BUDDING"
msgstr "Budding"

msgid "REPRODUCTION_METHOD"
msgstr "Reproduction:"

msgid "REQUIRES_NUCLEUS"
msgstr "Requires nucleus"

msgid "RESEARCH"
msgstr "Research"

msgid "RESET"
msgstr "Reset"

msgid "RESET_DEADZONES"
msgstr "Reset Deadzones"

msgid "RESET_DISMISSED_POPUPS"
msgstr "Reset Dismissed Popups"

msgid "RESET_INPUTS_TO_DEFAULTS"
msgstr "Reset inputs to defaults?"

msgid "RESET_KEYBINDINGS"
msgstr "Reset Keybindings"

msgid "RESET_SETTINGS_TO_DEFAULTS"
msgstr "Defaults"

msgid "RESET_TO_DEFAULTS"
msgstr "Reset to defaults?"

msgid "RESISTANT_TO_BASIC_ENGULFMENT"
msgstr "Resistant to basic engulfment"

msgid "RESOLUTION"
msgstr "Resolution:"

msgid "RESOURCE_ABSORBTION_SPEED"
msgstr "Resource Absorption Speed"

msgid "RESOURCE_AMOUNT_SHORT"
msgstr "{0}: {1}"

msgid "RESOURCE_ENERGY"
msgstr "Energy"

msgid "RESOURCE_FOOD"
msgstr "Food"

msgid "RESOURCE_ROCK"
msgstr "Rock"

msgid "RESOURCE_WOOD"
msgstr "Wood"

msgid "RESPIRATION"
msgstr "Aerobic Respiration"

msgid "RESPONSIVE"
msgstr "Responsive"

msgid "RESTART_REQUIRED"
msgstr "Restart Required"

msgid "RESUME"
msgstr "Resume"

msgid "RESUME_TOOLTIP"
msgstr "Resume the game"

msgid "RETURN_TO_MENU"
msgstr "Return to Menu"

msgid "RETURN_TO_MENU_TOOLTIP"
msgstr "Exit to the main menu"

msgid "RETURN_TO_MENU_WARNING"
msgstr ""
"Are you sure you want to exit to the main menu?\n"
"You will lose any unsaved progress."

msgid "REVEAL_ALL_PATCHES"
msgstr "Reveal All Patches"

msgid "REVOLUTIONARY_GAMES_SOCIAL_TOOLTIP"
msgstr "Visit official Revolutionary Games sites"

msgid "RIGHT_ARROW"
msgstr "→"

msgid "RIGHT_MOUSE"
msgstr "Right mouse"

msgid "RIGID"
msgstr "Rigid"

msgid "RIGIDITY_MEMBRANE_DESCRIPTION"
msgstr "A more rigid membrane is more resistant to damage, but will make it harder for the cell to move around."

msgid "ROTATE_LEFT"
msgstr "Rotate left"

msgid "ROTATE_RIGHT"
msgstr "Rotate right"

msgid "ROTATION_COLON"
msgstr "Rotation:"

msgid "RUN_AUTO_EVO_DURING_GAMEPLAY"
msgstr "Run auto-evo during gameplay"

msgid "RUN_ONE_STEP"
msgstr "Run One Step"

msgid "RUN_RESULT_BY_SENDING_POPULATION"
msgstr "{0} by sending: {1} population from patch: {2}"

msgid "RUN_RESULT_GENE_CODE"
msgstr "gene code:"

msgid "RUN_RESULT_NICHE_FILL"
msgstr "emerged to fill a niche"

msgid "RUN_RESULT_SELECTION_PRESSURE_SPLIT"
msgstr "emerged due to differing selection pressures"

msgid "RUN_RESULT_SPLIT_FROM"
msgstr "split off from {0}"

msgid "RUN_RESULT_SPLIT_OFF_TO"
msgstr "population in some patches split off to form new species {0}:"

msgid "RUN_X_WORLDS"
msgstr "Run {0} Worlds"

msgid "RUN_X_WORLDS_TOOLTIP"
msgstr "Run a certain number of worlds, the amount of generations for each world to run is determined by the above spin box."

msgid "RUSTICYANIN"
msgstr "Rusticyanin"

msgid "RUSTICYANIN_DESCRIPTION"
msgstr "Rusticyanin is a protein able to use [thrive:compound type=\"carbondioxide\"][/thrive:compound] and [thrive:compound type=\"oxygen\"][/thrive:compound] to oxidize [thrive:compound type=\"iron\"][/thrive:compound] from one chemical state to another. This process, called [b]iron respiration[/b], releases energy which the cell can then harvest."

msgid "RUSTICYANIN_PROCESSES_DESCRIPTION"
msgstr "Turns [thrive:compound type=\"iron\"][/thrive:compound] into [thrive:compound type=\"atp\"][/thrive:compound]. Rate scales with concentration of [thrive:compound type=\"carbondioxide\"][/thrive:compound] and [thrive:compound type=\"oxygen\"][/thrive:compound]."

msgid "SAFE_MODE_EXPLANATION"
msgstr ""
"Thrive has started in safe mode due to a previous start failure.\n"
"\n"
"This has likely been caused by either a mod or the video player. As a precaution, enabled mod loading may have been skipped and/or video playing may be disabled. This will be in effect until Thrive is restarted.\n"
"\n"
"Before restarting please disable any mods that may be problematic or not compatible with this version of Thrive (you can read logs from previous starts to see if a mod was the likely culprit).\n"
"For video player related problems please use the launcher option to force disable videos.\n"
"\n"
"If you don't fix the issue causing the start failure you will need to restart and crash Thrive multiple times to get back to safe mode."

msgid "SAFE_MODE_TITLE"
msgstr "Thrive Started In Safe Mode"

msgid "SAVE"
msgstr "Save"

msgid "SAVE_AND_CONTINUE"
msgstr "Save and continue"

msgid "SAVE_AUTOSAVE"
msgstr "Autosave"

msgid "SAVE_DELETE_WARNING"
msgstr "Deleting this save cannot be undone, are you sure you want to permanently delete {0}?"

msgid "SAVE_ERROR_INCLUDE_JSON_DEBUG_NOTE"
msgstr "When reporting a save error please include [color=#3796e1][url={0}]{1}[/url][/color] from the [color=#3796e1][url={2}]logs folder[/url][/color] as that is critical information for Thrive developers to figure out what the saving error was. Without that file it will be extremely difficult to diagnose and fix this problem."

msgid "SAVE_ERROR_TURN_ON_JSON_DEBUG_MODE"
msgstr "Please make sure JSON debug mode is not disabled before reporting this save error. Automatic JSON debug mode should have created an extra file called {0} in the [color=#3796e1][url={1}]logs folder[/url][/color]. That file contains critical information for Thrive developers to figure out what the saving error was."

msgid "SAVE_FAILED"
msgstr "Save failed"

msgid "SAVE_GAME"
msgstr "Save Game"

msgid "SAVE_GAME_BUTTON_TOOLTIP"
msgstr "Open the save menu to save the game"

msgid "SAVE_HAS_DIFFERENT_VERSION"
msgstr "Save has different version"

msgid "SAVE_HAS_DIFFERENT_VERSION_TEXT"
msgstr ""
"The version of the save you are trying to load does not match the game version.\n"
"Please load the save manually through the menu."

msgid "SAVE_HAS_INVALID_GAME_STATE"
msgstr "Save has invalid game state scene"

msgid "SAVE_INVALID"
msgstr "Invalid"

msgid "SAVE_IS_INVALID"
msgstr "Save is invalid"

msgid "SAVE_IS_UPGRADEABLE_DESCRIPTION"
msgstr ""
"The selected save is from an older version of Thrive, but can be upgraded.\n"
"A backup file will be created before the upgrade, if not already created.\n"
"If you skip upgrading, the save will be attempted to be loaded normally.\n"
"Attempt to upgrade this save?"

msgid "SAVE_LOAD_ALREADY_LOADED_FREE_FAILURE"
msgstr ". Failed to free already loaded resources: {0}"

msgid "SAVE_MANUAL"
msgstr "Manual"

msgid "SAVE_QUICKSAVE"
msgstr "Quicksave"

msgid "SAVE_SPACE_USED"
msgstr "Space used:"

msgid "SAVE_UPGRADE_FAILED"
msgstr "Save upgrade failed"

msgid "SAVE_UPGRADE_FAILED_DESCRIPTION"
msgstr "Upgrading the specified save failed due to the following error:"

msgid "SAVING_DATA_FAILED_DUE_TO"
msgstr "Saving information failed due to exception: {0}"

msgid "SAVING_DOT_DOT_DOT"
msgstr "Saving..."

msgid "SAVING_FAILED_WITH_EXCEPTION"
msgstr "Saving failed! An exception happened"

msgid "SAVING_NOT_POSSIBLE"
msgstr "Saving is not currently possible due to:"

msgid "SAVING_SUCCEEDED"
msgstr "Saving succeeded"

msgid "SCALING_NONE"
msgstr "None"

msgid "SCALING_ON"
msgstr "Scaled"

msgid "SCALING_ON_INVERSE"
msgstr "Inversely scaled"

msgid "SCREEN_EFFECT"
msgstr "Screen Effect"

msgid "SCREEN_EFFECT_GAMEBOY"
msgstr "GB Palette"

msgid "SCREEN_EFFECT_GAMEBOY_COLOR"
msgstr "GB Color Graphics"

msgid "SCREEN_EFFECT_GREYSCALE"
msgstr "Greyscale"

msgid "SCREEN_EFFECT_NONE"
msgstr "None"

msgid "SCREEN_RELATIVE_MOVEMENT"
msgstr "Screen relative"

msgid "SCROLLLOCK"
msgstr "Scroll Lock"

msgid "SEARCH_DOT_DOT_DOT"
msgstr "Search..."

msgid "SEARCH_PLACEHOLDER"
msgstr "Search..."

msgid "SEARCH_RADIUS"
msgstr "Search Radius:"

msgid "SEA_FLOOR"
msgstr "Sea Floor"

msgid "SECRETE_SLIME"
msgstr "Secrete mucilage"

msgid "SECRETE_SLIME_TOOLTIP"
msgstr "Secrete mucilage for a speed boost and slowing down cells stuck in slime"

msgid "SEED_LABEL"
msgstr "Planet seed: {0}"

msgid "SELECTED_COLON"
msgstr "Selected:"

msgid "SELECTED_MOD"
msgstr "Selected Mod:"

msgid "SELECTED_SAVE_IS_INCOMPATIBLE_PROMPT"
msgstr "Selected save is incompatible"

msgid "SELECTED_SAVE_IS_INCOMPATIBLE_PROTOTYPE_PROMPT"
msgstr "Selected save is from an incompatible prototype"

msgid "SELECTED_SAVE_IS_UPGRADEABLE_PROMPT"
msgstr "Selected save is upgradeable"

msgid "SELECT_A_GENERATION"
msgstr "Select a generation"

msgid "SELECT_A_PATCH"
msgstr "Select a patch to show details here"

msgid "SELECT_A_SPECIES"
msgstr "Select a species"

msgid "SELECT_A_TECHNOLOGY"
msgstr "Select a technology from the TechWeb"

msgid "SELECT_CELL_TYPE_FROM_EDITOR"
msgstr "Select a cell type to edit here from the editor tab"

msgid "SELECT_ENZYME"
msgstr "Select Enzyme:"

msgid "SELECT_OPTION"
msgstr "Select An Option"

msgid "SELECT_PREVIEW_IMAGE"
msgstr "Select Preview Image"

msgid "SELECT_SPACE_STRUCTURE_TITLE"
msgstr "Select Structure to Construct"

msgid "SELECT_STRUCTURE_POPUP_TITLE"
msgstr "Select Structure to Place"

msgid "SELECT_TISSUE_TYPE_FROM_EDITOR"
msgstr "Select a tissue type to edit here from the editor tab"

msgid "SELECT_VACUOLE_COMPOUND_COLON"
msgstr "Select the compound the vacuole will store:"

msgid "SEPTEMBER"
msgstr "September"

msgid "SESSILE"
msgstr "Sessile"

msgid "SETTING_ONLY_APPLIES_TO_NEW_GAMES"
msgstr "This value only applies to new games started after changing this option"

msgid "SFX_VOLUME"
msgstr "SFX volume"

msgid "SHIFT"
msgstr "Shift"

msgid "SHOW_HELP"
msgstr "Show help"

msgid "SHOW_NEW_PATCH_NOTES"
msgstr "Show new patch notes automatically"

msgid "SHOW_NEW_PATCH_NOTES_TOOLTIP"
msgstr "Show patch notes of new Thrive releases automatically in the main menu"

msgid "SHOW_TUTORIALS"
msgstr "Show tutorials"

msgid "SHOW_TUTORIALS_IN_NEW_CURRENT_OPTION"
msgstr "Show tutorials (in current game)"

msgid "SHOW_TUTORIALS_IN_NEW_GAMES_OPTION"
msgstr "Show tutorials (in new games)"

msgid "SHOW_UNSAVED_PROGRESS_WARNING"
msgstr "Show unsaved progress warning"

msgid "SHOW_UNSAVED_PROGRESS_WARNING_TOOLTIP"
msgstr "Enables / disables the unsaved progress warning popup for when the player tries to quit the game."

msgid "SHOW_WEB_NEWS_FEED"
msgstr "Show Thrive news feed (downloads from the internet)"

msgid "SIGNALING_AGENT"
msgstr "Signaling Agent"

msgid "SIGNALING_AGENTS_ACTION_TOOLTIP"
msgstr "Hold key to show pack commands menu for commanding other cells"

msgid "SIGNALING_AGENT_DESCRIPTION"
msgstr "Signaling agents allow cells to create chemicals that other cells can react to. The signaling chemicals can be used to attract other cells or warn them about danger to make them flee."

msgid "SIGNALING_AGENT_PROCESSES_DESCRIPTION"
msgstr "Hold [thrive:input]g_pack_commands[/thrive:input] to open a menu to issue commands to other members of your species."

msgid "SIGNAL_COMMAND_AGGRESSION"
msgstr "Become Aggressive"

msgid "SIGNAL_COMMAND_FLEE"
msgstr "Flee"

msgid "SIGNAL_COMMAND_FOLLOW"
msgstr "Follow Me"

msgid "SIGNAL_COMMAND_NONE"
msgstr "No Command"

msgid "SIGNAL_COMMAND_TO_ME"
msgstr "Move To Me"

msgid "SIGNAL_TO_EMIT"
msgstr "Signal To Emit"

msgid "SILICA"
msgstr "Silica"

msgid "SILICA_MEMBRANE_DESCRIPTION"
msgstr "This membrane has a strong wall of silica. It can resist overall damage well and is very resistant to physical damage. It also requires less energy to maintain its form. However, it slows the cell down by a large factor and the cell absorbs resources at a reduced rate."

msgid "SIZE_COLON"
msgstr "Size:"

msgid "SLIDESHOW"
msgstr "Slideshow"

msgid "SLIME_JET"
msgstr "Slime Jet"

msgid "SLIME_JET_DESCRIPTION"
msgstr "Many organisms produce polysaccharide slime-like substances, and mucilage is one such polysaccharide. While plenty of species use slime for locomotion, certain types of bacteria eject these substances at high pressure in their wake. These slime jets act like rocket engines, pushing cells forward with incredible speed. Slime is also used for impeding predators, trapping them in a substance only jet-wielding organisms can navigate."

msgid "SLIME_JET_PROCESSES_DESCRIPTION"
msgstr "Turns [thrive:compound type=\"glucose\"][/thrive:compound] into [thrive:compound type=\"mucilage\"][/thrive:compound]. Press [thrive:input]g_secrete_slime[/thrive:input] to release stored [thrive:compound type=\"mucilage\"][/thrive:compound], boosting this cell's speed and slowing predators."

msgid "SMALL_IRON_CHUNK"
msgstr "Small Iron Chunk"

msgid "SOCIETY_STAGE"
msgstr "Society Stage"

msgid "SOUND"
msgstr "Sound"

msgid "SOUND_TEAM"
msgstr "Sound Team"

msgid "SOUND_TEAM_LEAD"
msgstr "Sound Team Lead"

msgid "SOUND_TEAM_LEADS"
msgstr "Sound Team Leads"

msgid "SPACE"
msgstr "Space"

msgid "SPACE_STAGE"
msgstr "Space Stage"

msgid "SPACE_STRUCTURE_HAS_RESOURCES"
msgstr "Structure is waiting for construction fleet to build"

msgid "SPACE_STRUCTURE_NO_EXTRA_DESCRIPTION"
msgstr "No extra information available"

msgid "SPACE_STRUCTURE_WAITING_CONSTRUCTION"
msgstr "Structure is waiting for construction fleet and resources: {0}"

msgid "SPAWN_AMMONIA"
msgstr "Spawn ammonia"

msgid "SPAWN_ENEMY"
msgstr "Spawn Enemy"

msgid "SPAWN_ENEMY_CHEAT_FAIL"
msgstr "Can't use spawn enemy cheat because this patch does not contain any enemy species"

msgid "SPAWN_GLUCOSE"
msgstr "Spawn glucose"

msgid "SPAWN_PHOSPHATES"
msgstr "Spawn phosphate"

msgid "SPECIAL_MOUSE_1"
msgstr "Mouse Special 1"

msgid "SPECIAL_MOUSE_2"
msgstr "Mouse Special 2"

msgid "SPECIES"
msgstr "Species"

msgid "SPECIES_COLON"
msgstr "Species:"

msgid "SPECIES_DETAIL_TEXT"
msgstr ""
"[b]Species[/b]\n"
"  {0}:{1}\n"
"[b]Generation[/b]\n"
"  {2}\n"
"[b]Population[/b]\n"
"  {3}\n"
"[b]Colour[/b]\n"
"  #{4}\n"
"[b]Behaviour[/b]\n"
"  {5}"

msgid "SPECIES_HAS_A_MUTATION"
msgstr "has mutated"

msgid "SPECIES_LIST"
msgstr "Species List"

msgid "SPECIES_NAME_DOT_DOT_DOT"
msgstr "Species name..."

msgid "SPECIES_NAME_TOO_LONG_POPUP"
msgstr "Species name is too long!"

msgid "SPECIES_POPULATION"
msgstr "Species Population"

msgid "SPECIES_PRESENT"
msgstr "Species Present"

msgid "SPECIES_SPLIT_BY_MUTATION_THRESHOLD_POPULATION_AMOUNT"
msgstr "Minimum population for species to split by multiple good found mutations"

msgid "SPECIES_SPLIT_BY_MUTATION_THRESHOLD_POPULATION_FRACTION"
msgstr "Minimum population fraction of a species to allow split by mutations"

msgid "SPECIES_TO_FIND"
msgstr "Species to Find:"

msgid "SPECIES_WITH_POPULATION"
msgstr "{0} with population: {1}"

msgid "SPEED"
msgstr "Speed"

msgid "SPEED_COLON"
msgstr "Speed:"

msgid "SPREAD_TO_PATCHES"
msgstr "spread to patches:"

msgid "STAGE_MENU_BUTTON_TOOLTIP"
msgstr "Pause menu"

msgid "START"
msgstr "Start"

msgid "STARTING"
msgstr "Starting"

msgid "START_CALIBRATION"
msgstr "Start Calibration"

msgid "START_GAME"
msgstr "Start Game"

msgid "START_RESEARCH"
msgstr "Start Research"

msgid "STATISTICS"
msgstr "Statistics"

msgid "STAT_ATP_PRODUCTION_REDUCTION"
msgstr "ATP Production Penalty"

msgid "STAT_BASE_MOVEMENT_REDUCTION"
msgstr "Base Movement Reduction"

msgid "STAT_DAMAGE"
msgstr "Damage"

msgid "STAT_DAMAGE_PER_OXYGEN"
msgstr "Damage Scaling Per Oxygen-using Organelle"

msgid "STEAM_CLIENT_INIT_FAILED"
msgstr "Steam client library initialization failed"

msgid "STEAM_ERROR_ACCOUNT_DOES_NOT_OWN_PRODUCT"
msgstr "Your Steam account does not own a license for Thrive"

msgid "STEAM_ERROR_ACCOUNT_READ_ONLY"
msgstr "Your Steam account is currently in read only mode due to a recent account change"

msgid "STEAM_ERROR_ALREADY_UPLOADED"
msgstr "Steam reported the file already as uploaded, please refresh"

msgid "STEAM_ERROR_BANNED"
msgstr "Your Steam account is banned from uploading content"

msgid "STEAM_ERROR_CLOUD_LIMIT_EXCEEDED"
msgstr "Steam cloud storage quota or file size limit exceeded"

msgid "STEAM_ERROR_DUPLICATE_NAME"
msgstr "Steam reported a duplicate name error"

msgid "STEAM_ERROR_FILE_NOT_FOUND"
msgstr "File not found"

msgid "STEAM_ERROR_INSUFFICIENT_PRIVILEGE"
msgstr "Your Steam account is currently restricted from uploading content. Please contact Steam support."

msgid "STEAM_ERROR_INVALID_PARAMETER"
msgstr "Invalid parameter passed to Steam"

msgid "STEAM_ERROR_LOCKING_FAILED"
msgstr "Steam failed to acquire UGC lock"

msgid "STEAM_ERROR_NOT_LOGGED_IN"
msgstr "Not logged in to Steam"

msgid "STEAM_ERROR_TIMEOUT"
msgstr "Steam operation timed out, please try again"

msgid "STEAM_ERROR_UNAVAILABLE"
msgstr "Steam is unavailable currently, please retry"

msgid "STEAM_ERROR_UNKNOWN"
msgstr "Unknown Steam error happened"

msgid "STEAM_INIT_FAILED"
msgstr "Steam Initialization Failed"

msgid "STEAM_INIT_FAILED_DESCRIPTION"
msgstr ""
"Steam client library initialization has failed. Steam features will be unavailable.\n"
"Please make sure you have Steam running and are logged in with the right account. Please run the game through the Steam client software if this error does not go away otherwise."

msgid "STEAM_TOOLTIP"
msgstr "Visit our Steam page"

msgid "STEM_CELL_NAME"
msgstr "Stem"

msgid "STOP"
msgstr "Stop"

msgid "STORAGE"
msgstr "Storage"

msgid "STORAGE_COLON"
msgstr "Storage:"

msgid "STORAGE_STATISTICS_SECONDS_OF_COMPOUND"
msgstr "seconds of"

msgid "STORE_LOGGED_IN_AS"
msgstr "Logged in as: {0}"

msgid "STRATEGY_STAGES"
msgstr "Strategy Stages"

msgid "STRICT_NICHE_COMPETITION"
msgstr "Strict niche competition (fitness differences are exaggerated)"

msgid "STRUCTURAL"
msgstr "Structural"

msgid "STRUCTURE"
msgstr "Structure"

msgid "STRUCTURE_ASCENSION_GATE"
msgstr "Ascension Gate"

msgid "STRUCTURE_DYSON_SWARM"
msgstr "Dyson Swarm"

msgid "STRUCTURE_HAS_REQUIRED_RESOURCES_TO_BUILD"
msgstr "Materials needed for construction have been deposited"

msgid "STRUCTURE_HUNTER_GATHERER_LODGE"
msgstr "Hunter-Gatherer Lodge"

msgid "STRUCTURE_IN_PROGRESS_CONSTRUCTION"
msgstr "Constructing: {0}"

msgid "STRUCTURE_REQUIRED_RESOURCES_TO_FINISH"
msgstr "Needed materials before construction can be finished: {0}"

msgid "STRUCTURE_SELECTION_MENU_ENTRY"
msgstr "{0} (start cost: {1}, total: {2})"

msgid "STRUCTURE_SELECTION_MENU_ENTRY_NOT_ENOUGH_RESOURCES"
msgstr "{0} (NOT ENOUGH TO START: {1}, total: {2})"

msgid "STRUCTURE_SOCIETY_CENTER"
msgstr "Society Center"

msgid "STRUCTURE_STEAM_POWERED_FACTORY"
msgstr "Steam Powered Factory"

msgid "SUCCESSFUL_KILL"
msgstr "successful kill"

msgid "SUCCESSFUL_SCAVENGE"
msgstr "successful scavenge"

msgid "SUCCESS_BUT_MISSING_ID"
msgstr "Result indicated success but no ID was returned"

msgid "SUICIDE_BUTTON_TOOLTIP"
msgstr "Perish instantly"

msgid "SUNLIGHT"
msgstr "Sunlight"

msgid "SUPPORTER_PATRONS"
msgstr "Supporters"

msgid "SWITCH_TO_FRONT_CAMERA"
msgstr "Switch to front camera view"

msgid "SWITCH_TO_RIGHT_CAMERA"
msgstr "Switch to right camera view"

msgid "SWITCH_TO_TOP_CAMERA"
msgstr "Switch to top camera view"

msgid "SYSREQ"
msgstr "SysRq"

msgid "TAB_SECONDARY_SWITCH_LEFT"
msgstr "Switch secondary level tab left"

msgid "TAB_SECONDARY_SWITCH_RIGHT"
msgstr "Switch secondary level tab right"

msgid "TAB_SWITCH_LEFT"
msgstr "Switch tab left"

msgid "TAB_SWITCH_RIGHT"
msgstr "Switch tab right"

msgid "TAGS_IS_WHITESPACE"
msgstr "Tags contain only whitespace"

msgid "TAKE_SCREENSHOT"
msgstr "Take a screenshot"

msgid "TARGET_TYPE_COLON"
msgstr "Target Type:"

msgid "TECHNOLOGY_ASCENSION"
msgstr "Ascension"

msgid "TECHNOLOGY_HUNTER_GATHERING"
msgstr "Hunter-Gathering"

msgid "TECHNOLOGY_LEVEL_ADVANCED_SPACE"
msgstr "Advanced Space"

msgid "TECHNOLOGY_LEVEL_INDUSTRIAL"
msgstr "Industrial"

msgid "TECHNOLOGY_LEVEL_PRE_SOCIETY"
msgstr "Pre-Society"

msgid "TECHNOLOGY_LEVEL_PRIMITIVE"
msgstr "Primitive"

msgid "TECHNOLOGY_LEVEL_SCIFI"
msgstr "Scifi"

msgid "TECHNOLOGY_LEVEL_SPACE_AGE"
msgstr "Space Age"

msgid "TECHNOLOGY_REQUIRED_LEVEL"
msgstr "Required tech level: {0}"

msgid "TECHNOLOGY_ROCKETRY"
msgstr "Rocketry"

msgid "TECHNOLOGY_SIMPLE_STONE_TOOLS"
msgstr "Simple Stone Tools"

msgid "TECHNOLOGY_SOCIETY_CENTER"
msgstr "Building Society Center"

msgid "TECHNOLOGY_STEAM_POWER"
msgstr "Steam Power"

msgid "TECHNOLOGY_UNLOCKED_NOTICE"
msgstr "Unlocked technology: {0}"

msgid "TEMPERATURE"
msgstr "Temperature"

msgid "TEMPERATURE_SHORT"
msgstr "Temp."

msgid "TESTING_TEAM"
msgstr "Testing Team"

msgid "THANKS_FOR_BUYING_THRIVE"
msgstr ""
"Thank you for supporting Thrive development by purchasing this copy of Thrive!\n"
"\n"
"If you did not buy this copy, please get your own copy [color=#3796e1][url={0}]from here[/url][/color] or check out our [color=#3796e1][url=https://revolutionarygamesstudio.com/releases/]website[/url][/color].\n"
"\n"
"If you would like to see the Thrive Launcher before Thrive is started, you can use the button in the main menu to exit to the launcher and then disable seamless mode in the launcher options menu."

msgid "THANKS_FOR_PLAYING"
msgstr ""
"Thank you for playing!\n"
"\n"
"If you enjoyed the game, please tell your friends about us."

msgid "THANK_YOU_TITLE"
msgstr "Thank You"

msgid "THEORY_TEAM"
msgstr "Theory Team"

msgid "THERMOPLAST"
msgstr "Thermoplast"

msgid "THERMOPLAST_DESCRIPTION"
msgstr "The thermoplast is a double membrane structure containing thermosensitive pigments stacked together in membranous sacs. It is a prokaryote that has been assimilated for use by its eukaryotic host. The pigments in the thermoplast are able to use the energy of heat differences in the surroundings to produce [thrive:compound type=\"atp\"][/thrive:compound] from water in a process called [b]thermosynthesis[/b]. The rate of its [thrive:compound type=\"atp\"][/thrive:compound] production scales with [thrive:compound type=\"temperature\"][/thrive:compound]."

msgid "THERMOPLAST_PROCESSES_DESCRIPTION"
msgstr "Produces [thrive:compound type=\"atp\"][/thrive:compound] using temperature gradients. Rate scales with [thrive:compound type=\"temperature\"][/thrive:compound]."

msgid "THERMOSYNTHASE"
msgstr "Thermosynthase"

msgid "THERMOSYNTHASE_DESCRIPTION"
msgstr "Thermosynthase is a protein that uses thermal convection to change its form, allowing it to fold and bind to ADP when exposed to heat, then unfold and recycle it into [thrive:compound type=\"atp\"][/thrive:compound] when exposed to cooling in a process called [b]thermosynthesis[/b]. The rate of its [thrive:compound type=\"atp\"][/thrive:compound] production scales with [thrive:compound type=\"temperature\"][/thrive:compound]."

msgid "THERMOSYNTHASE_PROCESSES_DESCRIPTION"
msgstr "Produces [thrive:compound type=\"atp\"][/thrive:compound] using temperature gradients. Rate scales with [thrive:compound type=\"temperature\"][/thrive:compound]."

msgid "THERMOSYNTHESIS"
msgstr "Thermosynthesis"

msgid "THE_AMOUNT_OF_GLUCOSE_HAS_BEEN_REDUCED"
msgstr "The amount of glucose has been reduced to {0} of the previous amount."

msgid "THE_DISTURBANCE"
msgstr "The Disturbance"

msgid "THIS_IS_LOCAL_MOD"
msgstr "This is a locally installed mod"

msgid "THIS_IS_WORKSHOP_MOD"
msgstr "This mod is downloaded from the Steam Workshop"

msgid "THREADS"
msgstr "Threads:"

msgid "THRIVEOPEDIA"
msgstr "Thriveopedia"

msgid "THRIVEOPEDIA_CURRENT_WORLD_PAGE_TITLE"
msgstr "Current World"

msgid "THRIVEOPEDIA_EVOLUTIONARY_TREE_PAGE_TITLE"
msgstr "Evolutionary Tree"

msgid "THRIVEOPEDIA_HINT_IN_GAME"
msgstr "Open the Thriveopedia"

msgid "THRIVEOPEDIA_HOME_INFO"
msgstr ""
"The Thriveopedia is the central library and information store for Thrive content. Here you'll find the answers to any question you might have about the game, your current world, or the Thrive development project.\n"
"\n"
"For the moment, the Thriveopedia is relatively bare, but you can still explore several pages using the page tree and navigation buttons. Note that pages relating to a specific game in progress will only be shown when the Thriveopedia is opened via the in-game pause menu.\n"
"\n"
"You can find more information about the game at the locations below.\n"
"\n"
"[color=#3796e1][url=https://revolutionarygamesstudio.com/]Official Website[/url][/color]\n"
"[color=#3796e1][url=https://wiki.revolutionarygamesstudio.com/wiki/Main_Page]Development Wiki[/url][/color]\n"
"[color=#3796e1][url=https://thrive.fandom.com/wiki/Thrive_Wiki]Community Wiki[/url][/color]"

msgid "THRIVEOPEDIA_HOME_PAGE_TITLE"
msgstr "Home"

msgid "THRIVEOPEDIA_MUSEUM_PAGE_TITLE"
msgstr "Museum"

msgid "THRIVEOPEDIA_PATCH_MAP_PAGE_TITLE"
msgstr "Patch Map"

msgid "THRIVE_LICENSES"
msgstr "Thrive Licenses"

msgid "THYLAKOID"
msgstr "Thylakoid"

msgid "THYLAKOIDS"
msgstr "Thylakoids"

msgid "THYLAKOIDS_DESCRIPTION"
msgstr "Thylakoids are clusters of proteins and photosensitive pigments. The pigments are able to use the energy of [thrive:compound type=\"sunlight\"][/thrive:compound] to produce [thrive:compound type=\"glucose\"][/thrive:compound] from water and gaseous [thrive:compound type=\"carbondioxide\"][/thrive:compound] in a process called [b]photosynthesis[/b]. These pigments are also what give them a distinctive colour. The rate of their [thrive:compound type=\"glucose\"][/thrive:compound] production scales with the concentration of [thrive:compound type=\"carbondioxide\"][/thrive:compound] and intensity of [thrive:compound type=\"sunlight\"][/thrive:compound]. Since the thylakoids are suspended directly in the cytoplasm, the surrounding fluid performs some [b]glycolysis[/b]."

msgid "TIDEPOOL"
msgstr "Tidepool"

msgid "TIMELINE"
msgstr "Timeline"

msgid "TIMELINE_GLOBAL_FILTER_TOOLTIP"
msgstr "Show global events"

msgid "TIMELINE_LOCAL_FILTER_TOOLTIP"
msgstr "Show local events"

msgid "TIMELINE_NICHE_FILL"
msgstr "[b][u]{0}[/u][/b] split off from [b][u]{1}[/u][/b] as a new species to fill a niche"

msgid "TIMELINE_SELECTION_PRESSURE_SPLIT"
msgstr "[b][u]{0}[/u][/b] split off from [b][u]{1}[/u][/b] as a new species due to differing selection pressures"

msgid "TIMELINE_SPECIES_BECAME_MULTICELLULAR"
msgstr "[b][u]{0}[/u][/b] became multicellular"

msgid "TIMELINE_SPECIES_EXTINCT"
msgstr "[b][u]{0}[/u][/b] has gone extinct!"

msgid "TIMELINE_SPECIES_EXTINCT_LOCAL"
msgstr "[b][u]{0}[/u][/b] has disappeared from this patch"

msgid "TIMELINE_SPECIES_MIGRATED_FROM"
msgstr "Part of [b][u]{0}[/u][/b] population has migrated into this patch from {1}"

msgid "TIMELINE_SPECIES_MIGRATED_TO"
msgstr "Part of [b][u]{0}[/u][/b] population has migrated to {1}"

msgid "TIMELINE_SPECIES_POPULATION_DECREASE"
msgstr "[b][u]{0}[/u][/b] population has decreased to {1}"

msgid "TIMELINE_SPECIES_POPULATION_INCREASE"
msgstr "[b][u]{0}[/u][/b] population has increased to {1}"

msgid "TIME_INDICATOR_TOOLTIP"
msgstr "Time Passed: {0:#,#} years"

msgid "TIME_OF_DAY"
msgstr "Time"

msgid "TITLE_COLON"
msgstr "Title:"

msgid "TOGGLE_BINDING"
msgstr "Toggle binding mode"

msgid "TOGGLE_BINDING_TOOLTIP"
msgstr "Toggle binding mode. Touch other cells to create a colony."

msgid "TOGGLE_DEBUG_PANEL"
msgstr "Toggle debug panel"

msgid "TOGGLE_ENGULF"
msgstr "Toggle engulf mode"

msgid "TOGGLE_ENGULF_TOOLTIP"
msgstr ""
"Toggle engulf mode to engulf various chunks\n"
" as well as smaller organisms in exchange for greater ATP usage while active"

msgid "TOGGLE_FPS"
msgstr "Toggle FPS display"

msgid "TOGGLE_FULLSCREEN"
msgstr "Toggle fullscreen"

msgid "TOGGLE_HUD_HIDE"
msgstr "Toggle HUD"

msgid "TOGGLE_INVENTORY"
msgstr "Toggle Inventory"

msgid "TOGGLE_METRICS"
msgstr "Toggle Metrics display"

msgid "TOGGLE_NAVIGATION_TREE"
msgstr "Toggle navigation tree"

msgid "TOGGLE_PAUSE"
msgstr "Pause"

msgid "TOGGLE_UNBINDING"
msgstr "Toggle unbinding"

msgid "TOOLS"
msgstr "Tools"

msgid "TOOL_HAND_AXE"
msgstr "Hand Axe"

msgid "TOTAL_GATHERED_ENERGY_COLON"
msgstr "Gathered Energy:"

msgid "TOTAL_SAVES"
msgstr "Total saves:"

msgid "TOXIN_CHANNEL_INHIBITOR"
msgstr "Channel Inhibitor"

msgid "TOXIN_CHANNEL_INHIBITOR_DESCRIPTION"
msgstr "Inhibits ATP production of affected cell, which effectively prevents them from moving fast and can cause cells with not a lot of excess ATP production to die."

msgid "TOXIN_CYTOTOXIN"
msgstr "Cytotoxin"

msgid "TOXIN_CYTOTOXIN_DESCRIPTION"
msgstr "A simple toxin that is reasonably effective against cells without specialized membranes."

msgid "TOXIN_FIRE_RATE_TOXICITY_COLON"
msgstr "Fire Rate and Toxicity:"

msgid "TOXIN_MACROLIDE"
msgstr "Macrolide"

msgid "TOXIN_MACROLIDE_DESCRIPTION"
msgstr "Toxin that massively reduces base movement speed making simple cells basically unable to move."

msgid "TOXIN_OXYGEN_METABOLISM_INHIBITOR"
msgstr "Cyanide"

msgid "TOXIN_OXYGEN_METABOLISM_INHIBITOR_DESCRIPTION"
msgstr "Cyanide targets oxygen metabolism processes and is very effective against cells with oxygen-based metabolism."

msgid "TOXIN_OXYTOXY_DESCRIPTION"
msgstr "Toxin based on oxygen causing cellular damage. Less effective against species that utilize oxygen for metabolism."

msgid "TOXIN_PREFER_FIRE_RATE"
msgstr "Fast-firing"

msgid "TOXIN_PREFER_TOXICITY"
msgstr "Toxic"

msgid "TOXIN_PROPERTIES_HEADING"
msgstr "Toxin Effects on Target"

msgid "TOXIN_RESISTANCE"
msgstr "Toxin Resistance"

msgid "TOXIN_TYPE_COLON"
msgstr "Toxin Type:"

msgid "TOXIN_TYPE_CUSTOMIZATION_EXPLANATION"
msgstr "Different toxin types have various effects that are more effective against certain types of cells. For cells that have multiple different toxin types they are used in sequence rather than firing all at once."

msgid "TOXIN_VACUOLE"
msgstr ""
"Toxin\n"
"Vacuole"

msgid "TOXIN_VACUOLE_DESCRIPTION"
msgstr "The toxin vacuole is a vacuole that has been modified for the specific production, storage, and secretion of [thrive:compound type=\"oxytoxy\"][/thrive:compound]. More toxin vacuoles will increase the rate at which toxins can be released. Can be modified to switch the generated toxin type for other effects."

msgid "TOXIN_VACUOLE_PROCESSES_DESCRIPTION"
msgstr "Turns [thrive:compound type=\"atp\"][/thrive:compound] into [thrive:compound type=\"oxytoxy\"][/thrive:compound]. Rate scales with concentration of [thrive:compound type=\"oxygen\"][/thrive:compound]. Can release toxins by pressing [thrive:input]g_fire_toxin[/thrive:input]. When [thrive:compound type=\"oxytoxy\"][/thrive:compound] amount is low, shooting is still possible but will have a reduced damage."

msgid "TO_BE_IMPLEMENTED"
msgstr "To be Implemented."

msgid "TRANSLATORS"
msgstr "Translators"

msgid "TRANSPARENCY"
msgstr "Transparency"

msgid "TRY_FOSSILISING_SOME_SPECIES"
msgstr "Try fossilising some species!"

msgid "TRY_MAKING_A_SAVE"
msgstr "Try making a save!"

msgid "TRY_TAKING_SOME_SCREENSHOTS"
msgstr "Try taking some screenshots!"

msgid "TUTORIAL"
msgstr "Tutorial"

msgid "TUTORIAL_EARLY_MULTICELLULAR_STAGE_WELCOME"
msgstr ""
"Welcome to the Early Multicellular Stage!\n"
"\n"
"You have succeeded in guiding your species through the unicellular phase.\n"
"\n"
"The gameplay follows the core mechanics of the Microbe Stage. You still need to keep growing your organism to reproduce and get to the editor.\n"
"\n"
"However, you can now design your colony cell layout in the editor and you can specialize your cells for various roles. Keep in mind that colony members cannot share [thrive:compound type=\"atp\"][/thrive:compound].\n"
"\n"
"If you are using budding reproduction (the default method), you start off controlling a small bud and need to grow the rest of your cell layout."

msgid "TUTORIAL_MICROBE_EDITOR_ATP_BALANCE_INTRO"
msgstr ""
"The ATP Production bar on the right indicates how much [thrive:compound type=\"atp\"][/thrive:compound] your cell produces compared to how much is consumed. If the top bar is shorter than the bottom one, then you are not producing enough [thrive:compound type=\"atp\"][/thrive:compound].\n"
"\n"
"The bottom bar contains the [b]osmoregulation[/b] [thrive:icon]OsmoIcon[/thrive:icon] cost and the [b]movement[/b] [thrive:icon]MovementIcon[/thrive:icon] cost.\n"
"[b]Osmoregulation[/b] [thrive:icon]OsmoIcon[/thrive:icon] is [u]the base cost of staying alive[/u]. Every part you add increases this cost.\n"
"\n"
"If your [thrive:compound type=\"atp\"][/thrive:compound] production is negative, be sure to increase [thrive:compound type=\"atp\"][/thrive:compound] production or add [b]storage[/b] [thrive:icon]StorageIcon[/thrive:icon] to allow movement in bursts."

msgid "TUTORIAL_MICROBE_EDITOR_AUTO-EVO_PREDICTION"
msgstr ""
"This panel shows a prediction of your future total energy gathered (and population in parentheses). These numbers are from the simulation of [b]auto-evo[/b].\n"
"\n"
"They don't take into account your individual performance. So in your current patch you are going to perform better when you enter the editor.\n"
"\n"
"But you should try to keep it up even when you aren't directly involved.\n"
"\n"
"You can view more detailed information behind the prediction by pressing the question mark button in the panel. Press it to continue."

msgid "TUTORIAL_MICROBE_EDITOR_CELL_TEXT"
msgstr ""
"This is the cell editor where you can evolve your species by spending [b]mutation points[/b] (MP) [thrive:icon]MP[/thrive:icon]. Each generation you will always have [b]100 MP[/b] [thrive:icon]MP[/thrive:icon] to spend, so don't bother saving up!\n"
"\n"
"The hex in the center of your screen is your [b]cell[/b], which is composed of a single cytoplasm part.\n"
"\n"
"To continue, select a part from the left panel. Then left-click next to the hex to place it. You can rotate parts with [thrive:input]e_rotate_left[/thrive:input] and [thrive:input]e_rotate_right[/thrive:input]."

msgid "TUTORIAL_MICROBE_EDITOR_CHEMORECEPTOR"
msgstr ""
"You can add a [b]chemoreceptor[/b] organelle to your cell.\n"
"\n"
"Chemoreceptors represent your species' ability to sense compounds.\n"
"\n"
"Placing one will allow you to detect compounds like [thrive:compound type=\"glucose\"][/thrive:compound] and will guide you to them. It can also be used to detect cells of other species."

msgid "TUTORIAL_MICROBE_EDITOR_ENDING_TEXT"
msgstr ""
"Those are the basics of editing your species. As a finishing touch, you can rename your species by clicking on the name on the bottom left and editing the text.\n"
"\n"
"Try exploring the other tabs under the [b]MP [thrive:icon]MP[/thrive:icon] bar[/b] to see how else you can customize your cell.\n"
"\n"
"To survive in this harsh world, you will need to find a reliable source of [thrive:compound type=\"atp\"][/thrive:compound] since natural [thrive:compound type=\"glucose\"][/thrive:compound] will [b]rapidly decline[/b].\n"
"\n"
"Good luck!"

msgid "TUTORIAL_MICROBE_EDITOR_FLAGELLUM"
msgstr ""
"[b]Flagella[/b] push your microbe in the direction opposite to where they are placed.\n"
"\n"
"Placing a flagellum on the opposite side to the forward arrow will push your microbe forwards.\n"
"\n"
"Flagella are very [thrive:compound type=\"atp\"][/thrive:compound] intensive organelles, and as such are not very good for small cells.\n"
"\n"
"Another way to slightly increase [b]movement speed[/b] [thrive:icon]MovementIcon[/thrive:icon] is by making your membrane more fluid in the [u]membrane tab[/u]."

msgid "TUTORIAL_MICROBE_EDITOR_MODIFY_ORGANELLE"
msgstr ""
"You can [b]modify[/b] this organelle. This will unlock [b]new functions[/b] or [b]upgrades[/b] for the organelle.\n"
"\n"
"To do so, right click the organelle to bring up the [b]organelle popup menu[/b], and press the \"Modify\" button.\n"
"\n"
"Modify the organelle to continue."

msgid "TUTORIAL_MICROBE_EDITOR_NEGATIVE_ATP_BALANCE"
msgstr ""
"Your [thrive:compound type=\"atp\"][/thrive:compound] balance is negative.\n"
"\n"
"When running all processes and moving, your cell will exhaust its [thrive:compound type=\"atp\"][/thrive:compound] and die.\n"
"\n"
"There are many ways of regulating [thrive:compound type=\"atp\"][/thrive:compound] production. You can increase it by adding organelles that produce [thrive:compound type=\"atp\"][/thrive:compound] such as [b]Metabolosomes[/b]. Some [b]membranes[/b] will also give you osmoregulation [thrive:icon]OsmoIcon[/thrive:icon] discounts. \n"
"\n"
"Alternatively, you could also remove unneeded or redundant organelles."

msgid "TUTORIAL_MICROBE_EDITOR_NO_CHANGES_MADE"
msgstr ""
"You have not made any changes to your species.\n"
"\n"
"Once you leave the editor [u]you won't be able to edit your species until the next time you reproduce[/u].\n"
"To progress in the game you will need to evolve and adapt, so editing your species most editor cycles is recommended."

msgid "TUTORIAL_MICROBE_EDITOR_PATCH_TEXT"
msgstr ""
"This is the [b]patch map[/b].\n"
"\n"
"Each icon represents a unique environment that you can inhabit, with the panel on your right describing the conditions of the currently selected patch.\n"
"\n"
"If you select a patch connected to the one you occupy, which is highlighted with a flashing green border, you can press the \"Move to this patch\" button on the right to migrate there.\n"
"\n"
"Try selecting a patch to continue."

msgid "TUTORIAL_MICROBE_EDITOR_REMOVE_ORGANELLE_TEXT"
msgstr ""
"Removing organelles also costs [b]MP[/b] [thrive:icon]MP[/thrive:icon] as it is a mutation to your species, [u]unless they were placed in the current editor session[/u]. \n"
"\n"
"You can right click organelles to bring up the [b]organelle menu[/b] and selecting the delete option to remove them. \n"
"\n"
"If you make a mistake, you can undo any change you make in the editor.\n"
"\n"
"Click the undo button to continue."

msgid "TUTORIAL_MICROBE_EDITOR_SELECT_ORGANELLE_TEXT"
msgstr ""
"When selecting parts in the menu, [u]pay close attention to the tooltips[/u] to understand what they do. Parts can do [u]more harm than good if you are not considerate of their function[/u].\n"
"\n"
"Each part requires maintenance (called [b]osmoregulation[/b] [thrive:icon]OsmoIcon[/thrive:icon]) and some run [b]processes[/b] that require certain compounds to function.\n"
"\n"
"Additionally, the more parts you add the more compounds you will need to reproduce.\n"
"\n"
"Press the redo button (next to the undo button) to continue."

msgid "TUTORIAL_MICROBE_EDITOR_STAY_SMALL"
msgstr ""
"You should focus on [b]specialization[/b] to survive on one or two [thrive:compound type=\"atp\"][/thrive:compound] sources so that you don't require many different resources at once to sustain yourself.\n"
"\n"
"Also carefully consider if adding a part is truly beneficial, you don't always need to change what already works, as each part costs [thrive:compound type=\"atp\"][/thrive:compound] to maintain [thrive:icon]OsmoIcon[/thrive:icon] and requires more resources to reproduce.\n"
"\n"
"One possible strategy is to stay a single hex of cytoplasm and just head to the surface patches first before getting [b]photosynthesis[/b] organelles."

msgid "TUTORIAL_MICROBE_STAGE_EDITOR_BUTTON_TUTORIAL"
msgstr ""
"You have survived long enough for your cell to reproduce.\n"
"\n"
"Each time you reproduce, you will be taken to the editor.\n"
"\n"
"To enter the editor, press the large flashing button in the bottom right."

msgid "TUTORIAL_MICROBE_STAGE_ENGULFED_TEXT"
msgstr ""
"Your cell has been engulfed and is being digested. The progress is shown on your health bar. Your cell will be dead once it finishes or a maximum time limit is reached.\n"
"\n"
"You can use the perish button to skip and respawn, but remember there's always a chance that you'll escape!"

msgid "TUTORIAL_MICROBE_STAGE_ENGULFMENT_FULL_TEXT"
msgstr ""
"Your cell has a limited capacity for objects that can be engulfed at once. This limit is based on size; smaller cells have less capacity.\n"
"\n"
"When full, a cell can't engulf more things. To continue engulfing, wait until one or more ingested objects are fully digested."

msgid "TUTORIAL_MICROBE_STAGE_ENGULFMENT_TEXT"
msgstr ""
"Engulf objects by moving over them while in engulf mode. Toggle engulf mode by pressing [thrive:input]g_toggle_engulf[/thrive:input].\n"
"\n"
"Stop engulfing once the object is getting pulled in.\n"
"\n"
"Follow the line from your cell to nearby engulfable object."

msgid "TUTORIAL_MICROBE_STAGE_HELP_MENU_AND_ZOOM"
msgstr ""
"Struggling? Check the help menu. You can open it with the question mark button in the bottom left.\n"
"\n"
"One more tip: you can zoom out your view with the scroll wheel."

msgid "TUTORIAL_MICROBE_STAGE_LEAVE_COLONY_TEXT"
msgstr ""
"You are full on [thrive:compound type=\"ammonia\"][/thrive:compound] and [thrive:compound type=\"phosphates\"][/thrive:compound]. However, as you are in a non-multicellular colony, you don't make reproduction progress.\n"
"\n"
"You need to leave the colony to get to the editor unless you plan to become multicellular.\n"
"Exit the colony to resume your growth by pressing [thrive:input]g_unbind_all[/thrive:input]."

msgid "TUTORIAL_MICROBE_STAGE_REPRODUCE_TEXT"
msgstr ""
"To reproduce, you must duplicate your organelles. This happens gradually as you survive, but you can speed things up by gathering [thrive:compound type=\"ammonia\"][/thrive:compound] and [thrive:compound type=\"phosphates\"][/thrive:compound].\n"
"\n"
"The bars in the bottom right show your progress. They turn white when you’re ready to reproduce."

msgid "TUTORIAL_MICROBE_STAGE_UNBIND_TEXT"
msgstr ""
"You have entered unbind mode. In this mode you can click on colony members to unbind them.\n"
"\n"
"To leave the colony entirely you can click on your own cell or press the [thrive:input]g_unbind_all[/thrive:input] key."

msgid "TUTORIAL_VIEW_NOW"
msgstr "View Now"

msgid "TWITTER_TOOLTIP"
msgstr "Visit our Twitter feed"

msgid "TWO_TIMES"
msgstr "2x"

msgid "TYPE_COLON"
msgstr "Type:"

msgid "UNAPPLIED_MOD_CHANGES"
msgstr "There are unapplied changes"

msgid "UNAPPLIED_MOD_CHANGES_DESCRIPTION"
msgstr "You need to apply your changes to load or unload any mods."

msgid "UNBIND_ALL"
msgstr "Unbind all"

msgid "UNBIND_ALL_TOOLTIP"
msgstr "Unbind all cells in colony"

msgid "UNBIND_HELP_TEXT"
msgstr "Unbind Mode"

msgid "UNCERTAIN_VERSION_WARNING"
msgstr "This is a debug build where the info below is probably not up to date"

msgid "UNDERWATERCAVE"
msgstr "Underwater cave"

msgid "UNDISCOVERED_ORGANELLES"
msgstr "Undiscovered"

msgid "UNDISCOVERED_PATCH"
msgstr "Undiscovered Patch"

msgid "UNDO"
msgstr "Undo"

msgid "UNDO_THE_LAST_ACTION"
msgstr "Undo the last action"

msgid "UNIT_ACTION_CONSTRUCT"
msgstr "Construct"

msgid "UNIT_ACTION_MOVE"
msgstr "Move"

msgid "UNIT_SIMPLE_ROCKET"
msgstr "Simple Rocket"

msgid "UNKNOWN"
msgstr "Unknown"

msgid "UNKNOWN_DISPLAY_DRIVER"
msgstr "Unknown"

msgid "UNKNOWN_MOUSE"
msgstr "Unknown mouse"

msgid "UNKNOWN_ORGANELLE_SYMBOL"
msgstr "?"

msgid "UNKNOWN_PATCH"
msgstr "Unknown Patch"

msgid "UNKNOWN_SHORT"
msgstr "?"

msgid "UNKNOWN_VERSION"
msgstr "Unknown version"

msgid "UNKNOWN_WORKSHOP_ID"
msgstr "Unknown Workshop ID For This Mod"

msgid "UNLIMIT_GROWTH_SPEED"
msgstr "Unlimit Growth Speed"

msgid "UNLOCKED_NEW_ORGANELLE"
msgstr "NEW"

msgid "UNLOCK_ALL_ORGANELLES"
msgstr "Unlock All Organelles"

msgid "UNLOCK_CONDITION_ATP_PRODUCTION_ABOVE"
msgstr "[thrive:compound type=\"atp\"][/thrive:compound] production reaches {0}"

msgid "UNLOCK_CONDITION_COMPOUND_IS_ABOVE"
msgstr "[thrive:compound type=\"{0}\"][/thrive:compound] in patch is more than {1}"

msgid "UNLOCK_CONDITION_COMPOUND_IS_BELOW"
msgstr "[thrive:compound type=\"{0}\"][/thrive:compound] in patch is less than {1}"

msgid "UNLOCK_CONDITION_COMPOUND_IS_BETWEEN"
msgstr "[thrive:compound type=\"{0}\"][/thrive:compound] in patch is between {1} and {2}"

msgid "UNLOCK_CONDITION_DIGESTED_MICROBES_ABOVE"
msgstr "{0} microbes are digested  (currently at {1})"

msgid "UNLOCK_CONDITION_ENGULFED_MICROBES_ABOVE"
msgstr "{0} microbes are engulfed (currently at {1})"

msgid "UNLOCK_CONDITION_EXCESS_ATP_ABOVE"
msgstr "excess [thrive:compound type=\"atp\"][/thrive:compound] reaches {0}"

msgid "UNLOCK_CONDITION_PLAYER_DEATH_COUNT_ABOVE"
msgstr "death count reaches {0} (currently at {1})"

msgid "UNLOCK_CONDITION_REPRODUCED_WITH"
msgstr "organism contains at least {1} {0} for {2} generations (currently at {3})"

msgid "UNLOCK_CONDITION_REPRODUCED_WITH_IN_A_ROW"
msgstr "organism contains at least {1} {0} for {2} generations in a row (currently at {3})"

msgid "UNLOCK_CONDITION_REPRODUCE_IN_BIOME"
msgstr "reproducing in the {0} biome"

msgid "UNLOCK_CONDITION_SPEED_BELOW"
msgstr "speed falls below {0}"

msgid "UNLOCK_WITH_ANY_OF_FOLLOWING"
msgstr "[b]{0}[/b] unlocked when"

msgid "UNSAVED_CHANGE_WARNING"
msgstr ""
"You have unsaved changes that will be discarded.\n"
"Do you wish to continue?"

msgid "UNTITLED"
msgstr "Untitled"

msgid "UPGRADE_CILIA_PULL"
msgstr "Pulling Cilia"

msgid "UPGRADE_CILIA_PULL_DESCRIPTION"
msgstr "When in engulf mode ([thrive:input]g_toggle_engulf[/thrive:input]) this type of cilia will cause vortices in the water that pull in nearby objects. Useful for capturing prey."

msgid "UPGRADE_COST"
msgstr "{0} ({1} MP)"

msgid "UPGRADE_DESCRIPTION_NONE"
msgstr "The default non-upgraded state"

msgid "UPGRADE_NAME_NONE"
msgstr "No Upgrade"

msgid "UPGRADE_PILUS_INJECTISOME"
msgstr "Injectisome Pilus"

msgid "UPGRADE_PILUS_INJECTISOME_DESCRIPTION"
msgstr "Turns the pilus into an injectisome, dealing toxin damage when impaling other cells"

msgid "UPLOAD"
msgstr "Upload"

msgid "UPLOADING_DOT_DOT_DOT"
msgstr "Uploading..."

msgid "UPLOAD_SUCCEEDED"
msgstr "Upload Succeeded"

msgid "USED_LIBRARIES_LICENSES"
msgstr "Licenses And Used Libraries"

msgid "USED_RENDERER_NAME"
msgstr "Used renderer:"

msgid "USES_FEATURE"
msgstr "Yes"

msgid "USE_AUTO_HARMONY"
msgstr "Use Auto Harmony Loading"

msgid "USE_AUTO_HARMONY_TOOLTIP"
msgstr "Automatically load Harmony patches from Assembly (doesn't require specifying mod class)"

msgid "USE_A_CUSTOM_USERNAME"
msgstr "Use a custom username"

msgid "USE_BIODIVERSITY_FORCE_SPLIT"
msgstr "Biodiversity-increasing species creation steals population from existing species"

msgid "USE_MANUAL_THREAD_COUNT"
msgstr "Manually set number of background threads"

msgid "USE_MANUAL_THREAD_COUNT_NATIVE"
msgstr "Manually set number of native side executor threads"

msgid "USE_VIRTUAL_WINDOW_SIZE"
msgstr "Use virtual window size"

msgid "VACUOLE"
msgstr "Vacuole"

msgid "VACUOLE_DESCRIPTION"
msgstr "The vacuole is an internal membranous organelle used for storage in the cell. They are composed of several vesicles, smaller membranous structures widely used in cells for storage, that have fused together. It is filled with water which is used to contain molecules, enzymes, solids, and other substances. Their shape is fluid and can vary between cells."

msgid "VACUOLE_IS_SPECIALIZED"
msgstr "Specialized Vacuole"

msgid "VACUOLE_NOT_SPECIALIZED_DESCRIPTION"
msgstr "The vacuole will store {0} units of all compounds"

msgid "VACUOLE_PROCESSES_DESCRIPTION"
msgstr "Increases the storage space of the cell."

msgid "VACUOLE_SPECIALIZED_DESCRIPTION"
msgstr "The vacuole will store {0} units of the selected compound"

msgid "VALUE_WITH_UNIT"
msgstr "{0} {1}"

msgid "VERSION_COLON"
msgstr "Version:"

msgid "VERTICAL_COLON"
msgstr "Vertical:"

msgid "VERTICAL_WITH_AXIS_NAME_COLON"
msgstr "Vertical (Axis: {0})"

msgid "VIDEO_MEMORY"
msgstr "Currently used video memory:"

msgid "VIDEO_MEMORY_MIB"
msgstr "{0} MiB"

msgid "VIEWER"
msgstr "Viewer"

msgid "VIEW_ALL"
msgstr "View All"

msgid "VIEW_ONLINE"
msgstr "View Online"

msgid "VIEW_PATCH_NOTES"
msgstr "View Patch Notes"

msgid "VIEW_PATCH_NOTES_TOOLTIP"
msgstr "View latest or all Thrive patch notes now"

msgid "VIEW_PENDING_ACTIONS"
msgstr "View Now"

msgid "VIEW_SOURCE_CODE"
msgstr "View Source Code"

msgid "VIP_PATRONS"
msgstr "VIP Supporters"

msgid "VISIBLE"
msgstr "Visible"

msgid "VISIT_SUGGESTIONS_SITE"
msgstr "Suggest a Feature"

msgid "VOLCANIC_VENT"
msgstr "Volcanic Vent"

msgid "VOLUMEDOWN"
msgstr "Volume Down"

msgid "VOLUMEMUTE"
msgstr "Volume Mute"

msgid "VOLUMEUP"
msgstr "Volume Up"

msgid "VSYNC"
msgstr "VSync"

msgid "WAITING_FOR_AUTO_EVO"
msgstr "Waiting for auto-evo:"

msgid "WELCOME_TO_THRIVEOPEDIA"
msgstr "Welcome to the Thriveopedia"

msgid "WENT_EXTINCT_FROM_PLANET"
msgstr "went extinct from the planet"

msgid "WENT_EXTINCT_IN"
msgstr "went extinct in {0}"

msgid "WHEEL_DOWN"
msgstr "Wheel down"

msgid "WHEEL_LEFT"
msgstr "Wheel left"

msgid "WHEEL_RIGHT"
msgstr "Wheel right"

msgid "WHEEL_UP"
msgstr "Wheel up"

msgid "WIKI"
msgstr "Wiki"

msgid "WIKI_AXON_EFFECTS"
msgstr ""
"For each cell in a multicellular organism that contains an [b]Axon[/b], that organism's brain power increases proportionally to the volume of that cell. Cells with [b]Axons[/b] are classified as having brain tissue type.\n"
"\n"
"When brain power exceeds [b]+0.5[/b], the player enters the Aware Stage. When brain power exceeds [b]+5.0[/b], the player enters the Awakening Stage."

msgid "WIKI_AXON_INTRO"
msgstr "Nerve fibres between neurons, available from the Multicellular Stage. Required to increase an organism's brain power and progress to future stages."

msgid "WIKI_AXON_MODIFICATIONS"
msgstr "No modifications."

msgid "WIKI_AXON_PROCESSES"
msgstr "No processes."

msgid "WIKI_AXON_REQUIREMENTS"
msgstr "Only available from the Multicellular Stage onwards."

msgid "WIKI_AXON_SCIENTIFIC_BACKGROUND"
msgstr "TBA"

msgid "WIKI_AXON_STRATEGY"
msgstr "Adding [b]Axons[/b] is essential for reaching future stages. We recommend adding one [b]Axon[/b] to several cell types in your multicellular organism, but adding more than one is redundant. At the moment, further [b]Axons[/b] provide no extra benefit."

msgid "WIKI_AXON_UPGRADES"
msgstr "No upgrades."

msgid "WIKI_BINDING_AGENT_EFFECTS"
msgstr ""
"Cells with [b]Binding Agents[/b] (or colonies containing cells with [b]Binding Agents[/b]) may enter binding mode. While in binding mode, each cell consumes an extra [b]+2[/b] [thrive:compound type=\"atp\"][/thrive:compound]. Binding mode deactivates on contact with a cell of the same species, joining the cells into a colony. Binding mode can also be deactivated manually.\n"
"\n"
"Cells in a colony share resources, dividing them equally between all cells. Colonies also benefit from reduced osmoregulation cost – each cell's osmoregulation cost reduces at a rate inversely proportional to the total number of colony members."

msgid "WIKI_BINDING_AGENT_INTRO"
msgstr ""
"Allows a cell to join others of its species to form a cell colony. Once bound in a colony, cells move as one and share compounds. Cells must unbind from a colony before entering the editor and dividing.\n"
"\n"
"Cell colonies are the first step towards multicellularity, so [b]Binding Agents[/b] are vital for progressing to the next stage."

msgid "WIKI_BINDING_AGENT_MODIFICATIONS"
msgstr "No modifications."

msgid "WIKI_BINDING_AGENT_PROCESSES"
msgstr "No processes."

msgid "WIKI_BINDING_AGENT_REQUIREMENTS"
msgstr ""
"A cell must have a [b][color=#3796e1][url=thriveopedia:nucleus]Nucleus[/url][/color][/b] to evolve [b]Binding Agents[/b].\n"
"\n"
"If organelle upgrades are enabled in game settings, [i]both[/i] of the following conditions must also be true [i]for the player cell[/i]:\n"
"\n"
"[indent]—   Contains a [b][color=#3796e1][url=thriveopedia:nucleus]Nucleus[/url][/color][/b] for at least [b]5[/b] generations.[/indent]\n"
"[indent]—   Has an [thrive:compound type=\"atp\"][/thrive:compound] balance of at least [b]+15[/b].[/indent]"

msgid "WIKI_BINDING_AGENT_SCIENTIFIC_BACKGROUND"
msgstr "TBA"

msgid "WIKI_BINDING_AGENT_STRATEGY"
msgstr ""
"The ability to form colonies is powerful, especially so for organisms using [b]Photosynthesis[/b]. Every additional cell in a colony reduces overall osmoregulation cost, which means greater energy efficiency. Thus, photosynthetic species produce [thrive:compound type=\"glucose\"][/thrive:compound] faster, and predatory colonies can survive longer between meals.\n"
"\n"
"Catching up with allied cells to bind with can be difficult however, so it may be fruitful to use a [b][color=#3796e1][url=thriveopedia:signalingAgent]Signaling Agent[/url][/color][/b] to call allies to your location.\n"
"\n"
"Cells can't divide while in a colony, so you must unbind before entering the editor.\n"
"\n"
"While a colony can grow indefinitely, you require only five cells to enter the next stage. Keep an eye out for the button to become multicellular above the editor button in the environment UI."

msgid "WIKI_BINDING_AGENT_UPGRADES"
msgstr "No upgrades."

msgid "WIKI_BIOLUMINESCENT_VACUOLE_EFFECTS"
msgstr "No effects. To be implemented."

msgid "WIKI_BIOLUMINESCENT_VACUOLE_INTRO"
msgstr "Creates light. Not yet implemented in Thrive."

msgid "WIKI_BIOLUMINESCENT_VACUOLE_MODIFICATIONS"
msgstr "No modifications. To be implemented."

msgid "WIKI_BIOLUMINESCENT_VACUOLE_PROCESSES"
msgstr "No processes. To be implemented."

msgid "WIKI_BIOLUMINESCENT_VACUOLE_REQUIREMENTS"
msgstr "Cannot be added to cells. To be implemented."

msgid "WIKI_BIOLUMINESCENT_VACUOLE_SCIENTIFIC_BACKGROUND"
msgstr ""
"Many real organisms are bioluminescent, including some bacteria and protists. The act of chemically producing light within an organism's body has many uses, including attracting mates, communicating with members of the same species, and attracting or repelling other species. Bioluminescence in microscopic algae can produce algal blooms, illuminating enormous regions of ocean in a blue-green glow.\n"
"\n"
"At present, we haven't agreed an in-game function for bioluminescence. Although it would be a nice cosmetic touch and even a player aid in dark environments, useful game mechanics based on bioluminescence have been hard to formulate specifically. Intra-species communication is already covered by the [b][color=#3796e1][url=thriveopedia:signalingAgent]Signaling Agent[/url][/color][/b], and any other uses seem difficult to justify when it would incur an inevitable [thrive:compound type=\"atp\"][/thrive:compound] cost.\n"
"\n"
"It may take the form of a [b]Bioluminescent Vacuole[/b] or a more specific organelle. One real-world example is the [color=#3796e1][url=https://en.wikipedia.org/wiki/Scintillon]scintillon[/url][/color].\n"
"\n"
"If you feel strongly about the inclusion of [b]Bioluminescent Vacuoles[/b] or have suggestions for worthwhile in-game functions, head to our [color=#3796e1][url=https://suggestions.revolutionarygamesstudio.com/]suggestions board[/url][/color]."

msgid "WIKI_BIOLUMINESCENT_VACUOLE_STRATEGY"
msgstr "Not available in the game. To be implemented."

msgid "WIKI_BIOLUMINESCENT_VACUOLE_UPGRADES"
msgstr "No upgrades. To be implemented."

msgid "WIKI_CHEMOPLAST_EFFECTS"
msgstr "No effects."

msgid "WIKI_CHEMOPLAST_INTRO"
msgstr "A eukaryotic organelle used to perform [b]Chemosynthesis[/b], the process of converting [thrive:compound type=\"hydrogensulfide\"][/thrive:compound] into [thrive:compound type=\"glucose\"][/thrive:compound] using environmental [thrive:compound type=\"carbondioxide\"][/thrive:compound]. It performs this process more efficiently than its prokaryotic counterpart, [b][color=#3796e1][url=thriveopedia:chemoSynthesizingProteins]Chemosynthesizing Proteins[/url][/color][/b]."

msgid "WIKI_CHEMOPLAST_MODIFICATIONS"
msgstr "No modifications."

msgid "WIKI_CHEMOPLAST_PROCESSES"
msgstr ""
"[b]Chemosynthesis[/b]: [thrive:compound type=\"hydrogensulfide\"][/thrive:compound] + [thrive:compound type=\"carbondioxide\"][/thrive:compound] → [thrive:compound type=\"glucose\"][/thrive:compound]\n"
"\n"
"A method of [thrive:compound type=\"glucose\"][/thrive:compound] synthesis. Requires [thrive:compound type=\"hydrogensulfide\"][/thrive:compound] and the rate of the reaction scales with environmental [thrive:compound type=\"carbondioxide\"][/thrive:compound]. It is superior to the similar process performed in [b][color=#3796e1][url=thriveopedia:chemoSynthesizingProteins]Chemosynthesizing Proteins[/url][/color][/b]."

msgid "WIKI_CHEMOPLAST_REQUIREMENTS"
msgstr "A cell must have a [b][color=#3796e1][url=thriveopedia:nucleus]Nucleus[/url][/color][/b] to evolve [b]Chemoplasts[/b]."

msgid "WIKI_CHEMOPLAST_SCIENTIFIC_BACKGROUND"
msgstr "TBA"

msgid "WIKI_CHEMOPLAST_STRATEGY"
msgstr ""
"Like [b][color=#3796e1][url=thriveopedia:chemoSynthesizingProteins]Chemosynthesizing Proteins[/url][/color][/b], this organelle gives a cell access to abundant [thrive:compound type=\"hydrogensulfide\"][/thrive:compound] in certain patches. As environmental concentrations of [thrive:compound type=\"glucose\"][/thrive:compound] decay throughout the game, it's advisable to find other energy sources, and [thrive:compound type=\"hydrogensulfide\"][/thrive:compound] may well be an appropriate one for your cell if you stay in the volcanic vents.\n"
"\n"
"We recommend replacing [b][color=#3796e1][url=thriveopedia:chemoSynthesizingProteins]Chemosynthesizing Proteins[/url][/color][/b] with [b]Chemoplasts[/b] after evolving a [b][color=#3796e1][url=thriveopedia:nucleus]Nucleus[/url][/color][/b], as the latter are more efficient."

msgid "WIKI_CHEMOPLAST_UPGRADES"
msgstr "No upgrades."

msgid "WIKI_CHEMORECEPTOR_EFFECTS"
msgstr ""
"For each [b]Chemoreceptor[/b] attached to the player cell:\n"
"\n"
"[indent]—   If set to detect a specific compound, the player sees a visual indicator pointing to the nearest cloud of that compound. The cloud must be within the search radius and have greater density than the minimum density.[/indent]\n"
"[indent]—   If set to detect a specific species, the player sees a visual indicator pointing to the nearest cell of that species. The cell must be within the search radius.[/indent]\n"
"\n"
"Non-player cells meanwhile are more likely to move towards the compounds and/or species specified for their [b]Chemoreceptors[/b]."

msgid "WIKI_CHEMORECEPTOR_INTRO"
msgstr "External organelle representing a cell's ability to detect compounds in the environment. [b]Chemoreceptors[/b] can be customised to detect a specific compound, or even cells of a specific species."

msgid "WIKI_CHEMORECEPTOR_MODIFICATIONS"
msgstr "Modify the [b]Chemoreceptor[/b] to select the compound to search for, or alternatively the species to detect. Set the search radius, line color, and if searching for compounds, the minimum compound density to detect."

msgid "WIKI_CHEMORECEPTOR_PROCESSES"
msgstr "No processes."

msgid "WIKI_CHEMORECEPTOR_REQUIREMENTS"
msgstr "No requirements"

msgid "WIKI_CHEMORECEPTOR_SCIENTIFIC_BACKGROUND"
msgstr "TBA"

msgid "WIKI_CHEMORECEPTOR_STRATEGY"
msgstr ""
"[b]Chemoreceptors[/b] are valuable in the early game as a method for finding [thrive:compound type=\"glucose\"][/thrive:compound]. Later in the game, they may be most useful for finding [thrive:compound type=\"phosphates\"][/thrive:compound] as that's the only compound cells can't produce by themselves.\n"
"\n"
"We recommend setting search radius to maximum and setting minimum density somewhere in the middle of its range. That way, the clouds you find will be more substantial and thus worth the energy investment to gather them.\n"
"\n"
"Be aware of [b]Chemoreceptors[/b] in other cells, both of your own species and other species. Non-player cells with [b]Chemoreceptors[/b] seek out their target compound, and too many in the environment can lead to sudden droughts of that compound. If your own species develops [b]Chemoreceptors[/b] and explodes in population, You may have to balance search convenience against decimation of a compound in the environment."

msgid "WIKI_CHEMORECEPTOR_UPGRADES"
msgstr "No upgrades."

msgid "WIKI_CHEMOSYNTHESIZING_PROTEINS_EFFECTS"
msgstr "No special effects."

msgid "WIKI_CHEMOSYNTHESIZING_PROTEINS_INTRO"
msgstr "Small clusters of protein in the [b][color=#3796e1][url=thriveopedia:cytoplasm]Cytoplasm[/url][/color][/b] that convert [thrive:compound type=\"hydrogensulfide\"][/thrive:compound], gaseous [thrive:compound type=\"carbondioxide\"][/thrive:compound] and water into [thrive:compound type=\"glucose\"][/thrive:compound] in a process called [b]Bacterial Chemosynthesis[/b]. The rate of [thrive:compound type=\"glucose\"][/thrive:compound] production scales with the concentration of [thrive:compound type=\"carbondioxide\"][/thrive:compound]."

msgid "WIKI_CHEMOSYNTHESIZING_PROTEINS_MODIFICATIONS"
msgstr "No modifications."

msgid "WIKI_CHEMOSYNTHESIZING_PROTEINS_PROCESSES"
msgstr ""
"[b]Bacterial Chemosynthesis:[/b] [thrive:compound type=\"hydrogensulfide\"][/thrive:compound] + [thrive:compound type=\"carbondioxide\"][/thrive:compound] → [thrive:compound type=\"glucose\"][/thrive:compound]\n"
"\n"
"Converts [thrive:compound type=\"hydrogensulfide\"][/thrive:compound] into [thrive:compound type=\"glucose\"][/thrive:compound]. Rate scales with concentration of environmental [thrive:compound type=\"carbondioxide\"][/thrive:compound].\n"
"\n"
"[b]Glycolysis[/b]: [b]Glucose[/b] [thrive:compound type=\"glucose\"][/thrive:compound] → [thrive:compound type=\"atp\"][/thrive:compound]\n"
"\n"
"Since [b]Chemosynthesizing Proteins[/b] are suspending in [b][color=#3796e1][url=thriveopedia:cytoplasm]Cytoplasm[/url][/color][/b], they also perform some [b]Glycolysis[/b]."

msgid "WIKI_CHEMOSYNTHESIZING_PROTEINS_REQUIREMENTS"
msgstr "No requirements."

msgid "WIKI_CHEMOSYNTHESIZING_PROTEINS_SCIENTIFIC_BACKGROUND"
msgstr "TBA"

msgid "WIKI_CHEMOSYNTHESIZING_PROTEINS_STRATEGY"
msgstr ""
"With [b]Chemosynthesizing Proteins[/b], cells gain access to one of the most abundant and reliable sources of energy in the volcanic vents, [thrive:compound type=\"hydrogensulfide\"][/thrive:compound]. This can be stockpiled and steadily processed into [thrive:compound type=\"glucose\"][/thrive:compound], allowing for more energy stores to be held at one time.\n"
"\n"
"To build an effective chemosynthesizing bacteria, you only need enough [b]Chemosynthesizing Proteins[/b] to generate a net increase of [thrive:compound type=\"glucose\"][/thrive:compound] within the cell. A great way to start is by placing two [b]Chemosynthesizing Proteins[/b] in the first generation, then [b][color=#3796e1][url=thriveopedia:metabolosome]Metabolosomes[/url][/color][/b] and whichever part you would prefer to power in the generation after. From there on, it is typically safe practice to only place an additional hex of [b]Chemosynthesizing Proteins[/b] per every two other parts.\n"
"\n"
"Be wary however, as [thrive:compound type=\"hydrogensulfide\"][/thrive:compound] is only present in a select few biomes in the world. Evolving yourself to rely on it as your primary energy source will effectively prevent you from safely traveling to many other environments."

msgid "WIKI_CHEMOSYNTHESIZING_PROTEINS_UPGRADES"
msgstr "No upgrades."

msgid "WIKI_CHLOROPLAST_EFFECTS"
msgstr "No effects."

msgid "WIKI_CHLOROPLAST_INTRO"
msgstr ""
"Filled with a green pigment called chlorophyll, it uses the energy gathered from [thrive:compound type=\"sunlight\"][/thrive:compound] to produce [thrive:compound type=\"glucose\"][/thrive:compound] from water and gaseous [thrive:compound type=\"carbondioxide\"][/thrive:compound]. This process is called [b]Photosynthesis[/b]. \n"
"\n"
"As [b]Photosynthesis[/b] requires [thrive:compound type=\"sunlight\"][/thrive:compound] to work, it is only effective in surface patches.\n"
"\n"
"This organelle is the eukaryotic counterpart to [b][color=#3796e1][url=thriveopedia:chromatophore]Thylakoids[/url][/color][/b]."

msgid "WIKI_CHLOROPLAST_MODIFICATIONS"
msgstr "No modifications."

msgid "WIKI_CHLOROPLAST_PROCESSES"
msgstr ""
"[b]Photosynthesis:[/b] [thrive:compound type=\"sunlight\"][/thrive:compound] + [thrive:compound type=\"carbondioxide\"][/thrive:compound] → [thrive:compound type=\"glucose\"][/thrive:compound] + [thrive:compound type=\"oxygen\"][/thrive:compound]\n"
"\n"
"A full-strength version of [b]Chromatophore Photosynthesis[/b] found in [b][color=#3796e1][url=thriveopedia:chromatophore]Thylakoids[/url][/color][/b]. This allows you to more efficiently taste the sun! Similarity to it's prokaryotic counterpart, [b]Chloroplasts[/b] perform [b]Photosynthesis[/b] only in light patches; the closer to the surface your cell is, the more effective this process becomes."

msgid "WIKI_CHLOROPLAST_REQUIREMENTS"
msgstr ""
"A cell must have a [b][color=#3796e1][url=thriveopedia:nucleus]Nucleus[/url][/color][/b] to evolve [b]Chloroplasts[/b].\n"
"\n"
"If organelle unlocks are enabled in game settings, the following condition must be true [i]for the player cell[/i]:\n"
"\n"
"[indent]—   Contains at least [b]5[/b] [b][color=#3796e1][url=thriveopedia:chromatophore]Thylakoids[/url][/color][/b] for at least [b]7[/b] generations in a row.[/indent]"

msgid "WIKI_CHLOROPLAST_SCIENTIFIC_BACKGROUND"
msgstr "TBA"

msgid "WIKI_CHLOROPLAST_STRATEGY"
msgstr ""
"[b]Chloroplasts[/b] are the largest organelle other than the [color=#3796e1][url=thriveopedia:nucleus]Nucleus[/url][/color], with a high osmoregulation cost and weight.\n"
"\n"
"When playing with the day/night cycle enabled, a lot of [thrive:compound type=\"glucose\"][/thrive:compound] storage is needed to survive the night. This can be provided by [b][color=#3796e1][url=thriveopedia:vacuole]Vacuoles[/url][/color][/b]. See the strategy section for [b][color=#3796e1][url=thriveopedia:chromatophore]Thylakoids[/url][/color][/b] for more advice on surviving as a photosynthetic organism."

msgid "WIKI_CHLOROPLAST_UPGRADES"
msgstr "No upgrades."

msgid "WIKI_CILIA_EFFECTS"
msgstr "Each hex of [b]Cilia[/b] increases a cell's rotation speed, consuming [thrive:compound type=\"atp\"][/thrive:compound] in exchange for extra mobility. The exact improvement depends on the organelle's placement – those placed further away from the centre of a cell exert a greater moment of inertia, hence larger increase in rotation speed."

msgid "WIKI_CILIA_INTRO"
msgstr "Small hairs on the outside of a cell which use [thrive:compound type=\"atp\"][/thrive:compound] to increase cell rotation speed. Can be upgraded to generate currents that pull in prey cells and other objects."

msgid "WIKI_CILIA_MODIFICATIONS"
msgstr "No modifications."

msgid "WIKI_CILIA_PROCESSES"
msgstr "No processes."

msgid "WIKI_CILIA_REQUIREMENTS"
msgstr "A cell must have a [b][color=#3796e1][url=thriveopedia:nucleus]Nucleus[/url][/color][/b] to evolve [b]Cilia[/b]."

msgid "WIKI_CILIA_SCIENTIFIC_BACKGROUND"
msgstr ""
"Similar to [b][color=#3796e1][url=thriveopedia:flagellum]Flagella[/url][/color][/b], [b]Cilia[/b] are thin hairs providing directional thrust, but they move in different configurations and also give other benefits. Many organisms use [b]Cilia[/b] for sensory purposes and they can also push and pull nutrients around in larger organisms.\n"
"\n"
"In real life, [b]Cilia[/b] generally appear all over the exterior of a cell rather than in individual clumps. Cells with this coating are known as ciliates.\n"
"\n"
"Read more on this organism's [color=#3796e1][url=https://en.wikipedia.org/wiki/Cilium]Wikipedia page[/url][/color]"

msgid "WIKI_CILIA_STRATEGY"
msgstr "[b]Cilia[/b] are essential for large cells, especially those relying on predation. Without them, large cells are hindered by sometimes painfully slow turning speeds. We recommend adding [b]Cilia[/b] as soon as possible after evolving a [b][color=#3796e1][url=thriveopedia:nucleus]Nucleus[/url][/color][/b] to counteract the enormous size of that crucial organelle, and we recommend placing them as far from the centre of a cell as possible to maximise turning force."

msgid "WIKI_CILIA_UPGRADES"
msgstr ""
"[b]Pulling Cilia[/b]\n"
"\n"
"For [b]25[/b] mutation points, modify [b]Cilia[/b] once placed to transform them into [b]Pulling Cilia[/b]. In addition to the regular effects of the organelle, [b]Pulling Cilia[/b] generate vortices to attract small cells and chunks such as floating organelles."

msgid "WIKI_CYTOPLASM_EFFECTS"
msgstr "Any other organelle may replace [b]Cytoplasm[/b] at no extra mutation point cost (beyond the cost of that organelle)."

msgid "WIKI_CYTOPLASM_INTRO"
msgstr ""
"The gooey innards of a cell. The [b]Cytoplasm[/b] is the basic mixture of ions, proteins, and other substances dissolved in water that fill the interior of the cell.\n"
"\n"
"One of the functions it performs is [b]Cytoplasm Glycolysis[/b], the conversion of [thrive:compound type=\"glucose\"][/thrive:compound] into [thrive:compound type=\"atp\"][/thrive:compound]. For cells that lack organelles to have more advanced metabolisms, this is what they rely on for energy. It is also used to store molecules in the cell and to grow the cell's size."

msgid "WIKI_CYTOPLASM_MODIFICATIONS"
msgstr "No modifications."

msgid "WIKI_CYTOPLASM_PROCESSES"
msgstr ""
"[b]Cytoplasm Glycolysis[/b]: [thrive:compound type=\"glucose\"][/thrive:compound] → [thrive:compound type=\"atp\"][/thrive:compound]\n"
"\n"
"The first method of energy production available in the game. Less efficient than [b]Glycolysis[/b] in other organelles (e.g. [b][color=#3796e1][url=thriveopedia:metabolosome]Metabolosomes[/url][/color][/b]), it requires only a steady influx of [thrive:compound type=\"glucose\"][/thrive:compound] and does not change speed in response to environmental factors."

msgid "WIKI_CYTOPLASM_REQUIREMENTS"
msgstr "No requirements."

msgid "WIKI_CYTOPLASM_SCIENTIFIC_BACKGROUND"
msgstr ""
"Technically speaking, [b]Cytoplasm[/b] isn't an organelle; it's the combination of all constituents of a cell other than the nucleus and membrane. In Thrive, we made [b]Cytoplasm[/b] its own organelle to act as empty space that nonetheless contributes to a cell's shape and size. In either case, [b]Cytoplasm[/b] can be thought of as the filling for the membrane, the background fluids through which the rest of the cell's components float.\n"
"\n"
"The main component of [b]Cytoplasm[/b] is cytosol. Cytosol contains fluids which disperse nutrients throughout the cell – roughly analogous to blood in macroscopic organisms – and the cytoskeleton, which maintains cell structure. Many metabolic processes take place in cytosol, such as those involved in osmoregulation and internal communication via chemical signals.\n"
"\n"
"Read more on this organelle's [color=#3796e1][url=https://en.wikipedia.org/wiki/Cytoplasm]Wikipedia page[/url][/color]."

msgid "WIKI_CYTOPLASM_STRATEGY"
msgstr ""
"If you can keep collecting [thrive:compound type=\"glucose\"][/thrive:compound] from clouds in the environment, each hex of [b]Cytoplasm[/b] produces net positive energy (in the form of [thrive:compound type=\"atp\"][/thrive:compound]). This organelle is therefore a reliable choice for easy energy generation in most environments. Indeed, the starting cell (LUCA) is a single hex of [b]Cytoplasm[/b].\n"
"\n"
"There are however more powerful methods of [thrive:compound type=\"atp\"][/thrive:compound] generation available. As the game progresses, we recommend investing in more specialised organelles depending on environmental conditions, especially since [thrive:compound type=\"glucose\"][/thrive:compound] concentrations decrease with time. For example, [b][color=#3796e1][url=thriveopedia:metabolosome]Metabolosomes[/url][/color][/b] are effective if the current patch has plenty of [thrive:compound type=\"oxygen\"][/thrive:compound], and [b][color=#3796e1][url=thriveopedia:thermosynthase]Thermosynthase[/url][/color][/b] is powerful in patches with high [thrive:compound type=\"temperature\"][/thrive:compound].\n"
"\n"
"Adding hexes of [b]Cytoplasm[/b] is also one of the most efficient ways to increase a cell's size. Increased size gives you increased health and stops smaller cells engulfing you, at the expense of speed and maneuverability."

msgid "WIKI_CYTOPLASM_UPGRADES"
msgstr "No upgrades."

msgid "WIKI_FLAGELLUM_EFFECTS"
msgstr "Each [b]Flagellum[/b] provides directional thrust in the direction opposite its orientation. They also provide partial thrust in directions near the exact opposite direction (to be precise, those for which the component of that exact opposite vector is positive). Whenever a [b]Flagellum[/b] is active, it consumes [thrive:compound type=\"atp\"][/thrive:compound]."

msgid "WIKI_FLAGELLUM_INTRO"
msgstr "Hair-like filaments on the outside of a cell which use [thrive:compound type=\"atp\"][/thrive:compound] to increase cell movement speed in one direction. Thrust is applied in the opposite direction to the outward-facing direction of the [b]Flagellum[/b]."

msgid "WIKI_FLAGELLUM_MODIFICATIONS"
msgstr "No modifications."

msgid "WIKI_FLAGELLUM_PROCESSES"
msgstr "No processes."

msgid "WIKI_FLAGELLUM_REQUIREMENTS"
msgstr ""
"If organelle upgrades are enabled in game settings, [i]at least one[/i] of the following condition must be true [i]for the player cell[/i]:\n"
"\n"
"[indent]—   Has speed below [b]15[/b].[/indent]\n"
"[indent]—   Produces at least [b]+15[/b] [thrive:compound type=\"atp\"][/thrive:compound].[/indent]"

msgid "WIKI_FLAGELLUM_SCIENTIFIC_BACKGROUND"
msgstr "TBA"

msgid "WIKI_FLAGELLUM_STRATEGY"
msgstr ""
"Speed is important for both predators and prey, so [b]Flagella[/b] are a common sight in the microbial environment. Unless your cell is predominantly sessile, we recommend adding at least some [b]Flagella[/b] to help you chase and escape from other cells, especially to offset the speed decrease after evolving a [b][color=#3796e1][url=thriveopedia:nucleus]Nucleus[/url][/color][/b].\n"
"\n"
"Watch out for your cell's [thrive:compound type=\"atp\"][/thrive:compound] balance. It's possible for a cell to survive with overall negative balance if you move only in short bursts and produce enough [thrive:compound type=\"atp\"][/thrive:compound] to sustain yourself when the consumption induced by [b]Flagella[/b] is ignored."

msgid "WIKI_FLAGELLUM_UPGRADES"
msgstr "No upgrades."

msgid "WIKI_HEADING_EFFECTS"
msgstr "Effects"

msgid "WIKI_HEADING_MODIFICATIONS"
msgstr "Modifications"

msgid "WIKI_HEADING_PROCESSES"
msgstr "Processes"

msgid "WIKI_HEADING_REQUIREMENTS"
msgstr "Requirements"

msgid "WIKI_HEADING_SCIENTIFIC_BACKGROUND"
msgstr "Scientific Background"

msgid "WIKI_HEADING_STRATEGY"
msgstr "Strategy"

msgid "WIKI_HEADING_UPGRADES"
msgstr "Upgrades"

msgid "WIKI_LYSOSOME_EFFECTS"
msgstr ""
"Equipping a [b]Lysosome[/b] with [b]Chitinase[/b] or [b]Cellulase[/b] allows a cell to digest other cells with [b]Chitin Membranes[/b] or [b]Cellulose Membranes[/b] respectively. Indigestible cells – those for which a cell does not have the required enzyme – are immediately ejected.\n"
"\n"
"Alongside its general stats, each [b]Lysosome[/b] contributes:\n"
"\n"
"[indent]—   [b]+0.05[/b] digestion speed. Engulfed matter will be digested more quickly.[/indent]\n"
"[indent]—   [b]+4.5%[/b] digestion efficiency for the chosen enzyme. Engulfed cells with the enzyme's target membrane will yield more compounds when digested.[/indent]"

msgid "WIKI_LYSOSOME_INTRO"
msgstr ""
"Contains digestive enzymes. Can be modified to change the type of enzyme it contains. Only one enzyme per [b]Lysosome[/b] can be utilized at a time. Enzymes speed up and improve efficiency of digestion.\n"
"\n"
"The [b]Lysosome[/b] is a membrane-bound organelle that contains hydrolytic enzymes that can break down various biomolecules. [b]Lysosomes[/b] allow the cell to digest materials ingested through endocytosis and clean waste products of the cell in a process called autophagy."

msgid "WIKI_LYSOSOME_MODIFICATIONS"
msgstr ""
"Modify the [b]Lysosome[/b] to select the enzyme it contains. By default, it contains [b]Lipase[/b] which targets [b]Normal Membranes[/b] and [b]Double Membranes[/b].\n"
"\n"
"A [b]Lysosome[/b] can instead contain one of:\n"
"\n"
"[indent]—   [b]Chitinase[/b], which targets [b]Chitin Membranes[/b].[/indent]\n"
"[indent]—   [b]Cellulase[/b], which targets [b]Cellulose Membranes[/b].[/indent]"

msgid "WIKI_LYSOSOME_PROCESSES"
msgstr "No processes."

msgid "WIKI_LYSOSOME_REQUIREMENTS"
msgstr ""
"A cell must have a [b][color=#3796e1][url=thriveopedia:nucleus]Nucleus[/url][/color][/b] to evolve [b]Lysosomes[/b].\n"
"\n"
"If organelle upgrades are enabled in game settings, [i]at least one[/i] of the following conditions must also be true [i]for the player cell[/i]:\n"
"\n"
"[indent]—   Has engulfed at least [b]20[/b] cells throughout the game so far.[/indent]\n"
"[indent]—   Has digested at least [b]10[/b] cells throughout the game so far.[/indent]"

msgid "WIKI_LYSOSOME_SCIENTIFIC_BACKGROUND"
msgstr "TBA"

msgid "WIKI_LYSOSOME_STRATEGY"
msgstr ""
"For cells which engulf prey, it's generally advisable to evolve at least two [b]Lysosomes[/b], setting one to use [b]Chitinase[/b] and one to use [b]Cellulase[/b]. That way, your cell can digest many more types of prey that would otherwise remain invulnerable to engulfment.\n"
"\n"
"Adding even more [b]Lysosomes[/b], spreading the choice of enzymes, is also a good idea. Increased digestion speed can prevent issues with insufficient storage for all ingested matter and increased digestion efficiency makes predation significantly more viable as a strategy."

msgid "WIKI_LYSOSOME_UPGRADES"
msgstr "No upgrades."

msgid "WIKI_METABOLOSOMES_EFFECTS"
msgstr "No effects."

msgid "WIKI_METABOLOSOMES_INTRO"
msgstr "[b]Metabolosomes[/b] perform [b]Protein Respiration[/b], a form of [b]Aerobic Respiration[/b] inferior to that of [b][color=#3796e1][url=thriveopedia:mitochondrion]Mitochondria[/url][/color][/b]. It is the conversion of [thrive:compound type=\"glucose\"][/thrive:compound] into [thrive:compound type=\"atp\"][/thrive:compound] with the use of [thrive:compound type=\"oxygen\"][/thrive:compound]."

msgid "WIKI_METABOLOSOMES_MODIFICATIONS"
msgstr "No modifications."

msgid "WIKI_METABOLOSOMES_PROCESSES"
msgstr ""
"[b]Protein Respiration[/b]: [thrive:compound type=\"glucose\"][/thrive:compound] + [thrive:compound type=\"oxygen\"][/thrive:compound] → [thrive:compound type=\"atp\"][/thrive:compound]\n"
"\n"
"A method of energy production, superior to that in [b][color=#3796e1][url=thriveopedia:cytoplasm]Cytoplasm[/url][/color][/b] but inferior to [b][color=#3796e1][url=thriveopedia:mitochondrion]Mitochondria[/url][/color][/b]. Requires a steady influx of [thrive:compound type=\"glucose\"][/thrive:compound]. Rate scales with the concentration of environmental [thrive:compound type=\"oxygen\"][/thrive:compound]."

msgid "WIKI_METABOLOSOMES_REQUIREMENTS"
msgstr "No requirements"

msgid "WIKI_METABOLOSOMES_SCIENTIFIC_BACKGROUND"
msgstr ""
"Unlike eukaryotes, prokaryote organelles do not have membranes. Instead, prokaryotes like bacteria construct compartments out of proteins. A [b]Metabolosome[/b] is an example of such a compartment, officially referred to as a Bacterial MicroCompartment (BMC). BMCs consist of a polyhedral protein shell around 100-200 nm in size that looks similar to a virus capsid. The proteins that make up the shell typically have (semi-permeable) pores that allow different compounds (substrates and products) in and out of the organelle. They concentrate enzymes and proteins involved in specific metabolic processes in one spot, ensuring their success. The protein shell also acts as a physical barrier, allowing BMCs to conduct metabolic reactions that create toxic or unstable intermediate compounds.\n"
"\n"
"[b]Metabolosomes[/b] are a catabolic type of BMC, and are involved in the degradation of different carbon sources such as glycerol and amino acids. There is no clear evidence that the process of breaking down [thrive:compound type=\"glucose\"][/thrive:compound] takes place in metabolosomes, however it is not unreasonable to assume that it could do so.The actual process of breaking down glucose for energy takes place in several steps in both prokaryotes and eukaryotes. The only difference is where some of the enzymes are located and organized.\n"
"\n"
"Read more on this organelle's [color=#3796e1][url=https://en.wikipedia.org/wiki/Bacterial_microcompartment#Metabolosomes%3A_aldehyde_oxidation]Wikipedia page[/url][/color]."

msgid "WIKI_METABOLOSOMES_STRATEGY"
msgstr ""
"In many ways, [b]Metabolosomes[/b] are an extension of [b][color=#3796e1][url=thriveopedia:cytoplasm]Cytoplasm[/url][/color][/b]. A playstyle that works for the starting cell (LUCA) is likely to work for a cell built from [b]Metabolosomes[/b] – simply gather [thrive:compound type=\"glucose\"][/thrive:compound] from the environment. The difference is increased efficiency that can support more organelles with wider functions, such as [b][color=#3796e1][url=thriveopedia:pilus]Perforator Pili[/url][/color][/b] or [b][color=#3796e1][url=thriveopedia:flagellum]Flagella[/url][/color][/b].\n"
"\n"
"However, natural [thrive:compound type=\"glucose\"][/thrive:compound] concentrations in the environment decrease over the course of the game, so it may be advisable to switch to new food sources later on.\n"
"\n"
"Once a cell evolves a [b][color=#3796e1][url=thriveopedia:nucleus]Nucleus[/url][/color][/b], it's advisable to replace [b]Metabolosomes[/b] with their eukaryotic equivalent, [b][color=#3796e1][url=thriveopedia:mitochondrion]Mitochondria[/url][/color][/b], since these are much more efficient."

msgid "WIKI_METABOLOSOMES_UPGRADES"
msgstr "No upgrades."

msgid "WIKI_MITOCHONDRION_EFFECTS"
msgstr "No effects."

msgid "WIKI_MITOCHONDRION_INTRO"
msgstr "The powerhouse of the cell. [b]Mitochondria[/b] perform [b]Aerobic Respiration[/b], or the conversion of [thrive:compound type=\"glucose\"][/thrive:compound] into [thrive:compound type=\"atp\"][/thrive:compound] with the use of [thrive:compound type=\"oxygen\"][/thrive:compound]. [b]Mitochondria[/b] perform this function more efficiently than other organelles such as [b][color=#3796e1][url=thriveopedia:metabolosome]Metabolosomes[/url][/color][/b]."

msgid "WIKI_MITOCHONDRION_MODIFICATIONS"
msgstr "No modifications."

msgid "WIKI_MITOCHONDRION_PROCESSES"
msgstr ""
"[b]Aerobic Respiration[/b]: [thrive:compound type=\"glucose\"][/thrive:compound] + [thrive:compound type=\"oxygen\"][/thrive:compound] → [thrive:compound type=\"atp\"][/thrive:compound]\n"
"\n"
"One of the main methods of energy production, superior to that in [color=#3796e1][url=thriveopedia:metabolosome]Metabolosomes[/url][/color]. Requires a steady influx of [thrive:compound type=\"glucose\"][/thrive:compound]. Rate scales with the concentration of environmental [thrive:compound type=\"oxygen\"][/thrive:compound]."

msgid "WIKI_MITOCHONDRION_REQUIREMENTS"
msgstr ""
"A cell must have a [b][color=#3796e1][url=thriveopedia:nucleus]Nucleus[/url][/color][/b] to evolve [b]Mitochondria[/b].\n"
"\n"
"If organelle upgrades are enabled in game settings, [i]both[/i] of the following conditions must also be true [i]for the player cell[/i]:\n"
"\n"
"[indent]—   Contains [b][color=#3796e1][url=thriveopedia:metabolosome]Metabolosomes[/url][/color][/b] for at least [b]7[/b] generations in a row.[/indent]\n"
"[indent]—   Produces at least [b]+20[/b] [thrive:compound type=\"atp\"][/thrive:compound].[/indent]"

msgid "WIKI_MITOCHONDRION_SCIENTIFIC_BACKGROUND"
msgstr "TBA"

msgid "WIKI_MITOCHONDRION_STRATEGY"
msgstr ""
"In environments with plentiful [thrive:compound type=\"glucose\"][/thrive:compound], [b]Mitochondria[/b] are indeed the powerhouses of the cell. Be aware though that [thrive:compound type=\"glucose\"][/thrive:compound] concentrations decrease as the game progresses, so we recommend switching to alternative energy sources if possible.\n"
"\n"
"We also recommend replacing [b][color=#3796e1][url=thriveopedia:metabolosome]Metabolosomes[/url][/color][/b] with [b]Mitochondria[/b] after evolving a [b][color=#3796e1][url=thriveopedia:nucleus]Nucleus[/url][/color][/b] for far greater efficiency."

msgid "WIKI_MITOCHONDRION_UPGRADES"
msgstr "No upgrades."

msgid "WIKI_MYOFIBRIL_EFFECTS"
msgstr "For each cell in a multicellular organism that contains a [b]Myofibril[/b], that organism's movement speed increases proportionally to the volume of that cell. Cells with [b]Myofibrils[/b] are classified as having muscle tissue type."

msgid "WIKI_MYOFIBRIL_INTRO"
msgstr "Organelle consisting of long fibres which in aggregate create muscle tissue within organisms, available from the Multicellular Stage. Increases an organism's speed."

msgid "WIKI_MYOFIBRIL_MODIFICATIONS"
msgstr "No modifications."

msgid "WIKI_MYOFIBRIL_PROCESSES"
msgstr "No processes."

msgid "WIKI_MYOFIBRIL_REQUIREMENTS"
msgstr "Only available from the Multicellular Stage onwards."

msgid "WIKI_MYOFIBRIL_SCIENTIFIC_BACKGROUND"
msgstr "TBA"

msgid "WIKI_MYOFIBRIL_STRATEGY"
msgstr "We recommend adding one [b]Myofibril[/b] to several cell types in your multicellular organism, but adding more than one is redundant. At the moment, further [b]Myofibrils[/b] provide no extra benefit."

msgid "WIKI_MYOFIBRIL_UPGRADES"
msgstr "No upgrades"

msgid "WIKI_NITROGEN-FIXING_PLASTID_EFFECTS"
msgstr "No effects."

msgid "WIKI_NITROGEN-FIXING_PLASTID_INTRO"
msgstr "Performs [b]Anaerobic Nitrogen Fixation[/b] to produce [thrive:compound type=\"ammonia\"][/thrive:compound] from gaseous [thrive:compound type=\"nitrogen\"][/thrive:compound] and [thrive:compound type=\"atp\"][/thrive:compound], producing one of the components of growth for cellular reproduction. More efficient than the prokaryotic [b][color=#3796e1][url=thriveopedia:nitrogenase]Nitrogenase[/url][/color][/b]."

msgid "WIKI_NITROGEN-FIXING_PLASTID_MODIFICATIONS"
msgstr "No modifications."

msgid "WIKI_NITROGEN-FIXING_PLASTID_PROCESSES"
msgstr ""
"[b]Aerobic Nitrogen Fixation[/b]\n"
"\n"
"Fixes atmospheric [thrive:compound type=\"nitrogen\"][/thrive:compound] into [thrive:compound type=\"ammonia\"][/thrive:compound] by expending energy. Rate scales with the amount of environmental [thrive:compound type=\"nitrogen\"][/thrive:compound] and [thrive:compound type=\"oxygen\"][/thrive:compound]. More efficient than the equivalent process in [b][color=#3796e1][url=thriveopedia:nitrogenase]Nitrogenase[/url][/color][/b]."

msgid "WIKI_NITROGEN-FIXING_PLASTID_REQUIREMENTS"
msgstr "A cell must have a [b][color=#3796e1][url=thriveopedia:nucleus]Nucleus[/url][/color][/b] to evolve [b]Nitrogen-Fixing Plastids[/b]."

msgid "WIKI_NITROGEN-FIXING_PLASTID_SCIENTIFIC_BACKGROUND"
msgstr "TBA"

msgid "WIKI_NITROGEN-FIXING_PLASTID_STRATEGY"
msgstr ""
"We recommend replacing [b][color=#3796e1][url=thriveopedia:nitrogenase]Nitrogenase[/url][/color][/b] with [b]Nitrogen-Fixing Plastids[/b] when your cell develops a [b][color=#3796e1][url=thriveopedia:nucleus]Nucleus[/url][/color][/b], as the latter can more efficiently generate resources needed for reproduction.\n"
"\n"
"As with [b][color=#3796e1][url=thriveopedia:nitrogenase]Nitrogenase[/url][/color][/b], [b]Nitrogen-Fixing Plastids[/b] are a sensible choice if you have [thrive:compound type=\"atp\"][/thrive:compound] to spare. Creating reproduction resources yourself removes a limiting factor on your ability to progress through generations more quickly."

msgid "WIKI_NITROGEN-FIXING_PLASTID_UPGRADES"
msgstr "No upgrades."

msgid "WIKI_NITROGENASE_EFFECTS"
msgstr "No effects."

msgid "WIKI_NITROGENASE_INTRO"
msgstr ""
"Performs [b]Anaerobic Nitrogen Fixation[/b] to produce [thrive:compound type=\"ammonia\"][/thrive:compound] from gaseous [thrive:compound type=\"nitrogen\"][/thrive:compound] and [thrive:compound type=\"atp\"][/thrive:compound], producing one of the components of growth for cellular reproduction. Less efficient than the eukaryotic [b][color=#3796e1][url=thriveopedia:nitrogenfixingplastid]Nitrogen-Fixing Plastid[/url][/color][/b].\n"
"\n"
"Also performs some [b]Glycolysis[/b] to produce [thrive:compound type=\"atp\"][/thrive:compound] from [thrive:compound type=\"glucose\"][/thrive:compound]."

msgid "WIKI_NITROGENASE_MODIFICATIONS"
msgstr "No modifications."

msgid "WIKI_NITROGENASE_PROCESSES"
msgstr ""
"[b]Anaerobic Nitrogen Fixation[/b]: [thrive:compound type=\"atp\"][/thrive:compound] + [thrive:compound type=\"nitrogen\"][/thrive:compound] → [thrive:compound type=\"ammonia\"][/thrive:compound]\n"
"\n"
"Fixes atmospheric [thrive:compound type=\"nitrogen\"][/thrive:compound] into [thrive:compound type=\"ammonia\"][/thrive:compound] by expending energy. Rate scales with the amount of environmental [thrive:compound type=\"nitrogen\"][/thrive:compound]. Less efficient than the equivalent process in the [b][color=#3796e1][url=thriveopedia:nitrogenfixingplastid]Nitrogen-Fixing Plastid[/url][/color][/b].\n"
"\n"
"[b]Glycolysis[/b]\n"
"\n"
"Like many prokaryotic organelles, the [b][color=#3796e1][url=thriveopedia:cytoplasm]Cytoplasm[/url][/color][/b] surrounding [b]Nitrogenase[/b] performs a less efficient form of [b]Glycolysis[/b], transforming [thrive:compound type=\"glucose\"][/thrive:compound] into [thrive:compound type=\"atp\"][/thrive:compound]."

msgid "WIKI_NITROGENASE_REQUIREMENTS"
msgstr ""
"If organelle upgrades are enabled in game settings, the following condition must be true [i]for the player cell[/i]:\n"
"\n"
"[indent]—   Is in a patch with at most [b]13[/b] [thrive:compound type=\"ammonia\"][/thrive:compound].[/indent]"

msgid "WIKI_NITROGENASE_SCIENTIFIC_BACKGROUND"
msgstr "TBA"

msgid "WIKI_NITROGENASE_STRATEGY"
msgstr ""
"The [thrive:compound type=\"ammonia\"][/thrive:compound] produced by [b]Nitrogenase[/b] contributes towards stored resources for reproduction. Cells with [b]Nitrogenase[/b] therefore need only find [thrive:compound type=\"phosphates\"][/thrive:compound] from the environment to reproduce at a faster rate than the base rate (the base rate is zero if passive reproduction progress is disabled in options for the current game).\n"
"\n"
"Since [b]Anaerobic Nitrogen Fixation[/b] consumes [thrive:compound type=\"atp\"][/thrive:compound], you should have excess [thrive:compound type=\"atp\"][/thrive:compound] available before adding this organelle to your cell. The small amount of [b]Glycolysis[/b] performed by [b]Nitrogenase[/b] is not enough to offset its own osmoregulation cost."

msgid "WIKI_NITROGENASE_UPGRADES"
msgstr "No upgrades."

msgid "WIKI_NUCLEUS_EFFECTS"
msgstr ""
"Once a cell evolves a [b]Nucleus[/b], it gains the ability to evolve many other organelles that were previously locked.\n"
"\n"
"Cells with a [b]Nucleus[/b] take [b]50%[/b] less damage from any source except starvation from having no [thrive:compound type=\"atp\"][/thrive:compound].\n"
"\n"
"A cell can only have at most one [b]Nucleus[/b] and it cannot be removed after it evolves."

msgid "WIKI_NUCLEUS_INTRO"
msgstr ""
"The largest organelle and the defining feature of eukaryotic cells. Allows cells to evolve advanced, membrane-bound organelles with more powerful effects, such as [b][color=#3796e1][url=thriveopedia:mitochondrion]Mitochondria[/url][/color][/b] and [b][color=#3796e1][url=thriveopedia:lysosome]Lysosomes[/url][/color][/b].\n"
"\n"
"Costs a lot of [thrive:compound type=\"atp\"][/thrive:compound] to maintain due to its enormous size and osmoregulation cost. Once a cell obtains a nucleus, it cannot be removed in future generations.\n"
"\n"
"Also reduces damage taken from any source other than starvation by [b]50%[/b]."

msgid "WIKI_NUCLEUS_MODIFICATIONS"
msgstr "No modifications."

msgid "WIKI_NUCLEUS_PROCESSES"
msgstr "No processes."

msgid "WIKI_NUCLEUS_REQUIREMENTS"
msgstr "No requirements."

msgid "WIKI_NUCLEUS_SCIENTIFIC_BACKGROUND"
msgstr "TBA"

msgid "WIKI_NUCLEUS_STRATEGY"
msgstr ""
"Think very hard before adding a [b]Nucleus[/b] to your cell. They are expensive to maintain and slow your cell down considerably, so ensure you have a significant positive [thrive:compound type=\"atp\"][/thrive:compound] balance and can afford a more sedate lifestyle for a generation or two. We recommend adding [b][color=#3796e1][url=thriveopedia:cilia]Cilia[/url][/color][/b] and [b][color=#3796e1][url=thriveopedia:flagellum]Flagella[/url][/color][/b] in subsequent generations to recover some agility.\n"
"\n"
"The benefits though are obvious. Eukaryotes (cells with a [b]Nucleus[/b]) gain access to more versatile future upgrades than prokaryotes (cells without one).\n"
"\n"
"Organelles unlocked by the [b]Nucleus[/b] offer powerful new abilities, such as the [b][color=#3796e1][url=thriveopedia:signalingAgent]Signaling Agent[/url][/color][/b] and [b][color=#3796e1][url=thriveopedia:bindingAgent]Binding Agent[/url][/color][/b], or significant upgrades to existing abilities, such as [b][color=#3796e1][url=thriveopedia:mitochondrion]Mitochondria[/url][/color][/b] and [b][color=#3796e1][url=thriveopedia:thermoplast]Thermoplasts[/url][/color][/b]. We recommend replacing prokaryotic organelles with their more efficient eukaryotic counterparts after adding a [b]Nucleus[/b] to improve [thrive:compound type=\"atp\"][/thrive:compound] production and better sustain your cell."

msgid "WIKI_NUCLEUS_UPGRADES"
msgstr "No upgrades."

msgid "WIKI_ORGANELLES_ROOT_INTRO"
msgstr ""
"Organelles are the \"organs\" of single-celled organisms. In Thrive, they are the building blocks of your cell, controlling its internal processes and abilities.\n"
"\n"
"Each time you reproduce, you can add, move, modify or remove organelles inside your cell using the microbe editor. Almost all of these actions cost mutation points. Organelles are arranged in a hex grid, forming a contiguous shape wrapped by the cell membrane, and each organelle has a characteristic hex footprint. External organelles attach themselves to the membrane's exterior, so for many of them, orientation of placement matters.\n"
"\n"
"As you edit your cell, other species also change their organelle layout. They have access to all the same powers and abilities.\n"
"\n"
"Select an organelle from the list below to learn more."

msgid "WIKI_OXYTOXISOME_EFFECTS"
msgstr ""
"If a cell has at least one [b]Oxytoxisome[/b] or [b][color=#3796e1][url=thriveopedia:oxytoxy]Toxin Vacuole[/url][/color][/b], it can shoot toxin projectiles, draining stored [thrive:compound type=\"oxytoxy\"][/thrive:compound] to do so. These projectiles damage cells of other species, but don't harm members of the species that fired them.\n"
"\n"
"Damage scales with the amount of [thrive:compound type=\"oxytoxy\"][/thrive:compound] fired."

msgid "WIKI_OXYTOXISOME_INTRO"
msgstr "Modified [b][color=#3796e1][url=thriveopedia:metabolosome]Metabolosome[/url][/color][/b] which produces [thrive:compound type=\"oxytoxy\"][/thrive:compound], an agent that can be fired as a toxic projectile. Inferior version of the [b][color=#3796e1][url=thriveopedia:oxytoxy]Toxin Vacuole[/url][/color][/b]."

msgid "WIKI_OXYTOXISOME_MODIFICATIONS"
msgstr "No modifications."

msgid "WIKI_OXYTOXISOME_PROCESSES"
msgstr ""
"[b]OxyToxy Synthesis[/b]: [thrive:compound type=\"atp\"][/thrive:compound] + [thrive:compound type=\"oxygen\"][/thrive:compound] → [thrive:compound type=\"oxytoxy\"][/thrive:compound]\n"
"\n"
"Produces [thrive:compound type=\"oxytoxy\"][/thrive:compound], but much less efficiently than [b][color=#3796e1][url=thriveopedia:oxytoxy]Toxin Vacuoles[/url][/color][/b]. Rate scales with the amount of environmental [thrive:compound type=\"oxygen\"][/thrive:compound].\n"
"\n"
"[b]Glycolysis[/b]: [thrive:compound type=\"glucose\"][/thrive:compound] → [thrive:compound type=\"atp\"][/thrive:compound]\n"
"\n"
"Like many prokaryotic organelles, the [b][color=#3796e1][url=thriveopedia:cytoplasm]Cytoplasm[/url][/color][/b] surrounding an [b]Oxytoxisome[/b] performs a less efficient form of [b]Glycolysis[/b], transforming [thrive:compound type=\"glucose\"][/thrive:compound] into [thrive:compound type=\"atp\"][/thrive:compound]."

msgid "WIKI_OXYTOXISOME_REQUIREMENTS"
msgstr ""
"If organelle upgrades are enabled in game settings, the following condition must be true [i]for the player cell[/i]:\n"
"\n"
"[indent]—   Has engulfed at least [b]5[/b] cells throughout the game so far.[/indent]"

msgid "WIKI_OXYTOXISOME_SCIENTIFIC_BACKGROUND"
msgstr "TBA"

msgid "WIKI_OXYTOXISOME_STRATEGY"
msgstr ""
"Toxins are a valuable weapon in cellular combat. They are currently the only method of ranged attack in the game, with engulfment and [b][color=#3796e1][url=thriveopedia:pilus]Perforator Pili[/url][/color][/b] more akin to melee weapons.\n"
"\n"
"The [b]Oxytoxisome[/b] and its eukaryotic counterpart the [b][color=#3796e1][url=thriveopedia:oxytoxy]Toxin Vacuole[/url][/color][/b] are also useful for defensive purposes. A cell which engulfs another cell that has either of these organelles takes damage as its prey digests, which can act as a deterrent to larger predators."

msgid "WIKI_OXYTOXISOME_UPGRADES"
msgstr "No upgrades."

msgid "WIKI_PAGE_AXON"
msgstr "Axon"

msgid "WIKI_PAGE_BINDING_AGENT"
msgstr "Binding Agent"

msgid "WIKI_PAGE_BIOLUMINESCENT_VACUOLE"
msgstr "Bioluminescent Vacuole"

msgid "WIKI_PAGE_CHEMOPLAST"
msgstr "Chemoplast"

msgid "WIKI_PAGE_CHEMORECEPTOR"
msgstr "Chemoreceptor"

msgid "WIKI_PAGE_CHEMOSYNTHESIZING_PROTEINS"
msgstr "Chemosynthesizing Proteins"

msgid "WIKI_PAGE_CHLOROPLAST"
msgstr "Chloroplast"

msgid "WIKI_PAGE_CILIA"
msgstr "Cilia"

msgid "WIKI_PAGE_CYTOPLASM"
msgstr "Cytoplasm"

msgid "WIKI_PAGE_FLAGELLUM"
msgstr "Flagellum"

msgid "WIKI_PAGE_LYSOSOME"
msgstr "Lysosome"

msgid "WIKI_PAGE_METABOLOSOMES"
msgstr "Metabolosomes"

msgid "WIKI_PAGE_MITOCHONDRION"
msgstr "Mitochondrion"

msgid "WIKI_PAGE_MYOFIBRIL"
msgstr "Myofibril"

msgid "WIKI_PAGE_NITROGEN-FIXING_PLASTID"
msgstr "Nitrogen-Fixing Plastid"

msgid "WIKI_PAGE_NITROGENASE"
msgstr "Nitrogenase"

msgid "WIKI_PAGE_NUCLEUS"
msgstr "Nucleus"

msgid "WIKI_PAGE_ORGANELLES_ROOT"
msgstr "Organelles"

msgid "WIKI_PAGE_OXYTOXISOME"
msgstr "Oxytoxisome"

msgid "WIKI_PAGE_PERFORATOR_PILUS"
msgstr "Perforator Pilus"

msgid "WIKI_PAGE_PROTOPLASM"
msgstr "Protoplasm"

msgid "WIKI_PAGE_RUSTICYANIN"
msgstr "Rusticyanin"

msgid "WIKI_PAGE_SIGNALING_AGENT"
msgstr "Signaling Agent"

msgid "WIKI_PAGE_SLIME_JET"
msgstr "Slime Jet"

msgid "WIKI_PAGE_THERMOPLAST"
msgstr "Thermoplast"

msgid "WIKI_PAGE_THERMOSYNTHASE"
msgstr "Thermosynthase"

msgid "WIKI_PAGE_THYLAKOIDS"
msgstr "Thylakoids"

msgid "WIKI_PAGE_TOXIN_VACUOLE"
msgstr "Toxin Vacuole"

msgid "WIKI_PAGE_VACUOLE"
msgstr "Vacuole"

msgid "WIKI_PERFORATOR_PILUS_EFFECTS"
msgstr ""
"If a cell has a [b]Perforator Pilus[/b], cells of other species are dealt significant damage if they come into contact with it. If both cells have [b]Perforator Pili[/b], they may instead block each other's attack.\n"
"\n"
"[b]Perforator Pili[/b] also block toxin projectiles. See [b][color=#3796e1][url=thriveopedia:oxytoxyProteins]Oxytoxisome[/url][/color][/b] and [b][color=#3796e1][url=thriveopedia:oxytoxy]Toxin Vacuole[/url][/color][/b]."

msgid "WIKI_PERFORATOR_PILUS_INTRO"
msgstr ""
"Combat organelle used to stab other cells. Cells attacked with a [b]Perforator Pilus[/b] lose significant health.\n"
"\n"
"Also defends against toxins by parrying toxin projectiles."

msgid "WIKI_PERFORATOR_PILUS_MODIFICATIONS"
msgstr "No modifications."

msgid "WIKI_PERFORATOR_PILUS_PROCESSES"
msgstr "No processes."

msgid "WIKI_PERFORATOR_PILUS_REQUIREMENTS"
msgstr ""
"If organelle upgrades are enabled in game settings, [i]at least one[/i] of the following condition must be true [i]for the player cell[/i]:\n"
"\n"
"[indent]—   Has engulfed at least [b]5[/b] cells across all generations.[/indent]\n"
"[indent]—   Has died at least [b]5[/b] times across all generations.[/indent]"

msgid "WIKI_PERFORATOR_PILUS_SCIENTIFIC_BACKGROUND"
msgstr ""
"Pili (singular: pilus) are found on the surface of many microorganisms and resemble fine hairs. Tens to hundreds of pili may be present on the surface of a microorganism and serve one of several purposes, including roles in predation. Pathogenic microorganisms use pili for virulence either to attach and bind to host tissues, or to invade past the outer membrane to gain access to the cytoplasm. Many similar pili exist but are not evolutionarily related and have resulted from convergent evolution. A single organism may have the ability to express several types of pili and those that are present on the surface are constantly being changed and replaced.\n"
"\n"
"Read more on this organelle's [color=#3796e1][url=https://en.wikipedia.org/wiki/Pilus]Wikipedia page[/url][/color]."

msgid "WIKI_PERFORATOR_PILUS_STRATEGY"
msgstr ""
"Cells equipped with [b]Perforator Pili[/b] become effective predators and can damage any cell, even those with toxin resistance or an engulfment-resistant membrane. They must though be placed with care and require skill to fight with.\n"
"\n"
"[b]Perforator Pili[/b] can also act as powerful deterrents for prey. Balls of spikes are unlikely to be seen as an easy meal."

msgid "WIKI_PERFORATOR_PILUS_UPGRADES"
msgstr ""
"[b]Injectisome Pilus[/b]\n"
"\n"
"For [b]25[/b] mutation points, modify [b]Perforator Pili[/b] once placed to transform them into [b]Injectisome Pili[/b]. When these strike enemy cells, they also deal toxin damage. Membrane types which reduce damage from toxins also reduce damage from [b]Injectisome Pili[/b]."

msgid "WIKI_PROTOPLASM_EFFECTS"
msgstr "No effects."

msgid "WIKI_PROTOPLASM_INTRO"
msgstr ""
"Significantly enhanced version of [b][color=#3796e1][url=thriveopedia:cytoplasm]Cytoplasm[/url][/color][/b] intended to buff storage for non-player species. Can't be added to player cells, but may be present in cells the player has fossilised from the environment.\n"
"\n"
"Visually matches [b][color=#3796e1][url=thriveopedia:cytoplasm]Cytoplasm[/url][/color][/b] and inherits many of its traits."

msgid "WIKI_PROTOPLASM_MODIFICATIONS"
msgstr "No modifications."

msgid "WIKI_PROTOPLASM_PROCESSES"
msgstr ""
"[b]Glycolysis[/b]: [thrive:compound type=\"glucose\"][/thrive:compound] → [thrive:compound type=\"atp\"][/thrive:compound]\n"
"\n"
"Enhanced version of [b]Cytoplasm Glycolysis[/b] with different input/output rates."

msgid "WIKI_PROTOPLASM_REQUIREMENTS"
msgstr "The player cannot evolve [b]Protoplasm[/b]. Non-player species can with no restrictions."

msgid "WIKI_PROTOPLASM_SCIENTIFIC_BACKGROUND"
msgstr ""
"In some places, [b]Protoplasm[/b] is another name for [b][color=#3796e1][url=thriveopedia:cytoplasm]Cytoplasm[/url][/color][/b], though it can also refer to all contents of a cell, including the nucleus and surrounding structures.\n"
"\n"
"Read more on this organelle's [color=#3796e1][url=https://en.wikipedia.org/wiki/Protoplasm]Wikipedia page[/url][/color]."

msgid "WIKI_PROTOPLASM_STRATEGY"
msgstr ""
"It's not possible to use [b]Protoplasm[/b] in regular games. The player can only use it if they play in freebuild mode with a non-player species they fossilised in a previous game and that happens to have evolved this organelle.\n"
"\n"
"When it does appear, [b]Protoplasm[/b] is strategically equivalent to [b][color=#3796e1][url=thriveopedia:cytoplasm]Cytoplasm[/url][/color][/b] but with notably increased storage and slower [thrive:compound type=\"atp\"][/thrive:compound] production. Cells with [b]Protoplasm[/b] can generally survive much longer without finding compound clouds or consuming prey."

msgid "WIKI_PROTOPLASM_UPGRADES"
msgstr "No upgrades."

msgid "WIKI_ROOT_BODY"
msgstr ""
"Welcome to the in-game Thrive wiki. Here you'll find detailed information about game concepts, from strategy guides to the scientific theory underpinning game mechanics.\n"
"\n"
"Most pages in this section are auto-generated from English content on the [color=#3796e1][url=https://wiki.revolutionarygamesstudio.com/]online development wiki[/url][/color] and translated by the community. If you'd like to help write and maintain wiki content, please consider [color=#3796e1][url=https://revolutionarygamesstudio.com/get-involved/]joining the team[/url][/color].\n"
"\n"
"See the links below for some of the major game concepts."

msgid "WIKI_ROOT_HEADING"
msgstr "Thrive In-Game Wiki"

msgid "WIKI_RUSTICYANIN_EFFECTS"
msgstr "Evolving [b]Rusticyanin[/b] equips a cell with the enzyme of the same name. This allows a cell to digest chunks of [thrive:compound type=\"iron\"][/thrive:compound] in the environment."

msgid "WIKI_RUSTICYANIN_INTRO"
msgstr "Transforms [thrive:compound type=\"iron\"][/thrive:compound] into [thrive:compound type=\"atp\"][/thrive:compound] by the process of [b]Iron Chemolithoautotrophy[/b]. The rate of this reaction scales with the amount of [thrive:compound type=\"carbondioxide\"][/thrive:compound] in the environment."

msgid "WIKI_RUSTICYANIN_MODIFICATIONS"
msgstr "No modifications."

msgid "WIKI_RUSTICYANIN_PROCESSES"
msgstr ""
"[b]Iron Chemolithoautotrophy[/b]: [thrive:compound type=\"iron\"][/thrive:compound] + [thrive:compound type=\"carbondioxide\"][/thrive:compound] → [thrive:compound type=\"atp\"][/thrive:compound]\n"
"\n"
"A method of generating energy without [thrive:compound type=\"glucose\"][/thrive:compound]. Consumes [thrive:compound type=\"iron\"][/thrive:compound] and scales with the amount of environmental [thrive:compound type=\"carbondioxide\"][/thrive:compound]."

msgid "WIKI_RUSTICYANIN_REQUIREMENTS"
msgstr "No requirements."

msgid "WIKI_RUSTICYANIN_SCIENTIFIC_BACKGROUND"
msgstr "TBA"

msgid "WIKI_RUSTICYANIN_STRATEGY"
msgstr ""
"[thrive:compound type=\"iron\"][/thrive:compound] is a valuable alternative resource to use instead of [thrive:compound type=\"glucose\"][/thrive:compound] since it doesn't decay in the environment. Rust-eating cells are likely to enjoy plentiful nutrients in patches where [thrive:compound type=\"iron\"][/thrive:compound] is abundant.\n"
"\n"
"Ingesting [thrive:compound type=\"iron\"][/thrive:compound] chunks may be tempting, but often you'll get more [thrive:compound type=\"iron\"][/thrive:compound] by holding near a chunk as it produces more of the compound in cloud form."

msgid "WIKI_RUSTICYANIN_UPGRADES"
msgstr "No upgrades."

msgid "WIKI_SIGNALING_AGENT_EFFECTS"
msgstr ""
"If the player cell has [b]Signaling Agents[/b], the player can press a hotkey (defaults to [b]V[/b]) to open the signaling command panel and issue a command to all members of their species. Each command persists until a new command is chosen. The options are:\n"
"\n"
"[indent]—   No command.[/indent]\n"
"[indent]—   Move to me. Non-player cells of the player's species swarm the player cell.[/indent]\n"
"[indent]—   Follow me. Non-player cells of the player's species move towards the player cell, but maintain some distance.[/indent]\n"
"[indent]—   Flee from me. Non-player cells of the player's species move away from the player cell.[/indent]\n"
"[indent]—   Become aggressive. Non-player cells of the player's species become significantly more likely to attack and chase other cells around them.[/indent]\n"
"\n"
"At the time of writing, non-player cells with [b]Signaling Agents[/b] don't use them."

msgid "WIKI_SIGNALING_AGENT_INTRO"
msgstr "Allows sending simple commands to other members of a cell's species via chemical signals in the water."

msgid "WIKI_SIGNALING_AGENT_MODIFICATIONS"
msgstr "No processes."

msgid "WIKI_SIGNALING_AGENT_PROCESSES"
msgstr "No processes."

msgid "WIKI_SIGNALING_AGENT_REQUIREMENTS"
msgstr "A cell must have a [b][color=#3796e1][url=thriveopedia:nucleus]Nucleus[/url][/color][/b] to evolve [b]Signaling Agents[/b]."

msgid "WIKI_SIGNALING_AGENT_SCIENTIFIC_BACKGROUND"
msgstr "TBA"

msgid "WIKI_SIGNALING_AGENT_STRATEGY"
msgstr ""
"While not essential, [b]Signaling Agents[/b] are a good option if you wish to become a multicellular organism and enter the Multicellular Stage. By issuing the 'move to me' command, you can quickly gather other cells to bind with, providing you also have [b][color=#3796e1][url=thriveopedia:bindingAgent]Binding Agents[/url][/color][/b].\n"
"\n"
"Or, by switching between the 'follow me' and 'become aggressive' commands, you can build a personal army to defend yourself from predators."

msgid "WIKI_SIGNALING_AGENT_UPGRADES"
msgstr "No upgrades."

msgid "WIKI_SLIME_JET_EFFECTS"
msgstr ""
"Enables a cell to expel [thrive:compound type=\"mucilage\"][/thrive:compound] to propel itself. Expelling [thrive:compound type=\"mucilage\"][/thrive:compound] provides a large amount of speed for a short time. The burst can be sustained for longer depending on the amount of available [thrive:compound type=\"mucilage\"][/thrive:compound].\n"
"\n"
"Any cell without [b]Slime Jets[/b] which enters the resulting patch of [thrive:compound type=\"mucilage\"][/thrive:compound] will be slowed down."

msgid "WIKI_SLIME_JET_INTRO"
msgstr ""
"Synthesises a viscous polymer called [thrive:compound type=\"mucilage\"][/thrive:compound] from [thrive:compound type=\"glucose\"][/thrive:compound]. Allows the cell to expel [thrive:compound type=\"mucilage\"][/thrive:compound] to propel itself whilst slowing down creatures that enter the expelled substance.\n"
"\n"
"In contrast to the [b][color=#3796e1][url=thriveopedia:flagellum]Flagellum[/url][/color][/b], it provides a quick boost of speed helpful for avoiding predators or catching up to prey."

msgid "WIKI_SLIME_JET_MODIFICATIONS"
msgstr "No modifications."

msgid "WIKI_SLIME_JET_PROCESSES"
msgstr ""
"[b]Mucilage Synthesis[/b]: [thrive:compound type=\"glucose\"][/thrive:compound] → [thrive:compound type=\"mucilage\"][/thrive:compound]\n"
"\n"
"Creates [thrive:compound type=\"mucilage\"][/thrive:compound] to be expelled for propulsion."

msgid "WIKI_SLIME_JET_REQUIREMENTS"
msgstr "No requirements."

msgid "WIKI_SLIME_JET_SCIENTIFIC_BACKGROUND"
msgstr "TBA"

msgid "WIKI_SLIME_JET_STRATEGY"
msgstr ""
"The ability to gain a momentary speed boost proves useful when trying to catch up to prey or when running from predators, even more so since the expelled [thrive:compound type=\"mucilage\"][/thrive:compound] can slow down incoming predators. Both total thrust and [thrive:compound type=\"mucilage\"][/thrive:compound] storage, hence also maximum duration of expulsion, are proportional to the number of [b]Slime Jets[/b] on a cell.\n"
"\n"
"It is also important to note that the organelle uses [thrive:compound type=\"glucose\"][/thrive:compound] and not [thrive:compound type=\"atp\"][/thrive:compound], so be sure to check your cell's compound balance when adding this organelle."

msgid "WIKI_SLIME_JET_UPGRADES"
msgstr "No upgrades."

msgid "WIKI_THERMOPLAST_EFFECTS"
msgstr "No effects."

msgid "WIKI_THERMOPLAST_INTRO"
msgstr ""
"Extracts energy in the form of [thrive:compound type=\"atp\"][/thrive:compound] using [thrive:compound type=\"temperature\"][/thrive:compound] gradients in the environment. Eukaryotic form of the less efficient [b][color=#3796e1][url=thriveopedia:thermosynthase]Thermosynthase[/url][/color][/b].\n"
"\n"
"Speculative organelle not found in real life. Unavilable in games with LAWK (Life As We Know it) turned on."

msgid "WIKI_THERMOPLAST_MODIFICATIONS"
msgstr "No modifications."

msgid "WIKI_THERMOPLAST_PROCESSES"
msgstr ""
"[b]Thermosynthesis[/b]: [thrive:compound type=\"temperature\"][/thrive:compound] → [thrive:compound type=\"atp\"][/thrive:compound]\n"
"\n"
"Generates energy passively from ambient environmental [thrive:compound type=\"temperature\"][/thrive:compound]. More efficient form of [b]Bacterial Thermosynthesis[/b] present in [b][color=#3796e1][url=thriveopedia:thermosynthase]Thermosynthase[/url][/color][/b]."

msgid "WIKI_THERMOPLAST_REQUIREMENTS"
msgstr ""
"[b]Thermoplasts[/b] only appear in games with LAWK turned off in game settings.\n"
"\n"
"If organelle upgrades are enabled in game settings, the following condition must also be true [i]for the player cell[/i]:\n"
"\n"
"[indent]—   Contains at least [b]3[/b] hexes of [b][color=#3796e1][url=thriveopedia:thermosynthase]Thermosynthase[/url][/color][/b] for at least [b]5[/b] generations in a row.[/indent]"

msgid "WIKI_THERMOPLAST_SCIENTIFIC_BACKGROUND"
msgstr "TBA"

msgid "WIKI_THERMOPLAST_STRATEGY"
msgstr ""
"Since [b]Thermosynthesis[/b] requires no inputs other than ambient [thrive:compound type=\"temperature\"][/thrive:compound], it's essentially free energy. Further, [b]Thermoplasts[/b] are more efficient than their precursor [b][color=#3796e1][url=thriveopedia:thermosynthase]Thermosynthase[/url][/color][/b], making them arguably the easiest method of energy generation in the game, providing you're willing to remain in hot patches like volcanic vents.\n"
"\n"
"With organelle unlocks enabled, the requirement to reproduce multiple times with [b][color=#3796e1][url=thriveopedia:thermosynthase]Thermosynthase[/url][/color][/b] in your cell means a player who evolves [b]Thermoplasts[/b] has likely already specialised quite heavily in [b]Thermosynthesis[/b] by the time they obtain [b]Thermoplasts[/b]."

msgid "WIKI_THERMOPLAST_UPGRADES"
msgstr "No upgrades."

msgid "WIKI_THERMOSYNTHASE_EFFECTS"
msgstr "No effects."

msgid "WIKI_THERMOSYNTHASE_INTRO"
msgstr ""
"Extracts energy in the form of [thrive:compound type=\"atp\"][/thrive:compound] using [thrive:compound type=\"temperature\"][/thrive:compound] gradients in the environment. Prokaryotic form of the more efficient [b][color=#3796e1][url=thriveopedia:thermoplast]Thermoplast[/url][/color][/b].\n"
"\n"
"Speculative organelle not found in real life. Unavilable in games with LAWK (Life As We Know it) turned on."

msgid "WIKI_THERMOSYNTHASE_MODIFICATIONS"
msgstr "No modifications."

msgid "WIKI_THERMOSYNTHASE_PROCESSES"
msgstr ""
"[b]Bacterial Thermosynthesis[/b]: [thrive:compound type=\"temperature\"][/thrive:compound] → [thrive:compound type=\"atp\"][/thrive:compound]\n"
"\n"
"Generates energy passively from ambient environmental [thrive:compound type=\"temperature\"][/thrive:compound]. Less efficient form of [b]Thermosynthesis[/b] present in [b][color=#3796e1][url=thriveopedia:thermoplast]Thermoplasts[/url][/color][/b]."

msgid "WIKI_THERMOSYNTHASE_REQUIREMENTS"
msgstr ""
"[b]Thermosynthase[/b] only appears in games with LAWK turned off in game settings.\n"
"\n"
"If organelle unlocks are enabled in game settings, the following condition must be true [i]for the player cell[/i]:\n"
"\n"
"[indent]—   Is in a patch with at least [b]+50 °C[/b] [thrive:compound type=\"temperature\"][/thrive:compound].[/indent]"

msgid "WIKI_THERMOSYNTHASE_SCIENTIFIC_BACKGROUND"
msgstr "TBA"

msgid "WIKI_THERMOSYNTHASE_STRATEGY"
msgstr ""
"In its current form, [b]Thermosynthase[/b] is essentially free energy. It has no real downside, providing you're content to remain in hot patches. [b]Bacterial Thermosynthesis[/b] breaks even in patches with roughly [b]+23 °C[/b] [thrive:compound type=\"temperature\"][/thrive:compound] and is considerably more powerful in volcanic vents, which have [b]+98 °C[/b] [thrive:compound type=\"temperature\"][/thrive:compound].\n"
"\n"
"More efficient still is the [b][color=#3796e1][url=thriveopedia:thermoplast]Thermoplast[/url][/color][/b], available once a cell evolves a [b][color=#3796e1][url=thriveopedia:nucleus]Nucleus[/url][/color][/b]. Like all prokaryotic organelles with eukaryotic counterparts, we recommend replacing [b]Thermosynthase[/b] with [b][color=#3796e1][url=thriveopedia:thermoplast]Thermoplasts[/url][/color][/b] when possible."

msgid "WIKI_THERMOSYNTHASE_UPGRADES"
msgstr "No upgrades."

msgid "WIKI_THYLAKOIDS_EFFECTS"
msgstr "No special effects."

msgid "WIKI_THYLAKOIDS_INTRO"
msgstr ""
"Clusters of proteins and photosensitive green pigments. The pigments use energy from [thrive:compound type=\"sunlight\"][/thrive:compound] to produce [thrive:compound type=\"glucose\"][/thrive:compound] from water and gaseous [thrive:compound type=\"carbondioxide\"][/thrive:compound] in a process called [b]Chromatophore Photosynthesis[/b]. Since the rate of [thrive:compound type=\"glucose\"][/thrive:compound] production scales with intensity of [thrive:compound type=\"sunlight\"][/thrive:compound], [b]Thylakoids[/b] are only effective in patches near the surface.\n"
"\n"
"Prokaryotic form of the [b][color=#3796e1][url=thriveopedia:chloroplast]Chloroplast[/url][/color][/b], which performs the full-strength version of [b]Photosynthesis[/b]."

msgid "WIKI_THYLAKOIDS_MODIFICATIONS"
msgstr "No modifications"

msgid "WIKI_THYLAKOIDS_PROCESSES"
msgstr ""
"[b]Chromatophore Photosynthesis:[/b] [thrive:compound type=\"sunlight\"][/thrive:compound] + [thrive:compound type=\"carbondioxide\"][/thrive:compound] → [thrive:compound type=\"glucose\"][/thrive:compound] + [thrive:compound type=\"oxygen\"][/thrive:compound]\n"
"\n"
"Now you can eat [thrive:compound type=\"sunlight\"][/thrive:compound]. Taste the sun. Note [b]Thylakoids[/b] can't perform [b]Chromatophore Photosynthesis[/b] in dark patches, and the closer to the surface a cell travels, the more effective this process is.\n"
"\n"
"[b]Glycolysis:[/b] [thrive:compound type=\"glucose\"][/thrive:compound] → [thrive:compound type=\"atp\"][/thrive:compound]\n"
"\n"
"Since [b]Thylakoids[/b] are suspended directly in the [b][color=#3796e1][url=thriveopedia:cytoplasm]Cytoplasm[/url][/color][/b], the surrounding fluid performs [b]Glycolysis[/b]."

msgid "WIKI_THYLAKOIDS_REQUIREMENTS"
msgstr ""
"If organelle upgrades are enabled in game settings, the following condition must be true [i]for the player cell[/i]:\n"
"\n"
"[indent]—   Is in a patch with at least [b]20%[/b] [thrive:compound type=\"sunlight\"][/thrive:compound].[/indent]"

msgid "WIKI_THYLAKOIDS_SCIENTIFIC_BACKGROUND"
msgstr "TBA"

msgid "WIKI_THYLAKOIDS_STRATEGY"
msgstr ""
"In patches with high levels of [thrive:compound type=\"sunlight\"][/thrive:compound], a single hex with [b]Thylakoids[/b] is a self-sustaining energy factory. Via [b]Chromatophore Photosynthesis[/b] and then [b]Glycolysis[/b], they essentially generate free energy.\n"
"\n"
"They are though only viable in surface-level patches such as the epipelagic or tidepools. It's vital to ensure you currently live in a valid patch before transitioning to this energy generation method. Once established, building an effective photosynthesizer is as simple as ensuring that there is net positive [thrive:compound type=\"glucose\"][/thrive:compound] production in the cell and enough energy to sustain it. Further, much of a cell's energy consumption is from movement, so sitting still can drastically increase net [thrive:compound type=\"glucose\"][/thrive:compound] production.\n"
"\n"
"If the day/night cycle is enabled in game settings, building an effective photosynthetic cell can be challenging. Place as many photosynthesizing parts as you can afford to ensure maximum [thrive:compound type=\"glucose\"][/thrive:compound] production, as well as parts with decent storage (such as [b][color=#3796e1][url=thriveopedia:vacuole]Vacuoles[/url][/color][/b]) to build up storage for the night ahead. We recommend sitting still at night to consume less energy, or otherwise pursue prey if you have a mixotrophic setup. We also recommend reproducing around morning when lux levels begin to rise, as after reproducing you will have halved your stores of [thrive:compound type=\"glucose\"][/thrive:compound]."

msgid "WIKI_THYLAKOIDS_UPGRADES"
msgstr "No upgrades."

msgid "WIKI_TOXIN_VACUOLE_EFFECTS"
msgstr ""
"If a cell has at least one [b][color=#3796e1][url=thriveopedia:oxytoxyProteins]Oxytoxisome[/url][/color][/b] or [b]Toxin Vacuole[/b], it can shoot toxin projectiles, draining stored [thrive:compound type=\"oxytoxy\"][/thrive:compound] to do so. These projectiles damage cells of other species, but don't harm members of the species that fired them.\n"
"\n"
"Damage scales with the amount of [thrive:compound type=\"oxytoxy\"][/thrive:compound] fired."

msgid "WIKI_TOXIN_VACUOLE_INTRO"
msgstr "Modified [b][color=#3796e1][url=thriveopedia:vacuole]Vacuole[/url][/color][/b] which produces [thrive:compound type=\"oxytoxy\"][/thrive:compound], an agent that can be fired as a toxic projectile. Superior version of the [b][color=#3796e1][url=thriveopedia:oxytoxyProteins]Oxytoxisome[/url][/color][/b]."

msgid "WIKI_TOXIN_VACUOLE_MODIFICATIONS"
msgstr "No modifications."

msgid "WIKI_TOXIN_VACUOLE_PROCESSES"
msgstr ""
"[b]OxyToxy Synthesis[/b]: [thrive:compound type=\"atp\"][/thrive:compound] + [thrive:compound type=\"oxygen\"][/thrive:compound] → [thrive:compound type=\"oxytoxy\"][/thrive:compound]\n"
"\n"
"Produces [thrive:compound type=\"oxytoxy\"][/thrive:compound], much more efficiently than [b][color=#3796e1][url=thriveopedia:oxytoxyProteins]Oxytoxisomes[/url][/color][/b]. Rate scales with the amount of environmental [thrive:compound type=\"oxygen\"][/thrive:compound]."

msgid "WIKI_TOXIN_VACUOLE_REQUIREMENTS"
msgstr ""
"A cell must have a [b][color=#3796e1][url=thriveopedia:nucleus]Nucleus[/url][/color][/b] to evolve [b]Toxin Vacuoles[/b].\n"
"\n"
"If organelle upgrades are enabled in game settings, [i]both[/i] of the following conditions must be true [i]for the player cell[/i]:\n"
"\n"
"[indent]—   Has engulfed at least [b]10[/b] cells throughout the game so far.[/indent]\n"
"[indent]—   Contains at least [b]1[/b] [b][color=#3796e1][url=thriveopedia:oxytoxyProteins]Oxytoxisome[/url][/color][/b] for at least [b]5[/b] generations in a row.[/indent]"

msgid "WIKI_TOXIN_VACUOLE_SCIENTIFIC_BACKGROUND"
msgstr "TBA"

msgid "WIKI_TOXIN_VACUOLE_STRATEGY"
msgstr "Similar to that of the [b][color=#3796e1][url=thriveopedia:oxytoxyProteins]Oxytoxisome[/url][/color][/b], though with more efficient [thrive:compound type=\"oxytoxy\"][/thrive:compound] production and without the benefit of [b]Glycolysis[/b] to produce metabolic compounds as well."

msgid "WIKI_TOXIN_VACUOLE_UPGRADES"
msgstr "No upgrades."

msgid "WIKI_VACUOLE_EFFECTS"
msgstr "No effects."

msgid "WIKI_VACUOLE_INTRO"
msgstr "Eukaryotic organelle which stores compounds much more densely than [b][color=#3796e1][url=thriveopedia:cytoplasm]Cytoplasm[/url][/color][/b]. Can be specialised to increase storage even further."

msgid "WIKI_VACUOLE_MODIFICATIONS"
msgstr ""
"Optionally modify the [b]Vacuole[/b] to set a specialization for one specific compound (except [thrive:compound type=\"oxytoxy\"][/thrive:compound]).\n"
"\n"
"By default, the [b]Vacuole[/b] stores [b]8[/b] units of all compounds. With a specialization, a [b]Vacuole[/b] instead stores [b]16[/b] units of one compound and [b]0[/b] units of all others."

msgid "WIKI_VACUOLE_PROCESSES"
msgstr "No processes"

msgid "WIKI_VACUOLE_REQUIREMENTS"
msgstr "A cell must have a [b][color=#3796e1][url=thriveopedia:nucleus]Nucleus[/url][/color][/b] to evolve [b]Vacuoles[/b]."

msgid "WIKI_VACUOLE_SCIENTIFIC_BACKGROUND"
msgstr "TBA"

msgid "WIKI_VACUOLE_STRATEGY"
msgstr "While extra storage is useful in any situation, a [b]Vacuole[/b] is especially helpful for organisms which use [b]Photosynthesis[/b] (cells with [b][color=#3796e1][url=thriveopedia:chromatophore]Thylakoids[/url][/color][/b] or [b][color=#3796e1][url=thriveopedia:chloroplast]Chloroplasts[/url][/color][/b]). If the day/night cycle is enabled in game settings, photosynthetic cells must have enough space to store the [thrive:compound type=\"glucose\"][/thrive:compound] they need to survive the night."

msgid "WIKI_VACUOLE_UPGRADES"
msgstr "No upgrades."

msgid "WILL_YOU_THRIVE"
msgstr "Will you thrive?"

msgid "WIN_BOX_TITLE"
msgstr "YOU HAVE THRIVED!"

msgid "WIN_TEXT"
msgstr "Congratulations you have won this version of Thrive! You may continue playing after this message disappears if you wish, or start a new game in a new world. You may also add binding agents to build a cell colony and try the later game prototypes."

msgid "WORKSHOP_ITEM_CHANGE_NOTES"
msgstr "Item Change Notes"

msgid "WORKSHOP_ITEM_CHANGE_NOTES_TOOLTIP"
msgstr "Change notes to show on the Steam Workshop for this version of this item (optional)"

msgid "WORKSHOP_ITEM_DESCRIPTION"
msgstr "Item Description:"

msgid "WORKSHOP_ITEM_PREVIEW"
msgstr "Item Preview Image:"

msgid "WORKSHOP_ITEM_TAGS"
msgstr "Item Tags (comma \",\" separated):"

msgid "WORKSHOP_ITEM_TITLE"
msgstr "Item Title:"

msgid "WORKSHOP_ITEM_UPLOAD_SUCCEEDED"
msgstr "Item upload to the Steam Workshop has succeeded"

msgid "WORKSHOP_ITEM_UPLOAD_SUCCEEDED_TOS_REQUIRED"
msgstr "Item upload to the Steam Workshop has succeeded, but you need to accept the Workshop [color=#3796e1][url=https://steamcommunity.com/sharedfiles/workshoplegalagreement]terms of service[/url][/color] before it is visible"

msgid "WORKSHOP_TERMS_OF_SERVICE_NOTICE"
msgstr "By submitting this item, you agree to Steam Workshop's [color=#3796e1][url=https://steamcommunity.com/sharedfiles/workshoplegalagreement]terms of service[/url][/color]"

msgid "WORKSHOP_VISIBILITY_TOOLTIP"
msgstr "Once an item is made visible it will be visible to everyone"

msgid "WORLD"
msgstr "World"

msgid "WORLD_EXPORT_SUCCESS_MESSAGE"
msgstr "Worlds' data have been successfully exported to {0}"

msgid "WORLD_GENERAL_STATISTICS"
msgstr "Generic Statistics of Current World"

msgid "WORLD_MISC_DETAILS_STRING"
msgstr ""
"Include later stage prototypes: {0}\n"
"Include Easter eggs: {1}"

msgid "WORLD_RELATIVE_MOVEMENT"
msgstr "World relative"

msgid "WORST_PATCH_COLON"
msgstr "Worst Patch:"

msgid "XBOX360"
msgstr "Xbox 360"

msgid "XBOX_ONE"
msgstr "Xbox One"

msgid "XBOX_SERIES"
msgstr "Xbox Series X"

msgid "YEARS"
msgstr "years"

msgid "YOUTUBE_TOOLTIP"
msgstr "Visit our YouTube channel"

msgid "YOU_CAN_MAKE_PULL_REQUEST"
msgstr ""
"Thrive is an open source project.\n"
"You can contribute a pull request without applying to the team."

msgid "YOU_CAN_SUPPORT_THRIVE_ON_PATREON"
msgstr "You can support the future development of Thrive on Patreon."

msgid "ZOOM_IN"
msgstr "Zoom in"

msgid "ZOOM_OUT"
msgstr "Zoom out"

#~ msgid "BASSBOOST"
#~ msgstr "Bassboost"

#~ msgid "BASSDOWN"
#~ msgstr "Bass Down"

#~ msgid "BASSUP"
#~ msgstr "Bass Up"

#~ msgid "DIRECTIONL"
#~ msgstr "Left"

#~ msgid "DIRECTIONR"
#~ msgstr "Right"

#~ msgid "HYPERL"
#~ msgstr "Hyper Left"

#~ msgid "HYPERR"
#~ msgstr "Hyper Right"

#~ msgid "SUPERL"
#~ msgstr "Super Left"

#~ msgid "SUPERR"
#~ msgstr "Super Right"

#~ msgid "TREBLEDOWN"
#~ msgstr "Treble Down"

#~ msgid "TREBLEUP"
#~ msgstr "Treble Up"

#~ msgid "UNKNOWN_ON_WINDOWS"
#~ msgstr "Unknown on Windows"

#~ msgid "GLES2"
#~ msgstr "GLES2"

#~ msgid "SIXTEEN_TIMES"
#~ msgstr "16x"

#~ msgid "TOTAL_POPULATION_COLON"
#~ msgstr "Total Population:"

#~ msgid "QUESTION"
#~ msgstr "?"

#~ msgid "SPEED_BELOW"
#~ msgstr "speed falls below {0}"

#~ msgid "UNLOCK_OR"
#~ msgstr " or"

#~ msgid "UNLOCK_WHEN"
#~ msgstr "Unlock [b]{0}[/b] when {1}"

#~ msgid "APT_ABOVE"
#~ msgstr "[thrive:compound type=\\\"atp\\\"][/thrive:compound] reaches {0} (currently at {1})"

#~ msgid "MUST_BE_A_MICROBE"
#~ msgstr "in the microbe stage"

#~ msgid "SET_TIME_TO_TARGET"
#~ msgstr "Set Time To Target"

#~ msgid "TARGET_TIME"
#~ msgstr "Target Time"

#~ msgid "BUILD_SPACE_STRUCTURE"
#~ msgstr "Build a Space ThiStructure"

#~ msgid "SCREEN_EFFECT_GB"
#~ msgstr "GB Graphics"

#~ msgid "SCREEN_EFFECT_GBC"
#~ msgstr "GBC Graphics"

#~ msgid "PANGONIAN_REGION_NAME"
#~ msgstr "Pangonian"

#~ msgid "PATCH_MAP_TYPE"
#~ msgstr "Patch map type"

#~ msgid "PATCH_MAP_TYPE_CLASSIC"
#~ msgstr "Classic"

#~ msgid "PATCH_MAP_TYPE_EXPLANATION"
#~ msgstr "(generate a patch map procedurally or use the classic layout)"

#~ msgid "PATCH_MAP_TYPE_PROCEDURAL"
#~ msgstr "Procedural"

#~ msgid "LOOKING_AT"
#~ msgstr "Looking At:"

#~ msgid "SPECIES_N_TIMES"
#~ msgstr "{0} (x{1})"

#~ msgid "BECOME_AWARE"
#~ msgstr "Become Aware"

#~ msgid "CONFIRM_NORMAL"
#~ msgstr "Confirm"

#~ msgid "DO_NOT_SHOW_AGAIN"
#~ msgstr "Do not warn about this again"

#~ msgid "STUFF_AT"
#~ msgstr "Stuff at {0:F1}, {1:F1}:"

#~ msgid "PREDATORY_PILUS"
#~ msgstr "Predatory Pilus"

#~ msgid "SPECIES_DETAILS"
#~ msgstr "Species Details"

#~ msgid "CURRENT_GENERATION_COLON"
#~ msgstr "Current Generation:"

#~ msgid "DAY"
#~ msgstr "Day"

#~ msgid "NIGHT"
#~ msgstr "Night"

#~ msgid "AVERAGE"
#~ msgstr "Average"

#~ msgid "EXPERIMENTAL_LABEL"
#~ msgstr "Experimental Settings"

#~ msgid "EXPERIMENTAL_WARNING"
#~ msgstr ""
#~ "These settings are unpolished and unstable. They may affect your game in undesirable ways.\n"
#~ "Use at your own risk."

#~ msgid "STATISTICS_BUTTON_TOOLTIP"
#~ msgstr "Insightful stats about the current game"

#~ msgid "GAME_WIKI"
#~ msgstr "Development Wiki"

#~ msgid "HOLD_FOR_CURSOR"
#~ msgstr "Hold for cursor"

#~ msgid "INVULNERABLE_TO_ENGULFMENT"
#~ msgstr "Invulnerable To Engulfment"

#~ msgid "NOT_RUNNING_DOT"
#~ msgstr "Not running."

#~ msgid "AUTO_GPU_NAME"
#~ msgstr "{0}"

#~ msgid "AUTO_VIDEO_MEMORY"
#~ msgstr "{0} MiB"

#~ msgid "HEX_VIEW"
#~ msgstr "Hex View"

#~ msgid "PREVIEW"
#~ msgstr "Preview"

#~ msgid "TINY"
#~ msgstr "Tiny"

#~ msgid "HUGE"
#~ msgstr "Huge"

#~ msgid "PATCH_PANGONIAN_VENTS"
#~ msgstr "Pangonian Vents"

#~ msgid "PATCH_PANGONIAN_MESOPELAGIC"
#~ msgstr "Pangonian Mesopelagic"

#~ msgid "PATCH_PANGONIAN_EPIPELAGIC"
#~ msgstr "Pangonian Epipelagic"

#~ msgid "PATCH_PANGONIAN_TIDEPOOL"
#~ msgstr "Pangonian Tidepool"

#~ msgid "PATCH_PANGONIAN_BATHYPELAGIC"
#~ msgstr "Pangonian Abyssopelagic"

#~ msgid "PATHCH_PANGONIAN_ABYSSOPELAGIC"
#~ msgstr "Pangonian Abyssopelagic"

#~ msgid "PATCH_PANGONIAN_COAST"
#~ msgstr "Pangonian Coast"

#~ msgid "PATCH_PANGONIAN_ESTUARY"
#~ msgstr "Pangonian Estuary"

#~ msgid "PATCH_CAVE"
#~ msgstr "Cave"

#~ msgid "PATCH_ICE_SHELF"
#~ msgstr "Ice Shelf"

#~ msgid "PATCH_PANGONIAN_SEAFLOOR"
#~ msgstr "Pangonian Sea Floor"

#~ msgid "FRAME_DELTA"
#~ msgstr "Delta: {0}"

#~ msgid "PERFORMANCE_METRICS"
#~ msgstr "Performance Metrics"

#~ msgid "LOADING_DOT"
#~ msgstr "Loading..."

#~ msgid "RUN_RESULT_POP_IN_PATCHES"
#~ msgstr "population in patches:"

#~ msgid "SAVING"
#~ msgstr "Saving..."

#~ msgid "OVERWRITE_EXISTING_SAVE_TITLE"
#~ msgstr "Overwrite existing save?"

#~ msgid "SAVING_FAILED"
#~ msgstr "Saving failed! An exception happened"

#~ msgid "TYPE"
#~ msgstr "Type:"

#~ msgid "VERSION"
#~ msgstr "Version:"

#~ msgid "VIEW_NOW"
#~ msgstr "View Now"

#~ msgid "MARINE_SNOW_FOOD_SOURCE"
#~ msgstr "Marine snow consumption"

#~ msgid "Cancel"
#~ msgstr "Cancel"

#~ msgid "SAVING_ERROR"
#~ msgstr "Saving Error"

#~ msgid "BEHAVIOR"
#~ msgstr "Behaviour"

#~ msgid "REMOVE_ORGANELLE"
#~ msgstr "Remove organelle"

#~ msgid "MICROBE_PATCH_LABEL"
#~ msgstr "Patch: {0}"

#~ msgid "#"
#~ msgstr "#"

#~ msgid "TURNS"
#~ msgstr "Turns"

#~ msgid "INTO"
#~ msgstr "into"

#~ msgid "OXYTOXY"
#~ msgstr "OxyToxy"

#~ msgid "DOT_CAN_RELEASE"
#~ msgstr ". Can release"

#~ msgid "TOXINS_BY_PRESSING_E"
#~ msgstr "toxins by pressing E. Rate scales with"

#~ msgid "CONCENTRATION_OF"
#~ msgstr "concentration of"

#~ msgid "USES"
#~ msgstr "Uses"

#~ msgid "ALLOWS_BINDING"
#~ msgstr "Allows binding"

#~ msgid "DOT_RATE"
#~ msgstr ". Rate"

#~ msgid "SCALES_WITH_CONCENTRATION_OF"
#~ msgstr "scales with concentration of"

#~ msgid "PRODUCES"
#~ msgstr "Produces"

#~ msgid "DOT_RATE_SCALES_WITH"
#~ msgstr ". Rate scales with"

#~ msgid "AND"
#~ msgstr "and"

#~ msgid "INTENSITY_OF"
#~ msgstr "intensity of"

#~ msgid "DOT_RATE_SCALES"
#~ msgstr ". Rate scales"

#~ msgid "OXYGEN_DOT"
#~ msgstr "Oxygen."

#~ msgid "DOT_RATE_SCALES_WITH_CONCENTRATION_OF"
#~ msgstr ". Rate scales with concentration of"

#~ msgid "ALSO_TURNS"
#~ msgstr "Also turns"

#~ msgid "INREASE_STORAGE_SPACE"
#~ msgstr "Increases the storage space of the cell."

#~ msgid "DOT_CAN"
#~ msgstr ". Can"

#~ msgid "RELEASE_TOXINS_BY_PRESSING"
#~ msgstr "release toxins by pressing"

#~ msgid "E_DOT"
#~ msgstr "E."

#~ msgid "RATE"
#~ msgstr "Rate"

#~ msgid "BIOLUMESCENT_VACUOLE"
#~ msgstr ""
#~ "Bioluminescent \n"
#~ "Vacuole"

#~ msgid "TAB"
#~ msgstr "Tab"

#~ msgid "ENTER"
#~ msgstr "Enter"

#~ msgid "END"
#~ msgstr "End"

#~ msgid "LEFT"
#~ msgstr "Left"

#~ msgid "UP"
#~ msgstr "Up"

#~ msgid "RIGHT"
#~ msgstr "Right"

#~ msgid "DOWN"
#~ msgstr "Down"

#~ msgid "FORWARD"
#~ msgstr "Forward"

#~ msgid "EXCLAM"
#~ msgstr "!"

#~ msgid "QUOTEDBL"
#~ msgstr "\""

#~ msgid "DOLLAR"
#~ msgstr "$"

#~ msgid "AMPERSAND"
#~ msgstr "&"

#~ msgid "APOSTROPHE"
#~ msgstr "'"

#~ msgid "PARENLEFT"
#~ msgstr "("

#~ msgid "PARENRIGHT"
#~ msgstr ")"

#~ msgid "PLUS"
#~ msgstr "+"

#~ msgid "COMMA"
#~ msgstr ","

#~ msgid "MINUS"
#~ msgstr "-"

#~ msgid "PERIOD"
#~ msgstr "."

#~ msgid "SLASH"
#~ msgstr "/"

#~ msgid "KEY0"
#~ msgstr "0"

#~ msgid "KEY1"
#~ msgstr "1"

#~ msgid "KEY2"
#~ msgstr "2"

#~ msgid "KEY3"
#~ msgstr "3"

#~ msgid "KEY4"
#~ msgstr "4"

#~ msgid "KEY5"
#~ msgstr "5"

#~ msgid "KEY6"
#~ msgstr "6"

#~ msgid "KEY7"
#~ msgstr "7"

#~ msgid "KEY8"
#~ msgstr "8"

#~ msgid "KEY9"
#~ msgstr "9"

#~ msgid "COLON"
#~ msgstr ":"

#~ msgid "SEMICOLON"
#~ msgstr ";"

#~ msgid "LESS"
#~ msgstr "<"

#~ msgid "EQUAL"
#~ msgstr "="

#~ msgid "AT"
#~ msgstr "@"

#~ msgid "BRACKETLEFT"
#~ msgstr "["

#~ msgid "BRACKETRIGHT"
#~ msgstr "]"

#~ msgid "ASCIICIRCUM"
#~ msgstr "^"

#~ msgid "UNDERSCORE"
#~ msgstr "_"

#~ msgid "QUOTELEFT"
#~ msgstr "`"

#~ msgid "BRACELEFT"
#~ msgstr "{"

#~ msgid "BAR"
#~ msgstr "|"

#~ msgid "BRACERIGHT"
#~ msgstr "}"

#~ msgid "ASCIITILDE"
#~ msgstr "~"

#~ msgid "EXCLAMDOWN"
#~ msgstr "¡"

#~ msgid "CENT"
#~ msgstr "¢"

#~ msgid "STERLING"
#~ msgstr "£"

#~ msgid "CURRENCY"
#~ msgstr "¤"

#~ msgid "YEN"
#~ msgstr "¥"

#~ msgid "BROKENBAR"
#~ msgstr "¦"

#~ msgid "SECTION"
#~ msgstr "§"

#~ msgid "DIAERESIS"
#~ msgstr "¨"

#~ msgid "COPYRIGHT"
#~ msgstr "©"

#~ msgid "ORDFEMININE"
#~ msgstr "ª"

#~ msgid "GUILLEMOTLEFT"
#~ msgstr "«"

#~ msgid "NOTSIGN"
#~ msgstr "¬"

#~ msgid "HYPHEN"
#~ msgstr "-"

#~ msgid "REGISTERED"
#~ msgstr "®"

#~ msgid "MACRON"
#~ msgstr "¯"

#~ msgid "DEGREE"
#~ msgstr "°"

#~ msgid "PLUSMINUS"
#~ msgstr "±"

#~ msgid "TWOSUPERIOR"
#~ msgstr "²"

#~ msgid "THREESUPERIOR"
#~ msgstr "³"

#~ msgid "ACUTE"
#~ msgstr "´"

#~ msgid "MU"
#~ msgstr "µ"

#~ msgid "PARAGRAPH"
#~ msgstr "¶"

#~ msgid "PERIODCENTERED"
#~ msgstr "·"

#~ msgid "CEDILLA"
#~ msgstr "¸"

#~ msgid "ONESUPERIOR"
#~ msgstr "¹"

#~ msgid "MASCULINE"
#~ msgstr "º"

#~ msgid "GUILLEMOTRIGHT"
#~ msgstr "»"

#~ msgid "ONEQUARTER"
#~ msgstr "¼"

#~ msgid "ONEHALF"
#~ msgstr "½"

#~ msgid "QUESTIONDOWN"
#~ msgstr "¿"

#~ msgid "AACUTE"
#~ msgstr "Á"

#~ msgid "ACIRCUMFLEX"
#~ msgstr "Â"

#~ msgid "ATILDE"
#~ msgstr "Ã"

#~ msgid "ADIAERESIS"
#~ msgstr "Ä"

#~ msgid "ARING"
#~ msgstr "Å"

#~ msgid "AE"
#~ msgstr "Æ"

#~ msgid "CCEDILLA"
#~ msgstr "Ç"

#~ msgid "EGRAVE"
#~ msgstr "È"

#~ msgid "EACUTE"
#~ msgstr "É"

#~ msgid "ECIRCUMFLEX"
#~ msgstr "Ê"

#~ msgid "EDIAERESIS"
#~ msgstr "Ë"

#~ msgid "IGRAVE"
#~ msgstr "Ì"

#~ msgid "IACUTE"
#~ msgstr "Í"

#~ msgid "ICIRCUMFLEX"
#~ msgstr "Î"

#~ msgid "IDIAERESIS"
#~ msgstr "Ï"

#~ msgid "ETH"
#~ msgstr "Ð"

#~ msgid "NTILDE"
#~ msgstr "Ñ"

#~ msgid "OGRAVE"
#~ msgstr "Ò"

#~ msgid "OACUTE"
#~ msgstr "Ó"

#~ msgid "OCIRCUMFLEX"
#~ msgstr "Ô"

#~ msgid "OTILDE"
#~ msgstr "Õ"

#~ msgid "ODIAERESIS"
#~ msgstr "Ö"

#~ msgid "MULTIPLY"
#~ msgstr "×"

#~ msgid "OOBLIQUE"
#~ msgstr "Ø"

#~ msgid "UGRAVE"
#~ msgstr "Ù"

#~ msgid "UACUTE"
#~ msgstr "Ú"

#~ msgid "UCIRCUMFLEX"
#~ msgstr "Û"

#~ msgid "UDIAERESIS"
#~ msgstr "Ü"

#~ msgid "YACUTE"
#~ msgstr "Ý"

#~ msgid "THORN"
#~ msgstr "Þ"

#~ msgid "SSHARP"
#~ msgstr "ß"

#~ msgid "DIVISION"
#~ msgstr "÷"

#~ msgid "YDIAERESIS"
#~ msgstr "ÿ"

#~ msgid "CARBON"
#~ msgstr "Carbon"

#~ msgid "DIOXIDE"
#~ msgstr "Dioxide"

#~ msgid "PLASTID"
#~ msgstr "Plastid"

#~ msgid "SECOND"
#~ msgstr "second"

#~ msgid "AGRAVE"
#~ msgstr "À"

#~ msgid "PATCH_EXTINCTION"
#~ msgstr "Patch Extinction"

#~ msgid "PREVIOUS"
#~ msgstr "previous:"

#~ msgid "WITH_CONCENTRATION_OF"
#~ msgstr "with concentration of"

#~ msgid "TO_INCREASE_THE_MOVEMENT"
#~ msgstr "to increase the movement"<|MERGE_RESOLUTION|>--- conflicted
+++ resolved
@@ -7,13 +7,8 @@
 msgstr ""
 "Project-Id-Version: PROJECT VERSION\n"
 "Report-Msgid-Bugs-To: EMAIL@ADDRESS\n"
-<<<<<<< HEAD
-"POT-Creation-Date: 2024-05-27 17:05+0200\n"
-"PO-Revision-Date: 2024-05-27 17:10+0200\n"
-=======
 "POT-Creation-Date: 2024-06-07 10:19+0300\n"
 "PO-Revision-Date: 2024-06-11 06:06+0000\n"
->>>>>>> 7613d382
 "Last-Translator: Henri Hyyryläinen <hhyyrylainen@revolutionarygamesstudio.com>\n"
 "Language-Team: English <https://translate.revolutionarygamesstudio.com/projects/thrive/thrive-game/en/>\n"
 "Language: en\n"
@@ -21,11 +16,7 @@
 "Content-Type: text/plain; charset=UTF-8\n"
 "Content-Transfer-Encoding: 8bit\n"
 "Plural-Forms: nplurals=2; plural=n != 1;\n"
-<<<<<<< HEAD
-"X-Generator: Poedit 3.4.1\n"
-=======
 "X-Generator: Weblate 5.5.5\n"
->>>>>>> 7613d382
 "Generated-By: Babel 2.8.0\n"
 
 msgid "2D_MOVEMENT_TYPE_SELECTION"
@@ -2099,12 +2090,6 @@
 msgid "GUI_VOLUME"
 msgstr "GUI volume"
 
-msgid "HARDCORE_MODE"
-msgstr "Hardcore Mode"
-
-msgid "HARDCORE_MODE_EXPLANATION"
-msgstr "Hardcore Mode changes the way game saves: it removes ability to make manual or quick saves. Instead it will regularly auto-save without the ability to come back once it does so. It will auto save into a save name specified below."
-
 msgid "HEALTH"
 msgstr "Health"
 
