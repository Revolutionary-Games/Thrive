# Translations template for PROJECT.
# Copyright (C) 2020 ORGANIZATION
# This file is distributed under the same license as the PROJECT project.
# Automatically generated, 2020.
#
msgid ""
msgstr ""
"Project-Id-Version: PROJECT VERSION\n"
"Report-Msgid-Bugs-To: EMAIL@ADDRESS\n"
<<<<<<< HEAD
"POT-Creation-Date: 2021-01-26 02:56+0100\n"
"PO-Revision-Date: 2021-01-26 03:20+0100\n"
=======
"POT-Creation-Date: 2021-03-31 16:05+0700\n"
"PO-Revision-Date: 2021-03-15 17:26+0000\n"
>>>>>>> b6a77438
"Last-Translator: Henri Hyyryläinen <hhyyrylainen@revolutionarygamesstudio."
"com>\n"
"Language-Team: English <https://translate.revolutionarygamesstudio.com/"
"projects/thrive/thrive-game/en/>\n"
"Language: en\n"
"MIME-Version: 1.0\n"
"Content-Type: text/plain; charset=UTF-8\n"
"Content-Transfer-Encoding: 8bit\n"
"Plural-Forms: nplurals=2; plural=n != 1;\n"
<<<<<<< HEAD
"X-Generator: Poedit 2.4.2\n"
=======
"X-Generator: Weblate 4.4\n"
>>>>>>> b6a77438
"Generated-By: Babel 2.8.0\n"

#: ../simulation_parameters/common/help_texts.json:4
#: ../simulation_parameters/common/help_texts.json:29
msgid "MICROBE_STAGE_HELP_MESSAGE_1"
msgstr ""
"W,A,S,D and mouse to move. E to shoot OxyToxy NT if you have a toxin "
"vacuole. G to toggle engulf mode."

#: ../simulation_parameters/common/help_texts.json:5
#: ../simulation_parameters/common/help_texts.json:30
msgid "MICROBE_STAGE_HELP_MESSAGE_2"
msgstr ""
"Your cell uses ATP as it's energy source, if it runs out you will die."

#: ../simulation_parameters/common/help_texts.json:6
#: ../simulation_parameters/common/help_texts.json:31
msgid "MICROBE_STAGE_HELP_MESSAGE_3"
msgstr ""
"To unlock the editor and reproduce you need to gather Ammonia (Orange "
"Cloud) and Phosphate (Purple Cloud)."

#: ../simulation_parameters/common/help_texts.json:7
#: ../simulation_parameters/common/help_texts.json:32
msgid "MICROBE_STAGE_HELP_MESSAGE_4"
msgstr ""
"You can also engulf cells and bacteria and iron chunks and cell chunks "
"that are smaller than you by pressing G. This will cost additional ATP and "
"will slow you down. Don't forget to press G a second time to stop "
"engulfing."

#: ../simulation_parameters/common/help_texts.json:8
#: ../simulation_parameters/common/help_texts.json:33
msgid "MICROBE_STAGE_HELP_MESSAGE_5"
msgstr ""
"Osmoregulation costs ATP, which means the bigger your cell is, the more "
"Mitochondria or Metabolosomes or Rusticyanin (or cytoplasm, which does "
"Glycolysis) you need to avoid losing ATP when you are stationary."

#: ../simulation_parameters/common/help_texts.json:9
#: ../simulation_parameters/common/help_texts.json:34
msgid "MICROBE_STAGE_HELP_MESSAGE_6"
msgstr ""
"There are many Organelles in the editor for you to evolve, allowing for a "
"wide range of different playstyles."

#: ../simulation_parameters/common/help_texts.json:10
#: ../simulation_parameters/common/help_texts.json:35
msgid "MICROBE_STAGE_HELP_MESSAGE_7"
msgstr "For now if your population drops to zero you go extinct."

#: ../simulation_parameters/common/help_texts.json:11
msgid "MICROBE_STAGE_HELP_MESSAGE_8"
msgstr ""
"The various compound clouds are:\n"
"\n"
"White – Glucose\n"
"Yellow – Hydrogen Sulfide\n"
"Orange – Ammonia\n"
"Purple – Phosphate\n"
"Rust Brown – Iron\n"
"\n"
"Glucose makes ATP"

#: ../simulation_parameters/common/help_texts.json:12
#: ../simulation_parameters/common/help_texts.json:36
msgid "MICROBE_STAGE_HELP_MESSAGE_9"
msgstr ""
"Hydrogen Sulfide can be converted into glucose via chemoplasts and "
"chemosynthesizing proteins. Iron can be converted via rusticyanin into ATP."

#: ../simulation_parameters/common/help_texts.json:13
#: ../simulation_parameters/common/help_texts.json:37
msgid "MICROBE_STAGE_HELP_MESSAGE_10"
msgstr ""
"To reproduce you need to divide each of your organelles into two. "
"Organelles need ammonia and phosphate to split in half."

#: ../simulation_parameters/common/help_texts.json:14
msgid "MICROBE_STAGE_HELP_MESSAGE_11"
msgstr ""
"But if you survive for twenty generations with 300 population, you are "
"considered to have won the current game, after winning you get a popup and "
"can continue playing as you wish."

#: ../simulation_parameters/common/help_texts.json:15
#: ../simulation_parameters/common/help_texts.json:38
msgid "MICROBE_STAGE_HELP_MESSAGE_12"
msgstr ""
"Be wary because your competitors are evolving alongside you. Every time "
"you enter the editor they evolve as well."

#: ../simulation_parameters/common/help_texts.json:20
msgid "MICROBE_EDITOR_HELP_MESSAGE_1"
msgstr ""
"Prokaryotic Structures\n"
"\n"
"Metabolosomes: Produces ATP from glucose\n"
"\n"
"Chemosynthisizing Proteins: Produces half of the glucose out of Hydrogen "
"Sulfide as a chemoplast, but also performs glycolysis, takes up 1 Hex\n"
"\n"
"Thylakoids: Produces 1/3rd the amount of glucose as a normal chloroplast, "
"but also performs glycolysis, and takes up 1 Hex\n"
"\n"
"Rusticyanin: Converts iron into ATP\n"
"\n"
"Nitrogenase: Converts atmospheric nitrogen and ATP into ammonia "
"anaerobically\n"
"\n"
"Cytoplasm: Has storage space and performs glycolysis (Produces small "
"amounts of ATP)"

#: ../simulation_parameters/common/help_texts.json:21
msgid "MICROBE_EDITOR_HELP_MESSAGE_2"
msgstr ""
"External Organelles\n"
"\n"
"Flagellum: Moves your cell faster by consuming ATP\n"
"\n"
"Pilus: Can be used to stab other cells"

#: ../simulation_parameters/common/help_texts.json:22
msgid "MICROBE_EDITOR_HELP_MESSAGE_3"
msgstr ""
"Membrane Bound Organelles\n"
"\n"
"Nucleus: Takes up 11 hexes and allows for evolution of membrane bound "
"organelles. And also doubles your cell's size. (Can only be evolved once)\n"
"\n"
"Mitochondrion: Produces ATP out of glucose and atmospheric O2. Much more "
"efficiently than cytoplasm\n"
"\n"
"Chloroplast: Makes glucose out of sunlight and atmospheric CO2\n"
"\n"
"Chemoplast: Makes glucose out of Hydrogen Sulfide\n"
"\n"
"Nitrogen Fixing Plastid: Makes ammonia from ATP and atmospheric Nitrogen "
"and Oxygen\n"
"\n"
"Vacuole: Stores 15 collected compounds\n"
"\n"
"Toxin Vacuoles: Produces toxins (called OxyToxy NT)"

#: ../simulation_parameters/common/help_texts.json:23
msgid "MICROBE_EDITOR_HELP_MESSAGE_4"
msgstr ""
"Each generation, you have 100 mutation points (MP) to spend, and each "
"change (or mutation) will cost a certain amount of that MP. Adding and "
"removing organelles costs MP, however removing organelles that were placed "
"in the current mutation session refunds MP for that organelle. You can "
<<<<<<< HEAD
"remove an organelle by right-clicking on it. You can rotate your "
"organelles with A and D."
=======
"move or completely remove an organelle by right-clicking on it and "
"selecting the appropriate action from the pop-up menu. You can rotate your "
"organelles while placing them with A and D."
>>>>>>> b6a77438

#: ../simulation_parameters/common/help_texts.json:24
msgid "MICROBE_EDITOR_HELP_MESSAGE_5"
msgstr ""
"Every time you reproduce, you will enter the Microbe Editor, where you can "
"make changes to your species (by adding, moving, or removing organelles) "
"to increase your species' success. Each visit to the editor in the Microbe "
"Stage represents 100 million years of evolution."

#: ../simulation_parameters/common/help_texts.json:43
msgid "LOADING_TIP"
msgstr "Press the undo button in the editor to correct a mistake"

#: ../simulation_parameters/common/help_texts.json:48
msgid "EASTEREGG_MESSAGE_1"
msgstr ""
"Fun Fact, The Didinium and Paramecium are a textbook example of a predator "
"prey relationship that has been studied for decades, now, are you the "
"Didinium or the Paramecium? Predator or Prey?"

#: ../simulation_parameters/common/help_texts.json:49
msgid "EASTEREGG_MESSAGE_2"
msgstr ""
"Here's a tip, toxins can be used to knock other toxins away from you if "
"you are quick enough."

#: ../simulation_parameters/common/help_texts.json:50
msgid "EASTEREGG_MESSAGE_3"
msgstr ""
"Here's a tip, Osmoregulation costs 1 ATP per second per hex your cell has, "
"each empty hex of cytoplasm generates 5 ATP per second as well, which "
"means if you are losing ATP due to osmoregulation just add a couple empty "
"hexes cytoplasm or remove some organelles."

#: ../simulation_parameters/common/help_texts.json:51
msgid "EASTEREGG_MESSAGE_4"
msgstr ""
"Fun Fact, In real life prokaryotes have something called Biocompartments "
"which act like organelles, and are in fact called Polyhedral organelles."

#: ../simulation_parameters/common/help_texts.json:52
msgid "EASTEREGG_MESSAGE_5"
msgstr "Fun Fact, The metabolosome is what is called a Polyhedral organelle."

#: ../simulation_parameters/common/help_texts.json:53
msgid "EASTEREGG_MESSAGE_6"
msgstr "Here's a tip, sometimes it's best just to run away from other cells."

#: ../simulation_parameters/common/help_texts.json:54
msgid "EASTEREGG_MESSAGE_7"
msgstr ""
"Here's a tip, if a cell is about half your size, that's when you can "
"engulf them."

#: ../simulation_parameters/common/help_texts.json:55
msgid "EASTEREGG_MESSAGE_8"
msgstr ""
"Here's a tip, Bacteria can be stronger than they appear, they may look "
"small, but some of them can burrow into you and kill you that way!"

#: ../simulation_parameters/common/help_texts.json:56
msgid "EASTEREGG_MESSAGE_9"
msgstr ""
"Here's a tip, You can hunt other species to extinction if you aren't "
<<<<<<< HEAD
"careful enough, they can also be hunted to extinction by other species."
=======
"careful enough. Other species can do it as well."
>>>>>>> b6a77438

#: ../simulation_parameters/common/help_texts.json:57
msgid "EASTEREGG_MESSAGE_10"
msgstr "WIGGLY THINGS!!"

#: ../simulation_parameters/common/help_texts.json:58
msgid "EASTEREGG_MESSAGE_11"
msgstr "Smeltal the meltal."

#: ../simulation_parameters/common/help_texts.json:59
msgid "EASTEREGG_MESSAGE_12"
msgstr "Those blue cells though."

#: ../simulation_parameters/common/help_texts.json:60
msgid "EASTEREGG_MESSAGE_13"
msgstr ""
"Here's a tip, Biomes are more than just different backgrounds, the "
"compounds in different biomes sometimes spawn at different rates."

#: ../simulation_parameters/common/help_texts.json:61
msgid "EASTEREGG_MESSAGE_14"
msgstr ""
"Here's a tip, The more flagella you have, the faster you go, vroom vroom, "
"but it also costs more ATP"

#: ../simulation_parameters/common/help_texts.json:62
msgid "EASTEREGG_MESSAGE_15"
msgstr "Here's a tip, you can en[g]ulf chunks iron or otherwise."

#: ../simulation_parameters/common/help_texts.json:63
msgid "EASTEREGG_MESSAGE_16"
msgstr ""
"Here's a tip, prepare before adding a nucleus. Those things are expensive! "
"In upkeep and up front cost."

#: ../simulation_parameters/common/help_texts.json:64
msgid "EASTEREGG_MESSAGE_17"
msgstr ""
"Fun Fact, Did you know that there are over 8000 species of ciliate on "
"planet earth?"

#: ../simulation_parameters/common/help_texts.json:65
msgid "EASTEREGG_MESSAGE_18"
msgstr ""
"Fun Fact, The Stentor is a ciliate that can stretch itself and catch prey "
"in a kind of trumpet like mouth that draws prey in by generating water "
"currents with cilia."

#: ../simulation_parameters/common/help_texts.json:66
msgid "EASTEREGG_MESSAGE_19"
msgstr "Fun Fact, The Didinum is a ciliate that hunts paramecia."

#: ../simulation_parameters/common/help_texts.json:67
msgid "EASTEREGG_MESSAGE_20"
msgstr ""
"Fun Fact, The Amoeba hunts and catches prey with 'legs' made of cytoplasm "
"called pseudopods, we want to eventually have those in Thrive."

#: ../simulation_parameters/common/help_texts.json:68
msgid "EASTEREGG_MESSAGE_21"
msgstr ""
"Here's a tip, Watch out for larger cells and large bacteria, it's not fun "
"to be digested, and they will eat you."

#: ../simulation_parameters/common/help_texts.json:69
msgid "EASTEREGG_MESSAGE_22"
msgstr ""
"Thrive's sound team lead has made many songs that have not been added to "
"the game yet. You can hear them, or watch streams of him composing on his "
"YouTube channel, Oliver Lugg."

#: ../simulation_parameters/common/help_texts.json:70
msgid "EASTEREGG_MESSAGE_23"
msgstr ""
"Here's a tip, if your cell is 150 hexes, you can engulf the large iron "
"chunks."

#: ../simulation_parameters/common/help_texts.json:71
msgid "EASTEREGG_MESSAGE_24"
msgstr ""
"Thrive is meant as a simulation of an alien planet, therefore it makes "
"sense that most creatures you find will be related to one or two other "
"species due to evolution happening around you, see if you can identify "
"them!"

#: ../simulation_parameters/common/help_texts.json:72
msgid "EASTEREGG_MESSAGE_25"
msgstr ""
"Fun Fact, The Thrive team does podcasts every so often, you should check "
"them out!"

#: ../simulation_parameters/common/help_texts.json:73
msgid "EASTEREGG_MESSAGE_26"
msgstr "Fun Fact, Thrive is made with the open source Godot engine!"

#: ../simulation_parameters/common/help_texts.json:74
msgid "EASTEREGG_MESSAGE_27"
msgstr ""
"Fun Fact, One of the first playable game-play prototypes was made by our "
"awesome programmer, untrustedlife!"

#: ../simulation_parameters/common/input_options.json:6
msgid "MOVEMENT"
msgstr "Movement"

#: ../simulation_parameters/common/input_options.json:10
msgid "MOVE_LEFT"
msgstr "Move left"

#: ../simulation_parameters/common/input_options.json:14
msgid "MOVE_RIGHT"
msgstr "Move right"

#: ../simulation_parameters/common/input_options.json:18
msgid "MOVE_FORWARD"
msgstr "Move forward"

#: ../simulation_parameters/common/input_options.json:22
msgid "MOVE_BACKWARDS"
msgstr "Move backwards"

#: ../simulation_parameters/common/input_options.json:26
msgid "AUTO_MOVE_FORWARDS"
msgstr "Auto move forwards"

#: ../simulation_parameters/common/input_options.json:34
msgid "ABILITIES"
msgstr "Abilities"

#: ../simulation_parameters/common/input_options.json:38
msgid "FIRE_TOXIN"
msgstr "Fire toxin"

#: ../simulation_parameters/common/input_options.json:42
msgid "TOGGLE_ENGULF"
msgstr "Toggle engulf"

#: ../simulation_parameters/common/input_options.json:51
msgid "CAMERA"
msgstr "Camera"

#: ../simulation_parameters/common/input_options.json:55
msgid "ZOOM_OUT"
msgstr "Zoom Out"

#: ../simulation_parameters/common/input_options.json:59
msgid "ZOOM_IN"
msgstr "Zoom in"

#: ../simulation_parameters/common/input_options.json:67
#: ../src/microbe_stage/editor/MicrobeEditor.tscn:1037
msgid "EDITOR"
msgstr "Editor"

#: ../simulation_parameters/common/input_options.json:71
msgid "ROTATE_RIGHT"
msgstr "Rotate right"

#: ../simulation_parameters/common/input_options.json:75
msgid "ROTATE_LEFT"
msgstr "Rotate left"

#: ../simulation_parameters/common/input_options.json:79
msgid "UNDO"
msgstr "Undo"

#: ../simulation_parameters/common/input_options.json:83
msgid "REDO"
msgstr "Redo"

#: ../simulation_parameters/common/input_options.json:87
msgid "PLACE_ORGANELLE"
msgstr "Place organelle"

#: ../simulation_parameters/common/input_options.json:91
msgid "REMOVE_ORGANELLE"
msgstr "Remove organelle"

#: ../simulation_parameters/common/input_options.json:95
msgid "PAN_CAMERA_LEFT"
msgstr "Pan to the left"

#: ../simulation_parameters/common/input_options.json:99
msgid "PAN_CAMERA_RIGHT"
msgstr "Pan to the right"

#: ../simulation_parameters/common/input_options.json:103
msgid "PAN_CAMERA_UP"
msgstr "Pan upwards"

#: ../simulation_parameters/common/input_options.json:107
msgid "PAN_CAMERA_DOWN"
msgstr "Pan downwards"

#: ../simulation_parameters/common/input_options.json:111
msgid "PAN_CAMERA_RESET"
msgstr "Reset camera"

#: ../simulation_parameters/common/input_options.json:119
msgid "CHEATS"
msgstr "Cheats"

#: ../simulation_parameters/common/input_options.json:123
msgid "ENABLE_EDITOR"
msgstr "Enable the editor"

#: ../simulation_parameters/common/input_options.json:127
msgid "SPAWN_GLUCOSE"
msgstr "Spawn glucose"

#: ../simulation_parameters/common/input_options.json:131
msgid "SPAWN_AMMONIA"
msgstr "Spawn ammonia"

#: ../simulation_parameters/common/input_options.json:135
msgid "SPAWN_PHOSPHATES"
msgstr "Spawn phosphate"

#: ../simulation_parameters/common/input_options.json:144
msgid "MISCELLANEOUS"
msgstr "Miscellaneous"

#: ../simulation_parameters/common/input_options.json:148
msgid "TOGGLE_FPS"
msgstr "Toggle FPS display"

#: ../simulation_parameters/common/input_options.json:152
msgid "QUICK_SAVE"
msgstr "Quick save"

#: ../simulation_parameters/common/input_options.json:156
msgid "QUICK_LOAD"
msgstr "Quick load"

#: ../simulation_parameters/common/input_options.json:160
msgid "TAKE_SCREENSHOT"
msgstr "Take a screenshot"

#: ../simulation_parameters/common/input_options.json:164
msgid "SHOW_HELP"
msgstr "Show help"

#: ../simulation_parameters/common/input_options.json:168
msgid "TOGGLE_FULLSCREEN"
msgstr "Toggle Fullscreen"

#: ../simulation_parameters/microbe_stage/bio_processes.json:3
#: ../simulation_parameters/microbe_stage/bio_processes.json:102
msgid "RESPIRATION"
msgstr "Respiration"

#: ../simulation_parameters/microbe_stage/bio_processes.json:13
msgid "GLYCOLYSIS"
msgstr "Glycolysis"

#: ../simulation_parameters/microbe_stage/bio_processes.json:22
msgid "CYTOPLASM_GLYCOLYSIS"
msgstr "Cytoplasm Glycolysis"

#: ../simulation_parameters/microbe_stage/bio_processes.json:31
#: ../simulation_parameters/microbe_stage/bio_processes.json:112
msgid "PHOTOSYNTHESIS"
msgstr "Photosynthesis"

#: ../simulation_parameters/microbe_stage/bio_processes.json:41
#: ../simulation_parameters/microbe_stage/bio_processes.json:51
msgid "OXYTOXY_SYNTHESIS"
msgstr "OxyToxy Synthesis"

#: ../simulation_parameters/microbe_stage/bio_processes.json:61
#: ../simulation_parameters/microbe_stage/bio_processes.json:71
msgid "CHEMO_SYNTHESIS"
msgstr "Chemo Synthesis"

#: ../simulation_parameters/microbe_stage/bio_processes.json:81
msgid "AEROBIC_NITROGEN_FIXING"
msgstr "Aerobic Nitrogen Fixing"

#: ../simulation_parameters/microbe_stage/bio_processes.json:92
msgid "ANAEROBIC_NITROGEN_FIXATION"
msgstr "Anaerobic Nitrogen Fixation"

#: ../simulation_parameters/microbe_stage/bio_processes.json:122
msgid "IRON_CHEMOLITHOAUTOTROPHY"
msgstr "Iron Chemolithoautotrophy"

#: ../simulation_parameters/microbe_stage/biomes.json:3
msgid "EPIPELAGIC"
msgstr "Epipelagic"

#: ../simulation_parameters/microbe_stage/biomes.json:25
#: ../simulation_parameters/microbe_stage/biomes.json:153
#: ../simulation_parameters/microbe_stage/biomes.json:365
#: ../simulation_parameters/microbe_stage/biomes.json:497
#: ../simulation_parameters/microbe_stage/biomes.json:705
#: ../simulation_parameters/microbe_stage/biomes.json:917
#: ../simulation_parameters/microbe_stage/biomes.json:1129
#: ../simulation_parameters/microbe_stage/biomes.json:1257
#: ../simulation_parameters/microbe_stage/biomes.json:1389
#: ../simulation_parameters/microbe_stage/biomes.json:1539
#: ../simulation_parameters/microbe_stage/biomes.json:1671
msgid "FLOATING_HAZARD"
msgstr "Floating Hazard"

#: ../simulation_parameters/microbe_stage/biomes.json:42
#: ../simulation_parameters/microbe_stage/biomes.json:170
#: ../simulation_parameters/microbe_stage/biomes.json:382
#: ../simulation_parameters/microbe_stage/biomes.json:514
#: ../simulation_parameters/microbe_stage/biomes.json:722
#: ../simulation_parameters/microbe_stage/biomes.json:934
#: ../simulation_parameters/microbe_stage/biomes.json:1146
#: ../simulation_parameters/microbe_stage/biomes.json:1274
#: ../simulation_parameters/microbe_stage/biomes.json:1406
#: ../simulation_parameters/microbe_stage/biomes.json:1556
#: ../simulation_parameters/microbe_stage/biomes.json:1688
msgid "SMALL_IRON_CHUNK"
msgstr "Small Iron Chunk"

#: ../simulation_parameters/microbe_stage/biomes.json:77
#: ../simulation_parameters/microbe_stage/biomes.json:285
#: ../simulation_parameters/microbe_stage/biomes.json:417
#: ../simulation_parameters/microbe_stage/biomes.json:549
#: ../simulation_parameters/microbe_stage/biomes.json:757
#: ../simulation_parameters/microbe_stage/biomes.json:969
#: ../simulation_parameters/microbe_stage/biomes.json:1181
#: ../simulation_parameters/microbe_stage/biomes.json:1309
#: ../simulation_parameters/microbe_stage/biomes.json:1459
#: ../simulation_parameters/microbe_stage/biomes.json:1591
#: ../simulation_parameters/microbe_stage/biomes.json:1723
msgid "BIG_IRON_CHUNK"
msgstr "Big Iron Chunk"

#: ../simulation_parameters/microbe_stage/biomes.json:146
msgid "VOLCANIC_VENT"
msgstr "Volcanic vent"

#: ../simulation_parameters/microbe_stage/biomes.json:205
#: ../simulation_parameters/microbe_stage/biomes.json:572
#: ../simulation_parameters/microbe_stage/biomes.json:780
#: ../simulation_parameters/microbe_stage/biomes.json:992
#: ../simulation_parameters/microbe_stage/biomes.json:1746
msgid "MARINE_SNOW"
msgstr "Marine snow"

#: ../simulation_parameters/microbe_stage/biomes.json:354
msgid "TIDEPOOL"
msgstr "Tidepool"

#: ../simulation_parameters/microbe_stage/biomes.json:486
msgid "BATHYPELAGIC"
msgstr "Bathypelagic"

#: ../simulation_parameters/microbe_stage/biomes.json:698
msgid "ABYSSOPELAGIC"
msgstr "Abyssopelagic"

#: ../simulation_parameters/microbe_stage/biomes.json:906
msgid "MESOPELAGIC"
msgstr "Mesopelagic"

#: ../simulation_parameters/microbe_stage/biomes.json:1118
msgid "COASTAL"
msgstr "Coastal"

#: ../simulation_parameters/microbe_stage/biomes.json:1250
msgid "UNDERWATERCAVE"
msgstr "Underwater Cave"

#: ../simulation_parameters/microbe_stage/biomes.json:1378
msgid "ICESHELF"
msgstr "Ice Shelf"

#: ../simulation_parameters/microbe_stage/biomes.json:1441
msgid "ICESHARD"
msgstr "Ice Shard"

#: ../simulation_parameters/microbe_stage/biomes.json:1528
msgid "ESTUARY"
msgstr "Estuary"

#: ../simulation_parameters/microbe_stage/biomes.json:1660
msgid "SEA_FLOOR"
msgstr "Sea Floor"

#: ../simulation_parameters/microbe_stage/compounds.json:3
#: ../src/gui_common/tooltip/ToolTipManager.tscn:473
#: ../src/gui_common/tooltip/ToolTipManager.tscn:725
#: ../src/gui_common/tooltip/ToolTipManager.tscn:1412
#: ../src/gui_common/tooltip/ToolTipManager.tscn:1660
#: ../src/gui_common/tooltip/ToolTipManager.tscn:1954
#: ../src/gui_common/tooltip/ToolTipManager.tscn:2242
#: ../src/gui_common/tooltip/ToolTipManager.tscn:2542
#: ../src/gui_common/tooltip/ToolTipManager.tscn:3304
#: ../src/gui_common/tooltip/ToolTipManager.tscn:4457
#: ../src/gui_common/tooltip/ToolTipManager.tscn:4977
msgid "ATP"
msgstr "ATP"

#: ../simulation_parameters/microbe_stage/compounds.json:15
#: ../src/gui_common/tooltip/ToolTipManager.tscn:1979
#: ../src/gui_common/tooltip/ToolTipManager.tscn:4482
#: ../src/microbe_stage/MicrobeStage.tscn:1216
msgid "AMMONIA"
msgstr "Ammonia"

#: ../simulation_parameters/microbe_stage/compounds.json:27
#: ../src/microbe_stage/MicrobeStage.tscn:1270
msgid "PHOSPHATE"
msgstr "Phosphate"

#: ../simulation_parameters/microbe_stage/compounds.json:39
#: ../src/gui_common/tooltip/ToolTipManager.tscn:1296
#: ../src/gui_common/tooltip/ToolTipManager.tscn:4172
#: ../src/microbe_stage/MicrobeStage.tscn:1324
msgid "HYDROGEN_SULFIDE"
msgstr "Hydrogen Sulfide"

#: ../simulation_parameters/microbe_stage/compounds.json:51
#: ../src/gui_common/tooltip/ToolTipManager.tscn:448
#: ../src/gui_common/tooltip/ToolTipManager.tscn:700
#: ../src/gui_common/tooltip/ToolTipManager.tscn:994
#: ../src/gui_common/tooltip/ToolTipManager.tscn:1321
#: ../src/gui_common/tooltip/ToolTipManager.tscn:1382
#: ../src/gui_common/tooltip/ToolTipManager.tscn:3279
#: ../src/gui_common/tooltip/ToolTipManager.tscn:3567
#: ../src/gui_common/tooltip/ToolTipManager.tscn:3869
#: ../src/gui_common/tooltip/ToolTipManager.tscn:4197
#: ../src/microbe_stage/MicrobeStage.tscn:1162
msgid "GLUCOSE"
msgstr "Glucose"

#: ../simulation_parameters/microbe_stage/compounds.json:63
#: ../src/microbe_stage/MicrobeStage.tscn:1510
msgid "OXYTOXY_NT"
msgstr "OxyToxy NT"

#: ../simulation_parameters/microbe_stage/compounds.json:75
#: ../src/gui_common/tooltip/ToolTipManager.tscn:1635
#: ../src/microbe_stage/MicrobeStage.tscn:1378
msgid "IRON"
msgstr "Iron"

#: ../simulation_parameters/microbe_stage/compounds.json:87
#: ../src/gui_common/tooltip/ToolTipManager.tscn:1729
#: ../src/gui_common/tooltip/ToolTipManager.tscn:2317
#: ../src/gui_common/tooltip/ToolTipManager.tscn:3342
#: ../src/gui_common/tooltip/ToolTipManager.tscn:4551
#: ../src/gui_common/tooltip/ToolTipManager.tscn:5068
msgid "OXYGEN"
msgstr "Oxygen"

#: ../simulation_parameters/microbe_stage/compounds.json:99
#: ../src/gui_common/tooltip/ToolTipManager.tscn:1032
#: ../src/gui_common/tooltip/ToolTipManager.tscn:1356
#: ../src/gui_common/tooltip/ToolTipManager.tscn:1698
#: ../src/gui_common/tooltip/ToolTipManager.tscn:3605
#: ../src/gui_common/tooltip/ToolTipManager.tscn:3907
#: ../src/gui_common/tooltip/ToolTipManager.tscn:4232
msgid "CARBON_DIOXIDE"
msgstr "Carbon Dioxide"

#: ../simulation_parameters/microbe_stage/compounds.json:111
#: ../src/gui_common/tooltip/ToolTipManager.tscn:2017
#: ../src/gui_common/tooltip/ToolTipManager.tscn:4520
msgid "NITROGEN"
msgstr "Nitrogen"

#: ../simulation_parameters/microbe_stage/compounds.json:123
#: ../src/gui_common/tooltip/ToolTipManager.tscn:7336
msgid "SUNLIGHT"
msgstr "Sunlight"

#: ../simulation_parameters/microbe_stage/organelles.json:23
#: ../src/gui_common/tooltip/ToolTipManager.tscn:2727
#: ../src/gui_common/tooltip/ToolTipManager.tscn:2791
#: ../src/microbe_stage/editor/MicrobeEditor.tscn:2587
msgid "PREDATORY_PILUS"
msgstr "Predatory Pilus"

#: ../simulation_parameters/microbe_stage/organelles.json:52
#: ../src/gui_common/tooltip/ToolTipManager.tscn:1537
#: ../src/gui_common/tooltip/ToolTipManager.tscn:1601
#: ../src/microbe_stage/editor/MicrobeEditor.tscn:2231
msgid "RUSTICYANIN"
msgstr "Rusticyanin"

#: ../simulation_parameters/microbe_stage/organelles.json:85
#: ../src/gui_common/tooltip/ToolTipManager.tscn:1856
#: ../src/gui_common/tooltip/ToolTipManager.tscn:1920
#: ../src/microbe_stage/editor/MicrobeEditor.tscn:2298
msgid "NITROGENASE"
msgstr "Nitrogenase"

#: ../simulation_parameters/microbe_stage/organelles.json:117
msgid "PROTOPLASM"
msgstr "Protoplasm"

#: ../simulation_parameters/microbe_stage/organelles.json:147
#: ../src/gui_common/tooltip/ToolTipManager.tscn:1198
#: ../src/gui_common/tooltip/ToolTipManager.tscn:1262
msgid "CHEMOSYNTHESIZING_PROTEINS"
msgstr "Chemosynthesizing Proteins"

#: ../simulation_parameters/microbe_stage/organelles.json:184
#: ../src/gui_common/tooltip/ToolTipManager.tscn:2144
#: ../src/gui_common/tooltip/ToolTipManager.tscn:2208
#: ../src/microbe_stage/editor/MicrobeEditor.tscn:2365
msgid "OXYTOXISOME"
msgstr "Oxytoxisome"

#: ../simulation_parameters/microbe_stage/organelles.json:217
#: ../src/gui_common/tooltip/ToolTipManager.tscn:960
msgid "THYLAKOIDS"
msgstr "Thylakoids"

#: ../simulation_parameters/microbe_stage/organelles.json:249
#: ../src/gui_common/tooltip/ToolTipManager.tscn:602
#: ../src/gui_common/tooltip/ToolTipManager.tscn:666
#: ../src/microbe_stage/editor/MicrobeEditor.tscn:2029
msgid "METABOLOSOMES"
msgstr "Metabolosomes"

#: ../simulation_parameters/microbe_stage/organelles.json:285
#: ../src/gui_common/tooltip/ToolTipManager.tscn:4359
#: ../src/gui_common/tooltip/ToolTipManager.tscn:4423
#: ../src/microbe_stage/editor/MicrobeEditor.tscn:3149
msgid "NITROGEN_FIXING_PLASTID"
msgstr "Nitrogen-Fixing Plastid"

#: ../simulation_parameters/microbe_stage/organelles.json:321
#: ../src/gui_common/tooltip/ToolTipManager.tscn:4074
#: ../src/gui_common/tooltip/ToolTipManager.tscn:4138
#: ../src/microbe_stage/editor/MicrobeEditor.tscn:3079
msgid "CHEMOPLAST"
msgstr "Chemoplast"

#: ../simulation_parameters/microbe_stage/organelles.json:351
#: ../src/gui_common/tooltip/ToolTipManager.tscn:2444
#: ../src/gui_common/tooltip/ToolTipManager.tscn:2508
#: ../src/microbe_stage/editor/MicrobeEditor.tscn:2521
msgid "FLAGELLUM"
msgstr "Flagellum"

#: ../simulation_parameters/microbe_stage/organelles.json:378
#: ../src/gui_common/tooltip/ToolTipManager.tscn:4678
#: ../src/gui_common/tooltip/ToolTipManager.tscn:4742
#: ../src/microbe_stage/editor/MicrobeEditor.tscn:3217
msgid "VACUOLE"
msgstr "Vacuole"

#: ../simulation_parameters/microbe_stage/organelles.json:411
#: ../src/gui_common/tooltip/ToolTipManager.tscn:3181
#: ../src/gui_common/tooltip/ToolTipManager.tscn:3245
#: ../src/microbe_stage/editor/MicrobeEditor.tscn:2877
msgid "MITOCHONDRION"
msgstr "Mitochondrion"

#: ../simulation_parameters/microbe_stage/organelles.json:444
#: ../src/gui_common/tooltip/ToolTipManager.tscn:4879
#: ../src/gui_common/tooltip/ToolTipManager.tscn:4943
#: ../src/microbe_stage/editor/MicrobeEditor.tscn:3286
msgid "TOXIN_VACUOLE"
msgstr ""
"Toxin\n"
"Vacuole"

#: ../simulation_parameters/microbe_stage/organelles.json:484
#: ../src/gui_common/tooltip/ToolTipManager.tscn:3469
#: ../src/gui_common/tooltip/ToolTipManager.tscn:3533
#: ../src/microbe_stage/editor/MicrobeEditor.tscn:2944
msgid "CHLOROPLAST"
msgstr "Chloroplast"

#: ../simulation_parameters/microbe_stage/organelles.json:513
#: ../src/gui_common/tooltip/ToolTipManager.tscn:350
#: ../src/gui_common/tooltip/ToolTipManager.tscn:414
#: ../src/microbe_stage/editor/MicrobeEditor.tscn:1870
msgid "CYTOPLASM"
msgstr "Cytoplasm"

#: ../simulation_parameters/microbe_stage/organelles.json:578
#: ../src/gui_common/tooltip/ToolTipManager.tscn:2979
#: ../src/gui_common/tooltip/ToolTipManager.tscn:3043
#: ../src/microbe_stage/editor/MicrobeEditor.tscn:2810
msgid "NUCLEUS"
msgstr "Nucleus"

#: ../src/auto-evo/AutoEvoRun.cs:112
msgid "ABORTED"
msgstr "Aborted."

#: ../src/auto-evo/AutoEvoRun.cs:115
msgid "FINISHED"
msgstr "Finished."

#: ../src/auto-evo/AutoEvoRun.cs:118
msgid "NOT_RUNNING"
msgstr "Not running."

#: ../src/auto-evo/AutoEvoRun.cs:128
msgid "AUTOEVO_STEPS_DONE"
msgstr "{0:F1}% done. {1:n0}/{2:n0} steps."

#: ../src/auto-evo/AutoEvoRun.cs:132
msgid "STARTING"
msgstr "Starting"

#: ../src/auto-evo/AutoEvoRun.cs:273
msgid "AUTOEVO_POPULATION_CHANGED"
msgstr "{0} population changed by {1} because of: {2}"

#: ../src/auto-evo/RunResults.cs:218
msgid "POPULATION"
msgstr "population:"

#: ../src/auto-evo/RunResults.cs:225
msgid "EXTINCT"
msgstr " went extinct in "

#: ../src/auto-evo/RunResults.cs:232
msgid "PREVIOUS"
msgstr "previous:"

#: ../src/auto-evo/RunResults.cs:248
msgid "RUNRESULT_HAS_A_MUTATION"
msgstr "has a mutation"

#: ../src/auto-evo/RunResults.cs:253
msgid "RUNRESULT_GENE_CODE"
msgstr "gene code:"

#: ../src/auto-evo/RunResults.cs:264
msgid "RUNRESULT_SPREAD_TO_PATCHES"
msgstr "spread to patches:"

#: ../src/auto-evo/RunResults.cs:273
msgid "RUNRESULT_BY_SENDING_POPULATION"
msgstr "{0} by sending: {1} population from patch: {2}"

#: ../src/auto-evo/RunResults.cs:291
msgid "RUNRESULT_POP_IN_PATCHES"
msgstr "population in patches:"

#: ../src/auto-evo/RunResults.cs:371
msgid "WENT_EXTINCT"
msgstr "went extinct from the planet"

#: ../src/engine/LoadingScreen.cs:60 ../src/engine/LoadingScreen.tscn:125
msgid "LOADING"
msgstr "Loading"

#: ../src/engine/input/key_mapping/InputEventItem.cs:299
msgid "PRESS_KEY_DOT_DOT_DOT"
msgstr "Press a key..."

#: ../src/engine/input/key_mapping/InputGroupList.cs:135
msgid "KEY_BINDING_CHANGE_CONFLICT"
msgstr ""
"There is a conflict with {0}.\n"
"Do you want to remove the input from {1}?"

#: ../src/engine/input/key_mapping/SpecifiedInputKey.cs:52
msgid "CTRL"
msgstr "CTRL"

#: ../src/engine/input/key_mapping/SpecifiedInputKey.cs:54
msgid "ALT"
msgstr "Alt"

#: ../src/engine/input/key_mapping/SpecifiedInputKey.cs:56
msgid "SHIFT"
msgstr "Shift"

#: ../src/engine/input/key_mapping/SpecifiedInputKey.cs:68
msgid "LEFT_MOUSE"
msgstr "Left mouse"

#: ../src/engine/input/key_mapping/SpecifiedInputKey.cs:69
msgid "RIGHT_MOUSE"
msgstr "Right mouse"

#: ../src/engine/input/key_mapping/SpecifiedInputKey.cs:70
msgid "MIDDLE_MOUSE"
msgstr "Middle mouse"

#: ../src/engine/input/key_mapping/SpecifiedInputKey.cs:71
msgid "WHEEL_UP"
msgstr "Wheel up"

#: ../src/engine/input/key_mapping/SpecifiedInputKey.cs:72
msgid "WHEEL_DOWN"
msgstr "Wheel down"

#: ../src/engine/input/key_mapping/SpecifiedInputKey.cs:73
msgid "WHEEL_LEFT"
msgstr "Wheel left"

#: ../src/engine/input/key_mapping/SpecifiedInputKey.cs:74
msgid "WHEEL_RIGHT"
msgstr "Wheel right"

#: ../src/engine/input/key_mapping/SpecifiedInputKey.cs:75
msgid "SPECIAL_MOUSE_1"
msgstr "Mouse Special 1"

#: ../src/engine/input/key_mapping/SpecifiedInputKey.cs:76
msgid "SPECIAL_MOUSE_2"
msgstr "Mouse Special 2"

#: ../src/engine/input/key_mapping/SpecifiedInputKey.cs:77
msgid "UNKNOWN_MOUSE"
msgstr "Unknown mouse"

#: ../src/general/HelpScreen.tscn:107
#: ../src/microbe_stage/ProcessPanel.tscn:76
msgid "CLOSE"
msgstr "Close"

#: ../src/general/MainMenu.cs:329
msgid "OK"
msgstr "OK"

#: ../src/general/MainMenu.cs:330
msgid "Cancel"
msgstr "Cancel"

#: ../src/general/MainMenu.tscn:148
msgid "NEW_GAME"
msgstr "New Game"

#: ../src/general/MainMenu.tscn:163 ../src/general/PauseMenu.tscn:71
msgid "LOAD_GAME"
msgstr "Load Game"

#: ../src/general/MainMenu.tscn:175 ../src/general/PauseMenu.tscn:93
msgid "OPTIONS"
msgstr "Options"

#: ../src/general/MainMenu.tscn:187
msgid "TOOLS"
msgstr "Tools"

#: ../src/general/MainMenu.tscn:199
msgid "VIEW_SOURCE_CODE"
msgstr "View Source Code"

#: ../src/general/MainMenu.tscn:211
msgid "EXTRAS"
msgstr "Extras"

#: ../src/general/MainMenu.tscn:223
msgid "CREDITS"
msgstr "Credits"

#: ../src/general/MainMenu.tscn:235
msgid "QUIT"
msgstr "Quit"

#: ../src/general/MainMenu.tscn:258
msgid "MICROBE_FREEBUILD_EDITOR"
msgstr "Microbe Freebuild Editor"

#: ../src/general/MainMenu.tscn:319 ../src/general/OptionsMenu.tscn:998
#: ../src/general/PauseMenu.tscn:133 ../src/saving/NewSaveMenu.tscn:108
#: ../src/saving/SaveManagerGUI.tscn:113
msgid "BACK"
msgstr "Back"

#: ../src/general/MainMenu.tscn:359
msgid "GLES2_MODE_WARNING"
msgstr "GLES2 Mode Warning"

#: ../src/general/MainMenu.tscn:372
msgid "GLES2_MODE_WARNING_TEXT"
msgstr ""
"You are running Thrive with GLES2. This is severely untested and is likely "
"to cause issues. Try to update your video drivers and/or force AMD or "
"Nvidia graphics to be used to run Thrive."

#: ../src/general/OptionsMenu.tscn:126
msgid "GRAPHICS"
msgstr "Graphics"

#: ../src/general/OptionsMenu.tscn:138
msgid "SOUND"
msgstr "Sound"

#: ../src/general/OptionsMenu.tscn:150
msgid "PERFORMANCE"
msgstr "Performance"

#: ../src/general/OptionsMenu.tscn:162
msgid "INPUTS"
msgstr "Inputs"

#: ../src/general/OptionsMenu.tscn:174
msgid "MISC"
msgstr "Misc"

#: ../src/general/OptionsMenu.tscn:213
msgid "VSYNC"
msgstr "VSync"

#: ../src/general/OptionsMenu.tscn:221
msgid "FULLSCREEN"
msgstr "FullScreen"

#: ../src/general/OptionsMenu.tscn:243
msgid "MULTISAMPLE_ANTI_ALIASING"
msgstr "Multisample anti-aliasing:"

#: ../src/general/OptionsMenu.tscn:250
msgid "HIGHER_VALUES_WORSEN_PERFORMANCE"
msgstr "(higher values worsen performance)"

#: ../src/general/OptionsMenu.tscn:280
msgid "RESOLUTION"
msgstr "Resolution:"

#: ../src/general/OptionsMenu.tscn:293
msgid "AUTO"
msgstr "auto"

#: ../src/general/OptionsMenu.tscn:303
msgid "MAX_FPS"
msgstr "Max FPS:"

#: ../src/general/OptionsMenu.tscn:329
msgid "COLOURBLIND_CORRECTION"
msgstr "Colourblind Correction:"

#: ../src/general/OptionsMenu.tscn:361
msgid "CHROMATIC_ABERRATION"
msgstr "Chromatic Aberration:"

#: ../src/general/OptionsMenu.tscn:402
msgid "MASTER_VOLUME"
msgstr "Master volume"

#: ../src/general/OptionsMenu.tscn:429 ../src/general/OptionsMenu.tscn:470
#: ../src/general/OptionsMenu.tscn:503 ../src/general/OptionsMenu.tscn:536
#: ../src/general/OptionsMenu.tscn:569
msgid "MUTE"
msgstr "Mute"

#: ../src/general/OptionsMenu.tscn:443
msgid "MUSIC_VOLUME"
msgstr "Music volume"

#: ../src/general/OptionsMenu.tscn:476
msgid "AMBIANCE_VOLUME"
msgstr "Ambiance Volume"

#: ../src/general/OptionsMenu.tscn:509
msgid "SFX_VOLUME"
msgstr "SFX Volume"

#: ../src/general/OptionsMenu.tscn:542
msgid "GUI_VOLUME"
msgstr "GUI Volume"

#: ../src/general/OptionsMenu.tscn:587
msgid "LANGUAGE"
msgstr "Language:"

#: ../src/general/OptionsMenu.tscn:602 ../src/general/OptionsMenu.tscn:1008
msgid "RESET"
msgstr "Reset"

#: ../src/general/OptionsMenu.tscn:611
msgid "OPEN_TRANSLATION_SITE"
msgstr "Help Translate The Game"

#: ../src/general/OptionsMenu.tscn:631
msgid "COMPOUND_CLOUDS"
msgstr "Compound clouds"

#: ../src/general/OptionsMenu.tscn:646
msgid "CLOUD_SIMULATION_MINIMUM_INTERVAL"
msgstr ""
"Cloud Simulation Minimum\n"
"Interval:"

#: ../src/general/OptionsMenu.tscn:653 ../src/general/OptionsMenu.tscn:697
msgid "HIGHER_VALUES_INCREASE_PERFORMANCE"
msgstr "(higher values increase performance)"

#: ../src/general/OptionsMenu.tscn:690
msgid "CLOUD_RESOLUTION_DIVISOR"
msgstr "Cloud Resolution Divisor:"

#: ../src/general/OptionsMenu.tscn:732
msgid "RUN_AUTO_EVO_DURING_GAMEPLAY"
msgstr "Run auto-evo during gameplay"

#: ../src/general/OptionsMenu.tscn:799
msgid "RESET_INPUTS"
msgstr "Reset Inputs"

#: ../src/general/OptionsMenu.tscn:823
msgid "PLAY_INTRO_VIDEO"
msgstr "Play intro video"

#: ../src/general/OptionsMenu.tscn:832
msgid "PLAY_MICROBE_INTRO_ON_NEW_GAME"
msgstr "Play Microbe Intro on New Game"

#: ../src/general/OptionsMenu.tscn:841
msgid "AUTOSAVE_DURING_THE_GAME"
msgstr "Autosave during the game"

#: ../src/general/OptionsMenu.tscn:852
msgid "AMOUNT_OF_AUTOSAVE_TO_KEEP"
msgstr "Amount of autosaves to keep:"

#: ../src/general/OptionsMenu.tscn:880
msgid "AMOUNT_OF_QUICKSAVE_TO_KEEP"
msgstr "Amount of quicksaves to keep:"

#: ../src/general/OptionsMenu.tscn:906
msgid "SHOW_TUTORIALS_IN_NEW_GAMES_OPTION"
msgstr "Show tutorials (in new games)"

#: ../src/general/OptionsMenu.tscn:914
msgid "SHOW_TUTORIALS_IN_NEW_CURRENT_OPTION"
msgstr "Show tutorials (in current game)"

#: ../src/general/OptionsMenu.tscn:930
msgid "CHEAT_KEYS_ENABLED"
msgstr "Cheat keys enabled"

#: ../src/general/OptionsMenu.tscn:942
msgid "USE_A_CUSTOM_USERNAME"
msgstr "Use a custom username"

#: ../src/general/OptionsMenu.tscn:953
msgid "CUSTOM_USERNAME"
msgstr "Custom Username:"

#: ../src/general/OptionsMenu.tscn:979
msgid "OPEN_SCREENSHOT_FOLDER"
msgstr "Open Screenshot Folder"

#: ../src/general/OptionsMenu.tscn:987
msgid "OPEN_LOGS_FOLDER"
msgstr "Open Logs Folder"

#: ../src/general/OptionsMenu.tscn:1019 ../src/saving/NewSaveMenu.tscn:72
msgid "SAVE"
msgstr "Save"

#: ../src/general/OptionsMenu.tscn:1035
msgid "RESET_SETTINGS_TO_DEFAULTS"
msgstr "Defaults"

#: ../src/general/OptionsMenu.tscn:1047
msgid "RESET_TO_DEFAULTS"
msgstr "Reset to defaults?"

#: ../src/general/OptionsMenu.tscn:1056
msgid "ARE_YOU_SURE_TO_RESET_ALL_SETTINGS"
msgstr "Are you sure you want to reset ALL settings to default values?"

#: ../src/general/OptionsMenu.tscn:1070
msgid "RESET_INPUTS_TO_DEFAULTS"
msgstr "Reset inputs to defaults?"

#: ../src/general/OptionsMenu.tscn:1079
msgid "ARE_YOU_SURE_TO_RESET_INPUT_SETTINGS"
msgstr "Are you sure you want to reset the input settings to default values?"

#: ../src/general/OptionsMenu.tscn:1093
msgid "CLOSE_OPTIONS"
msgstr "Close options?"

#: ../src/general/OptionsMenu.tscn:1113
msgid "UNSAVED_CHANGE_WARNING"
msgstr ""
"You have unsaved changes that will be discarded.\n"
"Do you wish to continue?"

#: ../src/general/OptionsMenu.tscn:1135
msgid "SAVE_AND_CONTINUE"
msgstr "Save and continue"

#: ../src/general/OptionsMenu.tscn:1144
msgid "DISCARD_AND_CONTINUE"
msgstr "Discard and continue"

#: ../src/general/OptionsMenu.tscn:1160
msgid "CANCEL"
msgstr "Cancel"

#: ../src/general/OptionsMenu.tscn:1172 ../src/general/OptionsMenu.tscn:1195
#: ../src/general/OptionsMenu.tscn:1219
msgid "ERROR"
msgstr "Error"

#: ../src/general/OptionsMenu.tscn:1181 ../src/general/OptionsMenu.tscn:1220
msgid "ERROR_FAILED_TO_SAVE_NEW_SETTINGS"
msgstr "Error: Failed to save new settings to configuration file."

#: ../src/general/PauseMenu.tscn:57
msgid "RESUME"
msgstr "Resume"

#: ../src/general/PauseMenu.tscn:64
msgid "SAVE_GAME"
msgstr "Save Game"

#: ../src/general/PauseMenu.tscn:79
#: ../src/microbe_stage/editor/MicrobeEditor.tscn:4438
msgid "STATISTICS"
msgstr "Statistics"

#: ../src/general/PauseMenu.tscn:86
msgid "HELP"
msgstr "Help"

#: ../src/general/PauseMenu.tscn:100
msgid "RETURN_TO_MENU"
msgstr "Return to Menu"

#: ../src/general/PauseMenu.tscn:107
msgid "EXIT"
msgstr "Exit"

#: ../src/general/StringUtils.cs:19
msgid "BILLION_ABBREVIATION"
msgstr "{0} B"

#: ../src/general/StringUtils.cs:28
msgid "MILLION_ABBREVIATION"
msgstr "{0} M"

#: ../src/general/StringUtils.cs:37
msgid "KILO_ABBREVIATION"
msgstr "{0} K"

#: ../src/gui_common/ChemicalEquation.cs:120
#: ../src/gui_common/ChemicalEquation.cs:157
#: ../src/gui_common/tooltip/microbe_editor/SelectionMenuToolTip.cs:222
msgid "PER_SECOND_SLASH"
msgstr "/second"

#: ../src/gui_common/QuickLoadHandler.tscn:18
msgid "SAVE_HAS_DIFFERENT_VERSION"
msgstr "Save has different version"

#: ../src/gui_common/QuickLoadHandler.tscn:19
msgid "SAVE_HAS_DIFFERENT_VERSION_TEXT"
msgstr ""
"The version of the save you are trying to load does not match the game "
"version.\n"
"Please load the save manually through the menu."

#: ../src/gui_common/tooltip/ToolTipManager.tscn:78
msgid "OPEN_THE_MENU"
msgstr "Open the menu"

#: ../src/gui_common/tooltip/ToolTipManager.tscn:84
msgid "OPEN_HELP_SCREEN"
msgstr "Open help screen"

#: ../src/gui_common/tooltip/ToolTipManager.tscn:98
msgid "WILL_YOU_THRIVE"
msgstr "Will you thrive?"

#: ../src/gui_common/tooltip/ToolTipManager.tscn:110
msgid "FINISH_EDITING_AND_RETURN_TO_ENVIRONMENT"
msgstr "Finish editing and return to environment"

#: ../src/gui_common/tooltip/ToolTipManager.tscn:116
msgid "CHANGE_THE_SYMMETRY"
msgstr "Change the symmetry"

#: ../src/gui_common/tooltip/ToolTipManager.tscn:122
msgid "UNDO_THE_LAST_ACTION"
msgstr "Undo the last action"

#: ../src/gui_common/tooltip/ToolTipManager.tscn:128
msgid "REDO_THE_LAST_ACTION"
msgstr "Redo the last action"

#: ../src/gui_common/tooltip/ToolTipManager.tscn:134
msgid "CREATE_A_NEW_MICROBE"
msgstr "Create a new microbe"

#: ../src/gui_common/tooltip/ToolTipManager.tscn:154
#: ../src/gui_common/tooltip/ToolTipManager.tscn:217
msgid "MEMBRANE_RIGIDITY"
msgstr "Membrane Rigidity"

#: ../src/gui_common/tooltip/ToolTipManager.tscn:254
#: ../src/gui_common/tooltip/ToolTipManager.tscn:5427
#: ../src/gui_common/tooltip/ToolTipManager.tscn:5687
#: ../src/gui_common/tooltip/ToolTipManager.tscn:5943
#: ../src/gui_common/tooltip/ToolTipManager.tscn:6270
#: ../src/gui_common/tooltip/ToolTipManager.tscn:6597
#: ../src/gui_common/tooltip/ToolTipManager.tscn:6958
msgid "MOBILITY"
msgstr "Mobility"

#: ../src/gui_common/tooltip/ToolTipManager.tscn:289
#: ../src/gui_common/tooltip/ToolTipManager.tscn:5530
#: ../src/gui_common/tooltip/ToolTipManager.tscn:5787
#: ../src/gui_common/tooltip/ToolTipManager.tscn:6046
#: ../src/gui_common/tooltip/ToolTipManager.tscn:6373
#: ../src/gui_common/tooltip/ToolTipManager.tscn:6700
#: ../src/gui_common/tooltip/ToolTipManager.tscn:7061
msgid "HEALTH"
msgstr "Health"

#: ../src/gui_common/tooltip/ToolTipManager.tscn:329
msgid "RIGIDITY_MEMBRANE_DESCRIPTION"
msgstr ""
"A more rigid membrane is more resistant to damage, but will make it harder "
"for the cell to move around."

#: ../src/gui_common/tooltip/ToolTipManager.tscn:441
#: ../src/gui_common/tooltip/ToolTipManager.tscn:693
#: ../src/gui_common/tooltip/ToolTipManager.tscn:1289
#: ../src/gui_common/tooltip/ToolTipManager.tscn:1628
#: ../src/gui_common/tooltip/ToolTipManager.tscn:1947
#: ../src/gui_common/tooltip/ToolTipManager.tscn:2235
#: ../src/gui_common/tooltip/ToolTipManager.tscn:3272
#: ../src/gui_common/tooltip/ToolTipManager.tscn:4165
#: ../src/gui_common/tooltip/ToolTipManager.tscn:4450
#: ../src/gui_common/tooltip/ToolTipManager.tscn:4970
msgid "TURNS"
msgstr "Turns"

#: ../src/gui_common/tooltip/ToolTipManager.tscn:466
#: ../src/gui_common/tooltip/ToolTipManager.tscn:718
#: ../src/gui_common/tooltip/ToolTipManager.tscn:1314
#: ../src/gui_common/tooltip/ToolTipManager.tscn:1405
#: ../src/gui_common/tooltip/ToolTipManager.tscn:1653
#: ../src/gui_common/tooltip/ToolTipManager.tscn:1972
#: ../src/gui_common/tooltip/ToolTipManager.tscn:2260
#: ../src/gui_common/tooltip/ToolTipManager.tscn:3297
#: ../src/gui_common/tooltip/ToolTipManager.tscn:4190
#: ../src/gui_common/tooltip/ToolTipManager.tscn:4475
#: ../src/gui_common/tooltip/ToolTipManager.tscn:4995
msgid "INTO"
msgstr "into"

#: ../src/gui_common/tooltip/ToolTipManager.tscn:506
#: ../src/gui_common/tooltip/ToolTipManager.tscn:800
#: ../src/gui_common/tooltip/ToolTipManager.tscn:1102
#: ../src/gui_common/tooltip/ToolTipManager.tscn:1441
#: ../src/gui_common/tooltip/ToolTipManager.tscn:1760
#: ../src/gui_common/tooltip/ToolTipManager.tscn:2048
#: ../src/gui_common/tooltip/ToolTipManager.tscn:2348
#: ../src/gui_common/tooltip/ToolTipManager.tscn:2631
#: ../src/gui_common/tooltip/ToolTipManager.tscn:3085
#: ../src/gui_common/tooltip/ToolTipManager.tscn:3373
#: ../src/gui_common/tooltip/ToolTipManager.tscn:3675
#: ../src/gui_common/tooltip/ToolTipManager.tscn:3969
#: ../src/gui_common/tooltip/ToolTipManager.tscn:4263
#: ../src/gui_common/tooltip/ToolTipManager.tscn:4582
#: ../src/gui_common/tooltip/ToolTipManager.tscn:4783
#: ../src/gui_common/tooltip/ToolTipManager.tscn:5099
msgid "STORAGE"
msgstr "Storage"

#: ../src/gui_common/tooltip/ToolTipManager.tscn:544
#: ../src/gui_common/tooltip/ToolTipManager.tscn:838
#: ../src/gui_common/tooltip/ToolTipManager.tscn:1140
#: ../src/gui_common/tooltip/ToolTipManager.tscn:1479
#: ../src/gui_common/tooltip/ToolTipManager.tscn:1798
#: ../src/gui_common/tooltip/ToolTipManager.tscn:2086
#: ../src/gui_common/tooltip/ToolTipManager.tscn:2386
#: ../src/gui_common/tooltip/ToolTipManager.tscn:2669
#: ../src/gui_common/tooltip/ToolTipManager.tscn:3123
#: ../src/gui_common/tooltip/ToolTipManager.tscn:3411
#: ../src/gui_common/tooltip/ToolTipManager.tscn:3713
#: ../src/gui_common/tooltip/ToolTipManager.tscn:4007
#: ../src/gui_common/tooltip/ToolTipManager.tscn:4301
#: ../src/gui_common/tooltip/ToolTipManager.tscn:4620
#: ../src/gui_common/tooltip/ToolTipManager.tscn:4821
#: ../src/gui_common/tooltip/ToolTipManager.tscn:5137
#: ../src/gui_common/tooltip/ToolTipManager.tscn:5462
#: ../src/gui_common/tooltip/ToolTipManager.tscn:5721
#: ../src/gui_common/tooltip/ToolTipManager.tscn:5978
#: ../src/gui_common/tooltip/ToolTipManager.tscn:6305
#: ../src/gui_common/tooltip/ToolTipManager.tscn:6632
#: ../src/gui_common/tooltip/ToolTipManager.tscn:6993
msgid "OSMOREGULATION_COST"
msgstr "Osmoregulation Cost"

#: ../src/gui_common/tooltip/ToolTipManager.tscn:586
msgid "CYTOPLASM_DESCRIPTION"
msgstr ""
"The gooey innards of a cell. The cytoplasm is the basic mixture of ions, "
"proteins, and other substances dissolved in water that fill the interior "
"of the cell. One of the functions it performs is Fermentation, the "
"conversion of glucose into ATP energy. For cells that lack organelles to "
"have more advanced metabolisms, this is what they rely on for energy. It "
"is also used to store molecules in the cell and to grow the cell's size."

#: ../src/gui_common/tooltip/ToolTipManager.tscn:746
#: ../src/gui_common/tooltip/ToolTipManager.tscn:1678
msgid "DOT_RATE_SCALES"
msgstr ". Rate scales"

#: ../src/gui_common/tooltip/ToolTipManager.tscn:759
#: ../src/gui_common/tooltip/ToolTipManager.tscn:1691
msgid "WITH_CONCENTRATION_OF"
msgstr "with concentration of"

#: ../src/gui_common/tooltip/ToolTipManager.tscn:766
msgid "OXYGEN_DOT"
msgstr "Oxygen."

#: ../src/gui_common/tooltip/ToolTipManager.tscn:880
msgid "METABOLOSOMES_DESCRIPTION"
msgstr ""
"Metabolosomes are clusters of proteins wrapped in protein shells. They are "
"able to convert glucose into ATP at a much higher rate than can be done in "
"the cytoplasm in a process called Aerobic Respiration. It does, however, "
"require oxygen to function, and lower levels of oxygen in the environment "
"will slow down the rate of its ATP production. Since the metabolosomes are "
"suspended directly in the cytoplasm, the surrounding fluid performs some "
"fermentation."

#: ../src/gui_common/tooltip/ToolTipManager.tscn:896
#: ../src/microbe_stage/editor/MicrobeEditor.tscn:2096
msgid "THYLAKOID"
msgstr "Thylakoid"

#: ../src/gui_common/tooltip/ToolTipManager.tscn:987
#: ../src/gui_common/tooltip/ToolTipManager.tscn:3560
#: ../src/gui_common/tooltip/ToolTipManager.tscn:3862
msgid "PRODUCES"
msgstr "Produces"

#: ../src/gui_common/tooltip/ToolTipManager.tscn:1012
#: ../src/gui_common/tooltip/ToolTipManager.tscn:3585
#: ../src/gui_common/tooltip/ToolTipManager.tscn:3887
msgid "DOT_RATE_SCALES_WITH"
msgstr ". Rate scales with"

#: ../src/gui_common/tooltip/ToolTipManager.tscn:1025
#: ../src/gui_common/tooltip/ToolTipManager.tscn:2310
#: ../src/gui_common/tooltip/ToolTipManager.tscn:3598
#: ../src/gui_common/tooltip/ToolTipManager.tscn:3900
msgid "CONCENTRATION_OF"
msgstr "concentration of"

#: ../src/gui_common/tooltip/ToolTipManager.tscn:1051
#: ../src/gui_common/tooltip/ToolTipManager.tscn:1722
#: ../src/gui_common/tooltip/ToolTipManager.tscn:3624
#: ../src/gui_common/tooltip/ToolTipManager.tscn:3926
#: ../src/gui_common/tooltip/ToolTipManager.tscn:4544
msgid "AND"
msgstr "and"

#: ../src/gui_common/tooltip/ToolTipManager.tscn:1064
#: ../src/gui_common/tooltip/ToolTipManager.tscn:3637
msgid "INTENSITY_OF"
msgstr "intensity of"

#: ../src/gui_common/tooltip/ToolTipManager.tscn:1071
#: ../src/gui_common/tooltip/ToolTipManager.tscn:3644
#: ../src/microbe_stage/MicrobeStage.tscn:924
msgid "LIGHT"
msgstr "Light"

#: ../src/gui_common/tooltip/ToolTipManager.tscn:1182
msgid "THYLAKOIDS_DESCRIPTION"
msgstr ""
"Thylakoids are clusters of proteins and photosensitive pigments. The "
"pigments are able to use the energy of light to produce glucose from water "
"and gaseous carbon dioxide in a process called Photosynthesis. These "
"pigments are also what give them a distinctive colour. The rate of their "
"glucose production scales with the concentration of carbon dioxide, and "
"intensity of light. Since the thylakoids are suspended directly in the "
"cytoplasm, the surrounding fluid performs some fermentation."

#: ../src/gui_common/tooltip/ToolTipManager.tscn:1344
#: ../src/gui_common/tooltip/ToolTipManager.tscn:4220
msgid "DOT_RATE_SCALES_WITH_CONCENTRATION_OF"
msgstr ". Rate scales with concentration of"

#: ../src/gui_common/tooltip/ToolTipManager.tscn:1375
msgid "ALSO_TURNS"
msgstr "Also turns"

#: ../src/gui_common/tooltip/ToolTipManager.tscn:1521
msgid "CHEMOSYNTHESIZING_PROTEINS_DESCRIPTION"
msgstr ""
"Chemosynthesizing proteins are small clusters of protein in the cytoplasm "
"that are able to convert hydrogen sulfide, water, and gaseous carbon "
"dioxide into glucose in a process called Hydrogen Sulfide Chemosynthesis. "
"The rate of its glucose production scales with the concentration of carbon "
"dioxide. Since the chemosynthesizing proteins are suspended directly in "
"the cytoplasm, the surrounding fluid performs some fermentation."

#: ../src/gui_common/tooltip/ToolTipManager.tscn:1840
msgid "RUSTICYANIN_DESCRIPTION"
msgstr ""
"Rusticyanin is a protein able to use gaseous carbon dioxide and oxygen to "
"oxidize iron from one chemical state to another. This process, called Iron "
"Respiration, releases energy which the cell can then harvest."

#: ../src/gui_common/tooltip/ToolTipManager.tscn:1997
#: ../src/gui_common/tooltip/ToolTipManager.tscn:3322
#: ../src/gui_common/tooltip/ToolTipManager.tscn:4500
msgid "DOT_RATE"
msgstr ". Rate"

#: ../src/gui_common/tooltip/ToolTipManager.tscn:2010
#: ../src/gui_common/tooltip/ToolTipManager.tscn:3335
#: ../src/gui_common/tooltip/ToolTipManager.tscn:4513
#: ../src/gui_common/tooltip/ToolTipManager.tscn:5061
msgid "SCALES_WITH_CONCENTRATION_OF"
msgstr "scales with concentration of"

#: ../src/gui_common/tooltip/ToolTipManager.tscn:2128
msgid "NITROGENASE_DESCRIPTION"
msgstr ""
"Nitrogenase is a protein able to use gaseous nitrogen and cellular energy "
"in the form of ATP to produce ammonia, a key growth nutrient for cells. "
"This is a process referred to as Anaerobic Nitrogen Fixation. Since the "
"nitrogenase is suspended directly in the cytoplasm, the surrounding fluid "
"performs some fermentation."

#: ../src/gui_common/tooltip/ToolTipManager.tscn:2267
#: ../src/gui_common/tooltip/ToolTipManager.tscn:5002
msgid "OXYTOXY"
msgstr "OxyToxy"

#: ../src/gui_common/tooltip/ToolTipManager.tscn:2285
msgid "DOT_CAN_RELEASE"
msgstr ". Can release"

#: ../src/gui_common/tooltip/ToolTipManager.tscn:2297
msgid "TOXINS_BY_PRESSING_E"
msgstr "toxins by pressing E. Rate scales with"

#: ../src/gui_common/tooltip/ToolTipManager.tscn:2428
msgid "OXYTOXISOME_DESC"
msgstr ""
"A modified metabolosome responsible for the production of a primitive form "
"of the toxic agent OxyToxy NT."

#: ../src/gui_common/tooltip/ToolTipManager.tscn:2535
msgid "USES"
msgstr "Uses"

#: ../src/gui_common/tooltip/ToolTipManager.tscn:2560
msgid "TO_INCREASE_THE_MOVEMENT"
msgstr "to increase the movement"

#: ../src/gui_common/tooltip/ToolTipManager.tscn:2572
msgid "SPEED_OF_THE_CELL"
msgstr "speed of the cell."

#: ../src/gui_common/tooltip/ToolTipManager.tscn:2593
msgid "SPEED"
msgstr "Speed"

#: ../src/gui_common/tooltip/ToolTipManager.tscn:2711
msgid "FLAGELLUM_DESCRIPTION"
msgstr ""
"The flagellum (plural: flagella) is a whip-like bundle of protein fibers "
"extending from the cell's membrane which can use ATP to undulate and "
"propel the cell in a direction."

#: ../src/gui_common/tooltip/ToolTipManager.tscn:2837
msgid "PREDATORY_PILUS_DESCRIPTION"
msgstr "Stab other cells with this."

#: ../src/gui_common/tooltip/ToolTipManager.tscn:2853
#: ../src/gui_common/tooltip/ToolTipManager.tscn:2917
#: ../src/microbe_stage/editor/MicrobeEditor.tscn:2653
msgid "CILIA"
msgstr "Cilia"

#: ../src/gui_common/tooltip/ToolTipManager.tscn:2963
#: ../src/gui_common/tooltip/ToolTipManager.tscn:4049
#: ../src/gui_common/tooltip/ToolTipManager.tscn:5305
msgid "TO_BE_IMPLEMENTED"
msgstr "To be Implemented."

#: ../src/gui_common/tooltip/ToolTipManager.tscn:3064
msgid "NUCLEUS_SMALL_DESCRIPTION"
msgstr ""
"Allows for the evolution of more complex,\n"
"membrane-bound organelles. Costs a lot\n"
"of ATP to maintain. This is an irreversible\n"
"evolution."

#: ../src/gui_common/tooltip/ToolTipManager.tscn:3165
msgid "NUCLEUS_DESCRIPTION"
msgstr ""
"The defining feature of eukaryotic cells. The nucleus also includes the "
"endoplasmic reticulum and the golgi body. It is an evolution of "
"prokaryotic cells to develop a system of internal membranes, done by "
"assimilating another prokaryote inside of themselves. This allows them to "
"compartmentalize, or ward off, the different processes happening inside "
"the cell and prevent them from overlapping. This allows their new membrane "
"bound organelles to be much more complex, efficient, and specialized than "
"if they were free-floating in the cytoplasm. However, this comes at the "
"cost of making the cell much larger and requiring a lot of the cell's "
"energy to maintain."

#: ../src/gui_common/tooltip/ToolTipManager.tscn:3453
msgid "MITOCHONDRION_DESCRIPTION"
msgstr ""
"The powerhouse of the cell. The mitochondrion (plural: mitochondria) is a "
"double membrane structure filled with proteins and enzymes. It is a "
"prokaryote that has been assimilated for use by its eukaryotic host. It is "
"able to convert glucose into ATP at a much higher efficiency than can be "
"done in the cytoplasm in a process called Aerobic Respiration. It does, "
"however, require oxygen to function, and lower levels of oxygen in the "
"environment will slow down the rate of its ATP production."

#: ../src/gui_common/tooltip/ToolTipManager.tscn:3755
msgid "CHLOROPLAST_DESCRIPTION"
msgstr ""
"The chloroplast is a double membrane structure containing photosensitive "
"pigments stacked together in membranous sacs. It is a prokaryote that has "
"been assimilated for use by its eukaryotic host. The pigments in the "
"chloroplast are able to use the energy of light to produce glucose from "
"water and gaseous carbon dioxide in a process called Photosynthesis. These "
"pigments are also what give it a distinctive colour. The rate of its "
"glucose production scales with the concentration of carbon dioxide, and "
"intensity of light."

#: ../src/gui_common/tooltip/ToolTipManager.tscn:3771
#: ../src/gui_common/tooltip/ToolTipManager.tscn:3835
#: ../src/microbe_stage/editor/MicrobeEditor.tscn:3011
msgid "THERMOPLAST"
msgstr "Thermoplast"

#: ../src/gui_common/tooltip/ToolTipManager.tscn:3938
#: ../src/gui_common/tooltip/ToolTipManager.tscn:7331
#: ../src/microbe_stage/editor/MicrobeEditorGUI.cs:752
msgid "TEMPERATURE"
msgstr "Temperature"

#: ../src/gui_common/tooltip/ToolTipManager.tscn:4058
msgid "THERMOPLAST_DESCRIPTION"
msgstr ""
"The thermoplast is a double membrane structure containing thermosensitive "
"pigments stacked together in membranous sacs. It is a prokaryote that has "
"been assimilated for use by its eukaryotic host. The pigments in the "
"thermoplast are able to use the energy of heat differences in the "
"surroundings to produce glucose from water and gaseous carbon dioxide in a "
"process called Thermosynthesis. The rate of its glucose production scales "
"with the concentration of carbon dioxide, and temperature."

#: ../src/gui_common/tooltip/ToolTipManager.tscn:4343
msgid "CHEMOPLAST_DESCRIPTION"
msgstr ""
"The chemoplast is a double membrane structure containing proteins able to "
"convert hydrogen sulfide, water, and gaseous carbon dioxide into glucose "
"in a process called Hydrogen Sulfide Chemosynthesis. The rate of its "
"glucose production scales with the concentration of carbon dioxide."

#: ../src/gui_common/tooltip/ToolTipManager.tscn:4662
msgid "NITROGEN_FIXING_PLASTID_DESCRIPTION"
msgstr ""
"The Nitrogen Fixing Plastid is a protein able to use gaseous nitrogen and "
"oxygen and cellular energy in the form of ATP to produce ammonia, a key "
"growth nutrient for cells. This is a process referred to as Aerobic "
"Nitrogen Fixation."

#: ../src/gui_common/tooltip/ToolTipManager.tscn:4763
msgid "INREASE_STORAGE_SPACE"
msgstr "Increases the storage space of the cell."

#: ../src/gui_common/tooltip/ToolTipManager.tscn:4863
msgid "VACUOLE_DESCRIPTION"
msgstr ""
"The vacuole is an internal membranous organelle used for storage in the "
"cell. They are composed of several vesicles, smaller membranous structures "
"widely used in cells for storage, that have fused together. It is filled "
"with water which is used to contain molecules, enzymes, solids, and other "
"substances. Their shape is fluid and can vary between cells."

#: ../src/gui_common/tooltip/ToolTipManager.tscn:5020
msgid "DOT_CAN"
msgstr ". Can"

#: ../src/gui_common/tooltip/ToolTipManager.tscn:5033
msgid "RELEASE_TOXINS_BY_PRESSING"
msgstr "release toxins by pressing"

#: ../src/gui_common/tooltip/ToolTipManager.tscn:5040
msgid "E_DOT"
msgstr "E."

#: ../src/gui_common/tooltip/ToolTipManager.tscn:5048
msgid "RATE"
msgstr "Rate"

#: ../src/gui_common/tooltip/ToolTipManager.tscn:5179
msgid "TOXIN_VACUOLE_DESCRIPTION"
msgstr ""
"The toxin vacuole is a vacuole that has been modified for the specific "
"production, storage, and secretion of oxytoxy toxins. More toxin vacuoles "
"will increase the rate at which toxins can be released."

#: ../src/gui_common/tooltip/ToolTipManager.tscn:5195
#: ../src/gui_common/tooltip/ToolTipManager.tscn:5259
msgid "BIOLUMINESCENT_VACUOLE"
msgstr "Bioluminescent Vacuole"

#: ../src/gui_common/tooltip/ToolTipManager.tscn:5326
#: ../src/gui_common/tooltip/ToolTipManager.tscn:5390
#: ../src/microbe_stage/editor/MicrobeEditor.tscn:3543
msgid "NORMAL"
msgstr "Normal"

#: ../src/gui_common/tooltip/ToolTipManager.tscn:5496
#: ../src/gui_common/tooltip/ToolTipManager.tscn:5754
#: ../src/gui_common/tooltip/ToolTipManager.tscn:6012
#: ../src/gui_common/tooltip/ToolTipManager.tscn:6339
#: ../src/gui_common/tooltip/ToolTipManager.tscn:6666
#: ../src/gui_common/tooltip/ToolTipManager.tscn:7027
msgid "RESOURCE_ABSORBTION_SPEED"
msgstr "Resource Absorption Speed"

#: ../src/gui_common/tooltip/ToolTipManager.tscn:5570
msgid "NORMAL_MEMBRANE_DESCRIPTION"
msgstr ""
"The most basic form of membrane, it has little protection against damage. "
"It also needs more energy to not deform. The advantage is that it allows "
"the cell to move and absorb nutrients swiftly."

#: ../src/gui_common/tooltip/ToolTipManager.tscn:5586
#: ../src/gui_common/tooltip/ToolTipManager.tscn:5650
#: ../src/microbe_stage/editor/MicrobeEditor.tscn:3615
msgid "DOUBLE"
msgstr "Double"

#: ../src/gui_common/tooltip/ToolTipManager.tscn:5826
msgid "DOUBLE_MEMBRANE_DESCRIPTION"
msgstr ""
"A membrane with two layers, it has better protection against damage and "
"takes less energy to not deform. However, it slows the cell down some and "
"lowers the rate at which it can absorb resources."

#: ../src/gui_common/tooltip/ToolTipManager.tscn:5842
#: ../src/gui_common/tooltip/ToolTipManager.tscn:5906
#: ../src/microbe_stage/editor/MicrobeEditor.tscn:3687
msgid "CELLULOSE"
msgstr "Cellulose"

#: ../src/gui_common/tooltip/ToolTipManager.tscn:6080
#: ../src/gui_common/tooltip/ToolTipManager.tscn:6734
#: ../src/gui_common/tooltip/ToolTipManager.tscn:7095
msgid "PHYSICAL_RESISTANCE"
msgstr "Physical Resistance"

#: ../src/gui_common/tooltip/ToolTipManager.tscn:6114
#: ../src/gui_common/tooltip/ToolTipManager.tscn:6441
#: ../src/gui_common/tooltip/ToolTipManager.tscn:6802
#: ../src/gui_common/tooltip/ToolTipManager.tscn:7163
msgid "CANNOT_ENGULF"
msgstr "Cannot engulf"

#: ../src/gui_common/tooltip/ToolTipManager.tscn:6153
msgid "CELLULOSE_MEMBRANE_DESCRIPTION"
msgstr ""
"This membrane has a wall, resulting in better protection against overall "
"damage and especially against physical damage. It also costs less energy "
"to retain its form, but cannot absorb resources quickly and is slower."

#: ../src/gui_common/tooltip/ToolTipManager.tscn:6169
#: ../src/gui_common/tooltip/ToolTipManager.tscn:6233
#: ../src/microbe_stage/editor/MicrobeEditor.tscn:3759
msgid "CHITIN"
msgstr "Chitin"

#: ../src/gui_common/tooltip/ToolTipManager.tscn:6407
#: ../src/gui_common/tooltip/ToolTipManager.tscn:6768
#: ../src/gui_common/tooltip/ToolTipManager.tscn:7129
msgid "TOXIN_RESISTANCE"
msgstr "Toxin Resistance"

#: ../src/gui_common/tooltip/ToolTipManager.tscn:6480
msgid "CHITIN_MEMBRANE_DESCRIPTION"
msgstr ""
"This membrane has a wall, which means it has better protections against "
"overall damage and especially against toxin damage. It also costs less "
"energy to retain its form, but it is slower and cannot absorb resources "
"quickly."

#: ../src/gui_common/tooltip/ToolTipManager.tscn:6496
#: ../src/gui_common/tooltip/ToolTipManager.tscn:6560
#: ../src/microbe_stage/editor/MicrobeEditor.tscn:3836
msgid "CALCIUM_CARBONATE"
msgstr "Calcium Carbonate"

#: ../src/gui_common/tooltip/ToolTipManager.tscn:6841
msgid "CALCIUM_CARBONATE_MEMBRANE_DESCRIPTION"
msgstr ""
"This membrane has a strong shell made from calcium carbonate. It can "
"easily resist damage and requires less energy to not deform. The "
"disadvantages of having such a heavy shell is that the cell is much slower "
"and takes a while to absorb resources."

#: ../src/gui_common/tooltip/ToolTipManager.tscn:6857
#: ../src/gui_common/tooltip/ToolTipManager.tscn:6921
#: ../src/microbe_stage/editor/MicrobeEditor.tscn:3909
msgid "SILICA"
msgstr "Silica"

#: ../src/gui_common/tooltip/ToolTipManager.tscn:7202
msgid "SILICA_MEMBRANE_DESCRIPTION"
msgstr ""
"This membrane has a strong wall of silica. It can resist overall damage "
"well and is very resistant to physical damage. It also requires less "
"energy to maintain its form. However, it slows the cell down by a large "
"factor and the cell absorbs resources at a reduced rate."

#: ../src/gui_common/tooltip/ToolTipManager.tscn:7323
msgid "ADD_INPUT_BUTTON_TOOLTIP"
msgstr "Add a new key binding"

#: ../src/microbe_stage/Microbe.cs:806
msgid "DEATH"
msgstr "death"

#: ../src/microbe_stage/Microbe.cs:1175
msgid "SUCCESSFUL_SCAVENGE"
msgstr "successful scavenge"

#: ../src/microbe_stage/Microbe.cs:1182
msgid "SUCCESSFUL_KILL"
msgstr "successful kill"

<<<<<<< HEAD
#: ../src/microbe_stage/Microbe.cs:1501
msgid "REPRODUCED"
msgstr "reproduced"

=======
>>>>>>> b6a77438
#: ../src/microbe_stage/Microbe.cs:1581
msgid "ESCAPE_ENGULFING"
msgstr "escape engulfing"

#: ../src/microbe_stage/MicrobeHUD.cs:461
msgid "MICROBE_PATCH_LABEL"
msgstr "Patch: {0}"

#: ../src/microbe_stage/MicrobeHUD.cs:605
msgid "STUFF_AT"
msgstr "Stuff at {0:F1}, {1:F1}:"

#: ../src/microbe_stage/MicrobeHUD.cs:664
msgid "PLAYER_CELL"
msgstr "Player Cell"

#: ../src/microbe_stage/MicrobeStage.cs:461
msgid "PLAYER_REPRODUCED"
msgstr "player reproduced"

#: ../src/microbe_stage/MicrobeStage.cs:573
msgid "PLAYER_DIED"
msgstr "player died"

#: ../src/microbe_stage/MicrobeStage.tscn:430
msgid "AT_CURSOR"
msgstr "At Cursor:"

#: ../src/microbe_stage/MicrobeStage.tscn:455
msgid "NOTHING_HERE"
msgstr "Nothing here"

#: ../src/microbe_stage/MicrobeStage.tscn:480
msgid "COMPOUNDS_COLON"
msgstr "Compounds:"

#: ../src/microbe_stage/MicrobeStage.tscn:518
msgid "SPECIES_COLON"
msgstr "Species:"

#: ../src/microbe_stage/MicrobeStage.tscn:599
msgid "ENVIRONMENT"
msgstr "Environment"

#: ../src/microbe_stage/MicrobeStage.tscn:868
msgid "TEMPERATURE_SHORT"
msgstr "Temp."

#: ../src/microbe_stage/MicrobeStage.tscn:979
msgid "PRESSURE_SHORT"
msgstr "Press."

#: ../src/microbe_stage/MicrobeStage.tscn:1062
#: ../src/microbe_stage/editor/MicrobeEditor.tscn:4622
#: ../src/microbe_stage/editor/MicrobeEditor.tscn:5259
#: ../src/microbe_stage/editor/MicrobeEditorGUI.cs:828
msgid "COMPOUNDS"
msgstr "Compounds"

#: ../src/microbe_stage/MicrobeStage.tscn:1448
msgid "AGENTS"
msgstr "Agents"

#: ../src/microbe_stage/MicrobeStage.tscn:1721
msgid "POPULATION_CAPITAL"
msgstr "POPULATION:"

#: ../src/microbe_stage/PatchMapGenerator.cs:139
msgid "PATCH_PANGONIAN_VENTS"
msgstr "Pangonian Vents"

#: ../src/microbe_stage/PatchMapGenerator.cs:140
msgid "PATCH_PANGONIAN_MESOPELAGIC"
msgstr "Pangonian Mesopelagic"

#: ../src/microbe_stage/PatchMapGenerator.cs:141
msgid "PATCH_PANGONIAN_EPIPELAGIC"
msgstr "Pangonian Epipelagic"

#: ../src/microbe_stage/PatchMapGenerator.cs:142
msgid "PATCH_PANGONIAN_TIDEPOOL"
msgstr "Pangonian Tidepool"

#: ../src/microbe_stage/PatchMapGenerator.cs:143
msgid "PATCH_PANGONIAN_BATHYPELAGIC"
msgstr "Pangonian Bathypelagic"

#: ../src/microbe_stage/PatchMapGenerator.cs:144
msgid "PATHCH_PANGONIAN_ABYSSOPELAGIC"
msgstr "Pangonian Abyssopelagic"

#: ../src/microbe_stage/PatchMapGenerator.cs:145
msgid "PATCH_PANGONIAN_COAST"
msgstr "Pangonian Coast"

#: ../src/microbe_stage/PatchMapGenerator.cs:146
msgid "PATCH_PANGONIAN_ESTUARY"
msgstr "Pangonian Estuary"

#: ../src/microbe_stage/PatchMapGenerator.cs:147
msgid "PATCH_CAVE"
msgstr "Cave"

#: ../src/microbe_stage/PatchMapGenerator.cs:148
msgid "PATCH_ICE_SHELF"
msgstr "Ice Shelf"

#: ../src/microbe_stage/PatchMapGenerator.cs:149
msgid "PATCH_PANGONIAN_SEAFLOOR"
msgstr "Pangonian Sea Floor"

#: ../src/microbe_stage/ProcessPanel.tscn:15
msgid "PROCESS_PANEL_TITLE"
msgstr "Cell Processes"

#: ../src/microbe_stage/editor/CompoundBalanceDisplay.tscn:22
msgid "COMPOUND_BALANCE_TITLE"
msgstr "Compound Balances"

#: ../src/microbe_stage/editor/MicrobeEditor.cs:517
#: ../src/microbe_stage/editor/MicrobeEditor.cs:1191
msgid "LOADING_MICROBE_EDITOR"
msgstr "Loading Microbe Editor"

#: ../src/microbe_stage/editor/MicrobeEditor.cs:519
msgid "WAITING_FOR_AUTO_EVO"
msgstr "Waiting for auto-evo:"

#: ../src/microbe_stage/editor/MicrobeEditor.cs:2076
msgid "AUTO_EVO_FAILED"
msgstr "Auto-evo failed to run"

#: ../src/microbe_stage/editor/MicrobeEditor.cs:2077
msgid "AUTO_EVO_RUN_STATUS"
msgstr "run status:"

#: ../src/microbe_stage/editor/MicrobeEditor.tscn:993
msgid "REPORT"
msgstr "Report"

#: ../src/microbe_stage/editor/MicrobeEditor.tscn:1015
msgid "PATCH_MAP"
msgstr "Patch Map"

#: ../src/microbe_stage/editor/MicrobeEditor.tscn:1094
msgid "ORGANISM_STATISTICS"
msgstr "Organism Statistics"

#: ../src/microbe_stage/editor/MicrobeEditor.tscn:1155
msgid "SPEED_COLON"
msgstr "Speed:"

#: ../src/microbe_stage/editor/MicrobeEditor.tscn:1185
msgid "HP_COLON"
msgstr "HP:"

#: ../src/microbe_stage/editor/MicrobeEditor.tscn:1215
msgid "SIZE_COLON"
msgstr "Size:"

#: ../src/microbe_stage/editor/MicrobeEditor.tscn:1236
msgid "GENERATION_COLON"
msgstr "Generation:"

#: ../src/microbe_stage/editor/MicrobeEditor.tscn:1278
msgid "ATP_BALANCE"
msgstr "ATP Balance"

#: ../src/microbe_stage/editor/MicrobeEditor.tscn:1484
msgid "MUTATION_POINTS"
msgstr "Mutation Points"

#: ../src/microbe_stage/editor/MicrobeEditor.tscn:1617
msgid "STRUCTURE"
msgstr "Structure"

#: ../src/microbe_stage/editor/MicrobeEditor.tscn:1640
msgid "MEMBRANE"
msgstr "Membrane"

#: ../src/microbe_stage/editor/MicrobeEditor.tscn:1663
msgid "BEHAVIOR"
msgstr "Behaviour"

#: ../src/microbe_stage/editor/MicrobeEditor.tscn:1714
msgid "SEARCH_DOT_DOT_DOT"
msgstr "Search..."

#: ../src/microbe_stage/editor/MicrobeEditor.tscn:1774
msgid "STRUCTURAL"
msgstr "Structural"

#: ../src/microbe_stage/editor/MicrobeEditor.tscn:1937
msgid "PROTEINS"
msgstr "Proteins"

#: ../src/microbe_stage/editor/MicrobeEditor.tscn:2165
msgid "CHEMOSYNTHESIZING_PROTEINS_TWO_LINES"
msgstr ""
"Chemosynth-\n"
"esizing Proteins"

#: ../src/microbe_stage/editor/MicrobeEditor.tscn:2430
msgid "EXTERNAL"
msgstr "External"

#: ../src/microbe_stage/editor/MicrobeEditor.tscn:2718
msgid "ORGANELLES"
msgstr "Organelles"

#: ../src/microbe_stage/editor/MicrobeEditor.tscn:3313
msgid "N_A_MP"
msgstr "N/A MP"

#: ../src/microbe_stage/editor/MicrobeEditor.tscn:3352
msgid "BIOLUMESCENT_VACUOLE"
msgstr ""
"Bioluminescent \n"
"Vacuole"

#: ../src/microbe_stage/editor/MicrobeEditor.tscn:3449
msgid "MEMBRANE_TYPES"
msgstr "Membrane Types"

#: ../src/microbe_stage/editor/MicrobeEditor.tscn:3933
msgid "FLUIDITY_RIGIDITY"
msgstr "Fluidity / Rigidity"

#: ../src/microbe_stage/editor/MicrobeEditor.tscn:3972
msgid "COLOUR"
msgstr "Colour"

#: ../src/microbe_stage/editor/MicrobeEditor.tscn:4117
msgid "SPECIES_NAME_DOT_DOT_DOT"
msgstr "Species name..."

#: ../src/microbe_stage/editor/MicrobeEditor.tscn:4146
msgid "CONFIRM_CAPITAL"
msgstr "CONFIRM"

#: ../src/microbe_stage/editor/MicrobeEditor.tscn:4156
msgid "NEGATIVE_ATP_BALANCE"
msgstr "Negative ATP Balance"

#: ../src/microbe_stage/editor/MicrobeEditor.tscn:4168
msgid "NEGATIVE_ATP_BALANCE_TEXT"
msgstr ""
"Your microbe is not producing enough ATP for it to survive!\n"
"Do you wish to continue?"

#: ../src/microbe_stage/editor/MicrobeEditor.tscn:4179
msgid "DISCONNECTED_ORGANELLES"
msgstr "Disconnected Organelles"

#: ../src/microbe_stage/editor/MicrobeEditor.tscn:4191
msgid "DISCONNECTED_ORGANELLES_TEXT"
msgstr ""
"There are placed organelles, which are not connected to the rest.\n"
"Please connect all placed organelles with each other or undo your changes."

#: ../src/microbe_stage/editor/MicrobeEditor.tscn:4291
msgid "AUTO_EVO"
msgstr "Auto-Evo"

#: ../src/microbe_stage/editor/MicrobeEditor.tscn:4304
msgid "FOOD_CHAIN"
msgstr "Food Chain"

#: ../src/microbe_stage/editor/MicrobeEditor.tscn:4317
msgid "TIMELINE"
msgstr "Timeline"

#: ../src/microbe_stage/editor/MicrobeEditor.tscn:4370
msgid "AUTO_EVO_RESULTS"
msgstr "Auto-evo results:"

#: ../src/microbe_stage/editor/MicrobeEditor.tscn:4389
msgid "EXTERNAL_EFFECTS"
msgstr "External effects:"

#: ../src/microbe_stage/editor/MicrobeEditor.tscn:4447
msgid "SPECIES_POPULATION"
msgstr "Species Population"

#: ../src/microbe_stage/editor/MicrobeEditor.tscn:4480
#: ../src/microbe_stage/editor/MicrobeEditor.tscn:4911
msgid "PHYSICAL_CONDITIONS"
msgstr "Physical Conditions"

#: ../src/microbe_stage/editor/MicrobeEditor.tscn:4584
#: ../src/microbe_stage/editor/MicrobeEditor.tscn:5094
#: ../src/microbe_stage/editor/MicrobeEditorGUI.cs:823
msgid "ATMOSPHERIC_GASSES"
msgstr "Atmospheric Gasses"

#: ../src/microbe_stage/editor/MicrobeEditor.tscn:4678
#: ../src/microbe_stage/editor/MicrobeEditor.tscn:5606
msgid "NEXT_CAPITAL"
msgstr "NEXT"

#: ../src/microbe_stage/editor/MicrobeEditor.tscn:4793
msgid "SELECT_A_PATCH"
msgstr "Select a patch to show details here"

#: ../src/microbe_stage/editor/MicrobeEditor.tscn:4828
msgid "CURRENT_LOCATION_CAPITAL"
msgstr "CURRENT LOCATION"

#: ../src/microbe_stage/editor/MicrobeEditor.tscn:5519
msgid "SPECIES_PRESENT"
msgstr "Species Present"

#: ../src/microbe_stage/editor/MicrobeEditor.tscn:5577
msgid "MOVE_TO_THIS_PATCH"
msgstr "Move to This Patch"

#: ../src/microbe_stage/editor/MicrobeEditorGUI.cs:582
msgid "THE_AMOUNT_OF_GLUCOSE_HAS_BEEN_REDUCED"
msgstr ""
"The amount of glucose has been reduced to {0} of the previous amount."

#: ../src/microbe_stage/editor/MicrobeEditorGUI.cs:589
msgid "MEGA_YEARS"
msgstr "Myr"

#: ../src/microbe_stage/editor/MicrobeEditorGUI.cs:593
#: ../src/microbe_stage/editor/MicrobeEditorGUI.cs:820
#: ../src/microbe_stage/editor/MicrobeEditorGUI.cs:821
#: ../src/microbe_stage/editor/MicrobeEditorGUI.cs:823
#: ../src/microbe_stage/editor/MicrobeEditorGUI.cs:825
#: ../src/microbe_stage/editor/MicrobeEditorGUI.cs:828
msgid "YEARS"
msgstr "years"

#: ../src/microbe_stage/editor/MicrobeEditorGUI.cs:635
#: ../src/microbe_stage/editor/MicrobeEditorGUI.cs:640
msgid "ATP_PRODUCTION"
msgstr "ATP Production"

#: ../src/microbe_stage/editor/MicrobeEditorGUI.cs:641
msgid "ATP_PRODUCTION_TOO_LOW"
msgstr "ATP PRODUCTION TOO LOW!"

#: ../src/microbe_stage/editor/MicrobeEditorGUI.cs:670
msgid "ENERGY_BALANCE_TOOLTIP_PRODUCTION"
msgstr "{0}: +{1} ATP"

#: ../src/microbe_stage/editor/MicrobeEditorGUI.cs:687
msgid "OSMOREGULATION"
msgstr "Osmoregulation"

#: ../src/microbe_stage/editor/MicrobeEditorGUI.cs:693
msgid "BASE_MOVEMENT"
msgstr "Base Movement"

#: ../src/microbe_stage/editor/MicrobeEditorGUI.cs:705
msgid "ENERGY_BALANCE_TOOLTIP_CONSUMPTION"
msgstr "{0}: -{1} ATP"

#: ../src/microbe_stage/editor/MicrobeEditorGUI.cs:825
msgid "SPECIES_LIST"
msgstr "Species List"

#: ../src/microbe_stage/editor/MicrobeEditorGUI.cs:851
msgid "FREEBUILDING"
msgstr "Freebuilding"

#: ../src/microbe_stage/editor/MicrobeEditorGUI.cs:936
msgid "BIOME_LABEL"
msgstr "Biome: {0}"

#: ../src/microbe_stage/editor/MicrobeEditorGUI.cs:941
msgid "BELOW_SEA_LEVEL"
msgstr "{0}-{1}m below sea level"

#: ../src/microbe_stage/editor/MicrobeEditorGUI.cs:969
msgid "WITH_POPULATION"
msgstr "{0} with population: {1}"

#: ../src/microbe_stage/editor/OrganellePopupMenu.cs:163
#: ../src/microbe_stage/editor/OrganellePopupMenu.cs:179
msgid "MP_COST"
msgstr "{0} MP"

#: ../src/microbe_stage/editor/OrganellePopupMenu.tscn:228
msgid "DELETE"
msgstr "Delete"

#: ../src/microbe_stage/editor/OrganellePopupMenu.tscn:294
msgid "MOVE"
msgstr "Move"

#: ../src/microbe_stage/editor/OrganellePopupMenu.tscn:361
msgid "MODIFY"
msgstr "Modify"

#: ../src/microbe_stage/gui/ExtinctionBox.tscn:55
msgid "EXTINCTION_CAPITAL"
msgstr "EXTINCTION"

#: ../src/microbe_stage/gui/ExtinctionBox.tscn:64
msgid "EXTINCTION_BOX_TEXT"
msgstr ""
"Just like 99% of all species that have ever existed, your species has gone "
"extinct. Others will go on to fill in your niche and thrive, but that "
"won’t be you. You will be forgotten, a failed experiment in evolution."

#: ../src/microbe_stage/gui/WinBox.tscn:54
msgid "WIN_BOX_TITLE"
msgstr "YOU HAVE THRIVED!"

#: ../src/microbe_stage/gui/WinBox.tscn:63
msgid "WIN_TEXT"
msgstr ""
"Congratulations you have won this version of Thrive! You may continue "
"playing after this screen closes if you wish, or start a new game in a new "
"world."

#: ../src/saving/InProgressLoad.cs:74 ../src/saving/InProgressLoad.cs:93
#: ../src/saving/InProgressLoad.cs:138
msgid "LOADING_GAME"
msgstr "Loading Game"

#: ../src/saving/InProgressLoad.cs:76
msgid "READING_SAVE_DATA"
msgstr "Reading save data"

#: ../src/saving/InProgressLoad.cs:95
msgid "CREATING_OBJECTS_FROM_SAVE"
msgstr "Creating objects from save"

#: ../src/saving/InProgressLoad.cs:102
msgid "AN_EXCEPTION_HAPPENED_WHILE_LOADING"
msgstr "An exception happened while loading the save data"

#: ../src/saving/InProgressLoad.cs:126
msgid "SAVE_IS_INVALID"
msgstr "Save is invalid"

#: ../src/saving/InProgressLoad.cs:127
msgid "SAVE_HAS_INVALID_GAME_STATE"
msgstr "Save has invalid game state scene"

#: ../src/saving/InProgressLoad.cs:140
msgid "PROCESSING_LOADED_OBJECTS"
msgstr "Processing loaded objects"

#: ../src/saving/InProgressLoad.cs:153
msgid "AN_EXCEPTION_HAPPENED_WHILE_PROCESSING"
msgstr "An exception happened while processing loaded objects"

#: ../src/saving/InProgressLoad.cs:159
msgid "LOAD_FINISHED"
msgstr "Load finished"

#: ../src/saving/InProgressLoad.cs:182
msgid "ERROR_LOADING"
msgstr "Error Loading"

#: ../src/saving/InProgressSave.cs:161
msgid "SAVING"
msgstr "Saving..."

#: ../src/saving/InProgressSave.cs:191
msgid "SAVE_FAILED"
msgstr "Save failed"

#: ../src/saving/InProgressSave.cs:192
msgid "ERROR_SAVING"
msgstr "Error Saving"

#: ../src/saving/NewSaveMenu.cs:61
msgid "THE_CHOSEN_FILENAME_ALREADY_EXISTS"
msgstr "The chosen filename ({0}) already exists. Overwrite?"

#: ../src/saving/NewSaveMenu.tscn:30
msgid "CREATE_NEW_SAVE"
msgstr "Create New Save"

#: ../src/saving/NewSaveMenu.tscn:47
msgid "NAME"
msgstr "Name:"

#: ../src/saving/NewSaveMenu.tscn:65
msgid "EXTRA_OPTIONS"
msgstr "Extra Options"

#: ../src/saving/NewSaveMenu.tscn:83
msgid "OVERWRITE_EXISTING_SAVE"
msgstr "Overwrite existing save:"

#: ../src/saving/NewSaveMenu.tscn:118
msgid "OVERWRITE_EXISTING_SAVE_TITLE"
msgstr "Overwrite existing save?"

#: ../src/saving/SaveHelper.cs:374
msgid "SAVING_SUCCEEDED"
msgstr "Saving succeeded"

<<<<<<< HEAD
#: ../src/saving/SaveHelper.cs:383
=======
#: ../src/saving/SaveHelper.cs:384
>>>>>>> b6a77438
msgid "SAVING_FAILED"
msgstr "Saving failed! An exception happened"

#: ../src/saving/SaveInformation.cs:16
msgid "SAVE_MANUAL"
msgstr "Manual"

#: ../src/saving/SaveInformation.cs:22
msgid "SAVE_AUTOSAVE"
msgstr "Autosave"

#: ../src/saving/SaveInformation.cs:28
msgid "SAVE_QUICKSAVE"
msgstr "Quicksave"

#: ../src/saving/SaveInformation.cs:34
msgid "SAVE_INVALID"
msgstr "Invalid"

#: ../src/saving/SaveList.cs:170
msgid "SAVE_DELETE_WARNING"
msgstr ""
"Deleting this save cannot be undone, are you sure you want to permanently "
"delete {0}?"

#: ../src/saving/SaveList.tscn:47 ../src/saving/SaveListItem.tscn:105
msgid "LOADING_DOT"
msgstr "Loading..."

#: ../src/saving/SaveList.tscn:61 ../src/saving/SaveListItem.tscn:283
msgid "DELETE_THIS_SAVE"
msgstr "Delete this Save?"

#: ../src/saving/SaveList.tscn:84 ../src/saving/SaveList.tscn:108
msgid "LOAD_INCOMPATIBLE_SAVE"
msgstr "Load incompatible save?"

#: ../src/saving/SaveList.tscn:93
msgid "NEWER_VERSION_LOADING_WARNING"
msgstr ""
"This save is from a newer version of Thrive and very likely incompatible.\n"
"Do you want to try loading the save anyway?"

#: ../src/saving/SaveList.tscn:117
msgid "OLDER_VERSION_LOADING_WARNING"
msgstr ""
"This save is from an old version of Thrive and may be incompatible.\n"
"As Thrive is currently early in development save compatibility is not a "
"priority.\n"
"You may report any issues you encounter, but they aren't the highest "
"priority right now.\n"
"Do you want to try loading the save anyway?"

#: ../src/saving/SaveList.tscn:132
msgid "LOAD_INVALID_SAVE"
msgstr "Load invalid save?"

#: ../src/saving/SaveList.tscn:141
msgid "LOAD_INVALID_SAVE_WARNING"
msgstr ""
"Save information could not be loaded from this file.\n"
"This save is most likely corrupt or newer format not understood by this "
"version of Thrive.\n"
"Do you want to try loading the save anyway?"

#: ../src/saving/SaveList.tscn:156
msgid "SELECTED_SAVE_IS_INCOMPATIBLE"
msgstr "Selected save is incompatible"

#: ../src/saving/SaveList.tscn:166
msgid "LOAD_INCOMPATIBLE_SAVE_WARNING"
msgstr ""
"The selected save to be loaded is known to be incompatible with this "
"version of Thrive.\n"
"As Thrive is still early in development save compatibility is not a high "
"priority, as such there is no in-built save converter to upgrade old saves."

#: ../src/saving/SaveListItem.tscn:131
msgid "CREATED_AT"
msgstr "Created at:"

#: ../src/saving/SaveListItem.tscn:138 ../src/saving/SaveListItem.tscn:157
#: ../src/saving/SaveListItem.tscn:176 ../src/saving/SaveListItem.tscn:199
#: ../src/saving/SaveListItem.tscn:228 ../src/saving/SaveListItem.tscn:247
msgid "DOT_DOT_DOT"
msgstr "..."

#: ../src/saving/SaveListItem.tscn:150
msgid "TYPE"
msgstr "Type:"

#: ../src/saving/SaveListItem.tscn:169
msgid "DESCRIPTION"
msgstr "Description:"

#: ../src/saving/SaveListItem.tscn:192
msgid "VERSION"
msgstr "Version:"

#: ../src/saving/SaveListItem.tscn:221
msgid "BY"
msgstr "By:"

#: ../src/saving/SaveListItem.tscn:240
msgid "CREATED_ON_PLATFORM"
msgstr "Created on Platform:"

#: ../src/saving/SaveListItem.tscn:272 ../src/saving/SaveManagerGUI.tscn:54
msgid "LOAD"
msgstr "Load"

#: ../src/saving/SaveListItem.tscn:292
msgid "DELETE_SAVE_CONFIRMATION"
msgstr ""
"Deleting this save cannot be undone, are you sure you want to permanently "
"delete this?"

#: ../src/saving/SaveManagerGUI.cs:208
msgid "DELETE_SELECTED_SAVE_WARNING"
msgstr ""
"Deleting the selected save(s) cannot be undone, are you sure you want to "
"permanently delete {0} save(s)?"

#: ../src/saving/SaveManagerGUI.cs:220
msgid "DELETE_ALL_OLD_SAVE_WARNING"
msgstr ""
"Deleting all old Auto and Quick saves cannot be undone, are you sure you "
"want to permanently delete the following?\n"
" - {0} Auto save(s)\n"
" - {1} Quick save(s)"

#: ../src/saving/SaveManagerGUI.tscn:66
msgid "REFRESH"
msgstr "Refresh"

#: ../src/saving/SaveManagerGUI.tscn:74
msgid "DELETE_SELECTED"
msgstr "Delete Selected"

#: ../src/saving/SaveManagerGUI.tscn:82
msgid "CLEAN_UP_OLD_SAVES"
msgstr "Clean Up Old Saves"

#: ../src/saving/SaveManagerGUI.tscn:93
msgid "OPEN_SAVE_DIRECTORY"
msgstr "Open Save Directory"

#: ../src/saving/SaveManagerGUI.tscn:125
msgid "TOTAL_SAVES"
msgstr "Total saves:"

#: ../src/saving/SaveManagerGUI.tscn:145
msgid "SAVE_SPACE_USED"
msgstr "Space used:"

#: ../src/saving/SaveManagerGUI.tscn:165
msgid "SELECTED_COLON"
msgstr "Selected:"

#: ../src/saving/SaveManagerGUI.tscn:182
msgid "DELETE_SELECTED_SAVES"
msgstr "Delete selected Save(s)?"

#: ../src/saving/SaveManagerGUI.tscn:205
msgid "DELETE_OLD_SAVES"
msgstr "Delete old Saves?"

#: ../src/saving/SaveStatusOverlay.tscn:121
msgid "SAVING_ERROR"
msgstr "Saving Error"

#: ../src/saving/SaveStatusOverlay.tscn:183
msgid "COPY_ERROR_TO_CLIPBOARD"
msgstr "Copy Error To Clipboard"

#: ../src/tutorial/microbe_editor/MicrobeEditorTutorialGUI.tscn:36
#: ../src/tutorial/microbe_editor/MicrobeEditorTutorialGUI.tscn:73
#: ../src/tutorial/microbe_editor/MicrobeEditorTutorialGUI.tscn:110
#: ../src/tutorial/microbe_editor/MicrobeEditorTutorialGUI.tscn:144
#: ../src/tutorial/microbe_editor/MicrobeEditorTutorialGUI.tscn:181
#: ../src/tutorial/microbe_editor/MicrobeEditorTutorialGUI.tscn:215
#: ../src/tutorial/microbe_stage/MicrobeTutorialGUI.tscn:41
#: ../src/tutorial/microbe_stage/MicrobeTutorialGUI.tscn:125
#: ../src/tutorial/microbe_stage/MicrobeTutorialGUI.tscn:208
#: ../src/tutorial/microbe_stage/MicrobeTutorialGUI.tscn:243
#: ../src/tutorial/microbe_stage/MicrobeTutorialGUI.tscn:278
msgid "TUTORIAL"
msgstr "Tutorial"

#: ../src/tutorial/microbe_editor/MicrobeEditorTutorialGUI.tscn:60
msgid "EDITOR_TUTORIAL_EDITOR_TEXT"
msgstr ""
"Welcome to the Microbe Editor.\n"
"Here you can review what has happened since start of the game or when you "
"were last in the editor. And then make changes to your species.\n"
"\n"
"In this tab you can see a report on what species exist, where, and what "
"their populations are. You can also see environmental changes at the top.\n"
"\n"
"To go to the next editor tab, press the next button in the bottom right."

#: ../src/tutorial/microbe_editor/MicrobeEditorTutorialGUI.tscn:97
msgid "EDITOR_TUTORIAL_PATCH_TEXT"
msgstr ""
"This is the patch map.\n"
"Here you can see the different patches microbes can live in.\n"
"Your current patch is highlighted.\n"
"You can click on the patches with your mouse to select them to see their "
"details on the right side.\n"
"\n"
"If you select a patch next to the one you are currently in, you can press "
"the button on the right to move there. This allows your population to "
"spread to new patches.\n"
"\n"
"Select a patch to continue."

#: ../src/tutorial/microbe_editor/MicrobeEditorTutorialGUI.tscn:131
msgid "EDITOR_TUTORIAL_CELL_TEXT"
msgstr ""
"This is the cell editor where you can add or remove organelles from your "
"species by spending mutation points (MP).\n"
"\n"
"You can also change other properties of your species in the other tabs of "
"the cell editor.\n"
"\n"
"To continue, select an organelle from the panel on the left (cytoplasm is "
"a good choice). Then left click next to the hex shown middle of the screen "
"to add that organelle to your species."

#: ../src/tutorial/microbe_editor/MicrobeEditorTutorialGUI.tscn:165
msgid "EDITOR_TUTORIAL_REMOVE_ORGANELLE_TEXT"
msgstr ""
"Removing organelles also costs MP as it is a mutation to your species. You "
"can right click organelles to bring up the organelle menu and selecting "
"the delete option to remove them. \n"
"\n"
"If you make a mistake, you can undo any change you make in the editor.\n"
"\n"
"Note: removing organelles you placed in the current editor session is "
"free.\n"
"\n"
"Click the undo button to continue."

#: ../src/tutorial/microbe_editor/MicrobeEditorTutorialGUI.tscn:202
msgid "EDITOR_TUTORIAL_SELECT_ORGANELLE_TEXT"
msgstr ""
"When selecting which organelles to add, pay attention to the tooltips for "
"the organelles on which processes they do and what compounds they use and "
"produce.\n"
"\n"
"Also pay attention to the ATP balance bar in the top right to make sure "
"your cell can survive.\n"
"\n"
"You can rotate organelles with A and D (default keys) before placing "
"them.\n"
"\n"
"Press the redo button (close to the undo button) to continue."

#: ../src/tutorial/microbe_editor/MicrobeEditorTutorialGUI.tscn:245
msgid "EDITOR_TUTORIAL_ENDING_TEXT"
msgstr ""
"Those are the basics of editing your species. You can check the other cell "
"editor tabs for even more options.\n"
"\n"
"You can rename your species by clicking on your current species name and "
"editing the text.\n"
"\n"
"Initially you should keep your cell small and head for the surface "
"patches.\n"
"\n"
"Good luck!"

#: ../src/tutorial/microbe_editor/MicrobeEditorTutorialGUI.tscn:261
msgid "GOT_IT"
msgstr "Got it"

#: ../src/tutorial/microbe_stage/MicrobeTutorialGUI.tscn:72
msgid "MICROBE_STAGE_INITIAL"
msgstr ""
"On a distant alien planet, eons of volcanic activity and meteor impacts "
"have lead to the development of a new phenomenon in the universe.\n"
"\n"
"Life.\n"
"\n"
"Simple microbes reside in the deep regions of the ocean. You are the last "
"universal common ancestor (LUCA) on this planet.\n"
"\n"
"To survive in this hostile world, you will need to collect any compounds "
"that you can find and evolve each generation to compete against the other "
"species of microbes."

#: ../src/tutorial/microbe_stage/MicrobeTutorialGUI.tscn:96
msgid "SHOW_TUTORIALS"
msgstr "Show tutorials"

#: ../src/tutorial/microbe_stage/MicrobeTutorialGUI.tscn:104
msgid "BEGIN_THRIVING"
msgstr "Begin Thriving"

#: ../src/tutorial/microbe_stage/MicrobeTutorialGUI.tscn:146
msgid "MICROBE_STAGE_CONTROL_TEXT"
msgstr ""
"To control your cell use the keys shown near your cell (center of screen) "
"and the mouse to control the cell orientation.\n"
"\n"
"Try all of the keys for a few seconds to continue."

#: ../src/tutorial/microbe_stage/MicrobeTutorialGUI.tscn:229
msgid "MICROBE_STAGE_COLLECT_TEXT"
msgstr ""
"Collect glucose (white clouds) by moving over them.\n"
"Your cell needs glucose in order to produce energy to stay alive.\n"
"Follow the line from your cell to nearby glucose."

#: ../src/tutorial/microbe_stage/MicrobeTutorialGUI.tscn:264
msgid "MICROBE_STAGE_HEALTH_TEXT"
msgstr ""
"Keep an eye on your health bar next to the ATP bar (bottom right).\n"
"Your cell dies if it runs out of health.\n"
"You regenerate health while you have ATP.\n"
"Make sure to collect enough glucose to produce ATP."

#: ../src/tutorial/microbe_stage/MicrobeTutorialGUI.tscn:299
msgid "MICROBE_STAGE_REPRODUCE_TEXT"
msgstr ""
"In order to reproduce you need to duplicate all of your organelles by "
"collecting enough ammonia and phosphates.\n"
"Look at the indicator in the bottom right to see how much more you need."

#~ msgid "APPEARANCE"
#~ msgstr "Appearance"

#~ msgid "PATCH_NAME"
#~ msgstr "Patch Name"

#~ msgid "CARBON"
#~ msgstr "Carbon"

#~ msgid "DIOXIDE"
#~ msgstr "Dioxide"

#~ msgid "PLASTID"
#~ msgstr "Plastid"

#~ msgid "SECOND"
#~ msgstr "second"<|MERGE_RESOLUTION|>--- conflicted
+++ resolved
@@ -7,13 +7,8 @@
 msgstr ""
 "Project-Id-Version: PROJECT VERSION\n"
 "Report-Msgid-Bugs-To: EMAIL@ADDRESS\n"
-<<<<<<< HEAD
-"POT-Creation-Date: 2021-01-26 02:56+0100\n"
-"PO-Revision-Date: 2021-01-26 03:20+0100\n"
-=======
 "POT-Creation-Date: 2021-03-31 16:05+0700\n"
 "PO-Revision-Date: 2021-03-15 17:26+0000\n"
->>>>>>> b6a77438
 "Last-Translator: Henri Hyyryläinen <hhyyrylainen@revolutionarygamesstudio."
 "com>\n"
 "Language-Team: English <https://translate.revolutionarygamesstudio.com/"
@@ -23,11 +18,7 @@
 "Content-Type: text/plain; charset=UTF-8\n"
 "Content-Transfer-Encoding: 8bit\n"
 "Plural-Forms: nplurals=2; plural=n != 1;\n"
-<<<<<<< HEAD
-"X-Generator: Poedit 2.4.2\n"
-=======
 "X-Generator: Weblate 4.4\n"
->>>>>>> b6a77438
 "Generated-By: Babel 2.8.0\n"
 
 #: ../simulation_parameters/common/help_texts.json:4
@@ -179,14 +170,9 @@
 "change (or mutation) will cost a certain amount of that MP. Adding and "
 "removing organelles costs MP, however removing organelles that were placed "
 "in the current mutation session refunds MP for that organelle. You can "
-<<<<<<< HEAD
-"remove an organelle by right-clicking on it. You can rotate your "
-"organelles with A and D."
-=======
 "move or completely remove an organelle by right-clicking on it and "
 "selecting the appropriate action from the pop-up menu. You can rotate your "
 "organelles while placing them with A and D."
->>>>>>> b6a77438
 
 #: ../simulation_parameters/common/help_texts.json:24
 msgid "MICROBE_EDITOR_HELP_MESSAGE_5"
@@ -251,11 +237,7 @@
 msgid "EASTEREGG_MESSAGE_9"
 msgstr ""
 "Here's a tip, You can hunt other species to extinction if you aren't "
-<<<<<<< HEAD
-"careful enough, they can also be hunted to extinction by other species."
-=======
 "careful enough. Other species can do it as well."
->>>>>>> b6a77438
 
 #: ../simulation_parameters/common/help_texts.json:57
 msgid "EASTEREGG_MESSAGE_10"
@@ -871,10 +853,6 @@
 msgid "POPULATION"
 msgstr "population:"
 
-#: ../src/auto-evo/RunResults.cs:225
-msgid "EXTINCT"
-msgstr " went extinct in "
-
 #: ../src/auto-evo/RunResults.cs:232
 msgid "PREVIOUS"
 msgstr "previous:"
@@ -898,10 +876,6 @@
 #: ../src/auto-evo/RunResults.cs:291
 msgid "RUNRESULT_POP_IN_PATCHES"
 msgstr "population in patches:"
-
-#: ../src/auto-evo/RunResults.cs:371
-msgid "WENT_EXTINCT"
-msgstr "went extinct from the planet"
 
 #: ../src/engine/LoadingScreen.cs:60 ../src/engine/LoadingScreen.tscn:125
 msgid "LOADING"
@@ -1879,10 +1853,6 @@
 msgid "ADD_INPUT_BUTTON_TOOLTIP"
 msgstr "Add a new key binding"
 
-#: ../src/microbe_stage/Microbe.cs:806
-msgid "DEATH"
-msgstr "death"
-
 #: ../src/microbe_stage/Microbe.cs:1175
 msgid "SUCCESSFUL_SCAVENGE"
 msgstr "successful scavenge"
@@ -1891,13 +1861,6 @@
 msgid "SUCCESSFUL_KILL"
 msgstr "successful kill"
 
-<<<<<<< HEAD
-#: ../src/microbe_stage/Microbe.cs:1501
-msgid "REPRODUCED"
-msgstr "reproduced"
-
-=======
->>>>>>> b6a77438
 #: ../src/microbe_stage/Microbe.cs:1581
 msgid "ESCAPE_ENGULFING"
 msgstr "escape engulfing"
@@ -2397,11 +2360,7 @@
 msgid "SAVING_SUCCEEDED"
 msgstr "Saving succeeded"
 
-<<<<<<< HEAD
-#: ../src/saving/SaveHelper.cs:383
-=======
 #: ../src/saving/SaveHelper.cs:384
->>>>>>> b6a77438
 msgid "SAVING_FAILED"
 msgstr "Saving failed! An exception happened"
 
