# Translations template for PROJECT.
# Copyright (C) 2022 ORGANIZATION
# This file is distributed under the same license as the PROJECT project.
# FIRST AUTHOR <EMAIL@ADDRESS>, 2022.
#
msgid ""
msgstr ""
"Project-Id-Version: PROJECT VERSION\n"
"Report-Msgid-Bugs-To: EMAIL@ADDRESS\n"
<<<<<<< HEAD
"POT-Creation-Date: 2024-05-27 17:05+0200\n"
=======
"POT-Creation-Date: 2024-06-07 10:19+0300\n"
>>>>>>> 7613d382
"PO-Revision-Date: 2023-03-10 06:53+0000\n"
"Last-Translator: Jonas Lindberg <eksno@pm.me>\n"
"Language-Team: Norwegian Bokmål <https://translate.revolutionarygamesstudio.com/projects/thrive/thrive-game/nb_NO/>\n"
"Language: nb_NO\n"
"MIME-Version: 1.0\n"
"Content-Type: text/plain; charset=UTF-8\n"
"Content-Transfer-Encoding: 8bit\n"
"Plural-Forms: nplurals=2; plural=n != 1;\n"
"X-Generator: Weblate 4.14\n"
"Generated-By: Babel 2.10.3\n"

msgid "2D_MOVEMENT_TYPE_SELECTION"
msgstr "2D bevegelses type:"

msgid "3D_EDITOR"
msgstr "3D Redigerer"

msgid "3D_MOVEMENT"
msgstr "3D Bevegelse"

msgid "3D_MOVEMENT_TYPE_SELECTION"
msgstr "3D bevegelses type:"

msgid "ABILITIES"
msgstr "Ferdigheter"

msgid "ABORT"
msgstr "Avbryt"

msgid "ABORTED_DOT"
msgstr "Avbrutt."

msgid "ABYSSOPELAGIC"
msgstr "Abyssopelagisk"

msgid "ACTION_AWAKEN"
msgstr "Våkne ({0:F1} / {1:F1}"

msgid "ACTION_AWAKEN_TOOLTIP"
msgstr "Dra til Oppvåknings Fasen. Tilgjengelig når du har nok hjernekraft (vevstype med aksoner)."

msgid "ACTION_BLOCKED_WHILE_ANOTHER_IN_PROGRESS"
msgstr "Handling blokkert mens en annen pågår"

#, fuzzy
msgid "ACTION_DELETE"
msgstr "AI mutasjonshastighet"

msgid "ACTION_DOUBLE_POPULATION"
msgstr ""

#, fuzzy
msgid "ACTION_DUPLICATE_UNITS"
msgstr "AI mutasjonshastighet"

#, fuzzy
msgid "ACTION_HALF_POPULATION"
msgstr "Dra til Oppvåknings Fasen. Tilgjengelig når du har nok hjernekraft (vevstype med aksoner)."

#, fuzzy
msgid "ACTION_TELEPORT"
msgstr "AI mutasjonshastighet"

msgid "ACTIVE"
msgstr "Aktiv"

msgid "ACTIVE_THREAD_COUNT"
msgstr "Nåværende tråder:"

msgid "ACTIVITY_EXPLANATION"
msgstr ""
"Aktive mikrober vil løpe og snu når ingenting interessant skjer.\n"
"Sessile mikrober vil være stasjonære og vente på at miljøet endrer seg før de handler."

msgid "ADDITIONAL_VALIDATION_FAILED"
msgstr "Ytterligere valideringer oppdaget et problem: {0}"

msgid "ADD_INPUT_BUTTON_TOOLTIP"
msgstr "Legg til en ny nøkkelbinding"

msgid "ADVANCED_VIEW"
msgstr "Avansert"

msgid "ADVANCED_VIEW_BUTTON_TOOLTIP"
msgstr "Åpne visning for avansert oppsett"

msgid "AEROBIC_NITROGEN_FIXING"
msgstr "Aerob Nitrogenfiksering"

msgid "AGENTS"
msgstr "Agenter"

msgid "AGENTS_COLON"
msgstr "Agenter:"

msgid "AGENT_NAME"
msgstr "{0} Agent"

msgid "AGGRESSION_EXPLANATION"
msgstr ""
"Aggressive mikrober vil jage ned bytte over større avstander\n"
"og er mer sannsynlig å kjempe mot angripere når de blir angrepet.\n"
"Fredelige mikrober vil ikke engasjere andre over større avstander\n"
"og har mindre sannsynlighet for å bruke giftstoffer mot angripere."

msgid "AGGRESSIVE"
msgstr "Aggressiv"

msgid "AI_MUTATION_RATE"
msgstr "AI mutasjonshastighet"

msgid "AI_MUTATION_RATE_EXPLANATION"
msgstr "(hastighet som AI muterer med)"

msgid "ALL"
msgstr "Alt"

msgid "ALLOW_SPECIES_TO_NOT_MIGRATE"
msgstr "Tillat arter å ikke migrere (hvis ingen god migrasjon er funnet)"

msgid "ALLOW_SPECIES_TO_NOT_MUTATE"
msgstr "Tillat arter å ikke mutere (hvis ingen god mutasjon er funnet)"

msgid "ALL_WORLDS_GENERAL_STATISTICS"
msgstr "Generisk Statistikk over Alle Verdener"

msgid "ALL_WORLDS_STATISTICS"
msgstr ""
"[b]Generasjoner:[/b]\n"
"   {0}\n"
"[b]Totalt Antall Arter:[/b]\n"
"   Gjennomsnittlig {1}; Standardavvik {2}\n"
"[b]Arter Fortsatt Levende:[/b]\n"
"   Gjennomsnittlig {3}; Standardavvik {4}\n"
"[b]Per-patch Arter Antall:[/b]\n"
"   Gjennomsnittlig {5}; Standardavvik {6}\n"
"[b]Per-patch Total Populasjon:[/b]\n"
"   Gjennomsnittlig {7}; Standardavvik {8}\n"
"[b]Mikrobearter Gjennomsnittlig Sekskantstørrelse:[/b]\n"
"   Gjennomsnittlig {9}; Standardavvik {10}\n"
"[b]Generiske Organelldata:[/b]"

msgid "ALREADY_ASCENDED"
msgstr ""

msgid "ALT"
msgstr "Alt"

msgid "AMBIANCE_VOLUME"
msgstr "Stemningsvolum"

msgid "AMMONIA"
msgstr "Ammoniakk"

msgid "AMOUNT_OF_AUTOSAVE_TO_KEEP"
msgstr "Antall autolagringer å beholde:"

msgid "AMOUNT_OF_QUICKSAVE_TO_KEEP"
msgstr "Antall hurtiglagringer å beholde:"

msgid "ANAEROBIC_NITROGEN_FIXATION"
msgstr "Anaerob Nitrogenfiksering"

msgid "AND_UNLOCK_CONDITION"
msgstr ""

msgid "APPEARANCE"
msgstr "Utseende"

msgid "APPLY"
msgstr "Bruk"

msgid "APPLY_CHANGES"
msgstr "Bruk Endringer"

msgid "APRIL"
msgstr "April"

msgid "ARE_YOU_SURE_TO_RESET_ALL_SETTINGS"
msgstr "Er du sikker på at du vil tilbakestille ALLE innstillinger til standardverdier?"

msgid "ARE_YOU_SURE_TO_RESET_INPUT_SETTINGS"
msgstr "Er du sikker på at du vil tilbakestille input innstillingene til standardverdiene?"

msgid "ARTIST_COLON"
msgstr "Kunstner:"

#, fuzzy
msgid "ARTWORK_TITLE"
msgstr "\"{0}\" - {1}"

msgid "ART_BY"
msgstr "Kunst laget av {0}"

msgid "ART_GALLERY"
msgstr "Kunst Galleri"

msgid "ASCENSION_CONGRATULATIONS"
msgstr ""

msgid "ASCENSION_CONGRATULATIONS_CONTENT"
msgstr ""

msgid "ASSEMBLY_CLASS_REQUIRED"
msgstr "Mod monteringsklasse kreves når montering er spesifisert"

msgid "ASSEMBLY_REQUIRED_WITH_HARMONY"
msgstr "Modmontering er nødvendig når autoharmoni er aktivert"

msgid "ASSUME_HYPERTHREADING"
msgstr "Anta at CPU har hyperthreading aktivert"

msgid "ASSUME_HYPERTHREADING_TOOLTIP"
msgstr ""
"Det kan ikke oppdages automatisk om hyperthreading er aktivert eller ikke.\n"
"Dette påvirker standard antall tråder ettersom hyperthreading-tråder ikke er like raske som ekte CPU-kjerner."

msgid "ATMOSPHERIC_GASSES"
msgstr "Atmosfæriske gasser"

msgid "ATP"
msgstr "ATP"

msgid "ATP_BALANCE"
msgstr "ATP Balanse"

msgid "ATP_PRODUCTION"
msgstr "ATP Produksjon"

msgid "ATP_PRODUCTION_TOO_LOW"
msgstr "ATP PRODUKSJON FOR LAV!"

msgid "ATTEMPT_TO_WRITE_SAVE_FAILED"
msgstr "Forsøket på å skrive denne lagringsfilen mislyktes. Lagringsnavnet kan være for langt, eller du har kanskje ikke skrivetilgang til lagringsmappen."

msgid "AT_CURSOR"
msgstr "Ved markør:"

msgid "AUDIO_OUTPUT_DEVICE"
msgstr "Lydutgangsenhet:"

#, fuzzy
msgid "AUGUST"
msgstr "August"

#, fuzzy
msgid "AUTO"
msgstr "Auto"

msgid "AUTO-EVO_EXPLANATION_EXPLANATION"
msgstr "Dette panelet viser tallene som auto-evo-prediksjonen tar utgangspunkt i. Den totale energien en art er i stand til å fange, og kostnaden per individ av arten, bestemmer den endelige populasjonen. Auto-evo bruker en forenklet modell av virkeligheten for å beregne hvor godt artene klarer seg basert på energien de er i stand til å samle. For hver matkilde vises det hvor mye energi arten får fra den. I tillegg vises den totale energien som er tilgjengelig fra denne kilden. Andelen arten får ut av den totale energien er basert på hvor stor kondisjonen er sammenlignet med den totale kondisjonen. Kondisjon er et mål på hvor godt arten kan utnytte den aktuelle næringskilden."

msgid "AUTO-EVO_POPULATION_CHANGED_2"
msgstr "{0} befolkningen endret seg med {1} i {2} på grunn av: {3}"

msgid "AUTO-EVO_PREDICTION"
msgstr ""

msgid "AUTO-EVO_PREDICTION_BOX_DESCRIPTION"
msgstr ""

msgid "AUTO-EVO_STEPS_DONE"
msgstr ""

msgid "AUTOSAVE_DURING_THE_GAME"
msgstr ""

msgid "AUTO_EVO"
msgstr ""

msgid "AUTO_EVO_EXPLORING_TOOL"
msgstr ""

msgid "AUTO_EVO_FAILED"
msgstr ""

msgid "AUTO_EVO_RESULTS"
msgstr ""

msgid "AUTO_EVO_RUN_STATUS"
msgstr ""

msgid "AUTO_EVO_STATUS_COLON"
msgstr ""

msgid "AUTO_MOVE_FORWARDS"
msgstr ""

msgid "AUTO_RESOLUTION"
msgstr ""

msgid "AVAILABLE_CONSTRUCTION_PROJECTS"
msgstr ""

msgid "AVAILABLE_MODS"
msgstr ""

msgid "AWAKENING_STAGE"
msgstr ""

#, fuzzy
msgid "AWARE_STAGE"
msgstr "Mikrobestadiet"

msgid "BACK"
msgstr ""

msgid "BACKSLASH"
msgstr ""

msgid "BACKSPACE"
msgstr ""

msgid "BALANCE_DISPLAY_AT_DAY_ALWAYS"
msgstr ""

msgid "BALANCE_DISPLAY_AT_DAY_ALWAYS_TOOLTIP"
msgstr ""

msgid "BALANCE_DISPLAY_WHILE_MOVING"
msgstr ""

#, fuzzy
msgid "BALANCE_DISPLAY_WHILE_MOVING_TOOLTIP"
msgstr "Åpne visning for avansert oppsett"

msgid "BASE_MOBILITY"
msgstr ""

msgid "BASE_MOVEMENT"
msgstr ""

msgid "BASIC_VIEW"
msgstr ""

msgid "BASIC_VIEW_BUTTON_TOOLTIP"
msgstr ""

msgid "BATHYPELAGIC"
msgstr ""

msgid "BECOME_MACROSCOPIC"
msgstr ""

msgid "BECOME_MULTICELLULAR"
msgstr ""

msgid "BEGIN_THRIVING"
msgstr ""

msgid "BEHAVIOUR"
msgstr ""

msgid "BEHAVIOUR_ACTIVITY"
msgstr ""

msgid "BEHAVIOUR_AGGRESSION"
msgstr ""

msgid "BEHAVIOUR_FEAR"
msgstr ""

msgid "BEHAVIOUR_FOCUS"
msgstr ""

msgid "BEHAVIOUR_OPPORTUNISM"
msgstr ""

msgid "BELOW_SEA_LEVEL"
msgstr ""

msgid "BENCHMARKS"
msgstr ""

msgid "BENCHMARK_FINISHED"
msgstr ""

msgid "BENCHMARK_PHASE"
msgstr ""

msgid "BENCHMARK_RESULTS_COLON"
msgstr ""

msgid "BEST_PATCH_COLON"
msgstr ""

msgid "BIG_IRON_CHUNK"
msgstr ""

msgid "BILLION_ABBREVIATION"
msgstr ""

msgid "BINDING_AGENT"
msgstr ""

msgid "BINDING_AGENT_DESCRIPTION"
msgstr ""

msgid "BINDING_AGENT_PROCESSES_DESCRIPTION"
msgstr ""

msgid "BIND_AXES_SENSITIVITY"
msgstr ""

msgid "BIODIVERSITY_ATTEMPT_FILL_CHANCE"
msgstr ""

msgid "BIODIVERSITY_FROM_NEIGHBOUR_PATCH_CHANCE"
msgstr ""

msgid "BIODIVERSITY_NEARBY_PATCH_IS_FREE_POPULATION"
msgstr ""

msgid "BIODIVERSITY_SPLIT_IS_MUTATED"
msgstr ""

msgid "BIOLUMINESCENT_VACUOLE"
msgstr ""

msgid "BIOME_LABEL"
msgstr ""

msgid "BRAIN_CELL_NAME_DEFAULT"
msgstr ""

msgid "BRAVE"
msgstr ""

msgid "BROWSE"
msgstr ""

msgid "BROWSE_WORKSHOP"
msgstr ""

msgid "BUILD_CITY"
msgstr ""

msgid "BUILD_QUEUE"
msgstr ""

msgid "BUILD_STRUCTURE"
msgstr ""

msgid "BY"
msgstr ""

msgid "BY_REVOLUTIONARY_GAMES"
msgstr ""

msgid "CALCIUM_CARBONATE"
msgstr ""

msgid "CALCIUM_CARBONATE_MEMBRANE_DESCRIPTION"
msgstr ""

msgid "CAMERA"
msgstr ""

msgid "CANCEL"
msgstr ""

msgid "CANCEL_ACTION_CAPITAL"
msgstr ""

msgid "CANCEL_CURRENT_ACTION"
msgstr ""

msgid "CANNOT_DELETE_USED_CELL_TYPE"
msgstr ""

msgid "CANNOT_DELETE_USED_CELL_TYPE_TITLE"
msgstr ""

msgid "CANNOT_ENGULF"
msgstr ""

msgid "CANNOT_MOVE_METABALL_TO_DESCENDANT_TREE"
msgstr ""

msgid "CANNOT_REDUCE_BRAIN_POWER_STAGE"
msgstr ""

msgid "CANNOT_REDUCE_BRAIN_POWER_STAGE_TITLE"
msgstr ""

msgid "CANNOT_WRITE_SAVE"
msgstr ""

msgid "CANT_LOAD_MOD_INFO"
msgstr ""

msgid "CAPSLOCK"
msgstr ""

msgid "CARBON_DIOXIDE"
msgstr ""

msgid "CATEGORY_AN_ABUNDANCE"
msgstr ""

msgid "CATEGORY_A_FAIR_AMOUNT"
msgstr ""

msgid "CATEGORY_LITTLE"
msgstr ""

msgid "CATEGORY_QUITE_A_BIT"
msgstr ""

msgid "CATEGORY_SOME"
msgstr ""

msgid "CATEGORY_VERY_LITTLE"
msgstr ""

msgid "CAUTIOUS"
msgstr ""

msgid "CELL"
msgstr ""

msgid "CELLS"
msgstr ""

msgid "CELLULASE"
msgstr ""

msgid "CELLULASE_DESCRIPTION"
msgstr ""

msgid "CELLULOSE"
msgstr ""

msgid "CELLULOSE_MEMBRANE_DESCRIPTION"
msgstr ""

msgid "CELL_TYPE_NAME"
msgstr ""

msgid "CHANGE_DESCRIPTION_IS_TOO_LONG"
msgstr ""

msgid "CHANGE_THE_SYMMETRY"
msgstr ""

msgid "CHEATS"
msgstr ""

msgid "CHEAT_KEYS_ENABLED"
msgstr ""

msgid "CHEAT_MENU"
msgstr ""

msgid "CHEMICAL_BUTTON_MICROBE_TOOLTIP"
msgstr ""

msgid "CHEMOPLAST"
msgstr ""

msgid "CHEMOPLAST_DESCRIPTION"
msgstr ""

msgid "CHEMOPLAST_PROCESSES_DESCRIPTION"
msgstr ""

msgid "CHEMORECEPTOR"
msgstr ""

msgid "CHEMORECEPTOR_DESCRIPTION"
msgstr ""

msgid "CHEMORECEPTOR_PROCESSES_DESCRIPTION"
msgstr ""

msgid "CHEMOSYNTHESIZING_PROTEINS"
msgstr ""

msgid "CHEMOSYNTHESIZING_PROTEINS_DESCRIPTION"
msgstr ""

msgid "CHEMOSYNTHESIZING_PROTEINS_PROCESSES_DESCRIPTION"
msgstr ""

msgid "CHEMO_SYNTHESIS"
msgstr ""

msgid "CHITIN"
msgstr ""

msgid "CHITINASE"
msgstr ""

msgid "CHITINASE_DESCRIPTION"
msgstr ""

msgid "CHITIN_MEMBRANE_DESCRIPTION"
msgstr ""

msgid "CHLOROPLAST"
msgstr ""

msgid "CHLOROPLAST_DESCRIPTION"
msgstr ""

msgid "CHLOROPLAST_PROCESSES_DESCRIPTION"
msgstr ""

msgid "CHOSEN_FILENAME_ALREADY_EXISTS"
msgstr ""

msgid "CHROMATIC_ABERRATION"
msgstr ""

msgid "CHROMATOPHORE_PROCESSES_DESCRIPTION"
msgstr ""

msgid "CHUNK_CELL_CORPSE_PART"
msgstr ""

msgid "CHUNK_FOOD_SOURCE"
msgstr ""

msgid "CILIA"
msgstr ""

msgid "CILIA_DESCRIPTION"
msgstr ""

msgid "CILIA_PROCESSES_DESCRIPTION"
msgstr ""

#, fuzzy
msgid "CITY_SHORT_STATISTICS"
msgstr ""
"[b]Generasjoner:[/b]\n"
"   {0}\n"
"[b]Totalt Antall Arter:[/b]\n"
"   Gjennomsnittlig {1}; Standardavvik {2}\n"
"[b]Arter Fortsatt Levende:[/b]\n"
"   Gjennomsnittlig {3}; Standardavvik {4}\n"
"[b]Per-patch Arter Antall:[/b]\n"
"   Gjennomsnittlig {5}; Standardavvik {6}\n"
"[b]Per-patch Total Populasjon:[/b]\n"
"   Gjennomsnittlig {7}; Standardavvik {8}\n"
"[b]Mikrobearter Gjennomsnittlig Sekskantstørrelse:[/b]\n"
"   Gjennomsnittlig {9}; Standardavvik {10}\n"
"[b]Generiske Organelldata:[/b]"

msgid "CLEAN_UP_OLD_SAVES"
msgstr ""

msgid "CLOSE"
msgstr ""

msgid "CLOSE_OPTIONS"
msgstr ""

msgid "CLOUD_RESOLUTION_DIVISOR"
msgstr ""

msgid "CLOUD_SIMULATION_MINIMUM_INTERVAL"
msgstr ""

msgid "COASTAL"
msgstr ""

msgid "COLLISION_SHAPE"
msgstr ""

msgid "COLOUR"
msgstr ""

msgid "COLOURBLIND_CORRECTION"
msgstr ""

msgid "COLOUR_PICKER_ADD_PRESET"
msgstr ""

msgid "COLOUR_PICKER_A_TOOLTIP"
msgstr ""

msgid "COLOUR_PICKER_B_TOOLTIP"
msgstr ""

msgid "COLOUR_PICKER_G_TOOLTIP"
msgstr ""

msgid "COLOUR_PICKER_HSV_BUTTON_TOOLTIP"
msgstr ""

msgid "COLOUR_PICKER_H_TOOLTIP"
msgstr ""

msgid "COLOUR_PICKER_PICK_COLOUR"
msgstr ""

msgid "COLOUR_PICKER_PRESET_TOOLTIP"
msgstr ""

msgid "COLOUR_PICKER_RAW_BUTTON_TOOLTIP"
msgstr ""

msgid "COLOUR_PICKER_R_TOOLTIP"
msgstr ""

msgid "COLOUR_PICKER_S_TOOLTIP"
msgstr ""

msgid "COLOUR_PICKER_V_TOOLTIP"
msgstr ""

#, fuzzy
msgid "COMMON_ABILITIES"
msgstr "Ferdigheter"

msgid "COMMON_EDITING_AND_STRATEGY"
msgstr ""

msgid "COMMUNITY_FORUM"
msgstr ""

msgid "COMMUNITY_FORUM_BUTTON_TOOLTIP"
msgstr ""

msgid "COMMUNITY_WIKI"
msgstr ""

msgid "COMMUNITY_WIKI_BUTTON_TOOLTIP"
msgstr ""

msgid "COMPILED_AT_COLON"
msgstr ""

msgid "COMPLETE_ACTION"
msgstr ""

msgid "COMPOUNDS"
msgstr ""

msgid "COMPOUNDS_AT_EQUILIBRIUM"
msgstr ""

msgid "COMPOUNDS_AT_MAX_SPEED"
msgstr ""

msgid "COMPOUNDS_BUTTON_MICROBE_TOOLTIP"
msgstr ""

msgid "COMPOUNDS_COLON"
msgstr ""

msgid "COMPOUND_BALANCE_FILL_TIME"
msgstr ""

msgid "COMPOUND_BALANCE_FILL_TIME_TOO_LONG"
msgstr ""

#, fuzzy
msgid "COMPOUND_BALANCE_MODE_TOOLTIP"
msgstr "Dra til Oppvåknings Fasen. Tilgjengelig når du har nok hjernekraft (vevstype med aksoner)."

msgid "COMPOUND_BALANCE_TITLE"
msgstr ""

#, fuzzy
msgid "COMPOUND_BALANCE_TOOLTIP"
msgstr "Dra til Oppvåknings Fasen. Tilgjengelig når du har nok hjernekraft (vevstype med aksoner)."

msgid "COMPOUND_CLOUDS"
msgstr ""

msgid "COMPOUND_CLOUD_DENSITY"
msgstr ""

msgid "COMPOUND_CLOUD_DENSITY_EXPLANATION"
msgstr ""

msgid "COMPOUND_CONCENTRATIONS_DECREASED"
msgstr ""

msgid "COMPOUND_FOOD_SOURCE"
msgstr ""

msgid "COMPOUND_STORAGE_AMOUNT_DOES_NOT_LAST_NIGHT"
msgstr ""

msgid "COMPOUND_STORAGE_NOT_ENOUGH_GENERATED_DURING_DAY"
msgstr ""

msgid "COMPOUND_STORAGE_NOT_ENOUGH_SPACE"
msgstr ""

msgid "COMPOUND_STORAGE_STATS_TITLE"
msgstr ""

#, fuzzy
msgid "COMPOUND_STORAGE_STATS_TOOLTIP"
msgstr "Dra til Oppvåknings Fasen. Tilgjengelig når du har nok hjernekraft (vevstype med aksoner)."

msgid "COMPOUND_TO_FIND"
msgstr ""

msgid "CONCEPT_ART"
msgstr "Konseptkunst"

msgid "CONFIG"
msgstr ""

msgid "CONFIRM_CAPITAL"
msgstr ""

msgid "CONFIRM_DELETE"
msgstr ""

msgid "CONFIRM_EXIT"
msgstr ""

msgid "CONFIRM_FOSSILISATION_OVERWRITE"
msgstr ""

#, fuzzy
msgid "CONFIRM_MOVE_TO_ASCENSION_STAGE"
msgstr "(hastighet som AI muterer med)"

#, fuzzy
msgid "CONFIRM_MOVE_TO_ASCENSION_STAGE_EXPLANATION"
msgstr "(hastighet som AI muterer med)"

msgid "CONFIRM_MOVE_TO_INDUSTRIAL_STAGE"
msgstr ""

#, fuzzy
msgid "CONFIRM_MOVE_TO_INDUSTRIAL_STAGE_EXPLANATION"
msgstr "(hastighet som AI muterer med)"

#, fuzzy
msgid "CONFIRM_MOVE_TO_SPACE_STAGE"
msgstr "(hastighet som AI muterer med)"

#, fuzzy
msgid "CONFIRM_MOVE_TO_SPACE_STAGE_EXPLANATION"
msgstr "(hastighet som AI muterer med)"

msgid "CONFIRM_NEW_GAME_BUTTON_TOOLTIP"
msgstr ""

msgid "CONFIRM_NEW_GAME_BUTTON_TOOLTIP_DISABLED"
msgstr ""

msgid "CONSTRUCTION_UNIT_NAME"
msgstr ""

msgid "CONTENT_UPLOADED_FROM"
msgstr ""

msgid "CONTINUE_THRIVING"
msgstr ""

msgid "CONTINUE_TO_PROTOTYPES"
msgstr ""

msgid "CONTINUE_TO_PROTOTYPES_PROMPT"
msgstr ""

msgid "CONTROLLER_ANY_DEVICE"
msgstr ""

msgid "CONTROLLER_AXIS_L2"
msgstr ""

msgid "CONTROLLER_AXIS_LEFT_TRIGGER"
msgstr ""

msgid "CONTROLLER_AXIS_LEFT_X"
msgstr ""

msgid "CONTROLLER_AXIS_LEFT_Y"
msgstr ""

msgid "CONTROLLER_AXIS_NEGATIVE_DIRECTION"
msgstr ""

msgid "CONTROLLER_AXIS_POSITIVE_DIRECTION"
msgstr ""

msgid "CONTROLLER_AXIS_R2"
msgstr ""

msgid "CONTROLLER_AXIS_RIGHT_TRIGGER"
msgstr ""

msgid "CONTROLLER_AXIS_RIGHT_X"
msgstr ""

msgid "CONTROLLER_AXIS_RIGHT_Y"
msgstr ""

msgid "CONTROLLER_AXIS_VISUALIZERS"
msgstr ""

msgid "CONTROLLER_BUTTON_DPAD_DOWN"
msgstr ""

msgid "CONTROLLER_BUTTON_DPAD_LEFT"
msgstr ""

msgid "CONTROLLER_BUTTON_DPAD_RIGHT"
msgstr ""

msgid "CONTROLLER_BUTTON_DPAD_UP"
msgstr ""

msgid "CONTROLLER_BUTTON_LEFT_SHOULDER"
msgstr ""

msgid "CONTROLLER_BUTTON_LEFT_STICK"
msgstr ""

msgid "CONTROLLER_BUTTON_MISC1"
msgstr ""

msgid "CONTROLLER_BUTTON_PADDLE1"
msgstr ""

msgid "CONTROLLER_BUTTON_PADDLE2"
msgstr ""

msgid "CONTROLLER_BUTTON_PADDLE3"
msgstr ""

msgid "CONTROLLER_BUTTON_PADDLE4"
msgstr ""

msgid "CONTROLLER_BUTTON_PS3_SELECT"
msgstr ""

msgid "CONTROLLER_BUTTON_PS3_START"
msgstr ""

msgid "CONTROLLER_BUTTON_PS_CIRCLE"
msgstr ""

msgid "CONTROLLER_BUTTON_PS_CROSS"
msgstr ""

msgid "CONTROLLER_BUTTON_PS_L1"
msgstr ""

msgid "CONTROLLER_BUTTON_PS_L3"
msgstr ""

msgid "CONTROLLER_BUTTON_PS_OPTIONS"
msgstr ""

msgid "CONTROLLER_BUTTON_PS_R1"
msgstr ""

msgid "CONTROLLER_BUTTON_PS_R3"
msgstr ""

msgid "CONTROLLER_BUTTON_PS_SHARE"
msgstr ""

msgid "CONTROLLER_BUTTON_PS_SONY_BUTTON"
msgstr ""

msgid "CONTROLLER_BUTTON_PS_SQUARE"
msgstr ""

msgid "CONTROLLER_BUTTON_PS_TRIANGLE"
msgstr ""

msgid "CONTROLLER_BUTTON_RIGHT_SHOULDER"
msgstr ""

msgid "CONTROLLER_BUTTON_RIGHT_STICK"
msgstr ""

msgid "CONTROLLER_BUTTON_TOUCH_PAD"
msgstr ""

msgid "CONTROLLER_BUTTON_UNKNOWN"
msgstr ""

msgid "CONTROLLER_BUTTON_XBOX_A"
msgstr ""

msgid "CONTROLLER_BUTTON_XBOX_B"
msgstr ""

msgid "CONTROLLER_BUTTON_XBOX_BACK"
msgstr ""

msgid "CONTROLLER_BUTTON_XBOX_GUIDE"
msgstr ""

msgid "CONTROLLER_BUTTON_XBOX_START"
msgstr ""

msgid "CONTROLLER_BUTTON_XBOX_X"
msgstr ""

msgid "CONTROLLER_BUTTON_XBOX_Y"
msgstr ""

msgid "CONTROLLER_DEADZONES"
msgstr ""

msgid "CONTROLLER_DEADZONE_CALIBRATION_EXPLANATION"
msgstr ""

msgid "CONTROLLER_DEADZONE_COLON"
msgstr ""

msgid "CONTROLLER_PROMPT_TYPE_SETTING"
msgstr ""

msgid "CONTROLLER_SENSITIVITY"
msgstr ""

msgid "CONTROLLER_UNKNOWN_AXIS"
msgstr ""

msgid "COPY_ERROR_TO_CLIPBOARD"
msgstr ""

msgid "COPY_RESULTS"
msgstr ""

msgid "CORRECTION_PROTANOPE"
msgstr ""

msgid "CORRECTION_TRITANOPE"
msgstr ""

msgid "CPU_THREADS"
msgstr ""

msgid "CRAFTING_CLEAR_INPUTS"
msgstr ""

msgid "CRAFTING_ERROR_INTERNAL_CONSUME_PROBLEM"
msgstr ""

msgid "CRAFTING_ERROR_TAKING_ITEMS"
msgstr ""

msgid "CRAFTING_FILTER_INPUTS"
msgstr ""

msgid "CRAFTING_KNOWN_ITEMS"
msgstr ""

msgid "CRAFTING_NOT_ENOUGH_MATERIAL"
msgstr ""

msgid "CRAFTING_NO_RECIPE_SELECTED"
msgstr ""

msgid "CRAFTING_NO_ROOM_TO_TAKE_CRAFTING_RESULTS"
msgstr ""

msgid "CRAFTING_RECIPE_DISPLAY"
msgstr ""

msgid "CRAFTING_RECIPE_HAND_AXE"
msgstr ""

msgid "CRAFTING_RESULTS"
msgstr ""

msgid "CRAFTING_SELECT_RECIPE_OR_ITEMS_TO_FILTER"
msgstr ""

msgid "CRAFTING_TAKE_ALL"
msgstr ""

msgid "CRAFTING_TITLE"
msgstr ""

msgid "CREATE"
msgstr ""

msgid "CREATED_AT"
msgstr ""

msgid "CREATED_ON_PLATFORM"
msgstr ""

msgid "CREATE_A_NEW_MICROBE"
msgstr ""

msgid "CREATE_NEW"
msgstr ""

msgid "CREATE_NEW_CELL_TYPE"
msgstr ""

msgid "CREATE_NEW_CELL_TYPE_DESCRIPTION"
msgstr ""

msgid "CREATE_NEW_MOD"
msgstr ""

msgid "CREATE_NEW_SAVE"
msgstr ""

msgid "CREATE_NEW_TISSUE_TYPE"
msgstr ""

msgid "CREATE_NEW_TISSUE_TYPE_DESCRIPTION"
msgstr ""

msgid "CREATING_DOT_DOT_DOT"
msgstr ""

msgid "CREATING_OBJECTS_FROM_SAVE"
msgstr ""

msgid "CREDITS"
msgstr ""

msgid "CTRL"
msgstr ""

msgid "CURRENT_DEVELOPERS"
msgstr ""

msgid "CURRENT_LOCATION_CAPITAL"
msgstr ""

msgid "CURRENT_RESEARCH_NONE"
msgstr ""

msgid "CURRENT_RESEARCH_PROGRESS"
msgstr ""

msgid "CURRENT_WORLD"
msgstr ""

msgid "CURRENT_WORLD_STATISTICS"
msgstr ""

msgid "CUSTOM_USERNAME"
msgstr ""

msgid "CYTOPLASM"
msgstr ""

msgid "CYTOPLASM_DESCRIPTION"
msgstr ""

msgid "CYTOPLASM_GLYCOLYSIS"
msgstr ""

msgid "CYTOPLASM_PROCESSES_DESCRIPTION"
msgstr ""

msgid "DAY_LENGTH"
msgstr ""

msgid "DAY_LENGTH_EXPLANATION"
msgstr ""

msgid "DAY_NIGHT_CYCLE_ENABLED"
msgstr ""

msgid "DAY_NIGHT_CYCLE_ENABLED_EXPLANATION_2"
msgstr ""

msgid "DEADZONE_CALIBRATION_FINISHED"
msgstr ""

msgid "DEADZONE_CALIBRATION_INPROGRESS"
msgstr ""

msgid "DEADZONE_CALIBRATION_IS_RESET"
msgstr ""

msgid "DEADZONE_CONFIGURATION"
msgstr ""

msgid "DEATH"
msgstr ""

msgid "DEBUG_COORDINATES"
msgstr ""

msgid "DEBUG_DRAW_NOT_AVAILABLE"
msgstr ""

msgid "DEBUG_PANEL"
msgstr ""

msgid "DECEMBER"
msgstr ""

msgid "DEFAULT_AUDIO_OUTPUT_DEVICE"
msgstr ""

msgid "DELETE"
msgstr ""

msgid "DELETE_ALL_OLD_SAVE_WARNING_2"
msgstr ""

msgid "DELETE_FOSSIL_CONFIRMATION"
msgstr ""

msgid "DELETE_OLD_SAVES_PROMPT"
msgstr ""

msgid "DELETE_ORGANELLE"
msgstr ""

msgid "DELETE_SAVE_CONFIRMATION"
msgstr ""

msgid "DELETE_SELECTED"
msgstr ""

msgid "DELETE_SELECTED_SAVES_PROMPT"
msgstr ""

msgid "DELETE_SELECTED_SAVE_WARNING"
msgstr ""

msgid "DELETE_THIS_SAVE_PROMPT"
msgstr ""

msgid "DESCEND_BUTTON"
msgstr ""

msgid "DESCEND_CONFIRMATION"
msgstr ""

#, fuzzy
msgid "DESCEND_CONFIRMATION_EXPLANATION"
msgstr "(hastighet som AI muterer med)"

msgid "DESCRIPTION"
msgstr ""

msgid "DESCRIPTION_COLON"
msgstr ""

msgid "DESCRIPTION_TOO_LONG"
msgstr ""

msgid "DESPAWN_ENTITIES"
msgstr ""

msgid "DETECTED_CPU_COUNT"
msgstr ""

msgid "DEVBUILD_VERSION_INFO"
msgstr ""

msgid "DEVELOPERS"
msgstr ""

msgid "DEVELOPMENT_FORUM"
msgstr ""

msgid "DEVELOPMENT_FORUM_BUTTON_TOOLTIP"
msgstr ""

msgid "DEVELOPMENT_SUPPORTED_BY"
msgstr ""

msgid "DEVELOPMENT_WIKI"
msgstr ""

msgid "DEVELOPMENT_WIKI_BUTTON_TOOLTIP"
msgstr ""

msgid "DEVOURED"
msgstr ""

msgid "DEV_BUILD_PATRONS"
msgstr ""

msgid "DIFFICULTY"
msgstr ""

#, fuzzy
msgid "DIFFICULTY_DETAILS_STRING"
msgstr "Tilpasset"

msgid "DIFFICULTY_PRESET"
msgstr ""

msgid "DIFFICULTY_PRESET_CUSTOM"
msgstr "Tilpasset"

msgid "DIFFICULTY_PRESET_EASY"
msgstr "Enkelt"

msgid "DIFFICULTY_PRESET_HARD"
msgstr "Vanskelig"

msgid "DIFFICULTY_PRESET_NORMAL"
msgstr "Normal"

msgid "DIGESTION_EFFICIENCY"
msgstr ""

msgid "DIGESTION_EFFICIENCY_COLON"
msgstr ""

msgid "DIGESTION_SPEED"
msgstr ""

msgid "DIGESTION_SPEED_COLON"
msgstr ""

msgid "DIGESTION_SPEED_VALUE"
msgstr ""

msgid "DISABLED"
msgstr ""

msgid "DISABLE_ALL"
msgstr ""

msgid "DISCARD_AND_CONTINUE"
msgstr ""

msgid "DISCARD_CHANGES"
msgstr ""

msgid "DISCONNECTED_CELLS"
msgstr ""

msgid "DISCONNECTED_CELLS_TEXT"
msgstr ""

msgid "DISCONNECTED_METABALLS"
msgstr ""

msgid "DISCONNECTED_METABALLS_TEXT"
msgstr ""

msgid "DISCONNECTED_ORGANELLES"
msgstr ""

msgid "DISCONNECTED_ORGANELLES_TEXT"
msgstr ""

msgid "DISCORD_TOOLTIP"
msgstr ""

msgid "DISMISSED_POPUPS_COLON"
msgstr ""

msgid "DISMISSED_POPUPS_EXPLANATION"
msgstr ""

msgid "DISMISS_INFORMATION_PERMANENTLY"
msgstr ""

msgid "DISMISS_WARNING_PERMANENTLY"
msgstr ""

msgid "DISPLAY_3D_MENU_BACKGROUNDS"
msgstr ""

msgid "DISPLAY_ABILITIES_BAR"
msgstr ""

msgid "DISPLAY_BACKGROUND_PARTICLES"
msgstr ""

msgid "DISPLAY_DRIVER_OPENGL"
msgstr ""

msgid "DISPLAY_DRIVER_VULKAN"
msgstr ""

msgid "DISPLAY_PART_NAMES"
msgstr ""

msgid "DISSOLVED_COMPOUND_FOOD_SOURCE"
msgstr ""

msgid "DOES_NOT_USE_FEATURE"
msgstr ""

msgid "DONATIONS"
msgstr ""

msgid "DOT_DOT_DOT"
msgstr ""

msgid "DOUBLE"
msgstr ""

msgid "DOUBLE_CLICK_TO_VIEW_IN_FULLSCREEN"
msgstr ""

msgid "DOUBLE_MEMBRANE_DESCRIPTION"
msgstr ""

msgid "DUMP_SCENE_TREE"
msgstr ""

msgid "DUPLICATE_TYPE"
msgstr ""

#, fuzzy
msgid "EARLY_MULTICELLULAR"
msgstr "Flercellestadiet"

msgid "EASTEREGG_MESSAGE_1"
msgstr ""

msgid "EASTEREGG_MESSAGE_10"
msgstr ""

msgid "EASTEREGG_MESSAGE_11"
msgstr ""

msgid "EASTEREGG_MESSAGE_12"
msgstr ""

msgid "EASTEREGG_MESSAGE_13"
msgstr ""

msgid "EASTEREGG_MESSAGE_14"
msgstr ""

msgid "EASTEREGG_MESSAGE_15"
msgstr ""

msgid "EASTEREGG_MESSAGE_16"
msgstr ""

msgid "EASTEREGG_MESSAGE_17"
msgstr ""

msgid "EASTEREGG_MESSAGE_18"
msgstr ""

msgid "EASTEREGG_MESSAGE_19"
msgstr ""

msgid "EASTEREGG_MESSAGE_2"
msgstr ""

msgid "EASTEREGG_MESSAGE_20"
msgstr ""

msgid "EASTEREGG_MESSAGE_21"
msgstr ""

msgid "EASTEREGG_MESSAGE_22"
msgstr ""

msgid "EASTEREGG_MESSAGE_23"
msgstr ""

msgid "EASTEREGG_MESSAGE_24"
msgstr ""

msgid "EASTEREGG_MESSAGE_25"
msgstr ""

msgid "EASTEREGG_MESSAGE_26"
msgstr ""

msgid "EASTEREGG_MESSAGE_27"
msgstr ""

msgid "EASTEREGG_MESSAGE_3"
msgstr ""

msgid "EASTEREGG_MESSAGE_4"
msgstr ""

msgid "EASTEREGG_MESSAGE_5"
msgstr ""

msgid "EASTEREGG_MESSAGE_6"
msgstr ""

msgid "EASTEREGG_MESSAGE_7"
msgstr ""

msgid "EASTEREGG_MESSAGE_8"
msgstr ""

msgid "EASTEREGG_MESSAGE_9"
msgstr ""

msgid "EASTER_EGGS"
msgstr ""

msgid "EASTER_EGGS_EXPLANATION"
msgstr ""

msgid "EDGE_PAN_SPEED"
msgstr ""

msgid "EDITOR"
msgstr ""

msgid "EDITOR_BUTTON_TOOLTIP"
msgstr ""

msgid "EDITOR_TUTORIAL_EDITOR_TEXT"
msgstr ""

msgid "EIGHT_TIMES"
msgstr ""

msgid "EJECT_ENGULFED"
msgstr ""

#, fuzzy
msgid "EJECT_ENGULFED_TOOLTIP"
msgstr "Dra til Oppvåknings Fasen. Tilgjengelig når du har nok hjernekraft (vevstype med aksoner)."

msgid "ENABLED_MODS"
msgstr ""

msgid "ENABLE_ALL_COMPATIBLE"
msgstr ""

msgid "ENABLE_EDITOR"
msgstr ""

msgid "ENABLE_GUI_LIGHT_EFFECTS"
msgstr ""

msgid "ENDOSYMBIONT_ENGULFED_ALREADY_DONE"
msgstr ""

msgid "ENDOSYMBIONT_ENGULFED_PROGRESS"
msgstr ""

msgid "ENDOSYMBIONT_TYPE_ALREADY_PRESENT"
msgstr ""

msgid "ENDOSYMBIOSIS_AVAILABLE_ORGANELLES"
msgstr ""

msgid "ENDOSYMBIOSIS_BUTTON"
msgstr ""

#, fuzzy
msgid "ENDOSYMBIOSIS_CANCEL_TOOLTIP"
msgstr "Dra til Oppvåknings Fasen. Tilgjengelig når du har nok hjernekraft (vevstype med aksoner)."

msgid "ENDOSYMBIOSIS_COMPLETE_TOOLTIP"
msgstr ""

#, fuzzy
msgid "ENDOSYMBIOSIS_EXPLANATION"
msgstr ""
"Aggressive mikrober vil jage ned bytte over større avstander\n"
"og er mer sannsynlig å kjempe mot angripere når de blir angrepet.\n"
"Fredelige mikrober vil ikke engasjere andre over større avstander\n"
"og har mindre sannsynlighet for å bruke giftstoffer mot angripere."

msgid "ENDOSYMBIOSIS_NOTHING_ENGULFED"
msgstr ""

msgid "ENDOSYMBIOSIS_NO_CANDIDATE_ORGANELLES"
msgstr ""

#, fuzzy
msgid "ENDOSYMBIOSIS_PROGRESSING_EXPLANATION"
msgstr ""
"Aggressive mikrober vil jage ned bytte over større avstander\n"
"og er mer sannsynlig å kjempe mot angripere når de blir angrepet.\n"
"Fredelige mikrober vil ikke engasjere andre over større avstander\n"
"og har mindre sannsynlighet for å bruke giftstoffer mot angripere."

msgid "ENDOSYMBIOSIS_PROKARYOTIC_LIMIT_EXPLANATION"
msgstr ""

msgid "ENDOSYMBIOSIS_SINGLE_SPECIES_PROGRESS_DESCRIPTION"
msgstr ""

msgid "ENDOSYMBIOSIS_START_TOOLTIP"
msgstr ""

msgid "ENDOSYMBIOSIS_TITLE"
msgstr ""

msgid "ENERGY_BALANCE_TOOLTIP_CONSUMPTION"
msgstr ""

msgid "ENERGY_BALANCE_TOOLTIP_PRODUCTION"
msgstr ""

msgid "ENERGY_IN_PATCH_FOR"
msgstr ""

msgid "ENERGY_IN_PATCH_SHORT"
msgstr ""

msgid "ENERGY_SOURCES"
msgstr ""

msgid "ENERGY_SUMMARY_LINE"
msgstr ""

msgid "ENTER_EXISTING_ID"
msgstr ""

msgid "ENTER_EXISTING_WORKSHOP_ID"
msgstr ""

msgid "ENTITY_LABEL"
msgstr ""

msgid "ENVIRONMENT"
msgstr ""

msgid "ENVIRONMENTAL_GLUCOSE_RETENTION"
msgstr ""

msgid "ENVIRONMENTAL_GLUCOSE_RETENTION_EXPLANATION"
msgstr ""

msgid "ENVIRONMENT_BUTTON_MICROBE_TOOLTIP"
msgstr ""

msgid "EPIPELAGIC"
msgstr ""

msgid "EQUIPMENT_TYPE_AXE"
msgstr ""

msgid "ERROR"
msgstr ""

msgid "ERROR_CREATING_FOLDER"
msgstr ""

msgid "ERROR_CREATING_INFO_FILE"
msgstr ""

msgid "ERROR_FAILED_TO_SAVE_NEW_SETTINGS"
msgstr ""

msgid "ERROR_FETCHING_EXPLANATION"
msgstr ""

msgid "ERROR_FETCHING_NEWS"
msgstr ""

msgid "ERROR_LOADING"
msgstr ""

msgid "ERROR_SAVING"
msgstr ""

msgid "ESCAPE"
msgstr ""

msgid "ESCAPE_ENGULFING"
msgstr ""

msgid "ESTUARY"
msgstr ""

msgid "EVOLUTIONARY_TREE"
msgstr ""

msgid "EVOLUTIONARY_TREE_BUILD_FAILED"
msgstr ""

msgid "EXACT_VERSION_COLON"
msgstr ""

msgid "EXACT_VERSION_TOOLTIP"
msgstr ""

msgid "EXCEPTION_HAPPENED_PROCESSING_SAVE"
msgstr ""

msgid "EXCEPTION_HAPPENED_WHILE_LOADING"
msgstr ""

msgid "EXISTING_BUILDINGS"
msgstr ""

msgid "EXIT"
msgstr ""

#, fuzzy
msgid "EXIT_EDITOR"
msgstr "3D Redigerer"

msgid "EXIT_TO_LAUNCHER"
msgstr ""

msgid "EXPORT_ALL_WORLDS"
msgstr ""

msgid "EXPORT_ALL_WORLDS_TOOLTIP"
msgstr ""

msgid "EXPORT_SUCCESS"
msgstr ""

msgid "EXTERNAL"
msgstr ""

msgid "EXTERNAL_EFFECTS"
msgstr ""

msgid "EXTINCTION_BOX_TEXT"
msgstr ""

msgid "EXTINCTION_CAPITAL"
msgstr ""

msgid "EXTINCT_FROM_PATCH"
msgstr ""

msgid "EXTINCT_FROM_THE_PLANET"
msgstr ""

msgid "EXTINCT_IN_PATCH"
msgstr ""

msgid "EXTINCT_SPECIES"
msgstr ""

msgid "EXTRAS"
msgstr ""

msgid "EXTRA_OPTIONS"
msgstr ""

msgid "FACEBOOK_TOOLTIP"
msgstr ""

msgid "FAILED"
msgstr ""

msgid "FAILED_ONE_OR_MORE_SAVE_DELETION_DESCRIPTION"
msgstr ""

msgid "FAILED_SAVE_DELETION"
msgstr ""

msgid "FAILED_SAVE_DELETION_DESCRIPTION"
msgstr ""

msgid "FEARFUL"
msgstr ""

msgid "FEAR_EXPLANATION"
msgstr ""

msgid "FEATURE_DISABLED"
msgstr ""

msgid "FEATURE_ENABLED"
msgstr ""

msgid "FEBRUARY"
msgstr ""

msgid "FEED_ITEM_CONTENT_PARSING_FAILED"
msgstr ""

msgid "FEED_ITEM_MISSING_CONTENT"
msgstr ""

msgid "FEED_ITEM_PUBLISHED_AT"
msgstr ""

msgid "FEED_ITEM_TRUNCATED_NOTICE"
msgstr ""

msgid "FERROPLAST"
msgstr ""

msgid "FERROPLAST_DESCRIPTION"
msgstr ""

msgid "FERROPLAST_PROCESSES_DESCRIPTION"
msgstr ""

msgid "FILTER_ITEMS_BY_CATEGORY_COLON"
msgstr ""

msgid "FIND_CURRENT_PATCH"
msgstr ""

msgid "FINISHED_DOT"
msgstr ""

msgid "FINISH_EDITING_AND_RETURN_TO_ENVIRONMENT"
msgstr ""

msgid "FINISH_ONE_GENERATION"
msgstr ""

#, fuzzy
msgid "FINISH_X_GENERATIONS"
msgstr "Generelt"

msgid "FIRE_TOXIN"
msgstr ""

#, fuzzy
msgid "FIRE_TOXIN_TOOLTIP"
msgstr "Legg til en ny nøkkelbinding"

msgid "FLAGELLUM"
msgstr ""

msgid "FLAGELLUM_DESCRIPTION"
msgstr ""

msgid "FLAGELLUM_PROCESSES_DESCRIPTION"
msgstr ""

msgid "FLEET_NAME_FROM_PLACE"
msgstr ""

msgid "FLEET_UNITS"
msgstr ""

msgid "FLOATING_CHUNKS_COLON"
msgstr ""

msgid "FLOATING_HAZARD"
msgstr ""

msgid "FLUID"
msgstr ""

msgid "FLUIDITY_RIGIDITY"
msgstr ""

msgid "FOCUSED"
msgstr ""

msgid "FOCUS_EXPLANATION"
msgstr ""

msgid "FOG_OF_WAR_DISABLED"
msgstr ""

msgid "FOG_OF_WAR_DISABLED_DESCRIPTION"
msgstr ""

msgid "FOG_OF_WAR_INTENSE"
msgstr ""

msgid "FOG_OF_WAR_INTENSE_DESCRIPTION"
msgstr ""

msgid "FOG_OF_WAR_MODE"
msgstr ""

msgid "FOG_OF_WAR_REGULAR"
msgstr ""

msgid "FOG_OF_WAR_REGULAR_DESCRIPTION"
msgstr ""

msgid "FOOD_CHAIN"
msgstr ""

msgid "FOOD_SOURCE_ENERGY_INFO"
msgstr ""

msgid "FORGET_MOD_DETAILS"
msgstr ""

msgid "FORGET_MOD_DETAILS_TOOLTIP"
msgstr ""

msgid "FORM_ERROR_MESSAGE"
msgstr ""

msgid "FOSSILISATION"
msgstr ""

msgid "FOSSILISATION_EXPLANATION"
msgstr ""

#, fuzzy
msgid "FOSSILISATION_FAILED"
msgstr "Ytterligere valideringer oppdaget et problem: {0}"

msgid "FOSSILISATION_FAILED_DESCRIPTION"
msgstr ""

msgid "FOSSILISATION_HINT"
msgstr ""

msgid "FOSSILISATION_HINT_ALREADY_FOSSILISED"
msgstr ""

msgid "FOSSILISE"
msgstr ""

#, fuzzy
msgid "FOSSIL_DELETION_FAILED"
msgstr "Ytterligere valideringer oppdaget et problem: {0}"

msgid "FOSSIL_DELETION_FAILED_DESCRIPTION"
msgstr ""

msgid "FOUR_TIMES"
msgstr ""

msgid "FPS"
msgstr ""

msgid "FPS_DISPLAY"
msgstr ""

msgid "FRAME_DURATION"
msgstr ""

msgid "FREEBUILDING"
msgstr ""

msgid "FREE_GLUCOSE_CLOUD"
msgstr ""

msgid "FREE_GLUCOSE_CLOUD_EXPLANATION"
msgstr ""

msgid "FULLSCREEN"
msgstr ""

msgid "FULL_MOD_INFO"
msgstr ""

msgid "GALLERY_VIEWER"
msgstr ""

msgid "GAME_DESIGN_TEAM"
msgstr ""

#, fuzzy
msgid "GATHERED_ENERGY_TOOLTIP"
msgstr "Dra til Oppvåknings Fasen. Tilgjengelig når du har nok hjernekraft (vevstype med aksoner)."

msgid "GENERAL"
msgstr "Generelt"

#, fuzzy
msgid "GENERATIONS"
msgstr "Generelt"

msgid "GENERATION_COLON"
msgstr ""

msgid "GITHUB_TOOLTIP"
msgstr ""

msgid "GLES3"
msgstr ""

msgid "GLOBAL_INITIAL_LETTER"
msgstr ""

msgid "GLOBAL_TIMELINE_SPECIES_MIGRATED_TO"
msgstr ""

msgid "GLUCOSE"
msgstr ""

msgid "GLUCOSE_CONCENTRATIONS_DRASTICALLY_DROPPED"
msgstr ""

msgid "GLYCOLYSIS"
msgstr ""

msgid "GODMODE"
msgstr ""

msgid "GOD_TOOLS_TITLE"
msgstr ""

msgid "GOOGLY_EYE_CELL"
msgstr ""

msgid "GOT_IT"
msgstr ""

msgid "GPL_LICENSE_HEADING"
msgstr ""

msgid "GPU_NAME"
msgstr ""

msgid "GRAPHICS"
msgstr ""

msgid "GRAPHICS_TEAM"
msgstr ""

msgid "GUI"
msgstr ""

msgid "GUI_LIGHT_EFFECTS_OPTION_DESCRIPTION"
msgstr ""

msgid "GUI_TAB_NAVIGATION"
msgstr ""

msgid "GUI_VOLUME"
msgstr ""

msgid "HARDCORE_MODE"
msgstr ""

#, fuzzy
msgid "HARDCORE_MODE_EXPLANATION"
msgstr ""
"Aggressive mikrober vil jage ned bytte over større avstander\n"
"og er mer sannsynlig å kjempe mot angripere når de blir angrepet.\n"
"Fredelige mikrober vil ikke engasjere andre over større avstander\n"
"og har mindre sannsynlighet for å bruke giftstoffer mot angripere."

msgid "HEALTH"
msgstr ""

msgid "HELP"
msgstr ""

msgid "HELP_BUTTON_TOOLTIP"
msgstr ""

msgid "HIGHER_VALUES_INCREASE_PERFORMANCE"
msgstr ""

msgid "HIGHER_VALUES_WORSEN_PERFORMANCE"
msgstr ""

msgid "HOLD_FOR_PAN_OR_ROTATE_MODE"
msgstr ""

msgid "HOLD_FOR_PAN_WITH_MOUSE"
msgstr ""

msgid "HOLD_PACK_COMMANDS_MENU"
msgstr ""

msgid "HOLD_TO_SHOW_CURSOR"
msgstr ""

msgid "HOLD_TO_SHOW_CURSOR_ADVICE_TEXT"
msgstr ""

msgid "HOLD_TO_SKIP_CREDITS"
msgstr ""

msgid "HOME"
msgstr ""

msgid "HORIZONTAL_COLON"
msgstr ""

msgid "HORIZONTAL_WITH_AXIS_NAME_COLON"
msgstr ""

msgid "HP_COLON"
msgstr ""

msgid "HSV"
msgstr ""

msgid "HUD_MESSAGE_MULTIPLE"
msgstr ""

msgid "HYDROGEN_SULFIDE"
msgstr ""

msgid "ICESHARD"
msgstr ""

msgid "ICESHELF"
msgstr ""

msgid "ID_IS_NOT_A_NUMBER"
msgstr ""

msgid "ID_NUMBER"
msgstr ""

msgid "INCLUDE_MULTICELLULAR_PROTOTYPE"
msgstr ""

msgid "INCLUDE_MULTICELLULAR_PROTOTYPE_EXPLANATION"
msgstr ""

msgid "INDUSTRIAL_STAGE"
msgstr ""

msgid "INFINITE_COMPOUNDS"
msgstr ""

msgid "INFINITE_MP"
msgstr ""

msgid "INFO_BOX_COST"
msgstr ""

msgid "INFO_BOX_ENZYMES"
msgstr ""

msgid "INFO_BOX_INTERNAL_NAME"
msgstr ""

msgid "INFO_BOX_MASS"
msgstr ""

msgid "INFO_BOX_OSMOREGULATION_COST"
msgstr ""

msgid "INFO_BOX_PROCESSES"
msgstr ""

msgid "INFO_BOX_REQUIRES_NUCLEUS"
msgstr ""

msgid "INFO_BOX_SIZE"
msgstr ""

msgid "INFO_BOX_STORAGE"
msgstr ""

msgid "INFO_BOX_UNIQUE"
msgstr ""

msgid "INFO_BOX_UPGRADES"
msgstr ""

msgid "INGESTED_MATTER"
msgstr ""

msgid "INIT_NEW_WORLD_TOOLTIP"
msgstr ""

msgid "INPUTS"
msgstr ""

msgid "INPUT_NAME_BUILD_STRUCTURE"
msgstr ""

msgid "INPUT_NAME_INTERACTION"
msgstr ""

msgid "INPUT_NAME_OPEN_INVENTORY"
msgstr ""

msgid "INSPECT"
msgstr ""

msgid "INSPECTOR"
msgstr ""

#, fuzzy
msgid "INTERACTION_ACTIVATE_ASCENSION"
msgstr "AI mutasjonshastighet"

#, fuzzy
msgid "INTERACTION_ACTIVATE_ASCENSION_MISSING_ENERGY"
msgstr "AI mutasjonshastighet"

#, fuzzy
msgid "INTERACTION_CONSTRUCT"
msgstr "AI mutasjonshastighet"

msgid "INTERACTION_CONSTRUCT_MISSING_DEPOSITED_MATERIALS"
msgstr ""

#, fuzzy
msgid "INTERACTION_CRAFT"
msgstr "AI mutasjonshastighet"

#, fuzzy
msgid "INTERACTION_DEPOSIT_RESOURCES"
msgstr "AI mutasjonshastighet"

msgid "INTERACTION_DEPOSIT_RESOURCES_NO_SUITABLE_RESOURCES"
msgstr ""

#, fuzzy
msgid "INTERACTION_DESTROY"
msgstr "AI mutasjonshastighet"

#, fuzzy
msgid "INTERACTION_FOUND_SETTLEMENT"
msgstr "AI mutasjonshastighet"

#, fuzzy
msgid "INTERACTION_HARVEST"
msgstr "AI mutasjonshastighet"

msgid "INTERACTION_HARVEST_CANNOT_MISSING_TOOL"
msgstr ""

msgid "INTERACTION_PICK_UP"
msgstr ""

msgid "INTERACTION_PICK_UP_CANNOT_FULL"
msgstr ""

msgid "INTERNALS"
msgstr ""

msgid "INTERNAL_NAME_IN_USE"
msgstr ""

msgid "INTERNAL_NAME_REQUIRED"
msgstr ""

msgid "INTERNAL_NAME_REQUIRES_CAPITAL"
msgstr ""

msgid "INVALID_DATA_TO_PLOT"
msgstr ""

msgid "INVALID_ICON_PATH"
msgstr ""

msgid "INVALID_SAVE_NAME_POPUP"
msgstr ""

msgid "INVALID_SPECIES_NAME_POPUP"
msgstr ""

msgid "INVALID_TAG"
msgstr ""

msgid "INVALID_URL_FORMAT"
msgstr ""

msgid "INVALID_URL_SCHEME"
msgstr ""

msgid "INVENTORY_ITEMS_ON_GROUND"
msgstr ""

#, fuzzy
msgid "INVENTORY_TITLE"
msgstr "\"{0}\" - {1}"

msgid "INVENTORY_TOGGLE_CRAFTING"
msgstr ""

msgid "INVENTORY_TOGGLE_GROUND"
msgstr ""

msgid "INVERTED"
msgstr ""

msgid "IN_PROTOTYPE"
msgstr ""

msgid "IRON"
msgstr ""

msgid "IRON_CHEMOLITHOAUTOTROPHY"
msgstr ""

msgid "ITCH_TOOLTIP"
msgstr ""

msgid "JANUARY"
msgstr ""

msgid "JSON_DEBUG_MODE"
msgstr ""

msgid "JSON_DEBUG_MODE_ALWAYS"
msgstr ""

msgid "JSON_DEBUG_MODE_AUTO"
msgstr ""

msgid "JSON_DEBUG_MODE_NEVER"
msgstr ""

msgid "JULY"
msgstr ""

msgid "JUNE"
msgstr ""

msgid "KEY_BACK"
msgstr ""

msgid "KEY_BACKTAB"
msgstr ""

msgid "KEY_BINDING_CHANGE_CONFLICT"
msgstr ""

msgid "KEY_BRING_UP_KEYBOARD"
msgstr ""

msgid "KEY_CLEAR"
msgstr ""

msgid "KEY_DELETE"
msgstr ""

msgid "KEY_DOWN"
msgstr ""

msgid "KEY_END"
msgstr ""

msgid "KEY_ENTER"
msgstr ""

msgid "KEY_FAVORITES"
msgstr ""

msgid "KEY_FORWARD"
msgstr ""

msgid "KEY_GLOBE"
msgstr ""

msgid "KEY_HELP"
msgstr ""

msgid "KEY_HOME"
msgstr ""

msgid "KEY_HOMEPAGE"
msgstr ""

msgid "KEY_HYPER"
msgstr ""

msgid "KEY_INSERT"
msgstr ""

msgid "KEY_JIS_EISU"
msgstr ""

msgid "KEY_JIS_KANA"
msgstr ""

msgid "KEY_LEFT"
msgstr ""

msgid "KEY_MENU"
msgstr ""

msgid "KEY_META"
msgstr ""

msgid "KEY_OPENURL"
msgstr ""

msgid "KEY_PAUSE"
msgstr ""

msgid "KEY_PRINT"
msgstr ""

msgid "KEY_REFRESH"
msgstr ""

msgid "KEY_RIGHT"
msgstr ""

msgid "KEY_SEARCH"
msgstr ""

msgid "KEY_STANDBY"
msgstr ""

msgid "KEY_STOP"
msgstr ""

msgid "KEY_TAB"
msgstr ""

msgid "KEY_UP"
msgstr ""

msgid "KILO_ABBREVIATION"
msgstr ""

msgid "KP0"
msgstr ""

msgid "KP1"
msgstr ""

msgid "KP2"
msgstr ""

msgid "KP3"
msgstr ""

msgid "KP4"
msgstr ""

msgid "KP5"
msgstr ""

msgid "KP6"
msgstr ""

msgid "KP7"
msgstr ""

msgid "KP8"
msgstr ""

msgid "KP9"
msgstr ""

msgid "KPADD"
msgstr ""

msgid "KPDIVIDE"
msgstr ""

msgid "KPENTER"
msgstr ""

msgid "KPMULTIPLY"
msgstr ""

msgid "KPPERIOD"
msgstr ""

msgid "KPSUBTRACT"
msgstr ""

msgid "LANGUAGE"
msgstr ""

msgid "LANGUAGE_TRANSLATION_PROGRESS"
msgstr ""

msgid "LANGUAGE_TRANSLATION_PROGRESS_LOW"
msgstr ""

msgid "LANGUAGE_TRANSLATION_PROGRESS_REALLY_LOW"
msgstr ""

msgid "LAST_ORGANELLE_DELETE_OPTION_DISABLED_TOOLTIP"
msgstr ""

#, fuzzy
msgid "LATE_MULTICELLULAR"
msgstr "Flercellestadiet"

msgid "LAUNCH0"
msgstr ""

msgid "LAUNCH1"
msgstr ""

msgid "LAUNCH2"
msgstr ""

msgid "LAUNCH3"
msgstr ""

msgid "LAUNCH4"
msgstr ""

msgid "LAUNCH5"
msgstr ""

msgid "LAUNCH6"
msgstr ""

msgid "LAUNCH7"
msgstr ""

msgid "LAUNCH8"
msgstr ""

msgid "LAUNCH9"
msgstr ""

msgid "LAUNCHA"
msgstr ""

msgid "LAUNCHB"
msgstr ""

msgid "LAUNCHC"
msgstr ""

msgid "LAUNCHD"
msgstr ""

msgid "LAUNCHE"
msgstr ""

msgid "LAUNCHF"
msgstr ""

msgid "LAUNCHMAIL"
msgstr ""

msgid "LAUNCHMEDIA"
msgstr ""

msgid "LAWK_ONLY"
msgstr ""

msgid "LAWK_ONLY_EXPLANATION"
msgstr ""

msgid "LEAD_ARTIST"
msgstr ""

msgid "LEAD_ARTISTS"
msgstr ""

msgid "LEAD_DEVELOPERS"
msgstr ""

msgid "LEAD_GAME_DESIGNER"
msgstr ""

msgid "LEAD_GAME_DESIGNERS"
msgstr ""

msgid "LEAD_OUTREACH_PEOPLE"
msgstr ""

msgid "LEAD_OUTREACH_PERSON"
msgstr ""

msgid "LEAD_PROGRAMMER"
msgstr ""

msgid "LEAD_PROGRAMMERS"
msgstr ""

msgid "LEAD_PROJECT_MANAGER"
msgstr ""

msgid "LEAD_PROJECT_MANAGERS"
msgstr ""

msgid "LEAD_TESTER"
msgstr ""

msgid "LEAD_TESTERS"
msgstr ""

msgid "LEAD_THEORIST"
msgstr ""

msgid "LEAD_THEORISTS"
msgstr ""

msgid "LEFT_ARROW"
msgstr ""

msgid "LEFT_MOUSE"
msgstr ""

msgid "LICENSES"
msgstr ""

msgid "LICENSES_COVERING_THRIVE"
msgstr ""

msgid "LIFE_ORIGIN"
msgstr ""

msgid "LIFE_ORIGIN_EXPLANATION"
msgstr ""

msgid "LIFE_ORIGIN_PANSPERMIA"
msgstr ""

msgid "LIFE_ORIGIN_POND"
msgstr ""

msgid "LIFE_ORIGIN_TOOLTIP"
msgstr ""

msgid "LIFE_ORIGIN_VENTS"
msgstr ""

msgid "LIGHT"
msgstr ""

msgid "LIGHT_LEVEL_AVERAGE"
msgstr ""

msgid "LIGHT_LEVEL_CURRENT"
msgstr ""

msgid "LIGHT_LEVEL_DAY"
msgstr ""

msgid "LIGHT_LEVEL_LABEL_AT_NOON"
msgstr ""

msgid "LIGHT_LEVEL_NIGHT"
msgstr ""

msgid "LIGHT_MAX"
msgstr ""

msgid "LIMIT_EXTREME"
msgstr ""

msgid "LIMIT_GROWTH_RATE"
msgstr ""

msgid "LIMIT_GROWTH_RATE_EXPLANATION"
msgstr ""

msgid "LIMIT_HUGE"
msgstr ""

msgid "LIMIT_LARGE"
msgstr ""

msgid "LIMIT_NORMAL"
msgstr ""

msgid "LIMIT_SMALL"
msgstr ""

msgid "LIMIT_TINY"
msgstr ""

msgid "LIMIT_VERY_LARGE"
msgstr ""

msgid "LIMIT_VERY_SMALL"
msgstr ""

msgid "LINE_COLOUR"
msgstr ""

#, fuzzy
msgid "LINKS_TITLE"
msgstr "\"{0}\" - {1}"

msgid "LIPASE"
msgstr ""

msgid "LIPASE_DESCRIPTION"
msgstr ""

msgid "LOAD"
msgstr ""

msgid "LOADING"
msgstr ""

msgid "LOADING_DOT_DOT_DOT"
msgstr ""

msgid "LOADING_EARLY_MULTICELLULAR_EDITOR"
msgstr ""

msgid "LOADING_GAME"
msgstr ""

msgid "LOADING_MICROBE_EDITOR"
msgstr ""

msgid "LOADING_MULTICELLULAR_EDITOR"
msgstr ""

msgid "LOADING_TIP"
msgstr ""

msgid "LOAD_FINISHED"
msgstr ""

msgid "LOAD_GAME"
msgstr ""

msgid "LOAD_GAME_BUTTON_TOOLTIP"
msgstr ""

msgid "LOAD_INCOMPATIBLE_PROTOTYPE_WARNING"
msgstr ""

msgid "LOAD_INCOMPATIBLE_SAVE_PROMPT"
msgstr ""

msgid "LOAD_INCOMPATIBLE_SAVE_WARNING"
msgstr ""

msgid "LOAD_INVALID_SAVE_PROMPT"
msgstr ""

msgid "LOAD_INVALID_SAVE_WARNING"
msgstr ""

msgid "LOCAL_INITIAL_LETTER"
msgstr ""

msgid "LOCK_DAY_NIGHT_CYCYLE"
msgstr ""

msgid "LOW_BIODIVERSITY_LIMIT"
msgstr ""

msgid "LOW_MENU_PERFORMANCE"
msgstr ""

msgid "LOW_MENU_PERFORMANCE_DESCRIPTION"
msgstr ""

msgid "LYSOSOME"
msgstr ""

msgid "LYSOSOME_DESCRIPTION"
msgstr ""

msgid "LYSOSOME_PROCESSES_DESCRIPTION"
msgstr ""

msgid "MANUALLY_SET_TIME"
msgstr ""

msgid "MAP"
msgstr ""

msgid "MARCH"
msgstr ""

msgid "MARINE_SNOW"
msgstr ""

msgid "MASTER_VOLUME"
msgstr ""

msgid "MAXIMUM_SPECIES_IN_PATCH"
msgstr ""

msgid "MAX_FPS"
msgstr ""

msgid "MAX_FPS_NO_LIMIT"
msgstr ""

msgid "MAX_SPAWNED_ENTITIES"
msgstr ""

msgid "MAX_VISIBLE_DATASET_WARNING"
msgstr ""

msgid "MAY"
msgstr ""

msgid "MEDIANEXT"
msgstr ""

msgid "MEDIAPLAY"
msgstr ""

msgid "MEDIAPREVIOUS"
msgstr ""

msgid "MEDIARECORD"
msgstr ""

msgid "MEDIASTOP"
msgstr ""

msgid "MEGA_YEARS"
msgstr ""

msgid "MEMBRANE"
msgstr ""

msgid "MEMBRANE_RIGIDITY"
msgstr ""

msgid "MEMBRANE_TYPES"
msgstr ""

msgid "MENU"
msgstr "Meny"

msgid "MESOPELAGIC"
msgstr ""

msgid "METABOLOSOMES"
msgstr ""

msgid "METABOLOSOMES_DESCRIPTION"
msgstr ""

msgid "METABOLOSOMES_PROCESSES_DESCRIPTION"
msgstr ""

msgid "METRICS"
msgstr ""

msgid "METRICS_CONTENT"
msgstr ""

msgid "MIB_VALUE"
msgstr ""

#, fuzzy
msgid "MICROBE"
msgstr "Mikrobestadiet"

#, fuzzy
msgid "MICROBES_COUNT"
msgstr "Mikrobestadiet"

#, fuzzy
msgid "MICROBE_BENCHMARK"
msgstr "Mikrobe Redigerer"

msgid "MICROBE_EDITOR"
msgstr "Mikrobe Redigerer"

msgid "MICROBE_EDITOR_HELP_MESSAGE_1"
msgstr ""

msgid "MICROBE_EDITOR_HELP_MESSAGE_14"
msgstr ""

msgid "MICROBE_EDITOR_HELP_MESSAGE_2"
msgstr ""

msgid "MICROBE_EDITOR_HELP_MESSAGE_3"
msgstr ""

msgid "MICROBE_EDITOR_HELP_MESSAGE_4"
msgstr ""

msgid "MICROBE_EDITOR_HELP_MESSAGE_5"
msgstr ""

msgid "MICROBE_FREEBUILD_EDITOR"
msgstr ""

msgid "MICROBE_ORGANELLE_STATISTICS"
msgstr ""

#, fuzzy
msgid "MICROBE_SPECIES_DETAIL_TEXT"
msgstr "Mikrobestadiet"

msgid "MICROBE_STAGE"
msgstr "Mikrobestadiet"

#, fuzzy
msgid "MICROBE_STAGE_BECOME_MULTICELLULAR_TEXT"
msgstr "Mikrobestadiet"

msgid "MICROBE_STAGE_COLLECT_TEXT"
msgstr ""

msgid "MICROBE_STAGE_CONTROL_TEXT"
msgstr ""

msgid "MICROBE_STAGE_CONTROL_TEXT_CONTROLLER"
msgstr ""

#, fuzzy
msgid "MICROBE_STAGE_DAY_NIGHT_TEXT"
msgstr "Mikrobestadiet"

msgid "MICROBE_STAGE_HEALTH_TEXT"
msgstr ""

msgid "MICROBE_STAGE_HELP_MESSAGE_1"
msgstr "[thrive:input]g_move_forward[/thrive:input],[thrive:input]g_move_left[/thrive:input],[thrive:input]g_move_backwards[/thrive:input],[thrive:input]g_move_right[/thrive:input] og mus for bevegelse. [thrive:input]g_fire_toxin[/thrive:input] for skyting [thrive:compound type=\"oxytoxy\"][/thrive:compound] hvis du har toxin vacuole. [thrive:input]g_toggle_engulf[/thrive:input] for veksling av oppsluknings modus. Du kan zoome in og ut med mus hjulet."

msgid "MICROBE_STAGE_HELP_MESSAGE_10"
msgstr ""

msgid "MICROBE_STAGE_HELP_MESSAGE_11"
msgstr ""

msgid "MICROBE_STAGE_HELP_MESSAGE_12"
msgstr ""

msgid "MICROBE_STAGE_HELP_MESSAGE_13"
msgstr ""

msgid "MICROBE_STAGE_HELP_MESSAGE_15"
msgstr ""

msgid "MICROBE_STAGE_HELP_MESSAGE_16"
msgstr ""

msgid "MICROBE_STAGE_HELP_MESSAGE_2"
msgstr ""

msgid "MICROBE_STAGE_HELP_MESSAGE_3"
msgstr ""

msgid "MICROBE_STAGE_HELP_MESSAGE_4"
msgstr ""

msgid "MICROBE_STAGE_HELP_MESSAGE_5"
msgstr ""

msgid "MICROBE_STAGE_HELP_MESSAGE_6"
msgstr ""

msgid "MICROBE_STAGE_HELP_MESSAGE_7"
msgstr ""

msgid "MICROBE_STAGE_HELP_MESSAGE_8"
msgstr ""

msgid "MICROBE_STAGE_HELP_MESSAGE_9"
msgstr ""

msgid "MICROBE_STAGE_INITIAL"
msgstr ""

#, fuzzy
msgid "MICROBE_STAGE_INITIAL_PANSPERMIA"
msgstr "Mikrobestadiet"

#, fuzzy
msgid "MICROBE_STAGE_INITIAL_POND"
msgstr "Mikrobestadiet"

#, fuzzy
msgid "MICROBE_STAGE_ORGANELLE_DIVISION"
msgstr "[thrive:input]g_move_forward[/thrive:input],[thrive:input]g_move_left[/thrive:input],[thrive:input]g_move_backwards[/thrive:input],[thrive:input]g_move_right[/thrive:input] og mus for bevegelse. [thrive:input]g_fire_toxin[/thrive:input] for skyting [thrive:compound type=\"oxytoxy\"][/thrive:compound] hvis du har toxin vacuole. [thrive:input]g_toggle_engulf[/thrive:input] for veksling av oppsluknings modus. Du kan zoome in og ut med mus hjulet."

msgid "MIDDLE_MOUSE"
msgstr ""

msgid "MILLION_ABBREVIATION"
msgstr ""

msgid "MINIMUM_AMOUNT_TO_FIND"
msgstr ""

msgid "MINIMUM_VERSION"
msgstr ""

msgid "MIN_VISIBLE_DATASET_WARNING"
msgstr ""

msgid "MISC"
msgstr ""

msgid "MISCELLANEOUS"
msgstr ""

#, fuzzy
msgid "MISCELLANEOUS_3D_STAGE"
msgstr "Flercellestadiet"

msgid "MISC_FUN"
msgstr ""

msgid "MISSING_DESCRIPTION"
msgstr ""

msgid "MISSING_OR_INVALID_REQUIRED_FIELD"
msgstr ""

msgid "MISSING_TITLE"
msgstr ""

msgid "MITOCHONDRION"
msgstr ""

msgid "MITOCHONDRION_DESCRIPTION"
msgstr ""

msgid "MITOCHONDRION_PROCESSES_DESCRIPTION"
msgstr ""

msgid "MIXED_DOT_DOT_DOT"
msgstr ""

msgid "MODDING_INSTRUCTIONS_ON"
msgstr ""

msgid "MODELS"
msgstr "Modeller"

msgid "MODIFY"
msgstr ""

msgid "MODIFY_ORGANELLE"
msgstr ""

msgid "MODIFY_TYPE"
msgstr ""

msgid "MODS"
msgstr ""

msgid "MODS_INSTALLED_BUT_NOT_ENABLED"
msgstr ""

msgid "MOD_ASSEMBLY"
msgstr ""

msgid "MOD_ASSEMBLY_CLASS"
msgstr ""

#, fuzzy
msgid "MOD_ASSEMBLY_CLASS_CREATION_FAILED"
msgstr "Mod monteringsklasse kreves når montering er spesifisert"

msgid "MOD_ASSEMBLY_CLASS_NOT_FOUND"
msgstr ""

msgid "MOD_ASSEMBLY_INIT_CALL_FAILED"
msgstr ""

msgid "MOD_ASSEMBLY_LOAD_CALL_FAILED_EXCEPTION"
msgstr ""

msgid "MOD_ASSEMBLY_LOAD_EXCEPTION"
msgstr ""

msgid "MOD_ASSEMBLY_UNLOAD_CALL_FAILED"
msgstr ""

msgid "MOD_ASSEMBLY_UNLOAD_CALL_FAILED_EXCEPTION"
msgstr ""

msgid "MOD_AUTHOR"
msgstr ""

msgid "MOD_AUTO_HARMONY"
msgstr ""

msgid "MOD_CREATION_FAILED"
msgstr ""

msgid "MOD_DESCRIPTION"
msgstr ""

msgid "MOD_EXTENDED_DESCRIPTION"
msgstr ""

msgid "MOD_HARMONY_LOAD_FAILED_EXCEPTION"
msgstr ""

msgid "MOD_HARMONY_UNLOAD_FAILED_EXCEPTION"
msgstr ""

msgid "MOD_HAS_NO_LOADABLE_RESOURCES"
msgstr ""

msgid "MOD_ICON_FILE"
msgstr ""

msgid "MOD_INFO_URL"
msgstr ""

msgid "MOD_INTERNAL_NAME"
msgstr ""

msgid "MOD_LICENSE"
msgstr ""

msgid "MOD_LOAD_ERRORS"
msgstr ""

msgid "MOD_LOAD_ERRORS_OCCURRED"
msgstr ""

msgid "MOD_LOAD_OR_UNLOAD_ERRORS_OCCURRED"
msgstr ""

msgid "MOD_LOAD_UNLOAD_CAVEATS"
msgstr ""

msgid "MOD_LOAD_UNLOAD_RESTART"
msgstr ""

msgid "MOD_MAXIMUM_THRIVE"
msgstr ""

msgid "MOD_MINIMUM_THRIVE"
msgstr ""

msgid "MOD_NAME"
msgstr ""

msgid "MOD_PCK_NAME"
msgstr ""

msgid "MOD_RECOMMENDED_THRIVE"
msgstr ""

msgid "MOD_TO_UPLOAD"
msgstr ""

msgid "MOD_UPLOADER"
msgstr ""

msgid "MOD_VERSION"
msgstr ""

msgid "MORE_INFO"
msgstr ""

msgid "MORE_INFO_PROMPT"
msgstr ""

msgid "MOUSE_EDGE_PANNING_OPTION"
msgstr ""

msgid "MOUSE_LOOK_SENSITIVITY"
msgstr ""

msgid "MOUSE_SENSITIVITY_WINDOW_SIZE_ADJUSTMENT"
msgstr ""

msgid "MOVE"
msgstr ""

msgid "MOVEMENT"
msgstr ""

msgid "MOVE_ATTEMPTS_PER_SPECIES"
msgstr ""

msgid "MOVE_BACKWARDS"
msgstr ""

msgid "MOVE_DOWN_OR_CROUCH"
msgstr ""

msgid "MOVE_FORWARD"
msgstr ""

msgid "MOVE_LEFT"
msgstr ""

msgid "MOVE_ORGANELLE"
msgstr ""

msgid "MOVE_RIGHT"
msgstr ""

msgid "MOVE_TO_ANY_PATCH"
msgstr ""

msgid "MOVE_TO_LAND"
msgstr ""

msgid "MOVE_TO_MACROSCOPIC_TOOLTIP"
msgstr ""

msgid "MOVE_TO_MULTICELLULAR_STAGE_TOOLTIP"
msgstr ""

msgid "MOVE_TO_THIS_PATCH"
msgstr ""

msgid "MOVE_UP_OR_JUMP"
msgstr ""

msgid "MOVING_TO_AWAKENING_PROTOTYPE"
msgstr ""

msgid "MOVING_TO_AWAKENING_PROTOTYPE_TITLE"
msgstr ""

msgid "MOVING_TO_LAND_PROTOTYPE"
msgstr ""

msgid "MOVING_TO_LAND_PROTOTYPE_TITLE"
msgstr ""

msgid "MOVING_TO_SOCIETY_STAGE"
msgstr ""

msgid "MP_COST"
msgstr ""

msgid "MUCILAGE"
msgstr ""

msgid "MUCILAGE_SYNTHESIS"
msgstr ""

msgid "MULTICELLULAR_EDITOR"
msgstr "Flercelle Redigerer"

#, fuzzy
msgid "MULTICELLULAR_FREEBUILD_EDITOR"
msgstr "Flercelle Redigerer"

msgid "MULTICELLULAR_STAGE"
msgstr "Flercellestadiet"

msgid "MULTIPLE_CELLS"
msgstr ""

msgid "MULTIPLE_METABALLS"
msgstr ""

msgid "MULTIPLE_ORGANELLES"
msgstr ""

msgid "MULTISAMPLE_ANTI_ALIASING"
msgstr ""

msgid "MULTITHREADED_SIMULATION_ENABLED"
msgstr ""

#, fuzzy
msgid "MULTITHREADED_SIMULATION_EXPLANATION"
msgstr "(hastighet som AI muterer med)"

msgid "MUSEUM_WELCOME_TEXT"
msgstr ""

msgid "MUSIC"
msgstr "Musikk"

msgid "MUSIC_VOLUME"
msgstr ""

msgid "MUTATIONS_PER_SPECIES"
msgstr ""

msgid "MUTATION_COST_MULTIPLIER"
msgstr ""

msgid "MUTATION_COST_MULTIPLIER_EXPLANATION"
msgstr ""

msgid "MUTATION_POINTS"
msgstr ""

msgid "MUTE"
msgstr ""

msgid "NAME"
msgstr ""

msgid "NAME_LABEL_CITY"
msgstr ""

msgid "NAME_LABEL_FLEET"
msgstr ""

msgid "NAME_LABEL_STRUCTURE_UNFINISHED"
msgstr ""

#, fuzzy
msgid "NATIVE_THREAD_ADVICE_TOOLTIP"
msgstr "Nåværende tråder:"

msgid "NEGATIVE_ATP_BALANCE"
msgstr ""

msgid "NEGATIVE_ATP_BALANCE_TEXT"
msgstr ""

msgid "NEW"
msgstr ""

msgid "NEWER_VERSION_LOADING_WARNING"
msgstr ""

msgid "NEWS"
msgstr ""

msgid "NEW_BIODIVERSITY_INCREASING_SPECIES_POPULATION"
msgstr ""

msgid "NEW_GAME"
msgstr ""

msgid "NEW_GAME_BUTTON_TOOLTIP"
msgstr ""

msgid "NEW_GAME_SETTINGS_PERFORMANCE_OPTIONS_INFO"
msgstr ""

msgid "NEW_MOD_DEFAULT_DESCRIPTION"
msgstr ""

msgid "NEW_NAME"
msgstr ""

msgid "NEW_NAME_COLON"
msgstr ""

msgid "NEXT_CAPITAL"
msgstr ""

msgid "NEXT_EDITOR_TAB"
msgstr ""

msgid "NITROGEN"
msgstr ""

msgid "NITROGENASE"
msgstr ""

msgid "NITROGENASE_DESCRIPTION"
msgstr ""

msgid "NITROGENASE_PROCESSES_DESCRIPTION"
msgstr ""

msgid "NITROGEN_FIXING_PLASTID"
msgstr ""

msgid "NITROGEN_FIXING_PLASTID_DESCRIPTION"
msgstr ""

msgid "NITROGEN_FIXING_PLASTID_PROCESSES_DESCRIPTION"
msgstr ""

msgid "NONE"
msgstr ""

msgid "NORMAL"
msgstr ""

msgid "NORMAL_MEMBRANE_DESCRIPTION"
msgstr ""

msgid "NOTHING_HERE"
msgstr ""

msgid "NOTHING_TO_INTERACT_WITH"
msgstr ""

msgid "NOTICE_DAMAGED_BY_NO_ATP"
msgstr ""

msgid "NOTICE_ENGULF_DAMAGE_FROM_TOXIN"
msgstr ""

msgid "NOTICE_ENGULF_MISSING_ENZYME"
msgstr ""

msgid "NOTICE_ENGULF_SIZE_TOO_SMALL"
msgstr ""

msgid "NOTICE_ENGULF_STORAGE_FULL"
msgstr ""

msgid "NOTICE_HIT_BY_ATP_TOXIN"
msgstr ""

msgid "NOTICE_HIT_BY_BASE_MOVEMENT_TOXIN"
msgstr ""

msgid "NOTICE_READY_TO_EDIT"
msgstr ""

msgid "NOT_FOUND_CHUNK"
msgstr ""

msgid "NOT_STARTED_DOT"
msgstr ""

msgid "NOVEMBER"
msgstr ""

msgid "NO_AI"
msgstr ""

msgid "NO_DATA_TO_SHOW"
msgstr ""

msgid "NO_EVENTS_RECORDED"
msgstr ""

msgid "NO_FOSSIL_DIRECTORY"
msgstr ""

msgid "NO_MODS_ENABLED"
msgstr ""

msgid "NO_ORGANELLE_PROCESSES"
msgstr ""

msgid "NO_SAVEGAMES_FOUND"
msgstr ""

msgid "NO_SAVE_DIRECTORY"
msgstr ""

msgid "NO_SCREENSHOT_DIRECTORY"
msgstr ""

msgid "NO_SELECTED_MOD"
msgstr ""

msgid "NUCLEUS"
msgstr ""

msgid "NUCLEUS_DELETE_OPTION_DISABLED_TOOLTIP"
msgstr ""

msgid "NUCLEUS_DESCRIPTION"
msgstr ""

msgid "NUCLEUS_SMALL_DESCRIPTION"
msgstr ""

msgid "NUMLOCK"
msgstr ""

msgid "N_A"
msgstr ""

msgid "N_A_MP"
msgstr ""

msgid "N_TIMES"
msgstr ""

msgid "OCTOBER"
msgstr ""

msgid "OFFICIAL_WEBSITE"
msgstr ""

msgid "OFFICIAL_WEBSITE_BUTTON_TOOLTIP"
msgstr ""

msgid "OK"
msgstr ""

msgid "OLDER_VERSION_LOADING_WARNING"
msgstr ""

msgid "OPENGL_MODE_WARNING"
msgstr ""

#, fuzzy
msgid "OPENGL_MODE_WARNING_EXPLANATION"
msgstr "(hastighet som AI muterer med)"

msgid "OPEN_FOLDER"
msgstr ""

msgid "OPEN_FOSSIL_FOLDER"
msgstr ""

msgid "OPEN_FOSSIL_IN_FREEBUILD_WARNING"
msgstr ""

msgid "OPEN_GOD_TOOLS"
msgstr ""

msgid "OPEN_HELP_SCREEN"
msgstr ""

msgid "OPEN_IN_FREEBUILD"
msgstr ""

msgid "OPEN_LOGS_FOLDER"
msgstr ""

msgid "OPEN_MOD_URL"
msgstr ""

msgid "OPEN_ORGANELLES_PAGE"
msgstr ""

msgid "OPEN_ORGANELLE_MENU"
msgstr ""

msgid "OPEN_RESEARCH_SCREEN"
msgstr ""

msgid "OPEN_SAVE_DIRECTORY"
msgstr ""

msgid "OPEN_SCIENCE_MENU"
msgstr ""

msgid "OPEN_SCREENSHOT_FOLDER"
msgstr ""

msgid "OPEN_THE_MENU"
msgstr ""

msgid "OPEN_TRANSLATION_SITE"
msgstr ""

msgid "OPERATION_PAUSED_DOT"
msgstr ""

msgid "OPPORTUNISM_EXPLANATION"
msgstr ""

msgid "OPPORTUNISTIC"
msgstr ""

msgid "OPTIONS"
msgstr ""

msgid "OPTIONS_BUTTON_TOOLTIP"
msgstr ""

msgid "ORGANELLES"
msgstr ""

msgid "ORGANELLES_WILL_BE_UNLOCKED_NEXT_GENERATION"
msgstr ""

msgid "ORGANELLE_AXON"
msgstr ""

msgid "ORGANELLE_AXON_DESCRIPTION"
msgstr ""

#, fuzzy
msgid "ORGANELLE_CATEGORY_MULTICELLULAR"
msgstr "Flercellestadiet"

msgid "ORGANELLE_MYOFIBRIL"
msgstr ""

msgid "ORGANELLE_MYOFIBRIL_DESCRIPTION"
msgstr ""

msgid "ORGANELLE_PILUS"
msgstr ""

msgid "ORGANELLE_PILUS_DESCRIPTION"
msgstr ""

msgid "ORGANELLE_PILUS_PROCESSES_DESCRIPTION"
msgstr ""

msgid "ORGANELLE_PLURAL"
msgstr ""

#, fuzzy
msgid "ORGANELLE_SINGULAR"
msgstr "Flercellestadiet"

msgid "ORGANELLE_UNLOCKS_ENABLED"
msgstr ""

msgid "ORGANELLE_UNLOCKS_ENABLED_EXPLANATION"
msgstr ""

msgid "ORGANISM_STATISTICS"
msgstr ""

msgid "OR_UNLOCK_CONDITION"
msgstr ""

msgid "OSMOREGULATION"
msgstr ""

msgid "OSMOREGULATION_COST"
msgstr ""

msgid "OSMOREGULATION_COST_MULTIPLIER"
msgstr ""

msgid "OSMOREGULATION_COST_MULTIPLIER_EXPLANATION"
msgstr ""

msgid "OUR_WIKI"
msgstr ""

msgid "OUTREACH_TEAM"
msgstr ""

msgid "OUTSIDE_CONTRIBUTORS"
msgstr ""

msgid "OVERWRITE_EXISTING_SAVE"
msgstr ""

msgid "OVERWRITE_EXISTING_SAVE_PROMPT"
msgstr ""

msgid "OVERWRITE_SPECIES_NAME_CONFIRMATION"
msgstr ""

msgid "OXYGEN"
msgstr ""

msgid "OXYTOXISOME"
msgstr ""

msgid "OXYTOXISOME_DESC"
msgstr ""

msgid "OXYTOXISOME_PROCESSES_DESCRIPTION"
msgstr ""

msgid "OXYTOXY_NT"
msgstr ""

msgid "OXYTOXY_SYNTHESIS"
msgstr ""

msgid "PAGEDOWN"
msgstr ""

msgid "PAGEUP"
msgstr ""

msgid "PAGE_BACK"
msgstr ""

msgid "PAGE_FORWARD"
msgstr ""

msgid "PAGE_TITLE"
msgstr ""

msgid "PAN_CAMERA_DOWN"
msgstr ""

msgid "PAN_CAMERA_LEFT"
msgstr ""

msgid "PAN_CAMERA_RESET"
msgstr ""

msgid "PAN_CAMERA_RIGHT"
msgstr ""

msgid "PAN_CAMERA_UP"
msgstr ""

msgid "PASSIVE_REPRODUCTION_PROGRESS"
msgstr ""

msgid "PASSIVE_REPRODUCTION_PROGRESS_EXPLANATION"
msgstr ""

msgid "PAST_DEVELOPERS"
msgstr ""

msgid "PATCH_EXTINCTION_BOX_TEXT"
msgstr ""

msgid "PATCH_EXTINCTION_CAPITAL"
msgstr ""

msgid "PATCH_MAP"
msgstr ""

msgid "PATCH_MAP_NAVIGATION_TOOLTIP"
msgstr ""

msgid "PATCH_NAME"
msgstr ""

msgid "PATCH_NOTES_LAST_PLAYED_INFO"
msgstr ""

msgid "PATCH_NOTES_LAST_PLAYED_INFO_PLURAL"
msgstr ""

msgid "PATCH_NOTES_TITLE"
msgstr ""

msgid "PATCH_NOTE_BULLET_POINT"
msgstr ""

msgid "PATCH_NOTE_CHANGES_HEADING"
msgstr ""

msgid "PATCH_NOTE_LINK_VISIT_TEXT"
msgstr ""

msgid "PATREON_TOOLTIP"
msgstr ""

msgid "PATRONS"
msgstr ""

msgid "PAUSED"
msgstr ""

msgid "PAUSE_MENU_RESUME_TOOLTIP"
msgstr ""

msgid "PAUSE_PROMPT"
msgstr ""

msgid "PAUSE_TOOLTIP"
msgstr ""

msgid "PCK_LOAD_FAILED"
msgstr ""

msgid "PCK_LOAD_FAILED_DOES_NOT_EXIST"
msgstr ""

msgid "PEACEFUL"
msgstr ""

#, fuzzy
msgid "PENDING_ENDOSYMBIOSIS_EXPLANATION"
msgstr "(hastighet som AI muterer med)"

msgid "PENDING_ENDOSYMBIOSIS_TITLE"
msgstr ""

msgid "PERCENTAGE_VALUE"
msgstr ""

msgid "PERFORMANCE"
msgstr ""

msgid "PERFORM_UNBINDING"
msgstr ""

msgid "PER_SECOND_SLASH"
msgstr ""

msgid "PHOSPHATE"
msgstr ""

msgid "PHOTOSYNTHESIS"
msgstr ""

msgid "PHYSICAL_CONDITIONS"
msgstr ""

msgid "PHYSICAL_RESISTANCE"
msgstr ""

msgid "PLACE_ORGANELLE"
msgstr ""

msgid "PLANET"
msgstr ""

msgid "PLANET_DETAILS_STRING"
msgstr ""

msgid "PLANET_GENERATION_TEASER"
msgstr ""

msgid "PLANET_RANDOM_SEED"
msgstr ""

msgid "PLAYER"
msgstr ""

msgid "PLAYER_DEATH_POPULATION_PENALTY"
msgstr ""

msgid "PLAYER_DEATH_POPULATION_PENALTY_EXPLANATION"
msgstr ""

msgid "PLAYER_DIED"
msgstr ""

msgid "PLAYER_DUPLICATE"
msgstr ""

msgid "PLAYER_EXTINCT"
msgstr ""

msgid "PLAYER_RELATIVE_MOVEMENT"
msgstr ""

msgid "PLAYER_REPRODUCED"
msgstr ""

msgid "PLAYER_SPEED"
msgstr ""

msgid "PLAYSTATION_3"
msgstr ""

msgid "PLAYSTATION_4"
msgstr ""

msgid "PLAYSTATION_5"
msgstr ""

msgid "PLAY_INTRO_VIDEO"
msgstr ""

msgid "PLAY_MICROBE_INTRO_ON_NEW_GAME"
msgstr ""

msgid "PLAY_WITH_CURRENT_SETTING"
msgstr ""

msgid "POPULATION_CAPITAL"
msgstr ""

msgid "POPULATION_COLON"
msgstr ""

msgid "POPULATION_IN_PATCHES"
msgstr ""

msgid "POPULATION_IN_PATCH_SHORT"
msgstr ""

msgid "PREDATION_FOOD_SOURCE"
msgstr ""

msgid "PREDICTION_DETAILS_OPEN_TOOLTIP"
msgstr ""

msgid "PRESSURE"
msgstr ""

msgid "PRESSURE_SHORT"
msgstr ""

msgid "PRESS_KEY_DOT_DOT_DOT"
msgstr ""

msgid "PREVIEW_IMAGE_DOES_NOT_EXIST"
msgstr ""

msgid "PREVIEW_IMAGE_IS_TOO_LARGE"
msgstr ""

msgid "PREVIOUS_COLON"
msgstr ""

msgid "PROCESSING_LOADED_OBJECTS"
msgstr ""

msgid "PROCESS_ENVIRONMENT_SEPARATOR"
msgstr ""

msgid "PROCESS_PANEL_TITLE"
msgstr ""

msgid "PROGRAMMING_TEAM"
msgstr ""

msgid "PROJECT_MANAGEMENT_TEAM"
msgstr ""

msgid "PROTECT_MIGRATIONS_FROM_SPECIES_CAP"
msgstr ""

msgid "PROTECT_NEW_CELLS_FROM_SPECIES_CAP"
msgstr ""

msgid "PROTEINS"
msgstr ""

msgid "PROTOPLASM"
msgstr ""

msgid "PULL_REQUESTS_PROGRAMMING"
msgstr ""

msgid "QUICK_LOAD"
msgstr ""

msgid "QUICK_SAVE"
msgstr ""

msgid "QUIT"
msgstr ""

msgid "QUIT_BUTTON_TOOLTIP"
msgstr ""

msgid "QUIT_GAME_WARNING"
msgstr ""

msgid "RANDOMIZE_SPECIES_NAME"
msgstr ""

msgid "RANDOM_SEED_TOOLTIP"
msgstr ""

msgid "RAW"
msgstr ""

msgid "RAW_VALUE_COLON"
msgstr ""

msgid "READING_SAVE_DATA"
msgstr ""

msgid "READY"
msgstr ""

msgid "RECOMMENDED_THRIVE_VERSION"
msgstr ""

msgid "REDDIT_TOOLTIP"
msgstr ""

msgid "REDO"
msgstr ""

msgid "REDO_THE_LAST_ACTION"
msgstr ""

msgid "REFRESH"
msgstr ""

msgid "REFUND_MIGRATIONS_IN_EXTINCTIONS"
msgstr ""

msgid "REPORT"
msgstr ""

msgid "REPORT_BUG"
msgstr ""

msgid "REPRODUCED"
msgstr ""

msgid "REPRODUCTION"
msgstr ""

msgid "REPRODUCTION_ASEXUAL"
msgstr ""

msgid "REPRODUCTION_BUDDING"
msgstr ""

msgid "REPRODUCTION_METHOD"
msgstr ""

msgid "REQUIRES_NUCLEUS"
msgstr ""

msgid "RESEARCH"
msgstr ""

msgid "RESET"
msgstr ""

msgid "RESET_DEADZONES"
msgstr ""

msgid "RESET_DISMISSED_POPUPS"
msgstr ""

msgid "RESET_INPUTS_TO_DEFAULTS"
msgstr ""

msgid "RESET_KEYBINDINGS"
msgstr ""

msgid "RESET_SETTINGS_TO_DEFAULTS"
msgstr ""

msgid "RESET_TO_DEFAULTS"
msgstr ""

msgid "RESISTANT_TO_BASIC_ENGULFMENT"
msgstr ""

msgid "RESOLUTION"
msgstr ""

msgid "RESOURCE_ABSORBTION_SPEED"
msgstr ""

msgid "RESOURCE_AMOUNT_SHORT"
msgstr ""

msgid "RESOURCE_ENERGY"
msgstr ""

msgid "RESOURCE_FOOD"
msgstr ""

msgid "RESOURCE_ROCK"
msgstr ""

msgid "RESOURCE_WOOD"
msgstr ""

msgid "RESPIRATION"
msgstr ""

msgid "RESPONSIVE"
msgstr ""

msgid "RESTART_REQUIRED"
msgstr ""

msgid "RESUME"
msgstr ""

msgid "RESUME_TOOLTIP"
msgstr ""

msgid "RETURN_TO_MENU"
msgstr ""

msgid "RETURN_TO_MENU_TOOLTIP"
msgstr ""

msgid "RETURN_TO_MENU_WARNING"
msgstr ""

msgid "REVEAL_ALL_PATCHES"
msgstr ""

msgid "REVOLUTIONARY_GAMES_SOCIAL_TOOLTIP"
msgstr ""

msgid "RIGHT_ARROW"
msgstr ""

msgid "RIGHT_MOUSE"
msgstr ""

msgid "RIGID"
msgstr ""

msgid "RIGIDITY_MEMBRANE_DESCRIPTION"
msgstr ""

msgid "ROTATE_LEFT"
msgstr ""

msgid "ROTATE_RIGHT"
msgstr ""

msgid "ROTATION_COLON"
msgstr ""

msgid "RUN_AUTO_EVO_DURING_GAMEPLAY"
msgstr ""

msgid "RUN_ONE_STEP"
msgstr ""

msgid "RUN_RESULT_BY_SENDING_POPULATION"
msgstr ""

msgid "RUN_RESULT_GENE_CODE"
msgstr ""

msgid "RUN_RESULT_NICHE_FILL"
msgstr ""

msgid "RUN_RESULT_SELECTION_PRESSURE_SPLIT"
msgstr ""

msgid "RUN_RESULT_SPLIT_FROM"
msgstr ""

msgid "RUN_RESULT_SPLIT_OFF_TO"
msgstr ""

msgid "RUN_X_WORLDS"
msgstr ""

msgid "RUN_X_WORLDS_TOOLTIP"
msgstr ""

msgid "RUSTICYANIN"
msgstr ""

msgid "RUSTICYANIN_DESCRIPTION"
msgstr ""

msgid "RUSTICYANIN_PROCESSES_DESCRIPTION"
msgstr ""

msgid "SAFE_MODE_EXPLANATION"
msgstr ""

msgid "SAFE_MODE_TITLE"
msgstr ""

msgid "SAVE"
msgstr ""

msgid "SAVE_AND_CONTINUE"
msgstr ""

msgid "SAVE_AUTOSAVE"
msgstr ""

msgid "SAVE_DELETE_WARNING"
msgstr ""

msgid "SAVE_ERROR_INCLUDE_JSON_DEBUG_NOTE"
msgstr ""

msgid "SAVE_ERROR_TURN_ON_JSON_DEBUG_MODE"
msgstr ""

msgid "SAVE_FAILED"
msgstr ""

msgid "SAVE_GAME"
msgstr ""

msgid "SAVE_GAME_BUTTON_TOOLTIP"
msgstr ""

msgid "SAVE_HAS_DIFFERENT_VERSION"
msgstr ""

msgid "SAVE_HAS_DIFFERENT_VERSION_TEXT"
msgstr ""

msgid "SAVE_HAS_INVALID_GAME_STATE"
msgstr ""

msgid "SAVE_INVALID"
msgstr ""

msgid "SAVE_IS_INVALID"
msgstr ""

msgid "SAVE_IS_UPGRADEABLE_DESCRIPTION"
msgstr ""

msgid "SAVE_LOAD_ALREADY_LOADED_FREE_FAILURE"
msgstr ""

msgid "SAVE_MANUAL"
msgstr ""

msgid "SAVE_QUICKSAVE"
msgstr ""

msgid "SAVE_SPACE_USED"
msgstr ""

msgid "SAVE_UPGRADE_FAILED"
msgstr ""

msgid "SAVE_UPGRADE_FAILED_DESCRIPTION"
msgstr ""

msgid "SAVING_DATA_FAILED_DUE_TO"
msgstr ""

msgid "SAVING_DOT_DOT_DOT"
msgstr ""

msgid "SAVING_FAILED_WITH_EXCEPTION"
msgstr ""

msgid "SAVING_NOT_POSSIBLE"
msgstr ""

msgid "SAVING_SUCCEEDED"
msgstr ""

msgid "SCALING_NONE"
msgstr ""

msgid "SCALING_ON"
msgstr ""

msgid "SCALING_ON_INVERSE"
msgstr ""

msgid "SCREEN_EFFECT"
msgstr ""

msgid "SCREEN_EFFECT_GAMEBOY"
msgstr ""

msgid "SCREEN_EFFECT_GAMEBOY_COLOR"
msgstr ""

msgid "SCREEN_EFFECT_GREYSCALE"
msgstr ""

msgid "SCREEN_EFFECT_NONE"
msgstr ""

msgid "SCREEN_RELATIVE_MOVEMENT"
msgstr ""

msgid "SCROLLLOCK"
msgstr ""

msgid "SEARCH_DOT_DOT_DOT"
msgstr ""

msgid "SEARCH_PLACEHOLDER"
msgstr ""

msgid "SEARCH_RADIUS"
msgstr ""

msgid "SEA_FLOOR"
msgstr ""

msgid "SECRETE_SLIME"
msgstr ""

msgid "SECRETE_SLIME_TOOLTIP"
msgstr ""

msgid "SEED_LABEL"
msgstr ""

msgid "SELECTED_COLON"
msgstr ""

msgid "SELECTED_MOD"
msgstr ""

msgid "SELECTED_SAVE_IS_INCOMPATIBLE_PROMPT"
msgstr ""

msgid "SELECTED_SAVE_IS_INCOMPATIBLE_PROTOTYPE_PROMPT"
msgstr ""

msgid "SELECTED_SAVE_IS_UPGRADEABLE_PROMPT"
msgstr ""

msgid "SELECT_A_GENERATION"
msgstr ""

msgid "SELECT_A_PATCH"
msgstr ""

msgid "SELECT_A_SPECIES"
msgstr ""

msgid "SELECT_A_TECHNOLOGY"
msgstr ""

msgid "SELECT_CELL_TYPE_FROM_EDITOR"
msgstr ""

msgid "SELECT_ENZYME"
msgstr ""

msgid "SELECT_OPTION"
msgstr ""

msgid "SELECT_PREVIEW_IMAGE"
msgstr ""

msgid "SELECT_SPACE_STRUCTURE_TITLE"
msgstr ""

msgid "SELECT_STRUCTURE_POPUP_TITLE"
msgstr ""

msgid "SELECT_TISSUE_TYPE_FROM_EDITOR"
msgstr ""

msgid "SELECT_VACUOLE_COMPOUND_COLON"
msgstr ""

msgid "SEPTEMBER"
msgstr ""

msgid "SESSILE"
msgstr ""

msgid "SETTING_ONLY_APPLIES_TO_NEW_GAMES"
msgstr ""

msgid "SFX_VOLUME"
msgstr ""

msgid "SHIFT"
msgstr ""

msgid "SHOW_HELP"
msgstr ""

msgid "SHOW_NEW_PATCH_NOTES"
msgstr ""

msgid "SHOW_NEW_PATCH_NOTES_TOOLTIP"
msgstr ""

msgid "SHOW_TUTORIALS"
msgstr ""

msgid "SHOW_TUTORIALS_IN_NEW_CURRENT_OPTION"
msgstr ""

msgid "SHOW_TUTORIALS_IN_NEW_GAMES_OPTION"
msgstr ""

msgid "SHOW_UNSAVED_PROGRESS_WARNING"
msgstr ""

msgid "SHOW_UNSAVED_PROGRESS_WARNING_TOOLTIP"
msgstr ""

msgid "SHOW_WEB_NEWS_FEED"
msgstr ""

msgid "SIGNALING_AGENT"
msgstr ""

msgid "SIGNALING_AGENTS_ACTION_TOOLTIP"
msgstr ""

msgid "SIGNALING_AGENT_DESCRIPTION"
msgstr ""

msgid "SIGNALING_AGENT_PROCESSES_DESCRIPTION"
msgstr ""

msgid "SIGNAL_COMMAND_AGGRESSION"
msgstr ""

msgid "SIGNAL_COMMAND_FLEE"
msgstr ""

msgid "SIGNAL_COMMAND_FOLLOW"
msgstr ""

msgid "SIGNAL_COMMAND_NONE"
msgstr ""

msgid "SIGNAL_COMMAND_TO_ME"
msgstr ""

msgid "SIGNAL_TO_EMIT"
msgstr ""

msgid "SILICA"
msgstr ""

msgid "SILICA_MEMBRANE_DESCRIPTION"
msgstr ""

msgid "SIZE_COLON"
msgstr ""

msgid "SLIDESHOW"
msgstr ""

msgid "SLIME_JET"
msgstr ""

msgid "SLIME_JET_DESCRIPTION"
msgstr ""

msgid "SLIME_JET_PROCESSES_DESCRIPTION"
msgstr ""

msgid "SMALL_IRON_CHUNK"
msgstr ""

#, fuzzy
msgid "SOCIETY_STAGE"
msgstr "Mikrobestadiet"

msgid "SOUND"
msgstr ""

msgid "SOUND_TEAM"
msgstr ""

msgid "SOUND_TEAM_LEAD"
msgstr ""

msgid "SOUND_TEAM_LEADS"
msgstr ""

msgid "SPACE"
msgstr ""

#, fuzzy
msgid "SPACE_STAGE"
msgstr "Mikrobestadiet"

msgid "SPACE_STRUCTURE_HAS_RESOURCES"
msgstr ""

msgid "SPACE_STRUCTURE_NO_EXTRA_DESCRIPTION"
msgstr ""

msgid "SPACE_STRUCTURE_WAITING_CONSTRUCTION"
msgstr ""

msgid "SPAWN_AMMONIA"
msgstr ""

msgid "SPAWN_ENEMY"
msgstr ""

msgid "SPAWN_ENEMY_CHEAT_FAIL"
msgstr ""

msgid "SPAWN_GLUCOSE"
msgstr ""

msgid "SPAWN_PHOSPHATES"
msgstr ""

msgid "SPECIAL_MOUSE_1"
msgstr ""

msgid "SPECIAL_MOUSE_2"
msgstr ""

msgid "SPECIES"
msgstr ""

msgid "SPECIES_COLON"
msgstr ""

msgid "SPECIES_DETAIL_TEXT"
msgstr ""

msgid "SPECIES_HAS_A_MUTATION"
msgstr ""

msgid "SPECIES_LIST"
msgstr ""

msgid "SPECIES_NAME_DOT_DOT_DOT"
msgstr ""

msgid "SPECIES_NAME_TOO_LONG_POPUP"
msgstr ""

msgid "SPECIES_POPULATION"
msgstr ""

msgid "SPECIES_PRESENT"
msgstr ""

msgid "SPECIES_SPLIT_BY_MUTATION_THRESHOLD_POPULATION_AMOUNT"
msgstr ""

msgid "SPECIES_SPLIT_BY_MUTATION_THRESHOLD_POPULATION_FRACTION"
msgstr ""

msgid "SPECIES_TO_FIND"
msgstr ""

msgid "SPECIES_WITH_POPULATION"
msgstr ""

msgid "SPEED"
msgstr ""

msgid "SPEED_COLON"
msgstr ""

msgid "SPREAD_TO_PATCHES"
msgstr ""

msgid "STAGE_MENU_BUTTON_TOOLTIP"
msgstr ""

msgid "START"
msgstr ""

msgid "STARTING"
msgstr ""

msgid "START_CALIBRATION"
msgstr ""

msgid "START_GAME"
msgstr ""

msgid "START_RESEARCH"
msgstr ""

msgid "STATISTICS"
msgstr ""

#, fuzzy
msgid "STAT_ATP_PRODUCTION_REDUCTION"
msgstr "ATP PRODUKSJON FOR LAV!"

msgid "STAT_BASE_MOVEMENT_REDUCTION"
msgstr ""

msgid "STAT_DAMAGE"
msgstr ""

msgid "STAT_DAMAGE_PER_OXYGEN"
msgstr ""

msgid "STEAM_CLIENT_INIT_FAILED"
msgstr ""

msgid "STEAM_ERROR_ACCOUNT_DOES_NOT_OWN_PRODUCT"
msgstr ""

msgid "STEAM_ERROR_ACCOUNT_READ_ONLY"
msgstr ""

msgid "STEAM_ERROR_ALREADY_UPLOADED"
msgstr ""

msgid "STEAM_ERROR_BANNED"
msgstr ""

msgid "STEAM_ERROR_CLOUD_LIMIT_EXCEEDED"
msgstr ""

msgid "STEAM_ERROR_DUPLICATE_NAME"
msgstr ""

msgid "STEAM_ERROR_FILE_NOT_FOUND"
msgstr ""

msgid "STEAM_ERROR_INSUFFICIENT_PRIVILEGE"
msgstr ""

msgid "STEAM_ERROR_INVALID_PARAMETER"
msgstr ""

msgid "STEAM_ERROR_LOCKING_FAILED"
msgstr ""

msgid "STEAM_ERROR_NOT_LOGGED_IN"
msgstr ""

msgid "STEAM_ERROR_TIMEOUT"
msgstr ""

msgid "STEAM_ERROR_UNAVAILABLE"
msgstr ""

msgid "STEAM_ERROR_UNKNOWN"
msgstr ""

msgid "STEAM_INIT_FAILED"
msgstr ""

msgid "STEAM_INIT_FAILED_DESCRIPTION"
msgstr ""

msgid "STEAM_TOOLTIP"
msgstr ""

msgid "STEM_CELL_NAME"
msgstr ""

msgid "STOP"
msgstr ""

msgid "STORAGE"
msgstr ""

msgid "STORAGE_COLON"
msgstr ""

msgid "STORAGE_STATISTICS_SECONDS_OF_COMPOUND"
msgstr ""

msgid "STORE_LOGGED_IN_AS"
msgstr ""

#, fuzzy
msgid "STRATEGY_STAGES"
msgstr "Mikrobestadiet"

msgid "STRICT_NICHE_COMPETITION"
msgstr ""

msgid "STRUCTURAL"
msgstr ""

msgid "STRUCTURE"
msgstr ""

msgid "STRUCTURE_ASCENSION_GATE"
msgstr ""

msgid "STRUCTURE_DYSON_SWARM"
msgstr ""

msgid "STRUCTURE_HAS_REQUIRED_RESOURCES_TO_BUILD"
msgstr ""

msgid "STRUCTURE_HUNTER_GATHERER_LODGE"
msgstr ""

msgid "STRUCTURE_IN_PROGRESS_CONSTRUCTION"
msgstr ""

msgid "STRUCTURE_REQUIRED_RESOURCES_TO_FINISH"
msgstr ""

msgid "STRUCTURE_SELECTION_MENU_ENTRY"
msgstr ""

msgid "STRUCTURE_SELECTION_MENU_ENTRY_NOT_ENOUGH_RESOURCES"
msgstr ""

msgid "STRUCTURE_SOCIETY_CENTER"
msgstr ""

msgid "STRUCTURE_STEAM_POWERED_FACTORY"
msgstr ""

msgid "SUCCESSFUL_KILL"
msgstr ""

msgid "SUCCESSFUL_SCAVENGE"
msgstr ""

msgid "SUCCESS_BUT_MISSING_ID"
msgstr ""

msgid "SUICIDE_BUTTON_TOOLTIP"
msgstr ""

msgid "SUNLIGHT"
msgstr ""

msgid "SUPPORTER_PATRONS"
msgstr ""

msgid "SWITCH_TO_FRONT_CAMERA"
msgstr ""

msgid "SWITCH_TO_RIGHT_CAMERA"
msgstr ""

msgid "SWITCH_TO_TOP_CAMERA"
msgstr ""

msgid "SYSREQ"
msgstr ""

msgid "TAB_SECONDARY_SWITCH_LEFT"
msgstr ""

msgid "TAB_SECONDARY_SWITCH_RIGHT"
msgstr ""

msgid "TAB_SWITCH_LEFT"
msgstr ""

msgid "TAB_SWITCH_RIGHT"
msgstr ""

msgid "TAGS_IS_WHITESPACE"
msgstr ""

msgid "TAKE_SCREENSHOT"
msgstr ""

#, fuzzy
msgid "TARGET_TYPE_COLON"
msgstr "Agenter:"

msgid "TECHNOLOGY_ASCENSION"
msgstr ""

msgid "TECHNOLOGY_HUNTER_GATHERING"
msgstr ""

msgid "TECHNOLOGY_LEVEL_ADVANCED_SPACE"
msgstr ""

msgid "TECHNOLOGY_LEVEL_INDUSTRIAL"
msgstr ""

msgid "TECHNOLOGY_LEVEL_PRE_SOCIETY"
msgstr ""

msgid "TECHNOLOGY_LEVEL_PRIMITIVE"
msgstr ""

msgid "TECHNOLOGY_LEVEL_SCIFI"
msgstr ""

msgid "TECHNOLOGY_LEVEL_SPACE_AGE"
msgstr ""

msgid "TECHNOLOGY_REQUIRED_LEVEL"
msgstr ""

msgid "TECHNOLOGY_ROCKETRY"
msgstr ""

msgid "TECHNOLOGY_SIMPLE_STONE_TOOLS"
msgstr ""

msgid "TECHNOLOGY_SOCIETY_CENTER"
msgstr ""

msgid "TECHNOLOGY_STEAM_POWER"
msgstr ""

msgid "TECHNOLOGY_UNLOCKED_NOTICE"
msgstr ""

msgid "TEMPERATURE"
msgstr ""

msgid "TEMPERATURE_SHORT"
msgstr ""

msgid "TESTING_TEAM"
msgstr ""

msgid "THANKS_FOR_BUYING_THRIVE"
msgstr ""

msgid "THANKS_FOR_PLAYING"
msgstr ""

msgid "THANK_YOU_TITLE"
msgstr ""

msgid "THEORY_TEAM"
msgstr ""

msgid "THERMOPLAST"
msgstr ""

msgid "THERMOPLAST_DESCRIPTION"
msgstr ""

msgid "THERMOPLAST_PROCESSES_DESCRIPTION"
msgstr ""

msgid "THERMOSYNTHASE"
msgstr ""

msgid "THERMOSYNTHASE_DESCRIPTION"
msgstr ""

msgid "THERMOSYNTHASE_PROCESSES_DESCRIPTION"
msgstr ""

msgid "THERMOSYNTHESIS"
msgstr ""

msgid "THE_AMOUNT_OF_GLUCOSE_HAS_BEEN_REDUCED"
msgstr ""

msgid "THE_DISTURBANCE"
msgstr ""

msgid "THIS_IS_LOCAL_MOD"
msgstr ""

msgid "THIS_IS_WORKSHOP_MOD"
msgstr ""

msgid "THREADS"
msgstr ""

msgid "THRIVEOPEDIA"
msgstr ""

msgid "THRIVEOPEDIA_CURRENT_WORLD_PAGE_TITLE"
msgstr ""

msgid "THRIVEOPEDIA_EVOLUTIONARY_TREE_PAGE_TITLE"
msgstr ""

msgid "THRIVEOPEDIA_HINT_IN_GAME"
msgstr ""

msgid "THRIVEOPEDIA_HOME_INFO"
msgstr ""

msgid "THRIVEOPEDIA_HOME_PAGE_TITLE"
msgstr ""

msgid "THRIVEOPEDIA_MUSEUM_PAGE_TITLE"
msgstr ""

msgid "THRIVEOPEDIA_PATCH_MAP_PAGE_TITLE"
msgstr ""

msgid "THRIVE_LICENSES"
msgstr ""

msgid "THYLAKOID"
msgstr ""

msgid "THYLAKOIDS"
msgstr ""

msgid "THYLAKOIDS_DESCRIPTION"
msgstr ""

msgid "TIDEPOOL"
msgstr ""

msgid "TIMELINE"
msgstr ""

msgid "TIMELINE_GLOBAL_FILTER_TOOLTIP"
msgstr ""

msgid "TIMELINE_LOCAL_FILTER_TOOLTIP"
msgstr ""

msgid "TIMELINE_NICHE_FILL"
msgstr ""

msgid "TIMELINE_SELECTION_PRESSURE_SPLIT"
msgstr ""

#, fuzzy
msgid "TIMELINE_SPECIES_BECAME_MULTICELLULAR"
msgstr "Mikrobestadiet"

msgid "TIMELINE_SPECIES_EXTINCT"
msgstr ""

msgid "TIMELINE_SPECIES_EXTINCT_LOCAL"
msgstr ""

msgid "TIMELINE_SPECIES_MIGRATED_FROM"
msgstr ""

msgid "TIMELINE_SPECIES_MIGRATED_TO"
msgstr ""

msgid "TIMELINE_SPECIES_POPULATION_DECREASE"
msgstr ""

msgid "TIMELINE_SPECIES_POPULATION_INCREASE"
msgstr ""

msgid "TIME_INDICATOR_TOOLTIP"
msgstr ""

msgid "TIME_OF_DAY"
msgstr ""

msgid "TITLE_COLON"
msgstr ""

msgid "TOGGLE_BINDING"
msgstr ""

msgid "TOGGLE_BINDING_TOOLTIP"
msgstr ""

msgid "TOGGLE_DEBUG_PANEL"
msgstr ""

msgid "TOGGLE_ENGULF"
msgstr ""

#, fuzzy
msgid "TOGGLE_ENGULF_TOOLTIP"
msgstr "Dra til Oppvåknings Fasen. Tilgjengelig når du har nok hjernekraft (vevstype med aksoner)."

msgid "TOGGLE_FPS"
msgstr ""

msgid "TOGGLE_FULLSCREEN"
msgstr ""

msgid "TOGGLE_HUD_HIDE"
msgstr ""

msgid "TOGGLE_INVENTORY"
msgstr ""

msgid "TOGGLE_METRICS"
msgstr ""

msgid "TOGGLE_NAVIGATION_TREE"
msgstr ""

msgid "TOGGLE_PAUSE"
msgstr ""

msgid "TOGGLE_UNBINDING"
msgstr ""

msgid "TOOLS"
msgstr ""

msgid "TOOL_HAND_AXE"
msgstr ""

msgid "TOTAL_GATHERED_ENERGY_COLON"
msgstr ""

msgid "TOTAL_SAVES"
msgstr ""

msgid "TOXIN_CHANNEL_INHIBITOR"
msgstr ""

msgid "TOXIN_CHANNEL_INHIBITOR_DESCRIPTION"
msgstr ""

#, fuzzy
msgid "TOXIN_CYTOTOXIN"
msgstr "Legg til en ny nøkkelbinding"

msgid "TOXIN_CYTOTOXIN_DESCRIPTION"
msgstr ""

msgid "TOXIN_FIRE_RATE_TOXICITY_COLON"
msgstr ""

msgid "TOXIN_MACROLIDE"
msgstr ""

msgid "TOXIN_MACROLIDE_DESCRIPTION"
msgstr ""

msgid "TOXIN_OXYGEN_METABOLISM_INHIBITOR"
msgstr ""

msgid "TOXIN_OXYGEN_METABOLISM_INHIBITOR_DESCRIPTION"
msgstr ""

msgid "TOXIN_OXYTOXY_DESCRIPTION"
msgstr ""

msgid "TOXIN_PREFER_FIRE_RATE"
msgstr ""

msgid "TOXIN_PREFER_TOXICITY"
msgstr ""

msgid "TOXIN_PROPERTIES_HEADING"
msgstr ""

msgid "TOXIN_RESISTANCE"
msgstr ""

#, fuzzy
msgid "TOXIN_TYPE_COLON"
msgstr "Agenter:"

#, fuzzy
msgid "TOXIN_TYPE_CUSTOMIZATION_EXPLANATION"
msgstr "(hastighet som AI muterer med)"

msgid "TOXIN_VACUOLE"
msgstr ""

msgid "TOXIN_VACUOLE_DESCRIPTION"
msgstr ""

msgid "TOXIN_VACUOLE_PROCESSES_DESCRIPTION"
msgstr ""

msgid "TO_BE_IMPLEMENTED"
msgstr ""

msgid "TRANSLATORS"
msgstr ""

msgid "TRANSPARENCY"
msgstr ""

msgid "TRY_FOSSILISING_SOME_SPECIES"
msgstr ""

msgid "TRY_MAKING_A_SAVE"
msgstr ""

msgid "TRY_TAKING_SOME_SCREENSHOTS"
msgstr ""

msgid "TUTORIAL"
msgstr ""

#, fuzzy
msgid "TUTORIAL_EARLY_MULTICELLULAR_STAGE_WELCOME"
msgstr "Flercellestadiet"

msgid "TUTORIAL_MICROBE_EDITOR_ATP_BALANCE_INTRO"
msgstr ""

msgid "TUTORIAL_MICROBE_EDITOR_AUTO-EVO_PREDICTION"
msgstr ""

msgid "TUTORIAL_MICROBE_EDITOR_CELL_TEXT"
msgstr ""

msgid "TUTORIAL_MICROBE_EDITOR_CHEMORECEPTOR"
msgstr ""

msgid "TUTORIAL_MICROBE_EDITOR_ENDING_TEXT"
msgstr ""

msgid "TUTORIAL_MICROBE_EDITOR_FLAGELLUM"
msgstr ""

msgid "TUTORIAL_MICROBE_EDITOR_MODIFY_ORGANELLE"
msgstr ""

msgid "TUTORIAL_MICROBE_EDITOR_NEGATIVE_ATP_BALANCE"
msgstr ""

msgid "TUTORIAL_MICROBE_EDITOR_NO_CHANGES_MADE"
msgstr ""

msgid "TUTORIAL_MICROBE_EDITOR_PATCH_TEXT"
msgstr ""

msgid "TUTORIAL_MICROBE_EDITOR_REMOVE_ORGANELLE_TEXT"
msgstr ""

msgid "TUTORIAL_MICROBE_EDITOR_SELECT_ORGANELLE_TEXT"
msgstr ""

msgid "TUTORIAL_MICROBE_EDITOR_STAY_SMALL"
msgstr ""

msgid "TUTORIAL_MICROBE_STAGE_EDITOR_BUTTON_TUTORIAL"
msgstr ""

msgid "TUTORIAL_MICROBE_STAGE_ENGULFED_TEXT"
msgstr ""

msgid "TUTORIAL_MICROBE_STAGE_ENGULFMENT_FULL_TEXT"
msgstr ""

msgid "TUTORIAL_MICROBE_STAGE_ENGULFMENT_TEXT"
msgstr ""

msgid "TUTORIAL_MICROBE_STAGE_HELP_MENU_AND_ZOOM"
msgstr ""

msgid "TUTORIAL_MICROBE_STAGE_LEAVE_COLONY_TEXT"
msgstr ""

msgid "TUTORIAL_MICROBE_STAGE_REPRODUCE_TEXT"
msgstr ""

msgid "TUTORIAL_MICROBE_STAGE_UNBIND_TEXT"
msgstr ""

msgid "TUTORIAL_VIEW_NOW"
msgstr ""

msgid "TWITTER_TOOLTIP"
msgstr ""

msgid "TWO_TIMES"
msgstr ""

msgid "TYPE_COLON"
msgstr ""

msgid "UNAPPLIED_MOD_CHANGES"
msgstr ""

msgid "UNAPPLIED_MOD_CHANGES_DESCRIPTION"
msgstr ""

msgid "UNBIND_ALL"
msgstr ""

#, fuzzy
msgid "UNBIND_ALL_TOOLTIP"
msgstr "Dra til Oppvåknings Fasen. Tilgjengelig når du har nok hjernekraft (vevstype med aksoner)."

msgid "UNBIND_HELP_TEXT"
msgstr ""

msgid "UNCERTAIN_VERSION_WARNING"
msgstr ""

msgid "UNDERWATERCAVE"
msgstr ""

msgid "UNDISCOVERED_ORGANELLES"
msgstr ""

msgid "UNDISCOVERED_PATCH"
msgstr ""

msgid "UNDO"
msgstr ""

msgid "UNDO_THE_LAST_ACTION"
msgstr ""

#, fuzzy
msgid "UNIT_ACTION_CONSTRUCT"
msgstr "AI mutasjonshastighet"

#, fuzzy
msgid "UNIT_ACTION_MOVE"
msgstr "AI mutasjonshastighet"

msgid "UNIT_SIMPLE_ROCKET"
msgstr ""

msgid "UNKNOWN"
msgstr ""

msgid "UNKNOWN_DISPLAY_DRIVER"
msgstr ""

msgid "UNKNOWN_MOUSE"
msgstr ""

msgid "UNKNOWN_ORGANELLE_SYMBOL"
msgstr ""

msgid "UNKNOWN_PATCH"
msgstr ""

msgid "UNKNOWN_SHORT"
msgstr ""

msgid "UNKNOWN_VERSION"
msgstr ""

msgid "UNKNOWN_WORKSHOP_ID"
msgstr ""

msgid "UNLIMIT_GROWTH_SPEED"
msgstr ""

msgid "UNLOCKED_NEW_ORGANELLE"
msgstr ""

msgid "UNLOCK_ALL_ORGANELLES"
msgstr ""

msgid "UNLOCK_CONDITION_ATP_PRODUCTION_ABOVE"
msgstr ""

msgid "UNLOCK_CONDITION_COMPOUND_IS_ABOVE"
msgstr ""

msgid "UNLOCK_CONDITION_COMPOUND_IS_BELOW"
msgstr ""

msgid "UNLOCK_CONDITION_COMPOUND_IS_BETWEEN"
msgstr ""

msgid "UNLOCK_CONDITION_DIGESTED_MICROBES_ABOVE"
msgstr ""

msgid "UNLOCK_CONDITION_ENGULFED_MICROBES_ABOVE"
msgstr ""

msgid "UNLOCK_CONDITION_EXCESS_ATP_ABOVE"
msgstr ""

msgid "UNLOCK_CONDITION_PLAYER_DEATH_COUNT_ABOVE"
msgstr ""

msgid "UNLOCK_CONDITION_REPRODUCED_WITH"
msgstr ""

msgid "UNLOCK_CONDITION_REPRODUCED_WITH_IN_A_ROW"
msgstr ""

msgid "UNLOCK_CONDITION_REPRODUCE_IN_BIOME"
msgstr ""

msgid "UNLOCK_CONDITION_SPEED_BELOW"
msgstr ""

msgid "UNLOCK_WITH_ANY_OF_FOLLOWING"
msgstr ""

msgid "UNSAVED_CHANGE_WARNING"
msgstr ""

msgid "UNTITLED"
msgstr ""

msgid "UPGRADE_CILIA_PULL"
msgstr ""

msgid "UPGRADE_CILIA_PULL_DESCRIPTION"
msgstr ""

msgid "UPGRADE_COST"
msgstr ""

msgid "UPGRADE_DESCRIPTION_NONE"
msgstr ""

msgid "UPGRADE_NAME_NONE"
msgstr ""

msgid "UPGRADE_PILUS_INJECTISOME"
msgstr ""

msgid "UPGRADE_PILUS_INJECTISOME_DESCRIPTION"
msgstr ""

msgid "UPLOAD"
msgstr ""

msgid "UPLOADING_DOT_DOT_DOT"
msgstr ""

msgid "UPLOAD_SUCCEEDED"
msgstr ""

msgid "USED_LIBRARIES_LICENSES"
msgstr ""

msgid "USED_RENDERER_NAME"
msgstr ""

msgid "USES_FEATURE"
msgstr ""

msgid "USE_AUTO_HARMONY"
msgstr ""

msgid "USE_AUTO_HARMONY_TOOLTIP"
msgstr ""

msgid "USE_A_CUSTOM_USERNAME"
msgstr ""

msgid "USE_BIODIVERSITY_FORCE_SPLIT"
msgstr ""

msgid "USE_MANUAL_THREAD_COUNT"
msgstr ""

msgid "USE_MANUAL_THREAD_COUNT_NATIVE"
msgstr ""

msgid "USE_VIRTUAL_WINDOW_SIZE"
msgstr ""

msgid "VACUOLE"
msgstr ""

msgid "VACUOLE_DESCRIPTION"
msgstr ""

msgid "VACUOLE_IS_SPECIALIZED"
msgstr ""

msgid "VACUOLE_NOT_SPECIALIZED_DESCRIPTION"
msgstr ""

msgid "VACUOLE_PROCESSES_DESCRIPTION"
msgstr ""

msgid "VACUOLE_SPECIALIZED_DESCRIPTION"
msgstr ""

msgid "VALUE_WITH_UNIT"
msgstr ""

msgid "VERSION_COLON"
msgstr ""

msgid "VERTICAL_COLON"
msgstr ""

msgid "VERTICAL_WITH_AXIS_NAME_COLON"
msgstr ""

msgid "VIDEO_MEMORY"
msgstr ""

msgid "VIDEO_MEMORY_MIB"
msgstr ""

msgid "VIEWER"
msgstr ""

msgid "VIEW_ALL"
msgstr ""

msgid "VIEW_ONLINE"
msgstr ""

msgid "VIEW_PATCH_NOTES"
msgstr ""

msgid "VIEW_PATCH_NOTES_TOOLTIP"
msgstr ""

msgid "VIEW_PENDING_ACTIONS"
msgstr ""

msgid "VIEW_SOURCE_CODE"
msgstr ""

msgid "VIP_PATRONS"
msgstr ""

msgid "VISIBLE"
msgstr ""

msgid "VISIT_SUGGESTIONS_SITE"
msgstr ""

msgid "VOLCANIC_VENT"
msgstr ""

msgid "VOLUMEDOWN"
msgstr ""

msgid "VOLUMEMUTE"
msgstr ""

msgid "VOLUMEUP"
msgstr ""

msgid "VSYNC"
msgstr ""

msgid "WAITING_FOR_AUTO_EVO"
msgstr ""

msgid "WELCOME_TO_THRIVEOPEDIA"
msgstr ""

msgid "WENT_EXTINCT_FROM_PLANET"
msgstr ""

msgid "WENT_EXTINCT_IN"
msgstr ""

msgid "WHEEL_DOWN"
msgstr ""

msgid "WHEEL_LEFT"
msgstr ""

msgid "WHEEL_RIGHT"
msgstr ""

msgid "WHEEL_UP"
msgstr ""

msgid "WIKI"
msgstr ""

msgid "WIKI_AXON_EFFECTS"
msgstr ""

msgid "WIKI_AXON_INTRO"
msgstr ""

msgid "WIKI_AXON_MODIFICATIONS"
msgstr ""

msgid "WIKI_AXON_PROCESSES"
msgstr ""

msgid "WIKI_AXON_REQUIREMENTS"
msgstr ""

msgid "WIKI_AXON_SCIENTIFIC_BACKGROUND"
msgstr ""

msgid "WIKI_AXON_STRATEGY"
msgstr ""

msgid "WIKI_AXON_UPGRADES"
msgstr ""

msgid "WIKI_BINDING_AGENT_EFFECTS"
msgstr ""

msgid "WIKI_BINDING_AGENT_INTRO"
msgstr ""

msgid "WIKI_BINDING_AGENT_MODIFICATIONS"
msgstr ""

msgid "WIKI_BINDING_AGENT_PROCESSES"
msgstr ""

msgid "WIKI_BINDING_AGENT_REQUIREMENTS"
msgstr ""

msgid "WIKI_BINDING_AGENT_SCIENTIFIC_BACKGROUND"
msgstr ""

msgid "WIKI_BINDING_AGENT_STRATEGY"
msgstr ""

msgid "WIKI_BINDING_AGENT_UPGRADES"
msgstr ""

msgid "WIKI_BIOLUMINESCENT_VACUOLE_EFFECTS"
msgstr ""

msgid "WIKI_BIOLUMINESCENT_VACUOLE_INTRO"
msgstr ""

msgid "WIKI_BIOLUMINESCENT_VACUOLE_MODIFICATIONS"
msgstr ""

msgid "WIKI_BIOLUMINESCENT_VACUOLE_PROCESSES"
msgstr ""

msgid "WIKI_BIOLUMINESCENT_VACUOLE_REQUIREMENTS"
msgstr ""

msgid "WIKI_BIOLUMINESCENT_VACUOLE_SCIENTIFIC_BACKGROUND"
msgstr ""

msgid "WIKI_BIOLUMINESCENT_VACUOLE_STRATEGY"
msgstr ""

msgid "WIKI_BIOLUMINESCENT_VACUOLE_UPGRADES"
msgstr ""

msgid "WIKI_CHEMOPLAST_EFFECTS"
msgstr ""

msgid "WIKI_CHEMOPLAST_INTRO"
msgstr ""

msgid "WIKI_CHEMOPLAST_MODIFICATIONS"
msgstr ""

msgid "WIKI_CHEMOPLAST_PROCESSES"
msgstr ""

msgid "WIKI_CHEMOPLAST_REQUIREMENTS"
msgstr ""

msgid "WIKI_CHEMOPLAST_SCIENTIFIC_BACKGROUND"
msgstr ""

msgid "WIKI_CHEMOPLAST_STRATEGY"
msgstr ""

msgid "WIKI_CHEMOPLAST_UPGRADES"
msgstr ""

msgid "WIKI_CHEMORECEPTOR_EFFECTS"
msgstr ""

msgid "WIKI_CHEMORECEPTOR_INTRO"
msgstr ""

msgid "WIKI_CHEMORECEPTOR_MODIFICATIONS"
msgstr ""

msgid "WIKI_CHEMORECEPTOR_PROCESSES"
msgstr ""

msgid "WIKI_CHEMORECEPTOR_REQUIREMENTS"
msgstr ""

msgid "WIKI_CHEMORECEPTOR_SCIENTIFIC_BACKGROUND"
msgstr ""

msgid "WIKI_CHEMORECEPTOR_STRATEGY"
msgstr ""

msgid "WIKI_CHEMORECEPTOR_UPGRADES"
msgstr ""

msgid "WIKI_CHEMOSYNTHESIZING_PROTEINS_EFFECTS"
msgstr ""

msgid "WIKI_CHEMOSYNTHESIZING_PROTEINS_INTRO"
msgstr ""

msgid "WIKI_CHEMOSYNTHESIZING_PROTEINS_MODIFICATIONS"
msgstr ""

msgid "WIKI_CHEMOSYNTHESIZING_PROTEINS_PROCESSES"
msgstr ""

msgid "WIKI_CHEMOSYNTHESIZING_PROTEINS_REQUIREMENTS"
msgstr ""

msgid "WIKI_CHEMOSYNTHESIZING_PROTEINS_SCIENTIFIC_BACKGROUND"
msgstr ""

msgid "WIKI_CHEMOSYNTHESIZING_PROTEINS_STRATEGY"
msgstr ""

msgid "WIKI_CHEMOSYNTHESIZING_PROTEINS_UPGRADES"
msgstr ""

msgid "WIKI_CHLOROPLAST_EFFECTS"
msgstr ""

msgid "WIKI_CHLOROPLAST_INTRO"
msgstr ""

msgid "WIKI_CHLOROPLAST_MODIFICATIONS"
msgstr ""

msgid "WIKI_CHLOROPLAST_PROCESSES"
msgstr ""

msgid "WIKI_CHLOROPLAST_REQUIREMENTS"
msgstr ""

msgid "WIKI_CHLOROPLAST_SCIENTIFIC_BACKGROUND"
msgstr ""

msgid "WIKI_CHLOROPLAST_STRATEGY"
msgstr ""

msgid "WIKI_CHLOROPLAST_UPGRADES"
msgstr ""

msgid "WIKI_CILIA_EFFECTS"
msgstr ""

msgid "WIKI_CILIA_INTRO"
msgstr ""

msgid "WIKI_CILIA_MODIFICATIONS"
msgstr ""

msgid "WIKI_CILIA_PROCESSES"
msgstr ""

msgid "WIKI_CILIA_REQUIREMENTS"
msgstr ""

msgid "WIKI_CILIA_SCIENTIFIC_BACKGROUND"
msgstr ""

msgid "WIKI_CILIA_STRATEGY"
msgstr ""

msgid "WIKI_CILIA_UPGRADES"
msgstr ""

msgid "WIKI_CYTOPLASM_EFFECTS"
msgstr ""

msgid "WIKI_CYTOPLASM_INTRO"
msgstr ""

msgid "WIKI_CYTOPLASM_MODIFICATIONS"
msgstr ""

msgid "WIKI_CYTOPLASM_PROCESSES"
msgstr ""

msgid "WIKI_CYTOPLASM_REQUIREMENTS"
msgstr ""

msgid "WIKI_CYTOPLASM_SCIENTIFIC_BACKGROUND"
msgstr ""

msgid "WIKI_CYTOPLASM_STRATEGY"
msgstr ""

msgid "WIKI_CYTOPLASM_UPGRADES"
msgstr ""

msgid "WIKI_FLAGELLUM_EFFECTS"
msgstr ""

msgid "WIKI_FLAGELLUM_INTRO"
msgstr ""

msgid "WIKI_FLAGELLUM_MODIFICATIONS"
msgstr ""

msgid "WIKI_FLAGELLUM_PROCESSES"
msgstr ""

msgid "WIKI_FLAGELLUM_REQUIREMENTS"
msgstr ""

msgid "WIKI_FLAGELLUM_SCIENTIFIC_BACKGROUND"
msgstr ""

msgid "WIKI_FLAGELLUM_STRATEGY"
msgstr ""

msgid "WIKI_FLAGELLUM_UPGRADES"
msgstr ""

msgid "WIKI_HEADING_EFFECTS"
msgstr ""

msgid "WIKI_HEADING_MODIFICATIONS"
msgstr ""

msgid "WIKI_HEADING_PROCESSES"
msgstr ""

msgid "WIKI_HEADING_REQUIREMENTS"
msgstr ""

msgid "WIKI_HEADING_SCIENTIFIC_BACKGROUND"
msgstr ""

msgid "WIKI_HEADING_STRATEGY"
msgstr ""

msgid "WIKI_HEADING_UPGRADES"
msgstr ""

msgid "WIKI_LYSOSOME_EFFECTS"
msgstr ""

msgid "WIKI_LYSOSOME_INTRO"
msgstr ""

msgid "WIKI_LYSOSOME_MODIFICATIONS"
msgstr ""

msgid "WIKI_LYSOSOME_PROCESSES"
msgstr ""

msgid "WIKI_LYSOSOME_REQUIREMENTS"
msgstr ""

msgid "WIKI_LYSOSOME_SCIENTIFIC_BACKGROUND"
msgstr ""

msgid "WIKI_LYSOSOME_STRATEGY"
msgstr ""

msgid "WIKI_LYSOSOME_UPGRADES"
msgstr ""

msgid "WIKI_METABOLOSOMES_EFFECTS"
msgstr ""

msgid "WIKI_METABOLOSOMES_INTRO"
msgstr ""

msgid "WIKI_METABOLOSOMES_MODIFICATIONS"
msgstr ""

msgid "WIKI_METABOLOSOMES_PROCESSES"
msgstr ""

msgid "WIKI_METABOLOSOMES_REQUIREMENTS"
msgstr ""

msgid "WIKI_METABOLOSOMES_SCIENTIFIC_BACKGROUND"
msgstr ""

msgid "WIKI_METABOLOSOMES_STRATEGY"
msgstr ""

msgid "WIKI_METABOLOSOMES_UPGRADES"
msgstr ""

msgid "WIKI_MITOCHONDRION_EFFECTS"
msgstr ""

msgid "WIKI_MITOCHONDRION_INTRO"
msgstr ""

msgid "WIKI_MITOCHONDRION_MODIFICATIONS"
msgstr ""

msgid "WIKI_MITOCHONDRION_PROCESSES"
msgstr ""

msgid "WIKI_MITOCHONDRION_REQUIREMENTS"
msgstr ""

msgid "WIKI_MITOCHONDRION_SCIENTIFIC_BACKGROUND"
msgstr ""

msgid "WIKI_MITOCHONDRION_STRATEGY"
msgstr ""

msgid "WIKI_MITOCHONDRION_UPGRADES"
msgstr ""

msgid "WIKI_MYOFIBRIL_EFFECTS"
msgstr ""

msgid "WIKI_MYOFIBRIL_INTRO"
msgstr ""

msgid "WIKI_MYOFIBRIL_MODIFICATIONS"
msgstr ""

msgid "WIKI_MYOFIBRIL_PROCESSES"
msgstr ""

msgid "WIKI_MYOFIBRIL_REQUIREMENTS"
msgstr ""

msgid "WIKI_MYOFIBRIL_SCIENTIFIC_BACKGROUND"
msgstr ""

msgid "WIKI_MYOFIBRIL_STRATEGY"
msgstr ""

msgid "WIKI_MYOFIBRIL_UPGRADES"
msgstr ""

msgid "WIKI_NITROGEN-FIXING_PLASTID_EFFECTS"
msgstr ""

msgid "WIKI_NITROGEN-FIXING_PLASTID_INTRO"
msgstr ""

msgid "WIKI_NITROGEN-FIXING_PLASTID_MODIFICATIONS"
msgstr ""

msgid "WIKI_NITROGEN-FIXING_PLASTID_PROCESSES"
msgstr ""

msgid "WIKI_NITROGEN-FIXING_PLASTID_REQUIREMENTS"
msgstr ""

msgid "WIKI_NITROGEN-FIXING_PLASTID_SCIENTIFIC_BACKGROUND"
msgstr ""

msgid "WIKI_NITROGEN-FIXING_PLASTID_STRATEGY"
msgstr ""

msgid "WIKI_NITROGEN-FIXING_PLASTID_UPGRADES"
msgstr ""

msgid "WIKI_NITROGENASE_EFFECTS"
msgstr ""

msgid "WIKI_NITROGENASE_INTRO"
msgstr ""

#, fuzzy
msgid "WIKI_NITROGENASE_MODIFICATIONS"
msgstr "Anaerob Nitrogenfiksering"

msgid "WIKI_NITROGENASE_PROCESSES"
msgstr ""

msgid "WIKI_NITROGENASE_REQUIREMENTS"
msgstr ""

msgid "WIKI_NITROGENASE_SCIENTIFIC_BACKGROUND"
msgstr ""

msgid "WIKI_NITROGENASE_STRATEGY"
msgstr ""

msgid "WIKI_NITROGENASE_UPGRADES"
msgstr ""

msgid "WIKI_NUCLEUS_EFFECTS"
msgstr ""

msgid "WIKI_NUCLEUS_INTRO"
msgstr ""

msgid "WIKI_NUCLEUS_MODIFICATIONS"
msgstr ""

msgid "WIKI_NUCLEUS_PROCESSES"
msgstr ""

msgid "WIKI_NUCLEUS_REQUIREMENTS"
msgstr ""

msgid "WIKI_NUCLEUS_SCIENTIFIC_BACKGROUND"
msgstr ""

msgid "WIKI_NUCLEUS_STRATEGY"
msgstr ""

msgid "WIKI_NUCLEUS_UPGRADES"
msgstr ""

msgid "WIKI_ORGANELLES_ROOT_INTRO"
msgstr ""

msgid "WIKI_OXYTOXISOME_EFFECTS"
msgstr ""

msgid "WIKI_OXYTOXISOME_INTRO"
msgstr ""

msgid "WIKI_OXYTOXISOME_MODIFICATIONS"
msgstr ""

msgid "WIKI_OXYTOXISOME_PROCESSES"
msgstr ""

msgid "WIKI_OXYTOXISOME_REQUIREMENTS"
msgstr ""

msgid "WIKI_OXYTOXISOME_SCIENTIFIC_BACKGROUND"
msgstr ""

msgid "WIKI_OXYTOXISOME_STRATEGY"
msgstr ""

msgid "WIKI_OXYTOXISOME_UPGRADES"
msgstr ""

msgid "WIKI_PAGE_AXON"
msgstr ""

msgid "WIKI_PAGE_BINDING_AGENT"
msgstr ""

msgid "WIKI_PAGE_BIOLUMINESCENT_VACUOLE"
msgstr ""

msgid "WIKI_PAGE_CHEMOPLAST"
msgstr ""

msgid "WIKI_PAGE_CHEMORECEPTOR"
msgstr ""

msgid "WIKI_PAGE_CHEMOSYNTHESIZING_PROTEINS"
msgstr ""

msgid "WIKI_PAGE_CHLOROPLAST"
msgstr ""

msgid "WIKI_PAGE_CILIA"
msgstr ""

msgid "WIKI_PAGE_CYTOPLASM"
msgstr ""

msgid "WIKI_PAGE_FLAGELLUM"
msgstr ""

msgid "WIKI_PAGE_LYSOSOME"
msgstr ""

msgid "WIKI_PAGE_METABOLOSOMES"
msgstr ""

msgid "WIKI_PAGE_MITOCHONDRION"
msgstr ""

msgid "WIKI_PAGE_MYOFIBRIL"
msgstr ""

#, fuzzy
msgid "WIKI_PAGE_NITROGEN-FIXING_PLASTID"
msgstr "Aerob Nitrogenfiksering"

msgid "WIKI_PAGE_NITROGENASE"
msgstr ""

msgid "WIKI_PAGE_NUCLEUS"
msgstr ""

msgid "WIKI_PAGE_ORGANELLES_ROOT"
msgstr ""

msgid "WIKI_PAGE_OXYTOXISOME"
msgstr ""

msgid "WIKI_PAGE_PERFORATOR_PILUS"
msgstr ""

msgid "WIKI_PAGE_PROTOPLASM"
msgstr ""

msgid "WIKI_PAGE_RUSTICYANIN"
msgstr ""

msgid "WIKI_PAGE_SIGNALING_AGENT"
msgstr ""

msgid "WIKI_PAGE_SLIME_JET"
msgstr ""

msgid "WIKI_PAGE_THERMOPLAST"
msgstr ""

msgid "WIKI_PAGE_THERMOSYNTHASE"
msgstr ""

msgid "WIKI_PAGE_THYLAKOIDS"
msgstr ""

msgid "WIKI_PAGE_TOXIN_VACUOLE"
msgstr ""

msgid "WIKI_PAGE_VACUOLE"
msgstr ""

msgid "WIKI_PERFORATOR_PILUS_EFFECTS"
msgstr ""

msgid "WIKI_PERFORATOR_PILUS_INTRO"
msgstr ""

msgid "WIKI_PERFORATOR_PILUS_MODIFICATIONS"
msgstr ""

msgid "WIKI_PERFORATOR_PILUS_PROCESSES"
msgstr ""

msgid "WIKI_PERFORATOR_PILUS_REQUIREMENTS"
msgstr ""

msgid "WIKI_PERFORATOR_PILUS_SCIENTIFIC_BACKGROUND"
msgstr ""

msgid "WIKI_PERFORATOR_PILUS_STRATEGY"
msgstr ""

msgid "WIKI_PERFORATOR_PILUS_UPGRADES"
msgstr ""

msgid "WIKI_PROTOPLASM_EFFECTS"
msgstr ""

msgid "WIKI_PROTOPLASM_INTRO"
msgstr ""

msgid "WIKI_PROTOPLASM_MODIFICATIONS"
msgstr ""

msgid "WIKI_PROTOPLASM_PROCESSES"
msgstr ""

msgid "WIKI_PROTOPLASM_REQUIREMENTS"
msgstr ""

msgid "WIKI_PROTOPLASM_SCIENTIFIC_BACKGROUND"
msgstr ""

msgid "WIKI_PROTOPLASM_STRATEGY"
msgstr ""

msgid "WIKI_PROTOPLASM_UPGRADES"
msgstr ""

msgid "WIKI_ROOT_BODY"
msgstr ""

msgid "WIKI_ROOT_HEADING"
msgstr ""

msgid "WIKI_RUSTICYANIN_EFFECTS"
msgstr ""

msgid "WIKI_RUSTICYANIN_INTRO"
msgstr ""

msgid "WIKI_RUSTICYANIN_MODIFICATIONS"
msgstr ""

msgid "WIKI_RUSTICYANIN_PROCESSES"
msgstr ""

msgid "WIKI_RUSTICYANIN_REQUIREMENTS"
msgstr ""

msgid "WIKI_RUSTICYANIN_SCIENTIFIC_BACKGROUND"
msgstr ""

msgid "WIKI_RUSTICYANIN_STRATEGY"
msgstr ""

msgid "WIKI_RUSTICYANIN_UPGRADES"
msgstr ""

msgid "WIKI_SIGNALING_AGENT_EFFECTS"
msgstr ""

msgid "WIKI_SIGNALING_AGENT_INTRO"
msgstr ""

msgid "WIKI_SIGNALING_AGENT_MODIFICATIONS"
msgstr ""

msgid "WIKI_SIGNALING_AGENT_PROCESSES"
msgstr ""

msgid "WIKI_SIGNALING_AGENT_REQUIREMENTS"
msgstr ""

msgid "WIKI_SIGNALING_AGENT_SCIENTIFIC_BACKGROUND"
msgstr ""

msgid "WIKI_SIGNALING_AGENT_STRATEGY"
msgstr ""

msgid "WIKI_SIGNALING_AGENT_UPGRADES"
msgstr ""

msgid "WIKI_SLIME_JET_EFFECTS"
msgstr ""

msgid "WIKI_SLIME_JET_INTRO"
msgstr ""

msgid "WIKI_SLIME_JET_MODIFICATIONS"
msgstr ""

msgid "WIKI_SLIME_JET_PROCESSES"
msgstr ""

msgid "WIKI_SLIME_JET_REQUIREMENTS"
msgstr ""

msgid "WIKI_SLIME_JET_SCIENTIFIC_BACKGROUND"
msgstr ""

msgid "WIKI_SLIME_JET_STRATEGY"
msgstr ""

msgid "WIKI_SLIME_JET_UPGRADES"
msgstr ""

msgid "WIKI_THERMOPLAST_EFFECTS"
msgstr ""

msgid "WIKI_THERMOPLAST_INTRO"
msgstr ""

msgid "WIKI_THERMOPLAST_MODIFICATIONS"
msgstr ""

msgid "WIKI_THERMOPLAST_PROCESSES"
msgstr ""

msgid "WIKI_THERMOPLAST_REQUIREMENTS"
msgstr ""

msgid "WIKI_THERMOPLAST_SCIENTIFIC_BACKGROUND"
msgstr ""

msgid "WIKI_THERMOPLAST_STRATEGY"
msgstr ""

msgid "WIKI_THERMOPLAST_UPGRADES"
msgstr ""

msgid "WIKI_THERMOSYNTHASE_EFFECTS"
msgstr ""

msgid "WIKI_THERMOSYNTHASE_INTRO"
msgstr ""

msgid "WIKI_THERMOSYNTHASE_MODIFICATIONS"
msgstr ""

msgid "WIKI_THERMOSYNTHASE_PROCESSES"
msgstr ""

msgid "WIKI_THERMOSYNTHASE_REQUIREMENTS"
msgstr ""

msgid "WIKI_THERMOSYNTHASE_SCIENTIFIC_BACKGROUND"
msgstr ""

msgid "WIKI_THERMOSYNTHASE_STRATEGY"
msgstr ""

msgid "WIKI_THERMOSYNTHASE_UPGRADES"
msgstr ""

msgid "WIKI_THYLAKOIDS_EFFECTS"
msgstr ""

msgid "WIKI_THYLAKOIDS_INTRO"
msgstr ""

msgid "WIKI_THYLAKOIDS_MODIFICATIONS"
msgstr ""

msgid "WIKI_THYLAKOIDS_PROCESSES"
msgstr ""

msgid "WIKI_THYLAKOIDS_REQUIREMENTS"
msgstr ""

msgid "WIKI_THYLAKOIDS_SCIENTIFIC_BACKGROUND"
msgstr ""

msgid "WIKI_THYLAKOIDS_STRATEGY"
msgstr ""

msgid "WIKI_THYLAKOIDS_UPGRADES"
msgstr ""

msgid "WIKI_TOXIN_VACUOLE_EFFECTS"
msgstr ""

msgid "WIKI_TOXIN_VACUOLE_INTRO"
msgstr ""

msgid "WIKI_TOXIN_VACUOLE_MODIFICATIONS"
msgstr ""

msgid "WIKI_TOXIN_VACUOLE_PROCESSES"
msgstr ""

msgid "WIKI_TOXIN_VACUOLE_REQUIREMENTS"
msgstr ""

msgid "WIKI_TOXIN_VACUOLE_SCIENTIFIC_BACKGROUND"
msgstr ""

msgid "WIKI_TOXIN_VACUOLE_STRATEGY"
msgstr ""

msgid "WIKI_TOXIN_VACUOLE_UPGRADES"
msgstr ""

msgid "WIKI_VACUOLE_EFFECTS"
msgstr ""

msgid "WIKI_VACUOLE_INTRO"
msgstr ""

msgid "WIKI_VACUOLE_MODIFICATIONS"
msgstr ""

msgid "WIKI_VACUOLE_PROCESSES"
msgstr ""

msgid "WIKI_VACUOLE_REQUIREMENTS"
msgstr ""

msgid "WIKI_VACUOLE_SCIENTIFIC_BACKGROUND"
msgstr ""

msgid "WIKI_VACUOLE_STRATEGY"
msgstr ""

msgid "WIKI_VACUOLE_UPGRADES"
msgstr ""

msgid "WILL_YOU_THRIVE"
msgstr ""

msgid "WIN_BOX_TITLE"
msgstr ""

msgid "WIN_TEXT"
msgstr ""

msgid "WORKSHOP_ITEM_CHANGE_NOTES"
msgstr ""

msgid "WORKSHOP_ITEM_CHANGE_NOTES_TOOLTIP"
msgstr ""

msgid "WORKSHOP_ITEM_DESCRIPTION"
msgstr ""

msgid "WORKSHOP_ITEM_PREVIEW"
msgstr ""

msgid "WORKSHOP_ITEM_TAGS"
msgstr ""

msgid "WORKSHOP_ITEM_TITLE"
msgstr ""

msgid "WORKSHOP_ITEM_UPLOAD_SUCCEEDED"
msgstr ""

msgid "WORKSHOP_ITEM_UPLOAD_SUCCEEDED_TOS_REQUIRED"
msgstr ""

msgid "WORKSHOP_TERMS_OF_SERVICE_NOTICE"
msgstr ""

msgid "WORKSHOP_VISIBILITY_TOOLTIP"
msgstr ""

msgid "WORLD"
msgstr ""

msgid "WORLD_EXPORT_SUCCESS_MESSAGE"
msgstr ""

msgid "WORLD_GENERAL_STATISTICS"
msgstr ""

msgid "WORLD_MISC_DETAILS_STRING"
msgstr ""

msgid "WORLD_RELATIVE_MOVEMENT"
msgstr ""

msgid "WORST_PATCH_COLON"
msgstr ""

msgid "XBOX360"
msgstr ""

msgid "XBOX_ONE"
msgstr ""

msgid "XBOX_SERIES"
msgstr ""

msgid "YEARS"
msgstr ""

msgid "YOUTUBE_TOOLTIP"
msgstr ""

msgid "YOU_CAN_MAKE_PULL_REQUEST"
msgstr ""

msgid "YOU_CAN_SUPPORT_THRIVE_ON_PATREON"
msgstr ""

msgid "ZOOM_IN"
msgstr ""

msgid "ZOOM_OUT"
msgstr ""

#, fuzzy
#~ msgid "TARGET_TIME"
#~ msgstr "Agenter:"<|MERGE_RESOLUTION|>--- conflicted
+++ resolved
@@ -7,11 +7,7 @@
 msgstr ""
 "Project-Id-Version: PROJECT VERSION\n"
 "Report-Msgid-Bugs-To: EMAIL@ADDRESS\n"
-<<<<<<< HEAD
-"POT-Creation-Date: 2024-05-27 17:05+0200\n"
-=======
 "POT-Creation-Date: 2024-06-07 10:19+0300\n"
->>>>>>> 7613d382
 "PO-Revision-Date: 2023-03-10 06:53+0000\n"
 "Last-Translator: Jonas Lindberg <eksno@pm.me>\n"
 "Language-Team: Norwegian Bokmål <https://translate.revolutionarygamesstudio.com/projects/thrive/thrive-game/nb_NO/>\n"
@@ -2030,17 +2026,6 @@
 msgid "GUI_VOLUME"
 msgstr ""
 
-msgid "HARDCORE_MODE"
-msgstr ""
-
-#, fuzzy
-msgid "HARDCORE_MODE_EXPLANATION"
-msgstr ""
-"Aggressive mikrober vil jage ned bytte over større avstander\n"
-"og er mer sannsynlig å kjempe mot angripere når de blir angrepet.\n"
-"Fredelige mikrober vil ikke engasjere andre over større avstander\n"
-"og har mindre sannsynlighet for å bruke giftstoffer mot angripere."
-
 msgid "HEALTH"
 msgstr ""
 
