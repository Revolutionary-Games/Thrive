# Translations template for PROJECT.
# Copyright (C) 2022 ORGANIZATION
# This file is distributed under the same license as the PROJECT project.
# FIRST AUTHOR <EMAIL@ADDRESS>, 2022.
#
msgid ""
msgstr ""
"Project-Id-Version: PROJECT VERSION\n"
"Report-Msgid-Bugs-To: EMAIL@ADDRESS\n"
<<<<<<< HEAD
"POT-Creation-Date: 2025-01-20 20:15+0000\n"
=======
"POT-Creation-Date: 2025-01-21 15:59+0200\n"
>>>>>>> e2d4d25b
"PO-Revision-Date: 2023-03-10 06:53+0000\n"
"Last-Translator: Jonas Lindberg <eksno@pm.me>\n"
"Language-Team: Norwegian Bokmål <https://translate.revolutionarygamesstudio.com/projects/thrive/thrive-game/nb_NO/>\n"
"Language: nb_NO\n"
"MIME-Version: 1.0\n"
"Content-Type: text/plain; charset=UTF-8\n"
"Content-Transfer-Encoding: 8bit\n"
"Plural-Forms: nplurals=2; plural=n != 1;\n"
"X-Generator: Weblate 4.14\n"
"Generated-By: Babel 2.10.3\n"

msgid "2D_MOVEMENT_TYPE_SELECTION"
msgstr "2D bevegelses type:"

msgid "3D_EDITOR"
msgstr "3D Redigerer"

msgid "3D_MOVEMENT"
msgstr "3D Bevegelse"

msgid "3D_MOVEMENT_TYPE_SELECTION"
msgstr "3D bevegelses type:"

msgid "ABILITIES"
msgstr "Ferdigheter"

msgid "ABORT"
msgstr "Avbryt"

msgid "ABORTED_DOT"
msgstr "Avbrutt."

#, fuzzy
msgid "ABSORBERS_COUNT"
msgstr "Mikrobestadiet"

msgid "ABYSSOPELAGIC"
msgstr "Abyssopelagisk"

msgid "ACCEPT"
msgstr ""

msgid "ACTION_AWAKEN"
msgstr "Våkne ({0:F1} / {1:F1}"

msgid "ACTION_AWAKEN_TOOLTIP"
msgstr "Dra til Oppvåknings Fasen. Tilgjengelig når du har nok hjernekraft (vevstype med aksoner)."

msgid "ACTION_BLOCKED_WHILE_ANOTHER_IN_PROGRESS"
msgstr "Handling blokkert mens en annen pågår"

#, fuzzy
msgid "ACTION_DELETE"
msgstr "AI mutasjonshastighet"

msgid "ACTION_DOUBLE_POPULATION"
msgstr ""

#, fuzzy
msgid "ACTION_DUPLICATE_UNITS"
msgstr "AI mutasjonshastighet"

#, fuzzy
msgid "ACTION_HALF_POPULATION"
msgstr "Dra til Oppvåknings Fasen. Tilgjengelig når du har nok hjernekraft (vevstype med aksoner)."

#, fuzzy
msgid "ACTION_TELEPORT"
msgstr "AI mutasjonshastighet"

msgid "ACTIVE"
msgstr "Aktiv"

msgid "ACTIVE_THREAD_COUNT"
msgstr "Nåværende tråder:"

msgid "ACTIVITY_EXPLANATION"
msgstr ""
"Aktive mikrober vil løpe og snu når ingenting interessant skjer.\n"
"Sessile mikrober vil være stasjonære og vente på at miljøet endrer seg før de handler."

msgid "ADDITIONAL_VALIDATION_FAILED"
msgstr "Ytterligere valideringer oppdaget et problem: {0}"

msgid "ADD_INPUT_BUTTON_TOOLTIP"
msgstr "Legg til en ny nøkkelbinding"

msgid "ADVANCED_VIEW"
msgstr "Avansert"

msgid "ADVANCED_VIEW_BUTTON_TOOLTIP"
msgstr "Åpne visning for avansert oppsett"

#, fuzzy
msgid "AEROBIC_NITROGEN_FIXATION"
msgstr "Anaerob Nitrogenfiksering"

msgid "AEROBIC_NITROGEN_FIXING"
msgstr "Aerob Nitrogenfiksering"

#, fuzzy
msgid "AEROBIC_RESPIRATION"
msgstr "Anaerob Nitrogenfiksering"

msgid "AGENTS"
msgstr "Agenter"

msgid "AGENTS_COLON"
msgstr "Agenter:"

msgid "AGENT_NAME"
msgstr "{0} Agent"

msgid "AGGRESSION_EXPLANATION"
msgstr ""
"Aggressive mikrober vil jage ned bytte over større avstander\n"
"og er mer sannsynlig å kjempe mot angripere når de blir angrepet.\n"
"Fredelige mikrober vil ikke engasjere andre over større avstander\n"
"og har mindre sannsynlighet for å bruke giftstoffer mot angripere."

msgid "AGGRESSIVE"
msgstr "Aggressiv"

msgid "AI_MUTATION_RATE"
msgstr "AI mutasjonshastighet"

msgid "AI_MUTATION_RATE_EXPLANATION"
msgstr "(hastighet som AI muterer med)"

msgid "ALL"
msgstr "Alt"

#, fuzzy
msgid "ALLOW_SPECIES_SWITCH_ON_EXTINCTION"
msgstr "Tillat arter å ikke mutere (hvis ingen god mutasjon er funnet)"

#, fuzzy
msgid "ALLOW_SPECIES_SWITCH_ON_EXTINCTION_EXPLANATION"
msgstr "(hastighet som AI muterer med)"

msgid "ALL_WORLDS_GENERAL_STATISTICS"
msgstr "Generisk Statistikk over Alle Verdener"

msgid "ALL_WORLDS_STATISTICS"
msgstr ""
"[b]Generasjoner:[/b]\n"
"   {0}\n"
"[b]Totalt Antall Arter:[/b]\n"
"   Gjennomsnittlig {1}; Standardavvik {2}\n"
"[b]Arter Fortsatt Levende:[/b]\n"
"   Gjennomsnittlig {3}; Standardavvik {4}\n"
"[b]Per-patch Arter Antall:[/b]\n"
"   Gjennomsnittlig {5}; Standardavvik {6}\n"
"[b]Per-patch Total Populasjon:[/b]\n"
"   Gjennomsnittlig {7}; Standardavvik {8}\n"
"[b]Mikrobearter Gjennomsnittlig Sekskantstørrelse:[/b]\n"
"   Gjennomsnittlig {9}; Standardavvik {10}\n"
"[b]Generiske Organelldata:[/b]"

msgid "ALREADY_ASCENDED"
msgstr ""

msgid "ALT"
msgstr "Alt"

msgid "ALWAYS_VISIBLE"
msgstr ""

msgid "AMBIANCE_VOLUME"
msgstr "Stemningsvolum"

msgid "AMMONIA"
msgstr "Ammoniakk"

msgid "AMOUNT_OF_AUTOSAVE_TO_KEEP"
msgstr "Antall autolagringer å beholde:"

msgid "AMOUNT_OF_QUICKSAVE_TO_KEEP"
msgstr "Antall hurtiglagringer å beholde:"

msgid "ANAEROBIC_NITROGEN_FIXATION"
msgstr "Anaerob Nitrogenfiksering"

msgid "AND_UNLOCK_CONDITION"
msgstr ""

msgid "APPEARANCE"
msgstr "Utseende"

msgid "APPLY"
msgstr "Bruk"

msgid "APPLY_CHANGES"
msgstr "Bruk Endringer"

msgid "APRIL"
msgstr "April"

msgid "ARE_YOU_SURE_TO_RESET_ALL_SETTINGS"
msgstr "Er du sikker på at du vil tilbakestille ALLE innstillinger til standardverdier?"

msgid "ARE_YOU_SURE_TO_RESET_INPUT_SETTINGS"
msgstr "Er du sikker på at du vil tilbakestille input innstillingene til standardverdiene?"

msgid "ARTIST_COLON"
msgstr "Kunstner:"

#, fuzzy
msgid "ARTWORK_TITLE"
msgstr "\"{0}\" - {1}"

msgid "ART_BY"
msgstr "Kunst laget av {0}"

msgid "ART_GALLERY"
msgstr "Kunst Galleri"

msgid "ASCENSION_CONGRATULATIONS"
msgstr ""

msgid "ASCENSION_CONGRATULATIONS_CONTENT"
msgstr ""

#, fuzzy
msgid "ASCENSION_STAGE"
msgstr "AI mutasjonshastighet"

msgid "ASSEMBLY_CLASS_REQUIRED"
msgstr "Mod monteringsklasse kreves når montering er spesifisert"

msgid "ASSEMBLY_REQUIRED_WITH_HARMONY"
msgstr "Modmontering er nødvendig når autoharmoni er aktivert"

msgid "ASSUME_HYPERTHREADING"
msgstr "Anta at CPU har hyperthreading aktivert"

msgid "ASSUME_HYPERTHREADING_TOOLTIP"
msgstr ""
"Det kan ikke oppdages automatisk om hyperthreading er aktivert eller ikke.\n"
"Dette påvirker standard antall tråder ettersom hyperthreading-tråder ikke er like raske som ekte CPU-kjerner."

msgid "ATMOSPHERIC_GASSES"
msgstr "Atmosfæriske gasser"

msgid "ATP"
msgstr "ATP"

msgid "ATP_BALANCE"
msgstr "ATP Balanse"

#, fuzzy
msgid "ATP_BALANCE_TOOLTIP"
msgstr "Dra til Oppvåknings Fasen. Tilgjengelig når du har nok hjernekraft (vevstype med aksoner)."

msgid "ATP_BALANCE_WITHOUT_EXTERNAL_RESOURCES"
msgstr ""

msgid "ATP_BALANCE_WITHOUT_GLUCOSE"
msgstr ""

msgid "ATP_BALANCE_WITHOUT_HYDROGEN_SULFIDE"
msgstr ""

#, fuzzy
msgid "ATP_BALANCE_WITHOUT_IRON"
msgstr "ATP Balanse"

msgid "ATP_BALANCE_WITH_ALL_COMPOUNDS"
msgstr ""

msgid "ATP_PRODUCTION"
msgstr "ATP Produksjon"

msgid "ATP_PRODUCTION_TOO_LOW"
msgstr "ATP PRODUKSJON FOR LAV!"

msgid "ATTEMPT_TO_WRITE_SAVE_FAILED"
msgstr "Forsøket på å skrive denne lagringsfilen mislyktes. Lagringsnavnet kan være for langt, eller du har kanskje ikke skrivetilgang til lagringsmappen."

msgid "AT_CURSOR"
msgstr "Ved markør:"

msgid "AUDIO_OUTPUT_DEVICE"
msgstr "Lydutgangsenhet:"

#, fuzzy
msgid "AUGUST"
msgstr "August"

#, fuzzy
msgid "AUTO"
msgstr "Auto"

msgid "AUTO-EVO_EXPLANATION_EXPLANATION"
msgstr "Dette panelet viser tallene som auto-evo-prediksjonen tar utgangspunkt i. Den totale energien en art er i stand til å fange, og kostnaden per individ av arten, bestemmer den endelige populasjonen. Auto-evo bruker en forenklet modell av virkeligheten for å beregne hvor godt artene klarer seg basert på energien de er i stand til å samle. For hver matkilde vises det hvor mye energi arten får fra den. I tillegg vises den totale energien som er tilgjengelig fra denne kilden. Andelen arten får ut av den totale energien er basert på hvor stor kondisjonen er sammenlignet med den totale kondisjonen. Kondisjon er et mål på hvor godt arten kan utnytte den aktuelle næringskilden."

msgid "AUTO-EVO_POPULATION_CHANGED_2"
msgstr "{0} befolkningen endret seg med {1} i {2} på grunn av: {3}"

msgid "AUTO-EVO_PREDICTION"
msgstr ""

msgid "AUTO-EVO_PREDICTION_BOX_DESCRIPTION"
msgstr ""

msgid "AUTO-EVO_STEPS_DONE"
msgstr ""

msgid "AUTO-EVO_STRENGHT_MULTIPLIER"
msgstr ""

#, fuzzy
msgid "AUTO-EVO_STRENGHT_MULTIPLIER_EXPLANATION"
msgstr "Dette panelet viser tallene som auto-evo-prediksjonen tar utgangspunkt i. Den totale energien en art er i stand til å fange, og kostnaden per individ av arten, bestemmer den endelige populasjonen. Auto-evo bruker en forenklet modell av virkeligheten for å beregne hvor godt artene klarer seg basert på energien de er i stand til å samle. For hver matkilde vises det hvor mye energi arten får fra den. I tillegg vises den totale energien som er tilgjengelig fra denne kilden. Andelen arten får ut av den totale energien er basert på hvor stor kondisjonen er sammenlignet med den totale kondisjonen. Kondisjon er et mål på hvor godt arten kan utnytte den aktuelle næringskilden."

msgid "AUTOSAVE_DURING_THE_GAME"
msgstr ""

msgid "AUTO_EVO"
msgstr ""

msgid "AUTO_EVO_EXPLORING_TOOL"
msgstr ""

msgid "AUTO_EVO_FAILED"
msgstr ""

msgid "AUTO_EVO_MISSING_RESULT_DATA_OBJECT"
msgstr ""

msgid "AUTO_EVO_RESULTS"
msgstr ""

msgid "AUTO_EVO_RESULTS_GLOBAL_TITLE"
msgstr ""

msgid "AUTO_EVO_RESULTS_PATCH_TITLE"
msgstr ""

msgid "AUTO_EVO_RUN_STATUS"
msgstr ""

msgid "AUTO_EVO_STATUS_COLON"
msgstr ""

msgid "AUTO_MOVE_FORWARDS"
msgstr ""

msgid "AUTO_RESOLUTION"
msgstr ""

msgid "AVAILABLE_CONSTRUCTION_PROJECTS"
msgstr ""

msgid "AVAILABLE_MODS"
msgstr ""

msgid "AWAKENING_STAGE"
msgstr ""

#, fuzzy
msgid "AWARE_STAGE"
msgstr "Mikrobestadiet"

msgid "BACK"
msgstr ""

msgid "BACKGROUND_BLUR"
msgstr ""

msgid "BACKSLASH"
msgstr ""

msgid "BACKSPACE"
msgstr ""

#, fuzzy
msgid "BACTERIAL_THERMOSYNTHESIS"
msgstr "Mikrobestadiet"

msgid "BALANCE_DISPLAY_AT_DAY_ALWAYS"
msgstr ""

msgid "BALANCE_DISPLAY_AT_DAY_ALWAYS_TOOLTIP"
msgstr ""

msgid "BALANCE_DISPLAY_WHILE_MOVING"
msgstr ""

#, fuzzy
msgid "BALANCE_DISPLAY_WHILE_MOVING_TOOLTIP"
msgstr "Åpne visning for avansert oppsett"

msgid "BASE_MOBILITY"
msgstr ""

msgid "BASE_MOVEMENT"
msgstr ""

msgid "BASIC_VIEW"
msgstr ""

msgid "BASIC_VIEW_BUTTON_TOOLTIP"
msgstr ""

msgid "BATHYPELAGIC"
msgstr ""

msgid "BECOME_MACROSCOPIC"
msgstr ""

msgid "BECOME_MULTICELLULAR"
msgstr ""

msgid "BEGIN_THRIVING"
msgstr ""

msgid "BEHAVIOUR"
msgstr ""

msgid "BEHAVIOUR_ACTIVITY"
msgstr ""

msgid "BEHAVIOUR_AGGRESSION"
msgstr ""

msgid "BEHAVIOUR_FEAR"
msgstr ""

msgid "BEHAVIOUR_FOCUS"
msgstr ""

msgid "BEHAVIOUR_OPPORTUNISM"
msgstr ""

msgid "BELOW_SEA_LEVEL"
msgstr ""

msgid "BENCHMARKS"
msgstr ""

msgid "BENCHMARK_FINISHED"
msgstr ""

msgid "BENCHMARK_PHASE"
msgstr ""

msgid "BENCHMARK_RESULTS_COLON"
msgstr ""

msgid "BEST_PATCH_COLON"
msgstr ""

msgid "BIG_IRON_CHUNK"
msgstr ""

msgid "BIG_PHOSPHATE_CHUNK"
msgstr ""

msgid "BILLION_ABBREVIATION"
msgstr ""

msgid "BINDING_AGENT"
msgstr ""

msgid "BINDING_AGENT_DESCRIPTION"
msgstr ""

msgid "BINDING_AGENT_PROCESSES_DESCRIPTION"
msgstr ""

msgid "BIND_AXES_SENSITIVITY"
msgstr ""

msgid "BIOLUMINESCENT_VACUOLE"
msgstr ""

msgid "BIOME_LABEL"
msgstr ""

msgid "BLOOM_RENDER_EFFECT"
msgstr ""

msgid "BRAIN_CELL_NAME_DEFAULT"
msgstr ""

msgid "BRAVE"
msgstr ""

msgid "BROWSE"
msgstr ""

msgid "BROWSE_WORKSHOP"
msgstr ""

msgid "BUILD_CITY"
msgstr ""

msgid "BUILD_QUEUE"
msgstr ""

msgid "BUILD_STRUCTURE"
msgstr ""

msgid "BY"
msgstr ""

msgid "BY_REVOLUTIONARY_GAMES"
msgstr ""

msgid "CACHE_DISK_MAX_TIME"
msgstr ""

msgid "CACHE_MEMORY_MAX_ITEMS"
msgstr ""

msgid "CACHE_TIME_MEMORY"
msgstr ""

msgid "CACHE_TIME_MEMORY_ONLY"
msgstr ""

#, fuzzy
msgid "CACHING_TITLE"
msgstr "\"{0}\" - {1}"

msgid "CALCIUM_CARBONATE"
msgstr ""

msgid "CALCIUM_CARBONATE_MEMBRANE_DESCRIPTION"
msgstr ""

msgid "CAMERA"
msgstr ""

msgid "CANCEL"
msgstr ""

msgid "CANCEL_ACTION_CAPITAL"
msgstr ""

msgid "CANCEL_CURRENT_ACTION"
msgstr ""

msgid "CANNOT_DELETE_USED_CELL_TYPE"
msgstr ""

msgid "CANNOT_DELETE_USED_CELL_TYPE_TITLE"
msgstr ""

msgid "CANNOT_ENGULF"
msgstr ""

msgid "CANNOT_MOVE_METABALL_TO_DESCENDANT_TREE"
msgstr ""

msgid "CANNOT_REDUCE_BRAIN_POWER_STAGE"
msgstr ""

msgid "CANNOT_REDUCE_BRAIN_POWER_STAGE_TITLE"
msgstr ""

msgid "CANNOT_WRITE_SAVE"
msgstr ""

msgid "CANT_LOAD_MOD_INFO"
msgstr ""

msgid "CAPSLOCK"
msgstr ""

msgid "CARBON_DIOXIDE"
msgstr ""

msgid "CATEGORY_AN_ABUNDANCE"
msgstr ""

msgid "CATEGORY_A_FAIR_AMOUNT"
msgstr ""

msgid "CATEGORY_LITTLE"
msgstr ""

msgid "CATEGORY_QUITE_A_BIT"
msgstr ""

msgid "CATEGORY_SOME"
msgstr ""

msgid "CATEGORY_VERY_LITTLE"
msgstr ""

msgid "CAUTIOUS"
msgstr ""

msgid "CELL"
msgstr ""

msgid "CELLS"
msgstr ""

msgid "CELLULASE"
msgstr ""

msgid "CELLULASE_DESCRIPTION"
msgstr ""

msgid "CELLULOSE"
msgstr ""

msgid "CELLULOSE_MEMBRANE_DESCRIPTION"
msgstr ""

#, fuzzy
msgid "CELL_STAT_ROTATION_TOOLTIP"
msgstr "Dra til Oppvåknings Fasen. Tilgjengelig når du har nok hjernekraft (vevstype med aksoner)."

#, fuzzy
msgid "CELL_STAT_SPEED_TOOLTIP"
msgstr "Dra til Oppvåknings Fasen. Tilgjengelig når du har nok hjernekraft (vevstype med aksoner)."

msgid "CELL_TYPE_NAME"
msgstr ""

msgid "CHANGE_DESCRIPTION_IS_TOO_LONG"
msgstr ""

msgid "CHANGE_THE_SYMMETRY"
msgstr ""

msgid "CHANNEL_INHIBITOR_TOXIN_SYNTHESIS"
msgstr ""

msgid "CHEATS"
msgstr ""

msgid "CHEAT_KEYS_ENABLED"
msgstr ""

msgid "CHEAT_MENU"
msgstr ""

msgid "CHEMICAL_BUTTON_MICROBE_TOOLTIP"
msgstr ""

msgid "CHEMOPLAST"
msgstr ""

msgid "CHEMOPLAST_DESCRIPTION"
msgstr ""

msgid "CHEMOPLAST_PROCESSES_DESCRIPTION"
msgstr ""

msgid "CHEMORECEPTOR"
msgstr ""

msgid "CHEMORECEPTOR_DESCRIPTION"
msgstr ""

#, fuzzy
msgid "CHEMORECEPTOR_MINIMUM_AMOUNT_TOOLTIP"
msgstr "ATP PRODUKSJON FOR LAV!"

msgid "CHEMORECEPTOR_PROCESSES_DESCRIPTION"
msgstr ""

msgid "CHEMORECEPTOR_SEARCH_RADIUS_TOOLTIP"
msgstr ""

#, fuzzy
msgid "CHEMOSYNTHESIS"
msgstr "AI mutasjonshastighet"

msgid "CHEMOSYNTHESIZING_PROTEINS"
msgstr ""

msgid "CHEMOSYNTHESIZING_PROTEINS_DESCRIPTION"
msgstr ""

msgid "CHEMOSYNTHESIZING_PROTEINS_PROCESSES_DESCRIPTION"
msgstr ""

msgid "CHEMO_SYNTHESIS"
msgstr ""

msgid "CHITIN"
msgstr ""

msgid "CHITINASE"
msgstr ""

msgid "CHITINASE_DESCRIPTION"
msgstr ""

msgid "CHITIN_MEMBRANE_DESCRIPTION"
msgstr ""

msgid "CHLOROPLAST"
msgstr ""

msgid "CHLOROPLAST_DESCRIPTION"
msgstr ""

msgid "CHLOROPLAST_PROCESSES_DESCRIPTION"
msgstr ""

msgid "CHOSEN_FILENAME_ALREADY_EXISTS"
msgstr ""

msgid "CHROMATIC_ABERRATION"
msgstr ""

msgid "CHROMATOPHORE_PROCESSES_DESCRIPTION"
msgstr ""

msgid "CHUNK_CELL_CORPSE_PART"
msgstr ""

msgid "CHUNK_FOOD_SOURCE"
msgstr ""

msgid "CILIA"
msgstr ""

msgid "CILIA_DESCRIPTION"
msgstr ""

msgid "CILIA_PROCESSES_DESCRIPTION"
msgstr ""

#, fuzzy
msgid "CITY_SHORT_STATISTICS"
msgstr ""
"[b]Generasjoner:[/b]\n"
"   {0}\n"
"[b]Totalt Antall Arter:[/b]\n"
"   Gjennomsnittlig {1}; Standardavvik {2}\n"
"[b]Arter Fortsatt Levende:[/b]\n"
"   Gjennomsnittlig {3}; Standardavvik {4}\n"
"[b]Per-patch Arter Antall:[/b]\n"
"   Gjennomsnittlig {5}; Standardavvik {6}\n"
"[b]Per-patch Total Populasjon:[/b]\n"
"   Gjennomsnittlig {7}; Standardavvik {8}\n"
"[b]Mikrobearter Gjennomsnittlig Sekskantstørrelse:[/b]\n"
"   Gjennomsnittlig {9}; Standardavvik {10}\n"
"[b]Generiske Organelldata:[/b]"

msgid "CLEAN_UP_OLD_SAVES"
msgstr ""

msgid "CLEAR_CACHE"
msgstr ""

msgid "CLOSE"
msgstr ""

msgid "CLOSE_OPTIONS"
msgstr ""

msgid "CLOSTRIDIAL_FERMENTATION"
msgstr ""

#, fuzzy
msgid "CLOUD_BENCHMARK"
msgstr "Mikrobe Redigerer"

msgid "CLOUD_RESOLUTION_DIVISOR"
msgstr ""

msgid "CLOUD_SIMULATION_MINIMUM_INTERVAL"
msgstr ""

msgid "CLOUD_SIMULATION_MULTIPLIER"
msgstr ""

msgid "COASTAL"
msgstr ""

msgid "COLLISION_SHAPE"
msgstr ""

msgid "COLOUR"
msgstr ""

msgid "COLOURBLIND_CORRECTION"
msgstr ""

msgid "COLOUR_PICKER_ADD_PRESET"
msgstr ""

msgid "COLOUR_PICKER_A_TOOLTIP"
msgstr ""

msgid "COLOUR_PICKER_B_TOOLTIP"
msgstr ""

msgid "COLOUR_PICKER_G_TOOLTIP"
msgstr ""

msgid "COLOUR_PICKER_HSV_BUTTON_TOOLTIP"
msgstr ""

msgid "COLOUR_PICKER_H_TOOLTIP"
msgstr ""

msgid "COLOUR_PICKER_PICK_COLOUR"
msgstr ""

msgid "COLOUR_PICKER_PRESET_TOOLTIP"
msgstr ""

msgid "COLOUR_PICKER_RAW_BUTTON_TOOLTIP"
msgstr ""

msgid "COLOUR_PICKER_R_TOOLTIP"
msgstr ""

msgid "COLOUR_PICKER_S_TOOLTIP"
msgstr ""

msgid "COLOUR_PICKER_V_TOOLTIP"
msgstr ""

#, fuzzy
msgid "COMMON_ABILITIES"
msgstr "Ferdigheter"

msgid "COMMON_EDITING_AND_STRATEGY"
msgstr ""

msgid "COMMUNITY_FORUM"
msgstr ""

msgid "COMMUNITY_FORUM_BUTTON_TOOLTIP"
msgstr ""

msgid "COMMUNITY_WIKI"
msgstr ""

msgid "COMMUNITY_WIKI_BUTTON_TOOLTIP"
msgstr ""

msgid "COMPILED_AT_COLON"
msgstr ""

msgid "COMPLETE_ACTION"
msgstr ""

msgid "COMPOUNDS"
msgstr ""

msgid "COMPOUNDS_AT_EQUILIBRIUM"
msgstr ""

msgid "COMPOUNDS_AT_MAX_SPEED"
msgstr ""

msgid "COMPOUNDS_BUTTON_MICROBE_TOOLTIP"
msgstr ""

msgid "COMPOUNDS_COLON"
msgstr ""

msgid "COMPOUND_BALANCE_FILL_TIME"
msgstr ""

msgid "COMPOUND_BALANCE_FILL_TIME_TOO_LONG"
msgstr ""

#, fuzzy
msgid "COMPOUND_BALANCE_MODE_TOOLTIP"
msgstr "Dra til Oppvåknings Fasen. Tilgjengelig når du har nok hjernekraft (vevstype med aksoner)."

msgid "COMPOUND_BALANCE_TITLE"
msgstr ""

#, fuzzy
msgid "COMPOUND_BALANCE_TOOLTIP"
msgstr "Dra til Oppvåknings Fasen. Tilgjengelig når du har nok hjernekraft (vevstype med aksoner)."

msgid "COMPOUND_CLOUDS"
msgstr ""

#, fuzzy
msgid "COMPOUND_CLOUD_BENCHMARK"
msgstr "Mikrobe Redigerer"

msgid "COMPOUND_CLOUD_DENSITY"
msgstr ""

msgid "COMPOUND_CLOUD_DENSITY_EXPLANATION"
msgstr ""

msgid "COMPOUND_CONCENTRATIONS_DECREASED"
msgstr ""

msgid "COMPOUND_FOOD_SOURCE"
msgstr ""

#, fuzzy
msgid "COMPOUND_HANDLE_KEEP"
msgstr "Dra til Oppvåknings Fasen. Tilgjengelig når du har nok hjernekraft (vevstype med aksoner)."

#, fuzzy
msgid "COMPOUND_HANDLE_SPLIT_SISTER"
msgstr "Dra til Oppvåknings Fasen. Tilgjengelig når du har nok hjernekraft (vevstype med aksoner)."

#, fuzzy
msgid "COMPOUND_HANDLE_TOP_UP"
msgstr "Dra til Oppvåknings Fasen. Tilgjengelig når du har nok hjernekraft (vevstype med aksoner)."

#, fuzzy
msgid "COMPOUND_HANDLE_TOP_UP_ON_CHANGE"
msgstr "Mikrobe Redigerer"

msgid "COMPOUND_STORAGE_AMOUNT_DOES_NOT_LAST_NIGHT"
msgstr ""

msgid "COMPOUND_STORAGE_NOT_ENOUGH_GENERATED_DURING_DAY"
msgstr ""

msgid "COMPOUND_STORAGE_NOT_ENOUGH_SPACE"
msgstr ""

msgid "COMPOUND_STORAGE_STATS_TITLE"
msgstr ""

#, fuzzy
msgid "COMPOUND_STORAGE_STATS_TOOLTIP"
msgstr "Dra til Oppvåknings Fasen. Tilgjengelig når du har nok hjernekraft (vevstype med aksoner)."

msgid "COMPOUND_TO_FIND"
msgstr ""

msgid "CONCEPT_ART"
msgstr "Konseptkunst"

msgid "CONFIG"
msgstr ""

msgid "CONFIRM_CAPITAL"
msgstr ""

msgid "CONFIRM_DELETE"
msgstr ""

msgid "CONFIRM_EXIT"
msgstr ""

msgid "CONFIRM_FOSSILISATION_OVERWRITE"
msgstr ""

#, fuzzy
msgid "CONFIRM_MOVE_TO_ASCENSION_STAGE"
msgstr "(hastighet som AI muterer med)"

#, fuzzy
msgid "CONFIRM_MOVE_TO_ASCENSION_STAGE_EXPLANATION"
msgstr "(hastighet som AI muterer med)"

msgid "CONFIRM_MOVE_TO_INDUSTRIAL_STAGE"
msgstr ""

#, fuzzy
msgid "CONFIRM_MOVE_TO_INDUSTRIAL_STAGE_EXPLANATION"
msgstr "(hastighet som AI muterer med)"

#, fuzzy
msgid "CONFIRM_MOVE_TO_SPACE_STAGE"
msgstr "(hastighet som AI muterer med)"

#, fuzzy
msgid "CONFIRM_MOVE_TO_SPACE_STAGE_EXPLANATION"
msgstr "(hastighet som AI muterer med)"

msgid "CONFIRM_NEW_GAME_BUTTON_TOOLTIP"
msgstr ""

msgid "CONFIRM_NEW_GAME_BUTTON_TOOLTIP_DISABLED"
msgstr ""

msgid "CONSTRUCTION_UNIT_NAME"
msgstr ""

msgid "CONTENT_UPLOADED_FROM"
msgstr ""

msgid "CONTINUE"
msgstr ""

msgid "CONTINUE_AS_SPECIES"
msgstr ""

msgid "CONTINUE_THRIVING"
msgstr ""

msgid "CONTINUE_TO_PROTOTYPES"
msgstr ""

msgid "CONTINUE_TO_PROTOTYPES_PROMPT"
msgstr ""

msgid "CONTROLLER_ANY_DEVICE"
msgstr ""

msgid "CONTROLLER_AXIS_L2"
msgstr ""

msgid "CONTROLLER_AXIS_LEFT_TRIGGER"
msgstr ""

msgid "CONTROLLER_AXIS_LEFT_X"
msgstr ""

msgid "CONTROLLER_AXIS_LEFT_Y"
msgstr ""

msgid "CONTROLLER_AXIS_NEGATIVE_DIRECTION"
msgstr ""

msgid "CONTROLLER_AXIS_POSITIVE_DIRECTION"
msgstr ""

msgid "CONTROLLER_AXIS_R2"
msgstr ""

msgid "CONTROLLER_AXIS_RIGHT_TRIGGER"
msgstr ""

msgid "CONTROLLER_AXIS_RIGHT_X"
msgstr ""

msgid "CONTROLLER_AXIS_RIGHT_Y"
msgstr ""

msgid "CONTROLLER_AXIS_VISUALIZERS"
msgstr ""

msgid "CONTROLLER_BUTTON_DPAD_DOWN"
msgstr ""

msgid "CONTROLLER_BUTTON_DPAD_LEFT"
msgstr ""

msgid "CONTROLLER_BUTTON_DPAD_RIGHT"
msgstr ""

msgid "CONTROLLER_BUTTON_DPAD_UP"
msgstr ""

msgid "CONTROLLER_BUTTON_LEFT_SHOULDER"
msgstr ""

msgid "CONTROLLER_BUTTON_LEFT_STICK"
msgstr ""

msgid "CONTROLLER_BUTTON_MISC1"
msgstr ""

msgid "CONTROLLER_BUTTON_PADDLE1"
msgstr ""

msgid "CONTROLLER_BUTTON_PADDLE2"
msgstr ""

msgid "CONTROLLER_BUTTON_PADDLE3"
msgstr ""

msgid "CONTROLLER_BUTTON_PADDLE4"
msgstr ""

msgid "CONTROLLER_BUTTON_PS3_SELECT"
msgstr ""

msgid "CONTROLLER_BUTTON_PS3_START"
msgstr ""

msgid "CONTROLLER_BUTTON_PS_CIRCLE"
msgstr ""

msgid "CONTROLLER_BUTTON_PS_CROSS"
msgstr ""

msgid "CONTROLLER_BUTTON_PS_L1"
msgstr ""

msgid "CONTROLLER_BUTTON_PS_L3"
msgstr ""

msgid "CONTROLLER_BUTTON_PS_OPTIONS"
msgstr ""

msgid "CONTROLLER_BUTTON_PS_R1"
msgstr ""

msgid "CONTROLLER_BUTTON_PS_R3"
msgstr ""

msgid "CONTROLLER_BUTTON_PS_SHARE"
msgstr ""

msgid "CONTROLLER_BUTTON_PS_SONY_BUTTON"
msgstr ""

msgid "CONTROLLER_BUTTON_PS_SQUARE"
msgstr ""

msgid "CONTROLLER_BUTTON_PS_TRIANGLE"
msgstr ""

msgid "CONTROLLER_BUTTON_RIGHT_SHOULDER"
msgstr ""

msgid "CONTROLLER_BUTTON_RIGHT_STICK"
msgstr ""

msgid "CONTROLLER_BUTTON_TOUCH_PAD"
msgstr ""

msgid "CONTROLLER_BUTTON_UNKNOWN"
msgstr ""

msgid "CONTROLLER_BUTTON_XBOX_A"
msgstr ""

msgid "CONTROLLER_BUTTON_XBOX_B"
msgstr ""

msgid "CONTROLLER_BUTTON_XBOX_BACK"
msgstr ""

msgid "CONTROLLER_BUTTON_XBOX_GUIDE"
msgstr ""

msgid "CONTROLLER_BUTTON_XBOX_START"
msgstr ""

msgid "CONTROLLER_BUTTON_XBOX_X"
msgstr ""

msgid "CONTROLLER_BUTTON_XBOX_Y"
msgstr ""

msgid "CONTROLLER_DEADZONES"
msgstr ""

msgid "CONTROLLER_DEADZONE_CALIBRATION_EXPLANATION"
msgstr ""

msgid "CONTROLLER_DEADZONE_COLON"
msgstr ""

msgid "CONTROLLER_PROMPT_TYPE_SETTING"
msgstr ""

msgid "CONTROLLER_SENSITIVITY"
msgstr ""

msgid "CONTROLLER_UNKNOWN_AXIS"
msgstr ""

msgid "COPY_ERROR_TO_CLIPBOARD"
msgstr ""

msgid "COPY_RESULTS"
msgstr ""

msgid "CORRECTION_PROTANOPE"
msgstr ""

msgid "CORRECTION_TRITANOPE"
msgstr ""

msgid "CPU_THREADS"
msgstr ""

msgid "CRAFTING_CLEAR_INPUTS"
msgstr ""

msgid "CRAFTING_ERROR_INTERNAL_CONSUME_PROBLEM"
msgstr ""

msgid "CRAFTING_ERROR_TAKING_ITEMS"
msgstr ""

msgid "CRAFTING_FILTER_INPUTS"
msgstr ""

msgid "CRAFTING_KNOWN_ITEMS"
msgstr ""

msgid "CRAFTING_NOT_ENOUGH_MATERIAL"
msgstr ""

msgid "CRAFTING_NO_RECIPE_SELECTED"
msgstr ""

msgid "CRAFTING_NO_ROOM_TO_TAKE_CRAFTING_RESULTS"
msgstr ""

msgid "CRAFTING_RECIPE_DISPLAY"
msgstr ""

msgid "CRAFTING_RECIPE_HAND_AXE"
msgstr ""

msgid "CRAFTING_RESULTS"
msgstr ""

msgid "CRAFTING_SELECT_RECIPE_OR_ITEMS_TO_FILTER"
msgstr ""

msgid "CRAFTING_TAKE_ALL"
msgstr ""

msgid "CRAFTING_TITLE"
msgstr ""

msgid "CREATE"
msgstr ""

msgid "CREATED_AT"
msgstr ""

msgid "CREATED_ON_PLATFORM"
msgstr ""

msgid "CREATE_A_NEW_MICROBE"
msgstr ""

msgid "CREATE_NEW"
msgstr ""

msgid "CREATE_NEW_CELL_TYPE"
msgstr ""

msgid "CREATE_NEW_CELL_TYPE_DESCRIPTION"
msgstr ""

msgid "CREATE_NEW_MOD"
msgstr ""

msgid "CREATE_NEW_SAVE"
msgstr ""

msgid "CREATE_NEW_TISSUE_TYPE"
msgstr ""

msgid "CREATE_NEW_TISSUE_TYPE_DESCRIPTION"
msgstr ""

msgid "CREATING_DOT_DOT_DOT"
msgstr ""

msgid "CREATING_OBJECTS_FROM_SAVE"
msgstr ""

msgid "CREDITS"
msgstr ""

msgid "CTRL"
msgstr ""

msgid "CURRENT_CACHE_SIZE"
msgstr ""

#, fuzzy
msgid "CURRENT_CACHE_SIZE_TOOLTIP"
msgstr "Legg til en ny nøkkelbinding"

msgid "CURRENT_DEVELOPERS"
msgstr ""

msgid "CURRENT_LOCATION_CAPITAL"
msgstr ""

msgid "CURRENT_RESEARCH_NONE"
msgstr ""

msgid "CURRENT_RESEARCH_PROGRESS"
msgstr ""

msgid "CURRENT_WORLD"
msgstr ""

msgid "CURRENT_WORLD_STATISTICS"
msgstr ""

msgid "CUSTOM_USERNAME"
msgstr ""

msgid "CYTOPLASM"
msgstr ""

msgid "CYTOPLASM_DESCRIPTION"
msgstr ""

msgid "CYTOPLASM_GLYCOLYSIS"
msgstr ""

msgid "CYTOPLASM_PROCESSES_DESCRIPTION"
msgstr ""

#, fuzzy
msgid "CYTOTOXIN_SYNTHESIS"
msgstr "AI mutasjonshastighet"

msgid "DAY_LENGTH"
msgstr ""

msgid "DAY_LENGTH_EXPLANATION"
msgstr ""

msgid "DAY_NIGHT_CYCLE_ENABLED"
msgstr ""

msgid "DAY_NIGHT_CYCLE_ENABLED_EXPLANATION_2"
msgstr ""

msgid "DEADZONE_CALIBRATION_FINISHED"
msgstr ""

msgid "DEADZONE_CALIBRATION_INPROGRESS"
msgstr ""

msgid "DEADZONE_CALIBRATION_IS_RESET"
msgstr ""

msgid "DEADZONE_CONFIGURATION"
msgstr ""

msgid "DEATH"
msgstr ""

msgid "DEBUG_COORDINATES"
msgstr ""

msgid "DEBUG_DRAW_NOT_AVAILABLE"
msgstr ""

msgid "DEBUG_PANEL"
msgstr ""

msgid "DECEMBER"
msgstr ""

msgid "DECREASE_ITEM_SIZE"
msgstr ""

msgid "DEFAULT_AUDIO_OUTPUT_DEVICE"
msgstr ""

msgid "DELETE"
msgstr ""

msgid "DELETE_ALL_OLD_SAVE_WARNING_2"
msgstr ""

msgid "DELETE_FOSSIL_CONFIRMATION"
msgstr ""

msgid "DELETE_OLD_SAVES_PROMPT"
msgstr ""

msgid "DELETE_ORGANELLE"
msgstr ""

msgid "DELETE_SAVE_CONFIRMATION"
msgstr ""

msgid "DELETE_SELECTED"
msgstr ""

msgid "DELETE_SELECTED_SAVES_PROMPT"
msgstr ""

msgid "DELETE_SELECTED_SAVE_WARNING"
msgstr ""

msgid "DELETE_THIS_SAVE_PROMPT"
msgstr ""

msgid "DESCEND_BUTTON"
msgstr ""

msgid "DESCEND_CONFIRMATION"
msgstr ""

#, fuzzy
msgid "DESCEND_CONFIRMATION_EXPLANATION"
msgstr "(hastighet som AI muterer med)"

msgid "DESCRIPTION"
msgstr ""

msgid "DESCRIPTION_COLON"
msgstr ""

msgid "DESCRIPTION_TOO_LONG"
msgstr ""

msgid "DESPAWN_ENTITIES"
msgstr ""

msgid "DETECTED_CPU_COUNT"
msgstr ""

msgid "DEVBUILD_VERSION_INFO"
msgstr ""

msgid "DEVELOPERS"
msgstr ""

msgid "DEVELOPMENT_FORUM"
msgstr ""

msgid "DEVELOPMENT_FORUM_BUTTON_TOOLTIP"
msgstr ""

msgid "DEVELOPMENT_SUPPORTED_BY"
msgstr ""

msgid "DEVELOPMENT_WIKI"
msgstr ""

msgid "DEVELOPMENT_WIKI_BUTTON_TOOLTIP"
msgstr ""

msgid "DEVOURED"
msgstr ""

msgid "DEV_BUILD_PATRONS"
msgstr ""

msgid "DIFFICULTY"
msgstr ""

#, fuzzy
msgid "DIFFICULTY_DETAILS_STRING"
msgstr "Tilpasset"

msgid "DIFFICULTY_PRESET"
msgstr ""

msgid "DIFFICULTY_PRESET_CUSTOM"
msgstr "Tilpasset"

msgid "DIFFICULTY_PRESET_EASY"
msgstr "Enkelt"

msgid "DIFFICULTY_PRESET_HARD"
msgstr "Vanskelig"

msgid "DIFFICULTY_PRESET_NORMAL"
msgstr "Normal"

msgid "DIGESTION_EFFICIENCY"
msgstr ""

msgid "DIGESTION_EFFICIENCY_COLON"
msgstr ""

msgid "DIGESTION_SPEED"
msgstr ""

msgid "DIGESTION_SPEED_COLON"
msgstr ""

msgid "DIGESTION_SPEED_VALUE"
msgstr ""

msgid "DISABLED"
msgstr ""

msgid "DISABLE_ALL"
msgstr ""

msgid "DISCARD_AND_CONTINUE"
msgstr ""

msgid "DISCARD_CHANGES"
msgstr ""

msgid "DISCARD_MIGRATION"
msgstr ""

msgid "DISCONNECTED_CELLS"
msgstr ""

msgid "DISCONNECTED_CELLS_TEXT"
msgstr ""

msgid "DISCONNECTED_METABALLS"
msgstr ""

msgid "DISCONNECTED_METABALLS_TEXT"
msgstr ""

msgid "DISCONNECTED_ORGANELLES"
msgstr ""

msgid "DISCONNECTED_ORGANELLES_TEXT"
msgstr ""

msgid "DISCORD_TOOLTIP"
msgstr ""

#, fuzzy
msgid "DISK_CACHE_TOOLTIP"
msgstr "Dra til Oppvåknings Fasen. Tilgjengelig når du har nok hjernekraft (vevstype med aksoner)."

msgid "DISMISSED_POPUPS_COLON"
msgstr ""

msgid "DISMISSED_POPUPS_EXPLANATION"
msgstr ""

msgid "DISMISS_INFORMATION_PERMANENTLY"
msgstr ""

msgid "DISMISS_WARNING_PERMANENTLY"
msgstr ""

msgid "DISPLAY_3D_MENU_BACKGROUNDS"
msgstr ""

msgid "DISPLAY_ABILITIES_BAR"
msgstr ""

msgid "DISPLAY_BACKGROUND_DISTORTION_EFFECT"
msgstr ""

msgid "DISPLAY_BACKGROUND_PARTICLES"
msgstr ""

msgid "DISPLAY_DRIVER_OPENGL"
msgstr ""

msgid "DISPLAY_DRIVER_VULKAN"
msgstr ""

msgid "DISPLAY_PART_NAMES"
msgstr ""

msgid "DISSOLVED_COMPOUND_FOOD_SOURCE"
msgstr ""

msgid "DOES_NOT_USE_FEATURE"
msgstr ""

msgid "DONATIONS"
msgstr ""

msgid "DOT_DOT_DOT"
msgstr ""

msgid "DOUBLE"
msgstr ""

msgid "DOUBLE_CLICK_TO_VIEW_IN_FULLSCREEN"
msgstr ""

msgid "DOUBLE_MEMBRANE_DESCRIPTION"
msgstr ""

msgid "DRAG_TO_REORDER_ITEMS_WITH_MOUSE"
msgstr ""

msgid "DUMP_SCENE_TREE"
msgstr ""

msgid "DUPLICATE_TYPE"
msgstr ""

msgid "EASTEREGG_MESSAGE_1"
msgstr ""

msgid "EASTEREGG_MESSAGE_10"
msgstr ""

msgid "EASTEREGG_MESSAGE_11"
msgstr ""

msgid "EASTEREGG_MESSAGE_12"
msgstr ""

msgid "EASTEREGG_MESSAGE_13"
msgstr ""

msgid "EASTEREGG_MESSAGE_14"
msgstr ""

msgid "EASTEREGG_MESSAGE_15"
msgstr ""

msgid "EASTEREGG_MESSAGE_16"
msgstr ""

msgid "EASTEREGG_MESSAGE_17"
msgstr ""

msgid "EASTEREGG_MESSAGE_18"
msgstr ""

msgid "EASTEREGG_MESSAGE_2"
msgstr ""

msgid "EASTEREGG_MESSAGE_3"
msgstr ""

msgid "EASTEREGG_MESSAGE_4"
msgstr ""

msgid "EASTEREGG_MESSAGE_5"
msgstr ""

msgid "EASTEREGG_MESSAGE_6"
msgstr ""

msgid "EASTEREGG_MESSAGE_7"
msgstr ""

msgid "EASTEREGG_MESSAGE_8"
msgstr ""

msgid "EASTEREGG_MESSAGE_9"
msgstr ""

msgid "EASTER_EGGS"
msgstr ""

msgid "EASTER_EGGS_EXPLANATION"
msgstr ""

msgid "EASTER_EGG_BANANA_BIOME"
msgstr ""

msgid "EDGE_PAN_SPEED"
msgstr ""

#, fuzzy
msgid "EDITING_TITLE"
msgstr "\"{0}\" - {1}"

msgid "EDITOR"
msgstr ""

msgid "EDITORS_AND_MUTATIONS_BUTTON"
msgstr ""

msgid "EDITOR_BUTTON_TOOLTIP"
msgstr ""

msgid "EDITOR_TUTORIAL_EDITOR_TEXT"
msgstr ""

msgid "EIGHT_TIMES"
msgstr ""

msgid "EJECT_ENGULFED"
msgstr ""

#, fuzzy
msgid "EJECT_ENGULFED_TOOLTIP"
msgstr "Dra til Oppvåknings Fasen. Tilgjengelig når du har nok hjernekraft (vevstype med aksoner)."

#, fuzzy
msgid "EMITTERS_COUNT"
msgstr "Mikrobestadiet"

msgid "ENABLED_MODS"
msgstr ""

msgid "ENABLE_ALL_COMPATIBLE"
msgstr ""

msgid "ENABLE_EDITOR"
msgstr ""

msgid "ENABLE_GUI_LIGHT_EFFECTS"
msgstr ""

msgid "ENDOSYMBIONT_ENGULFED_ALREADY_DONE"
msgstr ""

msgid "ENDOSYMBIONT_ENGULFED_PROGRESS"
msgstr ""

msgid "ENDOSYMBIONT_TYPE_ALREADY_PRESENT"
msgstr ""

msgid "ENDOSYMBIOSIS_AVAILABLE_ORGANELLES"
msgstr ""

msgid "ENDOSYMBIOSIS_BUTTON"
msgstr ""

#, fuzzy
msgid "ENDOSYMBIOSIS_CANCEL_TOOLTIP"
msgstr "Dra til Oppvåknings Fasen. Tilgjengelig når du har nok hjernekraft (vevstype med aksoner)."

msgid "ENDOSYMBIOSIS_COMPLETE_TOOLTIP"
msgstr ""

#, fuzzy
msgid "ENDOSYMBIOSIS_EXPLANATION"
msgstr ""
"Aggressive mikrober vil jage ned bytte over større avstander\n"
"og er mer sannsynlig å kjempe mot angripere når de blir angrepet.\n"
"Fredelige mikrober vil ikke engasjere andre over større avstander\n"
"og har mindre sannsynlighet for å bruke giftstoffer mot angripere."

msgid "ENDOSYMBIOSIS_NOTHING_ENGULFED"
msgstr ""

msgid "ENDOSYMBIOSIS_NO_CANDIDATE_ORGANELLES"
msgstr ""

#, fuzzy
msgid "ENDOSYMBIOSIS_PROGRESSING_EXPLANATION"
msgstr ""
"Aggressive mikrober vil jage ned bytte over større avstander\n"
"og er mer sannsynlig å kjempe mot angripere når de blir angrepet.\n"
"Fredelige mikrober vil ikke engasjere andre over større avstander\n"
"og har mindre sannsynlighet for å bruke giftstoffer mot angripere."

msgid "ENDOSYMBIOSIS_PROKARYOTIC_LIMIT_EXPLANATION"
msgstr ""

msgid "ENDOSYMBIOSIS_SINGLE_SPECIES_PROGRESS_DESCRIPTION"
msgstr ""

msgid "ENDOSYMBIOSIS_START_TOOLTIP"
msgstr ""

msgid "ENDOSYMBIOSIS_TITLE"
msgstr ""

msgid "ENERGY_BALANCE_REQUIRED_COMPOUND_LINE"
msgstr ""

msgid "ENERGY_BALANCE_TOOLTIP_CONSUMPTION"
msgstr ""

msgid "ENERGY_BALANCE_TOOLTIP_PRODUCTION"
msgstr ""

msgid "ENERGY_BALANCE_TOOLTIP_PRODUCTION_WITH_REQUIREMENT"
msgstr ""

msgid "ENERGY_IN_PATCH_FOR"
msgstr ""

msgid "ENERGY_IN_PATCH_SHORT"
msgstr ""

msgid "ENERGY_SOURCES"
msgstr ""

msgid "ENERGY_SUMMARY_LINE"
msgstr ""

msgid "ENGULF_NO_ATP_DAMAGE_MESSAGE"
msgstr ""

msgid "ENTER_EXISTING_ID"
msgstr ""

msgid "ENTER_EXISTING_WORKSHOP_ID"
msgstr ""

msgid "ENTITY_LABEL"
msgstr ""

msgid "ENVIRONMENT"
msgstr ""

#, fuzzy
msgid "ENVIRONMENTAL_CONDITIONS_BUTTON"
msgstr "Anaerob Nitrogenfiksering"

msgid "ENVIRONMENTAL_GLUCOSE_RETENTION"
msgstr ""

msgid "ENVIRONMENTAL_GLUCOSE_RETENTION_EXPLANATION"
msgstr ""

msgid "ENVIRONMENT_BUTTON_MICROBE_TOOLTIP"
msgstr ""

msgid "ENVIRONMENT_TOLERANCE"
msgstr ""

msgid "EPIPELAGIC"
msgstr ""

msgid "EQUIPMENT_TYPE_AXE"
msgstr ""

msgid "ERROR"
msgstr ""

msgid "ERROR_CREATING_FOLDER"
msgstr ""

msgid "ERROR_CREATING_INFO_FILE"
msgstr ""

msgid "ERROR_FAILED_TO_SAVE_NEW_SETTINGS"
msgstr ""

msgid "ERROR_FETCHING_EXPLANATION"
msgstr ""

msgid "ERROR_FETCHING_NEWS"
msgstr ""

msgid "ERROR_LOADING"
msgstr ""

msgid "ERROR_SAVING"
msgstr ""

msgid "ERROR_UPLOADING_EXCEPTION"
msgstr ""

msgid "ESCAPE"
msgstr ""

msgid "ESCAPE_ENGULFING"
msgstr ""

msgid "ESTUARY"
msgstr ""

#, fuzzy
msgid "EVENT_ERUPTION_TOOLTIP"
msgstr "Legg til en ny nøkkelbinding"

msgid "EVOLUTIONARY_TREE"
msgstr ""

msgid "EVOLUTIONARY_TREE_BUILD_FAILED"
msgstr ""

msgid "EXACT_VERSION_COLON"
msgstr ""

msgid "EXACT_VERSION_TOOLTIP"
msgstr ""

msgid "EXCEPTION_HAPPENED_PROCESSING_SAVE"
msgstr ""

msgid "EXCEPTION_HAPPENED_WHILE_LOADING"
msgstr ""

msgid "EXISTING_BUILDINGS"
msgstr ""

msgid "EXIT"
msgstr ""

#, fuzzy
msgid "EXIT_EDITOR"
msgstr "3D Redigerer"

msgid "EXIT_TO_LAUNCHER"
msgstr ""

msgid "EXPERIMENTAL_FEATURES"
msgstr ""

#, fuzzy
msgid "EXPERIMENTAL_FEATURES_EXPLANATION"
msgstr "(hastighet som AI muterer med)"

#, fuzzy
msgid "EXPERIMENTAL_FEATURES_WARNING"
msgstr "(hastighet som AI muterer med)"

msgid "EXPORT_ALL_WORLDS"
msgstr ""

msgid "EXPORT_ALL_WORLDS_TOOLTIP"
msgstr ""

msgid "EXPORT_SUCCESS"
msgstr ""

msgid "EXTERNAL"
msgstr ""

msgid "EXTERNAL_EFFECTS"
msgstr ""

msgid "EXTINCTION_BOX_TEXT"
msgstr ""

msgid "EXTINCTION_CAPITAL"
msgstr ""

msgid "EXTINCT_FROM_PATCH"
msgstr ""

msgid "EXTINCT_FROM_THE_PLANET"
msgstr ""

msgid "EXTINCT_IN_PATCH"
msgstr ""

msgid "EXTINCT_SPECIES"
msgstr ""

msgid "EXTRAS"
msgstr ""

msgid "EXTRA_OPTIONS"
msgstr ""

msgid "FACEBOOK_TOOLTIP"
msgstr ""

msgid "FAILED"
msgstr ""

msgid "FAILED_ONE_OR_MORE_SAVE_DELETION_DESCRIPTION"
msgstr ""

msgid "FAILED_SAVE_DELETION"
msgstr ""

msgid "FAILED_SAVE_DELETION_DESCRIPTION"
msgstr ""

msgid "FEARFUL"
msgstr ""

msgid "FEAR_EXPLANATION"
msgstr ""

msgid "FEATURE_DISABLED"
msgstr ""

msgid "FEATURE_ENABLED"
msgstr ""

msgid "FEBRUARY"
msgstr ""

msgid "FEED_ITEM_CONTENT_PARSING_FAILED"
msgstr ""

msgid "FEED_ITEM_MISSING_CONTENT"
msgstr ""

msgid "FEED_ITEM_PUBLISHED_AT"
msgstr ""

msgid "FEED_ITEM_TRUNCATED_NOTICE"
msgstr ""

msgid "FERROPLAST"
msgstr ""

msgid "FERROPLAST_DESCRIPTION"
msgstr ""

msgid "FERROPLAST_PROCESSES_DESCRIPTION"
msgstr ""

msgid "FILTER_ITEMS_BY_CATEGORY_COLON"
msgstr ""

msgid "FIND_CURRENT_PATCH"
msgstr ""

msgid "FINISHED_DOT"
msgstr ""

msgid "FINISH_EDITING_AND_RETURN_TO_ENVIRONMENT"
msgstr ""

msgid "FINISH_ONE_GENERATION"
msgstr ""

#, fuzzy
msgid "FINISH_X_GENERATIONS"
msgstr "Generelt"

msgid "FIRE_TOXIN"
msgstr ""

#, fuzzy
msgid "FIRE_TOXIN_TOOLTIP"
msgstr "Legg til en ny nøkkelbinding"

msgid "FLAGELLUM"
msgstr ""

msgid "FLAGELLUM_DESCRIPTION"
msgstr ""

msgid "FLAGELLUM_LENGTH_DESCRIPTION"
msgstr ""

msgid "FLAGELLUM_PROCESSES_DESCRIPTION"
msgstr ""

msgid "FLEET_NAME_FROM_PLACE"
msgstr ""

msgid "FLEET_UNITS"
msgstr ""

msgid "FLOATING_CHUNKS_COLON"
msgstr ""

msgid "FLOATING_HAZARD"
msgstr ""

msgid "FLUID"
msgstr ""

msgid "FLUIDITY_RIGIDITY"
msgstr ""

msgid "FOCUSED"
msgstr ""

msgid "FOCUS_EXPLANATION"
msgstr ""

msgid "FOG_OF_WAR_DISABLED"
msgstr ""

msgid "FOG_OF_WAR_DISABLED_DESCRIPTION"
msgstr ""

msgid "FOG_OF_WAR_INTENSE"
msgstr ""

msgid "FOG_OF_WAR_INTENSE_DESCRIPTION"
msgstr ""

msgid "FOG_OF_WAR_MODE"
msgstr ""

msgid "FOG_OF_WAR_REGULAR"
msgstr ""

msgid "FOG_OF_WAR_REGULAR_DESCRIPTION"
msgstr ""

msgid "FOOD_CHAIN"
msgstr ""

msgid "FOOD_SOURCE_ENERGY_INFO"
msgstr ""

msgid "FORGET_MOD_DETAILS"
msgstr ""

msgid "FORGET_MOD_DETAILS_TOOLTIP"
msgstr ""

msgid "FORM_ERROR_MESSAGE"
msgstr ""

msgid "FOSSILISATION"
msgstr ""

msgid "FOSSILISATION_EXPLANATION"
msgstr ""

#, fuzzy
msgid "FOSSILISATION_FAILED"
msgstr "Ytterligere valideringer oppdaget et problem: {0}"

msgid "FOSSILISATION_FAILED_DESCRIPTION"
msgstr ""

msgid "FOSSILISATION_HINT"
msgstr ""

msgid "FOSSILISATION_HINT_ALREADY_FOSSILISED"
msgstr ""

msgid "FOSSILISE"
msgstr ""

#, fuzzy
msgid "FOSSIL_DELETION_FAILED"
msgstr "Ytterligere valideringer oppdaget et problem: {0}"

msgid "FOSSIL_DELETION_FAILED_DESCRIPTION"
msgstr ""

msgid "FOUR_TIMES"
msgstr ""

msgid "FPS"
msgstr ""

msgid "FPS_DISPLAY"
msgstr ""

msgid "FRAME_DURATION"
msgstr ""

msgid "FREEBUILDING"
msgstr ""

msgid "FREE_GLUCOSE_CLOUD"
msgstr ""

msgid "FREE_GLUCOSE_CLOUD_EXPLANATION"
msgstr ""

msgid "FULLSCREEN"
msgstr ""

msgid "FULL_MOD_INFO"
msgstr ""

msgid "GALLERY_VIEWER"
msgstr ""

#, fuzzy
msgid "GAMEPLAY_BASICS_TITLE"
msgstr "\"{0}\" - {1}"

msgid "GAME_DESIGN_TEAM"
msgstr ""

msgid "GAME_SYSTEMS_TITLE"
msgstr ""

#, fuzzy
msgid "GATHERED_ENERGY_TOOLTIP"
msgstr "Dra til Oppvåknings Fasen. Tilgjengelig når du har nok hjernekraft (vevstype med aksoner)."

msgid "GENERAL"
msgstr "Generelt"

#, fuzzy
msgid "GENERAL_LOADING_TIP_1"
msgstr "Mikrobe Redigerer"

#, fuzzy
msgid "GENERAL_LOADING_TIP_2"
msgstr "Mikrobe Redigerer"

#, fuzzy
msgid "GENERAL_LOADING_TIP_3"
msgstr "Mikrobe Redigerer"

#, fuzzy
msgid "GENERAL_LOADING_TIP_4"
msgstr "Mikrobe Redigerer"

#, fuzzy
msgid "GENERAL_LOADING_TIP_5"
msgstr "Mikrobe Redigerer"

#, fuzzy
msgid "GENERAL_LOADING_TIP_6"
msgstr "Mikrobe Redigerer"

#, fuzzy
msgid "GENERAL_LOADING_TIP_7"
msgstr "Mikrobe Redigerer"

#, fuzzy
msgid "GENERATIONS"
msgstr "Generelt"

msgid "GENERATION_COLON"
msgstr ""

msgid "GITHUB_TOOLTIP"
msgstr ""

msgid "GLES3"
msgstr ""

msgid "GLOBAL_INITIAL_LETTER"
msgstr ""

#, fuzzy
msgid "GLOBAL_POPULATION_COLON"
msgstr "Dra til Oppvåknings Fasen. Tilgjengelig når du har nok hjernekraft (vevstype med aksoner)."

msgid "GLOBAL_TIMELINE_SPECIES_MIGRATED_TO"
msgstr ""

msgid "GLUCOSE"
msgstr ""

msgid "GLUCOSE_CONCENTRATIONS_DRASTICALLY_DROPPED"
msgstr ""

msgid "GLYCOLYSIS"
msgstr ""

msgid "GODMODE"
msgstr ""

msgid "GOD_TOOLS_TITLE"
msgstr ""

msgid "GOOGLY_EYE_CELL"
msgstr ""

msgid "GOT_IT"
msgstr ""

msgid "GPL_LICENSE_HEADING"
msgstr ""

msgid "GPU_NAME"
msgstr ""

msgid "GRAPHICS"
msgstr ""

msgid "GRAPHICS_TEAM"
msgstr ""

msgid "GROWTH_ORDER"
msgstr ""

msgid "GUI"
msgstr ""

msgid "GUI_LIGHT_EFFECTS_OPTION_DESCRIPTION"
msgstr ""

msgid "GUI_TAB_NAVIGATION"
msgstr ""

msgid "GUI_VOLUME"
msgstr ""

msgid "HEALTH"
msgstr ""

msgid "HELP"
msgstr ""

msgid "HELP_BUTTON_TOOLTIP"
msgstr ""

msgid "HIGHER_VALUES_INCREASE_PERFORMANCE"
msgstr ""

msgid "HIGHER_VALUES_WORSEN_PERFORMANCE"
msgstr ""

msgid "HOLD_FOR_PAN_OR_ROTATE_MODE"
msgstr ""

msgid "HOLD_FOR_PAN_WITH_MOUSE"
msgstr ""

msgid "HOLD_PACK_COMMANDS_MENU"
msgstr ""

msgid "HOLD_TO_SHOW_CURSOR"
msgstr ""

msgid "HOLD_TO_SHOW_CURSOR_ADVICE_TEXT"
msgstr ""

msgid "HOLD_TO_SKIP_CREDITS"
msgstr ""

msgid "HOME"
msgstr ""

msgid "HORIZONTAL_COLON"
msgstr ""

msgid "HORIZONTAL_WITH_AXIS_NAME_COLON"
msgstr ""

msgid "HP_COLON"
msgstr ""

msgid "HSV"
msgstr ""

msgid "HUD_MESSAGE_MULTIPLE"
msgstr ""

msgid "HYDROGENASE"
msgstr ""

msgid "HYDROGENASE_DESCRIPTION"
msgstr ""

#, fuzzy
msgid "HYDROGENASE_PROCESSES_DESCRIPTION"
msgstr "Anaerob Nitrogenfiksering"

msgid "HYDROGEN_SULFIDE"
msgstr ""

msgid "ICESHARD"
msgstr ""

msgid "ICESHELF"
msgstr ""

msgid "ICE_CHUNK_BIG"
msgstr ""

msgid "ICE_CHUNK_SMALL"
msgstr ""

msgid "ID_IS_NOT_A_NUMBER"
msgstr ""

msgid "ID_NUMBER"
msgstr ""

msgid "IMAGE_FILE_TYPES"
msgstr ""

msgid "INCLUDE_MULTICELLULAR_PROTOTYPE"
msgstr ""

msgid "INCLUDE_MULTICELLULAR_PROTOTYPE_EXPLANATION"
msgstr ""

msgid "INCREASE_ITEM_SIZE"
msgstr ""

msgid "INDICATOR_SPECIES_IS_NEW"
msgstr ""

#, fuzzy
msgid "INDICATOR_SPECIES_MUTATED"
msgstr "Tillat arter å ikke mutere (hvis ingen god mutasjon er funnet)"

msgid "INDUSTRIAL_STAGE"
msgstr ""

msgid "INFINITE_COMPOUNDS"
msgstr ""

msgid "INFINITE_MP"
msgstr ""

msgid "INFO_BOX_COST"
msgstr ""

#, fuzzy
msgid "INFO_BOX_EDITORS"
msgstr "Mikrobe Redigerer"

msgid "INFO_BOX_ENZYMES"
msgstr ""

msgid "INFO_BOX_GAMEPLAY_TYPE"
msgstr ""

msgid "INFO_BOX_INTERNAL_NAME"
msgstr ""

msgid "INFO_BOX_MASS"
msgstr ""

#, fuzzy
msgid "INFO_BOX_NEXT_STAGE"
msgstr "Mikrobestadiet"

msgid "INFO_BOX_OSMOREGULATION_COST"
msgstr ""

msgid "INFO_BOX_PREVIOUS_STAGE"
msgstr ""

msgid "INFO_BOX_PROCESSES"
msgstr ""

msgid "INFO_BOX_REQUIRES_NUCLEUS"
msgstr ""

msgid "INFO_BOX_SIZE"
msgstr ""

msgid "INFO_BOX_STORAGE"
msgstr ""

msgid "INFO_BOX_UNIQUE"
msgstr ""

msgid "INFO_BOX_UPGRADES"
msgstr ""

msgid "INGESTED_MATTER"
msgstr ""

msgid "INIT_NEW_WORLD_TOOLTIP"
msgstr ""

msgid "INPUTS"
msgstr ""

msgid "INPUT_NAME_BUILD_STRUCTURE"
msgstr ""

msgid "INPUT_NAME_INTERACTION"
msgstr ""

msgid "INPUT_NAME_OPEN_INVENTORY"
msgstr ""

msgid "INSPECT"
msgstr ""

msgid "INSPECTOR"
msgstr ""

#, fuzzy
msgid "INTERACTION_ACTIVATE_ASCENSION"
msgstr "AI mutasjonshastighet"

#, fuzzy
msgid "INTERACTION_ACTIVATE_ASCENSION_MISSING_ENERGY"
msgstr "AI mutasjonshastighet"

#, fuzzy
msgid "INTERACTION_CONSTRUCT"
msgstr "AI mutasjonshastighet"

msgid "INTERACTION_CONSTRUCT_MISSING_DEPOSITED_MATERIALS"
msgstr ""

#, fuzzy
msgid "INTERACTION_CRAFT"
msgstr "AI mutasjonshastighet"

#, fuzzy
msgid "INTERACTION_DEPOSIT_RESOURCES"
msgstr "AI mutasjonshastighet"

msgid "INTERACTION_DEPOSIT_RESOURCES_NO_SUITABLE_RESOURCES"
msgstr ""

#, fuzzy
msgid "INTERACTION_DESTROY"
msgstr "AI mutasjonshastighet"

#, fuzzy
msgid "INTERACTION_FOUND_SETTLEMENT"
msgstr "AI mutasjonshastighet"

#, fuzzy
msgid "INTERACTION_HARVEST"
msgstr "AI mutasjonshastighet"

msgid "INTERACTION_HARVEST_CANNOT_MISSING_TOOL"
msgstr ""

msgid "INTERACTION_PICK_UP"
msgstr ""

msgid "INTERACTION_PICK_UP_CANNOT_FULL"
msgstr ""

msgid "INTERNALS"
msgstr ""

msgid "INTERNAL_NAME_IN_USE"
msgstr ""

msgid "INTERNAL_NAME_REQUIRED"
msgstr ""

msgid "INTERNAL_NAME_REQUIRES_CAPITAL"
msgstr ""

msgid "INVALID_DATA_TO_PLOT"
msgstr ""

msgid "INVALID_ICON_PATH"
msgstr ""

msgid "INVALID_SAVE_NAME_POPUP"
msgstr ""

msgid "INVALID_SPECIES_NAME_POPUP"
msgstr ""

msgid "INVALID_TAG"
msgstr ""

msgid "INVALID_URL_FORMAT"
msgstr ""

msgid "INVALID_URL_SCHEME"
msgstr ""

msgid "INVENTORY_ITEMS_ON_GROUND"
msgstr ""

#, fuzzy
msgid "INVENTORY_TITLE"
msgstr "\"{0}\" - {1}"

msgid "INVENTORY_TOGGLE_CRAFTING"
msgstr ""

msgid "INVENTORY_TOGGLE_GROUND"
msgstr ""

msgid "INVERTED"
msgstr ""

msgid "IN_PROTOTYPE"
msgstr ""

msgid "IRON"
msgstr ""

msgid "IRON_CHEMOLITHOAUTOTROPHY"
msgstr ""

msgid "ITCH_TOOLTIP"
msgstr ""

msgid "ITEM_AT_2D_COORDINATES"
msgstr ""

msgid "ITEM_NAME_SEPARATOR"
msgstr ""

msgid "JANUARY"
msgstr ""

msgid "JSON_DEBUG_MODE"
msgstr ""

msgid "JSON_DEBUG_MODE_ALWAYS"
msgstr ""

msgid "JSON_DEBUG_MODE_AUTO"
msgstr ""

msgid "JSON_DEBUG_MODE_NEVER"
msgstr ""

msgid "JULY"
msgstr ""

msgid "JUNE"
msgstr ""

#, fuzzy
msgid "KEEP_MIGRATION"
msgstr "Generelt"

msgid "KEY_BACK"
msgstr ""

msgid "KEY_BACKTAB"
msgstr ""

msgid "KEY_BINDING_CHANGE_CONFLICT"
msgstr ""

msgid "KEY_BRING_UP_KEYBOARD"
msgstr ""

msgid "KEY_CLEAR"
msgstr ""

msgid "KEY_DELETE"
msgstr ""

msgid "KEY_DOWN"
msgstr ""

msgid "KEY_END"
msgstr ""

msgid "KEY_ENTER"
msgstr ""

msgid "KEY_FAVORITES"
msgstr ""

msgid "KEY_FORWARD"
msgstr ""

msgid "KEY_GLOBE"
msgstr ""

msgid "KEY_HELP"
msgstr ""

msgid "KEY_HOME"
msgstr ""

msgid "KEY_HOMEPAGE"
msgstr ""

msgid "KEY_HYPER"
msgstr ""

msgid "KEY_INSERT"
msgstr ""

msgid "KEY_JIS_EISU"
msgstr ""

msgid "KEY_JIS_KANA"
msgstr ""

msgid "KEY_LEFT"
msgstr ""

msgid "KEY_MENU"
msgstr ""

msgid "KEY_META"
msgstr ""

msgid "KEY_OPENURL"
msgstr ""

msgid "KEY_PAUSE"
msgstr ""

msgid "KEY_PRINT"
msgstr ""

msgid "KEY_REFRESH"
msgstr ""

msgid "KEY_RIGHT"
msgstr ""

msgid "KEY_SEARCH"
msgstr ""

msgid "KEY_STANDBY"
msgstr ""

msgid "KEY_STOP"
msgstr ""

msgid "KEY_TAB"
msgstr ""

msgid "KEY_UP"
msgstr ""

msgid "KILO_ABBREVIATION"
msgstr ""

msgid "KP0"
msgstr ""

msgid "KP1"
msgstr ""

msgid "KP2"
msgstr ""

msgid "KP3"
msgstr ""

msgid "KP4"
msgstr ""

msgid "KP5"
msgstr ""

msgid "KP6"
msgstr ""

msgid "KP7"
msgstr ""

msgid "KP8"
msgstr ""

msgid "KP9"
msgstr ""

msgid "KPADD"
msgstr ""

msgid "KPDIVIDE"
msgstr ""

msgid "KPENTER"
msgstr ""

msgid "KPMULTIPLY"
msgstr ""

msgid "KPPERIOD"
msgstr ""

msgid "KPSUBTRACT"
msgstr ""

msgid "LANGUAGE"
msgstr ""

msgid "LANGUAGE_TRANSLATION_PROGRESS"
msgstr ""

msgid "LANGUAGE_TRANSLATION_PROGRESS_LOW"
msgstr ""

msgid "LANGUAGE_TRANSLATION_PROGRESS_REALLY_LOW"
msgstr ""

msgid "LAST_ORGANELLE_DELETE_OPTION_DISABLED_TOOLTIP"
msgstr ""

msgid "LAUNCH0"
msgstr ""

msgid "LAUNCH1"
msgstr ""

msgid "LAUNCH2"
msgstr ""

msgid "LAUNCH3"
msgstr ""

msgid "LAUNCH4"
msgstr ""

msgid "LAUNCH5"
msgstr ""

msgid "LAUNCH6"
msgstr ""

msgid "LAUNCH7"
msgstr ""

msgid "LAUNCH8"
msgstr ""

msgid "LAUNCH9"
msgstr ""

msgid "LAUNCHA"
msgstr ""

msgid "LAUNCHB"
msgstr ""

msgid "LAUNCHC"
msgstr ""

msgid "LAUNCHD"
msgstr ""

msgid "LAUNCHE"
msgstr ""

msgid "LAUNCHF"
msgstr ""

msgid "LAUNCHMAIL"
msgstr ""

msgid "LAUNCHMEDIA"
msgstr ""

msgid "LAWK_ONLY"
msgstr ""

msgid "LAWK_ONLY_EXPLANATION"
msgstr ""

msgid "LEAD_ARTIST"
msgstr ""

msgid "LEAD_ARTISTS"
msgstr ""

msgid "LEAD_DEVELOPERS"
msgstr ""

msgid "LEAD_GAME_DESIGNER"
msgstr ""

msgid "LEAD_GAME_DESIGNERS"
msgstr ""

msgid "LEAD_OUTREACH_PEOPLE"
msgstr ""

msgid "LEAD_OUTREACH_PERSON"
msgstr ""

msgid "LEAD_PROGRAMMER"
msgstr ""

msgid "LEAD_PROGRAMMERS"
msgstr ""

msgid "LEAD_PROJECT_MANAGER"
msgstr ""

msgid "LEAD_PROJECT_MANAGERS"
msgstr ""

msgid "LEAD_TESTER"
msgstr ""

msgid "LEAD_TESTERS"
msgstr ""

msgid "LEAD_THEORIST"
msgstr ""

msgid "LEAD_THEORISTS"
msgstr ""

msgid "LEFT_ARROW"
msgstr ""

msgid "LEFT_MOUSE"
msgstr ""

msgid "LICENSES"
msgstr ""

msgid "LICENSES_COVERING_THRIVE"
msgstr ""

msgid "LIFE_ORIGIN"
msgstr ""

msgid "LIFE_ORIGIN_EXPLANATION"
msgstr ""

msgid "LIFE_ORIGIN_PANSPERMIA"
msgstr ""

msgid "LIFE_ORIGIN_POND"
msgstr ""

msgid "LIFE_ORIGIN_TOOLTIP"
msgstr ""

msgid "LIFE_ORIGIN_VENTS"
msgstr ""

msgid "LIGHT"
msgstr ""

msgid "LIGHT_LEVEL_AVERAGE"
msgstr ""

msgid "LIGHT_LEVEL_CURRENT"
msgstr ""

msgid "LIGHT_LEVEL_DAY"
msgstr ""

msgid "LIGHT_LEVEL_LABEL_AT_NOON"
msgstr ""

msgid "LIGHT_LEVEL_NIGHT"
msgstr ""

msgid "LIGHT_MAX"
msgstr ""

msgid "LIMIT_EXTREME"
msgstr ""

msgid "LIMIT_GROWTH_RATE"
msgstr ""

msgid "LIMIT_GROWTH_RATE_EXPLANATION"
msgstr ""

msgid "LIMIT_HUGE"
msgstr ""

msgid "LIMIT_LARGE"
msgstr ""

msgid "LIMIT_NORMAL"
msgstr ""

msgid "LIMIT_SMALL"
msgstr ""

msgid "LIMIT_TINY"
msgstr ""

msgid "LIMIT_VERY_LARGE"
msgstr ""

msgid "LIMIT_VERY_SMALL"
msgstr ""

msgid "LINE_COLOUR"
msgstr ""

#, fuzzy
msgid "LINKS_TITLE"
msgstr "\"{0}\" - {1}"

msgid "LIPASE"
msgstr ""

msgid "LIPASE_DESCRIPTION"
msgstr ""

msgid "LOAD"
msgstr ""

msgid "LOADING"
msgstr ""

msgid "LOADING_DOT_DOT_DOT"
msgstr ""

msgid "LOADING_GAME"
msgstr ""

msgid "LOADING_MACROSCOPIC_EDITOR"
msgstr ""

msgid "LOADING_MICROBE_EDITOR"
msgstr ""

msgid "LOADING_MULTICELLULAR_EDITOR"
msgstr ""

msgid "LOAD_FINISHED"
msgstr ""

msgid "LOAD_GAME"
msgstr ""

msgid "LOAD_GAME_BUTTON_TOOLTIP"
msgstr ""

msgid "LOAD_INCOMPATIBLE_PROTOTYPE_WARNING"
msgstr ""

msgid "LOAD_INCOMPATIBLE_SAVE_PROMPT"
msgstr ""

msgid "LOAD_INCOMPATIBLE_SAVE_WARNING"
msgstr ""

msgid "LOAD_INVALID_SAVE_PROMPT"
msgstr ""

msgid "LOAD_INVALID_SAVE_WARNING"
msgstr ""

msgid "LOCAL_INITIAL_LETTER"
msgstr ""

msgid "LOCK_DAY_NIGHT_CYCLE"
msgstr ""

msgid "LOW_MENU_PERFORMANCE"
msgstr ""

msgid "LOW_MENU_PERFORMANCE_DESCRIPTION"
msgstr ""

msgid "LYSOSOME"
msgstr ""

msgid "LYSOSOME_DESCRIPTION"
msgstr ""

msgid "LYSOSOME_PROCESSES_DESCRIPTION"
msgstr ""

#, fuzzy
msgid "MACROLIDE_SYNTHESIS"
msgstr "AI mutasjonshastighet"

msgid "MACROSCOPIC"
msgstr ""

#, fuzzy
msgid "MACROSCOPIC_STAGE"
msgstr "Mikrobestadiet"

msgid "MANUALLY_SET_TIME"
msgstr ""

msgid "MAP"
msgstr ""

msgid "MARCH"
msgstr ""

msgid "MARINE_SNOW"
msgstr ""

msgid "MASTER_VOLUME"
msgstr ""

#, fuzzy
msgid "MAX_CACHE_SIZE_TOOLTIP"
msgstr "Dra til Oppvåknings Fasen. Tilgjengelig når du har nok hjernekraft (vevstype med aksoner)."

msgid "MAX_FPS"
msgstr ""

msgid "MAX_FPS_NO_LIMIT"
msgstr ""

#, fuzzy
msgid "MAX_SIZE_COLON"
msgstr "Agenter:"

msgid "MAX_SPAWNED_ENTITIES"
msgstr ""

msgid "MAX_VISIBLE_DATASET_WARNING"
msgstr ""

msgid "MAY"
msgstr ""

msgid "MECHANICS_BUTTON"
msgstr ""

msgid "MEDIANEXT"
msgstr ""

msgid "MEDIAPLAY"
msgstr ""

msgid "MEDIAPREVIOUS"
msgstr ""

msgid "MEDIARECORD"
msgstr ""

msgid "MEDIASTOP"
msgstr ""

msgid "MEDIUM_SULFUR_CHUNK"
msgstr ""

msgid "MEGA_YEARS"
msgstr ""

msgid "MEMBRANE"
msgstr ""

msgid "MEMBRANE_RIGIDITY"
msgstr ""

msgid "MEMBRANE_TYPES"
msgstr ""

msgid "MENU"
msgstr "Meny"

msgid "MESOPELAGIC"
msgstr ""

msgid "METABOLOSOMES"
msgstr ""

msgid "METABOLOSOMES_DESCRIPTION"
msgstr ""

msgid "METABOLOSOMES_PROCESSES_DESCRIPTION"
msgstr ""

msgid "METRICS"
msgstr ""

msgid "METRICS_CONTENT"
msgstr ""

msgid "MIB_VALUE"
msgstr ""

msgid "MICHE"
msgstr ""

msgid "MICHES_FOR_PATCH"
msgstr ""

msgid "MICHE_AVOID_PREDATION_SELECTION_PRESSURE"
msgstr ""

msgid "MICHE_CHUNK_PRESSURE"
msgstr ""

msgid "MICHE_COMPOUND_CLOUD_PRESSURE"
msgstr ""

msgid "MICHE_COMPOUND_EFFICIENCY_PRESSURE"
msgstr ""

#, fuzzy
msgid "MICHE_DETAIL_TEXT"
msgstr "Mikrobestadiet"

msgid "MICHE_ENVIRONMENTAL_COMPOUND_PRESSURE"
msgstr ""

msgid "MICHE_MAINTAIN_COMPOUND_PRESSURE"
msgstr ""

msgid "MICHE_METABOLIC_STABILITY_PRESSURE"
msgstr ""

msgid "MICHE_NO_OP_PRESSURE"
msgstr ""

msgid "MICHE_PREDATION_EFFECTIVENESS_PRESSURE"
msgstr ""

msgid "MICHE_PREDATOR_ROOT_PRESSURE"
msgstr ""

msgid "MICHE_ROOT_PRESSURE"
msgstr ""

msgid "MICHE_TREE"
msgstr ""

#, fuzzy
msgid "MICROBE"
msgstr "Mikrobestadiet"

#, fuzzy
msgid "MICROBES_COUNT"
msgstr "Mikrobestadiet"

#, fuzzy
msgid "MICROBE_BENCHMARK"
msgstr "Mikrobe Redigerer"

msgid "MICROBE_EDITOR"
msgstr "Mikrobe Redigerer"

msgid "MICROBE_FREEBUILD_EDITOR"
msgstr ""

#, fuzzy
msgid "MICROBE_LOADING_TIP_1"
msgstr "Mikrobe Redigerer"

#, fuzzy
msgid "MICROBE_LOADING_TIP_10"
msgstr "Mikrobe Redigerer"

#, fuzzy
msgid "MICROBE_LOADING_TIP_11"
msgstr "Mikrobe Redigerer"

#, fuzzy
msgid "MICROBE_LOADING_TIP_12"
msgstr "Mikrobe Redigerer"

#, fuzzy
msgid "MICROBE_LOADING_TIP_13"
msgstr "Mikrobe Redigerer"

#, fuzzy
msgid "MICROBE_LOADING_TIP_14"
msgstr "Mikrobe Redigerer"

#, fuzzy
msgid "MICROBE_LOADING_TIP_15"
msgstr "Mikrobe Redigerer"

#, fuzzy
<<<<<<< HEAD
msgid "MICROBE_LOADING_TIP_16"
msgstr "Mikrobe Redigerer"
=======
msgid "MICROBE_ORGANELLE_UPGRADES_STATISTICS"
msgstr "[thrive:input]g_move_forward[/thrive:input],[thrive:input]g_move_left[/thrive:input],[thrive:input]g_move_backwards[/thrive:input],[thrive:input]g_move_right[/thrive:input] og mus for bevegelse. [thrive:input]g_fire_toxin[/thrive:input] for skyting [thrive:compound type=\"oxytoxy\"][/thrive:compound] hvis du har toxin vacuole. [thrive:input]g_toggle_engulf[/thrive:input] for veksling av oppsluknings modus. Du kan zoome in og ut med mus hjulet."

#, fuzzy
msgid "MICROBE_SPECIES_DETAIL_TEXT"
msgstr "Mikrobestadiet"
>>>>>>> e2d4d25b

#, fuzzy
msgid "MICROBE_LOADING_TIP_17"
msgstr "Mikrobe Redigerer"

#, fuzzy
msgid "MICROBE_LOADING_TIP_18"
msgstr "Mikrobe Redigerer"

#, fuzzy
msgid "MICROBE_LOADING_TIP_19"
msgstr "Mikrobe Redigerer"

#, fuzzy
msgid "MICROBE_LOADING_TIP_2"
msgstr "Mikrobe Redigerer"

#, fuzzy
msgid "MICROBE_LOADING_TIP_20"
msgstr "Mikrobe Redigerer"

#, fuzzy
msgid "MICROBE_LOADING_TIP_21"
msgstr "Mikrobe Redigerer"

#, fuzzy
msgid "MICROBE_LOADING_TIP_22"
msgstr "Mikrobe Redigerer"

#, fuzzy
msgid "MICROBE_LOADING_TIP_3"
msgstr "Mikrobe Redigerer"

#, fuzzy
msgid "MICROBE_LOADING_TIP_4"
msgstr "Mikrobe Redigerer"

#, fuzzy
msgid "MICROBE_LOADING_TIP_5"
msgstr "Mikrobe Redigerer"

#, fuzzy
msgid "MICROBE_LOADING_TIP_6"
msgstr "Mikrobe Redigerer"

#, fuzzy
msgid "MICROBE_LOADING_TIP_7"
msgstr "Mikrobe Redigerer"

#, fuzzy
msgid "MICROBE_LOADING_TIP_8"
msgstr "Mikrobe Redigerer"

#, fuzzy
msgid "MICROBE_LOADING_TIP_9"
msgstr "Mikrobe Redigerer"

msgid "MICROBE_ORGANELLE_STATISTICS"
msgstr ""

#, fuzzy
msgid "MICROBE_SPECIES_DETAIL_TEXT"
msgstr "Mikrobestadiet"

msgid "MICROBE_STAGE"
msgstr "Mikrobestadiet"

#, fuzzy
msgid "MICROBE_STAGE_BECOME_MULTICELLULAR_TEXT"
msgstr "Mikrobestadiet"

msgid "MICROBE_STAGE_COLLECT_TEXT"
msgstr ""

msgid "MICROBE_STAGE_CONTROL_TEXT"
msgstr ""

msgid "MICROBE_STAGE_CONTROL_TEXT_CONTROLLER"
msgstr ""

#, fuzzy
msgid "MICROBE_STAGE_DAY_NIGHT_TEXT"
msgstr "Mikrobestadiet"

msgid "MICROBE_STAGE_HEALTH_TEXT"
msgstr ""

msgid "MICROBE_STAGE_INITIAL"
msgstr ""

#, fuzzy
msgid "MICROBE_STAGE_INITIAL_PANSPERMIA"
msgstr "Mikrobestadiet"

#, fuzzy
msgid "MICROBE_STAGE_INITIAL_POND"
msgstr "Mikrobestadiet"

#, fuzzy
msgid "MICROBE_STAGE_ORGANELLE_DIVISION"
msgstr "[thrive:input]g_move_forward[/thrive:input],[thrive:input]g_move_left[/thrive:input],[thrive:input]g_move_backwards[/thrive:input],[thrive:input]g_move_right[/thrive:input] og mus for bevegelse. [thrive:input]g_fire_toxin[/thrive:input] for skyting [thrive:compound type=\"oxytoxy\"][/thrive:compound] hvis du har toxin vacuole. [thrive:input]g_toggle_engulf[/thrive:input] for veksling av oppsluknings modus. Du kan zoome in og ut med mus hjulet."

msgid "MIDDLE_MOUSE"
msgstr ""

msgid "MIGRATE"
msgstr ""

#, fuzzy
msgid "MIGRATION_FAILED_TO_ADD"
msgstr "Ytterligere valideringer oppdaget et problem: {0}"

msgid "MIGRATION_STATUS_DESTINATION_NOT_SELECTED"
msgstr ""

msgid "MIGRATION_STATUS_TEXT"
msgstr ""

#, fuzzy
msgid "MIGRATION_STEP_DESTINATION_EXPLANATION"
msgstr "(hastighet som AI muterer med)"

msgid "MIGRATION_STEP_ONLY_ONE_ALLOWED"
msgstr ""

#, fuzzy
msgid "MIGRATION_STEP_POPULATION_EXPLANATION"
msgstr "Dette panelet viser tallene som auto-evo-prediksjonen tar utgangspunkt i. Den totale energien en art er i stand til å fange, og kostnaden per individ av arten, bestemmer den endelige populasjonen. Auto-evo bruker en forenklet modell av virkeligheten for å beregne hvor godt artene klarer seg basert på energien de er i stand til å samle. For hver matkilde vises det hvor mye energi arten får fra den. I tillegg vises den totale energien som er tilgjengelig fra denne kilden. Andelen arten får ut av den totale energien er basert på hvor stor kondisjonen er sammenlignet med den totale kondisjonen. Kondisjon er et mål på hvor godt arten kan utnytte den aktuelle næringskilden."

#, fuzzy
msgid "MIGRATION_STEP_SOURCE_EXPLANATION"
msgstr "(hastighet som AI muterer med)"

#, fuzzy
msgid "MIGRATION_TOOLTIP"
msgstr "Legg til en ny nøkkelbinding"

msgid "MILLION_ABBREVIATION"
msgstr ""

msgid "MINIMUM_AMOUNT_TO_FIND"
msgstr ""

msgid "MINIMUM_VERSION"
msgstr ""

msgid "MIN_VISIBLE_DATASET_WARNING"
msgstr ""

msgid "MISC"
msgstr ""

msgid "MISCELLANEOUS"
msgstr ""

#, fuzzy
msgid "MISCELLANEOUS_3D_STAGE"
msgstr "Flercellestadiet"

msgid "MISC_FUN"
msgstr ""

msgid "MISSING_DESCRIPTION"
msgstr ""

msgid "MISSING_OR_INVALID_REQUIRED_FIELD"
msgstr ""

msgid "MISSING_TITLE"
msgstr ""

msgid "MITOCHONDRION"
msgstr ""

msgid "MITOCHONDRION_DESCRIPTION"
msgstr ""

msgid "MITOCHONDRION_PROCESSES_DESCRIPTION"
msgstr ""

msgid "MIXED_DOT_DOT_DOT"
msgstr ""

msgid "MODDING_INSTRUCTIONS_ON"
msgstr ""

msgid "MODELS"
msgstr "Modeller"

msgid "MODIFY"
msgstr ""

msgid "MODIFY_ORGANELLE"
msgstr ""

msgid "MODIFY_TYPE"
msgstr ""

msgid "MODS"
msgstr ""

msgid "MODS_INSTALLED_BUT_NOT_ENABLED"
msgstr ""

msgid "MOD_ASSEMBLY"
msgstr ""

msgid "MOD_ASSEMBLY_CLASS"
msgstr ""

#, fuzzy
msgid "MOD_ASSEMBLY_CLASS_CREATION_FAILED"
msgstr "Mod monteringsklasse kreves når montering er spesifisert"

msgid "MOD_ASSEMBLY_CLASS_NOT_FOUND"
msgstr ""

msgid "MOD_ASSEMBLY_INIT_CALL_FAILED"
msgstr ""

msgid "MOD_ASSEMBLY_LOAD_CALL_FAILED_EXCEPTION"
msgstr ""

msgid "MOD_ASSEMBLY_LOAD_EXCEPTION"
msgstr ""

msgid "MOD_ASSEMBLY_UNLOAD_CALL_FAILED"
msgstr ""

msgid "MOD_ASSEMBLY_UNLOAD_CALL_FAILED_EXCEPTION"
msgstr ""

msgid "MOD_AUTHOR"
msgstr ""

msgid "MOD_AUTO_HARMONY"
msgstr ""

msgid "MOD_CREATION_FAILED"
msgstr ""

msgid "MOD_DESCRIPTION"
msgstr ""

msgid "MOD_EXTENDED_DESCRIPTION"
msgstr ""

msgid "MOD_HARMONY_LOAD_FAILED_EXCEPTION"
msgstr ""

msgid "MOD_HARMONY_UNLOAD_FAILED_EXCEPTION"
msgstr ""

msgid "MOD_HAS_NO_LOADABLE_RESOURCES"
msgstr ""

msgid "MOD_ICON_FILE"
msgstr ""

msgid "MOD_INFO_URL"
msgstr ""

msgid "MOD_INTERNAL_NAME"
msgstr ""

msgid "MOD_LICENSE"
msgstr ""

msgid "MOD_LOAD_ERRORS"
msgstr ""

msgid "MOD_LOAD_ERRORS_OCCURRED"
msgstr ""

msgid "MOD_LOAD_OR_UNLOAD_ERRORS_OCCURRED"
msgstr ""

msgid "MOD_LOAD_UNLOAD_CAVEATS"
msgstr ""

msgid "MOD_LOAD_UNLOAD_RESTART"
msgstr ""

msgid "MOD_MAXIMUM_THRIVE"
msgstr ""

msgid "MOD_MINIMUM_THRIVE"
msgstr ""

msgid "MOD_NAME"
msgstr ""

msgid "MOD_PCK_NAME"
msgstr ""

msgid "MOD_RECOMMENDED_THRIVE"
msgstr ""

msgid "MOD_TO_UPLOAD"
msgstr ""

msgid "MOD_UPLOADER"
msgstr ""

msgid "MOD_VERSION"
msgstr ""

msgid "MORE_INFO"
msgstr ""

msgid "MORE_INFO_PROMPT"
msgstr ""

msgid "MOUSE_EDGE_PANNING_OPTION"
msgstr ""

msgid "MOUSE_LOOK_SENSITIVITY"
msgstr ""

msgid "MOUSE_SENSITIVITY_WINDOW_SIZE_ADJUSTMENT"
msgstr ""

msgid "MOVE"
msgstr ""

msgid "MOVEMENT"
msgstr ""

msgid "MOVE_ATTEMPTS_PER_SPECIES"
msgstr ""

msgid "MOVE_BACKWARDS"
msgstr ""

msgid "MOVE_DOWN_OR_CROUCH"
msgstr ""

msgid "MOVE_FORWARD"
msgstr ""

msgid "MOVE_ITEM_DOWN"
msgstr ""

msgid "MOVE_ITEM_UP"
msgstr ""

msgid "MOVE_LEFT"
msgstr ""

msgid "MOVE_ORGANELLE"
msgstr ""

msgid "MOVE_RIGHT"
msgstr ""

msgid "MOVE_TO_ANY_PATCH"
msgstr ""

msgid "MOVE_TO_LAND"
msgstr ""

msgid "MOVE_TO_MACROSCOPIC_TOOLTIP"
msgstr ""

msgid "MOVE_TO_MULTICELLULAR_STAGE_TOOLTIP"
msgstr ""

msgid "MOVE_TO_THIS_PATCH"
msgstr ""

msgid "MOVE_UP_OR_JUMP"
msgstr ""

msgid "MOVING_TO_AWAKENING_PROTOTYPE"
msgstr ""

msgid "MOVING_TO_AWAKENING_PROTOTYPE_TITLE"
msgstr ""

msgid "MOVING_TO_LAND_PROTOTYPE"
msgstr ""

msgid "MOVING_TO_LAND_PROTOTYPE_TITLE"
msgstr ""

msgid "MOVING_TO_SOCIETY_STAGE"
msgstr ""

msgid "MP_COST"
msgstr ""

msgid "MUCILAGE"
msgstr ""

msgid "MUCILAGE_SYNTHESIS"
msgstr ""

#, fuzzy
msgid "MUCOCYST_ACTION_TOOLTIP"
msgstr "Legg til en ny nøkkelbinding"

#, fuzzy
msgid "MULTICELLULAR"
msgstr "Flercellestadiet"

msgid "MULTICELLULAR_EDITOR"
msgstr "Flercelle Redigerer"

#, fuzzy
msgid "MULTICELLULAR_FREEBUILD_EDITOR"
msgstr "Flercelle Redigerer"

#, fuzzy
msgid "MULTICELLULAR_LOADING_TIP_1"
msgstr "Mikrobe Redigerer"

msgid "MULTICELLULAR_STAGE"
msgstr "Flercellestadiet"

msgid "MULTIPLE_CELLS"
msgstr ""

msgid "MULTIPLE_METABALLS"
msgstr ""

msgid "MULTIPLE_ORGANELLES"
msgstr ""

msgid "MULTISAMPLE_ANTI_ALIASING"
msgstr ""

msgid "MULTITHREADED_SIMULATION_ENABLED"
msgstr ""

#, fuzzy
msgid "MULTITHREADED_SIMULATION_EXPLANATION"
msgstr "(hastighet som AI muterer med)"

msgid "MUSEUM_WELCOME_TEXT"
msgstr ""

msgid "MUSIC"
msgstr "Musikk"

msgid "MUSIC_VOLUME"
msgstr ""

msgid "MUTATIONS_PER_SPECIES"
msgstr ""

msgid "MUTATION_COST_MULTIPLIER"
msgstr ""

msgid "MUTATION_COST_MULTIPLIER_EXPLANATION"
msgstr ""

msgid "MUTATION_POINTS"
msgstr ""

msgid "MUTE"
msgstr ""

msgid "NAME"
msgstr ""

msgid "NAME_LABEL_CITY"
msgstr ""

msgid "NAME_LABEL_FLEET"
msgstr ""

msgid "NAME_LABEL_STRUCTURE_UNFINISHED"
msgstr ""

#, fuzzy
msgid "NATIVE_THREAD_ADVICE_TOOLTIP"
msgstr "Nåværende tråder:"

msgid "NEGATIVE_ATP_BALANCE"
msgstr ""

msgid "NEGATIVE_ATP_BALANCE_TEXT"
msgstr ""

msgid "NEW"
msgstr ""

msgid "NEWER_VERSION_LOADING_WARNING"
msgstr ""

msgid "NEWS"
msgstr ""

msgid "NEW_GAME"
msgstr ""

msgid "NEW_GAME_BUTTON_TOOLTIP"
msgstr ""

msgid "NEW_GAME_SETTINGS_PERFORMANCE_OPTIONS_INFO"
msgstr ""

msgid "NEW_MOD_DEFAULT_DESCRIPTION"
msgstr ""

msgid "NEW_NAME"
msgstr ""

msgid "NEW_NAME_COLON"
msgstr ""

msgid "NEXT_CAPITAL"
msgstr ""

msgid "NEXT_EDITOR_TAB"
msgstr ""

msgid "NITROGEN"
msgstr ""

msgid "NITROGENASE"
msgstr ""

msgid "NITROGENASE_DESCRIPTION"
msgstr ""

msgid "NITROGENASE_PROCESSES_DESCRIPTION"
msgstr ""

msgid "NITROPLAST"
msgstr ""

msgid "NITROPLAST_DESCRIPTION"
msgstr ""

msgid "NITROPLAST_PROCESSES_DESCRIPTION"
msgstr ""

msgid "NONE"
msgstr ""

msgid "NORMAL"
msgstr ""

msgid "NORMAL_MEMBRANE_DESCRIPTION"
msgstr ""

msgid "NOTHING_HERE"
msgstr ""

msgid "NOTHING_TO_INTERACT_WITH"
msgstr ""

msgid "NOTICE_DAMAGED_BY_NO_ATP"
msgstr ""

msgid "NOTICE_ENGULF_DAMAGE_FROM_TOXIN"
msgstr ""

msgid "NOTICE_ENGULF_MISSING_ENZYME"
msgstr ""

msgid "NOTICE_ENGULF_SIZE_TOO_SMALL"
msgstr ""

msgid "NOTICE_ENGULF_STORAGE_FULL"
msgstr ""

msgid "NOTICE_HIT_BY_ATP_TOXIN"
msgstr ""

msgid "NOTICE_HIT_BY_BASE_MOVEMENT_TOXIN"
msgstr ""

msgid "NOTICE_READY_TO_EDIT"
msgstr ""

msgid "NOT_STARTED_DOT"
msgstr ""

msgid "NOVEMBER"
msgstr ""

msgid "NO_AI"
msgstr ""

msgid "NO_DATA_TO_SHOW"
msgstr ""

msgid "NO_EVENTS_RECORDED"
msgstr ""

msgid "NO_FOSSIL_DIRECTORY"
msgstr ""

msgid "NO_MODS_ENABLED"
msgstr ""

msgid "NO_ORGANELLE_PROCESSES"
msgstr ""

msgid "NO_SAVEGAMES_FOUND"
msgstr ""

msgid "NO_SAVE_DIRECTORY"
msgstr ""

msgid "NO_SCREENSHOT_DIRECTORY"
msgstr ""

msgid "NO_SELECTED_MOD"
msgstr ""

#, fuzzy
msgid "NO_SUGGESTION"
msgstr "Flercellestadiet"

msgid "NUCLEUS"
msgstr ""

msgid "NUCLEUS_DELETE_OPTION_DISABLED_TOOLTIP"
msgstr ""

msgid "NUCLEUS_DESCRIPTION"
msgstr ""

msgid "NUCLEUS_SMALL_DESCRIPTION"
msgstr ""

msgid "NUMLOCK"
msgstr ""

msgid "N_A"
msgstr ""

msgid "N_A_MP"
msgstr ""

msgid "N_TIMES"
msgstr ""

msgid "OCTOBER"
msgstr ""

msgid "OFF"
msgstr ""

msgid "OFFICIAL_WEBSITE"
msgstr ""

msgid "OFFICIAL_WEBSITE_BUTTON_TOOLTIP"
msgstr ""

msgid "OK"
msgstr ""

msgid "OLDER_VERSION_LOADING_WARNING"
msgstr ""

msgid "OPENGL_MODE_WARNING"
msgstr ""

#, fuzzy
msgid "OPENGL_MODE_WARNING_EXPLANATION"
msgstr "(hastighet som AI muterer med)"

msgid "OPEN_FOLDER"
msgstr ""

msgid "OPEN_FOSSIL_FOLDER"
msgstr ""

msgid "OPEN_FOSSIL_IN_FREEBUILD_WARNING"
msgstr ""

msgid "OPEN_GOD_TOOLS"
msgstr ""

msgid "OPEN_HELP_SCREEN"
msgstr ""

msgid "OPEN_IN_FREEBUILD"
msgstr ""

msgid "OPEN_LOGS_FOLDER"
msgstr ""

msgid "OPEN_MOD_URL"
msgstr ""

msgid "OPEN_ORGANELLES_PAGE"
msgstr ""

msgid "OPEN_ORGANELLE_MENU"
msgstr ""

msgid "OPEN_RESEARCH_SCREEN"
msgstr ""

msgid "OPEN_SAVE_DIRECTORY"
msgstr ""

msgid "OPEN_SCIENCE_MENU"
msgstr ""

msgid "OPEN_SCREENSHOT_FOLDER"
msgstr ""

msgid "OPEN_THE_MENU"
msgstr ""

msgid "OPEN_TRANSLATION_SITE"
msgstr ""

msgid "OPERATION_PAUSED_DOT"
msgstr ""

msgid "OPPORTUNISM_EXPLANATION"
msgstr ""

msgid "OPPORTUNISTIC"
msgstr ""

msgid "OPTIONS"
msgstr ""

msgid "OPTIONS_BUTTON_TOOLTIP"
msgstr ""

msgid "ORGANELLES"
msgstr ""

#, fuzzy
msgid "ORGANELLES_BUTTON"
msgstr "Flercellestadiet"

msgid "ORGANELLES_WILL_BE_UNLOCKED_NEXT_GENERATION"
msgstr ""

msgid "ORGANELLE_AXON"
msgstr ""

msgid "ORGANELLE_AXON_DESCRIPTION"
msgstr ""

#, fuzzy
msgid "ORGANELLE_CATEGORY_MACROSCOPIC"
msgstr "Flercellestadiet"

#, fuzzy
msgid "ORGANELLE_CATEGORY_MULTICELLULAR"
msgstr "Flercellestadiet"

#, fuzzy
msgid "ORGANELLE_GROWTH_ORDER_EXPLANATION"
msgstr "(hastighet som AI muterer med)"

msgid "ORGANELLE_MYOFIBRIL"
msgstr ""

msgid "ORGANELLE_MYOFIBRIL_DESCRIPTION"
msgstr ""

msgid "ORGANELLE_PILUS"
msgstr ""

msgid "ORGANELLE_PILUS_DESCRIPTION"
msgstr ""

msgid "ORGANELLE_PILUS_PROCESSES_DESCRIPTION"
msgstr ""

msgid "ORGANELLE_PLURAL"
msgstr ""

#, fuzzy
msgid "ORGANELLE_SINGULAR"
msgstr "Flercellestadiet"

#, fuzzy
msgid "ORGANELLE_SUGGESTION_COLON"
msgstr "Flercellestadiet"

#, fuzzy
msgid "ORGANELLE_SUGGESTION_TOOLTIP"
msgstr "Legg til en ny nøkkelbinding"

msgid "ORGANELLE_UNLOCKS_ENABLED"
msgstr ""

msgid "ORGANELLE_UNLOCKS_ENABLED_EXPLANATION"
msgstr ""

msgid "ORGANISM_STATISTICS"
msgstr ""

msgid "OR_UNLOCK_CONDITION"
msgstr ""

msgid "OSMOREGULATION"
msgstr ""

msgid "OSMOREGULATION_COST"
msgstr ""

msgid "OSMOREGULATION_COST_MULTIPLIER"
msgstr ""

msgid "OSMOREGULATION_COST_MULTIPLIER_EXPLANATION"
msgstr ""

msgid "OTHER_COMPOUNDS"
msgstr ""

msgid "OUR_WIKI"
msgstr ""

msgid "OUTDATED_NOTICE"
msgstr ""

msgid "OUTREACH_TEAM"
msgstr ""

msgid "OUTSIDE_CONTRIBUTORS"
msgstr ""

msgid "OVERWRITE_EXISTING_SAVE"
msgstr ""

msgid "OVERWRITE_EXISTING_SAVE_PROMPT"
msgstr ""

msgid "OVERWRITE_SPECIES_NAME_CONFIRMATION"
msgstr ""

msgid "OXYGEN"
msgstr ""

msgid "OXYGEN_INHIBITOR_SYNTHESIS"
msgstr ""

msgid "OXYTOXISOME_PROCESSES_DESCRIPTION"
msgstr ""

msgid "OXYTOXY_NT"
msgstr ""

msgid "OXYTOXY_SYNTHESIS"
msgstr ""

msgid "PAGEDOWN"
msgstr ""

msgid "PAGEUP"
msgstr ""

msgid "PAGE_BACK"
msgstr ""

msgid "PAGE_FORWARD"
msgstr ""

msgid "PAGE_TITLE"
msgstr ""

msgid "PAN_CAMERA_DOWN"
msgstr ""

msgid "PAN_CAMERA_LEFT"
msgstr ""

msgid "PAN_CAMERA_RESET"
msgstr ""

msgid "PAN_CAMERA_RIGHT"
msgstr ""

msgid "PAN_CAMERA_UP"
msgstr ""

msgid "PASSIVE_REPRODUCTION_PROGRESS"
msgstr ""

msgid "PASSIVE_REPRODUCTION_PROGRESS_EXPLANATION"
msgstr ""

msgid "PAST_DEVELOPERS"
msgstr ""

#, fuzzy
msgid "PATCH_COLON"
msgstr "Agenter:"

msgid "PATCH_EXTINCTION_BOX_TEXT"
msgstr ""

msgid "PATCH_EXTINCTION_CAPITAL"
msgstr ""

msgid "PATCH_MAP"
msgstr ""

msgid "PATCH_MAP_NAVIGATION_TOOLTIP"
msgstr ""

msgid "PATCH_NAME"
msgstr ""

msgid "PATCH_NOTES_LAST_PLAYED_INFO"
msgstr ""

msgid "PATCH_NOTES_LAST_PLAYED_INFO_PLURAL"
msgstr ""

msgid "PATCH_NOTES_TITLE"
msgstr ""

msgid "PATCH_NOTE_BULLET_POINT"
msgstr ""

msgid "PATCH_NOTE_CHANGES_HEADING"
msgstr ""

msgid "PATCH_NOTE_LINK_VISIT_TEXT"
msgstr ""

msgid "PATREON_TOOLTIP"
msgstr ""

msgid "PATRONS"
msgstr ""

msgid "PAUSED"
msgstr ""

msgid "PAUSE_MENU_RESUME_TOOLTIP"
msgstr ""

msgid "PAUSE_PROMPT"
msgstr ""

msgid "PAUSE_TOOLTIP"
msgstr ""

msgid "PCK_LOAD_FAILED"
msgstr ""

msgid "PCK_LOAD_FAILED_DOES_NOT_EXIST"
msgstr ""

msgid "PEACEFUL"
msgstr ""

#, fuzzy
msgid "PENDING_ENDOSYMBIOSIS_EXPLANATION"
msgstr "(hastighet som AI muterer med)"

msgid "PENDING_ENDOSYMBIOSIS_TITLE"
msgstr ""

msgid "PERCENTAGE_VALUE"
msgstr ""

msgid "PERFORMANCE"
msgstr ""

msgid "PERFORM_UNBINDING"
msgstr ""

msgid "PER_SECOND_ABBREVIATION"
msgstr ""

msgid "PER_SECOND_SLASH"
msgstr ""

msgid "PHOSPHATE"
msgstr ""

msgid "PHOTOSYNTHESIS"
msgstr ""

msgid "PHYSICAL_CONDITIONS"
msgstr ""

msgid "PHYSICAL_RESISTANCE"
msgstr ""

msgid "PLACE_ORGANELLE"
msgstr ""

msgid "PLANET"
msgstr ""

msgid "PLANET_DETAILS_STRING"
msgstr ""

msgid "PLANET_GENERATION_TEASER"
msgstr ""

msgid "PLANET_RANDOM_SEED"
msgstr ""

msgid "PLAYER"
msgstr ""

msgid "PLAYER_DEATH_POPULATION_PENALTY"
msgstr ""

msgid "PLAYER_DEATH_POPULATION_PENALTY_EXPLANATION"
msgstr ""

msgid "PLAYER_DIED"
msgstr ""

msgid "PLAYER_DUPLICATE"
msgstr ""

msgid "PLAYER_EXTINCT"
msgstr ""

msgid "PLAYER_RELATIVE_MOVEMENT"
msgstr ""

msgid "PLAYER_REPRODUCED"
msgstr ""

msgid "PLAYER_SPEED"
msgstr ""

msgid "PLAYSTATION_3"
msgstr ""

msgid "PLAYSTATION_4"
msgstr ""

msgid "PLAYSTATION_5"
msgstr ""

msgid "PLAY_INTRO_VIDEO"
msgstr ""

msgid "PLAY_MICROBE_INTRO_ON_NEW_GAME"
msgstr ""

msgid "PLAY_WITH_CURRENT_SETTING"
msgstr ""

msgid "POPULATION_CAPITAL"
msgstr ""

msgid "POPULATION_COLON"
msgstr ""

msgid "POPULATION_IN_PATCHES"
msgstr ""

msgid "POPULATION_IN_PATCH_SHORT"
msgstr ""

msgid "POSITION_NUMBER"
msgstr ""

msgid "PREDATION_FOOD_SOURCE"
msgstr ""

msgid "PREDICTION_DETAILS_OPEN_TOOLTIP"
msgstr ""

msgid "PRESSURE"
msgstr ""

msgid "PRESSURE_SHORT"
msgstr ""

msgid "PRESS_KEY_DOT_DOT_DOT"
msgstr ""

msgid "PREVIEW_IMAGE_DOES_NOT_EXIST"
msgstr ""

msgid "PREVIEW_IMAGE_IS_TOO_LARGE"
msgstr ""

msgid "PREVIOUS_COLON"
msgstr ""

msgid "PROCESSING_LOADED_OBJECTS"
msgstr ""

msgid "PROCESS_ENVIRONMENT_SEPARATOR"
msgstr ""

msgid "PROCESS_PANEL_TITLE"
msgstr ""

msgid "PROGRAMMING_TEAM"
msgstr ""

msgid "PROJECT_MANAGEMENT_TEAM"
msgstr ""

msgid "PROTEINS"
msgstr ""

msgid "PROTOPLASM"
msgstr ""

msgid "PULL_REQUESTS_PROGRAMMING"
msgstr ""

msgid "QUICK_LOAD"
msgstr ""

msgid "QUICK_SAVE"
msgstr ""

msgid "QUIT"
msgstr ""

msgid "QUIT_BUTTON_TOOLTIP"
msgstr ""

msgid "QUIT_GAME_WARNING"
msgstr ""

msgid "RANDOMIZE_SPECIES_NAME"
msgstr ""

msgid "RANDOM_SEED_TOOLTIP"
msgstr ""

msgid "RAW"
msgstr ""

msgid "RAW_VALUE_COLON"
msgstr ""

msgid "READING_SAVE_DATA"
msgstr ""

msgid "READY"
msgstr ""

msgid "RECOMMENDED_THRIVE_VERSION"
msgstr ""

msgid "REDDIT_TOOLTIP"
msgstr ""

msgid "REDO"
msgstr ""

msgid "REDO_THE_LAST_ACTION"
msgstr ""

msgid "REFRESH"
msgstr ""

msgid "REPORT"
msgstr ""

msgid "REPORT_BUG"
msgstr ""

msgid "REPRODUCED"
msgstr ""

msgid "REPRODUCTION"
msgstr ""

msgid "REPRODUCTION_ASEXUAL"
msgstr ""

msgid "REPRODUCTION_BUDDING"
msgstr ""

#, fuzzy
msgid "REPRODUCTION_COMPOUNDS_MODE"
msgstr "ATP PRODUKSJON FOR LAV!"

#, fuzzy
msgid "REPRODUCTION_COMPOUNDS_MODE_EXPLANATION"
msgstr "(hastighet som AI muterer med)"

#, fuzzy
msgid "REPRODUCTION_COMPOUND_HANDLING_TOOLTIP"
msgstr "ATP PRODUKSJON FOR LAV!"

msgid "REPRODUCTION_METHOD"
msgstr ""

msgid "REQUIRES_NUCLEUS"
msgstr ""

msgid "RESEARCH"
msgstr ""

msgid "RESET"
msgstr ""

msgid "RESET_DEADZONES"
msgstr ""

msgid "RESET_DISMISSED_POPUPS"
msgstr ""

msgid "RESET_INPUTS_TO_DEFAULTS"
msgstr ""

msgid "RESET_ITEM_ORDER_TO_DEFAULT"
msgstr ""

msgid "RESET_KEYBINDINGS"
msgstr ""

msgid "RESET_SETTINGS_TO_DEFAULTS"
msgstr ""

msgid "RESET_TO_DEFAULTS"
msgstr ""

msgid "RESISTANT_TO_BASIC_ENGULFMENT"
msgstr ""

#, fuzzy
msgid "RESIZE_METABALL_TOOLTIP"
msgstr "Dra til Oppvåknings Fasen. Tilgjengelig når du har nok hjernekraft (vevstype med aksoner)."

msgid "RESOLUTION"
msgstr ""

msgid "RESOURCE_ABSORBTION_SPEED"
msgstr ""

msgid "RESOURCE_AMOUNT_SHORT"
msgstr ""

msgid "RESOURCE_ENERGY"
msgstr ""

msgid "RESOURCE_FOOD"
msgstr ""

msgid "RESOURCE_ROCK"
msgstr ""

msgid "RESOURCE_WOOD"
msgstr ""

msgid "RESPIRATION"
msgstr ""

msgid "RESPONSIVE"
msgstr ""

msgid "RESTART_REQUIRED"
msgstr ""

msgid "RESUME"
msgstr ""

msgid "RESUME_TOOLTIP"
msgstr ""

msgid "RETURN_TO_MENU"
msgstr ""

msgid "RETURN_TO_MENU_TOOLTIP"
msgstr ""

msgid "RETURN_TO_MENU_WARNING"
msgstr ""

msgid "REVEAL_ALL_PATCHES"
msgstr ""

msgid "REVOLUTIONARY_GAMES_SOCIAL_TOOLTIP"
msgstr ""

msgid "RIGHT_ARROW"
msgstr ""

msgid "RIGHT_MOUSE"
msgstr ""

msgid "RIGID"
msgstr ""

msgid "RIGIDITY_MEMBRANE_DESCRIPTION"
msgstr ""

msgid "ROTATE_LEFT"
msgstr ""

msgid "ROTATE_RIGHT"
msgstr ""

msgid "ROTATION_COLON"
msgstr ""

msgid "RUN_AUTO_EVO_DURING_GAMEPLAY"
msgstr ""

msgid "RUN_ONE_STEP"
msgstr ""

msgid "RUN_RESULT_BY_SENDING_POPULATION"
msgstr ""

msgid "RUN_RESULT_GENE_CODE"
msgstr ""

msgid "RUN_RESULT_NICHE_FILL"
msgstr ""

msgid "RUN_RESULT_SELECTION_PRESSURE_SPLIT"
msgstr ""

msgid "RUN_RESULT_SPLIT_FROM"
msgstr ""

msgid "RUN_RESULT_SPLIT_OFF_TO"
msgstr ""

msgid "RUN_X_WORLDS"
msgstr ""

msgid "RUN_X_WORLDS_TOOLTIP"
msgstr ""

msgid "RUSTICYANIN"
msgstr ""

msgid "RUSTICYANIN_DESCRIPTION"
msgstr ""

msgid "RUSTICYANIN_PROCESSES_DESCRIPTION"
msgstr ""

msgid "SAFE_MODE_EXPLANATION"
msgstr ""

msgid "SAFE_MODE_TITLE"
msgstr ""

msgid "SAVE"
msgstr ""

msgid "SAVE_AND_CONTINUE"
msgstr ""

msgid "SAVE_AUTOSAVE"
msgstr ""

msgid "SAVE_DELETE_WARNING"
msgstr ""

msgid "SAVE_ERROR_INCLUDE_JSON_DEBUG_NOTE"
msgstr ""

msgid "SAVE_ERROR_TURN_ON_JSON_DEBUG_MODE"
msgstr ""

msgid "SAVE_FAILED"
msgstr ""

msgid "SAVE_GAME"
msgstr ""

msgid "SAVE_GAME_BUTTON_TOOLTIP"
msgstr ""

msgid "SAVE_HAS_DIFFERENT_VERSION"
msgstr ""

msgid "SAVE_HAS_DIFFERENT_VERSION_TEXT"
msgstr ""

msgid "SAVE_HAS_INVALID_GAME_STATE"
msgstr ""

msgid "SAVE_INVALID"
msgstr ""

msgid "SAVE_IS_INVALID"
msgstr ""

msgid "SAVE_IS_UPGRADEABLE_DESCRIPTION"
msgstr ""

msgid "SAVE_LOAD_ALREADY_LOADED_FREE_FAILURE"
msgstr ""

msgid "SAVE_MANUAL"
msgstr ""

msgid "SAVE_QUICKSAVE"
msgstr ""

msgid "SAVE_SPACE_USED"
msgstr ""

msgid "SAVE_UPGRADE_FAILED"
msgstr ""

msgid "SAVE_UPGRADE_FAILED_DESCRIPTION"
msgstr ""

msgid "SAVING_DATA_FAILED_DUE_TO"
msgstr ""

msgid "SAVING_DOT_DOT_DOT"
msgstr ""

msgid "SAVING_FAILED_WITH_EXCEPTION"
msgstr ""

msgid "SAVING_NOT_POSSIBLE"
msgstr ""

msgid "SAVING_SUCCEEDED"
msgstr ""

msgid "SCALING_NONE"
msgstr ""

msgid "SCALING_ON"
msgstr ""

msgid "SCALING_ON_INVERSE"
msgstr ""

msgid "SCREEN_EFFECT"
msgstr ""

msgid "SCREEN_EFFECT_GAMEBOY"
msgstr ""

msgid "SCREEN_EFFECT_GAMEBOY_COLOR"
msgstr ""

msgid "SCREEN_EFFECT_GREYSCALE"
msgstr ""

msgid "SCREEN_EFFECT_NONE"
msgstr ""

msgid "SCREEN_RELATIVE_MOVEMENT"
msgstr ""

msgid "SCROLLLOCK"
msgstr ""

msgid "SEARCH_DOT_DOT_DOT"
msgstr ""

msgid "SEARCH_PLACEHOLDER"
msgstr ""

msgid "SEARCH_RADIUS"
msgstr ""

msgid "SEA_FLOOR"
msgstr ""

msgid "SECRETE_SLIME"
msgstr ""

msgid "SECRETE_SLIME_TOOLTIP"
msgstr ""

msgid "SEED_LABEL"
msgstr ""

msgid "SELECTED_COLON"
msgstr ""

msgid "SELECTED_MOD"
msgstr ""

msgid "SELECTED_SAVE_IS_INCOMPATIBLE_PROMPT"
msgstr ""

msgid "SELECTED_SAVE_IS_INCOMPATIBLE_PROTOTYPE_PROMPT"
msgstr ""

msgid "SELECTED_SAVE_IS_UPGRADEABLE_PROMPT"
msgstr ""

msgid "SELECT_A_GENERATION"
msgstr ""

msgid "SELECT_A_PATCH"
msgstr ""

msgid "SELECT_A_SPECIES"
msgstr ""

msgid "SELECT_A_TECHNOLOGY"
msgstr ""

msgid "SELECT_CELL_TYPE_FROM_EDITOR"
msgstr ""

msgid "SELECT_ENZYME"
msgstr ""

msgid "SELECT_OPTION"
msgstr ""

msgid "SELECT_PREVIEW_IMAGE"
msgstr ""

msgid "SELECT_SPACE_STRUCTURE_TITLE"
msgstr ""

msgid "SELECT_STRUCTURE_POPUP_TITLE"
msgstr ""

msgid "SELECT_TISSUE_TYPE_FROM_EDITOR"
msgstr ""

msgid "SELECT_VACUOLE_COMPOUND_COLON"
msgstr ""

msgid "SEPTEMBER"
msgstr ""

msgid "SESSILE"
msgstr ""

msgid "SETTING_ONLY_APPLIES_TO_NEW_GAMES"
msgstr ""

msgid "SFX_VOLUME"
msgstr ""

msgid "SHIFT"
msgstr ""

msgid "SHOW_DAMAGE_EFFECT"
msgstr ""

msgid "SHOW_HELP"
msgstr ""

msgid "SHOW_ITEM_COORDINATES"
msgstr ""

msgid "SHOW_NEW_PATCH_NOTES"
msgstr ""

msgid "SHOW_NEW_PATCH_NOTES_TOOLTIP"
msgstr ""

msgid "SHOW_TUTORIALS"
msgstr ""

msgid "SHOW_TUTORIALS_IN_NEW_CURRENT_OPTION"
msgstr ""

msgid "SHOW_TUTORIALS_IN_NEW_GAMES_OPTION"
msgstr ""

msgid "SHOW_UNSAVED_PROGRESS_WARNING"
msgstr ""

msgid "SHOW_UNSAVED_PROGRESS_WARNING_TOOLTIP"
msgstr ""

msgid "SHOW_WEB_NEWS_FEED"
msgstr ""

#, fuzzy
msgid "SIDEROPHORE_ACTION_TOOLTIP"
msgstr "Legg til en ny nøkkelbinding"

msgid "SIGNALING_AGENT"
msgstr ""

msgid "SIGNALING_AGENTS_ACTION_TOOLTIP"
msgstr ""

msgid "SIGNALING_AGENT_DESCRIPTION"
msgstr ""

msgid "SIGNALING_AGENT_PROCESSES_DESCRIPTION"
msgstr ""

msgid "SIGNAL_COMMAND_AGGRESSION"
msgstr ""

msgid "SIGNAL_COMMAND_FLEE"
msgstr ""

msgid "SIGNAL_COMMAND_FOLLOW"
msgstr ""

msgid "SIGNAL_COMMAND_NONE"
msgstr ""

msgid "SIGNAL_COMMAND_TO_ME"
msgstr ""

msgid "SIGNAL_TO_EMIT"
msgstr ""

msgid "SILICA"
msgstr ""

msgid "SILICA_MEMBRANE_DESCRIPTION"
msgstr ""

msgid "SIZE_COLON"
msgstr ""

msgid "SLIDESHOW"
msgstr ""

msgid "SLIME_JET"
msgstr ""

msgid "SLIME_JET_DESCRIPTION"
msgstr ""

msgid "SLIME_JET_PROCESSES_DESCRIPTION"
msgstr ""

msgid "SMALL_IRON_CHUNK"
msgstr ""

msgid "SMALL_PHOSPHATE_CHUNK"
msgstr ""

msgid "SMALL_SULFUR_CHUNK"
msgstr ""

msgid "SNOWFLAKE"
msgstr ""

#, fuzzy
msgid "SOCIETY_STAGE"
msgstr "Mikrobestadiet"

msgid "SOUND"
msgstr ""

msgid "SOUND_TEAM"
msgstr ""

msgid "SOUND_TEAM_LEAD"
msgstr ""

msgid "SOUND_TEAM_LEADS"
msgstr ""

msgid "SPACE"
msgstr ""

#, fuzzy
msgid "SPACE_STAGE"
msgstr "Mikrobestadiet"

msgid "SPACE_STRUCTURE_HAS_RESOURCES"
msgstr ""

msgid "SPACE_STRUCTURE_NO_EXTRA_DESCRIPTION"
msgstr ""

msgid "SPACE_STRUCTURE_WAITING_CONSTRUCTION"
msgstr ""

msgid "SPAWN_AMMONIA"
msgstr ""

msgid "SPAWN_ENEMY"
msgstr ""

msgid "SPAWN_ENEMY_CHEAT_FAIL"
msgstr ""

msgid "SPAWN_GLUCOSE"
msgstr ""

msgid "SPAWN_PHOSPHATES"
msgstr ""

msgid "SPECIAL_MOUSE_1"
msgstr ""

msgid "SPECIAL_MOUSE_2"
msgstr ""

msgid "SPECIES"
msgstr ""

msgid "SPECIES_COLON"
msgstr ""

msgid "SPECIES_DETAIL_TEXT"
msgstr ""

msgid "SPECIES_HAS_A_MUTATION"
msgstr ""

msgid "SPECIES_LIST"
msgstr ""

msgid "SPECIES_NAME_DOT_DOT_DOT"
msgstr ""

msgid "SPECIES_NAME_TOO_LONG_POPUP"
msgstr ""

msgid "SPECIES_POPULATION"
msgstr ""

msgid "SPECIES_PRESENT"
msgstr ""

msgid "SPECIES_TO_FIND"
msgstr ""

msgid "SPECIES_WITH_POPULATION"
msgstr ""

msgid "SPEED"
msgstr ""

msgid "SPEED_COLON"
msgstr ""

msgid "SPREAD_TO_PATCHES"
msgstr ""

msgid "SPRINT"
msgstr ""

#, fuzzy
msgid "SPRINT_ACTION_TOOLTIP"
msgstr "Legg til en ny nøkkelbinding"

msgid "STAGE_MENU_BUTTON_TOOLTIP"
msgstr ""

msgid "START"
msgstr ""

msgid "STARTING"
msgstr ""

msgid "START_CALIBRATION"
msgstr ""

msgid "START_GAME"
msgstr ""

msgid "START_RESEARCH"
msgstr ""

msgid "STATISTICS"
msgstr ""

#, fuzzy
msgid "STAT_ATP_PRODUCTION_REDUCTION"
msgstr "ATP PRODUKSJON FOR LAV!"

msgid "STAT_BASE_MOVEMENT_REDUCTION"
msgstr ""

msgid "STAT_DAMAGE"
msgstr ""

msgid "STAT_DAMAGE_PER_OXYGEN"
msgstr ""

msgid "STEAM_CLIENT_INIT_FAILED"
msgstr ""

msgid "STEAM_ERROR_ACCOUNT_DOES_NOT_OWN_PRODUCT"
msgstr ""

msgid "STEAM_ERROR_ACCOUNT_READ_ONLY"
msgstr ""

msgid "STEAM_ERROR_ALREADY_UPLOADED"
msgstr ""

msgid "STEAM_ERROR_BANNED"
msgstr ""

msgid "STEAM_ERROR_CLOUD_LIMIT_EXCEEDED"
msgstr ""

msgid "STEAM_ERROR_DUPLICATE_NAME"
msgstr ""

msgid "STEAM_ERROR_FILE_NOT_FOUND"
msgstr ""

msgid "STEAM_ERROR_INSUFFICIENT_PRIVILEGE"
msgstr ""

msgid "STEAM_ERROR_INVALID_PARAMETER"
msgstr ""

msgid "STEAM_ERROR_LOCKING_FAILED"
msgstr ""

msgid "STEAM_ERROR_NOT_LOGGED_IN"
msgstr ""

msgid "STEAM_ERROR_TIMEOUT"
msgstr ""

msgid "STEAM_ERROR_UNAVAILABLE"
msgstr ""

msgid "STEAM_ERROR_UNKNOWN"
msgstr ""

msgid "STEAM_INIT_FAILED"
msgstr ""

msgid "STEAM_INIT_FAILED_DESCRIPTION"
msgstr ""

msgid "STEAM_TOOLTIP"
msgstr ""

msgid "STEM_CELL_NAME"
msgstr ""

msgid "STOP"
msgstr ""

msgid "STORAGE"
msgstr ""

msgid "STORAGE_COLON"
msgstr ""

msgid "STORAGE_STATISTICS_SECONDS_OF_COMPOUND"
msgstr ""

msgid "STORE_LOGGED_IN_AS"
msgstr ""

msgid "STRAIN_BAR_VISIBILITY"
msgstr ""

#, fuzzy
msgid "STRATEGY_STAGES"
msgstr "Mikrobestadiet"

msgid "STRICT_NICHE_COMPETITION"
msgstr ""

msgid "STRUCTURAL"
msgstr ""

msgid "STRUCTURE"
msgstr ""

msgid "STRUCTURE_ASCENSION_GATE"
msgstr ""

msgid "STRUCTURE_DYSON_SWARM"
msgstr ""

msgid "STRUCTURE_HAS_REQUIRED_RESOURCES_TO_BUILD"
msgstr ""

msgid "STRUCTURE_HUNTER_GATHERER_LODGE"
msgstr ""

msgid "STRUCTURE_IN_PROGRESS_CONSTRUCTION"
msgstr ""

msgid "STRUCTURE_REQUIRED_RESOURCES_TO_FINISH"
msgstr ""

msgid "STRUCTURE_SELECTION_MENU_ENTRY"
msgstr ""

msgid "STRUCTURE_SELECTION_MENU_ENTRY_NOT_ENOUGH_RESOURCES"
msgstr ""

msgid "STRUCTURE_SOCIETY_CENTER"
msgstr ""

msgid "STRUCTURE_STEAM_POWERED_FACTORY"
msgstr ""

msgid "SUCCESSFUL_KILL"
msgstr ""

msgid "SUCCESSFUL_SCAVENGE"
msgstr ""

msgid "SUCCESS_BUT_MISSING_ID"
msgstr ""

msgid "SUICIDE_BUTTON_TOOLTIP"
msgstr ""

msgid "SUNLIGHT"
msgstr ""

msgid "SUPPORTER_PATRONS"
msgstr ""

msgid "SURVIVAL_TITLE"
msgstr ""

msgid "SWITCH_TO_FRONT_CAMERA"
msgstr ""

msgid "SWITCH_TO_RIGHT_CAMERA"
msgstr ""

msgid "SWITCH_TO_TOP_CAMERA"
msgstr ""

msgid "SYSREQ"
msgstr ""

msgid "TAB_SECONDARY_SWITCH_LEFT"
msgstr ""

msgid "TAB_SECONDARY_SWITCH_RIGHT"
msgstr ""

msgid "TAB_SWITCH_LEFT"
msgstr ""

msgid "TAB_SWITCH_RIGHT"
msgstr ""

msgid "TAGS_IS_WHITESPACE"
msgstr ""

msgid "TAKE_SCREENSHOT"
msgstr ""

#, fuzzy
msgid "TARGET_TYPE_COLON"
msgstr "Agenter:"

msgid "TECHNOLOGY_ASCENSION"
msgstr ""

msgid "TECHNOLOGY_HUNTER_GATHERING"
msgstr ""

msgid "TECHNOLOGY_LEVEL_ADVANCED_SPACE"
msgstr ""

msgid "TECHNOLOGY_LEVEL_INDUSTRIAL"
msgstr ""

msgid "TECHNOLOGY_LEVEL_PRE_SOCIETY"
msgstr ""

msgid "TECHNOLOGY_LEVEL_PRIMITIVE"
msgstr ""

msgid "TECHNOLOGY_LEVEL_SCIFI"
msgstr ""

msgid "TECHNOLOGY_LEVEL_SPACE_AGE"
msgstr ""

msgid "TECHNOLOGY_REQUIRED_LEVEL"
msgstr ""

msgid "TECHNOLOGY_ROCKETRY"
msgstr ""

msgid "TECHNOLOGY_SIMPLE_STONE_TOOLS"
msgstr ""

msgid "TECHNOLOGY_SOCIETY_CENTER"
msgstr ""

msgid "TECHNOLOGY_STEAM_POWER"
msgstr ""

msgid "TECHNOLOGY_UNLOCKED_NOTICE"
msgstr ""

msgid "TEMPERATURE"
msgstr ""

msgid "TEMPERATURE_SHORT"
msgstr ""

msgid "TESTING_TEAM"
msgstr ""

msgid "THANKS_FOR_BUYING_THRIVE"
msgstr ""

msgid "THANKS_FOR_PLAYING"
msgstr ""

msgid "THANK_YOU_TITLE"
msgstr ""

msgid "THEORY_TEAM"
msgstr ""

msgid "THERMOPLAST"
msgstr ""

msgid "THERMOPLAST_DESCRIPTION"
msgstr ""

msgid "THERMOPLAST_PROCESSES_DESCRIPTION"
msgstr ""

msgid "THERMOSYNTHASE"
msgstr ""

msgid "THERMOSYNTHASE_DESCRIPTION"
msgstr ""

msgid "THERMOSYNTHASE_PROCESSES_DESCRIPTION"
msgstr ""

msgid "THERMOSYNTHESIS"
msgstr ""

msgid "THE_DISTURBANCE"
msgstr ""

msgid "THE_PATCH_MAP_BUTTON"
msgstr ""

#, fuzzy
msgid "THE_WORLD_TITLE"
msgstr "\"{0}\" - {1}"

msgid "THIS_IS_LOCAL_MOD"
msgstr ""

msgid "THIS_IS_WORKSHOP_MOD"
msgstr ""

msgid "THREADS"
msgstr ""

msgid "THRIVEOPEDIA"
msgstr ""

msgid "THRIVEOPEDIA_CURRENT_WORLD_PAGE_TITLE"
msgstr ""

msgid "THRIVEOPEDIA_EVOLUTIONARY_TREE_PAGE_TITLE"
msgstr ""

msgid "THRIVEOPEDIA_HINT_IN_GAME"
msgstr ""

msgid "THRIVEOPEDIA_HOME_INFO"
msgstr ""

msgid "THRIVEOPEDIA_HOME_PAGE_TITLE"
msgstr ""

msgid "THRIVEOPEDIA_MUSEUM_PAGE_TITLE"
msgstr ""

msgid "THRIVEOPEDIA_PATCH_MAP_PAGE_TITLE"
msgstr ""

msgid "THRIVE_LICENSES"
msgstr ""

msgid "THYLAKOIDS"
msgstr ""

msgid "THYLAKOIDS_DESCRIPTION"
msgstr ""

msgid "TIDEPOOL"
msgstr ""

msgid "TIMELINE"
msgstr ""

msgid "TIMELINE_GLOBAL_FILTER_TOOLTIP"
msgstr ""

msgid "TIMELINE_LOCAL_FILTER_TOOLTIP"
msgstr ""

msgid "TIMELINE_NICHE_FILL"
msgstr ""

msgid "TIMELINE_SELECTION_PRESSURE_SPLIT"
msgstr ""

#, fuzzy
msgid "TIMELINE_SPECIES_BECAME_MULTICELLULAR"
msgstr "Mikrobestadiet"

msgid "TIMELINE_SPECIES_EXTINCT"
msgstr ""

msgid "TIMELINE_SPECIES_EXTINCT_LOCAL"
msgstr ""

msgid "TIMELINE_SPECIES_MIGRATED_FROM"
msgstr ""

msgid "TIMELINE_SPECIES_MIGRATED_TO"
msgstr ""

msgid "TIMELINE_SPECIES_POPULATION_DECREASE"
msgstr ""

msgid "TIMELINE_SPECIES_POPULATION_INCREASE"
msgstr ""

msgid "TIME_INDICATOR_TOOLTIP"
msgstr ""

msgid "TIME_OF_DAY"
msgstr ""

msgid "TITLE_COLON"
msgstr ""

msgid "TOGGLE_BINDING"
msgstr ""

msgid "TOGGLE_BINDING_TOOLTIP"
msgstr ""

msgid "TOGGLE_DEBUG_PANEL"
msgstr ""

msgid "TOGGLE_ENGULF"
msgstr ""

#, fuzzy
msgid "TOGGLE_ENGULF_TOOLTIP"
msgstr "Dra til Oppvåknings Fasen. Tilgjengelig når du har nok hjernekraft (vevstype med aksoner)."

msgid "TOGGLE_FPS"
msgstr ""

msgid "TOGGLE_FULLSCREEN"
msgstr ""

msgid "TOGGLE_HUD_HIDE"
msgstr ""

msgid "TOGGLE_INVENTORY"
msgstr ""

msgid "TOGGLE_METRICS"
msgstr ""

msgid "TOGGLE_MUCOCYST_DEFENCE"
msgstr ""

msgid "TOGGLE_NAVIGATION_TREE"
msgstr ""

msgid "TOGGLE_PAUSE"
msgstr ""

msgid "TOGGLE_UNBINDING"
msgstr ""

msgid "TOOLS"
msgstr ""

msgid "TOOL_HAND_AXE"
msgstr ""

msgid "TOO_MANY_RECENT_VERSIONS_TO_SHOW"
msgstr ""

msgid "TOTAL_GATHERED_ENERGY_COLON"
msgstr ""

msgid "TOTAL_SAVES"
msgstr ""

msgid "TOXIN_CHANNEL_INHIBITOR"
msgstr ""

msgid "TOXIN_CHANNEL_INHIBITOR_DESCRIPTION"
msgstr ""

#, fuzzy
msgid "TOXIN_COMPOUND"
msgstr "Legg til en ny nøkkelbinding"

#, fuzzy
msgid "TOXIN_CYTOTOXIN"
msgstr "Legg til en ny nøkkelbinding"

msgid "TOXIN_CYTOTOXIN_DESCRIPTION"
msgstr ""

msgid "TOXIN_FIRE_RATE_TOXICITY_COLON"
msgstr ""

msgid "TOXIN_MACROLIDE"
msgstr ""

msgid "TOXIN_MACROLIDE_DESCRIPTION"
msgstr ""

msgid "TOXIN_OXYGEN_METABOLISM_INHIBITOR"
msgstr ""

msgid "TOXIN_OXYGEN_METABOLISM_INHIBITOR_DESCRIPTION"
msgstr ""

msgid "TOXIN_OXYTOXY_DESCRIPTION"
msgstr ""

msgid "TOXIN_PREFER_FIRE_RATE"
msgstr ""

msgid "TOXIN_PREFER_TOXICITY"
msgstr ""

msgid "TOXIN_PROPERTIES_HEADING"
msgstr ""

msgid "TOXIN_RESISTANCE"
msgstr ""

#, fuzzy
msgid "TOXIN_TOXICITY_CUSTOMIZATION_TOOLTIP"
msgstr "(hastighet som AI muterer med)"

#, fuzzy
msgid "TOXIN_TYPE_COLON"
msgstr "Agenter:"

#, fuzzy
msgid "TOXIN_TYPE_CUSTOMIZATION_EXPLANATION"
msgstr "(hastighet som AI muterer med)"

msgid "TOXIN_VACUOLE"
msgstr ""

msgid "TOXIN_VACUOLE_DESCRIPTION"
msgstr ""

msgid "TOXIN_VACUOLE_PROCESSES_DESCRIPTION"
msgstr ""

msgid "TOXISOME"
msgstr ""

#, fuzzy
msgid "TOXISOME_DESCRIPTION"
msgstr "Anaerob Nitrogenfiksering"

msgid "TO_BE_IMPLEMENTED"
msgstr ""

msgid "TRANSLATORS"
msgstr ""

msgid "TRANSPARENCY"
msgstr ""

msgid "TRY_FOSSILISING_SOME_SPECIES"
msgstr ""

msgid "TRY_MAKING_A_SAVE"
msgstr ""

msgid "TRY_TAKING_SOME_SCREENSHOTS"
msgstr ""

msgid "TUTORIAL"
msgstr ""

msgid "TUTORIAL_MICROBE_EDITOR_ATP_BALANCE_INTRO"
msgstr ""

msgid "TUTORIAL_MICROBE_EDITOR_AUTO-EVO_PREDICTION"
msgstr ""

msgid "TUTORIAL_MICROBE_EDITOR_CELL_TEXT"
msgstr ""

msgid "TUTORIAL_MICROBE_EDITOR_CHEMORECEPTOR"
msgstr ""

msgid "TUTORIAL_MICROBE_EDITOR_ENDING_TEXT"
msgstr ""

msgid "TUTORIAL_MICROBE_EDITOR_FLAGELLUM"
msgstr ""

msgid "TUTORIAL_MICROBE_EDITOR_MODIFY_ORGANELLE"
msgstr ""

msgid "TUTORIAL_MICROBE_EDITOR_NEGATIVE_ATP_BALANCE"
msgstr ""

msgid "TUTORIAL_MICROBE_EDITOR_NO_CHANGES_MADE"
msgstr ""

msgid "TUTORIAL_MICROBE_EDITOR_PATCH_TEXT"
msgstr ""

msgid "TUTORIAL_MICROBE_EDITOR_REMOVE_ORGANELLE_TEXT"
msgstr ""

msgid "TUTORIAL_MICROBE_EDITOR_SELECT_ORGANELLE_TEXT"
msgstr ""

msgid "TUTORIAL_MICROBE_EDITOR_STAY_SMALL"
msgstr ""

msgid "TUTORIAL_MICROBE_STAGE_EDITOR_BUTTON_TUTORIAL"
msgstr ""

msgid "TUTORIAL_MICROBE_STAGE_ENGULFED_TEXT"
msgstr ""

msgid "TUTORIAL_MICROBE_STAGE_ENGULFMENT_FULL_TEXT"
msgstr ""

msgid "TUTORIAL_MICROBE_STAGE_ENGULFMENT_TEXT"
msgstr ""

msgid "TUTORIAL_MICROBE_STAGE_HELP_MENU_AND_ZOOM"
msgstr ""

msgid "TUTORIAL_MICROBE_STAGE_LEAVE_COLONY_TEXT"
msgstr ""

msgid "TUTORIAL_MICROBE_STAGE_REPRODUCE_TEXT"
msgstr ""

msgid "TUTORIAL_MICROBE_STAGE_UNBIND_TEXT"
msgstr ""

#, fuzzy
msgid "TUTORIAL_MULTICELLULAR_STAGE_WELCOME"
msgstr "Flercellestadiet"

msgid "TUTORIAL_VIEW_NOW"
msgstr ""

msgid "TWITTER_TOOLTIP"
msgstr ""

msgid "TWO_TIMES"
msgstr ""

msgid "TYPE_COLON"
msgstr ""

msgid "UNAPPLIED_MOD_CHANGES"
msgstr ""

msgid "UNAPPLIED_MOD_CHANGES_DESCRIPTION"
msgstr ""

msgid "UNBIND_ALL"
msgstr ""

#, fuzzy
msgid "UNBIND_ALL_TOOLTIP"
msgstr "Dra til Oppvåknings Fasen. Tilgjengelig når du har nok hjernekraft (vevstype med aksoner)."

msgid "UNBIND_HELP_TEXT"
msgstr ""

msgid "UNCERTAIN_VERSION_WARNING"
msgstr ""

msgid "UNDERWATERCAVE"
msgstr ""

msgid "UNDERWATER_VENT_ERUPTION"
msgstr ""

msgid "UNDERWATER_VENT_ERUPTION_IN"
msgstr ""

msgid "UNDISCOVERED_ORGANELLES"
msgstr ""

msgid "UNDISCOVERED_PATCH"
msgstr ""

msgid "UNDO"
msgstr ""

msgid "UNDO_THE_LAST_ACTION"
msgstr ""

#, fuzzy
msgid "UNIT_ACTION_CONSTRUCT"
msgstr "AI mutasjonshastighet"

#, fuzzy
msgid "UNIT_ACTION_MOVE"
msgstr "AI mutasjonshastighet"

msgid "UNIT_ADVANCED_SPACESHIP"
msgstr ""

msgid "UNIT_SIMPLE_ROCKET"
msgstr ""

msgid "UNKNOWN"
msgstr ""

msgid "UNKNOWN_DISPLAY_DRIVER"
msgstr ""

msgid "UNKNOWN_MOUSE"
msgstr ""

msgid "UNKNOWN_ORGANELLE_SYMBOL"
msgstr ""

msgid "UNKNOWN_PATCH"
msgstr ""

msgid "UNKNOWN_SHORT"
msgstr ""

msgid "UNKNOWN_VERSION"
msgstr ""

msgid "UNKNOWN_WORKSHOP_ID"
msgstr ""

msgid "UNLIMIT_GROWTH_SPEED"
msgstr ""

msgid "UNLOCKED_NEW_ORGANELLE"
msgstr ""

msgid "UNLOCK_ALL_ORGANELLES"
msgstr ""

msgid "UNLOCK_CONDITION_ATP_PRODUCTION_ABOVE"
msgstr ""

msgid "UNLOCK_CONDITION_COMPOUND_IS_ABOVE"
msgstr ""

msgid "UNLOCK_CONDITION_COMPOUND_IS_BELOW"
msgstr ""

msgid "UNLOCK_CONDITION_COMPOUND_IS_BETWEEN"
msgstr ""

msgid "UNLOCK_CONDITION_DIGESTED_MICROBES_ABOVE"
msgstr ""

msgid "UNLOCK_CONDITION_ENGULFED_MICROBES_ABOVE"
msgstr ""

msgid "UNLOCK_CONDITION_EXCESS_ATP_ABOVE"
msgstr ""

msgid "UNLOCK_CONDITION_PLAYER_DEATH_COUNT_ABOVE"
msgstr ""

msgid "UNLOCK_CONDITION_REPRODUCED_WITH"
msgstr ""

msgid "UNLOCK_CONDITION_REPRODUCED_WITH_IN_A_ROW"
msgstr ""

msgid "UNLOCK_CONDITION_REPRODUCE_IN_BIOME"
msgstr ""

msgid "UNLOCK_CONDITION_SPEED_BELOW"
msgstr ""

msgid "UNLOCK_WITH_ANY_OF_FOLLOWING"
msgstr ""

msgid "UNSAVED_CHANGE_WARNING"
msgstr ""

msgid "UNTITLED"
msgstr ""

msgid "UPGRADE_CILIA_PULL"
msgstr ""

msgid "UPGRADE_CILIA_PULL_DESCRIPTION"
msgstr ""

msgid "UPGRADE_COST"
msgstr ""

msgid "UPGRADE_DESCRIPTION_NONE"
msgstr ""

msgid "UPGRADE_NAME_NONE"
msgstr ""

msgid "UPGRADE_PILUS_INJECTISOME"
msgstr ""

msgid "UPGRADE_PILUS_INJECTISOME_DESCRIPTION"
msgstr ""

msgid "UPGRADE_SLIME_JET_MUCOCYST"
msgstr ""

msgid "UPGRADE_SLIME_JET_MUCOCYST_DESCRIPTION"
msgstr ""

msgid "UPLOAD"
msgstr ""

msgid "UPLOADING_DOT_DOT_DOT"
msgstr ""

msgid "UPLOAD_SUCCEEDED"
msgstr ""

msgid "USED_LIBRARIES_LICENSES"
msgstr ""

msgid "USED_RENDERER_NAME"
msgstr ""

msgid "USES_FEATURE"
msgstr ""

msgid "USE_AUTO_HARMONY"
msgstr ""

msgid "USE_AUTO_HARMONY_TOOLTIP"
msgstr ""

msgid "USE_A_CUSTOM_USERNAME"
msgstr ""

msgid "USE_DISK_CACHE"
msgstr ""

msgid "USE_MANUAL_THREAD_COUNT"
msgstr ""

msgid "USE_MANUAL_THREAD_COUNT_NATIVE"
msgstr ""

msgid "USE_VIRTUAL_WINDOW_SIZE"
msgstr ""

msgid "VACUOLE"
msgstr ""

msgid "VACUOLE_DESCRIPTION"
msgstr ""

msgid "VACUOLE_IS_SPECIALIZED"
msgstr ""

msgid "VACUOLE_NOT_SPECIALIZED_DESCRIPTION"
msgstr ""

msgid "VACUOLE_PROCESSES_DESCRIPTION"
msgstr ""

msgid "VACUOLE_SPECIALIZED_DESCRIPTION"
msgstr ""

msgid "VALUE_WITH_UNIT"
msgstr ""

msgid "VERSION_COLON"
msgstr ""

msgid "VERTICAL_COLON"
msgstr ""

msgid "VERTICAL_WITH_AXIS_NAME_COLON"
msgstr ""

msgid "VIDEO_MEMORY"
msgstr ""

msgid "VIDEO_MEMORY_MIB"
msgstr ""

msgid "VIEWER"
msgstr ""

msgid "VIEW_ALL"
msgstr ""

msgid "VIEW_CELL_PROCESSES"
msgstr ""

msgid "VIEW_ONLINE"
msgstr ""

msgid "VIEW_PATCH_MICHES"
msgstr ""

msgid "VIEW_PATCH_NOTES"
msgstr ""

msgid "VIEW_PATCH_NOTES_TOOLTIP"
msgstr ""

msgid "VIEW_PENDING_ACTIONS"
msgstr ""

msgid "VIEW_SOURCE_CODE"
msgstr ""

msgid "VIP_PATRONS"
msgstr ""

msgid "VISIBLE"
msgstr ""

msgid "VISIBLE_WHEN_CLOSE_TO_FULL"
msgstr ""

msgid "VISIBLE_WHEN_OVER_ZERO"
msgstr ""

msgid "VISIT_SUGGESTIONS_SITE"
msgstr ""

msgid "VOLCANIC_VENT"
msgstr ""

msgid "VOLUMEDOWN"
msgstr ""

msgid "VOLUMEMUTE"
msgstr ""

msgid "VOLUMEUP"
msgstr ""

msgid "VSYNC"
msgstr ""

msgid "WAITING_FOR_AUTO_EVO"
msgstr ""

msgid "WELCOME_TO_THRIVEOPEDIA"
msgstr ""

msgid "WENT_EXTINCT_FROM_PLANET"
msgstr ""

msgid "WENT_EXTINCT_IN"
msgstr ""

msgid "WHEEL_DOWN"
msgstr ""

msgid "WHEEL_LEFT"
msgstr ""

msgid "WHEEL_RIGHT"
msgstr ""

msgid "WHEEL_UP"
msgstr ""

msgid "WIKI"
msgstr ""

msgid "WIKI_2D"
msgstr ""

msgid "WIKI_3D"
msgstr ""

msgid "WIKI_3D_COMMA_SANDBOX"
msgstr ""

#, fuzzy
msgid "WIKI_3D_COMMA_STRATEGY"
msgstr "Mikrobestadiet"

msgid "WIKI_3D_COMMA_STRATEGY_COMMA_SPACE"
msgstr ""

msgid "WIKI_8_BRACKET_16"
msgstr ""

#, fuzzy
msgid "WIKI_ASCENSION"
msgstr "AI mutasjonshastighet"

#, fuzzy
msgid "WIKI_ASCENSION_CURRENT_DEVELOPMENT"
msgstr "Flercellestadiet"

#, fuzzy
msgid "WIKI_ASCENSION_FEATURES"
msgstr "Mikrobestadiet"

#, fuzzy
msgid "WIKI_ASCENSION_INTRO"
msgstr "Anaerob Nitrogenfiksering"

#, fuzzy
msgid "WIKI_ASCENSION_OVERVIEW"
msgstr "Mikrobestadiet"

#, fuzzy
msgid "WIKI_ASCENSION_TRANSITIONS"
msgstr "Anaerob Nitrogenfiksering"

#, fuzzy
msgid "WIKI_ASCENSION_UI"
msgstr "AI mutasjonshastighet"

#, fuzzy
msgid "WIKI_AWAKENING_STAGE_CURRENT_DEVELOPMENT"
msgstr "Flercellestadiet"

#, fuzzy
msgid "WIKI_AWAKENING_STAGE_FEATURES"
msgstr "Mikrobestadiet"

#, fuzzy
msgid "WIKI_AWAKENING_STAGE_INTRO"
msgstr "Mikrobestadiet"

#, fuzzy
msgid "WIKI_AWAKENING_STAGE_OVERVIEW"
msgstr "Mikrobestadiet"

#, fuzzy
msgid "WIKI_AWAKENING_STAGE_TRANSITIONS"
msgstr "Mikrobestadiet"

#, fuzzy
msgid "WIKI_AWAKENING_STAGE_UI"
msgstr "Aerob Nitrogenfiksering"

#, fuzzy
msgid "WIKI_AWARE_STAGE_CURRENT_DEVELOPMENT"
msgstr "Flercellestadiet"

#, fuzzy
msgid "WIKI_AWARE_STAGE_FEATURES"
msgstr "Mikrobestadiet"

#, fuzzy
msgid "WIKI_AWARE_STAGE_INTRO"
msgstr "Mikrobestadiet"

#, fuzzy
msgid "WIKI_AWARE_STAGE_OVERVIEW"
msgstr "Mikrobestadiet"

#, fuzzy
msgid "WIKI_AWARE_STAGE_TRANSITIONS"
msgstr "Mikrobestadiet"

#, fuzzy
msgid "WIKI_AWARE_STAGE_UI"
msgstr "Mikrobestadiet"

msgid "WIKI_AXON_EFFECTS"
msgstr ""

#, fuzzy
msgid "WIKI_AXON_INTRO"
msgstr "ATP PRODUKSJON FOR LAV!"

#, fuzzy
msgid "WIKI_AXON_MODIFICATIONS"
msgstr "Anaerob Nitrogenfiksering"

#, fuzzy
msgid "WIKI_AXON_PROCESSES"
msgstr "Mikrobestadiet"

msgid "WIKI_AXON_REQUIREMENTS"
msgstr ""

msgid "WIKI_AXON_SCIENTIFIC_BACKGROUND"
msgstr ""

#, fuzzy
msgid "WIKI_AXON_STRATEGY"
msgstr "Mikrobestadiet"

msgid "WIKI_AXON_UPGRADES"
msgstr ""

msgid "WIKI_BACTERIAL_CHEMOSYNTHESIS_COMMA_GLYCOLYSIS"
msgstr ""

msgid "WIKI_BINDING_AGENT_EFFECTS"
msgstr ""

#, fuzzy
msgid "WIKI_BINDING_AGENT_INTRO"
msgstr "(hastighet som AI muterer med)"

#, fuzzy
msgid "WIKI_BINDING_AGENT_MODIFICATIONS"
msgstr "Anaerob Nitrogenfiksering"

#, fuzzy
msgid "WIKI_BINDING_AGENT_PROCESSES"
msgstr "(hastighet som AI muterer med)"

msgid "WIKI_BINDING_AGENT_REQUIREMENTS"
msgstr ""

msgid "WIKI_BINDING_AGENT_SCIENTIFIC_BACKGROUND"
msgstr ""

#, fuzzy
msgid "WIKI_BINDING_AGENT_STRATEGY"
msgstr "(hastighet som AI muterer med)"

msgid "WIKI_BINDING_AGENT_UPGRADES"
msgstr ""

msgid "WIKI_BIOLUMINESCENT_VACUOLE_EFFECTS"
msgstr ""

#, fuzzy
msgid "WIKI_BIOLUMINESCENT_VACUOLE_INTRO"
msgstr "Mikrobestadiet"

#, fuzzy
msgid "WIKI_BIOLUMINESCENT_VACUOLE_MODIFICATIONS"
msgstr "Anaerob Nitrogenfiksering"

msgid "WIKI_BIOLUMINESCENT_VACUOLE_PROCESSES"
msgstr ""

msgid "WIKI_BIOLUMINESCENT_VACUOLE_REQUIREMENTS"
msgstr ""

msgid "WIKI_BIOLUMINESCENT_VACUOLE_SCIENTIFIC_BACKGROUND"
msgstr ""

msgid "WIKI_BIOLUMINESCENT_VACUOLE_STRATEGY"
msgstr ""

msgid "WIKI_BIOLUMINESCENT_VACUOLE_UPGRADES"
msgstr ""

msgid "WIKI_BODY_PLAN_EDITOR_COMMA_CELL_EDITOR"
msgstr ""

msgid "WIKI_CHEMOPLAST_EFFECTS"
msgstr ""

#, fuzzy
msgid "WIKI_CHEMOPLAST_INTRO"
msgstr "Mikrobestadiet"

#, fuzzy
msgid "WIKI_CHEMOPLAST_MODIFICATIONS"
msgstr "Anaerob Nitrogenfiksering"

msgid "WIKI_CHEMOPLAST_PROCESSES"
msgstr ""

msgid "WIKI_CHEMOPLAST_REQUIREMENTS"
msgstr ""

msgid "WIKI_CHEMOPLAST_SCIENTIFIC_BACKGROUND"
msgstr ""

#, fuzzy
msgid "WIKI_CHEMOPLAST_STRATEGY"
msgstr "Mikrobestadiet"

msgid "WIKI_CHEMOPLAST_UPGRADES"
msgstr ""

msgid "WIKI_CHEMORECEPTOR_EFFECTS"
msgstr ""

#, fuzzy
msgid "WIKI_CHEMORECEPTOR_INTRO"
msgstr "ATP PRODUKSJON FOR LAV!"

#, fuzzy
msgid "WIKI_CHEMORECEPTOR_MODIFICATIONS"
msgstr "Anaerob Nitrogenfiksering"

msgid "WIKI_CHEMORECEPTOR_PROCESSES"
msgstr ""

msgid "WIKI_CHEMORECEPTOR_REQUIREMENTS"
msgstr ""

msgid "WIKI_CHEMORECEPTOR_SCIENTIFIC_BACKGROUND"
msgstr ""

#, fuzzy
msgid "WIKI_CHEMORECEPTOR_STRATEGY"
msgstr "Mikrobestadiet"

msgid "WIKI_CHEMORECEPTOR_UPGRADES"
msgstr ""

msgid "WIKI_CHEMOSYNTHESIZING_PROTEINS_EFFECTS"
msgstr ""

#, fuzzy
msgid "WIKI_CHEMOSYNTHESIZING_PROTEINS_INTRO"
msgstr "Anaerob Nitrogenfiksering"

#, fuzzy
msgid "WIKI_CHEMOSYNTHESIZING_PROTEINS_MODIFICATIONS"
msgstr "Anaerob Nitrogenfiksering"

msgid "WIKI_CHEMOSYNTHESIZING_PROTEINS_PROCESSES"
msgstr ""

msgid "WIKI_CHEMOSYNTHESIZING_PROTEINS_REQUIREMENTS"
msgstr ""

msgid "WIKI_CHEMOSYNTHESIZING_PROTEINS_SCIENTIFIC_BACKGROUND"
msgstr ""

msgid "WIKI_CHEMOSYNTHESIZING_PROTEINS_STRATEGY"
msgstr ""

msgid "WIKI_CHEMOSYNTHESIZING_PROTEINS_UPGRADES"
msgstr ""

msgid "WIKI_CHLOROPLAST_EFFECTS"
msgstr ""

#, fuzzy
msgid "WIKI_CHLOROPLAST_INTRO"
msgstr "Mikrobestadiet"

#, fuzzy
msgid "WIKI_CHLOROPLAST_MODIFICATIONS"
msgstr "Anaerob Nitrogenfiksering"

msgid "WIKI_CHLOROPLAST_PROCESSES"
msgstr ""

msgid "WIKI_CHLOROPLAST_REQUIREMENTS"
msgstr ""

msgid "WIKI_CHLOROPLAST_SCIENTIFIC_BACKGROUND"
msgstr ""

#, fuzzy
msgid "WIKI_CHLOROPLAST_STRATEGY"
msgstr "Mikrobestadiet"

msgid "WIKI_CHLOROPLAST_UPGRADES"
msgstr ""

msgid "WIKI_CHROMATOPHORE_PHOTOSYNTHESIS_COMMA_GLYCOLYSIS"
msgstr ""

#, fuzzy
msgid "WIKI_CILIA_EFFECTS"
msgstr "AI mutasjonshastighet"

#, fuzzy
msgid "WIKI_CILIA_INTRO"
msgstr "Mikrobestadiet"

#, fuzzy
msgid "WIKI_CILIA_MODIFICATIONS"
msgstr "Anaerob Nitrogenfiksering"

#, fuzzy
msgid "WIKI_CILIA_PROCESSES"
msgstr "AI mutasjonshastighet"

msgid "WIKI_CILIA_REQUIREMENTS"
msgstr ""

msgid "WIKI_CILIA_SCIENTIFIC_BACKGROUND"
msgstr ""

#, fuzzy
msgid "WIKI_CILIA_STRATEGY"
msgstr "AI mutasjonshastighet"

#, fuzzy
msgid "WIKI_CILIA_UPGRADES"
msgstr "AI mutasjonshastighet"

msgid "WIKI_COMPOUNDS_BUTTON"
msgstr ""

#, fuzzy
msgid "WIKI_COMPOUNDS_DEVELOPMENT"
msgstr "3D Bevegelse"

#, fuzzy
msgid "WIKI_COMPOUNDS_INTRO"
msgstr "ATP PRODUKSJON FOR LAV!"

msgid "WIKI_COMPOUNDS_TYPES_OF_COMPOUNDS"
msgstr ""

msgid "WIKI_COMPOUND_SYSTEM_DEVELOPMENT_COMPOUNDS_LIST"
msgstr ""

msgid "WIKI_COMPOUND_SYSTEM_DEVELOPMENT_INTRO"
msgstr ""

#, fuzzy
msgid "WIKI_COMPOUND_SYSTEM_DEVELOPMENT_MICROBE_STAGE"
msgstr "Mikrobestadiet"

msgid "WIKI_COMPOUND_SYSTEM_DEVELOPMENT_OVERVIEW"
msgstr ""

msgid "WIKI_CYTOPLASM_EFFECTS"
msgstr ""

#, fuzzy
msgid "WIKI_CYTOPLASM_INTRO"
msgstr "Mikrobestadiet"

#, fuzzy
msgid "WIKI_CYTOPLASM_MODIFICATIONS"
msgstr "Anaerob Nitrogenfiksering"

msgid "WIKI_CYTOPLASM_PROCESSES"
msgstr ""

msgid "WIKI_CYTOPLASM_REQUIREMENTS"
msgstr ""

msgid "WIKI_CYTOPLASM_SCIENTIFIC_BACKGROUND"
msgstr ""

#, fuzzy
msgid "WIKI_CYTOPLASM_STRATEGY"
msgstr "Mikrobestadiet"

msgid "WIKI_CYTOPLASM_UPGRADES"
msgstr ""

#, fuzzy
msgid "WIKI_DEVELOPMENT"
msgstr "3D Bevegelse"

msgid "WIKI_DEVELOPMENT_INFO_BUTTON"
msgstr ""

msgid "WIKI_DEVELOPMENT_ROOT_INTRO"
msgstr ""

msgid "WIKI_EDITORS_AND_MUTATIONS_GENERATIONS_AND_EDITOR_SESSIONS"
msgstr ""

#, fuzzy
msgid "WIKI_EDITORS_AND_MUTATIONS_INTRO"
msgstr "ATP PRODUKSJON FOR LAV!"

msgid "WIKI_EDITORS_AND_MUTATIONS_MUTATIONS_AND_MUTATION_POINTS"
msgstr ""

#, fuzzy
msgid "WIKI_ENVIRONMENTAL_CONDITIONS_ENVIRONMENTAL_GASSES"
msgstr "Anaerob Nitrogenfiksering"

#, fuzzy
msgid "WIKI_ENVIRONMENTAL_CONDITIONS_INTRO"
msgstr "Anaerob Nitrogenfiksering"

#, fuzzy
msgid "WIKI_ENVIRONMENTAL_CONDITIONS_PHYSICAL_CONDITIONS"
msgstr "Anaerob Nitrogenfiksering"

#, fuzzy
msgid "WIKI_ENVIRONMENTAL_CONDITIONS_THE_DAY/NIGHT_CYCLE"
msgstr "Anaerob Nitrogenfiksering"

#, fuzzy
msgid "WIKI_FERROPLAST_EFFECTS"
msgstr "Aerob Nitrogenfiksering"

#, fuzzy
msgid "WIKI_FERROPLAST_INTRO"
msgstr "Mikrobestadiet"

#, fuzzy
msgid "WIKI_FERROPLAST_MODIFICATIONS"
msgstr "Anaerob Nitrogenfiksering"

#, fuzzy
msgid "WIKI_FERROPLAST_PROCESSES"
msgstr "Aerob Nitrogenfiksering"

#, fuzzy
msgid "WIKI_FERROPLAST_REQUIREMENTS"
msgstr "Aerob Nitrogenfiksering"

#, fuzzy
msgid "WIKI_FERROPLAST_SCIENTIFIC_BACKGROUND"
msgstr "Aerob Nitrogenfiksering"

#, fuzzy
msgid "WIKI_FERROPLAST_STRATEGY"
msgstr "Aerob Nitrogenfiksering"

#, fuzzy
msgid "WIKI_FERROPLAST_UPGRADES"
msgstr "Aerob Nitrogenfiksering"

msgid "WIKI_FLAGELLUM_EFFECTS"
msgstr ""

#, fuzzy
msgid "WIKI_FLAGELLUM_INTRO"
msgstr "Mikrobestadiet"

#, fuzzy
msgid "WIKI_FLAGELLUM_MODIFICATIONS"
msgstr "Anaerob Nitrogenfiksering"

#, fuzzy
msgid "WIKI_FLAGELLUM_PROCESSES"
msgstr "Mikrobestadiet"

msgid "WIKI_FLAGELLUM_REQUIREMENTS"
msgstr ""

msgid "WIKI_FLAGELLUM_SCIENTIFIC_BACKGROUND"
msgstr ""

#, fuzzy
msgid "WIKI_FLAGELLUM_STRATEGY"
msgstr "Flercellestadiet"

msgid "WIKI_FLAGELLUM_UPGRADES"
msgstr ""

#, fuzzy
msgid "WIKI_GLYCOLYSIS_COMMA_ANAEROBIC_NITROGEN_FIXATION"
msgstr "Anaerob Nitrogenfiksering"

#, fuzzy
msgid "WIKI_HEADING_APPENDICES"
msgstr "3D Redigerer"

#, fuzzy
msgid "WIKI_HEADING_COMPOUNDS_LIST"
msgstr "Konseptkunst"

#, fuzzy
msgid "WIKI_HEADING_CONCEPT_ART"
msgstr "Konseptkunst"

msgid "WIKI_HEADING_CURRENT_DEVELOPMENT"
msgstr ""

#, fuzzy
msgid "WIKI_HEADING_DEVELOPMENT"
msgstr "3D Bevegelse"

#, fuzzy
msgid "WIKI_HEADING_EDITOR"
msgstr "3D Redigerer"

#, fuzzy
msgid "WIKI_HEADING_EFFECTS"
msgstr "3D Redigerer"

#, fuzzy
msgid "WIKI_HEADING_ENVIRONMENTAL_GASSES"
msgstr "Mikrobestadiet"

msgid "WIKI_HEADING_FEATURES"
msgstr ""

#, fuzzy
msgid "WIKI_HEADING_FOG_OF_WAR"
msgstr "Konseptkunst"

#, fuzzy
msgid "WIKI_HEADING_GAMEPLAY"
msgstr "Konseptkunst"

#, fuzzy
msgid "WIKI_HEADING_GDD"
msgstr "3D Redigerer"

#, fuzzy
msgid "WIKI_HEADING_GENERATIONS_AND_EDITOR_SESSIONS"
msgstr "3D Redigerer"

#, fuzzy
msgid "WIKI_HEADING_MICROBE_STAGE"
msgstr "Mikrobestadiet"

#, fuzzy
msgid "WIKI_HEADING_MODIFICATIONS"
msgstr "3D Redigerer"

msgid "WIKI_HEADING_MUTATIONS_AND_MUTATION_POINTS"
msgstr ""

msgid "WIKI_HEADING_OVERVIEW"
msgstr ""

#, fuzzy
msgid "WIKI_HEADING_PATCHES"
msgstr "Konseptkunst"

#, fuzzy
msgid "WIKI_HEADING_PHYSICAL_CONDITIONS"
msgstr "Anaerob Nitrogenfiksering"

#, fuzzy
msgid "WIKI_HEADING_PROCESSES"
msgstr "Mikrobestadiet"

#, fuzzy
msgid "WIKI_HEADING_REPRODUCTION_IN_THE_MICROBE_STAGE"
msgstr "Mikrobestadiet"

#, fuzzy
msgid "WIKI_HEADING_REQUIREMENTS"
msgstr "3D Redigerer"

#, fuzzy
msgid "WIKI_HEADING_SCIENTIFIC_BACKGROUND"
msgstr "Konseptkunst"

#, fuzzy
msgid "WIKI_HEADING_STRATEGY"
msgstr "3D Redigerer"

#, fuzzy
msgid "WIKI_HEADING_THE_DAY/NIGHT_CYCLE"
msgstr "3D Redigerer"

#, fuzzy
msgid "WIKI_HEADING_THE_PATCH_MAP"
msgstr "Konseptkunst"

msgid "WIKI_HEADING_TRANSITIONS"
msgstr ""

#, fuzzy
msgid "WIKI_HEADING_TYPES_OF_COMPOUNDS"
msgstr "3D Redigerer"

msgid "WIKI_HEADING_UI"
msgstr ""

#, fuzzy
msgid "WIKI_HEADING_UPGRADES"
msgstr "3D Redigerer"

#, fuzzy
msgid "WIKI_HELPANDTIPS_INTRO"
msgstr "ATP PRODUKSJON FOR LAV!"

#, fuzzy
msgid "WIKI_HELP_AND_TIPS_BUTTON"
msgstr "ATP PRODUKSJON FOR LAV!"

#, fuzzy
msgid "WIKI_HYDROGENASE_EFFECTS"
msgstr "Anaerob Nitrogenfiksering"

#, fuzzy
msgid "WIKI_HYDROGENASE_INTRO"
msgstr "Anaerob Nitrogenfiksering"

#, fuzzy
msgid "WIKI_HYDROGENASE_MODIFICATIONS"
msgstr "Anaerob Nitrogenfiksering"

#, fuzzy
msgid "WIKI_HYDROGENASE_PROCESSES"
msgstr "Anaerob Nitrogenfiksering"

#, fuzzy
msgid "WIKI_HYDROGENASE_REQUIREMENTS"
msgstr "Anaerob Nitrogenfiksering"

#, fuzzy
msgid "WIKI_HYDROGENASE_SCIENTIFIC_BACKGROUND"
msgstr "Anaerob Nitrogenfiksering"

#, fuzzy
msgid "WIKI_HYDROGENASE_STRATEGY"
msgstr "Anaerob Nitrogenfiksering"

#, fuzzy
msgid "WIKI_HYDROGENASE_UPGRADES"
msgstr "Anaerob Nitrogenfiksering"

#, fuzzy
msgid "WIKI_INDUSTRIAL_STAGE_CURRENT_DEVELOPMENT"
msgstr "Flercellestadiet"

#, fuzzy
msgid "WIKI_INDUSTRIAL_STAGE_FEATURES"
msgstr "(hastighet som AI muterer med)"

#, fuzzy
msgid "WIKI_INDUSTRIAL_STAGE_INTRO"
msgstr "(hastighet som AI muterer med)"

#, fuzzy
msgid "WIKI_INDUSTRIAL_STAGE_OVERVIEW"
msgstr "(hastighet som AI muterer med)"

#, fuzzy
msgid "WIKI_INDUSTRIAL_STAGE_TRANSITIONS"
msgstr "(hastighet som AI muterer med)"

#, fuzzy
msgid "WIKI_INDUSTRIAL_STAGE_UI"
msgstr "(hastighet som AI muterer med)"

msgid "WIKI_INJECTISOME_PILUS"
msgstr ""

msgid "WIKI_LYSOSOME_EFFECTS"
msgstr ""

#, fuzzy
msgid "WIKI_LYSOSOME_INTRO"
msgstr "Mikrobestadiet"

#, fuzzy
msgid "WIKI_LYSOSOME_MODIFICATIONS"
msgstr "Anaerob Nitrogenfiksering"

msgid "WIKI_LYSOSOME_PROCESSES"
msgstr ""

msgid "WIKI_LYSOSOME_REQUIREMENTS"
msgstr ""

msgid "WIKI_LYSOSOME_SCIENTIFIC_BACKGROUND"
msgstr ""

#, fuzzy
msgid "WIKI_LYSOSOME_STRATEGY"
msgstr "Mikrobestadiet"

msgid "WIKI_LYSOSOME_UPGRADES"
msgstr ""

#, fuzzy
msgid "WIKI_MACROSCOPIC_STAGE_CONCEPT_ART"
msgstr "Flercellestadiet"

#, fuzzy
msgid "WIKI_MACROSCOPIC_STAGE_CURRENT_DEVELOPMENT"
msgstr "Flercellestadiet"

#, fuzzy
msgid "WIKI_MACROSCOPIC_STAGE_FEATURES"
msgstr "Mikrobestadiet"

#, fuzzy
msgid "WIKI_MACROSCOPIC_STAGE_INTRO"
msgstr "Mikrobestadiet"

#, fuzzy
msgid "WIKI_MACROSCOPIC_STAGE_OVERVIEW"
msgstr "Mikrobestadiet"

#, fuzzy
msgid "WIKI_MACROSCOPIC_STAGE_TRANSITIONS"
msgstr "Mikrobestadiet"

#, fuzzy
msgid "WIKI_MACROSCOPIC_STAGE_UI"
msgstr "Mikrobestadiet"

msgid "WIKI_MECHANICS"
msgstr ""

msgid "WIKI_MECHANICS_ROOT_INTRO"
msgstr ""

msgid "WIKI_METABOLOSOMES_EFFECTS"
msgstr ""

#, fuzzy
msgid "WIKI_METABOLOSOMES_INTRO"
msgstr "Mikrobestadiet"

#, fuzzy
msgid "WIKI_METABOLOSOMES_MODIFICATIONS"
msgstr "Anaerob Nitrogenfiksering"

msgid "WIKI_METABOLOSOMES_PROCESSES"
msgstr ""

msgid "WIKI_METABOLOSOMES_REQUIREMENTS"
msgstr ""

msgid "WIKI_METABOLOSOMES_SCIENTIFIC_BACKGROUND"
msgstr ""

msgid "WIKI_METABOLOSOMES_STRATEGY"
msgstr ""

msgid "WIKI_METABOLOSOMES_UPGRADES"
msgstr ""

#, fuzzy
msgid "WIKI_MICROBE_STAGE_APPENDICES"
msgstr "Mikrobestadiet"

#, fuzzy
msgid "WIKI_MICROBE_STAGE_BUTTON"
msgstr "Mikrobestadiet"

#, fuzzy
msgid "WIKI_MICROBE_STAGE_EDITOR"
msgstr "Mikrobe Redigerer"

#, fuzzy
msgid "WIKI_MICROBE_STAGE_GAMEPLAY"
msgstr "Mikrobestadiet"

#, fuzzy
msgid "WIKI_MICROBE_STAGE_GDD"
msgstr "Mikrobestadiet"

#, fuzzy
msgid "WIKI_MICROBE_STAGE_INTRO"
msgstr "Mikrobestadiet"

msgid "WIKI_MITOCHONDRION_EFFECTS"
msgstr ""

#, fuzzy
msgid "WIKI_MITOCHONDRION_INTRO"
msgstr "ATP PRODUKSJON FOR LAV!"

#, fuzzy
msgid "WIKI_MITOCHONDRION_MODIFICATIONS"
msgstr "Anaerob Nitrogenfiksering"

msgid "WIKI_MITOCHONDRION_PROCESSES"
msgstr ""

msgid "WIKI_MITOCHONDRION_REQUIREMENTS"
msgstr ""

msgid "WIKI_MITOCHONDRION_SCIENTIFIC_BACKGROUND"
msgstr ""

#, fuzzy
msgid "WIKI_MITOCHONDRION_STRATEGY"
msgstr "Mikrobestadiet"

msgid "WIKI_MITOCHONDRION_UPGRADES"
msgstr ""

#, fuzzy
msgid "WIKI_MULTICELLULAR_STAGE_CONCEPT_ART"
msgstr "Flercellestadiet"

#, fuzzy
msgid "WIKI_MULTICELLULAR_STAGE_CURRENT_DEVELOPMENT"
msgstr "Flercellestadiet"

#, fuzzy
msgid "WIKI_MULTICELLULAR_STAGE_FEATURES"
msgstr "Flercellestadiet"

#, fuzzy
msgid "WIKI_MULTICELLULAR_STAGE_INTRO"
msgstr "Flercellestadiet"

#, fuzzy
msgid "WIKI_MULTICELLULAR_STAGE_OVERVIEW"
msgstr "Flercellestadiet"

#, fuzzy
msgid "WIKI_MULTICELLULAR_STAGE_TRANSITIONS"
msgstr "Flercellestadiet"

#, fuzzy
msgid "WIKI_MULTICELLULAR_STAGE_UI"
msgstr "Flercellestadiet"

msgid "WIKI_MYOFIBRIL_EFFECTS"
msgstr ""

#, fuzzy
msgid "WIKI_MYOFIBRIL_INTRO"
msgstr "(hastighet som AI muterer med)"

#, fuzzy
msgid "WIKI_MYOFIBRIL_MODIFICATIONS"
msgstr "Anaerob Nitrogenfiksering"

msgid "WIKI_MYOFIBRIL_PROCESSES"
msgstr ""

msgid "WIKI_MYOFIBRIL_REQUIREMENTS"
msgstr ""

msgid "WIKI_MYOFIBRIL_SCIENTIFIC_BACKGROUND"
msgstr ""

#, fuzzy
msgid "WIKI_MYOFIBRIL_STRATEGY"
msgstr "(hastighet som AI muterer med)"

msgid "WIKI_MYOFIBRIL_UPGRADES"
msgstr ""

#, fuzzy
msgid "WIKI_NATION_EDITOR"
msgstr "3D Redigerer"

#, fuzzy
msgid "WIKI_NITROGENASE_EFFECTS"
msgstr "Anaerob Nitrogenfiksering"

#, fuzzy
msgid "WIKI_NITROGENASE_INTRO"
msgstr "Anaerob Nitrogenfiksering"

#, fuzzy
msgid "WIKI_NITROGENASE_MODIFICATIONS"
msgstr "Anaerob Nitrogenfiksering"

#, fuzzy
msgid "WIKI_NITROGENASE_PROCESSES"
msgstr "Anaerob Nitrogenfiksering"

#, fuzzy
msgid "WIKI_NITROGENASE_REQUIREMENTS"
msgstr "Anaerob Nitrogenfiksering"

#, fuzzy
msgid "WIKI_NITROGENASE_SCIENTIFIC_BACKGROUND"
msgstr "Anaerob Nitrogenfiksering"

#, fuzzy
msgid "WIKI_NITROGENASE_STRATEGY"
msgstr "Anaerob Nitrogenfiksering"

#, fuzzy
msgid "WIKI_NITROGENASE_UPGRADES"
msgstr "Anaerob Nitrogenfiksering"

#, fuzzy
msgid "WIKI_NITROPLAST_EFFECTS"
msgstr "Aerob Nitrogenfiksering"

#, fuzzy
msgid "WIKI_NITROPLAST_INTRO"
msgstr "Aerob Nitrogenfiksering"

#, fuzzy
msgid "WIKI_NITROPLAST_MODIFICATIONS"
msgstr "Anaerob Nitrogenfiksering"

#, fuzzy
msgid "WIKI_NITROPLAST_PROCESSES"
msgstr "Aerob Nitrogenfiksering"

#, fuzzy
msgid "WIKI_NITROPLAST_REQUIREMENTS"
msgstr "Aerob Nitrogenfiksering"

#, fuzzy
msgid "WIKI_NITROPLAST_SCIENTIFIC_BACKGROUND"
msgstr "Aerob Nitrogenfiksering"

#, fuzzy
msgid "WIKI_NITROPLAST_STRATEGY"
msgstr "Aerob Nitrogenfiksering"

#, fuzzy
msgid "WIKI_NITROPLAST_UPGRADES"
msgstr "Aerob Nitrogenfiksering"

msgid "WIKI_NO"
msgstr ""

msgid "WIKI_NONE_COMMA_THIS_IS_THE_LAST_STAGE"
msgstr ""

msgid "WIKI_NUCLEUS_EFFECTS"
msgstr ""

#, fuzzy
msgid "WIKI_NUCLEUS_INTRO"
msgstr "Mikrobestadiet"

#, fuzzy
msgid "WIKI_NUCLEUS_MODIFICATIONS"
msgstr "Anaerob Nitrogenfiksering"

msgid "WIKI_NUCLEUS_PROCESSES"
msgstr ""

msgid "WIKI_NUCLEUS_REQUIREMENTS"
msgstr ""

msgid "WIKI_NUCLEUS_SCIENTIFIC_BACKGROUND"
msgstr ""

#, fuzzy
msgid "WIKI_NUCLEUS_STRATEGY"
msgstr "Mikrobestadiet"

msgid "WIKI_NUCLEUS_UPGRADES"
msgstr ""

msgid "WIKI_ORGANELLES_ROOT_INTRO"
msgstr ""

#, fuzzy
msgid "WIKI_OXYTOXISOME_EFFECTS"
msgstr "Mikrobestadiet"

#, fuzzy
msgid "WIKI_OXYTOXISOME_INTRO"
msgstr "ATP PRODUKSJON FOR LAV!"

#, fuzzy
msgid "WIKI_OXYTOXISOME_MODIFICATIONS"
msgstr "Anaerob Nitrogenfiksering"

#, fuzzy
msgid "WIKI_OXYTOXISOME_PROCESSES"
msgstr "Mikrobestadiet"

msgid "WIKI_OXYTOXISOME_REQUIREMENTS"
msgstr ""

msgid "WIKI_OXYTOXISOME_SCIENTIFIC_BACKGROUND"
msgstr ""

#, fuzzy
msgid "WIKI_OXYTOXISOME_STRATEGY"
msgstr "Mikrobestadiet"

msgid "WIKI_OXYTOXISOME_UPGRADES"
msgstr ""

#, fuzzy
msgid "WIKI_OXYTOXY_SYNTHESIS_COMMA_GLYCOLYSIS"
msgstr "Mikrobestadiet"

#, fuzzy
msgid "WIKI_PAGE_ASCENSION"
msgstr "AI mutasjonshastighet"

#, fuzzy
msgid "WIKI_PAGE_AWAKENING_STAGE"
msgstr "Aerob Nitrogenfiksering"

#, fuzzy
msgid "WIKI_PAGE_AWARE_STAGE"
msgstr "Mikrobestadiet"

#, fuzzy
msgid "WIKI_PAGE_AXON"
msgstr "AI mutasjonshastighet"

#, fuzzy
msgid "WIKI_PAGE_BINDING_AGENT"
msgstr "Aerob Nitrogenfiksering"

#, fuzzy
msgid "WIKI_PAGE_BIOLUMINESCENT_VACUOLE"
msgstr "Mikrobestadiet"

#, fuzzy
msgid "WIKI_PAGE_CHEMOPLAST"
msgstr "Mikrobestadiet"

#, fuzzy
msgid "WIKI_PAGE_CHEMORECEPTOR"
msgstr "ATP Produksjon"

#, fuzzy
msgid "WIKI_PAGE_CHEMOSYNTHESIZING_PROTEINS"
msgstr "AI mutasjonshastighet"

#, fuzzy
msgid "WIKI_PAGE_CHLOROPLAST"
msgstr "Mikrobestadiet"

#, fuzzy
msgid "WIKI_PAGE_CILIA"
msgstr "AI mutasjonshastighet"

#, fuzzy
msgid "WIKI_PAGE_COMPOUNDS"
msgstr "AI mutasjonshastighet"

#, fuzzy
msgid "WIKI_PAGE_COMPOUND_SYSTEM_DEVELOPMENT"
msgstr "Flercellestadiet"

#, fuzzy
msgid "WIKI_PAGE_CYTOPLASM"
msgstr "Mikrobestadiet"

msgid "WIKI_PAGE_DEVELOPMENT_ROOT"
msgstr ""

#, fuzzy
msgid "WIKI_PAGE_EDITORS_AND_MUTATIONS"
msgstr "ATP Produksjon"

#, fuzzy
msgid "WIKI_PAGE_ENVIRONMENTAL_CONDITIONS"
msgstr "Anaerob Nitrogenfiksering"

#, fuzzy
msgid "WIKI_PAGE_FERROPLAST"
msgstr "Aerob Nitrogenfiksering"

#, fuzzy
msgid "WIKI_PAGE_FLAGELLUM"
msgstr "Mikrobestadiet"

#, fuzzy
msgid "WIKI_PAGE_HELPANDTIPS"
msgstr "Mikrobestadiet"

#, fuzzy
msgid "WIKI_PAGE_HYDROGENASE"
msgstr "Aerob Nitrogenfiksering"

#, fuzzy
msgid "WIKI_PAGE_INDUSTRIAL_STAGE"
msgstr "(hastighet som AI muterer med)"

#, fuzzy
msgid "WIKI_PAGE_LYSOSOME"
msgstr "AI mutasjonshastighet"

#, fuzzy
msgid "WIKI_PAGE_MACROSCOPIC_STAGE"
msgstr "Mikrobestadiet"

msgid "WIKI_PAGE_MECHANICS_ROOT"
msgstr ""

#, fuzzy
msgid "WIKI_PAGE_METABOLOSOMES"
msgstr "AI mutasjonshastighet"

#, fuzzy
msgid "WIKI_PAGE_MICROBE_STAGE"
msgstr "Mikrobestadiet"

#, fuzzy
msgid "WIKI_PAGE_MITOCHONDRION"
msgstr "AI mutasjonshastighet"

#, fuzzy
msgid "WIKI_PAGE_MULTICELLULAR_STAGE"
msgstr "Flercellestadiet"

#, fuzzy
msgid "WIKI_PAGE_MYOFIBRIL"
msgstr "Mikrobestadiet"

#, fuzzy
msgid "WIKI_PAGE_NITROGENASE"
msgstr "Aerob Nitrogenfiksering"

#, fuzzy
msgid "WIKI_PAGE_NITROPLAST"
msgstr "Aerob Nitrogenfiksering"

#, fuzzy
msgid "WIKI_PAGE_NUCLEUS"
msgstr "AI mutasjonshastighet"

msgid "WIKI_PAGE_ORGANELLES_ROOT"
msgstr ""

#, fuzzy
msgid "WIKI_PAGE_OXYTOXISOME"
msgstr "ATP Produksjon"

#, fuzzy
msgid "WIKI_PAGE_PERFORATOR_PILUS"
msgstr "ATP Produksjon"

#, fuzzy
msgid "WIKI_PAGE_PROTOPLASM"
msgstr "ATP Produksjon"

#, fuzzy
msgid "WIKI_PAGE_REPRODUCTION"
msgstr "ATP Produksjon"

#, fuzzy
msgid "WIKI_PAGE_RUSTICYANIN"
msgstr "ATP PRODUKSJON FOR LAV!"

#, fuzzy
msgid "WIKI_PAGE_SIGNALING_AGENT"
msgstr "Aerob Nitrogenfiksering"

#, fuzzy
msgid "WIKI_PAGE_SLIME_JET"
msgstr "Mikrobestadiet"

#, fuzzy
msgid "WIKI_PAGE_SOCIETY_STAGE"
msgstr "Mikrobestadiet"

#, fuzzy
msgid "WIKI_PAGE_SPACE_STAGE"
msgstr "Mikrobestadiet"

msgid "WIKI_PAGE_STAGES_ROOT"
msgstr ""

#, fuzzy
msgid "WIKI_PAGE_THERMOPLAST"
msgstr "Aerob Nitrogenfiksering"

#, fuzzy
msgid "WIKI_PAGE_THERMOSYNTHASE"
msgstr "Mikrobestadiet"

#, fuzzy
msgid "WIKI_PAGE_THE_PATCH_MAP"
msgstr "Mikrobestadiet"

#, fuzzy
msgid "WIKI_PAGE_THYLAKOIDS"
msgstr "Aerob Nitrogenfiksering"

#, fuzzy
msgid "WIKI_PAGE_TOXIN_VACUOLE"
msgstr "Mikrobestadiet"

#, fuzzy
msgid "WIKI_PAGE_VACUOLE"
msgstr "AI mutasjonshastighet"

msgid "WIKI_PERFORATOR_PILUS_EFFECTS"
msgstr ""

#, fuzzy
msgid "WIKI_PERFORATOR_PILUS_INTRO"
msgstr "ATP PRODUKSJON FOR LAV!"

#, fuzzy
msgid "WIKI_PERFORATOR_PILUS_MODIFICATIONS"
msgstr "Anaerob Nitrogenfiksering"

msgid "WIKI_PERFORATOR_PILUS_PROCESSES"
msgstr ""

msgid "WIKI_PERFORATOR_PILUS_REQUIREMENTS"
msgstr ""

msgid "WIKI_PERFORATOR_PILUS_SCIENTIFIC_BACKGROUND"
msgstr ""

msgid "WIKI_PERFORATOR_PILUS_STRATEGY"
msgstr ""

msgid "WIKI_PERFORATOR_PILUS_UPGRADES"
msgstr ""

#, fuzzy
msgid "WIKI_PROTEIN_RESPIRATION"
msgstr "Generelt"

msgid "WIKI_PROTOPLASM_EFFECTS"
msgstr ""

#, fuzzy
msgid "WIKI_PROTOPLASM_INTRO"
msgstr "ATP PRODUKSJON FOR LAV!"

#, fuzzy
msgid "WIKI_PROTOPLASM_MODIFICATIONS"
msgstr "Anaerob Nitrogenfiksering"

msgid "WIKI_PROTOPLASM_PROCESSES"
msgstr ""

msgid "WIKI_PROTOPLASM_REQUIREMENTS"
msgstr ""

msgid "WIKI_PROTOPLASM_SCIENTIFIC_BACKGROUND"
msgstr ""

#, fuzzy
msgid "WIKI_PROTOPLASM_STRATEGY"
msgstr "Mikrobestadiet"

msgid "WIKI_PROTOPLASM_UPGRADES"
msgstr ""

msgid "WIKI_PULLING_CILIA"
msgstr ""

#, fuzzy
msgid "WIKI_REPRODUCTION_BUTTON"
msgstr "ATP PRODUKSJON FOR LAV!"

#, fuzzy
msgid "WIKI_REPRODUCTION_INTRO"
msgstr "ATP PRODUKSJON FOR LAV!"

#, fuzzy
msgid "WIKI_REPRODUCTION_REPRODUCTION_IN_THE_MICROBE_STAGE"
msgstr "ATP PRODUKSJON FOR LAV!"

msgid "WIKI_ROOT_BODY"
msgstr ""

msgid "WIKI_ROOT_HEADING"
msgstr ""

#, fuzzy
msgid "WIKI_RUSTICYANIN_EFFECTS"
msgstr "ATP PRODUKSJON FOR LAV!"

#, fuzzy
msgid "WIKI_RUSTICYANIN_INTRO"
msgstr "ATP PRODUKSJON FOR LAV!"

#, fuzzy
msgid "WIKI_RUSTICYANIN_MODIFICATIONS"
msgstr "Anaerob Nitrogenfiksering"

#, fuzzy
msgid "WIKI_RUSTICYANIN_PROCESSES"
msgstr "ATP PRODUKSJON FOR LAV!"

#, fuzzy
msgid "WIKI_RUSTICYANIN_REQUIREMENTS"
msgstr "ATP PRODUKSJON FOR LAV!"

msgid "WIKI_RUSTICYANIN_SCIENTIFIC_BACKGROUND"
msgstr ""

#, fuzzy
msgid "WIKI_RUSTICYANIN_STRATEGY"
msgstr "ATP PRODUKSJON FOR LAV!"

#, fuzzy
msgid "WIKI_RUSTICYANIN_UPGRADES"
msgstr "ATP PRODUKSJON FOR LAV!"

#, fuzzy
msgid "WIKI_SIGNALING_AGENT_EFFECTS"
msgstr "Mikrobestadiet"

#, fuzzy
msgid "WIKI_SIGNALING_AGENT_INTRO"
msgstr "(hastighet som AI muterer med)"

#, fuzzy
msgid "WIKI_SIGNALING_AGENT_MODIFICATIONS"
msgstr "Anaerob Nitrogenfiksering"

msgid "WIKI_SIGNALING_AGENT_PROCESSES"
msgstr ""

msgid "WIKI_SIGNALING_AGENT_REQUIREMENTS"
msgstr ""

msgid "WIKI_SIGNALING_AGENT_SCIENTIFIC_BACKGROUND"
msgstr ""

#, fuzzy
msgid "WIKI_SIGNALING_AGENT_STRATEGY"
msgstr "Mikrobestadiet"

msgid "WIKI_SIGNALING_AGENT_UPGRADES"
msgstr ""

#, fuzzy
msgid "WIKI_SLIME_JET_EFFECTS"
msgstr "Mikrobestadiet"

#, fuzzy
msgid "WIKI_SLIME_JET_INTRO"
msgstr "Mikrobestadiet"

#, fuzzy
msgid "WIKI_SLIME_JET_MODIFICATIONS"
msgstr "Anaerob Nitrogenfiksering"

msgid "WIKI_SLIME_JET_PROCESSES"
msgstr ""

msgid "WIKI_SLIME_JET_REQUIREMENTS"
msgstr ""

msgid "WIKI_SLIME_JET_SCIENTIFIC_BACKGROUND"
msgstr ""

#, fuzzy
msgid "WIKI_SLIME_JET_STRATEGY"
msgstr "Mikrobestadiet"

#, fuzzy
msgid "WIKI_SLIME_JET_UPGRADES"
msgstr "Mikrobestadiet"

#, fuzzy
msgid "WIKI_SOCIETY_STAGE_CURRENT_DEVELOPMENT"
msgstr "Flercellestadiet"

#, fuzzy
msgid "WIKI_SOCIETY_STAGE_FEATURES"
msgstr "Mikrobestadiet"

#, fuzzy
msgid "WIKI_SOCIETY_STAGE_INTRO"
msgstr "Mikrobestadiet"

#, fuzzy
msgid "WIKI_SOCIETY_STAGE_OVERVIEW"
msgstr "Mikrobestadiet"

#, fuzzy
msgid "WIKI_SOCIETY_STAGE_TRANSITIONS"
msgstr "Mikrobestadiet"

#, fuzzy
msgid "WIKI_SOCIETY_STAGE_UI"
msgstr "Mikrobestadiet"

#, fuzzy
msgid "WIKI_SPACE_STAGE_CURRENT_DEVELOPMENT"
msgstr "Flercellestadiet"

#, fuzzy
msgid "WIKI_SPACE_STAGE_FEATURES"
msgstr "Mikrobestadiet"

#, fuzzy
msgid "WIKI_SPACE_STAGE_INTRO"
msgstr "Mikrobestadiet"

#, fuzzy
msgid "WIKI_SPACE_STAGE_OVERVIEW"
msgstr "Mikrobestadiet"

#, fuzzy
msgid "WIKI_SPACE_STAGE_TRANSITIONS"
msgstr "Mikrobestadiet"

#, fuzzy
msgid "WIKI_SPACE_STAGE_UI"
msgstr "Mikrobestadiet"

msgid "WIKI_STAGES_ROOT_INTRO"
msgstr ""

#, fuzzy
msgid "WIKI_TBA"
msgstr "AI mutasjonshastighet"

msgid "WIKI_THERMOPLAST_EFFECTS"
msgstr ""

#, fuzzy
msgid "WIKI_THERMOPLAST_INTRO"
msgstr "Mikrobestadiet"

#, fuzzy
msgid "WIKI_THERMOPLAST_MODIFICATIONS"
msgstr "Anaerob Nitrogenfiksering"

msgid "WIKI_THERMOPLAST_PROCESSES"
msgstr ""

msgid "WIKI_THERMOPLAST_REQUIREMENTS"
msgstr ""

msgid "WIKI_THERMOPLAST_SCIENTIFIC_BACKGROUND"
msgstr ""

msgid "WIKI_THERMOPLAST_STRATEGY"
msgstr ""

msgid "WIKI_THERMOPLAST_UPGRADES"
msgstr ""

msgid "WIKI_THERMOSYNTHASE_EFFECTS"
msgstr ""

#, fuzzy
msgid "WIKI_THERMOSYNTHASE_INTRO"
msgstr "Mikrobestadiet"

#, fuzzy
msgid "WIKI_THERMOSYNTHASE_MODIFICATIONS"
msgstr "Anaerob Nitrogenfiksering"

msgid "WIKI_THERMOSYNTHASE_PROCESSES"
msgstr ""

msgid "WIKI_THERMOSYNTHASE_REQUIREMENTS"
msgstr ""

msgid "WIKI_THERMOSYNTHASE_SCIENTIFIC_BACKGROUND"
msgstr ""

msgid "WIKI_THERMOSYNTHASE_STRATEGY"
msgstr ""

msgid "WIKI_THERMOSYNTHASE_UPGRADES"
msgstr ""

msgid "WIKI_THE_PATCH_MAP_FOG_OF_WAR"
msgstr ""

#, fuzzy
msgid "WIKI_THE_PATCH_MAP_INTRO"
msgstr "Mikrobestadiet"

msgid "WIKI_THE_PATCH_MAP_PATCHES"
msgstr ""

msgid "WIKI_THE_PATCH_MAP_THE_PATCH_MAP"
msgstr ""

msgid "WIKI_THYLAKOIDS_EFFECTS"
msgstr ""

#, fuzzy
msgid "WIKI_THYLAKOIDS_INTRO"
msgstr "Mikrobestadiet"

#, fuzzy
msgid "WIKI_THYLAKOIDS_MODIFICATIONS"
msgstr "Anaerob Nitrogenfiksering"

msgid "WIKI_THYLAKOIDS_PROCESSES"
msgstr ""

msgid "WIKI_THYLAKOIDS_REQUIREMENTS"
msgstr ""

msgid "WIKI_THYLAKOIDS_SCIENTIFIC_BACKGROUND"
msgstr ""

msgid "WIKI_THYLAKOIDS_STRATEGY"
msgstr ""

msgid "WIKI_THYLAKOIDS_UPGRADES"
msgstr ""

msgid "WIKI_TOXIN_VACUOLE_EFFECTS"
msgstr ""

#, fuzzy
msgid "WIKI_TOXIN_VACUOLE_INTRO"
msgstr "Mikrobestadiet"

#, fuzzy
msgid "WIKI_TOXIN_VACUOLE_MODIFICATIONS"
msgstr "Anaerob Nitrogenfiksering"

msgid "WIKI_TOXIN_VACUOLE_PROCESSES"
msgstr ""

msgid "WIKI_TOXIN_VACUOLE_REQUIREMENTS"
msgstr ""

msgid "WIKI_TOXIN_VACUOLE_SCIENTIFIC_BACKGROUND"
msgstr ""

#, fuzzy
msgid "WIKI_TOXIN_VACUOLE_STRATEGY"
msgstr "Mikrobestadiet"

msgid "WIKI_TOXIN_VACUOLE_UPGRADES"
msgstr ""

#, fuzzy
msgid "WIKI_VACUOLE_EFFECTS"
msgstr "Mikrobestadiet"

#, fuzzy
msgid "WIKI_VACUOLE_INTRO"
msgstr "Mikrobestadiet"

#, fuzzy
msgid "WIKI_VACUOLE_MODIFICATIONS"
msgstr "Anaerob Nitrogenfiksering"

#, fuzzy
msgid "WIKI_VACUOLE_PROCESSES"
msgstr "Mikrobestadiet"

msgid "WIKI_VACUOLE_REQUIREMENTS"
msgstr ""

msgid "WIKI_VACUOLE_SCIENTIFIC_BACKGROUND"
msgstr ""

#, fuzzy
msgid "WIKI_VACUOLE_STRATEGY"
msgstr "Mikrobestadiet"

msgid "WIKI_VACUOLE_UPGRADES"
msgstr ""

#, fuzzy
msgid "WIKI_YES"
msgstr "AI mutasjonshastighet"

msgid "WILL_YOU_THRIVE"
msgstr ""

msgid "WIN_BOX_TITLE"
msgstr ""

msgid "WIN_TEXT"
msgstr ""

msgid "WORKSHOP_ITEM_CHANGE_NOTES"
msgstr ""

msgid "WORKSHOP_ITEM_CHANGE_NOTES_TOOLTIP"
msgstr ""

msgid "WORKSHOP_ITEM_DESCRIPTION"
msgstr ""

msgid "WORKSHOP_ITEM_PREVIEW"
msgstr ""

msgid "WORKSHOP_ITEM_TAGS"
msgstr ""

msgid "WORKSHOP_ITEM_TITLE"
msgstr ""

msgid "WORKSHOP_ITEM_UPLOAD_SUCCEEDED"
msgstr ""

msgid "WORKSHOP_ITEM_UPLOAD_SUCCEEDED_TOS_REQUIRED"
msgstr ""

msgid "WORKSHOP_TERMS_OF_SERVICE_NOTICE"
msgstr ""

msgid "WORKSHOP_VISIBILITY_TOOLTIP"
msgstr ""

msgid "WORLD"
msgstr ""

msgid "WORLD_EXPORT_SUCCESS_MESSAGE"
msgstr ""

msgid "WORLD_GENERAL_STATISTICS"
msgstr ""

msgid "WORLD_MISC_DETAILS_STRING"
msgstr ""

msgid "WORLD_RELATIVE_MOVEMENT"
msgstr ""

msgid "WORST_PATCH_COLON"
msgstr ""

msgid "XBOX360"
msgstr ""

msgid "XBOX_ONE"
msgstr ""

msgid "XBOX_SERIES"
msgstr ""

msgid "YEARS"
msgstr ""

msgid "YET_TO_BE_IMPLEMENTED_NOTICE"
msgstr ""

msgid "YOUTUBE_TOOLTIP"
msgstr ""

msgid "YOU_CAN_MAKE_PULL_REQUEST"
msgstr ""

msgid "YOU_CAN_SUPPORT_THRIVE_ON_PATREON"
msgstr ""

msgid "ZOOM_IN"
msgstr ""

msgid "ZOOM_OUT"
msgstr ""

#, fuzzy
#~ msgid "MICROBE_EDITOR_HELP_MESSAGE_6"
#~ msgstr "[thrive:input]g_move_forward[/thrive:input],[thrive:input]g_move_left[/thrive:input],[thrive:input]g_move_backwards[/thrive:input],[thrive:input]g_move_right[/thrive:input] og mus for bevegelse. [thrive:input]g_fire_toxin[/thrive:input] for skyting [thrive:compound type=\"oxytoxy\"][/thrive:compound] hvis du har toxin vacuole. [thrive:input]g_toggle_engulf[/thrive:input] for veksling av oppsluknings modus. Du kan zoome in og ut med mus hjulet."

#~ msgid "MICROBE_STAGE_HELP_MESSAGE_1"
#~ msgstr "[thrive:input]g_move_forward[/thrive:input],[thrive:input]g_move_left[/thrive:input],[thrive:input]g_move_backwards[/thrive:input],[thrive:input]g_move_right[/thrive:input] og mus for bevegelse. [thrive:input]g_fire_toxin[/thrive:input] for skyting [thrive:compound type=\"oxytoxy\"][/thrive:compound] hvis du har toxin vacuole. [thrive:input]g_toggle_engulf[/thrive:input] for veksling av oppsluknings modus. Du kan zoome in og ut med mus hjulet."

#, fuzzy
#~ msgid "WIKI_MACROSCOPIC_STAGE"
#~ msgstr "Mikrobestadiet"

#, fuzzy
#~ msgid "EARLY_MULTICELLULAR"
#~ msgstr "Flercellestadiet"

#, fuzzy
#~ msgid "WIKI_AEROBIC_NITROGEN_FIXATION"
#~ msgstr "Anaerob Nitrogenfiksering"

#, fuzzy
#~ msgid "WIKI_MICROBE_EDITOR"
#~ msgstr "Mikrobe Redigerer"

#~ msgid "ALLOW_SPECIES_TO_NOT_MIGRATE"
#~ msgstr "Tillat arter å ikke migrere (hvis ingen god migrasjon er funnet)"

#, fuzzy
#~ msgid "TARGET_TIME"
#~ msgstr "Agenter:"<|MERGE_RESOLUTION|>--- conflicted
+++ resolved
@@ -7,11 +7,7 @@
 msgstr ""
 "Project-Id-Version: PROJECT VERSION\n"
 "Report-Msgid-Bugs-To: EMAIL@ADDRESS\n"
-<<<<<<< HEAD
-"POT-Creation-Date: 2025-01-20 20:15+0000\n"
-=======
-"POT-Creation-Date: 2025-01-21 15:59+0200\n"
->>>>>>> e2d4d25b
+"POT-Creation-Date: 2025-01-22 09:54+0200\n"
 "PO-Revision-Date: 2023-03-10 06:53+0000\n"
 "Last-Translator: Jonas Lindberg <eksno@pm.me>\n"
 "Language-Team: Norwegian Bokmål <https://translate.revolutionarygamesstudio.com/projects/thrive/thrive-game/nb_NO/>\n"
@@ -2141,9 +2137,8 @@
 msgid "GALLERY_VIEWER"
 msgstr ""
 
-#, fuzzy
 msgid "GAMEPLAY_BASICS_TITLE"
-msgstr "\"{0}\" - {1}"
+msgstr ""
 
 msgid "GAME_DESIGN_TEAM"
 msgstr ""
@@ -2158,33 +2153,26 @@
 msgid "GENERAL"
 msgstr "Generelt"
 
-#, fuzzy
 msgid "GENERAL_LOADING_TIP_1"
-msgstr "Mikrobe Redigerer"
-
-#, fuzzy
+msgstr ""
+
 msgid "GENERAL_LOADING_TIP_2"
-msgstr "Mikrobe Redigerer"
-
-#, fuzzy
+msgstr ""
+
 msgid "GENERAL_LOADING_TIP_3"
-msgstr "Mikrobe Redigerer"
-
-#, fuzzy
+msgstr ""
+
 msgid "GENERAL_LOADING_TIP_4"
-msgstr "Mikrobe Redigerer"
-
-#, fuzzy
+msgstr ""
+
 msgid "GENERAL_LOADING_TIP_5"
-msgstr "Mikrobe Redigerer"
-
-#, fuzzy
+msgstr ""
+
 msgid "GENERAL_LOADING_TIP_6"
-msgstr "Mikrobe Redigerer"
-
-#, fuzzy
+msgstr ""
+
 msgid "GENERAL_LOADING_TIP_7"
-msgstr "Mikrobe Redigerer"
+msgstr ""
 
 #, fuzzy
 msgid "GENERATIONS"
@@ -3203,80 +3191,75 @@
 msgstr "Mikrobe Redigerer"
 
 #, fuzzy
-<<<<<<< HEAD
 msgid "MICROBE_LOADING_TIP_16"
 msgstr "Mikrobe Redigerer"
-=======
+
+#, fuzzy
+msgid "MICROBE_LOADING_TIP_17"
+msgstr "Mikrobe Redigerer"
+
+#, fuzzy
+msgid "MICROBE_LOADING_TIP_18"
+msgstr "Mikrobe Redigerer"
+
+#, fuzzy
+msgid "MICROBE_LOADING_TIP_19"
+msgstr "Mikrobe Redigerer"
+
+#, fuzzy
+msgid "MICROBE_LOADING_TIP_2"
+msgstr "Mikrobe Redigerer"
+
+#, fuzzy
+msgid "MICROBE_LOADING_TIP_20"
+msgstr "Mikrobe Redigerer"
+
+#, fuzzy
+msgid "MICROBE_LOADING_TIP_21"
+msgstr "Mikrobe Redigerer"
+
+#, fuzzy
+msgid "MICROBE_LOADING_TIP_22"
+msgstr "Mikrobe Redigerer"
+
+#, fuzzy
+msgid "MICROBE_LOADING_TIP_3"
+msgstr "Mikrobe Redigerer"
+
+#, fuzzy
+msgid "MICROBE_LOADING_TIP_4"
+msgstr "Mikrobe Redigerer"
+
+#, fuzzy
+msgid "MICROBE_LOADING_TIP_5"
+msgstr "Mikrobe Redigerer"
+
+#, fuzzy
+msgid "MICROBE_LOADING_TIP_6"
+msgstr "Mikrobe Redigerer"
+
+#, fuzzy
+msgid "MICROBE_LOADING_TIP_7"
+msgstr "Mikrobe Redigerer"
+
+#, fuzzy
+msgid "MICROBE_LOADING_TIP_8"
+msgstr "Mikrobe Redigerer"
+
+#, fuzzy
+msgid "MICROBE_LOADING_TIP_9"
+msgstr "Mikrobe Redigerer"
+
+msgid "MICROBE_ORGANELLE_STATISTICS"
+msgstr ""
+
+#, fuzzy
 msgid "MICROBE_ORGANELLE_UPGRADES_STATISTICS"
 msgstr "[thrive:input]g_move_forward[/thrive:input],[thrive:input]g_move_left[/thrive:input],[thrive:input]g_move_backwards[/thrive:input],[thrive:input]g_move_right[/thrive:input] og mus for bevegelse. [thrive:input]g_fire_toxin[/thrive:input] for skyting [thrive:compound type=\"oxytoxy\"][/thrive:compound] hvis du har toxin vacuole. [thrive:input]g_toggle_engulf[/thrive:input] for veksling av oppsluknings modus. Du kan zoome in og ut med mus hjulet."
 
 #, fuzzy
 msgid "MICROBE_SPECIES_DETAIL_TEXT"
 msgstr "Mikrobestadiet"
->>>>>>> e2d4d25b
-
-#, fuzzy
-msgid "MICROBE_LOADING_TIP_17"
-msgstr "Mikrobe Redigerer"
-
-#, fuzzy
-msgid "MICROBE_LOADING_TIP_18"
-msgstr "Mikrobe Redigerer"
-
-#, fuzzy
-msgid "MICROBE_LOADING_TIP_19"
-msgstr "Mikrobe Redigerer"
-
-#, fuzzy
-msgid "MICROBE_LOADING_TIP_2"
-msgstr "Mikrobe Redigerer"
-
-#, fuzzy
-msgid "MICROBE_LOADING_TIP_20"
-msgstr "Mikrobe Redigerer"
-
-#, fuzzy
-msgid "MICROBE_LOADING_TIP_21"
-msgstr "Mikrobe Redigerer"
-
-#, fuzzy
-msgid "MICROBE_LOADING_TIP_22"
-msgstr "Mikrobe Redigerer"
-
-#, fuzzy
-msgid "MICROBE_LOADING_TIP_3"
-msgstr "Mikrobe Redigerer"
-
-#, fuzzy
-msgid "MICROBE_LOADING_TIP_4"
-msgstr "Mikrobe Redigerer"
-
-#, fuzzy
-msgid "MICROBE_LOADING_TIP_5"
-msgstr "Mikrobe Redigerer"
-
-#, fuzzy
-msgid "MICROBE_LOADING_TIP_6"
-msgstr "Mikrobe Redigerer"
-
-#, fuzzy
-msgid "MICROBE_LOADING_TIP_7"
-msgstr "Mikrobe Redigerer"
-
-#, fuzzy
-msgid "MICROBE_LOADING_TIP_8"
-msgstr "Mikrobe Redigerer"
-
-#, fuzzy
-msgid "MICROBE_LOADING_TIP_9"
-msgstr "Mikrobe Redigerer"
-
-msgid "MICROBE_ORGANELLE_STATISTICS"
-msgstr ""
-
-#, fuzzy
-msgid "MICROBE_SPECIES_DETAIL_TEXT"
-msgstr "Mikrobestadiet"
 
 msgid "MICROBE_STAGE"
 msgstr "Mikrobestadiet"
@@ -3628,7 +3611,7 @@
 
 #, fuzzy
 msgid "MULTICELLULAR_LOADING_TIP_1"
-msgstr "Mikrobe Redigerer"
+msgstr "Flercelle Redigerer"
 
 msgid "MULTICELLULAR_STAGE"
 msgstr "Flercellestadiet"
@@ -6492,7 +6475,7 @@
 
 #, fuzzy
 msgid "WIKI_HELPANDTIPS_INTRO"
-msgstr "ATP PRODUKSJON FOR LAV!"
+msgstr "Mikrobestadiet"
 
 #, fuzzy
 msgid "WIKI_HELP_AND_TIPS_BUTTON"
@@ -7542,10 +7525,6 @@
 msgid "ZOOM_OUT"
 msgstr ""
 
-#, fuzzy
-#~ msgid "MICROBE_EDITOR_HELP_MESSAGE_6"
-#~ msgstr "[thrive:input]g_move_forward[/thrive:input],[thrive:input]g_move_left[/thrive:input],[thrive:input]g_move_backwards[/thrive:input],[thrive:input]g_move_right[/thrive:input] og mus for bevegelse. [thrive:input]g_fire_toxin[/thrive:input] for skyting [thrive:compound type=\"oxytoxy\"][/thrive:compound] hvis du har toxin vacuole. [thrive:input]g_toggle_engulf[/thrive:input] for veksling av oppsluknings modus. Du kan zoome in og ut med mus hjulet."
-
 #~ msgid "MICROBE_STAGE_HELP_MESSAGE_1"
 #~ msgstr "[thrive:input]g_move_forward[/thrive:input],[thrive:input]g_move_left[/thrive:input],[thrive:input]g_move_backwards[/thrive:input],[thrive:input]g_move_right[/thrive:input] og mus for bevegelse. [thrive:input]g_fire_toxin[/thrive:input] for skyting [thrive:compound type=\"oxytoxy\"][/thrive:compound] hvis du har toxin vacuole. [thrive:input]g_toggle_engulf[/thrive:input] for veksling av oppsluknings modus. Du kan zoome in og ut med mus hjulet."
 
