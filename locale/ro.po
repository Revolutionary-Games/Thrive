# Translations template for PROJECT.
# Copyright (C) 2021 ORGANIZATION
# This file is distributed under the same license as the PROJECT project.
# FIRST AUTHOR <EMAIL@ADDRESS>, 2021.
#
msgid ""
msgstr ""
"Project-Id-Version: PROJECT VERSION\n"
"Report-Msgid-Bugs-To: EMAIL@ADDRESS\n"
<<<<<<< HEAD
"POT-Creation-Date: 2024-05-27 17:05+0200\n"
=======
"POT-Creation-Date: 2024-06-07 10:19+0300\n"
>>>>>>> 7613d382
"PO-Revision-Date: 2024-03-30 03:50+0000\n"
"Last-Translator: edy <lazareduard702@gmail.com>\n"
"Language-Team: Romanian <https://translate.revolutionarygamesstudio.com/projects/thrive/thrive-game/ro/>\n"
"Language: ro\n"
"MIME-Version: 1.0\n"
"Content-Type: text/plain; charset=UTF-8\n"
"Content-Transfer-Encoding: 8bit\n"
"Plural-Forms: nplurals=3; plural=n==1 ? 0 : (n==0 || (n%100 > 0 && n%100 < 20)) ? 1 : 2;\n"
"X-Generator: Weblate 5.4\n"
"Generated-By: Babel 2.9.1\n"

msgid "2D_MOVEMENT_TYPE_SELECTION"
msgstr "stil de mișcare 2D:"

msgid "3D_EDITOR"
msgstr "Editor 3D"

msgid "3D_MOVEMENT"
msgstr "Mișcare 3D"

msgid "3D_MOVEMENT_TYPE_SELECTION"
msgstr "stil de mișcare în 3D:"

msgid "ABILITIES"
msgstr "Abilități"

msgid "ABORT"
msgstr "Renunță"

msgid "ABORTED_DOT"
msgstr "Abandonat."

msgid "ABYSSOPELAGIC"
msgstr "Abisopelagică"

msgid "ACTION_AWAKEN"
msgstr "Trezește ({0:F1} / {1:F1})"

msgid "ACTION_AWAKEN_TOOLTIP"
msgstr "Treceți la etapa de trezire. Disponibil odată ce aveți creierul suficient de dezvoltat (tip de țesut cu axoni)."

msgid "ACTION_BLOCKED_WHILE_ANOTHER_IN_PROGRESS"
msgstr "Acțiune blocată în timp ce alta este în progres"

msgid "ACTION_DELETE"
msgstr "Șterge"

msgid "ACTION_DOUBLE_POPULATION"
msgstr "Populație Dublă"

msgid "ACTION_DUPLICATE_UNITS"
msgstr "Unități Dublate"

msgid "ACTION_HALF_POPULATION"
msgstr "Înjumătățește Populația"

msgid "ACTION_TELEPORT"
msgstr "Teleportare"

msgid "ACTIVE"
msgstr "Activ"

msgid "ACTIVE_THREAD_COUNT"
msgstr "Thread-uri curente:"

msgid "ACTIVITY_EXPLANATION"
msgstr ""
"Microbii activi se vor mișca cand nu se întămplă nimic interesant.\n"
"Microbii sesili vor fi staționari și vor aștepta ca mediul să se schimbe înainte de a acționa."

msgid "ADDITIONAL_VALIDATION_FAILED"
msgstr "Validările adiționale au detectat o problemă: {0}"

msgid "ADD_INPUT_BUTTON_TOOLTIP"
msgstr "Adaugă un key-bind nou"

msgid "ADVANCED_VIEW"
msgstr "Avansat"

msgid "ADVANCED_VIEW_BUTTON_TOOLTIP"
msgstr "Deschide meniul setărilor avansate"

msgid "AEROBIC_NITROGEN_FIXING"
msgstr "Fixare aerobă a azotului"

msgid "AGENTS"
msgstr "Agenți"

msgid "AGENTS_COLON"
msgstr "Agenți:"

msgid "AGENT_NAME"
msgstr "{0} Agent"

msgid "AGGRESSION_EXPLANATION"
msgstr ""
"Microbii agresivi vor urmări prada pe distanțe mai mari\n"
"și sunt mai predispuși să lupte împotriva prădătorilor atunci când sunt atacați.\n"
"Microbii pașnici nu vor urmări pe alții pe distanțe mai mari\n"
"și sunt mai puțin susceptibile de a folosi toxine împotriva prădătorilor."

msgid "AGGRESSIVE"
msgstr "Agresiv"

msgid "AI_MUTATION_RATE"
msgstr "Rata mutațiilor IA"

msgid "AI_MUTATION_RATE_EXPLANATION"
msgstr "(viteza cu care speciile IA suferă mutații)"

msgid "ALL"
msgstr "Toate"

msgid "ALLOW_SPECIES_TO_NOT_MIGRATE"
msgstr "Permiteți speciilor să nu migreze (dacă nu se găsește o migrație bună)"

msgid "ALLOW_SPECIES_TO_NOT_MUTATE"
msgstr "Permiteți speciilor să nu sufere mutații (dacă nu se găsește nicio mutație bună)"

msgid "ALL_WORLDS_GENERAL_STATISTICS"
msgstr "Statistici generice ale tuturor lumilor"

msgid "ALL_WORLDS_STATISTICS"
msgstr ""
"[b] Generații:[/b]\n"
"  {0}\n"
"[b] Total specii:[/b]\n"
"  {1} medie; Abaterea standard {2}\n"
"[b] Specii încă în viață:[/b]\n"
"  {3} medie; Abaterea standard {4}\n"
"[b] Număr de specii per patch:[/b]\n"
"  {5} medie; Abaterea standard {6}\n"
"[b] Populația totală per patch:[/b]\n"
"  {7} medie; Abaterea standard {8}\n"
"[b] Dimensiunea medie hexagonală a speciilor de microbi:[/b]\n"
"  {9} medie; Abaterea standard {10}\n"
"[b] Date organite generice:[/b]"

msgid "ALREADY_ASCENDED"
msgstr "Sunteți deja ascensionați"

msgid "ALT"
msgstr "Alt"

msgid "AMBIANCE_VOLUME"
msgstr "Volumul ambianței"

msgid "AMMONIA"
msgstr "Amoniac"

msgid "AMOUNT_OF_AUTOSAVE_TO_KEEP"
msgstr "Cantitatea de salvări automate de păstrat:"

msgid "AMOUNT_OF_QUICKSAVE_TO_KEEP"
msgstr "Cantitatea de salvări rapide de păstrat:"

msgid "ANAEROBIC_NITROGEN_FIXATION"
msgstr "Fixarea azotului anaerob"

msgid "AND_UNLOCK_CONDITION"
msgstr "și"

msgid "APPEARANCE"
msgstr "Apariție"

msgid "APPLY"
msgstr "Aplică"

msgid "APPLY_CHANGES"
msgstr "Aplică schimbări"

msgid "APRIL"
msgstr "Aprilie"

msgid "ARE_YOU_SURE_TO_RESET_ALL_SETTINGS"
msgstr "Sunteți siguri că doriți să resetați TOATE setările la valorile implicite?"

msgid "ARE_YOU_SURE_TO_RESET_INPUT_SETTINGS"
msgstr "Sunteți siguri că doriți să resetați setările de intrare la valorile implicite?"

msgid "ARTIST_COLON"
msgstr "Artist:"

#, fuzzy
msgid "ARTWORK_TITLE"
msgstr "\"{0}\" - {1}"

msgid "ART_BY"
msgstr "Artă de {0}"

msgid "ART_GALLERY"
msgstr "Galerie de artă"

msgid "ASCENSION_CONGRATULATIONS"
msgstr "Felicitări!"

msgid "ASCENSION_CONGRATULATIONS_CONTENT"
msgstr ""
"A-ți evoluat și ați terminat jocul. Felicitări pentru că ați ajuns la sfârșitul jocului!\n"
"\n"
"Puteți continua să jucați în Stagiul Spațial cu God-Toolurile deblocate pentru a vă juca în sandbox.\n"
"\n"
"De asemenea, este posibil să coborâți și să vă întoarceți la Etapa Microb în această salvare și să jucați din nou prin toate etapele cu avantaje suplimentare.\n"
"\n"
"Total timpi evoluați în această salvare: {0}"

msgid "ASSEMBLY_CLASS_REQUIRED"
msgstr "Clasa de asamblare mod este necesară atunci când este specificată asamblarea"

msgid "ASSEMBLY_REQUIRED_WITH_HARMONY"
msgstr "Asamblarea modului este necesară atunci când armonia automată este activată"

msgid "ASSUME_HYPERTHREADING"
msgstr "Presupune că procesorul are hyperthreading activat"

msgid "ASSUME_HYPERTHREADING_TOOLTIP"
msgstr ""
"Nu poate fi detectat automat dacă hyperthreading-ul este activat sau nu.\n"
"Acest lucru afectează numărul implicit de thread-uri, deoarece thread-urile hiperthreading nu sunt la fel de rapide ca nucleele CPU reale."

msgid "ATMOSPHERIC_GASSES"
msgstr "Gaze atmosferice"

msgid "ATP"
msgstr "ATF"

msgid "ATP_BALANCE"
msgstr "Balanța ATP"

msgid "ATP_PRODUCTION"
msgstr "Producția ATP"

msgid "ATP_PRODUCTION_TOO_LOW"
msgstr "PRODUCȚIA DE ATP ESTE PREA MICĂ!"

msgid "ATTEMPT_TO_WRITE_SAVE_FAILED"
msgstr "Încercarea de a scrie acest fișier de salvare nu a reușit. Numele de salvare poate fi prea lung sau este posibil să nu aveți acces de scriere la folderul de salvare."

msgid "AT_CURSOR"
msgstr "La cursor:"

msgid "AUDIO_OUTPUT_DEVICE"
msgstr "Dispozitiv de ieșire audio:"

#, fuzzy
msgid "AUGUST"
msgstr "August"

#, fuzzy
msgid "AUTO"
msgstr "Auto"

msgid "AUTO-EVO_EXPLANATION_EXPLANATION"
msgstr ""

msgid "AUTO-EVO_POPULATION_CHANGED_2"
msgstr "Populația {0} s-a modificat cu {1} în {2} datorită: {3}"

msgid "AUTO-EVO_PREDICTION"
msgstr "Predicție Auto-Evo"

msgid "AUTO-EVO_PREDICTION_BOX_DESCRIPTION"
msgstr ""
"Acest panou arată energia totală așteptată colectată și numărul populației (în paranteze) din auto-evo pentru speciile editate.\n"
"Auto-evo rulează simularea populației care este cealaltă parte (în afară de propria performanță) care afectează populația."

msgid "AUTO-EVO_STEPS_DONE"
msgstr "{0:F1}% terminat. {1:n0}/{2:n0} pași."

msgid "AUTOSAVE_DURING_THE_GAME"
msgstr "Salvare automată în timpul jocului"

#, fuzzy
msgid "AUTO_EVO"
msgstr "Auto-Evo"

msgid "AUTO_EVO_EXPLORING_TOOL"
msgstr "Instrument de explorare Auto-Evo"

msgid "AUTO_EVO_FAILED"
msgstr "Auto-evo nu a reușit să ruleze"

msgid "AUTO_EVO_RESULTS"
msgstr "Rezultate Auto-evo:"

msgid "AUTO_EVO_RUN_STATUS"
msgstr "Starea rulării:"

msgid "AUTO_EVO_STATUS_COLON"
msgstr "Stare Auto-Evo:"

msgid "AUTO_MOVE_FORWARDS"
msgstr "Deplasare automată înainte"

#, fuzzy
msgid "AUTO_RESOLUTION"
msgstr "Auto ({0}x{1})"

msgid "AVAILABLE_CONSTRUCTION_PROJECTS"
msgstr "Proiecte de construcții disponibile"

msgid "AVAILABLE_MODS"
msgstr "Moduri disponibile"

msgid "AWAKENING_STAGE"
msgstr "Stagiul de trezire"

msgid "AWARE_STAGE"
msgstr "Stagiul conștient"

msgid "BACK"
msgstr "Înapoi"

#, fuzzy
msgid "BACKSLASH"
msgstr "Backslash"

#, fuzzy
msgid "BACKSPACE"
msgstr "Backspace"

msgid "BALANCE_DISPLAY_AT_DAY_ALWAYS"
msgstr ""

msgid "BALANCE_DISPLAY_AT_DAY_ALWAYS_TOOLTIP"
msgstr ""

msgid "BALANCE_DISPLAY_WHILE_MOVING"
msgstr ""

#, fuzzy
msgid "BALANCE_DISPLAY_WHILE_MOVING_TOOLTIP"
msgstr "Deschide meniul setărilor avansate"

msgid "BASE_MOBILITY"
msgstr "Mobilitate de bază"

msgid "BASE_MOVEMENT"
msgstr "Mișcare de bază"

msgid "BASIC_VIEW"
msgstr "De Bază"

msgid "BASIC_VIEW_BUTTON_TOOLTIP"
msgstr "Reveniți la vizualizarea de configurare de bază"

#, fuzzy
msgid "BATHYPELAGIC"
msgstr "Bathypelagic"

msgid "BECOME_MACROSCOPIC"
msgstr "Devino macroscopic ({0}/{1})"

msgid "BECOME_MULTICELLULAR"
msgstr "Devino Multicelular ({0}/{1})"

msgid "BEGIN_THRIVING"
msgstr "Incepe să te dezvolți"

msgid "BEHAVIOUR"
msgstr "Comportament"

msgid "BEHAVIOUR_ACTIVITY"
msgstr "Activitate"

msgid "BEHAVIOUR_AGGRESSION"
msgstr "Agresiune"

msgid "BEHAVIOUR_FEAR"
msgstr "Frică"

msgid "BEHAVIOUR_FOCUS"
msgstr "Concentrare"

#, fuzzy
msgid "BEHAVIOUR_OPPORTUNISM"
msgstr "Opportunism"

msgid "BELOW_SEA_LEVEL"
msgstr "{0}-{1}m sub nivelul mării"

msgid "BENCHMARKS"
msgstr "Benchmark-uri"

msgid "BENCHMARK_FINISHED"
msgstr "Benchmark completat"

msgid "BENCHMARK_PHASE"
msgstr "Faza de Benchmark:"

msgid "BENCHMARK_RESULTS_COLON"
msgstr "Rezultate:"

msgid "BEST_PATCH_COLON"
msgstr "Cel mai bun patch:"

msgid "BIG_IRON_CHUNK"
msgstr "Bucată mare de fier"

#, fuzzy
msgid "BILLION_ABBREVIATION"
msgstr "{0} B"

msgid "BINDING_AGENT"
msgstr "Agent de unire"

msgid "BINDING_AGENT_DESCRIPTION"
msgstr "Permite unirea cu alte celule. Acesta este primul pas către multicelularitate. Când celula face parte dintr-o colonie, compușii sunt împărțiți între celule. Nu puteți intra în editor în timp ce faceți parte dintr-o colonie, deci trebuie să vă despărțiți odată ce colectați suficienți compuși pentru a vă împărți celula."

msgid "BINDING_AGENT_PROCESSES_DESCRIPTION"
msgstr "Apăsați [thrive:input]g_toggle_binding[/thrive:input] pentru a activa/dezactiva modul de unire. Când sunteți în modul de unire, puteți atașa alte celule ale speciei dvs. la colonie prin a vă muta în ele. Pentru a părăsi o colonie, apăsați [thrive:input]g_unbind_all[/thrive:input]. Nu puteți intra în editor în timp ce sunteți unit cu alte celule."

msgid "BIND_AXES_SENSITIVITY"
msgstr "Legați axele împreună"

msgid "BIODIVERSITY_ATTEMPT_FILL_CHANCE"
msgstr "Șansă în fiecare petic cu puține specii (biodiversitate scăzută) pentru a crea o nouă specie"

msgid "BIODIVERSITY_FROM_NEIGHBOUR_PATCH_CHANCE"
msgstr ""

msgid "BIODIVERSITY_NEARBY_PATCH_IS_FREE_POPULATION"
msgstr ""

msgid "BIODIVERSITY_SPLIT_IS_MUTATED"
msgstr ""

msgid "BIOLUMINESCENT_VACUOLE"
msgstr ""

msgid "BIOME_LABEL"
msgstr ""

msgid "BRAIN_CELL_NAME_DEFAULT"
msgstr ""

msgid "BRAVE"
msgstr ""

msgid "BROWSE"
msgstr ""

msgid "BROWSE_WORKSHOP"
msgstr ""

msgid "BUILD_CITY"
msgstr ""

msgid "BUILD_QUEUE"
msgstr ""

msgid "BUILD_STRUCTURE"
msgstr ""

msgid "BY"
msgstr ""

msgid "BY_REVOLUTIONARY_GAMES"
msgstr ""

msgid "CALCIUM_CARBONATE"
msgstr ""

msgid "CALCIUM_CARBONATE_MEMBRANE_DESCRIPTION"
msgstr ""

msgid "CAMERA"
msgstr ""

msgid "CANCEL"
msgstr ""

msgid "CANCEL_ACTION_CAPITAL"
msgstr ""

msgid "CANCEL_CURRENT_ACTION"
msgstr ""

msgid "CANNOT_DELETE_USED_CELL_TYPE"
msgstr ""

msgid "CANNOT_DELETE_USED_CELL_TYPE_TITLE"
msgstr ""

msgid "CANNOT_ENGULF"
msgstr ""

msgid "CANNOT_MOVE_METABALL_TO_DESCENDANT_TREE"
msgstr ""

msgid "CANNOT_REDUCE_BRAIN_POWER_STAGE"
msgstr ""

msgid "CANNOT_REDUCE_BRAIN_POWER_STAGE_TITLE"
msgstr ""

msgid "CANNOT_WRITE_SAVE"
msgstr ""

msgid "CANT_LOAD_MOD_INFO"
msgstr ""

msgid "CAPSLOCK"
msgstr ""

msgid "CARBON_DIOXIDE"
msgstr ""

msgid "CATEGORY_AN_ABUNDANCE"
msgstr ""

msgid "CATEGORY_A_FAIR_AMOUNT"
msgstr ""

msgid "CATEGORY_LITTLE"
msgstr ""

msgid "CATEGORY_QUITE_A_BIT"
msgstr ""

msgid "CATEGORY_SOME"
msgstr ""

msgid "CATEGORY_VERY_LITTLE"
msgstr ""

msgid "CAUTIOUS"
msgstr ""

msgid "CELL"
msgstr ""

msgid "CELLS"
msgstr ""

msgid "CELLULASE"
msgstr ""

msgid "CELLULASE_DESCRIPTION"
msgstr ""

msgid "CELLULOSE"
msgstr ""

msgid "CELLULOSE_MEMBRANE_DESCRIPTION"
msgstr ""

msgid "CELL_TYPE_NAME"
msgstr ""

msgid "CHANGE_DESCRIPTION_IS_TOO_LONG"
msgstr ""

msgid "CHANGE_THE_SYMMETRY"
msgstr ""

msgid "CHEATS"
msgstr ""

msgid "CHEAT_KEYS_ENABLED"
msgstr ""

msgid "CHEAT_MENU"
msgstr ""

msgid "CHEMICAL_BUTTON_MICROBE_TOOLTIP"
msgstr ""

msgid "CHEMOPLAST"
msgstr ""

msgid "CHEMOPLAST_DESCRIPTION"
msgstr ""

msgid "CHEMOPLAST_PROCESSES_DESCRIPTION"
msgstr ""

msgid "CHEMORECEPTOR"
msgstr ""

msgid "CHEMORECEPTOR_DESCRIPTION"
msgstr ""

msgid "CHEMORECEPTOR_PROCESSES_DESCRIPTION"
msgstr ""

msgid "CHEMOSYNTHESIZING_PROTEINS"
msgstr ""

msgid "CHEMOSYNTHESIZING_PROTEINS_DESCRIPTION"
msgstr ""

msgid "CHEMOSYNTHESIZING_PROTEINS_PROCESSES_DESCRIPTION"
msgstr ""

msgid "CHEMO_SYNTHESIS"
msgstr ""

msgid "CHITIN"
msgstr ""

msgid "CHITINASE"
msgstr ""

msgid "CHITINASE_DESCRIPTION"
msgstr ""

msgid "CHITIN_MEMBRANE_DESCRIPTION"
msgstr ""

msgid "CHLOROPLAST"
msgstr ""

msgid "CHLOROPLAST_DESCRIPTION"
msgstr ""

msgid "CHLOROPLAST_PROCESSES_DESCRIPTION"
msgstr ""

msgid "CHOSEN_FILENAME_ALREADY_EXISTS"
msgstr ""

msgid "CHROMATIC_ABERRATION"
msgstr ""

msgid "CHROMATOPHORE_PROCESSES_DESCRIPTION"
msgstr ""

msgid "CHUNK_CELL_CORPSE_PART"
msgstr ""

msgid "CHUNK_FOOD_SOURCE"
msgstr ""

msgid "CILIA"
msgstr ""

msgid "CILIA_DESCRIPTION"
msgstr ""

msgid "CILIA_PROCESSES_DESCRIPTION"
msgstr ""

msgid "CITY_SHORT_STATISTICS"
msgstr ""

msgid "CLEAN_UP_OLD_SAVES"
msgstr ""

msgid "CLOSE"
msgstr ""

msgid "CLOSE_OPTIONS"
msgstr ""

msgid "CLOUD_RESOLUTION_DIVISOR"
msgstr ""

msgid "CLOUD_SIMULATION_MINIMUM_INTERVAL"
msgstr ""

msgid "COASTAL"
msgstr ""

msgid "COLLISION_SHAPE"
msgstr ""

msgid "COLOUR"
msgstr ""

msgid "COLOURBLIND_CORRECTION"
msgstr ""

msgid "COLOUR_PICKER_ADD_PRESET"
msgstr ""

msgid "COLOUR_PICKER_A_TOOLTIP"
msgstr ""

msgid "COLOUR_PICKER_B_TOOLTIP"
msgstr ""

msgid "COLOUR_PICKER_G_TOOLTIP"
msgstr ""

msgid "COLOUR_PICKER_HSV_BUTTON_TOOLTIP"
msgstr ""

msgid "COLOUR_PICKER_H_TOOLTIP"
msgstr ""

msgid "COLOUR_PICKER_PICK_COLOUR"
msgstr ""

msgid "COLOUR_PICKER_PRESET_TOOLTIP"
msgstr ""

msgid "COLOUR_PICKER_RAW_BUTTON_TOOLTIP"
msgstr ""

msgid "COLOUR_PICKER_R_TOOLTIP"
msgstr ""

msgid "COLOUR_PICKER_S_TOOLTIP"
msgstr ""

msgid "COLOUR_PICKER_V_TOOLTIP"
msgstr ""

#, fuzzy
msgid "COMMON_ABILITIES"
msgstr "Abilități"

msgid "COMMON_EDITING_AND_STRATEGY"
msgstr ""

msgid "COMMUNITY_FORUM"
msgstr ""

msgid "COMMUNITY_FORUM_BUTTON_TOOLTIP"
msgstr ""

msgid "COMMUNITY_WIKI"
msgstr ""

msgid "COMMUNITY_WIKI_BUTTON_TOOLTIP"
msgstr ""

msgid "COMPILED_AT_COLON"
msgstr ""

msgid "COMPLETE_ACTION"
msgstr ""

msgid "COMPOUNDS"
msgstr ""

msgid "COMPOUNDS_AT_EQUILIBRIUM"
msgstr ""

msgid "COMPOUNDS_AT_MAX_SPEED"
msgstr ""

msgid "COMPOUNDS_BUTTON_MICROBE_TOOLTIP"
msgstr ""

msgid "COMPOUNDS_COLON"
msgstr ""

msgid "COMPOUND_BALANCE_FILL_TIME"
msgstr ""

msgid "COMPOUND_BALANCE_FILL_TIME_TOO_LONG"
msgstr ""

#, fuzzy
msgid "COMPOUND_BALANCE_MODE_TOOLTIP"
msgstr "Treceți la etapa de trezire. Disponibil odată ce aveți creierul suficient de dezvoltat (tip de țesut cu axoni)."

msgid "COMPOUND_BALANCE_TITLE"
msgstr ""

#, fuzzy
msgid "COMPOUND_BALANCE_TOOLTIP"
msgstr "Treceți la etapa de trezire. Disponibil odată ce aveți creierul suficient de dezvoltat (tip de țesut cu axoni)."

msgid "COMPOUND_CLOUDS"
msgstr ""

msgid "COMPOUND_CLOUD_DENSITY"
msgstr ""

msgid "COMPOUND_CLOUD_DENSITY_EXPLANATION"
msgstr ""

msgid "COMPOUND_CONCENTRATIONS_DECREASED"
msgstr ""

msgid "COMPOUND_FOOD_SOURCE"
msgstr ""

msgid "COMPOUND_STORAGE_AMOUNT_DOES_NOT_LAST_NIGHT"
msgstr ""

msgid "COMPOUND_STORAGE_NOT_ENOUGH_GENERATED_DURING_DAY"
msgstr ""

msgid "COMPOUND_STORAGE_NOT_ENOUGH_SPACE"
msgstr ""

msgid "COMPOUND_STORAGE_STATS_TITLE"
msgstr ""

#, fuzzy
msgid "COMPOUND_STORAGE_STATS_TOOLTIP"
msgstr "Treceți la etapa de trezire. Disponibil odată ce aveți creierul suficient de dezvoltat (tip de țesut cu axoni)."

msgid "COMPOUND_TO_FIND"
msgstr ""

msgid "CONCEPT_ART"
msgstr "Artă de concept"

msgid "CONFIG"
msgstr ""

msgid "CONFIRM_CAPITAL"
msgstr ""

msgid "CONFIRM_DELETE"
msgstr ""

msgid "CONFIRM_EXIT"
msgstr ""

msgid "CONFIRM_FOSSILISATION_OVERWRITE"
msgstr ""

msgid "CONFIRM_MOVE_TO_ASCENSION_STAGE"
msgstr ""

msgid "CONFIRM_MOVE_TO_ASCENSION_STAGE_EXPLANATION"
msgstr ""

msgid "CONFIRM_MOVE_TO_INDUSTRIAL_STAGE"
msgstr ""

msgid "CONFIRM_MOVE_TO_INDUSTRIAL_STAGE_EXPLANATION"
msgstr ""

msgid "CONFIRM_MOVE_TO_SPACE_STAGE"
msgstr ""

msgid "CONFIRM_MOVE_TO_SPACE_STAGE_EXPLANATION"
msgstr ""

msgid "CONFIRM_NEW_GAME_BUTTON_TOOLTIP"
msgstr ""

msgid "CONFIRM_NEW_GAME_BUTTON_TOOLTIP_DISABLED"
msgstr ""

msgid "CONSTRUCTION_UNIT_NAME"
msgstr ""

msgid "CONTENT_UPLOADED_FROM"
msgstr ""

msgid "CONTINUE_THRIVING"
msgstr ""

msgid "CONTINUE_TO_PROTOTYPES"
msgstr ""

msgid "CONTINUE_TO_PROTOTYPES_PROMPT"
msgstr ""

msgid "CONTROLLER_ANY_DEVICE"
msgstr ""

msgid "CONTROLLER_AXIS_L2"
msgstr ""

msgid "CONTROLLER_AXIS_LEFT_TRIGGER"
msgstr ""

msgid "CONTROLLER_AXIS_LEFT_X"
msgstr ""

msgid "CONTROLLER_AXIS_LEFT_Y"
msgstr ""

msgid "CONTROLLER_AXIS_NEGATIVE_DIRECTION"
msgstr ""

msgid "CONTROLLER_AXIS_POSITIVE_DIRECTION"
msgstr ""

msgid "CONTROLLER_AXIS_R2"
msgstr ""

msgid "CONTROLLER_AXIS_RIGHT_TRIGGER"
msgstr ""

msgid "CONTROLLER_AXIS_RIGHT_X"
msgstr ""

msgid "CONTROLLER_AXIS_RIGHT_Y"
msgstr ""

msgid "CONTROLLER_AXIS_VISUALIZERS"
msgstr ""

msgid "CONTROLLER_BUTTON_DPAD_DOWN"
msgstr ""

msgid "CONTROLLER_BUTTON_DPAD_LEFT"
msgstr ""

msgid "CONTROLLER_BUTTON_DPAD_RIGHT"
msgstr ""

msgid "CONTROLLER_BUTTON_DPAD_UP"
msgstr ""

msgid "CONTROLLER_BUTTON_LEFT_SHOULDER"
msgstr ""

msgid "CONTROLLER_BUTTON_LEFT_STICK"
msgstr ""

msgid "CONTROLLER_BUTTON_MISC1"
msgstr ""

msgid "CONTROLLER_BUTTON_PADDLE1"
msgstr ""

msgid "CONTROLLER_BUTTON_PADDLE2"
msgstr ""

msgid "CONTROLLER_BUTTON_PADDLE3"
msgstr ""

msgid "CONTROLLER_BUTTON_PADDLE4"
msgstr ""

msgid "CONTROLLER_BUTTON_PS3_SELECT"
msgstr ""

msgid "CONTROLLER_BUTTON_PS3_START"
msgstr ""

msgid "CONTROLLER_BUTTON_PS_CIRCLE"
msgstr ""

msgid "CONTROLLER_BUTTON_PS_CROSS"
msgstr ""

msgid "CONTROLLER_BUTTON_PS_L1"
msgstr ""

msgid "CONTROLLER_BUTTON_PS_L3"
msgstr ""

msgid "CONTROLLER_BUTTON_PS_OPTIONS"
msgstr ""

msgid "CONTROLLER_BUTTON_PS_R1"
msgstr ""

msgid "CONTROLLER_BUTTON_PS_R3"
msgstr ""

msgid "CONTROLLER_BUTTON_PS_SHARE"
msgstr ""

msgid "CONTROLLER_BUTTON_PS_SONY_BUTTON"
msgstr ""

msgid "CONTROLLER_BUTTON_PS_SQUARE"
msgstr ""

msgid "CONTROLLER_BUTTON_PS_TRIANGLE"
msgstr ""

msgid "CONTROLLER_BUTTON_RIGHT_SHOULDER"
msgstr ""

msgid "CONTROLLER_BUTTON_RIGHT_STICK"
msgstr ""

msgid "CONTROLLER_BUTTON_TOUCH_PAD"
msgstr ""

msgid "CONTROLLER_BUTTON_UNKNOWN"
msgstr ""

msgid "CONTROLLER_BUTTON_XBOX_A"
msgstr ""

msgid "CONTROLLER_BUTTON_XBOX_B"
msgstr ""

msgid "CONTROLLER_BUTTON_XBOX_BACK"
msgstr ""

msgid "CONTROLLER_BUTTON_XBOX_GUIDE"
msgstr ""

msgid "CONTROLLER_BUTTON_XBOX_START"
msgstr ""

msgid "CONTROLLER_BUTTON_XBOX_X"
msgstr ""

msgid "CONTROLLER_BUTTON_XBOX_Y"
msgstr ""

msgid "CONTROLLER_DEADZONES"
msgstr ""

msgid "CONTROLLER_DEADZONE_CALIBRATION_EXPLANATION"
msgstr ""

msgid "CONTROLLER_DEADZONE_COLON"
msgstr ""

msgid "CONTROLLER_PROMPT_TYPE_SETTING"
msgstr ""

msgid "CONTROLLER_SENSITIVITY"
msgstr ""

msgid "CONTROLLER_UNKNOWN_AXIS"
msgstr ""

msgid "COPY_ERROR_TO_CLIPBOARD"
msgstr ""

msgid "COPY_RESULTS"
msgstr ""

msgid "CORRECTION_PROTANOPE"
msgstr ""

msgid "CORRECTION_TRITANOPE"
msgstr ""

msgid "CPU_THREADS"
msgstr ""

msgid "CRAFTING_CLEAR_INPUTS"
msgstr ""

msgid "CRAFTING_ERROR_INTERNAL_CONSUME_PROBLEM"
msgstr ""

msgid "CRAFTING_ERROR_TAKING_ITEMS"
msgstr ""

msgid "CRAFTING_FILTER_INPUTS"
msgstr ""

msgid "CRAFTING_KNOWN_ITEMS"
msgstr ""

msgid "CRAFTING_NOT_ENOUGH_MATERIAL"
msgstr ""

msgid "CRAFTING_NO_RECIPE_SELECTED"
msgstr ""

msgid "CRAFTING_NO_ROOM_TO_TAKE_CRAFTING_RESULTS"
msgstr ""

msgid "CRAFTING_RECIPE_DISPLAY"
msgstr ""

msgid "CRAFTING_RECIPE_HAND_AXE"
msgstr ""

msgid "CRAFTING_RESULTS"
msgstr ""

msgid "CRAFTING_SELECT_RECIPE_OR_ITEMS_TO_FILTER"
msgstr ""

msgid "CRAFTING_TAKE_ALL"
msgstr ""

msgid "CRAFTING_TITLE"
msgstr ""

msgid "CREATE"
msgstr ""

msgid "CREATED_AT"
msgstr ""

msgid "CREATED_ON_PLATFORM"
msgstr ""

msgid "CREATE_A_NEW_MICROBE"
msgstr ""

msgid "CREATE_NEW"
msgstr ""

msgid "CREATE_NEW_CELL_TYPE"
msgstr ""

msgid "CREATE_NEW_CELL_TYPE_DESCRIPTION"
msgstr ""

msgid "CREATE_NEW_MOD"
msgstr ""

msgid "CREATE_NEW_SAVE"
msgstr ""

msgid "CREATE_NEW_TISSUE_TYPE"
msgstr ""

msgid "CREATE_NEW_TISSUE_TYPE_DESCRIPTION"
msgstr ""

msgid "CREATING_DOT_DOT_DOT"
msgstr ""

msgid "CREATING_OBJECTS_FROM_SAVE"
msgstr ""

msgid "CREDITS"
msgstr ""

msgid "CTRL"
msgstr ""

msgid "CURRENT_DEVELOPERS"
msgstr ""

msgid "CURRENT_LOCATION_CAPITAL"
msgstr ""

msgid "CURRENT_RESEARCH_NONE"
msgstr ""

msgid "CURRENT_RESEARCH_PROGRESS"
msgstr ""

msgid "CURRENT_WORLD"
msgstr ""

msgid "CURRENT_WORLD_STATISTICS"
msgstr ""

msgid "CUSTOM_USERNAME"
msgstr ""

msgid "CYTOPLASM"
msgstr ""

msgid "CYTOPLASM_DESCRIPTION"
msgstr ""

msgid "CYTOPLASM_GLYCOLYSIS"
msgstr ""

msgid "CYTOPLASM_PROCESSES_DESCRIPTION"
msgstr ""

msgid "DAY_LENGTH"
msgstr ""

msgid "DAY_LENGTH_EXPLANATION"
msgstr ""

msgid "DAY_NIGHT_CYCLE_ENABLED"
msgstr ""

msgid "DAY_NIGHT_CYCLE_ENABLED_EXPLANATION_2"
msgstr ""

msgid "DEADZONE_CALIBRATION_FINISHED"
msgstr ""

msgid "DEADZONE_CALIBRATION_INPROGRESS"
msgstr ""

msgid "DEADZONE_CALIBRATION_IS_RESET"
msgstr ""

msgid "DEADZONE_CONFIGURATION"
msgstr ""

msgid "DEATH"
msgstr ""

msgid "DEBUG_COORDINATES"
msgstr ""

msgid "DEBUG_DRAW_NOT_AVAILABLE"
msgstr ""

msgid "DEBUG_PANEL"
msgstr ""

msgid "DECEMBER"
msgstr ""

msgid "DEFAULT_AUDIO_OUTPUT_DEVICE"
msgstr ""

msgid "DELETE"
msgstr ""

msgid "DELETE_ALL_OLD_SAVE_WARNING_2"
msgstr ""

msgid "DELETE_FOSSIL_CONFIRMATION"
msgstr ""

msgid "DELETE_OLD_SAVES_PROMPT"
msgstr ""

msgid "DELETE_ORGANELLE"
msgstr ""

msgid "DELETE_SAVE_CONFIRMATION"
msgstr ""

msgid "DELETE_SELECTED"
msgstr ""

msgid "DELETE_SELECTED_SAVES_PROMPT"
msgstr ""

msgid "DELETE_SELECTED_SAVE_WARNING"
msgstr ""

msgid "DELETE_THIS_SAVE_PROMPT"
msgstr ""

msgid "DESCEND_BUTTON"
msgstr ""

msgid "DESCEND_CONFIRMATION"
msgstr ""

msgid "DESCEND_CONFIRMATION_EXPLANATION"
msgstr ""

msgid "DESCRIPTION"
msgstr ""

msgid "DESCRIPTION_COLON"
msgstr ""

msgid "DESCRIPTION_TOO_LONG"
msgstr ""

msgid "DESPAWN_ENTITIES"
msgstr ""

msgid "DETECTED_CPU_COUNT"
msgstr ""

msgid "DEVBUILD_VERSION_INFO"
msgstr ""

msgid "DEVELOPERS"
msgstr ""

msgid "DEVELOPMENT_FORUM"
msgstr ""

msgid "DEVELOPMENT_FORUM_BUTTON_TOOLTIP"
msgstr ""

msgid "DEVELOPMENT_SUPPORTED_BY"
msgstr ""

msgid "DEVELOPMENT_WIKI"
msgstr ""

msgid "DEVELOPMENT_WIKI_BUTTON_TOOLTIP"
msgstr ""

msgid "DEVOURED"
msgstr ""

msgid "DEV_BUILD_PATRONS"
msgstr ""

msgid "DIFFICULTY"
msgstr ""

#, fuzzy
msgid "DIFFICULTY_DETAILS_STRING"
msgstr "Personalizat"

msgid "DIFFICULTY_PRESET"
msgstr ""

msgid "DIFFICULTY_PRESET_CUSTOM"
msgstr "Personalizat"

msgid "DIFFICULTY_PRESET_EASY"
msgstr "Ușor"

msgid "DIFFICULTY_PRESET_HARD"
msgstr "Greu"

msgid "DIFFICULTY_PRESET_NORMAL"
msgstr "Normal"

msgid "DIGESTION_EFFICIENCY"
msgstr ""

msgid "DIGESTION_EFFICIENCY_COLON"
msgstr ""

msgid "DIGESTION_SPEED"
msgstr ""

msgid "DIGESTION_SPEED_COLON"
msgstr ""

msgid "DIGESTION_SPEED_VALUE"
msgstr ""

msgid "DISABLED"
msgstr ""

msgid "DISABLE_ALL"
msgstr ""

msgid "DISCARD_AND_CONTINUE"
msgstr ""

msgid "DISCARD_CHANGES"
msgstr ""

msgid "DISCONNECTED_CELLS"
msgstr ""

msgid "DISCONNECTED_CELLS_TEXT"
msgstr ""

msgid "DISCONNECTED_METABALLS"
msgstr ""

msgid "DISCONNECTED_METABALLS_TEXT"
msgstr ""

msgid "DISCONNECTED_ORGANELLES"
msgstr ""

msgid "DISCONNECTED_ORGANELLES_TEXT"
msgstr ""

msgid "DISCORD_TOOLTIP"
msgstr ""

msgid "DISMISSED_POPUPS_COLON"
msgstr ""

msgid "DISMISSED_POPUPS_EXPLANATION"
msgstr ""

msgid "DISMISS_INFORMATION_PERMANENTLY"
msgstr ""

msgid "DISMISS_WARNING_PERMANENTLY"
msgstr ""

msgid "DISPLAY_3D_MENU_BACKGROUNDS"
msgstr ""

msgid "DISPLAY_ABILITIES_BAR"
msgstr ""

msgid "DISPLAY_BACKGROUND_PARTICLES"
msgstr ""

msgid "DISPLAY_DRIVER_OPENGL"
msgstr ""

msgid "DISPLAY_DRIVER_VULKAN"
msgstr ""

msgid "DISPLAY_PART_NAMES"
msgstr ""

msgid "DISSOLVED_COMPOUND_FOOD_SOURCE"
msgstr ""

msgid "DOES_NOT_USE_FEATURE"
msgstr ""

msgid "DONATIONS"
msgstr ""

msgid "DOT_DOT_DOT"
msgstr ""

msgid "DOUBLE"
msgstr ""

msgid "DOUBLE_CLICK_TO_VIEW_IN_FULLSCREEN"
msgstr ""

msgid "DOUBLE_MEMBRANE_DESCRIPTION"
msgstr ""

msgid "DUMP_SCENE_TREE"
msgstr ""

msgid "DUPLICATE_TYPE"
msgstr ""

#, fuzzy
msgid "EARLY_MULTICELLULAR"
msgstr "Etapa Multicelulară"

msgid "EASTEREGG_MESSAGE_1"
msgstr ""

msgid "EASTEREGG_MESSAGE_10"
msgstr ""

msgid "EASTEREGG_MESSAGE_11"
msgstr ""

msgid "EASTEREGG_MESSAGE_12"
msgstr ""

msgid "EASTEREGG_MESSAGE_13"
msgstr ""

msgid "EASTEREGG_MESSAGE_14"
msgstr ""

msgid "EASTEREGG_MESSAGE_15"
msgstr ""

msgid "EASTEREGG_MESSAGE_16"
msgstr ""

msgid "EASTEREGG_MESSAGE_17"
msgstr ""

msgid "EASTEREGG_MESSAGE_18"
msgstr ""

msgid "EASTEREGG_MESSAGE_19"
msgstr ""

msgid "EASTEREGG_MESSAGE_2"
msgstr ""

msgid "EASTEREGG_MESSAGE_20"
msgstr ""

msgid "EASTEREGG_MESSAGE_21"
msgstr ""

msgid "EASTEREGG_MESSAGE_22"
msgstr ""

msgid "EASTEREGG_MESSAGE_23"
msgstr ""

msgid "EASTEREGG_MESSAGE_24"
msgstr ""

msgid "EASTEREGG_MESSAGE_25"
msgstr ""

msgid "EASTEREGG_MESSAGE_26"
msgstr ""

msgid "EASTEREGG_MESSAGE_27"
msgstr ""

msgid "EASTEREGG_MESSAGE_3"
msgstr ""

msgid "EASTEREGG_MESSAGE_4"
msgstr ""

msgid "EASTEREGG_MESSAGE_5"
msgstr ""

msgid "EASTEREGG_MESSAGE_6"
msgstr ""

msgid "EASTEREGG_MESSAGE_7"
msgstr ""

msgid "EASTEREGG_MESSAGE_8"
msgstr ""

msgid "EASTEREGG_MESSAGE_9"
msgstr ""

msgid "EASTER_EGGS"
msgstr ""

msgid "EASTER_EGGS_EXPLANATION"
msgstr ""

msgid "EDGE_PAN_SPEED"
msgstr ""

msgid "EDITOR"
msgstr ""

msgid "EDITOR_BUTTON_TOOLTIP"
msgstr ""

msgid "EDITOR_TUTORIAL_EDITOR_TEXT"
msgstr ""

msgid "EIGHT_TIMES"
msgstr ""

msgid "EJECT_ENGULFED"
msgstr ""

msgid "EJECT_ENGULFED_TOOLTIP"
msgstr ""

msgid "ENABLED_MODS"
msgstr ""

msgid "ENABLE_ALL_COMPATIBLE"
msgstr ""

msgid "ENABLE_EDITOR"
msgstr ""

msgid "ENABLE_GUI_LIGHT_EFFECTS"
msgstr ""

msgid "ENDOSYMBIONT_ENGULFED_ALREADY_DONE"
msgstr ""

msgid "ENDOSYMBIONT_ENGULFED_PROGRESS"
msgstr ""

msgid "ENDOSYMBIONT_TYPE_ALREADY_PRESENT"
msgstr ""

msgid "ENDOSYMBIOSIS_AVAILABLE_ORGANELLES"
msgstr ""

msgid "ENDOSYMBIOSIS_BUTTON"
msgstr ""

msgid "ENDOSYMBIOSIS_CANCEL_TOOLTIP"
msgstr ""

msgid "ENDOSYMBIOSIS_COMPLETE_TOOLTIP"
msgstr ""

#, fuzzy
msgid "ENDOSYMBIOSIS_EXPLANATION"
msgstr ""
"Microbii agresivi vor urmări prada pe distanțe mai mari\n"
"și sunt mai predispuși să lupte împotriva prădătorilor atunci când sunt atacați.\n"
"Microbii pașnici nu vor urmări pe alții pe distanțe mai mari\n"
"și sunt mai puțin susceptibile de a folosi toxine împotriva prădătorilor."

msgid "ENDOSYMBIOSIS_NOTHING_ENGULFED"
msgstr ""

msgid "ENDOSYMBIOSIS_NO_CANDIDATE_ORGANELLES"
msgstr ""

#, fuzzy
msgid "ENDOSYMBIOSIS_PROGRESSING_EXPLANATION"
msgstr ""
"Microbii agresivi vor urmări prada pe distanțe mai mari\n"
"și sunt mai predispuși să lupte împotriva prădătorilor atunci când sunt atacați.\n"
"Microbii pașnici nu vor urmări pe alții pe distanțe mai mari\n"
"și sunt mai puțin susceptibile de a folosi toxine împotriva prădătorilor."

msgid "ENDOSYMBIOSIS_PROKARYOTIC_LIMIT_EXPLANATION"
msgstr ""

#, fuzzy
msgid "ENDOSYMBIOSIS_SINGLE_SPECIES_PROGRESS_DESCRIPTION"
msgstr "Apăsați [thrive:input]g_toggle_binding[/thrive:input] pentru a activa/dezactiva modul de unire. Când sunteți în modul de unire, puteți atașa alte celule ale speciei dvs. la colonie prin a vă muta în ele. Pentru a părăsi o colonie, apăsați [thrive:input]g_unbind_all[/thrive:input]. Nu puteți intra în editor în timp ce sunteți unit cu alte celule."

msgid "ENDOSYMBIOSIS_START_TOOLTIP"
msgstr ""

msgid "ENDOSYMBIOSIS_TITLE"
msgstr ""

msgid "ENERGY_BALANCE_TOOLTIP_CONSUMPTION"
msgstr ""

msgid "ENERGY_BALANCE_TOOLTIP_PRODUCTION"
msgstr ""

msgid "ENERGY_IN_PATCH_FOR"
msgstr ""

msgid "ENERGY_IN_PATCH_SHORT"
msgstr ""

msgid "ENERGY_SOURCES"
msgstr ""

msgid "ENERGY_SUMMARY_LINE"
msgstr ""

msgid "ENTER_EXISTING_ID"
msgstr ""

msgid "ENTER_EXISTING_WORKSHOP_ID"
msgstr ""

msgid "ENTITY_LABEL"
msgstr ""

msgid "ENVIRONMENT"
msgstr ""

msgid "ENVIRONMENTAL_GLUCOSE_RETENTION"
msgstr ""

msgid "ENVIRONMENTAL_GLUCOSE_RETENTION_EXPLANATION"
msgstr ""

msgid "ENVIRONMENT_BUTTON_MICROBE_TOOLTIP"
msgstr ""

msgid "EPIPELAGIC"
msgstr ""

msgid "EQUIPMENT_TYPE_AXE"
msgstr ""

msgid "ERROR"
msgstr ""

msgid "ERROR_CREATING_FOLDER"
msgstr ""

msgid "ERROR_CREATING_INFO_FILE"
msgstr ""

msgid "ERROR_FAILED_TO_SAVE_NEW_SETTINGS"
msgstr ""

msgid "ERROR_FETCHING_EXPLANATION"
msgstr ""

msgid "ERROR_FETCHING_NEWS"
msgstr ""

msgid "ERROR_LOADING"
msgstr ""

msgid "ERROR_SAVING"
msgstr ""

msgid "ESCAPE"
msgstr ""

msgid "ESCAPE_ENGULFING"
msgstr ""

msgid "ESTUARY"
msgstr ""

msgid "EVOLUTIONARY_TREE"
msgstr ""

msgid "EVOLUTIONARY_TREE_BUILD_FAILED"
msgstr ""

msgid "EXACT_VERSION_COLON"
msgstr ""

msgid "EXACT_VERSION_TOOLTIP"
msgstr ""

msgid "EXCEPTION_HAPPENED_PROCESSING_SAVE"
msgstr ""

msgid "EXCEPTION_HAPPENED_WHILE_LOADING"
msgstr ""

msgid "EXISTING_BUILDINGS"
msgstr ""

msgid "EXIT"
msgstr ""

#, fuzzy
msgid "EXIT_EDITOR"
msgstr "Editor 3D"

msgid "EXIT_TO_LAUNCHER"
msgstr ""

msgid "EXPORT_ALL_WORLDS"
msgstr ""

msgid "EXPORT_ALL_WORLDS_TOOLTIP"
msgstr ""

msgid "EXPORT_SUCCESS"
msgstr ""

msgid "EXTERNAL"
msgstr ""

msgid "EXTERNAL_EFFECTS"
msgstr ""

msgid "EXTINCTION_BOX_TEXT"
msgstr ""

msgid "EXTINCTION_CAPITAL"
msgstr ""

msgid "EXTINCT_FROM_PATCH"
msgstr ""

msgid "EXTINCT_FROM_THE_PLANET"
msgstr ""

msgid "EXTINCT_IN_PATCH"
msgstr ""

msgid "EXTINCT_SPECIES"
msgstr ""

msgid "EXTRAS"
msgstr ""

msgid "EXTRA_OPTIONS"
msgstr ""

msgid "FACEBOOK_TOOLTIP"
msgstr ""

msgid "FAILED"
msgstr ""

msgid "FAILED_ONE_OR_MORE_SAVE_DELETION_DESCRIPTION"
msgstr ""

msgid "FAILED_SAVE_DELETION"
msgstr ""

msgid "FAILED_SAVE_DELETION_DESCRIPTION"
msgstr ""

msgid "FEARFUL"
msgstr ""

msgid "FEAR_EXPLANATION"
msgstr ""

msgid "FEATURE_DISABLED"
msgstr ""

msgid "FEATURE_ENABLED"
msgstr ""

msgid "FEBRUARY"
msgstr ""

msgid "FEED_ITEM_CONTENT_PARSING_FAILED"
msgstr ""

msgid "FEED_ITEM_MISSING_CONTENT"
msgstr ""

msgid "FEED_ITEM_PUBLISHED_AT"
msgstr ""

msgid "FEED_ITEM_TRUNCATED_NOTICE"
msgstr ""

msgid "FERROPLAST"
msgstr ""

msgid "FERROPLAST_DESCRIPTION"
msgstr ""

#, fuzzy
msgid "FERROPLAST_PROCESSES_DESCRIPTION"
msgstr "Apăsați [thrive:input]g_toggle_binding[/thrive:input] pentru a activa/dezactiva modul de unire. Când sunteți în modul de unire, puteți atașa alte celule ale speciei dvs. la colonie prin a vă muta în ele. Pentru a părăsi o colonie, apăsați [thrive:input]g_unbind_all[/thrive:input]. Nu puteți intra în editor în timp ce sunteți unit cu alte celule."

msgid "FILTER_ITEMS_BY_CATEGORY_COLON"
msgstr ""

msgid "FIND_CURRENT_PATCH"
msgstr ""

msgid "FINISHED_DOT"
msgstr ""

msgid "FINISH_EDITING_AND_RETURN_TO_ENVIRONMENT"
msgstr ""

msgid "FINISH_ONE_GENERATION"
msgstr ""

msgid "FINISH_X_GENERATIONS"
msgstr ""

msgid "FIRE_TOXIN"
msgstr ""

msgid "FIRE_TOXIN_TOOLTIP"
msgstr ""

msgid "FLAGELLUM"
msgstr ""

msgid "FLAGELLUM_DESCRIPTION"
msgstr ""

msgid "FLAGELLUM_PROCESSES_DESCRIPTION"
msgstr ""

msgid "FLEET_NAME_FROM_PLACE"
msgstr ""

msgid "FLEET_UNITS"
msgstr ""

msgid "FLOATING_CHUNKS_COLON"
msgstr ""

msgid "FLOATING_HAZARD"
msgstr ""

msgid "FLUID"
msgstr ""

msgid "FLUIDITY_RIGIDITY"
msgstr ""

msgid "FOCUSED"
msgstr ""

msgid "FOCUS_EXPLANATION"
msgstr ""

msgid "FOG_OF_WAR_DISABLED"
msgstr ""

msgid "FOG_OF_WAR_DISABLED_DESCRIPTION"
msgstr ""

msgid "FOG_OF_WAR_INTENSE"
msgstr ""

msgid "FOG_OF_WAR_INTENSE_DESCRIPTION"
msgstr ""

msgid "FOG_OF_WAR_MODE"
msgstr ""

msgid "FOG_OF_WAR_REGULAR"
msgstr ""

msgid "FOG_OF_WAR_REGULAR_DESCRIPTION"
msgstr ""

msgid "FOOD_CHAIN"
msgstr ""

msgid "FOOD_SOURCE_ENERGY_INFO"
msgstr ""

msgid "FORGET_MOD_DETAILS"
msgstr ""

msgid "FORGET_MOD_DETAILS_TOOLTIP"
msgstr ""

msgid "FORM_ERROR_MESSAGE"
msgstr ""

msgid "FOSSILISATION"
msgstr ""

msgid "FOSSILISATION_EXPLANATION"
msgstr ""

#, fuzzy
msgid "FOSSILISATION_FAILED"
msgstr "Validările adiționale au detectat o problemă: {0}"

msgid "FOSSILISATION_FAILED_DESCRIPTION"
msgstr ""

msgid "FOSSILISATION_HINT"
msgstr ""

msgid "FOSSILISATION_HINT_ALREADY_FOSSILISED"
msgstr ""

msgid "FOSSILISE"
msgstr ""

#, fuzzy
msgid "FOSSIL_DELETION_FAILED"
msgstr "Validările adiționale au detectat o problemă: {0}"

msgid "FOSSIL_DELETION_FAILED_DESCRIPTION"
msgstr ""

msgid "FOUR_TIMES"
msgstr ""

msgid "FPS"
msgstr ""

msgid "FPS_DISPLAY"
msgstr ""

msgid "FRAME_DURATION"
msgstr ""

msgid "FREEBUILDING"
msgstr ""

msgid "FREE_GLUCOSE_CLOUD"
msgstr ""

msgid "FREE_GLUCOSE_CLOUD_EXPLANATION"
msgstr ""

msgid "FULLSCREEN"
msgstr ""

msgid "FULL_MOD_INFO"
msgstr ""

msgid "GALLERY_VIEWER"
msgstr ""

msgid "GAME_DESIGN_TEAM"
msgstr ""

msgid "GATHERED_ENERGY_TOOLTIP"
msgstr ""

msgid "GENERAL"
msgstr "General"

msgid "GENERATIONS"
msgstr ""

msgid "GENERATION_COLON"
msgstr ""

msgid "GITHUB_TOOLTIP"
msgstr ""

msgid "GLES3"
msgstr ""

msgid "GLOBAL_INITIAL_LETTER"
msgstr ""

msgid "GLOBAL_TIMELINE_SPECIES_MIGRATED_TO"
msgstr ""

msgid "GLUCOSE"
msgstr ""

msgid "GLUCOSE_CONCENTRATIONS_DRASTICALLY_DROPPED"
msgstr ""

msgid "GLYCOLYSIS"
msgstr ""

msgid "GODMODE"
msgstr ""

msgid "GOD_TOOLS_TITLE"
msgstr ""

msgid "GOOGLY_EYE_CELL"
msgstr ""

msgid "GOT_IT"
msgstr ""

msgid "GPL_LICENSE_HEADING"
msgstr ""

msgid "GPU_NAME"
msgstr ""

msgid "GRAPHICS"
msgstr ""

msgid "GRAPHICS_TEAM"
msgstr ""

msgid "GUI"
msgstr ""

msgid "GUI_LIGHT_EFFECTS_OPTION_DESCRIPTION"
msgstr ""

msgid "GUI_TAB_NAVIGATION"
msgstr ""

msgid "GUI_VOLUME"
msgstr ""

msgid "HARDCORE_MODE"
msgstr ""

#, fuzzy
msgid "HARDCORE_MODE_EXPLANATION"
msgstr ""
"Microbii agresivi vor urmări prada pe distanțe mai mari\n"
"și sunt mai predispuși să lupte împotriva prădătorilor atunci când sunt atacați.\n"
"Microbii pașnici nu vor urmări pe alții pe distanțe mai mari\n"
"și sunt mai puțin susceptibile de a folosi toxine împotriva prădătorilor."

msgid "HEALTH"
msgstr ""

msgid "HELP"
msgstr ""

msgid "HELP_BUTTON_TOOLTIP"
msgstr ""

msgid "HIGHER_VALUES_INCREASE_PERFORMANCE"
msgstr ""

msgid "HIGHER_VALUES_WORSEN_PERFORMANCE"
msgstr ""

msgid "HOLD_FOR_PAN_OR_ROTATE_MODE"
msgstr ""

msgid "HOLD_FOR_PAN_WITH_MOUSE"
msgstr ""

msgid "HOLD_PACK_COMMANDS_MENU"
msgstr ""

msgid "HOLD_TO_SHOW_CURSOR"
msgstr ""

msgid "HOLD_TO_SHOW_CURSOR_ADVICE_TEXT"
msgstr ""

msgid "HOLD_TO_SKIP_CREDITS"
msgstr ""

msgid "HOME"
msgstr ""

msgid "HORIZONTAL_COLON"
msgstr ""

msgid "HORIZONTAL_WITH_AXIS_NAME_COLON"
msgstr ""

msgid "HP_COLON"
msgstr ""

msgid "HSV"
msgstr ""

msgid "HUD_MESSAGE_MULTIPLE"
msgstr ""

msgid "HYDROGEN_SULFIDE"
msgstr ""

msgid "ICESHARD"
msgstr ""

msgid "ICESHELF"
msgstr ""

msgid "ID_IS_NOT_A_NUMBER"
msgstr ""

msgid "ID_NUMBER"
msgstr ""

msgid "INCLUDE_MULTICELLULAR_PROTOTYPE"
msgstr ""

msgid "INCLUDE_MULTICELLULAR_PROTOTYPE_EXPLANATION"
msgstr ""

msgid "INDUSTRIAL_STAGE"
msgstr ""

msgid "INFINITE_COMPOUNDS"
msgstr ""

msgid "INFINITE_MP"
msgstr ""

msgid "INFO_BOX_COST"
msgstr ""

msgid "INFO_BOX_ENZYMES"
msgstr ""

msgid "INFO_BOX_INTERNAL_NAME"
msgstr ""

msgid "INFO_BOX_MASS"
msgstr ""

msgid "INFO_BOX_OSMOREGULATION_COST"
msgstr ""

msgid "INFO_BOX_PROCESSES"
msgstr ""

msgid "INFO_BOX_REQUIRES_NUCLEUS"
msgstr ""

msgid "INFO_BOX_SIZE"
msgstr ""

msgid "INFO_BOX_STORAGE"
msgstr ""

msgid "INFO_BOX_UNIQUE"
msgstr ""

msgid "INFO_BOX_UPGRADES"
msgstr ""

msgid "INGESTED_MATTER"
msgstr ""

msgid "INIT_NEW_WORLD_TOOLTIP"
msgstr ""

msgid "INPUTS"
msgstr ""

msgid "INPUT_NAME_BUILD_STRUCTURE"
msgstr ""

msgid "INPUT_NAME_INTERACTION"
msgstr ""

msgid "INPUT_NAME_OPEN_INVENTORY"
msgstr ""

msgid "INSPECT"
msgstr ""

msgid "INSPECTOR"
msgstr ""

msgid "INTERACTION_ACTIVATE_ASCENSION"
msgstr ""

msgid "INTERACTION_ACTIVATE_ASCENSION_MISSING_ENERGY"
msgstr ""

msgid "INTERACTION_CONSTRUCT"
msgstr ""

msgid "INTERACTION_CONSTRUCT_MISSING_DEPOSITED_MATERIALS"
msgstr ""

msgid "INTERACTION_CRAFT"
msgstr ""

msgid "INTERACTION_DEPOSIT_RESOURCES"
msgstr ""

msgid "INTERACTION_DEPOSIT_RESOURCES_NO_SUITABLE_RESOURCES"
msgstr ""

msgid "INTERACTION_DESTROY"
msgstr ""

msgid "INTERACTION_FOUND_SETTLEMENT"
msgstr ""

msgid "INTERACTION_HARVEST"
msgstr ""

msgid "INTERACTION_HARVEST_CANNOT_MISSING_TOOL"
msgstr ""

msgid "INTERACTION_PICK_UP"
msgstr ""

msgid "INTERACTION_PICK_UP_CANNOT_FULL"
msgstr ""

msgid "INTERNALS"
msgstr ""

msgid "INTERNAL_NAME_IN_USE"
msgstr ""

msgid "INTERNAL_NAME_REQUIRED"
msgstr ""

msgid "INTERNAL_NAME_REQUIRES_CAPITAL"
msgstr ""

msgid "INVALID_DATA_TO_PLOT"
msgstr ""

msgid "INVALID_ICON_PATH"
msgstr ""

msgid "INVALID_SAVE_NAME_POPUP"
msgstr ""

msgid "INVALID_SPECIES_NAME_POPUP"
msgstr ""

msgid "INVALID_TAG"
msgstr ""

msgid "INVALID_URL_FORMAT"
msgstr ""

msgid "INVALID_URL_SCHEME"
msgstr ""

msgid "INVENTORY_ITEMS_ON_GROUND"
msgstr ""

msgid "INVENTORY_TITLE"
msgstr ""

msgid "INVENTORY_TOGGLE_CRAFTING"
msgstr ""

msgid "INVENTORY_TOGGLE_GROUND"
msgstr ""

msgid "INVERTED"
msgstr ""

msgid "IN_PROTOTYPE"
msgstr ""

msgid "IRON"
msgstr ""

msgid "IRON_CHEMOLITHOAUTOTROPHY"
msgstr ""

msgid "ITCH_TOOLTIP"
msgstr ""

msgid "JANUARY"
msgstr ""

msgid "JSON_DEBUG_MODE"
msgstr ""

msgid "JSON_DEBUG_MODE_ALWAYS"
msgstr ""

msgid "JSON_DEBUG_MODE_AUTO"
msgstr ""

msgid "JSON_DEBUG_MODE_NEVER"
msgstr ""

msgid "JULY"
msgstr ""

msgid "JUNE"
msgstr ""

msgid "KEY_BACK"
msgstr ""

msgid "KEY_BACKTAB"
msgstr ""

msgid "KEY_BINDING_CHANGE_CONFLICT"
msgstr ""

msgid "KEY_BRING_UP_KEYBOARD"
msgstr ""

msgid "KEY_CLEAR"
msgstr ""

msgid "KEY_DELETE"
msgstr ""

msgid "KEY_DOWN"
msgstr ""

msgid "KEY_END"
msgstr ""

msgid "KEY_ENTER"
msgstr ""

msgid "KEY_FAVORITES"
msgstr ""

msgid "KEY_FORWARD"
msgstr ""

msgid "KEY_GLOBE"
msgstr ""

msgid "KEY_HELP"
msgstr ""

msgid "KEY_HOME"
msgstr ""

msgid "KEY_HOMEPAGE"
msgstr ""

msgid "KEY_HYPER"
msgstr ""

msgid "KEY_INSERT"
msgstr ""

msgid "KEY_JIS_EISU"
msgstr ""

msgid "KEY_JIS_KANA"
msgstr ""

msgid "KEY_LEFT"
msgstr ""

msgid "KEY_MENU"
msgstr ""

msgid "KEY_META"
msgstr ""

msgid "KEY_OPENURL"
msgstr ""

msgid "KEY_PAUSE"
msgstr ""

msgid "KEY_PRINT"
msgstr ""

msgid "KEY_REFRESH"
msgstr ""

msgid "KEY_RIGHT"
msgstr ""

msgid "KEY_SEARCH"
msgstr ""

msgid "KEY_STANDBY"
msgstr ""

msgid "KEY_STOP"
msgstr ""

msgid "KEY_TAB"
msgstr ""

msgid "KEY_UP"
msgstr ""

msgid "KILO_ABBREVIATION"
msgstr ""

msgid "KP0"
msgstr ""

msgid "KP1"
msgstr ""

msgid "KP2"
msgstr ""

msgid "KP3"
msgstr ""

msgid "KP4"
msgstr ""

msgid "KP5"
msgstr ""

msgid "KP6"
msgstr ""

msgid "KP7"
msgstr ""

msgid "KP8"
msgstr ""

msgid "KP9"
msgstr ""

msgid "KPADD"
msgstr ""

msgid "KPDIVIDE"
msgstr ""

msgid "KPENTER"
msgstr ""

msgid "KPMULTIPLY"
msgstr ""

msgid "KPPERIOD"
msgstr ""

msgid "KPSUBTRACT"
msgstr ""

msgid "LANGUAGE"
msgstr ""

msgid "LANGUAGE_TRANSLATION_PROGRESS"
msgstr ""

msgid "LANGUAGE_TRANSLATION_PROGRESS_LOW"
msgstr ""

msgid "LANGUAGE_TRANSLATION_PROGRESS_REALLY_LOW"
msgstr ""

msgid "LAST_ORGANELLE_DELETE_OPTION_DISABLED_TOOLTIP"
msgstr ""

#, fuzzy
msgid "LATE_MULTICELLULAR"
msgstr "Etapa Multicelulară"

msgid "LAUNCH0"
msgstr ""

msgid "LAUNCH1"
msgstr ""

msgid "LAUNCH2"
msgstr ""

msgid "LAUNCH3"
msgstr ""

msgid "LAUNCH4"
msgstr ""

msgid "LAUNCH5"
msgstr ""

msgid "LAUNCH6"
msgstr ""

msgid "LAUNCH7"
msgstr ""

msgid "LAUNCH8"
msgstr ""

msgid "LAUNCH9"
msgstr ""

msgid "LAUNCHA"
msgstr ""

msgid "LAUNCHB"
msgstr ""

msgid "LAUNCHC"
msgstr ""

msgid "LAUNCHD"
msgstr ""

msgid "LAUNCHE"
msgstr ""

msgid "LAUNCHF"
msgstr ""

msgid "LAUNCHMAIL"
msgstr ""

msgid "LAUNCHMEDIA"
msgstr ""

msgid "LAWK_ONLY"
msgstr ""

msgid "LAWK_ONLY_EXPLANATION"
msgstr ""

msgid "LEAD_ARTIST"
msgstr ""

msgid "LEAD_ARTISTS"
msgstr ""

msgid "LEAD_DEVELOPERS"
msgstr ""

msgid "LEAD_GAME_DESIGNER"
msgstr ""

msgid "LEAD_GAME_DESIGNERS"
msgstr ""

msgid "LEAD_OUTREACH_PEOPLE"
msgstr ""

msgid "LEAD_OUTREACH_PERSON"
msgstr ""

msgid "LEAD_PROGRAMMER"
msgstr ""

msgid "LEAD_PROGRAMMERS"
msgstr ""

msgid "LEAD_PROJECT_MANAGER"
msgstr ""

msgid "LEAD_PROJECT_MANAGERS"
msgstr ""

msgid "LEAD_TESTER"
msgstr ""

msgid "LEAD_TESTERS"
msgstr ""

msgid "LEAD_THEORIST"
msgstr ""

msgid "LEAD_THEORISTS"
msgstr ""

msgid "LEFT_ARROW"
msgstr ""

msgid "LEFT_MOUSE"
msgstr ""

msgid "LICENSES"
msgstr ""

msgid "LICENSES_COVERING_THRIVE"
msgstr ""

msgid "LIFE_ORIGIN"
msgstr ""

msgid "LIFE_ORIGIN_EXPLANATION"
msgstr ""

msgid "LIFE_ORIGIN_PANSPERMIA"
msgstr ""

msgid "LIFE_ORIGIN_POND"
msgstr ""

msgid "LIFE_ORIGIN_TOOLTIP"
msgstr ""

msgid "LIFE_ORIGIN_VENTS"
msgstr ""

msgid "LIGHT"
msgstr ""

msgid "LIGHT_LEVEL_AVERAGE"
msgstr ""

msgid "LIGHT_LEVEL_CURRENT"
msgstr ""

msgid "LIGHT_LEVEL_DAY"
msgstr ""

msgid "LIGHT_LEVEL_LABEL_AT_NOON"
msgstr ""

msgid "LIGHT_LEVEL_NIGHT"
msgstr ""

msgid "LIGHT_MAX"
msgstr ""

msgid "LIMIT_EXTREME"
msgstr ""

msgid "LIMIT_GROWTH_RATE"
msgstr ""

msgid "LIMIT_GROWTH_RATE_EXPLANATION"
msgstr ""

msgid "LIMIT_HUGE"
msgstr ""

msgid "LIMIT_LARGE"
msgstr ""

msgid "LIMIT_NORMAL"
msgstr ""

msgid "LIMIT_SMALL"
msgstr ""

msgid "LIMIT_TINY"
msgstr ""

msgid "LIMIT_VERY_LARGE"
msgstr ""

msgid "LIMIT_VERY_SMALL"
msgstr ""

msgid "LINE_COLOUR"
msgstr ""

msgid "LINKS_TITLE"
msgstr ""

msgid "LIPASE"
msgstr ""

msgid "LIPASE_DESCRIPTION"
msgstr ""

msgid "LOAD"
msgstr ""

msgid "LOADING"
msgstr ""

msgid "LOADING_DOT_DOT_DOT"
msgstr ""

msgid "LOADING_EARLY_MULTICELLULAR_EDITOR"
msgstr ""

msgid "LOADING_GAME"
msgstr ""

msgid "LOADING_MICROBE_EDITOR"
msgstr ""

msgid "LOADING_MULTICELLULAR_EDITOR"
msgstr ""

msgid "LOADING_TIP"
msgstr ""

msgid "LOAD_FINISHED"
msgstr ""

msgid "LOAD_GAME"
msgstr ""

msgid "LOAD_GAME_BUTTON_TOOLTIP"
msgstr ""

msgid "LOAD_INCOMPATIBLE_PROTOTYPE_WARNING"
msgstr ""

msgid "LOAD_INCOMPATIBLE_SAVE_PROMPT"
msgstr ""

msgid "LOAD_INCOMPATIBLE_SAVE_WARNING"
msgstr ""

msgid "LOAD_INVALID_SAVE_PROMPT"
msgstr ""

msgid "LOAD_INVALID_SAVE_WARNING"
msgstr ""

msgid "LOCAL_INITIAL_LETTER"
msgstr ""

msgid "LOCK_DAY_NIGHT_CYCYLE"
msgstr ""

msgid "LOW_BIODIVERSITY_LIMIT"
msgstr ""

msgid "LOW_MENU_PERFORMANCE"
msgstr ""

msgid "LOW_MENU_PERFORMANCE_DESCRIPTION"
msgstr ""

msgid "LYSOSOME"
msgstr ""

msgid "LYSOSOME_DESCRIPTION"
msgstr ""

msgid "LYSOSOME_PROCESSES_DESCRIPTION"
msgstr ""

msgid "MANUALLY_SET_TIME"
msgstr ""

msgid "MAP"
msgstr ""

msgid "MARCH"
msgstr ""

msgid "MARINE_SNOW"
msgstr ""

msgid "MASTER_VOLUME"
msgstr ""

msgid "MAXIMUM_SPECIES_IN_PATCH"
msgstr ""

msgid "MAX_FPS"
msgstr ""

msgid "MAX_FPS_NO_LIMIT"
msgstr ""

msgid "MAX_SPAWNED_ENTITIES"
msgstr ""

msgid "MAX_VISIBLE_DATASET_WARNING"
msgstr ""

msgid "MAY"
msgstr ""

msgid "MEDIANEXT"
msgstr ""

msgid "MEDIAPLAY"
msgstr ""

msgid "MEDIAPREVIOUS"
msgstr ""

msgid "MEDIARECORD"
msgstr ""

msgid "MEDIASTOP"
msgstr ""

msgid "MEGA_YEARS"
msgstr ""

msgid "MEMBRANE"
msgstr ""

msgid "MEMBRANE_RIGIDITY"
msgstr ""

msgid "MEMBRANE_TYPES"
msgstr ""

msgid "MENU"
msgstr "Meniu"

msgid "MESOPELAGIC"
msgstr ""

msgid "METABOLOSOMES"
msgstr ""

msgid "METABOLOSOMES_DESCRIPTION"
msgstr ""

msgid "METABOLOSOMES_PROCESSES_DESCRIPTION"
msgstr ""

msgid "METRICS"
msgstr ""

msgid "METRICS_CONTENT"
msgstr ""

msgid "MIB_VALUE"
msgstr ""

#, fuzzy
msgid "MICROBE"
msgstr "Etapa Microbilor"

#, fuzzy
msgid "MICROBES_COUNT"
msgstr "Etapa Microbilor"

#, fuzzy
msgid "MICROBE_BENCHMARK"
msgstr "Editorul De Microbi"

msgid "MICROBE_EDITOR"
msgstr "Editorul De Microbi"

msgid "MICROBE_EDITOR_HELP_MESSAGE_1"
msgstr ""
"Structuri Procariote\n"
"\n"
"Citoplasmă: Poate depozita compuși și face glicoliză (produce un pic de [thrive:compound type=\"atp\"][/thrive:compound] din [thrive:compound type=\"glucose\"][/thrive:compound])\n"
"\n"
"Metabolozomi: Produc [thrive:compound type=\"atp\"][/thrive:compound] din [thrive:compound type=\"glucose\"][/thrive:compound]\n"
"\n"
"Tilacoide: Produc 1/3 din [thrive:compound type=\"glucose\"][/thrive:compound] care un cloroplast produce, dar mai și face glicoliză, și ocupă doar un hexagon.\n"
"\n"
"Proteine Care Chemosintează: Produc o jumătate mai puțină [thrive:compound type=\"glucose\"][/thrive:compound] din [thrive:compound type=\"hydrogensulfide\"][/thrive:compound] ca un chemoplast, dar mai și fac glicoliză, și ocupă doar un hexagon.\n"
"\n"
"Ruginină: Utilizează [thrive:compound type=\"iron\"][/thrive:compound] ca să producă [thrive:compound type=\"atp\"][/thrive:compound]\n"
"\n"
"Azotenază: Utilizează azot atmosferic și [thrive:compound type=\"atp\"][/thrive:compound] ca să producă [thrive:compound type=\"ammonia\"][/thrive:compound] fără nevoie de aer.\n"
"\n"
"Oxitoxizom: Utilizează [thrive:compound type=\"atp\"][/thrive:compound] ca să facă [thrive:compound type=\"oxytoxy\"][/thrive:compound]\n"
"\n"
"Termosintază: Produce [thrive:compound type=\"atp\"][/thrive:compound] folosind variații din temperatură"

msgid "MICROBE_EDITOR_HELP_MESSAGE_14"
msgstr "Lucrurile care le-ați înghițit vor rămâne în membrană pentru a fi digerate. Lucruri indigerabile vor fi expulzate, așa că trebuie să aveți grijă că aveți mutațiile necesare pentru a le putea digera. Enzimele făcute de lizozom te vor ajuta cu digestia; evoluează această organită pentru a face digestia mai eficientă."

#, fuzzy
msgid "MICROBE_EDITOR_HELP_MESSAGE_2"
msgstr ""
"Structuri Externe\n"
"\n"
"Flagel: Vă lasă să vă deplasați celula mai repede folosind [thrive:compound type=\"atp\"][/thrive:compound]\n"
"\n"
"Pil: Poate să rănească alte celule sau să protejeze împotriva toxinele lor\n"
"\n"
"Chemoreceptor: Allows detecting compounds from farther away\n"
"\n"
"Slime Jet: Allows emitting [thrive:compound type=\"mucilage\"][/thrive:compound] (produced from [thrive:compound type=\"glucose\"][/thrive:compound]) to speed up your cell\n"
"\n"
"Cilia: Increases turning speed of cells"

msgid "MICROBE_EDITOR_HELP_MESSAGE_3"
msgstr ""

msgid "MICROBE_EDITOR_HELP_MESSAGE_4"
msgstr ""

msgid "MICROBE_EDITOR_HELP_MESSAGE_5"
msgstr ""

msgid "MICROBE_FREEBUILD_EDITOR"
msgstr ""

msgid "MICROBE_ORGANELLE_STATISTICS"
msgstr ""

msgid "MICROBE_SPECIES_DETAIL_TEXT"
msgstr ""

msgid "MICROBE_STAGE"
msgstr "Etapa Microbilor"

#, fuzzy
msgid "MICROBE_STAGE_BECOME_MULTICELLULAR_TEXT"
msgstr "Etapa Microbilor"

msgid "MICROBE_STAGE_COLLECT_TEXT"
msgstr ""

msgid "MICROBE_STAGE_CONTROL_TEXT"
msgstr ""

msgid "MICROBE_STAGE_CONTROL_TEXT_CONTROLLER"
msgstr ""

#, fuzzy
msgid "MICROBE_STAGE_DAY_NIGHT_TEXT"
msgstr "Etapa Microbilor"

msgid "MICROBE_STAGE_HEALTH_TEXT"
msgstr ""

msgid "MICROBE_STAGE_HELP_MESSAGE_1"
msgstr "[thrive:input]g_move_forward[/thrive:input],[thrive:input]g_move_left[/thrive:input],[thrive:input]g_move_backwards[/thrive:input],[thrive:input]g_move_right[/thrive:input] şi mouse-ul să vă deplasați. [thrive:input]g_fire_toxin[/thrive:input] pentru a trage [thrive:compound type=\"oxytoxy\"][/thrive:compound] dacă aveți o vacuolă de toxine. [thrive:input]g_toggle_engulf[/thrive:input] pentru a activa modul de înghițit. Puteți să zoomați mai aproape și mai departe cu rotița mouse-ului."

msgid "MICROBE_STAGE_HELP_MESSAGE_10"
msgstr "Pentru a reproduce trebuie să vă împărțiti toate organitele dvs. Organitelor le trebuie [thrive:compound type=\"ammonia\"][/thrive:compound], [thrive:compound type=\"phosphates\"][/thrive:compound], și timp pentru a se împărți."

msgid "MICROBE_STAGE_HELP_MESSAGE_11"
msgstr "Dar dacă supraviețuiți douăzeci de generații cu o populație peste 300, veți câștiga jocul. După ce ați câștigat jocul, veți primi un pop-up, și veți putea să continuați să vă jucați."

msgid "MICROBE_STAGE_HELP_MESSAGE_12"
msgstr "Fiți atenți că competitorii dvs. evoluează lăngă tine. De fiecare dată cănd intrați în editor vor evolua celălalte specii înlătură de tine."

msgid "MICROBE_STAGE_HELP_MESSAGE_13"
msgstr "Agentul de legare lasă celula dvs. să se lege de alte celule din aceeași specie pentru a forma o colonie, unde celulele împart compusurile care le obsorb și care le creează. Intră în modul de legare prin apăsarea butonului [thrive:input]g_toggle_binding[/thrive:input]. Când sunteți într-o colonie, nu puteți să vă împărțiți celula și să întrați în editor. Pentru a intra în editor veți trebui să adunați compusurile necesare și să ieșiți din colonie prin apăsarea butonului [thrive:input]g_unbind_all[/thrive:input]. Colonii mari de celule sunt calea spre multicelularitate."

msgid "MICROBE_STAGE_HELP_MESSAGE_15"
msgstr "Membrane din celuloză sau chitină nu pot fi digerate fără enzimele care le pot descompune."

msgid "MICROBE_STAGE_HELP_MESSAGE_16"
msgstr "Dar lyzozomii sunt exclusivi pentru eucariote. Procarioții n-au aceste organite, și își digeră mâncarea mai puțin eficient. Asta nu e o problemă pentru celule mici, dar pentru celule mai mari, nu a avea lizozomi e foarte dezavantajos."

msgid "MICROBE_STAGE_HELP_MESSAGE_2"
msgstr "Celula dvs. folosește [thrive:compound type=\"atp\"][/thrive:compound] ca sursă de energie, dacă rămâne fără ATF, va muri."

msgid "MICROBE_STAGE_HELP_MESSAGE_3"
msgstr "Pentru a accesa editorul, trebuie să stați în viață destul de lung pentru a reproduce. Consumând [thrive:compound type=\"ammonia\"][/thrive:compound] (norii portocalii) și [thrive:compound type=\"phosphates\"][/thrive:compound] (norii mov) va accelera procesul."

msgid "MICROBE_STAGE_HELP_MESSAGE_4"
msgstr "Puteți și să înghițiți celule, bacterii, bucăți de fier și bucăți de celule care sunt mai mici decât tine prin apăsarea butonului [thrive:input]g_toggle_engulf[/thrive:input]. Când sunteți în modul de înghițit veți folosii mai mult [thrive:compound type=\"atp\"][/thrive:compound], și o să încetiniți. Nu uitați să apăsați [thrive:input]g_toggle_engulf[/thrive:input] încă o dată că să opriți modul de înghițit."

msgid "MICROBE_STAGE_HELP_MESSAGE_5"
msgstr "Osmoreglarea costă [thrive:compound type=\"atp\"][/thrive:compound], așa că cu cât mai mare e celula ta, cu cât mai multe mitocondrii, metabolozomi, sau ruginină (sau citoplamă, care face glicoliză) îți trebuie ca să nu pierzi [thrive:compound type=\"atp\"][/thrive:compound] când sunteți staționar."

msgid "MICROBE_STAGE_HELP_MESSAGE_6"
msgstr "Sunt multe organite de evoluat în editor, care vă lasă să aveți multe stiluri de joc diferite."

msgid "MICROBE_STAGE_HELP_MESSAGE_7"
msgstr "Dacă populația dvs. scade până la zero, veți deveni extinși."

#, fuzzy
msgid "MICROBE_STAGE_HELP_MESSAGE_8"
msgstr ""
"Diverșii nori de compuse sunt:\n"
"\n"
"Alb – [thrive:compound type=\"glucose\"][/thrive:compound]\n"
"Galben – [thrive:compound type=\"hydrogensulfide\"][/thrive:compound]\n"
"Portocaliu – [thrive:compound type=\"ammonia\"][/thrive:compound]\n"
"Mov – [thrive:compound type=\"phosphates\"][/thrive:compound]\n"
"Maro Ruginiu – [thrive:compound type=\"iron\"][/thrive:compound]\n"
"\n"
"[thrive:compound type=\"glucose\"][/thrive:compound] face [thrive:compound type=\"atp\"][/thrive:compound]."

msgid "MICROBE_STAGE_HELP_MESSAGE_9"
msgstr ""
"[thrive:compound type=\"hydrogensulfide\"][/thrive:compound] poate fi transformat în [thrive:compound type=\"glucose\"][/thrive:compound] prin chemoplaste și cu proteine care chemosintează. [thrive:compound type=\"iron\"][/thrive:compound] poate fi transformat prin ruginină în\n"
"[thrive:compound type=\"atp\"][/thrive:compound]."

msgid "MICROBE_STAGE_INITIAL"
msgstr ""

#, fuzzy
msgid "MICROBE_STAGE_INITIAL_PANSPERMIA"
msgstr "Etapa Microbilor"

#, fuzzy
msgid "MICROBE_STAGE_INITIAL_POND"
msgstr "Etapa Microbilor"

#, fuzzy
msgid "MICROBE_STAGE_ORGANELLE_DIVISION"
msgstr "[thrive:input]g_move_forward[/thrive:input],[thrive:input]g_move_left[/thrive:input],[thrive:input]g_move_backwards[/thrive:input],[thrive:input]g_move_right[/thrive:input] şi mouse-ul să vă deplasați. [thrive:input]g_fire_toxin[/thrive:input] pentru a trage [thrive:compound type=\"oxytoxy\"][/thrive:compound] dacă aveți o vacuolă de toxine. [thrive:input]g_toggle_engulf[/thrive:input] pentru a activa modul de înghițit. Puteți să zoomați mai aproape și mai departe cu rotița mouse-ului."

msgid "MIDDLE_MOUSE"
msgstr ""

msgid "MILLION_ABBREVIATION"
msgstr ""

msgid "MINIMUM_AMOUNT_TO_FIND"
msgstr ""

msgid "MINIMUM_VERSION"
msgstr ""

msgid "MIN_VISIBLE_DATASET_WARNING"
msgstr ""

msgid "MISC"
msgstr ""

msgid "MISCELLANEOUS"
msgstr ""

msgid "MISCELLANEOUS_3D_STAGE"
msgstr ""

msgid "MISC_FUN"
msgstr ""

msgid "MISSING_DESCRIPTION"
msgstr ""

msgid "MISSING_OR_INVALID_REQUIRED_FIELD"
msgstr ""

msgid "MISSING_TITLE"
msgstr ""

msgid "MITOCHONDRION"
msgstr ""

msgid "MITOCHONDRION_DESCRIPTION"
msgstr ""

msgid "MITOCHONDRION_PROCESSES_DESCRIPTION"
msgstr ""

msgid "MIXED_DOT_DOT_DOT"
msgstr ""

msgid "MODDING_INSTRUCTIONS_ON"
msgstr ""

msgid "MODELS"
msgstr "Modele"

msgid "MODIFY"
msgstr ""

msgid "MODIFY_ORGANELLE"
msgstr ""

msgid "MODIFY_TYPE"
msgstr ""

msgid "MODS"
msgstr ""

msgid "MODS_INSTALLED_BUT_NOT_ENABLED"
msgstr ""

msgid "MOD_ASSEMBLY"
msgstr ""

msgid "MOD_ASSEMBLY_CLASS"
msgstr ""

#, fuzzy
msgid "MOD_ASSEMBLY_CLASS_CREATION_FAILED"
msgstr "Validările adiționale au detectat o problemă: {0}"

msgid "MOD_ASSEMBLY_CLASS_NOT_FOUND"
msgstr ""

msgid "MOD_ASSEMBLY_INIT_CALL_FAILED"
msgstr ""

msgid "MOD_ASSEMBLY_LOAD_CALL_FAILED_EXCEPTION"
msgstr ""

msgid "MOD_ASSEMBLY_LOAD_EXCEPTION"
msgstr ""

msgid "MOD_ASSEMBLY_UNLOAD_CALL_FAILED"
msgstr ""

msgid "MOD_ASSEMBLY_UNLOAD_CALL_FAILED_EXCEPTION"
msgstr ""

msgid "MOD_AUTHOR"
msgstr ""

msgid "MOD_AUTO_HARMONY"
msgstr ""

msgid "MOD_CREATION_FAILED"
msgstr ""

msgid "MOD_DESCRIPTION"
msgstr ""

msgid "MOD_EXTENDED_DESCRIPTION"
msgstr ""

msgid "MOD_HARMONY_LOAD_FAILED_EXCEPTION"
msgstr ""

msgid "MOD_HARMONY_UNLOAD_FAILED_EXCEPTION"
msgstr ""

msgid "MOD_HAS_NO_LOADABLE_RESOURCES"
msgstr ""

msgid "MOD_ICON_FILE"
msgstr ""

msgid "MOD_INFO_URL"
msgstr ""

msgid "MOD_INTERNAL_NAME"
msgstr ""

msgid "MOD_LICENSE"
msgstr ""

msgid "MOD_LOAD_ERRORS"
msgstr ""

msgid "MOD_LOAD_ERRORS_OCCURRED"
msgstr ""

msgid "MOD_LOAD_OR_UNLOAD_ERRORS_OCCURRED"
msgstr ""

msgid "MOD_LOAD_UNLOAD_CAVEATS"
msgstr ""

msgid "MOD_LOAD_UNLOAD_RESTART"
msgstr ""

msgid "MOD_MAXIMUM_THRIVE"
msgstr ""

msgid "MOD_MINIMUM_THRIVE"
msgstr ""

msgid "MOD_NAME"
msgstr ""

msgid "MOD_PCK_NAME"
msgstr ""

msgid "MOD_RECOMMENDED_THRIVE"
msgstr ""

msgid "MOD_TO_UPLOAD"
msgstr ""

msgid "MOD_UPLOADER"
msgstr ""

msgid "MOD_VERSION"
msgstr ""

msgid "MORE_INFO"
msgstr ""

msgid "MORE_INFO_PROMPT"
msgstr ""

msgid "MOUSE_EDGE_PANNING_OPTION"
msgstr ""

msgid "MOUSE_LOOK_SENSITIVITY"
msgstr ""

msgid "MOUSE_SENSITIVITY_WINDOW_SIZE_ADJUSTMENT"
msgstr ""

msgid "MOVE"
msgstr ""

msgid "MOVEMENT"
msgstr ""

msgid "MOVE_ATTEMPTS_PER_SPECIES"
msgstr ""

msgid "MOVE_BACKWARDS"
msgstr ""

msgid "MOVE_DOWN_OR_CROUCH"
msgstr ""

msgid "MOVE_FORWARD"
msgstr ""

msgid "MOVE_LEFT"
msgstr ""

msgid "MOVE_ORGANELLE"
msgstr ""

msgid "MOVE_RIGHT"
msgstr ""

msgid "MOVE_TO_ANY_PATCH"
msgstr ""

msgid "MOVE_TO_LAND"
msgstr ""

msgid "MOVE_TO_MACROSCOPIC_TOOLTIP"
msgstr ""

msgid "MOVE_TO_MULTICELLULAR_STAGE_TOOLTIP"
msgstr ""

msgid "MOVE_TO_THIS_PATCH"
msgstr ""

msgid "MOVE_UP_OR_JUMP"
msgstr ""

msgid "MOVING_TO_AWAKENING_PROTOTYPE"
msgstr ""

msgid "MOVING_TO_AWAKENING_PROTOTYPE_TITLE"
msgstr ""

msgid "MOVING_TO_LAND_PROTOTYPE"
msgstr ""

msgid "MOVING_TO_LAND_PROTOTYPE_TITLE"
msgstr ""

msgid "MOVING_TO_SOCIETY_STAGE"
msgstr ""

msgid "MP_COST"
msgstr ""

msgid "MUCILAGE"
msgstr ""

msgid "MUCILAGE_SYNTHESIS"
msgstr ""

msgid "MULTICELLULAR_EDITOR"
msgstr "Editorul Multicelular"

#, fuzzy
msgid "MULTICELLULAR_FREEBUILD_EDITOR"
msgstr "Editorul Multicelular"

msgid "MULTICELLULAR_STAGE"
msgstr "Etapa Multicelulară"

msgid "MULTIPLE_CELLS"
msgstr ""

msgid "MULTIPLE_METABALLS"
msgstr ""

msgid "MULTIPLE_ORGANELLES"
msgstr ""

msgid "MULTISAMPLE_ANTI_ALIASING"
msgstr ""

msgid "MULTITHREADED_SIMULATION_ENABLED"
msgstr ""

msgid "MULTITHREADED_SIMULATION_EXPLANATION"
msgstr ""

msgid "MUSEUM_WELCOME_TEXT"
msgstr ""

msgid "MUSIC"
msgstr "Muzică"

msgid "MUSIC_VOLUME"
msgstr ""

msgid "MUTATIONS_PER_SPECIES"
msgstr ""

msgid "MUTATION_COST_MULTIPLIER"
msgstr ""

msgid "MUTATION_COST_MULTIPLIER_EXPLANATION"
msgstr ""

msgid "MUTATION_POINTS"
msgstr ""

msgid "MUTE"
msgstr ""

msgid "NAME"
msgstr ""

msgid "NAME_LABEL_CITY"
msgstr ""

msgid "NAME_LABEL_FLEET"
msgstr ""

msgid "NAME_LABEL_STRUCTURE_UNFINISHED"
msgstr ""

msgid "NATIVE_THREAD_ADVICE_TOOLTIP"
msgstr ""

msgid "NEGATIVE_ATP_BALANCE"
msgstr ""

msgid "NEGATIVE_ATP_BALANCE_TEXT"
msgstr ""

msgid "NEW"
msgstr ""

msgid "NEWER_VERSION_LOADING_WARNING"
msgstr ""

msgid "NEWS"
msgstr ""

msgid "NEW_BIODIVERSITY_INCREASING_SPECIES_POPULATION"
msgstr ""

msgid "NEW_GAME"
msgstr ""

msgid "NEW_GAME_BUTTON_TOOLTIP"
msgstr ""

msgid "NEW_GAME_SETTINGS_PERFORMANCE_OPTIONS_INFO"
msgstr ""

msgid "NEW_MOD_DEFAULT_DESCRIPTION"
msgstr ""

msgid "NEW_NAME"
msgstr ""

msgid "NEW_NAME_COLON"
msgstr ""

msgid "NEXT_CAPITAL"
msgstr ""

msgid "NEXT_EDITOR_TAB"
msgstr ""

msgid "NITROGEN"
msgstr ""

msgid "NITROGENASE"
msgstr ""

msgid "NITROGENASE_DESCRIPTION"
msgstr ""

msgid "NITROGENASE_PROCESSES_DESCRIPTION"
msgstr ""

msgid "NITROGEN_FIXING_PLASTID"
msgstr ""

msgid "NITROGEN_FIXING_PLASTID_DESCRIPTION"
msgstr ""

msgid "NITROGEN_FIXING_PLASTID_PROCESSES_DESCRIPTION"
msgstr ""

msgid "NONE"
msgstr ""

msgid "NORMAL"
msgstr ""

msgid "NORMAL_MEMBRANE_DESCRIPTION"
msgstr ""

msgid "NOTHING_HERE"
msgstr ""

msgid "NOTHING_TO_INTERACT_WITH"
msgstr ""

msgid "NOTICE_DAMAGED_BY_NO_ATP"
msgstr ""

msgid "NOTICE_ENGULF_DAMAGE_FROM_TOXIN"
msgstr ""

msgid "NOTICE_ENGULF_MISSING_ENZYME"
msgstr ""

msgid "NOTICE_ENGULF_SIZE_TOO_SMALL"
msgstr ""

msgid "NOTICE_ENGULF_STORAGE_FULL"
msgstr ""

msgid "NOTICE_HIT_BY_ATP_TOXIN"
msgstr ""

#, fuzzy
msgid "NOTICE_HIT_BY_BASE_MOVEMENT_TOXIN"
msgstr "Mișcare de bază"

msgid "NOTICE_READY_TO_EDIT"
msgstr ""

msgid "NOT_FOUND_CHUNK"
msgstr ""

msgid "NOT_STARTED_DOT"
msgstr ""

msgid "NOVEMBER"
msgstr ""

msgid "NO_AI"
msgstr ""

msgid "NO_DATA_TO_SHOW"
msgstr ""

msgid "NO_EVENTS_RECORDED"
msgstr ""

msgid "NO_FOSSIL_DIRECTORY"
msgstr ""

msgid "NO_MODS_ENABLED"
msgstr ""

msgid "NO_ORGANELLE_PROCESSES"
msgstr ""

msgid "NO_SAVEGAMES_FOUND"
msgstr ""

msgid "NO_SAVE_DIRECTORY"
msgstr ""

msgid "NO_SCREENSHOT_DIRECTORY"
msgstr ""

msgid "NO_SELECTED_MOD"
msgstr ""

msgid "NUCLEUS"
msgstr ""

msgid "NUCLEUS_DELETE_OPTION_DISABLED_TOOLTIP"
msgstr ""

msgid "NUCLEUS_DESCRIPTION"
msgstr ""

msgid "NUCLEUS_SMALL_DESCRIPTION"
msgstr ""

msgid "NUMLOCK"
msgstr ""

msgid "N_A"
msgstr ""

msgid "N_A_MP"
msgstr ""

msgid "N_TIMES"
msgstr ""

msgid "OCTOBER"
msgstr ""

msgid "OFFICIAL_WEBSITE"
msgstr ""

msgid "OFFICIAL_WEBSITE_BUTTON_TOOLTIP"
msgstr ""

msgid "OK"
msgstr ""

msgid "OLDER_VERSION_LOADING_WARNING"
msgstr ""

msgid "OPENGL_MODE_WARNING"
msgstr ""

#, fuzzy
msgid "OPENGL_MODE_WARNING_EXPLANATION"
msgstr ""
"Microbii agresivi vor urmări prada pe distanțe mai mari\n"
"și sunt mai predispuși să lupte împotriva prădătorilor atunci când sunt atacați.\n"
"Microbii pașnici nu vor urmări pe alții pe distanțe mai mari\n"
"și sunt mai puțin susceptibile de a folosi toxine împotriva prădătorilor."

msgid "OPEN_FOLDER"
msgstr ""

msgid "OPEN_FOSSIL_FOLDER"
msgstr ""

msgid "OPEN_FOSSIL_IN_FREEBUILD_WARNING"
msgstr ""

msgid "OPEN_GOD_TOOLS"
msgstr ""

msgid "OPEN_HELP_SCREEN"
msgstr ""

msgid "OPEN_IN_FREEBUILD"
msgstr ""

msgid "OPEN_LOGS_FOLDER"
msgstr ""

msgid "OPEN_MOD_URL"
msgstr ""

msgid "OPEN_ORGANELLES_PAGE"
msgstr ""

msgid "OPEN_ORGANELLE_MENU"
msgstr ""

msgid "OPEN_RESEARCH_SCREEN"
msgstr ""

msgid "OPEN_SAVE_DIRECTORY"
msgstr ""

msgid "OPEN_SCIENCE_MENU"
msgstr ""

msgid "OPEN_SCREENSHOT_FOLDER"
msgstr ""

msgid "OPEN_THE_MENU"
msgstr ""

msgid "OPEN_TRANSLATION_SITE"
msgstr ""

msgid "OPERATION_PAUSED_DOT"
msgstr ""

msgid "OPPORTUNISM_EXPLANATION"
msgstr ""

msgid "OPPORTUNISTIC"
msgstr ""

msgid "OPTIONS"
msgstr ""

msgid "OPTIONS_BUTTON_TOOLTIP"
msgstr ""

msgid "ORGANELLES"
msgstr ""

msgid "ORGANELLES_WILL_BE_UNLOCKED_NEXT_GENERATION"
msgstr ""

msgid "ORGANELLE_AXON"
msgstr ""

msgid "ORGANELLE_AXON_DESCRIPTION"
msgstr ""

#, fuzzy
msgid "ORGANELLE_CATEGORY_MULTICELLULAR"
msgstr "Etapa Multicelulară"

msgid "ORGANELLE_MYOFIBRIL"
msgstr ""

msgid "ORGANELLE_MYOFIBRIL_DESCRIPTION"
msgstr ""

msgid "ORGANELLE_PILUS"
msgstr ""

msgid "ORGANELLE_PILUS_DESCRIPTION"
msgstr ""

msgid "ORGANELLE_PILUS_PROCESSES_DESCRIPTION"
msgstr ""

msgid "ORGANELLE_PLURAL"
msgstr ""

#, fuzzy
msgid "ORGANELLE_SINGULAR"
msgstr "Etapa Multicelulară"

msgid "ORGANELLE_UNLOCKS_ENABLED"
msgstr ""

msgid "ORGANELLE_UNLOCKS_ENABLED_EXPLANATION"
msgstr ""

msgid "ORGANISM_STATISTICS"
msgstr ""

msgid "OR_UNLOCK_CONDITION"
msgstr ""

msgid "OSMOREGULATION"
msgstr ""

msgid "OSMOREGULATION_COST"
msgstr ""

msgid "OSMOREGULATION_COST_MULTIPLIER"
msgstr ""

msgid "OSMOREGULATION_COST_MULTIPLIER_EXPLANATION"
msgstr ""

msgid "OUR_WIKI"
msgstr ""

msgid "OUTREACH_TEAM"
msgstr ""

msgid "OUTSIDE_CONTRIBUTORS"
msgstr ""

msgid "OVERWRITE_EXISTING_SAVE"
msgstr ""

msgid "OVERWRITE_EXISTING_SAVE_PROMPT"
msgstr ""

msgid "OVERWRITE_SPECIES_NAME_CONFIRMATION"
msgstr ""

msgid "OXYGEN"
msgstr ""

msgid "OXYTOXISOME"
msgstr ""

msgid "OXYTOXISOME_DESC"
msgstr ""

msgid "OXYTOXISOME_PROCESSES_DESCRIPTION"
msgstr ""

msgid "OXYTOXY_NT"
msgstr ""

msgid "OXYTOXY_SYNTHESIS"
msgstr ""

msgid "PAGEDOWN"
msgstr ""

msgid "PAGEUP"
msgstr ""

msgid "PAGE_BACK"
msgstr ""

msgid "PAGE_FORWARD"
msgstr ""

msgid "PAGE_TITLE"
msgstr ""

msgid "PAN_CAMERA_DOWN"
msgstr ""

msgid "PAN_CAMERA_LEFT"
msgstr ""

msgid "PAN_CAMERA_RESET"
msgstr ""

msgid "PAN_CAMERA_RIGHT"
msgstr ""

msgid "PAN_CAMERA_UP"
msgstr ""

msgid "PASSIVE_REPRODUCTION_PROGRESS"
msgstr ""

msgid "PASSIVE_REPRODUCTION_PROGRESS_EXPLANATION"
msgstr ""

msgid "PAST_DEVELOPERS"
msgstr ""

msgid "PATCH_EXTINCTION_BOX_TEXT"
msgstr ""

msgid "PATCH_EXTINCTION_CAPITAL"
msgstr ""

msgid "PATCH_MAP"
msgstr ""

msgid "PATCH_MAP_NAVIGATION_TOOLTIP"
msgstr ""

msgid "PATCH_NAME"
msgstr ""

msgid "PATCH_NOTES_LAST_PLAYED_INFO"
msgstr ""

msgid "PATCH_NOTES_LAST_PLAYED_INFO_PLURAL"
msgstr ""

msgid "PATCH_NOTES_TITLE"
msgstr ""

msgid "PATCH_NOTE_BULLET_POINT"
msgstr ""

msgid "PATCH_NOTE_CHANGES_HEADING"
msgstr ""

msgid "PATCH_NOTE_LINK_VISIT_TEXT"
msgstr ""

msgid "PATREON_TOOLTIP"
msgstr ""

msgid "PATRONS"
msgstr ""

msgid "PAUSED"
msgstr ""

msgid "PAUSE_MENU_RESUME_TOOLTIP"
msgstr ""

msgid "PAUSE_PROMPT"
msgstr ""

msgid "PAUSE_TOOLTIP"
msgstr ""

msgid "PCK_LOAD_FAILED"
msgstr ""

msgid "PCK_LOAD_FAILED_DOES_NOT_EXIST"
msgstr ""

msgid "PEACEFUL"
msgstr ""

#, fuzzy
msgid "PENDING_ENDOSYMBIOSIS_EXPLANATION"
msgstr ""
"Microbii agresivi vor urmări prada pe distanțe mai mari\n"
"și sunt mai predispuși să lupte împotriva prădătorilor atunci când sunt atacați.\n"
"Microbii pașnici nu vor urmări pe alții pe distanțe mai mari\n"
"și sunt mai puțin susceptibile de a folosi toxine împotriva prădătorilor."

msgid "PENDING_ENDOSYMBIOSIS_TITLE"
msgstr ""

msgid "PERCENTAGE_VALUE"
msgstr ""

msgid "PERFORMANCE"
msgstr ""

msgid "PERFORM_UNBINDING"
msgstr ""

msgid "PER_SECOND_SLASH"
msgstr ""

msgid "PHOSPHATE"
msgstr ""

msgid "PHOTOSYNTHESIS"
msgstr ""

msgid "PHYSICAL_CONDITIONS"
msgstr ""

msgid "PHYSICAL_RESISTANCE"
msgstr ""

msgid "PLACE_ORGANELLE"
msgstr ""

msgid "PLANET"
msgstr ""

msgid "PLANET_DETAILS_STRING"
msgstr ""

msgid "PLANET_GENERATION_TEASER"
msgstr ""

msgid "PLANET_RANDOM_SEED"
msgstr ""

msgid "PLAYER"
msgstr ""

msgid "PLAYER_DEATH_POPULATION_PENALTY"
msgstr ""

msgid "PLAYER_DEATH_POPULATION_PENALTY_EXPLANATION"
msgstr ""

msgid "PLAYER_DIED"
msgstr ""

msgid "PLAYER_DUPLICATE"
msgstr ""

msgid "PLAYER_EXTINCT"
msgstr ""

msgid "PLAYER_RELATIVE_MOVEMENT"
msgstr ""

msgid "PLAYER_REPRODUCED"
msgstr ""

msgid "PLAYER_SPEED"
msgstr ""

msgid "PLAYSTATION_3"
msgstr ""

msgid "PLAYSTATION_4"
msgstr ""

msgid "PLAYSTATION_5"
msgstr ""

msgid "PLAY_INTRO_VIDEO"
msgstr ""

msgid "PLAY_MICROBE_INTRO_ON_NEW_GAME"
msgstr ""

msgid "PLAY_WITH_CURRENT_SETTING"
msgstr ""

msgid "POPULATION_CAPITAL"
msgstr ""

msgid "POPULATION_COLON"
msgstr ""

msgid "POPULATION_IN_PATCHES"
msgstr ""

msgid "POPULATION_IN_PATCH_SHORT"
msgstr ""

msgid "PREDATION_FOOD_SOURCE"
msgstr ""

msgid "PREDICTION_DETAILS_OPEN_TOOLTIP"
msgstr ""

msgid "PRESSURE"
msgstr ""

msgid "PRESSURE_SHORT"
msgstr ""

msgid "PRESS_KEY_DOT_DOT_DOT"
msgstr ""

msgid "PREVIEW_IMAGE_DOES_NOT_EXIST"
msgstr ""

msgid "PREVIEW_IMAGE_IS_TOO_LARGE"
msgstr ""

msgid "PREVIOUS_COLON"
msgstr ""

msgid "PROCESSING_LOADED_OBJECTS"
msgstr ""

msgid "PROCESS_ENVIRONMENT_SEPARATOR"
msgstr ""

msgid "PROCESS_PANEL_TITLE"
msgstr ""

msgid "PROGRAMMING_TEAM"
msgstr ""

msgid "PROJECT_MANAGEMENT_TEAM"
msgstr ""

msgid "PROTECT_MIGRATIONS_FROM_SPECIES_CAP"
msgstr ""

msgid "PROTECT_NEW_CELLS_FROM_SPECIES_CAP"
msgstr ""

msgid "PROTEINS"
msgstr ""

msgid "PROTOPLASM"
msgstr ""

msgid "PULL_REQUESTS_PROGRAMMING"
msgstr ""

msgid "QUICK_LOAD"
msgstr ""

msgid "QUICK_SAVE"
msgstr ""

msgid "QUIT"
msgstr ""

msgid "QUIT_BUTTON_TOOLTIP"
msgstr ""

msgid "QUIT_GAME_WARNING"
msgstr ""

msgid "RANDOMIZE_SPECIES_NAME"
msgstr ""

msgid "RANDOM_SEED_TOOLTIP"
msgstr ""

msgid "RAW"
msgstr ""

msgid "RAW_VALUE_COLON"
msgstr ""

msgid "READING_SAVE_DATA"
msgstr ""

msgid "READY"
msgstr ""

msgid "RECOMMENDED_THRIVE_VERSION"
msgstr ""

msgid "REDDIT_TOOLTIP"
msgstr ""

msgid "REDO"
msgstr ""

msgid "REDO_THE_LAST_ACTION"
msgstr ""

msgid "REFRESH"
msgstr ""

msgid "REFUND_MIGRATIONS_IN_EXTINCTIONS"
msgstr ""

msgid "REPORT"
msgstr ""

msgid "REPORT_BUG"
msgstr ""

msgid "REPRODUCED"
msgstr ""

msgid "REPRODUCTION"
msgstr ""

msgid "REPRODUCTION_ASEXUAL"
msgstr ""

msgid "REPRODUCTION_BUDDING"
msgstr ""

msgid "REPRODUCTION_METHOD"
msgstr ""

msgid "REQUIRES_NUCLEUS"
msgstr ""

msgid "RESEARCH"
msgstr ""

msgid "RESET"
msgstr ""

msgid "RESET_DEADZONES"
msgstr ""

msgid "RESET_DISMISSED_POPUPS"
msgstr ""

msgid "RESET_INPUTS_TO_DEFAULTS"
msgstr ""

msgid "RESET_KEYBINDINGS"
msgstr ""

msgid "RESET_SETTINGS_TO_DEFAULTS"
msgstr ""

msgid "RESET_TO_DEFAULTS"
msgstr ""

msgid "RESISTANT_TO_BASIC_ENGULFMENT"
msgstr ""

msgid "RESOLUTION"
msgstr ""

msgid "RESOURCE_ABSORBTION_SPEED"
msgstr ""

msgid "RESOURCE_AMOUNT_SHORT"
msgstr ""

msgid "RESOURCE_ENERGY"
msgstr ""

msgid "RESOURCE_FOOD"
msgstr ""

msgid "RESOURCE_ROCK"
msgstr ""

msgid "RESOURCE_WOOD"
msgstr ""

msgid "RESPIRATION"
msgstr ""

msgid "RESPONSIVE"
msgstr ""

msgid "RESTART_REQUIRED"
msgstr ""

msgid "RESUME"
msgstr ""

msgid "RESUME_TOOLTIP"
msgstr ""

msgid "RETURN_TO_MENU"
msgstr ""

msgid "RETURN_TO_MENU_TOOLTIP"
msgstr ""

msgid "RETURN_TO_MENU_WARNING"
msgstr ""

msgid "REVEAL_ALL_PATCHES"
msgstr ""

msgid "REVOLUTIONARY_GAMES_SOCIAL_TOOLTIP"
msgstr ""

msgid "RIGHT_ARROW"
msgstr ""

msgid "RIGHT_MOUSE"
msgstr ""

msgid "RIGID"
msgstr ""

msgid "RIGIDITY_MEMBRANE_DESCRIPTION"
msgstr ""

msgid "ROTATE_LEFT"
msgstr ""

msgid "ROTATE_RIGHT"
msgstr ""

msgid "ROTATION_COLON"
msgstr ""

msgid "RUN_AUTO_EVO_DURING_GAMEPLAY"
msgstr ""

msgid "RUN_ONE_STEP"
msgstr ""

msgid "RUN_RESULT_BY_SENDING_POPULATION"
msgstr ""

msgid "RUN_RESULT_GENE_CODE"
msgstr ""

msgid "RUN_RESULT_NICHE_FILL"
msgstr ""

msgid "RUN_RESULT_SELECTION_PRESSURE_SPLIT"
msgstr ""

msgid "RUN_RESULT_SPLIT_FROM"
msgstr ""

msgid "RUN_RESULT_SPLIT_OFF_TO"
msgstr ""

msgid "RUN_X_WORLDS"
msgstr ""

msgid "RUN_X_WORLDS_TOOLTIP"
msgstr ""

msgid "RUSTICYANIN"
msgstr ""

msgid "RUSTICYANIN_DESCRIPTION"
msgstr ""

msgid "RUSTICYANIN_PROCESSES_DESCRIPTION"
msgstr ""

msgid "SAFE_MODE_EXPLANATION"
msgstr ""

msgid "SAFE_MODE_TITLE"
msgstr ""

msgid "SAVE"
msgstr ""

msgid "SAVE_AND_CONTINUE"
msgstr ""

msgid "SAVE_AUTOSAVE"
msgstr ""

msgid "SAVE_DELETE_WARNING"
msgstr ""

msgid "SAVE_ERROR_INCLUDE_JSON_DEBUG_NOTE"
msgstr ""

msgid "SAVE_ERROR_TURN_ON_JSON_DEBUG_MODE"
msgstr ""

msgid "SAVE_FAILED"
msgstr ""

msgid "SAVE_GAME"
msgstr ""

msgid "SAVE_GAME_BUTTON_TOOLTIP"
msgstr ""

msgid "SAVE_HAS_DIFFERENT_VERSION"
msgstr ""

msgid "SAVE_HAS_DIFFERENT_VERSION_TEXT"
msgstr ""

msgid "SAVE_HAS_INVALID_GAME_STATE"
msgstr ""

msgid "SAVE_INVALID"
msgstr ""

msgid "SAVE_IS_INVALID"
msgstr ""

msgid "SAVE_IS_UPGRADEABLE_DESCRIPTION"
msgstr ""

msgid "SAVE_LOAD_ALREADY_LOADED_FREE_FAILURE"
msgstr ""

msgid "SAVE_MANUAL"
msgstr ""

msgid "SAVE_QUICKSAVE"
msgstr ""

msgid "SAVE_SPACE_USED"
msgstr ""

msgid "SAVE_UPGRADE_FAILED"
msgstr ""

msgid "SAVE_UPGRADE_FAILED_DESCRIPTION"
msgstr ""

msgid "SAVING_DATA_FAILED_DUE_TO"
msgstr ""

msgid "SAVING_DOT_DOT_DOT"
msgstr ""

msgid "SAVING_FAILED_WITH_EXCEPTION"
msgstr ""

msgid "SAVING_NOT_POSSIBLE"
msgstr ""

msgid "SAVING_SUCCEEDED"
msgstr ""

msgid "SCALING_NONE"
msgstr ""

msgid "SCALING_ON"
msgstr ""

msgid "SCALING_ON_INVERSE"
msgstr ""

msgid "SCREEN_EFFECT"
msgstr ""

msgid "SCREEN_EFFECT_GAMEBOY"
msgstr ""

msgid "SCREEN_EFFECT_GAMEBOY_COLOR"
msgstr ""

msgid "SCREEN_EFFECT_GREYSCALE"
msgstr ""

msgid "SCREEN_EFFECT_NONE"
msgstr ""

msgid "SCREEN_RELATIVE_MOVEMENT"
msgstr ""

msgid "SCROLLLOCK"
msgstr ""

msgid "SEARCH_DOT_DOT_DOT"
msgstr ""

msgid "SEARCH_PLACEHOLDER"
msgstr ""

msgid "SEARCH_RADIUS"
msgstr ""

msgid "SEA_FLOOR"
msgstr ""

msgid "SECRETE_SLIME"
msgstr ""

msgid "SECRETE_SLIME_TOOLTIP"
msgstr ""

msgid "SEED_LABEL"
msgstr ""

msgid "SELECTED_COLON"
msgstr ""

msgid "SELECTED_MOD"
msgstr ""

msgid "SELECTED_SAVE_IS_INCOMPATIBLE_PROMPT"
msgstr ""

msgid "SELECTED_SAVE_IS_INCOMPATIBLE_PROTOTYPE_PROMPT"
msgstr ""

msgid "SELECTED_SAVE_IS_UPGRADEABLE_PROMPT"
msgstr ""

msgid "SELECT_A_GENERATION"
msgstr ""

msgid "SELECT_A_PATCH"
msgstr ""

msgid "SELECT_A_SPECIES"
msgstr ""

msgid "SELECT_A_TECHNOLOGY"
msgstr ""

msgid "SELECT_CELL_TYPE_FROM_EDITOR"
msgstr ""

msgid "SELECT_ENZYME"
msgstr ""

msgid "SELECT_OPTION"
msgstr ""

msgid "SELECT_PREVIEW_IMAGE"
msgstr ""

msgid "SELECT_SPACE_STRUCTURE_TITLE"
msgstr ""

msgid "SELECT_STRUCTURE_POPUP_TITLE"
msgstr ""

msgid "SELECT_TISSUE_TYPE_FROM_EDITOR"
msgstr ""

msgid "SELECT_VACUOLE_COMPOUND_COLON"
msgstr ""

msgid "SEPTEMBER"
msgstr ""

msgid "SESSILE"
msgstr ""

msgid "SETTING_ONLY_APPLIES_TO_NEW_GAMES"
msgstr ""

msgid "SFX_VOLUME"
msgstr ""

msgid "SHIFT"
msgstr ""

msgid "SHOW_HELP"
msgstr ""

msgid "SHOW_NEW_PATCH_NOTES"
msgstr ""

msgid "SHOW_NEW_PATCH_NOTES_TOOLTIP"
msgstr ""

msgid "SHOW_TUTORIALS"
msgstr ""

msgid "SHOW_TUTORIALS_IN_NEW_CURRENT_OPTION"
msgstr ""

msgid "SHOW_TUTORIALS_IN_NEW_GAMES_OPTION"
msgstr ""

msgid "SHOW_UNSAVED_PROGRESS_WARNING"
msgstr ""

msgid "SHOW_UNSAVED_PROGRESS_WARNING_TOOLTIP"
msgstr ""

msgid "SHOW_WEB_NEWS_FEED"
msgstr ""

msgid "SIGNALING_AGENT"
msgstr ""

msgid "SIGNALING_AGENTS_ACTION_TOOLTIP"
msgstr ""

msgid "SIGNALING_AGENT_DESCRIPTION"
msgstr ""

msgid "SIGNALING_AGENT_PROCESSES_DESCRIPTION"
msgstr ""

msgid "SIGNAL_COMMAND_AGGRESSION"
msgstr ""

msgid "SIGNAL_COMMAND_FLEE"
msgstr ""

msgid "SIGNAL_COMMAND_FOLLOW"
msgstr ""

msgid "SIGNAL_COMMAND_NONE"
msgstr ""

msgid "SIGNAL_COMMAND_TO_ME"
msgstr ""

msgid "SIGNAL_TO_EMIT"
msgstr ""

msgid "SILICA"
msgstr ""

msgid "SILICA_MEMBRANE_DESCRIPTION"
msgstr ""

msgid "SIZE_COLON"
msgstr ""

msgid "SLIDESHOW"
msgstr ""

msgid "SLIME_JET"
msgstr ""

msgid "SLIME_JET_DESCRIPTION"
msgstr ""

msgid "SLIME_JET_PROCESSES_DESCRIPTION"
msgstr ""

msgid "SMALL_IRON_CHUNK"
msgstr ""

#, fuzzy
msgid "SOCIETY_STAGE"
msgstr "Etapa Microbilor"

msgid "SOUND"
msgstr ""

msgid "SOUND_TEAM"
msgstr ""

msgid "SOUND_TEAM_LEAD"
msgstr ""

msgid "SOUND_TEAM_LEADS"
msgstr ""

msgid "SPACE"
msgstr ""

#, fuzzy
msgid "SPACE_STAGE"
msgstr "Etapa Microbilor"

msgid "SPACE_STRUCTURE_HAS_RESOURCES"
msgstr ""

msgid "SPACE_STRUCTURE_NO_EXTRA_DESCRIPTION"
msgstr ""

msgid "SPACE_STRUCTURE_WAITING_CONSTRUCTION"
msgstr ""

msgid "SPAWN_AMMONIA"
msgstr ""

msgid "SPAWN_ENEMY"
msgstr ""

msgid "SPAWN_ENEMY_CHEAT_FAIL"
msgstr ""

msgid "SPAWN_GLUCOSE"
msgstr ""

msgid "SPAWN_PHOSPHATES"
msgstr ""

msgid "SPECIAL_MOUSE_1"
msgstr ""

msgid "SPECIAL_MOUSE_2"
msgstr ""

msgid "SPECIES"
msgstr ""

msgid "SPECIES_COLON"
msgstr ""

msgid "SPECIES_DETAIL_TEXT"
msgstr ""

msgid "SPECIES_HAS_A_MUTATION"
msgstr ""

msgid "SPECIES_LIST"
msgstr ""

msgid "SPECIES_NAME_DOT_DOT_DOT"
msgstr ""

msgid "SPECIES_NAME_TOO_LONG_POPUP"
msgstr ""

msgid "SPECIES_POPULATION"
msgstr ""

msgid "SPECIES_PRESENT"
msgstr ""

msgid "SPECIES_SPLIT_BY_MUTATION_THRESHOLD_POPULATION_AMOUNT"
msgstr ""

msgid "SPECIES_SPLIT_BY_MUTATION_THRESHOLD_POPULATION_FRACTION"
msgstr ""

msgid "SPECIES_TO_FIND"
msgstr ""

msgid "SPECIES_WITH_POPULATION"
msgstr ""

msgid "SPEED"
msgstr ""

msgid "SPEED_COLON"
msgstr ""

msgid "SPREAD_TO_PATCHES"
msgstr ""

msgid "STAGE_MENU_BUTTON_TOOLTIP"
msgstr ""

msgid "START"
msgstr ""

msgid "STARTING"
msgstr ""

msgid "START_CALIBRATION"
msgstr ""

msgid "START_GAME"
msgstr ""

msgid "START_RESEARCH"
msgstr ""

msgid "STATISTICS"
msgstr ""

#, fuzzy
msgid "STAT_ATP_PRODUCTION_REDUCTION"
msgstr "PRODUCȚIA DE ATP ESTE PREA MICĂ!"

#, fuzzy
msgid "STAT_BASE_MOVEMENT_REDUCTION"
msgstr "Mișcare de bază"

msgid "STAT_DAMAGE"
msgstr ""

msgid "STAT_DAMAGE_PER_OXYGEN"
msgstr ""

msgid "STEAM_CLIENT_INIT_FAILED"
msgstr ""

msgid "STEAM_ERROR_ACCOUNT_DOES_NOT_OWN_PRODUCT"
msgstr ""

msgid "STEAM_ERROR_ACCOUNT_READ_ONLY"
msgstr ""

msgid "STEAM_ERROR_ALREADY_UPLOADED"
msgstr ""

msgid "STEAM_ERROR_BANNED"
msgstr ""

msgid "STEAM_ERROR_CLOUD_LIMIT_EXCEEDED"
msgstr ""

msgid "STEAM_ERROR_DUPLICATE_NAME"
msgstr ""

msgid "STEAM_ERROR_FILE_NOT_FOUND"
msgstr ""

msgid "STEAM_ERROR_INSUFFICIENT_PRIVILEGE"
msgstr ""

msgid "STEAM_ERROR_INVALID_PARAMETER"
msgstr ""

msgid "STEAM_ERROR_LOCKING_FAILED"
msgstr ""

msgid "STEAM_ERROR_NOT_LOGGED_IN"
msgstr ""

msgid "STEAM_ERROR_TIMEOUT"
msgstr ""

msgid "STEAM_ERROR_UNAVAILABLE"
msgstr ""

msgid "STEAM_ERROR_UNKNOWN"
msgstr ""

msgid "STEAM_INIT_FAILED"
msgstr ""

msgid "STEAM_INIT_FAILED_DESCRIPTION"
msgstr ""

msgid "STEAM_TOOLTIP"
msgstr ""

msgid "STEM_CELL_NAME"
msgstr ""

msgid "STOP"
msgstr ""

msgid "STORAGE"
msgstr ""

msgid "STORAGE_COLON"
msgstr ""

msgid "STORAGE_STATISTICS_SECONDS_OF_COMPOUND"
msgstr ""

msgid "STORE_LOGGED_IN_AS"
msgstr ""

#, fuzzy
msgid "STRATEGY_STAGES"
msgstr "Etapa Microbilor"

msgid "STRICT_NICHE_COMPETITION"
msgstr ""

msgid "STRUCTURAL"
msgstr ""

msgid "STRUCTURE"
msgstr ""

msgid "STRUCTURE_ASCENSION_GATE"
msgstr ""

msgid "STRUCTURE_DYSON_SWARM"
msgstr ""

msgid "STRUCTURE_HAS_REQUIRED_RESOURCES_TO_BUILD"
msgstr ""

msgid "STRUCTURE_HUNTER_GATHERER_LODGE"
msgstr ""

msgid "STRUCTURE_IN_PROGRESS_CONSTRUCTION"
msgstr ""

msgid "STRUCTURE_REQUIRED_RESOURCES_TO_FINISH"
msgstr ""

msgid "STRUCTURE_SELECTION_MENU_ENTRY"
msgstr ""

msgid "STRUCTURE_SELECTION_MENU_ENTRY_NOT_ENOUGH_RESOURCES"
msgstr ""

msgid "STRUCTURE_SOCIETY_CENTER"
msgstr ""

msgid "STRUCTURE_STEAM_POWERED_FACTORY"
msgstr ""

msgid "SUCCESSFUL_KILL"
msgstr ""

msgid "SUCCESSFUL_SCAVENGE"
msgstr ""

msgid "SUCCESS_BUT_MISSING_ID"
msgstr ""

msgid "SUICIDE_BUTTON_TOOLTIP"
msgstr ""

msgid "SUNLIGHT"
msgstr ""

msgid "SUPPORTER_PATRONS"
msgstr ""

msgid "SWITCH_TO_FRONT_CAMERA"
msgstr ""

msgid "SWITCH_TO_RIGHT_CAMERA"
msgstr ""

msgid "SWITCH_TO_TOP_CAMERA"
msgstr ""

msgid "SYSREQ"
msgstr ""

msgid "TAB_SECONDARY_SWITCH_LEFT"
msgstr ""

msgid "TAB_SECONDARY_SWITCH_RIGHT"
msgstr ""

msgid "TAB_SWITCH_LEFT"
msgstr ""

msgid "TAB_SWITCH_RIGHT"
msgstr ""

msgid "TAGS_IS_WHITESPACE"
msgstr ""

msgid "TAKE_SCREENSHOT"
msgstr ""

msgid "TARGET_TYPE_COLON"
msgstr ""

msgid "TECHNOLOGY_ASCENSION"
msgstr ""

msgid "TECHNOLOGY_HUNTER_GATHERING"
msgstr ""

msgid "TECHNOLOGY_LEVEL_ADVANCED_SPACE"
msgstr ""

msgid "TECHNOLOGY_LEVEL_INDUSTRIAL"
msgstr ""

msgid "TECHNOLOGY_LEVEL_PRE_SOCIETY"
msgstr ""

msgid "TECHNOLOGY_LEVEL_PRIMITIVE"
msgstr ""

msgid "TECHNOLOGY_LEVEL_SCIFI"
msgstr ""

msgid "TECHNOLOGY_LEVEL_SPACE_AGE"
msgstr ""

msgid "TECHNOLOGY_REQUIRED_LEVEL"
msgstr ""

msgid "TECHNOLOGY_ROCKETRY"
msgstr ""

msgid "TECHNOLOGY_SIMPLE_STONE_TOOLS"
msgstr ""

msgid "TECHNOLOGY_SOCIETY_CENTER"
msgstr ""

msgid "TECHNOLOGY_STEAM_POWER"
msgstr ""

msgid "TECHNOLOGY_UNLOCKED_NOTICE"
msgstr ""

msgid "TEMPERATURE"
msgstr ""

msgid "TEMPERATURE_SHORT"
msgstr ""

msgid "TESTING_TEAM"
msgstr ""

msgid "THANKS_FOR_BUYING_THRIVE"
msgstr ""

msgid "THANKS_FOR_PLAYING"
msgstr ""

msgid "THANK_YOU_TITLE"
msgstr ""

msgid "THEORY_TEAM"
msgstr ""

msgid "THERMOPLAST"
msgstr ""

msgid "THERMOPLAST_DESCRIPTION"
msgstr ""

msgid "THERMOPLAST_PROCESSES_DESCRIPTION"
msgstr ""

msgid "THERMOSYNTHASE"
msgstr ""

msgid "THERMOSYNTHASE_DESCRIPTION"
msgstr ""

msgid "THERMOSYNTHASE_PROCESSES_DESCRIPTION"
msgstr ""

msgid "THERMOSYNTHESIS"
msgstr ""

msgid "THE_AMOUNT_OF_GLUCOSE_HAS_BEEN_REDUCED"
msgstr ""

msgid "THE_DISTURBANCE"
msgstr ""

msgid "THIS_IS_LOCAL_MOD"
msgstr ""

msgid "THIS_IS_WORKSHOP_MOD"
msgstr ""

msgid "THREADS"
msgstr ""

msgid "THRIVEOPEDIA"
msgstr ""

msgid "THRIVEOPEDIA_CURRENT_WORLD_PAGE_TITLE"
msgstr ""

msgid "THRIVEOPEDIA_EVOLUTIONARY_TREE_PAGE_TITLE"
msgstr ""

msgid "THRIVEOPEDIA_HINT_IN_GAME"
msgstr ""

msgid "THRIVEOPEDIA_HOME_INFO"
msgstr ""

msgid "THRIVEOPEDIA_HOME_PAGE_TITLE"
msgstr ""

msgid "THRIVEOPEDIA_MUSEUM_PAGE_TITLE"
msgstr ""

msgid "THRIVEOPEDIA_PATCH_MAP_PAGE_TITLE"
msgstr ""

msgid "THRIVE_LICENSES"
msgstr ""

msgid "THYLAKOID"
msgstr ""

msgid "THYLAKOIDS"
msgstr ""

msgid "THYLAKOIDS_DESCRIPTION"
msgstr ""

msgid "TIDEPOOL"
msgstr ""

msgid "TIMELINE"
msgstr ""

msgid "TIMELINE_GLOBAL_FILTER_TOOLTIP"
msgstr ""

msgid "TIMELINE_LOCAL_FILTER_TOOLTIP"
msgstr ""

msgid "TIMELINE_NICHE_FILL"
msgstr ""

msgid "TIMELINE_SELECTION_PRESSURE_SPLIT"
msgstr ""

#, fuzzy
msgid "TIMELINE_SPECIES_BECAME_MULTICELLULAR"
msgstr "Etapa Microbilor"

msgid "TIMELINE_SPECIES_EXTINCT"
msgstr ""

msgid "TIMELINE_SPECIES_EXTINCT_LOCAL"
msgstr ""

msgid "TIMELINE_SPECIES_MIGRATED_FROM"
msgstr ""

msgid "TIMELINE_SPECIES_MIGRATED_TO"
msgstr ""

msgid "TIMELINE_SPECIES_POPULATION_DECREASE"
msgstr ""

msgid "TIMELINE_SPECIES_POPULATION_INCREASE"
msgstr ""

msgid "TIME_INDICATOR_TOOLTIP"
msgstr ""

msgid "TIME_OF_DAY"
msgstr ""

msgid "TITLE_COLON"
msgstr ""

msgid "TOGGLE_BINDING"
msgstr ""

msgid "TOGGLE_BINDING_TOOLTIP"
msgstr ""

msgid "TOGGLE_DEBUG_PANEL"
msgstr ""

msgid "TOGGLE_ENGULF"
msgstr ""

msgid "TOGGLE_ENGULF_TOOLTIP"
msgstr ""

msgid "TOGGLE_FPS"
msgstr ""

msgid "TOGGLE_FULLSCREEN"
msgstr ""

msgid "TOGGLE_HUD_HIDE"
msgstr ""

msgid "TOGGLE_INVENTORY"
msgstr ""

msgid "TOGGLE_METRICS"
msgstr ""

msgid "TOGGLE_NAVIGATION_TREE"
msgstr ""

msgid "TOGGLE_PAUSE"
msgstr ""

msgid "TOGGLE_UNBINDING"
msgstr ""

msgid "TOOLS"
msgstr ""

msgid "TOOL_HAND_AXE"
msgstr ""

msgid "TOTAL_GATHERED_ENERGY_COLON"
msgstr ""

msgid "TOTAL_SAVES"
msgstr ""

msgid "TOXIN_CHANNEL_INHIBITOR"
msgstr ""

#, fuzzy
msgid "TOXIN_CHANNEL_INHIBITOR_DESCRIPTION"
msgstr "Permite unirea cu alte celule. Acesta este primul pas către multicelularitate. Când celula face parte dintr-o colonie, compușii sunt împărțiți între celule. Nu puteți intra în editor în timp ce faceți parte dintr-o colonie, deci trebuie să vă despărțiți odată ce colectați suficienți compuși pentru a vă împărți celula."

msgid "TOXIN_CYTOTOXIN"
msgstr ""

#, fuzzy
msgid "TOXIN_CYTOTOXIN_DESCRIPTION"
msgstr ""
"Acest panou arată energia totală așteptată colectată și numărul populației (în paranteze) din auto-evo pentru speciile editate.\n"
"Auto-evo rulează simularea populației care este cealaltă parte (în afară de propria performanță) care afectează populația."

msgid "TOXIN_FIRE_RATE_TOXICITY_COLON"
msgstr ""

msgid "TOXIN_MACROLIDE"
msgstr ""

#, fuzzy
msgid "TOXIN_MACROLIDE_DESCRIPTION"
msgstr "Permite unirea cu alte celule. Acesta este primul pas către multicelularitate. Când celula face parte dintr-o colonie, compușii sunt împărțiți între celule. Nu puteți intra în editor în timp ce faceți parte dintr-o colonie, deci trebuie să vă despărțiți odată ce colectați suficienți compuși pentru a vă împărți celula."

msgid "TOXIN_OXYGEN_METABOLISM_INHIBITOR"
msgstr ""

msgid "TOXIN_OXYGEN_METABOLISM_INHIBITOR_DESCRIPTION"
msgstr ""

#, fuzzy
msgid "TOXIN_OXYTOXY_DESCRIPTION"
msgstr "Permite unirea cu alte celule. Acesta este primul pas către multicelularitate. Când celula face parte dintr-o colonie, compușii sunt împărțiți între celule. Nu puteți intra în editor în timp ce faceți parte dintr-o colonie, deci trebuie să vă despărțiți odată ce colectați suficienți compuși pentru a vă împărți celula."

msgid "TOXIN_PREFER_FIRE_RATE"
msgstr ""

msgid "TOXIN_PREFER_TOXICITY"
msgstr ""

msgid "TOXIN_PROPERTIES_HEADING"
msgstr ""

msgid "TOXIN_RESISTANCE"
msgstr ""

#, fuzzy
msgid "TOXIN_TYPE_COLON"
msgstr "Artist:"

#, fuzzy
msgid "TOXIN_TYPE_CUSTOMIZATION_EXPLANATION"
msgstr "(viteza cu care speciile IA suferă mutații)"

msgid "TOXIN_VACUOLE"
msgstr ""

msgid "TOXIN_VACUOLE_DESCRIPTION"
msgstr ""

msgid "TOXIN_VACUOLE_PROCESSES_DESCRIPTION"
msgstr ""

msgid "TO_BE_IMPLEMENTED"
msgstr ""

msgid "TRANSLATORS"
msgstr ""

msgid "TRANSPARENCY"
msgstr ""

msgid "TRY_FOSSILISING_SOME_SPECIES"
msgstr ""

msgid "TRY_MAKING_A_SAVE"
msgstr ""

msgid "TRY_TAKING_SOME_SCREENSHOTS"
msgstr ""

msgid "TUTORIAL"
msgstr ""

msgid "TUTORIAL_EARLY_MULTICELLULAR_STAGE_WELCOME"
msgstr ""

msgid "TUTORIAL_MICROBE_EDITOR_ATP_BALANCE_INTRO"
msgstr ""

msgid "TUTORIAL_MICROBE_EDITOR_AUTO-EVO_PREDICTION"
msgstr ""

msgid "TUTORIAL_MICROBE_EDITOR_CELL_TEXT"
msgstr ""

#, fuzzy
msgid "TUTORIAL_MICROBE_EDITOR_CHEMORECEPTOR"
msgstr ""
"Structuri Procariote\n"
"\n"
"Citoplasmă: Poate depozita compuși și face glicoliză (produce un pic de [thrive:compound type=\"atp\"][/thrive:compound] din [thrive:compound type=\"glucose\"][/thrive:compound])\n"
"\n"
"Metabolozomi: Produc [thrive:compound type=\"atp\"][/thrive:compound] din [thrive:compound type=\"glucose\"][/thrive:compound]\n"
"\n"
"Tilacoide: Produc 1/3 din [thrive:compound type=\"glucose\"][/thrive:compound] care un cloroplast produce, dar mai și face glicoliză, și ocupă doar un hexagon.\n"
"\n"
"Proteine Care Chemosintează: Produc o jumătate mai puțină [thrive:compound type=\"glucose\"][/thrive:compound] din [thrive:compound type=\"hydrogensulfide\"][/thrive:compound] ca un chemoplast, dar mai și fac glicoliză, și ocupă doar un hexagon.\n"
"\n"
"Ruginină: Utilizează [thrive:compound type=\"iron\"][/thrive:compound] ca să producă [thrive:compound type=\"atp\"][/thrive:compound]\n"
"\n"
"Azotenază: Utilizează azot atmosferic și [thrive:compound type=\"atp\"][/thrive:compound] ca să producă [thrive:compound type=\"ammonia\"][/thrive:compound] fără nevoie de aer.\n"
"\n"
"Oxitoxizom: Utilizează [thrive:compound type=\"atp\"][/thrive:compound] ca să facă [thrive:compound type=\"oxytoxy\"][/thrive:compound]\n"
"\n"
"Termosintază: Produce [thrive:compound type=\"atp\"][/thrive:compound] folosind variații din temperatură"

msgid "TUTORIAL_MICROBE_EDITOR_ENDING_TEXT"
msgstr ""

#, fuzzy
msgid "TUTORIAL_MICROBE_EDITOR_FLAGELLUM"
msgstr ""
"Structuri Procariote\n"
"\n"
"Citoplasmă: Poate depozita compuși și face glicoliză (produce un pic de [thrive:compound type=\"atp\"][/thrive:compound] din [thrive:compound type=\"glucose\"][/thrive:compound])\n"
"\n"
"Metabolozomi: Produc [thrive:compound type=\"atp\"][/thrive:compound] din [thrive:compound type=\"glucose\"][/thrive:compound]\n"
"\n"
"Tilacoide: Produc 1/3 din [thrive:compound type=\"glucose\"][/thrive:compound] care un cloroplast produce, dar mai și face glicoliză, și ocupă doar un hexagon.\n"
"\n"
"Proteine Care Chemosintează: Produc o jumătate mai puțină [thrive:compound type=\"glucose\"][/thrive:compound] din [thrive:compound type=\"hydrogensulfide\"][/thrive:compound] ca un chemoplast, dar mai și fac glicoliză, și ocupă doar un hexagon.\n"
"\n"
"Ruginină: Utilizează [thrive:compound type=\"iron\"][/thrive:compound] ca să producă [thrive:compound type=\"atp\"][/thrive:compound]\n"
"\n"
"Azotenază: Utilizează azot atmosferic și [thrive:compound type=\"atp\"][/thrive:compound] ca să producă [thrive:compound type=\"ammonia\"][/thrive:compound] fără nevoie de aer.\n"
"\n"
"Oxitoxizom: Utilizează [thrive:compound type=\"atp\"][/thrive:compound] ca să facă [thrive:compound type=\"oxytoxy\"][/thrive:compound]\n"
"\n"
"Termosintază: Produce [thrive:compound type=\"atp\"][/thrive:compound] folosind variații din temperatură"

msgid "TUTORIAL_MICROBE_EDITOR_MODIFY_ORGANELLE"
msgstr ""

msgid "TUTORIAL_MICROBE_EDITOR_NEGATIVE_ATP_BALANCE"
msgstr ""

#, fuzzy
msgid "TUTORIAL_MICROBE_EDITOR_NO_CHANGES_MADE"
msgstr ""
"Structuri Procariote\n"
"\n"
"Citoplasmă: Poate depozita compuși și face glicoliză (produce un pic de [thrive:compound type=\"atp\"][/thrive:compound] din [thrive:compound type=\"glucose\"][/thrive:compound])\n"
"\n"
"Metabolozomi: Produc [thrive:compound type=\"atp\"][/thrive:compound] din [thrive:compound type=\"glucose\"][/thrive:compound]\n"
"\n"
"Tilacoide: Produc 1/3 din [thrive:compound type=\"glucose\"][/thrive:compound] care un cloroplast produce, dar mai și face glicoliză, și ocupă doar un hexagon.\n"
"\n"
"Proteine Care Chemosintează: Produc o jumătate mai puțină [thrive:compound type=\"glucose\"][/thrive:compound] din [thrive:compound type=\"hydrogensulfide\"][/thrive:compound] ca un chemoplast, dar mai și fac glicoliză, și ocupă doar un hexagon.\n"
"\n"
"Ruginină: Utilizează [thrive:compound type=\"iron\"][/thrive:compound] ca să producă [thrive:compound type=\"atp\"][/thrive:compound]\n"
"\n"
"Azotenază: Utilizează azot atmosferic și [thrive:compound type=\"atp\"][/thrive:compound] ca să producă [thrive:compound type=\"ammonia\"][/thrive:compound] fără nevoie de aer.\n"
"\n"
"Oxitoxizom: Utilizează [thrive:compound type=\"atp\"][/thrive:compound] ca să facă [thrive:compound type=\"oxytoxy\"][/thrive:compound]\n"
"\n"
"Termosintază: Produce [thrive:compound type=\"atp\"][/thrive:compound] folosind variații din temperatură"

msgid "TUTORIAL_MICROBE_EDITOR_PATCH_TEXT"
msgstr ""

msgid "TUTORIAL_MICROBE_EDITOR_REMOVE_ORGANELLE_TEXT"
msgstr ""

msgid "TUTORIAL_MICROBE_EDITOR_SELECT_ORGANELLE_TEXT"
msgstr ""

msgid "TUTORIAL_MICROBE_EDITOR_STAY_SMALL"
msgstr ""

msgid "TUTORIAL_MICROBE_STAGE_EDITOR_BUTTON_TUTORIAL"
msgstr ""

msgid "TUTORIAL_MICROBE_STAGE_ENGULFED_TEXT"
msgstr ""

msgid "TUTORIAL_MICROBE_STAGE_ENGULFMENT_FULL_TEXT"
msgstr ""

msgid "TUTORIAL_MICROBE_STAGE_ENGULFMENT_TEXT"
msgstr ""

msgid "TUTORIAL_MICROBE_STAGE_HELP_MENU_AND_ZOOM"
msgstr ""

msgid "TUTORIAL_MICROBE_STAGE_LEAVE_COLONY_TEXT"
msgstr ""

msgid "TUTORIAL_MICROBE_STAGE_REPRODUCE_TEXT"
msgstr ""

msgid "TUTORIAL_MICROBE_STAGE_UNBIND_TEXT"
msgstr ""

msgid "TUTORIAL_VIEW_NOW"
msgstr ""

msgid "TWITTER_TOOLTIP"
msgstr ""

msgid "TWO_TIMES"
msgstr ""

msgid "TYPE_COLON"
msgstr ""

msgid "UNAPPLIED_MOD_CHANGES"
msgstr ""

msgid "UNAPPLIED_MOD_CHANGES_DESCRIPTION"
msgstr ""

msgid "UNBIND_ALL"
msgstr ""

msgid "UNBIND_ALL_TOOLTIP"
msgstr ""

msgid "UNBIND_HELP_TEXT"
msgstr ""

msgid "UNCERTAIN_VERSION_WARNING"
msgstr ""

msgid "UNDERWATERCAVE"
msgstr ""

msgid "UNDISCOVERED_ORGANELLES"
msgstr ""

msgid "UNDISCOVERED_PATCH"
msgstr ""

msgid "UNDO"
msgstr ""

msgid "UNDO_THE_LAST_ACTION"
msgstr ""

msgid "UNIT_ACTION_CONSTRUCT"
msgstr ""

msgid "UNIT_ACTION_MOVE"
msgstr ""

msgid "UNIT_SIMPLE_ROCKET"
msgstr ""

msgid "UNKNOWN"
msgstr ""

msgid "UNKNOWN_DISPLAY_DRIVER"
msgstr ""

msgid "UNKNOWN_MOUSE"
msgstr ""

msgid "UNKNOWN_ORGANELLE_SYMBOL"
msgstr ""

msgid "UNKNOWN_PATCH"
msgstr ""

msgid "UNKNOWN_SHORT"
msgstr ""

msgid "UNKNOWN_VERSION"
msgstr ""

msgid "UNKNOWN_WORKSHOP_ID"
msgstr ""

msgid "UNLIMIT_GROWTH_SPEED"
msgstr ""

msgid "UNLOCKED_NEW_ORGANELLE"
msgstr ""

msgid "UNLOCK_ALL_ORGANELLES"
msgstr ""

msgid "UNLOCK_CONDITION_ATP_PRODUCTION_ABOVE"
msgstr ""

msgid "UNLOCK_CONDITION_COMPOUND_IS_ABOVE"
msgstr ""

msgid "UNLOCK_CONDITION_COMPOUND_IS_BELOW"
msgstr ""

msgid "UNLOCK_CONDITION_COMPOUND_IS_BETWEEN"
msgstr ""

msgid "UNLOCK_CONDITION_DIGESTED_MICROBES_ABOVE"
msgstr ""

msgid "UNLOCK_CONDITION_ENGULFED_MICROBES_ABOVE"
msgstr ""

msgid "UNLOCK_CONDITION_EXCESS_ATP_ABOVE"
msgstr ""

msgid "UNLOCK_CONDITION_PLAYER_DEATH_COUNT_ABOVE"
msgstr ""

msgid "UNLOCK_CONDITION_REPRODUCED_WITH"
msgstr ""

msgid "UNLOCK_CONDITION_REPRODUCED_WITH_IN_A_ROW"
msgstr ""

msgid "UNLOCK_CONDITION_REPRODUCE_IN_BIOME"
msgstr ""

msgid "UNLOCK_CONDITION_SPEED_BELOW"
msgstr ""

msgid "UNLOCK_WITH_ANY_OF_FOLLOWING"
msgstr ""

msgid "UNSAVED_CHANGE_WARNING"
msgstr ""

msgid "UNTITLED"
msgstr ""

msgid "UPGRADE_CILIA_PULL"
msgstr ""

msgid "UPGRADE_CILIA_PULL_DESCRIPTION"
msgstr ""

msgid "UPGRADE_COST"
msgstr ""

msgid "UPGRADE_DESCRIPTION_NONE"
msgstr ""

msgid "UPGRADE_NAME_NONE"
msgstr ""

msgid "UPGRADE_PILUS_INJECTISOME"
msgstr ""

msgid "UPGRADE_PILUS_INJECTISOME_DESCRIPTION"
msgstr ""

msgid "UPLOAD"
msgstr ""

msgid "UPLOADING_DOT_DOT_DOT"
msgstr ""

msgid "UPLOAD_SUCCEEDED"
msgstr ""

msgid "USED_LIBRARIES_LICENSES"
msgstr ""

msgid "USED_RENDERER_NAME"
msgstr ""

msgid "USES_FEATURE"
msgstr ""

msgid "USE_AUTO_HARMONY"
msgstr ""

msgid "USE_AUTO_HARMONY_TOOLTIP"
msgstr ""

msgid "USE_A_CUSTOM_USERNAME"
msgstr ""

msgid "USE_BIODIVERSITY_FORCE_SPLIT"
msgstr ""

msgid "USE_MANUAL_THREAD_COUNT"
msgstr ""

msgid "USE_MANUAL_THREAD_COUNT_NATIVE"
msgstr ""

msgid "USE_VIRTUAL_WINDOW_SIZE"
msgstr ""

msgid "VACUOLE"
msgstr ""

msgid "VACUOLE_DESCRIPTION"
msgstr ""

msgid "VACUOLE_IS_SPECIALIZED"
msgstr ""

msgid "VACUOLE_NOT_SPECIALIZED_DESCRIPTION"
msgstr ""

msgid "VACUOLE_PROCESSES_DESCRIPTION"
msgstr ""

msgid "VACUOLE_SPECIALIZED_DESCRIPTION"
msgstr ""

msgid "VALUE_WITH_UNIT"
msgstr ""

msgid "VERSION_COLON"
msgstr ""

msgid "VERTICAL_COLON"
msgstr ""

msgid "VERTICAL_WITH_AXIS_NAME_COLON"
msgstr ""

msgid "VIDEO_MEMORY"
msgstr ""

msgid "VIDEO_MEMORY_MIB"
msgstr ""

msgid "VIEWER"
msgstr ""

msgid "VIEW_ALL"
msgstr ""

msgid "VIEW_ONLINE"
msgstr ""

msgid "VIEW_PATCH_NOTES"
msgstr ""

msgid "VIEW_PATCH_NOTES_TOOLTIP"
msgstr ""

msgid "VIEW_PENDING_ACTIONS"
msgstr ""

msgid "VIEW_SOURCE_CODE"
msgstr ""

msgid "VIP_PATRONS"
msgstr ""

msgid "VISIBLE"
msgstr ""

msgid "VISIT_SUGGESTIONS_SITE"
msgstr ""

msgid "VOLCANIC_VENT"
msgstr ""

msgid "VOLUMEDOWN"
msgstr ""

msgid "VOLUMEMUTE"
msgstr ""

msgid "VOLUMEUP"
msgstr ""

msgid "VSYNC"
msgstr ""

msgid "WAITING_FOR_AUTO_EVO"
msgstr ""

msgid "WELCOME_TO_THRIVEOPEDIA"
msgstr ""

msgid "WENT_EXTINCT_FROM_PLANET"
msgstr ""

msgid "WENT_EXTINCT_IN"
msgstr ""

msgid "WHEEL_DOWN"
msgstr ""

msgid "WHEEL_LEFT"
msgstr ""

msgid "WHEEL_RIGHT"
msgstr ""

msgid "WHEEL_UP"
msgstr ""

msgid "WIKI"
msgstr ""

msgid "WIKI_AXON_EFFECTS"
msgstr ""

msgid "WIKI_AXON_INTRO"
msgstr ""

msgid "WIKI_AXON_MODIFICATIONS"
msgstr ""

msgid "WIKI_AXON_PROCESSES"
msgstr ""

msgid "WIKI_AXON_REQUIREMENTS"
msgstr ""

msgid "WIKI_AXON_SCIENTIFIC_BACKGROUND"
msgstr ""

msgid "WIKI_AXON_STRATEGY"
msgstr ""

msgid "WIKI_AXON_UPGRADES"
msgstr ""

msgid "WIKI_BINDING_AGENT_EFFECTS"
msgstr ""

msgid "WIKI_BINDING_AGENT_INTRO"
msgstr ""

msgid "WIKI_BINDING_AGENT_MODIFICATIONS"
msgstr ""

msgid "WIKI_BINDING_AGENT_PROCESSES"
msgstr ""

msgid "WIKI_BINDING_AGENT_REQUIREMENTS"
msgstr ""

msgid "WIKI_BINDING_AGENT_SCIENTIFIC_BACKGROUND"
msgstr ""

msgid "WIKI_BINDING_AGENT_STRATEGY"
msgstr ""

msgid "WIKI_BINDING_AGENT_UPGRADES"
msgstr ""

msgid "WIKI_BIOLUMINESCENT_VACUOLE_EFFECTS"
msgstr ""

msgid "WIKI_BIOLUMINESCENT_VACUOLE_INTRO"
msgstr ""

msgid "WIKI_BIOLUMINESCENT_VACUOLE_MODIFICATIONS"
msgstr ""

msgid "WIKI_BIOLUMINESCENT_VACUOLE_PROCESSES"
msgstr ""

msgid "WIKI_BIOLUMINESCENT_VACUOLE_REQUIREMENTS"
msgstr ""

msgid "WIKI_BIOLUMINESCENT_VACUOLE_SCIENTIFIC_BACKGROUND"
msgstr ""

msgid "WIKI_BIOLUMINESCENT_VACUOLE_STRATEGY"
msgstr ""

msgid "WIKI_BIOLUMINESCENT_VACUOLE_UPGRADES"
msgstr ""

msgid "WIKI_CHEMOPLAST_EFFECTS"
msgstr ""

msgid "WIKI_CHEMOPLAST_INTRO"
msgstr ""

msgid "WIKI_CHEMOPLAST_MODIFICATIONS"
msgstr ""

msgid "WIKI_CHEMOPLAST_PROCESSES"
msgstr ""

msgid "WIKI_CHEMOPLAST_REQUIREMENTS"
msgstr ""

msgid "WIKI_CHEMOPLAST_SCIENTIFIC_BACKGROUND"
msgstr ""

msgid "WIKI_CHEMOPLAST_STRATEGY"
msgstr ""

msgid "WIKI_CHEMOPLAST_UPGRADES"
msgstr ""

msgid "WIKI_CHEMORECEPTOR_EFFECTS"
msgstr ""

msgid "WIKI_CHEMORECEPTOR_INTRO"
msgstr ""

msgid "WIKI_CHEMORECEPTOR_MODIFICATIONS"
msgstr ""

msgid "WIKI_CHEMORECEPTOR_PROCESSES"
msgstr ""

msgid "WIKI_CHEMORECEPTOR_REQUIREMENTS"
msgstr ""

msgid "WIKI_CHEMORECEPTOR_SCIENTIFIC_BACKGROUND"
msgstr ""

msgid "WIKI_CHEMORECEPTOR_STRATEGY"
msgstr ""

msgid "WIKI_CHEMORECEPTOR_UPGRADES"
msgstr ""

msgid "WIKI_CHEMOSYNTHESIZING_PROTEINS_EFFECTS"
msgstr ""

msgid "WIKI_CHEMOSYNTHESIZING_PROTEINS_INTRO"
msgstr ""

msgid "WIKI_CHEMOSYNTHESIZING_PROTEINS_MODIFICATIONS"
msgstr ""

msgid "WIKI_CHEMOSYNTHESIZING_PROTEINS_PROCESSES"
msgstr ""

msgid "WIKI_CHEMOSYNTHESIZING_PROTEINS_REQUIREMENTS"
msgstr ""

msgid "WIKI_CHEMOSYNTHESIZING_PROTEINS_SCIENTIFIC_BACKGROUND"
msgstr ""

msgid "WIKI_CHEMOSYNTHESIZING_PROTEINS_STRATEGY"
msgstr ""

msgid "WIKI_CHEMOSYNTHESIZING_PROTEINS_UPGRADES"
msgstr ""

msgid "WIKI_CHLOROPLAST_EFFECTS"
msgstr ""

msgid "WIKI_CHLOROPLAST_INTRO"
msgstr ""

msgid "WIKI_CHLOROPLAST_MODIFICATIONS"
msgstr ""

msgid "WIKI_CHLOROPLAST_PROCESSES"
msgstr ""

msgid "WIKI_CHLOROPLAST_REQUIREMENTS"
msgstr ""

msgid "WIKI_CHLOROPLAST_SCIENTIFIC_BACKGROUND"
msgstr ""

msgid "WIKI_CHLOROPLAST_STRATEGY"
msgstr ""

msgid "WIKI_CHLOROPLAST_UPGRADES"
msgstr ""

msgid "WIKI_CILIA_EFFECTS"
msgstr ""

msgid "WIKI_CILIA_INTRO"
msgstr ""

msgid "WIKI_CILIA_MODIFICATIONS"
msgstr ""

msgid "WIKI_CILIA_PROCESSES"
msgstr ""

msgid "WIKI_CILIA_REQUIREMENTS"
msgstr ""

msgid "WIKI_CILIA_SCIENTIFIC_BACKGROUND"
msgstr ""

msgid "WIKI_CILIA_STRATEGY"
msgstr ""

msgid "WIKI_CILIA_UPGRADES"
msgstr ""

msgid "WIKI_CYTOPLASM_EFFECTS"
msgstr ""

msgid "WIKI_CYTOPLASM_INTRO"
msgstr ""

msgid "WIKI_CYTOPLASM_MODIFICATIONS"
msgstr ""

msgid "WIKI_CYTOPLASM_PROCESSES"
msgstr ""

msgid "WIKI_CYTOPLASM_REQUIREMENTS"
msgstr ""

msgid "WIKI_CYTOPLASM_SCIENTIFIC_BACKGROUND"
msgstr ""

msgid "WIKI_CYTOPLASM_STRATEGY"
msgstr ""

msgid "WIKI_CYTOPLASM_UPGRADES"
msgstr ""

msgid "WIKI_FLAGELLUM_EFFECTS"
msgstr ""

msgid "WIKI_FLAGELLUM_INTRO"
msgstr ""

msgid "WIKI_FLAGELLUM_MODIFICATIONS"
msgstr ""

msgid "WIKI_FLAGELLUM_PROCESSES"
msgstr ""

msgid "WIKI_FLAGELLUM_REQUIREMENTS"
msgstr ""

msgid "WIKI_FLAGELLUM_SCIENTIFIC_BACKGROUND"
msgstr ""

msgid "WIKI_FLAGELLUM_STRATEGY"
msgstr ""

msgid "WIKI_FLAGELLUM_UPGRADES"
msgstr ""

msgid "WIKI_HEADING_EFFECTS"
msgstr ""

msgid "WIKI_HEADING_MODIFICATIONS"
msgstr ""

msgid "WIKI_HEADING_PROCESSES"
msgstr ""

msgid "WIKI_HEADING_REQUIREMENTS"
msgstr ""

msgid "WIKI_HEADING_SCIENTIFIC_BACKGROUND"
msgstr ""

msgid "WIKI_HEADING_STRATEGY"
msgstr ""

msgid "WIKI_HEADING_UPGRADES"
msgstr ""

msgid "WIKI_LYSOSOME_EFFECTS"
msgstr ""

msgid "WIKI_LYSOSOME_INTRO"
msgstr ""

msgid "WIKI_LYSOSOME_MODIFICATIONS"
msgstr ""

msgid "WIKI_LYSOSOME_PROCESSES"
msgstr ""

msgid "WIKI_LYSOSOME_REQUIREMENTS"
msgstr ""

msgid "WIKI_LYSOSOME_SCIENTIFIC_BACKGROUND"
msgstr ""

msgid "WIKI_LYSOSOME_STRATEGY"
msgstr ""

msgid "WIKI_LYSOSOME_UPGRADES"
msgstr ""

msgid "WIKI_METABOLOSOMES_EFFECTS"
msgstr ""

msgid "WIKI_METABOLOSOMES_INTRO"
msgstr ""

msgid "WIKI_METABOLOSOMES_MODIFICATIONS"
msgstr ""

msgid "WIKI_METABOLOSOMES_PROCESSES"
msgstr ""

msgid "WIKI_METABOLOSOMES_REQUIREMENTS"
msgstr ""

msgid "WIKI_METABOLOSOMES_SCIENTIFIC_BACKGROUND"
msgstr ""

msgid "WIKI_METABOLOSOMES_STRATEGY"
msgstr ""

msgid "WIKI_METABOLOSOMES_UPGRADES"
msgstr ""

msgid "WIKI_MITOCHONDRION_EFFECTS"
msgstr ""

msgid "WIKI_MITOCHONDRION_INTRO"
msgstr ""

msgid "WIKI_MITOCHONDRION_MODIFICATIONS"
msgstr ""

msgid "WIKI_MITOCHONDRION_PROCESSES"
msgstr ""

msgid "WIKI_MITOCHONDRION_REQUIREMENTS"
msgstr ""

msgid "WIKI_MITOCHONDRION_SCIENTIFIC_BACKGROUND"
msgstr ""

msgid "WIKI_MITOCHONDRION_STRATEGY"
msgstr ""

msgid "WIKI_MITOCHONDRION_UPGRADES"
msgstr ""

msgid "WIKI_MYOFIBRIL_EFFECTS"
msgstr ""

msgid "WIKI_MYOFIBRIL_INTRO"
msgstr ""

msgid "WIKI_MYOFIBRIL_MODIFICATIONS"
msgstr ""

msgid "WIKI_MYOFIBRIL_PROCESSES"
msgstr ""

msgid "WIKI_MYOFIBRIL_REQUIREMENTS"
msgstr ""

msgid "WIKI_MYOFIBRIL_SCIENTIFIC_BACKGROUND"
msgstr ""

msgid "WIKI_MYOFIBRIL_STRATEGY"
msgstr ""

msgid "WIKI_MYOFIBRIL_UPGRADES"
msgstr ""

msgid "WIKI_NITROGEN-FIXING_PLASTID_EFFECTS"
msgstr ""

msgid "WIKI_NITROGEN-FIXING_PLASTID_INTRO"
msgstr ""

msgid "WIKI_NITROGEN-FIXING_PLASTID_MODIFICATIONS"
msgstr ""

msgid "WIKI_NITROGEN-FIXING_PLASTID_PROCESSES"
msgstr ""

msgid "WIKI_NITROGEN-FIXING_PLASTID_REQUIREMENTS"
msgstr ""

msgid "WIKI_NITROGEN-FIXING_PLASTID_SCIENTIFIC_BACKGROUND"
msgstr ""

msgid "WIKI_NITROGEN-FIXING_PLASTID_STRATEGY"
msgstr ""

msgid "WIKI_NITROGEN-FIXING_PLASTID_UPGRADES"
msgstr ""

msgid "WIKI_NITROGENASE_EFFECTS"
msgstr ""

msgid "WIKI_NITROGENASE_INTRO"
msgstr ""

msgid "WIKI_NITROGENASE_MODIFICATIONS"
msgstr ""

msgid "WIKI_NITROGENASE_PROCESSES"
msgstr ""

msgid "WIKI_NITROGENASE_REQUIREMENTS"
msgstr ""

msgid "WIKI_NITROGENASE_SCIENTIFIC_BACKGROUND"
msgstr ""

msgid "WIKI_NITROGENASE_STRATEGY"
msgstr ""

msgid "WIKI_NITROGENASE_UPGRADES"
msgstr ""

msgid "WIKI_NUCLEUS_EFFECTS"
msgstr ""

msgid "WIKI_NUCLEUS_INTRO"
msgstr ""

msgid "WIKI_NUCLEUS_MODIFICATIONS"
msgstr ""

msgid "WIKI_NUCLEUS_PROCESSES"
msgstr ""

msgid "WIKI_NUCLEUS_REQUIREMENTS"
msgstr ""

msgid "WIKI_NUCLEUS_SCIENTIFIC_BACKGROUND"
msgstr ""

msgid "WIKI_NUCLEUS_STRATEGY"
msgstr ""

msgid "WIKI_NUCLEUS_UPGRADES"
msgstr ""

msgid "WIKI_ORGANELLES_ROOT_INTRO"
msgstr ""

msgid "WIKI_OXYTOXISOME_EFFECTS"
msgstr ""

msgid "WIKI_OXYTOXISOME_INTRO"
msgstr ""

msgid "WIKI_OXYTOXISOME_MODIFICATIONS"
msgstr ""

msgid "WIKI_OXYTOXISOME_PROCESSES"
msgstr ""

msgid "WIKI_OXYTOXISOME_REQUIREMENTS"
msgstr ""

msgid "WIKI_OXYTOXISOME_SCIENTIFIC_BACKGROUND"
msgstr ""

msgid "WIKI_OXYTOXISOME_STRATEGY"
msgstr ""

msgid "WIKI_OXYTOXISOME_UPGRADES"
msgstr ""

msgid "WIKI_PAGE_AXON"
msgstr ""

msgid "WIKI_PAGE_BINDING_AGENT"
msgstr ""

msgid "WIKI_PAGE_BIOLUMINESCENT_VACUOLE"
msgstr ""

msgid "WIKI_PAGE_CHEMOPLAST"
msgstr ""

msgid "WIKI_PAGE_CHEMORECEPTOR"
msgstr ""

msgid "WIKI_PAGE_CHEMOSYNTHESIZING_PROTEINS"
msgstr ""

msgid "WIKI_PAGE_CHLOROPLAST"
msgstr ""

msgid "WIKI_PAGE_CILIA"
msgstr ""

msgid "WIKI_PAGE_CYTOPLASM"
msgstr ""

msgid "WIKI_PAGE_FLAGELLUM"
msgstr ""

msgid "WIKI_PAGE_LYSOSOME"
msgstr ""

msgid "WIKI_PAGE_METABOLOSOMES"
msgstr ""

msgid "WIKI_PAGE_MITOCHONDRION"
msgstr ""

msgid "WIKI_PAGE_MYOFIBRIL"
msgstr ""

msgid "WIKI_PAGE_NITROGEN-FIXING_PLASTID"
msgstr ""

msgid "WIKI_PAGE_NITROGENASE"
msgstr ""

msgid "WIKI_PAGE_NUCLEUS"
msgstr ""

msgid "WIKI_PAGE_ORGANELLES_ROOT"
msgstr ""

msgid "WIKI_PAGE_OXYTOXISOME"
msgstr ""

msgid "WIKI_PAGE_PERFORATOR_PILUS"
msgstr ""

msgid "WIKI_PAGE_PROTOPLASM"
msgstr ""

msgid "WIKI_PAGE_RUSTICYANIN"
msgstr ""

msgid "WIKI_PAGE_SIGNALING_AGENT"
msgstr ""

msgid "WIKI_PAGE_SLIME_JET"
msgstr ""

msgid "WIKI_PAGE_THERMOPLAST"
msgstr ""

msgid "WIKI_PAGE_THERMOSYNTHASE"
msgstr ""

msgid "WIKI_PAGE_THYLAKOIDS"
msgstr ""

msgid "WIKI_PAGE_TOXIN_VACUOLE"
msgstr ""

msgid "WIKI_PAGE_VACUOLE"
msgstr ""

msgid "WIKI_PERFORATOR_PILUS_EFFECTS"
msgstr ""

msgid "WIKI_PERFORATOR_PILUS_INTRO"
msgstr ""

msgid "WIKI_PERFORATOR_PILUS_MODIFICATIONS"
msgstr ""

msgid "WIKI_PERFORATOR_PILUS_PROCESSES"
msgstr ""

msgid "WIKI_PERFORATOR_PILUS_REQUIREMENTS"
msgstr ""

msgid "WIKI_PERFORATOR_PILUS_SCIENTIFIC_BACKGROUND"
msgstr ""

msgid "WIKI_PERFORATOR_PILUS_STRATEGY"
msgstr ""

msgid "WIKI_PERFORATOR_PILUS_UPGRADES"
msgstr ""

msgid "WIKI_PROTOPLASM_EFFECTS"
msgstr ""

msgid "WIKI_PROTOPLASM_INTRO"
msgstr ""

msgid "WIKI_PROTOPLASM_MODIFICATIONS"
msgstr ""

msgid "WIKI_PROTOPLASM_PROCESSES"
msgstr ""

msgid "WIKI_PROTOPLASM_REQUIREMENTS"
msgstr ""

msgid "WIKI_PROTOPLASM_SCIENTIFIC_BACKGROUND"
msgstr ""

msgid "WIKI_PROTOPLASM_STRATEGY"
msgstr ""

msgid "WIKI_PROTOPLASM_UPGRADES"
msgstr ""

msgid "WIKI_ROOT_BODY"
msgstr ""

msgid "WIKI_ROOT_HEADING"
msgstr ""

msgid "WIKI_RUSTICYANIN_EFFECTS"
msgstr ""

msgid "WIKI_RUSTICYANIN_INTRO"
msgstr ""

msgid "WIKI_RUSTICYANIN_MODIFICATIONS"
msgstr ""

msgid "WIKI_RUSTICYANIN_PROCESSES"
msgstr ""

msgid "WIKI_RUSTICYANIN_REQUIREMENTS"
msgstr ""

msgid "WIKI_RUSTICYANIN_SCIENTIFIC_BACKGROUND"
msgstr ""

msgid "WIKI_RUSTICYANIN_STRATEGY"
msgstr ""

msgid "WIKI_RUSTICYANIN_UPGRADES"
msgstr ""

msgid "WIKI_SIGNALING_AGENT_EFFECTS"
msgstr ""

msgid "WIKI_SIGNALING_AGENT_INTRO"
msgstr ""

msgid "WIKI_SIGNALING_AGENT_MODIFICATIONS"
msgstr ""

msgid "WIKI_SIGNALING_AGENT_PROCESSES"
msgstr ""

msgid "WIKI_SIGNALING_AGENT_REQUIREMENTS"
msgstr ""

msgid "WIKI_SIGNALING_AGENT_SCIENTIFIC_BACKGROUND"
msgstr ""

msgid "WIKI_SIGNALING_AGENT_STRATEGY"
msgstr ""

msgid "WIKI_SIGNALING_AGENT_UPGRADES"
msgstr ""

msgid "WIKI_SLIME_JET_EFFECTS"
msgstr ""

msgid "WIKI_SLIME_JET_INTRO"
msgstr ""

msgid "WIKI_SLIME_JET_MODIFICATIONS"
msgstr ""

msgid "WIKI_SLIME_JET_PROCESSES"
msgstr ""

msgid "WIKI_SLIME_JET_REQUIREMENTS"
msgstr ""

msgid "WIKI_SLIME_JET_SCIENTIFIC_BACKGROUND"
msgstr ""

msgid "WIKI_SLIME_JET_STRATEGY"
msgstr ""

msgid "WIKI_SLIME_JET_UPGRADES"
msgstr ""

msgid "WIKI_THERMOPLAST_EFFECTS"
msgstr ""

msgid "WIKI_THERMOPLAST_INTRO"
msgstr ""

msgid "WIKI_THERMOPLAST_MODIFICATIONS"
msgstr ""

msgid "WIKI_THERMOPLAST_PROCESSES"
msgstr ""

msgid "WIKI_THERMOPLAST_REQUIREMENTS"
msgstr ""

msgid "WIKI_THERMOPLAST_SCIENTIFIC_BACKGROUND"
msgstr ""

msgid "WIKI_THERMOPLAST_STRATEGY"
msgstr ""

msgid "WIKI_THERMOPLAST_UPGRADES"
msgstr ""

msgid "WIKI_THERMOSYNTHASE_EFFECTS"
msgstr ""

msgid "WIKI_THERMOSYNTHASE_INTRO"
msgstr ""

msgid "WIKI_THERMOSYNTHASE_MODIFICATIONS"
msgstr ""

msgid "WIKI_THERMOSYNTHASE_PROCESSES"
msgstr ""

msgid "WIKI_THERMOSYNTHASE_REQUIREMENTS"
msgstr ""

msgid "WIKI_THERMOSYNTHASE_SCIENTIFIC_BACKGROUND"
msgstr ""

msgid "WIKI_THERMOSYNTHASE_STRATEGY"
msgstr ""

msgid "WIKI_THERMOSYNTHASE_UPGRADES"
msgstr ""

msgid "WIKI_THYLAKOIDS_EFFECTS"
msgstr ""

msgid "WIKI_THYLAKOIDS_INTRO"
msgstr ""

msgid "WIKI_THYLAKOIDS_MODIFICATIONS"
msgstr ""

msgid "WIKI_THYLAKOIDS_PROCESSES"
msgstr ""

msgid "WIKI_THYLAKOIDS_REQUIREMENTS"
msgstr ""

msgid "WIKI_THYLAKOIDS_SCIENTIFIC_BACKGROUND"
msgstr ""

msgid "WIKI_THYLAKOIDS_STRATEGY"
msgstr ""

msgid "WIKI_THYLAKOIDS_UPGRADES"
msgstr ""

msgid "WIKI_TOXIN_VACUOLE_EFFECTS"
msgstr ""

msgid "WIKI_TOXIN_VACUOLE_INTRO"
msgstr ""

msgid "WIKI_TOXIN_VACUOLE_MODIFICATIONS"
msgstr ""

msgid "WIKI_TOXIN_VACUOLE_PROCESSES"
msgstr ""

msgid "WIKI_TOXIN_VACUOLE_REQUIREMENTS"
msgstr ""

msgid "WIKI_TOXIN_VACUOLE_SCIENTIFIC_BACKGROUND"
msgstr ""

msgid "WIKI_TOXIN_VACUOLE_STRATEGY"
msgstr ""

msgid "WIKI_TOXIN_VACUOLE_UPGRADES"
msgstr ""

msgid "WIKI_VACUOLE_EFFECTS"
msgstr ""

msgid "WIKI_VACUOLE_INTRO"
msgstr ""

msgid "WIKI_VACUOLE_MODIFICATIONS"
msgstr ""

msgid "WIKI_VACUOLE_PROCESSES"
msgstr ""

msgid "WIKI_VACUOLE_REQUIREMENTS"
msgstr ""

msgid "WIKI_VACUOLE_SCIENTIFIC_BACKGROUND"
msgstr ""

msgid "WIKI_VACUOLE_STRATEGY"
msgstr ""

msgid "WIKI_VACUOLE_UPGRADES"
msgstr ""

msgid "WILL_YOU_THRIVE"
msgstr ""

msgid "WIN_BOX_TITLE"
msgstr ""

msgid "WIN_TEXT"
msgstr ""

msgid "WORKSHOP_ITEM_CHANGE_NOTES"
msgstr ""

msgid "WORKSHOP_ITEM_CHANGE_NOTES_TOOLTIP"
msgstr ""

msgid "WORKSHOP_ITEM_DESCRIPTION"
msgstr ""

msgid "WORKSHOP_ITEM_PREVIEW"
msgstr ""

msgid "WORKSHOP_ITEM_TAGS"
msgstr ""

msgid "WORKSHOP_ITEM_TITLE"
msgstr ""

msgid "WORKSHOP_ITEM_UPLOAD_SUCCEEDED"
msgstr ""

msgid "WORKSHOP_ITEM_UPLOAD_SUCCEEDED_TOS_REQUIRED"
msgstr ""

msgid "WORKSHOP_TERMS_OF_SERVICE_NOTICE"
msgstr ""

msgid "WORKSHOP_VISIBILITY_TOOLTIP"
msgstr ""

msgid "WORLD"
msgstr ""

msgid "WORLD_EXPORT_SUCCESS_MESSAGE"
msgstr ""

msgid "WORLD_GENERAL_STATISTICS"
msgstr ""

msgid "WORLD_MISC_DETAILS_STRING"
msgstr ""

msgid "WORLD_RELATIVE_MOVEMENT"
msgstr ""

msgid "WORST_PATCH_COLON"
msgstr ""

msgid "XBOX360"
msgstr ""

msgid "XBOX_ONE"
msgstr ""

msgid "XBOX_SERIES"
msgstr ""

msgid "YEARS"
msgstr ""

msgid "YOUTUBE_TOOLTIP"
msgstr ""

msgid "YOU_CAN_MAKE_PULL_REQUEST"
msgstr ""

msgid "YOU_CAN_SUPPORT_THRIVE_ON_PATREON"
msgstr ""

msgid "ZOOM_IN"
msgstr ""

msgid "ZOOM_OUT"
msgstr ""<|MERGE_RESOLUTION|>--- conflicted
+++ resolved
@@ -7,11 +7,7 @@
 msgstr ""
 "Project-Id-Version: PROJECT VERSION\n"
 "Report-Msgid-Bugs-To: EMAIL@ADDRESS\n"
-<<<<<<< HEAD
-"POT-Creation-Date: 2024-05-27 17:05+0200\n"
-=======
 "POT-Creation-Date: 2024-06-07 10:19+0300\n"
->>>>>>> 7613d382
 "PO-Revision-Date: 2024-03-30 03:50+0000\n"
 "Last-Translator: edy <lazareduard702@gmail.com>\n"
 "Language-Team: Romanian <https://translate.revolutionarygamesstudio.com/projects/thrive/thrive-game/ro/>\n"
@@ -2016,17 +2012,6 @@
 
 msgid "GUI_VOLUME"
 msgstr ""
-
-msgid "HARDCORE_MODE"
-msgstr ""
-
-#, fuzzy
-msgid "HARDCORE_MODE_EXPLANATION"
-msgstr ""
-"Microbii agresivi vor urmări prada pe distanțe mai mari\n"
-"și sunt mai predispuși să lupte împotriva prădătorilor atunci când sunt atacați.\n"
-"Microbii pașnici nu vor urmări pe alții pe distanțe mai mari\n"
-"și sunt mai puțin susceptibile de a folosi toxine împotriva prădătorilor."
 
 msgid "HEALTH"
 msgstr ""
