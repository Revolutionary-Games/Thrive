--- conflicted
+++ resolved
@@ -7,11 +7,7 @@
 msgstr ""
 "Project-Id-Version: PROJECT VERSION\n"
 "Report-Msgid-Bugs-To: EMAIL@ADDRESS\n"
-<<<<<<< HEAD
-"POT-Creation-Date: 2025-07-21 15:54+0300\n"
-=======
-"POT-Creation-Date: 2025-08-21 15:14+0300\n"
->>>>>>> 98cb2c80
+"POT-Creation-Date: 2025-08-25 19:09+0300\n"
 "PO-Revision-Date: 2025-01-21 12:01+0000\n"
 "Last-Translator: Anonymous <noreply@weblate.org>\n"
 "Language-Team: Romanian <https://translate.revolutionarygamesstudio.com/projects/thrive/thrive-game/ro/>\n"
@@ -8650,10 +8646,6 @@
 msgstr ""
 
 #, fuzzy
-<<<<<<< HEAD
-#~ msgid "TEMPERATURE_SESSILITY_PRESSURE_DESCRIPTION"
-#~ msgstr "Apăsați [thrive:input]g_toggle_binding[/thrive:input] pentru a activa/dezactiva modul de unire. Când sunteți în modul de unire, puteți atașa alte celule ale speciei dvs. la colonie prin a vă muta în ele. Pentru a părăsi o colonie, apăsați [thrive:input]g_unbind_all[/thrive:input]. Nu puteți intra în editor în timp ce sunteți unit cu alte celule."
-=======
 #~ msgid "CELL_TYPE_BUTTON_ATP_PRODUCTION"
 #~ msgstr "Producția ATP"
 
@@ -8664,7 +8656,6 @@
 #, fuzzy
 #~ msgid "WORLD_SEA_LEVEL_DEEP"
 #~ msgstr "{0}-{1}m sub nivelul mării"
->>>>>>> 98cb2c80
 
 #, fuzzy
 #~ msgid "MICROBE_STAGE_DAY_NIGHT_TEXT"
