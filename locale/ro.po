--- conflicted
+++ resolved
@@ -7,11 +7,7 @@
 msgstr ""
 "Project-Id-Version: PROJECT VERSION\n"
 "Report-Msgid-Bugs-To: EMAIL@ADDRESS\n"
-<<<<<<< HEAD
-"POT-Creation-Date: 2025-03-18 21:56+0100\n"
-=======
 "POT-Creation-Date: 2025-03-27 09:59+0200\n"
->>>>>>> 4c6b8478
 "PO-Revision-Date: 2025-01-21 12:01+0000\n"
 "Last-Translator: Anonymous <noreply@weblate.org>\n"
 "Language-Team: Romanian <https://translate.revolutionarygamesstudio.com/projects/thrive/thrive-game/ro/>\n"
@@ -1919,25 +1915,6 @@
 msgid "EVENT_ERUPTION_TOOLTIP"
 msgstr "Treceți la etapa de trezire. Disponibil odată ce aveți creierul suficient de dezvoltat (tip de țesut cu axoni)."
 
-msgid "EVENT_METEOR_GLUCOSE"
-msgstr ""
-
-msgid "EVENT_METEOR_IRON"
-msgstr ""
-
-msgid "EVENT_METEOR_PHOSPHATES"
-msgstr ""
-
-#, fuzzy
-msgid "EVENT_METEOR_PLAIN"
-msgstr "Treceți la etapa de trezire. Disponibil odată ce aveți creierul suficient de dezvoltat (tip de țesut cu axoni)."
-
-msgid "EVENT_METEOR_RADIOACTIVE"
-msgstr ""
-
-msgid "EVENT_METEOR_SULFUR"
-msgstr ""
-
 msgid "EVOLUTIONARY_TREE"
 msgstr ""
 
@@ -2286,27 +2263,14 @@
 msgstr "Înjumătățește Populația"
 
 #, fuzzy
-<<<<<<< HEAD
-msgid "GLOBAL_GLACIATION_EVENT_LOG"
-msgstr "Înjumătățește Populația"
-
-#, fuzzy
 msgid "GLOBAL_GLACIATION_EVENT_TOOLTIP"
 msgstr "Treceți la etapa de trezire. Disponibil odată ce aveți creierul suficient de dezvoltat (tip de țesut cu axoni)."
 
-#, fuzzy
-msgid "GLOBAL_GLACIATION_EVENT_WARNING_LOG"
-msgstr "Înjumătățește Populația"
-=======
-msgid "GLOBAL_GLACIATION_EVENT_TOOLTIP"
-msgstr "Treceți la etapa de trezire. Disponibil odată ce aveți creierul suficient de dezvoltat (tip de țesut cu axoni)."
-
 msgid "GLOBAL_GLACIATION_EVENT_WARNING_LOG_PLURAL"
 msgstr ""
 
 msgid "GLOBAL_GLACIATION_EVENT_WARNING_LOG_SINGULAR"
 msgstr ""
->>>>>>> 4c6b8478
 
 msgid "GLOBAL_GLACIATION_START_EVENT_LOG"
 msgstr ""
@@ -3251,16 +3215,6 @@
 msgstr ""
 "Nu poate fi detectat automat dacă hyperthreading-ul este activat sau nu.\n"
 "Acest lucru afectează numărul implicit de thread-uri, deoarece thread-urile hiperthreading nu sunt la fel de rapide ca nucleele CPU reale."
-
-msgid "METEOR_IMPACT_EVENT"
-msgstr ""
-
-#, fuzzy
-msgid "METEOR_IMPACT_EVENT_LOG"
-msgstr "Înjumătățește Populația"
-
-msgid "METEOR_STRIKE_START_EVENT_LOG"
-msgstr ""
 
 msgid "METRICS"
 msgstr ""
@@ -8249,21 +8203,12 @@
 msgstr ""
 
 #, fuzzy
-<<<<<<< HEAD
-#~ msgid "PHOSPHATE_METEOR"
-#~ msgstr "Bucată mare de fier"
-
-#, fuzzy
-#~ msgid "RADIOACTIVE_METEOR"
-#~ msgstr "Bucată mare de fier"
-=======
 #~ msgid "MICROBE_STAGE_DAY_NIGHT_TEXT"
 #~ msgstr "Etapa Microbilor"
 
 #, fuzzy
 #~ msgid "GLOBAL_GLACIATION_EVENT_LOG"
 #~ msgstr "Înjumătățește Populația"
->>>>>>> 4c6b8478
 
 #, fuzzy
 #~ msgid "WIKI_RADIOSYNTHESIS"
