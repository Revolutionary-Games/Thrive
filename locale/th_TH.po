# Translations template for PROJECT.
# Copyright (C) 2021 ORGANIZATION
# This file is distributed under the same license as the PROJECT project.
# FIRST AUTHOR <EMAIL@ADDRESS>, 2021.
#
msgid ""
msgstr ""
"Project-Id-Version: PROJECT VERSION\n"
"Report-Msgid-Bugs-To: EMAIL@ADDRESS\n"
<<<<<<< HEAD
"POT-Creation-Date: 2025-05-11 23:56+0200\n"
"PO-Revision-Date: 2025-02-06 13:29+0000\n"
=======
"POT-Creation-Date: 2025-05-28 14:54+0300\n"
"PO-Revision-Date: 2025-05-27 06:43+0000\n"
>>>>>>> e9cc3c9b
"Last-Translator: Anonymous <noreply@weblate.org>\n"
"Language-Team: Thai <https://translate.revolutionarygamesstudio.com/projects/thrive/thrive-game/th/>\n"
"Language: th_TH\n"
"MIME-Version: 1.0\n"
"Content-Type: text/plain; charset=UTF-8\n"
"Content-Transfer-Encoding: 8bit\n"
"Plural-Forms: nplurals=1; plural=0;\n"
"X-Generator: Weblate 5.11.4\n"
"Generated-By: Babel 2.9.0\n"

msgid "2D_MOVEMENT_TYPE_SELECTION"
msgstr ""

#, fuzzy
msgid "3D_EDITOR"
msgstr "แก้ไข"

#, fuzzy
msgid "3D_MOVEMENT"
msgstr "การเคลื่อนไหว"

msgid "3D_MOVEMENT_TYPE_SELECTION"
msgstr ""

msgid "ABILITIES"
msgstr "ความสามารถ"

#, fuzzy
msgid "ABORT"
msgstr "ยกเลิก"

#, fuzzy
msgid "ABORTED_DOT"
msgstr "ยกเลิก"

#, fuzzy
msgid "ABSORBERS_COUNT"
msgstr "W, A, S, D และเมาส์เพื่อย้าย กด E เพื่อยิง OxyToxy NT หากคุณมีสารพิษแวคิวโอล กด G เพื่อสลับโหมดเขมือบ"

msgid "ABYSSOPELAGIC"
msgstr "เขตเหวนรก"

msgid "ACCEPT"
msgstr ""

msgid "ACTION_AWAKEN"
msgstr ""

#, fuzzy
msgid "ACTION_AWAKEN_TOOLTIP"
msgstr "ดำเนินการต่อ"

msgid "ACTION_BLOCKED_WHILE_ANOTHER_IN_PROGRESS"
msgstr ""

#, fuzzy
msgid "ACTION_DELETE"
msgstr "ปกติ"

#, fuzzy
msgid "ACTION_DOUBLE_POPULATION"
msgstr "{0} ประชากรเปลี่ยนแปลงโดย {1} เนื่องจาก: {2}"

#, fuzzy
msgid "ACTION_DUPLICATE_UNITS"
msgstr "ปกติ"

#, fuzzy
msgid "ACTION_HALF_POPULATION"
msgstr "{0} ประชากรเปลี่ยนแปลงโดย {1} เนื่องจาก: {2}"

#, fuzzy
msgid "ACTION_TELEPORT"
msgstr "ปกติ"

msgid "ACTIVE"
msgstr ""

#, fuzzy
msgid "ACTIVE_THREAD_COUNT"
msgstr "บันทึกและดำเนินการต่อ"

msgid "ACTIVITY_EXPLANATION"
msgstr ""

msgid "ADDITIONAL_VALIDATION_FAILED"
msgstr ""

msgid "ADD_INPUT_BUTTON_TOOLTIP"
msgstr ""

msgid "ADVANCED_VIEW"
msgstr ""

#, fuzzy
msgid "ADVANCED_VIEW_BUTTON_TOOLTIP"
msgstr "ดำเนินการต่อ"

#, fuzzy
msgid "AEROBIC_NITROGEN_FIXATION"
msgstr "การตรึงไนโตรเจนแบบไม่ใช้ออกซิเจน"

msgid "AEROBIC_NITROGEN_FIXING"
msgstr "การตรึงไนโตรเจนแบบแอโรบิค"

#, fuzzy
msgid "AEROBIC_RESPIRATION"
msgstr "ระบบหายใจแบบแอโรบิค"

msgid "AGENTS"
msgstr ""

#, fuzzy
msgid "AGENTS_COLON"
msgstr "ก่อนหน้า:"

#, fuzzy
msgid "AGENT_NAME"
msgstr "เกมส์ใหม่"

msgid "AGGRESSION_EXPLANATION"
msgstr ""

msgid "AGGRESSIVE"
msgstr ""

msgid "AI_MUTATION_RATE"
msgstr ""

#, fuzzy
msgid "AI_MUTATION_RATE_EXPLANATION"
msgstr "{0} ประชากรเปลี่ยนแปลงโดย {1} เนื่องจาก: {2}"

#, fuzzy
msgid "ALL"
msgstr "Alt"

#, fuzzy
msgid "ALLOW_SPECIES_SWITCH_ON_EXTINCTION"
msgstr "มีการกลายพันธุ์"

#, fuzzy
msgid "ALLOW_SPECIES_SWITCH_ON_EXTINCTION_EXPLANATION"
msgstr "{0} ประชากรเปลี่ยนแปลงโดย {1} เนื่องจาก: {2}"

msgid "ALL_WORLDS_GENERAL_STATISTICS"
msgstr ""

#, fuzzy
msgid "ALL_WORLDS_STATISTICS"
msgstr "สถิติ"

msgid "ALREADY_ASCENDED"
msgstr ""

msgid "ALT"
msgstr "Alt"

msgid "ALWAYS_VISIBLE"
msgstr ""

msgid "AMBIANCE_VOLUME"
msgstr "ปริมาณบรรยากาศ"

msgid "AMMONIA"
msgstr "แอมโมเนีย"

#, fuzzy
msgid "AMMONIA_COST"
msgstr "แอมโมเนีย"

msgid "AMOUNT_OF_AUTOSAVE_TO_KEEP"
msgstr "จำนวนการบันทึกอัตโนมัติที่จะเก็บไว้:"

msgid "AMOUNT_OF_QUICKSAVE_TO_KEEP"
msgstr "จำนวนการบันทึกด่วนที่จะเก็บไว้:"

msgid "ANAEROBIC_NITROGEN_FIXATION"
msgstr "การตรึงไนโตรเจนแบบไม่ใช้ออกซิเจน"

msgid "AND_UNLOCK_CONDITION"
msgstr ""

msgid "ANISOTROPIC_FILTERING"
msgstr ""

msgid "ANTIALIASING_MSAA_TAA"
msgstr ""

#, fuzzy
msgid "ANTI_ALIASING_FXAA"
msgstr "การลบรอยหยักหลายตัวอย่าง:"

#, fuzzy
msgid "ANTI_ALIASING_MODE"
msgstr "การลบรอยหยักหลายตัวอย่าง:"

#, fuzzy
msgid "ANTI_ALIASING_MSAA"
msgstr "การลบรอยหยักหลายตัวอย่าง:"

#, fuzzy
msgid "ANTI_ALIASING_TAA"
msgstr "การลบรอยหยักหลายตัวอย่าง:"

#, fuzzy
msgid "APPEARANCE"
msgstr "ประสิทธิภาพ"

msgid "APPLY"
msgstr ""

msgid "APPLY_CHANGES"
msgstr ""

msgid "APRIL"
msgstr ""

msgid "ARE_YOU_SURE_TO_RESET_ALL_SETTINGS"
msgstr "แน่ใจไหมว่าต้องการรีเซ็ตการตั้งค่าทั้งหมดเป็นค่าเริ่มต้น"

msgid "ARE_YOU_SURE_TO_RESET_INPUT_SETTINGS"
msgstr "แน่ใจไหมว่าต้องการรีเซ็ตการตั้งค่าการป้อนข้อมูลเป็นค่าเริ่มต้น"

#, fuzzy
msgid "ARTIST_COLON"
msgstr "ก่อนหน้า:"

msgid "ARTWORK_TITLE"
msgstr "\"{0}\" - {1}"

msgid "ART_BY"
msgstr "ศิลปะโดย {0}"

msgid "ART_GALLERY"
msgstr ""

msgid "ASCENSION_CONGRATULATIONS"
msgstr ""

msgid "ASCENSION_CONGRATULATIONS_CONTENT"
msgstr ""

#, fuzzy
msgid "ASCENSION_STAGE"
msgstr "Rusticyanin เป็นโปรตีนที่สามารถใช้ก๊าซคาร์บอนไดออกไซด์และออกซิเจนในการออกซิไดซ์เหล็กจากสถานะทางเคมีหนึ่งไปยังอีกสถานะหนึ่ง กระบวนการนี้เรียกว่า Iron Respiration ปล่อยพลังงานออกมาซึ่งเซลล์สามารถเก็บเกี่ยวได้"

msgid "ASSEMBLY_CLASS_REQUIRED"
msgstr ""

msgid "ASSEMBLY_REQUIRED_WITH_HARMONY"
msgstr ""

msgid "ASSUME_HYPERTHREADING"
msgstr ""

msgid "ASSUME_HYPERTHREADING_TOOLTIP"
msgstr ""

msgid "ATMOSPHERIC_GASSES"
msgstr ""

msgid "ATP"
msgstr "ATP"

msgid "ATP_BALANCE"
msgstr ""

#, fuzzy
msgid "ATP_BALANCE_TOOLTIP"
msgstr "ดำเนินการต่อ"

#, fuzzy
msgid "ATP_BALANCE_TOOLTIP_MULTICELLULAR"
msgstr "ดำเนินการต่อ"

msgid "ATP_BALANCE_WITHOUT_EXTERNAL_RESOURCES"
msgstr ""

msgid "ATP_BALANCE_WITHOUT_GLUCOSE"
msgstr ""

#, fuzzy
msgid "ATP_BALANCE_WITHOUT_HYDROGEN_SULFIDE"
msgstr "ไฮโดรเจนซัลไฟด์"

msgid "ATP_BALANCE_WITHOUT_IRON"
msgstr ""

msgid "ATP_BALANCE_WITH_ALL_COMPOUNDS"
msgstr ""

msgid "ATP_PRODUCTION"
msgstr ""

msgid "ATP_PRODUCTION_TOO_LOW"
msgstr ""

msgid "ATTEMPT_TO_WRITE_SAVE_FAILED"
msgstr ""

msgid "AT_CURSOR"
msgstr ""

msgid "AUDIO_OUTPUT_DEVICE"
msgstr ""

msgid "AUGUST"
msgstr ""

msgid "AUTO"
msgstr "อัตโนมัต"

#, fuzzy
msgid "AUTO-EVO_EXPLANATION_EXPLANATION"
msgstr "{0} ประชากรเปลี่ยนแปลงโดย {1} เนื่องจาก: {2}"

#, fuzzy
msgid "AUTO-EVO_POPULATION_CHANGED_2"
msgstr "{0} ประชากรเปลี่ยนแปลงโดย {1} เนื่องจาก: {2}"

#, fuzzy
msgid "AUTO-EVO_PREDICTION"
msgstr "{0: F1}% เสร็จสิ้น {1: n0} / {2: n0} ขั้นตอน"

#, fuzzy
msgid "AUTO-EVO_PREDICTION_BOX_DESCRIPTION"
msgstr "โรงไฟฟ้าของเซลล์ mitochondrion (พหูพจน์: mitochondria) เป็นโครงสร้างเมมเบรนสองชั้นที่เต็มไปด้วยโปรตีนและเอนไซม์ เป็นโปรคาริโอตที่ถูกดูดซึมเพื่อใช้โดยโฮสต์ยูคาริโอต สามารถเปลี่ยนกลูโคสเป็น ATP ได้อย่างมีประสิทธิภาพสูงกว่าที่ทำได้ในไซโตพลาสซึมในกระบวนการที่เรียกว่า Aerobic Respiration อย่างไรก็ตามมันต้องการออกซิเจนในการทำงานและระดับออกซิเจนในสิ่งแวดล้อมที่ต่ำลงจะทำให้อัตราการผลิต ATP ช้าลง"

#, fuzzy
msgid "AUTO-EVO_RESULTS_TITLE"
msgstr "{0: F1}% เสร็จสิ้น {1: n0} / {2: n0} ขั้นตอน"

msgid "AUTO-EVO_STEPS_DONE"
msgstr "{0: F1}% เสร็จสิ้น {1: n0} / {2: n0} ขั้นตอน"

msgid "AUTO-EVO_STRENGHT_MULTIPLIER"
msgstr ""

#, fuzzy
msgid "AUTO-EVO_STRENGHT_MULTIPLIER_EXPLANATION"
msgstr "ต้นทุน ออสโมซิส"

msgid "AUTOSAVE_DURING_THE_GAME"
msgstr "บันทึกอัตโนมัติระหว่างเกม"

msgid "AUTO_EVO"
msgstr ""

#, fuzzy
msgid "AUTO_EVO_EXPLORING_TOOL"
msgstr "{0: F1}% เสร็จสิ้น {1: n0} / {2: n0} ขั้นตอน"

msgid "AUTO_EVO_FAILED"
msgstr ""

msgid "AUTO_EVO_MISSING_RESULT_DATA_OBJECT"
msgstr ""

msgid "AUTO_EVO_RESULTS"
msgstr ""

#, fuzzy
msgid "AUTO_EVO_RESULTS_GLOBAL_TITLE"
msgstr "ก่อนหน้า:"

#, fuzzy
msgid "AUTO_EVO_RESULTS_PATCH_TITLE"
msgstr "ก่อนหน้า:"

msgid "AUTO_EVO_RUN_STATUS"
msgstr ""

#, fuzzy
msgid "AUTO_EVO_STATUS_COLON"
msgstr "ก่อนหน้า:"

#, fuzzy
msgid "AUTO_EVO_TOOL_BUTTON"
msgstr "ความละเอียด:"

msgid "AUTO_MOVE_FORWARDS"
msgstr "เคลื่อนที่ไปข้างหน้าอัตโนมัติ"

#, fuzzy
msgid "AUTO_RESOLUTION"
msgstr "ความละเอียด:"

msgid "AVAILABLE_CONSTRUCTION_PROJECTS"
msgstr ""

msgid "AVAILABLE_MODS"
msgstr ""

msgid "AWAKENING_STAGE"
msgstr ""

#, fuzzy
msgid "AWARE_STAGE"
msgstr "W, A, S, D และเมาส์เพื่อย้าย กด E เพื่อยิง OxyToxy NT หากคุณมีสารพิษแวคิวโอล กด G เพื่อสลับโหมดเขมือบ"

msgid "BACK"
msgstr "กลับ"

msgid "BACKGROUND_BLUR"
msgstr ""

msgid "BACKSLASH"
msgstr "แบ็กสแลช"

msgid "BACKSPACE"
msgstr "พื้นที่ด้านหลัง"

msgid "BACK_TO_SETTINGS"
msgstr ""

#, fuzzy
msgid "BACTERIAL_THERMOSYNTHESIS"
msgstr "การสังเคราะห์ด้วยเคมี"

msgid "BALANCE_DISPLAY_AT_DAY_ALWAYS"
msgstr ""

msgid "BALANCE_DISPLAY_AT_DAY_ALWAYS_TOOLTIP"
msgstr ""

msgid "BALANCE_DISPLAY_WHILE_MOVING"
msgstr ""

#, fuzzy
msgid "BALANCE_DISPLAY_WHILE_MOVING_TOOLTIP"
msgstr "ดำเนินการต่อ"

#, fuzzy
msgid "BASE_MOBILITY"
msgstr "ความคล่องตัว"

msgid "BASE_MOVEMENT"
msgstr ""

msgid "BASIC_VIEW"
msgstr ""

#, fuzzy
msgid "BASIC_VIEW_BUTTON_TOOLTIP"
msgstr "ดำเนินการต่อ"

msgid "BATHYPELAGIC"
msgstr "โซนมืด"

msgid "BECOME_MACROSCOPIC"
msgstr ""

msgid "BECOME_MULTICELLULAR"
msgstr ""

msgid "BEGIN_THRIVING"
msgstr ""

msgid "BEHAVIOUR"
msgstr ""

msgid "BEHAVIOUR_ACTIVITY"
msgstr ""

msgid "BEHAVIOUR_AGGRESSION"
msgstr ""

msgid "BEHAVIOUR_FEAR"
msgstr ""

msgid "BEHAVIOUR_FOCUS"
msgstr ""

msgid "BEHAVIOUR_OPPORTUNISM"
msgstr ""

msgid "BELOW_SEA_LEVEL"
msgstr ""

msgid "BENCHMARKS"
msgstr ""

msgid "BENCHMARK_FINISHED"
msgstr ""

msgid "BENCHMARK_PHASE"
msgstr ""

msgid "BENCHMARK_RESULTS_COLON"
msgstr ""

msgid "BEST_PATCH_COLON"
msgstr ""

msgid "BIG_IRON_CHUNK"
msgstr "ก้อนเหล็กขนาดใหญ่"

#, fuzzy
msgid "BIG_PHOSPHATE_CHUNK"
msgstr "ก้อนเหล็กขนาดใหญ่"

msgid "BILLION_ABBREVIATION"
msgstr "{0} B"

#, fuzzy
msgid "BINDING_AGENT"
msgstr ""
"มีข้อขัดแย้งกับ {0}\n"
"คุณต้องการลบข้อมูลที่ป้อนออกจาก {1} หรือไม่?"

#, fuzzy
msgid "BINDING_AGENT_DESCRIPTION"
msgstr "Nitrogenase เป็นโปรตีนที่สามารถใช้ก๊าซไนโตรเจนและพลังงานของเซลล์ในรูปแบบของ ATP เพื่อผลิตแอมโมเนียซึ่งเป็นสารอาหารที่สำคัญในการเจริญเติบโตของเซลล์ นี่คือกระบวนการที่เรียกว่าการตรึงไนโตรเจนแบบไม่ใช้ออกซิเจน เนื่องจากไนโตรเจนเนสถูกแขวนอยู่ในไซโทพลาสซึมโดยตรงของเหลวที่อยู่รอบ ๆ จึงทำปฏิกิริยาไกลโคไลซิส"

#, fuzzy
msgid "BINDING_AGENT_PROCESSES_DESCRIPTION"
msgstr "Nitrogenase เป็นโปรตีนที่สามารถใช้ก๊าซไนโตรเจนและพลังงานของเซลล์ในรูปแบบของ ATP เพื่อผลิตแอมโมเนียซึ่งเป็นสารอาหารที่สำคัญในการเจริญเติบโตของเซลล์ นี่คือกระบวนการที่เรียกว่าการตรึงไนโตรเจนแบบไม่ใช้ออกซิเจน เนื่องจากไนโตรเจนเนสถูกแขวนอยู่ในไซโทพลาสซึมโดยตรงของเหลวที่อยู่รอบ ๆ จึงทำปฏิกิริยาไกลโคไลซิส"

msgid "BIND_AXES_SENSITIVITY"
msgstr ""

msgid "BIOLUMINESCENT_VACUOLE"
msgstr ""

#, fuzzy
msgid "BIOLUMINESCENT_VACUOLE_DESCRIPTION"
msgstr "ท็อกซินแวคิวโอลเป็นแวคิวโอลที่ได้รับการดัดแปลงเพื่อการผลิตการจัดเก็บและการหลั่งสารพิษออกซีโทซีโดยเฉพาะ แวคิวโอลที่เป็นพิษมากขึ้นจะทำให้สารพิษถูกปล่อยออกมามากขึ้น"

#, fuzzy
msgid "BIOLUMINESCENT_VACUOLE_PROCESSES_DESCRIPTION"
msgstr "ท็อกซินแวคิวโอลเป็นแวคิวโอลที่ได้รับการดัดแปลงเพื่อการผลิตการจัดเก็บและการหลั่งสารพิษออกซีโทซีโดยเฉพาะ แวคิวโอลที่เป็นพิษมากขึ้นจะทำให้สารพิษถูกปล่อยออกมามากขึ้น"

msgid "BIOME_LABEL"
msgstr ""

msgid "BLOOM_RENDER_EFFECT"
msgstr ""

#, fuzzy
msgid "BLUESKY_TOOLTIP"
msgstr "ดำเนินการต่อ"

msgid "BRAIN_CELL_NAME_DEFAULT"
msgstr ""

msgid "BRAVE"
msgstr ""

msgid "BROWSE"
msgstr ""

msgid "BROWSE_WORKSHOP"
msgstr ""

#, fuzzy
msgid "BUILD_CITY"
msgstr "ด้วยความเข้มข้นของ"

#, fuzzy
msgid "BUILD_QUEUE"
msgstr "ด้วยความเข้มข้นของ"

#, fuzzy
msgid "BUILD_STRUCTURE"
msgstr "ด้วยความเข้มข้นของ"

msgid "BY"
msgstr ""

msgid "BY_REVOLUTIONARY_GAMES"
msgstr ""

msgid "CACHE_DISK_MAX_TIME"
msgstr ""

msgid "CACHE_MEMORY_MAX_ITEMS"
msgstr ""

msgid "CACHE_TIME_MEMORY"
msgstr ""

msgid "CACHE_TIME_MEMORY_ONLY"
msgstr ""

#, fuzzy
msgid "CACHING_TITLE"
msgstr "\"{0}\" - {1}"

msgid "CALCIUM_CARBONATE"
msgstr "แคลเซียมคาร์บอเนต"

msgid "CALCIUM_CARBONATE_MEMBRANE_DESCRIPTION"
msgstr ""

msgid "CAMERA"
msgstr "กล้อง"

msgid "CANCEL"
msgstr "ยกเลิก"

msgid "CANCEL_ACTION_CAPITAL"
msgstr ""

msgid "CANCEL_CURRENT_ACTION"
msgstr "ยกเลิกการกระทำปัจจุบัน"

msgid "CANNOT_DELETE_USED_CELL_TYPE"
msgstr ""

msgid "CANNOT_DELETE_USED_CELL_TYPE_TITLE"
msgstr ""

msgid "CANNOT_ENGULF"
msgstr ""

msgid "CANNOT_MOVE_METABALL_TO_DESCENDANT_TREE"
msgstr ""

msgid "CANNOT_REDUCE_BRAIN_POWER_STAGE"
msgstr ""

msgid "CANNOT_REDUCE_BRAIN_POWER_STAGE_TITLE"
msgstr ""

#, fuzzy
msgid "CANNOT_WRITE_SAVE"
msgstr ". อัตราเครื่องชั่ง"

msgid "CANT_LOAD_MOD_INFO"
msgstr ""

msgid "CAPSLOCK"
msgstr "ล็อคมุมมอง"

msgid "CARBON_DIOXIDE"
msgstr "คาร์บอนไดออกไซด์"

msgid "CATEGORY_AN_ABUNDANCE"
msgstr ""

msgid "CATEGORY_A_FAIR_AMOUNT"
msgstr ""

msgid "CATEGORY_LITTLE"
msgstr ""

msgid "CATEGORY_QUITE_A_BIT"
msgstr ""

msgid "CATEGORY_SOME"
msgstr ""

msgid "CATEGORY_VERY_LITTLE"
msgstr ""

msgid "CAUTIOUS"
msgstr ""

#, fuzzy
msgid "CELL"
msgstr "เซลลูโลส"

#, fuzzy
msgid "CELLS"
msgstr "เซลลูโลส"

#, fuzzy
msgid "CELLULASE"
msgstr "เซลลูโลส"

#, fuzzy
msgid "CELLULASE_DESCRIPTION"
msgstr "แวคิวโอลเป็นออร์แกเนลล์เยื่อภายในที่ใช้สำหรับเก็บในเซลล์ ประกอบด้วยถุงหลายอันโครงสร้างของเยื่อขนาดเล็กที่ใช้กันอย่างแพร่หลายในเซลล์เพื่อการจัดเก็บที่หลอมรวมเข้าด้วยกัน เต็มไปด้วยน้ำซึ่งใช้บรรจุโมเลกุลเอนไซม์ของแข็งและสารอื่น ๆ รูปร่างของพวกมันเป็นของเหลวและอาจแตกต่างกันไประหว่างเซลล์"

msgid "CELLULOSE"
msgstr "เซลลูโลส"

msgid "CELLULOSE_MEMBRANE_DESCRIPTION"
msgstr ""

#, fuzzy
msgid "CELL_STAT_ROTATION_TOOLTIP"
msgstr "ดำเนินการต่อ"

#, fuzzy
msgid "CELL_STAT_SPEED_TOOLTIP"
msgstr "ดำเนินการต่อ"

#, fuzzy
msgid "CELL_STAT_STORAGE_TOOLTIP"
msgstr "ดำเนินการต่อ"

msgid "CELL_TYPE_BUTTON_ATP_CONSUMPTION"
msgstr ""

msgid "CELL_TYPE_BUTTON_ATP_PRODUCTION"
msgstr ""

msgid "CELL_TYPE_NAME"
msgstr ""

msgid "CHANGE_DESCRIPTION_IS_TOO_LONG"
msgstr ""

msgid "CHANGE_THE_SYMMETRY"
msgstr "เปลี่ยนสมมาตร"

#, fuzzy
msgid "CHANNEL_INHIBITOR_TOXIN_SYNTHESIS"
msgstr "ท็อกซินแวคิวโอลเป็นแวคิวโอลที่ได้รับการดัดแปลงเพื่อการผลิตการจัดเก็บและการหลั่งสารพิษออกซีโทซีโดยเฉพาะ แวคิวโอลที่เป็นพิษมากขึ้นจะทำให้สารพิษถูกปล่อยออกมามากขึ้น"

msgid "CHEATS"
msgstr "โหมดโกง"

msgid "CHEAT_KEYS_ENABLED"
msgstr "เปิดใช้งานโกงคีย์"

msgid "CHEAT_MENU"
msgstr "เมนูของโหมดโกง"

msgid "CHEMICAL_BUTTON_MICROBE_TOOLTIP"
msgstr ""

msgid "CHEMOPLAST"
msgstr "เคโมพลาสต์"

#, fuzzy
msgid "CHEMOPLAST_DESCRIPTION"
msgstr "chemoplast เป็นโครงสร้างเมมเบรนสองชั้นที่มีโปรตีนที่สามารถเปลี่ยนไฮโดรเจนซัลไฟด์น้ำและก๊าซคาร์บอนไดออกไซด์เป็นน้ำตาลกลูโคสในกระบวนการที่เรียกว่า Hydrogen Sulfide Chemosynthesis อัตราการผลิตน้ำตาลกลูโคสที่มีความเข้มข้นของคาร์บอนไดออกไซด์"

#, fuzzy
msgid "CHEMOPLAST_PROCESSES_DESCRIPTION"
msgstr "chemoplast เป็นโครงสร้างเมมเบรนสองชั้นที่มีโปรตีนที่สามารถเปลี่ยนไฮโดรเจนซัลไฟด์น้ำและก๊าซคาร์บอนไดออกไซด์เป็นน้ำตาลกลูโคสในกระบวนการที่เรียกว่า Hydrogen Sulfide Chemosynthesis อัตราการผลิตน้ำตาลกลูโคสที่มีความเข้มข้นของคาร์บอนไดออกไซด์"

#, fuzzy
msgid "CHEMORECEPTOR"
msgstr "เคโมพลาสต์"

#, fuzzy
msgid "CHEMORECEPTOR_DESCRIPTION"
msgstr "chemoplast เป็นโครงสร้างเมมเบรนสองชั้นที่มีโปรตีนที่สามารถเปลี่ยนไฮโดรเจนซัลไฟด์น้ำและก๊าซคาร์บอนไดออกไซด์เป็นน้ำตาลกลูโคสในกระบวนการที่เรียกว่า Hydrogen Sulfide Chemosynthesis อัตราการผลิตน้ำตาลกลูโคสที่มีความเข้มข้นของคาร์บอนไดออกไซด์"

#, fuzzy
msgid "CHEMORECEPTOR_MINIMUM_AMOUNT_TOOLTIP"
msgstr "เคโมพลาสต์"

#, fuzzy
msgid "CHEMORECEPTOR_PROCESSES_DESCRIPTION"
msgstr "chemoplast เป็นโครงสร้างเมมเบรนสองชั้นที่มีโปรตีนที่สามารถเปลี่ยนไฮโดรเจนซัลไฟด์น้ำและก๊าซคาร์บอนไดออกไซด์เป็นน้ำตาลกลูโคสในกระบวนการที่เรียกว่า Hydrogen Sulfide Chemosynthesis อัตราการผลิตน้ำตาลกลูโคสที่มีความเข้มข้นของคาร์บอนไดออกไซด์"

#, fuzzy
msgid "CHEMORECEPTOR_SEARCH_RADIUS_TOOLTIP"
msgstr "chemoplast เป็นโครงสร้างเมมเบรนสองชั้นที่มีโปรตีนที่สามารถเปลี่ยนไฮโดรเจนซัลไฟด์น้ำและก๊าซคาร์บอนไดออกไซด์เป็นน้ำตาลกลูโคสในกระบวนการที่เรียกว่า Hydrogen Sulfide Chemosynthesis อัตราการผลิตน้ำตาลกลูโคสที่มีความเข้มข้นของคาร์บอนไดออกไซด์"

#, fuzzy
msgid "CHEMOSYNTHESIS"
msgstr "การสังเคราะห์ด้วยเคมี"

msgid "CHEMOSYNTHESIZING_PROTEINS"
msgstr "คีโมสังเคราะห์โปรตีน"

#, fuzzy
msgid "CHEMOSYNTHESIZING_PROTEINS_DESCRIPTION"
msgstr "โปรตีนสังเคราะห์ Chemosynthesizing เป็นกลุ่มโปรตีนขนาดเล็กในไซโทพลาซึมที่สามารถเปลี่ยนไฮโดรเจนซัลไฟด์น้ำและก๊าซคาร์บอนไดออกไซด์เป็นน้ำตาลกลูโคสในกระบวนการที่เรียกว่า Hydrogen Sulfide Chemosynthesis อัตราการผลิตน้ำตาลกลูโคสที่มีความเข้มข้นของคาร์บอนไดออกไซด์ เนื่องจากโปรตีนสังเคราะห์ทางเคมีจะแขวนลอยอยู่ในไซโตพลาสซึมโดยตรงของเหลวที่อยู่รอบ ๆ จึงทำปฏิกิริยาไกลโคไลซิส"

#, fuzzy
msgid "CHEMOSYNTHESIZING_PROTEINS_PROCESSES_DESCRIPTION"
msgstr "โปรตีนสังเคราะห์ Chemosynthesizing เป็นกลุ่มโปรตีนขนาดเล็กในไซโทพลาซึมที่สามารถเปลี่ยนไฮโดรเจนซัลไฟด์น้ำและก๊าซคาร์บอนไดออกไซด์เป็นน้ำตาลกลูโคสในกระบวนการที่เรียกว่า Hydrogen Sulfide Chemosynthesis อัตราการผลิตน้ำตาลกลูโคสที่มีความเข้มข้นของคาร์บอนไดออกไซด์ เนื่องจากโปรตีนสังเคราะห์ทางเคมีจะแขวนลอยอยู่ในไซโตพลาสซึมโดยตรงของเหลวที่อยู่รอบ ๆ จึงทำปฏิกิริยาไกลโคไลซิส"

msgid "CHEMO_SYNTHESIS"
msgstr "การสังเคราะห์ด้วยเคมี"

msgid "CHITIN"
msgstr "ไคติน"

#, fuzzy
msgid "CHITINASE"
msgstr "ไคติน"

#, fuzzy
msgid "CHITINASE_DESCRIPTION"
msgstr "ภายในที่เหนอะหนะของเซลล์ ไซโทพลาสซึมเป็นส่วนผสมพื้นฐานของไอออนโปรตีนและสารอื่น ๆ ที่ละลายในน้ำที่เติมภายในเซลล์ หนึ่งในฟังก์ชั่นที่ทำคือไกลโคไลซิสการเปลี่ยนกลูโคสเป็นพลังงาน ATP สำหรับเซลล์ที่ขาดออร์แกเนลล์เพื่อให้มีการเผาผลาญขั้นสูงมากขึ้นนี่คือสิ่งที่พวกเขาต้องพึ่งพาเพื่อเป็นพลังงาน นอกจากนี้ยังใช้เพื่อเก็บโมเลกุลในเซลล์และเพื่อขยายขนาดของเซลล์"

msgid "CHITIN_MEMBRANE_DESCRIPTION"
msgstr ""

msgid "CHLOROPLAST"
msgstr "คลอโรพลาสต์"

#, fuzzy
msgid "CHLOROPLAST_DESCRIPTION"
msgstr "คลอโรพลาสต์เป็นโครงสร้างเมมเบรนสองชั้นที่มีรงควัตถุไวแสงซ้อนกันในถุงเยื่อ เป็นโปรคาริโอตที่ถูกดูดซึมเพื่อใช้โดยโฮสต์ยูคาริโอต เม็ดสีในคลอโรพลาสต์สามารถใช้พลังงานของแสงเพื่อผลิตน้ำตาลกลูโคสจากน้ำและก๊าซคาร์บอนไดออกไซด์ในกระบวนการที่เรียกว่าการสังเคราะห์ด้วยแสง เม็ดสีเหล่านี้เป็นสิ่งที่ให้สีที่โดดเด่น อัตราการผลิตน้ำตาลกลูโคสที่มีความเข้มข้นของคาร์บอนไดออกไซด์และความเข้มของแสง"

#, fuzzy
msgid "CHLOROPLAST_PROCESSES_DESCRIPTION"
msgstr "คลอโรพลาสต์เป็นโครงสร้างเมมเบรนสองชั้นที่มีรงควัตถุไวแสงซ้อนกันในถุงเยื่อ เป็นโปรคาริโอตที่ถูกดูดซึมเพื่อใช้โดยโฮสต์ยูคาริโอต เม็ดสีในคลอโรพลาสต์สามารถใช้พลังงานของแสงเพื่อผลิตน้ำตาลกลูโคสจากน้ำและก๊าซคาร์บอนไดออกไซด์ในกระบวนการที่เรียกว่าการสังเคราะห์ด้วยแสง เม็ดสีเหล่านี้เป็นสิ่งที่ให้สีที่โดดเด่น อัตราการผลิตน้ำตาลกลูโคสที่มีความเข้มข้นของคาร์บอนไดออกไซด์และความเข้มของแสง"

msgid "CHOSEN_FILENAME_ALREADY_EXISTS"
msgstr ""

msgid "CHROMATIC_ABERRATION"
msgstr "ความผิดปกติของสี:"

#, fuzzy
msgid "CHROMATOPHORE_PROCESSES_DESCRIPTION"
msgstr "ผลิต [เจริญเติบโต:สารประกอบ]กลูโคส[/เจริญเติบโต:สารประกอบ] อัตรามาตราส่วนด้วยความเข้มข้นของ [การเจริญเติบโต:สารประกอบ]คาร์บอนไดออกไซด์[/การเจริญเติบโต:สารประกอบ] และความเข้มของ [การเจริญเติบโต:สารประกอบ]แสงแดด[/การเจริญเติบโต:สารประกอบ]"

msgid "CHUNK_CELL_CORPSE_PART"
msgstr ""

#, fuzzy
msgid "CHUNK_FOOD_SOURCE"
msgstr "สารประกอบของเมฆ"

msgid "CILIA"
msgstr "ซิเลีย"

#, fuzzy
msgid "CILIA_DESCRIPTION"
msgstr "ภายในที่เหนอะหนะของเซลล์ ไซโทพลาสซึมเป็นส่วนผสมพื้นฐานของไอออนโปรตีนและสารอื่น ๆ ที่ละลายในน้ำที่เติมภายในเซลล์ หนึ่งในฟังก์ชั่นที่ทำคือไกลโคไลซิสการเปลี่ยนกลูโคสเป็นพลังงาน ATP สำหรับเซลล์ที่ขาดออร์แกเนลล์เพื่อให้มีการเผาผลาญขั้นสูงมากขึ้นนี่คือสิ่งที่พวกเขาต้องพึ่งพาเพื่อเป็นพลังงาน นอกจากนี้ยังใช้เพื่อเก็บโมเลกุลในเซลล์และเพื่อขยายขนาดของเซลล์"

#, fuzzy
msgid "CILIA_PROCESSES_DESCRIPTION"
msgstr "เปลี่ยน [thrive:compound]glucose[/thrive:compound] เป็น [thrive:compound]atp[/thrive:compound]"

#, fuzzy
msgid "CITY_SHORT_STATISTICS"
msgstr "สถิติ"

msgid "CLEAN_UP_OLD_SAVES"
msgstr ""

msgid "CLEAR_CACHE"
msgstr ""

msgid "CLICK_TO_SELECT"
msgstr ""

msgid "CLIMATE_INSTABILITY"
msgstr ""

#, fuzzy
msgid "CLIMATE_INSTABILITY_EXPLANATION"
msgstr "{0} ประชากรเปลี่ยนแปลงโดย {1} เนื่องจาก: {2}"

msgid "CLOSE"
msgstr "ปิด"

msgid "CLOSE_OPTIONS"
msgstr "ปิดตัวเลือกไหม"

msgid "CLOSTRIDIAL_FERMENTATION"
msgstr ""

#, fuzzy
msgid "CLOUD_BENCHMARK"
msgstr "สร้างจุลินทรีย์ฟรี"

msgid "CLOUD_RESOLUTION_DIVISOR"
msgstr "ตัวหารความละเอียดของคลาวด์:"

msgid "CLOUD_SIMULATION_MINIMUM_INTERVAL"
msgstr ""
"การจำลองคลาวด์ขั้นต่ำ\n"
"ช่วงเวลา:"

#, fuzzy
msgid "CLOUD_SIMULATION_MULTIPLIER"
msgstr "ต้นทุน ออสโมซิส"

msgid "COASTAL"
msgstr "ชายฝั่ง"

msgid "COLLISION_SHAPE"
msgstr ""

msgid "COLOUR"
msgstr ""

msgid "COLOURBLIND_CORRECTION"
msgstr "การแก้ไขคนตาบอดสี:"

msgid "COLOUR_PICKER_ADD_PRESET"
msgstr ""

msgid "COLOUR_PICKER_A_TOOLTIP"
msgstr ""

msgid "COLOUR_PICKER_B_TOOLTIP"
msgstr ""

msgid "COLOUR_PICKER_G_TOOLTIP"
msgstr ""

msgid "COLOUR_PICKER_HSV_BUTTON_TOOLTIP"
msgstr ""

msgid "COLOUR_PICKER_H_TOOLTIP"
msgstr ""

msgid "COLOUR_PICKER_PICK_COLOUR"
msgstr ""

msgid "COLOUR_PICKER_PRESET_TOOLTIP"
msgstr ""

msgid "COLOUR_PICKER_RAW_BUTTON_TOOLTIP"
msgstr ""

msgid "COLOUR_PICKER_R_TOOLTIP"
msgstr ""

msgid "COLOUR_PICKER_S_TOOLTIP"
msgstr ""

msgid "COLOUR_PICKER_V_TOOLTIP"
msgstr ""

#, fuzzy
msgid "COMMON_ABILITIES"
msgstr "ความสามารถ"

msgid "COMMON_EDITING_AND_STRATEGY"
msgstr ""

msgid "COMMUNITY_FORUM"
msgstr ""

#, fuzzy
msgid "COMMUNITY_FORUM_BUTTON_TOOLTIP"
msgstr "ดำเนินการต่อ"

msgid "COMMUNITY_WIKI"
msgstr ""

#, fuzzy
msgid "COMMUNITY_WIKI_BUTTON_TOOLTIP"
msgstr "ดำเนินการต่อ"

#, fuzzy
msgid "COMPILED_AT_COLON"
msgstr "{0} ประชากรเปลี่ยนแปลงโดย {1} เนื่องจาก: {2}"

#, fuzzy
msgid "COMPLETE_ACTION"
msgstr "{0} ประชากรเปลี่ยนแปลงโดย {1} เนื่องจาก: {2}"

msgid "COMPOUNDS"
msgstr ""

#, fuzzy
msgid "COMPOUNDS_AT_EQUILIBRIUM"
msgstr "สารประกอบของเมฆ"

#, fuzzy
msgid "COMPOUNDS_AT_MAX_SPEED"
msgstr "สารประกอบของเมฆ"

#, fuzzy
msgid "COMPOUNDS_BUTTON_MICROBE_TOOLTIP"
msgstr "ดำเนินการต่อ"

msgid "COMPOUNDS_COLON"
msgstr ""

msgid "COMPOUND_BALANCE_FILL_TIME"
msgstr ""

msgid "COMPOUND_BALANCE_FILL_TIME_TOO_LONG"
msgstr ""

#, fuzzy
msgid "COMPOUND_BALANCE_MODE_TOOLTIP"
msgstr "ดำเนินการต่อ"

msgid "COMPOUND_BALANCE_TITLE"
msgstr ""

#, fuzzy
msgid "COMPOUND_BALANCE_TOOLTIP"
msgstr "ดำเนินการต่อ"

msgid "COMPOUND_CLOUDS"
msgstr "สารประกอบของเมฆ"

#, fuzzy
msgid "COMPOUND_CLOUD_BENCHMARK"
msgstr "สารประกอบของเมฆ"

#, fuzzy
msgid "COMPOUND_CLOUD_DENSITY"
msgstr "สารประกอบของเมฆ"

#, fuzzy
msgid "COMPOUND_CLOUD_DENSITY_EXPLANATION"
msgstr "สารประกอบของเมฆ"

msgid "COMPOUND_CONCENTRATIONS_DECREASED"
msgstr ""

#, fuzzy
msgid "COMPOUND_FOOD_SOURCE"
msgstr "สารประกอบของเมฆ"

#, fuzzy
msgid "COMPOUND_HANDLE_KEEP"
msgstr "ดำเนินการต่อ"

#, fuzzy
msgid "COMPOUND_HANDLE_SPLIT_SISTER"
msgstr "ดำเนินการต่อ"

#, fuzzy
msgid "COMPOUND_HANDLE_TOP_UP"
msgstr "ดำเนินการต่อ"

#, fuzzy
msgid "COMPOUND_HANDLE_TOP_UP_ON_CHANGE"
msgstr "สารประกอบของเมฆ"

#, fuzzy
msgid "COMPOUND_STORAGE_AMOUNT_DOES_NOT_LAST_NIGHT"
msgstr "สารประกอบของเมฆ"

msgid "COMPOUND_STORAGE_NOT_ENOUGH_GENERATED_DURING_DAY"
msgstr ""

#, fuzzy
msgid "COMPOUND_STORAGE_NOT_ENOUGH_SPACE"
msgstr "สารประกอบของเมฆ"

msgid "COMPOUND_STORAGE_STATS_TITLE"
msgstr ""

#, fuzzy
msgid "COMPOUND_STORAGE_STATS_TOOLTIP"
msgstr "ดำเนินการต่อ"

#, fuzzy
msgid "COMPOUND_TO_FIND"
msgstr "สารประกอบของเมฆ"

msgid "CONCEPT_ART"
msgstr ""

msgid "CONFIG"
msgstr ""

msgid "CONFIRM_CAPITAL"
msgstr ""

#, fuzzy
msgid "CONFIRM_DELETE"
msgstr "ปกติ"

msgid "CONFIRM_EXIT"
msgstr ""

msgid "CONFIRM_FOSSILISATION_OVERWRITE"
msgstr ""

#, fuzzy
msgid "CONFIRM_MOVE_TO_ASCENSION_STAGE"
msgstr "{0} ประชากรเปลี่ยนแปลงโดย {1} เนื่องจาก: {2}"

#, fuzzy
msgid "CONFIRM_MOVE_TO_ASCENSION_STAGE_EXPLANATION"
msgstr "{0} ประชากรเปลี่ยนแปลงโดย {1} เนื่องจาก: {2}"

msgid "CONFIRM_MOVE_TO_INDUSTRIAL_STAGE"
msgstr ""

#, fuzzy
msgid "CONFIRM_MOVE_TO_INDUSTRIAL_STAGE_EXPLANATION"
msgstr "{0} ประชากรเปลี่ยนแปลงโดย {1} เนื่องจาก: {2}"

#, fuzzy
msgid "CONFIRM_MOVE_TO_SPACE_STAGE"
msgstr "{0} ประชากรเปลี่ยนแปลงโดย {1} เนื่องจาก: {2}"

#, fuzzy
msgid "CONFIRM_MOVE_TO_SPACE_STAGE_EXPLANATION"
msgstr "{0} ประชากรเปลี่ยนแปลงโดย {1} เนื่องจาก: {2}"

#, fuzzy
msgid "CONFIRM_NEW_GAME_BUTTON_TOOLTIP"
msgstr "ดำเนินการต่อ"

msgid "CONFIRM_NEW_GAME_BUTTON_TOOLTIP_DISABLED"
msgstr ""

msgid "CONSTRUCTION_UNIT_NAME"
msgstr ""

msgid "CONTENT_UPLOADED_FROM"
msgstr ""

#, fuzzy
msgid "CONTINUE"
msgstr "บันทึกและดำเนินการต่อ"

#, fuzzy
msgid "CONTINUE_AS_SPECIES"
msgstr "สูญพันธุ์ไปแล้วใน {0}"

msgid "CONTINUE_THRIVING"
msgstr ""

msgid "CONTINUE_TO_PROTOTYPES"
msgstr ""

msgid "CONTINUE_TO_PROTOTYPES_PROMPT"
msgstr ""

msgid "CONTROLLER_ANY_DEVICE"
msgstr ""

msgid "CONTROLLER_AXIS_L2"
msgstr ""

msgid "CONTROLLER_AXIS_LEFT_TRIGGER"
msgstr ""

msgid "CONTROLLER_AXIS_LEFT_X"
msgstr ""

msgid "CONTROLLER_AXIS_LEFT_Y"
msgstr ""

#, fuzzy
msgid "CONTROLLER_AXIS_NEGATIVE_DIRECTION"
msgstr "Nitrogen Fixing Plastid เป็นโปรตีนที่สามารถใช้ก๊าซไนโตรเจนและออกซิเจนและพลังงานของเซลล์ในรูปแบบของ ATP เพื่อผลิตแอมโมเนียซึ่งเป็นสารอาหารที่สำคัญในการเจริญเติบโตของเซลล์ นี่คือกระบวนการที่เรียกว่าการตรึงไนโตรเจนแบบแอโรบิค"

#, fuzzy
msgid "CONTROLLER_AXIS_POSITIVE_DIRECTION"
msgstr "Nitrogen Fixing Plastid เป็นโปรตีนที่สามารถใช้ก๊าซไนโตรเจนและออกซิเจนและพลังงานของเซลล์ในรูปแบบของ ATP เพื่อผลิตแอมโมเนียซึ่งเป็นสารอาหารที่สำคัญในการเจริญเติบโตของเซลล์ นี่คือกระบวนการที่เรียกว่าการตรึงไนโตรเจนแบบแอโรบิค"

msgid "CONTROLLER_AXIS_R2"
msgstr ""

msgid "CONTROLLER_AXIS_RIGHT_TRIGGER"
msgstr ""

msgid "CONTROLLER_AXIS_RIGHT_X"
msgstr ""

msgid "CONTROLLER_AXIS_RIGHT_Y"
msgstr ""

msgid "CONTROLLER_AXIS_VISUALIZERS"
msgstr ""

msgid "CONTROLLER_BUTTON_DPAD_DOWN"
msgstr ""

msgid "CONTROLLER_BUTTON_DPAD_LEFT"
msgstr ""

msgid "CONTROLLER_BUTTON_DPAD_RIGHT"
msgstr ""

msgid "CONTROLLER_BUTTON_DPAD_UP"
msgstr ""

msgid "CONTROLLER_BUTTON_LEFT_SHOULDER"
msgstr ""

msgid "CONTROLLER_BUTTON_LEFT_STICK"
msgstr ""

msgid "CONTROLLER_BUTTON_MISC1"
msgstr ""

msgid "CONTROLLER_BUTTON_PADDLE1"
msgstr ""

msgid "CONTROLLER_BUTTON_PADDLE2"
msgstr ""

msgid "CONTROLLER_BUTTON_PADDLE3"
msgstr ""

msgid "CONTROLLER_BUTTON_PADDLE4"
msgstr ""

msgid "CONTROLLER_BUTTON_PS3_SELECT"
msgstr ""

msgid "CONTROLLER_BUTTON_PS3_START"
msgstr ""

msgid "CONTROLLER_BUTTON_PS_CIRCLE"
msgstr ""

msgid "CONTROLLER_BUTTON_PS_CROSS"
msgstr ""

msgid "CONTROLLER_BUTTON_PS_L1"
msgstr ""

msgid "CONTROLLER_BUTTON_PS_L3"
msgstr ""

msgid "CONTROLLER_BUTTON_PS_OPTIONS"
msgstr ""

msgid "CONTROLLER_BUTTON_PS_R1"
msgstr ""

msgid "CONTROLLER_BUTTON_PS_R3"
msgstr ""

msgid "CONTROLLER_BUTTON_PS_SHARE"
msgstr ""

msgid "CONTROLLER_BUTTON_PS_SONY_BUTTON"
msgstr ""

msgid "CONTROLLER_BUTTON_PS_SQUARE"
msgstr ""

msgid "CONTROLLER_BUTTON_PS_TRIANGLE"
msgstr ""

msgid "CONTROLLER_BUTTON_RIGHT_SHOULDER"
msgstr ""

msgid "CONTROLLER_BUTTON_RIGHT_STICK"
msgstr ""

msgid "CONTROLLER_BUTTON_TOUCH_PAD"
msgstr ""

msgid "CONTROLLER_BUTTON_UNKNOWN"
msgstr ""

msgid "CONTROLLER_BUTTON_XBOX_A"
msgstr ""

msgid "CONTROLLER_BUTTON_XBOX_B"
msgstr ""

msgid "CONTROLLER_BUTTON_XBOX_BACK"
msgstr ""

msgid "CONTROLLER_BUTTON_XBOX_GUIDE"
msgstr ""

msgid "CONTROLLER_BUTTON_XBOX_START"
msgstr ""

msgid "CONTROLLER_BUTTON_XBOX_X"
msgstr ""

msgid "CONTROLLER_BUTTON_XBOX_Y"
msgstr ""

msgid "CONTROLLER_DEADZONES"
msgstr ""

#, fuzzy
msgid "CONTROLLER_DEADZONE_CALIBRATION_EXPLANATION"
msgstr "{0} ประชากรเปลี่ยนแปลงโดย {1} เนื่องจาก: {2}"

msgid "CONTROLLER_DEADZONE_COLON"
msgstr ""

msgid "CONTROLLER_PROMPT_TYPE_SETTING"
msgstr ""

msgid "CONTROLLER_SENSITIVITY"
msgstr ""

msgid "CONTROLLER_UNKNOWN_AXIS"
msgstr ""

msgid "COPY_ERROR_TO_CLIPBOARD"
msgstr ""

msgid "COPY_RESULTS"
msgstr ""

msgid "CORRECTION_PROTANOPE"
msgstr ""

msgid "CORRECTION_TRITANOPE"
msgstr ""

msgid "CPU_THREADS"
msgstr ""

msgid "CRAFTING_CLEAR_INPUTS"
msgstr ""

msgid "CRAFTING_ERROR_INTERNAL_CONSUME_PROBLEM"
msgstr ""

#, fuzzy
msgid "CRAFTING_ERROR_TAKING_ITEMS"
msgstr "\"{0}\" - {1}"

msgid "CRAFTING_FILTER_INPUTS"
msgstr ""

msgid "CRAFTING_KNOWN_ITEMS"
msgstr ""

msgid "CRAFTING_NOT_ENOUGH_MATERIAL"
msgstr ""

msgid "CRAFTING_NO_RECIPE_SELECTED"
msgstr ""

msgid "CRAFTING_NO_ROOM_TO_TAKE_CRAFTING_RESULTS"
msgstr ""

msgid "CRAFTING_RECIPE_DISPLAY"
msgstr ""

msgid "CRAFTING_RECIPE_HAND_AXE"
msgstr ""

msgid "CRAFTING_RESULTS"
msgstr ""

msgid "CRAFTING_SELECT_RECIPE_OR_ITEMS_TO_FILTER"
msgstr ""

msgid "CRAFTING_TAKE_ALL"
msgstr ""

#, fuzzy
msgid "CRAFTING_TITLE"
msgstr "\"{0}\" - {1}"

msgid "CREATE"
msgstr ""

msgid "CREATED_AT"
msgstr ""

msgid "CREATED_ON_PLATFORM"
msgstr ""

msgid "CREATE_A_NEW_MICROBE"
msgstr "สร้างจุลินทรีย์ใหม่"

#, fuzzy
msgid "CREATE_NEW"
msgstr "สร้างจุลินทรีย์ใหม่"

#, fuzzy
msgid "CREATE_NEW_CELL_TYPE"
msgstr "สร้างจุลินทรีย์ใหม่"

#, fuzzy
msgid "CREATE_NEW_CELL_TYPE_DESCRIPTION"
msgstr "chemoplast เป็นโครงสร้างเมมเบรนสองชั้นที่มีโปรตีนที่สามารถเปลี่ยนไฮโดรเจนซัลไฟด์น้ำและก๊าซคาร์บอนไดออกไซด์เป็นน้ำตาลกลูโคสในกระบวนการที่เรียกว่า Hydrogen Sulfide Chemosynthesis อัตราการผลิตน้ำตาลกลูโคสที่มีความเข้มข้นของคาร์บอนไดออกไซด์"

#, fuzzy
msgid "CREATE_NEW_MOD"
msgstr "สร้างจุลินทรีย์ใหม่"

msgid "CREATE_NEW_SAVE"
msgstr ""

#, fuzzy
msgid "CREATE_NEW_TISSUE_TYPE"
msgstr "สร้างจุลินทรีย์ใหม่"

#, fuzzy
msgid "CREATE_NEW_TISSUE_TYPE_DESCRIPTION"
msgstr "chemoplast เป็นโครงสร้างเมมเบรนสองชั้นที่มีโปรตีนที่สามารถเปลี่ยนไฮโดรเจนซัลไฟด์น้ำและก๊าซคาร์บอนไดออกไซด์เป็นน้ำตาลกลูโคสในกระบวนการที่เรียกว่า Hydrogen Sulfide Chemosynthesis อัตราการผลิตน้ำตาลกลูโคสที่มีความเข้มข้นของคาร์บอนไดออกไซด์"

#, fuzzy
msgid "CREATING_DOT_DOT_DOT"
msgstr "กดปุ่ม ..."

msgid "CREATING_OBJECTS_FROM_SAVE"
msgstr ""

msgid "CREDITS"
msgstr "เครดิต"

msgid "CTRL"
msgstr "CTRL"

#, fuzzy
msgid "CURRENT_CACHE_SIZE"
msgstr "ความสามารถ"

#, fuzzy
msgid "CURRENT_CACHE_SIZE_TOOLTIP"
msgstr "ดำเนินการต่อ"

msgid "CURRENT_DEVELOPERS"
msgstr ""

msgid "CURRENT_LOCATION_CAPITAL"
msgstr ""

#, fuzzy
msgid "CURRENT_RESEARCH_NONE"
msgstr "ความสามารถ"

#, fuzzy
msgid "CURRENT_RESEARCH_PROGRESS"
msgstr "เปิดหน้าจอความช่วยเหลือ"

msgid "CURRENT_WORLD"
msgstr ""

msgid "CURRENT_WORLD_STATISTICS"
msgstr ""

msgid "CUSTOM_USERNAME"
msgstr "ชื่อผู้ใช้ที่กำหนดเอง:"

msgid "CYTOPLASM"
msgstr "ไซโทพลาซึม"

#, fuzzy
msgid "CYTOPLASM_DESCRIPTION"
msgstr "ภายในที่เหนอะหนะของเซลล์ ไซโทพลาสซึมเป็นส่วนผสมพื้นฐานของไอออนโปรตีนและสารอื่น ๆ ที่ละลายในน้ำที่เติมภายในเซลล์ หนึ่งในฟังก์ชั่นที่ทำคือไกลโคไลซิสการเปลี่ยนกลูโคสเป็นพลังงาน ATP สำหรับเซลล์ที่ขาดออร์แกเนลล์เพื่อให้มีการเผาผลาญขั้นสูงมากขึ้นนี่คือสิ่งที่พวกเขาต้องพึ่งพาเพื่อเป็นพลังงาน นอกจากนี้ยังใช้เพื่อเก็บโมเลกุลในเซลล์และเพื่อขยายขนาดของเซลล์"

msgid "CYTOPLASM_GLYCOLYSIS"
msgstr "ไซโทพลาสซึมไกลโคไลซิส"

#, fuzzy
msgid "CYTOPLASM_PROCESSES_DESCRIPTION"
msgstr "เปลี่ยน [thrive:compound]glucose[/thrive:compound] เป็น [thrive:compound]atp[/thrive:compound]"

#, fuzzy
msgid "CYTOTOXIN_SYNTHESIS"
msgstr "การสังเคราะห์ออกซิโทซิน"

#, fuzzy
msgid "DAMAGE_SOURCE_RADIATION"
msgstr "{0} ประชากรเปลี่ยนแปลงโดย {1} เนื่องจาก: {2}"

msgid "DAY_LENGTH"
msgstr ""

#, fuzzy
msgid "DAY_LENGTH_EXPLANATION"
msgstr "{0} ประชากรเปลี่ยนแปลงโดย {1} เนื่องจาก: {2}"

msgid "DAY_NIGHT_CYCLE_ENABLED"
msgstr ""

#, fuzzy
msgid "DAY_NIGHT_CYCLE_ENABLED_EXPLANATION_2"
msgstr "แทงเซลล์อื่นด้วยสิ่งนี้"

msgid "DEADZONE_CALIBRATION_FINISHED"
msgstr ""

#, fuzzy
msgid "DEADZONE_CALIBRATION_INPROGRESS"
msgstr "ช่วยแปลเกม"

msgid "DEADZONE_CALIBRATION_IS_RESET"
msgstr ""

msgid "DEADZONE_CONFIGURATION"
msgstr ""

msgid "DEATH"
msgstr ""

msgid "DEBUG_COORDINATES"
msgstr ""

msgid "DEBUG_DRAW_NOT_AVAILABLE"
msgstr ""

msgid "DEBUG_HEAT_AT_CURSOR"
msgstr ""

msgid "DEBUG_PANEL"
msgstr ""

msgid "DECEMBER"
msgstr ""

#, fuzzy
msgid "DECREASE_ITEM_SIZE"
msgstr "สร้างจุลินทรีย์ใหม่"

msgid "DEFAULT_AUDIO_OUTPUT_DEVICE"
msgstr ""

msgid "DELETE"
msgstr ""

msgid "DELETE_ALL_OLD_SAVE_WARNING_2"
msgstr ""

#, fuzzy
msgid "DELETE_FOSSIL_CONFIRMATION"
msgstr "ประชากร:"

msgid "DELETE_OLD_SAVES_PROMPT"
msgstr ""

#, fuzzy
msgid "DELETE_ORGANELLE"
msgstr "วางออร์แกเนลล์"

msgid "DELETE_SAVE_CONFIRMATION"
msgstr ""

msgid "DELETE_SELECTED"
msgstr ""

msgid "DELETE_SELECTED_SAVES_PROMPT"
msgstr ""

msgid "DELETE_SELECTED_SAVE_WARNING"
msgstr ""

msgid "DELETE_THIS_SAVE_PROMPT"
msgstr ""

#, fuzzy
msgid "DESCEND_BUTTON"
msgstr "ประชากร:"

#, fuzzy
msgid "DESCEND_CONFIRMATION"
msgstr "ประชากร:"

#, fuzzy
msgid "DESCEND_CONFIRMATION_EXPLANATION"
msgstr "{0} ประชากรเปลี่ยนแปลงโดย {1} เนื่องจาก: {2}"

msgid "DESCRIPTION"
msgstr ""

#, fuzzy
msgid "DESCRIPTION_COLON"
msgstr "{0} ประชากรเปลี่ยนแปลงโดย {1} เนื่องจาก: {2}"

msgid "DESCRIPTION_TOO_LONG"
msgstr ""

msgid "DESPAWN_ENTITIES"
msgstr ""

msgid "DETECTED_CPU_COUNT"
msgstr ""

msgid "DEVBUILD_VERSION_INFO"
msgstr ""

msgid "DEVELOPERS"
msgstr ""

msgid "DEVELOPMENT_FORUM"
msgstr ""

#, fuzzy
msgid "DEVELOPMENT_FORUM_BUTTON_TOOLTIP"
msgstr "ดำเนินการต่อ"

msgid "DEVELOPMENT_SUPPORTED_BY"
msgstr ""

msgid "DEVELOPMENT_WIKI"
msgstr ""

#, fuzzy
msgid "DEVELOPMENT_WIKI_BUTTON_TOOLTIP"
msgstr "ดำเนินการต่อ"

msgid "DEVOURED"
msgstr ""

msgid "DEV_BUILD_PATRONS"
msgstr ""

msgid "DIFFICULTY"
msgstr ""

msgid "DIFFICULTY_DETAILS_STRING"
msgstr ""

msgid "DIFFICULTY_PRESET"
msgstr ""

msgid "DIFFICULTY_PRESET_CUSTOM"
msgstr ""

msgid "DIFFICULTY_PRESET_EASY"
msgstr ""

msgid "DIFFICULTY_PRESET_HARD"
msgstr ""

msgid "DIFFICULTY_PRESET_NORMAL"
msgstr ""

msgid "DIGESTION_EFFICIENCY"
msgstr ""

#, fuzzy
msgid "DIGESTION_EFFICIENCY_COLON"
msgstr "{0} ประชากรเปลี่ยนแปลงโดย {1} เนื่องจาก: {2}"

#, fuzzy
msgid "DIGESTION_SPEED"
msgstr "สูญพันธุ์ไปแล้วใน {0}"

#, fuzzy
msgid "DIGESTION_SPEED_COLON"
msgstr "{0} ประชากรเปลี่ยนแปลงโดย {1} เนื่องจาก: {2}"

msgid "DIGESTION_SPEED_VALUE"
msgstr ""

msgid "DISABLED"
msgstr ""

msgid "DISABLE_ALL"
msgstr ""

msgid "DISCARD_AND_CONTINUE"
msgstr "ทิ้งและดำเนินการต่อ"

#, fuzzy
msgid "DISCARD_CHANGES"
msgstr "ทิ้งและดำเนินการต่อ"

#, fuzzy
msgid "DISCARD_MIGRATION"
msgstr "ทิ้งและดำเนินการต่อ"

msgid "DISCONNECTED_CELLS"
msgstr ""

msgid "DISCONNECTED_CELLS_TEXT"
msgstr ""

msgid "DISCONNECTED_METABALLS"
msgstr ""

msgid "DISCONNECTED_METABALLS_TEXT"
msgstr ""

msgid "DISCONNECTED_ORGANELLES"
msgstr ""

msgid "DISCONNECTED_ORGANELLES_TEXT"
msgstr ""

#, fuzzy
msgid "DISCORD_TOOLTIP"
msgstr "ดำเนินการต่อ"

#, fuzzy
msgid "DISK_CACHE_TOOLTIP"
msgstr "ดำเนินการต่อ"

#, fuzzy
msgid "DISMISSED_POPUPS_COLON"
msgstr "{0} ประชากรเปลี่ยนแปลงโดย {1} เนื่องจาก: {2}"

#, fuzzy
msgid "DISMISSED_POPUPS_EXPLANATION"
msgstr "{0} ประชากรเปลี่ยนแปลงโดย {1} เนื่องจาก: {2}"

msgid "DISMISS_INFORMATION_PERMANENTLY"
msgstr ""

msgid "DISMISS_WARNING_PERMANENTLY"
msgstr ""

msgid "DISPLAY_3D_MENU_BACKGROUNDS"
msgstr ""

#, fuzzy
msgid "DISPLAY_ABILITIES_BAR"
msgstr "ความสามารถ"

msgid "DISPLAY_BACKGROUND_DISTORTION_EFFECT"
msgstr ""

msgid "DISPLAY_BACKGROUND_PARTICLES"
msgstr ""

#, fuzzy
msgid "DISPLAY_DRIVER_OPENGL"
msgstr "ความสามารถ"

#, fuzzy
msgid "DISPLAY_DRIVER_VULKAN"
msgstr "ความสามารถ"

#, fuzzy
msgid "DISPLAY_MODE"
msgstr "ความสามารถ"

#, fuzzy
msgid "DISPLAY_PART_NAMES"
msgstr "ความสามารถ"

msgid "DISSOLVED_COMPOUND_FOOD_SOURCE"
msgstr ""

msgid "DOES_NOT_USE_FEATURE"
msgstr ""

#, fuzzy
msgid "DONATIONS"
msgstr "ตั้งค่า"

msgid "DOT_DOT_DOT"
msgstr ""

msgid "DOUBLE"
msgstr "ดับเบิ้ล"

msgid "DOUBLE_CLICK_TO_VIEW_IN_FULLSCREEN"
msgstr ""

msgid "DOUBLE_MEMBRANE_DESCRIPTION"
msgstr ""

#, fuzzy
msgid "DOUBLE_SPEED_TOGGLE_TOOLTIP"
msgstr "ดำเนินการต่อ"

msgid "DRAG_TO_REORDER_ITEMS_WITH_MOUSE"
msgstr ""

msgid "DUMP_SCENE_TREE"
msgstr ""

msgid "DUPLICATE_TYPE"
msgstr ""

msgid "EASTEREGG_MESSAGE_1"
msgstr "เรื่องน่ารู้: Didinium และ Paramecium เป็นตัวอย่างตำราของความสัมพันธ์ระหว่างนักล่ากับเหยื่อที่ได้รับการศึกษามานานหลายทศวรรษ ตอนนี้คุณเป็น Didinium หรือ Paramecium หรือไม่? นักล่าหรือเหยื่อ?"

msgid "EASTEREGG_MESSAGE_10"
msgstr "สิ่งที่น่ากลัว !!"

msgid "EASTEREGG_MESSAGE_11"
msgstr "หลอมโลหะ."

msgid "EASTEREGG_MESSAGE_12"
msgstr "เซลล์สีน้ำเงินเหล่านั้น"

msgid "EASTEREGG_MESSAGE_13"
msgstr "นี่คือเคล็ดลับ Biomes เป็นมากกว่าภูมิหลังที่แตกต่างกันสารประกอบใน biomes ที่แตกต่างกันบางครั้งก็วางไข่ในอัตราที่แตกต่างกัน"

msgid "EASTEREGG_MESSAGE_14"
msgstr "นี่คือเคล็ดลับยิ่งคุณมีแฟลกเจลลามากเท่าไหร่คุณก็ยิ่งไปได้เร็วขึ้นเท่านั้น vroom vroom แต่ก็มีค่าใช้จ่ายเพิ่มเติมเช่นกัน"

msgid "EASTEREGG_MESSAGE_15"
msgstr "นี่คือเคล็ดลับคุณสามารถกลืนชิ้นเหล็กหรืออื่น ๆ"

msgid "EASTEREGG_MESSAGE_16"
msgstr "นี่คือเคล็ดลับเตรียมความพร้อมก่อนเพิ่มนิวเคลียส ของพวกนั้นแพง! ในการบำรุงรักษาและค่าใช้จ่ายล่วงหน้า"

msgid "EASTEREGG_MESSAGE_17"
msgstr "สาระ: คุณรู้หรือไม่ว่ามี ciliate มากกว่า 8000 ชนิดบนโลกใบนี้?"

msgid "EASTEREGG_MESSAGE_18"
msgstr "สาระ: Stentor เป็น ciliate ที่สามารถยืดตัวและจับเหยื่อด้วยทรัมเป็ตเหมือนปากที่ดึงเหยื่อเข้ามาโดยสร้างกระแสน้ำด้วย cilia"

msgid "EASTEREGG_MESSAGE_2"
msgstr "นี่คือเคล็ดลับสารพิษสามารถใช้เพื่อกำจัดสารพิษอื่น ๆ ออกไปจากคุณได้หากคุณเร็วพอ"

msgid "EASTEREGG_MESSAGE_3"
msgstr "นี่คือเคล็ดลับ Osmoregulation มีค่าใช้จ่าย 1 ATP ต่อวินาทีต่อฐานสิบหกที่เซลล์ของคุณมีอยู่แต่ละฐานสิบหกของไซโทพลาสซึมจะสร้าง 5 ATP ต่อวินาทีเช่นกันซึ่งหมายความว่าหากคุณสูญเสีย ATP เนื่องจากการดูดซึมเพียงแค่เพิ่มไซโทพลาสซึมที่ว่างเปล่าสองสามหรือลบออก ออร์แกเนลล์บางชนิด"

msgid "EASTEREGG_MESSAGE_4"
msgstr "สาระ: ในชีวิตจริงโปรคาริโอตมีสิ่งที่เรียกว่า Biocompartments ซึ่งทำหน้าที่เหมือนออร์แกเนลล์และในความเป็นจริงเรียกว่า Polyhedral organelles"

msgid "EASTEREGG_MESSAGE_5"
msgstr "สาระ: เมแทบอลิซึมคือสิ่งที่เรียกว่า Polyhedral organelle"

msgid "EASTEREGG_MESSAGE_6"
msgstr "นี่คือเคล็ดลับบางครั้งก็เป็นการดีที่สุดที่จะหนีจากเซลล์อื่น ๆ"

msgid "EASTEREGG_MESSAGE_7"
msgstr "นี่คือเคล็ดลับหากเซลล์มีขนาดประมาณครึ่งหนึ่งของคุณนั่นคือเวลาที่คุณสามารถกลืนเข้าไปได้"

msgid "EASTEREGG_MESSAGE_8"
msgstr "นี่คือเคล็ดลับแบคทีเรียอาจแข็งแกร่งกว่าที่ปรากฏพวกมันอาจดูเล็ก แต่บางส่วนสามารถมุดเข้ามาหาคุณและฆ่าคุณด้วยวิธีนั้น!"

msgid "EASTEREGG_MESSAGE_9"
msgstr "นี่คือเคล็ดลับคุณสามารถล่าสัตว์ชนิดอื่นเพื่อสูญพันธุ์ได้หากคุณไม่ระมัดระวังเพียงพอ สายพันธุ์อื่นก็ทำได้เช่นกัน"

#, fuzzy
msgid "EASTER_EGGS"
msgstr "เรื่องน่ารู้: Didinium และ Paramecium เป็นตัวอย่างตำราของความสัมพันธ์ระหว่างนักล่ากับเหยื่อที่ได้รับการศึกษามานานหลายทศวรรษ ตอนนี้คุณเป็น Didinium หรือ Paramecium หรือไม่? นักล่าหรือเหยื่อ?"

#, fuzzy
msgid "EASTER_EGGS_EXPLANATION"
msgstr "{0} ประชากรเปลี่ยนแปลงโดย {1} เนื่องจาก: {2}"

#, fuzzy
msgid "EASTER_EGG_BANANA_BIOME"
msgstr "{0} ประชากรเปลี่ยนแปลงโดย {1} เนื่องจาก: {2}"

#, fuzzy
msgid "EDGE_PAN_SPEED"
msgstr "สูญพันธุ์ไปแล้วใน {0}"

#, fuzzy
msgid "EDITING_TITLE"
msgstr "\"{0}\" - {1}"

msgid "EDITOR"
msgstr "แก้ไข"

#, fuzzy
msgid "EDITORS_AND_MUTATIONS_BUTTON"
msgstr "มีการกลายพันธุ์"

#, fuzzy
msgid "EDITOR_BUTTON_TOOLTIP"
msgstr "ดำเนินการต่อ"

msgid "EDITOR_TUTORIAL_EARLY_GOAL"
msgstr ""

msgid "EDITOR_TUTORIAL_EDITOR_TEXT"
msgstr ""

#, fuzzy
msgid "EDITOR_TUTORIAL_MICROBE_EDITOR_NUCLEUS"
msgstr ""
"โครงสร้างโปรคาริโอต\n"
"\n"
"เมตาโบโลโซม: ผลิต ATP จากกลูโคส\n"
"\n"
"Chemosynthisizing Proteins: ผลิตกลูโคสครึ่งหนึ่งจากไฮโดรเจนซัลไฟด์เป็นเคมีโมพลาสต์ แต่ยังทำหน้าที่เป็นไกลโคไลซิสและใช้เวลาถึง 1 Hex\n"
"\n"
"Thylakoids: ผลิตกลูโคสในปริมาณ 1 ใน 3 เป็นคลอโรพลาสต์ปกติ แต่ยังทำหน้าที่เป็นไกลโคไลซิสและใช้ 1 Hex\n"
"\n"
"Rusticyanin: แปลงเหล็กเป็น ATP\n"
"\n"
"Nitrogenase: แปลงไนโตรเจนในบรรยากาศและ ATP เป็นแอมโมเนียแบบไม่ใช้ออกซิเจน\n"
"\n"
"ไซโทพลาสซึม: มีพื้นที่จัดเก็บและทำปฏิกิริยาไกลโคไลซิส (ผลิต ATP จำนวนเล็กน้อย)"

msgid "EFFECTIVE_VALUE"
msgstr ""

#, fuzzy
msgid "EIGHT_TIMES"
msgstr "เมาส์ขวา"

msgid "EJECT_ENGULFED"
msgstr ""

#, fuzzy
msgid "EJECT_ENGULFED_TOOLTIP"
msgstr "สลับเขมือบ"

#, fuzzy
msgid "EMITTERS_COUNT"
msgstr "W, A, S, D และเมาส์เพื่อย้าย กด E เพื่อยิง OxyToxy NT หากคุณมีสารพิษแวคิวโอล กด G เพื่อสลับโหมดเขมือบ"

#, fuzzy
msgid "ENABLED_MODS"
msgstr "เปิดใช้งานตัวแก้ไข"

msgid "ENABLE_ALL_COMPATIBLE"
msgstr ""

msgid "ENABLE_EDITOR"
msgstr "เปิดใช้งานตัวแก้ไข"

msgid "ENABLE_GUI_LIGHT_EFFECTS"
msgstr ""

msgid "ENDOSYMBIONT_ENGULFED_ALREADY_DONE"
msgstr ""

msgid "ENDOSYMBIONT_ENGULFED_PROGRESS"
msgstr ""

msgid "ENDOSYMBIONT_TYPE_ALREADY_PRESENT"
msgstr ""

#, fuzzy
msgid "ENDOSYMBIOSIS_AVAILABLE_ORGANELLES"
msgstr "วางออร์แกเนลล์"

msgid "ENDOSYMBIOSIS_BUTTON"
msgstr ""

#, fuzzy
msgid "ENDOSYMBIOSIS_CANCEL_TOOLTIP"
msgstr "ดำเนินการต่อ"

#, fuzzy
msgid "ENDOSYMBIOSIS_COMPLETE_TOOLTIP"
msgstr "ดำเนินการต่อ"

#, fuzzy
msgid "ENDOSYMBIOSIS_EXPLANATION"
msgstr "{0} ประชากรเปลี่ยนแปลงโดย {1} เนื่องจาก: {2}"

msgid "ENDOSYMBIOSIS_NOTHING_ENGULFED"
msgstr ""

msgid "ENDOSYMBIOSIS_NO_CANDIDATE_ORGANELLES"
msgstr ""

#, fuzzy
msgid "ENDOSYMBIOSIS_PROGRESSING_EXPLANATION"
msgstr "{0} ประชากรเปลี่ยนแปลงโดย {1} เนื่องจาก: {2}"

msgid "ENDOSYMBIOSIS_PROKARYOTIC_LIMIT_EXPLANATION"
msgstr ""

#, fuzzy
msgid "ENDOSYMBIOSIS_SINGLE_SPECIES_PROGRESS_DESCRIPTION"
msgstr "โปรตีนสังเคราะห์ Chemosynthesizing เป็นกลุ่มโปรตีนขนาดเล็กในไซโทพลาซึมที่สามารถเปลี่ยนไฮโดรเจนซัลไฟด์น้ำและก๊าซคาร์บอนไดออกไซด์เป็นน้ำตาลกลูโคสในกระบวนการที่เรียกว่า Hydrogen Sulfide Chemosynthesis อัตราการผลิตน้ำตาลกลูโคสที่มีความเข้มข้นของคาร์บอนไดออกไซด์ เนื่องจากโปรตีนสังเคราะห์ทางเคมีจะแขวนลอยอยู่ในไซโตพลาสซึมโดยตรงของเหลวที่อยู่รอบ ๆ จึงทำปฏิกิริยาไกลโคไลซิส"

#, fuzzy
msgid "ENDOSYMBIOSIS_START_TOOLTIP"
msgstr "ดำเนินการต่อ"

msgid "ENDOSYMBIOSIS_TITLE"
msgstr ""

msgid "ENERGY_BALANCE_REQUIRED_COMPOUND_LINE"
msgstr ""

msgid "ENERGY_BALANCE_TOOLTIP_CONSUMPTION"
msgstr ""

msgid "ENERGY_BALANCE_TOOLTIP_PRODUCTION"
msgstr ""

msgid "ENERGY_BALANCE_TOOLTIP_PRODUCTION_WITH_REQUIREMENT"
msgstr ""

msgid "ENERGY_IN_PATCH_FOR"
msgstr ""

msgid "ENERGY_IN_PATCH_SHORT"
msgstr ""

msgid "ENERGY_SOURCES"
msgstr ""

msgid "ENERGY_SUMMARY_LINE"
msgstr ""

msgid "ENGULF_NO_ATP_DAMAGE_MESSAGE"
msgstr ""

msgid "ENTER_EXISTING_ID"
msgstr ""

msgid "ENTER_EXISTING_WORKSHOP_ID"
msgstr ""

msgid "ENTITY_LABEL"
msgstr ""

msgid "ENVIRONMENT"
msgstr ""

#, fuzzy
msgid "ENVIRONMENTAL_CONDITIONS_BUTTON"
msgstr "{0} ประชากรเปลี่ยนแปลงโดย {1} เนื่องจาก: {2}"

msgid "ENVIRONMENTAL_GLUCOSE_RETENTION"
msgstr ""

#, fuzzy
msgid "ENVIRONMENTAL_GLUCOSE_RETENTION_EXPLANATION"
msgstr "{0} ประชากรเปลี่ยนแปลงโดย {1} เนื่องจาก: {2}"

#, fuzzy
msgid "ENVIRONMENT_BUTTON_MICROBE_TOOLTIP"
msgstr "ดำเนินการต่อ"

#, fuzzy
msgid "ENVIRONMENT_TOLERANCE"
msgstr "ดำเนินการต่อ"

msgid "EPIPELAGIC"
msgstr "พื้นผิวมหาสมุทรลึก"

msgid "EQUIPMENT_TYPE_AXE"
msgstr ""

msgid "ERROR"
msgstr "ผิดพลาด"

#, fuzzy
msgid "ERROR_CREATING_FOLDER"
msgstr "เปิดโฟลเดอร์สกรีนช็อต"

msgid "ERROR_CREATING_INFO_FILE"
msgstr ""

msgid "ERROR_FAILED_TO_SAVE_NEW_SETTINGS"
msgstr "ผิดพลาด: บันทึกการตั้งค่าใหม่ลงในไฟล์กำหนดค่าไม่สำเร็จ"

#, fuzzy
msgid "ERROR_FETCHING_EXPLANATION"
msgstr "{0} ประชากรเปลี่ยนแปลงโดย {1} เนื่องจาก: {2}"

#, fuzzy
msgid "ERROR_FETCHING_NEWS"
msgstr "เปิดโฟลเดอร์สกรีนช็อต"

msgid "ERROR_LOADING"
msgstr ""

msgid "ERROR_SAVING"
msgstr ""

#, fuzzy
msgid "ERROR_UPLOADING_EXCEPTION"
msgstr "{0} ประชากรเปลี่ยนแปลงโดย {1} เนื่องจาก: {2}"

msgid "ESCAPE"
msgstr "Esc"

msgid "ESCAPE_ENGULFING"
msgstr ""

msgid "ESTUARY"
msgstr "ปากน้ำ"

#, fuzzy
msgid "EVENT_ERUPTION_TOOLTIP"
msgstr "ดำเนินการต่อ"

msgid "EVENT_METEOR_GLUCOSE"
msgstr ""

#, fuzzy
msgid "EVENT_METEOR_IRON"
msgstr "ถ้ำใต้น้ำ"

#, fuzzy
msgid "EVENT_METEOR_PHOSPHATES"
msgstr "ฟอสเฟตวางไข่"

#, fuzzy
msgid "EVENT_METEOR_PLAIN"
msgstr "ดำเนินการต่อ"

msgid "EVENT_METEOR_RADIOACTIVE"
msgstr ""

msgid "EVENT_METEOR_SULFUR"
msgstr ""

msgid "EVOLUTIONARY_TREE"
msgstr ""

msgid "EVOLUTIONARY_TREE_BUILD_FAILED"
msgstr ""

#, fuzzy
msgid "EXACT_VERSION_COLON"
msgstr "{0} ประชากรเปลี่ยนแปลงโดย {1} เนื่องจาก: {2}"

#, fuzzy
msgid "EXACT_VERSION_TOOLTIP"
msgstr "ดำเนินการต่อ"

msgid "EXCEPTION_HAPPENED_PROCESSING_SAVE"
msgstr ""

msgid "EXCEPTION_HAPPENED_WHILE_LOADING"
msgstr ""

#, fuzzy
msgid "EXCLUSIVE_FULLSCREEN"
msgstr "สลับเต็มหน้าจอ"

#, fuzzy
msgid "EXISTING_BUILDINGS"
msgstr "รีเซ็ตอินพุต"

msgid "EXIT"
msgstr "ออก"

#, fuzzy
msgid "EXIT_EDITOR"
msgstr "เปิดใช้งานตัวแก้ไข"

#, fuzzy
msgid "EXIT_TO_LAUNCHER"
msgstr "เปิด E"

msgid "EXPERIMENTAL_FEATURES"
msgstr ""

#, fuzzy
msgid "EXPERIMENTAL_FEATURES_EXPLANATION"
msgstr "{0} ประชากรเปลี่ยนแปลงโดย {1} เนื่องจาก: {2}"

#, fuzzy
msgid "EXPERIMENTAL_FEATURES_WARNING"
msgstr "{0} ประชากรเปลี่ยนแปลงโดย {1} เนื่องจาก: {2}"

msgid "EXPORT_ALL_WORLDS"
msgstr ""

#, fuzzy
msgid "EXPORT_ALL_WORLDS_TOOLTIP"
msgstr "ดำเนินการต่อ"

msgid "EXPORT_SUCCESS"
msgstr ""

msgid "EXTERNAL"
msgstr ""

msgid "EXTERNAL_EFFECTS"
msgstr ""

msgid "EXTINCTION_BOX_TEXT"
msgstr ""

msgid "EXTINCTION_CAPITAL"
msgstr ""

#, fuzzy
msgid "EXTINCT_FROM_PATCH"
msgstr "สูญพันธุ์ไปจากโลก"

#, fuzzy
msgid "EXTINCT_FROM_THE_PLANET"
msgstr "สูญพันธุ์ไปจากโลก"

#, fuzzy
msgid "EXTINCT_IN_PATCH"
msgstr "สูญพันธุ์ไปจากโลก"

#, fuzzy
msgid "EXTINCT_SPECIES"
msgstr "สูญพันธุ์ไปแล้วใน {0}"

msgid "EXTRAS"
msgstr "พิเศษ"

msgid "EXTRA_OPTIONS"
msgstr ""

#, fuzzy
msgid "FACEBOOK_TOOLTIP"
msgstr "ดำเนินการต่อ"

msgid "FAILED"
msgstr ""

#, fuzzy
msgid "FAILED_ONE_OR_MORE_SAVE_DELETION_DESCRIPTION"
msgstr "chemoplast เป็นโครงสร้างเมมเบรนสองชั้นที่มีโปรตีนที่สามารถเปลี่ยนไฮโดรเจนซัลไฟด์น้ำและก๊าซคาร์บอนไดออกไซด์เป็นน้ำตาลกลูโคสในกระบวนการที่เรียกว่า Hydrogen Sulfide Chemosynthesis อัตราการผลิตน้ำตาลกลูโคสที่มีความเข้มข้นของคาร์บอนไดออกไซด์"

#, fuzzy
msgid "FAILED_SAVE_DELETION"
msgstr "ผิดพลาด: บันทึกการตั้งค่าใหม่ลงในไฟล์กำหนดค่าไม่สำเร็จ"

#, fuzzy
msgid "FAILED_SAVE_DELETION_DESCRIPTION"
msgstr "แวคิวโอลเป็นออร์แกเนลล์เยื่อภายในที่ใช้สำหรับเก็บในเซลล์ ประกอบด้วยถุงหลายอันโครงสร้างของเยื่อขนาดเล็กที่ใช้กันอย่างแพร่หลายในเซลล์เพื่อการจัดเก็บที่หลอมรวมเข้าด้วยกัน เต็มไปด้วยน้ำซึ่งใช้บรรจุโมเลกุลเอนไซม์ของแข็งและสารอื่น ๆ รูปร่างของพวกมันเป็นของเหลวและอาจแตกต่างกันไประหว่างเซลล์"

msgid "FEARFUL"
msgstr ""

msgid "FEAR_EXPLANATION"
msgstr ""

msgid "FEATURE_DISABLED"
msgstr ""

#, fuzzy
msgid "FEATURE_ENABLED"
msgstr "เปิดใช้งานโกงคีย์"

#, fuzzy
msgid "FEBRUARY"
msgstr "ปากน้ำ"

msgid "FEED_ITEM_CONTENT_PARSING_FAILED"
msgstr ""

msgid "FEED_ITEM_MISSING_CONTENT"
msgstr ""

msgid "FEED_ITEM_PUBLISHED_AT"
msgstr ""

msgid "FEED_ITEM_TRUNCATED_NOTICE"
msgstr ""

#, fuzzy
msgid "FERROPLAST"
msgstr "เทอร์โมพลาสต์"

#, fuzzy
msgid "FERROPLAST_DESCRIPTION"
msgstr "เทอร์โมพลาสต์เป็นโครงสร้างเมมเบรนสองชั้นที่มีเม็ดสีทนความร้อนซ้อนกันในถุงเยื่อ เป็นโปรคาริโอตที่ถูกดูดซึมเพื่อใช้โดยโฮสต์ยูคาริโอต เม็ดสีในเทอร์โมพลาสต์สามารถใช้พลังงานของความแตกต่างของความร้อนในสภาพแวดล้อมเพื่อผลิตน้ำตาลกลูโคสจากน้ำและก๊าซคาร์บอนไดออกไซด์ในกระบวนการที่เรียกว่าการสังเคราะห์ด้วยความร้อน อัตราการผลิตน้ำตาลกลูโคสที่มีความเข้มข้นของคาร์บอนไดออกไซด์และอุณหภูมิ"

#, fuzzy
msgid "FERROPLAST_PROCESSES_DESCRIPTION"
msgstr "เทอร์โมพลาสต์เป็นโครงสร้างเมมเบรนสองชั้นที่มีเม็ดสีทนความร้อนซ้อนกันในถุงเยื่อ เป็นโปรคาริโอตที่ถูกดูดซึมเพื่อใช้โดยโฮสต์ยูคาริโอต เม็ดสีในเทอร์โมพลาสต์สามารถใช้พลังงานของความแตกต่างของความร้อนในสภาพแวดล้อมเพื่อผลิตน้ำตาลกลูโคสจากน้ำและก๊าซคาร์บอนไดออกไซด์ในกระบวนการที่เรียกว่าการสังเคราะห์ด้วยความร้อน อัตราการผลิตน้ำตาลกลูโคสที่มีความเข้มข้นของคาร์บอนไดออกไซด์และอุณหภูมิ"

msgid "FILTER_ITEMS_BY_CATEGORY_COLON"
msgstr ""

#, fuzzy
msgid "FIND_CURRENT_PATCH"
msgstr "ยกเลิกการกระทำปัจจุบัน"

#, fuzzy
msgid "FINISHED_DOT"
msgstr "เสร็จสิ้น"

msgid "FINISH_EDITING_AND_RETURN_TO_ENVIRONMENT"
msgstr "แก้ไขให้เสร็จและกลับสู่สภาพแวดล้อม"

#, fuzzy
msgid "FINISH_ONE_GENERATION"
msgstr "ด้วยความเข้มข้นของ"

#, fuzzy
msgid "FINISH_X_GENERATIONS"
msgstr "ด้วยความเข้มข้นของ"

msgid "FIRE_TOXIN"
msgstr "ยิงสารพิษ"

#, fuzzy
msgid "FIRE_TOXIN_TOOLTIP"
msgstr "ดำเนินการต่อ"

msgid "FLAGELLUM"
msgstr "แฟลเจลลัม"

msgid "FLAGELLUM_DESCRIPTION"
msgstr "แฟลกเจลลัม (พหูพจน์: แฟลกเจลลา) เป็นกลุ่มเส้นใยโปรตีนคล้ายแส้ที่ยื่นออกมาจากเยื่อหุ้มเซลล์ซึ่งสามารถใช้ ATP เพื่อทำให้เป็นคลื่นและขับเคลื่อนเซลล์ไปในทิศทาง"

#, fuzzy
msgid "FLAGELLUM_LENGTH_DESCRIPTION"
msgstr "แฟลกเจลลัม (พหูพจน์: แฟลกเจลลา) เป็นกลุ่มเส้นใยโปรตีนคล้ายแส้ที่ยื่นออกมาจากเยื่อหุ้มเซลล์ซึ่งสามารถใช้ ATP เพื่อทำให้เป็นคลื่นและขับเคลื่อนเซลล์ไปในทิศทาง"

#, fuzzy
msgid "FLAGELLUM_PROCESSES_DESCRIPTION"
msgstr "แฟลกเจลลัม (พหูพจน์: แฟลกเจลลา) เป็นกลุ่มเส้นใยโปรตีนคล้ายแส้ที่ยื่นออกมาจากเยื่อหุ้มเซลล์ซึ่งสามารถใช้ ATP เพื่อทำให้เป็นคลื่นและขับเคลื่อนเซลล์ไปในทิศทาง"

#, fuzzy
msgid "FLEET_NAME_FROM_PLACE"
msgstr "สูญพันธุ์ไปจากโลก"

msgid "FLEET_UNITS"
msgstr ""

#, fuzzy
msgid "FLOATING_CHUNKS_COLON"
msgstr "{0} ประชากรเปลี่ยนแปลงโดย {1} เนื่องจาก: {2}"

msgid "FLOATING_HAZARD"
msgstr "อันตรายจากการลอยตัว"

msgid "FLUID"
msgstr ""

msgid "FLUIDITY_RIGIDITY"
msgstr ""

msgid "FOCUSED"
msgstr ""

msgid "FOCUS_EXPLANATION"
msgstr ""

msgid "FOG_OF_WAR_DISABLED"
msgstr ""

#, fuzzy
msgid "FOG_OF_WAR_DISABLED_DESCRIPTION"
msgstr "แวคิวโอลเป็นออร์แกเนลล์เยื่อภายในที่ใช้สำหรับเก็บในเซลล์ ประกอบด้วยถุงหลายอันโครงสร้างของเยื่อขนาดเล็กที่ใช้กันอย่างแพร่หลายในเซลล์เพื่อการจัดเก็บที่หลอมรวมเข้าด้วยกัน เต็มไปด้วยน้ำซึ่งใช้บรรจุโมเลกุลเอนไซม์ของแข็งและสารอื่น ๆ รูปร่างของพวกมันเป็นของเหลวและอาจแตกต่างกันไประหว่างเซลล์"

msgid "FOG_OF_WAR_INTENSE"
msgstr ""

#, fuzzy
msgid "FOG_OF_WAR_INTENSE_DESCRIPTION"
msgstr "Nitrogenase เป็นโปรตีนที่สามารถใช้ก๊าซไนโตรเจนและพลังงานของเซลล์ในรูปแบบของ ATP เพื่อผลิตแอมโมเนียซึ่งเป็นสารอาหารที่สำคัญในการเจริญเติบโตของเซลล์ นี่คือกระบวนการที่เรียกว่าการตรึงไนโตรเจนแบบไม่ใช้ออกซิเจน เนื่องจากไนโตรเจนเนสถูกแขวนอยู่ในไซโทพลาสซึมโดยตรงของเหลวที่อยู่รอบ ๆ จึงทำปฏิกิริยาไกลโคไลซิส"

msgid "FOG_OF_WAR_MODE"
msgstr ""

msgid "FOG_OF_WAR_REGULAR"
msgstr ""

#, fuzzy
msgid "FOG_OF_WAR_REGULAR_DESCRIPTION"
msgstr "แทงเซลล์อื่นด้วยสิ่งนี้"

msgid "FOOD_CHAIN"
msgstr ""

msgid "FOOD_SOURCE_ENERGY_INFO"
msgstr ""

msgid "FORGET_MOD_DETAILS"
msgstr ""

#, fuzzy
msgid "FORGET_MOD_DETAILS_TOOLTIP"
msgstr "ดำเนินการต่อ"

msgid "FORM_ERROR_MESSAGE"
msgstr ""

#, fuzzy
msgid "FOSSILISATION"
msgstr "ประชากร:"

#, fuzzy
msgid "FOSSILISATION_EXPLANATION"
msgstr "{0} ประชากรเปลี่ยนแปลงโดย {1} เนื่องจาก: {2}"

#, fuzzy
msgid "FOSSILISATION_FAILED"
msgstr "ประชากร:"

#, fuzzy
msgid "FOSSILISATION_FAILED_DESCRIPTION"
msgstr "แวคิวโอลเป็นออร์แกเนลล์เยื่อภายในที่ใช้สำหรับเก็บในเซลล์ ประกอบด้วยถุงหลายอันโครงสร้างของเยื่อขนาดเล็กที่ใช้กันอย่างแพร่หลายในเซลล์เพื่อการจัดเก็บที่หลอมรวมเข้าด้วยกัน เต็มไปด้วยน้ำซึ่งใช้บรรจุโมเลกุลเอนไซม์ของแข็งและสารอื่น ๆ รูปร่างของพวกมันเป็นของเหลวและอาจแตกต่างกันไประหว่างเซลล์"

msgid "FOSSILISATION_HINT"
msgstr ""

msgid "FOSSILISATION_HINT_ALREADY_FOSSILISED"
msgstr ""

msgid "FOSSILISE"
msgstr ""

msgid "FOSSIL_DELETION_FAILED"
msgstr ""

#, fuzzy
msgid "FOSSIL_DELETION_FAILED_DESCRIPTION"
msgstr "แวคิวโอลเป็นออร์แกเนลล์เยื่อภายในที่ใช้สำหรับเก็บในเซลล์ ประกอบด้วยถุงหลายอันโครงสร้างของเยื่อขนาดเล็กที่ใช้กันอย่างแพร่หลายในเซลล์เพื่อการจัดเก็บที่หลอมรวมเข้าด้วยกัน เต็มไปด้วยน้ำซึ่งใช้บรรจุโมเลกุลเอนไซม์ของแข็งและสารอื่น ๆ รูปร่างของพวกมันเป็นของเหลวและอาจแตกต่างกันไประหว่างเซลล์"

msgid "FOUR_TIMES"
msgstr ""

#, fuzzy
msgid "FPS"
msgstr "FPS สูงสุด:"

#, fuzzy
msgid "FPS_DISPLAY"
msgstr "มีเดียเพลย์"

#, fuzzy
msgid "FRAME_DURATION"
msgstr "ระบบหายใจแบบแอโรบิค"

msgid "FREEBUILDING"
msgstr ""

msgid "FREE_GLUCOSE_CLOUD"
msgstr ""

msgid "FREE_GLUCOSE_CLOUD_EXPLANATION"
msgstr ""

msgid "FULLSCREEN"
msgstr "เต็มจอ"

msgid "FULL_MOD_INFO"
msgstr ""

msgid "GALLERY_VIEWER"
msgstr ""

#, fuzzy
msgid "GAMEPLAY_BASICS_TITLE"
msgstr "\"{0}\" - {1}"

msgid "GAME_DESIGN_TEAM"
msgstr ""

#, fuzzy
msgid "GAME_SYSTEMS_TITLE"
msgstr "\"{0}\" - {1}"

#, fuzzy
msgid "GATHERED_ENERGY_TOOLTIP"
msgstr "ดำเนินการต่อ"

msgid "GENERAL"
msgstr ""

#, fuzzy
msgid "GENERAL_LOADING_TIP_1"
msgstr "กดปุ่มเลิกทำในตัวแก้ไขเพื่อแก้ไขข้อผิดพลาด"

#, fuzzy
msgid "GENERAL_LOADING_TIP_2"
msgstr "กดปุ่มเลิกทำในตัวแก้ไขเพื่อแก้ไขข้อผิดพลาด"

#, fuzzy
msgid "GENERAL_LOADING_TIP_3"
msgstr "กดปุ่มเลิกทำในตัวแก้ไขเพื่อแก้ไขข้อผิดพลาด"

#, fuzzy
msgid "GENERAL_LOADING_TIP_4"
msgstr "กดปุ่มเลิกทำในตัวแก้ไขเพื่อแก้ไขข้อผิดพลาด"

#, fuzzy
msgid "GENERAL_LOADING_TIP_5"
msgstr "กดปุ่มเลิกทำในตัวแก้ไขเพื่อแก้ไขข้อผิดพลาด"

#, fuzzy
msgid "GENERAL_LOADING_TIP_6"
msgstr "กดปุ่มเลิกทำในตัวแก้ไขเพื่อแก้ไขข้อผิดพลาด"

#, fuzzy
msgid "GENERAL_LOADING_TIP_7"
msgstr "กดปุ่มเลิกทำในตัวแก้ไขเพื่อแก้ไขข้อผิดพลาด"

#, fuzzy
msgid "GENERATE_BUTTON"
msgstr "ตั้งค่า"

#, fuzzy
msgid "GENERATIONS"
msgstr "ตั้งค่า"

msgid "GENERATION_COLON"
msgstr ""

msgid "GEOLOGICAL_ACTIVITY"
msgstr ""

msgid "GEOLOGICAL_ACTIVITY_ACTIVE"
msgstr ""

msgid "GEOLOGICAL_ACTIVITY_AVERAGE"
msgstr ""

msgid "GEOLOGICAL_ACTIVITY_DORMANT"
msgstr ""

#, fuzzy
msgid "GEOLOGICAL_ACTIVITY_EXPLANATION"
msgstr "{0} ประชากรเปลี่ยนแปลงโดย {1} เนื่องจาก: {2}"

#, fuzzy
msgid "GITHUB_TOOLTIP"
msgstr "ดำเนินการต่อ"

msgid "GLES3"
msgstr ""

msgid "GLOBAL_GLACIATION_END_EVENT_LOG"
msgstr ""

#, fuzzy
msgid "GLOBAL_GLACIATION_EVENT"
msgstr "{0} ประชากรเปลี่ยนแปลงโดย {1} เนื่องจาก: {2}"

#, fuzzy
msgid "GLOBAL_GLACIATION_EVENT_TOOLTIP"
msgstr "ดำเนินการต่อ"

msgid "GLOBAL_GLACIATION_EVENT_WARNING_LOG_PLURAL"
msgstr ""

msgid "GLOBAL_GLACIATION_EVENT_WARNING_LOG_SINGULAR"
msgstr ""

msgid "GLOBAL_GLACIATION_START_EVENT_LOG"
msgstr ""

msgid "GLOBAL_INITIAL_LETTER"
msgstr ""

#, fuzzy
msgid "GLOBAL_POPULATION_COLON"
msgstr "{0} ประชากรเปลี่ยนแปลงโดย {1} เนื่องจาก: {2}"

msgid "GLOBAL_TIMELINE_SPECIES_MIGRATED_TO"
msgstr ""

msgid "GLUCOSE"
msgstr "กลูโคส"

msgid "GLUCOSE_CONCENTRATIONS_DRASTICALLY_DROPPED"
msgstr ""

msgid "GLYCOLYSIS"
msgstr "ไกลโคไลซิส"

msgid "GODMODE"
msgstr ""

#, fuzzy
msgid "GOD_TOOLS_TITLE"
msgstr "ดำเนินการต่อ"

msgid "GOOGLY_EYE_CELL"
msgstr ""

msgid "GOT_IT"
msgstr ""

msgid "GPL_LICENSE_HEADING"
msgstr ""

#, fuzzy
msgid "GPU_NAME"
msgstr "เกมส์ใหม่"

msgid "GRAPHICS"
msgstr "กราฟิก"

#, fuzzy
msgid "GRAPHICS_TEAM"
msgstr "กราฟิก"

#, fuzzy
msgid "GROWTH_ORDER"
msgstr "ปกติ"

msgid "GUI"
msgstr ""

#, fuzzy
msgid "GUI_LIGHT_EFFECTS_OPTION_DESCRIPTION"
msgstr "โรงไฟฟ้าของเซลล์ mitochondrion (พหูพจน์: mitochondria) เป็นโครงสร้างเมมเบรนสองชั้นที่เต็มไปด้วยโปรตีนและเอนไซม์ เป็นโปรคาริโอตที่ถูกดูดซึมเพื่อใช้โดยโฮสต์ยูคาริโอต สามารถเปลี่ยนกลูโคสเป็น ATP ได้อย่างมีประสิทธิภาพสูงกว่าที่ทำได้ในไซโตพลาสซึมในกระบวนการที่เรียกว่า Aerobic Respiration อย่างไรก็ตามมันต้องการออกซิเจนในการทำงานและระดับออกซิเจนในสิ่งแวดล้อมที่ต่ำลงจะทำให้อัตราการผลิต ATP ช้าลง"

#, fuzzy
msgid "GUI_TAB_NAVIGATION"
msgstr "{0} K"

msgid "GUI_VOLUME"
msgstr "ปริมาณ GUI"

msgid "HEALTH"
msgstr "เลือด"

msgid "HEALTH_MODIFIER"
msgstr ""

#, fuzzy
msgid "HEAT_ACCUMULATION_BAR_TOOLTIP"
msgstr "ดำเนินการต่อ"

msgid "HELP"
msgstr "ช่วยเหลือ"

msgid "HELP_BUTTON_TOOLTIP"
msgstr ""

msgid "HIGHER_VALUES_INCREASE_PERFORMANCE"
msgstr "(ค่าที่สูงขึ้นจะเพิ่มประสิทธิภาพ)"

msgid "HIGHER_VALUES_WORSEN_PERFORMANCE"
msgstr "(ค่าที่สูงขึ้นทำให้ประสิทธิภาพแย่ลง)"

msgid "HOLD_FOR_PAN_OR_ROTATE_MODE"
msgstr ""

msgid "HOLD_FOR_PAN_WITH_MOUSE"
msgstr ""

msgid "HOLD_PACK_COMMANDS_MENU"
msgstr ""

msgid "HOLD_TO_SHOW_CURSOR"
msgstr ""

msgid "HOLD_TO_SHOW_CURSOR_ADVICE_TEXT"
msgstr ""

msgid "HOLD_TO_SKIP_CREDITS"
msgstr ""

#, fuzzy
msgid "HOME"
msgstr "บ้าน"

#, fuzzy
msgid "HORIZONTAL_COLON"
msgstr "การจัดเก็บ"

msgid "HORIZONTAL_WITH_AXIS_NAME_COLON"
msgstr ""

msgid "HP_COLON"
msgstr ""

msgid "HSV"
msgstr ""

msgid "HUD_MESSAGE_MULTIPLE"
msgstr ""

#, fuzzy
msgid "HYDROGENASE"
msgstr "ไฮโดรเจนซัลไฟด์"

#, fuzzy
msgid "HYDROGENASE_DESCRIPTION"
msgstr "Nitrogenase เป็นโปรตีนที่สามารถใช้ก๊าซไนโตรเจนและพลังงานของเซลล์ในรูปแบบของ ATP เพื่อผลิตแอมโมเนียซึ่งเป็นสารอาหารที่สำคัญในการเจริญเติบโตของเซลล์ นี่คือกระบวนการที่เรียกว่าการตรึงไนโตรเจนแบบไม่ใช้ออกซิเจน เนื่องจากไนโตรเจนเนสถูกแขวนอยู่ในไซโทพลาสซึมโดยตรงของเหลวที่อยู่รอบ ๆ จึงทำปฏิกิริยาไกลโคไลซิส"

#, fuzzy
msgid "HYDROGENASE_PROCESSES_DESCRIPTION"
msgstr "Nitrogenase เป็นโปรตีนที่สามารถใช้ก๊าซไนโตรเจนและพลังงานของเซลล์ในรูปแบบของ ATP เพื่อผลิตแอมโมเนียซึ่งเป็นสารอาหารที่สำคัญในการเจริญเติบโตของเซลล์ นี่คือกระบวนการที่เรียกว่าการตรึงไนโตรเจนแบบไม่ใช้ออกซิเจน เนื่องจากไนโตรเจนเนสถูกแขวนอยู่ในไซโทพลาสซึมโดยตรงของเหลวที่อยู่รอบ ๆ จึงทำปฏิกิริยาไกลโคไลซิส"

#, fuzzy
msgid "HYDROGENOSOME"
msgstr "ไฮโดรเจนซัลไฟด์"

#, fuzzy
msgid "HYDROGENOSOME_DESCRIPTION"
msgstr "Nitrogenase เป็นโปรตีนที่สามารถใช้ก๊าซไนโตรเจนและพลังงานของเซลล์ในรูปแบบของ ATP เพื่อผลิตแอมโมเนียซึ่งเป็นสารอาหารที่สำคัญในการเจริญเติบโตของเซลล์ นี่คือกระบวนการที่เรียกว่าการตรึงไนโตรเจนแบบไม่ใช้ออกซิเจน เนื่องจากไนโตรเจนเนสถูกแขวนอยู่ในไซโทพลาสซึมโดยตรงของเหลวที่อยู่รอบ ๆ จึงทำปฏิกิริยาไกลโคไลซิส"

#, fuzzy
msgid "HYDROGENOSOME_PROCESSES_DESCRIPTION"
msgstr "Nitrogenase เป็นโปรตีนที่สามารถใช้ก๊าซไนโตรเจนและพลังงานของเซลล์ในรูปแบบของ ATP เพื่อผลิตแอมโมเนียซึ่งเป็นสารอาหารที่สำคัญในการเจริญเติบโตของเซลล์ นี่คือกระบวนการที่เรียกว่าการตรึงไนโตรเจนแบบไม่ใช้ออกซิเจน เนื่องจากไนโตรเจนเนสถูกแขวนอยู่ในไซโทพลาสซึมโดยตรงของเหลวที่อยู่รอบ ๆ จึงทำปฏิกิริยาไกลโคไลซิส"

msgid "HYDROGEN_SULFIDE"
msgstr "ไฮโดรเจนซัลไฟด์"

#, fuzzy
msgid "ICESHARD"
msgstr "ชิ้นส่วนน้ำแข็ง"

msgid "ICESHELF"
msgstr "ชั้นน้ำแข็ง"

msgid "ICE_CHUNK_BIG"
msgstr ""

msgid "ICE_CHUNK_SMALL"
msgstr ""

msgid "ID_IS_NOT_A_NUMBER"
msgstr ""

msgid "ID_NUMBER"
msgstr ""

msgid "IF_FALLBACK_RENDERER_USED_ALL_NOT_AVAILABLE"
msgstr ""

msgid "IMAGE_FILE_TYPES"
msgstr ""

#, fuzzy
msgid "INCLUDE_MULTICELLULAR_PROTOTYPE"
msgstr "วางออร์แกเนลล์"

msgid "INCLUDE_MULTICELLULAR_PROTOTYPE_EXPLANATION"
msgstr ""

#, fuzzy
msgid "INCREASE_ITEM_SIZE"
msgstr "สร้างจุลินทรีย์ใหม่"

#, fuzzy
msgid "INDICATOR_SPECIES_IS_NEW"
msgstr "สูญพันธุ์ไปแล้วใน {0}"

#, fuzzy
msgid "INDICATOR_SPECIES_MUTATED"
msgstr "มีการกลายพันธุ์"

msgid "INDUSTRIAL_STAGE"
msgstr ""

msgid "INFINITE_COMPOUNDS"
msgstr ""

msgid "INFINITE_MP"
msgstr ""

msgid "INFO_BOX_COST"
msgstr ""

#, fuzzy
msgid "INFO_BOX_EDITORS"
msgstr "การจัดเก็บ"

msgid "INFO_BOX_ENZYMES"
msgstr ""

#, fuzzy
msgid "INFO_BOX_GAMEPLAY_TYPE"
msgstr "ต้นทุน ออสโมซิส"

msgid "INFO_BOX_INTERNAL_NAME"
msgstr ""

msgid "INFO_BOX_MASS"
msgstr ""

#, fuzzy
msgid "INFO_BOX_NEXT_STAGE"
msgstr "การจัดเก็บ"

#, fuzzy
msgid "INFO_BOX_OSMOREGULATION_COST"
msgstr "ต้นทุน ออสโมซิส"

#, fuzzy
msgid "INFO_BOX_PREVIOUS_STAGE"
msgstr "การจัดเก็บ"

msgid "INFO_BOX_PROCESSES"
msgstr ""

#, fuzzy
msgid "INFO_BOX_REQUIRES_NUCLEUS"
msgstr "นิวเคลียส"

msgid "INFO_BOX_SIZE"
msgstr ""

#, fuzzy
msgid "INFO_BOX_STORAGE"
msgstr "การจัดเก็บ"

msgid "INFO_BOX_UNIQUE"
msgstr ""

msgid "INFO_BOX_UPGRADES"
msgstr ""

msgid "INGESTED_MATTER"
msgstr ""

#, fuzzy
msgid "INIT_NEW_WORLD_TOOLTIP"
msgstr "ดำเนินการต่อ"

msgid "INPUTS"
msgstr "อินพุต"

#, fuzzy
msgid "INPUT_NAME_BUILD_STRUCTURE"
msgstr "ด้วยความเข้มข้นของ"

#, fuzzy
msgid "INPUT_NAME_INTERACTION"
msgstr "ด้วยความเข้มข้นของ"

#, fuzzy
msgid "INPUT_NAME_OPEN_INVENTORY"
msgstr "ด้วยความเข้มข้นของ"

msgid "INSPECT"
msgstr ""

msgid "INSPECTOR"
msgstr ""

#, fuzzy
msgid "INSTAGRAM_TOOLTIP"
msgstr "ดำเนินการต่อ"

#, fuzzy
msgid "INTERACTION_ACTIVATE_ASCENSION"
msgstr "ความเข้มข้นของ"

#, fuzzy
msgid "INTERACTION_ACTIVATE_ASCENSION_MISSING_ENERGY"
msgstr "ความเข้มข้นของ"

#, fuzzy
msgid "INTERACTION_CONSTRUCT"
msgstr "ความเข้มข้นของ"

msgid "INTERACTION_CONSTRUCT_MISSING_DEPOSITED_MATERIALS"
msgstr ""

#, fuzzy
msgid "INTERACTION_CRAFT"
msgstr "ความเข้มข้นของ"

#, fuzzy
msgid "INTERACTION_DEPOSIT_RESOURCES"
msgstr "ความเข้มข้นของ"

msgid "INTERACTION_DEPOSIT_RESOURCES_NO_SUITABLE_RESOURCES"
msgstr ""

#, fuzzy
msgid "INTERACTION_DESTROY"
msgstr "ความเข้มข้นของ"

#, fuzzy
msgid "INTERACTION_FOUND_SETTLEMENT"
msgstr "ความเข้มข้นของ"

#, fuzzy
msgid "INTERACTION_HARVEST"
msgstr "ความเข้มข้นของ"

msgid "INTERACTION_HARVEST_CANNOT_MISSING_TOOL"
msgstr ""

msgid "INTERACTION_PICK_UP"
msgstr ""

msgid "INTERACTION_PICK_UP_CANNOT_FULL"
msgstr ""

msgid "INTERNALS"
msgstr ""

msgid "INTERNAL_NAME_IN_USE"
msgstr ""

msgid "INTERNAL_NAME_REQUIRED"
msgstr ""

msgid "INTERNAL_NAME_REQUIRES_CAPITAL"
msgstr ""

msgid "INVALID_DATA_TO_PLOT"
msgstr ""

msgid "INVALID_ICON_PATH"
msgstr ""

msgid "INVALID_SAVE_NAME_POPUP"
msgstr ""

msgid "INVALID_SPECIES_NAME_POPUP"
msgstr ""

msgid "INVALID_TAG"
msgstr ""

msgid "INVALID_URL_FORMAT"
msgstr ""

msgid "INVALID_URL_SCHEME"
msgstr ""

msgid "INVENTORY_ITEMS_ON_GROUND"
msgstr ""

#, fuzzy
msgid "INVENTORY_TITLE"
msgstr "\"{0}\" - {1}"

msgid "INVENTORY_TOGGLE_CRAFTING"
msgstr ""

msgid "INVENTORY_TOGGLE_GROUND"
msgstr ""

msgid "INVERTED"
msgstr ""

msgid "IN_PROTOTYPE"
msgstr ""

msgid "IRON"
msgstr "เหล็ก"

#, fuzzy
msgid "IRON_OXIDATION"
msgstr "ตั้งค่า"

#, fuzzy
msgid "ITCH_TOOLTIP"
msgstr "ดำเนินการต่อ"

msgid "ITEM_AT_2D_COORDINATES"
msgstr ""

#, fuzzy
msgid "ITEM_NAME_SEPARATOR"
msgstr "ด้วยความเข้มข้นของ"

msgid "JANUARY"
msgstr ""

msgid "JSON_DEBUG_MODE"
msgstr ""

msgid "JSON_DEBUG_MODE_ALWAYS"
msgstr ""

msgid "JSON_DEBUG_MODE_AUTO"
msgstr ""

msgid "JSON_DEBUG_MODE_NEVER"
msgstr ""

msgid "JULY"
msgstr ""

msgid "JUNE"
msgstr ""

#, fuzzy
msgid "KEEP_CURRENT_SHORT"
msgstr "ดูซอร์สโค้ด"

#, fuzzy
msgid "KEEP_CURRENT_TOLERANCE_FLEXIBILITY_TOOLTIP"
msgstr "ดำเนินการต่อ"

#, fuzzy
msgid "KEEP_MIGRATION"
msgstr "ระบบหายใจแบบแอโรบิค"

msgid "KEY_BACK"
msgstr "กลับ"

#, fuzzy
msgid "KEY_BACKTAB"
msgstr "กลับ"

msgid "KEY_BINDING_CHANGE_CONFLICT"
msgstr ""
"มีข้อขัดแย้งกับ {0}\n"
"คุณต้องการลบข้อมูลที่ป้อนออกจาก {1} หรือไม่?"

msgid "KEY_BRING_UP_KEYBOARD"
msgstr ""

msgid "KEY_CLEAR"
msgstr "ล้าง"

msgid "KEY_DELETE"
msgstr "ลบ"

msgid "KEY_DOWN"
msgstr "ลง"

msgid "KEY_END"
msgstr "จบ"

msgid "KEY_ENTER"
msgstr "ป้อน"

msgid "KEY_FAVORITES"
msgstr "รายการโปรด"

msgid "KEY_FORWARD"
msgstr "ไปข้างหน้า"

#, fuzzy
msgid "KEY_GLOBE"
msgstr "บ้าน"

msgid "KEY_HELP"
msgstr "ช่วยเหลือ"

msgid "KEY_HOME"
msgstr "บ้าน"

msgid "KEY_HOMEPAGE"
msgstr "โฮมเพจ"

#, fuzzy
msgid "KEY_HYPER"
msgstr "ช่วยเหลือ"

msgid "KEY_INSERT"
msgstr "แทรก"

#, fuzzy
msgid "KEY_JIS_EISU"
msgstr "แทรก"

#, fuzzy
msgid "KEY_JIS_KANA"
msgstr "รอ"

msgid "KEY_LEFT"
msgstr "ซ้าย"

msgid "KEY_MENU"
msgstr "เมนู"

#, fuzzy
msgid "KEY_META"
msgstr "แท็บ"

msgid "KEY_OPENURL"
msgstr "เปิด URL"

msgid "KEY_PAUSE"
msgstr "หยุด"

msgid "KEY_PRINT"
msgstr "บันทึกหน้าจอ"

msgid "KEY_REFRESH"
msgstr "รีเฟรช"

msgid "KEY_RIGHT"
msgstr "ขวา"

msgid "KEY_SEARCH"
msgstr "ค้นหา"

msgid "KEY_STANDBY"
msgstr "รอ"

msgid "KEY_STOP"
msgstr "หยุด"

msgid "KEY_TAB"
msgstr "แท็บ"

msgid "KEY_UP"
msgstr "ขึ้น"

msgid "KILO_ABBREVIATION"
msgstr "{0} K"

msgid "KP0"
msgstr "เลข 0"

msgid "KP1"
msgstr "เลข 1"

msgid "KP2"
msgstr "เลข 2"

msgid "KP3"
msgstr "เลข 2"

msgid "KP4"
msgstr "เลข 4"

msgid "KP5"
msgstr "เลข 5"

msgid "KP6"
msgstr "เลข 6"

msgid "KP7"
msgstr "เลข 7"

msgid "KP8"
msgstr "เลข 8"

msgid "KP9"
msgstr "เลข 9"

msgid "KPADD"
msgstr "เลข +"

msgid "KPDIVIDE"
msgstr "เลข /"

msgid "KPENTER"
msgstr "ใส่เลข"

msgid "KPMULTIPLY"
msgstr "เลข *"

msgid "KPPERIOD"
msgstr "เลข ."

msgid "KPSUBTRACT"
msgstr "เลข -"

msgid "LANGUAGE"
msgstr "ภาษา:"

#, fuzzy
msgid "LANGUAGE_TRANSLATION_PROGRESS"
msgstr "ช่วยแปลเกม"

msgid "LANGUAGE_TRANSLATION_PROGRESS_LOW"
msgstr ""

msgid "LANGUAGE_TRANSLATION_PROGRESS_REALLY_LOW"
msgstr ""

#, fuzzy
msgid "LARGE_SULFUR_CHUNK"
msgstr "ก้อนเหล็กขนาดเล็ก"

msgid "LAST_ORGANELLE_DELETE_OPTION_DISABLED_TOOLTIP"
msgstr ""

msgid "LAUNCH0"
msgstr "เปิด 0"

msgid "LAUNCH1"
msgstr "เปิด 1"

msgid "LAUNCH2"
msgstr "เปิด 2"

msgid "LAUNCH3"
msgstr "เปิด 3"

msgid "LAUNCH4"
msgstr "เปิด 4"

msgid "LAUNCH5"
msgstr "เปิด 5"

msgid "LAUNCH6"
msgstr "เปิด 6"

msgid "LAUNCH7"
msgstr "เปิด 7"

msgid "LAUNCH8"
msgstr "เปิด 8"

msgid "LAUNCH9"
msgstr "เปิด 9"

msgid "LAUNCHA"
msgstr "เปิด A"

msgid "LAUNCHB"
msgstr "เปิด B"

msgid "LAUNCHC"
msgstr "เปิด C"

msgid "LAUNCHD"
msgstr "เปิด D"

msgid "LAUNCHE"
msgstr "เปิด E"

msgid "LAUNCHF"
msgstr "เปิด F"

msgid "LAUNCHMAIL"
msgstr "จดหมาย"

msgid "LAUNCHMEDIA"
msgstr "สื่อ"

msgid "LAWK_ONLY"
msgstr ""

#, fuzzy
msgid "LAWK_ONLY_EXPLANATION"
msgstr "{0} ประชากรเปลี่ยนแปลงโดย {1} เนื่องจาก: {2}"

msgid "LEAD_ARTIST"
msgstr ""

msgid "LEAD_ARTISTS"
msgstr ""

msgid "LEAD_DEVELOPERS"
msgstr ""

msgid "LEAD_GAME_DESIGNER"
msgstr ""

msgid "LEAD_GAME_DESIGNERS"
msgstr ""

msgid "LEAD_OUTREACH_PEOPLE"
msgstr ""

msgid "LEAD_OUTREACH_PERSON"
msgstr ""

msgid "LEAD_PROGRAMMER"
msgstr ""

msgid "LEAD_PROGRAMMERS"
msgstr ""

msgid "LEAD_PROJECT_MANAGER"
msgstr ""

msgid "LEAD_PROJECT_MANAGERS"
msgstr ""

msgid "LEAD_TESTER"
msgstr ""

msgid "LEAD_TESTERS"
msgstr ""

msgid "LEAD_THEORIST"
msgstr ""

msgid "LEAD_THEORISTS"
msgstr ""

#, fuzzy
msgid "LEFT_ARROW"
msgstr "เมาส์ซ้าย"

msgid "LEFT_MOUSE"
msgstr "เมาส์ซ้าย"

msgid "LICENSES"
msgstr ""

msgid "LICENSES_COVERING_THRIVE"
msgstr ""

msgid "LIFE_ORIGIN"
msgstr ""

msgid "LIFE_ORIGIN_EXPLANATION"
msgstr ""

msgid "LIFE_ORIGIN_PANSPERMIA"
msgstr ""

msgid "LIFE_ORIGIN_POND"
msgstr ""

#, fuzzy
msgid "LIFE_ORIGIN_TOOLTIP"
msgstr "ดำเนินการต่อ"

msgid "LIFE_ORIGIN_VENTS"
msgstr ""

msgid "LIGHT"
msgstr "แสง"

msgid "LIGHT_LEVEL_AVERAGE"
msgstr ""

#, fuzzy
msgid "LIGHT_LEVEL_CURRENT"
msgstr "ล้อขวา"

msgid "LIGHT_LEVEL_DAY"
msgstr ""

msgid "LIGHT_LEVEL_LABEL_AT_NOON"
msgstr ""

#, fuzzy
msgid "LIGHT_LEVEL_NIGHT"
msgstr "ล้อขวา"

#, fuzzy
msgid "LIGHT_MAX"
msgstr "แสง"

#, fuzzy
msgid "LIMIT_EXTREME"
msgstr "พิเศษ"

#, fuzzy
msgid "LIMIT_GROWTH_RATE"
msgstr "ปกติ"

#, fuzzy
msgid "LIMIT_GROWTH_RATE_EXPLANATION"
msgstr "{0} ประชากรเปลี่ยนแปลงโดย {1} เนื่องจาก: {2}"

msgid "LIMIT_HUGE"
msgstr ""

msgid "LIMIT_LARGE"
msgstr ""

#, fuzzy
msgid "LIMIT_NORMAL"
msgstr "ปกติ"

msgid "LIMIT_SMALL"
msgstr ""

msgid "LIMIT_TINY"
msgstr ""

msgid "LIMIT_VERY_LARGE"
msgstr ""

msgid "LIMIT_VERY_SMALL"
msgstr ""

msgid "LINE_COLOUR"
msgstr ""

#, fuzzy
msgid "LINKS_TITLE"
msgstr "\"{0}\" - {1}"

msgid "LIPASE"
msgstr ""

#, fuzzy
msgid "LIPASE_DESCRIPTION"
msgstr "ภายในที่เหนอะหนะของเซลล์ ไซโทพลาสซึมเป็นส่วนผสมพื้นฐานของไอออนโปรตีนและสารอื่น ๆ ที่ละลายในน้ำที่เติมภายในเซลล์ หนึ่งในฟังก์ชั่นที่ทำคือไกลโคไลซิสการเปลี่ยนกลูโคสเป็นพลังงาน ATP สำหรับเซลล์ที่ขาดออร์แกเนลล์เพื่อให้มีการเผาผลาญขั้นสูงมากขึ้นนี่คือสิ่งที่พวกเขาต้องพึ่งพาเพื่อเป็นพลังงาน นอกจากนี้ยังใช้เพื่อเก็บโมเลกุลในเซลล์และเพื่อขยายขนาดของเซลล์"

msgid "LOAD"
msgstr "โหลด"

msgid "LOADING"
msgstr "กำลังโหลด"

#, fuzzy
msgid "LOADING_DOT_DOT_DOT"
msgstr "กดปุ่ม ..."

msgid "LOADING_GAME"
msgstr ""

#, fuzzy
msgid "LOADING_GRAPHICS_SHADERS"
msgstr "วางออร์แกเนลล์"

#, fuzzy
msgid "LOADING_MACROSCOPIC_EDITOR"
msgstr "วางออร์แกเนลล์"

msgid "LOADING_MICROBE_EDITOR"
msgstr ""

#, fuzzy
msgid "LOADING_MICROBE_STAGE"
msgstr "W, A, S, D และเมาส์เพื่อย้าย กด E เพื่อยิง OxyToxy NT หากคุณมีสารพิษแวคิวโอล กด G เพื่อสลับโหมดเขมือบ"

#, fuzzy
msgid "LOADING_MULTICELLULAR_EDITOR"
msgstr "วางออร์แกเนลล์"

#, fuzzy
msgid "LOADING_MULTICELLULAR_STAGE"
msgstr "วางออร์แกเนลล์"

#, fuzzy
msgid "LOADING_STAGE"
msgstr "กำลังโหลด"

msgid "LOADING_STAGE_ASSETS"
msgstr ""

msgid "LOAD_FINISHED"
msgstr ""

msgid "LOAD_GAME"
msgstr "โหลดเกม"

msgid "LOAD_GAME_BUTTON_TOOLTIP"
msgstr ""

msgid "LOAD_INCOMPATIBLE_PROTOTYPE_WARNING"
msgstr ""

msgid "LOAD_INCOMPATIBLE_SAVE_PROMPT"
msgstr ""

msgid "LOAD_INCOMPATIBLE_SAVE_WARNING"
msgstr ""

msgid "LOAD_INVALID_SAVE_PROMPT"
msgstr ""

msgid "LOAD_INVALID_SAVE_WARNING"
msgstr ""

msgid "LOCAL_INITIAL_LETTER"
msgstr ""

msgid "LOCK_DAY_NIGHT_CYCLE"
msgstr ""

#, fuzzy
msgid "LOWER_SCALE_INCREASES_PERFORMANCE"
msgstr "(ค่าที่สูงขึ้นจะเพิ่มประสิทธิภาพ)"

msgid "LOWER_VALUE_MAKES_SHARPER_IMAGE"
msgstr ""

#, fuzzy
msgid "LOW_MENU_PERFORMANCE"
msgstr "ประสิทธิภาพ"

#, fuzzy
msgid "LOW_MENU_PERFORMANCE_DESCRIPTION"
msgstr "เมตาโบโลโซมเป็นกลุ่มของโปรตีนที่ห่อหุ้มด้วยเปลือกโปรตีน พวกเขาสามารถเปลี่ยนกลูโคสเป็น ATP ในอัตราที่สูงกว่าที่ทำได้ในไซโตพลาสซึมในกระบวนการที่เรียกว่า Aerobic Respiration อย่างไรก็ตามมันต้องการออกซิเจนในการทำงานและระดับออกซิเจนในสิ่งแวดล้อมที่ต่ำลงจะทำให้อัตราการผลิต ATP ช้าลง เนื่องจากเมตาโบโซมถูกแขวนไว้ในไซโทพลาสซึมโดยตรงของเหลวที่อยู่รอบ ๆ จึงทำปฏิกิริยาไกลโคไลซิส"

msgid "LOW_QUALITY_BACKGROUND_BLUR"
msgstr ""

msgid "LOW_QUALITY_BACKGROUND_BLUR_TOOLTIP"
msgstr ""

msgid "LUCIFERASE"
msgstr ""

#, fuzzy
msgid "LUCIFERASE_SYNTHESIS"
msgstr "การสังเคราะห์ด้วยเคมี"

#, fuzzy
msgid "LYSOSOME"
msgstr "ออกซิโทซิโซม"

#, fuzzy
msgid "LYSOSOME_DESCRIPTION"
msgstr "เมตาโบโลโซมเป็นกลุ่มของโปรตีนที่ห่อหุ้มด้วยเปลือกโปรตีน พวกเขาสามารถเปลี่ยนกลูโคสเป็น ATP ในอัตราที่สูงกว่าที่ทำได้ในไซโตพลาสซึมในกระบวนการที่เรียกว่า Aerobic Respiration อย่างไรก็ตามมันต้องการออกซิเจนในการทำงานและระดับออกซิเจนในสิ่งแวดล้อมที่ต่ำลงจะทำให้อัตราการผลิต ATP ช้าลง เนื่องจากเมตาโบโซมถูกแขวนไว้ในไซโทพลาสซึมโดยตรงของเหลวที่อยู่รอบ ๆ จึงทำปฏิกิริยาไกลโคไลซิส"

#, fuzzy
msgid "LYSOSOME_PROCESSES_DESCRIPTION"
msgstr "เมตาโบโลโซมเป็นกลุ่มของโปรตีนที่ห่อหุ้มด้วยเปลือกโปรตีน พวกเขาสามารถเปลี่ยนกลูโคสเป็น ATP ในอัตราที่สูงกว่าที่ทำได้ในไซโตพลาสซึมในกระบวนการที่เรียกว่า Aerobic Respiration อย่างไรก็ตามมันต้องการออกซิเจนในการทำงานและระดับออกซิเจนในสิ่งแวดล้อมที่ต่ำลงจะทำให้อัตราการผลิต ATP ช้าลง เนื่องจากเมตาโบโซมถูกแขวนไว้ในไซโทพลาสซึมโดยตรงของเหลวที่อยู่รอบ ๆ จึงทำปฏิกิริยาไกลโคไลซิส"

#, fuzzy
msgid "MACROLIDE_SYNTHESIS"
msgstr "การสังเคราะห์ด้วยเคมี"

msgid "MACROSCOPIC"
msgstr ""

#, fuzzy
msgid "MACROSCOPIC_STAGE"
msgstr "W, A, S, D และเมาส์เพื่อย้าย กด E เพื่อยิง OxyToxy NT หากคุณมีสารพิษแวคิวโอล กด G เพื่อสลับโหมดเขมือบ"

msgid "MANUALLY_SET_TIME"
msgstr ""

#, fuzzy
msgid "MAP"
msgstr "ATP"

msgid "MARCH"
msgstr ""

msgid "MARINE_SNOW"
msgstr "หิมะในทะเล"

msgid "MASTER_VOLUME"
msgstr "ระดับเสียงหลัก"

#, fuzzy
msgid "MASTODON_TOOLTIP"
msgstr "ดำเนินการต่อ"

#, fuzzy
msgid "MAX_CACHE_SIZE_TOOLTIP"
msgstr "ดำเนินการต่อ"

msgid "MAX_FPS"
msgstr "FPS สูงสุด:"

#, fuzzy
msgid "MAX_FPS_NO_LIMIT"
msgstr "FPS สูงสุด:"

#, fuzzy
msgid "MAX_SIZE_COLON"
msgstr "การจัดเก็บ"

msgid "MAX_SPAWNED_ENTITIES"
msgstr ""

msgid "MAX_VISIBLE_DATASET_WARNING"
msgstr "ไม่อนุญาตให้แสดงชุดข้อมูลมากกว่า {0} ชุด!"

msgid "MAY"
msgstr ""

#, fuzzy
msgid "MECHANICS_BUTTON"
msgstr "ประชากร:"

msgid "MEDIANEXT"
msgstr "สื่อถัดไป"

msgid "MEDIAPLAY"
msgstr "มีเดียเพลย์"

msgid "MEDIAPREVIOUS"
msgstr "สื่อก่อนหน้า"

msgid "MEDIARECORD"
msgstr "สื่อบันทึก"

msgid "MEDIASTOP"
msgstr "หยุดสื่อ"

#, fuzzy
msgid "MEDIUM_SULFUR_CHUNK"
msgstr "ก้อนเหล็กขนาดเล็ก"

msgid "MEGA_YEARS"
msgstr ""

#, fuzzy
msgid "MELANOSOME"
msgstr "เมตาโบโลโซม"

#, fuzzy
msgid "MELANOSOME_DESCRIPTION"
msgstr "เมตาโบโลโซมเป็นกลุ่มของโปรตีนที่ห่อหุ้มด้วยเปลือกโปรตีน พวกเขาสามารถเปลี่ยนกลูโคสเป็น ATP ในอัตราที่สูงกว่าที่ทำได้ในไซโตพลาสซึมในกระบวนการที่เรียกว่า Aerobic Respiration อย่างไรก็ตามมันต้องการออกซิเจนในการทำงานและระดับออกซิเจนในสิ่งแวดล้อมที่ต่ำลงจะทำให้อัตราการผลิต ATP ช้าลง เนื่องจากเมตาโบโซมถูกแขวนไว้ในไซโทพลาสซึมโดยตรงของเหลวที่อยู่รอบ ๆ จึงทำปฏิกิริยาไกลโคไลซิส"

#, fuzzy
msgid "MELANOSOME_PROCESSES_DESCRIPTION"
msgstr "เมตาโบโลโซมเป็นกลุ่มของโปรตีนที่ห่อหุ้มด้วยเปลือกโปรตีน พวกเขาสามารถเปลี่ยนกลูโคสเป็น ATP ในอัตราที่สูงกว่าที่ทำได้ในไซโตพลาสซึมในกระบวนการที่เรียกว่า Aerobic Respiration อย่างไรก็ตามมันต้องการออกซิเจนในการทำงานและระดับออกซิเจนในสิ่งแวดล้อมที่ต่ำลงจะทำให้อัตราการผลิต ATP ช้าลง เนื่องจากเมตาโบโซมถูกแขวนไว้ในไซโทพลาสซึมโดยตรงของเหลวที่อยู่รอบ ๆ จึงทำปฏิกิริยาไกลโคไลซิส"

msgid "MEMBRANE"
msgstr ""

msgid "MEMBRANE_RIGIDITY"
msgstr "ความแข็งแกร่งของเมมเบรน"

msgid "MEMBRANE_TYPES"
msgstr ""

#, fuzzy
msgid "MENU"
msgstr "เมนู"

msgid "MESOPELAGIC"
msgstr "แดนสนธยา"

msgid "METABOLOSOMES"
msgstr "เมตาโบโลโซม"

#, fuzzy
msgid "METABOLOSOMES_DESCRIPTION"
msgstr "เมตาโบโลโซมเป็นกลุ่มของโปรตีนที่ห่อหุ้มด้วยเปลือกโปรตีน พวกเขาสามารถเปลี่ยนกลูโคสเป็น ATP ในอัตราที่สูงกว่าที่ทำได้ในไซโตพลาสซึมในกระบวนการที่เรียกว่า Aerobic Respiration อย่างไรก็ตามมันต้องการออกซิเจนในการทำงานและระดับออกซิเจนในสิ่งแวดล้อมที่ต่ำลงจะทำให้อัตราการผลิต ATP ช้าลง เนื่องจากเมตาโบโซมถูกแขวนไว้ในไซโทพลาสซึมโดยตรงของเหลวที่อยู่รอบ ๆ จึงทำปฏิกิริยาไกลโคไลซิส"

#, fuzzy
msgid "METABOLOSOMES_PROCESSES_DESCRIPTION"
msgstr "เปลี่ยน [thrive:compound]glucose[/thrive:compound] เป็น [thrive:compound]atp[/thrive:compound] อัตรามาตราส่วนด้วยความเข้มข้นของ [thrive:compound]oxygen[/thrive:compound]"

#, fuzzy
msgid "META_THREADS_TOOLTIP"
msgstr "ดำเนินการต่อ"

msgid "METEOR_IMPACT_EVENT"
msgstr ""

msgid "METEOR_STRIKE_START_EVENT_LOG_PLURAL"
msgstr ""

msgid "METEOR_STRIKE_START_EVENT_LOG_SINGULAR"
msgstr ""

#, fuzzy
msgid "METRICS"
msgstr "สลับการแสดง FPS"

msgid "METRICS_CONTENT"
msgstr ""

msgid "MIB_VALUE"
msgstr ""

msgid "MICHE"
msgstr ""

#, fuzzy
msgid "MICHES_FOR_PATCH"
msgstr "สูญพันธุ์ไปจากโลก"

#, fuzzy
msgid "MICHE_AVOID_PREDATION_SELECTION_PRESSURE"
msgstr "แพร่กระจายไปยังแพทช์:"

msgid "MICHE_CHUNK_PRESSURE"
msgstr ""

#, fuzzy
msgid "MICHE_COMPOUND_CLOUD_PRESSURE"
msgstr "สารประกอบของเมฆ"

msgid "MICHE_COMPOUND_EFFICIENCY_PRESSURE"
msgstr ""

#, fuzzy
msgid "MICHE_DETAIL_TEXT"
msgstr "เมาส์ขวา"

msgid "MICHE_ENVIRONMENTAL_COMPOUND_PRESSURE"
msgstr ""

#, fuzzy
msgid "MICHE_ENVIRONMENTAL_TOLERANCE"
msgstr "ดำเนินการต่อ"

msgid "MICHE_MAINTAIN_COMPOUND_PRESSURE"
msgstr ""

msgid "MICHE_METABOLIC_STABILITY_PRESSURE"
msgstr ""

msgid "MICHE_NO_OP_PRESSURE"
msgstr ""

msgid "MICHE_PREDATION_EFFECTIVENESS_PRESSURE"
msgstr ""

msgid "MICHE_PREDATOR_ROOT_PRESSURE"
msgstr ""

msgid "MICHE_ROOT_PRESSURE"
msgstr ""

msgid "MICHE_TREE"
msgstr ""

#, fuzzy
msgid "MICROBE"
msgstr "W, A, S, D และเมาส์เพื่อย้าย กด E เพื่อยิง OxyToxy NT หากคุณมีสารพิษแวคิวโอล กด G เพื่อสลับโหมดเขมือบ"

#, fuzzy
msgid "MICROBES_COUNT"
msgstr "W, A, S, D และเมาส์เพื่อย้าย กด E เพื่อยิง OxyToxy NT หากคุณมีสารพิษแวคิวโอล กด G เพื่อสลับโหมดเขมือบ"

#, fuzzy
msgid "MICROBE_BENCHMARK"
msgstr "สร้างจุลินทรีย์ฟรี"

#, fuzzy
msgid "MICROBE_CAMERA_TILT_EFFECT"
msgstr "เอาออร์แกเนลล์ออก"

#, fuzzy
msgid "MICROBE_EDITOR"
msgstr "สร้างจุลินทรีย์ฟรี"

#, fuzzy
msgid "MICROBE_ENZYME_STATISTICS"
msgstr "เอาออร์แกเนลล์ออก"

msgid "MICROBE_FREEBUILD_EDITOR"
msgstr "สร้างจุลินทรีย์ฟรี"

#, fuzzy
msgid "MICROBE_LOADING_TIP_1"
msgstr "กดปุ่มเลิกทำในตัวแก้ไขเพื่อแก้ไขข้อผิดพลาด"

#, fuzzy
msgid "MICROBE_LOADING_TIP_10"
msgstr "กดปุ่มเลิกทำในตัวแก้ไขเพื่อแก้ไขข้อผิดพลาด"

#, fuzzy
msgid "MICROBE_LOADING_TIP_11"
msgstr "กดปุ่มเลิกทำในตัวแก้ไขเพื่อแก้ไขข้อผิดพลาด"

#, fuzzy
msgid "MICROBE_LOADING_TIP_12"
msgstr "กดปุ่มเลิกทำในตัวแก้ไขเพื่อแก้ไขข้อผิดพลาด"

#, fuzzy
msgid "MICROBE_LOADING_TIP_13"
msgstr "กดปุ่มเลิกทำในตัวแก้ไขเพื่อแก้ไขข้อผิดพลาด"

#, fuzzy
msgid "MICROBE_LOADING_TIP_14"
msgstr "กดปุ่มเลิกทำในตัวแก้ไขเพื่อแก้ไขข้อผิดพลาด"

#, fuzzy
msgid "MICROBE_LOADING_TIP_15"
msgstr "กดปุ่มเลิกทำในตัวแก้ไขเพื่อแก้ไขข้อผิดพลาด"

#, fuzzy
msgid "MICROBE_LOADING_TIP_16"
msgstr "กดปุ่มเลิกทำในตัวแก้ไขเพื่อแก้ไขข้อผิดพลาด"

#, fuzzy
msgid "MICROBE_LOADING_TIP_17"
msgstr "กดปุ่มเลิกทำในตัวแก้ไขเพื่อแก้ไขข้อผิดพลาด"

#, fuzzy
msgid "MICROBE_LOADING_TIP_18"
msgstr "กดปุ่มเลิกทำในตัวแก้ไขเพื่อแก้ไขข้อผิดพลาด"

#, fuzzy
msgid "MICROBE_LOADING_TIP_19"
msgstr "กดปุ่มเลิกทำในตัวแก้ไขเพื่อแก้ไขข้อผิดพลาด"

#, fuzzy
msgid "MICROBE_LOADING_TIP_2"
msgstr "กดปุ่มเลิกทำในตัวแก้ไขเพื่อแก้ไขข้อผิดพลาด"

#, fuzzy
msgid "MICROBE_LOADING_TIP_20"
msgstr "กดปุ่มเลิกทำในตัวแก้ไขเพื่อแก้ไขข้อผิดพลาด"

#, fuzzy
msgid "MICROBE_LOADING_TIP_21"
msgstr "กดปุ่มเลิกทำในตัวแก้ไขเพื่อแก้ไขข้อผิดพลาด"

#, fuzzy
msgid "MICROBE_LOADING_TIP_22"
msgstr "กดปุ่มเลิกทำในตัวแก้ไขเพื่อแก้ไขข้อผิดพลาด"

#, fuzzy
msgid "MICROBE_LOADING_TIP_3"
msgstr "กดปุ่มเลิกทำในตัวแก้ไขเพื่อแก้ไขข้อผิดพลาด"

#, fuzzy
msgid "MICROBE_LOADING_TIP_4"
msgstr "กดปุ่มเลิกทำในตัวแก้ไขเพื่อแก้ไขข้อผิดพลาด"

#, fuzzy
msgid "MICROBE_LOADING_TIP_5"
msgstr "กดปุ่มเลิกทำในตัวแก้ไขเพื่อแก้ไขข้อผิดพลาด"

#, fuzzy
msgid "MICROBE_LOADING_TIP_6"
msgstr "กดปุ่มเลิกทำในตัวแก้ไขเพื่อแก้ไขข้อผิดพลาด"

#, fuzzy
msgid "MICROBE_LOADING_TIP_7"
msgstr "กดปุ่มเลิกทำในตัวแก้ไขเพื่อแก้ไขข้อผิดพลาด"

#, fuzzy
msgid "MICROBE_LOADING_TIP_8"
msgstr "กดปุ่มเลิกทำในตัวแก้ไขเพื่อแก้ไขข้อผิดพลาด"

#, fuzzy
msgid "MICROBE_LOADING_TIP_9"
msgstr "กดปุ่มเลิกทำในตัวแก้ไขเพื่อแก้ไขข้อผิดพลาด"

#, fuzzy
msgid "MICROBE_MEMBRANE_PERCENTAGE_STATISTICS"
msgstr "เอาออร์แกเนลล์ออก"

#, fuzzy
msgid "MICROBE_MEMBRANE_STATISTICS"
msgstr "เอาออร์แกเนลล์ออก"

#, fuzzy
msgid "MICROBE_ORGANELLE_STATISTICS"
msgstr "เอาออร์แกเนลล์ออก"

#, fuzzy
msgid "MICROBE_ORGANELLE_UPGRADES_STATISTICS"
msgstr "เอาออร์แกเนลล์ออก"

#, fuzzy
msgid "MICROBE_RIPPLE_EFFECT"
msgstr "เอาออร์แกเนลล์ออก"

#, fuzzy
msgid "MICROBE_SPECIES_DETAIL_TEXT"
msgstr ""
"โครงสร้างโปรคาริโอต\n"
"\n"
"เมตาโบโลโซม: ผลิต ATP จากกลูโคส\n"
"\n"
"Chemosynthisizing Proteins: ผลิตกลูโคสครึ่งหนึ่งจากไฮโดรเจนซัลไฟด์เป็นเคมีโมพลาสต์ แต่ยังทำหน้าที่เป็นไกลโคไลซิสและใช้เวลาถึง 1 Hex\n"
"\n"
"Thylakoids: ผลิตกลูโคสในปริมาณ 1 ใน 3 เป็นคลอโรพลาสต์ปกติ แต่ยังทำหน้าที่เป็นไกลโคไลซิสและใช้ 1 Hex\n"
"\n"
"Rusticyanin: แปลงเหล็กเป็น ATP\n"
"\n"
"Nitrogenase: แปลงไนโตรเจนในบรรยากาศและ ATP เป็นแอมโมเนียแบบไม่ใช้ออกซิเจน\n"
"\n"
"ไซโทพลาสซึม: มีพื้นที่จัดเก็บและทำปฏิกิริยาไกลโคไลซิส (ผลิต ATP จำนวนเล็กน้อย)"

#, fuzzy
msgid "MICROBE_STAGE"
msgstr "W, A, S, D และเมาส์เพื่อย้าย กด E เพื่อยิง OxyToxy NT หากคุณมีสารพิษแวคิวโอล กด G เพื่อสลับโหมดเขมือบ"

#, fuzzy
msgid "MICROBE_STAGE_BECOME_MULTICELLULAR_TEXT"
msgstr ""
"โครงสร้างโปรคาริโอต\n"
"\n"
"เมตาโบโลโซม: ผลิต ATP จากกลูโคส\n"
"\n"
"Chemosynthisizing Proteins: ผลิตกลูโคสครึ่งหนึ่งจากไฮโดรเจนซัลไฟด์เป็นเคมีโมพลาสต์ แต่ยังทำหน้าที่เป็นไกลโคไลซิสและใช้เวลาถึง 1 Hex\n"
"\n"
"Thylakoids: ผลิตกลูโคสในปริมาณ 1 ใน 3 เป็นคลอโรพลาสต์ปกติ แต่ยังทำหน้าที่เป็นไกลโคไลซิสและใช้ 1 Hex\n"
"\n"
"Rusticyanin: แปลงเหล็กเป็น ATP\n"
"\n"
"Nitrogenase: แปลงไนโตรเจนในบรรยากาศและ ATP เป็นแอมโมเนียแบบไม่ใช้ออกซิเจน\n"
"\n"
"ไซโทพลาสซึม: มีพื้นที่จัดเก็บและทำปฏิกิริยาไกลโคไลซิส (ผลิต ATP จำนวนเล็กน้อย)"

msgid "MICROBE_STAGE_COLLECT_TEXT"
msgstr ""

msgid "MICROBE_STAGE_CONTROL_TEXT"
msgstr ""

msgid "MICROBE_STAGE_CONTROL_TEXT_CONTROLLER"
msgstr ""

msgid "MICROBE_STAGE_HEALTH_TEXT"
msgstr ""

msgid "MICROBE_STAGE_INITIAL"
msgstr ""

#, fuzzy
msgid "MICROBE_STAGE_INITIAL_PANSPERMIA"
msgstr ""
"โครงสร้างโปรคาริโอต\n"
"\n"
"เมตาโบโลโซม: ผลิต ATP จากกลูโคส\n"
"\n"
"Chemosynthisizing Proteins: ผลิตกลูโคสครึ่งหนึ่งจากไฮโดรเจนซัลไฟด์เป็นเคมีโมพลาสต์ แต่ยังทำหน้าที่เป็นไกลโคไลซิสและใช้เวลาถึง 1 Hex\n"
"\n"
"Thylakoids: ผลิตกลูโคสในปริมาณ 1 ใน 3 เป็นคลอโรพลาสต์ปกติ แต่ยังทำหน้าที่เป็นไกลโคไลซิสและใช้ 1 Hex\n"
"\n"
"Rusticyanin: แปลงเหล็กเป็น ATP\n"
"\n"
"Nitrogenase: แปลงไนโตรเจนในบรรยากาศและ ATP เป็นแอมโมเนียแบบไม่ใช้ออกซิเจน\n"
"\n"
"ไซโทพลาสซึม: มีพื้นที่จัดเก็บและทำปฏิกิริยาไกลโคไลซิส (ผลิต ATP จำนวนเล็กน้อย)"

#, fuzzy
msgid "MICROBE_STAGE_INITIAL_POND"
msgstr ""
"โครงสร้างโปรคาริโอต\n"
"\n"
"เมตาโบโลโซม: ผลิต ATP จากกลูโคส\n"
"\n"
"Chemosynthisizing Proteins: ผลิตกลูโคสครึ่งหนึ่งจากไฮโดรเจนซัลไฟด์เป็นเคมีโมพลาสต์ แต่ยังทำหน้าที่เป็นไกลโคไลซิสและใช้เวลาถึง 1 Hex\n"
"\n"
"Thylakoids: ผลิตกลูโคสในปริมาณ 1 ใน 3 เป็นคลอโรพลาสต์ปกติ แต่ยังทำหน้าที่เป็นไกลโคไลซิสและใช้ 1 Hex\n"
"\n"
"Rusticyanin: แปลงเหล็กเป็น ATP\n"
"\n"
"Nitrogenase: แปลงไนโตรเจนในบรรยากาศและ ATP เป็นแอมโมเนียแบบไม่ใช้ออกซิเจน\n"
"\n"
"ไซโทพลาสซึม: มีพื้นที่จัดเก็บและทำปฏิกิริยาไกลโคไลซิส (ผลิต ATP จำนวนเล็กน้อย)"

#, fuzzy
msgid "MICROBE_STAGE_ORGANELLE_DIVISION"
msgstr "เอาออร์แกเนลล์ออก"

msgid "MIDDLE_MOUSE"
msgstr "เมาส์กลาง"

#, fuzzy
msgid "MIGRATION_FAILED_TO_ADD"
msgstr "ประชากร:"

#, fuzzy
msgid "MIGRATION_MANAGER"
msgstr "ประชากร:"

msgid "MIGRATION_STATUS_DESTINATION_NOT_SELECTED"
msgstr ""

msgid "MIGRATION_STATUS_TEXT"
msgstr ""

#, fuzzy
msgid "MIGRATION_STEP_DESTINATION_EXPLANATION"
msgstr "{0} ประชากรเปลี่ยนแปลงโดย {1} เนื่องจาก: {2}"

msgid "MIGRATION_STEP_ONLY_ONE_ALLOWED"
msgstr ""

#, fuzzy
msgid "MIGRATION_STEP_POPULATION_EXPLANATION"
msgstr "{0} ประชากรเปลี่ยนแปลงโดย {1} เนื่องจาก: {2}"

#, fuzzy
msgid "MIGRATION_STEP_SOURCE_EXPLANATION"
msgstr "{0} ประชากรเปลี่ยนแปลงโดย {1} เนื่องจาก: {2}"

#, fuzzy
msgid "MIGRATION_TOOLTIP"
msgstr "ดำเนินการต่อ"

msgid "MILLION_ABBREVIATION"
msgstr "{0} M"

msgid "MINIMUM_AMOUNT_TO_FIND"
msgstr ""

msgid "MINIMUM_VERSION"
msgstr ""

msgid "MIN_VISIBLE_DATASET_WARNING"
msgstr "ไม่อนุญาตให้แสดงน้อยกว่า {0} ชุดข้อมูล!"

msgid "MISC"
msgstr "เพลง"

msgid "MISCELLANEOUS"
msgstr "เบ็ดเตล็ด"

#, fuzzy
msgid "MISCELLANEOUS_3D_STAGE"
msgstr "เบ็ดเตล็ด"

#, fuzzy
msgid "MISC_FUN"
msgstr "เพลง"

#, fuzzy
msgid "MISSING_DESCRIPTION"
msgstr "Nitrogenase เป็นโปรตีนที่สามารถใช้ก๊าซไนโตรเจนและพลังงานของเซลล์ในรูปแบบของ ATP เพื่อผลิตแอมโมเนียซึ่งเป็นสารอาหารที่สำคัญในการเจริญเติบโตของเซลล์ นี่คือกระบวนการที่เรียกว่าการตรึงไนโตรเจนแบบไม่ใช้ออกซิเจน เนื่องจากไนโตรเจนเนสถูกแขวนอยู่ในไซโทพลาสซึมโดยตรงของเหลวที่อยู่รอบ ๆ จึงทำปฏิกิริยาไกลโคไลซิส"

msgid "MISSING_OR_INVALID_REQUIRED_FIELD"
msgstr ""

msgid "MISSING_TITLE"
msgstr ""

msgid "MITOCHONDRION"
msgstr "ไมโตคอนดริออน"

#, fuzzy
msgid "MITOCHONDRION_DESCRIPTION"
msgstr "โรงไฟฟ้าของเซลล์ mitochondrion (พหูพจน์: mitochondria) เป็นโครงสร้างเมมเบรนสองชั้นที่เต็มไปด้วยโปรตีนและเอนไซม์ เป็นโปรคาริโอตที่ถูกดูดซึมเพื่อใช้โดยโฮสต์ยูคาริโอต สามารถเปลี่ยนกลูโคสเป็น ATP ได้อย่างมีประสิทธิภาพสูงกว่าที่ทำได้ในไซโตพลาสซึมในกระบวนการที่เรียกว่า Aerobic Respiration อย่างไรก็ตามมันต้องการออกซิเจนในการทำงานและระดับออกซิเจนในสิ่งแวดล้อมที่ต่ำลงจะทำให้อัตราการผลิต ATP ช้าลง"

#, fuzzy
msgid "MITOCHONDRION_PROCESSES_DESCRIPTION"
msgstr "โรงไฟฟ้าของเซลล์ mitochondrion (พหูพจน์: mitochondria) เป็นโครงสร้างเมมเบรนสองชั้นที่เต็มไปด้วยโปรตีนและเอนไซม์ เป็นโปรคาริโอตที่ถูกดูดซึมเพื่อใช้โดยโฮสต์ยูคาริโอต สามารถเปลี่ยนกลูโคสเป็น ATP ได้อย่างมีประสิทธิภาพสูงกว่าที่ทำได้ในไซโตพลาสซึมในกระบวนการที่เรียกว่า Aerobic Respiration อย่างไรก็ตามมันต้องการออกซิเจนในการทำงานและระดับออกซิเจนในสิ่งแวดล้อมที่ต่ำลงจะทำให้อัตราการผลิต ATP ช้าลง"

#, fuzzy
msgid "MIXED_DOT_DOT_DOT"
msgstr "กดปุ่ม ..."

msgid "MODDING_INSTRUCTIONS_ON"
msgstr ""

msgid "MODELS"
msgstr ""

msgid "MODE_CAN_BE_CHANGED_IN_OPTIONS"
msgstr ""

msgid "MODIFY"
msgstr ""

#, fuzzy
msgid "MODIFY_ORGANELLE"
msgstr "เอาออร์แกเนลล์ออก"

msgid "MODIFY_TYPE"
msgstr ""

msgid "MODS"
msgstr ""

msgid "MODS_INSTALLED_BUT_NOT_ENABLED"
msgstr ""

msgid "MOD_ASSEMBLY"
msgstr ""

msgid "MOD_ASSEMBLY_CLASS"
msgstr ""

#, fuzzy
msgid "MOD_ASSEMBLY_CLASS_CREATION_FAILED"
msgstr "ประชากร:"

msgid "MOD_ASSEMBLY_CLASS_NOT_FOUND"
msgstr ""

msgid "MOD_ASSEMBLY_INIT_CALL_FAILED"
msgstr ""

msgid "MOD_ASSEMBLY_LOAD_CALL_FAILED_EXCEPTION"
msgstr ""

msgid "MOD_ASSEMBLY_LOAD_EXCEPTION"
msgstr ""

msgid "MOD_ASSEMBLY_UNLOAD_CALL_FAILED"
msgstr ""

msgid "MOD_ASSEMBLY_UNLOAD_CALL_FAILED_EXCEPTION"
msgstr ""

msgid "MOD_AUTHOR"
msgstr ""

msgid "MOD_AUTO_HARMONY"
msgstr ""

msgid "MOD_CREATION_FAILED"
msgstr ""

#, fuzzy
msgid "MOD_DESCRIPTION"
msgstr "แวคิวโอลเป็นออร์แกเนลล์เยื่อภายในที่ใช้สำหรับเก็บในเซลล์ ประกอบด้วยถุงหลายอันโครงสร้างของเยื่อขนาดเล็กที่ใช้กันอย่างแพร่หลายในเซลล์เพื่อการจัดเก็บที่หลอมรวมเข้าด้วยกัน เต็มไปด้วยน้ำซึ่งใช้บรรจุโมเลกุลเอนไซม์ของแข็งและสารอื่น ๆ รูปร่างของพวกมันเป็นของเหลวและอาจแตกต่างกันไประหว่างเซลล์"

#, fuzzy
msgid "MOD_EXTENDED_DESCRIPTION"
msgstr "Nitrogenase เป็นโปรตีนที่สามารถใช้ก๊าซไนโตรเจนและพลังงานของเซลล์ในรูปแบบของ ATP เพื่อผลิตแอมโมเนียซึ่งเป็นสารอาหารที่สำคัญในการเจริญเติบโตของเซลล์ นี่คือกระบวนการที่เรียกว่าการตรึงไนโตรเจนแบบไม่ใช้ออกซิเจน เนื่องจากไนโตรเจนเนสถูกแขวนอยู่ในไซโทพลาสซึมโดยตรงของเหลวที่อยู่รอบ ๆ จึงทำปฏิกิริยาไกลโคไลซิส"

#, fuzzy
msgid "MOD_HARMONY_LOAD_FAILED_EXCEPTION"
msgstr "แวคิวโอลเป็นออร์แกเนลล์เยื่อภายในที่ใช้สำหรับเก็บในเซลล์ ประกอบด้วยถุงหลายอันโครงสร้างของเยื่อขนาดเล็กที่ใช้กันอย่างแพร่หลายในเซลล์เพื่อการจัดเก็บที่หลอมรวมเข้าด้วยกัน เต็มไปด้วยน้ำซึ่งใช้บรรจุโมเลกุลเอนไซม์ของแข็งและสารอื่น ๆ รูปร่างของพวกมันเป็นของเหลวและอาจแตกต่างกันไประหว่างเซลล์"

#, fuzzy
msgid "MOD_HARMONY_UNLOAD_FAILED_EXCEPTION"
msgstr "แวคิวโอลเป็นออร์แกเนลล์เยื่อภายในที่ใช้สำหรับเก็บในเซลล์ ประกอบด้วยถุงหลายอันโครงสร้างของเยื่อขนาดเล็กที่ใช้กันอย่างแพร่หลายในเซลล์เพื่อการจัดเก็บที่หลอมรวมเข้าด้วยกัน เต็มไปด้วยน้ำซึ่งใช้บรรจุโมเลกุลเอนไซม์ของแข็งและสารอื่น ๆ รูปร่างของพวกมันเป็นของเหลวและอาจแตกต่างกันไประหว่างเซลล์"

msgid "MOD_HAS_NO_LOADABLE_RESOURCES"
msgstr ""

msgid "MOD_ICON_FILE"
msgstr ""

msgid "MOD_INFO_URL"
msgstr ""

msgid "MOD_INTERNAL_NAME"
msgstr ""

msgid "MOD_LICENSE"
msgstr ""

msgid "MOD_LOAD_ERRORS"
msgstr ""

msgid "MOD_LOAD_ERRORS_OCCURRED"
msgstr ""

msgid "MOD_LOAD_OR_UNLOAD_ERRORS_OCCURRED"
msgstr ""

msgid "MOD_LOAD_UNLOAD_CAVEATS"
msgstr ""

msgid "MOD_LOAD_UNLOAD_RESTART"
msgstr ""

msgid "MOD_MAXIMUM_THRIVE"
msgstr ""

msgid "MOD_MINIMUM_THRIVE"
msgstr ""

msgid "MOD_NAME"
msgstr ""

msgid "MOD_PCK_NAME"
msgstr ""

msgid "MOD_RECOMMENDED_THRIVE"
msgstr ""

msgid "MOD_TO_UPLOAD"
msgstr ""

msgid "MOD_UPLOADER"
msgstr ""

msgid "MOD_VERSION"
msgstr ""

msgid "MORE_INFO"
msgstr ""

msgid "MORE_INFO_PROMPT"
msgstr ""

msgid "MOUSE_EDGE_PANNING_OPTION"
msgstr ""

msgid "MOUSE_LOOK_SENSITIVITY"
msgstr ""

msgid "MOUSE_SENSITIVITY_WINDOW_SIZE_ADJUSTMENT"
msgstr ""

msgid "MOVE"
msgstr ""

msgid "MOVEMENT"
msgstr "การเคลื่อนไหว"

msgid "MOVE_ATTEMPTS_PER_SPECIES"
msgstr ""

msgid "MOVE_BACKWARDS"
msgstr "เคลื่อนที่ไปข้างหลัง"

msgid "MOVE_DOWN_OR_CROUCH"
msgstr ""

msgid "MOVE_FORWARD"
msgstr "เคลื่อนที่ไปข้างหน้า"

#, fuzzy
msgid "MOVE_ITEM_DOWN"
msgstr "สูญพันธุ์ไปจากโลก"

#, fuzzy
msgid "MOVE_ITEM_UP"
msgstr "เคลื่อนที่ไปทางขวา"

msgid "MOVE_LEFT"
msgstr "เคลื่อนที่ไปทางซ้าย"

#, fuzzy
msgid "MOVE_ORGANELLE"
msgstr "เอาออร์แกเนลล์ออก"

msgid "MOVE_RIGHT"
msgstr "เคลื่อนที่ไปทางขวา"

#, fuzzy
msgid "MOVE_TO_ANY_PATCH"
msgstr "สูญพันธุ์ไปจากโลก"

#, fuzzy
msgid "MOVE_TO_LAND"
msgstr "สูญพันธุ์ไปจากโลก"

#, fuzzy
msgid "MOVE_TO_MACROSCOPIC_TOOLTIP"
msgstr "ดำเนินการต่อ"

msgid "MOVE_TO_MULTICELLULAR_STAGE_TOOLTIP"
msgstr ""

msgid "MOVE_TO_THIS_PATCH"
msgstr ""

msgid "MOVE_UP_OR_JUMP"
msgstr ""

msgid "MOVING_TO_AWAKENING_PROTOTYPE"
msgstr ""

msgid "MOVING_TO_AWAKENING_PROTOTYPE_TITLE"
msgstr ""

msgid "MOVING_TO_LAND_PROTOTYPE"
msgstr ""

msgid "MOVING_TO_LAND_PROTOTYPE_TITLE"
msgstr ""

msgid "MOVING_TO_SOCIETY_STAGE"
msgstr ""

msgid "MP_COST"
msgstr ""

msgid "MUCILAGE"
msgstr ""

#, fuzzy
msgid "MUCILAGE_SYNTHESIS"
msgstr "การสังเคราะห์ด้วยเคมี"

#, fuzzy
msgid "MUCOCYST_ACTION_TOOLTIP"
msgstr "ดำเนินการต่อ"

#, fuzzy
msgid "MULTICELLULAR"
msgstr "วางออร์แกเนลล์"

msgid "MULTICELLULAR_EDITOR"
msgstr ""

#, fuzzy
msgid "MULTICELLULAR_FREEBUILD_EDITOR"
msgstr "สร้างจุลินทรีย์ฟรี"

#, fuzzy
msgid "MULTICELLULAR_LOADING_TIP_1"
msgstr "วางออร์แกเนลล์"

#, fuzzy
msgid "MULTICELLULAR_STAGE"
msgstr "วางออร์แกเนลล์"

#, fuzzy
msgid "MULTIPLE_CELLS"
msgstr "วางออร์แกเนลล์"

#, fuzzy
msgid "MULTIPLE_METABALLS"
msgstr "วางออร์แกเนลล์"

#, fuzzy
msgid "MULTIPLE_ORGANELLES"
msgstr "วางออร์แกเนลล์"

msgid "MULTISAMPLE_ANTI_ALIASING"
msgstr "การลบรอยหยักหลายตัวอย่าง:"

msgid "MULTITHREADED_SIMULATION_ENABLED"
msgstr ""

#, fuzzy
msgid "MULTITHREADED_SIMULATION_EXPLANATION"
msgstr "{0} ประชากรเปลี่ยนแปลงโดย {1} เนื่องจาก: {2}"

msgid "MUSEUM_WELCOME_TEXT"
msgstr ""

msgid "MUSIC"
msgstr ""

msgid "MUSIC_VOLUME"
msgstr "ระดับเสียงเพลง"

#, fuzzy
msgid "MUTATIONS_PER_SPECIES"
msgstr "สูญพันธุ์ไปแล้วใน {0}"

msgid "MUTATION_COST_MULTIPLIER"
msgstr ""

msgid "MUTATION_COST_MULTIPLIER_EXPLANATION"
msgstr ""

msgid "MUTATION_POINTS"
msgstr ""

msgid "MUTE"
msgstr "ปิดเสียง"

msgid "NAME"
msgstr ""

msgid "NAME_LABEL_CITY"
msgstr ""

msgid "NAME_LABEL_FLEET"
msgstr ""

msgid "NAME_LABEL_STRUCTURE_UNFINISHED"
msgstr ""

#, fuzzy
msgid "NATIVE_THREAD_ADVICE_TOOLTIP"
msgstr "บันทึกและดำเนินการต่อ"

msgid "NEGATIVE_ATP_BALANCE"
msgstr ""

msgid "NEGATIVE_ATP_BALANCE_TEXT"
msgstr ""

msgid "NEW"
msgstr ""

msgid "NEWER_VERSION_LOADING_WARNING"
msgstr ""

msgid "NEWS"
msgstr ""

msgid "NEW_GAME"
msgstr "เกมส์ใหม่"

msgid "NEW_GAME_BUTTON_TOOLTIP"
msgstr ""

msgid "NEW_GAME_SETTINGS_PERFORMANCE_OPTIONS_INFO"
msgstr ""

#, fuzzy
msgid "NEW_MOD_DEFAULT_DESCRIPTION"
msgstr "chemoplast เป็นโครงสร้างเมมเบรนสองชั้นที่มีโปรตีนที่สามารถเปลี่ยนไฮโดรเจนซัลไฟด์น้ำและก๊าซคาร์บอนไดออกไซด์เป็นน้ำตาลกลูโคสในกระบวนการที่เรียกว่า Hydrogen Sulfide Chemosynthesis อัตราการผลิตน้ำตาลกลูโคสที่มีความเข้มข้นของคาร์บอนไดออกไซด์"

#, fuzzy
msgid "NEW_NAME"
msgstr "เกมส์ใหม่"

#, fuzzy
msgid "NEW_NAME_COLON"
msgstr "เกมส์ใหม่"

msgid "NEXT_CAPITAL"
msgstr ""

#, fuzzy
msgid "NEXT_EDITOR_TAB"
msgstr "เปิดใช้งานตัวแก้ไข"

msgid "NITROGEN"
msgstr "ไนโตรเจน"

msgid "NITROGENASE"
msgstr "ไนโตรเจน"

#, fuzzy
msgid "NITROGENASE_DESCRIPTION"
msgstr "Nitrogenase เป็นโปรตีนที่สามารถใช้ก๊าซไนโตรเจนและพลังงานของเซลล์ในรูปแบบของ ATP เพื่อผลิตแอมโมเนียซึ่งเป็นสารอาหารที่สำคัญในการเจริญเติบโตของเซลล์ นี่คือกระบวนการที่เรียกว่าการตรึงไนโตรเจนแบบไม่ใช้ออกซิเจน เนื่องจากไนโตรเจนเนสถูกแขวนอยู่ในไซโทพลาสซึมโดยตรงของเหลวที่อยู่รอบ ๆ จึงทำปฏิกิริยาไกลโคไลซิส"

#, fuzzy
msgid "NITROGENASE_PROCESSES_DESCRIPTION"
msgstr "Nitrogenase เป็นโปรตีนที่สามารถใช้ก๊าซไนโตรเจนและพลังงานของเซลล์ในรูปแบบของ ATP เพื่อผลิตแอมโมเนียซึ่งเป็นสารอาหารที่สำคัญในการเจริญเติบโตของเซลล์ นี่คือกระบวนการที่เรียกว่าการตรึงไนโตรเจนแบบไม่ใช้ออกซิเจน เนื่องจากไนโตรเจนเนสถูกแขวนอยู่ในไซโทพลาสซึมโดยตรงของเหลวที่อยู่รอบ ๆ จึงทำปฏิกิริยาไกลโคไลซิส"

msgid "NITROPLAST"
msgstr "พลาสติดตรึงไนโตรเจน"

#, fuzzy
msgid "NITROPLAST_DESCRIPTION"
msgstr "Nitrogen Fixing Plastid เป็นโปรตีนที่สามารถใช้ก๊าซไนโตรเจนและออกซิเจนและพลังงานของเซลล์ในรูปแบบของ ATP เพื่อผลิตแอมโมเนียซึ่งเป็นสารอาหารที่สำคัญในการเจริญเติบโตของเซลล์ นี่คือกระบวนการที่เรียกว่าการตรึงไนโตรเจนแบบแอโรบิค"

#, fuzzy
msgid "NITROPLAST_PROCESSES_DESCRIPTION"
msgstr "Nitrogen Fixing Plastid เป็นโปรตีนที่สามารถใช้ก๊าซไนโตรเจนและออกซิเจนและพลังงานของเซลล์ในรูปแบบของ ATP เพื่อผลิตแอมโมเนียซึ่งเป็นสารอาหารที่สำคัญในการเจริญเติบโตของเซลล์ นี่คือกระบวนการที่เรียกว่าการตรึงไนโตรเจนแบบแอโรบิค"

msgid "NONE"
msgstr ""

msgid "NORMAL"
msgstr "ปกติ"

msgid "NORMAL_MEMBRANE_DESCRIPTION"
msgstr ""

msgid "NOTHING_HERE"
msgstr ""

msgid "NOTHING_TO_INTERACT_WITH"
msgstr ""

#, fuzzy
msgid "NOTICE_BINDING_OUT_OF_ATP"
msgstr "สลับเขมือบ"

msgid "NOTICE_DAMAGED_BY_NO_ATP"
msgstr ""

msgid "NOTICE_ENGULFING_OUT_OF_ATP"
msgstr ""

msgid "NOTICE_ENGULF_DAMAGE_FROM_TOXIN"
msgstr ""

msgid "NOTICE_ENGULF_MISSING_ENZYME"
msgstr ""

msgid "NOTICE_ENGULF_SIZE_TOO_SMALL"
msgstr ""

msgid "NOTICE_ENGULF_STORAGE_FULL"
msgstr ""

msgid "NOTICE_HIT_BY_ATP_TOXIN"
msgstr ""

msgid "NOTICE_HIT_BY_BASE_MOVEMENT_TOXIN"
msgstr ""

msgid "NOTICE_RADIATION_DAMAGE"
msgstr ""

msgid "NOTICE_READY_TO_EDIT"
msgstr ""

#, fuzzy
msgid "NOT_ADAPTED_TO_CURRENT_PATCH"
msgstr "ยกเลิกการกระทำปัจจุบัน"

#, fuzzy
msgid "NOT_STARTED_DOT"
msgstr "ยกเลิก"

#, fuzzy
msgid "NOVEMBER"
msgstr "การเคลื่อนไหว"

msgid "NO_AI"
msgstr ""

msgid "NO_DATA_TO_SHOW"
msgstr ""

msgid "NO_EVENTS_RECORDED"
msgstr ""

#, fuzzy
msgid "NO_FOSSIL_DIRECTORY"
msgstr "เปิดโฟลเดอร์สกรีนช็อต"

#, fuzzy
msgid "NO_MODS_ENABLED"
msgstr "เปิดใช้งานโกงคีย์"

msgid "NO_ORGANELLE_PROCESSES"
msgstr ""

msgid "NO_SAVEGAMES_FOUND"
msgstr ""

msgid "NO_SAVE_DIRECTORY"
msgstr ""

#, fuzzy
msgid "NO_SCREENSHOT_DIRECTORY"
msgstr "เปิดโฟลเดอร์สกรีนช็อต"

msgid "NO_SELECTED_MOD"
msgstr ""

#, fuzzy
msgid "NO_SUGGESTION"
msgstr "ความละเอียด:"

msgid "NUCLEUS"
msgstr "นิวเคลียส"

msgid "NUCLEUS_DELETE_OPTION_DISABLED_TOOLTIP"
msgstr ""

msgid "NUCLEUS_DESCRIPTION"
msgstr "คุณสมบัติที่กำหนดของเซลล์ยูคาริโอต นิวเคลียสยังรวมถึงเรติคูลัมเอนโดพลาสมิกและกอลจิ มันเป็นวิวัฒนาการของเซลล์โปรคาริโอตในการพัฒนาระบบของเยื่อหุ้มภายในซึ่งทำได้โดยการดูดซึมโปรคาริโอตอื่นเข้าไปในตัวมันเอง สิ่งนี้ช่วยให้สามารถแบ่งส่วนหรือปัดป้องกระบวนการต่างๆที่เกิดขึ้นภายในเซลล์และป้องกันไม่ให้เกิดการทับซ้อนกัน สิ่งนี้ช่วยให้ออร์แกเนลล์ที่ถูกยึดเมมเบรนใหม่มีความซับซ้อนมีประสิทธิภาพและเชี่ยวชาญกว่าการลอยตัวในไซโทพลาสซึมอย่างอิสระ อย่างไรก็ตามสิ่งนี้มีค่าใช้จ่ายในการทำให้เซลล์มีขนาดใหญ่ขึ้นและต้องใช้พลังงานจำนวนมากในการรักษาเซลล์"

msgid "NUCLEUS_SMALL_DESCRIPTION"
msgstr ""
"ช่วยให้มีวิวัฒนาการที่ซับซ้อนมากขึ้น\n"
"ออร์แกเนลล์ที่มีเยื่อหุ้มเซลล์ เสียค่าใช้จ่ายมาก\n"
"ของ ATP เพื่อรักษา นี่คือสิ่งที่เปลี่ยนกลับไม่ได้\n"
"วิวัฒนาการ."

msgid "NUMLOCK"
msgstr "ล็อคหมายเลข"

#, fuzzy
msgid "NUTRIENT_COST_TOOLTIP"
msgstr "ดำเนินการต่อ"

msgid "N_A"
msgstr ""

msgid "N_A_MP"
msgstr ""

#, fuzzy
msgid "N_TIMES"
msgstr "เมาส์ขวา"

msgid "OCTOBER"
msgstr ""

msgid "OFF"
msgstr ""

msgid "OFFICIAL_WEBSITE"
msgstr ""

#, fuzzy
msgid "OFFICIAL_WEBSITE_BUTTON_TOOLTIP"
msgstr "ดำเนินการต่อ"

msgid "OK"
msgstr "ตกลง"

msgid "OLDER_VERSION_LOADING_WARNING"
msgstr ""

#, fuzzy
msgid "OPENGL_MODE_WARNING"
msgstr "คำเตือนโหมด GLES2"

#, fuzzy
msgid "OPENGL_MODE_WARNING_EXPLANATION"
msgstr "คุณกำลังเจริญเติบโตด้วย GLES2 สิ่งนี้ยังไม่ผ่านการทดสอบอย่างรุนแรงและมีแนวโน้มที่จะทำให้เกิดปัญหา พยายามอัปเดตไดรเวอร์วิดีโอของคุณและ / หรือบังคับให้ใช้กราฟิก AMD หรือ Nvidia เพื่อเรียกใช้ Thrive"

#, fuzzy
msgid "OPEN_FOLDER"
msgstr "เปิดโฟลเดอร์บันทึก"

#, fuzzy
msgid "OPEN_FOSSIL_FOLDER"
msgstr "เปิดโฟลเดอร์บันทึก"

msgid "OPEN_FOSSIL_IN_FREEBUILD_WARNING"
msgstr ""

#, fuzzy
msgid "OPEN_GOD_TOOLS"
msgstr "เปิด URL"

msgid "OPEN_HELP_SCREEN"
msgstr "เปิดหน้าจอความช่วยเหลือ"

msgid "OPEN_IN_FREEBUILD"
msgstr ""

msgid "OPEN_LOGS_FOLDER"
msgstr "เปิดโฟลเดอร์บันทึก"

#, fuzzy
msgid "OPEN_MOD_URL"
msgstr "เปิด URL"

#, fuzzy
msgid "OPEN_ORGANELLES_PAGE"
msgstr "เอาออร์แกเนลล์ออก"

#, fuzzy
msgid "OPEN_ORGANELLE_MENU"
msgstr "เอาออร์แกเนลล์ออก"

#, fuzzy
msgid "OPEN_RESEARCH_SCREEN"
msgstr "เปิดหน้าจอความช่วยเหลือ"

msgid "OPEN_SAVE_DIRECTORY"
msgstr ""

#, fuzzy
msgid "OPEN_SCIENCE_MENU"
msgstr "เปิดเมนู"

msgid "OPEN_SCREENSHOT_FOLDER"
msgstr "เปิดโฟลเดอร์สกรีนช็อต"

msgid "OPEN_THE_MENU"
msgstr "เปิดเมนู"

msgid "OPEN_TRANSLATION_SITE"
msgstr "ช่วยแปลเกม"

#, fuzzy
msgid "OPERATION_PAUSED_DOT"
msgstr "ยกเลิก"

msgid "OPPORTUNISM_EXPLANATION"
msgstr ""

msgid "OPPORTUNISTIC"
msgstr ""

msgid "OPTIONS"
msgstr "ตั้งค่า"

#, fuzzy
msgid "OPTIONS_BUTTON_TOOLTIP"
msgstr "ดำเนินการต่อ"

msgid "ORGANELLES"
msgstr ""

#, fuzzy
msgid "ORGANELLES_BUTTON"
msgstr "สัตว์นักล่า"

#, fuzzy
msgid "ORGANELLES_WILL_BE_UNLOCKED_NEXT_GENERATION"
msgstr "แทงเซลล์อื่นด้วยสิ่งนี้"

#, fuzzy
msgid "ORGANELLE_AXON"
msgstr "สัตว์นักล่า"

#, fuzzy
msgid "ORGANELLE_AXON_DESCRIPTION"
msgstr "แทงเซลล์อื่นด้วยสิ่งนี้"

#, fuzzy
msgid "ORGANELLE_CATEGORY_MACROSCOPIC"
msgstr "วางออร์แกเนลล์"

#, fuzzy
msgid "ORGANELLE_CATEGORY_MULTICELLULAR"
msgstr "วางออร์แกเนลล์"

#, fuzzy
msgid "ORGANELLE_GROWTH_ORDER_EXPLANATION"
msgstr "{0} ประชากรเปลี่ยนแปลงโดย {1} เนื่องจาก: {2}"

#, fuzzy
msgid "ORGANELLE_MYOFIBRIL"
msgstr "สัตว์นักล่า"

#, fuzzy
msgid "ORGANELLE_MYOFIBRIL_DESCRIPTION"
msgstr "แทงเซลล์อื่นด้วยสิ่งนี้"

msgid "ORGANELLE_PILUS"
msgstr "สัตว์นักล่า"

msgid "ORGANELLE_PILUS_DESCRIPTION"
msgstr "แทงเซลล์อื่นด้วยสิ่งนี้"

#, fuzzy
msgid "ORGANELLE_PILUS_PROCESSES_DESCRIPTION"
msgstr "แทงเซลล์อื่นด้วยสิ่งนี้"

#, fuzzy
msgid "ORGANELLE_PLURAL"
msgstr "สัตว์นักล่า"

#, fuzzy
msgid "ORGANELLE_SINGULAR"
msgstr "สัตว์นักล่า"

#, fuzzy
msgid "ORGANELLE_SUGGESTION_COLON"
msgstr "สัตว์นักล่า"

#, fuzzy
msgid "ORGANELLE_SUGGESTION_TOOLTIP"
msgstr "Nitrogenase เป็นโปรตีนที่สามารถใช้ก๊าซไนโตรเจนและพลังงานของเซลล์ในรูปแบบของ ATP เพื่อผลิตแอมโมเนียซึ่งเป็นสารอาหารที่สำคัญในการเจริญเติบโตของเซลล์ นี่คือกระบวนการที่เรียกว่าการตรึงไนโตรเจนแบบไม่ใช้ออกซิเจน เนื่องจากไนโตรเจนเนสถูกแขวนอยู่ในไซโทพลาสซึมโดยตรงของเหลวที่อยู่รอบ ๆ จึงทำปฏิกิริยาไกลโคไลซิส"

#, fuzzy
msgid "ORGANELLE_UNLOCKS_ENABLED"
msgstr "สัตว์นักล่า"

#, fuzzy
msgid "ORGANELLE_UNLOCKS_ENABLED_EXPLANATION"
msgstr "แทงเซลล์อื่นด้วยสิ่งนี้"

msgid "ORGANISM_STATISTICS"
msgstr ""

msgid "OR_UNLOCK_CONDITION"
msgstr ""

msgid "OSMOREGULATION"
msgstr ""

msgid "OSMOREGULATION_COST"
msgstr "ต้นทุน ออสโมซิส"

#, fuzzy
msgid "OSMOREGULATION_COST_MULTIPLIER"
msgstr "ต้นทุน ออสโมซิส"

#, fuzzy
msgid "OSMOREGULATION_COST_MULTIPLIER_EXPLANATION"
msgstr "ต้นทุน ออสโมซิส"

#, fuzzy
msgid "OTHER_COMPOUNDS"
msgstr "สารประกอบของเมฆ"

msgid "OUR_WIKI"
msgstr ""

#, fuzzy
msgid "OUTDATED_NOTICE"
msgstr "ยกเลิก"

msgid "OUTREACH_TEAM"
msgstr ""

msgid "OUTSIDE_CONTRIBUTORS"
msgstr ""

msgid "OVERWRITE_EXISTING_SAVE"
msgstr ""

msgid "OVERWRITE_EXISTING_SAVE_PROMPT"
msgstr ""

msgid "OVERWRITE_SPECIES_NAME_CONFIRMATION"
msgstr ""

msgid "OXYGEN"
msgstr "ออกซิเจน"

#, fuzzy
msgid "OXYGEN_INHIBITOR_SYNTHESIS"
msgstr "การสังเคราะห์ออกซิโทซิน"

msgid "OXYGEN_RESISTANCE"
msgstr ""

#, fuzzy
msgid "OXYGEN_TOLERANCE_TOOLTIP"
msgstr "ดำเนินการต่อ"

#, fuzzy
msgid "OXYTOXISOME_PROCESSES_DESCRIPTION"
msgstr "เมตาโบโลโซมเป็นกลุ่มของโปรตีนที่ห่อหุ้มด้วยเปลือกโปรตีน พวกเขาสามารถเปลี่ยนกลูโคสเป็น ATP ในอัตราที่สูงกว่าที่ทำได้ในไซโตพลาสซึมในกระบวนการที่เรียกว่า Aerobic Respiration อย่างไรก็ตามมันต้องการออกซิเจนในการทำงานและระดับออกซิเจนในสิ่งแวดล้อมที่ต่ำลงจะทำให้อัตราการผลิต ATP ช้าลง เนื่องจากเมตาโบโซมถูกแขวนไว้ในไซโทพลาสซึมโดยตรงของเหลวที่อยู่รอบ ๆ จึงทำปฏิกิริยาไกลโคไลซิส"

msgid "OXYTOXY_NT"
msgstr "ออกซิโทซินเอ็นที"

#, fuzzy
msgid "OXYTOXY_SYNTHESIS"
msgstr "การสังเคราะห์ออกซิโทซิน"

msgid "PAGEDOWN"
msgstr "เลื่อนหน้าลง"

msgid "PAGEUP"
msgstr "เลื่อนหน้าขึ้น"

#, fuzzy
msgid "PAGE_BACK"
msgstr "กลับ"

#, fuzzy
msgid "PAGE_FORWARD"
msgstr "ไปข้างหน้า"

#, fuzzy
msgid "PAGE_TITLE"
msgstr "\"{0}\" - {1}"

msgid "PAN_CAMERA_DOWN"
msgstr "เลื่อนลง"

msgid "PAN_CAMERA_LEFT"
msgstr "เลื่อนไปทางซ้าย"

msgid "PAN_CAMERA_RESET"
msgstr "รีเซ็ตกล้อง"

msgid "PAN_CAMERA_RIGHT"
msgstr "เลื่อนไปทางขวา"

msgid "PAN_CAMERA_UP"
msgstr "เลื่อนขึ้น"

msgid "PAST_DEVELOPERS"
msgstr ""

#, fuzzy
msgid "PATCH_COLON"
msgstr "ก่อนหน้า:"

msgid "PATCH_EXTINCTION_BOX_TEXT"
msgstr ""

#, fuzzy
msgid "PATCH_EXTINCTION_CAPITAL"
msgstr "สูญพันธุ์ไปแล้วใน {0}"

msgid "PATCH_MAP"
msgstr ""

#, fuzzy
msgid "PATCH_MAP_NAVIGATION_TOOLTIP"
msgstr "ดำเนินการต่อ"

msgid "PATCH_NAME"
msgstr ""

#, fuzzy
msgid "PATCH_NOTES_LAST_PLAYED_INFO"
msgstr "\"{0}\" - {1}"

msgid "PATCH_NOTES_LAST_PLAYED_INFO_PLURAL"
msgstr ""

#, fuzzy
msgid "PATCH_NOTES_TITLE"
msgstr "\"{0}\" - {1}"

msgid "PATCH_NOTE_BULLET_POINT"
msgstr ""

msgid "PATCH_NOTE_CHANGES_HEADING"
msgstr ""

msgid "PATCH_NOTE_LINK_VISIT_TEXT"
msgstr ""

#, fuzzy
msgid "PATREON_TOOLTIP"
msgstr "ดำเนินการต่อ"

msgid "PATRONS"
msgstr ""

msgid "PAUSED"
msgstr ""

#, fuzzy
msgid "PAUSE_MENU_RESUME_TOOLTIP"
msgstr "ดำเนินการต่อ"

msgid "PAUSE_PROMPT"
msgstr ""

msgid "PAUSE_TOOLTIP"
msgstr ""

msgid "PCK_LOAD_FAILED"
msgstr ""

msgid "PCK_LOAD_FAILED_DOES_NOT_EXIST"
msgstr ""

msgid "PEACEFUL"
msgstr ""

#, fuzzy
msgid "PENDING_ENDOSYMBIOSIS_EXPLANATION"
msgstr "คุณกำลังเจริญเติบโตด้วย GLES2 สิ่งนี้ยังไม่ผ่านการทดสอบอย่างรุนแรงและมีแนวโน้มที่จะทำให้เกิดปัญหา พยายามอัปเดตไดรเวอร์วิดีโอของคุณและ / หรือบังคับให้ใช้กราฟิก AMD หรือ Nvidia เพื่อเรียกใช้ Thrive"

msgid "PENDING_ENDOSYMBIOSIS_TITLE"
msgstr ""

msgid "PERCENTAGE_VALUE"
msgstr ""

#, fuzzy
msgid "PERFECT_ADAPTATION_DESCRIPTION"
msgstr "โรงไฟฟ้าของเซลล์ mitochondrion (พหูพจน์: mitochondria) เป็นโครงสร้างเมมเบรนสองชั้นที่เต็มไปด้วยโปรตีนและเอนไซม์ เป็นโปรคาริโอตที่ถูกดูดซึมเพื่อใช้โดยโฮสต์ยูคาริโอต สามารถเปลี่ยนกลูโคสเป็น ATP ได้อย่างมีประสิทธิภาพสูงกว่าที่ทำได้ในไซโตพลาสซึมในกระบวนการที่เรียกว่า Aerobic Respiration อย่างไรก็ตามมันต้องการออกซิเจนในการทำงานและระดับออกซิเจนในสิ่งแวดล้อมที่ต่ำลงจะทำให้อัตราการผลิต ATP ช้าลง"

msgid "PERFORMANCE"
msgstr "ประสิทธิภาพ"

msgid "PERFORM_UNBINDING"
msgstr ""

#, fuzzy
msgid "PER_SECOND_ABBREVIATION"
msgstr "{0} K"

msgid "PER_SECOND_SLASH"
msgstr "/ วินาที"

msgid "PHOSPHATE"
msgstr "ฟอสเฟต"

#, fuzzy
msgid "PHOSPHATES_COST"
msgstr "ฟอสเฟต"

msgid "PHOTOSYNTHESIS"
msgstr "การสังเคราะห์ด้วยแสง"

msgid "PHYSICAL_CONDITIONS"
msgstr ""

msgid "PHYSICAL_RESISTANCE"
msgstr ""

msgid "PLACE_ORGANELLE"
msgstr "วางออร์แกเนลล์"

msgid "PLANET"
msgstr ""

msgid "PLANET_CUSTOMIZER"
msgstr ""

msgid "PLANET_DETAILS_STRING"
msgstr ""

msgid "PLANET_RANDOM_SEED"
msgstr ""

#, fuzzy
msgid "PLAYER"
msgstr "สูญพันธุ์ไปแล้วใน {0}"

msgid "PLAYER_DEATH_POPULATION_PENALTY"
msgstr ""

#, fuzzy
msgid "PLAYER_DEATH_POPULATION_PENALTY_EXPLANATION"
msgstr "{0} ประชากรเปลี่ยนแปลงโดย {1} เนื่องจาก: {2}"

msgid "PLAYER_DIED"
msgstr ""

msgid "PLAYER_DUPLICATE"
msgstr ""

#, fuzzy
msgid "PLAYER_EXTINCT"
msgstr "สูญพันธุ์ไปแล้วใน {0}"

#, fuzzy
msgid "PLAYER_RELATIVE_MOVEMENT"
msgstr "สูญพันธุ์ไปแล้วใน {0}"

#, fuzzy
msgid "PLAYER_RELATIVE_MOVEMENT_TOOLTIP"
msgstr "สูญพันธุ์ไปแล้วใน {0}"

msgid "PLAYER_REPRODUCED"
msgstr ""

msgid "PLAYER_SPEED"
msgstr ""

msgid "PLAYSTATION_3"
msgstr ""

msgid "PLAYSTATION_4"
msgstr ""

msgid "PLAYSTATION_5"
msgstr ""

msgid "PLAY_INTRO_VIDEO"
msgstr "เล่นวิดีโอแนะนำ"

msgid "PLAY_MICROBE_INTRO_ON_NEW_GAME"
msgstr "เล่น Microbe Intro ในเกมใหม่"

msgid "PLAY_WITH_CURRENT_SETTING"
msgstr ""

msgid "POPULATION_CAPITAL"
msgstr ""

#, fuzzy
msgid "POPULATION_COLON"
msgstr "{0} ประชากรเปลี่ยนแปลงโดย {1} เนื่องจาก: {2}"

#, fuzzy
msgid "POPULATION_IN_PATCHES"
msgstr "ประชากรในแพทช์:"

msgid "POPULATION_IN_PATCH_SHORT"
msgstr ""

msgid "POSITION_NUMBER"
msgstr ""

msgid "PREDATION_FOOD_SOURCE"
msgstr ""

#, fuzzy
msgid "PREDICTION_DETAILS_OPEN_TOOLTIP"
msgstr "ดำเนินการต่อ"

msgid "PRESSURE"
msgstr ""

msgid "PRESSURE_SHORT"
msgstr ""

#, fuzzy
msgid "PRESSURE_TOLERANCE_TOOLTIP"
msgstr "กลับไปที่เมนู"

msgid "PRESS_KEY_DOT_DOT_DOT"
msgstr "กดปุ่ม ..."

msgid "PREVIEW_IMAGE_DOES_NOT_EXIST"
msgstr ""

msgid "PREVIEW_IMAGE_IS_TOO_LARGE"
msgstr ""

#, fuzzy
msgid "PREVIOUS_COLON"
msgstr "ก่อนหน้า:"

msgid "PROCESSING_LOADED_OBJECTS"
msgstr ""

msgid "PROCESS_ENVIRONMENT_SEPARATOR"
msgstr ""

msgid "PROCESS_PANEL_TITLE"
msgstr ""

msgid "PROCESS_SPEED_MODIFIER"
msgstr ""

#, fuzzy
msgid "PROCESS_TOGGLE_TOOLTIP"
msgstr "กลับไปที่เมนู"

msgid "PROGRAMMING_TEAM"
msgstr ""

msgid "PROJECT_MANAGEMENT_TEAM"
msgstr ""

msgid "PROTEINS"
msgstr ""

msgid "PROTOPLASM"
msgstr "โปรโตพลาสซึม"

msgid "PULL_REQUESTS_PROGRAMMING"
msgstr ""

#, fuzzy
msgid "QUADRILLION_ABBREVIATION"
msgstr "{0} B"

msgid "QUICK_LOAD"
msgstr "โหลดด่วน"

msgid "QUICK_SAVE"
msgstr "บันทึกด่วน"

msgid "QUIT"
msgstr "ออก"

msgid "QUIT_BUTTON_TOOLTIP"
msgstr ""

#, fuzzy
msgid "QUIT_GAME_WARNING"
msgstr "คำเตือนโหมด GLES2"

#, fuzzy
msgid "RADIATION"
msgstr "ระบบหายใจแบบแอโรบิค"

#, fuzzy
msgid "RADIOACTIVE_CHUNK"
msgstr "ก้อนเหล็กขนาดใหญ่"

#, fuzzy
msgid "RADIOSYNTHESIS"
msgstr "การสังเคราะห์ด้วยเคมี"

msgid "RANDOMIZE_SPECIES_NAME"
msgstr ""

#, fuzzy
msgid "RANDOM_SEED_TOOLTIP"
msgstr "ดำเนินการต่อ"

msgid "RAW"
msgstr ""

#, fuzzy
msgid "RAW_VALUE_COLON"
msgstr "เกมส์ใหม่"

msgid "READING_SAVE_DATA"
msgstr ""

msgid "READY"
msgstr ""

msgid "RECOMMENDED_THRIVE_VERSION"
msgstr ""

#, fuzzy
msgid "REDDIT_TOOLTIP"
msgstr "ดำเนินการต่อ"

msgid "REDO"
msgstr "ทำซ้ำ"

msgid "REDO_THE_LAST_ACTION"
msgstr "ทำซ้ำการกระทำล่าสุด"

msgid "REFRESH"
msgstr ""

#, fuzzy
msgid "REGENERATE_BUTTON"
msgstr "สัตว์นักล่า"

msgid "RENDER_SCALE"
msgstr ""

msgid "REPORT"
msgstr ""

msgid "REPORT_BUG"
msgstr ""

msgid "REPRODUCED"
msgstr ""

#, fuzzy
msgid "REPRODUCTION"
msgstr "ความละเอียด:"

#, fuzzy
msgid "REPRODUCTION_ASEXUAL"
msgstr "ความละเอียด:"

msgid "REPRODUCTION_BUDDING"
msgstr ""

#, fuzzy
msgid "REPRODUCTION_COMPOUNDS_MODE"
msgstr "ความละเอียด:"

#, fuzzy
msgid "REPRODUCTION_COMPOUNDS_MODE_EXPLANATION"
msgstr "{0} ประชากรเปลี่ยนแปลงโดย {1} เนื่องจาก: {2}"

#, fuzzy
msgid "REPRODUCTION_COMPOUND_HANDLING_TOOLTIP"
msgstr "ความละเอียด:"

msgid "REPRODUCTION_METHOD"
msgstr ""

#, fuzzy
msgid "REQUIRES_NUCLEUS"
msgstr "นิวเคลียส"

#, fuzzy
msgid "RESEARCH"
msgstr "ค้นหา"

msgid "RESET"
msgstr "รีเซ็ต"

#, fuzzy
msgid "RESET_DEADZONES"
msgstr "รีเซ็ตเป็นค่าเริ่มต้นไหม"

msgid "RESET_DISMISSED_POPUPS"
msgstr ""

msgid "RESET_INPUTS_TO_DEFAULTS"
msgstr "รีเซ็ตอินพุตเป็นค่าเริ่มต้น?"

#, fuzzy
msgid "RESET_ITEM_ORDER_TO_DEFAULT"
msgstr "รีเซ็ตอินพุตเป็นค่าเริ่มต้น?"

#, fuzzy
msgid "RESET_KEYBINDINGS"
msgstr "รีเซ็ตอินพุต"

msgid "RESET_SETTINGS_TO_DEFAULTS"
msgstr "ค่าเริ่มต้น"

#, fuzzy
msgid "RESET_SHOWN_TUTORIALS"
msgstr "บทช่วยสอน"

#, fuzzy
msgid "RESET_SHOWN_TUTORIALS_TOOLTIP"
msgstr "ดำเนินการต่อ"

msgid "RESET_TO_DEFAULTS"
msgstr "รีเซ็ตเป็นค่าเริ่มต้นไหม"

msgid "RESISTANT_TO_BASIC_ENGULFMENT"
msgstr ""

#, fuzzy
msgid "RESIZE_METABALL_TOOLTIP"
msgstr "ดำเนินการต่อ"

msgid "RESOLUTION"
msgstr "ความละเอียด:"

msgid "RESOURCE_ABSORBTION_SPEED"
msgstr ""

#, fuzzy
msgid "RESOURCE_AMOUNT_SHORT"
msgstr "ดูซอร์สโค้ด"

#, fuzzy
msgid "RESOURCE_ENERGY"
msgstr "ดูซอร์สโค้ด"

#, fuzzy
msgid "RESOURCE_FOOD"
msgstr "ดูซอร์สโค้ด"

#, fuzzy
msgid "RESOURCE_ROCK"
msgstr "ดูซอร์สโค้ด"

#, fuzzy
msgid "RESOURCE_WOOD"
msgstr "ดูซอร์สโค้ด"

msgid "RESPIRATION"
msgstr "ระบบหายใจแบบแอโรบิค"

msgid "RESPONSIVE"
msgstr ""

msgid "RESTART_REQUIRED"
msgstr ""

msgid "RESUME"
msgstr "ดำเนินการต่อ"

#, fuzzy
msgid "RESUME_TOOLTIP"
msgstr "ดำเนินการต่อ"

msgid "RETURN_TO_MENU"
msgstr "กลับไปที่เมนู"

#, fuzzy
msgid "RETURN_TO_MENU_TOOLTIP"
msgstr "กลับไปที่เมนู"

#, fuzzy
msgid "RETURN_TO_MENU_WARNING"
msgstr "กลับไปที่เมนู"

#, fuzzy
msgid "REVEAL_ALL_PATCHES"
msgstr "แพร่กระจายไปยังแพทช์:"

msgid "REVOLUTIONARY_GAMES_SOCIAL_TOOLTIP"
msgstr ""

#, fuzzy
msgid "RIGHT_ARROW"
msgstr "เมาส์ขวา"

msgid "RIGHT_MOUSE"
msgstr "เมาส์ขวา"

msgid "RIGID"
msgstr ""

msgid "RIGIDITY_MEMBRANE_DESCRIPTION"
msgstr "เมมเบรนที่แข็งกว่าจะทนต่อความเสียหายได้ดีกว่า แต่จะทำให้เซลล์เคลื่อนที่ไปมาได้ยากขึ้น"

msgid "ROTATE_LEFT"
msgstr "หมุนไปทางซ้าย"

msgid "ROTATE_RIGHT"
msgstr "หมุนไปทางขวา"

#, fuzzy
msgid "ROTATION_COLON"
msgstr "{0} ประชากรเปลี่ยนแปลงโดย {1} เนื่องจาก: {2}"

msgid "RUN_AUTO_EVO_DURING_GAMEPLAY"
msgstr "เรียกใช้ auto-evo ระหว่างการเล่นเกม"

msgid "RUN_ONE_STEP"
msgstr ""

msgid "RUN_RESULT_BY_SENDING_POPULATION"
msgstr "{0} โดยส่ง: {1} ประชากรจากโปรแกรมแก้ไข: {2}"

msgid "RUN_RESULT_GENE_CODE"
msgstr "รหัสยีน:"

#, fuzzy
msgid "RUN_RESULT_NICHE_FILL"
msgstr "รหัสยีน:"

#, fuzzy
msgid "RUN_RESULT_SELECTION_PRESSURE_SPLIT"
msgstr "แพร่กระจายไปยังแพทช์:"

#, fuzzy
msgid "RUN_RESULT_SPLIT_FROM"
msgstr "รหัสยีน:"

#, fuzzy
msgid "RUN_RESULT_SPLIT_OFF_TO"
msgstr "แพร่กระจายไปยังแพทช์:"

msgid "RUN_X_WORLDS"
msgstr ""

#, fuzzy
msgid "RUN_X_WORLDS_TOOLTIP"
msgstr "ดำเนินการต่อ"

msgid "RUSTICYANIN"
msgstr "รัสติไซยานิน"

#, fuzzy
msgid "RUSTICYANIN_DESCRIPTION"
msgstr "Rusticyanin เป็นโปรตีนที่สามารถใช้ก๊าซคาร์บอนไดออกไซด์และออกซิเจนในการออกซิไดซ์เหล็กจากสถานะทางเคมีหนึ่งไปยังอีกสถานะหนึ่ง กระบวนการนี้เรียกว่า Iron Respiration ปล่อยพลังงานออกมาซึ่งเซลล์สามารถเก็บเกี่ยวได้"

#, fuzzy
msgid "RUSTICYANIN_PROCESSES_DESCRIPTION"
msgstr "Rusticyanin เป็นโปรตีนที่สามารถใช้ก๊าซคาร์บอนไดออกไซด์และออกซิเจนในการออกซิไดซ์เหล็กจากสถานะทางเคมีหนึ่งไปยังอีกสถานะหนึ่ง กระบวนการนี้เรียกว่า Iron Respiration ปล่อยพลังงานออกมาซึ่งเซลล์สามารถเก็บเกี่ยวได้"

#, fuzzy
msgid "SAFE_MODE_EXPLANATION"
msgstr "{0} ประชากรเปลี่ยนแปลงโดย {1} เนื่องจาก: {2}"

msgid "SAFE_MODE_TITLE"
msgstr ""

msgid "SAVE"
msgstr "เซฟ"

msgid "SAVE_AND_CONTINUE"
msgstr "บันทึกและดำเนินการต่อ"

msgid "SAVE_AUTOSAVE"
msgstr ""

msgid "SAVE_DELETE_WARNING"
msgstr ""

msgid "SAVE_ERROR_INCLUDE_JSON_DEBUG_NOTE"
msgstr ""

msgid "SAVE_ERROR_TURN_ON_JSON_DEBUG_MODE"
msgstr ""

msgid "SAVE_FAILED"
msgstr ""

msgid "SAVE_GAME"
msgstr "บันทึกเกม"

msgid "SAVE_GAME_BUTTON_TOOLTIP"
msgstr ""

msgid "SAVE_HAS_DIFFERENT_VERSION"
msgstr "บันทึกมีเวอร์ชันที่แตกต่างกัน"

msgid "SAVE_HAS_DIFFERENT_VERSION_TEXT"
msgstr ""
"เวอร์ชันของการบันทึกที่คุณพยายามโหลดไม่ตรงกับเวอร์ชันของเกม\n"
"โปรดโหลดบันทึกด้วยตนเองผ่านเมนู"

msgid "SAVE_HAS_INVALID_GAME_STATE"
msgstr ""

msgid "SAVE_INVALID"
msgstr ""

msgid "SAVE_IS_INVALID"
msgstr ""

#, fuzzy
msgid "SAVE_IS_UPGRADEABLE_DESCRIPTION"
msgstr "แวคิวโอลเป็นออร์แกเนลล์เยื่อภายในที่ใช้สำหรับเก็บในเซลล์ ประกอบด้วยถุงหลายอันโครงสร้างของเยื่อขนาดเล็กที่ใช้กันอย่างแพร่หลายในเซลล์เพื่อการจัดเก็บที่หลอมรวมเข้าด้วยกัน เต็มไปด้วยน้ำซึ่งใช้บรรจุโมเลกุลเอนไซม์ของแข็งและสารอื่น ๆ รูปร่างของพวกมันเป็นของเหลวและอาจแตกต่างกันไประหว่างเซลล์"

msgid "SAVE_LOAD_ALREADY_LOADED_FREE_FAILURE"
msgstr ""

msgid "SAVE_MANUAL"
msgstr ""

msgid "SAVE_QUICKSAVE"
msgstr ""

msgid "SAVE_SPACE_USED"
msgstr ""

#, fuzzy
msgid "SAVE_UPGRADE_FAILED"
msgstr "แวคิวโอลเป็นออร์แกเนลล์เยื่อภายในที่ใช้สำหรับเก็บในเซลล์ ประกอบด้วยถุงหลายอันโครงสร้างของเยื่อขนาดเล็กที่ใช้กันอย่างแพร่หลายในเซลล์เพื่อการจัดเก็บที่หลอมรวมเข้าด้วยกัน เต็มไปด้วยน้ำซึ่งใช้บรรจุโมเลกุลเอนไซม์ของแข็งและสารอื่น ๆ รูปร่างของพวกมันเป็นของเหลวและอาจแตกต่างกันไประหว่างเซลล์"

#, fuzzy
msgid "SAVE_UPGRADE_FAILED_DESCRIPTION"
msgstr "แวคิวโอลเป็นออร์แกเนลล์เยื่อภายในที่ใช้สำหรับเก็บในเซลล์ ประกอบด้วยถุงหลายอันโครงสร้างของเยื่อขนาดเล็กที่ใช้กันอย่างแพร่หลายในเซลล์เพื่อการจัดเก็บที่หลอมรวมเข้าด้วยกัน เต็มไปด้วยน้ำซึ่งใช้บรรจุโมเลกุลเอนไซม์ของแข็งและสารอื่น ๆ รูปร่างของพวกมันเป็นของเหลวและอาจแตกต่างกันไประหว่างเซลล์"

#, fuzzy
msgid "SAVING_DATA_FAILED_DUE_TO"
msgstr "แวคิวโอลเป็นออร์แกเนลล์เยื่อภายในที่ใช้สำหรับเก็บในเซลล์ ประกอบด้วยถุงหลายอันโครงสร้างของเยื่อขนาดเล็กที่ใช้กันอย่างแพร่หลายในเซลล์เพื่อการจัดเก็บที่หลอมรวมเข้าด้วยกัน เต็มไปด้วยน้ำซึ่งใช้บรรจุโมเลกุลเอนไซม์ของแข็งและสารอื่น ๆ รูปร่างของพวกมันเป็นของเหลวและอาจแตกต่างกันไประหว่างเซลล์"

#, fuzzy
msgid "SAVING_DOT_DOT_DOT"
msgstr "กดปุ่ม ..."

#, fuzzy
msgid "SAVING_FAILED_WITH_EXCEPTION"
msgstr "แวคิวโอลเป็นออร์แกเนลล์เยื่อภายในที่ใช้สำหรับเก็บในเซลล์ ประกอบด้วยถุงหลายอันโครงสร้างของเยื่อขนาดเล็กที่ใช้กันอย่างแพร่หลายในเซลล์เพื่อการจัดเก็บที่หลอมรวมเข้าด้วยกัน เต็มไปด้วยน้ำซึ่งใช้บรรจุโมเลกุลเอนไซม์ของแข็งและสารอื่น ๆ รูปร่างของพวกมันเป็นของเหลวและอาจแตกต่างกันไประหว่างเซลล์"

msgid "SAVING_NOT_POSSIBLE"
msgstr ""

msgid "SAVING_SUCCEEDED"
msgstr ""

msgid "SCALING_NONE"
msgstr ""

#, fuzzy
msgid "SCALING_ON"
msgstr ""
"มีข้อขัดแย้งกับ {0}\n"
"คุณต้องการลบข้อมูลที่ป้อนออกจาก {1} หรือไม่?"

msgid "SCALING_ON_INVERSE"
msgstr ""

msgid "SCREEN_EFFECT"
msgstr ""

#, fuzzy
msgid "SCREEN_EFFECT_GAMEBOY"
msgstr "ความสามารถ"

#, fuzzy
msgid "SCREEN_EFFECT_GAMEBOY_COLOR"
msgstr "ความสามารถ"

msgid "SCREEN_EFFECT_GREYSCALE"
msgstr ""

#, fuzzy
msgid "SCREEN_EFFECT_NONE"
msgstr "ความสามารถ"

#, fuzzy
msgid "SCREEN_RELATIVE_MOVEMENT"
msgstr "เพื่อเพิ่มการเคลื่อนไหว"

#, fuzzy
msgid "SCREEN_RELATIVE_MOVEMENT_TOOLTIP"
msgstr "เพื่อเพิ่มการเคลื่อนไหว"

msgid "SCROLLLOCK"
msgstr "เลื่อนล็อค"

msgid "SEARCH_DOT_DOT_DOT"
msgstr ""

msgid "SEARCH_PLACEHOLDER"
msgstr ""

msgid "SEARCH_RADIUS"
msgstr ""

msgid "SEA_FLOOR"
msgstr "พื้นทะเล"

msgid "SECRETE_SLIME"
msgstr ""

#, fuzzy
msgid "SECRETE_SLIME_TOOLTIP"
msgstr "ดำเนินการต่อ"

msgid "SEED_LABEL"
msgstr ""

#, fuzzy
msgid "SELECTED"
msgstr "ปิดตัวเลือกไหม"

msgid "SELECTED_COLON"
msgstr ""

msgid "SELECTED_MOD"
msgstr ""

msgid "SELECTED_SAVE_IS_INCOMPATIBLE_PROMPT"
msgstr ""

#, fuzzy
msgid "SELECTED_SAVE_IS_INCOMPATIBLE_PROTOTYPE_PROMPT"
msgstr "แวคิวโอลเป็นออร์แกเนลล์เยื่อภายในที่ใช้สำหรับเก็บในเซลล์ ประกอบด้วยถุงหลายอันโครงสร้างของเยื่อขนาดเล็กที่ใช้กันอย่างแพร่หลายในเซลล์เพื่อการจัดเก็บที่หลอมรวมเข้าด้วยกัน เต็มไปด้วยน้ำซึ่งใช้บรรจุโมเลกุลเอนไซม์ของแข็งและสารอื่น ๆ รูปร่างของพวกมันเป็นของเหลวและอาจแตกต่างกันไประหว่างเซลล์"

#, fuzzy
msgid "SELECTED_SAVE_IS_UPGRADEABLE_PROMPT"
msgstr "แวคิวโอลเป็นออร์แกเนลล์เยื่อภายในที่ใช้สำหรับเก็บในเซลล์ ประกอบด้วยถุงหลายอันโครงสร้างของเยื่อขนาดเล็กที่ใช้กันอย่างแพร่หลายในเซลล์เพื่อการจัดเก็บที่หลอมรวมเข้าด้วยกัน เต็มไปด้วยน้ำซึ่งใช้บรรจุโมเลกุลเอนไซม์ของแข็งและสารอื่น ๆ รูปร่างของพวกมันเป็นของเหลวและอาจแตกต่างกันไประหว่างเซลล์"

#, fuzzy
msgid "SELECT_A_GENERATION"
msgstr "ปิดตัวเลือกไหม"

msgid "SELECT_A_PATCH"
msgstr ""

#, fuzzy
msgid "SELECT_A_SPECIES"
msgstr "สูญพันธุ์ไปแล้วใน {0}"

#, fuzzy
msgid "SELECT_A_TECHNOLOGY"
msgstr "ปิดตัวเลือกไหม"

msgid "SELECT_CELL_TYPE_FROM_EDITOR"
msgstr ""

#, fuzzy
msgid "SELECT_ENZYME"
msgstr "ปิดตัวเลือกไหม"

msgid "SELECT_MOVEMENT_MODE_TITLE"
msgstr ""

#, fuzzy
msgid "SELECT_OPTION"
msgstr "ปิดตัวเลือกไหม"

msgid "SELECT_PREVIEW_IMAGE"
msgstr ""

#, fuzzy
msgid "SELECT_SPACE_STRUCTURE_TITLE"
msgstr "ด้วยความเข้มข้นของ"

msgid "SELECT_STRUCTURE_POPUP_TITLE"
msgstr ""

msgid "SELECT_TISSUE_TYPE_FROM_EDITOR"
msgstr ""

#, fuzzy
msgid "SELECT_VACUOLE_COMPOUND_COLON"
msgstr "ปิดตัวเลือกไหม"

msgid "SEPTEMBER"
msgstr ""

msgid "SESSILE"
msgstr ""

msgid "SETTING_ONLY_APPLIES_TO_NEW_GAMES"
msgstr "ค่านี้ใช้กับเกมใหม่ที่เริ่มหลังจากเปลี่ยนตัวเลือกนี้เท่านั้น"

msgid "SFX_VOLUME"
msgstr "ปริมาณ SFX"

msgid "SHIFT"
msgstr "Shift"

#, fuzzy
msgid "SHOW_ALL_TUTORIALS"
msgstr "บทช่วยสอน"

#, fuzzy
msgid "SHOW_ALL_TUTORIALS_TOOLTIP"
msgstr "ดำเนินการต่อ"

#, fuzzy
msgid "SHOW_DAMAGE_EFFECT"
msgstr "แฟลกเจลลัม (พหูพจน์: แฟลกเจลลา) เป็นกลุ่มเส้นใยโปรตีนคล้ายแส้ที่ยื่นออกมาจากเยื่อหุ้มเซลล์ซึ่งสามารถใช้ ATP เพื่อทำให้เป็นคลื่นและขับเคลื่อนเซลล์ไปในทิศทาง"

msgid "SHOW_HELP"
msgstr "แสดงความช่วยเหลือ"

#, fuzzy
msgid "SHOW_ITEM_COORDINATES"
msgstr "\"{0}\" - {1}"

#, fuzzy
msgid "SHOW_NEW_PATCH_NOTES"
msgstr "\"{0}\" - {1}"

#, fuzzy
msgid "SHOW_NEW_PATCH_NOTES_TOOLTIP"
msgstr "\"{0}\" - {1}"

#, fuzzy
msgid "SHOW_TUTORIALS_IN_NEW_CURRENT_OPTION"
msgstr "แสดงบทช่วยสอน (ในเกมปัจจุบัน)"

#, fuzzy
msgid "SHOW_TUTORIALS_IN_NEW_GAMES_OPTION"
msgstr "แสดงบทช่วยสอน (ในเกมใหม่)"

#, fuzzy
msgid "SHOW_TUTORIALS_OPTION_TOOLTIP"
msgstr "ดำเนินการต่อ"

#, fuzzy
msgid "SHOW_UNSAVED_PROGRESS_WARNING"
msgstr ""
"คุณมีการเปลี่ยนแปลงที่ยังไม่ได้บันทึกซึ่งจะถูกยกเลิก\n"
"คุณต้องการดำเนินการต่อหรือไม่"

#, fuzzy
msgid "SHOW_UNSAVED_PROGRESS_WARNING_TOOLTIP"
msgstr ""
"คุณมีการเปลี่ยนแปลงที่ยังไม่ได้บันทึกซึ่งจะถูกยกเลิก\n"
"คุณต้องการดำเนินการต่อหรือไม่"

msgid "SHOW_WEB_NEWS_FEED"
msgstr ""

#, fuzzy
msgid "SIDEROPHORE_ACTION_TOOLTIP"
msgstr "ดำเนินการต่อ"

#, fuzzy
msgid "SIGNALING_AGENT"
msgstr ""
"มีข้อขัดแย้งกับ {0}\n"
"คุณต้องการลบข้อมูลที่ป้อนออกจาก {1} หรือไม่?"

#, fuzzy
msgid "SIGNALING_AGENTS_ACTION_TOOLTIP"
msgstr "Nitrogenase เป็นโปรตีนที่สามารถใช้ก๊าซไนโตรเจนและพลังงานของเซลล์ในรูปแบบของ ATP เพื่อผลิตแอมโมเนียซึ่งเป็นสารอาหารที่สำคัญในการเจริญเติบโตของเซลล์ นี่คือกระบวนการที่เรียกว่าการตรึงไนโตรเจนแบบไม่ใช้ออกซิเจน เนื่องจากไนโตรเจนเนสถูกแขวนอยู่ในไซโทพลาสซึมโดยตรงของเหลวที่อยู่รอบ ๆ จึงทำปฏิกิริยาไกลโคไลซิส"

#, fuzzy
msgid "SIGNALING_AGENT_DESCRIPTION"
msgstr "Nitrogenase เป็นโปรตีนที่สามารถใช้ก๊าซไนโตรเจนและพลังงานของเซลล์ในรูปแบบของ ATP เพื่อผลิตแอมโมเนียซึ่งเป็นสารอาหารที่สำคัญในการเจริญเติบโตของเซลล์ นี่คือกระบวนการที่เรียกว่าการตรึงไนโตรเจนแบบไม่ใช้ออกซิเจน เนื่องจากไนโตรเจนเนสถูกแขวนอยู่ในไซโทพลาสซึมโดยตรงของเหลวที่อยู่รอบ ๆ จึงทำปฏิกิริยาไกลโคไลซิส"

#, fuzzy
msgid "SIGNALING_AGENT_PROCESSES_DESCRIPTION"
msgstr "Nitrogenase เป็นโปรตีนที่สามารถใช้ก๊าซไนโตรเจนและพลังงานของเซลล์ในรูปแบบของ ATP เพื่อผลิตแอมโมเนียซึ่งเป็นสารอาหารที่สำคัญในการเจริญเติบโตของเซลล์ นี่คือกระบวนการที่เรียกว่าการตรึงไนโตรเจนแบบไม่ใช้ออกซิเจน เนื่องจากไนโตรเจนเนสถูกแขวนอยู่ในไซโทพลาสซึมโดยตรงของเหลวที่อยู่รอบ ๆ จึงทำปฏิกิริยาไกลโคไลซิส"

#, fuzzy
msgid "SIGNAL_COMMAND_AGGRESSION"
msgstr ""
"มีข้อขัดแย้งกับ {0}\n"
"คุณต้องการลบข้อมูลที่ป้อนออกจาก {1} หรือไม่?"

msgid "SIGNAL_COMMAND_FLEE"
msgstr ""

msgid "SIGNAL_COMMAND_FOLLOW"
msgstr ""

msgid "SIGNAL_COMMAND_NONE"
msgstr ""

msgid "SIGNAL_COMMAND_TO_ME"
msgstr ""

#, fuzzy
msgid "SIGNAL_TO_EMIT"
msgstr ""
"มีข้อขัดแย้งกับ {0}\n"
"คุณต้องการลบข้อมูลที่ป้อนออกจาก {1} หรือไม่?"

msgid "SILICA"
msgstr "ซิลิกา"

msgid "SILICA_MEMBRANE_DESCRIPTION"
msgstr ""

#, fuzzy
msgid "SIXTEEN_TIMES"
msgstr "เมาส์ขวา"

msgid "SIZE_COLON"
msgstr ""

msgid "SLIDESHOW"
msgstr ""

msgid "SLIME_JET"
msgstr ""

#, fuzzy
msgid "SLIME_JET_DESCRIPTION"
msgstr "ภายในที่เหนอะหนะของเซลล์ ไซโทพลาสซึมเป็นส่วนผสมพื้นฐานของไอออนโปรตีนและสารอื่น ๆ ที่ละลายในน้ำที่เติมภายในเซลล์ หนึ่งในฟังก์ชั่นที่ทำคือไกลโคไลซิสการเปลี่ยนกลูโคสเป็นพลังงาน ATP สำหรับเซลล์ที่ขาดออร์แกเนลล์เพื่อให้มีการเผาผลาญขั้นสูงมากขึ้นนี่คือสิ่งที่พวกเขาต้องพึ่งพาเพื่อเป็นพลังงาน นอกจากนี้ยังใช้เพื่อเก็บโมเลกุลในเซลล์และเพื่อขยายขนาดของเซลล์"

#, fuzzy
msgid "SLIME_JET_PROCESSES_DESCRIPTION"
msgstr "เปลี่ยน [thrive:compound]glucose[/thrive:compound] เป็น [thrive:compound]atp[/thrive:compound]"

msgid "SMALL_IRON_CHUNK"
msgstr "ก้อนเหล็กขนาดเล็ก"

#, fuzzy
msgid "SMALL_PHOSPHATE_CHUNK"
msgstr "ก้อนเหล็กขนาดเล็ก"

#, fuzzy
msgid "SMALL_SULFUR_CHUNK"
msgstr "ก้อนเหล็กขนาดเล็ก"

msgid "SNOWFLAKE"
msgstr ""

#, fuzzy
msgid "SOCIETY_STAGE"
msgstr "W, A, S, D และเมาส์เพื่อย้าย กด E เพื่อยิง OxyToxy NT หากคุณมีสารพิษแวคิวโอล กด G เพื่อสลับโหมดเขมือบ"

msgid "SOUND"
msgstr "เสียง"

#, fuzzy
msgid "SOUND_TEAM"
msgstr "เสียง"

msgid "SOUND_TEAM_LEAD"
msgstr ""

msgid "SOUND_TEAM_LEADS"
msgstr ""

msgid "SPACE"
msgstr "พื้นที่"

#, fuzzy
msgid "SPACE_STAGE"
msgstr "W, A, S, D และเมาส์เพื่อย้าย กด E เพื่อยิง OxyToxy NT หากคุณมีสารพิษแวคิวโอล กด G เพื่อสลับโหมดเขมือบ"

#, fuzzy
msgid "SPACE_STRUCTURE_HAS_RESOURCES"
msgstr "ด้วยความเข้มข้นของ"

#, fuzzy
msgid "SPACE_STRUCTURE_NO_EXTRA_DESCRIPTION"
msgstr "ด้วยความเข้มข้นของ"

msgid "SPACE_STRUCTURE_WAITING_CONSTRUCTION"
msgstr ""

msgid "SPAWN_AMMONIA"
msgstr "แอมโมเนียวางไข่"

msgid "SPAWN_ENEMY"
msgstr ""

msgid "SPAWN_ENEMY_CHEAT_FAIL"
msgstr ""

msgid "SPAWN_GLUCOSE"
msgstr "วางไข่กลูโคส"

msgid "SPAWN_PHOSPHATES"
msgstr "ฟอสเฟตวางไข่"

msgid "SPECIAL_MOUSE_1"
msgstr "เมาส์พิเศษ 1"

msgid "SPECIAL_MOUSE_2"
msgstr "เมาส์พิเศษ 2"

#, fuzzy
msgid "SPECIES"
msgstr "เมาส์ขวา"

msgid "SPECIES_COLON"
msgstr ""

#, fuzzy
msgid "SPECIES_DETAIL_TEXT"
msgstr "เมาส์ขวา"

#, fuzzy
msgid "SPECIES_HAS_A_MUTATION"
msgstr "มีการกลายพันธุ์"

msgid "SPECIES_LIST"
msgstr ""

msgid "SPECIES_MEMBER_IMPACT_ON_POP"
msgstr ""

#, fuzzy
msgid "SPECIES_MEMBER_IMPACT_ON_POPULATION_EXPLANATION"
msgstr "{0} ประชากรเปลี่ยนแปลงโดย {1} เนื่องจาก: {2}"

msgid "SPECIES_NAME_DOT_DOT_DOT"
msgstr ""

msgid "SPECIES_NAME_TOO_LONG_POPUP"
msgstr ""

msgid "SPECIES_POPULATION"
msgstr ""

msgid "SPECIES_PRESENT"
msgstr ""

#, fuzzy
msgid "SPECIES_TO_FIND"
msgstr "เมาส์ขวา"

#, fuzzy
msgid "SPECIES_WITH_POPULATION"
msgstr "เครื่องชั่งที่มีความเข้มข้นของ"

msgid "SPEED"
msgstr "ความเร็ว"

msgid "SPEED_COLON"
msgstr ""

#, fuzzy
msgid "SPREAD_TO_PATCHES"
msgstr "แพร่กระจายไปยังแพทช์:"

#, fuzzy
msgid "SPRINT"
msgstr "บันทึกหน้าจอ"

#, fuzzy
msgid "SPRINT_ACTION_TOOLTIP"
msgstr "ดำเนินการต่อ"

msgid "STAGE_MENU_BUTTON_TOOLTIP"
msgstr ""

#, fuzzy
msgid "START"
msgstr "เริ่มต้น"

msgid "STARTING"
msgstr "เริ่มต้น"

msgid "START_CALIBRATION"
msgstr ""

#, fuzzy
msgid "START_GAME"
msgstr "บันทึกเกม"

msgid "START_RESEARCH"
msgstr ""

msgid "STATISTICS"
msgstr "สถิติ"

msgid "STAT_ATP_PRODUCTION_REDUCTION"
msgstr ""

msgid "STAT_BASE_MOVEMENT_REDUCTION"
msgstr ""

msgid "STAT_DAMAGE"
msgstr ""

msgid "STAT_DAMAGE_PER_OXYGEN"
msgstr ""

msgid "STEAM_CLIENT_INIT_FAILED"
msgstr ""

msgid "STEAM_ERROR_ACCOUNT_DOES_NOT_OWN_PRODUCT"
msgstr ""

msgid "STEAM_ERROR_ACCOUNT_READ_ONLY"
msgstr ""

msgid "STEAM_ERROR_ALREADY_UPLOADED"
msgstr ""

msgid "STEAM_ERROR_BANNED"
msgstr ""

msgid "STEAM_ERROR_CLOUD_LIMIT_EXCEEDED"
msgstr ""

msgid "STEAM_ERROR_DUPLICATE_NAME"
msgstr ""

msgid "STEAM_ERROR_FILE_NOT_FOUND"
msgstr ""

msgid "STEAM_ERROR_INSUFFICIENT_PRIVILEGE"
msgstr ""

msgid "STEAM_ERROR_INVALID_PARAMETER"
msgstr ""

msgid "STEAM_ERROR_LOCKING_FAILED"
msgstr ""

msgid "STEAM_ERROR_NOT_LOGGED_IN"
msgstr ""

msgid "STEAM_ERROR_TIMEOUT"
msgstr ""

msgid "STEAM_ERROR_UNAVAILABLE"
msgstr ""

msgid "STEAM_ERROR_UNKNOWN"
msgstr ""

msgid "STEAM_INIT_FAILED"
msgstr ""

#, fuzzy
msgid "STEAM_INIT_FAILED_DESCRIPTION"
msgstr "แวคิวโอลเป็นออร์แกเนลล์เยื่อภายในที่ใช้สำหรับเก็บในเซลล์ ประกอบด้วยถุงหลายอันโครงสร้างของเยื่อขนาดเล็กที่ใช้กันอย่างแพร่หลายในเซลล์เพื่อการจัดเก็บที่หลอมรวมเข้าด้วยกัน เต็มไปด้วยน้ำซึ่งใช้บรรจุโมเลกุลเอนไซม์ของแข็งและสารอื่น ๆ รูปร่างของพวกมันเป็นของเหลวและอาจแตกต่างกันไประหว่างเซลล์"

#, fuzzy
msgid "STEAM_TOOLTIP"
msgstr "ดำเนินการต่อ"

#, fuzzy
msgid "STEM_CELL_NAME"
msgstr "ชื่อผู้ใช้ที่กำหนดเอง:"

#, fuzzy
msgid "STOP"
msgstr "หยุด"

msgid "STORAGE"
msgstr "การจัดเก็บ"

#, fuzzy
msgid "STORAGE_COLON"
msgstr "การจัดเก็บ"

msgid "STORAGE_STATISTICS_SECONDS_OF_COMPOUND"
msgstr ""

msgid "STORE_LOGGED_IN_AS"
msgstr ""

#, fuzzy
msgid "STRAIN_BAR_TOOLTIP"
msgstr "ดำเนินการต่อ"

msgid "STRAIN_BAR_VISIBILITY"
msgstr ""

#, fuzzy
msgid "STRATEGY_STAGES"
msgstr "W, A, S, D และเมาส์เพื่อย้าย กด E เพื่อยิง OxyToxy NT หากคุณมีสารพิษแวคิวโอล กด G เพื่อสลับโหมดเขมือบ"

msgid "STRICT_NICHE_COMPETITION"
msgstr ""

msgid "STRUCTURAL"
msgstr ""

msgid "STRUCTURE"
msgstr ""

msgid "STRUCTURE_ASCENSION_GATE"
msgstr ""

msgid "STRUCTURE_DYSON_SWARM"
msgstr ""

msgid "STRUCTURE_HAS_REQUIRED_RESOURCES_TO_BUILD"
msgstr ""

msgid "STRUCTURE_HUNTER_GATHERER_LODGE"
msgstr ""

msgid "STRUCTURE_IN_PROGRESS_CONSTRUCTION"
msgstr ""

msgid "STRUCTURE_REQUIRED_RESOURCES_TO_FINISH"
msgstr ""

msgid "STRUCTURE_SELECTION_MENU_ENTRY"
msgstr ""

msgid "STRUCTURE_SELECTION_MENU_ENTRY_NOT_ENOUGH_RESOURCES"
msgstr ""

msgid "STRUCTURE_SOCIETY_CENTER"
msgstr ""

msgid "STRUCTURE_STEAM_POWERED_FACTORY"
msgstr ""

msgid "SUCCESSFUL_KILL"
msgstr ""

msgid "SUCCESSFUL_SCAVENGE"
msgstr ""

msgid "SUCCESS_BUT_MISSING_ID"
msgstr ""

msgid "SUICIDE_BUTTON_TOOLTIP"
msgstr ""

msgid "SUNLIGHT"
msgstr "แสงแดด"

msgid "SUPPORTER_PATRONS"
msgstr ""

msgid "SURVIVAL_TITLE"
msgstr ""

msgid "SWITCH_TO_FRONT_CAMERA"
msgstr ""

msgid "SWITCH_TO_RIGHT_CAMERA"
msgstr ""

msgid "SWITCH_TO_TOP_CAMERA"
msgstr ""

msgid "SYSREQ"
msgstr "SysRq"

msgid "TAB_SECONDARY_SWITCH_LEFT"
msgstr ""

msgid "TAB_SECONDARY_SWITCH_RIGHT"
msgstr ""

#, fuzzy
msgid "TAB_SWITCH_LEFT"
msgstr "หมุนไปทางซ้าย"

#, fuzzy
msgid "TAB_SWITCH_RIGHT"
msgstr "หมุนไปทางขวา"

msgid "TAGS_IS_WHITESPACE"
msgstr ""

msgid "TAKE_SCREENSHOT"
msgstr "จับภาพหน้าจอ"

#, fuzzy
msgid "TARGET_TYPE_COLON"
msgstr "ก่อนหน้า:"

msgid "TECHNOLOGY_ASCENSION"
msgstr ""

msgid "TECHNOLOGY_HUNTER_GATHERING"
msgstr ""

msgid "TECHNOLOGY_LEVEL_ADVANCED_SPACE"
msgstr ""

msgid "TECHNOLOGY_LEVEL_INDUSTRIAL"
msgstr ""

msgid "TECHNOLOGY_LEVEL_PRE_SOCIETY"
msgstr ""

msgid "TECHNOLOGY_LEVEL_PRIMITIVE"
msgstr ""

msgid "TECHNOLOGY_LEVEL_SCIFI"
msgstr ""

msgid "TECHNOLOGY_LEVEL_SPACE_AGE"
msgstr ""

msgid "TECHNOLOGY_REQUIRED_LEVEL"
msgstr ""

msgid "TECHNOLOGY_ROCKETRY"
msgstr ""

msgid "TECHNOLOGY_SIMPLE_STONE_TOOLS"
msgstr ""

msgid "TECHNOLOGY_SOCIETY_CENTER"
msgstr ""

msgid "TECHNOLOGY_STEAM_POWER"
msgstr ""

msgid "TECHNOLOGY_UNLOCKED_NOTICE"
msgstr ""

msgid "TEMPERATURE"
msgstr "อุณหภูมิ"

msgid "TEMPERATURE_SHORT"
msgstr ""

#, fuzzy
msgid "TEMPERATURE_TOLERANCE_TOOLTIP"
msgstr "ดำเนินการต่อ"

msgid "TESTING_TEAM"
msgstr ""

msgid "THANKS_FOR_BUYING_THRIVE_2"
msgstr ""

msgid "THANKS_FOR_PLAYING"
msgstr ""

msgid "THANK_YOU_TITLE"
msgstr ""

msgid "THEORY_TEAM"
msgstr ""

msgid "THERMOPLAST"
msgstr "เทอร์โมพลาสต์"

#, fuzzy
msgid "THERMOPLAST_DESCRIPTION"
msgstr "เทอร์โมพลาสต์เป็นโครงสร้างเมมเบรนสองชั้นที่มีเม็ดสีทนความร้อนซ้อนกันในถุงเยื่อ เป็นโปรคาริโอตที่ถูกดูดซึมเพื่อใช้โดยโฮสต์ยูคาริโอต เม็ดสีในเทอร์โมพลาสต์สามารถใช้พลังงานของความแตกต่างของความร้อนในสภาพแวดล้อมเพื่อผลิตน้ำตาลกลูโคสจากน้ำและก๊าซคาร์บอนไดออกไซด์ในกระบวนการที่เรียกว่าการสังเคราะห์ด้วยความร้อน อัตราการผลิตน้ำตาลกลูโคสที่มีความเข้มข้นของคาร์บอนไดออกไซด์และอุณหภูมิ"

#, fuzzy
msgid "THERMOPLAST_PROCESSES_DESCRIPTION"
msgstr "เทอร์โมพลาสต์เป็นโครงสร้างเมมเบรนสองชั้นที่มีเม็ดสีทนความร้อนซ้อนกันในถุงเยื่อ เป็นโปรคาริโอตที่ถูกดูดซึมเพื่อใช้โดยโฮสต์ยูคาริโอต เม็ดสีในเทอร์โมพลาสต์สามารถใช้พลังงานของความแตกต่างของความร้อนในสภาพแวดล้อมเพื่อผลิตน้ำตาลกลูโคสจากน้ำและก๊าซคาร์บอนไดออกไซด์ในกระบวนการที่เรียกว่าการสังเคราะห์ด้วยความร้อน อัตราการผลิตน้ำตาลกลูโคสที่มีความเข้มข้นของคาร์บอนไดออกไซด์และอุณหภูมิ"

#, fuzzy
msgid "THERMOSYNTHASE"
msgstr "การสังเคราะห์ด้วยเคมี"

#, fuzzy
msgid "THERMOSYNTHASE_DESCRIPTION"
msgstr "เทอร์โมพลาสต์เป็นโครงสร้างเมมเบรนสองชั้นที่มีเม็ดสีทนความร้อนซ้อนกันในถุงเยื่อ เป็นโปรคาริโอตที่ถูกดูดซึมเพื่อใช้โดยโฮสต์ยูคาริโอต เม็ดสีในเทอร์โมพลาสต์สามารถใช้พลังงานของความแตกต่างของความร้อนในสภาพแวดล้อมเพื่อผลิตน้ำตาลกลูโคสจากน้ำและก๊าซคาร์บอนไดออกไซด์ในกระบวนการที่เรียกว่าการสังเคราะห์ด้วยความร้อน อัตราการผลิตน้ำตาลกลูโคสที่มีความเข้มข้นของคาร์บอนไดออกไซด์และอุณหภูมิ"

#, fuzzy
msgid "THERMOSYNTHASE_PROCESSES_DESCRIPTION"
msgstr "เทอร์โมพลาสต์เป็นโครงสร้างเมมเบรนสองชั้นที่มีเม็ดสีทนความร้อนซ้อนกันในถุงเยื่อ เป็นโปรคาริโอตที่ถูกดูดซึมเพื่อใช้โดยโฮสต์ยูคาริโอต เม็ดสีในเทอร์โมพลาสต์สามารถใช้พลังงานของความแตกต่างของความร้อนในสภาพแวดล้อมเพื่อผลิตน้ำตาลกลูโคสจากน้ำและก๊าซคาร์บอนไดออกไซด์ในกระบวนการที่เรียกว่าการสังเคราะห์ด้วยความร้อน อัตราการผลิตน้ำตาลกลูโคสที่มีความเข้มข้นของคาร์บอนไดออกไซด์และอุณหภูมิ"

#, fuzzy
msgid "THERMOSYNTHESIS"
msgstr "การสังเคราะห์ด้วยเคมี"

msgid "THE_DISTURBANCE"
msgstr ""

#, fuzzy
msgid "THE_PATCH_MAP_BUTTON"
msgstr "เทอร์โมพลาสต์เป็นโครงสร้างเมมเบรนสองชั้นที่มีเม็ดสีทนความร้อนซ้อนกันในถุงเยื่อ เป็นโปรคาริโอตที่ถูกดูดซึมเพื่อใช้โดยโฮสต์ยูคาริโอต เม็ดสีในเทอร์โมพลาสต์สามารถใช้พลังงานของความแตกต่างของความร้อนในสภาพแวดล้อมเพื่อผลิตน้ำตาลกลูโคสจากน้ำและก๊าซคาร์บอนไดออกไซด์ในกระบวนการที่เรียกว่าการสังเคราะห์ด้วยความร้อน อัตราการผลิตน้ำตาลกลูโคสที่มีความเข้มข้นของคาร์บอนไดออกไซด์และอุณหภูมิ"

#, fuzzy
msgid "THE_WORLD_TITLE"
msgstr "\"{0}\" - {1}"

msgid "THIS_IS_LOCAL_MOD"
msgstr ""

msgid "THIS_IS_WORKSHOP_MOD"
msgstr ""

msgid "THREADS"
msgstr ""

msgid "THRIVEOPEDIA"
msgstr ""

msgid "THRIVEOPEDIA_CURRENT_WORLD_PAGE_TITLE"
msgstr ""

msgid "THRIVEOPEDIA_EVOLUTIONARY_TREE_PAGE_TITLE"
msgstr ""

msgid "THRIVEOPEDIA_HINT_IN_GAME"
msgstr ""

msgid "THRIVEOPEDIA_HOME_INFO"
msgstr ""

msgid "THRIVEOPEDIA_HOME_PAGE_TITLE"
msgstr ""

msgid "THRIVEOPEDIA_MUSEUM_PAGE_TITLE"
msgstr ""

msgid "THRIVEOPEDIA_PATCH_MAP_PAGE_TITLE"
msgstr ""

msgid "THRIVE_LICENSES"
msgstr ""

msgid "THYLAKOIDS"
msgstr "ไทลาคอยด์"

#, fuzzy
msgid "THYLAKOIDS_DESCRIPTION"
msgstr "Thylakoids เป็นกลุ่มของโปรตีนและเก็บวัตถุที่ไวแสง เม็ดสีสามารถใช้พลังงานของแสงเพื่อผลิตน้ำตาลกลูโคสจากน้ำและก๊าซคาร์บอนไดออกไซด์ในกระบวนการที่เรียกว่าการสังเคราะห์ด้วยแสง เม็ดสีเหล่านี้เป็นสิ่งที่ทำให้พวกเขามีสีที่โดดเด่น อัตราการผลิตน้ำตาลกลูโคสที่มีความเข้มข้นของคาร์บอนไดออกไซด์และความเข้มของแสง เนื่องจาก thylakoids ถูกแขวนอยู่ในไซโตพลาสซึมโดยตรงของเหลวที่อยู่รอบ ๆ จึงทำปฏิกิริยาไกลโคไลซิส"

msgid "TIDEPOOL"
msgstr "แอ่งน้ำที่ขังอยู่แนวโขดหินข้างทะเล"

msgid "TIMELINE"
msgstr ""

msgid "TIMELINE_GLOBAL_FILTER_TOOLTIP"
msgstr ""

msgid "TIMELINE_LOCAL_FILTER_TOOLTIP"
msgstr ""

#, fuzzy
msgid "TIMELINE_NICHE_FILL"
msgstr "รหัสยีน:"

msgid "TIMELINE_PLAYER_MIGRATED"
msgstr ""

msgid "TIMELINE_PLAYER_MIGRATED_TO"
msgstr ""

#, fuzzy
msgid "TIMELINE_SELECTION_PRESSURE_SPLIT"
msgstr "แพร่กระจายไปยังแพทช์:"

#, fuzzy
msgid "TIMELINE_SPECIES_BECAME_MULTICELLULAR"
msgstr ""
"โครงสร้างโปรคาริโอต\n"
"\n"
"เมตาโบโลโซม: ผลิต ATP จากกลูโคส\n"
"\n"
"Chemosynthisizing Proteins: ผลิตกลูโคสครึ่งหนึ่งจากไฮโดรเจนซัลไฟด์เป็นเคมีโมพลาสต์ แต่ยังทำหน้าที่เป็นไกลโคไลซิสและใช้เวลาถึง 1 Hex\n"
"\n"
"Thylakoids: ผลิตกลูโคสในปริมาณ 1 ใน 3 เป็นคลอโรพลาสต์ปกติ แต่ยังทำหน้าที่เป็นไกลโคไลซิสและใช้ 1 Hex\n"
"\n"
"Rusticyanin: แปลงเหล็กเป็น ATP\n"
"\n"
"Nitrogenase: แปลงไนโตรเจนในบรรยากาศและ ATP เป็นแอมโมเนียแบบไม่ใช้ออกซิเจน\n"
"\n"
"ไซโทพลาสซึม: มีพื้นที่จัดเก็บและทำปฏิกิริยาไกลโคไลซิส (ผลิต ATP จำนวนเล็กน้อย)"

msgid "TIMELINE_SPECIES_EXTINCT"
msgstr ""

msgid "TIMELINE_SPECIES_EXTINCT_LOCAL"
msgstr ""

#, fuzzy
msgid "TIMELINE_SPECIES_FOLLOWED"
msgstr "รหัสยีน:"

msgid "TIMELINE_SPECIES_MIGRATED_FROM"
msgstr ""

msgid "TIMELINE_SPECIES_MIGRATED_TO"
msgstr ""

msgid "TIMELINE_SPECIES_POPULATION_DECREASE"
msgstr ""

msgid "TIMELINE_SPECIES_POPULATION_INCREASE"
msgstr ""

msgid "TIME_INDICATOR_TOOLTIP"
msgstr ""

msgid "TIME_OF_DAY"
msgstr ""

#, fuzzy
msgid "TITLE_COLON"
msgstr "การจัดเก็บ"

#, fuzzy
msgid "TOGGLE_BINDING"
msgstr "สลับเขมือบ"

#, fuzzy
msgid "TOGGLE_BINDING_TOOLTIP"
msgstr "สลับเขมือบ"

#, fuzzy
msgid "TOGGLE_DEBUG_PANEL"
msgstr "สลับเขมือบ"

msgid "TOGGLE_ENGULF"
msgstr "สลับเขมือบ"

#, fuzzy
msgid "TOGGLE_ENGULF_TOOLTIP"
msgstr "สลับเขมือบ"

#, fuzzy
msgid "TOGGLE_FAST_MODE"
msgstr "สลับการแสดง FPS"

msgid "TOGGLE_FPS"
msgstr "สลับการแสดง FPS"

msgid "TOGGLE_FULLSCREEN"
msgstr "สลับเต็มหน้าจอ"

#, fuzzy
msgid "TOGGLE_HEAT_VIEW_TOOLTIP"
msgstr "สลับเขมือบ"

#, fuzzy
msgid "TOGGLE_HUD_HIDE"
msgstr "สลับเขมือบ"

#, fuzzy
msgid "TOGGLE_INVENTORY"
msgstr "สลับเขมือบ"

#, fuzzy
msgid "TOGGLE_METRICS"
msgstr "สลับการแสดง FPS"

#, fuzzy
msgid "TOGGLE_MUCOCYST_DEFENCE"
msgstr "สลับเต็มหน้าจอ"

msgid "TOGGLE_NAVIGATION_TREE"
msgstr ""

msgid "TOGGLE_PAUSE"
msgstr ""

#, fuzzy
msgid "TOGGLE_UNBINDING"
msgstr "สลับเขมือบ"

msgid "TOLERANCES_TOO_HIGH_PRESSURE"
msgstr ""

msgid "TOLERANCES_TOO_HIGH_TEMPERATURE"
msgstr ""

msgid "TOLERANCES_TOO_LOW_OXYGEN_PROTECTION"
msgstr ""

#, fuzzy
msgid "TOLERANCES_TOO_LOW_PRESSURE"
msgstr "สารประกอบของเมฆ"

msgid "TOLERANCES_TOO_LOW_TEMPERATURE"
msgstr ""

msgid "TOLERANCES_TOO_LOW_UV_PROTECTION"
msgstr ""

msgid "TOLERANCES_UNSUITABLE_DEBUFFS"
msgstr ""

#, fuzzy
msgid "TOLERANCE_FROM_ORGANELLES_TOOLTIP"
msgstr "ดำเนินการต่อ"

msgid "TOLERANCE_RANGE_LABEL"
msgstr ""

msgid "TOOLS"
msgstr "เครื่องมือ"

msgid "TOOL_HAND_AXE"
msgstr ""

msgid "TOO_LARGE_PRESSURE_RANGE"
msgstr ""

msgid "TOO_MANY_RECENT_VERSIONS_TO_SHOW"
msgstr ""

#, fuzzy
msgid "TOTAL_GATHERED_ENERGY_COLON"
msgstr "ก่อนหน้า:"

msgid "TOTAL_SAVES"
msgstr ""

msgid "TOXIN_CHANNEL_INHIBITOR"
msgstr ""

#, fuzzy
msgid "TOXIN_CHANNEL_INHIBITOR_DESCRIPTION"
msgstr "ท็อกซินแวคิวโอลเป็นแวคิวโอลที่ได้รับการดัดแปลงเพื่อการผลิตการจัดเก็บและการหลั่งสารพิษออกซีโทซีโดยเฉพาะ แวคิวโอลที่เป็นพิษมากขึ้นจะทำให้สารพิษถูกปล่อยออกมามากขึ้น"

#, fuzzy
msgid "TOXIN_COMPOUND"
msgstr "สารประกอบของเมฆ"

#, fuzzy
msgid "TOXIN_CYTOTOXIN"
msgstr "ดำเนินการต่อ"

#, fuzzy
msgid "TOXIN_CYTOTOXIN_DESCRIPTION"
msgstr "ท็อกซินแวคิวโอลเป็นแวคิวโอลที่ได้รับการดัดแปลงเพื่อการผลิตการจัดเก็บและการหลั่งสารพิษออกซีโทซีโดยเฉพาะ แวคิวโอลที่เป็นพิษมากขึ้นจะทำให้สารพิษถูกปล่อยออกมามากขึ้น"

msgid "TOXIN_FIRE_RATE_TOXICITY_COLON"
msgstr ""

#, fuzzy
msgid "TOXIN_MACROLIDE"
msgstr ""
"สารพิษ\n"
"แวคิวโอล"

#, fuzzy
msgid "TOXIN_MACROLIDE_DESCRIPTION"
msgstr "ท็อกซินแวคิวโอลเป็นแวคิวโอลที่ได้รับการดัดแปลงเพื่อการผลิตการจัดเก็บและการหลั่งสารพิษออกซีโทซีโดยเฉพาะ แวคิวโอลที่เป็นพิษมากขึ้นจะทำให้สารพิษถูกปล่อยออกมามากขึ้น"

msgid "TOXIN_OXYGEN_METABOLISM_INHIBITOR"
msgstr ""

#, fuzzy
msgid "TOXIN_OXYGEN_METABOLISM_INHIBITOR_DESCRIPTION"
msgstr "เมตาโบโลโซมเป็นกลุ่มของโปรตีนที่ห่อหุ้มด้วยเปลือกโปรตีน พวกเขาสามารถเปลี่ยนกลูโคสเป็น ATP ในอัตราที่สูงกว่าที่ทำได้ในไซโตพลาสซึมในกระบวนการที่เรียกว่า Aerobic Respiration อย่างไรก็ตามมันต้องการออกซิเจนในการทำงานและระดับออกซิเจนในสิ่งแวดล้อมที่ต่ำลงจะทำให้อัตราการผลิต ATP ช้าลง เนื่องจากเมตาโบโซมถูกแขวนไว้ในไซโทพลาสซึมโดยตรงของเหลวที่อยู่รอบ ๆ จึงทำปฏิกิริยาไกลโคไลซิส"

#, fuzzy
msgid "TOXIN_OXYTOXY_DESCRIPTION"
msgstr "ท็อกซินแวคิวโอลเป็นแวคิวโอลที่ได้รับการดัดแปลงเพื่อการผลิตการจัดเก็บและการหลั่งสารพิษออกซีโทซีโดยเฉพาะ แวคิวโอลที่เป็นพิษมากขึ้นจะทำให้สารพิษถูกปล่อยออกมามากขึ้น"

msgid "TOXIN_PREFER_FIRE_RATE"
msgstr ""

msgid "TOXIN_PREFER_TOXICITY"
msgstr ""

msgid "TOXIN_PROPERTIES_HEADING"
msgstr ""

msgid "TOXIN_RESISTANCE"
msgstr ""

#, fuzzy
msgid "TOXIN_TOXICITY_CUSTOMIZATION_TOOLTIP"
msgstr "{0} ประชากรเปลี่ยนแปลงโดย {1} เนื่องจาก: {2}"

#, fuzzy
msgid "TOXIN_TYPE_COLON"
msgstr "การจัดเก็บ"

#, fuzzy
msgid "TOXIN_TYPE_CUSTOMIZATION_EXPLANATION"
msgstr "{0} ประชากรเปลี่ยนแปลงโดย {1} เนื่องจาก: {2}"

#, fuzzy
msgid "TOXIN_VACUOLE"
msgstr ""
"สารพิษ\n"
"แวคิวโอล"

#, fuzzy
msgid "TOXIN_VACUOLE_DESCRIPTION"
msgstr "ท็อกซินแวคิวโอลเป็นแวคิวโอลที่ได้รับการดัดแปลงเพื่อการผลิตการจัดเก็บและการหลั่งสารพิษออกซีโทซีโดยเฉพาะ แวคิวโอลที่เป็นพิษมากขึ้นจะทำให้สารพิษถูกปล่อยออกมามากขึ้น"

#, fuzzy
msgid "TOXIN_VACUOLE_PROCESSES_DESCRIPTION"
msgstr "ท็อกซินแวคิวโอลเป็นแวคิวโอลที่ได้รับการดัดแปลงเพื่อการผลิตการจัดเก็บและการหลั่งสารพิษออกซีโทซีโดยเฉพาะ แวคิวโอลที่เป็นพิษมากขึ้นจะทำให้สารพิษถูกปล่อยออกมามากขึ้น"

#, fuzzy
msgid "TOXISOME"
msgstr "ออกซิโทซิโซม"

#, fuzzy
msgid "TOXISOME_DESCRIPTION"
msgstr "เมตาโบโลโซมเป็นกลุ่มของโปรตีนที่ห่อหุ้มด้วยเปลือกโปรตีน พวกเขาสามารถเปลี่ยนกลูโคสเป็น ATP ในอัตราที่สูงกว่าที่ทำได้ในไซโตพลาสซึมในกระบวนการที่เรียกว่า Aerobic Respiration อย่างไรก็ตามมันต้องการออกซิเจนในการทำงานและระดับออกซิเจนในสิ่งแวดล้อมที่ต่ำลงจะทำให้อัตราการผลิต ATP ช้าลง เนื่องจากเมตาโบโซมถูกแขวนไว้ในไซโทพลาสซึมโดยตรงของเหลวที่อยู่รอบ ๆ จึงทำปฏิกิริยาไกลโคไลซิส"

#, fuzzy
msgid "TRANSLATORS"
msgstr "ช่วยแปลเกม"

#, fuzzy
msgid "TRANSPARENCY"
msgstr "ช่วยแปลเกม"

#, fuzzy
msgid "TRILLION_ABBREVIATION"
msgstr "{0} B"

#, fuzzy
msgid "TRY_FOSSILISING_SOME_SPECIES"
msgstr "จับภาพหน้าจอ"

msgid "TRY_MAKING_A_SAVE"
msgstr ""

#, fuzzy
msgid "TRY_TAKING_SOME_SCREENSHOTS"
msgstr "จับภาพหน้าจอ"

#, fuzzy
msgid "TUTORIAL"
msgstr "บทช่วยสอน"

#, fuzzy
msgid "TUTORIAL_ALL_NOT_ENABLED_EXPLANATION"
msgstr "แทงเซลล์อื่นด้วยสิ่งนี้"

#, fuzzy
msgid "TUTORIAL_MICROBE_EDITOR_ATP_BALANCE_INTRO"
msgstr "สร้างจุลินทรีย์ฟรี"

#, fuzzy
msgid "TUTORIAL_MICROBE_EDITOR_AUTO-EVO_PREDICTION"
msgstr "{0: F1}% เสร็จสิ้น {1: n0} / {2: n0} ขั้นตอน"

#, fuzzy
msgid "TUTORIAL_MICROBE_EDITOR_CELL_TEXT"
msgstr ""
"โครงสร้างโปรคาริโอต\n"
"\n"
"เมตาโบโลโซม: ผลิต ATP จากกลูโคส\n"
"\n"
"Chemosynthisizing Proteins: ผลิตกลูโคสครึ่งหนึ่งจากไฮโดรเจนซัลไฟด์เป็นเคมีโมพลาสต์ แต่ยังทำหน้าที่เป็นไกลโคไลซิสและใช้เวลาถึง 1 Hex\n"
"\n"
"Thylakoids: ผลิตกลูโคสในปริมาณ 1 ใน 3 เป็นคลอโรพลาสต์ปกติ แต่ยังทำหน้าที่เป็นไกลโคไลซิสและใช้ 1 Hex\n"
"\n"
"Rusticyanin: แปลงเหล็กเป็น ATP\n"
"\n"
"Nitrogenase: แปลงไนโตรเจนในบรรยากาศและ ATP เป็นแอมโมเนียแบบไม่ใช้ออกซิเจน\n"
"\n"
"ไซโทพลาสซึม: มีพื้นที่จัดเก็บและทำปฏิกิริยาไกลโคไลซิส (ผลิต ATP จำนวนเล็กน้อย)"

#, fuzzy
msgid "TUTORIAL_MICROBE_EDITOR_CHEMORECEPTOR"
msgstr ""
"โครงสร้างโปรคาริโอต\n"
"\n"
"เมตาโบโลโซม: ผลิต ATP จากกลูโคส\n"
"\n"
"Chemosynthisizing Proteins: ผลิตกลูโคสครึ่งหนึ่งจากไฮโดรเจนซัลไฟด์เป็นเคมีโมพลาสต์ แต่ยังทำหน้าที่เป็นไกลโคไลซิสและใช้เวลาถึง 1 Hex\n"
"\n"
"Thylakoids: ผลิตกลูโคสในปริมาณ 1 ใน 3 เป็นคลอโรพลาสต์ปกติ แต่ยังทำหน้าที่เป็นไกลโคไลซิสและใช้ 1 Hex\n"
"\n"
"Rusticyanin: แปลงเหล็กเป็น ATP\n"
"\n"
"Nitrogenase: แปลงไนโตรเจนในบรรยากาศและ ATP เป็นแอมโมเนียแบบไม่ใช้ออกซิเจน\n"
"\n"
"ไซโทพลาสซึม: มีพื้นที่จัดเก็บและทำปฏิกิริยาไกลโคไลซิส (ผลิต ATP จำนวนเล็กน้อย)"

#, fuzzy
msgid "TUTORIAL_MICROBE_EDITOR_COMPOUND_BALANCES"
msgstr "สร้างจุลินทรีย์ฟรี"

#, fuzzy
msgid "TUTORIAL_MICROBE_EDITOR_DIGESTION_STAT"
msgstr ""
"โครงสร้างโปรคาริโอต\n"
"\n"
"เมตาโบโลโซม: ผลิต ATP จากกลูโคส\n"
"\n"
"Chemosynthisizing Proteins: ผลิตกลูโคสครึ่งหนึ่งจากไฮโดรเจนซัลไฟด์เป็นเคมีโมพลาสต์ แต่ยังทำหน้าที่เป็นไกลโคไลซิสและใช้เวลาถึง 1 Hex\n"
"\n"
"Thylakoids: ผลิตกลูโคสในปริมาณ 1 ใน 3 เป็นคลอโรพลาสต์ปกติ แต่ยังทำหน้าที่เป็นไกลโคไลซิสและใช้ 1 Hex\n"
"\n"
"Rusticyanin: แปลงเหล็กเป็น ATP\n"
"\n"
"Nitrogenase: แปลงไนโตรเจนในบรรยากาศและ ATP เป็นแอมโมเนียแบบไม่ใช้ออกซิเจน\n"
"\n"
"ไซโทพลาสซึม: มีพื้นที่จัดเก็บและทำปฏิกิริยาไกลโคไลซิส (ผลิต ATP จำนวนเล็กน้อย)"

#, fuzzy
msgid "TUTORIAL_MICROBE_EDITOR_ENDING_TEXT"
msgstr "สร้างจุลินทรีย์ฟรี"

#, fuzzy
msgid "TUTORIAL_MICROBE_EDITOR_FLAGELLUM"
msgstr ""
"โครงสร้างโปรคาริโอต\n"
"\n"
"เมตาโบโลโซม: ผลิต ATP จากกลูโคส\n"
"\n"
"Chemosynthisizing Proteins: ผลิตกลูโคสครึ่งหนึ่งจากไฮโดรเจนซัลไฟด์เป็นเคมีโมพลาสต์ แต่ยังทำหน้าที่เป็นไกลโคไลซิสและใช้เวลาถึง 1 Hex\n"
"\n"
"Thylakoids: ผลิตกลูโคสในปริมาณ 1 ใน 3 เป็นคลอโรพลาสต์ปกติ แต่ยังทำหน้าที่เป็นไกลโคไลซิสและใช้ 1 Hex\n"
"\n"
"Rusticyanin: แปลงเหล็กเป็น ATP\n"
"\n"
"Nitrogenase: แปลงไนโตรเจนในบรรยากาศและ ATP เป็นแอมโมเนียแบบไม่ใช้ออกซิเจน\n"
"\n"
"ไซโทพลาสซึม: มีพื้นที่จัดเก็บและทำปฏิกิริยาไกลโคไลซิส (ผลิต ATP จำนวนเล็กน้อย)"

#, fuzzy
msgid "TUTORIAL_MICROBE_EDITOR_FOOD_CHAIN"
msgstr "สร้างจุลินทรีย์ฟรี"

#, fuzzy
msgid "TUTORIAL_MICROBE_EDITOR_MIGRATION"
msgstr ""
"โครงสร้างโปรคาริโอต\n"
"\n"
"เมตาโบโลโซม: ผลิต ATP จากกลูโคส\n"
"\n"
"Chemosynthisizing Proteins: ผลิตกลูโคสครึ่งหนึ่งจากไฮโดรเจนซัลไฟด์เป็นเคมีโมพลาสต์ แต่ยังทำหน้าที่เป็นไกลโคไลซิสและใช้เวลาถึง 1 Hex\n"
"\n"
"Thylakoids: ผลิตกลูโคสในปริมาณ 1 ใน 3 เป็นคลอโรพลาสต์ปกติ แต่ยังทำหน้าที่เป็นไกลโคไลซิสและใช้ 1 Hex\n"
"\n"
"Rusticyanin: แปลงเหล็กเป็น ATP\n"
"\n"
"Nitrogenase: แปลงไนโตรเจนในบรรยากาศและ ATP เป็นแอมโมเนียแบบไม่ใช้ออกซิเจน\n"
"\n"
"ไซโทพลาสซึม: มีพื้นที่จัดเก็บและทำปฏิกิริยาไกลโคไลซิส (ผลิต ATP จำนวนเล็กน้อย)"

#, fuzzy
msgid "TUTORIAL_MICROBE_EDITOR_MODIFY_ORGANELLE"
msgstr ""
"โครงสร้างโปรคาริโอต\n"
"\n"
"เมตาโบโลโซม: ผลิต ATP จากกลูโคส\n"
"\n"
"Chemosynthisizing Proteins: ผลิตกลูโคสครึ่งหนึ่งจากไฮโดรเจนซัลไฟด์เป็นเคมีโมพลาสต์ แต่ยังทำหน้าที่เป็นไกลโคไลซิสและใช้เวลาถึง 1 Hex\n"
"\n"
"Thylakoids: ผลิตกลูโคสในปริมาณ 1 ใน 3 เป็นคลอโรพลาสต์ปกติ แต่ยังทำหน้าที่เป็นไกลโคไลซิสและใช้ 1 Hex\n"
"\n"
"Rusticyanin: แปลงเหล็กเป็น ATP\n"
"\n"
"Nitrogenase: แปลงไนโตรเจนในบรรยากาศและ ATP เป็นแอมโมเนียแบบไม่ใช้ออกซิเจน\n"
"\n"
"ไซโทพลาสซึม: มีพื้นที่จัดเก็บและทำปฏิกิริยาไกลโคไลซิส (ผลิต ATP จำนวนเล็กน้อย)"

#, fuzzy
msgid "TUTORIAL_MICROBE_EDITOR_NEGATIVE_ATP_BALANCE"
msgstr "สร้างจุลินทรีย์ฟรี"

#, fuzzy
msgid "TUTORIAL_MICROBE_EDITOR_NO_CHANGES_MADE"
msgstr "สร้างจุลินทรีย์ฟรี"

#, fuzzy
msgid "TUTORIAL_MICROBE_EDITOR_OPEN_TOLERANCES"
msgstr "สร้างจุลินทรีย์ฟรี"

msgid "TUTORIAL_MICROBE_EDITOR_PATCH_TEXT"
msgstr ""

msgid "TUTORIAL_MICROBE_EDITOR_REMOVE_ORGANELLE_TEXT"
msgstr ""

msgid "TUTORIAL_MICROBE_EDITOR_SELECT_ORGANELLE_TEXT"
msgstr ""

msgid "TUTORIAL_MICROBE_EDITOR_STAY_SMALL"
msgstr ""

#, fuzzy
msgid "TUTORIAL_MICROBE_EDITOR_TOLERANCES_TAB"
msgstr "สร้างจุลินทรีย์ฟรี"

#, fuzzy
msgid "TUTORIAL_MICROBE_STAGE_EDITOR_BUTTON_TUTORIAL"
msgstr "สร้างจุลินทรีย์ฟรี"

#, fuzzy
msgid "TUTORIAL_MICROBE_STAGE_ENGULFED_TEXT"
msgstr "สร้างจุลินทรีย์ฟรี"

#, fuzzy
msgid "TUTORIAL_MICROBE_STAGE_ENGULFMENT_FULL_TEXT"
msgstr "สร้างจุลินทรีย์ฟรี"

#, fuzzy
msgid "TUTORIAL_MICROBE_STAGE_ENGULFMENT_TEXT"
msgstr "สร้างจุลินทรีย์ฟรี"

#, fuzzy
msgid "TUTORIAL_MICROBE_STAGE_ENVIRONMENT_PANEL"
msgstr "สร้างจุลินทรีย์ฟรี"

#, fuzzy
msgid "TUTORIAL_MICROBE_STAGE_HELP_MENU_AND_ZOOM"
msgstr "W, A, S, D และเมาส์เพื่อย้าย กด E เพื่อยิง OxyToxy NT หากคุณมีสารพิษแวคิวโอล กด G เพื่อสลับโหมดเขมือบ"

#, fuzzy
msgid "TUTORIAL_MICROBE_STAGE_LEAVE_COLONY_TEXT"
msgstr "สร้างจุลินทรีย์ฟรี"

#, fuzzy
msgid "TUTORIAL_MICROBE_STAGE_MEMBER_DIED"
msgstr "สร้างจุลินทรีย์ฟรี"

#, fuzzy
msgid "TUTORIAL_MICROBE_STAGE_OPEN_PROCESS_PANEL"
msgstr "สร้างจุลินทรีย์ฟรี"

#, fuzzy
msgid "TUTORIAL_MICROBE_STAGE_PAUSING"
msgstr "สร้างจุลินทรีย์ฟรี"

#, fuzzy
msgid "TUTORIAL_MICROBE_STAGE_PROCESS_PANEL"
msgstr "สร้างจุลินทรีย์ฟรี"

#, fuzzy
msgid "TUTORIAL_MICROBE_STAGE_REPRODUCE_TEXT"
msgstr "สร้างจุลินทรีย์ฟรี"

#, fuzzy
msgid "TUTORIAL_MICROBE_STAGE_RESOURCE_SPLIT"
msgstr "สร้างจุลินทรีย์ฟรี"

#, fuzzy
msgid "TUTORIAL_MICROBE_STAGE_UNBIND_TEXT"
msgstr "สร้างจุลินทรีย์ฟรี"

#, fuzzy
msgid "TUTORIAL_MULTICELLULAR_STAGE_WELCOME"
msgstr "วางออร์แกเนลล์"

#, fuzzy
msgid "TUTORIAL_VIEW_NOW"
msgstr "บทช่วยสอน"

msgid "TWO_TIMES"
msgstr ""

msgid "TYPE_COLON"
msgstr ""

msgid "UNAPPLIED_MOD_CHANGES"
msgstr ""

#, fuzzy
msgid "UNAPPLIED_MOD_CHANGES_DESCRIPTION"
msgstr "แวคิวโอลเป็นออร์แกเนลล์เยื่อภายในที่ใช้สำหรับเก็บในเซลล์ ประกอบด้วยถุงหลายอันโครงสร้างของเยื่อขนาดเล็กที่ใช้กันอย่างแพร่หลายในเซลล์เพื่อการจัดเก็บที่หลอมรวมเข้าด้วยกัน เต็มไปด้วยน้ำซึ่งใช้บรรจุโมเลกุลเอนไซม์ของแข็งและสารอื่น ๆ รูปร่างของพวกมันเป็นของเหลวและอาจแตกต่างกันไประหว่างเซลล์"

msgid "UNBIND_ALL"
msgstr ""

#, fuzzy
msgid "UNBIND_ALL_TOOLTIP"
msgstr "ดำเนินการต่อ"

msgid "UNBIND_HELP_TEXT"
msgstr ""

msgid "UNCERTAIN_VERSION_WARNING"
msgstr ""

msgid "UNDERWATERCAVE"
msgstr "ถ้ำใต้น้ำ"

#, fuzzy
msgid "UNDERWATER_VENT_ERUPTION"
msgstr "ถ้ำใต้น้ำ"

#, fuzzy
msgid "UNDERWATER_VENT_ERUPTION_IN"
msgstr "ถ้ำใต้น้ำ"

#, fuzzy
msgid "UNDISCOVERED_ORGANELLES"
msgstr "เอาออร์แกเนลล์ออก"

#, fuzzy
msgid "UNDISCOVERED_PATCH"
msgstr "ยกเลิกการกระทำปัจจุบัน"

msgid "UNDO"
msgstr "เลิกทำ"

msgid "UNDO_THE_LAST_ACTION"
msgstr "เลิกทำการกระทำล่าสุด"

#, fuzzy
msgid "UNIT_ACTION_CONSTRUCT"
msgstr "ความเข้มข้นของ"

#, fuzzy
msgid "UNIT_ACTION_MOVE"
msgstr "ความเข้มข้นของ"

msgid "UNIT_ADVANCED_SPACESHIP"
msgstr ""

msgid "UNIT_SIMPLE_ROCKET"
msgstr ""

msgid "UNKNOWN"
msgstr "ปลดล็อค"

#, fuzzy
msgid "UNKNOWN_DISPLAY_DRIVER"
msgstr "ความสามารถ"

msgid "UNKNOWN_MOUSE"
msgstr "เมาส์ที่ไม่รู้จัก"

#, fuzzy
msgid "UNKNOWN_ORGANELLE_SYMBOL"
msgstr "วางออร์แกเนลล์"

#, fuzzy
msgid "UNKNOWN_PATCH"
msgstr "ปลดล็อค"

#, fuzzy
msgid "UNKNOWN_SHORT"
msgstr "ปลดล็อค"

#, fuzzy
msgid "UNKNOWN_VERSION"
msgstr "เมาส์ที่ไม่รู้จัก"

#, fuzzy
msgid "UNKNOWN_WORKSHOP_ID"
msgstr "เมาส์ที่ไม่รู้จัก"

#, fuzzy
msgid "UNLIMIT_GROWTH_SPEED"
msgstr "ปกติ"

#, fuzzy
msgid "UNLOCKED_NEW_ORGANELLE"
msgstr "วางออร์แกเนลล์"

#, fuzzy
msgid "UNLOCK_ALL_ORGANELLES"
msgstr "วางออร์แกเนลล์"

msgid "UNLOCK_CONDITION_ATP_PRODUCTION_ABOVE"
msgstr ""

msgid "UNLOCK_CONDITION_COMPOUND_IS_ABOVE"
msgstr ""

msgid "UNLOCK_CONDITION_COMPOUND_IS_BELOW"
msgstr ""

msgid "UNLOCK_CONDITION_COMPOUND_IS_BETWEEN"
msgstr ""

msgid "UNLOCK_CONDITION_DIGESTED_MICROBES_ABOVE"
msgstr ""

msgid "UNLOCK_CONDITION_ENGULFED_MICROBES_ABOVE"
msgstr ""

msgid "UNLOCK_CONDITION_EXCESS_ATP_ABOVE"
msgstr ""

#, fuzzy
msgid "UNLOCK_CONDITION_PLAYER_DAMAGE_RECEIVED"
msgstr "{0} ประชากรเปลี่ยนแปลงโดย {1} เนื่องจาก: {2}"

#, fuzzy
msgid "UNLOCK_CONDITION_PLAYER_DAMAGE_RECEIVED_SOURCE"
msgstr "{0} ประชากรเปลี่ยนแปลงโดย {1} เนื่องจาก: {2}"

msgid "UNLOCK_CONDITION_PLAYER_DEATH_COUNT_ABOVE"
msgstr ""

msgid "UNLOCK_CONDITION_REPRODUCED_WITH"
msgstr ""

msgid "UNLOCK_CONDITION_REPRODUCED_WITH_IN_A_ROW"
msgstr ""

msgid "UNLOCK_CONDITION_REPRODUCE_IN_BIOME"
msgstr ""

#, fuzzy
msgid "UNLOCK_CONDITION_SPEED_BELOW"
msgstr "{0} ประชากรเปลี่ยนแปลงโดย {1} เนื่องจาก: {2}"

msgid "UNLOCK_WITH_ANY_OF_FOLLOWING"
msgstr ""

msgid "UNSAVED_CHANGE_WARNING"
msgstr ""
"คุณมีการเปลี่ยนแปลงที่ยังไม่ได้บันทึกซึ่งจะถูกยกเลิก\n"
"คุณต้องการดำเนินการต่อหรือไม่"

msgid "UNTITLED"
msgstr ""

msgid "UPGRADE_CILIA_PULL"
msgstr ""

#, fuzzy
msgid "UPGRADE_CILIA_PULL_DESCRIPTION"
msgstr "ภายในที่เหนอะหนะของเซลล์ ไซโทพลาสซึมเป็นส่วนผสมพื้นฐานของไอออนโปรตีนและสารอื่น ๆ ที่ละลายในน้ำที่เติมภายในเซลล์ หนึ่งในฟังก์ชั่นที่ทำคือไกลโคไลซิสการเปลี่ยนกลูโคสเป็นพลังงาน ATP สำหรับเซลล์ที่ขาดออร์แกเนลล์เพื่อให้มีการเผาผลาญขั้นสูงมากขึ้นนี่คือสิ่งที่พวกเขาต้องพึ่งพาเพื่อเป็นพลังงาน นอกจากนี้ยังใช้เพื่อเก็บโมเลกุลในเซลล์และเพื่อขยายขนาดของเซลล์"

msgid "UPGRADE_COST"
msgstr ""

#, fuzzy
msgid "UPGRADE_DESCRIPTION_NONE"
msgstr "ภายในที่เหนอะหนะของเซลล์ ไซโทพลาสซึมเป็นส่วนผสมพื้นฐานของไอออนโปรตีนและสารอื่น ๆ ที่ละลายในน้ำที่เติมภายในเซลล์ หนึ่งในฟังก์ชั่นที่ทำคือไกลโคไลซิสการเปลี่ยนกลูโคสเป็นพลังงาน ATP สำหรับเซลล์ที่ขาดออร์แกเนลล์เพื่อให้มีการเผาผลาญขั้นสูงมากขึ้นนี่คือสิ่งที่พวกเขาต้องพึ่งพาเพื่อเป็นพลังงาน นอกจากนี้ยังใช้เพื่อเก็บโมเลกุลในเซลล์และเพื่อขยายขนาดของเซลล์"

msgid "UPGRADE_NAME_NONE"
msgstr ""

#, fuzzy
msgid "UPGRADE_PILUS_INJECTISOME"
msgstr "ภายในที่เหนอะหนะของเซลล์ ไซโทพลาสซึมเป็นส่วนผสมพื้นฐานของไอออนโปรตีนและสารอื่น ๆ ที่ละลายในน้ำที่เติมภายในเซลล์ หนึ่งในฟังก์ชั่นที่ทำคือไกลโคไลซิสการเปลี่ยนกลูโคสเป็นพลังงาน ATP สำหรับเซลล์ที่ขาดออร์แกเนลล์เพื่อให้มีการเผาผลาญขั้นสูงมากขึ้นนี่คือสิ่งที่พวกเขาต้องพึ่งพาเพื่อเป็นพลังงาน นอกจากนี้ยังใช้เพื่อเก็บโมเลกุลในเซลล์และเพื่อขยายขนาดของเซลล์"

#, fuzzy
msgid "UPGRADE_PILUS_INJECTISOME_DESCRIPTION"
msgstr "ภายในที่เหนอะหนะของเซลล์ ไซโทพลาสซึมเป็นส่วนผสมพื้นฐานของไอออนโปรตีนและสารอื่น ๆ ที่ละลายในน้ำที่เติมภายในเซลล์ หนึ่งในฟังก์ชั่นที่ทำคือไกลโคไลซิสการเปลี่ยนกลูโคสเป็นพลังงาน ATP สำหรับเซลล์ที่ขาดออร์แกเนลล์เพื่อให้มีการเผาผลาญขั้นสูงมากขึ้นนี่คือสิ่งที่พวกเขาต้องพึ่งพาเพื่อเป็นพลังงาน นอกจากนี้ยังใช้เพื่อเก็บโมเลกุลในเซลล์และเพื่อขยายขนาดของเซลล์"

msgid "UPGRADE_SLIME_JET_MUCOCYST"
msgstr ""

#, fuzzy
msgid "UPGRADE_SLIME_JET_MUCOCYST_DESCRIPTION"
msgstr "เปลี่ยน [thrive:compound]glucose[/thrive:compound] เป็น [thrive:compound]atp[/thrive:compound]"

#, fuzzy
msgid "UPLOAD"
msgstr "โหลด"

#, fuzzy
msgid "UPLOADING_DOT_DOT_DOT"
msgstr "กดปุ่ม ..."

msgid "UPLOAD_SUCCEEDED"
msgstr ""

msgid "UPSCALE_BILINEAR"
msgstr ""

msgid "UPSCALE_FSR_1"
msgstr ""

msgid "UPSCALE_FSR_22"
msgstr ""

msgid "UPSCALE_SHARPENING_FSR"
msgstr ""

msgid "USED_LIBRARIES_LICENSES"
msgstr ""

msgid "USED_RENDERER_NAME"
msgstr ""

#, fuzzy
msgid "USES_FEATURE"
msgstr "อุณหภูมิ"

msgid "USE_AUTO_HARMONY"
msgstr ""

msgid "USE_AUTO_HARMONY_TOOLTIP"
msgstr ""

msgid "USE_A_CUSTOM_USERNAME"
msgstr "ใช้ชื่อผู้ใช้ที่กำหนดเอง"

msgid "USE_DISK_CACHE"
msgstr ""

msgid "USE_MANUAL_THREAD_COUNT"
msgstr ""

msgid "USE_MANUAL_THREAD_COUNT_NATIVE"
msgstr ""

msgid "USE_VIRTUAL_WINDOW_SIZE"
msgstr ""

#, fuzzy
msgid "UV_PROTECTION"
msgstr "{0: F1}% เสร็จสิ้น {1: n0} / {2: n0} ขั้นตอน"

#, fuzzy
msgid "UV_TOLERANCE_TOOLTIP"
msgstr "ดำเนินการต่อ"

msgid "VACUOLE"
msgstr "แวคิวโอล"

msgid "VACUOLE_DESCRIPTION"
msgstr "แวคิวโอลเป็นออร์แกเนลล์เยื่อภายในที่ใช้สำหรับเก็บในเซลล์ ประกอบด้วยถุงหลายอันโครงสร้างของเยื่อขนาดเล็กที่ใช้กันอย่างแพร่หลายในเซลล์เพื่อการจัดเก็บที่หลอมรวมเข้าด้วยกัน เต็มไปด้วยน้ำซึ่งใช้บรรจุโมเลกุลเอนไซม์ของแข็งและสารอื่น ๆ รูปร่างของพวกมันเป็นของเหลวและอาจแตกต่างกันไประหว่างเซลล์"

msgid "VACUOLE_IS_SPECIALIZED"
msgstr ""

#, fuzzy
msgid "VACUOLE_NOT_SPECIALIZED_DESCRIPTION"
msgstr "แวคิวโอลเป็นออร์แกเนลล์เยื่อภายในที่ใช้สำหรับเก็บในเซลล์ ประกอบด้วยถุงหลายอันโครงสร้างของเยื่อขนาดเล็กที่ใช้กันอย่างแพร่หลายในเซลล์เพื่อการจัดเก็บที่หลอมรวมเข้าด้วยกัน เต็มไปด้วยน้ำซึ่งใช้บรรจุโมเลกุลเอนไซม์ของแข็งและสารอื่น ๆ รูปร่างของพวกมันเป็นของเหลวและอาจแตกต่างกันไประหว่างเซลล์"

#, fuzzy
msgid "VACUOLE_PROCESSES_DESCRIPTION"
msgstr "แวคิวโอลเป็นออร์แกเนลล์เยื่อภายในที่ใช้สำหรับเก็บในเซลล์ ประกอบด้วยถุงหลายอันโครงสร้างของเยื่อขนาดเล็กที่ใช้กันอย่างแพร่หลายในเซลล์เพื่อการจัดเก็บที่หลอมรวมเข้าด้วยกัน เต็มไปด้วยน้ำซึ่งใช้บรรจุโมเลกุลเอนไซม์ของแข็งและสารอื่น ๆ รูปร่างของพวกมันเป็นของเหลวและอาจแตกต่างกันไประหว่างเซลล์"

#, fuzzy
msgid "VACUOLE_SPECIALIZED_DESCRIPTION"
msgstr "แวคิวโอลเป็นออร์แกเนลล์เยื่อภายในที่ใช้สำหรับเก็บในเซลล์ ประกอบด้วยถุงหลายอันโครงสร้างของเยื่อขนาดเล็กที่ใช้กันอย่างแพร่หลายในเซลล์เพื่อการจัดเก็บที่หลอมรวมเข้าด้วยกัน เต็มไปด้วยน้ำซึ่งใช้บรรจุโมเลกุลเอนไซม์ของแข็งและสารอื่น ๆ รูปร่างของพวกมันเป็นของเหลวและอาจแตกต่างกันไประหว่างเซลล์"

msgid "VALUE_WITH_UNIT"
msgstr ""

msgid "VERSION_COLON"
msgstr ""

#, fuzzy
msgid "VERTICAL_COLON"
msgstr "การจัดเก็บ"

#, fuzzy
msgid "VERTICAL_WITH_AXIS_NAME_COLON"
msgstr "เกมส์ใหม่"

msgid "VIDEO_MEMORY"
msgstr ""

msgid "VIDEO_MEMORY_MIB"
msgstr ""

msgid "VIEWER"
msgstr ""

msgid "VIEW_ALL"
msgstr ""

#, fuzzy
msgid "VIEW_CELL_PROCESSES"
msgstr "เปลี่ยน [thrive:compound]glucose[/thrive:compound] เป็น [thrive:compound]atp[/thrive:compound]"

msgid "VIEW_ONLINE"
msgstr ""

#, fuzzy
msgid "VIEW_PATCH_MICHES"
msgstr "เทอร์โมพลาสต์เป็นโครงสร้างเมมเบรนสองชั้นที่มีเม็ดสีทนความร้อนซ้อนกันในถุงเยื่อ เป็นโปรคาริโอตที่ถูกดูดซึมเพื่อใช้โดยโฮสต์ยูคาริโอต เม็ดสีในเทอร์โมพลาสต์สามารถใช้พลังงานของความแตกต่างของความร้อนในสภาพแวดล้อมเพื่อผลิตน้ำตาลกลูโคสจากน้ำและก๊าซคาร์บอนไดออกไซด์ในกระบวนการที่เรียกว่าการสังเคราะห์ด้วยความร้อน อัตราการผลิตน้ำตาลกลูโคสที่มีความเข้มข้นของคาร์บอนไดออกไซด์และอุณหภูมิ"

msgid "VIEW_PATCH_NOTES"
msgstr ""

#, fuzzy
msgid "VIEW_PATCH_NOTES_TOOLTIP"
msgstr "\"{0}\" - {1}"

msgid "VIEW_PENDING_ACTIONS"
msgstr ""

msgid "VIEW_SOURCE_CODE"
msgstr "ดูซอร์สโค้ด"

msgid "VIEW_TEXT_REPORT"
msgstr ""

msgid "VIP_PATRONS"
msgstr ""

msgid "VISIBLE"
msgstr ""

msgid "VISIBLE_WHEN_CLOSE_TO_FULL"
msgstr ""

msgid "VISIBLE_WHEN_OVER_ZERO"
msgstr ""

msgid "VISIT_SUGGESTIONS_SITE"
msgstr ""

msgid "VOLCANIC_VENT"
msgstr "ปล่องภูเขาไฟ"

msgid "VOLUMEDOWN"
msgstr "ลดเสียงลง"

msgid "VOLUMEMUTE"
msgstr "ปิดเสียง"

msgid "VOLUMEUP"
msgstr "ปรับระดับเสียงขึ้น"

msgid "VSYNC"
msgstr "VSync"

msgid "WAITING_FOR_AUTO_EVO"
msgstr ""

msgid "WELCOME_TO_THRIVEOPEDIA"
msgstr ""

msgid "WENT_EXTINCT_FROM_PLANET"
msgstr "สูญพันธุ์ไปจากโลก"

msgid "WENT_EXTINCT_IN"
msgstr "สูญพันธุ์ไปแล้วใน {0}"

msgid "WHEEL_DOWN"
msgstr "ล้อลง"

msgid "WHEEL_LEFT"
msgstr "ล้อซ้าย"

msgid "WHEEL_RIGHT"
msgstr "ล้อขวา"

msgid "WHEEL_UP"
msgstr "ล้อขึ้น"

msgid "WIKI"
msgstr ""

msgid "WIKI_2D"
msgstr ""

msgid "WIKI_3D"
msgstr ""

msgid "WIKI_3D_COMMA_SANDBOX"
msgstr ""

#, fuzzy
msgid "WIKI_3D_COMMA_STRATEGY"
msgstr "chemoplast เป็นโครงสร้างเมมเบรนสองชั้นที่มีโปรตีนที่สามารถเปลี่ยนไฮโดรเจนซัลไฟด์น้ำและก๊าซคาร์บอนไดออกไซด์เป็นน้ำตาลกลูโคสในกระบวนการที่เรียกว่า Hydrogen Sulfide Chemosynthesis อัตราการผลิตน้ำตาลกลูโคสที่มีความเข้มข้นของคาร์บอนไดออกไซด์"

#, fuzzy
msgid "WIKI_3D_COMMA_STRATEGY_COMMA_SPACE"
msgstr "chemoplast เป็นโครงสร้างเมมเบรนสองชั้นที่มีโปรตีนที่สามารถเปลี่ยนไฮโดรเจนซัลไฟด์น้ำและก๊าซคาร์บอนไดออกไซด์เป็นน้ำตาลกลูโคสในกระบวนการที่เรียกว่า Hydrogen Sulfide Chemosynthesis อัตราการผลิตน้ำตาลกลูโคสที่มีความเข้มข้นของคาร์บอนไดออกไซด์"

msgid "WIKI_8_BRACKET_16"
msgstr ""

#, fuzzy
msgid "WIKI_ASCENSION"
msgstr "Rusticyanin เป็นโปรตีนที่สามารถใช้ก๊าซคาร์บอนไดออกไซด์และออกซิเจนในการออกซิไดซ์เหล็กจากสถานะทางเคมีหนึ่งไปยังอีกสถานะหนึ่ง กระบวนการนี้เรียกว่า Iron Respiration ปล่อยพลังงานออกมาซึ่งเซลล์สามารถเก็บเกี่ยวได้"

msgid "WIKI_ASCENSION_CURRENT_DEVELOPMENT"
msgstr ""

#, fuzzy
msgid "WIKI_ASCENSION_FEATURES"
msgstr "Rusticyanin เป็นโปรตีนที่สามารถใช้ก๊าซคาร์บอนไดออกไซด์และออกซิเจนในการออกซิไดซ์เหล็กจากสถานะทางเคมีหนึ่งไปยังอีกสถานะหนึ่ง กระบวนการนี้เรียกว่า Iron Respiration ปล่อยพลังงานออกมาซึ่งเซลล์สามารถเก็บเกี่ยวได้"

#, fuzzy
msgid "WIKI_ASCENSION_INTRO"
msgstr "Rusticyanin เป็นโปรตีนที่สามารถใช้ก๊าซคาร์บอนไดออกไซด์และออกซิเจนในการออกซิไดซ์เหล็กจากสถานะทางเคมีหนึ่งไปยังอีกสถานะหนึ่ง กระบวนการนี้เรียกว่า Iron Respiration ปล่อยพลังงานออกมาซึ่งเซลล์สามารถเก็บเกี่ยวได้"

msgid "WIKI_ASCENSION_OVERVIEW"
msgstr ""

#, fuzzy
msgid "WIKI_ASCENSION_TRANSITIONS"
msgstr "Nitrogenase เป็นโปรตีนที่สามารถใช้ก๊าซไนโตรเจนและพลังงานของเซลล์ในรูปแบบของ ATP เพื่อผลิตแอมโมเนียซึ่งเป็นสารอาหารที่สำคัญในการเจริญเติบโตของเซลล์ นี่คือกระบวนการที่เรียกว่าการตรึงไนโตรเจนแบบไม่ใช้ออกซิเจน เนื่องจากไนโตรเจนเนสถูกแขวนอยู่ในไซโทพลาสซึมโดยตรงของเหลวที่อยู่รอบ ๆ จึงทำปฏิกิริยาไกลโคไลซิส"

#, fuzzy
msgid "WIKI_ASCENSION_UI"
msgstr "Rusticyanin เป็นโปรตีนที่สามารถใช้ก๊าซคาร์บอนไดออกไซด์และออกซิเจนในการออกซิไดซ์เหล็กจากสถานะทางเคมีหนึ่งไปยังอีกสถานะหนึ่ง กระบวนการนี้เรียกว่า Iron Respiration ปล่อยพลังงานออกมาซึ่งเซลล์สามารถเก็บเกี่ยวได้"

#, fuzzy
msgid "WIKI_AWAKENING_STAGE_CURRENT_DEVELOPMENT"
msgstr "Nitrogenase เป็นโปรตีนที่สามารถใช้ก๊าซไนโตรเจนและพลังงานของเซลล์ในรูปแบบของ ATP เพื่อผลิตแอมโมเนียซึ่งเป็นสารอาหารที่สำคัญในการเจริญเติบโตของเซลล์ นี่คือกระบวนการที่เรียกว่าการตรึงไนโตรเจนแบบไม่ใช้ออกซิเจน เนื่องจากไนโตรเจนเนสถูกแขวนอยู่ในไซโทพลาสซึมโดยตรงของเหลวที่อยู่รอบ ๆ จึงทำปฏิกิริยาไกลโคไลซิส"

#, fuzzy
msgid "WIKI_AWAKENING_STAGE_FEATURES"
msgstr "Nitrogenase เป็นโปรตีนที่สามารถใช้ก๊าซไนโตรเจนและพลังงานของเซลล์ในรูปแบบของ ATP เพื่อผลิตแอมโมเนียซึ่งเป็นสารอาหารที่สำคัญในการเจริญเติบโตของเซลล์ นี่คือกระบวนการที่เรียกว่าการตรึงไนโตรเจนแบบไม่ใช้ออกซิเจน เนื่องจากไนโตรเจนเนสถูกแขวนอยู่ในไซโทพลาสซึมโดยตรงของเหลวที่อยู่รอบ ๆ จึงทำปฏิกิริยาไกลโคไลซิส"

#, fuzzy
msgid "WIKI_AWAKENING_STAGE_INTRO"
msgstr ""
"มีข้อขัดแย้งกับ {0}\n"
"คุณต้องการลบข้อมูลที่ป้อนออกจาก {1} หรือไม่?"

msgid "WIKI_AWAKENING_STAGE_OVERVIEW"
msgstr ""

#, fuzzy
msgid "WIKI_AWAKENING_STAGE_TRANSITIONS"
msgstr "Nitrogenase เป็นโปรตีนที่สามารถใช้ก๊าซไนโตรเจนและพลังงานของเซลล์ในรูปแบบของ ATP เพื่อผลิตแอมโมเนียซึ่งเป็นสารอาหารที่สำคัญในการเจริญเติบโตของเซลล์ นี่คือกระบวนการที่เรียกว่าการตรึงไนโตรเจนแบบไม่ใช้ออกซิเจน เนื่องจากไนโตรเจนเนสถูกแขวนอยู่ในไซโทพลาสซึมโดยตรงของเหลวที่อยู่รอบ ๆ จึงทำปฏิกิริยาไกลโคไลซิส"

#, fuzzy
msgid "WIKI_AWAKENING_STAGE_UI"
msgstr ""
"มีข้อขัดแย้งกับ {0}\n"
"คุณต้องการลบข้อมูลที่ป้อนออกจาก {1} หรือไม่?"

msgid "WIKI_AWARE_STAGE_CURRENT_DEVELOPMENT"
msgstr ""

#, fuzzy
msgid "WIKI_AWARE_STAGE_FEATURES"
msgstr "W, A, S, D และเมาส์เพื่อย้าย กด E เพื่อยิง OxyToxy NT หากคุณมีสารพิษแวคิวโอล กด G เพื่อสลับโหมดเขมือบ"

#, fuzzy
msgid "WIKI_AWARE_STAGE_INTRO"
msgstr "Nitrogenase เป็นโปรตีนที่สามารถใช้ก๊าซไนโตรเจนและพลังงานของเซลล์ในรูปแบบของ ATP เพื่อผลิตแอมโมเนียซึ่งเป็นสารอาหารที่สำคัญในการเจริญเติบโตของเซลล์ นี่คือกระบวนการที่เรียกว่าการตรึงไนโตรเจนแบบไม่ใช้ออกซิเจน เนื่องจากไนโตรเจนเนสถูกแขวนอยู่ในไซโทพลาสซึมโดยตรงของเหลวที่อยู่รอบ ๆ จึงทำปฏิกิริยาไกลโคไลซิส"

#, fuzzy
msgid "WIKI_AWARE_STAGE_OVERVIEW"
msgstr "W, A, S, D และเมาส์เพื่อย้าย กด E เพื่อยิง OxyToxy NT หากคุณมีสารพิษแวคิวโอล กด G เพื่อสลับโหมดเขมือบ"

#, fuzzy
msgid "WIKI_AWARE_STAGE_TRANSITIONS"
msgstr "ไนโตรเจน"

#, fuzzy
msgid "WIKI_AWARE_STAGE_UI"
msgstr "W, A, S, D และเมาส์เพื่อย้าย กด E เพื่อยิง OxyToxy NT หากคุณมีสารพิษแวคิวโอล กด G เพื่อสลับโหมดเขมือบ"

msgid "WIKI_AXON_EFFECTS"
msgstr ""

msgid "WIKI_AXON_INTRO"
msgstr ""

msgid "WIKI_AXON_MODIFICATIONS"
msgstr ""

msgid "WIKI_AXON_PROCESSES"
msgstr ""

msgid "WIKI_AXON_REQUIREMENTS"
msgstr ""

msgid "WIKI_AXON_SCIENTIFIC_BACKGROUND"
msgstr ""

msgid "WIKI_AXON_STRATEGY"
msgstr ""

msgid "WIKI_AXON_UPGRADES"
msgstr ""

#, fuzzy
msgid "WIKI_BACTERIAL_CHEMOSYNTHESIS_COMMA_GLYCOLYSIS"
msgstr "การสังเคราะห์ออกซิโทซิน"

#, fuzzy
msgid "WIKI_BINDING_AGENT_EFFECTS"
msgstr "Nitrogenase เป็นโปรตีนที่สามารถใช้ก๊าซไนโตรเจนและพลังงานของเซลล์ในรูปแบบของ ATP เพื่อผลิตแอมโมเนียซึ่งเป็นสารอาหารที่สำคัญในการเจริญเติบโตของเซลล์ นี่คือกระบวนการที่เรียกว่าการตรึงไนโตรเจนแบบไม่ใช้ออกซิเจน เนื่องจากไนโตรเจนเนสถูกแขวนอยู่ในไซโทพลาสซึมโดยตรงของเหลวที่อยู่รอบ ๆ จึงทำปฏิกิริยาไกลโคไลซิส"

#, fuzzy
msgid "WIKI_BINDING_AGENT_INTRO"
msgstr ""
"มีข้อขัดแย้งกับ {0}\n"
"คุณต้องการลบข้อมูลที่ป้อนออกจาก {1} หรือไม่?"

#, fuzzy
msgid "WIKI_BINDING_AGENT_MODIFICATIONS"
msgstr "Nitrogenase เป็นโปรตีนที่สามารถใช้ก๊าซไนโตรเจนและพลังงานของเซลล์ในรูปแบบของ ATP เพื่อผลิตแอมโมเนียซึ่งเป็นสารอาหารที่สำคัญในการเจริญเติบโตของเซลล์ นี่คือกระบวนการที่เรียกว่าการตรึงไนโตรเจนแบบไม่ใช้ออกซิเจน เนื่องจากไนโตรเจนเนสถูกแขวนอยู่ในไซโทพลาสซึมโดยตรงของเหลวที่อยู่รอบ ๆ จึงทำปฏิกิริยาไกลโคไลซิส"

#, fuzzy
msgid "WIKI_BINDING_AGENT_PROCESSES"
msgstr "Nitrogenase เป็นโปรตีนที่สามารถใช้ก๊าซไนโตรเจนและพลังงานของเซลล์ในรูปแบบของ ATP เพื่อผลิตแอมโมเนียซึ่งเป็นสารอาหารที่สำคัญในการเจริญเติบโตของเซลล์ นี่คือกระบวนการที่เรียกว่าการตรึงไนโตรเจนแบบไม่ใช้ออกซิเจน เนื่องจากไนโตรเจนเนสถูกแขวนอยู่ในไซโทพลาสซึมโดยตรงของเหลวที่อยู่รอบ ๆ จึงทำปฏิกิริยาไกลโคไลซิส"

#, fuzzy
msgid "WIKI_BINDING_AGENT_REQUIREMENTS"
msgstr "Nitrogenase เป็นโปรตีนที่สามารถใช้ก๊าซไนโตรเจนและพลังงานของเซลล์ในรูปแบบของ ATP เพื่อผลิตแอมโมเนียซึ่งเป็นสารอาหารที่สำคัญในการเจริญเติบโตของเซลล์ นี่คือกระบวนการที่เรียกว่าการตรึงไนโตรเจนแบบไม่ใช้ออกซิเจน เนื่องจากไนโตรเจนเนสถูกแขวนอยู่ในไซโทพลาสซึมโดยตรงของเหลวที่อยู่รอบ ๆ จึงทำปฏิกิริยาไกลโคไลซิส"

#, fuzzy
msgid "WIKI_BINDING_AGENT_SCIENTIFIC_BACKGROUND"
msgstr "Nitrogenase เป็นโปรตีนที่สามารถใช้ก๊าซไนโตรเจนและพลังงานของเซลล์ในรูปแบบของ ATP เพื่อผลิตแอมโมเนียซึ่งเป็นสารอาหารที่สำคัญในการเจริญเติบโตของเซลล์ นี่คือกระบวนการที่เรียกว่าการตรึงไนโตรเจนแบบไม่ใช้ออกซิเจน เนื่องจากไนโตรเจนเนสถูกแขวนอยู่ในไซโทพลาสซึมโดยตรงของเหลวที่อยู่รอบ ๆ จึงทำปฏิกิริยาไกลโคไลซิส"

#, fuzzy
msgid "WIKI_BINDING_AGENT_STRATEGY"
msgstr "Nitrogenase เป็นโปรตีนที่สามารถใช้ก๊าซไนโตรเจนและพลังงานของเซลล์ในรูปแบบของ ATP เพื่อผลิตแอมโมเนียซึ่งเป็นสารอาหารที่สำคัญในการเจริญเติบโตของเซลล์ นี่คือกระบวนการที่เรียกว่าการตรึงไนโตรเจนแบบไม่ใช้ออกซิเจน เนื่องจากไนโตรเจนเนสถูกแขวนอยู่ในไซโทพลาสซึมโดยตรงของเหลวที่อยู่รอบ ๆ จึงทำปฏิกิริยาไกลโคไลซิส"

#, fuzzy
msgid "WIKI_BINDING_AGENT_UPGRADES"
msgstr "Nitrogenase เป็นโปรตีนที่สามารถใช้ก๊าซไนโตรเจนและพลังงานของเซลล์ในรูปแบบของ ATP เพื่อผลิตแอมโมเนียซึ่งเป็นสารอาหารที่สำคัญในการเจริญเติบโตของเซลล์ นี่คือกระบวนการที่เรียกว่าการตรึงไนโตรเจนแบบไม่ใช้ออกซิเจน เนื่องจากไนโตรเจนเนสถูกแขวนอยู่ในไซโทพลาสซึมโดยตรงของเหลวที่อยู่รอบ ๆ จึงทำปฏิกิริยาไกลโคไลซิส"

msgid "WIKI_BIOLUMINESCENT_VACUOLE_EFFECTS"
msgstr ""

msgid "WIKI_BIOLUMINESCENT_VACUOLE_INTRO"
msgstr ""

msgid "WIKI_BIOLUMINESCENT_VACUOLE_MODIFICATIONS"
msgstr ""

msgid "WIKI_BIOLUMINESCENT_VACUOLE_PROCESSES"
msgstr ""

msgid "WIKI_BIOLUMINESCENT_VACUOLE_REQUIREMENTS"
msgstr ""

msgid "WIKI_BIOLUMINESCENT_VACUOLE_SCIENTIFIC_BACKGROUND"
msgstr ""

msgid "WIKI_BIOLUMINESCENT_VACUOLE_STRATEGY"
msgstr ""

msgid "WIKI_BIOLUMINESCENT_VACUOLE_UPGRADES"
msgstr ""

msgid "WIKI_BODY_PLAN_EDITOR_COMMA_CELL_EDITOR"
msgstr ""

#, fuzzy
msgid "WIKI_CHEMOPLAST_EFFECTS"
msgstr "chemoplast เป็นโครงสร้างเมมเบรนสองชั้นที่มีโปรตีนที่สามารถเปลี่ยนไฮโดรเจนซัลไฟด์น้ำและก๊าซคาร์บอนไดออกไซด์เป็นน้ำตาลกลูโคสในกระบวนการที่เรียกว่า Hydrogen Sulfide Chemosynthesis อัตราการผลิตน้ำตาลกลูโคสที่มีความเข้มข้นของคาร์บอนไดออกไซด์"

#, fuzzy
msgid "WIKI_CHEMOPLAST_INTRO"
msgstr "chemoplast เป็นโครงสร้างเมมเบรนสองชั้นที่มีโปรตีนที่สามารถเปลี่ยนไฮโดรเจนซัลไฟด์น้ำและก๊าซคาร์บอนไดออกไซด์เป็นน้ำตาลกลูโคสในกระบวนการที่เรียกว่า Hydrogen Sulfide Chemosynthesis อัตราการผลิตน้ำตาลกลูโคสที่มีความเข้มข้นของคาร์บอนไดออกไซด์"

#, fuzzy
msgid "WIKI_CHEMOPLAST_MODIFICATIONS"
msgstr "chemoplast เป็นโครงสร้างเมมเบรนสองชั้นที่มีโปรตีนที่สามารถเปลี่ยนไฮโดรเจนซัลไฟด์น้ำและก๊าซคาร์บอนไดออกไซด์เป็นน้ำตาลกลูโคสในกระบวนการที่เรียกว่า Hydrogen Sulfide Chemosynthesis อัตราการผลิตน้ำตาลกลูโคสที่มีความเข้มข้นของคาร์บอนไดออกไซด์"

#, fuzzy
msgid "WIKI_CHEMOPLAST_PROCESSES"
msgstr "chemoplast เป็นโครงสร้างเมมเบรนสองชั้นที่มีโปรตีนที่สามารถเปลี่ยนไฮโดรเจนซัลไฟด์น้ำและก๊าซคาร์บอนไดออกไซด์เป็นน้ำตาลกลูโคสในกระบวนการที่เรียกว่า Hydrogen Sulfide Chemosynthesis อัตราการผลิตน้ำตาลกลูโคสที่มีความเข้มข้นของคาร์บอนไดออกไซด์"

msgid "WIKI_CHEMOPLAST_REQUIREMENTS"
msgstr ""

#, fuzzy
msgid "WIKI_CHEMOPLAST_SCIENTIFIC_BACKGROUND"
msgstr "chemoplast เป็นโครงสร้างเมมเบรนสองชั้นที่มีโปรตีนที่สามารถเปลี่ยนไฮโดรเจนซัลไฟด์น้ำและก๊าซคาร์บอนไดออกไซด์เป็นน้ำตาลกลูโคสในกระบวนการที่เรียกว่า Hydrogen Sulfide Chemosynthesis อัตราการผลิตน้ำตาลกลูโคสที่มีความเข้มข้นของคาร์บอนไดออกไซด์"

#, fuzzy
msgid "WIKI_CHEMOPLAST_STRATEGY"
msgstr "chemoplast เป็นโครงสร้างเมมเบรนสองชั้นที่มีโปรตีนที่สามารถเปลี่ยนไฮโดรเจนซัลไฟด์น้ำและก๊าซคาร์บอนไดออกไซด์เป็นน้ำตาลกลูโคสในกระบวนการที่เรียกว่า Hydrogen Sulfide Chemosynthesis อัตราการผลิตน้ำตาลกลูโคสที่มีความเข้มข้นของคาร์บอนไดออกไซด์"

#, fuzzy
msgid "WIKI_CHEMOPLAST_UPGRADES"
msgstr "chemoplast เป็นโครงสร้างเมมเบรนสองชั้นที่มีโปรตีนที่สามารถเปลี่ยนไฮโดรเจนซัลไฟด์น้ำและก๊าซคาร์บอนไดออกไซด์เป็นน้ำตาลกลูโคสในกระบวนการที่เรียกว่า Hydrogen Sulfide Chemosynthesis อัตราการผลิตน้ำตาลกลูโคสที่มีความเข้มข้นของคาร์บอนไดออกไซด์"

#, fuzzy
msgid "WIKI_CHEMORECEPTOR_EFFECTS"
msgstr "chemoplast เป็นโครงสร้างเมมเบรนสองชั้นที่มีโปรตีนที่สามารถเปลี่ยนไฮโดรเจนซัลไฟด์น้ำและก๊าซคาร์บอนไดออกไซด์เป็นน้ำตาลกลูโคสในกระบวนการที่เรียกว่า Hydrogen Sulfide Chemosynthesis อัตราการผลิตน้ำตาลกลูโคสที่มีความเข้มข้นของคาร์บอนไดออกไซด์"

#, fuzzy
msgid "WIKI_CHEMORECEPTOR_INTRO"
msgstr "เคโมพลาสต์"

#, fuzzy
msgid "WIKI_CHEMORECEPTOR_MODIFICATIONS"
msgstr "chemoplast เป็นโครงสร้างเมมเบรนสองชั้นที่มีโปรตีนที่สามารถเปลี่ยนไฮโดรเจนซัลไฟด์น้ำและก๊าซคาร์บอนไดออกไซด์เป็นน้ำตาลกลูโคสในกระบวนการที่เรียกว่า Hydrogen Sulfide Chemosynthesis อัตราการผลิตน้ำตาลกลูโคสที่มีความเข้มข้นของคาร์บอนไดออกไซด์"

#, fuzzy
msgid "WIKI_CHEMORECEPTOR_PROCESSES"
msgstr "chemoplast เป็นโครงสร้างเมมเบรนสองชั้นที่มีโปรตีนที่สามารถเปลี่ยนไฮโดรเจนซัลไฟด์น้ำและก๊าซคาร์บอนไดออกไซด์เป็นน้ำตาลกลูโคสในกระบวนการที่เรียกว่า Hydrogen Sulfide Chemosynthesis อัตราการผลิตน้ำตาลกลูโคสที่มีความเข้มข้นของคาร์บอนไดออกไซด์"

#, fuzzy
msgid "WIKI_CHEMORECEPTOR_REQUIREMENTS"
msgstr "chemoplast เป็นโครงสร้างเมมเบรนสองชั้นที่มีโปรตีนที่สามารถเปลี่ยนไฮโดรเจนซัลไฟด์น้ำและก๊าซคาร์บอนไดออกไซด์เป็นน้ำตาลกลูโคสในกระบวนการที่เรียกว่า Hydrogen Sulfide Chemosynthesis อัตราการผลิตน้ำตาลกลูโคสที่มีความเข้มข้นของคาร์บอนไดออกไซด์"

#, fuzzy
msgid "WIKI_CHEMORECEPTOR_SCIENTIFIC_BACKGROUND"
msgstr "chemoplast เป็นโครงสร้างเมมเบรนสองชั้นที่มีโปรตีนที่สามารถเปลี่ยนไฮโดรเจนซัลไฟด์น้ำและก๊าซคาร์บอนไดออกไซด์เป็นน้ำตาลกลูโคสในกระบวนการที่เรียกว่า Hydrogen Sulfide Chemosynthesis อัตราการผลิตน้ำตาลกลูโคสที่มีความเข้มข้นของคาร์บอนไดออกไซด์"

#, fuzzy
msgid "WIKI_CHEMORECEPTOR_STRATEGY"
msgstr "chemoplast เป็นโครงสร้างเมมเบรนสองชั้นที่มีโปรตีนที่สามารถเปลี่ยนไฮโดรเจนซัลไฟด์น้ำและก๊าซคาร์บอนไดออกไซด์เป็นน้ำตาลกลูโคสในกระบวนการที่เรียกว่า Hydrogen Sulfide Chemosynthesis อัตราการผลิตน้ำตาลกลูโคสที่มีความเข้มข้นของคาร์บอนไดออกไซด์"

#, fuzzy
msgid "WIKI_CHEMORECEPTOR_UPGRADES"
msgstr "chemoplast เป็นโครงสร้างเมมเบรนสองชั้นที่มีโปรตีนที่สามารถเปลี่ยนไฮโดรเจนซัลไฟด์น้ำและก๊าซคาร์บอนไดออกไซด์เป็นน้ำตาลกลูโคสในกระบวนการที่เรียกว่า Hydrogen Sulfide Chemosynthesis อัตราการผลิตน้ำตาลกลูโคสที่มีความเข้มข้นของคาร์บอนไดออกไซด์"

#, fuzzy
msgid "WIKI_CHEMOSYNTHESIZING_PROTEINS_EFFECTS"
msgstr "คีโมสังเคราะห์โปรตีน"

#, fuzzy
msgid "WIKI_CHEMOSYNTHESIZING_PROTEINS_INTRO"
msgstr "คีโมสังเคราะห์โปรตีน"

#, fuzzy
msgid "WIKI_CHEMOSYNTHESIZING_PROTEINS_MODIFICATIONS"
msgstr "โปรตีนสังเคราะห์ Chemosynthesizing เป็นกลุ่มโปรตีนขนาดเล็กในไซโทพลาซึมที่สามารถเปลี่ยนไฮโดรเจนซัลไฟด์น้ำและก๊าซคาร์บอนไดออกไซด์เป็นน้ำตาลกลูโคสในกระบวนการที่เรียกว่า Hydrogen Sulfide Chemosynthesis อัตราการผลิตน้ำตาลกลูโคสที่มีความเข้มข้นของคาร์บอนไดออกไซด์ เนื่องจากโปรตีนสังเคราะห์ทางเคมีจะแขวนลอยอยู่ในไซโตพลาสซึมโดยตรงของเหลวที่อยู่รอบ ๆ จึงทำปฏิกิริยาไกลโคไลซิส"

#, fuzzy
msgid "WIKI_CHEMOSYNTHESIZING_PROTEINS_PROCESSES"
msgstr "โปรตีนสังเคราะห์ Chemosynthesizing เป็นกลุ่มโปรตีนขนาดเล็กในไซโทพลาซึมที่สามารถเปลี่ยนไฮโดรเจนซัลไฟด์น้ำและก๊าซคาร์บอนไดออกไซด์เป็นน้ำตาลกลูโคสในกระบวนการที่เรียกว่า Hydrogen Sulfide Chemosynthesis อัตราการผลิตน้ำตาลกลูโคสที่มีความเข้มข้นของคาร์บอนไดออกไซด์ เนื่องจากโปรตีนสังเคราะห์ทางเคมีจะแขวนลอยอยู่ในไซโตพลาสซึมโดยตรงของเหลวที่อยู่รอบ ๆ จึงทำปฏิกิริยาไกลโคไลซิส"

#, fuzzy
msgid "WIKI_CHEMOSYNTHESIZING_PROTEINS_REQUIREMENTS"
msgstr "คีโมสังเคราะห์โปรตีน"

#, fuzzy
msgid "WIKI_CHEMOSYNTHESIZING_PROTEINS_SCIENTIFIC_BACKGROUND"
msgstr "โปรตีนสังเคราะห์ Chemosynthesizing เป็นกลุ่มโปรตีนขนาดเล็กในไซโทพลาซึมที่สามารถเปลี่ยนไฮโดรเจนซัลไฟด์น้ำและก๊าซคาร์บอนไดออกไซด์เป็นน้ำตาลกลูโคสในกระบวนการที่เรียกว่า Hydrogen Sulfide Chemosynthesis อัตราการผลิตน้ำตาลกลูโคสที่มีความเข้มข้นของคาร์บอนไดออกไซด์ เนื่องจากโปรตีนสังเคราะห์ทางเคมีจะแขวนลอยอยู่ในไซโตพลาสซึมโดยตรงของเหลวที่อยู่รอบ ๆ จึงทำปฏิกิริยาไกลโคไลซิส"

#, fuzzy
msgid "WIKI_CHEMOSYNTHESIZING_PROTEINS_STRATEGY"
msgstr "คีโมสังเคราะห์โปรตีน"

#, fuzzy
msgid "WIKI_CHEMOSYNTHESIZING_PROTEINS_UPGRADES"
msgstr "คีโมสังเคราะห์โปรตีน"

#, fuzzy
msgid "WIKI_CHLOROPLAST_EFFECTS"
msgstr "คลอโรพลาสต์เป็นโครงสร้างเมมเบรนสองชั้นที่มีรงควัตถุไวแสงซ้อนกันในถุงเยื่อ เป็นโปรคาริโอตที่ถูกดูดซึมเพื่อใช้โดยโฮสต์ยูคาริโอต เม็ดสีในคลอโรพลาสต์สามารถใช้พลังงานของแสงเพื่อผลิตน้ำตาลกลูโคสจากน้ำและก๊าซคาร์บอนไดออกไซด์ในกระบวนการที่เรียกว่าการสังเคราะห์ด้วยแสง เม็ดสีเหล่านี้เป็นสิ่งที่ให้สีที่โดดเด่น อัตราการผลิตน้ำตาลกลูโคสที่มีความเข้มข้นของคาร์บอนไดออกไซด์และความเข้มของแสง"

#, fuzzy
msgid "WIKI_CHLOROPLAST_INTRO"
msgstr "คลอโรพลาสต์เป็นโครงสร้างเมมเบรนสองชั้นที่มีรงควัตถุไวแสงซ้อนกันในถุงเยื่อ เป็นโปรคาริโอตที่ถูกดูดซึมเพื่อใช้โดยโฮสต์ยูคาริโอต เม็ดสีในคลอโรพลาสต์สามารถใช้พลังงานของแสงเพื่อผลิตน้ำตาลกลูโคสจากน้ำและก๊าซคาร์บอนไดออกไซด์ในกระบวนการที่เรียกว่าการสังเคราะห์ด้วยแสง เม็ดสีเหล่านี้เป็นสิ่งที่ให้สีที่โดดเด่น อัตราการผลิตน้ำตาลกลูโคสที่มีความเข้มข้นของคาร์บอนไดออกไซด์และความเข้มของแสง"

#, fuzzy
msgid "WIKI_CHLOROPLAST_MODIFICATIONS"
msgstr "คลอโรพลาสต์เป็นโครงสร้างเมมเบรนสองชั้นที่มีรงควัตถุไวแสงซ้อนกันในถุงเยื่อ เป็นโปรคาริโอตที่ถูกดูดซึมเพื่อใช้โดยโฮสต์ยูคาริโอต เม็ดสีในคลอโรพลาสต์สามารถใช้พลังงานของแสงเพื่อผลิตน้ำตาลกลูโคสจากน้ำและก๊าซคาร์บอนไดออกไซด์ในกระบวนการที่เรียกว่าการสังเคราะห์ด้วยแสง เม็ดสีเหล่านี้เป็นสิ่งที่ให้สีที่โดดเด่น อัตราการผลิตน้ำตาลกลูโคสที่มีความเข้มข้นของคาร์บอนไดออกไซด์และความเข้มของแสง"

#, fuzzy
msgid "WIKI_CHLOROPLAST_PROCESSES"
msgstr "คลอโรพลาสต์เป็นโครงสร้างเมมเบรนสองชั้นที่มีรงควัตถุไวแสงซ้อนกันในถุงเยื่อ เป็นโปรคาริโอตที่ถูกดูดซึมเพื่อใช้โดยโฮสต์ยูคาริโอต เม็ดสีในคลอโรพลาสต์สามารถใช้พลังงานของแสงเพื่อผลิตน้ำตาลกลูโคสจากน้ำและก๊าซคาร์บอนไดออกไซด์ในกระบวนการที่เรียกว่าการสังเคราะห์ด้วยแสง เม็ดสีเหล่านี้เป็นสิ่งที่ให้สีที่โดดเด่น อัตราการผลิตน้ำตาลกลูโคสที่มีความเข้มข้นของคาร์บอนไดออกไซด์และความเข้มของแสง"

msgid "WIKI_CHLOROPLAST_REQUIREMENTS"
msgstr ""

#, fuzzy
msgid "WIKI_CHLOROPLAST_SCIENTIFIC_BACKGROUND"
msgstr "คลอโรพลาสต์เป็นโครงสร้างเมมเบรนสองชั้นที่มีรงควัตถุไวแสงซ้อนกันในถุงเยื่อ เป็นโปรคาริโอตที่ถูกดูดซึมเพื่อใช้โดยโฮสต์ยูคาริโอต เม็ดสีในคลอโรพลาสต์สามารถใช้พลังงานของแสงเพื่อผลิตน้ำตาลกลูโคสจากน้ำและก๊าซคาร์บอนไดออกไซด์ในกระบวนการที่เรียกว่าการสังเคราะห์ด้วยแสง เม็ดสีเหล่านี้เป็นสิ่งที่ให้สีที่โดดเด่น อัตราการผลิตน้ำตาลกลูโคสที่มีความเข้มข้นของคาร์บอนไดออกไซด์และความเข้มของแสง"

#, fuzzy
msgid "WIKI_CHLOROPLAST_STRATEGY"
msgstr "คลอโรพลาสต์เป็นโครงสร้างเมมเบรนสองชั้นที่มีรงควัตถุไวแสงซ้อนกันในถุงเยื่อ เป็นโปรคาริโอตที่ถูกดูดซึมเพื่อใช้โดยโฮสต์ยูคาริโอต เม็ดสีในคลอโรพลาสต์สามารถใช้พลังงานของแสงเพื่อผลิตน้ำตาลกลูโคสจากน้ำและก๊าซคาร์บอนไดออกไซด์ในกระบวนการที่เรียกว่าการสังเคราะห์ด้วยแสง เม็ดสีเหล่านี้เป็นสิ่งที่ให้สีที่โดดเด่น อัตราการผลิตน้ำตาลกลูโคสที่มีความเข้มข้นของคาร์บอนไดออกไซด์และความเข้มของแสง"

#, fuzzy
msgid "WIKI_CHLOROPLAST_UPGRADES"
msgstr "คลอโรพลาสต์เป็นโครงสร้างเมมเบรนสองชั้นที่มีรงควัตถุไวแสงซ้อนกันในถุงเยื่อ เป็นโปรคาริโอตที่ถูกดูดซึมเพื่อใช้โดยโฮสต์ยูคาริโอต เม็ดสีในคลอโรพลาสต์สามารถใช้พลังงานของแสงเพื่อผลิตน้ำตาลกลูโคสจากน้ำและก๊าซคาร์บอนไดออกไซด์ในกระบวนการที่เรียกว่าการสังเคราะห์ด้วยแสง เม็ดสีเหล่านี้เป็นสิ่งที่ให้สีที่โดดเด่น อัตราการผลิตน้ำตาลกลูโคสที่มีความเข้มข้นของคาร์บอนไดออกไซด์และความเข้มของแสง"

#, fuzzy
msgid "WIKI_CHROMATOPHORE_PHOTOSYNTHESIS_COMMA_GLYCOLYSIS"
msgstr "การสังเคราะห์ออกซิโทซิน"

msgid "WIKI_CILIA_EFFECTS"
msgstr ""

msgid "WIKI_CILIA_INTRO"
msgstr ""

msgid "WIKI_CILIA_MODIFICATIONS"
msgstr ""

#, fuzzy
msgid "WIKI_CILIA_PROCESSES"
msgstr "เปลี่ยน [thrive:compound]glucose[/thrive:compound] เป็น [thrive:compound]atp[/thrive:compound]"

msgid "WIKI_CILIA_REQUIREMENTS"
msgstr ""

msgid "WIKI_CILIA_SCIENTIFIC_BACKGROUND"
msgstr ""

msgid "WIKI_CILIA_STRATEGY"
msgstr ""

msgid "WIKI_CILIA_UPGRADES"
msgstr ""

#, fuzzy
msgid "WIKI_COMPOUNDS_BUTTON"
msgstr "ภายในที่เหนอะหนะของเซลล์ ไซโทพลาสซึมเป็นส่วนผสมพื้นฐานของไอออนโปรตีนและสารอื่น ๆ ที่ละลายในน้ำที่เติมภายในเซลล์ หนึ่งในฟังก์ชั่นที่ทำคือไกลโคไลซิสการเปลี่ยนกลูโคสเป็นพลังงาน ATP สำหรับเซลล์ที่ขาดออร์แกเนลล์เพื่อให้มีการเผาผลาญขั้นสูงมากขึ้นนี่คือสิ่งที่พวกเขาต้องพึ่งพาเพื่อเป็นพลังงาน นอกจากนี้ยังใช้เพื่อเก็บโมเลกุลในเซลล์และเพื่อขยายขนาดของเซลล์"

msgid "WIKI_COMPOUNDS_DEVELOPMENT"
msgstr ""

#, fuzzy
msgid "WIKI_COMPOUNDS_INTRO"
msgstr "ภายในที่เหนอะหนะของเซลล์ ไซโทพลาสซึมเป็นส่วนผสมพื้นฐานของไอออนโปรตีนและสารอื่น ๆ ที่ละลายในน้ำที่เติมภายในเซลล์ หนึ่งในฟังก์ชั่นที่ทำคือไกลโคไลซิสการเปลี่ยนกลูโคสเป็นพลังงาน ATP สำหรับเซลล์ที่ขาดออร์แกเนลล์เพื่อให้มีการเผาผลาญขั้นสูงมากขึ้นนี่คือสิ่งที่พวกเขาต้องพึ่งพาเพื่อเป็นพลังงาน นอกจากนี้ยังใช้เพื่อเก็บโมเลกุลในเซลล์และเพื่อขยายขนาดของเซลล์"

msgid "WIKI_COMPOUNDS_TYPES_OF_COMPOUNDS"
msgstr ""

msgid "WIKI_COMPOUND_SYSTEM_DEVELOPMENT_COMPOUNDS_LIST"
msgstr ""

msgid "WIKI_COMPOUND_SYSTEM_DEVELOPMENT_INTRO"
msgstr ""

msgid "WIKI_COMPOUND_SYSTEM_DEVELOPMENT_MICROBE_STAGE"
msgstr ""

msgid "WIKI_COMPOUND_SYSTEM_DEVELOPMENT_OVERVIEW"
msgstr ""

#, fuzzy
msgid "WIKI_CREATURE_EDITOR_COMMA_TECH_EDITOR"
msgstr "สร้างจุลินทรีย์ฟรี"

#, fuzzy
msgid "WIKI_CYTOPLASM_EFFECTS"
msgstr "ภายในที่เหนอะหนะของเซลล์ ไซโทพลาสซึมเป็นส่วนผสมพื้นฐานของไอออนโปรตีนและสารอื่น ๆ ที่ละลายในน้ำที่เติมภายในเซลล์ หนึ่งในฟังก์ชั่นที่ทำคือไกลโคไลซิสการเปลี่ยนกลูโคสเป็นพลังงาน ATP สำหรับเซลล์ที่ขาดออร์แกเนลล์เพื่อให้มีการเผาผลาญขั้นสูงมากขึ้นนี่คือสิ่งที่พวกเขาต้องพึ่งพาเพื่อเป็นพลังงาน นอกจากนี้ยังใช้เพื่อเก็บโมเลกุลในเซลล์และเพื่อขยายขนาดของเซลล์"

#, fuzzy
msgid "WIKI_CYTOPLASM_INTRO"
msgstr "ภายในที่เหนอะหนะของเซลล์ ไซโทพลาสซึมเป็นส่วนผสมพื้นฐานของไอออนโปรตีนและสารอื่น ๆ ที่ละลายในน้ำที่เติมภายในเซลล์ หนึ่งในฟังก์ชั่นที่ทำคือไกลโคไลซิสการเปลี่ยนกลูโคสเป็นพลังงาน ATP สำหรับเซลล์ที่ขาดออร์แกเนลล์เพื่อให้มีการเผาผลาญขั้นสูงมากขึ้นนี่คือสิ่งที่พวกเขาต้องพึ่งพาเพื่อเป็นพลังงาน นอกจากนี้ยังใช้เพื่อเก็บโมเลกุลในเซลล์และเพื่อขยายขนาดของเซลล์"

#, fuzzy
msgid "WIKI_CYTOPLASM_MODIFICATIONS"
msgstr "ภายในที่เหนอะหนะของเซลล์ ไซโทพลาสซึมเป็นส่วนผสมพื้นฐานของไอออนโปรตีนและสารอื่น ๆ ที่ละลายในน้ำที่เติมภายในเซลล์ หนึ่งในฟังก์ชั่นที่ทำคือไกลโคไลซิสการเปลี่ยนกลูโคสเป็นพลังงาน ATP สำหรับเซลล์ที่ขาดออร์แกเนลล์เพื่อให้มีการเผาผลาญขั้นสูงมากขึ้นนี่คือสิ่งที่พวกเขาต้องพึ่งพาเพื่อเป็นพลังงาน นอกจากนี้ยังใช้เพื่อเก็บโมเลกุลในเซลล์และเพื่อขยายขนาดของเซลล์"

#, fuzzy
msgid "WIKI_CYTOPLASM_PROCESSES"
msgstr "เปลี่ยน [thrive:compound]glucose[/thrive:compound] เป็น [thrive:compound]atp[/thrive:compound]"

msgid "WIKI_CYTOPLASM_REQUIREMENTS"
msgstr ""

msgid "WIKI_CYTOPLASM_SCIENTIFIC_BACKGROUND"
msgstr ""

msgid "WIKI_CYTOPLASM_STRATEGY"
msgstr ""

msgid "WIKI_CYTOPLASM_UPGRADES"
msgstr ""

#, fuzzy
msgid "WIKI_DEVELOPMENT"
msgstr "การเคลื่อนไหว"

#, fuzzy
msgid "WIKI_DEVELOPMENT_INFO_BUTTON"
msgstr "สัตว์นักล่า"

#, fuzzy
msgid "WIKI_DEVELOPMENT_ROOT_INTRO"
msgstr "สัตว์นักล่า"

msgid "WIKI_EDITORS_AND_MUTATIONS_GENERATIONS_AND_EDITOR_SESSIONS"
msgstr ""

#, fuzzy
msgid "WIKI_EDITORS_AND_MUTATIONS_INTRO"
msgstr "ไมโตคอนดริออน"

msgid "WIKI_EDITORS_AND_MUTATIONS_MUTATIONS_AND_MUTATION_POINTS"
msgstr ""

msgid "WIKI_ENVIRONMENTAL_CONDITIONS_ENVIRONMENTAL_GASSES"
msgstr ""

#, fuzzy
msgid "WIKI_ENVIRONMENTAL_CONDITIONS_INTRO"
msgstr "ไมโตคอนดริออน"

#, fuzzy
msgid "WIKI_ENVIRONMENTAL_CONDITIONS_PHYSICAL_CONDITIONS"
msgstr "{0} ประชากรเปลี่ยนแปลงโดย {1} เนื่องจาก: {2}"

msgid "WIKI_ENVIRONMENTAL_CONDITIONS_THE_DAY/NIGHT_CYCLE"
msgstr ""

#, fuzzy
msgid "WIKI_FERROPLAST_EFFECTS"
msgstr "เทอร์โมพลาสต์เป็นโครงสร้างเมมเบรนสองชั้นที่มีเม็ดสีทนความร้อนซ้อนกันในถุงเยื่อ เป็นโปรคาริโอตที่ถูกดูดซึมเพื่อใช้โดยโฮสต์ยูคาริโอต เม็ดสีในเทอร์โมพลาสต์สามารถใช้พลังงานของความแตกต่างของความร้อนในสภาพแวดล้อมเพื่อผลิตน้ำตาลกลูโคสจากน้ำและก๊าซคาร์บอนไดออกไซด์ในกระบวนการที่เรียกว่าการสังเคราะห์ด้วยความร้อน อัตราการผลิตน้ำตาลกลูโคสที่มีความเข้มข้นของคาร์บอนไดออกไซด์และอุณหภูมิ"

#, fuzzy
msgid "WIKI_FERROPLAST_INTRO"
msgstr "เทอร์โมพลาสต์เป็นโครงสร้างเมมเบรนสองชั้นที่มีเม็ดสีทนความร้อนซ้อนกันในถุงเยื่อ เป็นโปรคาริโอตที่ถูกดูดซึมเพื่อใช้โดยโฮสต์ยูคาริโอต เม็ดสีในเทอร์โมพลาสต์สามารถใช้พลังงานของความแตกต่างของความร้อนในสภาพแวดล้อมเพื่อผลิตน้ำตาลกลูโคสจากน้ำและก๊าซคาร์บอนไดออกไซด์ในกระบวนการที่เรียกว่าการสังเคราะห์ด้วยความร้อน อัตราการผลิตน้ำตาลกลูโคสที่มีความเข้มข้นของคาร์บอนไดออกไซด์และอุณหภูมิ"

#, fuzzy
msgid "WIKI_FERROPLAST_MODIFICATIONS"
msgstr "เทอร์โมพลาสต์เป็นโครงสร้างเมมเบรนสองชั้นที่มีเม็ดสีทนความร้อนซ้อนกันในถุงเยื่อ เป็นโปรคาริโอตที่ถูกดูดซึมเพื่อใช้โดยโฮสต์ยูคาริโอต เม็ดสีในเทอร์โมพลาสต์สามารถใช้พลังงานของความแตกต่างของความร้อนในสภาพแวดล้อมเพื่อผลิตน้ำตาลกลูโคสจากน้ำและก๊าซคาร์บอนไดออกไซด์ในกระบวนการที่เรียกว่าการสังเคราะห์ด้วยความร้อน อัตราการผลิตน้ำตาลกลูโคสที่มีความเข้มข้นของคาร์บอนไดออกไซด์และอุณหภูมิ"

#, fuzzy
msgid "WIKI_FERROPLAST_PROCESSES"
msgstr "เทอร์โมพลาสต์เป็นโครงสร้างเมมเบรนสองชั้นที่มีเม็ดสีทนความร้อนซ้อนกันในถุงเยื่อ เป็นโปรคาริโอตที่ถูกดูดซึมเพื่อใช้โดยโฮสต์ยูคาริโอต เม็ดสีในเทอร์โมพลาสต์สามารถใช้พลังงานของความแตกต่างของความร้อนในสภาพแวดล้อมเพื่อผลิตน้ำตาลกลูโคสจากน้ำและก๊าซคาร์บอนไดออกไซด์ในกระบวนการที่เรียกว่าการสังเคราะห์ด้วยความร้อน อัตราการผลิตน้ำตาลกลูโคสที่มีความเข้มข้นของคาร์บอนไดออกไซด์และอุณหภูมิ"

#, fuzzy
msgid "WIKI_FERROPLAST_REQUIREMENTS"
msgstr "พลาสติดตรึงไนโตรเจน"

#, fuzzy
msgid "WIKI_FERROPLAST_SCIENTIFIC_BACKGROUND"
msgstr "เทอร์โมพลาสต์เป็นโครงสร้างเมมเบรนสองชั้นที่มีเม็ดสีทนความร้อนซ้อนกันในถุงเยื่อ เป็นโปรคาริโอตที่ถูกดูดซึมเพื่อใช้โดยโฮสต์ยูคาริโอต เม็ดสีในเทอร์โมพลาสต์สามารถใช้พลังงานของความแตกต่างของความร้อนในสภาพแวดล้อมเพื่อผลิตน้ำตาลกลูโคสจากน้ำและก๊าซคาร์บอนไดออกไซด์ในกระบวนการที่เรียกว่าการสังเคราะห์ด้วยความร้อน อัตราการผลิตน้ำตาลกลูโคสที่มีความเข้มข้นของคาร์บอนไดออกไซด์และอุณหภูมิ"

#, fuzzy
msgid "WIKI_FERROPLAST_STRATEGY"
msgstr "เทอร์โมพลาสต์เป็นโครงสร้างเมมเบรนสองชั้นที่มีเม็ดสีทนความร้อนซ้อนกันในถุงเยื่อ เป็นโปรคาริโอตที่ถูกดูดซึมเพื่อใช้โดยโฮสต์ยูคาริโอต เม็ดสีในเทอร์โมพลาสต์สามารถใช้พลังงานของความแตกต่างของความร้อนในสภาพแวดล้อมเพื่อผลิตน้ำตาลกลูโคสจากน้ำและก๊าซคาร์บอนไดออกไซด์ในกระบวนการที่เรียกว่าการสังเคราะห์ด้วยความร้อน อัตราการผลิตน้ำตาลกลูโคสที่มีความเข้มข้นของคาร์บอนไดออกไซด์และอุณหภูมิ"

#, fuzzy
msgid "WIKI_FERROPLAST_UPGRADES"
msgstr "เทอร์โมพลาสต์เป็นโครงสร้างเมมเบรนสองชั้นที่มีเม็ดสีทนความร้อนซ้อนกันในถุงเยื่อ เป็นโปรคาริโอตที่ถูกดูดซึมเพื่อใช้โดยโฮสต์ยูคาริโอต เม็ดสีในเทอร์โมพลาสต์สามารถใช้พลังงานของความแตกต่างของความร้อนในสภาพแวดล้อมเพื่อผลิตน้ำตาลกลูโคสจากน้ำและก๊าซคาร์บอนไดออกไซด์ในกระบวนการที่เรียกว่าการสังเคราะห์ด้วยความร้อน อัตราการผลิตน้ำตาลกลูโคสที่มีความเข้มข้นของคาร์บอนไดออกไซด์และอุณหภูมิ"

#, fuzzy
msgid "WIKI_FLAGELLUM_EFFECTS"
msgstr "แฟลกเจลลัม (พหูพจน์: แฟลกเจลลา) เป็นกลุ่มเส้นใยโปรตีนคล้ายแส้ที่ยื่นออกมาจากเยื่อหุ้มเซลล์ซึ่งสามารถใช้ ATP เพื่อทำให้เป็นคลื่นและขับเคลื่อนเซลล์ไปในทิศทาง"

#, fuzzy
msgid "WIKI_FLAGELLUM_INTRO"
msgstr "แฟลกเจลลัม (พหูพจน์: แฟลกเจลลา) เป็นกลุ่มเส้นใยโปรตีนคล้ายแส้ที่ยื่นออกมาจากเยื่อหุ้มเซลล์ซึ่งสามารถใช้ ATP เพื่อทำให้เป็นคลื่นและขับเคลื่อนเซลล์ไปในทิศทาง"

#, fuzzy
msgid "WIKI_FLAGELLUM_MODIFICATIONS"
msgstr "แฟลกเจลลัม (พหูพจน์: แฟลกเจลลา) เป็นกลุ่มเส้นใยโปรตีนคล้ายแส้ที่ยื่นออกมาจากเยื่อหุ้มเซลล์ซึ่งสามารถใช้ ATP เพื่อทำให้เป็นคลื่นและขับเคลื่อนเซลล์ไปในทิศทาง"

#, fuzzy
msgid "WIKI_FLAGELLUM_PROCESSES"
msgstr "แฟลกเจลลัม (พหูพจน์: แฟลกเจลลา) เป็นกลุ่มเส้นใยโปรตีนคล้ายแส้ที่ยื่นออกมาจากเยื่อหุ้มเซลล์ซึ่งสามารถใช้ ATP เพื่อทำให้เป็นคลื่นและขับเคลื่อนเซลล์ไปในทิศทาง"

msgid "WIKI_FLAGELLUM_REQUIREMENTS"
msgstr ""

msgid "WIKI_FLAGELLUM_SCIENTIFIC_BACKGROUND"
msgstr ""

msgid "WIKI_FLAGELLUM_STRATEGY"
msgstr ""

msgid "WIKI_FLAGELLUM_UPGRADES"
msgstr ""

#, fuzzy
msgid "WIKI_GLYCOLYSIS_COMMA_ANAEROBIC_NITROGEN_FIXATION"
msgstr "การตรึงไนโตรเจนแบบไม่ใช้ออกซิเจน"

#, fuzzy
msgid "WIKI_HEADING_APPENDICES"
msgstr "Nitrogenase เป็นโปรตีนที่สามารถใช้ก๊าซไนโตรเจนและพลังงานของเซลล์ในรูปแบบของ ATP เพื่อผลิตแอมโมเนียซึ่งเป็นสารอาหารที่สำคัญในการเจริญเติบโตของเซลล์ นี่คือกระบวนการที่เรียกว่าการตรึงไนโตรเจนแบบไม่ใช้ออกซิเจน เนื่องจากไนโตรเจนเนสถูกแขวนอยู่ในไซโทพลาสซึมโดยตรงของเหลวที่อยู่รอบ ๆ จึงทำปฏิกิริยาไกลโคไลซิส"

#, fuzzy
msgid "WIKI_HEADING_BASIC_GAME_MECHANICS"
msgstr "Nitrogenase เป็นโปรตีนที่สามารถใช้ก๊าซไนโตรเจนและพลังงานของเซลล์ในรูปแบบของ ATP เพื่อผลิตแอมโมเนียซึ่งเป็นสารอาหารที่สำคัญในการเจริญเติบโตของเซลล์ นี่คือกระบวนการที่เรียกว่าการตรึงไนโตรเจนแบบไม่ใช้ออกซิเจน เนื่องจากไนโตรเจนเนสถูกแขวนอยู่ในไซโทพลาสซึมโดยตรงของเหลวที่อยู่รอบ ๆ จึงทำปฏิกิริยาไกลโคไลซิส"

msgid "WIKI_HEADING_COMPOUNDS_LIST"
msgstr ""

#, fuzzy
msgid "WIKI_HEADING_COMPOUND_CLOUDS"
msgstr "ไซโทพลาซึม"

#, fuzzy
msgid "WIKI_HEADING_CONCEPT_ART"
msgstr "เคโมพลาสต์"

#, fuzzy
msgid "WIKI_HEADING_CURRENT_DEVELOPMENT"
msgstr "Nitrogenase เป็นโปรตีนที่สามารถใช้ก๊าซไนโตรเจนและพลังงานของเซลล์ในรูปแบบของ ATP เพื่อผลิตแอมโมเนียซึ่งเป็นสารอาหารที่สำคัญในการเจริญเติบโตของเซลล์ นี่คือกระบวนการที่เรียกว่าการตรึงไนโตรเจนแบบไม่ใช้ออกซิเจน เนื่องจากไนโตรเจนเนสถูกแขวนอยู่ในไซโทพลาสซึมโดยตรงของเหลวที่อยู่รอบ ๆ จึงทำปฏิกิริยาไกลโคไลซิส"

msgid "WIKI_HEADING_DEVELOPMENT"
msgstr ""

#, fuzzy
msgid "WIKI_HEADING_EDITOR"
msgstr ""
"มีข้อขัดแย้งกับ {0}\n"
"คุณต้องการลบข้อมูลที่ป้อนออกจาก {1} หรือไม่?"

msgid "WIKI_HEADING_EFFECTS"
msgstr ""

#, fuzzy
msgid "WIKI_HEADING_ENVIRONMENTAL_GASSES"
msgstr "ไนโตรเจน"

#, fuzzy
msgid "WIKI_HEADING_FEATURES"
msgstr "Nitrogenase เป็นโปรตีนที่สามารถใช้ก๊าซไนโตรเจนและพลังงานของเซลล์ในรูปแบบของ ATP เพื่อผลิตแอมโมเนียซึ่งเป็นสารอาหารที่สำคัญในการเจริญเติบโตของเซลล์ นี่คือกระบวนการที่เรียกว่าการตรึงไนโตรเจนแบบไม่ใช้ออกซิเจน เนื่องจากไนโตรเจนเนสถูกแขวนอยู่ในไซโทพลาสซึมโดยตรงของเหลวที่อยู่รอบ ๆ จึงทำปฏิกิริยาไกลโคไลซิส"

msgid "WIKI_HEADING_FOG_OF_WAR"
msgstr ""

#, fuzzy
msgid "WIKI_HEADING_GAMEPLAY"
msgstr "เรียกใช้ auto-evo ระหว่างการเล่นเกม"

#, fuzzy
msgid "WIKI_HEADING_GDD"
msgstr ""
"มีข้อขัดแย้งกับ {0}\n"
"คุณต้องการลบข้อมูลที่ป้อนออกจาก {1} หรือไม่?"

#, fuzzy
msgid "WIKI_HEADING_GENERAL_TIPS"
msgstr "Nitrogenase เป็นโปรตีนที่สามารถใช้ก๊าซไนโตรเจนและพลังงานของเซลล์ในรูปแบบของ ATP เพื่อผลิตแอมโมเนียซึ่งเป็นสารอาหารที่สำคัญในการเจริญเติบโตของเซลล์ นี่คือกระบวนการที่เรียกว่าการตรึงไนโตรเจนแบบไม่ใช้ออกซิเจน เนื่องจากไนโตรเจนเนสถูกแขวนอยู่ในไซโทพลาสซึมโดยตรงของเหลวที่อยู่รอบ ๆ จึงทำปฏิกิริยาไกลโคไลซิส"

msgid "WIKI_HEADING_GENERATIONS_AND_EDITOR_SESSIONS"
msgstr ""

#, fuzzy
msgid "WIKI_HEADING_MICROBE_PARTS"
msgstr "W, A, S, D และเมาส์เพื่อย้าย กด E เพื่อยิง OxyToxy NT หากคุณมีสารพิษแวคิวโอล กด G เพื่อสลับโหมดเขมือบ"

#, fuzzy
msgid "WIKI_HEADING_MICROBE_STAGE"
msgstr "W, A, S, D และเมาส์เพื่อย้าย กด E เพื่อยิง OxyToxy NT หากคุณมีสารพิษแวคิวโอล กด G เพื่อสลับโหมดเขมือบ"

#, fuzzy
msgid "WIKI_HEADING_MICROBE_STAGE_TIPS"
msgstr "W, A, S, D และเมาส์เพื่อย้าย กด E เพื่อยิง OxyToxy NT หากคุณมีสารพิษแวคิวโอล กด G เพื่อสลับโหมดเขมือบ"

msgid "WIKI_HEADING_MODIFICATIONS"
msgstr ""

#, fuzzy
msgid "WIKI_HEADING_MORE_GAME_INFO"
msgstr "W, A, S, D และเมาส์เพื่อย้าย กด E เพื่อยิง OxyToxy NT หากคุณมีสารพิษแวคิวโอล กด G เพื่อสลับโหมดเขมือบ"

msgid "WIKI_HEADING_MUTATIONS_AND_MUTATION_POINTS"
msgstr ""

msgid "WIKI_HEADING_OVERVIEW"
msgstr ""

#, fuzzy
msgid "WIKI_HEADING_PATCHES"
msgstr "Nitrogenase เป็นโปรตีนที่สามารถใช้ก๊าซไนโตรเจนและพลังงานของเซลล์ในรูปแบบของ ATP เพื่อผลิตแอมโมเนียซึ่งเป็นสารอาหารที่สำคัญในการเจริญเติบโตของเซลล์ นี่คือกระบวนการที่เรียกว่าการตรึงไนโตรเจนแบบไม่ใช้ออกซิเจน เนื่องจากไนโตรเจนเนสถูกแขวนอยู่ในไซโทพลาสซึมโดยตรงของเหลวที่อยู่รอบ ๆ จึงทำปฏิกิริยาไกลโคไลซิส"

#, fuzzy
msgid "WIKI_HEADING_PHYSICAL_CONDITIONS"
msgstr "Nitrogenase เป็นโปรตีนที่สามารถใช้ก๊าซไนโตรเจนและพลังงานของเซลล์ในรูปแบบของ ATP เพื่อผลิตแอมโมเนียซึ่งเป็นสารอาหารที่สำคัญในการเจริญเติบโตของเซลล์ นี่คือกระบวนการที่เรียกว่าการตรึงไนโตรเจนแบบไม่ใช้ออกซิเจน เนื่องจากไนโตรเจนเนสถูกแขวนอยู่ในไซโทพลาสซึมโดยตรงของเหลวที่อยู่รอบ ๆ จึงทำปฏิกิริยาไกลโคไลซิส"

msgid "WIKI_HEADING_PROCESSES"
msgstr ""

msgid "WIKI_HEADING_REPRODUCTION_IN_THE_MICROBE_STAGE"
msgstr ""

msgid "WIKI_HEADING_REQUIREMENTS"
msgstr ""

msgid "WIKI_HEADING_SCIENTIFIC_BACKGROUND"
msgstr ""

msgid "WIKI_HEADING_STRATEGY"
msgstr ""

msgid "WIKI_HEADING_THE_DAY/NIGHT_CYCLE"
msgstr ""

msgid "WIKI_HEADING_THE_PATCH_MAP"
msgstr ""

#, fuzzy
msgid "WIKI_HEADING_TRANSITIONS"
msgstr "Nitrogenase เป็นโปรตีนที่สามารถใช้ก๊าซไนโตรเจนและพลังงานของเซลล์ในรูปแบบของ ATP เพื่อผลิตแอมโมเนียซึ่งเป็นสารอาหารที่สำคัญในการเจริญเติบโตของเซลล์ นี่คือกระบวนการที่เรียกว่าการตรึงไนโตรเจนแบบไม่ใช้ออกซิเจน เนื่องจากไนโตรเจนเนสถูกแขวนอยู่ในไซโทพลาสซึมโดยตรงของเหลวที่อยู่รอบ ๆ จึงทำปฏิกิริยาไกลโคไลซิส"

msgid "WIKI_HEADING_TYPES_OF_COMPOUNDS"
msgstr ""

msgid "WIKI_HEADING_UI"
msgstr ""

msgid "WIKI_HEADING_UPGRADES"
msgstr ""

#, fuzzy
msgid "WIKI_HELP_AND_TIPS_BASIC_GAME_MECHANICS"
msgstr "ภายในที่เหนอะหนะของเซลล์ ไซโทพลาสซึมเป็นส่วนผสมพื้นฐานของไอออนโปรตีนและสารอื่น ๆ ที่ละลายในน้ำที่เติมภายในเซลล์ หนึ่งในฟังก์ชั่นที่ทำคือไกลโคไลซิสการเปลี่ยนกลูโคสเป็นพลังงาน ATP สำหรับเซลล์ที่ขาดออร์แกเนลล์เพื่อให้มีการเผาผลาญขั้นสูงมากขึ้นนี่คือสิ่งที่พวกเขาต้องพึ่งพาเพื่อเป็นพลังงาน นอกจากนี้ยังใช้เพื่อเก็บโมเลกุลในเซลล์และเพื่อขยายขนาดของเซลล์"

#, fuzzy
msgid "WIKI_HELP_AND_TIPS_BUTTON"
msgstr "ภายในที่เหนอะหนะของเซลล์ ไซโทพลาสซึมเป็นส่วนผสมพื้นฐานของไอออนโปรตีนและสารอื่น ๆ ที่ละลายในน้ำที่เติมภายในเซลล์ หนึ่งในฟังก์ชั่นที่ทำคือไกลโคไลซิสการเปลี่ยนกลูโคสเป็นพลังงาน ATP สำหรับเซลล์ที่ขาดออร์แกเนลล์เพื่อให้มีการเผาผลาญขั้นสูงมากขึ้นนี่คือสิ่งที่พวกเขาต้องพึ่งพาเพื่อเป็นพลังงาน นอกจากนี้ยังใช้เพื่อเก็บโมเลกุลในเซลล์และเพื่อขยายขนาดของเซลล์"

#, fuzzy
msgid "WIKI_HELP_AND_TIPS_COMPOUND_CLOUDS"
msgstr "ภายในที่เหนอะหนะของเซลล์ ไซโทพลาสซึมเป็นส่วนผสมพื้นฐานของไอออนโปรตีนและสารอื่น ๆ ที่ละลายในน้ำที่เติมภายในเซลล์ หนึ่งในฟังก์ชั่นที่ทำคือไกลโคไลซิสการเปลี่ยนกลูโคสเป็นพลังงาน ATP สำหรับเซลล์ที่ขาดออร์แกเนลล์เพื่อให้มีการเผาผลาญขั้นสูงมากขึ้นนี่คือสิ่งที่พวกเขาต้องพึ่งพาเพื่อเป็นพลังงาน นอกจากนี้ยังใช้เพื่อเก็บโมเลกุลในเซลล์และเพื่อขยายขนาดของเซลล์"

#, fuzzy
msgid "WIKI_HELP_AND_TIPS_GENERAL_TIPS"
msgstr "Thylakoids เป็นกลุ่มของโปรตีนและเก็บวัตถุที่ไวแสง เม็ดสีสามารถใช้พลังงานของแสงเพื่อผลิตน้ำตาลกลูโคสจากน้ำและก๊าซคาร์บอนไดออกไซด์ในกระบวนการที่เรียกว่าการสังเคราะห์ด้วยแสง เม็ดสีเหล่านี้เป็นสิ่งที่ทำให้พวกเขามีสีที่โดดเด่น อัตราการผลิตน้ำตาลกลูโคสที่มีความเข้มข้นของคาร์บอนไดออกไซด์และความเข้มของแสง เนื่องจาก thylakoids ถูกแขวนอยู่ในไซโตพลาสซึมโดยตรงของเหลวที่อยู่รอบ ๆ จึงทำปฏิกิริยาไกลโคไลซิส"

#, fuzzy
msgid "WIKI_HELP_AND_TIPS_INTRO"
msgstr "Thylakoids เป็นกลุ่มของโปรตีนและเก็บวัตถุที่ไวแสง เม็ดสีสามารถใช้พลังงานของแสงเพื่อผลิตน้ำตาลกลูโคสจากน้ำและก๊าซคาร์บอนไดออกไซด์ในกระบวนการที่เรียกว่าการสังเคราะห์ด้วยแสง เม็ดสีเหล่านี้เป็นสิ่งที่ทำให้พวกเขามีสีที่โดดเด่น อัตราการผลิตน้ำตาลกลูโคสที่มีความเข้มข้นของคาร์บอนไดออกไซด์และความเข้มของแสง เนื่องจาก thylakoids ถูกแขวนอยู่ในไซโตพลาสซึมโดยตรงของเหลวที่อยู่รอบ ๆ จึงทำปฏิกิริยาไกลโคไลซิส"

#, fuzzy
msgid "WIKI_HELP_AND_TIPS_MICROBE_PARTS"
msgstr "Thylakoids เป็นกลุ่มของโปรตีนและเก็บวัตถุที่ไวแสง เม็ดสีสามารถใช้พลังงานของแสงเพื่อผลิตน้ำตาลกลูโคสจากน้ำและก๊าซคาร์บอนไดออกไซด์ในกระบวนการที่เรียกว่าการสังเคราะห์ด้วยแสง เม็ดสีเหล่านี้เป็นสิ่งที่ทำให้พวกเขามีสีที่โดดเด่น อัตราการผลิตน้ำตาลกลูโคสที่มีความเข้มข้นของคาร์บอนไดออกไซด์และความเข้มของแสง เนื่องจาก thylakoids ถูกแขวนอยู่ในไซโตพลาสซึมโดยตรงของเหลวที่อยู่รอบ ๆ จึงทำปฏิกิริยาไกลโคไลซิส"

#, fuzzy
msgid "WIKI_HELP_AND_TIPS_MICROBE_STAGE_TIPS"
msgstr "W, A, S, D และเมาส์เพื่อย้าย กด E เพื่อยิง OxyToxy NT หากคุณมีสารพิษแวคิวโอล กด G เพื่อสลับโหมดเขมือบ"

#, fuzzy
msgid "WIKI_HELP_AND_TIPS_MORE_GAME_INFO"
msgstr "Thylakoids เป็นกลุ่มของโปรตีนและเก็บวัตถุที่ไวแสง เม็ดสีสามารถใช้พลังงานของแสงเพื่อผลิตน้ำตาลกลูโคสจากน้ำและก๊าซคาร์บอนไดออกไซด์ในกระบวนการที่เรียกว่าการสังเคราะห์ด้วยแสง เม็ดสีเหล่านี้เป็นสิ่งที่ทำให้พวกเขามีสีที่โดดเด่น อัตราการผลิตน้ำตาลกลูโคสที่มีความเข้มข้นของคาร์บอนไดออกไซด์และความเข้มของแสง เนื่องจาก thylakoids ถูกแขวนอยู่ในไซโตพลาสซึมโดยตรงของเหลวที่อยู่รอบ ๆ จึงทำปฏิกิริยาไกลโคไลซิส"

#, fuzzy
msgid "WIKI_HYDROGENASE_EFFECTS"
msgstr "Nitrogenase เป็นโปรตีนที่สามารถใช้ก๊าซไนโตรเจนและพลังงานของเซลล์ในรูปแบบของ ATP เพื่อผลิตแอมโมเนียซึ่งเป็นสารอาหารที่สำคัญในการเจริญเติบโตของเซลล์ นี่คือกระบวนการที่เรียกว่าการตรึงไนโตรเจนแบบไม่ใช้ออกซิเจน เนื่องจากไนโตรเจนเนสถูกแขวนอยู่ในไซโทพลาสซึมโดยตรงของเหลวที่อยู่รอบ ๆ จึงทำปฏิกิริยาไกลโคไลซิส"

#, fuzzy
msgid "WIKI_HYDROGENASE_INTRO"
msgstr "Nitrogenase เป็นโปรตีนที่สามารถใช้ก๊าซไนโตรเจนและพลังงานของเซลล์ในรูปแบบของ ATP เพื่อผลิตแอมโมเนียซึ่งเป็นสารอาหารที่สำคัญในการเจริญเติบโตของเซลล์ นี่คือกระบวนการที่เรียกว่าการตรึงไนโตรเจนแบบไม่ใช้ออกซิเจน เนื่องจากไนโตรเจนเนสถูกแขวนอยู่ในไซโทพลาสซึมโดยตรงของเหลวที่อยู่รอบ ๆ จึงทำปฏิกิริยาไกลโคไลซิส"

#, fuzzy
msgid "WIKI_HYDROGENASE_MODIFICATIONS"
msgstr "Nitrogenase เป็นโปรตีนที่สามารถใช้ก๊าซไนโตรเจนและพลังงานของเซลล์ในรูปแบบของ ATP เพื่อผลิตแอมโมเนียซึ่งเป็นสารอาหารที่สำคัญในการเจริญเติบโตของเซลล์ นี่คือกระบวนการที่เรียกว่าการตรึงไนโตรเจนแบบไม่ใช้ออกซิเจน เนื่องจากไนโตรเจนเนสถูกแขวนอยู่ในไซโทพลาสซึมโดยตรงของเหลวที่อยู่รอบ ๆ จึงทำปฏิกิริยาไกลโคไลซิส"

#, fuzzy
msgid "WIKI_HYDROGENASE_PROCESSES"
msgstr "Nitrogenase เป็นโปรตีนที่สามารถใช้ก๊าซไนโตรเจนและพลังงานของเซลล์ในรูปแบบของ ATP เพื่อผลิตแอมโมเนียซึ่งเป็นสารอาหารที่สำคัญในการเจริญเติบโตของเซลล์ นี่คือกระบวนการที่เรียกว่าการตรึงไนโตรเจนแบบไม่ใช้ออกซิเจน เนื่องจากไนโตรเจนเนสถูกแขวนอยู่ในไซโทพลาสซึมโดยตรงของเหลวที่อยู่รอบ ๆ จึงทำปฏิกิริยาไกลโคไลซิส"

#, fuzzy
msgid "WIKI_HYDROGENASE_REQUIREMENTS"
msgstr "เทอร์โมพลาสต์เป็นโครงสร้างเมมเบรนสองชั้นที่มีเม็ดสีทนความร้อนซ้อนกันในถุงเยื่อ เป็นโปรคาริโอตที่ถูกดูดซึมเพื่อใช้โดยโฮสต์ยูคาริโอต เม็ดสีในเทอร์โมพลาสต์สามารถใช้พลังงานของความแตกต่างของความร้อนในสภาพแวดล้อมเพื่อผลิตน้ำตาลกลูโคสจากน้ำและก๊าซคาร์บอนไดออกไซด์ในกระบวนการที่เรียกว่าการสังเคราะห์ด้วยความร้อน อัตราการผลิตน้ำตาลกลูโคสที่มีความเข้มข้นของคาร์บอนไดออกไซด์และอุณหภูมิ"

#, fuzzy
msgid "WIKI_HYDROGENASE_SCIENTIFIC_BACKGROUND"
msgstr "Nitrogenase เป็นโปรตีนที่สามารถใช้ก๊าซไนโตรเจนและพลังงานของเซลล์ในรูปแบบของ ATP เพื่อผลิตแอมโมเนียซึ่งเป็นสารอาหารที่สำคัญในการเจริญเติบโตของเซลล์ นี่คือกระบวนการที่เรียกว่าการตรึงไนโตรเจนแบบไม่ใช้ออกซิเจน เนื่องจากไนโตรเจนเนสถูกแขวนอยู่ในไซโทพลาสซึมโดยตรงของเหลวที่อยู่รอบ ๆ จึงทำปฏิกิริยาไกลโคไลซิส"

#, fuzzy
msgid "WIKI_HYDROGENASE_STRATEGY"
msgstr "Nitrogenase เป็นโปรตีนที่สามารถใช้ก๊าซไนโตรเจนและพลังงานของเซลล์ในรูปแบบของ ATP เพื่อผลิตแอมโมเนียซึ่งเป็นสารอาหารที่สำคัญในการเจริญเติบโตของเซลล์ นี่คือกระบวนการที่เรียกว่าการตรึงไนโตรเจนแบบไม่ใช้ออกซิเจน เนื่องจากไนโตรเจนเนสถูกแขวนอยู่ในไซโทพลาสซึมโดยตรงของเหลวที่อยู่รอบ ๆ จึงทำปฏิกิริยาไกลโคไลซิส"

#, fuzzy
msgid "WIKI_HYDROGENASE_UPGRADES"
msgstr "Nitrogenase เป็นโปรตีนที่สามารถใช้ก๊าซไนโตรเจนและพลังงานของเซลล์ในรูปแบบของ ATP เพื่อผลิตแอมโมเนียซึ่งเป็นสารอาหารที่สำคัญในการเจริญเติบโตของเซลล์ นี่คือกระบวนการที่เรียกว่าการตรึงไนโตรเจนแบบไม่ใช้ออกซิเจน เนื่องจากไนโตรเจนเนสถูกแขวนอยู่ในไซโทพลาสซึมโดยตรงของเหลวที่อยู่รอบ ๆ จึงทำปฏิกิริยาไกลโคไลซิส"

#, fuzzy
msgid "WIKI_HYDROGENOSOME_EFFECTS"
msgstr "Nitrogenase เป็นโปรตีนที่สามารถใช้ก๊าซไนโตรเจนและพลังงานของเซลล์ในรูปแบบของ ATP เพื่อผลิตแอมโมเนียซึ่งเป็นสารอาหารที่สำคัญในการเจริญเติบโตของเซลล์ นี่คือกระบวนการที่เรียกว่าการตรึงไนโตรเจนแบบไม่ใช้ออกซิเจน เนื่องจากไนโตรเจนเนสถูกแขวนอยู่ในไซโทพลาสซึมโดยตรงของเหลวที่อยู่รอบ ๆ จึงทำปฏิกิริยาไกลโคไลซิส"

#, fuzzy
msgid "WIKI_HYDROGENOSOME_INTRO"
msgstr "Nitrogenase เป็นโปรตีนที่สามารถใช้ก๊าซไนโตรเจนและพลังงานของเซลล์ในรูปแบบของ ATP เพื่อผลิตแอมโมเนียซึ่งเป็นสารอาหารที่สำคัญในการเจริญเติบโตของเซลล์ นี่คือกระบวนการที่เรียกว่าการตรึงไนโตรเจนแบบไม่ใช้ออกซิเจน เนื่องจากไนโตรเจนเนสถูกแขวนอยู่ในไซโทพลาสซึมโดยตรงของเหลวที่อยู่รอบ ๆ จึงทำปฏิกิริยาไกลโคไลซิส"

#, fuzzy
msgid "WIKI_HYDROGENOSOME_MODIFICATIONS"
msgstr "Nitrogenase เป็นโปรตีนที่สามารถใช้ก๊าซไนโตรเจนและพลังงานของเซลล์ในรูปแบบของ ATP เพื่อผลิตแอมโมเนียซึ่งเป็นสารอาหารที่สำคัญในการเจริญเติบโตของเซลล์ นี่คือกระบวนการที่เรียกว่าการตรึงไนโตรเจนแบบไม่ใช้ออกซิเจน เนื่องจากไนโตรเจนเนสถูกแขวนอยู่ในไซโทพลาสซึมโดยตรงของเหลวที่อยู่รอบ ๆ จึงทำปฏิกิริยาไกลโคไลซิส"

#, fuzzy
msgid "WIKI_HYDROGENOSOME_PROCESSES"
msgstr "Nitrogenase เป็นโปรตีนที่สามารถใช้ก๊าซไนโตรเจนและพลังงานของเซลล์ในรูปแบบของ ATP เพื่อผลิตแอมโมเนียซึ่งเป็นสารอาหารที่สำคัญในการเจริญเติบโตของเซลล์ นี่คือกระบวนการที่เรียกว่าการตรึงไนโตรเจนแบบไม่ใช้ออกซิเจน เนื่องจากไนโตรเจนเนสถูกแขวนอยู่ในไซโทพลาสซึมโดยตรงของเหลวที่อยู่รอบ ๆ จึงทำปฏิกิริยาไกลโคไลซิส"

#, fuzzy
msgid "WIKI_HYDROGENOSOME_REQUIREMENTS"
msgstr "เทอร์โมพลาสต์เป็นโครงสร้างเมมเบรนสองชั้นที่มีเม็ดสีทนความร้อนซ้อนกันในถุงเยื่อ เป็นโปรคาริโอตที่ถูกดูดซึมเพื่อใช้โดยโฮสต์ยูคาริโอต เม็ดสีในเทอร์โมพลาสต์สามารถใช้พลังงานของความแตกต่างของความร้อนในสภาพแวดล้อมเพื่อผลิตน้ำตาลกลูโคสจากน้ำและก๊าซคาร์บอนไดออกไซด์ในกระบวนการที่เรียกว่าการสังเคราะห์ด้วยความร้อน อัตราการผลิตน้ำตาลกลูโคสที่มีความเข้มข้นของคาร์บอนไดออกไซด์และอุณหภูมิ"

#, fuzzy
msgid "WIKI_HYDROGENOSOME_SCIENTIFIC_BACKGROUND"
msgstr "Nitrogenase เป็นโปรตีนที่สามารถใช้ก๊าซไนโตรเจนและพลังงานของเซลล์ในรูปแบบของ ATP เพื่อผลิตแอมโมเนียซึ่งเป็นสารอาหารที่สำคัญในการเจริญเติบโตของเซลล์ นี่คือกระบวนการที่เรียกว่าการตรึงไนโตรเจนแบบไม่ใช้ออกซิเจน เนื่องจากไนโตรเจนเนสถูกแขวนอยู่ในไซโทพลาสซึมโดยตรงของเหลวที่อยู่รอบ ๆ จึงทำปฏิกิริยาไกลโคไลซิส"

#, fuzzy
msgid "WIKI_HYDROGENOSOME_STRATEGY"
msgstr "Nitrogenase เป็นโปรตีนที่สามารถใช้ก๊าซไนโตรเจนและพลังงานของเซลล์ในรูปแบบของ ATP เพื่อผลิตแอมโมเนียซึ่งเป็นสารอาหารที่สำคัญในการเจริญเติบโตของเซลล์ นี่คือกระบวนการที่เรียกว่าการตรึงไนโตรเจนแบบไม่ใช้ออกซิเจน เนื่องจากไนโตรเจนเนสถูกแขวนอยู่ในไซโทพลาสซึมโดยตรงของเหลวที่อยู่รอบ ๆ จึงทำปฏิกิริยาไกลโคไลซิส"

#, fuzzy
msgid "WIKI_HYDROGENOSOME_UPGRADES"
msgstr "Nitrogenase เป็นโปรตีนที่สามารถใช้ก๊าซไนโตรเจนและพลังงานของเซลล์ในรูปแบบของ ATP เพื่อผลิตแอมโมเนียซึ่งเป็นสารอาหารที่สำคัญในการเจริญเติบโตของเซลล์ นี่คือกระบวนการที่เรียกว่าการตรึงไนโตรเจนแบบไม่ใช้ออกซิเจน เนื่องจากไนโตรเจนเนสถูกแขวนอยู่ในไซโทพลาสซึมโดยตรงของเหลวที่อยู่รอบ ๆ จึงทำปฏิกิริยาไกลโคไลซิส"

#, fuzzy
msgid "WIKI_INDUSTRIAL_STAGE_CURRENT_DEVELOPMENT"
msgstr "Nitrogenase เป็นโปรตีนที่สามารถใช้ก๊าซไนโตรเจนและพลังงานของเซลล์ในรูปแบบของ ATP เพื่อผลิตแอมโมเนียซึ่งเป็นสารอาหารที่สำคัญในการเจริญเติบโตของเซลล์ นี่คือกระบวนการที่เรียกว่าการตรึงไนโตรเจนแบบไม่ใช้ออกซิเจน เนื่องจากไนโตรเจนเนสถูกแขวนอยู่ในไซโทพลาสซึมโดยตรงของเหลวที่อยู่รอบ ๆ จึงทำปฏิกิริยาไกลโคไลซิส"

#, fuzzy
msgid "WIKI_INDUSTRIAL_STAGE_FEATURES"
msgstr "Nitrogenase เป็นโปรตีนที่สามารถใช้ก๊าซไนโตรเจนและพลังงานของเซลล์ในรูปแบบของ ATP เพื่อผลิตแอมโมเนียซึ่งเป็นสารอาหารที่สำคัญในการเจริญเติบโตของเซลล์ นี่คือกระบวนการที่เรียกว่าการตรึงไนโตรเจนแบบไม่ใช้ออกซิเจน เนื่องจากไนโตรเจนเนสถูกแขวนอยู่ในไซโทพลาสซึมโดยตรงของเหลวที่อยู่รอบ ๆ จึงทำปฏิกิริยาไกลโคไลซิส"

#, fuzzy
msgid "WIKI_INDUSTRIAL_STAGE_INTRO"
msgstr ""
"มีข้อขัดแย้งกับ {0}\n"
"คุณต้องการลบข้อมูลที่ป้อนออกจาก {1} หรือไม่?"

msgid "WIKI_INDUSTRIAL_STAGE_OVERVIEW"
msgstr ""

#, fuzzy
msgid "WIKI_INDUSTRIAL_STAGE_TRANSITIONS"
msgstr "{0} ประชากรเปลี่ยนแปลงโดย {1} เนื่องจาก: {2}"

#, fuzzy
msgid "WIKI_INDUSTRIAL_STAGE_UI"
msgstr ""
"มีข้อขัดแย้งกับ {0}\n"
"คุณต้องการลบข้อมูลที่ป้อนออกจาก {1} หรือไม่?"

msgid "WIKI_INJECTISOME_PILUS"
msgstr ""

msgid "WIKI_LYSOSOME_EFFECTS"
msgstr ""

#, fuzzy
msgid "WIKI_LYSOSOME_INTRO"
msgstr "เมตาโบโลโซมเป็นกลุ่มของโปรตีนที่ห่อหุ้มด้วยเปลือกโปรตีน พวกเขาสามารถเปลี่ยนกลูโคสเป็น ATP ในอัตราที่สูงกว่าที่ทำได้ในไซโตพลาสซึมในกระบวนการที่เรียกว่า Aerobic Respiration อย่างไรก็ตามมันต้องการออกซิเจนในการทำงานและระดับออกซิเจนในสิ่งแวดล้อมที่ต่ำลงจะทำให้อัตราการผลิต ATP ช้าลง เนื่องจากเมตาโบโซมถูกแขวนไว้ในไซโทพลาสซึมโดยตรงของเหลวที่อยู่รอบ ๆ จึงทำปฏิกิริยาไกลโคไลซิส"

#, fuzzy
msgid "WIKI_LYSOSOME_MODIFICATIONS"
msgstr "เมตาโบโลโซมเป็นกลุ่มของโปรตีนที่ห่อหุ้มด้วยเปลือกโปรตีน พวกเขาสามารถเปลี่ยนกลูโคสเป็น ATP ในอัตราที่สูงกว่าที่ทำได้ในไซโตพลาสซึมในกระบวนการที่เรียกว่า Aerobic Respiration อย่างไรก็ตามมันต้องการออกซิเจนในการทำงานและระดับออกซิเจนในสิ่งแวดล้อมที่ต่ำลงจะทำให้อัตราการผลิต ATP ช้าลง เนื่องจากเมตาโบโซมถูกแขวนไว้ในไซโทพลาสซึมโดยตรงของเหลวที่อยู่รอบ ๆ จึงทำปฏิกิริยาไกลโคไลซิส"

#, fuzzy
msgid "WIKI_LYSOSOME_PROCESSES"
msgstr "เมตาโบโลโซมเป็นกลุ่มของโปรตีนที่ห่อหุ้มด้วยเปลือกโปรตีน พวกเขาสามารถเปลี่ยนกลูโคสเป็น ATP ในอัตราที่สูงกว่าที่ทำได้ในไซโตพลาสซึมในกระบวนการที่เรียกว่า Aerobic Respiration อย่างไรก็ตามมันต้องการออกซิเจนในการทำงานและระดับออกซิเจนในสิ่งแวดล้อมที่ต่ำลงจะทำให้อัตราการผลิต ATP ช้าลง เนื่องจากเมตาโบโซมถูกแขวนไว้ในไซโทพลาสซึมโดยตรงของเหลวที่อยู่รอบ ๆ จึงทำปฏิกิริยาไกลโคไลซิส"

msgid "WIKI_LYSOSOME_REQUIREMENTS"
msgstr ""

msgid "WIKI_LYSOSOME_SCIENTIFIC_BACKGROUND"
msgstr ""

msgid "WIKI_LYSOSOME_STRATEGY"
msgstr ""

msgid "WIKI_LYSOSOME_UPGRADES"
msgstr ""

#, fuzzy
msgid "WIKI_MACROSCOPIC_STAGE_CONCEPT_ART"
msgstr "วางออร์แกเนลล์"

#, fuzzy
msgid "WIKI_MACROSCOPIC_STAGE_CURRENT_DEVELOPMENT"
msgstr "Nitrogenase เป็นโปรตีนที่สามารถใช้ก๊าซไนโตรเจนและพลังงานของเซลล์ในรูปแบบของ ATP เพื่อผลิตแอมโมเนียซึ่งเป็นสารอาหารที่สำคัญในการเจริญเติบโตของเซลล์ นี่คือกระบวนการที่เรียกว่าการตรึงไนโตรเจนแบบไม่ใช้ออกซิเจน เนื่องจากไนโตรเจนเนสถูกแขวนอยู่ในไซโทพลาสซึมโดยตรงของเหลวที่อยู่รอบ ๆ จึงทำปฏิกิริยาไกลโคไลซิส"

#, fuzzy
msgid "WIKI_MACROSCOPIC_STAGE_FEATURES"
msgstr "นิวเคลียส"

#, fuzzy
msgid "WIKI_MACROSCOPIC_STAGE_INTRO"
msgstr "Nitrogenase เป็นโปรตีนที่สามารถใช้ก๊าซไนโตรเจนและพลังงานของเซลล์ในรูปแบบของ ATP เพื่อผลิตแอมโมเนียซึ่งเป็นสารอาหารที่สำคัญในการเจริญเติบโตของเซลล์ นี่คือกระบวนการที่เรียกว่าการตรึงไนโตรเจนแบบไม่ใช้ออกซิเจน เนื่องจากไนโตรเจนเนสถูกแขวนอยู่ในไซโทพลาสซึมโดยตรงของเหลวที่อยู่รอบ ๆ จึงทำปฏิกิริยาไกลโคไลซิส"

#, fuzzy
msgid "WIKI_MACROSCOPIC_STAGE_OVERVIEW"
msgstr "W, A, S, D และเมาส์เพื่อย้าย กด E เพื่อยิง OxyToxy NT หากคุณมีสารพิษแวคิวโอล กด G เพื่อสลับโหมดเขมือบ"

#, fuzzy
msgid "WIKI_MACROSCOPIC_STAGE_TRANSITIONS"
msgstr "ไนโตรเจน"

#, fuzzy
msgid "WIKI_MACROSCOPIC_STAGE_UI"
msgstr "W, A, S, D และเมาส์เพื่อย้าย กด E เพื่อยิง OxyToxy NT หากคุณมีสารพิษแวคิวโอล กด G เพื่อสลับโหมดเขมือบ"

#, fuzzy
msgid "WIKI_MECHANICS"
msgstr "วางออร์แกเนลล์"

#, fuzzy
msgid "WIKI_MECHANICS_ROOT_INTRO"
msgstr "สัตว์นักล่า"

#, fuzzy
msgid "WIKI_MELANOSOME_EFFECTS"
msgstr "เมตาโบโลโซมเป็นกลุ่มของโปรตีนที่ห่อหุ้มด้วยเปลือกโปรตีน พวกเขาสามารถเปลี่ยนกลูโคสเป็น ATP ในอัตราที่สูงกว่าที่ทำได้ในไซโตพลาสซึมในกระบวนการที่เรียกว่า Aerobic Respiration อย่างไรก็ตามมันต้องการออกซิเจนในการทำงานและระดับออกซิเจนในสิ่งแวดล้อมที่ต่ำลงจะทำให้อัตราการผลิต ATP ช้าลง เนื่องจากเมตาโบโซมถูกแขวนไว้ในไซโทพลาสซึมโดยตรงของเหลวที่อยู่รอบ ๆ จึงทำปฏิกิริยาไกลโคไลซิส"

#, fuzzy
msgid "WIKI_MELANOSOME_INTRO"
msgstr "เมตาโบโลโซมเป็นกลุ่มของโปรตีนที่ห่อหุ้มด้วยเปลือกโปรตีน พวกเขาสามารถเปลี่ยนกลูโคสเป็น ATP ในอัตราที่สูงกว่าที่ทำได้ในไซโตพลาสซึมในกระบวนการที่เรียกว่า Aerobic Respiration อย่างไรก็ตามมันต้องการออกซิเจนในการทำงานและระดับออกซิเจนในสิ่งแวดล้อมที่ต่ำลงจะทำให้อัตราการผลิต ATP ช้าลง เนื่องจากเมตาโบโซมถูกแขวนไว้ในไซโทพลาสซึมโดยตรงของเหลวที่อยู่รอบ ๆ จึงทำปฏิกิริยาไกลโคไลซิส"

#, fuzzy
msgid "WIKI_MELANOSOME_MODIFICATIONS"
msgstr "เมตาโบโลโซมเป็นกลุ่มของโปรตีนที่ห่อหุ้มด้วยเปลือกโปรตีน พวกเขาสามารถเปลี่ยนกลูโคสเป็น ATP ในอัตราที่สูงกว่าที่ทำได้ในไซโตพลาสซึมในกระบวนการที่เรียกว่า Aerobic Respiration อย่างไรก็ตามมันต้องการออกซิเจนในการทำงานและระดับออกซิเจนในสิ่งแวดล้อมที่ต่ำลงจะทำให้อัตราการผลิต ATP ช้าลง เนื่องจากเมตาโบโซมถูกแขวนไว้ในไซโทพลาสซึมโดยตรงของเหลวที่อยู่รอบ ๆ จึงทำปฏิกิริยาไกลโคไลซิส"

#, fuzzy
msgid "WIKI_MELANOSOME_PROCESSES"
msgstr "เมตาโบโลโซมเป็นกลุ่มของโปรตีนที่ห่อหุ้มด้วยเปลือกโปรตีน พวกเขาสามารถเปลี่ยนกลูโคสเป็น ATP ในอัตราที่สูงกว่าที่ทำได้ในไซโตพลาสซึมในกระบวนการที่เรียกว่า Aerobic Respiration อย่างไรก็ตามมันต้องการออกซิเจนในการทำงานและระดับออกซิเจนในสิ่งแวดล้อมที่ต่ำลงจะทำให้อัตราการผลิต ATP ช้าลง เนื่องจากเมตาโบโซมถูกแขวนไว้ในไซโทพลาสซึมโดยตรงของเหลวที่อยู่รอบ ๆ จึงทำปฏิกิริยาไกลโคไลซิส"

#, fuzzy
msgid "WIKI_MELANOSOME_REQUIREMENTS"
msgstr "เมตาโบโลโซมเป็นกลุ่มของโปรตีนที่ห่อหุ้มด้วยเปลือกโปรตีน พวกเขาสามารถเปลี่ยนกลูโคสเป็น ATP ในอัตราที่สูงกว่าที่ทำได้ในไซโตพลาสซึมในกระบวนการที่เรียกว่า Aerobic Respiration อย่างไรก็ตามมันต้องการออกซิเจนในการทำงานและระดับออกซิเจนในสิ่งแวดล้อมที่ต่ำลงจะทำให้อัตราการผลิต ATP ช้าลง เนื่องจากเมตาโบโซมถูกแขวนไว้ในไซโทพลาสซึมโดยตรงของเหลวที่อยู่รอบ ๆ จึงทำปฏิกิริยาไกลโคไลซิส"

#, fuzzy
msgid "WIKI_MELANOSOME_SCIENTIFIC_BACKGROUND"
msgstr "เมตาโบโลโซมเป็นกลุ่มของโปรตีนที่ห่อหุ้มด้วยเปลือกโปรตีน พวกเขาสามารถเปลี่ยนกลูโคสเป็น ATP ในอัตราที่สูงกว่าที่ทำได้ในไซโตพลาสซึมในกระบวนการที่เรียกว่า Aerobic Respiration อย่างไรก็ตามมันต้องการออกซิเจนในการทำงานและระดับออกซิเจนในสิ่งแวดล้อมที่ต่ำลงจะทำให้อัตราการผลิต ATP ช้าลง เนื่องจากเมตาโบโซมถูกแขวนไว้ในไซโทพลาสซึมโดยตรงของเหลวที่อยู่รอบ ๆ จึงทำปฏิกิริยาไกลโคไลซิส"

#, fuzzy
msgid "WIKI_MELANOSOME_STRATEGY"
msgstr "เมตาโบโลโซมเป็นกลุ่มของโปรตีนที่ห่อหุ้มด้วยเปลือกโปรตีน พวกเขาสามารถเปลี่ยนกลูโคสเป็น ATP ในอัตราที่สูงกว่าที่ทำได้ในไซโตพลาสซึมในกระบวนการที่เรียกว่า Aerobic Respiration อย่างไรก็ตามมันต้องการออกซิเจนในการทำงานและระดับออกซิเจนในสิ่งแวดล้อมที่ต่ำลงจะทำให้อัตราการผลิต ATP ช้าลง เนื่องจากเมตาโบโซมถูกแขวนไว้ในไซโทพลาสซึมโดยตรงของเหลวที่อยู่รอบ ๆ จึงทำปฏิกิริยาไกลโคไลซิส"

#, fuzzy
msgid "WIKI_MELANOSOME_UPGRADES"
msgstr "เมตาโบโลโซมเป็นกลุ่มของโปรตีนที่ห่อหุ้มด้วยเปลือกโปรตีน พวกเขาสามารถเปลี่ยนกลูโคสเป็น ATP ในอัตราที่สูงกว่าที่ทำได้ในไซโตพลาสซึมในกระบวนการที่เรียกว่า Aerobic Respiration อย่างไรก็ตามมันต้องการออกซิเจนในการทำงานและระดับออกซิเจนในสิ่งแวดล้อมที่ต่ำลงจะทำให้อัตราการผลิต ATP ช้าลง เนื่องจากเมตาโบโซมถูกแขวนไว้ในไซโทพลาสซึมโดยตรงของเหลวที่อยู่รอบ ๆ จึงทำปฏิกิริยาไกลโคไลซิส"

#, fuzzy
msgid "WIKI_METABOLOSOMES_EFFECTS"
msgstr "เมตาโบโลโซมเป็นกลุ่มของโปรตีนที่ห่อหุ้มด้วยเปลือกโปรตีน พวกเขาสามารถเปลี่ยนกลูโคสเป็น ATP ในอัตราที่สูงกว่าที่ทำได้ในไซโตพลาสซึมในกระบวนการที่เรียกว่า Aerobic Respiration อย่างไรก็ตามมันต้องการออกซิเจนในการทำงานและระดับออกซิเจนในสิ่งแวดล้อมที่ต่ำลงจะทำให้อัตราการผลิต ATP ช้าลง เนื่องจากเมตาโบโซมถูกแขวนไว้ในไซโทพลาสซึมโดยตรงของเหลวที่อยู่รอบ ๆ จึงทำปฏิกิริยาไกลโคไลซิส"

#, fuzzy
msgid "WIKI_METABOLOSOMES_INTRO"
msgstr "เมตาโบโลโซม"

#, fuzzy
msgid "WIKI_METABOLOSOMES_MODIFICATIONS"
msgstr "เมตาโบโลโซมเป็นกลุ่มของโปรตีนที่ห่อหุ้มด้วยเปลือกโปรตีน พวกเขาสามารถเปลี่ยนกลูโคสเป็น ATP ในอัตราที่สูงกว่าที่ทำได้ในไซโตพลาสซึมในกระบวนการที่เรียกว่า Aerobic Respiration อย่างไรก็ตามมันต้องการออกซิเจนในการทำงานและระดับออกซิเจนในสิ่งแวดล้อมที่ต่ำลงจะทำให้อัตราการผลิต ATP ช้าลง เนื่องจากเมตาโบโซมถูกแขวนไว้ในไซโทพลาสซึมโดยตรงของเหลวที่อยู่รอบ ๆ จึงทำปฏิกิริยาไกลโคไลซิส"

#, fuzzy
msgid "WIKI_METABOLOSOMES_PROCESSES"
msgstr "เปลี่ยน [thrive:compound]glucose[/thrive:compound] เป็น [thrive:compound]atp[/thrive:compound] อัตรามาตราส่วนด้วยความเข้มข้นของ [thrive:compound]oxygen[/thrive:compound]"

#, fuzzy
msgid "WIKI_METABOLOSOMES_REQUIREMENTS"
msgstr "เมตาโบโลโซมเป็นกลุ่มของโปรตีนที่ห่อหุ้มด้วยเปลือกโปรตีน พวกเขาสามารถเปลี่ยนกลูโคสเป็น ATP ในอัตราที่สูงกว่าที่ทำได้ในไซโตพลาสซึมในกระบวนการที่เรียกว่า Aerobic Respiration อย่างไรก็ตามมันต้องการออกซิเจนในการทำงานและระดับออกซิเจนในสิ่งแวดล้อมที่ต่ำลงจะทำให้อัตราการผลิต ATP ช้าลง เนื่องจากเมตาโบโซมถูกแขวนไว้ในไซโทพลาสซึมโดยตรงของเหลวที่อยู่รอบ ๆ จึงทำปฏิกิริยาไกลโคไลซิส"

#, fuzzy
msgid "WIKI_METABOLOSOMES_SCIENTIFIC_BACKGROUND"
msgstr "เมตาโบโลโซมเป็นกลุ่มของโปรตีนที่ห่อหุ้มด้วยเปลือกโปรตีน พวกเขาสามารถเปลี่ยนกลูโคสเป็น ATP ในอัตราที่สูงกว่าที่ทำได้ในไซโตพลาสซึมในกระบวนการที่เรียกว่า Aerobic Respiration อย่างไรก็ตามมันต้องการออกซิเจนในการทำงานและระดับออกซิเจนในสิ่งแวดล้อมที่ต่ำลงจะทำให้อัตราการผลิต ATP ช้าลง เนื่องจากเมตาโบโซมถูกแขวนไว้ในไซโทพลาสซึมโดยตรงของเหลวที่อยู่รอบ ๆ จึงทำปฏิกิริยาไกลโคไลซิส"

#, fuzzy
msgid "WIKI_METABOLOSOMES_STRATEGY"
msgstr "เมตาโบโลโซมเป็นกลุ่มของโปรตีนที่ห่อหุ้มด้วยเปลือกโปรตีน พวกเขาสามารถเปลี่ยนกลูโคสเป็น ATP ในอัตราที่สูงกว่าที่ทำได้ในไซโตพลาสซึมในกระบวนการที่เรียกว่า Aerobic Respiration อย่างไรก็ตามมันต้องการออกซิเจนในการทำงานและระดับออกซิเจนในสิ่งแวดล้อมที่ต่ำลงจะทำให้อัตราการผลิต ATP ช้าลง เนื่องจากเมตาโบโซมถูกแขวนไว้ในไซโทพลาสซึมโดยตรงของเหลวที่อยู่รอบ ๆ จึงทำปฏิกิริยาไกลโคไลซิส"

#, fuzzy
msgid "WIKI_METABOLOSOMES_UPGRADES"
msgstr "เมตาโบโลโซมเป็นกลุ่มของโปรตีนที่ห่อหุ้มด้วยเปลือกโปรตีน พวกเขาสามารถเปลี่ยนกลูโคสเป็น ATP ในอัตราที่สูงกว่าที่ทำได้ในไซโตพลาสซึมในกระบวนการที่เรียกว่า Aerobic Respiration อย่างไรก็ตามมันต้องการออกซิเจนในการทำงานและระดับออกซิเจนในสิ่งแวดล้อมที่ต่ำลงจะทำให้อัตราการผลิต ATP ช้าลง เนื่องจากเมตาโบโซมถูกแขวนไว้ในไซโทพลาสซึมโดยตรงของเหลวที่อยู่รอบ ๆ จึงทำปฏิกิริยาไกลโคไลซิส"

#, fuzzy
msgid "WIKI_MICROBE_STAGE_APPENDICES"
msgstr ""
"โครงสร้างโปรคาริโอต\n"
"\n"
"เมตาโบโลโซม: ผลิต ATP จากกลูโคส\n"
"\n"
"Chemosynthisizing Proteins: ผลิตกลูโคสครึ่งหนึ่งจากไฮโดรเจนซัลไฟด์เป็นเคมีโมพลาสต์ แต่ยังทำหน้าที่เป็นไกลโคไลซิสและใช้เวลาถึง 1 Hex\n"
"\n"
"Thylakoids: ผลิตกลูโคสในปริมาณ 1 ใน 3 เป็นคลอโรพลาสต์ปกติ แต่ยังทำหน้าที่เป็นไกลโคไลซิสและใช้ 1 Hex\n"
"\n"
"Rusticyanin: แปลงเหล็กเป็น ATP\n"
"\n"
"Nitrogenase: แปลงไนโตรเจนในบรรยากาศและ ATP เป็นแอมโมเนียแบบไม่ใช้ออกซิเจน\n"
"\n"
"ไซโทพลาสซึม: มีพื้นที่จัดเก็บและทำปฏิกิริยาไกลโคไลซิส (ผลิต ATP จำนวนเล็กน้อย)"

#, fuzzy
msgid "WIKI_MICROBE_STAGE_BUTTON"
msgstr "Nitrogenase เป็นโปรตีนที่สามารถใช้ก๊าซไนโตรเจนและพลังงานของเซลล์ในรูปแบบของ ATP เพื่อผลิตแอมโมเนียซึ่งเป็นสารอาหารที่สำคัญในการเจริญเติบโตของเซลล์ นี่คือกระบวนการที่เรียกว่าการตรึงไนโตรเจนแบบไม่ใช้ออกซิเจน เนื่องจากไนโตรเจนเนสถูกแขวนอยู่ในไซโทพลาสซึมโดยตรงของเหลวที่อยู่รอบ ๆ จึงทำปฏิกิริยาไกลโคไลซิส"

#, fuzzy
msgid "WIKI_MICROBE_STAGE_EDITOR"
msgstr "สร้างจุลินทรีย์ฟรี"

#, fuzzy
msgid "WIKI_MICROBE_STAGE_GAMEPLAY"
msgstr "W, A, S, D และเมาส์เพื่อย้าย กด E เพื่อยิง OxyToxy NT หากคุณมีสารพิษแวคิวโอล กด G เพื่อสลับโหมดเขมือบ"

#, fuzzy
msgid "WIKI_MICROBE_STAGE_GDD"
msgstr "W, A, S, D และเมาส์เพื่อย้าย กด E เพื่อยิง OxyToxy NT หากคุณมีสารพิษแวคิวโอล กด G เพื่อสลับโหมดเขมือบ"

#, fuzzy
msgid "WIKI_MICROBE_STAGE_INTRO"
msgstr "Nitrogenase เป็นโปรตีนที่สามารถใช้ก๊าซไนโตรเจนและพลังงานของเซลล์ในรูปแบบของ ATP เพื่อผลิตแอมโมเนียซึ่งเป็นสารอาหารที่สำคัญในการเจริญเติบโตของเซลล์ นี่คือกระบวนการที่เรียกว่าการตรึงไนโตรเจนแบบไม่ใช้ออกซิเจน เนื่องจากไนโตรเจนเนสถูกแขวนอยู่ในไซโทพลาสซึมโดยตรงของเหลวที่อยู่รอบ ๆ จึงทำปฏิกิริยาไกลโคไลซิส"

#, fuzzy
msgid "WIKI_MITOCHONDRION_EFFECTS"
msgstr "โรงไฟฟ้าของเซลล์ mitochondrion (พหูพจน์: mitochondria) เป็นโครงสร้างเมมเบรนสองชั้นที่เต็มไปด้วยโปรตีนและเอนไซม์ เป็นโปรคาริโอตที่ถูกดูดซึมเพื่อใช้โดยโฮสต์ยูคาริโอต สามารถเปลี่ยนกลูโคสเป็น ATP ได้อย่างมีประสิทธิภาพสูงกว่าที่ทำได้ในไซโตพลาสซึมในกระบวนการที่เรียกว่า Aerobic Respiration อย่างไรก็ตามมันต้องการออกซิเจนในการทำงานและระดับออกซิเจนในสิ่งแวดล้อมที่ต่ำลงจะทำให้อัตราการผลิต ATP ช้าลง"

#, fuzzy
msgid "WIKI_MITOCHONDRION_INTRO"
msgstr "ไมโตคอนดริออน"

#, fuzzy
msgid "WIKI_MITOCHONDRION_MODIFICATIONS"
msgstr "โรงไฟฟ้าของเซลล์ mitochondrion (พหูพจน์: mitochondria) เป็นโครงสร้างเมมเบรนสองชั้นที่เต็มไปด้วยโปรตีนและเอนไซม์ เป็นโปรคาริโอตที่ถูกดูดซึมเพื่อใช้โดยโฮสต์ยูคาริโอต สามารถเปลี่ยนกลูโคสเป็น ATP ได้อย่างมีประสิทธิภาพสูงกว่าที่ทำได้ในไซโตพลาสซึมในกระบวนการที่เรียกว่า Aerobic Respiration อย่างไรก็ตามมันต้องการออกซิเจนในการทำงานและระดับออกซิเจนในสิ่งแวดล้อมที่ต่ำลงจะทำให้อัตราการผลิต ATP ช้าลง"

#, fuzzy
msgid "WIKI_MITOCHONDRION_PROCESSES"
msgstr "โรงไฟฟ้าของเซลล์ mitochondrion (พหูพจน์: mitochondria) เป็นโครงสร้างเมมเบรนสองชั้นที่เต็มไปด้วยโปรตีนและเอนไซม์ เป็นโปรคาริโอตที่ถูกดูดซึมเพื่อใช้โดยโฮสต์ยูคาริโอต สามารถเปลี่ยนกลูโคสเป็น ATP ได้อย่างมีประสิทธิภาพสูงกว่าที่ทำได้ในไซโตพลาสซึมในกระบวนการที่เรียกว่า Aerobic Respiration อย่างไรก็ตามมันต้องการออกซิเจนในการทำงานและระดับออกซิเจนในสิ่งแวดล้อมที่ต่ำลงจะทำให้อัตราการผลิต ATP ช้าลง"

#, fuzzy
msgid "WIKI_MITOCHONDRION_REQUIREMENTS"
msgstr "โรงไฟฟ้าของเซลล์ mitochondrion (พหูพจน์: mitochondria) เป็นโครงสร้างเมมเบรนสองชั้นที่เต็มไปด้วยโปรตีนและเอนไซม์ เป็นโปรคาริโอตที่ถูกดูดซึมเพื่อใช้โดยโฮสต์ยูคาริโอต สามารถเปลี่ยนกลูโคสเป็น ATP ได้อย่างมีประสิทธิภาพสูงกว่าที่ทำได้ในไซโตพลาสซึมในกระบวนการที่เรียกว่า Aerobic Respiration อย่างไรก็ตามมันต้องการออกซิเจนในการทำงานและระดับออกซิเจนในสิ่งแวดล้อมที่ต่ำลงจะทำให้อัตราการผลิต ATP ช้าลง"

#, fuzzy
msgid "WIKI_MITOCHONDRION_SCIENTIFIC_BACKGROUND"
msgstr "โรงไฟฟ้าของเซลล์ mitochondrion (พหูพจน์: mitochondria) เป็นโครงสร้างเมมเบรนสองชั้นที่เต็มไปด้วยโปรตีนและเอนไซม์ เป็นโปรคาริโอตที่ถูกดูดซึมเพื่อใช้โดยโฮสต์ยูคาริโอต สามารถเปลี่ยนกลูโคสเป็น ATP ได้อย่างมีประสิทธิภาพสูงกว่าที่ทำได้ในไซโตพลาสซึมในกระบวนการที่เรียกว่า Aerobic Respiration อย่างไรก็ตามมันต้องการออกซิเจนในการทำงานและระดับออกซิเจนในสิ่งแวดล้อมที่ต่ำลงจะทำให้อัตราการผลิต ATP ช้าลง"

#, fuzzy
msgid "WIKI_MITOCHONDRION_STRATEGY"
msgstr "โรงไฟฟ้าของเซลล์ mitochondrion (พหูพจน์: mitochondria) เป็นโครงสร้างเมมเบรนสองชั้นที่เต็มไปด้วยโปรตีนและเอนไซม์ เป็นโปรคาริโอตที่ถูกดูดซึมเพื่อใช้โดยโฮสต์ยูคาริโอต สามารถเปลี่ยนกลูโคสเป็น ATP ได้อย่างมีประสิทธิภาพสูงกว่าที่ทำได้ในไซโตพลาสซึมในกระบวนการที่เรียกว่า Aerobic Respiration อย่างไรก็ตามมันต้องการออกซิเจนในการทำงานและระดับออกซิเจนในสิ่งแวดล้อมที่ต่ำลงจะทำให้อัตราการผลิต ATP ช้าลง"

#, fuzzy
msgid "WIKI_MITOCHONDRION_UPGRADES"
msgstr "โรงไฟฟ้าของเซลล์ mitochondrion (พหูพจน์: mitochondria) เป็นโครงสร้างเมมเบรนสองชั้นที่เต็มไปด้วยโปรตีนและเอนไซม์ เป็นโปรคาริโอตที่ถูกดูดซึมเพื่อใช้โดยโฮสต์ยูคาริโอต สามารถเปลี่ยนกลูโคสเป็น ATP ได้อย่างมีประสิทธิภาพสูงกว่าที่ทำได้ในไซโตพลาสซึมในกระบวนการที่เรียกว่า Aerobic Respiration อย่างไรก็ตามมันต้องการออกซิเจนในการทำงานและระดับออกซิเจนในสิ่งแวดล้อมที่ต่ำลงจะทำให้อัตราการผลิต ATP ช้าลง"

#, fuzzy
msgid "WIKI_MULTICELLULAR_STAGE_CONCEPT_ART"
msgstr "วางออร์แกเนลล์"

#, fuzzy
msgid "WIKI_MULTICELLULAR_STAGE_CURRENT_DEVELOPMENT"
msgstr "วางออร์แกเนลล์"

#, fuzzy
msgid "WIKI_MULTICELLULAR_STAGE_FEATURES"
msgstr "วางออร์แกเนลล์"

#, fuzzy
msgid "WIKI_MULTICELLULAR_STAGE_INTRO"
msgstr "วางออร์แกเนลล์"

#, fuzzy
msgid "WIKI_MULTICELLULAR_STAGE_OVERVIEW"
msgstr "วางออร์แกเนลล์"

#, fuzzy
msgid "WIKI_MULTICELLULAR_STAGE_TRANSITIONS"
msgstr "วางออร์แกเนลล์"

#, fuzzy
msgid "WIKI_MULTICELLULAR_STAGE_UI"
msgstr "วางออร์แกเนลล์"

msgid "WIKI_MYOFIBRIL_EFFECTS"
msgstr ""

msgid "WIKI_MYOFIBRIL_INTRO"
msgstr ""

msgid "WIKI_MYOFIBRIL_MODIFICATIONS"
msgstr ""

msgid "WIKI_MYOFIBRIL_PROCESSES"
msgstr ""

msgid "WIKI_MYOFIBRIL_REQUIREMENTS"
msgstr ""

msgid "WIKI_MYOFIBRIL_SCIENTIFIC_BACKGROUND"
msgstr ""

msgid "WIKI_MYOFIBRIL_STRATEGY"
msgstr ""

msgid "WIKI_MYOFIBRIL_UPGRADES"
msgstr ""

#, fuzzy
msgid "WIKI_NATION_EDITOR"
msgstr "เปิดใช้งานตัวแก้ไข"

#, fuzzy
msgid "WIKI_NITROGENASE_EFFECTS"
msgstr "Nitrogenase เป็นโปรตีนที่สามารถใช้ก๊าซไนโตรเจนและพลังงานของเซลล์ในรูปแบบของ ATP เพื่อผลิตแอมโมเนียซึ่งเป็นสารอาหารที่สำคัญในการเจริญเติบโตของเซลล์ นี่คือกระบวนการที่เรียกว่าการตรึงไนโตรเจนแบบไม่ใช้ออกซิเจน เนื่องจากไนโตรเจนเนสถูกแขวนอยู่ในไซโทพลาสซึมโดยตรงของเหลวที่อยู่รอบ ๆ จึงทำปฏิกิริยาไกลโคไลซิส"

#, fuzzy
msgid "WIKI_NITROGENASE_INTRO"
msgstr "Nitrogenase เป็นโปรตีนที่สามารถใช้ก๊าซไนโตรเจนและพลังงานของเซลล์ในรูปแบบของ ATP เพื่อผลิตแอมโมเนียซึ่งเป็นสารอาหารที่สำคัญในการเจริญเติบโตของเซลล์ นี่คือกระบวนการที่เรียกว่าการตรึงไนโตรเจนแบบไม่ใช้ออกซิเจน เนื่องจากไนโตรเจนเนสถูกแขวนอยู่ในไซโทพลาสซึมโดยตรงของเหลวที่อยู่รอบ ๆ จึงทำปฏิกิริยาไกลโคไลซิส"

#, fuzzy
msgid "WIKI_NITROGENASE_MODIFICATIONS"
msgstr "Nitrogenase เป็นโปรตีนที่สามารถใช้ก๊าซไนโตรเจนและพลังงานของเซลล์ในรูปแบบของ ATP เพื่อผลิตแอมโมเนียซึ่งเป็นสารอาหารที่สำคัญในการเจริญเติบโตของเซลล์ นี่คือกระบวนการที่เรียกว่าการตรึงไนโตรเจนแบบไม่ใช้ออกซิเจน เนื่องจากไนโตรเจนเนสถูกแขวนอยู่ในไซโทพลาสซึมโดยตรงของเหลวที่อยู่รอบ ๆ จึงทำปฏิกิริยาไกลโคไลซิส"

#, fuzzy
msgid "WIKI_NITROGENASE_PROCESSES"
msgstr "Nitrogenase เป็นโปรตีนที่สามารถใช้ก๊าซไนโตรเจนและพลังงานของเซลล์ในรูปแบบของ ATP เพื่อผลิตแอมโมเนียซึ่งเป็นสารอาหารที่สำคัญในการเจริญเติบโตของเซลล์ นี่คือกระบวนการที่เรียกว่าการตรึงไนโตรเจนแบบไม่ใช้ออกซิเจน เนื่องจากไนโตรเจนเนสถูกแขวนอยู่ในไซโทพลาสซึมโดยตรงของเหลวที่อยู่รอบ ๆ จึงทำปฏิกิริยาไกลโคไลซิส"

msgid "WIKI_NITROGENASE_REQUIREMENTS"
msgstr ""

#, fuzzy
msgid "WIKI_NITROGENASE_SCIENTIFIC_BACKGROUND"
msgstr "Nitrogenase เป็นโปรตีนที่สามารถใช้ก๊าซไนโตรเจนและพลังงานของเซลล์ในรูปแบบของ ATP เพื่อผลิตแอมโมเนียซึ่งเป็นสารอาหารที่สำคัญในการเจริญเติบโตของเซลล์ นี่คือกระบวนการที่เรียกว่าการตรึงไนโตรเจนแบบไม่ใช้ออกซิเจน เนื่องจากไนโตรเจนเนสถูกแขวนอยู่ในไซโทพลาสซึมโดยตรงของเหลวที่อยู่รอบ ๆ จึงทำปฏิกิริยาไกลโคไลซิส"

#, fuzzy
msgid "WIKI_NITROGENASE_STRATEGY"
msgstr "Nitrogenase เป็นโปรตีนที่สามารถใช้ก๊าซไนโตรเจนและพลังงานของเซลล์ในรูปแบบของ ATP เพื่อผลิตแอมโมเนียซึ่งเป็นสารอาหารที่สำคัญในการเจริญเติบโตของเซลล์ นี่คือกระบวนการที่เรียกว่าการตรึงไนโตรเจนแบบไม่ใช้ออกซิเจน เนื่องจากไนโตรเจนเนสถูกแขวนอยู่ในไซโทพลาสซึมโดยตรงของเหลวที่อยู่รอบ ๆ จึงทำปฏิกิริยาไกลโคไลซิส"

#, fuzzy
msgid "WIKI_NITROGENASE_UPGRADES"
msgstr "Nitrogenase เป็นโปรตีนที่สามารถใช้ก๊าซไนโตรเจนและพลังงานของเซลล์ในรูปแบบของ ATP เพื่อผลิตแอมโมเนียซึ่งเป็นสารอาหารที่สำคัญในการเจริญเติบโตของเซลล์ นี่คือกระบวนการที่เรียกว่าการตรึงไนโตรเจนแบบไม่ใช้ออกซิเจน เนื่องจากไนโตรเจนเนสถูกแขวนอยู่ในไซโทพลาสซึมโดยตรงของเหลวที่อยู่รอบ ๆ จึงทำปฏิกิริยาไกลโคไลซิส"

#, fuzzy
msgid "WIKI_NITROPLAST_EFFECTS"
msgstr "พลาสติดตรึงไนโตรเจน"

#, fuzzy
msgid "WIKI_NITROPLAST_INTRO"
msgstr "พลาสติดตรึงไนโตรเจน"

#, fuzzy
msgid "WIKI_NITROPLAST_MODIFICATIONS"
msgstr "Nitrogen Fixing Plastid เป็นโปรตีนที่สามารถใช้ก๊าซไนโตรเจนและออกซิเจนและพลังงานของเซลล์ในรูปแบบของ ATP เพื่อผลิตแอมโมเนียซึ่งเป็นสารอาหารที่สำคัญในการเจริญเติบโตของเซลล์ นี่คือกระบวนการที่เรียกว่าการตรึงไนโตรเจนแบบแอโรบิค"

#, fuzzy
msgid "WIKI_NITROPLAST_PROCESSES"
msgstr "Nitrogen Fixing Plastid เป็นโปรตีนที่สามารถใช้ก๊าซไนโตรเจนและออกซิเจนและพลังงานของเซลล์ในรูปแบบของ ATP เพื่อผลิตแอมโมเนียซึ่งเป็นสารอาหารที่สำคัญในการเจริญเติบโตของเซลล์ นี่คือกระบวนการที่เรียกว่าการตรึงไนโตรเจนแบบแอโรบิค"

#, fuzzy
msgid "WIKI_NITROPLAST_REQUIREMENTS"
msgstr "พลาสติดตรึงไนโตรเจน"

#, fuzzy
msgid "WIKI_NITROPLAST_SCIENTIFIC_BACKGROUND"
msgstr "Nitrogen Fixing Plastid เป็นโปรตีนที่สามารถใช้ก๊าซไนโตรเจนและออกซิเจนและพลังงานของเซลล์ในรูปแบบของ ATP เพื่อผลิตแอมโมเนียซึ่งเป็นสารอาหารที่สำคัญในการเจริญเติบโตของเซลล์ นี่คือกระบวนการที่เรียกว่าการตรึงไนโตรเจนแบบแอโรบิค"

#, fuzzy
msgid "WIKI_NITROPLAST_STRATEGY"
msgstr "พลาสติดตรึงไนโตรเจน"

#, fuzzy
msgid "WIKI_NITROPLAST_UPGRADES"
msgstr "พลาสติดตรึงไนโตรเจน"

msgid "WIKI_NO"
msgstr ""

msgid "WIKI_NONE_COMMA_THIS_IS_THE_LAST_STAGE"
msgstr ""

msgid "WIKI_NUCLEUS_EFFECTS"
msgstr ""

msgid "WIKI_NUCLEUS_INTRO"
msgstr ""

#, fuzzy
msgid "WIKI_NUCLEUS_MODIFICATIONS"
msgstr "คุณสมบัติที่กำหนดของเซลล์ยูคาริโอต นิวเคลียสยังรวมถึงเรติคูลัมเอนโดพลาสมิกและกอลจิ มันเป็นวิวัฒนาการของเซลล์โปรคาริโอตในการพัฒนาระบบของเยื่อหุ้มภายในซึ่งทำได้โดยการดูดซึมโปรคาริโอตอื่นเข้าไปในตัวมันเอง สิ่งนี้ช่วยให้สามารถแบ่งส่วนหรือปัดป้องกระบวนการต่างๆที่เกิดขึ้นภายในเซลล์และป้องกันไม่ให้เกิดการทับซ้อนกัน สิ่งนี้ช่วยให้ออร์แกเนลล์ที่ถูกยึดเมมเบรนใหม่มีความซับซ้อนมีประสิทธิภาพและเชี่ยวชาญกว่าการลอยตัวในไซโทพลาสซึมอย่างอิสระ อย่างไรก็ตามสิ่งนี้มีค่าใช้จ่ายในการทำให้เซลล์มีขนาดใหญ่ขึ้นและต้องใช้พลังงานจำนวนมากในการรักษาเซลล์"

msgid "WIKI_NUCLEUS_PROCESSES"
msgstr ""

msgid "WIKI_NUCLEUS_REQUIREMENTS"
msgstr ""

msgid "WIKI_NUCLEUS_SCIENTIFIC_BACKGROUND"
msgstr ""

msgid "WIKI_NUCLEUS_STRATEGY"
msgstr ""

msgid "WIKI_NUCLEUS_UPGRADES"
msgstr ""

#, fuzzy
msgid "WIKI_ORGANELLES_ROOT_INTRO"
msgstr "สัตว์นักล่า"

#, fuzzy
msgid "WIKI_OXYTOXISOME_EFFECTS"
msgstr "เมแทบอลิซึมที่ได้รับการแก้ไขซึ่งรับผิดชอบในการผลิตรูปแบบดั้งเดิมของสารพิษ OxyToxy NT"

#, fuzzy
msgid "WIKI_OXYTOXISOME_INTRO"
msgstr "ออกซิโทซิโซม"

#, fuzzy
msgid "WIKI_OXYTOXISOME_MODIFICATIONS"
msgstr "เมแทบอลิซึมที่ได้รับการแก้ไขซึ่งรับผิดชอบในการผลิตรูปแบบดั้งเดิมของสารพิษ OxyToxy NT"

#, fuzzy
msgid "WIKI_OXYTOXISOME_PROCESSES"
msgstr "เมตาโบโลโซมเป็นกลุ่มของโปรตีนที่ห่อหุ้มด้วยเปลือกโปรตีน พวกเขาสามารถเปลี่ยนกลูโคสเป็น ATP ในอัตราที่สูงกว่าที่ทำได้ในไซโตพลาสซึมในกระบวนการที่เรียกว่า Aerobic Respiration อย่างไรก็ตามมันต้องการออกซิเจนในการทำงานและระดับออกซิเจนในสิ่งแวดล้อมที่ต่ำลงจะทำให้อัตราการผลิต ATP ช้าลง เนื่องจากเมตาโบโซมถูกแขวนไว้ในไซโทพลาสซึมโดยตรงของเหลวที่อยู่รอบ ๆ จึงทำปฏิกิริยาไกลโคไลซิส"

#, fuzzy
msgid "WIKI_OXYTOXISOME_REQUIREMENTS"
msgstr "เมแทบอลิซึมที่ได้รับการแก้ไขซึ่งรับผิดชอบในการผลิตรูปแบบดั้งเดิมของสารพิษ OxyToxy NT"

msgid "WIKI_OXYTOXISOME_SCIENTIFIC_BACKGROUND"
msgstr ""

#, fuzzy
msgid "WIKI_OXYTOXISOME_STRATEGY"
msgstr "เมแทบอลิซึมที่ได้รับการแก้ไขซึ่งรับผิดชอบในการผลิตรูปแบบดั้งเดิมของสารพิษ OxyToxy NT"

#, fuzzy
msgid "WIKI_OXYTOXISOME_UPGRADES"
msgstr "เมแทบอลิซึมที่ได้รับการแก้ไขซึ่งรับผิดชอบในการผลิตรูปแบบดั้งเดิมของสารพิษ OxyToxy NT"

#, fuzzy
msgid "WIKI_OXYTOXY_SYNTHESIS_COMMA_GLYCOLYSIS"
msgstr "การสังเคราะห์ออกซิโทซิน"

#, fuzzy
msgid "WIKI_PAGE_ASCENSION"
msgstr "รัสติไซยานิน"

#, fuzzy
msgid "WIKI_PAGE_AWAKENING_STAGE"
msgstr ""
"มีข้อขัดแย้งกับ {0}\n"
"คุณต้องการลบข้อมูลที่ป้อนออกจาก {1} หรือไม่?"

#, fuzzy
msgid "WIKI_PAGE_AWARE_STAGE"
msgstr "W, A, S, D และเมาส์เพื่อย้าย กด E เพื่อยิง OxyToxy NT หากคุณมีสารพิษแวคิวโอล กด G เพื่อสลับโหมดเขมือบ"

msgid "WIKI_PAGE_AXON"
msgstr ""

#, fuzzy
msgid "WIKI_PAGE_BINDING_AGENT"
msgstr ""
"มีข้อขัดแย้งกับ {0}\n"
"คุณต้องการลบข้อมูลที่ป้อนออกจาก {1} หรือไม่?"

msgid "WIKI_PAGE_BIOLUMINESCENT_VACUOLE"
msgstr ""

#, fuzzy
msgid "WIKI_PAGE_CHEMOPLAST"
msgstr "เคโมพลาสต์"

#, fuzzy
msgid "WIKI_PAGE_CHEMORECEPTOR"
msgstr "เคโมพลาสต์"

#, fuzzy
msgid "WIKI_PAGE_CHEMOSYNTHESIZING_PROTEINS"
msgstr "คีโมสังเคราะห์โปรตีน"

#, fuzzy
msgid "WIKI_PAGE_CHLOROPLAST"
msgstr "คลอโรพลาสต์"

msgid "WIKI_PAGE_CILIA"
msgstr ""

#, fuzzy
msgid "WIKI_PAGE_COMPOUNDS"
msgstr "ไซโทพลาซึม"

msgid "WIKI_PAGE_COMPOUND_SYSTEM_DEVELOPMENT"
msgstr ""

#, fuzzy
msgid "WIKI_PAGE_CYTOPLASM"
msgstr "ไซโทพลาซึม"

#, fuzzy
msgid "WIKI_PAGE_DEVELOPMENT_ROOT"
msgstr "วางออร์แกเนลล์"

#, fuzzy
msgid "WIKI_PAGE_EDITORS_AND_MUTATIONS"
msgstr "ไมโตคอนดริออน"

#, fuzzy
msgid "WIKI_PAGE_ENVIRONMENTAL_CONDITIONS"
msgstr "ไมโตคอนดริออน"

#, fuzzy
msgid "WIKI_PAGE_FERROPLAST"
msgstr "เทอร์โมพลาสต์"

#, fuzzy
msgid "WIKI_PAGE_FLAGELLUM"
msgstr "แฟลเจลลัม"

#, fuzzy
msgid "WIKI_PAGE_HELP_AND_TIPS"
msgstr "เคโมพลาสต์"

#, fuzzy
msgid "WIKI_PAGE_HYDROGENASE"
msgstr "ไนโตรเจน"

#, fuzzy
msgid "WIKI_PAGE_HYDROGENOSOME"
msgstr "ไนโตรเจน"

#, fuzzy
msgid "WIKI_PAGE_INDUSTRIAL_STAGE"
msgstr ""
"มีข้อขัดแย้งกับ {0}\n"
"คุณต้องการลบข้อมูลที่ป้อนออกจาก {1} หรือไม่?"

#, fuzzy
msgid "WIKI_PAGE_LYSOSOME"
msgstr "ออกซิโทซิโซม"

#, fuzzy
msgid "WIKI_PAGE_MACROSCOPIC_STAGE"
msgstr "ไนโตรเจน"

#, fuzzy
msgid "WIKI_PAGE_MECHANICS_ROOT"
msgstr "วางออร์แกเนลล์"

#, fuzzy
msgid "WIKI_PAGE_MELANOSOME"
msgstr "ออกซิโทซิโซม"

#, fuzzy
msgid "WIKI_PAGE_METABOLOSOMES"
msgstr "เมตาโบโลโซม"

#, fuzzy
msgid "WIKI_PAGE_MICROBE_STAGE"
msgstr "ไนโตรเจน"

#, fuzzy
msgid "WIKI_PAGE_MITOCHONDRION"
msgstr "ไมโตคอนดริออน"

#, fuzzy
msgid "WIKI_PAGE_MULTICELLULAR_STAGE"
msgstr "วางออร์แกเนลล์"

#, fuzzy
msgid "WIKI_PAGE_MYOFIBRIL"
msgstr "สัตว์นักล่า"

#, fuzzy
msgid "WIKI_PAGE_NITROGENASE"
msgstr "ไนโตรเจน"

#, fuzzy
msgid "WIKI_PAGE_NITROPLAST"
msgstr "พลาสติดตรึงไนโตรเจน"

#, fuzzy
msgid "WIKI_PAGE_NUCLEUS"
msgstr "นิวเคลียส"

#, fuzzy
msgid "WIKI_PAGE_ORGANELLES_ROOT"
msgstr "วางออร์แกเนลล์"

#, fuzzy
msgid "WIKI_PAGE_OXYTOXISOME"
msgstr "ออกซิโทซิโซม"

msgid "WIKI_PAGE_PERFORATOR_PILUS"
msgstr ""

#, fuzzy
msgid "WIKI_PAGE_PROTOPLASM"
msgstr "โปรโตพลาสซึม"

#, fuzzy
msgid "WIKI_PAGE_REPRODUCTION"
msgstr "โปรโตพลาสซึม"

#, fuzzy
msgid "WIKI_PAGE_RUSTICYANIN"
msgstr "รัสติไซยานิน"

#, fuzzy
msgid "WIKI_PAGE_SIGNALING_AGENT"
msgstr ""
"มีข้อขัดแย้งกับ {0}\n"
"คุณต้องการลบข้อมูลที่ป้อนออกจาก {1} หรือไม่?"

msgid "WIKI_PAGE_SLIME_JET"
msgstr ""

#, fuzzy
msgid "WIKI_PAGE_SOCIETY_STAGE"
msgstr "W, A, S, D และเมาส์เพื่อย้าย กด E เพื่อยิง OxyToxy NT หากคุณมีสารพิษแวคิวโอล กด G เพื่อสลับโหมดเขมือบ"

#, fuzzy
msgid "WIKI_PAGE_SPACE_STAGE"
msgstr ""
"มีข้อขัดแย้งกับ {0}\n"
"คุณต้องการลบข้อมูลที่ป้อนออกจาก {1} หรือไม่?"

#, fuzzy
msgid "WIKI_PAGE_STAGES_ROOT"
msgstr "วางออร์แกเนลล์"

#, fuzzy
msgid "WIKI_PAGE_THERMOPLAST"
msgstr "เทอร์โมพลาสต์"

#, fuzzy
msgid "WIKI_PAGE_THERMOSYNTHASE"
msgstr "การสังเคราะห์ด้วยเคมี"

#, fuzzy
msgid "WIKI_PAGE_THE_PATCH_MAP"
msgstr "เทอร์โมพลาสต์"

#, fuzzy
msgid "WIKI_PAGE_THYLAKOIDS"
msgstr "ไทลาคอยด์"

#, fuzzy
msgid "WIKI_PAGE_TOXIN_VACUOLE"
msgstr ""
"สารพิษ\n"
"แวคิวโอล"

#, fuzzy
msgid "WIKI_PAGE_VACUOLE"
msgstr ""
"สารพิษ\n"
"แวคิวโอล"

msgid "WIKI_PERFORATOR_PILUS_EFFECTS"
msgstr ""

msgid "WIKI_PERFORATOR_PILUS_INTRO"
msgstr ""

msgid "WIKI_PERFORATOR_PILUS_MODIFICATIONS"
msgstr ""

msgid "WIKI_PERFORATOR_PILUS_PROCESSES"
msgstr ""

msgid "WIKI_PERFORATOR_PILUS_REQUIREMENTS"
msgstr ""

msgid "WIKI_PERFORATOR_PILUS_SCIENTIFIC_BACKGROUND"
msgstr ""

msgid "WIKI_PERFORATOR_PILUS_STRATEGY"
msgstr ""

msgid "WIKI_PERFORATOR_PILUS_UPGRADES"
msgstr ""

#, fuzzy
msgid "WIKI_PROTEIN_RESPIRATION"
msgstr "ระบบหายใจแบบแอโรบิค"

#, fuzzy
msgid "WIKI_PROTOPLASM_EFFECTS"
msgstr "โปรโตพลาสซึม"

#, fuzzy
msgid "WIKI_PROTOPLASM_INTRO"
msgstr "โปรโตพลาสซึม"

msgid "WIKI_PROTOPLASM_MODIFICATIONS"
msgstr ""

#, fuzzy
msgid "WIKI_PROTOPLASM_PROCESSES"
msgstr "เปลี่ยน [thrive:compound]glucose[/thrive:compound] เป็น [thrive:compound]atp[/thrive:compound]"

msgid "WIKI_PROTOPLASM_REQUIREMENTS"
msgstr ""

msgid "WIKI_PROTOPLASM_SCIENTIFIC_BACKGROUND"
msgstr ""

msgid "WIKI_PROTOPLASM_STRATEGY"
msgstr ""

msgid "WIKI_PROTOPLASM_UPGRADES"
msgstr ""

msgid "WIKI_PULLING_CILIA"
msgstr ""

#, fuzzy
msgid "WIKI_REPRODUCTION_BUTTON"
msgstr "โปรโตพลาสซึม"

#, fuzzy
msgid "WIKI_REPRODUCTION_INTRO"
msgstr "โปรโตพลาสซึม"

msgid "WIKI_REPRODUCTION_REPRODUCTION_IN_THE_MICROBE_STAGE"
msgstr ""

msgid "WIKI_ROOT_BODY"
msgstr ""

msgid "WIKI_ROOT_HEADING"
msgstr ""

#, fuzzy
msgid "WIKI_RUSTICYANIN_EFFECTS"
msgstr "Rusticyanin เป็นโปรตีนที่สามารถใช้ก๊าซคาร์บอนไดออกไซด์และออกซิเจนในการออกซิไดซ์เหล็กจากสถานะทางเคมีหนึ่งไปยังอีกสถานะหนึ่ง กระบวนการนี้เรียกว่า Iron Respiration ปล่อยพลังงานออกมาซึ่งเซลล์สามารถเก็บเกี่ยวได้"

#, fuzzy
msgid "WIKI_RUSTICYANIN_INTRO"
msgstr "Rusticyanin เป็นโปรตีนที่สามารถใช้ก๊าซคาร์บอนไดออกไซด์และออกซิเจนในการออกซิไดซ์เหล็กจากสถานะทางเคมีหนึ่งไปยังอีกสถานะหนึ่ง กระบวนการนี้เรียกว่า Iron Respiration ปล่อยพลังงานออกมาซึ่งเซลล์สามารถเก็บเกี่ยวได้"

#, fuzzy
msgid "WIKI_RUSTICYANIN_MODIFICATIONS"
msgstr "Rusticyanin เป็นโปรตีนที่สามารถใช้ก๊าซคาร์บอนไดออกไซด์และออกซิเจนในการออกซิไดซ์เหล็กจากสถานะทางเคมีหนึ่งไปยังอีกสถานะหนึ่ง กระบวนการนี้เรียกว่า Iron Respiration ปล่อยพลังงานออกมาซึ่งเซลล์สามารถเก็บเกี่ยวได้"

#, fuzzy
msgid "WIKI_RUSTICYANIN_PROCESSES"
msgstr "Rusticyanin เป็นโปรตีนที่สามารถใช้ก๊าซคาร์บอนไดออกไซด์และออกซิเจนในการออกซิไดซ์เหล็กจากสถานะทางเคมีหนึ่งไปยังอีกสถานะหนึ่ง กระบวนการนี้เรียกว่า Iron Respiration ปล่อยพลังงานออกมาซึ่งเซลล์สามารถเก็บเกี่ยวได้"

msgid "WIKI_RUSTICYANIN_REQUIREMENTS"
msgstr ""

#, fuzzy
msgid "WIKI_RUSTICYANIN_SCIENTIFIC_BACKGROUND"
msgstr "Rusticyanin เป็นโปรตีนที่สามารถใช้ก๊าซคาร์บอนไดออกไซด์และออกซิเจนในการออกซิไดซ์เหล็กจากสถานะทางเคมีหนึ่งไปยังอีกสถานะหนึ่ง กระบวนการนี้เรียกว่า Iron Respiration ปล่อยพลังงานออกมาซึ่งเซลล์สามารถเก็บเกี่ยวได้"

#, fuzzy
msgid "WIKI_RUSTICYANIN_STRATEGY"
msgstr "Rusticyanin เป็นโปรตีนที่สามารถใช้ก๊าซคาร์บอนไดออกไซด์และออกซิเจนในการออกซิไดซ์เหล็กจากสถานะทางเคมีหนึ่งไปยังอีกสถานะหนึ่ง กระบวนการนี้เรียกว่า Iron Respiration ปล่อยพลังงานออกมาซึ่งเซลล์สามารถเก็บเกี่ยวได้"

#, fuzzy
msgid "WIKI_RUSTICYANIN_UPGRADES"
msgstr "Rusticyanin เป็นโปรตีนที่สามารถใช้ก๊าซคาร์บอนไดออกไซด์และออกซิเจนในการออกซิไดซ์เหล็กจากสถานะทางเคมีหนึ่งไปยังอีกสถานะหนึ่ง กระบวนการนี้เรียกว่า Iron Respiration ปล่อยพลังงานออกมาซึ่งเซลล์สามารถเก็บเกี่ยวได้"

#, fuzzy
msgid "WIKI_SIGNALING_AGENT_EFFECTS"
msgstr ""
"มีข้อขัดแย้งกับ {0}\n"
"คุณต้องการลบข้อมูลที่ป้อนออกจาก {1} หรือไม่?"

#, fuzzy
msgid "WIKI_SIGNALING_AGENT_INTRO"
msgstr ""
"มีข้อขัดแย้งกับ {0}\n"
"คุณต้องการลบข้อมูลที่ป้อนออกจาก {1} หรือไม่?"

#, fuzzy
msgid "WIKI_SIGNALING_AGENT_MODIFICATIONS"
msgstr "Nitrogenase เป็นโปรตีนที่สามารถใช้ก๊าซไนโตรเจนและพลังงานของเซลล์ในรูปแบบของ ATP เพื่อผลิตแอมโมเนียซึ่งเป็นสารอาหารที่สำคัญในการเจริญเติบโตของเซลล์ นี่คือกระบวนการที่เรียกว่าการตรึงไนโตรเจนแบบไม่ใช้ออกซิเจน เนื่องจากไนโตรเจนเนสถูกแขวนอยู่ในไซโทพลาสซึมโดยตรงของเหลวที่อยู่รอบ ๆ จึงทำปฏิกิริยาไกลโคไลซิส"

#, fuzzy
msgid "WIKI_SIGNALING_AGENT_PROCESSES"
msgstr "Nitrogenase เป็นโปรตีนที่สามารถใช้ก๊าซไนโตรเจนและพลังงานของเซลล์ในรูปแบบของ ATP เพื่อผลิตแอมโมเนียซึ่งเป็นสารอาหารที่สำคัญในการเจริญเติบโตของเซลล์ นี่คือกระบวนการที่เรียกว่าการตรึงไนโตรเจนแบบไม่ใช้ออกซิเจน เนื่องจากไนโตรเจนเนสถูกแขวนอยู่ในไซโทพลาสซึมโดยตรงของเหลวที่อยู่รอบ ๆ จึงทำปฏิกิริยาไกลโคไลซิส"

#, fuzzy
msgid "WIKI_SIGNALING_AGENT_REQUIREMENTS"
msgstr "Nitrogenase เป็นโปรตีนที่สามารถใช้ก๊าซไนโตรเจนและพลังงานของเซลล์ในรูปแบบของ ATP เพื่อผลิตแอมโมเนียซึ่งเป็นสารอาหารที่สำคัญในการเจริญเติบโตของเซลล์ นี่คือกระบวนการที่เรียกว่าการตรึงไนโตรเจนแบบไม่ใช้ออกซิเจน เนื่องจากไนโตรเจนเนสถูกแขวนอยู่ในไซโทพลาสซึมโดยตรงของเหลวที่อยู่รอบ ๆ จึงทำปฏิกิริยาไกลโคไลซิส"

#, fuzzy
msgid "WIKI_SIGNALING_AGENT_SCIENTIFIC_BACKGROUND"
msgstr "Nitrogenase เป็นโปรตีนที่สามารถใช้ก๊าซไนโตรเจนและพลังงานของเซลล์ในรูปแบบของ ATP เพื่อผลิตแอมโมเนียซึ่งเป็นสารอาหารที่สำคัญในการเจริญเติบโตของเซลล์ นี่คือกระบวนการที่เรียกว่าการตรึงไนโตรเจนแบบไม่ใช้ออกซิเจน เนื่องจากไนโตรเจนเนสถูกแขวนอยู่ในไซโทพลาสซึมโดยตรงของเหลวที่อยู่รอบ ๆ จึงทำปฏิกิริยาไกลโคไลซิส"

#, fuzzy
msgid "WIKI_SIGNALING_AGENT_STRATEGY"
msgstr ""
"มีข้อขัดแย้งกับ {0}\n"
"คุณต้องการลบข้อมูลที่ป้อนออกจาก {1} หรือไม่?"

#, fuzzy
msgid "WIKI_SIGNALING_AGENT_UPGRADES"
msgstr ""
"มีข้อขัดแย้งกับ {0}\n"
"คุณต้องการลบข้อมูลที่ป้อนออกจาก {1} หรือไม่?"

#, fuzzy
msgid "WIKI_SLIME_JET_EFFECTS"
msgstr "ภายในที่เหนอะหนะของเซลล์ ไซโทพลาสซึมเป็นส่วนผสมพื้นฐานของไอออนโปรตีนและสารอื่น ๆ ที่ละลายในน้ำที่เติมภายในเซลล์ หนึ่งในฟังก์ชั่นที่ทำคือไกลโคไลซิสการเปลี่ยนกลูโคสเป็นพลังงาน ATP สำหรับเซลล์ที่ขาดออร์แกเนลล์เพื่อให้มีการเผาผลาญขั้นสูงมากขึ้นนี่คือสิ่งที่พวกเขาต้องพึ่งพาเพื่อเป็นพลังงาน นอกจากนี้ยังใช้เพื่อเก็บโมเลกุลในเซลล์และเพื่อขยายขนาดของเซลล์"

#, fuzzy
msgid "WIKI_SLIME_JET_INTRO"
msgstr "ภายในที่เหนอะหนะของเซลล์ ไซโทพลาสซึมเป็นส่วนผสมพื้นฐานของไอออนโปรตีนและสารอื่น ๆ ที่ละลายในน้ำที่เติมภายในเซลล์ หนึ่งในฟังก์ชั่นที่ทำคือไกลโคไลซิสการเปลี่ยนกลูโคสเป็นพลังงาน ATP สำหรับเซลล์ที่ขาดออร์แกเนลล์เพื่อให้มีการเผาผลาญขั้นสูงมากขึ้นนี่คือสิ่งที่พวกเขาต้องพึ่งพาเพื่อเป็นพลังงาน นอกจากนี้ยังใช้เพื่อเก็บโมเลกุลในเซลล์และเพื่อขยายขนาดของเซลล์"

#, fuzzy
msgid "WIKI_SLIME_JET_MODIFICATIONS"
msgstr "ภายในที่เหนอะหนะของเซลล์ ไซโทพลาสซึมเป็นส่วนผสมพื้นฐานของไอออนโปรตีนและสารอื่น ๆ ที่ละลายในน้ำที่เติมภายในเซลล์ หนึ่งในฟังก์ชั่นที่ทำคือไกลโคไลซิสการเปลี่ยนกลูโคสเป็นพลังงาน ATP สำหรับเซลล์ที่ขาดออร์แกเนลล์เพื่อให้มีการเผาผลาญขั้นสูงมากขึ้นนี่คือสิ่งที่พวกเขาต้องพึ่งพาเพื่อเป็นพลังงาน นอกจากนี้ยังใช้เพื่อเก็บโมเลกุลในเซลล์และเพื่อขยายขนาดของเซลล์"

#, fuzzy
msgid "WIKI_SLIME_JET_PROCESSES"
msgstr "เปลี่ยน [thrive:compound]glucose[/thrive:compound] เป็น [thrive:compound]atp[/thrive:compound]"

msgid "WIKI_SLIME_JET_REQUIREMENTS"
msgstr ""

msgid "WIKI_SLIME_JET_SCIENTIFIC_BACKGROUND"
msgstr ""

msgid "WIKI_SLIME_JET_STRATEGY"
msgstr ""

msgid "WIKI_SLIME_JET_UPGRADES"
msgstr ""

msgid "WIKI_SOCIETY_STAGE_CURRENT_DEVELOPMENT"
msgstr ""

#, fuzzy
msgid "WIKI_SOCIETY_STAGE_FEATURES"
msgstr "W, A, S, D และเมาส์เพื่อย้าย กด E เพื่อยิง OxyToxy NT หากคุณมีสารพิษแวคิวโอล กด G เพื่อสลับโหมดเขมือบ"

#, fuzzy
msgid "WIKI_SOCIETY_STAGE_INTRO"
msgstr "ภายในที่เหนอะหนะของเซลล์ ไซโทพลาสซึมเป็นส่วนผสมพื้นฐานของไอออนโปรตีนและสารอื่น ๆ ที่ละลายในน้ำที่เติมภายในเซลล์ หนึ่งในฟังก์ชั่นที่ทำคือไกลโคไลซิสการเปลี่ยนกลูโคสเป็นพลังงาน ATP สำหรับเซลล์ที่ขาดออร์แกเนลล์เพื่อให้มีการเผาผลาญขั้นสูงมากขึ้นนี่คือสิ่งที่พวกเขาต้องพึ่งพาเพื่อเป็นพลังงาน นอกจากนี้ยังใช้เพื่อเก็บโมเลกุลในเซลล์และเพื่อขยายขนาดของเซลล์"

#, fuzzy
msgid "WIKI_SOCIETY_STAGE_OVERVIEW"
msgstr "W, A, S, D และเมาส์เพื่อย้าย กด E เพื่อยิง OxyToxy NT หากคุณมีสารพิษแวคิวโอล กด G เพื่อสลับโหมดเขมือบ"

#, fuzzy
msgid "WIKI_SOCIETY_STAGE_TRANSITIONS"
msgstr "W, A, S, D และเมาส์เพื่อย้าย กด E เพื่อยิง OxyToxy NT หากคุณมีสารพิษแวคิวโอล กด G เพื่อสลับโหมดเขมือบ"

#, fuzzy
msgid "WIKI_SOCIETY_STAGE_UI"
msgstr "W, A, S, D และเมาส์เพื่อย้าย กด E เพื่อยิง OxyToxy NT หากคุณมีสารพิษแวคิวโอล กด G เพื่อสลับโหมดเขมือบ"

msgid "WIKI_SPACE_STAGE_CURRENT_DEVELOPMENT"
msgstr ""

#, fuzzy
msgid "WIKI_SPACE_STAGE_FEATURES"
msgstr "นิวเคลียส"

#, fuzzy
msgid "WIKI_SPACE_STAGE_INTRO"
msgstr "ภายในที่เหนอะหนะของเซลล์ ไซโทพลาสซึมเป็นส่วนผสมพื้นฐานของไอออนโปรตีนและสารอื่น ๆ ที่ละลายในน้ำที่เติมภายในเซลล์ หนึ่งในฟังก์ชั่นที่ทำคือไกลโคไลซิสการเปลี่ยนกลูโคสเป็นพลังงาน ATP สำหรับเซลล์ที่ขาดออร์แกเนลล์เพื่อให้มีการเผาผลาญขั้นสูงมากขึ้นนี่คือสิ่งที่พวกเขาต้องพึ่งพาเพื่อเป็นพลังงาน นอกจากนี้ยังใช้เพื่อเก็บโมเลกุลในเซลล์และเพื่อขยายขนาดของเซลล์"

#, fuzzy
msgid "WIKI_SPACE_STAGE_OVERVIEW"
msgstr "W, A, S, D และเมาส์เพื่อย้าย กด E เพื่อยิง OxyToxy NT หากคุณมีสารพิษแวคิวโอล กด G เพื่อสลับโหมดเขมือบ"

#, fuzzy
msgid "WIKI_SPACE_STAGE_TRANSITIONS"
msgstr "ไนโตรเจน"

#, fuzzy
msgid "WIKI_SPACE_STAGE_UI"
msgstr "W, A, S, D และเมาส์เพื่อย้าย กด E เพื่อยิง OxyToxy NT หากคุณมีสารพิษแวคิวโอล กด G เพื่อสลับโหมดเขมือบ"

#, fuzzy
msgid "WIKI_STAGES_ROOT_INTRO"
msgstr "สัตว์นักล่า"

msgid "WIKI_TBA"
msgstr ""

msgid "WIKI_TECH_EDITOR_COMMA_NATION_EDITOR_COMMA_SQUAD_EDITOR"
msgstr ""

#, fuzzy
msgid "WIKI_THERMOPLAST_EFFECTS"
msgstr "เทอร์โมพลาสต์เป็นโครงสร้างเมมเบรนสองชั้นที่มีเม็ดสีทนความร้อนซ้อนกันในถุงเยื่อ เป็นโปรคาริโอตที่ถูกดูดซึมเพื่อใช้โดยโฮสต์ยูคาริโอต เม็ดสีในเทอร์โมพลาสต์สามารถใช้พลังงานของความแตกต่างของความร้อนในสภาพแวดล้อมเพื่อผลิตน้ำตาลกลูโคสจากน้ำและก๊าซคาร์บอนไดออกไซด์ในกระบวนการที่เรียกว่าการสังเคราะห์ด้วยความร้อน อัตราการผลิตน้ำตาลกลูโคสที่มีความเข้มข้นของคาร์บอนไดออกไซด์และอุณหภูมิ"

#, fuzzy
msgid "WIKI_THERMOPLAST_INTRO"
msgstr "เทอร์โมพลาสต์เป็นโครงสร้างเมมเบรนสองชั้นที่มีเม็ดสีทนความร้อนซ้อนกันในถุงเยื่อ เป็นโปรคาริโอตที่ถูกดูดซึมเพื่อใช้โดยโฮสต์ยูคาริโอต เม็ดสีในเทอร์โมพลาสต์สามารถใช้พลังงานของความแตกต่างของความร้อนในสภาพแวดล้อมเพื่อผลิตน้ำตาลกลูโคสจากน้ำและก๊าซคาร์บอนไดออกไซด์ในกระบวนการที่เรียกว่าการสังเคราะห์ด้วยความร้อน อัตราการผลิตน้ำตาลกลูโคสที่มีความเข้มข้นของคาร์บอนไดออกไซด์และอุณหภูมิ"

#, fuzzy
msgid "WIKI_THERMOPLAST_MODIFICATIONS"
msgstr "เทอร์โมพลาสต์เป็นโครงสร้างเมมเบรนสองชั้นที่มีเม็ดสีทนความร้อนซ้อนกันในถุงเยื่อ เป็นโปรคาริโอตที่ถูกดูดซึมเพื่อใช้โดยโฮสต์ยูคาริโอต เม็ดสีในเทอร์โมพลาสต์สามารถใช้พลังงานของความแตกต่างของความร้อนในสภาพแวดล้อมเพื่อผลิตน้ำตาลกลูโคสจากน้ำและก๊าซคาร์บอนไดออกไซด์ในกระบวนการที่เรียกว่าการสังเคราะห์ด้วยความร้อน อัตราการผลิตน้ำตาลกลูโคสที่มีความเข้มข้นของคาร์บอนไดออกไซด์และอุณหภูมิ"

#, fuzzy
msgid "WIKI_THERMOPLAST_PROCESSES"
msgstr "เทอร์โมพลาสต์เป็นโครงสร้างเมมเบรนสองชั้นที่มีเม็ดสีทนความร้อนซ้อนกันในถุงเยื่อ เป็นโปรคาริโอตที่ถูกดูดซึมเพื่อใช้โดยโฮสต์ยูคาริโอต เม็ดสีในเทอร์โมพลาสต์สามารถใช้พลังงานของความแตกต่างของความร้อนในสภาพแวดล้อมเพื่อผลิตน้ำตาลกลูโคสจากน้ำและก๊าซคาร์บอนไดออกไซด์ในกระบวนการที่เรียกว่าการสังเคราะห์ด้วยความร้อน อัตราการผลิตน้ำตาลกลูโคสที่มีความเข้มข้นของคาร์บอนไดออกไซด์และอุณหภูมิ"

msgid "WIKI_THERMOPLAST_REQUIREMENTS"
msgstr ""

#, fuzzy
msgid "WIKI_THERMOPLAST_SCIENTIFIC_BACKGROUND"
msgstr "เทอร์โมพลาสต์เป็นโครงสร้างเมมเบรนสองชั้นที่มีเม็ดสีทนความร้อนซ้อนกันในถุงเยื่อ เป็นโปรคาริโอตที่ถูกดูดซึมเพื่อใช้โดยโฮสต์ยูคาริโอต เม็ดสีในเทอร์โมพลาสต์สามารถใช้พลังงานของความแตกต่างของความร้อนในสภาพแวดล้อมเพื่อผลิตน้ำตาลกลูโคสจากน้ำและก๊าซคาร์บอนไดออกไซด์ในกระบวนการที่เรียกว่าการสังเคราะห์ด้วยความร้อน อัตราการผลิตน้ำตาลกลูโคสที่มีความเข้มข้นของคาร์บอนไดออกไซด์และอุณหภูมิ"

#, fuzzy
msgid "WIKI_THERMOPLAST_STRATEGY"
msgstr "เทอร์โมพลาสต์เป็นโครงสร้างเมมเบรนสองชั้นที่มีเม็ดสีทนความร้อนซ้อนกันในถุงเยื่อ เป็นโปรคาริโอตที่ถูกดูดซึมเพื่อใช้โดยโฮสต์ยูคาริโอต เม็ดสีในเทอร์โมพลาสต์สามารถใช้พลังงานของความแตกต่างของความร้อนในสภาพแวดล้อมเพื่อผลิตน้ำตาลกลูโคสจากน้ำและก๊าซคาร์บอนไดออกไซด์ในกระบวนการที่เรียกว่าการสังเคราะห์ด้วยความร้อน อัตราการผลิตน้ำตาลกลูโคสที่มีความเข้มข้นของคาร์บอนไดออกไซด์และอุณหภูมิ"

#, fuzzy
msgid "WIKI_THERMOPLAST_UPGRADES"
msgstr "เทอร์โมพลาสต์เป็นโครงสร้างเมมเบรนสองชั้นที่มีเม็ดสีทนความร้อนซ้อนกันในถุงเยื่อ เป็นโปรคาริโอตที่ถูกดูดซึมเพื่อใช้โดยโฮสต์ยูคาริโอต เม็ดสีในเทอร์โมพลาสต์สามารถใช้พลังงานของความแตกต่างของความร้อนในสภาพแวดล้อมเพื่อผลิตน้ำตาลกลูโคสจากน้ำและก๊าซคาร์บอนไดออกไซด์ในกระบวนการที่เรียกว่าการสังเคราะห์ด้วยความร้อน อัตราการผลิตน้ำตาลกลูโคสที่มีความเข้มข้นของคาร์บอนไดออกไซด์และอุณหภูมิ"

#, fuzzy
msgid "WIKI_THERMOSYNTHASE_EFFECTS"
msgstr "การสังเคราะห์ด้วยเคมี"

#, fuzzy
msgid "WIKI_THERMOSYNTHASE_INTRO"
msgstr "การสังเคราะห์ด้วยเคมี"

#, fuzzy
msgid "WIKI_THERMOSYNTHASE_MODIFICATIONS"
msgstr "เทอร์โมพลาสต์เป็นโครงสร้างเมมเบรนสองชั้นที่มีเม็ดสีทนความร้อนซ้อนกันในถุงเยื่อ เป็นโปรคาริโอตที่ถูกดูดซึมเพื่อใช้โดยโฮสต์ยูคาริโอต เม็ดสีในเทอร์โมพลาสต์สามารถใช้พลังงานของความแตกต่างของความร้อนในสภาพแวดล้อมเพื่อผลิตน้ำตาลกลูโคสจากน้ำและก๊าซคาร์บอนไดออกไซด์ในกระบวนการที่เรียกว่าการสังเคราะห์ด้วยความร้อน อัตราการผลิตน้ำตาลกลูโคสที่มีความเข้มข้นของคาร์บอนไดออกไซด์และอุณหภูมิ"

#, fuzzy
msgid "WIKI_THERMOSYNTHASE_PROCESSES"
msgstr "เทอร์โมพลาสต์เป็นโครงสร้างเมมเบรนสองชั้นที่มีเม็ดสีทนความร้อนซ้อนกันในถุงเยื่อ เป็นโปรคาริโอตที่ถูกดูดซึมเพื่อใช้โดยโฮสต์ยูคาริโอต เม็ดสีในเทอร์โมพลาสต์สามารถใช้พลังงานของความแตกต่างของความร้อนในสภาพแวดล้อมเพื่อผลิตน้ำตาลกลูโคสจากน้ำและก๊าซคาร์บอนไดออกไซด์ในกระบวนการที่เรียกว่าการสังเคราะห์ด้วยความร้อน อัตราการผลิตน้ำตาลกลูโคสที่มีความเข้มข้นของคาร์บอนไดออกไซด์และอุณหภูมิ"

#, fuzzy
msgid "WIKI_THERMOSYNTHASE_REQUIREMENTS"
msgstr "เทอร์โมพลาสต์เป็นโครงสร้างเมมเบรนสองชั้นที่มีเม็ดสีทนความร้อนซ้อนกันในถุงเยื่อ เป็นโปรคาริโอตที่ถูกดูดซึมเพื่อใช้โดยโฮสต์ยูคาริโอต เม็ดสีในเทอร์โมพลาสต์สามารถใช้พลังงานของความแตกต่างของความร้อนในสภาพแวดล้อมเพื่อผลิตน้ำตาลกลูโคสจากน้ำและก๊าซคาร์บอนไดออกไซด์ในกระบวนการที่เรียกว่าการสังเคราะห์ด้วยความร้อน อัตราการผลิตน้ำตาลกลูโคสที่มีความเข้มข้นของคาร์บอนไดออกไซด์และอุณหภูมิ"

#, fuzzy
msgid "WIKI_THERMOSYNTHASE_SCIENTIFIC_BACKGROUND"
msgstr "เทอร์โมพลาสต์เป็นโครงสร้างเมมเบรนสองชั้นที่มีเม็ดสีทนความร้อนซ้อนกันในถุงเยื่อ เป็นโปรคาริโอตที่ถูกดูดซึมเพื่อใช้โดยโฮสต์ยูคาริโอต เม็ดสีในเทอร์โมพลาสต์สามารถใช้พลังงานของความแตกต่างของความร้อนในสภาพแวดล้อมเพื่อผลิตน้ำตาลกลูโคสจากน้ำและก๊าซคาร์บอนไดออกไซด์ในกระบวนการที่เรียกว่าการสังเคราะห์ด้วยความร้อน อัตราการผลิตน้ำตาลกลูโคสที่มีความเข้มข้นของคาร์บอนไดออกไซด์และอุณหภูมิ"

#, fuzzy
msgid "WIKI_THERMOSYNTHASE_STRATEGY"
msgstr "เทอร์โมพลาสต์เป็นโครงสร้างเมมเบรนสองชั้นที่มีเม็ดสีทนความร้อนซ้อนกันในถุงเยื่อ เป็นโปรคาริโอตที่ถูกดูดซึมเพื่อใช้โดยโฮสต์ยูคาริโอต เม็ดสีในเทอร์โมพลาสต์สามารถใช้พลังงานของความแตกต่างของความร้อนในสภาพแวดล้อมเพื่อผลิตน้ำตาลกลูโคสจากน้ำและก๊าซคาร์บอนไดออกไซด์ในกระบวนการที่เรียกว่าการสังเคราะห์ด้วยความร้อน อัตราการผลิตน้ำตาลกลูโคสที่มีความเข้มข้นของคาร์บอนไดออกไซด์และอุณหภูมิ"

#, fuzzy
msgid "WIKI_THERMOSYNTHASE_UPGRADES"
msgstr "เทอร์โมพลาสต์เป็นโครงสร้างเมมเบรนสองชั้นที่มีเม็ดสีทนความร้อนซ้อนกันในถุงเยื่อ เป็นโปรคาริโอตที่ถูกดูดซึมเพื่อใช้โดยโฮสต์ยูคาริโอต เม็ดสีในเทอร์โมพลาสต์สามารถใช้พลังงานของความแตกต่างของความร้อนในสภาพแวดล้อมเพื่อผลิตน้ำตาลกลูโคสจากน้ำและก๊าซคาร์บอนไดออกไซด์ในกระบวนการที่เรียกว่าการสังเคราะห์ด้วยความร้อน อัตราการผลิตน้ำตาลกลูโคสที่มีความเข้มข้นของคาร์บอนไดออกไซด์และอุณหภูมิ"

msgid "WIKI_THE_PATCH_MAP_FOG_OF_WAR"
msgstr ""

#, fuzzy
msgid "WIKI_THE_PATCH_MAP_INTRO"
msgstr "เทอร์โมพลาสต์เป็นโครงสร้างเมมเบรนสองชั้นที่มีเม็ดสีทนความร้อนซ้อนกันในถุงเยื่อ เป็นโปรคาริโอตที่ถูกดูดซึมเพื่อใช้โดยโฮสต์ยูคาริโอต เม็ดสีในเทอร์โมพลาสต์สามารถใช้พลังงานของความแตกต่างของความร้อนในสภาพแวดล้อมเพื่อผลิตน้ำตาลกลูโคสจากน้ำและก๊าซคาร์บอนไดออกไซด์ในกระบวนการที่เรียกว่าการสังเคราะห์ด้วยความร้อน อัตราการผลิตน้ำตาลกลูโคสที่มีความเข้มข้นของคาร์บอนไดออกไซด์และอุณหภูมิ"

#, fuzzy
msgid "WIKI_THE_PATCH_MAP_PATCHES"
msgstr "เทอร์โมพลาสต์เป็นโครงสร้างเมมเบรนสองชั้นที่มีเม็ดสีทนความร้อนซ้อนกันในถุงเยื่อ เป็นโปรคาริโอตที่ถูกดูดซึมเพื่อใช้โดยโฮสต์ยูคาริโอต เม็ดสีในเทอร์โมพลาสต์สามารถใช้พลังงานของความแตกต่างของความร้อนในสภาพแวดล้อมเพื่อผลิตน้ำตาลกลูโคสจากน้ำและก๊าซคาร์บอนไดออกไซด์ในกระบวนการที่เรียกว่าการสังเคราะห์ด้วยความร้อน อัตราการผลิตน้ำตาลกลูโคสที่มีความเข้มข้นของคาร์บอนไดออกไซด์และอุณหภูมิ"

msgid "WIKI_THE_PATCH_MAP_THE_PATCH_MAP"
msgstr ""

#, fuzzy
msgid "WIKI_THYLAKOIDS_EFFECTS"
msgstr "Thylakoids เป็นกลุ่มของโปรตีนและเก็บวัตถุที่ไวแสง เม็ดสีสามารถใช้พลังงานของแสงเพื่อผลิตน้ำตาลกลูโคสจากน้ำและก๊าซคาร์บอนไดออกไซด์ในกระบวนการที่เรียกว่าการสังเคราะห์ด้วยแสง เม็ดสีเหล่านี้เป็นสิ่งที่ทำให้พวกเขามีสีที่โดดเด่น อัตราการผลิตน้ำตาลกลูโคสที่มีความเข้มข้นของคาร์บอนไดออกไซด์และความเข้มของแสง เนื่องจาก thylakoids ถูกแขวนอยู่ในไซโตพลาสซึมโดยตรงของเหลวที่อยู่รอบ ๆ จึงทำปฏิกิริยาไกลโคไลซิส"

#, fuzzy
msgid "WIKI_THYLAKOIDS_INTRO"
msgstr "Thylakoids เป็นกลุ่มของโปรตีนและเก็บวัตถุที่ไวแสง เม็ดสีสามารถใช้พลังงานของแสงเพื่อผลิตน้ำตาลกลูโคสจากน้ำและก๊าซคาร์บอนไดออกไซด์ในกระบวนการที่เรียกว่าการสังเคราะห์ด้วยแสง เม็ดสีเหล่านี้เป็นสิ่งที่ทำให้พวกเขามีสีที่โดดเด่น อัตราการผลิตน้ำตาลกลูโคสที่มีความเข้มข้นของคาร์บอนไดออกไซด์และความเข้มของแสง เนื่องจาก thylakoids ถูกแขวนอยู่ในไซโตพลาสซึมโดยตรงของเหลวที่อยู่รอบ ๆ จึงทำปฏิกิริยาไกลโคไลซิส"

#, fuzzy
msgid "WIKI_THYLAKOIDS_MODIFICATIONS"
msgstr "Thylakoids เป็นกลุ่มของโปรตีนและเก็บวัตถุที่ไวแสง เม็ดสีสามารถใช้พลังงานของแสงเพื่อผลิตน้ำตาลกลูโคสจากน้ำและก๊าซคาร์บอนไดออกไซด์ในกระบวนการที่เรียกว่าการสังเคราะห์ด้วยแสง เม็ดสีเหล่านี้เป็นสิ่งที่ทำให้พวกเขามีสีที่โดดเด่น อัตราการผลิตน้ำตาลกลูโคสที่มีความเข้มข้นของคาร์บอนไดออกไซด์และความเข้มของแสง เนื่องจาก thylakoids ถูกแขวนอยู่ในไซโตพลาสซึมโดยตรงของเหลวที่อยู่รอบ ๆ จึงทำปฏิกิริยาไกลโคไลซิส"

msgid "WIKI_THYLAKOIDS_PROCESSES"
msgstr ""

msgid "WIKI_THYLAKOIDS_REQUIREMENTS"
msgstr ""

#, fuzzy
msgid "WIKI_THYLAKOIDS_SCIENTIFIC_BACKGROUND"
msgstr "Thylakoids เป็นกลุ่มของโปรตีนและเก็บวัตถุที่ไวแสง เม็ดสีสามารถใช้พลังงานของแสงเพื่อผลิตน้ำตาลกลูโคสจากน้ำและก๊าซคาร์บอนไดออกไซด์ในกระบวนการที่เรียกว่าการสังเคราะห์ด้วยแสง เม็ดสีเหล่านี้เป็นสิ่งที่ทำให้พวกเขามีสีที่โดดเด่น อัตราการผลิตน้ำตาลกลูโคสที่มีความเข้มข้นของคาร์บอนไดออกไซด์และความเข้มของแสง เนื่องจาก thylakoids ถูกแขวนอยู่ในไซโตพลาสซึมโดยตรงของเหลวที่อยู่รอบ ๆ จึงทำปฏิกิริยาไกลโคไลซิส"

#, fuzzy
msgid "WIKI_THYLAKOIDS_STRATEGY"
msgstr "Thylakoids เป็นกลุ่มของโปรตีนและเก็บวัตถุที่ไวแสง เม็ดสีสามารถใช้พลังงานของแสงเพื่อผลิตน้ำตาลกลูโคสจากน้ำและก๊าซคาร์บอนไดออกไซด์ในกระบวนการที่เรียกว่าการสังเคราะห์ด้วยแสง เม็ดสีเหล่านี้เป็นสิ่งที่ทำให้พวกเขามีสีที่โดดเด่น อัตราการผลิตน้ำตาลกลูโคสที่มีความเข้มข้นของคาร์บอนไดออกไซด์และความเข้มของแสง เนื่องจาก thylakoids ถูกแขวนอยู่ในไซโตพลาสซึมโดยตรงของเหลวที่อยู่รอบ ๆ จึงทำปฏิกิริยาไกลโคไลซิส"

#, fuzzy
msgid "WIKI_THYLAKOIDS_UPGRADES"
msgstr "Thylakoids เป็นกลุ่มของโปรตีนและเก็บวัตถุที่ไวแสง เม็ดสีสามารถใช้พลังงานของแสงเพื่อผลิตน้ำตาลกลูโคสจากน้ำและก๊าซคาร์บอนไดออกไซด์ในกระบวนการที่เรียกว่าการสังเคราะห์ด้วยแสง เม็ดสีเหล่านี้เป็นสิ่งที่ทำให้พวกเขามีสีที่โดดเด่น อัตราการผลิตน้ำตาลกลูโคสที่มีความเข้มข้นของคาร์บอนไดออกไซด์และความเข้มของแสง เนื่องจาก thylakoids ถูกแขวนอยู่ในไซโตพลาสซึมโดยตรงของเหลวที่อยู่รอบ ๆ จึงทำปฏิกิริยาไกลโคไลซิส"

#, fuzzy
msgid "WIKI_TOXIN_VACUOLE_EFFECTS"
msgstr "ท็อกซินแวคิวโอลเป็นแวคิวโอลที่ได้รับการดัดแปลงเพื่อการผลิตการจัดเก็บและการหลั่งสารพิษออกซีโทซีโดยเฉพาะ แวคิวโอลที่เป็นพิษมากขึ้นจะทำให้สารพิษถูกปล่อยออกมามากขึ้น"

#, fuzzy
msgid "WIKI_TOXIN_VACUOLE_INTRO"
msgstr ""
"สารพิษ\n"
"แวคิวโอล"

#, fuzzy
msgid "WIKI_TOXIN_VACUOLE_MODIFICATIONS"
msgstr "ท็อกซินแวคิวโอลเป็นแวคิวโอลที่ได้รับการดัดแปลงเพื่อการผลิตการจัดเก็บและการหลั่งสารพิษออกซีโทซีโดยเฉพาะ แวคิวโอลที่เป็นพิษมากขึ้นจะทำให้สารพิษถูกปล่อยออกมามากขึ้น"

#, fuzzy
msgid "WIKI_TOXIN_VACUOLE_PROCESSES"
msgstr "ท็อกซินแวคิวโอลเป็นแวคิวโอลที่ได้รับการดัดแปลงเพื่อการผลิตการจัดเก็บและการหลั่งสารพิษออกซีโทซีโดยเฉพาะ แวคิวโอลที่เป็นพิษมากขึ้นจะทำให้สารพิษถูกปล่อยออกมามากขึ้น"

#, fuzzy
msgid "WIKI_TOXIN_VACUOLE_REQUIREMENTS"
msgstr "ท็อกซินแวคิวโอลเป็นแวคิวโอลที่ได้รับการดัดแปลงเพื่อการผลิตการจัดเก็บและการหลั่งสารพิษออกซีโทซีโดยเฉพาะ แวคิวโอลที่เป็นพิษมากขึ้นจะทำให้สารพิษถูกปล่อยออกมามากขึ้น"

#, fuzzy
msgid "WIKI_TOXIN_VACUOLE_SCIENTIFIC_BACKGROUND"
msgstr "ท็อกซินแวคิวโอลเป็นแวคิวโอลที่ได้รับการดัดแปลงเพื่อการผลิตการจัดเก็บและการหลั่งสารพิษออกซีโทซีโดยเฉพาะ แวคิวโอลที่เป็นพิษมากขึ้นจะทำให้สารพิษถูกปล่อยออกมามากขึ้น"

#, fuzzy
msgid "WIKI_TOXIN_VACUOLE_STRATEGY"
msgstr "ท็อกซินแวคิวโอลเป็นแวคิวโอลที่ได้รับการดัดแปลงเพื่อการผลิตการจัดเก็บและการหลั่งสารพิษออกซีโทซีโดยเฉพาะ แวคิวโอลที่เป็นพิษมากขึ้นจะทำให้สารพิษถูกปล่อยออกมามากขึ้น"

#, fuzzy
msgid "WIKI_TOXIN_VACUOLE_UPGRADES"
msgstr "ท็อกซินแวคิวโอลเป็นแวคิวโอลที่ได้รับการดัดแปลงเพื่อการผลิตการจัดเก็บและการหลั่งสารพิษออกซีโทซีโดยเฉพาะ แวคิวโอลที่เป็นพิษมากขึ้นจะทำให้สารพิษถูกปล่อยออกมามากขึ้น"

msgid "WIKI_VACUOLE_EFFECTS"
msgstr ""

#, fuzzy
msgid "WIKI_VACUOLE_INTRO"
msgstr "ท็อกซินแวคิวโอลเป็นแวคิวโอลที่ได้รับการดัดแปลงเพื่อการผลิตการจัดเก็บและการหลั่งสารพิษออกซีโทซีโดยเฉพาะ แวคิวโอลที่เป็นพิษมากขึ้นจะทำให้สารพิษถูกปล่อยออกมามากขึ้น"

#, fuzzy
msgid "WIKI_VACUOLE_MODIFICATIONS"
msgstr "ท็อกซินแวคิวโอลเป็นแวคิวโอลที่ได้รับการดัดแปลงเพื่อการผลิตการจัดเก็บและการหลั่งสารพิษออกซีโทซีโดยเฉพาะ แวคิวโอลที่เป็นพิษมากขึ้นจะทำให้สารพิษถูกปล่อยออกมามากขึ้น"

#, fuzzy
msgid "WIKI_VACUOLE_PROCESSES"
msgstr "ท็อกซินแวคิวโอลเป็นแวคิวโอลที่ได้รับการดัดแปลงเพื่อการผลิตการจัดเก็บและการหลั่งสารพิษออกซีโทซีโดยเฉพาะ แวคิวโอลที่เป็นพิษมากขึ้นจะทำให้สารพิษถูกปล่อยออกมามากขึ้น"

msgid "WIKI_VACUOLE_REQUIREMENTS"
msgstr ""

msgid "WIKI_VACUOLE_SCIENTIFIC_BACKGROUND"
msgstr ""

msgid "WIKI_VACUOLE_STRATEGY"
msgstr ""

msgid "WIKI_VACUOLE_UPGRADES"
msgstr ""

#, fuzzy
msgid "WIKI_YES"
msgstr "วางออร์แกเนลล์"

msgid "WILL_YOU_THRIVE"
msgstr "คุณจะเจริญเติบโตหรือไม่?"

msgid "WINDOWED"
msgstr ""

msgid "WIN_BOX_TITLE"
msgstr ""

msgid "WIN_TEXT"
msgstr ""

#, fuzzy
msgid "WORKSHOP_ITEM_CHANGE_NOTES"
msgstr "\"{0}\" - {1}"

#, fuzzy
msgid "WORKSHOP_ITEM_CHANGE_NOTES_TOOLTIP"
msgstr "\"{0}\" - {1}"

#, fuzzy
msgid "WORKSHOP_ITEM_DESCRIPTION"
msgstr "คลอโรพลาสต์เป็นโครงสร้างเมมเบรนสองชั้นที่มีรงควัตถุไวแสงซ้อนกันในถุงเยื่อ เป็นโปรคาริโอตที่ถูกดูดซึมเพื่อใช้โดยโฮสต์ยูคาริโอต เม็ดสีในคลอโรพลาสต์สามารถใช้พลังงานของแสงเพื่อผลิตน้ำตาลกลูโคสจากน้ำและก๊าซคาร์บอนไดออกไซด์ในกระบวนการที่เรียกว่าการสังเคราะห์ด้วยแสง เม็ดสีเหล่านี้เป็นสิ่งที่ให้สีที่โดดเด่น อัตราการผลิตน้ำตาลกลูโคสที่มีความเข้มข้นของคาร์บอนไดออกไซด์และความเข้มของแสง"

msgid "WORKSHOP_ITEM_PREVIEW"
msgstr ""

msgid "WORKSHOP_ITEM_TAGS"
msgstr ""

#, fuzzy
msgid "WORKSHOP_ITEM_TITLE"
msgstr "\"{0}\" - {1}"

msgid "WORKSHOP_ITEM_UPLOAD_SUCCEEDED"
msgstr ""

msgid "WORKSHOP_ITEM_UPLOAD_SUCCEEDED_TOS_REQUIRED"
msgstr ""

msgid "WORKSHOP_TERMS_OF_SERVICE_NOTICE"
msgstr ""

msgid "WORKSHOP_VISIBILITY_TOOLTIP"
msgstr ""

msgid "WORLD"
msgstr ""

msgid "WORLD_EXPORT_SUCCESS_MESSAGE"
msgstr ""

msgid "WORLD_GENERAL_STATISTICS"
msgstr ""

msgid "WORLD_MISC_DETAILS_STRING"
msgstr ""

#, fuzzy
msgid "WORLD_RELATIVE_MOVEMENT"
msgstr "เพื่อเพิ่มการเคลื่อนไหว"

#, fuzzy
msgid "WORLD_SEA_LEVEL"
msgstr "\"{0}\" - {1}"

#, fuzzy
msgid "WORLD_SEA_LEVEL_DEEP"
msgstr "เพื่อเพิ่มการเคลื่อนไหว"

#, fuzzy
msgid "WORLD_SEA_LEVEL_EXPLANATION"
msgstr "{0} ประชากรเปลี่ยนแปลงโดย {1} เนื่องจาก: {2}"

#, fuzzy
msgid "WORLD_SEA_LEVEL_MODERATE"
msgstr "เพื่อเพิ่มการเคลื่อนไหว"

msgid "WORLD_SEA_LEVEL_SHALLOW"
msgstr ""

#, fuzzy
msgid "WORLD_SIZE"
msgstr "\"{0}\" - {1}"

#, fuzzy
msgid "WORLD_SIZE_EXPLANATION"
msgstr "{0} ประชากรเปลี่ยนแปลงโดย {1} เนื่องจาก: {2}"

msgid "WORLD_SIZE_LARGE"
msgstr ""

#, fuzzy
msgid "WORLD_SIZE_MEDIUM"
msgstr "เพื่อเพิ่มการเคลื่อนไหว"

msgid "WORLD_SIZE_SMALL"
msgstr ""

#, fuzzy
msgid "WORLD_SIZE_TOOLTIP"
msgstr "ดำเนินการต่อ"

#, fuzzy
msgid "WORLD_TEMPERATURE"
msgstr "อุณหภูมิ"

#, fuzzy
msgid "WORLD_TEMPERATURE_COLD"
msgstr "อุณหภูมิ"

#, fuzzy
msgid "WORLD_TEMPERATURE_EXPLANATION"
msgstr "{0} ประชากรเปลี่ยนแปลงโดย {1} เนื่องจาก: {2}"

#, fuzzy
msgid "WORLD_TEMPERATURE_TEMPERATE"
msgstr "ดำเนินการต่อ"

#, fuzzy
msgid "WORLD_TEMPERATURE_WARM"
msgstr "อุณหภูมิ"

msgid "WORST_PATCH_COLON"
msgstr ""

msgid "XBOX360"
msgstr ""

msgid "XBOX_ONE"
msgstr ""

msgid "XBOX_SERIES"
msgstr ""

#, fuzzy
msgid "X_TWITTER_TOOLTIP"
msgstr "ดำเนินการต่อ"

msgid "YEARS"
msgstr ""

#, fuzzy
msgid "YET_TO_BE_IMPLEMENTED_NOTICE"
msgstr "ที่จะดำเนินการ"

#, fuzzy
msgid "YOUTUBE_TOOLTIP"
msgstr "ดำเนินการต่อ"

msgid "YOU_CAN_MAKE_PULL_REQUEST"
msgstr ""

msgid "YOU_CAN_SUPPORT_THRIVE_ON_PATREON"
msgstr ""

msgid "ZOOM_IN"
msgstr "ซูมเข้า"

msgid "ZOOM_OUT"
msgstr "ซูมออก"

#, fuzzy
#~ msgid "PASSIVE_REPRODUCTION_PROGRESS_EXPLANATION"
#~ msgstr "{0} ประชากรเปลี่ยนแปลงโดย {1} เนื่องจาก: {2}"

#~ msgid "TO_BE_IMPLEMENTED"
#~ msgstr "ที่จะดำเนินการ"

#, fuzzy
#~ msgid "MICROBE_STAGE_DAY_NIGHT_TEXT"
#~ msgstr ""
#~ "โครงสร้างโปรคาริโอต\n"
#~ "\n"
#~ "เมตาโบโลโซม: ผลิต ATP จากกลูโคส\n"
#~ "\n"
#~ "Chemosynthisizing Proteins: ผลิตกลูโคสครึ่งหนึ่งจากไฮโดรเจนซัลไฟด์เป็นเคมีโมพลาสต์ แต่ยังทำหน้าที่เป็นไกลโคไลซิสและใช้เวลาถึง 1 Hex\n"
#~ "\n"
#~ "Thylakoids: ผลิตกลูโคสในปริมาณ 1 ใน 3 เป็นคลอโรพลาสต์ปกติ แต่ยังทำหน้าที่เป็นไกลโคไลซิสและใช้ 1 Hex\n"
#~ "\n"
#~ "Rusticyanin: แปลงเหล็กเป็น ATP\n"
#~ "\n"
#~ "Nitrogenase: แปลงไนโตรเจนในบรรยากาศและ ATP เป็นแอมโมเนียแบบไม่ใช้ออกซิเจน\n"
#~ "\n"
#~ "ไซโทพลาสซึม: มีพื้นที่จัดเก็บและทำปฏิกิริยาไกลโคไลซิส (ผลิต ATP จำนวนเล็กน้อย)"

#, fuzzy
#~ msgid "GLOBAL_GLACIATION_EVENT_LOG"
#~ msgstr "{0} ประชากรเปลี่ยนแปลงโดย {1} เนื่องจาก: {2}"

#~ msgid "IRON_CHEMOLITHOAUTOTROPHY"
#~ msgstr "เหล็กเคโมลิโทออโตโทรฟี"

#, fuzzy
#~ msgid "PASSIVE_REPRODUCTION_PROGRESS"
#~ msgstr "{0} ประชากรเปลี่ยนแปลงโดย {1} เนื่องจาก: {2}"

#, fuzzy
#~ msgid "MIGRATE"
#~ msgstr "ประเมินค่า"

#, fuzzy
#~ msgid "WIKI_RADIOSYNTHESIS"
#~ msgstr "การสังเคราะห์ด้วยเคมี"

#~ msgid "EASTEREGG_MESSAGE_19"
#~ msgstr "สาระ: Didinum เป็น ciliate ที่ล่าพารามีเซีย"

#~ msgid "EASTEREGG_MESSAGE_20"
#~ msgstr "สาระ:อะมีบาล่าและจับเหยื่อด้วย 'ขา' ที่ทำจากไซโตพลาสซึมที่เรียกว่า pseudopods ในที่สุดเราก็ต้องการมีสิ่งเหล่านี้ในการเจริญเติบโต"

#~ msgid "EASTEREGG_MESSAGE_21"
#~ msgstr "นี่คือเคล็ดลับระวังเซลล์ที่มีขนาดใหญ่ขึ้นและแบคทีเรียขนาดใหญ่มันไม่ใช่เรื่องสนุกที่จะถูกย่อยและพวกมันจะกินคุณ"

#~ msgid "EASTEREGG_MESSAGE_22"
#~ msgstr "หัวหน้าทีมเสียงของ Thrive ทำเพลงหลายเพลงที่ยังไม่ได้ใส่ลงในเกม คุณสามารถฟังเพลงเหล่านี้หรือดูสตรีมที่เขาแต่งบนช่อง YouTube ของเขา Oliver Lugg"

#~ msgid "EASTEREGG_MESSAGE_23"
#~ msgstr "นี่คือเคล็ดลับหากเซลล์ของคุณมีขนาด 150 เฮกซ์คุณสามารถกลืนเศษเหล็กขนาดใหญ่ได้"

#~ msgid "EASTEREGG_MESSAGE_24"
#~ msgstr "Thrive หมายถึงการจำลองดาวเคราะห์ต่างดาวดังนั้นจึงสมเหตุสมผลที่สิ่งมีชีวิตส่วนใหญ่ที่คุณพบจะเกี่ยวข้องกับสิ่งมีชีวิตอื่นหนึ่งหรือสองชนิดเนื่องจากวิวัฒนาการที่เกิดขึ้นรอบตัวคุณดูว่าคุณสามารถระบุได้หรือไม่!"

#~ msgid "EASTEREGG_MESSAGE_25"
#~ msgstr "สาระ: ทีม Thrive ทำพอดแคสต์ทุก ๆ ครั้งคุณควรตรวจสอบพวกเขา!"

#~ msgid "EASTEREGG_MESSAGE_26"
#~ msgstr "สาระ: Thrive สร้างขึ้นด้วยเอ็นจิ้น Godot โอเพ่นซอร์ส!"

#~ msgid "EASTEREGG_MESSAGE_27"
#~ msgstr "สาระ: หนึ่งในต้นแบบการเล่นเกมที่เล่นได้ตัวแรกถูกสร้างขึ้นโดยโปรแกรมเมอร์ที่น่ากลัวของเราชีวิตที่ไม่น่าไว้วางใจ!"

#~ msgid "MICROBE_EDITOR_HELP_MESSAGE_1"
#~ msgstr ""
#~ "โครงสร้างโปรคาริโอต\n"
#~ "\n"
#~ "เมตาโบโลโซม: ผลิต ATP จากกลูโคส\n"
#~ "\n"
#~ "Chemosynthisizing Proteins: ผลิตกลูโคสครึ่งหนึ่งจากไฮโดรเจนซัลไฟด์เป็นเคมีโมพลาสต์ แต่ยังทำหน้าที่เป็นไกลโคไลซิสและใช้เวลาถึง 1 Hex\n"
#~ "\n"
#~ "Thylakoids: ผลิตกลูโคสในปริมาณ 1 ใน 3 เป็นคลอโรพลาสต์ปกติ แต่ยังทำหน้าที่เป็นไกลโคไลซิสและใช้ 1 Hex\n"
#~ "\n"
#~ "Rusticyanin: แปลงเหล็กเป็น ATP\n"
#~ "\n"
#~ "Nitrogenase: แปลงไนโตรเจนในบรรยากาศและ ATP เป็นแอมโมเนียแบบไม่ใช้ออกซิเจน\n"
#~ "\n"
#~ "ไซโทพลาสซึม: มีพื้นที่จัดเก็บและทำปฏิกิริยาไกลโคไลซิส (ผลิต ATP จำนวนเล็กน้อย)"

#, fuzzy
#~ msgid "MICROBE_EDITOR_HELP_MESSAGE_14"
#~ msgstr ""
#~ "โครงสร้างโปรคาริโอต\n"
#~ "\n"
#~ "เมตาโบโลโซม: ผลิต ATP จากกลูโคส\n"
#~ "\n"
#~ "Chemosynthisizing Proteins: ผลิตกลูโคสครึ่งหนึ่งจากไฮโดรเจนซัลไฟด์เป็นเคมีโมพลาสต์ แต่ยังทำหน้าที่เป็นไกลโคไลซิสและใช้เวลาถึง 1 Hex\n"
#~ "\n"
#~ "Thylakoids: ผลิตกลูโคสในปริมาณ 1 ใน 3 เป็นคลอโรพลาสต์ปกติ แต่ยังทำหน้าที่เป็นไกลโคไลซิสและใช้ 1 Hex\n"
#~ "\n"
#~ "Rusticyanin: แปลงเหล็กเป็น ATP\n"
#~ "\n"
#~ "Nitrogenase: แปลงไนโตรเจนในบรรยากาศและ ATP เป็นแอมโมเนียแบบไม่ใช้ออกซิเจน\n"
#~ "\n"
#~ "ไซโทพลาสซึม: มีพื้นที่จัดเก็บและทำปฏิกิริยาไกลโคไลซิส (ผลิต ATP จำนวนเล็กน้อย)"

#~ msgid "MICROBE_EDITOR_HELP_MESSAGE_2"
#~ msgstr ""
#~ "อวัยวะภายนอก\n"
#~ "\n"
#~ "Flagellum: ย้ายเซลล์ของคุณเร็วขึ้นโดยใช้ ATP\n"
#~ "\n"
#~ "Pilus: สามารถใช้แทงเซลล์อื่นได้"

#~ msgid "MICROBE_EDITOR_HELP_MESSAGE_3"
#~ msgstr ""
#~ "เมมเบรน Bound Organelles\n"
#~ "\n"
#~ "นิวเคลียส: ใช้ 11 hexes และอนุญาตให้วิวัฒนาการของออร์แกเนลล์ที่มีเยื่อหุ้มเซลล์และยังเพิ่มขนาดเซลล์ของคุณเป็นสองเท่า (สามารถวิวัฒนาการได้เพียงครั้งเดียว)\n"
#~ "\n"
#~ "ไมโทคอนเดรีย: ผลิต ATP จากกลูโคสและ O2 ในชั้นบรรยากาศได้อย่างมีประสิทธิภาพมากกว่าไซโตพลาสซึม\n"
#~ "\n"
#~ "คลอโรพลาสต์: ทำให้กลูโคสไม่ถูกแสงแดดและ CO2 ในชั้นบรรยากาศ\n"
#~ "\n"
#~ "เคโมพลาสต์: ทำให้กลูโคสออกจากไฮโดรเจนซัลไฟด์\n"
#~ "\n"
#~ "พลาสติดตรึงไนโตรเจน: สร้างแอมโมเนียจาก ATP และไนโตรเจนและออกซิเจนในชั้นบรรยากาศ\n"
#~ "\n"
#~ "แวคิวโอล: เก็บรวบรวม 15 สารประกอบ\n"
#~ "\n"
#~ "สารพิษ แวคิวโอล: ผลิตสารพิษ (เรียกว่า OxyToxy NT)"

#~ msgid "MICROBE_EDITOR_HELP_MESSAGE_4"
#~ msgstr "แต่ละรุ่นคุณจะมีแต้มการกลายพันธุ์ (MP) 100 แต้มเพื่อใช้จ่ายและการเปลี่ยนแปลง (หรือการกลายพันธุ์) แต่ละครั้งจะมีค่าใช้จ่ายจำนวนหนึ่งของ MP นั้น การเพิ่มและลบออร์แกเนลล์ทำให้เสียค่าใช้จ่าย MP อย่างไรก็ตามการลบออร์แกเนลล์ที่อยู่ในเซสชันการกลายพันธุ์ปัจจุบันจะคืนค่า MP สำหรับออร์แกเนลล์นั้น คุณสามารถย้ายหรือลบออร์แกเนลล์ทั้งหมดได้โดยคลิกขวาที่มันและเลือกการกระทำที่เหมาะสมจากเมนูป๊อปอัป คุณสามารถหมุนออร์แกเนลล์ของคุณในขณะที่วางด้วย A และ D"

#~ msgid "MICROBE_EDITOR_HELP_MESSAGE_5"
#~ msgstr "ทุกครั้งที่คุณสืบพันธุ์คุณจะเข้าสู่ การแก้ไขจุลชีพ ซึ่งคุณสามารถทำการเปลี่ยนแปลงสายพันธุ์ของคุณ (โดยการเพิ่มย้ายหรือเอาออร์แกเนลล์ออก) เพื่อเพิ่มความสำเร็จให้กับสายพันธุ์ของคุณ การเยี่ยมชมบรรณาธิการใน Microbe Stage แต่ละครั้งแสดงถึงวิวัฒนาการ 100 ล้านปี"

#~ msgid "MICROBE_STAGE_HELP_MESSAGE_1"
#~ msgstr "W, A, S, D และเมาส์เพื่อย้าย กด E เพื่อยิง OxyToxy NT หากคุณมีสารพิษแวคิวโอล กด G เพื่อสลับโหมดเขมือบ"

#~ msgid "MICROBE_STAGE_HELP_MESSAGE_10"
#~ msgstr "ในการสืบพันธุ์คุณต้องแบ่งออร์แกเนลล์ของคุณออกเป็นสองส่วน ออร์แกเนลล์ต้องการแอมโมเนียและฟอสเฟตเพื่อแบ่งครึ่ง"

#~ msgid "MICROBE_STAGE_HELP_MESSAGE_11"
#~ msgstr "แต่ถ้าคุณอยู่รอดมาได้ถึง 20 ชั่วอายุคนโดยมีประชากร 300 คนถือว่าคุณชนะเกมปัจจุบัน หลังจากชนะคุณจะได้รับป๊อปอัปและสามารถเล่นต่อได้ตามที่คุณต้องการ"

#~ msgid "MICROBE_STAGE_HELP_MESSAGE_12"
#~ msgstr "ระวังเพราะคู่แข่งของคุณกำลังพัฒนาควบคู่ไปกับคุณ ทุกครั้งที่คุณเข้าสู่โปรแกรมแก้ไขพวกเขาก็มีวิวัฒนาการเช่นกัน"

#, fuzzy
#~ msgid "MICROBE_STAGE_HELP_MESSAGE_13"
#~ msgstr "W, A, S, D และเมาส์เพื่อย้าย กด E เพื่อยิง OxyToxy NT หากคุณมีสารพิษแวคิวโอล กด G เพื่อสลับโหมดเขมือบ"

#, fuzzy
#~ msgid "MICROBE_STAGE_HELP_MESSAGE_15"
#~ msgstr "W, A, S, D และเมาส์เพื่อย้าย กด E เพื่อยิง OxyToxy NT หากคุณมีสารพิษแวคิวโอล กด G เพื่อสลับโหมดเขมือบ"

#, fuzzy
#~ msgid "MICROBE_STAGE_HELP_MESSAGE_16"
#~ msgstr "W, A, S, D และเมาส์เพื่อย้าย กด E เพื่อยิง OxyToxy NT หากคุณมีสารพิษแวคิวโอล กด G เพื่อสลับโหมดเขมือบ"

#~ msgid "MICROBE_STAGE_HELP_MESSAGE_2"
#~ msgstr "เซลล์ของคุณใช้ ATP เป็นแหล่งพลังงานถ้ามันหมดคุณจะตาย"

#~ msgid "MICROBE_STAGE_HELP_MESSAGE_3"
#~ msgstr "ในการปลดล็อกตัวแก้ไขและสร้างซ้ำคุณต้องรวบรวมแอมโมเนีย (เมฆสีส้ม) และฟอสเฟต (เมฆสีม่วง)"

#~ msgid "MICROBE_STAGE_HELP_MESSAGE_4"
#~ msgstr "นอกจากนี้คุณยังสามารถกินเซลล์,แบคทีเรีย,ชิ้นเหล็กและชิ้นส่วนเซลล์ที่มีขนาดเล็กกว่าคุณได้โดยการกด G ซึ่งจะทำให้เสียค่า ATP เพิ่มเติมและจะทำให้คุณทำงานช้าลง อย่าลืมกด G ครั้งที่สองเพื่อหยุดการกลืนกิน"

#~ msgid "MICROBE_STAGE_HELP_MESSAGE_5"
#~ msgstr "การออสโมซิส มีค่าใช้จ่าย ATP ซึ่งหมายความว่ายิ่งเซลล์ของคุณมีขนาดใหญ่มากขึ้น ไมโตคอนเดรีย, เมตาโบโลมโซม หรือ รัสติไซยานิน (หรือไซโตพลาสซึมซึ่งทำ ไกลโคไลซิส) คุณต้องหลีกเลี่ยงการสูญเสีย ATP เมื่อคุณอยู่กับที่"

#~ msgid "MICROBE_STAGE_HELP_MESSAGE_6"
#~ msgstr "มี ออร์แกเนลล์ มากมายในตัวแก้ไขเพื่อให้คุณพัฒนาทำให้สามารถเล่นสไตล์ต่างๆได้หลากหลาย"

#~ msgid "MICROBE_STAGE_HELP_MESSAGE_7"
#~ msgstr "ในตอนนี้หากจำนวนประชากรของคุณลดลงเหลือศูนย์คุณจะสูญพันธุ์"

#~ msgid "MICROBE_STAGE_HELP_MESSAGE_8"
#~ msgstr ""
#~ "เมฆประกอบต่างๆ ได้แก่ :\n"
#~ "\n"
#~ "ขาว - กลูโคส\n"
#~ "สีเหลือง - ไฮโดรเจนซัลไฟด์\n"
#~ "ส้ม - แอมโมเนีย\n"
#~ "สีม่วง - ฟอสเฟต\n"
#~ "สนิมน้ำตาล - เหล็ก\n"
#~ "\n"
#~ "กลูโคสทำให้ ATP"

#~ msgid "MICROBE_STAGE_HELP_MESSAGE_9"
#~ msgstr "ไฮโดรเจนซัลไฟด์สามารถเปลี่ยนเป็นกลูโคสผ่านทางเคมีและโปรตีนสังเคราะห์ทางเคมี เหล็กสามารถเปลี่ยนผ่าน รัสติไซยานิน เป็น ATP"

#, fuzzy
#~ msgid "WIKI_MACROSCOPIC_STAGE"
#~ msgstr "W, A, S, D และเมาส์เพื่อย้าย กด E เพื่อยิง OxyToxy NT หากคุณมีสารพิษแวคิวโอล กด G เพื่อสลับโหมดเขมือบ"

#, fuzzy
#~ msgid "EARLY_MULTICELLULAR"
#~ msgstr "วางออร์แกเนลล์"

#, fuzzy
#~ msgid "ERUPTION_IN"
#~ msgstr "{0} ประชากรเปลี่ยนแปลงโดย {1} เนื่องจาก: {2}"

#, fuzzy
#~ msgid "OXYTOXISOME_DESC"
#~ msgstr "เมแทบอลิซึมที่ได้รับการแก้ไขซึ่งรับผิดชอบในการผลิตรูปแบบดั้งเดิมของสารพิษ OxyToxy NT"

#~ msgid "THYLAKOID"
#~ msgstr "ไธลาคอยด์"

#, fuzzy
#~ msgid "WIKI_CYTOPLASM_GLYCOLYSIS"
#~ msgstr "ไซโทพลาสซึมไกลโคไลซิส"

#, fuzzy
#~ msgid "WIKI_AEROBIC_NITROGEN_FIXATION"
#~ msgstr "การตรึงไนโตรเจนแบบไม่ใช้ออกซิเจน"

#, fuzzy
#~ msgid "WIKI_AWAKENING_STAGE"
#~ msgstr ""
#~ "มีข้อขัดแย้งกับ {0}\n"
#~ "คุณต้องการลบข้อมูลที่ป้อนออกจาก {1} หรือไม่?"

#, fuzzy
#~ msgid "WIKI_AWARE_STAGE"
#~ msgstr "W, A, S, D และเมาส์เพื่อย้าย กด E เพื่อยิง OxyToxy NT หากคุณมีสารพิษแวคิวโอล กด G เพื่อสลับโหมดเขมือบ"

#, fuzzy
#~ msgid "WIKI_CHEMOSYNTHESIS"
#~ msgstr "การสังเคราะห์ด้วยเคมี"

#, fuzzy
#~ msgid "WIKI_GLYCOLYSIS"
#~ msgstr "ไกลโคไลซิส"

#, fuzzy
#~ msgid "WIKI_INDUSTRIAL_STAGE"
#~ msgstr ""
#~ "มีข้อขัดแย้งกับ {0}\n"
#~ "คุณต้องการลบข้อมูลที่ป้อนออกจาก {1} หรือไม่?"

#, fuzzy
#~ msgid "WIKI_IRON_CHEMOLITHOAUTOTROPHY"
#~ msgstr "เหล็กเคโมลิโทออโตโทรฟี"

#, fuzzy
#~ msgid "WIKI_LIPASE"
#~ msgstr "เปลี่ยน [thrive:compound]glucose[/thrive:compound] เป็น [thrive:compound]atp[/thrive:compound]"

#, fuzzy
#~ msgid "WIKI_MICROBE_EDITOR"
#~ msgstr "สร้างจุลินทรีย์ฟรี"

#, fuzzy
#~ msgid "WIKI_MUCILAGE_SYNTHESIS"
#~ msgstr "การสังเคราะห์ด้วยเคมี"

#, fuzzy
#~ msgid "WIKI_MULTICELLULAR_STAGE"
#~ msgstr "วางออร์แกเนลล์"

#, fuzzy
#~ msgid "WIKI_NONE"
#~ msgstr "Rusticyanin เป็นโปรตีนที่สามารถใช้ก๊าซคาร์บอนไดออกไซด์และออกซิเจนในการออกซิไดซ์เหล็กจากสถานะทางเคมีหนึ่งไปยังอีกสถานะหนึ่ง กระบวนการนี้เรียกว่า Iron Respiration ปล่อยพลังงานออกมาซึ่งเซลล์สามารถเก็บเกี่ยวได้"

#, fuzzy
#~ msgid "WIKI_OXYTOXY_SYNTHESIS"
#~ msgstr "การสังเคราะห์ออกซิโทซิน"

#, fuzzy
#~ msgid "WIKI_PHOTOSYNTHESIS"
#~ msgstr "การสังเคราะห์ด้วยแสง"

#, fuzzy
#~ msgid "WIKI_RUSTICYANIN"
#~ msgstr "รัสติไซยานิน"

#, fuzzy
#~ msgid "WIKI_SOCIETY_STAGE"
#~ msgstr "W, A, S, D และเมาส์เพื่อย้าย กด E เพื่อยิง OxyToxy NT หากคุณมีสารพิษแวคิวโอล กด G เพื่อสลับโหมดเขมือบ"

#, fuzzy
#~ msgid "WIKI_SPACE_STAGE"
#~ msgstr "W, A, S, D และเมาส์เพื่อย้าย กด E เพื่อยิง OxyToxy NT หากคุณมีสารพิษแวคิวโอล กด G เพื่อสลับโหมดเขมือบ"

#, fuzzy
#~ msgid "NO"
#~ msgstr "เลิกทำ"

#, fuzzy
#~ msgid "STAGES_BUTTON"
#~ msgstr "ประชากร:"

#, fuzzy
#~ msgid "EDITING"
#~ msgstr "ไคติน"

#, fuzzy
#~ msgid "MAXIMUM_SPECIES_IN_PATCH"
#~ msgstr "สูญพันธุ์ไปจากโลก"

#, fuzzy
#~ msgid "NOT_FOUND_CHUNK"
#~ msgstr "ก้อนเหล็กขนาดใหญ่"

#~ msgid "BASSBOOST"
#~ msgstr "เพิ่มเสียงเบส"

#~ msgid "BASSDOWN"
#~ msgstr "เบสลง"

#~ msgid "BASSUP"
#~ msgstr "เบสขึ้น"

#~ msgid "DIRECTIONL"
#~ msgstr "ซ้าย"

#~ msgid "DIRECTIONR"
#~ msgstr "ขวา"

#~ msgid "HYPERL"
#~ msgstr "ไฮเปอร์ซ้าย"

#~ msgid "HYPERR"
#~ msgstr "ไฮเปอร์ขวา"

#~ msgid "SUPERL"
#~ msgstr "ซ้ายสุด"

#~ msgid "SUPERR"
#~ msgstr "ขวาสุด"

#~ msgid "TREBLEDOWN"
#~ msgstr "เสียงแหลมลง"

#~ msgid "TREBLEUP"
#~ msgstr "เสียงแหลมขึ้น"

#, fuzzy
#~ msgid "UNKNOWN_ON_WINDOWS"
#~ msgstr "เมาส์ที่ไม่รู้จัก"

#, fuzzy
#~ msgid "TARGET_TIME"
#~ msgstr "ก่อนหน้า:"

#, fuzzy
#~ msgid "ENABLED"
#~ msgstr "เปิดใช้งานตัวแก้ไข"

#, fuzzy
#~ msgid "LOOKING_AT"
#~ msgstr "กดปุ่มเลิกทำในตัวแก้ไขเพื่อแก้ไขข้อผิดพลาด"

#, fuzzy
#~ msgid "SPECIES_DETAILS"
#~ msgstr "เปิดโฟลเดอร์บันทึก"

#, fuzzy
#~ msgid "CURRENT_GENERATION_COLON"
#~ msgstr "{0} ประชากรเปลี่ยนแปลงโดย {1} เนื่องจาก: {2}"

#, fuzzy
#~ msgid "AUTO_GPU_NAME"
#~ msgstr "ชื่อผู้ใช้ที่กำหนดเอง:"

#, fuzzy
#~ msgid "NOT_RUNNING_DOT"
#~ msgstr "ไม่ได้ทำงาน"

#, fuzzy
#~ msgid "LOCAL_EXTINCTION"
#~ msgstr "สูญพันธุ์ไปแล้วใน {0}"

#, fuzzy
#~ msgid "MARINE_SNOW_FOOD_SOURCE"
#~ msgstr "หิมะในทะเล"

#~ msgid "Cancel"
#~ msgstr "ยกเลิก"

#~ msgid "REMOVE_ORGANELLE"
#~ msgstr "เอาออร์แกเนลล์ออก"

#, fuzzy
#~ msgid "TRY_NEW_GAME"
#~ msgstr "เกมส์ใหม่"

#~ msgid "TURNS"
#~ msgstr "เลี้ยว"

#~ msgid "INTO"
#~ msgstr "เป็น"

#~ msgid "OXYGEN_DOT"
#~ msgstr "ออกซิเจน."

#~ msgid "PRODUCES"
#~ msgstr "ผลิต"

#~ msgid "DOT_RATE_SCALES_WITH"
#~ msgstr ". ให้คะแนนเครื่องชั่งด้วย"

#~ msgid "AND"
#~ msgstr "และ"

#~ msgid "INTENSITY_OF"
#~ msgstr "ความเข้มของ"

#~ msgid "DOT_RATE_SCALES_WITH_CONCENTRATION_OF"
#~ msgstr ". อัตราสเกลที่มีความเข้มข้นของ"

#~ msgid "ALSO_TURNS"
#~ msgstr "ยังเปลี่ยน"

#~ msgid "DOT_RATE"
#~ msgstr ". ประเมินค่า"

#~ msgid "OXYTOXY"
#~ msgstr "ออกซิโทซิน"

#~ msgid "DOT_CAN_RELEASE"
#~ msgstr ". สามารถปล่อย"

#~ msgid "TOXINS_BY_PRESSING_E"
#~ msgstr "สารพิษโดยการกด E. อัตราสเกลด้วย"

#~ msgid "USES"
#~ msgstr "ใช้"

#~ msgid "INREASE_STORAGE_SPACE"
#~ msgstr "เพิ่มพื้นที่จัดเก็บของเซลล์"

#~ msgid "DOT_CAN"
#~ msgstr ". สามารถ"

#~ msgid "RELEASE_TOXINS_BY_PRESSING"
#~ msgstr "ปล่อยสารพิษโดยการกด"

#~ msgid "E_DOT"
#~ msgstr "E."<|MERGE_RESOLUTION|>--- conflicted
+++ resolved
@@ -7,13 +7,8 @@
 msgstr ""
 "Project-Id-Version: PROJECT VERSION\n"
 "Report-Msgid-Bugs-To: EMAIL@ADDRESS\n"
-<<<<<<< HEAD
-"POT-Creation-Date: 2025-05-11 23:56+0200\n"
-"PO-Revision-Date: 2025-02-06 13:29+0000\n"
-=======
 "POT-Creation-Date: 2025-05-28 14:54+0300\n"
 "PO-Revision-Date: 2025-05-27 06:43+0000\n"
->>>>>>> e9cc3c9b
 "Last-Translator: Anonymous <noreply@weblate.org>\n"
 "Language-Team: Thai <https://translate.revolutionarygamesstudio.com/projects/thrive/thrive-game/th/>\n"
 "Language: th_TH\n"
@@ -391,10 +386,6 @@
 msgid "AUTO_EVO_STATUS_COLON"
 msgstr "ก่อนหน้า:"
 
-#, fuzzy
-msgid "AUTO_EVO_TOOL_BUTTON"
-msgstr "ความละเอียด:"
-
 msgid "AUTO_MOVE_FORWARDS"
 msgstr "เคลื่อนที่ไปข้างหน้าอัตโนมัติ"
 
@@ -427,9 +418,6 @@
 msgid "BACKSPACE"
 msgstr "พื้นที่ด้านหลัง"
 
-msgid "BACK_TO_SETTINGS"
-msgstr ""
-
 #, fuzzy
 msgid "BACTERIAL_THERMOSYNTHESIS"
 msgstr "การสังเคราะห์ด้วยเคมี"
@@ -852,13 +840,6 @@
 
 msgid "CLICK_TO_SELECT"
 msgstr ""
-
-msgid "CLIMATE_INSTABILITY"
-msgstr ""
-
-#, fuzzy
-msgid "CLIMATE_INSTABILITY_EXPLANATION"
-msgstr "{0} ประชากรเปลี่ยนแปลงโดย {1} เนื่องจาก: {2}"
 
 msgid "CLOSE"
 msgstr "ปิด"
@@ -2451,31 +2432,11 @@
 msgstr "กดปุ่มเลิกทำในตัวแก้ไขเพื่อแก้ไขข้อผิดพลาด"
 
 #, fuzzy
-msgid "GENERATE_BUTTON"
-msgstr "ตั้งค่า"
-
-#, fuzzy
 msgid "GENERATIONS"
 msgstr "ตั้งค่า"
 
 msgid "GENERATION_COLON"
 msgstr ""
-
-msgid "GEOLOGICAL_ACTIVITY"
-msgstr ""
-
-msgid "GEOLOGICAL_ACTIVITY_ACTIVE"
-msgstr ""
-
-msgid "GEOLOGICAL_ACTIVITY_AVERAGE"
-msgstr ""
-
-msgid "GEOLOGICAL_ACTIVITY_DORMANT"
-msgstr ""
-
-#, fuzzy
-msgid "GEOLOGICAL_ACTIVITY_EXPLANATION"
-msgstr "{0} ประชากรเปลี่ยนแปลงโดย {1} เนื่องจาก: {2}"
 
 #, fuzzy
 msgid "GITHUB_TOOLTIP"
@@ -4862,10 +4823,10 @@
 msgid "PLANET"
 msgstr ""
 
-msgid "PLANET_CUSTOMIZER"
-msgstr ""
-
 msgid "PLANET_DETAILS_STRING"
+msgstr ""
+
+msgid "PLANET_GENERATION_TEASER"
 msgstr ""
 
 msgid "PLANET_RANDOM_SEED"
@@ -5069,10 +5030,6 @@
 
 msgid "REFRESH"
 msgstr ""
-
-#, fuzzy
-msgid "REGENERATE_BUTTON"
-msgstr "สัตว์นักล่า"
 
 msgid "RENDER_SCALE"
 msgstr ""
@@ -8880,25 +8837,6 @@
 msgstr "เพื่อเพิ่มการเคลื่อนไหว"
 
 #, fuzzy
-msgid "WORLD_SEA_LEVEL"
-msgstr "\"{0}\" - {1}"
-
-#, fuzzy
-msgid "WORLD_SEA_LEVEL_DEEP"
-msgstr "เพื่อเพิ่มการเคลื่อนไหว"
-
-#, fuzzy
-msgid "WORLD_SEA_LEVEL_EXPLANATION"
-msgstr "{0} ประชากรเปลี่ยนแปลงโดย {1} เนื่องจาก: {2}"
-
-#, fuzzy
-msgid "WORLD_SEA_LEVEL_MODERATE"
-msgstr "เพื่อเพิ่มการเคลื่อนไหว"
-
-msgid "WORLD_SEA_LEVEL_SHALLOW"
-msgstr ""
-
-#, fuzzy
 msgid "WORLD_SIZE"
 msgstr "\"{0}\" - {1}"
 
@@ -8919,26 +8857,6 @@
 #, fuzzy
 msgid "WORLD_SIZE_TOOLTIP"
 msgstr "ดำเนินการต่อ"
-
-#, fuzzy
-msgid "WORLD_TEMPERATURE"
-msgstr "อุณหภูมิ"
-
-#, fuzzy
-msgid "WORLD_TEMPERATURE_COLD"
-msgstr "อุณหภูมิ"
-
-#, fuzzy
-msgid "WORLD_TEMPERATURE_EXPLANATION"
-msgstr "{0} ประชากรเปลี่ยนแปลงโดย {1} เนื่องจาก: {2}"
-
-#, fuzzy
-msgid "WORLD_TEMPERATURE_TEMPERATE"
-msgstr "ดำเนินการต่อ"
-
-#, fuzzy
-msgid "WORLD_TEMPERATURE_WARM"
-msgstr "อุณหภูมิ"
 
 msgid "WORST_PATCH_COLON"
 msgstr ""
