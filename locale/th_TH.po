# Translations template for PROJECT.
# Copyright (C) 2021 ORGANIZATION
# This file is distributed under the same license as the PROJECT project.
# FIRST AUTHOR <EMAIL@ADDRESS>, 2021.
#
msgid ""
msgstr ""
"Project-Id-Version: PROJECT VERSION\n"
"Report-Msgid-Bugs-To: EMAIL@ADDRESS\n"
<<<<<<< HEAD
"POT-Creation-Date: 2025-07-11 17:40+0200\n"
=======
"POT-Creation-Date: 2025-06-05 21:10+0100\n"
>>>>>>> c10e08e0
"PO-Revision-Date: 2025-05-27 06:43+0000\n"
"Last-Translator: Anonymous <noreply@weblate.org>\n"
"Language-Team: Thai <https://translate.revolutionarygamesstudio.com/projects/thrive/thrive-game/th/>\n"
"Language: th_TH\n"
"MIME-Version: 1.0\n"
"Content-Type: text/plain; charset=UTF-8\n"
"Content-Transfer-Encoding: 8bit\n"
"Plural-Forms: nplurals=1; plural=0;\n"
"X-Generator: Weblate 5.11.4\n"
"Generated-By: Babel 2.9.0\n"

msgid "2D_MOVEMENT_TYPE_SELECTION"
msgstr ""

#, fuzzy
msgid "3D_EDITOR"
msgstr "แก้ไข"

#, fuzzy
msgid "3D_MOVEMENT"
msgstr "การเคลื่อนไหว"

msgid "3D_MOVEMENT_TYPE_SELECTION"
msgstr ""

msgid "ABILITIES"
msgstr "ความสามารถ"

#, fuzzy
msgid "ABORT"
msgstr "ยกเลิก"

#, fuzzy
msgid "ABORTED_DOT"
msgstr "ยกเลิก"

#, fuzzy
msgid "ABSORBERS_COUNT"
msgstr "W, A, S, D และเมาส์เพื่อย้าย กด E เพื่อยิง OxyToxy NT หากคุณมีสารพิษแวคิวโอล กด G เพื่อสลับโหมดเขมือบ"

msgid "ABYSSOPELAGIC"
msgstr "เขตเหวนรก"

msgid "ACCEPT"
msgstr ""

msgid "ACTION_AWAKEN"
msgstr ""

#, fuzzy
msgid "ACTION_AWAKEN_TOOLTIP"
msgstr "ดำเนินการต่อ"

msgid "ACTION_BLOCKED_WHILE_ANOTHER_IN_PROGRESS"
msgstr ""

#, fuzzy
msgid "ACTION_DELETE"
msgstr "ปกติ"

#, fuzzy
msgid "ACTION_DOUBLE_POPULATION"
msgstr "{0} ประชากรเปลี่ยนแปลงโดย {1} เนื่องจาก: {2}"

#, fuzzy
msgid "ACTION_DUPLICATE_UNITS"
msgstr "ปกติ"

#, fuzzy
msgid "ACTION_HALF_POPULATION"
msgstr "{0} ประชากรเปลี่ยนแปลงโดย {1} เนื่องจาก: {2}"

#, fuzzy
msgid "ACTION_TELEPORT"
msgstr "ปกติ"

msgid "ACTIVE"
msgstr ""

#, fuzzy
msgid "ACTIVE_THREAD_COUNT"
msgstr "บันทึกและดำเนินการต่อ"

msgid "ACTIVITY_EXPLANATION"
msgstr ""

msgid "ADDITIONAL_VALIDATION_FAILED"
msgstr ""

msgid "ADD_INPUT_BUTTON_TOOLTIP"
msgstr ""

msgid "ADVANCED_VIEW"
msgstr ""

#, fuzzy
msgid "ADVANCED_VIEW_BUTTON_TOOLTIP"
msgstr "ดำเนินการต่อ"

#, fuzzy
msgid "AEROBIC_NITROGEN_FIXATION"
msgstr "การตรึงไนโตรเจนแบบไม่ใช้ออกซิเจน"

msgid "AEROBIC_NITROGEN_FIXING"
msgstr "การตรึงไนโตรเจนแบบแอโรบิค"

#, fuzzy
msgid "AEROBIC_RESPIRATION"
msgstr "ระบบหายใจแบบแอโรบิค"

msgid "AGENTS"
msgstr ""

#, fuzzy
msgid "AGENTS_COLON"
msgstr "ก่อนหน้า:"

#, fuzzy
msgid "AGENT_NAME"
msgstr "เกมส์ใหม่"

msgid "AGGRESSION_EXPLANATION"
msgstr ""

msgid "AGGRESSIVE"
msgstr ""

msgid "AI_MUTATION_RATE"
msgstr ""

#, fuzzy
msgid "AI_MUTATION_RATE_EXPLANATION"
msgstr "{0} ประชากรเปลี่ยนแปลงโดย {1} เนื่องจาก: {2}"

#, fuzzy
msgid "ALL"
msgstr "Alt"

#, fuzzy
msgid "ALLOW_SPECIES_SWITCH_ON_EXTINCTION"
msgstr "มีการกลายพันธุ์"

#, fuzzy
msgid "ALLOW_SPECIES_SWITCH_ON_EXTINCTION_EXPLANATION"
msgstr "{0} ประชากรเปลี่ยนแปลงโดย {1} เนื่องจาก: {2}"

msgid "ALL_WORLDS_GENERAL_STATISTICS"
msgstr ""

#, fuzzy
msgid "ALL_WORLDS_STATISTICS"
msgstr "สถิติ"

msgid "ALREADY_ASCENDED"
msgstr ""

msgid "ALT"
msgstr "Alt"

msgid "ALWAYS_VISIBLE"
msgstr ""

msgid "AMBIANCE_VOLUME"
msgstr "ปริมาณบรรยากาศ"

msgid "AMMONIA"
msgstr "แอมโมเนีย"

#, fuzzy
msgid "AMMONIA_COST"
msgstr "แอมโมเนีย"

msgid "AMOUNT_OF_AUTOSAVE_TO_KEEP"
msgstr "จำนวนการบันทึกอัตโนมัติที่จะเก็บไว้:"

msgid "AMOUNT_OF_QUICKSAVE_TO_KEEP"
msgstr "จำนวนการบันทึกด่วนที่จะเก็บไว้:"

msgid "ANAEROBIC_NITROGEN_FIXATION"
msgstr "การตรึงไนโตรเจนแบบไม่ใช้ออกซิเจน"

msgid "AND_UNLOCK_CONDITION"
msgstr ""

msgid "ANISOTROPIC_FILTERING"
msgstr ""

msgid "ANTIALIASING_MSAA_TAA"
msgstr ""

#, fuzzy
msgid "ANTI_ALIASING_FXAA"
msgstr "การลบรอยหยักหลายตัวอย่าง:"

#, fuzzy
msgid "ANTI_ALIASING_MODE"
msgstr "การลบรอยหยักหลายตัวอย่าง:"

#, fuzzy
msgid "ANTI_ALIASING_MSAA"
msgstr "การลบรอยหยักหลายตัวอย่าง:"

#, fuzzy
msgid "ANTI_ALIASING_TAA"
msgstr "การลบรอยหยักหลายตัวอย่าง:"

#, fuzzy
msgid "APPEARANCE"
msgstr "ประสิทธิภาพ"

msgid "APPLY"
msgstr ""

msgid "APPLY_CHANGES"
msgstr ""

msgid "APRIL"
msgstr ""

msgid "ARE_YOU_SURE_TO_RESET_ALL_SETTINGS"
msgstr "แน่ใจไหมว่าต้องการรีเซ็ตการตั้งค่าทั้งหมดเป็นค่าเริ่มต้น"

msgid "ARE_YOU_SURE_TO_RESET_INPUT_SETTINGS"
msgstr "แน่ใจไหมว่าต้องการรีเซ็ตการตั้งค่าการป้อนข้อมูลเป็นค่าเริ่มต้น"

#, fuzzy
msgid "ARTIST_COLON"
msgstr "ก่อนหน้า:"

msgid "ARTWORK_TITLE"
msgstr "\"{0}\" - {1}"

msgid "ART_BY"
msgstr "ศิลปะโดย {0}"

msgid "ART_GALLERY"
msgstr ""

msgid "ASCENSION_CONGRATULATIONS"
msgstr ""

msgid "ASCENSION_CONGRATULATIONS_CONTENT"
msgstr ""

#, fuzzy
msgid "ASCENSION_STAGE"
msgstr "Rusticyanin เป็นโปรตีนที่สามารถใช้ก๊าซคาร์บอนไดออกไซด์และออกซิเจนในการออกซิไดซ์เหล็กจากสถานะทางเคมีหนึ่งไปยังอีกสถานะหนึ่ง กระบวนการนี้เรียกว่า Iron Respiration ปล่อยพลังงานออกมาซึ่งเซลล์สามารถเก็บเกี่ยวได้"

msgid "ASSEMBLY_CLASS_REQUIRED"
msgstr ""

msgid "ASSEMBLY_REQUIRED_WITH_HARMONY"
msgstr ""

msgid "ASSUME_HYPERTHREADING"
msgstr ""

msgid "ASSUME_HYPERTHREADING_TOOLTIP"
msgstr ""

msgid "ATMOSPHERIC_GASSES"
msgstr ""

msgid "ATP"
msgstr "ATP"

msgid "ATP_BALANCE"
msgstr ""

#, fuzzy
msgid "ATP_BALANCE_TOOLTIP"
msgstr "ดำเนินการต่อ"

#, fuzzy
msgid "ATP_BALANCE_TOOLTIP_MULTICELLULAR"
msgstr "ดำเนินการต่อ"

msgid "ATP_BALANCE_WITHOUT_EXTERNAL_RESOURCES"
msgstr ""

msgid "ATP_BALANCE_WITHOUT_GLUCOSE"
msgstr ""

#, fuzzy
msgid "ATP_BALANCE_WITHOUT_HYDROGEN_SULFIDE"
msgstr "ไฮโดรเจนซัลไฟด์"

msgid "ATP_BALANCE_WITHOUT_IRON"
msgstr ""

msgid "ATP_BALANCE_WITH_ALL_COMPOUNDS"
msgstr ""

msgid "ATP_PRODUCTION"
msgstr ""

msgid "ATP_PRODUCTION_TOO_LOW"
msgstr ""

msgid "ATTEMPT_TO_WRITE_SAVE_FAILED"
msgstr ""

msgid "AT_CURSOR"
msgstr ""

msgid "AUDIO_OUTPUT_DEVICE"
msgstr ""

msgid "AUGUST"
msgstr ""

msgid "AUTO"
msgstr "อัตโนมัต"

#, fuzzy
msgid "AUTO-EVO_EXPLANATION_EXPLANATION"
msgstr "{0} ประชากรเปลี่ยนแปลงโดย {1} เนื่องจาก: {2}"

#, fuzzy
msgid "AUTO-EVO_POPULATION_CHANGED_2"
msgstr "{0} ประชากรเปลี่ยนแปลงโดย {1} เนื่องจาก: {2}"

#, fuzzy
msgid "AUTO-EVO_PREDICTION"
msgstr "{0: F1}% เสร็จสิ้น {1: n0} / {2: n0} ขั้นตอน"

#, fuzzy
msgid "AUTO-EVO_PREDICTION_BOX_DESCRIPTION"
msgstr "โรงไฟฟ้าของเซลล์ mitochondrion (พหูพจน์: mitochondria) เป็นโครงสร้างเมมเบรนสองชั้นที่เต็มไปด้วยโปรตีนและเอนไซม์ เป็นโปรคาริโอตที่ถูกดูดซึมเพื่อใช้โดยโฮสต์ยูคาริโอต สามารถเปลี่ยนกลูโคสเป็น ATP ได้อย่างมีประสิทธิภาพสูงกว่าที่ทำได้ในไซโตพลาสซึมในกระบวนการที่เรียกว่า Aerobic Respiration อย่างไรก็ตามมันต้องการออกซิเจนในการทำงานและระดับออกซิเจนในสิ่งแวดล้อมที่ต่ำลงจะทำให้อัตราการผลิต ATP ช้าลง"

#, fuzzy
msgid "AUTO-EVO_RESULTS_TITLE"
msgstr "{0: F1}% เสร็จสิ้น {1: n0} / {2: n0} ขั้นตอน"

msgid "AUTO-EVO_STEPS_DONE"
msgstr "{0: F1}% เสร็จสิ้น {1: n0} / {2: n0} ขั้นตอน"

msgid "AUTO-EVO_STRENGHT_MULTIPLIER"
msgstr ""

#, fuzzy
msgid "AUTO-EVO_STRENGHT_MULTIPLIER_EXPLANATION"
msgstr "ต้นทุน ออสโมซิส"

msgid "AUTOSAVE_DURING_THE_GAME"
msgstr "บันทึกอัตโนมัติระหว่างเกม"

msgid "AUTO_EVO"
msgstr ""

#, fuzzy
msgid "AUTO_EVO_EXPLORING_TOOL"
msgstr "{0: F1}% เสร็จสิ้น {1: n0} / {2: n0} ขั้นตอน"

msgid "AUTO_EVO_FAILED"
msgstr ""

msgid "AUTO_EVO_MISSING_RESULT_DATA_OBJECT"
msgstr ""

msgid "AUTO_EVO_RESULTS"
msgstr ""

#, fuzzy
msgid "AUTO_EVO_RESULTS_GLOBAL_TITLE"
msgstr "ก่อนหน้า:"

#, fuzzy
msgid "AUTO_EVO_RESULTS_PATCH_TITLE"
msgstr "ก่อนหน้า:"

msgid "AUTO_EVO_RUN_STATUS"
msgstr ""

#, fuzzy
msgid "AUTO_EVO_STATUS_COLON"
msgstr "ก่อนหน้า:"

#, fuzzy
msgid "AUTO_EVO_TOOL_BUTTON"
msgstr "ความละเอียด:"

msgid "AUTO_MOVE_FORWARDS"
msgstr "เคลื่อนที่ไปข้างหน้าอัตโนมัติ"

#, fuzzy
msgid "AUTO_RESOLUTION"
msgstr "ความละเอียด:"

msgid "AVAILABLE_CONSTRUCTION_PROJECTS"
msgstr ""

msgid "AVAILABLE_MODS"
msgstr ""

msgid "AWAKENING_STAGE"
msgstr ""

#, fuzzy
msgid "AWARE_STAGE"
msgstr "W, A, S, D และเมาส์เพื่อย้าย กด E เพื่อยิง OxyToxy NT หากคุณมีสารพิษแวคิวโอล กด G เพื่อสลับโหมดเขมือบ"

msgid "BACK"
msgstr "กลับ"

msgid "BACKGROUND_BLUR"
msgstr ""

msgid "BACKSLASH"
msgstr "แบ็กสแลช"

msgid "BACKSPACE"
msgstr "พื้นที่ด้านหลัง"

msgid "BACK_TO_SETTINGS"
msgstr ""

#, fuzzy
msgid "BACTERIAL_THERMOSYNTHESIS"
msgstr "การสังเคราะห์ด้วยเคมี"

msgid "BALANCE_DISPLAY_AT_DAY_ALWAYS"
msgstr ""

msgid "BALANCE_DISPLAY_AT_DAY_ALWAYS_TOOLTIP"
msgstr ""

msgid "BALANCE_DISPLAY_WHILE_MOVING"
msgstr ""

#, fuzzy
msgid "BALANCE_DISPLAY_WHILE_MOVING_TOOLTIP"
msgstr "ดำเนินการต่อ"

#, fuzzy
msgid "BASE_MOBILITY"
msgstr "ความคล่องตัว"

msgid "BASE_MOVEMENT"
msgstr ""

msgid "BASIC_VIEW"
msgstr ""

#, fuzzy
msgid "BASIC_VIEW_BUTTON_TOOLTIP"
msgstr "ดำเนินการต่อ"

msgid "BATHYPELAGIC"
msgstr "โซนมืด"

msgid "BECOME_MACROSCOPIC"
msgstr ""

msgid "BECOME_MULTICELLULAR"
msgstr ""

msgid "BEGIN_THRIVING"
msgstr ""

msgid "BEHAVIOUR"
msgstr ""

msgid "BEHAVIOUR_ACTIVITY"
msgstr ""

msgid "BEHAVIOUR_AGGRESSION"
msgstr ""

msgid "BEHAVIOUR_FEAR"
msgstr ""

msgid "BEHAVIOUR_FOCUS"
msgstr ""

msgid "BEHAVIOUR_OPPORTUNISM"
msgstr ""

msgid "BELOW_SEA_LEVEL"
msgstr ""

msgid "BENCHMARKS"
msgstr ""

msgid "BENCHMARK_FINISHED"
msgstr ""

msgid "BENCHMARK_PHASE"
msgstr ""

msgid "BENCHMARK_RESULTS_COLON"
msgstr ""

msgid "BEST_PATCH_COLON"
msgstr ""

msgid "BIG_IRON_CHUNK"
msgstr "ก้อนเหล็กขนาดใหญ่"

#, fuzzy
msgid "BIG_PHOSPHATE_CHUNK"
msgstr "ก้อนเหล็กขนาดใหญ่"

msgid "BILLION_ABBREVIATION"
msgstr "{0} B"

#, fuzzy
msgid "BINDING_AGENT"
msgstr ""
"มีข้อขัดแย้งกับ {0}\n"
"คุณต้องการลบข้อมูลที่ป้อนออกจาก {1} หรือไม่?"

#, fuzzy
msgid "BINDING_AGENT_DESCRIPTION"
msgstr "Nitrogenase เป็นโปรตีนที่สามารถใช้ก๊าซไนโตรเจนและพลังงานของเซลล์ในรูปแบบของ ATP เพื่อผลิตแอมโมเนียซึ่งเป็นสารอาหารที่สำคัญในการเจริญเติบโตของเซลล์ นี่คือกระบวนการที่เรียกว่าการตรึงไนโตรเจนแบบไม่ใช้ออกซิเจน เนื่องจากไนโตรเจนเนสถูกแขวนอยู่ในไซโทพลาสซึมโดยตรงของเหลวที่อยู่รอบ ๆ จึงทำปฏิกิริยาไกลโคไลซิส"

#, fuzzy
msgid "BINDING_AGENT_PROCESSES_DESCRIPTION"
msgstr "Nitrogenase เป็นโปรตีนที่สามารถใช้ก๊าซไนโตรเจนและพลังงานของเซลล์ในรูปแบบของ ATP เพื่อผลิตแอมโมเนียซึ่งเป็นสารอาหารที่สำคัญในการเจริญเติบโตของเซลล์ นี่คือกระบวนการที่เรียกว่าการตรึงไนโตรเจนแบบไม่ใช้ออกซิเจน เนื่องจากไนโตรเจนเนสถูกแขวนอยู่ในไซโทพลาสซึมโดยตรงของเหลวที่อยู่รอบ ๆ จึงทำปฏิกิริยาไกลโคไลซิส"

msgid "BIND_AXES_SENSITIVITY"
msgstr ""

msgid "BIOLUMINESCENT_VACUOLE"
msgstr ""

#, fuzzy
msgid "BIOLUMINESCENT_VACUOLE_DESCRIPTION"
msgstr "ท็อกซินแวคิวโอลเป็นแวคิวโอลที่ได้รับการดัดแปลงเพื่อการผลิตการจัดเก็บและการหลั่งสารพิษออกซีโทซีโดยเฉพาะ แวคิวโอลที่เป็นพิษมากขึ้นจะทำให้สารพิษถูกปล่อยออกมามากขึ้น"

#, fuzzy
msgid "BIOLUMINESCENT_VACUOLE_PROCESSES_DESCRIPTION"
msgstr "ท็อกซินแวคิวโอลเป็นแวคิวโอลที่ได้รับการดัดแปลงเพื่อการผลิตการจัดเก็บและการหลั่งสารพิษออกซีโทซีโดยเฉพาะ แวคิวโอลที่เป็นพิษมากขึ้นจะทำให้สารพิษถูกปล่อยออกมามากขึ้น"

msgid "BIOME_LABEL"
msgstr ""

msgid "BLOOM_RENDER_EFFECT"
msgstr ""

#, fuzzy
msgid "BLUESKY_TOOLTIP"
msgstr "ดำเนินการต่อ"

msgid "BRAIN_CELL_NAME_DEFAULT"
msgstr ""

msgid "BRAVE"
msgstr ""

msgid "BROWSE"
msgstr ""

msgid "BROWSE_WORKSHOP"
msgstr ""

#, fuzzy
msgid "BUILD_CITY"
msgstr "ด้วยความเข้มข้นของ"

#, fuzzy
msgid "BUILD_QUEUE"
msgstr "ด้วยความเข้มข้นของ"

#, fuzzy
msgid "BUILD_STRUCTURE"
msgstr "ด้วยความเข้มข้นของ"

msgid "BY"
msgstr ""

msgid "BY_REVOLUTIONARY_GAMES"
msgstr ""

msgid "CACHE_DISK_MAX_TIME"
msgstr ""

msgid "CACHE_MEMORY_MAX_ITEMS"
msgstr ""

msgid "CACHE_TIME_MEMORY"
msgstr ""

msgid "CACHE_TIME_MEMORY_ONLY"
msgstr ""

#, fuzzy
msgid "CACHING_TITLE"
msgstr "\"{0}\" - {1}"

msgid "CALCIUM_CARBONATE"
msgstr "แคลเซียมคาร์บอเนต"

msgid "CALCIUM_CARBONATE_MEMBRANE_DESCRIPTION"
msgstr ""

msgid "CAMERA"
msgstr "กล้อง"

msgid "CANCEL"
msgstr "ยกเลิก"

msgid "CANCEL_ACTION_CAPITAL"
msgstr ""

msgid "CANCEL_CURRENT_ACTION"
msgstr "ยกเลิกการกระทำปัจจุบัน"

msgid "CANNOT_DELETE_USED_CELL_TYPE"
msgstr ""

msgid "CANNOT_DELETE_USED_CELL_TYPE_TITLE"
msgstr ""

msgid "CANNOT_ENGULF"
msgstr ""

msgid "CANNOT_MOVE_METABALL_TO_DESCENDANT_TREE"
msgstr ""

msgid "CANNOT_REDUCE_BRAIN_POWER_STAGE"
msgstr ""

msgid "CANNOT_REDUCE_BRAIN_POWER_STAGE_TITLE"
msgstr ""

#, fuzzy
msgid "CANNOT_WRITE_SAVE"
msgstr ". อัตราเครื่องชั่ง"

msgid "CANT_LOAD_MOD_INFO"
msgstr ""

msgid "CAPSLOCK"
msgstr "ล็อคมุมมอง"

msgid "CARBON_DIOXIDE"
msgstr "คาร์บอนไดออกไซด์"

msgid "CATEGORY_AN_ABUNDANCE"
msgstr ""

msgid "CATEGORY_A_FAIR_AMOUNT"
msgstr ""

msgid "CATEGORY_LITTLE"
msgstr ""

msgid "CATEGORY_QUITE_A_BIT"
msgstr ""

msgid "CATEGORY_SOME"
msgstr ""

msgid "CATEGORY_VERY_LITTLE"
msgstr ""

msgid "CAUTIOUS"
msgstr ""

#, fuzzy
msgid "CELL"
msgstr "เซลลูโลส"

#, fuzzy
msgid "CELLS"
msgstr "เซลลูโลส"

#, fuzzy
msgid "CELLULASE"
msgstr "เซลลูโลส"

#, fuzzy
msgid "CELLULASE_DESCRIPTION"
msgstr "แวคิวโอลเป็นออร์แกเนลล์เยื่อภายในที่ใช้สำหรับเก็บในเซลล์ ประกอบด้วยถุงหลายอันโครงสร้างของเยื่อขนาดเล็กที่ใช้กันอย่างแพร่หลายในเซลล์เพื่อการจัดเก็บที่หลอมรวมเข้าด้วยกัน เต็มไปด้วยน้ำซึ่งใช้บรรจุโมเลกุลเอนไซม์ของแข็งและสารอื่น ๆ รูปร่างของพวกมันเป็นของเหลวและอาจแตกต่างกันไประหว่างเซลล์"

msgid "CELLULOSE"
msgstr "เซลลูโลส"

msgid "CELLULOSE_MEMBRANE_DESCRIPTION"
msgstr ""

#, fuzzy
msgid "CELL_STAT_ROTATION_TOOLTIP"
msgstr "ดำเนินการต่อ"

#, fuzzy
msgid "CELL_STAT_SPEED_TOOLTIP"
msgstr "ดำเนินการต่อ"

#, fuzzy
msgid "CELL_STAT_STORAGE_TOOLTIP"
msgstr "ดำเนินการต่อ"

msgid "CELL_TYPE_BUTTON_ATP_CONSUMPTION"
msgstr ""

msgid "CELL_TYPE_BUTTON_ATP_PRODUCTION"
msgstr ""

msgid "CELL_TYPE_NAME"
msgstr ""

msgid "CHANGE_DESCRIPTION_IS_TOO_LONG"
msgstr ""

msgid "CHANGE_THE_SYMMETRY"
msgstr "เปลี่ยนสมมาตร"

#, fuzzy
msgid "CHANNEL_INHIBITOR_TOXIN_SYNTHESIS"
msgstr "ท็อกซินแวคิวโอลเป็นแวคิวโอลที่ได้รับการดัดแปลงเพื่อการผลิตการจัดเก็บและการหลั่งสารพิษออกซีโทซีโดยเฉพาะ แวคิวโอลที่เป็นพิษมากขึ้นจะทำให้สารพิษถูกปล่อยออกมามากขึ้น"

msgid "CHEATS"
msgstr "โหมดโกง"

msgid "CHEAT_KEYS_ENABLED"
msgstr "เปิดใช้งานโกงคีย์"

msgid "CHEAT_MENU"
msgstr "เมนูของโหมดโกง"

msgid "CHEMICAL_BUTTON_MICROBE_TOOLTIP"
msgstr ""

msgid "CHEMOPLAST"
msgstr "เคโมพลาสต์"

#, fuzzy
msgid "CHEMOPLAST_DESCRIPTION"
msgstr "chemoplast เป็นโครงสร้างเมมเบรนสองชั้นที่มีโปรตีนที่สามารถเปลี่ยนไฮโดรเจนซัลไฟด์น้ำและก๊าซคาร์บอนไดออกไซด์เป็นน้ำตาลกลูโคสในกระบวนการที่เรียกว่า Hydrogen Sulfide Chemosynthesis อัตราการผลิตน้ำตาลกลูโคสที่มีความเข้มข้นของคาร์บอนไดออกไซด์"

#, fuzzy
msgid "CHEMOPLAST_PROCESSES_DESCRIPTION"
msgstr "chemoplast เป็นโครงสร้างเมมเบรนสองชั้นที่มีโปรตีนที่สามารถเปลี่ยนไฮโดรเจนซัลไฟด์น้ำและก๊าซคาร์บอนไดออกไซด์เป็นน้ำตาลกลูโคสในกระบวนการที่เรียกว่า Hydrogen Sulfide Chemosynthesis อัตราการผลิตน้ำตาลกลูโคสที่มีความเข้มข้นของคาร์บอนไดออกไซด์"

#, fuzzy
msgid "CHEMORECEPTOR"
msgstr "เคโมพลาสต์"

#, fuzzy
msgid "CHEMORECEPTOR_DESCRIPTION"
msgstr "chemoplast เป็นโครงสร้างเมมเบรนสองชั้นที่มีโปรตีนที่สามารถเปลี่ยนไฮโดรเจนซัลไฟด์น้ำและก๊าซคาร์บอนไดออกไซด์เป็นน้ำตาลกลูโคสในกระบวนการที่เรียกว่า Hydrogen Sulfide Chemosynthesis อัตราการผลิตน้ำตาลกลูโคสที่มีความเข้มข้นของคาร์บอนไดออกไซด์"

#, fuzzy
msgid "CHEMORECEPTOR_MINIMUM_AMOUNT_TOOLTIP"
msgstr "เคโมพลาสต์"

#, fuzzy
msgid "CHEMORECEPTOR_PROCESSES_DESCRIPTION"
msgstr "chemoplast เป็นโครงสร้างเมมเบรนสองชั้นที่มีโปรตีนที่สามารถเปลี่ยนไฮโดรเจนซัลไฟด์น้ำและก๊าซคาร์บอนไดออกไซด์เป็นน้ำตาลกลูโคสในกระบวนการที่เรียกว่า Hydrogen Sulfide Chemosynthesis อัตราการผลิตน้ำตาลกลูโคสที่มีความเข้มข้นของคาร์บอนไดออกไซด์"

#, fuzzy
msgid "CHEMORECEPTOR_SEARCH_RADIUS_TOOLTIP"
msgstr "chemoplast เป็นโครงสร้างเมมเบรนสองชั้นที่มีโปรตีนที่สามารถเปลี่ยนไฮโดรเจนซัลไฟด์น้ำและก๊าซคาร์บอนไดออกไซด์เป็นน้ำตาลกลูโคสในกระบวนการที่เรียกว่า Hydrogen Sulfide Chemosynthesis อัตราการผลิตน้ำตาลกลูโคสที่มีความเข้มข้นของคาร์บอนไดออกไซด์"

#, fuzzy
msgid "CHEMOSYNTHESIS"
msgstr "การสังเคราะห์ด้วยเคมี"

msgid "CHEMOSYNTHESIZING_PROTEINS"
msgstr "คีโมสังเคราะห์โปรตีน"

#, fuzzy
msgid "CHEMOSYNTHESIZING_PROTEINS_DESCRIPTION"
msgstr "โปรตีนสังเคราะห์ Chemosynthesizing เป็นกลุ่มโปรตีนขนาดเล็กในไซโทพลาซึมที่สามารถเปลี่ยนไฮโดรเจนซัลไฟด์น้ำและก๊าซคาร์บอนไดออกไซด์เป็นน้ำตาลกลูโคสในกระบวนการที่เรียกว่า Hydrogen Sulfide Chemosynthesis อัตราการผลิตน้ำตาลกลูโคสที่มีความเข้มข้นของคาร์บอนไดออกไซด์ เนื่องจากโปรตีนสังเคราะห์ทางเคมีจะแขวนลอยอยู่ในไซโตพลาสซึมโดยตรงของเหลวที่อยู่รอบ ๆ จึงทำปฏิกิริยาไกลโคไลซิส"

#, fuzzy
msgid "CHEMOSYNTHESIZING_PROTEINS_PROCESSES_DESCRIPTION"
msgstr "โปรตีนสังเคราะห์ Chemosynthesizing เป็นกลุ่มโปรตีนขนาดเล็กในไซโทพลาซึมที่สามารถเปลี่ยนไฮโดรเจนซัลไฟด์น้ำและก๊าซคาร์บอนไดออกไซด์เป็นน้ำตาลกลูโคสในกระบวนการที่เรียกว่า Hydrogen Sulfide Chemosynthesis อัตราการผลิตน้ำตาลกลูโคสที่มีความเข้มข้นของคาร์บอนไดออกไซด์ เนื่องจากโปรตีนสังเคราะห์ทางเคมีจะแขวนลอยอยู่ในไซโตพลาสซึมโดยตรงของเหลวที่อยู่รอบ ๆ จึงทำปฏิกิริยาไกลโคไลซิส"

msgid "CHEMO_SYNTHESIS"
msgstr "การสังเคราะห์ด้วยเคมี"

msgid "CHITIN"
msgstr "ไคติน"

#, fuzzy
msgid "CHITINASE"
msgstr "ไคติน"

#, fuzzy
msgid "CHITINASE_DESCRIPTION"
msgstr "ภายในที่เหนอะหนะของเซลล์ ไซโทพลาสซึมเป็นส่วนผสมพื้นฐานของไอออนโปรตีนและสารอื่น ๆ ที่ละลายในน้ำที่เติมภายในเซลล์ หนึ่งในฟังก์ชั่นที่ทำคือไกลโคไลซิสการเปลี่ยนกลูโคสเป็นพลังงาน ATP สำหรับเซลล์ที่ขาดออร์แกเนลล์เพื่อให้มีการเผาผลาญขั้นสูงมากขึ้นนี่คือสิ่งที่พวกเขาต้องพึ่งพาเพื่อเป็นพลังงาน นอกจากนี้ยังใช้เพื่อเก็บโมเลกุลในเซลล์และเพื่อขยายขนาดของเซลล์"

msgid "CHITIN_MEMBRANE_DESCRIPTION"
msgstr ""

msgid "CHLOROPLAST"
msgstr "คลอโรพลาสต์"

#, fuzzy
msgid "CHLOROPLAST_DESCRIPTION"
msgstr "คลอโรพลาสต์เป็นโครงสร้างเมมเบรนสองชั้นที่มีรงควัตถุไวแสงซ้อนกันในถุงเยื่อ เป็นโปรคาริโอตที่ถูกดูดซึมเพื่อใช้โดยโฮสต์ยูคาริโอต เม็ดสีในคลอโรพลาสต์สามารถใช้พลังงานของแสงเพื่อผลิตน้ำตาลกลูโคสจากน้ำและก๊าซคาร์บอนไดออกไซด์ในกระบวนการที่เรียกว่าการสังเคราะห์ด้วยแสง เม็ดสีเหล่านี้เป็นสิ่งที่ให้สีที่โดดเด่น อัตราการผลิตน้ำตาลกลูโคสที่มีความเข้มข้นของคาร์บอนไดออกไซด์และความเข้มของแสง"

#, fuzzy
msgid "CHLOROPLAST_PROCESSES_DESCRIPTION"
msgstr "คลอโรพลาสต์เป็นโครงสร้างเมมเบรนสองชั้นที่มีรงควัตถุไวแสงซ้อนกันในถุงเยื่อ เป็นโปรคาริโอตที่ถูกดูดซึมเพื่อใช้โดยโฮสต์ยูคาริโอต เม็ดสีในคลอโรพลาสต์สามารถใช้พลังงานของแสงเพื่อผลิตน้ำตาลกลูโคสจากน้ำและก๊าซคาร์บอนไดออกไซด์ในกระบวนการที่เรียกว่าการสังเคราะห์ด้วยแสง เม็ดสีเหล่านี้เป็นสิ่งที่ให้สีที่โดดเด่น อัตราการผลิตน้ำตาลกลูโคสที่มีความเข้มข้นของคาร์บอนไดออกไซด์และความเข้มของแสง"

msgid "CHOSEN_FILENAME_ALREADY_EXISTS"
msgstr ""

msgid "CHROMATIC_ABERRATION"
msgstr "ความผิดปกติของสี:"

#, fuzzy
msgid "CHROMATOPHORE_PROCESSES_DESCRIPTION"
msgstr "ผลิต [เจริญเติบโต:สารประกอบ]กลูโคส[/เจริญเติบโต:สารประกอบ] อัตรามาตราส่วนด้วยความเข้มข้นของ [การเจริญเติบโต:สารประกอบ]คาร์บอนไดออกไซด์[/การเจริญเติบโต:สารประกอบ] และความเข้มของ [การเจริญเติบโต:สารประกอบ]แสงแดด[/การเจริญเติบโต:สารประกอบ]"

msgid "CHUNK_CELL_CORPSE_PART"
msgstr ""

#, fuzzy
msgid "CHUNK_FOOD_SOURCE"
msgstr "สารประกอบของเมฆ"

msgid "CILIA"
msgstr "ซิเลีย"

#, fuzzy
msgid "CILIA_DESCRIPTION"
msgstr "ภายในที่เหนอะหนะของเซลล์ ไซโทพลาสซึมเป็นส่วนผสมพื้นฐานของไอออนโปรตีนและสารอื่น ๆ ที่ละลายในน้ำที่เติมภายในเซลล์ หนึ่งในฟังก์ชั่นที่ทำคือไกลโคไลซิสการเปลี่ยนกลูโคสเป็นพลังงาน ATP สำหรับเซลล์ที่ขาดออร์แกเนลล์เพื่อให้มีการเผาผลาญขั้นสูงมากขึ้นนี่คือสิ่งที่พวกเขาต้องพึ่งพาเพื่อเป็นพลังงาน นอกจากนี้ยังใช้เพื่อเก็บโมเลกุลในเซลล์และเพื่อขยายขนาดของเซลล์"

#, fuzzy
msgid "CILIA_PROCESSES_DESCRIPTION"
msgstr "เปลี่ยน [thrive:compound]glucose[/thrive:compound] เป็น [thrive:compound]atp[/thrive:compound]"

#, fuzzy
msgid "CITY_SHORT_STATISTICS"
msgstr "สถิติ"

msgid "CLEAN_UP_OLD_SAVES"
msgstr ""

msgid "CLEAR_CACHE"
msgstr ""

msgid "CLICK_TO_SELECT"
msgstr ""

msgid "CLIMATE_INSTABILITY"
msgstr ""

#, fuzzy
msgid "CLIMATE_INSTABILITY_EXPLANATION"
msgstr "{0} ประชากรเปลี่ยนแปลงโดย {1} เนื่องจาก: {2}"

#, fuzzy
msgid "CLIMATE_STABILITY_AVERAGE"
msgstr "{0} ประชากรเปลี่ยนแปลงโดย {1} เนื่องจาก: {2}"

#, fuzzy
msgid "CLIMATE_STABILITY_STABLE"
msgstr "{0} ประชากรเปลี่ยนแปลงโดย {1} เนื่องจาก: {2}"

#, fuzzy
msgid "CLIMATE_STABILITY_UNSTABLE"
msgstr "{0} ประชากรเปลี่ยนแปลงโดย {1} เนื่องจาก: {2}"

msgid "CLOSE"
msgstr "ปิด"

msgid "CLOSE_OPTIONS"
msgstr "ปิดตัวเลือกไหม"

msgid "CLOSTRIDIAL_FERMENTATION"
msgstr ""

#, fuzzy
msgid "CLOUD_BENCHMARK"
msgstr "สร้างจุลินทรีย์ฟรี"

msgid "CLOUD_RESOLUTION_DIVISOR"
msgstr "ตัวหารความละเอียดของคลาวด์:"

msgid "CLOUD_SIMULATION_MINIMUM_INTERVAL"
msgstr ""
"การจำลองคลาวด์ขั้นต่ำ\n"
"ช่วงเวลา:"

#, fuzzy
msgid "CLOUD_SIMULATION_MULTIPLIER"
msgstr "ต้นทุน ออสโมซิส"

msgid "COASTAL"
msgstr "ชายฝั่ง"

msgid "COLLISION_SHAPE"
msgstr ""

msgid "COLOUR"
msgstr ""

msgid "COLOURBLIND_CORRECTION"
msgstr "การแก้ไขคนตาบอดสี:"

msgid "COLOUR_PICKER_ADD_PRESET"
msgstr ""

msgid "COLOUR_PICKER_A_TOOLTIP"
msgstr ""

msgid "COLOUR_PICKER_B_TOOLTIP"
msgstr ""

msgid "COLOUR_PICKER_G_TOOLTIP"
msgstr ""

msgid "COLOUR_PICKER_HSV_BUTTON_TOOLTIP"
msgstr ""

msgid "COLOUR_PICKER_H_TOOLTIP"
msgstr ""

msgid "COLOUR_PICKER_PICK_COLOUR"
msgstr ""

msgid "COLOUR_PICKER_PRESET_TOOLTIP"
msgstr ""

msgid "COLOUR_PICKER_RAW_BUTTON_TOOLTIP"
msgstr ""

msgid "COLOUR_PICKER_R_TOOLTIP"
msgstr ""

msgid "COLOUR_PICKER_S_TOOLTIP"
msgstr ""

msgid "COLOUR_PICKER_V_TOOLTIP"
msgstr ""

#, fuzzy
msgid "COMMON_ABILITIES"
msgstr "ความสามารถ"

msgid "COMMON_EDITING_AND_STRATEGY"
msgstr ""

msgid "COMMUNITY_FORUM"
msgstr ""

#, fuzzy
msgid "COMMUNITY_FORUM_BUTTON_TOOLTIP"
msgstr "ดำเนินการต่อ"

msgid "COMMUNITY_WIKI"
msgstr ""

#, fuzzy
msgid "COMMUNITY_WIKI_BUTTON_TOOLTIP"
msgstr "ดำเนินการต่อ"

#, fuzzy
msgid "COMPILED_AT_COLON"
msgstr "{0} ประชากรเปลี่ยนแปลงโดย {1} เนื่องจาก: {2}"

#, fuzzy
msgid "COMPLETE_ACTION"
msgstr "{0} ประชากรเปลี่ยนแปลงโดย {1} เนื่องจาก: {2}"

msgid "COMPOUNDS"
msgstr ""

#, fuzzy
msgid "COMPOUNDS_AT_EQUILIBRIUM"
msgstr "สารประกอบของเมฆ"

#, fuzzy
msgid "COMPOUNDS_AT_MAX_SPEED"
msgstr "สารประกอบของเมฆ"

#, fuzzy
msgid "COMPOUNDS_BUTTON_MICROBE_TOOLTIP"
msgstr "ดำเนินการต่อ"

msgid "COMPOUNDS_COLON"
msgstr ""

msgid "COMPOUND_BALANCE_FILL_TIME"
msgstr ""

msgid "COMPOUND_BALANCE_FILL_TIME_TOO_LONG"
msgstr ""

#, fuzzy
msgid "COMPOUND_BALANCE_MODE_TOOLTIP"
msgstr "ดำเนินการต่อ"

msgid "COMPOUND_BALANCE_TITLE"
msgstr ""

#, fuzzy
msgid "COMPOUND_BALANCE_TOOLTIP"
msgstr "ดำเนินการต่อ"

msgid "COMPOUND_CLOUDS"
msgstr "สารประกอบของเมฆ"

#, fuzzy
msgid "COMPOUND_CLOUD_BENCHMARK"
msgstr "สารประกอบของเมฆ"

#, fuzzy
msgid "COMPOUND_CLOUD_DENSITY"
msgstr "สารประกอบของเมฆ"

#, fuzzy
msgid "COMPOUND_CLOUD_DENSITY_EXPLANATION"
msgstr "สารประกอบของเมฆ"

msgid "COMPOUND_CONCENTRATIONS_DECREASED"
msgstr ""

#, fuzzy
msgid "COMPOUND_FOOD_SOURCE"
msgstr "สารประกอบของเมฆ"

#, fuzzy
msgid "COMPOUND_HANDLE_KEEP"
msgstr "ดำเนินการต่อ"

#, fuzzy
msgid "COMPOUND_HANDLE_SPLIT_SISTER"
msgstr "ดำเนินการต่อ"

#, fuzzy
msgid "COMPOUND_HANDLE_TOP_UP"
msgstr "ดำเนินการต่อ"

#, fuzzy
msgid "COMPOUND_HANDLE_TOP_UP_ON_CHANGE"
msgstr "สารประกอบของเมฆ"

#, fuzzy
msgid "COMPOUND_STORAGE_AMOUNT_DOES_NOT_LAST_NIGHT"
msgstr "สารประกอบของเมฆ"

msgid "COMPOUND_STORAGE_NOT_ENOUGH_GENERATED_DURING_DAY"
msgstr ""

#, fuzzy
msgid "COMPOUND_STORAGE_NOT_ENOUGH_SPACE"
msgstr "สารประกอบของเมฆ"

msgid "COMPOUND_STORAGE_STATS_TITLE"
msgstr ""

#, fuzzy
msgid "COMPOUND_STORAGE_STATS_TOOLTIP"
msgstr "ดำเนินการต่อ"

#, fuzzy
msgid "COMPOUND_TO_FIND"
msgstr "สารประกอบของเมฆ"

msgid "CONCEPT_ART"
msgstr ""

msgid "CONFIG"
msgstr ""

msgid "CONFIRM_CAPITAL"
msgstr ""

#, fuzzy
msgid "CONFIRM_DELETE"
msgstr "ปกติ"

msgid "CONFIRM_EXIT"
msgstr ""

msgid "CONFIRM_FOSSILISATION_OVERWRITE"
msgstr ""

#, fuzzy
msgid "CONFIRM_MOVE_TO_ASCENSION_STAGE"
msgstr "{0} ประชากรเปลี่ยนแปลงโดย {1} เนื่องจาก: {2}"

#, fuzzy
msgid "CONFIRM_MOVE_TO_ASCENSION_STAGE_EXPLANATION"
msgstr "{0} ประชากรเปลี่ยนแปลงโดย {1} เนื่องจาก: {2}"

msgid "CONFIRM_MOVE_TO_INDUSTRIAL_STAGE"
msgstr ""

#, fuzzy
msgid "CONFIRM_MOVE_TO_INDUSTRIAL_STAGE_EXPLANATION"
msgstr "{0} ประชากรเปลี่ยนแปลงโดย {1} เนื่องจาก: {2}"

#, fuzzy
msgid "CONFIRM_MOVE_TO_SPACE_STAGE"
msgstr "{0} ประชากรเปลี่ยนแปลงโดย {1} เนื่องจาก: {2}"

#, fuzzy
msgid "CONFIRM_MOVE_TO_SPACE_STAGE_EXPLANATION"
msgstr "{0} ประชากรเปลี่ยนแปลงโดย {1} เนื่องจาก: {2}"

#, fuzzy
msgid "CONFIRM_NEW_GAME_BUTTON_TOOLTIP"
msgstr "ดำเนินการต่อ"

msgid "CONFIRM_NEW_GAME_BUTTON_TOOLTIP_DISABLED"
msgstr ""

msgid "CONSTRUCTION_UNIT_NAME"
msgstr ""

msgid "CONTENT_UPLOADED_FROM"
msgstr ""

#, fuzzy
msgid "CONTINUE"
msgstr "บันทึกและดำเนินการต่อ"

#, fuzzy
msgid "CONTINUE_AS_SPECIES"
msgstr "สูญพันธุ์ไปแล้วใน {0}"

msgid "CONTINUE_THRIVING"
msgstr ""

msgid "CONTINUE_TO_PROTOTYPES"
msgstr ""

msgid "CONTINUE_TO_PROTOTYPES_PROMPT"
msgstr ""

msgid "CONTROLLER_ANY_DEVICE"
msgstr ""

msgid "CONTROLLER_AXIS_L2"
msgstr ""

msgid "CONTROLLER_AXIS_LEFT_TRIGGER"
msgstr ""

msgid "CONTROLLER_AXIS_LEFT_X"
msgstr ""

msgid "CONTROLLER_AXIS_LEFT_Y"
msgstr ""

#, fuzzy
msgid "CONTROLLER_AXIS_NEGATIVE_DIRECTION"
msgstr "Nitrogen Fixing Plastid เป็นโปรตีนที่สามารถใช้ก๊าซไนโตรเจนและออกซิเจนและพลังงานของเซลล์ในรูปแบบของ ATP เพื่อผลิตแอมโมเนียซึ่งเป็นสารอาหารที่สำคัญในการเจริญเติบโตของเซลล์ นี่คือกระบวนการที่เรียกว่าการตรึงไนโตรเจนแบบแอโรบิค"

#, fuzzy
msgid "CONTROLLER_AXIS_POSITIVE_DIRECTION"
msgstr "Nitrogen Fixing Plastid เป็นโปรตีนที่สามารถใช้ก๊าซไนโตรเจนและออกซิเจนและพลังงานของเซลล์ในรูปแบบของ ATP เพื่อผลิตแอมโมเนียซึ่งเป็นสารอาหารที่สำคัญในการเจริญเติบโตของเซลล์ นี่คือกระบวนการที่เรียกว่าการตรึงไนโตรเจนแบบแอโรบิค"

msgid "CONTROLLER_AXIS_R2"
msgstr ""

msgid "CONTROLLER_AXIS_RIGHT_TRIGGER"
msgstr ""

msgid "CONTROLLER_AXIS_RIGHT_X"
msgstr ""

msgid "CONTROLLER_AXIS_RIGHT_Y"
msgstr ""

msgid "CONTROLLER_AXIS_VISUALIZERS"
msgstr ""

msgid "CONTROLLER_BUTTON_DPAD_DOWN"
msgstr ""

msgid "CONTROLLER_BUTTON_DPAD_LEFT"
msgstr ""

msgid "CONTROLLER_BUTTON_DPAD_RIGHT"
msgstr ""

msgid "CONTROLLER_BUTTON_DPAD_UP"
msgstr ""

msgid "CONTROLLER_BUTTON_LEFT_SHOULDER"
msgstr ""

msgid "CONTROLLER_BUTTON_LEFT_STICK"
msgstr ""

msgid "CONTROLLER_BUTTON_MISC1"
msgstr ""

msgid "CONTROLLER_BUTTON_PADDLE1"
msgstr ""

msgid "CONTROLLER_BUTTON_PADDLE2"
msgstr ""

msgid "CONTROLLER_BUTTON_PADDLE3"
msgstr ""

msgid "CONTROLLER_BUTTON_PADDLE4"
msgstr ""

msgid "CONTROLLER_BUTTON_PS3_SELECT"
msgstr ""

msgid "CONTROLLER_BUTTON_PS3_START"
msgstr ""

msgid "CONTROLLER_BUTTON_PS_CIRCLE"
msgstr ""

msgid "CONTROLLER_BUTTON_PS_CROSS"
msgstr ""

msgid "CONTROLLER_BUTTON_PS_L1"
msgstr ""

msgid "CONTROLLER_BUTTON_PS_L3"
msgstr ""

msgid "CONTROLLER_BUTTON_PS_OPTIONS"
msgstr ""

msgid "CONTROLLER_BUTTON_PS_R1"
msgstr ""

msgid "CONTROLLER_BUTTON_PS_R3"
msgstr ""

msgid "CONTROLLER_BUTTON_PS_SHARE"
msgstr ""

msgid "CONTROLLER_BUTTON_PS_SONY_BUTTON"
msgstr ""

msgid "CONTROLLER_BUTTON_PS_SQUARE"
msgstr ""

msgid "CONTROLLER_BUTTON_PS_TRIANGLE"
msgstr ""

msgid "CONTROLLER_BUTTON_RIGHT_SHOULDER"
msgstr ""

msgid "CONTROLLER_BUTTON_RIGHT_STICK"
msgstr ""

msgid "CONTROLLER_BUTTON_TOUCH_PAD"
msgstr ""

msgid "CONTROLLER_BUTTON_UNKNOWN"
msgstr ""

msgid "CONTROLLER_BUTTON_XBOX_A"
msgstr ""

msgid "CONTROLLER_BUTTON_XBOX_B"
msgstr ""

msgid "CONTROLLER_BUTTON_XBOX_BACK"
msgstr ""

msgid "CONTROLLER_BUTTON_XBOX_GUIDE"
msgstr ""

msgid "CONTROLLER_BUTTON_XBOX_START"
msgstr ""

msgid "CONTROLLER_BUTTON_XBOX_X"
msgstr ""

msgid "CONTROLLER_BUTTON_XBOX_Y"
msgstr ""

msgid "CONTROLLER_DEADZONES"
msgstr ""

#, fuzzy
msgid "CONTROLLER_DEADZONE_CALIBRATION_EXPLANATION"
msgstr "{0} ประชากรเปลี่ยนแปลงโดย {1} เนื่องจาก: {2}"

msgid "CONTROLLER_DEADZONE_COLON"
msgstr ""

msgid "CONTROLLER_PROMPT_TYPE_SETTING"
msgstr ""

msgid "CONTROLLER_SENSITIVITY"
msgstr ""

msgid "CONTROLLER_UNKNOWN_AXIS"
msgstr ""

msgid "COPY_ERROR_TO_CLIPBOARD"
msgstr ""

msgid "COPY_RESULTS"
msgstr ""

msgid "CORRECTION_PROTANOPE"
msgstr ""

msgid "CORRECTION_TRITANOPE"
msgstr ""

msgid "CPU_THREADS"
msgstr ""

msgid "CRAFTING_CLEAR_INPUTS"
msgstr ""

msgid "CRAFTING_ERROR_INTERNAL_CONSUME_PROBLEM"
msgstr ""

#, fuzzy
msgid "CRAFTING_ERROR_TAKING_ITEMS"
msgstr "\"{0}\" - {1}"

msgid "CRAFTING_FILTER_INPUTS"
msgstr ""

msgid "CRAFTING_KNOWN_ITEMS"
msgstr ""

msgid "CRAFTING_NOT_ENOUGH_MATERIAL"
msgstr ""

msgid "CRAFTING_NO_RECIPE_SELECTED"
msgstr ""

msgid "CRAFTING_NO_ROOM_TO_TAKE_CRAFTING_RESULTS"
msgstr ""

msgid "CRAFTING_RECIPE_DISPLAY"
msgstr ""

msgid "CRAFTING_RECIPE_HAND_AXE"
msgstr ""

msgid "CRAFTING_RESULTS"
msgstr ""

msgid "CRAFTING_SELECT_RECIPE_OR_ITEMS_TO_FILTER"
msgstr ""

msgid "CRAFTING_TAKE_ALL"
msgstr ""

#, fuzzy
msgid "CRAFTING_TITLE"
msgstr "\"{0}\" - {1}"

msgid "CREATE"
msgstr ""

msgid "CREATED_AT"
msgstr ""

msgid "CREATED_ON_PLATFORM"
msgstr ""

msgid "CREATE_A_NEW_MICROBE"
msgstr "สร้างจุลินทรีย์ใหม่"

#, fuzzy
msgid "CREATE_NEW"
msgstr "สร้างจุลินทรีย์ใหม่"

#, fuzzy
msgid "CREATE_NEW_CELL_TYPE"
msgstr "สร้างจุลินทรีย์ใหม่"

#, fuzzy
msgid "CREATE_NEW_CELL_TYPE_DESCRIPTION"
msgstr "chemoplast เป็นโครงสร้างเมมเบรนสองชั้นที่มีโปรตีนที่สามารถเปลี่ยนไฮโดรเจนซัลไฟด์น้ำและก๊าซคาร์บอนไดออกไซด์เป็นน้ำตาลกลูโคสในกระบวนการที่เรียกว่า Hydrogen Sulfide Chemosynthesis อัตราการผลิตน้ำตาลกลูโคสที่มีความเข้มข้นของคาร์บอนไดออกไซด์"

#, fuzzy
msgid "CREATE_NEW_MOD"
msgstr "สร้างจุลินทรีย์ใหม่"

msgid "CREATE_NEW_SAVE"
msgstr ""

#, fuzzy
msgid "CREATE_NEW_TISSUE_TYPE"
msgstr "สร้างจุลินทรีย์ใหม่"

#, fuzzy
msgid "CREATE_NEW_TISSUE_TYPE_DESCRIPTION"
msgstr "chemoplast เป็นโครงสร้างเมมเบรนสองชั้นที่มีโปรตีนที่สามารถเปลี่ยนไฮโดรเจนซัลไฟด์น้ำและก๊าซคาร์บอนไดออกไซด์เป็นน้ำตาลกลูโคสในกระบวนการที่เรียกว่า Hydrogen Sulfide Chemosynthesis อัตราการผลิตน้ำตาลกลูโคสที่มีความเข้มข้นของคาร์บอนไดออกไซด์"

#, fuzzy
msgid "CREATING_DOT_DOT_DOT"
msgstr "กดปุ่ม ..."

msgid "CREATING_OBJECTS_FROM_SAVE"
msgstr ""

msgid "CREDITS"
msgstr "เครดิต"

msgid "CTRL"
msgstr "CTRL"

#, fuzzy
msgid "CURRENT_CACHE_SIZE"
msgstr "ความสามารถ"

#, fuzzy
msgid "CURRENT_CACHE_SIZE_TOOLTIP"
msgstr "ดำเนินการต่อ"

msgid "CURRENT_DEVELOPERS"
msgstr ""

msgid "CURRENT_LOCATION_CAPITAL"
msgstr ""

#, fuzzy
msgid "CURRENT_RESEARCH_NONE"
msgstr "ความสามารถ"

#, fuzzy
msgid "CURRENT_RESEARCH_PROGRESS"
msgstr "เปิดหน้าจอความช่วยเหลือ"

msgid "CURRENT_WORLD"
msgstr ""

msgid "CURRENT_WORLD_STATISTICS"
msgstr ""

msgid "CUSTOM_USERNAME"
msgstr "ชื่อผู้ใช้ที่กำหนดเอง:"

msgid "CYTOPLASM"
msgstr "ไซโทพลาซึม"

#, fuzzy
msgid "CYTOPLASM_DESCRIPTION"
msgstr "ภายในที่เหนอะหนะของเซลล์ ไซโทพลาสซึมเป็นส่วนผสมพื้นฐานของไอออนโปรตีนและสารอื่น ๆ ที่ละลายในน้ำที่เติมภายในเซลล์ หนึ่งในฟังก์ชั่นที่ทำคือไกลโคไลซิสการเปลี่ยนกลูโคสเป็นพลังงาน ATP สำหรับเซลล์ที่ขาดออร์แกเนลล์เพื่อให้มีการเผาผลาญขั้นสูงมากขึ้นนี่คือสิ่งที่พวกเขาต้องพึ่งพาเพื่อเป็นพลังงาน นอกจากนี้ยังใช้เพื่อเก็บโมเลกุลในเซลล์และเพื่อขยายขนาดของเซลล์"

msgid "CYTOPLASM_GLYCOLYSIS"
msgstr "ไซโทพลาสซึมไกลโคไลซิส"

#, fuzzy
msgid "CYTOPLASM_PROCESSES_DESCRIPTION"
msgstr "เปลี่ยน [thrive:compound]glucose[/thrive:compound] เป็น [thrive:compound]atp[/thrive:compound]"

#, fuzzy
msgid "CYTOTOXIN_SYNTHESIS"
msgstr "การสังเคราะห์ออกซิโทซิน"

#, fuzzy
msgid "DAMAGE_SOURCE_RADIATION"
msgstr "{0} ประชากรเปลี่ยนแปลงโดย {1} เนื่องจาก: {2}"

msgid "DAY_LENGTH"
msgstr ""

#, fuzzy
msgid "DAY_LENGTH_EXPLANATION"
msgstr "{0} ประชากรเปลี่ยนแปลงโดย {1} เนื่องจาก: {2}"

msgid "DAY_NIGHT_CYCLE_ENABLED"
msgstr ""

#, fuzzy
msgid "DAY_NIGHT_CYCLE_ENABLED_EXPLANATION_2"
msgstr "แทงเซลล์อื่นด้วยสิ่งนี้"

msgid "DEADZONE_CALIBRATION_FINISHED"
msgstr ""

#, fuzzy
msgid "DEADZONE_CALIBRATION_INPROGRESS"
msgstr "ช่วยแปลเกม"

msgid "DEADZONE_CALIBRATION_IS_RESET"
msgstr ""

msgid "DEADZONE_CONFIGURATION"
msgstr ""

msgid "DEATH"
msgstr ""

msgid "DEBUG_COORDINATES"
msgstr ""

msgid "DEBUG_DRAW_NOT_AVAILABLE"
msgstr ""

msgid "DEBUG_HEAT_AT_CURSOR"
msgstr ""

msgid "DEBUG_PANEL"
msgstr ""

msgid "DECEMBER"
msgstr ""

#, fuzzy
msgid "DECREASE_ITEM_SIZE"
msgstr "สร้างจุลินทรีย์ใหม่"

msgid "DEFAULT_AUDIO_OUTPUT_DEVICE"
msgstr ""

msgid "DELETE"
msgstr ""

msgid "DELETE_ALL_OLD_SAVE_WARNING_2"
msgstr ""

#, fuzzy
msgid "DELETE_FOSSIL_CONFIRMATION"
msgstr "ประชากร:"

msgid "DELETE_OLD_SAVES_PROMPT"
msgstr ""

#, fuzzy
msgid "DELETE_ORGANELLE"
msgstr "วางออร์แกเนลล์"

msgid "DELETE_SAVE_CONFIRMATION"
msgstr ""

msgid "DELETE_SELECTED"
msgstr ""

msgid "DELETE_SELECTED_SAVES_PROMPT"
msgstr ""

msgid "DELETE_SELECTED_SAVE_WARNING"
msgstr ""

msgid "DELETE_THIS_SAVE_PROMPT"
msgstr ""

#, fuzzy
msgid "DESCEND_BUTTON"
msgstr "ประชากร:"

#, fuzzy
msgid "DESCEND_CONFIRMATION"
msgstr "ประชากร:"

#, fuzzy
msgid "DESCEND_CONFIRMATION_EXPLANATION"
msgstr "{0} ประชากรเปลี่ยนแปลงโดย {1} เนื่องจาก: {2}"

msgid "DESCRIPTION"
msgstr ""

#, fuzzy
msgid "DESCRIPTION_COLON"
msgstr "{0} ประชากรเปลี่ยนแปลงโดย {1} เนื่องจาก: {2}"

msgid "DESCRIPTION_TOO_LONG"
msgstr ""

msgid "DESPAWN_ENTITIES"
msgstr ""

msgid "DETECTED_CPU_COUNT"
msgstr ""

msgid "DEVBUILD_VERSION_INFO"
msgstr ""

msgid "DEVELOPERS"
msgstr ""

msgid "DEVELOPMENT_FORUM"
msgstr ""

#, fuzzy
msgid "DEVELOPMENT_FORUM_BUTTON_TOOLTIP"
msgstr "ดำเนินการต่อ"

msgid "DEVELOPMENT_SUPPORTED_BY"
msgstr ""

msgid "DEVELOPMENT_WIKI"
msgstr ""

#, fuzzy
msgid "DEVELOPMENT_WIKI_BUTTON_TOOLTIP"
msgstr "ดำเนินการต่อ"

msgid "DEVOURED"
msgstr ""

msgid "DEV_BUILD_PATRONS"
msgstr ""

msgid "DIFFICULTY"
msgstr ""

msgid "DIFFICULTY_DETAILS_STRING"
msgstr ""

msgid "DIFFICULTY_PRESET"
msgstr ""

msgid "DIFFICULTY_PRESET_CUSTOM"
msgstr ""

msgid "DIFFICULTY_PRESET_EASY"
msgstr ""

msgid "DIFFICULTY_PRESET_HARD"
msgstr ""

msgid "DIFFICULTY_PRESET_NORMAL"
msgstr ""

msgid "DIGESTION_EFFICIENCY"
msgstr ""

#, fuzzy
msgid "DIGESTION_EFFICIENCY_COLON"
msgstr "{0} ประชากรเปลี่ยนแปลงโดย {1} เนื่องจาก: {2}"

#, fuzzy
msgid "DIGESTION_SPEED"
msgstr "สูญพันธุ์ไปแล้วใน {0}"

#, fuzzy
msgid "DIGESTION_SPEED_COLON"
msgstr "{0} ประชากรเปลี่ยนแปลงโดย {1} เนื่องจาก: {2}"

msgid "DIGESTION_SPEED_VALUE"
msgstr ""

msgid "DISABLED"
msgstr ""

msgid "DISABLE_ALL"
msgstr ""

msgid "DISCARD_AND_CONTINUE"
msgstr "ทิ้งและดำเนินการต่อ"

#, fuzzy
msgid "DISCARD_CHANGES"
msgstr "ทิ้งและดำเนินการต่อ"

#, fuzzy
msgid "DISCARD_MIGRATION"
msgstr "ทิ้งและดำเนินการต่อ"

msgid "DISCONNECTED_CELLS"
msgstr ""

msgid "DISCONNECTED_CELLS_TEXT"
msgstr ""

msgid "DISCONNECTED_METABALLS"
msgstr ""

msgid "DISCONNECTED_METABALLS_TEXT"
msgstr ""

msgid "DISCONNECTED_ORGANELLES"
msgstr ""

msgid "DISCONNECTED_ORGANELLES_TEXT"
msgstr ""

#, fuzzy
msgid "DISCORD_TOOLTIP"
msgstr "ดำเนินการต่อ"

#, fuzzy
msgid "DISK_CACHE_TOOLTIP"
msgstr "ดำเนินการต่อ"

#, fuzzy
msgid "DISMISSED_POPUPS_COLON"
msgstr "{0} ประชากรเปลี่ยนแปลงโดย {1} เนื่องจาก: {2}"

#, fuzzy
msgid "DISMISSED_POPUPS_EXPLANATION"
msgstr "{0} ประชากรเปลี่ยนแปลงโดย {1} เนื่องจาก: {2}"

msgid "DISMISS_INFORMATION_PERMANENTLY"
msgstr ""

msgid "DISMISS_WARNING_PERMANENTLY"
msgstr ""

msgid "DISPLAY_3D_MENU_BACKGROUNDS"
msgstr ""

#, fuzzy
msgid "DISPLAY_ABILITIES_BAR"
msgstr "ความสามารถ"

msgid "DISPLAY_BACKGROUND_DISTORTION_EFFECT"
msgstr ""

msgid "DISPLAY_BACKGROUND_PARTICLES"
msgstr ""

#, fuzzy
msgid "DISPLAY_DRIVER_OPENGL"
msgstr "ความสามารถ"

#, fuzzy
msgid "DISPLAY_DRIVER_VULKAN"
msgstr "ความสามารถ"

#, fuzzy
msgid "DISPLAY_MODE"
msgstr "ความสามารถ"

#, fuzzy
msgid "DISPLAY_PART_NAMES"
msgstr "ความสามารถ"

msgid "DISSOLVED_COMPOUND_FOOD_SOURCE"
msgstr ""

msgid "DOES_NOT_USE_FEATURE"
msgstr ""

#, fuzzy
msgid "DONATIONS"
msgstr "ตั้งค่า"

msgid "DOT_DOT_DOT"
msgstr ""

msgid "DOUBLE"
msgstr "ดับเบิ้ล"

msgid "DOUBLE_CLICK_TO_VIEW_IN_FULLSCREEN"
msgstr ""

msgid "DOUBLE_MEMBRANE_DESCRIPTION"
msgstr ""

#, fuzzy
msgid "DOUBLE_SPEED_TOGGLE_TOOLTIP"
msgstr "ดำเนินการต่อ"

msgid "DRAG_TO_REORDER_ITEMS_WITH_MOUSE"
msgstr ""

msgid "DUMP_SCENE_TREE"
msgstr ""

msgid "DUPLICATE_TYPE"
msgstr ""

msgid "EASTEREGG_MESSAGE_1"
msgstr "เรื่องน่ารู้: Didinium และ Paramecium เป็นตัวอย่างตำราของความสัมพันธ์ระหว่างนักล่ากับเหยื่อที่ได้รับการศึกษามานานหลายทศวรรษ ตอนนี้คุณเป็น Didinium หรือ Paramecium หรือไม่? นักล่าหรือเหยื่อ?"

msgid "EASTEREGG_MESSAGE_10"
msgstr "สิ่งที่น่ากลัว !!"

msgid "EASTEREGG_MESSAGE_11"
msgstr "หลอมโลหะ."

msgid "EASTEREGG_MESSAGE_12"
msgstr "เซลล์สีน้ำเงินเหล่านั้น"

msgid "EASTEREGG_MESSAGE_13"
msgstr "นี่คือเคล็ดลับ Biomes เป็นมากกว่าภูมิหลังที่แตกต่างกันสารประกอบใน biomes ที่แตกต่างกันบางครั้งก็วางไข่ในอัตราที่แตกต่างกัน"

msgid "EASTEREGG_MESSAGE_14"
msgstr "นี่คือเคล็ดลับยิ่งคุณมีแฟลกเจลลามากเท่าไหร่คุณก็ยิ่งไปได้เร็วขึ้นเท่านั้น vroom vroom แต่ก็มีค่าใช้จ่ายเพิ่มเติมเช่นกัน"

msgid "EASTEREGG_MESSAGE_15"
msgstr "นี่คือเคล็ดลับคุณสามารถกลืนชิ้นเหล็กหรืออื่น ๆ"

msgid "EASTEREGG_MESSAGE_16"
msgstr "นี่คือเคล็ดลับเตรียมความพร้อมก่อนเพิ่มนิวเคลียส ของพวกนั้นแพง! ในการบำรุงรักษาและค่าใช้จ่ายล่วงหน้า"

msgid "EASTEREGG_MESSAGE_17"
msgstr "สาระ: คุณรู้หรือไม่ว่ามี ciliate มากกว่า 8000 ชนิดบนโลกใบนี้?"

msgid "EASTEREGG_MESSAGE_18"
msgstr "สาระ: Stentor เป็น ciliate ที่สามารถยืดตัวและจับเหยื่อด้วยทรัมเป็ตเหมือนปากที่ดึงเหยื่อเข้ามาโดยสร้างกระแสน้ำด้วย cilia"

msgid "EASTEREGG_MESSAGE_2"
msgstr "นี่คือเคล็ดลับสารพิษสามารถใช้เพื่อกำจัดสารพิษอื่น ๆ ออกไปจากคุณได้หากคุณเร็วพอ"

msgid "EASTEREGG_MESSAGE_3"
msgstr "นี่คือเคล็ดลับ Osmoregulation มีค่าใช้จ่าย 1 ATP ต่อวินาทีต่อฐานสิบหกที่เซลล์ของคุณมีอยู่แต่ละฐานสิบหกของไซโทพลาสซึมจะสร้าง 5 ATP ต่อวินาทีเช่นกันซึ่งหมายความว่าหากคุณสูญเสีย ATP เนื่องจากการดูดซึมเพียงแค่เพิ่มไซโทพลาสซึมที่ว่างเปล่าสองสามหรือลบออก ออร์แกเนลล์บางชนิด"

msgid "EASTEREGG_MESSAGE_4"
msgstr "สาระ: ในชีวิตจริงโปรคาริโอตมีสิ่งที่เรียกว่า Biocompartments ซึ่งทำหน้าที่เหมือนออร์แกเนลล์และในความเป็นจริงเรียกว่า Polyhedral organelles"

msgid "EASTEREGG_MESSAGE_5"
msgstr "สาระ: เมแทบอลิซึมคือสิ่งที่เรียกว่า Polyhedral organelle"

msgid "EASTEREGG_MESSAGE_6"
msgstr "นี่คือเคล็ดลับบางครั้งก็เป็นการดีที่สุดที่จะหนีจากเซลล์อื่น ๆ"

msgid "EASTEREGG_MESSAGE_7"
msgstr "นี่คือเคล็ดลับหากเซลล์มีขนาดประมาณครึ่งหนึ่งของคุณนั่นคือเวลาที่คุณสามารถกลืนเข้าไปได้"

msgid "EASTEREGG_MESSAGE_8"
msgstr "นี่คือเคล็ดลับแบคทีเรียอาจแข็งแกร่งกว่าที่ปรากฏพวกมันอาจดูเล็ก แต่บางส่วนสามารถมุดเข้ามาหาคุณและฆ่าคุณด้วยวิธีนั้น!"

msgid "EASTEREGG_MESSAGE_9"
msgstr "นี่คือเคล็ดลับคุณสามารถล่าสัตว์ชนิดอื่นเพื่อสูญพันธุ์ได้หากคุณไม่ระมัดระวังเพียงพอ สายพันธุ์อื่นก็ทำได้เช่นกัน"

#, fuzzy
msgid "EASTER_EGGS"
msgstr "เรื่องน่ารู้: Didinium และ Paramecium เป็นตัวอย่างตำราของความสัมพันธ์ระหว่างนักล่ากับเหยื่อที่ได้รับการศึกษามานานหลายทศวรรษ ตอนนี้คุณเป็น Didinium หรือ Paramecium หรือไม่? นักล่าหรือเหยื่อ?"

#, fuzzy
msgid "EASTER_EGGS_EXPLANATION"
msgstr "{0} ประชากรเปลี่ยนแปลงโดย {1} เนื่องจาก: {2}"

#, fuzzy
msgid "EASTER_EGG_BANANA_BIOME"
msgstr "{0} ประชากรเปลี่ยนแปลงโดย {1} เนื่องจาก: {2}"

#, fuzzy
msgid "EDGE_PAN_SPEED"
msgstr "สูญพันธุ์ไปแล้วใน {0}"

#, fuzzy
msgid "EDITING_TITLE"
msgstr "\"{0}\" - {1}"

msgid "EDITOR"
msgstr "แก้ไข"

#, fuzzy
msgid "EDITORS_AND_MUTATIONS_BUTTON"
msgstr "มีการกลายพันธุ์"

#, fuzzy
msgid "EDITOR_BUTTON_TOOLTIP"
msgstr "ดำเนินการต่อ"

msgid "EDITOR_TUTORIAL_EARLY_GOAL"
msgstr ""

msgid "EDITOR_TUTORIAL_EDITOR_TEXT"
msgstr ""

#, fuzzy
msgid "EDITOR_TUTORIAL_MICROBE_EDITOR_NUCLEUS"
msgstr ""
"โครงสร้างโปรคาริโอต\n"
"\n"
"เมตาโบโลโซม: ผลิต ATP จากกลูโคส\n"
"\n"
"Chemosynthisizing Proteins: ผลิตกลูโคสครึ่งหนึ่งจากไฮโดรเจนซัลไฟด์เป็นเคมีโมพลาสต์ แต่ยังทำหน้าที่เป็นไกลโคไลซิสและใช้เวลาถึง 1 Hex\n"
"\n"
"Thylakoids: ผลิตกลูโคสในปริมาณ 1 ใน 3 เป็นคลอโรพลาสต์ปกติ แต่ยังทำหน้าที่เป็นไกลโคไลซิสและใช้ 1 Hex\n"
"\n"
"Rusticyanin: แปลงเหล็กเป็น ATP\n"
"\n"
"Nitrogenase: แปลงไนโตรเจนในบรรยากาศและ ATP เป็นแอมโมเนียแบบไม่ใช้ออกซิเจน\n"
"\n"
"ไซโทพลาสซึม: มีพื้นที่จัดเก็บและทำปฏิกิริยาไกลโคไลซิส (ผลิต ATP จำนวนเล็กน้อย)"

msgid "EFFECTIVE_VALUE"
msgstr ""

#, fuzzy
msgid "EIGHT_TIMES"
msgstr "เมาส์ขวา"

msgid "EJECT_ENGULFED"
msgstr ""

#, fuzzy
msgid "EJECT_ENGULFED_TOOLTIP"
msgstr "สลับเขมือบ"

#, fuzzy
msgid "EMITTERS_COUNT"
msgstr "W, A, S, D และเมาส์เพื่อย้าย กด E เพื่อยิง OxyToxy NT หากคุณมีสารพิษแวคิวโอล กด G เพื่อสลับโหมดเขมือบ"

#, fuzzy
msgid "ENABLED_MODS"
msgstr "เปิดใช้งานตัวแก้ไข"

msgid "ENABLE_ALL_COMPATIBLE"
msgstr ""

msgid "ENABLE_EDITOR"
msgstr "เปิดใช้งานตัวแก้ไข"

msgid "ENABLE_GUI_LIGHT_EFFECTS"
msgstr ""

msgid "ENDOSYMBIONT_ENGULFED_ALREADY_DONE"
msgstr ""

msgid "ENDOSYMBIONT_ENGULFED_PROGRESS"
msgstr ""

msgid "ENDOSYMBIONT_TYPE_ALREADY_PRESENT"
msgstr ""

#, fuzzy
msgid "ENDOSYMBIOSIS_AVAILABLE_ORGANELLES"
msgstr "วางออร์แกเนลล์"

msgid "ENDOSYMBIOSIS_BUTTON"
msgstr ""

#, fuzzy
msgid "ENDOSYMBIOSIS_CANCEL_TOOLTIP"
msgstr "ดำเนินการต่อ"

#, fuzzy
msgid "ENDOSYMBIOSIS_COMPLETE_TOOLTIP"
msgstr "ดำเนินการต่อ"

#, fuzzy
msgid "ENDOSYMBIOSIS_EXPLANATION"
msgstr "{0} ประชากรเปลี่ยนแปลงโดย {1} เนื่องจาก: {2}"

msgid "ENDOSYMBIOSIS_NOTHING_ENGULFED"
msgstr ""

msgid "ENDOSYMBIOSIS_NO_CANDIDATE_ORGANELLES"
msgstr ""

#, fuzzy
msgid "ENDOSYMBIOSIS_PROGRESSING_EXPLANATION"
msgstr "{0} ประชากรเปลี่ยนแปลงโดย {1} เนื่องจาก: {2}"

msgid "ENDOSYMBIOSIS_PROKARYOTIC_LIMIT_EXPLANATION"
msgstr ""

#, fuzzy
msgid "ENDOSYMBIOSIS_SINGLE_SPECIES_PROGRESS_DESCRIPTION"
msgstr "โปรตีนสังเคราะห์ Chemosynthesizing เป็นกลุ่มโปรตีนขนาดเล็กในไซโทพลาซึมที่สามารถเปลี่ยนไฮโดรเจนซัลไฟด์น้ำและก๊าซคาร์บอนไดออกไซด์เป็นน้ำตาลกลูโคสในกระบวนการที่เรียกว่า Hydrogen Sulfide Chemosynthesis อัตราการผลิตน้ำตาลกลูโคสที่มีความเข้มข้นของคาร์บอนไดออกไซด์ เนื่องจากโปรตีนสังเคราะห์ทางเคมีจะแขวนลอยอยู่ในไซโตพลาสซึมโดยตรงของเหลวที่อยู่รอบ ๆ จึงทำปฏิกิริยาไกลโคไลซิส"

#, fuzzy
msgid "ENDOSYMBIOSIS_START_TOOLTIP"
msgstr "ดำเนินการต่อ"

msgid "ENDOSYMBIOSIS_TITLE"
msgstr ""

msgid "ENERGY_BALANCE_REQUIRED_COMPOUND_LINE"
msgstr ""

msgid "ENERGY_BALANCE_TOOLTIP_CONSUMPTION"
msgstr ""

msgid "ENERGY_BALANCE_TOOLTIP_PRODUCTION"
msgstr ""

msgid "ENERGY_BALANCE_TOOLTIP_PRODUCTION_WITH_REQUIREMENT"
msgstr ""

msgid "ENERGY_IN_PATCH_FOR"
msgstr ""

msgid "ENERGY_IN_PATCH_SHORT"
msgstr ""

msgid "ENERGY_SOURCES"
msgstr ""

msgid "ENERGY_SUMMARY_LINE"
msgstr ""

msgid "ENGULF_NO_ATP_DAMAGE_MESSAGE"
msgstr ""

msgid "ENTER_EXISTING_ID"
msgstr ""

msgid "ENTER_EXISTING_WORKSHOP_ID"
msgstr ""

msgid "ENTITY_LABEL"
msgstr ""

msgid "ENVIRONMENT"
msgstr ""

#, fuzzy
msgid "ENVIRONMENTAL_CONDITIONS_BUTTON"
msgstr "{0} ประชากรเปลี่ยนแปลงโดย {1} เนื่องจาก: {2}"

msgid "ENVIRONMENTAL_GLUCOSE_RETENTION"
msgstr ""

#, fuzzy
msgid "ENVIRONMENTAL_GLUCOSE_RETENTION_EXPLANATION"
msgstr "{0} ประชากรเปลี่ยนแปลงโดย {1} เนื่องจาก: {2}"

#, fuzzy
msgid "ENVIRONMENT_BUTTON_MICROBE_TOOLTIP"
msgstr "ดำเนินการต่อ"

#, fuzzy
msgid "ENVIRONMENT_TOLERANCE"
msgstr "ดำเนินการต่อ"

msgid "EPIPELAGIC"
msgstr "พื้นผิวมหาสมุทรลึก"

msgid "EQUIPMENT_TYPE_AXE"
msgstr ""

msgid "ERROR"
msgstr "ผิดพลาด"

#, fuzzy
msgid "ERROR_CREATING_FOLDER"
msgstr "เปิดโฟลเดอร์สกรีนช็อต"

msgid "ERROR_CREATING_INFO_FILE"
msgstr ""

msgid "ERROR_FAILED_TO_SAVE_NEW_SETTINGS"
msgstr "ผิดพลาด: บันทึกการตั้งค่าใหม่ลงในไฟล์กำหนดค่าไม่สำเร็จ"

#, fuzzy
msgid "ERROR_FETCHING_EXPLANATION"
msgstr "{0} ประชากรเปลี่ยนแปลงโดย {1} เนื่องจาก: {2}"

#, fuzzy
msgid "ERROR_FETCHING_NEWS"
msgstr "เปิดโฟลเดอร์สกรีนช็อต"

msgid "ERROR_LOADING"
msgstr ""

msgid "ERROR_SAVING"
msgstr ""

#, fuzzy
msgid "ERROR_UPLOADING_EXCEPTION"
msgstr "{0} ประชากรเปลี่ยนแปลงโดย {1} เนื่องจาก: {2}"

msgid "ESCAPE"
msgstr "Esc"

msgid "ESCAPE_ENGULFING"
msgstr ""

msgid "ESTUARY"
msgstr "ปากน้ำ"

#, fuzzy
msgid "EVENT_ERUPTION_TOOLTIP"
msgstr "ดำเนินการต่อ"

msgid "EVENT_METEOR_GLUCOSE"
msgstr ""

#, fuzzy
msgid "EVENT_METEOR_IRON"
msgstr "ถ้ำใต้น้ำ"

#, fuzzy
msgid "EVENT_METEOR_PHOSPHATES"
msgstr "ฟอสเฟตวางไข่"

#, fuzzy
msgid "EVENT_METEOR_PLAIN"
msgstr "ดำเนินการต่อ"

msgid "EVENT_METEOR_RADIOACTIVE"
msgstr ""

msgid "EVENT_METEOR_SULFUR"
msgstr ""

msgid "EVOLUTIONARY_TREE"
msgstr ""

msgid "EVOLUTIONARY_TREE_BUILD_FAILED"
msgstr ""

#, fuzzy
msgid "EXACT_VERSION_COLON"
msgstr "{0} ประชากรเปลี่ยนแปลงโดย {1} เนื่องจาก: {2}"

#, fuzzy
msgid "EXACT_VERSION_TOOLTIP"
msgstr "ดำเนินการต่อ"

msgid "EXCEPTION_HAPPENED_PROCESSING_SAVE"
msgstr ""

msgid "EXCEPTION_HAPPENED_WHILE_LOADING"
msgstr ""

#, fuzzy
msgid "EXCLUSIVE_FULLSCREEN"
msgstr "สลับเต็มหน้าจอ"

#, fuzzy
msgid "EXISTING_BUILDINGS"
msgstr "รีเซ็ตอินพุต"

msgid "EXIT"
msgstr "ออก"

#, fuzzy
msgid "EXIT_EDITOR"
msgstr "เปิดใช้งานตัวแก้ไข"

#, fuzzy
msgid "EXIT_TO_LAUNCHER"
msgstr "เปิด E"

msgid "EXPERIMENTAL_FEATURES"
msgstr ""

#, fuzzy
msgid "EXPERIMENTAL_FEATURES_EXPLANATION"
msgstr "{0} ประชากรเปลี่ยนแปลงโดย {1} เนื่องจาก: {2}"

#, fuzzy
msgid "EXPERIMENTAL_FEATURES_WARNING"
msgstr "{0} ประชากรเปลี่ยนแปลงโดย {1} เนื่องจาก: {2}"

msgid "EXPORT_ALL_WORLDS"
msgstr ""

#, fuzzy
msgid "EXPORT_ALL_WORLDS_TOOLTIP"
msgstr "ดำเนินการต่อ"

msgid "EXPORT_SUCCESS"
msgstr ""

msgid "EXTERNAL"
msgstr ""

msgid "EXTERNAL_EFFECTS"
msgstr ""

msgid "EXTINCTION_BOX_TEXT"
msgstr ""

msgid "EXTINCTION_CAPITAL"
msgstr ""

#, fuzzy
msgid "EXTINCT_FROM_PATCH"
msgstr "สูญพันธุ์ไปจากโลก"

#, fuzzy
msgid "EXTINCT_FROM_THE_PLANET"
msgstr "สูญพันธุ์ไปจากโลก"

#, fuzzy
msgid "EXTINCT_IN_PATCH"
msgstr "สูญพันธุ์ไปจากโลก"

#, fuzzy
msgid "EXTINCT_SPECIES"
msgstr "สูญพันธุ์ไปแล้วใน {0}"

msgid "EXTRAS"
msgstr "พิเศษ"

msgid "EXTRA_OPTIONS"
msgstr ""

#, fuzzy
msgid "FACEBOOK_TOOLTIP"
msgstr "ดำเนินการต่อ"

msgid "FAILED"
msgstr ""

#, fuzzy
msgid "FAILED_ONE_OR_MORE_SAVE_DELETION_DESCRIPTION"
msgstr "chemoplast เป็นโครงสร้างเมมเบรนสองชั้นที่มีโปรตีนที่สามารถเปลี่ยนไฮโดรเจนซัลไฟด์น้ำและก๊าซคาร์บอนไดออกไซด์เป็นน้ำตาลกลูโคสในกระบวนการที่เรียกว่า Hydrogen Sulfide Chemosynthesis อัตราการผลิตน้ำตาลกลูโคสที่มีความเข้มข้นของคาร์บอนไดออกไซด์"

#, fuzzy
msgid "FAILED_SAVE_DELETION"
msgstr "ผิดพลาด: บันทึกการตั้งค่าใหม่ลงในไฟล์กำหนดค่าไม่สำเร็จ"

#, fuzzy
msgid "FAILED_SAVE_DELETION_DESCRIPTION"
msgstr "แวคิวโอลเป็นออร์แกเนลล์เยื่อภายในที่ใช้สำหรับเก็บในเซลล์ ประกอบด้วยถุงหลายอันโครงสร้างของเยื่อขนาดเล็กที่ใช้กันอย่างแพร่หลายในเซลล์เพื่อการจัดเก็บที่หลอมรวมเข้าด้วยกัน เต็มไปด้วยน้ำซึ่งใช้บรรจุโมเลกุลเอนไซม์ของแข็งและสารอื่น ๆ รูปร่างของพวกมันเป็นของเหลวและอาจแตกต่างกันไประหว่างเซลล์"

msgid "FEARFUL"
msgstr ""

msgid "FEAR_EXPLANATION"
msgstr ""

msgid "FEATURE_DISABLED"
msgstr ""

#, fuzzy
msgid "FEATURE_ENABLED"
msgstr "เปิดใช้งานโกงคีย์"

#, fuzzy
msgid "FEBRUARY"
msgstr "ปากน้ำ"

msgid "FEED_ITEM_CONTENT_PARSING_FAILED"
msgstr ""

msgid "FEED_ITEM_MISSING_CONTENT"
msgstr ""

msgid "FEED_ITEM_PUBLISHED_AT"
msgstr ""

msgid "FEED_ITEM_TRUNCATED_NOTICE"
msgstr ""

#, fuzzy
msgid "FERROPLAST"
msgstr "เทอร์โมพลาสต์"

#, fuzzy
msgid "FERROPLAST_DESCRIPTION"
msgstr "เทอร์โมพลาสต์เป็นโครงสร้างเมมเบรนสองชั้นที่มีเม็ดสีทนความร้อนซ้อนกันในถุงเยื่อ เป็นโปรคาริโอตที่ถูกดูดซึมเพื่อใช้โดยโฮสต์ยูคาริโอต เม็ดสีในเทอร์โมพลาสต์สามารถใช้พลังงานของความแตกต่างของความร้อนในสภาพแวดล้อมเพื่อผลิตน้ำตาลกลูโคสจากน้ำและก๊าซคาร์บอนไดออกไซด์ในกระบวนการที่เรียกว่าการสังเคราะห์ด้วยความร้อน อัตราการผลิตน้ำตาลกลูโคสที่มีความเข้มข้นของคาร์บอนไดออกไซด์และอุณหภูมิ"

#, fuzzy
msgid "FERROPLAST_PROCESSES_DESCRIPTION"
msgstr "เทอร์โมพลาสต์เป็นโครงสร้างเมมเบรนสองชั้นที่มีเม็ดสีทนความร้อนซ้อนกันในถุงเยื่อ เป็นโปรคาริโอตที่ถูกดูดซึมเพื่อใช้โดยโฮสต์ยูคาริโอต เม็ดสีในเทอร์โมพลาสต์สามารถใช้พลังงานของความแตกต่างของความร้อนในสภาพแวดล้อมเพื่อผลิตน้ำตาลกลูโคสจากน้ำและก๊าซคาร์บอนไดออกไซด์ในกระบวนการที่เรียกว่าการสังเคราะห์ด้วยความร้อน อัตราการผลิตน้ำตาลกลูโคสที่มีความเข้มข้นของคาร์บอนไดออกไซด์และอุณหภูมิ"

msgid "FILTER_ITEMS_BY_CATEGORY_COLON"
msgstr ""

#, fuzzy
msgid "FIND_CURRENT_PATCH"
msgstr "ยกเลิกการกระทำปัจจุบัน"

#, fuzzy
msgid "FINISHED_DOT"
msgstr "เสร็จสิ้น"

msgid "FINISH_EDITING_AND_RETURN_TO_ENVIRONMENT"
msgstr "แก้ไขให้เสร็จและกลับสู่สภาพแวดล้อม"

#, fuzzy
msgid "FINISH_ONE_GENERATION"
msgstr "ด้วยความเข้มข้นของ"

#, fuzzy
msgid "FINISH_X_GENERATIONS"
msgstr "ด้วยความเข้มข้นของ"

msgid "FIRE_TOXIN"
msgstr "ยิงสารพิษ"

#, fuzzy
msgid "FIRE_TOXIN_TOOLTIP"
msgstr "ดำเนินการต่อ"

msgid "FLAGELLUM"
msgstr "แฟลเจลลัม"

msgid "FLAGELLUM_DESCRIPTION"
msgstr "แฟลกเจลลัม (พหูพจน์: แฟลกเจลลา) เป็นกลุ่มเส้นใยโปรตีนคล้ายแส้ที่ยื่นออกมาจากเยื่อหุ้มเซลล์ซึ่งสามารถใช้ ATP เพื่อทำให้เป็นคลื่นและขับเคลื่อนเซลล์ไปในทิศทาง"

#, fuzzy
msgid "FLAGELLUM_LENGTH_DESCRIPTION"
msgstr "แฟลกเจลลัม (พหูพจน์: แฟลกเจลลา) เป็นกลุ่มเส้นใยโปรตีนคล้ายแส้ที่ยื่นออกมาจากเยื่อหุ้มเซลล์ซึ่งสามารถใช้ ATP เพื่อทำให้เป็นคลื่นและขับเคลื่อนเซลล์ไปในทิศทาง"

#, fuzzy
msgid "FLAGELLUM_PROCESSES_DESCRIPTION"
msgstr "แฟลกเจลลัม (พหูพจน์: แฟลกเจลลา) เป็นกลุ่มเส้นใยโปรตีนคล้ายแส้ที่ยื่นออกมาจากเยื่อหุ้มเซลล์ซึ่งสามารถใช้ ATP เพื่อทำให้เป็นคลื่นและขับเคลื่อนเซลล์ไปในทิศทาง"

#, fuzzy
msgid "FLEET_NAME_FROM_PLACE"
msgstr "สูญพันธุ์ไปจากโลก"

msgid "FLEET_UNITS"
msgstr ""

#, fuzzy
msgid "FLOATING_CHUNKS_COLON"
msgstr "{0} ประชากรเปลี่ยนแปลงโดย {1} เนื่องจาก: {2}"

msgid "FLOATING_HAZARD"
msgstr "อันตรายจากการลอยตัว"

msgid "FLUID"
msgstr ""

msgid "FLUIDITY_RIGIDITY"
msgstr ""

msgid "FOCUSED"
msgstr ""

msgid "FOCUS_EXPLANATION"
msgstr ""

msgid "FOG_OF_WAR_DISABLED"
msgstr ""

#, fuzzy
msgid "FOG_OF_WAR_DISABLED_DESCRIPTION"
msgstr "แวคิวโอลเป็นออร์แกเนลล์เยื่อภายในที่ใช้สำหรับเก็บในเซลล์ ประกอบด้วยถุงหลายอันโครงสร้างของเยื่อขนาดเล็กที่ใช้กันอย่างแพร่หลายในเซลล์เพื่อการจัดเก็บที่หลอมรวมเข้าด้วยกัน เต็มไปด้วยน้ำซึ่งใช้บรรจุโมเลกุลเอนไซม์ของแข็งและสารอื่น ๆ รูปร่างของพวกมันเป็นของเหลวและอาจแตกต่างกันไประหว่างเซลล์"

msgid "FOG_OF_WAR_INTENSE"
msgstr ""

#, fuzzy
msgid "FOG_OF_WAR_INTENSE_DESCRIPTION"
msgstr "Nitrogenase เป็นโปรตีนที่สามารถใช้ก๊าซไนโตรเจนและพลังงานของเซลล์ในรูปแบบของ ATP เพื่อผลิตแอมโมเนียซึ่งเป็นสารอาหารที่สำคัญในการเจริญเติบโตของเซลล์ นี่คือกระบวนการที่เรียกว่าการตรึงไนโตรเจนแบบไม่ใช้ออกซิเจน เนื่องจากไนโตรเจนเนสถูกแขวนอยู่ในไซโทพลาสซึมโดยตรงของเหลวที่อยู่รอบ ๆ จึงทำปฏิกิริยาไกลโคไลซิส"

msgid "FOG_OF_WAR_MODE"
msgstr ""

msgid "FOG_OF_WAR_REGULAR"
msgstr ""

#, fuzzy
msgid "FOG_OF_WAR_REGULAR_DESCRIPTION"
msgstr "แทงเซลล์อื่นด้วยสิ่งนี้"

msgid "FOOD_CHAIN"
msgstr ""

msgid "FOOD_SOURCE_ENERGY_INFO"
msgstr ""

msgid "FORGET_MOD_DETAILS"
msgstr ""

#, fuzzy
msgid "FORGET_MOD_DETAILS_TOOLTIP"
msgstr "ดำเนินการต่อ"

msgid "FORM_ERROR_MESSAGE"
msgstr ""

#, fuzzy
msgid "FOSSILISATION"
msgstr "ประชากร:"

#, fuzzy
msgid "FOSSILISATION_EXPLANATION"
msgstr "{0} ประชากรเปลี่ยนแปลงโดย {1} เนื่องจาก: {2}"

#, fuzzy
msgid "FOSSILISATION_FAILED"
msgstr "ประชากร:"

#, fuzzy
msgid "FOSSILISATION_FAILED_DESCRIPTION"
msgstr "แวคิวโอลเป็นออร์แกเนลล์เยื่อภายในที่ใช้สำหรับเก็บในเซลล์ ประกอบด้วยถุงหลายอันโครงสร้างของเยื่อขนาดเล็กที่ใช้กันอย่างแพร่หลายในเซลล์เพื่อการจัดเก็บที่หลอมรวมเข้าด้วยกัน เต็มไปด้วยน้ำซึ่งใช้บรรจุโมเลกุลเอนไซม์ของแข็งและสารอื่น ๆ รูปร่างของพวกมันเป็นของเหลวและอาจแตกต่างกันไประหว่างเซลล์"

msgid "FOSSILISATION_HINT"
msgstr ""

msgid "FOSSILISATION_HINT_ALREADY_FOSSILISED"
msgstr ""

msgid "FOSSILISE"
msgstr ""

msgid "FOSSIL_DELETION_FAILED"
msgstr ""

#, fuzzy
msgid "FOSSIL_DELETION_FAILED_DESCRIPTION"
msgstr "แวคิวโอลเป็นออร์แกเนลล์เยื่อภายในที่ใช้สำหรับเก็บในเซลล์ ประกอบด้วยถุงหลายอันโครงสร้างของเยื่อขนาดเล็กที่ใช้กันอย่างแพร่หลายในเซลล์เพื่อการจัดเก็บที่หลอมรวมเข้าด้วยกัน เต็มไปด้วยน้ำซึ่งใช้บรรจุโมเลกุลเอนไซม์ของแข็งและสารอื่น ๆ รูปร่างของพวกมันเป็นของเหลวและอาจแตกต่างกันไประหว่างเซลล์"

msgid "FOUR_TIMES"
msgstr ""

#, fuzzy
msgid "FPS"
msgstr "FPS สูงสุด:"

#, fuzzy
msgid "FPS_DISPLAY"
msgstr "มีเดียเพลย์"

#, fuzzy
msgid "FRAME_DURATION"
msgstr "ระบบหายใจแบบแอโรบิค"

msgid "FREEBUILDING"
msgstr ""

msgid "FREE_GLUCOSE_CLOUD"
msgstr ""

msgid "FREE_GLUCOSE_CLOUD_EXPLANATION"
msgstr ""

msgid "FULLSCREEN"
msgstr "เต็มจอ"

msgid "FULL_MOD_INFO"
msgstr ""

msgid "GALLERY_VIEWER"
msgstr ""

#, fuzzy
msgid "GAMEPLAY_BASICS_TITLE"
msgstr "\"{0}\" - {1}"

msgid "GAME_DESIGN_TEAM"
msgstr ""

#, fuzzy
msgid "GAME_SYSTEMS_TITLE"
msgstr "\"{0}\" - {1}"

#, fuzzy
msgid "GATHERED_ENERGY_TOOLTIP"
msgstr "ดำเนินการต่อ"

msgid "GENERAL"
msgstr ""

#, fuzzy
msgid "GENERAL_LOADING_TIP_1"
msgstr "กดปุ่มเลิกทำในตัวแก้ไขเพื่อแก้ไขข้อผิดพลาด"

#, fuzzy
msgid "GENERAL_LOADING_TIP_2"
msgstr "กดปุ่มเลิกทำในตัวแก้ไขเพื่อแก้ไขข้อผิดพลาด"

#, fuzzy
msgid "GENERAL_LOADING_TIP_3"
msgstr "กดปุ่มเลิกทำในตัวแก้ไขเพื่อแก้ไขข้อผิดพลาด"

#, fuzzy
msgid "GENERAL_LOADING_TIP_4"
msgstr "กดปุ่มเลิกทำในตัวแก้ไขเพื่อแก้ไขข้อผิดพลาด"

#, fuzzy
msgid "GENERAL_LOADING_TIP_5"
msgstr "กดปุ่มเลิกทำในตัวแก้ไขเพื่อแก้ไขข้อผิดพลาด"

#, fuzzy
msgid "GENERAL_LOADING_TIP_6"
msgstr "กดปุ่มเลิกทำในตัวแก้ไขเพื่อแก้ไขข้อผิดพลาด"

#, fuzzy
msgid "GENERAL_LOADING_TIP_7"
msgstr "กดปุ่มเลิกทำในตัวแก้ไขเพื่อแก้ไขข้อผิดพลาด"

#, fuzzy
msgid "GENERATE_BUTTON"
msgstr "ตั้งค่า"

#, fuzzy
msgid "GENERATIONS"
msgstr "ตั้งค่า"

msgid "GENERATION_COLON"
msgstr ""

msgid "GEOLOGICAL_ACTIVITY"
msgstr ""

msgid "GEOLOGICAL_ACTIVITY_ACTIVE"
msgstr ""

msgid "GEOLOGICAL_ACTIVITY_AVERAGE"
msgstr ""

msgid "GEOLOGICAL_ACTIVITY_DORMANT"
msgstr ""

#, fuzzy
msgid "GEOLOGICAL_ACTIVITY_EXPLANATION"
msgstr "{0} ประชากรเปลี่ยนแปลงโดย {1} เนื่องจาก: {2}"

#, fuzzy
msgid "GITHUB_TOOLTIP"
msgstr "ดำเนินการต่อ"

msgid "GLES3"
msgstr ""

msgid "GLOBAL_GLACIATION_END_EVENT_LOG"
msgstr ""

#, fuzzy
msgid "GLOBAL_GLACIATION_EVENT"
msgstr "{0} ประชากรเปลี่ยนแปลงโดย {1} เนื่องจาก: {2}"

#, fuzzy
msgid "GLOBAL_GLACIATION_EVENT_TOOLTIP"
msgstr "ดำเนินการต่อ"

msgid "GLOBAL_GLACIATION_EVENT_WARNING_LOG_PLURAL"
msgstr ""

msgid "GLOBAL_GLACIATION_EVENT_WARNING_LOG_SINGULAR"
msgstr ""

msgid "GLOBAL_GLACIATION_START_EVENT_LOG"
msgstr ""

msgid "GLOBAL_INITIAL_LETTER"
msgstr ""

#, fuzzy
msgid "GLOBAL_POPULATION_COLON"
msgstr "{0} ประชากรเปลี่ยนแปลงโดย {1} เนื่องจาก: {2}"

msgid "GLOBAL_TIMELINE_SPECIES_MIGRATED_TO"
msgstr ""

msgid "GLUCOSE"
msgstr "กลูโคส"

msgid "GLUCOSE_CONCENTRATIONS_DRASTICALLY_DROPPED"
msgstr ""

msgid "GLYCOLYSIS"
msgstr "ไกลโคไลซิส"

msgid "GODMODE"
msgstr ""

#, fuzzy
msgid "GOD_TOOLS_TITLE"
msgstr "ดำเนินการต่อ"

msgid "GOOGLY_EYE_CELL"
msgstr ""

msgid "GOT_IT"
msgstr ""

msgid "GPL_LICENSE_HEADING"
msgstr ""

#, fuzzy
msgid "GPU_NAME"
msgstr "เกมส์ใหม่"

msgid "GRAPHICS"
msgstr "กราฟิก"

#, fuzzy
msgid "GRAPHICS_TEAM"
msgstr "กราฟิก"

#, fuzzy
msgid "GROWTH_ORDER"
msgstr "ปกติ"

msgid "GUI"
msgstr ""

#, fuzzy
msgid "GUI_LIGHT_EFFECTS_OPTION_DESCRIPTION"
msgstr "โรงไฟฟ้าของเซลล์ mitochondrion (พหูพจน์: mitochondria) เป็นโครงสร้างเมมเบรนสองชั้นที่เต็มไปด้วยโปรตีนและเอนไซม์ เป็นโปรคาริโอตที่ถูกดูดซึมเพื่อใช้โดยโฮสต์ยูคาริโอต สามารถเปลี่ยนกลูโคสเป็น ATP ได้อย่างมีประสิทธิภาพสูงกว่าที่ทำได้ในไซโตพลาสซึมในกระบวนการที่เรียกว่า Aerobic Respiration อย่างไรก็ตามมันต้องการออกซิเจนในการทำงานและระดับออกซิเจนในสิ่งแวดล้อมที่ต่ำลงจะทำให้อัตราการผลิต ATP ช้าลง"

#, fuzzy
msgid "GUI_TAB_NAVIGATION"
msgstr "{0} K"

msgid "GUI_VOLUME"
msgstr "ปริมาณ GUI"

msgid "HEALTH"
msgstr "เลือด"

msgid "HEALTH_MODIFIER"
msgstr ""

#, fuzzy
msgid "HEAT_ACCUMULATION_BAR_TOOLTIP"
msgstr "ดำเนินการต่อ"

msgid "HELP"
msgstr "ช่วยเหลือ"

msgid "HELP_BUTTON_TOOLTIP"
msgstr ""

msgid "HIGHER_VALUES_INCREASE_PERFORMANCE"
msgstr "(ค่าที่สูงขึ้นจะเพิ่มประสิทธิภาพ)"

msgid "HIGHER_VALUES_WORSEN_PERFORMANCE"
msgstr "(ค่าที่สูงขึ้นทำให้ประสิทธิภาพแย่ลง)"

msgid "HOLD_FOR_PAN_OR_ROTATE_MODE"
msgstr ""

msgid "HOLD_FOR_PAN_WITH_MOUSE"
msgstr ""

msgid "HOLD_PACK_COMMANDS_MENU"
msgstr ""

msgid "HOLD_TO_SHOW_CURSOR"
msgstr ""

msgid "HOLD_TO_SHOW_CURSOR_ADVICE_TEXT"
msgstr ""

msgid "HOLD_TO_SKIP_CREDITS"
msgstr ""

#, fuzzy
msgid "HOME"
msgstr "บ้าน"

#, fuzzy
msgid "HORIZONTAL_COLON"
msgstr "การจัดเก็บ"

msgid "HORIZONTAL_WITH_AXIS_NAME_COLON"
msgstr ""

msgid "HP_COLON"
msgstr ""

msgid "HSV"
msgstr ""

msgid "HUD_MESSAGE_MULTIPLE"
msgstr ""

#, fuzzy
msgid "HYDROGENASE"
msgstr "ไฮโดรเจนซัลไฟด์"

#, fuzzy
msgid "HYDROGENASE_DESCRIPTION"
msgstr "Nitrogenase เป็นโปรตีนที่สามารถใช้ก๊าซไนโตรเจนและพลังงานของเซลล์ในรูปแบบของ ATP เพื่อผลิตแอมโมเนียซึ่งเป็นสารอาหารที่สำคัญในการเจริญเติบโตของเซลล์ นี่คือกระบวนการที่เรียกว่าการตรึงไนโตรเจนแบบไม่ใช้ออกซิเจน เนื่องจากไนโตรเจนเนสถูกแขวนอยู่ในไซโทพลาสซึมโดยตรงของเหลวที่อยู่รอบ ๆ จึงทำปฏิกิริยาไกลโคไลซิส"

#, fuzzy
msgid "HYDROGENASE_PROCESSES_DESCRIPTION"
msgstr "Nitrogenase เป็นโปรตีนที่สามารถใช้ก๊าซไนโตรเจนและพลังงานของเซลล์ในรูปแบบของ ATP เพื่อผลิตแอมโมเนียซึ่งเป็นสารอาหารที่สำคัญในการเจริญเติบโตของเซลล์ นี่คือกระบวนการที่เรียกว่าการตรึงไนโตรเจนแบบไม่ใช้ออกซิเจน เนื่องจากไนโตรเจนเนสถูกแขวนอยู่ในไซโทพลาสซึมโดยตรงของเหลวที่อยู่รอบ ๆ จึงทำปฏิกิริยาไกลโคไลซิส"

#, fuzzy
msgid "HYDROGENOSOME"
msgstr "ไฮโดรเจนซัลไฟด์"

#, fuzzy
msgid "HYDROGENOSOME_DESCRIPTION"
msgstr "Nitrogenase เป็นโปรตีนที่สามารถใช้ก๊าซไนโตรเจนและพลังงานของเซลล์ในรูปแบบของ ATP เพื่อผลิตแอมโมเนียซึ่งเป็นสารอาหารที่สำคัญในการเจริญเติบโตของเซลล์ นี่คือกระบวนการที่เรียกว่าการตรึงไนโตรเจนแบบไม่ใช้ออกซิเจน เนื่องจากไนโตรเจนเนสถูกแขวนอยู่ในไซโทพลาสซึมโดยตรงของเหลวที่อยู่รอบ ๆ จึงทำปฏิกิริยาไกลโคไลซิส"

#, fuzzy
msgid "HYDROGENOSOME_PROCESSES_DESCRIPTION"
msgstr "Nitrogenase เป็นโปรตีนที่สามารถใช้ก๊าซไนโตรเจนและพลังงานของเซลล์ในรูปแบบของ ATP เพื่อผลิตแอมโมเนียซึ่งเป็นสารอาหารที่สำคัญในการเจริญเติบโตของเซลล์ นี่คือกระบวนการที่เรียกว่าการตรึงไนโตรเจนแบบไม่ใช้ออกซิเจน เนื่องจากไนโตรเจนเนสถูกแขวนอยู่ในไซโทพลาสซึมโดยตรงของเหลวที่อยู่รอบ ๆ จึงทำปฏิกิริยาไกลโคไลซิส"

msgid "HYDROGEN_SULFIDE"
msgstr "ไฮโดรเจนซัลไฟด์"

#, fuzzy
msgid "ICESHARD"
msgstr "ชิ้นส่วนน้ำแข็ง"

msgid "ICESHELF"
msgstr "ชั้นน้ำแข็ง"

msgid "ICE_CHUNK_BIG"
msgstr ""

msgid "ICE_CHUNK_SMALL"
msgstr ""

msgid "ID_IS_NOT_A_NUMBER"
msgstr ""

msgid "ID_NUMBER"
msgstr ""

msgid "IF_FALLBACK_RENDERER_USED_ALL_NOT_AVAILABLE"
msgstr ""

msgid "IMAGE_FILE_TYPES"
msgstr ""

#, fuzzy
msgid "INCLUDE_MULTICELLULAR_PROTOTYPE"
msgstr "วางออร์แกเนลล์"

msgid "INCLUDE_MULTICELLULAR_PROTOTYPE_EXPLANATION"
msgstr ""

#, fuzzy
msgid "INCREASE_ITEM_SIZE"
msgstr "สร้างจุลินทรีย์ใหม่"

#, fuzzy
msgid "INDICATOR_SPECIES_IS_NEW"
msgstr "สูญพันธุ์ไปแล้วใน {0}"

#, fuzzy
msgid "INDICATOR_SPECIES_MUTATED"
msgstr "มีการกลายพันธุ์"

msgid "INDUSTRIAL_STAGE"
msgstr ""

msgid "INFINITE_COMPOUNDS"
msgstr ""

msgid "INFINITE_MP"
msgstr ""

msgid "INFO_BOX_COST"
msgstr ""

#, fuzzy
msgid "INFO_BOX_EDITORS"
msgstr "การจัดเก็บ"

msgid "INFO_BOX_ENZYMES"
msgstr ""

#, fuzzy
msgid "INFO_BOX_GAMEPLAY_TYPE"
msgstr "ต้นทุน ออสโมซิส"

msgid "INFO_BOX_INTERNAL_NAME"
msgstr ""

msgid "INFO_BOX_MASS"
msgstr ""

#, fuzzy
msgid "INFO_BOX_NEXT_STAGE"
msgstr "การจัดเก็บ"

#, fuzzy
msgid "INFO_BOX_OSMOREGULATION_COST"
msgstr "ต้นทุน ออสโมซิส"

#, fuzzy
msgid "INFO_BOX_PREVIOUS_STAGE"
msgstr "การจัดเก็บ"

msgid "INFO_BOX_PROCESSES"
msgstr ""

#, fuzzy
msgid "INFO_BOX_REQUIRES_NUCLEUS"
msgstr "นิวเคลียส"

msgid "INFO_BOX_SIZE"
msgstr ""

#, fuzzy
msgid "INFO_BOX_STORAGE"
msgstr "การจัดเก็บ"

msgid "INFO_BOX_UNIQUE"
msgstr ""

msgid "INFO_BOX_UPGRADES"
msgstr ""

msgid "INGESTED_MATTER"
msgstr ""

#, fuzzy
msgid "INIT_NEW_WORLD_TOOLTIP"
msgstr "ดำเนินการต่อ"

msgid "INPUTS"
msgstr "อินพุต"

#, fuzzy
msgid "INPUT_NAME_BUILD_STRUCTURE"
msgstr "ด้วยความเข้มข้นของ"

#, fuzzy
msgid "INPUT_NAME_INTERACTION"
msgstr "ด้วยความเข้มข้นของ"

#, fuzzy
msgid "INPUT_NAME_OPEN_INVENTORY"
msgstr "ด้วยความเข้มข้นของ"

msgid "INSPECT"
msgstr ""

msgid "INSPECTOR"
msgstr ""

#, fuzzy
msgid "INSTAGRAM_TOOLTIP"
msgstr "ดำเนินการต่อ"

#, fuzzy
msgid "INTERACTION_ACTIVATE_ASCENSION"
msgstr "ความเข้มข้นของ"

#, fuzzy
msgid "INTERACTION_ACTIVATE_ASCENSION_MISSING_ENERGY"
msgstr "ความเข้มข้นของ"

#, fuzzy
msgid "INTERACTION_CONSTRUCT"
msgstr "ความเข้มข้นของ"

msgid "INTERACTION_CONSTRUCT_MISSING_DEPOSITED_MATERIALS"
msgstr ""

#, fuzzy
msgid "INTERACTION_CRAFT"
msgstr "ความเข้มข้นของ"

#, fuzzy
msgid "INTERACTION_DEPOSIT_RESOURCES"
msgstr "ความเข้มข้นของ"

msgid "INTERACTION_DEPOSIT_RESOURCES_NO_SUITABLE_RESOURCES"
msgstr ""

#, fuzzy
msgid "INTERACTION_DESTROY"
msgstr "ความเข้มข้นของ"

#, fuzzy
msgid "INTERACTION_FOUND_SETTLEMENT"
msgstr "ความเข้มข้นของ"

#, fuzzy
msgid "INTERACTION_HARVEST"
msgstr "ความเข้มข้นของ"

msgid "INTERACTION_HARVEST_CANNOT_MISSING_TOOL"
msgstr ""

msgid "INTERACTION_PICK_UP"
msgstr ""

msgid "INTERACTION_PICK_UP_CANNOT_FULL"
msgstr ""

msgid "INTERNALS"
msgstr ""

msgid "INTERNAL_NAME_IN_USE"
msgstr ""

msgid "INTERNAL_NAME_REQUIRED"
msgstr ""

msgid "INTERNAL_NAME_REQUIRES_CAPITAL"
msgstr ""

msgid "INVALID_DATA_TO_PLOT"
msgstr ""

msgid "INVALID_ICON_PATH"
msgstr ""

msgid "INVALID_SAVE_NAME_POPUP"
msgstr ""

msgid "INVALID_SPECIES_NAME_POPUP"
msgstr ""

msgid "INVALID_TAG"
msgstr ""

msgid "INVALID_URL_FORMAT"
msgstr ""

msgid "INVALID_URL_SCHEME"
msgstr ""

msgid "INVENTORY_ITEMS_ON_GROUND"
msgstr ""

#, fuzzy
msgid "INVENTORY_TITLE"
msgstr "\"{0}\" - {1}"

msgid "INVENTORY_TOGGLE_CRAFTING"
msgstr ""

msgid "INVENTORY_TOGGLE_GROUND"
msgstr ""

msgid "INVERTED"
msgstr ""

msgid "IN_PROTOTYPE"
msgstr ""

msgid "IRON"
msgstr "เหล็ก"

#, fuzzy
msgid "IRON_OXIDATION"
msgstr "ตั้งค่า"

#, fuzzy
msgid "ITCH_TOOLTIP"
msgstr "ดำเนินการต่อ"

msgid "ITEM_AT_2D_COORDINATES"
msgstr ""

#, fuzzy
msgid "ITEM_NAME_SEPARATOR"
msgstr "ด้วยความเข้มข้นของ"

msgid "JANUARY"
msgstr ""

msgid "JSON_DEBUG_MODE"
msgstr ""

msgid "JSON_DEBUG_MODE_ALWAYS"
msgstr ""

msgid "JSON_DEBUG_MODE_AUTO"
msgstr ""

msgid "JSON_DEBUG_MODE_NEVER"
msgstr ""

msgid "JULY"
msgstr ""

msgid "JUNE"
msgstr ""

#, fuzzy
msgid "KEEP_CURRENT_SHORT"
msgstr "ดูซอร์สโค้ด"

#, fuzzy
msgid "KEEP_CURRENT_TOLERANCE_FLEXIBILITY_TOOLTIP"
msgstr "ดำเนินการต่อ"

#, fuzzy
msgid "KEEP_MIGRATION"
msgstr "ระบบหายใจแบบแอโรบิค"

msgid "KEY_BACK"
msgstr "กลับ"

#, fuzzy
msgid "KEY_BACKTAB"
msgstr "กลับ"

msgid "KEY_BINDING_CHANGE_CONFLICT"
msgstr ""
"มีข้อขัดแย้งกับ {0}\n"
"คุณต้องการลบข้อมูลที่ป้อนออกจาก {1} หรือไม่?"

msgid "KEY_BRING_UP_KEYBOARD"
msgstr ""

msgid "KEY_CLEAR"
msgstr "ล้าง"

msgid "KEY_DELETE"
msgstr "ลบ"

msgid "KEY_DOWN"
msgstr "ลง"

msgid "KEY_END"
msgstr "จบ"

msgid "KEY_ENTER"
msgstr "ป้อน"

msgid "KEY_FAVORITES"
msgstr "รายการโปรด"

msgid "KEY_FORWARD"
msgstr "ไปข้างหน้า"

#, fuzzy
msgid "KEY_GLOBE"
msgstr "บ้าน"

msgid "KEY_HELP"
msgstr "ช่วยเหลือ"

msgid "KEY_HOME"
msgstr "บ้าน"

msgid "KEY_HOMEPAGE"
msgstr "โฮมเพจ"

#, fuzzy
msgid "KEY_HYPER"
msgstr "ช่วยเหลือ"

msgid "KEY_INSERT"
msgstr "แทรก"

#, fuzzy
msgid "KEY_JIS_EISU"
msgstr "แทรก"

#, fuzzy
msgid "KEY_JIS_KANA"
msgstr "รอ"

msgid "KEY_LEFT"
msgstr "ซ้าย"

msgid "KEY_MENU"
msgstr "เมนู"

#, fuzzy
msgid "KEY_META"
msgstr "แท็บ"

msgid "KEY_OPENURL"
msgstr "เปิด URL"

msgid "KEY_PAUSE"
msgstr "หยุด"

msgid "KEY_PRINT"
msgstr "บันทึกหน้าจอ"

msgid "KEY_REFRESH"
msgstr "รีเฟรช"

msgid "KEY_RIGHT"
msgstr "ขวา"

msgid "KEY_SEARCH"
msgstr "ค้นหา"

msgid "KEY_STANDBY"
msgstr "รอ"

msgid "KEY_STOP"
msgstr "หยุด"

msgid "KEY_TAB"
msgstr "แท็บ"

msgid "KEY_UP"
msgstr "ขึ้น"

msgid "KILO_ABBREVIATION"
msgstr "{0} K"

msgid "KP0"
msgstr "เลข 0"

msgid "KP1"
msgstr "เลข 1"

msgid "KP2"
msgstr "เลข 2"

msgid "KP3"
msgstr "เลข 2"

msgid "KP4"
msgstr "เลข 4"

msgid "KP5"
msgstr "เลข 5"

msgid "KP6"
msgstr "เลข 6"

msgid "KP7"
msgstr "เลข 7"

msgid "KP8"
msgstr "เลข 8"

msgid "KP9"
msgstr "เลข 9"

msgid "KPADD"
msgstr "เลข +"

msgid "KPDIVIDE"
msgstr "เลข /"

msgid "KPENTER"
msgstr "ใส่เลข"

msgid "KPMULTIPLY"
msgstr "เลข *"

msgid "KPPERIOD"
msgstr "เลข ."

msgid "KPSUBTRACT"
msgstr "เลข -"

msgid "LANGUAGE"
msgstr "ภาษา:"

#, fuzzy
msgid "LANGUAGE_TRANSLATION_PROGRESS"
msgstr "ช่วยแปลเกม"

msgid "LANGUAGE_TRANSLATION_PROGRESS_LOW"
msgstr ""

msgid "LANGUAGE_TRANSLATION_PROGRESS_REALLY_LOW"
msgstr ""

#, fuzzy
msgid "LARGE_SULFUR_CHUNK"
msgstr "ก้อนเหล็กขนาดเล็ก"

msgid "LAST_ORGANELLE_DELETE_OPTION_DISABLED_TOOLTIP"
msgstr ""

msgid "LAUNCH0"
msgstr "เปิด 0"

msgid "LAUNCH1"
msgstr "เปิด 1"

msgid "LAUNCH2"
msgstr "เปิด 2"

msgid "LAUNCH3"
msgstr "เปิด 3"

msgid "LAUNCH4"
msgstr "เปิด 4"

msgid "LAUNCH5"
msgstr "เปิด 5"

msgid "LAUNCH6"
msgstr "เปิด 6"

msgid "LAUNCH7"
msgstr "เปิด 7"

msgid "LAUNCH8"
msgstr "เปิด 8"

msgid "LAUNCH9"
msgstr "เปิด 9"

msgid "LAUNCHA"
msgstr "เปิด A"

msgid "LAUNCHB"
msgstr "เปิด B"

msgid "LAUNCHC"
msgstr "เปิด C"

msgid "LAUNCHD"
msgstr "เปิด D"

msgid "LAUNCHE"
msgstr "เปิด E"

msgid "LAUNCHF"
msgstr "เปิด F"

msgid "LAUNCHMAIL"
msgstr "จดหมาย"

msgid "LAUNCHMEDIA"
msgstr "สื่อ"

msgid "LAWK_ONLY"
msgstr ""

#, fuzzy
msgid "LAWK_ONLY_EXPLANATION"
msgstr "{0} ประชากรเปลี่ยนแปลงโดย {1} เนื่องจาก: {2}"

msgid "LEAD_ARTIST"
msgstr ""

msgid "LEAD_ARTISTS"
msgstr ""

msgid "LEAD_DEVELOPERS"
msgstr ""

msgid "LEAD_GAME_DESIGNER"
msgstr ""

msgid "LEAD_GAME_DESIGNERS"
msgstr ""

msgid "LEAD_OUTREACH_PEOPLE"
msgstr ""

msgid "LEAD_OUTREACH_PERSON"
msgstr ""

msgid "LEAD_PROGRAMMER"
msgstr ""

msgid "LEAD_PROGRAMMERS"
msgstr ""

msgid "LEAD_PROJECT_MANAGER"
msgstr ""

msgid "LEAD_PROJECT_MANAGERS"
msgstr ""

msgid "LEAD_TESTER"
msgstr ""

msgid "LEAD_TESTERS"
msgstr ""

msgid "LEAD_THEORIST"
msgstr ""

msgid "LEAD_THEORISTS"
msgstr ""

#, fuzzy
msgid "LEFT_ARROW"
msgstr "เมาส์ซ้าย"

msgid "LEFT_MOUSE"
msgstr "เมาส์ซ้าย"

msgid "LICENSES"
msgstr ""

msgid "LICENSES_COVERING_THRIVE"
msgstr ""

msgid "LIFE_ORIGIN"
msgstr ""

msgid "LIFE_ORIGIN_EXPLANATION"
msgstr ""

msgid "LIFE_ORIGIN_PANSPERMIA"
msgstr ""

msgid "LIFE_ORIGIN_POND"
msgstr ""

#, fuzzy
msgid "LIFE_ORIGIN_TOOLTIP"
msgstr "ดำเนินการต่อ"

msgid "LIFE_ORIGIN_VENTS"
msgstr ""

msgid "LIGHT"
msgstr "แสง"

msgid "LIGHT_LEVEL_AVERAGE"
msgstr ""

#, fuzzy
msgid "LIGHT_LEVEL_CURRENT"
msgstr "ล้อขวา"

msgid "LIGHT_LEVEL_DAY"
msgstr ""

msgid "LIGHT_LEVEL_LABEL_AT_NOON"
msgstr ""

#, fuzzy
msgid "LIGHT_LEVEL_NIGHT"
msgstr "ล้อขวา"

#, fuzzy
msgid "LIGHT_MAX"
msgstr "แสง"

#, fuzzy
msgid "LIMIT_EXTREME"
msgstr "พิเศษ"

#, fuzzy
msgid "LIMIT_GROWTH_RATE"
msgstr "ปกติ"

#, fuzzy
msgid "LIMIT_GROWTH_RATE_EXPLANATION"
msgstr "{0} ประชากรเปลี่ยนแปลงโดย {1} เนื่องจาก: {2}"

msgid "LIMIT_HUGE"
msgstr ""

msgid "LIMIT_LARGE"
msgstr ""

#, fuzzy
msgid "LIMIT_NORMAL"
msgstr "ปกติ"

msgid "LIMIT_SMALL"
msgstr ""

msgid "LIMIT_TINY"
msgstr ""

msgid "LIMIT_VERY_LARGE"
msgstr ""

msgid "LIMIT_VERY_SMALL"
msgstr ""

msgid "LINE_COLOUR"
msgstr ""

#, fuzzy
msgid "LINKS_TITLE"
msgstr "\"{0}\" - {1}"

msgid "LIPASE"
msgstr ""

#, fuzzy
msgid "LIPASE_DESCRIPTION"
msgstr "ภายในที่เหนอะหนะของเซลล์ ไซโทพลาสซึมเป็นส่วนผสมพื้นฐานของไอออนโปรตีนและสารอื่น ๆ ที่ละลายในน้ำที่เติมภายในเซลล์ หนึ่งในฟังก์ชั่นที่ทำคือไกลโคไลซิสการเปลี่ยนกลูโคสเป็นพลังงาน ATP สำหรับเซลล์ที่ขาดออร์แกเนลล์เพื่อให้มีการเผาผลาญขั้นสูงมากขึ้นนี่คือสิ่งที่พวกเขาต้องพึ่งพาเพื่อเป็นพลังงาน นอกจากนี้ยังใช้เพื่อเก็บโมเลกุลในเซลล์และเพื่อขยายขนาดของเซลล์"

msgid "LOAD"
msgstr "โหลด"

msgid "LOADING"
msgstr "กำลังโหลด"

#, fuzzy
msgid "LOADING_DOT_DOT_DOT"
msgstr "กดปุ่ม ..."

msgid "LOADING_GAME"
msgstr ""

#, fuzzy
msgid "LOADING_GRAPHICS_SHADERS"
msgstr "วางออร์แกเนลล์"

#, fuzzy
msgid "LOADING_MACROSCOPIC_EDITOR"
msgstr "วางออร์แกเนลล์"

msgid "LOADING_MICROBE_EDITOR"
msgstr ""

#, fuzzy
msgid "LOADING_MICROBE_STAGE"
msgstr "W, A, S, D และเมาส์เพื่อย้าย กด E เพื่อยิง OxyToxy NT หากคุณมีสารพิษแวคิวโอล กด G เพื่อสลับโหมดเขมือบ"

#, fuzzy
msgid "LOADING_MULTICELLULAR_EDITOR"
msgstr "วางออร์แกเนลล์"

#, fuzzy
msgid "LOADING_MULTICELLULAR_STAGE"
msgstr "วางออร์แกเนลล์"

#, fuzzy
msgid "LOADING_STAGE"
msgstr "กำลังโหลด"

msgid "LOADING_STAGE_ASSETS"
msgstr ""

msgid "LOAD_FINISHED"
msgstr ""

msgid "LOAD_GAME"
msgstr "โหลดเกม"

msgid "LOAD_GAME_BUTTON_TOOLTIP"
msgstr ""

msgid "LOAD_INCOMPATIBLE_PROTOTYPE_WARNING"
msgstr ""

msgid "LOAD_INCOMPATIBLE_SAVE_PROMPT"
msgstr ""

msgid "LOAD_INCOMPATIBLE_SAVE_WARNING"
msgstr ""

msgid "LOAD_INVALID_SAVE_PROMPT"
msgstr ""

msgid "LOAD_INVALID_SAVE_WARNING"
msgstr ""

msgid "LOCAL_INITIAL_LETTER"
msgstr ""

msgid "LOCK_DAY_NIGHT_CYCLE"
msgstr ""

#, fuzzy
msgid "LOWER_SCALE_INCREASES_PERFORMANCE"
msgstr "(ค่าที่สูงขึ้นจะเพิ่มประสิทธิภาพ)"

msgid "LOWER_VALUE_MAKES_SHARPER_IMAGE"
msgstr ""

#, fuzzy
msgid "LOW_MENU_PERFORMANCE"
msgstr "ประสิทธิภาพ"

#, fuzzy
msgid "LOW_MENU_PERFORMANCE_DESCRIPTION"
msgstr "เมตาโบโลโซมเป็นกลุ่มของโปรตีนที่ห่อหุ้มด้วยเปลือกโปรตีน พวกเขาสามารถเปลี่ยนกลูโคสเป็น ATP ในอัตราที่สูงกว่าที่ทำได้ในไซโตพลาสซึมในกระบวนการที่เรียกว่า Aerobic Respiration อย่างไรก็ตามมันต้องการออกซิเจนในการทำงานและระดับออกซิเจนในสิ่งแวดล้อมที่ต่ำลงจะทำให้อัตราการผลิต ATP ช้าลง เนื่องจากเมตาโบโซมถูกแขวนไว้ในไซโทพลาสซึมโดยตรงของเหลวที่อยู่รอบ ๆ จึงทำปฏิกิริยาไกลโคไลซิส"

msgid "LOW_QUALITY_BACKGROUND_BLUR"
msgstr ""

msgid "LOW_QUALITY_BACKGROUND_BLUR_TOOLTIP"
msgstr ""

msgid "LUCIFERASE"
msgstr ""

#, fuzzy
msgid "LUCIFERASE_SYNTHESIS"
msgstr "การสังเคราะห์ด้วยเคมี"

#, fuzzy
msgid "LYSOSOME"
msgstr "ออกซิโทซิโซม"

#, fuzzy
msgid "LYSOSOME_DESCRIPTION"
msgstr "เมตาโบโลโซมเป็นกลุ่มของโปรตีนที่ห่อหุ้มด้วยเปลือกโปรตีน พวกเขาสามารถเปลี่ยนกลูโคสเป็น ATP ในอัตราที่สูงกว่าที่ทำได้ในไซโตพลาสซึมในกระบวนการที่เรียกว่า Aerobic Respiration อย่างไรก็ตามมันต้องการออกซิเจนในการทำงานและระดับออกซิเจนในสิ่งแวดล้อมที่ต่ำลงจะทำให้อัตราการผลิต ATP ช้าลง เนื่องจากเมตาโบโซมถูกแขวนไว้ในไซโทพลาสซึมโดยตรงของเหลวที่อยู่รอบ ๆ จึงทำปฏิกิริยาไกลโคไลซิส"

#, fuzzy
msgid "LYSOSOME_PROCESSES_DESCRIPTION"
msgstr "เมตาโบโลโซมเป็นกลุ่มของโปรตีนที่ห่อหุ้มด้วยเปลือกโปรตีน พวกเขาสามารถเปลี่ยนกลูโคสเป็น ATP ในอัตราที่สูงกว่าที่ทำได้ในไซโตพลาสซึมในกระบวนการที่เรียกว่า Aerobic Respiration อย่างไรก็ตามมันต้องการออกซิเจนในการทำงานและระดับออกซิเจนในสิ่งแวดล้อมที่ต่ำลงจะทำให้อัตราการผลิต ATP ช้าลง เนื่องจากเมตาโบโซมถูกแขวนไว้ในไซโทพลาสซึมโดยตรงของเหลวที่อยู่รอบ ๆ จึงทำปฏิกิริยาไกลโคไลซิส"

#, fuzzy
msgid "MACROLIDE_SYNTHESIS"
msgstr "การสังเคราะห์ด้วยเคมี"

msgid "MACROSCOPIC"
msgstr ""

#, fuzzy
msgid "MACROSCOPIC_STAGE"
msgstr "W, A, S, D และเมาส์เพื่อย้าย กด E เพื่อยิง OxyToxy NT หากคุณมีสารพิษแวคิวโอล กด G เพื่อสลับโหมดเขมือบ"

msgid "MANUALLY_SET_TIME"
msgstr ""

#, fuzzy
msgid "MAP"
msgstr "ATP"

msgid "MARCH"
msgstr ""

msgid "MARINE_SNOW"
msgstr "หิมะในทะเล"

msgid "MASTER_VOLUME"
msgstr "ระดับเสียงหลัก"

#, fuzzy
msgid "MASTODON_TOOLTIP"
msgstr "ดำเนินการต่อ"

#, fuzzy
msgid "MAX_CACHE_SIZE_TOOLTIP"
msgstr "ดำเนินการต่อ"

msgid "MAX_FPS"
msgstr "FPS สูงสุด:"

#, fuzzy
msgid "MAX_FPS_NO_LIMIT"
msgstr "FPS สูงสุด:"

#, fuzzy
msgid "MAX_SIZE_COLON"
msgstr "การจัดเก็บ"

msgid "MAX_SPAWNED_ENTITIES"
msgstr ""

msgid "MAX_VISIBLE_DATASET_WARNING"
msgstr "ไม่อนุญาตให้แสดงชุดข้อมูลมากกว่า {0} ชุด!"

msgid "MAY"
msgstr ""

#, fuzzy
msgid "MECHANICS_BUTTON"
msgstr "ประชากร:"

msgid "MEDIANEXT"
msgstr "สื่อถัดไป"

msgid "MEDIAPLAY"
msgstr "มีเดียเพลย์"

msgid "MEDIAPREVIOUS"
msgstr "สื่อก่อนหน้า"

msgid "MEDIARECORD"
msgstr "สื่อบันทึก"

msgid "MEDIASTOP"
msgstr "หยุดสื่อ"

#, fuzzy
msgid "MEDIUM_SULFUR_CHUNK"
msgstr "ก้อนเหล็กขนาดเล็ก"

msgid "MEGA_YEARS"
msgstr ""

#, fuzzy
msgid "MELANOSOME"
msgstr "เมตาโบโลโซม"

#, fuzzy
msgid "MELANOSOME_DESCRIPTION"
msgstr "เมตาโบโลโซมเป็นกลุ่มของโปรตีนที่ห่อหุ้มด้วยเปลือกโปรตีน พวกเขาสามารถเปลี่ยนกลูโคสเป็น ATP ในอัตราที่สูงกว่าที่ทำได้ในไซโตพลาสซึมในกระบวนการที่เรียกว่า Aerobic Respiration อย่างไรก็ตามมันต้องการออกซิเจนในการทำงานและระดับออกซิเจนในสิ่งแวดล้อมที่ต่ำลงจะทำให้อัตราการผลิต ATP ช้าลง เนื่องจากเมตาโบโซมถูกแขวนไว้ในไซโทพลาสซึมโดยตรงของเหลวที่อยู่รอบ ๆ จึงทำปฏิกิริยาไกลโคไลซิส"

#, fuzzy
msgid "MELANOSOME_PROCESSES_DESCRIPTION"
msgstr "เมตาโบโลโซมเป็นกลุ่มของโปรตีนที่ห่อหุ้มด้วยเปลือกโปรตีน พวกเขาสามารถเปลี่ยนกลูโคสเป็น ATP ในอัตราที่สูงกว่าที่ทำได้ในไซโตพลาสซึมในกระบวนการที่เรียกว่า Aerobic Respiration อย่างไรก็ตามมันต้องการออกซิเจนในการทำงานและระดับออกซิเจนในสิ่งแวดล้อมที่ต่ำลงจะทำให้อัตราการผลิต ATP ช้าลง เนื่องจากเมตาโบโซมถูกแขวนไว้ในไซโทพลาสซึมโดยตรงของเหลวที่อยู่รอบ ๆ จึงทำปฏิกิริยาไกลโคไลซิส"

msgid "MEMBRANE"
msgstr ""

msgid "MEMBRANE_RIGIDITY"
msgstr "ความแข็งแกร่งของเมมเบรน"

msgid "MEMBRANE_TYPES"
msgstr ""

#, fuzzy
msgid "MENU"
msgstr "เมนู"

msgid "MESOPELAGIC"
msgstr "แดนสนธยา"

msgid "METABOLOSOMES"
msgstr "เมตาโบโลโซม"

#, fuzzy
msgid "METABOLOSOMES_DESCRIPTION"
msgstr "เมตาโบโลโซมเป็นกลุ่มของโปรตีนที่ห่อหุ้มด้วยเปลือกโปรตีน พวกเขาสามารถเปลี่ยนกลูโคสเป็น ATP ในอัตราที่สูงกว่าที่ทำได้ในไซโตพลาสซึมในกระบวนการที่เรียกว่า Aerobic Respiration อย่างไรก็ตามมันต้องการออกซิเจนในการทำงานและระดับออกซิเจนในสิ่งแวดล้อมที่ต่ำลงจะทำให้อัตราการผลิต ATP ช้าลง เนื่องจากเมตาโบโซมถูกแขวนไว้ในไซโทพลาสซึมโดยตรงของเหลวที่อยู่รอบ ๆ จึงทำปฏิกิริยาไกลโคไลซิส"

#, fuzzy
msgid "METABOLOSOMES_PROCESSES_DESCRIPTION"
msgstr "เปลี่ยน [thrive:compound]glucose[/thrive:compound] เป็น [thrive:compound]atp[/thrive:compound] อัตรามาตราส่วนด้วยความเข้มข้นของ [thrive:compound]oxygen[/thrive:compound]"

#, fuzzy
msgid "META_THREADS_TOOLTIP"
msgstr "ดำเนินการต่อ"

msgid "METEOR_IMPACT_EVENT"
msgstr ""

msgid "METEOR_STRIKE_START_EVENT_LOG_PLURAL"
msgstr ""

msgid "METEOR_STRIKE_START_EVENT_LOG_SINGULAR"
msgstr ""

#, fuzzy
msgid "METRICS"
msgstr "สลับการแสดง FPS"

msgid "METRICS_CONTENT"
msgstr ""

msgid "MIB_VALUE"
msgstr ""

msgid "MICHE"
msgstr ""

#, fuzzy
msgid "MICHES_FOR_PATCH"
msgstr "สูญพันธุ์ไปจากโลก"

#, fuzzy
msgid "MICHE_AVOID_PREDATION_SELECTION_PRESSURE"
msgstr "แพร่กระจายไปยังแพทช์:"

msgid "MICHE_CHUNK_PRESSURE"
msgstr ""

#, fuzzy
msgid "MICHE_COMPOUND_CLOUD_PRESSURE"
msgstr "สารประกอบของเมฆ"

msgid "MICHE_COMPOUND_EFFICIENCY_PRESSURE"
msgstr ""

#, fuzzy
msgid "MICHE_DETAIL_TEXT"
msgstr "เมาส์ขวา"

msgid "MICHE_ENVIRONMENTAL_COMPOUND_PRESSURE"
msgstr ""

#, fuzzy
msgid "MICHE_ENVIRONMENTAL_TOLERANCE"
msgstr "ดำเนินการต่อ"

msgid "MICHE_MAINTAIN_COMPOUND_PRESSURE"
msgstr ""

msgid "MICHE_METABOLIC_STABILITY_PRESSURE"
msgstr ""

msgid "MICHE_NO_OP_PRESSURE"
msgstr ""

msgid "MICHE_PREDATION_EFFECTIVENESS_PRESSURE"
msgstr ""

msgid "MICHE_PREDATOR_ROOT_PRESSURE"
msgstr ""

msgid "MICHE_ROOT_PRESSURE"
msgstr ""

msgid "MICHE_TREE"
msgstr ""

#, fuzzy
msgid "MICROBE"
msgstr "W, A, S, D และเมาส์เพื่อย้าย กด E เพื่อยิง OxyToxy NT หากคุณมีสารพิษแวคิวโอล กด G เพื่อสลับโหมดเขมือบ"

#, fuzzy
msgid "MICROBES_COUNT"
msgstr "W, A, S, D และเมาส์เพื่อย้าย กด E เพื่อยิง OxyToxy NT หากคุณมีสารพิษแวคิวโอล กด G เพื่อสลับโหมดเขมือบ"

#, fuzzy
msgid "MICROBE_BENCHMARK"
msgstr "สร้างจุลินทรีย์ฟรี"

#, fuzzy
msgid "MICROBE_CAMERA_TILT_EFFECT"
msgstr "เอาออร์แกเนลล์ออก"

#, fuzzy
msgid "MICROBE_EDITOR"
msgstr "สร้างจุลินทรีย์ฟรี"

#, fuzzy
msgid "MICROBE_ENZYME_STATISTICS"
msgstr "เอาออร์แกเนลล์ออก"

msgid "MICROBE_FREEBUILD_EDITOR"
msgstr "สร้างจุลินทรีย์ฟรี"

#, fuzzy
msgid "MICROBE_LOADING_TIP_1"
msgstr "กดปุ่มเลิกทำในตัวแก้ไขเพื่อแก้ไขข้อผิดพลาด"

#, fuzzy
msgid "MICROBE_LOADING_TIP_10"
msgstr "กดปุ่มเลิกทำในตัวแก้ไขเพื่อแก้ไขข้อผิดพลาด"

#, fuzzy
msgid "MICROBE_LOADING_TIP_11"
msgstr "กดปุ่มเลิกทำในตัวแก้ไขเพื่อแก้ไขข้อผิดพลาด"

#, fuzzy
msgid "MICROBE_LOADING_TIP_12"
msgstr "กดปุ่มเลิกทำในตัวแก้ไขเพื่อแก้ไขข้อผิดพลาด"

#, fuzzy
msgid "MICROBE_LOADING_TIP_13"
msgstr "กดปุ่มเลิกทำในตัวแก้ไขเพื่อแก้ไขข้อผิดพลาด"

#, fuzzy
msgid "MICROBE_LOADING_TIP_14"
msgstr "กดปุ่มเลิกทำในตัวแก้ไขเพื่อแก้ไขข้อผิดพลาด"

#, fuzzy
msgid "MICROBE_LOADING_TIP_15"
msgstr "กดปุ่มเลิกทำในตัวแก้ไขเพื่อแก้ไขข้อผิดพลาด"

#, fuzzy
msgid "MICROBE_LOADING_TIP_16"
msgstr "กดปุ่มเลิกทำในตัวแก้ไขเพื่อแก้ไขข้อผิดพลาด"

#, fuzzy
msgid "MICROBE_LOADING_TIP_17"
msgstr "กดปุ่มเลิกทำในตัวแก้ไขเพื่อแก้ไขข้อผิดพลาด"

#, fuzzy
msgid "MICROBE_LOADING_TIP_18"
msgstr "กดปุ่มเลิกทำในตัวแก้ไขเพื่อแก้ไขข้อผิดพลาด"

#, fuzzy
msgid "MICROBE_LOADING_TIP_19"
msgstr "กดปุ่มเลิกทำในตัวแก้ไขเพื่อแก้ไขข้อผิดพลาด"

#, fuzzy
msgid "MICROBE_LOADING_TIP_2"
msgstr "กดปุ่มเลิกทำในตัวแก้ไขเพื่อแก้ไขข้อผิดพลาด"

#, fuzzy
msgid "MICROBE_LOADING_TIP_20"
msgstr "กดปุ่มเลิกทำในตัวแก้ไขเพื่อแก้ไขข้อผิดพลาด"

#, fuzzy
msgid "MICROBE_LOADING_TIP_21"
msgstr "กดปุ่มเลิกทำในตัวแก้ไขเพื่อแก้ไขข้อผิดพลาด"

#, fuzzy
msgid "MICROBE_LOADING_TIP_22"
msgstr "กดปุ่มเลิกทำในตัวแก้ไขเพื่อแก้ไขข้อผิดพลาด"

#, fuzzy
msgid "MICROBE_LOADING_TIP_3"
msgstr "กดปุ่มเลิกทำในตัวแก้ไขเพื่อแก้ไขข้อผิดพลาด"

#, fuzzy
msgid "MICROBE_LOADING_TIP_4"
msgstr "กดปุ่มเลิกทำในตัวแก้ไขเพื่อแก้ไขข้อผิดพลาด"

#, fuzzy
msgid "MICROBE_LOADING_TIP_5"
msgstr "กดปุ่มเลิกทำในตัวแก้ไขเพื่อแก้ไขข้อผิดพลาด"

#, fuzzy
msgid "MICROBE_LOADING_TIP_6"
msgstr "กดปุ่มเลิกทำในตัวแก้ไขเพื่อแก้ไขข้อผิดพลาด"

#, fuzzy
msgid "MICROBE_LOADING_TIP_7"
msgstr "กดปุ่มเลิกทำในตัวแก้ไขเพื่อแก้ไขข้อผิดพลาด"

#, fuzzy
msgid "MICROBE_LOADING_TIP_8"
msgstr "กดปุ่มเลิกทำในตัวแก้ไขเพื่อแก้ไขข้อผิดพลาด"

#, fuzzy
msgid "MICROBE_LOADING_TIP_9"
msgstr "กดปุ่มเลิกทำในตัวแก้ไขเพื่อแก้ไขข้อผิดพลาด"

#, fuzzy
msgid "MICROBE_MEMBRANE_PERCENTAGE_STATISTICS"
msgstr "เอาออร์แกเนลล์ออก"

#, fuzzy
msgid "MICROBE_MEMBRANE_STATISTICS"
msgstr "เอาออร์แกเนลล์ออก"

#, fuzzy
msgid "MICROBE_ORGANELLE_STATISTICS"
msgstr "เอาออร์แกเนลล์ออก"

#, fuzzy
msgid "MICROBE_ORGANELLE_UPGRADES_STATISTICS"
msgstr "เอาออร์แกเนลล์ออก"

#, fuzzy
msgid "MICROBE_RIPPLE_EFFECT"
msgstr "เอาออร์แกเนลล์ออก"

#, fuzzy
msgid "MICROBE_SPECIES_DETAIL_TEXT"
msgstr ""
"โครงสร้างโปรคาริโอต\n"
"\n"
"เมตาโบโลโซม: ผลิต ATP จากกลูโคส\n"
"\n"
"Chemosynthisizing Proteins: ผลิตกลูโคสครึ่งหนึ่งจากไฮโดรเจนซัลไฟด์เป็นเคมีโมพลาสต์ แต่ยังทำหน้าที่เป็นไกลโคไลซิสและใช้เวลาถึง 1 Hex\n"
"\n"
"Thylakoids: ผลิตกลูโคสในปริมาณ 1 ใน 3 เป็นคลอโรพลาสต์ปกติ แต่ยังทำหน้าที่เป็นไกลโคไลซิสและใช้ 1 Hex\n"
"\n"
"Rusticyanin: แปลงเหล็กเป็น ATP\n"
"\n"
"Nitrogenase: แปลงไนโตรเจนในบรรยากาศและ ATP เป็นแอมโมเนียแบบไม่ใช้ออกซิเจน\n"
"\n"
"ไซโทพลาสซึม: มีพื้นที่จัดเก็บและทำปฏิกิริยาไกลโคไลซิส (ผลิต ATP จำนวนเล็กน้อย)"

#, fuzzy
msgid "MICROBE_STAGE"
msgstr "W, A, S, D และเมาส์เพื่อย้าย กด E เพื่อยิง OxyToxy NT หากคุณมีสารพิษแวคิวโอล กด G เพื่อสลับโหมดเขมือบ"

#, fuzzy
msgid "MICROBE_STAGE_BECOME_MULTICELLULAR_TEXT"
msgstr ""
"โครงสร้างโปรคาริโอต\n"
"\n"
"เมตาโบโลโซม: ผลิต ATP จากกลูโคส\n"
"\n"
"Chemosynthisizing Proteins: ผลิตกลูโคสครึ่งหนึ่งจากไฮโดรเจนซัลไฟด์เป็นเคมีโมพลาสต์ แต่ยังทำหน้าที่เป็นไกลโคไลซิสและใช้เวลาถึง 1 Hex\n"
"\n"
"Thylakoids: ผลิตกลูโคสในปริมาณ 1 ใน 3 เป็นคลอโรพลาสต์ปกติ แต่ยังทำหน้าที่เป็นไกลโคไลซิสและใช้ 1 Hex\n"
"\n"
"Rusticyanin: แปลงเหล็กเป็น ATP\n"
"\n"
"Nitrogenase: แปลงไนโตรเจนในบรรยากาศและ ATP เป็นแอมโมเนียแบบไม่ใช้ออกซิเจน\n"
"\n"
"ไซโทพลาสซึม: มีพื้นที่จัดเก็บและทำปฏิกิริยาไกลโคไลซิส (ผลิต ATP จำนวนเล็กน้อย)"

msgid "MICROBE_STAGE_COLLECT_TEXT"
msgstr ""

msgid "MICROBE_STAGE_CONTROL_TEXT"
msgstr ""

msgid "MICROBE_STAGE_CONTROL_TEXT_CONTROLLER"
msgstr ""

msgid "MICROBE_STAGE_HEALTH_TEXT"
msgstr ""

msgid "MICROBE_STAGE_INITIAL"
msgstr ""

#, fuzzy
msgid "MICROBE_STAGE_INITIAL_PANSPERMIA"
msgstr ""
"โครงสร้างโปรคาริโอต\n"
"\n"
"เมตาโบโลโซม: ผลิต ATP จากกลูโคส\n"
"\n"
"Chemosynthisizing Proteins: ผลิตกลูโคสครึ่งหนึ่งจากไฮโดรเจนซัลไฟด์เป็นเคมีโมพลาสต์ แต่ยังทำหน้าที่เป็นไกลโคไลซิสและใช้เวลาถึง 1 Hex\n"
"\n"
"Thylakoids: ผลิตกลูโคสในปริมาณ 1 ใน 3 เป็นคลอโรพลาสต์ปกติ แต่ยังทำหน้าที่เป็นไกลโคไลซิสและใช้ 1 Hex\n"
"\n"
"Rusticyanin: แปลงเหล็กเป็น ATP\n"
"\n"
"Nitrogenase: แปลงไนโตรเจนในบรรยากาศและ ATP เป็นแอมโมเนียแบบไม่ใช้ออกซิเจน\n"
"\n"
"ไซโทพลาสซึม: มีพื้นที่จัดเก็บและทำปฏิกิริยาไกลโคไลซิส (ผลิต ATP จำนวนเล็กน้อย)"

#, fuzzy
msgid "MICROBE_STAGE_INITIAL_POND"
msgstr ""
"โครงสร้างโปรคาริโอต\n"
"\n"
"เมตาโบโลโซม: ผลิต ATP จากกลูโคส\n"
"\n"
"Chemosynthisizing Proteins: ผลิตกลูโคสครึ่งหนึ่งจากไฮโดรเจนซัลไฟด์เป็นเคมีโมพลาสต์ แต่ยังทำหน้าที่เป็นไกลโคไลซิสและใช้เวลาถึง 1 Hex\n"
"\n"
"Thylakoids: ผลิตกลูโคสในปริมาณ 1 ใน 3 เป็นคลอโรพลาสต์ปกติ แต่ยังทำหน้าที่เป็นไกลโคไลซิสและใช้ 1 Hex\n"
"\n"
"Rusticyanin: แปลงเหล็กเป็น ATP\n"
"\n"
"Nitrogenase: แปลงไนโตรเจนในบรรยากาศและ ATP เป็นแอมโมเนียแบบไม่ใช้ออกซิเจน\n"
"\n"
"ไซโทพลาสซึม: มีพื้นที่จัดเก็บและทำปฏิกิริยาไกลโคไลซิส (ผลิต ATP จำนวนเล็กน้อย)"

#, fuzzy
msgid "MICROBE_STAGE_ORGANELLE_DIVISION"
msgstr "เอาออร์แกเนลล์ออก"

msgid "MIDDLE_MOUSE"
msgstr "เมาส์กลาง"

#, fuzzy
msgid "MIGRATION_FAILED_TO_ADD"
msgstr "ประชากร:"

#, fuzzy
msgid "MIGRATION_MANAGER"
msgstr "ประชากร:"

msgid "MIGRATION_STATUS_DESTINATION_NOT_SELECTED"
msgstr ""

msgid "MIGRATION_STATUS_TEXT"
msgstr ""

#, fuzzy
msgid "MIGRATION_STEP_DESTINATION_EXPLANATION"
msgstr "{0} ประชากรเปลี่ยนแปลงโดย {1} เนื่องจาก: {2}"

msgid "MIGRATION_STEP_ONLY_ONE_ALLOWED"
msgstr ""

#, fuzzy
msgid "MIGRATION_STEP_POPULATION_EXPLANATION"
msgstr "{0} ประชากรเปลี่ยนแปลงโดย {1} เนื่องจาก: {2}"

#, fuzzy
msgid "MIGRATION_STEP_SOURCE_EXPLANATION"
msgstr "{0} ประชากรเปลี่ยนแปลงโดย {1} เนื่องจาก: {2}"

#, fuzzy
msgid "MIGRATION_TOOLTIP"
msgstr "ดำเนินการต่อ"

msgid "MILLION_ABBREVIATION"
msgstr "{0} M"

msgid "MINIMUM_AMOUNT_TO_FIND"
msgstr ""

msgid "MINIMUM_VERSION"
msgstr ""

msgid "MIN_VISIBLE_DATASET_WARNING"
msgstr "ไม่อนุญาตให้แสดงน้อยกว่า {0} ชุดข้อมูล!"

msgid "MISC"
msgstr "เพลง"

msgid "MISCELLANEOUS"
msgstr "เบ็ดเตล็ด"

#, fuzzy
msgid "MISCELLANEOUS_3D_STAGE"
msgstr "เบ็ดเตล็ด"

#, fuzzy
msgid "MISC_FUN"
msgstr "เพลง"

#, fuzzy
msgid "MISSING_DESCRIPTION"
msgstr "Nitrogenase เป็นโปรตีนที่สามารถใช้ก๊าซไนโตรเจนและพลังงานของเซลล์ในรูปแบบของ ATP เพื่อผลิตแอมโมเนียซึ่งเป็นสารอาหารที่สำคัญในการเจริญเติบโตของเซลล์ นี่คือกระบวนการที่เรียกว่าการตรึงไนโตรเจนแบบไม่ใช้ออกซิเจน เนื่องจากไนโตรเจนเนสถูกแขวนอยู่ในไซโทพลาสซึมโดยตรงของเหลวที่อยู่รอบ ๆ จึงทำปฏิกิริยาไกลโคไลซิส"

msgid "MISSING_OR_INVALID_REQUIRED_FIELD"
msgstr ""

msgid "MISSING_TITLE"
msgstr ""

msgid "MITOCHONDRION"
msgstr "ไมโตคอนดริออน"

#, fuzzy
msgid "MITOCHONDRION_DESCRIPTION"
msgstr "โรงไฟฟ้าของเซลล์ mitochondrion (พหูพจน์: mitochondria) เป็นโครงสร้างเมมเบรนสองชั้นที่เต็มไปด้วยโปรตีนและเอนไซม์ เป็นโปรคาริโอตที่ถูกดูดซึมเพื่อใช้โดยโฮสต์ยูคาริโอต สามารถเปลี่ยนกลูโคสเป็น ATP ได้อย่างมีประสิทธิภาพสูงกว่าที่ทำได้ในไซโตพลาสซึมในกระบวนการที่เรียกว่า Aerobic Respiration อย่างไรก็ตามมันต้องการออกซิเจนในการทำงานและระดับออกซิเจนในสิ่งแวดล้อมที่ต่ำลงจะทำให้อัตราการผลิต ATP ช้าลง"

#, fuzzy
msgid "MITOCHONDRION_PROCESSES_DESCRIPTION"
msgstr "โรงไฟฟ้าของเซลล์ mitochondrion (พหูพจน์: mitochondria) เป็นโครงสร้างเมมเบรนสองชั้นที่เต็มไปด้วยโปรตีนและเอนไซม์ เป็นโปรคาริโอตที่ถูกดูดซึมเพื่อใช้โดยโฮสต์ยูคาริโอต สามารถเปลี่ยนกลูโคสเป็น ATP ได้อย่างมีประสิทธิภาพสูงกว่าที่ทำได้ในไซโตพลาสซึมในกระบวนการที่เรียกว่า Aerobic Respiration อย่างไรก็ตามมันต้องการออกซิเจนในการทำงานและระดับออกซิเจนในสิ่งแวดล้อมที่ต่ำลงจะทำให้อัตราการผลิต ATP ช้าลง"

#, fuzzy
msgid "MIXED_DOT_DOT_DOT"
msgstr "กดปุ่ม ..."

msgid "MODDING_INSTRUCTIONS_ON"
msgstr ""

msgid "MODELS"
msgstr ""

msgid "MODE_CAN_BE_CHANGED_IN_OPTIONS"
msgstr ""

msgid "MODIFY"
msgstr ""

#, fuzzy
msgid "MODIFY_ORGANELLE"
msgstr "เอาออร์แกเนลล์ออก"

msgid "MODIFY_TYPE"
msgstr ""

msgid "MODS"
msgstr ""

msgid "MODS_INSTALLED_BUT_NOT_ENABLED"
msgstr ""

msgid "MOD_ASSEMBLY"
msgstr ""

msgid "MOD_ASSEMBLY_CLASS"
msgstr ""

#, fuzzy
msgid "MOD_ASSEMBLY_CLASS_CREATION_FAILED"
msgstr "ประชากร:"

msgid "MOD_ASSEMBLY_CLASS_NOT_FOUND"
msgstr ""

msgid "MOD_ASSEMBLY_INIT_CALL_FAILED"
msgstr ""

msgid "MOD_ASSEMBLY_LOAD_CALL_FAILED_EXCEPTION"
msgstr ""

msgid "MOD_ASSEMBLY_LOAD_EXCEPTION"
msgstr ""

msgid "MOD_ASSEMBLY_UNLOAD_CALL_FAILED"
msgstr ""

msgid "MOD_ASSEMBLY_UNLOAD_CALL_FAILED_EXCEPTION"
msgstr ""

msgid "MOD_AUTHOR"
msgstr ""

msgid "MOD_AUTO_HARMONY"
msgstr ""

msgid "MOD_CREATION_FAILED"
msgstr ""

#, fuzzy
msgid "MOD_DESCRIPTION"
msgstr "แวคิวโอลเป็นออร์แกเนลล์เยื่อภายในที่ใช้สำหรับเก็บในเซลล์ ประกอบด้วยถุงหลายอันโครงสร้างของเยื่อขนาดเล็กที่ใช้กันอย่างแพร่หลายในเซลล์เพื่อการจัดเก็บที่หลอมรวมเข้าด้วยกัน เต็มไปด้วยน้ำซึ่งใช้บรรจุโมเลกุลเอนไซม์ของแข็งและสารอื่น ๆ รูปร่างของพวกมันเป็นของเหลวและอาจแตกต่างกันไประหว่างเซลล์"

#, fuzzy
msgid "MOD_EXTENDED_DESCRIPTION"
msgstr "Nitrogenase เป็นโปรตีนที่สามารถใช้ก๊าซไนโตรเจนและพลังงานของเซลล์ในรูปแบบของ ATP เพื่อผลิตแอมโมเนียซึ่งเป็นสารอาหารที่สำคัญในการเจริญเติบโตของเซลล์ นี่คือกระบวนการที่เรียกว่าการตรึงไนโตรเจนแบบไม่ใช้ออกซิเจน เนื่องจากไนโตรเจนเนสถูกแขวนอยู่ในไซโทพลาสซึมโดยตรงของเหลวที่อยู่รอบ ๆ จึงทำปฏิกิริยาไกลโคไลซิส"

#, fuzzy
msgid "MOD_HARMONY_LOAD_FAILED_EXCEPTION"
msgstr "แวคิวโอลเป็นออร์แกเนลล์เยื่อภายในที่ใช้สำหรับเก็บในเซลล์ ประกอบด้วยถุงหลายอันโครงสร้างของเยื่อขนาดเล็กที่ใช้กันอย่างแพร่หลายในเซลล์เพื่อการจัดเก็บที่หลอมรวมเข้าด้วยกัน เต็มไปด้วยน้ำซึ่งใช้บรรจุโมเลกุลเอนไซม์ของแข็งและสารอื่น ๆ รูปร่างของพวกมันเป็นของเหลวและอาจแตกต่างกันไประหว่างเซลล์"

#, fuzzy
msgid "MOD_HARMONY_UNLOAD_FAILED_EXCEPTION"
msgstr "แวคิวโอลเป็นออร์แกเนลล์เยื่อภายในที่ใช้สำหรับเก็บในเซลล์ ประกอบด้วยถุงหลายอันโครงสร้างของเยื่อขนาดเล็กที่ใช้กันอย่างแพร่หลายในเซลล์เพื่อการจัดเก็บที่หลอมรวมเข้าด้วยกัน เต็มไปด้วยน้ำซึ่งใช้บรรจุโมเลกุลเอนไซม์ของแข็งและสารอื่น ๆ รูปร่างของพวกมันเป็นของเหลวและอาจแตกต่างกันไประหว่างเซลล์"

msgid "MOD_HAS_NO_LOADABLE_RESOURCES"
msgstr ""

msgid "MOD_ICON_FILE"
msgstr ""

msgid "MOD_INFO_URL"
msgstr ""

msgid "MOD_INTERNAL_NAME"
msgstr ""

msgid "MOD_LICENSE"
msgstr ""

msgid "MOD_LOAD_ERRORS"
msgstr ""

msgid "MOD_LOAD_ERRORS_OCCURRED"
msgstr ""

msgid "MOD_LOAD_OR_UNLOAD_ERRORS_OCCURRED"
msgstr ""

msgid "MOD_LOAD_UNLOAD_CAVEATS"
msgstr ""

msgid "MOD_LOAD_UNLOAD_RESTART"
msgstr ""

msgid "MOD_MAXIMUM_THRIVE"
msgstr ""

msgid "MOD_MINIMUM_THRIVE"
msgstr ""

msgid "MOD_NAME"
msgstr ""

msgid "MOD_PCK_NAME"
msgstr ""

msgid "MOD_RECOMMENDED_THRIVE"
msgstr ""

msgid "MOD_TO_UPLOAD"
msgstr ""

msgid "MOD_UPLOADER"
msgstr ""

msgid "MOD_VERSION"
msgstr ""

msgid "MORE_INFO"
msgstr ""

msgid "MORE_INFO_PROMPT"
msgstr ""

msgid "MOUSE_EDGE_PANNING_OPTION"
msgstr ""

msgid "MOUSE_LOOK_SENSITIVITY"
msgstr ""

msgid "MOUSE_SENSITIVITY_WINDOW_SIZE_ADJUSTMENT"
msgstr ""

msgid "MOVE"
msgstr ""

msgid "MOVEMENT"
msgstr "การเคลื่อนไหว"

msgid "MOVE_ATTEMPTS_PER_SPECIES"
msgstr ""

msgid "MOVE_BACKWARDS"
msgstr "เคลื่อนที่ไปข้างหลัง"

msgid "MOVE_DOWN_OR_CROUCH"
msgstr ""

msgid "MOVE_FORWARD"
msgstr "เคลื่อนที่ไปข้างหน้า"

#, fuzzy
msgid "MOVE_ITEM_DOWN"
msgstr "สูญพันธุ์ไปจากโลก"

#, fuzzy
msgid "MOVE_ITEM_UP"
msgstr "เคลื่อนที่ไปทางขวา"

msgid "MOVE_LEFT"
msgstr "เคลื่อนที่ไปทางซ้าย"

#, fuzzy
msgid "MOVE_ORGANELLE"
msgstr "เอาออร์แกเนลล์ออก"

msgid "MOVE_RIGHT"
msgstr "เคลื่อนที่ไปทางขวา"

#, fuzzy
msgid "MOVE_TO_ANY_PATCH"
msgstr "สูญพันธุ์ไปจากโลก"

#, fuzzy
msgid "MOVE_TO_LAND"
msgstr "สูญพันธุ์ไปจากโลก"

#, fuzzy
msgid "MOVE_TO_MACROSCOPIC_TOOLTIP"
msgstr "ดำเนินการต่อ"

msgid "MOVE_TO_MULTICELLULAR_STAGE_TOOLTIP"
msgstr ""

msgid "MOVE_TO_THIS_PATCH"
msgstr ""

msgid "MOVE_UP_OR_JUMP"
msgstr ""

msgid "MOVING_TO_AWAKENING_PROTOTYPE"
msgstr ""

msgid "MOVING_TO_AWAKENING_PROTOTYPE_TITLE"
msgstr ""

msgid "MOVING_TO_LAND_PROTOTYPE"
msgstr ""

msgid "MOVING_TO_LAND_PROTOTYPE_TITLE"
msgstr ""

msgid "MOVING_TO_SOCIETY_STAGE"
msgstr ""

msgid "MP_COST"
msgstr ""

msgid "MUCILAGE"
msgstr ""

#, fuzzy
msgid "MUCILAGE_SYNTHESIS"
msgstr "การสังเคราะห์ด้วยเคมี"

#, fuzzy
msgid "MUCOCYST_ACTION_TOOLTIP"
msgstr "ดำเนินการต่อ"

#, fuzzy
msgid "MULTICELLULAR"
msgstr "วางออร์แกเนลล์"

msgid "MULTICELLULAR_EDITOR"
msgstr ""

#, fuzzy
msgid "MULTICELLULAR_FREEBUILD_EDITOR"
msgstr "สร้างจุลินทรีย์ฟรี"

#, fuzzy
msgid "MULTICELLULAR_LOADING_TIP_1"
msgstr "วางออร์แกเนลล์"

#, fuzzy
msgid "MULTICELLULAR_STAGE"
msgstr "วางออร์แกเนลล์"

#, fuzzy
msgid "MULTIPLE_CELLS"
msgstr "วางออร์แกเนลล์"

#, fuzzy
msgid "MULTIPLE_METABALLS"
msgstr "วางออร์แกเนลล์"

#, fuzzy
msgid "MULTIPLE_ORGANELLES"
msgstr "วางออร์แกเนลล์"

msgid "MULTISAMPLE_ANTI_ALIASING"
msgstr "การลบรอยหยักหลายตัวอย่าง:"

msgid "MULTITHREADED_SIMULATION_ENABLED"
msgstr ""

#, fuzzy
msgid "MULTITHREADED_SIMULATION_EXPLANATION"
msgstr "{0} ประชากรเปลี่ยนแปลงโดย {1} เนื่องจาก: {2}"

msgid "MUSEUM_WELCOME_TEXT"
msgstr ""

msgid "MUSIC"
msgstr ""

msgid "MUSIC_VOLUME"
msgstr "ระดับเสียงเพลง"

#, fuzzy
msgid "MUTATIONS_PER_SPECIES"
msgstr "สูญพันธุ์ไปแล้วใน {0}"

msgid "MUTATION_COST_MULTIPLIER"
msgstr ""

msgid "MUTATION_COST_MULTIPLIER_EXPLANATION"
msgstr ""

msgid "MUTATION_POINTS"
msgstr ""

msgid "MUTE"
msgstr "ปิดเสียง"

msgid "NAME"
msgstr ""

msgid "NAME_LABEL_CITY"
msgstr ""

msgid "NAME_LABEL_FLEET"
msgstr ""

msgid "NAME_LABEL_STRUCTURE_UNFINISHED"
msgstr ""

#, fuzzy
msgid "NATIVE_THREAD_ADVICE_TOOLTIP"
msgstr "บันทึกและดำเนินการต่อ"

msgid "NEGATIVE_ATP_BALANCE"
msgstr ""

msgid "NEGATIVE_ATP_BALANCE_TEXT"
msgstr ""

msgid "NEW"
msgstr ""

msgid "NEWER_VERSION_LOADING_WARNING"
msgstr ""

msgid "NEWS"
msgstr ""

msgid "NEW_GAME"
msgstr "เกมส์ใหม่"

msgid "NEW_GAME_BUTTON_TOOLTIP"
msgstr ""

msgid "NEW_GAME_SETTINGS_PERFORMANCE_OPTIONS_INFO"
msgstr ""

#, fuzzy
msgid "NEW_MOD_DEFAULT_DESCRIPTION"
msgstr "chemoplast เป็นโครงสร้างเมมเบรนสองชั้นที่มีโปรตีนที่สามารถเปลี่ยนไฮโดรเจนซัลไฟด์น้ำและก๊าซคาร์บอนไดออกไซด์เป็นน้ำตาลกลูโคสในกระบวนการที่เรียกว่า Hydrogen Sulfide Chemosynthesis อัตราการผลิตน้ำตาลกลูโคสที่มีความเข้มข้นของคาร์บอนไดออกไซด์"

#, fuzzy
msgid "NEW_NAME"
msgstr "เกมส์ใหม่"

#, fuzzy
msgid "NEW_NAME_COLON"
msgstr "เกมส์ใหม่"

msgid "NEXT_CAPITAL"
msgstr ""

#, fuzzy
msgid "NEXT_EDITOR_TAB"
msgstr "เปิดใช้งานตัวแก้ไข"

msgid "NITROGEN"
msgstr "ไนโตรเจน"

msgid "NITROGENASE"
msgstr "ไนโตรเจน"

#, fuzzy
msgid "NITROGENASE_DESCRIPTION"
msgstr "Nitrogenase เป็นโปรตีนที่สามารถใช้ก๊าซไนโตรเจนและพลังงานของเซลล์ในรูปแบบของ ATP เพื่อผลิตแอมโมเนียซึ่งเป็นสารอาหารที่สำคัญในการเจริญเติบโตของเซลล์ นี่คือกระบวนการที่เรียกว่าการตรึงไนโตรเจนแบบไม่ใช้ออกซิเจน เนื่องจากไนโตรเจนเนสถูกแขวนอยู่ในไซโทพลาสซึมโดยตรงของเหลวที่อยู่รอบ ๆ จึงทำปฏิกิริยาไกลโคไลซิส"

#, fuzzy
msgid "NITROGENASE_PROCESSES_DESCRIPTION"
msgstr "Nitrogenase เป็นโปรตีนที่สามารถใช้ก๊าซไนโตรเจนและพลังงานของเซลล์ในรูปแบบของ ATP เพื่อผลิตแอมโมเนียซึ่งเป็นสารอาหารที่สำคัญในการเจริญเติบโตของเซลล์ นี่คือกระบวนการที่เรียกว่าการตรึงไนโตรเจนแบบไม่ใช้ออกซิเจน เนื่องจากไนโตรเจนเนสถูกแขวนอยู่ในไซโทพลาสซึมโดยตรงของเหลวที่อยู่รอบ ๆ จึงทำปฏิกิริยาไกลโคไลซิส"

msgid "NITROPLAST"
msgstr "พลาสติดตรึงไนโตรเจน"

#, fuzzy
msgid "NITROPLAST_DESCRIPTION"
msgstr "Nitrogen Fixing Plastid เป็นโปรตีนที่สามารถใช้ก๊าซไนโตรเจนและออกซิเจนและพลังงานของเซลล์ในรูปแบบของ ATP เพื่อผลิตแอมโมเนียซึ่งเป็นสารอาหารที่สำคัญในการเจริญเติบโตของเซลล์ นี่คือกระบวนการที่เรียกว่าการตรึงไนโตรเจนแบบแอโรบิค"

#, fuzzy
msgid "NITROPLAST_PROCESSES_DESCRIPTION"
msgstr "Nitrogen Fixing Plastid เป็นโปรตีนที่สามารถใช้ก๊าซไนโตรเจนและออกซิเจนและพลังงานของเซลล์ในรูปแบบของ ATP เพื่อผลิตแอมโมเนียซึ่งเป็นสารอาหารที่สำคัญในการเจริญเติบโตของเซลล์ นี่คือกระบวนการที่เรียกว่าการตรึงไนโตรเจนแบบแอโรบิค"

msgid "NONE"
msgstr ""

msgid "NORMAL"
msgstr "ปกติ"

msgid "NORMAL_MEMBRANE_DESCRIPTION"
msgstr ""

msgid "NOTHING_HERE"
msgstr ""

msgid "NOTHING_TO_INTERACT_WITH"
msgstr ""

#, fuzzy
msgid "NOTICE_BINDING_OUT_OF_ATP"
msgstr "สลับเขมือบ"

msgid "NOTICE_DAMAGED_BY_NO_ATP"
msgstr ""

msgid "NOTICE_ENGULFING_OUT_OF_ATP"
msgstr ""

msgid "NOTICE_ENGULF_DAMAGE_FROM_TOXIN"
msgstr ""

msgid "NOTICE_ENGULF_MISSING_ENZYME"
msgstr ""

msgid "NOTICE_ENGULF_SIZE_TOO_SMALL"
msgstr ""

msgid "NOTICE_ENGULF_STORAGE_FULL"
msgstr ""

msgid "NOTICE_HIT_BY_ATP_TOXIN"
msgstr ""

msgid "NOTICE_HIT_BY_BASE_MOVEMENT_TOXIN"
msgstr ""

msgid "NOTICE_NOT_ENOUGH_MUCILAGE"
msgstr ""

msgid "NOTICE_RADIATION_DAMAGE"
msgstr ""

msgid "NOTICE_READY_TO_EDIT"
msgstr ""

#, fuzzy
msgid "NOT_ADAPTED_TO_CURRENT_PATCH"
msgstr "ยกเลิกการกระทำปัจจุบัน"

#, fuzzy
msgid "NOT_STARTED_DOT"
msgstr "ยกเลิก"

#, fuzzy
msgid "NOVEMBER"
msgstr "การเคลื่อนไหว"

msgid "NO_AI"
msgstr ""

msgid "NO_DATA_TO_SHOW"
msgstr ""

msgid "NO_EVENTS_RECORDED"
msgstr ""

#, fuzzy
msgid "NO_FOSSIL_DIRECTORY"
msgstr "เปิดโฟลเดอร์สกรีนช็อต"

#, fuzzy
msgid "NO_MODS_ENABLED"
msgstr "เปิดใช้งานโกงคีย์"

msgid "NO_ORGANELLE_PROCESSES"
msgstr ""

msgid "NO_SAVEGAMES_FOUND"
msgstr ""

msgid "NO_SAVE_DIRECTORY"
msgstr ""

#, fuzzy
msgid "NO_SCREENSHOT_DIRECTORY"
msgstr "เปิดโฟลเดอร์สกรีนช็อต"

msgid "NO_SELECTED_MOD"
msgstr ""

#, fuzzy
msgid "NO_SUGGESTION"
msgstr "ความละเอียด:"

msgid "NUCLEUS"
msgstr "นิวเคลียส"

msgid "NUCLEUS_DELETE_OPTION_DISABLED_TOOLTIP"
msgstr ""

msgid "NUCLEUS_DESCRIPTION"
msgstr "คุณสมบัติที่กำหนดของเซลล์ยูคาริโอต นิวเคลียสยังรวมถึงเรติคูลัมเอนโดพลาสมิกและกอลจิ มันเป็นวิวัฒนาการของเซลล์โปรคาริโอตในการพัฒนาระบบของเยื่อหุ้มภายในซึ่งทำได้โดยการดูดซึมโปรคาริโอตอื่นเข้าไปในตัวมันเอง สิ่งนี้ช่วยให้สามารถแบ่งส่วนหรือปัดป้องกระบวนการต่างๆที่เกิดขึ้นภายในเซลล์และป้องกันไม่ให้เกิดการทับซ้อนกัน สิ่งนี้ช่วยให้ออร์แกเนลล์ที่ถูกยึดเมมเบรนใหม่มีความซับซ้อนมีประสิทธิภาพและเชี่ยวชาญกว่าการลอยตัวในไซโทพลาสซึมอย่างอิสระ อย่างไรก็ตามสิ่งนี้มีค่าใช้จ่ายในการทำให้เซลล์มีขนาดใหญ่ขึ้นและต้องใช้พลังงานจำนวนมากในการรักษาเซลล์"

msgid "NUCLEUS_SMALL_DESCRIPTION"
msgstr ""
"ช่วยให้มีวิวัฒนาการที่ซับซ้อนมากขึ้น\n"
"ออร์แกเนลล์ที่มีเยื่อหุ้มเซลล์ เสียค่าใช้จ่ายมาก\n"
"ของ ATP เพื่อรักษา นี่คือสิ่งที่เปลี่ยนกลับไม่ได้\n"
"วิวัฒนาการ."

msgid "NUMLOCK"
msgstr "ล็อคหมายเลข"

#, fuzzy
msgid "NUTRIENT_COST_TOOLTIP"
msgstr "ดำเนินการต่อ"

msgid "N_A"
msgstr ""

msgid "N_A_MP"
msgstr ""

#, fuzzy
msgid "N_TIMES"
msgstr "เมาส์ขวา"

msgid "OCTOBER"
msgstr ""

msgid "OFF"
msgstr ""

msgid "OFFICIAL_WEBSITE"
msgstr ""

#, fuzzy
msgid "OFFICIAL_WEBSITE_BUTTON_TOOLTIP"
msgstr "ดำเนินการต่อ"

msgid "OK"
msgstr "ตกลง"

msgid "OLDER_VERSION_LOADING_WARNING"
msgstr ""

#, fuzzy
msgid "OPENGL_MODE_WARNING"
msgstr "คำเตือนโหมด GLES2"

#, fuzzy
msgid "OPENGL_MODE_WARNING_EXPLANATION"
msgstr "คุณกำลังเจริญเติบโตด้วย GLES2 สิ่งนี้ยังไม่ผ่านการทดสอบอย่างรุนแรงและมีแนวโน้มที่จะทำให้เกิดปัญหา พยายามอัปเดตไดรเวอร์วิดีโอของคุณและ / หรือบังคับให้ใช้กราฟิก AMD หรือ Nvidia เพื่อเรียกใช้ Thrive"

#, fuzzy
msgid "OPEN_FOLDER"
msgstr "เปิดโฟลเดอร์บันทึก"

#, fuzzy
msgid "OPEN_FOSSIL_FOLDER"
msgstr "เปิดโฟลเดอร์บันทึก"

msgid "OPEN_FOSSIL_IN_FREEBUILD_WARNING"
msgstr ""

#, fuzzy
msgid "OPEN_GOD_TOOLS"
msgstr "เปิด URL"

msgid "OPEN_HELP_SCREEN"
msgstr "เปิดหน้าจอความช่วยเหลือ"

msgid "OPEN_IN_FREEBUILD"
msgstr ""

msgid "OPEN_LOGS_FOLDER"
msgstr "เปิดโฟลเดอร์บันทึก"

#, fuzzy
msgid "OPEN_MOD_URL"
msgstr "เปิด URL"

#, fuzzy
msgid "OPEN_ORGANELLES_PAGE"
msgstr "เอาออร์แกเนลล์ออก"

#, fuzzy
msgid "OPEN_ORGANELLE_MENU"
msgstr "เอาออร์แกเนลล์ออก"

#, fuzzy
msgid "OPEN_RESEARCH_SCREEN"
msgstr "เปิดหน้าจอความช่วยเหลือ"

msgid "OPEN_SAVE_DIRECTORY"
msgstr ""

#, fuzzy
msgid "OPEN_SCIENCE_MENU"
msgstr "เปิดเมนู"

msgid "OPEN_SCREENSHOT_FOLDER"
msgstr "เปิดโฟลเดอร์สกรีนช็อต"

msgid "OPEN_THE_MENU"
msgstr "เปิดเมนู"

msgid "OPEN_TRANSLATION_SITE"
msgstr "ช่วยแปลเกม"

#, fuzzy
msgid "OPERATION_PAUSED_DOT"
msgstr "ยกเลิก"

msgid "OPPORTUNISM_EXPLANATION"
msgstr ""

msgid "OPPORTUNISTIC"
msgstr ""

msgid "OPTIONS"
msgstr "ตั้งค่า"

#, fuzzy
msgid "OPTIONS_BUTTON_TOOLTIP"
msgstr "ดำเนินการต่อ"

msgid "ORGANELLES"
msgstr ""

#, fuzzy
msgid "ORGANELLES_BUTTON"
msgstr "สัตว์นักล่า"

#, fuzzy
msgid "ORGANELLES_WILL_BE_UNLOCKED_NEXT_GENERATION"
msgstr "แทงเซลล์อื่นด้วยสิ่งนี้"

#, fuzzy
msgid "ORGANELLE_AXON"
msgstr "สัตว์นักล่า"

#, fuzzy
msgid "ORGANELLE_AXON_DESCRIPTION"
msgstr "แทงเซลล์อื่นด้วยสิ่งนี้"

#, fuzzy
msgid "ORGANELLE_CATEGORY_MACROSCOPIC"
msgstr "วางออร์แกเนลล์"

#, fuzzy
msgid "ORGANELLE_CATEGORY_MULTICELLULAR"
msgstr "วางออร์แกเนลล์"

#, fuzzy
msgid "ORGANELLE_GROWTH_ORDER_EXPLANATION"
msgstr "{0} ประชากรเปลี่ยนแปลงโดย {1} เนื่องจาก: {2}"

#, fuzzy
msgid "ORGANELLE_MYOFIBRIL"
msgstr "สัตว์นักล่า"

#, fuzzy
msgid "ORGANELLE_MYOFIBRIL_DESCRIPTION"
msgstr "แทงเซลล์อื่นด้วยสิ่งนี้"

msgid "ORGANELLE_PILUS"
msgstr "สัตว์นักล่า"

msgid "ORGANELLE_PILUS_DESCRIPTION"
msgstr "แทงเซลล์อื่นด้วยสิ่งนี้"

#, fuzzy
msgid "ORGANELLE_PILUS_PROCESSES_DESCRIPTION"
msgstr "แทงเซลล์อื่นด้วยสิ่งนี้"

#, fuzzy
msgid "ORGANELLE_PLURAL"
msgstr "สัตว์นักล่า"

#, fuzzy
msgid "ORGANELLE_SINGULAR"
msgstr "สัตว์นักล่า"

#, fuzzy
msgid "ORGANELLE_SUGGESTION_COLON"
msgstr "สัตว์นักล่า"

#, fuzzy
msgid "ORGANELLE_SUGGESTION_TOOLTIP"
msgstr "Nitrogenase เป็นโปรตีนที่สามารถใช้ก๊าซไนโตรเจนและพลังงานของเซลล์ในรูปแบบของ ATP เพื่อผลิตแอมโมเนียซึ่งเป็นสารอาหารที่สำคัญในการเจริญเติบโตของเซลล์ นี่คือกระบวนการที่เรียกว่าการตรึงไนโตรเจนแบบไม่ใช้ออกซิเจน เนื่องจากไนโตรเจนเนสถูกแขวนอยู่ในไซโทพลาสซึมโดยตรงของเหลวที่อยู่รอบ ๆ จึงทำปฏิกิริยาไกลโคไลซิส"

#, fuzzy
msgid "ORGANELLE_UNLOCKS_ENABLED"
msgstr "สัตว์นักล่า"

#, fuzzy
msgid "ORGANELLE_UNLOCKS_ENABLED_EXPLANATION"
msgstr "แทงเซลล์อื่นด้วยสิ่งนี้"

msgid "ORGANISM_STATISTICS"
msgstr ""

msgid "OR_UNLOCK_CONDITION"
msgstr ""

msgid "OSMOREGULATION"
msgstr ""

msgid "OSMOREGULATION_COST"
msgstr "ต้นทุน ออสโมซิส"

#, fuzzy
msgid "OSMOREGULATION_COST_MULTIPLIER"
msgstr "ต้นทุน ออสโมซิส"

#, fuzzy
msgid "OSMOREGULATION_COST_MULTIPLIER_EXPLANATION"
msgstr "ต้นทุน ออสโมซิส"

#, fuzzy
msgid "OTHER_COMPOUNDS"
msgstr "สารประกอบของเมฆ"

msgid "OUR_WIKI"
msgstr ""

#, fuzzy
msgid "OUTDATED_NOTICE"
msgstr "ยกเลิก"

msgid "OUTREACH_TEAM"
msgstr ""

msgid "OUTSIDE_CONTRIBUTORS"
msgstr ""

msgid "OVERWRITE_EXISTING_SAVE"
msgstr ""

msgid "OVERWRITE_EXISTING_SAVE_PROMPT"
msgstr ""

msgid "OVERWRITE_SPECIES_NAME_CONFIRMATION"
msgstr ""

msgid "OXYGEN"
msgstr "ออกซิเจน"

#, fuzzy
msgid "OXYGEN_INHIBITOR_SYNTHESIS"
msgstr "การสังเคราะห์ออกซิโทซิน"

msgid "OXYGEN_RESISTANCE"
msgstr ""

#, fuzzy
msgid "OXYGEN_TOLERANCE_TOOLTIP"
msgstr "ดำเนินการต่อ"

#, fuzzy
msgid "OXYTOXISOME_PROCESSES_DESCRIPTION"
msgstr "เมตาโบโลโซมเป็นกลุ่มของโปรตีนที่ห่อหุ้มด้วยเปลือกโปรตีน พวกเขาสามารถเปลี่ยนกลูโคสเป็น ATP ในอัตราที่สูงกว่าที่ทำได้ในไซโตพลาสซึมในกระบวนการที่เรียกว่า Aerobic Respiration อย่างไรก็ตามมันต้องการออกซิเจนในการทำงานและระดับออกซิเจนในสิ่งแวดล้อมที่ต่ำลงจะทำให้อัตราการผลิต ATP ช้าลง เนื่องจากเมตาโบโซมถูกแขวนไว้ในไซโทพลาสซึมโดยตรงของเหลวที่อยู่รอบ ๆ จึงทำปฏิกิริยาไกลโคไลซิส"

msgid "OXYTOXY_NT"
msgstr "ออกซิโทซินเอ็นที"

#, fuzzy
msgid "OXYTOXY_SYNTHESIS"
msgstr "การสังเคราะห์ออกซิโทซิน"

msgid "PAGEDOWN"
msgstr "เลื่อนหน้าลง"

msgid "PAGEUP"
msgstr "เลื่อนหน้าขึ้น"

#, fuzzy
msgid "PAGE_BACK"
msgstr "กลับ"

#, fuzzy
msgid "PAGE_FORWARD"
msgstr "ไปข้างหน้า"

#, fuzzy
msgid "PAGE_TITLE"
msgstr "\"{0}\" - {1}"

msgid "PAN_CAMERA_DOWN"
msgstr "เลื่อนลง"

msgid "PAN_CAMERA_LEFT"
msgstr "เลื่อนไปทางซ้าย"

msgid "PAN_CAMERA_RESET"
msgstr "รีเซ็ตกล้อง"

msgid "PAN_CAMERA_RIGHT"
msgstr "เลื่อนไปทางขวา"

msgid "PAN_CAMERA_UP"
msgstr "เลื่อนขึ้น"

msgid "PAST_DEVELOPERS"
msgstr ""

#, fuzzy
msgid "PATCH_COLON"
msgstr "ก่อนหน้า:"

msgid "PATCH_EXTINCTION_BOX_TEXT"
msgstr ""

#, fuzzy
msgid "PATCH_EXTINCTION_CAPITAL"
msgstr "สูญพันธุ์ไปแล้วใน {0}"

msgid "PATCH_MAP"
msgstr ""

#, fuzzy
msgid "PATCH_MAP_NAVIGATION_TOOLTIP"
msgstr "ดำเนินการต่อ"

msgid "PATCH_NAME"
msgstr ""

#, fuzzy
msgid "PATCH_NOTES_LAST_PLAYED_INFO"
msgstr "\"{0}\" - {1}"

msgid "PATCH_NOTES_LAST_PLAYED_INFO_PLURAL"
msgstr ""

#, fuzzy
msgid "PATCH_NOTES_TITLE"
msgstr "\"{0}\" - {1}"

msgid "PATCH_NOTE_BULLET_POINT"
msgstr ""

msgid "PATCH_NOTE_CHANGES_HEADING"
msgstr ""

msgid "PATCH_NOTE_LINK_VISIT_TEXT"
msgstr ""

#, fuzzy
msgid "PATREON_TOOLTIP"
msgstr "ดำเนินการต่อ"

msgid "PATRONS"
msgstr ""

msgid "PAUSED"
msgstr ""

#, fuzzy
msgid "PAUSE_MENU_RESUME_TOOLTIP"
msgstr "ดำเนินการต่อ"

msgid "PAUSE_PROMPT"
msgstr ""

msgid "PAUSE_TOOLTIP"
msgstr ""

msgid "PCK_LOAD_FAILED"
msgstr ""

msgid "PCK_LOAD_FAILED_DOES_NOT_EXIST"
msgstr ""

msgid "PEACEFUL"
msgstr ""

#, fuzzy
msgid "PENDING_ENDOSYMBIOSIS_EXPLANATION"
msgstr "คุณกำลังเจริญเติบโตด้วย GLES2 สิ่งนี้ยังไม่ผ่านการทดสอบอย่างรุนแรงและมีแนวโน้มที่จะทำให้เกิดปัญหา พยายามอัปเดตไดรเวอร์วิดีโอของคุณและ / หรือบังคับให้ใช้กราฟิก AMD หรือ Nvidia เพื่อเรียกใช้ Thrive"

msgid "PENDING_ENDOSYMBIOSIS_TITLE"
msgstr ""

msgid "PERCENTAGE_VALUE"
msgstr ""

#, fuzzy
msgid "PERFECT_ADAPTATION_DESCRIPTION"
msgstr "โรงไฟฟ้าของเซลล์ mitochondrion (พหูพจน์: mitochondria) เป็นโครงสร้างเมมเบรนสองชั้นที่เต็มไปด้วยโปรตีนและเอนไซม์ เป็นโปรคาริโอตที่ถูกดูดซึมเพื่อใช้โดยโฮสต์ยูคาริโอต สามารถเปลี่ยนกลูโคสเป็น ATP ได้อย่างมีประสิทธิภาพสูงกว่าที่ทำได้ในไซโตพลาสซึมในกระบวนการที่เรียกว่า Aerobic Respiration อย่างไรก็ตามมันต้องการออกซิเจนในการทำงานและระดับออกซิเจนในสิ่งแวดล้อมที่ต่ำลงจะทำให้อัตราการผลิต ATP ช้าลง"

msgid "PERFORMANCE"
msgstr "ประสิทธิภาพ"

msgid "PERFORM_UNBINDING"
msgstr ""

#, fuzzy
msgid "PER_SECOND_ABBREVIATION"
msgstr "{0} K"

msgid "PER_SECOND_SLASH"
msgstr "/ วินาที"

msgid "PHOSPHATE"
msgstr "ฟอสเฟต"

#, fuzzy
msgid "PHOSPHATES_COST"
msgstr "ฟอสเฟต"

msgid "PHOTOSYNTHESIS"
msgstr "การสังเคราะห์ด้วยแสง"

msgid "PHYSICAL_CONDITIONS"
msgstr ""

msgid "PHYSICAL_RESISTANCE"
msgstr ""

msgid "PLACE_ORGANELLE"
msgstr "วางออร์แกเนลล์"

msgid "PLANET"
msgstr ""

msgid "PLANET_CUSTOMIZER"
msgstr ""

msgid "PLANET_DETAILS_STRING"
msgstr ""

msgid "PLANET_RANDOM_SEED"
msgstr ""

#, fuzzy
msgid "PLAYER"
msgstr "สูญพันธุ์ไปแล้วใน {0}"

msgid "PLAYER_DEATH_POPULATION_PENALTY"
msgstr ""

#, fuzzy
msgid "PLAYER_DEATH_POPULATION_PENALTY_EXPLANATION"
msgstr "{0} ประชากรเปลี่ยนแปลงโดย {1} เนื่องจาก: {2}"

msgid "PLAYER_DIED"
msgstr ""

msgid "PLAYER_DUPLICATE"
msgstr ""

#, fuzzy
msgid "PLAYER_EXTINCT"
msgstr "สูญพันธุ์ไปแล้วใน {0}"

#, fuzzy
msgid "PLAYER_RELATIVE_MOVEMENT"
msgstr "สูญพันธุ์ไปแล้วใน {0}"

#, fuzzy
msgid "PLAYER_RELATIVE_MOVEMENT_TOOLTIP"
msgstr "สูญพันธุ์ไปแล้วใน {0}"

msgid "PLAYER_REPRODUCED"
msgstr ""

msgid "PLAYER_SPEED"
msgstr ""

msgid "PLAYSTATION_3"
msgstr ""

msgid "PLAYSTATION_4"
msgstr ""

msgid "PLAYSTATION_5"
msgstr ""

msgid "PLAY_INTRO_VIDEO"
msgstr "เล่นวิดีโอแนะนำ"

msgid "PLAY_MICROBE_INTRO_ON_NEW_GAME"
msgstr "เล่น Microbe Intro ในเกมใหม่"

msgid "PLAY_WITH_CURRENT_SETTING"
msgstr ""

msgid "POPULATION_CAPITAL"
msgstr ""

#, fuzzy
msgid "POPULATION_COLON"
msgstr "{0} ประชากรเปลี่ยนแปลงโดย {1} เนื่องจาก: {2}"

#, fuzzy
msgid "POPULATION_IN_PATCHES"
msgstr "ประชากรในแพทช์:"

msgid "POPULATION_IN_PATCH_SHORT"
msgstr ""

msgid "POSITION_NUMBER"
msgstr ""

msgid "PREDATION_FOOD_SOURCE"
msgstr ""

#, fuzzy
msgid "PREDICTION_DETAILS_OPEN_TOOLTIP"
msgstr "ดำเนินการต่อ"

msgid "PRESSURE"
msgstr ""

msgid "PRESSURE_SHORT"
msgstr ""

#, fuzzy
msgid "PRESSURE_TOLERANCE_TOOLTIP"
msgstr "กลับไปที่เมนู"

msgid "PRESS_KEY_DOT_DOT_DOT"
msgstr "กดปุ่ม ..."

msgid "PREVIEW_IMAGE_DOES_NOT_EXIST"
msgstr ""

msgid "PREVIEW_IMAGE_IS_TOO_LARGE"
msgstr ""

#, fuzzy
msgid "PREVIOUS_COLON"
msgstr "ก่อนหน้า:"

msgid "PROCESSING_LOADED_OBJECTS"
msgstr ""

msgid "PROCESS_ENVIRONMENT_SEPARATOR"
msgstr ""

msgid "PROCESS_PANEL_TITLE"
msgstr ""

msgid "PROCESS_SPEED_MODIFIER"
msgstr ""

#, fuzzy
msgid "PROCESS_TOGGLE_TOOLTIP"
msgstr "กลับไปที่เมนู"

msgid "PROGRAMMING_TEAM"
msgstr ""

msgid "PROJECT_MANAGEMENT_TEAM"
msgstr ""

msgid "PROTEINS"
msgstr ""

msgid "PROTOPLASM"
msgstr "โปรโตพลาสซึม"

msgid "PULL_REQUESTS_PROGRAMMING"
msgstr ""

#, fuzzy
msgid "QUADRILLION_ABBREVIATION"
msgstr "{0} B"

msgid "QUICK_LOAD"
msgstr "โหลดด่วน"

msgid "QUICK_SAVE"
msgstr "บันทึกด่วน"

msgid "QUIT"
msgstr "ออก"

msgid "QUIT_BUTTON_TOOLTIP"
msgstr ""

#, fuzzy
msgid "QUIT_GAME_WARNING"
msgstr "คำเตือนโหมด GLES2"

#, fuzzy
msgid "RADIATION"
msgstr "ระบบหายใจแบบแอโรบิค"

#, fuzzy
msgid "RADIOACTIVE_CHUNK"
msgstr "ก้อนเหล็กขนาดใหญ่"

#, fuzzy
msgid "RADIOSYNTHESIS"
msgstr "การสังเคราะห์ด้วยเคมี"

msgid "RANDOMIZE_SPECIES_NAME"
msgstr ""

#, fuzzy
msgid "RANDOM_SEED_TOOLTIP"
msgstr "ดำเนินการต่อ"

msgid "RAW"
msgstr ""

#, fuzzy
msgid "RAW_VALUE_COLON"
msgstr "เกมส์ใหม่"

msgid "READING_SAVE_DATA"
msgstr ""

msgid "READY"
msgstr ""

msgid "RECOMMENDED_THRIVE_VERSION"
msgstr ""

#, fuzzy
msgid "REDDIT_TOOLTIP"
msgstr "ดำเนินการต่อ"

msgid "REDO"
msgstr "ทำซ้ำ"

msgid "REDO_THE_LAST_ACTION"
msgstr "ทำซ้ำการกระทำล่าสุด"

msgid "REFRESH"
msgstr ""

#, fuzzy
msgid "REGENERATE_BUTTON"
msgstr "สัตว์นักล่า"

msgid "RENDER_SCALE"
msgstr ""

msgid "REPORT"
msgstr ""

msgid "REPORT_BUG"
msgstr ""

msgid "REPRODUCED"
msgstr ""

#, fuzzy
msgid "REPRODUCTION"
msgstr "ความละเอียด:"

#, fuzzy
msgid "REPRODUCTION_ASEXUAL"
msgstr "ความละเอียด:"

msgid "REPRODUCTION_BUDDING"
msgstr ""

#, fuzzy
msgid "REPRODUCTION_COMPOUNDS_MODE"
msgstr "ความละเอียด:"

#, fuzzy
msgid "REPRODUCTION_COMPOUNDS_MODE_EXPLANATION"
msgstr "{0} ประชากรเปลี่ยนแปลงโดย {1} เนื่องจาก: {2}"

#, fuzzy
msgid "REPRODUCTION_COMPOUND_HANDLING_TOOLTIP"
msgstr "ความละเอียด:"

msgid "REPRODUCTION_METHOD"
msgstr ""

#, fuzzy
msgid "REQUIRES_NUCLEUS"
msgstr "นิวเคลียส"

#, fuzzy
msgid "RESEARCH"
msgstr "ค้นหา"

msgid "RESET"
msgstr "รีเซ็ต"

#, fuzzy
msgid "RESET_DEADZONES"
msgstr "รีเซ็ตเป็นค่าเริ่มต้นไหม"

msgid "RESET_DISMISSED_POPUPS"
msgstr ""

msgid "RESET_INPUTS_TO_DEFAULTS"
msgstr "รีเซ็ตอินพุตเป็นค่าเริ่มต้น?"

#, fuzzy
msgid "RESET_ITEM_ORDER_TO_DEFAULT"
msgstr "รีเซ็ตอินพุตเป็นค่าเริ่มต้น?"

#, fuzzy
msgid "RESET_KEYBINDINGS"
msgstr "รีเซ็ตอินพุต"

msgid "RESET_SETTINGS_TO_DEFAULTS"
msgstr "ค่าเริ่มต้น"

#, fuzzy
msgid "RESET_SHOWN_TUTORIALS"
msgstr "บทช่วยสอน"

#, fuzzy
msgid "RESET_SHOWN_TUTORIALS_TOOLTIP"
msgstr "ดำเนินการต่อ"

msgid "RESET_TO_DEFAULTS"
msgstr "รีเซ็ตเป็นค่าเริ่มต้นไหม"

msgid "RESISTANT_TO_BASIC_ENGULFMENT"
msgstr ""

#, fuzzy
msgid "RESIZE_METABALL_TOOLTIP"
msgstr "ดำเนินการต่อ"

msgid "RESOLUTION"
msgstr "ความละเอียด:"

msgid "RESOURCE_ABSORBTION_SPEED"
msgstr ""

#, fuzzy
msgid "RESOURCE_AMOUNT_SHORT"
msgstr "ดูซอร์สโค้ด"

#, fuzzy
msgid "RESOURCE_ENERGY"
msgstr "ดูซอร์สโค้ด"

#, fuzzy
msgid "RESOURCE_FOOD"
msgstr "ดูซอร์สโค้ด"

#, fuzzy
msgid "RESOURCE_ROCK"
msgstr "ดูซอร์สโค้ด"

#, fuzzy
msgid "RESOURCE_WOOD"
msgstr "ดูซอร์สโค้ด"

msgid "RESPIRATION"
msgstr "ระบบหายใจแบบแอโรบิค"

msgid "RESPONSIVE"
msgstr ""

msgid "RESTART_REQUIRED"
msgstr ""

msgid "RESUME"
msgstr "ดำเนินการต่อ"

#, fuzzy
msgid "RESUME_TOOLTIP"
msgstr "ดำเนินการต่อ"

msgid "RETURN_TO_MENU"
msgstr "กลับไปที่เมนู"

#, fuzzy
msgid "RETURN_TO_MENU_TOOLTIP"
msgstr "กลับไปที่เมนู"

#, fuzzy
msgid "RETURN_TO_MENU_WARNING"
msgstr "กลับไปที่เมนู"

#, fuzzy
msgid "REVEAL_ALL_PATCHES"
msgstr "แพร่กระจายไปยังแพทช์:"

msgid "REVOLUTIONARY_GAMES_SOCIAL_TOOLTIP"
msgstr ""

#, fuzzy
msgid "RIGHT_ARROW"
msgstr "เมาส์ขวา"

msgid "RIGHT_MOUSE"
msgstr "เมาส์ขวา"

msgid "RIGID"
msgstr ""

msgid "RIGIDITY_MEMBRANE_DESCRIPTION"
msgstr "เมมเบรนที่แข็งกว่าจะทนต่อความเสียหายได้ดีกว่า แต่จะทำให้เซลล์เคลื่อนที่ไปมาได้ยากขึ้น"

msgid "ROTATE_LEFT"
msgstr "หมุนไปทางซ้าย"

msgid "ROTATE_RIGHT"
msgstr "หมุนไปทางขวา"

#, fuzzy
msgid "ROTATION_COLON"
msgstr "{0} ประชากรเปลี่ยนแปลงโดย {1} เนื่องจาก: {2}"

msgid "RUN_AUTO_EVO_DURING_GAMEPLAY"
msgstr "เรียกใช้ auto-evo ระหว่างการเล่นเกม"

msgid "RUN_ONE_STEP"
msgstr ""

msgid "RUN_RESULT_BY_SENDING_POPULATION"
msgstr "{0} โดยส่ง: {1} ประชากรจากโปรแกรมแก้ไข: {2}"

msgid "RUN_RESULT_GENE_CODE"
msgstr "รหัสยีน:"

#, fuzzy
msgid "RUN_RESULT_NICHE_FILL"
msgstr "รหัสยีน:"

#, fuzzy
msgid "RUN_RESULT_SELECTION_PRESSURE_SPLIT"
msgstr "แพร่กระจายไปยังแพทช์:"

#, fuzzy
msgid "RUN_RESULT_SPLIT_FROM"
msgstr "รหัสยีน:"

#, fuzzy
msgid "RUN_RESULT_SPLIT_OFF_TO"
msgstr "แพร่กระจายไปยังแพทช์:"

msgid "RUN_X_WORLDS"
msgstr ""

#, fuzzy
msgid "RUN_X_WORLDS_TOOLTIP"
msgstr "ดำเนินการต่อ"

msgid "RUSTICYANIN"
msgstr "รัสติไซยานิน"

#, fuzzy
msgid "RUSTICYANIN_DESCRIPTION"
msgstr "Rusticyanin เป็นโปรตีนที่สามารถใช้ก๊าซคาร์บอนไดออกไซด์และออกซิเจนในการออกซิไดซ์เหล็กจากสถานะทางเคมีหนึ่งไปยังอีกสถานะหนึ่ง กระบวนการนี้เรียกว่า Iron Respiration ปล่อยพลังงานออกมาซึ่งเซลล์สามารถเก็บเกี่ยวได้"

#, fuzzy
msgid "RUSTICYANIN_PROCESSES_DESCRIPTION"
msgstr "Rusticyanin เป็นโปรตีนที่สามารถใช้ก๊าซคาร์บอนไดออกไซด์และออกซิเจนในการออกซิไดซ์เหล็กจากสถานะทางเคมีหนึ่งไปยังอีกสถานะหนึ่ง กระบวนการนี้เรียกว่า Iron Respiration ปล่อยพลังงานออกมาซึ่งเซลล์สามารถเก็บเกี่ยวได้"

#, fuzzy
msgid "SAFE_MODE_EXPLANATION"
msgstr "{0} ประชากรเปลี่ยนแปลงโดย {1} เนื่องจาก: {2}"

msgid "SAFE_MODE_TITLE"
msgstr ""

msgid "SAVE"
msgstr "เซฟ"

msgid "SAVE_AND_CONTINUE"
msgstr "บันทึกและดำเนินการต่อ"

msgid "SAVE_AUTOSAVE"
msgstr ""

msgid "SAVE_DELETE_WARNING"
msgstr ""

msgid "SAVE_ERROR_INCLUDE_JSON_DEBUG_NOTE"
msgstr ""

msgid "SAVE_ERROR_TURN_ON_JSON_DEBUG_MODE"
msgstr ""

msgid "SAVE_FAILED"
msgstr ""

msgid "SAVE_GAME"
msgstr "บันทึกเกม"

msgid "SAVE_GAME_BUTTON_TOOLTIP"
msgstr ""

msgid "SAVE_HAS_DIFFERENT_VERSION"
msgstr "บันทึกมีเวอร์ชันที่แตกต่างกัน"

msgid "SAVE_HAS_DIFFERENT_VERSION_TEXT"
msgstr ""
"เวอร์ชันของการบันทึกที่คุณพยายามโหลดไม่ตรงกับเวอร์ชันของเกม\n"
"โปรดโหลดบันทึกด้วยตนเองผ่านเมนู"

msgid "SAVE_HAS_INVALID_GAME_STATE"
msgstr ""

msgid "SAVE_INVALID"
msgstr ""

msgid "SAVE_IS_INVALID"
msgstr ""

#, fuzzy
msgid "SAVE_IS_UPGRADEABLE_DESCRIPTION"
msgstr "แวคิวโอลเป็นออร์แกเนลล์เยื่อภายในที่ใช้สำหรับเก็บในเซลล์ ประกอบด้วยถุงหลายอันโครงสร้างของเยื่อขนาดเล็กที่ใช้กันอย่างแพร่หลายในเซลล์เพื่อการจัดเก็บที่หลอมรวมเข้าด้วยกัน เต็มไปด้วยน้ำซึ่งใช้บรรจุโมเลกุลเอนไซม์ของแข็งและสารอื่น ๆ รูปร่างของพวกมันเป็นของเหลวและอาจแตกต่างกันไประหว่างเซลล์"

msgid "SAVE_LOAD_ALREADY_LOADED_FREE_FAILURE"
msgstr ""

msgid "SAVE_MANUAL"
msgstr ""

msgid "SAVE_QUICKSAVE"
msgstr ""

msgid "SAVE_SPACE_USED"
msgstr ""

#, fuzzy
msgid "SAVE_UPGRADE_FAILED"
msgstr "แวคิวโอลเป็นออร์แกเนลล์เยื่อภายในที่ใช้สำหรับเก็บในเซลล์ ประกอบด้วยถุงหลายอันโครงสร้างของเยื่อขนาดเล็กที่ใช้กันอย่างแพร่หลายในเซลล์เพื่อการจัดเก็บที่หลอมรวมเข้าด้วยกัน เต็มไปด้วยน้ำซึ่งใช้บรรจุโมเลกุลเอนไซม์ของแข็งและสารอื่น ๆ รูปร่างของพวกมันเป็นของเหลวและอาจแตกต่างกันไประหว่างเซลล์"

#, fuzzy
msgid "SAVE_UPGRADE_FAILED_DESCRIPTION"
msgstr "แวคิวโอลเป็นออร์แกเนลล์เยื่อภายในที่ใช้สำหรับเก็บในเซลล์ ประกอบด้วยถุงหลายอันโครงสร้างของเยื่อขนาดเล็กที่ใช้กันอย่างแพร่หลายในเซลล์เพื่อการจัดเก็บที่หลอมรวมเข้าด้วยกัน เต็มไปด้วยน้ำซึ่งใช้บรรจุโมเลกุลเอนไซม์ของแข็งและสารอื่น ๆ รูปร่างของพวกมันเป็นของเหลวและอาจแตกต่างกันไประหว่างเซลล์"

#, fuzzy
msgid "SAVING_DATA_FAILED_DUE_TO"
msgstr "แวคิวโอลเป็นออร์แกเนลล์เยื่อภายในที่ใช้สำหรับเก็บในเซลล์ ประกอบด้วยถุงหลายอันโครงสร้างของเยื่อขนาดเล็กที่ใช้กันอย่างแพร่หลายในเซลล์เพื่อการจัดเก็บที่หลอมรวมเข้าด้วยกัน เต็มไปด้วยน้ำซึ่งใช้บรรจุโมเลกุลเอนไซม์ของแข็งและสารอื่น ๆ รูปร่างของพวกมันเป็นของเหลวและอาจแตกต่างกันไประหว่างเซลล์"

#, fuzzy
msgid "SAVING_DOT_DOT_DOT"
msgstr "กดปุ่ม ..."

#, fuzzy
msgid "SAVING_FAILED_WITH_EXCEPTION"
msgstr "แวคิวโอลเป็นออร์แกเนลล์เยื่อภายในที่ใช้สำหรับเก็บในเซลล์ ประกอบด้วยถุงหลายอันโครงสร้างของเยื่อขนาดเล็กที่ใช้กันอย่างแพร่หลายในเซลล์เพื่อการจัดเก็บที่หลอมรวมเข้าด้วยกัน เต็มไปด้วยน้ำซึ่งใช้บรรจุโมเลกุลเอนไซม์ของแข็งและสารอื่น ๆ รูปร่างของพวกมันเป็นของเหลวและอาจแตกต่างกันไประหว่างเซลล์"

msgid "SAVING_NOT_POSSIBLE"
msgstr ""

msgid "SAVING_SUCCEEDED"
msgstr ""

msgid "SCALING_NONE"
msgstr ""

#, fuzzy
msgid "SCALING_ON"
msgstr ""
"มีข้อขัดแย้งกับ {0}\n"
"คุณต้องการลบข้อมูลที่ป้อนออกจาก {1} หรือไม่?"

msgid "SCALING_ON_INVERSE"
msgstr ""

msgid "SCREEN_EFFECT"
msgstr ""

#, fuzzy
msgid "SCREEN_EFFECT_GAMEBOY"
msgstr "ความสามารถ"

#, fuzzy
msgid "SCREEN_EFFECT_GAMEBOY_COLOR"
msgstr "ความสามารถ"

msgid "SCREEN_EFFECT_GREYSCALE"
msgstr ""

#, fuzzy
msgid "SCREEN_EFFECT_NONE"
msgstr "ความสามารถ"

#, fuzzy
msgid "SCREEN_RELATIVE_MOVEMENT"
msgstr "เพื่อเพิ่มการเคลื่อนไหว"

#, fuzzy
msgid "SCREEN_RELATIVE_MOVEMENT_TOOLTIP"
msgstr "เพื่อเพิ่มการเคลื่อนไหว"

msgid "SCROLLLOCK"
msgstr "เลื่อนล็อค"

msgid "SEARCH_DOT_DOT_DOT"
msgstr ""

msgid "SEARCH_PLACEHOLDER"
msgstr ""

msgid "SEARCH_RADIUS"
msgstr ""

msgid "SEA_FLOOR"
msgstr "พื้นทะเล"

msgid "SECRETE_SLIME"
msgstr ""

#, fuzzy
msgid "SECRETE_SLIME_TOOLTIP"
msgstr "ดำเนินการต่อ"

msgid "SEED_LABEL"
msgstr ""

#, fuzzy
msgid "SELECTED"
msgstr "ปิดตัวเลือกไหม"

msgid "SELECTED_COLON"
msgstr ""

msgid "SELECTED_MOD"
msgstr ""

msgid "SELECTED_SAVE_IS_INCOMPATIBLE_PROMPT"
msgstr ""

#, fuzzy
msgid "SELECTED_SAVE_IS_INCOMPATIBLE_PROTOTYPE_PROMPT"
msgstr "แวคิวโอลเป็นออร์แกเนลล์เยื่อภายในที่ใช้สำหรับเก็บในเซลล์ ประกอบด้วยถุงหลายอันโครงสร้างของเยื่อขนาดเล็กที่ใช้กันอย่างแพร่หลายในเซลล์เพื่อการจัดเก็บที่หลอมรวมเข้าด้วยกัน เต็มไปด้วยน้ำซึ่งใช้บรรจุโมเลกุลเอนไซม์ของแข็งและสารอื่น ๆ รูปร่างของพวกมันเป็นของเหลวและอาจแตกต่างกันไประหว่างเซลล์"

#, fuzzy
msgid "SELECTED_SAVE_IS_UPGRADEABLE_PROMPT"
msgstr "แวคิวโอลเป็นออร์แกเนลล์เยื่อภายในที่ใช้สำหรับเก็บในเซลล์ ประกอบด้วยถุงหลายอันโครงสร้างของเยื่อขนาดเล็กที่ใช้กันอย่างแพร่หลายในเซลล์เพื่อการจัดเก็บที่หลอมรวมเข้าด้วยกัน เต็มไปด้วยน้ำซึ่งใช้บรรจุโมเลกุลเอนไซม์ของแข็งและสารอื่น ๆ รูปร่างของพวกมันเป็นของเหลวและอาจแตกต่างกันไประหว่างเซลล์"

#, fuzzy
msgid "SELECT_A_GENERATION"
msgstr "ปิดตัวเลือกไหม"

msgid "SELECT_A_PATCH"
msgstr ""

#, fuzzy
msgid "SELECT_A_SPECIES"
msgstr "สูญพันธุ์ไปแล้วใน {0}"

#, fuzzy
msgid "SELECT_A_TECHNOLOGY"
msgstr "ปิดตัวเลือกไหม"

msgid "SELECT_CELL_TYPE_FROM_EDITOR"
msgstr ""

#, fuzzy
msgid "SELECT_ENZYME"
msgstr "ปิดตัวเลือกไหม"

msgid "SELECT_MOVEMENT_MODE_TITLE"
msgstr ""

#, fuzzy
msgid "SELECT_OPTION"
msgstr "ปิดตัวเลือกไหม"

msgid "SELECT_PREVIEW_IMAGE"
msgstr ""

#, fuzzy
msgid "SELECT_SPACE_STRUCTURE_TITLE"
msgstr "ด้วยความเข้มข้นของ"

msgid "SELECT_STRUCTURE_POPUP_TITLE"
msgstr ""

msgid "SELECT_TISSUE_TYPE_FROM_EDITOR"
msgstr ""

#, fuzzy
msgid "SELECT_VACUOLE_COMPOUND_COLON"
msgstr "ปิดตัวเลือกไหม"

msgid "SEPTEMBER"
msgstr ""

msgid "SESSILE"
msgstr ""

msgid "SETTING_ONLY_APPLIES_TO_NEW_GAMES"
msgstr "ค่านี้ใช้กับเกมใหม่ที่เริ่มหลังจากเปลี่ยนตัวเลือกนี้เท่านั้น"

msgid "SFX_VOLUME"
msgstr "ปริมาณ SFX"

msgid "SHIFT"
msgstr "Shift"

#, fuzzy
msgid "SHOW_ALL_TUTORIALS"
msgstr "บทช่วยสอน"

#, fuzzy
msgid "SHOW_ALL_TUTORIALS_TOOLTIP"
msgstr "ดำเนินการต่อ"

#, fuzzy
msgid "SHOW_DAMAGE_EFFECT"
msgstr "แฟลกเจลลัม (พหูพจน์: แฟลกเจลลา) เป็นกลุ่มเส้นใยโปรตีนคล้ายแส้ที่ยื่นออกมาจากเยื่อหุ้มเซลล์ซึ่งสามารถใช้ ATP เพื่อทำให้เป็นคลื่นและขับเคลื่อนเซลล์ไปในทิศทาง"

msgid "SHOW_HELP"
msgstr "แสดงความช่วยเหลือ"

#, fuzzy
msgid "SHOW_ITEM_COORDINATES"
msgstr "\"{0}\" - {1}"

#, fuzzy
msgid "SHOW_NEW_PATCH_NOTES"
msgstr "\"{0}\" - {1}"

#, fuzzy
msgid "SHOW_NEW_PATCH_NOTES_TOOLTIP"
msgstr "\"{0}\" - {1}"

#, fuzzy
msgid "SHOW_TUTORIALS_IN_NEW_CURRENT_OPTION"
msgstr "แสดงบทช่วยสอน (ในเกมปัจจุบัน)"

#, fuzzy
msgid "SHOW_TUTORIALS_IN_NEW_GAMES_OPTION"
msgstr "แสดงบทช่วยสอน (ในเกมใหม่)"

#, fuzzy
msgid "SHOW_TUTORIALS_OPTION_TOOLTIP"
msgstr "ดำเนินการต่อ"

#, fuzzy
msgid "SHOW_UNSAVED_PROGRESS_WARNING"
msgstr ""
"คุณมีการเปลี่ยนแปลงที่ยังไม่ได้บันทึกซึ่งจะถูกยกเลิก\n"
"คุณต้องการดำเนินการต่อหรือไม่"

#, fuzzy
msgid "SHOW_UNSAVED_PROGRESS_WARNING_TOOLTIP"
msgstr ""
"คุณมีการเปลี่ยนแปลงที่ยังไม่ได้บันทึกซึ่งจะถูกยกเลิก\n"
"คุณต้องการดำเนินการต่อหรือไม่"

msgid "SHOW_WEB_NEWS_FEED"
msgstr ""

#, fuzzy
msgid "SIDEROPHORE_ACTION_TOOLTIP"
msgstr "ดำเนินการต่อ"

#, fuzzy
msgid "SIGNALING_AGENT"
msgstr ""
"มีข้อขัดแย้งกับ {0}\n"
"คุณต้องการลบข้อมูลที่ป้อนออกจาก {1} หรือไม่?"

#, fuzzy
msgid "SIGNALING_AGENTS_ACTION_TOOLTIP"
msgstr "Nitrogenase เป็นโปรตีนที่สามารถใช้ก๊าซไนโตรเจนและพลังงานของเซลล์ในรูปแบบของ ATP เพื่อผลิตแอมโมเนียซึ่งเป็นสารอาหารที่สำคัญในการเจริญเติบโตของเซลล์ นี่คือกระบวนการที่เรียกว่าการตรึงไนโตรเจนแบบไม่ใช้ออกซิเจน เนื่องจากไนโตรเจนเนสถูกแขวนอยู่ในไซโทพลาสซึมโดยตรงของเหลวที่อยู่รอบ ๆ จึงทำปฏิกิริยาไกลโคไลซิส"

#, fuzzy
msgid "SIGNALING_AGENT_DESCRIPTION"
msgstr "Nitrogenase เป็นโปรตีนที่สามารถใช้ก๊าซไนโตรเจนและพลังงานของเซลล์ในรูปแบบของ ATP เพื่อผลิตแอมโมเนียซึ่งเป็นสารอาหารที่สำคัญในการเจริญเติบโตของเซลล์ นี่คือกระบวนการที่เรียกว่าการตรึงไนโตรเจนแบบไม่ใช้ออกซิเจน เนื่องจากไนโตรเจนเนสถูกแขวนอยู่ในไซโทพลาสซึมโดยตรงของเหลวที่อยู่รอบ ๆ จึงทำปฏิกิริยาไกลโคไลซิส"

#, fuzzy
msgid "SIGNALING_AGENT_PROCESSES_DESCRIPTION"
msgstr "Nitrogenase เป็นโปรตีนที่สามารถใช้ก๊าซไนโตรเจนและพลังงานของเซลล์ในรูปแบบของ ATP เพื่อผลิตแอมโมเนียซึ่งเป็นสารอาหารที่สำคัญในการเจริญเติบโตของเซลล์ นี่คือกระบวนการที่เรียกว่าการตรึงไนโตรเจนแบบไม่ใช้ออกซิเจน เนื่องจากไนโตรเจนเนสถูกแขวนอยู่ในไซโทพลาสซึมโดยตรงของเหลวที่อยู่รอบ ๆ จึงทำปฏิกิริยาไกลโคไลซิส"

#, fuzzy
msgid "SIGNAL_COMMAND_AGGRESSION"
msgstr ""
"มีข้อขัดแย้งกับ {0}\n"
"คุณต้องการลบข้อมูลที่ป้อนออกจาก {1} หรือไม่?"

msgid "SIGNAL_COMMAND_FLEE"
msgstr ""

msgid "SIGNAL_COMMAND_FOLLOW"
msgstr ""

msgid "SIGNAL_COMMAND_NONE"
msgstr ""

msgid "SIGNAL_COMMAND_TO_ME"
msgstr ""

#, fuzzy
msgid "SIGNAL_TO_EMIT"
msgstr ""
"มีข้อขัดแย้งกับ {0}\n"
"คุณต้องการลบข้อมูลที่ป้อนออกจาก {1} หรือไม่?"

msgid "SILICA"
msgstr "ซิลิกา"

msgid "SILICA_MEMBRANE_DESCRIPTION"
msgstr ""

#, fuzzy
msgid "SIXTEEN_TIMES"
msgstr "เมาส์ขวา"

msgid "SIZE_COLON"
msgstr ""

msgid "SLIDESHOW"
msgstr ""

msgid "SLIME_JET"
msgstr ""

#, fuzzy
msgid "SLIME_JET_DESCRIPTION"
msgstr "ภายในที่เหนอะหนะของเซลล์ ไซโทพลาสซึมเป็นส่วนผสมพื้นฐานของไอออนโปรตีนและสารอื่น ๆ ที่ละลายในน้ำที่เติมภายในเซลล์ หนึ่งในฟังก์ชั่นที่ทำคือไกลโคไลซิสการเปลี่ยนกลูโคสเป็นพลังงาน ATP สำหรับเซลล์ที่ขาดออร์แกเนลล์เพื่อให้มีการเผาผลาญขั้นสูงมากขึ้นนี่คือสิ่งที่พวกเขาต้องพึ่งพาเพื่อเป็นพลังงาน นอกจากนี้ยังใช้เพื่อเก็บโมเลกุลในเซลล์และเพื่อขยายขนาดของเซลล์"

#, fuzzy
msgid "SLIME_JET_PROCESSES_DESCRIPTION"
msgstr "เปลี่ยน [thrive:compound]glucose[/thrive:compound] เป็น [thrive:compound]atp[/thrive:compound]"

msgid "SMALL_IRON_CHUNK"
msgstr "ก้อนเหล็กขนาดเล็ก"

#, fuzzy
msgid "SMALL_PHOSPHATE_CHUNK"
msgstr "ก้อนเหล็กขนาดเล็ก"

#, fuzzy
msgid "SMALL_SULFUR_CHUNK"
msgstr "ก้อนเหล็กขนาดเล็ก"

msgid "SNOWFLAKE"
msgstr ""

#, fuzzy
msgid "SOCIETY_STAGE"
msgstr "W, A, S, D และเมาส์เพื่อย้าย กด E เพื่อยิง OxyToxy NT หากคุณมีสารพิษแวคิวโอล กด G เพื่อสลับโหมดเขมือบ"

msgid "SOUND"
msgstr "เสียง"

#, fuzzy
msgid "SOUND_TEAM"
msgstr "เสียง"

msgid "SOUND_TEAM_LEAD"
msgstr ""

msgid "SOUND_TEAM_LEADS"
msgstr ""

msgid "SPACE"
msgstr "พื้นที่"

#, fuzzy
msgid "SPACE_STAGE"
msgstr "W, A, S, D และเมาส์เพื่อย้าย กด E เพื่อยิง OxyToxy NT หากคุณมีสารพิษแวคิวโอล กด G เพื่อสลับโหมดเขมือบ"

#, fuzzy
msgid "SPACE_STRUCTURE_HAS_RESOURCES"
msgstr "ด้วยความเข้มข้นของ"

#, fuzzy
msgid "SPACE_STRUCTURE_NO_EXTRA_DESCRIPTION"
msgstr "ด้วยความเข้มข้นของ"

msgid "SPACE_STRUCTURE_WAITING_CONSTRUCTION"
msgstr ""

msgid "SPAWN_AMMONIA"
msgstr "แอมโมเนียวางไข่"

msgid "SPAWN_ENEMY"
msgstr ""

msgid "SPAWN_ENEMY_CHEAT_FAIL"
msgstr ""

msgid "SPAWN_GLUCOSE"
msgstr "วางไข่กลูโคส"

msgid "SPAWN_PHOSPHATES"
msgstr "ฟอสเฟตวางไข่"

msgid "SPECIAL_MOUSE_1"
msgstr "เมาส์พิเศษ 1"

msgid "SPECIAL_MOUSE_2"
msgstr "เมาส์พิเศษ 2"

#, fuzzy
msgid "SPECIES"
msgstr "เมาส์ขวา"

msgid "SPECIES_COLON"
msgstr ""

#, fuzzy
msgid "SPECIES_DETAIL_TEXT"
msgstr "เมาส์ขวา"

#, fuzzy
msgid "SPECIES_HAS_A_MUTATION"
msgstr "มีการกลายพันธุ์"

msgid "SPECIES_LIST"
msgstr ""

msgid "SPECIES_MEMBER_IMPACT_ON_POP"
msgstr ""

#, fuzzy
msgid "SPECIES_MEMBER_IMPACT_ON_POPULATION_EXPLANATION"
msgstr "{0} ประชากรเปลี่ยนแปลงโดย {1} เนื่องจาก: {2}"

msgid "SPECIES_NAME_DOT_DOT_DOT"
msgstr ""

msgid "SPECIES_NAME_TOO_LONG_POPUP"
msgstr ""

msgid "SPECIES_POPULATION"
msgstr ""

msgid "SPECIES_PRESENT"
msgstr ""

#, fuzzy
msgid "SPECIES_TO_FIND"
msgstr "เมาส์ขวา"

#, fuzzy
msgid "SPECIES_WITH_POPULATION"
msgstr "เครื่องชั่งที่มีความเข้มข้นของ"

msgid "SPEED"
msgstr "ความเร็ว"

msgid "SPEED_COLON"
msgstr ""

#, fuzzy
msgid "SPREAD_TO_PATCHES"
msgstr "แพร่กระจายไปยังแพทช์:"

#, fuzzy
msgid "SPRINT"
msgstr "บันทึกหน้าจอ"

#, fuzzy
msgid "SPRINT_ACTION_TOOLTIP"
msgstr "ดำเนินการต่อ"

msgid "STAGE_MENU_BUTTON_TOOLTIP"
msgstr ""

#, fuzzy
msgid "START"
msgstr "เริ่มต้น"

msgid "STARTING"
msgstr "เริ่มต้น"

msgid "START_CALIBRATION"
msgstr ""

#, fuzzy
msgid "START_GAME"
msgstr "บันทึกเกม"

msgid "START_RESEARCH"
msgstr ""

msgid "STATISTICS"
msgstr "สถิติ"

msgid "STAT_ATP_PRODUCTION_REDUCTION"
msgstr ""

msgid "STAT_BASE_MOVEMENT_REDUCTION"
msgstr ""

msgid "STAT_DAMAGE"
msgstr ""

msgid "STAT_DAMAGE_PER_OXYGEN"
msgstr ""

msgid "STEAM_CLIENT_INIT_FAILED"
msgstr ""

msgid "STEAM_ERROR_ACCOUNT_DOES_NOT_OWN_PRODUCT"
msgstr ""

msgid "STEAM_ERROR_ACCOUNT_READ_ONLY"
msgstr ""

msgid "STEAM_ERROR_ALREADY_UPLOADED"
msgstr ""

msgid "STEAM_ERROR_BANNED"
msgstr ""

msgid "STEAM_ERROR_CLOUD_LIMIT_EXCEEDED"
msgstr ""

msgid "STEAM_ERROR_DUPLICATE_NAME"
msgstr ""

msgid "STEAM_ERROR_FILE_NOT_FOUND"
msgstr ""

msgid "STEAM_ERROR_INSUFFICIENT_PRIVILEGE"
msgstr ""

msgid "STEAM_ERROR_INVALID_PARAMETER"
msgstr ""

msgid "STEAM_ERROR_LOCKING_FAILED"
msgstr ""

msgid "STEAM_ERROR_NOT_LOGGED_IN"
msgstr ""

msgid "STEAM_ERROR_TIMEOUT"
msgstr ""

msgid "STEAM_ERROR_UNAVAILABLE"
msgstr ""

msgid "STEAM_ERROR_UNKNOWN"
msgstr ""

msgid "STEAM_INIT_FAILED"
msgstr ""

#, fuzzy
msgid "STEAM_INIT_FAILED_DESCRIPTION"
msgstr "แวคิวโอลเป็นออร์แกเนลล์เยื่อภายในที่ใช้สำหรับเก็บในเซลล์ ประกอบด้วยถุงหลายอันโครงสร้างของเยื่อขนาดเล็กที่ใช้กันอย่างแพร่หลายในเซลล์เพื่อการจัดเก็บที่หลอมรวมเข้าด้วยกัน เต็มไปด้วยน้ำซึ่งใช้บรรจุโมเลกุลเอนไซม์ของแข็งและสารอื่น ๆ รูปร่างของพวกมันเป็นของเหลวและอาจแตกต่างกันไประหว่างเซลล์"

#, fuzzy
msgid "STEAM_TOOLTIP"
msgstr "ดำเนินการต่อ"

#, fuzzy
msgid "STEM_CELL_NAME"
msgstr "ชื่อผู้ใช้ที่กำหนดเอง:"

#, fuzzy
msgid "STOP"
msgstr "หยุด"

msgid "STORAGE"
msgstr "การจัดเก็บ"

#, fuzzy
msgid "STORAGE_COLON"
msgstr "การจัดเก็บ"

msgid "STORAGE_STATISTICS_SECONDS_OF_COMPOUND"
msgstr ""

msgid "STORE_LOGGED_IN_AS"
msgstr ""

#, fuzzy
msgid "STRAIN_BAR_TOOLTIP"
msgstr "ดำเนินการต่อ"

msgid "STRAIN_BAR_VISIBILITY"
msgstr ""

#, fuzzy
msgid "STRATEGY_STAGES"
msgstr "W, A, S, D และเมาส์เพื่อย้าย กด E เพื่อยิง OxyToxy NT หากคุณมีสารพิษแวคิวโอล กด G เพื่อสลับโหมดเขมือบ"

msgid "STRICT_NICHE_COMPETITION"
msgstr ""

msgid "STRUCTURAL"
msgstr ""

msgid "STRUCTURE"
msgstr ""

msgid "STRUCTURE_ASCENSION_GATE"
msgstr ""

msgid "STRUCTURE_DYSON_SWARM"
msgstr ""

msgid "STRUCTURE_HAS_REQUIRED_RESOURCES_TO_BUILD"
msgstr ""

msgid "STRUCTURE_HUNTER_GATHERER_LODGE"
msgstr ""

msgid "STRUCTURE_IN_PROGRESS_CONSTRUCTION"
msgstr ""

msgid "STRUCTURE_REQUIRED_RESOURCES_TO_FINISH"
msgstr ""

msgid "STRUCTURE_SELECTION_MENU_ENTRY"
msgstr ""

msgid "STRUCTURE_SELECTION_MENU_ENTRY_NOT_ENOUGH_RESOURCES"
msgstr ""

msgid "STRUCTURE_SOCIETY_CENTER"
msgstr ""

msgid "STRUCTURE_STEAM_POWERED_FACTORY"
msgstr ""

msgid "SUCCESSFUL_KILL"
msgstr ""

msgid "SUCCESSFUL_SCAVENGE"
msgstr ""

msgid "SUCCESS_BUT_MISSING_ID"
msgstr ""

msgid "SUICIDE_BUTTON_TOOLTIP"
msgstr ""

msgid "SUNLIGHT"
msgstr "แสงแดด"

msgid "SUPPORTER_PATRONS"
msgstr ""

msgid "SURVIVAL_TITLE"
msgstr ""

msgid "SWITCH_TO_FRONT_CAMERA"
msgstr ""

msgid "SWITCH_TO_RIGHT_CAMERA"
msgstr ""

msgid "SWITCH_TO_TOP_CAMERA"
msgstr ""

msgid "SYSREQ"
msgstr "SysRq"

msgid "TAB_SECONDARY_SWITCH_LEFT"
msgstr ""

msgid "TAB_SECONDARY_SWITCH_RIGHT"
msgstr ""

#, fuzzy
msgid "TAB_SWITCH_LEFT"
msgstr "หมุนไปทางซ้าย"

#, fuzzy
msgid "TAB_SWITCH_RIGHT"
msgstr "หมุนไปทางขวา"

msgid "TAGS_IS_WHITESPACE"
msgstr ""

msgid "TAKE_SCREENSHOT"
msgstr "จับภาพหน้าจอ"

#, fuzzy
msgid "TARGET_TYPE_COLON"
msgstr "ก่อนหน้า:"

msgid "TECHNOLOGY_ASCENSION"
msgstr ""

msgid "TECHNOLOGY_HUNTER_GATHERING"
msgstr ""

msgid "TECHNOLOGY_LEVEL_ADVANCED_SPACE"
msgstr ""

msgid "TECHNOLOGY_LEVEL_INDUSTRIAL"
msgstr ""

msgid "TECHNOLOGY_LEVEL_PRE_SOCIETY"
msgstr ""

msgid "TECHNOLOGY_LEVEL_PRIMITIVE"
msgstr ""

msgid "TECHNOLOGY_LEVEL_SCIFI"
msgstr ""

msgid "TECHNOLOGY_LEVEL_SPACE_AGE"
msgstr ""

msgid "TECHNOLOGY_REQUIRED_LEVEL"
msgstr ""

msgid "TECHNOLOGY_ROCKETRY"
msgstr ""

msgid "TECHNOLOGY_SIMPLE_STONE_TOOLS"
msgstr ""

msgid "TECHNOLOGY_SOCIETY_CENTER"
msgstr ""

msgid "TECHNOLOGY_STEAM_POWER"
msgstr ""

msgid "TECHNOLOGY_UNLOCKED_NOTICE"
msgstr ""

msgid "TEMPERATURE"
msgstr "อุณหภูมิ"

msgid "TEMPERATURE_SHORT"
msgstr ""

#, fuzzy
msgid "TEMPERATURE_TOLERANCE_TOOLTIP"
msgstr "ดำเนินการต่อ"

msgid "TESTING_TEAM"
msgstr ""

msgid "THANKS_FOR_BUYING_THRIVE_2"
msgstr ""

msgid "THANKS_FOR_PLAYING"
msgstr ""

msgid "THANK_YOU_TITLE"
msgstr ""

msgid "THEORY_TEAM"
msgstr ""

msgid "THERMOPLAST"
msgstr "เทอร์โมพลาสต์"

#, fuzzy
msgid "THERMOPLAST_DESCRIPTION"
msgstr "เทอร์โมพลาสต์เป็นโครงสร้างเมมเบรนสองชั้นที่มีเม็ดสีทนความร้อนซ้อนกันในถุงเยื่อ เป็นโปรคาริโอตที่ถูกดูดซึมเพื่อใช้โดยโฮสต์ยูคาริโอต เม็ดสีในเทอร์โมพลาสต์สามารถใช้พลังงานของความแตกต่างของความร้อนในสภาพแวดล้อมเพื่อผลิตน้ำตาลกลูโคสจากน้ำและก๊าซคาร์บอนไดออกไซด์ในกระบวนการที่เรียกว่าการสังเคราะห์ด้วยความร้อน อัตราการผลิตน้ำตาลกลูโคสที่มีความเข้มข้นของคาร์บอนไดออกไซด์และอุณหภูมิ"

#, fuzzy
msgid "THERMOPLAST_PROCESSES_DESCRIPTION"
msgstr "เทอร์โมพลาสต์เป็นโครงสร้างเมมเบรนสองชั้นที่มีเม็ดสีทนความร้อนซ้อนกันในถุงเยื่อ เป็นโปรคาริโอตที่ถูกดูดซึมเพื่อใช้โดยโฮสต์ยูคาริโอต เม็ดสีในเทอร์โมพลาสต์สามารถใช้พลังงานของความแตกต่างของความร้อนในสภาพแวดล้อมเพื่อผลิตน้ำตาลกลูโคสจากน้ำและก๊าซคาร์บอนไดออกไซด์ในกระบวนการที่เรียกว่าการสังเคราะห์ด้วยความร้อน อัตราการผลิตน้ำตาลกลูโคสที่มีความเข้มข้นของคาร์บอนไดออกไซด์และอุณหภูมิ"

#, fuzzy
msgid "THERMOSYNTHASE"
msgstr "การสังเคราะห์ด้วยเคมี"

#, fuzzy
msgid "THERMOSYNTHASE_DESCRIPTION"
msgstr "เทอร์โมพลาสต์เป็นโครงสร้างเมมเบรนสองชั้นที่มีเม็ดสีทนความร้อนซ้อนกันในถุงเยื่อ เป็นโปรคาริโอตที่ถูกดูดซึมเพื่อใช้โดยโฮสต์ยูคาริโอต เม็ดสีในเทอร์โมพลาสต์สามารถใช้พลังงานของความแตกต่างของความร้อนในสภาพแวดล้อมเพื่อผลิตน้ำตาลกลูโคสจากน้ำและก๊าซคาร์บอนไดออกไซด์ในกระบวนการที่เรียกว่าการสังเคราะห์ด้วยความร้อน อัตราการผลิตน้ำตาลกลูโคสที่มีความเข้มข้นของคาร์บอนไดออกไซด์และอุณหภูมิ"

#, fuzzy
msgid "THERMOSYNTHASE_PROCESSES_DESCRIPTION"
msgstr "เทอร์โมพลาสต์เป็นโครงสร้างเมมเบรนสองชั้นที่มีเม็ดสีทนความร้อนซ้อนกันในถุงเยื่อ เป็นโปรคาริโอตที่ถูกดูดซึมเพื่อใช้โดยโฮสต์ยูคาริโอต เม็ดสีในเทอร์โมพลาสต์สามารถใช้พลังงานของความแตกต่างของความร้อนในสภาพแวดล้อมเพื่อผลิตน้ำตาลกลูโคสจากน้ำและก๊าซคาร์บอนไดออกไซด์ในกระบวนการที่เรียกว่าการสังเคราะห์ด้วยความร้อน อัตราการผลิตน้ำตาลกลูโคสที่มีความเข้มข้นของคาร์บอนไดออกไซด์และอุณหภูมิ"

#, fuzzy
msgid "THERMOSYNTHESIS"
msgstr "การสังเคราะห์ด้วยเคมี"

msgid "THE_DISTURBANCE"
msgstr ""

#, fuzzy
msgid "THE_PATCH_MAP_BUTTON"
msgstr "เทอร์โมพลาสต์เป็นโครงสร้างเมมเบรนสองชั้นที่มีเม็ดสีทนความร้อนซ้อนกันในถุงเยื่อ เป็นโปรคาริโอตที่ถูกดูดซึมเพื่อใช้โดยโฮสต์ยูคาริโอต เม็ดสีในเทอร์โมพลาสต์สามารถใช้พลังงานของความแตกต่างของความร้อนในสภาพแวดล้อมเพื่อผลิตน้ำตาลกลูโคสจากน้ำและก๊าซคาร์บอนไดออกไซด์ในกระบวนการที่เรียกว่าการสังเคราะห์ด้วยความร้อน อัตราการผลิตน้ำตาลกลูโคสที่มีความเข้มข้นของคาร์บอนไดออกไซด์และอุณหภูมิ"

#, fuzzy
msgid "THE_WORLD_TITLE"
msgstr "\"{0}\" - {1}"

msgid "THIS_IS_LOCAL_MOD"
msgstr ""

msgid "THIS_IS_WORKSHOP_MOD"
msgstr ""

msgid "THREADS"
msgstr ""

msgid "THRIVEOPEDIA"
msgstr ""

msgid "THRIVEOPEDIA_CURRENT_WORLD_PAGE_TITLE"
msgstr ""

msgid "THRIVEOPEDIA_EVOLUTIONARY_TREE_PAGE_TITLE"
msgstr ""

msgid "THRIVEOPEDIA_HINT_IN_GAME"
msgstr ""

msgid "THRIVEOPEDIA_HOME_INFO"
msgstr ""

msgid "THRIVEOPEDIA_HOME_PAGE_TITLE"
msgstr ""

msgid "THRIVEOPEDIA_MUSEUM_PAGE_TITLE"
msgstr ""

msgid "THRIVEOPEDIA_PATCH_MAP_PAGE_TITLE"
msgstr ""

msgid "THRIVE_LICENSES"
msgstr ""

msgid "THYLAKOIDS"
msgstr "ไทลาคอยด์"

#, fuzzy
msgid "THYLAKOIDS_DESCRIPTION"
msgstr "Thylakoids เป็นกลุ่มของโปรตีนและเก็บวัตถุที่ไวแสง เม็ดสีสามารถใช้พลังงานของแสงเพื่อผลิตน้ำตาลกลูโคสจากน้ำและก๊าซคาร์บอนไดออกไซด์ในกระบวนการที่เรียกว่าการสังเคราะห์ด้วยแสง เม็ดสีเหล่านี้เป็นสิ่งที่ทำให้พวกเขามีสีที่โดดเด่น อัตราการผลิตน้ำตาลกลูโคสที่มีความเข้มข้นของคาร์บอนไดออกไซด์และความเข้มของแสง เนื่องจาก thylakoids ถูกแขวนอยู่ในไซโตพลาสซึมโดยตรงของเหลวที่อยู่รอบ ๆ จึงทำปฏิกิริยาไกลโคไลซิส"

msgid "TIDEPOOL"
msgstr "แอ่งน้ำที่ขังอยู่แนวโขดหินข้างทะเล"

msgid "TIMELINE"
msgstr ""

msgid "TIMELINE_GLOBAL_FILTER_TOOLTIP"
msgstr ""

msgid "TIMELINE_LOCAL_FILTER_TOOLTIP"
msgstr ""

#, fuzzy
msgid "TIMELINE_NICHE_FILL"
msgstr "รหัสยีน:"

msgid "TIMELINE_PLAYER_MIGRATED"
msgstr ""

msgid "TIMELINE_PLAYER_MIGRATED_TO"
msgstr ""

#, fuzzy
msgid "TIMELINE_SELECTION_PRESSURE_SPLIT"
msgstr "แพร่กระจายไปยังแพทช์:"

#, fuzzy
msgid "TIMELINE_SPECIES_BECAME_MULTICELLULAR"
msgstr ""
"โครงสร้างโปรคาริโอต\n"
"\n"
"เมตาโบโลโซม: ผลิต ATP จากกลูโคส\n"
"\n"
"Chemosynthisizing Proteins: ผลิตกลูโคสครึ่งหนึ่งจากไฮโดรเจนซัลไฟด์เป็นเคมีโมพลาสต์ แต่ยังทำหน้าที่เป็นไกลโคไลซิสและใช้เวลาถึง 1 Hex\n"
"\n"
"Thylakoids: ผลิตกลูโคสในปริมาณ 1 ใน 3 เป็นคลอโรพลาสต์ปกติ แต่ยังทำหน้าที่เป็นไกลโคไลซิสและใช้ 1 Hex\n"
"\n"
"Rusticyanin: แปลงเหล็กเป็น ATP\n"
"\n"
"Nitrogenase: แปลงไนโตรเจนในบรรยากาศและ ATP เป็นแอมโมเนียแบบไม่ใช้ออกซิเจน\n"
"\n"
"ไซโทพลาสซึม: มีพื้นที่จัดเก็บและทำปฏิกิริยาไกลโคไลซิส (ผลิต ATP จำนวนเล็กน้อย)"

msgid "TIMELINE_SPECIES_EXTINCT"
msgstr ""

msgid "TIMELINE_SPECIES_EXTINCT_LOCAL"
msgstr ""

#, fuzzy
msgid "TIMELINE_SPECIES_FOLLOWED"
msgstr "รหัสยีน:"

msgid "TIMELINE_SPECIES_MIGRATED_FROM"
msgstr ""

msgid "TIMELINE_SPECIES_MIGRATED_TO"
msgstr ""

msgid "TIMELINE_SPECIES_POPULATION_DECREASE"
msgstr ""

msgid "TIMELINE_SPECIES_POPULATION_INCREASE"
msgstr ""

msgid "TIME_INDICATOR_TOOLTIP"
msgstr ""

msgid "TIME_OF_DAY"
msgstr ""

#, fuzzy
msgid "TITLE_COLON"
msgstr "การจัดเก็บ"

#, fuzzy
msgid "TOGGLE_BINDING"
msgstr "สลับเขมือบ"

#, fuzzy
msgid "TOGGLE_BINDING_TOOLTIP"
msgstr "สลับเขมือบ"

#, fuzzy
msgid "TOGGLE_DEBUG_PANEL"
msgstr "สลับเขมือบ"

msgid "TOGGLE_ENGULF"
msgstr "สลับเขมือบ"

#, fuzzy
msgid "TOGGLE_ENGULF_TOOLTIP"
msgstr "สลับเขมือบ"

#, fuzzy
msgid "TOGGLE_FAST_MODE"
msgstr "สลับการแสดง FPS"

msgid "TOGGLE_FPS"
msgstr "สลับการแสดง FPS"

msgid "TOGGLE_FULLSCREEN"
msgstr "สลับเต็มหน้าจอ"

#, fuzzy
msgid "TOGGLE_HEAT_VIEW_TOOLTIP"
msgstr "สลับเขมือบ"

#, fuzzy
msgid "TOGGLE_HUD_HIDE"
msgstr "สลับเขมือบ"

#, fuzzy
msgid "TOGGLE_INVENTORY"
msgstr "สลับเขมือบ"

#, fuzzy
msgid "TOGGLE_METRICS"
msgstr "สลับการแสดง FPS"

#, fuzzy
msgid "TOGGLE_MUCOCYST_DEFENCE"
msgstr "สลับเต็มหน้าจอ"

msgid "TOGGLE_NAVIGATION_TREE"
msgstr ""

msgid "TOGGLE_PAUSE"
msgstr ""

#, fuzzy
msgid "TOGGLE_UNBINDING"
msgstr "สลับเขมือบ"

msgid "TOLERANCES_TOO_HIGH_PRESSURE"
msgstr ""

msgid "TOLERANCES_TOO_HIGH_TEMPERATURE"
msgstr ""

msgid "TOLERANCES_TOO_LOW_OXYGEN_PROTECTION"
msgstr ""

#, fuzzy
msgid "TOLERANCES_TOO_LOW_PRESSURE"
msgstr "สารประกอบของเมฆ"

msgid "TOLERANCES_TOO_LOW_TEMPERATURE"
msgstr ""

msgid "TOLERANCES_TOO_LOW_UV_PROTECTION"
msgstr ""

msgid "TOLERANCES_UNSUITABLE_DEBUFFS"
msgstr ""

#, fuzzy
msgid "TOLERANCE_FROM_ORGANELLES_TOOLTIP"
msgstr "ดำเนินการต่อ"

msgid "TOLERANCE_RANGE_LABEL"
msgstr ""

msgid "TOOLS"
msgstr "เครื่องมือ"

msgid "TOOL_HAND_AXE"
msgstr ""

msgid "TOO_LARGE_PRESSURE_RANGE"
msgstr ""

msgid "TOO_MANY_RECENT_VERSIONS_TO_SHOW"
msgstr ""

#, fuzzy
msgid "TOTAL_GATHERED_ENERGY_COLON"
msgstr "ก่อนหน้า:"

msgid "TOTAL_SAVES"
msgstr ""

msgid "TOXIN_CHANNEL_INHIBITOR"
msgstr ""

#, fuzzy
msgid "TOXIN_CHANNEL_INHIBITOR_DESCRIPTION"
msgstr "ท็อกซินแวคิวโอลเป็นแวคิวโอลที่ได้รับการดัดแปลงเพื่อการผลิตการจัดเก็บและการหลั่งสารพิษออกซีโทซีโดยเฉพาะ แวคิวโอลที่เป็นพิษมากขึ้นจะทำให้สารพิษถูกปล่อยออกมามากขึ้น"

#, fuzzy
msgid "TOXIN_COMPOUND"
msgstr "สารประกอบของเมฆ"

#, fuzzy
msgid "TOXIN_CYTOTOXIN"
msgstr "ดำเนินการต่อ"

#, fuzzy
msgid "TOXIN_CYTOTOXIN_DESCRIPTION"
msgstr "ท็อกซินแวคิวโอลเป็นแวคิวโอลที่ได้รับการดัดแปลงเพื่อการผลิตการจัดเก็บและการหลั่งสารพิษออกซีโทซีโดยเฉพาะ แวคิวโอลที่เป็นพิษมากขึ้นจะทำให้สารพิษถูกปล่อยออกมามากขึ้น"

msgid "TOXIN_FIRE_RATE_TOXICITY_COLON"
msgstr ""

#, fuzzy
msgid "TOXIN_MACROLIDE"
msgstr ""
"สารพิษ\n"
"แวคิวโอล"

#, fuzzy
msgid "TOXIN_MACROLIDE_DESCRIPTION"
msgstr "ท็อกซินแวคิวโอลเป็นแวคิวโอลที่ได้รับการดัดแปลงเพื่อการผลิตการจัดเก็บและการหลั่งสารพิษออกซีโทซีโดยเฉพาะ แวคิวโอลที่เป็นพิษมากขึ้นจะทำให้สารพิษถูกปล่อยออกมามากขึ้น"

msgid "TOXIN_OXYGEN_METABOLISM_INHIBITOR"
msgstr ""

#, fuzzy
msgid "TOXIN_OXYGEN_METABOLISM_INHIBITOR_DESCRIPTION"
msgstr "เมตาโบโลโซมเป็นกลุ่มของโปรตีนที่ห่อหุ้มด้วยเปลือกโปรตีน พวกเขาสามารถเปลี่ยนกลูโคสเป็น ATP ในอัตราที่สูงกว่าที่ทำได้ในไซโตพลาสซึมในกระบวนการที่เรียกว่า Aerobic Respiration อย่างไรก็ตามมันต้องการออกซิเจนในการทำงานและระดับออกซิเจนในสิ่งแวดล้อมที่ต่ำลงจะทำให้อัตราการผลิต ATP ช้าลง เนื่องจากเมตาโบโซมถูกแขวนไว้ในไซโทพลาสซึมโดยตรงของเหลวที่อยู่รอบ ๆ จึงทำปฏิกิริยาไกลโคไลซิส"

#, fuzzy
msgid "TOXIN_OXYTOXY_DESCRIPTION"
msgstr "ท็อกซินแวคิวโอลเป็นแวคิวโอลที่ได้รับการดัดแปลงเพื่อการผลิตการจัดเก็บและการหลั่งสารพิษออกซีโทซีโดยเฉพาะ แวคิวโอลที่เป็นพิษมากขึ้นจะทำให้สารพิษถูกปล่อยออกมามากขึ้น"

msgid "TOXIN_PREFER_FIRE_RATE"
msgstr ""

msgid "TOXIN_PREFER_TOXICITY"
msgstr ""

msgid "TOXIN_PROPERTIES_HEADING"
msgstr ""

msgid "TOXIN_RESISTANCE"
msgstr ""

#, fuzzy
msgid "TOXIN_TOXICITY_CUSTOMIZATION_TOOLTIP"
msgstr "{0} ประชากรเปลี่ยนแปลงโดย {1} เนื่องจาก: {2}"

#, fuzzy
msgid "TOXIN_TYPE_COLON"
msgstr "การจัดเก็บ"

#, fuzzy
msgid "TOXIN_TYPE_CUSTOMIZATION_EXPLANATION"
msgstr "{0} ประชากรเปลี่ยนแปลงโดย {1} เนื่องจาก: {2}"

#, fuzzy
msgid "TOXIN_VACUOLE"
msgstr ""
"สารพิษ\n"
"แวคิวโอล"

#, fuzzy
msgid "TOXIN_VACUOLE_DESCRIPTION"
msgstr "ท็อกซินแวคิวโอลเป็นแวคิวโอลที่ได้รับการดัดแปลงเพื่อการผลิตการจัดเก็บและการหลั่งสารพิษออกซีโทซีโดยเฉพาะ แวคิวโอลที่เป็นพิษมากขึ้นจะทำให้สารพิษถูกปล่อยออกมามากขึ้น"

#, fuzzy
msgid "TOXIN_VACUOLE_PROCESSES_DESCRIPTION"
msgstr "ท็อกซินแวคิวโอลเป็นแวคิวโอลที่ได้รับการดัดแปลงเพื่อการผลิตการจัดเก็บและการหลั่งสารพิษออกซีโทซีโดยเฉพาะ แวคิวโอลที่เป็นพิษมากขึ้นจะทำให้สารพิษถูกปล่อยออกมามากขึ้น"

#, fuzzy
msgid "TOXISOME"
msgstr "ออกซิโทซิโซม"

#, fuzzy
msgid "TOXISOME_DESCRIPTION"
msgstr "เมตาโบโลโซมเป็นกลุ่มของโปรตีนที่ห่อหุ้มด้วยเปลือกโปรตีน พวกเขาสามารถเปลี่ยนกลูโคสเป็น ATP ในอัตราที่สูงกว่าที่ทำได้ในไซโตพลาสซึมในกระบวนการที่เรียกว่า Aerobic Respiration อย่างไรก็ตามมันต้องการออกซิเจนในการทำงานและระดับออกซิเจนในสิ่งแวดล้อมที่ต่ำลงจะทำให้อัตราการผลิต ATP ช้าลง เนื่องจากเมตาโบโซมถูกแขวนไว้ในไซโทพลาสซึมโดยตรงของเหลวที่อยู่รอบ ๆ จึงทำปฏิกิริยาไกลโคไลซิส"

#, fuzzy
msgid "TRANSLATORS"
msgstr "ช่วยแปลเกม"

#, fuzzy
msgid "TRANSPARENCY"
msgstr "ช่วยแปลเกม"

#, fuzzy
msgid "TRILLION_ABBREVIATION"
msgstr "{0} B"

#, fuzzy
msgid "TRY_FOSSILISING_SOME_SPECIES"
msgstr "จับภาพหน้าจอ"

msgid "TRY_MAKING_A_SAVE"
msgstr ""

#, fuzzy
msgid "TRY_TAKING_SOME_SCREENSHOTS"
msgstr "จับภาพหน้าจอ"

#, fuzzy
msgid "TUTORIAL"
msgstr "บทช่วยสอน"

#, fuzzy
msgid "TUTORIAL_ALL_NOT_ENABLED_EXPLANATION"
msgstr "แทงเซลล์อื่นด้วยสิ่งนี้"

#, fuzzy
msgid "TUTORIAL_MICROBE_EDITOR_ATP_BALANCE_INTRO"
msgstr "สร้างจุลินทรีย์ฟรี"

#, fuzzy
msgid "TUTORIAL_MICROBE_EDITOR_AUTO-EVO_PREDICTION"
msgstr "{0: F1}% เสร็จสิ้น {1: n0} / {2: n0} ขั้นตอน"

#, fuzzy
msgid "TUTORIAL_MICROBE_EDITOR_CELL_TEXT"
msgstr ""
"โครงสร้างโปรคาริโอต\n"
"\n"
"เมตาโบโลโซม: ผลิต ATP จากกลูโคส\n"
"\n"
"Chemosynthisizing Proteins: ผลิตกลูโคสครึ่งหนึ่งจากไฮโดรเจนซัลไฟด์เป็นเคมีโมพลาสต์ แต่ยังทำหน้าที่เป็นไกลโคไลซิสและใช้เวลาถึง 1 Hex\n"
"\n"
"Thylakoids: ผลิตกลูโคสในปริมาณ 1 ใน 3 เป็นคลอโรพลาสต์ปกติ แต่ยังทำหน้าที่เป็นไกลโคไลซิสและใช้ 1 Hex\n"
"\n"
"Rusticyanin: แปลงเหล็กเป็น ATP\n"
"\n"
"Nitrogenase: แปลงไนโตรเจนในบรรยากาศและ ATP เป็นแอมโมเนียแบบไม่ใช้ออกซิเจน\n"
"\n"
"ไซโทพลาสซึม: มีพื้นที่จัดเก็บและทำปฏิกิริยาไกลโคไลซิส (ผลิต ATP จำนวนเล็กน้อย)"

#, fuzzy
msgid "TUTORIAL_MICROBE_EDITOR_CHEMORECEPTOR"
msgstr ""
"โครงสร้างโปรคาริโอต\n"
"\n"
"เมตาโบโลโซม: ผลิต ATP จากกลูโคส\n"
"\n"
"Chemosynthisizing Proteins: ผลิตกลูโคสครึ่งหนึ่งจากไฮโดรเจนซัลไฟด์เป็นเคมีโมพลาสต์ แต่ยังทำหน้าที่เป็นไกลโคไลซิสและใช้เวลาถึง 1 Hex\n"
"\n"
"Thylakoids: ผลิตกลูโคสในปริมาณ 1 ใน 3 เป็นคลอโรพลาสต์ปกติ แต่ยังทำหน้าที่เป็นไกลโคไลซิสและใช้ 1 Hex\n"
"\n"
"Rusticyanin: แปลงเหล็กเป็น ATP\n"
"\n"
"Nitrogenase: แปลงไนโตรเจนในบรรยากาศและ ATP เป็นแอมโมเนียแบบไม่ใช้ออกซิเจน\n"
"\n"
"ไซโทพลาสซึม: มีพื้นที่จัดเก็บและทำปฏิกิริยาไกลโคไลซิส (ผลิต ATP จำนวนเล็กน้อย)"

#, fuzzy
msgid "TUTORIAL_MICROBE_EDITOR_COMPOUND_BALANCES"
msgstr "สร้างจุลินทรีย์ฟรี"

#, fuzzy
msgid "TUTORIAL_MICROBE_EDITOR_DIGESTION_STAT"
msgstr ""
"โครงสร้างโปรคาริโอต\n"
"\n"
"เมตาโบโลโซม: ผลิต ATP จากกลูโคส\n"
"\n"
"Chemosynthisizing Proteins: ผลิตกลูโคสครึ่งหนึ่งจากไฮโดรเจนซัลไฟด์เป็นเคมีโมพลาสต์ แต่ยังทำหน้าที่เป็นไกลโคไลซิสและใช้เวลาถึง 1 Hex\n"
"\n"
"Thylakoids: ผลิตกลูโคสในปริมาณ 1 ใน 3 เป็นคลอโรพลาสต์ปกติ แต่ยังทำหน้าที่เป็นไกลโคไลซิสและใช้ 1 Hex\n"
"\n"
"Rusticyanin: แปลงเหล็กเป็น ATP\n"
"\n"
"Nitrogenase: แปลงไนโตรเจนในบรรยากาศและ ATP เป็นแอมโมเนียแบบไม่ใช้ออกซิเจน\n"
"\n"
"ไซโทพลาสซึม: มีพื้นที่จัดเก็บและทำปฏิกิริยาไกลโคไลซิส (ผลิต ATP จำนวนเล็กน้อย)"

#, fuzzy
msgid "TUTORIAL_MICROBE_EDITOR_ENDING_TEXT"
msgstr "สร้างจุลินทรีย์ฟรี"

#, fuzzy
msgid "TUTORIAL_MICROBE_EDITOR_FLAGELLUM"
msgstr ""
"โครงสร้างโปรคาริโอต\n"
"\n"
"เมตาโบโลโซม: ผลิต ATP จากกลูโคส\n"
"\n"
"Chemosynthisizing Proteins: ผลิตกลูโคสครึ่งหนึ่งจากไฮโดรเจนซัลไฟด์เป็นเคมีโมพลาสต์ แต่ยังทำหน้าที่เป็นไกลโคไลซิสและใช้เวลาถึง 1 Hex\n"
"\n"
"Thylakoids: ผลิตกลูโคสในปริมาณ 1 ใน 3 เป็นคลอโรพลาสต์ปกติ แต่ยังทำหน้าที่เป็นไกลโคไลซิสและใช้ 1 Hex\n"
"\n"
"Rusticyanin: แปลงเหล็กเป็น ATP\n"
"\n"
"Nitrogenase: แปลงไนโตรเจนในบรรยากาศและ ATP เป็นแอมโมเนียแบบไม่ใช้ออกซิเจน\n"
"\n"
"ไซโทพลาสซึม: มีพื้นที่จัดเก็บและทำปฏิกิริยาไกลโคไลซิส (ผลิต ATP จำนวนเล็กน้อย)"

#, fuzzy
msgid "TUTORIAL_MICROBE_EDITOR_FOOD_CHAIN"
msgstr "สร้างจุลินทรีย์ฟรี"

#, fuzzy
msgid "TUTORIAL_MICROBE_EDITOR_MIGRATION"
msgstr ""
"โครงสร้างโปรคาริโอต\n"
"\n"
"เมตาโบโลโซม: ผลิต ATP จากกลูโคส\n"
"\n"
"Chemosynthisizing Proteins: ผลิตกลูโคสครึ่งหนึ่งจากไฮโดรเจนซัลไฟด์เป็นเคมีโมพลาสต์ แต่ยังทำหน้าที่เป็นไกลโคไลซิสและใช้เวลาถึง 1 Hex\n"
"\n"
"Thylakoids: ผลิตกลูโคสในปริมาณ 1 ใน 3 เป็นคลอโรพลาสต์ปกติ แต่ยังทำหน้าที่เป็นไกลโคไลซิสและใช้ 1 Hex\n"
"\n"
"Rusticyanin: แปลงเหล็กเป็น ATP\n"
"\n"
"Nitrogenase: แปลงไนโตรเจนในบรรยากาศและ ATP เป็นแอมโมเนียแบบไม่ใช้ออกซิเจน\n"
"\n"
"ไซโทพลาสซึม: มีพื้นที่จัดเก็บและทำปฏิกิริยาไกลโคไลซิส (ผลิต ATP จำนวนเล็กน้อย)"

#, fuzzy
msgid "TUTORIAL_MICROBE_EDITOR_MODIFY_ORGANELLE"
msgstr ""
"โครงสร้างโปรคาริโอต\n"
"\n"
"เมตาโบโลโซม: ผลิต ATP จากกลูโคส\n"
"\n"
"Chemosynthisizing Proteins: ผลิตกลูโคสครึ่งหนึ่งจากไฮโดรเจนซัลไฟด์เป็นเคมีโมพลาสต์ แต่ยังทำหน้าที่เป็นไกลโคไลซิสและใช้เวลาถึง 1 Hex\n"
"\n"
"Thylakoids: ผลิตกลูโคสในปริมาณ 1 ใน 3 เป็นคลอโรพลาสต์ปกติ แต่ยังทำหน้าที่เป็นไกลโคไลซิสและใช้ 1 Hex\n"
"\n"
"Rusticyanin: แปลงเหล็กเป็น ATP\n"
"\n"
"Nitrogenase: แปลงไนโตรเจนในบรรยากาศและ ATP เป็นแอมโมเนียแบบไม่ใช้ออกซิเจน\n"
"\n"
"ไซโทพลาสซึม: มีพื้นที่จัดเก็บและทำปฏิกิริยาไกลโคไลซิส (ผลิต ATP จำนวนเล็กน้อย)"

#, fuzzy
msgid "TUTORIAL_MICROBE_EDITOR_NEGATIVE_ATP_BALANCE"
msgstr "สร้างจุลินทรีย์ฟรี"

#, fuzzy
msgid "TUTORIAL_MICROBE_EDITOR_NO_CHANGES_MADE"
msgstr "สร้างจุลินทรีย์ฟรี"

#, fuzzy
msgid "TUTORIAL_MICROBE_EDITOR_OPEN_TOLERANCES"
msgstr "สร้างจุลินทรีย์ฟรี"

msgid "TUTORIAL_MICROBE_EDITOR_PATCH_TEXT"
msgstr ""

msgid "TUTORIAL_MICROBE_EDITOR_REMOVE_ORGANELLE_TEXT"
msgstr ""

msgid "TUTORIAL_MICROBE_EDITOR_SELECT_ORGANELLE_TEXT"
msgstr ""

msgid "TUTORIAL_MICROBE_EDITOR_STAY_SMALL"
msgstr ""

#, fuzzy
msgid "TUTORIAL_MICROBE_EDITOR_TOLERANCES_TAB"
msgstr "สร้างจุลินทรีย์ฟรี"

#, fuzzy
msgid "TUTORIAL_MICROBE_STAGE_EDITOR_BUTTON_TUTORIAL"
msgstr "สร้างจุลินทรีย์ฟรี"

#, fuzzy
msgid "TUTORIAL_MICROBE_STAGE_ENGULFED_TEXT"
msgstr "สร้างจุลินทรีย์ฟรี"

#, fuzzy
msgid "TUTORIAL_MICROBE_STAGE_ENGULFMENT_FULL_TEXT"
msgstr "สร้างจุลินทรีย์ฟรี"

#, fuzzy
msgid "TUTORIAL_MICROBE_STAGE_ENGULFMENT_TEXT"
msgstr "สร้างจุลินทรีย์ฟรี"

#, fuzzy
msgid "TUTORIAL_MICROBE_STAGE_ENVIRONMENT_PANEL"
msgstr "สร้างจุลินทรีย์ฟรี"

#, fuzzy
msgid "TUTORIAL_MICROBE_STAGE_HELP_MENU_AND_ZOOM"
msgstr "W, A, S, D และเมาส์เพื่อย้าย กด E เพื่อยิง OxyToxy NT หากคุณมีสารพิษแวคิวโอล กด G เพื่อสลับโหมดเขมือบ"

#, fuzzy
msgid "TUTORIAL_MICROBE_STAGE_LEAVE_COLONY_TEXT"
msgstr "สร้างจุลินทรีย์ฟรี"

#, fuzzy
msgid "TUTORIAL_MICROBE_STAGE_MEMBER_DIED"
msgstr "สร้างจุลินทรีย์ฟรี"

#, fuzzy
msgid "TUTORIAL_MICROBE_STAGE_OPEN_PROCESS_PANEL"
msgstr "สร้างจุลินทรีย์ฟรี"

#, fuzzy
msgid "TUTORIAL_MICROBE_STAGE_PAUSING"
msgstr "สร้างจุลินทรีย์ฟรี"

#, fuzzy
msgid "TUTORIAL_MICROBE_STAGE_PROCESS_PANEL"
msgstr "สร้างจุลินทรีย์ฟรี"

#, fuzzy
msgid "TUTORIAL_MICROBE_STAGE_REPRODUCE_TEXT"
msgstr "สร้างจุลินทรีย์ฟรี"

#, fuzzy
msgid "TUTORIAL_MICROBE_STAGE_RESOURCE_SPLIT"
msgstr "สร้างจุลินทรีย์ฟรี"

#, fuzzy
msgid "TUTORIAL_MICROBE_STAGE_UNBIND_TEXT"
msgstr "สร้างจุลินทรีย์ฟรี"

#, fuzzy
msgid "TUTORIAL_MULTICELLULAR_STAGE_WELCOME"
msgstr "วางออร์แกเนลล์"

#, fuzzy
msgid "TUTORIAL_VIEW_NOW"
msgstr "บทช่วยสอน"

msgid "TWO_TIMES"
msgstr ""

msgid "TYPE_COLON"
msgstr ""

msgid "UNAPPLIED_MOD_CHANGES"
msgstr ""

#, fuzzy
msgid "UNAPPLIED_MOD_CHANGES_DESCRIPTION"
msgstr "แวคิวโอลเป็นออร์แกเนลล์เยื่อภายในที่ใช้สำหรับเก็บในเซลล์ ประกอบด้วยถุงหลายอันโครงสร้างของเยื่อขนาดเล็กที่ใช้กันอย่างแพร่หลายในเซลล์เพื่อการจัดเก็บที่หลอมรวมเข้าด้วยกัน เต็มไปด้วยน้ำซึ่งใช้บรรจุโมเลกุลเอนไซม์ของแข็งและสารอื่น ๆ รูปร่างของพวกมันเป็นของเหลวและอาจแตกต่างกันไประหว่างเซลล์"

msgid "UNBIND_ALL"
msgstr ""

#, fuzzy
msgid "UNBIND_ALL_TOOLTIP"
msgstr "ดำเนินการต่อ"

msgid "UNBIND_HELP_TEXT"
msgstr ""

msgid "UNCERTAIN_VERSION_WARNING"
msgstr ""

msgid "UNDERWATERCAVE"
msgstr "ถ้ำใต้น้ำ"

#, fuzzy
msgid "UNDERWATER_VENT_ERUPTION"
msgstr "ถ้ำใต้น้ำ"

#, fuzzy
msgid "UNDERWATER_VENT_ERUPTION_IN"
msgstr "ถ้ำใต้น้ำ"

#, fuzzy
msgid "UNDISCOVERED_ORGANELLES"
msgstr "เอาออร์แกเนลล์ออก"

#, fuzzy
msgid "UNDISCOVERED_PATCH"
msgstr "ยกเลิกการกระทำปัจจุบัน"

msgid "UNDO"
msgstr "เลิกทำ"

msgid "UNDO_THE_LAST_ACTION"
msgstr "เลิกทำการกระทำล่าสุด"

#, fuzzy
msgid "UNIT_ACTION_CONSTRUCT"
msgstr "ความเข้มข้นของ"

#, fuzzy
msgid "UNIT_ACTION_MOVE"
msgstr "ความเข้มข้นของ"

msgid "UNIT_ADVANCED_SPACESHIP"
msgstr ""

msgid "UNIT_SIMPLE_ROCKET"
msgstr ""

msgid "UNKNOWN"
msgstr "ปลดล็อค"

#, fuzzy
msgid "UNKNOWN_DISPLAY_DRIVER"
msgstr "ความสามารถ"

msgid "UNKNOWN_MOUSE"
msgstr "เมาส์ที่ไม่รู้จัก"

#, fuzzy
msgid "UNKNOWN_ORGANELLE_SYMBOL"
msgstr "วางออร์แกเนลล์"

#, fuzzy
msgid "UNKNOWN_PATCH"
msgstr "ปลดล็อค"

#, fuzzy
msgid "UNKNOWN_SHORT"
msgstr "ปลดล็อค"

#, fuzzy
msgid "UNKNOWN_VERSION"
msgstr "เมาส์ที่ไม่รู้จัก"

#, fuzzy
msgid "UNKNOWN_WORKSHOP_ID"
msgstr "เมาส์ที่ไม่รู้จัก"

#, fuzzy
msgid "UNLIMIT_GROWTH_SPEED"
msgstr "ปกติ"

#, fuzzy
msgid "UNLOCKED_NEW_ORGANELLE"
msgstr "วางออร์แกเนลล์"

#, fuzzy
msgid "UNLOCK_ALL_ORGANELLES"
msgstr "วางออร์แกเนลล์"

msgid "UNLOCK_CONDITION_ATP_PRODUCTION_ABOVE"
msgstr ""

msgid "UNLOCK_CONDITION_COMPOUND_IS_ABOVE"
msgstr ""

msgid "UNLOCK_CONDITION_COMPOUND_IS_BELOW"
msgstr ""

msgid "UNLOCK_CONDITION_COMPOUND_IS_BETWEEN"
msgstr ""

msgid "UNLOCK_CONDITION_DIGESTED_MICROBES_ABOVE"
msgstr ""

msgid "UNLOCK_CONDITION_ENGULFED_MICROBES_ABOVE"
msgstr ""

msgid "UNLOCK_CONDITION_EXCESS_ATP_ABOVE"
msgstr ""

#, fuzzy
msgid "UNLOCK_CONDITION_PLAYER_DAMAGE_RECEIVED"
msgstr "{0} ประชากรเปลี่ยนแปลงโดย {1} เนื่องจาก: {2}"

#, fuzzy
msgid "UNLOCK_CONDITION_PLAYER_DAMAGE_RECEIVED_SOURCE"
msgstr "{0} ประชากรเปลี่ยนแปลงโดย {1} เนื่องจาก: {2}"

msgid "UNLOCK_CONDITION_PLAYER_DEATH_COUNT_ABOVE"
msgstr ""

msgid "UNLOCK_CONDITION_REPRODUCED_WITH"
msgstr ""

msgid "UNLOCK_CONDITION_REPRODUCED_WITH_IN_A_ROW"
msgstr ""

msgid "UNLOCK_CONDITION_REPRODUCE_IN_BIOME"
msgstr ""

#, fuzzy
msgid "UNLOCK_CONDITION_SPEED_BELOW"
msgstr "{0} ประชากรเปลี่ยนแปลงโดย {1} เนื่องจาก: {2}"

msgid "UNLOCK_WITH_ANY_OF_FOLLOWING"
msgstr ""

msgid "UNSAVED_CHANGE_WARNING"
msgstr ""
"คุณมีการเปลี่ยนแปลงที่ยังไม่ได้บันทึกซึ่งจะถูกยกเลิก\n"
"คุณต้องการดำเนินการต่อหรือไม่"

msgid "UNTITLED"
msgstr ""

msgid "UPGRADE_CILIA_PULL"
msgstr ""

#, fuzzy
msgid "UPGRADE_CILIA_PULL_DESCRIPTION"
msgstr "ภายในที่เหนอะหนะของเซลล์ ไซโทพลาสซึมเป็นส่วนผสมพื้นฐานของไอออนโปรตีนและสารอื่น ๆ ที่ละลายในน้ำที่เติมภายในเซลล์ หนึ่งในฟังก์ชั่นที่ทำคือไกลโคไลซิสการเปลี่ยนกลูโคสเป็นพลังงาน ATP สำหรับเซลล์ที่ขาดออร์แกเนลล์เพื่อให้มีการเผาผลาญขั้นสูงมากขึ้นนี่คือสิ่งที่พวกเขาต้องพึ่งพาเพื่อเป็นพลังงาน นอกจากนี้ยังใช้เพื่อเก็บโมเลกุลในเซลล์และเพื่อขยายขนาดของเซลล์"

msgid "UPGRADE_COST"
msgstr ""

#, fuzzy
msgid "UPGRADE_DESCRIPTION_NONE"
msgstr "ภายในที่เหนอะหนะของเซลล์ ไซโทพลาสซึมเป็นส่วนผสมพื้นฐานของไอออนโปรตีนและสารอื่น ๆ ที่ละลายในน้ำที่เติมภายในเซลล์ หนึ่งในฟังก์ชั่นที่ทำคือไกลโคไลซิสการเปลี่ยนกลูโคสเป็นพลังงาน ATP สำหรับเซลล์ที่ขาดออร์แกเนลล์เพื่อให้มีการเผาผลาญขั้นสูงมากขึ้นนี่คือสิ่งที่พวกเขาต้องพึ่งพาเพื่อเป็นพลังงาน นอกจากนี้ยังใช้เพื่อเก็บโมเลกุลในเซลล์และเพื่อขยายขนาดของเซลล์"

msgid "UPGRADE_NAME_NONE"
msgstr ""

#, fuzzy
msgid "UPGRADE_PILUS_INJECTISOME"
msgstr "ภายในที่เหนอะหนะของเซลล์ ไซโทพลาสซึมเป็นส่วนผสมพื้นฐานของไอออนโปรตีนและสารอื่น ๆ ที่ละลายในน้ำที่เติมภายในเซลล์ หนึ่งในฟังก์ชั่นที่ทำคือไกลโคไลซิสการเปลี่ยนกลูโคสเป็นพลังงาน ATP สำหรับเซลล์ที่ขาดออร์แกเนลล์เพื่อให้มีการเผาผลาญขั้นสูงมากขึ้นนี่คือสิ่งที่พวกเขาต้องพึ่งพาเพื่อเป็นพลังงาน นอกจากนี้ยังใช้เพื่อเก็บโมเลกุลในเซลล์และเพื่อขยายขนาดของเซลล์"

#, fuzzy
msgid "UPGRADE_PILUS_INJECTISOME_DESCRIPTION"
msgstr "ภายในที่เหนอะหนะของเซลล์ ไซโทพลาสซึมเป็นส่วนผสมพื้นฐานของไอออนโปรตีนและสารอื่น ๆ ที่ละลายในน้ำที่เติมภายในเซลล์ หนึ่งในฟังก์ชั่นที่ทำคือไกลโคไลซิสการเปลี่ยนกลูโคสเป็นพลังงาน ATP สำหรับเซลล์ที่ขาดออร์แกเนลล์เพื่อให้มีการเผาผลาญขั้นสูงมากขึ้นนี่คือสิ่งที่พวกเขาต้องพึ่งพาเพื่อเป็นพลังงาน นอกจากนี้ยังใช้เพื่อเก็บโมเลกุลในเซลล์และเพื่อขยายขนาดของเซลล์"

msgid "UPGRADE_SLIME_JET_MUCOCYST"
msgstr ""

#, fuzzy
msgid "UPGRADE_SLIME_JET_MUCOCYST_DESCRIPTION"
msgstr "เปลี่ยน [thrive:compound]glucose[/thrive:compound] เป็น [thrive:compound]atp[/thrive:compound]"

#, fuzzy
msgid "UPLOAD"
msgstr "โหลด"

#, fuzzy
msgid "UPLOADING_DOT_DOT_DOT"
msgstr "กดปุ่ม ..."

msgid "UPLOAD_SUCCEEDED"
msgstr ""

msgid "UPSCALE_BILINEAR"
msgstr ""

msgid "UPSCALE_FSR_1"
msgstr ""

msgid "UPSCALE_FSR_22"
msgstr ""

msgid "UPSCALE_SHARPENING_FSR"
msgstr ""

msgid "USED_LIBRARIES_LICENSES"
msgstr ""

msgid "USED_RENDERER_NAME"
msgstr ""

#, fuzzy
msgid "USES_FEATURE"
msgstr "อุณหภูมิ"

msgid "USE_AUTO_HARMONY"
msgstr ""

msgid "USE_AUTO_HARMONY_TOOLTIP"
msgstr ""

msgid "USE_A_CUSTOM_USERNAME"
msgstr "ใช้ชื่อผู้ใช้ที่กำหนดเอง"

msgid "USE_DISK_CACHE"
msgstr ""

msgid "USE_MANUAL_THREAD_COUNT"
msgstr ""

msgid "USE_MANUAL_THREAD_COUNT_NATIVE"
msgstr ""

msgid "USE_VIRTUAL_WINDOW_SIZE"
msgstr ""

#, fuzzy
msgid "UV_PROTECTION"
msgstr "{0: F1}% เสร็จสิ้น {1: n0} / {2: n0} ขั้นตอน"

#, fuzzy
msgid "UV_TOLERANCE_TOOLTIP"
msgstr "ดำเนินการต่อ"

msgid "VACUOLE"
msgstr "แวคิวโอล"

msgid "VACUOLE_DESCRIPTION"
msgstr "แวคิวโอลเป็นออร์แกเนลล์เยื่อภายในที่ใช้สำหรับเก็บในเซลล์ ประกอบด้วยถุงหลายอันโครงสร้างของเยื่อขนาดเล็กที่ใช้กันอย่างแพร่หลายในเซลล์เพื่อการจัดเก็บที่หลอมรวมเข้าด้วยกัน เต็มไปด้วยน้ำซึ่งใช้บรรจุโมเลกุลเอนไซม์ของแข็งและสารอื่น ๆ รูปร่างของพวกมันเป็นของเหลวและอาจแตกต่างกันไประหว่างเซลล์"

msgid "VACUOLE_IS_SPECIALIZED"
msgstr ""

#, fuzzy
msgid "VACUOLE_NOT_SPECIALIZED_DESCRIPTION"
msgstr "แวคิวโอลเป็นออร์แกเนลล์เยื่อภายในที่ใช้สำหรับเก็บในเซลล์ ประกอบด้วยถุงหลายอันโครงสร้างของเยื่อขนาดเล็กที่ใช้กันอย่างแพร่หลายในเซลล์เพื่อการจัดเก็บที่หลอมรวมเข้าด้วยกัน เต็มไปด้วยน้ำซึ่งใช้บรรจุโมเลกุลเอนไซม์ของแข็งและสารอื่น ๆ รูปร่างของพวกมันเป็นของเหลวและอาจแตกต่างกันไประหว่างเซลล์"

#, fuzzy
msgid "VACUOLE_PROCESSES_DESCRIPTION"
msgstr "แวคิวโอลเป็นออร์แกเนลล์เยื่อภายในที่ใช้สำหรับเก็บในเซลล์ ประกอบด้วยถุงหลายอันโครงสร้างของเยื่อขนาดเล็กที่ใช้กันอย่างแพร่หลายในเซลล์เพื่อการจัดเก็บที่หลอมรวมเข้าด้วยกัน เต็มไปด้วยน้ำซึ่งใช้บรรจุโมเลกุลเอนไซม์ของแข็งและสารอื่น ๆ รูปร่างของพวกมันเป็นของเหลวและอาจแตกต่างกันไประหว่างเซลล์"

#, fuzzy
msgid "VACUOLE_SPECIALIZED_DESCRIPTION"
msgstr "แวคิวโอลเป็นออร์แกเนลล์เยื่อภายในที่ใช้สำหรับเก็บในเซลล์ ประกอบด้วยถุงหลายอันโครงสร้างของเยื่อขนาดเล็กที่ใช้กันอย่างแพร่หลายในเซลล์เพื่อการจัดเก็บที่หลอมรวมเข้าด้วยกัน เต็มไปด้วยน้ำซึ่งใช้บรรจุโมเลกุลเอนไซม์ของแข็งและสารอื่น ๆ รูปร่างของพวกมันเป็นของเหลวและอาจแตกต่างกันไประหว่างเซลล์"

msgid "VALUE_WITH_UNIT"
msgstr ""

msgid "VERSION_COLON"
msgstr ""

#, fuzzy
msgid "VERTICAL_COLON"
msgstr "การจัดเก็บ"

#, fuzzy
msgid "VERTICAL_WITH_AXIS_NAME_COLON"
msgstr "เกมส์ใหม่"

msgid "VIDEO_MEMORY"
msgstr ""

msgid "VIDEO_MEMORY_MIB"
msgstr ""

msgid "VIEWER"
msgstr ""

msgid "VIEW_ALL"
msgstr ""

#, fuzzy
msgid "VIEW_CELL_PROCESSES"
msgstr "เปลี่ยน [thrive:compound]glucose[/thrive:compound] เป็น [thrive:compound]atp[/thrive:compound]"

msgid "VIEW_ONLINE"
msgstr ""

#, fuzzy
msgid "VIEW_PATCH_MICHES"
msgstr "เทอร์โมพลาสต์เป็นโครงสร้างเมมเบรนสองชั้นที่มีเม็ดสีทนความร้อนซ้อนกันในถุงเยื่อ เป็นโปรคาริโอตที่ถูกดูดซึมเพื่อใช้โดยโฮสต์ยูคาริโอต เม็ดสีในเทอร์โมพลาสต์สามารถใช้พลังงานของความแตกต่างของความร้อนในสภาพแวดล้อมเพื่อผลิตน้ำตาลกลูโคสจากน้ำและก๊าซคาร์บอนไดออกไซด์ในกระบวนการที่เรียกว่าการสังเคราะห์ด้วยความร้อน อัตราการผลิตน้ำตาลกลูโคสที่มีความเข้มข้นของคาร์บอนไดออกไซด์และอุณหภูมิ"

msgid "VIEW_PATCH_NOTES"
msgstr ""

#, fuzzy
msgid "VIEW_PATCH_NOTES_TOOLTIP"
msgstr "\"{0}\" - {1}"

msgid "VIEW_PENDING_ACTIONS"
msgstr ""

msgid "VIEW_SOURCE_CODE"
msgstr "ดูซอร์สโค้ด"

msgid "VIEW_TEXT_REPORT"
msgstr ""

msgid "VIP_PATRONS"
msgstr ""

msgid "VISIBLE"
msgstr ""

msgid "VISIBLE_WHEN_CLOSE_TO_FULL"
msgstr ""

msgid "VISIBLE_WHEN_OVER_ZERO"
msgstr ""

msgid "VISIT_SUGGESTIONS_SITE"
msgstr ""

msgid "VOLCANIC_VENT"
msgstr "ปล่องภูเขาไฟ"

msgid "VOLUMEDOWN"
msgstr "ลดเสียงลง"

msgid "VOLUMEMUTE"
msgstr "ปิดเสียง"

msgid "VOLUMEUP"
msgstr "ปรับระดับเสียงขึ้น"

msgid "VSYNC"
msgstr "VSync"

msgid "WAITING_FOR_AUTO_EVO"
msgstr ""

msgid "WELCOME_TO_THRIVEOPEDIA"
msgstr ""

msgid "WENT_EXTINCT_FROM_PLANET"
msgstr "สูญพันธุ์ไปจากโลก"

msgid "WENT_EXTINCT_IN"
msgstr "สูญพันธุ์ไปแล้วใน {0}"

msgid "WHEEL_DOWN"
msgstr "ล้อลง"

msgid "WHEEL_LEFT"
msgstr "ล้อซ้าย"

msgid "WHEEL_RIGHT"
msgstr "ล้อขวา"

msgid "WHEEL_UP"
msgstr "ล้อขึ้น"

msgid "WIKI"
msgstr ""

msgid "WIKI_2D"
msgstr ""

msgid "WIKI_3D"
msgstr ""

msgid "WIKI_3D_COMMA_SANDBOX"
msgstr ""

#, fuzzy
msgid "WIKI_3D_COMMA_STRATEGY"
msgstr "chemoplast เป็นโครงสร้างเมมเบรนสองชั้นที่มีโปรตีนที่สามารถเปลี่ยนไฮโดรเจนซัลไฟด์น้ำและก๊าซคาร์บอนไดออกไซด์เป็นน้ำตาลกลูโคสในกระบวนการที่เรียกว่า Hydrogen Sulfide Chemosynthesis อัตราการผลิตน้ำตาลกลูโคสที่มีความเข้มข้นของคาร์บอนไดออกไซด์"

#, fuzzy
msgid "WIKI_3D_COMMA_STRATEGY_COMMA_SPACE"
msgstr "chemoplast เป็นโครงสร้างเมมเบรนสองชั้นที่มีโปรตีนที่สามารถเปลี่ยนไฮโดรเจนซัลไฟด์น้ำและก๊าซคาร์บอนไดออกไซด์เป็นน้ำตาลกลูโคสในกระบวนการที่เรียกว่า Hydrogen Sulfide Chemosynthesis อัตราการผลิตน้ำตาลกลูโคสที่มีความเข้มข้นของคาร์บอนไดออกไซด์"

msgid "WIKI_8_BRACKET_16"
msgstr ""

#, fuzzy
msgid "WIKI_ASCENSION"
msgstr "Rusticyanin เป็นโปรตีนที่สามารถใช้ก๊าซคาร์บอนไดออกไซด์และออกซิเจนในการออกซิไดซ์เหล็กจากสถานะทางเคมีหนึ่งไปยังอีกสถานะหนึ่ง กระบวนการนี้เรียกว่า Iron Respiration ปล่อยพลังงานออกมาซึ่งเซลล์สามารถเก็บเกี่ยวได้"

msgid "WIKI_ASCENSION_CURRENT_DEVELOPMENT"
msgstr ""

#, fuzzy
msgid "WIKI_ASCENSION_FEATURES"
msgstr "Rusticyanin เป็นโปรตีนที่สามารถใช้ก๊าซคาร์บอนไดออกไซด์และออกซิเจนในการออกซิไดซ์เหล็กจากสถานะทางเคมีหนึ่งไปยังอีกสถานะหนึ่ง กระบวนการนี้เรียกว่า Iron Respiration ปล่อยพลังงานออกมาซึ่งเซลล์สามารถเก็บเกี่ยวได้"

#, fuzzy
msgid "WIKI_ASCENSION_INTRO"
msgstr "Rusticyanin เป็นโปรตีนที่สามารถใช้ก๊าซคาร์บอนไดออกไซด์และออกซิเจนในการออกซิไดซ์เหล็กจากสถานะทางเคมีหนึ่งไปยังอีกสถานะหนึ่ง กระบวนการนี้เรียกว่า Iron Respiration ปล่อยพลังงานออกมาซึ่งเซลล์สามารถเก็บเกี่ยวได้"

msgid "WIKI_ASCENSION_OVERVIEW"
msgstr ""

#, fuzzy
msgid "WIKI_ASCENSION_TRANSITIONS"
msgstr "Nitrogenase เป็นโปรตีนที่สามารถใช้ก๊าซไนโตรเจนและพลังงานของเซลล์ในรูปแบบของ ATP เพื่อผลิตแอมโมเนียซึ่งเป็นสารอาหารที่สำคัญในการเจริญเติบโตของเซลล์ นี่คือกระบวนการที่เรียกว่าการตรึงไนโตรเจนแบบไม่ใช้ออกซิเจน เนื่องจากไนโตรเจนเนสถูกแขวนอยู่ในไซโทพลาสซึมโดยตรงของเหลวที่อยู่รอบ ๆ จึงทำปฏิกิริยาไกลโคไลซิส"

#, fuzzy
msgid "WIKI_ASCENSION_UI"
msgstr "Rusticyanin เป็นโปรตีนที่สามารถใช้ก๊าซคาร์บอนไดออกไซด์และออกซิเจนในการออกซิไดซ์เหล็กจากสถานะทางเคมีหนึ่งไปยังอีกสถานะหนึ่ง กระบวนการนี้เรียกว่า Iron Respiration ปล่อยพลังงานออกมาซึ่งเซลล์สามารถเก็บเกี่ยวได้"

#, fuzzy
msgid "WIKI_AWAKENING_STAGE_CURRENT_DEVELOPMENT"
msgstr "Nitrogenase เป็นโปรตีนที่สามารถใช้ก๊าซไนโตรเจนและพลังงานของเซลล์ในรูปแบบของ ATP เพื่อผลิตแอมโมเนียซึ่งเป็นสารอาหารที่สำคัญในการเจริญเติบโตของเซลล์ นี่คือกระบวนการที่เรียกว่าการตรึงไนโตรเจนแบบไม่ใช้ออกซิเจน เนื่องจากไนโตรเจนเนสถูกแขวนอยู่ในไซโทพลาสซึมโดยตรงของเหลวที่อยู่รอบ ๆ จึงทำปฏิกิริยาไกลโคไลซิส"

#, fuzzy
msgid "WIKI_AWAKENING_STAGE_FEATURES"
msgstr "Nitrogenase เป็นโปรตีนที่สามารถใช้ก๊าซไนโตรเจนและพลังงานของเซลล์ในรูปแบบของ ATP เพื่อผลิตแอมโมเนียซึ่งเป็นสารอาหารที่สำคัญในการเจริญเติบโตของเซลล์ นี่คือกระบวนการที่เรียกว่าการตรึงไนโตรเจนแบบไม่ใช้ออกซิเจน เนื่องจากไนโตรเจนเนสถูกแขวนอยู่ในไซโทพลาสซึมโดยตรงของเหลวที่อยู่รอบ ๆ จึงทำปฏิกิริยาไกลโคไลซิส"

#, fuzzy
msgid "WIKI_AWAKENING_STAGE_INTRO"
msgstr ""
"มีข้อขัดแย้งกับ {0}\n"
"คุณต้องการลบข้อมูลที่ป้อนออกจาก {1} หรือไม่?"

msgid "WIKI_AWAKENING_STAGE_OVERVIEW"
msgstr ""

#, fuzzy
msgid "WIKI_AWAKENING_STAGE_TRANSITIONS"
msgstr "Nitrogenase เป็นโปรตีนที่สามารถใช้ก๊าซไนโตรเจนและพลังงานของเซลล์ในรูปแบบของ ATP เพื่อผลิตแอมโมเนียซึ่งเป็นสารอาหารที่สำคัญในการเจริญเติบโตของเซลล์ นี่คือกระบวนการที่เรียกว่าการตรึงไนโตรเจนแบบไม่ใช้ออกซิเจน เนื่องจากไนโตรเจนเนสถูกแขวนอยู่ในไซโทพลาสซึมโดยตรงของเหลวที่อยู่รอบ ๆ จึงทำปฏิกิริยาไกลโคไลซิส"

#, fuzzy
msgid "WIKI_AWAKENING_STAGE_UI"
msgstr ""
"มีข้อขัดแย้งกับ {0}\n"
"คุณต้องการลบข้อมูลที่ป้อนออกจาก {1} หรือไม่?"

msgid "WIKI_AWARE_STAGE_CURRENT_DEVELOPMENT"
msgstr ""

#, fuzzy
msgid "WIKI_AWARE_STAGE_FEATURES"
msgstr "W, A, S, D และเมาส์เพื่อย้าย กด E เพื่อยิง OxyToxy NT หากคุณมีสารพิษแวคิวโอล กด G เพื่อสลับโหมดเขมือบ"

#, fuzzy
msgid "WIKI_AWARE_STAGE_INTRO"
msgstr "Nitrogenase เป็นโปรตีนที่สามารถใช้ก๊าซไนโตรเจนและพลังงานของเซลล์ในรูปแบบของ ATP เพื่อผลิตแอมโมเนียซึ่งเป็นสารอาหารที่สำคัญในการเจริญเติบโตของเซลล์ นี่คือกระบวนการที่เรียกว่าการตรึงไนโตรเจนแบบไม่ใช้ออกซิเจน เนื่องจากไนโตรเจนเนสถูกแขวนอยู่ในไซโทพลาสซึมโดยตรงของเหลวที่อยู่รอบ ๆ จึงทำปฏิกิริยาไกลโคไลซิส"

#, fuzzy
msgid "WIKI_AWARE_STAGE_OVERVIEW"
msgstr "W, A, S, D และเมาส์เพื่อย้าย กด E เพื่อยิง OxyToxy NT หากคุณมีสารพิษแวคิวโอล กด G เพื่อสลับโหมดเขมือบ"

#, fuzzy
msgid "WIKI_AWARE_STAGE_TRANSITIONS"
msgstr "ไนโตรเจน"

#, fuzzy
msgid "WIKI_AWARE_STAGE_UI"
msgstr "W, A, S, D และเมาส์เพื่อย้าย กด E เพื่อยิง OxyToxy NT หากคุณมีสารพิษแวคิวโอล กด G เพื่อสลับโหมดเขมือบ"

msgid "WIKI_AXON_EFFECTS"
msgstr ""

msgid "WIKI_AXON_INTRO"
msgstr ""

msgid "WIKI_AXON_MODIFICATIONS"
msgstr ""

msgid "WIKI_AXON_PROCESSES"
msgstr ""

msgid "WIKI_AXON_REQUIREMENTS"
msgstr ""

msgid "WIKI_AXON_SCIENTIFIC_BACKGROUND"
msgstr ""

msgid "WIKI_AXON_STRATEGY"
msgstr ""

msgid "WIKI_AXON_UPGRADES"
msgstr ""

#, fuzzy
msgid "WIKI_BACTERIAL_CHEMOSYNTHESIS_COMMA_GLYCOLYSIS"
msgstr "การสังเคราะห์ออกซิโทซิน"

#, fuzzy
msgid "WIKI_BINDING_AGENT_EFFECTS"
msgstr "Nitrogenase เป็นโปรตีนที่สามารถใช้ก๊าซไนโตรเจนและพลังงานของเซลล์ในรูปแบบของ ATP เพื่อผลิตแอมโมเนียซึ่งเป็นสารอาหารที่สำคัญในการเจริญเติบโตของเซลล์ นี่คือกระบวนการที่เรียกว่าการตรึงไนโตรเจนแบบไม่ใช้ออกซิเจน เนื่องจากไนโตรเจนเนสถูกแขวนอยู่ในไซโทพลาสซึมโดยตรงของเหลวที่อยู่รอบ ๆ จึงทำปฏิกิริยาไกลโคไลซิส"

#, fuzzy
msgid "WIKI_BINDING_AGENT_INTRO"
msgstr ""
"มีข้อขัดแย้งกับ {0}\n"
"คุณต้องการลบข้อมูลที่ป้อนออกจาก {1} หรือไม่?"

#, fuzzy
msgid "WIKI_BINDING_AGENT_MODIFICATIONS"
msgstr "Nitrogenase เป็นโปรตีนที่สามารถใช้ก๊าซไนโตรเจนและพลังงานของเซลล์ในรูปแบบของ ATP เพื่อผลิตแอมโมเนียซึ่งเป็นสารอาหารที่สำคัญในการเจริญเติบโตของเซลล์ นี่คือกระบวนการที่เรียกว่าการตรึงไนโตรเจนแบบไม่ใช้ออกซิเจน เนื่องจากไนโตรเจนเนสถูกแขวนอยู่ในไซโทพลาสซึมโดยตรงของเหลวที่อยู่รอบ ๆ จึงทำปฏิกิริยาไกลโคไลซิส"

#, fuzzy
msgid "WIKI_BINDING_AGENT_PROCESSES"
msgstr "Nitrogenase เป็นโปรตีนที่สามารถใช้ก๊าซไนโตรเจนและพลังงานของเซลล์ในรูปแบบของ ATP เพื่อผลิตแอมโมเนียซึ่งเป็นสารอาหารที่สำคัญในการเจริญเติบโตของเซลล์ นี่คือกระบวนการที่เรียกว่าการตรึงไนโตรเจนแบบไม่ใช้ออกซิเจน เนื่องจากไนโตรเจนเนสถูกแขวนอยู่ในไซโทพลาสซึมโดยตรงของเหลวที่อยู่รอบ ๆ จึงทำปฏิกิริยาไกลโคไลซิส"

#, fuzzy
msgid "WIKI_BINDING_AGENT_REQUIREMENTS"
msgstr "Nitrogenase เป็นโปรตีนที่สามารถใช้ก๊าซไนโตรเจนและพลังงานของเซลล์ในรูปแบบของ ATP เพื่อผลิตแอมโมเนียซึ่งเป็นสารอาหารที่สำคัญในการเจริญเติบโตของเซลล์ นี่คือกระบวนการที่เรียกว่าการตรึงไนโตรเจนแบบไม่ใช้ออกซิเจน เนื่องจากไนโตรเจนเนสถูกแขวนอยู่ในไซโทพลาสซึมโดยตรงของเหลวที่อยู่รอบ ๆ จึงทำปฏิกิริยาไกลโคไลซิส"

#, fuzzy
msgid "WIKI_BINDING_AGENT_SCIENTIFIC_BACKGROUND"
msgstr "Nitrogenase เป็นโปรตีนที่สามารถใช้ก๊าซไนโตรเจนและพลังงานของเซลล์ในรูปแบบของ ATP เพื่อผลิตแอมโมเนียซึ่งเป็นสารอาหารที่สำคัญในการเจริญเติบโตของเซลล์ นี่คือกระบวนการที่เรียกว่าการตรึงไนโตรเจนแบบไม่ใช้ออกซิเจน เนื่องจากไนโตรเจนเนสถูกแขวนอยู่ในไซโทพลาสซึมโดยตรงของเหลวที่อยู่รอบ ๆ จึงทำปฏิกิริยาไกลโคไลซิส"

#, fuzzy
msgid "WIKI_BINDING_AGENT_STRATEGY"
msgstr "Nitrogenase เป็นโปรตีนที่สามารถใช้ก๊าซไนโตรเจนและพลังงานของเซลล์ในรูปแบบของ ATP เพื่อผลิตแอมโมเนียซึ่งเป็นสารอาหารที่สำคัญในการเจริญเติบโตของเซลล์ นี่คือกระบวนการที่เรียกว่าการตรึงไนโตรเจนแบบไม่ใช้ออกซิเจน เนื่องจากไนโตรเจนเนสถูกแขวนอยู่ในไซโทพลาสซึมโดยตรงของเหลวที่อยู่รอบ ๆ จึงทำปฏิกิริยาไกลโคไลซิส"

#, fuzzy
msgid "WIKI_BINDING_AGENT_UPGRADES"
msgstr "Nitrogenase เป็นโปรตีนที่สามารถใช้ก๊าซไนโตรเจนและพลังงานของเซลล์ในรูปแบบของ ATP เพื่อผลิตแอมโมเนียซึ่งเป็นสารอาหารที่สำคัญในการเจริญเติบโตของเซลล์ นี่คือกระบวนการที่เรียกว่าการตรึงไนโตรเจนแบบไม่ใช้ออกซิเจน เนื่องจากไนโตรเจนเนสถูกแขวนอยู่ในไซโทพลาสซึมโดยตรงของเหลวที่อยู่รอบ ๆ จึงทำปฏิกิริยาไกลโคไลซิส"

msgid "WIKI_BIOLUMINESCENT_VACUOLE_EFFECTS"
msgstr ""

msgid "WIKI_BIOLUMINESCENT_VACUOLE_INTRO"
msgstr ""

msgid "WIKI_BIOLUMINESCENT_VACUOLE_MODIFICATIONS"
msgstr ""

msgid "WIKI_BIOLUMINESCENT_VACUOLE_PROCESSES"
msgstr ""

msgid "WIKI_BIOLUMINESCENT_VACUOLE_REQUIREMENTS"
msgstr ""

msgid "WIKI_BIOLUMINESCENT_VACUOLE_SCIENTIFIC_BACKGROUND"
msgstr ""

msgid "WIKI_BIOLUMINESCENT_VACUOLE_STRATEGY"
msgstr ""

msgid "WIKI_BIOLUMINESCENT_VACUOLE_UPGRADES"
msgstr ""

msgid "WIKI_BODY_PLAN_EDITOR_COMMA_CELL_EDITOR"
msgstr ""

#, fuzzy
msgid "WIKI_CHEMOPLAST_EFFECTS"
msgstr "chemoplast เป็นโครงสร้างเมมเบรนสองชั้นที่มีโปรตีนที่สามารถเปลี่ยนไฮโดรเจนซัลไฟด์น้ำและก๊าซคาร์บอนไดออกไซด์เป็นน้ำตาลกลูโคสในกระบวนการที่เรียกว่า Hydrogen Sulfide Chemosynthesis อัตราการผลิตน้ำตาลกลูโคสที่มีความเข้มข้นของคาร์บอนไดออกไซด์"

#, fuzzy
msgid "WIKI_CHEMOPLAST_INTRO"
msgstr "chemoplast เป็นโครงสร้างเมมเบรนสองชั้นที่มีโปรตีนที่สามารถเปลี่ยนไฮโดรเจนซัลไฟด์น้ำและก๊าซคาร์บอนไดออกไซด์เป็นน้ำตาลกลูโคสในกระบวนการที่เรียกว่า Hydrogen Sulfide Chemosynthesis อัตราการผลิตน้ำตาลกลูโคสที่มีความเข้มข้นของคาร์บอนไดออกไซด์"

#, fuzzy
msgid "WIKI_CHEMOPLAST_MODIFICATIONS"
msgstr "chemoplast เป็นโครงสร้างเมมเบรนสองชั้นที่มีโปรตีนที่สามารถเปลี่ยนไฮโดรเจนซัลไฟด์น้ำและก๊าซคาร์บอนไดออกไซด์เป็นน้ำตาลกลูโคสในกระบวนการที่เรียกว่า Hydrogen Sulfide Chemosynthesis อัตราการผลิตน้ำตาลกลูโคสที่มีความเข้มข้นของคาร์บอนไดออกไซด์"

#, fuzzy
msgid "WIKI_CHEMOPLAST_PROCESSES"
msgstr "chemoplast เป็นโครงสร้างเมมเบรนสองชั้นที่มีโปรตีนที่สามารถเปลี่ยนไฮโดรเจนซัลไฟด์น้ำและก๊าซคาร์บอนไดออกไซด์เป็นน้ำตาลกลูโคสในกระบวนการที่เรียกว่า Hydrogen Sulfide Chemosynthesis อัตราการผลิตน้ำตาลกลูโคสที่มีความเข้มข้นของคาร์บอนไดออกไซด์"

msgid "WIKI_CHEMOPLAST_REQUIREMENTS"
msgstr ""

#, fuzzy
msgid "WIKI_CHEMOPLAST_SCIENTIFIC_BACKGROUND"
msgstr "chemoplast เป็นโครงสร้างเมมเบรนสองชั้นที่มีโปรตีนที่สามารถเปลี่ยนไฮโดรเจนซัลไฟด์น้ำและก๊าซคาร์บอนไดออกไซด์เป็นน้ำตาลกลูโคสในกระบวนการที่เรียกว่า Hydrogen Sulfide Chemosynthesis อัตราการผลิตน้ำตาลกลูโคสที่มีความเข้มข้นของคาร์บอนไดออกไซด์"

#, fuzzy
msgid "WIKI_CHEMOPLAST_STRATEGY"
msgstr "chemoplast เป็นโครงสร้างเมมเบรนสองชั้นที่มีโปรตีนที่สามารถเปลี่ยนไฮโดรเจนซัลไฟด์น้ำและก๊าซคาร์บอนไดออกไซด์เป็นน้ำตาลกลูโคสในกระบวนการที่เรียกว่า Hydrogen Sulfide Chemosynthesis อัตราการผลิตน้ำตาลกลูโคสที่มีความเข้มข้นของคาร์บอนไดออกไซด์"

#, fuzzy
msgid "WIKI_CHEMOPLAST_UPGRADES"
msgstr "chemoplast เป็นโครงสร้างเมมเบรนสองชั้นที่มีโปรตีนที่สามารถเปลี่ยนไฮโดรเจนซัลไฟด์น้ำและก๊าซคาร์บอนไดออกไซด์เป็นน้ำตาลกลูโคสในกระบวนการที่เรียกว่า Hydrogen Sulfide Chemosynthesis อัตราการผลิตน้ำตาลกลูโคสที่มีความเข้มข้นของคาร์บอนไดออกไซด์"

#, fuzzy
msgid "WIKI_CHEMORECEPTOR_EFFECTS"
msgstr "chemoplast เป็นโครงสร้างเมมเบรนสองชั้นที่มีโปรตีนที่สามารถเปลี่ยนไฮโดรเจนซัลไฟด์น้ำและก๊าซคาร์บอนไดออกไซด์เป็นน้ำตาลกลูโคสในกระบวนการที่เรียกว่า Hydrogen Sulfide Chemosynthesis อัตราการผลิตน้ำตาลกลูโคสที่มีความเข้มข้นของคาร์บอนไดออกไซด์"

#, fuzzy
msgid "WIKI_CHEMORECEPTOR_INTRO"
msgstr "เคโมพลาสต์"

#, fuzzy
msgid "WIKI_CHEMORECEPTOR_MODIFICATIONS"
msgstr "chemoplast เป็นโครงสร้างเมมเบรนสองชั้นที่มีโปรตีนที่สามารถเปลี่ยนไฮโดรเจนซัลไฟด์น้ำและก๊าซคาร์บอนไดออกไซด์เป็นน้ำตาลกลูโคสในกระบวนการที่เรียกว่า Hydrogen Sulfide Chemosynthesis อัตราการผลิตน้ำตาลกลูโคสที่มีความเข้มข้นของคาร์บอนไดออกไซด์"

#, fuzzy
msgid "WIKI_CHEMORECEPTOR_PROCESSES"
msgstr "chemoplast เป็นโครงสร้างเมมเบรนสองชั้นที่มีโปรตีนที่สามารถเปลี่ยนไฮโดรเจนซัลไฟด์น้ำและก๊าซคาร์บอนไดออกไซด์เป็นน้ำตาลกลูโคสในกระบวนการที่เรียกว่า Hydrogen Sulfide Chemosynthesis อัตราการผลิตน้ำตาลกลูโคสที่มีความเข้มข้นของคาร์บอนไดออกไซด์"

#, fuzzy
msgid "WIKI_CHEMORECEPTOR_REQUIREMENTS"
msgstr "chemoplast เป็นโครงสร้างเมมเบรนสองชั้นที่มีโปรตีนที่สามารถเปลี่ยนไฮโดรเจนซัลไฟด์น้ำและก๊าซคาร์บอนไดออกไซด์เป็นน้ำตาลกลูโคสในกระบวนการที่เรียกว่า Hydrogen Sulfide Chemosynthesis อัตราการผลิตน้ำตาลกลูโคสที่มีความเข้มข้นของคาร์บอนไดออกไซด์"

#, fuzzy
msgid "WIKI_CHEMORECEPTOR_SCIENTIFIC_BACKGROUND"
msgstr "chemoplast เป็นโครงสร้างเมมเบรนสองชั้นที่มีโปรตีนที่สามารถเปลี่ยนไฮโดรเจนซัลไฟด์น้ำและก๊าซคาร์บอนไดออกไซด์เป็นน้ำตาลกลูโคสในกระบวนการที่เรียกว่า Hydrogen Sulfide Chemosynthesis อัตราการผลิตน้ำตาลกลูโคสที่มีความเข้มข้นของคาร์บอนไดออกไซด์"

#, fuzzy
msgid "WIKI_CHEMORECEPTOR_STRATEGY"
msgstr "chemoplast เป็นโครงสร้างเมมเบรนสองชั้นที่มีโปรตีนที่สามารถเปลี่ยนไฮโดรเจนซัลไฟด์น้ำและก๊าซคาร์บอนไดออกไซด์เป็นน้ำตาลกลูโคสในกระบวนการที่เรียกว่า Hydrogen Sulfide Chemosynthesis อัตราการผลิตน้ำตาลกลูโคสที่มีความเข้มข้นของคาร์บอนไดออกไซด์"

#, fuzzy
msgid "WIKI_CHEMORECEPTOR_UPGRADES"
msgstr "chemoplast เป็นโครงสร้างเมมเบรนสองชั้นที่มีโปรตีนที่สามารถเปลี่ยนไฮโดรเจนซัลไฟด์น้ำและก๊าซคาร์บอนไดออกไซด์เป็นน้ำตาลกลูโคสในกระบวนการที่เรียกว่า Hydrogen Sulfide Chemosynthesis อัตราการผลิตน้ำตาลกลูโคสที่มีความเข้มข้นของคาร์บอนไดออกไซด์"

#, fuzzy
msgid "WIKI_CHEMOSYNTHESIZING_PROTEINS_EFFECTS"
msgstr "คีโมสังเคราะห์โปรตีน"

#, fuzzy
msgid "WIKI_CHEMOSYNTHESIZING_PROTEINS_INTRO"
msgstr "คีโมสังเคราะห์โปรตีน"

#, fuzzy
msgid "WIKI_CHEMOSYNTHESIZING_PROTEINS_MODIFICATIONS"
msgstr "โปรตีนสังเคราะห์ Chemosynthesizing เป็นกลุ่มโปรตีนขนาดเล็กในไซโทพลาซึมที่สามารถเปลี่ยนไฮโดรเจนซัลไฟด์น้ำและก๊าซคาร์บอนไดออกไซด์เป็นน้ำตาลกลูโคสในกระบวนการที่เรียกว่า Hydrogen Sulfide Chemosynthesis อัตราการผลิตน้ำตาลกลูโคสที่มีความเข้มข้นของคาร์บอนไดออกไซด์ เนื่องจากโปรตีนสังเคราะห์ทางเคมีจะแขวนลอยอยู่ในไซโตพลาสซึมโดยตรงของเหลวที่อยู่รอบ ๆ จึงทำปฏิกิริยาไกลโคไลซิส"

#, fuzzy
msgid "WIKI_CHEMOSYNTHESIZING_PROTEINS_PROCESSES"
msgstr "โปรตีนสังเคราะห์ Chemosynthesizing เป็นกลุ่มโปรตีนขนาดเล็กในไซโทพลาซึมที่สามารถเปลี่ยนไฮโดรเจนซัลไฟด์น้ำและก๊าซคาร์บอนไดออกไซด์เป็นน้ำตาลกลูโคสในกระบวนการที่เรียกว่า Hydrogen Sulfide Chemosynthesis อัตราการผลิตน้ำตาลกลูโคสที่มีความเข้มข้นของคาร์บอนไดออกไซด์ เนื่องจากโปรตีนสังเคราะห์ทางเคมีจะแขวนลอยอยู่ในไซโตพลาสซึมโดยตรงของเหลวที่อยู่รอบ ๆ จึงทำปฏิกิริยาไกลโคไลซิส"

#, fuzzy
msgid "WIKI_CHEMOSYNTHESIZING_PROTEINS_REQUIREMENTS"
msgstr "คีโมสังเคราะห์โปรตีน"

#, fuzzy
msgid "WIKI_CHEMOSYNTHESIZING_PROTEINS_SCIENTIFIC_BACKGROUND"
msgstr "โปรตีนสังเคราะห์ Chemosynthesizing เป็นกลุ่มโปรตีนขนาดเล็กในไซโทพลาซึมที่สามารถเปลี่ยนไฮโดรเจนซัลไฟด์น้ำและก๊าซคาร์บอนไดออกไซด์เป็นน้ำตาลกลูโคสในกระบวนการที่เรียกว่า Hydrogen Sulfide Chemosynthesis อัตราการผลิตน้ำตาลกลูโคสที่มีความเข้มข้นของคาร์บอนไดออกไซด์ เนื่องจากโปรตีนสังเคราะห์ทางเคมีจะแขวนลอยอยู่ในไซโตพลาสซึมโดยตรงของเหลวที่อยู่รอบ ๆ จึงทำปฏิกิริยาไกลโคไลซิส"

#, fuzzy
msgid "WIKI_CHEMOSYNTHESIZING_PROTEINS_STRATEGY"
msgstr "คีโมสังเคราะห์โปรตีน"

#, fuzzy
msgid "WIKI_CHEMOSYNTHESIZING_PROTEINS_UPGRADES"
msgstr "คีโมสังเคราะห์โปรตีน"

#, fuzzy
msgid "WIKI_CHLOROPLAST_EFFECTS"
msgstr "คลอโรพลาสต์เป็นโครงสร้างเมมเบรนสองชั้นที่มีรงควัตถุไวแสงซ้อนกันในถุงเยื่อ เป็นโปรคาริโอตที่ถูกดูดซึมเพื่อใช้โดยโฮสต์ยูคาริโอต เม็ดสีในคลอโรพลาสต์สามารถใช้พลังงานของแสงเพื่อผลิตน้ำตาลกลูโคสจากน้ำและก๊าซคาร์บอนไดออกไซด์ในกระบวนการที่เรียกว่าการสังเคราะห์ด้วยแสง เม็ดสีเหล่านี้เป็นสิ่งที่ให้สีที่โดดเด่น อัตราการผลิตน้ำตาลกลูโคสที่มีความเข้มข้นของคาร์บอนไดออกไซด์และความเข้มของแสง"

#, fuzzy
msgid "WIKI_CHLOROPLAST_INTRO"
msgstr "คลอโรพลาสต์เป็นโครงสร้างเมมเบรนสองชั้นที่มีรงควัตถุไวแสงซ้อนกันในถุงเยื่อ เป็นโปรคาริโอตที่ถูกดูดซึมเพื่อใช้โดยโฮสต์ยูคาริโอต เม็ดสีในคลอโรพลาสต์สามารถใช้พลังงานของแสงเพื่อผลิตน้ำตาลกลูโคสจากน้ำและก๊าซคาร์บอนไดออกไซด์ในกระบวนการที่เรียกว่าการสังเคราะห์ด้วยแสง เม็ดสีเหล่านี้เป็นสิ่งที่ให้สีที่โดดเด่น อัตราการผลิตน้ำตาลกลูโคสที่มีความเข้มข้นของคาร์บอนไดออกไซด์และความเข้มของแสง"

#, fuzzy
msgid "WIKI_CHLOROPLAST_MODIFICATIONS"
msgstr "คลอโรพลาสต์เป็นโครงสร้างเมมเบรนสองชั้นที่มีรงควัตถุไวแสงซ้อนกันในถุงเยื่อ เป็นโปรคาริโอตที่ถูกดูดซึมเพื่อใช้โดยโฮสต์ยูคาริโอต เม็ดสีในคลอโรพลาสต์สามารถใช้พลังงานของแสงเพื่อผลิตน้ำตาลกลูโคสจากน้ำและก๊าซคาร์บอนไดออกไซด์ในกระบวนการที่เรียกว่าการสังเคราะห์ด้วยแสง เม็ดสีเหล่านี้เป็นสิ่งที่ให้สีที่โดดเด่น อัตราการผลิตน้ำตาลกลูโคสที่มีความเข้มข้นของคาร์บอนไดออกไซด์และความเข้มของแสง"

#, fuzzy
msgid "WIKI_CHLOROPLAST_PROCESSES"
msgstr "คลอโรพลาสต์เป็นโครงสร้างเมมเบรนสองชั้นที่มีรงควัตถุไวแสงซ้อนกันในถุงเยื่อ เป็นโปรคาริโอตที่ถูกดูดซึมเพื่อใช้โดยโฮสต์ยูคาริโอต เม็ดสีในคลอโรพลาสต์สามารถใช้พลังงานของแสงเพื่อผลิตน้ำตาลกลูโคสจากน้ำและก๊าซคาร์บอนไดออกไซด์ในกระบวนการที่เรียกว่าการสังเคราะห์ด้วยแสง เม็ดสีเหล่านี้เป็นสิ่งที่ให้สีที่โดดเด่น อัตราการผลิตน้ำตาลกลูโคสที่มีความเข้มข้นของคาร์บอนไดออกไซด์และความเข้มของแสง"

msgid "WIKI_CHLOROPLAST_REQUIREMENTS"
msgstr ""

#, fuzzy
msgid "WIKI_CHLOROPLAST_SCIENTIFIC_BACKGROUND"
msgstr "คลอโรพลาสต์เป็นโครงสร้างเมมเบรนสองชั้นที่มีรงควัตถุไวแสงซ้อนกันในถุงเยื่อ เป็นโปรคาริโอตที่ถูกดูดซึมเพื่อใช้โดยโฮสต์ยูคาริโอต เม็ดสีในคลอโรพลาสต์สามารถใช้พลังงานของแสงเพื่อผลิตน้ำตาลกลูโคสจากน้ำและก๊าซคาร์บอนไดออกไซด์ในกระบวนการที่เรียกว่าการสังเคราะห์ด้วยแสง เม็ดสีเหล่านี้เป็นสิ่งที่ให้สีที่โดดเด่น อัตราการผลิตน้ำตาลกลูโคสที่มีความเข้มข้นของคาร์บอนไดออกไซด์และความเข้มของแสง"

#, fuzzy
msgid "WIKI_CHLOROPLAST_STRATEGY"
msgstr "คลอโรพลาสต์เป็นโครงสร้างเมมเบรนสองชั้นที่มีรงควัตถุไวแสงซ้อนกันในถุงเยื่อ เป็นโปรคาริโอตที่ถูกดูดซึมเพื่อใช้โดยโฮสต์ยูคาริโอต เม็ดสีในคลอโรพลาสต์สามารถใช้พลังงานของแสงเพื่อผลิตน้ำตาลกลูโคสจากน้ำและก๊าซคาร์บอนไดออกไซด์ในกระบวนการที่เรียกว่าการสังเคราะห์ด้วยแสง เม็ดสีเหล่านี้เป็นสิ่งที่ให้สีที่โดดเด่น อัตราการผลิตน้ำตาลกลูโคสที่มีความเข้มข้นของคาร์บอนไดออกไซด์และความเข้มของแสง"

#, fuzzy
msgid "WIKI_CHLOROPLAST_UPGRADES"
msgstr "คลอโรพลาสต์เป็นโครงสร้างเมมเบรนสองชั้นที่มีรงควัตถุไวแสงซ้อนกันในถุงเยื่อ เป็นโปรคาริโอตที่ถูกดูดซึมเพื่อใช้โดยโฮสต์ยูคาริโอต เม็ดสีในคลอโรพลาสต์สามารถใช้พลังงานของแสงเพื่อผลิตน้ำตาลกลูโคสจากน้ำและก๊าซคาร์บอนไดออกไซด์ในกระบวนการที่เรียกว่าการสังเคราะห์ด้วยแสง เม็ดสีเหล่านี้เป็นสิ่งที่ให้สีที่โดดเด่น อัตราการผลิตน้ำตาลกลูโคสที่มีความเข้มข้นของคาร์บอนไดออกไซด์และความเข้มของแสง"

#, fuzzy
msgid "WIKI_CHROMATOPHORE_PHOTOSYNTHESIS_COMMA_GLYCOLYSIS"
msgstr "การสังเคราะห์ออกซิโทซิน"

msgid "WIKI_CILIA_EFFECTS"
msgstr ""

msgid "WIKI_CILIA_INTRO"
msgstr ""

msgid "WIKI_CILIA_MODIFICATIONS"
msgstr ""

#, fuzzy
msgid "WIKI_CILIA_PROCESSES"
msgstr "เปลี่ยน [thrive:compound]glucose[/thrive:compound] เป็น [thrive:compound]atp[/thrive:compound]"

msgid "WIKI_CILIA_REQUIREMENTS"
msgstr ""

msgid "WIKI_CILIA_SCIENTIFIC_BACKGROUND"
msgstr ""

msgid "WIKI_CILIA_STRATEGY"
msgstr ""

msgid "WIKI_CILIA_UPGRADES"
msgstr ""

#, fuzzy
msgid "WIKI_COMPOUNDS_BUTTON"
msgstr "ภายในที่เหนอะหนะของเซลล์ ไซโทพลาสซึมเป็นส่วนผสมพื้นฐานของไอออนโปรตีนและสารอื่น ๆ ที่ละลายในน้ำที่เติมภายในเซลล์ หนึ่งในฟังก์ชั่นที่ทำคือไกลโคไลซิสการเปลี่ยนกลูโคสเป็นพลังงาน ATP สำหรับเซลล์ที่ขาดออร์แกเนลล์เพื่อให้มีการเผาผลาญขั้นสูงมากขึ้นนี่คือสิ่งที่พวกเขาต้องพึ่งพาเพื่อเป็นพลังงาน นอกจากนี้ยังใช้เพื่อเก็บโมเลกุลในเซลล์และเพื่อขยายขนาดของเซลล์"

msgid "WIKI_COMPOUNDS_DEVELOPMENT"
msgstr ""

#, fuzzy
msgid "WIKI_COMPOUNDS_INTRO"
msgstr "ภายในที่เหนอะหนะของเซลล์ ไซโทพลาสซึมเป็นส่วนผสมพื้นฐานของไอออนโปรตีนและสารอื่น ๆ ที่ละลายในน้ำที่เติมภายในเซลล์ หนึ่งในฟังก์ชั่นที่ทำคือไกลโคไลซิสการเปลี่ยนกลูโคสเป็นพลังงาน ATP สำหรับเซลล์ที่ขาดออร์แกเนลล์เพื่อให้มีการเผาผลาญขั้นสูงมากขึ้นนี่คือสิ่งที่พวกเขาต้องพึ่งพาเพื่อเป็นพลังงาน นอกจากนี้ยังใช้เพื่อเก็บโมเลกุลในเซลล์และเพื่อขยายขนาดของเซลล์"

msgid "WIKI_COMPOUNDS_TYPES_OF_COMPOUNDS"
msgstr ""

msgid "WIKI_COMPOUND_SYSTEM_DEVELOPMENT_COMPOUNDS_LIST"
msgstr ""

msgid "WIKI_COMPOUND_SYSTEM_DEVELOPMENT_INTRO"
msgstr ""

msgid "WIKI_COMPOUND_SYSTEM_DEVELOPMENT_MICROBE_STAGE"
msgstr ""

msgid "WIKI_COMPOUND_SYSTEM_DEVELOPMENT_OVERVIEW"
msgstr ""

#, fuzzy
msgid "WIKI_CREATURE_EDITOR_COMMA_TECH_EDITOR"
msgstr "สร้างจุลินทรีย์ฟรี"

#, fuzzy
msgid "WIKI_CYTOPLASM_EFFECTS"
msgstr "ภายในที่เหนอะหนะของเซลล์ ไซโทพลาสซึมเป็นส่วนผสมพื้นฐานของไอออนโปรตีนและสารอื่น ๆ ที่ละลายในน้ำที่เติมภายในเซลล์ หนึ่งในฟังก์ชั่นที่ทำคือไกลโคไลซิสการเปลี่ยนกลูโคสเป็นพลังงาน ATP สำหรับเซลล์ที่ขาดออร์แกเนลล์เพื่อให้มีการเผาผลาญขั้นสูงมากขึ้นนี่คือสิ่งที่พวกเขาต้องพึ่งพาเพื่อเป็นพลังงาน นอกจากนี้ยังใช้เพื่อเก็บโมเลกุลในเซลล์และเพื่อขยายขนาดของเซลล์"

#, fuzzy
msgid "WIKI_CYTOPLASM_INTRO"
msgstr "ภายในที่เหนอะหนะของเซลล์ ไซโทพลาสซึมเป็นส่วนผสมพื้นฐานของไอออนโปรตีนและสารอื่น ๆ ที่ละลายในน้ำที่เติมภายในเซลล์ หนึ่งในฟังก์ชั่นที่ทำคือไกลโคไลซิสการเปลี่ยนกลูโคสเป็นพลังงาน ATP สำหรับเซลล์ที่ขาดออร์แกเนลล์เพื่อให้มีการเผาผลาญขั้นสูงมากขึ้นนี่คือสิ่งที่พวกเขาต้องพึ่งพาเพื่อเป็นพลังงาน นอกจากนี้ยังใช้เพื่อเก็บโมเลกุลในเซลล์และเพื่อขยายขนาดของเซลล์"

#, fuzzy
msgid "WIKI_CYTOPLASM_MODIFICATIONS"
msgstr "ภายในที่เหนอะหนะของเซลล์ ไซโทพลาสซึมเป็นส่วนผสมพื้นฐานของไอออนโปรตีนและสารอื่น ๆ ที่ละลายในน้ำที่เติมภายในเซลล์ หนึ่งในฟังก์ชั่นที่ทำคือไกลโคไลซิสการเปลี่ยนกลูโคสเป็นพลังงาน ATP สำหรับเซลล์ที่ขาดออร์แกเนลล์เพื่อให้มีการเผาผลาญขั้นสูงมากขึ้นนี่คือสิ่งที่พวกเขาต้องพึ่งพาเพื่อเป็นพลังงาน นอกจากนี้ยังใช้เพื่อเก็บโมเลกุลในเซลล์และเพื่อขยายขนาดของเซลล์"

#, fuzzy
msgid "WIKI_CYTOPLASM_PROCESSES"
msgstr "เปลี่ยน [thrive:compound]glucose[/thrive:compound] เป็น [thrive:compound]atp[/thrive:compound]"

msgid "WIKI_CYTOPLASM_REQUIREMENTS"
msgstr ""

msgid "WIKI_CYTOPLASM_SCIENTIFIC_BACKGROUND"
msgstr ""

msgid "WIKI_CYTOPLASM_STRATEGY"
msgstr ""

msgid "WIKI_CYTOPLASM_UPGRADES"
msgstr ""

#, fuzzy
msgid "WIKI_DEVELOPMENT"
msgstr "การเคลื่อนไหว"

#, fuzzy
msgid "WIKI_DEVELOPMENT_INFO_BUTTON"
msgstr "สัตว์นักล่า"

#, fuzzy
msgid "WIKI_DEVELOPMENT_ROOT_INTRO"
msgstr "สัตว์นักล่า"

msgid "WIKI_EDITORS_AND_MUTATIONS_GENERATIONS_AND_EDITOR_SESSIONS"
msgstr ""

#, fuzzy
msgid "WIKI_EDITORS_AND_MUTATIONS_INTRO"
msgstr "ไมโตคอนดริออน"

msgid "WIKI_EDITORS_AND_MUTATIONS_MUTATIONS_AND_MUTATION_POINTS"
msgstr ""

msgid "WIKI_ENVIRONMENTAL_CONDITIONS_ENVIRONMENTAL_GASSES"
msgstr ""

#, fuzzy
msgid "WIKI_ENVIRONMENTAL_CONDITIONS_INTRO"
msgstr "ไมโตคอนดริออน"

#, fuzzy
msgid "WIKI_ENVIRONMENTAL_CONDITIONS_PHYSICAL_CONDITIONS"
msgstr "{0} ประชากรเปลี่ยนแปลงโดย {1} เนื่องจาก: {2}"

msgid "WIKI_ENVIRONMENTAL_CONDITIONS_THE_DAY/NIGHT_CYCLE"
msgstr ""

#, fuzzy
msgid "WIKI_FERROPLAST_EFFECTS"
msgstr "เทอร์โมพลาสต์เป็นโครงสร้างเมมเบรนสองชั้นที่มีเม็ดสีทนความร้อนซ้อนกันในถุงเยื่อ เป็นโปรคาริโอตที่ถูกดูดซึมเพื่อใช้โดยโฮสต์ยูคาริโอต เม็ดสีในเทอร์โมพลาสต์สามารถใช้พลังงานของความแตกต่างของความร้อนในสภาพแวดล้อมเพื่อผลิตน้ำตาลกลูโคสจากน้ำและก๊าซคาร์บอนไดออกไซด์ในกระบวนการที่เรียกว่าการสังเคราะห์ด้วยความร้อน อัตราการผลิตน้ำตาลกลูโคสที่มีความเข้มข้นของคาร์บอนไดออกไซด์และอุณหภูมิ"

#, fuzzy
msgid "WIKI_FERROPLAST_INTRO"
msgstr "เทอร์โมพลาสต์เป็นโครงสร้างเมมเบรนสองชั้นที่มีเม็ดสีทนความร้อนซ้อนกันในถุงเยื่อ เป็นโปรคาริโอตที่ถูกดูดซึมเพื่อใช้โดยโฮสต์ยูคาริโอต เม็ดสีในเทอร์โมพลาสต์สามารถใช้พลังงานของความแตกต่างของความร้อนในสภาพแวดล้อมเพื่อผลิตน้ำตาลกลูโคสจากน้ำและก๊าซคาร์บอนไดออกไซด์ในกระบวนการที่เรียกว่าการสังเคราะห์ด้วยความร้อน อัตราการผลิตน้ำตาลกลูโคสที่มีความเข้มข้นของคาร์บอนไดออกไซด์และอุณหภูมิ"

#, fuzzy
msgid "WIKI_FERROPLAST_MODIFICATIONS"
msgstr "เทอร์โมพลาสต์เป็นโครงสร้างเมมเบรนสองชั้นที่มีเม็ดสีทนความร้อนซ้อนกันในถุงเยื่อ เป็นโปรคาริโอตที่ถูกดูดซึมเพื่อใช้โดยโฮสต์ยูคาริโอต เม็ดสีในเทอร์โมพลาสต์สามารถใช้พลังงานของความแตกต่างของความร้อนในสภาพแวดล้อมเพื่อผลิตน้ำตาลกลูโคสจากน้ำและก๊าซคาร์บอนไดออกไซด์ในกระบวนการที่เรียกว่าการสังเคราะห์ด้วยความร้อน อัตราการผลิตน้ำตาลกลูโคสที่มีความเข้มข้นของคาร์บอนไดออกไซด์และอุณหภูมิ"

#, fuzzy
msgid "WIKI_FERROPLAST_PROCESSES"
msgstr "เทอร์โมพลาสต์เป็นโครงสร้างเมมเบรนสองชั้นที่มีเม็ดสีทนความร้อนซ้อนกันในถุงเยื่อ เป็นโปรคาริโอตที่ถูกดูดซึมเพื่อใช้โดยโฮสต์ยูคาริโอต เม็ดสีในเทอร์โมพลาสต์สามารถใช้พลังงานของความแตกต่างของความร้อนในสภาพแวดล้อมเพื่อผลิตน้ำตาลกลูโคสจากน้ำและก๊าซคาร์บอนไดออกไซด์ในกระบวนการที่เรียกว่าการสังเคราะห์ด้วยความร้อน อัตราการผลิตน้ำตาลกลูโคสที่มีความเข้มข้นของคาร์บอนไดออกไซด์และอุณหภูมิ"

#, fuzzy
msgid "WIKI_FERROPLAST_REQUIREMENTS"
msgstr "พลาสติดตรึงไนโตรเจน"

#, fuzzy
msgid "WIKI_FERROPLAST_SCIENTIFIC_BACKGROUND"
msgstr "เทอร์โมพลาสต์เป็นโครงสร้างเมมเบรนสองชั้นที่มีเม็ดสีทนความร้อนซ้อนกันในถุงเยื่อ เป็นโปรคาริโอตที่ถูกดูดซึมเพื่อใช้โดยโฮสต์ยูคาริโอต เม็ดสีในเทอร์โมพลาสต์สามารถใช้พลังงานของความแตกต่างของความร้อนในสภาพแวดล้อมเพื่อผลิตน้ำตาลกลูโคสจากน้ำและก๊าซคาร์บอนไดออกไซด์ในกระบวนการที่เรียกว่าการสังเคราะห์ด้วยความร้อน อัตราการผลิตน้ำตาลกลูโคสที่มีความเข้มข้นของคาร์บอนไดออกไซด์และอุณหภูมิ"

#, fuzzy
msgid "WIKI_FERROPLAST_STRATEGY"
msgstr "เทอร์โมพลาสต์เป็นโครงสร้างเมมเบรนสองชั้นที่มีเม็ดสีทนความร้อนซ้อนกันในถุงเยื่อ เป็นโปรคาริโอตที่ถูกดูดซึมเพื่อใช้โดยโฮสต์ยูคาริโอต เม็ดสีในเทอร์โมพลาสต์สามารถใช้พลังงานของความแตกต่างของความร้อนในสภาพแวดล้อมเพื่อผลิตน้ำตาลกลูโคสจากน้ำและก๊าซคาร์บอนไดออกไซด์ในกระบวนการที่เรียกว่าการสังเคราะห์ด้วยความร้อน อัตราการผลิตน้ำตาลกลูโคสที่มีความเข้มข้นของคาร์บอนไดออกไซด์และอุณหภูมิ"

#, fuzzy
msgid "WIKI_FERROPLAST_UPGRADES"
msgstr "เทอร์โมพลาสต์เป็นโครงสร้างเมมเบรนสองชั้นที่มีเม็ดสีทนความร้อนซ้อนกันในถุงเยื่อ เป็นโปรคาริโอตที่ถูกดูดซึมเพื่อใช้โดยโฮสต์ยูคาริโอต เม็ดสีในเทอร์โมพลาสต์สามารถใช้พลังงานของความแตกต่างของความร้อนในสภาพแวดล้อมเพื่อผลิตน้ำตาลกลูโคสจากน้ำและก๊าซคาร์บอนไดออกไซด์ในกระบวนการที่เรียกว่าการสังเคราะห์ด้วยความร้อน อัตราการผลิตน้ำตาลกลูโคสที่มีความเข้มข้นของคาร์บอนไดออกไซด์และอุณหภูมิ"

#, fuzzy
msgid "WIKI_FLAGELLUM_EFFECTS"
msgstr "แฟลกเจลลัม (พหูพจน์: แฟลกเจลลา) เป็นกลุ่มเส้นใยโปรตีนคล้ายแส้ที่ยื่นออกมาจากเยื่อหุ้มเซลล์ซึ่งสามารถใช้ ATP เพื่อทำให้เป็นคลื่นและขับเคลื่อนเซลล์ไปในทิศทาง"

#, fuzzy
msgid "WIKI_FLAGELLUM_INTRO"
msgstr "แฟลกเจลลัม (พหูพจน์: แฟลกเจลลา) เป็นกลุ่มเส้นใยโปรตีนคล้ายแส้ที่ยื่นออกมาจากเยื่อหุ้มเซลล์ซึ่งสามารถใช้ ATP เพื่อทำให้เป็นคลื่นและขับเคลื่อนเซลล์ไปในทิศทาง"

#, fuzzy
msgid "WIKI_FLAGELLUM_MODIFICATIONS"
msgstr "แฟลกเจลลัม (พหูพจน์: แฟลกเจลลา) เป็นกลุ่มเส้นใยโปรตีนคล้ายแส้ที่ยื่นออกมาจากเยื่อหุ้มเซลล์ซึ่งสามารถใช้ ATP เพื่อทำให้เป็นคลื่นและขับเคลื่อนเซลล์ไปในทิศทาง"

#, fuzzy
msgid "WIKI_FLAGELLUM_PROCESSES"
msgstr "แฟลกเจลลัม (พหูพจน์: แฟลกเจลลา) เป็นกลุ่มเส้นใยโปรตีนคล้ายแส้ที่ยื่นออกมาจากเยื่อหุ้มเซลล์ซึ่งสามารถใช้ ATP เพื่อทำให้เป็นคลื่นและขับเคลื่อนเซลล์ไปในทิศทาง"

msgid "WIKI_FLAGELLUM_REQUIREMENTS"
msgstr ""

msgid "WIKI_FLAGELLUM_SCIENTIFIC_BACKGROUND"
msgstr ""

msgid "WIKI_FLAGELLUM_STRATEGY"
msgstr ""

msgid "WIKI_FLAGELLUM_UPGRADES"
msgstr ""

#, fuzzy
msgid "WIKI_GLYCOLYSIS_COMMA_ANAEROBIC_NITROGEN_FIXATION"
msgstr "การตรึงไนโตรเจนแบบไม่ใช้ออกซิเจน"

#, fuzzy
msgid "WIKI_HEADING_APPENDICES"
msgstr "Nitrogenase เป็นโปรตีนที่สามารถใช้ก๊าซไนโตรเจนและพลังงานของเซลล์ในรูปแบบของ ATP เพื่อผลิตแอมโมเนียซึ่งเป็นสารอาหารที่สำคัญในการเจริญเติบโตของเซลล์ นี่คือกระบวนการที่เรียกว่าการตรึงไนโตรเจนแบบไม่ใช้ออกซิเจน เนื่องจากไนโตรเจนเนสถูกแขวนอยู่ในไซโทพลาสซึมโดยตรงของเหลวที่อยู่รอบ ๆ จึงทำปฏิกิริยาไกลโคไลซิส"

#, fuzzy
msgid "WIKI_HEADING_BASIC_GAME_MECHANICS"
msgstr "Nitrogenase เป็นโปรตีนที่สามารถใช้ก๊าซไนโตรเจนและพลังงานของเซลล์ในรูปแบบของ ATP เพื่อผลิตแอมโมเนียซึ่งเป็นสารอาหารที่สำคัญในการเจริญเติบโตของเซลล์ นี่คือกระบวนการที่เรียกว่าการตรึงไนโตรเจนแบบไม่ใช้ออกซิเจน เนื่องจากไนโตรเจนเนสถูกแขวนอยู่ในไซโทพลาสซึมโดยตรงของเหลวที่อยู่รอบ ๆ จึงทำปฏิกิริยาไกลโคไลซิส"

msgid "WIKI_HEADING_COMPOUNDS_LIST"
msgstr ""

#, fuzzy
msgid "WIKI_HEADING_COMPOUND_CLOUDS"
msgstr "ไซโทพลาซึม"

#, fuzzy
msgid "WIKI_HEADING_CONCEPT_ART"
msgstr "เคโมพลาสต์"

#, fuzzy
msgid "WIKI_HEADING_CURRENT_DEVELOPMENT"
msgstr "Nitrogenase เป็นโปรตีนที่สามารถใช้ก๊าซไนโตรเจนและพลังงานของเซลล์ในรูปแบบของ ATP เพื่อผลิตแอมโมเนียซึ่งเป็นสารอาหารที่สำคัญในการเจริญเติบโตของเซลล์ นี่คือกระบวนการที่เรียกว่าการตรึงไนโตรเจนแบบไม่ใช้ออกซิเจน เนื่องจากไนโตรเจนเนสถูกแขวนอยู่ในไซโทพลาสซึมโดยตรงของเหลวที่อยู่รอบ ๆ จึงทำปฏิกิริยาไกลโคไลซิส"

msgid "WIKI_HEADING_DEVELOPMENT"
msgstr ""

#, fuzzy
msgid "WIKI_HEADING_EDITOR"
msgstr ""
"มีข้อขัดแย้งกับ {0}\n"
"คุณต้องการลบข้อมูลที่ป้อนออกจาก {1} หรือไม่?"

msgid "WIKI_HEADING_EFFECTS"
msgstr ""

#, fuzzy
msgid "WIKI_HEADING_ENVIRONMENTAL_GASSES"
msgstr "ไนโตรเจน"

#, fuzzy
msgid "WIKI_HEADING_FEATURES"
msgstr "Nitrogenase เป็นโปรตีนที่สามารถใช้ก๊าซไนโตรเจนและพลังงานของเซลล์ในรูปแบบของ ATP เพื่อผลิตแอมโมเนียซึ่งเป็นสารอาหารที่สำคัญในการเจริญเติบโตของเซลล์ นี่คือกระบวนการที่เรียกว่าการตรึงไนโตรเจนแบบไม่ใช้ออกซิเจน เนื่องจากไนโตรเจนเนสถูกแขวนอยู่ในไซโทพลาสซึมโดยตรงของเหลวที่อยู่รอบ ๆ จึงทำปฏิกิริยาไกลโคไลซิส"

msgid "WIKI_HEADING_FOG_OF_WAR"
msgstr ""

#, fuzzy
msgid "WIKI_HEADING_GAMEPLAY"
msgstr "เรียกใช้ auto-evo ระหว่างการเล่นเกม"

#, fuzzy
msgid "WIKI_HEADING_GDD"
msgstr ""
"มีข้อขัดแย้งกับ {0}\n"
"คุณต้องการลบข้อมูลที่ป้อนออกจาก {1} หรือไม่?"

#, fuzzy
msgid "WIKI_HEADING_GENERAL_TIPS"
msgstr "Nitrogenase เป็นโปรตีนที่สามารถใช้ก๊าซไนโตรเจนและพลังงานของเซลล์ในรูปแบบของ ATP เพื่อผลิตแอมโมเนียซึ่งเป็นสารอาหารที่สำคัญในการเจริญเติบโตของเซลล์ นี่คือกระบวนการที่เรียกว่าการตรึงไนโตรเจนแบบไม่ใช้ออกซิเจน เนื่องจากไนโตรเจนเนสถูกแขวนอยู่ในไซโทพลาสซึมโดยตรงของเหลวที่อยู่รอบ ๆ จึงทำปฏิกิริยาไกลโคไลซิส"

msgid "WIKI_HEADING_GENERATIONS_AND_EDITOR_SESSIONS"
msgstr ""

#, fuzzy
msgid "WIKI_HEADING_MICROBE_PARTS"
msgstr "W, A, S, D และเมาส์เพื่อย้าย กด E เพื่อยิง OxyToxy NT หากคุณมีสารพิษแวคิวโอล กด G เพื่อสลับโหมดเขมือบ"

#, fuzzy
msgid "WIKI_HEADING_MICROBE_STAGE"
msgstr "W, A, S, D และเมาส์เพื่อย้าย กด E เพื่อยิง OxyToxy NT หากคุณมีสารพิษแวคิวโอล กด G เพื่อสลับโหมดเขมือบ"

#, fuzzy
msgid "WIKI_HEADING_MICROBE_STAGE_TIPS"
msgstr "W, A, S, D และเมาส์เพื่อย้าย กด E เพื่อยิง OxyToxy NT หากคุณมีสารพิษแวคิวโอล กด G เพื่อสลับโหมดเขมือบ"

msgid "WIKI_HEADING_MODIFICATIONS"
msgstr ""

#, fuzzy
msgid "WIKI_HEADING_MORE_GAME_INFO"
msgstr "W, A, S, D และเมาส์เพื่อย้าย กด E เพื่อยิง OxyToxy NT หากคุณมีสารพิษแวคิวโอล กด G เพื่อสลับโหมดเขมือบ"

msgid "WIKI_HEADING_MUTATIONS_AND_MUTATION_POINTS"
msgstr ""

msgid "WIKI_HEADING_OVERVIEW"
msgstr ""

#, fuzzy
msgid "WIKI_HEADING_PATCHES"
msgstr "Nitrogenase เป็นโปรตีนที่สามารถใช้ก๊าซไนโตรเจนและพลังงานของเซลล์ในรูปแบบของ ATP เพื่อผลิตแอมโมเนียซึ่งเป็นสารอาหารที่สำคัญในการเจริญเติบโตของเซลล์ นี่คือกระบวนการที่เรียกว่าการตรึงไนโตรเจนแบบไม่ใช้ออกซิเจน เนื่องจากไนโตรเจนเนสถูกแขวนอยู่ในไซโทพลาสซึมโดยตรงของเหลวที่อยู่รอบ ๆ จึงทำปฏิกิริยาไกลโคไลซิส"

#, fuzzy
msgid "WIKI_HEADING_PHYSICAL_CONDITIONS"
msgstr "Nitrogenase เป็นโปรตีนที่สามารถใช้ก๊าซไนโตรเจนและพลังงานของเซลล์ในรูปแบบของ ATP เพื่อผลิตแอมโมเนียซึ่งเป็นสารอาหารที่สำคัญในการเจริญเติบโตของเซลล์ นี่คือกระบวนการที่เรียกว่าการตรึงไนโตรเจนแบบไม่ใช้ออกซิเจน เนื่องจากไนโตรเจนเนสถูกแขวนอยู่ในไซโทพลาสซึมโดยตรงของเหลวที่อยู่รอบ ๆ จึงทำปฏิกิริยาไกลโคไลซิส"

msgid "WIKI_HEADING_PROCESSES"
msgstr ""

msgid "WIKI_HEADING_REPRODUCTION_IN_THE_MICROBE_STAGE"
msgstr ""

msgid "WIKI_HEADING_REQUIREMENTS"
msgstr ""

msgid "WIKI_HEADING_SCIENTIFIC_BACKGROUND"
msgstr ""

msgid "WIKI_HEADING_STRATEGY"
msgstr ""

msgid "WIKI_HEADING_THE_DAY/NIGHT_CYCLE"
msgstr ""

msgid "WIKI_HEADING_THE_PATCH_MAP"
msgstr ""

#, fuzzy
msgid "WIKI_HEADING_TRANSITIONS"
msgstr "Nitrogenase เป็นโปรตีนที่สามารถใช้ก๊าซไนโตรเจนและพลังงานของเซลล์ในรูปแบบของ ATP เพื่อผลิตแอมโมเนียซึ่งเป็นสารอาหารที่สำคัญในการเจริญเติบโตของเซลล์ นี่คือกระบวนการที่เรียกว่าการตรึงไนโตรเจนแบบไม่ใช้ออกซิเจน เนื่องจากไนโตรเจนเนสถูกแขวนอยู่ในไซโทพลาสซึมโดยตรงของเหลวที่อยู่รอบ ๆ จึงทำปฏิกิริยาไกลโคไลซิส"

msgid "WIKI_HEADING_TYPES_OF_COMPOUNDS"
msgstr ""

msgid "WIKI_HEADING_UI"
msgstr ""

msgid "WIKI_HEADING_UPGRADES"
msgstr ""

#, fuzzy
msgid "WIKI_HELP_AND_TIPS_BASIC_GAME_MECHANICS"
msgstr "ภายในที่เหนอะหนะของเซลล์ ไซโทพลาสซึมเป็นส่วนผสมพื้นฐานของไอออนโปรตีนและสารอื่น ๆ ที่ละลายในน้ำที่เติมภายในเซลล์ หนึ่งในฟังก์ชั่นที่ทำคือไกลโคไลซิสการเปลี่ยนกลูโคสเป็นพลังงาน ATP สำหรับเซลล์ที่ขาดออร์แกเนลล์เพื่อให้มีการเผาผลาญขั้นสูงมากขึ้นนี่คือสิ่งที่พวกเขาต้องพึ่งพาเพื่อเป็นพลังงาน นอกจากนี้ยังใช้เพื่อเก็บโมเลกุลในเซลล์และเพื่อขยายขนาดของเซลล์"

#, fuzzy
msgid "WIKI_HELP_AND_TIPS_BUTTON"
msgstr "ภายในที่เหนอะหนะของเซลล์ ไซโทพลาสซึมเป็นส่วนผสมพื้นฐานของไอออนโปรตีนและสารอื่น ๆ ที่ละลายในน้ำที่เติมภายในเซลล์ หนึ่งในฟังก์ชั่นที่ทำคือไกลโคไลซิสการเปลี่ยนกลูโคสเป็นพลังงาน ATP สำหรับเซลล์ที่ขาดออร์แกเนลล์เพื่อให้มีการเผาผลาญขั้นสูงมากขึ้นนี่คือสิ่งที่พวกเขาต้องพึ่งพาเพื่อเป็นพลังงาน นอกจากนี้ยังใช้เพื่อเก็บโมเลกุลในเซลล์และเพื่อขยายขนาดของเซลล์"

#, fuzzy
msgid "WIKI_HELP_AND_TIPS_COMPOUND_CLOUDS"
msgstr "ภายในที่เหนอะหนะของเซลล์ ไซโทพลาสซึมเป็นส่วนผสมพื้นฐานของไอออนโปรตีนและสารอื่น ๆ ที่ละลายในน้ำที่เติมภายในเซลล์ หนึ่งในฟังก์ชั่นที่ทำคือไกลโคไลซิสการเปลี่ยนกลูโคสเป็นพลังงาน ATP สำหรับเซลล์ที่ขาดออร์แกเนลล์เพื่อให้มีการเผาผลาญขั้นสูงมากขึ้นนี่คือสิ่งที่พวกเขาต้องพึ่งพาเพื่อเป็นพลังงาน นอกจากนี้ยังใช้เพื่อเก็บโมเลกุลในเซลล์และเพื่อขยายขนาดของเซลล์"

#, fuzzy
msgid "WIKI_HELP_AND_TIPS_GENERAL_TIPS"
msgstr "Thylakoids เป็นกลุ่มของโปรตีนและเก็บวัตถุที่ไวแสง เม็ดสีสามารถใช้พลังงานของแสงเพื่อผลิตน้ำตาลกลูโคสจากน้ำและก๊าซคาร์บอนไดออกไซด์ในกระบวนการที่เรียกว่าการสังเคราะห์ด้วยแสง เม็ดสีเหล่านี้เป็นสิ่งที่ทำให้พวกเขามีสีที่โดดเด่น อัตราการผลิตน้ำตาลกลูโคสที่มีความเข้มข้นของคาร์บอนไดออกไซด์และความเข้มของแสง เนื่องจาก thylakoids ถูกแขวนอยู่ในไซโตพลาสซึมโดยตรงของเหลวที่อยู่รอบ ๆ จึงทำปฏิกิริยาไกลโคไลซิส"

#, fuzzy
msgid "WIKI_HELP_AND_TIPS_INTRO"
msgstr "Thylakoids เป็นกลุ่มของโปรตีนและเก็บวัตถุที่ไวแสง เม็ดสีสามารถใช้พลังงานของแสงเพื่อผลิตน้ำตาลกลูโคสจากน้ำและก๊าซคาร์บอนไดออกไซด์ในกระบวนการที่เรียกว่าการสังเคราะห์ด้วยแสง เม็ดสีเหล่านี้เป็นสิ่งที่ทำให้พวกเขามีสีที่โดดเด่น อัตราการผลิตน้ำตาลกลูโคสที่มีความเข้มข้นของคาร์บอนไดออกไซด์และความเข้มของแสง เนื่องจาก thylakoids ถูกแขวนอยู่ในไซโตพลาสซึมโดยตรงของเหลวที่อยู่รอบ ๆ จึงทำปฏิกิริยาไกลโคไลซิส"

#, fuzzy
msgid "WIKI_HELP_AND_TIPS_MICROBE_PARTS"
msgstr "Thylakoids เป็นกลุ่มของโปรตีนและเก็บวัตถุที่ไวแสง เม็ดสีสามารถใช้พลังงานของแสงเพื่อผลิตน้ำตาลกลูโคสจากน้ำและก๊าซคาร์บอนไดออกไซด์ในกระบวนการที่เรียกว่าการสังเคราะห์ด้วยแสง เม็ดสีเหล่านี้เป็นสิ่งที่ทำให้พวกเขามีสีที่โดดเด่น อัตราการผลิตน้ำตาลกลูโคสที่มีความเข้มข้นของคาร์บอนไดออกไซด์และความเข้มของแสง เนื่องจาก thylakoids ถูกแขวนอยู่ในไซโตพลาสซึมโดยตรงของเหลวที่อยู่รอบ ๆ จึงทำปฏิกิริยาไกลโคไลซิส"

#, fuzzy
msgid "WIKI_HELP_AND_TIPS_MICROBE_STAGE_TIPS"
msgstr "W, A, S, D และเมาส์เพื่อย้าย กด E เพื่อยิง OxyToxy NT หากคุณมีสารพิษแวคิวโอล กด G เพื่อสลับโหมดเขมือบ"

#, fuzzy
msgid "WIKI_HELP_AND_TIPS_MORE_GAME_INFO"
msgstr "Thylakoids เป็นกลุ่มของโปรตีนและเก็บวัตถุที่ไวแสง เม็ดสีสามารถใช้พลังงานของแสงเพื่อผลิตน้ำตาลกลูโคสจากน้ำและก๊าซคาร์บอนไดออกไซด์ในกระบวนการที่เรียกว่าการสังเคราะห์ด้วยแสง เม็ดสีเหล่านี้เป็นสิ่งที่ทำให้พวกเขามีสีที่โดดเด่น อัตราการผลิตน้ำตาลกลูโคสที่มีความเข้มข้นของคาร์บอนไดออกไซด์และความเข้มของแสง เนื่องจาก thylakoids ถูกแขวนอยู่ในไซโตพลาสซึมโดยตรงของเหลวที่อยู่รอบ ๆ จึงทำปฏิกิริยาไกลโคไลซิส"

#, fuzzy
msgid "WIKI_HYDROGENASE_EFFECTS"
msgstr "Nitrogenase เป็นโปรตีนที่สามารถใช้ก๊าซไนโตรเจนและพลังงานของเซลล์ในรูปแบบของ ATP เพื่อผลิตแอมโมเนียซึ่งเป็นสารอาหารที่สำคัญในการเจริญเติบโตของเซลล์ นี่คือกระบวนการที่เรียกว่าการตรึงไนโตรเจนแบบไม่ใช้ออกซิเจน เนื่องจากไนโตรเจนเนสถูกแขวนอยู่ในไซโทพลาสซึมโดยตรงของเหลวที่อยู่รอบ ๆ จึงทำปฏิกิริยาไกลโคไลซิส"

#, fuzzy
msgid "WIKI_HYDROGENASE_INTRO"
msgstr "Nitrogenase เป็นโปรตีนที่สามารถใช้ก๊าซไนโตรเจนและพลังงานของเซลล์ในรูปแบบของ ATP เพื่อผลิตแอมโมเนียซึ่งเป็นสารอาหารที่สำคัญในการเจริญเติบโตของเซลล์ นี่คือกระบวนการที่เรียกว่าการตรึงไนโตรเจนแบบไม่ใช้ออกซิเจน เนื่องจากไนโตรเจนเนสถูกแขวนอยู่ในไซโทพลาสซึมโดยตรงของเหลวที่อยู่รอบ ๆ จึงทำปฏิกิริยาไกลโคไลซิส"

#, fuzzy
msgid "WIKI_HYDROGENASE_MODIFICATIONS"
msgstr "Nitrogenase เป็นโปรตีนที่สามารถใช้ก๊าซไนโตรเจนและพลังงานของเซลล์ในรูปแบบของ ATP เพื่อผลิตแอมโมเนียซึ่งเป็นสารอาหารที่สำคัญในการเจริญเติบโตของเซลล์ นี่คือกระบวนการที่เรียกว่าการตรึงไนโตรเจนแบบไม่ใช้ออกซิเจน เนื่องจากไนโตรเจนเนสถูกแขวนอยู่ในไซโทพลาสซึมโดยตรงของเหลวที่อยู่รอบ ๆ จึงทำปฏิกิริยาไกลโคไลซิส"

#, fuzzy
msgid "WIKI_HYDROGENASE_PROCESSES"
msgstr "Nitrogenase เป็นโปรตีนที่สามารถใช้ก๊าซไนโตรเจนและพลังงานของเซลล์ในรูปแบบของ ATP เพื่อผลิตแอมโมเนียซึ่งเป็นสารอาหารที่สำคัญในการเจริญเติบโตของเซลล์ นี่คือกระบวนการที่เรียกว่าการตรึงไนโตรเจนแบบไม่ใช้ออกซิเจน เนื่องจากไนโตรเจนเนสถูกแขวนอยู่ในไซโทพลาสซึมโดยตรงของเหลวที่อยู่รอบ ๆ จึงทำปฏิกิริยาไกลโคไลซิส"

#, fuzzy
msgid "WIKI_HYDROGENASE_REQUIREMENTS"
msgstr "เทอร์โมพลาสต์เป็นโครงสร้างเมมเบรนสองชั้นที่มีเม็ดสีทนความร้อนซ้อนกันในถุงเยื่อ เป็นโปรคาริโอตที่ถูกดูดซึมเพื่อใช้โดยโฮสต์ยูคาริโอต เม็ดสีในเทอร์โมพลาสต์สามารถใช้พลังงานของความแตกต่างของความร้อนในสภาพแวดล้อมเพื่อผลิตน้ำตาลกลูโคสจากน้ำและก๊าซคาร์บอนไดออกไซด์ในกระบวนการที่เรียกว่าการสังเคราะห์ด้วยความร้อน อัตราการผลิตน้ำตาลกลูโคสที่มีความเข้มข้นของคาร์บอนไดออกไซด์และอุณหภูมิ"

#, fuzzy
msgid "WIKI_HYDROGENASE_SCIENTIFIC_BACKGROUND"
msgstr "Nitrogenase เป็นโปรตีนที่สามารถใช้ก๊าซไนโตรเจนและพลังงานของเซลล์ในรูปแบบของ ATP เพื่อผลิตแอมโมเนียซึ่งเป็นสารอาหารที่สำคัญในการเจริญเติบโตของเซลล์ นี่คือกระบวนการที่เรียกว่าการตรึงไนโตรเจนแบบไม่ใช้ออกซิเจน เนื่องจากไนโตรเจนเนสถูกแขวนอยู่ในไซโทพลาสซึมโดยตรงของเหลวที่อยู่รอบ ๆ จึงทำปฏิกิริยาไกลโคไลซิส"

#, fuzzy
msgid "WIKI_HYDROGENASE_STRATEGY"
msgstr "Nitrogenase เป็นโปรตีนที่สามารถใช้ก๊าซไนโตรเจนและพลังงานของเซลล์ในรูปแบบของ ATP เพื่อผลิตแอมโมเนียซึ่งเป็นสารอาหารที่สำคัญในการเจริญเติบโตของเซลล์ นี่คือกระบวนการที่เรียกว่าการตรึงไนโตรเจนแบบไม่ใช้ออกซิเจน เนื่องจากไนโตรเจนเนสถูกแขวนอยู่ในไซโทพลาสซึมโดยตรงของเหลวที่อยู่รอบ ๆ จึงทำปฏิกิริยาไกลโคไลซิส"

#, fuzzy
msgid "WIKI_HYDROGENASE_UPGRADES"
msgstr "Nitrogenase เป็นโปรตีนที่สามารถใช้ก๊าซไนโตรเจนและพลังงานของเซลล์ในรูปแบบของ ATP เพื่อผลิตแอมโมเนียซึ่งเป็นสารอาหารที่สำคัญในการเจริญเติบโตของเซลล์ นี่คือกระบวนการที่เรียกว่าการตรึงไนโตรเจนแบบไม่ใช้ออกซิเจน เนื่องจากไนโตรเจนเนสถูกแขวนอยู่ในไซโทพลาสซึมโดยตรงของเหลวที่อยู่รอบ ๆ จึงทำปฏิกิริยาไกลโคไลซิส"

#, fuzzy
msgid "WIKI_HYDROGENOSOME_EFFECTS"
msgstr "Nitrogenase เป็นโปรตีนที่สามารถใช้ก๊าซไนโตรเจนและพลังงานของเซลล์ในรูปแบบของ ATP เพื่อผลิตแอมโมเนียซึ่งเป็นสารอาหารที่สำคัญในการเจริญเติบโตของเซลล์ นี่คือกระบวนการที่เรียกว่าการตรึงไนโตรเจนแบบไม่ใช้ออกซิเจน เนื่องจากไนโตรเจนเนสถูกแขวนอยู่ในไซโทพลาสซึมโดยตรงของเหลวที่อยู่รอบ ๆ จึงทำปฏิกิริยาไกลโคไลซิส"

#, fuzzy
msgid "WIKI_HYDROGENOSOME_INTRO"
msgstr "Nitrogenase เป็นโปรตีนที่สามารถใช้ก๊าซไนโตรเจนและพลังงานของเซลล์ในรูปแบบของ ATP เพื่อผลิตแอมโมเนียซึ่งเป็นสารอาหารที่สำคัญในการเจริญเติบโตของเซลล์ นี่คือกระบวนการที่เรียกว่าการตรึงไนโตรเจนแบบไม่ใช้ออกซิเจน เนื่องจากไนโตรเจนเนสถูกแขวนอยู่ในไซโทพลาสซึมโดยตรงของเหลวที่อยู่รอบ ๆ จึงทำปฏิกิริยาไกลโคไลซิส"

#, fuzzy
msgid "WIKI_HYDROGENOSOME_MODIFICATIONS"
msgstr "Nitrogenase เป็นโปรตีนที่สามารถใช้ก๊าซไนโตรเจนและพลังงานของเซลล์ในรูปแบบของ ATP เพื่อผลิตแอมโมเนียซึ่งเป็นสารอาหารที่สำคัญในการเจริญเติบโตของเซลล์ นี่คือกระบวนการที่เรียกว่าการตรึงไนโตรเจนแบบไม่ใช้ออกซิเจน เนื่องจากไนโตรเจนเนสถูกแขวนอยู่ในไซโทพลาสซึมโดยตรงของเหลวที่อยู่รอบ ๆ จึงทำปฏิกิริยาไกลโคไลซิส"

#, fuzzy
msgid "WIKI_HYDROGENOSOME_PROCESSES"
msgstr "Nitrogenase เป็นโปรตีนที่สามารถใช้ก๊าซไนโตรเจนและพลังงานของเซลล์ในรูปแบบของ ATP เพื่อผลิตแอมโมเนียซึ่งเป็นสารอาหารที่สำคัญในการเจริญเติบโตของเซลล์ นี่คือกระบวนการที่เรียกว่าการตรึงไนโตรเจนแบบไม่ใช้ออกซิเจน เนื่องจากไนโตรเจนเนสถูกแขวนอยู่ในไซโทพลาสซึมโดยตรงของเหลวที่อยู่รอบ ๆ จึงทำปฏิกิริยาไกลโคไลซิส"

#, fuzzy
msgid "WIKI_HYDROGENOSOME_REQUIREMENTS"
msgstr "เทอร์โมพลาสต์เป็นโครงสร้างเมมเบรนสองชั้นที่มีเม็ดสีทนความร้อนซ้อนกันในถุงเยื่อ เป็นโปรคาริโอตที่ถูกดูดซึมเพื่อใช้โดยโฮสต์ยูคาริโอต เม็ดสีในเทอร์โมพลาสต์สามารถใช้พลังงานของความแตกต่างของความร้อนในสภาพแวดล้อมเพื่อผลิตน้ำตาลกลูโคสจากน้ำและก๊าซคาร์บอนไดออกไซด์ในกระบวนการที่เรียกว่าการสังเคราะห์ด้วยความร้อน อัตราการผลิตน้ำตาลกลูโคสที่มีความเข้มข้นของคาร์บอนไดออกไซด์และอุณหภูมิ"

#, fuzzy
msgid "WIKI_HYDROGENOSOME_SCIENTIFIC_BACKGROUND"
msgstr "Nitrogenase เป็นโปรตีนที่สามารถใช้ก๊าซไนโตรเจนและพลังงานของเซลล์ในรูปแบบของ ATP เพื่อผลิตแอมโมเนียซึ่งเป็นสารอาหารที่สำคัญในการเจริญเติบโตของเซลล์ นี่คือกระบวนการที่เรียกว่าการตรึงไนโตรเจนแบบไม่ใช้ออกซิเจน เนื่องจากไนโตรเจนเนสถูกแขวนอยู่ในไซโทพลาสซึมโดยตรงของเหลวที่อยู่รอบ ๆ จึงทำปฏิกิริยาไกลโคไลซิส"

#, fuzzy
msgid "WIKI_HYDROGENOSOME_STRATEGY"
msgstr "Nitrogenase เป็นโปรตีนที่สามารถใช้ก๊าซไนโตรเจนและพลังงานของเซลล์ในรูปแบบของ ATP เพื่อผลิตแอมโมเนียซึ่งเป็นสารอาหารที่สำคัญในการเจริญเติบโตของเซลล์ นี่คือกระบวนการที่เรียกว่าการตรึงไนโตรเจนแบบไม่ใช้ออกซิเจน เนื่องจากไนโตรเจนเนสถูกแขวนอยู่ในไซโทพลาสซึมโดยตรงของเหลวที่อยู่รอบ ๆ จึงทำปฏิกิริยาไกลโคไลซิส"

#, fuzzy
msgid "WIKI_HYDROGENOSOME_UPGRADES"
msgstr "Nitrogenase เป็นโปรตีนที่สามารถใช้ก๊าซไนโตรเจนและพลังงานของเซลล์ในรูปแบบของ ATP เพื่อผลิตแอมโมเนียซึ่งเป็นสารอาหารที่สำคัญในการเจริญเติบโตของเซลล์ นี่คือกระบวนการที่เรียกว่าการตรึงไนโตรเจนแบบไม่ใช้ออกซิเจน เนื่องจากไนโตรเจนเนสถูกแขวนอยู่ในไซโทพลาสซึมโดยตรงของเหลวที่อยู่รอบ ๆ จึงทำปฏิกิริยาไกลโคไลซิส"

#, fuzzy
msgid "WIKI_INDUSTRIAL_STAGE_CURRENT_DEVELOPMENT"
msgstr "Nitrogenase เป็นโปรตีนที่สามารถใช้ก๊าซไนโตรเจนและพลังงานของเซลล์ในรูปแบบของ ATP เพื่อผลิตแอมโมเนียซึ่งเป็นสารอาหารที่สำคัญในการเจริญเติบโตของเซลล์ นี่คือกระบวนการที่เรียกว่าการตรึงไนโตรเจนแบบไม่ใช้ออกซิเจน เนื่องจากไนโตรเจนเนสถูกแขวนอยู่ในไซโทพลาสซึมโดยตรงของเหลวที่อยู่รอบ ๆ จึงทำปฏิกิริยาไกลโคไลซิส"

#, fuzzy
msgid "WIKI_INDUSTRIAL_STAGE_FEATURES"
msgstr "Nitrogenase เป็นโปรตีนที่สามารถใช้ก๊าซไนโตรเจนและพลังงานของเซลล์ในรูปแบบของ ATP เพื่อผลิตแอมโมเนียซึ่งเป็นสารอาหารที่สำคัญในการเจริญเติบโตของเซลล์ นี่คือกระบวนการที่เรียกว่าการตรึงไนโตรเจนแบบไม่ใช้ออกซิเจน เนื่องจากไนโตรเจนเนสถูกแขวนอยู่ในไซโทพลาสซึมโดยตรงของเหลวที่อยู่รอบ ๆ จึงทำปฏิกิริยาไกลโคไลซิส"

#, fuzzy
msgid "WIKI_INDUSTRIAL_STAGE_INTRO"
msgstr ""
"มีข้อขัดแย้งกับ {0}\n"
"คุณต้องการลบข้อมูลที่ป้อนออกจาก {1} หรือไม่?"

msgid "WIKI_INDUSTRIAL_STAGE_OVERVIEW"
msgstr ""

#, fuzzy
msgid "WIKI_INDUSTRIAL_STAGE_TRANSITIONS"
msgstr "{0} ประชากรเปลี่ยนแปลงโดย {1} เนื่องจาก: {2}"

#, fuzzy
msgid "WIKI_INDUSTRIAL_STAGE_UI"
msgstr ""
"มีข้อขัดแย้งกับ {0}\n"
"คุณต้องการลบข้อมูลที่ป้อนออกจาก {1} หรือไม่?"

msgid "WIKI_INJECTISOME_PILUS"
msgstr ""

msgid "WIKI_LYSOSOME_EFFECTS"
msgstr ""

#, fuzzy
msgid "WIKI_LYSOSOME_INTRO"
msgstr "เมตาโบโลโซมเป็นกลุ่มของโปรตีนที่ห่อหุ้มด้วยเปลือกโปรตีน พวกเขาสามารถเปลี่ยนกลูโคสเป็น ATP ในอัตราที่สูงกว่าที่ทำได้ในไซโตพลาสซึมในกระบวนการที่เรียกว่า Aerobic Respiration อย่างไรก็ตามมันต้องการออกซิเจนในการทำงานและระดับออกซิเจนในสิ่งแวดล้อมที่ต่ำลงจะทำให้อัตราการผลิต ATP ช้าลง เนื่องจากเมตาโบโซมถูกแขวนไว้ในไซโทพลาสซึมโดยตรงของเหลวที่อยู่รอบ ๆ จึงทำปฏิกิริยาไกลโคไลซิส"

#, fuzzy
msgid "WIKI_LYSOSOME_MODIFICATIONS"
msgstr "เมตาโบโลโซมเป็นกลุ่มของโปรตีนที่ห่อหุ้มด้วยเปลือกโปรตีน พวกเขาสามารถเปลี่ยนกลูโคสเป็น ATP ในอัตราที่สูงกว่าที่ทำได้ในไซโตพลาสซึมในกระบวนการที่เรียกว่า Aerobic Respiration อย่างไรก็ตามมันต้องการออกซิเจนในการทำงานและระดับออกซิเจนในสิ่งแวดล้อมที่ต่ำลงจะทำให้อัตราการผลิต ATP ช้าลง เนื่องจากเมตาโบโซมถูกแขวนไว้ในไซโทพลาสซึมโดยตรงของเหลวที่อยู่รอบ ๆ จึงทำปฏิกิริยาไกลโคไลซิส"

#, fuzzy
msgid "WIKI_LYSOSOME_PROCESSES"
msgstr "เมตาโบโลโซมเป็นกลุ่มของโปรตีนที่ห่อหุ้มด้วยเปลือกโปรตีน พวกเขาสามารถเปลี่ยนกลูโคสเป็น ATP ในอัตราที่สูงกว่าที่ทำได้ในไซโตพลาสซึมในกระบวนการที่เรียกว่า Aerobic Respiration อย่างไรก็ตามมันต้องการออกซิเจนในการทำงานและระดับออกซิเจนในสิ่งแวดล้อมที่ต่ำลงจะทำให้อัตราการผลิต ATP ช้าลง เนื่องจากเมตาโบโซมถูกแขวนไว้ในไซโทพลาสซึมโดยตรงของเหลวที่อยู่รอบ ๆ จึงทำปฏิกิริยาไกลโคไลซิส"

msgid "WIKI_LYSOSOME_REQUIREMENTS"
msgstr ""

msgid "WIKI_LYSOSOME_SCIENTIFIC_BACKGROUND"
msgstr ""

msgid "WIKI_LYSOSOME_STRATEGY"
msgstr ""

msgid "WIKI_LYSOSOME_UPGRADES"
msgstr ""

#, fuzzy
msgid "WIKI_MACROSCOPIC_STAGE_CONCEPT_ART"
msgstr "วางออร์แกเนลล์"

#, fuzzy
msgid "WIKI_MACROSCOPIC_STAGE_CURRENT_DEVELOPMENT"
msgstr "Nitrogenase เป็นโปรตีนที่สามารถใช้ก๊าซไนโตรเจนและพลังงานของเซลล์ในรูปแบบของ ATP เพื่อผลิตแอมโมเนียซึ่งเป็นสารอาหารที่สำคัญในการเจริญเติบโตของเซลล์ นี่คือกระบวนการที่เรียกว่าการตรึงไนโตรเจนแบบไม่ใช้ออกซิเจน เนื่องจากไนโตรเจนเนสถูกแขวนอยู่ในไซโทพลาสซึมโดยตรงของเหลวที่อยู่รอบ ๆ จึงทำปฏิกิริยาไกลโคไลซิส"

#, fuzzy
msgid "WIKI_MACROSCOPIC_STAGE_FEATURES"
msgstr "นิวเคลียส"

#, fuzzy
msgid "WIKI_MACROSCOPIC_STAGE_INTRO"
msgstr "Nitrogenase เป็นโปรตีนที่สามารถใช้ก๊าซไนโตรเจนและพลังงานของเซลล์ในรูปแบบของ ATP เพื่อผลิตแอมโมเนียซึ่งเป็นสารอาหารที่สำคัญในการเจริญเติบโตของเซลล์ นี่คือกระบวนการที่เรียกว่าการตรึงไนโตรเจนแบบไม่ใช้ออกซิเจน เนื่องจากไนโตรเจนเนสถูกแขวนอยู่ในไซโทพลาสซึมโดยตรงของเหลวที่อยู่รอบ ๆ จึงทำปฏิกิริยาไกลโคไลซิส"

#, fuzzy
msgid "WIKI_MACROSCOPIC_STAGE_OVERVIEW"
msgstr "W, A, S, D และเมาส์เพื่อย้าย กด E เพื่อยิง OxyToxy NT หากคุณมีสารพิษแวคิวโอล กด G เพื่อสลับโหมดเขมือบ"

#, fuzzy
msgid "WIKI_MACROSCOPIC_STAGE_TRANSITIONS"
msgstr "ไนโตรเจน"

#, fuzzy
msgid "WIKI_MACROSCOPIC_STAGE_UI"
msgstr "W, A, S, D และเมาส์เพื่อย้าย กด E เพื่อยิง OxyToxy NT หากคุณมีสารพิษแวคิวโอล กด G เพื่อสลับโหมดเขมือบ"

#, fuzzy
msgid "WIKI_MECHANICS"
msgstr "วางออร์แกเนลล์"

#, fuzzy
msgid "WIKI_MECHANICS_ROOT_INTRO"
msgstr "สัตว์นักล่า"

#, fuzzy
msgid "WIKI_MELANOSOME_EFFECTS"
msgstr "เมตาโบโลโซมเป็นกลุ่มของโปรตีนที่ห่อหุ้มด้วยเปลือกโปรตีน พวกเขาสามารถเปลี่ยนกลูโคสเป็น ATP ในอัตราที่สูงกว่าที่ทำได้ในไซโตพลาสซึมในกระบวนการที่เรียกว่า Aerobic Respiration อย่างไรก็ตามมันต้องการออกซิเจนในการทำงานและระดับออกซิเจนในสิ่งแวดล้อมที่ต่ำลงจะทำให้อัตราการผลิต ATP ช้าลง เนื่องจากเมตาโบโซมถูกแขวนไว้ในไซโทพลาสซึมโดยตรงของเหลวที่อยู่รอบ ๆ จึงทำปฏิกิริยาไกลโคไลซิส"

#, fuzzy
msgid "WIKI_MELANOSOME_INTRO"
msgstr "เมตาโบโลโซมเป็นกลุ่มของโปรตีนที่ห่อหุ้มด้วยเปลือกโปรตีน พวกเขาสามารถเปลี่ยนกลูโคสเป็น ATP ในอัตราที่สูงกว่าที่ทำได้ในไซโตพลาสซึมในกระบวนการที่เรียกว่า Aerobic Respiration อย่างไรก็ตามมันต้องการออกซิเจนในการทำงานและระดับออกซิเจนในสิ่งแวดล้อมที่ต่ำลงจะทำให้อัตราการผลิต ATP ช้าลง เนื่องจากเมตาโบโซมถูกแขวนไว้ในไซโทพลาสซึมโดยตรงของเหลวที่อยู่รอบ ๆ จึงทำปฏิกิริยาไกลโคไลซิส"

#, fuzzy
msgid "WIKI_MELANOSOME_MODIFICATIONS"
msgstr "เมตาโบโลโซมเป็นกลุ่มของโปรตีนที่ห่อหุ้มด้วยเปลือกโปรตีน พวกเขาสามารถเปลี่ยนกลูโคสเป็น ATP ในอัตราที่สูงกว่าที่ทำได้ในไซโตพลาสซึมในกระบวนการที่เรียกว่า Aerobic Respiration อย่างไรก็ตามมันต้องการออกซิเจนในการทำงานและระดับออกซิเจนในสิ่งแวดล้อมที่ต่ำลงจะทำให้อัตราการผลิต ATP ช้าลง เนื่องจากเมตาโบโซมถูกแขวนไว้ในไซโทพลาสซึมโดยตรงของเหลวที่อยู่รอบ ๆ จึงทำปฏิกิริยาไกลโคไลซิส"

#, fuzzy
msgid "WIKI_MELANOSOME_PROCESSES"
msgstr "เมตาโบโลโซมเป็นกลุ่มของโปรตีนที่ห่อหุ้มด้วยเปลือกโปรตีน พวกเขาสามารถเปลี่ยนกลูโคสเป็น ATP ในอัตราที่สูงกว่าที่ทำได้ในไซโตพลาสซึมในกระบวนการที่เรียกว่า Aerobic Respiration อย่างไรก็ตามมันต้องการออกซิเจนในการทำงานและระดับออกซิเจนในสิ่งแวดล้อมที่ต่ำลงจะทำให้อัตราการผลิต ATP ช้าลง เนื่องจากเมตาโบโซมถูกแขวนไว้ในไซโทพลาสซึมโดยตรงของเหลวที่อยู่รอบ ๆ จึงทำปฏิกิริยาไกลโคไลซิส"

#, fuzzy
msgid "WIKI_MELANOSOME_REQUIREMENTS"
msgstr "เมตาโบโลโซมเป็นกลุ่มของโปรตีนที่ห่อหุ้มด้วยเปลือกโปรตีน พวกเขาสามารถเปลี่ยนกลูโคสเป็น ATP ในอัตราที่สูงกว่าที่ทำได้ในไซโตพลาสซึมในกระบวนการที่เรียกว่า Aerobic Respiration อย่างไรก็ตามมันต้องการออกซิเจนในการทำงานและระดับออกซิเจนในสิ่งแวดล้อมที่ต่ำลงจะทำให้อัตราการผลิต ATP ช้าลง เนื่องจากเมตาโบโซมถูกแขวนไว้ในไซโทพลาสซึมโดยตรงของเหลวที่อยู่รอบ ๆ จึงทำปฏิกิริยาไกลโคไลซิส"

#, fuzzy
msgid "WIKI_MELANOSOME_SCIENTIFIC_BACKGROUND"
msgstr "เมตาโบโลโซมเป็นกลุ่มของโปรตีนที่ห่อหุ้มด้วยเปลือกโปรตีน พวกเขาสามารถเปลี่ยนกลูโคสเป็น ATP ในอัตราที่สูงกว่าที่ทำได้ในไซโตพลาสซึมในกระบวนการที่เรียกว่า Aerobic Respiration อย่างไรก็ตามมันต้องการออกซิเจนในการทำงานและระดับออกซิเจนในสิ่งแวดล้อมที่ต่ำลงจะทำให้อัตราการผลิต ATP ช้าลง เนื่องจากเมตาโบโซมถูกแขวนไว้ในไซโทพลาสซึมโดยตรงของเหลวที่อยู่รอบ ๆ จึงทำปฏิกิริยาไกลโคไลซิส"

#, fuzzy
msgid "WIKI_MELANOSOME_STRATEGY"
msgstr "เมตาโบโลโซมเป็นกลุ่มของโปรตีนที่ห่อหุ้มด้วยเปลือกโปรตีน พวกเขาสามารถเปลี่ยนกลูโคสเป็น ATP ในอัตราที่สูงกว่าที่ทำได้ในไซโตพลาสซึมในกระบวนการที่เรียกว่า Aerobic Respiration อย่างไรก็ตามมันต้องการออกซิเจนในการทำงานและระดับออกซิเจนในสิ่งแวดล้อมที่ต่ำลงจะทำให้อัตราการผลิต ATP ช้าลง เนื่องจากเมตาโบโซมถูกแขวนไว้ในไซโทพลาสซึมโดยตรงของเหลวที่อยู่รอบ ๆ จึงทำปฏิกิริยาไกลโคไลซิส"

#, fuzzy
msgid "WIKI_MELANOSOME_UPGRADES"
msgstr "เมตาโบโลโซมเป็นกลุ่มของโปรตีนที่ห่อหุ้มด้วยเปลือกโปรตีน พวกเขาสามารถเปลี่ยนกลูโคสเป็น ATP ในอัตราที่สูงกว่าที่ทำได้ในไซโตพลาสซึมในกระบวนการที่เรียกว่า Aerobic Respiration อย่างไรก็ตามมันต้องการออกซิเจนในการทำงานและระดับออกซิเจนในสิ่งแวดล้อมที่ต่ำลงจะทำให้อัตราการผลิต ATP ช้าลง เนื่องจากเมตาโบโซมถูกแขวนไว้ในไซโทพลาสซึมโดยตรงของเหลวที่อยู่รอบ ๆ จึงทำปฏิกิริยาไกลโคไลซิส"

#, fuzzy
msgid "WIKI_METABOLOSOMES_EFFECTS"
msgstr "เมตาโบโลโซมเป็นกลุ่มของโปรตีนที่ห่อหุ้มด้วยเปลือกโปรตีน พวกเขาสามารถเปลี่ยนกลูโคสเป็น ATP ในอัตราที่สูงกว่าที่ทำได้ในไซโตพลาสซึมในกระบวนการที่เรียกว่า Aerobic Respiration อย่างไรก็ตามมันต้องการออกซิเจนในการทำงานและระดับออกซิเจนในสิ่งแวดล้อมที่ต่ำลงจะทำให้อัตราการผลิต ATP ช้าลง เนื่องจากเมตาโบโซมถูกแขวนไว้ในไซโทพลาสซึมโดยตรงของเหลวที่อยู่รอบ ๆ จึงทำปฏิกิริยาไกลโคไลซิส"

#, fuzzy
msgid "WIKI_METABOLOSOMES_INTRO"
msgstr "เมตาโบโลโซม"

#, fuzzy
msgid "WIKI_METABOLOSOMES_MODIFICATIONS"
msgstr "เมตาโบโลโซมเป็นกลุ่มของโปรตีนที่ห่อหุ้มด้วยเปลือกโปรตีน พวกเขาสามารถเปลี่ยนกลูโคสเป็น ATP ในอัตราที่สูงกว่าที่ทำได้ในไซโตพลาสซึมในกระบวนการที่เรียกว่า Aerobic Respiration อย่างไรก็ตามมันต้องการออกซิเจนในการทำงานและระดับออกซิเจนในสิ่งแวดล้อมที่ต่ำลงจะทำให้อัตราการผลิต ATP ช้าลง เนื่องจากเมตาโบโซมถูกแขวนไว้ในไซโทพลาสซึมโดยตรงของเหลวที่อยู่รอบ ๆ จึงทำปฏิกิริยาไกลโคไลซิส"

#, fuzzy
msgid "WIKI_METABOLOSOMES_PROCESSES"
msgstr "เปลี่ยน [thrive:compound]glucose[/thrive:compound] เป็น [thrive:compound]atp[/thrive:compound] อัตรามาตราส่วนด้วยความเข้มข้นของ [thrive:compound]oxygen[/thrive:compound]"

#, fuzzy
msgid "WIKI_METABOLOSOMES_REQUIREMENTS"
msgstr "เมตาโบโลโซมเป็นกลุ่มของโปรตีนที่ห่อหุ้มด้วยเปลือกโปรตีน พวกเขาสามารถเปลี่ยนกลูโคสเป็น ATP ในอัตราที่สูงกว่าที่ทำได้ในไซโตพลาสซึมในกระบวนการที่เรียกว่า Aerobic Respiration อย่างไรก็ตามมันต้องการออกซิเจนในการทำงานและระดับออกซิเจนในสิ่งแวดล้อมที่ต่ำลงจะทำให้อัตราการผลิต ATP ช้าลง เนื่องจากเมตาโบโซมถูกแขวนไว้ในไซโทพลาสซึมโดยตรงของเหลวที่อยู่รอบ ๆ จึงทำปฏิกิริยาไกลโคไลซิส"

#, fuzzy
msgid "WIKI_METABOLOSOMES_SCIENTIFIC_BACKGROUND"
msgstr "เมตาโบโลโซมเป็นกลุ่มของโปรตีนที่ห่อหุ้มด้วยเปลือกโปรตีน พวกเขาสามารถเปลี่ยนกลูโคสเป็น ATP ในอัตราที่สูงกว่าที่ทำได้ในไซโตพลาสซึมในกระบวนการที่เรียกว่า Aerobic Respiration อย่างไรก็ตามมันต้องการออกซิเจนในการทำงานและระดับออกซิเจนในสิ่งแวดล้อมที่ต่ำลงจะทำให้อัตราการผลิต ATP ช้าลง เนื่องจากเมตาโบโซมถูกแขวนไว้ในไซโทพลาสซึมโดยตรงของเหลวที่อยู่รอบ ๆ จึงทำปฏิกิริยาไกลโคไลซิส"

#, fuzzy
msgid "WIKI_METABOLOSOMES_STRATEGY"
msgstr "เมตาโบโลโซมเป็นกลุ่มของโปรตีนที่ห่อหุ้มด้วยเปลือกโปรตีน พวกเขาสามารถเปลี่ยนกลูโคสเป็น ATP ในอัตราที่สูงกว่าที่ทำได้ในไซโตพลาสซึมในกระบวนการที่เรียกว่า Aerobic Respiration อย่างไรก็ตามมันต้องการออกซิเจนในการทำงานและระดับออกซิเจนในสิ่งแวดล้อมที่ต่ำลงจะทำให้อัตราการผลิต ATP ช้าลง เนื่องจากเมตาโบโซมถูกแขวนไว้ในไซโทพลาสซึมโดยตรงของเหลวที่อยู่รอบ ๆ จึงทำปฏิกิริยาไกลโคไลซิส"

#, fuzzy
msgid "WIKI_METABOLOSOMES_UPGRADES"
msgstr "เมตาโบโลโซมเป็นกลุ่มของโปรตีนที่ห่อหุ้มด้วยเปลือกโปรตีน พวกเขาสามารถเปลี่ยนกลูโคสเป็น ATP ในอัตราที่สูงกว่าที่ทำได้ในไซโตพลาสซึมในกระบวนการที่เรียกว่า Aerobic Respiration อย่างไรก็ตามมันต้องการออกซิเจนในการทำงานและระดับออกซิเจนในสิ่งแวดล้อมที่ต่ำลงจะทำให้อัตราการผลิต ATP ช้าลง เนื่องจากเมตาโบโซมถูกแขวนไว้ในไซโทพลาสซึมโดยตรงของเหลวที่อยู่รอบ ๆ จึงทำปฏิกิริยาไกลโคไลซิส"

#, fuzzy
msgid "WIKI_MICROBE_STAGE_APPENDICES"
msgstr ""
"โครงสร้างโปรคาริโอต\n"
"\n"
"เมตาโบโลโซม: ผลิต ATP จากกลูโคส\n"
"\n"
"Chemosynthisizing Proteins: ผลิตกลูโคสครึ่งหนึ่งจากไฮโดรเจนซัลไฟด์เป็นเคมีโมพลาสต์ แต่ยังทำหน้าที่เป็นไกลโคไลซิสและใช้เวลาถึง 1 Hex\n"
"\n"
"Thylakoids: ผลิตกลูโคสในปริมาณ 1 ใน 3 เป็นคลอโรพลาสต์ปกติ แต่ยังทำหน้าที่เป็นไกลโคไลซิสและใช้ 1 Hex\n"
"\n"
"Rusticyanin: แปลงเหล็กเป็น ATP\n"
"\n"
"Nitrogenase: แปลงไนโตรเจนในบรรยากาศและ ATP เป็นแอมโมเนียแบบไม่ใช้ออกซิเจน\n"
"\n"
"ไซโทพลาสซึม: มีพื้นที่จัดเก็บและทำปฏิกิริยาไกลโคไลซิส (ผลิต ATP จำนวนเล็กน้อย)"

#, fuzzy
msgid "WIKI_MICROBE_STAGE_BUTTON"
msgstr "Nitrogenase เป็นโปรตีนที่สามารถใช้ก๊าซไนโตรเจนและพลังงานของเซลล์ในรูปแบบของ ATP เพื่อผลิตแอมโมเนียซึ่งเป็นสารอาหารที่สำคัญในการเจริญเติบโตของเซลล์ นี่คือกระบวนการที่เรียกว่าการตรึงไนโตรเจนแบบไม่ใช้ออกซิเจน เนื่องจากไนโตรเจนเนสถูกแขวนอยู่ในไซโทพลาสซึมโดยตรงของเหลวที่อยู่รอบ ๆ จึงทำปฏิกิริยาไกลโคไลซิส"

#, fuzzy
msgid "WIKI_MICROBE_STAGE_EDITOR"
msgstr "สร้างจุลินทรีย์ฟรี"

#, fuzzy
msgid "WIKI_MICROBE_STAGE_GAMEPLAY"
msgstr "W, A, S, D และเมาส์เพื่อย้าย กด E เพื่อยิง OxyToxy NT หากคุณมีสารพิษแวคิวโอล กด G เพื่อสลับโหมดเขมือบ"

#, fuzzy
msgid "WIKI_MICROBE_STAGE_GDD"
msgstr "W, A, S, D และเมาส์เพื่อย้าย กด E เพื่อยิง OxyToxy NT หากคุณมีสารพิษแวคิวโอล กด G เพื่อสลับโหมดเขมือบ"

#, fuzzy
msgid "WIKI_MICROBE_STAGE_INTRO"
msgstr "Nitrogenase เป็นโปรตีนที่สามารถใช้ก๊าซไนโตรเจนและพลังงานของเซลล์ในรูปแบบของ ATP เพื่อผลิตแอมโมเนียซึ่งเป็นสารอาหารที่สำคัญในการเจริญเติบโตของเซลล์ นี่คือกระบวนการที่เรียกว่าการตรึงไนโตรเจนแบบไม่ใช้ออกซิเจน เนื่องจากไนโตรเจนเนสถูกแขวนอยู่ในไซโทพลาสซึมโดยตรงของเหลวที่อยู่รอบ ๆ จึงทำปฏิกิริยาไกลโคไลซิส"

#, fuzzy
msgid "WIKI_MITOCHONDRION_EFFECTS"
msgstr "โรงไฟฟ้าของเซลล์ mitochondrion (พหูพจน์: mitochondria) เป็นโครงสร้างเมมเบรนสองชั้นที่เต็มไปด้วยโปรตีนและเอนไซม์ เป็นโปรคาริโอตที่ถูกดูดซึมเพื่อใช้โดยโฮสต์ยูคาริโอต สามารถเปลี่ยนกลูโคสเป็น ATP ได้อย่างมีประสิทธิภาพสูงกว่าที่ทำได้ในไซโตพลาสซึมในกระบวนการที่เรียกว่า Aerobic Respiration อย่างไรก็ตามมันต้องการออกซิเจนในการทำงานและระดับออกซิเจนในสิ่งแวดล้อมที่ต่ำลงจะทำให้อัตราการผลิต ATP ช้าลง"

#, fuzzy
msgid "WIKI_MITOCHONDRION_INTRO"
msgstr "ไมโตคอนดริออน"

#, fuzzy
msgid "WIKI_MITOCHONDRION_MODIFICATIONS"
msgstr "โรงไฟฟ้าของเซลล์ mitochondrion (พหูพจน์: mitochondria) เป็นโครงสร้างเมมเบรนสองชั้นที่เต็มไปด้วยโปรตีนและเอนไซม์ เป็นโปรคาริโอตที่ถูกดูดซึมเพื่อใช้โดยโฮสต์ยูคาริโอต สามารถเปลี่ยนกลูโคสเป็น ATP ได้อย่างมีประสิทธิภาพสูงกว่าที่ทำได้ในไซโตพลาสซึมในกระบวนการที่เรียกว่า Aerobic Respiration อย่างไรก็ตามมันต้องการออกซิเจนในการทำงานและระดับออกซิเจนในสิ่งแวดล้อมที่ต่ำลงจะทำให้อัตราการผลิต ATP ช้าลง"

#, fuzzy
msgid "WIKI_MITOCHONDRION_PROCESSES"
msgstr "โรงไฟฟ้าของเซลล์ mitochondrion (พหูพจน์: mitochondria) เป็นโครงสร้างเมมเบรนสองชั้นที่เต็มไปด้วยโปรตีนและเอนไซม์ เป็นโปรคาริโอตที่ถูกดูดซึมเพื่อใช้โดยโฮสต์ยูคาริโอต สามารถเปลี่ยนกลูโคสเป็น ATP ได้อย่างมีประสิทธิภาพสูงกว่าที่ทำได้ในไซโตพลาสซึมในกระบวนการที่เรียกว่า Aerobic Respiration อย่างไรก็ตามมันต้องการออกซิเจนในการทำงานและระดับออกซิเจนในสิ่งแวดล้อมที่ต่ำลงจะทำให้อัตราการผลิต ATP ช้าลง"

#, fuzzy
msgid "WIKI_MITOCHONDRION_REQUIREMENTS"
msgstr "โรงไฟฟ้าของเซลล์ mitochondrion (พหูพจน์: mitochondria) เป็นโครงสร้างเมมเบรนสองชั้นที่เต็มไปด้วยโปรตีนและเอนไซม์ เป็นโปรคาริโอตที่ถูกดูดซึมเพื่อใช้โดยโฮสต์ยูคาริโอต สามารถเปลี่ยนกลูโคสเป็น ATP ได้อย่างมีประสิทธิภาพสูงกว่าที่ทำได้ในไซโตพลาสซึมในกระบวนการที่เรียกว่า Aerobic Respiration อย่างไรก็ตามมันต้องการออกซิเจนในการทำงานและระดับออกซิเจนในสิ่งแวดล้อมที่ต่ำลงจะทำให้อัตราการผลิต ATP ช้าลง"

#, fuzzy
msgid "WIKI_MITOCHONDRION_SCIENTIFIC_BACKGROUND"
msgstr "โรงไฟฟ้าของเซลล์ mitochondrion (พหูพจน์: mitochondria) เป็นโครงสร้างเมมเบรนสองชั้นที่เต็มไปด้วยโปรตีนและเอนไซม์ เป็นโปรคาริโอตที่ถูกดูดซึมเพื่อใช้โดยโฮสต์ยูคาริโอต สามารถเปลี่ยนกลูโคสเป็น ATP ได้อย่างมีประสิทธิภาพสูงกว่าที่ทำได้ในไซโตพลาสซึมในกระบวนการที่เรียกว่า Aerobic Respiration อย่างไรก็ตามมันต้องการออกซิเจนในการทำงานและระดับออกซิเจนในสิ่งแวดล้อมที่ต่ำลงจะทำให้อัตราการผลิต ATP ช้าลง"

#, fuzzy
msgid "WIKI_MITOCHONDRION_STRATEGY"
msgstr "โรงไฟฟ้าของเซลล์ mitochondrion (พหูพจน์: mitochondria) เป็นโครงสร้างเมมเบรนสองชั้นที่เต็มไปด้วยโปรตีนและเอนไซม์ เป็นโปรคาริโอตที่ถูกดูดซึมเพื่อใช้โดยโฮสต์ยูคาริโอต สามารถเปลี่ยนกลูโคสเป็น ATP ได้อย่างมีประสิทธิภาพสูงกว่าที่ทำได้ในไซโตพลาสซึมในกระบวนการที่เรียกว่า Aerobic Respiration อย่างไรก็ตามมันต้องการออกซิเจนในการทำงานและระดับออกซิเจนในสิ่งแวดล้อมที่ต่ำลงจะทำให้อัตราการผลิต ATP ช้าลง"

#, fuzzy
msgid "WIKI_MITOCHONDRION_UPGRADES"
msgstr "โรงไฟฟ้าของเซลล์ mitochondrion (พหูพจน์: mitochondria) เป็นโครงสร้างเมมเบรนสองชั้นที่เต็มไปด้วยโปรตีนและเอนไซม์ เป็นโปรคาริโอตที่ถูกดูดซึมเพื่อใช้โดยโฮสต์ยูคาริโอต สามารถเปลี่ยนกลูโคสเป็น ATP ได้อย่างมีประสิทธิภาพสูงกว่าที่ทำได้ในไซโตพลาสซึมในกระบวนการที่เรียกว่า Aerobic Respiration อย่างไรก็ตามมันต้องการออกซิเจนในการทำงานและระดับออกซิเจนในสิ่งแวดล้อมที่ต่ำลงจะทำให้อัตราการผลิต ATP ช้าลง"

#, fuzzy
msgid "WIKI_MULTICELLULAR_STAGE_CONCEPT_ART"
msgstr "วางออร์แกเนลล์"

#, fuzzy
msgid "WIKI_MULTICELLULAR_STAGE_CURRENT_DEVELOPMENT"
msgstr "วางออร์แกเนลล์"

#, fuzzy
msgid "WIKI_MULTICELLULAR_STAGE_FEATURES"
msgstr "วางออร์แกเนลล์"

#, fuzzy
msgid "WIKI_MULTICELLULAR_STAGE_INTRO"
msgstr "วางออร์แกเนลล์"

#, fuzzy
msgid "WIKI_MULTICELLULAR_STAGE_OVERVIEW"
msgstr "วางออร์แกเนลล์"

#, fuzzy
msgid "WIKI_MULTICELLULAR_STAGE_TRANSITIONS"
msgstr "วางออร์แกเนลล์"

#, fuzzy
msgid "WIKI_MULTICELLULAR_STAGE_UI"
msgstr "วางออร์แกเนลล์"

msgid "WIKI_MYOFIBRIL_EFFECTS"
msgstr ""

msgid "WIKI_MYOFIBRIL_INTRO"
msgstr ""

msgid "WIKI_MYOFIBRIL_MODIFICATIONS"
msgstr ""

msgid "WIKI_MYOFIBRIL_PROCESSES"
msgstr ""

msgid "WIKI_MYOFIBRIL_REQUIREMENTS"
msgstr ""

msgid "WIKI_MYOFIBRIL_SCIENTIFIC_BACKGROUND"
msgstr ""

msgid "WIKI_MYOFIBRIL_STRATEGY"
msgstr ""

msgid "WIKI_MYOFIBRIL_UPGRADES"
msgstr ""

#, fuzzy
msgid "WIKI_NATION_EDITOR"
msgstr "เปิดใช้งานตัวแก้ไข"

#, fuzzy
msgid "WIKI_NITROGENASE_EFFECTS"
msgstr "Nitrogenase เป็นโปรตีนที่สามารถใช้ก๊าซไนโตรเจนและพลังงานของเซลล์ในรูปแบบของ ATP เพื่อผลิตแอมโมเนียซึ่งเป็นสารอาหารที่สำคัญในการเจริญเติบโตของเซลล์ นี่คือกระบวนการที่เรียกว่าการตรึงไนโตรเจนแบบไม่ใช้ออกซิเจน เนื่องจากไนโตรเจนเนสถูกแขวนอยู่ในไซโทพลาสซึมโดยตรงของเหลวที่อยู่รอบ ๆ จึงทำปฏิกิริยาไกลโคไลซิส"

#, fuzzy
msgid "WIKI_NITROGENASE_INTRO"
msgstr "Nitrogenase เป็นโปรตีนที่สามารถใช้ก๊าซไนโตรเจนและพลังงานของเซลล์ในรูปแบบของ ATP เพื่อผลิตแอมโมเนียซึ่งเป็นสารอาหารที่สำคัญในการเจริญเติบโตของเซลล์ นี่คือกระบวนการที่เรียกว่าการตรึงไนโตรเจนแบบไม่ใช้ออกซิเจน เนื่องจากไนโตรเจนเนสถูกแขวนอยู่ในไซโทพลาสซึมโดยตรงของเหลวที่อยู่รอบ ๆ จึงทำปฏิกิริยาไกลโคไลซิส"

#, fuzzy
msgid "WIKI_NITROGENASE_MODIFICATIONS"
msgstr "Nitrogenase เป็นโปรตีนที่สามารถใช้ก๊าซไนโตรเจนและพลังงานของเซลล์ในรูปแบบของ ATP เพื่อผลิตแอมโมเนียซึ่งเป็นสารอาหารที่สำคัญในการเจริญเติบโตของเซลล์ นี่คือกระบวนการที่เรียกว่าการตรึงไนโตรเจนแบบไม่ใช้ออกซิเจน เนื่องจากไนโตรเจนเนสถูกแขวนอยู่ในไซโทพลาสซึมโดยตรงของเหลวที่อยู่รอบ ๆ จึงทำปฏิกิริยาไกลโคไลซิส"

#, fuzzy
msgid "WIKI_NITROGENASE_PROCESSES"
msgstr "Nitrogenase เป็นโปรตีนที่สามารถใช้ก๊าซไนโตรเจนและพลังงานของเซลล์ในรูปแบบของ ATP เพื่อผลิตแอมโมเนียซึ่งเป็นสารอาหารที่สำคัญในการเจริญเติบโตของเซลล์ นี่คือกระบวนการที่เรียกว่าการตรึงไนโตรเจนแบบไม่ใช้ออกซิเจน เนื่องจากไนโตรเจนเนสถูกแขวนอยู่ในไซโทพลาสซึมโดยตรงของเหลวที่อยู่รอบ ๆ จึงทำปฏิกิริยาไกลโคไลซิส"

msgid "WIKI_NITROGENASE_REQUIREMENTS"
msgstr ""

#, fuzzy
msgid "WIKI_NITROGENASE_SCIENTIFIC_BACKGROUND"
msgstr "Nitrogenase เป็นโปรตีนที่สามารถใช้ก๊าซไนโตรเจนและพลังงานของเซลล์ในรูปแบบของ ATP เพื่อผลิตแอมโมเนียซึ่งเป็นสารอาหารที่สำคัญในการเจริญเติบโตของเซลล์ นี่คือกระบวนการที่เรียกว่าการตรึงไนโตรเจนแบบไม่ใช้ออกซิเจน เนื่องจากไนโตรเจนเนสถูกแขวนอยู่ในไซโทพลาสซึมโดยตรงของเหลวที่อยู่รอบ ๆ จึงทำปฏิกิริยาไกลโคไลซิส"

#, fuzzy
msgid "WIKI_NITROGENASE_STRATEGY"
msgstr "Nitrogenase เป็นโปรตีนที่สามารถใช้ก๊าซไนโตรเจนและพลังงานของเซลล์ในรูปแบบของ ATP เพื่อผลิตแอมโมเนียซึ่งเป็นสารอาหารที่สำคัญในการเจริญเติบโตของเซลล์ นี่คือกระบวนการที่เรียกว่าการตรึงไนโตรเจนแบบไม่ใช้ออกซิเจน เนื่องจากไนโตรเจนเนสถูกแขวนอยู่ในไซโทพลาสซึมโดยตรงของเหลวที่อยู่รอบ ๆ จึงทำปฏิกิริยาไกลโคไลซิส"

#, fuzzy
msgid "WIKI_NITROGENASE_UPGRADES"
msgstr "Nitrogenase เป็นโปรตีนที่สามารถใช้ก๊าซไนโตรเจนและพลังงานของเซลล์ในรูปแบบของ ATP เพื่อผลิตแอมโมเนียซึ่งเป็นสารอาหารที่สำคัญในการเจริญเติบโตของเซลล์ นี่คือกระบวนการที่เรียกว่าการตรึงไนโตรเจนแบบไม่ใช้ออกซิเจน เนื่องจากไนโตรเจนเนสถูกแขวนอยู่ในไซโทพลาสซึมโดยตรงของเหลวที่อยู่รอบ ๆ จึงทำปฏิกิริยาไกลโคไลซิส"

#, fuzzy
msgid "WIKI_NITROPLAST_EFFECTS"
msgstr "พลาสติดตรึงไนโตรเจน"

#, fuzzy
msgid "WIKI_NITROPLAST_INTRO"
msgstr "พลาสติดตรึงไนโตรเจน"

#, fuzzy
msgid "WIKI_NITROPLAST_MODIFICATIONS"
msgstr "Nitrogen Fixing Plastid เป็นโปรตีนที่สามารถใช้ก๊าซไนโตรเจนและออกซิเจนและพลังงานของเซลล์ในรูปแบบของ ATP เพื่อผลิตแอมโมเนียซึ่งเป็นสารอาหารที่สำคัญในการเจริญเติบโตของเซลล์ นี่คือกระบวนการที่เรียกว่าการตรึงไนโตรเจนแบบแอโรบิค"

#, fuzzy
msgid "WIKI_NITROPLAST_PROCESSES"
msgstr "Nitrogen Fixing Plastid เป็นโปรตีนที่สามารถใช้ก๊าซไนโตรเจนและออกซิเจนและพลังงานของเซลล์ในรูปแบบของ ATP เพื่อผลิตแอมโมเนียซึ่งเป็นสารอาหารที่สำคัญในการเจริญเติบโตของเซลล์ นี่คือกระบวนการที่เรียกว่าการตรึงไนโตรเจนแบบแอโรบิค"

#, fuzzy
msgid "WIKI_NITROPLAST_REQUIREMENTS"
msgstr "พลาสติดตรึงไนโตรเจน"

#, fuzzy
msgid "WIKI_NITROPLAST_SCIENTIFIC_BACKGROUND"
msgstr "Nitrogen Fixing Plastid เป็นโปรตีนที่สามารถใช้ก๊าซไนโตรเจนและออกซิเจนและพลังงานของเซลล์ในรูปแบบของ ATP เพื่อผลิตแอมโมเนียซึ่งเป็นสารอาหารที่สำคัญในการเจริญเติบโตของเซลล์ นี่คือกระบวนการที่เรียกว่าการตรึงไนโตรเจนแบบแอโรบิค"

#, fuzzy
msgid "WIKI_NITROPLAST_STRATEGY"
msgstr "พลาสติดตรึงไนโตรเจน"

#, fuzzy
msgid "WIKI_NITROPLAST_UPGRADES"
msgstr "พลาสติดตรึงไนโตรเจน"

msgid "WIKI_NO"
msgstr ""

msgid "WIKI_NONE_COMMA_THIS_IS_THE_LAST_STAGE"
msgstr ""

msgid "WIKI_NUCLEUS_EFFECTS"
msgstr ""

msgid "WIKI_NUCLEUS_INTRO"
msgstr ""

#, fuzzy
msgid "WIKI_NUCLEUS_MODIFICATIONS"
msgstr "คุณสมบัติที่กำหนดของเซลล์ยูคาริโอต นิวเคลียสยังรวมถึงเรติคูลัมเอนโดพลาสมิกและกอลจิ มันเป็นวิวัฒนาการของเซลล์โปรคาริโอตในการพัฒนาระบบของเยื่อหุ้มภายในซึ่งทำได้โดยการดูดซึมโปรคาริโอตอื่นเข้าไปในตัวมันเอง สิ่งนี้ช่วยให้สามารถแบ่งส่วนหรือปัดป้องกระบวนการต่างๆที่เกิดขึ้นภายในเซลล์และป้องกันไม่ให้เกิดการทับซ้อนกัน สิ่งนี้ช่วยให้ออร์แกเนลล์ที่ถูกยึดเมมเบรนใหม่มีความซับซ้อนมีประสิทธิภาพและเชี่ยวชาญกว่าการลอยตัวในไซโทพลาสซึมอย่างอิสระ อย่างไรก็ตามสิ่งนี้มีค่าใช้จ่ายในการทำให้เซลล์มีขนาดใหญ่ขึ้นและต้องใช้พลังงานจำนวนมากในการรักษาเซลล์"

msgid "WIKI_NUCLEUS_PROCESSES"
msgstr ""

msgid "WIKI_NUCLEUS_REQUIREMENTS"
msgstr ""

msgid "WIKI_NUCLEUS_SCIENTIFIC_BACKGROUND"
msgstr ""

msgid "WIKI_NUCLEUS_STRATEGY"
msgstr ""

msgid "WIKI_NUCLEUS_UPGRADES"
msgstr ""

#, fuzzy
msgid "WIKI_ORGANELLES_ROOT_INTRO"
msgstr "สัตว์นักล่า"

#, fuzzy
msgid "WIKI_OXYTOXISOME_EFFECTS"
msgstr "เมแทบอลิซึมที่ได้รับการแก้ไขซึ่งรับผิดชอบในการผลิตรูปแบบดั้งเดิมของสารพิษ OxyToxy NT"

#, fuzzy
msgid "WIKI_OXYTOXISOME_INTRO"
msgstr "ออกซิโทซิโซม"

#, fuzzy
msgid "WIKI_OXYTOXISOME_MODIFICATIONS"
msgstr "เมแทบอลิซึมที่ได้รับการแก้ไขซึ่งรับผิดชอบในการผลิตรูปแบบดั้งเดิมของสารพิษ OxyToxy NT"

#, fuzzy
msgid "WIKI_OXYTOXISOME_PROCESSES"
msgstr "เมตาโบโลโซมเป็นกลุ่มของโปรตีนที่ห่อหุ้มด้วยเปลือกโปรตีน พวกเขาสามารถเปลี่ยนกลูโคสเป็น ATP ในอัตราที่สูงกว่าที่ทำได้ในไซโตพลาสซึมในกระบวนการที่เรียกว่า Aerobic Respiration อย่างไรก็ตามมันต้องการออกซิเจนในการทำงานและระดับออกซิเจนในสิ่งแวดล้อมที่ต่ำลงจะทำให้อัตราการผลิต ATP ช้าลง เนื่องจากเมตาโบโซมถูกแขวนไว้ในไซโทพลาสซึมโดยตรงของเหลวที่อยู่รอบ ๆ จึงทำปฏิกิริยาไกลโคไลซิส"

#, fuzzy
msgid "WIKI_OXYTOXISOME_REQUIREMENTS"
msgstr "เมแทบอลิซึมที่ได้รับการแก้ไขซึ่งรับผิดชอบในการผลิตรูปแบบดั้งเดิมของสารพิษ OxyToxy NT"

msgid "WIKI_OXYTOXISOME_SCIENTIFIC_BACKGROUND"
msgstr ""

#, fuzzy
msgid "WIKI_OXYTOXISOME_STRATEGY"
msgstr "เมแทบอลิซึมที่ได้รับการแก้ไขซึ่งรับผิดชอบในการผลิตรูปแบบดั้งเดิมของสารพิษ OxyToxy NT"

#, fuzzy
msgid "WIKI_OXYTOXISOME_UPGRADES"
msgstr "เมแทบอลิซึมที่ได้รับการแก้ไขซึ่งรับผิดชอบในการผลิตรูปแบบดั้งเดิมของสารพิษ OxyToxy NT"

#, fuzzy
msgid "WIKI_OXYTOXY_SYNTHESIS_COMMA_GLYCOLYSIS"
msgstr "การสังเคราะห์ออกซิโทซิน"

#, fuzzy
msgid "WIKI_PAGE_ASCENSION"
msgstr "รัสติไซยานิน"

#, fuzzy
msgid "WIKI_PAGE_AWAKENING_STAGE"
msgstr ""
"มีข้อขัดแย้งกับ {0}\n"
"คุณต้องการลบข้อมูลที่ป้อนออกจาก {1} หรือไม่?"

#, fuzzy
msgid "WIKI_PAGE_AWARE_STAGE"
msgstr "W, A, S, D และเมาส์เพื่อย้าย กด E เพื่อยิง OxyToxy NT หากคุณมีสารพิษแวคิวโอล กด G เพื่อสลับโหมดเขมือบ"

msgid "WIKI_PAGE_AXON"
msgstr ""

#, fuzzy
msgid "WIKI_PAGE_BINDING_AGENT"
msgstr ""
"มีข้อขัดแย้งกับ {0}\n"
"คุณต้องการลบข้อมูลที่ป้อนออกจาก {1} หรือไม่?"

msgid "WIKI_PAGE_BIOLUMINESCENT_VACUOLE"
msgstr ""

#, fuzzy
msgid "WIKI_PAGE_CHEMOPLAST"
msgstr "เคโมพลาสต์"

#, fuzzy
msgid "WIKI_PAGE_CHEMORECEPTOR"
msgstr "เคโมพลาสต์"

#, fuzzy
msgid "WIKI_PAGE_CHEMOSYNTHESIZING_PROTEINS"
msgstr "คีโมสังเคราะห์โปรตีน"

#, fuzzy
msgid "WIKI_PAGE_CHLOROPLAST"
msgstr "คลอโรพลาสต์"

msgid "WIKI_PAGE_CILIA"
msgstr ""

#, fuzzy
msgid "WIKI_PAGE_COMPOUNDS"
msgstr "ไซโทพลาซึม"

msgid "WIKI_PAGE_COMPOUND_SYSTEM_DEVELOPMENT"
msgstr ""

#, fuzzy
msgid "WIKI_PAGE_CYTOPLASM"
msgstr "ไซโทพลาซึม"

#, fuzzy
msgid "WIKI_PAGE_DEVELOPMENT_ROOT"
msgstr "วางออร์แกเนลล์"

#, fuzzy
msgid "WIKI_PAGE_EDITORS_AND_MUTATIONS"
msgstr "ไมโตคอนดริออน"

#, fuzzy
msgid "WIKI_PAGE_ENVIRONMENTAL_CONDITIONS"
msgstr "ไมโตคอนดริออน"

#, fuzzy
msgid "WIKI_PAGE_FERROPLAST"
msgstr "เทอร์โมพลาสต์"

#, fuzzy
msgid "WIKI_PAGE_FLAGELLUM"
msgstr "แฟลเจลลัม"

#, fuzzy
msgid "WIKI_PAGE_HELP_AND_TIPS"
msgstr "เคโมพลาสต์"

#, fuzzy
msgid "WIKI_PAGE_HYDROGENASE"
msgstr "ไนโตรเจน"

#, fuzzy
msgid "WIKI_PAGE_HYDROGENOSOME"
msgstr "ไนโตรเจน"

#, fuzzy
msgid "WIKI_PAGE_INDUSTRIAL_STAGE"
msgstr ""
"มีข้อขัดแย้งกับ {0}\n"
"คุณต้องการลบข้อมูลที่ป้อนออกจาก {1} หรือไม่?"

#, fuzzy
msgid "WIKI_PAGE_LYSOSOME"
msgstr "ออกซิโทซิโซม"

#, fuzzy
msgid "WIKI_PAGE_MACROSCOPIC_STAGE"
msgstr "ไนโตรเจน"

#, fuzzy
msgid "WIKI_PAGE_MECHANICS_ROOT"
msgstr "วางออร์แกเนลล์"

#, fuzzy
msgid "WIKI_PAGE_MELANOSOME"
msgstr "ออกซิโทซิโซม"

#, fuzzy
msgid "WIKI_PAGE_METABOLOSOMES"
msgstr "เมตาโบโลโซม"

#, fuzzy
msgid "WIKI_PAGE_MICROBE_STAGE"
msgstr "ไนโตรเจน"

#, fuzzy
msgid "WIKI_PAGE_MITOCHONDRION"
msgstr "ไมโตคอนดริออน"

#, fuzzy
msgid "WIKI_PAGE_MULTICELLULAR_STAGE"
msgstr "วางออร์แกเนลล์"

#, fuzzy
msgid "WIKI_PAGE_MYOFIBRIL"
msgstr "สัตว์นักล่า"

#, fuzzy
msgid "WIKI_PAGE_NITROGENASE"
msgstr "ไนโตรเจน"

#, fuzzy
msgid "WIKI_PAGE_NITROPLAST"
msgstr "พลาสติดตรึงไนโตรเจน"

#, fuzzy
msgid "WIKI_PAGE_NUCLEUS"
msgstr "นิวเคลียส"

#, fuzzy
msgid "WIKI_PAGE_ORGANELLES_ROOT"
msgstr "วางออร์แกเนลล์"

#, fuzzy
msgid "WIKI_PAGE_OXYTOXISOME"
msgstr "ออกซิโทซิโซม"

msgid "WIKI_PAGE_PERFORATOR_PILUS"
msgstr ""

#, fuzzy
msgid "WIKI_PAGE_PROTOPLASM"
msgstr "โปรโตพลาสซึม"

#, fuzzy
msgid "WIKI_PAGE_REPRODUCTION"
msgstr "โปรโตพลาสซึม"

#, fuzzy
msgid "WIKI_PAGE_RUSTICYANIN"
msgstr "รัสติไซยานิน"

#, fuzzy
msgid "WIKI_PAGE_SIGNALING_AGENT"
msgstr ""
"มีข้อขัดแย้งกับ {0}\n"
"คุณต้องการลบข้อมูลที่ป้อนออกจาก {1} หรือไม่?"

msgid "WIKI_PAGE_SLIME_JET"
msgstr ""

#, fuzzy
msgid "WIKI_PAGE_SOCIETY_STAGE"
msgstr "W, A, S, D และเมาส์เพื่อย้าย กด E เพื่อยิง OxyToxy NT หากคุณมีสารพิษแวคิวโอล กด G เพื่อสลับโหมดเขมือบ"

#, fuzzy
msgid "WIKI_PAGE_SPACE_STAGE"
msgstr ""
"มีข้อขัดแย้งกับ {0}\n"
"คุณต้องการลบข้อมูลที่ป้อนออกจาก {1} หรือไม่?"

#, fuzzy
msgid "WIKI_PAGE_STAGES_ROOT"
msgstr "วางออร์แกเนลล์"

#, fuzzy
msgid "WIKI_PAGE_THERMOPLAST"
msgstr "เทอร์โมพลาสต์"

#, fuzzy
msgid "WIKI_PAGE_THERMOSYNTHASE"
msgstr "การสังเคราะห์ด้วยเคมี"

#, fuzzy
msgid "WIKI_PAGE_THE_PATCH_MAP"
msgstr "เทอร์โมพลาสต์"

#, fuzzy
msgid "WIKI_PAGE_THYLAKOIDS"
msgstr "ไทลาคอยด์"

#, fuzzy
msgid "WIKI_PAGE_TOXIN_VACUOLE"
msgstr ""
"สารพิษ\n"
"แวคิวโอล"

#, fuzzy
msgid "WIKI_PAGE_VACUOLE"
msgstr ""
"สารพิษ\n"
"แวคิวโอล"

msgid "WIKI_PERFORATOR_PILUS_EFFECTS"
msgstr ""

msgid "WIKI_PERFORATOR_PILUS_INTRO"
msgstr ""

msgid "WIKI_PERFORATOR_PILUS_MODIFICATIONS"
msgstr ""

msgid "WIKI_PERFORATOR_PILUS_PROCESSES"
msgstr ""

msgid "WIKI_PERFORATOR_PILUS_REQUIREMENTS"
msgstr ""

msgid "WIKI_PERFORATOR_PILUS_SCIENTIFIC_BACKGROUND"
msgstr ""

msgid "WIKI_PERFORATOR_PILUS_STRATEGY"
msgstr ""

msgid "WIKI_PERFORATOR_PILUS_UPGRADES"
msgstr ""

#, fuzzy
msgid "WIKI_PROTEIN_RESPIRATION"
msgstr "ระบบหายใจแบบแอโรบิค"

#, fuzzy
msgid "WIKI_PROTOPLASM_EFFECTS"
msgstr "โปรโตพลาสซึม"

#, fuzzy
msgid "WIKI_PROTOPLASM_INTRO"
msgstr "โปรโตพลาสซึม"

msgid "WIKI_PROTOPLASM_MODIFICATIONS"
msgstr ""

#, fuzzy
msgid "WIKI_PROTOPLASM_PROCESSES"
msgstr "เปลี่ยน [thrive:compound]glucose[/thrive:compound] เป็น [thrive:compound]atp[/thrive:compound]"

msgid "WIKI_PROTOPLASM_REQUIREMENTS"
msgstr ""

msgid "WIKI_PROTOPLASM_SCIENTIFIC_BACKGROUND"
msgstr ""

msgid "WIKI_PROTOPLASM_STRATEGY"
msgstr ""

msgid "WIKI_PROTOPLASM_UPGRADES"
msgstr ""

msgid "WIKI_PULLING_CILIA"
msgstr ""

#, fuzzy
msgid "WIKI_REPRODUCTION_BUTTON"
msgstr "โปรโตพลาสซึม"

#, fuzzy
msgid "WIKI_REPRODUCTION_INTRO"
msgstr "โปรโตพลาสซึม"

msgid "WIKI_REPRODUCTION_REPRODUCTION_IN_THE_MICROBE_STAGE"
msgstr ""

msgid "WIKI_ROOT_BODY"
msgstr ""

msgid "WIKI_ROOT_HEADING"
msgstr ""

#, fuzzy
msgid "WIKI_RUSTICYANIN_EFFECTS"
msgstr "Rusticyanin เป็นโปรตีนที่สามารถใช้ก๊าซคาร์บอนไดออกไซด์และออกซิเจนในการออกซิไดซ์เหล็กจากสถานะทางเคมีหนึ่งไปยังอีกสถานะหนึ่ง กระบวนการนี้เรียกว่า Iron Respiration ปล่อยพลังงานออกมาซึ่งเซลล์สามารถเก็บเกี่ยวได้"

#, fuzzy
msgid "WIKI_RUSTICYANIN_INTRO"
msgstr "Rusticyanin เป็นโปรตีนที่สามารถใช้ก๊าซคาร์บอนไดออกไซด์และออกซิเจนในการออกซิไดซ์เหล็กจากสถานะทางเคมีหนึ่งไปยังอีกสถานะหนึ่ง กระบวนการนี้เรียกว่า Iron Respiration ปล่อยพลังงานออกมาซึ่งเซลล์สามารถเก็บเกี่ยวได้"

#, fuzzy
msgid "WIKI_RUSTICYANIN_MODIFICATIONS"
msgstr "Rusticyanin เป็นโปรตีนที่สามารถใช้ก๊าซคาร์บอนไดออกไซด์และออกซิเจนในการออกซิไดซ์เหล็กจากสถานะทางเคมีหนึ่งไปยังอีกสถานะหนึ่ง กระบวนการนี้เรียกว่า Iron Respiration ปล่อยพลังงานออกมาซึ่งเซลล์สามารถเก็บเกี่ยวได้"

#, fuzzy
msgid "WIKI_RUSTICYANIN_PROCESSES"
msgstr "Rusticyanin เป็นโปรตีนที่สามารถใช้ก๊าซคาร์บอนไดออกไซด์และออกซิเจนในการออกซิไดซ์เหล็กจากสถานะทางเคมีหนึ่งไปยังอีกสถานะหนึ่ง กระบวนการนี้เรียกว่า Iron Respiration ปล่อยพลังงานออกมาซึ่งเซลล์สามารถเก็บเกี่ยวได้"

msgid "WIKI_RUSTICYANIN_REQUIREMENTS"
msgstr ""

#, fuzzy
msgid "WIKI_RUSTICYANIN_SCIENTIFIC_BACKGROUND"
msgstr "Rusticyanin เป็นโปรตีนที่สามารถใช้ก๊าซคาร์บอนไดออกไซด์และออกซิเจนในการออกซิไดซ์เหล็กจากสถานะทางเคมีหนึ่งไปยังอีกสถานะหนึ่ง กระบวนการนี้เรียกว่า Iron Respiration ปล่อยพลังงานออกมาซึ่งเซลล์สามารถเก็บเกี่ยวได้"

#, fuzzy
msgid "WIKI_RUSTICYANIN_STRATEGY"
msgstr "Rusticyanin เป็นโปรตีนที่สามารถใช้ก๊าซคาร์บอนไดออกไซด์และออกซิเจนในการออกซิไดซ์เหล็กจากสถานะทางเคมีหนึ่งไปยังอีกสถานะหนึ่ง กระบวนการนี้เรียกว่า Iron Respiration ปล่อยพลังงานออกมาซึ่งเซลล์สามารถเก็บเกี่ยวได้"

#, fuzzy
msgid "WIKI_RUSTICYANIN_UPGRADES"
msgstr "Rusticyanin เป็นโปรตีนที่สามารถใช้ก๊าซคาร์บอนไดออกไซด์และออกซิเจนในการออกซิไดซ์เหล็กจากสถานะทางเคมีหนึ่งไปยังอีกสถานะหนึ่ง กระบวนการนี้เรียกว่า Iron Respiration ปล่อยพลังงานออกมาซึ่งเซลล์สามารถเก็บเกี่ยวได้"

#, fuzzy
msgid "WIKI_SIGNALING_AGENT_EFFECTS"
msgstr ""
"มีข้อขัดแย้งกับ {0}\n"
"คุณต้องการลบข้อมูลที่ป้อนออกจาก {1} หรือไม่?"

#, fuzzy
msgid "WIKI_SIGNALING_AGENT_INTRO"
msgstr ""
"มีข้อขัดแย้งกับ {0}\n"
"คุณต้องการลบข้อมูลที่ป้อนออกจาก {1} หรือไม่?"

#, fuzzy
msgid "WIKI_SIGNALING_AGENT_MODIFICATIONS"
msgstr "Nitrogenase เป็นโปรตีนที่สามารถใช้ก๊าซไนโตรเจนและพลังงานของเซลล์ในรูปแบบของ ATP เพื่อผลิตแอมโมเนียซึ่งเป็นสารอาหารที่สำคัญในการเจริญเติบโตของเซลล์ นี่คือกระบวนการที่เรียกว่าการตรึงไนโตรเจนแบบไม่ใช้ออกซิเจน เนื่องจากไนโตรเจนเนสถูกแขวนอยู่ในไซโทพลาสซึมโดยตรงของเหลวที่อยู่รอบ ๆ จึงทำปฏิกิริยาไกลโคไลซิส"

#, fuzzy
msgid "WIKI_SIGNALING_AGENT_PROCESSES"
msgstr "Nitrogenase เป็นโปรตีนที่สามารถใช้ก๊าซไนโตรเจนและพลังงานของเซลล์ในรูปแบบของ ATP เพื่อผลิตแอมโมเนียซึ่งเป็นสารอาหารที่สำคัญในการเจริญเติบโตของเซลล์ นี่คือกระบวนการที่เรียกว่าการตรึงไนโตรเจนแบบไม่ใช้ออกซิเจน เนื่องจากไนโตรเจนเนสถูกแขวนอยู่ในไซโทพลาสซึมโดยตรงของเหลวที่อยู่รอบ ๆ จึงทำปฏิกิริยาไกลโคไลซิส"

#, fuzzy
msgid "WIKI_SIGNALING_AGENT_REQUIREMENTS"
msgstr "Nitrogenase เป็นโปรตีนที่สามารถใช้ก๊าซไนโตรเจนและพลังงานของเซลล์ในรูปแบบของ ATP เพื่อผลิตแอมโมเนียซึ่งเป็นสารอาหารที่สำคัญในการเจริญเติบโตของเซลล์ นี่คือกระบวนการที่เรียกว่าการตรึงไนโตรเจนแบบไม่ใช้ออกซิเจน เนื่องจากไนโตรเจนเนสถูกแขวนอยู่ในไซโทพลาสซึมโดยตรงของเหลวที่อยู่รอบ ๆ จึงทำปฏิกิริยาไกลโคไลซิส"

#, fuzzy
msgid "WIKI_SIGNALING_AGENT_SCIENTIFIC_BACKGROUND"
msgstr "Nitrogenase เป็นโปรตีนที่สามารถใช้ก๊าซไนโตรเจนและพลังงานของเซลล์ในรูปแบบของ ATP เพื่อผลิตแอมโมเนียซึ่งเป็นสารอาหารที่สำคัญในการเจริญเติบโตของเซลล์ นี่คือกระบวนการที่เรียกว่าการตรึงไนโตรเจนแบบไม่ใช้ออกซิเจน เนื่องจากไนโตรเจนเนสถูกแขวนอยู่ในไซโทพลาสซึมโดยตรงของเหลวที่อยู่รอบ ๆ จึงทำปฏิกิริยาไกลโคไลซิส"

#, fuzzy
msgid "WIKI_SIGNALING_AGENT_STRATEGY"
msgstr ""
"มีข้อขัดแย้งกับ {0}\n"
"คุณต้องการลบข้อมูลที่ป้อนออกจาก {1} หรือไม่?"

#, fuzzy
msgid "WIKI_SIGNALING_AGENT_UPGRADES"
msgstr ""
"มีข้อขัดแย้งกับ {0}\n"
"คุณต้องการลบข้อมูลที่ป้อนออกจาก {1} หรือไม่?"

#, fuzzy
msgid "WIKI_SLIME_JET_EFFECTS"
msgstr "ภายในที่เหนอะหนะของเซลล์ ไซโทพลาสซึมเป็นส่วนผสมพื้นฐานของไอออนโปรตีนและสารอื่น ๆ ที่ละลายในน้ำที่เติมภายในเซลล์ หนึ่งในฟังก์ชั่นที่ทำคือไกลโคไลซิสการเปลี่ยนกลูโคสเป็นพลังงาน ATP สำหรับเซลล์ที่ขาดออร์แกเนลล์เพื่อให้มีการเผาผลาญขั้นสูงมากขึ้นนี่คือสิ่งที่พวกเขาต้องพึ่งพาเพื่อเป็นพลังงาน นอกจากนี้ยังใช้เพื่อเก็บโมเลกุลในเซลล์และเพื่อขยายขนาดของเซลล์"

#, fuzzy
msgid "WIKI_SLIME_JET_INTRO"
msgstr "ภายในที่เหนอะหนะของเซลล์ ไซโทพลาสซึมเป็นส่วนผสมพื้นฐานของไอออนโปรตีนและสารอื่น ๆ ที่ละลายในน้ำที่เติมภายในเซลล์ หนึ่งในฟังก์ชั่นที่ทำคือไกลโคไลซิสการเปลี่ยนกลูโคสเป็นพลังงาน ATP สำหรับเซลล์ที่ขาดออร์แกเนลล์เพื่อให้มีการเผาผลาญขั้นสูงมากขึ้นนี่คือสิ่งที่พวกเขาต้องพึ่งพาเพื่อเป็นพลังงาน นอกจากนี้ยังใช้เพื่อเก็บโมเลกุลในเซลล์และเพื่อขยายขนาดของเซลล์"

#, fuzzy
msgid "WIKI_SLIME_JET_MODIFICATIONS"
msgstr "ภายในที่เหนอะหนะของเซลล์ ไซโทพลาสซึมเป็นส่วนผสมพื้นฐานของไอออนโปรตีนและสารอื่น ๆ ที่ละลายในน้ำที่เติมภายในเซลล์ หนึ่งในฟังก์ชั่นที่ทำคือไกลโคไลซิสการเปลี่ยนกลูโคสเป็นพลังงาน ATP สำหรับเซลล์ที่ขาดออร์แกเนลล์เพื่อให้มีการเผาผลาญขั้นสูงมากขึ้นนี่คือสิ่งที่พวกเขาต้องพึ่งพาเพื่อเป็นพลังงาน นอกจากนี้ยังใช้เพื่อเก็บโมเลกุลในเซลล์และเพื่อขยายขนาดของเซลล์"

#, fuzzy
msgid "WIKI_SLIME_JET_PROCESSES"
msgstr "เปลี่ยน [thrive:compound]glucose[/thrive:compound] เป็น [thrive:compound]atp[/thrive:compound]"

msgid "WIKI_SLIME_JET_REQUIREMENTS"
msgstr ""

msgid "WIKI_SLIME_JET_SCIENTIFIC_BACKGROUND"
msgstr ""

msgid "WIKI_SLIME_JET_STRATEGY"
msgstr ""

msgid "WIKI_SLIME_JET_UPGRADES"
msgstr ""

msgid "WIKI_SOCIETY_STAGE_CURRENT_DEVELOPMENT"
msgstr ""

#, fuzzy
msgid "WIKI_SOCIETY_STAGE_FEATURES"
msgstr "W, A, S, D และเมาส์เพื่อย้าย กด E เพื่อยิง OxyToxy NT หากคุณมีสารพิษแวคิวโอล กด G เพื่อสลับโหมดเขมือบ"

#, fuzzy
msgid "WIKI_SOCIETY_STAGE_INTRO"
msgstr "ภายในที่เหนอะหนะของเซลล์ ไซโทพลาสซึมเป็นส่วนผสมพื้นฐานของไอออนโปรตีนและสารอื่น ๆ ที่ละลายในน้ำที่เติมภายในเซลล์ หนึ่งในฟังก์ชั่นที่ทำคือไกลโคไลซิสการเปลี่ยนกลูโคสเป็นพลังงาน ATP สำหรับเซลล์ที่ขาดออร์แกเนลล์เพื่อให้มีการเผาผลาญขั้นสูงมากขึ้นนี่คือสิ่งที่พวกเขาต้องพึ่งพาเพื่อเป็นพลังงาน นอกจากนี้ยังใช้เพื่อเก็บโมเลกุลในเซลล์และเพื่อขยายขนาดของเซลล์"

#, fuzzy
msgid "WIKI_SOCIETY_STAGE_OVERVIEW"
msgstr "W, A, S, D และเมาส์เพื่อย้าย กด E เพื่อยิง OxyToxy NT หากคุณมีสารพิษแวคิวโอล กด G เพื่อสลับโหมดเขมือบ"

#, fuzzy
msgid "WIKI_SOCIETY_STAGE_TRANSITIONS"
msgstr "W, A, S, D และเมาส์เพื่อย้าย กด E เพื่อยิง OxyToxy NT หากคุณมีสารพิษแวคิวโอล กด G เพื่อสลับโหมดเขมือบ"

#, fuzzy
msgid "WIKI_SOCIETY_STAGE_UI"
msgstr "W, A, S, D และเมาส์เพื่อย้าย กด E เพื่อยิง OxyToxy NT หากคุณมีสารพิษแวคิวโอล กด G เพื่อสลับโหมดเขมือบ"

msgid "WIKI_SPACE_STAGE_CURRENT_DEVELOPMENT"
msgstr ""

#, fuzzy
msgid "WIKI_SPACE_STAGE_FEATURES"
msgstr "นิวเคลียส"

#, fuzzy
msgid "WIKI_SPACE_STAGE_INTRO"
msgstr "ภายในที่เหนอะหนะของเซลล์ ไซโทพลาสซึมเป็นส่วนผสมพื้นฐานของไอออนโปรตีนและสารอื่น ๆ ที่ละลายในน้ำที่เติมภายในเซลล์ หนึ่งในฟังก์ชั่นที่ทำคือไกลโคไลซิสการเปลี่ยนกลูโคสเป็นพลังงาน ATP สำหรับเซลล์ที่ขาดออร์แกเนลล์เพื่อให้มีการเผาผลาญขั้นสูงมากขึ้นนี่คือสิ่งที่พวกเขาต้องพึ่งพาเพื่อเป็นพลังงาน นอกจากนี้ยังใช้เพื่อเก็บโมเลกุลในเซลล์และเพื่อขยายขนาดของเซลล์"

#, fuzzy
msgid "WIKI_SPACE_STAGE_OVERVIEW"
msgstr "W, A, S, D และเมาส์เพื่อย้าย กด E เพื่อยิง OxyToxy NT หากคุณมีสารพิษแวคิวโอล กด G เพื่อสลับโหมดเขมือบ"

#, fuzzy
msgid "WIKI_SPACE_STAGE_TRANSITIONS"
msgstr "ไนโตรเจน"

#, fuzzy
msgid "WIKI_SPACE_STAGE_UI"
msgstr "W, A, S, D และเมาส์เพื่อย้าย กด E เพื่อยิง OxyToxy NT หากคุณมีสารพิษแวคิวโอล กด G เพื่อสลับโหมดเขมือบ"

#, fuzzy
msgid "WIKI_STAGES_ROOT_INTRO"
msgstr "สัตว์นักล่า"

msgid "WIKI_TBA"
msgstr ""

msgid "WIKI_TECH_EDITOR_COMMA_NATION_EDITOR_COMMA_SQUAD_EDITOR"
msgstr ""

#, fuzzy
msgid "WIKI_THERMOPLAST_EFFECTS"
msgstr "เทอร์โมพลาสต์เป็นโครงสร้างเมมเบรนสองชั้นที่มีเม็ดสีทนความร้อนซ้อนกันในถุงเยื่อ เป็นโปรคาริโอตที่ถูกดูดซึมเพื่อใช้โดยโฮสต์ยูคาริโอต เม็ดสีในเทอร์โมพลาสต์สามารถใช้พลังงานของความแตกต่างของความร้อนในสภาพแวดล้อมเพื่อผลิตน้ำตาลกลูโคสจากน้ำและก๊าซคาร์บอนไดออกไซด์ในกระบวนการที่เรียกว่าการสังเคราะห์ด้วยความร้อน อัตราการผลิตน้ำตาลกลูโคสที่มีความเข้มข้นของคาร์บอนไดออกไซด์และอุณหภูมิ"

#, fuzzy
msgid "WIKI_THERMOPLAST_INTRO"
msgstr "เทอร์โมพลาสต์เป็นโครงสร้างเมมเบรนสองชั้นที่มีเม็ดสีทนความร้อนซ้อนกันในถุงเยื่อ เป็นโปรคาริโอตที่ถูกดูดซึมเพื่อใช้โดยโฮสต์ยูคาริโอต เม็ดสีในเทอร์โมพลาสต์สามารถใช้พลังงานของความแตกต่างของความร้อนในสภาพแวดล้อมเพื่อผลิตน้ำตาลกลูโคสจากน้ำและก๊าซคาร์บอนไดออกไซด์ในกระบวนการที่เรียกว่าการสังเคราะห์ด้วยความร้อน อัตราการผลิตน้ำตาลกลูโคสที่มีความเข้มข้นของคาร์บอนไดออกไซด์และอุณหภูมิ"

#, fuzzy
msgid "WIKI_THERMOPLAST_MODIFICATIONS"
msgstr "เทอร์โมพลาสต์เป็นโครงสร้างเมมเบรนสองชั้นที่มีเม็ดสีทนความร้อนซ้อนกันในถุงเยื่อ เป็นโปรคาริโอตที่ถูกดูดซึมเพื่อใช้โดยโฮสต์ยูคาริโอต เม็ดสีในเทอร์โมพลาสต์สามารถใช้พลังงานของความแตกต่างของความร้อนในสภาพแวดล้อมเพื่อผลิตน้ำตาลกลูโคสจากน้ำและก๊าซคาร์บอนไดออกไซด์ในกระบวนการที่เรียกว่าการสังเคราะห์ด้วยความร้อน อัตราการผลิตน้ำตาลกลูโคสที่มีความเข้มข้นของคาร์บอนไดออกไซด์และอุณหภูมิ"

#, fuzzy
msgid "WIKI_THERMOPLAST_PROCESSES"
msgstr "เทอร์โมพลาสต์เป็นโครงสร้างเมมเบรนสองชั้นที่มีเม็ดสีทนความร้อนซ้อนกันในถุงเยื่อ เป็นโปรคาริโอตที่ถูกดูดซึมเพื่อใช้โดยโฮสต์ยูคาริโอต เม็ดสีในเทอร์โมพลาสต์สามารถใช้พลังงานของความแตกต่างของความร้อนในสภาพแวดล้อมเพื่อผลิตน้ำตาลกลูโคสจากน้ำและก๊าซคาร์บอนไดออกไซด์ในกระบวนการที่เรียกว่าการสังเคราะห์ด้วยความร้อน อัตราการผลิตน้ำตาลกลูโคสที่มีความเข้มข้นของคาร์บอนไดออกไซด์และอุณหภูมิ"

msgid "WIKI_THERMOPLAST_REQUIREMENTS"
msgstr ""

#, fuzzy
msgid "WIKI_THERMOPLAST_SCIENTIFIC_BACKGROUND"
msgstr "เทอร์โมพลาสต์เป็นโครงสร้างเมมเบรนสองชั้นที่มีเม็ดสีทนความร้อนซ้อนกันในถุงเยื่อ เป็นโปรคาริโอตที่ถูกดูดซึมเพื่อใช้โดยโฮสต์ยูคาริโอต เม็ดสีในเทอร์โมพลาสต์สามารถใช้พลังงานของความแตกต่างของความร้อนในสภาพแวดล้อมเพื่อผลิตน้ำตาลกลูโคสจากน้ำและก๊าซคาร์บอนไดออกไซด์ในกระบวนการที่เรียกว่าการสังเคราะห์ด้วยความร้อน อัตราการผลิตน้ำตาลกลูโคสที่มีความเข้มข้นของคาร์บอนไดออกไซด์และอุณหภูมิ"

#, fuzzy
msgid "WIKI_THERMOPLAST_STRATEGY"
msgstr "เทอร์โมพลาสต์เป็นโครงสร้างเมมเบรนสองชั้นที่มีเม็ดสีทนความร้อนซ้อนกันในถุงเยื่อ เป็นโปรคาริโอตที่ถูกดูดซึมเพื่อใช้โดยโฮสต์ยูคาริโอต เม็ดสีในเทอร์โมพลาสต์สามารถใช้พลังงานของความแตกต่างของความร้อนในสภาพแวดล้อมเพื่อผลิตน้ำตาลกลูโคสจากน้ำและก๊าซคาร์บอนไดออกไซด์ในกระบวนการที่เรียกว่าการสังเคราะห์ด้วยความร้อน อัตราการผลิตน้ำตาลกลูโคสที่มีความเข้มข้นของคาร์บอนไดออกไซด์และอุณหภูมิ"

#, fuzzy
msgid "WIKI_THERMOPLAST_UPGRADES"
msgstr "เทอร์โมพลาสต์เป็นโครงสร้างเมมเบรนสองชั้นที่มีเม็ดสีทนความร้อนซ้อนกันในถุงเยื่อ เป็นโปรคาริโอตที่ถูกดูดซึมเพื่อใช้โดยโฮสต์ยูคาริโอต เม็ดสีในเทอร์โมพลาสต์สามารถใช้พลังงานของความแตกต่างของความร้อนในสภาพแวดล้อมเพื่อผลิตน้ำตาลกลูโคสจากน้ำและก๊าซคาร์บอนไดออกไซด์ในกระบวนการที่เรียกว่าการสังเคราะห์ด้วยความร้อน อัตราการผลิตน้ำตาลกลูโคสที่มีความเข้มข้นของคาร์บอนไดออกไซด์และอุณหภูมิ"

#, fuzzy
msgid "WIKI_THERMOSYNTHASE_EFFECTS"
msgstr "การสังเคราะห์ด้วยเคมี"

#, fuzzy
msgid "WIKI_THERMOSYNTHASE_INTRO"
msgstr "การสังเคราะห์ด้วยเคมี"

#, fuzzy
msgid "WIKI_THERMOSYNTHASE_MODIFICATIONS"
msgstr "เทอร์โมพลาสต์เป็นโครงสร้างเมมเบรนสองชั้นที่มีเม็ดสีทนความร้อนซ้อนกันในถุงเยื่อ เป็นโปรคาริโอตที่ถูกดูดซึมเพื่อใช้โดยโฮสต์ยูคาริโอต เม็ดสีในเทอร์โมพลาสต์สามารถใช้พลังงานของความแตกต่างของความร้อนในสภาพแวดล้อมเพื่อผลิตน้ำตาลกลูโคสจากน้ำและก๊าซคาร์บอนไดออกไซด์ในกระบวนการที่เรียกว่าการสังเคราะห์ด้วยความร้อน อัตราการผลิตน้ำตาลกลูโคสที่มีความเข้มข้นของคาร์บอนไดออกไซด์และอุณหภูมิ"

#, fuzzy
msgid "WIKI_THERMOSYNTHASE_PROCESSES"
msgstr "เทอร์โมพลาสต์เป็นโครงสร้างเมมเบรนสองชั้นที่มีเม็ดสีทนความร้อนซ้อนกันในถุงเยื่อ เป็นโปรคาริโอตที่ถูกดูดซึมเพื่อใช้โดยโฮสต์ยูคาริโอต เม็ดสีในเทอร์โมพลาสต์สามารถใช้พลังงานของความแตกต่างของความร้อนในสภาพแวดล้อมเพื่อผลิตน้ำตาลกลูโคสจากน้ำและก๊าซคาร์บอนไดออกไซด์ในกระบวนการที่เรียกว่าการสังเคราะห์ด้วยความร้อน อัตราการผลิตน้ำตาลกลูโคสที่มีความเข้มข้นของคาร์บอนไดออกไซด์และอุณหภูมิ"

#, fuzzy
msgid "WIKI_THERMOSYNTHASE_REQUIREMENTS"
msgstr "เทอร์โมพลาสต์เป็นโครงสร้างเมมเบรนสองชั้นที่มีเม็ดสีทนความร้อนซ้อนกันในถุงเยื่อ เป็นโปรคาริโอตที่ถูกดูดซึมเพื่อใช้โดยโฮสต์ยูคาริโอต เม็ดสีในเทอร์โมพลาสต์สามารถใช้พลังงานของความแตกต่างของความร้อนในสภาพแวดล้อมเพื่อผลิตน้ำตาลกลูโคสจากน้ำและก๊าซคาร์บอนไดออกไซด์ในกระบวนการที่เรียกว่าการสังเคราะห์ด้วยความร้อน อัตราการผลิตน้ำตาลกลูโคสที่มีความเข้มข้นของคาร์บอนไดออกไซด์และอุณหภูมิ"

#, fuzzy
msgid "WIKI_THERMOSYNTHASE_SCIENTIFIC_BACKGROUND"
msgstr "เทอร์โมพลาสต์เป็นโครงสร้างเมมเบรนสองชั้นที่มีเม็ดสีทนความร้อนซ้อนกันในถุงเยื่อ เป็นโปรคาริโอตที่ถูกดูดซึมเพื่อใช้โดยโฮสต์ยูคาริโอต เม็ดสีในเทอร์โมพลาสต์สามารถใช้พลังงานของความแตกต่างของความร้อนในสภาพแวดล้อมเพื่อผลิตน้ำตาลกลูโคสจากน้ำและก๊าซคาร์บอนไดออกไซด์ในกระบวนการที่เรียกว่าการสังเคราะห์ด้วยความร้อน อัตราการผลิตน้ำตาลกลูโคสที่มีความเข้มข้นของคาร์บอนไดออกไซด์และอุณหภูมิ"

#, fuzzy
msgid "WIKI_THERMOSYNTHASE_STRATEGY"
msgstr "เทอร์โมพลาสต์เป็นโครงสร้างเมมเบรนสองชั้นที่มีเม็ดสีทนความร้อนซ้อนกันในถุงเยื่อ เป็นโปรคาริโอตที่ถูกดูดซึมเพื่อใช้โดยโฮสต์ยูคาริโอต เม็ดสีในเทอร์โมพลาสต์สามารถใช้พลังงานของความแตกต่างของความร้อนในสภาพแวดล้อมเพื่อผลิตน้ำตาลกลูโคสจากน้ำและก๊าซคาร์บอนไดออกไซด์ในกระบวนการที่เรียกว่าการสังเคราะห์ด้วยความร้อน อัตราการผลิตน้ำตาลกลูโคสที่มีความเข้มข้นของคาร์บอนไดออกไซด์และอุณหภูมิ"

#, fuzzy
msgid "WIKI_THERMOSYNTHASE_UPGRADES"
msgstr "เทอร์โมพลาสต์เป็นโครงสร้างเมมเบรนสองชั้นที่มีเม็ดสีทนความร้อนซ้อนกันในถุงเยื่อ เป็นโปรคาริโอตที่ถูกดูดซึมเพื่อใช้โดยโฮสต์ยูคาริโอต เม็ดสีในเทอร์โมพลาสต์สามารถใช้พลังงานของความแตกต่างของความร้อนในสภาพแวดล้อมเพื่อผลิตน้ำตาลกลูโคสจากน้ำและก๊าซคาร์บอนไดออกไซด์ในกระบวนการที่เรียกว่าการสังเคราะห์ด้วยความร้อน อัตราการผลิตน้ำตาลกลูโคสที่มีความเข้มข้นของคาร์บอนไดออกไซด์และอุณหภูมิ"

msgid "WIKI_THE_PATCH_MAP_FOG_OF_WAR"
msgstr ""

#, fuzzy
msgid "WIKI_THE_PATCH_MAP_INTRO"
msgstr "เทอร์โมพลาสต์เป็นโครงสร้างเมมเบรนสองชั้นที่มีเม็ดสีทนความร้อนซ้อนกันในถุงเยื่อ เป็นโปรคาริโอตที่ถูกดูดซึมเพื่อใช้โดยโฮสต์ยูคาริโอต เม็ดสีในเทอร์โมพลาสต์สามารถใช้พลังงานของความแตกต่างของความร้อนในสภาพแวดล้อมเพื่อผลิตน้ำตาลกลูโคสจากน้ำและก๊าซคาร์บอนไดออกไซด์ในกระบวนการที่เรียกว่าการสังเคราะห์ด้วยความร้อน อัตราการผลิตน้ำตาลกลูโคสที่มีความเข้มข้นของคาร์บอนไดออกไซด์และอุณหภูมิ"

#, fuzzy
msgid "WIKI_THE_PATCH_MAP_PATCHES"
msgstr "เทอร์โมพลาสต์เป็นโครงสร้างเมมเบรนสองชั้นที่มีเม็ดสีทนความร้อนซ้อนกันในถุงเยื่อ เป็นโปรคาริโอตที่ถูกดูดซึมเพื่อใช้โดยโฮสต์ยูคาริโอต เม็ดสีในเทอร์โมพลาสต์สามารถใช้พลังงานของความแตกต่างของความร้อนในสภาพแวดล้อมเพื่อผลิตน้ำตาลกลูโคสจากน้ำและก๊าซคาร์บอนไดออกไซด์ในกระบวนการที่เรียกว่าการสังเคราะห์ด้วยความร้อน อัตราการผลิตน้ำตาลกลูโคสที่มีความเข้มข้นของคาร์บอนไดออกไซด์และอุณหภูมิ"

msgid "WIKI_THE_PATCH_MAP_THE_PATCH_MAP"
msgstr ""

#, fuzzy
msgid "WIKI_THYLAKOIDS_EFFECTS"
msgstr "Thylakoids เป็นกลุ่มของโปรตีนและเก็บวัตถุที่ไวแสง เม็ดสีสามารถใช้พลังงานของแสงเพื่อผลิตน้ำตาลกลูโคสจากน้ำและก๊าซคาร์บอนไดออกไซด์ในกระบวนการที่เรียกว่าการสังเคราะห์ด้วยแสง เม็ดสีเหล่านี้เป็นสิ่งที่ทำให้พวกเขามีสีที่โดดเด่น อัตราการผลิตน้ำตาลกลูโคสที่มีความเข้มข้นของคาร์บอนไดออกไซด์และความเข้มของแสง เนื่องจาก thylakoids ถูกแขวนอยู่ในไซโตพลาสซึมโดยตรงของเหลวที่อยู่รอบ ๆ จึงทำปฏิกิริยาไกลโคไลซิส"

#, fuzzy
msgid "WIKI_THYLAKOIDS_INTRO"
msgstr "Thylakoids เป็นกลุ่มของโปรตีนและเก็บวัตถุที่ไวแสง เม็ดสีสามารถใช้พลังงานของแสงเพื่อผลิตน้ำตาลกลูโคสจากน้ำและก๊าซคาร์บอนไดออกไซด์ในกระบวนการที่เรียกว่าการสังเคราะห์ด้วยแสง เม็ดสีเหล่านี้เป็นสิ่งที่ทำให้พวกเขามีสีที่โดดเด่น อัตราการผลิตน้ำตาลกลูโคสที่มีความเข้มข้นของคาร์บอนไดออกไซด์และความเข้มของแสง เนื่องจาก thylakoids ถูกแขวนอยู่ในไซโตพลาสซึมโดยตรงของเหลวที่อยู่รอบ ๆ จึงทำปฏิกิริยาไกลโคไลซิส"

#, fuzzy
msgid "WIKI_THYLAKOIDS_MODIFICATIONS"
msgstr "Thylakoids เป็นกลุ่มของโปรตีนและเก็บวัตถุที่ไวแสง เม็ดสีสามารถใช้พลังงานของแสงเพื่อผลิตน้ำตาลกลูโคสจากน้ำและก๊าซคาร์บอนไดออกไซด์ในกระบวนการที่เรียกว่าการสังเคราะห์ด้วยแสง เม็ดสีเหล่านี้เป็นสิ่งที่ทำให้พวกเขามีสีที่โดดเด่น อัตราการผลิตน้ำตาลกลูโคสที่มีความเข้มข้นของคาร์บอนไดออกไซด์และความเข้มของแสง เนื่องจาก thylakoids ถูกแขวนอยู่ในไซโตพลาสซึมโดยตรงของเหลวที่อยู่รอบ ๆ จึงทำปฏิกิริยาไกลโคไลซิส"

msgid "WIKI_THYLAKOIDS_PROCESSES"
msgstr ""

msgid "WIKI_THYLAKOIDS_REQUIREMENTS"
msgstr ""

#, fuzzy
msgid "WIKI_THYLAKOIDS_SCIENTIFIC_BACKGROUND"
msgstr "Thylakoids เป็นกลุ่มของโปรตีนและเก็บวัตถุที่ไวแสง เม็ดสีสามารถใช้พลังงานของแสงเพื่อผลิตน้ำตาลกลูโคสจากน้ำและก๊าซคาร์บอนไดออกไซด์ในกระบวนการที่เรียกว่าการสังเคราะห์ด้วยแสง เม็ดสีเหล่านี้เป็นสิ่งที่ทำให้พวกเขามีสีที่โดดเด่น อัตราการผลิตน้ำตาลกลูโคสที่มีความเข้มข้นของคาร์บอนไดออกไซด์และความเข้มของแสง เนื่องจาก thylakoids ถูกแขวนอยู่ในไซโตพลาสซึมโดยตรงของเหลวที่อยู่รอบ ๆ จึงทำปฏิกิริยาไกลโคไลซิส"

#, fuzzy
msgid "WIKI_THYLAKOIDS_STRATEGY"
msgstr "Thylakoids เป็นกลุ่มของโปรตีนและเก็บวัตถุที่ไวแสง เม็ดสีสามารถใช้พลังงานของแสงเพื่อผลิตน้ำตาลกลูโคสจากน้ำและก๊าซคาร์บอนไดออกไซด์ในกระบวนการที่เรียกว่าการสังเคราะห์ด้วยแสง เม็ดสีเหล่านี้เป็นสิ่งที่ทำให้พวกเขามีสีที่โดดเด่น อัตราการผลิตน้ำตาลกลูโคสที่มีความเข้มข้นของคาร์บอนไดออกไซด์และความเข้มของแสง เนื่องจาก thylakoids ถูกแขวนอยู่ในไซโตพลาสซึมโดยตรงของเหลวที่อยู่รอบ ๆ จึงทำปฏิกิริยาไกลโคไลซิส"

#, fuzzy
msgid "WIKI_THYLAKOIDS_UPGRADES"
msgstr "Thylakoids เป็นกลุ่มของโปรตีนและเก็บวัตถุที่ไวแสง เม็ดสีสามารถใช้พลังงานของแสงเพื่อผลิตน้ำตาลกลูโคสจากน้ำและก๊าซคาร์บอนไดออกไซด์ในกระบวนการที่เรียกว่าการสังเคราะห์ด้วยแสง เม็ดสีเหล่านี้เป็นสิ่งที่ทำให้พวกเขามีสีที่โดดเด่น อัตราการผลิตน้ำตาลกลูโคสที่มีความเข้มข้นของคาร์บอนไดออกไซด์และความเข้มของแสง เนื่องจาก thylakoids ถูกแขวนอยู่ในไซโตพลาสซึมโดยตรงของเหลวที่อยู่รอบ ๆ จึงทำปฏิกิริยาไกลโคไลซิส"

#, fuzzy
msgid "WIKI_TOXIN_VACUOLE_EFFECTS"
msgstr "ท็อกซินแวคิวโอลเป็นแวคิวโอลที่ได้รับการดัดแปลงเพื่อการผลิตการจัดเก็บและการหลั่งสารพิษออกซีโทซีโดยเฉพาะ แวคิวโอลที่เป็นพิษมากขึ้นจะทำให้สารพิษถูกปล่อยออกมามากขึ้น"

#, fuzzy
msgid "WIKI_TOXIN_VACUOLE_INTRO"
msgstr ""
"สารพิษ\n"
"แวคิวโอล"

#, fuzzy
msgid "WIKI_TOXIN_VACUOLE_MODIFICATIONS"
msgstr "ท็อกซินแวคิวโอลเป็นแวคิวโอลที่ได้รับการดัดแปลงเพื่อการผลิตการจัดเก็บและการหลั่งสารพิษออกซีโทซีโดยเฉพาะ แวคิวโอลที่เป็นพิษมากขึ้นจะทำให้สารพิษถูกปล่อยออกมามากขึ้น"

#, fuzzy
msgid "WIKI_TOXIN_VACUOLE_PROCESSES"
msgstr "ท็อกซินแวคิวโอลเป็นแวคิวโอลที่ได้รับการดัดแปลงเพื่อการผลิตการจัดเก็บและการหลั่งสารพิษออกซีโทซีโดยเฉพาะ แวคิวโอลที่เป็นพิษมากขึ้นจะทำให้สารพิษถูกปล่อยออกมามากขึ้น"

#, fuzzy
msgid "WIKI_TOXIN_VACUOLE_REQUIREMENTS"
msgstr "ท็อกซินแวคิวโอลเป็นแวคิวโอลที่ได้รับการดัดแปลงเพื่อการผลิตการจัดเก็บและการหลั่งสารพิษออกซีโทซีโดยเฉพาะ แวคิวโอลที่เป็นพิษมากขึ้นจะทำให้สารพิษถูกปล่อยออกมามากขึ้น"

#, fuzzy
msgid "WIKI_TOXIN_VACUOLE_SCIENTIFIC_BACKGROUND"
msgstr "ท็อกซินแวคิวโอลเป็นแวคิวโอลที่ได้รับการดัดแปลงเพื่อการผลิตการจัดเก็บและการหลั่งสารพิษออกซีโทซีโดยเฉพาะ แวคิวโอลที่เป็นพิษมากขึ้นจะทำให้สารพิษถูกปล่อยออกมามากขึ้น"

#, fuzzy
msgid "WIKI_TOXIN_VACUOLE_STRATEGY"
msgstr "ท็อกซินแวคิวโอลเป็นแวคิวโอลที่ได้รับการดัดแปลงเพื่อการผลิตการจัดเก็บและการหลั่งสารพิษออกซีโทซีโดยเฉพาะ แวคิวโอลที่เป็นพิษมากขึ้นจะทำให้สารพิษถูกปล่อยออกมามากขึ้น"

#, fuzzy
msgid "WIKI_TOXIN_VACUOLE_UPGRADES"
msgstr "ท็อกซินแวคิวโอลเป็นแวคิวโอลที่ได้รับการดัดแปลงเพื่อการผลิตการจัดเก็บและการหลั่งสารพิษออกซีโทซีโดยเฉพาะ แวคิวโอลที่เป็นพิษมากขึ้นจะทำให้สารพิษถูกปล่อยออกมามากขึ้น"

msgid "WIKI_VACUOLE_EFFECTS"
msgstr ""

#, fuzzy
msgid "WIKI_VACUOLE_INTRO"
msgstr "ท็อกซินแวคิวโอลเป็นแวคิวโอลที่ได้รับการดัดแปลงเพื่อการผลิตการจัดเก็บและการหลั่งสารพิษออกซีโทซีโดยเฉพาะ แวคิวโอลที่เป็นพิษมากขึ้นจะทำให้สารพิษถูกปล่อยออกมามากขึ้น"

#, fuzzy
msgid "WIKI_VACUOLE_MODIFICATIONS"
msgstr "ท็อกซินแวคิวโอลเป็นแวคิวโอลที่ได้รับการดัดแปลงเพื่อการผลิตการจัดเก็บและการหลั่งสารพิษออกซีโทซีโดยเฉพาะ แวคิวโอลที่เป็นพิษมากขึ้นจะทำให้สารพิษถูกปล่อยออกมามากขึ้น"

#, fuzzy
msgid "WIKI_VACUOLE_PROCESSES"
msgstr "ท็อกซินแวคิวโอลเป็นแวคิวโอลที่ได้รับการดัดแปลงเพื่อการผลิตการจัดเก็บและการหลั่งสารพิษออกซีโทซีโดยเฉพาะ แวคิวโอลที่เป็นพิษมากขึ้นจะทำให้สารพิษถูกปล่อยออกมามากขึ้น"

msgid "WIKI_VACUOLE_REQUIREMENTS"
msgstr ""

msgid "WIKI_VACUOLE_SCIENTIFIC_BACKGROUND"
msgstr ""

msgid "WIKI_VACUOLE_STRATEGY"
msgstr ""

msgid "WIKI_VACUOLE_UPGRADES"
msgstr ""

#, fuzzy
msgid "WIKI_YES"
msgstr "วางออร์แกเนลล์"

msgid "WILL_YOU_THRIVE"
msgstr "คุณจะเจริญเติบโตหรือไม่?"

msgid "WINDOWED"
msgstr ""

msgid "WIN_BOX_TITLE"
msgstr ""

msgid "WIN_TEXT"
msgstr ""

#, fuzzy
msgid "WORKSHOP_ITEM_CHANGE_NOTES"
msgstr "\"{0}\" - {1}"

#, fuzzy
msgid "WORKSHOP_ITEM_CHANGE_NOTES_TOOLTIP"
msgstr "\"{0}\" - {1}"

#, fuzzy
msgid "WORKSHOP_ITEM_DESCRIPTION"
msgstr "คลอโรพลาสต์เป็นโครงสร้างเมมเบรนสองชั้นที่มีรงควัตถุไวแสงซ้อนกันในถุงเยื่อ เป็นโปรคาริโอตที่ถูกดูดซึมเพื่อใช้โดยโฮสต์ยูคาริโอต เม็ดสีในคลอโรพลาสต์สามารถใช้พลังงานของแสงเพื่อผลิตน้ำตาลกลูโคสจากน้ำและก๊าซคาร์บอนไดออกไซด์ในกระบวนการที่เรียกว่าการสังเคราะห์ด้วยแสง เม็ดสีเหล่านี้เป็นสิ่งที่ให้สีที่โดดเด่น อัตราการผลิตน้ำตาลกลูโคสที่มีความเข้มข้นของคาร์บอนไดออกไซด์และความเข้มของแสง"

msgid "WORKSHOP_ITEM_PREVIEW"
msgstr ""

msgid "WORKSHOP_ITEM_TAGS"
msgstr ""

#, fuzzy
msgid "WORKSHOP_ITEM_TITLE"
msgstr "\"{0}\" - {1}"

msgid "WORKSHOP_ITEM_UPLOAD_SUCCEEDED"
msgstr ""

msgid "WORKSHOP_ITEM_UPLOAD_SUCCEEDED_TOS_REQUIRED"
msgstr ""

msgid "WORKSHOP_TERMS_OF_SERVICE_NOTICE"
msgstr ""

msgid "WORKSHOP_VISIBILITY_TOOLTIP"
msgstr ""

msgid "WORLD"
msgstr ""

msgid "WORLD_EXPORT_SUCCESS_MESSAGE"
msgstr ""

msgid "WORLD_GENERAL_STATISTICS"
msgstr ""

msgid "WORLD_MISC_DETAILS_STRING"
msgstr ""

#, fuzzy
msgid "WORLD_RELATIVE_MOVEMENT"
msgstr "เพื่อเพิ่มการเคลื่อนไหว"

#, fuzzy
msgid "WORLD_SEA_LEVEL"
msgstr "\"{0}\" - {1}"

#, fuzzy
msgid "WORLD_SEA_LEVEL_DEEP"
msgstr "เพื่อเพิ่มการเคลื่อนไหว"

#, fuzzy
msgid "WORLD_SEA_LEVEL_EXPLANATION"
msgstr "{0} ประชากรเปลี่ยนแปลงโดย {1} เนื่องจาก: {2}"

#, fuzzy
msgid "WORLD_SEA_LEVEL_MODERATE"
msgstr "เพื่อเพิ่มการเคลื่อนไหว"

msgid "WORLD_SEA_LEVEL_SHALLOW"
msgstr ""

#, fuzzy
msgid "WORLD_SIZE"
msgstr "\"{0}\" - {1}"

#, fuzzy
msgid "WORLD_SIZE_EXPLANATION"
msgstr "{0} ประชากรเปลี่ยนแปลงโดย {1} เนื่องจาก: {2}"

msgid "WORLD_SIZE_LARGE"
msgstr ""

#, fuzzy
msgid "WORLD_SIZE_MEDIUM"
msgstr "เพื่อเพิ่มการเคลื่อนไหว"

msgid "WORLD_SIZE_SMALL"
msgstr ""

#, fuzzy
msgid "WORLD_SIZE_TOOLTIP"
msgstr "ดำเนินการต่อ"

#, fuzzy
msgid "WORLD_TEMPERATURE"
msgstr "อุณหภูมิ"

#, fuzzy
msgid "WORLD_TEMPERATURE_COLD"
msgstr "อุณหภูมิ"

#, fuzzy
msgid "WORLD_TEMPERATURE_EXPLANATION"
msgstr "{0} ประชากรเปลี่ยนแปลงโดย {1} เนื่องจาก: {2}"

#, fuzzy
msgid "WORLD_TEMPERATURE_TEMPERATE"
msgstr "ดำเนินการต่อ"

#, fuzzy
msgid "WORLD_TEMPERATURE_WARM"
msgstr "อุณหภูมิ"

msgid "WORST_PATCH_COLON"
msgstr ""

msgid "XBOX360"
msgstr ""

msgid "XBOX_ONE"
msgstr ""

msgid "XBOX_SERIES"
msgstr ""

#, fuzzy
msgid "X_TWITTER_TOOLTIP"
msgstr "ดำเนินการต่อ"

msgid "YEARS"
msgstr ""

#, fuzzy
msgid "YET_TO_BE_IMPLEMENTED_NOTICE"
msgstr "ที่จะดำเนินการ"

#, fuzzy
msgid "YOUTUBE_TOOLTIP"
msgstr "ดำเนินการต่อ"

msgid "YOU_CAN_MAKE_PULL_REQUEST"
msgstr ""

msgid "YOU_CAN_SUPPORT_THRIVE_ON_PATREON"
msgstr ""

msgid "ZOOM_IN"
msgstr "ซูมเข้า"

msgid "ZOOM_OUT"
msgstr "ซูมออก"

#, fuzzy
#~ msgid "PASSIVE_REPRODUCTION_PROGRESS_EXPLANATION"
#~ msgstr "{0} ประชากรเปลี่ยนแปลงโดย {1} เนื่องจาก: {2}"

#~ msgid "TO_BE_IMPLEMENTED"
#~ msgstr "ที่จะดำเนินการ"

#, fuzzy
#~ msgid "MICROBE_STAGE_DAY_NIGHT_TEXT"
#~ msgstr ""
#~ "โครงสร้างโปรคาริโอต\n"
#~ "\n"
#~ "เมตาโบโลโซม: ผลิต ATP จากกลูโคส\n"
#~ "\n"
#~ "Chemosynthisizing Proteins: ผลิตกลูโคสครึ่งหนึ่งจากไฮโดรเจนซัลไฟด์เป็นเคมีโมพลาสต์ แต่ยังทำหน้าที่เป็นไกลโคไลซิสและใช้เวลาถึง 1 Hex\n"
#~ "\n"
#~ "Thylakoids: ผลิตกลูโคสในปริมาณ 1 ใน 3 เป็นคลอโรพลาสต์ปกติ แต่ยังทำหน้าที่เป็นไกลโคไลซิสและใช้ 1 Hex\n"
#~ "\n"
#~ "Rusticyanin: แปลงเหล็กเป็น ATP\n"
#~ "\n"
#~ "Nitrogenase: แปลงไนโตรเจนในบรรยากาศและ ATP เป็นแอมโมเนียแบบไม่ใช้ออกซิเจน\n"
#~ "\n"
#~ "ไซโทพลาสซึม: มีพื้นที่จัดเก็บและทำปฏิกิริยาไกลโคไลซิส (ผลิต ATP จำนวนเล็กน้อย)"

#, fuzzy
#~ msgid "GLOBAL_GLACIATION_EVENT_LOG"
#~ msgstr "{0} ประชากรเปลี่ยนแปลงโดย {1} เนื่องจาก: {2}"

#~ msgid "IRON_CHEMOLITHOAUTOTROPHY"
#~ msgstr "เหล็กเคโมลิโทออโตโทรฟี"

#, fuzzy
#~ msgid "PASSIVE_REPRODUCTION_PROGRESS"
#~ msgstr "{0} ประชากรเปลี่ยนแปลงโดย {1} เนื่องจาก: {2}"

#, fuzzy
#~ msgid "MIGRATE"
#~ msgstr "ประเมินค่า"

#, fuzzy
#~ msgid "WIKI_RADIOSYNTHESIS"
#~ msgstr "การสังเคราะห์ด้วยเคมี"

#~ msgid "EASTEREGG_MESSAGE_19"
#~ msgstr "สาระ: Didinum เป็น ciliate ที่ล่าพารามีเซีย"

#~ msgid "EASTEREGG_MESSAGE_20"
#~ msgstr "สาระ:อะมีบาล่าและจับเหยื่อด้วย 'ขา' ที่ทำจากไซโตพลาสซึมที่เรียกว่า pseudopods ในที่สุดเราก็ต้องการมีสิ่งเหล่านี้ในการเจริญเติบโต"

#~ msgid "EASTEREGG_MESSAGE_21"
#~ msgstr "นี่คือเคล็ดลับระวังเซลล์ที่มีขนาดใหญ่ขึ้นและแบคทีเรียขนาดใหญ่มันไม่ใช่เรื่องสนุกที่จะถูกย่อยและพวกมันจะกินคุณ"

#~ msgid "EASTEREGG_MESSAGE_22"
#~ msgstr "หัวหน้าทีมเสียงของ Thrive ทำเพลงหลายเพลงที่ยังไม่ได้ใส่ลงในเกม คุณสามารถฟังเพลงเหล่านี้หรือดูสตรีมที่เขาแต่งบนช่อง YouTube ของเขา Oliver Lugg"

#~ msgid "EASTEREGG_MESSAGE_23"
#~ msgstr "นี่คือเคล็ดลับหากเซลล์ของคุณมีขนาด 150 เฮกซ์คุณสามารถกลืนเศษเหล็กขนาดใหญ่ได้"

#~ msgid "EASTEREGG_MESSAGE_24"
#~ msgstr "Thrive หมายถึงการจำลองดาวเคราะห์ต่างดาวดังนั้นจึงสมเหตุสมผลที่สิ่งมีชีวิตส่วนใหญ่ที่คุณพบจะเกี่ยวข้องกับสิ่งมีชีวิตอื่นหนึ่งหรือสองชนิดเนื่องจากวิวัฒนาการที่เกิดขึ้นรอบตัวคุณดูว่าคุณสามารถระบุได้หรือไม่!"

#~ msgid "EASTEREGG_MESSAGE_25"
#~ msgstr "สาระ: ทีม Thrive ทำพอดแคสต์ทุก ๆ ครั้งคุณควรตรวจสอบพวกเขา!"

#~ msgid "EASTEREGG_MESSAGE_26"
#~ msgstr "สาระ: Thrive สร้างขึ้นด้วยเอ็นจิ้น Godot โอเพ่นซอร์ส!"

#~ msgid "EASTEREGG_MESSAGE_27"
#~ msgstr "สาระ: หนึ่งในต้นแบบการเล่นเกมที่เล่นได้ตัวแรกถูกสร้างขึ้นโดยโปรแกรมเมอร์ที่น่ากลัวของเราชีวิตที่ไม่น่าไว้วางใจ!"

#~ msgid "MICROBE_EDITOR_HELP_MESSAGE_1"
#~ msgstr ""
#~ "โครงสร้างโปรคาริโอต\n"
#~ "\n"
#~ "เมตาโบโลโซม: ผลิต ATP จากกลูโคส\n"
#~ "\n"
#~ "Chemosynthisizing Proteins: ผลิตกลูโคสครึ่งหนึ่งจากไฮโดรเจนซัลไฟด์เป็นเคมีโมพลาสต์ แต่ยังทำหน้าที่เป็นไกลโคไลซิสและใช้เวลาถึง 1 Hex\n"
#~ "\n"
#~ "Thylakoids: ผลิตกลูโคสในปริมาณ 1 ใน 3 เป็นคลอโรพลาสต์ปกติ แต่ยังทำหน้าที่เป็นไกลโคไลซิสและใช้ 1 Hex\n"
#~ "\n"
#~ "Rusticyanin: แปลงเหล็กเป็น ATP\n"
#~ "\n"
#~ "Nitrogenase: แปลงไนโตรเจนในบรรยากาศและ ATP เป็นแอมโมเนียแบบไม่ใช้ออกซิเจน\n"
#~ "\n"
#~ "ไซโทพลาสซึม: มีพื้นที่จัดเก็บและทำปฏิกิริยาไกลโคไลซิส (ผลิต ATP จำนวนเล็กน้อย)"

#, fuzzy
#~ msgid "MICROBE_EDITOR_HELP_MESSAGE_14"
#~ msgstr ""
#~ "โครงสร้างโปรคาริโอต\n"
#~ "\n"
#~ "เมตาโบโลโซม: ผลิต ATP จากกลูโคส\n"
#~ "\n"
#~ "Chemosynthisizing Proteins: ผลิตกลูโคสครึ่งหนึ่งจากไฮโดรเจนซัลไฟด์เป็นเคมีโมพลาสต์ แต่ยังทำหน้าที่เป็นไกลโคไลซิสและใช้เวลาถึง 1 Hex\n"
#~ "\n"
#~ "Thylakoids: ผลิตกลูโคสในปริมาณ 1 ใน 3 เป็นคลอโรพลาสต์ปกติ แต่ยังทำหน้าที่เป็นไกลโคไลซิสและใช้ 1 Hex\n"
#~ "\n"
#~ "Rusticyanin: แปลงเหล็กเป็น ATP\n"
#~ "\n"
#~ "Nitrogenase: แปลงไนโตรเจนในบรรยากาศและ ATP เป็นแอมโมเนียแบบไม่ใช้ออกซิเจน\n"
#~ "\n"
#~ "ไซโทพลาสซึม: มีพื้นที่จัดเก็บและทำปฏิกิริยาไกลโคไลซิส (ผลิต ATP จำนวนเล็กน้อย)"

#~ msgid "MICROBE_EDITOR_HELP_MESSAGE_2"
#~ msgstr ""
#~ "อวัยวะภายนอก\n"
#~ "\n"
#~ "Flagellum: ย้ายเซลล์ของคุณเร็วขึ้นโดยใช้ ATP\n"
#~ "\n"
#~ "Pilus: สามารถใช้แทงเซลล์อื่นได้"

#~ msgid "MICROBE_EDITOR_HELP_MESSAGE_3"
#~ msgstr ""
#~ "เมมเบรน Bound Organelles\n"
#~ "\n"
#~ "นิวเคลียส: ใช้ 11 hexes และอนุญาตให้วิวัฒนาการของออร์แกเนลล์ที่มีเยื่อหุ้มเซลล์และยังเพิ่มขนาดเซลล์ของคุณเป็นสองเท่า (สามารถวิวัฒนาการได้เพียงครั้งเดียว)\n"
#~ "\n"
#~ "ไมโทคอนเดรีย: ผลิต ATP จากกลูโคสและ O2 ในชั้นบรรยากาศได้อย่างมีประสิทธิภาพมากกว่าไซโตพลาสซึม\n"
#~ "\n"
#~ "คลอโรพลาสต์: ทำให้กลูโคสไม่ถูกแสงแดดและ CO2 ในชั้นบรรยากาศ\n"
#~ "\n"
#~ "เคโมพลาสต์: ทำให้กลูโคสออกจากไฮโดรเจนซัลไฟด์\n"
#~ "\n"
#~ "พลาสติดตรึงไนโตรเจน: สร้างแอมโมเนียจาก ATP และไนโตรเจนและออกซิเจนในชั้นบรรยากาศ\n"
#~ "\n"
#~ "แวคิวโอล: เก็บรวบรวม 15 สารประกอบ\n"
#~ "\n"
#~ "สารพิษ แวคิวโอล: ผลิตสารพิษ (เรียกว่า OxyToxy NT)"

#~ msgid "MICROBE_EDITOR_HELP_MESSAGE_4"
#~ msgstr "แต่ละรุ่นคุณจะมีแต้มการกลายพันธุ์ (MP) 100 แต้มเพื่อใช้จ่ายและการเปลี่ยนแปลง (หรือการกลายพันธุ์) แต่ละครั้งจะมีค่าใช้จ่ายจำนวนหนึ่งของ MP นั้น การเพิ่มและลบออร์แกเนลล์ทำให้เสียค่าใช้จ่าย MP อย่างไรก็ตามการลบออร์แกเนลล์ที่อยู่ในเซสชันการกลายพันธุ์ปัจจุบันจะคืนค่า MP สำหรับออร์แกเนลล์นั้น คุณสามารถย้ายหรือลบออร์แกเนลล์ทั้งหมดได้โดยคลิกขวาที่มันและเลือกการกระทำที่เหมาะสมจากเมนูป๊อปอัป คุณสามารถหมุนออร์แกเนลล์ของคุณในขณะที่วางด้วย A และ D"

#~ msgid "MICROBE_EDITOR_HELP_MESSAGE_5"
#~ msgstr "ทุกครั้งที่คุณสืบพันธุ์คุณจะเข้าสู่ การแก้ไขจุลชีพ ซึ่งคุณสามารถทำการเปลี่ยนแปลงสายพันธุ์ของคุณ (โดยการเพิ่มย้ายหรือเอาออร์แกเนลล์ออก) เพื่อเพิ่มความสำเร็จให้กับสายพันธุ์ของคุณ การเยี่ยมชมบรรณาธิการใน Microbe Stage แต่ละครั้งแสดงถึงวิวัฒนาการ 100 ล้านปี"

#~ msgid "MICROBE_STAGE_HELP_MESSAGE_1"
#~ msgstr "W, A, S, D และเมาส์เพื่อย้าย กด E เพื่อยิง OxyToxy NT หากคุณมีสารพิษแวคิวโอล กด G เพื่อสลับโหมดเขมือบ"

#~ msgid "MICROBE_STAGE_HELP_MESSAGE_10"
#~ msgstr "ในการสืบพันธุ์คุณต้องแบ่งออร์แกเนลล์ของคุณออกเป็นสองส่วน ออร์แกเนลล์ต้องการแอมโมเนียและฟอสเฟตเพื่อแบ่งครึ่ง"

#~ msgid "MICROBE_STAGE_HELP_MESSAGE_11"
#~ msgstr "แต่ถ้าคุณอยู่รอดมาได้ถึง 20 ชั่วอายุคนโดยมีประชากร 300 คนถือว่าคุณชนะเกมปัจจุบัน หลังจากชนะคุณจะได้รับป๊อปอัปและสามารถเล่นต่อได้ตามที่คุณต้องการ"

#~ msgid "MICROBE_STAGE_HELP_MESSAGE_12"
#~ msgstr "ระวังเพราะคู่แข่งของคุณกำลังพัฒนาควบคู่ไปกับคุณ ทุกครั้งที่คุณเข้าสู่โปรแกรมแก้ไขพวกเขาก็มีวิวัฒนาการเช่นกัน"

#, fuzzy
#~ msgid "MICROBE_STAGE_HELP_MESSAGE_13"
#~ msgstr "W, A, S, D และเมาส์เพื่อย้าย กด E เพื่อยิง OxyToxy NT หากคุณมีสารพิษแวคิวโอล กด G เพื่อสลับโหมดเขมือบ"

#, fuzzy
#~ msgid "MICROBE_STAGE_HELP_MESSAGE_15"
#~ msgstr "W, A, S, D และเมาส์เพื่อย้าย กด E เพื่อยิง OxyToxy NT หากคุณมีสารพิษแวคิวโอล กด G เพื่อสลับโหมดเขมือบ"

#, fuzzy
#~ msgid "MICROBE_STAGE_HELP_MESSAGE_16"
#~ msgstr "W, A, S, D และเมาส์เพื่อย้าย กด E เพื่อยิง OxyToxy NT หากคุณมีสารพิษแวคิวโอล กด G เพื่อสลับโหมดเขมือบ"

#~ msgid "MICROBE_STAGE_HELP_MESSAGE_2"
#~ msgstr "เซลล์ของคุณใช้ ATP เป็นแหล่งพลังงานถ้ามันหมดคุณจะตาย"

#~ msgid "MICROBE_STAGE_HELP_MESSAGE_3"
#~ msgstr "ในการปลดล็อกตัวแก้ไขและสร้างซ้ำคุณต้องรวบรวมแอมโมเนีย (เมฆสีส้ม) และฟอสเฟต (เมฆสีม่วง)"

#~ msgid "MICROBE_STAGE_HELP_MESSAGE_4"
#~ msgstr "นอกจากนี้คุณยังสามารถกินเซลล์,แบคทีเรีย,ชิ้นเหล็กและชิ้นส่วนเซลล์ที่มีขนาดเล็กกว่าคุณได้โดยการกด G ซึ่งจะทำให้เสียค่า ATP เพิ่มเติมและจะทำให้คุณทำงานช้าลง อย่าลืมกด G ครั้งที่สองเพื่อหยุดการกลืนกิน"

#~ msgid "MICROBE_STAGE_HELP_MESSAGE_5"
#~ msgstr "การออสโมซิส มีค่าใช้จ่าย ATP ซึ่งหมายความว่ายิ่งเซลล์ของคุณมีขนาดใหญ่มากขึ้น ไมโตคอนเดรีย, เมตาโบโลมโซม หรือ รัสติไซยานิน (หรือไซโตพลาสซึมซึ่งทำ ไกลโคไลซิส) คุณต้องหลีกเลี่ยงการสูญเสีย ATP เมื่อคุณอยู่กับที่"

#~ msgid "MICROBE_STAGE_HELP_MESSAGE_6"
#~ msgstr "มี ออร์แกเนลล์ มากมายในตัวแก้ไขเพื่อให้คุณพัฒนาทำให้สามารถเล่นสไตล์ต่างๆได้หลากหลาย"

#~ msgid "MICROBE_STAGE_HELP_MESSAGE_7"
#~ msgstr "ในตอนนี้หากจำนวนประชากรของคุณลดลงเหลือศูนย์คุณจะสูญพันธุ์"

#~ msgid "MICROBE_STAGE_HELP_MESSAGE_8"
#~ msgstr ""
#~ "เมฆประกอบต่างๆ ได้แก่ :\n"
#~ "\n"
#~ "ขาว - กลูโคส\n"
#~ "สีเหลือง - ไฮโดรเจนซัลไฟด์\n"
#~ "ส้ม - แอมโมเนีย\n"
#~ "สีม่วง - ฟอสเฟต\n"
#~ "สนิมน้ำตาล - เหล็ก\n"
#~ "\n"
#~ "กลูโคสทำให้ ATP"

#~ msgid "MICROBE_STAGE_HELP_MESSAGE_9"
#~ msgstr "ไฮโดรเจนซัลไฟด์สามารถเปลี่ยนเป็นกลูโคสผ่านทางเคมีและโปรตีนสังเคราะห์ทางเคมี เหล็กสามารถเปลี่ยนผ่าน รัสติไซยานิน เป็น ATP"

#, fuzzy
#~ msgid "WIKI_MACROSCOPIC_STAGE"
#~ msgstr "W, A, S, D และเมาส์เพื่อย้าย กด E เพื่อยิง OxyToxy NT หากคุณมีสารพิษแวคิวโอล กด G เพื่อสลับโหมดเขมือบ"

#, fuzzy
#~ msgid "EARLY_MULTICELLULAR"
#~ msgstr "วางออร์แกเนลล์"

#, fuzzy
#~ msgid "ERUPTION_IN"
#~ msgstr "{0} ประชากรเปลี่ยนแปลงโดย {1} เนื่องจาก: {2}"

#, fuzzy
#~ msgid "OXYTOXISOME_DESC"
#~ msgstr "เมแทบอลิซึมที่ได้รับการแก้ไขซึ่งรับผิดชอบในการผลิตรูปแบบดั้งเดิมของสารพิษ OxyToxy NT"

#~ msgid "THYLAKOID"
#~ msgstr "ไธลาคอยด์"

#, fuzzy
#~ msgid "WIKI_CYTOPLASM_GLYCOLYSIS"
#~ msgstr "ไซโทพลาสซึมไกลโคไลซิส"

#, fuzzy
#~ msgid "WIKI_AEROBIC_NITROGEN_FIXATION"
#~ msgstr "การตรึงไนโตรเจนแบบไม่ใช้ออกซิเจน"

#, fuzzy
#~ msgid "WIKI_AWAKENING_STAGE"
#~ msgstr ""
#~ "มีข้อขัดแย้งกับ {0}\n"
#~ "คุณต้องการลบข้อมูลที่ป้อนออกจาก {1} หรือไม่?"

#, fuzzy
#~ msgid "WIKI_AWARE_STAGE"
#~ msgstr "W, A, S, D และเมาส์เพื่อย้าย กด E เพื่อยิง OxyToxy NT หากคุณมีสารพิษแวคิวโอล กด G เพื่อสลับโหมดเขมือบ"

#, fuzzy
#~ msgid "WIKI_CHEMOSYNTHESIS"
#~ msgstr "การสังเคราะห์ด้วยเคมี"

#, fuzzy
#~ msgid "WIKI_GLYCOLYSIS"
#~ msgstr "ไกลโคไลซิส"

#, fuzzy
#~ msgid "WIKI_INDUSTRIAL_STAGE"
#~ msgstr ""
#~ "มีข้อขัดแย้งกับ {0}\n"
#~ "คุณต้องการลบข้อมูลที่ป้อนออกจาก {1} หรือไม่?"

#, fuzzy
#~ msgid "WIKI_IRON_CHEMOLITHOAUTOTROPHY"
#~ msgstr "เหล็กเคโมลิโทออโตโทรฟี"

#, fuzzy
#~ msgid "WIKI_LIPASE"
#~ msgstr "เปลี่ยน [thrive:compound]glucose[/thrive:compound] เป็น [thrive:compound]atp[/thrive:compound]"

#, fuzzy
#~ msgid "WIKI_MICROBE_EDITOR"
#~ msgstr "สร้างจุลินทรีย์ฟรี"

#, fuzzy
#~ msgid "WIKI_MUCILAGE_SYNTHESIS"
#~ msgstr "การสังเคราะห์ด้วยเคมี"

#, fuzzy
#~ msgid "WIKI_MULTICELLULAR_STAGE"
#~ msgstr "วางออร์แกเนลล์"

#, fuzzy
#~ msgid "WIKI_NONE"
#~ msgstr "Rusticyanin เป็นโปรตีนที่สามารถใช้ก๊าซคาร์บอนไดออกไซด์และออกซิเจนในการออกซิไดซ์เหล็กจากสถานะทางเคมีหนึ่งไปยังอีกสถานะหนึ่ง กระบวนการนี้เรียกว่า Iron Respiration ปล่อยพลังงานออกมาซึ่งเซลล์สามารถเก็บเกี่ยวได้"

#, fuzzy
#~ msgid "WIKI_OXYTOXY_SYNTHESIS"
#~ msgstr "การสังเคราะห์ออกซิโทซิน"

#, fuzzy
#~ msgid "WIKI_PHOTOSYNTHESIS"
#~ msgstr "การสังเคราะห์ด้วยแสง"

#, fuzzy
#~ msgid "WIKI_RUSTICYANIN"
#~ msgstr "รัสติไซยานิน"

#, fuzzy
#~ msgid "WIKI_SOCIETY_STAGE"
#~ msgstr "W, A, S, D และเมาส์เพื่อย้าย กด E เพื่อยิง OxyToxy NT หากคุณมีสารพิษแวคิวโอล กด G เพื่อสลับโหมดเขมือบ"

#, fuzzy
#~ msgid "WIKI_SPACE_STAGE"
#~ msgstr "W, A, S, D และเมาส์เพื่อย้าย กด E เพื่อยิง OxyToxy NT หากคุณมีสารพิษแวคิวโอล กด G เพื่อสลับโหมดเขมือบ"

#, fuzzy
#~ msgid "NO"
#~ msgstr "เลิกทำ"

#, fuzzy
#~ msgid "STAGES_BUTTON"
#~ msgstr "ประชากร:"

#, fuzzy
#~ msgid "EDITING"
#~ msgstr "ไคติน"

#, fuzzy
#~ msgid "MAXIMUM_SPECIES_IN_PATCH"
#~ msgstr "สูญพันธุ์ไปจากโลก"

#, fuzzy
#~ msgid "NOT_FOUND_CHUNK"
#~ msgstr "ก้อนเหล็กขนาดใหญ่"

#~ msgid "BASSBOOST"
#~ msgstr "เพิ่มเสียงเบส"

#~ msgid "BASSDOWN"
#~ msgstr "เบสลง"

#~ msgid "BASSUP"
#~ msgstr "เบสขึ้น"

#~ msgid "DIRECTIONL"
#~ msgstr "ซ้าย"

#~ msgid "DIRECTIONR"
#~ msgstr "ขวา"

#~ msgid "HYPERL"
#~ msgstr "ไฮเปอร์ซ้าย"

#~ msgid "HYPERR"
#~ msgstr "ไฮเปอร์ขวา"

#~ msgid "SUPERL"
#~ msgstr "ซ้ายสุด"

#~ msgid "SUPERR"
#~ msgstr "ขวาสุด"

#~ msgid "TREBLEDOWN"
#~ msgstr "เสียงแหลมลง"

#~ msgid "TREBLEUP"
#~ msgstr "เสียงแหลมขึ้น"

#, fuzzy
#~ msgid "UNKNOWN_ON_WINDOWS"
#~ msgstr "เมาส์ที่ไม่รู้จัก"

#, fuzzy
#~ msgid "TARGET_TIME"
#~ msgstr "ก่อนหน้า:"

#, fuzzy
#~ msgid "ENABLED"
#~ msgstr "เปิดใช้งานตัวแก้ไข"

#, fuzzy
#~ msgid "LOOKING_AT"
#~ msgstr "กดปุ่มเลิกทำในตัวแก้ไขเพื่อแก้ไขข้อผิดพลาด"

#, fuzzy
#~ msgid "SPECIES_DETAILS"
#~ msgstr "เปิดโฟลเดอร์บันทึก"

#, fuzzy
#~ msgid "CURRENT_GENERATION_COLON"
#~ msgstr "{0} ประชากรเปลี่ยนแปลงโดย {1} เนื่องจาก: {2}"

#, fuzzy
#~ msgid "AUTO_GPU_NAME"
#~ msgstr "ชื่อผู้ใช้ที่กำหนดเอง:"

#, fuzzy
#~ msgid "NOT_RUNNING_DOT"
#~ msgstr "ไม่ได้ทำงาน"

#, fuzzy
#~ msgid "LOCAL_EXTINCTION"
#~ msgstr "สูญพันธุ์ไปแล้วใน {0}"

#, fuzzy
#~ msgid "MARINE_SNOW_FOOD_SOURCE"
#~ msgstr "หิมะในทะเล"

#~ msgid "Cancel"
#~ msgstr "ยกเลิก"

#~ msgid "REMOVE_ORGANELLE"
#~ msgstr "เอาออร์แกเนลล์ออก"

#, fuzzy
#~ msgid "TRY_NEW_GAME"
#~ msgstr "เกมส์ใหม่"

#~ msgid "TURNS"
#~ msgstr "เลี้ยว"

#~ msgid "INTO"
#~ msgstr "เป็น"

#~ msgid "OXYGEN_DOT"
#~ msgstr "ออกซิเจน."

#~ msgid "PRODUCES"
#~ msgstr "ผลิต"

#~ msgid "DOT_RATE_SCALES_WITH"
#~ msgstr ". ให้คะแนนเครื่องชั่งด้วย"

#~ msgid "AND"
#~ msgstr "และ"

#~ msgid "INTENSITY_OF"
#~ msgstr "ความเข้มของ"

#~ msgid "DOT_RATE_SCALES_WITH_CONCENTRATION_OF"
#~ msgstr ". อัตราสเกลที่มีความเข้มข้นของ"

#~ msgid "ALSO_TURNS"
#~ msgstr "ยังเปลี่ยน"

#~ msgid "DOT_RATE"
#~ msgstr ". ประเมินค่า"

#~ msgid "OXYTOXY"
#~ msgstr "ออกซิโทซิน"

#~ msgid "DOT_CAN_RELEASE"
#~ msgstr ". สามารถปล่อย"

#~ msgid "TOXINS_BY_PRESSING_E"
#~ msgstr "สารพิษโดยการกด E. อัตราสเกลด้วย"

#~ msgid "USES"
#~ msgstr "ใช้"

#~ msgid "INREASE_STORAGE_SPACE"
#~ msgstr "เพิ่มพื้นที่จัดเก็บของเซลล์"

#~ msgid "DOT_CAN"
#~ msgstr ". สามารถ"

#~ msgid "RELEASE_TOXINS_BY_PRESSING"
#~ msgstr "ปล่อยสารพิษโดยการกด"

#~ msgid "E_DOT"
#~ msgstr "E."<|MERGE_RESOLUTION|>--- conflicted
+++ resolved
@@ -7,11 +7,7 @@
 msgstr ""
 "Project-Id-Version: PROJECT VERSION\n"
 "Report-Msgid-Bugs-To: EMAIL@ADDRESS\n"
-<<<<<<< HEAD
-"POT-Creation-Date: 2025-07-11 17:40+0200\n"
-=======
 "POT-Creation-Date: 2025-06-05 21:10+0100\n"
->>>>>>> c10e08e0
 "PO-Revision-Date: 2025-05-27 06:43+0000\n"
 "Last-Translator: Anonymous <noreply@weblate.org>\n"
 "Language-Team: Thai <https://translate.revolutionarygamesstudio.com/projects/thrive/thrive-game/th/>\n"
@@ -390,10 +386,6 @@
 msgid "AUTO_EVO_STATUS_COLON"
 msgstr "ก่อนหน้า:"
 
-#, fuzzy
-msgid "AUTO_EVO_TOOL_BUTTON"
-msgstr "ความละเอียด:"
-
 msgid "AUTO_MOVE_FORWARDS"
 msgstr "เคลื่อนที่ไปข้างหน้าอัตโนมัติ"
 
@@ -426,9 +418,6 @@
 msgid "BACKSPACE"
 msgstr "พื้นที่ด้านหลัง"
 
-msgid "BACK_TO_SETTINGS"
-msgstr ""
-
 #, fuzzy
 msgid "BACTERIAL_THERMOSYNTHESIS"
 msgstr "การสังเคราะห์ด้วยเคมี"
@@ -851,25 +840,6 @@
 
 msgid "CLICK_TO_SELECT"
 msgstr ""
-
-msgid "CLIMATE_INSTABILITY"
-msgstr ""
-
-#, fuzzy
-msgid "CLIMATE_INSTABILITY_EXPLANATION"
-msgstr "{0} ประชากรเปลี่ยนแปลงโดย {1} เนื่องจาก: {2}"
-
-#, fuzzy
-msgid "CLIMATE_STABILITY_AVERAGE"
-msgstr "{0} ประชากรเปลี่ยนแปลงโดย {1} เนื่องจาก: {2}"
-
-#, fuzzy
-msgid "CLIMATE_STABILITY_STABLE"
-msgstr "{0} ประชากรเปลี่ยนแปลงโดย {1} เนื่องจาก: {2}"
-
-#, fuzzy
-msgid "CLIMATE_STABILITY_UNSTABLE"
-msgstr "{0} ประชากรเปลี่ยนแปลงโดย {1} เนื่องจาก: {2}"
 
 msgid "CLOSE"
 msgstr "ปิด"
@@ -2462,31 +2432,11 @@
 msgstr "กดปุ่มเลิกทำในตัวแก้ไขเพื่อแก้ไขข้อผิดพลาด"
 
 #, fuzzy
-msgid "GENERATE_BUTTON"
-msgstr "ตั้งค่า"
-
-#, fuzzy
 msgid "GENERATIONS"
 msgstr "ตั้งค่า"
 
 msgid "GENERATION_COLON"
 msgstr ""
-
-msgid "GEOLOGICAL_ACTIVITY"
-msgstr ""
-
-msgid "GEOLOGICAL_ACTIVITY_ACTIVE"
-msgstr ""
-
-msgid "GEOLOGICAL_ACTIVITY_AVERAGE"
-msgstr ""
-
-msgid "GEOLOGICAL_ACTIVITY_DORMANT"
-msgstr ""
-
-#, fuzzy
-msgid "GEOLOGICAL_ACTIVITY_EXPLANATION"
-msgstr "{0} ประชากรเปลี่ยนแปลงโดย {1} เนื่องจาก: {2}"
 
 #, fuzzy
 msgid "GITHUB_TOOLTIP"
@@ -4876,10 +4826,10 @@
 msgid "PLANET"
 msgstr ""
 
-msgid "PLANET_CUSTOMIZER"
-msgstr ""
-
 msgid "PLANET_DETAILS_STRING"
+msgstr ""
+
+msgid "PLANET_GENERATION_TEASER"
 msgstr ""
 
 msgid "PLANET_RANDOM_SEED"
@@ -5083,10 +5033,6 @@
 
 msgid "REFRESH"
 msgstr ""
-
-#, fuzzy
-msgid "REGENERATE_BUTTON"
-msgstr "สัตว์นักล่า"
 
 msgid "RENDER_SCALE"
 msgstr ""
@@ -8894,25 +8840,6 @@
 msgstr "เพื่อเพิ่มการเคลื่อนไหว"
 
 #, fuzzy
-msgid "WORLD_SEA_LEVEL"
-msgstr "\"{0}\" - {1}"
-
-#, fuzzy
-msgid "WORLD_SEA_LEVEL_DEEP"
-msgstr "เพื่อเพิ่มการเคลื่อนไหว"
-
-#, fuzzy
-msgid "WORLD_SEA_LEVEL_EXPLANATION"
-msgstr "{0} ประชากรเปลี่ยนแปลงโดย {1} เนื่องจาก: {2}"
-
-#, fuzzy
-msgid "WORLD_SEA_LEVEL_MODERATE"
-msgstr "เพื่อเพิ่มการเคลื่อนไหว"
-
-msgid "WORLD_SEA_LEVEL_SHALLOW"
-msgstr ""
-
-#, fuzzy
 msgid "WORLD_SIZE"
 msgstr "\"{0}\" - {1}"
 
@@ -8933,26 +8860,6 @@
 #, fuzzy
 msgid "WORLD_SIZE_TOOLTIP"
 msgstr "ดำเนินการต่อ"
-
-#, fuzzy
-msgid "WORLD_TEMPERATURE"
-msgstr "อุณหภูมิ"
-
-#, fuzzy
-msgid "WORLD_TEMPERATURE_COLD"
-msgstr "อุณหภูมิ"
-
-#, fuzzy
-msgid "WORLD_TEMPERATURE_EXPLANATION"
-msgstr "{0} ประชากรเปลี่ยนแปลงโดย {1} เนื่องจาก: {2}"
-
-#, fuzzy
-msgid "WORLD_TEMPERATURE_TEMPERATE"
-msgstr "ดำเนินการต่อ"
-
-#, fuzzy
-msgid "WORLD_TEMPERATURE_WARM"
-msgstr "อุณหภูมิ"
 
 msgid "WORST_PATCH_COLON"
 msgstr ""
