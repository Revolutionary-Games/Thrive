# Translations template for PROJECT.
# Copyright (C) 2021 ORGANIZATION
# This file is distributed under the same license as the PROJECT project.
# FIRST AUTHOR <EMAIL@ADDRESS>, 2021.
#
msgid ""
msgstr ""
"Project-Id-Version: PROJECT VERSION\n"
"Report-Msgid-Bugs-To: EMAIL@ADDRESS\n"
<<<<<<< HEAD
"POT-Creation-Date: 2025-07-12 13:32+0200\n"
=======
"POT-Creation-Date: 2025-07-12 13:25+0200\n"
>>>>>>> a8b27aa6
"PO-Revision-Date: 2025-05-27 06:43+0000\n"
"Last-Translator: Anonymous <noreply@weblate.org>\n"
"Language-Team: Thai <https://translate.revolutionarygamesstudio.com/projects/thrive/thrive-game/th/>\n"
"Language: th_TH\n"
"MIME-Version: 1.0\n"
"Content-Type: text/plain; charset=UTF-8\n"
"Content-Transfer-Encoding: 8bit\n"
"Plural-Forms: nplurals=1; plural=0;\n"
"X-Generator: Weblate 5.11.4\n"
"Generated-By: Babel 2.9.0\n"

msgid "2D_MOVEMENT_TYPE_SELECTION"
msgstr ""

#, fuzzy
msgid "3D_EDITOR"
msgstr "แก้ไข"

#, fuzzy
msgid "3D_MOVEMENT"
msgstr "การเคลื่อนไหว"

msgid "3D_MOVEMENT_TYPE_SELECTION"
msgstr ""

msgid "ABILITIES"
msgstr "ความสามารถ"

#, fuzzy
msgid "ABORT"
msgstr "ยกเลิก"

#, fuzzy
msgid "ABORTED_DOT"
msgstr "ยกเลิก"

#, fuzzy
msgid "ABSORBERS_COUNT"
msgstr "W, A, S, D และเมาส์เพื่อย้าย กด E เพื่อยิง OxyToxy NT หากคุณมีสารพิษแวคิวโอล กด G เพื่อสลับโหมดเขมือบ"

msgid "ABYSSOPELAGIC"
msgstr "เขตเหวนรก"

msgid "ACCEPT"
msgstr ""

msgid "ACTION_AWAKEN"
msgstr ""

#, fuzzy
msgid "ACTION_AWAKEN_TOOLTIP"
msgstr "ดำเนินการต่อ"

msgid "ACTION_BLOCKED_WHILE_ANOTHER_IN_PROGRESS"
msgstr ""

#, fuzzy
msgid "ACTION_DELETE"
msgstr "ปกติ"

#, fuzzy
msgid "ACTION_DOUBLE_POPULATION"
msgstr "{0} ประชากรเปลี่ยนแปลงโดย {1} เนื่องจาก: {2}"

#, fuzzy
msgid "ACTION_DUPLICATE_UNITS"
msgstr "ปกติ"

#, fuzzy
msgid "ACTION_HALF_POPULATION"
msgstr "{0} ประชากรเปลี่ยนแปลงโดย {1} เนื่องจาก: {2}"

#, fuzzy
msgid "ACTION_TELEPORT"
msgstr "ปกติ"

msgid "ACTIVE"
msgstr ""

#, fuzzy
msgid "ACTIVE_THREAD_COUNT"
msgstr "บันทึกและดำเนินการต่อ"

msgid "ACTIVITY_EXPLANATION"
msgstr ""

msgid "ADDITIONAL_VALIDATION_FAILED"
msgstr ""

msgid "ADD_INPUT_BUTTON_TOOLTIP"
msgstr ""

msgid "ADVANCED_VIEW"
msgstr ""

#, fuzzy
msgid "ADVANCED_VIEW_BUTTON_TOOLTIP"
msgstr "ดำเนินการต่อ"

#, fuzzy
msgid "AEROBIC_NITROGEN_FIXATION"
msgstr "การตรึงไนโตรเจนแบบไม่ใช้ออกซิเจน"

msgid "AEROBIC_NITROGEN_FIXING"
msgstr "การตรึงไนโตรเจนแบบแอโรบิค"

#, fuzzy
msgid "AEROBIC_RESPIRATION"
msgstr "ระบบหายใจแบบแอโรบิค"

msgid "AGENTS"
msgstr ""

#, fuzzy
msgid "AGENTS_COLON"
msgstr "ก่อนหน้า:"

#, fuzzy
msgid "AGENT_NAME"
msgstr "เกมส์ใหม่"

msgid "AGGRESSION_EXPLANATION"
msgstr ""

msgid "AGGRESSIVE"
msgstr ""

msgid "AI_MUTATION_RATE"
msgstr ""

#, fuzzy
msgid "AI_MUTATION_RATE_EXPLANATION"
msgstr "{0} ประชากรเปลี่ยนแปลงโดย {1} เนื่องจาก: {2}"

#, fuzzy
msgid "ALL"
msgstr "Alt"

#, fuzzy
msgid "ALLOW_SPECIES_SWITCH_ON_EXTINCTION"
msgstr "มีการกลายพันธุ์"

#, fuzzy
msgid "ALLOW_SPECIES_SWITCH_ON_EXTINCTION_EXPLANATION"
msgstr "{0} ประชากรเปลี่ยนแปลงโดย {1} เนื่องจาก: {2}"

msgid "ALL_WORLDS_GENERAL_STATISTICS"
msgstr ""

#, fuzzy
msgid "ALL_WORLDS_STATISTICS"
msgstr "สถิติ"

msgid "ALREADY_ASCENDED"
msgstr ""

msgid "ALT"
msgstr "Alt"

msgid "ALWAYS_VISIBLE"
msgstr ""

msgid "AMBIANCE_VOLUME"
msgstr "ปริมาณบรรยากาศ"

msgid "AMMONIA"
msgstr "แอมโมเนีย"

#, fuzzy
msgid "AMMONIA_COST"
msgstr "แอมโมเนีย"

msgid "AMOUNT_OF_AUTOSAVE_TO_KEEP"
msgstr "จำนวนการบันทึกอัตโนมัติที่จะเก็บไว้:"

msgid "AMOUNT_OF_QUICKSAVE_TO_KEEP"
msgstr "จำนวนการบันทึกด่วนที่จะเก็บไว้:"

msgid "ANAEROBIC_NITROGEN_FIXATION"
msgstr "การตรึงไนโตรเจนแบบไม่ใช้ออกซิเจน"

msgid "AND_UNLOCK_CONDITION"
msgstr ""

msgid "ANISOTROPIC_FILTERING"
msgstr ""

msgid "ANTIALIASING_MSAA_TAA"
msgstr ""

#, fuzzy
msgid "ANTI_ALIASING_FXAA"
msgstr "การลบรอยหยักหลายตัวอย่าง:"

#, fuzzy
msgid "ANTI_ALIASING_MODE"
msgstr "การลบรอยหยักหลายตัวอย่าง:"

#, fuzzy
msgid "ANTI_ALIASING_MSAA"
msgstr "การลบรอยหยักหลายตัวอย่าง:"

#, fuzzy
msgid "ANTI_ALIASING_TAA"
msgstr "การลบรอยหยักหลายตัวอย่าง:"

#, fuzzy
msgid "APPEARANCE"
msgstr "ประสิทธิภาพ"

msgid "APPLY"
msgstr ""

msgid "APPLY_CHANGES"
msgstr ""

msgid "APRIL"
msgstr ""

msgid "ARE_YOU_SURE_TO_RESET_ALL_SETTINGS"
msgstr "แน่ใจไหมว่าต้องการรีเซ็ตการตั้งค่าทั้งหมดเป็นค่าเริ่มต้น"

msgid "ARE_YOU_SURE_TO_RESET_INPUT_SETTINGS"
msgstr "แน่ใจไหมว่าต้องการรีเซ็ตการตั้งค่าการป้อนข้อมูลเป็นค่าเริ่มต้น"

#, fuzzy
msgid "ARTIST_COLON"
msgstr "ก่อนหน้า:"

msgid "ARTWORK_TITLE"
msgstr "\"{0}\" - {1}"

msgid "ART_BY"
msgstr "ศิลปะโดย {0}"

msgid "ART_GALLERY"
msgstr ""

msgid "ASCENSION_CONGRATULATIONS"
msgstr ""

msgid "ASCENSION_CONGRATULATIONS_CONTENT"
msgstr ""

#, fuzzy
msgid "ASCENSION_STAGE"
msgstr "Rusticyanin เป็นโปรตีนที่สามารถใช้ก๊าซคาร์บอนไดออกไซด์และออกซิเจนในการออกซิไดซ์เหล็กจากสถานะทางเคมีหนึ่งไปยังอีกสถานะหนึ่ง กระบวนการนี้เรียกว่า Iron Respiration ปล่อยพลังงานออกมาซึ่งเซลล์สามารถเก็บเกี่ยวได้"

msgid "ASSEMBLY_CLASS_REQUIRED"
msgstr ""

msgid "ASSEMBLY_REQUIRED_WITH_HARMONY"
msgstr ""

msgid "ASSUME_HYPERTHREADING"
msgstr ""

msgid "ASSUME_HYPERTHREADING_TOOLTIP"
msgstr ""

msgid "ATMOSPHERIC_GASSES"
msgstr ""

msgid "ATP"
msgstr "ATP"

msgid "ATP_BALANCE"
msgstr ""

#, fuzzy
msgid "ATP_BALANCE_TOOLTIP"
msgstr "ดำเนินการต่อ"

#, fuzzy
msgid "ATP_BALANCE_TOOLTIP_MULTICELLULAR"
msgstr "ดำเนินการต่อ"

msgid "ATP_BALANCE_WITHOUT_EXTERNAL_RESOURCES"
msgstr ""

msgid "ATP_BALANCE_WITHOUT_GLUCOSE"
msgstr ""

#, fuzzy
msgid "ATP_BALANCE_WITHOUT_HYDROGEN_SULFIDE"
msgstr "ไฮโดรเจนซัลไฟด์"

msgid "ATP_BALANCE_WITHOUT_IRON"
msgstr ""

msgid "ATP_BALANCE_WITH_ALL_COMPOUNDS"
msgstr ""

msgid "ATP_PRODUCTION"
msgstr ""

msgid "ATP_PRODUCTION_TOO_LOW"
msgstr ""

msgid "ATTEMPT_TO_WRITE_SAVE_FAILED"
msgstr ""

msgid "AT_CURSOR"
msgstr ""

msgid "AUDIO_OUTPUT_DEVICE"
msgstr ""

msgid "AUGUST"
msgstr ""

msgid "AUTO"
msgstr "อัตโนมัต"

#, fuzzy
msgid "AUTO-EVO_EXPLANATION_EXPLANATION"
msgstr "{0} ประชากรเปลี่ยนแปลงโดย {1} เนื่องจาก: {2}"

#, fuzzy
msgid "AUTO-EVO_POPULATION_CHANGED_2"
msgstr "{0} ประชากรเปลี่ยนแปลงโดย {1} เนื่องจาก: {2}"

#, fuzzy
msgid "AUTO-EVO_PREDICTION"
msgstr "{0: F1}% เสร็จสิ้น {1: n0} / {2: n0} ขั้นตอน"

#, fuzzy
msgid "AUTO-EVO_PREDICTION_BOX_DESCRIPTION"
msgstr "โรงไฟฟ้าของเซลล์ mitochondrion (พหูพจน์: mitochondria) เป็นโครงสร้างเมมเบรนสองชั้นที่เต็มไปด้วยโปรตีนและเอนไซม์ เป็นโปรคาริโอตที่ถูกดูดซึมเพื่อใช้โดยโฮสต์ยูคาริโอต สามารถเปลี่ยนกลูโคสเป็น ATP ได้อย่างมีประสิทธิภาพสูงกว่าที่ทำได้ในไซโตพลาสซึมในกระบวนการที่เรียกว่า Aerobic Respiration อย่างไรก็ตามมันต้องการออกซิเจนในการทำงานและระดับออกซิเจนในสิ่งแวดล้อมที่ต่ำลงจะทำให้อัตราการผลิต ATP ช้าลง"

#, fuzzy
msgid "AUTO-EVO_RESULTS_TITLE"
msgstr "{0: F1}% เสร็จสิ้น {1: n0} / {2: n0} ขั้นตอน"

msgid "AUTO-EVO_STEPS_DONE"
msgstr "{0: F1}% เสร็จสิ้น {1: n0} / {2: n0} ขั้นตอน"

msgid "AUTO-EVO_STRENGHT_MULTIPLIER"
msgstr ""

#, fuzzy
msgid "AUTO-EVO_STRENGHT_MULTIPLIER_EXPLANATION"
msgstr "ต้นทุน ออสโมซิส"

msgid "AUTOSAVE_DURING_THE_GAME"
msgstr "บันทึกอัตโนมัติระหว่างเกม"

msgid "AUTO_EVO"
msgstr ""

#, fuzzy
msgid "AUTO_EVO_EXPLORER_TOOL_BUTTON"
msgstr "ความละเอียด:"

#, fuzzy
msgid "AUTO_EVO_EXPLORING_TOOL"
msgstr "{0: F1}% เสร็จสิ้น {1: n0} / {2: n0} ขั้นตอน"

msgid "AUTO_EVO_FAILED"
msgstr ""

msgid "AUTO_EVO_MISSING_RESULT_DATA_OBJECT"
msgstr ""

msgid "AUTO_EVO_RESULTS"
msgstr ""

#, fuzzy
msgid "AUTO_EVO_RESULTS_GLOBAL_TITLE"
msgstr "ก่อนหน้า:"

#, fuzzy
msgid "AUTO_EVO_RESULTS_PATCH_TITLE"
msgstr "ก่อนหน้า:"

msgid "AUTO_EVO_RUN_STATUS"
msgstr ""

#, fuzzy
msgid "AUTO_EVO_STATUS_COLON"
msgstr "ก่อนหน้า:"

msgid "AUTO_MOVE_FORWARDS"
msgstr "เคลื่อนที่ไปข้างหน้าอัตโนมัติ"

#, fuzzy
msgid "AUTO_RESOLUTION"
msgstr "ความละเอียด:"

msgid "AVAILABLE_CONSTRUCTION_PROJECTS"
msgstr ""

msgid "AVAILABLE_MODS"
msgstr ""

msgid "AWAKENING_STAGE"
msgstr ""

#, fuzzy
msgid "AWARE_STAGE"
msgstr "W, A, S, D และเมาส์เพื่อย้าย กด E เพื่อยิง OxyToxy NT หากคุณมีสารพิษแวคิวโอล กด G เพื่อสลับโหมดเขมือบ"

msgid "BACK"
msgstr "กลับ"

msgid "BACKGROUND_BLUR"
msgstr ""

msgid "BACKSLASH"
msgstr "แบ็กสแลช"

msgid "BACKSPACE"
msgstr "พื้นที่ด้านหลัง"

msgid "BACK_TO_SETTINGS"
msgstr ""

#, fuzzy
msgid "BACTERIAL_THERMOSYNTHESIS"
msgstr "การสังเคราะห์ด้วยเคมี"

msgid "BALANCE_DISPLAY_AT_DAY_ALWAYS"
msgstr ""

msgid "BALANCE_DISPLAY_AT_DAY_ALWAYS_TOOLTIP"
msgstr ""

msgid "BALANCE_DISPLAY_WHILE_MOVING"
msgstr ""

#, fuzzy
msgid "BALANCE_DISPLAY_WHILE_MOVING_TOOLTIP"
msgstr "ดำเนินการต่อ"

#, fuzzy
msgid "BASE_MOBILITY"
msgstr "ความคล่องตัว"

msgid "BASE_MOVEMENT"
msgstr ""

msgid "BASIC_VIEW"
msgstr ""

#, fuzzy
msgid "BASIC_VIEW_BUTTON_TOOLTIP"
msgstr "ดำเนินการต่อ"

msgid "BATHYPELAGIC"
msgstr "โซนมืด"

msgid "BECOME_MACROSCOPIC"
msgstr ""

msgid "BECOME_MULTICELLULAR"
msgstr ""

msgid "BEGIN_THRIVING"
msgstr ""

msgid "BEHAVIOUR"
msgstr ""

msgid "BEHAVIOUR_ACTIVITY"
msgstr ""

msgid "BEHAVIOUR_AGGRESSION"
msgstr ""

msgid "BEHAVIOUR_FEAR"
msgstr ""

msgid "BEHAVIOUR_FOCUS"
msgstr ""

msgid "BEHAVIOUR_OPPORTUNISM"
msgstr ""

msgid "BELOW_SEA_LEVEL"
msgstr ""

msgid "BENCHMARKS"
msgstr ""

msgid "BENCHMARK_FINISHED"
msgstr ""

msgid "BENCHMARK_PHASE"
msgstr ""

msgid "BENCHMARK_RESULTS_COLON"
msgstr ""

msgid "BEST_PATCH_COLON"
msgstr ""

msgid "BIG_IRON_CHUNK"
msgstr "ก้อนเหล็กขนาดใหญ่"

#, fuzzy
msgid "BIG_PHOSPHATE_CHUNK"
msgstr "ก้อนเหล็กขนาดใหญ่"

msgid "BILLION_ABBREVIATION"
msgstr "{0} B"

#, fuzzy
msgid "BINDING_AGENT"
msgstr ""
"มีข้อขัดแย้งกับ {0}\n"
"คุณต้องการลบข้อมูลที่ป้อนออกจาก {1} หรือไม่?"

#, fuzzy
msgid "BINDING_AGENT_DESCRIPTION"
msgstr "Nitrogenase เป็นโปรตีนที่สามารถใช้ก๊าซไนโตรเจนและพลังงานของเซลล์ในรูปแบบของ ATP เพื่อผลิตแอมโมเนียซึ่งเป็นสารอาหารที่สำคัญในการเจริญเติบโตของเซลล์ นี่คือกระบวนการที่เรียกว่าการตรึงไนโตรเจนแบบไม่ใช้ออกซิเจน เนื่องจากไนโตรเจนเนสถูกแขวนอยู่ในไซโทพลาสซึมโดยตรงของเหลวที่อยู่รอบ ๆ จึงทำปฏิกิริยาไกลโคไลซิส"

#, fuzzy
msgid "BINDING_AGENT_PROCESSES_DESCRIPTION"
msgstr "Nitrogenase เป็นโปรตีนที่สามารถใช้ก๊าซไนโตรเจนและพลังงานของเซลล์ในรูปแบบของ ATP เพื่อผลิตแอมโมเนียซึ่งเป็นสารอาหารที่สำคัญในการเจริญเติบโตของเซลล์ นี่คือกระบวนการที่เรียกว่าการตรึงไนโตรเจนแบบไม่ใช้ออกซิเจน เนื่องจากไนโตรเจนเนสถูกแขวนอยู่ในไซโทพลาสซึมโดยตรงของเหลวที่อยู่รอบ ๆ จึงทำปฏิกิริยาไกลโคไลซิส"

msgid "BIND_AXES_SENSITIVITY"
msgstr ""

msgid "BIOLUMINESCENT_VACUOLE"
msgstr ""

#, fuzzy
msgid "BIOLUMINESCENT_VACUOLE_DESCRIPTION"
msgstr "ท็อกซินแวคิวโอลเป็นแวคิวโอลที่ได้รับการดัดแปลงเพื่อการผลิตการจัดเก็บและการหลั่งสารพิษออกซีโทซีโดยเฉพาะ แวคิวโอลที่เป็นพิษมากขึ้นจะทำให้สารพิษถูกปล่อยออกมามากขึ้น"

#, fuzzy
msgid "BIOLUMINESCENT_VACUOLE_PROCESSES_DESCRIPTION"
msgstr "ท็อกซินแวคิวโอลเป็นแวคิวโอลที่ได้รับการดัดแปลงเพื่อการผลิตการจัดเก็บและการหลั่งสารพิษออกซีโทซีโดยเฉพาะ แวคิวโอลที่เป็นพิษมากขึ้นจะทำให้สารพิษถูกปล่อยออกมามากขึ้น"

msgid "BIOME_LABEL"
msgstr ""

msgid "BLOOM_RENDER_EFFECT"
msgstr ""

#, fuzzy
msgid "BLUESKY_TOOLTIP"
msgstr "ดำเนินการต่อ"

msgid "BRAIN_CELL_NAME_DEFAULT"
msgstr ""

msgid "BRAVE"
msgstr ""

msgid "BROWSE"
msgstr ""

msgid "BROWSE_WORKSHOP"
msgstr ""

#, fuzzy
msgid "BUILD_CITY"
msgstr "ด้วยความเข้มข้นของ"

#, fuzzy
msgid "BUILD_QUEUE"
msgstr "ด้วยความเข้มข้นของ"

#, fuzzy
msgid "BUILD_STRUCTURE"
msgstr "ด้วยความเข้มข้นของ"

msgid "BY"
msgstr ""

msgid "BY_REVOLUTIONARY_GAMES"
msgstr ""

msgid "CACHE_DISK_MAX_TIME"
msgstr ""

msgid "CACHE_MEMORY_MAX_ITEMS"
msgstr ""

msgid "CACHE_TIME_MEMORY"
msgstr ""

msgid "CACHE_TIME_MEMORY_ONLY"
msgstr ""

#, fuzzy
msgid "CACHING_TITLE"
msgstr "\"{0}\" - {1}"

msgid "CALCIUM_CARBONATE"
msgstr "แคลเซียมคาร์บอเนต"

msgid "CALCIUM_CARBONATE_MEMBRANE_DESCRIPTION"
msgstr ""

msgid "CAMERA"
msgstr "กล้อง"

msgid "CANCEL"
msgstr "ยกเลิก"

msgid "CANCEL_ACTION_CAPITAL"
msgstr ""

msgid "CANCEL_CURRENT_ACTION"
msgstr "ยกเลิกการกระทำปัจจุบัน"

msgid "CANNOT_DELETE_USED_CELL_TYPE"
msgstr ""

msgid "CANNOT_DELETE_USED_CELL_TYPE_TITLE"
msgstr ""

msgid "CANNOT_ENGULF"
msgstr ""

msgid "CANNOT_MOVE_METABALL_TO_DESCENDANT_TREE"
msgstr ""

msgid "CANNOT_REDUCE_BRAIN_POWER_STAGE"
msgstr ""

msgid "CANNOT_REDUCE_BRAIN_POWER_STAGE_TITLE"
msgstr ""

#, fuzzy
msgid "CANNOT_WRITE_SAVE"
msgstr ". อัตราเครื่องชั่ง"

msgid "CANT_LOAD_MOD_INFO"
msgstr ""

msgid "CAPSLOCK"
msgstr "ล็อคมุมมอง"

msgid "CARBON_DIOXIDE"
msgstr "คาร์บอนไดออกไซด์"

msgid "CATEGORY_AN_ABUNDANCE"
msgstr ""

msgid "CATEGORY_A_FAIR_AMOUNT"
msgstr ""

msgid "CATEGORY_LITTLE"
msgstr ""

msgid "CATEGORY_QUITE_A_BIT"
msgstr ""

msgid "CATEGORY_SOME"
msgstr ""

msgid "CATEGORY_VERY_LITTLE"
msgstr ""

msgid "CAUTIOUS"
msgstr ""

#, fuzzy
msgid "CELL"
msgstr "เซลลูโลส"

#, fuzzy
msgid "CELLS"
msgstr "เซลลูโลส"

#, fuzzy
msgid "CELLULASE"
msgstr "เซลลูโลส"

#, fuzzy
msgid "CELLULASE_DESCRIPTION"
msgstr "แวคิวโอลเป็นออร์แกเนลล์เยื่อภายในที่ใช้สำหรับเก็บในเซลล์ ประกอบด้วยถุงหลายอันโครงสร้างของเยื่อขนาดเล็กที่ใช้กันอย่างแพร่หลายในเซลล์เพื่อการจัดเก็บที่หลอมรวมเข้าด้วยกัน เต็มไปด้วยน้ำซึ่งใช้บรรจุโมเลกุลเอนไซม์ของแข็งและสารอื่น ๆ รูปร่างของพวกมันเป็นของเหลวและอาจแตกต่างกันไประหว่างเซลล์"

msgid "CELLULOSE"
msgstr "เซลลูโลส"

msgid "CELLULOSE_MEMBRANE_DESCRIPTION"
msgstr ""

#, fuzzy
msgid "CELL_STAT_ROTATION_TOOLTIP"
msgstr "ดำเนินการต่อ"

#, fuzzy
msgid "CELL_STAT_SPEED_TOOLTIP"
msgstr "ดำเนินการต่อ"

#, fuzzy
msgid "CELL_STAT_STORAGE_TOOLTIP"
msgstr "ดำเนินการต่อ"

msgid "CELL_TYPE_BUTTON_ATP_CONSUMPTION"
msgstr ""

msgid "CELL_TYPE_BUTTON_ATP_PRODUCTION"
msgstr ""

msgid "CELL_TYPE_NAME"
msgstr ""

msgid "CHANGE_DESCRIPTION_IS_TOO_LONG"
msgstr ""

msgid "CHANGE_THE_SYMMETRY"
msgstr "เปลี่ยนสมมาตร"

#, fuzzy
msgid "CHANNEL_INHIBITOR_TOXIN_SYNTHESIS"
msgstr "ท็อกซินแวคิวโอลเป็นแวคิวโอลที่ได้รับการดัดแปลงเพื่อการผลิตการจัดเก็บและการหลั่งสารพิษออกซีโทซีโดยเฉพาะ แวคิวโอลที่เป็นพิษมากขึ้นจะทำให้สารพิษถูกปล่อยออกมามากขึ้น"

msgid "CHEATS"
msgstr "โหมดโกง"

msgid "CHEAT_KEYS_ENABLED"
msgstr "เปิดใช้งานโกงคีย์"

msgid "CHEAT_MENU"
msgstr "เมนูของโหมดโกง"

msgid "CHEMICAL_BUTTON_MICROBE_TOOLTIP"
msgstr ""

msgid "CHEMOPLAST"
msgstr "เคโมพลาสต์"

#, fuzzy
msgid "CHEMOPLAST_DESCRIPTION"
msgstr "chemoplast เป็นโครงสร้างเมมเบรนสองชั้นที่มีโปรตีนที่สามารถเปลี่ยนไฮโดรเจนซัลไฟด์น้ำและก๊าซคาร์บอนไดออกไซด์เป็นน้ำตาลกลูโคสในกระบวนการที่เรียกว่า Hydrogen Sulfide Chemosynthesis อัตราการผลิตน้ำตาลกลูโคสที่มีความเข้มข้นของคาร์บอนไดออกไซด์"

#, fuzzy
msgid "CHEMOPLAST_PROCESSES_DESCRIPTION"
msgstr "chemoplast เป็นโครงสร้างเมมเบรนสองชั้นที่มีโปรตีนที่สามารถเปลี่ยนไฮโดรเจนซัลไฟด์น้ำและก๊าซคาร์บอนไดออกไซด์เป็นน้ำตาลกลูโคสในกระบวนการที่เรียกว่า Hydrogen Sulfide Chemosynthesis อัตราการผลิตน้ำตาลกลูโคสที่มีความเข้มข้นของคาร์บอนไดออกไซด์"

#, fuzzy
msgid "CHEMORECEPTOR"
msgstr "เคโมพลาสต์"

#, fuzzy
msgid "CHEMORECEPTOR_DESCRIPTION"
msgstr "chemoplast เป็นโครงสร้างเมมเบรนสองชั้นที่มีโปรตีนที่สามารถเปลี่ยนไฮโดรเจนซัลไฟด์น้ำและก๊าซคาร์บอนไดออกไซด์เป็นน้ำตาลกลูโคสในกระบวนการที่เรียกว่า Hydrogen Sulfide Chemosynthesis อัตราการผลิตน้ำตาลกลูโคสที่มีความเข้มข้นของคาร์บอนไดออกไซด์"

#, fuzzy
msgid "CHEMORECEPTOR_MINIMUM_AMOUNT_TOOLTIP"
msgstr "เคโมพลาสต์"

#, fuzzy
msgid "CHEMORECEPTOR_PROCESSES_DESCRIPTION"
msgstr "chemoplast เป็นโครงสร้างเมมเบรนสองชั้นที่มีโปรตีนที่สามารถเปลี่ยนไฮโดรเจนซัลไฟด์น้ำและก๊าซคาร์บอนไดออกไซด์เป็นน้ำตาลกลูโคสในกระบวนการที่เรียกว่า Hydrogen Sulfide Chemosynthesis อัตราการผลิตน้ำตาลกลูโคสที่มีความเข้มข้นของคาร์บอนไดออกไซด์"

#, fuzzy
msgid "CHEMORECEPTOR_SEARCH_RADIUS_TOOLTIP"
msgstr "chemoplast เป็นโครงสร้างเมมเบรนสองชั้นที่มีโปรตีนที่สามารถเปลี่ยนไฮโดรเจนซัลไฟด์น้ำและก๊าซคาร์บอนไดออกไซด์เป็นน้ำตาลกลูโคสในกระบวนการที่เรียกว่า Hydrogen Sulfide Chemosynthesis อัตราการผลิตน้ำตาลกลูโคสที่มีความเข้มข้นของคาร์บอนไดออกไซด์"

#, fuzzy
msgid "CHEMOSYNTHESIS"
msgstr "การสังเคราะห์ด้วยเคมี"

msgid "CHEMOSYNTHESIZING_PROTEINS"
msgstr "คีโมสังเคราะห์โปรตีน"

#, fuzzy
msgid "CHEMOSYNTHESIZING_PROTEINS_DESCRIPTION"
msgstr "โปรตีนสังเคราะห์ Chemosynthesizing เป็นกลุ่มโปรตีนขนาดเล็กในไซโทพลาซึมที่สามารถเปลี่ยนไฮโดรเจนซัลไฟด์น้ำและก๊าซคาร์บอนไดออกไซด์เป็นน้ำตาลกลูโคสในกระบวนการที่เรียกว่า Hydrogen Sulfide Chemosynthesis อัตราการผลิตน้ำตาลกลูโคสที่มีความเข้มข้นของคาร์บอนไดออกไซด์ เนื่องจากโปรตีนสังเคราะห์ทางเคมีจะแขวนลอยอยู่ในไซโตพลาสซึมโดยตรงของเหลวที่อยู่รอบ ๆ จึงทำปฏิกิริยาไกลโคไลซิส"

#, fuzzy
msgid "CHEMOSYNTHESIZING_PROTEINS_PROCESSES_DESCRIPTION"
msgstr "โปรตีนสังเคราะห์ Chemosynthesizing เป็นกลุ่มโปรตีนขนาดเล็กในไซโทพลาซึมที่สามารถเปลี่ยนไฮโดรเจนซัลไฟด์น้ำและก๊าซคาร์บอนไดออกไซด์เป็นน้ำตาลกลูโคสในกระบวนการที่เรียกว่า Hydrogen Sulfide Chemosynthesis อัตราการผลิตน้ำตาลกลูโคสที่มีความเข้มข้นของคาร์บอนไดออกไซด์ เนื่องจากโปรตีนสังเคราะห์ทางเคมีจะแขวนลอยอยู่ในไซโตพลาสซึมโดยตรงของเหลวที่อยู่รอบ ๆ จึงทำปฏิกิริยาไกลโคไลซิส"

msgid "CHEMO_SYNTHESIS"
msgstr "การสังเคราะห์ด้วยเคมี"

msgid "CHITIN"
msgstr "ไคติน"

#, fuzzy
msgid "CHITINASE"
msgstr "ไคติน"

#, fuzzy
msgid "CHITINASE_DESCRIPTION"
msgstr "ภายในที่เหนอะหนะของเซลล์ ไซโทพลาสซึมเป็นส่วนผสมพื้นฐานของไอออนโปรตีนและสารอื่น ๆ ที่ละลายในน้ำที่เติมภายในเซลล์ หนึ่งในฟังก์ชั่นที่ทำคือไกลโคไลซิสการเปลี่ยนกลูโคสเป็นพลังงาน ATP สำหรับเซลล์ที่ขาดออร์แกเนลล์เพื่อให้มีการเผาผลาญขั้นสูงมากขึ้นนี่คือสิ่งที่พวกเขาต้องพึ่งพาเพื่อเป็นพลังงาน นอกจากนี้ยังใช้เพื่อเก็บโมเลกุลในเซลล์และเพื่อขยายขนาดของเซลล์"

msgid "CHITIN_MEMBRANE_DESCRIPTION"
msgstr ""

msgid "CHLOROPLAST"
msgstr "คลอโรพลาสต์"

#, fuzzy
msgid "CHLOROPLAST_DESCRIPTION"
msgstr "คลอโรพลาสต์เป็นโครงสร้างเมมเบรนสองชั้นที่มีรงควัตถุไวแสงซ้อนกันในถุงเยื่อ เป็นโปรคาริโอตที่ถูกดูดซึมเพื่อใช้โดยโฮสต์ยูคาริโอต เม็ดสีในคลอโรพลาสต์สามารถใช้พลังงานของแสงเพื่อผลิตน้ำตาลกลูโคสจากน้ำและก๊าซคาร์บอนไดออกไซด์ในกระบวนการที่เรียกว่าการสังเคราะห์ด้วยแสง เม็ดสีเหล่านี้เป็นสิ่งที่ให้สีที่โดดเด่น อัตราการผลิตน้ำตาลกลูโคสที่มีความเข้มข้นของคาร์บอนไดออกไซด์และความเข้มของแสง"

#, fuzzy
msgid "CHLOROPLAST_PROCESSES_DESCRIPTION"
msgstr "คลอโรพลาสต์เป็นโครงสร้างเมมเบรนสองชั้นที่มีรงควัตถุไวแสงซ้อนกันในถุงเยื่อ เป็นโปรคาริโอตที่ถูกดูดซึมเพื่อใช้โดยโฮสต์ยูคาริโอต เม็ดสีในคลอโรพลาสต์สามารถใช้พลังงานของแสงเพื่อผลิตน้ำตาลกลูโคสจากน้ำและก๊าซคาร์บอนไดออกไซด์ในกระบวนการที่เรียกว่าการสังเคราะห์ด้วยแสง เม็ดสีเหล่านี้เป็นสิ่งที่ให้สีที่โดดเด่น อัตราการผลิตน้ำตาลกลูโคสที่มีความเข้มข้นของคาร์บอนไดออกไซด์และความเข้มของแสง"

msgid "CHOSEN_FILENAME_ALREADY_EXISTS"
msgstr ""

msgid "CHROMATIC_ABERRATION"
msgstr "ความผิดปกติของสี:"

#, fuzzy
msgid "CHROMATOPHORE_PROCESSES_DESCRIPTION"
msgstr "ผลิต [เจริญเติบโต:สารประกอบ]กลูโคส[/เจริญเติบโต:สารประกอบ] อัตรามาตราส่วนด้วยความเข้มข้นของ [การเจริญเติบโต:สารประกอบ]คาร์บอนไดออกไซด์[/การเจริญเติบโต:สารประกอบ] และความเข้มของ [การเจริญเติบโต:สารประกอบ]แสงแดด[/การเจริญเติบโต:สารประกอบ]"

msgid "CHUNK_CELL_CORPSE_PART"
msgstr ""

#, fuzzy
msgid "CHUNK_FOOD_SOURCE"
msgstr "สารประกอบของเมฆ"

msgid "CILIA"
msgstr "ซิเลีย"

#, fuzzy
msgid "CILIA_DESCRIPTION"
msgstr "ภายในที่เหนอะหนะของเซลล์ ไซโทพลาสซึมเป็นส่วนผสมพื้นฐานของไอออนโปรตีนและสารอื่น ๆ ที่ละลายในน้ำที่เติมภายในเซลล์ หนึ่งในฟังก์ชั่นที่ทำคือไกลโคไลซิสการเปลี่ยนกลูโคสเป็นพลังงาน ATP สำหรับเซลล์ที่ขาดออร์แกเนลล์เพื่อให้มีการเผาผลาญขั้นสูงมากขึ้นนี่คือสิ่งที่พวกเขาต้องพึ่งพาเพื่อเป็นพลังงาน นอกจากนี้ยังใช้เพื่อเก็บโมเลกุลในเซลล์และเพื่อขยายขนาดของเซลล์"

#, fuzzy
msgid "CILIA_PROCESSES_DESCRIPTION"
msgstr "เปลี่ยน [thrive:compound]glucose[/thrive:compound] เป็น [thrive:compound]atp[/thrive:compound]"

#, fuzzy
msgid "CITY_SHORT_STATISTICS"
msgstr "สถิติ"

msgid "CLEAN_UP_OLD_SAVES"
msgstr ""

msgid "CLEAR_CACHE"
msgstr ""

msgid "CLICK_TO_SELECT"
msgstr ""

msgid "CLIMATE_INSTABILITY"
msgstr ""

#, fuzzy
msgid "CLIMATE_INSTABILITY_EXPLANATION"
msgstr "{0} ประชากรเปลี่ยนแปลงโดย {1} เนื่องจาก: {2}"

msgid "CLIMATE_STABILITY_AVERAGE"
msgstr ""

msgid "CLIMATE_STABILITY_STABLE"
msgstr ""

msgid "CLIMATE_STABILITY_UNSTABLE"
msgstr ""

msgid "CLOSE"
msgstr "ปิด"

msgid "CLOSE_OPTIONS"
msgstr "ปิดตัวเลือกไหม"

msgid "CLOSTRIDIAL_FERMENTATION"
msgstr ""

#, fuzzy
msgid "CLOUD_BENCHMARK"
msgstr "สร้างจุลินทรีย์ฟรี"

msgid "CLOUD_RESOLUTION_DIVISOR"
msgstr "ตัวหารความละเอียดของคลาวด์:"

msgid "CLOUD_SIMULATION_MINIMUM_INTERVAL"
msgstr ""
"การจำลองคลาวด์ขั้นต่ำ\n"
"ช่วงเวลา:"

#, fuzzy
msgid "CLOUD_SIMULATION_MULTIPLIER"
msgstr "ต้นทุน ออสโมซิส"

msgid "COASTAL"
msgstr "ชายฝั่ง"

msgid "COLLISION_SHAPE"
msgstr ""

msgid "COLOUR"
msgstr ""

msgid "COLOURBLIND_CORRECTION"
msgstr "การแก้ไขคนตาบอดสี:"

msgid "COLOUR_PICKER_ADD_PRESET"
msgstr ""

msgid "COLOUR_PICKER_A_TOOLTIP"
msgstr ""

msgid "COLOUR_PICKER_B_TOOLTIP"
msgstr ""

msgid "COLOUR_PICKER_G_TOOLTIP"
msgstr ""

msgid "COLOUR_PICKER_HSV_BUTTON_TOOLTIP"
msgstr ""

msgid "COLOUR_PICKER_H_TOOLTIP"
msgstr ""

msgid "COLOUR_PICKER_PICK_COLOUR"
msgstr ""

msgid "COLOUR_PICKER_PRESET_TOOLTIP"
msgstr ""

msgid "COLOUR_PICKER_RAW_BUTTON_TOOLTIP"
msgstr ""

msgid "COLOUR_PICKER_R_TOOLTIP"
msgstr ""

msgid "COLOUR_PICKER_S_TOOLTIP"
msgstr ""

msgid "COLOUR_PICKER_V_TOOLTIP"
msgstr ""

#, fuzzy
msgid "COMMON_ABILITIES"
msgstr "ความสามารถ"

msgid "COMMON_EDITING_AND_STRATEGY"
msgstr ""

msgid "COMMUNITY_FORUM"
msgstr ""

#, fuzzy
msgid "COMMUNITY_FORUM_BUTTON_TOOLTIP"
msgstr "ดำเนินการต่อ"

msgid "COMMUNITY_WIKI"
msgstr ""

#, fuzzy
msgid "COMMUNITY_WIKI_BUTTON_TOOLTIP"
msgstr "ดำเนินการต่อ"

#, fuzzy
msgid "COMPILED_AT_COLON"
msgstr "{0} ประชากรเปลี่ยนแปลงโดย {1} เนื่องจาก: {2}"

#, fuzzy
msgid "COMPLETE_ACTION"
msgstr "{0} ประชากรเปลี่ยนแปลงโดย {1} เนื่องจาก: {2}"

msgid "COMPOUNDS"
msgstr ""

#, fuzzy
msgid "COMPOUNDS_AT_EQUILIBRIUM"
msgstr "สารประกอบของเมฆ"

#, fuzzy
msgid "COMPOUNDS_AT_MAX_SPEED"
msgstr "สารประกอบของเมฆ"

#, fuzzy
msgid "COMPOUNDS_BUTTON_MICROBE_TOOLTIP"
msgstr "ดำเนินการต่อ"

msgid "COMPOUNDS_COLON"
msgstr ""

msgid "COMPOUND_BALANCE_FILL_TIME"
msgstr ""

msgid "COMPOUND_BALANCE_FILL_TIME_TOO_LONG"
msgstr ""

#, fuzzy
msgid "COMPOUND_BALANCE_MODE_TOOLTIP"
msgstr "ดำเนินการต่อ"

msgid "COMPOUND_BALANCE_TITLE"
msgstr ""

#, fuzzy
msgid "COMPOUND_BALANCE_TOOLTIP"
msgstr "ดำเนินการต่อ"

msgid "COMPOUND_CLOUDS"
msgstr "สารประกอบของเมฆ"

#, fuzzy
msgid "COMPOUND_CLOUD_BENCHMARK"
msgstr "สารประกอบของเมฆ"

#, fuzzy
msgid "COMPOUND_CLOUD_DENSITY"
msgstr "สารประกอบของเมฆ"

#, fuzzy
msgid "COMPOUND_CLOUD_DENSITY_EXPLANATION"
msgstr "สารประกอบของเมฆ"

msgid "COMPOUND_CONCENTRATIONS_DECREASED"
msgstr ""

#, fuzzy
msgid "COMPOUND_FOOD_SOURCE"
msgstr "สารประกอบของเมฆ"

#, fuzzy
msgid "COMPOUND_HANDLE_KEEP"
msgstr "ดำเนินการต่อ"

#, fuzzy
msgid "COMPOUND_HANDLE_SPLIT_SISTER"
msgstr "ดำเนินการต่อ"

#, fuzzy
msgid "COMPOUND_HANDLE_TOP_UP"
msgstr "ดำเนินการต่อ"

#, fuzzy
msgid "COMPOUND_HANDLE_TOP_UP_ON_CHANGE"
msgstr "สารประกอบของเมฆ"

#, fuzzy
msgid "COMPOUND_STORAGE_AMOUNT_DOES_NOT_LAST_NIGHT"
msgstr "สารประกอบของเมฆ"

msgid "COMPOUND_STORAGE_NOT_ENOUGH_GENERATED_DURING_DAY"
msgstr ""

#, fuzzy
msgid "COMPOUND_STORAGE_NOT_ENOUGH_SPACE"
msgstr "สารประกอบของเมฆ"

msgid "COMPOUND_STORAGE_STATS_TITLE"
msgstr ""

#, fuzzy
msgid "COMPOUND_STORAGE_STATS_TOOLTIP"
msgstr "ดำเนินการต่อ"

#, fuzzy
msgid "COMPOUND_TO_FIND"
msgstr "สารประกอบของเมฆ"

msgid "CONCEPT_ART"
msgstr ""

msgid "CONFIG"
msgstr ""

msgid "CONFIRM_CAPITAL"
msgstr ""

#, fuzzy
msgid "CONFIRM_DELETE"
msgstr "ปกติ"

msgid "CONFIRM_EXIT"
msgstr ""

msgid "CONFIRM_FOSSILISATION_OVERWRITE"
msgstr ""

#, fuzzy
msgid "CONFIRM_MOVE_TO_ASCENSION_STAGE"
msgstr "{0} ประชากรเปลี่ยนแปลงโดย {1} เนื่องจาก: {2}"

#, fuzzy
msgid "CONFIRM_MOVE_TO_ASCENSION_STAGE_EXPLANATION"
msgstr "{0} ประชากรเปลี่ยนแปลงโดย {1} เนื่องจาก: {2}"

msgid "CONFIRM_MOVE_TO_INDUSTRIAL_STAGE"
msgstr ""

#, fuzzy
msgid "CONFIRM_MOVE_TO_INDUSTRIAL_STAGE_EXPLANATION"
msgstr "{0} ประชากรเปลี่ยนแปลงโดย {1} เนื่องจาก: {2}"

#, fuzzy
msgid "CONFIRM_MOVE_TO_SPACE_STAGE"
msgstr "{0} ประชากรเปลี่ยนแปลงโดย {1} เนื่องจาก: {2}"

#, fuzzy
msgid "CONFIRM_MOVE_TO_SPACE_STAGE_EXPLANATION"
msgstr "{0} ประชากรเปลี่ยนแปลงโดย {1} เนื่องจาก: {2}"

#, fuzzy
msgid "CONFIRM_NEW_GAME_BUTTON_TOOLTIP"
msgstr "ดำเนินการต่อ"

msgid "CONFIRM_NEW_GAME_BUTTON_TOOLTIP_DISABLED"
msgstr ""

msgid "CONSTRUCTION_UNIT_NAME"
msgstr ""

msgid "CONTENT_UPLOADED_FROM"
msgstr ""

#, fuzzy
msgid "CONTINUE"
msgstr "บันทึกและดำเนินการต่อ"

#, fuzzy
msgid "CONTINUE_AS_SPECIES"
msgstr "สูญพันธุ์ไปแล้วใน {0}"

msgid "CONTINUE_THRIVING"
msgstr ""

msgid "CONTINUE_TO_PROTOTYPES"
msgstr ""

msgid "CONTINUE_TO_PROTOTYPES_PROMPT"
msgstr ""

msgid "CONTROLLER_ANY_DEVICE"
msgstr ""

msgid "CONTROLLER_AXIS_L2"
msgstr ""

msgid "CONTROLLER_AXIS_LEFT_TRIGGER"
msgstr ""

msgid "CONTROLLER_AXIS_LEFT_X"
msgstr ""

msgid "CONTROLLER_AXIS_LEFT_Y"
msgstr ""

#, fuzzy
msgid "CONTROLLER_AXIS_NEGATIVE_DIRECTION"
msgstr "Nitrogen Fixing Plastid เป็นโปรตีนที่สามารถใช้ก๊าซไนโตรเจนและออกซิเจนและพลังงานของเซลล์ในรูปแบบของ ATP เพื่อผลิตแอมโมเนียซึ่งเป็นสารอาหารที่สำคัญในการเจริญเติบโตของเซลล์ นี่คือกระบวนการที่เรียกว่าการตรึงไนโตรเจนแบบแอโรบิค"

#, fuzzy
msgid "CONTROLLER_AXIS_POSITIVE_DIRECTION"
msgstr "Nitrogen Fixing Plastid เป็นโปรตีนที่สามารถใช้ก๊าซไนโตรเจนและออกซิเจนและพลังงานของเซลล์ในรูปแบบของ ATP เพื่อผลิตแอมโมเนียซึ่งเป็นสารอาหารที่สำคัญในการเจริญเติบโตของเซลล์ นี่คือกระบวนการที่เรียกว่าการตรึงไนโตรเจนแบบแอโรบิค"

msgid "CONTROLLER_AXIS_R2"
msgstr ""

msgid "CONTROLLER_AXIS_RIGHT_TRIGGER"
msgstr ""

msgid "CONTROLLER_AXIS_RIGHT_X"
msgstr ""

msgid "CONTROLLER_AXIS_RIGHT_Y"
msgstr ""

msgid "CONTROLLER_AXIS_VISUALIZERS"
msgstr ""

msgid "CONTROLLER_BUTTON_DPAD_DOWN"
msgstr ""

msgid "CONTROLLER_BUTTON_DPAD_LEFT"
msgstr ""

msgid "CONTROLLER_BUTTON_DPAD_RIGHT"
msgstr ""

msgid "CONTROLLER_BUTTON_DPAD_UP"
msgstr ""

msgid "CONTROLLER_BUTTON_LEFT_SHOULDER"
msgstr ""

msgid "CONTROLLER_BUTTON_LEFT_STICK"
msgstr ""

msgid "CONTROLLER_BUTTON_MISC1"
msgstr ""

msgid "CONTROLLER_BUTTON_PADDLE1"
msgstr ""

msgid "CONTROLLER_BUTTON_PADDLE2"
msgstr ""

msgid "CONTROLLER_BUTTON_PADDLE3"
msgstr ""

msgid "CONTROLLER_BUTTON_PADDLE4"
msgstr ""

msgid "CONTROLLER_BUTTON_PS3_SELECT"
msgstr ""

msgid "CONTROLLER_BUTTON_PS3_START"
msgstr ""

msgid "CONTROLLER_BUTTON_PS_CIRCLE"
msgstr ""

msgid "CONTROLLER_BUTTON_PS_CROSS"
msgstr ""

msgid "CONTROLLER_BUTTON_PS_L1"
msgstr ""

msgid "CONTROLLER_BUTTON_PS_L3"
msgstr ""

msgid "CONTROLLER_BUTTON_PS_OPTIONS"
msgstr ""

msgid "CONTROLLER_BUTTON_PS_R1"
msgstr ""

msgid "CONTROLLER_BUTTON_PS_R3"
msgstr ""

msgid "CONTROLLER_BUTTON_PS_SHARE"
msgstr ""

msgid "CONTROLLER_BUTTON_PS_SONY_BUTTON"
msgstr ""

msgid "CONTROLLER_BUTTON_PS_SQUARE"
msgstr ""

msgid "CONTROLLER_BUTTON_PS_TRIANGLE"
msgstr ""

msgid "CONTROLLER_BUTTON_RIGHT_SHOULDER"
msgstr ""

msgid "CONTROLLER_BUTTON_RIGHT_STICK"
msgstr ""

msgid "CONTROLLER_BUTTON_TOUCH_PAD"
msgstr ""

msgid "CONTROLLER_BUTTON_UNKNOWN"
msgstr ""

msgid "CONTROLLER_BUTTON_XBOX_A"
msgstr ""

msgid "CONTROLLER_BUTTON_XBOX_B"
msgstr ""

msgid "CONTROLLER_BUTTON_XBOX_BACK"
msgstr ""

msgid "CONTROLLER_BUTTON_XBOX_GUIDE"
msgstr ""

msgid "CONTROLLER_BUTTON_XBOX_START"
msgstr ""

msgid "CONTROLLER_BUTTON_XBOX_X"
msgstr ""

msgid "CONTROLLER_BUTTON_XBOX_Y"
msgstr ""

msgid "CONTROLLER_DEADZONES"
msgstr ""

#, fuzzy
msgid "CONTROLLER_DEADZONE_CALIBRATION_EXPLANATION"
msgstr "{0} ประชากรเปลี่ยนแปลงโดย {1} เนื่องจาก: {2}"

msgid "CONTROLLER_DEADZONE_COLON"
msgstr ""

msgid "CONTROLLER_PROMPT_TYPE_SETTING"
msgstr ""

msgid "CONTROLLER_SENSITIVITY"
msgstr ""

msgid "CONTROLLER_UNKNOWN_AXIS"
msgstr ""

msgid "COPY_ERROR_TO_CLIPBOARD"
msgstr ""

msgid "COPY_RESULTS"
msgstr ""

msgid "CORRECTION_PROTANOPE"
msgstr ""

msgid "CORRECTION_TRITANOPE"
msgstr ""

msgid "CPU_THREADS"
msgstr ""

msgid "CRAFTING_CLEAR_INPUTS"
msgstr ""

msgid "CRAFTING_ERROR_INTERNAL_CONSUME_PROBLEM"
msgstr ""

#, fuzzy
msgid "CRAFTING_ERROR_TAKING_ITEMS"
msgstr "\"{0}\" - {1}"

msgid "CRAFTING_FILTER_INPUTS"
msgstr ""

msgid "CRAFTING_KNOWN_ITEMS"
msgstr ""

msgid "CRAFTING_NOT_ENOUGH_MATERIAL"
msgstr ""

msgid "CRAFTING_NO_RECIPE_SELECTED"
msgstr ""

msgid "CRAFTING_NO_ROOM_TO_TAKE_CRAFTING_RESULTS"
msgstr ""

msgid "CRAFTING_RECIPE_DISPLAY"
msgstr ""

msgid "CRAFTING_RECIPE_HAND_AXE"
msgstr ""

msgid "CRAFTING_RESULTS"
msgstr ""

msgid "CRAFTING_SELECT_RECIPE_OR_ITEMS_TO_FILTER"
msgstr ""

msgid "CRAFTING_TAKE_ALL"
msgstr ""

#, fuzzy
msgid "CRAFTING_TITLE"
msgstr "\"{0}\" - {1}"

msgid "CREATE"
msgstr ""

msgid "CREATED_AT"
msgstr ""

msgid "CREATED_ON_PLATFORM"
msgstr ""

msgid "CREATE_A_NEW_MICROBE"
msgstr "สร้างจุลินทรีย์ใหม่"

#, fuzzy
msgid "CREATE_NEW"
msgstr "สร้างจุลินทรีย์ใหม่"

#, fuzzy
msgid "CREATE_NEW_CELL_TYPE"
msgstr "สร้างจุลินทรีย์ใหม่"

#, fuzzy
msgid "CREATE_NEW_CELL_TYPE_DESCRIPTION"
msgstr "chemoplast เป็นโครงสร้างเมมเบรนสองชั้นที่มีโปรตีนที่สามารถเปลี่ยนไฮโดรเจนซัลไฟด์น้ำและก๊าซคาร์บอนไดออกไซด์เป็นน้ำตาลกลูโคสในกระบวนการที่เรียกว่า Hydrogen Sulfide Chemosynthesis อัตราการผลิตน้ำตาลกลูโคสที่มีความเข้มข้นของคาร์บอนไดออกไซด์"

#, fuzzy
msgid "CREATE_NEW_MOD"
msgstr "สร้างจุลินทรีย์ใหม่"

msgid "CREATE_NEW_SAVE"
msgstr ""

#, fuzzy
msgid "CREATE_NEW_TISSUE_TYPE"
msgstr "สร้างจุลินทรีย์ใหม่"

#, fuzzy
msgid "CREATE_NEW_TISSUE_TYPE_DESCRIPTION"
msgstr "chemoplast เป็นโครงสร้างเมมเบรนสองชั้นที่มีโปรตีนที่สามารถเปลี่ยนไฮโดรเจนซัลไฟด์น้ำและก๊าซคาร์บอนไดออกไซด์เป็นน้ำตาลกลูโคสในกระบวนการที่เรียกว่า Hydrogen Sulfide Chemosynthesis อัตราการผลิตน้ำตาลกลูโคสที่มีความเข้มข้นของคาร์บอนไดออกไซด์"

#, fuzzy
msgid "CREATING_DOT_DOT_DOT"
msgstr "กดปุ่ม ..."

msgid "CREATING_OBJECTS_FROM_SAVE"
msgstr ""

msgid "CREDITS"
msgstr "เครดิต"

msgid "CTRL"
msgstr "CTRL"

#, fuzzy
msgid "CURRENT_CACHE_SIZE"
msgstr "ความสามารถ"

#, fuzzy
msgid "CURRENT_CACHE_SIZE_TOOLTIP"
msgstr "ดำเนินการต่อ"

msgid "CURRENT_DEVELOPERS"
msgstr ""

msgid "CURRENT_LOCATION_CAPITAL"
msgstr ""

#, fuzzy
msgid "CURRENT_RESEARCH_NONE"
msgstr "ความสามารถ"

#, fuzzy
msgid "CURRENT_RESEARCH_PROGRESS"
msgstr "เปิดหน้าจอความช่วยเหลือ"

msgid "CURRENT_WORLD"
msgstr ""

msgid "CURRENT_WORLD_STATISTICS"
msgstr ""

msgid "CUSTOM_USERNAME"
msgstr "ชื่อผู้ใช้ที่กำหนดเอง:"

msgid "CYTOPLASM"
msgstr "ไซโทพลาซึม"

#, fuzzy
msgid "CYTOPLASM_DESCRIPTION"
msgstr "ภายในที่เหนอะหนะของเซลล์ ไซโทพลาสซึมเป็นส่วนผสมพื้นฐานของไอออนโปรตีนและสารอื่น ๆ ที่ละลายในน้ำที่เติมภายในเซลล์ หนึ่งในฟังก์ชั่นที่ทำคือไกลโคไลซิสการเปลี่ยนกลูโคสเป็นพลังงาน ATP สำหรับเซลล์ที่ขาดออร์แกเนลล์เพื่อให้มีการเผาผลาญขั้นสูงมากขึ้นนี่คือสิ่งที่พวกเขาต้องพึ่งพาเพื่อเป็นพลังงาน นอกจากนี้ยังใช้เพื่อเก็บโมเลกุลในเซลล์และเพื่อขยายขนาดของเซลล์"

msgid "CYTOPLASM_GLYCOLYSIS"
msgstr "ไซโทพลาสซึมไกลโคไลซิส"

#, fuzzy
msgid "CYTOPLASM_PROCESSES_DESCRIPTION"
msgstr "เปลี่ยน [thrive:compound]glucose[/thrive:compound] เป็น [thrive:compound]atp[/thrive:compound]"

#, fuzzy
msgid "CYTOTOXIN_SYNTHESIS"
msgstr "การสังเคราะห์ออกซิโทซิน"

#, fuzzy
msgid "DAMAGE_SOURCE_RADIATION"
msgstr "{0} ประชากรเปลี่ยนแปลงโดย {1} เนื่องจาก: {2}"

msgid "DAY_LENGTH"
msgstr ""

#, fuzzy
msgid "DAY_LENGTH_EXPLANATION"
msgstr "{0} ประชากรเปลี่ยนแปลงโดย {1} เนื่องจาก: {2}"

msgid "DAY_NIGHT_CYCLE_ENABLED"
msgstr ""

#, fuzzy
msgid "DAY_NIGHT_CYCLE_ENABLED_EXPLANATION_2"
msgstr "แทงเซลล์อื่นด้วยสิ่งนี้"

msgid "DEADZONE_CALIBRATION_FINISHED"
msgstr ""

#, fuzzy
msgid "DEADZONE_CALIBRATION_INPROGRESS"
msgstr "ช่วยแปลเกม"

msgid "DEADZONE_CALIBRATION_IS_RESET"
msgstr ""

msgid "DEADZONE_CONFIGURATION"
msgstr ""

msgid "DEATH"
msgstr ""

msgid "DEBUG_COORDINATES"
msgstr ""

msgid "DEBUG_DRAW_NOT_AVAILABLE"
msgstr ""

msgid "DEBUG_HEAT_AT_CURSOR"
msgstr ""

msgid "DEBUG_PANEL"
msgstr ""

msgid "DECEMBER"
msgstr ""

#, fuzzy
msgid "DECREASE_ITEM_SIZE"
msgstr "สร้างจุลินทรีย์ใหม่"

msgid "DEFAULT_AUDIO_OUTPUT_DEVICE"
msgstr ""

msgid "DELETE"
msgstr ""

msgid "DELETE_ALL_OLD_SAVE_WARNING_2"
msgstr ""

#, fuzzy
msgid "DELETE_FOSSIL_CONFIRMATION"
msgstr "ประชากร:"

msgid "DELETE_OLD_SAVES_PROMPT"
msgstr ""

#, fuzzy
msgid "DELETE_ORGANELLE"
msgstr "วางออร์แกเนลล์"

msgid "DELETE_SAVE_CONFIRMATION"
msgstr ""

msgid "DELETE_SELECTED"
msgstr ""

msgid "DELETE_SELECTED_SAVES_PROMPT"
msgstr ""

msgid "DELETE_SELECTED_SAVE_WARNING"
msgstr ""

msgid "DELETE_THIS_SAVE_PROMPT"
msgstr ""

#, fuzzy
msgid "DESCEND_BUTTON"
msgstr "ประชากร:"

#, fuzzy
msgid "DESCEND_CONFIRMATION"
msgstr "ประชากร:"

#, fuzzy
msgid "DESCEND_CONFIRMATION_EXPLANATION"
msgstr "{0} ประชากรเปลี่ยนแปลงโดย {1} เนื่องจาก: {2}"

msgid "DESCRIPTION"
msgstr ""

#, fuzzy
msgid "DESCRIPTION_COLON"
msgstr "{0} ประชากรเปลี่ยนแปลงโดย {1} เนื่องจาก: {2}"

msgid "DESCRIPTION_TOO_LONG"
msgstr ""

msgid "DESPAWN_ENTITIES"
msgstr ""

msgid "DETECTED_CPU_COUNT"
msgstr ""

msgid "DEVBUILD_VERSION_INFO"
msgstr ""

msgid "DEVELOPERS"
msgstr ""

msgid "DEVELOPMENT_FORUM"
msgstr ""

#, fuzzy
msgid "DEVELOPMENT_FORUM_BUTTON_TOOLTIP"
msgstr "ดำเนินการต่อ"

msgid "DEVELOPMENT_SUPPORTED_BY"
msgstr ""

msgid "DEVELOPMENT_WIKI"
msgstr ""

#, fuzzy
msgid "DEVELOPMENT_WIKI_BUTTON_TOOLTIP"
msgstr "ดำเนินการต่อ"

msgid "DEVOURED"
msgstr ""

msgid "DEV_BUILD_PATRONS"
msgstr ""

msgid "DIFFICULTY"
msgstr ""

msgid "DIFFICULTY_DETAILS_STRING"
msgstr ""

msgid "DIFFICULTY_PRESET"
msgstr ""

msgid "DIFFICULTY_PRESET_CUSTOM"
msgstr ""

msgid "DIFFICULTY_PRESET_EASY"
msgstr ""

msgid "DIFFICULTY_PRESET_HARD"
msgstr ""

msgid "DIFFICULTY_PRESET_NORMAL"
msgstr ""

msgid "DIGESTION_EFFICIENCY"
msgstr ""

#, fuzzy
msgid "DIGESTION_EFFICIENCY_COLON"
msgstr "{0} ประชากรเปลี่ยนแปลงโดย {1} เนื่องจาก: {2}"

#, fuzzy
msgid "DIGESTION_SPEED"
msgstr "สูญพันธุ์ไปแล้วใน {0}"

#, fuzzy
msgid "DIGESTION_SPEED_COLON"
msgstr "{0} ประชากรเปลี่ยนแปลงโดย {1} เนื่องจาก: {2}"

msgid "DIGESTION_SPEED_VALUE"
msgstr ""

msgid "DISABLED"
msgstr ""

msgid "DISABLE_ALL"
msgstr ""

msgid "DISCARD_AND_CONTINUE"
msgstr "ทิ้งและดำเนินการต่อ"

#, fuzzy
msgid "DISCARD_CHANGES"
msgstr "ทิ้งและดำเนินการต่อ"

#, fuzzy
msgid "DISCARD_MIGRATION"
msgstr "ทิ้งและดำเนินการต่อ"

msgid "DISCONNECTED_CELLS"
msgstr ""

msgid "DISCONNECTED_CELLS_TEXT"
msgstr ""

msgid "DISCONNECTED_METABALLS"
msgstr ""

msgid "DISCONNECTED_METABALLS_TEXT"
msgstr ""

msgid "DISCONNECTED_ORGANELLES"
msgstr ""

msgid "DISCONNECTED_ORGANELLES_TEXT"
msgstr ""

#, fuzzy
msgid "DISCORD_TOOLTIP"
msgstr "ดำเนินการต่อ"

#, fuzzy
msgid "DISK_CACHE_TOOLTIP"
msgstr "ดำเนินการต่อ"

#, fuzzy
msgid "DISMISSED_POPUPS_COLON"
msgstr "{0} ประชากรเปลี่ยนแปลงโดย {1} เนื่องจาก: {2}"

#, fuzzy
msgid "DISMISSED_POPUPS_EXPLANATION"
msgstr "{0} ประชากรเปลี่ยนแปลงโดย {1} เนื่องจาก: {2}"

msgid "DISMISS_INFORMATION_PERMANENTLY"
msgstr ""

msgid "DISMISS_WARNING_PERMANENTLY"
msgstr ""

msgid "DISPLAY_3D_MENU_BACKGROUNDS"
msgstr ""

#, fuzzy
msgid "DISPLAY_ABILITIES_BAR"
msgstr "ความสามารถ"

msgid "DISPLAY_BACKGROUND_DISTORTION_EFFECT"
msgstr ""

msgid "DISPLAY_BACKGROUND_PARTICLES"
msgstr ""

#, fuzzy
msgid "DISPLAY_DRIVER_OPENGL"
msgstr "ความสามารถ"

#, fuzzy
msgid "DISPLAY_DRIVER_VULKAN"
msgstr "ความสามารถ"

#, fuzzy
msgid "DISPLAY_MODE"
msgstr "ความสามารถ"

#, fuzzy
msgid "DISPLAY_PART_NAMES"
msgstr "ความสามารถ"

msgid "DISSOLVED_COMPOUND_FOOD_SOURCE"
msgstr ""

msgid "DOES_NOT_USE_FEATURE"
msgstr ""

#, fuzzy
msgid "DONATIONS"
msgstr "ตั้งค่า"

msgid "DOT_DOT_DOT"
msgstr ""

msgid "DOUBLE"
msgstr "ดับเบิ้ล"

msgid "DOUBLE_CLICK_TO_VIEW_IN_FULLSCREEN"
msgstr ""

msgid "DOUBLE_MEMBRANE_DESCRIPTION"
msgstr ""

#, fuzzy
msgid "DOUBLE_SPEED_TOGGLE_TOOLTIP"
msgstr "ดำเนินการต่อ"

msgid "DRAG_TO_REORDER_ITEMS_WITH_MOUSE"
msgstr ""

msgid "DUMP_SCENE_TREE"
msgstr ""

msgid "DUPLICATE_TYPE"
msgstr ""

msgid "EASTEREGG_MESSAGE_1"
msgstr "เรื่องน่ารู้: Didinium และ Paramecium เป็นตัวอย่างตำราของความสัมพันธ์ระหว่างนักล่ากับเหยื่อที่ได้รับการศึกษามานานหลายทศวรรษ ตอนนี้คุณเป็น Didinium หรือ Paramecium หรือไม่? นักล่าหรือเหยื่อ?"

msgid "EASTEREGG_MESSAGE_10"
msgstr "สิ่งที่น่ากลัว !!"

msgid "EASTEREGG_MESSAGE_11"
msgstr "หลอมโลหะ."

msgid "EASTEREGG_MESSAGE_12"
msgstr "เซลล์สีน้ำเงินเหล่านั้น"

msgid "EASTEREGG_MESSAGE_13"
msgstr "นี่คือเคล็ดลับ Biomes เป็นมากกว่าภูมิหลังที่แตกต่างกันสารประกอบใน biomes ที่แตกต่างกันบางครั้งก็วางไข่ในอัตราที่แตกต่างกัน"

msgid "EASTEREGG_MESSAGE_14"
msgstr "นี่คือเคล็ดลับยิ่งคุณมีแฟลกเจลลามากเท่าไหร่คุณก็ยิ่งไปได้เร็วขึ้นเท่านั้น vroom vroom แต่ก็มีค่าใช้จ่ายเพิ่มเติมเช่นกัน"

msgid "EASTEREGG_MESSAGE_15"
msgstr "นี่คือเคล็ดลับคุณสามารถกลืนชิ้นเหล็กหรืออื่น ๆ"

msgid "EASTEREGG_MESSAGE_16"
msgstr "นี่คือเคล็ดลับเตรียมความพร้อมก่อนเพิ่มนิวเคลียส ของพวกนั้นแพง! ในการบำรุงรักษาและค่าใช้จ่ายล่วงหน้า"

msgid "EASTEREGG_MESSAGE_17"
msgstr "สาระ: คุณรู้หรือไม่ว่ามี ciliate มากกว่า 8000 ชนิดบนโลกใบนี้?"

msgid "EASTEREGG_MESSAGE_18"
msgstr "สาระ: Stentor เป็น ciliate ที่สามารถยืดตัวและจับเหยื่อด้วยทรัมเป็ตเหมือนปากที่ดึงเหยื่อเข้ามาโดยสร้างกระแสน้ำด้วย cilia"

msgid "EASTEREGG_MESSAGE_2"
msgstr "นี่คือเคล็ดลับสารพิษสามารถใช้เพื่อกำจัดสารพิษอื่น ๆ ออกไปจากคุณได้หากคุณเร็วพอ"

msgid "EASTEREGG_MESSAGE_3"
msgstr "นี่คือเคล็ดลับ Osmoregulation มีค่าใช้จ่าย 1 ATP ต่อวินาทีต่อฐานสิบหกที่เซลล์ของคุณมีอยู่แต่ละฐานสิบหกของไซโทพลาสซึมจะสร้าง 5 ATP ต่อวินาทีเช่นกันซึ่งหมายความว่าหากคุณสูญเสีย ATP เนื่องจากการดูดซึมเพียงแค่เพิ่มไซโทพลาสซึมที่ว่างเปล่าสองสามหรือลบออก ออร์แกเนลล์บางชนิด"

msgid "EASTEREGG_MESSAGE_4"
msgstr "สาระ: ในชีวิตจริงโปรคาริโอตมีสิ่งที่เรียกว่า Biocompartments ซึ่งทำหน้าที่เหมือนออร์แกเนลล์และในความเป็นจริงเรียกว่า Polyhedral organelles"

msgid "EASTEREGG_MESSAGE_5"
msgstr "สาระ: เมแทบอลิซึมคือสิ่งที่เรียกว่า Polyhedral organelle"

msgid "EASTEREGG_MESSAGE_6"
msgstr "นี่คือเคล็ดลับบางครั้งก็เป็นการดีที่สุดที่จะหนีจากเซลล์อื่น ๆ"

msgid "EASTEREGG_MESSAGE_7"
msgstr "นี่คือเคล็ดลับหากเซลล์มีขนาดประมาณครึ่งหนึ่งของคุณนั่นคือเวลาที่คุณสามารถกลืนเข้าไปได้"

msgid "EASTEREGG_MESSAGE_8"
msgstr "นี่คือเคล็ดลับแบคทีเรียอาจแข็งแกร่งกว่าที่ปรากฏพวกมันอาจดูเล็ก แต่บางส่วนสามารถมุดเข้ามาหาคุณและฆ่าคุณด้วยวิธีนั้น!"

msgid "EASTEREGG_MESSAGE_9"
msgstr "นี่คือเคล็ดลับคุณสามารถล่าสัตว์ชนิดอื่นเพื่อสูญพันธุ์ได้หากคุณไม่ระมัดระวังเพียงพอ สายพันธุ์อื่นก็ทำได้เช่นกัน"

#, fuzzy
msgid "EASTER_EGGS"
msgstr "เรื่องน่ารู้: Didinium และ Paramecium เป็นตัวอย่างตำราของความสัมพันธ์ระหว่างนักล่ากับเหยื่อที่ได้รับการศึกษามานานหลายทศวรรษ ตอนนี้คุณเป็น Didinium หรือ Paramecium หรือไม่? นักล่าหรือเหยื่อ?"

#, fuzzy
msgid "EASTER_EGGS_EXPLANATION"
msgstr "{0} ประชากรเปลี่ยนแปลงโดย {1} เนื่องจาก: {2}"

#, fuzzy
msgid "EASTER_EGG_BANANA_BIOME"
msgstr "{0} ประชากรเปลี่ยนแปลงโดย {1} เนื่องจาก: {2}"

#, fuzzy
msgid "EDGE_PAN_SPEED"
msgstr "สูญพันธุ์ไปแล้วใน {0}"

#, fuzzy
msgid "EDITING_TITLE"
msgstr "\"{0}\" - {1}"

msgid "EDITOR"
msgstr "แก้ไข"

#, fuzzy
msgid "EDITORS_AND_MUTATIONS_BUTTON"
msgstr "มีการกลายพันธุ์"

#, fuzzy
msgid "EDITOR_BUTTON_TOOLTIP"
msgstr "ดำเนินการต่อ"

msgid "EDITOR_TUTORIAL_EARLY_GOAL"
msgstr ""

msgid "EDITOR_TUTORIAL_EDITOR_TEXT"
msgstr ""

#, fuzzy
msgid "EDITOR_TUTORIAL_MICROBE_EDITOR_NUCLEUS"
msgstr ""
"โครงสร้างโปรคาริโอต\n"
"\n"
"เมตาโบโลโซม: ผลิต ATP จากกลูโคส\n"
"\n"
"Chemosynthisizing Proteins: ผลิตกลูโคสครึ่งหนึ่งจากไฮโดรเจนซัลไฟด์เป็นเคมีโมพลาสต์ แต่ยังทำหน้าที่เป็นไกลโคไลซิสและใช้เวลาถึง 1 Hex\n"
"\n"
"Thylakoids: ผลิตกลูโคสในปริมาณ 1 ใน 3 เป็นคลอโรพลาสต์ปกติ แต่ยังทำหน้าที่เป็นไกลโคไลซิสและใช้ 1 Hex\n"
"\n"
"Rusticyanin: แปลงเหล็กเป็น ATP\n"
"\n"
"Nitrogenase: แปลงไนโตรเจนในบรรยากาศและ ATP เป็นแอมโมเนียแบบไม่ใช้ออกซิเจน\n"
"\n"
"ไซโทพลาสซึม: มีพื้นที่จัดเก็บและทำปฏิกิริยาไกลโคไลซิส (ผลิต ATP จำนวนเล็กน้อย)"

msgid "EFFECTIVE_VALUE"
msgstr ""

#, fuzzy
msgid "EIGHT_TIMES"
msgstr "เมาส์ขวา"

msgid "EJECT_ENGULFED"
msgstr ""

#, fuzzy
msgid "EJECT_ENGULFED_TOOLTIP"
msgstr "สลับเขมือบ"

#, fuzzy
msgid "EMITTERS_COUNT"
msgstr "W, A, S, D และเมาส์เพื่อย้าย กด E เพื่อยิง OxyToxy NT หากคุณมีสารพิษแวคิวโอล กด G เพื่อสลับโหมดเขมือบ"

#, fuzzy
msgid "ENABLED_MODS"
msgstr "เปิดใช้งานตัวแก้ไข"

msgid "ENABLE_ALL_COMPATIBLE"
msgstr ""

msgid "ENABLE_EDITOR"
msgstr "เปิดใช้งานตัวแก้ไข"

msgid "ENABLE_GUI_LIGHT_EFFECTS"
msgstr ""

msgid "ENDOSYMBIONT_ENGULFED_ALREADY_DONE"
msgstr ""

msgid "ENDOSYMBIONT_ENGULFED_PROGRESS"
msgstr ""

msgid "ENDOSYMBIONT_TYPE_ALREADY_PRESENT"
msgstr ""

#, fuzzy
msgid "ENDOSYMBIOSIS_AVAILABLE_ORGANELLES"
msgstr "วางออร์แกเนลล์"

msgid "ENDOSYMBIOSIS_BUTTON"
msgstr ""

#, fuzzy
msgid "ENDOSYMBIOSIS_CANCEL_TOOLTIP"
msgstr "ดำเนินการต่อ"

#, fuzzy
msgid "ENDOSYMBIOSIS_COMPLETE_TOOLTIP"
msgstr "ดำเนินการต่อ"

#, fuzzy
msgid "ENDOSYMBIOSIS_EXPLANATION"
msgstr "{0} ประชากรเปลี่ยนแปลงโดย {1} เนื่องจาก: {2}"

msgid "ENDOSYMBIOSIS_NOTHING_ENGULFED"
msgstr ""

msgid "ENDOSYMBIOSIS_NO_CANDIDATE_ORGANELLES"
msgstr ""

#, fuzzy
msgid "ENDOSYMBIOSIS_PROGRESSING_EXPLANATION"
msgstr "{0} ประชากรเปลี่ยนแปลงโดย {1} เนื่องจาก: {2}"

msgid "ENDOSYMBIOSIS_PROKARYOTIC_LIMIT_EXPLANATION"
msgstr ""

#, fuzzy
msgid "ENDOSYMBIOSIS_SINGLE_SPECIES_PROGRESS_DESCRIPTION"
msgstr "โปรตีนสังเคราะห์ Chemosynthesizing เป็นกลุ่มโปรตีนขนาดเล็กในไซโทพลาซึมที่สามารถเปลี่ยนไฮโดรเจนซัลไฟด์น้ำและก๊าซคาร์บอนไดออกไซด์เป็นน้ำตาลกลูโคสในกระบวนการที่เรียกว่า Hydrogen Sulfide Chemosynthesis อัตราการผลิตน้ำตาลกลูโคสที่มีความเข้มข้นของคาร์บอนไดออกไซด์ เนื่องจากโปรตีนสังเคราะห์ทางเคมีจะแขวนลอยอยู่ในไซโตพลาสซึมโดยตรงของเหลวที่อยู่รอบ ๆ จึงทำปฏิกิริยาไกลโคไลซิส"

#, fuzzy
msgid "ENDOSYMBIOSIS_START_TOOLTIP"
msgstr "ดำเนินการต่อ"

msgid "ENDOSYMBIOSIS_TITLE"
msgstr ""

msgid "ENERGY_BALANCE_REQUIRED_COMPOUND_LINE"
msgstr ""

msgid "ENERGY_BALANCE_TOOLTIP_CONSUMPTION"
msgstr ""

msgid "ENERGY_BALANCE_TOOLTIP_PRODUCTION"
msgstr ""

msgid "ENERGY_BALANCE_TOOLTIP_PRODUCTION_WITH_REQUIREMENT"
msgstr ""

msgid "ENERGY_IN_PATCH_FOR"
msgstr ""

msgid "ENERGY_IN_PATCH_SHORT"
msgstr ""

msgid "ENERGY_SOURCES"
msgstr ""

msgid "ENERGY_SUMMARY_LINE"
msgstr ""

msgid "ENGULF_NO_ATP_DAMAGE_MESSAGE"
msgstr ""

msgid "ENTER_EXISTING_ID"
msgstr ""

msgid "ENTER_EXISTING_WORKSHOP_ID"
msgstr ""

msgid "ENTITY_LABEL"
msgstr ""

msgid "ENVIRONMENT"
msgstr ""

#, fuzzy
msgid "ENVIRONMENTAL_CONDITIONS_BUTTON"
msgstr "{0} ประชากรเปลี่ยนแปลงโดย {1} เนื่องจาก: {2}"

msgid "ENVIRONMENTAL_GLUCOSE_RETENTION"
msgstr ""

#, fuzzy
msgid "ENVIRONMENTAL_GLUCOSE_RETENTION_EXPLANATION"
msgstr "{0} ประชากรเปลี่ยนแปลงโดย {1} เนื่องจาก: {2}"

#, fuzzy
msgid "ENVIRONMENT_BUTTON_MICROBE_TOOLTIP"
msgstr "ดำเนินการต่อ"

#, fuzzy
msgid "ENVIRONMENT_TOLERANCE"
msgstr "ดำเนินการต่อ"

msgid "EPIPELAGIC"
msgstr "พื้นผิวมหาสมุทรลึก"

msgid "EQUIPMENT_TYPE_AXE"
msgstr ""

msgid "ERROR"
msgstr "ผิดพลาด"

#, fuzzy
msgid "ERROR_CREATING_FOLDER"
msgstr "เปิดโฟลเดอร์สกรีนช็อต"

msgid "ERROR_CREATING_INFO_FILE"
msgstr ""

msgid "ERROR_FAILED_TO_SAVE_NEW_SETTINGS"
msgstr "ผิดพลาด: บันทึกการตั้งค่าใหม่ลงในไฟล์กำหนดค่าไม่สำเร็จ"

#, fuzzy
msgid "ERROR_FETCHING_EXPLANATION"
msgstr "{0} ประชากรเปลี่ยนแปลงโดย {1} เนื่องจาก: {2}"

#, fuzzy
msgid "ERROR_FETCHING_NEWS"
msgstr "เปิดโฟลเดอร์สกรีนช็อต"

msgid "ERROR_LOADING"
msgstr ""

msgid "ERROR_SAVING"
msgstr ""

#, fuzzy
msgid "ERROR_UPLOADING_EXCEPTION"
msgstr "{0} ประชากรเปลี่ยนแปลงโดย {1} เนื่องจาก: {2}"

msgid "ESCAPE"
msgstr "Esc"

msgid "ESCAPE_ENGULFING"
msgstr ""

msgid "ESTUARY"
msgstr "ปากน้ำ"

#, fuzzy
msgid "EVENT_ERUPTION_TOOLTIP"
msgstr "ดำเนินการต่อ"

msgid "EVENT_METEOR_GLUCOSE"
msgstr ""

#, fuzzy
msgid "EVENT_METEOR_IRON"
msgstr "ถ้ำใต้น้ำ"

#, fuzzy
msgid "EVENT_METEOR_PHOSPHATES"
msgstr "ฟอสเฟตวางไข่"

#, fuzzy
msgid "EVENT_METEOR_PLAIN"
msgstr "ดำเนินการต่อ"

msgid "EVENT_METEOR_RADIOACTIVE"
msgstr ""

msgid "EVENT_METEOR_SULFUR"
msgstr ""

msgid "EVOLUTIONARY_TREE"
msgstr ""

msgid "EVOLUTIONARY_TREE_BUILD_FAILED"
msgstr ""

#, fuzzy
msgid "EXACT_VERSION_COLON"
msgstr "{0} ประชากรเปลี่ยนแปลงโดย {1} เนื่องจาก: {2}"

#, fuzzy
msgid "EXACT_VERSION_TOOLTIP"
msgstr "ดำเนินการต่อ"

msgid "EXCEPTION_HAPPENED_PROCESSING_SAVE"
msgstr ""

msgid "EXCEPTION_HAPPENED_WHILE_LOADING"
msgstr ""

#, fuzzy
msgid "EXCLUSIVE_FULLSCREEN"
msgstr "สลับเต็มหน้าจอ"

#, fuzzy
msgid "EXISTING_BUILDINGS"
msgstr "รีเซ็ตอินพุต"

msgid "EXIT"
msgstr "ออก"

#, fuzzy
msgid "EXIT_EDITOR"
msgstr "เปิดใช้งานตัวแก้ไข"

#, fuzzy
msgid "EXIT_TO_LAUNCHER"
msgstr "เปิด E"

msgid "EXPERIMENTAL_FEATURES"
msgstr ""

#, fuzzy
msgid "EXPERIMENTAL_FEATURES_EXPLANATION"
msgstr "{0} ประชากรเปลี่ยนแปลงโดย {1} เนื่องจาก: {2}"

#, fuzzy
msgid "EXPERIMENTAL_FEATURES_WARNING"
msgstr "{0} ประชากรเปลี่ยนแปลงโดย {1} เนื่องจาก: {2}"

msgid "EXPORT_ALL_WORLDS"
msgstr ""

#, fuzzy
msgid "EXPORT_ALL_WORLDS_TOOLTIP"
msgstr "ดำเนินการต่อ"

msgid "EXPORT_SUCCESS"
msgstr ""

msgid "EXTERNAL"
msgstr ""

msgid "EXTERNAL_EFFECTS"
msgstr ""

msgid "EXTINCTION_BOX_TEXT"
msgstr ""

msgid "EXTINCTION_CAPITAL"
msgstr ""

#, fuzzy
msgid "EXTINCT_FROM_PATCH"
msgstr "สูญพันธุ์ไปจากโลก"

#, fuzzy
msgid "EXTINCT_FROM_THE_PLANET"
msgstr "สูญพันธุ์ไปจากโลก"

#, fuzzy
msgid "EXTINCT_IN_PATCH"
msgstr "สูญพันธุ์ไปจากโลก"

#, fuzzy
msgid "EXTINCT_SPECIES"
msgstr "สูญพันธุ์ไปแล้วใน {0}"

msgid "EXTRAS"
msgstr "พิเศษ"

msgid "EXTRA_OPTIONS"
msgstr ""

#, fuzzy
msgid "FACEBOOK_TOOLTIP"
msgstr "ดำเนินการต่อ"

msgid "FAILED"
msgstr ""

#, fuzzy
msgid "FAILED_ONE_OR_MORE_SAVE_DELETION_DESCRIPTION"
msgstr "chemoplast เป็นโครงสร้างเมมเบรนสองชั้นที่มีโปรตีนที่สามารถเปลี่ยนไฮโดรเจนซัลไฟด์น้ำและก๊าซคาร์บอนไดออกไซด์เป็นน้ำตาลกลูโคสในกระบวนการที่เรียกว่า Hydrogen Sulfide Chemosynthesis อัตราการผลิตน้ำตาลกลูโคสที่มีความเข้มข้นของคาร์บอนไดออกไซด์"

#, fuzzy
msgid "FAILED_SAVE_DELETION"
msgstr "ผิดพลาด: บันทึกการตั้งค่าใหม่ลงในไฟล์กำหนดค่าไม่สำเร็จ"

#, fuzzy
msgid "FAILED_SAVE_DELETION_DESCRIPTION"
msgstr "แวคิวโอลเป็นออร์แกเนลล์เยื่อภายในที่ใช้สำหรับเก็บในเซลล์ ประกอบด้วยถุงหลายอันโครงสร้างของเยื่อขนาดเล็กที่ใช้กันอย่างแพร่หลายในเซลล์เพื่อการจัดเก็บที่หลอมรวมเข้าด้วยกัน เต็มไปด้วยน้ำซึ่งใช้บรรจุโมเลกุลเอนไซม์ของแข็งและสารอื่น ๆ รูปร่างของพวกมันเป็นของเหลวและอาจแตกต่างกันไประหว่างเซลล์"

msgid "FEARFUL"
msgstr ""

msgid "FEAR_EXPLANATION"
msgstr ""

msgid "FEATURE_DISABLED"
msgstr ""

#, fuzzy
msgid "FEATURE_ENABLED"
msgstr "เปิดใช้งานโกงคีย์"

#, fuzzy
msgid "FEBRUARY"
msgstr "ปากน้ำ"

msgid "FEED_ITEM_CONTENT_PARSING_FAILED"
msgstr ""

msgid "FEED_ITEM_MISSING_CONTENT"
msgstr ""

msgid "FEED_ITEM_PUBLISHED_AT"
msgstr ""

msgid "FEED_ITEM_TRUNCATED_NOTICE"
msgstr ""

#, fuzzy
msgid "FERROPLAST"
msgstr "เทอร์โมพลาสต์"

#, fuzzy
msgid "FERROPLAST_DESCRIPTION"
msgstr "เทอร์โมพลาสต์เป็นโครงสร้างเมมเบรนสองชั้นที่มีเม็ดสีทนความร้อนซ้อนกันในถุงเยื่อ เป็นโปรคาริโอตที่ถูกดูดซึมเพื่อใช้โดยโฮสต์ยูคาริโอต เม็ดสีในเทอร์โมพลาสต์สามารถใช้พลังงานของความแตกต่างของความร้อนในสภาพแวดล้อมเพื่อผลิตน้ำตาลกลูโคสจากน้ำและก๊าซคาร์บอนไดออกไซด์ในกระบวนการที่เรียกว่าการสังเคราะห์ด้วยความร้อน อัตราการผลิตน้ำตาลกลูโคสที่มีความเข้มข้นของคาร์บอนไดออกไซด์และอุณหภูมิ"

#, fuzzy
msgid "FERROPLAST_PROCESSES_DESCRIPTION"
msgstr "เทอร์โมพลาสต์เป็นโครงสร้างเมมเบรนสองชั้นที่มีเม็ดสีทนความร้อนซ้อนกันในถุงเยื่อ เป็นโปรคาริโอตที่ถูกดูดซึมเพื่อใช้โดยโฮสต์ยูคาริโอต เม็ดสีในเทอร์โมพลาสต์สามารถใช้พลังงานของความแตกต่างของความร้อนในสภาพแวดล้อมเพื่อผลิตน้ำตาลกลูโคสจากน้ำและก๊าซคาร์บอนไดออกไซด์ในกระบวนการที่เรียกว่าการสังเคราะห์ด้วยความร้อน อัตราการผลิตน้ำตาลกลูโคสที่มีความเข้มข้นของคาร์บอนไดออกไซด์และอุณหภูมิ"

msgid "FILTER_ITEMS_BY_CATEGORY_COLON"
msgstr ""

#, fuzzy
msgid "FIND_CURRENT_PATCH"
msgstr "ยกเลิกการกระทำปัจจุบัน"

#, fuzzy
msgid "FINISHED_DOT"
msgstr "เสร็จสิ้น"

msgid "FINISH_EDITING_AND_RETURN_TO_ENVIRONMENT"
msgstr "แก้ไขให้เสร็จและกลับสู่สภาพแวดล้อม"

#, fuzzy
msgid "FINISH_ONE_GENERATION"
msgstr "ด้วยความเข้มข้นของ"

#, fuzzy
msgid "FINISH_X_GENERATIONS"
msgstr "ด้วยความเข้มข้นของ"

msgid "FIRE_TOXIN"
msgstr "ยิงสารพิษ"

#, fuzzy
msgid "FIRE_TOXIN_TOOLTIP"
msgstr "ดำเนินการต่อ"

msgid "FLAGELLUM"
msgstr "แฟลเจลลัม"

msgid "FLAGELLUM_DESCRIPTION"
msgstr "แฟลกเจลลัม (พหูพจน์: แฟลกเจลลา) เป็นกลุ่มเส้นใยโปรตีนคล้ายแส้ที่ยื่นออกมาจากเยื่อหุ้มเซลล์ซึ่งสามารถใช้ ATP เพื่อทำให้เป็นคลื่นและขับเคลื่อนเซลล์ไปในทิศทาง"

#, fuzzy
msgid "FLAGELLUM_LENGTH_DESCRIPTION"
msgstr "แฟลกเจลลัม (พหูพจน์: แฟลกเจลลา) เป็นกลุ่มเส้นใยโปรตีนคล้ายแส้ที่ยื่นออกมาจากเยื่อหุ้มเซลล์ซึ่งสามารถใช้ ATP เพื่อทำให้เป็นคลื่นและขับเคลื่อนเซลล์ไปในทิศทาง"

#, fuzzy
msgid "FLAGELLUM_PROCESSES_DESCRIPTION"
msgstr "แฟลกเจลลัม (พหูพจน์: แฟลกเจลลา) เป็นกลุ่มเส้นใยโปรตีนคล้ายแส้ที่ยื่นออกมาจากเยื่อหุ้มเซลล์ซึ่งสามารถใช้ ATP เพื่อทำให้เป็นคลื่นและขับเคลื่อนเซลล์ไปในทิศทาง"

#, fuzzy
msgid "FLEET_NAME_FROM_PLACE"
msgstr "สูญพันธุ์ไปจากโลก"

msgid "FLEET_UNITS"
msgstr ""

#, fuzzy
msgid "FLOATING_CHUNKS_COLON"
msgstr "{0} ประชากรเปลี่ยนแปลงโดย {1} เนื่องจาก: {2}"

msgid "FLOATING_HAZARD"
msgstr "อันตรายจากการลอยตัว"

msgid "FLUID"
msgstr ""

msgid "FLUIDITY_RIGIDITY"
msgstr ""

msgid "FOCUSED"
msgstr ""

msgid "FOCUS_EXPLANATION"
msgstr ""

msgid "FOG_OF_WAR_DISABLED"
msgstr ""

#, fuzzy
msgid "FOG_OF_WAR_DISABLED_DESCRIPTION"
msgstr "แวคิวโอลเป็นออร์แกเนลล์เยื่อภายในที่ใช้สำหรับเก็บในเซลล์ ประกอบด้วยถุงหลายอันโครงสร้างของเยื่อขนาดเล็กที่ใช้กันอย่างแพร่หลายในเซลล์เพื่อการจัดเก็บที่หลอมรวมเข้าด้วยกัน เต็มไปด้วยน้ำซึ่งใช้บรรจุโมเลกุลเอนไซม์ของแข็งและสารอื่น ๆ รูปร่างของพวกมันเป็นของเหลวและอาจแตกต่างกันไประหว่างเซลล์"

msgid "FOG_OF_WAR_INTENSE"
msgstr ""

#, fuzzy
msgid "FOG_OF_WAR_INTENSE_DESCRIPTION"
msgstr "Nitrogenase เป็นโปรตีนที่สามารถใช้ก๊าซไนโตรเจนและพลังงานของเซลล์ในรูปแบบของ ATP เพื่อผลิตแอมโมเนียซึ่งเป็นสารอาหารที่สำคัญในการเจริญเติบโตของเซลล์ นี่คือกระบวนการที่เรียกว่าการตรึงไนโตรเจนแบบไม่ใช้ออกซิเจน เนื่องจากไนโตรเจนเนสถูกแขวนอยู่ในไซโทพลาสซึมโดยตรงของเหลวที่อยู่รอบ ๆ จึงทำปฏิกิริยาไกลโคไลซิส"

msgid "FOG_OF_WAR_MODE"
msgstr ""

msgid "FOG_OF_WAR_REGULAR"
msgstr ""

#, fuzzy
msgid "FOG_OF_WAR_REGULAR_DESCRIPTION"
msgstr "แทงเซลล์อื่นด้วยสิ่งนี้"

msgid "FOOD_CHAIN"
msgstr ""

msgid "FOOD_SOURCE_ENERGY_INFO"
msgstr ""

msgid "FORGET_MOD_DETAILS"
msgstr ""

#, fuzzy
msgid "FORGET_MOD_DETAILS_TOOLTIP"
msgstr "ดำเนินการต่อ"

msgid "FORM_ERROR_MESSAGE"
msgstr ""

#, fuzzy
msgid "FOSSILISATION"
msgstr "ประชากร:"

#, fuzzy
msgid "FOSSILISATION_EXPLANATION"
msgstr "{0} ประชากรเปลี่ยนแปลงโดย {1} เนื่องจาก: {2}"

#, fuzzy
msgid "FOSSILISATION_FAILED"
msgstr "ประชากร:"

#, fuzzy
msgid "FOSSILISATION_FAILED_DESCRIPTION"
msgstr "แวคิวโอลเป็นออร์แกเนลล์เยื่อภายในที่ใช้สำหรับเก็บในเซลล์ ประกอบด้วยถุงหลายอันโครงสร้างของเยื่อขนาดเล็กที่ใช้กันอย่างแพร่หลายในเซลล์เพื่อการจัดเก็บที่หลอมรวมเข้าด้วยกัน เต็มไปด้วยน้ำซึ่งใช้บรรจุโมเลกุลเอนไซม์ของแข็งและสารอื่น ๆ รูปร่างของพวกมันเป็นของเหลวและอาจแตกต่างกันไประหว่างเซลล์"

msgid "FOSSILISATION_HINT"
msgstr ""

msgid "FOSSILISATION_HINT_ALREADY_FOSSILISED"
msgstr ""

msgid "FOSSILISE"
msgstr ""

msgid "FOSSIL_DELETION_FAILED"
msgstr ""

#, fuzzy
msgid "FOSSIL_DELETION_FAILED_DESCRIPTION"
msgstr "แวคิวโอลเป็นออร์แกเนลล์เยื่อภายในที่ใช้สำหรับเก็บในเซลล์ ประกอบด้วยถุงหลายอันโครงสร้างของเยื่อขนาดเล็กที่ใช้กันอย่างแพร่หลายในเซลล์เพื่อการจัดเก็บที่หลอมรวมเข้าด้วยกัน เต็มไปด้วยน้ำซึ่งใช้บรรจุโมเลกุลเอนไซม์ของแข็งและสารอื่น ๆ รูปร่างของพวกมันเป็นของเหลวและอาจแตกต่างกันไประหว่างเซลล์"

msgid "FOUR_TIMES"
msgstr ""

#, fuzzy
msgid "FPS"
msgstr "FPS สูงสุด:"

#, fuzzy
msgid "FPS_DISPLAY"
msgstr "มีเดียเพลย์"

#, fuzzy
msgid "FRAME_DURATION"
msgstr "ระบบหายใจแบบแอโรบิค"

msgid "FREEBUILDING"
msgstr ""

msgid "FREE_GLUCOSE_CLOUD"
msgstr ""

msgid "FREE_GLUCOSE_CLOUD_EXPLANATION"
msgstr ""

msgid "FULLSCREEN"
msgstr "เต็มจอ"

msgid "FULL_MOD_INFO"
msgstr ""

msgid "GALLERY_VIEWER"
msgstr ""

#, fuzzy
msgid "GAMEPLAY_BASICS_TITLE"
msgstr "\"{0}\" - {1}"

msgid "GAME_DESIGN_TEAM"
msgstr ""

#, fuzzy
msgid "GAME_SYSTEMS_TITLE"
msgstr "\"{0}\" - {1}"

#, fuzzy
msgid "GATHERED_ENERGY_TOOLTIP"
msgstr "ดำเนินการต่อ"

msgid "GENERAL"
msgstr ""

#, fuzzy
msgid "GENERAL_LOADING_TIP_1"
msgstr "กดปุ่มเลิกทำในตัวแก้ไขเพื่อแก้ไขข้อผิดพลาด"

#, fuzzy
msgid "GENERAL_LOADING_TIP_2"
msgstr "กดปุ่มเลิกทำในตัวแก้ไขเพื่อแก้ไขข้อผิดพลาด"

#, fuzzy
msgid "GENERAL_LOADING_TIP_3"
msgstr "กดปุ่มเลิกทำในตัวแก้ไขเพื่อแก้ไขข้อผิดพลาด"

#, fuzzy
msgid "GENERAL_LOADING_TIP_4"
msgstr "กดปุ่มเลิกทำในตัวแก้ไขเพื่อแก้ไขข้อผิดพลาด"

#, fuzzy
msgid "GENERAL_LOADING_TIP_5"
msgstr "กดปุ่มเลิกทำในตัวแก้ไขเพื่อแก้ไขข้อผิดพลาด"

#, fuzzy
msgid "GENERAL_LOADING_TIP_6"
msgstr "กดปุ่มเลิกทำในตัวแก้ไขเพื่อแก้ไขข้อผิดพลาด"

#, fuzzy
msgid "GENERAL_LOADING_TIP_7"
msgstr "กดปุ่มเลิกทำในตัวแก้ไขเพื่อแก้ไขข้อผิดพลาด"

#, fuzzy
msgid "GENERATE_BUTTON"
msgstr "ตั้งค่า"

#, fuzzy
msgid "GENERATIONS"
msgstr "ตั้งค่า"

msgid "GENERATION_COLON"
msgstr ""

msgid "GEOLOGICAL_ACTIVITY"
msgstr ""

msgid "GEOLOGICAL_ACTIVITY_ACTIVE"
msgstr ""

msgid "GEOLOGICAL_ACTIVITY_AVERAGE"
msgstr ""

msgid "GEOLOGICAL_ACTIVITY_DORMANT"
msgstr ""

#, fuzzy
msgid "GEOLOGICAL_ACTIVITY_EXPLANATION"
msgstr "{0} ประชากรเปลี่ยนแปลงโดย {1} เนื่องจาก: {2}"

#, fuzzy
msgid "GITHUB_TOOLTIP"
msgstr "ดำเนินการต่อ"

msgid "GLES3"
msgstr ""

msgid "GLOBAL_GLACIATION_END_EVENT_LOG"
msgstr ""

#, fuzzy
msgid "GLOBAL_GLACIATION_EVENT"
msgstr "{0} ประชากรเปลี่ยนแปลงโดย {1} เนื่องจาก: {2}"

#, fuzzy
msgid "GLOBAL_GLACIATION_EVENT_TOOLTIP"
msgstr "ดำเนินการต่อ"

msgid "GLOBAL_GLACIATION_EVENT_WARNING_LOG_PLURAL"
msgstr ""

msgid "GLOBAL_GLACIATION_EVENT_WARNING_LOG_SINGULAR"
msgstr ""

msgid "GLOBAL_GLACIATION_START_EVENT_LOG"
msgstr ""

msgid "GLOBAL_INITIAL_LETTER"
msgstr ""

#, fuzzy
msgid "GLOBAL_POPULATION_COLON"
msgstr "{0} ประชากรเปลี่ยนแปลงโดย {1} เนื่องจาก: {2}"

msgid "GLOBAL_TIMELINE_SPECIES_MIGRATED_TO"
msgstr ""

msgid "GLUCOSE"
msgstr "กลูโคส"

msgid "GLUCOSE_CONCENTRATIONS_DRASTICALLY_DROPPED"
msgstr ""

msgid "GLYCOLYSIS"
msgstr "ไกลโคไลซิส"

msgid "GODMODE"
msgstr ""

#, fuzzy
msgid "GOD_TOOLS_TITLE"
msgstr "ดำเนินการต่อ"

msgid "GOOGLY_EYE_CELL"
msgstr ""

msgid "GOT_IT"
msgstr ""

msgid "GPL_LICENSE_HEADING"
msgstr ""

#, fuzzy
msgid "GPU_NAME"
msgstr "เกมส์ใหม่"

msgid "GRAPHICS"
msgstr "กราฟิก"

#, fuzzy
msgid "GRAPHICS_TEAM"
msgstr "กราฟิก"

#, fuzzy
msgid "GROWTH_ORDER"
msgstr "ปกติ"

msgid "GUI"
msgstr ""

#, fuzzy
msgid "GUI_LIGHT_EFFECTS_OPTION_DESCRIPTION"
msgstr "โรงไฟฟ้าของเซลล์ mitochondrion (พหูพจน์: mitochondria) เป็นโครงสร้างเมมเบรนสองชั้นที่เต็มไปด้วยโปรตีนและเอนไซม์ เป็นโปรคาริโอตที่ถูกดูดซึมเพื่อใช้โดยโฮสต์ยูคาริโอต สามารถเปลี่ยนกลูโคสเป็น ATP ได้อย่างมีประสิทธิภาพสูงกว่าที่ทำได้ในไซโตพลาสซึมในกระบวนการที่เรียกว่า Aerobic Respiration อย่างไรก็ตามมันต้องการออกซิเจนในการทำงานและระดับออกซิเจนในสิ่งแวดล้อมที่ต่ำลงจะทำให้อัตราการผลิต ATP ช้าลง"

#, fuzzy
msgid "GUI_TAB_NAVIGATION"
msgstr "{0} K"

msgid "GUI_VOLUME"
msgstr "ปริมาณ GUI"

msgid "HEALTH"
msgstr "เลือด"

msgid "HEALTH_MODIFIER"
msgstr ""

#, fuzzy
msgid "HEAT_ACCUMULATION_BAR_TOOLTIP"
msgstr "ดำเนินการต่อ"

msgid "HELP"
msgstr "ช่วยเหลือ"

msgid "HELP_BUTTON_TOOLTIP"
msgstr ""

msgid "HIGHER_VALUES_INCREASE_PERFORMANCE"
msgstr "(ค่าที่สูงขึ้นจะเพิ่มประสิทธิภาพ)"

msgid "HIGHER_VALUES_WORSEN_PERFORMANCE"
msgstr "(ค่าที่สูงขึ้นทำให้ประสิทธิภาพแย่ลง)"

msgid "HOLD_FOR_PAN_OR_ROTATE_MODE"
msgstr ""

msgid "HOLD_FOR_PAN_WITH_MOUSE"
msgstr ""

msgid "HOLD_PACK_COMMANDS_MENU"
msgstr ""

msgid "HOLD_TO_SHOW_CURSOR"
msgstr ""

msgid "HOLD_TO_SHOW_CURSOR_ADVICE_TEXT"
msgstr ""

msgid "HOLD_TO_SKIP_CREDITS"
msgstr ""

#, fuzzy
msgid "HOME"
msgstr "บ้าน"

#, fuzzy
msgid "HORIZONTAL_COLON"
msgstr "การจัดเก็บ"

msgid "HORIZONTAL_WITH_AXIS_NAME_COLON"
msgstr ""

msgid "HP_COLON"
msgstr ""

msgid "HSV"
msgstr ""

msgid "HUD_MESSAGE_MULTIPLE"
msgstr ""

#, fuzzy
msgid "HYDROGENASE"
msgstr "ไฮโดรเจนซัลไฟด์"

#, fuzzy
msgid "HYDROGENASE_DESCRIPTION"
msgstr "Nitrogenase เป็นโปรตีนที่สามารถใช้ก๊าซไนโตรเจนและพลังงานของเซลล์ในรูปแบบของ ATP เพื่อผลิตแอมโมเนียซึ่งเป็นสารอาหารที่สำคัญในการเจริญเติบโตของเซลล์ นี่คือกระบวนการที่เรียกว่าการตรึงไนโตรเจนแบบไม่ใช้ออกซิเจน เนื่องจากไนโตรเจนเนสถูกแขวนอยู่ในไซโทพลาสซึมโดยตรงของเหลวที่อยู่รอบ ๆ จึงทำปฏิกิริยาไกลโคไลซิส"

#, fuzzy
msgid "HYDROGENASE_PROCESSES_DESCRIPTION"
msgstr "Nitrogenase เป็นโปรตีนที่สามารถใช้ก๊าซไนโตรเจนและพลังงานของเซลล์ในรูปแบบของ ATP เพื่อผลิตแอมโมเนียซึ่งเป็นสารอาหารที่สำคัญในการเจริญเติบโตของเซลล์ นี่คือกระบวนการที่เรียกว่าการตรึงไนโตรเจนแบบไม่ใช้ออกซิเจน เนื่องจากไนโตรเจนเนสถูกแขวนอยู่ในไซโทพลาสซึมโดยตรงของเหลวที่อยู่รอบ ๆ จึงทำปฏิกิริยาไกลโคไลซิส"

#, fuzzy
msgid "HYDROGENOSOME"
msgstr "ไฮโดรเจนซัลไฟด์"

#, fuzzy
msgid "HYDROGENOSOME_DESCRIPTION"
msgstr "Nitrogenase เป็นโปรตีนที่สามารถใช้ก๊าซไนโตรเจนและพลังงานของเซลล์ในรูปแบบของ ATP เพื่อผลิตแอมโมเนียซึ่งเป็นสารอาหารที่สำคัญในการเจริญเติบโตของเซลล์ นี่คือกระบวนการที่เรียกว่าการตรึงไนโตรเจนแบบไม่ใช้ออกซิเจน เนื่องจากไนโตรเจนเนสถูกแขวนอยู่ในไซโทพลาสซึมโดยตรงของเหลวที่อยู่รอบ ๆ จึงทำปฏิกิริยาไกลโคไลซิส"

#, fuzzy
msgid "HYDROGENOSOME_PROCESSES_DESCRIPTION"
msgstr "Nitrogenase เป็นโปรตีนที่สามารถใช้ก๊าซไนโตรเจนและพลังงานของเซลล์ในรูปแบบของ ATP เพื่อผลิตแอมโมเนียซึ่งเป็นสารอาหารที่สำคัญในการเจริญเติบโตของเซลล์ นี่คือกระบวนการที่เรียกว่าการตรึงไนโตรเจนแบบไม่ใช้ออกซิเจน เนื่องจากไนโตรเจนเนสถูกแขวนอยู่ในไซโทพลาสซึมโดยตรงของเหลวที่อยู่รอบ ๆ จึงทำปฏิกิริยาไกลโคไลซิส"

msgid "HYDROGEN_SULFIDE"
msgstr "ไฮโดรเจนซัลไฟด์"

#, fuzzy
msgid "ICESHARD"
msgstr "ชิ้นส่วนน้ำแข็ง"

msgid "ICESHELF"
msgstr "ชั้นน้ำแข็ง"

msgid "ICE_CHUNK_BIG"
msgstr ""

msgid "ICE_CHUNK_SMALL"
msgstr ""

msgid "ID_IS_NOT_A_NUMBER"
msgstr ""

msgid "ID_NUMBER"
msgstr ""

msgid "IF_FALLBACK_RENDERER_USED_ALL_NOT_AVAILABLE"
msgstr ""

msgid "IMAGE_FILE_TYPES"
msgstr ""

#, fuzzy
msgid "INCLUDE_MULTICELLULAR_PROTOTYPE"
msgstr "วางออร์แกเนลล์"

msgid "INCLUDE_MULTICELLULAR_PROTOTYPE_EXPLANATION"
msgstr ""

#, fuzzy
msgid "INCREASE_ITEM_SIZE"
msgstr "สร้างจุลินทรีย์ใหม่"

#, fuzzy
msgid "INDICATOR_SPECIES_IS_NEW"
msgstr "สูญพันธุ์ไปแล้วใน {0}"

#, fuzzy
msgid "INDICATOR_SPECIES_MUTATED"
msgstr "มีการกลายพันธุ์"

msgid "INDUSTRIAL_STAGE"
msgstr ""

msgid "INFINITE_COMPOUNDS"
msgstr ""

msgid "INFINITE_MP"
msgstr ""

msgid "INFO_BOX_COST"
msgstr ""

#, fuzzy
msgid "INFO_BOX_EDITORS"
msgstr "การจัดเก็บ"

msgid "INFO_BOX_ENZYMES"
msgstr ""

#, fuzzy
msgid "INFO_BOX_GAMEPLAY_TYPE"
msgstr "ต้นทุน ออสโมซิส"

msgid "INFO_BOX_INTERNAL_NAME"
msgstr ""

msgid "INFO_BOX_MASS"
msgstr ""

#, fuzzy
msgid "INFO_BOX_NEXT_STAGE"
msgstr "การจัดเก็บ"

#, fuzzy
msgid "INFO_BOX_OSMOREGULATION_COST"
msgstr "ต้นทุน ออสโมซิส"

#, fuzzy
msgid "INFO_BOX_PREVIOUS_STAGE"
msgstr "การจัดเก็บ"

msgid "INFO_BOX_PROCESSES"
msgstr ""

#, fuzzy
msgid "INFO_BOX_REQUIRES_NUCLEUS"
msgstr "นิวเคลียส"

msgid "INFO_BOX_SIZE"
msgstr ""

#, fuzzy
msgid "INFO_BOX_STORAGE"
msgstr "การจัดเก็บ"

msgid "INFO_BOX_UNIQUE"
msgstr ""

msgid "INFO_BOX_UPGRADES"
msgstr ""

msgid "INGESTED_MATTER"
msgstr ""

#, fuzzy
msgid "INIT_NEW_WORLD_TOOLTIP"
msgstr "ดำเนินการต่อ"

msgid "INPUTS"
msgstr "อินพุต"

#, fuzzy
msgid "INPUT_NAME_BUILD_STRUCTURE"
msgstr "ด้วยความเข้มข้นของ"

#, fuzzy
msgid "INPUT_NAME_INTERACTION"
msgstr "ด้วยความเข้มข้นของ"

#, fuzzy
msgid "INPUT_NAME_OPEN_INVENTORY"
msgstr "ด้วยความเข้มข้นของ"

msgid "INSPECT"
msgstr ""

msgid "INSPECTOR"
msgstr ""

#, fuzzy
msgid "INSTAGRAM_TOOLTIP"
msgstr "ดำเนินการต่อ"

#, fuzzy
msgid "INTERACTION_ACTIVATE_ASCENSION"
msgstr "ความเข้มข้นของ"

#, fuzzy
msgid "INTERACTION_ACTIVATE_ASCENSION_MISSING_ENERGY"
msgstr "ความเข้มข้นของ"

#, fuzzy
msgid "INTERACTION_CONSTRUCT"
msgstr "ความเข้มข้นของ"

msgid "INTERACTION_CONSTRUCT_MISSING_DEPOSITED_MATERIALS"
msgstr ""

#, fuzzy
msgid "INTERACTION_CRAFT"
msgstr "ความเข้มข้นของ"

#, fuzzy
msgid "INTERACTION_DEPOSIT_RESOURCES"
msgstr "ความเข้มข้นของ"

msgid "INTERACTION_DEPOSIT_RESOURCES_NO_SUITABLE_RESOURCES"
msgstr ""

#, fuzzy
msgid "INTERACTION_DESTROY"
msgstr "ความเข้มข้นของ"

#, fuzzy
msgid "INTERACTION_FOUND_SETTLEMENT"
msgstr "ความเข้มข้นของ"

#, fuzzy
msgid "INTERACTION_HARVEST"
msgstr "ความเข้มข้นของ"

msgid "INTERACTION_HARVEST_CANNOT_MISSING_TOOL"
msgstr ""

msgid "INTERACTION_PICK_UP"
msgstr ""

msgid "INTERACTION_PICK_UP_CANNOT_FULL"
msgstr ""

msgid "INTERNALS"
msgstr ""

msgid "INTERNAL_NAME_IN_USE"
msgstr ""

msgid "INTERNAL_NAME_REQUIRED"
msgstr ""

msgid "INTERNAL_NAME_REQUIRES_CAPITAL"
msgstr ""

msgid "INVALID_DATA_TO_PLOT"
msgstr ""

msgid "INVALID_ICON_PATH"
msgstr ""

msgid "INVALID_SAVE_NAME_POPUP"
msgstr ""

msgid "INVALID_SPECIES_NAME_POPUP"
msgstr ""

msgid "INVALID_TAG"
msgstr ""

msgid "INVALID_URL_FORMAT"
msgstr ""

msgid "INVALID_URL_SCHEME"
msgstr ""

msgid "INVENTORY_ITEMS_ON_GROUND"
msgstr ""

#, fuzzy
msgid "INVENTORY_TITLE"
msgstr "\"{0}\" - {1}"

msgid "INVENTORY_TOGGLE_CRAFTING"
msgstr ""

msgid "INVENTORY_TOGGLE_GROUND"
msgstr ""

msgid "INVERTED"
msgstr ""

msgid "IN_PROTOTYPE"
msgstr ""

msgid "IRON"
msgstr "เหล็ก"

#, fuzzy
msgid "IRON_OXIDATION"
msgstr "ตั้งค่า"

#, fuzzy
msgid "ITCH_TOOLTIP"
msgstr "ดำเนินการต่อ"

msgid "ITEM_AT_2D_COORDINATES"
msgstr ""

#, fuzzy
msgid "ITEM_NAME_SEPARATOR"
msgstr "ด้วยความเข้มข้นของ"

msgid "JANUARY"
msgstr ""

msgid "JSON_DEBUG_MODE"
msgstr ""

msgid "JSON_DEBUG_MODE_ALWAYS"
msgstr ""

msgid "JSON_DEBUG_MODE_AUTO"
msgstr ""

msgid "JSON_DEBUG_MODE_NEVER"
msgstr ""

msgid "JULY"
msgstr ""

msgid "JUNE"
msgstr ""

#, fuzzy
msgid "KEEP_CURRENT_SHORT"
msgstr "ดูซอร์สโค้ด"

#, fuzzy
msgid "KEEP_CURRENT_TOLERANCE_FLEXIBILITY_TOOLTIP"
msgstr "ดำเนินการต่อ"

#, fuzzy
msgid "KEEP_MIGRATION"
msgstr "ระบบหายใจแบบแอโรบิค"

msgid "KEY_BACK"
msgstr "กลับ"

#, fuzzy
msgid "KEY_BACKTAB"
msgstr "กลับ"

msgid "KEY_BINDING_CHANGE_CONFLICT"
msgstr ""
"มีข้อขัดแย้งกับ {0}\n"
"คุณต้องการลบข้อมูลที่ป้อนออกจาก {1} หรือไม่?"

msgid "KEY_BRING_UP_KEYBOARD"
msgstr ""

msgid "KEY_CLEAR"
msgstr "ล้าง"

msgid "KEY_DELETE"
msgstr "ลบ"

msgid "KEY_DOWN"
msgstr "ลง"

msgid "KEY_END"
msgstr "จบ"

msgid "KEY_ENTER"
msgstr "ป้อน"

msgid "KEY_FAVORITES"
msgstr "รายการโปรด"

msgid "KEY_FORWARD"
msgstr "ไปข้างหน้า"

#, fuzzy
msgid "KEY_GLOBE"
msgstr "บ้าน"

msgid "KEY_HELP"
msgstr "ช่วยเหลือ"

msgid "KEY_HOME"
msgstr "บ้าน"

msgid "KEY_HOMEPAGE"
msgstr "โฮมเพจ"

#, fuzzy
msgid "KEY_HYPER"
msgstr "ช่วยเหลือ"

msgid "KEY_INSERT"
msgstr "แทรก"

#, fuzzy
msgid "KEY_JIS_EISU"
msgstr "แทรก"

#, fuzzy
msgid "KEY_JIS_KANA"
msgstr "รอ"

msgid "KEY_LEFT"
msgstr "ซ้าย"

msgid "KEY_MENU"
msgstr "เมนู"

#, fuzzy
msgid "KEY_META"
msgstr "แท็บ"

msgid "KEY_OPENURL"
msgstr "เปิด URL"

msgid "KEY_PAUSE"
msgstr "หยุด"

msgid "KEY_PRINT"
msgstr "บันทึกหน้าจอ"

msgid "KEY_REFRESH"
msgstr "รีเฟรช"

msgid "KEY_RIGHT"
msgstr "ขวา"

msgid "KEY_SEARCH"
msgstr "ค้นหา"

msgid "KEY_STANDBY"
msgstr "รอ"

msgid "KEY_STOP"
msgstr "หยุด"

msgid "KEY_TAB"
msgstr "แท็บ"

msgid "KEY_UP"
msgstr "ขึ้น"

msgid "KILO_ABBREVIATION"
msgstr "{0} K"

msgid "KP0"
msgstr "เลข 0"

msgid "KP1"
msgstr "เลข 1"

msgid "KP2"
msgstr "เลข 2"

msgid "KP3"
msgstr "เลข 2"

msgid "KP4"
msgstr "เลข 4"

msgid "KP5"
msgstr "เลข 5"

msgid "KP6"
msgstr "เลข 6"

msgid "KP7"
msgstr "เลข 7"

msgid "KP8"
msgstr "เลข 8"

msgid "KP9"
msgstr "เลข 9"

msgid "KPADD"
msgstr "เลข +"

msgid "KPDIVIDE"
msgstr "เลข /"

msgid "KPENTER"
msgstr "ใส่เลข"

msgid "KPMULTIPLY"
msgstr "เลข *"

msgid "KPPERIOD"
msgstr "เลข ."

msgid "KPSUBTRACT"
msgstr "เลข -"

msgid "LANGUAGE"
msgstr "ภาษา:"

#, fuzzy
msgid "LANGUAGE_TRANSLATION_PROGRESS"
msgstr "ช่วยแปลเกม"

msgid "LANGUAGE_TRANSLATION_PROGRESS_LOW"
msgstr ""

msgid "LANGUAGE_TRANSLATION_PROGRESS_REALLY_LOW"
msgstr ""

#, fuzzy
msgid "LARGE_SULFUR_CHUNK"
msgstr "ก้อนเหล็กขนาดเล็ก"

msgid "LAST_ORGANELLE_DELETE_OPTION_DISABLED_TOOLTIP"
msgstr ""

msgid "LAUNCH0"
msgstr "เปิด 0"

msgid "LAUNCH1"
msgstr "เปิด 1"

msgid "LAUNCH2"
msgstr "เปิด 2"

msgid "LAUNCH3"
msgstr "เปิด 3"

msgid "LAUNCH4"
msgstr "เปิด 4"

msgid "LAUNCH5"
msgstr "เปิด 5"

msgid "LAUNCH6"
msgstr "เปิด 6"

msgid "LAUNCH7"
msgstr "เปิด 7"

msgid "LAUNCH8"
msgstr "เปิด 8"

msgid "LAUNCH9"
msgstr "เปิด 9"

msgid "LAUNCHA"
msgstr "เปิด A"

msgid "LAUNCHB"
msgstr "เปิด B"

msgid "LAUNCHC"
msgstr "เปิด C"

msgid "LAUNCHD"
msgstr "เปิด D"

msgid "LAUNCHE"
msgstr "เปิด E"

msgid "LAUNCHF"
msgstr "เปิด F"

msgid "LAUNCHMAIL"
msgstr "จดหมาย"

msgid "LAUNCHMEDIA"
msgstr "สื่อ"

msgid "LAWK_ONLY"
msgstr ""

#, fuzzy
msgid "LAWK_ONLY_EXPLANATION"
msgstr "{0} ประชากรเปลี่ยนแปลงโดย {1} เนื่องจาก: {2}"

msgid "LEAD_ARTIST"
msgstr ""

msgid "LEAD_ARTISTS"
msgstr ""

msgid "LEAD_DEVELOPERS"
msgstr ""

msgid "LEAD_GAME_DESIGNER"
msgstr ""

msgid "LEAD_GAME_DESIGNERS"
msgstr ""

msgid "LEAD_OUTREACH_PEOPLE"
msgstr ""

msgid "LEAD_OUTREACH_PERSON"
msgstr ""

msgid "LEAD_PROGRAMMER"
msgstr ""

msgid "LEAD_PROGRAMMERS"
msgstr ""

msgid "LEAD_PROJECT_MANAGER"
msgstr ""

msgid "LEAD_PROJECT_MANAGERS"
msgstr ""

msgid "LEAD_TESTER"
msgstr ""

msgid "LEAD_TESTERS"
msgstr ""

msgid "LEAD_THEORIST"
msgstr ""

msgid "LEAD_THEORISTS"
msgstr ""

#, fuzzy
msgid "LEFT_ARROW"
msgstr "เมาส์ซ้าย"

msgid "LEFT_MOUSE"
msgstr "เมาส์ซ้าย"

msgid "LICENSES"
msgstr ""

msgid "LICENSES_COVERING_THRIVE"
msgstr ""

msgid "LIFE_ORIGIN"
msgstr ""

msgid "LIFE_ORIGIN_EXPLANATION"
msgstr ""

msgid "LIFE_ORIGIN_PANSPERMIA"
msgstr ""

msgid "LIFE_ORIGIN_POND"
msgstr ""

#, fuzzy
msgid "LIFE_ORIGIN_TOOLTIP"
msgstr "ดำเนินการต่อ"

msgid "LIFE_ORIGIN_VENTS"
msgstr ""

msgid "LIGHT"
msgstr "แสง"

msgid "LIGHT_LEVEL_AVERAGE"
msgstr ""

#, fuzzy
msgid "LIGHT_LEVEL_CURRENT"
msgstr "ล้อขวา"

msgid "LIGHT_LEVEL_DAY"
msgstr ""

msgid "LIGHT_LEVEL_LABEL_AT_NOON"
msgstr ""

#, fuzzy
msgid "LIGHT_LEVEL_NIGHT"
msgstr "ล้อขวา"

#, fuzzy
msgid "LIGHT_MAX"
msgstr "แสง"

#, fuzzy
msgid "LIMIT_EXTREME"
msgstr "พิเศษ"

#, fuzzy
msgid "LIMIT_GROWTH_RATE"
msgstr "ปกติ"

#, fuzzy
msgid "LIMIT_GROWTH_RATE_EXPLANATION"
msgstr "{0} ประชากรเปลี่ยนแปลงโดย {1} เนื่องจาก: {2}"

msgid "LIMIT_HUGE"
msgstr ""

msgid "LIMIT_LARGE"
msgstr ""

#, fuzzy
msgid "LIMIT_NORMAL"
msgstr "ปกติ"

msgid "LIMIT_SMALL"
msgstr ""

msgid "LIMIT_TINY"
msgstr ""

msgid "LIMIT_VERY_LARGE"
msgstr ""

msgid "LIMIT_VERY_SMALL"
msgstr ""

msgid "LINE_COLOUR"
msgstr ""

#, fuzzy
msgid "LINKS_TITLE"
msgstr "\"{0}\" - {1}"

msgid "LIPASE"
msgstr ""

#, fuzzy
msgid "LIPASE_DESCRIPTION"
msgstr "ภายในที่เหนอะหนะของเซลล์ ไซโทพลาสซึมเป็นส่วนผสมพื้นฐานของไอออนโปรตีนและสารอื่น ๆ ที่ละลายในน้ำที่เติมภายในเซลล์ หนึ่งในฟังก์ชั่นที่ทำคือไกลโคไลซิสการเปลี่ยนกลูโคสเป็นพลังงาน ATP สำหรับเซลล์ที่ขาดออร์แกเนลล์เพื่อให้มีการเผาผลาญขั้นสูงมากขึ้นนี่คือสิ่งที่พวกเขาต้องพึ่งพาเพื่อเป็นพลังงาน นอกจากนี้ยังใช้เพื่อเก็บโมเลกุลในเซลล์และเพื่อขยายขนาดของเซลล์"

msgid "LOAD"
msgstr "โหลด"

msgid "LOADING"
msgstr "กำลังโหลด"

#, fuzzy
msgid "LOADING_DOT_DOT_DOT"
msgstr "กดปุ่ม ..."

msgid "LOADING_GAME"
msgstr ""

#, fuzzy
msgid "LOADING_GRAPHICS_SHADERS"
msgstr "วางออร์แกเนลล์"

#, fuzzy
msgid "LOADING_MACROSCOPIC_EDITOR"
msgstr "วางออร์แกเนลล์"

msgid "LOADING_MICROBE_EDITOR"
msgstr ""

#, fuzzy
msgid "LOADING_MICROBE_STAGE"
msgstr "W, A, S, D และเมาส์เพื่อย้าย กด E เพื่อยิง OxyToxy NT หากคุณมีสารพิษแวคิวโอล กด G เพื่อสลับโหมดเขมือบ"

#, fuzzy
msgid "LOADING_MULTICELLULAR_EDITOR"
msgstr "วางออร์แกเนลล์"

#, fuzzy
msgid "LOADING_MULTICELLULAR_STAGE"
msgstr "วางออร์แกเนลล์"

#, fuzzy
msgid "LOADING_STAGE"
msgstr "กำลังโหลด"

msgid "LOADING_STAGE_ASSETS"
msgstr ""

msgid "LOAD_FINISHED"
msgstr ""

msgid "LOAD_GAME"
msgstr "โหลดเกม"

msgid "LOAD_GAME_BUTTON_TOOLTIP"
msgstr ""

msgid "LOAD_INCOMPATIBLE_PROTOTYPE_WARNING"
msgstr ""

msgid "LOAD_INCOMPATIBLE_SAVE_PROMPT"
msgstr ""

msgid "LOAD_INCOMPATIBLE_SAVE_WARNING"
msgstr ""

msgid "LOAD_INVALID_SAVE_PROMPT"
msgstr ""

msgid "LOAD_INVALID_SAVE_WARNING"
msgstr ""

msgid "LOCAL_INITIAL_LETTER"
msgstr ""

msgid "LOCK_DAY_NIGHT_CYCLE"
msgstr ""

#, fuzzy
msgid "LOWER_SCALE_INCREASES_PERFORMANCE"
msgstr "(ค่าที่สูงขึ้นจะเพิ่มประสิทธิภาพ)"

msgid "LOWER_VALUE_MAKES_SHARPER_IMAGE"
msgstr ""

#, fuzzy
msgid "LOW_MENU_PERFORMANCE"
msgstr "ประสิทธิภาพ"

#, fuzzy
msgid "LOW_MENU_PERFORMANCE_DESCRIPTION"
msgstr "เมตาโบโลโซมเป็นกลุ่มของโปรตีนที่ห่อหุ้มด้วยเปลือกโปรตีน พวกเขาสามารถเปลี่ยนกลูโคสเป็น ATP ในอัตราที่สูงกว่าที่ทำได้ในไซโตพลาสซึมในกระบวนการที่เรียกว่า Aerobic Respiration อย่างไรก็ตามมันต้องการออกซิเจนในการทำงานและระดับออกซิเจนในสิ่งแวดล้อมที่ต่ำลงจะทำให้อัตราการผลิต ATP ช้าลง เนื่องจากเมตาโบโซมถูกแขวนไว้ในไซโทพลาสซึมโดยตรงของเหลวที่อยู่รอบ ๆ จึงทำปฏิกิริยาไกลโคไลซิส"

msgid "LOW_QUALITY_BACKGROUND_BLUR"
msgstr ""

msgid "LOW_QUALITY_BACKGROUND_BLUR_TOOLTIP"
msgstr ""

msgid "LUCIFERASE"
msgstr ""

#, fuzzy
msgid "LUCIFERASE_SYNTHESIS"
msgstr "การสังเคราะห์ด้วยเคมี"

#, fuzzy
msgid "LYSOSOME"
msgstr "ออกซิโทซิโซม"

#, fuzzy
msgid "LYSOSOME_DESCRIPTION"
msgstr "เมตาโบโลโซมเป็นกลุ่มของโปรตีนที่ห่อหุ้มด้วยเปลือกโปรตีน พวกเขาสามารถเปลี่ยนกลูโคสเป็น ATP ในอัตราที่สูงกว่าที่ทำได้ในไซโตพลาสซึมในกระบวนการที่เรียกว่า Aerobic Respiration อย่างไรก็ตามมันต้องการออกซิเจนในการทำงานและระดับออกซิเจนในสิ่งแวดล้อมที่ต่ำลงจะทำให้อัตราการผลิต ATP ช้าลง เนื่องจากเมตาโบโซมถูกแขวนไว้ในไซโทพลาสซึมโดยตรงของเหลวที่อยู่รอบ ๆ จึงทำปฏิกิริยาไกลโคไลซิส"

#, fuzzy
msgid "LYSOSOME_PROCESSES_DESCRIPTION"
msgstr "เมตาโบโลโซมเป็นกลุ่มของโปรตีนที่ห่อหุ้มด้วยเปลือกโปรตีน พวกเขาสามารถเปลี่ยนกลูโคสเป็น ATP ในอัตราที่สูงกว่าที่ทำได้ในไซโตพลาสซึมในกระบวนการที่เรียกว่า Aerobic Respiration อย่างไรก็ตามมันต้องการออกซิเจนในการทำงานและระดับออกซิเจนในสิ่งแวดล้อมที่ต่ำลงจะทำให้อัตราการผลิต ATP ช้าลง เนื่องจากเมตาโบโซมถูกแขวนไว้ในไซโทพลาสซึมโดยตรงของเหลวที่อยู่รอบ ๆ จึงทำปฏิกิริยาไกลโคไลซิส"

#, fuzzy
msgid "MACROLIDE_SYNTHESIS"
msgstr "การสังเคราะห์ด้วยเคมี"

msgid "MACROSCOPIC"
msgstr ""

#, fuzzy
msgid "MACROSCOPIC_STAGE"
msgstr "W, A, S, D และเมาส์เพื่อย้าย กด E เพื่อยิง OxyToxy NT หากคุณมีสารพิษแวคิวโอล กด G เพื่อสลับโหมดเขมือบ"

msgid "MANUALLY_SET_TIME"
msgstr ""

#, fuzzy
msgid "MAP"
msgstr "ATP"

msgid "MARCH"
msgstr ""

msgid "MARINE_SNOW"
msgstr "หิมะในทะเล"

msgid "MASTER_VOLUME"
msgstr "ระดับเสียงหลัก"

#, fuzzy
msgid "MASTODON_TOOLTIP"
msgstr "ดำเนินการต่อ"

#, fuzzy
msgid "MAX_CACHE_SIZE_TOOLTIP"
msgstr "ดำเนินการต่อ"

msgid "MAX_FPS"
msgstr "FPS สูงสุด:"

#, fuzzy
msgid "MAX_FPS_NO_LIMIT"
msgstr "FPS สูงสุด:"

#, fuzzy
msgid "MAX_SIZE_COLON"
msgstr "การจัดเก็บ"

msgid "MAX_SPAWNED_ENTITIES"
msgstr ""

msgid "MAX_VISIBLE_DATASET_WARNING"
msgstr "ไม่อนุญาตให้แสดงชุดข้อมูลมากกว่า {0} ชุด!"

msgid "MAY"
msgstr ""

#, fuzzy
msgid "MECHANICS_BUTTON"
msgstr "ประชากร:"

msgid "MEDIANEXT"
msgstr "สื่อถัดไป"

msgid "MEDIAPLAY"
msgstr "มีเดียเพลย์"

msgid "MEDIAPREVIOUS"
msgstr "สื่อก่อนหน้า"

msgid "MEDIARECORD"
msgstr "สื่อบันทึก"

msgid "MEDIASTOP"
msgstr "หยุดสื่อ"

#, fuzzy
msgid "MEDIUM_SULFUR_CHUNK"
msgstr "ก้อนเหล็กขนาดเล็ก"

msgid "MEGA_YEARS"
msgstr ""

#, fuzzy
msgid "MELANOSOME"
msgstr "เมตาโบโลโซม"

#, fuzzy
msgid "MELANOSOME_DESCRIPTION"
msgstr "เมตาโบโลโซมเป็นกลุ่มของโปรตีนที่ห่อหุ้มด้วยเปลือกโปรตีน พวกเขาสามารถเปลี่ยนกลูโคสเป็น ATP ในอัตราที่สูงกว่าที่ทำได้ในไซโตพลาสซึมในกระบวนการที่เรียกว่า Aerobic Respiration อย่างไรก็ตามมันต้องการออกซิเจนในการทำงานและระดับออกซิเจนในสิ่งแวดล้อมที่ต่ำลงจะทำให้อัตราการผลิต ATP ช้าลง เนื่องจากเมตาโบโซมถูกแขวนไว้ในไซโทพลาสซึมโดยตรงของเหลวที่อยู่รอบ ๆ จึงทำปฏิกิริยาไกลโคไลซิส"

#, fuzzy
msgid "MELANOSOME_PROCESSES_DESCRIPTION"
msgstr "เมตาโบโลโซมเป็นกลุ่มของโปรตีนที่ห่อหุ้มด้วยเปลือกโปรตีน พวกเขาสามารถเปลี่ยนกลูโคสเป็น ATP ในอัตราที่สูงกว่าที่ทำได้ในไซโตพลาสซึมในกระบวนการที่เรียกว่า Aerobic Respiration อย่างไรก็ตามมันต้องการออกซิเจนในการทำงานและระดับออกซิเจนในสิ่งแวดล้อมที่ต่ำลงจะทำให้อัตราการผลิต ATP ช้าลง เนื่องจากเมตาโบโซมถูกแขวนไว้ในไซโทพลาสซึมโดยตรงของเหลวที่อยู่รอบ ๆ จึงทำปฏิกิริยาไกลโคไลซิส"

msgid "MEMBRANE"
msgstr ""

msgid "MEMBRANE_RIGIDITY"
msgstr "ความแข็งแกร่งของเมมเบรน"

msgid "MEMBRANE_TYPES"
msgstr ""

#, fuzzy
msgid "MENU"
msgstr "เมนู"

msgid "MESOPELAGIC"
msgstr "แดนสนธยา"

msgid "METABOLOSOMES"
msgstr "เมตาโบโลโซม"

#, fuzzy
msgid "METABOLOSOMES_DESCRIPTION"
msgstr "เมตาโบโลโซมเป็นกลุ่มของโปรตีนที่ห่อหุ้มด้วยเปลือกโปรตีน พวกเขาสามารถเปลี่ยนกลูโคสเป็น ATP ในอัตราที่สูงกว่าที่ทำได้ในไซโตพลาสซึมในกระบวนการที่เรียกว่า Aerobic Respiration อย่างไรก็ตามมันต้องการออกซิเจนในการทำงานและระดับออกซิเจนในสิ่งแวดล้อมที่ต่ำลงจะทำให้อัตราการผลิต ATP ช้าลง เนื่องจากเมตาโบโซมถูกแขวนไว้ในไซโทพลาสซึมโดยตรงของเหลวที่อยู่รอบ ๆ จึงทำปฏิกิริยาไกลโคไลซิส"

#, fuzzy
msgid "METABOLOSOMES_PROCESSES_DESCRIPTION"
msgstr "เปลี่ยน [thrive:compound]glucose[/thrive:compound] เป็น [thrive:compound]atp[/thrive:compound] อัตรามาตราส่วนด้วยความเข้มข้นของ [thrive:compound]oxygen[/thrive:compound]"

#, fuzzy
msgid "META_THREADS_TOOLTIP"
msgstr "ดำเนินการต่อ"

msgid "METEOR_IMPACT_EVENT"
msgstr ""

msgid "METEOR_STRIKE_START_EVENT_LOG_PLURAL"
msgstr ""

msgid "METEOR_STRIKE_START_EVENT_LOG_SINGULAR"
msgstr ""

#, fuzzy
msgid "METRICS"
msgstr "สลับการแสดง FPS"

msgid "METRICS_CONTENT"
msgstr ""

msgid "MIB_VALUE"
msgstr ""

msgid "MICHE"
msgstr ""

#, fuzzy
msgid "MICHES_FOR_PATCH"
msgstr "สูญพันธุ์ไปจากโลก"

#, fuzzy
msgid "MICHE_AVOID_PREDATION_SELECTION_PRESSURE"
msgstr "แพร่กระจายไปยังแพทช์:"

msgid "MICHE_CHUNK_PRESSURE"
msgstr ""

#, fuzzy
msgid "MICHE_COMPOUND_CLOUD_PRESSURE"
msgstr "สารประกอบของเมฆ"

msgid "MICHE_COMPOUND_EFFICIENCY_PRESSURE"
msgstr ""

#, fuzzy
msgid "MICHE_DETAIL_TEXT"
msgstr "เมาส์ขวา"

msgid "MICHE_ENVIRONMENTAL_COMPOUND_PRESSURE"
msgstr ""

#, fuzzy
msgid "MICHE_ENVIRONMENTAL_TOLERANCE"
msgstr "ดำเนินการต่อ"

msgid "MICHE_MAINTAIN_COMPOUND_PRESSURE"
msgstr ""

msgid "MICHE_METABOLIC_STABILITY_PRESSURE"
msgstr ""

msgid "MICHE_NO_OP_PRESSURE"
msgstr ""

msgid "MICHE_PREDATION_EFFECTIVENESS_PRESSURE"
msgstr ""

msgid "MICHE_PREDATOR_ROOT_PRESSURE"
msgstr ""

msgid "MICHE_ROOT_PRESSURE"
msgstr ""

msgid "MICHE_TREE"
msgstr ""

#, fuzzy
msgid "MICROBE"
msgstr "W, A, S, D และเมาส์เพื่อย้าย กด E เพื่อยิง OxyToxy NT หากคุณมีสารพิษแวคิวโอล กด G เพื่อสลับโหมดเขมือบ"

#, fuzzy
msgid "MICROBES_COUNT"
msgstr "W, A, S, D และเมาส์เพื่อย้าย กด E เพื่อยิง OxyToxy NT หากคุณมีสารพิษแวคิวโอล กด G เพื่อสลับโหมดเขมือบ"

#, fuzzy
msgid "MICROBE_BENCHMARK"
msgstr "สร้างจุลินทรีย์ฟรี"

#, fuzzy
msgid "MICROBE_CAMERA_TILT_EFFECT"
msgstr "เอาออร์แกเนลล์ออก"

#, fuzzy
msgid "MICROBE_EDITOR"
msgstr "สร้างจุลินทรีย์ฟรี"

#, fuzzy
msgid "MICROBE_ENZYME_STATISTICS"
msgstr "เอาออร์แกเนลล์ออก"

msgid "MICROBE_FREEBUILD_EDITOR"
msgstr "สร้างจุลินทรีย์ฟรี"

#, fuzzy
msgid "MICROBE_LOADING_TIP_1"
msgstr "กดปุ่มเลิกทำในตัวแก้ไขเพื่อแก้ไขข้อผิดพลาด"

#, fuzzy
msgid "MICROBE_LOADING_TIP_10"
msgstr "กดปุ่มเลิกทำในตัวแก้ไขเพื่อแก้ไขข้อผิดพลาด"

#, fuzzy
msgid "MICROBE_LOADING_TIP_11"
msgstr "กดปุ่มเลิกทำในตัวแก้ไขเพื่อแก้ไขข้อผิดพลาด"

#, fuzzy
msgid "MICROBE_LOADING_TIP_12"
msgstr "กดปุ่มเลิกทำในตัวแก้ไขเพื่อแก้ไขข้อผิดพลาด"

#, fuzzy
msgid "MICROBE_LOADING_TIP_13"
msgstr "กดปุ่มเลิกทำในตัวแก้ไขเพื่อแก้ไขข้อผิดพลาด"

#, fuzzy
msgid "MICROBE_LOADING_TIP_14"
msgstr "กดปุ่มเลิกทำในตัวแก้ไขเพื่อแก้ไขข้อผิดพลาด"

#, fuzzy
msgid "MICROBE_LOADING_TIP_15"
msgstr "กดปุ่มเลิกทำในตัวแก้ไขเพื่อแก้ไขข้อผิดพลาด"

#, fuzzy
msgid "MICROBE_LOADING_TIP_16"
msgstr "กดปุ่มเลิกทำในตัวแก้ไขเพื่อแก้ไขข้อผิดพลาด"

#, fuzzy
msgid "MICROBE_LOADING_TIP_17"
msgstr "กดปุ่มเลิกทำในตัวแก้ไขเพื่อแก้ไขข้อผิดพลาด"

#, fuzzy
msgid "MICROBE_LOADING_TIP_18"
msgstr "กดปุ่มเลิกทำในตัวแก้ไขเพื่อแก้ไขข้อผิดพลาด"

#, fuzzy
msgid "MICROBE_LOADING_TIP_19"
msgstr "กดปุ่มเลิกทำในตัวแก้ไขเพื่อแก้ไขข้อผิดพลาด"

#, fuzzy
msgid "MICROBE_LOADING_TIP_2"
msgstr "กดปุ่มเลิกทำในตัวแก้ไขเพื่อแก้ไขข้อผิดพลาด"

#, fuzzy
msgid "MICROBE_LOADING_TIP_20"
msgstr "กดปุ่มเลิกทำในตัวแก้ไขเพื่อแก้ไขข้อผิดพลาด"

#, fuzzy
msgid "MICROBE_LOADING_TIP_21"
msgstr "กดปุ่มเลิกทำในตัวแก้ไขเพื่อแก้ไขข้อผิดพลาด"

#, fuzzy
msgid "MICROBE_LOADING_TIP_22"
msgstr "กดปุ่มเลิกทำในตัวแก้ไขเพื่อแก้ไขข้อผิดพลาด"

#, fuzzy
msgid "MICROBE_LOADING_TIP_3"
msgstr "กดปุ่มเลิกทำในตัวแก้ไขเพื่อแก้ไขข้อผิดพลาด"

#, fuzzy
msgid "MICROBE_LOADING_TIP_4"
msgstr "กดปุ่มเลิกทำในตัวแก้ไขเพื่อแก้ไขข้อผิดพลาด"

#, fuzzy
msgid "MICROBE_LOADING_TIP_5"
msgstr "กดปุ่มเลิกทำในตัวแก้ไขเพื่อแก้ไขข้อผิดพลาด"

#, fuzzy
msgid "MICROBE_LOADING_TIP_6"
msgstr "กดปุ่มเลิกทำในตัวแก้ไขเพื่อแก้ไขข้อผิดพลาด"

#, fuzzy
msgid "MICROBE_LOADING_TIP_7"
msgstr "กดปุ่มเลิกทำในตัวแก้ไขเพื่อแก้ไขข้อผิดพลาด"

#, fuzzy
msgid "MICROBE_LOADING_TIP_8"
msgstr "กดปุ่มเลิกทำในตัวแก้ไขเพื่อแก้ไขข้อผิดพลาด"

#, fuzzy
msgid "MICROBE_LOADING_TIP_9"
msgstr "กดปุ่มเลิกทำในตัวแก้ไขเพื่อแก้ไขข้อผิดพลาด"

#, fuzzy
msgid "MICROBE_MEMBRANE_PERCENTAGE_STATISTICS"
msgstr "เอาออร์แกเนลล์ออก"

#, fuzzy
msgid "MICROBE_MEMBRANE_STATISTICS"
msgstr "เอาออร์แกเนลล์ออก"

#, fuzzy
msgid "MICROBE_ORGANELLE_STATISTICS"
msgstr "เอาออร์แกเนลล์ออก"

#, fuzzy
msgid "MICROBE_ORGANELLE_UPGRADES_STATISTICS"
msgstr "เอาออร์แกเนลล์ออก"

#, fuzzy
msgid "MICROBE_RIPPLE_EFFECT"
msgstr "เอาออร์แกเนลล์ออก"

#, fuzzy
msgid "MICROBE_SPECIES_DETAIL_TEXT"
msgstr ""
"โครงสร้างโปรคาริโอต\n"
"\n"
"เมตาโบโลโซม: ผลิต ATP จากกลูโคส\n"
"\n"
"Chemosynthisizing Proteins: ผลิตกลูโคสครึ่งหนึ่งจากไฮโดรเจนซัลไฟด์เป็นเคมีโมพลาสต์ แต่ยังทำหน้าที่เป็นไกลโคไลซิสและใช้เวลาถึง 1 Hex\n"
"\n"
"Thylakoids: ผลิตกลูโคสในปริมาณ 1 ใน 3 เป็นคลอโรพลาสต์ปกติ แต่ยังทำหน้าที่เป็นไกลโคไลซิสและใช้ 1 Hex\n"
"\n"
"Rusticyanin: แปลงเหล็กเป็น ATP\n"
"\n"
"Nitrogenase: แปลงไนโตรเจนในบรรยากาศและ ATP เป็นแอมโมเนียแบบไม่ใช้ออกซิเจน\n"
"\n"
"ไซโทพลาสซึม: มีพื้นที่จัดเก็บและทำปฏิกิริยาไกลโคไลซิส (ผลิต ATP จำนวนเล็กน้อย)"

#, fuzzy
msgid "MICROBE_STAGE"
msgstr "W, A, S, D และเมาส์เพื่อย้าย กด E เพื่อยิง OxyToxy NT หากคุณมีสารพิษแวคิวโอล กด G เพื่อสลับโหมดเขมือบ"

#, fuzzy
msgid "MICROBE_STAGE_BECOME_MULTICELLULAR_TEXT"
msgstr ""
"โครงสร้างโปรคาริโอต\n"
"\n"
"เมตาโบโลโซม: ผลิต ATP จากกลูโคส\n"
"\n"
"Chemosynthisizing Proteins: ผลิตกลูโคสครึ่งหนึ่งจากไฮโดรเจนซัลไฟด์เป็นเคมีโมพลาสต์ แต่ยังทำหน้าที่เป็นไกลโคไลซิสและใช้เวลาถึง 1 Hex\n"
"\n"
"Thylakoids: ผลิตกลูโคสในปริมาณ 1 ใน 3 เป็นคลอโรพลาสต์ปกติ แต่ยังทำหน้าที่เป็นไกลโคไลซิสและใช้ 1 Hex\n"
"\n"
"Rusticyanin: แปลงเหล็กเป็น ATP\n"
"\n"
"Nitrogenase: แปลงไนโตรเจนในบรรยากาศและ ATP เป็นแอมโมเนียแบบไม่ใช้ออกซิเจน\n"
"\n"
"ไซโทพลาสซึม: มีพื้นที่จัดเก็บและทำปฏิกิริยาไกลโคไลซิส (ผลิต ATP จำนวนเล็กน้อย)"

msgid "MICROBE_STAGE_COLLECT_TEXT"
msgstr ""

msgid "MICROBE_STAGE_CONTROL_TEXT"
msgstr ""

msgid "MICROBE_STAGE_CONTROL_TEXT_CONTROLLER"
msgstr ""

msgid "MICROBE_STAGE_HEALTH_TEXT"
msgstr ""

msgid "MICROBE_STAGE_INITIAL"
msgstr ""

#, fuzzy
msgid "MICROBE_STAGE_INITIAL_PANSPERMIA"
msgstr ""
"โครงสร้างโปรคาริโอต\n"
"\n"
"เมตาโบโลโซม: ผลิต ATP จากกลูโคส\n"
"\n"
"Chemosynthisizing Proteins: ผลิตกลูโคสครึ่งหนึ่งจากไฮโดรเจนซัลไฟด์เป็นเคมีโมพลาสต์ แต่ยังทำหน้าที่เป็นไกลโคไลซิสและใช้เวลาถึง 1 Hex\n"
"\n"
"Thylakoids: ผลิตกลูโคสในปริมาณ 1 ใน 3 เป็นคลอโรพลาสต์ปกติ แต่ยังทำหน้าที่เป็นไกลโคไลซิสและใช้ 1 Hex\n"
"\n"
"Rusticyanin: แปลงเหล็กเป็น ATP\n"
"\n"
"Nitrogenase: แปลงไนโตรเจนในบรรยากาศและ ATP เป็นแอมโมเนียแบบไม่ใช้ออกซิเจน\n"
"\n"
"ไซโทพลาสซึม: มีพื้นที่จัดเก็บและทำปฏิกิริยาไกลโคไลซิส (ผลิต ATP จำนวนเล็กน้อย)"

#, fuzzy
msgid "MICROBE_STAGE_INITIAL_POND"
msgstr ""
"โครงสร้างโปรคาริโอต\n"
"\n"
"เมตาโบโลโซม: ผลิต ATP จากกลูโคส\n"
"\n"
"Chemosynthisizing Proteins: ผลิตกลูโคสครึ่งหนึ่งจากไฮโดรเจนซัลไฟด์เป็นเคมีโมพลาสต์ แต่ยังทำหน้าที่เป็นไกลโคไลซิสและใช้เวลาถึง 1 Hex\n"
"\n"
"Thylakoids: ผลิตกลูโคสในปริมาณ 1 ใน 3 เป็นคลอโรพลาสต์ปกติ แต่ยังทำหน้าที่เป็นไกลโคไลซิสและใช้ 1 Hex\n"
"\n"
"Rusticyanin: แปลงเหล็กเป็น ATP\n"
"\n"
"Nitrogenase: แปลงไนโตรเจนในบรรยากาศและ ATP เป็นแอมโมเนียแบบไม่ใช้ออกซิเจน\n"
"\n"
"ไซโทพลาสซึม: มีพื้นที่จัดเก็บและทำปฏิกิริยาไกลโคไลซิส (ผลิต ATP จำนวนเล็กน้อย)"

#, fuzzy
msgid "MICROBE_STAGE_ORGANELLE_DIVISION"
msgstr "เอาออร์แกเนลล์ออก"

msgid "MIDDLE_MOUSE"
msgstr "เมาส์กลาง"

#, fuzzy
msgid "MIGRATION_FAILED_TO_ADD"
msgstr "ประชากร:"

#, fuzzy
msgid "MIGRATION_MANAGER"
msgstr "ประชากร:"

msgid "MIGRATION_STATUS_DESTINATION_NOT_SELECTED"
msgstr ""

msgid "MIGRATION_STATUS_TEXT"
msgstr ""

#, fuzzy
msgid "MIGRATION_STEP_DESTINATION_EXPLANATION"
msgstr "{0} ประชากรเปลี่ยนแปลงโดย {1} เนื่องจาก: {2}"

msgid "MIGRATION_STEP_ONLY_ONE_ALLOWED"
msgstr ""

#, fuzzy
msgid "MIGRATION_STEP_POPULATION_EXPLANATION"
msgstr "{0} ประชากรเปลี่ยนแปลงโดย {1} เนื่องจาก: {2}"

#, fuzzy
msgid "MIGRATION_STEP_SOURCE_EXPLANATION"
msgstr "{0} ประชากรเปลี่ยนแปลงโดย {1} เนื่องจาก: {2}"

#, fuzzy
msgid "MIGRATION_TOOLTIP"
msgstr "ดำเนินการต่อ"

msgid "MILLION_ABBREVIATION"
msgstr "{0} M"

msgid "MINIMUM_AMOUNT_TO_FIND"
msgstr ""

msgid "MINIMUM_VERSION"
msgstr ""

msgid "MIN_VISIBLE_DATASET_WARNING"
msgstr "ไม่อนุญาตให้แสดงน้อยกว่า {0} ชุดข้อมูล!"

msgid "MISC"
msgstr "เพลง"

msgid "MISCELLANEOUS"
msgstr "เบ็ดเตล็ด"

#, fuzzy
msgid "MISCELLANEOUS_3D_STAGE"
msgstr "เบ็ดเตล็ด"

#, fuzzy
msgid "MISC_FUN"
msgstr "เพลง"

#, fuzzy
msgid "MISSING_DESCRIPTION"
msgstr "Nitrogenase เป็นโปรตีนที่สามารถใช้ก๊าซไนโตรเจนและพลังงานของเซลล์ในรูปแบบของ ATP เพื่อผลิตแอมโมเนียซึ่งเป็นสารอาหารที่สำคัญในการเจริญเติบโตของเซลล์ นี่คือกระบวนการที่เรียกว่าการตรึงไนโตรเจนแบบไม่ใช้ออกซิเจน เนื่องจากไนโตรเจนเนสถูกแขวนอยู่ในไซโทพลาสซึมโดยตรงของเหลวที่อยู่รอบ ๆ จึงทำปฏิกิริยาไกลโคไลซิส"

msgid "MISSING_OR_INVALID_REQUIRED_FIELD"
msgstr ""

msgid "MISSING_TITLE"
msgstr ""

msgid "MITOCHONDRION"
msgstr "ไมโตคอนดริออน"

#, fuzzy
msgid "MITOCHONDRION_DESCRIPTION"
msgstr "โรงไฟฟ้าของเซลล์ mitochondrion (พหูพจน์: mitochondria) เป็นโครงสร้างเมมเบรนสองชั้นที่เต็มไปด้วยโปรตีนและเอนไซม์ เป็นโปรคาริโอตที่ถูกดูดซึมเพื่อใช้โดยโฮสต์ยูคาริโอต สามารถเปลี่ยนกลูโคสเป็น ATP ได้อย่างมีประสิทธิภาพสูงกว่าที่ทำได้ในไซโตพลาสซึมในกระบวนการที่เรียกว่า Aerobic Respiration อย่างไรก็ตามมันต้องการออกซิเจนในการทำงานและระดับออกซิเจนในสิ่งแวดล้อมที่ต่ำลงจะทำให้อัตราการผลิต ATP ช้าลง"

#, fuzzy
msgid "MITOCHONDRION_PROCESSES_DESCRIPTION"
msgstr "โรงไฟฟ้าของเซลล์ mitochondrion (พหูพจน์: mitochondria) เป็นโครงสร้างเมมเบรนสองชั้นที่เต็มไปด้วยโปรตีนและเอนไซม์ เป็นโปรคาริโอตที่ถูกดูดซึมเพื่อใช้โดยโฮสต์ยูคาริโอต สามารถเปลี่ยนกลูโคสเป็น ATP ได้อย่างมีประสิทธิภาพสูงกว่าที่ทำได้ในไซโตพลาสซึมในกระบวนการที่เรียกว่า Aerobic Respiration อย่างไรก็ตามมันต้องการออกซิเจนในการทำงานและระดับออกซิเจนในสิ่งแวดล้อมที่ต่ำลงจะทำให้อัตราการผลิต ATP ช้าลง"

#, fuzzy
msgid "MIXED_DOT_DOT_DOT"
msgstr "กดปุ่ม ..."

msgid "MODDING_INSTRUCTIONS_ON"
msgstr ""

msgid "MODELS"
msgstr ""

msgid "MODE_CAN_BE_CHANGED_IN_OPTIONS"
msgstr ""

msgid "MODIFY"
msgstr ""

#, fuzzy
msgid "MODIFY_ORGANELLE"
msgstr "เอาออร์แกเนลล์ออก"

msgid "MODIFY_TYPE"
msgstr ""

msgid "MODS"
msgstr ""

msgid "MODS_INSTALLED_BUT_NOT_ENABLED"
msgstr ""

msgid "MOD_ASSEMBLY"
msgstr ""

msgid "MOD_ASSEMBLY_CLASS"
msgstr ""

#, fuzzy
msgid "MOD_ASSEMBLY_CLASS_CREATION_FAILED"
msgstr "ประชากร:"

msgid "MOD_ASSEMBLY_CLASS_NOT_FOUND"
msgstr ""

msgid "MOD_ASSEMBLY_INIT_CALL_FAILED"
msgstr ""

msgid "MOD_ASSEMBLY_LOAD_CALL_FAILED_EXCEPTION"
msgstr ""

msgid "MOD_ASSEMBLY_LOAD_EXCEPTION"
msgstr ""

msgid "MOD_ASSEMBLY_UNLOAD_CALL_FAILED"
msgstr ""

msgid "MOD_ASSEMBLY_UNLOAD_CALL_FAILED_EXCEPTION"
msgstr ""

msgid "MOD_AUTHOR"
msgstr ""

msgid "MOD_AUTO_HARMONY"
msgstr ""

msgid "MOD_CREATION_FAILED"
msgstr ""

#, fuzzy
msgid "MOD_DESCRIPTION"
msgstr "แวคิวโอลเป็นออร์แกเนลล์เยื่อภายในที่ใช้สำหรับเก็บในเซลล์ ประกอบด้วยถุงหลายอันโครงสร้างของเยื่อขนาดเล็กที่ใช้กันอย่างแพร่หลายในเซลล์เพื่อการจัดเก็บที่หลอมรวมเข้าด้วยกัน เต็มไปด้วยน้ำซึ่งใช้บรรจุโมเลกุลเอนไซม์ของแข็งและสารอื่น ๆ รูปร่างของพวกมันเป็นของเหลวและอาจแตกต่างกันไประหว่างเซลล์"

#, fuzzy
msgid "MOD_EXTENDED_DESCRIPTION"
msgstr "Nitrogenase เป็นโปรตีนที่สามารถใช้ก๊าซไนโตรเจนและพลังงานของเซลล์ในรูปแบบของ ATP เพื่อผลิตแอมโมเนียซึ่งเป็นสารอาหารที่สำคัญในการเจริญเติบโตของเซลล์ นี่คือกระบวนการที่เรียกว่าการตรึงไนโตรเจนแบบไม่ใช้ออกซิเจน เนื่องจากไนโตรเจนเนสถูกแขวนอยู่ในไซโทพลาสซึมโดยตรงของเหลวที่อยู่รอบ ๆ จึงทำปฏิกิริยาไกลโคไลซิส"

#, fuzzy
msgid "MOD_HARMONY_LOAD_FAILED_EXCEPTION"
msgstr "แวคิวโอลเป็นออร์แกเนลล์เยื่อภายในที่ใช้สำหรับเก็บในเซลล์ ประกอบด้วยถุงหลายอันโครงสร้างของเยื่อขนาดเล็กที่ใช้กันอย่างแพร่หลายในเซลล์เพื่อการจัดเก็บที่หลอมรวมเข้าด้วยกัน เต็มไปด้วยน้ำซึ่งใช้บรรจุโมเลกุลเอนไซม์ของแข็งและสารอื่น ๆ รูปร่างของพวกมันเป็นของเหลวและอาจแตกต่างกันไประหว่างเซลล์"

#, fuzzy
msgid "MOD_HARMONY_UNLOAD_FAILED_EXCEPTION"
msgstr "แวคิวโอลเป็นออร์แกเนลล์เยื่อภายในที่ใช้สำหรับเก็บในเซลล์ ประกอบด้วยถุงหลายอันโครงสร้างของเยื่อขนาดเล็กที่ใช้กันอย่างแพร่หลายในเซลล์เพื่อการจัดเก็บที่หลอมรวมเข้าด้วยกัน เต็มไปด้วยน้ำซึ่งใช้บรรจุโมเลกุลเอนไซม์ของแข็งและสารอื่น ๆ รูปร่างของพวกมันเป็นของเหลวและอาจแตกต่างกันไประหว่างเซลล์"

msgid "MOD_HAS_NO_LOADABLE_RESOURCES"
msgstr ""

msgid "MOD_ICON_FILE"
msgstr ""

msgid "MOD_INFO_URL"
msgstr ""

msgid "MOD_INTERNAL_NAME"
msgstr ""

msgid "MOD_LICENSE"
msgstr ""

msgid "MOD_LOAD_ERRORS"
msgstr ""

msgid "MOD_LOAD_ERRORS_OCCURRED"
msgstr ""

msgid "MOD_LOAD_OR_UNLOAD_ERRORS_OCCURRED"
msgstr ""

msgid "MOD_LOAD_UNLOAD_CAVEATS"
msgstr ""

msgid "MOD_LOAD_UNLOAD_RESTART"
msgstr ""

msgid "MOD_MAXIMUM_THRIVE"
msgstr ""

msgid "MOD_MINIMUM_THRIVE"
msgstr ""

msgid "MOD_NAME"
msgstr ""

msgid "MOD_PCK_NAME"
msgstr ""

msgid "MOD_RECOMMENDED_THRIVE"
msgstr ""

msgid "MOD_TO_UPLOAD"
msgstr ""

msgid "MOD_UPLOADER"
msgstr ""

msgid "MOD_VERSION"
msgstr ""

msgid "MORE_INFO"
msgstr ""

msgid "MORE_INFO_PROMPT"
msgstr ""

msgid "MOUSE_EDGE_PANNING_OPTION"
msgstr ""

msgid "MOUSE_LOOK_SENSITIVITY"
msgstr ""

msgid "MOUSE_SENSITIVITY_WINDOW_SIZE_ADJUSTMENT"
msgstr ""

msgid "MOVE"
msgstr ""

msgid "MOVEMENT"
msgstr "การเคลื่อนไหว"

msgid "MOVE_ATTEMPTS_PER_SPECIES"
msgstr ""

msgid "MOVE_BACKWARDS"
msgstr "เคลื่อนที่ไปข้างหลัง"

msgid "MOVE_DOWN_OR_CROUCH"
msgstr ""

msgid "MOVE_FORWARD"
msgstr "เคลื่อนที่ไปข้างหน้า"

#, fuzzy
msgid "MOVE_ITEM_DOWN"
msgstr "สูญพันธุ์ไปจากโลก"

#, fuzzy
msgid "MOVE_ITEM_UP"
msgstr "เคลื่อนที่ไปทางขวา"

msgid "MOVE_LEFT"
msgstr "เคลื่อนที่ไปทางซ้าย"

#, fuzzy
msgid "MOVE_ORGANELLE"
msgstr "เอาออร์แกเนลล์ออก"

msgid "MOVE_RIGHT"
msgstr "เคลื่อนที่ไปทางขวา"

#, fuzzy
msgid "MOVE_TO_ANY_PATCH"
msgstr "สูญพันธุ์ไปจากโลก"

#, fuzzy
msgid "MOVE_TO_LAND"
msgstr "สูญพันธุ์ไปจากโลก"

#, fuzzy
msgid "MOVE_TO_MACROSCOPIC_TOOLTIP"
msgstr "ดำเนินการต่อ"

msgid "MOVE_TO_MULTICELLULAR_STAGE_TOOLTIP"
msgstr ""

msgid "MOVE_TO_THIS_PATCH"
msgstr ""

msgid "MOVE_UP_OR_JUMP"
msgstr ""

msgid "MOVING_TO_AWAKENING_PROTOTYPE"
msgstr ""

msgid "MOVING_TO_AWAKENING_PROTOTYPE_TITLE"
msgstr ""

msgid "MOVING_TO_LAND_PROTOTYPE"
msgstr ""

msgid "MOVING_TO_LAND_PROTOTYPE_TITLE"
msgstr ""

msgid "MOVING_TO_SOCIETY_STAGE"
msgstr ""

msgid "MP_COST"
msgstr ""

msgid "MUCILAGE"
msgstr ""

#, fuzzy
msgid "MUCILAGE_SYNTHESIS"
msgstr "การสังเคราะห์ด้วยเคมี"

#, fuzzy
msgid "MUCOCYST_ACTION_TOOLTIP"
msgstr "ดำเนินการต่อ"

#, fuzzy
msgid "MULTICELLULAR"
msgstr "วางออร์แกเนลล์"

msgid "MULTICELLULAR_EDITOR"
msgstr ""

#, fuzzy
msgid "MULTICELLULAR_FREEBUILD_EDITOR"
msgstr "สร้างจุลินทรีย์ฟรี"

#, fuzzy
msgid "MULTICELLULAR_LOADING_TIP_1"
msgstr "วางออร์แกเนลล์"

#, fuzzy
msgid "MULTICELLULAR_STAGE"
msgstr "วางออร์แกเนลล์"

#, fuzzy
msgid "MULTIPLE_CELLS"
msgstr "วางออร์แกเนลล์"

#, fuzzy
msgid "MULTIPLE_METABALLS"
msgstr "วางออร์แกเนลล์"

#, fuzzy
msgid "MULTIPLE_ORGANELLES"
msgstr "วางออร์แกเนลล์"

msgid "MULTISAMPLE_ANTI_ALIASING"
msgstr "การลบรอยหยักหลายตัวอย่าง:"

msgid "MULTITHREADED_SIMULATION_ENABLED"
msgstr ""

#, fuzzy
msgid "MULTITHREADED_SIMULATION_EXPLANATION"
msgstr "{0} ประชากรเปลี่ยนแปลงโดย {1} เนื่องจาก: {2}"

msgid "MUSEUM_WELCOME_TEXT"
msgstr ""

msgid "MUSIC"
msgstr ""

msgid "MUSIC_VOLUME"
msgstr "ระดับเสียงเพลง"

#, fuzzy
msgid "MUTATIONS_PER_SPECIES"
msgstr "สูญพันธุ์ไปแล้วใน {0}"

msgid "MUTATION_COST_MULTIPLIER"
msgstr ""

msgid "MUTATION_COST_MULTIPLIER_EXPLANATION"
msgstr ""

msgid "MUTATION_POINTS"
msgstr ""

msgid "MUTE"
msgstr "ปิดเสียง"

msgid "NAME"
msgstr ""

msgid "NAME_LABEL_CITY"
msgstr ""

msgid "NAME_LABEL_FLEET"
msgstr ""

msgid "NAME_LABEL_STRUCTURE_UNFINISHED"
msgstr ""

#, fuzzy
msgid "NATIVE_THREAD_ADVICE_TOOLTIP"
msgstr "บันทึกและดำเนินการต่อ"

msgid "NEGATIVE_ATP_BALANCE"
msgstr ""

msgid "NEGATIVE_ATP_BALANCE_TEXT"
msgstr ""

msgid "NEW"
msgstr ""

msgid "NEWER_VERSION_LOADING_WARNING"
msgstr ""

msgid "NEWS"
msgstr ""

msgid "NEW_GAME"
msgstr "เกมส์ใหม่"

msgid "NEW_GAME_BUTTON_TOOLTIP"
msgstr ""

msgid "NEW_GAME_SETTINGS_PERFORMANCE_OPTIONS_INFO"
msgstr ""

#, fuzzy
msgid "NEW_MOD_DEFAULT_DESCRIPTION"
msgstr "chemoplast เป็นโครงสร้างเมมเบรนสองชั้นที่มีโปรตีนที่สามารถเปลี่ยนไฮโดรเจนซัลไฟด์น้ำและก๊าซคาร์บอนไดออกไซด์เป็นน้ำตาลกลูโคสในกระบวนการที่เรียกว่า Hydrogen Sulfide Chemosynthesis อัตราการผลิตน้ำตาลกลูโคสที่มีความเข้มข้นของคาร์บอนไดออกไซด์"

#, fuzzy
msgid "NEW_NAME"
msgstr "เกมส์ใหม่"

#, fuzzy
msgid "NEW_NAME_COLON"
msgstr "เกมส์ใหม่"

msgid "NEXT_CAPITAL"
msgstr ""

#, fuzzy
msgid "NEXT_EDITOR_TAB"
msgstr "เปิดใช้งานตัวแก้ไข"

msgid "NITROGEN"
msgstr "ไนโตรเจน"

msgid "NITROGENASE"
msgstr "ไนโตรเจน"

#, fuzzy
msgid "NITROGENASE_DESCRIPTION"
msgstr "Nitrogenase เป็นโปรตีนที่สามารถใช้ก๊าซไนโตรเจนและพลังงานของเซลล์ในรูปแบบของ ATP เพื่อผลิตแอมโมเนียซึ่งเป็นสารอาหารที่สำคัญในการเจริญเติบโตของเซลล์ นี่คือกระบวนการที่เรียกว่าการตรึงไนโตรเจนแบบไม่ใช้ออกซิเจน เนื่องจากไนโตรเจนเนสถูกแขวนอยู่ในไซโทพลาสซึมโดยตรงของเหลวที่อยู่รอบ ๆ จึงทำปฏิกิริยาไกลโคไลซิส"

#, fuzzy
msgid "NITROGENASE_PROCESSES_DESCRIPTION"
msgstr "Nitrogenase เป็นโปรตีนที่สามารถใช้ก๊าซไนโตรเจนและพลังงานของเซลล์ในรูปแบบของ ATP เพื่อผลิตแอมโมเนียซึ่งเป็นสารอาหารที่สำคัญในการเจริญเติบโตของเซลล์ นี่คือกระบวนการที่เรียกว่าการตรึงไนโตรเจนแบบไม่ใช้ออกซิเจน เนื่องจากไนโตรเจนเนสถูกแขวนอยู่ในไซโทพลาสซึมโดยตรงของเหลวที่อยู่รอบ ๆ จึงทำปฏิกิริยาไกลโคไลซิส"

msgid "NITROPLAST"
msgstr "พลาสติดตรึงไนโตรเจน"

#, fuzzy
msgid "NITROPLAST_DESCRIPTION"
msgstr "Nitrogen Fixing Plastid เป็นโปรตีนที่สามารถใช้ก๊าซไนโตรเจนและออกซิเจนและพลังงานของเซลล์ในรูปแบบของ ATP เพื่อผลิตแอมโมเนียซึ่งเป็นสารอาหารที่สำคัญในการเจริญเติบโตของเซลล์ นี่คือกระบวนการที่เรียกว่าการตรึงไนโตรเจนแบบแอโรบิค"

#, fuzzy
msgid "NITROPLAST_PROCESSES_DESCRIPTION"
msgstr "Nitrogen Fixing Plastid เป็นโปรตีนที่สามารถใช้ก๊าซไนโตรเจนและออกซิเจนและพลังงานของเซลล์ในรูปแบบของ ATP เพื่อผลิตแอมโมเนียซึ่งเป็นสารอาหารที่สำคัญในการเจริญเติบโตของเซลล์ นี่คือกระบวนการที่เรียกว่าการตรึงไนโตรเจนแบบแอโรบิค"

msgid "NONE"
msgstr ""

msgid "NORMAL"
msgstr "ปกติ"

msgid "NORMAL_MEMBRANE_DESCRIPTION"
msgstr ""

msgid "NOTHING_HERE"
msgstr ""

msgid "NOTHING_TO_INTERACT_WITH"
msgstr ""

#, fuzzy
msgid "NOTICE_BINDING_OUT_OF_ATP"
msgstr "สลับเขมือบ"

msgid "NOTICE_DAMAGED_BY_NO_ATP"
msgstr ""

msgid "NOTICE_ENGULFING_OUT_OF_ATP"
msgstr ""

msgid "NOTICE_ENGULF_DAMAGE_FROM_TOXIN"
msgstr ""

msgid "NOTICE_ENGULF_MISSING_ENZYME"
msgstr ""

msgid "NOTICE_ENGULF_SIZE_TOO_SMALL"
msgstr ""

msgid "NOTICE_ENGULF_STORAGE_FULL"
msgstr ""

msgid "NOTICE_HIT_BY_ATP_TOXIN"
msgstr ""

msgid "NOTICE_HIT_BY_BASE_MOVEMENT_TOXIN"
msgstr ""

msgid "NOTICE_NOT_ENOUGH_MUCILAGE"
msgstr ""

msgid "NOTICE_RADIATION_DAMAGE"
msgstr ""

msgid "NOTICE_READY_TO_EDIT"
msgstr ""

#, fuzzy
msgid "NOT_ADAPTED_TO_CURRENT_PATCH"
msgstr "ยกเลิกการกระทำปัจจุบัน"

#, fuzzy
msgid "NOT_STARTED_DOT"
msgstr "ยกเลิก"

#, fuzzy
msgid "NOVEMBER"
msgstr "การเคลื่อนไหว"

msgid "NO_AI"
msgstr ""

msgid "NO_DATA_TO_SHOW"
msgstr ""

msgid "NO_EVENTS_RECORDED"
msgstr ""

#, fuzzy
msgid "NO_FOSSIL_DIRECTORY"
msgstr "เปิดโฟลเดอร์สกรีนช็อต"

#, fuzzy
msgid "NO_MODS_ENABLED"
msgstr "เปิดใช้งานโกงคีย์"

msgid "NO_ORGANELLE_PROCESSES"
msgstr ""

msgid "NO_SAVEGAMES_FOUND"
msgstr ""

msgid "NO_SAVE_DIRECTORY"
msgstr ""

#, fuzzy
msgid "NO_SCREENSHOT_DIRECTORY"
msgstr "เปิดโฟลเดอร์สกรีนช็อต"

msgid "NO_SELECTED_MOD"
msgstr ""

#, fuzzy
msgid "NO_SUGGESTION"
msgstr "ความละเอียด:"

msgid "NUCLEUS"
msgstr "นิวเคลียส"

msgid "NUCLEUS_DELETE_OPTION_DISABLED_TOOLTIP"
msgstr ""

msgid "NUCLEUS_DESCRIPTION"
msgstr "คุณสมบัติที่กำหนดของเซลล์ยูคาริโอต นิวเคลียสยังรวมถึงเรติคูลัมเอนโดพลาสมิกและกอลจิ มันเป็นวิวัฒนาการของเซลล์โปรคาริโอตในการพัฒนาระบบของเยื่อหุ้มภายในซึ่งทำได้โดยการดูดซึมโปรคาริโอตอื่นเข้าไปในตัวมันเอง สิ่งนี้ช่วยให้สามารถแบ่งส่วนหรือปัดป้องกระบวนการต่างๆที่เกิดขึ้นภายในเซลล์และป้องกันไม่ให้เกิดการทับซ้อนกัน สิ่งนี้ช่วยให้ออร์แกเนลล์ที่ถูกยึดเมมเบรนใหม่มีความซับซ้อนมีประสิทธิภาพและเชี่ยวชาญกว่าการลอยตัวในไซโทพลาสซึมอย่างอิสระ อย่างไรก็ตามสิ่งนี้มีค่าใช้จ่ายในการทำให้เซลล์มีขนาดใหญ่ขึ้นและต้องใช้พลังงานจำนวนมากในการรักษาเซลล์"

msgid "NUCLEUS_SMALL_DESCRIPTION"
msgstr ""
"ช่วยให้มีวิวัฒนาการที่ซับซ้อนมากขึ้น\n"
"ออร์แกเนลล์ที่มีเยื่อหุ้มเซลล์ เสียค่าใช้จ่ายมาก\n"
"ของ ATP เพื่อรักษา นี่คือสิ่งที่เปลี่ยนกลับไม่ได้\n"
"วิวัฒนาการ."

msgid "NUMLOCK"
msgstr "ล็อคหมายเลข"

#, fuzzy
msgid "NUTRIENT_COST_TOOLTIP"
msgstr "ดำเนินการต่อ"

msgid "N_A"
msgstr ""

msgid "N_A_MP"
msgstr ""

#, fuzzy
msgid "N_TIMES"
msgstr "เมาส์ขวา"

msgid "OCTOBER"
msgstr ""

msgid "OFF"
msgstr ""

msgid "OFFICIAL_WEBSITE"
msgstr ""

#, fuzzy
msgid "OFFICIAL_WEBSITE_BUTTON_TOOLTIP"
msgstr "ดำเนินการต่อ"

msgid "OK"
msgstr "ตกลง"

msgid "OLDER_VERSION_LOADING_WARNING"
msgstr ""

#, fuzzy
msgid "OPENGL_MODE_WARNING"
msgstr "คำเตือนโหมด GLES2"

#, fuzzy
msgid "OPENGL_MODE_WARNING_EXPLANATION"
msgstr "คุณกำลังเจริญเติบโตด้วย GLES2 สิ่งนี้ยังไม่ผ่านการทดสอบอย่างรุนแรงและมีแนวโน้มที่จะทำให้เกิดปัญหา พยายามอัปเดตไดรเวอร์วิดีโอของคุณและ / หรือบังคับให้ใช้กราฟิก AMD หรือ Nvidia เพื่อเรียกใช้ Thrive"

#, fuzzy
msgid "OPEN_FOLDER"
msgstr "เปิดโฟลเดอร์บันทึก"

#, fuzzy
msgid "OPEN_FOSSIL_FOLDER"
msgstr "เปิดโฟลเดอร์บันทึก"

msgid "OPEN_FOSSIL_IN_FREEBUILD_WARNING"
msgstr ""

#, fuzzy
msgid "OPEN_GOD_TOOLS"
msgstr "เปิด URL"

msgid "OPEN_HELP_SCREEN"
msgstr "เปิดหน้าจอความช่วยเหลือ"

msgid "OPEN_IN_FREEBUILD"
msgstr ""

msgid "OPEN_LOGS_FOLDER"
msgstr "เปิดโฟลเดอร์บันทึก"

#, fuzzy
msgid "OPEN_MOD_URL"
msgstr "เปิด URL"

#, fuzzy
msgid "OPEN_ORGANELLES_PAGE"
msgstr "เอาออร์แกเนลล์ออก"

#, fuzzy
msgid "OPEN_ORGANELLE_MENU"
msgstr "เอาออร์แกเนลล์ออก"

#, fuzzy
msgid "OPEN_RESEARCH_SCREEN"
msgstr "เปิดหน้าจอความช่วยเหลือ"

msgid "OPEN_SAVE_DIRECTORY"
msgstr ""

#, fuzzy
msgid "OPEN_SCIENCE_MENU"
msgstr "เปิดเมนู"

msgid "OPEN_SCREENSHOT_FOLDER"
msgstr "เปิดโฟลเดอร์สกรีนช็อต"

msgid "OPEN_THE_MENU"
msgstr "เปิดเมนู"

msgid "OPEN_TRANSLATION_SITE"
msgstr "ช่วยแปลเกม"

#, fuzzy
msgid "OPERATION_PAUSED_DOT"
msgstr "ยกเลิก"

msgid "OPPORTUNISM_EXPLANATION"
msgstr ""

msgid "OPPORTUNISTIC"
msgstr ""

msgid "OPTIONS"
msgstr "ตั้งค่า"

#, fuzzy
msgid "OPTIONS_BUTTON_TOOLTIP"
msgstr "ดำเนินการต่อ"

msgid "ORGANELLES"
msgstr ""

#, fuzzy
msgid "ORGANELLES_BUTTON"
msgstr "สัตว์นักล่า"

#, fuzzy
msgid "ORGANELLES_WILL_BE_UNLOCKED_NEXT_GENERATION"
msgstr "แทงเซลล์อื่นด้วยสิ่งนี้"

#, fuzzy
msgid "ORGANELLE_AXON"
msgstr "สัตว์นักล่า"

#, fuzzy
msgid "ORGANELLE_AXON_DESCRIPTION"
msgstr "แทงเซลล์อื่นด้วยสิ่งนี้"

#, fuzzy
msgid "ORGANELLE_CATEGORY_MACROSCOPIC"
msgstr "วางออร์แกเนลล์"

#, fuzzy
msgid "ORGANELLE_CATEGORY_MULTICELLULAR"
msgstr "วางออร์แกเนลล์"

#, fuzzy
msgid "ORGANELLE_GROWTH_ORDER_EXPLANATION"
msgstr "{0} ประชากรเปลี่ยนแปลงโดย {1} เนื่องจาก: {2}"

#, fuzzy
msgid "ORGANELLE_MYOFIBRIL"
msgstr "สัตว์นักล่า"

#, fuzzy
msgid "ORGANELLE_MYOFIBRIL_DESCRIPTION"
msgstr "แทงเซลล์อื่นด้วยสิ่งนี้"

msgid "ORGANELLE_PILUS"
msgstr "สัตว์นักล่า"

msgid "ORGANELLE_PILUS_DESCRIPTION"
msgstr "แทงเซลล์อื่นด้วยสิ่งนี้"

#, fuzzy
msgid "ORGANELLE_PILUS_PROCESSES_DESCRIPTION"
msgstr "แทงเซลล์อื่นด้วยสิ่งนี้"

#, fuzzy
msgid "ORGANELLE_PLURAL"
msgstr "สัตว์นักล่า"

#, fuzzy
msgid "ORGANELLE_SINGULAR"
msgstr "สัตว์นักล่า"

#, fuzzy
msgid "ORGANELLE_SUGGESTION_COLON"
msgstr "สัตว์นักล่า"

#, fuzzy
msgid "ORGANELLE_SUGGESTION_TOOLTIP"
msgstr "Nitrogenase เป็นโปรตีนที่สามารถใช้ก๊าซไนโตรเจนและพลังงานของเซลล์ในรูปแบบของ ATP เพื่อผลิตแอมโมเนียซึ่งเป็นสารอาหารที่สำคัญในการเจริญเติบโตของเซลล์ นี่คือกระบวนการที่เรียกว่าการตรึงไนโตรเจนแบบไม่ใช้ออกซิเจน เนื่องจากไนโตรเจนเนสถูกแขวนอยู่ในไซโทพลาสซึมโดยตรงของเหลวที่อยู่รอบ ๆ จึงทำปฏิกิริยาไกลโคไลซิส"

#, fuzzy
msgid "ORGANELLE_UNLOCKS_ENABLED"
msgstr "สัตว์นักล่า"

#, fuzzy
msgid "ORGANELLE_UNLOCKS_ENABLED_EXPLANATION"
msgstr "แทงเซลล์อื่นด้วยสิ่งนี้"

msgid "ORGANISM_STATISTICS"
msgstr ""

msgid "OR_UNLOCK_CONDITION"
msgstr ""

msgid "OSMOREGULATION"
msgstr ""

msgid "OSMOREGULATION_COST"
msgstr "ต้นทุน ออสโมซิส"

#, fuzzy
msgid "OSMOREGULATION_COST_MULTIPLIER"
msgstr "ต้นทุน ออสโมซิส"

#, fuzzy
msgid "OSMOREGULATION_COST_MULTIPLIER_EXPLANATION"
msgstr "ต้นทุน ออสโมซิส"

#, fuzzy
msgid "OTHER_COMPOUNDS"
msgstr "สารประกอบของเมฆ"

msgid "OUR_WIKI"
msgstr ""

#, fuzzy
msgid "OUTDATED_NOTICE"
msgstr "ยกเลิก"

msgid "OUTREACH_TEAM"
msgstr ""

msgid "OUTSIDE_CONTRIBUTORS"
msgstr ""

msgid "OVERWRITE_EXISTING_SAVE"
msgstr ""

msgid "OVERWRITE_EXISTING_SAVE_PROMPT"
msgstr ""

msgid "OVERWRITE_SPECIES_NAME_CONFIRMATION"
msgstr ""

msgid "OXYGEN"
msgstr "ออกซิเจน"

#, fuzzy
msgid "OXYGEN_INHIBITOR_SYNTHESIS"
msgstr "การสังเคราะห์ออกซิโทซิน"

msgid "OXYGEN_RESISTANCE"
msgstr ""

#, fuzzy
msgid "OXYGEN_TOLERANCE_TOOLTIP"
msgstr "ดำเนินการต่อ"

#, fuzzy
msgid "OXYTOXISOME_PROCESSES_DESCRIPTION"
msgstr "เมตาโบโลโซมเป็นกลุ่มของโปรตีนที่ห่อหุ้มด้วยเปลือกโปรตีน พวกเขาสามารถเปลี่ยนกลูโคสเป็น ATP ในอัตราที่สูงกว่าที่ทำได้ในไซโตพลาสซึมในกระบวนการที่เรียกว่า Aerobic Respiration อย่างไรก็ตามมันต้องการออกซิเจนในการทำงานและระดับออกซิเจนในสิ่งแวดล้อมที่ต่ำลงจะทำให้อัตราการผลิต ATP ช้าลง เนื่องจากเมตาโบโซมถูกแขวนไว้ในไซโทพลาสซึมโดยตรงของเหลวที่อยู่รอบ ๆ จึงทำปฏิกิริยาไกลโคไลซิส"

msgid "OXYTOXY_NT"
msgstr "ออกซิโทซินเอ็นที"

#, fuzzy
msgid "OXYTOXY_SYNTHESIS"
msgstr "การสังเคราะห์ออกซิโทซิน"

msgid "PAGEDOWN"
msgstr "เลื่อนหน้าลง"

msgid "PAGEUP"
msgstr "เลื่อนหน้าขึ้น"

#, fuzzy
msgid "PAGE_BACK"
msgstr "กลับ"

#, fuzzy
msgid "PAGE_FORWARD"
msgstr "ไปข้างหน้า"

#, fuzzy
msgid "PAGE_TITLE"
msgstr "\"{0}\" - {1}"

msgid "PAN_CAMERA_DOWN"
msgstr "เลื่อนลง"

msgid "PAN_CAMERA_LEFT"
msgstr "เลื่อนไปทางซ้าย"

msgid "PAN_CAMERA_RESET"
msgstr "รีเซ็ตกล้อง"

msgid "PAN_CAMERA_RIGHT"
msgstr "เลื่อนไปทางขวา"

msgid "PAN_CAMERA_UP"
msgstr "เลื่อนขึ้น"

msgid "PAST_DEVELOPERS"
msgstr ""

#, fuzzy
msgid "PATCH_COLON"
msgstr "ก่อนหน้า:"

msgid "PATCH_EXTINCTION_BOX_TEXT"
msgstr ""

#, fuzzy
msgid "PATCH_EXTINCTION_CAPITAL"
msgstr "สูญพันธุ์ไปแล้วใน {0}"

msgid "PATCH_MAP"
msgstr ""

#, fuzzy
msgid "PATCH_MAP_NAVIGATION_TOOLTIP"
msgstr "ดำเนินการต่อ"

msgid "PATCH_NAME"
msgstr ""

#, fuzzy
msgid "PATCH_NOTES_LAST_PLAYED_INFO"
msgstr "\"{0}\" - {1}"

msgid "PATCH_NOTES_LAST_PLAYED_INFO_PLURAL"
msgstr ""

#, fuzzy
msgid "PATCH_NOTES_TITLE"
msgstr "\"{0}\" - {1}"

msgid "PATCH_NOTE_BULLET_POINT"
msgstr ""

msgid "PATCH_NOTE_CHANGES_HEADING"
msgstr ""

msgid "PATCH_NOTE_LINK_VISIT_TEXT"
msgstr ""

#, fuzzy
msgid "PATREON_TOOLTIP"
msgstr "ดำเนินการต่อ"

msgid "PATRONS"
msgstr ""

msgid "PAUSED"
msgstr ""

#, fuzzy
msgid "PAUSE_MENU_RESUME_TOOLTIP"
msgstr "ดำเนินการต่อ"

msgid "PAUSE_PROMPT"
msgstr ""

msgid "PAUSE_TOOLTIP"
msgstr ""

msgid "PCK_LOAD_FAILED"
msgstr ""

msgid "PCK_LOAD_FAILED_DOES_NOT_EXIST"
msgstr ""

msgid "PEACEFUL"
msgstr ""

#, fuzzy
msgid "PENDING_ENDOSYMBIOSIS_EXPLANATION"
msgstr "คุณกำลังเจริญเติบโตด้วย GLES2 สิ่งนี้ยังไม่ผ่านการทดสอบอย่างรุนแรงและมีแนวโน้มที่จะทำให้เกิดปัญหา พยายามอัปเดตไดรเวอร์วิดีโอของคุณและ / หรือบังคับให้ใช้กราฟิก AMD หรือ Nvidia เพื่อเรียกใช้ Thrive"

msgid "PENDING_ENDOSYMBIOSIS_TITLE"
msgstr ""

msgid "PERCENTAGE_VALUE"
msgstr ""

#, fuzzy
msgid "PERFECT_ADAPTATION_DESCRIPTION"
msgstr "โรงไฟฟ้าของเซลล์ mitochondrion (พหูพจน์: mitochondria) เป็นโครงสร้างเมมเบรนสองชั้นที่เต็มไปด้วยโปรตีนและเอนไซม์ เป็นโปรคาริโอตที่ถูกดูดซึมเพื่อใช้โดยโฮสต์ยูคาริโอต สามารถเปลี่ยนกลูโคสเป็น ATP ได้อย่างมีประสิทธิภาพสูงกว่าที่ทำได้ในไซโตพลาสซึมในกระบวนการที่เรียกว่า Aerobic Respiration อย่างไรก็ตามมันต้องการออกซิเจนในการทำงานและระดับออกซิเจนในสิ่งแวดล้อมที่ต่ำลงจะทำให้อัตราการผลิต ATP ช้าลง"

msgid "PERFORMANCE"
msgstr "ประสิทธิภาพ"

msgid "PERFORM_UNBINDING"
msgstr ""

#, fuzzy
msgid "PER_SECOND_ABBREVIATION"
msgstr "{0} K"

msgid "PER_SECOND_SLASH"
msgstr "/ วินาที"

msgid "PHOSPHATE"
msgstr "ฟอสเฟต"

#, fuzzy
msgid "PHOSPHATES_COST"
msgstr "ฟอสเฟต"

msgid "PHOTOSYNTHESIS"
msgstr "การสังเคราะห์ด้วยแสง"

msgid "PHYSICAL_CONDITIONS"
msgstr ""

msgid "PHYSICAL_RESISTANCE"
msgstr ""

msgid "PLACE_ORGANELLE"
msgstr "วางออร์แกเนลล์"

msgid "PLANET"
msgstr ""

msgid "PLANET_CUSTOMIZER"
msgstr ""

msgid "PLANET_DETAILS_STRING"
msgstr ""

msgid "PLANET_RANDOM_SEED"
msgstr ""

#, fuzzy
msgid "PLAYER"
msgstr "สูญพันธุ์ไปแล้วใน {0}"

msgid "PLAYER_DEATH_POPULATION_PENALTY"
msgstr ""

#, fuzzy
msgid "PLAYER_DEATH_POPULATION_PENALTY_EXPLANATION"
msgstr "{0} ประชากรเปลี่ยนแปลงโดย {1} เนื่องจาก: {2}"

msgid "PLAYER_DIED"
msgstr ""

msgid "PLAYER_DUPLICATE"
msgstr ""

#, fuzzy
msgid "PLAYER_EXTINCT"
msgstr "สูญพันธุ์ไปแล้วใน {0}"

#, fuzzy
msgid "PLAYER_RELATIVE_MOVEMENT"
msgstr "สูญพันธุ์ไปแล้วใน {0}"

#, fuzzy
msgid "PLAYER_RELATIVE_MOVEMENT_TOOLTIP"
msgstr "สูญพันธุ์ไปแล้วใน {0}"

msgid "PLAYER_REPRODUCED"
msgstr ""

msgid "PLAYER_SPEED"
msgstr ""

msgid "PLAYSTATION_3"
msgstr ""

msgid "PLAYSTATION_4"
msgstr ""

msgid "PLAYSTATION_5"
msgstr ""

msgid "PLAY_INTRO_VIDEO"
msgstr "เล่นวิดีโอแนะนำ"

msgid "PLAY_MICROBE_INTRO_ON_NEW_GAME"
msgstr "เล่น Microbe Intro ในเกมใหม่"

msgid "PLAY_WITH_CURRENT_SETTING"
msgstr ""

msgid "POPULATION_CAPITAL"
msgstr ""

#, fuzzy
msgid "POPULATION_COLON"
msgstr "{0} ประชากรเปลี่ยนแปลงโดย {1} เนื่องจาก: {2}"

#, fuzzy
msgid "POPULATION_IN_PATCHES"
msgstr "ประชากรในแพทช์:"

msgid "POPULATION_IN_PATCH_SHORT"
msgstr ""

msgid "POSITION_NUMBER"
msgstr ""

msgid "PREDATION_FOOD_SOURCE"
msgstr ""

#, fuzzy
msgid "PREDICTION_DETAILS_OPEN_TOOLTIP"
msgstr "ดำเนินการต่อ"

msgid "PRESSURE"
msgstr ""

msgid "PRESSURE_SHORT"
msgstr ""

#, fuzzy
msgid "PRESSURE_TOLERANCE_TOOLTIP"
msgstr "กลับไปที่เมนู"

msgid "PRESS_KEY_DOT_DOT_DOT"
msgstr "กดปุ่ม ..."

msgid "PREVIEW_IMAGE_DOES_NOT_EXIST"
msgstr ""

msgid "PREVIEW_IMAGE_IS_TOO_LARGE"
msgstr ""

#, fuzzy
msgid "PREVIOUS_COLON"
msgstr "ก่อนหน้า:"

msgid "PROCESSING_LOADED_OBJECTS"
msgstr ""

msgid "PROCESS_ENVIRONMENT_SEPARATOR"
msgstr ""

msgid "PROCESS_PANEL_TITLE"
msgstr ""

msgid "PROCESS_SPEED_MODIFIER"
msgstr ""

#, fuzzy
msgid "PROCESS_TOGGLE_TOOLTIP"
msgstr "กลับไปที่เมนู"

msgid "PROGRAMMING_TEAM"
msgstr ""

msgid "PROJECT_MANAGEMENT_TEAM"
msgstr ""

msgid "PROTEINS"
msgstr ""

msgid "PROTOPLASM"
msgstr "โปรโตพลาสซึม"

msgid "PULL_REQUESTS_PROGRAMMING"
msgstr ""

#, fuzzy
msgid "QUADRILLION_ABBREVIATION"
msgstr "{0} B"

msgid "QUICK_LOAD"
msgstr "โหลดด่วน"

msgid "QUICK_SAVE"
msgstr "บันทึกด่วน"

msgid "QUIT"
msgstr "ออก"

msgid "QUIT_BUTTON_TOOLTIP"
msgstr ""

#, fuzzy
msgid "QUIT_GAME_WARNING"
msgstr "คำเตือนโหมด GLES2"

#, fuzzy
msgid "RADIATION"
msgstr "ระบบหายใจแบบแอโรบิค"

#, fuzzy
msgid "RADIOACTIVE_CHUNK"
msgstr "ก้อนเหล็กขนาดใหญ่"

#, fuzzy
msgid "RADIOSYNTHESIS"
msgstr "การสังเคราะห์ด้วยเคมี"

msgid "RANDOMIZE_SPECIES_NAME"
msgstr ""

#, fuzzy
msgid "RANDOM_SEED_TOOLTIP"
msgstr "ดำเนินการต่อ"

msgid "RAW"
msgstr ""

#, fuzzy
msgid "RAW_VALUE_COLON"
msgstr "เกมส์ใหม่"

msgid "READING_SAVE_DATA"
msgstr ""

msgid "READY"
msgstr ""

msgid "RECOMMENDED_THRIVE_VERSION"
msgstr ""

#, fuzzy
msgid "REDDIT_TOOLTIP"
msgstr "ดำเนินการต่อ"

msgid "REDO"
msgstr "ทำซ้ำ"

msgid "REDO_THE_LAST_ACTION"
msgstr "ทำซ้ำการกระทำล่าสุด"

msgid "REFRESH"
msgstr ""

#, fuzzy
msgid "REGENERATE_BUTTON"
msgstr "สัตว์นักล่า"

msgid "RENDER_SCALE"
msgstr ""

msgid "REPORT"
msgstr ""

msgid "REPORT_BUG"
msgstr ""

msgid "REPRODUCED"
msgstr ""

#, fuzzy
msgid "REPRODUCTION"
msgstr "ความละเอียด:"

#, fuzzy
msgid "REPRODUCTION_ASEXUAL"
msgstr "ความละเอียด:"

msgid "REPRODUCTION_BUDDING"
msgstr ""

#, fuzzy
msgid "REPRODUCTION_COMPOUNDS_MODE"
msgstr "ความละเอียด:"

#, fuzzy
msgid "REPRODUCTION_COMPOUNDS_MODE_EXPLANATION"
msgstr "{0} ประชากรเปลี่ยนแปลงโดย {1} เนื่องจาก: {2}"

#, fuzzy
msgid "REPRODUCTION_COMPOUND_HANDLING_TOOLTIP"
msgstr "ความละเอียด:"

msgid "REPRODUCTION_METHOD"
msgstr ""

#, fuzzy
msgid "REQUIRES_NUCLEUS"
msgstr "นิวเคลียส"

#, fuzzy
msgid "RESEARCH"
msgstr "ค้นหา"

msgid "RESET"
msgstr "รีเซ็ต"

#, fuzzy
msgid "RESET_DEADZONES"
msgstr "รีเซ็ตเป็นค่าเริ่มต้นไหม"

msgid "RESET_DISMISSED_POPUPS"
msgstr ""

msgid "RESET_INPUTS_TO_DEFAULTS"
msgstr "รีเซ็ตอินพุตเป็นค่าเริ่มต้น?"

#, fuzzy
msgid "RESET_ITEM_ORDER_TO_DEFAULT"
msgstr "รีเซ็ตอินพุตเป็นค่าเริ่มต้น?"

#, fuzzy
msgid "RESET_KEYBINDINGS"
msgstr "รีเซ็ตอินพุต"

msgid "RESET_SETTINGS_TO_DEFAULTS"
msgstr "ค่าเริ่มต้น"

#, fuzzy
msgid "RESET_SHOWN_TUTORIALS"
msgstr "บทช่วยสอน"

#, fuzzy
msgid "RESET_SHOWN_TUTORIALS_TOOLTIP"
msgstr "ดำเนินการต่อ"

msgid "RESET_TO_DEFAULTS"
msgstr "รีเซ็ตเป็นค่าเริ่มต้นไหม"

msgid "RESISTANT_TO_BASIC_ENGULFMENT"
msgstr ""

#, fuzzy
msgid "RESIZE_METABALL_TOOLTIP"
msgstr "ดำเนินการต่อ"

msgid "RESOLUTION"
msgstr "ความละเอียด:"

msgid "RESOURCE_ABSORBTION_SPEED"
msgstr ""

#, fuzzy
msgid "RESOURCE_AMOUNT_SHORT"
msgstr "ดูซอร์สโค้ด"

#, fuzzy
msgid "RESOURCE_ENERGY"
msgstr "ดูซอร์สโค้ด"

#, fuzzy
msgid "RESOURCE_FOOD"
msgstr "ดูซอร์สโค้ด"

#, fuzzy
msgid "RESOURCE_ROCK"
msgstr "ดูซอร์สโค้ด"

#, fuzzy
msgid "RESOURCE_WOOD"
msgstr "ดูซอร์สโค้ด"

msgid "RESPIRATION"
msgstr "ระบบหายใจแบบแอโรบิค"

msgid "RESPONSIVE"
msgstr ""

msgid "RESTART_REQUIRED"
msgstr ""

msgid "RESUME"
msgstr "ดำเนินการต่อ"

#, fuzzy
msgid "RESUME_TOOLTIP"
msgstr "ดำเนินการต่อ"

msgid "RETURN_TO_MENU"
msgstr "กลับไปที่เมนู"

#, fuzzy
msgid "RETURN_TO_MENU_TOOLTIP"
msgstr "กลับไปที่เมนู"

#, fuzzy
msgid "RETURN_TO_MENU_WARNING"
msgstr "กลับไปที่เมนู"

#, fuzzy
msgid "REVEAL_ALL_PATCHES"
msgstr "แพร่กระจายไปยังแพทช์:"

msgid "REVOLUTIONARY_GAMES_SOCIAL_TOOLTIP"
msgstr ""

#, fuzzy
msgid "RIGHT_ARROW"
msgstr "เมาส์ขวา"

msgid "RIGHT_MOUSE"
msgstr "เมาส์ขวา"

msgid "RIGID"
msgstr ""

msgid "RIGIDITY_MEMBRANE_DESCRIPTION"
msgstr "เมมเบรนที่แข็งกว่าจะทนต่อความเสียหายได้ดีกว่า แต่จะทำให้เซลล์เคลื่อนที่ไปมาได้ยากขึ้น"

msgid "ROTATE_LEFT"
msgstr "หมุนไปทางซ้าย"

msgid "ROTATE_RIGHT"
msgstr "หมุนไปทางขวา"

#, fuzzy
msgid "ROTATION_COLON"
msgstr "{0} ประชากรเปลี่ยนแปลงโดย {1} เนื่องจาก: {2}"

msgid "RUN_AUTO_EVO_DURING_GAMEPLAY"
msgstr "เรียกใช้ auto-evo ระหว่างการเล่นเกม"

msgid "RUN_ONE_STEP"
msgstr ""

msgid "RUN_RESULT_BY_SENDING_POPULATION"
msgstr "{0} โดยส่ง: {1} ประชากรจากโปรแกรมแก้ไข: {2}"

msgid "RUN_RESULT_GENE_CODE"
msgstr "รหัสยีน:"

#, fuzzy
msgid "RUN_RESULT_NICHE_FILL"
msgstr "รหัสยีน:"

#, fuzzy
msgid "RUN_RESULT_SELECTION_PRESSURE_SPLIT"
msgstr "แพร่กระจายไปยังแพทช์:"

#, fuzzy
msgid "RUN_RESULT_SPLIT_FROM"
msgstr "รหัสยีน:"

#, fuzzy
msgid "RUN_RESULT_SPLIT_OFF_TO"
msgstr "แพร่กระจายไปยังแพทช์:"

msgid "RUN_X_WORLDS"
msgstr ""

#, fuzzy
msgid "RUN_X_WORLDS_TOOLTIP"
msgstr "ดำเนินการต่อ"

msgid "RUSTICYANIN"
msgstr "รัสติไซยานิน"

#, fuzzy
msgid "RUSTICYANIN_DESCRIPTION"
msgstr "Rusticyanin เป็นโปรตีนที่สามารถใช้ก๊าซคาร์บอนไดออกไซด์และออกซิเจนในการออกซิไดซ์เหล็กจากสถานะทางเคมีหนึ่งไปยังอีกสถานะหนึ่ง กระบวนการนี้เรียกว่า Iron Respiration ปล่อยพลังงานออกมาซึ่งเซลล์สามารถเก็บเกี่ยวได้"

#, fuzzy
msgid "RUSTICYANIN_PROCESSES_DESCRIPTION"
msgstr "Rusticyanin เป็นโปรตีนที่สามารถใช้ก๊าซคาร์บอนไดออกไซด์และออกซิเจนในการออกซิไดซ์เหล็กจากสถานะทางเคมีหนึ่งไปยังอีกสถานะหนึ่ง กระบวนการนี้เรียกว่า Iron Respiration ปล่อยพลังงานออกมาซึ่งเซลล์สามารถเก็บเกี่ยวได้"

#, fuzzy
msgid "SAFE_MODE_EXPLANATION"
msgstr "{0} ประชากรเปลี่ยนแปลงโดย {1} เนื่องจาก: {2}"

msgid "SAFE_MODE_TITLE"
msgstr ""

msgid "SAVE"
msgstr "เซฟ"

msgid "SAVE_AND_CONTINUE"
msgstr "บันทึกและดำเนินการต่อ"

msgid "SAVE_AUTOSAVE"
msgstr ""

msgid "SAVE_DELETE_WARNING"
msgstr ""

msgid "SAVE_ERROR_INCLUDE_JSON_DEBUG_NOTE"
msgstr ""

msgid "SAVE_ERROR_TURN_ON_JSON_DEBUG_MODE"
msgstr ""

msgid "SAVE_FAILED"
msgstr ""

msgid "SAVE_GAME"
msgstr "บันทึกเกม"

msgid "SAVE_GAME_BUTTON_TOOLTIP"
msgstr ""

msgid "SAVE_HAS_DIFFERENT_VERSION"
msgstr "บันทึกมีเวอร์ชันที่แตกต่างกัน"

msgid "SAVE_HAS_DIFFERENT_VERSION_TEXT"
msgstr ""
"เวอร์ชันของการบันทึกที่คุณพยายามโหลดไม่ตรงกับเวอร์ชันของเกม\n"
"โปรดโหลดบันทึกด้วยตนเองผ่านเมนู"

msgid "SAVE_HAS_INVALID_GAME_STATE"
msgstr ""

msgid "SAVE_INVALID"
msgstr ""

msgid "SAVE_IS_INVALID"
msgstr ""

#, fuzzy
msgid "SAVE_IS_UPGRADEABLE_DESCRIPTION"
msgstr "แวคิวโอลเป็นออร์แกเนลล์เยื่อภายในที่ใช้สำหรับเก็บในเซลล์ ประกอบด้วยถุงหลายอันโครงสร้างของเยื่อขนาดเล็กที่ใช้กันอย่างแพร่หลายในเซลล์เพื่อการจัดเก็บที่หลอมรวมเข้าด้วยกัน เต็มไปด้วยน้ำซึ่งใช้บรรจุโมเลกุลเอนไซม์ของแข็งและสารอื่น ๆ รูปร่างของพวกมันเป็นของเหลวและอาจแตกต่างกันไประหว่างเซลล์"

msgid "SAVE_LOAD_ALREADY_LOADED_FREE_FAILURE"
msgstr ""

msgid "SAVE_MANUAL"
msgstr ""

msgid "SAVE_QUICKSAVE"
msgstr ""

msgid "SAVE_SPACE_USED"
msgstr ""

#, fuzzy
msgid "SAVE_UPGRADE_FAILED"
msgstr "แวคิวโอลเป็นออร์แกเนลล์เยื่อภายในที่ใช้สำหรับเก็บในเซลล์ ประกอบด้วยถุงหลายอันโครงสร้างของเยื่อขนาดเล็กที่ใช้กันอย่างแพร่หลายในเซลล์เพื่อการจัดเก็บที่หลอมรวมเข้าด้วยกัน เต็มไปด้วยน้ำซึ่งใช้บรรจุโมเลกุลเอนไซม์ของแข็งและสารอื่น ๆ รูปร่างของพวกมันเป็นของเหลวและอาจแตกต่างกันไประหว่างเซลล์"

#, fuzzy
msgid "SAVE_UPGRADE_FAILED_DESCRIPTION"
msgstr "แวคิวโอลเป็นออร์แกเนลล์เยื่อภายในที่ใช้สำหรับเก็บในเซลล์ ประกอบด้วยถุงหลายอันโครงสร้างของเยื่อขนาดเล็กที่ใช้กันอย่างแพร่หลายในเซลล์เพื่อการจัดเก็บที่หลอมรวมเข้าด้วยกัน เต็มไปด้วยน้ำซึ่งใช้บรรจุโมเลกุลเอนไซม์ของแข็งและสารอื่น ๆ รูปร่างของพวกมันเป็นของเหลวและอาจแตกต่างกันไประหว่างเซลล์"

#, fuzzy
msgid "SAVING_DATA_FAILED_DUE_TO"
msgstr "แวคิวโอลเป็นออร์แกเนลล์เยื่อภายในที่ใช้สำหรับเก็บในเซลล์ ประกอบด้วยถุงหลายอันโครงสร้างของเยื่อขนาดเล็กที่ใช้กันอย่างแพร่หลายในเซลล์เพื่อการจัดเก็บที่หลอมรวมเข้าด้วยกัน เต็มไปด้วยน้ำซึ่งใช้บรรจุโมเลกุลเอนไซม์ของแข็งและสารอื่น ๆ รูปร่างของพวกมันเป็นของเหลวและอาจแตกต่างกันไประหว่างเซลล์"

#, fuzzy
msgid "SAVING_DOT_DOT_DOT"
msgstr "กดปุ่ม ..."

#, fuzzy
msgid "SAVING_FAILED_WITH_EXCEPTION"
msgstr "แวคิวโอลเป็นออร์แกเนลล์เยื่อภายในที่ใช้สำหรับเก็บในเซลล์ ประกอบด้วยถุงหลายอันโครงสร้างของเยื่อขนาดเล็กที่ใช้กันอย่างแพร่หลายในเซลล์เพื่อการจัดเก็บที่หลอมรวมเข้าด้วยกัน เต็มไปด้วยน้ำซึ่งใช้บรรจุโมเลกุลเอนไซม์ของแข็งและสารอื่น ๆ รูปร่างของพวกมันเป็นของเหลวและอาจแตกต่างกันไประหว่างเซลล์"

msgid "SAVING_NOT_POSSIBLE"
msgstr ""

msgid "SAVING_SUCCEEDED"
msgstr ""

msgid "SCALING_NONE"
msgstr ""

#, fuzzy
msgid "SCALING_ON"
msgstr ""
"มีข้อขัดแย้งกับ {0}\n"
"คุณต้องการลบข้อมูลที่ป้อนออกจาก {1} หรือไม่?"

msgid "SCALING_ON_INVERSE"
msgstr ""

msgid "SCREEN_EFFECT"
msgstr ""

#, fuzzy
msgid "SCREEN_EFFECT_GAMEBOY"
msgstr "ความสามารถ"

#, fuzzy
msgid "SCREEN_EFFECT_GAMEBOY_COLOR"
msgstr "ความสามารถ"

msgid "SCREEN_EFFECT_GREYSCALE"
msgstr ""

#, fuzzy
msgid "SCREEN_EFFECT_NONE"
msgstr "ความสามารถ"

#, fuzzy
msgid "SCREEN_RELATIVE_MOVEMENT"
msgstr "เพื่อเพิ่มการเคลื่อนไหว"

#, fuzzy
msgid "SCREEN_RELATIVE_MOVEMENT_TOOLTIP"
msgstr "เพื่อเพิ่มการเคลื่อนไหว"

msgid "SCROLLLOCK"
msgstr "เลื่อนล็อค"

msgid "SEARCH_DOT_DOT_DOT"
msgstr ""

msgid "SEARCH_PLACEHOLDER"
msgstr ""

msgid "SEARCH_RADIUS"
msgstr ""

msgid "SEA_FLOOR"
msgstr "พื้นทะเล"

msgid "SECRETE_SLIME"
msgstr ""

#, fuzzy
msgid "SECRETE_SLIME_TOOLTIP"
msgstr "ดำเนินการต่อ"

msgid "SEED_LABEL"
msgstr ""

#, fuzzy
msgid "SELECTED"
msgstr "ปิดตัวเลือกไหม"

msgid "SELECTED_COLON"
msgstr ""

msgid "SELECTED_MOD"
msgstr ""

msgid "SELECTED_SAVE_IS_INCOMPATIBLE_PROMPT"
msgstr ""

#, fuzzy
msgid "SELECTED_SAVE_IS_INCOMPATIBLE_PROTOTYPE_PROMPT"
msgstr "แวคิวโอลเป็นออร์แกเนลล์เยื่อภายในที่ใช้สำหรับเก็บในเซลล์ ประกอบด้วยถุงหลายอันโครงสร้างของเยื่อขนาดเล็กที่ใช้กันอย่างแพร่หลายในเซลล์เพื่อการจัดเก็บที่หลอมรวมเข้าด้วยกัน เต็มไปด้วยน้ำซึ่งใช้บรรจุโมเลกุลเอนไซม์ของแข็งและสารอื่น ๆ รูปร่างของพวกมันเป็นของเหลวและอาจแตกต่างกันไประหว่างเซลล์"

#, fuzzy
msgid "SELECTED_SAVE_IS_UPGRADEABLE_PROMPT"
msgstr "แวคิวโอลเป็นออร์แกเนลล์เยื่อภายในที่ใช้สำหรับเก็บในเซลล์ ประกอบด้วยถุงหลายอันโครงสร้างของเยื่อขนาดเล็กที่ใช้กันอย่างแพร่หลายในเซลล์เพื่อการจัดเก็บที่หลอมรวมเข้าด้วยกัน เต็มไปด้วยน้ำซึ่งใช้บรรจุโมเลกุลเอนไซม์ของแข็งและสารอื่น ๆ รูปร่างของพวกมันเป็นของเหลวและอาจแตกต่างกันไประหว่างเซลล์"

#, fuzzy
msgid "SELECT_A_GENERATION"
msgstr "ปิดตัวเลือกไหม"

msgid "SELECT_A_PATCH"
msgstr ""

#, fuzzy
msgid "SELECT_A_SPECIES"
msgstr "สูญพันธุ์ไปแล้วใน {0}"

#, fuzzy
msgid "SELECT_A_TECHNOLOGY"
msgstr "ปิดตัวเลือกไหม"

msgid "SELECT_CELL_TYPE_FROM_EDITOR"
msgstr ""

#, fuzzy
msgid "SELECT_ENZYME"
msgstr "ปิดตัวเลือกไหม"

msgid "SELECT_MOVEMENT_MODE_TITLE"
msgstr ""

#, fuzzy
msgid "SELECT_OPTION"
msgstr "ปิดตัวเลือกไหม"

msgid "SELECT_PREVIEW_IMAGE"
msgstr ""

#, fuzzy
msgid "SELECT_SPACE_STRUCTURE_TITLE"
msgstr "ด้วยความเข้มข้นของ"

msgid "SELECT_STRUCTURE_POPUP_TITLE"
msgstr ""

msgid "SELECT_TISSUE_TYPE_FROM_EDITOR"
msgstr ""

#, fuzzy
msgid "SELECT_VACUOLE_COMPOUND_COLON"
msgstr "ปิดตัวเลือกไหม"

msgid "SEPTEMBER"
msgstr ""

msgid "SESSILE"
msgstr ""

msgid "SETTING_ONLY_APPLIES_TO_NEW_GAMES"
msgstr "ค่านี้ใช้กับเกมใหม่ที่เริ่มหลังจากเปลี่ยนตัวเลือกนี้เท่านั้น"

msgid "SFX_VOLUME"
msgstr "ปริมาณ SFX"

msgid "SHIFT"
msgstr "Shift"

#, fuzzy
msgid "SHOW_ALL_TUTORIALS"
msgstr "บทช่วยสอน"

#, fuzzy
msgid "SHOW_ALL_TUTORIALS_TOOLTIP"
msgstr "ดำเนินการต่อ"

#, fuzzy
msgid "SHOW_DAMAGE_EFFECT"
msgstr "แฟลกเจลลัม (พหูพจน์: แฟลกเจลลา) เป็นกลุ่มเส้นใยโปรตีนคล้ายแส้ที่ยื่นออกมาจากเยื่อหุ้มเซลล์ซึ่งสามารถใช้ ATP เพื่อทำให้เป็นคลื่นและขับเคลื่อนเซลล์ไปในทิศทาง"

msgid "SHOW_HELP"
msgstr "แสดงความช่วยเหลือ"

#, fuzzy
msgid "SHOW_ITEM_COORDINATES"
msgstr "\"{0}\" - {1}"

#, fuzzy
msgid "SHOW_NEW_PATCH_NOTES"
msgstr "\"{0}\" - {1}"

#, fuzzy
msgid "SHOW_NEW_PATCH_NOTES_TOOLTIP"
msgstr "\"{0}\" - {1}"

#, fuzzy
msgid "SHOW_TUTORIALS_IN_NEW_CURRENT_OPTION"
msgstr "แสดงบทช่วยสอน (ในเกมปัจจุบัน)"

#, fuzzy
msgid "SHOW_TUTORIALS_IN_NEW_GAMES_OPTION"
msgstr "แสดงบทช่วยสอน (ในเกมใหม่)"

#, fuzzy
msgid "SHOW_TUTORIALS_OPTION_TOOLTIP"
msgstr "ดำเนินการต่อ"

#, fuzzy
msgid "SHOW_UNSAVED_PROGRESS_WARNING"
msgstr ""
"คุณมีการเปลี่ยนแปลงที่ยังไม่ได้บันทึกซึ่งจะถูกยกเลิก\n"
"คุณต้องการดำเนินการต่อหรือไม่"

#, fuzzy
msgid "SHOW_UNSAVED_PROGRESS_WARNING_TOOLTIP"
msgstr ""
"คุณมีการเปลี่ยนแปลงที่ยังไม่ได้บันทึกซึ่งจะถูกยกเลิก\n"
"คุณต้องการดำเนินการต่อหรือไม่"

msgid "SHOW_WEB_NEWS_FEED"
msgstr ""

#, fuzzy
msgid "SIDEROPHORE_ACTION_TOOLTIP"
msgstr "ดำเนินการต่อ"

#, fuzzy
msgid "SIGNALING_AGENT"
msgstr ""
"มีข้อขัดแย้งกับ {0}\n"
"คุณต้องการลบข้อมูลที่ป้อนออกจาก {1} หรือไม่?"

#, fuzzy
msgid "SIGNALING_AGENTS_ACTION_TOOLTIP"
msgstr "Nitrogenase เป็นโปรตีนที่สามารถใช้ก๊าซไนโตรเจนและพลังงานของเซลล์ในรูปแบบของ ATP เพื่อผลิตแอมโมเนียซึ่งเป็นสารอาหารที่สำคัญในการเจริญเติบโตของเซลล์ นี่คือกระบวนการที่เรียกว่าการตรึงไนโตรเจนแบบไม่ใช้ออกซิเจน เนื่องจากไนโตรเจนเนสถูกแขวนอยู่ในไซโทพลาสซึมโดยตรงของเหลวที่อยู่รอบ ๆ จึงทำปฏิกิริยาไกลโคไลซิส"

#, fuzzy
msgid "SIGNALING_AGENT_DESCRIPTION"
msgstr "Nitrogenase เป็นโปรตีนที่สามารถใช้ก๊าซไนโตรเจนและพลังงานของเซลล์ในรูปแบบของ ATP เพื่อผลิตแอมโมเนียซึ่งเป็นสารอาหารที่สำคัญในการเจริญเติบโตของเซลล์ นี่คือกระบวนการที่เรียกว่าการตรึงไนโตรเจนแบบไม่ใช้ออกซิเจน เนื่องจากไนโตรเจนเนสถูกแขวนอยู่ในไซโทพลาสซึมโดยตรงของเหลวที่อยู่รอบ ๆ จึงทำปฏิกิริยาไกลโคไลซิส"

#, fuzzy
msgid "SIGNALING_AGENT_PROCESSES_DESCRIPTION"
msgstr "Nitrogenase เป็นโปรตีนที่สามารถใช้ก๊าซไนโตรเจนและพลังงานของเซลล์ในรูปแบบของ ATP เพื่อผลิตแอมโมเนียซึ่งเป็นสารอาหารที่สำคัญในการเจริญเติบโตของเซลล์ นี่คือกระบวนการที่เรียกว่าการตรึงไนโตรเจนแบบไม่ใช้ออกซิเจน เนื่องจากไนโตรเจนเนสถูกแขวนอยู่ในไซโทพลาสซึมโดยตรงของเหลวที่อยู่รอบ ๆ จึงทำปฏิกิริยาไกลโคไลซิส"

#, fuzzy
msgid "SIGNAL_COMMAND_AGGRESSION"
msgstr ""
"มีข้อขัดแย้งกับ {0}\n"
"คุณต้องการลบข้อมูลที่ป้อนออกจาก {1} หรือไม่?"

msgid "SIGNAL_COMMAND_FLEE"
msgstr ""

msgid "SIGNAL_COMMAND_FOLLOW"
msgstr ""

msgid "SIGNAL_COMMAND_NONE"
msgstr ""

msgid "SIGNAL_COMMAND_TO_ME"
msgstr ""

#, fuzzy
msgid "SIGNAL_TO_EMIT"
msgstr ""
"มีข้อขัดแย้งกับ {0}\n"
"คุณต้องการลบข้อมูลที่ป้อนออกจาก {1} หรือไม่?"

msgid "SILICA"
msgstr "ซิลิกา"

msgid "SILICA_MEMBRANE_DESCRIPTION"
msgstr ""

#, fuzzy
msgid "SIMULATION_CONFIG"
msgstr "ต้นทุน ออสโมซิส"

#, fuzzy
msgid "SIXTEEN_TIMES"
msgstr "เมาส์ขวา"

msgid "SIZE_COLON"
msgstr ""

msgid "SLIDESHOW"
msgstr ""

msgid "SLIME_JET"
msgstr ""

#, fuzzy
msgid "SLIME_JET_DESCRIPTION"
msgstr "ภายในที่เหนอะหนะของเซลล์ ไซโทพลาสซึมเป็นส่วนผสมพื้นฐานของไอออนโปรตีนและสารอื่น ๆ ที่ละลายในน้ำที่เติมภายในเซลล์ หนึ่งในฟังก์ชั่นที่ทำคือไกลโคไลซิสการเปลี่ยนกลูโคสเป็นพลังงาน ATP สำหรับเซลล์ที่ขาดออร์แกเนลล์เพื่อให้มีการเผาผลาญขั้นสูงมากขึ้นนี่คือสิ่งที่พวกเขาต้องพึ่งพาเพื่อเป็นพลังงาน นอกจากนี้ยังใช้เพื่อเก็บโมเลกุลในเซลล์และเพื่อขยายขนาดของเซลล์"

#, fuzzy
msgid "SLIME_JET_PROCESSES_DESCRIPTION"
msgstr "เปลี่ยน [thrive:compound]glucose[/thrive:compound] เป็น [thrive:compound]atp[/thrive:compound]"

msgid "SMALL_IRON_CHUNK"
msgstr "ก้อนเหล็กขนาดเล็ก"

#, fuzzy
msgid "SMALL_PHOSPHATE_CHUNK"
msgstr "ก้อนเหล็กขนาดเล็ก"

#, fuzzy
msgid "SMALL_SULFUR_CHUNK"
msgstr "ก้อนเหล็กขนาดเล็ก"

msgid "SNOWFLAKE"
msgstr ""

#, fuzzy
msgid "SOCIETY_STAGE"
msgstr "W, A, S, D และเมาส์เพื่อย้าย กด E เพื่อยิง OxyToxy NT หากคุณมีสารพิษแวคิวโอล กด G เพื่อสลับโหมดเขมือบ"

msgid "SOUND"
msgstr "เสียง"

#, fuzzy
msgid "SOUND_TEAM"
msgstr "เสียง"

msgid "SOUND_TEAM_LEAD"
msgstr ""

msgid "SOUND_TEAM_LEADS"
msgstr ""

msgid "SPACE"
msgstr "พื้นที่"

#, fuzzy
msgid "SPACE_STAGE"
msgstr "W, A, S, D และเมาส์เพื่อย้าย กด E เพื่อยิง OxyToxy NT หากคุณมีสารพิษแวคิวโอล กด G เพื่อสลับโหมดเขมือบ"

#, fuzzy
msgid "SPACE_STRUCTURE_HAS_RESOURCES"
msgstr "ด้วยความเข้มข้นของ"

#, fuzzy
msgid "SPACE_STRUCTURE_NO_EXTRA_DESCRIPTION"
msgstr "ด้วยความเข้มข้นของ"

msgid "SPACE_STRUCTURE_WAITING_CONSTRUCTION"
msgstr ""

msgid "SPAWN_AMMONIA"
msgstr "แอมโมเนียวางไข่"

msgid "SPAWN_ENEMY"
msgstr ""

msgid "SPAWN_ENEMY_CHEAT_FAIL"
msgstr ""

msgid "SPAWN_GLUCOSE"
msgstr "วางไข่กลูโคส"

msgid "SPAWN_PHOSPHATES"
msgstr "ฟอสเฟตวางไข่"

msgid "SPECIAL_MOUSE_1"
msgstr "เมาส์พิเศษ 1"

msgid "SPECIAL_MOUSE_2"
msgstr "เมาส์พิเศษ 2"

#, fuzzy
msgid "SPECIES"
msgstr "เมาส์ขวา"

msgid "SPECIES_COLON"
msgstr ""

#, fuzzy
msgid "SPECIES_DETAIL_TEXT"
msgstr "เมาส์ขวา"

#, fuzzy
msgid "SPECIES_HAS_A_MUTATION"
msgstr "มีการกลายพันธุ์"

msgid "SPECIES_LIST"
msgstr ""

msgid "SPECIES_MEMBER_IMPACT_ON_POP"
msgstr ""

#, fuzzy
msgid "SPECIES_MEMBER_IMPACT_ON_POPULATION_EXPLANATION"
msgstr "{0} ประชากรเปลี่ยนแปลงโดย {1} เนื่องจาก: {2}"

msgid "SPECIES_NAME_DOT_DOT_DOT"
msgstr ""

msgid "SPECIES_NAME_TOO_LONG_POPUP"
msgstr ""

msgid "SPECIES_POPULATION"
msgstr ""

msgid "SPECIES_PRESENT"
msgstr ""

#, fuzzy
msgid "SPECIES_TO_FIND"
msgstr "เมาส์ขวา"

#, fuzzy
msgid "SPECIES_WITH_POPULATION"
msgstr "เครื่องชั่งที่มีความเข้มข้นของ"

msgid "SPEED"
msgstr "ความเร็ว"

msgid "SPEED_COLON"
msgstr ""

#, fuzzy
msgid "SPREAD_TO_PATCHES"
msgstr "แพร่กระจายไปยังแพทช์:"

#, fuzzy
msgid "SPRINT"
msgstr "บันทึกหน้าจอ"

#, fuzzy
msgid "SPRINT_ACTION_TOOLTIP"
msgstr "ดำเนินการต่อ"

msgid "STAGE_MENU_BUTTON_TOOLTIP"
msgstr ""

#, fuzzy
msgid "START"
msgstr "เริ่มต้น"

msgid "STARTING"
msgstr "เริ่มต้น"

msgid "START_CALIBRATION"
msgstr ""

#, fuzzy
msgid "START_GAME"
msgstr "บันทึกเกม"

msgid "START_RESEARCH"
msgstr ""

msgid "STATISTICS"
msgstr "สถิติ"

msgid "STAT_ATP_PRODUCTION_REDUCTION"
msgstr ""

msgid "STAT_BASE_MOVEMENT_REDUCTION"
msgstr ""

msgid "STAT_DAMAGE"
msgstr ""

msgid "STAT_DAMAGE_PER_OXYGEN"
msgstr ""

msgid "STEAM_CLIENT_INIT_FAILED"
msgstr ""

msgid "STEAM_ERROR_ACCOUNT_DOES_NOT_OWN_PRODUCT"
msgstr ""

msgid "STEAM_ERROR_ACCOUNT_READ_ONLY"
msgstr ""

msgid "STEAM_ERROR_ALREADY_UPLOADED"
msgstr ""

msgid "STEAM_ERROR_BANNED"
msgstr ""

msgid "STEAM_ERROR_CLOUD_LIMIT_EXCEEDED"
msgstr ""

msgid "STEAM_ERROR_DUPLICATE_NAME"
msgstr ""

msgid "STEAM_ERROR_FILE_NOT_FOUND"
msgstr ""

msgid "STEAM_ERROR_INSUFFICIENT_PRIVILEGE"
msgstr ""

msgid "STEAM_ERROR_INVALID_PARAMETER"
msgstr ""

msgid "STEAM_ERROR_LOCKING_FAILED"
msgstr ""

msgid "STEAM_ERROR_NOT_LOGGED_IN"
msgstr ""

msgid "STEAM_ERROR_TIMEOUT"
msgstr ""

msgid "STEAM_ERROR_UNAVAILABLE"
msgstr ""

msgid "STEAM_ERROR_UNKNOWN"
msgstr ""

msgid "STEAM_INIT_FAILED"
msgstr ""

#, fuzzy
msgid "STEAM_INIT_FAILED_DESCRIPTION"
msgstr "แวคิวโอลเป็นออร์แกเนลล์เยื่อภายในที่ใช้สำหรับเก็บในเซลล์ ประกอบด้วยถุงหลายอันโครงสร้างของเยื่อขนาดเล็กที่ใช้กันอย่างแพร่หลายในเซลล์เพื่อการจัดเก็บที่หลอมรวมเข้าด้วยกัน เต็มไปด้วยน้ำซึ่งใช้บรรจุโมเลกุลเอนไซม์ของแข็งและสารอื่น ๆ รูปร่างของพวกมันเป็นของเหลวและอาจแตกต่างกันไประหว่างเซลล์"

#, fuzzy
msgid "STEAM_TOOLTIP"
msgstr "ดำเนินการต่อ"

#, fuzzy
msgid "STEM_CELL_NAME"
msgstr "ชื่อผู้ใช้ที่กำหนดเอง:"

#, fuzzy
msgid "STOP"
msgstr "หยุด"

msgid "STORAGE"
msgstr "การจัดเก็บ"

#, fuzzy
msgid "STORAGE_COLON"
msgstr "การจัดเก็บ"

msgid "STORAGE_STATISTICS_SECONDS_OF_COMPOUND"
msgstr ""

msgid "STORE_LOGGED_IN_AS"
msgstr ""

#, fuzzy
msgid "STRAIN_BAR_TOOLTIP"
msgstr "ดำเนินการต่อ"

msgid "STRAIN_BAR_VISIBILITY"
msgstr ""

#, fuzzy
msgid "STRATEGY_STAGES"
msgstr "W, A, S, D และเมาส์เพื่อย้าย กด E เพื่อยิง OxyToxy NT หากคุณมีสารพิษแวคิวโอล กด G เพื่อสลับโหมดเขมือบ"

msgid "STRICT_NICHE_COMPETITION"
msgstr ""

msgid "STRUCTURAL"
msgstr ""

msgid "STRUCTURE"
msgstr ""

msgid "STRUCTURE_ASCENSION_GATE"
msgstr ""

msgid "STRUCTURE_DYSON_SWARM"
msgstr ""

msgid "STRUCTURE_HAS_REQUIRED_RESOURCES_TO_BUILD"
msgstr ""

msgid "STRUCTURE_HUNTER_GATHERER_LODGE"
msgstr ""

msgid "STRUCTURE_IN_PROGRESS_CONSTRUCTION"
msgstr ""

msgid "STRUCTURE_REQUIRED_RESOURCES_TO_FINISH"
msgstr ""

msgid "STRUCTURE_SELECTION_MENU_ENTRY"
msgstr ""

msgid "STRUCTURE_SELECTION_MENU_ENTRY_NOT_ENOUGH_RESOURCES"
msgstr ""

msgid "STRUCTURE_SOCIETY_CENTER"
msgstr ""

msgid "STRUCTURE_STEAM_POWERED_FACTORY"
msgstr ""

msgid "SUCCESSFUL_KILL"
msgstr ""

msgid "SUCCESSFUL_SCAVENGE"
msgstr ""

msgid "SUCCESS_BUT_MISSING_ID"
msgstr ""

msgid "SUICIDE_BUTTON_TOOLTIP"
msgstr ""

msgid "SUNLIGHT"
msgstr "แสงแดด"

msgid "SUPPORTER_PATRONS"
msgstr ""

msgid "SURVIVAL_TITLE"
msgstr ""

msgid "SWITCH_TO_FRONT_CAMERA"
msgstr ""

msgid "SWITCH_TO_RIGHT_CAMERA"
msgstr ""

msgid "SWITCH_TO_TOP_CAMERA"
msgstr ""

msgid "SYSREQ"
msgstr "SysRq"

msgid "TAB_CHANGE_BLOCKED_WHILE_ACTION_IN_PROGRESS"
msgstr ""

msgid "TAB_SECONDARY_SWITCH_LEFT"
msgstr ""

msgid "TAB_SECONDARY_SWITCH_RIGHT"
msgstr ""

#, fuzzy
msgid "TAB_SWITCH_LEFT"
msgstr "หมุนไปทางซ้าย"

#, fuzzy
msgid "TAB_SWITCH_RIGHT"
msgstr "หมุนไปทางขวา"

msgid "TAGS_IS_WHITESPACE"
msgstr ""

msgid "TAKE_SCREENSHOT"
msgstr "จับภาพหน้าจอ"

#, fuzzy
msgid "TARGET_TYPE_COLON"
msgstr "ก่อนหน้า:"

msgid "TECHNOLOGY_ASCENSION"
msgstr ""

msgid "TECHNOLOGY_HUNTER_GATHERING"
msgstr ""

msgid "TECHNOLOGY_LEVEL_ADVANCED_SPACE"
msgstr ""

msgid "TECHNOLOGY_LEVEL_INDUSTRIAL"
msgstr ""

msgid "TECHNOLOGY_LEVEL_PRE_SOCIETY"
msgstr ""

msgid "TECHNOLOGY_LEVEL_PRIMITIVE"
msgstr ""

msgid "TECHNOLOGY_LEVEL_SCIFI"
msgstr ""

msgid "TECHNOLOGY_LEVEL_SPACE_AGE"
msgstr ""

msgid "TECHNOLOGY_REQUIRED_LEVEL"
msgstr ""

msgid "TECHNOLOGY_ROCKETRY"
msgstr ""

msgid "TECHNOLOGY_SIMPLE_STONE_TOOLS"
msgstr ""

msgid "TECHNOLOGY_SOCIETY_CENTER"
msgstr ""

msgid "TECHNOLOGY_STEAM_POWER"
msgstr ""

msgid "TECHNOLOGY_UNLOCKED_NOTICE"
msgstr ""

msgid "TEMPERATURE"
msgstr "อุณหภูมิ"

msgid "TEMPERATURE_SHORT"
msgstr ""

#, fuzzy
msgid "TEMPERATURE_TOLERANCE_TOOLTIP"
msgstr "ดำเนินการต่อ"

msgid "TESTING_TEAM"
msgstr ""

msgid "THANKS_FOR_BUYING_THRIVE_2"
msgstr ""

msgid "THANKS_FOR_PLAYING"
msgstr ""

msgid "THANK_YOU_TITLE"
msgstr ""

msgid "THEORY_TEAM"
msgstr ""

msgid "THERMOPLAST"
msgstr "เทอร์โมพลาสต์"

#, fuzzy
msgid "THERMOPLAST_DESCRIPTION"
msgstr "เทอร์โมพลาสต์เป็นโครงสร้างเมมเบรนสองชั้นที่มีเม็ดสีทนความร้อนซ้อนกันในถุงเยื่อ เป็นโปรคาริโอตที่ถูกดูดซึมเพื่อใช้โดยโฮสต์ยูคาริโอต เม็ดสีในเทอร์โมพลาสต์สามารถใช้พลังงานของความแตกต่างของความร้อนในสภาพแวดล้อมเพื่อผลิตน้ำตาลกลูโคสจากน้ำและก๊าซคาร์บอนไดออกไซด์ในกระบวนการที่เรียกว่าการสังเคราะห์ด้วยความร้อน อัตราการผลิตน้ำตาลกลูโคสที่มีความเข้มข้นของคาร์บอนไดออกไซด์และอุณหภูมิ"

#, fuzzy
msgid "THERMOPLAST_PROCESSES_DESCRIPTION"
msgstr "เทอร์โมพลาสต์เป็นโครงสร้างเมมเบรนสองชั้นที่มีเม็ดสีทนความร้อนซ้อนกันในถุงเยื่อ เป็นโปรคาริโอตที่ถูกดูดซึมเพื่อใช้โดยโฮสต์ยูคาริโอต เม็ดสีในเทอร์โมพลาสต์สามารถใช้พลังงานของความแตกต่างของความร้อนในสภาพแวดล้อมเพื่อผลิตน้ำตาลกลูโคสจากน้ำและก๊าซคาร์บอนไดออกไซด์ในกระบวนการที่เรียกว่าการสังเคราะห์ด้วยความร้อน อัตราการผลิตน้ำตาลกลูโคสที่มีความเข้มข้นของคาร์บอนไดออกไซด์และอุณหภูมิ"

#, fuzzy
msgid "THERMOSYNTHASE"
msgstr "การสังเคราะห์ด้วยเคมี"

#, fuzzy
msgid "THERMOSYNTHASE_DESCRIPTION"
msgstr "เทอร์โมพลาสต์เป็นโครงสร้างเมมเบรนสองชั้นที่มีเม็ดสีทนความร้อนซ้อนกันในถุงเยื่อ เป็นโปรคาริโอตที่ถูกดูดซึมเพื่อใช้โดยโฮสต์ยูคาริโอต เม็ดสีในเทอร์โมพลาสต์สามารถใช้พลังงานของความแตกต่างของความร้อนในสภาพแวดล้อมเพื่อผลิตน้ำตาลกลูโคสจากน้ำและก๊าซคาร์บอนไดออกไซด์ในกระบวนการที่เรียกว่าการสังเคราะห์ด้วยความร้อน อัตราการผลิตน้ำตาลกลูโคสที่มีความเข้มข้นของคาร์บอนไดออกไซด์และอุณหภูมิ"

#, fuzzy
msgid "THERMOSYNTHASE_PROCESSES_DESCRIPTION"
msgstr "เทอร์โมพลาสต์เป็นโครงสร้างเมมเบรนสองชั้นที่มีเม็ดสีทนความร้อนซ้อนกันในถุงเยื่อ เป็นโปรคาริโอตที่ถูกดูดซึมเพื่อใช้โดยโฮสต์ยูคาริโอต เม็ดสีในเทอร์โมพลาสต์สามารถใช้พลังงานของความแตกต่างของความร้อนในสภาพแวดล้อมเพื่อผลิตน้ำตาลกลูโคสจากน้ำและก๊าซคาร์บอนไดออกไซด์ในกระบวนการที่เรียกว่าการสังเคราะห์ด้วยความร้อน อัตราการผลิตน้ำตาลกลูโคสที่มีความเข้มข้นของคาร์บอนไดออกไซด์และอุณหภูมิ"

#, fuzzy
msgid "THERMOSYNTHESIS"
msgstr "การสังเคราะห์ด้วยเคมี"

msgid "THE_DISTURBANCE"
msgstr ""

#, fuzzy
msgid "THE_PATCH_MAP_BUTTON"
msgstr "เทอร์โมพลาสต์เป็นโครงสร้างเมมเบรนสองชั้นที่มีเม็ดสีทนความร้อนซ้อนกันในถุงเยื่อ เป็นโปรคาริโอตที่ถูกดูดซึมเพื่อใช้โดยโฮสต์ยูคาริโอต เม็ดสีในเทอร์โมพลาสต์สามารถใช้พลังงานของความแตกต่างของความร้อนในสภาพแวดล้อมเพื่อผลิตน้ำตาลกลูโคสจากน้ำและก๊าซคาร์บอนไดออกไซด์ในกระบวนการที่เรียกว่าการสังเคราะห์ด้วยความร้อน อัตราการผลิตน้ำตาลกลูโคสที่มีความเข้มข้นของคาร์บอนไดออกไซด์และอุณหภูมิ"

#, fuzzy
msgid "THE_WORLD_TITLE"
msgstr "\"{0}\" - {1}"

msgid "THIS_IS_LOCAL_MOD"
msgstr ""

msgid "THIS_IS_WORKSHOP_MOD"
msgstr ""

msgid "THREADS"
msgstr ""

msgid "THRIVEOPEDIA"
msgstr ""

msgid "THRIVEOPEDIA_CURRENT_WORLD_PAGE_TITLE"
msgstr ""

msgid "THRIVEOPEDIA_EVOLUTIONARY_TREE_PAGE_TITLE"
msgstr ""

msgid "THRIVEOPEDIA_HINT_IN_GAME"
msgstr ""

msgid "THRIVEOPEDIA_HOME_INFO"
msgstr ""

msgid "THRIVEOPEDIA_HOME_PAGE_TITLE"
msgstr ""

msgid "THRIVEOPEDIA_MUSEUM_PAGE_TITLE"
msgstr ""

msgid "THRIVEOPEDIA_PATCH_MAP_PAGE_TITLE"
msgstr ""

msgid "THRIVE_LICENSES"
msgstr ""

msgid "THYLAKOIDS"
msgstr "ไทลาคอยด์"

#, fuzzy
msgid "THYLAKOIDS_DESCRIPTION"
msgstr "Thylakoids เป็นกลุ่มของโปรตีนและเก็บวัตถุที่ไวแสง เม็ดสีสามารถใช้พลังงานของแสงเพื่อผลิตน้ำตาลกลูโคสจากน้ำและก๊าซคาร์บอนไดออกไซด์ในกระบวนการที่เรียกว่าการสังเคราะห์ด้วยแสง เม็ดสีเหล่านี้เป็นสิ่งที่ทำให้พวกเขามีสีที่โดดเด่น อัตราการผลิตน้ำตาลกลูโคสที่มีความเข้มข้นของคาร์บอนไดออกไซด์และความเข้มของแสง เนื่องจาก thylakoids ถูกแขวนอยู่ในไซโตพลาสซึมโดยตรงของเหลวที่อยู่รอบ ๆ จึงทำปฏิกิริยาไกลโคไลซิส"

msgid "TIDEPOOL"
msgstr "แอ่งน้ำที่ขังอยู่แนวโขดหินข้างทะเล"

msgid "TIMELINE"
msgstr ""

msgid "TIMELINE_GLOBAL_FILTER_TOOLTIP"
msgstr ""

msgid "TIMELINE_LOCAL_FILTER_TOOLTIP"
msgstr ""

#, fuzzy
msgid "TIMELINE_NICHE_FILL"
msgstr "รหัสยีน:"

msgid "TIMELINE_PLAYER_MIGRATED"
msgstr ""

msgid "TIMELINE_PLAYER_MIGRATED_TO"
msgstr ""

#, fuzzy
msgid "TIMELINE_SELECTION_PRESSURE_SPLIT"
msgstr "แพร่กระจายไปยังแพทช์:"

#, fuzzy
msgid "TIMELINE_SPECIES_BECAME_MULTICELLULAR"
msgstr ""
"โครงสร้างโปรคาริโอต\n"
"\n"
"เมตาโบโลโซม: ผลิต ATP จากกลูโคส\n"
"\n"
"Chemosynthisizing Proteins: ผลิตกลูโคสครึ่งหนึ่งจากไฮโดรเจนซัลไฟด์เป็นเคมีโมพลาสต์ แต่ยังทำหน้าที่เป็นไกลโคไลซิสและใช้เวลาถึง 1 Hex\n"
"\n"
"Thylakoids: ผลิตกลูโคสในปริมาณ 1 ใน 3 เป็นคลอโรพลาสต์ปกติ แต่ยังทำหน้าที่เป็นไกลโคไลซิสและใช้ 1 Hex\n"
"\n"
"Rusticyanin: แปลงเหล็กเป็น ATP\n"
"\n"
"Nitrogenase: แปลงไนโตรเจนในบรรยากาศและ ATP เป็นแอมโมเนียแบบไม่ใช้ออกซิเจน\n"
"\n"
"ไซโทพลาสซึม: มีพื้นที่จัดเก็บและทำปฏิกิริยาไกลโคไลซิส (ผลิต ATP จำนวนเล็กน้อย)"

msgid "TIMELINE_SPECIES_EXTINCT"
msgstr ""

msgid "TIMELINE_SPECIES_EXTINCT_LOCAL"
msgstr ""

#, fuzzy
msgid "TIMELINE_SPECIES_FOLLOWED"
msgstr "รหัสยีน:"

msgid "TIMELINE_SPECIES_MIGRATED_FROM"
msgstr ""

msgid "TIMELINE_SPECIES_MIGRATED_TO"
msgstr ""

msgid "TIMELINE_SPECIES_POPULATION_DECREASE"
msgstr ""

msgid "TIMELINE_SPECIES_POPULATION_INCREASE"
msgstr ""

msgid "TIME_INDICATOR_TOOLTIP"
msgstr ""

msgid "TIME_OF_DAY"
msgstr ""

#, fuzzy
msgid "TITLE_COLON"
msgstr "การจัดเก็บ"

#, fuzzy
msgid "TOGGLE_BINDING"
msgstr "สลับเขมือบ"

#, fuzzy
msgid "TOGGLE_BINDING_TOOLTIP"
msgstr "สลับเขมือบ"

#, fuzzy
msgid "TOGGLE_DEBUG_PANEL"
msgstr "สลับเขมือบ"

msgid "TOGGLE_ENGULF"
msgstr "สลับเขมือบ"

#, fuzzy
msgid "TOGGLE_ENGULF_TOOLTIP"
msgstr "สลับเขมือบ"

#, fuzzy
msgid "TOGGLE_FAST_MODE"
msgstr "สลับการแสดง FPS"

msgid "TOGGLE_FPS"
msgstr "สลับการแสดง FPS"

msgid "TOGGLE_FULLSCREEN"
msgstr "สลับเต็มหน้าจอ"

#, fuzzy
msgid "TOGGLE_HEAT_VIEW_TOOLTIP"
msgstr "สลับเขมือบ"

#, fuzzy
msgid "TOGGLE_HUD_HIDE"
msgstr "สลับเขมือบ"

#, fuzzy
msgid "TOGGLE_INVENTORY"
msgstr "สลับเขมือบ"

#, fuzzy
msgid "TOGGLE_METRICS"
msgstr "สลับการแสดง FPS"

#, fuzzy
msgid "TOGGLE_MUCOCYST_DEFENCE"
msgstr "สลับเต็มหน้าจอ"

msgid "TOGGLE_NAVIGATION_TREE"
msgstr ""

msgid "TOGGLE_PAUSE"
msgstr ""

#, fuzzy
msgid "TOGGLE_UNBINDING"
msgstr "สลับเขมือบ"

msgid "TOLERANCES_TOO_HIGH_PRESSURE"
msgstr ""

msgid "TOLERANCES_TOO_HIGH_TEMPERATURE"
msgstr ""

msgid "TOLERANCES_TOO_LOW_OXYGEN_PROTECTION"
msgstr ""

#, fuzzy
msgid "TOLERANCES_TOO_LOW_PRESSURE"
msgstr "สารประกอบของเมฆ"

msgid "TOLERANCES_TOO_LOW_TEMPERATURE"
msgstr ""

msgid "TOLERANCES_TOO_LOW_UV_PROTECTION"
msgstr ""

msgid "TOLERANCES_UNSUITABLE_DEBUFFS"
msgstr ""

#, fuzzy
msgid "TOLERANCE_FROM_ORGANELLES_TOOLTIP"
msgstr "ดำเนินการต่อ"

msgid "TOLERANCE_RANGE_LABEL"
msgstr ""

msgid "TOOLS"
msgstr "เครื่องมือ"

msgid "TOOL_HAND_AXE"
msgstr ""

msgid "TOO_LARGE_PRESSURE_RANGE"
msgstr ""

msgid "TOO_MANY_RECENT_VERSIONS_TO_SHOW"
msgstr ""

#, fuzzy
msgid "TOTAL_GATHERED_ENERGY_COLON"
msgstr "ก่อนหน้า:"

msgid "TOTAL_SAVES"
msgstr ""

msgid "TOXIN_CHANNEL_INHIBITOR"
msgstr ""

#, fuzzy
msgid "TOXIN_CHANNEL_INHIBITOR_DESCRIPTION"
msgstr "ท็อกซินแวคิวโอลเป็นแวคิวโอลที่ได้รับการดัดแปลงเพื่อการผลิตการจัดเก็บและการหลั่งสารพิษออกซีโทซีโดยเฉพาะ แวคิวโอลที่เป็นพิษมากขึ้นจะทำให้สารพิษถูกปล่อยออกมามากขึ้น"

#, fuzzy
msgid "TOXIN_COMPOUND"
msgstr "สารประกอบของเมฆ"

#, fuzzy
msgid "TOXIN_CYTOTOXIN"
msgstr "ดำเนินการต่อ"

#, fuzzy
msgid "TOXIN_CYTOTOXIN_DESCRIPTION"
msgstr "ท็อกซินแวคิวโอลเป็นแวคิวโอลที่ได้รับการดัดแปลงเพื่อการผลิตการจัดเก็บและการหลั่งสารพิษออกซีโทซีโดยเฉพาะ แวคิวโอลที่เป็นพิษมากขึ้นจะทำให้สารพิษถูกปล่อยออกมามากขึ้น"

msgid "TOXIN_FIRE_RATE_TOXICITY_COLON"
msgstr ""

#, fuzzy
msgid "TOXIN_MACROLIDE"
msgstr ""
"สารพิษ\n"
"แวคิวโอล"

#, fuzzy
msgid "TOXIN_MACROLIDE_DESCRIPTION"
msgstr "ท็อกซินแวคิวโอลเป็นแวคิวโอลที่ได้รับการดัดแปลงเพื่อการผลิตการจัดเก็บและการหลั่งสารพิษออกซีโทซีโดยเฉพาะ แวคิวโอลที่เป็นพิษมากขึ้นจะทำให้สารพิษถูกปล่อยออกมามากขึ้น"

msgid "TOXIN_OXYGEN_METABOLISM_INHIBITOR"
msgstr ""

#, fuzzy
msgid "TOXIN_OXYGEN_METABOLISM_INHIBITOR_DESCRIPTION"
msgstr "เมตาโบโลโซมเป็นกลุ่มของโปรตีนที่ห่อหุ้มด้วยเปลือกโปรตีน พวกเขาสามารถเปลี่ยนกลูโคสเป็น ATP ในอัตราที่สูงกว่าที่ทำได้ในไซโตพลาสซึมในกระบวนการที่เรียกว่า Aerobic Respiration อย่างไรก็ตามมันต้องการออกซิเจนในการทำงานและระดับออกซิเจนในสิ่งแวดล้อมที่ต่ำลงจะทำให้อัตราการผลิต ATP ช้าลง เนื่องจากเมตาโบโซมถูกแขวนไว้ในไซโทพลาสซึมโดยตรงของเหลวที่อยู่รอบ ๆ จึงทำปฏิกิริยาไกลโคไลซิส"

#, fuzzy
msgid "TOXIN_OXYTOXY_DESCRIPTION"
msgstr "ท็อกซินแวคิวโอลเป็นแวคิวโอลที่ได้รับการดัดแปลงเพื่อการผลิตการจัดเก็บและการหลั่งสารพิษออกซีโทซีโดยเฉพาะ แวคิวโอลที่เป็นพิษมากขึ้นจะทำให้สารพิษถูกปล่อยออกมามากขึ้น"

msgid "TOXIN_PREFER_FIRE_RATE"
msgstr ""

msgid "TOXIN_PREFER_TOXICITY"
msgstr ""

msgid "TOXIN_PROPERTIES_HEADING"
msgstr ""

msgid "TOXIN_RESISTANCE"
msgstr ""

#, fuzzy
msgid "TOXIN_TOXICITY_CUSTOMIZATION_TOOLTIP"
msgstr "{0} ประชากรเปลี่ยนแปลงโดย {1} เนื่องจาก: {2}"

#, fuzzy
msgid "TOXIN_TYPE_COLON"
msgstr "การจัดเก็บ"

#, fuzzy
msgid "TOXIN_TYPE_CUSTOMIZATION_EXPLANATION"
msgstr "{0} ประชากรเปลี่ยนแปลงโดย {1} เนื่องจาก: {2}"

#, fuzzy
msgid "TOXIN_VACUOLE"
msgstr ""
"สารพิษ\n"
"แวคิวโอล"

#, fuzzy
msgid "TOXIN_VACUOLE_DESCRIPTION"
msgstr "ท็อกซินแวคิวโอลเป็นแวคิวโอลที่ได้รับการดัดแปลงเพื่อการผลิตการจัดเก็บและการหลั่งสารพิษออกซีโทซีโดยเฉพาะ แวคิวโอลที่เป็นพิษมากขึ้นจะทำให้สารพิษถูกปล่อยออกมามากขึ้น"

#, fuzzy
msgid "TOXIN_VACUOLE_PROCESSES_DESCRIPTION"
msgstr "ท็อกซินแวคิวโอลเป็นแวคิวโอลที่ได้รับการดัดแปลงเพื่อการผลิตการจัดเก็บและการหลั่งสารพิษออกซีโทซีโดยเฉพาะ แวคิวโอลที่เป็นพิษมากขึ้นจะทำให้สารพิษถูกปล่อยออกมามากขึ้น"

#, fuzzy
msgid "TOXISOME"
msgstr "ออกซิโทซิโซม"

#, fuzzy
msgid "TOXISOME_DESCRIPTION"
msgstr "เมตาโบโลโซมเป็นกลุ่มของโปรตีนที่ห่อหุ้มด้วยเปลือกโปรตีน พวกเขาสามารถเปลี่ยนกลูโคสเป็น ATP ในอัตราที่สูงกว่าที่ทำได้ในไซโตพลาสซึมในกระบวนการที่เรียกว่า Aerobic Respiration อย่างไรก็ตามมันต้องการออกซิเจนในการทำงานและระดับออกซิเจนในสิ่งแวดล้อมที่ต่ำลงจะทำให้อัตราการผลิต ATP ช้าลง เนื่องจากเมตาโบโซมถูกแขวนไว้ในไซโทพลาสซึมโดยตรงของเหลวที่อยู่รอบ ๆ จึงทำปฏิกิริยาไกลโคไลซิส"

#, fuzzy
msgid "TRANSLATORS"
msgstr "ช่วยแปลเกม"

#, fuzzy
msgid "TRANSPARENCY"
msgstr "ช่วยแปลเกม"

#, fuzzy
msgid "TRILLION_ABBREVIATION"
msgstr "{0} B"

#, fuzzy
msgid "TRY_FOSSILISING_SOME_SPECIES"
msgstr "จับภาพหน้าจอ"

msgid "TRY_MAKING_A_SAVE"
msgstr ""

#, fuzzy
msgid "TRY_TAKING_SOME_SCREENSHOTS"
msgstr "จับภาพหน้าจอ"

#, fuzzy
msgid "TUTORIAL"
msgstr "บทช่วยสอน"

#, fuzzy
msgid "TUTORIAL_ALL_NOT_ENABLED_EXPLANATION"
msgstr "แทงเซลล์อื่นด้วยสิ่งนี้"

#, fuzzy
msgid "TUTORIAL_MICROBE_EDITOR_ATP_BALANCE_INTRO"
msgstr "สร้างจุลินทรีย์ฟรี"

#, fuzzy
msgid "TUTORIAL_MICROBE_EDITOR_AUTO-EVO_PREDICTION"
msgstr "{0: F1}% เสร็จสิ้น {1: n0} / {2: n0} ขั้นตอน"

#, fuzzy
msgid "TUTORIAL_MICROBE_EDITOR_CELL_TEXT"
msgstr ""
"โครงสร้างโปรคาริโอต\n"
"\n"
"เมตาโบโลโซม: ผลิต ATP จากกลูโคส\n"
"\n"
"Chemosynthisizing Proteins: ผลิตกลูโคสครึ่งหนึ่งจากไฮโดรเจนซัลไฟด์เป็นเคมีโมพลาสต์ แต่ยังทำหน้าที่เป็นไกลโคไลซิสและใช้เวลาถึง 1 Hex\n"
"\n"
"Thylakoids: ผลิตกลูโคสในปริมาณ 1 ใน 3 เป็นคลอโรพลาสต์ปกติ แต่ยังทำหน้าที่เป็นไกลโคไลซิสและใช้ 1 Hex\n"
"\n"
"Rusticyanin: แปลงเหล็กเป็น ATP\n"
"\n"
"Nitrogenase: แปลงไนโตรเจนในบรรยากาศและ ATP เป็นแอมโมเนียแบบไม่ใช้ออกซิเจน\n"
"\n"
"ไซโทพลาสซึม: มีพื้นที่จัดเก็บและทำปฏิกิริยาไกลโคไลซิส (ผลิต ATP จำนวนเล็กน้อย)"

#, fuzzy
msgid "TUTORIAL_MICROBE_EDITOR_CHEMORECEPTOR"
msgstr ""
"โครงสร้างโปรคาริโอต\n"
"\n"
"เมตาโบโลโซม: ผลิต ATP จากกลูโคส\n"
"\n"
"Chemosynthisizing Proteins: ผลิตกลูโคสครึ่งหนึ่งจากไฮโดรเจนซัลไฟด์เป็นเคมีโมพลาสต์ แต่ยังทำหน้าที่เป็นไกลโคไลซิสและใช้เวลาถึง 1 Hex\n"
"\n"
"Thylakoids: ผลิตกลูโคสในปริมาณ 1 ใน 3 เป็นคลอโรพลาสต์ปกติ แต่ยังทำหน้าที่เป็นไกลโคไลซิสและใช้ 1 Hex\n"
"\n"
"Rusticyanin: แปลงเหล็กเป็น ATP\n"
"\n"
"Nitrogenase: แปลงไนโตรเจนในบรรยากาศและ ATP เป็นแอมโมเนียแบบไม่ใช้ออกซิเจน\n"
"\n"
"ไซโทพลาสซึม: มีพื้นที่จัดเก็บและทำปฏิกิริยาไกลโคไลซิส (ผลิต ATP จำนวนเล็กน้อย)"

#, fuzzy
msgid "TUTORIAL_MICROBE_EDITOR_COMPOUND_BALANCES"
msgstr "สร้างจุลินทรีย์ฟรี"

#, fuzzy
msgid "TUTORIAL_MICROBE_EDITOR_DIGESTION_STAT"
msgstr ""
"โครงสร้างโปรคาริโอต\n"
"\n"
"เมตาโบโลโซม: ผลิต ATP จากกลูโคส\n"
"\n"
"Chemosynthisizing Proteins: ผลิตกลูโคสครึ่งหนึ่งจากไฮโดรเจนซัลไฟด์เป็นเคมีโมพลาสต์ แต่ยังทำหน้าที่เป็นไกลโคไลซิสและใช้เวลาถึง 1 Hex\n"
"\n"
"Thylakoids: ผลิตกลูโคสในปริมาณ 1 ใน 3 เป็นคลอโรพลาสต์ปกติ แต่ยังทำหน้าที่เป็นไกลโคไลซิสและใช้ 1 Hex\n"
"\n"
"Rusticyanin: แปลงเหล็กเป็น ATP\n"
"\n"
"Nitrogenase: แปลงไนโตรเจนในบรรยากาศและ ATP เป็นแอมโมเนียแบบไม่ใช้ออกซิเจน\n"
"\n"
"ไซโทพลาสซึม: มีพื้นที่จัดเก็บและทำปฏิกิริยาไกลโคไลซิส (ผลิต ATP จำนวนเล็กน้อย)"

#, fuzzy
msgid "TUTORIAL_MICROBE_EDITOR_ENDING_TEXT"
msgstr "สร้างจุลินทรีย์ฟรี"

#, fuzzy
msgid "TUTORIAL_MICROBE_EDITOR_FLAGELLUM"
msgstr ""
"โครงสร้างโปรคาริโอต\n"
"\n"
"เมตาโบโลโซม: ผลิต ATP จากกลูโคส\n"
"\n"
"Chemosynthisizing Proteins: ผลิตกลูโคสครึ่งหนึ่งจากไฮโดรเจนซัลไฟด์เป็นเคมีโมพลาสต์ แต่ยังทำหน้าที่เป็นไกลโคไลซิสและใช้เวลาถึง 1 Hex\n"
"\n"
"Thylakoids: ผลิตกลูโคสในปริมาณ 1 ใน 3 เป็นคลอโรพลาสต์ปกติ แต่ยังทำหน้าที่เป็นไกลโคไลซิสและใช้ 1 Hex\n"
"\n"
"Rusticyanin: แปลงเหล็กเป็น ATP\n"
"\n"
"Nitrogenase: แปลงไนโตรเจนในบรรยากาศและ ATP เป็นแอมโมเนียแบบไม่ใช้ออกซิเจน\n"
"\n"
"ไซโทพลาสซึม: มีพื้นที่จัดเก็บและทำปฏิกิริยาไกลโคไลซิส (ผลิต ATP จำนวนเล็กน้อย)"

#, fuzzy
msgid "TUTORIAL_MICROBE_EDITOR_FOOD_CHAIN"
msgstr "สร้างจุลินทรีย์ฟรี"

#, fuzzy
msgid "TUTORIAL_MICROBE_EDITOR_MIGRATION"
msgstr ""
"โครงสร้างโปรคาริโอต\n"
"\n"
"เมตาโบโลโซม: ผลิต ATP จากกลูโคส\n"
"\n"
"Chemosynthisizing Proteins: ผลิตกลูโคสครึ่งหนึ่งจากไฮโดรเจนซัลไฟด์เป็นเคมีโมพลาสต์ แต่ยังทำหน้าที่เป็นไกลโคไลซิสและใช้เวลาถึง 1 Hex\n"
"\n"
"Thylakoids: ผลิตกลูโคสในปริมาณ 1 ใน 3 เป็นคลอโรพลาสต์ปกติ แต่ยังทำหน้าที่เป็นไกลโคไลซิสและใช้ 1 Hex\n"
"\n"
"Rusticyanin: แปลงเหล็กเป็น ATP\n"
"\n"
"Nitrogenase: แปลงไนโตรเจนในบรรยากาศและ ATP เป็นแอมโมเนียแบบไม่ใช้ออกซิเจน\n"
"\n"
"ไซโทพลาสซึม: มีพื้นที่จัดเก็บและทำปฏิกิริยาไกลโคไลซิส (ผลิต ATP จำนวนเล็กน้อย)"

#, fuzzy
msgid "TUTORIAL_MICROBE_EDITOR_MODIFY_ORGANELLE"
msgstr ""
"โครงสร้างโปรคาริโอต\n"
"\n"
"เมตาโบโลโซม: ผลิต ATP จากกลูโคส\n"
"\n"
"Chemosynthisizing Proteins: ผลิตกลูโคสครึ่งหนึ่งจากไฮโดรเจนซัลไฟด์เป็นเคมีโมพลาสต์ แต่ยังทำหน้าที่เป็นไกลโคไลซิสและใช้เวลาถึง 1 Hex\n"
"\n"
"Thylakoids: ผลิตกลูโคสในปริมาณ 1 ใน 3 เป็นคลอโรพลาสต์ปกติ แต่ยังทำหน้าที่เป็นไกลโคไลซิสและใช้ 1 Hex\n"
"\n"
"Rusticyanin: แปลงเหล็กเป็น ATP\n"
"\n"
"Nitrogenase: แปลงไนโตรเจนในบรรยากาศและ ATP เป็นแอมโมเนียแบบไม่ใช้ออกซิเจน\n"
"\n"
"ไซโทพลาสซึม: มีพื้นที่จัดเก็บและทำปฏิกิริยาไกลโคไลซิส (ผลิต ATP จำนวนเล็กน้อย)"

#, fuzzy
msgid "TUTORIAL_MICROBE_EDITOR_NEGATIVE_ATP_BALANCE"
msgstr "สร้างจุลินทรีย์ฟรี"

#, fuzzy
msgid "TUTORIAL_MICROBE_EDITOR_NO_CHANGES_MADE"
msgstr "สร้างจุลินทรีย์ฟรี"

#, fuzzy
msgid "TUTORIAL_MICROBE_EDITOR_OPEN_TOLERANCES"
msgstr "สร้างจุลินทรีย์ฟรี"

msgid "TUTORIAL_MICROBE_EDITOR_PATCH_TEXT"
msgstr ""

msgid "TUTORIAL_MICROBE_EDITOR_REMOVE_ORGANELLE_TEXT"
msgstr ""

msgid "TUTORIAL_MICROBE_EDITOR_SELECT_ORGANELLE_TEXT"
msgstr ""

msgid "TUTORIAL_MICROBE_EDITOR_STAY_SMALL"
msgstr ""

#, fuzzy
msgid "TUTORIAL_MICROBE_EDITOR_TOLERANCES_TAB"
msgstr "สร้างจุลินทรีย์ฟรี"

#, fuzzy
msgid "TUTORIAL_MICROBE_STAGE_EDITOR_BUTTON_TUTORIAL"
msgstr "สร้างจุลินทรีย์ฟรี"

#, fuzzy
msgid "TUTORIAL_MICROBE_STAGE_ENGULFED_TEXT"
msgstr "สร้างจุลินทรีย์ฟรี"

#, fuzzy
msgid "TUTORIAL_MICROBE_STAGE_ENGULFMENT_FULL_TEXT"
msgstr "สร้างจุลินทรีย์ฟรี"

#, fuzzy
msgid "TUTORIAL_MICROBE_STAGE_ENGULFMENT_TEXT"
msgstr "สร้างจุลินทรีย์ฟรี"

#, fuzzy
msgid "TUTORIAL_MICROBE_STAGE_ENVIRONMENT_PANEL"
msgstr "สร้างจุลินทรีย์ฟรี"

#, fuzzy
msgid "TUTORIAL_MICROBE_STAGE_HELP_MENU_AND_ZOOM"
msgstr "W, A, S, D และเมาส์เพื่อย้าย กด E เพื่อยิง OxyToxy NT หากคุณมีสารพิษแวคิวโอล กด G เพื่อสลับโหมดเขมือบ"

#, fuzzy
msgid "TUTORIAL_MICROBE_STAGE_LEAVE_COLONY_TEXT"
msgstr "สร้างจุลินทรีย์ฟรี"

#, fuzzy
msgid "TUTORIAL_MICROBE_STAGE_MEMBER_DIED"
msgstr "สร้างจุลินทรีย์ฟรี"

#, fuzzy
msgid "TUTORIAL_MICROBE_STAGE_OPEN_PROCESS_PANEL"
msgstr "สร้างจุลินทรีย์ฟรี"

#, fuzzy
msgid "TUTORIAL_MICROBE_STAGE_PAUSING"
msgstr "สร้างจุลินทรีย์ฟรี"

#, fuzzy
msgid "TUTORIAL_MICROBE_STAGE_PROCESS_PANEL"
msgstr "สร้างจุลินทรีย์ฟรี"

#, fuzzy
msgid "TUTORIAL_MICROBE_STAGE_REPRODUCE_TEXT"
msgstr "สร้างจุลินทรีย์ฟรี"

#, fuzzy
msgid "TUTORIAL_MICROBE_STAGE_RESOURCE_SPLIT"
msgstr "สร้างจุลินทรีย์ฟรี"

#, fuzzy
msgid "TUTORIAL_MICROBE_STAGE_UNBIND_TEXT"
msgstr "สร้างจุลินทรีย์ฟรี"

#, fuzzy
msgid "TUTORIAL_MULTICELLULAR_STAGE_WELCOME"
msgstr "วางออร์แกเนลล์"

#, fuzzy
msgid "TUTORIAL_VIEW_NOW"
msgstr "บทช่วยสอน"

msgid "TWO_TIMES"
msgstr ""

msgid "TYPE_COLON"
msgstr ""

msgid "UNAPPLIED_MOD_CHANGES"
msgstr ""

#, fuzzy
msgid "UNAPPLIED_MOD_CHANGES_DESCRIPTION"
msgstr "แวคิวโอลเป็นออร์แกเนลล์เยื่อภายในที่ใช้สำหรับเก็บในเซลล์ ประกอบด้วยถุงหลายอันโครงสร้างของเยื่อขนาดเล็กที่ใช้กันอย่างแพร่หลายในเซลล์เพื่อการจัดเก็บที่หลอมรวมเข้าด้วยกัน เต็มไปด้วยน้ำซึ่งใช้บรรจุโมเลกุลเอนไซม์ของแข็งและสารอื่น ๆ รูปร่างของพวกมันเป็นของเหลวและอาจแตกต่างกันไประหว่างเซลล์"

msgid "UNBIND_ALL"
msgstr ""

#, fuzzy
msgid "UNBIND_ALL_TOOLTIP"
msgstr "ดำเนินการต่อ"

msgid "UNBIND_HELP_TEXT"
msgstr ""

msgid "UNCERTAIN_VERSION_WARNING"
msgstr ""

msgid "UNDERWATERCAVE"
msgstr "ถ้ำใต้น้ำ"

#, fuzzy
msgid "UNDERWATER_VENT_ERUPTION"
msgstr "ถ้ำใต้น้ำ"

#, fuzzy
msgid "UNDERWATER_VENT_ERUPTION_IN"
msgstr "ถ้ำใต้น้ำ"

#, fuzzy
msgid "UNDISCOVERED_ORGANELLES"
msgstr "เอาออร์แกเนลล์ออก"

#, fuzzy
msgid "UNDISCOVERED_PATCH"
msgstr "ยกเลิกการกระทำปัจจุบัน"

msgid "UNDO"
msgstr "เลิกทำ"

msgid "UNDO_THE_LAST_ACTION"
msgstr "เลิกทำการกระทำล่าสุด"

#, fuzzy
msgid "UNIT_ACTION_CONSTRUCT"
msgstr "ความเข้มข้นของ"

#, fuzzy
msgid "UNIT_ACTION_MOVE"
msgstr "ความเข้มข้นของ"

msgid "UNIT_ADVANCED_SPACESHIP"
msgstr ""

msgid "UNIT_SIMPLE_ROCKET"
msgstr ""

msgid "UNKNOWN"
msgstr "ปลดล็อค"

#, fuzzy
msgid "UNKNOWN_DISPLAY_DRIVER"
msgstr "ความสามารถ"

msgid "UNKNOWN_MOUSE"
msgstr "เมาส์ที่ไม่รู้จัก"

#, fuzzy
msgid "UNKNOWN_ORGANELLE_SYMBOL"
msgstr "วางออร์แกเนลล์"

#, fuzzy
msgid "UNKNOWN_PATCH"
msgstr "ปลดล็อค"

#, fuzzy
msgid "UNKNOWN_SHORT"
msgstr "ปลดล็อค"

#, fuzzy
msgid "UNKNOWN_VERSION"
msgstr "เมาส์ที่ไม่รู้จัก"

#, fuzzy
msgid "UNKNOWN_WORKSHOP_ID"
msgstr "เมาส์ที่ไม่รู้จัก"

#, fuzzy
msgid "UNLIMIT_GROWTH_SPEED"
msgstr "ปกติ"

#, fuzzy
msgid "UNLOCKED_NEW_ORGANELLE"
msgstr "วางออร์แกเนลล์"

#, fuzzy
msgid "UNLOCK_ALL_ORGANELLES"
msgstr "วางออร์แกเนลล์"

msgid "UNLOCK_CONDITION_ATP_PRODUCTION_ABOVE"
msgstr ""

msgid "UNLOCK_CONDITION_COMPOUND_IS_ABOVE"
msgstr ""

msgid "UNLOCK_CONDITION_COMPOUND_IS_BELOW"
msgstr ""

msgid "UNLOCK_CONDITION_COMPOUND_IS_BETWEEN"
msgstr ""

msgid "UNLOCK_CONDITION_DIGESTED_MICROBES_ABOVE"
msgstr ""

msgid "UNLOCK_CONDITION_ENGULFED_MICROBES_ABOVE"
msgstr ""

msgid "UNLOCK_CONDITION_EXCESS_ATP_ABOVE"
msgstr ""

#, fuzzy
msgid "UNLOCK_CONDITION_PLAYER_DAMAGE_RECEIVED"
msgstr "{0} ประชากรเปลี่ยนแปลงโดย {1} เนื่องจาก: {2}"

#, fuzzy
msgid "UNLOCK_CONDITION_PLAYER_DAMAGE_RECEIVED_SOURCE"
msgstr "{0} ประชากรเปลี่ยนแปลงโดย {1} เนื่องจาก: {2}"

msgid "UNLOCK_CONDITION_PLAYER_DEATH_COUNT_ABOVE"
msgstr ""

msgid "UNLOCK_CONDITION_REPRODUCED_WITH"
msgstr ""

msgid "UNLOCK_CONDITION_REPRODUCED_WITH_IN_A_ROW"
msgstr ""

msgid "UNLOCK_CONDITION_REPRODUCE_IN_BIOME"
msgstr ""

#, fuzzy
msgid "UNLOCK_CONDITION_SPEED_BELOW"
msgstr "{0} ประชากรเปลี่ยนแปลงโดย {1} เนื่องจาก: {2}"

msgid "UNLOCK_WITH_ANY_OF_FOLLOWING"
msgstr ""

msgid "UNSAVED_CHANGE_WARNING"
msgstr ""
"คุณมีการเปลี่ยนแปลงที่ยังไม่ได้บันทึกซึ่งจะถูกยกเลิก\n"
"คุณต้องการดำเนินการต่อหรือไม่"

msgid "UNTITLED"
msgstr ""

msgid "UPGRADE_CILIA_PULL"
msgstr ""

#, fuzzy
msgid "UPGRADE_CILIA_PULL_DESCRIPTION"
msgstr "ภายในที่เหนอะหนะของเซลล์ ไซโทพลาสซึมเป็นส่วนผสมพื้นฐานของไอออนโปรตีนและสารอื่น ๆ ที่ละลายในน้ำที่เติมภายในเซลล์ หนึ่งในฟังก์ชั่นที่ทำคือไกลโคไลซิสการเปลี่ยนกลูโคสเป็นพลังงาน ATP สำหรับเซลล์ที่ขาดออร์แกเนลล์เพื่อให้มีการเผาผลาญขั้นสูงมากขึ้นนี่คือสิ่งที่พวกเขาต้องพึ่งพาเพื่อเป็นพลังงาน นอกจากนี้ยังใช้เพื่อเก็บโมเลกุลในเซลล์และเพื่อขยายขนาดของเซลล์"

msgid "UPGRADE_COST"
msgstr ""

#, fuzzy
msgid "UPGRADE_DESCRIPTION_NONE"
msgstr "ภายในที่เหนอะหนะของเซลล์ ไซโทพลาสซึมเป็นส่วนผสมพื้นฐานของไอออนโปรตีนและสารอื่น ๆ ที่ละลายในน้ำที่เติมภายในเซลล์ หนึ่งในฟังก์ชั่นที่ทำคือไกลโคไลซิสการเปลี่ยนกลูโคสเป็นพลังงาน ATP สำหรับเซลล์ที่ขาดออร์แกเนลล์เพื่อให้มีการเผาผลาญขั้นสูงมากขึ้นนี่คือสิ่งที่พวกเขาต้องพึ่งพาเพื่อเป็นพลังงาน นอกจากนี้ยังใช้เพื่อเก็บโมเลกุลในเซลล์และเพื่อขยายขนาดของเซลล์"

msgid "UPGRADE_NAME_NONE"
msgstr ""

#, fuzzy
msgid "UPGRADE_PILUS_INJECTISOME"
msgstr "ภายในที่เหนอะหนะของเซลล์ ไซโทพลาสซึมเป็นส่วนผสมพื้นฐานของไอออนโปรตีนและสารอื่น ๆ ที่ละลายในน้ำที่เติมภายในเซลล์ หนึ่งในฟังก์ชั่นที่ทำคือไกลโคไลซิสการเปลี่ยนกลูโคสเป็นพลังงาน ATP สำหรับเซลล์ที่ขาดออร์แกเนลล์เพื่อให้มีการเผาผลาญขั้นสูงมากขึ้นนี่คือสิ่งที่พวกเขาต้องพึ่งพาเพื่อเป็นพลังงาน นอกจากนี้ยังใช้เพื่อเก็บโมเลกุลในเซลล์และเพื่อขยายขนาดของเซลล์"

#, fuzzy
msgid "UPGRADE_PILUS_INJECTISOME_DESCRIPTION"
msgstr "ภายในที่เหนอะหนะของเซลล์ ไซโทพลาสซึมเป็นส่วนผสมพื้นฐานของไอออนโปรตีนและสารอื่น ๆ ที่ละลายในน้ำที่เติมภายในเซลล์ หนึ่งในฟังก์ชั่นที่ทำคือไกลโคไลซิสการเปลี่ยนกลูโคสเป็นพลังงาน ATP สำหรับเซลล์ที่ขาดออร์แกเนลล์เพื่อให้มีการเผาผลาญขั้นสูงมากขึ้นนี่คือสิ่งที่พวกเขาต้องพึ่งพาเพื่อเป็นพลังงาน นอกจากนี้ยังใช้เพื่อเก็บโมเลกุลในเซลล์และเพื่อขยายขนาดของเซลล์"

msgid "UPGRADE_SLIME_JET_MUCOCYST"
msgstr ""

#, fuzzy
msgid "UPGRADE_SLIME_JET_MUCOCYST_DESCRIPTION"
msgstr "เปลี่ยน [thrive:compound]glucose[/thrive:compound] เป็น [thrive:compound]atp[/thrive:compound]"

#, fuzzy
msgid "UPLOAD"
msgstr "โหลด"

#, fuzzy
msgid "UPLOADING_DOT_DOT_DOT"
msgstr "กดปุ่ม ..."

msgid "UPLOAD_SUCCEEDED"
msgstr ""

msgid "UPSCALE_BILINEAR"
msgstr ""

msgid "UPSCALE_FSR_1"
msgstr ""

msgid "UPSCALE_FSR_22"
msgstr ""

msgid "UPSCALE_METHOD"
msgstr ""

msgid "UPSCALE_SHARPENING_FSR"
msgstr ""

msgid "USED_LIBRARIES_LICENSES"
msgstr ""

msgid "USED_RENDERER_NAME"
msgstr ""

#, fuzzy
msgid "USES_FEATURE"
msgstr "อุณหภูมิ"

msgid "USE_AUTO_HARMONY"
msgstr ""

msgid "USE_AUTO_HARMONY_TOOLTIP"
msgstr ""

msgid "USE_A_CUSTOM_USERNAME"
msgstr "ใช้ชื่อผู้ใช้ที่กำหนดเอง"

msgid "USE_DISK_CACHE"
msgstr ""

msgid "USE_MANUAL_THREAD_COUNT"
msgstr ""

msgid "USE_MANUAL_THREAD_COUNT_NATIVE"
msgstr ""

msgid "USE_VIRTUAL_WINDOW_SIZE"
msgstr ""

#, fuzzy
msgid "UV_PROTECTION"
msgstr "{0: F1}% เสร็จสิ้น {1: n0} / {2: n0} ขั้นตอน"

#, fuzzy
msgid "UV_TOLERANCE_TOOLTIP"
msgstr "ดำเนินการต่อ"

msgid "VACUOLE"
msgstr "แวคิวโอล"

msgid "VACUOLE_DESCRIPTION"
msgstr "แวคิวโอลเป็นออร์แกเนลล์เยื่อภายในที่ใช้สำหรับเก็บในเซลล์ ประกอบด้วยถุงหลายอันโครงสร้างของเยื่อขนาดเล็กที่ใช้กันอย่างแพร่หลายในเซลล์เพื่อการจัดเก็บที่หลอมรวมเข้าด้วยกัน เต็มไปด้วยน้ำซึ่งใช้บรรจุโมเลกุลเอนไซม์ของแข็งและสารอื่น ๆ รูปร่างของพวกมันเป็นของเหลวและอาจแตกต่างกันไประหว่างเซลล์"

msgid "VACUOLE_IS_SPECIALIZED"
msgstr ""

#, fuzzy
msgid "VACUOLE_NOT_SPECIALIZED_DESCRIPTION"
msgstr "แวคิวโอลเป็นออร์แกเนลล์เยื่อภายในที่ใช้สำหรับเก็บในเซลล์ ประกอบด้วยถุงหลายอันโครงสร้างของเยื่อขนาดเล็กที่ใช้กันอย่างแพร่หลายในเซลล์เพื่อการจัดเก็บที่หลอมรวมเข้าด้วยกัน เต็มไปด้วยน้ำซึ่งใช้บรรจุโมเลกุลเอนไซม์ของแข็งและสารอื่น ๆ รูปร่างของพวกมันเป็นของเหลวและอาจแตกต่างกันไประหว่างเซลล์"

#, fuzzy
msgid "VACUOLE_PROCESSES_DESCRIPTION"
msgstr "แวคิวโอลเป็นออร์แกเนลล์เยื่อภายในที่ใช้สำหรับเก็บในเซลล์ ประกอบด้วยถุงหลายอันโครงสร้างของเยื่อขนาดเล็กที่ใช้กันอย่างแพร่หลายในเซลล์เพื่อการจัดเก็บที่หลอมรวมเข้าด้วยกัน เต็มไปด้วยน้ำซึ่งใช้บรรจุโมเลกุลเอนไซม์ของแข็งและสารอื่น ๆ รูปร่างของพวกมันเป็นของเหลวและอาจแตกต่างกันไประหว่างเซลล์"

#, fuzzy
msgid "VACUOLE_SPECIALIZED_DESCRIPTION"
msgstr "แวคิวโอลเป็นออร์แกเนลล์เยื่อภายในที่ใช้สำหรับเก็บในเซลล์ ประกอบด้วยถุงหลายอันโครงสร้างของเยื่อขนาดเล็กที่ใช้กันอย่างแพร่หลายในเซลล์เพื่อการจัดเก็บที่หลอมรวมเข้าด้วยกัน เต็มไปด้วยน้ำซึ่งใช้บรรจุโมเลกุลเอนไซม์ของแข็งและสารอื่น ๆ รูปร่างของพวกมันเป็นของเหลวและอาจแตกต่างกันไประหว่างเซลล์"

msgid "VALUE_WITH_UNIT"
msgstr ""

msgid "VERSION_COLON"
msgstr ""

#, fuzzy
msgid "VERTICAL_COLON"
msgstr "การจัดเก็บ"

#, fuzzy
msgid "VERTICAL_WITH_AXIS_NAME_COLON"
msgstr "เกมส์ใหม่"

msgid "VIDEO_MEMORY"
msgstr ""

msgid "VIDEO_MEMORY_MIB"
msgstr ""

msgid "VIEWER"
msgstr ""

msgid "VIEW_ALL"
msgstr ""

#, fuzzy
msgid "VIEW_CELL_PROCESSES"
msgstr "เปลี่ยน [thrive:compound]glucose[/thrive:compound] เป็น [thrive:compound]atp[/thrive:compound]"

msgid "VIEW_ONLINE"
msgstr ""

#, fuzzy
msgid "VIEW_PATCH_MICHES"
msgstr "เทอร์โมพลาสต์เป็นโครงสร้างเมมเบรนสองชั้นที่มีเม็ดสีทนความร้อนซ้อนกันในถุงเยื่อ เป็นโปรคาริโอตที่ถูกดูดซึมเพื่อใช้โดยโฮสต์ยูคาริโอต เม็ดสีในเทอร์โมพลาสต์สามารถใช้พลังงานของความแตกต่างของความร้อนในสภาพแวดล้อมเพื่อผลิตน้ำตาลกลูโคสจากน้ำและก๊าซคาร์บอนไดออกไซด์ในกระบวนการที่เรียกว่าการสังเคราะห์ด้วยความร้อน อัตราการผลิตน้ำตาลกลูโคสที่มีความเข้มข้นของคาร์บอนไดออกไซด์และอุณหภูมิ"

msgid "VIEW_PATCH_NOTES"
msgstr ""

#, fuzzy
msgid "VIEW_PATCH_NOTES_TOOLTIP"
msgstr "\"{0}\" - {1}"

msgid "VIEW_PENDING_ACTIONS"
msgstr ""

msgid "VIEW_SOURCE_CODE"
msgstr "ดูซอร์สโค้ด"

msgid "VIEW_TEXT_REPORT"
msgstr ""

msgid "VIP_PATRONS"
msgstr ""

msgid "VISIBLE"
msgstr ""

msgid "VISIBLE_WHEN_CLOSE_TO_FULL"
msgstr ""

msgid "VISIBLE_WHEN_OVER_ZERO"
msgstr ""

msgid "VISIT_SUGGESTIONS_SITE"
msgstr ""

msgid "VOLCANIC_VENT"
msgstr "ปล่องภูเขาไฟ"

msgid "VOLUMEDOWN"
msgstr "ลดเสียงลง"

msgid "VOLUMEMUTE"
msgstr "ปิดเสียง"

msgid "VOLUMEUP"
msgstr "ปรับระดับเสียงขึ้น"

msgid "VSYNC"
msgstr "VSync"

msgid "WAITING_FOR_AUTO_EVO"
msgstr ""

msgid "WELCOME_TO_THRIVEOPEDIA"
msgstr ""

msgid "WENT_EXTINCT_FROM_PLANET"
msgstr "สูญพันธุ์ไปจากโลก"

msgid "WENT_EXTINCT_IN"
msgstr "สูญพันธุ์ไปแล้วใน {0}"

msgid "WHEEL_DOWN"
msgstr "ล้อลง"

msgid "WHEEL_LEFT"
msgstr "ล้อซ้าย"

msgid "WHEEL_RIGHT"
msgstr "ล้อขวา"

msgid "WHEEL_UP"
msgstr "ล้อขึ้น"

msgid "WIKI"
msgstr ""

msgid "WIKI_2D"
msgstr ""

msgid "WIKI_3D"
msgstr ""

msgid "WIKI_3D_COMMA_SANDBOX"
msgstr ""

#, fuzzy
msgid "WIKI_3D_COMMA_STRATEGY"
msgstr "chemoplast เป็นโครงสร้างเมมเบรนสองชั้นที่มีโปรตีนที่สามารถเปลี่ยนไฮโดรเจนซัลไฟด์น้ำและก๊าซคาร์บอนไดออกไซด์เป็นน้ำตาลกลูโคสในกระบวนการที่เรียกว่า Hydrogen Sulfide Chemosynthesis อัตราการผลิตน้ำตาลกลูโคสที่มีความเข้มข้นของคาร์บอนไดออกไซด์"

#, fuzzy
msgid "WIKI_3D_COMMA_STRATEGY_COMMA_SPACE"
msgstr "chemoplast เป็นโครงสร้างเมมเบรนสองชั้นที่มีโปรตีนที่สามารถเปลี่ยนไฮโดรเจนซัลไฟด์น้ำและก๊าซคาร์บอนไดออกไซด์เป็นน้ำตาลกลูโคสในกระบวนการที่เรียกว่า Hydrogen Sulfide Chemosynthesis อัตราการผลิตน้ำตาลกลูโคสที่มีความเข้มข้นของคาร์บอนไดออกไซด์"

msgid "WIKI_8_BRACKET_16"
msgstr ""

#, fuzzy
msgid "WIKI_ASCENSION"
msgstr "Rusticyanin เป็นโปรตีนที่สามารถใช้ก๊าซคาร์บอนไดออกไซด์และออกซิเจนในการออกซิไดซ์เหล็กจากสถานะทางเคมีหนึ่งไปยังอีกสถานะหนึ่ง กระบวนการนี้เรียกว่า Iron Respiration ปล่อยพลังงานออกมาซึ่งเซลล์สามารถเก็บเกี่ยวได้"

msgid "WIKI_ASCENSION_CURRENT_DEVELOPMENT"
msgstr ""

#, fuzzy
msgid "WIKI_ASCENSION_FEATURES"
msgstr "Rusticyanin เป็นโปรตีนที่สามารถใช้ก๊าซคาร์บอนไดออกไซด์และออกซิเจนในการออกซิไดซ์เหล็กจากสถานะทางเคมีหนึ่งไปยังอีกสถานะหนึ่ง กระบวนการนี้เรียกว่า Iron Respiration ปล่อยพลังงานออกมาซึ่งเซลล์สามารถเก็บเกี่ยวได้"

#, fuzzy
msgid "WIKI_ASCENSION_INTRO"
msgstr "Rusticyanin เป็นโปรตีนที่สามารถใช้ก๊าซคาร์บอนไดออกไซด์และออกซิเจนในการออกซิไดซ์เหล็กจากสถานะทางเคมีหนึ่งไปยังอีกสถานะหนึ่ง กระบวนการนี้เรียกว่า Iron Respiration ปล่อยพลังงานออกมาซึ่งเซลล์สามารถเก็บเกี่ยวได้"

msgid "WIKI_ASCENSION_OVERVIEW"
msgstr ""

#, fuzzy
msgid "WIKI_ASCENSION_TRANSITIONS"
msgstr "Nitrogenase เป็นโปรตีนที่สามารถใช้ก๊าซไนโตรเจนและพลังงานของเซลล์ในรูปแบบของ ATP เพื่อผลิตแอมโมเนียซึ่งเป็นสารอาหารที่สำคัญในการเจริญเติบโตของเซลล์ นี่คือกระบวนการที่เรียกว่าการตรึงไนโตรเจนแบบไม่ใช้ออกซิเจน เนื่องจากไนโตรเจนเนสถูกแขวนอยู่ในไซโทพลาสซึมโดยตรงของเหลวที่อยู่รอบ ๆ จึงทำปฏิกิริยาไกลโคไลซิส"

#, fuzzy
msgid "WIKI_ASCENSION_UI"
msgstr "Rusticyanin เป็นโปรตีนที่สามารถใช้ก๊าซคาร์บอนไดออกไซด์และออกซิเจนในการออกซิไดซ์เหล็กจากสถานะทางเคมีหนึ่งไปยังอีกสถานะหนึ่ง กระบวนการนี้เรียกว่า Iron Respiration ปล่อยพลังงานออกมาซึ่งเซลล์สามารถเก็บเกี่ยวได้"

#, fuzzy
msgid "WIKI_AWAKENING_STAGE_CURRENT_DEVELOPMENT"
msgstr "Nitrogenase เป็นโปรตีนที่สามารถใช้ก๊าซไนโตรเจนและพลังงานของเซลล์ในรูปแบบของ ATP เพื่อผลิตแอมโมเนียซึ่งเป็นสารอาหารที่สำคัญในการเจริญเติบโตของเซลล์ นี่คือกระบวนการที่เรียกว่าการตรึงไนโตรเจนแบบไม่ใช้ออกซิเจน เนื่องจากไนโตรเจนเนสถูกแขวนอยู่ในไซโทพลาสซึมโดยตรงของเหลวที่อยู่รอบ ๆ จึงทำปฏิกิริยาไกลโคไลซิส"

#, fuzzy
msgid "WIKI_AWAKENING_STAGE_FEATURES"
msgstr "Nitrogenase เป็นโปรตีนที่สามารถใช้ก๊าซไนโตรเจนและพลังงานของเซลล์ในรูปแบบของ ATP เพื่อผลิตแอมโมเนียซึ่งเป็นสารอาหารที่สำคัญในการเจริญเติบโตของเซลล์ นี่คือกระบวนการที่เรียกว่าการตรึงไนโตรเจนแบบไม่ใช้ออกซิเจน เนื่องจากไนโตรเจนเนสถูกแขวนอยู่ในไซโทพลาสซึมโดยตรงของเหลวที่อยู่รอบ ๆ จึงทำปฏิกิริยาไกลโคไลซิส"

#, fuzzy
msgid "WIKI_AWAKENING_STAGE_INTRO"
msgstr ""
"มีข้อขัดแย้งกับ {0}\n"
"คุณต้องการลบข้อมูลที่ป้อนออกจาก {1} หรือไม่?"

msgid "WIKI_AWAKENING_STAGE_OVERVIEW"
msgstr ""

#, fuzzy
msgid "WIKI_AWAKENING_STAGE_TRANSITIONS"
msgstr "Nitrogenase เป็นโปรตีนที่สามารถใช้ก๊าซไนโตรเจนและพลังงานของเซลล์ในรูปแบบของ ATP เพื่อผลิตแอมโมเนียซึ่งเป็นสารอาหารที่สำคัญในการเจริญเติบโตของเซลล์ นี่คือกระบวนการที่เรียกว่าการตรึงไนโตรเจนแบบไม่ใช้ออกซิเจน เนื่องจากไนโตรเจนเนสถูกแขวนอยู่ในไซโทพลาสซึมโดยตรงของเหลวที่อยู่รอบ ๆ จึงทำปฏิกิริยาไกลโคไลซิส"

#, fuzzy
msgid "WIKI_AWAKENING_STAGE_UI"
msgstr ""
"มีข้อขัดแย้งกับ {0}\n"
"คุณต้องการลบข้อมูลที่ป้อนออกจาก {1} หรือไม่?"

msgid "WIKI_AWARE_STAGE_CURRENT_DEVELOPMENT"
msgstr ""

#, fuzzy
msgid "WIKI_AWARE_STAGE_FEATURES"
msgstr "W, A, S, D และเมาส์เพื่อย้าย กด E เพื่อยิง OxyToxy NT หากคุณมีสารพิษแวคิวโอล กด G เพื่อสลับโหมดเขมือบ"

#, fuzzy
msgid "WIKI_AWARE_STAGE_INTRO"
msgstr "Nitrogenase เป็นโปรตีนที่สามารถใช้ก๊าซไนโตรเจนและพลังงานของเซลล์ในรูปแบบของ ATP เพื่อผลิตแอมโมเนียซึ่งเป็นสารอาหารที่สำคัญในการเจริญเติบโตของเซลล์ นี่คือกระบวนการที่เรียกว่าการตรึงไนโตรเจนแบบไม่ใช้ออกซิเจน เนื่องจากไนโตรเจนเนสถูกแขวนอยู่ในไซโทพลาสซึมโดยตรงของเหลวที่อยู่รอบ ๆ จึงทำปฏิกิริยาไกลโคไลซิส"

#, fuzzy
msgid "WIKI_AWARE_STAGE_OVERVIEW"
msgstr "W, A, S, D และเมาส์เพื่อย้าย กด E เพื่อยิง OxyToxy NT หากคุณมีสารพิษแวคิวโอล กด G เพื่อสลับโหมดเขมือบ"

#, fuzzy
msgid "WIKI_AWARE_STAGE_TRANSITIONS"
msgstr "ไนโตรเจน"

#, fuzzy
msgid "WIKI_AWARE_STAGE_UI"
msgstr "W, A, S, D และเมาส์เพื่อย้าย กด E เพื่อยิง OxyToxy NT หากคุณมีสารพิษแวคิวโอล กด G เพื่อสลับโหมดเขมือบ"

msgid "WIKI_AXON_EFFECTS"
msgstr ""

msgid "WIKI_AXON_INTRO"
msgstr ""

msgid "WIKI_AXON_MODIFICATIONS"
msgstr ""

msgid "WIKI_AXON_PROCESSES"
msgstr ""

msgid "WIKI_AXON_REQUIREMENTS"
msgstr ""

msgid "WIKI_AXON_SCIENTIFIC_BACKGROUND"
msgstr ""

msgid "WIKI_AXON_STRATEGY"
msgstr ""

msgid "WIKI_AXON_UPGRADES"
msgstr ""

#, fuzzy
msgid "WIKI_BACTERIAL_CHEMOSYNTHESIS_COMMA_GLYCOLYSIS"
msgstr "การสังเคราะห์ออกซิโทซิน"

#, fuzzy
msgid "WIKI_BINDING_AGENT_EFFECTS"
msgstr "Nitrogenase เป็นโปรตีนที่สามารถใช้ก๊าซไนโตรเจนและพลังงานของเซลล์ในรูปแบบของ ATP เพื่อผลิตแอมโมเนียซึ่งเป็นสารอาหารที่สำคัญในการเจริญเติบโตของเซลล์ นี่คือกระบวนการที่เรียกว่าการตรึงไนโตรเจนแบบไม่ใช้ออกซิเจน เนื่องจากไนโตรเจนเนสถูกแขวนอยู่ในไซโทพลาสซึมโดยตรงของเหลวที่อยู่รอบ ๆ จึงทำปฏิกิริยาไกลโคไลซิส"

#, fuzzy
msgid "WIKI_BINDING_AGENT_INTRO"
msgstr ""
"มีข้อขัดแย้งกับ {0}\n"
"คุณต้องการลบข้อมูลที่ป้อนออกจาก {1} หรือไม่?"

#, fuzzy
msgid "WIKI_BINDING_AGENT_MODIFICATIONS"
msgstr "Nitrogenase เป็นโปรตีนที่สามารถใช้ก๊าซไนโตรเจนและพลังงานของเซลล์ในรูปแบบของ ATP เพื่อผลิตแอมโมเนียซึ่งเป็นสารอาหารที่สำคัญในการเจริญเติบโตของเซลล์ นี่คือกระบวนการที่เรียกว่าการตรึงไนโตรเจนแบบไม่ใช้ออกซิเจน เนื่องจากไนโตรเจนเนสถูกแขวนอยู่ในไซโทพลาสซึมโดยตรงของเหลวที่อยู่รอบ ๆ จึงทำปฏิกิริยาไกลโคไลซิส"

#, fuzzy
msgid "WIKI_BINDING_AGENT_PROCESSES"
msgstr "Nitrogenase เป็นโปรตีนที่สามารถใช้ก๊าซไนโตรเจนและพลังงานของเซลล์ในรูปแบบของ ATP เพื่อผลิตแอมโมเนียซึ่งเป็นสารอาหารที่สำคัญในการเจริญเติบโตของเซลล์ นี่คือกระบวนการที่เรียกว่าการตรึงไนโตรเจนแบบไม่ใช้ออกซิเจน เนื่องจากไนโตรเจนเนสถูกแขวนอยู่ในไซโทพลาสซึมโดยตรงของเหลวที่อยู่รอบ ๆ จึงทำปฏิกิริยาไกลโคไลซิส"

#, fuzzy
msgid "WIKI_BINDING_AGENT_REQUIREMENTS"
msgstr "Nitrogenase เป็นโปรตีนที่สามารถใช้ก๊าซไนโตรเจนและพลังงานของเซลล์ในรูปแบบของ ATP เพื่อผลิตแอมโมเนียซึ่งเป็นสารอาหารที่สำคัญในการเจริญเติบโตของเซลล์ นี่คือกระบวนการที่เรียกว่าการตรึงไนโตรเจนแบบไม่ใช้ออกซิเจน เนื่องจากไนโตรเจนเนสถูกแขวนอยู่ในไซโทพลาสซึมโดยตรงของเหลวที่อยู่รอบ ๆ จึงทำปฏิกิริยาไกลโคไลซิส"

#, fuzzy
msgid "WIKI_BINDING_AGENT_SCIENTIFIC_BACKGROUND"
msgstr "Nitrogenase เป็นโปรตีนที่สามารถใช้ก๊าซไนโตรเจนและพลังงานของเซลล์ในรูปแบบของ ATP เพื่อผลิตแอมโมเนียซึ่งเป็นสารอาหารที่สำคัญในการเจริญเติบโตของเซลล์ นี่คือกระบวนการที่เรียกว่าการตรึงไนโตรเจนแบบไม่ใช้ออกซิเจน เนื่องจากไนโตรเจนเนสถูกแขวนอยู่ในไซโทพลาสซึมโดยตรงของเหลวที่อยู่รอบ ๆ จึงทำปฏิกิริยาไกลโคไลซิส"

#, fuzzy
msgid "WIKI_BINDING_AGENT_STRATEGY"
msgstr "Nitrogenase เป็นโปรตีนที่สามารถใช้ก๊าซไนโตรเจนและพลังงานของเซลล์ในรูปแบบของ ATP เพื่อผลิตแอมโมเนียซึ่งเป็นสารอาหารที่สำคัญในการเจริญเติบโตของเซลล์ นี่คือกระบวนการที่เรียกว่าการตรึงไนโตรเจนแบบไม่ใช้ออกซิเจน เนื่องจากไนโตรเจนเนสถูกแขวนอยู่ในไซโทพลาสซึมโดยตรงของเหลวที่อยู่รอบ ๆ จึงทำปฏิกิริยาไกลโคไลซิส"

#, fuzzy
msgid "WIKI_BINDING_AGENT_UPGRADES"
msgstr "Nitrogenase เป็นโปรตีนที่สามารถใช้ก๊าซไนโตรเจนและพลังงานของเซลล์ในรูปแบบของ ATP เพื่อผลิตแอมโมเนียซึ่งเป็นสารอาหารที่สำคัญในการเจริญเติบโตของเซลล์ นี่คือกระบวนการที่เรียกว่าการตรึงไนโตรเจนแบบไม่ใช้ออกซิเจน เนื่องจากไนโตรเจนเนสถูกแขวนอยู่ในไซโทพลาสซึมโดยตรงของเหลวที่อยู่รอบ ๆ จึงทำปฏิกิริยาไกลโคไลซิส"

msgid "WIKI_BIOLUMINESCENT_VACUOLE_EFFECTS"
msgstr ""

msgid "WIKI_BIOLUMINESCENT_VACUOLE_INTRO"
msgstr ""

msgid "WIKI_BIOLUMINESCENT_VACUOLE_MODIFICATIONS"
msgstr ""

msgid "WIKI_BIOLUMINESCENT_VACUOLE_PROCESSES"
msgstr ""

msgid "WIKI_BIOLUMINESCENT_VACUOLE_REQUIREMENTS"
msgstr ""

msgid "WIKI_BIOLUMINESCENT_VACUOLE_SCIENTIFIC_BACKGROUND"
msgstr ""

msgid "WIKI_BIOLUMINESCENT_VACUOLE_STRATEGY"
msgstr ""

msgid "WIKI_BIOLUMINESCENT_VACUOLE_UPGRADES"
msgstr ""

msgid "WIKI_BODY_PLAN_EDITOR_COMMA_CELL_EDITOR"
msgstr ""

#, fuzzy
msgid "WIKI_CHEMOPLAST_EFFECTS"
msgstr "chemoplast เป็นโครงสร้างเมมเบรนสองชั้นที่มีโปรตีนที่สามารถเปลี่ยนไฮโดรเจนซัลไฟด์น้ำและก๊าซคาร์บอนไดออกไซด์เป็นน้ำตาลกลูโคสในกระบวนการที่เรียกว่า Hydrogen Sulfide Chemosynthesis อัตราการผลิตน้ำตาลกลูโคสที่มีความเข้มข้นของคาร์บอนไดออกไซด์"

#, fuzzy
msgid "WIKI_CHEMOPLAST_INTRO"
msgstr "chemoplast เป็นโครงสร้างเมมเบรนสองชั้นที่มีโปรตีนที่สามารถเปลี่ยนไฮโดรเจนซัลไฟด์น้ำและก๊าซคาร์บอนไดออกไซด์เป็นน้ำตาลกลูโคสในกระบวนการที่เรียกว่า Hydrogen Sulfide Chemosynthesis อัตราการผลิตน้ำตาลกลูโคสที่มีความเข้มข้นของคาร์บอนไดออกไซด์"

#, fuzzy
msgid "WIKI_CHEMOPLAST_MODIFICATIONS"
msgstr "chemoplast เป็นโครงสร้างเมมเบรนสองชั้นที่มีโปรตีนที่สามารถเปลี่ยนไฮโดรเจนซัลไฟด์น้ำและก๊าซคาร์บอนไดออกไซด์เป็นน้ำตาลกลูโคสในกระบวนการที่เรียกว่า Hydrogen Sulfide Chemosynthesis อัตราการผลิตน้ำตาลกลูโคสที่มีความเข้มข้นของคาร์บอนไดออกไซด์"

#, fuzzy
msgid "WIKI_CHEMOPLAST_PROCESSES"
msgstr "chemoplast เป็นโครงสร้างเมมเบรนสองชั้นที่มีโปรตีนที่สามารถเปลี่ยนไฮโดรเจนซัลไฟด์น้ำและก๊าซคาร์บอนไดออกไซด์เป็นน้ำตาลกลูโคสในกระบวนการที่เรียกว่า Hydrogen Sulfide Chemosynthesis อัตราการผลิตน้ำตาลกลูโคสที่มีความเข้มข้นของคาร์บอนไดออกไซด์"

msgid "WIKI_CHEMOPLAST_REQUIREMENTS"
msgstr ""

#, fuzzy
msgid "WIKI_CHEMOPLAST_SCIENTIFIC_BACKGROUND"
msgstr "chemoplast เป็นโครงสร้างเมมเบรนสองชั้นที่มีโปรตีนที่สามารถเปลี่ยนไฮโดรเจนซัลไฟด์น้ำและก๊าซคาร์บอนไดออกไซด์เป็นน้ำตาลกลูโคสในกระบวนการที่เรียกว่า Hydrogen Sulfide Chemosynthesis อัตราการผลิตน้ำตาลกลูโคสที่มีความเข้มข้นของคาร์บอนไดออกไซด์"

#, fuzzy
msgid "WIKI_CHEMOPLAST_STRATEGY"
msgstr "chemoplast เป็นโครงสร้างเมมเบรนสองชั้นที่มีโปรตีนที่สามารถเปลี่ยนไฮโดรเจนซัลไฟด์น้ำและก๊าซคาร์บอนไดออกไซด์เป็นน้ำตาลกลูโคสในกระบวนการที่เรียกว่า Hydrogen Sulfide Chemosynthesis อัตราการผลิตน้ำตาลกลูโคสที่มีความเข้มข้นของคาร์บอนไดออกไซด์"

#, fuzzy
msgid "WIKI_CHEMOPLAST_UPGRADES"
msgstr "chemoplast เป็นโครงสร้างเมมเบรนสองชั้นที่มีโปรตีนที่สามารถเปลี่ยนไฮโดรเจนซัลไฟด์น้ำและก๊าซคาร์บอนไดออกไซด์เป็นน้ำตาลกลูโคสในกระบวนการที่เรียกว่า Hydrogen Sulfide Chemosynthesis อัตราการผลิตน้ำตาลกลูโคสที่มีความเข้มข้นของคาร์บอนไดออกไซด์"

#, fuzzy
msgid "WIKI_CHEMORECEPTOR_EFFECTS"
msgstr "chemoplast เป็นโครงสร้างเมมเบรนสองชั้นที่มีโปรตีนที่สามารถเปลี่ยนไฮโดรเจนซัลไฟด์น้ำและก๊าซคาร์บอนไดออกไซด์เป็นน้ำตาลกลูโคสในกระบวนการที่เรียกว่า Hydrogen Sulfide Chemosynthesis อัตราการผลิตน้ำตาลกลูโคสที่มีความเข้มข้นของคาร์บอนไดออกไซด์"

#, fuzzy
msgid "WIKI_CHEMORECEPTOR_INTRO"
msgstr "เคโมพลาสต์"

#, fuzzy
msgid "WIKI_CHEMORECEPTOR_MODIFICATIONS"
msgstr "chemoplast เป็นโครงสร้างเมมเบรนสองชั้นที่มีโปรตีนที่สามารถเปลี่ยนไฮโดรเจนซัลไฟด์น้ำและก๊าซคาร์บอนไดออกไซด์เป็นน้ำตาลกลูโคสในกระบวนการที่เรียกว่า Hydrogen Sulfide Chemosynthesis อัตราการผลิตน้ำตาลกลูโคสที่มีความเข้มข้นของคาร์บอนไดออกไซด์"

#, fuzzy
msgid "WIKI_CHEMORECEPTOR_PROCESSES"
msgstr "chemoplast เป็นโครงสร้างเมมเบรนสองชั้นที่มีโปรตีนที่สามารถเปลี่ยนไฮโดรเจนซัลไฟด์น้ำและก๊าซคาร์บอนไดออกไซด์เป็นน้ำตาลกลูโคสในกระบวนการที่เรียกว่า Hydrogen Sulfide Chemosynthesis อัตราการผลิตน้ำตาลกลูโคสที่มีความเข้มข้นของคาร์บอนไดออกไซด์"

#, fuzzy
msgid "WIKI_CHEMORECEPTOR_REQUIREMENTS"
msgstr "chemoplast เป็นโครงสร้างเมมเบรนสองชั้นที่มีโปรตีนที่สามารถเปลี่ยนไฮโดรเจนซัลไฟด์น้ำและก๊าซคาร์บอนไดออกไซด์เป็นน้ำตาลกลูโคสในกระบวนการที่เรียกว่า Hydrogen Sulfide Chemosynthesis อัตราการผลิตน้ำตาลกลูโคสที่มีความเข้มข้นของคาร์บอนไดออกไซด์"

#, fuzzy
msgid "WIKI_CHEMORECEPTOR_SCIENTIFIC_BACKGROUND"
msgstr "chemoplast เป็นโครงสร้างเมมเบรนสองชั้นที่มีโปรตีนที่สามารถเปลี่ยนไฮโดรเจนซัลไฟด์น้ำและก๊าซคาร์บอนไดออกไซด์เป็นน้ำตาลกลูโคสในกระบวนการที่เรียกว่า Hydrogen Sulfide Chemosynthesis อัตราการผลิตน้ำตาลกลูโคสที่มีความเข้มข้นของคาร์บอนไดออกไซด์"

#, fuzzy
msgid "WIKI_CHEMORECEPTOR_STRATEGY"
msgstr "chemoplast เป็นโครงสร้างเมมเบรนสองชั้นที่มีโปรตีนที่สามารถเปลี่ยนไฮโดรเจนซัลไฟด์น้ำและก๊าซคาร์บอนไดออกไซด์เป็นน้ำตาลกลูโคสในกระบวนการที่เรียกว่า Hydrogen Sulfide Chemosynthesis อัตราการผลิตน้ำตาลกลูโคสที่มีความเข้มข้นของคาร์บอนไดออกไซด์"

#, fuzzy
msgid "WIKI_CHEMORECEPTOR_UPGRADES"
msgstr "chemoplast เป็นโครงสร้างเมมเบรนสองชั้นที่มีโปรตีนที่สามารถเปลี่ยนไฮโดรเจนซัลไฟด์น้ำและก๊าซคาร์บอนไดออกไซด์เป็นน้ำตาลกลูโคสในกระบวนการที่เรียกว่า Hydrogen Sulfide Chemosynthesis อัตราการผลิตน้ำตาลกลูโคสที่มีความเข้มข้นของคาร์บอนไดออกไซด์"

#, fuzzy
msgid "WIKI_CHEMOSYNTHESIZING_PROTEINS_EFFECTS"
msgstr "คีโมสังเคราะห์โปรตีน"

#, fuzzy
msgid "WIKI_CHEMOSYNTHESIZING_PROTEINS_INTRO"
msgstr "คีโมสังเคราะห์โปรตีน"

#, fuzzy
msgid "WIKI_CHEMOSYNTHESIZING_PROTEINS_MODIFICATIONS"
msgstr "โปรตีนสังเคราะห์ Chemosynthesizing เป็นกลุ่มโปรตีนขนาดเล็กในไซโทพลาซึมที่สามารถเปลี่ยนไฮโดรเจนซัลไฟด์น้ำและก๊าซคาร์บอนไดออกไซด์เป็นน้ำตาลกลูโคสในกระบวนการที่เรียกว่า Hydrogen Sulfide Chemosynthesis อัตราการผลิตน้ำตาลกลูโคสที่มีความเข้มข้นของคาร์บอนไดออกไซด์ เนื่องจากโปรตีนสังเคราะห์ทางเคมีจะแขวนลอยอยู่ในไซโตพลาสซึมโดยตรงของเหลวที่อยู่รอบ ๆ จึงทำปฏิกิริยาไกลโคไลซิส"

#, fuzzy
msgid "WIKI_CHEMOSYNTHESIZING_PROTEINS_PROCESSES"
msgstr "โปรตีนสังเคราะห์ Chemosynthesizing เป็นกลุ่มโปรตีนขนาดเล็กในไซโทพลาซึมที่สามารถเปลี่ยนไฮโดรเจนซัลไฟด์น้ำและก๊าซคาร์บอนไดออกไซด์เป็นน้ำตาลกลูโคสในกระบวนการที่เรียกว่า Hydrogen Sulfide Chemosynthesis อัตราการผลิตน้ำตาลกลูโคสที่มีความเข้มข้นของคาร์บอนไดออกไซด์ เนื่องจากโปรตีนสังเคราะห์ทางเคมีจะแขวนลอยอยู่ในไซโตพลาสซึมโดยตรงของเหลวที่อยู่รอบ ๆ จึงทำปฏิกิริยาไกลโคไลซิส"

#, fuzzy
msgid "WIKI_CHEMOSYNTHESIZING_PROTEINS_REQUIREMENTS"
msgstr "คีโมสังเคราะห์โปรตีน"

#, fuzzy
msgid "WIKI_CHEMOSYNTHESIZING_PROTEINS_SCIENTIFIC_BACKGROUND"
msgstr "โปรตีนสังเคราะห์ Chemosynthesizing เป็นกลุ่มโปรตีนขนาดเล็กในไซโทพลาซึมที่สามารถเปลี่ยนไฮโดรเจนซัลไฟด์น้ำและก๊าซคาร์บอนไดออกไซด์เป็นน้ำตาลกลูโคสในกระบวนการที่เรียกว่า Hydrogen Sulfide Chemosynthesis อัตราการผลิตน้ำตาลกลูโคสที่มีความเข้มข้นของคาร์บอนไดออกไซด์ เนื่องจากโปรตีนสังเคราะห์ทางเคมีจะแขวนลอยอยู่ในไซโตพลาสซึมโดยตรงของเหลวที่อยู่รอบ ๆ จึงทำปฏิกิริยาไกลโคไลซิส"

#, fuzzy
msgid "WIKI_CHEMOSYNTHESIZING_PROTEINS_STRATEGY"
msgstr "คีโมสังเคราะห์โปรตีน"

#, fuzzy
msgid "WIKI_CHEMOSYNTHESIZING_PROTEINS_UPGRADES"
msgstr "คีโมสังเคราะห์โปรตีน"

#, fuzzy
msgid "WIKI_CHLOROPLAST_EFFECTS"
msgstr "คลอโรพลาสต์เป็นโครงสร้างเมมเบรนสองชั้นที่มีรงควัตถุไวแสงซ้อนกันในถุงเยื่อ เป็นโปรคาริโอตที่ถูกดูดซึมเพื่อใช้โดยโฮสต์ยูคาริโอต เม็ดสีในคลอโรพลาสต์สามารถใช้พลังงานของแสงเพื่อผลิตน้ำตาลกลูโคสจากน้ำและก๊าซคาร์บอนไดออกไซด์ในกระบวนการที่เรียกว่าการสังเคราะห์ด้วยแสง เม็ดสีเหล่านี้เป็นสิ่งที่ให้สีที่โดดเด่น อัตราการผลิตน้ำตาลกลูโคสที่มีความเข้มข้นของคาร์บอนไดออกไซด์และความเข้มของแสง"

#, fuzzy
msgid "WIKI_CHLOROPLAST_INTRO"
msgstr "คลอโรพลาสต์เป็นโครงสร้างเมมเบรนสองชั้นที่มีรงควัตถุไวแสงซ้อนกันในถุงเยื่อ เป็นโปรคาริโอตที่ถูกดูดซึมเพื่อใช้โดยโฮสต์ยูคาริโอต เม็ดสีในคลอโรพลาสต์สามารถใช้พลังงานของแสงเพื่อผลิตน้ำตาลกลูโคสจากน้ำและก๊าซคาร์บอนไดออกไซด์ในกระบวนการที่เรียกว่าการสังเคราะห์ด้วยแสง เม็ดสีเหล่านี้เป็นสิ่งที่ให้สีที่โดดเด่น อัตราการผลิตน้ำตาลกลูโคสที่มีความเข้มข้นของคาร์บอนไดออกไซด์และความเข้มของแสง"

#, fuzzy
msgid "WIKI_CHLOROPLAST_MODIFICATIONS"
msgstr "คลอโรพลาสต์เป็นโครงสร้างเมมเบรนสองชั้นที่มีรงควัตถุไวแสงซ้อนกันในถุงเยื่อ เป็นโปรคาริโอตที่ถูกดูดซึมเพื่อใช้โดยโฮสต์ยูคาริโอต เม็ดสีในคลอโรพลาสต์สามารถใช้พลังงานของแสงเพื่อผลิตน้ำตาลกลูโคสจากน้ำและก๊าซคาร์บอนไดออกไซด์ในกระบวนการที่เรียกว่าการสังเคราะห์ด้วยแสง เม็ดสีเหล่านี้เป็นสิ่งที่ให้สีที่โดดเด่น อัตราการผลิตน้ำตาลกลูโคสที่มีความเข้มข้นของคาร์บอนไดออกไซด์และความเข้มของแสง"

#, fuzzy
msgid "WIKI_CHLOROPLAST_PROCESSES"
msgstr "คลอโรพลาสต์เป็นโครงสร้างเมมเบรนสองชั้นที่มีรงควัตถุไวแสงซ้อนกันในถุงเยื่อ เป็นโปรคาริโอตที่ถูกดูดซึมเพื่อใช้โดยโฮสต์ยูคาริโอต เม็ดสีในคลอโรพลาสต์สามารถใช้พลังงานของแสงเพื่อผลิตน้ำตาลกลูโคสจากน้ำและก๊าซคาร์บอนไดออกไซด์ในกระบวนการที่เรียกว่าการสังเคราะห์ด้วยแสง เม็ดสีเหล่านี้เป็นสิ่งที่ให้สีที่โดดเด่น อัตราการผลิตน้ำตาลกลูโคสที่มีความเข้มข้นของคาร์บอนไดออกไซด์และความเข้มของแสง"

msgid "WIKI_CHLOROPLAST_REQUIREMENTS"
msgstr ""

#, fuzzy
msgid "WIKI_CHLOROPLAST_SCIENTIFIC_BACKGROUND"
msgstr "คลอโรพลาสต์เป็นโครงสร้างเมมเบรนสองชั้นที่มีรงควัตถุไวแสงซ้อนกันในถุงเยื่อ เป็นโปรคาริโอตที่ถูกดูดซึมเพื่อใช้โดยโฮสต์ยูคาริโอต เม็ดสีในคลอโรพลาสต์สามารถใช้พลังงานของแสงเพื่อผลิตน้ำตาลกลูโคสจากน้ำและก๊าซคาร์บอนไดออกไซด์ในกระบวนการที่เรียกว่าการสังเคราะห์ด้วยแสง เม็ดสีเหล่านี้เป็นสิ่งที่ให้สีที่โดดเด่น อัตราการผลิตน้ำตาลกลูโคสที่มีความเข้มข้นของคาร์บอนไดออกไซด์และความเข้มของแสง"

#, fuzzy
msgid "WIKI_CHLOROPLAST_STRATEGY"
msgstr "คลอโรพลาสต์เป็นโครงสร้างเมมเบรนสองชั้นที่มีรงควัตถุไวแสงซ้อนกันในถุงเยื่อ เป็นโปรคาริโอตที่ถูกดูดซึมเพื่อใช้โดยโฮสต์ยูคาริโอต เม็ดสีในคลอโรพลาสต์สามารถใช้พลังงานของแสงเพื่อผลิตน้ำตาลกลูโคสจากน้ำและก๊าซคาร์บอนไดออกไซด์ในกระบวนการที่เรียกว่าการสังเคราะห์ด้วยแสง เม็ดสีเหล่านี้เป็นสิ่งที่ให้สีที่โดดเด่น อัตราการผลิตน้ำตาลกลูโคสที่มีความเข้มข้นของคาร์บอนไดออกไซด์และความเข้มของแสง"

#, fuzzy
msgid "WIKI_CHLOROPLAST_UPGRADES"
msgstr "คลอโรพลาสต์เป็นโครงสร้างเมมเบรนสองชั้นที่มีรงควัตถุไวแสงซ้อนกันในถุงเยื่อ เป็นโปรคาริโอตที่ถูกดูดซึมเพื่อใช้โดยโฮสต์ยูคาริโอต เม็ดสีในคลอโรพลาสต์สามารถใช้พลังงานของแสงเพื่อผลิตน้ำตาลกลูโคสจากน้ำและก๊าซคาร์บอนไดออกไซด์ในกระบวนการที่เรียกว่าการสังเคราะห์ด้วยแสง เม็ดสีเหล่านี้เป็นสิ่งที่ให้สีที่โดดเด่น อัตราการผลิตน้ำตาลกลูโคสที่มีความเข้มข้นของคาร์บอนไดออกไซด์และความเข้มของแสง"

#, fuzzy
msgid "WIKI_CHROMATOPHORE_PHOTOSYNTHESIS_COMMA_GLYCOLYSIS"
msgstr "การสังเคราะห์ออกซิโทซิน"

msgid "WIKI_CILIA_EFFECTS"
msgstr ""

msgid "WIKI_CILIA_INTRO"
msgstr ""

msgid "WIKI_CILIA_MODIFICATIONS"
msgstr ""

#, fuzzy
msgid "WIKI_CILIA_PROCESSES"
msgstr "เปลี่ยน [thrive:compound]glucose[/thrive:compound] เป็น [thrive:compound]atp[/thrive:compound]"

msgid "WIKI_CILIA_REQUIREMENTS"
msgstr ""

msgid "WIKI_CILIA_SCIENTIFIC_BACKGROUND"
msgstr ""

msgid "WIKI_CILIA_STRATEGY"
msgstr ""

msgid "WIKI_CILIA_UPGRADES"
msgstr ""

#, fuzzy
msgid "WIKI_COMPOUNDS_BUTTON"
msgstr "ภายในที่เหนอะหนะของเซลล์ ไซโทพลาสซึมเป็นส่วนผสมพื้นฐานของไอออนโปรตีนและสารอื่น ๆ ที่ละลายในน้ำที่เติมภายในเซลล์ หนึ่งในฟังก์ชั่นที่ทำคือไกลโคไลซิสการเปลี่ยนกลูโคสเป็นพลังงาน ATP สำหรับเซลล์ที่ขาดออร์แกเนลล์เพื่อให้มีการเผาผลาญขั้นสูงมากขึ้นนี่คือสิ่งที่พวกเขาต้องพึ่งพาเพื่อเป็นพลังงาน นอกจากนี้ยังใช้เพื่อเก็บโมเลกุลในเซลล์และเพื่อขยายขนาดของเซลล์"

msgid "WIKI_COMPOUNDS_DEVELOPMENT"
msgstr ""

#, fuzzy
msgid "WIKI_COMPOUNDS_INTRO"
msgstr "ภายในที่เหนอะหนะของเซลล์ ไซโทพลาสซึมเป็นส่วนผสมพื้นฐานของไอออนโปรตีนและสารอื่น ๆ ที่ละลายในน้ำที่เติมภายในเซลล์ หนึ่งในฟังก์ชั่นที่ทำคือไกลโคไลซิสการเปลี่ยนกลูโคสเป็นพลังงาน ATP สำหรับเซลล์ที่ขาดออร์แกเนลล์เพื่อให้มีการเผาผลาญขั้นสูงมากขึ้นนี่คือสิ่งที่พวกเขาต้องพึ่งพาเพื่อเป็นพลังงาน นอกจากนี้ยังใช้เพื่อเก็บโมเลกุลในเซลล์และเพื่อขยายขนาดของเซลล์"

msgid "WIKI_COMPOUNDS_TYPES_OF_COMPOUNDS"
msgstr ""

msgid "WIKI_COMPOUND_SYSTEM_DEVELOPMENT_COMPOUNDS_LIST"
msgstr ""

msgid "WIKI_COMPOUND_SYSTEM_DEVELOPMENT_INTRO"
msgstr ""

msgid "WIKI_COMPOUND_SYSTEM_DEVELOPMENT_MICROBE_STAGE"
msgstr ""

msgid "WIKI_COMPOUND_SYSTEM_DEVELOPMENT_OVERVIEW"
msgstr ""

#, fuzzy
msgid "WIKI_CREATURE_EDITOR_COMMA_TECH_EDITOR"
msgstr "สร้างจุลินทรีย์ฟรี"

#, fuzzy
msgid "WIKI_CYTOPLASM_EFFECTS"
msgstr "ภายในที่เหนอะหนะของเซลล์ ไซโทพลาสซึมเป็นส่วนผสมพื้นฐานของไอออนโปรตีนและสารอื่น ๆ ที่ละลายในน้ำที่เติมภายในเซลล์ หนึ่งในฟังก์ชั่นที่ทำคือไกลโคไลซิสการเปลี่ยนกลูโคสเป็นพลังงาน ATP สำหรับเซลล์ที่ขาดออร์แกเนลล์เพื่อให้มีการเผาผลาญขั้นสูงมากขึ้นนี่คือสิ่งที่พวกเขาต้องพึ่งพาเพื่อเป็นพลังงาน นอกจากนี้ยังใช้เพื่อเก็บโมเลกุลในเซลล์และเพื่อขยายขนาดของเซลล์"

#, fuzzy
msgid "WIKI_CYTOPLASM_INTRO"
msgstr "ภายในที่เหนอะหนะของเซลล์ ไซโทพลาสซึมเป็นส่วนผสมพื้นฐานของไอออนโปรตีนและสารอื่น ๆ ที่ละลายในน้ำที่เติมภายในเซลล์ หนึ่งในฟังก์ชั่นที่ทำคือไกลโคไลซิสการเปลี่ยนกลูโคสเป็นพลังงาน ATP สำหรับเซลล์ที่ขาดออร์แกเนลล์เพื่อให้มีการเผาผลาญขั้นสูงมากขึ้นนี่คือสิ่งที่พวกเขาต้องพึ่งพาเพื่อเป็นพลังงาน นอกจากนี้ยังใช้เพื่อเก็บโมเลกุลในเซลล์และเพื่อขยายขนาดของเซลล์"

#, fuzzy
msgid "WIKI_CYTOPLASM_MODIFICATIONS"
msgstr "ภายในที่เหนอะหนะของเซลล์ ไซโทพลาสซึมเป็นส่วนผสมพื้นฐานของไอออนโปรตีนและสารอื่น ๆ ที่ละลายในน้ำที่เติมภายในเซลล์ หนึ่งในฟังก์ชั่นที่ทำคือไกลโคไลซิสการเปลี่ยนกลูโคสเป็นพลังงาน ATP สำหรับเซลล์ที่ขาดออร์แกเนลล์เพื่อให้มีการเผาผลาญขั้นสูงมากขึ้นนี่คือสิ่งที่พวกเขาต้องพึ่งพาเพื่อเป็นพลังงาน นอกจากนี้ยังใช้เพื่อเก็บโมเลกุลในเซลล์และเพื่อขยายขนาดของเซลล์"

#, fuzzy
msgid "WIKI_CYTOPLASM_PROCESSES"
msgstr "เปลี่ยน [thrive:compound]glucose[/thrive:compound] เป็น [thrive:compound]atp[/thrive:compound]"

msgid "WIKI_CYTOPLASM_REQUIREMENTS"
msgstr ""

msgid "WIKI_CYTOPLASM_SCIENTIFIC_BACKGROUND"
msgstr ""

msgid "WIKI_CYTOPLASM_STRATEGY"
msgstr ""

msgid "WIKI_CYTOPLASM_UPGRADES"
msgstr ""

#, fuzzy
msgid "WIKI_DEVELOPMENT"
msgstr "การเคลื่อนไหว"

#, fuzzy
msgid "WIKI_DEVELOPMENT_INFO_BUTTON"
msgstr "สัตว์นักล่า"

#, fuzzy
msgid "WIKI_DEVELOPMENT_ROOT_INTRO"
msgstr "สัตว์นักล่า"

msgid "WIKI_EDITORS_AND_MUTATIONS_GENERATIONS_AND_EDITOR_SESSIONS"
msgstr ""

#, fuzzy
msgid "WIKI_EDITORS_AND_MUTATIONS_INTRO"
msgstr "ไมโตคอนดริออน"

msgid "WIKI_EDITORS_AND_MUTATIONS_MUTATIONS_AND_MUTATION_POINTS"
msgstr ""

msgid "WIKI_ENVIRONMENTAL_CONDITIONS_ENVIRONMENTAL_GASSES"
msgstr ""

#, fuzzy
msgid "WIKI_ENVIRONMENTAL_CONDITIONS_INTRO"
msgstr "ไมโตคอนดริออน"

#, fuzzy
msgid "WIKI_ENVIRONMENTAL_CONDITIONS_PHYSICAL_CONDITIONS"
msgstr "{0} ประชากรเปลี่ยนแปลงโดย {1} เนื่องจาก: {2}"

msgid "WIKI_ENVIRONMENTAL_CONDITIONS_THE_DAY/NIGHT_CYCLE"
msgstr ""

#, fuzzy
msgid "WIKI_FERROPLAST_EFFECTS"
msgstr "เทอร์โมพลาสต์เป็นโครงสร้างเมมเบรนสองชั้นที่มีเม็ดสีทนความร้อนซ้อนกันในถุงเยื่อ เป็นโปรคาริโอตที่ถูกดูดซึมเพื่อใช้โดยโฮสต์ยูคาริโอต เม็ดสีในเทอร์โมพลาสต์สามารถใช้พลังงานของความแตกต่างของความร้อนในสภาพแวดล้อมเพื่อผลิตน้ำตาลกลูโคสจากน้ำและก๊าซคาร์บอนไดออกไซด์ในกระบวนการที่เรียกว่าการสังเคราะห์ด้วยความร้อน อัตราการผลิตน้ำตาลกลูโคสที่มีความเข้มข้นของคาร์บอนไดออกไซด์และอุณหภูมิ"

#, fuzzy
msgid "WIKI_FERROPLAST_INTRO"
msgstr "เทอร์โมพลาสต์เป็นโครงสร้างเมมเบรนสองชั้นที่มีเม็ดสีทนความร้อนซ้อนกันในถุงเยื่อ เป็นโปรคาริโอตที่ถูกดูดซึมเพื่อใช้โดยโฮสต์ยูคาริโอต เม็ดสีในเทอร์โมพลาสต์สามารถใช้พลังงานของความแตกต่างของความร้อนในสภาพแวดล้อมเพื่อผลิตน้ำตาลกลูโคสจากน้ำและก๊าซคาร์บอนไดออกไซด์ในกระบวนการที่เรียกว่าการสังเคราะห์ด้วยความร้อน อัตราการผลิตน้ำตาลกลูโคสที่มีความเข้มข้นของคาร์บอนไดออกไซด์และอุณหภูมิ"

#, fuzzy
msgid "WIKI_FERROPLAST_MODIFICATIONS"
msgstr "เทอร์โมพลาสต์เป็นโครงสร้างเมมเบรนสองชั้นที่มีเม็ดสีทนความร้อนซ้อนกันในถุงเยื่อ เป็นโปรคาริโอตที่ถูกดูดซึมเพื่อใช้โดยโฮสต์ยูคาริโอต เม็ดสีในเทอร์โมพลาสต์สามารถใช้พลังงานของความแตกต่างของความร้อนในสภาพแวดล้อมเพื่อผลิตน้ำตาลกลูโคสจากน้ำและก๊าซคาร์บอนไดออกไซด์ในกระบวนการที่เรียกว่าการสังเคราะห์ด้วยความร้อน อัตราการผลิตน้ำตาลกลูโคสที่มีความเข้มข้นของคาร์บอนไดออกไซด์และอุณหภูมิ"

#, fuzzy
msgid "WIKI_FERROPLAST_PROCESSES"
msgstr "เทอร์โมพลาสต์เป็นโครงสร้างเมมเบรนสองชั้นที่มีเม็ดสีทนความร้อนซ้อนกันในถุงเยื่อ เป็นโปรคาริโอตที่ถูกดูดซึมเพื่อใช้โดยโฮสต์ยูคาริโอต เม็ดสีในเทอร์โมพลาสต์สามารถใช้พลังงานของความแตกต่างของความร้อนในสภาพแวดล้อมเพื่อผลิตน้ำตาลกลูโคสจากน้ำและก๊าซคาร์บอนไดออกไซด์ในกระบวนการที่เรียกว่าการสังเคราะห์ด้วยความร้อน อัตราการผลิตน้ำตาลกลูโคสที่มีความเข้มข้นของคาร์บอนไดออกไซด์และอุณหภูมิ"

#, fuzzy
msgid "WIKI_FERROPLAST_REQUIREMENTS"
msgstr "พลาสติดตรึงไนโตรเจน"

#, fuzzy
msgid "WIKI_FERROPLAST_SCIENTIFIC_BACKGROUND"
msgstr "เทอร์โมพลาสต์เป็นโครงสร้างเมมเบรนสองชั้นที่มีเม็ดสีทนความร้อนซ้อนกันในถุงเยื่อ เป็นโปรคาริโอตที่ถูกดูดซึมเพื่อใช้โดยโฮสต์ยูคาริโอต เม็ดสีในเทอร์โมพลาสต์สามารถใช้พลังงานของความแตกต่างของความร้อนในสภาพแวดล้อมเพื่อผลิตน้ำตาลกลูโคสจากน้ำและก๊าซคาร์บอนไดออกไซด์ในกระบวนการที่เรียกว่าการสังเคราะห์ด้วยความร้อน อัตราการผลิตน้ำตาลกลูโคสที่มีความเข้มข้นของคาร์บอนไดออกไซด์และอุณหภูมิ"

#, fuzzy
msgid "WIKI_FERROPLAST_STRATEGY"
msgstr "เทอร์โมพลาสต์เป็นโครงสร้างเมมเบรนสองชั้นที่มีเม็ดสีทนความร้อนซ้อนกันในถุงเยื่อ เป็นโปรคาริโอตที่ถูกดูดซึมเพื่อใช้โดยโฮสต์ยูคาริโอต เม็ดสีในเทอร์โมพลาสต์สามารถใช้พลังงานของความแตกต่างของความร้อนในสภาพแวดล้อมเพื่อผลิตน้ำตาลกลูโคสจากน้ำและก๊าซคาร์บอนไดออกไซด์ในกระบวนการที่เรียกว่าการสังเคราะห์ด้วยความร้อน อัตราการผลิตน้ำตาลกลูโคสที่มีความเข้มข้นของคาร์บอนไดออกไซด์และอุณหภูมิ"

#, fuzzy
msgid "WIKI_FERROPLAST_UPGRADES"
msgstr "เทอร์โมพลาสต์เป็นโครงสร้างเมมเบรนสองชั้นที่มีเม็ดสีทนความร้อนซ้อนกันในถุงเยื่อ เป็นโปรคาริโอตที่ถูกดูดซึมเพื่อใช้โดยโฮสต์ยูคาริโอต เม็ดสีในเทอร์โมพลาสต์สามารถใช้พลังงานของความแตกต่างของความร้อนในสภาพแวดล้อมเพื่อผลิตน้ำตาลกลูโคสจากน้ำและก๊าซคาร์บอนไดออกไซด์ในกระบวนการที่เรียกว่าการสังเคราะห์ด้วยความร้อน อัตราการผลิตน้ำตาลกลูโคสที่มีความเข้มข้นของคาร์บอนไดออกไซด์และอุณหภูมิ"

#, fuzzy
msgid "WIKI_FLAGELLUM_EFFECTS"
msgstr "แฟลกเจลลัม (พหูพจน์: แฟลกเจลลา) เป็นกลุ่มเส้นใยโปรตีนคล้ายแส้ที่ยื่นออกมาจากเยื่อหุ้มเซลล์ซึ่งสามารถใช้ ATP เพื่อทำให้เป็นคลื่นและขับเคลื่อนเซลล์ไปในทิศทาง"

#, fuzzy
msgid "WIKI_FLAGELLUM_INTRO"
msgstr "แฟลกเจลลัม (พหูพจน์: แฟลกเจลลา) เป็นกลุ่มเส้นใยโปรตีนคล้ายแส้ที่ยื่นออกมาจากเยื่อหุ้มเซลล์ซึ่งสามารถใช้ ATP เพื่อทำให้เป็นคลื่นและขับเคลื่อนเซลล์ไปในทิศทาง"

#, fuzzy
msgid "WIKI_FLAGELLUM_MODIFICATIONS"
msgstr "แฟลกเจลลัม (พหูพจน์: แฟลกเจลลา) เป็นกลุ่มเส้นใยโปรตีนคล้ายแส้ที่ยื่นออกมาจากเยื่อหุ้มเซลล์ซึ่งสามารถใช้ ATP เพื่อทำให้เป็นคลื่นและขับเคลื่อนเซลล์ไปในทิศทาง"

#, fuzzy
msgid "WIKI_FLAGELLUM_PROCESSES"
msgstr "แฟลกเจลลัม (พหูพจน์: แฟลกเจลลา) เป็นกลุ่มเส้นใยโปรตีนคล้ายแส้ที่ยื่นออกมาจากเยื่อหุ้มเซลล์ซึ่งสามารถใช้ ATP เพื่อทำให้เป็นคลื่นและขับเคลื่อนเซลล์ไปในทิศทาง"

msgid "WIKI_FLAGELLUM_REQUIREMENTS"
msgstr ""

msgid "WIKI_FLAGELLUM_SCIENTIFIC_BACKGROUND"
msgstr ""

msgid "WIKI_FLAGELLUM_STRATEGY"
msgstr ""

msgid "WIKI_FLAGELLUM_UPGRADES"
msgstr ""

#, fuzzy
msgid "WIKI_GLYCOLYSIS_COMMA_ANAEROBIC_NITROGEN_FIXATION"
msgstr "การตรึงไนโตรเจนแบบไม่ใช้ออกซิเจน"

#, fuzzy
msgid "WIKI_HEADING_APPENDICES"
msgstr "Nitrogenase เป็นโปรตีนที่สามารถใช้ก๊าซไนโตรเจนและพลังงานของเซลล์ในรูปแบบของ ATP เพื่อผลิตแอมโมเนียซึ่งเป็นสารอาหารที่สำคัญในการเจริญเติบโตของเซลล์ นี่คือกระบวนการที่เรียกว่าการตรึงไนโตรเจนแบบไม่ใช้ออกซิเจน เนื่องจากไนโตรเจนเนสถูกแขวนอยู่ในไซโทพลาสซึมโดยตรงของเหลวที่อยู่รอบ ๆ จึงทำปฏิกิริยาไกลโคไลซิส"

#, fuzzy
msgid "WIKI_HEADING_BASIC_GAME_MECHANICS"
msgstr "Nitrogenase เป็นโปรตีนที่สามารถใช้ก๊าซไนโตรเจนและพลังงานของเซลล์ในรูปแบบของ ATP เพื่อผลิตแอมโมเนียซึ่งเป็นสารอาหารที่สำคัญในการเจริญเติบโตของเซลล์ นี่คือกระบวนการที่เรียกว่าการตรึงไนโตรเจนแบบไม่ใช้ออกซิเจน เนื่องจากไนโตรเจนเนสถูกแขวนอยู่ในไซโทพลาสซึมโดยตรงของเหลวที่อยู่รอบ ๆ จึงทำปฏิกิริยาไกลโคไลซิส"

msgid "WIKI_HEADING_COMPOUNDS_LIST"
msgstr ""

#, fuzzy
msgid "WIKI_HEADING_COMPOUND_CLOUDS"
msgstr "ไซโทพลาซึม"

#, fuzzy
msgid "WIKI_HEADING_CONCEPT_ART"
msgstr "เคโมพลาสต์"

#, fuzzy
msgid "WIKI_HEADING_CURRENT_DEVELOPMENT"
msgstr "Nitrogenase เป็นโปรตีนที่สามารถใช้ก๊าซไนโตรเจนและพลังงานของเซลล์ในรูปแบบของ ATP เพื่อผลิตแอมโมเนียซึ่งเป็นสารอาหารที่สำคัญในการเจริญเติบโตของเซลล์ นี่คือกระบวนการที่เรียกว่าการตรึงไนโตรเจนแบบไม่ใช้ออกซิเจน เนื่องจากไนโตรเจนเนสถูกแขวนอยู่ในไซโทพลาสซึมโดยตรงของเหลวที่อยู่รอบ ๆ จึงทำปฏิกิริยาไกลโคไลซิส"

msgid "WIKI_HEADING_DEVELOPMENT"
msgstr ""

#, fuzzy
msgid "WIKI_HEADING_EDITOR"
msgstr ""
"มีข้อขัดแย้งกับ {0}\n"
"คุณต้องการลบข้อมูลที่ป้อนออกจาก {1} หรือไม่?"

msgid "WIKI_HEADING_EFFECTS"
msgstr ""

#, fuzzy
msgid "WIKI_HEADING_ENVIRONMENTAL_GASSES"
msgstr "ไนโตรเจน"

#, fuzzy
msgid "WIKI_HEADING_FEATURES"
msgstr "Nitrogenase เป็นโปรตีนที่สามารถใช้ก๊าซไนโตรเจนและพลังงานของเซลล์ในรูปแบบของ ATP เพื่อผลิตแอมโมเนียซึ่งเป็นสารอาหารที่สำคัญในการเจริญเติบโตของเซลล์ นี่คือกระบวนการที่เรียกว่าการตรึงไนโตรเจนแบบไม่ใช้ออกซิเจน เนื่องจากไนโตรเจนเนสถูกแขวนอยู่ในไซโทพลาสซึมโดยตรงของเหลวที่อยู่รอบ ๆ จึงทำปฏิกิริยาไกลโคไลซิส"

msgid "WIKI_HEADING_FOG_OF_WAR"
msgstr ""

#, fuzzy
msgid "WIKI_HEADING_GAMEPLAY"
msgstr "เรียกใช้ auto-evo ระหว่างการเล่นเกม"

#, fuzzy
msgid "WIKI_HEADING_GDD"
msgstr ""
"มีข้อขัดแย้งกับ {0}\n"
"คุณต้องการลบข้อมูลที่ป้อนออกจาก {1} หรือไม่?"

#, fuzzy
msgid "WIKI_HEADING_GENERAL_TIPS"
msgstr "Nitrogenase เป็นโปรตีนที่สามารถใช้ก๊าซไนโตรเจนและพลังงานของเซลล์ในรูปแบบของ ATP เพื่อผลิตแอมโมเนียซึ่งเป็นสารอาหารที่สำคัญในการเจริญเติบโตของเซลล์ นี่คือกระบวนการที่เรียกว่าการตรึงไนโตรเจนแบบไม่ใช้ออกซิเจน เนื่องจากไนโตรเจนเนสถูกแขวนอยู่ในไซโทพลาสซึมโดยตรงของเหลวที่อยู่รอบ ๆ จึงทำปฏิกิริยาไกลโคไลซิส"

msgid "WIKI_HEADING_GENERATIONS_AND_EDITOR_SESSIONS"
msgstr ""

#, fuzzy
msgid "WIKI_HEADING_MICROBE_PARTS"
msgstr "W, A, S, D และเมาส์เพื่อย้าย กด E เพื่อยิง OxyToxy NT หากคุณมีสารพิษแวคิวโอล กด G เพื่อสลับโหมดเขมือบ"

#, fuzzy
msgid "WIKI_HEADING_MICROBE_STAGE"
msgstr "W, A, S, D และเมาส์เพื่อย้าย กด E เพื่อยิง OxyToxy NT หากคุณมีสารพิษแวคิวโอล กด G เพื่อสลับโหมดเขมือบ"

#, fuzzy
msgid "WIKI_HEADING_MICROBE_STAGE_TIPS"
msgstr "W, A, S, D และเมาส์เพื่อย้าย กด E เพื่อยิง OxyToxy NT หากคุณมีสารพิษแวคิวโอล กด G เพื่อสลับโหมดเขมือบ"

msgid "WIKI_HEADING_MODIFICATIONS"
msgstr ""

#, fuzzy
msgid "WIKI_HEADING_MORE_GAME_INFO"
msgstr "W, A, S, D และเมาส์เพื่อย้าย กด E เพื่อยิง OxyToxy NT หากคุณมีสารพิษแวคิวโอล กด G เพื่อสลับโหมดเขมือบ"

msgid "WIKI_HEADING_MUTATIONS_AND_MUTATION_POINTS"
msgstr ""

msgid "WIKI_HEADING_OVERVIEW"
msgstr ""

#, fuzzy
msgid "WIKI_HEADING_PATCHES"
msgstr "Nitrogenase เป็นโปรตีนที่สามารถใช้ก๊าซไนโตรเจนและพลังงานของเซลล์ในรูปแบบของ ATP เพื่อผลิตแอมโมเนียซึ่งเป็นสารอาหารที่สำคัญในการเจริญเติบโตของเซลล์ นี่คือกระบวนการที่เรียกว่าการตรึงไนโตรเจนแบบไม่ใช้ออกซิเจน เนื่องจากไนโตรเจนเนสถูกแขวนอยู่ในไซโทพลาสซึมโดยตรงของเหลวที่อยู่รอบ ๆ จึงทำปฏิกิริยาไกลโคไลซิส"

#, fuzzy
msgid "WIKI_HEADING_PHYSICAL_CONDITIONS"
msgstr "Nitrogenase เป็นโปรตีนที่สามารถใช้ก๊าซไนโตรเจนและพลังงานของเซลล์ในรูปแบบของ ATP เพื่อผลิตแอมโมเนียซึ่งเป็นสารอาหารที่สำคัญในการเจริญเติบโตของเซลล์ นี่คือกระบวนการที่เรียกว่าการตรึงไนโตรเจนแบบไม่ใช้ออกซิเจน เนื่องจากไนโตรเจนเนสถูกแขวนอยู่ในไซโทพลาสซึมโดยตรงของเหลวที่อยู่รอบ ๆ จึงทำปฏิกิริยาไกลโคไลซิส"

msgid "WIKI_HEADING_PROCESSES"
msgstr ""

msgid "WIKI_HEADING_REPRODUCTION_IN_THE_MICROBE_STAGE"
msgstr ""

msgid "WIKI_HEADING_REQUIREMENTS"
msgstr ""

msgid "WIKI_HEADING_SCIENTIFIC_BACKGROUND"
msgstr ""

msgid "WIKI_HEADING_STRATEGY"
msgstr ""

msgid "WIKI_HEADING_THE_DAY/NIGHT_CYCLE"
msgstr ""

msgid "WIKI_HEADING_THE_PATCH_MAP"
msgstr ""

#, fuzzy
msgid "WIKI_HEADING_TRANSITIONS"
msgstr "Nitrogenase เป็นโปรตีนที่สามารถใช้ก๊าซไนโตรเจนและพลังงานของเซลล์ในรูปแบบของ ATP เพื่อผลิตแอมโมเนียซึ่งเป็นสารอาหารที่สำคัญในการเจริญเติบโตของเซลล์ นี่คือกระบวนการที่เรียกว่าการตรึงไนโตรเจนแบบไม่ใช้ออกซิเจน เนื่องจากไนโตรเจนเนสถูกแขวนอยู่ในไซโทพลาสซึมโดยตรงของเหลวที่อยู่รอบ ๆ จึงทำปฏิกิริยาไกลโคไลซิส"

msgid "WIKI_HEADING_TYPES_OF_COMPOUNDS"
msgstr ""

msgid "WIKI_HEADING_UI"
msgstr ""

msgid "WIKI_HEADING_UPGRADES"
msgstr ""

#, fuzzy
msgid "WIKI_HELP_AND_TIPS_BASIC_GAME_MECHANICS"
msgstr "ภายในที่เหนอะหนะของเซลล์ ไซโทพลาสซึมเป็นส่วนผสมพื้นฐานของไอออนโปรตีนและสารอื่น ๆ ที่ละลายในน้ำที่เติมภายในเซลล์ หนึ่งในฟังก์ชั่นที่ทำคือไกลโคไลซิสการเปลี่ยนกลูโคสเป็นพลังงาน ATP สำหรับเซลล์ที่ขาดออร์แกเนลล์เพื่อให้มีการเผาผลาญขั้นสูงมากขึ้นนี่คือสิ่งที่พวกเขาต้องพึ่งพาเพื่อเป็นพลังงาน นอกจากนี้ยังใช้เพื่อเก็บโมเลกุลในเซลล์และเพื่อขยายขนาดของเซลล์"

#, fuzzy
msgid "WIKI_HELP_AND_TIPS_BUTTON"
msgstr "ภายในที่เหนอะหนะของเซลล์ ไซโทพลาสซึมเป็นส่วนผสมพื้นฐานของไอออนโปรตีนและสารอื่น ๆ ที่ละลายในน้ำที่เติมภายในเซลล์ หนึ่งในฟังก์ชั่นที่ทำคือไกลโคไลซิสการเปลี่ยนกลูโคสเป็นพลังงาน ATP สำหรับเซลล์ที่ขาดออร์แกเนลล์เพื่อให้มีการเผาผลาญขั้นสูงมากขึ้นนี่คือสิ่งที่พวกเขาต้องพึ่งพาเพื่อเป็นพลังงาน นอกจากนี้ยังใช้เพื่อเก็บโมเลกุลในเซลล์และเพื่อขยายขนาดของเซลล์"

#, fuzzy
msgid "WIKI_HELP_AND_TIPS_COMPOUND_CLOUDS"
msgstr "ภายในที่เหนอะหนะของเซลล์ ไซโทพลาสซึมเป็นส่วนผสมพื้นฐานของไอออนโปรตีนและสารอื่น ๆ ที่ละลายในน้ำที่เติมภายในเซลล์ หนึ่งในฟังก์ชั่นที่ทำคือไกลโคไลซิสการเปลี่ยนกลูโคสเป็นพลังงาน ATP สำหรับเซลล์ที่ขาดออร์แกเนลล์เพื่อให้มีการเผาผลาญขั้นสูงมากขึ้นนี่คือสิ่งที่พวกเขาต้องพึ่งพาเพื่อเป็นพลังงาน นอกจากนี้ยังใช้เพื่อเก็บโมเลกุลในเซลล์และเพื่อขยายขนาดของเซลล์"

#, fuzzy
msgid "WIKI_HELP_AND_TIPS_GENERAL_TIPS"
msgstr "Thylakoids เป็นกลุ่มของโปรตีนและเก็บวัตถุที่ไวแสง เม็ดสีสามารถใช้พลังงานของแสงเพื่อผลิตน้ำตาลกลูโคสจากน้ำและก๊าซคาร์บอนไดออกไซด์ในกระบวนการที่เรียกว่าการสังเคราะห์ด้วยแสง เม็ดสีเหล่านี้เป็นสิ่งที่ทำให้พวกเขามีสีที่โดดเด่น อัตราการผลิตน้ำตาลกลูโคสที่มีความเข้มข้นของคาร์บอนไดออกไซด์และความเข้มของแสง เนื่องจาก thylakoids ถูกแขวนอยู่ในไซโตพลาสซึมโดยตรงของเหลวที่อยู่รอบ ๆ จึงทำปฏิกิริยาไกลโคไลซิส"

#, fuzzy
msgid "WIKI_HELP_AND_TIPS_INTRO"
msgstr "Thylakoids เป็นกลุ่มของโปรตีนและเก็บวัตถุที่ไวแสง เม็ดสีสามารถใช้พลังงานของแสงเพื่อผลิตน้ำตาลกลูโคสจากน้ำและก๊าซคาร์บอนไดออกไซด์ในกระบวนการที่เรียกว่าการสังเคราะห์ด้วยแสง เม็ดสีเหล่านี้เป็นสิ่งที่ทำให้พวกเขามีสีที่โดดเด่น อัตราการผลิตน้ำตาลกลูโคสที่มีความเข้มข้นของคาร์บอนไดออกไซด์และความเข้มของแสง เนื่องจาก thylakoids ถูกแขวนอยู่ในไซโตพลาสซึมโดยตรงของเหลวที่อยู่รอบ ๆ จึงทำปฏิกิริยาไกลโคไลซิส"

#, fuzzy
msgid "WIKI_HELP_AND_TIPS_MICROBE_PARTS"
msgstr "Thylakoids เป็นกลุ่มของโปรตีนและเก็บวัตถุที่ไวแสง เม็ดสีสามารถใช้พลังงานของแสงเพื่อผลิตน้ำตาลกลูโคสจากน้ำและก๊าซคาร์บอนไดออกไซด์ในกระบวนการที่เรียกว่าการสังเคราะห์ด้วยแสง เม็ดสีเหล่านี้เป็นสิ่งที่ทำให้พวกเขามีสีที่โดดเด่น อัตราการผลิตน้ำตาลกลูโคสที่มีความเข้มข้นของคาร์บอนไดออกไซด์และความเข้มของแสง เนื่องจาก thylakoids ถูกแขวนอยู่ในไซโตพลาสซึมโดยตรงของเหลวที่อยู่รอบ ๆ จึงทำปฏิกิริยาไกลโคไลซิส"

#, fuzzy
msgid "WIKI_HELP_AND_TIPS_MICROBE_STAGE_TIPS"
msgstr "W, A, S, D และเมาส์เพื่อย้าย กด E เพื่อยิง OxyToxy NT หากคุณมีสารพิษแวคิวโอล กด G เพื่อสลับโหมดเขมือบ"

#, fuzzy
msgid "WIKI_HELP_AND_TIPS_MORE_GAME_INFO"
msgstr "Thylakoids เป็นกลุ่มของโปรตีนและเก็บวัตถุที่ไวแสง เม็ดสีสามารถใช้พลังงานของแสงเพื่อผลิตน้ำตาลกลูโคสจากน้ำและก๊าซคาร์บอนไดออกไซด์ในกระบวนการที่เรียกว่าการสังเคราะห์ด้วยแสง เม็ดสีเหล่านี้เป็นสิ่งที่ทำให้พวกเขามีสีที่โดดเด่น อัตราการผลิตน้ำตาลกลูโคสที่มีความเข้มข้นของคาร์บอนไดออกไซด์และความเข้มของแสง เนื่องจาก thylakoids ถูกแขวนอยู่ในไซโตพลาสซึมโดยตรงของเหลวที่อยู่รอบ ๆ จึงทำปฏิกิริยาไกลโคไลซิส"

#, fuzzy
msgid "WIKI_HYDROGENASE_EFFECTS"
msgstr "Nitrogenase เป็นโปรตีนที่สามารถใช้ก๊าซไนโตรเจนและพลังงานของเซลล์ในรูปแบบของ ATP เพื่อผลิตแอมโมเนียซึ่งเป็นสารอาหารที่สำคัญในการเจริญเติบโตของเซลล์ นี่คือกระบวนการที่เรียกว่าการตรึงไนโตรเจนแบบไม่ใช้ออกซิเจน เนื่องจากไนโตรเจนเนสถูกแขวนอยู่ในไซโทพลาสซึมโดยตรงของเหลวที่อยู่รอบ ๆ จึงทำปฏิกิริยาไกลโคไลซิส"

#, fuzzy
msgid "WIKI_HYDROGENASE_INTRO"
msgstr "Nitrogenase เป็นโปรตีนที่สามารถใช้ก๊าซไนโตรเจนและพลังงานของเซลล์ในรูปแบบของ ATP เพื่อผลิตแอมโมเนียซึ่งเป็นสารอาหารที่สำคัญในการเจริญเติบโตของเซลล์ นี่คือกระบวนการที่เรียกว่าการตรึงไนโตรเจนแบบไม่ใช้ออกซิเจน เนื่องจากไนโตรเจนเนสถูกแขวนอยู่ในไซโทพลาสซึมโดยตรงของเหลวที่อยู่รอบ ๆ จึงทำปฏิกิริยาไกลโคไลซิส"

#, fuzzy
msgid "WIKI_HYDROGENASE_MODIFICATIONS"
msgstr "Nitrogenase เป็นโปรตีนที่สามารถใช้ก๊าซไนโตรเจนและพลังงานของเซลล์ในรูปแบบของ ATP เพื่อผลิตแอมโมเนียซึ่งเป็นสารอาหารที่สำคัญในการเจริญเติบโตของเซลล์ นี่คือกระบวนการที่เรียกว่าการตรึงไนโตรเจนแบบไม่ใช้ออกซิเจน เนื่องจากไนโตรเจนเนสถูกแขวนอยู่ในไซโทพลาสซึมโดยตรงของเหลวที่อยู่รอบ ๆ จึงทำปฏิกิริยาไกลโคไลซิส"

#, fuzzy
msgid "WIKI_HYDROGENASE_PROCESSES"
msgstr "Nitrogenase เป็นโปรตีนที่สามารถใช้ก๊าซไนโตรเจนและพลังงานของเซลล์ในรูปแบบของ ATP เพื่อผลิตแอมโมเนียซึ่งเป็นสารอาหารที่สำคัญในการเจริญเติบโตของเซลล์ นี่คือกระบวนการที่เรียกว่าการตรึงไนโตรเจนแบบไม่ใช้ออกซิเจน เนื่องจากไนโตรเจนเนสถูกแขวนอยู่ในไซโทพลาสซึมโดยตรงของเหลวที่อยู่รอบ ๆ จึงทำปฏิกิริยาไกลโคไลซิส"

#, fuzzy
msgid "WIKI_HYDROGENASE_REQUIREMENTS"
msgstr "เทอร์โมพลาสต์เป็นโครงสร้างเมมเบรนสองชั้นที่มีเม็ดสีทนความร้อนซ้อนกันในถุงเยื่อ เป็นโปรคาริโอตที่ถูกดูดซึมเพื่อใช้โดยโฮสต์ยูคาริโอต เม็ดสีในเทอร์โมพลาสต์สามารถใช้พลังงานของความแตกต่างของความร้อนในสภาพแวดล้อมเพื่อผลิตน้ำตาลกลูโคสจากน้ำและก๊าซคาร์บอนไดออกไซด์ในกระบวนการที่เรียกว่าการสังเคราะห์ด้วยความร้อน อัตราการผลิตน้ำตาลกลูโคสที่มีความเข้มข้นของคาร์บอนไดออกไซด์และอุณหภูมิ"

#, fuzzy
msgid "WIKI_HYDROGENASE_SCIENTIFIC_BACKGROUND"
msgstr "Nitrogenase เป็นโปรตีนที่สามารถใช้ก๊าซไนโตรเจนและพลังงานของเซลล์ในรูปแบบของ ATP เพื่อผลิตแอมโมเนียซึ่งเป็นสารอาหารที่สำคัญในการเจริญเติบโตของเซลล์ นี่คือกระบวนการที่เรียกว่าการตรึงไนโตรเจนแบบไม่ใช้ออกซิเจน เนื่องจากไนโตรเจนเนสถูกแขวนอยู่ในไซโทพลาสซึมโดยตรงของเหลวที่อยู่รอบ ๆ จึงทำปฏิกิริยาไกลโคไลซิส"

#, fuzzy
msgid "WIKI_HYDROGENASE_STRATEGY"
msgstr "Nitrogenase เป็นโปรตีนที่สามารถใช้ก๊าซไนโตรเจนและพลังงานของเซลล์ในรูปแบบของ ATP เพื่อผลิตแอมโมเนียซึ่งเป็นสารอาหารที่สำคัญในการเจริญเติบโตของเซลล์ นี่คือกระบวนการที่เรียกว่าการตรึงไนโตรเจนแบบไม่ใช้ออกซิเจน เนื่องจากไนโตรเจนเนสถูกแขวนอยู่ในไซโทพลาสซึมโดยตรงของเหลวที่อยู่รอบ ๆ จึงทำปฏิกิริยาไกลโคไลซิส"

#, fuzzy
msgid "WIKI_HYDROGENASE_UPGRADES"
msgstr "Nitrogenase เป็นโปรตีนที่สามารถใช้ก๊าซไนโตรเจนและพลังงานของเซลล์ในรูปแบบของ ATP เพื่อผลิตแอมโมเนียซึ่งเป็นสารอาหารที่สำคัญในการเจริญเติบโตของเซลล์ นี่คือกระบวนการที่เรียกว่าการตรึงไนโตรเจนแบบไม่ใช้ออกซิเจน เนื่องจากไนโตรเจนเนสถูกแขวนอยู่ในไซโทพลาสซึมโดยตรงของเหลวที่อยู่รอบ ๆ จึงทำปฏิกิริยาไกลโคไลซิส"

#, fuzzy
msgid "WIKI_HYDROGENOSOME_EFFECTS"
msgstr "Nitrogenase เป็นโปรตีนที่สามารถใช้ก๊าซไนโตรเจนและพลังงานของเซลล์ในรูปแบบของ ATP เพื่อผลิตแอมโมเนียซึ่งเป็นสารอาหารที่สำคัญในการเจริญเติบโตของเซลล์ นี่คือกระบวนการที่เรียกว่าการตรึงไนโตรเจนแบบไม่ใช้ออกซิเจน เนื่องจากไนโตรเจนเนสถูกแขวนอยู่ในไซโทพลาสซึมโดยตรงของเหลวที่อยู่รอบ ๆ จึงทำปฏิกิริยาไกลโคไลซิส"

#, fuzzy
msgid "WIKI_HYDROGENOSOME_INTRO"
msgstr "Nitrogenase เป็นโปรตีนที่สามารถใช้ก๊าซไนโตรเจนและพลังงานของเซลล์ในรูปแบบของ ATP เพื่อผลิตแอมโมเนียซึ่งเป็นสารอาหารที่สำคัญในการเจริญเติบโตของเซลล์ นี่คือกระบวนการที่เรียกว่าการตรึงไนโตรเจนแบบไม่ใช้ออกซิเจน เนื่องจากไนโตรเจนเนสถูกแขวนอยู่ในไซโทพลาสซึมโดยตรงของเหลวที่อยู่รอบ ๆ จึงทำปฏิกิริยาไกลโคไลซิส"

#, fuzzy
msgid "WIKI_HYDROGENOSOME_MODIFICATIONS"
msgstr "Nitrogenase เป็นโปรตีนที่สามารถใช้ก๊าซไนโตรเจนและพลังงานของเซลล์ในรูปแบบของ ATP เพื่อผลิตแอมโมเนียซึ่งเป็นสารอาหารที่สำคัญในการเจริญเติบโตของเซลล์ นี่คือกระบวนการที่เรียกว่าการตรึงไนโตรเจนแบบไม่ใช้ออกซิเจน เนื่องจากไนโตรเจนเนสถูกแขวนอยู่ในไซโทพลาสซึมโดยตรงของเหลวที่อยู่รอบ ๆ จึงทำปฏิกิริยาไกลโคไลซิส"

#, fuzzy
msgid "WIKI_HYDROGENOSOME_PROCESSES"
msgstr "Nitrogenase เป็นโปรตีนที่สามารถใช้ก๊าซไนโตรเจนและพลังงานของเซลล์ในรูปแบบของ ATP เพื่อผลิตแอมโมเนียซึ่งเป็นสารอาหารที่สำคัญในการเจริญเติบโตของเซลล์ นี่คือกระบวนการที่เรียกว่าการตรึงไนโตรเจนแบบไม่ใช้ออกซิเจน เนื่องจากไนโตรเจนเนสถูกแขวนอยู่ในไซโทพลาสซึมโดยตรงของเหลวที่อยู่รอบ ๆ จึงทำปฏิกิริยาไกลโคไลซิส"

#, fuzzy
msgid "WIKI_HYDROGENOSOME_REQUIREMENTS"
msgstr "เทอร์โมพลาสต์เป็นโครงสร้างเมมเบรนสองชั้นที่มีเม็ดสีทนความร้อนซ้อนกันในถุงเยื่อ เป็นโปรคาริโอตที่ถูกดูดซึมเพื่อใช้โดยโฮสต์ยูคาริโอต เม็ดสีในเทอร์โมพลาสต์สามารถใช้พลังงานของความแตกต่างของความร้อนในสภาพแวดล้อมเพื่อผลิตน้ำตาลกลูโคสจากน้ำและก๊าซคาร์บอนไดออกไซด์ในกระบวนการที่เรียกว่าการสังเคราะห์ด้วยความร้อน อัตราการผลิตน้ำตาลกลูโคสที่มีความเข้มข้นของคาร์บอนไดออกไซด์และอุณหภูมิ"

#, fuzzy
msgid "WIKI_HYDROGENOSOME_SCIENTIFIC_BACKGROUND"
msgstr "Nitrogenase เป็นโปรตีนที่สามารถใช้ก๊าซไนโตรเจนและพลังงานของเซลล์ในรูปแบบของ ATP เพื่อผลิตแอมโมเนียซึ่งเป็นสารอาหารที่สำคัญในการเจริญเติบโตของเซลล์ นี่คือกระบวนการที่เรียกว่าการตรึงไนโตรเจนแบบไม่ใช้ออกซิเจน เนื่องจากไนโตรเจนเนสถูกแขวนอยู่ในไซโทพลาสซึมโดยตรงของเหลวที่อยู่รอบ ๆ จึงทำปฏิกิริยาไกลโคไลซิส"

#, fuzzy
msgid "WIKI_HYDROGENOSOME_STRATEGY"
msgstr "Nitrogenase เป็นโปรตีนที่สามารถใช้ก๊าซไนโตรเจนและพลังงานของเซลล์ในรูปแบบของ ATP เพื่อผลิตแอมโมเนียซึ่งเป็นสารอาหารที่สำคัญในการเจริญเติบโตของเซลล์ นี่คือกระบวนการที่เรียกว่าการตรึงไนโตรเจนแบบไม่ใช้ออกซิเจน เนื่องจากไนโตรเจนเนสถูกแขวนอยู่ในไซโทพลาสซึมโดยตรงของเหลวที่อยู่รอบ ๆ จึงทำปฏิกิริยาไกลโคไลซิส"

#, fuzzy
msgid "WIKI_HYDROGENOSOME_UPGRADES"
msgstr "Nitrogenase เป็นโปรตีนที่สามารถใช้ก๊าซไนโตรเจนและพลังงานของเซลล์ในรูปแบบของ ATP เพื่อผลิตแอมโมเนียซึ่งเป็นสารอาหารที่สำคัญในการเจริญเติบโตของเซลล์ นี่คือกระบวนการที่เรียกว่าการตรึงไนโตรเจนแบบไม่ใช้ออกซิเจน เนื่องจากไนโตรเจนเนสถูกแขวนอยู่ในไซโทพลาสซึมโดยตรงของเหลวที่อยู่รอบ ๆ จึงทำปฏิกิริยาไกลโคไลซิส"

#, fuzzy
msgid "WIKI_INDUSTRIAL_STAGE_CURRENT_DEVELOPMENT"
msgstr "Nitrogenase เป็นโปรตีนที่สามารถใช้ก๊าซไนโตรเจนและพลังงานของเซลล์ในรูปแบบของ ATP เพื่อผลิตแอมโมเนียซึ่งเป็นสารอาหารที่สำคัญในการเจริญเติบโตของเซลล์ นี่คือกระบวนการที่เรียกว่าการตรึงไนโตรเจนแบบไม่ใช้ออกซิเจน เนื่องจากไนโตรเจนเนสถูกแขวนอยู่ในไซโทพลาสซึมโดยตรงของเหลวที่อยู่รอบ ๆ จึงทำปฏิกิริยาไกลโคไลซิส"

#, fuzzy
msgid "WIKI_INDUSTRIAL_STAGE_FEATURES"
msgstr "Nitrogenase เป็นโปรตีนที่สามารถใช้ก๊าซไนโตรเจนและพลังงานของเซลล์ในรูปแบบของ ATP เพื่อผลิตแอมโมเนียซึ่งเป็นสารอาหารที่สำคัญในการเจริญเติบโตของเซลล์ นี่คือกระบวนการที่เรียกว่าการตรึงไนโตรเจนแบบไม่ใช้ออกซิเจน เนื่องจากไนโตรเจนเนสถูกแขวนอยู่ในไซโทพลาสซึมโดยตรงของเหลวที่อยู่รอบ ๆ จึงทำปฏิกิริยาไกลโคไลซิส"

#, fuzzy
msgid "WIKI_INDUSTRIAL_STAGE_INTRO"
msgstr ""
"มีข้อขัดแย้งกับ {0}\n"
"คุณต้องการลบข้อมูลที่ป้อนออกจาก {1} หรือไม่?"

msgid "WIKI_INDUSTRIAL_STAGE_OVERVIEW"
msgstr ""

#, fuzzy
msgid "WIKI_INDUSTRIAL_STAGE_TRANSITIONS"
msgstr "{0} ประชากรเปลี่ยนแปลงโดย {1} เนื่องจาก: {2}"

#, fuzzy
msgid "WIKI_INDUSTRIAL_STAGE_UI"
msgstr ""
"มีข้อขัดแย้งกับ {0}\n"
"คุณต้องการลบข้อมูลที่ป้อนออกจาก {1} หรือไม่?"

msgid "WIKI_INJECTISOME_PILUS"
msgstr ""

msgid "WIKI_LYSOSOME_EFFECTS"
msgstr ""

#, fuzzy
msgid "WIKI_LYSOSOME_INTRO"
msgstr "เมตาโบโลโซมเป็นกลุ่มของโปรตีนที่ห่อหุ้มด้วยเปลือกโปรตีน พวกเขาสามารถเปลี่ยนกลูโคสเป็น ATP ในอัตราที่สูงกว่าที่ทำได้ในไซโตพลาสซึมในกระบวนการที่เรียกว่า Aerobic Respiration อย่างไรก็ตามมันต้องการออกซิเจนในการทำงานและระดับออกซิเจนในสิ่งแวดล้อมที่ต่ำลงจะทำให้อัตราการผลิต ATP ช้าลง เนื่องจากเมตาโบโซมถูกแขวนไว้ในไซโทพลาสซึมโดยตรงของเหลวที่อยู่รอบ ๆ จึงทำปฏิกิริยาไกลโคไลซิส"

#, fuzzy
msgid "WIKI_LYSOSOME_MODIFICATIONS"
msgstr "เมตาโบโลโซมเป็นกลุ่มของโปรตีนที่ห่อหุ้มด้วยเปลือกโปรตีน พวกเขาสามารถเปลี่ยนกลูโคสเป็น ATP ในอัตราที่สูงกว่าที่ทำได้ในไซโตพลาสซึมในกระบวนการที่เรียกว่า Aerobic Respiration อย่างไรก็ตามมันต้องการออกซิเจนในการทำงานและระดับออกซิเจนในสิ่งแวดล้อมที่ต่ำลงจะทำให้อัตราการผลิต ATP ช้าลง เนื่องจากเมตาโบโซมถูกแขวนไว้ในไซโทพลาสซึมโดยตรงของเหลวที่อยู่รอบ ๆ จึงทำปฏิกิริยาไกลโคไลซิส"

#, fuzzy
msgid "WIKI_LYSOSOME_PROCESSES"
msgstr "เมตาโบโลโซมเป็นกลุ่มของโปรตีนที่ห่อหุ้มด้วยเปลือกโปรตีน พวกเขาสามารถเปลี่ยนกลูโคสเป็น ATP ในอัตราที่สูงกว่าที่ทำได้ในไซโตพลาสซึมในกระบวนการที่เรียกว่า Aerobic Respiration อย่างไรก็ตามมันต้องการออกซิเจนในการทำงานและระดับออกซิเจนในสิ่งแวดล้อมที่ต่ำลงจะทำให้อัตราการผลิต ATP ช้าลง เนื่องจากเมตาโบโซมถูกแขวนไว้ในไซโทพลาสซึมโดยตรงของเหลวที่อยู่รอบ ๆ จึงทำปฏิกิริยาไกลโคไลซิส"

msgid "WIKI_LYSOSOME_REQUIREMENTS"
msgstr ""

msgid "WIKI_LYSOSOME_SCIENTIFIC_BACKGROUND"
msgstr ""

msgid "WIKI_LYSOSOME_STRATEGY"
msgstr ""

msgid "WIKI_LYSOSOME_UPGRADES"
msgstr ""

#, fuzzy
msgid "WIKI_MACROSCOPIC_STAGE_CONCEPT_ART"
msgstr "วางออร์แกเนลล์"

#, fuzzy
msgid "WIKI_MACROSCOPIC_STAGE_CURRENT_DEVELOPMENT"
msgstr "Nitrogenase เป็นโปรตีนที่สามารถใช้ก๊าซไนโตรเจนและพลังงานของเซลล์ในรูปแบบของ ATP เพื่อผลิตแอมโมเนียซึ่งเป็นสารอาหารที่สำคัญในการเจริญเติบโตของเซลล์ นี่คือกระบวนการที่เรียกว่าการตรึงไนโตรเจนแบบไม่ใช้ออกซิเจน เนื่องจากไนโตรเจนเนสถูกแขวนอยู่ในไซโทพลาสซึมโดยตรงของเหลวที่อยู่รอบ ๆ จึงทำปฏิกิริยาไกลโคไลซิส"

#, fuzzy
msgid "WIKI_MACROSCOPIC_STAGE_FEATURES"
msgstr "นิวเคลียส"

#, fuzzy
msgid "WIKI_MACROSCOPIC_STAGE_INTRO"
msgstr "Nitrogenase เป็นโปรตีนที่สามารถใช้ก๊าซไนโตรเจนและพลังงานของเซลล์ในรูปแบบของ ATP เพื่อผลิตแอมโมเนียซึ่งเป็นสารอาหารที่สำคัญในการเจริญเติบโตของเซลล์ นี่คือกระบวนการที่เรียกว่าการตรึงไนโตรเจนแบบไม่ใช้ออกซิเจน เนื่องจากไนโตรเจนเนสถูกแขวนอยู่ในไซโทพลาสซึมโดยตรงของเหลวที่อยู่รอบ ๆ จึงทำปฏิกิริยาไกลโคไลซิส"

#, fuzzy
msgid "WIKI_MACROSCOPIC_STAGE_OVERVIEW"
msgstr "W, A, S, D และเมาส์เพื่อย้าย กด E เพื่อยิง OxyToxy NT หากคุณมีสารพิษแวคิวโอล กด G เพื่อสลับโหมดเขมือบ"

#, fuzzy
msgid "WIKI_MACROSCOPIC_STAGE_TRANSITIONS"
msgstr "ไนโตรเจน"

#, fuzzy
msgid "WIKI_MACROSCOPIC_STAGE_UI"
msgstr "W, A, S, D และเมาส์เพื่อย้าย กด E เพื่อยิง OxyToxy NT หากคุณมีสารพิษแวคิวโอล กด G เพื่อสลับโหมดเขมือบ"

#, fuzzy
msgid "WIKI_MECHANICS"
msgstr "วางออร์แกเนลล์"

#, fuzzy
msgid "WIKI_MECHANICS_ROOT_INTRO"
msgstr "สัตว์นักล่า"

#, fuzzy
msgid "WIKI_MELANOSOME_EFFECTS"
msgstr "เมตาโบโลโซมเป็นกลุ่มของโปรตีนที่ห่อหุ้มด้วยเปลือกโปรตีน พวกเขาสามารถเปลี่ยนกลูโคสเป็น ATP ในอัตราที่สูงกว่าที่ทำได้ในไซโตพลาสซึมในกระบวนการที่เรียกว่า Aerobic Respiration อย่างไรก็ตามมันต้องการออกซิเจนในการทำงานและระดับออกซิเจนในสิ่งแวดล้อมที่ต่ำลงจะทำให้อัตราการผลิต ATP ช้าลง เนื่องจากเมตาโบโซมถูกแขวนไว้ในไซโทพลาสซึมโดยตรงของเหลวที่อยู่รอบ ๆ จึงทำปฏิกิริยาไกลโคไลซิส"

#, fuzzy
msgid "WIKI_MELANOSOME_INTRO"
msgstr "เมตาโบโลโซมเป็นกลุ่มของโปรตีนที่ห่อหุ้มด้วยเปลือกโปรตีน พวกเขาสามารถเปลี่ยนกลูโคสเป็น ATP ในอัตราที่สูงกว่าที่ทำได้ในไซโตพลาสซึมในกระบวนการที่เรียกว่า Aerobic Respiration อย่างไรก็ตามมันต้องการออกซิเจนในการทำงานและระดับออกซิเจนในสิ่งแวดล้อมที่ต่ำลงจะทำให้อัตราการผลิต ATP ช้าลง เนื่องจากเมตาโบโซมถูกแขวนไว้ในไซโทพลาสซึมโดยตรงของเหลวที่อยู่รอบ ๆ จึงทำปฏิกิริยาไกลโคไลซิส"

#, fuzzy
msgid "WIKI_MELANOSOME_MODIFICATIONS"
msgstr "เมตาโบโลโซมเป็นกลุ่มของโปรตีนที่ห่อหุ้มด้วยเปลือกโปรตีน พวกเขาสามารถเปลี่ยนกลูโคสเป็น ATP ในอัตราที่สูงกว่าที่ทำได้ในไซโตพลาสซึมในกระบวนการที่เรียกว่า Aerobic Respiration อย่างไรก็ตามมันต้องการออกซิเจนในการทำงานและระดับออกซิเจนในสิ่งแวดล้อมที่ต่ำลงจะทำให้อัตราการผลิต ATP ช้าลง เนื่องจากเมตาโบโซมถูกแขวนไว้ในไซโทพลาสซึมโดยตรงของเหลวที่อยู่รอบ ๆ จึงทำปฏิกิริยาไกลโคไลซิส"

#, fuzzy
msgid "WIKI_MELANOSOME_PROCESSES"
msgstr "เมตาโบโลโซมเป็นกลุ่มของโปรตีนที่ห่อหุ้มด้วยเปลือกโปรตีน พวกเขาสามารถเปลี่ยนกลูโคสเป็น ATP ในอัตราที่สูงกว่าที่ทำได้ในไซโตพลาสซึมในกระบวนการที่เรียกว่า Aerobic Respiration อย่างไรก็ตามมันต้องการออกซิเจนในการทำงานและระดับออกซิเจนในสิ่งแวดล้อมที่ต่ำลงจะทำให้อัตราการผลิต ATP ช้าลง เนื่องจากเมตาโบโซมถูกแขวนไว้ในไซโทพลาสซึมโดยตรงของเหลวที่อยู่รอบ ๆ จึงทำปฏิกิริยาไกลโคไลซิส"

#, fuzzy
msgid "WIKI_MELANOSOME_REQUIREMENTS"
msgstr "เมตาโบโลโซมเป็นกลุ่มของโปรตีนที่ห่อหุ้มด้วยเปลือกโปรตีน พวกเขาสามารถเปลี่ยนกลูโคสเป็น ATP ในอัตราที่สูงกว่าที่ทำได้ในไซโตพลาสซึมในกระบวนการที่เรียกว่า Aerobic Respiration อย่างไรก็ตามมันต้องการออกซิเจนในการทำงานและระดับออกซิเจนในสิ่งแวดล้อมที่ต่ำลงจะทำให้อัตราการผลิต ATP ช้าลง เนื่องจากเมตาโบโซมถูกแขวนไว้ในไซโทพลาสซึมโดยตรงของเหลวที่อยู่รอบ ๆ จึงทำปฏิกิริยาไกลโคไลซิส"

#, fuzzy
msgid "WIKI_MELANOSOME_SCIENTIFIC_BACKGROUND"
msgstr "เมตาโบโลโซมเป็นกลุ่มของโปรตีนที่ห่อหุ้มด้วยเปลือกโปรตีน พวกเขาสามารถเปลี่ยนกลูโคสเป็น ATP ในอัตราที่สูงกว่าที่ทำได้ในไซโตพลาสซึมในกระบวนการที่เรียกว่า Aerobic Respiration อย่างไรก็ตามมันต้องการออกซิเจนในการทำงานและระดับออกซิเจนในสิ่งแวดล้อมที่ต่ำลงจะทำให้อัตราการผลิต ATP ช้าลง เนื่องจากเมตาโบโซมถูกแขวนไว้ในไซโทพลาสซึมโดยตรงของเหลวที่อยู่รอบ ๆ จึงทำปฏิกิริยาไกลโคไลซิส"

#, fuzzy
msgid "WIKI_MELANOSOME_STRATEGY"
msgstr "เมตาโบโลโซมเป็นกลุ่มของโปรตีนที่ห่อหุ้มด้วยเปลือกโปรตีน พวกเขาสามารถเปลี่ยนกลูโคสเป็น ATP ในอัตราที่สูงกว่าที่ทำได้ในไซโตพลาสซึมในกระบวนการที่เรียกว่า Aerobic Respiration อย่างไรก็ตามมันต้องการออกซิเจนในการทำงานและระดับออกซิเจนในสิ่งแวดล้อมที่ต่ำลงจะทำให้อัตราการผลิต ATP ช้าลง เนื่องจากเมตาโบโซมถูกแขวนไว้ในไซโทพลาสซึมโดยตรงของเหลวที่อยู่รอบ ๆ จึงทำปฏิกิริยาไกลโคไลซิส"

#, fuzzy
msgid "WIKI_MELANOSOME_UPGRADES"
msgstr "เมตาโบโลโซมเป็นกลุ่มของโปรตีนที่ห่อหุ้มด้วยเปลือกโปรตีน พวกเขาสามารถเปลี่ยนกลูโคสเป็น ATP ในอัตราที่สูงกว่าที่ทำได้ในไซโตพลาสซึมในกระบวนการที่เรียกว่า Aerobic Respiration อย่างไรก็ตามมันต้องการออกซิเจนในการทำงานและระดับออกซิเจนในสิ่งแวดล้อมที่ต่ำลงจะทำให้อัตราการผลิต ATP ช้าลง เนื่องจากเมตาโบโซมถูกแขวนไว้ในไซโทพลาสซึมโดยตรงของเหลวที่อยู่รอบ ๆ จึงทำปฏิกิริยาไกลโคไลซิส"

#, fuzzy
msgid "WIKI_METABOLOSOMES_EFFECTS"
msgstr "เมตาโบโลโซมเป็นกลุ่มของโปรตีนที่ห่อหุ้มด้วยเปลือกโปรตีน พวกเขาสามารถเปลี่ยนกลูโคสเป็น ATP ในอัตราที่สูงกว่าที่ทำได้ในไซโตพลาสซึมในกระบวนการที่เรียกว่า Aerobic Respiration อย่างไรก็ตามมันต้องการออกซิเจนในการทำงานและระดับออกซิเจนในสิ่งแวดล้อมที่ต่ำลงจะทำให้อัตราการผลิต ATP ช้าลง เนื่องจากเมตาโบโซมถูกแขวนไว้ในไซโทพลาสซึมโดยตรงของเหลวที่อยู่รอบ ๆ จึงทำปฏิกิริยาไกลโคไลซิส"

#, fuzzy
msgid "WIKI_METABOLOSOMES_INTRO"
msgstr "เมตาโบโลโซม"

#, fuzzy
msgid "WIKI_METABOLOSOMES_MODIFICATIONS"
msgstr "เมตาโบโลโซมเป็นกลุ่มของโปรตีนที่ห่อหุ้มด้วยเปลือกโปรตีน พวกเขาสามารถเปลี่ยนกลูโคสเป็น ATP ในอัตราที่สูงกว่าที่ทำได้ในไซโตพลาสซึมในกระบวนการที่เรียกว่า Aerobic Respiration อย่างไรก็ตามมันต้องการออกซิเจนในการทำงานและระดับออกซิเจนในสิ่งแวดล้อมที่ต่ำลงจะทำให้อัตราการผลิต ATP ช้าลง เนื่องจากเมตาโบโซมถูกแขวนไว้ในไซโทพลาสซึมโดยตรงของเหลวที่อยู่รอบ ๆ จึงทำปฏิกิริยาไกลโคไลซิส"

#, fuzzy
msgid "WIKI_METABOLOSOMES_PROCESSES"
msgstr "เปลี่ยน [thrive:compound]glucose[/thrive:compound] เป็น [thrive:compound]atp[/thrive:compound] อัตรามาตราส่วนด้วยความเข้มข้นของ [thrive:compound]oxygen[/thrive:compound]"

#, fuzzy
msgid "WIKI_METABOLOSOMES_REQUIREMENTS"
msgstr "เมตาโบโลโซมเป็นกลุ่มของโปรตีนที่ห่อหุ้มด้วยเปลือกโปรตีน พวกเขาสามารถเปลี่ยนกลูโคสเป็น ATP ในอัตราที่สูงกว่าที่ทำได้ในไซโตพลาสซึมในกระบวนการที่เรียกว่า Aerobic Respiration อย่างไรก็ตามมันต้องการออกซิเจนในการทำงานและระดับออกซิเจนในสิ่งแวดล้อมที่ต่ำลงจะทำให้อัตราการผลิต ATP ช้าลง เนื่องจากเมตาโบโซมถูกแขวนไว้ในไซโทพลาสซึมโดยตรงของเหลวที่อยู่รอบ ๆ จึงทำปฏิกิริยาไกลโคไลซิส"

#, fuzzy
msgid "WIKI_METABOLOSOMES_SCIENTIFIC_BACKGROUND"
msgstr "เมตาโบโลโซมเป็นกลุ่มของโปรตีนที่ห่อหุ้มด้วยเปลือกโปรตีน พวกเขาสามารถเปลี่ยนกลูโคสเป็น ATP ในอัตราที่สูงกว่าที่ทำได้ในไซโตพลาสซึมในกระบวนการที่เรียกว่า Aerobic Respiration อย่างไรก็ตามมันต้องการออกซิเจนในการทำงานและระดับออกซิเจนในสิ่งแวดล้อมที่ต่ำลงจะทำให้อัตราการผลิต ATP ช้าลง เนื่องจากเมตาโบโซมถูกแขวนไว้ในไซโทพลาสซึมโดยตรงของเหลวที่อยู่รอบ ๆ จึงทำปฏิกิริยาไกลโคไลซิส"

#, fuzzy
msgid "WIKI_METABOLOSOMES_STRATEGY"
msgstr "เมตาโบโลโซมเป็นกลุ่มของโปรตีนที่ห่อหุ้มด้วยเปลือกโปรตีน พวกเขาสามารถเปลี่ยนกลูโคสเป็น ATP ในอัตราที่สูงกว่าที่ทำได้ในไซโตพลาสซึมในกระบวนการที่เรียกว่า Aerobic Respiration อย่างไรก็ตามมันต้องการออกซิเจนในการทำงานและระดับออกซิเจนในสิ่งแวดล้อมที่ต่ำลงจะทำให้อัตราการผลิต ATP ช้าลง เนื่องจากเมตาโบโซมถูกแขวนไว้ในไซโทพลาสซึมโดยตรงของเหลวที่อยู่รอบ ๆ จึงทำปฏิกิริยาไกลโคไลซิส"

#, fuzzy
msgid "WIKI_METABOLOSOMES_UPGRADES"
msgstr "เมตาโบโลโซมเป็นกลุ่มของโปรตีนที่ห่อหุ้มด้วยเปลือกโปรตีน พวกเขาสามารถเปลี่ยนกลูโคสเป็น ATP ในอัตราที่สูงกว่าที่ทำได้ในไซโตพลาสซึมในกระบวนการที่เรียกว่า Aerobic Respiration อย่างไรก็ตามมันต้องการออกซิเจนในการทำงานและระดับออกซิเจนในสิ่งแวดล้อมที่ต่ำลงจะทำให้อัตราการผลิต ATP ช้าลง เนื่องจากเมตาโบโซมถูกแขวนไว้ในไซโทพลาสซึมโดยตรงของเหลวที่อยู่รอบ ๆ จึงทำปฏิกิริยาไกลโคไลซิส"

#, fuzzy
msgid "WIKI_MICROBE_STAGE_APPENDICES"
msgstr ""
"โครงสร้างโปรคาริโอต\n"
"\n"
"เมตาโบโลโซม: ผลิต ATP จากกลูโคส\n"
"\n"
"Chemosynthisizing Proteins: ผลิตกลูโคสครึ่งหนึ่งจากไฮโดรเจนซัลไฟด์เป็นเคมีโมพลาสต์ แต่ยังทำหน้าที่เป็นไกลโคไลซิสและใช้เวลาถึง 1 Hex\n"
"\n"
"Thylakoids: ผลิตกลูโคสในปริมาณ 1 ใน 3 เป็นคลอโรพลาสต์ปกติ แต่ยังทำหน้าที่เป็นไกลโคไลซิสและใช้ 1 Hex\n"
"\n"
"Rusticyanin: แปลงเหล็กเป็น ATP\n"
"\n"
"Nitrogenase: แปลงไนโตรเจนในบรรยากาศและ ATP เป็นแอมโมเนียแบบไม่ใช้ออกซิเจน\n"
"\n"
"ไซโทพลาสซึม: มีพื้นที่จัดเก็บและทำปฏิกิริยาไกลโคไลซิส (ผลิต ATP จำนวนเล็กน้อย)"

#, fuzzy
msgid "WIKI_MICROBE_STAGE_BUTTON"
msgstr "Nitrogenase เป็นโปรตีนที่สามารถใช้ก๊าซไนโตรเจนและพลังงานของเซลล์ในรูปแบบของ ATP เพื่อผลิตแอมโมเนียซึ่งเป็นสารอาหารที่สำคัญในการเจริญเติบโตของเซลล์ นี่คือกระบวนการที่เรียกว่าการตรึงไนโตรเจนแบบไม่ใช้ออกซิเจน เนื่องจากไนโตรเจนเนสถูกแขวนอยู่ในไซโทพลาสซึมโดยตรงของเหลวที่อยู่รอบ ๆ จึงทำปฏิกิริยาไกลโคไลซิส"

#, fuzzy
msgid "WIKI_MICROBE_STAGE_EDITOR"
msgstr "สร้างจุลินทรีย์ฟรี"

#, fuzzy
msgid "WIKI_MICROBE_STAGE_GAMEPLAY"
msgstr "W, A, S, D และเมาส์เพื่อย้าย กด E เพื่อยิง OxyToxy NT หากคุณมีสารพิษแวคิวโอล กด G เพื่อสลับโหมดเขมือบ"

#, fuzzy
msgid "WIKI_MICROBE_STAGE_GDD"
msgstr "W, A, S, D และเมาส์เพื่อย้าย กด E เพื่อยิง OxyToxy NT หากคุณมีสารพิษแวคิวโอล กด G เพื่อสลับโหมดเขมือบ"

#, fuzzy
msgid "WIKI_MICROBE_STAGE_INTRO"
msgstr "Nitrogenase เป็นโปรตีนที่สามารถใช้ก๊าซไนโตรเจนและพลังงานของเซลล์ในรูปแบบของ ATP เพื่อผลิตแอมโมเนียซึ่งเป็นสารอาหารที่สำคัญในการเจริญเติบโตของเซลล์ นี่คือกระบวนการที่เรียกว่าการตรึงไนโตรเจนแบบไม่ใช้ออกซิเจน เนื่องจากไนโตรเจนเนสถูกแขวนอยู่ในไซโทพลาสซึมโดยตรงของเหลวที่อยู่รอบ ๆ จึงทำปฏิกิริยาไกลโคไลซิส"

#, fuzzy
msgid "WIKI_MITOCHONDRION_EFFECTS"
msgstr "โรงไฟฟ้าของเซลล์ mitochondrion (พหูพจน์: mitochondria) เป็นโครงสร้างเมมเบรนสองชั้นที่เต็มไปด้วยโปรตีนและเอนไซม์ เป็นโปรคาริโอตที่ถูกดูดซึมเพื่อใช้โดยโฮสต์ยูคาริโอต สามารถเปลี่ยนกลูโคสเป็น ATP ได้อย่างมีประสิทธิภาพสูงกว่าที่ทำได้ในไซโตพลาสซึมในกระบวนการที่เรียกว่า Aerobic Respiration อย่างไรก็ตามมันต้องการออกซิเจนในการทำงานและระดับออกซิเจนในสิ่งแวดล้อมที่ต่ำลงจะทำให้อัตราการผลิต ATP ช้าลง"

#, fuzzy
msgid "WIKI_MITOCHONDRION_INTRO"
msgstr "ไมโตคอนดริออน"

#, fuzzy
msgid "WIKI_MITOCHONDRION_MODIFICATIONS"
msgstr "โรงไฟฟ้าของเซลล์ mitochondrion (พหูพจน์: mitochondria) เป็นโครงสร้างเมมเบรนสองชั้นที่เต็มไปด้วยโปรตีนและเอนไซม์ เป็นโปรคาริโอตที่ถูกดูดซึมเพื่อใช้โดยโฮสต์ยูคาริโอต สามารถเปลี่ยนกลูโคสเป็น ATP ได้อย่างมีประสิทธิภาพสูงกว่าที่ทำได้ในไซโตพลาสซึมในกระบวนการที่เรียกว่า Aerobic Respiration อย่างไรก็ตามมันต้องการออกซิเจนในการทำงานและระดับออกซิเจนในสิ่งแวดล้อมที่ต่ำลงจะทำให้อัตราการผลิต ATP ช้าลง"

#, fuzzy
msgid "WIKI_MITOCHONDRION_PROCESSES"
msgstr "โรงไฟฟ้าของเซลล์ mitochondrion (พหูพจน์: mitochondria) เป็นโครงสร้างเมมเบรนสองชั้นที่เต็มไปด้วยโปรตีนและเอนไซม์ เป็นโปรคาริโอตที่ถูกดูดซึมเพื่อใช้โดยโฮสต์ยูคาริโอต สามารถเปลี่ยนกลูโคสเป็น ATP ได้อย่างมีประสิทธิภาพสูงกว่าที่ทำได้ในไซโตพลาสซึมในกระบวนการที่เรียกว่า Aerobic Respiration อย่างไรก็ตามมันต้องการออกซิเจนในการทำงานและระดับออกซิเจนในสิ่งแวดล้อมที่ต่ำลงจะทำให้อัตราการผลิต ATP ช้าลง"

#, fuzzy
msgid "WIKI_MITOCHONDRION_REQUIREMENTS"
msgstr "โรงไฟฟ้าของเซลล์ mitochondrion (พหูพจน์: mitochondria) เป็นโครงสร้างเมมเบรนสองชั้นที่เต็มไปด้วยโปรตีนและเอนไซม์ เป็นโปรคาริโอตที่ถูกดูดซึมเพื่อใช้โดยโฮสต์ยูคาริโอต สามารถเปลี่ยนกลูโคสเป็น ATP ได้อย่างมีประสิทธิภาพสูงกว่าที่ทำได้ในไซโตพลาสซึมในกระบวนการที่เรียกว่า Aerobic Respiration อย่างไรก็ตามมันต้องการออกซิเจนในการทำงานและระดับออกซิเจนในสิ่งแวดล้อมที่ต่ำลงจะทำให้อัตราการผลิต ATP ช้าลง"

#, fuzzy
msgid "WIKI_MITOCHONDRION_SCIENTIFIC_BACKGROUND"
msgstr "โรงไฟฟ้าของเซลล์ mitochondrion (พหูพจน์: mitochondria) เป็นโครงสร้างเมมเบรนสองชั้นที่เต็มไปด้วยโปรตีนและเอนไซม์ เป็นโปรคาริโอตที่ถูกดูดซึมเพื่อใช้โดยโฮสต์ยูคาริโอต สามารถเปลี่ยนกลูโคสเป็น ATP ได้อย่างมีประสิทธิภาพสูงกว่าที่ทำได้ในไซโตพลาสซึมในกระบวนการที่เรียกว่า Aerobic Respiration อย่างไรก็ตามมันต้องการออกซิเจนในการทำงานและระดับออกซิเจนในสิ่งแวดล้อมที่ต่ำลงจะทำให้อัตราการผลิต ATP ช้าลง"

#, fuzzy
msgid "WIKI_MITOCHONDRION_STRATEGY"
msgstr "โรงไฟฟ้าของเซลล์ mitochondrion (พหูพจน์: mitochondria) เป็นโครงสร้างเมมเบรนสองชั้นที่เต็มไปด้วยโปรตีนและเอนไซม์ เป็นโปรคาริโอตที่ถูกดูดซึมเพื่อใช้โดยโฮสต์ยูคาริโอต สามารถเปลี่ยนกลูโคสเป็น ATP ได้อย่างมีประสิทธิภาพสูงกว่าที่ทำได้ในไซโตพลาสซึมในกระบวนการที่เรียกว่า Aerobic Respiration อย่างไรก็ตามมันต้องการออกซิเจนในการทำงานและระดับออกซิเจนในสิ่งแวดล้อมที่ต่ำลงจะทำให้อัตราการผลิต ATP ช้าลง"

#, fuzzy
msgid "WIKI_MITOCHONDRION_UPGRADES"
msgstr "โรงไฟฟ้าของเซลล์ mitochondrion (พหูพจน์: mitochondria) เป็นโครงสร้างเมมเบรนสองชั้นที่เต็มไปด้วยโปรตีนและเอนไซม์ เป็นโปรคาริโอตที่ถูกดูดซึมเพื่อใช้โดยโฮสต์ยูคาริโอต สามารถเปลี่ยนกลูโคสเป็น ATP ได้อย่างมีประสิทธิภาพสูงกว่าที่ทำได้ในไซโตพลาสซึมในกระบวนการที่เรียกว่า Aerobic Respiration อย่างไรก็ตามมันต้องการออกซิเจนในการทำงานและระดับออกซิเจนในสิ่งแวดล้อมที่ต่ำลงจะทำให้อัตราการผลิต ATP ช้าลง"

#, fuzzy
msgid "WIKI_MULTICELLULAR_STAGE_CONCEPT_ART"
msgstr "วางออร์แกเนลล์"

#, fuzzy
msgid "WIKI_MULTICELLULAR_STAGE_CURRENT_DEVELOPMENT"
msgstr "วางออร์แกเนลล์"

#, fuzzy
msgid "WIKI_MULTICELLULAR_STAGE_FEATURES"
msgstr "วางออร์แกเนลล์"

#, fuzzy
msgid "WIKI_MULTICELLULAR_STAGE_INTRO"
msgstr "วางออร์แกเนลล์"

#, fuzzy
msgid "WIKI_MULTICELLULAR_STAGE_OVERVIEW"
msgstr "วางออร์แกเนลล์"

#, fuzzy
msgid "WIKI_MULTICELLULAR_STAGE_TRANSITIONS"
msgstr "วางออร์แกเนลล์"

#, fuzzy
msgid "WIKI_MULTICELLULAR_STAGE_UI"
msgstr "วางออร์แกเนลล์"

msgid "WIKI_MYOFIBRIL_EFFECTS"
msgstr ""

msgid "WIKI_MYOFIBRIL_INTRO"
msgstr ""

msgid "WIKI_MYOFIBRIL_MODIFICATIONS"
msgstr ""

msgid "WIKI_MYOFIBRIL_PROCESSES"
msgstr ""

msgid "WIKI_MYOFIBRIL_REQUIREMENTS"
msgstr ""

msgid "WIKI_MYOFIBRIL_SCIENTIFIC_BACKGROUND"
msgstr ""

msgid "WIKI_MYOFIBRIL_STRATEGY"
msgstr ""

msgid "WIKI_MYOFIBRIL_UPGRADES"
msgstr ""

#, fuzzy
msgid "WIKI_NATION_EDITOR"
msgstr "เปิดใช้งานตัวแก้ไข"

#, fuzzy
msgid "WIKI_NITROGENASE_EFFECTS"
msgstr "Nitrogenase เป็นโปรตีนที่สามารถใช้ก๊าซไนโตรเจนและพลังงานของเซลล์ในรูปแบบของ ATP เพื่อผลิตแอมโมเนียซึ่งเป็นสารอาหารที่สำคัญในการเจริญเติบโตของเซลล์ นี่คือกระบวนการที่เรียกว่าการตรึงไนโตรเจนแบบไม่ใช้ออกซิเจน เนื่องจากไนโตรเจนเนสถูกแขวนอยู่ในไซโทพลาสซึมโดยตรงของเหลวที่อยู่รอบ ๆ จึงทำปฏิกิริยาไกลโคไลซิส"

#, fuzzy
msgid "WIKI_NITROGENASE_INTRO"
msgstr "Nitrogenase เป็นโปรตีนที่สามารถใช้ก๊าซไนโตรเจนและพลังงานของเซลล์ในรูปแบบของ ATP เพื่อผลิตแอมโมเนียซึ่งเป็นสารอาหารที่สำคัญในการเจริญเติบโตของเซลล์ นี่คือกระบวนการที่เรียกว่าการตรึงไนโตรเจนแบบไม่ใช้ออกซิเจน เนื่องจากไนโตรเจนเนสถูกแขวนอยู่ในไซโทพลาสซึมโดยตรงของเหลวที่อยู่รอบ ๆ จึงทำปฏิกิริยาไกลโคไลซิส"

#, fuzzy
msgid "WIKI_NITROGENASE_MODIFICATIONS"
msgstr "Nitrogenase เป็นโปรตีนที่สามารถใช้ก๊าซไนโตรเจนและพลังงานของเซลล์ในรูปแบบของ ATP เพื่อผลิตแอมโมเนียซึ่งเป็นสารอาหารที่สำคัญในการเจริญเติบโตของเซลล์ นี่คือกระบวนการที่เรียกว่าการตรึงไนโตรเจนแบบไม่ใช้ออกซิเจน เนื่องจากไนโตรเจนเนสถูกแขวนอยู่ในไซโทพลาสซึมโดยตรงของเหลวที่อยู่รอบ ๆ จึงทำปฏิกิริยาไกลโคไลซิส"

#, fuzzy
msgid "WIKI_NITROGENASE_PROCESSES"
msgstr "Nitrogenase เป็นโปรตีนที่สามารถใช้ก๊าซไนโตรเจนและพลังงานของเซลล์ในรูปแบบของ ATP เพื่อผลิตแอมโมเนียซึ่งเป็นสารอาหารที่สำคัญในการเจริญเติบโตของเซลล์ นี่คือกระบวนการที่เรียกว่าการตรึงไนโตรเจนแบบไม่ใช้ออกซิเจน เนื่องจากไนโตรเจนเนสถูกแขวนอยู่ในไซโทพลาสซึมโดยตรงของเหลวที่อยู่รอบ ๆ จึงทำปฏิกิริยาไกลโคไลซิส"

msgid "WIKI_NITROGENASE_REQUIREMENTS"
msgstr ""

#, fuzzy
msgid "WIKI_NITROGENASE_SCIENTIFIC_BACKGROUND"
msgstr "Nitrogenase เป็นโปรตีนที่สามารถใช้ก๊าซไนโตรเจนและพลังงานของเซลล์ในรูปแบบของ ATP เพื่อผลิตแอมโมเนียซึ่งเป็นสารอาหารที่สำคัญในการเจริญเติบโตของเซลล์ นี่คือกระบวนการที่เรียกว่าการตรึงไนโตรเจนแบบไม่ใช้ออกซิเจน เนื่องจากไนโตรเจนเนสถูกแขวนอยู่ในไซโทพลาสซึมโดยตรงของเหลวที่อยู่รอบ ๆ จึงทำปฏิกิริยาไกลโคไลซิส"

#, fuzzy
msgid "WIKI_NITROGENASE_STRATEGY"
msgstr "Nitrogenase เป็นโปรตีนที่สามารถใช้ก๊าซไนโตรเจนและพลังงานของเซลล์ในรูปแบบของ ATP เพื่อผลิตแอมโมเนียซึ่งเป็นสารอาหารที่สำคัญในการเจริญเติบโตของเซลล์ นี่คือกระบวนการที่เรียกว่าการตรึงไนโตรเจนแบบไม่ใช้ออกซิเจน เนื่องจากไนโตรเจนเนสถูกแขวนอยู่ในไซโทพลาสซึมโดยตรงของเหลวที่อยู่รอบ ๆ จึงทำปฏิกิริยาไกลโคไลซิส"

#, fuzzy
msgid "WIKI_NITROGENASE_UPGRADES"
msgstr "Nitrogenase เป็นโปรตีนที่สามารถใช้ก๊าซไนโตรเจนและพลังงานของเซลล์ในรูปแบบของ ATP เพื่อผลิตแอมโมเนียซึ่งเป็นสารอาหารที่สำคัญในการเจริญเติบโตของเซลล์ นี่คือกระบวนการที่เรียกว่าการตรึงไนโตรเจนแบบไม่ใช้ออกซิเจน เนื่องจากไนโตรเจนเนสถูกแขวนอยู่ในไซโทพลาสซึมโดยตรงของเหลวที่อยู่รอบ ๆ จึงทำปฏิกิริยาไกลโคไลซิส"

#, fuzzy
msgid "WIKI_NITROPLAST_EFFECTS"
msgstr "พลาสติดตรึงไนโตรเจน"

#, fuzzy
msgid "WIKI_NITROPLAST_INTRO"
msgstr "พลาสติดตรึงไนโตรเจน"

#, fuzzy
msgid "WIKI_NITROPLAST_MODIFICATIONS"
msgstr "Nitrogen Fixing Plastid เป็นโปรตีนที่สามารถใช้ก๊าซไนโตรเจนและออกซิเจนและพลังงานของเซลล์ในรูปแบบของ ATP เพื่อผลิตแอมโมเนียซึ่งเป็นสารอาหารที่สำคัญในการเจริญเติบโตของเซลล์ นี่คือกระบวนการที่เรียกว่าการตรึงไนโตรเจนแบบแอโรบิค"

#, fuzzy
msgid "WIKI_NITROPLAST_PROCESSES"
msgstr "Nitrogen Fixing Plastid เป็นโปรตีนที่สามารถใช้ก๊าซไนโตรเจนและออกซิเจนและพลังงานของเซลล์ในรูปแบบของ ATP เพื่อผลิตแอมโมเนียซึ่งเป็นสารอาหารที่สำคัญในการเจริญเติบโตของเซลล์ นี่คือกระบวนการที่เรียกว่าการตรึงไนโตรเจนแบบแอโรบิค"

#, fuzzy
msgid "WIKI_NITROPLAST_REQUIREMENTS"
msgstr "พลาสติดตรึงไนโตรเจน"

#, fuzzy
msgid "WIKI_NITROPLAST_SCIENTIFIC_BACKGROUND"
msgstr "Nitrogen Fixing Plastid เป็นโปรตีนที่สามารถใช้ก๊าซไนโตรเจนและออกซิเจนและพลังงานของเซลล์ในรูปแบบของ ATP เพื่อผลิตแอมโมเนียซึ่งเป็นสารอาหารที่สำคัญในการเจริญเติบโตของเซลล์ นี่คือกระบวนการที่เรียกว่าการตรึงไนโตรเจนแบบแอโรบิค"

#, fuzzy
msgid "WIKI_NITROPLAST_STRATEGY"
msgstr "พลาสติดตรึงไนโตรเจน"

#, fuzzy
msgid "WIKI_NITROPLAST_UPGRADES"
msgstr "พลาสติดตรึงไนโตรเจน"

msgid "WIKI_NO"
msgstr ""

msgid "WIKI_NONE_COMMA_THIS_IS_THE_LAST_STAGE"
msgstr ""

msgid "WIKI_NUCLEUS_EFFECTS"
msgstr ""

msgid "WIKI_NUCLEUS_INTRO"
msgstr ""

#, fuzzy
msgid "WIKI_NUCLEUS_MODIFICATIONS"
msgstr "คุณสมบัติที่กำหนดของเซลล์ยูคาริโอต นิวเคลียสยังรวมถึงเรติคูลัมเอนโดพลาสมิกและกอลจิ มันเป็นวิวัฒนาการของเซลล์โปรคาริโอตในการพัฒนาระบบของเยื่อหุ้มภายในซึ่งทำได้โดยการดูดซึมโปรคาริโอตอื่นเข้าไปในตัวมันเอง สิ่งนี้ช่วยให้สามารถแบ่งส่วนหรือปัดป้องกระบวนการต่างๆที่เกิดขึ้นภายในเซลล์และป้องกันไม่ให้เกิดการทับซ้อนกัน สิ่งนี้ช่วยให้ออร์แกเนลล์ที่ถูกยึดเมมเบรนใหม่มีความซับซ้อนมีประสิทธิภาพและเชี่ยวชาญกว่าการลอยตัวในไซโทพลาสซึมอย่างอิสระ อย่างไรก็ตามสิ่งนี้มีค่าใช้จ่ายในการทำให้เซลล์มีขนาดใหญ่ขึ้นและต้องใช้พลังงานจำนวนมากในการรักษาเซลล์"

msgid "WIKI_NUCLEUS_PROCESSES"
msgstr ""

msgid "WIKI_NUCLEUS_REQUIREMENTS"
msgstr ""

msgid "WIKI_NUCLEUS_SCIENTIFIC_BACKGROUND"
msgstr ""

msgid "WIKI_NUCLEUS_STRATEGY"
msgstr ""

msgid "WIKI_NUCLEUS_UPGRADES"
msgstr ""

#, fuzzy
msgid "WIKI_ORGANELLES_ROOT_INTRO"
msgstr "สัตว์นักล่า"

#, fuzzy
msgid "WIKI_OXYTOXISOME_EFFECTS"
msgstr "เมแทบอลิซึมที่ได้รับการแก้ไขซึ่งรับผิดชอบในการผลิตรูปแบบดั้งเดิมของสารพิษ OxyToxy NT"

#, fuzzy
msgid "WIKI_OXYTOXISOME_INTRO"
msgstr "ออกซิโทซิโซม"

#, fuzzy
msgid "WIKI_OXYTOXISOME_MODIFICATIONS"
msgstr "เมแทบอลิซึมที่ได้รับการแก้ไขซึ่งรับผิดชอบในการผลิตรูปแบบดั้งเดิมของสารพิษ OxyToxy NT"

#, fuzzy
msgid "WIKI_OXYTOXISOME_PROCESSES"
msgstr "เมตาโบโลโซมเป็นกลุ่มของโปรตีนที่ห่อหุ้มด้วยเปลือกโปรตีน พวกเขาสามารถเปลี่ยนกลูโคสเป็น ATP ในอัตราที่สูงกว่าที่ทำได้ในไซโตพลาสซึมในกระบวนการที่เรียกว่า Aerobic Respiration อย่างไรก็ตามมันต้องการออกซิเจนในการทำงานและระดับออกซิเจนในสิ่งแวดล้อมที่ต่ำลงจะทำให้อัตราการผลิต ATP ช้าลง เนื่องจากเมตาโบโซมถูกแขวนไว้ในไซโทพลาสซึมโดยตรงของเหลวที่อยู่รอบ ๆ จึงทำปฏิกิริยาไกลโคไลซิส"

#, fuzzy
msgid "WIKI_OXYTOXISOME_REQUIREMENTS"
msgstr "เมแทบอลิซึมที่ได้รับการแก้ไขซึ่งรับผิดชอบในการผลิตรูปแบบดั้งเดิมของสารพิษ OxyToxy NT"

msgid "WIKI_OXYTOXISOME_SCIENTIFIC_BACKGROUND"
msgstr ""

#, fuzzy
msgid "WIKI_OXYTOXISOME_STRATEGY"
msgstr "เมแทบอลิซึมที่ได้รับการแก้ไขซึ่งรับผิดชอบในการผลิตรูปแบบดั้งเดิมของสารพิษ OxyToxy NT"

#, fuzzy
msgid "WIKI_OXYTOXISOME_UPGRADES"
msgstr "เมแทบอลิซึมที่ได้รับการแก้ไขซึ่งรับผิดชอบในการผลิตรูปแบบดั้งเดิมของสารพิษ OxyToxy NT"

#, fuzzy
msgid "WIKI_OXYTOXY_SYNTHESIS_COMMA_GLYCOLYSIS"
msgstr "การสังเคราะห์ออกซิโทซิน"

#, fuzzy
msgid "WIKI_PAGE_ASCENSION"
msgstr "รัสติไซยานิน"

#, fuzzy
msgid "WIKI_PAGE_AWAKENING_STAGE"
msgstr ""
"มีข้อขัดแย้งกับ {0}\n"
"คุณต้องการลบข้อมูลที่ป้อนออกจาก {1} หรือไม่?"

#, fuzzy
msgid "WIKI_PAGE_AWARE_STAGE"
msgstr "W, A, S, D และเมาส์เพื่อย้าย กด E เพื่อยิง OxyToxy NT หากคุณมีสารพิษแวคิวโอล กด G เพื่อสลับโหมดเขมือบ"

msgid "WIKI_PAGE_AXON"
msgstr ""

#, fuzzy
msgid "WIKI_PAGE_BINDING_AGENT"
msgstr ""
"มีข้อขัดแย้งกับ {0}\n"
"คุณต้องการลบข้อมูลที่ป้อนออกจาก {1} หรือไม่?"

msgid "WIKI_PAGE_BIOLUMINESCENT_VACUOLE"
msgstr ""

#, fuzzy
msgid "WIKI_PAGE_CHEMOPLAST"
msgstr "เคโมพลาสต์"

#, fuzzy
msgid "WIKI_PAGE_CHEMORECEPTOR"
msgstr "เคโมพลาสต์"

#, fuzzy
msgid "WIKI_PAGE_CHEMOSYNTHESIZING_PROTEINS"
msgstr "คีโมสังเคราะห์โปรตีน"

#, fuzzy
msgid "WIKI_PAGE_CHLOROPLAST"
msgstr "คลอโรพลาสต์"

msgid "WIKI_PAGE_CILIA"
msgstr ""

#, fuzzy
msgid "WIKI_PAGE_COMPOUNDS"
msgstr "ไซโทพลาซึม"

msgid "WIKI_PAGE_COMPOUND_SYSTEM_DEVELOPMENT"
msgstr ""

#, fuzzy
msgid "WIKI_PAGE_CYTOPLASM"
msgstr "ไซโทพลาซึม"

#, fuzzy
msgid "WIKI_PAGE_DEVELOPMENT_ROOT"
msgstr "วางออร์แกเนลล์"

#, fuzzy
msgid "WIKI_PAGE_EDITORS_AND_MUTATIONS"
msgstr "ไมโตคอนดริออน"

#, fuzzy
msgid "WIKI_PAGE_ENVIRONMENTAL_CONDITIONS"
msgstr "ไมโตคอนดริออน"

#, fuzzy
msgid "WIKI_PAGE_FERROPLAST"
msgstr "เทอร์โมพลาสต์"

#, fuzzy
msgid "WIKI_PAGE_FLAGELLUM"
msgstr "แฟลเจลลัม"

#, fuzzy
msgid "WIKI_PAGE_HELP_AND_TIPS"
msgstr "เคโมพลาสต์"

#, fuzzy
msgid "WIKI_PAGE_HYDROGENASE"
msgstr "ไนโตรเจน"

#, fuzzy
msgid "WIKI_PAGE_HYDROGENOSOME"
msgstr "ไนโตรเจน"

#, fuzzy
msgid "WIKI_PAGE_INDUSTRIAL_STAGE"
msgstr ""
"มีข้อขัดแย้งกับ {0}\n"
"คุณต้องการลบข้อมูลที่ป้อนออกจาก {1} หรือไม่?"

#, fuzzy
msgid "WIKI_PAGE_LYSOSOME"
msgstr "ออกซิโทซิโซม"

#, fuzzy
msgid "WIKI_PAGE_MACROSCOPIC_STAGE"
msgstr "ไนโตรเจน"

#, fuzzy
msgid "WIKI_PAGE_MECHANICS_ROOT"
msgstr "วางออร์แกเนลล์"

#, fuzzy
msgid "WIKI_PAGE_MELANOSOME"
msgstr "ออกซิโทซิโซม"

#, fuzzy
msgid "WIKI_PAGE_METABOLOSOMES"
msgstr "เมตาโบโลโซม"

#, fuzzy
msgid "WIKI_PAGE_MICROBE_STAGE"
msgstr "ไนโตรเจน"

#, fuzzy
msgid "WIKI_PAGE_MITOCHONDRION"
msgstr "ไมโตคอนดริออน"

#, fuzzy
msgid "WIKI_PAGE_MULTICELLULAR_STAGE"
msgstr "วางออร์แกเนลล์"

#, fuzzy
msgid "WIKI_PAGE_MYOFIBRIL"
msgstr "สัตว์นักล่า"

#, fuzzy
msgid "WIKI_PAGE_NITROGENASE"
msgstr "ไนโตรเจน"

#, fuzzy
msgid "WIKI_PAGE_NITROPLAST"
msgstr "พลาสติดตรึงไนโตรเจน"

#, fuzzy
msgid "WIKI_PAGE_NUCLEUS"
msgstr "นิวเคลียส"

#, fuzzy
msgid "WIKI_PAGE_ORGANELLES_ROOT"
msgstr "วางออร์แกเนลล์"

#, fuzzy
msgid "WIKI_PAGE_OXYTOXISOME"
msgstr "ออกซิโทซิโซม"

msgid "WIKI_PAGE_PERFORATOR_PILUS"
msgstr ""

#, fuzzy
msgid "WIKI_PAGE_PROTOPLASM"
msgstr "โปรโตพลาสซึม"

#, fuzzy
msgid "WIKI_PAGE_REPRODUCTION"
msgstr "โปรโตพลาสซึม"

#, fuzzy
msgid "WIKI_PAGE_RUSTICYANIN"
msgstr "รัสติไซยานิน"

#, fuzzy
msgid "WIKI_PAGE_SIGNALING_AGENT"
msgstr ""
"มีข้อขัดแย้งกับ {0}\n"
"คุณต้องการลบข้อมูลที่ป้อนออกจาก {1} หรือไม่?"

msgid "WIKI_PAGE_SLIME_JET"
msgstr ""

#, fuzzy
msgid "WIKI_PAGE_SOCIETY_STAGE"
msgstr "W, A, S, D และเมาส์เพื่อย้าย กด E เพื่อยิง OxyToxy NT หากคุณมีสารพิษแวคิวโอล กด G เพื่อสลับโหมดเขมือบ"

#, fuzzy
msgid "WIKI_PAGE_SPACE_STAGE"
msgstr ""
"มีข้อขัดแย้งกับ {0}\n"
"คุณต้องการลบข้อมูลที่ป้อนออกจาก {1} หรือไม่?"

#, fuzzy
msgid "WIKI_PAGE_STAGES_ROOT"
msgstr "วางออร์แกเนลล์"

#, fuzzy
msgid "WIKI_PAGE_THERMOPLAST"
msgstr "เทอร์โมพลาสต์"

#, fuzzy
msgid "WIKI_PAGE_THERMOSYNTHASE"
msgstr "การสังเคราะห์ด้วยเคมี"

#, fuzzy
msgid "WIKI_PAGE_THE_PATCH_MAP"
msgstr "เทอร์โมพลาสต์"

#, fuzzy
msgid "WIKI_PAGE_THYLAKOIDS"
msgstr "ไทลาคอยด์"

#, fuzzy
msgid "WIKI_PAGE_TOXIN_VACUOLE"
msgstr ""
"สารพิษ\n"
"แวคิวโอล"

#, fuzzy
msgid "WIKI_PAGE_VACUOLE"
msgstr ""
"สารพิษ\n"
"แวคิวโอล"

msgid "WIKI_PERFORATOR_PILUS_EFFECTS"
msgstr ""

msgid "WIKI_PERFORATOR_PILUS_INTRO"
msgstr ""

msgid "WIKI_PERFORATOR_PILUS_MODIFICATIONS"
msgstr ""

msgid "WIKI_PERFORATOR_PILUS_PROCESSES"
msgstr ""

msgid "WIKI_PERFORATOR_PILUS_REQUIREMENTS"
msgstr ""

msgid "WIKI_PERFORATOR_PILUS_SCIENTIFIC_BACKGROUND"
msgstr ""

msgid "WIKI_PERFORATOR_PILUS_STRATEGY"
msgstr ""

msgid "WIKI_PERFORATOR_PILUS_UPGRADES"
msgstr ""

#, fuzzy
msgid "WIKI_PROTEIN_RESPIRATION"
msgstr "ระบบหายใจแบบแอโรบิค"

#, fuzzy
msgid "WIKI_PROTOPLASM_EFFECTS"
msgstr "โปรโตพลาสซึม"

#, fuzzy
msgid "WIKI_PROTOPLASM_INTRO"
msgstr "โปรโตพลาสซึม"

msgid "WIKI_PROTOPLASM_MODIFICATIONS"
msgstr ""

#, fuzzy
msgid "WIKI_PROTOPLASM_PROCESSES"
msgstr "เปลี่ยน [thrive:compound]glucose[/thrive:compound] เป็น [thrive:compound]atp[/thrive:compound]"

msgid "WIKI_PROTOPLASM_REQUIREMENTS"
msgstr ""

msgid "WIKI_PROTOPLASM_SCIENTIFIC_BACKGROUND"
msgstr ""

msgid "WIKI_PROTOPLASM_STRATEGY"
msgstr ""

msgid "WIKI_PROTOPLASM_UPGRADES"
msgstr ""

msgid "WIKI_PULLING_CILIA"
msgstr ""

#, fuzzy
msgid "WIKI_REPRODUCTION_BUTTON"
msgstr "โปรโตพลาสซึม"

#, fuzzy
msgid "WIKI_REPRODUCTION_INTRO"
msgstr "โปรโตพลาสซึม"

msgid "WIKI_REPRODUCTION_REPRODUCTION_IN_THE_MICROBE_STAGE"
msgstr ""

msgid "WIKI_ROOT_BODY"
msgstr ""

msgid "WIKI_ROOT_HEADING"
msgstr ""

#, fuzzy
msgid "WIKI_RUSTICYANIN_EFFECTS"
msgstr "Rusticyanin เป็นโปรตีนที่สามารถใช้ก๊าซคาร์บอนไดออกไซด์และออกซิเจนในการออกซิไดซ์เหล็กจากสถานะทางเคมีหนึ่งไปยังอีกสถานะหนึ่ง กระบวนการนี้เรียกว่า Iron Respiration ปล่อยพลังงานออกมาซึ่งเซลล์สามารถเก็บเกี่ยวได้"

#, fuzzy
msgid "WIKI_RUSTICYANIN_INTRO"
msgstr "Rusticyanin เป็นโปรตีนที่สามารถใช้ก๊าซคาร์บอนไดออกไซด์และออกซิเจนในการออกซิไดซ์เหล็กจากสถานะทางเคมีหนึ่งไปยังอีกสถานะหนึ่ง กระบวนการนี้เรียกว่า Iron Respiration ปล่อยพลังงานออกมาซึ่งเซลล์สามารถเก็บเกี่ยวได้"

#, fuzzy
msgid "WIKI_RUSTICYANIN_MODIFICATIONS"
msgstr "Rusticyanin เป็นโปรตีนที่สามารถใช้ก๊าซคาร์บอนไดออกไซด์และออกซิเจนในการออกซิไดซ์เหล็กจากสถานะทางเคมีหนึ่งไปยังอีกสถานะหนึ่ง กระบวนการนี้เรียกว่า Iron Respiration ปล่อยพลังงานออกมาซึ่งเซลล์สามารถเก็บเกี่ยวได้"

#, fuzzy
msgid "WIKI_RUSTICYANIN_PROCESSES"
msgstr "Rusticyanin เป็นโปรตีนที่สามารถใช้ก๊าซคาร์บอนไดออกไซด์และออกซิเจนในการออกซิไดซ์เหล็กจากสถานะทางเคมีหนึ่งไปยังอีกสถานะหนึ่ง กระบวนการนี้เรียกว่า Iron Respiration ปล่อยพลังงานออกมาซึ่งเซลล์สามารถเก็บเกี่ยวได้"

msgid "WIKI_RUSTICYANIN_REQUIREMENTS"
msgstr ""

#, fuzzy
msgid "WIKI_RUSTICYANIN_SCIENTIFIC_BACKGROUND"
msgstr "Rusticyanin เป็นโปรตีนที่สามารถใช้ก๊าซคาร์บอนไดออกไซด์และออกซิเจนในการออกซิไดซ์เหล็กจากสถานะทางเคมีหนึ่งไปยังอีกสถานะหนึ่ง กระบวนการนี้เรียกว่า Iron Respiration ปล่อยพลังงานออกมาซึ่งเซลล์สามารถเก็บเกี่ยวได้"

#, fuzzy
msgid "WIKI_RUSTICYANIN_STRATEGY"
msgstr "Rusticyanin เป็นโปรตีนที่สามารถใช้ก๊าซคาร์บอนไดออกไซด์และออกซิเจนในการออกซิไดซ์เหล็กจากสถานะทางเคมีหนึ่งไปยังอีกสถานะหนึ่ง กระบวนการนี้เรียกว่า Iron Respiration ปล่อยพลังงานออกมาซึ่งเซลล์สามารถเก็บเกี่ยวได้"

#, fuzzy
msgid "WIKI_RUSTICYANIN_UPGRADES"
msgstr "Rusticyanin เป็นโปรตีนที่สามารถใช้ก๊าซคาร์บอนไดออกไซด์และออกซิเจนในการออกซิไดซ์เหล็กจากสถานะทางเคมีหนึ่งไปยังอีกสถานะหนึ่ง กระบวนการนี้เรียกว่า Iron Respiration ปล่อยพลังงานออกมาซึ่งเซลล์สามารถเก็บเกี่ยวได้"

#, fuzzy
msgid "WIKI_SIGNALING_AGENT_EFFECTS"
msgstr ""
"มีข้อขัดแย้งกับ {0}\n"
"คุณต้องการลบข้อมูลที่ป้อนออกจาก {1} หรือไม่?"

#, fuzzy
msgid "WIKI_SIGNALING_AGENT_INTRO"
msgstr ""
"มีข้อขัดแย้งกับ {0}\n"
"คุณต้องการลบข้อมูลที่ป้อนออกจาก {1} หรือไม่?"

#, fuzzy
msgid "WIKI_SIGNALING_AGENT_MODIFICATIONS"
msgstr "Nitrogenase เป็นโปรตีนที่สามารถใช้ก๊าซไนโตรเจนและพลังงานของเซลล์ในรูปแบบของ ATP เพื่อผลิตแอมโมเนียซึ่งเป็นสารอาหารที่สำคัญในการเจริญเติบโตของเซลล์ นี่คือกระบวนการที่เรียกว่าการตรึงไนโตรเจนแบบไม่ใช้ออกซิเจน เนื่องจากไนโตรเจนเนสถูกแขวนอยู่ในไซโทพลาสซึมโดยตรงของเหลวที่อยู่รอบ ๆ จึงทำปฏิกิริยาไกลโคไลซิส"

#, fuzzy
msgid "WIKI_SIGNALING_AGENT_PROCESSES"
msgstr "Nitrogenase เป็นโปรตีนที่สามารถใช้ก๊าซไนโตรเจนและพลังงานของเซลล์ในรูปแบบของ ATP เพื่อผลิตแอมโมเนียซึ่งเป็นสารอาหารที่สำคัญในการเจริญเติบโตของเซลล์ นี่คือกระบวนการที่เรียกว่าการตรึงไนโตรเจนแบบไม่ใช้ออกซิเจน เนื่องจากไนโตรเจนเนสถูกแขวนอยู่ในไซโทพลาสซึมโดยตรงของเหลวที่อยู่รอบ ๆ จึงทำปฏิกิริยาไกลโคไลซิส"

#, fuzzy
msgid "WIKI_SIGNALING_AGENT_REQUIREMENTS"
msgstr "Nitrogenase เป็นโปรตีนที่สามารถใช้ก๊าซไนโตรเจนและพลังงานของเซลล์ในรูปแบบของ ATP เพื่อผลิตแอมโมเนียซึ่งเป็นสารอาหารที่สำคัญในการเจริญเติบโตของเซลล์ นี่คือกระบวนการที่เรียกว่าการตรึงไนโตรเจนแบบไม่ใช้ออกซิเจน เนื่องจากไนโตรเจนเนสถูกแขวนอยู่ในไซโทพลาสซึมโดยตรงของเหลวที่อยู่รอบ ๆ จึงทำปฏิกิริยาไกลโคไลซิส"

#, fuzzy
msgid "WIKI_SIGNALING_AGENT_SCIENTIFIC_BACKGROUND"
msgstr "Nitrogenase เป็นโปรตีนที่สามารถใช้ก๊าซไนโตรเจนและพลังงานของเซลล์ในรูปแบบของ ATP เพื่อผลิตแอมโมเนียซึ่งเป็นสารอาหารที่สำคัญในการเจริญเติบโตของเซลล์ นี่คือกระบวนการที่เรียกว่าการตรึงไนโตรเจนแบบไม่ใช้ออกซิเจน เนื่องจากไนโตรเจนเนสถูกแขวนอยู่ในไซโทพลาสซึมโดยตรงของเหลวที่อยู่รอบ ๆ จึงทำปฏิกิริยาไกลโคไลซิส"

#, fuzzy
msgid "WIKI_SIGNALING_AGENT_STRATEGY"
msgstr ""
"มีข้อขัดแย้งกับ {0}\n"
"คุณต้องการลบข้อมูลที่ป้อนออกจาก {1} หรือไม่?"

#, fuzzy
msgid "WIKI_SIGNALING_AGENT_UPGRADES"
msgstr ""
"มีข้อขัดแย้งกับ {0}\n"
"คุณต้องการลบข้อมูลที่ป้อนออกจาก {1} หรือไม่?"

#, fuzzy
msgid "WIKI_SLIME_JET_EFFECTS"
msgstr "ภายในที่เหนอะหนะของเซลล์ ไซโทพลาสซึมเป็นส่วนผสมพื้นฐานของไอออนโปรตีนและสารอื่น ๆ ที่ละลายในน้ำที่เติมภายในเซลล์ หนึ่งในฟังก์ชั่นที่ทำคือไกลโคไลซิสการเปลี่ยนกลูโคสเป็นพลังงาน ATP สำหรับเซลล์ที่ขาดออร์แกเนลล์เพื่อให้มีการเผาผลาญขั้นสูงมากขึ้นนี่คือสิ่งที่พวกเขาต้องพึ่งพาเพื่อเป็นพลังงาน นอกจากนี้ยังใช้เพื่อเก็บโมเลกุลในเซลล์และเพื่อขยายขนาดของเซลล์"

#, fuzzy
msgid "WIKI_SLIME_JET_INTRO"
msgstr "ภายในที่เหนอะหนะของเซลล์ ไซโทพลาสซึมเป็นส่วนผสมพื้นฐานของไอออนโปรตีนและสารอื่น ๆ ที่ละลายในน้ำที่เติมภายในเซลล์ หนึ่งในฟังก์ชั่นที่ทำคือไกลโคไลซิสการเปลี่ยนกลูโคสเป็นพลังงาน ATP สำหรับเซลล์ที่ขาดออร์แกเนลล์เพื่อให้มีการเผาผลาญขั้นสูงมากขึ้นนี่คือสิ่งที่พวกเขาต้องพึ่งพาเพื่อเป็นพลังงาน นอกจากนี้ยังใช้เพื่อเก็บโมเลกุลในเซลล์และเพื่อขยายขนาดของเซลล์"

#, fuzzy
msgid "WIKI_SLIME_JET_MODIFICATIONS"
msgstr "ภายในที่เหนอะหนะของเซลล์ ไซโทพลาสซึมเป็นส่วนผสมพื้นฐานของไอออนโปรตีนและสารอื่น ๆ ที่ละลายในน้ำที่เติมภายในเซลล์ หนึ่งในฟังก์ชั่นที่ทำคือไกลโคไลซิสการเปลี่ยนกลูโคสเป็นพลังงาน ATP สำหรับเซลล์ที่ขาดออร์แกเนลล์เพื่อให้มีการเผาผลาญขั้นสูงมากขึ้นนี่คือสิ่งที่พวกเขาต้องพึ่งพาเพื่อเป็นพลังงาน นอกจากนี้ยังใช้เพื่อเก็บโมเลกุลในเซลล์และเพื่อขยายขนาดของเซลล์"

#, fuzzy
msgid "WIKI_SLIME_JET_PROCESSES"
msgstr "เปลี่ยน [thrive:compound]glucose[/thrive:compound] เป็น [thrive:compound]atp[/thrive:compound]"

msgid "WIKI_SLIME_JET_REQUIREMENTS"
msgstr ""

msgid "WIKI_SLIME_JET_SCIENTIFIC_BACKGROUND"
msgstr ""

msgid "WIKI_SLIME_JET_STRATEGY"
msgstr ""

msgid "WIKI_SLIME_JET_UPGRADES"
msgstr ""

msgid "WIKI_SOCIETY_STAGE_CURRENT_DEVELOPMENT"
msgstr ""

#, fuzzy
msgid "WIKI_SOCIETY_STAGE_FEATURES"
msgstr "W, A, S, D และเมาส์เพื่อย้าย กด E เพื่อยิง OxyToxy NT หากคุณมีสารพิษแวคิวโอล กด G เพื่อสลับโหมดเขมือบ"

#, fuzzy
msgid "WIKI_SOCIETY_STAGE_INTRO"
msgstr "ภายในที่เหนอะหนะของเซลล์ ไซโทพลาสซึมเป็นส่วนผสมพื้นฐานของไอออนโปรตีนและสารอื่น ๆ ที่ละลายในน้ำที่เติมภายในเซลล์ หนึ่งในฟังก์ชั่นที่ทำคือไกลโคไลซิสการเปลี่ยนกลูโคสเป็นพลังงาน ATP สำหรับเซลล์ที่ขาดออร์แกเนลล์เพื่อให้มีการเผาผลาญขั้นสูงมากขึ้นนี่คือสิ่งที่พวกเขาต้องพึ่งพาเพื่อเป็นพลังงาน นอกจากนี้ยังใช้เพื่อเก็บโมเลกุลในเซลล์และเพื่อขยายขนาดของเซลล์"

#, fuzzy
msgid "WIKI_SOCIETY_STAGE_OVERVIEW"
msgstr "W, A, S, D และเมาส์เพื่อย้าย กด E เพื่อยิง OxyToxy NT หากคุณมีสารพิษแวคิวโอล กด G เพื่อสลับโหมดเขมือบ"

#, fuzzy
msgid "WIKI_SOCIETY_STAGE_TRANSITIONS"
msgstr "W, A, S, D และเมาส์เพื่อย้าย กด E เพื่อยิง OxyToxy NT หากคุณมีสารพิษแวคิวโอล กด G เพื่อสลับโหมดเขมือบ"

#, fuzzy
msgid "WIKI_SOCIETY_STAGE_UI"
msgstr "W, A, S, D และเมาส์เพื่อย้าย กด E เพื่อยิง OxyToxy NT หากคุณมีสารพิษแวคิวโอล กด G เพื่อสลับโหมดเขมือบ"

msgid "WIKI_SPACE_STAGE_CURRENT_DEVELOPMENT"
msgstr ""

#, fuzzy
msgid "WIKI_SPACE_STAGE_FEATURES"
msgstr "นิวเคลียส"

#, fuzzy
msgid "WIKI_SPACE_STAGE_INTRO"
msgstr "ภายในที่เหนอะหนะของเซลล์ ไซโทพลาสซึมเป็นส่วนผสมพื้นฐานของไอออนโปรตีนและสารอื่น ๆ ที่ละลายในน้ำที่เติมภายในเซลล์ หนึ่งในฟังก์ชั่นที่ทำคือไกลโคไลซิสการเปลี่ยนกลูโคสเป็นพลังงาน ATP สำหรับเซลล์ที่ขาดออร์แกเนลล์เพื่อให้มีการเผาผลาญขั้นสูงมากขึ้นนี่คือสิ่งที่พวกเขาต้องพึ่งพาเพื่อเป็นพลังงาน นอกจากนี้ยังใช้เพื่อเก็บโมเลกุลในเซลล์และเพื่อขยายขนาดของเซลล์"

#, fuzzy
msgid "WIKI_SPACE_STAGE_OVERVIEW"
msgstr "W, A, S, D และเมาส์เพื่อย้าย กด E เพื่อยิง OxyToxy NT หากคุณมีสารพิษแวคิวโอล กด G เพื่อสลับโหมดเขมือบ"

#, fuzzy
msgid "WIKI_SPACE_STAGE_TRANSITIONS"
msgstr "ไนโตรเจน"

#, fuzzy
msgid "WIKI_SPACE_STAGE_UI"
msgstr "W, A, S, D และเมาส์เพื่อย้าย กด E เพื่อยิง OxyToxy NT หากคุณมีสารพิษแวคิวโอล กด G เพื่อสลับโหมดเขมือบ"

#, fuzzy
msgid "WIKI_STAGES_ROOT_INTRO"
msgstr "สัตว์นักล่า"

msgid "WIKI_TBA"
msgstr ""

msgid "WIKI_TECH_EDITOR_COMMA_NATION_EDITOR_COMMA_SQUAD_EDITOR"
msgstr ""

#, fuzzy
msgid "WIKI_THERMOPLAST_EFFECTS"
msgstr "เทอร์โมพลาสต์เป็นโครงสร้างเมมเบรนสองชั้นที่มีเม็ดสีทนความร้อนซ้อนกันในถุงเยื่อ เป็นโปรคาริโอตที่ถูกดูดซึมเพื่อใช้โดยโฮสต์ยูคาริโอต เม็ดสีในเทอร์โมพลาสต์สามารถใช้พลังงานของความแตกต่างของความร้อนในสภาพแวดล้อมเพื่อผลิตน้ำตาลกลูโคสจากน้ำและก๊าซคาร์บอนไดออกไซด์ในกระบวนการที่เรียกว่าการสังเคราะห์ด้วยความร้อน อัตราการผลิตน้ำตาลกลูโคสที่มีความเข้มข้นของคาร์บอนไดออกไซด์และอุณหภูมิ"

#, fuzzy
msgid "WIKI_THERMOPLAST_INTRO"
msgstr "เทอร์โมพลาสต์เป็นโครงสร้างเมมเบรนสองชั้นที่มีเม็ดสีทนความร้อนซ้อนกันในถุงเยื่อ เป็นโปรคาริโอตที่ถูกดูดซึมเพื่อใช้โดยโฮสต์ยูคาริโอต เม็ดสีในเทอร์โมพลาสต์สามารถใช้พลังงานของความแตกต่างของความร้อนในสภาพแวดล้อมเพื่อผลิตน้ำตาลกลูโคสจากน้ำและก๊าซคาร์บอนไดออกไซด์ในกระบวนการที่เรียกว่าการสังเคราะห์ด้วยความร้อน อัตราการผลิตน้ำตาลกลูโคสที่มีความเข้มข้นของคาร์บอนไดออกไซด์และอุณหภูมิ"

#, fuzzy
msgid "WIKI_THERMOPLAST_MODIFICATIONS"
msgstr "เทอร์โมพลาสต์เป็นโครงสร้างเมมเบรนสองชั้นที่มีเม็ดสีทนความร้อนซ้อนกันในถุงเยื่อ เป็นโปรคาริโอตที่ถูกดูดซึมเพื่อใช้โดยโฮสต์ยูคาริโอต เม็ดสีในเทอร์โมพลาสต์สามารถใช้พลังงานของความแตกต่างของความร้อนในสภาพแวดล้อมเพื่อผลิตน้ำตาลกลูโคสจากน้ำและก๊าซคาร์บอนไดออกไซด์ในกระบวนการที่เรียกว่าการสังเคราะห์ด้วยความร้อน อัตราการผลิตน้ำตาลกลูโคสที่มีความเข้มข้นของคาร์บอนไดออกไซด์และอุณหภูมิ"

#, fuzzy
msgid "WIKI_THERMOPLAST_PROCESSES"
msgstr "เทอร์โมพลาสต์เป็นโครงสร้างเมมเบรนสองชั้นที่มีเม็ดสีทนความร้อนซ้อนกันในถุงเยื่อ เป็นโปรคาริโอตที่ถูกดูดซึมเพื่อใช้โดยโฮสต์ยูคาริโอต เม็ดสีในเทอร์โมพลาสต์สามารถใช้พลังงานของความแตกต่างของความร้อนในสภาพแวดล้อมเพื่อผลิตน้ำตาลกลูโคสจากน้ำและก๊าซคาร์บอนไดออกไซด์ในกระบวนการที่เรียกว่าการสังเคราะห์ด้วยความร้อน อัตราการผลิตน้ำตาลกลูโคสที่มีความเข้มข้นของคาร์บอนไดออกไซด์และอุณหภูมิ"

msgid "WIKI_THERMOPLAST_REQUIREMENTS"
msgstr ""

#, fuzzy
msgid "WIKI_THERMOPLAST_SCIENTIFIC_BACKGROUND"
msgstr "เทอร์โมพลาสต์เป็นโครงสร้างเมมเบรนสองชั้นที่มีเม็ดสีทนความร้อนซ้อนกันในถุงเยื่อ เป็นโปรคาริโอตที่ถูกดูดซึมเพื่อใช้โดยโฮสต์ยูคาริโอต เม็ดสีในเทอร์โมพลาสต์สามารถใช้พลังงานของความแตกต่างของความร้อนในสภาพแวดล้อมเพื่อผลิตน้ำตาลกลูโคสจากน้ำและก๊าซคาร์บอนไดออกไซด์ในกระบวนการที่เรียกว่าการสังเคราะห์ด้วยความร้อน อัตราการผลิตน้ำตาลกลูโคสที่มีความเข้มข้นของคาร์บอนไดออกไซด์และอุณหภูมิ"

#, fuzzy
msgid "WIKI_THERMOPLAST_STRATEGY"
msgstr "เทอร์โมพลาสต์เป็นโครงสร้างเมมเบรนสองชั้นที่มีเม็ดสีทนความร้อนซ้อนกันในถุงเยื่อ เป็นโปรคาริโอตที่ถูกดูดซึมเพื่อใช้โดยโฮสต์ยูคาริโอต เม็ดสีในเทอร์โมพลาสต์สามารถใช้พลังงานของความแตกต่างของความร้อนในสภาพแวดล้อมเพื่อผลิตน้ำตาลกลูโคสจากน้ำและก๊าซคาร์บอนไดออกไซด์ในกระบวนการที่เรียกว่าการสังเคราะห์ด้วยความร้อน อัตราการผลิตน้ำตาลกลูโคสที่มีความเข้มข้นของคาร์บอนไดออกไซด์และอุณหภูมิ"

#, fuzzy
msgid "WIKI_THERMOPLAST_UPGRADES"
msgstr "เทอร์โมพลาสต์เป็นโครงสร้างเมมเบรนสองชั้นที่มีเม็ดสีทนความร้อนซ้อนกันในถุงเยื่อ เป็นโปรคาริโอตที่ถูกดูดซึมเพื่อใช้โดยโฮสต์ยูคาริโอต เม็ดสีในเทอร์โมพลาสต์สามารถใช้พลังงานของความแตกต่างของความร้อนในสภาพแวดล้อมเพื่อผลิตน้ำตาลกลูโคสจากน้ำและก๊าซคาร์บอนไดออกไซด์ในกระบวนการที่เรียกว่าการสังเคราะห์ด้วยความร้อน อัตราการผลิตน้ำตาลกลูโคสที่มีความเข้มข้นของคาร์บอนไดออกไซด์และอุณหภูมิ"

#, fuzzy
msgid "WIKI_THERMOSYNTHASE_EFFECTS"
msgstr "การสังเคราะห์ด้วยเคมี"

#, fuzzy
msgid "WIKI_THERMOSYNTHASE_INTRO"
msgstr "การสังเคราะห์ด้วยเคมี"

#, fuzzy
msgid "WIKI_THERMOSYNTHASE_MODIFICATIONS"
msgstr "เทอร์โมพลาสต์เป็นโครงสร้างเมมเบรนสองชั้นที่มีเม็ดสีทนความร้อนซ้อนกันในถุงเยื่อ เป็นโปรคาริโอตที่ถูกดูดซึมเพื่อใช้โดยโฮสต์ยูคาริโอต เม็ดสีในเทอร์โมพลาสต์สามารถใช้พลังงานของความแตกต่างของความร้อนในสภาพแวดล้อมเพื่อผลิตน้ำตาลกลูโคสจากน้ำและก๊าซคาร์บอนไดออกไซด์ในกระบวนการที่เรียกว่าการสังเคราะห์ด้วยความร้อน อัตราการผลิตน้ำตาลกลูโคสที่มีความเข้มข้นของคาร์บอนไดออกไซด์และอุณหภูมิ"

#, fuzzy
msgid "WIKI_THERMOSYNTHASE_PROCESSES"
msgstr "เทอร์โมพลาสต์เป็นโครงสร้างเมมเบรนสองชั้นที่มีเม็ดสีทนความร้อนซ้อนกันในถุงเยื่อ เป็นโปรคาริโอตที่ถูกดูดซึมเพื่อใช้โดยโฮสต์ยูคาริโอต เม็ดสีในเทอร์โมพลาสต์สามารถใช้พลังงานของความแตกต่างของความร้อนในสภาพแวดล้อมเพื่อผลิตน้ำตาลกลูโคสจากน้ำและก๊าซคาร์บอนไดออกไซด์ในกระบวนการที่เรียกว่าการสังเคราะห์ด้วยความร้อน อัตราการผลิตน้ำตาลกลูโคสที่มีความเข้มข้นของคาร์บอนไดออกไซด์และอุณหภูมิ"

#, fuzzy
msgid "WIKI_THERMOSYNTHASE_REQUIREMENTS"
msgstr "เทอร์โมพลาสต์เป็นโครงสร้างเมมเบรนสองชั้นที่มีเม็ดสีทนความร้อนซ้อนกันในถุงเยื่อ เป็นโปรคาริโอตที่ถูกดูดซึมเพื่อใช้โดยโฮสต์ยูคาริโอต เม็ดสีในเทอร์โมพลาสต์สามารถใช้พลังงานของความแตกต่างของความร้อนในสภาพแวดล้อมเพื่อผลิตน้ำตาลกลูโคสจากน้ำและก๊าซคาร์บอนไดออกไซด์ในกระบวนการที่เรียกว่าการสังเคราะห์ด้วยความร้อน อัตราการผลิตน้ำตาลกลูโคสที่มีความเข้มข้นของคาร์บอนไดออกไซด์และอุณหภูมิ"

#, fuzzy
msgid "WIKI_THERMOSYNTHASE_SCIENTIFIC_BACKGROUND"
msgstr "เทอร์โมพลาสต์เป็นโครงสร้างเมมเบรนสองชั้นที่มีเม็ดสีทนความร้อนซ้อนกันในถุงเยื่อ เป็นโปรคาริโอตที่ถูกดูดซึมเพื่อใช้โดยโฮสต์ยูคาริโอต เม็ดสีในเทอร์โมพลาสต์สามารถใช้พลังงานของความแตกต่างของความร้อนในสภาพแวดล้อมเพื่อผลิตน้ำตาลกลูโคสจากน้ำและก๊าซคาร์บอนไดออกไซด์ในกระบวนการที่เรียกว่าการสังเคราะห์ด้วยความร้อน อัตราการผลิตน้ำตาลกลูโคสที่มีความเข้มข้นของคาร์บอนไดออกไซด์และอุณหภูมิ"

#, fuzzy
msgid "WIKI_THERMOSYNTHASE_STRATEGY"
msgstr "เทอร์โมพลาสต์เป็นโครงสร้างเมมเบรนสองชั้นที่มีเม็ดสีทนความร้อนซ้อนกันในถุงเยื่อ เป็นโปรคาริโอตที่ถูกดูดซึมเพื่อใช้โดยโฮสต์ยูคาริโอต เม็ดสีในเทอร์โมพลาสต์สามารถใช้พลังงานของความแตกต่างของความร้อนในสภาพแวดล้อมเพื่อผลิตน้ำตาลกลูโคสจากน้ำและก๊าซคาร์บอนไดออกไซด์ในกระบวนการที่เรียกว่าการสังเคราะห์ด้วยความร้อน อัตราการผลิตน้ำตาลกลูโคสที่มีความเข้มข้นของคาร์บอนไดออกไซด์และอุณหภูมิ"

#, fuzzy
msgid "WIKI_THERMOSYNTHASE_UPGRADES"
msgstr "เทอร์โมพลาสต์เป็นโครงสร้างเมมเบรนสองชั้นที่มีเม็ดสีทนความร้อนซ้อนกันในถุงเยื่อ เป็นโปรคาริโอตที่ถูกดูดซึมเพื่อใช้โดยโฮสต์ยูคาริโอต เม็ดสีในเทอร์โมพลาสต์สามารถใช้พลังงานของความแตกต่างของความร้อนในสภาพแวดล้อมเพื่อผลิตน้ำตาลกลูโคสจากน้ำและก๊าซคาร์บอนไดออกไซด์ในกระบวนการที่เรียกว่าการสังเคราะห์ด้วยความร้อน อัตราการผลิตน้ำตาลกลูโคสที่มีความเข้มข้นของคาร์บอนไดออกไซด์และอุณหภูมิ"

msgid "WIKI_THE_PATCH_MAP_FOG_OF_WAR"
msgstr ""

#, fuzzy
msgid "WIKI_THE_PATCH_MAP_INTRO"
msgstr "เทอร์โมพลาสต์เป็นโครงสร้างเมมเบรนสองชั้นที่มีเม็ดสีทนความร้อนซ้อนกันในถุงเยื่อ เป็นโปรคาริโอตที่ถูกดูดซึมเพื่อใช้โดยโฮสต์ยูคาริโอต เม็ดสีในเทอร์โมพลาสต์สามารถใช้พลังงานของความแตกต่างของความร้อนในสภาพแวดล้อมเพื่อผลิตน้ำตาลกลูโคสจากน้ำและก๊าซคาร์บอนไดออกไซด์ในกระบวนการที่เรียกว่าการสังเคราะห์ด้วยความร้อน อัตราการผลิตน้ำตาลกลูโคสที่มีความเข้มข้นของคาร์บอนไดออกไซด์และอุณหภูมิ"

#, fuzzy
msgid "WIKI_THE_PATCH_MAP_PATCHES"
msgstr "เทอร์โมพลาสต์เป็นโครงสร้างเมมเบรนสองชั้นที่มีเม็ดสีทนความร้อนซ้อนกันในถุงเยื่อ เป็นโปรคาริโอตที่ถูกดูดซึมเพื่อใช้โดยโฮสต์ยูคาริโอต เม็ดสีในเทอร์โมพลาสต์สามารถใช้พลังงานของความแตกต่างของความร้อนในสภาพแวดล้อมเพื่อผลิตน้ำตาลกลูโคสจากน้ำและก๊าซคาร์บอนไดออกไซด์ในกระบวนการที่เรียกว่าการสังเคราะห์ด้วยความร้อน อัตราการผลิตน้ำตาลกลูโคสที่มีความเข้มข้นของคาร์บอนไดออกไซด์และอุณหภูมิ"

msgid "WIKI_THE_PATCH_MAP_THE_PATCH_MAP"
msgstr ""

#, fuzzy
msgid "WIKI_THYLAKOIDS_EFFECTS"
msgstr "Thylakoids เป็นกลุ่มของโปรตีนและเก็บวัตถุที่ไวแสง เม็ดสีสามารถใช้พลังงานของแสงเพื่อผลิตน้ำตาลกลูโคสจากน้ำและก๊าซคาร์บอนไดออกไซด์ในกระบวนการที่เรียกว่าการสังเคราะห์ด้วยแสง เม็ดสีเหล่านี้เป็นสิ่งที่ทำให้พวกเขามีสีที่โดดเด่น อัตราการผลิตน้ำตาลกลูโคสที่มีความเข้มข้นของคาร์บอนไดออกไซด์และความเข้มของแสง เนื่องจาก thylakoids ถูกแขวนอยู่ในไซโตพลาสซึมโดยตรงของเหลวที่อยู่รอบ ๆ จึงทำปฏิกิริยาไกลโคไลซิส"

#, fuzzy
msgid "WIKI_THYLAKOIDS_INTRO"
msgstr "Thylakoids เป็นกลุ่มของโปรตีนและเก็บวัตถุที่ไวแสง เม็ดสีสามารถใช้พลังงานของแสงเพื่อผลิตน้ำตาลกลูโคสจากน้ำและก๊าซคาร์บอนไดออกไซด์ในกระบวนการที่เรียกว่าการสังเคราะห์ด้วยแสง เม็ดสีเหล่านี้เป็นสิ่งที่ทำให้พวกเขามีสีที่โดดเด่น อัตราการผลิตน้ำตาลกลูโคสที่มีความเข้มข้นของคาร์บอนไดออกไซด์และความเข้มของแสง เนื่องจาก thylakoids ถูกแขวนอยู่ในไซโตพลาสซึมโดยตรงของเหลวที่อยู่รอบ ๆ จึงทำปฏิกิริยาไกลโคไลซิส"

#, fuzzy
msgid "WIKI_THYLAKOIDS_MODIFICATIONS"
msgstr "Thylakoids เป็นกลุ่มของโปรตีนและเก็บวัตถุที่ไวแสง เม็ดสีสามารถใช้พลังงานของแสงเพื่อผลิตน้ำตาลกลูโคสจากน้ำและก๊าซคาร์บอนไดออกไซด์ในกระบวนการที่เรียกว่าการสังเคราะห์ด้วยแสง เม็ดสีเหล่านี้เป็นสิ่งที่ทำให้พวกเขามีสีที่โดดเด่น อัตราการผลิตน้ำตาลกลูโคสที่มีความเข้มข้นของคาร์บอนไดออกไซด์และความเข้มของแสง เนื่องจาก thylakoids ถูกแขวนอยู่ในไซโตพลาสซึมโดยตรงของเหลวที่อยู่รอบ ๆ จึงทำปฏิกิริยาไกลโคไลซิส"

msgid "WIKI_THYLAKOIDS_PROCESSES"
msgstr ""

msgid "WIKI_THYLAKOIDS_REQUIREMENTS"
msgstr ""

#, fuzzy
msgid "WIKI_THYLAKOIDS_SCIENTIFIC_BACKGROUND"
msgstr "Thylakoids เป็นกลุ่มของโปรตีนและเก็บวัตถุที่ไวแสง เม็ดสีสามารถใช้พลังงานของแสงเพื่อผลิตน้ำตาลกลูโคสจากน้ำและก๊าซคาร์บอนไดออกไซด์ในกระบวนการที่เรียกว่าการสังเคราะห์ด้วยแสง เม็ดสีเหล่านี้เป็นสิ่งที่ทำให้พวกเขามีสีที่โดดเด่น อัตราการผลิตน้ำตาลกลูโคสที่มีความเข้มข้นของคาร์บอนไดออกไซด์และความเข้มของแสง เนื่องจาก thylakoids ถูกแขวนอยู่ในไซโตพลาสซึมโดยตรงของเหลวที่อยู่รอบ ๆ จึงทำปฏิกิริยาไกลโคไลซิส"

#, fuzzy
msgid "WIKI_THYLAKOIDS_STRATEGY"
msgstr "Thylakoids เป็นกลุ่มของโปรตีนและเก็บวัตถุที่ไวแสง เม็ดสีสามารถใช้พลังงานของแสงเพื่อผลิตน้ำตาลกลูโคสจากน้ำและก๊าซคาร์บอนไดออกไซด์ในกระบวนการที่เรียกว่าการสังเคราะห์ด้วยแสง เม็ดสีเหล่านี้เป็นสิ่งที่ทำให้พวกเขามีสีที่โดดเด่น อัตราการผลิตน้ำตาลกลูโคสที่มีความเข้มข้นของคาร์บอนไดออกไซด์และความเข้มของแสง เนื่องจาก thylakoids ถูกแขวนอยู่ในไซโตพลาสซึมโดยตรงของเหลวที่อยู่รอบ ๆ จึงทำปฏิกิริยาไกลโคไลซิส"

#, fuzzy
msgid "WIKI_THYLAKOIDS_UPGRADES"
msgstr "Thylakoids เป็นกลุ่มของโปรตีนและเก็บวัตถุที่ไวแสง เม็ดสีสามารถใช้พลังงานของแสงเพื่อผลิตน้ำตาลกลูโคสจากน้ำและก๊าซคาร์บอนไดออกไซด์ในกระบวนการที่เรียกว่าการสังเคราะห์ด้วยแสง เม็ดสีเหล่านี้เป็นสิ่งที่ทำให้พวกเขามีสีที่โดดเด่น อัตราการผลิตน้ำตาลกลูโคสที่มีความเข้มข้นของคาร์บอนไดออกไซด์และความเข้มของแสง เนื่องจาก thylakoids ถูกแขวนอยู่ในไซโตพลาสซึมโดยตรงของเหลวที่อยู่รอบ ๆ จึงทำปฏิกิริยาไกลโคไลซิส"

#, fuzzy
msgid "WIKI_TOXIN_VACUOLE_EFFECTS"
msgstr "ท็อกซินแวคิวโอลเป็นแวคิวโอลที่ได้รับการดัดแปลงเพื่อการผลิตการจัดเก็บและการหลั่งสารพิษออกซีโทซีโดยเฉพาะ แวคิวโอลที่เป็นพิษมากขึ้นจะทำให้สารพิษถูกปล่อยออกมามากขึ้น"

#, fuzzy
msgid "WIKI_TOXIN_VACUOLE_INTRO"
msgstr ""
"สารพิษ\n"
"แวคิวโอล"

#, fuzzy
msgid "WIKI_TOXIN_VACUOLE_MODIFICATIONS"
msgstr "ท็อกซินแวคิวโอลเป็นแวคิวโอลที่ได้รับการดัดแปลงเพื่อการผลิตการจัดเก็บและการหลั่งสารพิษออกซีโทซีโดยเฉพาะ แวคิวโอลที่เป็นพิษมากขึ้นจะทำให้สารพิษถูกปล่อยออกมามากขึ้น"

#, fuzzy
msgid "WIKI_TOXIN_VACUOLE_PROCESSES"
msgstr "ท็อกซินแวคิวโอลเป็นแวคิวโอลที่ได้รับการดัดแปลงเพื่อการผลิตการจัดเก็บและการหลั่งสารพิษออกซีโทซีโดยเฉพาะ แวคิวโอลที่เป็นพิษมากขึ้นจะทำให้สารพิษถูกปล่อยออกมามากขึ้น"

#, fuzzy
msgid "WIKI_TOXIN_VACUOLE_REQUIREMENTS"
msgstr "ท็อกซินแวคิวโอลเป็นแวคิวโอลที่ได้รับการดัดแปลงเพื่อการผลิตการจัดเก็บและการหลั่งสารพิษออกซีโทซีโดยเฉพาะ แวคิวโอลที่เป็นพิษมากขึ้นจะทำให้สารพิษถูกปล่อยออกมามากขึ้น"

#, fuzzy
msgid "WIKI_TOXIN_VACUOLE_SCIENTIFIC_BACKGROUND"
msgstr "ท็อกซินแวคิวโอลเป็นแวคิวโอลที่ได้รับการดัดแปลงเพื่อการผลิตการจัดเก็บและการหลั่งสารพิษออกซีโทซีโดยเฉพาะ แวคิวโอลที่เป็นพิษมากขึ้นจะทำให้สารพิษถูกปล่อยออกมามากขึ้น"

#, fuzzy
msgid "WIKI_TOXIN_VACUOLE_STRATEGY"
msgstr "ท็อกซินแวคิวโอลเป็นแวคิวโอลที่ได้รับการดัดแปลงเพื่อการผลิตการจัดเก็บและการหลั่งสารพิษออกซีโทซีโดยเฉพาะ แวคิวโอลที่เป็นพิษมากขึ้นจะทำให้สารพิษถูกปล่อยออกมามากขึ้น"

#, fuzzy
msgid "WIKI_TOXIN_VACUOLE_UPGRADES"
msgstr "ท็อกซินแวคิวโอลเป็นแวคิวโอลที่ได้รับการดัดแปลงเพื่อการผลิตการจัดเก็บและการหลั่งสารพิษออกซีโทซีโดยเฉพาะ แวคิวโอลที่เป็นพิษมากขึ้นจะทำให้สารพิษถูกปล่อยออกมามากขึ้น"

msgid "WIKI_VACUOLE_EFFECTS"
msgstr ""

#, fuzzy
msgid "WIKI_VACUOLE_INTRO"
msgstr "ท็อกซินแวคิวโอลเป็นแวคิวโอลที่ได้รับการดัดแปลงเพื่อการผลิตการจัดเก็บและการหลั่งสารพิษออกซีโทซีโดยเฉพาะ แวคิวโอลที่เป็นพิษมากขึ้นจะทำให้สารพิษถูกปล่อยออกมามากขึ้น"

#, fuzzy
msgid "WIKI_VACUOLE_MODIFICATIONS"
msgstr "ท็อกซินแวคิวโอลเป็นแวคิวโอลที่ได้รับการดัดแปลงเพื่อการผลิตการจัดเก็บและการหลั่งสารพิษออกซีโทซีโดยเฉพาะ แวคิวโอลที่เป็นพิษมากขึ้นจะทำให้สารพิษถูกปล่อยออกมามากขึ้น"

#, fuzzy
msgid "WIKI_VACUOLE_PROCESSES"
msgstr "ท็อกซินแวคิวโอลเป็นแวคิวโอลที่ได้รับการดัดแปลงเพื่อการผลิตการจัดเก็บและการหลั่งสารพิษออกซีโทซีโดยเฉพาะ แวคิวโอลที่เป็นพิษมากขึ้นจะทำให้สารพิษถูกปล่อยออกมามากขึ้น"

msgid "WIKI_VACUOLE_REQUIREMENTS"
msgstr ""

msgid "WIKI_VACUOLE_SCIENTIFIC_BACKGROUND"
msgstr ""

msgid "WIKI_VACUOLE_STRATEGY"
msgstr ""

msgid "WIKI_VACUOLE_UPGRADES"
msgstr ""

#, fuzzy
msgid "WIKI_YES"
msgstr "วางออร์แกเนลล์"

msgid "WILL_YOU_THRIVE"
msgstr "คุณจะเจริญเติบโตหรือไม่?"

msgid "WINDOWED"
msgstr ""

msgid "WIN_BOX_TITLE"
msgstr ""

msgid "WIN_TEXT"
msgstr ""

#, fuzzy
msgid "WORKSHOP_ITEM_CHANGE_NOTES"
msgstr "\"{0}\" - {1}"

#, fuzzy
msgid "WORKSHOP_ITEM_CHANGE_NOTES_TOOLTIP"
msgstr "\"{0}\" - {1}"

#, fuzzy
msgid "WORKSHOP_ITEM_DESCRIPTION"
msgstr "คลอโรพลาสต์เป็นโครงสร้างเมมเบรนสองชั้นที่มีรงควัตถุไวแสงซ้อนกันในถุงเยื่อ เป็นโปรคาริโอตที่ถูกดูดซึมเพื่อใช้โดยโฮสต์ยูคาริโอต เม็ดสีในคลอโรพลาสต์สามารถใช้พลังงานของแสงเพื่อผลิตน้ำตาลกลูโคสจากน้ำและก๊าซคาร์บอนไดออกไซด์ในกระบวนการที่เรียกว่าการสังเคราะห์ด้วยแสง เม็ดสีเหล่านี้เป็นสิ่งที่ให้สีที่โดดเด่น อัตราการผลิตน้ำตาลกลูโคสที่มีความเข้มข้นของคาร์บอนไดออกไซด์และความเข้มของแสง"

msgid "WORKSHOP_ITEM_PREVIEW"
msgstr ""

msgid "WORKSHOP_ITEM_TAGS"
msgstr ""

#, fuzzy
msgid "WORKSHOP_ITEM_TITLE"
msgstr "\"{0}\" - {1}"

msgid "WORKSHOP_ITEM_UPLOAD_SUCCEEDED"
msgstr ""

msgid "WORKSHOP_ITEM_UPLOAD_SUCCEEDED_TOS_REQUIRED"
msgstr ""

msgid "WORKSHOP_TERMS_OF_SERVICE_NOTICE"
msgstr ""

msgid "WORKSHOP_VISIBILITY_TOOLTIP"
msgstr ""

msgid "WORLD"
msgstr ""

msgid "WORLD_EXPORT_SUCCESS_MESSAGE"
msgstr ""

msgid "WORLD_GENERAL_STATISTICS"
msgstr ""

msgid "WORLD_MISC_DETAILS_STRING"
msgstr ""

#, fuzzy
msgid "WORLD_RELATIVE_MOVEMENT"
msgstr "เพื่อเพิ่มการเคลื่อนไหว"

#, fuzzy
msgid "WORLD_SEA_LEVEL"
msgstr "\"{0}\" - {1}"

#, fuzzy
msgid "WORLD_SEA_LEVEL_DEEP"
msgstr "เพื่อเพิ่มการเคลื่อนไหว"

#, fuzzy
msgid "WORLD_SEA_LEVEL_EXPLANATION"
msgstr "{0} ประชากรเปลี่ยนแปลงโดย {1} เนื่องจาก: {2}"

#, fuzzy
msgid "WORLD_SEA_LEVEL_MODERATE"
msgstr "เพื่อเพิ่มการเคลื่อนไหว"

msgid "WORLD_SEA_LEVEL_SHALLOW"
msgstr ""

#, fuzzy
msgid "WORLD_SIZE"
msgstr "\"{0}\" - {1}"

#, fuzzy
msgid "WORLD_SIZE_EXPLANATION"
msgstr "{0} ประชากรเปลี่ยนแปลงโดย {1} เนื่องจาก: {2}"

msgid "WORLD_SIZE_LARGE"
msgstr ""

#, fuzzy
msgid "WORLD_SIZE_MEDIUM"
msgstr "เพื่อเพิ่มการเคลื่อนไหว"

msgid "WORLD_SIZE_SMALL"
msgstr ""

#, fuzzy
msgid "WORLD_SIZE_TOOLTIP"
msgstr "ดำเนินการต่อ"

#, fuzzy
msgid "WORLD_TEMPERATURE"
msgstr "อุณหภูมิ"

#, fuzzy
msgid "WORLD_TEMPERATURE_COLD"
msgstr "อุณหภูมิ"

#, fuzzy
msgid "WORLD_TEMPERATURE_EXPLANATION"
msgstr "{0} ประชากรเปลี่ยนแปลงโดย {1} เนื่องจาก: {2}"

#, fuzzy
msgid "WORLD_TEMPERATURE_TEMPERATE"
msgstr "ดำเนินการต่อ"

#, fuzzy
msgid "WORLD_TEMPERATURE_WARM"
msgstr "อุณหภูมิ"

msgid "WORST_PATCH_COLON"
msgstr ""

msgid "XBOX360"
msgstr ""

msgid "XBOX_ONE"
msgstr ""

msgid "XBOX_SERIES"
msgstr ""

#, fuzzy
msgid "X_TWITTER_TOOLTIP"
msgstr "ดำเนินการต่อ"

msgid "YEARS"
msgstr ""

#, fuzzy
msgid "YET_TO_BE_IMPLEMENTED_NOTICE"
msgstr "ที่จะดำเนินการ"

#, fuzzy
msgid "YOUTUBE_TOOLTIP"
msgstr "ดำเนินการต่อ"

msgid "YOU_CAN_MAKE_PULL_REQUEST"
msgstr ""

msgid "YOU_CAN_SUPPORT_THRIVE_ON_PATREON"
msgstr ""

msgid "ZOOM_IN"
msgstr "ซูมเข้า"

msgid "ZOOM_OUT"
msgstr "ซูมออก"

#, fuzzy
#~ msgid "PASSIVE_REPRODUCTION_PROGRESS_EXPLANATION"
#~ msgstr "{0} ประชากรเปลี่ยนแปลงโดย {1} เนื่องจาก: {2}"

#~ msgid "TO_BE_IMPLEMENTED"
#~ msgstr "ที่จะดำเนินการ"

#, fuzzy
#~ msgid "MICROBE_STAGE_DAY_NIGHT_TEXT"
#~ msgstr ""
#~ "โครงสร้างโปรคาริโอต\n"
#~ "\n"
#~ "เมตาโบโลโซม: ผลิต ATP จากกลูโคส\n"
#~ "\n"
#~ "Chemosynthisizing Proteins: ผลิตกลูโคสครึ่งหนึ่งจากไฮโดรเจนซัลไฟด์เป็นเคมีโมพลาสต์ แต่ยังทำหน้าที่เป็นไกลโคไลซิสและใช้เวลาถึง 1 Hex\n"
#~ "\n"
#~ "Thylakoids: ผลิตกลูโคสในปริมาณ 1 ใน 3 เป็นคลอโรพลาสต์ปกติ แต่ยังทำหน้าที่เป็นไกลโคไลซิสและใช้ 1 Hex\n"
#~ "\n"
#~ "Rusticyanin: แปลงเหล็กเป็น ATP\n"
#~ "\n"
#~ "Nitrogenase: แปลงไนโตรเจนในบรรยากาศและ ATP เป็นแอมโมเนียแบบไม่ใช้ออกซิเจน\n"
#~ "\n"
#~ "ไซโทพลาสซึม: มีพื้นที่จัดเก็บและทำปฏิกิริยาไกลโคไลซิส (ผลิต ATP จำนวนเล็กน้อย)"

#, fuzzy
#~ msgid "GLOBAL_GLACIATION_EVENT_LOG"
#~ msgstr "{0} ประชากรเปลี่ยนแปลงโดย {1} เนื่องจาก: {2}"

#~ msgid "IRON_CHEMOLITHOAUTOTROPHY"
#~ msgstr "เหล็กเคโมลิโทออโตโทรฟี"

#, fuzzy
#~ msgid "PASSIVE_REPRODUCTION_PROGRESS"
#~ msgstr "{0} ประชากรเปลี่ยนแปลงโดย {1} เนื่องจาก: {2}"

#, fuzzy
#~ msgid "MIGRATE"
#~ msgstr "ประเมินค่า"

#, fuzzy
#~ msgid "WIKI_RADIOSYNTHESIS"
#~ msgstr "การสังเคราะห์ด้วยเคมี"

#~ msgid "EASTEREGG_MESSAGE_19"
#~ msgstr "สาระ: Didinum เป็น ciliate ที่ล่าพารามีเซีย"

#~ msgid "EASTEREGG_MESSAGE_20"
#~ msgstr "สาระ:อะมีบาล่าและจับเหยื่อด้วย 'ขา' ที่ทำจากไซโตพลาสซึมที่เรียกว่า pseudopods ในที่สุดเราก็ต้องการมีสิ่งเหล่านี้ในการเจริญเติบโต"

#~ msgid "EASTEREGG_MESSAGE_21"
#~ msgstr "นี่คือเคล็ดลับระวังเซลล์ที่มีขนาดใหญ่ขึ้นและแบคทีเรียขนาดใหญ่มันไม่ใช่เรื่องสนุกที่จะถูกย่อยและพวกมันจะกินคุณ"

#~ msgid "EASTEREGG_MESSAGE_22"
#~ msgstr "หัวหน้าทีมเสียงของ Thrive ทำเพลงหลายเพลงที่ยังไม่ได้ใส่ลงในเกม คุณสามารถฟังเพลงเหล่านี้หรือดูสตรีมที่เขาแต่งบนช่อง YouTube ของเขา Oliver Lugg"

#~ msgid "EASTEREGG_MESSAGE_23"
#~ msgstr "นี่คือเคล็ดลับหากเซลล์ของคุณมีขนาด 150 เฮกซ์คุณสามารถกลืนเศษเหล็กขนาดใหญ่ได้"

#~ msgid "EASTEREGG_MESSAGE_24"
#~ msgstr "Thrive หมายถึงการจำลองดาวเคราะห์ต่างดาวดังนั้นจึงสมเหตุสมผลที่สิ่งมีชีวิตส่วนใหญ่ที่คุณพบจะเกี่ยวข้องกับสิ่งมีชีวิตอื่นหนึ่งหรือสองชนิดเนื่องจากวิวัฒนาการที่เกิดขึ้นรอบตัวคุณดูว่าคุณสามารถระบุได้หรือไม่!"

#~ msgid "EASTEREGG_MESSAGE_25"
#~ msgstr "สาระ: ทีม Thrive ทำพอดแคสต์ทุก ๆ ครั้งคุณควรตรวจสอบพวกเขา!"

#~ msgid "EASTEREGG_MESSAGE_26"
#~ msgstr "สาระ: Thrive สร้างขึ้นด้วยเอ็นจิ้น Godot โอเพ่นซอร์ส!"

#~ msgid "EASTEREGG_MESSAGE_27"
#~ msgstr "สาระ: หนึ่งในต้นแบบการเล่นเกมที่เล่นได้ตัวแรกถูกสร้างขึ้นโดยโปรแกรมเมอร์ที่น่ากลัวของเราชีวิตที่ไม่น่าไว้วางใจ!"

#~ msgid "MICROBE_EDITOR_HELP_MESSAGE_1"
#~ msgstr ""
#~ "โครงสร้างโปรคาริโอต\n"
#~ "\n"
#~ "เมตาโบโลโซม: ผลิต ATP จากกลูโคส\n"
#~ "\n"
#~ "Chemosynthisizing Proteins: ผลิตกลูโคสครึ่งหนึ่งจากไฮโดรเจนซัลไฟด์เป็นเคมีโมพลาสต์ แต่ยังทำหน้าที่เป็นไกลโคไลซิสและใช้เวลาถึง 1 Hex\n"
#~ "\n"
#~ "Thylakoids: ผลิตกลูโคสในปริมาณ 1 ใน 3 เป็นคลอโรพลาสต์ปกติ แต่ยังทำหน้าที่เป็นไกลโคไลซิสและใช้ 1 Hex\n"
#~ "\n"
#~ "Rusticyanin: แปลงเหล็กเป็น ATP\n"
#~ "\n"
#~ "Nitrogenase: แปลงไนโตรเจนในบรรยากาศและ ATP เป็นแอมโมเนียแบบไม่ใช้ออกซิเจน\n"
#~ "\n"
#~ "ไซโทพลาสซึม: มีพื้นที่จัดเก็บและทำปฏิกิริยาไกลโคไลซิส (ผลิต ATP จำนวนเล็กน้อย)"

#, fuzzy
#~ msgid "MICROBE_EDITOR_HELP_MESSAGE_14"
#~ msgstr ""
#~ "โครงสร้างโปรคาริโอต\n"
#~ "\n"
#~ "เมตาโบโลโซม: ผลิต ATP จากกลูโคส\n"
#~ "\n"
#~ "Chemosynthisizing Proteins: ผลิตกลูโคสครึ่งหนึ่งจากไฮโดรเจนซัลไฟด์เป็นเคมีโมพลาสต์ แต่ยังทำหน้าที่เป็นไกลโคไลซิสและใช้เวลาถึง 1 Hex\n"
#~ "\n"
#~ "Thylakoids: ผลิตกลูโคสในปริมาณ 1 ใน 3 เป็นคลอโรพลาสต์ปกติ แต่ยังทำหน้าที่เป็นไกลโคไลซิสและใช้ 1 Hex\n"
#~ "\n"
#~ "Rusticyanin: แปลงเหล็กเป็น ATP\n"
#~ "\n"
#~ "Nitrogenase: แปลงไนโตรเจนในบรรยากาศและ ATP เป็นแอมโมเนียแบบไม่ใช้ออกซิเจน\n"
#~ "\n"
#~ "ไซโทพลาสซึม: มีพื้นที่จัดเก็บและทำปฏิกิริยาไกลโคไลซิส (ผลิต ATP จำนวนเล็กน้อย)"

#~ msgid "MICROBE_EDITOR_HELP_MESSAGE_2"
#~ msgstr ""
#~ "อวัยวะภายนอก\n"
#~ "\n"
#~ "Flagellum: ย้ายเซลล์ของคุณเร็วขึ้นโดยใช้ ATP\n"
#~ "\n"
#~ "Pilus: สามารถใช้แทงเซลล์อื่นได้"

#~ msgid "MICROBE_EDITOR_HELP_MESSAGE_3"
#~ msgstr ""
#~ "เมมเบรน Bound Organelles\n"
#~ "\n"
#~ "นิวเคลียส: ใช้ 11 hexes และอนุญาตให้วิวัฒนาการของออร์แกเนลล์ที่มีเยื่อหุ้มเซลล์และยังเพิ่มขนาดเซลล์ของคุณเป็นสองเท่า (สามารถวิวัฒนาการได้เพียงครั้งเดียว)\n"
#~ "\n"
#~ "ไมโทคอนเดรีย: ผลิต ATP จากกลูโคสและ O2 ในชั้นบรรยากาศได้อย่างมีประสิทธิภาพมากกว่าไซโตพลาสซึม\n"
#~ "\n"
#~ "คลอโรพลาสต์: ทำให้กลูโคสไม่ถูกแสงแดดและ CO2 ในชั้นบรรยากาศ\n"
#~ "\n"
#~ "เคโมพลาสต์: ทำให้กลูโคสออกจากไฮโดรเจนซัลไฟด์\n"
#~ "\n"
#~ "พลาสติดตรึงไนโตรเจน: สร้างแอมโมเนียจาก ATP และไนโตรเจนและออกซิเจนในชั้นบรรยากาศ\n"
#~ "\n"
#~ "แวคิวโอล: เก็บรวบรวม 15 สารประกอบ\n"
#~ "\n"
#~ "สารพิษ แวคิวโอล: ผลิตสารพิษ (เรียกว่า OxyToxy NT)"

#~ msgid "MICROBE_EDITOR_HELP_MESSAGE_4"
#~ msgstr "แต่ละรุ่นคุณจะมีแต้มการกลายพันธุ์ (MP) 100 แต้มเพื่อใช้จ่ายและการเปลี่ยนแปลง (หรือการกลายพันธุ์) แต่ละครั้งจะมีค่าใช้จ่ายจำนวนหนึ่งของ MP นั้น การเพิ่มและลบออร์แกเนลล์ทำให้เสียค่าใช้จ่าย MP อย่างไรก็ตามการลบออร์แกเนลล์ที่อยู่ในเซสชันการกลายพันธุ์ปัจจุบันจะคืนค่า MP สำหรับออร์แกเนลล์นั้น คุณสามารถย้ายหรือลบออร์แกเนลล์ทั้งหมดได้โดยคลิกขวาที่มันและเลือกการกระทำที่เหมาะสมจากเมนูป๊อปอัป คุณสามารถหมุนออร์แกเนลล์ของคุณในขณะที่วางด้วย A และ D"

#~ msgid "MICROBE_EDITOR_HELP_MESSAGE_5"
#~ msgstr "ทุกครั้งที่คุณสืบพันธุ์คุณจะเข้าสู่ การแก้ไขจุลชีพ ซึ่งคุณสามารถทำการเปลี่ยนแปลงสายพันธุ์ของคุณ (โดยการเพิ่มย้ายหรือเอาออร์แกเนลล์ออก) เพื่อเพิ่มความสำเร็จให้กับสายพันธุ์ของคุณ การเยี่ยมชมบรรณาธิการใน Microbe Stage แต่ละครั้งแสดงถึงวิวัฒนาการ 100 ล้านปี"

#~ msgid "MICROBE_STAGE_HELP_MESSAGE_1"
#~ msgstr "W, A, S, D และเมาส์เพื่อย้าย กด E เพื่อยิง OxyToxy NT หากคุณมีสารพิษแวคิวโอล กด G เพื่อสลับโหมดเขมือบ"

#~ msgid "MICROBE_STAGE_HELP_MESSAGE_10"
#~ msgstr "ในการสืบพันธุ์คุณต้องแบ่งออร์แกเนลล์ของคุณออกเป็นสองส่วน ออร์แกเนลล์ต้องการแอมโมเนียและฟอสเฟตเพื่อแบ่งครึ่ง"

#~ msgid "MICROBE_STAGE_HELP_MESSAGE_11"
#~ msgstr "แต่ถ้าคุณอยู่รอดมาได้ถึง 20 ชั่วอายุคนโดยมีประชากร 300 คนถือว่าคุณชนะเกมปัจจุบัน หลังจากชนะคุณจะได้รับป๊อปอัปและสามารถเล่นต่อได้ตามที่คุณต้องการ"

#~ msgid "MICROBE_STAGE_HELP_MESSAGE_12"
#~ msgstr "ระวังเพราะคู่แข่งของคุณกำลังพัฒนาควบคู่ไปกับคุณ ทุกครั้งที่คุณเข้าสู่โปรแกรมแก้ไขพวกเขาก็มีวิวัฒนาการเช่นกัน"

#, fuzzy
#~ msgid "MICROBE_STAGE_HELP_MESSAGE_13"
#~ msgstr "W, A, S, D และเมาส์เพื่อย้าย กด E เพื่อยิง OxyToxy NT หากคุณมีสารพิษแวคิวโอล กด G เพื่อสลับโหมดเขมือบ"

#, fuzzy
#~ msgid "MICROBE_STAGE_HELP_MESSAGE_15"
#~ msgstr "W, A, S, D และเมาส์เพื่อย้าย กด E เพื่อยิง OxyToxy NT หากคุณมีสารพิษแวคิวโอล กด G เพื่อสลับโหมดเขมือบ"

#, fuzzy
#~ msgid "MICROBE_STAGE_HELP_MESSAGE_16"
#~ msgstr "W, A, S, D และเมาส์เพื่อย้าย กด E เพื่อยิง OxyToxy NT หากคุณมีสารพิษแวคิวโอล กด G เพื่อสลับโหมดเขมือบ"

#~ msgid "MICROBE_STAGE_HELP_MESSAGE_2"
#~ msgstr "เซลล์ของคุณใช้ ATP เป็นแหล่งพลังงานถ้ามันหมดคุณจะตาย"

#~ msgid "MICROBE_STAGE_HELP_MESSAGE_3"
#~ msgstr "ในการปลดล็อกตัวแก้ไขและสร้างซ้ำคุณต้องรวบรวมแอมโมเนีย (เมฆสีส้ม) และฟอสเฟต (เมฆสีม่วง)"

#~ msgid "MICROBE_STAGE_HELP_MESSAGE_4"
#~ msgstr "นอกจากนี้คุณยังสามารถกินเซลล์,แบคทีเรีย,ชิ้นเหล็กและชิ้นส่วนเซลล์ที่มีขนาดเล็กกว่าคุณได้โดยการกด G ซึ่งจะทำให้เสียค่า ATP เพิ่มเติมและจะทำให้คุณทำงานช้าลง อย่าลืมกด G ครั้งที่สองเพื่อหยุดการกลืนกิน"

#~ msgid "MICROBE_STAGE_HELP_MESSAGE_5"
#~ msgstr "การออสโมซิส มีค่าใช้จ่าย ATP ซึ่งหมายความว่ายิ่งเซลล์ของคุณมีขนาดใหญ่มากขึ้น ไมโตคอนเดรีย, เมตาโบโลมโซม หรือ รัสติไซยานิน (หรือไซโตพลาสซึมซึ่งทำ ไกลโคไลซิส) คุณต้องหลีกเลี่ยงการสูญเสีย ATP เมื่อคุณอยู่กับที่"

#~ msgid "MICROBE_STAGE_HELP_MESSAGE_6"
#~ msgstr "มี ออร์แกเนลล์ มากมายในตัวแก้ไขเพื่อให้คุณพัฒนาทำให้สามารถเล่นสไตล์ต่างๆได้หลากหลาย"

#~ msgid "MICROBE_STAGE_HELP_MESSAGE_7"
#~ msgstr "ในตอนนี้หากจำนวนประชากรของคุณลดลงเหลือศูนย์คุณจะสูญพันธุ์"

#~ msgid "MICROBE_STAGE_HELP_MESSAGE_8"
#~ msgstr ""
#~ "เมฆประกอบต่างๆ ได้แก่ :\n"
#~ "\n"
#~ "ขาว - กลูโคส\n"
#~ "สีเหลือง - ไฮโดรเจนซัลไฟด์\n"
#~ "ส้ม - แอมโมเนีย\n"
#~ "สีม่วง - ฟอสเฟต\n"
#~ "สนิมน้ำตาล - เหล็ก\n"
#~ "\n"
#~ "กลูโคสทำให้ ATP"

#~ msgid "MICROBE_STAGE_HELP_MESSAGE_9"
#~ msgstr "ไฮโดรเจนซัลไฟด์สามารถเปลี่ยนเป็นกลูโคสผ่านทางเคมีและโปรตีนสังเคราะห์ทางเคมี เหล็กสามารถเปลี่ยนผ่าน รัสติไซยานิน เป็น ATP"

#, fuzzy
#~ msgid "WIKI_MACROSCOPIC_STAGE"
#~ msgstr "W, A, S, D และเมาส์เพื่อย้าย กด E เพื่อยิง OxyToxy NT หากคุณมีสารพิษแวคิวโอล กด G เพื่อสลับโหมดเขมือบ"

#, fuzzy
#~ msgid "EARLY_MULTICELLULAR"
#~ msgstr "วางออร์แกเนลล์"

#, fuzzy
#~ msgid "ERUPTION_IN"
#~ msgstr "{0} ประชากรเปลี่ยนแปลงโดย {1} เนื่องจาก: {2}"

#, fuzzy
#~ msgid "OXYTOXISOME_DESC"
#~ msgstr "เมแทบอลิซึมที่ได้รับการแก้ไขซึ่งรับผิดชอบในการผลิตรูปแบบดั้งเดิมของสารพิษ OxyToxy NT"

#~ msgid "THYLAKOID"
#~ msgstr "ไธลาคอยด์"

#, fuzzy
#~ msgid "WIKI_CYTOPLASM_GLYCOLYSIS"
#~ msgstr "ไซโทพลาสซึมไกลโคไลซิส"

#, fuzzy
#~ msgid "WIKI_AEROBIC_NITROGEN_FIXATION"
#~ msgstr "การตรึงไนโตรเจนแบบไม่ใช้ออกซิเจน"

#, fuzzy
#~ msgid "WIKI_AWAKENING_STAGE"
#~ msgstr ""
#~ "มีข้อขัดแย้งกับ {0}\n"
#~ "คุณต้องการลบข้อมูลที่ป้อนออกจาก {1} หรือไม่?"

#, fuzzy
#~ msgid "WIKI_AWARE_STAGE"
#~ msgstr "W, A, S, D และเมาส์เพื่อย้าย กด E เพื่อยิง OxyToxy NT หากคุณมีสารพิษแวคิวโอล กด G เพื่อสลับโหมดเขมือบ"

#, fuzzy
#~ msgid "WIKI_CHEMOSYNTHESIS"
#~ msgstr "การสังเคราะห์ด้วยเคมี"

#, fuzzy
#~ msgid "WIKI_GLYCOLYSIS"
#~ msgstr "ไกลโคไลซิส"

#, fuzzy
#~ msgid "WIKI_INDUSTRIAL_STAGE"
#~ msgstr ""
#~ "มีข้อขัดแย้งกับ {0}\n"
#~ "คุณต้องการลบข้อมูลที่ป้อนออกจาก {1} หรือไม่?"

#, fuzzy
#~ msgid "WIKI_IRON_CHEMOLITHOAUTOTROPHY"
#~ msgstr "เหล็กเคโมลิโทออโตโทรฟี"

#, fuzzy
#~ msgid "WIKI_LIPASE"
#~ msgstr "เปลี่ยน [thrive:compound]glucose[/thrive:compound] เป็น [thrive:compound]atp[/thrive:compound]"

#, fuzzy
#~ msgid "WIKI_MICROBE_EDITOR"
#~ msgstr "สร้างจุลินทรีย์ฟรี"

#, fuzzy
#~ msgid "WIKI_MUCILAGE_SYNTHESIS"
#~ msgstr "การสังเคราะห์ด้วยเคมี"

#, fuzzy
#~ msgid "WIKI_MULTICELLULAR_STAGE"
#~ msgstr "วางออร์แกเนลล์"

#, fuzzy
#~ msgid "WIKI_NONE"
#~ msgstr "Rusticyanin เป็นโปรตีนที่สามารถใช้ก๊าซคาร์บอนไดออกไซด์และออกซิเจนในการออกซิไดซ์เหล็กจากสถานะทางเคมีหนึ่งไปยังอีกสถานะหนึ่ง กระบวนการนี้เรียกว่า Iron Respiration ปล่อยพลังงานออกมาซึ่งเซลล์สามารถเก็บเกี่ยวได้"

#, fuzzy
#~ msgid "WIKI_OXYTOXY_SYNTHESIS"
#~ msgstr "การสังเคราะห์ออกซิโทซิน"

#, fuzzy
#~ msgid "WIKI_PHOTOSYNTHESIS"
#~ msgstr "การสังเคราะห์ด้วยแสง"

#, fuzzy
#~ msgid "WIKI_RUSTICYANIN"
#~ msgstr "รัสติไซยานิน"

#, fuzzy
#~ msgid "WIKI_SOCIETY_STAGE"
#~ msgstr "W, A, S, D และเมาส์เพื่อย้าย กด E เพื่อยิง OxyToxy NT หากคุณมีสารพิษแวคิวโอล กด G เพื่อสลับโหมดเขมือบ"

#, fuzzy
#~ msgid "WIKI_SPACE_STAGE"
#~ msgstr "W, A, S, D และเมาส์เพื่อย้าย กด E เพื่อยิง OxyToxy NT หากคุณมีสารพิษแวคิวโอล กด G เพื่อสลับโหมดเขมือบ"

#, fuzzy
#~ msgid "NO"
#~ msgstr "เลิกทำ"

#, fuzzy
#~ msgid "STAGES_BUTTON"
#~ msgstr "ประชากร:"

#, fuzzy
#~ msgid "EDITING"
#~ msgstr "ไคติน"

#, fuzzy
#~ msgid "MAXIMUM_SPECIES_IN_PATCH"
#~ msgstr "สูญพันธุ์ไปจากโลก"

#, fuzzy
#~ msgid "NOT_FOUND_CHUNK"
#~ msgstr "ก้อนเหล็กขนาดใหญ่"

#~ msgid "BASSBOOST"
#~ msgstr "เพิ่มเสียงเบส"

#~ msgid "BASSDOWN"
#~ msgstr "เบสลง"

#~ msgid "BASSUP"
#~ msgstr "เบสขึ้น"

#~ msgid "DIRECTIONL"
#~ msgstr "ซ้าย"

#~ msgid "DIRECTIONR"
#~ msgstr "ขวา"

#~ msgid "HYPERL"
#~ msgstr "ไฮเปอร์ซ้าย"

#~ msgid "HYPERR"
#~ msgstr "ไฮเปอร์ขวา"

#~ msgid "SUPERL"
#~ msgstr "ซ้ายสุด"

#~ msgid "SUPERR"
#~ msgstr "ขวาสุด"

#~ msgid "TREBLEDOWN"
#~ msgstr "เสียงแหลมลง"

#~ msgid "TREBLEUP"
#~ msgstr "เสียงแหลมขึ้น"

#, fuzzy
#~ msgid "UNKNOWN_ON_WINDOWS"
#~ msgstr "เมาส์ที่ไม่รู้จัก"

#, fuzzy
#~ msgid "TARGET_TIME"
#~ msgstr "ก่อนหน้า:"

#, fuzzy
#~ msgid "ENABLED"
#~ msgstr "เปิดใช้งานตัวแก้ไข"

#, fuzzy
#~ msgid "LOOKING_AT"
#~ msgstr "กดปุ่มเลิกทำในตัวแก้ไขเพื่อแก้ไขข้อผิดพลาด"

#, fuzzy
#~ msgid "SPECIES_DETAILS"
#~ msgstr "เปิดโฟลเดอร์บันทึก"

#, fuzzy
#~ msgid "CURRENT_GENERATION_COLON"
#~ msgstr "{0} ประชากรเปลี่ยนแปลงโดย {1} เนื่องจาก: {2}"

#, fuzzy
#~ msgid "AUTO_GPU_NAME"
#~ msgstr "ชื่อผู้ใช้ที่กำหนดเอง:"

#, fuzzy
#~ msgid "NOT_RUNNING_DOT"
#~ msgstr "ไม่ได้ทำงาน"

#, fuzzy
#~ msgid "LOCAL_EXTINCTION"
#~ msgstr "สูญพันธุ์ไปแล้วใน {0}"

#, fuzzy
#~ msgid "MARINE_SNOW_FOOD_SOURCE"
#~ msgstr "หิมะในทะเล"

#~ msgid "Cancel"
#~ msgstr "ยกเลิก"

#~ msgid "REMOVE_ORGANELLE"
#~ msgstr "เอาออร์แกเนลล์ออก"

#, fuzzy
#~ msgid "TRY_NEW_GAME"
#~ msgstr "เกมส์ใหม่"

#~ msgid "TURNS"
#~ msgstr "เลี้ยว"

#~ msgid "INTO"
#~ msgstr "เป็น"

#~ msgid "OXYGEN_DOT"
#~ msgstr "ออกซิเจน."

#~ msgid "PRODUCES"
#~ msgstr "ผลิต"

#~ msgid "DOT_RATE_SCALES_WITH"
#~ msgstr ". ให้คะแนนเครื่องชั่งด้วย"

#~ msgid "AND"
#~ msgstr "และ"

#~ msgid "INTENSITY_OF"
#~ msgstr "ความเข้มของ"

#~ msgid "DOT_RATE_SCALES_WITH_CONCENTRATION_OF"
#~ msgstr ". อัตราสเกลที่มีความเข้มข้นของ"

#~ msgid "ALSO_TURNS"
#~ msgstr "ยังเปลี่ยน"

#~ msgid "DOT_RATE"
#~ msgstr ". ประเมินค่า"

#~ msgid "OXYTOXY"
#~ msgstr "ออกซิโทซิน"

#~ msgid "DOT_CAN_RELEASE"
#~ msgstr ". สามารถปล่อย"

#~ msgid "TOXINS_BY_PRESSING_E"
#~ msgstr "สารพิษโดยการกด E. อัตราสเกลด้วย"

#~ msgid "USES"
#~ msgstr "ใช้"

#~ msgid "INREASE_STORAGE_SPACE"
#~ msgstr "เพิ่มพื้นที่จัดเก็บของเซลล์"

#~ msgid "DOT_CAN"
#~ msgstr ". สามารถ"

#~ msgid "RELEASE_TOXINS_BY_PRESSING"
#~ msgstr "ปล่อยสารพิษโดยการกด"

#~ msgid "E_DOT"
#~ msgstr "E."<|MERGE_RESOLUTION|>--- conflicted
+++ resolved
@@ -7,11 +7,7 @@
 msgstr ""
 "Project-Id-Version: PROJECT VERSION\n"
 "Report-Msgid-Bugs-To: EMAIL@ADDRESS\n"
-<<<<<<< HEAD
-"POT-Creation-Date: 2025-07-12 13:32+0200\n"
-=======
 "POT-Creation-Date: 2025-07-12 13:25+0200\n"
->>>>>>> a8b27aa6
 "PO-Revision-Date: 2025-05-27 06:43+0000\n"
 "Last-Translator: Anonymous <noreply@weblate.org>\n"
 "Language-Team: Thai <https://translate.revolutionarygamesstudio.com/projects/thrive/thrive-game/th/>\n"
@@ -363,10 +359,6 @@
 msgstr ""
 
 #, fuzzy
-msgid "AUTO_EVO_EXPLORER_TOOL_BUTTON"
-msgstr "ความละเอียด:"
-
-#, fuzzy
 msgid "AUTO_EVO_EXPLORING_TOOL"
 msgstr "{0: F1}% เสร็จสิ้น {1: n0} / {2: n0} ขั้นตอน"
 
@@ -426,9 +418,6 @@
 msgid "BACKSPACE"
 msgstr "พื้นที่ด้านหลัง"
 
-msgid "BACK_TO_SETTINGS"
-msgstr ""
-
 #, fuzzy
 msgid "BACTERIAL_THERMOSYNTHESIS"
 msgstr "การสังเคราะห์ด้วยเคมี"
@@ -850,22 +839,6 @@
 msgstr ""
 
 msgid "CLICK_TO_SELECT"
-msgstr ""
-
-msgid "CLIMATE_INSTABILITY"
-msgstr ""
-
-#, fuzzy
-msgid "CLIMATE_INSTABILITY_EXPLANATION"
-msgstr "{0} ประชากรเปลี่ยนแปลงโดย {1} เนื่องจาก: {2}"
-
-msgid "CLIMATE_STABILITY_AVERAGE"
-msgstr ""
-
-msgid "CLIMATE_STABILITY_STABLE"
-msgstr ""
-
-msgid "CLIMATE_STABILITY_UNSTABLE"
 msgstr ""
 
 msgid "CLOSE"
@@ -2459,31 +2432,11 @@
 msgstr "กดปุ่มเลิกทำในตัวแก้ไขเพื่อแก้ไขข้อผิดพลาด"
 
 #, fuzzy
-msgid "GENERATE_BUTTON"
-msgstr "ตั้งค่า"
-
-#, fuzzy
 msgid "GENERATIONS"
 msgstr "ตั้งค่า"
 
 msgid "GENERATION_COLON"
 msgstr ""
-
-msgid "GEOLOGICAL_ACTIVITY"
-msgstr ""
-
-msgid "GEOLOGICAL_ACTIVITY_ACTIVE"
-msgstr ""
-
-msgid "GEOLOGICAL_ACTIVITY_AVERAGE"
-msgstr ""
-
-msgid "GEOLOGICAL_ACTIVITY_DORMANT"
-msgstr ""
-
-#, fuzzy
-msgid "GEOLOGICAL_ACTIVITY_EXPLANATION"
-msgstr "{0} ประชากรเปลี่ยนแปลงโดย {1} เนื่องจาก: {2}"
 
 #, fuzzy
 msgid "GITHUB_TOOLTIP"
@@ -4873,10 +4826,10 @@
 msgid "PLANET"
 msgstr ""
 
-msgid "PLANET_CUSTOMIZER"
-msgstr ""
-
 msgid "PLANET_DETAILS_STRING"
+msgstr ""
+
+msgid "PLANET_GENERATION_TEASER"
 msgstr ""
 
 msgid "PLANET_RANDOM_SEED"
@@ -5080,10 +5033,6 @@
 
 msgid "REFRESH"
 msgstr ""
-
-#, fuzzy
-msgid "REGENERATE_BUTTON"
-msgstr "สัตว์นักล่า"
 
 msgid "RENDER_SCALE"
 msgstr ""
@@ -8901,25 +8850,6 @@
 msgstr "เพื่อเพิ่มการเคลื่อนไหว"
 
 #, fuzzy
-msgid "WORLD_SEA_LEVEL"
-msgstr "\"{0}\" - {1}"
-
-#, fuzzy
-msgid "WORLD_SEA_LEVEL_DEEP"
-msgstr "เพื่อเพิ่มการเคลื่อนไหว"
-
-#, fuzzy
-msgid "WORLD_SEA_LEVEL_EXPLANATION"
-msgstr "{0} ประชากรเปลี่ยนแปลงโดย {1} เนื่องจาก: {2}"
-
-#, fuzzy
-msgid "WORLD_SEA_LEVEL_MODERATE"
-msgstr "เพื่อเพิ่มการเคลื่อนไหว"
-
-msgid "WORLD_SEA_LEVEL_SHALLOW"
-msgstr ""
-
-#, fuzzy
 msgid "WORLD_SIZE"
 msgstr "\"{0}\" - {1}"
 
@@ -8940,26 +8870,6 @@
 #, fuzzy
 msgid "WORLD_SIZE_TOOLTIP"
 msgstr "ดำเนินการต่อ"
-
-#, fuzzy
-msgid "WORLD_TEMPERATURE"
-msgstr "อุณหภูมิ"
-
-#, fuzzy
-msgid "WORLD_TEMPERATURE_COLD"
-msgstr "อุณหภูมิ"
-
-#, fuzzy
-msgid "WORLD_TEMPERATURE_EXPLANATION"
-msgstr "{0} ประชากรเปลี่ยนแปลงโดย {1} เนื่องจาก: {2}"
-
-#, fuzzy
-msgid "WORLD_TEMPERATURE_TEMPERATE"
-msgstr "ดำเนินการต่อ"
-
-#, fuzzy
-msgid "WORLD_TEMPERATURE_WARM"
-msgstr "อุณหภูมิ"
 
 msgid "WORST_PATCH_COLON"
 msgstr ""
