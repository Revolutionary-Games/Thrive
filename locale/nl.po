--- conflicted
+++ resolved
@@ -7,11 +7,7 @@
 msgstr ""
 "Project-Id-Version: PROJECT VERSION\n"
 "Report-Msgid-Bugs-To: EMAIL@ADDRESS\n"
-<<<<<<< HEAD
-"POT-Creation-Date: 2025-03-08 15:06-0300\n"
-=======
 "POT-Creation-Date: 2025-03-07 12:58+0000\n"
->>>>>>> cbe11d5e
 "PO-Revision-Date: 2025-03-07 10:46+0000\n"
 "Last-Translator: Anonymous <noreply@weblate.org>\n"
 "Language-Team: Dutch <https://translate.revolutionarygamesstudio.com/projects/thrive/thrive-game/nl/>\n"
@@ -1811,15 +1807,6 @@
 "Het Rapportscherm toont een lijst met veranderingen in jouw gebied. Probeer de verschillende hulpmiddelen uit om meer te leren over gebeurtenissen in je wereld!\n"
 "\n"
 "Als je klaar bent, klik dan op de knop \"volgende\" rechtsonder om door te gaan naar de Gebiedenkaart."
-
-#, fuzzy
-msgid "EDITOR_TUTORIAL_MICROBE_EDITOR_NUCLEUS"
-msgstr ""
-"Dit is de celbewerker waar je je soort kunt evolueren door mutatiepunten (MP) uit te geven. Iedere generatie heb je altijd precies 100 MP, dus doe geen moeite om ze op te sparen.\n"
-"\n"
-"De hex in het centrum van je scherm is je cel, die nu bestaat uit een enkel cytoplasmadeel.\n"
-"\n"
-"Selecteer een onderdeel uit het linkerpaneel om verder te gaan. Plaats het onderdeel door naast het hex met de linkermuisknop te klikken. Je kunt delen roteren met [thrive:input]e_rotate_left[/thrive:input] en [thrive:input]e_rotate_right[/thrive:input]."
 
 #, fuzzy
 msgid "EFFECTIVE_VALUE"
