# Translations template for PROJECT.
# Copyright (C) 2021 ORGANIZATION
# This file is distributed under the same license as the PROJECT project.
# FIRST AUTHOR <EMAIL@ADDRESS>, 2021.
#
msgid ""
msgstr ""
"Project-Id-Version: PROJECT VERSION\n"
"Report-Msgid-Bugs-To: EMAIL@ADDRESS\n"
<<<<<<< HEAD
"POT-Creation-Date: 2024-05-20 17:46+0100\n"
=======
"POT-Creation-Date: 2024-05-29 15:02+0300\n"
>>>>>>> c1d1221f
"PO-Revision-Date: 2024-03-21 09:43+0000\n"
"Last-Translator: Anonymous <noreply@weblate.org>\n"
"Language-Team: Dutch <https://translate.revolutionarygamesstudio.com/projects/thrive/thrive-game/nl/>\n"
"Language: nl\n"
"MIME-Version: 1.0\n"
"Content-Type: text/plain; charset=UTF-8\n"
"Content-Transfer-Encoding: 8bit\n"
"Plural-Forms: nplurals=2; plural=n != 1;\n"
"X-Generator: Weblate 5.4\n"
"Generated-By: Babel 2.9.0\n"

msgid "2D_MOVEMENT_TYPE_SELECTION"
msgstr "2D bewegingsstijl:"

msgid "3D_EDITOR"
msgstr "3D-Bewerker"

msgid "3D_MOVEMENT"
msgstr "3D-beweging"

msgid "3D_MOVEMENT_TYPE_SELECTION"
msgstr "3D bewegingsstijl:"

msgid "ABILITIES"
msgstr "Capaciteiten"

msgid "ABORT"
msgstr "Afgebroken"

msgid "ABORTED_DOT"
msgstr "Afgebroken."

msgid "ABYSSOPELAGIC"
msgstr "Abyssopelagisch"

msgid "ACTION_AWAKEN"
msgstr "Ontwaak ({0:F1} / {1:F1})"

msgid "ACTION_AWAKEN_TOOLTIP"
msgstr "Ga door naar de Ontwaakfase. Beschikbaar wanneer je genoeg breinkracht hebt (weefseltype met axonen)."

msgid "ACTION_BLOCKED_WHILE_ANOTHER_IN_PROGRESS"
msgstr "Actie geblokkeerd terwijl een andere actie bezig is"

msgid "ACTION_DELETE"
msgstr "Verwijder"

msgid "ACTION_DOUBLE_POPULATION"
msgstr "Verdubbel Bevolking"

msgid "ACTION_DUPLICATE_UNITS"
msgstr "Dupliceer Eenheden"

msgid "ACTION_HALF_POPULATION"
msgstr "Halveer Bevolking"

msgid "ACTION_TELEPORT"
msgstr "Teleporteer"

msgid "ACTIVE"
msgstr "Actief"

msgid "ACTIVE_THREAD_COUNT"
msgstr "Huidige threads:"

msgid "ACTIVITY_EXPLANATION"
msgstr ""
"Actieve microben zullen veel bewegen wanneer niets interessants gebeurt.\n"
"Zittende microben zullen weinig bewegen en wachten tot er iets in hun omgeving veranderd voordat ze iets doen."

msgid "ADDITIONAL_VALIDATION_FAILED"
msgstr "Extra controles hebben een probleem ontdekt: {0}"

msgid "ADD_INPUT_BUTTON_TOOLTIP"
msgstr "Voeg toetskoppeling toe"

msgid "ADVANCED_VIEW"
msgstr "Geavanceerd"

msgid "ADVANCED_VIEW_BUTTON_TOOLTIP"
msgstr "Open de weergave voor geavanceerde instellingen"

msgid "AEROBIC_NITROGEN_FIXING"
msgstr "Aerobe stikstofbinding"

msgid "AGENTS"
msgstr "Middelen"

msgid "AGENTS_COLON"
msgstr "Stoffen:"

msgid "AGENT_NAME"
msgstr "{0} Stof"

msgid "AGGRESSION_EXPLANATION"
msgstr ""
"Aggressieve microben zullen prooi op lange afstand jagen\n"
"en zullen vaker terugvechten tegen roofdieren wanneer ze aangevallen worden.\n"
"Vredige microben zullen niet op lange afstand jagen\n"
"en zullen minder vaak gifstoffen tegen roofdieren gebruiken."

msgid "AGGRESSIVE"
msgstr "Aggressief"

msgid "AI_MUTATION_RATE"
msgstr "Mutatiesnelheid van de AI"

msgid "AI_MUTATION_RATE_EXPLANATION"
msgstr "(snelheid waarmee AI-soorten muteren)"

msgid "ALL"
msgstr "Alles"

msgid "ALLOW_SPECIES_TO_NOT_MIGRATE"
msgstr "Sta soorten toe niet te migreren (als geen goede migratieplek kon worden gevonden)"

msgid "ALLOW_SPECIES_TO_NOT_MUTATE"
msgstr "Sta soorten toe niet te muteren (als geen goede mutatie kon worden gevonden)"

msgid "ALL_WORLDS_GENERAL_STATISTICS"
msgstr "Generieke Statistieken voor Alle Werelden"

msgid "ALL_WORLDS_STATISTICS"
msgstr ""
"[b]Generaties:[/b]\n"
"  {0}\n"
"[b]Totale hoeveelheid soorten:[/b]\n"
"  Gemiddelde {1}; Standaard Afwijking {2}\n"
"[b]Soorten nog in leven:[/b]\n"
"  Gemiddelde {3}; Standaard Afwijking {4}\n"
"[b]Soorten per plek:[/b]\n"
"  Gemiddelde {5}; Standaard Afwijking {6}\n"
"[b]Totale bevolking per plek:[/b]\n"
"  Gemiddelde {7}; Standaard Afwijking {8}\n"
"[b]Gemiddeld hex-formaat van microbiale soorten:[/b]\n"
"  Gemiddelde {9}; Standaard Afwijking {10}\n"
"[b]Generieke data over organellen:[/b]"

msgid "ALREADY_ASCENDED"
msgstr "Je bent al verheven"

msgid "ALT"
msgstr "Alt"

msgid "AMBIANCE_VOLUME"
msgstr "Volume omgeving"

msgid "AMMONIA"
msgstr "Ammoniak"

msgid "AMOUNT_OF_AUTOSAVE_TO_KEEP"
msgstr "Aantal automatische savegames om te bewaren:"

msgid "AMOUNT_OF_QUICKSAVE_TO_KEEP"
msgstr "Aantal savegames om te bewaren:"

msgid "ANAEROBIC_NITROGEN_FIXATION"
msgstr "Anaërobe stikstofbinding"

#, fuzzy
msgid "AND_UNLOCK_CONDITION"
msgstr "Fysieke Omstandigheden"

msgid "APPEARANCE"
msgstr "Uiterlijk"

msgid "APPLY"
msgstr "Toepassen"

msgid "APPLY_CHANGES"
msgstr "Pas wijzigingen toe"

msgid "APRIL"
msgstr "April"

msgid "ARE_YOU_SURE_TO_RESET_ALL_SETTINGS"
msgstr "Weet je zeker dat je ALLE instellingen wilt resetten?"

msgid "ARE_YOU_SURE_TO_RESET_INPUT_SETTINGS"
msgstr "Weet je zeker dat je de invoer wilt resetten?"

msgid "ARTIST_COLON"
msgstr "Artiest:"

msgid "ARTWORK_TITLE"
msgstr "\"{0}\" - {1}"

msgid "ART_BY"
msgstr "Kunst van {0}"

msgid "ART_GALLERY"
msgstr "Kunstgalerie"

msgid "ASCENSION_CONGRATULATIONS"
msgstr "Gefeliciteerd!"

msgid "ASCENSION_CONGRATULATIONS_CONTENT"
msgstr ""
"Je bent verheven en hebt het spel afgerond. Gefeliciteerd met het behalen van het eind van het spel!\n"
"\n"
"Je kunt door blijven spelen in de Ruimtefase met ontsleutelde Goddelijke Hulpmiddelen. Dit werkt dan als een zandbak.\n"
"\n"
"Het is ook mogelijk om in dit spelverloop af te dalen naar de Microbenfase en met extra voordelen opnieuw door alle fasen heen te gaan.\n"
"\n"
"Je bent in dit spelverloop al {0} keer verheven."

msgid "ASSEMBLY_CLASS_REQUIRED"
msgstr "Mod assembly klasse is vereist wanneer een assembly is gespecificeerd"

msgid "ASSEMBLY_REQUIRED_WITH_HARMONY"
msgstr "Mod assemble is vereist wanneer auto harmony is aangezet"

msgid "ASSUME_HYPERTHREADING"
msgstr "Veronderstel dat de CPU hyperthreading aan heeft staan"

msgid "ASSUME_HYPERTHREADING_TOOLTIP"
msgstr ""
"Het kon niet worden vastgesteld of hyperthreading aan staat.\n"
"Dit heeft effect op de standaardhoeveelheid threads aangezien hyperthreading threads niet zo snel zijn als volwaardige CPU rekenkernen."

msgid "ATMOSPHERIC_GASSES"
msgstr "Atmosfeergassen"

msgid "ATP"
msgstr "ATP"

msgid "ATP_BALANCE"
msgstr "ATP-balans"

msgid "ATP_PRODUCTION"
msgstr "ATP Productie"

msgid "ATP_PRODUCTION_TOO_LOW"
msgstr "ATP PRODUCTIE TE LAAG!"

msgid "ATTEMPT_TO_WRITE_SAVE_FAILED"
msgstr "De poging om het spel op te slaan is mislukt, het bestand kon niet geschreven worden. De naam van het bestand kan te lang zijn, of je hebt geen toestemming om in de map op te slaan."

msgid "AT_CURSOR"
msgstr "Bij Cursor:"

msgid "AUDIO_OUTPUT_DEVICE"
msgstr "Audio uitvoer apparaat:"

msgid "AUGUST"
msgstr "Augustus"

msgid "AUTO"
msgstr "Automatisch"

msgid "AUTO-EVO_EXPLANATION_EXPLANATION"
msgstr "Dit paneel toont de waarden die auto-evo gebruikt. De totale energie die een soort kan verkrijgen, en de kosten per individu van de soort, bepalen de uiteindelijke bevolking. Auto-evo gebruikt een versimpeld model van de werkelijkheid om te berekenen hoe goed een soort zou presteren op basis van de energie die ze kunnen verkrijgen. Voor elke voedselbron wordt getoond hoeveel energie de soort er van verkrijgt. Verder wordt de totale hoeveelheid energie die van die bron beschikbaar is getoond. De fractie die de soort verkrijgt uit de totale energie is gebaseerd op hoe groot de fitheid is in vergelijking tot de totale fitheid. Fitheid is een metriek die toont hoe goed een soort een voedselbron kan gebruiken."

msgid "AUTO-EVO_POPULATION_CHANGED_2"
msgstr "Bevolking van {0} veranderd met {1} in {2} vanwege: {3}"

msgid "AUTO-EVO_PREDICTION"
msgstr "Auto-Evo Voorspelling"

msgid "AUTO-EVO_PREDICTION_BOX_DESCRIPTION"
msgstr ""
"Dit paneel toont de verwachte bevolking van auto-evo voor de bewerkte soort.\n"
"Auto-evo draait een bevolkingssimulatie die (samen met jou eigen prestaties) de bevolking van je soort bepaalt."

msgid "AUTO-EVO_STEPS_DONE"
msgstr "{0:F1}% klaar. {1:n0}/{2:n0} stappen."

msgid "AUTOSAVE_DURING_THE_GAME"
msgstr "Sla automatisch op tijdens het spelen"

msgid "AUTO_EVO"
msgstr "Auto-Evo"

msgid "AUTO_EVO_EXPLORING_TOOL"
msgstr "Auto-Evo Onderzoeksgereedschap"

msgid "AUTO_EVO_FAILED"
msgstr "Auto-evo mislukt"

msgid "AUTO_EVO_RESULTS"
msgstr "Auto-evo-resultaten:"

msgid "AUTO_EVO_RUN_STATUS"
msgstr "uitvoeringsstatus:"

msgid "AUTO_EVO_STATUS_COLON"
msgstr "Auto-Evo Status:"

msgid "AUTO_MOVE_FORWARDS"
msgstr "Beweeg automatisch naar voren"

msgid "AUTO_RESOLUTION"
msgstr "Auto ({0}x{1})"

msgid "AVAILABLE_CONSTRUCTION_PROJECTS"
msgstr "Beschikbare Bouwprojecten"

msgid "AVAILABLE_MODS"
msgstr "Beschikbare Mods"

msgid "AWAKENING_STAGE"
msgstr "Ontwaakfase"

msgid "AWARE_STAGE"
msgstr "Bewustzijnsfase"

msgid "BACK"
msgstr "Terug"

msgid "BACKSLASH"
msgstr "Backslash"

msgid "BACKSPACE"
msgstr "Backspace"

msgid "BALANCE_DISPLAY_AT_DAY_ALWAYS"
msgstr ""

msgid "BALANCE_DISPLAY_AT_DAY_ALWAYS_TOOLTIP"
msgstr ""

msgid "BALANCE_DISPLAY_WHILE_MOVING"
msgstr ""

#, fuzzy
msgid "BALANCE_DISPLAY_WHILE_MOVING_TOOLTIP"
msgstr "Open de weergave voor geavanceerde instellingen"

msgid "BASE_MOBILITY"
msgstr "Basismobiliteit"

msgid "BASE_MOVEMENT"
msgstr "Basisbeweging"

msgid "BASIC_VIEW"
msgstr "Basis"

msgid "BASIC_VIEW_BUTTON_TOOLTIP"
msgstr "Ga terug naar basisinstellingenweergave"

msgid "BATHYPELAGIC"
msgstr "Bathypelagisch"

msgid "BECOME_MACROSCOPIC"
msgstr "Wordt Macrosopisch ({0}/{1})"

msgid "BECOME_MULTICELLULAR"
msgstr "Wordt Meercellig ({0}/{1})"

msgid "BEGIN_THRIVING"
msgstr "Begin Thrive"

msgid "BEHAVIOUR"
msgstr "Gedrag"

msgid "BEHAVIOUR_ACTIVITY"
msgstr "Activiteit"

msgid "BEHAVIOUR_AGGRESSION"
msgstr "Aggressie"

msgid "BEHAVIOUR_FEAR"
msgstr "Angst"

msgid "BEHAVIOUR_FOCUS"
msgstr "Focus"

msgid "BEHAVIOUR_OPPORTUNISM"
msgstr "Opportunisme"

msgid "BELOW_SEA_LEVEL"
msgstr "{0}-{1}m onder zeeniveau"

msgid "BENCHMARKS"
msgstr "Prestatietests"

msgid "BENCHMARK_FINISHED"
msgstr "Prestatietest afgerond"

msgid "BENCHMARK_PHASE"
msgstr "Fase van prestatietest:"

msgid "BENCHMARK_RESULTS_COLON"
msgstr "Resultaten:"

msgid "BEST_PATCH_COLON"
msgstr "Beste Plek:"

msgid "BIG_IRON_CHUNK"
msgstr "Groot stuk ijzer"

msgid "BILLION_ABBREVIATION"
msgstr "{0} Mld"

msgid "BINDING_AGENT"
msgstr "Bindings-middel"

msgid "BINDING_AGENT_DESCRIPTION"
msgstr "Sta het binden met andere cellen toe. Dit is de eerste stap op weg naar multicellulariteit. Wanneer je cel onderdeel is van een kolonie worden stoffen tussen cellen gedeeld. Je kunt de bewerker niet openen terwijl je cel onderdeel is van een kolonie. Als je je cel wil aanpassen moet je dus de verbinding met andere cellen verbreken zodra je genoeg stoffen hebt om je cel te delen."

msgid "BINDING_AGENT_PROCESSES_DESCRIPTION"
msgstr "Druk op [thrive:input]g_toggle_binding[/thrive:input] om verbindingsmodus aan of uit te zetten. In verbindingsmodus kun je andere cellen van je soort aan je kolonie binden door tegen ze aan te bewegen. Om de kolonie te verlaten druk je op [thrive:input]g_unbind_all[/thrive:input]. Je kunt de bewerker niet openen terwijl je cel onderdeel is van een kolonie."

msgid "BIND_AXES_SENSITIVITY"
msgstr "Bind assen samen"

msgid "BIODIVERSITY_ATTEMPT_FILL_CHANCE"
msgstr "Kans in elke patch met een aantal soorten (lage biodiversiteit) om nieuwe soorten te ontwikkelen"

msgid "BIODIVERSITY_FROM_NEIGHBOUR_PATCH_CHANCE"
msgstr "Kans om nieuwe soorten te ontwikkelen om de biodiversiteit te vergroten vanuit een nabijgelegen plek"

msgid "BIODIVERSITY_NEARBY_PATCH_IS_FREE_POPULATION"
msgstr "Door biodiversiteit vergrote soorten van nabijgelegen gebieden krijgen gratis populatie"

msgid "BIODIVERSITY_SPLIT_IS_MUTATED"
msgstr "Biodiversiteit vergroot soort mutaties tijdens creatie"

msgid "BIOLUMINESCENT_VACUOLE"
msgstr "Bioluminescente Vacuole"

msgid "BIOME_LABEL"
msgstr "Bioom: {0}"

msgid "BRAIN_CELL_NAME_DEFAULT"
msgstr "Zenuwcel"

msgid "BRAVE"
msgstr "Dapper"

msgid "BROWSE"
msgstr "Blader"

msgid "BROWSE_WORKSHOP"
msgstr "Blader Workshop"

msgid "BUILD_CITY"
msgstr "Bouw een Stad"

msgid "BUILD_QUEUE"
msgstr "Bouw Wachtrij"

msgid "BUILD_STRUCTURE"
msgstr "Bouw een Structuur"

msgid "BY"
msgstr "Door:"

msgid "BY_REVOLUTIONARY_GAMES"
msgstr "Door Revolutionary Games Studio"

msgid "CALCIUM_CARBONATE"
msgstr "Calciumcarbonaat"

msgid "CALCIUM_CARBONATE_MEMBRANE_DESCRIPTION"
msgstr "Dit membraan heeft een sterke schelp gemaakt van calcium carbonaat. Het raakt niet snel beschadigd en heeft weinig energie nodig om niet te vervormen. Het nadeel van zulks een zware schelp is dat de cel veel trager is en niet snel grondstoffen kan absorberen."

msgid "CAMERA"
msgstr "Camera"

msgid "CANCEL"
msgstr "Annuleer"

msgid "CANCEL_ACTION_CAPITAL"
msgstr "ANNULEER ACTIE"

msgid "CANCEL_CURRENT_ACTION"
msgstr "Annuleer huidige actie"

msgid "CANNOT_DELETE_USED_CELL_TYPE"
msgstr "Een celtype dat momenteel gebruikt wordt in je lichaamsplan kan niet verwijderd worden"

msgid "CANNOT_DELETE_USED_CELL_TYPE_TITLE"
msgstr "Kan Gebruikte Celtype Niet Verwijderen"

msgid "CANNOT_ENGULF"
msgstr "Kan niet verzwelgen"

msgid "CANNOT_MOVE_METABALL_TO_DESCENDANT_TREE"
msgstr "Kan metabal niet naar de afstammelingenboom verplaatsen"

msgid "CANNOT_REDUCE_BRAIN_POWER_STAGE"
msgstr "De hoeveelheid breinkracht is nu te laag om in deze fase te blijven. Het is op dit moment niet toegestaan om naar vorige fasen te gaan. Gelieve de breinkracht te vergroten om verder te gaan."

msgid "CANNOT_REDUCE_BRAIN_POWER_STAGE_TITLE"
msgstr "Kan Niet Breinkracht Reduceren Om Terug Naar Eerdere Fasen Te Gaan"

msgid "CANNOT_WRITE_SAVE"
msgstr "Kan Opslagbestand niet Schrijven"

msgid "CANT_LOAD_MOD_INFO"
msgstr "Kan mod informatie voor {0} niet laden"

msgid "CAPSLOCK"
msgstr "Capslock"

msgid "CARBON_DIOXIDE"
msgstr "Kooldioxide"

msgid "CATEGORY_AN_ABUNDANCE"
msgstr "Een overvloed"

msgid "CATEGORY_A_FAIR_AMOUNT"
msgstr "een redelijke hoeveelheid"

msgid "CATEGORY_LITTLE"
msgstr "een beetje"

msgid "CATEGORY_QUITE_A_BIT"
msgstr "redelijk veel"

msgid "CATEGORY_SOME"
msgstr "wat"

msgid "CATEGORY_VERY_LITTLE"
msgstr "heel weinig"

msgid "CAUTIOUS"
msgstr "Voorzichtig"

msgid "CELL"
msgstr "Cel"

msgid "CELLS"
msgstr "Cellen"

msgid "CELLULASE"
msgstr "Cellulase"

msgid "CELLULASE_DESCRIPTION"
msgstr "Cellulase maakt het mogelijk voor een cel om membranen van cellulose af te breken. Elke toevoeging verhoogt de effectiviteit."

msgid "CELLULOSE"
msgstr "Cellulose"

msgid "CELLULOSE_MEMBRANE_DESCRIPTION"
msgstr "Dit membraan heeft een celwand, waardoor het beter beschermd is tegen schade en specifiek tegen fysieke schade. Het kost ook minder energie om zijn vorm te houden, maar kan grondstoffen minder snel absorberen. [b]Cellulase kan deze celwand verteren[/b] waardoor het vatbaar is voor verzwelging door roofdieren."

msgid "CELL_TYPE_NAME"
msgstr "Celtypenaam"

msgid "CHANGE_DESCRIPTION_IS_TOO_LONG"
msgstr "Verandernotities zijn te lang"

msgid "CHANGE_THE_SYMMETRY"
msgstr "Verander symmetrie"

msgid "CHEATS"
msgstr "Cheats"

msgid "CHEAT_KEYS_ENABLED"
msgstr "Cheat-toetsen ingeschakeld"

msgid "CHEAT_MENU"
msgstr "Cheat Menu"

msgid "CHEMICAL_BUTTON_MICROBE_TOOLTIP"
msgstr "Toon / verberg celprocessen"

msgid "CHEMOPLAST"
msgstr "Chemoplast"

msgid "CHEMOPLAST_DESCRIPTION"
msgstr "Het chemoplast is een structuur met dubbele membraan waar eiwitten in zitten die [thrive:compound type=\"hydrogensulfide\"][/thrive:compound], gasvormig [thrive:compound type=\"carbondioxide\"][/thrive:compound], en water om kunnen zetten in [thrive:compound type=\"glucose\"][/thrive:compound]. Dit proces heet [b]waterstofsulfide chemosynthese[/b]. De snelheid van de [thrive:compound type=\"glucose\"][/thrive:compound] schaalt met de contentratie van [thrive:compound type=\"carbondioxide\"][/thrive:compound]."

msgid "CHEMOPLAST_PROCESSES_DESCRIPTION"
msgstr "Zet [thrive:compound type=\"hydrogensulfide\"][/thrive:compound] om in [thrive:compound type=\"glucose\"][/thrive:compound]. Snelheid schaalt met de concentratie van [thrive:compound type=\"carbondioxide\"][/thrive:compound]."

msgid "CHEMORECEPTOR"
msgstr "Chemoreceptor"

msgid "CHEMORECEPTOR_DESCRIPTION"
msgstr "Alle cellen kunnen alleen \"zien\" via chemoreceptie. Dit is hoe cellen informatie over hun omgeving verkrijgen. Het toevoegen van dit organel zorgt voor een beter afgestelde chemoroceptie. Het betere zicht in de celfase wordt vertegenwoordigd door een lijn die naar stoffen buiten het zichtbare scherm wijst."

msgid "CHEMORECEPTOR_PROCESSES_DESCRIPTION"
msgstr "De chemoroceptor maakt het mogelijk om stoffen van verder te detecteren. Eenmaal geplaatst kan de gedetecteerde stoftype en bijbehorende lijnkleur worden gekozen."

msgid "CHEMOSYNTHESIZING_PROTEINS"
msgstr "Chemosynthetiserende eiwitten"

msgid "CHEMOSYNTHESIZING_PROTEINS_DESCRIPTION"
msgstr "Chemosynthetizerende eiwitten zijn kleine clusters van eiwitten in het cytoplasma die het mogelijk maken om [thrive:compound type=\"hydrogensulfide\"][/thrive:compound], gasvormig [thrive:compound type=\"carbondioxide\"][/thrive:compound], en water om te zetten in [thrive:compound type=\"glucose\"][/thrive:compound]. Dit proces heet [b]waterstofsulfide chemosynthese[/b]. De snelheid van de productie van [thrive:compound type=\"glucose\"][/thrive:compound] schaalt met de concentratie van [thrive:compound type=\"carbondioxide\"][/thrive:compound]. Aangezien de chemosynthetizerende eiwitten direct in het cytoplasma hangen, zorgen de omringende vloeistoffen voor enige [b]glycolyse[/b]."

msgid "CHEMOSYNTHESIZING_PROTEINS_PROCESSES_DESCRIPTION"
msgstr "Zet [thrive:compound type=\"hydrogensulfide\"][/thrive:compound] om in [thrive:compound type=\"glucose\"][/thrive:compound]. Snelheid schaalt met de concentratie van [thrive:compound type=\"carbondioxide\"][/thrive:compound]. Zet ook [thrive:compound type=\"glucose\"][/thrive:compound] om in [thrive:compound type=\"atp\"][/thrive:compound]."

msgid "CHEMO_SYNTHESIS"
msgstr "Chemosynthese"

msgid "CHITIN"
msgstr "Chitine"

msgid "CHITINASE"
msgstr "Chitinase"

msgid "CHITINASE_DESCRIPTION"
msgstr "Chitinase maakt het mogelijk voor de cel om chitinemembranen af te breken. Elke toevoeging verhoogt de effectiviteit."

msgid "CHITIN_MEMBRANE_DESCRIPTION"
msgstr "Dit membraan heeft een celwand, waardoor het beter beschermd is tegen schade en specifiek tegen fysieke schade. Het kost ook minder energie om zijn vorm te houden, maar kan grondstoffen minder snel absorberen. Ook is de cel langzamer. [b]Chitinaze kan deze celwand verteren[/b] waardoor het vatbaar is voor verzwelging door roofdieren."

msgid "CHLOROPLAST"
msgstr "Chloroplast"

msgid "CHLOROPLAST_DESCRIPTION"
msgstr "Het chloroplast is een structuur met dubbel membraan waar lichtgevoelige pigmenten samen gepakt zitten in een vliezige zakjes. Het is een prokaryoot die door een eukaryoot is geassimileerd voor zijn eigen nut. De pigmenten in het chloroplast maken het mogelijk om het energie van licht te gebruiken om [thrive:compound type=\"glucose\"][/thrive:compound] te maken van gasvorming [thrive:compound type=\"carbondioxide\"][/thrive:compound] en water. Dit proces heet [b]fotosynthese[/b]. De pigmenten zorgen ook voor de karakteristieke kleur. De snelheid van de productie van [thrive:compound type=\"glucose\"][/thrive:compound] schaalt met de concentratie van [thrive:compound type=\"carbondioxide\"][/thrive:compound] en de intensiteit van [thrive:compound type=\"sunlight\"][/thrive:compound]."

msgid "CHLOROPLAST_PROCESSES_DESCRIPTION"
msgstr "Produceert [thrive:compound type=\"glucose\"][/thrive:compound]. Snelheid schaalt met de concentratie van [thrive:compound type=\"carbondioxide\"][/thrive:compound] en de intensiteit van [thrive:compound type=\"sunlight\"][/thrive:compound]."

msgid "CHOSEN_FILENAME_ALREADY_EXISTS"
msgstr "De gekozen bestandsnaam({0}) is al in gebruik. Overschrijven?"

msgid "CHROMATIC_ABERRATION"
msgstr "Chromatische Aberratie:"

msgid "CHROMATOPHORE_PROCESSES_DESCRIPTION"
msgstr "Produceert [thrive:compound type=\"glucose\"][/thrive:compound]. Snelheid schaalt met de concentratie van [thrive:compound type=\"carbondioxide\"][/thrive:compound] en de intensiteit van [thrive:compound type=\"sunlight\"][/thrive:compound]."

msgid "CHUNK_CELL_CORPSE_PART"
msgstr "Lichaamsdeel van cel"

msgid "CHUNK_FOOD_SOURCE"
msgstr "Verbruik van {0}"

msgid "CILIA"
msgstr "Cilia"

msgid "CILIA_DESCRIPTION"
msgstr "Trilhaartjes lijken op flagellen maar in plaats van stuwkracht in een bepaalde richting zorgen ze voor rotatiekracht waardoor de cel beter kan draaien."

msgid "CILIA_PROCESSES_DESCRIPTION"
msgstr "Verhoogt de draaisnelheid van grote cellen."

msgid "CITY_SHORT_STATISTICS"
msgstr "Bevolking: {0} Voedsel: {1} Wetenschap: {2}"

msgid "CLEAN_UP_OLD_SAVES"
msgstr "Oude Opslagbestanden Opschonen"

msgid "CLOSE"
msgstr "Sluiten"

msgid "CLOSE_OPTIONS"
msgstr "Opties sluiten?"

msgid "CLOUD_RESOLUTION_DIVISOR"
msgstr "Wolk resolutiedeler:"

msgid "CLOUD_SIMULATION_MINIMUM_INTERVAL"
msgstr "Wolksimulatie minimum interval:"

msgid "COASTAL"
msgstr "Kust"

msgid "COLLISION_SHAPE"
msgstr "Plaats entiteiten met botsingsvorm"

msgid "COLOUR"
msgstr "Kleur"

msgid "COLOURBLIND_CORRECTION"
msgstr "Kleurenblindheid-correctie:"

msgid "COLOUR_PICKER_ADD_PRESET"
msgstr "Voeg huidige kleur toe als voorinstelling"

msgid "COLOUR_PICKER_A_TOOLTIP"
msgstr "Alfakleurwaarde"

msgid "COLOUR_PICKER_B_TOOLTIP"
msgstr "Blauwkleurwaarde"

msgid "COLOUR_PICKER_G_TOOLTIP"
msgstr "Groenkleurwaarde"

msgid "COLOUR_PICKER_HSV_BUTTON_TOOLTIP"
msgstr ""
"Zet TVH (Tint, Verzadiging, Helderheid) modus aan of uit.\n"
"Kan niet aangezet worden in rauwe modus."

msgid "COLOUR_PICKER_H_TOOLTIP"
msgstr "Tint waarde als deel van kleur"

msgid "COLOUR_PICKER_PICK_COLOUR"
msgstr "Kies een kleur uit het spelvenster"

msgid "COLOUR_PICKER_PRESET_TOOLTIP"
msgstr ""
"Kleur: {0}\n"
"Linkermuis: Gebruik deze voorinstelling\n"
"Rechtermijs: Verwijder deze voorinstelling"

msgid "COLOUR_PICKER_RAW_BUTTON_TOOLTIP"
msgstr ""
"Zet rauwe modus aan of uit.\n"
"In rauwe moduse kun je de R, G, B\n"
"kleurwaarden boven 1.0 instellen.\n"
"Kan niet aangezet worden in TVH modus."

msgid "COLOUR_PICKER_R_TOOLTIP"
msgstr "Roodkleurwaarde"

msgid "COLOUR_PICKER_S_TOOLTIP"
msgstr "Verzadigingswaarde, de hoeveelheid grijs in een bepaalde kleur"

msgid "COLOUR_PICKER_V_TOOLTIP"
msgstr "Helderheidswaarde, de helderheid of intensiteit van de kleur"

msgid "COMMON_ABILITIES"
msgstr "Gedeelde Mogelijkheden"

msgid "COMMON_EDITING_AND_STRATEGY"
msgstr "Gedeelde Bewerken en Strategiefasen"

msgid "COMMUNITY_FORUM"
msgstr "Gemeenschapsforum"

msgid "COMMUNITY_FORUM_BUTTON_TOOLTIP"
msgstr "Doe mee met de Thrivegemeenschap op ons gemeenschapsforum"

msgid "COMMUNITY_WIKI"
msgstr "Gemeenschapswiki"

msgid "COMMUNITY_WIKI_BUTTON_TOOLTIP"
msgstr "Bezoek onze gemeenschapswiki"

msgid "COMPILED_AT_COLON"
msgstr "Gebouwd op:"

#, fuzzy
msgid "COMPLETE_ACTION"
msgstr "Gebouwd op:"

msgid "COMPOUNDS"
msgstr "Verbindingen"

#, fuzzy
msgid "COMPOUNDS_AT_EQUILIBRIUM"
msgstr "Stof om te Vinden:"

#, fuzzy
msgid "COMPOUNDS_AT_MAX_SPEED"
msgstr "Stof om te Vinden:"

msgid "COMPOUNDS_BUTTON_MICROBE_TOOLTIP"
msgstr "Toon / verberg stoffen"

msgid "COMPOUNDS_COLON"
msgstr "Verbindingen:"

#, fuzzy
msgid "COMPOUND_BALANCE_FILL_TIME"
msgstr "Stofbalanzen"

#, fuzzy
msgid "COMPOUND_BALANCE_FILL_TIME_TOO_LONG"
msgstr "Stofbalanzen"

#, fuzzy
msgid "COMPOUND_BALANCE_MODE_TOOLTIP"
msgstr "Toon / verberg stoffen"

msgid "COMPOUND_BALANCE_TITLE"
msgstr "Stofbalanzen"

#, fuzzy
msgid "COMPOUND_BALANCE_TOOLTIP"
msgstr "Toon / verberg stoffen"

msgid "COMPOUND_CLOUDS"
msgstr "Samenstellings-wolken"

msgid "COMPOUND_CLOUD_DENSITY"
msgstr "Dichtheid van stofwolken"

msgid "COMPOUND_CLOUD_DENSITY_EXPLANATION"
msgstr "(dichtheid van wolken van verbindingen zoals glucose en ammoniak in de omgeving)"

msgid "COMPOUND_CONCENTRATIONS_DECREASED"
msgstr "{0}concentratie is met {1} gedaald"

msgid "COMPOUND_FOOD_SOURCE"
msgstr "Verbruik van {0}"

#, fuzzy
msgid "COMPOUND_STORAGE_AMOUNT_DOES_NOT_LAST_NIGHT"
msgstr "Stofbalanzen"

msgid "COMPOUND_STORAGE_NOT_ENOUGH_GENERATED_DURING_DAY"
msgstr ""

#, fuzzy
msgid "COMPOUND_STORAGE_NOT_ENOUGH_SPACE"
msgstr "Verbruik van {0}"

#, fuzzy
msgid "COMPOUND_STORAGE_STATS_TITLE"
msgstr "Stofbalanzen"

#, fuzzy
msgid "COMPOUND_STORAGE_STATS_TOOLTIP"
msgstr "Stofbalanzen"

msgid "COMPOUND_TO_FIND"
msgstr "Stof om te Vinden:"

msgid "CONCEPT_ART"
msgstr "Conceptkunst"

msgid "CONFIG"
msgstr "Configureren"

msgid "CONFIRM_CAPITAL"
msgstr "BEVESTIGEN"

msgid "CONFIRM_DELETE"
msgstr "Bevestig Verwijderen"

msgid "CONFIRM_EXIT"
msgstr "Bevestig Stoppen"

msgid "CONFIRM_FOSSILISATION_OVERWRITE"
msgstr "Bevestig Overschrijven"

msgid "CONFIRM_MOVE_TO_ASCENSION_STAGE"
msgstr "Doorgaan naar Verheven Fase?"

msgid "CONFIRM_MOVE_TO_ASCENSION_STAGE_EXPLANATION"
msgstr ""
"Je kunt je soort nu verheffen door de Verheffingspoort te activeren. Je zult dan doorgaan naar de Verheven fase.\n"
"\n"
"In deze fase zul je ongelimiteerde macht hebben in de vorm van enkele Goddelijke Hulpmiddelen die je in dit spelverloop kunt gebruiken.\n"
"\n"
"Verheffen betekent ook dat je het spel gewonnen hebt. Je zult kunnen blijven doorspelen. Jezelf verheffen?"

msgid "CONFIRM_MOVE_TO_INDUSTRIAL_STAGE"
msgstr "Doorgaan naar Industriële Fase?"

msgid "CONFIRM_MOVE_TO_INDUSTRIAL_STAGE_EXPLANATION"
msgstr "Door een fabriek te plaatsen zal je naar de industriële fase gaan. Wil je doorgaan naar de volgende fase?"

msgid "CONFIRM_MOVE_TO_SPACE_STAGE"
msgstr "Doorgaan naar Ruimtefase?"

msgid "CONFIRM_MOVE_TO_SPACE_STAGE_EXPLANATION"
msgstr ""
"Je kunt nu doorgaan naar de Ruimte fase door je eerste ruimteschip te lanceren.\n"
"\n"
"Het is in de prototypen nog niet mogelijk om naar je planeet terug te keren. Uiteindelijk is het de bedoeling dat je gemakkelijk naar planeten in en uit kunt zoomen.\n"
"\n"
"Je kunt de lancering annuleren, hiermee zal ook je ruimteschap vernietigd worden. Wil je het ruimteschip lanceren?"

msgid "CONFIRM_NEW_GAME_BUTTON_TOOLTIP"
msgstr "Start het spel met deze instellingen"

msgid "CONFIRM_NEW_GAME_BUTTON_TOOLTIP_DISABLED"
msgstr "Sommige instellingen zijn ongeldig"

msgid "CONSTRUCTION_UNIT_NAME"
msgstr "Eenheid: {0}"

msgid "CONTENT_UPLOADED_FROM"
msgstr "Workshopinhoud zal geupload worden uit de map: {0}"

msgid "CONTINUE_THRIVING"
msgstr "Ga door met Thrive"

msgid "CONTINUE_TO_PROTOTYPES"
msgstr ""
"Je hebt het eind van het onderdeel van Thrive dat 'af' is bereikt.\n"
"Als je wil, kun je doorgaan met prototypes van latere fases in het spel. Deze kunnen erg incompleet zijn, tijdelijke afbeeldingen gebruiken, en in het algemeen zeer ruw zijn. Deze zijn ingevoerd in het spel om de mogelijke ontwikkelrichting van het spel te laten zien. Ook laat het onze algemene visie zien over hoe de fases verband houden tot elkaar.\n"
"\n"
"Je kan in de meeste prototypes het spel niet opslaan. Ook is het niet mogelijk om terug te gaan. Als je terug wil gaan naar deze spelfase, sla het spel dan op alvorens je doorgaat.\n"
"\n"
"Onderrsteuning voor spelbesturingsapparaten is ook veel minder compleet in de prototypen. Als je doorgaat, houdt er dan rekening mee dat deze fasen prototypes zijn en gelieve niet te klagen over hoe incompleet deze zijn."

msgid "CONTINUE_TO_PROTOTYPES_PROMPT"
msgstr "Doorgaan naar de faseprototypen?"

#, fuzzy
msgid "CONTROLLER_ANY_DEVICE"
msgstr "Deadzones Spelbesturingsapparaat"

#, fuzzy
msgid "CONTROLLER_AXIS_L2"
msgstr "Visualizatie Assen Spelbesturingsapparaat:"

#, fuzzy
msgid "CONTROLLER_AXIS_LEFT_TRIGGER"
msgstr "Visualizatie Assen Spelbesturingsapparaat:"

#, fuzzy
msgid "CONTROLLER_AXIS_LEFT_X"
msgstr "Visualizatie Assen Spelbesturingsapparaat:"

#, fuzzy
msgid "CONTROLLER_AXIS_LEFT_Y"
msgstr "Visualizatie Assen Spelbesturingsapparaat:"

#, fuzzy
msgid "CONTROLLER_AXIS_NEGATIVE_DIRECTION"
msgstr "Visualizatie Assen Spelbesturingsapparaat:"

#, fuzzy
msgid "CONTROLLER_AXIS_POSITIVE_DIRECTION"
msgstr "Gevoeligheid spelbesturingsapparaat"

#, fuzzy
msgid "CONTROLLER_AXIS_R2"
msgstr "Visualizatie Assen Spelbesturingsapparaat:"

#, fuzzy
msgid "CONTROLLER_AXIS_RIGHT_TRIGGER"
msgstr "Visualizatie Assen Spelbesturingsapparaat:"

#, fuzzy
msgid "CONTROLLER_AXIS_RIGHT_X"
msgstr "Visualizatie Assen Spelbesturingsapparaat:"

#, fuzzy
msgid "CONTROLLER_AXIS_RIGHT_Y"
msgstr "Visualizatie Assen Spelbesturingsapparaat:"

msgid "CONTROLLER_AXIS_VISUALIZERS"
msgstr "Visualizatie Assen Spelbesturingsapparaat:"

#, fuzzy
msgid "CONTROLLER_BUTTON_DPAD_DOWN"
msgstr "Deadzones Spelbesturingsapparaat"

#, fuzzy
msgid "CONTROLLER_BUTTON_DPAD_LEFT"
msgstr "Deadzones Spelbesturingsapparaat"

msgid "CONTROLLER_BUTTON_DPAD_RIGHT"
msgstr ""

#, fuzzy
msgid "CONTROLLER_BUTTON_DPAD_UP"
msgstr "Deadzones Spelbesturingsapparaat"

#, fuzzy
msgid "CONTROLLER_BUTTON_LEFT_SHOULDER"
msgstr "Deadzone:"

#, fuzzy
msgid "CONTROLLER_BUTTON_LEFT_STICK"
msgstr "Deadzones Spelbesturingsapparaat"

#, fuzzy
msgid "CONTROLLER_BUTTON_MISC1"
msgstr "Deadzones Spelbesturingsapparaat"

#, fuzzy
msgid "CONTROLLER_BUTTON_PADDLE1"
msgstr "Deadzones Spelbesturingsapparaat"

#, fuzzy
msgid "CONTROLLER_BUTTON_PADDLE2"
msgstr "Deadzones Spelbesturingsapparaat"

#, fuzzy
msgid "CONTROLLER_BUTTON_PADDLE3"
msgstr "Deadzones Spelbesturingsapparaat"

#, fuzzy
msgid "CONTROLLER_BUTTON_PADDLE4"
msgstr "Deadzones Spelbesturingsapparaat"

#, fuzzy
msgid "CONTROLLER_BUTTON_PS3_SELECT"
msgstr "Spelbesturingsapparaatknop aanwijzingen type:"

#, fuzzy
msgid "CONTROLLER_BUTTON_PS3_START"
msgstr "Spelbesturingsapparaatknop aanwijzingen type:"

#, fuzzy
msgid "CONTROLLER_BUTTON_PS_CIRCLE"
msgstr "Deadzone:"

#, fuzzy
msgid "CONTROLLER_BUTTON_PS_CROSS"
msgstr "Deadzone:"

#, fuzzy
msgid "CONTROLLER_BUTTON_PS_L1"
msgstr "Deadzones Spelbesturingsapparaat"

#, fuzzy
msgid "CONTROLLER_BUTTON_PS_L3"
msgstr "Deadzones Spelbesturingsapparaat"

#, fuzzy
msgid "CONTROLLER_BUTTON_PS_OPTIONS"
msgstr "Deadzone:"

#, fuzzy
msgid "CONTROLLER_BUTTON_PS_R1"
msgstr "Deadzones Spelbesturingsapparaat"

#, fuzzy
msgid "CONTROLLER_BUTTON_PS_R3"
msgstr "Deadzones Spelbesturingsapparaat"

#, fuzzy
msgid "CONTROLLER_BUTTON_PS_SHARE"
msgstr "Deadzones Spelbesturingsapparaat"

#, fuzzy
msgid "CONTROLLER_BUTTON_PS_SONY_BUTTON"
msgstr "Spelbesturingsapparaatknop aanwijzingen type:"

#, fuzzy
msgid "CONTROLLER_BUTTON_PS_SQUARE"
msgstr "Visualizatie Assen Spelbesturingsapparaat:"

#, fuzzy
msgid "CONTROLLER_BUTTON_PS_TRIANGLE"
msgstr "Spelbesturingsapparaatknop aanwijzingen type:"

#, fuzzy
msgid "CONTROLLER_BUTTON_RIGHT_SHOULDER"
msgstr "Visualizatie Assen Spelbesturingsapparaat:"

#, fuzzy
msgid "CONTROLLER_BUTTON_RIGHT_STICK"
msgstr "Spelbesturingsapparaatknop aanwijzingen type:"

msgid "CONTROLLER_BUTTON_TOUCH_PAD"
msgstr ""

#, fuzzy
msgid "CONTROLLER_BUTTON_UNKNOWN"
msgstr "Deadzone:"

#, fuzzy
msgid "CONTROLLER_BUTTON_XBOX_A"
msgstr "Deadzone:"

#, fuzzy
msgid "CONTROLLER_BUTTON_XBOX_B"
msgstr "Deadzone:"

msgid "CONTROLLER_BUTTON_XBOX_BACK"
msgstr ""

msgid "CONTROLLER_BUTTON_XBOX_GUIDE"
msgstr ""

#, fuzzy
msgid "CONTROLLER_BUTTON_XBOX_START"
msgstr "Gevoeligheid spelbesturingsapparaat"

#, fuzzy
msgid "CONTROLLER_BUTTON_XBOX_X"
msgstr "Deadzone:"

#, fuzzy
msgid "CONTROLLER_BUTTON_XBOX_Y"
msgstr "Deadzone:"

msgid "CONTROLLER_DEADZONES"
msgstr "Deadzones Spelbesturingsapparaat"

msgid "CONTROLLER_DEADZONE_CALIBRATION_EXPLANATION"
msgstr ""
"Dit hulpmiddel maakt het mogelijk om de as-deadzones van het spelbesturingsapparaat te configureren. Deadzoneformaat bepaalt hoeveel een controlestokje (of een analoge knop) moet worden bewogen voordat die beweging wordt gezien als invoer.\n"
"Voordat je de calibratie begint dien je alle controlestokjes rond te bewegen en los te laten. Klik ook een keer alle analoge knoppen op je spelbesturingsapparaat in."

msgid "CONTROLLER_DEADZONE_COLON"
msgstr "Deadzone:"

msgid "CONTROLLER_PROMPT_TYPE_SETTING"
msgstr "Spelbesturingsapparaatknop aanwijzingen type:"

msgid "CONTROLLER_SENSITIVITY"
msgstr "Gevoeligheid spelbesturingsapparaat"

#, fuzzy
msgid "CONTROLLER_UNKNOWN_AXIS"
msgstr "Deadzones Spelbesturingsapparaat"

msgid "COPY_ERROR_TO_CLIPBOARD"
msgstr "Kopieer Fout naar Klembord"

msgid "COPY_RESULTS"
msgstr "Kopieer Resultaten"

msgid "CORRECTION_PROTANOPE"
msgstr "Protanopie (Rood-Groen)"

msgid "CORRECTION_TRITANOPE"
msgstr "Tritanopie (Blauw-Geel)"

#, fuzzy
msgid "CPU_THREADS"
msgstr "Threads:"

msgid "CRAFTING_CLEAR_INPUTS"
msgstr "Wis geselecteerde invulvelden"

msgid "CRAFTING_ERROR_INTERNAL_CONSUME_PROBLEM"
msgstr "Fout: interne softwarefout in het consumeren van vervaardigde item"

msgid "CRAFTING_ERROR_TAKING_ITEMS"
msgstr "Kon invoer voor vervaardigingsitems niet vinden"

msgid "CRAFTING_FILTER_INPUTS"
msgstr "Invulvelden"

msgid "CRAFTING_KNOWN_ITEMS"
msgstr "Bekende Recepten"

msgid "CRAFTING_NOT_ENOUGH_MATERIAL"
msgstr "Niet genoeg {0} om recept te vervaardigen"

msgid "CRAFTING_NO_RECIPE_SELECTED"
msgstr "Gelieve eerst hierboven een recept te selecteren om te vervaardigen"

msgid "CRAFTING_NO_ROOM_TO_TAKE_CRAFTING_RESULTS"
msgstr "Niet genoeg ruimte om alle vervaardigde resultaten te nemen"

msgid "CRAFTING_RECIPE_DISPLAY"
msgstr "{0} ({1})"

msgid "CRAFTING_RECIPE_HAND_AXE"
msgstr "Stenen Handbijl"

msgid "CRAFTING_RESULTS"
msgstr "Resultaten"

msgid "CRAFTING_SELECT_RECIPE_OR_ITEMS_TO_FILTER"
msgstr "Selecteer een recept om te vervaardigen of voeg items to aan filter"

msgid "CRAFTING_TAKE_ALL"
msgstr "Neem Alles"

msgid "CRAFTING_TITLE"
msgstr "Vervaardigen"

msgid "CREATE"
msgstr "Creëer"

msgid "CREATED_AT"
msgstr "Gemaakt op:"

msgid "CREATED_ON_PLATFORM"
msgstr "Gemaakt op Platform:"

msgid "CREATE_A_NEW_MICROBE"
msgstr "Maak een nieuwe microbe"

msgid "CREATE_NEW"
msgstr "Maak Nieuw"

msgid "CREATE_NEW_CELL_TYPE"
msgstr "Maak een nieuw celtype"

msgid "CREATE_NEW_CELL_TYPE_DESCRIPTION"
msgstr "Je kunt nieuwe soorten cellen maken door bestaande cellen te dupliceren en ze een nieuwe naam te geven. Celtypes kunnen aangepast worden om ze te specialiseren voor verschillende functies. Wanneer je een celtype aanpast zullen alle geplaatste cellen van dat type geüpdated worden."

msgid "CREATE_NEW_MOD"
msgstr "Maak Nieuwe Mod"

msgid "CREATE_NEW_SAVE"
msgstr "Maak Nieuw Opslagbestand"

msgid "CREATE_NEW_TISSUE_TYPE"
msgstr "Maak Nieuw Weefseltype"

msgid "CREATE_NEW_TISSUE_TYPE_DESCRIPTION"
msgstr "Je kunt nieuwe weefseltypes maken door bestaande types te kopiëren en een nieuwe naam te geven. Weefseltypes kunnen gewijzigd worden met de celbewerker om ze geschikt te maken voor verschillende rollen."

msgid "CREATING_DOT_DOT_DOT"
msgstr "Creëeren..."

msgid "CREATING_OBJECTS_FROM_SAVE"
msgstr "Objecten uit opslagbestand worden gemaakt"

msgid "CREDITS"
msgstr "Credits"

msgid "CTRL"
msgstr "CTRL"

msgid "CURRENT_DEVELOPERS"
msgstr "Huidige Ontwikkelaars"

msgid "CURRENT_LOCATION_CAPITAL"
msgstr "HUIDIGE LOCATIE"

msgid "CURRENT_RESEARCH_NONE"
msgstr "Er wordt niets onderzocht"

msgid "CURRENT_RESEARCH_PROGRESS"
msgstr "Huidige onderzoek: {0}({1})"

msgid "CURRENT_WORLD"
msgstr "Huidige Wereld"

msgid "CURRENT_WORLD_STATISTICS"
msgstr ""
"[b]Generaties:[/b]\n"
"  {0}\n"
"[b]Totale Hoeveelheid Gebieden:[/b]\n"
"  {1}\n"
"[b]Totale Auto-Evo Tijd:[/b]\n"
"  {2}\n"
"[b]Total Hoeveelheid Soorten:[/b]\n"
"  {3}\n"
"[b]Soorten Nog In Leven:[/b]\n"
"  {4}\n"
"[b]Hoeveelheid Soorten per Gebeied:[/b]\n"
"  Gemiddeld {5}; Standaardafwijking {6}\n"
"[b]Totale Bevolking:[/b]\n"
"  {7}\n"
"[b]Soort met Meeste Bevolking:[/b]\n"
"  {8}\n"
"[b]Basisdata over Microbensoorten:[/b]\n"
"  Gemiddeld hexformaat: {9}\n"
"[b]Algemene Organeldata:[/b]"

msgid "CUSTOM_USERNAME"
msgstr "Gebruikersnaam:"

msgid "CYTOPLASM"
msgstr "Cytoplasma"

msgid "CYTOPLASM_DESCRIPTION"
msgstr "De gel-achtige binnenkant van een cel. Het cytoplasma is een mengsel van ionen, eiwitten, en andere stoffen die opgelost zijn in water. Dit cytoplasma vormt de binnenkant van de cel. Een van de functies die het vervult is [b]glycolyse[/b], de omzetting van [thrive:compound type=\"glucose\"][/thrive:compound] naar [thrive:compound type=\"atp\"][/thrive:compound]. Cellen die geen organellen met meer geavanceerde metabolische processen hebben, gebruiken dit als bron van energie. Het wordt ook gebruikt om moleculen in de cel te bewaren en het formaat van de cel te vergroten."

msgid "CYTOPLASM_GLYCOLYSIS"
msgstr "Cytoplasma Glycolyse"

msgid "CYTOPLASM_PROCESSES_DESCRIPTION"
msgstr "Zet [thrive:compound type=\"glucose\"][/thrive:compound] om in [thrive:compound type=\"atp\"][/thrive:compound]."

msgid "DAY_LENGTH"
msgstr "Daglengte"

msgid "DAY_LENGTH_EXPLANATION"
msgstr "(lengte in werkelijke seconden voor een speldag)"

msgid "DAY_NIGHT_CYCLE_ENABLED"
msgstr "Zet dag/nacht cyclus aan"

#, fuzzy
msgid "DAY_NIGHT_CYCLE_ENABLED_EXPLANATION_2"
msgstr "(WAARSCHUWING: fotosynthese wordt veel minder levensvatbaar)"

msgid "DEADZONE_CALIBRATION_FINISHED"
msgstr "Calibratie van deadzone is afgerond. De nieuwe deadzones worden weergegeven onder de assenwaardeweergave."

msgid "DEADZONE_CALIBRATION_INPROGRESS"
msgstr "Deadzone calibratie is bezig. Gelieve geen knoppen of stokjes op je spelbesturingsapparaat aan te raken en enkele seconden te wachten."

msgid "DEADZONE_CALIBRATION_IS_RESET"
msgstr "Deadzone calibraties zijn opnieuw ingesteld"

msgid "DEADZONE_CONFIGURATION"
msgstr "Deadzone Configuratie"

msgid "DEATH"
msgstr "dood"

msgid "DEBUG_COORDINATES"
msgstr ""
"Coordinaten positie: {0}\n"
"Kijkend naar coordinaten: {1}"

msgid "DEBUG_DRAW_NOT_AVAILABLE"
msgstr "physics-debug tekenwijze niet beschikbaar in deze build"

msgid "DEBUG_PANEL"
msgstr "Debugpaneel"

msgid "DECEMBER"
msgstr "December"

msgid "DEFAULT_AUDIO_OUTPUT_DEVICE"
msgstr "Standaard uitvoer apparaat"

msgid "DELETE"
msgstr "Verwijder"

msgid "DELETE_ALL_OLD_SAVE_WARNING_2"
msgstr ""
"Verwijderen van alle oude Auto en Snelle opslagbestanden kan niet ongedaan worden gemaakt. Weet je zeker dat je het volgende wil verwijderen?\n"
" - {0} Automatisch gemaakte opslagbestand(en)\n"
" - {1} Snel gemaakte opslagbestand(en)\n"
" - {2} Backup opslagbestand(en)"

msgid "DELETE_FOSSIL_CONFIRMATION"
msgstr "Het verwijderen van dit fossiel kan niet ongedaan worden gemaakt. Weet je zeker dat je het permanent wilt verwijderen?"

msgid "DELETE_OLD_SAVES_PROMPT"
msgstr "Oude opslagbestanden verwijderen?"

msgid "DELETE_ORGANELLE"
msgstr "Verwijder organellen"

msgid "DELETE_SAVE_CONFIRMATION"
msgstr "Het verwijderen van dit opslagbestand kan niet ongedaan worden gemaakt, weet je zeker dat je dit bestand permanent wil verwijderen?"

msgid "DELETE_SELECTED"
msgstr "Verwijder Geselecteerde"

msgid "DELETE_SELECTED_SAVES_PROMPT"
msgstr "Verwijder geselecteerde opslagbestand(en)?"

msgid "DELETE_SELECTED_SAVE_WARNING"
msgstr "Het verwijderen van geselecteerde opslagbestand(en) kan niet ongedaan worden gemaakt, weet je zeker dat je {0} opslagbestand(en) wil verwijderen?"

msgid "DELETE_THIS_SAVE_PROMPT"
msgstr "Dit opgeslagen bestand verwijderen?"

msgid "DESCEND_BUTTON"
msgstr "Neerdalen"

msgid "DESCEND_CONFIRMATION"
msgstr "Weetje zeker dat je wil neerdalen?"

msgid "DESCEND_CONFIRMATION_EXPLANATION"
msgstr ""
"Neerdalen zal je verheven status verwijderen en je terug naar de Microbenfase brengen. Je kunt dan in je huidige opslagbestand het spel opnieuw spelen.\n"
"\n"
"Je zult neerdalingsextraatjes krijgen voor de verdere spelduur. In een toekomstige versie zul je het extraatje zelf kunnen kiezen maar voor nu zul je altijd een 20% verlaging in osmoregulatiekosten krijgen. \n"
"\n"
"Zodra je besluit neer te dalen kun je een nieuw wereldkiemgetal kiezen om op een andere kaart te spelen. Ook kun je bijvoorbeeld LZWHK uitzetten."

msgid "DESCRIPTION"
msgstr "Omschrijving:"

msgid "DESCRIPTION_COLON"
msgstr "Omschrijving:"

msgid "DESCRIPTION_TOO_LONG"
msgstr "Beschrijving is te lang"

msgid "DESPAWN_ENTITIES"
msgstr "Verwijderen Alle Broedsels"

msgid "DETECTED_CPU_COUNT"
msgstr "Gedetecteerde CPU count:"

msgid "DEVBUILD_VERSION_INFO"
msgstr ""
"DevBuild {0}\n"
"op vertakking {1} op {2}\n"
"{3}"

msgid "DEVELOPERS"
msgstr "Ontwikkelaars"

msgid "DEVELOPMENT_FORUM"
msgstr "Ontwikkelforum"

msgid "DEVELOPMENT_FORUM_BUTTON_TOOLTIP"
msgstr "Bekijk ontwikkelingsnieuws op ons ontwikkelforum"

msgid "DEVELOPMENT_SUPPORTED_BY"
msgstr "Ontwikkeling Ondersteund Door Revolutionary Games Studio ry"

msgid "DEVELOPMENT_WIKI"
msgstr "Ontwikkelwiki"

msgid "DEVELOPMENT_WIKI_BUTTON_TOOLTIP"
msgstr "Bezoek onze ontwikkelwiki"

msgid "DEVOURED"
msgstr "Verslonden"

msgid "DEV_BUILD_PATRONS"
msgstr "Bijdragers aan Devbuilds"

msgid "DIFFICULTY"
msgstr "Moeilijkheidsgraad"

msgid "DIFFICULTY_DETAILS_STRING"
msgstr ""
"Moeilijkheidsgraad: {0}\n"
"Schaling kosten van muteren: {1}\n"
"Snelheid van AI mutaties: {2}\n"
"Dichtheid van stofwolk: {3}\n"
"Impact op bevolking door dood speler: {4}\n"
"Retentie van omgevingsglucose: {5}\n"
"Schaling kosten osmoregulatie: {6}\n"
"Vrij beschikbare glucose bij sluiten bewerker: {7}\n"
"Krijg passief reproduktievoortgang: {8}\n"
"Beperk groei stofgebruik: {9}"

msgid "DIFFICULTY_PRESET"
msgstr "Vooraf ingestelde moelijkheidsgraad"

msgid "DIFFICULTY_PRESET_CUSTOM"
msgstr "Aangepast"

msgid "DIFFICULTY_PRESET_EASY"
msgstr "Gemakkelijk"

msgid "DIFFICULTY_PRESET_HARD"
msgstr "Moeilijk"

msgid "DIFFICULTY_PRESET_NORMAL"
msgstr "Normaal"

msgid "DIGESTION_EFFICIENCY"
msgstr "Verteringsefficiëntie"

msgid "DIGESTION_EFFICIENCY_COLON"
msgstr "Verteringsefficiëntie:"

msgid "DIGESTION_SPEED"
msgstr "Verteringssnelheid"

msgid "DIGESTION_SPEED_COLON"
msgstr "Verteringssnelheid:"

msgid "DIGESTION_SPEED_VALUE"
msgstr "{0}/s"

msgid "DISABLED"
msgstr "Uitgeschakeld"

msgid "DISABLE_ALL"
msgstr "Schakel Alles Uit"

msgid "DISCARD_AND_CONTINUE"
msgstr "Annuleren en doorgaan"

msgid "DISCARD_CHANGES"
msgstr "Annuleren en Doorgaan"

msgid "DISCONNECTED_CELLS"
msgstr "Onverbonden cellen"

msgid "DISCONNECTED_CELLS_TEXT"
msgstr ""
"Er zijn cellen die niet met de rest verbonden zijn.\n"
"Gelieve alle geplaatse cellen met elkaar te verbinden om verder te gaan."

msgid "DISCONNECTED_METABALLS"
msgstr "Ontkoppelde Metaballen"

msgid "DISCONNECTED_METABALLS_TEXT"
msgstr ""
"Er zijn geplaatste metaballen die niet met de rest verbonden zijn.\n"
"Gelieve alle geplaatste metaballen naast de anderen te plaatsen alvorens verder te gaan."

msgid "DISCONNECTED_ORGANELLES"
msgstr "Losgekoppelde Organellen"

msgid "DISCONNECTED_ORGANELLES_TEXT"
msgstr ""
"Er zijn geplaatste organellen die niet aan de rest zijn verbonden.\n"
"Gelieve alle geplaatste organellen met elkaar te verbinden of je wijzigingen ongedaan te maken."

msgid "DISCORD_TOOLTIP"
msgstr "Word lid van onze gemeenschapsdiscordserver"

msgid "DISMISSED_POPUPS_COLON"
msgstr "Afgewezen popupvensters:"

msgid "DISMISSED_POPUPS_EXPLANATION"
msgstr ""
"Dit toont hoeveel vensters permanent uitgezet zijn door de gebruiker.\n"
"Het kan zijn dat sommige wenselijke vensters per ongelijk uitgezet zijn. De knop hiernaast kan gebruikt worden om alle uitgezette vensters weer aan te zetten."

msgid "DISMISS_INFORMATION_PERMANENTLY"
msgstr "Dit niet nogmaals weergeven"

msgid "DISMISS_WARNING_PERMANENTLY"
msgstr "Niet nogmaals hierover waarschuwen"

msgid "DISPLAY_3D_MENU_BACKGROUNDS"
msgstr "3D menu achtergronden weergeven"

msgid "DISPLAY_ABILITIES_BAR"
msgstr "Toon Capaciteiten Balk"

msgid "DISPLAY_BACKGROUND_PARTICLES"
msgstr "Achtergronddeeltjes weergeven"

#, fuzzy
msgid "DISPLAY_DRIVER_OPENGL"
msgstr "Toon Capaciteiten Balk"

#, fuzzy
msgid "DISPLAY_DRIVER_VULKAN"
msgstr "Toon Capaciteiten Balk"

msgid "DISPLAY_PART_NAMES"
msgstr "Toon knopnamen van onderdelenselectie"

msgid "DISSOLVED_COMPOUND_FOOD_SOURCE"
msgstr "Uniform verdeelde voedselbron van {0} in de omgeving"

msgid "DOES_NOT_USE_FEATURE"
msgstr "Nee"

msgid "DONATIONS"
msgstr "Donaties"

msgid "DOT_DOT_DOT"
msgstr "..."

msgid "DOUBLE"
msgstr "Dubbele"

msgid "DOUBLE_CLICK_TO_VIEW_IN_FULLSCREEN"
msgstr "Dubbelklikken om in volledige schermweergave te zien"

msgid "DOUBLE_MEMBRANE_DESCRIPTION"
msgstr "Een membraan met twee lagen, waardoor het beter beschermd is tegen schade en minder energie kost om zijn vorm te houden. Echter wordt de cel wel langzamer en grondstoffen worden iets minder snel opgenomen."

msgid "DUMP_SCENE_TREE"
msgstr "Dump SceneTree"

msgid "DUPLICATE_TYPE"
msgstr "Dupliceer type"

msgid "EARLY_MULTICELLULAR"
msgstr "Meercellig"

msgid "EASTEREGG_MESSAGE_1"
msgstr "Wist je dat de Didinium en Paramecium voorbeelden zijn van een roofdier-prooi relatie die is gestudeerd voor tientallen jaren? Ben jij nu een nakomeling van het roofdier of de prooi?"

msgid "EASTEREGG_MESSAGE_10"
msgstr "WIEBELIGE DINGEN!!"

msgid "EASTEREGG_MESSAGE_11"
msgstr "Smelt al het metaal."

msgid "EASTEREGG_MESSAGE_12"
msgstr "Dat zijn wel blauwe cellen."

msgid "EASTEREGG_MESSAGE_13"
msgstr "Een tip, biomen zijn meer dan slechts andere achtergronden. Stoffen in verschillende biomen worden met verschillende snelheden geplaatst."

msgid "EASTEREGG_MESSAGE_14"
msgstr "Een tip, hoe meer flagella je hebt, hoe sneller je gaat, vroom vroom, het kost wel veel meer ATP"

msgid "EASTEREGG_MESSAGE_15"
msgstr "Tip, je kan stukken zoals ijzer of organellen van dode cellen verzwelgen door op \"G\" te drukken."

msgid "EASTEREGG_MESSAGE_16"
msgstr "Een tip, bereid je voor voordat je een kern plaatst. Ze zijn duur om te plaatsen en te onderhouden."

msgid "EASTEREGG_MESSAGE_17"
msgstr "Wist je dat er meer dan 8000 soorten ciliaat op Aarde zijn?"

msgid "EASTEREGG_MESSAGE_18"
msgstr "Wist je dat: Stentors zijn wimperdieren die zich uit te strekken en met een trompetachtige mond prooien vangen. Dit doen ze door waterstromingen te maken met hun trilharen en daarmee de prooi naar binnen zuigen."

msgid "EASTEREGG_MESSAGE_19"
msgstr "Wist je dat: Didinium is een trilhaardiertje die op pantoffeldieren jaagt."

msgid "EASTEREGG_MESSAGE_2"
msgstr "Een tip: toxine kan worden gebruikt om andere toxinen af te stoten als je snel genoeg bent."

msgid "EASTEREGG_MESSAGE_20"
msgstr "Wist je dat: Amoeben jagen en vangen hun prooi met 'benen' van cytoplasma, genaamd pseudopodia of schijnvoetjes. Ooit willen we ze deze in Thrive."

msgid "EASTEREGG_MESSAGE_21"
msgstr "Een tip, kijk uit voor grotere cellen en bacterien, want het is niet fijn om verteerd te worden, ze zullen je eten."

msgid "EASTEREGG_MESSAGE_22"
msgstr "Het geluidsteam van Thrive heeft veel nummers gemaakt die nog niet in de game zitten. Je kan ze luisteren op het Youtube-kanaal Oliver Lugg."

msgid "EASTEREGG_MESSAGE_23"
msgstr "Wist je dat: Als je cel 150 zeshoeken/velden groot is, dan kan je de grote ijzerklompen verzwelgen."

msgid "EASTEREGG_MESSAGE_24"
msgstr "Thrive is bedoelt als een simulatie van een buitenaardse planeet, waardoor het logisch is dat de meeste wezens die je vind verwant zijn aan één of twee andere soorten die zich door evolutie hebben aangepast, kijk of je ze kan herkennen!"

msgid "EASTEREGG_MESSAGE_25"
msgstr "Weetje, het team van Thrive doer regelmatic podcasts, luister ze!"

msgid "EASTEREGG_MESSAGE_26"
msgstr "Weetje, Thrive is gemaakt met de open-source Godot engine!"

msgid "EASTEREGG_MESSAGE_27"
msgstr "Weetje, de eerste speelbare prototypes waren gemaakt door untrustedlife!"

msgid "EASTEREGG_MESSAGE_3"
msgstr "Tip: osmoreglatie kost 1 ATP per seconde per hex die je cel heeft. Elke lege hex aan cytoplasma genereert ook 5 ATP per seconde, wat betekent dat als je ATP verliest door osmoregulatie je gewoon wat lege hexes aan cytoplasma moet toevoegen of wat organellen moet verwijderen."

msgid "EASTEREGG_MESSAGE_4"
msgstr "Wist je dat in het echte leven prokaryoten iets hebben die biocompartementen worden genoemd? Ze gedragen zich als organellen en hun echte naam is veelvlakkig organel."

msgid "EASTEREGG_MESSAGE_5"
msgstr "Wist je dat de metabolosoom een veelvlakkig organel is."

msgid "EASTEREGG_MESSAGE_6"
msgstr "Een tip, soms is het beter om weg te rennen van andere cellen."

msgid "EASTEREGG_MESSAGE_7"
msgstr "Een tip, als een cel de helft van jouw maat is, kan je die verzwelgen."

msgid "EASTEREGG_MESSAGE_8"
msgstr "Tip: Bacteriën kunnen sterker zijn dan ze lijken. Ze zien er klein uit, maar sommigen van hen kunnen zich in je ingraven en je op die manier doden!"

msgid "EASTEREGG_MESSAGE_9"
msgstr "Een tip, je kan andere cellen uitroeien als je niet voorichtig bent. Anderen kunnen dat ook."

msgid "EASTER_EGGS"
msgstr "Voeg Paaseieren toe"

msgid "EASTER_EGGS_EXPLANATION"
msgstr "(willekeurig geplaatste geheimen in het spel)"

msgid "EDGE_PAN_SPEED"
msgstr "Schuifsnelheid:"

msgid "EDITOR"
msgstr "Editor"

msgid "EDITOR_BUTTON_TOOLTIP"
msgstr "Open bewerker en bewerk je soort"

msgid "EDITOR_TUTORIAL_EDITOR_TEXT"
msgstr ""
"Welkom bij de Microbenbewerker.\n"
"\n"
"Hier kun je inzien wat er tijdens de vorige generaties is gebeurt. Vervolgens kun je aanpassingen aan je soort maken.\n"
"\n"
"Dit tabblad laat je een lijst met veranderingen zien in het gebied waar je microob zich nu bevindt. Probeer de verschillende hulpmiddelen die tot je beschikking zijn uit om meer over de gebeurtenissen in je wereld te leren.\n"
"\n"
"Wanneer je klaar bent, klik dan op de knop \"volgende\" rechtsonder om door te gaan."

msgid "EIGHT_TIMES"
msgstr "8x"

msgid "EJECT_ENGULFED"
msgstr "Verzwolgen objecten uitstoten"

msgid "EJECT_ENGULFED_TOOLTIP"
msgstr "Verzwolgen objecten uitstoten"

msgid "ENABLED_MODS"
msgstr "Aangezette Mods"

msgid "ENABLE_ALL_COMPATIBLE"
msgstr "Zet Alle Bruikbare Mods Aan"

msgid "ENABLE_EDITOR"
msgstr "Schakel de editor in"

msgid "ENABLE_GUI_LIGHT_EFFECTS"
msgstr "Zet GUI Licht Effecten Aan"

msgid "ENDOSYMBIONT_ENGULFED_ALREADY_DONE"
msgstr ""

msgid "ENDOSYMBIONT_ENGULFED_PROGRESS"
msgstr ""

msgid "ENDOSYMBIONT_TYPE_ALREADY_PRESENT"
msgstr ""

#, fuzzy
msgid "ENDOSYMBIOSIS_AVAILABLE_ORGANELLES"
msgstr "Meerdere Organellen"

msgid "ENDOSYMBIOSIS_BUTTON"
msgstr ""

#, fuzzy
msgid "ENDOSYMBIOSIS_CANCEL_TOOLTIP"
msgstr "Ontbind al"

#, fuzzy
msgid "ENDOSYMBIOSIS_COMPLETE_TOOLTIP"
msgstr "De waarde die gebruikt wordt om de wereld te genereren; moet een natuurlijk getal zijn"

#, fuzzy
msgid "ENDOSYMBIOSIS_EXPLANATION"
msgstr ""
"Aggressieve microben zullen prooi op lange afstand jagen\n"
"en zullen vaker terugvechten tegen roofdieren wanneer ze aangevallen worden.\n"
"Vredige microben zullen niet op lange afstand jagen\n"
"en zullen minder vaak gifstoffen tegen roofdieren gebruiken."

msgid "ENDOSYMBIOSIS_NOTHING_ENGULFED"
msgstr ""

#, fuzzy
msgid "ENDOSYMBIOSIS_NO_CANDIDATE_ORGANELLES"
msgstr "Losgekoppelde Organellen"

#, fuzzy
msgid "ENDOSYMBIOSIS_PROGRESSING_EXPLANATION"
msgstr ""
"Dit toont hoeveel vensters permanent uitgezet zijn door de gebruiker.\n"
"Het kan zijn dat sommige wenselijke vensters per ongelijk uitgezet zijn. De knop hiernaast kan gebruikt worden om alle uitgezette vensters weer aan te zetten."

msgid "ENDOSYMBIOSIS_PROKARYOTIC_LIMIT_EXPLANATION"
msgstr ""

#, fuzzy
msgid "ENDOSYMBIOSIS_SINGLE_SPECIES_PROGRESS_DESCRIPTION"
msgstr "Zet [thrive:compound type=\"hydrogensulfide\"][/thrive:compound] om in [thrive:compound type=\"glucose\"][/thrive:compound]. Snelheid schaalt met de concentratie van [thrive:compound type=\"carbondioxide\"][/thrive:compound]. Zet ook [thrive:compound type=\"glucose\"][/thrive:compound] om in [thrive:compound type=\"atp\"][/thrive:compound]."

#, fuzzy
msgid "ENDOSYMBIOSIS_START_TOOLTIP"
msgstr "Open bewerker en bewerk je soort"

#, fuzzy
msgid "ENDOSYMBIOSIS_TITLE"
msgstr "Titel mist"

msgid "ENERGY_BALANCE_TOOLTIP_CONSUMPTION"
msgstr "{0}: -{1} ATP"

msgid "ENERGY_BALANCE_TOOLTIP_PRODUCTION"
msgstr "{0}: +{1} ATP"

msgid "ENERGY_IN_PATCH_FOR"
msgstr "Energie in {0} voor {1}"

#, fuzzy
msgid "ENERGY_IN_PATCH_SHORT"
msgstr "Energie in {0} voor {1}"

msgid "ENERGY_SOURCES"
msgstr "Energy Bronnen:"

msgid "ENERGY_SUMMARY_LINE"
msgstr "Totale opgehaalde energie is {0} met een individuele kostenpost van {1}. Het resultaat is een niet bijgestelde bevolking van {2}"

msgid "ENTER_EXISTING_ID"
msgstr "Vul Bestaande ID In"

msgid "ENTER_EXISTING_WORKSHOP_ID"
msgstr "Vul Bestaande Workshop ID In"

msgid "ENTITY_LABEL"
msgstr "Entiteitslabel"

msgid "ENVIRONMENT"
msgstr "Omgeving"

msgid "ENVIRONMENTAL_GLUCOSE_RETENTION"
msgstr "Retentie van glucose in de omgeving"

msgid "ENVIRONMENTAL_GLUCOSE_RETENTION_EXPLANATION"
msgstr "(proportie van de glucose die overblijft in de omgeving elke generatie)"

msgid "ENVIRONMENT_BUTTON_MICROBE_TOOLTIP"
msgstr "Toon / verberg omgeving"

msgid "EPIPELAGIC"
msgstr "Epipelechisch"

msgid "EQUIPMENT_TYPE_AXE"
msgstr "Bijl"

msgid "ERROR"
msgstr "ERROR"

msgid "ERROR_CREATING_FOLDER"
msgstr "Fout in het maken van map voor mod"

msgid "ERROR_CREATING_INFO_FILE"
msgstr "Fout met het maken van het mod informatiebestand"

msgid "ERROR_FAILED_TO_SAVE_NEW_SETTINGS"
msgstr "ERROR: Het opslaan van nieuwe instellingen is mislukt."

msgid "ERROR_FETCHING_EXPLANATION"
msgstr "Het ophalen van nieuws is mislukt door fout: {0}"

msgid "ERROR_FETCHING_NEWS"
msgstr "Fout Met Ophalen Nieuws"

msgid "ERROR_LOADING"
msgstr "Fout met het Laden"

msgid "ERROR_SAVING"
msgstr "Fout Opslaan"

msgid "ESCAPE"
msgstr "Esc"

msgid "ESCAPE_ENGULFING"
msgstr "ontsnap verzwelging"

msgid "ESTUARY"
msgstr "Estuarium"

msgid "EVOLUTIONARY_TREE"
msgstr "Stamboom"

#, fuzzy
msgid "EVOLUTIONARY_TREE_BUILD_FAILED"
msgstr ""
"Nog niet weergegeven in opslagbestanden die met een versie voor 0.6.0 zijn gemaakt. Ook niet weergegeven in opslagbestanden die in vrij bouwmodus zijn gemaakt in versies ouder dan 0.6.1.\n"
"\n"
"Als beiden niet van toepassing zijn, heeft zich een fout voorgedaan. In dat geval, gelieve het ontwikkelteam inlichten en spellogbestanden aanleveren."

msgid "EXACT_VERSION_COLON"
msgstr "Exacte Thrive Versie:"

msgid "EXACT_VERSION_TOOLTIP"
msgstr "Dit is de exacte code commit die gebruikt is bij het compileren van deze versie van Thrive"

msgid "EXCEPTION_HAPPENED_PROCESSING_SAVE"
msgstr "Er heeft zich een uitzondering voorgedaan tijdens het verwerken van geladen objecten"

msgid "EXCEPTION_HAPPENED_WHILE_LOADING"
msgstr "Er heeft zich een uitzondering voorgedaan tijdens het laden van opgeslagen data"

msgid "EXISTING_BUILDINGS"
msgstr "Gebouwen"

msgid "EXIT"
msgstr "Sluit"

#, fuzzy
msgid "EXIT_EDITOR"
msgstr "Ga naar het volgende bewerkertabblad"

msgid "EXIT_TO_LAUNCHER"
msgstr "Sluit af naar opstartprogramma"

msgid "EXPORT_ALL_WORLDS"
msgstr "Exporteer Alle Werelden"

msgid "EXPORT_ALL_WORLDS_TOOLTIP"
msgstr "Exporteer alle data van deze wereld naar een komma-gescheiden waarden (csv) formaat"

msgid "EXPORT_SUCCESS"
msgstr "Export was Succesvol"

msgid "EXTERNAL"
msgstr "Extern"

msgid "EXTERNAL_EFFECTS"
msgstr "Effecten van Buiten:"

msgid "EXTINCTION_BOX_TEXT"
msgstr "Zoals 99% van alle soorten die ooit hebben bestaan, is jou soort uitgestorven. Anderen zullen verder gaan en zich in jou niche vestigen. Zij zullen mogelijk gedijn, maar jij niet. Je zal vergeten worden, een mislukt experiment in de evolutie."

msgid "EXTINCTION_CAPITAL"
msgstr "UITGESTORVEN"

msgid "EXTINCT_FROM_PATCH"
msgstr "Uitgestorven in gebied"

msgid "EXTINCT_FROM_THE_PLANET"
msgstr "Uitgestorven op planeet"

msgid "EXTINCT_IN_PATCH"
msgstr "uitgestorven in gebied"

msgid "EXTINCT_SPECIES"
msgstr "Uitgestorven Soorten"

msgid "EXTRAS"
msgstr "Extra's"

msgid "EXTRA_OPTIONS"
msgstr "Extra Opties"

msgid "FACEBOOK_TOOLTIP"
msgstr "Bezoek onze Facebookpagina"

msgid "FAILED"
msgstr "Mislukt"

msgid "FAILED_ONE_OR_MORE_SAVE_DELETION_DESCRIPTION"
msgstr "Fout: Het verwijderen van een of meer opslagbestanden is niet gelukt."

msgid "FAILED_SAVE_DELETION"
msgstr "Fout: Verwijderen opslagbestand mislukt"

msgid "FAILED_SAVE_DELETION_DESCRIPTION"
msgstr "Het opslagbestand kan niet worden verwijderd."

msgid "FEARFUL"
msgstr "Angstig"

msgid "FEAR_EXPLANATION"
msgstr ""
"Angstige microben zullen over grotere afstanden vluchten\n"
"en in het algemeen sneller van roofdieren vluchten.\n"
"Dappere microben zijn niet geintimideerd door roofdieren in de buurt\n"
"en zullen sneller terug vechten."

msgid "FEATURE_DISABLED"
msgstr "Uitgeschakeld"

msgid "FEATURE_ENABLED"
msgstr "Aangezet"

msgid "FEBRUARY"
msgstr "Februari"

msgid "FEED_ITEM_CONTENT_PARSING_FAILED"
msgstr "Het inlezen van de inhoud van dit feed-item is mislukt."

msgid "FEED_ITEM_MISSING_CONTENT"
msgstr "Dit feeditem mist zijn inhoud."

msgid "FEED_ITEM_PUBLISHED_AT"
msgstr "Gepubliceerd op {0}"

msgid "FEED_ITEM_TRUNCATED_NOTICE"
msgstr "Het item is ingekort omdat het te lang is, om de gehele inhoud te lezen moet je naar het origineel. {0}"

msgid "FERROPLAST"
msgstr ""

msgid "FERROPLAST_DESCRIPTION"
msgstr ""

msgid "FERROPLAST_PROCESSES_DESCRIPTION"
msgstr ""

msgid "FILTER_ITEMS_BY_CATEGORY_COLON"
msgstr "Filter items op basis van categorie:"

msgid "FIND_CURRENT_PATCH"
msgstr "Vind Huidig Gebied"

msgid "FINISHED_DOT"
msgstr "Afgerond."

msgid "FINISH_EDITING_AND_RETURN_TO_ENVIRONMENT"
msgstr "Klaar met bewerken en terug naar gebied"

msgid "FINISH_ONE_GENERATION"
msgstr "één generatie geindigt"

msgid "FINISH_X_GENERATIONS"
msgstr "Voltooi {0} Generaties"

msgid "FIRE_TOXIN"
msgstr "Schiet toxine"

#, fuzzy
msgid "FIRE_TOXIN_TOOLTIP"
msgstr "Sommige opties kunnen uitgeschakeld zijn als \"Enkel LZWHK\" ingeschakeld is"

msgid "FLAGELLUM"
msgstr "Flagellum"

msgid "FLAGELLUM_DESCRIPTION"
msgstr "Het flagel (meervoud: flagellen) is een zweepachtige bundel van eiwitdraadjes die uit het celmembraan komen. Een flagel gebruikt [thrive:compound type=\"atp\"][/thrive:compound] om te golven en de cel een richting in te duwen. De positie van het flagel bepaalt de richting waar het de cel heen duwt. De richting van de beweging is tegenover de richting waar het flagel heen wijst. Als de flagel bijvoorbeeld aan de linkerkant van de cel wordt geplaatst, dan duwt het de cel richting rechts."

msgid "FLAGELLUM_PROCESSES_DESCRIPTION"
msgstr "Gebruikt [thrive:compound type=\"atp\"][/thrive:compound] om de bewegingssnelheid van de cel te vergroten."

msgid "FLEET_NAME_FROM_PLACE"
msgstr "{0} Vloot"

msgid "FLEET_UNITS"
msgstr "Vlooteenheden"

msgid "FLOATING_CHUNKS_COLON"
msgstr "Drijvende Brokstukken:"

msgid "FLOATING_HAZARD"
msgstr "Drijvend gevaar"

msgid "FLUID"
msgstr "Flexibel"

msgid "FLUIDITY_RIGIDITY"
msgstr "Vloeibaarheid / Stijfheid"

msgid "FOCUSED"
msgstr "Gefocust"

msgid "FOCUS_EXPLANATION"
msgstr ""
"Gefocuste microben zullen over grotere afstanden brokstukken en prooi zoeken\n"
"en zijn mogelijk veel ambitieuzer over brokstukken.\n"
"Reagerende microben zullen sneller van doelwit wisselen."

#, fuzzy
msgid "FOG_OF_WAR_DISABLED"
msgstr "Uitgeschakeld"

#, fuzzy
msgid "FOG_OF_WAR_DISABLED_DESCRIPTION"
msgstr "Het fossielbestand kon niet worden verwijderd"

msgid "FOG_OF_WAR_INTENSE"
msgstr ""

#, fuzzy
msgid "FOG_OF_WAR_INTENSE_DESCRIPTION"
msgstr "Nitrogenase is een eiwet dat gasvormig [thrive:compound type=\"nitrogen\"][/thrive:compound] en celenergie in de vorm van [thrive:compound type=\"atp\"][/thrive:compound] om kan zetten om [thrive:compound type=\"ammonia\"][/thrive:compound] te vormen. Dit is een essentiele voedingsstof voor de groei van cellen. Dit proces wordt ook wel [b]stikstoffixatie[/b] genoemd. Aangezien nitrogenase zich in suspensie in het cytoplasma bevind, voert de vloeistof er omheen enige [b]glycolyse[/b] uit."

msgid "FOG_OF_WAR_MODE"
msgstr ""

msgid "FOG_OF_WAR_REGULAR"
msgstr ""

#, fuzzy
msgid "FOG_OF_WAR_REGULAR_DESCRIPTION"
msgstr "Axonen zijn zenuwvezel die neuronen gebruiken om met elkaar te verbinden en communiceren. Het plaatsen van dit organel verandert het celtype naar breinweefsel."

msgid "FOOD_CHAIN"
msgstr "Voedselketen"

msgid "FOOD_SOURCE_ENERGY_INFO"
msgstr "{0} energie: {1} (fitheid: {2}) totale hoeveelheid energie {3} (totale fitheid: {4})"

msgid "FORGET_MOD_DETAILS"
msgstr "Verwijder Lokale Data"

msgid "FORGET_MOD_DETAILS_TOOLTIP"
msgstr "Verwijder lokale data met betrekking tot dit item. Dit kan nuttig zijn als je een verkeerd ID hebt ingevuld of een nieuwe versie naar een ander item wil uploaden."

msgid "FORM_ERROR_MESSAGE"
msgstr "Fout: {0}"

msgid "FOSSILISATION"
msgstr "Fossilizatie"

msgid "FOSSILISATION_EXPLANATION"
msgstr "Fossilizeer deze soort en sla het op in het museum. Je kunt het museum vanuit de Thriveopedia bezoeken. Je kunt de gefossilizeerde soort ook openen in de vrije bouwmodusbewerker."

msgid "FOSSILISATION_FAILED"
msgstr "Fossilizeren Mislukt"

msgid "FOSSILISATION_FAILED_DESCRIPTION"
msgstr "Het fossielbestand kon niet worden geschreven"

msgid "FOSSILISATION_HINT"
msgstr "Fossilizeer deze soort"

msgid "FOSSILISATION_HINT_ALREADY_FOSSILISED"
msgstr "Fossilizeer deze zoort (al gefossilizeerd)"

msgid "FOSSILISE"
msgstr "Fosillizeren"

msgid "FOSSIL_DELETION_FAILED"
msgstr "Verwijderen van Fossiel Mislukt"

msgid "FOSSIL_DELETION_FAILED_DESCRIPTION"
msgstr "Het fossielbestand kon niet worden verwijderd"

msgid "FOUR_TIMES"
msgstr "4x"

msgid "FPS"
msgstr "FPS: {0}"

msgid "FPS_DISPLAY"
msgstr "Toon FPS"

msgid "FRAME_DURATION"
msgstr "Delta: {0}"

msgid "FREEBUILDING"
msgstr "Vrije bouwmodus"

msgid "FREE_GLUCOSE_CLOUD"
msgstr "Beschikbare glucosewolk bij het verlaten van de bewerker"

msgid "FREE_GLUCOSE_CLOUD_EXPLANATION"
msgstr "(start met een beschikbare glucosewolk in de buurt van elke generatie)"

msgid "FULLSCREEN"
msgstr "Volledig Scherm"

msgid "FULL_MOD_INFO"
msgstr "Volledige Mod Info"

msgid "GALLERY_VIEWER"
msgstr "Gallerij Venster"

msgid "GAME_DESIGN_TEAM"
msgstr "Spel Ontwikkel Team"

#, fuzzy
msgid "GATHERED_ENERGY_TOOLTIP"
msgstr "Bezoek onze Patreonpagina"

msgid "GENERAL"
msgstr "Algemeen"

msgid "GENERATIONS"
msgstr "Generatie"

msgid "GENERATION_COLON"
msgstr "Generatie:"

msgid "GITHUB_TOOLTIP"
msgstr "Bezoek onze Github opslagplek"

msgid "GLES3"
msgstr "GLES3"

msgid "GLOBAL_INITIAL_LETTER"
msgstr "G"

msgid "GLOBAL_TIMELINE_SPECIES_MIGRATED_TO"
msgstr "Een deel van de bevolking van [b][u]{0}[/u][/b] is gemigreerd van {1} naar {2}"

msgid "GLUCOSE"
msgstr "Glucose"

msgid "GLUCOSE_CONCENTRATIONS_DRASTICALLY_DROPPED"
msgstr "Glucoseconcentratie is drastisch gedaald!"

msgid "GLYCOLYSIS"
msgstr "Glycolyse"

msgid "GODMODE"
msgstr "Godmodus"

msgid "GOD_TOOLS_TITLE"
msgstr "Goddelijke Hulpmiddelen"

msgid "GOOGLY_EYE_CELL"
msgstr "Googly oog cel"

msgid "GOT_IT"
msgstr "Ik snap het"

msgid "GPL_LICENSE_HEADING"
msgstr "GPL Licentie text volgt:"

msgid "GPU_NAME"
msgstr "GPU:"

msgid "GRAPHICS"
msgstr "Grafische Kwaliteit"

msgid "GRAPHICS_TEAM"
msgstr "Grafisch Team"

msgid "GUI"
msgstr "GGI"

msgid "GUI_LIGHT_EFFECTS_OPTION_DESCRIPTION"
msgstr ""
"Zet lichtflitsende effecten in de GGIs aan (zoals het flitsen van de bewerkerknop).\n"
"\n"
"Als je last hebt van een bug waarbij delen van de bewerker verdwijnen,\n"
"kun je proberen dit uit te zetten om te zien of het probleem daarmee wordt verholpen."

msgid "GUI_TAB_NAVIGATION"
msgstr "UI Tabblad Navigatie"

msgid "GUI_VOLUME"
msgstr "Volume GUI"

msgid "HEALTH"
msgstr "Sterkte"

msgid "HELP"
msgstr "Hulp"

msgid "HELP_BUTTON_TOOLTIP"
msgstr "Hoe het spel te spelen"

msgid "HIGHER_VALUES_INCREASE_PERFORMANCE"
msgstr "(hogere waarden verbeteren prestatie)"

msgid "HIGHER_VALUES_WORSEN_PERFORMANCE"
msgstr "(hogere waarden verlagen de prestatie)"

msgid "HOLD_FOR_PAN_OR_ROTATE_MODE"
msgstr "Houd ingedrukt om tussen slepen en draaien te wisselen"

#, fuzzy
msgid "HOLD_FOR_PAN_WITH_MOUSE"
msgstr "Houd ingedrukt om tussen slepen en draaien te wisselen"

msgid "HOLD_PACK_COMMANDS_MENU"
msgstr "Houd ingedrukt om de pakcommandomenu te tonen"

msgid "HOLD_TO_SHOW_CURSOR"
msgstr "Houdt ingedrukt om de muisaanwijzer weer te geven"

msgid "HOLD_TO_SHOW_CURSOR_ADVICE_TEXT"
msgstr "Houdt [thrive:input]g_free_cursor[/thrive:input] ingedrukt voor muisaanwijzer"

msgid "HOLD_TO_SKIP_CREDITS"
msgstr "Ingedrukt houden om over te slaan"

msgid "HOME"
msgstr "Thuis"

msgid "HORIZONTAL_COLON"
msgstr "Horizontaal:"

msgid "HORIZONTAL_WITH_AXIS_NAME_COLON"
msgstr "Horizontaal (As: {0})"

msgid "HP_COLON"
msgstr "HP:"

msgid "HSV"
msgstr "TVH"

msgid "HUD_MESSAGE_MULTIPLE"
msgstr "{0} (x{1})"

msgid "HYDROGEN_SULFIDE"
msgstr "Waterstofsulfide"

msgid "ICESHARD"
msgstr "Ijsscherf"

msgid "ICESHELF"
msgstr "Ijsplaat"

msgid "ID_IS_NOT_A_NUMBER"
msgstr "ID is niet een correct nummer"

msgid "ID_NUMBER"
msgstr "ID Nummer"

msgid "INCLUDE_MULTICELLULAR_PROTOTYPE"
msgstr "Voeg prototypen van latere fasen toe"

msgid "INCLUDE_MULTICELLULAR_PROTOTYPE_EXPLANATION"
msgstr "(sommige functies zijn mogelijk niet toegankelijk wanneer je volgende fasen bereikt)"

msgid "INDUSTRIAL_STAGE"
msgstr "Industriële Fase"

msgid "INFINITE_COMPOUNDS"
msgstr "Oneindige Stoffen"

msgid "INFINITE_MP"
msgstr "Oneindige MP"

msgid "INFO_BOX_COST"
msgstr "Basis Kosten (MP)"

msgid "INFO_BOX_ENZYMES"
msgstr ""

#, fuzzy
msgid "INFO_BOX_INTERNAL_NAME"
msgstr "Interne (Map) Naam:"

msgid "INFO_BOX_MASS"
msgstr ""

msgid "INFO_BOX_OSMOREGULATION_COST"
msgstr "Osmoregulatiekosten"

msgid "INFO_BOX_PROCESSES"
msgstr "Processen"

msgid "INFO_BOX_REQUIRES_NUCLEUS"
msgstr "Vereist Nucleus"

#, fuzzy
msgid "INFO_BOX_SIZE"
msgstr "JE HEBT GETHRIVED!"

msgid "INFO_BOX_STORAGE"
msgstr "Opslag"

#, fuzzy
msgid "INFO_BOX_UNIQUE"
msgstr "JE HEBT GETHRIVED!"

msgid "INFO_BOX_UPGRADES"
msgstr ""

msgid "INGESTED_MATTER"
msgstr "Ingeslokte Materie"

msgid "INIT_NEW_WORLD_TOOLTIP"
msgstr "Maak een nieuwe wereld"

msgid "INPUTS"
msgstr "Invoer"

msgid "INPUT_NAME_BUILD_STRUCTURE"
msgstr "Bouw een constructie"

msgid "INPUT_NAME_INTERACTION"
msgstr "Reageer op object"

msgid "INPUT_NAME_OPEN_INVENTORY"
msgstr "Schakel inventarisscherm aan/uit"

msgid "INSPECT"
msgstr "Inspecteer"

msgid "INSPECTOR"
msgstr "Inspecteerder"

msgid "INTERACTION_ACTIVATE_ASCENSION"
msgstr "Verheffingspoort Activeren"

msgid "INTERACTION_ACTIVATE_ASCENSION_MISSING_ENERGY"
msgstr "Verheffingspoort Activeren (NIET GENOEG ENERGIE)"

msgid "INTERACTION_CONSTRUCT"
msgstr "Maak Constructie Af"

msgid "INTERACTION_CONSTRUCT_MISSING_DEPOSITED_MATERIALS"
msgstr "Maak Constructie Af (mist benodigde materialen)"

msgid "INTERACTION_CRAFT"
msgstr "Vervaardigen..."

msgid "INTERACTION_DEPOSIT_RESOURCES"
msgstr "Deponeer Materialen"

msgid "INTERACTION_DEPOSIT_RESOURCES_NO_SUITABLE_RESOURCES"
msgstr "Deponeer Materialen (geen geschikte items worden gedragen)"

msgid "INTERACTION_DESTROY"
msgstr "Vernietig"

msgid "INTERACTION_FOUND_SETTLEMENT"
msgstr "Nederzetting Oprichten"

msgid "INTERACTION_HARVEST"
msgstr "Oogst"

msgid "INTERACTION_HARVEST_CANNOT_MISSING_TOOL"
msgstr "Oogst (MIST WERKTUIG: {0})"

msgid "INTERACTION_PICK_UP"
msgstr "Oppakken"

msgid "INTERACTION_PICK_UP_CANNOT_FULL"
msgstr "Oppakken (VOL)"

msgid "INTERNALS"
msgstr "Internen"

msgid "INTERNAL_NAME_IN_USE"
msgstr "Er is al een mod met de gespecificeerde interne naam"

msgid "INTERNAL_NAME_REQUIRED"
msgstr "Interne naam is vereist"

msgid "INTERNAL_NAME_REQUIRES_CAPITAL"
msgstr "Interne naam dient met een hoofdletter te beginnen"

msgid "INVALID_DATA_TO_PLOT"
msgstr "Incorrecte Data om te Plotten"

msgid "INVALID_ICON_PATH"
msgstr "Incorrect pad naar modicoon"

msgid "INVALID_SAVE_NAME_POPUP"
msgstr "Opslagbestandsnaam mag geen speciale tekens bevatten (<>:\"/\\|?*)"

msgid "INVALID_SPECIES_NAME_POPUP"
msgstr "Soortnaam moet zich houden aan het binominale naamgevingssysteem (genus en aanduiding)!"

msgid "INVALID_TAG"
msgstr "Incorrect etiket \"{0}\" gespecificeerd"

msgid "INVALID_URL_FORMAT"
msgstr "Incorrect URL formaat"

msgid "INVALID_URL_SCHEME"
msgstr "Incorrect URL protocol"

msgid "INVENTORY_ITEMS_ON_GROUND"
msgstr "Items op de Grond"

msgid "INVENTORY_TITLE"
msgstr "Inventaris"

msgid "INVENTORY_TOGGLE_CRAFTING"
msgstr "Vervaardigen"

msgid "INVENTORY_TOGGLE_GROUND"
msgstr "Grond"

msgid "INVERTED"
msgstr "Omgekeerd"

msgid "IN_PROTOTYPE"
msgstr ""
"Je speelt de latere faseprototypen die met het spel zijn meegeleverd.\n"
"Deze zijn mogelijk incompleet, gebruiken plaatsvervangende afbeeldingen, en zijn in het algemeen zeer rauw,\n"
"en niet altijd speelbaar. Daartoe is opslaan niet mogelijk.\n"
"Sommige onderdelen van de prototypes staan mogelijk beperkte opslaan toe."

msgid "IRON"
msgstr "Ijzer"

msgid "IRON_CHEMOLITHOAUTOTROPHY"
msgstr "Ijzer-chemolithoautotrofie"

msgid "ITCH_TOOLTIP"
msgstr "Bezoek onze Itch.io pagina"

msgid "JANUARY"
msgstr "Januari"

msgid "JSON_DEBUG_MODE"
msgstr "JSON debug modus:"

msgid "JSON_DEBUG_MODE_ALWAYS"
msgstr "Altijd"

msgid "JSON_DEBUG_MODE_AUTO"
msgstr "Automatisch"

msgid "JSON_DEBUG_MODE_NEVER"
msgstr "Nooit"

msgid "JULY"
msgstr "Juli"

msgid "JUNE"
msgstr "Juni"

msgid "KEY_BACK"
msgstr "Terug"

#, fuzzy
msgid "KEY_BACKTAB"
msgstr "Terug"

msgid "KEY_BINDING_CHANGE_CONFLICT"
msgstr ""
"Er is een conflict met {0}.\n"
"Wil je de invoer van {1} verwijderen?"

msgid "KEY_BRING_UP_KEYBOARD"
msgstr ""

msgid "KEY_CLEAR"
msgstr "Wissen"

msgid "KEY_DELETE"
msgstr "Delete"

msgid "KEY_DOWN"
msgstr "Omlaag"

msgid "KEY_END"
msgstr "End"

msgid "KEY_ENTER"
msgstr "Enter"

msgid "KEY_FAVORITES"
msgstr "Favorieten"

msgid "KEY_FORWARD"
msgstr "Voorwaarts"

#, fuzzy
msgid "KEY_GLOBE"
msgstr "Thuis"

msgid "KEY_HELP"
msgstr "Hulp"

msgid "KEY_HOME"
msgstr "Thuis"

msgid "KEY_HOMEPAGE"
msgstr "Home-pagina"

#, fuzzy
msgid "KEY_HYPER"
msgstr "Hulp"

msgid "KEY_INSERT"
msgstr "Invoegen"

#, fuzzy
msgid "KEY_JIS_EISU"
msgstr "Invoegen"

#, fuzzy
msgid "KEY_JIS_KANA"
msgstr "Stand-by"

msgid "KEY_LEFT"
msgstr "Links"

msgid "KEY_MENU"
msgstr "Menu"

#, fuzzy
msgid "KEY_META"
msgstr "Tab"

msgid "KEY_OPENURL"
msgstr "Open URL"

msgid "KEY_PAUSE"
msgstr "Pauzeer"

msgid "KEY_PRINT"
msgstr "Print-Screen"

msgid "KEY_REFRESH"
msgstr "Verversen"

msgid "KEY_RIGHT"
msgstr "Rechts"

msgid "KEY_SEARCH"
msgstr "Zoek"

msgid "KEY_STANDBY"
msgstr "Stand-by"

msgid "KEY_STOP"
msgstr "Stop"

msgid "KEY_TAB"
msgstr "Tab"

msgid "KEY_UP"
msgstr "Omhoog"

msgid "KILO_ABBREVIATION"
msgstr "{0} K"

msgid "KP0"
msgstr "Num 0"

msgid "KP1"
msgstr "Num 1"

msgid "KP2"
msgstr "Num 2"

msgid "KP3"
msgstr "Num 3"

msgid "KP4"
msgstr "Num 4"

msgid "KP5"
msgstr "Num 5"

msgid "KP6"
msgstr "Num 6"

msgid "KP7"
msgstr "Num 7"

msgid "KP8"
msgstr "Num 8"

msgid "KP9"
msgstr "Num 9"

msgid "KPADD"
msgstr "Num +"

msgid "KPDIVIDE"
msgstr "Num /"

msgid "KPENTER"
msgstr "Num Enter"

msgid "KPMULTIPLY"
msgstr "Num *"

msgid "KPPERIOD"
msgstr "Num ."

msgid "KPSUBTRACT"
msgstr "Num -"

msgid "LANGUAGE"
msgstr "Taal:"

msgid "LANGUAGE_TRANSLATION_PROGRESS"
msgstr "Deze taal is {0}% compleet"

msgid "LANGUAGE_TRANSLATION_PROGRESS_LOW"
msgstr "De vertaling van deze taal is nog niet compleet ({0}% compleet)"

msgid "LANGUAGE_TRANSLATION_PROGRESS_REALLY_LOW"
msgstr "Deze vertaling is nog niet compleet ({0}% klaar) help ons hier alstublieft mee!"

msgid "LAST_ORGANELLE_DELETE_OPTION_DISABLED_TOOLTIP"
msgstr "Kan laatste organel niet verwijderen"

msgid "LATE_MULTICELLULAR"
msgstr "Late Meercellige"

msgid "LAUNCH0"
msgstr "Lanceren 0"

msgid "LAUNCH1"
msgstr "Lanceren 1"

msgid "LAUNCH2"
msgstr "Lanceren 2"

msgid "LAUNCH3"
msgstr "Lanceren 3"

msgid "LAUNCH4"
msgstr "Lanceren 4"

msgid "LAUNCH5"
msgstr "Lanceren 5"

msgid "LAUNCH6"
msgstr "Lanceren 6"

msgid "LAUNCH7"
msgstr "Lanceren 7"

msgid "LAUNCH8"
msgstr "Lanceren 8"

msgid "LAUNCH9"
msgstr "Lanceren 9"

msgid "LAUNCHA"
msgstr "Lanceren A"

msgid "LAUNCHB"
msgstr "Lanceren B"

msgid "LAUNCHC"
msgstr "Lanceren C"

msgid "LAUNCHD"
msgstr "Lanceren D"

msgid "LAUNCHE"
msgstr "Lanceren E"

msgid "LAUNCHF"
msgstr "Lanceren F"

msgid "LAUNCHMAIL"
msgstr "Mail"

msgid "LAUNCHMEDIA"
msgstr "Media"

msgid "LAWK_ONLY"
msgstr "Enkel LZWHK"

msgid "LAWK_ONLY_EXPLANATION"
msgstr "(beperkt onderdelen en mogelijkheden tot enkel Leven Zoals Wij Het Kennen)"

msgid "LEAD_ARTIST"
msgstr "Hoofd Design"

msgid "LEAD_ARTISTS"
msgstr "Hoofd Design"

msgid "LEAD_DEVELOPERS"
msgstr "Hoofd Ontwikkelaars"

msgid "LEAD_GAME_DESIGNER"
msgstr "Hoofd Spel Ontwerper"

msgid "LEAD_GAME_DESIGNERS"
msgstr "Hoofd Spel Ontwerpers"

msgid "LEAD_OUTREACH_PEOPLE"
msgstr "Hoofd Publieksbereik Personen"

msgid "LEAD_OUTREACH_PERSON"
msgstr "Hoofd Publieksbereik Persoon"

msgid "LEAD_PROGRAMMER"
msgstr "Hoofd Programmeur"

msgid "LEAD_PROGRAMMERS"
msgstr "Hoofd Programmeurs"

msgid "LEAD_PROJECT_MANAGER"
msgstr "Hoofd Projectmanager"

msgid "LEAD_PROJECT_MANAGERS"
msgstr "Hoofd Projectmanagers"

msgid "LEAD_TESTER"
msgstr "Hoofd Tester"

msgid "LEAD_TESTERS"
msgstr "Hoofd Testers"

msgid "LEAD_THEORIST"
msgstr "Hoofd Theorist"

msgid "LEAD_THEORISTS"
msgstr "Hoofd Theoristen"

msgid "LEFT_ARROW"
msgstr "←"

msgid "LEFT_MOUSE"
msgstr "Linkermuisknop"

msgid "LICENSES"
msgstr "Licenties"

msgid "LICENSES_COVERING_THRIVE"
msgstr "Licenties met betrekking tot onderdelen van Thrive worden hier getoond"

msgid "LIFE_ORIGIN"
msgstr "Oorsprong van het leven"

msgid "LIFE_ORIGIN_EXPLANATION"
msgstr "(startlocatie)"

msgid "LIFE_ORIGIN_PANSPERMIA"
msgstr "Panspermia (willekeurig)"

msgid "LIFE_ORIGIN_POND"
msgstr "Klein warm vijvertje"

msgid "LIFE_ORIGIN_TOOLTIP"
msgstr "Sommige opties kunnen uitgeschakeld zijn als \"Enkel LZWHK\" ingeschakeld is"

msgid "LIFE_ORIGIN_VENTS"
msgstr "Hydrothermale bronnen"

msgid "LIGHT"
msgstr "Licht"

msgid "LIGHT_LEVEL_AVERAGE"
msgstr "Gemiddeld"

msgid "LIGHT_LEVEL_CURRENT"
msgstr "Huidige"

msgid "LIGHT_LEVEL_DAY"
msgstr "Dag"

msgid "LIGHT_LEVEL_LABEL_AT_NOON"
msgstr "{0} om 12 uur"

msgid "LIGHT_LEVEL_NIGHT"
msgstr "Nacht"

msgid "LIGHT_MAX"
msgstr "Maximum Licht"

msgid "LIMIT_EXTREME"
msgstr "Extreem"

msgid "LIMIT_GROWTH_RATE"
msgstr "Beperk groei stofgebruik"

msgid "LIMIT_GROWTH_RATE_EXPLANATION"
msgstr "(wanneer aangezet wordt de groeisnelheid gelimiteerd, anders heeft alleen de beschikbaarheid van stoffen effect op groeisnelheid)"

msgid "LIMIT_HUGE"
msgstr "Gigantisch"

msgid "LIMIT_LARGE"
msgstr "Groot"

msgid "LIMIT_NORMAL"
msgstr "Normaal"

msgid "LIMIT_SMALL"
msgstr "Klein"

msgid "LIMIT_TINY"
msgstr "Minuscuul"

msgid "LIMIT_VERY_LARGE"
msgstr "Zeer groot"

msgid "LIMIT_VERY_SMALL"
msgstr "Zeer klein"

msgid "LINE_COLOUR"
msgstr "Lijnkleur:"

#, fuzzy
msgid "LINKS_TITLE"
msgstr "Titel mist"

msgid "LIPASE"
msgstr "Lipase"

msgid "LIPASE_DESCRIPTION"
msgstr "Lipase maakt het mogelijk voor de cel om de meeste membranen af te breken. Je cel produceert al een beetje van dit enzym zonder lysosoom. Het selecteren van dit type zal de effectiviteit verhogen."

msgid "LOAD"
msgstr "Laden"

msgid "LOADING"
msgstr "Laden"

msgid "LOADING_DOT_DOT_DOT"
msgstr "Laden..."

msgid "LOADING_EARLY_MULTICELLULAR_EDITOR"
msgstr "Vroege Multicellulaire bewerker laden"

msgid "LOADING_GAME"
msgstr "Spel Wordt Geladen"

msgid "LOADING_MICROBE_EDITOR"
msgstr "Microbe-editor Laden"

msgid "LOADING_MULTICELLULAR_EDITOR"
msgstr "Multicellulaire Bewerker Laden"

msgid "LOADING_TIP"
msgstr "Klik de ongedaan maken knop in de bewerker om een fout te corrigeren"

msgid "LOAD_FINISHED"
msgstr "Laden afgerond"

msgid "LOAD_GAME"
msgstr "Laad spel"

msgid "LOAD_GAME_BUTTON_TOOLTIP"
msgstr "Laad eerder opgeslagen spellen"

msgid "LOAD_INCOMPATIBLE_PROTOTYPE_WARNING"
msgstr ""
"Het opslagbestand wat is geselecteerd om te worden geladen is een opslagbestand gemaakt in een prototype met een andere Thrive versie.\n"
"Dit opslagbestand kan niet worden geladen omdat opslagbestanden van prototypen niet bijgewerkt kunnen worden.\n"
"Aangezien Thrive nog in een vroeg stadium van ontwikkeling is, heeft compatibiliteit van het opslaan geen hoge prioriteit, daarom zijn er geen bijwerkmethoden voor alle versies."

msgid "LOAD_INCOMPATIBLE_SAVE_PROMPT"
msgstr "Niet-compatibel opgeslagen bestand laden?"

msgid "LOAD_INCOMPATIBLE_SAVE_WARNING"
msgstr ""
"Het opslagbestand wat is geselecteerd om te worden geladen werkt niet goed met deze versie van Thrive.\n"
"Er is geen opslagbestandbijwerker beschikbaar om dit opslagbestand bij te werken.\n"
"Aangezien Thrive nog zeer vroeg in ontwikkeling is, is het bijhouden van compatibiliteit van opslagbestenden geen hoge prioriteit. Daartoe zijn er geen opslagbestandbijwerkers beschikbaar voor alle versies."

msgid "LOAD_INVALID_SAVE_PROMPT"
msgstr "Ongeldig opgeslagen bestand laden?"

msgid "LOAD_INVALID_SAVE_WARNING"
msgstr ""
"Opgeslagen informatie kon niet worden geladen van dit bestand.\n"
"Dit opgeslagen bestand is hoogstwaarschijnlijk corrupt of van een nieuwer formaat dat niet wordt begrepen door deze versie van Thrive.\n"
"Wil je toch proberen om het opgeslagen bestand te laden?"

msgid "LOCAL_INITIAL_LETTER"
msgstr "L"

msgid "LOCK_DAY_NIGHT_CYCYLE"
msgstr "Zet dag/nacht cyclus vast"

msgid "LOW_BIODIVERSITY_LIMIT"
msgstr "Overweeg dat gebieden met tot deze hoeveelheid soorten een lage biodiversiteit hebben"

msgid "LOW_MENU_PERFORMANCE"
msgstr "Lage Prestaties Gedetecteerd"

msgid "LOW_MENU_PERFORMANCE_DESCRIPTION"
msgstr ""
"Je gemiddelde venstervernieuwing is erg laag.\n"
"3D menu achtergronden zijn aangezet, dit kan veel systeembronnen gebruiken. Het uitzetten van deze optie kan de prestaties veel verbeteren.\n"
"Wil je dit nu doen?"

msgid "LYSOSOME"
msgstr "Lysozoom"

msgid "LYSOSOME_DESCRIPTION"
msgstr "Het lysosoom is een organel wat aan een membraan is gebonden en bevat hydrolytische enzymen die diverse biomoleculen kunnen afbreken. Lysosomen maken het mogelijk voor de cel om opgeslokte materie af te breken door middel van endocytose. Ook kan het afvalstoffen in de cel opruimen door middel van [b]autofagie[/b]."

msgid "LYSOSOME_PROCESSES_DESCRIPTION"
msgstr "Bevat spijsverteringsenzymen. Het type enzym kan worden aangepast. Elke lysosoom kan maar een enzym tegelijk gebruiken. Enzymen zorgen voor een snellere en efficiëntere spijsvertering."

msgid "MANUALLY_SET_TIME"
msgstr "Stel Handmatig Tijd In"

msgid "MAP"
msgstr "Kaart"

msgid "MARCH"
msgstr "Maart"

msgid "MARINE_SNOW"
msgstr "Mariene sneeuw"

msgid "MASTER_VOLUME"
msgstr "Master Volume"

msgid "MAXIMUM_SPECIES_IN_PATCH"
msgstr "Maximum hoeveelheid soorten in een gebied voordat uitsterven wordt afgedwongen"

msgid "MAX_FPS"
msgstr "Maximale FPS:"

msgid "MAX_FPS_NO_LIMIT"
msgstr "Ongelimiteerd"

msgid "MAX_SPAWNED_ENTITIES"
msgstr "Maximum hoeveelheid entiteiten:"

msgid "MAX_VISIBLE_DATASET_WARNING"
msgstr "Het is niet toegestaan meer dan {0} datasets weer te geven!"

msgid "MAY"
msgstr "Mei"

msgid "MEDIANEXT"
msgstr "Volgende Media"

msgid "MEDIAPLAY"
msgstr "Media Afspelen"

msgid "MEDIAPREVIOUS"
msgstr "Vorige Media"

msgid "MEDIARECORD"
msgstr "Media Opnemen"

msgid "MEDIASTOP"
msgstr "Media Stoppen"

msgid "MEGA_YEARS"
msgstr "Mjr"

msgid "MEMBRANE"
msgstr "Membraan"

msgid "MEMBRANE_RIGIDITY"
msgstr "Membraan-stevigheid"

msgid "MEMBRANE_TYPES"
msgstr "Membraantypes"

msgid "MENU"
msgstr "Menu"

msgid "MESOPELAGIC"
msgstr "Mesopelagisch"

msgid "METABOLOSOMES"
msgstr "Metabolosomen"

msgid "METABOLOSOMES_DESCRIPTION"
msgstr "Metabolosomen zijn groepen van eiwitten die in een eiwitschelp zijn gewikkeld. Ze maken het mogelijk om met een veel hogere snelheid [thrive:compound type=\"glucose\"][/thrive:compound] om te zetten in [thrive:compound type=\"atp\"][/thrive:compound] dan cytoplasma dit kan doen. Ze gebruiken hierbij een proces genaamd [b]Aerobe Dissimilatie[/b]. Het heeft echter wel [thrive:compound type=\"oxygen\"][/thrive:compound] nodig om zijn werk te kunnen doen. Lagere hoeveelheden van [thrive:compound type=\"oxygen\"][/thrive:compound] in de omgeving zullen ook zorgen voor een tragere productie van [thrive:compound type=\"atp\"][/thrive:compound]. Aangezien metabolosomen direct in het cytoplasma hangen, voert de vloeistof er om heen ook enige [b]glycolyse[/b] uit."

msgid "METABOLOSOMES_PROCESSES_DESCRIPTION"
msgstr "Zet [thrive:compound type=\"glucose\"][/thrive:compound] om in [thrive:compound type=\"atp\"][/thrive:compound]. De snelheid schaalt met de concentratie van [thrive:compound type=\"oxygen\"][/thrive:compound]."

msgid "METRICS"
msgstr "Prestatietellers"

#, fuzzy
msgid "METRICS_CONTENT"
msgstr ""
"Procestijd: {0} s\n"
"Fysicatijd: {1} s\n"
"Entiteiten: {2}, andere: {3}\n"
"Geplaatst: {4}, Verwijderd {5}\n"
"Gebruikte nodes: {6}\n"
"Gebruikt geheugen: {7}\n"
"GPU-geheugen: {8}\n"
"Gerenderde objecten: {9}\n"
"Draw calls: {10}, waarvan 2D: {11}\n"
"Gerenderde vertexen: {12}\n"
"Materiaalveranderingen: {13}\n"
"Shaderveranderingen: {14}\n"
"Verweesde nodes: {15}\n"
"Audiovertraging: {16} ms\n"
"Totaal aantal threads: {17}\n"
"Totale CPU-tijd:\n"
"{18}"

msgid "MIB_VALUE"
msgstr "{0} MiB"

msgid "MICROBE"
msgstr "Microbe"

msgid "MICROBES_COUNT"
msgstr "Hoeveelheid microben:"

msgid "MICROBE_BENCHMARK"
msgstr "Microbe Prestatietest"

msgid "MICROBE_EDITOR"
msgstr "Microbe Bewerker"

msgid "MICROBE_EDITOR_HELP_MESSAGE_1"
msgstr ""
"Prokaryotische Structuren\n"
"\n"
"Cytoplasma: Heeft opslagcapaciteit en voert glycolyse uit (produceert kleine hoeveelheiden [thrive:compound type=\"atp\"][/thrive:compound] uit [thrive:compound type=\"glucose\"][/thrive:compound])\n"
"\n"
"Metabolosomen: Produceren [thrive:compound type=\"atp\"][/thrive:compound] uit [thrive:compound type=\"glucose\"][/thrive:compound]\n"
"\n"
"Thylakoïden: Produceert, in vergelijking met een normaal chloroplast, 1/3e van de hoeveelheid [thrive:compound type=\"glucose\"][/thrive:compound], maar voert ook glycolyse uit. Neemt 1 Hex in beslag.\n"
"\n"
"Chemosynthese-eiwitten: Produceert half keer zoveel [thrive:compound type=\"glucose\"][/thrive:compound] uit [thrive:compound type=\"hydrogensulfide\"][/thrive:compound] als een chemoplast, maar voert ook glycolyse uit. Neemt 1 Hex in beslag\n"
"\n"
"Rusticyanine: Zet [thrive:compound type=\"iron\"][/thrive:compound] om in [thrive:compound type=\"atp\"][/thrive:compound]\n"
"\n"
"Nitrogenase: Zet atmosferische stikstof en [thrive:compound type=\"atp\"][/thrive:compound] anaeroob om in [thrive:compound type=\"ammonia\"][/thrive:compound]\n"
"\n"
"Oxytoxisoom: Zet [thrive:compound type=\"atp\"][/thrive:compound] om in [thrive:compound type=\"oxytoxy\"][/thrive:compound]\n"
"\n"
"Thermosynthase: Gebruikt temperatuurverschillen om [thrive:compound type=\"atp\"][/thrive:compound] te produceren"

msgid "MICROBE_EDITOR_HELP_MESSAGE_14"
msgstr "Zodra verzwelgen klaar is, zullen alle objecten die verzwolgen zijn in het membraan blijven tot ze zijn verteerd. Onverteerbare objecten zullen altijd uitgestoten worden, dus zorg dat je de noodzakelijke mutaties hebt die het mogelijk maken deze objecten te verteren. Enzymen zullen met de vertering helpen en worden door het lysosoom gemaakt. Evolueer dit organel om spijsvertering veel efficiënter te maken."

msgid "MICROBE_EDITOR_HELP_MESSAGE_2"
msgstr ""
"Externe Organellen\n"
"\n"
"Flagel: Maakt bewegen sneller door [thrive:compound type=\"atp\"][/thrive:compound] te verbruiken\n"
"\n"
"Pilus: Kan worden gebruikt om andere cellen te steken of te verdedigen tegen hun gifstoffen\n"
"\n"
"Chemoreceptor: Maakt het mogelijk om stoffen van verder af te detecteren\n"
"\n"
"Slijmstraal: Maakt het mogelijk om [thrive:compound type=\"mucilage\"][/thrive:compound] (gemaakt van [thrive:compound type=\"glucose\"][/thrive:compound]) uit te stoten om je cel sneller te laten bewegen.\n"
"\n"
"Cilia: Verhoogt de draaisnelheid van cellen"

msgid "MICROBE_EDITOR_HELP_MESSAGE_3"
msgstr ""
"Membraangebonden Organellen\n"
"\n"
"Nucleus: Neemt 11 hexen in beslag en maakt het evolueren van andere membraangebonden organellen mogelijk. Verdubbelt het formaat van je cel maar vermindert de schade die je krijgt met 50% (kan maar één keer geëvolueerd worden)\n"
"\n"
"Bindingsmiddel: Geeft de mogelijkheid om te binden met andere cellen. Nodig om door te gaan naar de meercellige fase.\n"
"\n"
"Mitochondrion: Produceert [thrive:compound type=\"atp\"][/thrive:compound] uit [thrive:compound type=\"glucose\"][/thrive:compound] en atmosferische O2. Dit is veel efficiënter dan glycolyse door cytoplasma\n"
"\n"
"Chloroplast: Maakt [thrive:compound type=\"glucose\"][/thrive:compound] uit zonlicht en atmosferische CO2\n"
"\n"
"Thermoplast: Gebruikt temperatuurverschillen om [thrive:compound type=\"atp\"][/thrive:compound] te produceren\n"
"\n"
"Lysosoom: Bevat spijsverteringsenzymen. Deze enzymen versnellen en verhogen de efficiëntie van spijsvertering\n"
"\n"
"Chemoplast: Maakt [thrive:compound type=\"glucose\"][/thrive:compound] uit [thrive:compound type=\"hydrogensulfide\"][/thrive:compound]\n"
"\n"
"Stikstofbindende plastide: Maakt [thrive:compound type=\"ammonia\"][/thrive:compound] van [thrive:compound type=\"atp\"][/thrive:compound], atmosferische stikstof, en zuurstof\n"
"\n"
"Vacuole: Slaat 8 verzamelde chemicaliën op\n"
"\n"
"Gifstoffenvacuolen: Produceert gifstoffen ( [thrive:compound type=\"oxytoxy\"][/thrive:compound] genoemd) en maakt het mogelijk om deze uit te spuwen en op basis van de hoeveelheid aanwezige [thrive:compound type=\"oxytoxy\"][/thrive:compound] schade aan te doen.\n"
"\n"
"Signaalgever: Maakt het mogelijk om chemicaliën te gebruiken waar andere cellen op kunnen reageren"

msgid "MICROBE_EDITOR_HELP_MESSAGE_4"
msgstr "Bij elke generatie heb je 100 mutatiepunten (MP) om te gebruiken. Elke verandering (of mutatie) kost een hoeveelheid MP. Het toevoegen en verwijderen van organellen kost MP, maar het terug draaien van veranderingen kost niks als deze verandering in de huidige mutatie sessie plaats hebben gevonden. Je kan een organel verplaatsen of verwijderen met rechtsklik. Je kan organellen ook draaien met [thrive:input]e_rotate_left[/thrive:input] en [thrive:input]e_rotate_right[/thrive:input]."

msgid "MICROBE_EDITOR_HELP_MESSAGE_5"
msgstr "Elke keer dat je jezelf voortplant zal de Microbenbewerker worden geopend. Hier kun je aanpassingen aan je soort maken (door organellen toe te voegen, te verwijderen, of aan te passen) waarmee je je soort succesvol kan maken. Elk bezoek aan de bewerker in de Microbenfase komt neer op [thrive:constant]EDITOR_TIME_JUMP_MILLION_YEARS[/thrive:constant] miljoen jaar evolutie."

msgid "MICROBE_FREEBUILD_EDITOR"
msgstr "Microbe vrij bouwen bewerker"

msgid "MICROBE_ORGANELLE_STATISTICS"
msgstr "  {0}: Gevonden in {1} soorten, gemiddeld {2} per soort"

msgid "MICROBE_SPECIES_DETAIL_TEXT"
msgstr ""
"[b]Fase[/b]\n"
"  Microbe\n"
"[b]Membraantype[/b]\n"
"  {0}\n"
"[b]Stijfheid Membraan[/b]\n"
"  {1}\n"
"[b]Basissnelheid[/b]\n"
"  {2}\n"
"[b]Basale Rotatiesnelheid[/b]\n"
"  {3}\n"
"[b]Basis Hex-Formaat[/b]\n"
"  {4}"

msgid "MICROBE_STAGE"
msgstr "Microbieel Stage"

msgid "MICROBE_STAGE_BECOME_MULTICELLULAR_TEXT"
msgstr ""
"Je hebt de mogelijkheid om multicellulair te worden verkregen. Dit is de volgende stap in je tocht.\n"
"\n"
"Om verder te gaan, klik op de \"Wordt Meercellig\" knop."

msgid "MICROBE_STAGE_COLLECT_TEXT"
msgstr ""
"Verzamel glucoze (witte wolken) door er overheen te bewegen.\n"
"\n"
"Je cel heeft glucose nodig om energie te produceren die het nodig heeft om in leven te blijven.\n"
"\n"
"Volg de lijn van je cel naar glucose in de buurt."

msgid "MICROBE_STAGE_CONTROL_TEXT"
msgstr ""
"Om je cel te controleren gebruik je de knoppen die in de buurt van je cel (midden van het scherm) worden weergegeven. De richting van de cel controleer je met de muis.\n"
"\n"
"Bewegingsmodus kan in het optiemenu worden veranderd.\n"
"\n"
"Probeer alle knoppen voor enkele seconden om verder te gaan."

msgid "MICROBE_STAGE_CONTROL_TEXT_CONTROLLER"
msgstr ""
"Gebruik de besturingsknoppen die rond je cel worden weergegeven om je cel te controleren. Gebruik de andere knuppel om richting te geven aan de cel.\n"
"WAARSCHUWING: invoer vanuit een spelbesturingsapparaat is experimenteel en niet geheel bruikbaar (zonder een touchpad). Er zijn waarschijnlijk bug.\n"
"Probeer alle richtingen voor enkele seconden om verder te gaan."

msgid "MICROBE_STAGE_DAY_NIGHT_TEXT"
msgstr ""
"Kijk uit voor verlagingen in de zonlichtmeter op het omgevingspaneel.\n"
"\n"
"De nacht komt wanneer de omgeving donker wordt.\n"
"Fotosynthese werkt niet tijdens de nacht.\n"
"Zorg ervoor dat je genoeg opgeslagen hebt om de nacht te overleven."

msgid "MICROBE_STAGE_HEALTH_TEXT"
msgstr ""
"Houdt de gezondheidsbalk naast de ATP-balk in de gaten (rechtsonder).\n"
"Je cel sterft als het geen gezondheid meer heeft.\n"
"Je cel repareert zichzelf als er ATP beschikbaar is.\n"
"Zorg er voor dat je genoeg glucose verzamelt om ATP te produceren."

msgid "MICROBE_STAGE_HELP_MESSAGE_1"
msgstr "Gebruik [thrive:input]g_move_forward[/thrive:input],[thrive:input]g_move_left[/thrive:input],[thrive:input]g_move_backwards[/thrive:input],[thrive:input]g_move_right[/thrive:input] en de muis om te bewegen. [thrive:input]g_fire_toxin[/thrive:input] om [thrive:compound type=\"oxytoxy\"][/thrive:compound] te schieten als je een vergif vacuole hebt. [thrive:input]g_toggle_engulf[/thrive:input] om de verzwelg-modus aan en uit te zetten."

msgid "MICROBE_STAGE_HELP_MESSAGE_10"
msgstr "Om jezelf voort te planten moet je al je organellen in tweeën delen. Organellen hebben ammoniak, fosfaten en tijd nodig om in tweeën te splitsen."

msgid "MICROBE_STAGE_HELP_MESSAGE_11"
msgstr "Maar als je voor twintig generaties met 300 populatie overleeft, win je deze versie van het spel. Nadat je hebt gewonnen kan je nog verder spelen als je dat wilt."

msgid "MICROBE_STAGE_HELP_MESSAGE_12"
msgstr "Wees gewaarschuwd voor je vijanden die ook evolueren. Elke keer als je in de editor komt, evolueren zij zich ook."

msgid "MICROBE_STAGE_HELP_MESSAGE_13"
msgstr "Het bindmiddel maakt het mogelijk voor je cel om samen met andere cellen een celkolonie te vormen. In een celkolonie worden stoffen met elkaar gedeeld en geproduceerd. Je kunt de bindingsmodus starten door op [thrive:input]g_toggle_binding[/thrive:input] te drukken. Terwijl je cel zich in een kolonie bevindt, kan je cel zich niet delen en kun je de bewerker niet openen. Om de bewerker te openen, moet je de benodigde stoffen verzamelen en de kolonie verlaten door op [thrive:input]g_unbind_all[/thrive:input] te drukken. Grote celkoloniën zijn de weg naar meercelligheid."

msgid "MICROBE_STAGE_HELP_MESSAGE_15"
msgstr "Met name celwanden van cellulose en chitine kunnen niet verteerd worden zonder het benodigde enzym."

msgid "MICROBE_STAGE_HELP_MESSAGE_16"
msgstr "Lysozoom is echter alleen beschikbaar voor eukaryoten. Prokaryoten hebben zulke organellen niet en verteren voedsel dus nogal slecht. Voor kleinere cellen is dat geen probleem, maar voor grotere cellen is het niet hebben van lysozomen een enorm nadeel."

msgid "MICROBE_STAGE_HELP_MESSAGE_2"
msgstr "Jouw cel gebruikt [thrive:compound type=\"atp\"][/thrive:compound] als energiebron, als het opraakt ga je dood."

msgid "MICROBE_STAGE_HELP_MESSAGE_3"
msgstr "Om de editor te ontgrendelen en voort te planten moet je lang genoeg overleven. Door [thrive:compound type=\"ammonia\"][/thrive:compound] (Oranje Wolk) en [thrive:compound type=\"fosfaten\"][/thrive:compound] (Paarse Wolk) te verzamelen versnel je de groei."

msgid "MICROBE_STAGE_HELP_MESSAGE_4"
msgstr "Je kan andere cellen, bacteriën en ijzer deeltjes kleiner dan jou verzwelgen door op [thrive:input]g_toggle_engulf[/thrive:input] te drukken. Dit gebruikt extra [thrive:compound type=\"atp\"][/thrive:compound] en maakt je langzamer. Vergeet niet nog een keer op [thrive:input]g_toggle_engulf[/thrive:input] te drukken om te stoppen."

msgid "MICROBE_STAGE_HELP_MESSAGE_5"
msgstr "Osmoregulatie kost [thrive:compound type=\"atp\"][/thrive:compound]. Dat betekent dat hoe groter je cel is, hoe meer mitochondriën, metabolosomen of rusticyanine (of cytoplasma, dat aan glycolyse doet) je nodig hebt om te voorkomen dat je [thrive:compound type=\"atp\"][/thrive:compound] verliest als je stilstaat."

msgid "MICROBE_STAGE_HELP_MESSAGE_6"
msgstr "Er zijn veel organellen in de editor om te evolueren, wat voor een brede selectie aan speelwijzen zorgt."

msgid "MICROBE_STAGE_HELP_MESSAGE_7"
msgstr "Voor nu, als je populatie naar nul zakt, sterf je uit."

msgid "MICROBE_STAGE_HELP_MESSAGE_8"
msgstr ""
"De verschillende stofwolken zijn:\n"
"\n"
"Wit - [thrive:compound type=\"glucose\"][/thrive:compound]\n"
"Geel - [thrive:compound type=\"hydrogensulfide\"][/thrive:compound]\n"
"Oranje - [thrive:compound type=\"ammonia\"][/thrive:compound]\n"
"Paars - [thrive:compound type=\"phosphates\"][/thrive:compound]\n"
"Roestbruin - [thrive:compound type=\"iron\"][/thrive:compound]\n"
"\n"
"[thrive:compound type=\"glucose\"][/thrive:compound] maakt [thrive:compound type=\"atp\"][/thrive:compound]."

msgid "MICROBE_STAGE_HELP_MESSAGE_9"
msgstr "[thrive:compound type=\"hydrogensulfide\"][/thrive:compound] kan worden omgezet naar [thrive:compound type=\"glucose\"][/thrive:compound] met chemoplasten en chemosynthesende eiwitten. [thrive:compound type=\"iron\"][/thrive:compound] kan met rusticyanin worden omgezet in [thrive:compound type=\"atp\"][/thrive:compound]."

msgid "MICROBE_STAGE_INITIAL"
msgstr ""
"Op een verre planeet hebben eonen van vulkaanactiviteit en meteoorinslagen tot de ontwikkeling van een nieuw fenomeen in het universum geleid.\n"
"\n"
"Leven.\n"
"\n"
"Simpele microben leven in de diepte van de oceaan. Jij bent de Meest Recente Universele Voorouder op deze planeet.\n"
"\n"
"Om in deze vijandige wereld te overleven zul je elke stof de je kunt vinden moeten verzamelen om generaties lang te kunnen evolueren in competitie met andere soorten microben."

#, fuzzy
msgid "MICROBE_STAGE_INITIAL_PANSPERMIA"
msgstr ""
"Op een verre planeet hebben eonen van vulkaanactiviteit en meteoorinslagen tot de ontwikkeling van een nieuw fenomeen in het universum geleid.\n"
"\n"
"Leven.\n"
"\n"
"Simpele microben leven in de diepte van de oceaan. Jij bent de Meest Recente Universele Voorouder op deze planeet.\n"
"\n"
"Om in deze vijandige wereld te overleven zul je elke stof de je kunt vinden moeten verzamelen om generaties lang te kunnen evolueren in competitie met andere soorten microben."

#, fuzzy
msgid "MICROBE_STAGE_INITIAL_POND"
msgstr ""
"Op een verre planeet hebben eonen van vulkaanactiviteit en meteoorinslagen tot de ontwikkeling van een nieuw fenomeen in het universum geleid.\n"
"\n"
"Leven.\n"
"\n"
"Simpele microben leven in de diepte van de oceaan. Jij bent de Meest Recente Universele Voorouder op deze planeet.\n"
"\n"
"Om in deze vijandige wereld te overleven zul je elke stof de je kunt vinden moeten verzamelen om generaties lang te kunnen evolueren in competitie met andere soorten microben."

#, fuzzy
msgid "MICROBE_STAGE_ORGANELLE_DIVISION"
msgstr "  {0}: Gevonden in {1} soorten, gemiddeld {2} per soort"

msgid "MIDDLE_MOUSE"
msgstr "Middelste muisknop"

msgid "MILLION_ABBREVIATION"
msgstr "{0} Mln"

msgid "MINIMUM_AMOUNT_TO_FIND"
msgstr "Minimum Hoeveelheid om te Detecteren:"

msgid "MINIMUM_VERSION"
msgstr "Minimum:"

msgid "MIN_VISIBLE_DATASET_WARNING"
msgstr "Niet toegestaan om minder dan {0} dataset(s) te tonen!"

msgid "MISC"
msgstr "Overig"

msgid "MISCELLANEOUS"
msgstr "Overig"

msgid "MISCELLANEOUS_3D_STAGE"
msgstr "Diversen 3D Fase"

msgid "MISC_FUN"
msgstr "Diverse Lol"

msgid "MISSING_DESCRIPTION"
msgstr "Omschrijving mist"

msgid "MISSING_OR_INVALID_REQUIRED_FIELD"
msgstr "Het formaat van het vereiste veld \"{0}\" is verkeerd of niet aanwezig"

msgid "MISSING_TITLE"
msgstr "Titel mist"

msgid "MITOCHONDRION"
msgstr "Mitochondrion"

msgid "MITOCHONDRION_DESCRIPTION"
msgstr "De krachtbron van de cel. Het mitochondrion (meervoud: mitochondria) is een structuur met dubbele membraan gevuld met eiwitten en enzymen. Het is een prokaryoot wat door een eukaryotische moedercel is geassimileerd voor diens gebruik. Het heeft de mogelijkheid om [thrive:compound type=\"glucose\"][/thrive:compound] om te zetten in [thrive:compound type=\"atp\"][/thrive:compound]. Het doet dit met een veel grotere efficiëntie dan cytoplasma in een proces genaamd [b]aerobe dissimilatie[/b]. Het heeft echter ook [thrive:compound type=\"oxygen\"][/thrive:compound] nodig om zijn werk te doen. Lagere hoeveelheiden [thrive:compound type=\"oxygen\"][/thrive:compound] in de omgeving vertragen de productie van [thrive:compound type=\"atp\"][/thrive:compound]."

msgid "MITOCHONDRION_PROCESSES_DESCRIPTION"
msgstr "Zet [thrive:compound type=\"glucose\"][/thrive:compound] om in [thrive:compound type=\"atp\"][/thrive:compound]. De snelheid schaalt met de concentratie van [thrive:compound type=\"oxygen\"][/thrive:compound]."

msgid "MIXED_DOT_DOT_DOT"
msgstr "Gemixt..."

msgid "MODDING_INSTRUCTIONS_ON"
msgstr "Instructies voor modificeren zijn beschikbaar op"

msgid "MODELS"
msgstr "Modellen"

msgid "MODIFY"
msgstr "Aanpassen"

msgid "MODIFY_ORGANELLE"
msgstr "Pas Organel Aan"

msgid "MODIFY_TYPE"
msgstr "Pas het type aan"

msgid "MODS"
msgstr "Mods"

msgid "MODS_INSTALLED_BUT_NOT_ENABLED"
msgstr ""
"Geinstalleerde mods zijn gevonden, maar er zijn geen mods aangezet.\n"
"\n"
"Mods moeten worden aangezet na het installeren. Bezoek de modbeheerder door op de mods-knop in het extrasmenu te klikken."

msgid "MOD_ASSEMBLY"
msgstr "Mod Assembly:"

msgid "MOD_ASSEMBLY_CLASS"
msgstr "Hoofdklasse van de Mod Assembly:"

#, fuzzy
msgid "MOD_ASSEMBLY_CLASS_CREATION_FAILED"
msgstr "{0}: het aanroepen van de ontlaadfunctie van de assembly van de mod is mislukt"

msgid "MOD_ASSEMBLY_CLASS_NOT_FOUND"
msgstr "{0}: gespecificeerde modklasse \"{1}\" niet gevonden in de assembly van de mod"

msgid "MOD_ASSEMBLY_INIT_CALL_FAILED"
msgstr "{0}: het aanroepen van de initializatiefunctie van de assembly van de mod is mislukt"

msgid "MOD_ASSEMBLY_LOAD_CALL_FAILED_EXCEPTION"
msgstr "{0}: het aanroepen van de initializatiefunctie van de assembly van de mod is mislukt met uitzondering: {1}"

msgid "MOD_ASSEMBLY_LOAD_EXCEPTION"
msgstr "{0}: het laden van de assembly is mislukt met uitzondering: {1}"

msgid "MOD_ASSEMBLY_UNLOAD_CALL_FAILED"
msgstr "{0}: het aanroepen van de ontlaadfunctie van de assembly van de mod is mislukt"

msgid "MOD_ASSEMBLY_UNLOAD_CALL_FAILED_EXCEPTION"
msgstr "{0}: het aanroepen van de ontlaadfunctie van de assembly van de mod is mislukt met uitzondering: {1}"

msgid "MOD_AUTHOR"
msgstr "Auteur van de Mod:"

msgid "MOD_AUTO_HARMONY"
msgstr "Gebruikt Auto Harmony:"

msgid "MOD_CREATION_FAILED"
msgstr "Aanmaken Mod Mislukt"

msgid "MOD_DESCRIPTION"
msgstr "Modbeschrijving:"

msgid "MOD_EXTENDED_DESCRIPTION"
msgstr "Lange modbeschrijving:"

msgid "MOD_HARMONY_LOAD_FAILED_EXCEPTION"
msgstr "{0}: mod's Harmony kon niet geladen worden met uitzondering: {1}"

msgid "MOD_HARMONY_UNLOAD_FAILED_EXCEPTION"
msgstr "{0}: mod's Harmony ontladen mislukt met uitzondering: {1}"

msgid "MOD_HAS_NO_LOADABLE_RESOURCES"
msgstr "{0}: heeft geen laadbare bronnen"

msgid "MOD_ICON_FILE"
msgstr "Icoonbestand:"

msgid "MOD_INFO_URL"
msgstr "Mod Info URL:"

msgid "MOD_INTERNAL_NAME"
msgstr "Interne (Map) Naam:"

msgid "MOD_LICENSE"
msgstr "Licentie van de Mod:"

msgid "MOD_LOAD_ERRORS"
msgstr "Foutmeldingen bij het laden van de mod"

msgid "MOD_LOAD_ERRORS_OCCURRED"
msgstr "Er is een fout opgetreden bij het laden van een of meerdere mods. Logs kunnen bijkomende informatie bevatten."

msgid "MOD_LOAD_OR_UNLOAD_ERRORS_OCCURRED"
msgstr "Er hebben zich fouten voorgedaan tijdens het laden of ontladen van een of meerdere mods. Logboeken hebben mogelijk extra informatie."

msgid "MOD_LOAD_UNLOAD_CAVEATS"
msgstr "Notitie: meerdere mods vereisen het herstarten van het spel om correct te laden of ontladen. Laad alleen mods die je vertrouwd aangezien ze mogelijk uitvoerbare code bevatten."

msgid "MOD_LOAD_UNLOAD_RESTART"
msgstr "Een of meerdere mods hebben een herstart van het spel nodig om correct te laden of ontladen"

msgid "MOD_MAXIMUM_THRIVE"
msgstr "Maximum Ondersteunde Thrive Versie:"

msgid "MOD_MINIMUM_THRIVE"
msgstr "Minimaal Benodigde Thrive Versie:"

msgid "MOD_NAME"
msgstr "Modnaam:"

msgid "MOD_PCK_NAME"
msgstr "Mod .pck Bestand:"

msgid "MOD_RECOMMENDED_THRIVE"
msgstr "Aangeraden Thrive Versie:"

msgid "MOD_TO_UPLOAD"
msgstr "Mod om te Uploaden:"

msgid "MOD_UPLOADER"
msgstr "Mod Uploader"

msgid "MOD_VERSION"
msgstr "Mod Versie:"

msgid "MORE_INFO"
msgstr "Toon Meer Info"

#, fuzzy
msgid "MORE_INFO_PROMPT"
msgstr "Toon Meer Info"

msgid "MOUSE_EDGE_PANNING_OPTION"
msgstr "Schuif strategische weergave wanneer muisaanwijzer aan de rand van het scherm is"

msgid "MOUSE_LOOK_SENSITIVITY"
msgstr "Muis kijkgevoeligheid"

msgid "MOUSE_SENSITIVITY_WINDOW_SIZE_ADJUSTMENT"
msgstr "Muisgevoeligheid schalen met vensterformaat"

msgid "MOVE"
msgstr "Bewegen"

msgid "MOVEMENT"
msgstr "Beweging"

msgid "MOVE_ATTEMPTS_PER_SPECIES"
msgstr "Verplaats pogingen per soort"

msgid "MOVE_BACKWARDS"
msgstr "Beweeg naar achteren"

msgid "MOVE_DOWN_OR_CROUCH"
msgstr "Neerwaarts bewegen of bukken"

msgid "MOVE_FORWARD"
msgstr "Beweeg naar voren"

msgid "MOVE_LEFT"
msgstr "Beweeg naar links"

msgid "MOVE_ORGANELLE"
msgstr "Verplaats organellen"

msgid "MOVE_RIGHT"
msgstr "Beweeg naar rechts"

msgid "MOVE_TO_ANY_PATCH"
msgstr "Verplaats Naar Welk Gebied Dan Ook"

msgid "MOVE_TO_LAND"
msgstr "Beweeg naar Land"

#, fuzzy
msgid "MOVE_TO_MACROSCOPIC_TOOLTIP"
msgstr "Ga door naar de volgende fase van het spel (multicellulair). Beschikbaar zodra je celkolonie groot genoeg is."

msgid "MOVE_TO_MULTICELLULAR_STAGE_TOOLTIP"
msgstr "Ga door naar de volgende fase van het spel (multicellulair). Beschikbaar zodra je celkolonie groot genoeg is."

msgid "MOVE_TO_THIS_PATCH"
msgstr "Ga naar Dit Gebied"

msgid "MOVE_UP_OR_JUMP"
msgstr "Opwaarts bewegen of springen"

msgid "MOVING_TO_AWAKENING_PROTOTYPE"
msgstr ""
"Je staat op het punt om naar de Ontwaakfase te gaan. Als je doorgaat naar deze fase kun je niet meer terug.\n"
"\n"
"Als je op dit moment onder water bent, zul je daar permanent vast komen te zitten en kun je het spel niet afmaken.\n"
"\n"
"Ben dus voorzichtig als je nog niet naar het land bent gemigreerd."

msgid "MOVING_TO_AWAKENING_PROTOTYPE_TITLE"
msgstr "Ga naar Ontwaakfase?"

msgid "MOVING_TO_LAND_PROTOTYPE"
msgstr ""
"Je staat op het punt om op land te bewegen. Dit is noodzakelijk om later in het spel verder te gaan. Zodra je op land gaat kun je niet meer terug.\n"
"\n"
"Op dit moment is de transitie naar land veel abrupter dan is gepland zodra het fatsoenlijk is toegevoegd.\n"
"\n"
"Het plan is om het migreren naar land geleidelijk te laten verlopen, en geen abrupte verandering te laten zijn."

msgid "MOVING_TO_LAND_PROTOTYPE_TITLE"
msgstr "Migreer naar Land?"

msgid "MOVING_TO_SOCIETY_STAGE"
msgstr "Transformeren naar een maatschappij..."

msgid "MP_COST"
msgstr "{0} MP"

msgid "MUCILAGE"
msgstr "Slijm"

msgid "MUCILAGE_SYNTHESIS"
msgstr "Slijmsynthese"

msgid "MULTICELLULAR_EDITOR"
msgstr "Meercellige Bewerker"

#, fuzzy
msgid "MULTICELLULAR_FREEBUILD_EDITOR"
msgstr "Meercellige Bewerker"

msgid "MULTICELLULAR_STAGE"
msgstr "Meercellige Stage"

msgid "MULTIPLE_CELLS"
msgstr "Meerdere cellen"

msgid "MULTIPLE_METABALLS"
msgstr "Meerdere Metaballen"

msgid "MULTIPLE_ORGANELLES"
msgstr "Meerdere Organellen"

msgid "MULTISAMPLE_ANTI_ALIASING"
msgstr "Anti-Aliasing:"

msgid "MULTITHREADED_SIMULATION_ENABLED"
msgstr ""

#, fuzzy
msgid "MULTITHREADED_SIMULATION_EXPLANATION"
msgstr ""
"Neerdalen zal je verheven status verwijderen en je terug naar de Microbenfase brengen. Je kunt dan in je huidige opslagbestand het spel opnieuw spelen.\n"
"\n"
"Je zult neerdalingsextraatjes krijgen voor de verdere spelduur. In een toekomstige versie zul je het extraatje zelf kunnen kiezen maar voor nu zul je altijd een 20% verlaging in osmoregulatiekosten krijgen. \n"
"\n"
"Zodra je besluit neer te dalen kun je een nieuw wereldkiemgetal kiezen om op een andere kaart te spelen. Ook kun je bijvoorbeeld LZWHK uitzetten."

msgid "MUSEUM_WELCOME_TEXT"
msgstr ""
"Welkom in het museum! Hier kun je de vele soorten die je in verschillende spellen hebt gefossiliseerd bewonderen. Je kunt zelfs spelen als een soort door het in de vrije bouwbewerker te openen.\n"
"\n"
"Om in het spel een soort te fossiliseren dien je het spel te pauzeren en een microbe op het scherm te selecteren om het te fossilizeren."

msgid "MUSIC"
msgstr "Muziek"

msgid "MUSIC_VOLUME"
msgstr "Volume muziek"

msgid "MUTATIONS_PER_SPECIES"
msgstr "Mutatiepogingen per soort"

msgid "MUTATION_COST_MULTIPLIER"
msgstr "Multiplier voor mutatiekost"

msgid "MUTATION_COST_MULTIPLIER_EXPLANATION"
msgstr "(kost van organellen, membranen en andere items in de editor)"

msgid "MUTATION_POINTS"
msgstr "Mutatiepunten"

msgid "MUTE"
msgstr "Demp"

msgid "NAME"
msgstr "Naam:"

msgid "NAME_LABEL_CITY"
msgstr "{0} ({1})"

msgid "NAME_LABEL_FLEET"
msgstr "{0} (KRT: {1})"

msgid "NAME_LABEL_STRUCTURE_UNFINISHED"
msgstr "{0} (U)"

#, fuzzy
msgid "NATIVE_THREAD_ADVICE_TOOLTIP"
msgstr "Huidige threads:"

msgid "NEGATIVE_ATP_BALANCE"
msgstr "Negatieve ATP-balans"

msgid "NEGATIVE_ATP_BALANCE_TEXT"
msgstr ""
"Je microbe produceert niet genoeg ATP om te overleven!\n"
"Wil je doorgaan?"

msgid "NEW"
msgstr "Nieuw"

msgid "NEWER_VERSION_LOADING_WARNING"
msgstr ""
"Dit opgeslagen bestand is van een nieuwere versie van Thrive en is waarschijnlijk niet-compatibel.\n"
"Wil je toch proberen het opgeslagen bestand te laden?"

msgid "NEWS"
msgstr "NIEUWS"

msgid "NEW_BIODIVERSITY_INCREASING_SPECIES_POPULATION"
msgstr "Start populatie voor biodiversiteit vergrotende soorten"

msgid "NEW_GAME"
msgstr "Nieuw spel"

msgid "NEW_GAME_BUTTON_TOOLTIP"
msgstr "Start een nieuw spel"

msgid "NEW_GAME_SETTINGS_PERFORMANCE_OPTIONS_INFO"
msgstr "Notitie: je kunt prestatiegerelateerde opties op elk moment in het [color=#3796e1][url=thrive://GUI/OptionsMenu/Performance]optiemenu[/url][/color] aanpassen om de prestatie van het spel te verbeteren"

msgid "NEW_MOD_DEFAULT_DESCRIPTION"
msgstr "Mijn Geweldige Mod"

msgid "NEW_NAME"
msgstr "Nieuwe naam"

msgid "NEW_NAME_COLON"
msgstr "Nieuwe naam:"

msgid "NEXT_CAPITAL"
msgstr "VOLGENDE"

msgid "NEXT_EDITOR_TAB"
msgstr "Ga naar het volgende bewerkertabblad"

msgid "NITROGEN"
msgstr "Stikstof"

msgid "NITROGENASE"
msgstr "Stikstofase"

msgid "NITROGENASE_DESCRIPTION"
msgstr "Nitrogenase is een eiwet dat gasvormig [thrive:compound type=\"nitrogen\"][/thrive:compound] en celenergie in de vorm van [thrive:compound type=\"atp\"][/thrive:compound] om kan zetten om [thrive:compound type=\"ammonia\"][/thrive:compound] te vormen. Dit is een essentiele voedingsstof voor de groei van cellen. Dit proces wordt ook wel [b]stikstoffixatie[/b] genoemd. Aangezien nitrogenase zich in suspensie in het cytoplasma bevind, voert de vloeistof er omheen enige [b]glycolyse[/b] uit."

msgid "NITROGENASE_PROCESSES_DESCRIPTION"
msgstr "Zet [thrive:compound type=\"atp\"][/thrive:compound] om in [thrive:compound type=\"ammonia\"][/thrive:compound]. Snelheid schaalt met de concentratie van [thrive:compound type=\"nitrogen\"][/thrive:compound]."

msgid "NITROGEN_FIXING_PLASTID"
msgstr "Stikstofbindende plastide"

msgid "NITROGEN_FIXING_PLASTID_DESCRIPTION"
msgstr "Het Stikstofbindende Plastide is een eiwit dat gasvormig [thrive:compound type=\"nitrogen\"][/thrive:compound], [thrive:compound type=\"oxygen\"][/thrive:compound], en [thrive:compound type=\"atp\"][/thrive:compound] gebruikt om [thrive:compound type=\"ammonia\"][/thrive:compound] te maken. Dit is een essentiële voedingsstof voor cellen. Dit proces heet [b]aerobe stikstofbinding[/b]."

msgid "NITROGEN_FIXING_PLASTID_PROCESSES_DESCRIPTION"
msgstr "Zet [thrive:compound type=\"atp\"][/thrive:compound] om in [thrive:compound type=\"ammonia\"][/thrive:compound]. Snelheid schaalt met de concentractie van [thrive:compound type=\"nitrogen\"][/thrive:compound] en [thrive:compound type=\"oxygen\"][/thrive:compound]."

msgid "NONE"
msgstr "Geen"

msgid "NORMAL"
msgstr "Normaal"

msgid "NORMAL_MEMBRANE_DESCRIPTION"
msgstr "Het meest eenvoudige type membraan. Het biedt weinig bescherming tegen schade en heeft ook meer energie nodig om zijn vorm te behouden. Het voordeel is dat deze cel snel kan bewegen en makkelijk voedingsstoffen kan absorberen."

msgid "NOTHING_HERE"
msgstr "Niets hier"

msgid "NOTHING_TO_INTERACT_WITH"
msgstr "Niets om op te reageren"

msgid "NOTICE_DAMAGED_BY_NO_ATP"
msgstr "Beschadigd vanwege een tekort aan ATP"

msgid "NOTICE_ENGULF_DAMAGE_FROM_TOXIN"
msgstr "Beschadigd door gifstoffen in ingeslikte materie"

msgid "NOTICE_ENGULF_MISSING_ENZYME"
msgstr "Mist {0} wat nodig is om doelwit te verzwelgen"

msgid "NOTICE_ENGULF_SIZE_TOO_SMALL"
msgstr "Formaat van huidige cel is te klein om doelwit te verzwelgen"

msgid "NOTICE_ENGULF_STORAGE_FULL"
msgstr "Niet genoeg ruimte in opslag voor ingeslikte materie om doelwit te verzwelgen"

msgid "NOTICE_READY_TO_EDIT"
msgstr "Klaar om bewerker te openen"

msgid "NOT_FOUND_CHUNK"
msgstr "Error: chunk niet gevonden"

msgid "NOT_STARTED_DOT"
msgstr "Niet begonnen."

msgid "NOVEMBER"
msgstr "November"

msgid "NO_AI"
msgstr "Geen AI"

msgid "NO_DATA_TO_SHOW"
msgstr "Geen Data om Weer te Geven"

msgid "NO_EVENTS_RECORDED"
msgstr "Geen gebeurtenissen opgenomen"

msgid "NO_FOSSIL_DIRECTORY"
msgstr "Geen fossielenmap gevonden"

msgid "NO_MODS_ENABLED"
msgstr "Geen Mods Aangezet"

msgid "NO_ORGANELLE_PROCESSES"
msgstr "Geen processen"

msgid "NO_SAVEGAMES_FOUND"
msgstr "Geen Opslagen Bestanden Gevonden"

msgid "NO_SAVE_DIRECTORY"
msgstr "Geen map voor opslagbestanden gevonden"

msgid "NO_SCREENSHOT_DIRECTORY"
msgstr "Geen screenshot directory gevonden"

msgid "NO_SELECTED_MOD"
msgstr "Geen Mod Geselecteerd"

msgid "NUCLEUS"
msgstr "Kern"

msgid "NUCLEUS_DELETE_OPTION_DISABLED_TOOLTIP"
msgstr ""
"Kan de nucleus niet verwijderen aangezien dit een onomkeerbare evolutie is.\n"
"Echter, als het in de huidige sessie is geplaatst kan het nog wel ongedaan worden gemaakt en opnieuw worden gedaan."

msgid "NUCLEUS_DESCRIPTION"
msgstr "De kenmerkende eigenschap van eukaryotische cellen. De nucleus bevat ook het endoplasmatisch reticulum en het golgicomplex. Het is een evolutie van de prokaryotische cellen waarbij het interne membranen ontwikkelt. Dit wordt gedaan door een andere prokaryoot in zichzelf op te nemen. Dit maakt het mogelijk om de verschillende processen in een cel te scheiden en compartmentalizeren zodat ze elkaar niet in de weg zitten. In tegenstelling tot organellen die vrij in het cytoplasma vloeien, kunnen er zo meer complexe, efficiënte, en gespecializeerde organellen aan het membraan kunnen worden verbonden. Echter zorgt dit er ook voor dat de cel veel groter is en veel meer energie nodig heeft om te overleven."

msgid "NUCLEUS_SMALL_DESCRIPTION"
msgstr "Staat de evolutie van meer complexe organellen toe die gebonden zijn aan het membraan. Het verminderd ook schade met 50%. Kost veel ATP om te onderhouden. Deze evolutie kan niet ongedaan worden gemaakt."

msgid "NUMLOCK"
msgstr "Numlock"

msgid "N_A"
msgstr "Geen Enkele"

msgid "N_A_MP"
msgstr "Geen MP"

msgid "N_TIMES"
msgstr "x{0}"

msgid "OCTOBER"
msgstr "Oktober"

msgid "OFFICIAL_WEBSITE"
msgstr "Officiële Website"

msgid "OFFICIAL_WEBSITE_BUTTON_TOOLTIP"
msgstr "Bezoek de officiële Revolutionary Games website"

msgid "OK"
msgstr "OK"

msgid "OLDER_VERSION_LOADING_WARNING"
msgstr ""
"Dit opgeslagen bestand is van een oudere versie van Thrive en kan niet-compatibel zijn.\n"
"Aangezien Thrive momenteel in een vroeg stadium van zijn ontwikkeling is, is opslagcompatibiliteit geen prioriteit.\n"
"Je kan alle problemen die je tegenkomt melden, maar ze zijn momenteel niet de hoogste prioriteit.\n"
"Wil je toch proberen om het opgeslagen bestand te laden?"

#, fuzzy
msgid "OPENGL_MODE_WARNING"
msgstr "GLES2 moduswaarschuwing"

#, fuzzy
msgid "OPENGL_MODE_WARNING_EXPLANATION"
msgstr "Je gebruikt Thrive met GLES2. Dit is niet getest en zal hoogstwaarschijnlijk voor problemen veroorzaken. Update je drivers en/of forceer je AMD of Nvidia graphics om Thrive te laten runnen."

msgid "OPEN_FOLDER"
msgstr "Open Map"

msgid "OPEN_FOSSIL_FOLDER"
msgstr "Open Fossielenmap"

msgid "OPEN_FOSSIL_IN_FREEBUILD_WARNING"
msgstr ""
"Weet je zeker dat je een nieuw spel met de geselecteerde soort wil beginnen?\n"
"Je zult alle voortgang die je niet hebt opgeslagen verliezen."

msgid "OPEN_GOD_TOOLS"
msgstr "Goddelijke Hulpmiddelen"

msgid "OPEN_HELP_SCREEN"
msgstr "Open het hulpscherm"

msgid "OPEN_IN_FREEBUILD"
msgstr "Open in Vrije Bouwmodus"

msgid "OPEN_LOGS_FOLDER"
msgstr "Open logs Folder"

msgid "OPEN_MOD_URL"
msgstr "Open Info URL"

msgid "OPEN_ORGANELLES_PAGE"
msgstr "Open organel menu"

msgid "OPEN_ORGANELLE_MENU"
msgstr "Open organel menu"

msgid "OPEN_RESEARCH_SCREEN"
msgstr "Open Onderzoeksvenster"

msgid "OPEN_SAVE_DIRECTORY"
msgstr "Open Map voor Opslagbestanden"

msgid "OPEN_SCIENCE_MENU"
msgstr "Open wetenschapsmenu"

msgid "OPEN_SCREENSHOT_FOLDER"
msgstr "Open screenshots"

msgid "OPEN_THE_MENU"
msgstr "Open het menu"

msgid "OPEN_TRANSLATION_SITE"
msgstr "Help met vertalen"

msgid "OPERATION_PAUSED_DOT"
msgstr "Gepauzeert."

msgid "OPPORTUNISM_EXPLANATION"
msgstr ""
"Opportunistische microben zullen met rivalen concurreren over brokstukken\n"
"en zullen prooi met gifstoffen najagen als ze deze niet kunnen verzwelgen.\n"
"Voorzichtige microben zullen zichzelf minder snel in gevaar brengen voor brokstukken."

msgid "OPPORTUNISTIC"
msgstr "Opportunistisch"

msgid "OPTIONS"
msgstr "Opties"

msgid "OPTIONS_BUTTON_TOOLTIP"
msgstr "Pas je instellingen aan"

msgid "ORGANELLES"
msgstr "Organellen"

#, fuzzy
msgid "ORGANELLES_WILL_BE_UNLOCKED_NEXT_GENERATION"
msgstr "(WAARSCHUWING: fotosynthese wordt veel minder levensvatbaar)"

msgid "ORGANELLE_AXON"
msgstr "Axon"

msgid "ORGANELLE_AXON_DESCRIPTION"
msgstr "Axonen zijn zenuwvezel die neuronen gebruiken om met elkaar te verbinden en communiceren. Het plaatsen van dit organel verandert het celtype naar breinweefsel."

msgid "ORGANELLE_CATEGORY_MULTICELLULAR"
msgstr "Multicellulair"

msgid "ORGANELLE_MYOFIBRIL"
msgstr "Myofibril"

msgid "ORGANELLE_MYOFIBRIL_DESCRIPTION"
msgstr "Maakt het mogelijk spiercellen te maken. Doet op dit moment niets in het prototype."

msgid "ORGANELLE_PILUS"
msgstr "Jagende Pilus"

msgid "ORGANELLE_PILUS_DESCRIPTION"
msgstr "Pili (enkelvoud: pilus) zijn te vinden op het oppervlak van veel microorganismen en lijken op dunne haartjes. Het oppervlak van een microorganisme kan tienduizenden pili bevatten. Ze dienen meerdere rollen, waaronder predatie. Ziekmakende microorganisme gebruiken pili om te binden aan de weefsels van de gastheer, of om door het buitenste membraan te prikken om toegang tot het cytoplasma te krijgen. Verschillende soortgelijke pili bestaan maar deze zijn niet evolutionair aan elkaar gerelateerd. In plaats daarvan zijn ze ontstaan als een effect van convergerende evolutie. Een enkel organisme kan de mogelijkheid hebben om verschillende soorten pili tot uiting te brengen, en de pili op hun oppervlak zijn continu aan verandering of verplaatsing onderhevig."

msgid "ORGANELLE_PILUS_PROCESSES_DESCRIPTION"
msgstr "Kan worden gebruikt om andere cellen te steken of te verdedigen tegen gifstoffen."

#, fuzzy
msgid "ORGANELLE_PLURAL"
msgstr "Jagende Pilus"

#, fuzzy
msgid "ORGANELLE_SINGULAR"
msgstr "Jagende Pilus"

#, fuzzy
msgid "ORGANELLE_UNLOCKS_ENABLED"
msgstr ""
"Geinstalleerde mods zijn gevonden, maar er zijn geen mods aangezet.\n"
"\n"
"Mods moeten worden aangezet na het installeren. Bezoek de modbeheerder door op de mods-knop in het extrasmenu te klikken."

#, fuzzy
msgid "ORGANELLE_UNLOCKS_ENABLED_EXPLANATION"
msgstr "(WAARSCHUWING: fotosynthese wordt veel minder levensvatbaar)"

msgid "ORGANISM_STATISTICS"
msgstr "Organismestatistieken"

msgid "OR_UNLOCK_CONDITION"
msgstr ""

msgid "OSMOREGULATION"
msgstr "Osmoregulatie"

msgid "OSMOREGULATION_COST"
msgstr "Osmoregulatiekosten"

msgid "OSMOREGULATION_COST_MULTIPLIER"
msgstr "Osmoregulatiekosten"

msgid "OSMOREGULATION_COST_MULTIPLIER_EXPLANATION"
msgstr "(kost van osmoregulatie van spelersoort)"

msgid "OUR_WIKI"
msgstr "onze Wiki"

msgid "OUTREACH_TEAM"
msgstr "Outreach Team"

msgid "OUTSIDE_CONTRIBUTORS"
msgstr "Buitenstaande Bijdragers"

msgid "OVERWRITE_EXISTING_SAVE"
msgstr "Overschrijf bestaand opslagbestand:"

msgid "OVERWRITE_EXISTING_SAVE_PROMPT"
msgstr "Bestaand opslagbestand overschrijven?"

msgid "OVERWRITE_SPECIES_NAME_CONFIRMATION"
msgstr ""
"Er bestaat al een gefossilizeerde soort met deze naam.\n"
"Weet je zeker dat je deze wil overschrijven?"

msgid "OXYGEN"
msgstr "Zuurstof"

msgid "OXYTOXISOME"
msgstr "Oxytoxysoom"

msgid "OXYTOXISOME_DESC"
msgstr "Een aangepast matobolosoom dat verantwoordelijk is voor de productie van het primitieve gifstof [thrive:compound type=\"oxytoxy\"][/thrive:compound]."

msgid "OXYTOXISOME_PROCESSES_DESCRIPTION"
msgstr "Zet [thrive:compound type=\"atp\"][/thrive:compound] om in [thrive:compound type=\"oxytoxy\"][/thrive:compound]. Snelheid schaalt met concentratie van [thrive:compound type=\"oxygen\"][/thrive:compound]. De gifstoffen kunnen worden vrijgelaten door [thrive:input]g_fire_toxin[/thrive:input]. Wanneer er weinig [thrive:compound type=\"oxytoxy\"][/thrive:compound] is, blijft het mogelijk om deze te schieten maar er zal minder schade worden aangedaan."

msgid "OXYTOXY_NT"
msgstr "OxyToxy NT"

msgid "OXYTOXY_SYNTHESIS"
msgstr "OxyToxy-synthse"

msgid "PAGEDOWN"
msgstr "Pagina naar Beneden"

msgid "PAGEUP"
msgstr "Pagina naar Boven"

msgid "PAGE_BACK"
msgstr "Terug"

msgid "PAGE_FORWARD"
msgstr "Verder"

msgid "PAGE_TITLE"
msgstr "Paginatitel"

msgid "PAN_CAMERA_DOWN"
msgstr "Beweeg omlaag"

msgid "PAN_CAMERA_LEFT"
msgstr "Draai naar links"

msgid "PAN_CAMERA_RESET"
msgstr "Reset de camera"

msgid "PAN_CAMERA_RIGHT"
msgstr "Draai naar rechts"

msgid "PAN_CAMERA_UP"
msgstr "Beweeg omhoog"

msgid "PASSIVE_REPRODUCTION_PROGRESS"
msgstr "Krijg passief reproduktievoortgang"

msgid "PASSIVE_REPRODUCTION_PROGRESS_EXPLANATION"
msgstr "(krijg passief reproductieve stoffen van de omgeving zonder iets te hoeven doen)"

msgid "PAST_DEVELOPERS"
msgstr "Eerdere Ontwikkelaars"

msgid "PATCH_EXTINCTION_BOX_TEXT"
msgstr ""
"Je soort is in dit gebied uitgestorven.\n"
"Maar het is nog niet voorbij, je kan nog een nieuw gebied kiezen om in te spelen!"

msgid "PATCH_EXTINCTION_CAPITAL"
msgstr "UITGESTORVEN IN GEBIED"

msgid "PATCH_MAP"
msgstr "Gebiedenkaart"

msgid "PATCH_MAP_NAVIGATION_TOOLTIP"
msgstr "Klik, sleep, en zoom om rond te bewegen"

msgid "PATCH_NAME"
msgstr "{0} {1}"

msgid "PATCH_NOTES_LAST_PLAYED_INFO"
msgstr "Je hebt op {0} voor het laatst Thrive gespeeld, er is één nieuwe uitgave sinds die tijd"

msgid "PATCH_NOTES_LAST_PLAYED_INFO_PLURAL"
msgstr "Je hebt op {0} voor het laatst Thrive gespeeld, er is waren {1} nieuwe uitgaven sinds die tijd"

msgid "PATCH_NOTES_TITLE"
msgstr "Patch Notities"

msgid "PATCH_NOTE_BULLET_POINT"
msgstr "— {0}"

msgid "PATCH_NOTE_CHANGES_HEADING"
msgstr "Veranderingen:"

#, fuzzy
msgid "PATCH_NOTE_LINK_VISIT_TEXT"
msgstr "Zie de volledige details van deze uitgave op [color=#3796e1][url={0}]Github[/url][/color]"

msgid "PATREON_TOOLTIP"
msgstr "Bezoek onze Patreonpagina"

msgid "PATRONS"
msgstr "Patrons"

msgid "PAUSED"
msgstr "GEPAUZEERD"

msgid "PAUSE_MENU_RESUME_TOOLTIP"
msgstr "Ga terug naar het spel"

msgid "PAUSE_PROMPT"
msgstr "[center]Druk op [thrive:input]g_pause[/thrive:input] om uit pauzestand te gaan[/center]"

msgid "PAUSE_TOOLTIP"
msgstr "Pauzeer het spel"

msgid "PCK_LOAD_FAILED"
msgstr "Laden van pck-bestand {{0}) mislukt"

msgid "PCK_LOAD_FAILED_DOES_NOT_EXIST"
msgstr "Laden van pck-bestand {{0}) mislukt omdat het bestand niet bestaat"

msgid "PEACEFUL"
msgstr "Vreedzaam"

#, fuzzy
msgid "PENDING_ENDOSYMBIOSIS_EXPLANATION"
msgstr "Je gebruikt Thrive met GLES2. Dit is niet getest en zal hoogstwaarschijnlijk voor problemen veroorzaken. Update je drivers en/of forceer je AMD of Nvidia graphics om Thrive te laten runnen."

msgid "PENDING_ENDOSYMBIOSIS_TITLE"
msgstr ""

msgid "PERCENTAGE_VALUE"
msgstr "{0}%"

msgid "PERFORMANCE"
msgstr "Prestatie"

msgid "PERFORM_UNBINDING"
msgstr "Ontbinden uitvoeren"

msgid "PER_SECOND_SLASH"
msgstr "/seconde"

msgid "PHOSPHATE"
msgstr "Fosfaat"

msgid "PHOTOSYNTHESIS"
msgstr "Fotosynthese"

msgid "PHYSICAL_CONDITIONS"
msgstr "Fysieke Omstandigheden"

msgid "PHYSICAL_RESISTANCE"
msgstr "Fysieke Weerstand"

msgid "PLACE_ORGANELLE"
msgstr "Plaats organellen"

msgid "PLANET"
msgstr "Planeet"

msgid "PLANET_DETAILS_STRING"
msgstr ""
"Alleen LZWHK: {0}\n"
"Oorsprong van leven:{1}\n"
"Dag/nacht cyclus: {2}\n"
"Daglengte: {3} seconden\n"
"Willekeurige Kiem Planeet: {4}"

msgid "PLANET_GENERATION_TEASER"
msgstr "Generatie van planeet komt snel!"

msgid "PLANET_RANDOM_SEED"
msgstr "Willekeurige kiem voor de planeet"

msgid "PLAYER"
msgstr "Speler"

msgid "PLAYER_DEATH_POPULATION_PENALTY"
msgstr "Penalisatie van dood van speler"

msgid "PLAYER_DEATH_POPULATION_PENALTY_EXPLANATION"
msgstr "(coëfficient voor de vermindering in bevolking van spelersoort voor elke keer dat de speler dood gaat)"

msgid "PLAYER_DIED"
msgstr "speler stierf"

msgid "PLAYER_DUPLICATE"
msgstr "Dupliceer Speler"

msgid "PLAYER_EXTINCT"
msgstr "Speler is uitgestorven"

msgid "PLAYER_RELATIVE_MOVEMENT"
msgstr "Speler relatief"

msgid "PLAYER_REPRODUCED"
msgstr "speler reproduceerde"

msgid "PLAYER_SPEED"
msgstr ""
"Speler\n"
"Snelheid"

msgid "PLAYSTATION_3"
msgstr "PlayStation 3"

msgid "PLAYSTATION_4"
msgstr "PlayStation 4"

msgid "PLAYSTATION_5"
msgstr "PlayStation 5"

msgid "PLAY_INTRO_VIDEO"
msgstr "Speel intro video"

msgid "PLAY_MICROBE_INTRO_ON_NEW_GAME"
msgstr "Speel intro bij nieuw spel"

msgid "PLAY_WITH_CURRENT_SETTING"
msgstr "Speel Met Huidige Instellingen"

msgid "POPULATION_CAPITAL"
msgstr "POPULATIE:"

msgid "POPULATION_COLON"
msgstr "populatie:"

msgid "POPULATION_IN_PATCHES"
msgstr "bevolking in gebieden:"

msgid "POPULATION_IN_PATCH_SHORT"
msgstr "{0} ({1})"

msgid "PREDATION_FOOD_SOURCE"
msgstr "Predatie van {0}"

msgid "PREDICTION_DETAILS_OPEN_TOOLTIP"
msgstr "Zie gedetaileerde informatie over de voorspelling"

msgid "PRESSURE"
msgstr "Druk"

msgid "PRESSURE_SHORT"
msgstr "Druk"

msgid "PRESS_KEY_DOT_DOT_DOT"
msgstr "Druk op een toets..."

msgid "PREVIEW_IMAGE_DOES_NOT_EXIST"
msgstr "Voorbeeldplaatje bestaat niet"

msgid "PREVIEW_IMAGE_IS_TOO_LARGE"
msgstr "Bestand voorbeeldplaatje is te groot"

msgid "PREVIOUS_COLON"
msgstr "vorige:"

msgid "PROCESSING_LOADED_OBJECTS"
msgstr "Geladen objecten worden verwerkt"

msgid "PROCESS_ENVIRONMENT_SEPARATOR"
msgstr "@"

msgid "PROCESS_PANEL_TITLE"
msgstr "Celprocessen"

msgid "PROGRAMMING_TEAM"
msgstr "Programmeerteam"

msgid "PROJECT_MANAGEMENT_TEAM"
msgstr "Projectbeheerteam"

msgid "PROTECT_MIGRATIONS_FROM_SPECIES_CAP"
msgstr "Bescherm recent gemigreerde soorten van soort cap"

msgid "PROTECT_NEW_CELLS_FROM_SPECIES_CAP"
msgstr "Bescherm zojuist gecreëerde soorten van soort cap"

msgid "PROTEINS"
msgstr "Eiwitten"

msgid "PROTOPLASM"
msgstr "Protoplasma"

msgid "PULL_REQUESTS_PROGRAMMING"
msgstr "Pull Aanvragen / Programmeren"

msgid "QUICK_LOAD"
msgstr "Snel laden"

msgid "QUICK_SAVE"
msgstr "Snel opslaan"

msgid "QUIT"
msgstr "Stop"

msgid "QUIT_BUTTON_TOOLTIP"
msgstr "Verlaat het spel"

msgid "QUIT_GAME_WARNING"
msgstr ""
"Weet je zeker dat je het spel wil verlaten?\n"
"Je zult voortgang die niet is opgeslagen verliezen."

msgid "RANDOMIZE_SPECIES_NAME"
msgstr "Maak willekeurige soortnaam"

msgid "RANDOM_SEED_TOOLTIP"
msgstr "De waarde die gebruikt wordt om de wereld te genereren; moet een natuurlijk getal zijn"

msgid "RAW"
msgstr "Rauw"

msgid "RAW_VALUE_COLON"
msgstr "Rauw:"

msgid "READING_SAVE_DATA"
msgstr "Opslagdata wordt gelezen"

msgid "READY"
msgstr "Klaar"

msgid "RECOMMENDED_THRIVE_VERSION"
msgstr "Aangeraden Thrive:"

msgid "REDDIT_TOOLTIP"
msgstr "Bezoek onze subreddit"

msgid "REDO"
msgstr "Opnieuw Doen"

msgid "REDO_THE_LAST_ACTION"
msgstr "De laatste actie opnieuw doen"

msgid "REFRESH"
msgstr "Ververs"

msgid "REFUND_MIGRATIONS_IN_EXTINCTIONS"
msgstr "Terugkeer migratie in geval van uitsterven in het doel gebied"

msgid "REPORT"
msgstr "Rapport"

msgid "REPORT_BUG"
msgstr "Rapporteer een Bug"

msgid "REPRODUCED"
msgstr "gereproduceerd"

msgid "REPRODUCTION"
msgstr "Reproductie"

msgid "REPRODUCTION_ASEXUAL"
msgstr "Aseksueel"

msgid "REPRODUCTION_BUDDING"
msgstr "Ontkiemen"

msgid "REPRODUCTION_METHOD"
msgstr "Reproductiemethode:"

msgid "REQUIRES_NUCLEUS"
msgstr "Vereist nucleus"

msgid "RESEARCH"
msgstr "Onderzoek"

msgid "RESET"
msgstr "Reset"

msgid "RESET_DEADZONES"
msgstr "Herstel Deadzones"

msgid "RESET_DISMISSED_POPUPS"
msgstr "Herstel Afgewezen Vensters"

msgid "RESET_INPUTS_TO_DEFAULTS"
msgstr "Invoer resetten?"

msgid "RESET_KEYBINDINGS"
msgstr "Herstel Toetsbindingen"

msgid "RESET_SETTINGS_TO_DEFAULTS"
msgstr "Standaard"

msgid "RESET_TO_DEFAULTS"
msgstr "Resetten naar standaard?"

msgid "RESISTANT_TO_BASIC_ENGULFMENT"
msgstr "Weerstaat basale verzwelging"

msgid "RESOLUTION"
msgstr "Resolutie:"

msgid "RESOURCE_ABSORBTION_SPEED"
msgstr "Absorptiesnelheid Grondstoffen"

msgid "RESOURCE_AMOUNT_SHORT"
msgstr "{0}: {1}"

msgid "RESOURCE_ENERGY"
msgstr "Energie"

msgid "RESOURCE_FOOD"
msgstr "Voedsel"

msgid "RESOURCE_ROCK"
msgstr "Steen"

msgid "RESOURCE_WOOD"
msgstr "Hout"

msgid "RESPIRATION"
msgstr "aërobe ademhaling"

msgid "RESPONSIVE"
msgstr "Responsief"

msgid "RESTART_REQUIRED"
msgstr "Herstarten Vereist"

msgid "RESUME"
msgstr "Hervat"

msgid "RESUME_TOOLTIP"
msgstr "Hervat het spel"

msgid "RETURN_TO_MENU"
msgstr "Terug naar menu"

msgid "RETURN_TO_MENU_TOOLTIP"
msgstr "Sluit en terug naar hoofdmenu"

msgid "RETURN_TO_MENU_WARNING"
msgstr ""
"Weet je zeker dat je terug wilt gaan naar het hoofmenu?\n"
"Je verlies al je niet opgeslagen vooruitgang."

#, fuzzy
msgid "REVEAL_ALL_PATCHES"
msgstr "verspreid naar patches:"

msgid "REVOLUTIONARY_GAMES_SOCIAL_TOOLTIP"
msgstr "Bezoek officiële Revolutionary Games sites"

msgid "RIGHT_ARROW"
msgstr "→"

msgid "RIGHT_MOUSE"
msgstr "Rechtermuisknop"

msgid "RIGID"
msgstr "Rigide"

msgid "RIGIDITY_MEMBRANE_DESCRIPTION"
msgstr "Een stijver membraan geeft meer bescherming, maar maakt het lastiger om te bewegen."

msgid "ROTATE_LEFT"
msgstr "Draai naar links"

msgid "ROTATE_RIGHT"
msgstr "Draai naar rechts"

msgid "ROTATION_COLON"
msgstr "Rotatie:"

msgid "RUN_AUTO_EVO_DURING_GAMEPLAY"
msgstr "Voer auto-evo uit tijdens het spelen"

msgid "RUN_ONE_STEP"
msgstr "Voer Een Stap Uit"

msgid "RUN_RESULT_BY_SENDING_POPULATION"
msgstr "{0} door het sturen van: {1} bevolking van gebied: {2}"

msgid "RUN_RESULT_GENE_CODE"
msgstr "gen code:"

msgid "RUN_RESULT_NICHE_FILL"
msgstr "is verschenen om een niche te vullen"

msgid "RUN_RESULT_SELECTION_PRESSURE_SPLIT"
msgstr "is verschenen door verschillende selectiedruk"

msgid "RUN_RESULT_SPLIT_FROM"
msgstr "afgesplitst van {0}"

msgid "RUN_RESULT_SPLIT_OFF_TO"
msgstr "bevolking in sommigen gebieden hebben zich afgesplitst om een nieuwe soort {0} te vormen:"

msgid "RUN_X_WORLDS"
msgstr "Voor {0} Werelden Uit"

msgid "RUN_X_WORLDS_TOOLTIP"
msgstr "Voer een zekere hoeveelheid werelden uit. De hoeveelheid generaties voor iedere wereld is bepaald door de ronddraaiende kist boven."

msgid "RUSTICYANIN"
msgstr "Rusticyanine"

msgid "RUSTICYANIN_DESCRIPTION"
msgstr "Rusticyanine is een eiwat dat [thrive:compound type=\"carbondioxide\"][/thrive:compound] en [thrive:compound type=\"oxygen\"][/thrive:compound] gebruikt om [thrive:compound type=\"iron\"][/thrive:compound] van een staat naar een andere to oxideren. Dit proces heeft [b]ijzerademhaling[/b] en maakt energie vrij die de cel kan gebruiken."

msgid "RUSTICYANIN_PROCESSES_DESCRIPTION"
msgstr "Zet [thrive:compound type=\"iron\"][/thrive:compound] om in [thrive:compound type=\"atp\"][/thrive:compound]. Snelheid schaalt met contentratie van [thrive:compound type=\"carbondioxide\"][/thrive:compound] en [thrive:compound type=\"oxygen\"][/thrive:compound]."

msgid "SAFE_MODE_EXPLANATION"
msgstr ""
"Thrive is in veilige modus gestart omdat een eerdere poging om op te starten is mislukt.\n"
"\n"
"Dit is waarschijnlijk veroorzaakt door een mod of de videospeler. Uit voorzorg is het laden van mods mogelijk overgeslagen en het afspelen van videos mogelijk uitgezet. Dit zal het geval zijn tot de volgende keer dat Thrive herstart wordt.\n"
"\n"
"Voordat je Thrive herstart is het aan te raden om alle mods die mogelijk problemen geven of niet compatibel zijn met deze versie van Thrive uit te zetten. (Je kunt de logboeken van de vorige startpoging nalezen om te zien of een mod de waarschijnlijk boosdoener is). Voor problemen met de videospeler kun je videos geforceerd uitzetten in het opstarthulpprogramma.\n"
"\n"
"Als je het probleem met het opstarten niet oplost zul je Thrive meerdere malen moeten starten en crashen om weer terug naar de veilige modus te gaan."

msgid "SAFE_MODE_TITLE"
msgstr "Thrive is in Veilige Modus Gestart"

msgid "SAVE"
msgstr "Sla op"

msgid "SAVE_AND_CONTINUE"
msgstr "Opslaan en doorgaan"

msgid "SAVE_AUTOSAVE"
msgstr "Automatisch opslaan"

msgid "SAVE_DELETE_WARNING"
msgstr "Het verwijderen van dit opgeslagen bestand kan niet ongedaan worden gemaakt. Weet je zeker dat je {0} definitief wilt verwijderen?"

msgid "SAVE_ERROR_INCLUDE_JSON_DEBUG_NOTE"
msgstr "Wanneer je een fout met het opslaan rapporteert, voeg dan [color=#3796e1][url={0}]{1}[/url][/color] van de [color=#3796e1][url={2}]logbestandenmap[/url][/color] toe. Deze bevat kritieke informatie voor Thrive ontwikkelaars op te kunnen onderzoeken wat het probleem met het opslaan was. Zonder dit bestand is het extreem moeilijk om het probleem te diagnostiseren en op te lossen."

msgid "SAVE_ERROR_TURN_ON_JSON_DEBUG_MODE"
msgstr "Zorg er voor dat JSON debug modus niet uit staat voordat je deze fout met opslaan rapporteert. De automatische JSON debug modus zou een extra bestand genaamd {0} in de [color=#3796e1][url={1}]logbestandenmap[/url][/color] hebben moeten maken. Dit bestand bevat kritieke informatie die de Thrive ontwikkelaars nodig hebben om de fout met het opslaan te onderzoeken."

msgid "SAVE_FAILED"
msgstr "Opslaan mislukt"

msgid "SAVE_GAME"
msgstr "Sla spel op"

msgid "SAVE_GAME_BUTTON_TOOLTIP"
msgstr "Open het menu voor opslaan om het spel op te slaan"

msgid "SAVE_HAS_DIFFERENT_VERSION"
msgstr "Het spel heeft een andere versie"

msgid "SAVE_HAS_DIFFERENT_VERSION_TEXT"
msgstr ""
"De versie van het spel wat je probeert te laden komt niet overeen met de meest recente versie van Thrive.\n"
"Laad het spel handmatig via het menu."

msgid "SAVE_HAS_INVALID_GAME_STATE"
msgstr "Opslagbestand heeft foutieve spelstaatscene"

msgid "SAVE_INVALID"
msgstr "Ongeldig"

msgid "SAVE_IS_INVALID"
msgstr "Opslagbestand is incorrect"

msgid "SAVE_IS_UPGRADEABLE_DESCRIPTION"
msgstr ""
"De geselecteerde save is van een oudere versie van Thrive maar kan worden geüpgraded.\n"
"Een backup bestand zal worden gemaakt voor de upgrade als deze nog niet is gemaakt.\n"
"Als je upgraden skipt, wordt geprobeerd de save normaal te laden.\n"
"Probeer deze save te upgraden?"

msgid "SAVE_LOAD_ALREADY_LOADED_FREE_FAILURE"
msgstr ". Het vrijmaken van al geladen bronnen is niet gelukt: {0}"

msgid "SAVE_MANUAL"
msgstr "Handmatig"

msgid "SAVE_QUICKSAVE"
msgstr "Snel opslaan"

msgid "SAVE_SPACE_USED"
msgstr "Ruimte gebruikt:"

msgid "SAVE_UPGRADE_FAILED"
msgstr "Het upgraden van de save is mislukt"

msgid "SAVE_UPGRADE_FAILED_DESCRIPTION"
msgstr "Het upgraden van de geselecteerde save is gefaald door de volgende error:"

msgid "SAVING_DATA_FAILED_DUE_TO"
msgstr "Het opslaan van informatie is mislukt door uitzondering: {0}"

msgid "SAVING_DOT_DOT_DOT"
msgstr "Opslaan..."

msgid "SAVING_FAILED_WITH_EXCEPTION"
msgstr "Opslaan mislukt! Er heeft zich een uitzondering voorgedaan"

msgid "SAVING_NOT_POSSIBLE"
msgstr "Opslaan is op dit moment niet mogelijk door:"

msgid "SAVING_SUCCEEDED"
msgstr "Opslaan is gelukt"

msgid "SCALING_NONE"
msgstr "Geen"

msgid "SCALING_ON"
msgstr "Geschaald"

msgid "SCALING_ON_INVERSE"
msgstr "Omgekeerd geschaald"

msgid "SCREEN_EFFECT"
msgstr "Schermeffect"

msgid "SCREEN_EFFECT_GAMEBOY"
msgstr "GB Palet"

msgid "SCREEN_EFFECT_GAMEBOY_COLOR"
msgstr "GB Grafische Kleuren"

msgid "SCREEN_EFFECT_GREYSCALE"
msgstr "Grijstinten"

msgid "SCREEN_EFFECT_NONE"
msgstr "Geen"

msgid "SCREEN_RELATIVE_MOVEMENT"
msgstr "Relatief aan scherm"

msgid "SCROLLLOCK"
msgstr "Scroll Lock"

msgid "SEARCH_DOT_DOT_DOT"
msgstr "Zoeken..."

msgid "SEARCH_PLACEHOLDER"
msgstr "Zoek..."

msgid "SEARCH_RADIUS"
msgstr "Zoekradius:"

msgid "SEA_FLOOR"
msgstr "Zeebodem"

msgid "SECRETE_SLIME"
msgstr "Slijm vrijlaten"

#, fuzzy
msgid "SECRETE_SLIME_TOOLTIP"
msgstr "Slijm vrijlaten"

msgid "SEED_LABEL"
msgstr "Kiem van Planeet: {0}"

msgid "SELECTED_COLON"
msgstr "Geselecteerd:"

msgid "SELECTED_MOD"
msgstr "Geselecteerde Mod:"

msgid "SELECTED_SAVE_IS_INCOMPATIBLE_PROMPT"
msgstr "Geselecteerd opgeslagen bestand is niet-compatibel"

msgid "SELECTED_SAVE_IS_INCOMPATIBLE_PROTOTYPE_PROMPT"
msgstr "Geselecteerd opgeslagen bestand is een niet-compatibel prototype"

msgid "SELECTED_SAVE_IS_UPGRADEABLE_PROMPT"
msgstr "Geselecteerd opgeslagen bestand is upgradebaar"

msgid "SELECT_A_GENERATION"
msgstr "Kies een generatie"

msgid "SELECT_A_PATCH"
msgstr "Selecteer een gebied om de details hier te tonen"

msgid "SELECT_A_SPECIES"
msgstr "Kies een soort"

msgid "SELECT_A_TECHNOLOGY"
msgstr "Selecteer een technologie van het TechWeb"

msgid "SELECT_CELL_TYPE_FROM_EDITOR"
msgstr "Kies een celtype om hier te bewerken vanuit het Editortabblad"

msgid "SELECT_ENZYME"
msgstr "Selecteer Enzym:"

msgid "SELECT_OPTION"
msgstr "Selecteer Een Optie"

msgid "SELECT_PREVIEW_IMAGE"
msgstr "Selecteer Voorbeeld Plaatje"

msgid "SELECT_SPACE_STRUCTURE_TITLE"
msgstr "Selecteer Structuur om te Bouwen"

msgid "SELECT_STRUCTURE_POPUP_TITLE"
msgstr "Selecteer Constructie om te Plaatsen"

msgid "SELECT_TISSUE_TYPE_FROM_EDITOR"
msgstr "Selecteer een weefseltype om hier te bewerken vanuit het tabblad in de bewerker"

msgid "SELECT_VACUOLE_COMPOUND_COLON"
msgstr "Selecteer stof die door vacuole opgeslagen zal worden:"

msgid "SEPTEMBER"
msgstr "September"

msgid "SESSILE"
msgstr "Zittend"

msgid "SETTING_ONLY_APPLIES_TO_NEW_GAMES"
msgstr "Deze waarde wordt alleen toegepast op nieuwe spellen die gestart worden na het wijzigen van deze optie"

msgid "SFX_VOLUME"
msgstr "Volume SFX"

msgid "SHIFT"
msgstr "Shift"

msgid "SHOW_HELP"
msgstr "Open hulp"

msgid "SHOW_NEW_PATCH_NOTES"
msgstr "Toon nieuwe patchnotities automatisch"

msgid "SHOW_NEW_PATCH_NOTES_TOOLTIP"
msgstr "Toon patchnotities van nieuwe Thrive uitgaven automatisch in het hoofdmenu"

msgid "SHOW_TUTORIALS"
msgstr "Toon instructies"

msgid "SHOW_TUTORIALS_IN_NEW_CURRENT_OPTION"
msgstr "Toon instructies (in huidige spel)"

msgid "SHOW_TUTORIALS_IN_NEW_GAMES_OPTION"
msgstr "Toon instructies (in nieuwe spellen)"

msgid "SHOW_UNSAVED_PROGRESS_WARNING"
msgstr "Toon waarschuwing voor niet opgeslagen voortgang"

msgid "SHOW_UNSAVED_PROGRESS_WARNING_TOOLTIP"
msgstr "Zet het waarschuwingsvenster voor niet opgeslagen voortgang bij het sluiten van het spel aan of uit."

msgid "SHOW_WEB_NEWS_FEED"
msgstr "Toon Thrive nieuwsfeed (wordt van het internet gedownload)"

msgid "SIGNALING_AGENT"
msgstr "Signaalgever"

#, fuzzy
msgid "SIGNALING_AGENTS_ACTION_TOOLTIP"
msgstr "Signaalgevers maken het mogelijk voor cellen om chemicaliën te maken waar andere cellen op reageren. Signaalchemicaliën kunnen gebruikt wordet om andere cellen aan te trekken of om ze te waarschuwen voor gevaar en te laten vluchten."

msgid "SIGNALING_AGENT_DESCRIPTION"
msgstr "Signaalgevers maken het mogelijk voor cellen om chemicaliën te maken waar andere cellen op reageren. Signaalchemicaliën kunnen gebruikt wordet om andere cellen aan te trekken of om ze te waarschuwen voor gevaar en te laten vluchten."

msgid "SIGNALING_AGENT_PROCESSES_DESCRIPTION"
msgstr "Houdt [thrive:input]g_pack_commands[/thrive:input] ingedrukt om een menu te openen waarmee je bevelen naar andere leden van je soort kan sturen."

msgid "SIGNAL_COMMAND_AGGRESSION"
msgstr "Wordt Aggressief"

msgid "SIGNAL_COMMAND_FLEE"
msgstr "Vlucht"

msgid "SIGNAL_COMMAND_FOLLOW"
msgstr "Volg Mij"

msgid "SIGNAL_COMMAND_NONE"
msgstr "Geen Bevel"

msgid "SIGNAL_COMMAND_TO_ME"
msgstr "Beweeg Naar Mij"

msgid "SIGNAL_TO_EMIT"
msgstr "Signaal om te Sturen"

msgid "SILICA"
msgstr "Siliciumdioxide"

msgid "SILICA_MEMBRANE_DESCRIPTION"
msgstr "Dit membraan heeft een sterke celmuur van silica. Het kan zeer goed tegen schade en is zeer resistent voor fysieke schade. Het heeft ook minder energie nodig om zijn vorm te behouden. Echter, het vertraagt de cel ernstig en de cel kan grondstoffen minder snel opnemen."

msgid "SIZE_COLON"
msgstr "Grootte:"

msgid "SLIDESHOW"
msgstr "Diavoorstelling"

msgid "SLIME_JET"
msgstr "Slijmstraal"

msgid "SLIME_JET_DESCRIPTION"
msgstr "Veel organismen produceren slijmachtige substanties van polysachariden. Slijmstof is zulks een polysacharide. Veel soorten gebruiken slijm om voort te bewegen. Sommige soorten bacteriën spuiten deze stoffen met hoge druk achter hun uit. Deze slijmstralen werken als rakketmotoren en duwen de cel met enorme snelheid vooruit. Slijm kan ook gebruikt worden om roofdieren te belemmeren door ze in een stof te vangen die alleen organismen met slijmstralen kunnen navigeren."

msgid "SLIME_JET_PROCESSES_DESCRIPTION"
msgstr "Zet [thrive:compound type=\"glucose\"][/thrive:compound] om in [thrive:compound type=\"mucilage\"][/thrive:compound]. Druk op [thrive:input]g_secrete_slime[/thrive:input] om opgeslagen [thrive:compound type=\"mucilage\"][/thrive:compound] vrij te laten. De cel wordt hierdoor sneller en prooidieren worden vertraagd."

msgid "SMALL_IRON_CHUNK"
msgstr "Klein stuk ijzer"

msgid "SOCIETY_STAGE"
msgstr "Maatschappijfase"

msgid "SOUND"
msgstr "Geluid"

msgid "SOUND_TEAM"
msgstr "Geluidsteam"

msgid "SOUND_TEAM_LEAD"
msgstr "Teamleider Geluid"

msgid "SOUND_TEAM_LEADS"
msgstr "Teamleiders Geluid"

msgid "SPACE"
msgstr "Spatie"

msgid "SPACE_STAGE"
msgstr "Ruimtefase"

msgid "SPACE_STRUCTURE_HAS_RESOURCES"
msgstr "Bouw van structuur wacht op constructievloot"

msgid "SPACE_STRUCTURE_NO_EXTRA_DESCRIPTION"
msgstr "Geen extra informatie beschikbaar"

msgid "SPACE_STRUCTURE_WAITING_CONSTRUCTION"
msgstr "Structuur wacht op constructievloot en grondstoffen: {0}"

msgid "SPAWN_AMMONIA"
msgstr "Plaats ammoniak"

msgid "SPAWN_ENEMY"
msgstr "Plaats Vijand"

msgid "SPAWN_ENEMY_CHEAT_FAIL"
msgstr "Kan de plaats vijand cheat niet gebruiken omdat dit gebied geen vijandige soorten bevat"

msgid "SPAWN_GLUCOSE"
msgstr "Plaats glucose"

msgid "SPAWN_PHOSPHATES"
msgstr "Plaats fosfaat"

msgid "SPECIAL_MOUSE_1"
msgstr "Andere muisknop 1"

msgid "SPECIAL_MOUSE_2"
msgstr "Andere muisknop 2"

msgid "SPECIES"
msgstr "Soorten"

msgid "SPECIES_COLON"
msgstr "Soorten:"

msgid "SPECIES_DETAIL_TEXT"
msgstr ""
"[b]Soorten[/b]\n"
"  {0}:{1}\n"
"[b]Generatie[/b]\n"
"  {2}\n"
"[b]Bevolking[/b]\n"
"  {3}\n"
"[b]Kleur[/b]\n"
"  #{4}\n"
"[b]Gedrag[/b]\n"
"  {5}"

msgid "SPECIES_HAS_A_MUTATION"
msgstr "is gemuteerd"

msgid "SPECIES_LIST"
msgstr "Soortenlijst"

msgid "SPECIES_NAME_DOT_DOT_DOT"
msgstr "Soortnaam..."

msgid "SPECIES_NAME_TOO_LONG_POPUP"
msgstr "Soortnaam is te lang!"

msgid "SPECIES_POPULATION"
msgstr "Bevolking Soorten"

msgid "SPECIES_PRESENT"
msgstr "Aanwezige Soorten"

msgid "SPECIES_SPLIT_BY_MUTATION_THRESHOLD_POPULATION_AMOUNT"
msgstr "Minimale populatie voor soorten om te delen bij meerdere goed gevonden mutaties"

msgid "SPECIES_SPLIT_BY_MUTATION_THRESHOLD_POPULATION_FRACTION"
msgstr "Minimale populatie fractie van een soort om splitsing bij mutaties toe te staan"

msgid "SPECIES_TO_FIND"
msgstr "Soorten om te Vinden:"

msgid "SPECIES_WITH_POPULATION"
msgstr "{0} met bevolking: {1}"

msgid "SPEED"
msgstr "Snelheid"

msgid "SPEED_COLON"
msgstr "Snelheid:"

msgid "SPREAD_TO_PATCHES"
msgstr "verspreid naar patches:"

msgid "STAGE_MENU_BUTTON_TOOLTIP"
msgstr "Pauzeermenu"

#, fuzzy
msgid "START"
msgstr "Starten"

msgid "STARTING"
msgstr "Starten"

msgid "START_CALIBRATION"
msgstr "Start Calibratie"

msgid "START_GAME"
msgstr "Start Spel"

msgid "START_RESEARCH"
msgstr "Begin Onderzoek"

msgid "STATISTICS"
msgstr "Statistieken"

msgid "STEAM_CLIENT_INIT_FAILED"
msgstr "Steam clientbibliotheekinitializatie mislukt"

msgid "STEAM_ERROR_ACCOUNT_DOES_NOT_OWN_PRODUCT"
msgstr "Je Steam account heeft geen licentie voor Thrive"

msgid "STEAM_ERROR_ACCOUNT_READ_ONLY"
msgstr "Je Steam account is op dit moment in alleen-lezenmodus vanwege een recente accountverandering"

msgid "STEAM_ERROR_ALREADY_UPLOADED"
msgstr "Steam rapporteert dat het bestand al is geupload, graag verversen"

msgid "STEAM_ERROR_BANNED"
msgstr "Je Steam account heeft een verbod op het uploaden van inhoud"

msgid "STEAM_ERROR_CLOUD_LIMIT_EXCEEDED"
msgstr "Steam cloud opslagquota of limiet bestandsformaat overschreden"

msgid "STEAM_ERROR_DUPLICATE_NAME"
msgstr "Steam heeft een dubbele naamfout gerapporteerd"

msgid "STEAM_ERROR_FILE_NOT_FOUND"
msgstr "Bestand niet gevonden"

msgid "STEAM_ERROR_INSUFFICIENT_PRIVILEGE"
msgstr "Je Steam account is op dit moment beperkt in het uploaden van inhoud. Gelieve contact op te nemen met Steam ondersteuning."

msgid "STEAM_ERROR_INVALID_PARAMETER"
msgstr "Ongeldige parameter aan Steam meegegeven"

msgid "STEAM_ERROR_LOCKING_FAILED"
msgstr "Steam kon UGC lock niet verkrijgen"

msgid "STEAM_ERROR_NOT_LOGGED_IN"
msgstr "Niet ingelogd in Steam"

msgid "STEAM_ERROR_TIMEOUT"
msgstr "Steam behandeling heeft te lang geduurd, graag opnieuw proberen"

msgid "STEAM_ERROR_UNAVAILABLE"
msgstr "Steam is op dit moment niet beschikbaar, graag opnieuw proberen"

msgid "STEAM_ERROR_UNKNOWN"
msgstr "Er heeft zich een onbekende Steamfout voorgedaan"

msgid "STEAM_INIT_FAILED"
msgstr "Steam Initializatie Mislukt"

msgid "STEAM_INIT_FAILED_DESCRIPTION"
msgstr ""
"Steam clientbibliotheekinitializatie is mislukt. Steam functies zullen niet beschikbaar zijn.\n"
"Controleer of Steam actief is en of je ingelogd bent met het juiste account. Start het spel op vanuit de Steam client als deze fout niet verdwijnt."

msgid "STEAM_TOOLTIP"
msgstr "Bezoek onze Steampagina"

msgid "STEM_CELL_NAME"
msgstr "Stam"

msgid "STOP"
msgstr "Stop"

msgid "STORAGE"
msgstr "Opslag"

msgid "STORAGE_COLON"
msgstr "Opslag:"

msgid "STORAGE_STATISTICS_SECONDS_OF_COMPOUND"
msgstr ""

msgid "STORE_LOGGED_IN_AS"
msgstr "Ingelogd als: {0}"

msgid "STRATEGY_STAGES"
msgstr "Strategiefasen"

msgid "STRICT_NICHE_COMPETITION"
msgstr "Strikt niche competitie(fitnes verschillen zijn overdreven)"

msgid "STRUCTURAL"
msgstr "Structureel"

msgid "STRUCTURE"
msgstr "Structuur"

msgid "STRUCTURE_ASCENSION_GATE"
msgstr "Verheffingspoort"

msgid "STRUCTURE_DYSON_SWARM"
msgstr "Dysonzwerm"

msgid "STRUCTURE_HAS_REQUIRED_RESOURCES_TO_BUILD"
msgstr "Benodigde materialen voor constructie gedeponeerd"

msgid "STRUCTURE_HUNTER_GATHERER_LODGE"
msgstr "Jager-Verzamelaarshuis"

msgid "STRUCTURE_IN_PROGRESS_CONSTRUCTION"
msgstr "Bouwen: {0}"

msgid "STRUCTURE_REQUIRED_RESOURCES_TO_FINISH"
msgstr "Benodigde materialen voordat constructie kan worden afgemaakt: {0}"

msgid "STRUCTURE_SELECTION_MENU_ENTRY"
msgstr "{0} (opstartkosten: {1}, totaal: {2})"

msgid "STRUCTURE_SELECTION_MENU_ENTRY_NOT_ENOUGH_RESOURCES"
msgstr "{0} (NIET GENOEG OM OP TE STARTEN: {1}, totaal: {2})"

msgid "STRUCTURE_SOCIETY_CENTER"
msgstr "Gemeenschapscentrum"

msgid "STRUCTURE_STEAM_POWERED_FACTORY"
msgstr "Stoomkrachtfabriek"

msgid "SUCCESSFUL_KILL"
msgstr "succesvolle moord"

msgid "SUCCESSFUL_SCAVENGE"
msgstr "succesvolle geaast"

msgid "SUCCESS_BUT_MISSING_ID"
msgstr "Resultaat geeft aan succesvol te zijn geweest, maar geen ID was teruggegeven"

msgid "SUICIDE_BUTTON_TOOLTIP"
msgstr "Verga meteen"

msgid "SUNLIGHT"
msgstr "Zonlicht"

msgid "SUPPORTER_PATRONS"
msgstr "Ondersteuners"

msgid "SWITCH_TO_FRONT_CAMERA"
msgstr "Overschakelen naar frontale camera"

msgid "SWITCH_TO_RIGHT_CAMERA"
msgstr "Overschakelen naar rechtercamera"

msgid "SWITCH_TO_TOP_CAMERA"
msgstr "Overschakelen naar bovencamera"

msgid "SYSREQ"
msgstr "SysRq"

msgid "TAB_SECONDARY_SWITCH_LEFT"
msgstr "Verplaats secundair niveau tabblad naar links"

msgid "TAB_SECONDARY_SWITCH_RIGHT"
msgstr "Verplaats secundair niveau tabblad naar rechts"

msgid "TAB_SWITCH_LEFT"
msgstr "Verplaats tabblad naar links"

msgid "TAB_SWITCH_RIGHT"
msgstr "Verplaats tabblad naar rechts"

msgid "TAGS_IS_WHITESPACE"
msgstr "Etiketten bevatten alleen witte ruimte"

msgid "TAKE_SCREENSHOT"
msgstr "Maak een screenshot"

msgid "TARGET_TYPE_COLON"
msgstr "Doelwittype:"

msgid "TECHNOLOGY_ASCENSION"
msgstr "Verheffing"

msgid "TECHNOLOGY_HUNTER_GATHERING"
msgstr "Jagen-Verzamelen"

msgid "TECHNOLOGY_LEVEL_ADVANCED_SPACE"
msgstr "Geavanceerde Ruimte"

msgid "TECHNOLOGY_LEVEL_INDUSTRIAL"
msgstr "Industrieel"

msgid "TECHNOLOGY_LEVEL_PRE_SOCIETY"
msgstr "Voor-Maatschappelijk"

msgid "TECHNOLOGY_LEVEL_PRIMITIVE"
msgstr "Primitief"

msgid "TECHNOLOGY_LEVEL_SCIFI"
msgstr "Sci-fi"

msgid "TECHNOLOGY_LEVEL_SPACE_AGE"
msgstr "Ruimtetijdperk"

msgid "TECHNOLOGY_REQUIRED_LEVEL"
msgstr "Benodigd technologieniveau: {0}"

msgid "TECHNOLOGY_ROCKETRY"
msgstr "Rakketwetenschap"

msgid "TECHNOLOGY_SIMPLE_STONE_TOOLS"
msgstr "Simpele Stenen Werktuigen"

msgid "TECHNOLOGY_SOCIETY_CENTER"
msgstr "Gemeenschapscentrum Wordt Gebouwd"

msgid "TECHNOLOGY_STEAM_POWER"
msgstr "Stoomkracht"

msgid "TECHNOLOGY_UNLOCKED_NOTICE"
msgstr "Technologie ontgrendeld: {0}"

msgid "TEMPERATURE"
msgstr "Temperatuur"

msgid "TEMPERATURE_SHORT"
msgstr "Temp."

msgid "TESTING_TEAM"
msgstr "Testteam"

msgid "THANKS_FOR_BUYING_THRIVE"
msgstr ""
"Bedankt voor het steunen van het ontwikeklen van Thrive door deze kopie van Thrive te kopen.\n"
"\n"
"Als je deze kopie niet hebt gekocht, haal dan alsjeblieft je eigen kopie [color=#3796e1][url={0}]hier[/url][/color] of bekijk onze [color=#3796e1][url=https://revolutionarygamesstudio.com/releases/]website[/url][/color].\n"
"\n"
"Als je het Thrive Opstarthulpprogramma wil zien alvorens Thrive wordt gestart, kun je de knop in het hoofdmenu gebruiken om het spel te sluiten en naar het opstarthulpprogramma terug te keren. Je kunt dan in het optiemenu van het opstarthulpprogramma de naadloze modus uitzetten."

msgid "THANKS_FOR_PLAYING"
msgstr ""
"Bedankt voor het spelen!\n"
"\n"
"Als je het spel leuk vond, vertel dan je vrienden over ons."

msgid "THANK_YOU_TITLE"
msgstr "Bedankt"

msgid "THEORY_TEAM"
msgstr "Theorieteam"

msgid "THERMOPLAST"
msgstr "Thermoplast"

msgid "THERMOPLAST_DESCRIPTION"
msgstr "Het thermoplast is een structuur met dubbele membraan waar hittegevoelige pigmenten samen gepakt zitten in een vliezige zakjes. Het is een prokaryoot die door een eukaryoot is geassimileerd voor zijn eigen nut. De pigmenten in het thermoplast kunnen de energie van temperatuurverschillen in de omgeving gebruiken om [thrive:compound type=\"atp\"][/thrive:compound] van water te maken in een proces genaamd [b]thermosynthese[/b]. De snelheid van de productie van [thrive:compound type=\"atp\"][/thrive:compound] schaalt met de [thrive:compound type=\"temperature\"][/thrive:compound]."

msgid "THERMOPLAST_PROCESSES_DESCRIPTION"
msgstr "Produceert [thrive:compound type=\"atp\"][/thrive:compound] aan de hand van temperatuurverschillen. Snelheid schaalt met de [thrive:compound type=\"temperature\"][/thrive:compound]."

msgid "THERMOSYNTHASE"
msgstr "Thermosynthase"

msgid "THERMOSYNTHASE_DESCRIPTION"
msgstr "Thermosynthase is een eiwit dat thermische convectie gebruikt om zijn vorm aan te passen. Wanneer het aan hitte wordt blootgesteld vouwt het zichzelf op en bindt het aan ADP. Wanneer het weer afkoelt ontvouwt het zichzelf en vormt het [thrive:compound type=\"atp\"][/thrive:compound]. Dit proces heet [b]thermosynthese[/b]. De snelheid van de productie van [thrive:compound type=\"atp\"][/thrive:compound] schaalt met de [thrive:compound type=\"temperature\"][/thrive:compound]."

msgid "THERMOSYNTHASE_PROCESSES_DESCRIPTION"
msgstr "Produceert [thrive:compound type=\"atp\"][/thrive:compound] door middel van temperatuurverschillen. Snelheid schaalt met [thrive:compound type=\"temperature\"][/thrive:compound]."

msgid "THERMOSYNTHESIS"
msgstr "Thermosynthese"

msgid "THE_AMOUNT_OF_GLUCOSE_HAS_BEEN_REDUCED"
msgstr "De hoeveelheid glucose is verminderd tot {0} van de voorgaande hoeveelheid."

msgid "THE_DISTURBANCE"
msgstr "De Verstoring"

msgid "THIS_IS_LOCAL_MOD"
msgstr "Dit is een lokaal geinstalleerde mod"

msgid "THIS_IS_WORKSHOP_MOD"
msgstr "Deze mod is gedownload van de Steam Workshop"

msgid "THREADS"
msgstr "Threads:"

msgid "THRIVEOPEDIA"
msgstr "Thriveopedia"

msgid "THRIVEOPEDIA_CURRENT_WORLD_PAGE_TITLE"
msgstr "Huidige Wereld"

msgid "THRIVEOPEDIA_EVOLUTIONARY_TREE_PAGE_TITLE"
msgstr "Fylogenetische stamboom"

msgid "THRIVEOPEDIA_HINT_IN_GAME"
msgstr "Open de Thriveopedia"

msgid "THRIVEOPEDIA_HOME_INFO"
msgstr ""
"De Thriveopedia is de centrale bibliotheek en informatieplek voor Thrive inhoud. Hiere vind je antwoorden voor elke vraag die je over het spel zou kunnen hebben, je huidige wereld, en het Thrive ontwikkelproject.\n"
"\n"
"Op dit moment is de Thriveopedia redelijk beperkt, maar je kunt al enkele paginas inzien door de paginaboom en navigatieknoppen te gebruiken. Paginas die verband houden tot een specifiek spel kunnen alleen ingezien worden wanneer de Thriveopedia geopend wordt in het spelmenu. Het spel dient hiervoor gepauzeerd te zijn.\n"
"\n"
"Je kunt meer informatie over het spel op de plekken hieronder vinden.\n"
"\n"
"[color=#3796e1][url=https://revolutionarygamesstudio.com/]Officiële Website[/url][/color]\n"
"[color=#3796e1][url=https://wiki.revolutionarygamesstudio.com/wiki/Main_Page]Ontwikkelwike[/url][/color]\n"
"[color=#3796e1][url=https://thrive.fandom.com/wiki/Thrive_Wiki]GemeenschapsWiki[/url][/color]"

msgid "THRIVEOPEDIA_HOME_PAGE_TITLE"
msgstr "Thuis"

msgid "THRIVEOPEDIA_MUSEUM_PAGE_TITLE"
msgstr "Museum"

msgid "THRIVEOPEDIA_PATCH_MAP_PAGE_TITLE"
msgstr "Gebiedenkaart"

msgid "THRIVE_LICENSES"
msgstr "Thrive Licenties"

msgid "THYLAKOID"
msgstr "Thu"

msgid "THYLAKOIDS"
msgstr "thylakoïden"

msgid "THYLAKOIDS_DESCRIPTION"
msgstr "Thylakoïden zijn clusters van eiwitten en lichtgevoelige pigmenten. De pigmenten maken het mogelijk om het energie van licht te gebruiken om [thrive:compound type=\"glucose\"][/thrive:compound] te maken van gasvorming [thrive:compound type=\"carbondioxide\"][/thrive:compound] en water. Dit proces heet [b]fotosynthese[/b]. De pigmenten zorgen ook voor de karakteristieke kleur. De snelheid van de productie van [thrive:compound type=\"glucose\"][/thrive:compound] schaalt met de concentratie van [thrive:compound type=\"carbondioxide\"][/thrive:compound] en de intensiteit van [thrive:compound type=\"sunlight\"][/thrive:compound]. Aangezien thylakoïden in het cytoplasma hangen, voeren de vloeistoffen er om heen enige [b]glycolyse[/b] uit."

msgid "TIDEPOOL"
msgstr "Getijdenmeer"

msgid "TIMELINE"
msgstr "Tijdlijn"

msgid "TIMELINE_GLOBAL_FILTER_TOOLTIP"
msgstr "Toon globale gebeurtenissen"

msgid "TIMELINE_LOCAL_FILTER_TOOLTIP"
msgstr "Toon lokale gebeurtenissen"

msgid "TIMELINE_NICHE_FILL"
msgstr "[b][u]{0}[/u][/b] is afgesplitst van [b][u]{1}[/u][/b] als een nieuwe soort om een niche te vullen"

msgid "TIMELINE_SELECTION_PRESSURE_SPLIT"
msgstr "[b][u]{0}[/u][/b] is afgesplitst van [b][u]{1}[/u][/b] als een nieuwe soort door een verschil in selectiedruk"

#, fuzzy
msgid "TIMELINE_SPECIES_BECAME_MULTICELLULAR"
msgstr ""
"Je hebt de mogelijkheid om multicellulair te worden verkregen. Dit is de volgende stap in je tocht.\n"
"\n"
"Om verder te gaan, klik op de \"Wordt Meercellig\" knop."

msgid "TIMELINE_SPECIES_EXTINCT"
msgstr "[b][u]{0}[/u][/b] is uitgestorven!"

msgid "TIMELINE_SPECIES_EXTINCT_LOCAL"
msgstr "[b][u]{0}[/u][/b] is verdwenen van dit gebied"

msgid "TIMELINE_SPECIES_MIGRATED_FROM"
msgstr "Een deel van de bevolking van [b][u]{0}[/u][/b] is gemigreerd van dit gebied naar {1}"

msgid "TIMELINE_SPECIES_MIGRATED_TO"
msgstr "Een deel van de bevolking van [b][u]{0}[/u][/b] is gemigreerd naar {1}"

msgid "TIMELINE_SPECIES_POPULATION_DECREASE"
msgstr "De bevolking van [b][u]{0}[/u][/b] is verminderd tot {1}"

msgid "TIMELINE_SPECIES_POPULATION_INCREASE"
msgstr "De bevolking van [b][u]{0}[/u][/b] is vermeerderd tot {1}"

msgid "TIME_INDICATOR_TOOLTIP"
msgstr "Gepasseerde tijd: {0:#,#} jaren"

msgid "TIME_OF_DAY"
msgstr "Tijd"

msgid "TITLE_COLON"
msgstr "Titel:"

msgid "TOGGLE_BINDING"
msgstr "Binden aan/uit"

#, fuzzy
msgid "TOGGLE_BINDING_TOOLTIP"
msgstr "Binden aan/uit"

msgid "TOGGLE_DEBUG_PANEL"
msgstr "Open/Sluit debugpaneel"

msgid "TOGGLE_ENGULF"
msgstr "Zet verzwelgen aan/uit"

#, fuzzy
msgid "TOGGLE_ENGULF_TOOLTIP"
msgstr "Zet verzwelgen aan/uit"

msgid "TOGGLE_FPS"
msgstr "FPS-Teller"

msgid "TOGGLE_FULLSCREEN"
msgstr "Fullscreen"

msgid "TOGGLE_HUD_HIDE"
msgstr "Schakel de HUD in/uit"

msgid "TOGGLE_INVENTORY"
msgstr "Schakel Inventaris aan/uit"

msgid "TOGGLE_METRICS"
msgstr "Open/sluit FPS-teller"

msgid "TOGGLE_NAVIGATION_TREE"
msgstr "Zet navigatieboom uit/aan"

msgid "TOGGLE_PAUSE"
msgstr "Pauzeren"

msgid "TOGGLE_UNBINDING"
msgstr "Ontbinden aan/uit"

msgid "TOOLS"
msgstr "Tools"

msgid "TOOL_HAND_AXE"
msgstr "Handbijl"

#, fuzzy
msgid "TOTAL_GATHERED_ENERGY_COLON"
msgstr "Soorten:"

msgid "TOTAL_SAVES"
msgstr "Totale hoeveelheid opslagbestanden:"

msgid "TOXIN_RESISTANCE"
msgstr "Weerstand tegen Gifstoffen"

msgid "TOXIN_VACUOLE"
msgstr ""
"Toxine\n"
"Vacuole"

msgid "TOXIN_VACUOLE_DESCRIPTION"
msgstr "Het gifstoffenvacuool is een vacuool wat specifiek is aangepast voor de productie, opslag, en afscheiding van [thrive:compound type=\"oxytoxy\"][/thrive:compound]. Meer gifstoffenvacuolen zullen de snelheid waarin gifstoffen kunnen worden afgegeven verhogen."

msgid "TOXIN_VACUOLE_PROCESSES_DESCRIPTION"
msgstr "Zet [thrive:compound type=\"atp\"][/thrive:compound] om in [thrive:compound type=\"oxytoxy\"][/thrive:compound]. Snelheid schaalt met de concentractie van [thrive:compound type=\"oxygen\"][/thrive:compound]. De gifstoffen kunnen worden vrijgelaten door [thrive:input]g_fire_toxin[/thrive:input]. Wanneer er weinig [thrive:compound type=\"oxytoxy\"][/thrive:compound] is, blijft het mogelijk om deze te schieten maar er zal minder schade worden aangedaan."

msgid "TO_BE_IMPLEMENTED"
msgstr "Wordt Nog Geimplementeerd."

msgid "TRANSLATORS"
msgstr "Vertalers"

msgid "TRANSPARENCY"
msgstr "Transparantie"

msgid "TRY_FOSSILISING_SOME_SPECIES"
msgstr "Probeer enkele soorten te fossilizeren!"

msgid "TRY_MAKING_A_SAVE"
msgstr "Probeer een opslagbestand te maken!"

msgid "TRY_TAKING_SOME_SCREENSHOTS"
msgstr "Maak een screenshot!"

msgid "TUTORIAL"
msgstr "Instructie"

msgid "TUTORIAL_EARLY_MULTICELLULAR_STAGE_WELCOME"
msgstr ""
"Welkom bij de Vroege Meercellige Fase!\n"
"\n"
"Het is je gelukt om je soort door de eencellige fase te leiden.\n"
"\n"
"Het spel volgt dezelfde kernmechanieken als de Microbenfase. Je moet nog steeds je organisme laten groeien en reproduceren om de bewerker te openen.\n"
"\n"
"Echter, je kunt nu in de bewerker vorm geven aan een celkolonie. Je kunt verschillende cellen specializeren in verschillende rollen. Houdt er rekening mee dat leden van koloniën geen [thrive:compound type=\"atp\"][/thrive:compound] kunnen delen.\n"
"\n"
"Als je als reproductie de knopvorming gebruikt (dit is de standaardmethode), dan start je met een kleine cel en moet je de rest van je vormgegeven celkolonie uitgroeien."

#, fuzzy
msgid "TUTORIAL_MICROBE_EDITOR_ATP_BALANCE_INTRO"
msgstr ""
"Dit is de gebiedenkaart.\n"
"\n"
"Elk icoon representeert een unieke omgeving die je kan bewonen. Het paneel aan de rechterkant beschrijft de omstandigheden van het geselecteerde gebied.\n"
"\n"
"Als je een gebied selecteert wat verbonden is met het gebied waar je je nu in bevindt, weergegeven door een knipperende groene rand, dan kun je met de \"Ga naar Dit Gebied\" aan de rechterkant naar dat gebied migreren. \n"
"\n"
"Selecteer een gebied om verder te gaan."

msgid "TUTORIAL_MICROBE_EDITOR_AUTO-EVO_PREDICTION"
msgstr ""
"Dit paneel toont een voorspelling van je toekomstige bevolking. Deze getallen komen uit de bevolkingssimulatie van auto-evo.\n"
"\n"
"De voorspelling houdt geen rekening met je individuele prestaties. In je huidige gebied zul je beter presteren wanneer je de bewerker opent.\n"
"\n"
"Het is het beste om er voor te zorgen dat je bevolking hoog blijft zelfs als je niet direct zelf betrokken bent.\n"
"\n"
"Je kunt meer gedetailleerde informatie over de voorspelling inzien door op de vraagtekenknop in het paneel te drukken. Druk hier op om door te gaan."

msgid "TUTORIAL_MICROBE_EDITOR_CELL_TEXT"
msgstr ""
"Dit is de celbewerker waar je je soort kunt evolueren door mutatiepunten (MP) uit te geven. Iedere generatie heb je altijd precies 100 MP, dus doe geen moeite om ze op te sparen.\n"
"\n"
"De hex in het centrum van je scherm is je cel, die nu bestaat uit een enkel cytoplasmadeel.\n"
"\n"
"Selecteer een onderdeel uit het linkerpaneel om verder te gaan. Plaats het onderdeel door naast het hex met de linkermuisknop te klikken. Je kunt delen roteren met [thrive:input]e_rotate_left[/thrive:input] en [thrive:input]e_rotate_right[/thrive:input]."

#, fuzzy
msgid "TUTORIAL_MICROBE_EDITOR_CHEMORECEPTOR"
msgstr ""
"Dit is de celbewerker waar je je soort kunt evolueren door mutatiepunten (MP) uit te geven. Iedere generatie heb je altijd precies 100 MP, dus doe geen moeite om ze op te sparen.\n"
"\n"
"De hex in het centrum van je scherm is je cel, die nu bestaat uit een enkel cytoplasmadeel.\n"
"\n"
"Selecteer een onderdeel uit het linkerpaneel om verder te gaan. Plaats het onderdeel door naast het hex met de linkermuisknop te klikken. Je kunt delen roteren met [thrive:input]e_rotate_left[/thrive:input] en [thrive:input]e_rotate_right[/thrive:input]."

msgid "TUTORIAL_MICROBE_EDITOR_ENDING_TEXT"
msgstr ""
"Dit is de basis van het bewerken van je soort. Om het helemaal af te maken, kun je je soort een andere naam geven door linksonder op de naam te klikken en de tekst aan te passen.\n"
"\n"
"Probeer ook de andere tabbladen onder de MP-balk uit om te zien hoe je je cel nog meer kunt aanpassen.\n"
"\n"
"Om in deze hardvochtige wereld te overleven, zul je een betrouwbare energiebron moeten vinden aangezien natuurlijk glucose snel zal verdwijnen.\n"
"\n"
"Succes!"

#, fuzzy
msgid "TUTORIAL_MICROBE_EDITOR_FLAGELLUM"
msgstr ""
"Dit is de celbewerker waar je je soort kunt evolueren door mutatiepunten (MP) uit te geven. Iedere generatie heb je altijd precies 100 MP, dus doe geen moeite om ze op te sparen.\n"
"\n"
"De hex in het centrum van je scherm is je cel, die nu bestaat uit een enkel cytoplasmadeel.\n"
"\n"
"Selecteer een onderdeel uit het linkerpaneel om verder te gaan. Plaats het onderdeel door naast het hex met de linkermuisknop te klikken. Je kunt delen roteren met [thrive:input]e_rotate_left[/thrive:input] en [thrive:input]e_rotate_right[/thrive:input]."

#, fuzzy
msgid "TUTORIAL_MICROBE_EDITOR_MODIFY_ORGANELLE"
msgstr ""
"Organellen verwijderen kost ook MP aangezien het een mutatie van je soort is. Dit is niet het geval als ze in de huidige bewerksessie zijn geplaatst.\n"
"\n"
"Je kunt met de rechtermuisknop op organellen klikken om het organelmenu weer te geven. In dit menu kun je het organel verwijderen.\n"
"\n"
"Als je een fout maakt, kun je elke verandering in de bewerker ongedaan maken.\n"
"\n"
"Klik op de ongedaan maken knop om verder te gaan."

#, fuzzy
msgid "TUTORIAL_MICROBE_EDITOR_NEGATIVE_ATP_BALANCE"
msgstr ""
"Dit is de gebiedenkaart.\n"
"\n"
"Elk icoon representeert een unieke omgeving die je kan bewonen. Het paneel aan de rechterkant beschrijft de omstandigheden van het geselecteerde gebied.\n"
"\n"
"Als je een gebied selecteert wat verbonden is met het gebied waar je je nu in bevindt, weergegeven door een knipperende groene rand, dan kun je met de \"Ga naar Dit Gebied\" aan de rechterkant naar dat gebied migreren. \n"
"\n"
"Selecteer een gebied om verder te gaan."

#, fuzzy
msgid "TUTORIAL_MICROBE_EDITOR_NO_CHANGES_MADE"
msgstr ""
"Dit is de basis van het bewerken van je soort. Om het helemaal af te maken, kun je je soort een andere naam geven door linksonder op de naam te klikken en de tekst aan te passen.\n"
"\n"
"Probeer ook de andere tabbladen onder de MP-balk uit om te zien hoe je je cel nog meer kunt aanpassen.\n"
"\n"
"Om in deze hardvochtige wereld te overleven, zul je een betrouwbare energiebron moeten vinden aangezien natuurlijk glucose snel zal verdwijnen.\n"
"\n"
"Succes!"

msgid "TUTORIAL_MICROBE_EDITOR_PATCH_TEXT"
msgstr ""
"Dit is de gebiedenkaart.\n"
"\n"
"Elk icoon representeert een unieke omgeving die je kan bewonen. Het paneel aan de rechterkant beschrijft de omstandigheden van het geselecteerde gebied.\n"
"\n"
"Als je een gebied selecteert wat verbonden is met het gebied waar je je nu in bevindt, weergegeven door een knipperende groene rand, dan kun je met de \"Ga naar Dit Gebied\" aan de rechterkant naar dat gebied migreren. \n"
"\n"
"Selecteer een gebied om verder te gaan."

msgid "TUTORIAL_MICROBE_EDITOR_REMOVE_ORGANELLE_TEXT"
msgstr ""
"Organellen verwijderen kost ook MP aangezien het een mutatie van je soort is. Dit is niet het geval als ze in de huidige bewerksessie zijn geplaatst.\n"
"\n"
"Je kunt met de rechtermuisknop op organellen klikken om het organelmenu weer te geven. In dit menu kun je het organel verwijderen.\n"
"\n"
"Als je een fout maakt, kun je elke verandering in de bewerker ongedaan maken.\n"
"\n"
"Klik op de ongedaan maken knop om verder te gaan."

msgid "TUTORIAL_MICROBE_EDITOR_SELECT_ORGANELLE_TEXT"
msgstr ""
"Let goed op de hulpmiddelentips die verschijnen wanneer je onderdelen in het menu selecteert. Deze tips geven aan wat de onderdelen doen. Onderdelen kunnen meer schade aanrichten dan dat ze waard zijn als je hun functie niet goed overweegt.\n"
"\n"
"De \"ATP Productie\" balk aan de rechterzijde geeft aan hoeveel energie je produceert in verhouding tot hoeveel er gebruikt wordt. Als de bovenste balk korter is dan de onderste, dan produceer je niet genoeg energie.\n"
"\n"
"Klik op de opnieuw doen knop (naast de ongedaan maken knop) om verder te gaan."

msgid "TUTORIAL_MICROBE_EDITOR_STAY_SMALL"
msgstr ""
"Om te overleven kun je je het beste richten op specializatie van een of twee energiebronnen. Met teveel energiebronnen heb je namelijk te veel grondstoffen nodig.\n"
"\n"
"Het is ook aan te raden om goed na te denken over het nut van een onderdeel, aangezien je niet altijd hoeft te veranderen wat al werkt. Elk onderdeel kost ATP om te onderhouden en kost meer grondstoffen om te maken.\n"
"\n"
"Een mogelijke strategie is om een enkele hex van cytoplasma te blijven en eerst naar oppervlaktegebieden te migreren. Eenmaal bij de oppervlaktegebieden kun je dan de fotosyntheseorganellen evolueren."

msgid "TUTORIAL_MICROBE_STAGE_EDITOR_BUTTON_TUTORIAL"
msgstr ""
"Je cel heeft het lang genoeg overleefd om zichzelf voort te planten.\n"
"\n"
"Elke keer dat je cel zich voortplant, opent de bewerker.\n"
"\n"
"Om de bewerker te openen klik op je de grote knipperende knop rechtsonder."

msgid "TUTORIAL_MICROBE_STAGE_ENGULFED_TEXT"
msgstr ""
"Je cel is verzwolgen en wordt verteerd. De voortgang kun je zien op je gezondheidsbalk. Je cel zal dood zijn wanneer het verteren is afgerond of een maximumtijdslimiet is bereikt.\n"
"\n"
"Je kunt de verga meteen knop gebruiken om dit over te slaan en meteen opnieuw geplaatst te worden. Houdt er echter rekening mee dat er altijd een kans is dat je onstsnapt!"

msgid "TUTORIAL_MICROBE_STAGE_ENGULFMENT_FULL_TEXT"
msgstr ""
"Je cel heeft een beperkte capaciteit voor objecten die tegelijk verzwolgen kunnen zijn. Deze limiet is gebaseerd op formaat; kleinere cellen hebben minder capaciteit.\n"
"\n"
"Wanneer een cel vol is kan het geen nieuwe dingen meer verzwelgen. Om weer te kunnen verzwelgen zul je moeten wachten tot er genoeg verzwolgen objecten volledig verteerd zijn."

msgid "TUTORIAL_MICROBE_STAGE_ENGULFMENT_TEXT"
msgstr ""
"Verzwelg objecten door over ze heen te bewegen terwijl de verzwelgmodus aanstaat. Zet verzwelgmodus aan door [thrive:input]g_toggle_engulf[/thrive:input] in te drukken.\n"
"\n"
"Stop de verzwelgmodus zodra je de objecten naar binnen hebt getrokken.\n"
"\n"
"Volg de lijn van je cel naar een verzwelgbaar object in de buurt."

msgid "TUTORIAL_MICROBE_STAGE_HELP_MENU_AND_ZOOM"
msgstr ""
"Lukt het niet? Kijk dan in het helpmenu. Je kunt dit openen door linksonder op de vraagtekenknop te drukken.\n"
"\n"
"Nog een tip, je kunt in- en uitzoomen met je rolwiel."

msgid "TUTORIAL_MICROBE_STAGE_LEAVE_COLONY_TEXT"
msgstr ""
"Je zit vol met [thrive:compound type=\"ammonia\"][/thrive:compound] en [thrive:compound type=\"phosphates\"][/thrive:compound]. Echter, als niet-meercellige kolonie maak je geen voortgang met voortplanting.\n"
"\n"
"Als je niet meercellig wenst te worden, zul je de kolonie moeten verlaten om de bewerker te kunnen openen.\n"
"Verlaat de kolonie om weer te kunnen groeien door [thrive:input]g_unbind_all[/thrive:input] in te drukken."

msgid "TUTORIAL_MICROBE_STAGE_REPRODUCE_TEXT"
msgstr ""
"Om jezelf voort te planten, moet je organellen dupliceren. Dit gebeurt geleidelijk als je overleeft maar je kunt dit proces versnellen door ammonia en fosfaat te verzamelen.\n"
"\n"
"Je balken rechtsonder tonen je voortgang. Ze worden wit wanneer je klaar bent om jezelf voort te planten."

msgid "TUTORIAL_MICROBE_STAGE_UNBIND_TEXT"
msgstr ""
"Je hebt de ontbindingsmodus aangezet. In deze modus kun je op kolonieleden klikken om ze te ontkoppelen.\n"
"\n"
"Om de kolonie geheel te verlaten klik je op je eigen cel of druk je de knop [thrive:input]g_unbind_all[/thrive:input] in."

msgid "TUTORIAL_VIEW_NOW"
msgstr "Bekijk Nu"

msgid "TWITTER_TOOLTIP"
msgstr "Bezoek onze Twitter feed"

msgid "TWO_TIMES"
msgstr "2x"

msgid "TYPE_COLON"
msgstr "Type:"

msgid "UNAPPLIED_MOD_CHANGES"
msgstr "Er zijn niet toegepaste veranderingen"

msgid "UNAPPLIED_MOD_CHANGES_DESCRIPTION"
msgstr "Je moet je veranderingen toepassen om mods te laden of ontladen."

msgid "UNBIND_ALL"
msgstr "Ontbind al"

#, fuzzy
msgid "UNBIND_ALL_TOOLTIP"
msgstr "Ontbind al"

msgid "UNBIND_HELP_TEXT"
msgstr "Loskoppelmodus"

msgid "UNCERTAIN_VERSION_WARNING"
msgstr "Dit is een debugbuild waar de informatie hieronder waarschijnlijk niet actueel is"

msgid "UNDERWATERCAVE"
msgstr "Onderwatergrot"

#, fuzzy
msgid "UNDISCOVERED_ORGANELLES"
msgstr "Losgekoppelde Organellen"

#, fuzzy
msgid "UNDISCOVERED_PATCH"
msgstr "Vind Huidig Gebied"

msgid "UNDO"
msgstr "Ongedaan Maken"

msgid "UNDO_THE_LAST_ACTION"
msgstr "Laatste actie ongedaan maken"

msgid "UNIT_ACTION_CONSTRUCT"
msgstr "Bouw"

msgid "UNIT_ACTION_MOVE"
msgstr "Beweeg"

msgid "UNIT_SIMPLE_ROCKET"
msgstr "Simpele Rakket"

msgid "UNKNOWN"
msgstr "Onbekende knop"

msgid "UNKNOWN_DISPLAY_DRIVER"
msgstr "Onbekend"

msgid "UNKNOWN_MOUSE"
msgstr "Onbekende muisknop"

#, fuzzy
msgid "UNKNOWN_ORGANELLE_SYMBOL"
msgstr "Plaats organellen"

#, fuzzy
msgid "UNKNOWN_PATCH"
msgstr "Onbekende knop"

#, fuzzy
msgid "UNKNOWN_SHORT"
msgstr "Onbekende knop"

msgid "UNKNOWN_VERSION"
msgstr "Onbekende versie"

msgid "UNKNOWN_WORKSHOP_ID"
msgstr "Onbekende Workshop ID Voor Deze Mod"

#, fuzzy
msgid "UNLIMIT_GROWTH_SPEED"
msgstr "Beperk groei stofgebruik"

#, fuzzy
msgid "UNLOCKED_NEW_ORGANELLE"
msgstr "Plaats organellen"

#, fuzzy
msgid "UNLOCK_ALL_ORGANELLES"
msgstr "Meerdere Organellen"

msgid "UNLOCK_CONDITION_ATP_PRODUCTION_ABOVE"
msgstr ""

msgid "UNLOCK_CONDITION_COMPOUND_IS_ABOVE"
msgstr ""

msgid "UNLOCK_CONDITION_COMPOUND_IS_BELOW"
msgstr ""

msgid "UNLOCK_CONDITION_COMPOUND_IS_BETWEEN"
msgstr ""

msgid "UNLOCK_CONDITION_DIGESTED_MICROBES_ABOVE"
msgstr ""

msgid "UNLOCK_CONDITION_ENGULFED_MICROBES_ABOVE"
msgstr ""

msgid "UNLOCK_CONDITION_EXCESS_ATP_ABOVE"
msgstr ""

msgid "UNLOCK_CONDITION_PLAYER_DEATH_COUNT_ABOVE"
msgstr ""

msgid "UNLOCK_CONDITION_REPRODUCED_WITH"
msgstr ""

msgid "UNLOCK_CONDITION_REPRODUCED_WITH_IN_A_ROW"
msgstr ""

msgid "UNLOCK_CONDITION_REPRODUCE_IN_BIOME"
msgstr ""

#, fuzzy
msgid "UNLOCK_CONDITION_SPEED_BELOW"
msgstr "Verteringssnelheid:"

msgid "UNLOCK_WITH_ANY_OF_FOLLOWING"
msgstr ""

msgid "UNSAVED_CHANGE_WARNING"
msgstr ""
"Je hebt niet-opgeslagen instellingen.\n"
"Doorgaan?"

msgid "UNTITLED"
msgstr "Geen Titel"

msgid "UPGRADE_CILIA_PULL"
msgstr "Trekkende Cilia"

msgid "UPGRADE_CILIA_PULL_DESCRIPTION"
msgstr "Wanneer je in de verzwelgmodus ([thrive:input]g_toggle_engulf[/thrive:input]) zit zal dit type cilia draaikolken in het water maken om objecten in de buurt naar binnen te trekken. Dit is nuttig voor het vangen van prooi."

msgid "UPGRADE_DESCRIPTION_NONE"
msgstr "De standaard niet-geupgrade staat"

msgid "UPGRADE_NAME_NONE"
msgstr "Geen upgrade"

msgid "UPGRADE_PILUS_INJECTISOME"
msgstr "Injectisoom Pilus"

msgid "UPGRADE_PILUS_INJECTISOME_DESCRIPTION"
msgstr "Vorm de pilus om in een injectisoom. Deze kan gifschade kan aanrichten wanneer het andere cellen doorboort"

msgid "UPLOAD"
msgstr "Uploaden"

msgid "UPLOADING_DOT_DOT_DOT"
msgstr "Uploaden..."

msgid "UPLOAD_SUCCEEDED"
msgstr "Upload was Succesvol"

msgid "USED_LIBRARIES_LICENSES"
msgstr "Licenties En Gebruikte Bibliotheken"

msgid "USED_RENDERER_NAME"
msgstr "Gebruikte Renderer:"

msgid "USES_FEATURE"
msgstr "Ja"

msgid "USE_AUTO_HARMONY"
msgstr "Gebruik Auto Harmony Laadmethode"

msgid "USE_AUTO_HARMONY_TOOLTIP"
msgstr "Laad Harmony patches automatisch uit Assembly (mod klasse hoeft niet gespecificeerd te worden)"

msgid "USE_A_CUSTOM_USERNAME"
msgstr "Gebruik een eigen naam"

msgid "USE_BIODIVERSITY_FORCE_SPLIT"
msgstr "Soorten die de biodiversiteit vergroten stelen bevolking van bestaande soorten"

msgid "USE_MANUAL_THREAD_COUNT"
msgstr "Stel handmatig de nummers van achtergrond threads in"

#, fuzzy
msgid "USE_MANUAL_THREAD_COUNT_NATIVE"
msgstr "Stel handmatig de nummers van achtergrond threads in"

msgid "USE_VIRTUAL_WINDOW_SIZE"
msgstr "Gebruik virtueel vensterformaat"

msgid "VACUOLE"
msgstr "Vacuole"

msgid "VACUOLE_DESCRIPTION"
msgstr "Dit vacuool is een intern membraanachtig organel dat de cel gebruikt voor opslag. Ze worden gevormd door verschillende vesikelen. Dit zijn kleinere membraanachtige structuren die veel gebruikt worden in cellen voor opslag. In het vacuool zijn deze vesikelen aan elkaar gefuseerd. Ze zijn gevuld met water waar moleculen, enzymen, vaste materie, en andere stoffen in worden bewaard. Hun vorm kan variëren per cel."

msgid "VACUOLE_IS_SPECIALIZED"
msgstr "Gespecializeerd Vacuole"

msgid "VACUOLE_NOT_SPECIALIZED_DESCRIPTION"
msgstr "Het vacuole zal {0} eenheden van alle stoffen opslaan"

msgid "VACUOLE_PROCESSES_DESCRIPTION"
msgstr "Verhoogt de opslagcapaciteit van de cel."

msgid "VACUOLE_SPECIALIZED_DESCRIPTION"
msgstr "Het vacuole zal {0} eenheden van de geselecteerde stof opslaan"

msgid "VALUE_WITH_UNIT"
msgstr "{0} {1}"

msgid "VERSION_COLON"
msgstr "Versie:"

msgid "VERTICAL_COLON"
msgstr "Verticaal:"

msgid "VERTICAL_WITH_AXIS_NAME_COLON"
msgstr "Verticaal (As: {0})"

msgid "VIDEO_MEMORY"
msgstr "Videogeheugen nu in gebruik:"

msgid "VIDEO_MEMORY_MIB"
msgstr "{0} MiB"

msgid "VIEWER"
msgstr "Kijker"

msgid "VIEW_ALL"
msgstr "Toon alle"

#, fuzzy
msgid "VIEW_ONLINE"
msgstr "Toon alle"

msgid "VIEW_PATCH_NOTES"
msgstr "Zie Patchnotities"

msgid "VIEW_PATCH_NOTES_TOOLTIP"
msgstr "Zie nu meest recente of alle Thrive patchnotities"

msgid "VIEW_PENDING_ACTIONS"
msgstr ""

msgid "VIEW_SOURCE_CODE"
msgstr "Ga naar broncode"

msgid "VIP_PATRONS"
msgstr "VIP Ondersteuners"

msgid "VISIBLE"
msgstr "Zichtbaar"

msgid "VISIT_SUGGESTIONS_SITE"
msgstr "Stel een Functio Voor"

msgid "VOLCANIC_VENT"
msgstr "Vulkanische opening"

msgid "VOLUMEDOWN"
msgstr "Geluid Zachter"

msgid "VOLUMEMUTE"
msgstr "Geluid Uit"

msgid "VOLUMEUP"
msgstr "Geluid Harder"

msgid "VSYNC"
msgstr "vSync"

msgid "WAITING_FOR_AUTO_EVO"
msgstr "Wachten op auto-evo:"

msgid "WELCOME_TO_THRIVEOPEDIA"
msgstr "Welkom bij de Thriveopedia"

msgid "WENT_EXTINCT_FROM_PLANET"
msgstr "stierf uit op de planeet"

msgid "WENT_EXTINCT_IN"
msgstr "stierf uit in {0}"

msgid "WHEEL_DOWN"
msgstr "Scroll omlaag"

msgid "WHEEL_LEFT"
msgstr "Scroll naar links"

msgid "WHEEL_RIGHT"
msgstr "Scroll naar rechts"

msgid "WHEEL_UP"
msgstr "Scroll omhoog"

msgid "WIKI"
msgstr "Wiki"

#, fuzzy
msgid "WIKI_AXON_EFFECTS"
msgstr "Effecten van Buiten:"

msgid "WIKI_AXON_INTRO"
msgstr ""

msgid "WIKI_AXON_MODIFICATIONS"
msgstr ""

#, fuzzy
msgid "WIKI_AXON_PROCESSES"
msgstr "Geen processen"

msgid "WIKI_AXON_REQUIREMENTS"
msgstr ""

msgid "WIKI_AXON_SCIENTIFIC_BACKGROUND"
msgstr ""

#, fuzzy
msgid "WIKI_AXON_STRATEGY"
msgstr "Gedeelde Bewerken en Strategiefasen"

msgid "WIKI_AXON_UPGRADES"
msgstr ""

#, fuzzy
msgid "WIKI_BINDING_AGENT_EFFECTS"
msgstr "Sta het binden met andere cellen toe. Dit is de eerste stap op weg naar multicellulariteit. Wanneer je cel onderdeel is van een kolonie worden stoffen tussen cellen gedeeld. Je kunt de bewerker niet openen terwijl je cel onderdeel is van een kolonie. Als je je cel wil aanpassen moet je dus de verbinding met andere cellen verbreken zodra je genoeg stoffen hebt om je cel te delen."

#, fuzzy
msgid "WIKI_BINDING_AGENT_INTRO"
msgstr "Bindings-middel"

#, fuzzy
msgid "WIKI_BINDING_AGENT_MODIFICATIONS"
msgstr "Sta het binden met andere cellen toe. Dit is de eerste stap op weg naar multicellulariteit. Wanneer je cel onderdeel is van een kolonie worden stoffen tussen cellen gedeeld. Je kunt de bewerker niet openen terwijl je cel onderdeel is van een kolonie. Als je je cel wil aanpassen moet je dus de verbinding met andere cellen verbreken zodra je genoeg stoffen hebt om je cel te delen."

#, fuzzy
msgid "WIKI_BINDING_AGENT_PROCESSES"
msgstr "Druk op [thrive:input]g_toggle_binding[/thrive:input] om verbindingsmodus aan of uit te zetten. In verbindingsmodus kun je andere cellen van je soort aan je kolonie binden door tegen ze aan te bewegen. Om de kolonie te verlaten druk je op [thrive:input]g_unbind_all[/thrive:input]. Je kunt de bewerker niet openen terwijl je cel onderdeel is van een kolonie."

#, fuzzy
msgid "WIKI_BINDING_AGENT_REQUIREMENTS"
msgstr "Sta het binden met andere cellen toe. Dit is de eerste stap op weg naar multicellulariteit. Wanneer je cel onderdeel is van een kolonie worden stoffen tussen cellen gedeeld. Je kunt de bewerker niet openen terwijl je cel onderdeel is van een kolonie. Als je je cel wil aanpassen moet je dus de verbinding met andere cellen verbreken zodra je genoeg stoffen hebt om je cel te delen."

#, fuzzy
msgid "WIKI_BINDING_AGENT_SCIENTIFIC_BACKGROUND"
msgstr "Sta het binden met andere cellen toe. Dit is de eerste stap op weg naar multicellulariteit. Wanneer je cel onderdeel is van een kolonie worden stoffen tussen cellen gedeeld. Je kunt de bewerker niet openen terwijl je cel onderdeel is van een kolonie. Als je je cel wil aanpassen moet je dus de verbinding met andere cellen verbreken zodra je genoeg stoffen hebt om je cel te delen."

#, fuzzy
msgid "WIKI_BINDING_AGENT_STRATEGY"
msgstr "Sta het binden met andere cellen toe. Dit is de eerste stap op weg naar multicellulariteit. Wanneer je cel onderdeel is van een kolonie worden stoffen tussen cellen gedeeld. Je kunt de bewerker niet openen terwijl je cel onderdeel is van een kolonie. Als je je cel wil aanpassen moet je dus de verbinding met andere cellen verbreken zodra je genoeg stoffen hebt om je cel te delen."

#, fuzzy
msgid "WIKI_BINDING_AGENT_UPGRADES"
msgstr "Sta het binden met andere cellen toe. Dit is de eerste stap op weg naar multicellulariteit. Wanneer je cel onderdeel is van een kolonie worden stoffen tussen cellen gedeeld. Je kunt de bewerker niet openen terwijl je cel onderdeel is van een kolonie. Als je je cel wil aanpassen moet je dus de verbinding met andere cellen verbreken zodra je genoeg stoffen hebt om je cel te delen."

#, fuzzy
msgid "WIKI_BIOLUMINESCENT_VACUOLE_EFFECTS"
msgstr "Bioluminescente Vacuole"

#, fuzzy
msgid "WIKI_BIOLUMINESCENT_VACUOLE_INTRO"
msgstr "Bioluminescente Vacuole"

#, fuzzy
msgid "WIKI_BIOLUMINESCENT_VACUOLE_MODIFICATIONS"
msgstr "Bioluminescente Vacuole"

#, fuzzy
msgid "WIKI_BIOLUMINESCENT_VACUOLE_PROCESSES"
msgstr "Bioluminescente Vacuole"

#, fuzzy
msgid "WIKI_BIOLUMINESCENT_VACUOLE_REQUIREMENTS"
msgstr "Bioluminescente Vacuole"

#, fuzzy
msgid "WIKI_BIOLUMINESCENT_VACUOLE_SCIENTIFIC_BACKGROUND"
msgstr "Bioluminescente Vacuole"

#, fuzzy
msgid "WIKI_BIOLUMINESCENT_VACUOLE_STRATEGY"
msgstr "Bioluminescente Vacuole"

#, fuzzy
msgid "WIKI_BIOLUMINESCENT_VACUOLE_UPGRADES"
msgstr "Bioluminescente Vacuole"

#, fuzzy
msgid "WIKI_CHEMOPLAST_EFFECTS"
msgstr "Het chemoplast is een structuur met dubbele membraan waar eiwitten in zitten die [thrive:compound type=\"hydrogensulfide\"][/thrive:compound], gasvormig [thrive:compound type=\"carbondioxide\"][/thrive:compound], en water om kunnen zetten in [thrive:compound type=\"glucose\"][/thrive:compound]. Dit proces heet [b]waterstofsulfide chemosynthese[/b]. De snelheid van de [thrive:compound type=\"glucose\"][/thrive:compound] schaalt met de contentratie van [thrive:compound type=\"carbondioxide\"][/thrive:compound]."

#, fuzzy
msgid "WIKI_CHEMOPLAST_INTRO"
msgstr "Het chemoplast is een structuur met dubbele membraan waar eiwitten in zitten die [thrive:compound type=\"hydrogensulfide\"][/thrive:compound], gasvormig [thrive:compound type=\"carbondioxide\"][/thrive:compound], en water om kunnen zetten in [thrive:compound type=\"glucose\"][/thrive:compound]. Dit proces heet [b]waterstofsulfide chemosynthese[/b]. De snelheid van de [thrive:compound type=\"glucose\"][/thrive:compound] schaalt met de contentratie van [thrive:compound type=\"carbondioxide\"][/thrive:compound]."

#, fuzzy
msgid "WIKI_CHEMOPLAST_MODIFICATIONS"
msgstr "Het chemoplast is een structuur met dubbele membraan waar eiwitten in zitten die [thrive:compound type=\"hydrogensulfide\"][/thrive:compound], gasvormig [thrive:compound type=\"carbondioxide\"][/thrive:compound], en water om kunnen zetten in [thrive:compound type=\"glucose\"][/thrive:compound]. Dit proces heet [b]waterstofsulfide chemosynthese[/b]. De snelheid van de [thrive:compound type=\"glucose\"][/thrive:compound] schaalt met de contentratie van [thrive:compound type=\"carbondioxide\"][/thrive:compound]."

#, fuzzy
msgid "WIKI_CHEMOPLAST_PROCESSES"
msgstr "Zet [thrive:compound type=\"hydrogensulfide\"][/thrive:compound] om in [thrive:compound type=\"glucose\"][/thrive:compound]. Snelheid schaalt met de concentratie van [thrive:compound type=\"carbondioxide\"][/thrive:compound]."

msgid "WIKI_CHEMOPLAST_REQUIREMENTS"
msgstr ""

#, fuzzy
msgid "WIKI_CHEMOPLAST_SCIENTIFIC_BACKGROUND"
msgstr "Het chemoplast is een structuur met dubbele membraan waar eiwitten in zitten die [thrive:compound type=\"hydrogensulfide\"][/thrive:compound], gasvormig [thrive:compound type=\"carbondioxide\"][/thrive:compound], en water om kunnen zetten in [thrive:compound type=\"glucose\"][/thrive:compound]. Dit proces heet [b]waterstofsulfide chemosynthese[/b]. De snelheid van de [thrive:compound type=\"glucose\"][/thrive:compound] schaalt met de contentratie van [thrive:compound type=\"carbondioxide\"][/thrive:compound]."

#, fuzzy
msgid "WIKI_CHEMOPLAST_STRATEGY"
msgstr "Het chemoplast is een structuur met dubbele membraan waar eiwitten in zitten die [thrive:compound type=\"hydrogensulfide\"][/thrive:compound], gasvormig [thrive:compound type=\"carbondioxide\"][/thrive:compound], en water om kunnen zetten in [thrive:compound type=\"glucose\"][/thrive:compound]. Dit proces heet [b]waterstofsulfide chemosynthese[/b]. De snelheid van de [thrive:compound type=\"glucose\"][/thrive:compound] schaalt met de contentratie van [thrive:compound type=\"carbondioxide\"][/thrive:compound]."

#, fuzzy
msgid "WIKI_CHEMOPLAST_UPGRADES"
msgstr "Het chemoplast is een structuur met dubbele membraan waar eiwitten in zitten die [thrive:compound type=\"hydrogensulfide\"][/thrive:compound], gasvormig [thrive:compound type=\"carbondioxide\"][/thrive:compound], en water om kunnen zetten in [thrive:compound type=\"glucose\"][/thrive:compound]. Dit proces heet [b]waterstofsulfide chemosynthese[/b]. De snelheid van de [thrive:compound type=\"glucose\"][/thrive:compound] schaalt met de contentratie van [thrive:compound type=\"carbondioxide\"][/thrive:compound]."

#, fuzzy
msgid "WIKI_CHEMORECEPTOR_EFFECTS"
msgstr "Alle cellen kunnen alleen \"zien\" via chemoreceptie. Dit is hoe cellen informatie over hun omgeving verkrijgen. Het toevoegen van dit organel zorgt voor een beter afgestelde chemoroceptie. Het betere zicht in de celfase wordt vertegenwoordigd door een lijn die naar stoffen buiten het zichtbare scherm wijst."

#, fuzzy
msgid "WIKI_CHEMORECEPTOR_INTRO"
msgstr "Chemoreceptor"

#, fuzzy
msgid "WIKI_CHEMORECEPTOR_MODIFICATIONS"
msgstr "Alle cellen kunnen alleen \"zien\" via chemoreceptie. Dit is hoe cellen informatie over hun omgeving verkrijgen. Het toevoegen van dit organel zorgt voor een beter afgestelde chemoroceptie. Het betere zicht in de celfase wordt vertegenwoordigd door een lijn die naar stoffen buiten het zichtbare scherm wijst."

#, fuzzy
msgid "WIKI_CHEMORECEPTOR_PROCESSES"
msgstr "De chemoroceptor maakt het mogelijk om stoffen van verder te detecteren. Eenmaal geplaatst kan de gedetecteerde stoftype en bijbehorende lijnkleur worden gekozen."

#, fuzzy
msgid "WIKI_CHEMORECEPTOR_REQUIREMENTS"
msgstr "Alle cellen kunnen alleen \"zien\" via chemoreceptie. Dit is hoe cellen informatie over hun omgeving verkrijgen. Het toevoegen van dit organel zorgt voor een beter afgestelde chemoroceptie. Het betere zicht in de celfase wordt vertegenwoordigd door een lijn die naar stoffen buiten het zichtbare scherm wijst."

#, fuzzy
msgid "WIKI_CHEMORECEPTOR_SCIENTIFIC_BACKGROUND"
msgstr "Alle cellen kunnen alleen \"zien\" via chemoreceptie. Dit is hoe cellen informatie over hun omgeving verkrijgen. Het toevoegen van dit organel zorgt voor een beter afgestelde chemoroceptie. Het betere zicht in de celfase wordt vertegenwoordigd door een lijn die naar stoffen buiten het zichtbare scherm wijst."

#, fuzzy
msgid "WIKI_CHEMORECEPTOR_STRATEGY"
msgstr "Alle cellen kunnen alleen \"zien\" via chemoreceptie. Dit is hoe cellen informatie over hun omgeving verkrijgen. Het toevoegen van dit organel zorgt voor een beter afgestelde chemoroceptie. Het betere zicht in de celfase wordt vertegenwoordigd door een lijn die naar stoffen buiten het zichtbare scherm wijst."

#, fuzzy
msgid "WIKI_CHEMORECEPTOR_UPGRADES"
msgstr "Alle cellen kunnen alleen \"zien\" via chemoreceptie. Dit is hoe cellen informatie over hun omgeving verkrijgen. Het toevoegen van dit organel zorgt voor een beter afgestelde chemoroceptie. Het betere zicht in de celfase wordt vertegenwoordigd door een lijn die naar stoffen buiten het zichtbare scherm wijst."

#, fuzzy
msgid "WIKI_CHEMOSYNTHESIZING_PROTEINS_EFFECTS"
msgstr "Chemosynthetiserende eiwitten"

#, fuzzy
msgid "WIKI_CHEMOSYNTHESIZING_PROTEINS_INTRO"
msgstr "Chemosynthetiserende eiwitten"

#, fuzzy
msgid "WIKI_CHEMOSYNTHESIZING_PROTEINS_MODIFICATIONS"
msgstr "Chemosynthetizerende eiwitten zijn kleine clusters van eiwitten in het cytoplasma die het mogelijk maken om [thrive:compound type=\"hydrogensulfide\"][/thrive:compound], gasvormig [thrive:compound type=\"carbondioxide\"][/thrive:compound], en water om te zetten in [thrive:compound type=\"glucose\"][/thrive:compound]. Dit proces heet [b]waterstofsulfide chemosynthese[/b]. De snelheid van de productie van [thrive:compound type=\"glucose\"][/thrive:compound] schaalt met de concentratie van [thrive:compound type=\"carbondioxide\"][/thrive:compound]. Aangezien de chemosynthetizerende eiwitten direct in het cytoplasma hangen, zorgen de omringende vloeistoffen voor enige [b]glycolyse[/b]."

#, fuzzy
msgid "WIKI_CHEMOSYNTHESIZING_PROTEINS_PROCESSES"
msgstr "Zet [thrive:compound type=\"hydrogensulfide\"][/thrive:compound] om in [thrive:compound type=\"glucose\"][/thrive:compound]. Snelheid schaalt met de concentratie van [thrive:compound type=\"carbondioxide\"][/thrive:compound]. Zet ook [thrive:compound type=\"glucose\"][/thrive:compound] om in [thrive:compound type=\"atp\"][/thrive:compound]."

#, fuzzy
msgid "WIKI_CHEMOSYNTHESIZING_PROTEINS_REQUIREMENTS"
msgstr "Chemosynthetiserende eiwitten"

#, fuzzy
msgid "WIKI_CHEMOSYNTHESIZING_PROTEINS_SCIENTIFIC_BACKGROUND"
msgstr "Chemosynthetizerende eiwitten zijn kleine clusters van eiwitten in het cytoplasma die het mogelijk maken om [thrive:compound type=\"hydrogensulfide\"][/thrive:compound], gasvormig [thrive:compound type=\"carbondioxide\"][/thrive:compound], en water om te zetten in [thrive:compound type=\"glucose\"][/thrive:compound]. Dit proces heet [b]waterstofsulfide chemosynthese[/b]. De snelheid van de productie van [thrive:compound type=\"glucose\"][/thrive:compound] schaalt met de concentratie van [thrive:compound type=\"carbondioxide\"][/thrive:compound]. Aangezien de chemosynthetizerende eiwitten direct in het cytoplasma hangen, zorgen de omringende vloeistoffen voor enige [b]glycolyse[/b]."

#, fuzzy
msgid "WIKI_CHEMOSYNTHESIZING_PROTEINS_STRATEGY"
msgstr "Chemosynthetiserende eiwitten"

#, fuzzy
msgid "WIKI_CHEMOSYNTHESIZING_PROTEINS_UPGRADES"
msgstr "Chemosynthetiserende eiwitten"

#, fuzzy
msgid "WIKI_CHLOROPLAST_EFFECTS"
msgstr "Het chloroplast is een structuur met dubbel membraan waar lichtgevoelige pigmenten samen gepakt zitten in een vliezige zakjes. Het is een prokaryoot die door een eukaryoot is geassimileerd voor zijn eigen nut. De pigmenten in het chloroplast maken het mogelijk om het energie van licht te gebruiken om [thrive:compound type=\"glucose\"][/thrive:compound] te maken van gasvorming [thrive:compound type=\"carbondioxide\"][/thrive:compound] en water. Dit proces heet [b]fotosynthese[/b]. De pigmenten zorgen ook voor de karakteristieke kleur. De snelheid van de productie van [thrive:compound type=\"glucose\"][/thrive:compound] schaalt met de concentratie van [thrive:compound type=\"carbondioxide\"][/thrive:compound] en de intensiteit van [thrive:compound type=\"sunlight\"][/thrive:compound]."

#, fuzzy
msgid "WIKI_CHLOROPLAST_INTRO"
msgstr "Het chloroplast is een structuur met dubbel membraan waar lichtgevoelige pigmenten samen gepakt zitten in een vliezige zakjes. Het is een prokaryoot die door een eukaryoot is geassimileerd voor zijn eigen nut. De pigmenten in het chloroplast maken het mogelijk om het energie van licht te gebruiken om [thrive:compound type=\"glucose\"][/thrive:compound] te maken van gasvorming [thrive:compound type=\"carbondioxide\"][/thrive:compound] en water. Dit proces heet [b]fotosynthese[/b]. De pigmenten zorgen ook voor de karakteristieke kleur. De snelheid van de productie van [thrive:compound type=\"glucose\"][/thrive:compound] schaalt met de concentratie van [thrive:compound type=\"carbondioxide\"][/thrive:compound] en de intensiteit van [thrive:compound type=\"sunlight\"][/thrive:compound]."

#, fuzzy
msgid "WIKI_CHLOROPLAST_MODIFICATIONS"
msgstr "Het chloroplast is een structuur met dubbel membraan waar lichtgevoelige pigmenten samen gepakt zitten in een vliezige zakjes. Het is een prokaryoot die door een eukaryoot is geassimileerd voor zijn eigen nut. De pigmenten in het chloroplast maken het mogelijk om het energie van licht te gebruiken om [thrive:compound type=\"glucose\"][/thrive:compound] te maken van gasvorming [thrive:compound type=\"carbondioxide\"][/thrive:compound] en water. Dit proces heet [b]fotosynthese[/b]. De pigmenten zorgen ook voor de karakteristieke kleur. De snelheid van de productie van [thrive:compound type=\"glucose\"][/thrive:compound] schaalt met de concentratie van [thrive:compound type=\"carbondioxide\"][/thrive:compound] en de intensiteit van [thrive:compound type=\"sunlight\"][/thrive:compound]."

#, fuzzy
msgid "WIKI_CHLOROPLAST_PROCESSES"
msgstr "Produceert [thrive:compound type=\"glucose\"][/thrive:compound]. Snelheid schaalt met de concentratie van [thrive:compound type=\"carbondioxide\"][/thrive:compound] en de intensiteit van [thrive:compound type=\"sunlight\"][/thrive:compound]."

msgid "WIKI_CHLOROPLAST_REQUIREMENTS"
msgstr ""

#, fuzzy
msgid "WIKI_CHLOROPLAST_SCIENTIFIC_BACKGROUND"
msgstr "Het chloroplast is een structuur met dubbel membraan waar lichtgevoelige pigmenten samen gepakt zitten in een vliezige zakjes. Het is een prokaryoot die door een eukaryoot is geassimileerd voor zijn eigen nut. De pigmenten in het chloroplast maken het mogelijk om het energie van licht te gebruiken om [thrive:compound type=\"glucose\"][/thrive:compound] te maken van gasvorming [thrive:compound type=\"carbondioxide\"][/thrive:compound] en water. Dit proces heet [b]fotosynthese[/b]. De pigmenten zorgen ook voor de karakteristieke kleur. De snelheid van de productie van [thrive:compound type=\"glucose\"][/thrive:compound] schaalt met de concentratie van [thrive:compound type=\"carbondioxide\"][/thrive:compound] en de intensiteit van [thrive:compound type=\"sunlight\"][/thrive:compound]."

#, fuzzy
msgid "WIKI_CHLOROPLAST_STRATEGY"
msgstr "Het chloroplast is een structuur met dubbel membraan waar lichtgevoelige pigmenten samen gepakt zitten in een vliezige zakjes. Het is een prokaryoot die door een eukaryoot is geassimileerd voor zijn eigen nut. De pigmenten in het chloroplast maken het mogelijk om het energie van licht te gebruiken om [thrive:compound type=\"glucose\"][/thrive:compound] te maken van gasvorming [thrive:compound type=\"carbondioxide\"][/thrive:compound] en water. Dit proces heet [b]fotosynthese[/b]. De pigmenten zorgen ook voor de karakteristieke kleur. De snelheid van de productie van [thrive:compound type=\"glucose\"][/thrive:compound] schaalt met de concentratie van [thrive:compound type=\"carbondioxide\"][/thrive:compound] en de intensiteit van [thrive:compound type=\"sunlight\"][/thrive:compound]."

#, fuzzy
msgid "WIKI_CHLOROPLAST_UPGRADES"
msgstr "Het chloroplast is een structuur met dubbel membraan waar lichtgevoelige pigmenten samen gepakt zitten in een vliezige zakjes. Het is een prokaryoot die door een eukaryoot is geassimileerd voor zijn eigen nut. De pigmenten in het chloroplast maken het mogelijk om het energie van licht te gebruiken om [thrive:compound type=\"glucose\"][/thrive:compound] te maken van gasvorming [thrive:compound type=\"carbondioxide\"][/thrive:compound] en water. Dit proces heet [b]fotosynthese[/b]. De pigmenten zorgen ook voor de karakteristieke kleur. De snelheid van de productie van [thrive:compound type=\"glucose\"][/thrive:compound] schaalt met de concentratie van [thrive:compound type=\"carbondioxide\"][/thrive:compound] en de intensiteit van [thrive:compound type=\"sunlight\"][/thrive:compound]."

msgid "WIKI_CILIA_EFFECTS"
msgstr ""

msgid "WIKI_CILIA_INTRO"
msgstr ""

msgid "WIKI_CILIA_MODIFICATIONS"
msgstr ""

#, fuzzy
msgid "WIKI_CILIA_PROCESSES"
msgstr "Verhoogt de draaisnelheid van grote cellen."

msgid "WIKI_CILIA_REQUIREMENTS"
msgstr ""

msgid "WIKI_CILIA_SCIENTIFIC_BACKGROUND"
msgstr ""

msgid "WIKI_CILIA_STRATEGY"
msgstr ""

msgid "WIKI_CILIA_UPGRADES"
msgstr ""

#, fuzzy
msgid "WIKI_CYTOPLASM_EFFECTS"
msgstr "De gel-achtige binnenkant van een cel. Het cytoplasma is een mengsel van ionen, eiwitten, en andere stoffen die opgelost zijn in water. Dit cytoplasma vormt de binnenkant van de cel. Een van de functies die het vervult is [b]glycolyse[/b], de omzetting van [thrive:compound type=\"glucose\"][/thrive:compound] naar [thrive:compound type=\"atp\"][/thrive:compound]. Cellen die geen organellen met meer geavanceerde metabolische processen hebben, gebruiken dit als bron van energie. Het wordt ook gebruikt om moleculen in de cel te bewaren en het formaat van de cel te vergroten."

#, fuzzy
msgid "WIKI_CYTOPLASM_INTRO"
msgstr "De gel-achtige binnenkant van een cel. Het cytoplasma is een mengsel van ionen, eiwitten, en andere stoffen die opgelost zijn in water. Dit cytoplasma vormt de binnenkant van de cel. Een van de functies die het vervult is [b]glycolyse[/b], de omzetting van [thrive:compound type=\"glucose\"][/thrive:compound] naar [thrive:compound type=\"atp\"][/thrive:compound]. Cellen die geen organellen met meer geavanceerde metabolische processen hebben, gebruiken dit als bron van energie. Het wordt ook gebruikt om moleculen in de cel te bewaren en het formaat van de cel te vergroten."

#, fuzzy
msgid "WIKI_CYTOPLASM_MODIFICATIONS"
msgstr "De gel-achtige binnenkant van een cel. Het cytoplasma is een mengsel van ionen, eiwitten, en andere stoffen die opgelost zijn in water. Dit cytoplasma vormt de binnenkant van de cel. Een van de functies die het vervult is [b]glycolyse[/b], de omzetting van [thrive:compound type=\"glucose\"][/thrive:compound] naar [thrive:compound type=\"atp\"][/thrive:compound]. Cellen die geen organellen met meer geavanceerde metabolische processen hebben, gebruiken dit als bron van energie. Het wordt ook gebruikt om moleculen in de cel te bewaren en het formaat van de cel te vergroten."

#, fuzzy
msgid "WIKI_CYTOPLASM_PROCESSES"
msgstr "Zet [thrive:compound type=\"glucose\"][/thrive:compound] om in [thrive:compound type=\"atp\"][/thrive:compound]."

msgid "WIKI_CYTOPLASM_REQUIREMENTS"
msgstr ""

msgid "WIKI_CYTOPLASM_SCIENTIFIC_BACKGROUND"
msgstr ""

msgid "WIKI_CYTOPLASM_STRATEGY"
msgstr ""

msgid "WIKI_CYTOPLASM_UPGRADES"
msgstr ""

#, fuzzy
msgid "WIKI_FLAGELLUM_EFFECTS"
msgstr "Het flagel (meervoud: flagellen) is een zweepachtige bundel van eiwitdraadjes die uit het celmembraan komen. Een flagel gebruikt [thrive:compound type=\"atp\"][/thrive:compound] om te golven en de cel een richting in te duwen. De positie van het flagel bepaalt de richting waar het de cel heen duwt. De richting van de beweging is tegenover de richting waar het flagel heen wijst. Als de flagel bijvoorbeeld aan de linkerkant van de cel wordt geplaatst, dan duwt het de cel richting rechts."

#, fuzzy
msgid "WIKI_FLAGELLUM_INTRO"
msgstr "Het flagel (meervoud: flagellen) is een zweepachtige bundel van eiwitdraadjes die uit het celmembraan komen. Een flagel gebruikt [thrive:compound type=\"atp\"][/thrive:compound] om te golven en de cel een richting in te duwen. De positie van het flagel bepaalt de richting waar het de cel heen duwt. De richting van de beweging is tegenover de richting waar het flagel heen wijst. Als de flagel bijvoorbeeld aan de linkerkant van de cel wordt geplaatst, dan duwt het de cel richting rechts."

#, fuzzy
msgid "WIKI_FLAGELLUM_MODIFICATIONS"
msgstr "Het flagel (meervoud: flagellen) is een zweepachtige bundel van eiwitdraadjes die uit het celmembraan komen. Een flagel gebruikt [thrive:compound type=\"atp\"][/thrive:compound] om te golven en de cel een richting in te duwen. De positie van het flagel bepaalt de richting waar het de cel heen duwt. De richting van de beweging is tegenover de richting waar het flagel heen wijst. Als de flagel bijvoorbeeld aan de linkerkant van de cel wordt geplaatst, dan duwt het de cel richting rechts."

#, fuzzy
msgid "WIKI_FLAGELLUM_PROCESSES"
msgstr "Gebruikt [thrive:compound type=\"atp\"][/thrive:compound] om de bewegingssnelheid van de cel te vergroten."

msgid "WIKI_FLAGELLUM_REQUIREMENTS"
msgstr ""

msgid "WIKI_FLAGELLUM_SCIENTIFIC_BACKGROUND"
msgstr ""

msgid "WIKI_FLAGELLUM_STRATEGY"
msgstr ""

msgid "WIKI_FLAGELLUM_UPGRADES"
msgstr ""

msgid "WIKI_HEADING_EFFECTS"
msgstr ""

msgid "WIKI_HEADING_MODIFICATIONS"
msgstr ""

msgid "WIKI_HEADING_PROCESSES"
msgstr ""

msgid "WIKI_HEADING_REQUIREMENTS"
msgstr ""

msgid "WIKI_HEADING_SCIENTIFIC_BACKGROUND"
msgstr ""

#, fuzzy
msgid "WIKI_HEADING_STRATEGY"
msgstr "Gedeelde Bewerken en Strategiefasen"

msgid "WIKI_HEADING_UPGRADES"
msgstr ""

msgid "WIKI_LYSOSOME_EFFECTS"
msgstr ""

#, fuzzy
msgid "WIKI_LYSOSOME_INTRO"
msgstr "Het lysosoom is een organel wat aan een membraan is gebonden en bevat hydrolytische enzymen die diverse biomoleculen kunnen afbreken. Lysosomen maken het mogelijk voor de cel om opgeslokte materie af te breken door middel van endocytose. Ook kan het afvalstoffen in de cel opruimen door middel van [b]autofagie[/b]."

#, fuzzy
msgid "WIKI_LYSOSOME_MODIFICATIONS"
msgstr "Het lysosoom is een organel wat aan een membraan is gebonden en bevat hydrolytische enzymen die diverse biomoleculen kunnen afbreken. Lysosomen maken het mogelijk voor de cel om opgeslokte materie af te breken door middel van endocytose. Ook kan het afvalstoffen in de cel opruimen door middel van [b]autofagie[/b]."

#, fuzzy
msgid "WIKI_LYSOSOME_PROCESSES"
msgstr "Bevat spijsverteringsenzymen. Het type enzym kan worden aangepast. Elke lysosoom kan maar een enzym tegelijk gebruiken. Enzymen zorgen voor een snellere en efficiëntere spijsvertering."

msgid "WIKI_LYSOSOME_REQUIREMENTS"
msgstr ""

msgid "WIKI_LYSOSOME_SCIENTIFIC_BACKGROUND"
msgstr ""

msgid "WIKI_LYSOSOME_STRATEGY"
msgstr ""

msgid "WIKI_LYSOSOME_UPGRADES"
msgstr ""

#, fuzzy
msgid "WIKI_METABOLOSOMES_EFFECTS"
msgstr "Metabolosomen zijn groepen van eiwitten die in een eiwitschelp zijn gewikkeld. Ze maken het mogelijk om met een veel hogere snelheid [thrive:compound type=\"glucose\"][/thrive:compound] om te zetten in [thrive:compound type=\"atp\"][/thrive:compound] dan cytoplasma dit kan doen. Ze gebruiken hierbij een proces genaamd [b]Aerobe Dissimilatie[/b]. Het heeft echter wel [thrive:compound type=\"oxygen\"][/thrive:compound] nodig om zijn werk te kunnen doen. Lagere hoeveelheden van [thrive:compound type=\"oxygen\"][/thrive:compound] in de omgeving zullen ook zorgen voor een tragere productie van [thrive:compound type=\"atp\"][/thrive:compound]. Aangezien metabolosomen direct in het cytoplasma hangen, voert de vloeistof er om heen ook enige [b]glycolyse[/b] uit."

#, fuzzy
msgid "WIKI_METABOLOSOMES_INTRO"
msgstr "Metabolosomen"

#, fuzzy
msgid "WIKI_METABOLOSOMES_MODIFICATIONS"
msgstr "Metabolosomen zijn groepen van eiwitten die in een eiwitschelp zijn gewikkeld. Ze maken het mogelijk om met een veel hogere snelheid [thrive:compound type=\"glucose\"][/thrive:compound] om te zetten in [thrive:compound type=\"atp\"][/thrive:compound] dan cytoplasma dit kan doen. Ze gebruiken hierbij een proces genaamd [b]Aerobe Dissimilatie[/b]. Het heeft echter wel [thrive:compound type=\"oxygen\"][/thrive:compound] nodig om zijn werk te kunnen doen. Lagere hoeveelheden van [thrive:compound type=\"oxygen\"][/thrive:compound] in de omgeving zullen ook zorgen voor een tragere productie van [thrive:compound type=\"atp\"][/thrive:compound]. Aangezien metabolosomen direct in het cytoplasma hangen, voert de vloeistof er om heen ook enige [b]glycolyse[/b] uit."

#, fuzzy
msgid "WIKI_METABOLOSOMES_PROCESSES"
msgstr "Zet [thrive:compound type=\"glucose\"][/thrive:compound] om in [thrive:compound type=\"atp\"][/thrive:compound]. De snelheid schaalt met de concentratie van [thrive:compound type=\"oxygen\"][/thrive:compound]."

#, fuzzy
msgid "WIKI_METABOLOSOMES_REQUIREMENTS"
msgstr "Metabolosomen zijn groepen van eiwitten die in een eiwitschelp zijn gewikkeld. Ze maken het mogelijk om met een veel hogere snelheid [thrive:compound type=\"glucose\"][/thrive:compound] om te zetten in [thrive:compound type=\"atp\"][/thrive:compound] dan cytoplasma dit kan doen. Ze gebruiken hierbij een proces genaamd [b]Aerobe Dissimilatie[/b]. Het heeft echter wel [thrive:compound type=\"oxygen\"][/thrive:compound] nodig om zijn werk te kunnen doen. Lagere hoeveelheden van [thrive:compound type=\"oxygen\"][/thrive:compound] in de omgeving zullen ook zorgen voor een tragere productie van [thrive:compound type=\"atp\"][/thrive:compound]. Aangezien metabolosomen direct in het cytoplasma hangen, voert de vloeistof er om heen ook enige [b]glycolyse[/b] uit."

#, fuzzy
msgid "WIKI_METABOLOSOMES_SCIENTIFIC_BACKGROUND"
msgstr "Metabolosomen zijn groepen van eiwitten die in een eiwitschelp zijn gewikkeld. Ze maken het mogelijk om met een veel hogere snelheid [thrive:compound type=\"glucose\"][/thrive:compound] om te zetten in [thrive:compound type=\"atp\"][/thrive:compound] dan cytoplasma dit kan doen. Ze gebruiken hierbij een proces genaamd [b]Aerobe Dissimilatie[/b]. Het heeft echter wel [thrive:compound type=\"oxygen\"][/thrive:compound] nodig om zijn werk te kunnen doen. Lagere hoeveelheden van [thrive:compound type=\"oxygen\"][/thrive:compound] in de omgeving zullen ook zorgen voor een tragere productie van [thrive:compound type=\"atp\"][/thrive:compound]. Aangezien metabolosomen direct in het cytoplasma hangen, voert de vloeistof er om heen ook enige [b]glycolyse[/b] uit."

#, fuzzy
msgid "WIKI_METABOLOSOMES_STRATEGY"
msgstr "Metabolosomen zijn groepen van eiwitten die in een eiwitschelp zijn gewikkeld. Ze maken het mogelijk om met een veel hogere snelheid [thrive:compound type=\"glucose\"][/thrive:compound] om te zetten in [thrive:compound type=\"atp\"][/thrive:compound] dan cytoplasma dit kan doen. Ze gebruiken hierbij een proces genaamd [b]Aerobe Dissimilatie[/b]. Het heeft echter wel [thrive:compound type=\"oxygen\"][/thrive:compound] nodig om zijn werk te kunnen doen. Lagere hoeveelheden van [thrive:compound type=\"oxygen\"][/thrive:compound] in de omgeving zullen ook zorgen voor een tragere productie van [thrive:compound type=\"atp\"][/thrive:compound]. Aangezien metabolosomen direct in het cytoplasma hangen, voert de vloeistof er om heen ook enige [b]glycolyse[/b] uit."

#, fuzzy
msgid "WIKI_METABOLOSOMES_UPGRADES"
msgstr "Metabolosomen zijn groepen van eiwitten die in een eiwitschelp zijn gewikkeld. Ze maken het mogelijk om met een veel hogere snelheid [thrive:compound type=\"glucose\"][/thrive:compound] om te zetten in [thrive:compound type=\"atp\"][/thrive:compound] dan cytoplasma dit kan doen. Ze gebruiken hierbij een proces genaamd [b]Aerobe Dissimilatie[/b]. Het heeft echter wel [thrive:compound type=\"oxygen\"][/thrive:compound] nodig om zijn werk te kunnen doen. Lagere hoeveelheden van [thrive:compound type=\"oxygen\"][/thrive:compound] in de omgeving zullen ook zorgen voor een tragere productie van [thrive:compound type=\"atp\"][/thrive:compound]. Aangezien metabolosomen direct in het cytoplasma hangen, voert de vloeistof er om heen ook enige [b]glycolyse[/b] uit."

#, fuzzy
msgid "WIKI_MITOCHONDRION_EFFECTS"
msgstr "De krachtbron van de cel. Het mitochondrion (meervoud: mitochondria) is een structuur met dubbele membraan gevuld met eiwitten en enzymen. Het is een prokaryoot wat door een eukaryotische moedercel is geassimileerd voor diens gebruik. Het heeft de mogelijkheid om [thrive:compound type=\"glucose\"][/thrive:compound] om te zetten in [thrive:compound type=\"atp\"][/thrive:compound]. Het doet dit met een veel grotere efficiëntie dan cytoplasma in een proces genaamd [b]aerobe dissimilatie[/b]. Het heeft echter ook [thrive:compound type=\"oxygen\"][/thrive:compound] nodig om zijn werk te doen. Lagere hoeveelheiden [thrive:compound type=\"oxygen\"][/thrive:compound] in de omgeving vertragen de productie van [thrive:compound type=\"atp\"][/thrive:compound]."

#, fuzzy
msgid "WIKI_MITOCHONDRION_INTRO"
msgstr "Mitochondrion"

#, fuzzy
msgid "WIKI_MITOCHONDRION_MODIFICATIONS"
msgstr "De krachtbron van de cel. Het mitochondrion (meervoud: mitochondria) is een structuur met dubbele membraan gevuld met eiwitten en enzymen. Het is een prokaryoot wat door een eukaryotische moedercel is geassimileerd voor diens gebruik. Het heeft de mogelijkheid om [thrive:compound type=\"glucose\"][/thrive:compound] om te zetten in [thrive:compound type=\"atp\"][/thrive:compound]. Het doet dit met een veel grotere efficiëntie dan cytoplasma in een proces genaamd [b]aerobe dissimilatie[/b]. Het heeft echter ook [thrive:compound type=\"oxygen\"][/thrive:compound] nodig om zijn werk te doen. Lagere hoeveelheiden [thrive:compound type=\"oxygen\"][/thrive:compound] in de omgeving vertragen de productie van [thrive:compound type=\"atp\"][/thrive:compound]."

#, fuzzy
msgid "WIKI_MITOCHONDRION_PROCESSES"
msgstr "Zet [thrive:compound type=\"glucose\"][/thrive:compound] om in [thrive:compound type=\"atp\"][/thrive:compound]. De snelheid schaalt met de concentratie van [thrive:compound type=\"oxygen\"][/thrive:compound]."

#, fuzzy
msgid "WIKI_MITOCHONDRION_REQUIREMENTS"
msgstr "De krachtbron van de cel. Het mitochondrion (meervoud: mitochondria) is een structuur met dubbele membraan gevuld met eiwitten en enzymen. Het is een prokaryoot wat door een eukaryotische moedercel is geassimileerd voor diens gebruik. Het heeft de mogelijkheid om [thrive:compound type=\"glucose\"][/thrive:compound] om te zetten in [thrive:compound type=\"atp\"][/thrive:compound]. Het doet dit met een veel grotere efficiëntie dan cytoplasma in een proces genaamd [b]aerobe dissimilatie[/b]. Het heeft echter ook [thrive:compound type=\"oxygen\"][/thrive:compound] nodig om zijn werk te doen. Lagere hoeveelheiden [thrive:compound type=\"oxygen\"][/thrive:compound] in de omgeving vertragen de productie van [thrive:compound type=\"atp\"][/thrive:compound]."

#, fuzzy
msgid "WIKI_MITOCHONDRION_SCIENTIFIC_BACKGROUND"
msgstr "De krachtbron van de cel. Het mitochondrion (meervoud: mitochondria) is een structuur met dubbele membraan gevuld met eiwitten en enzymen. Het is een prokaryoot wat door een eukaryotische moedercel is geassimileerd voor diens gebruik. Het heeft de mogelijkheid om [thrive:compound type=\"glucose\"][/thrive:compound] om te zetten in [thrive:compound type=\"atp\"][/thrive:compound]. Het doet dit met een veel grotere efficiëntie dan cytoplasma in een proces genaamd [b]aerobe dissimilatie[/b]. Het heeft echter ook [thrive:compound type=\"oxygen\"][/thrive:compound] nodig om zijn werk te doen. Lagere hoeveelheiden [thrive:compound type=\"oxygen\"][/thrive:compound] in de omgeving vertragen de productie van [thrive:compound type=\"atp\"][/thrive:compound]."

#, fuzzy
msgid "WIKI_MITOCHONDRION_STRATEGY"
msgstr "De krachtbron van de cel. Het mitochondrion (meervoud: mitochondria) is een structuur met dubbele membraan gevuld met eiwitten en enzymen. Het is een prokaryoot wat door een eukaryotische moedercel is geassimileerd voor diens gebruik. Het heeft de mogelijkheid om [thrive:compound type=\"glucose\"][/thrive:compound] om te zetten in [thrive:compound type=\"atp\"][/thrive:compound]. Het doet dit met een veel grotere efficiëntie dan cytoplasma in een proces genaamd [b]aerobe dissimilatie[/b]. Het heeft echter ook [thrive:compound type=\"oxygen\"][/thrive:compound] nodig om zijn werk te doen. Lagere hoeveelheiden [thrive:compound type=\"oxygen\"][/thrive:compound] in de omgeving vertragen de productie van [thrive:compound type=\"atp\"][/thrive:compound]."

#, fuzzy
msgid "WIKI_MITOCHONDRION_UPGRADES"
msgstr "De krachtbron van de cel. Het mitochondrion (meervoud: mitochondria) is een structuur met dubbele membraan gevuld met eiwitten en enzymen. Het is een prokaryoot wat door een eukaryotische moedercel is geassimileerd voor diens gebruik. Het heeft de mogelijkheid om [thrive:compound type=\"glucose\"][/thrive:compound] om te zetten in [thrive:compound type=\"atp\"][/thrive:compound]. Het doet dit met een veel grotere efficiëntie dan cytoplasma in een proces genaamd [b]aerobe dissimilatie[/b]. Het heeft echter ook [thrive:compound type=\"oxygen\"][/thrive:compound] nodig om zijn werk te doen. Lagere hoeveelheiden [thrive:compound type=\"oxygen\"][/thrive:compound] in de omgeving vertragen de productie van [thrive:compound type=\"atp\"][/thrive:compound]."

msgid "WIKI_MYOFIBRIL_EFFECTS"
msgstr ""

msgid "WIKI_MYOFIBRIL_INTRO"
msgstr ""

msgid "WIKI_MYOFIBRIL_MODIFICATIONS"
msgstr ""

#, fuzzy
msgid "WIKI_MYOFIBRIL_PROCESSES"
msgstr "Geen processen"

msgid "WIKI_MYOFIBRIL_REQUIREMENTS"
msgstr ""

msgid "WIKI_MYOFIBRIL_SCIENTIFIC_BACKGROUND"
msgstr ""

msgid "WIKI_MYOFIBRIL_STRATEGY"
msgstr ""

msgid "WIKI_MYOFIBRIL_UPGRADES"
msgstr ""

#, fuzzy
msgid "WIKI_NITROGEN-FIXING_PLASTID_EFFECTS"
msgstr "Stikstofbindende plastide"

#, fuzzy
msgid "WIKI_NITROGEN-FIXING_PLASTID_INTRO"
msgstr "Stikstofbindende plastide"

#, fuzzy
msgid "WIKI_NITROGEN-FIXING_PLASTID_MODIFICATIONS"
msgstr "Het Stikstofbindende Plastide is een eiwit dat gasvormig [thrive:compound type=\"nitrogen\"][/thrive:compound], [thrive:compound type=\"oxygen\"][/thrive:compound], en [thrive:compound type=\"atp\"][/thrive:compound] gebruikt om [thrive:compound type=\"ammonia\"][/thrive:compound] te maken. Dit is een essentiële voedingsstof voor cellen. Dit proces heet [b]aerobe stikstofbinding[/b]."

#, fuzzy
msgid "WIKI_NITROGEN-FIXING_PLASTID_PROCESSES"
msgstr "Zet [thrive:compound type=\"atp\"][/thrive:compound] om in [thrive:compound type=\"ammonia\"][/thrive:compound]. Snelheid schaalt met de concentractie van [thrive:compound type=\"nitrogen\"][/thrive:compound] en [thrive:compound type=\"oxygen\"][/thrive:compound]."

#, fuzzy
msgid "WIKI_NITROGEN-FIXING_PLASTID_REQUIREMENTS"
msgstr "Stikstofbindende plastide"

#, fuzzy
msgid "WIKI_NITROGEN-FIXING_PLASTID_SCIENTIFIC_BACKGROUND"
msgstr "Het Stikstofbindende Plastide is een eiwit dat gasvormig [thrive:compound type=\"nitrogen\"][/thrive:compound], [thrive:compound type=\"oxygen\"][/thrive:compound], en [thrive:compound type=\"atp\"][/thrive:compound] gebruikt om [thrive:compound type=\"ammonia\"][/thrive:compound] te maken. Dit is een essentiële voedingsstof voor cellen. Dit proces heet [b]aerobe stikstofbinding[/b]."

#, fuzzy
msgid "WIKI_NITROGEN-FIXING_PLASTID_STRATEGY"
msgstr "Stikstofbindende plastide"

#, fuzzy
msgid "WIKI_NITROGEN-FIXING_PLASTID_UPGRADES"
msgstr "Stikstofbindende plastide"

#, fuzzy
msgid "WIKI_NITROGENASE_EFFECTS"
msgstr "Nitrogenase is een eiwet dat gasvormig [thrive:compound type=\"nitrogen\"][/thrive:compound] en celenergie in de vorm van [thrive:compound type=\"atp\"][/thrive:compound] om kan zetten om [thrive:compound type=\"ammonia\"][/thrive:compound] te vormen. Dit is een essentiele voedingsstof voor de groei van cellen. Dit proces wordt ook wel [b]stikstoffixatie[/b] genoemd. Aangezien nitrogenase zich in suspensie in het cytoplasma bevind, voert de vloeistof er omheen enige [b]glycolyse[/b] uit."

#, fuzzy
msgid "WIKI_NITROGENASE_INTRO"
msgstr "Nitrogenase is een eiwet dat gasvormig [thrive:compound type=\"nitrogen\"][/thrive:compound] en celenergie in de vorm van [thrive:compound type=\"atp\"][/thrive:compound] om kan zetten om [thrive:compound type=\"ammonia\"][/thrive:compound] te vormen. Dit is een essentiele voedingsstof voor de groei van cellen. Dit proces wordt ook wel [b]stikstoffixatie[/b] genoemd. Aangezien nitrogenase zich in suspensie in het cytoplasma bevind, voert de vloeistof er omheen enige [b]glycolyse[/b] uit."

#, fuzzy
msgid "WIKI_NITROGENASE_MODIFICATIONS"
msgstr "Nitrogenase is een eiwet dat gasvormig [thrive:compound type=\"nitrogen\"][/thrive:compound] en celenergie in de vorm van [thrive:compound type=\"atp\"][/thrive:compound] om kan zetten om [thrive:compound type=\"ammonia\"][/thrive:compound] te vormen. Dit is een essentiele voedingsstof voor de groei van cellen. Dit proces wordt ook wel [b]stikstoffixatie[/b] genoemd. Aangezien nitrogenase zich in suspensie in het cytoplasma bevind, voert de vloeistof er omheen enige [b]glycolyse[/b] uit."

#, fuzzy
msgid "WIKI_NITROGENASE_PROCESSES"
msgstr "Zet [thrive:compound type=\"atp\"][/thrive:compound] om in [thrive:compound type=\"ammonia\"][/thrive:compound]. Snelheid schaalt met de concentratie van [thrive:compound type=\"nitrogen\"][/thrive:compound]."

msgid "WIKI_NITROGENASE_REQUIREMENTS"
msgstr ""

#, fuzzy
msgid "WIKI_NITROGENASE_SCIENTIFIC_BACKGROUND"
msgstr "Nitrogenase is een eiwet dat gasvormig [thrive:compound type=\"nitrogen\"][/thrive:compound] en celenergie in de vorm van [thrive:compound type=\"atp\"][/thrive:compound] om kan zetten om [thrive:compound type=\"ammonia\"][/thrive:compound] te vormen. Dit is een essentiele voedingsstof voor de groei van cellen. Dit proces wordt ook wel [b]stikstoffixatie[/b] genoemd. Aangezien nitrogenase zich in suspensie in het cytoplasma bevind, voert de vloeistof er omheen enige [b]glycolyse[/b] uit."

#, fuzzy
msgid "WIKI_NITROGENASE_STRATEGY"
msgstr "Nitrogenase is een eiwet dat gasvormig [thrive:compound type=\"nitrogen\"][/thrive:compound] en celenergie in de vorm van [thrive:compound type=\"atp\"][/thrive:compound] om kan zetten om [thrive:compound type=\"ammonia\"][/thrive:compound] te vormen. Dit is een essentiele voedingsstof voor de groei van cellen. Dit proces wordt ook wel [b]stikstoffixatie[/b] genoemd. Aangezien nitrogenase zich in suspensie in het cytoplasma bevind, voert de vloeistof er omheen enige [b]glycolyse[/b] uit."

#, fuzzy
msgid "WIKI_NITROGENASE_UPGRADES"
msgstr "Nitrogenase is een eiwet dat gasvormig [thrive:compound type=\"nitrogen\"][/thrive:compound] en celenergie in de vorm van [thrive:compound type=\"atp\"][/thrive:compound] om kan zetten om [thrive:compound type=\"ammonia\"][/thrive:compound] te vormen. Dit is een essentiele voedingsstof voor de groei van cellen. Dit proces wordt ook wel [b]stikstoffixatie[/b] genoemd. Aangezien nitrogenase zich in suspensie in het cytoplasma bevind, voert de vloeistof er omheen enige [b]glycolyse[/b] uit."

msgid "WIKI_NUCLEUS_EFFECTS"
msgstr ""

msgid "WIKI_NUCLEUS_INTRO"
msgstr ""

#, fuzzy
msgid "WIKI_NUCLEUS_MODIFICATIONS"
msgstr "De kenmerkende eigenschap van eukaryotische cellen. De nucleus bevat ook het endoplasmatisch reticulum en het golgicomplex. Het is een evolutie van de prokaryotische cellen waarbij het interne membranen ontwikkelt. Dit wordt gedaan door een andere prokaryoot in zichzelf op te nemen. Dit maakt het mogelijk om de verschillende processen in een cel te scheiden en compartmentalizeren zodat ze elkaar niet in de weg zitten. In tegenstelling tot organellen die vrij in het cytoplasma vloeien, kunnen er zo meer complexe, efficiënte, en gespecializeerde organellen aan het membraan kunnen worden verbonden. Echter zorgt dit er ook voor dat de cel veel groter is en veel meer energie nodig heeft om te overleven."

#, fuzzy
msgid "WIKI_NUCLEUS_PROCESSES"
msgstr "Geen processen"

msgid "WIKI_NUCLEUS_REQUIREMENTS"
msgstr ""

msgid "WIKI_NUCLEUS_SCIENTIFIC_BACKGROUND"
msgstr ""

msgid "WIKI_NUCLEUS_STRATEGY"
msgstr ""

msgid "WIKI_NUCLEUS_UPGRADES"
msgstr ""

#, fuzzy
msgid "WIKI_ORGANELLES_ROOT_INTRO"
msgstr "Axon"

#, fuzzy
msgid "WIKI_OXYTOXISOME_EFFECTS"
msgstr "Een aangepast matobolosoom dat verantwoordelijk is voor de productie van het primitieve gifstof [thrive:compound type=\"oxytoxy\"][/thrive:compound]."

#, fuzzy
msgid "WIKI_OXYTOXISOME_INTRO"
msgstr "Oxytoxysoom"

#, fuzzy
msgid "WIKI_OXYTOXISOME_MODIFICATIONS"
msgstr "Een aangepast matobolosoom dat verantwoordelijk is voor de productie van het primitieve gifstof [thrive:compound type=\"oxytoxy\"][/thrive:compound]."

#, fuzzy
msgid "WIKI_OXYTOXISOME_PROCESSES"
msgstr "Zet [thrive:compound type=\"atp\"][/thrive:compound] om in [thrive:compound type=\"oxytoxy\"][/thrive:compound]. Snelheid schaalt met concentratie van [thrive:compound type=\"oxygen\"][/thrive:compound]. De gifstoffen kunnen worden vrijgelaten door [thrive:input]g_fire_toxin[/thrive:input]. Wanneer er weinig [thrive:compound type=\"oxytoxy\"][/thrive:compound] is, blijft het mogelijk om deze te schieten maar er zal minder schade worden aangedaan."

#, fuzzy
msgid "WIKI_OXYTOXISOME_REQUIREMENTS"
msgstr "Een aangepast matobolosoom dat verantwoordelijk is voor de productie van het primitieve gifstof [thrive:compound type=\"oxytoxy\"][/thrive:compound]."

msgid "WIKI_OXYTOXISOME_SCIENTIFIC_BACKGROUND"
msgstr ""

#, fuzzy
msgid "WIKI_OXYTOXISOME_STRATEGY"
msgstr "Een aangepast matobolosoom dat verantwoordelijk is voor de productie van het primitieve gifstof [thrive:compound type=\"oxytoxy\"][/thrive:compound]."

#, fuzzy
msgid "WIKI_OXYTOXISOME_UPGRADES"
msgstr "Een aangepast matobolosoom dat verantwoordelijk is voor de productie van het primitieve gifstof [thrive:compound type=\"oxytoxy\"][/thrive:compound]."

msgid "WIKI_PAGE_AXON"
msgstr ""

#, fuzzy
msgid "WIKI_PAGE_BINDING_AGENT"
msgstr "Bindings-middel"

#, fuzzy
msgid "WIKI_PAGE_BIOLUMINESCENT_VACUOLE"
msgstr "Bioluminescente Vacuole"

#, fuzzy
msgid "WIKI_PAGE_CHEMOPLAST"
msgstr "Chemoplast"

#, fuzzy
msgid "WIKI_PAGE_CHEMORECEPTOR"
msgstr "Chemoreceptor"

#, fuzzy
msgid "WIKI_PAGE_CHEMOSYNTHESIZING_PROTEINS"
msgstr "Chemosynthetiserende eiwitten"

#, fuzzy
msgid "WIKI_PAGE_CHLOROPLAST"
msgstr "Chloroplast"

msgid "WIKI_PAGE_CILIA"
msgstr ""

#, fuzzy
msgid "WIKI_PAGE_CYTOPLASM"
msgstr "Cytoplasma"

#, fuzzy
msgid "WIKI_PAGE_FLAGELLUM"
msgstr "Flagellum"

#, fuzzy
msgid "WIKI_PAGE_LYSOSOME"
msgstr "Lysozoom"

#, fuzzy
msgid "WIKI_PAGE_METABOLOSOMES"
msgstr "Metabolosomen"

#, fuzzy
msgid "WIKI_PAGE_MITOCHONDRION"
msgstr "Mitochondrion"

#, fuzzy
msgid "WIKI_PAGE_MYOFIBRIL"
msgstr "Myofibril"

#, fuzzy
msgid "WIKI_PAGE_NITROGEN-FIXING_PLASTID"
msgstr "Stikstofbindende plastide"

#, fuzzy
msgid "WIKI_PAGE_NITROGENASE"
msgstr "Stikstofase"

#, fuzzy
msgid "WIKI_PAGE_NUCLEUS"
msgstr "Vereist nucleus"

#, fuzzy
msgid "WIKI_PAGE_ORGANELLES_ROOT"
msgstr "Plaats organellen"

#, fuzzy
msgid "WIKI_PAGE_OXYTOXISOME"
msgstr "Oxytoxysoom"

msgid "WIKI_PAGE_PERFORATOR_PILUS"
msgstr ""

#, fuzzy
msgid "WIKI_PAGE_PROTOPLASM"
msgstr "Protoplasma"

#, fuzzy
msgid "WIKI_PAGE_RUSTICYANIN"
msgstr "Rusticyanine"

#, fuzzy
msgid "WIKI_PAGE_SIGNALING_AGENT"
msgstr "Signaalgever"

#, fuzzy
msgid "WIKI_PAGE_SLIME_JET"
msgstr "Slijmstraal"

#, fuzzy
msgid "WIKI_PAGE_THERMOPLAST"
msgstr "Thermoplast"

#, fuzzy
msgid "WIKI_PAGE_THERMOSYNTHASE"
msgstr "Thermosynthase"

#, fuzzy
msgid "WIKI_PAGE_THYLAKOIDS"
msgstr "thylakoïden"

#, fuzzy
msgid "WIKI_PAGE_TOXIN_VACUOLE"
msgstr ""
"Toxine\n"
"Vacuole"

#, fuzzy
msgid "WIKI_PAGE_VACUOLE"
msgstr ""
"Toxine\n"
"Vacuole"

msgid "WIKI_PERFORATOR_PILUS_EFFECTS"
msgstr ""

msgid "WIKI_PERFORATOR_PILUS_INTRO"
msgstr ""

msgid "WIKI_PERFORATOR_PILUS_MODIFICATIONS"
msgstr ""

#, fuzzy
msgid "WIKI_PERFORATOR_PILUS_PROCESSES"
msgstr "De gel-achtige binnenkant van een cel. Het cytoplasma is een mengsel van ionen, eiwitten en andere gemengd met water, wat de lege binnenkant van een cel vult. Een fuctie van cytoplasma is fermentatie, de conversie van glucose naar ATP. Sommige cellen vertrouwen op dit proces om genoeg energie te krijgen. Het wordt ook gebruikt om moleculen op te slaan en de cel te laten groeien."

msgid "WIKI_PERFORATOR_PILUS_REQUIREMENTS"
msgstr ""

msgid "WIKI_PERFORATOR_PILUS_SCIENTIFIC_BACKGROUND"
msgstr ""

msgid "WIKI_PERFORATOR_PILUS_STRATEGY"
msgstr ""

msgid "WIKI_PERFORATOR_PILUS_UPGRADES"
msgstr ""

#, fuzzy
msgid "WIKI_PROTOPLASM_EFFECTS"
msgstr "Protoplasma"

#, fuzzy
msgid "WIKI_PROTOPLASM_INTRO"
msgstr "Protoplasma"

msgid "WIKI_PROTOPLASM_MODIFICATIONS"
msgstr ""

#, fuzzy
msgid "WIKI_PROTOPLASM_PROCESSES"
msgstr "Zet [thrive:compound type=\"glucose\"][/thrive:compound] om in [thrive:compound type=\"atp\"][/thrive:compound]."

msgid "WIKI_PROTOPLASM_REQUIREMENTS"
msgstr ""

msgid "WIKI_PROTOPLASM_SCIENTIFIC_BACKGROUND"
msgstr ""

msgid "WIKI_PROTOPLASM_STRATEGY"
msgstr ""

msgid "WIKI_PROTOPLASM_UPGRADES"
msgstr ""

msgid "WIKI_ROOT_BODY"
msgstr ""

msgid "WIKI_ROOT_HEADING"
msgstr ""

#, fuzzy
msgid "WIKI_RUSTICYANIN_EFFECTS"
msgstr "Rusticyanine is een eiwat dat [thrive:compound type=\"carbondioxide\"][/thrive:compound] en [thrive:compound type=\"oxygen\"][/thrive:compound] gebruikt om [thrive:compound type=\"iron\"][/thrive:compound] van een staat naar een andere to oxideren. Dit proces heeft [b]ijzerademhaling[/b] en maakt energie vrij die de cel kan gebruiken."

#, fuzzy
msgid "WIKI_RUSTICYANIN_INTRO"
msgstr "Rusticyanine is een eiwat dat [thrive:compound type=\"carbondioxide\"][/thrive:compound] en [thrive:compound type=\"oxygen\"][/thrive:compound] gebruikt om [thrive:compound type=\"iron\"][/thrive:compound] van een staat naar een andere to oxideren. Dit proces heeft [b]ijzerademhaling[/b] en maakt energie vrij die de cel kan gebruiken."

#, fuzzy
msgid "WIKI_RUSTICYANIN_MODIFICATIONS"
msgstr "Rusticyanine is een eiwat dat [thrive:compound type=\"carbondioxide\"][/thrive:compound] en [thrive:compound type=\"oxygen\"][/thrive:compound] gebruikt om [thrive:compound type=\"iron\"][/thrive:compound] van een staat naar een andere to oxideren. Dit proces heeft [b]ijzerademhaling[/b] en maakt energie vrij die de cel kan gebruiken."

#, fuzzy
msgid "WIKI_RUSTICYANIN_PROCESSES"
msgstr "Zet [thrive:compound type=\"iron\"][/thrive:compound] om in [thrive:compound type=\"atp\"][/thrive:compound]. Snelheid schaalt met contentratie van [thrive:compound type=\"carbondioxide\"][/thrive:compound] en [thrive:compound type=\"oxygen\"][/thrive:compound]."

msgid "WIKI_RUSTICYANIN_REQUIREMENTS"
msgstr ""

#, fuzzy
msgid "WIKI_RUSTICYANIN_SCIENTIFIC_BACKGROUND"
msgstr "Rusticyanine is een eiwat dat [thrive:compound type=\"carbondioxide\"][/thrive:compound] en [thrive:compound type=\"oxygen\"][/thrive:compound] gebruikt om [thrive:compound type=\"iron\"][/thrive:compound] van een staat naar een andere to oxideren. Dit proces heeft [b]ijzerademhaling[/b] en maakt energie vrij die de cel kan gebruiken."

#, fuzzy
msgid "WIKI_RUSTICYANIN_STRATEGY"
msgstr "Rusticyanine is een eiwat dat [thrive:compound type=\"carbondioxide\"][/thrive:compound] en [thrive:compound type=\"oxygen\"][/thrive:compound] gebruikt om [thrive:compound type=\"iron\"][/thrive:compound] van een staat naar een andere to oxideren. Dit proces heeft [b]ijzerademhaling[/b] en maakt energie vrij die de cel kan gebruiken."

#, fuzzy
msgid "WIKI_RUSTICYANIN_UPGRADES"
msgstr "Rusticyanine is een eiwat dat [thrive:compound type=\"carbondioxide\"][/thrive:compound] en [thrive:compound type=\"oxygen\"][/thrive:compound] gebruikt om [thrive:compound type=\"iron\"][/thrive:compound] van een staat naar een andere to oxideren. Dit proces heeft [b]ijzerademhaling[/b] en maakt energie vrij die de cel kan gebruiken."

#, fuzzy
msgid "WIKI_SIGNALING_AGENT_EFFECTS"
msgstr "Signaalgever"

#, fuzzy
msgid "WIKI_SIGNALING_AGENT_INTRO"
msgstr "Signaalgever"

#, fuzzy
msgid "WIKI_SIGNALING_AGENT_MODIFICATIONS"
msgstr "Signaalgevers maken het mogelijk voor cellen om chemicaliën te maken waar andere cellen op reageren. Signaalchemicaliën kunnen gebruikt wordet om andere cellen aan te trekken of om ze te waarschuwen voor gevaar en te laten vluchten."

#, fuzzy
msgid "WIKI_SIGNALING_AGENT_PROCESSES"
msgstr "Houdt [thrive:input]g_pack_commands[/thrive:input] ingedrukt om een menu te openen waarmee je bevelen naar andere leden van je soort kan sturen."

#, fuzzy
msgid "WIKI_SIGNALING_AGENT_REQUIREMENTS"
msgstr "Signaalgevers maken het mogelijk voor cellen om chemicaliën te maken waar andere cellen op reageren. Signaalchemicaliën kunnen gebruikt wordet om andere cellen aan te trekken of om ze te waarschuwen voor gevaar en te laten vluchten."

#, fuzzy
msgid "WIKI_SIGNALING_AGENT_SCIENTIFIC_BACKGROUND"
msgstr "Signaalgevers maken het mogelijk voor cellen om chemicaliën te maken waar andere cellen op reageren. Signaalchemicaliën kunnen gebruikt wordet om andere cellen aan te trekken of om ze te waarschuwen voor gevaar en te laten vluchten."

#, fuzzy
msgid "WIKI_SIGNALING_AGENT_STRATEGY"
msgstr "Signaalgever"

#, fuzzy
msgid "WIKI_SIGNALING_AGENT_UPGRADES"
msgstr "Signaalgever"

#, fuzzy
msgid "WIKI_SLIME_JET_EFFECTS"
msgstr "Veel organismen produceren slijmachtige substanties van polysachariden. Slijmstof is zulks een polysacharide. Veel soorten gebruiken slijm om voort te bewegen. Sommige soorten bacteriën spuiten deze stoffen met hoge druk achter hun uit. Deze slijmstralen werken als rakketmotoren en duwen de cel met enorme snelheid vooruit. Slijm kan ook gebruikt worden om roofdieren te belemmeren door ze in een stof te vangen die alleen organismen met slijmstralen kunnen navigeren."

#, fuzzy
msgid "WIKI_SLIME_JET_INTRO"
msgstr "Veel organismen produceren slijmachtige substanties van polysachariden. Slijmstof is zulks een polysacharide. Veel soorten gebruiken slijm om voort te bewegen. Sommige soorten bacteriën spuiten deze stoffen met hoge druk achter hun uit. Deze slijmstralen werken als rakketmotoren en duwen de cel met enorme snelheid vooruit. Slijm kan ook gebruikt worden om roofdieren te belemmeren door ze in een stof te vangen die alleen organismen met slijmstralen kunnen navigeren."

#, fuzzy
msgid "WIKI_SLIME_JET_MODIFICATIONS"
msgstr "Veel organismen produceren slijmachtige substanties van polysachariden. Slijmstof is zulks een polysacharide. Veel soorten gebruiken slijm om voort te bewegen. Sommige soorten bacteriën spuiten deze stoffen met hoge druk achter hun uit. Deze slijmstralen werken als rakketmotoren en duwen de cel met enorme snelheid vooruit. Slijm kan ook gebruikt worden om roofdieren te belemmeren door ze in een stof te vangen die alleen organismen met slijmstralen kunnen navigeren."

#, fuzzy
msgid "WIKI_SLIME_JET_PROCESSES"
msgstr "Zet [thrive:compound type=\"glucose\"][/thrive:compound] om in [thrive:compound type=\"mucilage\"][/thrive:compound]. Druk op [thrive:input]g_secrete_slime[/thrive:input] om opgeslagen [thrive:compound type=\"mucilage\"][/thrive:compound] vrij te laten. De cel wordt hierdoor sneller en prooidieren worden vertraagd."

msgid "WIKI_SLIME_JET_REQUIREMENTS"
msgstr ""

msgid "WIKI_SLIME_JET_SCIENTIFIC_BACKGROUND"
msgstr ""

msgid "WIKI_SLIME_JET_STRATEGY"
msgstr ""

msgid "WIKI_SLIME_JET_UPGRADES"
msgstr ""

#, fuzzy
msgid "WIKI_THERMOPLAST_EFFECTS"
msgstr "Het thermoplast is een structuur met dubbele membraan waar hittegevoelige pigmenten samen gepakt zitten in een vliezige zakjes. Het is een prokaryoot die door een eukaryoot is geassimileerd voor zijn eigen nut. De pigmenten in het thermoplast kunnen de energie van temperatuurverschillen in de omgeving gebruiken om [thrive:compound type=\"atp\"][/thrive:compound] van water te maken in een proces genaamd [b]thermosynthese[/b]. De snelheid van de productie van [thrive:compound type=\"atp\"][/thrive:compound] schaalt met de [thrive:compound type=\"temperature\"][/thrive:compound]."

#, fuzzy
msgid "WIKI_THERMOPLAST_INTRO"
msgstr "Het thermoplast is een structuur met dubbele membraan waar hittegevoelige pigmenten samen gepakt zitten in een vliezige zakjes. Het is een prokaryoot die door een eukaryoot is geassimileerd voor zijn eigen nut. De pigmenten in het thermoplast kunnen de energie van temperatuurverschillen in de omgeving gebruiken om [thrive:compound type=\"atp\"][/thrive:compound] van water te maken in een proces genaamd [b]thermosynthese[/b]. De snelheid van de productie van [thrive:compound type=\"atp\"][/thrive:compound] schaalt met de [thrive:compound type=\"temperature\"][/thrive:compound]."

#, fuzzy
msgid "WIKI_THERMOPLAST_MODIFICATIONS"
msgstr "Het thermoplast is een structuur met dubbele membraan waar hittegevoelige pigmenten samen gepakt zitten in een vliezige zakjes. Het is een prokaryoot die door een eukaryoot is geassimileerd voor zijn eigen nut. De pigmenten in het thermoplast kunnen de energie van temperatuurverschillen in de omgeving gebruiken om [thrive:compound type=\"atp\"][/thrive:compound] van water te maken in een proces genaamd [b]thermosynthese[/b]. De snelheid van de productie van [thrive:compound type=\"atp\"][/thrive:compound] schaalt met de [thrive:compound type=\"temperature\"][/thrive:compound]."

#, fuzzy
msgid "WIKI_THERMOPLAST_PROCESSES"
msgstr "Produceert [thrive:compound type=\"atp\"][/thrive:compound] aan de hand van temperatuurverschillen. Snelheid schaalt met de [thrive:compound type=\"temperature\"][/thrive:compound]."

msgid "WIKI_THERMOPLAST_REQUIREMENTS"
msgstr ""

#, fuzzy
msgid "WIKI_THERMOPLAST_SCIENTIFIC_BACKGROUND"
msgstr "Het thermoplast is een structuur met dubbele membraan waar hittegevoelige pigmenten samen gepakt zitten in een vliezige zakjes. Het is een prokaryoot die door een eukaryoot is geassimileerd voor zijn eigen nut. De pigmenten in het thermoplast kunnen de energie van temperatuurverschillen in de omgeving gebruiken om [thrive:compound type=\"atp\"][/thrive:compound] van water te maken in een proces genaamd [b]thermosynthese[/b]. De snelheid van de productie van [thrive:compound type=\"atp\"][/thrive:compound] schaalt met de [thrive:compound type=\"temperature\"][/thrive:compound]."

#, fuzzy
msgid "WIKI_THERMOPLAST_STRATEGY"
msgstr "Het thermoplast is een structuur met dubbele membraan waar hittegevoelige pigmenten samen gepakt zitten in een vliezige zakjes. Het is een prokaryoot die door een eukaryoot is geassimileerd voor zijn eigen nut. De pigmenten in het thermoplast kunnen de energie van temperatuurverschillen in de omgeving gebruiken om [thrive:compound type=\"atp\"][/thrive:compound] van water te maken in een proces genaamd [b]thermosynthese[/b]. De snelheid van de productie van [thrive:compound type=\"atp\"][/thrive:compound] schaalt met de [thrive:compound type=\"temperature\"][/thrive:compound]."

#, fuzzy
msgid "WIKI_THERMOPLAST_UPGRADES"
msgstr "Het thermoplast is een structuur met dubbele membraan waar hittegevoelige pigmenten samen gepakt zitten in een vliezige zakjes. Het is een prokaryoot die door een eukaryoot is geassimileerd voor zijn eigen nut. De pigmenten in het thermoplast kunnen de energie van temperatuurverschillen in de omgeving gebruiken om [thrive:compound type=\"atp\"][/thrive:compound] van water te maken in een proces genaamd [b]thermosynthese[/b]. De snelheid van de productie van [thrive:compound type=\"atp\"][/thrive:compound] schaalt met de [thrive:compound type=\"temperature\"][/thrive:compound]."

#, fuzzy
msgid "WIKI_THERMOSYNTHASE_EFFECTS"
msgstr "Thermosynthase"

#, fuzzy
msgid "WIKI_THERMOSYNTHASE_INTRO"
msgstr "Thermosynthase"

#, fuzzy
msgid "WIKI_THERMOSYNTHASE_MODIFICATIONS"
msgstr "Thermosynthase is een eiwit dat thermische convectie gebruikt om zijn vorm aan te passen. Wanneer het aan hitte wordt blootgesteld vouwt het zichzelf op en bindt het aan ADP. Wanneer het weer afkoelt ontvouwt het zichzelf en vormt het [thrive:compound type=\"atp\"][/thrive:compound]. Dit proces heet [b]thermosynthese[/b]. De snelheid van de productie van [thrive:compound type=\"atp\"][/thrive:compound] schaalt met de [thrive:compound type=\"temperature\"][/thrive:compound]."

#, fuzzy
msgid "WIKI_THERMOSYNTHASE_PROCESSES"
msgstr "Produceert [thrive:compound type=\"atp\"][/thrive:compound] door middel van temperatuurverschillen. Snelheid schaalt met [thrive:compound type=\"temperature\"][/thrive:compound]."

#, fuzzy
msgid "WIKI_THERMOSYNTHASE_REQUIREMENTS"
msgstr "Thermosynthase is een eiwit dat thermische convectie gebruikt om zijn vorm aan te passen. Wanneer het aan hitte wordt blootgesteld vouwt het zichzelf op en bindt het aan ADP. Wanneer het weer afkoelt ontvouwt het zichzelf en vormt het [thrive:compound type=\"atp\"][/thrive:compound]. Dit proces heet [b]thermosynthese[/b]. De snelheid van de productie van [thrive:compound type=\"atp\"][/thrive:compound] schaalt met de [thrive:compound type=\"temperature\"][/thrive:compound]."

#, fuzzy
msgid "WIKI_THERMOSYNTHASE_SCIENTIFIC_BACKGROUND"
msgstr "Thermosynthase is een eiwit dat thermische convectie gebruikt om zijn vorm aan te passen. Wanneer het aan hitte wordt blootgesteld vouwt het zichzelf op en bindt het aan ADP. Wanneer het weer afkoelt ontvouwt het zichzelf en vormt het [thrive:compound type=\"atp\"][/thrive:compound]. Dit proces heet [b]thermosynthese[/b]. De snelheid van de productie van [thrive:compound type=\"atp\"][/thrive:compound] schaalt met de [thrive:compound type=\"temperature\"][/thrive:compound]."

#, fuzzy
msgid "WIKI_THERMOSYNTHASE_STRATEGY"
msgstr "Thermosynthase is een eiwit dat thermische convectie gebruikt om zijn vorm aan te passen. Wanneer het aan hitte wordt blootgesteld vouwt het zichzelf op en bindt het aan ADP. Wanneer het weer afkoelt ontvouwt het zichzelf en vormt het [thrive:compound type=\"atp\"][/thrive:compound]. Dit proces heet [b]thermosynthese[/b]. De snelheid van de productie van [thrive:compound type=\"atp\"][/thrive:compound] schaalt met de [thrive:compound type=\"temperature\"][/thrive:compound]."

#, fuzzy
msgid "WIKI_THERMOSYNTHASE_UPGRADES"
msgstr "Thermosynthase is een eiwit dat thermische convectie gebruikt om zijn vorm aan te passen. Wanneer het aan hitte wordt blootgesteld vouwt het zichzelf op en bindt het aan ADP. Wanneer het weer afkoelt ontvouwt het zichzelf en vormt het [thrive:compound type=\"atp\"][/thrive:compound]. Dit proces heet [b]thermosynthese[/b]. De snelheid van de productie van [thrive:compound type=\"atp\"][/thrive:compound] schaalt met de [thrive:compound type=\"temperature\"][/thrive:compound]."

#, fuzzy
msgid "WIKI_THYLAKOIDS_EFFECTS"
msgstr "Thylakoïden zijn clusters van eiwitten en lichtgevoelige pigmenten. De pigmenten maken het mogelijk om het energie van licht te gebruiken om [thrive:compound type=\"glucose\"][/thrive:compound] te maken van gasvorming [thrive:compound type=\"carbondioxide\"][/thrive:compound] en water. Dit proces heet [b]fotosynthese[/b]. De pigmenten zorgen ook voor de karakteristieke kleur. De snelheid van de productie van [thrive:compound type=\"glucose\"][/thrive:compound] schaalt met de concentratie van [thrive:compound type=\"carbondioxide\"][/thrive:compound] en de intensiteit van [thrive:compound type=\"sunlight\"][/thrive:compound]. Aangezien thylakoïden in het cytoplasma hangen, voeren de vloeistoffen er om heen enige [b]glycolyse[/b] uit."

#, fuzzy
msgid "WIKI_THYLAKOIDS_INTRO"
msgstr "Thylakoïden zijn clusters van eiwitten en lichtgevoelige pigmenten. De pigmenten maken het mogelijk om het energie van licht te gebruiken om [thrive:compound type=\"glucose\"][/thrive:compound] te maken van gasvorming [thrive:compound type=\"carbondioxide\"][/thrive:compound] en water. Dit proces heet [b]fotosynthese[/b]. De pigmenten zorgen ook voor de karakteristieke kleur. De snelheid van de productie van [thrive:compound type=\"glucose\"][/thrive:compound] schaalt met de concentratie van [thrive:compound type=\"carbondioxide\"][/thrive:compound] en de intensiteit van [thrive:compound type=\"sunlight\"][/thrive:compound]. Aangezien thylakoïden in het cytoplasma hangen, voeren de vloeistoffen er om heen enige [b]glycolyse[/b] uit."

#, fuzzy
msgid "WIKI_THYLAKOIDS_MODIFICATIONS"
msgstr "Thylakoïden zijn clusters van eiwitten en lichtgevoelige pigmenten. De pigmenten maken het mogelijk om het energie van licht te gebruiken om [thrive:compound type=\"glucose\"][/thrive:compound] te maken van gasvorming [thrive:compound type=\"carbondioxide\"][/thrive:compound] en water. Dit proces heet [b]fotosynthese[/b]. De pigmenten zorgen ook voor de karakteristieke kleur. De snelheid van de productie van [thrive:compound type=\"glucose\"][/thrive:compound] schaalt met de concentratie van [thrive:compound type=\"carbondioxide\"][/thrive:compound] en de intensiteit van [thrive:compound type=\"sunlight\"][/thrive:compound]. Aangezien thylakoïden in het cytoplasma hangen, voeren de vloeistoffen er om heen enige [b]glycolyse[/b] uit."

msgid "WIKI_THYLAKOIDS_PROCESSES"
msgstr ""

msgid "WIKI_THYLAKOIDS_REQUIREMENTS"
msgstr ""

#, fuzzy
msgid "WIKI_THYLAKOIDS_SCIENTIFIC_BACKGROUND"
msgstr "Thylakoïden zijn clusters van eiwitten en lichtgevoelige pigmenten. De pigmenten maken het mogelijk om het energie van licht te gebruiken om [thrive:compound type=\"glucose\"][/thrive:compound] te maken van gasvorming [thrive:compound type=\"carbondioxide\"][/thrive:compound] en water. Dit proces heet [b]fotosynthese[/b]. De pigmenten zorgen ook voor de karakteristieke kleur. De snelheid van de productie van [thrive:compound type=\"glucose\"][/thrive:compound] schaalt met de concentratie van [thrive:compound type=\"carbondioxide\"][/thrive:compound] en de intensiteit van [thrive:compound type=\"sunlight\"][/thrive:compound]. Aangezien thylakoïden in het cytoplasma hangen, voeren de vloeistoffen er om heen enige [b]glycolyse[/b] uit."

#, fuzzy
msgid "WIKI_THYLAKOIDS_STRATEGY"
msgstr "Thylakoïden zijn clusters van eiwitten en lichtgevoelige pigmenten. De pigmenten maken het mogelijk om het energie van licht te gebruiken om [thrive:compound type=\"glucose\"][/thrive:compound] te maken van gasvorming [thrive:compound type=\"carbondioxide\"][/thrive:compound] en water. Dit proces heet [b]fotosynthese[/b]. De pigmenten zorgen ook voor de karakteristieke kleur. De snelheid van de productie van [thrive:compound type=\"glucose\"][/thrive:compound] schaalt met de concentratie van [thrive:compound type=\"carbondioxide\"][/thrive:compound] en de intensiteit van [thrive:compound type=\"sunlight\"][/thrive:compound]. Aangezien thylakoïden in het cytoplasma hangen, voeren de vloeistoffen er om heen enige [b]glycolyse[/b] uit."

#, fuzzy
msgid "WIKI_THYLAKOIDS_UPGRADES"
msgstr "Thylakoïden zijn clusters van eiwitten en lichtgevoelige pigmenten. De pigmenten maken het mogelijk om het energie van licht te gebruiken om [thrive:compound type=\"glucose\"][/thrive:compound] te maken van gasvorming [thrive:compound type=\"carbondioxide\"][/thrive:compound] en water. Dit proces heet [b]fotosynthese[/b]. De pigmenten zorgen ook voor de karakteristieke kleur. De snelheid van de productie van [thrive:compound type=\"glucose\"][/thrive:compound] schaalt met de concentratie van [thrive:compound type=\"carbondioxide\"][/thrive:compound] en de intensiteit van [thrive:compound type=\"sunlight\"][/thrive:compound]. Aangezien thylakoïden in het cytoplasma hangen, voeren de vloeistoffen er om heen enige [b]glycolyse[/b] uit."

#, fuzzy
msgid "WIKI_TOXIN_VACUOLE_EFFECTS"
msgstr "Het gifstoffenvacuool is een vacuool wat specifiek is aangepast voor de productie, opslag, en afscheiding van [thrive:compound type=\"oxytoxy\"][/thrive:compound]. Meer gifstoffenvacuolen zullen de snelheid waarin gifstoffen kunnen worden afgegeven verhogen."

#, fuzzy
msgid "WIKI_TOXIN_VACUOLE_INTRO"
msgstr ""
"Toxine\n"
"Vacuole"

#, fuzzy
msgid "WIKI_TOXIN_VACUOLE_MODIFICATIONS"
msgstr "Het gifstoffenvacuool is een vacuool wat specifiek is aangepast voor de productie, opslag, en afscheiding van [thrive:compound type=\"oxytoxy\"][/thrive:compound]. Meer gifstoffenvacuolen zullen de snelheid waarin gifstoffen kunnen worden afgegeven verhogen."

#, fuzzy
msgid "WIKI_TOXIN_VACUOLE_PROCESSES"
msgstr "Zet [thrive:compound type=\"atp\"][/thrive:compound] om in [thrive:compound type=\"oxytoxy\"][/thrive:compound]. Snelheid schaalt met de concentractie van [thrive:compound type=\"oxygen\"][/thrive:compound]. De gifstoffen kunnen worden vrijgelaten door [thrive:input]g_fire_toxin[/thrive:input]. Wanneer er weinig [thrive:compound type=\"oxytoxy\"][/thrive:compound] is, blijft het mogelijk om deze te schieten maar er zal minder schade worden aangedaan."

#, fuzzy
msgid "WIKI_TOXIN_VACUOLE_REQUIREMENTS"
msgstr "Het gifstoffenvacuool is een vacuool wat specifiek is aangepast voor de productie, opslag, en afscheiding van [thrive:compound type=\"oxytoxy\"][/thrive:compound]. Meer gifstoffenvacuolen zullen de snelheid waarin gifstoffen kunnen worden afgegeven verhogen."

#, fuzzy
msgid "WIKI_TOXIN_VACUOLE_SCIENTIFIC_BACKGROUND"
msgstr "Het gifstoffenvacuool is een vacuool wat specifiek is aangepast voor de productie, opslag, en afscheiding van [thrive:compound type=\"oxytoxy\"][/thrive:compound]. Meer gifstoffenvacuolen zullen de snelheid waarin gifstoffen kunnen worden afgegeven verhogen."

#, fuzzy
msgid "WIKI_TOXIN_VACUOLE_STRATEGY"
msgstr "Het gifstoffenvacuool is een vacuool wat specifiek is aangepast voor de productie, opslag, en afscheiding van [thrive:compound type=\"oxytoxy\"][/thrive:compound]. Meer gifstoffenvacuolen zullen de snelheid waarin gifstoffen kunnen worden afgegeven verhogen."

#, fuzzy
msgid "WIKI_TOXIN_VACUOLE_UPGRADES"
msgstr "Het gifstoffenvacuool is een vacuool wat specifiek is aangepast voor de productie, opslag, en afscheiding van [thrive:compound type=\"oxytoxy\"][/thrive:compound]. Meer gifstoffenvacuolen zullen de snelheid waarin gifstoffen kunnen worden afgegeven verhogen."

msgid "WIKI_VACUOLE_EFFECTS"
msgstr ""

#, fuzzy
msgid "WIKI_VACUOLE_INTRO"
msgstr "Het gifstoffenvacuool is een vacuool wat specifiek is aangepast voor de productie, opslag, en afscheiding van [thrive:compound type=\"oxytoxy\"][/thrive:compound]. Meer gifstoffenvacuolen zullen de snelheid waarin gifstoffen kunnen worden afgegeven verhogen."

#, fuzzy
msgid "WIKI_VACUOLE_MODIFICATIONS"
msgstr "Het gifstoffenvacuool is een vacuool wat specifiek is aangepast voor de productie, opslag, en afscheiding van [thrive:compound type=\"oxytoxy\"][/thrive:compound]. Meer gifstoffenvacuolen zullen de snelheid waarin gifstoffen kunnen worden afgegeven verhogen."

#, fuzzy
msgid "WIKI_VACUOLE_PROCESSES"
msgstr "Zet [thrive:compound type=\"atp\"][/thrive:compound] om in [thrive:compound type=\"oxytoxy\"][/thrive:compound]. Snelheid schaalt met de concentractie van [thrive:compound type=\"oxygen\"][/thrive:compound]. De gifstoffen kunnen worden vrijgelaten door [thrive:input]g_fire_toxin[/thrive:input]. Wanneer er weinig [thrive:compound type=\"oxytoxy\"][/thrive:compound] is, blijft het mogelijk om deze te schieten maar er zal minder schade worden aangedaan."

msgid "WIKI_VACUOLE_REQUIREMENTS"
msgstr ""

msgid "WIKI_VACUOLE_SCIENTIFIC_BACKGROUND"
msgstr ""

msgid "WIKI_VACUOLE_STRATEGY"
msgstr ""

msgid "WIKI_VACUOLE_UPGRADES"
msgstr ""

msgid "WILL_YOU_THRIVE"
msgstr "Zul jij overleven?"

msgid "WIN_BOX_TITLE"
msgstr "JE HEBT GETHRIVED!"

msgid "WIN_TEXT"
msgstr "Gefeliciteerd, je hebt deze versie van Thrive gewonnen! Je kunt verder spelen nadat dit bericht verdwijnt, of een nieuw spel in een nieuwe wereld beginnen. Je kunt ook bindingsmiddelen toevoegen om een celkolonie te starten en latere spelprototypen te proberen."

msgid "WORKSHOP_ITEM_CHANGE_NOTES"
msgstr "Verandernotities Item"

msgid "WORKSHOP_ITEM_CHANGE_NOTES_TOOLTIP"
msgstr "Verandernotities om te laten zien op de Steam workshop voor deze versie van dit item (optioneel)"

msgid "WORKSHOP_ITEM_DESCRIPTION"
msgstr "Itembeschrijving:"

msgid "WORKSHOP_ITEM_PREVIEW"
msgstr "Item Voorbeeld Afbeelding:"

msgid "WORKSHOP_ITEM_TAGS"
msgstr "Item Etiketten (gescheiden met komma \",\"):"

msgid "WORKSHOP_ITEM_TITLE"
msgstr "Itemtitel:"

msgid "WORKSHOP_ITEM_UPLOAD_SUCCEEDED"
msgstr "Het uploaden van het item naar de Steam Workshop was succesvol"

msgid "WORKSHOP_ITEM_UPLOAD_SUCCEEDED_TOS_REQUIRED"
msgstr "Het uploaden van het item naar de Steam Workshop was succesvol, maar je moet de [color=#3796e1][url=https://steamcommunity.com/sharedfiles/workshoplegalagreement]gebruiksvoorwaarden[/url][/color] van de Workshop accepteren voordat deze zichtbaar zijn"

msgid "WORKSHOP_TERMS_OF_SERVICE_NOTICE"
msgstr "Door dit item in te dienen, ga je akkoord met de [color=#3796e1][url=https://steamcommunity.com/sharedfiles/workshoplegalagreement]gebruiksvoorwaarden[/url][/color] van de Steam Workshop"

msgid "WORKSHOP_VISIBILITY_TOOLTIP"
msgstr "Zodra een item zichtbaar is gemaakt zal het voor iedereen zichtbaar zijn"

msgid "WORLD"
msgstr "Wereld"

msgid "WORLD_EXPORT_SUCCESS_MESSAGE"
msgstr "Werelddata is succesvol geexporteerd naar {0}"

msgid "WORLD_GENERAL_STATISTICS"
msgstr "Algemene Statistieken van Huidige Wereld"

msgid "WORLD_MISC_DETAILS_STRING"
msgstr ""
"Voeg latere faseprototypen toe: {0}\n"
"Voeg Paaseieren toe: {1}"

msgid "WORLD_RELATIVE_MOVEMENT"
msgstr "Relatief aan de wereld"

msgid "WORST_PATCH_COLON"
msgstr "Slechtse Gebied:"

msgid "XBOX360"
msgstr "Xbox 360"

msgid "XBOX_ONE"
msgstr "Xbox One"

msgid "XBOX_SERIES"
msgstr "Xbox Series X"

msgid "YEARS"
msgstr "jaren"

msgid "YOUTUBE_TOOLTIP"
msgstr "Bezoek ons YouTube kanaal"

msgid "YOU_CAN_MAKE_PULL_REQUEST"
msgstr ""
"Thrive is een project met open broncode.\n"
"Je kunt een pull-aanvraag bijdragen zonder je in te schrijven bij het team."

msgid "YOU_CAN_SUPPORT_THRIVE_ON_PATREON"
msgstr "Je kunt de toekomstige ontwikkeling van Thrive op Patreon ondersteunen."

msgid "ZOOM_IN"
msgstr "Inzoomen"

msgid "ZOOM_OUT"
msgstr "Uitzoomen"

#~ msgid "BASSBOOST"
#~ msgstr "Basversterking"

#~ msgid "BASSDOWN"
#~ msgstr "Bass Zachter"

#~ msgid "BASSUP"
#~ msgstr "Bass Harder"

#~ msgid "DIRECTIONL"
#~ msgstr "Links"

#~ msgid "DIRECTIONR"
#~ msgstr "Rechts"

#~ msgid "HYPERL"
#~ msgstr "Hyper links"

#~ msgid "HYPERR"
#~ msgstr "Hyper rechts"

#~ msgid "SUPERL"
#~ msgstr "Super Links"

#~ msgid "SUPERR"
#~ msgstr "Super Rechts"

#~ msgid "TREBLEDOWN"
#~ msgstr "Hoge tonen Zachter"

#~ msgid "TREBLEUP"
#~ msgstr "Hoge tonen Harder"

#~ msgid "UNKNOWN_ON_WINDOWS"
#~ msgstr "Onbekend op Windows"

#~ msgid "GLES2"
#~ msgstr "GLES2"

#~ msgid "SIXTEEN_TIMES"
#~ msgstr "16x"

#~ msgid "TOTAL_POPULATION_COLON"
#~ msgstr "Totale Bevolking:"

#, fuzzy
#~ msgid "QUESTION"
#~ msgstr "Resolutie:"

#, fuzzy
#~ msgid "TARGET_TIME"
#~ msgstr "Type:"

#, fuzzy
#~ msgid "BUILD_SPACE_STRUCTURE"
#~ msgstr "Bouw een Structuur"

#, fuzzy
#~ msgid "ENABLED"
#~ msgstr "Aangezette Mods"

#~ msgid "PANGONIAN_REGION_NAME"
#~ msgstr "Pannonisch"

#~ msgid "PATCH_MAP_TYPE"
#~ msgstr "Gebiedenkaarttype"

#~ msgid "PATCH_MAP_TYPE_CLASSIC"
#~ msgstr "Klassiek"

#~ msgid "PATCH_MAP_TYPE_EXPLANATION"
#~ msgstr "(genereer procedureel een gebiedenkaart of gebruik de klassieke indeling)"

#~ msgid "PATCH_MAP_TYPE_PROCEDURAL"
#~ msgstr "Procedureel"

#~ msgid "LOOKING_AT"
#~ msgstr "Kijken Naar:"

#~ msgid "SPECIES_N_TIMES"
#~ msgstr "{0} (x{1})"

#~ msgid "PLAYER_CELL"
#~ msgstr "Spelercel"

#~ msgid "BECOME_AWARE"
#~ msgstr "Wordt Zelfbewust"

#~ msgid "CONFIRM_NORMAL"
#~ msgstr "Bevestigen"

#~ msgid "DO_NOT_SHOW_AGAIN"
#~ msgstr "Niet nogmaals hierover waarschuwen"

#~ msgid "DISMISS_PERMANENTLY"
#~ msgstr "Dit niet nogmaals weergeven"

#~ msgid "STUFF_AT"
#~ msgstr "Spullen bij {0:F1}, {1:F1}:"

#~ msgid "PREDATORY_PILUS"
#~ msgstr "Jagende Pilus"

#~ msgid "SPECIES_DETAILS"
#~ msgstr "Soort details"

#, fuzzy
#~ msgid "CURRENT_GENERATION_COLON"
#~ msgstr "Generatie:"

#, fuzzy
#~ msgid "MACROSCOPIC_PROTOYPE_WARNING"
#~ msgstr ""
#~ "De geselecteerde save die moet worden geladen is een save gemaakt in een prototype met een andere Thrive versie.\n"
#~ "Daarom kan deze save niet geladen worden, omdat prototype saves niet upgradebaar zijn.\n"
#~ "Aangezien Thrive nog in een vroeg stadium van ontwikkeling is, heeft compatibiliteit van het opslaan geen hoge prioriteit, daarom zijn er geen upgraders voor alle versies."

#, fuzzy
#~ msgid "AUTO_GPU_NAME"
#~ msgstr "Gebruikersnaam:"

#~ msgid "NOT_RUNNING_DOT"
#~ msgstr "Niet bezig."

#~ msgid "PATCH_PANGONIAN_VENTS"
#~ msgstr "Pangoonische Bronnen"

#~ msgid "PATCH_PANGONIAN_COAST"
#~ msgstr "Pangonische Kust"

#~ msgid "PATCH_PANGONIAN_ESTUARY"
#~ msgstr "Pangonische Zeearm"

#~ msgid "PATCH_CAVE"
#~ msgstr "Grot"

#~ msgid "PATCH_ICE_SHELF"
#~ msgstr "IJsplateau"

#~ msgid "PATCH_PANGONIAN_SEAFLOOR"
#~ msgstr "Pangonische Zeebodem"

#~ msgid "LOADING_DOT"
#~ msgstr "Laden..."

#~ msgid "PREVIOUS"
#~ msgstr "vorige:"

#~ msgid "RUN_RESULT_POP_IN_PATCHES"
#~ msgstr "populatie in patches:"

#, fuzzy
#~ msgid "TOTAL_EXTINCTION"
#~ msgstr "stierf uit in {0}"

#, fuzzy
#~ msgid "LOCAL_EXTINCTION"
#~ msgstr "Spelercel"

#, fuzzy
#~ msgid "MARINE_SNOW_FOOD_SOURCE"
#~ msgstr "Mariene sneeuw"

#~ msgid "Cancel"
#~ msgstr "Annuleer"

#~ msgid "REMOVE_ORGANELLE"
#~ msgstr "Verwijder organellen"

#, fuzzy
#~ msgid "TRY_NEW_GAME"
#~ msgstr "Nieuw spel"

#~ msgid "TURNS"
#~ msgstr "Verandert"

#~ msgid "INTO"
#~ msgstr "naar"

#~ msgid "OXYGEN_DOT"
#~ msgstr "Zuurstof."

#~ msgid "PRODUCES"
#~ msgstr "Produceett"

#~ msgid "DOT_RATE_SCALES_WITH"
#~ msgstr ". snelheid schaalt met"

#~ msgid "CONCENTRATION_OF"
#~ msgstr "oncentratie van"

#~ msgid "AND"
#~ msgstr "en"

#~ msgid "INTENSITY_OF"
#~ msgstr "intensiteit van"

#~ msgid "ALSO_TURNS"
#~ msgstr "Veranderd ook"

#~ msgid "DOT_RATE"
#~ msgstr ". Snelheid"

#, fuzzy
#~ msgid "END"
#~ msgstr "en"

#, fuzzy
#~ msgid "LEFT"
#~ msgstr "Beweeg naar links"

#, fuzzy
#~ msgid "RIGHT"
#~ msgstr "Licht"

#, fuzzy
#~ msgid "FORWARD"
#~ msgstr "Beweeg naar voren"

#, fuzzy
#~ msgid "PARENLEFT"
#~ msgstr "Draai naar links"

#, fuzzy
#~ msgid "PARENRIGHT"
#~ msgstr "Draai naar rechts"

#, fuzzy
#~ msgid "AT"
#~ msgstr "ATP"

#, fuzzy
#~ msgid "BRACKETLEFT"
#~ msgstr "Draai naar links"

#, fuzzy
#~ msgid "BRACKETRIGHT"
#~ msgstr "Draai naar rechts"

#, fuzzy
#~ msgid "QUOTELEFT"
#~ msgstr "Draai naar links"

#, fuzzy
#~ msgid "BRACELEFT"
#~ msgstr "Draai naar links"

#, fuzzy
#~ msgid "BRACERIGHT"
#~ msgstr "Draai naar rechts"

#, fuzzy
#~ msgid "EXCLAMDOWN"
#~ msgstr "Scroll omlaag"

#, fuzzy
#~ msgid "YEN"
#~ msgstr "Zuurstof"

#, fuzzy
#~ msgid "COPYRIGHT"
#~ msgstr "Beweeg naar rechts"

#, fuzzy
#~ msgid "MU"
#~ msgstr "Demp"

#, fuzzy
#~ msgid "AE"
#~ msgstr "Sla op"

#, fuzzy
#~ msgid "ETH"
#~ msgstr "Sterkte"

#, fuzzy
#~ msgid "BACKTAB"
#~ msgstr "Terug"

#, fuzzy
#~ msgid "STATUS_COLON"
#~ msgstr "Soorten:"<|MERGE_RESOLUTION|>--- conflicted
+++ resolved
@@ -7,11 +7,7 @@
 msgstr ""
 "Project-Id-Version: PROJECT VERSION\n"
 "Report-Msgid-Bugs-To: EMAIL@ADDRESS\n"
-<<<<<<< HEAD
-"POT-Creation-Date: 2024-05-20 17:46+0100\n"
-=======
-"POT-Creation-Date: 2024-05-29 15:02+0300\n"
->>>>>>> c1d1221f
+"POT-Creation-Date: 2024-05-30 09:59+0300\n"
 "PO-Revision-Date: 2024-03-21 09:43+0000\n"
 "Last-Translator: Anonymous <noreply@weblate.org>\n"
 "Language-Team: Dutch <https://translate.revolutionarygamesstudio.com/projects/thrive/thrive-game/nl/>\n"
@@ -1924,14 +1920,17 @@
 msgid "FEED_ITEM_TRUNCATED_NOTICE"
 msgstr "Het item is ingekort omdat het te lang is, om de gehele inhoud te lezen moet je naar het origineel. {0}"
 
+#, fuzzy
 msgid "FERROPLAST"
-msgstr ""
-
+msgstr "Thermoplast"
+
+#, fuzzy
 msgid "FERROPLAST_DESCRIPTION"
-msgstr ""
-
+msgstr "Het thermoplast is een structuur met dubbele membraan waar hittegevoelige pigmenten samen gepakt zitten in een vliezige zakjes. Het is een prokaryoot die door een eukaryoot is geassimileerd voor zijn eigen nut. De pigmenten in het thermoplast kunnen de energie van temperatuurverschillen in de omgeving gebruiken om [thrive:compound type=\"atp\"][/thrive:compound] van water te maken in een proces genaamd [b]thermosynthese[/b]. De snelheid van de productie van [thrive:compound type=\"atp\"][/thrive:compound] schaalt met de [thrive:compound type=\"temperature\"][/thrive:compound]."
+
+#, fuzzy
 msgid "FERROPLAST_PROCESSES_DESCRIPTION"
-msgstr ""
+msgstr "Produceert [thrive:compound type=\"atp\"][/thrive:compound] aan de hand van temperatuurverschillen. Snelheid schaalt met de [thrive:compound type=\"temperature\"][/thrive:compound]."
 
 msgid "FILTER_ITEMS_BY_CATEGORY_COLON"
 msgstr "Filter items op basis van categorie:"
