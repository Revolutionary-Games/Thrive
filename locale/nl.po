--- conflicted
+++ resolved
@@ -7,11 +7,7 @@
 msgstr ""
 "Project-Id-Version: PROJECT VERSION\n"
 "Report-Msgid-Bugs-To: EMAIL@ADDRESS\n"
-<<<<<<< HEAD
-"POT-Creation-Date: 2025-09-20 23:04+0200\n"
-=======
 "POT-Creation-Date: 2025-10-30 12:31+0200\n"
->>>>>>> cc787194
 "PO-Revision-Date: 2025-05-25 15:00+0000\n"
 "Last-Translator: Anonymous <noreply@weblate.org>\n"
 "Language-Team: Dutch <https://translate.revolutionarygamesstudio.com/projects/thrive/thrive-game/nl/>\n"
@@ -1449,10 +1445,6 @@
 
 msgid "CURRENT_DEVELOPERS"
 msgstr "Huidige Ontwikkelaars"
-
-#, fuzzy
-msgid "CURRENT_DILUTION_TOOLTIP"
-msgstr "Dit is de exacte code commit die gebruikt is bij het compileren van deze versie van Thrive"
 
 msgid "CURRENT_LOCATION_CAPITAL"
 msgstr "HUIDIGE LOCATIE"
@@ -2154,14 +2146,6 @@
 
 msgid "EVENT_METEOR_SULFUR"
 msgstr ""
-
-#, fuzzy
-msgid "EVENT_RUNOFF_TOOLTIP"
-msgstr "Dit is de exacte code commit die gebruikt is bij het compileren van deze versie van Thrive"
-
-#, fuzzy
-msgid "EVENT_UPWELLING_TOOLTIP"
-msgstr "Dit is de exacte code commit die gebruikt is bij het compileren van deze versie van Thrive"
 
 msgid "EVOLUTIONARY_TREE"
 msgstr "Stamboom"
