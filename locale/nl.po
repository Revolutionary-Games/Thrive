--- conflicted
+++ resolved
@@ -7,15 +7,9 @@
 msgstr ""
 "Project-Id-Version: PROJECT VERSION\n"
 "Report-Msgid-Bugs-To: EMAIL@ADDRESS\n"
-<<<<<<< HEAD
-"POT-Creation-Date: 2025-03-02 06:12-0300\n"
-"PO-Revision-Date: 2025-02-20 06:37+0000\n"
-"Last-Translator: Joah van der Maaden <voorjoah@gmail.com>\n"
-=======
 "POT-Creation-Date: 2025-03-07 11:33+0200\n"
 "PO-Revision-Date: 2025-03-07 10:46+0000\n"
 "Last-Translator: Anonymous <noreply@weblate.org>\n"
->>>>>>> 125b0f74
 "Language-Team: Dutch <https://translate.revolutionarygamesstudio.com/projects/thrive/thrive-game/nl/>\n"
 "Language: nl\n"
 "MIME-Version: 1.0\n"
@@ -1815,18 +1809,8 @@
 "Als je klaar bent, klik dan op de knop \"volgende\" rechtsonder om door te gaan naar de Gebiedenkaart."
 
 #, fuzzy
-<<<<<<< HEAD
-msgid "EDITOR_TUTORIAL_MICROBE_EDITOR_NUCLEUS"
-msgstr ""
-"Dit is de celbewerker waar je je soort kunt evolueren door mutatiepunten (MP) uit te geven. Iedere generatie heb je altijd precies 100 MP, dus doe geen moeite om ze op te sparen.\n"
-"\n"
-"De hex in het centrum van je scherm is je cel, die nu bestaat uit een enkel cytoplasmadeel.\n"
-"\n"
-"Selecteer een onderdeel uit het linkerpaneel om verder te gaan. Plaats het onderdeel door naast het hex met de linkermuisknop te klikken. Je kunt delen roteren met [thrive:input]e_rotate_left[/thrive:input] en [thrive:input]e_rotate_right[/thrive:input]."
-=======
 msgid "EFFECTIVE_VALUE"
 msgstr "{0}%"
->>>>>>> 125b0f74
 
 msgid "EIGHT_TIMES"
 msgstr "8x"
