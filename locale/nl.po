# Translations template for PROJECT.
# Copyright (C) 2021 ORGANIZATION
# This file is distributed under the same license as the PROJECT project.
# FIRST AUTHOR <EMAIL@ADDRESS>, 2021.
# 
msgid ""
msgstr ""
"Project-Id-Version: PROJECT VERSION\n"
"Report-Msgid-Bugs-To: EMAIL@ADDRESS\n"
<<<<<<< HEAD
"POT-Creation-Date: 2021-06-11 21:22+0200\n"
"PO-Revision-Date: 2021-06-10 16:27+0000\n"
=======
"POT-Creation-Date: 2021-05-29 22:04+0300\n"
"PO-Revision-Date: 2021-06-12 07:27+0000\n"
>>>>>>> de03e1fb
"Last-Translator: Joah van der Maaden <voorjoah@gmail.com>\n"
"Language-Team: Dutch <https://translate.revolutionarygamesstudio.com/"
"projects/thrive/thrive-game/nl/>\n"
"Language: nl\n"
"MIME-Version: 1.0\n"
"Content-Type: text/plain; charset=UTF-8\n"
"Content-Transfer-Encoding: 8bit\n"
"Plural-Forms: nplurals=2; plural=n != 1;\n"
"X-Generator: Weblate 4.5.3\n"
"Generated-By: Babel 2.9.0\n"

#: ../simulation_parameters/common/help_texts.json:4
#: ../simulation_parameters/common/help_texts.json:30
msgid "MICROBE_STAGE_HELP_MESSAGE_1"
msgstr ""
"Gebruik WASD en de muis om te bewegen, E om OxyToxy te schieten en G om "
"Overspoelmodus aan te zetten."

#: ../simulation_parameters/common/help_texts.json:5
#: ../simulation_parameters/common/help_texts.json:31
msgid "MICROBE_STAGE_HELP_MESSAGE_2"
msgstr ""
"Je cel gebruikt ATP als energie. Als je geen ATP meer hebt, sterft je cel."

#: ../simulation_parameters/common/help_texts.json:6
#: ../simulation_parameters/common/help_texts.json:32
msgid "MICROBE_STAGE_HELP_MESSAGE_3"
msgstr ""
"Om de editor te ontgrendelen en om jezelf voort te planten, heb je "
"ammoniak (oranje wolken) en fosfaat (paarse wolken) nodig."

#: ../simulation_parameters/common/help_texts.json:7
#: ../simulation_parameters/common/help_texts.json:33
msgid "MICROBE_STAGE_HELP_MESSAGE_4"
msgstr ""
"Je kan andere cellen, bacteriën en ijzer deeltjes opnemen die kleiner zijn "
"dan jezelf door op G te drukken. Dit gebruikt extra ATP en maakt je "
"langzamer. Vergeet niet nog een keer op G te drukken om te stoppen."

#: ../simulation_parameters/common/help_texts.json:8
#: ../simulation_parameters/common/help_texts.json:34
msgid "MICROBE_STAGE_HELP_MESSAGE_5"
msgstr ""
"Osmoregulatie kost ATP. Dat betekent, hoe groter je cel is, hoe meer "
"mitochondriën, metabolosomen of rusticyanine je nodig hebt om te kunnen "
"overleven."

#: ../simulation_parameters/common/help_texts.json:9
#: ../simulation_parameters/common/help_texts.json:35
msgid "MICROBE_STAGE_HELP_MESSAGE_6"
msgstr ""
"Er zijn veel organellen in de editor om te evolueren, wat voor een brede "
"selectie aan speelwijzes zorgt."

#: ../simulation_parameters/common/help_texts.json:10
#: ../simulation_parameters/common/help_texts.json:36
msgid "MICROBE_STAGE_HELP_MESSAGE_7"
msgstr "Voor nu, als je populatie naar nul zakt, sterf je uit."

#: ../simulation_parameters/common/help_texts.json:11
msgid "MICROBE_STAGE_HELP_MESSAGE_8"
msgstr ""
"De verschillende wolken met benodigdheden zijn:\n"
"\n"
"Wit - Glucose\n"
"Geel - Waterstofsulfide\n"
"Oranje - Ammoniak\n"
"Paars - Fosfaat\n"
"Roestbruin - IJzer\n"
"\n"
"Glucose maakt ATP"

#: ../simulation_parameters/common/help_texts.json:12
#: ../simulation_parameters/common/help_texts.json:37
msgid "MICROBE_STAGE_HELP_MESSAGE_9"
msgstr ""
"Waterstofsulfide can worden omgezet naar glucose door middel van "
"chemoplasten en chemosynthese eiwitten. IJzer kan worden omgezet naar ATP "
"via rusticyanine."

#: ../simulation_parameters/common/help_texts.json:13
#: ../simulation_parameters/common/help_texts.json:38
msgid "MICROBE_STAGE_HELP_MESSAGE_10"
msgstr ""
"Om jezelf voort te planten moet je al je organellen in tweeën delen. "
"Organellen hebben ammoniak en fosfaat nodig om in tweeën te splitsen."

#: ../simulation_parameters/common/help_texts.json:14
msgid "MICROBE_STAGE_HELP_MESSAGE_11"
msgstr ""
"Maar als je voor twintig generaties met 300 populatie overleeft, win je de "
"game. Nadat je hebt gewonnen kan je nog verder spelen als je dat wilt."

#: ../simulation_parameters/common/help_texts.json:15
#: ../simulation_parameters/common/help_texts.json:39
msgid "MICROBE_STAGE_HELP_MESSAGE_12"
msgstr ""
"Wees gewaarschuwd voor je vijanden die ook evolueren. Elke keer als je in "
"de editor komt, evolueren zij zich ook."

#: ../simulation_parameters/common/help_texts.json:16
#, fuzzy
msgid "MICROBE_STAGE_HELP_MESSAGE_13"
msgstr ""
"Gebruik WASD en de muis om te bewegen, E om OxyToxy te schieten en G om "
"Overspoelmodus aan te zetten."

#: ../simulation_parameters/common/help_texts.json:21
msgid "MICROBE_EDITOR_HELP_MESSAGE_1"
msgstr ""
"Procaryote samenstellingen\n"
"\n"
"Metabolosomen: produceren ATP uit glucose\n"
"\n"
"Chemosynthese-eiwitten: produceert de helft van de glucose uit "
"waterstofsulfide als een chemoplast, maar voert ook glycolise uit. Neemt 1 "
"Hex in beslag\n"
"\n"
"Thylakoïden: produceert 1/3 van de hoeveelheid glucose als een normale "
"chloroplast, maar voert ook glycolise uit. Neemt 1 Hex in beslag\n"
"\n"
"Rusticyanine: zet ijzer om in ATP\n"
"\n"
"Nitrogenase: zet stikstof uit de atmosfeer en ATP anaeroob om in ammoniak\n"
"\n"
"Cytoplasma: heeft opslagruimte en voert glycolyse uit (produceert een "
"kleine hoeveelheid ATP)"

#: ../simulation_parameters/common/help_texts.json:22
msgid "MICROBE_EDITOR_HELP_MESSAGE_2"
msgstr ""
"Externe organellen\n"
"\n"
"Flagellum: maakt het bewegen sneller door ATP te verbruiken\n"
"\n"
"Pilus: kan worden gebruikt om andere cellen mee te steken"

#: ../simulation_parameters/common/help_texts.json:23
msgid "MICROBE_EDITOR_HELP_MESSAGE_3"
msgstr ""
"Membraangebonden organellen\n"
"\n"
"Kern: neemt elf hexes in beslag en zorgt ervoor dat andere "
"membraangebonden organellen kunnen evolueren, en verdubbelt de grootte van "
"je cel (kan maar één keer geëvolueerd worden)\n"
"\n"
"Mitochondrion: produceert ATP veel efficiënter uit glucose en "
"atmosferische O2 dan cytoplasma\n"
"\n"
"Chloroplast: maakt glucose uit zonlicht en CO2\n"
"\n"
"Chemoplast: maakt glucose uit waterstofsulfide\n"
"\n"
"Stikstof fixerende plastid: maakt ammoniak uit ATP, stikstof en zuurstof\n"
"\n"
"Vacuole: slaat vijftien verzamelde samenstellingen op\n"
"\n"
"Toxine vacuolen: produceert toxine (OxyToxy NT genoemd)"

#: ../simulation_parameters/common/help_texts.json:24
msgid "MICROBE_EDITOR_HELP_MESSAGE_4"
msgstr ""
"Bij elke generatie heb je 100 mutatiepunten (MP) om te gebruiken. Elke "
"verandering kost een beetje MP. Je kan een organelle verplaatsen of "
"verwijderen met rechtsklik. Je kan organellen ook draaien met A en D."

#: ../simulation_parameters/common/help_texts.json:25
msgid "MICROBE_EDITOR_HELP_MESSAGE_5"
msgstr ""
"Telkens als je jezelf voortplant, open je de microbe editor waar je "
"veranderingen aan je cel kan maken om je succes te verhogen. Elk bezoek "
"aan de editor telt als 100 miljoen jaar."

#: ../simulation_parameters/common/help_texts.json:44
msgid "LOADING_TIP"
msgstr "Klik de undo-knop in de editor om een fout te corrigeren"

#: ../simulation_parameters/common/help_texts.json:49
msgid "EASTEREGG_MESSAGE_1"
msgstr ""
"Wist je dat de Didinium en Paramecium voorbeelden zijn van een roofdier-"
"prooi relatie die is gestudeerd voor tientallen jaren? Ben jij nu een "
"nakomeling van het roofdier of de prooi?"

#: ../simulation_parameters/common/help_texts.json:50
msgid "EASTEREGG_MESSAGE_2"
msgstr ""
"Een tip: toxine kan worden gebruikt om andere toxinen af te stoten als je "
"snel genoeg bent."

<<<<<<< HEAD
#: ../simulation_parameters/common/help_texts.json:51
#, fuzzy
=======
#: ../simulation_parameters/common/help_texts.json:50
>>>>>>> de03e1fb
msgid "EASTEREGG_MESSAGE_3"
msgstr ""
"Tip: osmoreglatie kost 1 ATP per seconde per hex die je cel heeft. Elke lege "
"hex aan cytoplasma genereert ook 5 ATP per seconde, wat betekent dat als je "
"ATP verliest door osmoregulatie je gewoon wat lege hexes aan cytoplasma moet "
"toevoegen of wat organellen moet verwijderen."

#: ../simulation_parameters/common/help_texts.json:52
msgid "EASTEREGG_MESSAGE_4"
msgstr ""
"Wist je dat in het echte leven prokaryoten iets hebben die "
"biocompartementen worden genoemd? Ze gedragen zich als organellen en hun "
"echte naam is veelvlakkig organel."

#: ../simulation_parameters/common/help_texts.json:53
msgid "EASTEREGG_MESSAGE_5"
msgstr "Wist je dat de metabolosoom een veelvlakkig organel is."

#: ../simulation_parameters/common/help_texts.json:54
msgid "EASTEREGG_MESSAGE_6"
msgstr "Een tip, soms is het beter om weg te rennen van andere cellen."

#: ../simulation_parameters/common/help_texts.json:55
msgid "EASTEREGG_MESSAGE_7"
msgstr ""
"Een tip, als een cel de helft van jouw maat is, kan je die overspoelen."

#: ../simulation_parameters/common/help_texts.json:56
msgid "EASTEREGG_MESSAGE_8"
msgstr ""
"Tip: Bacteriën kunnen sterker zijn dan ze lijken. Ze zien er klein uit, maar "
"sommigen van hen kunnen zich in je ingraven en je op die manier doden!"

#: ../simulation_parameters/common/help_texts.json:57
msgid "EASTEREGG_MESSAGE_9"
msgstr ""
"Een tip, je kan andere cellen uitroeien als je niet voorichtig bent. "
"Anderen kunnen dat ook."

#: ../simulation_parameters/common/help_texts.json:58
msgid "EASTEREGG_MESSAGE_10"
msgstr "WIEBELIGE DINGEN!!"

#: ../simulation_parameters/common/help_texts.json:59
msgid "EASTEREGG_MESSAGE_11"
msgstr "Smelt al het metaal."

#: ../simulation_parameters/common/help_texts.json:60
msgid "EASTEREGG_MESSAGE_12"
msgstr "Dat zijn wel blauwe cellen."

#: ../simulation_parameters/common/help_texts.json:61
msgid "EASTEREGG_MESSAGE_13"
msgstr ""
"Een tip, biomen zijn meer dan andere achtergronden. De behoeften spawnen "
"op verschillende manieren."

#: ../simulation_parameters/common/help_texts.json:62
msgid "EASTEREGG_MESSAGE_14"
msgstr ""
"Een tip, hoe meer flagella je hebt, hoe sneller je gaat, vroom vroom, het "
"kost wel veel meer ATP"

#: ../simulation_parameters/common/help_texts.json:63
#, fuzzy
msgid "EASTEREGG_MESSAGE_15"
msgstr ""
"Een tip, je kan stukken overspoelen zoals ijzer of organel van dode cellen "
"door op G te drukken."

#: ../simulation_parameters/common/help_texts.json:64
msgid "EASTEREGG_MESSAGE_16"
msgstr ""
"Een tip, bereid je voor voordat je een kern plaatst. Ze zijn duur om te "
"plaatsen en te onderhouden."

#: ../simulation_parameters/common/help_texts.json:65
msgid "EASTEREGG_MESSAGE_17"
msgstr "Wist je dat er meer dan 8000 soorten ciliaat op Aarde zijn?"

#: ../simulation_parameters/common/help_texts.json:66
msgid "EASTEREGG_MESSAGE_18"
msgstr ""
"Wist je dat: Stentors zijn wimperdieren die zich uit te strekken en met "
"een trompetachtige mond prooien vangen. Dit doen ze door waterstromingen "
"te maken met hun trilharen en daarmee de prooi naar binnen zuigen."

#: ../simulation_parameters/common/help_texts.json:67
msgid "EASTEREGG_MESSAGE_19"
msgstr ""
"Wist je dat: Didinum is een trilhaardiertje die op pantoffeldieren jaagt."

#: ../simulation_parameters/common/help_texts.json:68
msgid "EASTEREGG_MESSAGE_20"
msgstr ""
"Wist je dat: Amoeben jagen en vangen hun prooi met 'benen' van cytoplasma, "
"genaamd pseudopodia of schijnvoetjes. Ooit willen we ze deze in Thrive."

#: ../simulation_parameters/common/help_texts.json:69
msgid "EASTEREGG_MESSAGE_21"
msgstr ""
"Een tip, kijk uit voor grotere cellen en bacterien, want het is niet fijn "
"om verteerd te worden, ze zullen je eten."

#: ../simulation_parameters/common/help_texts.json:70
msgid "EASTEREGG_MESSAGE_22"
msgstr ""
"Het geluidsteam van Thrive heeft veel nummers gemaakt die nog niet in de "
"game zitten. Je kan ze luisteren op het Youtube-kanaal Oliver Lugg."

#: ../simulation_parameters/common/help_texts.json:71
msgid "EASTEREGG_MESSAGE_23"
msgstr ""
"Wist je dat: Als je cel 150 zeshoeken/velden groot is, dan kan je de grote "
"ijzerklompen opslokken."

#: ../simulation_parameters/common/help_texts.json:72
msgid "EASTEREGG_MESSAGE_24"
msgstr ""
"Thrive is bedoelt als een simulatie van een buitenaardse planeet, waardoor "
"het logisch is dat de meeste wezens die je vind verwant zijn aan één of "
"twee andere soorten die zich door evolutie hebben aangepast, kijk of je ze "
"kan herkennen!"

#: ../simulation_parameters/common/help_texts.json:73
msgid "EASTEREGG_MESSAGE_25"
msgstr "Weetje, het team van Thrive doer regelmatic podcasts, luister ze!"

#: ../simulation_parameters/common/help_texts.json:74
msgid "EASTEREGG_MESSAGE_26"
msgstr "Weetje, Thrive is gemaakt met de open-source Godot engine!"

#: ../simulation_parameters/common/help_texts.json:75
msgid "EASTEREGG_MESSAGE_27"
msgstr ""
"Weetje, de eerste speelbare prototypes waren gemaakt door untrustedlife!"

#: ../simulation_parameters/common/input_options.json:6
msgid "MOVEMENT"
msgstr "Beweging"

#: ../simulation_parameters/common/input_options.json:10
msgid "MOVE_LEFT"
msgstr "Beweeg naar links"

#: ../simulation_parameters/common/input_options.json:14
msgid "MOVE_RIGHT"
msgstr "Beweeg naar rechts"

#: ../simulation_parameters/common/input_options.json:18
msgid "MOVE_FORWARD"
msgstr "Beweeg naar voren"

#: ../simulation_parameters/common/input_options.json:22
msgid "MOVE_BACKWARDS"
msgstr "Beweeg naar achteren"

#: ../simulation_parameters/common/input_options.json:26
msgid "AUTO_MOVE_FORWARDS"
msgstr "Beweeg automatisch naar voren"

#: ../simulation_parameters/common/input_options.json:34
msgid "ABILITIES"
msgstr "Capaciteiten"

#: ../simulation_parameters/common/input_options.json:38
msgid "FIRE_TOXIN"
msgstr "Schiet toxine"

#: ../simulation_parameters/common/input_options.json:42
msgid "TOGGLE_ENGULF"
msgstr "Overspoelen"

#: ../simulation_parameters/common/input_options.json:46
#, fuzzy
msgid "TOGGLE_BINDING"
msgstr "Overspoelen"

#: ../simulation_parameters/common/input_options.json:50
#, fuzzy
msgid "TOGGLE_UNBINDING"
msgstr "Overspoelen"

#: ../simulation_parameters/common/input_options.json:54
msgid "UNBIND_ALL"
msgstr ""

#: ../simulation_parameters/common/input_options.json:58
msgid "PERFORM_UNBINDING"
msgstr ""

#: ../simulation_parameters/common/input_options.json:67
msgid "CAMERA"
msgstr "Camera"

#: ../simulation_parameters/common/input_options.json:71
msgid "ZOOM_OUT"
msgstr "Uitzoomen"

#: ../simulation_parameters/common/input_options.json:75
msgid "ZOOM_IN"
msgstr "Inzoomen"

#: ../simulation_parameters/common/input_options.json:83
#: ../src/microbe_stage/editor/MicrobeEditor.tscn:551
msgid "EDITOR"
msgstr "Editor"

#: ../simulation_parameters/common/input_options.json:87
msgid "ROTATE_RIGHT"
msgstr "Draai naar rechts"

#: ../simulation_parameters/common/input_options.json:91
msgid "ROTATE_LEFT"
msgstr "Draai naar links"

#: ../simulation_parameters/common/input_options.json:95
msgid "UNDO"
msgstr "Undo"

#: ../simulation_parameters/common/input_options.json:99
msgid "REDO"
msgstr "Redo"

#: ../simulation_parameters/common/input_options.json:103
msgid "PLACE_ORGANELLE"
msgstr "Plaats organellen"

#: ../simulation_parameters/common/input_options.json:107
msgid "REMOVE_ORGANELLE"
msgstr "Verwijder organellen"

#: ../simulation_parameters/common/input_options.json:111
msgid "PAN_CAMERA_LEFT"
msgstr "Draai naar links"

#: ../simulation_parameters/common/input_options.json:115
msgid "PAN_CAMERA_RIGHT"
msgstr "Draai naar rechts"

#: ../simulation_parameters/common/input_options.json:119
msgid "PAN_CAMERA_UP"
msgstr "Beweeg omhoog"

#: ../simulation_parameters/common/input_options.json:123
msgid "PAN_CAMERA_DOWN"
msgstr "Beweeg omlaag"

#: ../simulation_parameters/common/input_options.json:127
msgid "PAN_CAMERA_RESET"
msgstr "Reset de camera"

#: ../simulation_parameters/common/input_options.json:131
#: ../src/gui_common/tooltip/ToolTipManager.tscn:79
msgid "CANCEL_CURRENT_ACTION"
msgstr "Annuleer huidige actie"

#: ../simulation_parameters/common/input_options.json:139
#: ../src/microbe_stage/MicrobeCheatMenu.tscn:12
#: ../src/microbe_stage/editor/MicrobeEditorCheatMenu.tscn:12
msgid "CHEATS"
msgstr "Cheats"

#: ../simulation_parameters/common/input_options.json:143
msgid "ENABLE_EDITOR"
msgstr "Schakel de editor in"

#: ../simulation_parameters/common/input_options.json:147
msgid "SPAWN_GLUCOSE"
msgstr "Spawn glucose"

#: ../simulation_parameters/common/input_options.json:151
msgid "SPAWN_AMMONIA"
msgstr "Spawn ammoniak"

#: ../simulation_parameters/common/input_options.json:155
msgid "SPAWN_PHOSPHATES"
msgstr "Spawn fosfaat"

#: ../simulation_parameters/common/input_options.json:159
#, fuzzy
msgid "CHEAT_MENU"
msgstr "Cheats"

#: ../simulation_parameters/common/input_options.json:168
msgid "MISCELLANEOUS"
msgstr "Overig"

#: ../simulation_parameters/common/input_options.json:172
msgid "TOGGLE_FPS"
msgstr "FPS-Teller"

#: ../simulation_parameters/common/input_options.json:176
msgid "QUICK_SAVE"
msgstr "Snel opslaan"

#: ../simulation_parameters/common/input_options.json:180
msgid "QUICK_LOAD"
msgstr "Snel laden"

#: ../simulation_parameters/common/input_options.json:184
msgid "TAKE_SCREENSHOT"
msgstr "Maak een screenshot"

#: ../simulation_parameters/common/input_options.json:188
msgid "SHOW_HELP"
msgstr "Open hulp"

#: ../simulation_parameters/common/input_options.json:192
msgid "TOGGLE_FULLSCREEN"
msgstr "Fullscreen"

#: ../simulation_parameters/microbe_stage/bio_processes.json:3
#: ../simulation_parameters/microbe_stage/bio_processes.json:102
msgid "RESPIRATION"
msgstr "aërobe ademhaling"

#: ../simulation_parameters/microbe_stage/bio_processes.json:13
msgid "GLYCOLYSIS"
msgstr "Glycolise"

#: ../simulation_parameters/microbe_stage/bio_processes.json:22
msgid "CYTOPLASM_GLYCOLYSIS"
msgstr "Cytoplasmaglycolise"

#: ../simulation_parameters/microbe_stage/bio_processes.json:31
#: ../simulation_parameters/microbe_stage/bio_processes.json:112
msgid "PHOTOSYNTHESIS"
msgstr "Fotosythese"

#: ../simulation_parameters/microbe_stage/bio_processes.json:41
#: ../simulation_parameters/microbe_stage/bio_processes.json:51
msgid "OXYTOXY_SYNTHESIS"
msgstr "OxyToxy-synthse"

#: ../simulation_parameters/microbe_stage/bio_processes.json:61
#: ../simulation_parameters/microbe_stage/bio_processes.json:71
msgid "CHEMO_SYNTHESIS"
msgstr "Chemosynthese"

#: ../simulation_parameters/microbe_stage/bio_processes.json:81
msgid "AEROBIC_NITROGEN_FIXING"
msgstr "Aerobe stikstofbinding"

#: ../simulation_parameters/microbe_stage/bio_processes.json:92
msgid "ANAEROBIC_NITROGEN_FIXATION"
msgstr "Anaërobe stikstofbinding"

#: ../simulation_parameters/microbe_stage/bio_processes.json:122
msgid "IRON_CHEMOLITHOAUTOTROPHY"
msgstr "Ijzer-chemolithoautotrofie"

#: ../simulation_parameters/microbe_stage/biomes.json:3
msgid "EPIPELAGIC"
msgstr "Epipelechisch"

#: ../simulation_parameters/microbe_stage/biomes.json:25
#: ../simulation_parameters/microbe_stage/biomes.json:153
#: ../simulation_parameters/microbe_stage/biomes.json:365
#: ../simulation_parameters/microbe_stage/biomes.json:497
#: ../simulation_parameters/microbe_stage/biomes.json:705
#: ../simulation_parameters/microbe_stage/biomes.json:917
#: ../simulation_parameters/microbe_stage/biomes.json:1129
#: ../simulation_parameters/microbe_stage/biomes.json:1257
#: ../simulation_parameters/microbe_stage/biomes.json:1389
#: ../simulation_parameters/microbe_stage/biomes.json:1539
#: ../simulation_parameters/microbe_stage/biomes.json:1671
msgid "FLOATING_HAZARD"
msgstr "Drijvend gevaar"

#: ../simulation_parameters/microbe_stage/biomes.json:42
#: ../simulation_parameters/microbe_stage/biomes.json:170
#: ../simulation_parameters/microbe_stage/biomes.json:382
#: ../simulation_parameters/microbe_stage/biomes.json:514
#: ../simulation_parameters/microbe_stage/biomes.json:722
#: ../simulation_parameters/microbe_stage/biomes.json:934
#: ../simulation_parameters/microbe_stage/biomes.json:1146
#: ../simulation_parameters/microbe_stage/biomes.json:1274
#: ../simulation_parameters/microbe_stage/biomes.json:1406
#: ../simulation_parameters/microbe_stage/biomes.json:1556
#: ../simulation_parameters/microbe_stage/biomes.json:1688
msgid "SMALL_IRON_CHUNK"
msgstr "Klein stuk ijzer"

#: ../simulation_parameters/microbe_stage/biomes.json:77
#: ../simulation_parameters/microbe_stage/biomes.json:285
#: ../simulation_parameters/microbe_stage/biomes.json:417
#: ../simulation_parameters/microbe_stage/biomes.json:549
#: ../simulation_parameters/microbe_stage/biomes.json:757
#: ../simulation_parameters/microbe_stage/biomes.json:969
#: ../simulation_parameters/microbe_stage/biomes.json:1181
#: ../simulation_parameters/microbe_stage/biomes.json:1309
#: ../simulation_parameters/microbe_stage/biomes.json:1459
#: ../simulation_parameters/microbe_stage/biomes.json:1591
#: ../simulation_parameters/microbe_stage/biomes.json:1723
msgid "BIG_IRON_CHUNK"
msgstr "Groot stuk ijzer"

#: ../simulation_parameters/microbe_stage/biomes.json:146
msgid "VOLCANIC_VENT"
msgstr "Vulkanische opening"

#: ../simulation_parameters/microbe_stage/biomes.json:205
#: ../simulation_parameters/microbe_stage/biomes.json:572
#: ../simulation_parameters/microbe_stage/biomes.json:780
#: ../simulation_parameters/microbe_stage/biomes.json:992
#: ../simulation_parameters/microbe_stage/biomes.json:1746
msgid "MARINE_SNOW"
msgstr "Mariene sneeuw"

#: ../simulation_parameters/microbe_stage/biomes.json:354
msgid "TIDEPOOL"
msgstr "Getijdenmeer"

#: ../simulation_parameters/microbe_stage/biomes.json:486
msgid "BATHYPELAGIC"
msgstr "Bathypelagisch"

#: ../simulation_parameters/microbe_stage/biomes.json:698
msgid "ABYSSOPELAGIC"
msgstr "Abyssopelagisch"

#: ../simulation_parameters/microbe_stage/biomes.json:906
msgid "MESOPELAGIC"
msgstr "Mesopelagisch"

#: ../simulation_parameters/microbe_stage/biomes.json:1118
msgid "COASTAL"
msgstr "Kust"

#: ../simulation_parameters/microbe_stage/biomes.json:1250
msgid "UNDERWATERCAVE"
msgstr "Onderwatergrot"

#: ../simulation_parameters/microbe_stage/biomes.json:1378
msgid "ICESHELF"
msgstr "Ijsplaat"

#: ../simulation_parameters/microbe_stage/biomes.json:1441
msgid "ICESHARD"
msgstr "Ijsscherf"

#: ../simulation_parameters/microbe_stage/biomes.json:1528
msgid "ESTUARY"
msgstr "Estuarium"

#: ../simulation_parameters/microbe_stage/biomes.json:1660
msgid "SEA_FLOOR"
msgstr "Zeebodem"

#: ../simulation_parameters/microbe_stage/compounds.json:3
msgid "ATP"
msgstr "ATP"

#: ../simulation_parameters/microbe_stage/compounds.json:17
#: ../src/microbe_stage/MicrobeStage.tscn:1215
#: ../src/microbe_stage/editor/MicrobeEditor.tscn:3037
msgid "AMMONIA"
msgstr "Ammoniak"

#: ../simulation_parameters/microbe_stage/compounds.json:31
#: ../src/microbe_stage/MicrobeStage.tscn:1269
#: ../src/microbe_stage/editor/MicrobeEditor.tscn:3108
msgid "PHOSPHATE"
msgstr "Fosfaat"

#: ../simulation_parameters/microbe_stage/compounds.json:45
#: ../src/microbe_stage/MicrobeStage.tscn:1323
#: ../src/microbe_stage/editor/MicrobeEditor.tscn:3002
msgid "HYDROGEN_SULFIDE"
msgstr "Waterstofsulfide"

#: ../simulation_parameters/microbe_stage/compounds.json:59
#: ../src/microbe_stage/MicrobeStage.tscn:1161
#: ../src/microbe_stage/editor/MicrobeEditor.tscn:3072
msgid "GLUCOSE"
msgstr "Glucose"

#: ../simulation_parameters/microbe_stage/compounds.json:73
#: ../src/microbe_stage/MicrobeStage.tscn:1509
msgid "OXYTOXY_NT"
msgstr "OxyToxy NT"

#: ../simulation_parameters/microbe_stage/compounds.json:87
#: ../src/microbe_stage/MicrobeStage.tscn:1377
#: ../src/microbe_stage/editor/MicrobeEditor.tscn:3143
msgid "IRON"
msgstr "Ijzer"

#: ../simulation_parameters/microbe_stage/compounds.json:101
#: ../src/microbe_stage/editor/MicrobeEditor.tscn:2838
msgid "OXYGEN"
msgstr "Zuurstof"

#: ../simulation_parameters/microbe_stage/compounds.json:115
#: ../src/microbe_stage/editor/MicrobeEditor.tscn:2892
msgid "CARBON_DIOXIDE"
msgstr "Kooldioxide"

#: ../simulation_parameters/microbe_stage/compounds.json:129
#: ../src/microbe_stage/editor/MicrobeEditor.tscn:2865
msgid "NITROGEN"
msgstr "Stikstof"

#: ../simulation_parameters/microbe_stage/compounds.json:143
#: ../src/gui_common/tooltip/ToolTipManager.tscn:3305
#: ../src/microbe_stage/editor/MicrobeEditor.tscn:2718
msgid "SUNLIGHT"
msgstr "Zonlicht"

#: ../simulation_parameters/microbe_stage/membranes.json:3
#: ../src/gui_common/tooltip/ToolTipManager.tscn:1839
msgid "NORMAL"
msgstr "Normaal"

#: ../simulation_parameters/microbe_stage/membranes.json:19
#: ../src/gui_common/tooltip/ToolTipManager.tscn:2007
msgid "DOUBLE"
msgstr "Dubbele"

#: ../simulation_parameters/microbe_stage/membranes.json:35
#: ../src/gui_common/tooltip/ToolTipManager.tscn:2171
msgid "CELLULOSE"
msgstr "Cellulose"

#: ../simulation_parameters/microbe_stage/membranes.json:51
#: ../src/gui_common/tooltip/ToolTipManager.tscn:2406
msgid "CHITIN"
msgstr "Chitin"

#: ../simulation_parameters/microbe_stage/membranes.json:67
#: ../src/gui_common/tooltip/ToolTipManager.tscn:2641
msgid "CALCIUM_CARBONATE"
msgstr "Calciumcarbonaat"

#: ../simulation_parameters/microbe_stage/membranes.json:83
#: ../src/gui_common/tooltip/ToolTipManager.tscn:2909
msgid "SILICA"
msgstr "Siliciumdioxide"

#: ../simulation_parameters/microbe_stage/organelles.json:23
#: ../src/gui_common/tooltip/ToolTipManager.tscn:970
msgid "PREDATORY_PILUS"
msgstr "Jagende Pilus"

#: ../simulation_parameters/microbe_stage/organelles.json:53
#: ../src/gui_common/tooltip/ToolTipManager.tscn:543
msgid "RUSTICYANIN"
msgstr "Rusticyanine"

#: ../simulation_parameters/microbe_stage/organelles.json:86
#: ../src/gui_common/tooltip/ToolTipManager.tscn:640
msgid "NITROGENASE"
msgstr "Stikstofase"

#: ../simulation_parameters/microbe_stage/organelles.json:119
msgid "PROTOPLASM"
msgstr "Protoplasma"

#: ../simulation_parameters/microbe_stage/organelles.json:149
#: ../src/gui_common/tooltip/ToolTipManager.tscn:519
msgid "CHEMOSYNTHESIZING_PROTEINS"
msgstr "Chemosynthetiserende eiwitten"

#: ../simulation_parameters/microbe_stage/organelles.json:186
#: ../src/gui_common/tooltip/ToolTipManager.tscn:738
msgid "OXYTOXISOME"
msgstr "Oxytoxysoom"

#: ../simulation_parameters/microbe_stage/organelles.json:219
msgid "THYLAKOIDS"
msgstr "thylakoïden"

#: ../simulation_parameters/microbe_stage/organelles.json:251
#: ../src/gui_common/tooltip/ToolTipManager.tscn:325
msgid "METABOLOSOMES"
msgstr "Metabolosomen"

#: ../simulation_parameters/microbe_stage/organelles.json:287
#: ../src/gui_common/tooltip/ToolTipManager.tscn:1520
msgid "NITROGEN_FIXING_PLASTID"
msgstr "Stikstofbindende plastide"

#: ../simulation_parameters/microbe_stage/organelles.json:324
#: ../src/gui_common/tooltip/ToolTipManager.tscn:1436
msgid "CHEMOPLAST"
msgstr "Chemoplast"

#: ../simulation_parameters/microbe_stage/organelles.json:356
#: ../src/gui_common/tooltip/ToolTipManager.tscn:835
msgid "FLAGELLUM"
msgstr "Flagellum"

#: ../simulation_parameters/microbe_stage/organelles.json:383
#: ../src/gui_common/tooltip/ToolTipManager.tscn:1618
msgid "VACUOLE"
msgstr "Vacuole"

#: ../simulation_parameters/microbe_stage/organelles.json:418
#: ../src/gui_common/tooltip/ToolTipManager.tscn:1153
msgid "MITOCHONDRION"
msgstr "Mitochondrion"

#: ../simulation_parameters/microbe_stage/organelles.json:452
#: ../src/gui_common/tooltip/ToolTipManager.tscn:1715
msgid "TOXIN_VACUOLE"
msgstr ""
"Toxine\n"
"Vacuole"

#: ../simulation_parameters/microbe_stage/organelles.json:481
#: ../src/gui_common/tooltip/ToolTipManager.tscn:1009
#, fuzzy
msgid "BINDING_AGENT"
msgstr ""
"Er is een fout met {0}.\n"
"Wil je de invoer van {1} verwijderen?"

#: ../simulation_parameters/microbe_stage/organelles.json:521
#: ../src/gui_common/tooltip/ToolTipManager.tscn:1237
msgid "CHLOROPLAST"
msgstr "Chloroplast"

#: ../simulation_parameters/microbe_stage/organelles.json:553
#: ../src/gui_common/tooltip/ToolTipManager.tscn:227
msgid "CYTOPLASM"
msgstr "Cytoplasma"

#: ../simulation_parameters/microbe_stage/organelles.json:618
#: ../src/gui_common/tooltip/ToolTipManager.tscn:1056
msgid "NUCLEUS"
msgstr "Kern"

#: ../src/auto-evo/AutoEvoRun.cs:112
msgid "ABORTED"
msgstr "Onderbroken."

#: ../src/auto-evo/AutoEvoRun.cs:115
msgid "FINISHED"
msgstr "Afgerond."

#: ../src/auto-evo/AutoEvoRun.cs:118
msgid "NOT_RUNNING"
msgstr "Niet bezig."

#: ../src/auto-evo/AutoEvoRun.cs:128
msgid "AUTO-EVO_STEPS_DONE"
msgstr "{0:F1}% klaar. {1:n0}/{2:n0} stappen."

#: ../src/auto-evo/AutoEvoRun.cs:132
msgid "STARTING"
msgstr "Starten"

#: ../src/auto-evo/AutoEvoRun.cs:273
msgid "AUTO-EVO_POPULATION_CHANGED"
msgstr "{0} populatie veranderd met {1} vanwege: {2}"

#: ../src/auto-evo/RunResults.cs:218
msgid "POPULATION"
msgstr "Populatie:"

#: ../src/auto-evo/RunResults.cs:226
msgid "WENT_EXTINCT_IN"
msgstr "uitgestorven in {0}"

#: ../src/auto-evo/RunResults.cs:232
msgid "PREVIOUS"
msgstr "Vorige:"

#: ../src/auto-evo/RunResults.cs:248
msgid "RUN_RESULT_HAS_A_MUTATION"
msgstr "Heeft een mutatie"

#: ../src/auto-evo/RunResults.cs:253
msgid "RUN_RESULT_GENE_CODE"
msgstr "Gen code:"

#: ../src/auto-evo/RunResults.cs:264
msgid "RUN_RESULT_SPREAD_TO_PATCHES"
msgstr "Verspreid naar patches:"

#: ../src/auto-evo/RunResults.cs:273
msgid "RUN_RESULT_BY_SENDING_POPULATION"
msgstr "{0} door de sturen: {1} populatie van patch: {2}"

#: ../src/auto-evo/RunResults.cs:292
msgid "RUN_RESULT_POP_IN_PATCHES"
msgstr "Populatie in patches:"

#: ../src/auto-evo/RunResults.cs:372
msgid "WENT_EXTINCT_FROM_PLANET"
msgstr "is uitgestorven op de planeet"

#: ../src/engine/LoadingScreen.cs:65 ../src/engine/LoadingScreen.tscn:135
msgid "LOADING"
msgstr "Laden"

#: ../src/engine/input/key_mapping/InputEventItem.cs:312
msgid "PRESS_KEY_DOT_DOT_DOT"
msgstr "Druk op een willekeurig toets..."

#: ../src/engine/input/key_mapping/InputGroupList.cs:135
msgid "KEY_BINDING_CHANGE_CONFLICT"
msgstr ""
"Er is een fout met {0}.\n"
"Wil je de invoer van {1} verwijderen?"

#: ../src/engine/input/key_mapping/KeyNames.cs:126
msgid "KEY_FORWARD"
msgstr "Beweeg naar voren"

#: ../src/engine/input/key_mapping/KeyNames.cs:127
msgid "KEY_TAB"
msgstr "Tab"

#: ../src/engine/input/key_mapping/KeyNames.cs:128
msgid "KEY_ENTER"
msgstr "Enter"

#: ../src/engine/input/key_mapping/KeyNames.cs:129
msgid "KEY_INSERT"
msgstr ""

#: ../src/engine/input/key_mapping/KeyNames.cs:130
msgid "KEY_DELETE"
msgstr "Delete"

#: ../src/engine/input/key_mapping/KeyNames.cs:131
msgid "KEY_PAUSE"
msgstr "pauze"

#: ../src/engine/input/key_mapping/KeyNames.cs:132
msgid "KEY_CLEAR"
msgstr ""

#: ../src/engine/input/key_mapping/KeyNames.cs:133
msgid "KEY_HOME"
msgstr ""

#: ../src/engine/input/key_mapping/KeyNames.cs:134
msgid "KEY_END"
msgstr ""

#: ../src/engine/input/key_mapping/KeyNames.cs:135
msgid "KEY_LEFT"
msgstr "links"

#: ../src/engine/input/key_mapping/KeyNames.cs:136
#, fuzzy
msgid "KEY_UP"
msgstr "Omhoog"

#: ../src/engine/input/key_mapping/KeyNames.cs:137
msgid "KEY_RIGHT"
msgstr "Rechts"

#: ../src/engine/input/key_mapping/KeyNames.cs:138
msgid "KEY_DOWN"
msgstr "omlaag"

#: ../src/engine/input/key_mapping/KeyNames.cs:139
msgid "KEY_MENU"
msgstr "menu"

#: ../src/engine/input/key_mapping/KeyNames.cs:140
msgid "KEY_HELP"
msgstr "Hulp"

#: ../src/engine/input/key_mapping/KeyNames.cs:141
msgid "KEY_BACK"
msgstr "Terug"

#: ../src/engine/input/key_mapping/KeyNames.cs:142
msgid "KEY_STOP"
msgstr ""

#: ../src/engine/input/key_mapping/KeyNames.cs:143
msgid "KEY_REFRESH"
msgstr ""

#: ../src/engine/input/key_mapping/KeyNames.cs:144
msgid "KEY_SEARCH"
msgstr ""

#: ../src/engine/input/key_mapping/KeyNames.cs:145
msgid "KEY_STANDBY"
msgstr ""

#: ../src/engine/input/key_mapping/KeyNames.cs:146
msgid "KEY_OPENURL"
msgstr ""

#: ../src/engine/input/key_mapping/KeyNames.cs:147
msgid "KEY_HOMEPAGE"
msgstr ""

#: ../src/engine/input/key_mapping/KeyNames.cs:148
msgid "KEY_FAVORITES"
msgstr ""

#: ../src/engine/input/key_mapping/KeyNames.cs:149
msgid "KEY_PRINT"
msgstr ""

#: ../src/engine/input/key_mapping/KeyNames.cs:164
msgid "SPACE"
msgstr "Ruimte"

#: ../src/engine/input/key_mapping/KeyNames.cs:165
#, fuzzy
msgid "BACKSLASH"
msgstr "Terug"

#: ../src/engine/input/key_mapping/KeyNames.cs:166
msgid "ESCAPE"
msgstr ""

#: ../src/engine/input/key_mapping/KeyNames.cs:167
#, fuzzy
msgid "BACKSPACE"
msgstr "Terug"

#: ../src/engine/input/key_mapping/KeyNames.cs:168
msgid "KPENTER"
msgstr ""

#: ../src/engine/input/key_mapping/KeyNames.cs:169
msgid "SYSREQ"
msgstr ""

#: ../src/engine/input/key_mapping/KeyNames.cs:170
msgid "PAGEUP"
msgstr ""

#: ../src/engine/input/key_mapping/KeyNames.cs:171
#, fuzzy
msgid "PAGEDOWN"
msgstr "Beweeg omlaag"

#: ../src/engine/input/key_mapping/KeyNames.cs:172
msgid "CAPSLOCK"
msgstr ""

#: ../src/engine/input/key_mapping/KeyNames.cs:173
msgid "NUMLOCK"
msgstr ""

#: ../src/engine/input/key_mapping/KeyNames.cs:174
msgid "SCROLLLOCK"
msgstr ""

#: ../src/engine/input/key_mapping/KeyNames.cs:175
msgid "SUPERL"
msgstr ""

#: ../src/engine/input/key_mapping/KeyNames.cs:176
msgid "SUPERR"
msgstr ""

#: ../src/engine/input/key_mapping/KeyNames.cs:177
msgid "HYPERL"
msgstr ""

#: ../src/engine/input/key_mapping/KeyNames.cs:178
msgid "HYPERR"
msgstr ""

<<<<<<< HEAD
#: ../src/engine/input/key_mapping/KeyNames.cs:179
#, fuzzy
=======
#: ../src/engine/input/key_mapping/KeyNames.cs:177
>>>>>>> de03e1fb
msgid "DIRECTIONL"
msgstr "Links"

<<<<<<< HEAD
#: ../src/engine/input/key_mapping/KeyNames.cs:180
#, fuzzy
=======
#: ../src/engine/input/key_mapping/KeyNames.cs:178
>>>>>>> de03e1fb
msgid "DIRECTIONR"
msgstr "Rechts"

#: ../src/engine/input/key_mapping/KeyNames.cs:181
#, fuzzy
msgid "VOLUMEDOWN"
msgstr "Geluid Omlaag"

#: ../src/engine/input/key_mapping/KeyNames.cs:182
#, fuzzy
msgid "VOLUMEMUTE"
msgstr "Geluid Uit"

#: ../src/engine/input/key_mapping/KeyNames.cs:183
#, fuzzy
msgid "VOLUMEUP"
msgstr "Geluid Omhoog"

#: ../src/engine/input/key_mapping/KeyNames.cs:184
msgid "BASSBOOST"
msgstr ""

#: ../src/engine/input/key_mapping/KeyNames.cs:185
msgid "BASSUP"
msgstr ""

#: ../src/engine/input/key_mapping/KeyNames.cs:186
msgid "BASSDOWN"
msgstr ""

#: ../src/engine/input/key_mapping/KeyNames.cs:187
msgid "TREBLEUP"
msgstr ""

#: ../src/engine/input/key_mapping/KeyNames.cs:188
#, fuzzy
msgid "TREBLEDOWN"
msgstr "Scroll omlaag"

#: ../src/engine/input/key_mapping/KeyNames.cs:189
msgid "MEDIAPLAY"
msgstr ""

#: ../src/engine/input/key_mapping/KeyNames.cs:190
msgid "MEDIASTOP"
msgstr ""

#: ../src/engine/input/key_mapping/KeyNames.cs:191
#, fuzzy
msgid "MEDIAPREVIOUS"
msgstr "Vorige:"

#: ../src/engine/input/key_mapping/KeyNames.cs:192
msgid "MEDIANEXT"
msgstr ""

#: ../src/engine/input/key_mapping/KeyNames.cs:193
msgid "MEDIARECORD"
msgstr ""

#: ../src/engine/input/key_mapping/KeyNames.cs:194
msgid "LAUNCHMAIL"
msgstr "Mail"

#: ../src/engine/input/key_mapping/KeyNames.cs:195
msgid "LAUNCHMEDIA"
msgstr ""

#: ../src/engine/input/key_mapping/KeyNames.cs:196
msgid "LAUNCH0"
msgstr ""

#: ../src/engine/input/key_mapping/KeyNames.cs:197
msgid "LAUNCH1"
msgstr ""

#: ../src/engine/input/key_mapping/KeyNames.cs:198
msgid "LAUNCH2"
msgstr ""

#: ../src/engine/input/key_mapping/KeyNames.cs:199
msgid "LAUNCH3"
msgstr ""

#: ../src/engine/input/key_mapping/KeyNames.cs:200
msgid "LAUNCH4"
msgstr ""

#: ../src/engine/input/key_mapping/KeyNames.cs:201
msgid "LAUNCH5"
msgstr ""

#: ../src/engine/input/key_mapping/KeyNames.cs:202
msgid "LAUNCH6"
msgstr ""

#: ../src/engine/input/key_mapping/KeyNames.cs:203
msgid "LAUNCH7"
msgstr ""

#: ../src/engine/input/key_mapping/KeyNames.cs:204
msgid "LAUNCH8"
msgstr ""

#: ../src/engine/input/key_mapping/KeyNames.cs:205
msgid "LAUNCH9"
msgstr ""

#: ../src/engine/input/key_mapping/KeyNames.cs:206
msgid "LAUNCHA"
msgstr ""

#: ../src/engine/input/key_mapping/KeyNames.cs:207
msgid "LAUNCHB"
msgstr ""

#: ../src/engine/input/key_mapping/KeyNames.cs:208
msgid "LAUNCHC"
msgstr ""

#: ../src/engine/input/key_mapping/KeyNames.cs:209
msgid "LAUNCHD"
msgstr ""

#: ../src/engine/input/key_mapping/KeyNames.cs:210
msgid "LAUNCHE"
msgstr ""

#: ../src/engine/input/key_mapping/KeyNames.cs:211
msgid "LAUNCHF"
msgstr ""

#: ../src/engine/input/key_mapping/KeyNames.cs:212
msgid "KPMULTIPLY"
msgstr ""

#: ../src/engine/input/key_mapping/KeyNames.cs:213
msgid "KPDIVIDE"
msgstr ""

#: ../src/engine/input/key_mapping/KeyNames.cs:214
msgid "KPSUBTRACT"
msgstr ""

#: ../src/engine/input/key_mapping/KeyNames.cs:215
msgid "KPPERIOD"
msgstr ""

#: ../src/engine/input/key_mapping/KeyNames.cs:216
msgid "KPADD"
msgstr ""

#: ../src/engine/input/key_mapping/KeyNames.cs:217
msgid "KP0"
msgstr ""

#: ../src/engine/input/key_mapping/KeyNames.cs:218
msgid "KP1"
msgstr ""

#: ../src/engine/input/key_mapping/KeyNames.cs:219
msgid "KP2"
msgstr ""

#: ../src/engine/input/key_mapping/KeyNames.cs:220
msgid "KP3"
msgstr ""

#: ../src/engine/input/key_mapping/KeyNames.cs:221
msgid "KP4"
msgstr ""

#: ../src/engine/input/key_mapping/KeyNames.cs:222
msgid "KP5"
msgstr ""

#: ../src/engine/input/key_mapping/KeyNames.cs:223
msgid "KP6"
msgstr ""

#: ../src/engine/input/key_mapping/KeyNames.cs:224
msgid "KP7"
msgstr ""

#: ../src/engine/input/key_mapping/KeyNames.cs:225
msgid "KP8"
msgstr ""

#: ../src/engine/input/key_mapping/KeyNames.cs:226
msgid "KP9"
msgstr ""

#: ../src/engine/input/key_mapping/KeyNames.cs:227
#, fuzzy
msgid "UNKNOWN"
msgstr "Onbekende muisknop"

#: ../src/engine/input/key_mapping/SpecifiedInputKey.cs:52
msgid "CTRL"
msgstr "CTRL"

#: ../src/engine/input/key_mapping/SpecifiedInputKey.cs:54
msgid "ALT"
msgstr "Alt"

#: ../src/engine/input/key_mapping/SpecifiedInputKey.cs:56
msgid "SHIFT"
msgstr "Shift"

#: ../src/engine/input/key_mapping/SpecifiedInputKey.cs:67
msgid "LEFT_MOUSE"
msgstr "Linkermuisknop"

#: ../src/engine/input/key_mapping/SpecifiedInputKey.cs:68
msgid "RIGHT_MOUSE"
msgstr "Rechtermuisknop"

#: ../src/engine/input/key_mapping/SpecifiedInputKey.cs:69
msgid "MIDDLE_MOUSE"
msgstr "Middelste muisknop"

#: ../src/engine/input/key_mapping/SpecifiedInputKey.cs:70
msgid "WHEEL_UP"
msgstr "Scroll omhoog"

#: ../src/engine/input/key_mapping/SpecifiedInputKey.cs:71
msgid "WHEEL_DOWN"
msgstr "Scroll omlaag"

#: ../src/engine/input/key_mapping/SpecifiedInputKey.cs:72
msgid "WHEEL_LEFT"
msgstr "Scroll naar links"

#: ../src/engine/input/key_mapping/SpecifiedInputKey.cs:73
msgid "WHEEL_RIGHT"
msgstr "Scroll naar rechts"

#: ../src/engine/input/key_mapping/SpecifiedInputKey.cs:74
msgid "SPECIAL_MOUSE_1"
msgstr "Andere muisknop 1"

#: ../src/engine/input/key_mapping/SpecifiedInputKey.cs:75
msgid "SPECIAL_MOUSE_2"
msgstr "Andere muisknop 2"

#: ../src/engine/input/key_mapping/SpecifiedInputKey.cs:76
msgid "UNKNOWN_MOUSE"
msgstr "Onbekende muisknop"

#: ../src/general/Gallery.cs:70
msgid "ARTWORK_TITLE"
msgstr ""

#: ../src/general/Gallery.cs:74
msgid "ART_BY"
msgstr ""

#: ../src/general/HelpScreen.tscn:107
#: ../src/microbe_stage/ProcessPanel.tscn:76
msgid "CLOSE"
msgstr "Sluit"

#: ../src/general/MainMenu.cs:336
msgid "OK"
msgstr "OK"

#: ../src/general/MainMenu.cs:337
msgid "Cancel"
msgstr "Annuleer"

#: ../src/general/MainMenu.tscn:146
msgid "NEW_GAME"
msgstr "Nieuw spel"

#: ../src/general/MainMenu.tscn:159 ../src/general/PauseMenu.tscn:71
msgid "LOAD_GAME"
msgstr "Laad spel"

#: ../src/general/MainMenu.tscn:170 ../src/general/PauseMenu.tscn:93
msgid "OPTIONS"
msgstr "Opties"

#: ../src/general/MainMenu.tscn:181
msgid "TOOLS"
msgstr "Tools"

#: ../src/general/MainMenu.tscn:192
msgid "VIEW_SOURCE_CODE"
msgstr "Ga naar broncode"

#: ../src/general/MainMenu.tscn:204
msgid "EXTRAS"
msgstr "Extra's"

#: ../src/general/MainMenu.tscn:216
msgid "CREDITS"
msgstr "Credits"

#: ../src/general/MainMenu.tscn:227
msgid "QUIT"
msgstr "Stop"

#: ../src/general/MainMenu.tscn:249
msgid "MICROBE_FREEBUILD_EDITOR"
msgstr "Microbe vrij bouwen"

#: ../src/general/MainMenu.tscn:309 ../src/general/OptionsMenu.tscn:994
#: ../src/general/PauseMenu.tscn:133 ../src/saving/NewSaveMenu.tscn:108
#: ../src/saving/SaveManagerGUI.tscn:119
msgid "BACK"
msgstr "Terug"

#: ../src/general/MainMenu.tscn:349
msgid "GLES2_MODE_WARNING"
msgstr "GLES2 moduswaarschuwing"

#: ../src/general/MainMenu.tscn:362
msgid "GLES2_MODE_WARNING_TEXT"
msgstr ""
"Je gebruikt Thrive met GLES2. Dit is niet getest en veroorzaakt problemen. "
"Update je drivers of gebruik een AMD of Nvidia videokaart met Thrive."

#: ../src/general/OptionsMenu.tscn:125
msgid "GRAPHICS"
msgstr "Kwaliteit"

#: ../src/general/OptionsMenu.tscn:136
msgid "SOUND"
msgstr "Geluid"

#: ../src/general/OptionsMenu.tscn:147
msgid "PERFORMANCE"
msgstr "Prestatie"

#: ../src/general/OptionsMenu.tscn:158
msgid "INPUTS"
msgstr "Invoer"

#: ../src/general/OptionsMenu.tscn:169
msgid "MISC"
msgstr "Overig"

#: ../src/general/OptionsMenu.tscn:208
msgid "VSYNC"
msgstr "vSync"

#: ../src/general/OptionsMenu.tscn:216
msgid "FULLSCREEN"
msgstr "Fullscreen"

#: ../src/general/OptionsMenu.tscn:238
msgid "MULTISAMPLE_ANTI_ALIASING"
msgstr "Anti-Aliasing:"

#: ../src/general/OptionsMenu.tscn:245
msgid "HIGHER_VALUES_WORSEN_PERFORMANCE"
msgstr "(hogere instelling verlaagt de prestatie)"

#: ../src/general/OptionsMenu.tscn:275
msgid "RESOLUTION"
msgstr "Resolutie:"

#: ../src/general/OptionsMenu.tscn:288
msgid "AUTO"
msgstr "Automatisch"

#: ../src/general/OptionsMenu.tscn:298
msgid "MAX_FPS"
msgstr "Maximale FPS:"

#: ../src/general/OptionsMenu.tscn:324
msgid "COLOURBLIND_CORRECTION"
msgstr "Kleurenblindheid-correctie:"

#: ../src/general/OptionsMenu.tscn:356
msgid "CHROMATIC_ABERRATION"
msgstr "Chromatische Aberratie:"

#: ../src/general/OptionsMenu.tscn:397
msgid "MASTER_VOLUME"
msgstr "Volume"

#: ../src/general/OptionsMenu.tscn:424 ../src/general/OptionsMenu.tscn:465
#: ../src/general/OptionsMenu.tscn:498 ../src/general/OptionsMenu.tscn:531
#: ../src/general/OptionsMenu.tscn:564
msgid "MUTE"
msgstr "Demp"

#: ../src/general/OptionsMenu.tscn:438
msgid "MUSIC_VOLUME"
msgstr "Volume muziek"

#: ../src/general/OptionsMenu.tscn:471
msgid "AMBIANCE_VOLUME"
msgstr "Volume omgeving"

#: ../src/general/OptionsMenu.tscn:504
msgid "SFX_VOLUME"
msgstr "Volume SFX"

#: ../src/general/OptionsMenu.tscn:537
msgid "GUI_VOLUME"
msgstr "Volume GUI"

#: ../src/general/OptionsMenu.tscn:582
msgid "LANGUAGE"
msgstr "Taal:"

#: ../src/general/OptionsMenu.tscn:597 ../src/general/OptionsMenu.tscn:1005
msgid "RESET"
msgstr "Reset"

#: ../src/general/OptionsMenu.tscn:606
msgid "OPEN_TRANSLATION_SITE"
msgstr "Help met vertalen"

#: ../src/general/OptionsMenu.tscn:626
msgid "COMPOUND_CLOUDS"
msgstr "Samenstellings-wolken"

#: ../src/general/OptionsMenu.tscn:641
msgid "CLOUD_SIMULATION_MINIMUM_INTERVAL"
msgstr ""
"Wolksimulatie minimum\n"
"interval:"

#: ../src/general/OptionsMenu.tscn:648 ../src/general/OptionsMenu.tscn:692
msgid "HIGHER_VALUES_INCREASE_PERFORMANCE"
msgstr "(hogere instelling verlaagt de prestatie)"

#: ../src/general/OptionsMenu.tscn:683
msgid "SETTING_ONLY_APPLIES_TO_NEW_GAMES"
msgstr ""

#: ../src/general/OptionsMenu.tscn:685
msgid "CLOUD_RESOLUTION_DIVISOR"
msgstr "Wolk resolutiedeler:"

#: ../src/general/OptionsMenu.tscn:727
msgid "RUN_AUTO_EVO_DURING_GAMEPLAY"
msgstr "Voer auto-evo uit tijdens het spelen"

#: ../src/general/OptionsMenu.tscn:794
msgid "RESET_INPUTS"
msgstr "Reset invoer"

#: ../src/general/OptionsMenu.tscn:818
msgid "PLAY_INTRO_VIDEO"
msgstr "Speel intro"

#: ../src/general/OptionsMenu.tscn:827
msgid "PLAY_MICROBE_INTRO_ON_NEW_GAME"
msgstr "Speel intro bij nieuw spel"

#: ../src/general/OptionsMenu.tscn:836
msgid "AUTOSAVE_DURING_THE_GAME"
msgstr "Sla automatisch op tijdens het spelen"

#: ../src/general/OptionsMenu.tscn:847
msgid "AMOUNT_OF_AUTOSAVE_TO_KEEP"
msgstr "Aantal automatische savegames om te bewaren:"

#: ../src/general/OptionsMenu.tscn:875
msgid "AMOUNT_OF_QUICKSAVE_TO_KEEP"
msgstr "Aantal savegames om te bewaren:"

#: ../src/general/OptionsMenu.tscn:901
msgid "SHOW_TUTORIALS_IN_NEW_GAMES_OPTION"
msgstr "Laat tutorial zien bij nieuw spel"

#: ../src/general/OptionsMenu.tscn:909
msgid "SHOW_TUTORIALS_IN_NEW_CURRENT_OPTION"
msgstr "Laat tutorial zien in huidig spel"

#: ../src/general/OptionsMenu.tscn:925
msgid "CHEAT_KEYS_ENABLED"
msgstr "Cheat-toetsen ingeschakeld"

#: ../src/general/OptionsMenu.tscn:937
msgid "USE_A_CUSTOM_USERNAME"
msgstr "Gebruik een eigen naam"

#: ../src/general/OptionsMenu.tscn:948
msgid "CUSTOM_USERNAME"
msgstr "Gebruikersnaam:"

#: ../src/general/OptionsMenu.tscn:974
msgid "OPEN_SCREENSHOT_FOLDER"
msgstr "Open screenshots"

#: ../src/general/OptionsMenu.tscn:982
msgid "OPEN_LOGS_FOLDER"
msgstr "Open logs"

#: ../src/general/OptionsMenu.tscn:1017 ../src/saving/NewSaveMenu.tscn:72
msgid "SAVE"
msgstr "Sla op"

#: ../src/general/OptionsMenu.tscn:1034
msgid "RESET_SETTINGS_TO_DEFAULTS"
msgstr "Standaard"

#: ../src/general/OptionsMenu.tscn:1046
msgid "RESET_TO_DEFAULTS"
msgstr "Resetten naar standaard?"

#: ../src/general/OptionsMenu.tscn:1055
msgid "ARE_YOU_SURE_TO_RESET_ALL_SETTINGS"
msgstr "Weet je zeker dat je ALLE instellingen wilt resetten?"

#: ../src/general/OptionsMenu.tscn:1069
msgid "RESET_INPUTS_TO_DEFAULTS"
msgstr "Invoer resetten?"

#: ../src/general/OptionsMenu.tscn:1078
msgid "ARE_YOU_SURE_TO_RESET_INPUT_SETTINGS"
msgstr "Weet je zeker dat je de invoer wilt resetten?"

#: ../src/general/OptionsMenu.tscn:1092
msgid "CLOSE_OPTIONS"
msgstr "Opties sluiten?"

#: ../src/general/OptionsMenu.tscn:1112
msgid "UNSAVED_CHANGE_WARNING"
msgstr ""
"Je hebt niet-opgeslagen instellingen.\n"
"Doorgaan?"

#: ../src/general/OptionsMenu.tscn:1134
msgid "SAVE_AND_CONTINUE"
msgstr "Opslaan en doorgaan"

#: ../src/general/OptionsMenu.tscn:1143
msgid "DISCARD_AND_CONTINUE"
msgstr "Annuleren en doorgaan"

#: ../src/general/OptionsMenu.tscn:1159
msgid "CANCEL"
msgstr "Annuleer"

#: ../src/general/OptionsMenu.tscn:1171 ../src/general/OptionsMenu.tscn:1194
#: ../src/general/OptionsMenu.tscn:1218
msgid "ERROR"
msgstr "ERROR"

#: ../src/general/OptionsMenu.tscn:1180 ../src/general/OptionsMenu.tscn:1219
msgid "ERROR_FAILED_TO_SAVE_NEW_SETTINGS"
msgstr "ERROR: Het opslaan van nieuwe instellingen is mislukt."

#: ../src/general/PauseMenu.tscn:57
msgid "RESUME"
msgstr "Ga verder"

#: ../src/general/PauseMenu.tscn:64
msgid "SAVE_GAME"
msgstr "Sla spel op"

#: ../src/general/PauseMenu.tscn:79
#: ../src/microbe_stage/editor/MicrobeEditor.tscn:2142
msgid "STATISTICS"
msgstr "Statistieken"

#: ../src/general/PauseMenu.tscn:86
msgid "HELP"
msgstr "Hulp"

#: ../src/general/PauseMenu.tscn:100
msgid "RETURN_TO_MENU"
msgstr "Terug naar menu"

#: ../src/general/PauseMenu.tscn:107
msgid "EXIT"
msgstr "Sluit"

#: ../src/general/StringUtils.cs:19
msgid "BILLION_ABBREVIATION"
msgstr "{0} Mjrd"

#: ../src/general/StringUtils.cs:28
msgid "MILLION_ABBREVIATION"
msgstr "{0} M"

#: ../src/general/StringUtils.cs:37
msgid "KILO_ABBREVIATION"
msgstr "{0} K"

#: ../src/gui_common/ChemicalEquation.cs:139
#: ../src/gui_common/ChemicalEquation.cs:176
msgid "PER_SECOND_SLASH"
msgstr "/seconde"

#: ../src/gui_common/QuickLoadHandler.tscn:18
msgid "SAVE_HAS_DIFFERENT_VERSION"
msgstr "Het spel heeft een andere versie"

#: ../src/gui_common/QuickLoadHandler.tscn:19
msgid "SAVE_HAS_DIFFERENT_VERSION_TEXT"
msgstr ""
"De versie van het spel wat je probeert te laden komt niet overeen met de "
"meest recente versie van Thrive.\n"
"Laad het spel handmatig via het menu."

#: ../src/gui_common/charts/line/LineChart.cs:901
#: ../src/gui_common/charts/line/LineChart.cs:930
msgid "MAX_VISIBLE_DATASET_WARNING"
msgstr ""

#: ../src/gui_common/charts/line/LineChart.cs:910
#: ../src/gui_common/charts/line/LineChart.cs:938
msgid "MIN_VISIBLE_DATASET_WARNING"
msgstr ""

#: ../src/gui_common/tooltip/ToolTipManager.tscn:47
msgid "OPEN_THE_MENU"
msgstr "Open het menu"

#: ../src/gui_common/tooltip/ToolTipManager.tscn:53
msgid "OPEN_HELP_SCREEN"
msgstr "Open het hulpscherm"

#: ../src/gui_common/tooltip/ToolTipManager.tscn:67
msgid "WILL_YOU_THRIVE"
msgstr "Zul jij overleven?"

#: ../src/gui_common/tooltip/ToolTipManager.tscn:84
msgid "FINISH_EDITING_AND_RETURN_TO_ENVIRONMENT"
msgstr "Klaar met bewerken en terug naar gebied"

#: ../src/gui_common/tooltip/ToolTipManager.tscn:90
msgid "CHANGE_THE_SYMMETRY"
msgstr "Verander symmetrie"

#: ../src/gui_common/tooltip/ToolTipManager.tscn:96
msgid "UNDO_THE_LAST_ACTION"
msgstr "Herstel de laatste actie"

#: ../src/gui_common/tooltip/ToolTipManager.tscn:102
msgid "REDO_THE_LAST_ACTION"
msgstr "Herhaal de laatse actie"

#: ../src/gui_common/tooltip/ToolTipManager.tscn:108
msgid "CREATE_A_NEW_MICROBE"
msgstr "Maak een nieuwe microbe"

#: ../src/gui_common/tooltip/ToolTipManager.tscn:119
msgid "MEMBRANE_RIGIDITY"
msgstr "Membraan-stevigheid"

#: ../src/gui_common/tooltip/ToolTipManager.tscn:120
msgid "RIGIDITY_MEMBRANE_DESCRIPTION"
msgstr ""
"Een stijver membraan geeft meer bescherming, maar maakt het lastiger om te "
"bewegen."

#: ../src/gui_common/tooltip/ToolTipManager.tscn:146
#: ../src/gui_common/tooltip/ToolTipManager.tscn:1866
#: ../src/gui_common/tooltip/ToolTipManager.tscn:2034
#: ../src/gui_common/tooltip/ToolTipManager.tscn:2198
#: ../src/gui_common/tooltip/ToolTipManager.tscn:2433
#: ../src/gui_common/tooltip/ToolTipManager.tscn:2666
#: ../src/gui_common/tooltip/ToolTipManager.tscn:2936
msgid "MOBILITY"
msgstr "Mobiliteit"

#: ../src/gui_common/tooltip/ToolTipManager.tscn:181
#: ../src/gui_common/tooltip/ToolTipManager.tscn:1969
#: ../src/gui_common/tooltip/ToolTipManager.tscn:2134
#: ../src/gui_common/tooltip/ToolTipManager.tscn:2301
#: ../src/gui_common/tooltip/ToolTipManager.tscn:2536
#: ../src/gui_common/tooltip/ToolTipManager.tscn:2769
#: ../src/gui_common/tooltip/ToolTipManager.tscn:3039
msgid "HEALTH"
msgstr "Sterkte"

#: ../src/gui_common/tooltip/ToolTipManager.tscn:228
#, fuzzy
msgid "CYTOPLASM_PROCESSES_DESCRIPTION"
msgstr ""
"De gel-achtige binnenkant van een cel. Het cytoplasma is een mengsel van "
"ionen, eiwitten en andere gemengd met water, wat de lege binnenkant van "
"een cel vult. Een fuctie van cytoplasma is fermentatie, de conversie van "
"glucose naar ATP. Sommige cellen vertrouwen op dit proces om genoeg "
"energie te krijgen. Het wordt ook gebruikt om moleculen op te slaan en de "
"cel te laten groeien."

#: ../src/gui_common/tooltip/ToolTipManager.tscn:229
msgid "CYTOPLASM_DESCRIPTION"
msgstr ""
"De gel-achtige binnenkant van een cel. Het cytoplasma is een mengsel van "
"ionen, eiwitten en andere gemengd met water, wat de lege binnenkant van "
"een cel vult. Een fuctie van cytoplasma is fermentatie, de conversie van "
"glucose naar ATP. Sommige cellen vertrouwen op dit proces om genoeg "
"energie te krijgen. Het wordt ook gebruikt om moleculen op te slaan en de "
"cel te laten groeien."

#: ../src/gui_common/tooltip/ToolTipManager.tscn:246
#: ../src/gui_common/tooltip/ToolTipManager.tscn:344
#: ../src/gui_common/tooltip/ToolTipManager.tscn:441
#: ../src/gui_common/tooltip/ToolTipManager.tscn:562
#: ../src/gui_common/tooltip/ToolTipManager.tscn:659
#: ../src/gui_common/tooltip/ToolTipManager.tscn:757
#: ../src/gui_common/tooltip/ToolTipManager.tscn:892
#: ../src/gui_common/tooltip/ToolTipManager.tscn:1022
#: ../src/gui_common/tooltip/ToolTipManager.tscn:1075
#: ../src/gui_common/tooltip/ToolTipManager.tscn:1167
#: ../src/gui_common/tooltip/ToolTipManager.tscn:1251
#: ../src/gui_common/tooltip/ToolTipManager.tscn:1350
#: ../src/gui_common/tooltip/ToolTipManager.tscn:1450
#: ../src/gui_common/tooltip/ToolTipManager.tscn:1539
#: ../src/gui_common/tooltip/ToolTipManager.tscn:1637
#: ../src/gui_common/tooltip/ToolTipManager.tscn:1734
msgid "STORAGE"
msgstr "Opslag"

#: ../src/gui_common/tooltip/ToolTipManager.tscn:284
#: ../src/gui_common/tooltip/ToolTipManager.tscn:382
#: ../src/gui_common/tooltip/ToolTipManager.tscn:479
#: ../src/gui_common/tooltip/ToolTipManager.tscn:600
#: ../src/gui_common/tooltip/ToolTipManager.tscn:697
#: ../src/gui_common/tooltip/ToolTipManager.tscn:795
#: ../src/gui_common/tooltip/ToolTipManager.tscn:930
#: ../src/gui_common/tooltip/ToolTipManager.tscn:1113
#: ../src/gui_common/tooltip/ToolTipManager.tscn:1205
#: ../src/gui_common/tooltip/ToolTipManager.tscn:1289
#: ../src/gui_common/tooltip/ToolTipManager.tscn:1388
#: ../src/gui_common/tooltip/ToolTipManager.tscn:1488
#: ../src/gui_common/tooltip/ToolTipManager.tscn:1577
#: ../src/gui_common/tooltip/ToolTipManager.tscn:1675
#: ../src/gui_common/tooltip/ToolTipManager.tscn:1772
#: ../src/gui_common/tooltip/ToolTipManager.tscn:1901
#: ../src/gui_common/tooltip/ToolTipManager.tscn:2068
#: ../src/gui_common/tooltip/ToolTipManager.tscn:2233
#: ../src/gui_common/tooltip/ToolTipManager.tscn:2468
#: ../src/gui_common/tooltip/ToolTipManager.tscn:2701
#: ../src/gui_common/tooltip/ToolTipManager.tscn:2971
msgid "OSMOREGULATION_COST"
msgstr "Osmoregulatiekosten"

#: ../src/gui_common/tooltip/ToolTipManager.tscn:326
#, fuzzy
msgid "METABOLOSOMES_PROCESSES_DESCRIPTION"
msgstr ""
"De gel-achtige binnenkant van een cel. Het cytoplasma is een mengsel van "
"ionen, eiwitten en andere gemengd met water, wat de lege binnenkant van "
"een cel vult. Een fuctie van cytoplasma is fermentatie, de conversie van "
"glucose naar ATP. Sommige cellen vertrouwen op dit proces om genoeg "
"energie te krijgen. Het wordt ook gebruikt om moleculen op te slaan en de "
"cel te laten groeien."

#: ../src/gui_common/tooltip/ToolTipManager.tscn:327
msgid "METABOLOSOMES_DESCRIPTION"
msgstr ""

#: ../src/gui_common/tooltip/ToolTipManager.tscn:422
msgid "THYLAKOID"
msgstr "Thu"

#: ../src/gui_common/tooltip/ToolTipManager.tscn:423
#, fuzzy
msgid "CHROMATOPHORE_PROCESSES_DESCRIPTION"
msgstr ""
"De gel-achtige binnenkant van een cel. Het cytoplasma is een mengsel van "
"ionen, eiwitten en andere gemengd met water, wat de lege binnenkant van "
"een cel vult. Een fuctie van cytoplasma is fermentatie, de conversie van "
"glucose naar ATP. Sommige cellen vertrouwen op dit proces om genoeg "
"energie te krijgen. Het wordt ook gebruikt om moleculen op te slaan en de "
"cel te laten groeien."

#: ../src/gui_common/tooltip/ToolTipManager.tscn:424
msgid "THYLAKOIDS_DESCRIPTION"
msgstr ""

#: ../src/gui_common/tooltip/ToolTipManager.tscn:520
#, fuzzy
msgid "CHEMOSYNTHESIZING_PROTEINS_PROCESSES_DESCRIPTION"
msgstr "Chemosynthetiserende eiwitten"

#: ../src/gui_common/tooltip/ToolTipManager.tscn:521
msgid "CHEMOSYNTHESIZING_PROTEINS_DESCRIPTION"
msgstr ""

#: ../src/gui_common/tooltip/ToolTipManager.tscn:544
msgid "RUSTICYANIN_PROCESSES_DESCRIPTION"
msgstr ""

#: ../src/gui_common/tooltip/ToolTipManager.tscn:545
msgid "RUSTICYANIN_DESCRIPTION"
msgstr ""

#: ../src/gui_common/tooltip/ToolTipManager.tscn:641
msgid "NITROGENASE_PROCESSES_DESCRIPTION"
msgstr ""

#: ../src/gui_common/tooltip/ToolTipManager.tscn:642
msgid "NITROGENASE_DESCRIPTION"
msgstr ""

#: ../src/gui_common/tooltip/ToolTipManager.tscn:739
#, fuzzy
msgid "OXYTOXISOME_PROCESSES_DESCRIPTION"
msgstr ""
"De gel-achtige binnenkant van een cel. Het cytoplasma is een mengsel van "
"ionen, eiwitten en andere gemengd met water, wat de lege binnenkant van "
"een cel vult. Een fuctie van cytoplasma is fermentatie, de conversie van "
"glucose naar ATP. Sommige cellen vertrouwen op dit proces om genoeg "
"energie te krijgen. Het wordt ook gebruikt om moleculen op te slaan en de "
"cel te laten groeien."

#: ../src/gui_common/tooltip/ToolTipManager.tscn:740
msgid "OXYTOXISOME_DESC"
msgstr ""

#: ../src/gui_common/tooltip/ToolTipManager.tscn:836
msgid "FLAGELLUM_PROCESSES_DESCRIPTION"
msgstr ""

#: ../src/gui_common/tooltip/ToolTipManager.tscn:837
msgid "FLAGELLUM_DESCRIPTION"
msgstr ""

#: ../src/gui_common/tooltip/ToolTipManager.tscn:854
msgid "SPEED"
msgstr ""

#: ../src/gui_common/tooltip/ToolTipManager.tscn:971
msgid "PREDATORY_PILUS_DESCRIPTION"
msgstr ""

#: ../src/gui_common/tooltip/ToolTipManager.tscn:992
msgid "CILIA"
msgstr ""

#: ../src/gui_common/tooltip/ToolTipManager.tscn:993
#: ../src/gui_common/tooltip/ToolTipManager.tscn:1427
#: ../src/gui_common/tooltip/ToolTipManager.tscn:1814
msgid "TO_BE_IMPLEMENTED"
msgstr ""

#: ../src/gui_common/tooltip/ToolTipManager.tscn:1010
#, fuzzy
msgid "BINDING_AGENT_PROCESSES_DESCRIPTION"
msgstr "Stikstofbindende plastide"

#: ../src/gui_common/tooltip/ToolTipManager.tscn:1011
#, fuzzy
msgid "BINDING_AGENT_DESCRIPTION"
msgstr ""
"Een stijver membraan geeft meer bescherming, maar maakt het lastiger om te "
"bewegen."

#: ../src/gui_common/tooltip/ToolTipManager.tscn:1057
msgid "NUCLEUS_SMALL_DESCRIPTION"
msgstr ""

#: ../src/gui_common/tooltip/ToolTipManager.tscn:1058
msgid "NUCLEUS_DESCRIPTION"
msgstr ""

#: ../src/gui_common/tooltip/ToolTipManager.tscn:1154
msgid "MITOCHONDRION_PROCESSES_DESCRIPTION"
msgstr ""

#: ../src/gui_common/tooltip/ToolTipManager.tscn:1155
msgid "MITOCHONDRION_DESCRIPTION"
msgstr ""

#: ../src/gui_common/tooltip/ToolTipManager.tscn:1238
#, fuzzy
msgid "CHLOROPLAST_PROCESSES_DESCRIPTION"
msgstr ""
"De gel-achtige binnenkant van een cel. Het cytoplasma is een mengsel van "
"ionen, eiwitten en andere gemengd met water, wat de lege binnenkant van "
"een cel vult. Een fuctie van cytoplasma is fermentatie, de conversie van "
"glucose naar ATP. Sommige cellen vertrouwen op dit proces om genoeg "
"energie te krijgen. Het wordt ook gebruikt om moleculen op te slaan en de "
"cel te laten groeien."

#: ../src/gui_common/tooltip/ToolTipManager.tscn:1239
msgid "CHLOROPLAST_DESCRIPTION"
msgstr ""

#: ../src/gui_common/tooltip/ToolTipManager.tscn:1321
msgid "THERMOPLAST"
msgstr ""

#: ../src/gui_common/tooltip/ToolTipManager.tscn:1322
#, fuzzy
msgid "THERMOPLAST_PROCESSES_DESCRIPTION"
msgstr ""
"De gel-achtige binnenkant van een cel. Het cytoplasma is een mengsel van "
"ionen, eiwitten en andere gemengd met water, wat de lege binnenkant van "
"een cel vult. Een fuctie van cytoplasma is fermentatie, de conversie van "
"glucose naar ATP. Sommige cellen vertrouwen op dit proces om genoeg "
"energie te krijgen. Het wordt ook gebruikt om moleculen op te slaan en de "
"cel te laten groeien."

#: ../src/gui_common/tooltip/ToolTipManager.tscn:1323
msgid "THERMOPLAST_DESCRIPTION"
msgstr ""

#: ../src/gui_common/tooltip/ToolTipManager.tscn:1339
#: ../src/gui_common/tooltip/microbe_editor/SelectionMenuToolTip.cs:196
#, fuzzy
msgid "NO_ORGANELLE_PROCESSES"
msgstr "Plaats organellen"

#: ../src/gui_common/tooltip/ToolTipManager.tscn:1437
#, fuzzy
msgid "CHEMOPLAST_PROCESSES_DESCRIPTION"
msgstr ""
"De gel-achtige binnenkant van een cel. Het cytoplasma is een mengsel van "
"ionen, eiwitten en andere gemengd met water, wat de lege binnenkant van "
"een cel vult. Een fuctie van cytoplasma is fermentatie, de conversie van "
"glucose naar ATP. Sommige cellen vertrouwen op dit proces om genoeg "
"energie te krijgen. Het wordt ook gebruikt om moleculen op te slaan en de "
"cel te laten groeien."

#: ../src/gui_common/tooltip/ToolTipManager.tscn:1438
msgid "CHEMOPLAST_DESCRIPTION"
msgstr ""

#: ../src/gui_common/tooltip/ToolTipManager.tscn:1521
#, fuzzy
msgid "NITROGEN_FIXING_PLASTID_PROCESSES_DESCRIPTION"
msgstr "Stikstofbindende plastide"

#: ../src/gui_common/tooltip/ToolTipManager.tscn:1522
msgid "NITROGEN_FIXING_PLASTID_DESCRIPTION"
msgstr ""

#: ../src/gui_common/tooltip/ToolTipManager.tscn:1619
#, fuzzy
msgid "VACUOLE_PROCESSES_DESCRIPTION"
msgstr ""
"De gel-achtige binnenkant van een cel. Het cytoplasma is een mengsel van "
"ionen, eiwitten en andere gemengd met water, wat de lege binnenkant van "
"een cel vult. Een fuctie van cytoplasma is fermentatie, de conversie van "
"glucose naar ATP. Sommige cellen vertrouwen op dit proces om genoeg "
"energie te krijgen. Het wordt ook gebruikt om moleculen op te slaan en de "
"cel te laten groeien."

#: ../src/gui_common/tooltip/ToolTipManager.tscn:1620
msgid "VACUOLE_DESCRIPTION"
msgstr ""

#: ../src/gui_common/tooltip/ToolTipManager.tscn:1716
msgid "TOXIN_VACUOLE_PROCESSES_DESCRIPTION"
msgstr ""

#: ../src/gui_common/tooltip/ToolTipManager.tscn:1717
msgid "TOXIN_VACUOLE_DESCRIPTION"
msgstr ""

#: ../src/gui_common/tooltip/ToolTipManager.tscn:1813
msgid "BIOLUMINESCENT_VACUOLE"
msgstr ""

#: ../src/gui_common/tooltip/ToolTipManager.tscn:1840
msgid "NORMAL_MEMBRANE_DESCRIPTION"
msgstr ""

#: ../src/gui_common/tooltip/ToolTipManager.tscn:1935
#: ../src/gui_common/tooltip/ToolTipManager.tscn:2101
#: ../src/gui_common/tooltip/ToolTipManager.tscn:2267
#: ../src/gui_common/tooltip/ToolTipManager.tscn:2502
#: ../src/gui_common/tooltip/ToolTipManager.tscn:2735
#: ../src/gui_common/tooltip/ToolTipManager.tscn:3005
msgid "RESOURCE_ABSORBTION_SPEED"
msgstr ""

#: ../src/gui_common/tooltip/ToolTipManager.tscn:2008
msgid "DOUBLE_MEMBRANE_DESCRIPTION"
msgstr ""

#: ../src/gui_common/tooltip/ToolTipManager.tscn:2172
msgid "CELLULOSE_MEMBRANE_DESCRIPTION"
msgstr ""

#: ../src/gui_common/tooltip/ToolTipManager.tscn:2335
#: ../src/gui_common/tooltip/ToolTipManager.tscn:2803
#: ../src/gui_common/tooltip/ToolTipManager.tscn:3073
msgid "PHYSICAL_RESISTANCE"
msgstr ""

#: ../src/gui_common/tooltip/ToolTipManager.tscn:2369
#: ../src/gui_common/tooltip/ToolTipManager.tscn:2604
#: ../src/gui_common/tooltip/ToolTipManager.tscn:2871
#: ../src/gui_common/tooltip/ToolTipManager.tscn:3141
msgid "CANNOT_ENGULF"
msgstr ""

#: ../src/gui_common/tooltip/ToolTipManager.tscn:2407
msgid "CHITIN_MEMBRANE_DESCRIPTION"
msgstr ""

#: ../src/gui_common/tooltip/ToolTipManager.tscn:2570
#: ../src/gui_common/tooltip/ToolTipManager.tscn:2837
#: ../src/gui_common/tooltip/ToolTipManager.tscn:3107
msgid "TOXIN_RESISTANCE"
msgstr ""

#: ../src/gui_common/tooltip/ToolTipManager.tscn:2642
msgid "CALCIUM_CARBONATE_MEMBRANE_DESCRIPTION"
msgstr ""

#: ../src/gui_common/tooltip/ToolTipManager.tscn:2910
msgid "SILICA_MEMBRANE_DESCRIPTION"
msgstr ""

#: ../src/gui_common/tooltip/ToolTipManager.tscn:3292
msgid "ADD_INPUT_BUTTON_TOOLTIP"
msgstr ""

#: ../src/gui_common/tooltip/ToolTipManager.tscn:3300
#: ../src/microbe_stage/editor/MicrobeEditor.tscn:2655
#: ../src/microbe_stage/editor/MicrobeEditorGUI.cs:748
msgid "TEMPERATURE"
msgstr ""

#: ../src/gui_common/tooltip/microbe_editor/SelectionMenuToolTip.tscn:95
#: ../src/microbe_stage/editor/MicrobePartSelection.tscn:81
msgid "N_A_MP"
msgstr ""

#: ../src/microbe_stage/Microbe.cs:941
msgid "DEATH"
msgstr ""

#: ../src/microbe_stage/Microbe.cs:1388
msgid "SUCCESSFUL_SCAVENGE"
msgstr ""

#: ../src/microbe_stage/Microbe.cs:1395
msgid "SUCCESSFUL_KILL"
msgstr ""

#: ../src/microbe_stage/Microbe.cs:1756
msgid "REPRODUCED"
msgstr "Hergeproduceerd"

#: ../src/microbe_stage/Microbe.cs:1897
msgid "ESCAPE_ENGULFING"
msgstr ""

#: ../src/microbe_stage/MicrobeCheatMenu.tscn:29
msgid "INFINITE_COMPOUNDS"
msgstr ""

#: ../src/microbe_stage/MicrobeCheatMenu.tscn:40
msgid "GODMODE"
msgstr ""

#: ../src/microbe_stage/MicrobeCheatMenu.tscn:51
msgid "NO_AI"
msgstr ""

#: ../src/microbe_stage/MicrobeCheatMenu.tscn:70
msgid "PLAYER_SPEED"
msgstr ""

#: ../src/microbe_stage/MicrobeCheatMenu.tscn:92
msgid "PLAYER_DUPLICATE"
msgstr ""

#: ../src/microbe_stage/MicrobeHUD.cs:474
msgid "MICROBE_PATCH_LABEL"
msgstr ""

#: ../src/microbe_stage/MicrobeHUD.cs:618
msgid "STUFF_AT"
msgstr ""

#: ../src/microbe_stage/MicrobeHUD.cs:668
msgid "PLAYER_CELL"
msgstr ""

#: ../src/microbe_stage/MicrobeStage.cs:484
msgid "PLAYER_REPRODUCED"
msgstr ""

#: ../src/microbe_stage/MicrobeStage.cs:641
msgid "PLAYER_DIED"
msgstr ""

#: ../src/microbe_stage/MicrobeStage.tscn:433
msgid "AT_CURSOR"
msgstr ""

#: ../src/microbe_stage/MicrobeStage.tscn:458
msgid "NOTHING_HERE"
msgstr ""

#: ../src/microbe_stage/MicrobeStage.tscn:483
msgid "COMPOUNDS_COLON"
msgstr ""

#: ../src/microbe_stage/MicrobeStage.tscn:521
msgid "SPECIES_COLON"
msgstr ""

#: ../src/microbe_stage/MicrobeStage.tscn:602
msgid "ENVIRONMENT"
msgstr ""

#: ../src/microbe_stage/MicrobeStage.tscn:869
msgid "TEMPERATURE_SHORT"
msgstr ""

#: ../src/microbe_stage/MicrobeStage.tscn:925
msgid "LIGHT"
msgstr "Licht"

#: ../src/microbe_stage/MicrobeStage.tscn:980
msgid "PRESSURE_SHORT"
msgstr ""

#: ../src/microbe_stage/MicrobeStage.tscn:1063
#: ../src/microbe_stage/editor/MicrobeEditor.tscn:2326
#: ../src/microbe_stage/editor/MicrobeEditor.tscn:2962
#: ../src/microbe_stage/editor/MicrobeEditorGUI.cs:825
msgid "COMPOUNDS"
msgstr ""

#: ../src/microbe_stage/MicrobeStage.tscn:1447
msgid "AGENTS"
msgstr ""

#: ../src/microbe_stage/MicrobeStage.tscn:1710
msgid "POPULATION_CAPITAL"
msgstr ""

#: ../src/microbe_stage/PatchMapGenerator.cs:141
msgid "PATCH_PANGONIAN_VENTS"
msgstr ""

#: ../src/microbe_stage/PatchMapGenerator.cs:142
msgid "PATCH_PANGONIAN_MESOPELAGIC"
msgstr ""

#: ../src/microbe_stage/PatchMapGenerator.cs:143
msgid "PATCH_PANGONIAN_EPIPELAGIC"
msgstr ""

#: ../src/microbe_stage/PatchMapGenerator.cs:144
msgid "PATCH_PANGONIAN_TIDEPOOL"
msgstr ""

#: ../src/microbe_stage/PatchMapGenerator.cs:145
msgid "PATCH_PANGONIAN_BATHYPELAGIC"
msgstr ""

#: ../src/microbe_stage/PatchMapGenerator.cs:146
msgid "PATHCH_PANGONIAN_ABYSSOPELAGIC"
msgstr ""

#: ../src/microbe_stage/PatchMapGenerator.cs:147
msgid "PATCH_PANGONIAN_COAST"
msgstr ""

#: ../src/microbe_stage/PatchMapGenerator.cs:148
msgid "PATCH_PANGONIAN_ESTUARY"
msgstr ""

#: ../src/microbe_stage/PatchMapGenerator.cs:149
msgid "PATCH_CAVE"
msgstr ""

#: ../src/microbe_stage/PatchMapGenerator.cs:150
msgid "PATCH_ICE_SHELF"
msgstr ""

#: ../src/microbe_stage/PatchMapGenerator.cs:151
msgid "PATCH_PANGONIAN_SEAFLOOR"
msgstr ""

#: ../src/microbe_stage/PlayerMicrobeInput.cs:110
msgid "UNBIND_HELP_TEXT"
msgstr ""

#: ../src/microbe_stage/ProcessPanel.tscn:15
msgid "PROCESS_PANEL_TITLE"
msgstr ""

#: ../src/microbe_stage/editor/CompoundBalanceDisplay.tscn:22
msgid "COMPOUND_BALANCE_TITLE"
msgstr ""

#: ../src/microbe_stage/editor/MicrobeEditor.cs:593
#: ../src/microbe_stage/editor/MicrobeEditor.cs:1328
msgid "LOADING_MICROBE_EDITOR"
msgstr ""

#: ../src/microbe_stage/editor/MicrobeEditor.cs:595
msgid "WAITING_FOR_AUTO_EVO"
msgstr ""

#: ../src/microbe_stage/editor/MicrobeEditor.cs:2244
msgid "AUTO_EVO_FAILED"
msgstr ""

#: ../src/microbe_stage/editor/MicrobeEditor.cs:2245
msgid "AUTO_EVO_RUN_STATUS"
msgstr ""

#: ../src/microbe_stage/editor/MicrobeEditor.tscn:509
msgid "REPORT"
msgstr ""

#: ../src/microbe_stage/editor/MicrobeEditor.tscn:530
msgid "PATCH_MAP"
msgstr ""

#: ../src/microbe_stage/editor/MicrobeEditor.tscn:610
msgid "ORGANISM_STATISTICS"
msgstr ""

#: ../src/microbe_stage/editor/MicrobeEditor.tscn:671
msgid "SPEED_COLON"
msgstr ""

#: ../src/microbe_stage/editor/MicrobeEditor.tscn:701
msgid "HP_COLON"
msgstr ""

#: ../src/microbe_stage/editor/MicrobeEditor.tscn:731
msgid "SIZE_COLON"
msgstr ""

#: ../src/microbe_stage/editor/MicrobeEditor.tscn:752
msgid "GENERATION_COLON"
msgstr ""

#: ../src/microbe_stage/editor/MicrobeEditor.tscn:794
msgid "ATP_BALANCE"
msgstr ""

#: ../src/microbe_stage/editor/MicrobeEditor.tscn:1000
msgid "MUTATION_POINTS"
msgstr ""

#: ../src/microbe_stage/editor/MicrobeEditor.tscn:1135
msgid "STRUCTURE"
msgstr ""

#: ../src/microbe_stage/editor/MicrobeEditor.tscn:1157
msgid "MEMBRANE"
msgstr ""

#: ../src/microbe_stage/editor/MicrobeEditor.tscn:1180
msgid "BEHAVIOR"
msgstr ""

#: ../src/microbe_stage/editor/MicrobeEditor.tscn:1232
msgid "SEARCH_DOT_DOT_DOT"
msgstr ""

#: ../src/microbe_stage/editor/MicrobeEditor.tscn:1239
msgid "STRUCTURAL"
msgstr ""

#: ../src/microbe_stage/editor/MicrobeEditor.tscn:1275
msgid "PROTEINS"
msgstr ""

#: ../src/microbe_stage/editor/MicrobeEditor.tscn:1351
msgid "EXTERNAL"
msgstr ""

#: ../src/microbe_stage/editor/MicrobeEditor.tscn:1405
msgid "ORGANELLES"
msgstr ""

#: ../src/microbe_stage/editor/MicrobeEditor.tscn:1552
msgid "MEMBRANE_TYPES"
msgstr ""

#: ../src/microbe_stage/editor/MicrobeEditor.tscn:1622
msgid "FLUIDITY_RIGIDITY"
msgstr ""

#: ../src/microbe_stage/editor/MicrobeEditor.tscn:1661
msgid "COLOUR"
msgstr ""

#: ../src/microbe_stage/editor/MicrobeEditor.tscn:1800
msgid "SPECIES_NAME_DOT_DOT_DOT"
msgstr ""

#: ../src/microbe_stage/editor/MicrobeEditor.tscn:1836
msgid "CANCEL_ACTION_CAPITAL"
msgstr ""

#: ../src/microbe_stage/editor/MicrobeEditor.tscn:1850
msgid "CONFIRM_CAPITAL"
msgstr ""

#: ../src/microbe_stage/editor/MicrobeEditor.tscn:1860
msgid "NEGATIVE_ATP_BALANCE"
msgstr ""

#: ../src/microbe_stage/editor/MicrobeEditor.tscn:1872
msgid "NEGATIVE_ATP_BALANCE_TEXT"
msgstr ""

#: ../src/microbe_stage/editor/MicrobeEditor.tscn:1883
msgid "DISCONNECTED_ORGANELLES"
msgstr ""

#: ../src/microbe_stage/editor/MicrobeEditor.tscn:1895
msgid "DISCONNECTED_ORGANELLES_TEXT"
msgstr ""

#: ../src/microbe_stage/editor/MicrobeEditor.tscn:1995
msgid "AUTO_EVO"
msgstr ""

#: ../src/microbe_stage/editor/MicrobeEditor.tscn:2008
msgid "FOOD_CHAIN"
msgstr ""

#: ../src/microbe_stage/editor/MicrobeEditor.tscn:2021
msgid "TIMELINE"
msgstr ""

#: ../src/microbe_stage/editor/MicrobeEditor.tscn:2074
msgid "AUTO_EVO_RESULTS"
msgstr ""

#: ../src/microbe_stage/editor/MicrobeEditor.tscn:2093
msgid "EXTERNAL_EFFECTS"
msgstr ""

#: ../src/microbe_stage/editor/MicrobeEditor.tscn:2151
msgid "SPECIES_POPULATION"
msgstr ""

#: ../src/microbe_stage/editor/MicrobeEditor.tscn:2184
#: ../src/microbe_stage/editor/MicrobeEditor.tscn:2614
msgid "PHYSICAL_CONDITIONS"
msgstr ""

#: ../src/microbe_stage/editor/MicrobeEditor.tscn:2288
#: ../src/microbe_stage/editor/MicrobeEditor.tscn:2797
#: ../src/microbe_stage/editor/MicrobeEditorGUI.cs:820
msgid "ATMOSPHERIC_GASSES"
msgstr ""

#: ../src/microbe_stage/editor/MicrobeEditor.tscn:2381
#: ../src/microbe_stage/editor/MicrobeEditor.tscn:3306
msgid "NEXT_CAPITAL"
msgstr ""

#: ../src/microbe_stage/editor/MicrobeEditor.tscn:2496
msgid "SELECT_A_PATCH"
msgstr ""

#: ../src/microbe_stage/editor/MicrobeEditor.tscn:2531
msgid "CURRENT_LOCATION_CAPITAL"
msgstr ""

#: ../src/microbe_stage/editor/MicrobeEditor.tscn:2691
msgid "PRESSURE"
msgstr ""

#: ../src/microbe_stage/editor/MicrobeEditor.tscn:3222
msgid "SPECIES_PRESENT"
msgstr ""

#: ../src/microbe_stage/editor/MicrobeEditor.tscn:3279
msgid "MOVE_TO_THIS_PATCH"
msgstr ""

#: ../src/microbe_stage/editor/MicrobeEditorCheatMenu.tscn:25
msgid "INFINITE_MP"
msgstr ""

#: ../src/microbe_stage/editor/MicrobeEditorGUI.cs:578
msgid "THE_AMOUNT_OF_GLUCOSE_HAS_BEEN_REDUCED"
msgstr ""

#: ../src/microbe_stage/editor/MicrobeEditorGUI.cs:585
msgid "MEGA_YEARS"
msgstr ""

#: ../src/microbe_stage/editor/MicrobeEditorGUI.cs:589
#: ../src/microbe_stage/editor/MicrobeEditorGUI.cs:817
#: ../src/microbe_stage/editor/MicrobeEditorGUI.cs:818
#: ../src/microbe_stage/editor/MicrobeEditorGUI.cs:820
#: ../src/microbe_stage/editor/MicrobeEditorGUI.cs:822
#: ../src/microbe_stage/editor/MicrobeEditorGUI.cs:825
msgid "YEARS"
msgstr ""

#: ../src/microbe_stage/editor/MicrobeEditorGUI.cs:631
#: ../src/microbe_stage/editor/MicrobeEditorGUI.cs:636
msgid "ATP_PRODUCTION"
msgstr ""

#: ../src/microbe_stage/editor/MicrobeEditorGUI.cs:637
msgid "ATP_PRODUCTION_TOO_LOW"
msgstr ""

#: ../src/microbe_stage/editor/MicrobeEditorGUI.cs:666
msgid "ENERGY_BALANCE_TOOLTIP_PRODUCTION"
msgstr ""

#: ../src/microbe_stage/editor/MicrobeEditorGUI.cs:683
msgid "OSMOREGULATION"
msgstr ""

#: ../src/microbe_stage/editor/MicrobeEditorGUI.cs:689
msgid "BASE_MOVEMENT"
msgstr ""

#: ../src/microbe_stage/editor/MicrobeEditorGUI.cs:701
msgid "ENERGY_BALANCE_TOOLTIP_CONSUMPTION"
msgstr ""

#: ../src/microbe_stage/editor/MicrobeEditorGUI.cs:822
msgid "SPECIES_LIST"
msgstr ""

#: ../src/microbe_stage/editor/MicrobeEditorGUI.cs:848
msgid "FREEBUILDING"
msgstr ""

#: ../src/microbe_stage/editor/MicrobeEditorGUI.cs:933
msgid "BIOME_LABEL"
msgstr ""

#: ../src/microbe_stage/editor/MicrobeEditorGUI.cs:938
msgid "BELOW_SEA_LEVEL"
msgstr ""

#: ../src/microbe_stage/editor/MicrobeEditorGUI.cs:966
msgid "WITH_POPULATION"
msgstr ""

#: ../src/microbe_stage/editor/MicrobePartSelection.cs:112
#: ../src/microbe_stage/editor/OrganellePopupMenu.cs:163
#: ../src/microbe_stage/editor/OrganellePopupMenu.cs:182
msgid "MP_COST"
msgstr ""

#: ../src/microbe_stage/editor/OrganellePopupMenu.tscn:227
msgid "DELETE"
msgstr ""

#: ../src/microbe_stage/editor/OrganellePopupMenu.tscn:292
msgid "MOVE"
msgstr ""

#: ../src/microbe_stage/editor/OrganellePopupMenu.tscn:359
msgid "MODIFY"
msgstr ""

#: ../src/microbe_stage/gui/ExtinctionBox.tscn:55
msgid "EXTINCTION_CAPITAL"
msgstr ""

#: ../src/microbe_stage/gui/ExtinctionBox.tscn:64
msgid "EXTINCTION_BOX_TEXT"
msgstr ""

#: ../src/microbe_stage/gui/WinBox.tscn:54
msgid "WIN_BOX_TITLE"
msgstr ""

#: ../src/microbe_stage/gui/WinBox.tscn:63
msgid "WIN_TEXT"
msgstr ""

#: ../src/saving/InProgressLoad.cs:76 ../src/saving/InProgressLoad.cs:95
#: ../src/saving/InProgressLoad.cs:140
msgid "LOADING_GAME"
msgstr ""

#: ../src/saving/InProgressLoad.cs:78
msgid "READING_SAVE_DATA"
msgstr ""

#: ../src/saving/InProgressLoad.cs:97
msgid "CREATING_OBJECTS_FROM_SAVE"
msgstr ""

#: ../src/saving/InProgressLoad.cs:104
msgid "AN_EXCEPTION_HAPPENED_WHILE_LOADING"
msgstr ""

#: ../src/saving/InProgressLoad.cs:128
msgid "SAVE_IS_INVALID"
msgstr ""

#: ../src/saving/InProgressLoad.cs:129
msgid "SAVE_HAS_INVALID_GAME_STATE"
msgstr ""

#: ../src/saving/InProgressLoad.cs:142
msgid "PROCESSING_LOADED_OBJECTS"
msgstr ""

#: ../src/saving/InProgressLoad.cs:155
msgid "AN_EXCEPTION_HAPPENED_WHILE_PROCESSING"
msgstr ""

#: ../src/saving/InProgressLoad.cs:161
msgid "LOAD_FINISHED"
msgstr ""

#: ../src/saving/InProgressLoad.cs:184
msgid "ERROR_LOADING"
msgstr ""

#: ../src/saving/InProgressSave.cs:159
msgid "SAVING"
msgstr ""

#: ../src/saving/InProgressSave.cs:189
msgid "SAVE_FAILED"
msgstr ""

#: ../src/saving/InProgressSave.cs:190
msgid "ERROR_SAVING"
msgstr ""

#: ../src/saving/NewSaveMenu.cs:61
msgid "THE_CHOSEN_FILENAME_ALREADY_EXISTS"
msgstr ""

#: ../src/saving/NewSaveMenu.tscn:30
msgid "CREATE_NEW_SAVE"
msgstr ""

#: ../src/saving/NewSaveMenu.tscn:47
msgid "NAME"
msgstr ""

#: ../src/saving/NewSaveMenu.tscn:65
msgid "EXTRA_OPTIONS"
msgstr ""

#: ../src/saving/NewSaveMenu.tscn:83
msgid "OVERWRITE_EXISTING_SAVE"
msgstr ""

#: ../src/saving/NewSaveMenu.tscn:118
msgid "OVERWRITE_EXISTING_SAVE_TITLE"
msgstr ""

#: ../src/saving/SaveHelper.cs:366
msgid "SAVING_SUCCEEDED"
msgstr ""

#: ../src/saving/SaveHelper.cs:376
msgid "SAVING_FAILED"
msgstr ""

#: ../src/saving/SaveInformation.cs:16
msgid "SAVE_MANUAL"
msgstr ""

#: ../src/saving/SaveInformation.cs:22
msgid "SAVE_AUTOSAVE"
msgstr ""

#: ../src/saving/SaveInformation.cs:28
msgid "SAVE_QUICKSAVE"
msgstr ""

#: ../src/saving/SaveInformation.cs:34
msgid "SAVE_INVALID"
msgstr ""

#: ../src/saving/SaveList.cs:170
msgid "SAVE_DELETE_WARNING"
msgstr ""

#: ../src/saving/SaveList.tscn:47 ../src/saving/SaveListItem.tscn:105
msgid "LOADING_DOT"
msgstr ""

#: ../src/saving/SaveList.tscn:61 ../src/saving/SaveListItem.tscn:283
msgid "DELETE_THIS_SAVE"
msgstr ""

#: ../src/saving/SaveList.tscn:84 ../src/saving/SaveList.tscn:108
msgid "LOAD_INCOMPATIBLE_SAVE"
msgstr ""

#: ../src/saving/SaveList.tscn:93
msgid "NEWER_VERSION_LOADING_WARNING"
msgstr ""

#: ../src/saving/SaveList.tscn:117
msgid "OLDER_VERSION_LOADING_WARNING"
msgstr ""

#: ../src/saving/SaveList.tscn:132
msgid "LOAD_INVALID_SAVE"
msgstr ""

#: ../src/saving/SaveList.tscn:141
msgid "LOAD_INVALID_SAVE_WARNING"
msgstr ""

#: ../src/saving/SaveList.tscn:156
msgid "SELECTED_SAVE_IS_INCOMPATIBLE"
msgstr ""

#: ../src/saving/SaveList.tscn:166
msgid "LOAD_INCOMPATIBLE_SAVE_WARNING"
msgstr ""

#: ../src/saving/SaveListItem.tscn:131
msgid "CREATED_AT"
msgstr ""

#: ../src/saving/SaveListItem.tscn:138 ../src/saving/SaveListItem.tscn:157
#: ../src/saving/SaveListItem.tscn:176 ../src/saving/SaveListItem.tscn:199
#: ../src/saving/SaveListItem.tscn:228 ../src/saving/SaveListItem.tscn:247
msgid "DOT_DOT_DOT"
msgstr ""

#: ../src/saving/SaveListItem.tscn:150
msgid "TYPE"
msgstr ""

#: ../src/saving/SaveListItem.tscn:169
msgid "DESCRIPTION"
msgstr ""

#: ../src/saving/SaveListItem.tscn:192
msgid "VERSION"
msgstr ""

#: ../src/saving/SaveListItem.tscn:221
msgid "BY"
msgstr ""

#: ../src/saving/SaveListItem.tscn:240
msgid "CREATED_ON_PLATFORM"
msgstr ""

#: ../src/saving/SaveListItem.tscn:272 ../src/saving/SaveManagerGUI.tscn:55
msgid "LOAD"
msgstr ""

#: ../src/saving/SaveListItem.tscn:292
msgid "DELETE_SAVE_CONFIRMATION"
msgstr ""

#: ../src/saving/SaveManagerGUI.cs:208
msgid "DELETE_SELECTED_SAVE_WARNING"
msgstr ""

#: ../src/saving/SaveManagerGUI.cs:220
msgid "DELETE_ALL_OLD_SAVE_WARNING"
msgstr ""

#: ../src/saving/SaveManagerGUI.tscn:68
msgid "REFRESH"
msgstr ""

#: ../src/saving/SaveManagerGUI.tscn:77
msgid "DELETE_SELECTED"
msgstr ""

#: ../src/saving/SaveManagerGUI.tscn:86
msgid "CLEAN_UP_OLD_SAVES"
msgstr ""

#: ../src/saving/SaveManagerGUI.tscn:98
msgid "OPEN_SAVE_DIRECTORY"
msgstr ""

#: ../src/saving/SaveManagerGUI.tscn:131
msgid "TOTAL_SAVES"
msgstr ""

#: ../src/saving/SaveManagerGUI.tscn:151
msgid "SAVE_SPACE_USED"
msgstr ""

#: ../src/saving/SaveManagerGUI.tscn:171
msgid "SELECTED_COLON"
msgstr ""

#: ../src/saving/SaveManagerGUI.tscn:188
msgid "DELETE_SELECTED_SAVES"
msgstr ""

#: ../src/saving/SaveManagerGUI.tscn:211
msgid "DELETE_OLD_SAVES"
msgstr ""

#: ../src/saving/SaveStatusOverlay.tscn:121
msgid "SAVING_ERROR"
msgstr ""

#: ../src/saving/SaveStatusOverlay.tscn:183
msgid "COPY_ERROR_TO_CLIPBOARD"
msgstr ""

#: ../src/tutorial/microbe_editor/MicrobeEditorTutorialGUI.tscn:36
#: ../src/tutorial/microbe_editor/MicrobeEditorTutorialGUI.tscn:73
#: ../src/tutorial/microbe_editor/MicrobeEditorTutorialGUI.tscn:110
#: ../src/tutorial/microbe_editor/MicrobeEditorTutorialGUI.tscn:144
#: ../src/tutorial/microbe_editor/MicrobeEditorTutorialGUI.tscn:181
#: ../src/tutorial/microbe_editor/MicrobeEditorTutorialGUI.tscn:215
#: ../src/tutorial/microbe_stage/MicrobeTutorialGUI.tscn:42
#: ../src/tutorial/microbe_stage/MicrobeTutorialGUI.tscn:126
#: ../src/tutorial/microbe_stage/MicrobeTutorialGUI.tscn:209
#: ../src/tutorial/microbe_stage/MicrobeTutorialGUI.tscn:244
#: ../src/tutorial/microbe_stage/MicrobeTutorialGUI.tscn:279
#: ../src/tutorial/microbe_stage/MicrobeTutorialGUI.tscn:314
msgid "TUTORIAL"
msgstr ""

#: ../src/tutorial/microbe_editor/MicrobeEditorTutorialGUI.tscn:60
msgid "EDITOR_TUTORIAL_EDITOR_TEXT"
msgstr ""

#: ../src/tutorial/microbe_editor/MicrobeEditorTutorialGUI.tscn:97
msgid "EDITOR_TUTORIAL_PATCH_TEXT"
msgstr ""

#: ../src/tutorial/microbe_editor/MicrobeEditorTutorialGUI.tscn:131
msgid "EDITOR_TUTORIAL_CELL_TEXT"
msgstr ""

#: ../src/tutorial/microbe_editor/MicrobeEditorTutorialGUI.tscn:165
msgid "EDITOR_TUTORIAL_REMOVE_ORGANELLE_TEXT"
msgstr ""

#: ../src/tutorial/microbe_editor/MicrobeEditorTutorialGUI.tscn:202
msgid "EDITOR_TUTORIAL_SELECT_ORGANELLE_TEXT"
msgstr ""

#: ../src/tutorial/microbe_editor/MicrobeEditorTutorialGUI.tscn:245
msgid "EDITOR_TUTORIAL_ENDING_TEXT"
msgstr ""

#: ../src/tutorial/microbe_editor/MicrobeEditorTutorialGUI.tscn:261
msgid "GOT_IT"
msgstr ""

#: ../src/tutorial/microbe_stage/MicrobeTutorialGUI.tscn:73
msgid "MICROBE_STAGE_INITIAL"
msgstr ""

#: ../src/tutorial/microbe_stage/MicrobeTutorialGUI.tscn:97
msgid "SHOW_TUTORIALS"
msgstr ""

#: ../src/tutorial/microbe_stage/MicrobeTutorialGUI.tscn:105
msgid "BEGIN_THRIVING"
msgstr ""

#: ../src/tutorial/microbe_stage/MicrobeTutorialGUI.tscn:147
msgid "MICROBE_STAGE_CONTROL_TEXT"
msgstr ""

#: ../src/tutorial/microbe_stage/MicrobeTutorialGUI.tscn:230
msgid "MICROBE_STAGE_COLLECT_TEXT"
msgstr ""

#: ../src/tutorial/microbe_stage/MicrobeTutorialGUI.tscn:265
msgid "MICROBE_STAGE_HEALTH_TEXT"
msgstr ""

#: ../src/tutorial/microbe_stage/MicrobeTutorialGUI.tscn:300
msgid "MICROBE_STAGE_REPRODUCE_TEXT"
msgstr ""

#: ../src/tutorial/microbe_stage/MicrobeTutorialGUI.tscn:335
#, fuzzy
msgid "MICROBE_STAGE_UNBIND_TEXT"
msgstr "Microbe vrij bouwen"

#~ msgid "TURNS"
#~ msgstr "Verandert"

#~ msgid "INTO"
#~ msgstr "naar"

#~ msgid "DOT_RATE_SCALES"
#~ msgstr ". Beoordelingsschaal"

#~ msgid "WITH_CONCENTRATION_OF"
#~ msgstr "met een concentratie van"

#~ msgid "OXYGEN_DOT"
#~ msgstr "Zuurstof."

#~ msgid "PRODUCES"
#~ msgstr "Produceett"

#~ msgid "DOT_RATE_SCALES_WITH"
#~ msgstr ". snelheid schaalt met"

#~ msgid "CONCENTRATION_OF"
#~ msgstr "oncentratie van"

#~ msgid "AND"
#~ msgstr "en"

#~ msgid "INTENSITY_OF"
#~ msgstr "intensiteit van"

#~ msgid "ALSO_TURNS"
#~ msgstr "Veranderd ook"

#~ msgid "DOT_RATE"
#~ msgstr ". Snelheid"

#, fuzzy
#~ msgid "END"
#~ msgstr "en"

#, fuzzy
#~ msgid "LEFT"
#~ msgstr "Beweeg naar links"

#, fuzzy
#~ msgid "RIGHT"
#~ msgstr "Licht"

#, fuzzy
#~ msgid "FORWARD"
#~ msgstr "Beweeg naar voren"

#, fuzzy
#~ msgid "PARENLEFT"
#~ msgstr "Draai naar links"

#, fuzzy
#~ msgid "PARENRIGHT"
#~ msgstr "Draai naar rechts"

#, fuzzy
#~ msgid "QUESTION"
#~ msgstr "Resolutie:"

#, fuzzy
#~ msgid "AT"
#~ msgstr "ATP"

#, fuzzy
#~ msgid "BRACKETLEFT"
#~ msgstr "Draai naar links"

#, fuzzy
#~ msgid "BRACKETRIGHT"
#~ msgstr "Draai naar rechts"

#, fuzzy
#~ msgid "QUOTELEFT"
#~ msgstr "Draai naar links"

#, fuzzy
#~ msgid "BRACELEFT"
#~ msgstr "Draai naar links"

#, fuzzy
#~ msgid "BRACERIGHT"
#~ msgstr "Draai naar rechts"

#, fuzzy
#~ msgid "EXCLAMDOWN"
#~ msgstr "Scroll omlaag"

#, fuzzy
#~ msgid "YEN"
#~ msgstr "Zuurstof"

#, fuzzy
#~ msgid "SECTION"
#~ msgstr "Opties sluiten?"

#, fuzzy
#~ msgid "COPYRIGHT"
#~ msgstr "Beweeg naar rechts"

#, fuzzy
#~ msgid "MU"
#~ msgstr "Demp"

#, fuzzy
#~ msgid "AE"
#~ msgstr "Sla op"

#, fuzzy
#~ msgid "ETH"
#~ msgstr "Sterkte"

#, fuzzy
#~ msgid "BACKTAB"
#~ msgstr "Terug"<|MERGE_RESOLUTION|>--- conflicted
+++ resolved
@@ -2,18 +2,13 @@
 # Copyright (C) 2021 ORGANIZATION
 # This file is distributed under the same license as the PROJECT project.
 # FIRST AUTHOR <EMAIL@ADDRESS>, 2021.
-# 
+#
 msgid ""
 msgstr ""
 "Project-Id-Version: PROJECT VERSION\n"
 "Report-Msgid-Bugs-To: EMAIL@ADDRESS\n"
-<<<<<<< HEAD
 "POT-Creation-Date: 2021-06-11 21:22+0200\n"
-"PO-Revision-Date: 2021-06-10 16:27+0000\n"
-=======
-"POT-Creation-Date: 2021-05-29 22:04+0300\n"
 "PO-Revision-Date: 2021-06-12 07:27+0000\n"
->>>>>>> de03e1fb
 "Last-Translator: Joah van der Maaden <voorjoah@gmail.com>\n"
 "Language-Team: Dutch <https://translate.revolutionarygamesstudio.com/"
 "projects/thrive/thrive-game/nl/>\n"
@@ -204,12 +199,7 @@
 "Een tip: toxine kan worden gebruikt om andere toxinen af te stoten als je "
 "snel genoeg bent."
 
-<<<<<<< HEAD
 #: ../simulation_parameters/common/help_texts.json:51
-#, fuzzy
-=======
-#: ../simulation_parameters/common/help_texts.json:50
->>>>>>> de03e1fb
 msgid "EASTEREGG_MESSAGE_3"
 msgstr ""
 "Tip: osmoreglatie kost 1 ATP per seconde per hex die je cel heeft. Elke lege "
@@ -1077,21 +1067,11 @@
 msgid "HYPERR"
 msgstr ""
 
-<<<<<<< HEAD
 #: ../src/engine/input/key_mapping/KeyNames.cs:179
-#, fuzzy
-=======
-#: ../src/engine/input/key_mapping/KeyNames.cs:177
->>>>>>> de03e1fb
 msgid "DIRECTIONL"
 msgstr "Links"
 
-<<<<<<< HEAD
 #: ../src/engine/input/key_mapping/KeyNames.cs:180
-#, fuzzy
-=======
-#: ../src/engine/input/key_mapping/KeyNames.cs:178
->>>>>>> de03e1fb
 msgid "DIRECTIONR"
 msgstr "Rechts"
 
