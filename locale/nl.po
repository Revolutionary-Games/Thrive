--- conflicted
+++ resolved
@@ -7,15 +7,9 @@
 msgstr ""
 "Project-Id-Version: PROJECT VERSION\n"
 "Report-Msgid-Bugs-To: EMAIL@ADDRESS\n"
-<<<<<<< HEAD
-"POT-Creation-Date: 2024-09-17 13:19+0300\n"
-"PO-Revision-Date: 2024-09-08 07:30+0000\n"
-"Last-Translator: Teashrock <kajitsu22@gmail.com>\n"
-=======
-"POT-Creation-Date: 2024-09-16 20:19+0300\n"
+"POT-Creation-Date: 2024-09-17 15:30+0300\n"
 "PO-Revision-Date: 2024-09-17 07:03+0000\n"
 "Last-Translator: Anonymous <noreply@weblate.org>\n"
->>>>>>> 1cf25597
 "Language-Team: Dutch <https://translate.revolutionarygamesstudio.com/projects/thrive/thrive-game/nl/>\n"
 "Language: nl\n"
 "MIME-Version: 1.0\n"
@@ -6190,9 +6184,8 @@
 msgid "WIKI_3D"
 msgstr "Wiki"
 
-#, fuzzy
 msgid "WIKI_3D_COMMA_SANDBOX"
-msgstr "Gedeelde Bewerken en Strategiefasen"
+msgstr ""
 
 #, fuzzy
 msgid "WIKI_3D_COMMA_STRATEGY"
@@ -6222,9 +6215,8 @@
 msgid "WIKI_ASCENSION_INTRO"
 msgstr "Rusticyanine is een eiwat dat [thrive:compound type=\"carbondioxide\"][/thrive:compound] en [thrive:compound type=\"oxygen\"][/thrive:compound] gebruikt om [thrive:compound type=\"iron\"][/thrive:compound] van een staat naar een andere to oxideren. Dit proces heeft [b]ijzerademhaling[/b] en maakt energie vrij die de cel kan gebruiken."
 
-#, fuzzy
 msgid "WIKI_ASCENSION_OVERVIEW"
-msgstr "Rusticyanine is een eiwat dat [thrive:compound type=\"carbondioxide\"][/thrive:compound] en [thrive:compound type=\"oxygen\"][/thrive:compound] gebruikt om [thrive:compound type=\"iron\"][/thrive:compound] van een staat naar een andere to oxideren. Dit proces heeft [b]ijzerademhaling[/b] en maakt energie vrij die de cel kan gebruiken."
+msgstr ""
 
 #, fuzzy
 msgid "WIKI_ASCENSION_TRANSITIONS"
@@ -6258,9 +6250,8 @@
 msgid "WIKI_AWAKENING_STAGE_UI"
 msgstr "Ontwaakfase"
 
-#, fuzzy
 msgid "WIKI_AWARE_STAGE_CURRENT_DEVELOPMENT"
-msgstr "Sta het binden met andere cellen toe. Dit is de eerste stap op weg naar multicellulariteit. Wanneer je cel onderdeel is van een kolonie worden stoffen tussen cellen gedeeld. Je kunt de bewerker niet openen terwijl je cel onderdeel is van een kolonie. Als je je cel wil aanpassen moet je dus de verbinding met andere cellen verbreken zodra je genoeg stoffen hebt om je cel te delen."
+msgstr ""
 
 #, fuzzy
 msgid "WIKI_AWARE_STAGE_FEATURES"
@@ -6286,33 +6277,28 @@
 msgid "WIKI_AXON_EFFECTS"
 msgstr "Effecten van Buiten:"
 
-#, fuzzy
 msgid "WIKI_AXON_INTRO"
-msgstr "Rusticyanine is een eiwat dat [thrive:compound type=\"carbondioxide\"][/thrive:compound] en [thrive:compound type=\"oxygen\"][/thrive:compound] gebruikt om [thrive:compound type=\"iron\"][/thrive:compound] van een staat naar een andere to oxideren. Dit proces heeft [b]ijzerademhaling[/b] en maakt energie vrij die de cel kan gebruiken."
-
-#, fuzzy
+msgstr ""
+
 msgid "WIKI_AXON_MODIFICATIONS"
-msgstr "Het gifstoffenvacuool is een vacuool wat specifiek is aangepast voor de productie, opslag, en afscheiding van [thrive:compound type=\"oxytoxy\"][/thrive:compound]. Meer gifstoffenvacuolen zullen de snelheid waarin gifstoffen kunnen worden afgegeven verhogen."
+msgstr ""
 
 #, fuzzy
 msgid "WIKI_AXON_PROCESSES"
 msgstr "Geen processen"
 
-#, fuzzy
 msgid "WIKI_AXON_REQUIREMENTS"
-msgstr "Een aangepast matobolosoom dat verantwoordelijk is voor de productie van het primitieve gifstof [thrive:compound type=\"oxytoxy\"][/thrive:compound]."
-
-#, fuzzy
+msgstr ""
+
 msgid "WIKI_AXON_SCIENTIFIC_BACKGROUND"
-msgstr "Thylakoïden zijn clusters van eiwitten en lichtgevoelige pigmenten. De pigmenten maken het mogelijk om het energie van licht te gebruiken om [thrive:compound type=\"glucose\"][/thrive:compound] te maken van gasvorming [thrive:compound type=\"carbondioxide\"][/thrive:compound] en water. Dit proces heet [b]fotosynthese[/b]. De pigmenten zorgen ook voor de karakteristieke kleur. De snelheid van de productie van [thrive:compound type=\"glucose\"][/thrive:compound] schaalt met de concentratie van [thrive:compound type=\"carbondioxide\"][/thrive:compound] en de intensiteit van [thrive:compound type=\"sunlight\"][/thrive:compound]. Aangezien thylakoïden in het cytoplasma hangen, voeren de vloeistoffen er om heen enige [b]glycolyse[/b] uit."
+msgstr ""
 
 #, fuzzy
 msgid "WIKI_AXON_STRATEGY"
 msgstr "Gedeelde Bewerken en Strategiefasen"
 
-#, fuzzy
 msgid "WIKI_AXON_UPGRADES"
-msgstr "Thylakoïden zijn clusters van eiwitten en lichtgevoelige pigmenten. De pigmenten maken het mogelijk om het energie van licht te gebruiken om [thrive:compound type=\"glucose\"][/thrive:compound] te maken van gasvorming [thrive:compound type=\"carbondioxide\"][/thrive:compound] en water. Dit proces heet [b]fotosynthese[/b]. De pigmenten zorgen ook voor de karakteristieke kleur. De snelheid van de productie van [thrive:compound type=\"glucose\"][/thrive:compound] schaalt met de concentratie van [thrive:compound type=\"carbondioxide\"][/thrive:compound] en de intensiteit van [thrive:compound type=\"sunlight\"][/thrive:compound]. Aangezien thylakoïden in het cytoplasma hangen, voeren de vloeistoffen er om heen enige [b]glycolyse[/b] uit."
+msgstr ""
 
 #, fuzzy
 msgid "WIKI_BACTERIAL_CHEMOSYNTHESIS_COMMA_GLYCOLYSIS"
@@ -6401,9 +6387,8 @@
 msgid "WIKI_CHEMOPLAST_PROCESSES"
 msgstr "Zet [thrive:compound type=\"hydrogensulfide\"][/thrive:compound] om in [thrive:compound type=\"glucose\"][/thrive:compound]. Snelheid schaalt met de concentratie van [thrive:compound type=\"carbondioxide\"][/thrive:compound]."
 
-#, fuzzy
 msgid "WIKI_CHEMOPLAST_REQUIREMENTS"
-msgstr "Alle cellen kunnen alleen \"zien\" via chemoreceptie. Dit is hoe cellen informatie over hun omgeving verkrijgen. Het toevoegen van dit organel zorgt voor een beter afgestelde chemoroceptie. Het betere zicht in de celfase wordt vertegenwoordigd door een lijn die naar stoffen buiten het zichtbare scherm wijst."
+msgstr ""
 
 #, fuzzy
 msgid "WIKI_CHEMOPLAST_SCIENTIFIC_BACKGROUND"
@@ -6497,9 +6482,8 @@
 msgid "WIKI_CHLOROPLAST_PROCESSES"
 msgstr "Produceert [thrive:compound type=\"glucose\"][/thrive:compound]. Snelheid schaalt met de concentratie van [thrive:compound type=\"carbondioxide\"][/thrive:compound] en de intensiteit van [thrive:compound type=\"sunlight\"][/thrive:compound]."
 
-#, fuzzy
 msgid "WIKI_CHLOROPLAST_REQUIREMENTS"
-msgstr "Alle cellen kunnen alleen \"zien\" via chemoreceptie. Dit is hoe cellen informatie over hun omgeving verkrijgen. Het toevoegen van dit organel zorgt voor een beter afgestelde chemoroceptie. Het betere zicht in de celfase wordt vertegenwoordigd door een lijn die naar stoffen buiten het zichtbare scherm wijst."
+msgstr ""
 
 #, fuzzy
 msgid "WIKI_CHLOROPLAST_SCIENTIFIC_BACKGROUND"
@@ -6517,37 +6501,30 @@
 msgid "WIKI_CHROMATOPHORE_PHOTOSYNTHESIS_COMMA_GLYCOLYSIS"
 msgstr "OxyToxy-synthse"
 
-#, fuzzy
 msgid "WIKI_CILIA_EFFECTS"
-msgstr "De gel-achtige binnenkant van een cel. Het cytoplasma is een mengsel van ionen, eiwitten, en andere stoffen die opgelost zijn in water. Dit cytoplasma vormt de binnenkant van de cel. Een van de functies die het vervult is [b]glycolyse[/b], de omzetting van [thrive:compound type=\"glucose\"][/thrive:compound] naar [thrive:compound type=\"atp\"][/thrive:compound]. Cellen die geen organellen met meer geavanceerde metabolische processen hebben, gebruiken dit als bron van energie. Het wordt ook gebruikt om moleculen in de cel te bewaren en het formaat van de cel te vergroten."
-
-#, fuzzy
+msgstr ""
+
 msgid "WIKI_CILIA_INTRO"
-msgstr "De gel-achtige binnenkant van een cel. Het cytoplasma is een mengsel van ionen, eiwitten, en andere stoffen die opgelost zijn in water. Dit cytoplasma vormt de binnenkant van de cel. Een van de functies die het vervult is [b]glycolyse[/b], de omzetting van [thrive:compound type=\"glucose\"][/thrive:compound] naar [thrive:compound type=\"atp\"][/thrive:compound]. Cellen die geen organellen met meer geavanceerde metabolische processen hebben, gebruiken dit als bron van energie. Het wordt ook gebruikt om moleculen in de cel te bewaren en het formaat van de cel te vergroten."
-
-#, fuzzy
+msgstr ""
+
 msgid "WIKI_CILIA_MODIFICATIONS"
-msgstr "De gel-achtige binnenkant van een cel. Het cytoplasma is een mengsel van ionen, eiwitten, en andere stoffen die opgelost zijn in water. Dit cytoplasma vormt de binnenkant van de cel. Een van de functies die het vervult is [b]glycolyse[/b], de omzetting van [thrive:compound type=\"glucose\"][/thrive:compound] naar [thrive:compound type=\"atp\"][/thrive:compound]. Cellen die geen organellen met meer geavanceerde metabolische processen hebben, gebruiken dit als bron van energie. Het wordt ook gebruikt om moleculen in de cel te bewaren en het formaat van de cel te vergroten."
+msgstr ""
 
 #, fuzzy
 msgid "WIKI_CILIA_PROCESSES"
 msgstr "Verhoogt de draaisnelheid van grote cellen."
 
-#, fuzzy
 msgid "WIKI_CILIA_REQUIREMENTS"
-msgstr "Signaalgevers maken het mogelijk voor cellen om chemicaliën te maken waar andere cellen op reageren. Signaalchemicaliën kunnen gebruikt wordet om andere cellen aan te trekken of om ze te waarschuwen voor gevaar en te laten vluchten."
-
-#, fuzzy
+msgstr ""
+
 msgid "WIKI_CILIA_SCIENTIFIC_BACKGROUND"
-msgstr "Het chemoplast is een structuur met dubbele membraan waar eiwitten in zitten die [thrive:compound type=\"hydrogensulfide\"][/thrive:compound], gasvormig [thrive:compound type=\"carbondioxide\"][/thrive:compound], en water om kunnen zetten in [thrive:compound type=\"glucose\"][/thrive:compound]. Dit proces heet [b]waterstofsulfide chemosynthese[/b]. De snelheid van de [thrive:compound type=\"glucose\"][/thrive:compound] schaalt met de contentratie van [thrive:compound type=\"carbondioxide\"][/thrive:compound]."
-
-#, fuzzy
+msgstr ""
+
 msgid "WIKI_CILIA_STRATEGY"
-msgstr "Gedeelde Bewerken en Strategiefasen"
-
-#, fuzzy
+msgstr ""
+
 msgid "WIKI_CILIA_UPGRADES"
-msgstr "Het chemoplast is een structuur met dubbele membraan waar eiwitten in zitten die [thrive:compound type=\"hydrogensulfide\"][/thrive:compound], gasvormig [thrive:compound type=\"carbondioxide\"][/thrive:compound], en water om kunnen zetten in [thrive:compound type=\"glucose\"][/thrive:compound]. Dit proces heet [b]waterstofsulfide chemosynthese[/b]. De snelheid van de [thrive:compound type=\"glucose\"][/thrive:compound] schaalt met de contentratie van [thrive:compound type=\"carbondioxide\"][/thrive:compound]."
+msgstr ""
 
 #, fuzzy
 msgid "WIKI_COMPOUNDS_BUTTON"
@@ -6561,25 +6538,20 @@
 msgid "WIKI_COMPOUNDS_INTRO"
 msgstr "De gel-achtige binnenkant van een cel. Het cytoplasma is een mengsel van ionen, eiwitten, en andere stoffen die opgelost zijn in water. Dit cytoplasma vormt de binnenkant van de cel. Een van de functies die het vervult is [b]glycolyse[/b], de omzetting van [thrive:compound type=\"glucose\"][/thrive:compound] naar [thrive:compound type=\"atp\"][/thrive:compound]. Cellen die geen organellen met meer geavanceerde metabolische processen hebben, gebruiken dit als bron van energie. Het wordt ook gebruikt om moleculen in de cel te bewaren en het formaat van de cel te vergroten."
 
-#, fuzzy
 msgid "WIKI_COMPOUNDS_TYPES_OF_COMPOUNDS"
-msgstr "Oneindige Stoffen"
-
-#, fuzzy
+msgstr ""
+
 msgid "WIKI_COMPOUND_SYSTEM_DEVELOPMENT_COMPOUNDS_LIST"
-msgstr "Verbindingen:"
-
-#, fuzzy
+msgstr ""
+
 msgid "WIKI_COMPOUND_SYSTEM_DEVELOPMENT_INTRO"
-msgstr "Verbindingen:"
-
-#, fuzzy
+msgstr ""
+
 msgid "WIKI_COMPOUND_SYSTEM_DEVELOPMENT_MICROBE_STAGE"
-msgstr "Verbindingen:"
-
-#, fuzzy
+msgstr ""
+
 msgid "WIKI_COMPOUND_SYSTEM_DEVELOPMENT_OVERVIEW"
-msgstr "Verbindingen:"
+msgstr ""
 
 #, fuzzy
 msgid "WIKI_CYTOPLASM_EFFECTS"
@@ -6597,21 +6569,17 @@
 msgid "WIKI_CYTOPLASM_PROCESSES"
 msgstr "Zet [thrive:compound type=\"glucose\"][/thrive:compound] om in [thrive:compound type=\"atp\"][/thrive:compound]."
 
-#, fuzzy
 msgid "WIKI_CYTOPLASM_REQUIREMENTS"
-msgstr "Een aangepast matobolosoom dat verantwoordelijk is voor de productie van het primitieve gifstof [thrive:compound type=\"oxytoxy\"][/thrive:compound]."
-
-#, fuzzy
+msgstr ""
+
 msgid "WIKI_CYTOPLASM_SCIENTIFIC_BACKGROUND"
-msgstr "Het chemoplast is een structuur met dubbele membraan waar eiwitten in zitten die [thrive:compound type=\"hydrogensulfide\"][/thrive:compound], gasvormig [thrive:compound type=\"carbondioxide\"][/thrive:compound], en water om kunnen zetten in [thrive:compound type=\"glucose\"][/thrive:compound]. Dit proces heet [b]waterstofsulfide chemosynthese[/b]. De snelheid van de [thrive:compound type=\"glucose\"][/thrive:compound] schaalt met de contentratie van [thrive:compound type=\"carbondioxide\"][/thrive:compound]."
-
-#, fuzzy
+msgstr ""
+
 msgid "WIKI_CYTOPLASM_STRATEGY"
-msgstr "Het chemoplast is een structuur met dubbele membraan waar eiwitten in zitten die [thrive:compound type=\"hydrogensulfide\"][/thrive:compound], gasvormig [thrive:compound type=\"carbondioxide\"][/thrive:compound], en water om kunnen zetten in [thrive:compound type=\"glucose\"][/thrive:compound]. Dit proces heet [b]waterstofsulfide chemosynthese[/b]. De snelheid van de [thrive:compound type=\"glucose\"][/thrive:compound] schaalt met de contentratie van [thrive:compound type=\"carbondioxide\"][/thrive:compound]."
-
-#, fuzzy
+msgstr ""
+
 msgid "WIKI_CYTOPLASM_UPGRADES"
-msgstr "Het chemoplast is een structuur met dubbele membraan waar eiwitten in zitten die [thrive:compound type=\"hydrogensulfide\"][/thrive:compound], gasvormig [thrive:compound type=\"carbondioxide\"][/thrive:compound], en water om kunnen zetten in [thrive:compound type=\"glucose\"][/thrive:compound]. Dit proces heet [b]waterstofsulfide chemosynthese[/b]. De snelheid van de [thrive:compound type=\"glucose\"][/thrive:compound] schaalt met de contentratie van [thrive:compound type=\"carbondioxide\"][/thrive:compound]."
+msgstr ""
 
 #, fuzzy
 msgid "WIKI_DEVELOPMENT"
@@ -6625,21 +6593,18 @@
 msgid "WIKI_DEVELOPMENT_ROOT_INTRO"
 msgstr "Axon"
 
-#, fuzzy
 msgid "WIKI_EDITORS_AND_MUTATIONS_GENERATIONS_AND_EDITOR_SESSIONS"
-msgstr "Mitochondrion"
+msgstr ""
 
 #, fuzzy
 msgid "WIKI_EDITORS_AND_MUTATIONS_INTRO"
 msgstr "Mitochondrion"
 
-#, fuzzy
 msgid "WIKI_EDITORS_AND_MUTATIONS_MUTATIONS_AND_MUTATION_POINTS"
-msgstr "Mitochondrion"
-
-#, fuzzy
+msgstr ""
+
 msgid "WIKI_ENVIRONMENTAL_CONDITIONS_ENVIRONMENTAL_GASSES"
-msgstr "Mitochondrion"
+msgstr ""
 
 #, fuzzy
 msgid "WIKI_ENVIRONMENTAL_CONDITIONS_INTRO"
@@ -6649,9 +6614,8 @@
 msgid "WIKI_ENVIRONMENTAL_CONDITIONS_PHYSICAL_CONDITIONS"
 msgstr "(proportie van de glucose die overblijft in de omgeving elke generatie)"
 
-#, fuzzy
 msgid "WIKI_ENVIRONMENTAL_CONDITIONS_THE_DAY/NIGHT_CYCLE"
-msgstr "Mitochondrion"
+msgstr ""
 
 #, fuzzy
 msgid "WIKI_FLAGELLUM_EFFECTS"
@@ -6669,21 +6633,17 @@
 msgid "WIKI_FLAGELLUM_PROCESSES"
 msgstr "Gebruikt [thrive:compound type=\"atp\"][/thrive:compound] om de bewegingssnelheid van de cel te vergroten."
 
-#, fuzzy
 msgid "WIKI_FLAGELLUM_REQUIREMENTS"
-msgstr "Het flagel (meervoud: flagellen) is een zweepachtige bundel van eiwitdraadjes die uit het celmembraan komen. Een flagel gebruikt [thrive:compound type=\"atp\"][/thrive:compound] om te golven en de cel een richting in te duwen. De positie van het flagel bepaalt de richting waar het de cel heen duwt. De richting van de beweging is tegenover de richting waar het flagel heen wijst. Als de flagel bijvoorbeeld aan de linkerkant van de cel wordt geplaatst, dan duwt het de cel richting rechts."
-
-#, fuzzy
+msgstr ""
+
 msgid "WIKI_FLAGELLUM_SCIENTIFIC_BACKGROUND"
-msgstr "Signaalgevers maken het mogelijk voor cellen om chemicaliën te maken waar andere cellen op reageren. Signaalchemicaliën kunnen gebruikt wordet om andere cellen aan te trekken of om ze te waarschuwen voor gevaar en te laten vluchten."
-
-#, fuzzy
+msgstr ""
+
 msgid "WIKI_FLAGELLUM_STRATEGY"
-msgstr "Het flagel (meervoud: flagellen) is een zweepachtige bundel van eiwitdraadjes die uit het celmembraan komen. Een flagel gebruikt [thrive:compound type=\"atp\"][/thrive:compound] om te golven en de cel een richting in te duwen. De positie van het flagel bepaalt de richting waar het de cel heen duwt. De richting van de beweging is tegenover de richting waar het flagel heen wijst. Als de flagel bijvoorbeeld aan de linkerkant van de cel wordt geplaatst, dan duwt het de cel richting rechts."
-
-#, fuzzy
+msgstr ""
+
 msgid "WIKI_FLAGELLUM_UPGRADES"
-msgstr "Gebruikt [thrive:compound type=\"atp\"][/thrive:compound] om de bewegingssnelheid van de cel te vergroten."
+msgstr ""
 
 #, fuzzy
 msgid "WIKI_GLYCOLYSIS_COMMA_ANAEROBIC_NITROGEN_FIXATION"
@@ -6713,9 +6673,8 @@
 msgid "WIKI_HEADING_EDITOR"
 msgstr "Gedeelde Bewerken en Strategiefasen"
 
-#, fuzzy
 msgid "WIKI_HEADING_EFFECTS"
-msgstr "Gedeelde Bewerken en Strategiefasen"
+msgstr ""
 
 #, fuzzy
 msgid "WIKI_HEADING_ENVIRONMENTAL_GASSES"
@@ -6737,21 +6696,18 @@
 msgid "WIKI_HEADING_GDD"
 msgstr "Gedeelde Bewerken en Strategiefasen"
 
-#, fuzzy
 msgid "WIKI_HEADING_GENERATIONS_AND_EDITOR_SESSIONS"
-msgstr "Gedeelde Bewerken en Strategiefasen"
+msgstr ""
 
 #, fuzzy
 msgid "WIKI_HEADING_MICROBE_STAGE"
 msgstr "Gedeelde Bewerken en Strategiefasen"
 
-#, fuzzy
 msgid "WIKI_HEADING_MODIFICATIONS"
-msgstr "Het chemoplast is een structuur met dubbele membraan waar eiwitten in zitten die [thrive:compound type=\"hydrogensulfide\"][/thrive:compound], gasvormig [thrive:compound type=\"carbondioxide\"][/thrive:compound], en water om kunnen zetten in [thrive:compound type=\"glucose\"][/thrive:compound]. Dit proces heet [b]waterstofsulfide chemosynthese[/b]. De snelheid van de [thrive:compound type=\"glucose\"][/thrive:compound] schaalt met de contentratie van [thrive:compound type=\"carbondioxide\"][/thrive:compound]."
-
-#, fuzzy
+msgstr ""
+
 msgid "WIKI_HEADING_MUTATIONS_AND_MUTATION_POINTS"
-msgstr "Mitochondrion"
+msgstr ""
 
 #, fuzzy
 msgid "WIKI_HEADING_OVERVIEW"
@@ -6765,21 +6721,17 @@
 msgid "WIKI_HEADING_PHYSICAL_CONDITIONS"
 msgstr "Fysieke Omstandigheden"
 
-#, fuzzy
 msgid "WIKI_HEADING_PROCESSES"
-msgstr "Geen processen"
-
-#, fuzzy
+msgstr ""
+
 msgid "WIKI_HEADING_REPRODUCTION_IN_THE_MICROBE_STAGE"
-msgstr "Gedeelde Bewerken en Strategiefasen"
-
-#, fuzzy
+msgstr ""
+
 msgid "WIKI_HEADING_REQUIREMENTS"
-msgstr "Sta het binden met andere cellen toe. Dit is de eerste stap op weg naar multicellulariteit. Wanneer je cel onderdeel is van een kolonie worden stoffen tussen cellen gedeeld. Je kunt de bewerker niet openen terwijl je cel onderdeel is van een kolonie. Als je je cel wil aanpassen moet je dus de verbinding met andere cellen verbreken zodra je genoeg stoffen hebt om je cel te delen."
-
-#, fuzzy
+msgstr ""
+
 msgid "WIKI_HEADING_SCIENTIFIC_BACKGROUND"
-msgstr "Het chemoplast is een structuur met dubbele membraan waar eiwitten in zitten die [thrive:compound type=\"hydrogensulfide\"][/thrive:compound], gasvormig [thrive:compound type=\"carbondioxide\"][/thrive:compound], en water om kunnen zetten in [thrive:compound type=\"glucose\"][/thrive:compound]. Dit proces heet [b]waterstofsulfide chemosynthese[/b]. De snelheid van de [thrive:compound type=\"glucose\"][/thrive:compound] schaalt met de contentratie van [thrive:compound type=\"carbondioxide\"][/thrive:compound]."
+msgstr ""
 
 #, fuzzy
 msgid "WIKI_HEADING_STRATEGY"
@@ -6805,9 +6757,8 @@
 msgid "WIKI_HEADING_UI"
 msgstr "Gedeelde Bewerken en Strategiefasen"
 
-#, fuzzy
 msgid "WIKI_HEADING_UPGRADES"
-msgstr "Gedeelde Bewerken en Strategiefasen"
+msgstr ""
 
 #, fuzzy
 msgid "WIKI_INDUSTRIAL_STAGE_CURRENT_DEVELOPMENT"
@@ -6836,9 +6787,8 @@
 msgid "WIKI_INJECTISOME_PILUS"
 msgstr ""
 
-#, fuzzy
 msgid "WIKI_LYSOSOME_EFFECTS"
-msgstr "Een aangepast matobolosoom dat verantwoordelijk is voor de productie van het primitieve gifstof [thrive:compound type=\"oxytoxy\"][/thrive:compound]."
+msgstr ""
 
 #, fuzzy
 msgid "WIKI_LYSOSOME_INTRO"
@@ -6852,21 +6802,17 @@
 msgid "WIKI_LYSOSOME_PROCESSES"
 msgstr "Bevat spijsverteringsenzymen. Het type enzym kan worden aangepast. Elke lysosoom kan maar een enzym tegelijk gebruiken. Enzymen zorgen voor een snellere en efficiëntere spijsvertering."
 
-#, fuzzy
 msgid "WIKI_LYSOSOME_REQUIREMENTS"
-msgstr "Een aangepast matobolosoom dat verantwoordelijk is voor de productie van het primitieve gifstof [thrive:compound type=\"oxytoxy\"][/thrive:compound]."
-
-#, fuzzy
+msgstr ""
+
 msgid "WIKI_LYSOSOME_SCIENTIFIC_BACKGROUND"
-msgstr "Metabolosomen zijn groepen van eiwitten die in een eiwitschelp zijn gewikkeld. Ze maken het mogelijk om met een veel hogere snelheid [thrive:compound type=\"glucose\"][/thrive:compound] om te zetten in [thrive:compound type=\"atp\"][/thrive:compound] dan cytoplasma dit kan doen. Ze gebruiken hierbij een proces genaamd [b]Aerobe Dissimilatie[/b]. Het heeft echter wel [thrive:compound type=\"oxygen\"][/thrive:compound] nodig om zijn werk te kunnen doen. Lagere hoeveelheden van [thrive:compound type=\"oxygen\"][/thrive:compound] in de omgeving zullen ook zorgen voor een tragere productie van [thrive:compound type=\"atp\"][/thrive:compound]. Aangezien metabolosomen direct in het cytoplasma hangen, voert de vloeistof er om heen ook enige [b]glycolyse[/b] uit."
-
-#, fuzzy
+msgstr ""
+
 msgid "WIKI_LYSOSOME_STRATEGY"
-msgstr "Een aangepast matobolosoom dat verantwoordelijk is voor de productie van het primitieve gifstof [thrive:compound type=\"oxytoxy\"][/thrive:compound]."
-
-#, fuzzy
+msgstr ""
+
 msgid "WIKI_LYSOSOME_UPGRADES"
-msgstr "Een aangepast matobolosoom dat verantwoordelijk is voor de productie van het primitieve gifstof [thrive:compound type=\"oxytoxy\"][/thrive:compound]."
+msgstr ""
 
 #, fuzzy
 msgid "WIKI_MECHANICS"
@@ -7029,37 +6975,30 @@
 msgid "WIKI_MULTICELLULAR_STAGE_UI"
 msgstr "Meercellige Stage"
 
-#, fuzzy
 msgid "WIKI_MYOFIBRIL_EFFECTS"
-msgstr "Geen processen"
-
-#, fuzzy
+msgstr ""
+
 msgid "WIKI_MYOFIBRIL_INTRO"
-msgstr "Geen processen"
-
-#, fuzzy
+msgstr ""
+
 msgid "WIKI_MYOFIBRIL_MODIFICATIONS"
-msgstr "De gel-achtige binnenkant van een cel. Het cytoplasma is een mengsel van ionen, eiwitten, en andere stoffen die opgelost zijn in water. Dit cytoplasma vormt de binnenkant van de cel. Een van de functies die het vervult is [b]glycolyse[/b], de omzetting van [thrive:compound type=\"glucose\"][/thrive:compound] naar [thrive:compound type=\"atp\"][/thrive:compound]. Cellen die geen organellen met meer geavanceerde metabolische processen hebben, gebruiken dit als bron van energie. Het wordt ook gebruikt om moleculen in de cel te bewaren en het formaat van de cel te vergroten."
+msgstr ""
 
 #, fuzzy
 msgid "WIKI_MYOFIBRIL_PROCESSES"
 msgstr "Geen processen"
 
-#, fuzzy
 msgid "WIKI_MYOFIBRIL_REQUIREMENTS"
-msgstr "De krachtbron van de cel. Het mitochondrion (meervoud: mitochondria) is een structuur met dubbele membraan gevuld met eiwitten en enzymen. Het is een prokaryoot wat door een eukaryotische moedercel is geassimileerd voor diens gebruik. Het heeft de mogelijkheid om [thrive:compound type=\"glucose\"][/thrive:compound] om te zetten in [thrive:compound type=\"atp\"][/thrive:compound]. Het doet dit met een veel grotere efficiëntie dan cytoplasma in een proces genaamd [b]aerobe dissimilatie[/b]. Het heeft echter ook [thrive:compound type=\"oxygen\"][/thrive:compound] nodig om zijn werk te doen. Lagere hoeveelheiden [thrive:compound type=\"oxygen\"][/thrive:compound] in de omgeving vertragen de productie van [thrive:compound type=\"atp\"][/thrive:compound]."
-
-#, fuzzy
+msgstr ""
+
 msgid "WIKI_MYOFIBRIL_SCIENTIFIC_BACKGROUND"
-msgstr "Het chemoplast is een structuur met dubbele membraan waar eiwitten in zitten die [thrive:compound type=\"hydrogensulfide\"][/thrive:compound], gasvormig [thrive:compound type=\"carbondioxide\"][/thrive:compound], en water om kunnen zetten in [thrive:compound type=\"glucose\"][/thrive:compound]. Dit proces heet [b]waterstofsulfide chemosynthese[/b]. De snelheid van de [thrive:compound type=\"glucose\"][/thrive:compound] schaalt met de contentratie van [thrive:compound type=\"carbondioxide\"][/thrive:compound]."
-
-#, fuzzy
+msgstr ""
+
 msgid "WIKI_MYOFIBRIL_STRATEGY"
-msgstr "Gedeelde Bewerken en Strategiefasen"
-
-#, fuzzy
+msgstr ""
+
 msgid "WIKI_MYOFIBRIL_UPGRADES"
-msgstr "Geen processen"
+msgstr ""
 
 #, fuzzy
 msgid "WIKI_NATION_EDITOR"
@@ -7113,9 +7052,8 @@
 msgid "WIKI_NITROGENASE_PROCESSES"
 msgstr "Zet [thrive:compound type=\"atp\"][/thrive:compound] om in [thrive:compound type=\"ammonia\"][/thrive:compound]. Snelheid schaalt met de concentratie van [thrive:compound type=\"nitrogen\"][/thrive:compound]."
 
-#, fuzzy
 msgid "WIKI_NITROGENASE_REQUIREMENTS"
-msgstr "Thermosynthase is een eiwit dat thermische convectie gebruikt om zijn vorm aan te passen. Wanneer het aan hitte wordt blootgesteld vouwt het zichzelf op en bindt het aan ADP. Wanneer het weer afkoelt ontvouwt het zichzelf en vormt het [thrive:compound type=\"atp\"][/thrive:compound]. Dit proces heet [b]thermosynthese[/b]. De snelheid van de productie van [thrive:compound type=\"atp\"][/thrive:compound] schaalt met de [thrive:compound type=\"temperature\"][/thrive:compound]."
+msgstr ""
 
 #, fuzzy
 msgid "WIKI_NITROGENASE_SCIENTIFIC_BACKGROUND"
@@ -7136,13 +7074,11 @@
 msgid "WIKI_NONE_COMMA_THIS_IS_THE_LAST_STAGE"
 msgstr ""
 
-#, fuzzy
 msgid "WIKI_NUCLEUS_EFFECTS"
-msgstr "Geen processen"
-
-#, fuzzy
+msgstr ""
+
 msgid "WIKI_NUCLEUS_INTRO"
-msgstr "Het gifstoffenvacuool is een vacuool wat specifiek is aangepast voor de productie, opslag, en afscheiding van [thrive:compound type=\"oxytoxy\"][/thrive:compound]. Meer gifstoffenvacuolen zullen de snelheid waarin gifstoffen kunnen worden afgegeven verhogen."
+msgstr ""
 
 #, fuzzy
 msgid "WIKI_NUCLEUS_MODIFICATIONS"
@@ -7152,21 +7088,17 @@
 msgid "WIKI_NUCLEUS_PROCESSES"
 msgstr "Geen processen"
 
-#, fuzzy
 msgid "WIKI_NUCLEUS_REQUIREMENTS"
-msgstr "Het gifstoffenvacuool is een vacuool wat specifiek is aangepast voor de productie, opslag, en afscheiding van [thrive:compound type=\"oxytoxy\"][/thrive:compound]. Meer gifstoffenvacuolen zullen de snelheid waarin gifstoffen kunnen worden afgegeven verhogen."
-
-#, fuzzy
+msgstr ""
+
 msgid "WIKI_NUCLEUS_SCIENTIFIC_BACKGROUND"
-msgstr "Het chemoplast is een structuur met dubbele membraan waar eiwitten in zitten die [thrive:compound type=\"hydrogensulfide\"][/thrive:compound], gasvormig [thrive:compound type=\"carbondioxide\"][/thrive:compound], en water om kunnen zetten in [thrive:compound type=\"glucose\"][/thrive:compound]. Dit proces heet [b]waterstofsulfide chemosynthese[/b]. De snelheid van de [thrive:compound type=\"glucose\"][/thrive:compound] schaalt met de contentratie van [thrive:compound type=\"carbondioxide\"][/thrive:compound]."
-
-#, fuzzy
+msgstr ""
+
 msgid "WIKI_NUCLEUS_STRATEGY"
-msgstr "Gedeelde Bewerken en Strategiefasen"
-
-#, fuzzy
+msgstr ""
+
 msgid "WIKI_NUCLEUS_UPGRADES"
-msgstr "Geen processen"
+msgstr ""
 
 #, fuzzy
 msgid "WIKI_ORGANELLES_ROOT_INTRO"
@@ -7192,9 +7124,8 @@
 msgid "WIKI_OXYTOXISOME_REQUIREMENTS"
 msgstr "Een aangepast matobolosoom dat verantwoordelijk is voor de productie van het primitieve gifstof [thrive:compound type=\"oxytoxy\"][/thrive:compound]."
 
-#, fuzzy
 msgid "WIKI_OXYTOXISOME_SCIENTIFIC_BACKGROUND"
-msgstr "Het gifstoffenvacuool is een vacuool wat specifiek is aangepast voor de productie, opslag, en afscheiding van [thrive:compound type=\"oxytoxy\"][/thrive:compound]. Meer gifstoffenvacuolen zullen de snelheid waarin gifstoffen kunnen worden afgegeven verhogen."
+msgstr ""
 
 #, fuzzy
 msgid "WIKI_OXYTOXISOME_STRATEGY"
@@ -7220,9 +7151,8 @@
 msgid "WIKI_PAGE_AWARE_STAGE"
 msgstr "Bewustzijnsfase"
 
-#, fuzzy
 msgid "WIKI_PAGE_AXON"
-msgstr "Rusticyanine"
+msgstr ""
 
 #, fuzzy
 msgid "WIKI_PAGE_BINDING_AGENT"
@@ -7248,17 +7178,15 @@
 msgid "WIKI_PAGE_CHLOROPLAST"
 msgstr "Chloroplast"
 
-#, fuzzy
 msgid "WIKI_PAGE_CILIA"
-msgstr "Gedeelde Bewerken en Strategiefasen"
+msgstr ""
 
 #, fuzzy
 msgid "WIKI_PAGE_COMPOUNDS"
 msgstr "Cytoplasma"
 
-#, fuzzy
 msgid "WIKI_PAGE_COMPOUND_SYSTEM_DEVELOPMENT"
-msgstr "Verbindingen:"
+msgstr ""
 
 #, fuzzy
 msgid "WIKI_PAGE_CYTOPLASM"
@@ -7332,9 +7260,8 @@
 msgid "WIKI_PAGE_OXYTOXISOME"
 msgstr "Oxytoxysoom"
 
-#, fuzzy
 msgid "WIKI_PAGE_PERFORATOR_PILUS"
-msgstr "Protoplasma"
+msgstr ""
 
 #, fuzzy
 msgid "WIKI_PAGE_PROTOPLASM"
@@ -7396,37 +7323,30 @@
 "Toxine\n"
 "Vacuole"
 
-#, fuzzy
 msgid "WIKI_PERFORATOR_PILUS_EFFECTS"
-msgstr "De gel-achtige binnenkant van een cel. Het cytoplasma is een mengsel van ionen, eiwitten en andere gemengd met water, wat de lege binnenkant van een cel vult. Een fuctie van cytoplasma is fermentatie, de conversie van glucose naar ATP. Sommige cellen vertrouwen op dit proces om genoeg energie te krijgen. Het wordt ook gebruikt om moleculen op te slaan en de cel te laten groeien."
-
-#, fuzzy
+msgstr ""
+
 msgid "WIKI_PERFORATOR_PILUS_INTRO"
-msgstr "De gel-achtige binnenkant van een cel. Het cytoplasma is een mengsel van ionen, eiwitten en andere gemengd met water, wat de lege binnenkant van een cel vult. Een fuctie van cytoplasma is fermentatie, de conversie van glucose naar ATP. Sommige cellen vertrouwen op dit proces om genoeg energie te krijgen. Het wordt ook gebruikt om moleculen op te slaan en de cel te laten groeien."
-
-#, fuzzy
+msgstr ""
+
 msgid "WIKI_PERFORATOR_PILUS_MODIFICATIONS"
-msgstr "Het chloroplast is een structuur met dubbel membraan waar lichtgevoelige pigmenten samen gepakt zitten in een vliezige zakjes. Het is een prokaryoot die door een eukaryoot is geassimileerd voor zijn eigen nut. De pigmenten in het chloroplast maken het mogelijk om het energie van licht te gebruiken om [thrive:compound type=\"glucose\"][/thrive:compound] te maken van gasvorming [thrive:compound type=\"carbondioxide\"][/thrive:compound] en water. Dit proces heet [b]fotosynthese[/b]. De pigmenten zorgen ook voor de karakteristieke kleur. De snelheid van de productie van [thrive:compound type=\"glucose\"][/thrive:compound] schaalt met de concentratie van [thrive:compound type=\"carbondioxide\"][/thrive:compound] en de intensiteit van [thrive:compound type=\"sunlight\"][/thrive:compound]."
+msgstr ""
 
 #, fuzzy
 msgid "WIKI_PERFORATOR_PILUS_PROCESSES"
 msgstr "De gel-achtige binnenkant van een cel. Het cytoplasma is een mengsel van ionen, eiwitten en andere gemengd met water, wat de lege binnenkant van een cel vult. Een fuctie van cytoplasma is fermentatie, de conversie van glucose naar ATP. Sommige cellen vertrouwen op dit proces om genoeg energie te krijgen. Het wordt ook gebruikt om moleculen op te slaan en de cel te laten groeien."
 
-#, fuzzy
 msgid "WIKI_PERFORATOR_PILUS_REQUIREMENTS"
-msgstr "De gel-achtige binnenkant van een cel. Het cytoplasma is een mengsel van ionen, eiwitten en andere gemengd met water, wat de lege binnenkant van een cel vult. Een fuctie van cytoplasma is fermentatie, de conversie van glucose naar ATP. Sommige cellen vertrouwen op dit proces om genoeg energie te krijgen. Het wordt ook gebruikt om moleculen op te slaan en de cel te laten groeien."
-
-#, fuzzy
+msgstr ""
+
 msgid "WIKI_PERFORATOR_PILUS_SCIENTIFIC_BACKGROUND"
-msgstr "Het chloroplast is een structuur met dubbel membraan waar lichtgevoelige pigmenten samen gepakt zitten in een vliezige zakjes. Het is een prokaryoot die door een eukaryoot is geassimileerd voor zijn eigen nut. De pigmenten in het chloroplast maken het mogelijk om het energie van licht te gebruiken om [thrive:compound type=\"glucose\"][/thrive:compound] te maken van gasvorming [thrive:compound type=\"carbondioxide\"][/thrive:compound] en water. Dit proces heet [b]fotosynthese[/b]. De pigmenten zorgen ook voor de karakteristieke kleur. De snelheid van de productie van [thrive:compound type=\"glucose\"][/thrive:compound] schaalt met de concentratie van [thrive:compound type=\"carbondioxide\"][/thrive:compound] en de intensiteit van [thrive:compound type=\"sunlight\"][/thrive:compound]."
-
-#, fuzzy
+msgstr ""
+
 msgid "WIKI_PERFORATOR_PILUS_STRATEGY"
-msgstr "De gel-achtige binnenkant van een cel. Het cytoplasma is een mengsel van ionen, eiwitten en andere gemengd met water, wat de lege binnenkant van een cel vult. Een fuctie van cytoplasma is fermentatie, de conversie van glucose naar ATP. Sommige cellen vertrouwen op dit proces om genoeg energie te krijgen. Het wordt ook gebruikt om moleculen op te slaan en de cel te laten groeien."
-
-#, fuzzy
+msgstr ""
+
 msgid "WIKI_PERFORATOR_PILUS_UPGRADES"
-msgstr "De gel-achtige binnenkant van een cel. Het cytoplasma is een mengsel van ionen, eiwitten en andere gemengd met water, wat de lege binnenkant van een cel vult. Een fuctie van cytoplasma is fermentatie, de conversie van glucose naar ATP. Sommige cellen vertrouwen op dit proces om genoeg energie te krijgen. Het wordt ook gebruikt om moleculen op te slaan en de cel te laten groeien."
+msgstr ""
 
 #, fuzzy
 msgid "WIKI_PROTEIN_RESPIRATION"
@@ -7440,29 +7360,24 @@
 msgid "WIKI_PROTOPLASM_INTRO"
 msgstr "Protoplasma"
 
-#, fuzzy
 msgid "WIKI_PROTOPLASM_MODIFICATIONS"
-msgstr "De gel-achtige binnenkant van een cel. Het cytoplasma is een mengsel van ionen, eiwitten, en andere stoffen die opgelost zijn in water. Dit cytoplasma vormt de binnenkant van de cel. Een van de functies die het vervult is [b]glycolyse[/b], de omzetting van [thrive:compound type=\"glucose\"][/thrive:compound] naar [thrive:compound type=\"atp\"][/thrive:compound]. Cellen die geen organellen met meer geavanceerde metabolische processen hebben, gebruiken dit als bron van energie. Het wordt ook gebruikt om moleculen in de cel te bewaren en het formaat van de cel te vergroten."
+msgstr ""
 
 #, fuzzy
 msgid "WIKI_PROTOPLASM_PROCESSES"
 msgstr "Zet [thrive:compound type=\"glucose\"][/thrive:compound] om in [thrive:compound type=\"atp\"][/thrive:compound]."
 
-#, fuzzy
 msgid "WIKI_PROTOPLASM_REQUIREMENTS"
-msgstr "Een aangepast matobolosoom dat verantwoordelijk is voor de productie van het primitieve gifstof [thrive:compound type=\"oxytoxy\"][/thrive:compound]."
-
-#, fuzzy
+msgstr ""
+
 msgid "WIKI_PROTOPLASM_SCIENTIFIC_BACKGROUND"
-msgstr "Het chloroplast is een structuur met dubbel membraan waar lichtgevoelige pigmenten samen gepakt zitten in een vliezige zakjes. Het is een prokaryoot die door een eukaryoot is geassimileerd voor zijn eigen nut. De pigmenten in het chloroplast maken het mogelijk om het energie van licht te gebruiken om [thrive:compound type=\"glucose\"][/thrive:compound] te maken van gasvorming [thrive:compound type=\"carbondioxide\"][/thrive:compound] en water. Dit proces heet [b]fotosynthese[/b]. De pigmenten zorgen ook voor de karakteristieke kleur. De snelheid van de productie van [thrive:compound type=\"glucose\"][/thrive:compound] schaalt met de concentratie van [thrive:compound type=\"carbondioxide\"][/thrive:compound] en de intensiteit van [thrive:compound type=\"sunlight\"][/thrive:compound]."
-
-#, fuzzy
+msgstr ""
+
 msgid "WIKI_PROTOPLASM_STRATEGY"
-msgstr "Het chloroplast is een structuur met dubbel membraan waar lichtgevoelige pigmenten samen gepakt zitten in een vliezige zakjes. Het is een prokaryoot die door een eukaryoot is geassimileerd voor zijn eigen nut. De pigmenten in het chloroplast maken het mogelijk om het energie van licht te gebruiken om [thrive:compound type=\"glucose\"][/thrive:compound] te maken van gasvorming [thrive:compound type=\"carbondioxide\"][/thrive:compound] en water. Dit proces heet [b]fotosynthese[/b]. De pigmenten zorgen ook voor de karakteristieke kleur. De snelheid van de productie van [thrive:compound type=\"glucose\"][/thrive:compound] schaalt met de concentratie van [thrive:compound type=\"carbondioxide\"][/thrive:compound] en de intensiteit van [thrive:compound type=\"sunlight\"][/thrive:compound]."
-
-#, fuzzy
+msgstr ""
+
 msgid "WIKI_PROTOPLASM_UPGRADES"
-msgstr "Zet [thrive:compound type=\"glucose\"][/thrive:compound] om in [thrive:compound type=\"atp\"][/thrive:compound]."
+msgstr ""
 
 #, fuzzy
 msgid "WIKI_PULLING_CILIA"
@@ -7476,9 +7391,8 @@
 msgid "WIKI_REPRODUCTION_INTRO"
 msgstr "Protoplasma"
 
-#, fuzzy
 msgid "WIKI_REPRODUCTION_REPRODUCTION_IN_THE_MICROBE_STAGE"
-msgstr "Protoplasma"
+msgstr ""
 
 msgid "WIKI_ROOT_BODY"
 msgstr ""
@@ -7502,9 +7416,8 @@
 msgid "WIKI_RUSTICYANIN_PROCESSES"
 msgstr "Zet [thrive:compound type=\"iron\"][/thrive:compound] om in [thrive:compound type=\"atp\"][/thrive:compound]. Snelheid schaalt met contentratie van [thrive:compound type=\"carbondioxide\"][/thrive:compound] en [thrive:compound type=\"oxygen\"][/thrive:compound]."
 
-#, fuzzy
 msgid "WIKI_RUSTICYANIN_REQUIREMENTS"
-msgstr "Rusticyanine is een eiwat dat [thrive:compound type=\"carbondioxide\"][/thrive:compound] en [thrive:compound type=\"oxygen\"][/thrive:compound] gebruikt om [thrive:compound type=\"iron\"][/thrive:compound] van een staat naar een andere to oxideren. Dit proces heeft [b]ijzerademhaling[/b] en maakt energie vrij die de cel kan gebruiken."
+msgstr ""
 
 #, fuzzy
 msgid "WIKI_RUSTICYANIN_SCIENTIFIC_BACKGROUND"
@@ -7566,25 +7479,20 @@
 msgid "WIKI_SLIME_JET_PROCESSES"
 msgstr "Zet [thrive:compound type=\"glucose\"][/thrive:compound] om in [thrive:compound type=\"mucilage\"][/thrive:compound]. Druk op [thrive:input]g_secrete_slime[/thrive:input] om opgeslagen [thrive:compound type=\"mucilage\"][/thrive:compound] vrij te laten. De cel wordt hierdoor sneller en prooidieren worden vertraagd."
 
-#, fuzzy
 msgid "WIKI_SLIME_JET_REQUIREMENTS"
-msgstr "Signaalgevers maken het mogelijk voor cellen om chemicaliën te maken waar andere cellen op reageren. Signaalchemicaliën kunnen gebruikt wordet om andere cellen aan te trekken of om ze te waarschuwen voor gevaar en te laten vluchten."
-
-#, fuzzy
+msgstr ""
+
 msgid "WIKI_SLIME_JET_SCIENTIFIC_BACKGROUND"
-msgstr "Signaalgevers maken het mogelijk voor cellen om chemicaliën te maken waar andere cellen op reageren. Signaalchemicaliën kunnen gebruikt wordet om andere cellen aan te trekken of om ze te waarschuwen voor gevaar en te laten vluchten."
-
-#, fuzzy
+msgstr ""
+
 msgid "WIKI_SLIME_JET_STRATEGY"
-msgstr "Veel organismen produceren slijmachtige substanties van polysachariden. Slijmstof is zulks een polysacharide. Veel soorten gebruiken slijm om voort te bewegen. Sommige soorten bacteriën spuiten deze stoffen met hoge druk achter hun uit. Deze slijmstralen werken als rakketmotoren en duwen de cel met enorme snelheid vooruit. Slijm kan ook gebruikt worden om roofdieren te belemmeren door ze in een stof te vangen die alleen organismen met slijmstralen kunnen navigeren."
-
-#, fuzzy
+msgstr ""
+
 msgid "WIKI_SLIME_JET_UPGRADES"
-msgstr "Zet [thrive:compound type=\"glucose\"][/thrive:compound] om in [thrive:compound type=\"mucilage\"][/thrive:compound]. Druk op [thrive:input]g_secrete_slime[/thrive:input] om opgeslagen [thrive:compound type=\"mucilage\"][/thrive:compound] vrij te laten. De cel wordt hierdoor sneller en prooidieren worden vertraagd."
-
-#, fuzzy
+msgstr ""
+
 msgid "WIKI_SOCIETY_STAGE_CURRENT_DEVELOPMENT"
-msgstr "Sta het binden met andere cellen toe. Dit is de eerste stap op weg naar multicellulariteit. Wanneer je cel onderdeel is van een kolonie worden stoffen tussen cellen gedeeld. Je kunt de bewerker niet openen terwijl je cel onderdeel is van een kolonie. Als je je cel wil aanpassen moet je dus de verbinding met andere cellen verbreken zodra je genoeg stoffen hebt om je cel te delen."
+msgstr ""
 
 #, fuzzy
 msgid "WIKI_SOCIETY_STAGE_FEATURES"
@@ -7606,9 +7514,8 @@
 msgid "WIKI_SOCIETY_STAGE_UI"
 msgstr "Maatschappijfase"
 
-#, fuzzy
 msgid "WIKI_SPACE_STAGE_CURRENT_DEVELOPMENT"
-msgstr "Sta het binden met andere cellen toe. Dit is de eerste stap op weg naar multicellulariteit. Wanneer je cel onderdeel is van een kolonie worden stoffen tussen cellen gedeeld. Je kunt de bewerker niet openen terwijl je cel onderdeel is van een kolonie. Als je je cel wil aanpassen moet je dus de verbinding met andere cellen verbreken zodra je genoeg stoffen hebt om je cel te delen."
+msgstr ""
 
 #, fuzzy
 msgid "WIKI_SPACE_STAGE_FEATURES"
@@ -7654,9 +7561,8 @@
 msgid "WIKI_THERMOPLAST_PROCESSES"
 msgstr "Produceert [thrive:compound type=\"atp\"][/thrive:compound] aan de hand van temperatuurverschillen. Snelheid schaalt met de [thrive:compound type=\"temperature\"][/thrive:compound]."
 
-#, fuzzy
 msgid "WIKI_THERMOPLAST_REQUIREMENTS"
-msgstr "Thermosynthase is een eiwit dat thermische convectie gebruikt om zijn vorm aan te passen. Wanneer het aan hitte wordt blootgesteld vouwt het zichzelf op en bindt het aan ADP. Wanneer het weer afkoelt ontvouwt het zichzelf en vormt het [thrive:compound type=\"atp\"][/thrive:compound]. Dit proces heet [b]thermosynthese[/b]. De snelheid van de productie van [thrive:compound type=\"atp\"][/thrive:compound] schaalt met de [thrive:compound type=\"temperature\"][/thrive:compound]."
+msgstr ""
 
 #, fuzzy
 msgid "WIKI_THERMOPLAST_SCIENTIFIC_BACKGROUND"
@@ -7702,9 +7608,8 @@
 msgid "WIKI_THERMOSYNTHASE_UPGRADES"
 msgstr "Thermosynthase is een eiwit dat thermische convectie gebruikt om zijn vorm aan te passen. Wanneer het aan hitte wordt blootgesteld vouwt het zichzelf op en bindt het aan ADP. Wanneer het weer afkoelt ontvouwt het zichzelf en vormt het [thrive:compound type=\"atp\"][/thrive:compound]. Dit proces heet [b]thermosynthese[/b]. De snelheid van de productie van [thrive:compound type=\"atp\"][/thrive:compound] schaalt met de [thrive:compound type=\"temperature\"][/thrive:compound]."
 
-#, fuzzy
 msgid "WIKI_THE_PATCH_MAP_FOG_OF_WAR"
-msgstr "Het thermoplast is een structuur met dubbele membraan waar hittegevoelige pigmenten samen gepakt zitten in een vliezige zakjes. Het is een prokaryoot die door een eukaryoot is geassimileerd voor zijn eigen nut. De pigmenten in het thermoplast kunnen de energie van temperatuurverschillen in de omgeving gebruiken om [thrive:compound type=\"atp\"][/thrive:compound] van water te maken in een proces genaamd [b]thermosynthese[/b]. De snelheid van de productie van [thrive:compound type=\"atp\"][/thrive:compound] schaalt met de [thrive:compound type=\"temperature\"][/thrive:compound]."
+msgstr ""
 
 #, fuzzy
 msgid "WIKI_THE_PATCH_MAP_INTRO"
@@ -7714,9 +7619,8 @@
 msgid "WIKI_THE_PATCH_MAP_PATCHES"
 msgstr "Het thermoplast is een structuur met dubbele membraan waar hittegevoelige pigmenten samen gepakt zitten in een vliezige zakjes. Het is een prokaryoot die door een eukaryoot is geassimileerd voor zijn eigen nut. De pigmenten in het thermoplast kunnen de energie van temperatuurverschillen in de omgeving gebruiken om [thrive:compound type=\"atp\"][/thrive:compound] van water te maken in een proces genaamd [b]thermosynthese[/b]. De snelheid van de productie van [thrive:compound type=\"atp\"][/thrive:compound] schaalt met de [thrive:compound type=\"temperature\"][/thrive:compound]."
 
-#, fuzzy
 msgid "WIKI_THE_PATCH_MAP_THE_PATCH_MAP"
-msgstr "Het thermoplast is een structuur met dubbele membraan waar hittegevoelige pigmenten samen gepakt zitten in een vliezige zakjes. Het is een prokaryoot die door een eukaryoot is geassimileerd voor zijn eigen nut. De pigmenten in het thermoplast kunnen de energie van temperatuurverschillen in de omgeving gebruiken om [thrive:compound type=\"atp\"][/thrive:compound] van water te maken in een proces genaamd [b]thermosynthese[/b]. De snelheid van de productie van [thrive:compound type=\"atp\"][/thrive:compound] schaalt met de [thrive:compound type=\"temperature\"][/thrive:compound]."
+msgstr ""
 
 #, fuzzy
 msgid "WIKI_THYLAKOIDS_EFFECTS"
@@ -7730,13 +7634,11 @@
 msgid "WIKI_THYLAKOIDS_MODIFICATIONS"
 msgstr "Thylakoïden zijn clusters van eiwitten en lichtgevoelige pigmenten. De pigmenten maken het mogelijk om het energie van licht te gebruiken om [thrive:compound type=\"glucose\"][/thrive:compound] te maken van gasvorming [thrive:compound type=\"carbondioxide\"][/thrive:compound] en water. Dit proces heet [b]fotosynthese[/b]. De pigmenten zorgen ook voor de karakteristieke kleur. De snelheid van de productie van [thrive:compound type=\"glucose\"][/thrive:compound] schaalt met de concentratie van [thrive:compound type=\"carbondioxide\"][/thrive:compound] en de intensiteit van [thrive:compound type=\"sunlight\"][/thrive:compound]. Aangezien thylakoïden in het cytoplasma hangen, voeren de vloeistoffen er om heen enige [b]glycolyse[/b] uit."
 
-#, fuzzy
 msgid "WIKI_THYLAKOIDS_PROCESSES"
-msgstr "Thylakoïden zijn clusters van eiwitten en lichtgevoelige pigmenten. De pigmenten maken het mogelijk om het energie van licht te gebruiken om [thrive:compound type=\"glucose\"][/thrive:compound] te maken van gasvorming [thrive:compound type=\"carbondioxide\"][/thrive:compound] en water. Dit proces heet [b]fotosynthese[/b]. De pigmenten zorgen ook voor de karakteristieke kleur. De snelheid van de productie van [thrive:compound type=\"glucose\"][/thrive:compound] schaalt met de concentratie van [thrive:compound type=\"carbondioxide\"][/thrive:compound] en de intensiteit van [thrive:compound type=\"sunlight\"][/thrive:compound]. Aangezien thylakoïden in het cytoplasma hangen, voeren de vloeistoffen er om heen enige [b]glycolyse[/b] uit."
-
-#, fuzzy
+msgstr ""
+
 msgid "WIKI_THYLAKOIDS_REQUIREMENTS"
-msgstr "Thylakoïden zijn clusters van eiwitten en lichtgevoelige pigmenten. De pigmenten maken het mogelijk om het energie van licht te gebruiken om [thrive:compound type=\"glucose\"][/thrive:compound] te maken van gasvorming [thrive:compound type=\"carbondioxide\"][/thrive:compound] en water. Dit proces heet [b]fotosynthese[/b]. De pigmenten zorgen ook voor de karakteristieke kleur. De snelheid van de productie van [thrive:compound type=\"glucose\"][/thrive:compound] schaalt met de concentratie van [thrive:compound type=\"carbondioxide\"][/thrive:compound] en de intensiteit van [thrive:compound type=\"sunlight\"][/thrive:compound]. Aangezien thylakoïden in het cytoplasma hangen, voeren de vloeistoffen er om heen enige [b]glycolyse[/b] uit."
+msgstr ""
 
 #, fuzzy
 msgid "WIKI_THYLAKOIDS_SCIENTIFIC_BACKGROUND"
@@ -7784,9 +7686,8 @@
 msgid "WIKI_TOXIN_VACUOLE_UPGRADES"
 msgstr "Het gifstoffenvacuool is een vacuool wat specifiek is aangepast voor de productie, opslag, en afscheiding van [thrive:compound type=\"oxytoxy\"][/thrive:compound]. Meer gifstoffenvacuolen zullen de snelheid waarin gifstoffen kunnen worden afgegeven verhogen."
 
-#, fuzzy
 msgid "WIKI_VACUOLE_EFFECTS"
-msgstr "Het gifstoffenvacuool is een vacuool wat specifiek is aangepast voor de productie, opslag, en afscheiding van [thrive:compound type=\"oxytoxy\"][/thrive:compound]. Meer gifstoffenvacuolen zullen de snelheid waarin gifstoffen kunnen worden afgegeven verhogen."
+msgstr ""
 
 #, fuzzy
 msgid "WIKI_VACUOLE_INTRO"
@@ -7800,21 +7701,17 @@
 msgid "WIKI_VACUOLE_PROCESSES"
 msgstr "Zet [thrive:compound type=\"atp\"][/thrive:compound] om in [thrive:compound type=\"oxytoxy\"][/thrive:compound]. Snelheid schaalt met de concentractie van [thrive:compound type=\"oxygen\"][/thrive:compound]. De gifstoffen kunnen worden vrijgelaten door [thrive:input]g_fire_toxin[/thrive:input]. Wanneer er weinig [thrive:compound type=\"oxytoxy\"][/thrive:compound] is, blijft het mogelijk om deze te schieten maar er zal minder schade worden aangedaan."
 
-#, fuzzy
 msgid "WIKI_VACUOLE_REQUIREMENTS"
-msgstr "Het gifstoffenvacuool is een vacuool wat specifiek is aangepast voor de productie, opslag, en afscheiding van [thrive:compound type=\"oxytoxy\"][/thrive:compound]. Meer gifstoffenvacuolen zullen de snelheid waarin gifstoffen kunnen worden afgegeven verhogen."
-
-#, fuzzy
+msgstr ""
+
 msgid "WIKI_VACUOLE_SCIENTIFIC_BACKGROUND"
-msgstr "Het gifstoffenvacuool is een vacuool wat specifiek is aangepast voor de productie, opslag, en afscheiding van [thrive:compound type=\"oxytoxy\"][/thrive:compound]. Meer gifstoffenvacuolen zullen de snelheid waarin gifstoffen kunnen worden afgegeven verhogen."
-
-#, fuzzy
+msgstr ""
+
 msgid "WIKI_VACUOLE_STRATEGY"
-msgstr "Het gifstoffenvacuool is een vacuool wat specifiek is aangepast voor de productie, opslag, en afscheiding van [thrive:compound type=\"oxytoxy\"][/thrive:compound]. Meer gifstoffenvacuolen zullen de snelheid waarin gifstoffen kunnen worden afgegeven verhogen."
-
-#, fuzzy
+msgstr ""
+
 msgid "WIKI_VACUOLE_UPGRADES"
-msgstr "Het gifstoffenvacuool is een vacuool wat specifiek is aangepast voor de productie, opslag, en afscheiding van [thrive:compound type=\"oxytoxy\"][/thrive:compound]. Meer gifstoffenvacuolen zullen de snelheid waarin gifstoffen kunnen worden afgegeven verhogen."
+msgstr ""
 
 #, fuzzy
 msgid "WIKI_YES"
@@ -7914,28 +7811,28 @@
 msgstr "Uitzoomen"
 
 #, fuzzy
+#~ msgid "ASCENSION"
+#~ msgstr "Verheffing"
+
+#, fuzzy
+#~ msgid "WIKI_CYTOPLASM_GLYCOLYSIS"
+#~ msgstr "Cytoplasma Glycolyse"
+
+#, fuzzy
+#~ msgid "WIKI_AEROBIC_NITROGEN_FIXATION"
+#~ msgstr "Anaërobe stikstofbinding"
+
+#, fuzzy
+#~ msgid "WIKI_AWAKENING_STAGE"
+#~ msgstr "Ontwaakfase"
+
+#, fuzzy
+#~ msgid "WIKI_AWARE_STAGE"
+#~ msgstr "Bewustzijnsfase"
+
+#, fuzzy
 #~ msgid "WIKI_CHEMOSYNTHESIS"
 #~ msgstr "Chemosynthese"
-
-#, fuzzy
-#~ msgid "ASCENSION"
-#~ msgstr "Verheffing"
-
-#, fuzzy
-#~ msgid "WIKI_CYTOPLASM_GLYCOLYSIS"
-#~ msgstr "Cytoplasma Glycolyse"
-
-#, fuzzy
-#~ msgid "WIKI_AEROBIC_NITROGEN_FIXATION"
-#~ msgstr "Anaërobe stikstofbinding"
-
-#, fuzzy
-#~ msgid "WIKI_AWAKENING_STAGE"
-#~ msgstr "Ontwaakfase"
-
-#, fuzzy
-#~ msgid "WIKI_AWARE_STAGE"
-#~ msgstr "Bewustzijnsfase"
 
 #, fuzzy
 #~ msgid "WIKI_GLYCOLYSIS"
