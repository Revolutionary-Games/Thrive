# Translations template for PROJECT.
# Copyright (C) 2020 ORGANIZATION
# This file is distributed under the same license as the PROJECT project.
# FIRST AUTHOR <EMAIL@ADDRESS>, 2020.
#
msgid ""
msgstr ""
"Project-Id-Version: PROJECT VERSION\n"
"Report-Msgid-Bugs-To: EMAIL@ADDRESS\n"
<<<<<<< HEAD
"POT-Creation-Date: 2025-03-02 06:12-0300\n"
"PO-Revision-Date: 2025-02-24 06:48+0000\n"
"Last-Translator: Maxim Maier <maiermaxim21@gmail.com>\n"
=======
"POT-Creation-Date: 2025-03-07 11:33+0200\n"
"PO-Revision-Date: 2025-03-07 10:46+0000\n"
"Last-Translator: Anonymous <noreply@weblate.org>\n"
>>>>>>> 125b0f74
"Language-Team: German <https://translate.revolutionarygamesstudio.com/projects/thrive/thrive-game/de/>\n"
"Language: de\n"
"MIME-Version: 1.0\n"
"Content-Type: text/plain; charset=UTF-8\n"
"Content-Transfer-Encoding: 8bit\n"
"Plural-Forms: nplurals=2; plural=n != 1;\n"
"X-Generator: Weblate 5.7.2\n"
"Generated-By: Babel 2.8.0\n"

msgid "2D_MOVEMENT_TYPE_SELECTION"
msgstr "2D Bewegungsart:"

msgid "3D_EDITOR"
msgstr "3D Editor"

msgid "3D_MOVEMENT"
msgstr "3D Bewegung"

msgid "3D_MOVEMENT_TYPE_SELECTION"
msgstr "3D Bewegungsart:"

msgid "ABILITIES"
msgstr "Fähigkeiten"

msgid "ABORT"
msgstr "Abbrechen"

msgid "ABORTED_DOT"
msgstr "Abgebrochen."

msgid "ABSORBERS_COUNT"
msgstr "Absorber:"

msgid "ABYSSOPELAGIC"
msgstr "Abyssopelagial"

msgid "ACCEPT"
msgstr "Akzeptieren"

msgid "ACTION_AWAKEN"
msgstr "Erwachen ({0:F1}/{1:F1})"

msgid "ACTION_AWAKEN_TOOLTIP"
msgstr "Fortschritt zum Erwachen-Stadium. Erst möglich wenn ausreichend Gehirnkapazität zur Verfügung steht (Hirngewebe mit Axonen) ."

msgid "ACTION_BLOCKED_WHILE_ANOTHER_IN_PROGRESS"
msgstr "Aktion ist blockiert während eine andere im Gange ist"

msgid "ACTION_DELETE"
msgstr "Löschen"

msgid "ACTION_DOUBLE_POPULATION"
msgstr "Verdopple Population"

msgid "ACTION_DUPLICATE_UNITS"
msgstr "Dupliziere Einheiten"

msgid "ACTION_HALF_POPULATION"
msgstr "Halbiere Population"

msgid "ACTION_TELEPORT"
msgstr "Teleportieren"

msgid "ACTIVE"
msgstr "Aktiv"

msgid "ACTIVE_THREAD_COUNT"
msgstr "Aktuelle Threads:"

msgid "ACTIVITY_EXPLANATION"
msgstr ""
"Aktive Mikroben taumeln umher, wenn nichts Interessantes passiert.\n"
"Sessile Mikroben sind stationär und warten darauf, dass sich die Umgebung verändert, bevor sie handeln."

msgid "ADDITIONAL_VALIDATION_FAILED"
msgstr "Zusätzliche Überprüfungen fanden einen Fehler: {0}"

msgid "ADD_INPUT_BUTTON_TOOLTIP"
msgstr "Eingabemethode hinzufügen"

msgid "ADVANCED_VIEW"
msgstr "Fortgeschritten"

msgid "ADVANCED_VIEW_BUTTON_TOOLTIP"
msgstr "Erweiterte Einstellungen anzeigen"

msgid "AEROBIC_NITROGEN_FIXATION"
msgstr "Aerobe Stickstofffixierung"

msgid "AEROBIC_NITROGEN_FIXING"
msgstr "Aerobe Stickstofffixierung"

msgid "AEROBIC_RESPIRATION"
msgstr "Aerobe Atmung"

msgid "AGENTS"
msgstr "Wirkstoffe"

msgid "AGENTS_COLON"
msgstr "Wirkstoffe:"

msgid "AGENT_NAME"
msgstr "Wirkstoff {0}"

msgid "AGGRESSION_EXPLANATION"
msgstr ""
"Aggressive Mikroben jagen ihre Beute über größere Entfernungen\n"
"und kämpfen eher gegen Angreifer, wenn sie angegriffen werden.\n"
"Friedliche Mikroben greifen andere nicht über größere Entfernungen an\n"
"und setzen seltener Giftstoffe gegen Angreifer ein."

msgid "AGGRESSIVE"
msgstr "Aggressiv"

msgid "AI_MUTATION_RATE"
msgstr "KI Mutationsrate"

msgid "AI_MUTATION_RATE_EXPLANATION"
msgstr "(Mutationsgeschwindigkeit für KI-gesteuerte Spezies)"

msgid "ALL"
msgstr "Alle"

msgid "ALLOW_SPECIES_SWITCH_ON_EXTINCTION"
msgstr "Erlaubt, bei Aussterben der Spezies zu einer Verwandten zu wechseln"

msgid "ALLOW_SPECIES_SWITCH_ON_EXTINCTION_EXPLANATION"
msgstr "(erlaubt, das Spiel bei Aussterben mit einer anderen Spezies fortzuführen, statt es zu beenden)"

msgid "ALL_WORLDS_GENERAL_STATISTICS"
msgstr "Allgemeine Statistiken aller Welten"

msgid "ALL_WORLDS_STATISTICS"
msgstr ""
"[b]Generationen:[/b]\n"
"  {0}\n"
"[b]Gesamte Arten:[/b]\n"
"  Durchschnitt {1}; Standardabweichung {2}\n"
"[b]Lebende Arten:[/b]\n"
"  Durchschnitt {3}; Standardabweichung {4}\n"
"[b]Artenzahl pro Bereich:[/b]\n"
"  Durchschnitt {5}; Standardabweichung {6}\n"
"[b]Gesamtpopulation pro Bereich:[/b]\n"
"  Durchschnitt {7}; Standardabweichung {8}\n"
"[b]Durchschnittliche Größe der Mikrobenart (in hexagonalen Feldern):[/b]\n"
"  Durchschnitt {9}; Standardabweichung {10}\n"
"\n"
"[b]Generische Organellendaten:[/b]"

msgid "ALREADY_ASCENDED"
msgstr "Du bist bereits aufgestiegen"

msgid "ALT"
msgstr "Alt"

msgid "ALWAYS_VISIBLE"
msgstr "Dauerhaft sichtbar"

msgid "AMBIANCE_VOLUME"
msgstr "Umgebungslautstärke"

msgid "AMMONIA"
msgstr "Ammoniak"

msgid "AMMONIA_COST"
msgstr "Ammoniak-Kosten:"

msgid "AMOUNT_OF_AUTOSAVE_TO_KEEP"
msgstr "Anzahl der Autospeicherungen:"

msgid "AMOUNT_OF_QUICKSAVE_TO_KEEP"
msgstr "Anzahl der Schnellspeicherungen:"

msgid "ANAEROBIC_NITROGEN_FIXATION"
msgstr "Anaerobe Stickstofffixierung"

msgid "AND_UNLOCK_CONDITION"
msgstr "und"

msgid "APPEARANCE"
msgstr "Erscheinungsbild"

msgid "APPLY"
msgstr "Übernehmen"

msgid "APPLY_CHANGES"
msgstr "Änderungen übernehmen"

msgid "APRIL"
msgstr "April"

msgid "ARE_YOU_SURE_TO_RESET_ALL_SETTINGS"
msgstr "Bist du sicher, dass du ALLE Einstellungen auf ihre Standardwerte zurücksetzen willst?"

msgid "ARE_YOU_SURE_TO_RESET_INPUT_SETTINGS"
msgstr "Bist du sicher, dass du die Eingaben auf ihre Standardwerte zurücksetzen willst?"

msgid "ARTIST_COLON"
msgstr "Künstler:"

msgid "ARTWORK_TITLE"
msgstr "\"{0}\" - {1}"

msgid "ART_BY"
msgstr "Grafiken von {0}"

msgid "ART_GALLERY"
msgstr "Kunstgalerie"

msgid "ASCENSION_CONGRATULATIONS"
msgstr "Gratulation!"

msgid "ASCENSION_CONGRATULATIONS_CONTENT"
msgstr ""
"Du bist aufgestiegen und hast das Spiel beendet. Herzlichen Glückwunsch zum Erreichen des Spielendes.\n"
"\n"
"Du kannst in dem Weltraum-Level mit freigeschalteten Gotteswerkzeugen weiterspielen um im Sandkasten herumzubasteln.\n"
"\n"
"Ebenso kannst du absteigen und in diesem Spielstand ins Mikroben-Level zurückkehren um alle Stufen nochmal mit zusätzlichen Modifikatoren zu spielen.\n"
"\n"
"Gesamtanzahl an Aufstiegen in diesem Spielstand: {0}"

msgid "ASCENSION_STAGE"
msgstr "Aufstiegsphase"

msgid "ASSEMBLY_CLASS_REQUIRED"
msgstr "Klasse der Programmbibliothek ist erforderlich, wenn angegeben"

msgid "ASSEMBLY_REQUIRED_WITH_HARMONY"
msgstr "Mod Assembler ist erforderlich wenn Auto Harmony aktiviert ist"

msgid "ASSUME_HYPERTHREADING"
msgstr "Annehmen, dass die CPU Hyperthreading hat"

msgid "ASSUME_HYPERTHREADING_TOOLTIP"
msgstr ""
"Es kann nicht automatisch erkannt werden, ob Hyperthreading aktiviert ist.\n"
"Dies wirkt sich auf die Standardanzahl von Threads aus, da Hyperthreading-Threads nicht so schnell sind wie echte CPU-Kerne."

msgid "ATMOSPHERIC_GASSES"
msgstr "Atmosphärische Gase"

msgid "ATP"
msgstr "ATP"

msgid "ATP_BALANCE"
msgstr "ATP-Saldo"

msgid "ATP_BALANCE_TOOLTIP"
msgstr ""
"Hier wird der Gesamt-ATP-Haushalt der Zelle angezeigt.\n"
"Der ATP-Haushalt muss positiv sein, damit die Zelle überlebt. Für Sessile Zellen kann ein positiver ATP-Haushalt (ohne Bewegung) ausreichend sein.\n"
"Mit dem unteren Dropdown-Menü lässt sich simulieren, was passiert, wenn bestimmte Ressourcen zur ATP-Produktion nicht vorhanden wären.\n"
"Manche Zellen brauchen beispielsweise mehrere Substanzen gleichzeitig, damit ihr ATP-Haushalt positiv bleibt.\n"
"Solche Zellen sind schwieriger am Leben zu erhalten, da sie mehrere Substanzen zum Überleben brauchen."

msgid "ATP_BALANCE_TOOLTIP_MULTICELLULAR"
msgstr ""
"Hier werden Optionen zur Berechnung des ATP-Haushalts angezeigt.\n"
"Die berechneten Haushalte werden in der Zelltyp-Auswahl angezeigt.\n"
"Mit dem unteren Dropdown-Menü lässt sich simulieren, was passiert, wenn bestimmte Ressourcen zur ATP-Produktion nicht vorhanden wären."

msgid "ATP_BALANCE_WITHOUT_EXTERNAL_RESOURCES"
msgstr "Ohne externe Ressourcen"

msgid "ATP_BALANCE_WITHOUT_GLUCOSE"
msgstr "Ohne Glukose"

msgid "ATP_BALANCE_WITHOUT_HYDROGEN_SULFIDE"
msgstr "Ohne Schwefelwasserstoff"

msgid "ATP_BALANCE_WITHOUT_IRON"
msgstr "Ohne Eisen"

msgid "ATP_BALANCE_WITH_ALL_COMPOUNDS"
msgstr "Mit allen erforderlichen Substanzen"

msgid "ATP_PRODUCTION"
msgstr "ATP-Produktion"

msgid "ATP_PRODUCTION_TOO_LOW"
msgstr "ATP-PRODUKTION ZU NIEDRIG!"

msgid "ATTEMPT_TO_WRITE_SAVE_FAILED"
msgstr "Der Versuch zu speichern ist missglückt. Möglicherweise ist der Speichername zu lang oder du hast keinen Zugang zum Speicherordner."

msgid "AT_CURSOR"
msgstr "Am Zeiger:"

msgid "AUDIO_OUTPUT_DEVICE"
msgstr "Ausgabegerät:"

msgid "AUGUST"
msgstr "August"

msgid "AUTO"
msgstr "Auto"

msgid "AUTO-EVO_EXPLANATION_EXPLANATION"
msgstr "Diese Tafel zeigt die Werte an, mit denen die Auto-Evo-Vorhersage arbeitet. Die Gesamtenergie, die eine Spezies aufnehmen kann, und die Kosten pro Einzeltier der Spezies bestimmen die endgültige Population. Auto-Evo verwendet ein vereinfachtes Modell der Realität, um zu berechnen, wie gut die Spezies auf der Basis der von ihnen erbeuteten Energie abschneiden. Für jede Nahrungsquelle wird angezeigt, wie viel Energie die Art aus ihr gewinnt. Zusätzlich wird die Gesamtenergie, die aus dieser Quelle zur Verfügung steht, angezeigt. Der Anteil, den die Art an der Gesamtenergie gewinnt, basiert darauf, wie groß die Fitness im Vergleich zur Gesamtfitness ist. Die Fitness ist ein Maß dafür, wie gut die Spezies diese Nahrungsquelle verwerten kann."

msgid "AUTO-EVO_POPULATION_CHANGED_2"
msgstr "{0} Population ist in {2} um {1} gewachsen, aufgrund von {3}"

msgid "AUTO-EVO_PREDICTION"
msgstr "Auto-Evo-Vorhersage"

msgid "AUTO-EVO_PREDICTION_BOX_DESCRIPTION"
msgstr ""
"Dieses Feld zeigt die von Auto-Evo erwarteten Populationszahlen für die bearbeitete Art an.\n"
"Auto-Evo führt die Populationssimulation durch, die der andere Teil (neben Ihrer eigenen Leistung) ist, der Ihre Population beeinflusst."

msgid "AUTO-EVO_STEPS_DONE"
msgstr "{0:F1}% fertig. {1:n0}/{2:n0} Schritte."

msgid "AUTO-EVO_STRENGHT_MULTIPLIER"
msgstr "Auto-Evo-Druck auf den Spieler"

msgid "AUTO-EVO_STRENGHT_MULTIPLIER_EXPLANATION"
msgstr "(Prozentsatz der Populationsveränderung, die Auto-Evo auf Spieler-Spezies anwendet)"

msgid "AUTOSAVE_DURING_THE_GAME"
msgstr "Automatisches speichern während des Spieles"

msgid "AUTO_EVO"
msgstr "Auto-Evo"

msgid "AUTO_EVO_EXPLORING_TOOL"
msgstr "Auto-Evo Exploration"

msgid "AUTO_EVO_FAILED"
msgstr "Auto-Evo fehlgeschlagen"

msgid "AUTO_EVO_MISSING_RESULT_DATA_OBJECT"
msgstr "Auto-Evo-Ergebnisse fehlen. Wenn du einen älteren Speicherstand geladen hast, ist das nicht ungewöhnlich - wenn es sich nicht um einen älteren Spielstand handelt, benachrichtige uns bitte und schick uns dein Spiele-Log-File."

msgid "AUTO_EVO_RESULTS"
msgstr "Auto-Evo Ergebnisse:"

msgid "AUTO_EVO_RESULTS_GLOBAL_TITLE"
msgstr "Globale Ergebnisse"

msgid "AUTO_EVO_RESULTS_PATCH_TITLE"
msgstr "Ergebnisse für den ausgewählten Bereich"

msgid "AUTO_EVO_RUN_STATUS"
msgstr "Laufstatus:"

msgid "AUTO_EVO_STATUS_COLON"
msgstr "Auto-Evo-Status:"

msgid "AUTO_MOVE_FORWARDS"
msgstr "Automatisch vorwärts bewegen"

msgid "AUTO_RESOLUTION"
msgstr "automatisch ({0}x{1})"

msgid "AVAILABLE_CONSTRUCTION_PROJECTS"
msgstr "Verfügbare Bauprojekte"

msgid "AVAILABLE_MODS"
msgstr "Verfügbare Mods"

msgid "AWAKENING_STAGE"
msgstr "Phase des Erwachens"

msgid "AWARE_STAGE"
msgstr "Wahrnehmungsstadium"

msgid "BACK"
msgstr "Zurück"

msgid "BACKGROUND_BLUR"
msgstr "Hintergrund-Unschärfe:"

msgid "BACKSLASH"
msgstr "Backslash"

msgid "BACKSPACE"
msgstr "Rücktaste"

msgid "BACTERIAL_THERMOSYNTHESIS"
msgstr "Bakterielle Thermosynthese"

msgid "BALANCE_DISPLAY_AT_DAY_ALWAYS"
msgstr "Berechnen als wäre es Tag"

msgid "BALANCE_DISPLAY_AT_DAY_ALWAYS_TOOLTIP"
msgstr "Wenn aktiviert werden die Zahlen in dieser Anzeige berechnet als wäre es immer Tag"

msgid "BALANCE_DISPLAY_WHILE_MOVING"
msgstr "Bewegungskosten mitberücksichtigen"

msgid "BALANCE_DISPLAY_WHILE_MOVING_TOOLTIP"
msgstr "Wenn aktiviert, wird den Berechnungen in dieser Anzeige die Annahme zugrunde gelegt, dass die Zelle sich kontinuierlich bewegt"

msgid "BASE_MOBILITY"
msgstr "Basis Mobilität"

msgid "BASE_MOVEMENT"
msgstr "Basisbewegung"

msgid "BASIC_VIEW"
msgstr "Grundlegend"

msgid "BASIC_VIEW_BUTTON_TOOLTIP"
msgstr "Zu den grundlegenden Einstellungen zurückkehren"

msgid "BATHYPELAGIC"
msgstr "Bathypelagial"

msgid "BECOME_MACROSCOPIC"
msgstr "Makroskopisch werden ({0}/{1})"

msgid "BECOME_MULTICELLULAR"
msgstr "Multizellulär werden ({0}/{1})"

msgid "BEGIN_THRIVING"
msgstr "Gedeihe"

msgid "BEHAVIOUR"
msgstr "Verhalten"

msgid "BEHAVIOUR_ACTIVITY"
msgstr "Verhalten"

msgid "BEHAVIOUR_AGGRESSION"
msgstr "Aggressivität"

msgid "BEHAVIOUR_FEAR"
msgstr "Furcht"

msgid "BEHAVIOUR_FOCUS"
msgstr "Fokus"

msgid "BEHAVIOUR_OPPORTUNISM"
msgstr "Opportunismus"

msgid "BELOW_SEA_LEVEL"
msgstr "{0}-{1}m unter dem Meeresspiegel"

msgid "BENCHMARKS"
msgstr "Benchmarks"

msgid "BENCHMARK_FINISHED"
msgstr "Benchmark beendet"

msgid "BENCHMARK_PHASE"
msgstr "Benchmark-Phase:"

msgid "BENCHMARK_RESULTS_COLON"
msgstr "Ergebnisse:"

msgid "BEST_PATCH_COLON"
msgstr "Bestes Gebiet:"

msgid "BIG_IRON_CHUNK"
msgstr "Großer Eisenbrocken"

msgid "BIG_PHOSPHATE_CHUNK"
msgstr "Großer Phosphatbrocken"

msgid "BILLION_ABBREVIATION"
msgstr "{0} Mrd"

msgid "BINDING_AGENT"
msgstr "Bindungsstoff"

msgid "BINDING_AGENT_DESCRIPTION"
msgstr "Ermöglicht die Verbindung mit anderen Zellen. Dies ist der erste Schritt zur Multizellularität. Wenn deine Zelle Teil einer Kolonie ist, werden die Substanzen zwischen den Zellen geteilt. Du kannst den Editor nicht betreten, solange du Teil einer Kolonie bist, also musst du die Kolonie verlassen, sobald du genug Substanzen gesammelt hast, um deine Zelle zu spalten."

msgid "BINDING_AGENT_PROCESSES_DESCRIPTION"
msgstr "Drücke [thrive:input]g_toggle_binding[/thrive:input], um den Bindungsmodus umzuschalten. Im Bindungsmodus kannst du andere Zellen deiner Spezies mit deiner Kolonie verbinden, indem du dich in sie hineinbewegst. Um eine Kolonie zu verlassen, drücke [thrive:input]g_unbind_all[/thrive:input]."

msgid "BIND_AXES_SENSITIVITY"
msgstr "Achsen verbinden"

msgid "BIOLUMINESCENT_VACUOLE"
msgstr "Biolumineszenz-Vakuole"

msgid "BIOME_LABEL"
msgstr "Biom: {0}"

msgid "BLOOM_RENDER_EFFECT"
msgstr "Bloom-Effekt:"

msgid "BLUESKY_TOOLTIP"
msgstr "Besuche unser Blusky-Profil"

msgid "BRAIN_CELL_NAME_DEFAULT"
msgstr "Neuron"

msgid "BRAVE"
msgstr "Mutig"

msgid "BROWSE"
msgstr "Stöbern"

msgid "BROWSE_WORKSHOP"
msgstr "Workshop durchsuchen"

msgid "BUILD_CITY"
msgstr "Baue eine Stadt"

msgid "BUILD_QUEUE"
msgstr "Bauwarteschlange"

msgid "BUILD_STRUCTURE"
msgstr "Baue eine Struktur"

msgid "BY"
msgstr "Von:"

msgid "BY_REVOLUTIONARY_GAMES"
msgstr "Von Revolutionary Games Studio"

msgid "CACHE_DISK_MAX_TIME"
msgstr "Maximale Zeit, um Elemente auf der Festplatte zu behalten, bevor sie gelöscht werden"

msgid "CACHE_MEMORY_MAX_ITEMS"
msgstr "Maximal im Speicher zu haltende Cache-Elemente"

msgid "CACHE_TIME_MEMORY"
msgstr "Wie lange die Cache-Elemente im Speicher bleiben sollen"

msgid "CACHE_TIME_MEMORY_ONLY"
msgstr "Cache-Zeit bei ausschließlicher Speicherung im Arbeitsspeicher"

msgid "CACHING_TITLE"
msgstr "Zwischenspeicherung"

msgid "CALCIUM_CARBONATE"
msgstr "Kalziumkarbonat"

msgid "CALCIUM_CARBONATE_MEMBRANE_DESCRIPTION"
msgstr "Diese Membran hat eine starke Schale aus Kalziumkarbonat. Sie kann Beschädigungen leicht widerstehen und benötigt weniger Energie, um sich nicht zu verformen. Der Nachteil einer so schweren Hülle ist, dass die Zelle viel langsamer ist und eine Weile braucht, um Ressourcen zu absorbieren."

msgid "CAMERA"
msgstr "Kamera"

msgid "CANCEL"
msgstr "Abbrechen"

msgid "CANCEL_ACTION_CAPITAL"
msgstr "AKTION ABBRECHEN"

msgid "CANCEL_CURRENT_ACTION"
msgstr "Vorgang abbrechen"

msgid "CANNOT_DELETE_USED_CELL_TYPE"
msgstr "Ein Zelltyp, der derzeit in deinem Körperplan verwendet wird, kann nicht gelöscht werden"

msgid "CANNOT_DELETE_USED_CELL_TYPE_TITLE"
msgstr "Verwendete Zellen nicht löschbar"

msgid "CANNOT_ENGULF"
msgstr "Kann nicht verschlingen"

msgid "CANNOT_MOVE_METABALL_TO_DESCENDANT_TREE"
msgstr "Metaball kann nicht in den Baum der Nachkommen verschoben werden"

msgid "CANNOT_REDUCE_BRAIN_POWER_STAGE"
msgstr "Die Gehirnkapazität ist zu niedrig, um auf dieser Stufe zu bleiben. Auf vorherige Stufen zurückzugehen ist aktuell nicht erlaubt. Bitte erhöhe die Gehirnkapazität um fortzufahren."

msgid "CANNOT_REDUCE_BRAIN_POWER_STAGE_TITLE"
msgstr "Die Gehirnleistung kann nicht reduziert werden um Stufen zurückzugehen"

msgid "CANNOT_WRITE_SAVE"
msgstr "Kann nicht speichern"

msgid "CANT_LOAD_MOD_INFO"
msgstr "Informationen zum Mod {0} konnten nicht geladen werden"

msgid "CAPSLOCK"
msgstr "Feststelltaste"

msgid "CARBON_DIOXIDE"
msgstr "Kohlendioxid"

msgid "CATEGORY_AN_ABUNDANCE"
msgstr "eine Fülle"

msgid "CATEGORY_A_FAIR_AMOUNT"
msgstr "ein gutes Stück"

msgid "CATEGORY_LITTLE"
msgstr "wenig"

msgid "CATEGORY_QUITE_A_BIT"
msgstr "ziemlich viel"

msgid "CATEGORY_SOME"
msgstr "etwas"

msgid "CATEGORY_VERY_LITTLE"
msgstr "sehr wenig"

msgid "CAUTIOUS"
msgstr "Vorsichtig"

msgid "CELL"
msgstr "Zelle"

msgid "CELLS"
msgstr "Zellen"

msgid "CELLULASE"
msgstr "Zellulase"

msgid "CELLULASE_DESCRIPTION"
msgstr "Cellulase ermöglicht es der Zelle Cellulose Membranen zu zersetzen. Dies erhöht die Effektivität des Prozesses."

msgid "CELLULOSE"
msgstr "Zellulose"

msgid "CELLULOSE_MEMBRANE_DESCRIPTION"
msgstr "Diese Membran hat eine Wand, was einen besseren allgemeinen Schutz gegen Schäden und insbesondere physische Schäden bietet. Es wird weniger Energie benötigt, um die Form zu behalten, aber Ressourcen werden dadurch langsamer absorbiert und auch die Bewegung wird verlangsamt. [b] Cellulase kann diese Wand verdauen [/b], was sie anfällig für Verschlingung durch Fressfeinde macht."

msgid "CELL_STAT_ROTATION_TOOLTIP"
msgstr ""
"Rotationsrate der Zelle. Größere Zellen drehen sich langsamer, aber Zilien können dies ausgleichen.\n"
"Die Platzierung der Organellen beeinflusst die Rotation, wobei Organellen, die weiter vom Zentrum entfernt sind, die Rotation stärker reduzieren."

msgid "CELL_STAT_SPEED_TOOLTIP"
msgstr ""
"Geschwindigkeit der Zelle. Durch Limitierungen des Algorithmus ist dieser Wert eine Annahme.\n"
"Wenn zum Beispiel die Länge der Flagelle verändert wird, sind die Geschwindigkeitswerte nicht ganz sinnvoll und entsprechen nicht dem Effekt auf der Ebene.\n"
"Das Problem ist bekannt, wird aber wegen höher priorisierten Problemen und neuen Funktionen nicht behoben."

msgid "CELL_TYPE_BUTTON_ATP_CONSUMPTION"
msgstr "Der ATP-Verbrauch dieses Zelltyps ist {0}."

msgid "CELL_TYPE_BUTTON_ATP_PRODUCTION"
msgstr "Die ATP-Produktion dieses Zelltyps ist {0}."

msgid "CELL_TYPE_NAME"
msgstr "Zellentypname"

msgid "CHANGE_DESCRIPTION_IS_TOO_LONG"
msgstr "Änderungsnotizen sind zu lang"

msgid "CHANGE_THE_SYMMETRY"
msgstr "Ändern der Symmetrie"

msgid "CHANNEL_INHIBITOR_TOXIN_SYNTHESIS"
msgstr "Synthese von Kanalhemmern"

msgid "CHEATS"
msgstr "Cheats"

msgid "CHEAT_KEYS_ENABLED"
msgstr "Cheat-Tasten aktiviert"

msgid "CHEAT_MENU"
msgstr "Cheatmenü"

msgid "CHEMICAL_BUTTON_MICROBE_TOOLTIP"
msgstr "Zellprozesse ein-/ausblenden"

msgid "CHEMOPLAST"
msgstr "Chemoplast"

msgid "CHEMOPLAST_DESCRIPTION"
msgstr "Der Chemoplast ist eine doppelte Membranstruktur, die Proteine enthält, die in der Lage sind, [thrive:compound type=\"hydrogensulfide\"][/thrive:compound], gasförmiges [thrive:compound type=\"carbondioxide\"][/thrive:compound] und Wasser in einem Prozess namens [b]Schwefelwasserstoff-Chemosynthese[/b] in [thrive:compound type=\"glucose\"][/thrive:compound] umzuwandeln. Die Rate seiner [thrive:compound type=\"glucose\"][/thrive:compound]-Produktion skaliert mit der Konzentration von Wasser und [thrive:compound type=\"carbondioxide\"][/thrive:compound]."

msgid "CHEMOPLAST_PROCESSES_DESCRIPTION"
msgstr "Verwandelt [thrive:compound type=\"hydrogensulfide\"][/thrive:compound] in [thrive:compound type=\"glucose\"][/thrive:compound]. Die Rate hängt von der Konzentration von [thrive:compound type=\"carbondioxide\"][/thrive:compound] ab."

msgid "CHEMORECEPTOR"
msgstr "Chemorezeptor"

msgid "CHEMORECEPTOR_DESCRIPTION"
msgstr "Alle Zellen \"sehen\" nur durch Chemorezeption. Auf diese Weise erhalten die Zellen Informationen über ihre Umgebung. Das Hinzufügen dieser Organelle bedeutet, dass die Chemorezeption weiter verfeinert wird. Da der Spieler schon im Zellstadium sehen kann, wird dies durch eine Linie dargestellt, die über den sichtbaren Bildschirmbereich hinausgeht und nahe gelegene Verbindungen anzeigt, die der Spieler noch nicht sehen konnte."

msgid "CHEMORECEPTOR_MINIMUM_AMOUNT_TOOLTIP"
msgstr ""
"Setzt den Erkennungs-Schwellenwert für Verbindungen. Niedrige Werte können auf sehr schwache Spuren von Verbindungen hinweisen, die möglicherweise keine nennenswerte Menge dieser Verbindung enthalten.\n"
"Eine Beispielstrategie ist es, den Suchradius und die Mindestmenge zu erhöhen, damit die nächstgelegene, sinnvoll dichte Wolke erkannt wird.\n"
"Der Chemorezeptor \"riecht\" einzelne Punkte in einer Verbindungs-\"Wolke\" und nicht die Gesamtheit der Wolke."

msgid "CHEMORECEPTOR_PROCESSES_DESCRIPTION"
msgstr "Der Chemorezeptor ermöglicht die Erkennung von Substanzen aus größerer Entfernung. Nach der Platzierung können Sie die Art der Substanz und die Farbe der Führungslinie auswählen."

msgid "CHEMORECEPTOR_SEARCH_RADIUS_TOOLTIP"
msgstr ""
"Setzt die maximale Entfernung, in der dieser Chemorezeptor nach Dingen sucht, auf die er zeigt.\n"
"Dies kann beispielsweise für langsame Zellen verwendet werden, um nicht auf Ressourcen zu zeigen, die wahrscheinlich verschwunden sind, bevor die Zelle dort ankommt, indem die Entfernung verringert wird.\n"
"Alternativ kann das Erhöhen der Entfernung dazu führen, dass auf weiter entfernte Objekte gezeigt wird, aber diese könnten schwer zu erreichen sein, bevor sie verschwunden sind."

msgid "CHEMOSYNTHESIS"
msgstr "Chemosynthese"

msgid "CHEMOSYNTHESIZING_PROTEINS"
msgstr "Chemosynthetisierende Proteine"

msgid "CHEMOSYNTHESIZING_PROTEINS_DESCRIPTION"
msgstr "Chemosynthetisierende Proteine sind kleine Proteincluster im Zytoplasma, die in der Lage sind, [thrive:compound type=\"hydrogensulfide\"][/thrive:compound], Wasser und gasförmiges [thrive:compound type=\"carbondioxide\"][/thrive:compound] in einem Prozess namens [b]Schwefelwasserstoff-Chemosynthese[/b] in [thrive:compound type=\"glucose\"][/thrive:compound]umzuwandeln. Die Rate der [thrive:compound type=\"glucose\"][/thrive:compound]-Produktion skaliert mit der Konzentration von [thrive:compound type=\"carbondioxide\"][/thrive:compound]. Da die chemosynthetisierenden Proteine direkt im Zytoplasma untergebracht sind, führt die umgebende Flüssigkeit [b]Glykolyse[/b]durch."

msgid "CHEMOSYNTHESIZING_PROTEINS_PROCESSES_DESCRIPTION"
msgstr "Wandelt [thrive:compound type=\"hydrogensulfide\"][/thrive:compound] in [thrive:compound type=\"glucose\"][/thrive:compound] um. Die Rate skaliert mit der Konzentration von [thrive:compound type=\"carbondioxide\"][/thrive:compound]. Wandelt [thrive:compound type=\"glucose\"][/thrive:compound] auch in [thrive:compound type=\"atp\"][/thrive:compound] um."

msgid "CHEMO_SYNTHESIS"
msgstr "Chemo-Synthese"

msgid "CHITIN"
msgstr "Chitin"

msgid "CHITINASE"
msgstr "Chitinase"

msgid "CHITINASE_DESCRIPTION"
msgstr "Chitinase ermöglicht es der Zelle Chitin Membranen zu zersetzen. Dies erhöht die Effektivität des Prozesses."

msgid "CHITIN_MEMBRANE_DESCRIPTION"
msgstr "Diese Membran hat eine Wand, was zu einem besseren Schutz gegen Gesamtschäden und insbesondere gegen Toxin-Schäden führt. Sie kostet auch weniger Energie, um ihre Form zu behalten, kann aber Ressourcen nur langsam absorbieren und ist langsamer. [b]Chitinase kann diese Wand verdauen[/b] was sie verwundbar beim Verschlingen durch Fressfeinde macht."

msgid "CHLOROPLAST"
msgstr "Chloroplast"

msgid "CHLOROPLAST_DESCRIPTION"
msgstr "Der Chloroplast ist eine Doppelmembranstruktur mit lichtempfindlichen Pigmenten, die in Membransäckchen gestapelt sind. Es handelt sich um einen Prokaryoten, der für die Verwendung durch seinen eukaryotischen Wirt assimiliert wurde. Die Pigmente im Chloroplasten sind in der Lage, die Energie des Lichts zu nutzen, um in einem Prozess namens [b]Photosynthese[/b] [thrive:compound type=\"glucose\"][/thrive:compound] aus Wasser und gasförmigem [thrive:compound type=\"carbondioxide\"][/thrive:compound] herzustellen. Diese Pigmente sind es auch, die dem Chloroplasten seine charakteristische Farbe verleihen. Die Geschwindigkeit der [thrive:compound type=\"glucose\"][/thrive:compound]-Produktion hängt von der Konzentration des [thrive:compound type=\"carbondioxide\"]Kohlendioxyds[/thrive:compound] und der Lichtintensität ab."

msgid "CHLOROPLAST_PROCESSES_DESCRIPTION"
msgstr "Produziert [thrive:compound type=\"glucose\"][/thrive:compound]. Die Rate hängt von der Konzentration von [thrive:compound type=\"carbondioxide\"][/thrive:compound] und der Intensität des [thrive:compound type=\"sunlight\"][/thrive:compound]s ab."

msgid "CHOSEN_FILENAME_ALREADY_EXISTS"
msgstr "Der gewählte Dateiname ({0}) existiert bereits. Überschreiben?"

msgid "CHROMATIC_ABERRATION"
msgstr "Farbabweichung:"

msgid "CHROMATOPHORE_PROCESSES_DESCRIPTION"
msgstr "Produziert [thrive:compound type=\"glucose\"][/thrive:compound]. Rate skaliert mit der Konzentration von [thrive:compound type=\"carbondioxide\"][/thrive:compound] und der Intensität des [thrive:compound type=\"sunlight\"][/thrive:compound]."

msgid "CHUNK_CELL_CORPSE_PART"
msgstr "Zellleichenstück"

msgid "CHUNK_FOOD_SOURCE"
msgstr "{0}-Verbrauch"

msgid "CILIA"
msgstr "Zilie"

msgid "CILIA_DESCRIPTION"
msgstr "Zilien funktionieren ähnlich wie Flagellen. Aber anstatt Antrieb in eine bestimmte Richtung zu geben, helfen sie bei der Drehbewegung der Zelle."

msgid "CILIA_PROCESSES_DESCRIPTION"
msgstr "Erhöht die Wendigkeit von großen Zellen."

msgid "CITY_SHORT_STATISTICS"
msgstr "Bevölkerung: {0} Nahrung: {1} Wissenschaft: {2}"

msgid "CLEAN_UP_OLD_SAVES"
msgstr "Alte Speicherstände aufräumen"

msgid "CLEAR_CACHE"
msgstr "Cache leeren"

msgid "CLOSE"
msgstr "Schließen"

msgid "CLOSE_OPTIONS"
msgstr "Optionen schließen?"

msgid "CLOSTRIDIAL_FERMENTATION"
msgstr "Clostridiale Fermentation"

msgid "CLOUD_BENCHMARK"
msgstr "Cloud-Benchmark"

msgid "CLOUD_RESOLUTION_DIVISOR"
msgstr "Wolkenauflösungsteiler:"

msgid "CLOUD_SIMULATION_MINIMUM_INTERVAL"
msgstr "Wolkensimulation Minimumintervall:"

msgid "CLOUD_SIMULATION_MULTIPLIER"
msgstr "Simmulationsmultiplikator:"

msgid "COASTAL"
msgstr "Küste"

msgid "COLLISION_SHAPE"
msgstr "Erzeuge Entitäten mit Kollisionskonturen"

msgid "COLOUR"
msgstr "Farbe"

msgid "COLOURBLIND_CORRECTION"
msgstr "Farbenblindheits-Korrektur:"

msgid "COLOUR_PICKER_ADD_PRESET"
msgstr "Aktuelle Farbe als Voreinstellung hinzufügen"

msgid "COLOUR_PICKER_A_TOOLTIP"
msgstr "Alphakanalwert der Farbe"

msgid "COLOUR_PICKER_B_TOOLTIP"
msgstr "Blaukanalwert der Farbe"

msgid "COLOUR_PICKER_G_TOOLTIP"
msgstr "Grünkanalwert der Farbe"

msgid "COLOUR_PICKER_HSV_BUTTON_TOOLTIP"
msgstr ""
"Schaltet den HSV-Modus (Farbwert, Farbsättigung, Hellwert) ein oder aus.\n"
"Kann im Roh-Modus nicht eingeschaltet werden."

msgid "COLOUR_PICKER_H_TOOLTIP"
msgstr "Farbtonwert, Anteil der Farbe"

msgid "COLOUR_PICKER_PICK_COLOUR"
msgstr "Wähle eine Farbe aus dem Spielfenster"

msgid "COLOUR_PICKER_PRESET_TOOLTIP"
msgstr ""
"Farbe: {0}\n"
"Linke Maus: Diese Voreinstellung verwenden\n"
"Rechte Maus: Diese Voreinstellung löschen"

msgid "COLOUR_PICKER_RAW_BUTTON_TOOLTIP"
msgstr ""
"Schalten Sie den Roh-Modus ein oder aus.\n"
"Im Roh-Modus können Sie die R-, G- und B\n"
"Farbwerte über 1,0 hinausgehen.\n"
"Im HSV-Modus kann dieser Modus nicht aktiviert werden."

msgid "COLOUR_PICKER_R_TOOLTIP"
msgstr "Rotkanalwert der Farbe"

msgid "COLOUR_PICKER_S_TOOLTIP"
msgstr "Sättigungswert, der Anteil an Grau in einer bestimmten Farbe"

msgid "COLOUR_PICKER_V_TOOLTIP"
msgstr "Hellwert, Helligkeit oder Intensität der Farbe"

msgid "COMMON_ABILITIES"
msgstr "Allgemeine Fähigkeiten"

msgid "COMMON_EDITING_AND_STRATEGY"
msgstr "Allgemeine Editor- und Strategiestufen"

msgid "COMMUNITY_FORUM"
msgstr "Community-Forum"

msgid "COMMUNITY_FORUM_BUTTON_TOOLTIP"
msgstr "Tritt der Thrive Gemeinschaft über unser Forum bei"

msgid "COMMUNITY_WIKI"
msgstr "Gemeinschafts-Wiki"

msgid "COMMUNITY_WIKI_BUTTON_TOOLTIP"
msgstr "Besuche unser Gemeinschafts-Wiki"

msgid "COMPILED_AT_COLON"
msgstr "Erstellt am:"

msgid "COMPLETE_ACTION"
msgstr "Fertig"

msgid "COMPOUNDS"
msgstr "Substanzen"

msgid "COMPOUNDS_AT_EQUILIBRIUM"
msgstr "Haushalt im Ruhezustand"

msgid "COMPOUNDS_AT_MAX_SPEED"
msgstr "Haushalt bei max. Geschwindigkeit"

msgid "COMPOUNDS_BUTTON_MICROBE_TOOLTIP"
msgstr "Substanzen ein-/ausblenden"

msgid "COMPOUNDS_COLON"
msgstr "Substanzen:"

msgid "COMPOUND_BALANCE_FILL_TIME"
msgstr "(füllt den Speicher in {0} s)"

msgid "COMPOUND_BALANCE_FILL_TIME_TOO_LONG"
msgstr "(Speicher wird in {0} s gefüllt, nutzbares Tageslicht ist aber nur {1} s lang vorhanden)"

msgid "COMPOUND_BALANCE_MODE_TOOLTIP"
msgstr ""
"Modus, in dem der Substanzhaushalt berechnet wird. Z.B.: im Modus Maximalgeschwindigkeit erfolgt die Berechnung unter der Annahme, dass alle Prozesse mit Maximalgeschwindigkeit laufen,\n"
"während im Modus Gleichgewicht die Prozesse nur so schnell laufen, dass kein negativer ATP-Haushalt entsteht."

msgid "COMPOUND_BALANCE_TITLE"
msgstr "Substanzhaushalt"

msgid "COMPOUND_BALANCE_TOOLTIP"
msgstr ""
"In dieser Übersicht wird der Gesamthaushalt (Produktion und Verbrauch) je Substanz angezeigt.\n"
"In einer Pflanzenzelle muss beispielsweise der Glukosehaushalt im Überschussbereich sein."

msgid "COMPOUND_CLOUDS"
msgstr "Substanzwolken"

msgid "COMPOUND_CLOUD_BENCHMARK"
msgstr "Richtwert für Substanzwolken"

msgid "COMPOUND_CLOUD_DENSITY"
msgstr "Substanzwolken-Dichte"

msgid "COMPOUND_CLOUD_DENSITY_EXPLANATION"
msgstr "(Dichte der Substanzwolken in der Umwelt)"

msgid "COMPOUND_CONCENTRATIONS_DECREASED"
msgstr "{0}konzentrationen sind um {1} gesunken"

msgid "COMPOUND_FOOD_SOURCE"
msgstr "{0}-Verbrauch"

msgid "COMPOUND_HANDLE_KEEP"
msgstr "Alle behalten"

msgid "COMPOUND_HANDLE_SPLIT_SISTER"
msgstr "Mit der Schwesternzelle teilen"

msgid "COMPOUND_HANDLE_TOP_UP"
msgstr "Immer auf Ausgangsbestand auffüllen"

msgid "COMPOUND_HANDLE_TOP_UP_ON_CHANGE"
msgstr "Bei Bereichswechsel auffüllen"

msgid "COMPOUND_STORAGE_AMOUNT_DOES_NOT_LAST_NIGHT"
msgstr "(nicht ausreichend, um die Nachtdauer von {0} s zu überstehen)"

msgid "COMPOUND_STORAGE_NOT_ENOUGH_GENERATED_DURING_DAY"
msgstr "Nur {1} [thrive:compound type=\"{0}\"][/thrive:compound] kann während des Tages generiert werden, aber {2} ist nötig um die Nacht zu überdauern."

msgid "COMPOUND_STORAGE_NOT_ENOUGH_SPACE"
msgstr "Es ist nicht ausreichend Speicher für [thrive:compound type=\"{0}\"][/thrive:compound] vorhanden. Die Nacht dauert {2} s, aber der Substanzspeicher reicht nur für {1}s."

msgid "COMPOUND_STORAGE_STATS_TITLE"
msgstr "Speicherkapazität"

msgid "COMPOUND_STORAGE_STATS_TOOLTIP"
msgstr ""
"Hier wird angezeigt, wie lange die Zelle braucht, um die jeweilige Substanz zu verbrauchen (ausgehend von einem vollen Speicher).\n"
"Diese Zahlen werden immer so berechnet, als wäre es Nacht - so kann überprüft werden, ob die Zelle ausreichend Speichermöglichkeiten hat,\n"
"damit sie die Nacht überlebt. Wenn man die Bewegungskosten mit der Checkbox exkludiert, erhält man das absolute Minium,\n"
"das man zum Überleben braucht, wenn sich die Zelle die ganze Nacht nicht bewegt, um Energie zu sparen."

msgid "COMPOUND_TO_FIND"
msgstr "Suche nach Substanz:"

msgid "CONCEPT_ART"
msgstr "Konzeptkunst"

msgid "CONFIG"
msgstr "Konfiguration"

msgid "CONFIRM_CAPITAL"
msgstr "BESTÄTIGEN"

msgid "CONFIRM_DELETE"
msgstr "Löschen bestätigen"

msgid "CONFIRM_EXIT"
msgstr "Beenden bestätigen"

msgid "CONFIRM_FOSSILISATION_OVERWRITE"
msgstr "Überschreiben bestätigen"

msgid "CONFIRM_MOVE_TO_ASCENSION_STAGE"
msgstr "Weiter zum Aufstiegsstadium?"

msgid "CONFIRM_MOVE_TO_ASCENSION_STAGE_EXPLANATION"
msgstr ""
"Du kannst nun aufsteigen und die Aufstiegsphase erreichen, indem du das Aufstiegsportal aktivierst.\n"
"\n"
"Dies wird unbegrenzte Macht in Form neuer Göttlicher Werkzeuge freischalten, die du in diesem Speicherstand verwenden kannst.\n"
"\n"
"Aufsteigen bedeutet auch, dass du das Spiel gewonnen hast, aber du wirst weiterhin spielen können. Möchtest du aufsteigen?"

msgid "CONFIRM_MOVE_TO_INDUSTRIAL_STAGE"
msgstr "Fortfahren zur Industriellen Phase?"

msgid "CONFIRM_MOVE_TO_INDUSTRIAL_STAGE_EXPLANATION"
msgstr "Das Platzieren einer Fabrik initiiert den Fortschritt ins Industrialisierungsstadium. Fortfahren ins nächste Stadium?"

msgid "CONFIRM_MOVE_TO_SPACE_STAGE"
msgstr "Ins Weltraumstadium übergehen?"

msgid "CONFIRM_MOVE_TO_SPACE_STAGE_EXPLANATION"
msgstr ""
"Du kannst nun zur Weltraumphase übergehen, indem du dein erstes Raumschiff startest.\n"
"\n"
"Zurzeit ist es in den Prototypen noch nicht möglich, zu deinem Planeten zurückzukehren, aber der endgültige Plan ist es, ein flüssiges Hinein- und Herauszoomen von Planeten in der Weltraumphase zu ermöglichen.\n"
"\n"
" Abbrechen des Starts wird die Raumschiff-Einheit zerstören. Möchtest du das Raumschiff starten?"

msgid "CONFIRM_NEW_GAME_BUTTON_TOOLTIP"
msgstr "Mit diesen Einstellungen spielen"

msgid "CONFIRM_NEW_GAME_BUTTON_TOOLTIP_DISABLED"
msgstr "Einige Einstellungen sind ungültig"

msgid "CONSTRUCTION_UNIT_NAME"
msgstr "Einheit: {0}"

msgid "CONTENT_UPLOADED_FROM"
msgstr "Workshop-Content wird von folgendem Ordner hochgeladen: {0}"

msgid "CONTINUE"
msgstr "Weiter"

msgid "CONTINUE_AS_SPECIES"
msgstr "[center]Trotzdem ist das Spiel noch nicht vorbei. Du kannst [b]fortfahren[/b] indem du mit der Spezies {0} mit einer Population von {1} weiterspielst.[/center]"

msgid "CONTINUE_THRIVING"
msgstr "Gedeihe weiterhin"

msgid "CONTINUE_TO_PROTOTYPES"
msgstr ""
"[b]Du hast das Ende des \"komplett\" entwickelten Teils von Thrive erreicht.[/b]\n"
"\n"
"Wenn du möchtest, kannst du mit den [b]Prototypen der weiteren Stadien[/b] fortfahren, soweit sie im Augenblick implementiert sind. \n"
"\n"
"Diese können sehr unvollständig sein, Platzhalter Grafiken benutzen und allgemein sehr grundlegend sein. Sie sind im Spiel enthalten, um die mögliche Zukunft und unsere Vision des weiteren Spielverlaufs zu zeigen.\n"
"\n"
"Du wirst in den meisten Prototypen [b]nicht speichern können[/b] und auch nicht in die vorhergehende Stadien des Spiels zurückkehren können. Wenn du zum [i]aktuellen[/i] Stadium zurückkehren können möchtest, [b]speichere bitte bevor du fortfährst[/b].\n"
"\n"
"Wenn du dich entscheidest weiterzuspielen, sei dir bitte bewusst, dass die kommenden Stadien Prototypen sind und beschwere dich nicht über fehlende Inhalte."

msgid "CONTINUE_TO_PROTOTYPES_PROMPT"
msgstr "Mit Prototyp-Stadien fortfahren?"

msgid "CONTROLLER_ANY_DEVICE"
msgstr "Beliebiges Gerät"

msgid "CONTROLLER_AXIS_L2"
msgstr "L2"

msgid "CONTROLLER_AXIS_LEFT_TRIGGER"
msgstr "Linker Auslöser"

msgid "CONTROLLER_AXIS_LEFT_X"
msgstr "Linker Stick Horizontal"

msgid "CONTROLLER_AXIS_LEFT_Y"
msgstr "Linker Stick Vertikal"

msgid "CONTROLLER_AXIS_NEGATIVE_DIRECTION"
msgstr "Negative Richtung"

msgid "CONTROLLER_AXIS_POSITIVE_DIRECTION"
msgstr "Positive Richtung"

msgid "CONTROLLER_AXIS_R2"
msgstr "R2"

msgid "CONTROLLER_AXIS_RIGHT_TRIGGER"
msgstr "Rechter Auslöser"

msgid "CONTROLLER_AXIS_RIGHT_X"
msgstr "Rechter Stick Horizontal"

msgid "CONTROLLER_AXIS_RIGHT_Y"
msgstr "Rechter Stick Vertikal"

msgid "CONTROLLER_AXIS_VISUALIZERS"
msgstr "Controllerachsenvisualisierer:"

msgid "CONTROLLER_BUTTON_DPAD_DOWN"
msgstr "Steuerkreuz Unten"

msgid "CONTROLLER_BUTTON_DPAD_LEFT"
msgstr "Steuerkreuz Links"

msgid "CONTROLLER_BUTTON_DPAD_RIGHT"
msgstr "Steuerkreuz Rechts"

msgid "CONTROLLER_BUTTON_DPAD_UP"
msgstr "Steuerkreuz Oben"

msgid "CONTROLLER_BUTTON_LEFT_SHOULDER"
msgstr "Linke Schultertaste"

msgid "CONTROLLER_BUTTON_LEFT_STICK"
msgstr "Linker Stick Klick"

msgid "CONTROLLER_BUTTON_MISC1"
msgstr "Controller Sonstiger Button"

msgid "CONTROLLER_BUTTON_PADDLE1"
msgstr "Paddel-Taste 1"

msgid "CONTROLLER_BUTTON_PADDLE2"
msgstr "Paddel-Taste 2"

msgid "CONTROLLER_BUTTON_PADDLE3"
msgstr "Paddel-Taste 3"

msgid "CONTROLLER_BUTTON_PADDLE4"
msgstr "Paddel-Taste 4"

msgid "CONTROLLER_BUTTON_PS3_SELECT"
msgstr "Auswählen"

msgid "CONTROLLER_BUTTON_PS3_START"
msgstr "Start"

msgid "CONTROLLER_BUTTON_PS_CIRCLE"
msgstr "Kreis"

msgid "CONTROLLER_BUTTON_PS_CROSS"
msgstr "Kreuz"

msgid "CONTROLLER_BUTTON_PS_L1"
msgstr "L1"

msgid "CONTROLLER_BUTTON_PS_L3"
msgstr "L3"

msgid "CONTROLLER_BUTTON_PS_OPTIONS"
msgstr "Optionen"

msgid "CONTROLLER_BUTTON_PS_R1"
msgstr "R1"

msgid "CONTROLLER_BUTTON_PS_R3"
msgstr "R3"

msgid "CONTROLLER_BUTTON_PS_SHARE"
msgstr "Teilen"

msgid "CONTROLLER_BUTTON_PS_SONY_BUTTON"
msgstr "Logo-Taste"

msgid "CONTROLLER_BUTTON_PS_SQUARE"
msgstr "Quadrat"

msgid "CONTROLLER_BUTTON_PS_TRIANGLE"
msgstr "Dreieck"

msgid "CONTROLLER_BUTTON_RIGHT_SHOULDER"
msgstr "Rechte Schultertaste"

msgid "CONTROLLER_BUTTON_RIGHT_STICK"
msgstr "Rechter Stick-Klick"

msgid "CONTROLLER_BUTTON_TOUCH_PAD"
msgstr "Touchpad"

msgid "CONTROLLER_BUTTON_UNKNOWN"
msgstr "Unbekannter Knopf"

msgid "CONTROLLER_BUTTON_XBOX_A"
msgstr "A"

msgid "CONTROLLER_BUTTON_XBOX_B"
msgstr "B"

msgid "CONTROLLER_BUTTON_XBOX_BACK"
msgstr "Zurück"

msgid "CONTROLLER_BUTTON_XBOX_GUIDE"
msgstr "Leitfaden"

msgid "CONTROLLER_BUTTON_XBOX_START"
msgstr "Start"

msgid "CONTROLLER_BUTTON_XBOX_X"
msgstr "X"

msgid "CONTROLLER_BUTTON_XBOX_Y"
msgstr "Y"

msgid "CONTROLLER_DEADZONES"
msgstr "Totzonen kalibrieren"

msgid "CONTROLLER_DEADZONE_CALIBRATION_EXPLANATION"
msgstr ""
"Mit diesem Werkzeug können die Deadzones der Controllerachsen konfiguriert werden. Die Größe der Deadzone kontrolliert wie viel ein Controlstick (oder analoge Taste) bewegt werden muss, bevor die Bewegung als Eingabe erkannt wird.\n"
"Bitte bewege alle Controlsticks und lasse sie wieder los, und drücke alle analogen Tasten und lasse sie wieder los."

msgid "CONTROLLER_DEADZONE_COLON"
msgstr "Totzone:"

msgid "CONTROLLER_PROMPT_TYPE_SETTING"
msgstr "Art der Controller-Tastenanzeige:"

msgid "CONTROLLER_SENSITIVITY"
msgstr "Controllerempfindlichkeit"

msgid "CONTROLLER_UNKNOWN_AXIS"
msgstr "Unbekannte Achse"

msgid "COPY_ERROR_TO_CLIPBOARD"
msgstr "Fehler in die Zwischenablage kopieren"

msgid "COPY_RESULTS"
msgstr "Ergebnisse kopieren"

msgid "CORRECTION_PROTANOPE"
msgstr "Rotblindheit (Rot-Grün)"

msgid "CORRECTION_TRITANOPE"
msgstr "Blaublindheit (Blau-Gelb)"

msgid "CPU_THREADS"
msgstr "Threads"

msgid "CRAFTING_CLEAR_INPUTS"
msgstr "Ausgewählte Eingaben löschen"

msgid "CRAFTING_ERROR_INTERNAL_CONSUME_PROBLEM"
msgstr "Fehler: Interner Fehler beim Verbrauchen von Handwerksobjekten"

msgid "CRAFTING_ERROR_TAKING_ITEMS"
msgstr "Konnte die Handwerks-Eingabeobjekte nicht finden"

msgid "CRAFTING_FILTER_INPUTS"
msgstr "Eingabe"

msgid "CRAFTING_KNOWN_ITEMS"
msgstr "Bekannte Rezepte"

msgid "CRAFTING_NOT_ENOUGH_MATERIAL"
msgstr "Nicht genug {0}, um das Rezept herzustellen"

msgid "CRAFTING_NO_RECIPE_SELECTED"
msgstr "Wähle zuerst einen Bauplan aus"

msgid "CRAFTING_NO_ROOM_TO_TAKE_CRAFTING_RESULTS"
msgstr "Nicht genügend Platz, um alle Gegenstände zu lagern"

msgid "CRAFTING_RECIPE_DISPLAY"
msgstr "{0} ({1})"

msgid "CRAFTING_RECIPE_HAND_AXE"
msgstr "Stein-Handaxt"

msgid "CRAFTING_RESULTS"
msgstr "Ergebnisse"

msgid "CRAFTING_SELECT_RECIPE_OR_ITEMS_TO_FILTER"
msgstr "Wähle einen Bauplan oder Gegenstand zum Filtern"

msgid "CRAFTING_TAKE_ALL"
msgstr "Nimm alles"

msgid "CRAFTING_TITLE"
msgstr "Herstellen"

msgid "CREATE"
msgstr "Erstellen"

msgid "CREATED_AT"
msgstr "Erstellt am:"

msgid "CREATED_ON_PLATFORM"
msgstr "Erstellt auf Plattform:"

msgid "CREATE_A_NEW_MICROBE"
msgstr "Eine neue Mikrobe erstellen"

msgid "CREATE_NEW"
msgstr "Neu erstellen"

msgid "CREATE_NEW_CELL_TYPE"
msgstr "Neuen Zellentyp erstellen"

msgid "CREATE_NEW_CELL_TYPE_DESCRIPTION"
msgstr "Du kannst neue Zelltypen hinzufügen, indem du Bestehende duplizierst und dann benennst. Zelltypen können modifiziert werden, um sie für verschiedene Aufgaben zu spezialisieren. Wenn ein Zellentyp geändert wird, werden alle platzierten Zellen dieses Typs aktualisiert."

msgid "CREATE_NEW_MOD"
msgstr "Neuen Mod erstellen"

msgid "CREATE_NEW_SAVE"
msgstr "Neuen Speicherstand anlegen"

msgid "CREATE_NEW_TISSUE_TYPE"
msgstr "Neuen Zellentyp erstellen"

msgid "CREATE_NEW_TISSUE_TYPE_DESCRIPTION"
msgstr "Du kannst neue Zelltypen hinzufügen, indem du Bestehende duplizierst und dann umbenennst. Zelltypen können modifiziert werden, um sie für verschiedene Aufgaben zu spezialisieren. Wenn ein Zellentyp geändert wird, werden alle platzierten Zellen dieses Typs aktualisiert."

msgid "CREATING_DOT_DOT_DOT"
msgstr "Erstelle..."

msgid "CREATING_OBJECTS_FROM_SAVE"
msgstr "Objekte aus Speicherstand erstellen"

msgid "CREDITS"
msgstr "Abspann"

msgid "CTRL"
msgstr "Strg"

msgid "CURRENT_CACHE_SIZE"
msgstr "Aktuelle Größe:"

msgid "CURRENT_CACHE_SIZE_TOOLTIP"
msgstr ""
"Größe aller derzeit auf der Festplatte gespeicherten Cache-Elemente. Kann jederzeit sicher gelöscht werden, \n"
"aber wenn ein Element das nächste Mal benötigt wird, das im Cache gewesen wäre, dauert es länger, es zu erzeugen."

msgid "CURRENT_DEVELOPERS"
msgstr "Aktuelle Entwickler(innen)"

msgid "CURRENT_LOCATION_CAPITAL"
msgstr "AKTUELLE POSITION"

msgid "CURRENT_RESEARCH_NONE"
msgstr "Nichts wird erforscht"

msgid "CURRENT_RESEARCH_PROGRESS"
msgstr "Laufende Forschung: {0} ({1})"

msgid "CURRENT_WORLD"
msgstr "Aktuelle Welt"

msgid "CURRENT_WORLD_STATISTICS"
msgstr ""
"[b]Generationen:[/b]\n"
"  {0}\n"
"[b]Gesamtzahl Bereiche:[/b]\n"
"  {1}\n"
"[b]Gesamtzahl Auto-Evo-Zeit:[/b]\n"
"  {2}\n"
"[b]Gesamtzahl Spezies:[/b]\n"
"  {3}\n"
"[b]Spezies noch am Leben:[/b]\n"
"  {4}\n"
"[b]Spezies Anzahl pro Bereich:[/b]\n"
"  Durchschnitt {5}; Standardabweichung {6}\n"
"[b]Gesamtpopulation:[/b]\n"
"  {7}\n"
"[b]Populationsstärkste Spezies:[/b]\n"
"  {8}\n"
"[b]Grundlegende Mikroben-Spezies Daten:[/b]\n"
"  Durchschnittliche Größe (in Hex-Feldern): {9}\n"
"\n"
"[b]Generische Organellen-Daten:[/b]"

msgid "CUSTOM_USERNAME"
msgstr "Eigener Nutzername:"

msgid "CYTOPLASM"
msgstr "Zytoplasma"

msgid "CYTOPLASM_DESCRIPTION"
msgstr "Die klebrigen Innereien einer Zelle. Das Zytoplasma ist die Grundmischung aus Ionen, Proteinen und anderen in Wasser gelösten Stoffen, die das Innere der Zelle ausfüllt. Eine der Funktionen, die es erfüllt, ist die [b]Glykolyse[/b], die Umwandlung von [thrive:compound type=\"glucose\"][/thrive:compound] in [thrive:compound type=\"atp\"][/thrive:compound]-Energie. Zellen, denen Organellen für einen komplexeren Stoffwechsel fehlen, sind auf diese Energieform angewiesen. Sie wird auch dazu verwendet, Moleküle in der Zelle zu speichern und die Zelle zu vergrössern."

msgid "CYTOPLASM_GLYCOLYSIS"
msgstr "Zytoplasma-Glykolyse"

msgid "CYTOPLASM_PROCESSES_DESCRIPTION"
msgstr "Wandelt [thrive:compound type=\"glucose\"][/thrive:compound] in [thrive:compound type=\"atp\"][/thrive:compound] um."

msgid "CYTOTOXIN_SYNTHESIS"
msgstr "Zellgift-Synthese"

msgid "DAMAGE_SOURCE_RADIATION"
msgstr "Strahlung"

msgid "DAY_LENGTH"
msgstr "Tageslänge"

msgid "DAY_LENGTH_EXPLANATION"
msgstr "(Spieltaglänge in Realzeitsekunden)"

msgid "DAY_NIGHT_CYCLE_ENABLED"
msgstr "Tag-/Nachtzyklus aktivieren"

msgid "DAY_NIGHT_CYCLE_ENABLED_EXPLANATION_2"
msgstr "(Photosynthese wird in der Nacht ineffektiv, was mehr Planung erfordert)"

msgid "DEADZONE_CALIBRATION_FINISHED"
msgstr "Totzonenkalibrierung abgeschlossen. Die neuen Totzonen werden unten dargestellt."

msgid "DEADZONE_CALIBRATION_INPROGRESS"
msgstr "Totzonen-Kalibrierung im Gange. Bitte drücken Sie keine Tasten und lassen Sie die Sticks auf ihrem Controller in nicht-ausgelenkter Ausgangsstellung und warten ein paar Sekunden."

msgid "DEADZONE_CALIBRATION_IS_RESET"
msgstr "Totzonenkalibrierungen wurden zurückgesetzt"

msgid "DEADZONE_CONFIGURATION"
msgstr "Totzonen kalibrieren"

msgid "DEATH"
msgstr "Tot"

msgid "DEBUG_COORDINATES"
msgstr ""
"Position: {0}\n"
"Richtung: {1}"

msgid "DEBUG_DRAW_NOT_AVAILABLE"
msgstr "Physik-Debug-Darstellung in diesem Bautyp nicht verfügbar"

msgid "DEBUG_HEAT_AT_CURSOR"
msgstr "Hitzewert: {0}"

msgid "DEBUG_PANEL"
msgstr "Debug-Fenster"

msgid "DECEMBER"
msgstr "Dezember"

msgid "DECREASE_ITEM_SIZE"
msgstr "Objektgröße verringern"

msgid "DEFAULT_AUDIO_OUTPUT_DEVICE"
msgstr "Standardausgabegerät"

msgid "DELETE"
msgstr "Löschen"

msgid "DELETE_ALL_OLD_SAVE_WARNING_2"
msgstr ""
"Das Löschen aller alten Auto- und Schnellspeicherungen kann nicht rückgängig gemacht werden. Bist du sicher, dass du Folgendes dauerhaft löschen möchtest?\n"
" - {0} Automatische Speicherstände\n"
" - {1} Schnellspeicherstände\n"
" - {2} Backup Speicherstände"

msgid "DELETE_FOSSIL_CONFIRMATION"
msgstr "Das Löschen dieses Fossils kann nicht rückgängig gemacht werden, bist du sicher, dass du es dauerhaft löschen willst?"

msgid "DELETE_OLD_SAVES_PROMPT"
msgstr "Alte Spieltände löschen?"

msgid "DELETE_ORGANELLE"
msgstr "Organelle löschen"

msgid "DELETE_SAVE_CONFIRMATION"
msgstr "Das Löschen dieses Speicherstandes kann nicht rückgängig gemacht werden, bist du sicher, dass du ihn dauerhaft löschen willst?"

msgid "DELETE_SELECTED"
msgstr "Ausgewählte löschen"

msgid "DELETE_SELECTED_SAVES_PROMPT"
msgstr "Ausgewählte(n) Spielstand/Spielstände wirklich löschen?"

msgid "DELETE_SELECTED_SAVE_WARNING"
msgstr "Das Löschen des/der ausgewählten Spielstandes/Spielständen kann nicht rückgängig gemacht werden. Bist du sicher, dass du die {0} Speicherung(en) dauerhaft löschen möchten?"

msgid "DELETE_THIS_SAVE_PROMPT"
msgstr "Diesen Spielstand wirklich löschen?"

msgid "DESCEND_BUTTON"
msgstr "Rückentwickeln"

msgid "DESCEND_CONFIRMATION"
msgstr "Bist du sicher, dass du dich rückentwickeln willst?"

msgid "DESCEND_CONFIRMATION_EXPLANATION"
msgstr ""
"Abstieg entfernt den Aufstiegsstatus und wirft dich zurück ins Mikrobenstadium. Von dort aus kannst du im derzeitigen Spielstand erneut durch das Spiel spielen.\n"
"\n"
"Du erhältst einen Abstiegsbonus für den neuen Spieldurchlauf. In künftigen Versionen kannst du den Bonus selbst wählen, derzeit ist es aber immer ein 20%-Vorteil bei der Osmoregulation.\n"
"\n"
"Wenn der Abstieg bestätigt wurde, kannst du die Spiel- und Startwelteinstellungen ändern."

msgid "DESCRIPTION"
msgstr "Beschreibung:"

msgid "DESCRIPTION_COLON"
msgstr "Beschreibung:"

msgid "DESCRIPTION_TOO_LONG"
msgstr "Beschreibung ist zu lang"

msgid "DESPAWN_ENTITIES"
msgstr "Alle Objekte entfernen"

msgid "DETECTED_CPU_COUNT"
msgstr "Ermittelte CPU-Anzahl:"

msgid "DEVBUILD_VERSION_INFO"
msgstr ""
"DevBuild {0}\n"
"auf Branch {1} bei {2}\n"
"{3}"

msgid "DEVELOPERS"
msgstr "Entwickler(innen)"

msgid "DEVELOPMENT_FORUM"
msgstr "Entwickler Forum"

msgid "DEVELOPMENT_FORUM_BUTTON_TOOLTIP"
msgstr "Sieh Dir Entwicklerupdates in unserem Entwicklerforum an"

msgid "DEVELOPMENT_SUPPORTED_BY"
msgstr "Entwicklung unterstützt von Revolutionary Games Studio ry"

msgid "DEVELOPMENT_WIKI"
msgstr "Entwickler-Wiki"

msgid "DEVELOPMENT_WIKI_BUTTON_TOOLTIP"
msgstr "Besuche unser Entwickler-Wiki"

msgid "DEVOURED"
msgstr "Entrückt"

msgid "DEV_BUILD_PATRONS"
msgstr "Entwicklungsversions Unterstützer"

msgid "DIFFICULTY"
msgstr "Schwierigkeitsgrad"

#, fuzzy
msgid "DIFFICULTY_DETAILS_STRING"
msgstr ""
"Schwierigkeitsgrad: {0}\n"
"Mutationskostenmultiplikator: {1}\n"
"KI Mutationsrate: {2}\n"
"Wolkendichte: {3}\n"
"Bevölkerungsstrafe bei Spielertod: {4}\n"
"Glukoseerhalt in der Umwelt: {5}\n"
"Osmoregulationskostenmultiplikator: {6}\n"
"Verfügbare Glukosewolke beim Verlassen des Editors: {7}\n"
"Passiven Reproduktionsfortschritt erhalten: {8}\n"
"Beschränke die Nutzung von Wachstums-Substanzen: {9}"

msgid "DIFFICULTY_PRESET"
msgstr "Schwierigkeitsgrad"

msgid "DIFFICULTY_PRESET_CUSTOM"
msgstr "Benutzerdefiniert"

msgid "DIFFICULTY_PRESET_EASY"
msgstr "Leicht"

msgid "DIFFICULTY_PRESET_HARD"
msgstr "Schwer"

msgid "DIFFICULTY_PRESET_NORMAL"
msgstr "Normal"

msgid "DIGESTION_EFFICIENCY"
msgstr "Verdauungseffizienz"

msgid "DIGESTION_EFFICIENCY_COLON"
msgstr "Verdauungseffizienz:"

msgid "DIGESTION_SPEED"
msgstr "Ressourcen-Absorptionsgeschwindigkeit"

msgid "DIGESTION_SPEED_COLON"
msgstr "Ressourcen-Absorptionsgeschwindigkeit:"

msgid "DIGESTION_SPEED_VALUE"
msgstr "{0}/s"

msgid "DISABLED"
msgstr "Deaktiviert"

msgid "DISABLE_ALL"
msgstr "Alle deaktivieren"

msgid "DISCARD_AND_CONTINUE"
msgstr "Verwerfen und fortfahren"

msgid "DISCARD_CHANGES"
msgstr "Verwerfen und fortfahren"

msgid "DISCARD_MIGRATION"
msgstr "Migration verwerfen"

msgid "DISCONNECTED_CELLS"
msgstr "Getrennte Zellen"

msgid "DISCONNECTED_CELLS_TEXT"
msgstr ""
"Es gibt Zellen, die nicht mit dem Rest verbunden sind.\n"
"Bitte verbinde alle platzierten Zellen miteinander oder mach deine Änderungen rückgängig."

msgid "DISCONNECTED_METABALLS"
msgstr "Getrennte Zellen"

msgid "DISCONNECTED_METABALLS_TEXT"
msgstr ""
"Es gibt Zellen, die nicht mit dem Rest verbunden sind.\n"
"Bitte verbinde alle platzierten Zellen miteinander oder mach deine Änderungen rückgängig."

msgid "DISCONNECTED_ORGANELLES"
msgstr "Getrennte Organellen"

msgid "DISCONNECTED_ORGANELLES_TEXT"
msgstr ""
"Es gibt Organellen, die nicht mit dem Rest verbunden sind.\n"
"Bitte verbinde alle platzierten Organellen miteinander oder mach deine Änderungen rückgängig."

msgid "DISCORD_TOOLTIP"
msgstr "Tritt unserem Discord Server bei"

msgid "DISK_CACHE_TOOLTIP"
msgstr ""
"Wenn aktiviert, werden einige teuer zu generierende Daten auf der Festplatte gespeichert, damit sie beim nächsten Laden schneller verfügbar sind.\n"
"Wenn deaktiviert, wird nur der Cache im Arbeitsspeicher verwendet."

msgid "DISMISSED_POPUPS_COLON"
msgstr "Versteckte Pop-ups:"

msgid "DISMISSED_POPUPS_EXPLANATION"
msgstr ""
"Dies zeigt an, wie viele Popups vom Spieler dauerhaft ausgeblendet wurden.\n"
"Wenn einige davon wieder sichtbar werden sollen, können mit der Schaltfläche neben dieser alle ausgeblendeten Popups wieder angezeigt werden."

msgid "DISMISS_INFORMATION_PERMANENTLY"
msgstr "Nicht wieder anzeigen"

msgid "DISMISS_WARNING_PERMANENTLY"
msgstr "Warnung nicht wieder anzeigen"

msgid "DISPLAY_3D_MENU_BACKGROUNDS"
msgstr "3D-Hintergrund im Menü anzeigen"

msgid "DISPLAY_ABILITIES_BAR"
msgstr "Fähigkeitenleiste anzeigen"

msgid "DISPLAY_BACKGROUND_DISTORTION_EFFECT"
msgstr "Verzerrung bei Mikroben-Hintergrund anwenden"

msgid "DISPLAY_BACKGROUND_PARTICLES"
msgstr "Hintergrundpartikel anzeigen"

msgid "DISPLAY_DRIVER_OPENGL"
msgstr "OpenGL"

msgid "DISPLAY_DRIVER_VULKAN"
msgstr "Vulkan"

msgid "DISPLAY_MODE"
msgstr "Anzeigemodus:"

msgid "DISPLAY_PART_NAMES"
msgstr "Namen der Teile Schaltflächen anzeigen"

msgid "DISSOLVED_COMPOUND_FOOD_SOURCE"
msgstr "Gleichmäßig verteilte ökologische Nahrungsquelle von {0}"

msgid "DOES_NOT_USE_FEATURE"
msgstr "Nein"

msgid "DONATIONS"
msgstr "Spenden"

msgid "DOT_DOT_DOT"
msgstr "..."

msgid "DOUBLE"
msgstr "Doppelte"

msgid "DOUBLE_CLICK_TO_VIEW_IN_FULLSCREEN"
msgstr "Doppelklicken zum Betrachten"

msgid "DOUBLE_MEMBRANE_DESCRIPTION"
msgstr "Als zweischichtige Membran bietet sie besseren Schutz vor Beschädigungen und benötigt weniger Energie, um sich nicht zu verformen. Allerdings verlangsamt sie die Zelle etwas und senkt die Geschwindigkeit, mit der sie Ressourcen absorbieren kann."

msgid "DOUBLE_SPEED_TOGGLE_TOOLTIP"
msgstr "ABC"

msgid "DRAG_TO_REORDER_ITEMS_WITH_MOUSE"
msgstr "Mit der Maus ziehen um Objekte neu anzuordnen"

msgid "DUMP_SCENE_TREE"
msgstr "SceneTree ausgeben"

msgid "DUPLICATE_TYPE"
msgstr "Typ duplizieren"

msgid "EASTEREGG_MESSAGE_1"
msgstr "Interessanter Fakt: Das Nasentierchen und Pantoffeltierchen sind ein Musterbeispiel für ein Raubtier-Beute-Verhältnis, das jahrzehntelang untersucht wurde. Bist du nun das Nasentierchen oder das Pantoffeltierchen? Jäger oder Gejagter?"

msgid "EASTEREGG_MESSAGE_10"
msgstr "VERRÜCKTES ZEUG!!"

msgid "EASTEREGG_MESSAGE_11"
msgstr "Nein Patrick, hydrothermische Schlote eignen sich nicht zum Schmelzen von Eisen!"

msgid "EASTEREGG_MESSAGE_12"
msgstr "Diese blauen Zellen jedoch..."

msgid "EASTEREGG_MESSAGE_13"
msgstr "Kleiner Tipp, Biome sind mehr als nur unterschiedliche Hintergründe. Die Substanzen in verschiedenen Biomen erscheinen manchmal mit unterschiedlichem Tempo."

msgid "EASTEREGG_MESSAGE_14"
msgstr "Auf Zack! Je mehr Flagellen du hast, desto schneller wirst du. Es kostet dich allerdings mehr ATP"

msgid "EASTEREGG_MESSAGE_15"
msgstr "Kleiner Tipp, Du kannst Eisenbrocken oder ähnliches verschlingen."

msgid "EASTEREGG_MESSAGE_16"
msgstr "Kleiner Tipp, bereite dich vor, bevor du einen Nukleus hinzufügst. Diese Dinge sind teuer, im Unterhalt und in Vorauskosten."

msgid "EASTEREGG_MESSAGE_17"
msgstr "Interessanter Fakt: wusstest du, dass es auf der Erde über 8000 Arten von Wimpertierchen gibt?"

msgid "EASTEREGG_MESSAGE_18"
msgstr "Interessanter Fakt: das Trompetentierchen ist ein Wimpertierchen, das sich strecken und Beute in einem trompetenartigem Maul fangen kann. Es zieht die Beute ein, indem es mit den Zilien Wasserströmungen erzeugt."

msgid "EASTEREGG_MESSAGE_2"
msgstr "Kleiner Tipp, Giftstoffe können andere Giftstoffe von dir wegdrücken, wenn du schnell genug bist."

msgid "EASTEREGG_MESSAGE_3"
msgstr "Kleiner Tipp, Osmoregulierung kostet 1 ATP pro Sekunde und Feld deiner Zelle. Jedes leere Feld Zytoplasma erzeugt 5 ATP pro Sekunde, d.h. wenn Sie ATP durch Osmoregulierung verlieren, fügen Sie einfach ein paar leere Felder Zytoplasma hinzu oder entfernen Sie ein paar Organellen."

msgid "EASTEREGG_MESSAGE_4"
msgstr "Interessanter Fakt: Im echten Leben haben Prokaryoten etwas, das Zellkompartiment genannt wird, die sich wie Organellen verhalten und in der Tat polyedrische Organellen genannt werden."

msgid "EASTEREGG_MESSAGE_5"
msgstr "Interessanter Fakt: Das Metabolosom ist eine so genannte polyedrische Organelle."

msgid "EASTEREGG_MESSAGE_6"
msgstr "Kleiner Tipp, manchmal ist es am besten, einfach vor anderen Zellen davonzulaufen."

msgid "EASTEREGG_MESSAGE_7"
msgstr "Keiner Tipp, wenn eine Zelle etwa halb so groß ist wie deine, dann kannst du sie verschlingen."

msgid "EASTEREGG_MESSAGE_8"
msgstr "Kleiner Tipp, Bakterien können stärker sein, als sie aussehen. Sie sehen vielleicht klein aus, aber einige von ihnen können sich in Sie eingraben und Sie auf diese Weise töten!"

msgid "EASTEREGG_MESSAGE_9"
msgstr "Kleiner Tipp: du kannst andere Arten bis zur Ausrottung jagen, wenn du nicht vorsichtig genug bist. Arten können auch von anderen Arten bis zur Ausrottung gejagt werden."

msgid "EASTER_EGGS"
msgstr "Easter eggs einbeziehen"

msgid "EASTER_EGGS_EXPLANATION"
msgstr "(zufällig generierte Geheimnisse im Spielverlauf)"

msgid "EASTER_EGG_BANANA_BIOME"
msgstr "Bananen-Bereich"

msgid "EDGE_PAN_SPEED"
msgstr "Schwenk-Geschwindigkeit:"

msgid "EDITING_TITLE"
msgstr "Titel fehlt"

msgid "EDITOR"
msgstr "Editor"

msgid "EDITORS_AND_MUTATIONS_BUTTON"
msgstr "Editoren und Mutationen"

msgid "EDITOR_BUTTON_TOOLTIP"
msgstr "Betritt den Editor und bearbeite deine Spezies"

msgid "EDITOR_TUTORIAL_EARLY_GOAL"
msgstr ""
"Willkommen im Editor. Du landest immer hier, wenn du dich erfolgreich reproduzierst.\n"
"\n"
"Das [b]Ziel des frühen Spielstadiums[/b] ist, einen guten Bereich mit einer zuverlässigen Nahrungsquelle zu finden.\n"
"\n"
"Später im Spiel kann man darüber nachdenke, einen [b]Zellkern[/b] zu entwickeln, wodurch man im Spiel voranschreitet. Dies sollte aber nicht zu früh geschehen, da der Zellkern eine sehr kostspielige Organelle ist.\n"
"\n"
"Drücke auf Weiter um fortzufahren."

msgid "EDITOR_TUTORIAL_EDITOR_TEXT"
msgstr ""
"Willkommen in dem [b]Mikrobeneditor[/b].\n"
"\n"
"Hier kannst du die Geschehnisse der vorigen Generationen einsehen und Änderungen an deiner Spezies vornehmen.\n"
"\n"
"In dieser Registerkarte ist eine Übersicht der Änderungen in deinem Bereich. Probiere die verschiedenen Werkzeuge aus, um mehr über die Ereignisse in der gegenwärtigen Welt zu lernen.\n"
"\n"
"Wenn du bereit bist, drücke die \"Nächste\"-Schaltfläche unten rechts um zur Bereichskarten-Ansicht zu gelangen."

<<<<<<< HEAD
#, fuzzy
msgid "EDITOR_TUTORIAL_MICROBE_EDITOR_NUCLEUS"
msgstr ""
"Dies ist der Zelleneditor, in dem du deine Spezies durch Ausgeben von Mutationspunkten (MP) entwickeln kannst. Du wirst in jeder Generation exakt 100 MP ausgeben können, also ist ansparen von MP nicht möglich.\n"
"\n"
"Deine Zelle besteht momentan noch aus nur einem einzigen Zytoplasma-Organell, das als weißliches Hexagon in der Mitte deines Bildschirms zu sehen ist.\n"
"\n"
"Wähle ein Organell aus dem Linken Fenster aus und klicke (links) neben dem Hexagon, um es zu platzieren. Du kannst Organelle mit [thrive:input]e_rotate_left[/thrive:input] und [thrive:input]e_rotate_right[/thrive:input] vor dem Platzieren drehen."
=======
msgid "EFFECTIVE_VALUE"
msgstr "Effektiver Wert"
>>>>>>> 125b0f74

msgid "EIGHT_TIMES"
msgstr "8x"

msgid "EJECT_ENGULFED"
msgstr "Verschlungene Objekte ausstoßen"

msgid "EJECT_ENGULFED_TOOLTIP"
msgstr "Verschlungene Objekte ausstoßen"

msgid "EMITTERS_COUNT"
msgstr "Sender:"

msgid "ENABLED_MODS"
msgstr "Aktivierte Mods"

msgid "ENABLE_ALL_COMPATIBLE"
msgstr "Alle kompatiblen Mods aktivieren"

msgid "ENABLE_EDITOR"
msgstr "Editor aktivieren"

msgid "ENABLE_GUI_LIGHT_EFFECTS"
msgstr "GUI-Lichteffekte aktivieren"

msgid "ENDOSYMBIONT_ENGULFED_ALREADY_DONE"
msgstr "Endosymbiose-Prozess vollständig, im Editor abschließen"

msgid "ENDOSYMBIONT_ENGULFED_PROGRESS"
msgstr "Ziel der Endosymbiose wurde vorübergehend in eine Organelle umgewandelt. Überlebe bis zum Editor um im Endosymbiose-Prozess fortzuschreiten"

msgid "ENDOSYMBIONT_TYPE_ALREADY_PRESENT"
msgstr "Endosymbionten-Typ bereits vorhanden. Bitte den Endosymbiose-Prozess im Editor weiterführen"

msgid "ENDOSYMBIOSIS_AVAILABLE_ORGANELLES"
msgstr "verfügbare Organellen"

msgid "ENDOSYMBIOSIS_BUTTON"
msgstr "Endosymbiose"

msgid "ENDOSYMBIOSIS_CANCEL_TOOLTIP"
msgstr "Diesen Endosymbiose-Prozess abbrechen. Der bereits erreichte Fortschritt geht dabei verloren!"

msgid "ENDOSYMBIOSIS_COMPLETE_TOOLTIP"
msgstr "Diesen Endosymbiose-Prozess abschließen und als Organelle platzieren"

msgid "ENDOSYMBIOSIS_EXPLANATION"
msgstr "Endosymbiose wandelt andere Spezies in Endosymbionten um (Spezies, die in einer anderen Spezies in einer symbiotischen Beziehung leben). Dadurch wird die entstandene Organelle freigeschaltet und gibt eine Gratiskopie davon. Mögliche Kandidatenspezies für die Endosymbiose werden unten angezeigt, wenn sie zuvor bereits einmal verschlungen wurden. Die Dauer des Prozesses hängt von der Eignung der Spezies ab und wird ebenfalls angezeigt."

msgid "ENDOSYMBIOSIS_NOTHING_ENGULFED"
msgstr "Es wurden noch keine geeigneten Spezies verschlungen, die in Endosymbionten umgewandelt werden könnten"

msgid "ENDOSYMBIOSIS_NO_CANDIDATE_ORGANELLES"
msgstr "Diese Spezies kann nicht in eine Organelle umgewandelt werden"

msgid "ENDOSYMBIOSIS_PROGRESSING_EXPLANATION"
msgstr "Der Endosymbiose-Prozess schreitet fort, wenn die Zielspezies verschlungen wurde und in eine temporäre Organelle umgewandelt wurde (immer nur eine möglich). Der Fortschritt wird nur gespeichert, wenn die Zelle bis zur nächsten Editor-Sitzung mit dieser temporären Organelle überlebt."

msgid "ENDOSYMBIOSIS_PROKARYOTIC_LIMIT_EXPLANATION"
msgstr "Prokaryoten können höchstens einen Endosymbionten haben"

msgid "ENDOSYMBIOSIS_SINGLE_SPECIES_PROGRESS_DESCRIPTION"
msgstr "Überlebe mit dieser temporären Organelle bis zur nächsten Editor-Sitzung"

msgid "ENDOSYMBIOSIS_START_TOOLTIP"
msgstr "Beginne die Endosymbiose für diese Spezies (verfügbar, wenn Zielorganellentyp ausgewählt wurde)"

msgid "ENDOSYMBIOSIS_TITLE"
msgstr "Endosymbiose"

msgid "ENERGY_BALANCE_REQUIRED_COMPOUND_LINE"
msgstr "- {0}: {1} /Sekunde"

msgid "ENERGY_BALANCE_TOOLTIP_CONSUMPTION"
msgstr "{0}: -{1} ATP"

msgid "ENERGY_BALANCE_TOOLTIP_PRODUCTION"
msgstr "{0}: +{1} ATP"

msgid "ENERGY_BALANCE_TOOLTIP_PRODUCTION_WITH_REQUIREMENT"
msgstr ""
"{0}: +{1} ATP\n"
"Beim Verbrauch von:\n"
"{2}"

msgid "ENERGY_IN_PATCH_FOR"
msgstr "Energie in {0} für {1}"

msgid "ENERGY_IN_PATCH_SHORT"
msgstr "{0}, {1}"

msgid "ENERGY_SOURCES"
msgstr "Energiequellen:"

msgid "ENERGY_SUMMARY_LINE"
msgstr "Die gesammelte Gesamtenergie beträgt {0} mit individuellen Kosten von {1}, was zu einer unbereinigten Bevölkerung von {2} führt"

msgid "ENGULF_NO_ATP_DAMAGE_MESSAGE"
msgstr "Beschädigt durch Eintritt in den Verschlingmodus ohne verfügbares ATP"

msgid "ENTER_EXISTING_ID"
msgstr "Bekannte ID angeben"

msgid "ENTER_EXISTING_WORKSHOP_ID"
msgstr "Bekannte Workshop-ID angeben"

msgid "ENTITY_LABEL"
msgstr "Entitäts Kennzeichnung"

msgid "ENVIRONMENT"
msgstr "Umgebung"

msgid "ENVIRONMENTAL_CONDITIONS_BUTTON"
msgstr "Umweltbedingungen"

msgid "ENVIRONMENTAL_GLUCOSE_RETENTION"
msgstr "Glukoseerhalt in der Umwelt"

msgid "ENVIRONMENTAL_GLUCOSE_RETENTION_EXPLANATION"
msgstr "(Anteil an Glukose in der Umwelt, welcher jede Generation erhalten bleibt)"

msgid "ENVIRONMENT_BUTTON_MICROBE_TOOLTIP"
msgstr "Umgebung und Substanzen ein-/ausblenden"

msgid "ENVIRONMENT_TOLERANCE"
msgstr "Toleranz"

msgid "EPIPELAGIC"
msgstr "Epipelagial"

msgid "EQUIPMENT_TYPE_AXE"
msgstr "Axt"

msgid "ERROR"
msgstr "Fehler"

msgid "ERROR_CREATING_FOLDER"
msgstr "Fehler beim Erstellen des Ordners für den Mod"

msgid "ERROR_CREATING_INFO_FILE"
msgstr "Fehler beim Erstellen der Modinformationsdatei"

msgid "ERROR_FAILED_TO_SAVE_NEW_SETTINGS"
msgstr "Fehler: Das Speichern neuer Einstellungen in der Konfigurationsdatei ist fehlgeschlagen."

msgid "ERROR_FETCHING_EXPLANATION"
msgstr "Nachrichtenabruf fehlgeschlagen wegen Fehler: {0}"

msgid "ERROR_FETCHING_NEWS"
msgstr "Fehler beim Nachrichtenabruf"

msgid "ERROR_LOADING"
msgstr "Fehler beim Laden"

msgid "ERROR_SAVING"
msgstr "Fehler beim Speichern"

msgid "ERROR_UPLOADING_EXCEPTION"
msgstr "Ausnahmefall eingetreten: {0}"

msgid "ESCAPE"
msgstr "Esc"

msgid "ESCAPE_ENGULFING"
msgstr "Verschlingung entflohen"

msgid "ESTUARY"
msgstr "Ästuar"

msgid "EVENT_ERUPTION_TOOLTIP"
msgstr ""
"Eruption Bereichsereignis\n"
"Zusätzliche Substanzen erscheinen: Schwefelwasserstoff und Kohlendioxid"

msgid "EVOLUTIONARY_TREE"
msgstr "Evolutionsbaum"

msgid "EVOLUTIONARY_TREE_BUILD_FAILED"
msgstr ""
"Erstellung des Evolutionsbaums fehlgeschlagen.\n"
"\n"
"Bitte informiere die Entwickler und stelle Spiele-Logs zur Verfügung."

msgid "EXACT_VERSION_COLON"
msgstr "Genaue Thrive Version:"

msgid "EXACT_VERSION_TOOLTIP"
msgstr "Dies ist die exakte Version dieser Thrive Instanz"

msgid "EXCEPTION_HAPPENED_PROCESSING_SAVE"
msgstr "Während der Verarbeitung geladener Objekte trat ein Fehler auf"

msgid "EXCEPTION_HAPPENED_WHILE_LOADING"
msgstr "Beim Laden der Speicherdaten ist ein Fehler aufgetreten"

msgid "EXCLUSIVE_FULLSCREEN"
msgstr "Vollbild umschalten"

msgid "EXISTING_BUILDINGS"
msgstr "Gebäude"

msgid "EXIT"
msgstr "Verlassen"

msgid "EXIT_EDITOR"
msgstr "Editor verlassen"

msgid "EXIT_TO_LAUNCHER"
msgstr "Beenden zum Launcher"

msgid "EXPERIMENTAL_FEATURES"
msgstr "Experimentelle Funktionen"

msgid "EXPERIMENTAL_FEATURES_EXPLANATION"
msgstr "(experimentelle Spiele-Features aktivieren, die standardmäßig deaktiviert sind - wir sind interessiert an Feedback, wenn du diese Features testest)"

msgid "EXPERIMENTAL_FEATURES_WARNING"
msgstr "(ACHTUNG: Experimentelle Features sind nicht ausgereift und können das Spielerlebnis negativ beeinflussen. Empfohlen nur für erfahrene Spieler. Bei Fehlerreports bitte angeben, dass mit aktivierten experimentellen Features gespielt wurde.)"

msgid "EXPORT_ALL_WORLDS"
msgstr "Alle Welten exportieren"

msgid "EXPORT_ALL_WORLDS_TOOLTIP"
msgstr "Exportiere die Daten aller Welten im CSV-Format (durch Kommas getrennte Werte)"

msgid "EXPORT_SUCCESS"
msgstr "Erfolgreich exportiert"

msgid "EXTERNAL"
msgstr "Extern"

msgid "EXTERNAL_EFFECTS"
msgstr "Externe Effekte:"

msgid "EXTINCTION_BOX_TEXT"
msgstr "Genau wie 99% aller Arten, die jemals existiert haben, ist auch deine Art ausgestorben. Andere werden weiterhin deine Nische ausfüllen und gedeihen, aber das wirst nicht du sein. Du wirst vergessen werden, ein fehlgeschlagenes Experiment der Evolution."

msgid "EXTINCTION_CAPITAL"
msgstr "AUSSTERBEN"

msgid "EXTINCT_FROM_PATCH"
msgstr "ist im Gebiet ausgestorben"

msgid "EXTINCT_FROM_THE_PLANET"
msgstr "ist vom Planeten ausgestorben"

msgid "EXTINCT_IN_PATCH"
msgstr "ist im Gebiet ausgestorben"

msgid "EXTINCT_SPECIES"
msgstr "Ausgestorbene Spezies"

msgid "EXTRAS"
msgstr "Extras"

msgid "EXTRA_OPTIONS"
msgstr "Zusätzliche Optionen"

msgid "FACEBOOK_TOOLTIP"
msgstr "Besuche unsere Facebook Seite"

msgid "FAILED"
msgstr "Gescheitert"

msgid "FAILED_ONE_OR_MORE_SAVE_DELETION_DESCRIPTION"
msgstr "Fehler: Löschen eines oder mehrerer Speicherstände fehlgeschlagen."

msgid "FAILED_SAVE_DELETION"
msgstr "Fehler: Das Speichern neuer Einstellungen in der Konfigurationsdatei ist fehlgeschlagen"

msgid "FAILED_SAVE_DELETION_DESCRIPTION"
msgstr "Der Spielstand konnte nicht gelöscht werden."

msgid "FEARFUL"
msgstr "Furchtsam"

msgid "FEAR_EXPLANATION"
msgstr ""
"Furchtsame Mikroben fliehen über größere Entfernungen\n"
"und fliehen im Allgemeinen eher vor Angreifern.\n"
"Mutige Mikroben lassen sich von Raubtieren in der Nähe nicht einschüchtern\n"
"und werden eher zurückschlagen."

msgid "FEATURE_DISABLED"
msgstr "Deaktiviert"

msgid "FEATURE_ENABLED"
msgstr "Aktiviert"

msgid "FEBRUARY"
msgstr "Februar"

msgid "FEED_ITEM_CONTENT_PARSING_FAILED"
msgstr "Initialisierung der Steam-Client-Bibliothek fehlgeschlagen"

msgid "FEED_ITEM_MISSING_CONTENT"
msgstr "Leeres Element."

msgid "FEED_ITEM_PUBLISHED_AT"
msgstr "Veröffentlicht am {0}"

msgid "FEED_ITEM_TRUNCATED_NOTICE"
msgstr "Element war zu lang und wurde gekürzt. Für den Gesamtinhalt bitte das Original lesen. {0}"

msgid "FERROPLAST"
msgstr "Ferroplast"

msgid "FERROPLAST_DESCRIPTION"
msgstr "Ein metallisches Kraftwerk. Der Ferroplast ist eine Doppelmembranstruktur, die mit Proteinen und Enzymen gefüllt ist. Es handelt sich um ein Prokaryot, das von seinem eukaryotischen Wirt assimiliert wurde. Es ist in der Lage, [thrive:compound type=\"Eisen\"][/thrive:compound] von einem chemischen Zustand in einen anderen zu oxidieren, und das mit einer viel höheren Effizienz, als mit Rusticyanin erreicht werden kann. Dieser Prozess, genannt [b]Eisenatmung[/b], setzt Energie frei, welche die Zelle dann nutzen kann. Allerdings benötigt er [thrive:compound type=\"Kohlenstoffdioxid\"][/thrive:compound], um zu funktionieren, und niedrigere Konzentrationen dieser Verbindung in der Umgebung verlangsamen die Rate seiner [thrive:compound type=\"ATP\"][/thrive:compound]-Produktion."

msgid "FERROPLAST_PROCESSES_DESCRIPTION"
msgstr "Wandelt [thrive:compound type=\"iron\"][/thrive:compound] in [thrive:compound type=\"atp\"][/thrive:compound] um. Die Effizienz hängt von der [thrive:compound type=\"carbondioxide\"][/thrive:compound]-Konzentration ab."

msgid "FILTER_ITEMS_BY_CATEGORY_COLON"
msgstr "Nach Kategorie sortieren:"

msgid "FIND_CURRENT_PATCH"
msgstr "Zum aktuellen Gebiet"

msgid "FINISHED_DOT"
msgstr "Abgeschlossen."

msgid "FINISH_EDITING_AND_RETURN_TO_ENVIRONMENT"
msgstr "Bearbeitung abschließen und zur Umgebung zurückkehren"

msgid "FINISH_ONE_GENERATION"
msgstr "Beende eine Generation"

msgid "FINISH_X_GENERATIONS"
msgstr "{0} Generationen fertigstellen"

msgid "FIRE_TOXIN"
msgstr "Gift schießen"

msgid "FIRE_TOXIN_TOOLTIP"
msgstr "Giftprojektil abschießen und Zielzellen beschädigen"

msgid "FLAGELLUM"
msgstr "Geißeln"

msgid "FLAGELLUM_DESCRIPTION"
msgstr "Die Geißel (Plural: Geißen, auch genannt Flagellen) ist ein peitschenartiges Bündel von Proteinfasern, das sich von der Zellmembran aus erstreckt und mit Hilfe von ATP die Zelle wellenförmig in eine Richtung treiben kann. Die Position des Flagellums bestimmt die Richtung, in der es den Schub für die Zellbewegung liefert. Die Schubrichtung ist entgegengesetzt zu der Richtung, in die das Flagellum zeigt. Ein Flagellum, das sich auf der linken Seite einer Zelle befindet, gibt beispielsweise Schub, wenn es sich nach rechts bewegt."

msgid "FLAGELLUM_LENGTH_DESCRIPTION"
msgstr "Geißellänge. Längere Geißeln erzeugen mehr Vortrieb aber verbrauchen mehr ATP."

msgid "FLAGELLUM_PROCESSES_DESCRIPTION"
msgstr "Verwendet [thrive:compound type=\"atp\"][/thrive:compound], um die Bewegungsgeschwindigkeit der Zelle zu erhöhen."

msgid "FLEET_NAME_FROM_PLACE"
msgstr "{0} Flotte"

msgid "FLEET_UNITS"
msgstr "Flotteneinheiten"

msgid "FLOATING_CHUNKS_COLON"
msgstr "Schwebende Brocken:"

msgid "FLOATING_HAZARD"
msgstr "Schwimmende Gefahr"

msgid "FLUID"
msgstr "flüssig"

msgid "FLUIDITY_RIGIDITY"
msgstr "Flüssigkeit / Steifigkeit"

msgid "FOCUSED"
msgstr "Fokussiert"

msgid "FOCUS_EXPLANATION"
msgstr ""
"Fokussierte Mikroben werden über größere Entfernungen nach Brocken oder Beute suchen\n"
"und sind möglicherweise sehr viel ehrgeiziger, wenn es um Brocken geht.\n"
"Responsive Mikroben wechseln schneller zu neuen Zielen."

msgid "FOG_OF_WAR_DISABLED"
msgstr "Nebel des Krieges deaktiviert"

msgid "FOG_OF_WAR_DISABLED_DESCRIPTION"
msgstr "(alle Bereiche werden aufgedeckt)"

msgid "FOG_OF_WAR_INTENSE"
msgstr "Dichter Nebel des Krieges"

msgid "FOG_OF_WAR_INTENSE_DESCRIPTION"
msgstr "(nur dem Spieler bekannte Bereiche werden aufgedeckt)"

msgid "FOG_OF_WAR_MODE"
msgstr "Nebel-des-Krieges-Modus"

msgid "FOG_OF_WAR_REGULAR"
msgstr "Normaler Nebel des Krieges"

msgid "FOG_OF_WAR_REGULAR_DESCRIPTION"
msgstr "Pili (Singular: Pilus) befinden sich auf der Oberfläche vieler Mikroorganismen und ähneln feinen Haaren. Auf der Oberfläche eines Mikroorganismus können Hunderte von Pili vorhanden sein, die mehreren Zwecken dienen können, wie zum Beispiel der Jagt. Pathogene Mikroorganismen nutzen Pili für ihre Virulenz um sich an Wirtsgewebe anzuheften und zu binden oder um die äußere Membran zu überwinden und Zugang zum Zytoplasma zu erhalten. Es gibt viele ähnliche Pili-Varianten, die jedoch evolutionär nicht miteinander verwandt sind und aus einer konvergenten Evolution hervorgegangen sind. Ein einziger Organismus kann mehrere Arten von Pili ausbilden und diese ständig verändern und ersetzen."

msgid "FOOD_CHAIN"
msgstr "Nahrungskette"

msgid "FOOD_SOURCE_ENERGY_INFO"
msgstr "{0}Energie:{1}(Fitness:{2})insgesamt verfügbare Energie:{3} (gesamte Fitness:{4})"

msgid "FORGET_MOD_DETAILS"
msgstr "Lokale Daten entfernen"

msgid "FORGET_MOD_DETAILS_TOOLTIP"
msgstr "Lokale Daten zu diesem Item entfernen. Dies ist hilfreich, wenn du die falsche ID angegeben hast oder eine Version als neues Item hochladen willst."

msgid "FORM_ERROR_MESSAGE"
msgstr "Fehler: {0}"

msgid "FOSSILISATION"
msgstr "Fossilisation"

msgid "FOSSILISATION_EXPLANATION"
msgstr "Mache diese Spezies zu einem Fossil um sie im Museum zu speichern. Du kannst von der Thriveopedia auf das Museum zugreifen, oder Fossile im Sandboxeditor laden."

msgid "FOSSILISATION_FAILED"
msgstr "Versteinerung fehlgeschlagen"

msgid "FOSSILISATION_FAILED_DESCRIPTION"
msgstr "Die Fossil-Datei konnte nicht geschrieben werden"

msgid "FOSSILISATION_HINT"
msgstr "Diese Art fossilisieren"

msgid "FOSSILISATION_HINT_ALREADY_FOSSILISED"
msgstr "Diese Art fossilisieren (ist bereits fossilisiert)"

msgid "FOSSILISE"
msgstr "Versteinern"

msgid "FOSSIL_DELETION_FAILED"
msgstr "Löschung des Fossils fehlgeschlagen"

msgid "FOSSIL_DELETION_FAILED_DESCRIPTION"
msgstr "Fossil-Datei konnte nicht gelöscht werden"

msgid "FOUR_TIMES"
msgstr "4x"

msgid "FPS"
msgstr "FPS: {0}"

msgid "FPS_DISPLAY"
msgstr "FPS Display"

msgid "FRAME_DURATION"
msgstr "Delta: {0}"

msgid "FREEBUILDING"
msgstr "Sandboxmodus"

msgid "FREE_GLUCOSE_CLOUD"
msgstr "Verfügbare Glukosewolke beim Verlassen des Editors"

msgid "FREE_GLUCOSE_CLOUD_EXPLANATION"
msgstr "(Starte jede Generation mit einer Gratis-Glukosewolke in der Nähe)"

msgid "FULLSCREEN"
msgstr "Vollbild"

msgid "FULL_MOD_INFO"
msgstr "Vollständige Modinformationen"

msgid "GALLERY_VIEWER"
msgstr "Kunstgalerie"

msgid "GAMEPLAY_BASICS_TITLE"
msgstr "Grundlagen des Spiels"

msgid "GAME_DESIGN_TEAM"
msgstr "Spieldesigner Team"

msgid "GAME_SYSTEMS_TITLE"
msgstr "Spielsysteme"

msgid "GATHERED_ENERGY_TOOLTIP"
msgstr ""
"Zeigt die gesamte von deiner Spezies gesammelte Energie in allen Bereichen und die daraus resultierende Population (in Klammern).\n"
"Energie zuvor: {0}"

msgid "GENERAL"
msgstr "Allgemein"

msgid "GENERAL_LOADING_TIP_1"
msgstr "Drücke die Rückgängig-Schaltfläche im Editor, um einen Fehler zu korrigieren"

msgid "GENERAL_LOADING_TIP_2"
msgstr "Hüte dich vor größeren Organismen. Sie werden dich fressen, und verdaut zu werden ist kein Spaß!"

msgid "GENERAL_LOADING_TIP_3"
msgstr "Sei vorsichtig, wenn du dieselbe Spezies wiederholt und dauerhaft bejagst. Sie können dadurch aussterben."

msgid "GENERAL_LOADING_TIP_4"
msgstr "Manchmal ist es am besten einfach zu flüchten."

msgid "GENERAL_LOADING_TIP_5"
msgstr "Wenn Auto-Evo einen Populationsabfall bei deiner Spezies voraussagt, kannst du die Population trotzdem steigern, wenn du im Spiel gut abschneidest."

msgid "GENERAL_LOADING_TIP_6"
msgstr "Nicht vergessen: Die Anzeige rechts oben zeigt dir, was unter dem Cursor liegt."

msgid "GENERAL_LOADING_TIP_7"
msgstr "Wenn deine Population auf Null fällt, stirbst du aus."

msgid "GENERATIONS"
msgstr "Generationen"

msgid "GENERATION_COLON"
msgstr "Generation:"

msgid "GITHUB_TOOLTIP"
msgstr "Besuche unser GitHub Repositorium"

msgid "GLES3"
msgstr "GLES3"

msgid "GLOBAL_INITIAL_LETTER"
msgstr "G"

msgid "GLOBAL_POPULATION_COLON"
msgstr "Gesamtpopulation:"

msgid "GLOBAL_TIMELINE_SPECIES_MIGRATED_TO"
msgstr "Ein Teil der [b][u]{0}[/u][/b]-Bevölkerung ist von {1} in {2} migriert"

msgid "GLUCOSE"
msgstr "Glukose"

msgid "GLUCOSE_CONCENTRATIONS_DRASTICALLY_DROPPED"
msgstr "Die Glukosekonzentration ist drastisch gesunken!"

msgid "GLYCOLYSIS"
msgstr "Glykolyse"

msgid "GODMODE"
msgstr "Unbesiegbar"

msgid "GOD_TOOLS_TITLE"
msgstr "Gottmodus"

msgid "GOOGLY_EYE_CELL"
msgstr "Kulleraugenzelle"

msgid "GOT_IT"
msgstr "Verstanden"

msgid "GPL_LICENSE_HEADING"
msgstr "GPL-Lizenztext folgt:"

msgid "GPU_NAME"
msgstr "Grafikkarte:"

msgid "GRAPHICS"
msgstr "Grafik"

msgid "GRAPHICS_TEAM"
msgstr "Grafikteam"

msgid "GROWTH_ORDER"
msgstr "Wachstums-Reihenfolge"

msgid "GUI"
msgstr "Benutzeroberfläche"

msgid "GUI_LIGHT_EFFECTS_OPTION_DESCRIPTION"
msgstr ""
"Aktiviert die Blinkeffekte auf GUIs (z.B. blinken von Editor-Schaltflächen).\n"
"\n"
"Wenn Sie einen Fehler feststellen, bei dem Teile von Editor-Schaltflächen verschwinden,\n"
"kannst du versuchen, dies zu deaktivieren, um zu sehen, ob das Problem verschwunden ist."

msgid "GUI_TAB_NAVIGATION"
msgstr "UI-Tab Navigation"

msgid "GUI_VOLUME"
msgstr "Menülautstärke"

msgid "HEALTH"
msgstr "Gesundheit"

msgid "HEALTH_MODIFIER"
msgstr "Gesundheits-Modifikator"

msgid "HEAT_ACCUMULATION_BAR_TOOLTIP"
msgstr "Harmony Updates automatisch vom Assembler laden (Mod class muss nicht spezifiziert werden)"

msgid "HELP"
msgstr "Hilfe"

msgid "HELP_BUTTON_TOOLTIP"
msgstr "Hilfe"

msgid "HIGHER_VALUES_INCREASE_PERFORMANCE"
msgstr "(höhere Werte verbessern die Leistung)"

msgid "HIGHER_VALUES_WORSEN_PERFORMANCE"
msgstr "(höhere Werte verschlechtern die Leistung)"

msgid "HOLD_FOR_PAN_OR_ROTATE_MODE"
msgstr "Halten um zwischen Verschiebe- und Drehmodus hin und her zu schalten"

msgid "HOLD_FOR_PAN_WITH_MOUSE"
msgstr "Halten um zwischen Verschiebe- und Drehmodus hin und her zu schalten"

msgid "HOLD_PACK_COMMANDS_MENU"
msgstr "Gedrückt halten, um das Rudelbefehls Menü anzuzeigen"

msgid "HOLD_TO_SHOW_CURSOR"
msgstr "Halten, um Cursor anzuzeigen"

msgid "HOLD_TO_SHOW_CURSOR_ADVICE_TEXT"
msgstr "Halte [thrive:input]g_free_cursor[/thrive:input] für Mauszeiger"

msgid "HOLD_TO_SKIP_CREDITS"
msgstr "Halten, um Cursor anzuzeigen"

msgid "HOME"
msgstr "Pos1"

msgid "HORIZONTAL_COLON"
msgstr "Horizontal:"

msgid "HORIZONTAL_WITH_AXIS_NAME_COLON"
msgstr "horizontal (Achse: {0})"

msgid "HP_COLON"
msgstr "HP:"

msgid "HSV"
msgstr "HSV"

msgid "HUD_MESSAGE_MULTIPLE"
msgstr "{0} (x{1})"

msgid "HYDROGENASE"
msgstr "Schwefelwasserstoff"

msgid "HYDROGENASE_DESCRIPTION"
msgstr "Nitrogenase ist ein Protein, das in der Lage ist, gasförmigen Stickstoff und zelluläre Energie in Form von ATP zu nutzen, um Ammoniak, einen wichtigen Wachstumsnährstoff für Zellen, zu produzieren. Dies ist ein Prozess, der als anaerobe Stickstofffixierung bezeichnet wird. Da die Nitrogenase direkt im Zytoplasma untergebracht ist, führt die umgebende Flüssigkeit glykolyse durch."

msgid "HYDROGENASE_PROCESSES_DESCRIPTION"
msgstr "Wandelt [thrive:compound type=\"atp\"][/thrive:compound] in [thrive:compound type=\"ammonia\"][/thrive:compound] um. Rate skaliert mit der Konzentration von [thrive:compound type=\"nitrogen\"][/thrive:compound]."

msgid "HYDROGEN_SULFIDE"
msgstr "Schwefelwasserstoff"

msgid "ICESHARD"
msgstr "Eissplitter"

msgid "ICESHELF"
msgstr "Schelfeis"

msgid "ICE_CHUNK_BIG"
msgstr "Großer Eis-Brocken"

msgid "ICE_CHUNK_SMALL"
msgstr "Kleiner Eis-Brocken"

msgid "ID_IS_NOT_A_NUMBER"
msgstr "ID ist keine gültige Zahl"

msgid "ID_NUMBER"
msgstr "ID-Nummer"

msgid "IMAGE_FILE_TYPES"
msgstr "Membrantypen"

msgid "INCLUDE_MULTICELLULAR_PROTOTYPE"
msgstr "Möglichkeit zum Übergang zur nächsten Stufe des Spiels (Mehrzellig). Verfügbar, sobald du eine ausreichend große Zellkolonie hast."

msgid "INCLUDE_MULTICELLULAR_PROTOTYPE_EXPLANATION"
msgstr "(einige Funktionen könnten nicht mehr verfügbar sein, wenn Sie die nächsten Stufen erreichen)"

msgid "INCREASE_ITEM_SIZE"
msgstr "Neu erstellen"

msgid "INDICATOR_SPECIES_IS_NEW"
msgstr "Ausgestorbene Spezies"

msgid "INDICATOR_SPECIES_MUTATED"
msgstr "Verbiete der Spezies zu mutieren (wenn keine gute Mutation gefunden wird)"

msgid "INDUSTRIAL_STAGE"
msgstr "Industrielle Stufe"

msgid "INFINITE_COMPOUNDS"
msgstr "Unendlich Substanzen"

msgid "INFINITE_MP"
msgstr "Unendliche MP"

msgid "INFO_BOX_COST"
msgstr "DU HAST DICH ENTWICKELT!"

msgid "INFO_BOX_EDITORS"
msgstr "DU HAST DICH ENTWICKELT!"

msgid "INFO_BOX_ENZYMES"
msgstr "Enzyme"

msgid "INFO_BOX_GAMEPLAY_TYPE"
msgstr "Enzyme"

msgid "INFO_BOX_INTERNAL_NAME"
msgstr "Interner (Ordner-)Name:"

msgid "INFO_BOX_MASS"
msgstr "Masse"

msgid "INFO_BOX_NEXT_STAGE"
msgstr "DU HAST DICH ENTWICKELT!"

msgid "INFO_BOX_OSMOREGULATION_COST"
msgstr "Osmoregulierungskosten"

msgid "INFO_BOX_PREVIOUS_STAGE"
msgstr "Keine Prozesse"

msgid "INFO_BOX_PROCESSES"
msgstr "Keine Prozesse"

msgid "INFO_BOX_REQUIRES_NUCLEUS"
msgstr "Benötigt Nukleus"

msgid "INFO_BOX_SIZE"
msgstr "DU HAST DICH ENTWICKELT!"

msgid "INFO_BOX_STORAGE"
msgstr "DU HAST DICH ENTWICKELT!"

msgid "INFO_BOX_UNIQUE"
msgstr "DU HAST DICH ENTWICKELT!"

msgid "INFO_BOX_UPGRADES"
msgstr "Erweiterungen"

msgid "INGESTED_MATTER"
msgstr "Aufgenommene Materie"

msgid "INIT_NEW_WORLD_TOOLTIP"
msgstr "Neue Welt erstellen"

msgid "INPUTS"
msgstr "Eingaben"

msgid "INPUT_NAME_BUILD_STRUCTURE"
msgstr "Beende eine Generation"

msgid "INPUT_NAME_INTERACTION"
msgstr "Beende eine Generation"

msgid "INPUT_NAME_OPEN_INVENTORY"
msgstr "Beende eine Generation"

msgid "INSPECT"
msgstr "Untersuchen"

msgid "INSPECTOR"
msgstr "Untersuchen"

msgid "INSTAGRAM_TOOLTIP"
msgstr "Unsere Steam Seite besuchen"

msgid "INTERACTION_ACTIVATE_ASCENSION"
msgstr "KI Mutationsrate"

msgid "INTERACTION_ACTIVATE_ASCENSION_MISSING_ENERGY"
msgstr "KI Mutationsrate"

msgid "INTERACTION_CONSTRUCT"
msgstr "KI Mutationsrate"

msgid "INTERACTION_CONSTRUCT_MISSING_DEPOSITED_MATERIALS"
msgstr ""

msgid "INTERACTION_CRAFT"
msgstr "KI Mutationsrate"

msgid "INTERACTION_DEPOSIT_RESOURCES"
msgstr "KI Mutationsrate"

msgid "INTERACTION_DEPOSIT_RESOURCES_NO_SUITABLE_RESOURCES"
msgstr ""

msgid "INTERACTION_DESTROY"
msgstr "Zerstören"

msgid "INTERACTION_FOUND_SETTLEMENT"
msgstr "KI Mutationsrate"

msgid "INTERACTION_HARVEST"
msgstr "KI Mutationsrate"

msgid "INTERACTION_HARVEST_CANNOT_MISSING_TOOL"
msgstr ""

msgid "INTERACTION_PICK_UP"
msgstr "Aufheben"

msgid "INTERACTION_PICK_UP_CANNOT_FULL"
msgstr ""

msgid "INTERNALS"
msgstr "Innereien"

msgid "INTERNAL_NAME_IN_USE"
msgstr "Es gibt bereits einen Mod mit diesem internen Namen"

msgid "INTERNAL_NAME_REQUIRED"
msgstr "Interner Name erforderlich"

msgid "INTERNAL_NAME_REQUIRES_CAPITAL"
msgstr "Internet Name sollte mit einem Großbuchstaben beginnen"

msgid "INVALID_DATA_TO_PLOT"
msgstr "Ungültige Daten zum Darstellen"

msgid "INVALID_ICON_PATH"
msgstr "Ungültiger Pfad des Mod-Icon"

msgid "INVALID_SAVE_NAME_POPUP"
msgstr "Name des Speicherstand darf keine Sonderzeichen enthalten(<>:\"/\\|?*)"

msgid "INVALID_SPECIES_NAME_POPUP"
msgstr "Der Name der Art muss dem binomischen Benennungssystem entsprechen (Genus und Epitheton)!"

msgid "INVALID_TAG"
msgstr "Ungültiger Tag \"{0}\" angegeben"

msgid "INVALID_URL_FORMAT"
msgstr "Ungültiges URL-Format"

msgid "INVALID_URL_SCHEME"
msgstr "Ungültiges URL-Format"

msgid "INVENTORY_ITEMS_ON_GROUND"
msgstr "Gegenstände auf dem Boden"

msgid "INVENTORY_TITLE"
msgstr "Inventar"

msgid "INVENTORY_TOGGLE_CRAFTING"
msgstr "Herstellung"

msgid "INVENTORY_TOGGLE_GROUND"
msgstr "Boden"

msgid "INVERTED"
msgstr "Invertiert"

msgid "IN_PROTOTYPE"
msgstr ""
"Du spielst die späteren Prototypen, die dem Spiel beigefügt sind. \n"
"Diese sind möglicherweise sehr unvollständig, verwenden Platzhaltergrafiken und sind im Allgemeinen sehr grob. \n"
"Das Speichern ist daher derzeit nicht möglich."

msgid "IRON"
msgstr "Eisen"

msgid "IRON_CHEMOLITHOAUTOTROPHY"
msgstr "Eisen-Chemolithoautotrophie"

msgid "ITCH_TOOLTIP"
msgstr "Besuche unsere Itch.io Seite"

msgid "ITEM_AT_2D_COORDINATES"
msgstr "{0} bei ({1}, {2})"

msgid "ITEM_NAME_SEPARATOR"
msgstr "Beende eine Generation"

msgid "JANUARY"
msgstr "Januar"

msgid "JSON_DEBUG_MODE"
msgstr "JSON Debug-Modus:"

msgid "JSON_DEBUG_MODE_ALWAYS"
msgstr "Immer"

msgid "JSON_DEBUG_MODE_AUTO"
msgstr "Automatisch"

msgid "JSON_DEBUG_MODE_NEVER"
msgstr "Niemals"

msgid "JULY"
msgstr "Juli"

msgid "JUNE"
msgstr "Juni"

msgid "KEEP_CURRENT_SHORT"
msgstr "Aktuelle Welt"

msgid "KEEP_CURRENT_TOLERANCE_FLEXIBILITY_TOOLTIP"
msgstr "Besuche unsere Patreon Seite"

msgid "KEEP_MIGRATION"
msgstr "Aerobe Atmung"

msgid "KEY_BACK"
msgstr "Zurück"

msgid "KEY_BACKTAB"
msgstr "Zurück"

msgid "KEY_BINDING_CHANGE_CONFLICT"
msgstr ""
"Es besteht ein Konflikt mit {0}.\n"
"Wollen Sie die Eingabe von {1} entfernen?"

msgid "KEY_BRING_UP_KEYBOARD"
msgstr "Öffne Tastatur"

msgid "KEY_CLEAR"
msgstr "Leeren"

msgid "KEY_DELETE"
msgstr "Löschen"

msgid "KEY_DOWN"
msgstr "Runter"

msgid "KEY_END"
msgstr "Ende"

msgid "KEY_ENTER"
msgstr "Eingabetaste"

msgid "KEY_FAVORITES"
msgstr "Favoriten"

msgid "KEY_FORWARD"
msgstr "Vorwärts"

msgid "KEY_GLOBE"
msgstr "Pos1"

msgid "KEY_HELP"
msgstr "Hilfe"

msgid "KEY_HOME"
msgstr "Pos1"

msgid "KEY_HOMEPAGE"
msgstr "Startseite"

msgid "KEY_HYPER"
msgstr "Hilfe"

msgid "KEY_INSERT"
msgstr "Einfg"

msgid "KEY_JIS_EISU"
msgstr "Einfg"

msgid "KEY_JIS_KANA"
msgstr "Standby-Taste"

msgid "KEY_LEFT"
msgstr "Links"

msgid "KEY_MENU"
msgstr "Menü"

msgid "KEY_META"
msgstr "Tabulator"

msgid "KEY_OPENURL"
msgstr "URL öffnen"

msgid "KEY_PAUSE"
msgstr "Pause"

msgid "KEY_PRINT"
msgstr "Druck"

msgid "KEY_REFRESH"
msgstr "Aktualisieren"

msgid "KEY_RIGHT"
msgstr "Rechts"

msgid "KEY_SEARCH"
msgstr "Suche"

msgid "KEY_STANDBY"
msgstr "Standby-Taste"

msgid "KEY_STOP"
msgstr "Stopp"

msgid "KEY_TAB"
msgstr "Tabulator"

msgid "KEY_UP"
msgstr "Hoch"

msgid "KILO_ABBREVIATION"
msgstr "{0} Tsd"

msgid "KP0"
msgstr "Num 0"

msgid "KP1"
msgstr "Num 1"

msgid "KP2"
msgstr "Num 2"

msgid "KP3"
msgstr "Num 3"

msgid "KP4"
msgstr "Num 4"

msgid "KP5"
msgstr "Num 5"

msgid "KP6"
msgstr "Num 6"

msgid "KP7"
msgstr "Num 7"

msgid "KP8"
msgstr "Num 8"

msgid "KP9"
msgstr "Num 9"

msgid "KPADD"
msgstr "Num +"

msgid "KPDIVIDE"
msgstr "Num /"

msgid "KPENTER"
msgstr "Num Enter"

msgid "KPMULTIPLY"
msgstr "Num *"

msgid "KPPERIOD"
msgstr "Num ."

msgid "KPSUBTRACT"
msgstr "Num -"

msgid "LANGUAGE"
msgstr "Sprache:"

msgid "LANGUAGE_TRANSLATION_PROGRESS"
msgstr "Diese Übersetzung ist zu {0}% vollständig"

msgid "LANGUAGE_TRANSLATION_PROGRESS_LOW"
msgstr "Diese Übersetzung ist noch in Arbeit ({0}% vollständig)"

msgid "LANGUAGE_TRANSLATION_PROGRESS_REALLY_LOW"
msgstr "Diese Übersetzung ist sehr unvollständig ({0}% fertig). Bitte helfe uns dabei!"

msgid "LAST_ORGANELLE_DELETE_OPTION_DISABLED_TOOLTIP"
msgstr "Letztes Organell kann nicht gelöscht werden"

msgid "LAUNCH0"
msgstr "0 Starten"

msgid "LAUNCH1"
msgstr "1 Starten"

msgid "LAUNCH2"
msgstr "2 Starten"

msgid "LAUNCH3"
msgstr "3 Starten"

msgid "LAUNCH4"
msgstr "4 Starten"

msgid "LAUNCH5"
msgstr "5 Starten"

msgid "LAUNCH6"
msgstr "6 Starten"

msgid "LAUNCH7"
msgstr "7 Starten"

msgid "LAUNCH8"
msgstr "8 Starten"

msgid "LAUNCH9"
msgstr "9 Starten"

msgid "LAUNCHA"
msgstr "A Starten"

msgid "LAUNCHB"
msgstr "B Starten"

msgid "LAUNCHC"
msgstr "C Starten"

msgid "LAUNCHD"
msgstr "D Starten"

msgid "LAUNCHE"
msgstr "E Starten"

msgid "LAUNCHF"
msgstr "F Starten"

msgid "LAUNCHMAIL"
msgstr "Mail"

msgid "LAUNCHMEDIA"
msgstr "Medien"

msgid "LAWK_ONLY"
msgstr "Nur Kohlenstoffbasierte Lebensformen"

msgid "LAWK_ONLY_EXPLANATION"
msgstr "(Organellen und Fähigkeiten beschränken auf Leben wie wir es kennen)"

msgid "LEAD_ARTIST"
msgstr "Leitende(r) Künstler(in)"

msgid "LEAD_ARTISTS"
msgstr "Leitende Künstler(innen)"

msgid "LEAD_DEVELOPERS"
msgstr "Leitende Entwickler"

msgid "LEAD_GAME_DESIGNER"
msgstr "Leitende(r) Spieledesigner(in)"

msgid "LEAD_GAME_DESIGNERS"
msgstr "Leitende Spieledesigner"

msgid "LEAD_OUTREACH_PEOPLE"
msgstr "Leitende Reichweite Personen"

msgid "LEAD_OUTREACH_PERSON"
msgstr "Leitende Reichweite Person"

msgid "LEAD_PROGRAMMER"
msgstr "Leitender Programmierer"

msgid "LEAD_PROGRAMMERS"
msgstr "Leitende Programmierer"

msgid "LEAD_PROJECT_MANAGER"
msgstr "Leitende(r) Projektmanager(in)"

msgid "LEAD_PROJECT_MANAGERS"
msgstr "Leitende Projektmanager(innen)"

msgid "LEAD_TESTER"
msgstr "Leiternde(r) Tester(in)"

msgid "LEAD_TESTERS"
msgstr "Leitende Tester(innen)"

msgid "LEAD_THEORIST"
msgstr "Leitende(r) Theoretiker(in)"

msgid "LEAD_THEORISTS"
msgstr "Leitende Theoretiker(innen)"

msgid "LEFT_ARROW"
msgstr "←"

msgid "LEFT_MOUSE"
msgstr "Linke Maus"

msgid "LICENSES"
msgstr "Lizenzen"

msgid "LICENSES_COVERING_THRIVE"
msgstr "Die Lizenzen für Teile von Thrive werden hier angezeigt"

msgid "LIFE_ORIGIN"
msgstr "Ursprung des Lebens"

msgid "LIFE_ORIGIN_EXPLANATION"
msgstr "(Startgebiet)"

msgid "LIFE_ORIGIN_PANSPERMIA"
msgstr "Panspermie (zufällig)"

msgid "LIFE_ORIGIN_POND"
msgstr "Warmer kleiner Teich"

msgid "LIFE_ORIGIN_TOOLTIP"
msgstr "Einige Optionen sind möglicherweise nicht verfügbar, wenn nur kohlenstoffbasiertes Leben aktiviert ist"

msgid "LIFE_ORIGIN_VENTS"
msgstr "Hydrothermalquellen"

msgid "LIGHT"
msgstr "Licht"

msgid "LIGHT_LEVEL_AVERAGE"
msgstr "Durchschnitt"

msgid "LIGHT_LEVEL_CURRENT"
msgstr "Nacht"

msgid "LIGHT_LEVEL_DAY"
msgstr "Tag"

msgid "LIGHT_LEVEL_LABEL_AT_NOON"
msgstr "{0} zur Mittagsstunde"

msgid "LIGHT_LEVEL_NIGHT"
msgstr "Nacht"

msgid "LIGHT_MAX"
msgstr "Licht Maximum"

msgid "LIMIT_EXTREME"
msgstr "Extrem"

msgid "LIMIT_GROWTH_RATE"
msgstr "Beschränke die Nutzung von Wachstums-Substanzen"

msgid "LIMIT_GROWTH_RATE_EXPLANATION"
msgstr "(Aktivierung beschränkt die Wachstums-Geschwindigkeit; Deaktivierung lässt nur die verfügbaren Substanzen das Wachstum beeinflussen)"

msgid "LIMIT_HUGE"
msgstr "Riesig"

msgid "LIMIT_LARGE"
msgstr "Gross"

msgid "LIMIT_NORMAL"
msgstr "Normal"

msgid "LIMIT_SMALL"
msgstr "Klein"

msgid "LIMIT_TINY"
msgstr "Winzig"

msgid "LIMIT_VERY_LARGE"
msgstr "Sehr gross"

msgid "LIMIT_VERY_SMALL"
msgstr "Sehr klein"

msgid "LINE_COLOUR"
msgstr "Linienfarbe:"

msgid "LINKS_TITLE"
msgstr "Titel fehlt"

msgid "LIPASE"
msgstr "Lipase"

msgid "LIPASE_DESCRIPTION"
msgstr "Lipase ermöglicht es der Zelle die meisten Membranen zu zersetzen. Etwas davon wird auch ohne Lysosom von deiner Zelle produziert, aber es hier auszuwählen erhöht die Effizienz des Prozesses."

msgid "LOAD"
msgstr "Laden"

msgid "LOADING"
msgstr "Lädt"

msgid "LOADING_DOT_DOT_DOT"
msgstr "Lädt..."

msgid "LOADING_GAME"
msgstr "Lade Spiel"

msgid "LOADING_MACROSCOPIC_EDITOR"
msgstr "Lade Mikrobeneditor"

msgid "LOADING_MICROBE_EDITOR"
msgstr "Lade Mikrobeneditor"

msgid "LOADING_MULTICELLULAR_EDITOR"
msgstr "Lade mehrzelligen Editor"

msgid "LOAD_FINISHED"
msgstr "Laden beendet"

msgid "LOAD_GAME"
msgstr "Spiel laden"

msgid "LOAD_GAME_BUTTON_TOOLTIP"
msgstr "Ein zuvor gespeichertes Spiel laden"

msgid "LOAD_INCOMPATIBLE_PROTOTYPE_WARNING"
msgstr ""
"Der ausgewählte Spielstand wurde mit einem Prototyp einer anderen Thrive Version erstellt.\n"
"Da Prototyp Spielstände nicht upgradebar sind, kann er nicht geladen werden.\n"
"Kompatibilität von Speicherständen hat zur Zeit keine hohe Priorität, da es zu viel Arbeitsaufwand kosten würde bei den häufigen Änderungen der Prototypen Spreicherstands Upgrades verfügbar zu machen."

msgid "LOAD_INCOMPATIBLE_SAVE_PROMPT"
msgstr "Inkompatiblen Speicherstand laden?"

msgid "LOAD_INCOMPATIBLE_SAVE_WARNING"
msgstr ""
"Es ist bekannt, dass der ausgewählte Speicherstand mit dieser Version von Thrive inkompatibel ist.\n"
"Es gibt keinen Spielstand-Konverter um diesen Speicherstand zu aktualisieren.\n"
"Da sich Thrive noch in einem frühen Entwicklungsstadium befindet, hat die Kompatibilität von Speicherständen keine hohe Priorität, weil es nicht für alle Versionen Spielstand-Konverter zur Aktualisierung alter Saves gibt."

msgid "LOAD_INVALID_SAVE_PROMPT"
msgstr "Ungültigen Speicherstand laden?"

msgid "LOAD_INVALID_SAVE_WARNING"
msgstr ""
"Aus dieser Datei konnten keine Speicherinformationen geladen werden.\n"
"Diese Speicherung ist höchstwahrscheinlich korrupt oder hat ein neueres Format, das von dieser Version von Thrive nicht verstanden wird.\n"
"Möchtest du trotzdem versuchen, den Spielstand zu laden?"

msgid "LOCAL_INITIAL_LETTER"
msgstr "L"

msgid "LOCK_DAY_NIGHT_CYCLE"
msgstr "Tag-/Nachtzyklus aktivieren"

msgid "LOW_MENU_PERFORMANCE"
msgstr "Leistung"

msgid "LOW_MENU_PERFORMANCE_DESCRIPTION"
msgstr "Enthält Verdauungsenzyme, welche die Geschwidigkeit und die Effizienz der Verdauung verbessern. Die Art des enthaltenen Enzyms kann verändert werden. Es kann nur ein Enzym pro Lysosom benutzt werden."

msgid "LOW_QUALITY_BACKGROUND_BLUR"
msgstr ""

msgid "LOW_QUALITY_BACKGROUND_BLUR_TOOLTIP"
msgstr ""

msgid "LYSOSOME"
msgstr "Lysosom"

msgid "LYSOSOME_DESCRIPTION"
msgstr "Das Lysosom ist eine von einer Membran umschlossene Organelle. Es enthält hydrolytische Enzyme, welche verschiedenste Biomoleküle aufbrechen können. Lysosomen erlauben der Zelle Materialien zu verdauen, welche mit Endozytose aufgenommen wurden und Abfallprodukte der Zelle mit einen Prozess namens [b]Autophagie[/b] auszuscheiden."

msgid "LYSOSOME_PROCESSES_DESCRIPTION"
msgstr "Enthält Verdauungsenzyme, welche die Geschwidigkeit und die Effizienz der Verdauung verbessern. Die Art des enthaltenen Enzyms kann verändert werden. Es kann nur ein Enzym pro Lysosom benutzt werden."

msgid "MACROLIDE_SYNTHESIS"
msgstr "Makrolid-Synthese"

msgid "MACROSCOPIC"
msgstr "Makroskopisch"

msgid "MACROSCOPIC_STAGE"
msgstr "Makroskopisches Stadium"

msgid "MANUALLY_SET_TIME"
msgstr "Uhrzeit manuell einstellen"

msgid "MAP"
msgstr "Karte"

msgid "MARCH"
msgstr "März"

msgid "MARINE_SNOW"
msgstr "Meeresschnee"

msgid "MASTER_VOLUME"
msgstr "Gesamtlautstärke"

msgid "MASTODON_TOOLTIP"
msgstr "Besuche unser Mastodon-Social-Media-Profil"

#, fuzzy
msgid "MAX_CACHE_SIZE_TOOLTIP"
msgstr "Schleim absondern"

msgid "MAX_FPS"
msgstr "Maximale FPS:"

msgid "MAX_FPS_NO_LIMIT"
msgstr "Maximale FPS"

msgid "MAX_SIZE_COLON"
msgstr "Maximale Größe:"

msgid "MAX_SPAWNED_ENTITIES"
msgstr "Maximale Anzahl an Entitäten:"

msgid "MAX_VISIBLE_DATASET_WARNING"
msgstr "Darf nicht mehr als {0} Datensets zeigen!"

msgid "MAY"
msgstr "Mai"

msgid "MECHANICS_BUTTON"
msgstr "Mechaniken"

msgid "MEDIANEXT"
msgstr "Nächste"

msgid "MEDIAPLAY"
msgstr "Abspielen"

msgid "MEDIAPREVIOUS"
msgstr "Medienvorschau"

msgid "MEDIARECORD"
msgstr "Aufnehmen"

msgid "MEDIASTOP"
msgstr "Stopp"

msgid "MEDIUM_SULFUR_CHUNK"
msgstr "Mittleres Schwefelstück"

msgid "MEGA_YEARS"
msgstr "Mya"

msgid "MELANOSOME"
msgstr "Melanosomen"

msgid "MELANOSOME_DESCRIPTION"
msgstr "Das Melanosom ist ein membranumhülltes Organell, das Melaninpigmente enthält, welche hochenergetische elektromagnetische Wellen, die von radioaktiven Materialien emittiert werden, absorbieren und in nutzbare Energie umwandeln können – ein Prozess, der als [b]Radiosynthese[/b] bezeichnet wird. Die strahlungsabsorbierenden Pigmente tragen zudem dazu bei, empfindlichere Zellbestandteile zu schützen, was die allgemeine Widerstandsfähigkeit gegenüber Strahlung erhöht."

msgid "MELANOSOME_PROCESSES_DESCRIPTION"
msgstr "Wandelt [thrive:compound type=\"strahlung\"][/thrive:compound] in [thrive:compound type=\"atp\"][/thrive:compound] um, wenn es sich in der Nähe hochradioaktiver Gesteine befindet, und bietet gleichzeitig Strahlungsresistenz"

msgid "MEMBRANE"
msgstr "Membran"

msgid "MEMBRANE_RIGIDITY"
msgstr "Membran-Steifigkeit"

msgid "MEMBRANE_TYPES"
msgstr "Membrantypen"

msgid "MENU"
msgstr "Menü"

msgid "MESOPELAGIC"
msgstr "Mesopelagial"

msgid "METABOLOSOMES"
msgstr "Metabolome"

msgid "METABOLOSOMES_DESCRIPTION"
msgstr "Metabolosomen sind Cluster von Proteinen, die in Proteinhüllen eingewickelt sind. Sie sind in der Lage, [thrive:compound type=\"glucose\"][/thrive:compound] wesentlich schneller in [thrive:compound type=\"atp\"][/thrive:compound] umzuwandeln als im Zytoplasma, in einem Prozess, der als [b]aerobe Atmung[/b] bezeichnet wird. Es erfordert jedoch [thrive:compound type=\"oxygen\"][/thrive:compound], um zu funktionieren, und niedrigere [thrive:compound type=\"oxygen\"][/thrive:compound]-Werte in der Umgebung verlangsamen die Produktion von [thrive:compound type=\"atp\"][/thrive:compound]. Da die Metabolosomen direkt im Zytoplasma suspendiert sind, führt die umgebende Flüssigkeit eine gewisse [b]Glykolyse[/b] durch."

msgid "METABOLOSOMES_PROCESSES_DESCRIPTION"
msgstr "Wandelt [thrive:compound type=\"glucose\"][/thrive:compound] in [thrive:compound type=\"atp\"][/thrive:compound] um. Rate skaliert mit der Konzentration an [thrive:compound type=\"oxygen\"][/thrive:compound]."

msgid "META_THREADS_TOOLTIP"
msgstr "Besuche unser Threads-Profil"

msgid "METRICS"
msgstr "Leistungs Daten"

#, fuzzy
msgid "METRICS_CONTENT"
msgstr ""
"Zeit des Prozesses: {0} s\n"
"Zeit des Physikprozesses: {1} s\n"
"Entitäten: {2} Andere: {3}\n"
"Erzeugt: {4} Entfernt: {5}\n"
"Benutzte Knoten: {6}\n"
"Benutzter Speicher: {7}\n"
"Grafikspeicher: {8}\n"
"Erzeugte Objekte: {9}\n"
"Zeichnungsaufrufe: {10} 2D: {11}\n"
"Erzeugte Eckpunkte: {12}\n"
"Materialänderungen: {13}\n"
"Shader-Änderungen: {14}\n"
"Verwaiste Knoten: {15}\n"
"Audio-Latenz: {16} ms\n"
"Gesamtanzahl Threads: {17}\n"
"Gesamte CPU-Zeit:\n"
"{18}"

msgid "MIB_VALUE"
msgstr "{0} MiB"

msgid "MICHE"
msgstr ""

#, fuzzy
msgid "MICHES_FOR_PATCH"
msgstr "ist im Gebiet ausgestorben"

msgid "MICHE_AVOID_PREDATION_SELECTION_PRESSURE"
msgstr "Vermeide den Selektionsdruck durch Fressfeinde"

msgid "MICHE_CHUNK_PRESSURE"
msgstr "Druck durch Brocken"

msgid "MICHE_COMPOUND_CLOUD_PRESSURE"
msgstr "Druck durch Substanzwolken"

msgid "MICHE_COMPOUND_EFFICIENCY_PRESSURE"
msgstr "Druck durch Substanzumwandlungs-Effizienz"

msgid "MICHE_DETAIL_TEXT"
msgstr ""
"[b]Selektionsdruck[/b]\n"
"  {0}\n"
"[b]Energie[/b]\n"
"  {1}\n"
"[b]Punktzahlen ansässige Population[/b]\n"
"  {2}"

msgid "MICHE_ENVIRONMENTAL_COMPOUND_PRESSURE"
msgstr "Druck durch Umwelt-Substanzen"

msgid "MICHE_ENVIRONMENTAL_TOLERANCE"
msgstr "Druck durch Umweltbedingungen"

#, fuzzy
msgid "MICHE_MAINTAIN_COMPOUND_PRESSURE"
msgstr "Druck durch Substanzen aufrecht erhalten"

#, fuzzy
msgid "MICHE_METABOLIC_STABILITY_PRESSURE"
msgstr "Druck durch metabolische Stabilität"

msgid "MICHE_NO_OP_PRESSURE"
msgstr "Kein Betriebsdruck"

msgid "MICHE_PREDATION_EFFECTIVENESS_PRESSURE"
msgstr "Druck durch Jagd-Effektivität"

#, fuzzy
msgid "MICHE_PREDATOR_ROOT_PRESSURE"
msgstr "Beute von {0}"

msgid "MICHE_ROOT_PRESSURE"
msgstr ""

#, fuzzy
msgid "MICHE_TREE"
msgstr "SceneTree ausgeben"

msgid "MICROBE"
msgstr "Einzeller"

msgid "MICROBES_COUNT"
msgstr "Anzahl der Mikroben:"

#, fuzzy
msgid "MICROBE_BENCHMARK"
msgstr "Mikrobeneditor"

msgid "MICROBE_EDITOR"
msgstr "Mikrobeneditor"

msgid "MICROBE_ENZYME_STATISTICS"
msgstr "[b]Enzymdaten:[/b]"

msgid "MICROBE_FREEBUILD_EDITOR"
msgstr "Mikroben-Sandboxeditor"

msgid "MICROBE_LOADING_TIP_1"
msgstr "Jedes Hex-Feld Zytoplasma kostet 1 [thrive:compound type=\"atp\"][/thrive:compound] pro Sekunde in der Erhaltung, aber generiert 3 [thrive:compound type=\"atp\"][/thrive:compound]. Wenn dir [thrive:compound type=\"atp\"][/thrive:compound] fehlt, versuche ein paar Felder Zytoplasma hinzuzufügen und einer Organellen zu entfernen."

msgid "MICROBE_LOADING_TIP_10"
msgstr "Deine Zelle benötigt [thrive:compound type=\"atp\"][/thrive:compound] als Energiequelle. Wenn es ausgeht, stirbt sie."

msgid "MICROBE_LOADING_TIP_11"
msgstr "Um in den Editor zu gelangen und dich zu reproduzieren, musst du lange genug überleben. Sammle [thrive:compound type=\"ammonia\"][/thrive:compound] (orange Substanzwolken) und [thrive:compound type=\"phosphates\"][/thrive:compound] (lila Substanzwolken) um das Wachstum zu beschleunigen."

msgid "MICROBE_LOADING_TIP_12"
msgstr "Du kannst Dinge verschlingen, die kleiner sind als du um dich davon zu ernähren. Drücke dazu [thrive:input]g_toggle_engulf[/thrive:input]. Der Verschlingmodus kostet extra [thrive:compound type=\"atp\"][/thrive:compound] und verlangsamt dich. Drücke [thrive:input]g_toggle_engulf[/thrive:input] erneut um den Verschlingmodus wieder zu verlassen."

#, fuzzy
msgid "MICROBE_LOADING_TIP_13"
msgstr "Drücke die Rückgängig-Schaltfläche im Editor, um einen Fehler zu korrigieren"

#, fuzzy
msgid "MICROBE_LOADING_TIP_14"
msgstr "Drücke die Rückgängig-Schaltfläche im Editor, um einen Fehler zu korrigieren"

msgid "MICROBE_LOADING_TIP_15"
msgstr "Es gibt begrenzte Ressourcen für jede Spezies. Je größer deine Zellen sind, desto geringer wird die maximal mögliche Population."

msgid "MICROBE_LOADING_TIP_16"
msgstr "Verwende [thrive:input]g_move_forward[/thrive:input], [thrive:input]g_move_left[/thrive:input], [thrive:input]g_move_backwards[/thrive:input] und [thrive:input]g_move_right[/thrive:input], um dich zu bewegen, und die Maus, um dich zu drehen. Verwende [thrive:input]g_fire_toxin[/thrive:input], um [thrive:compound type=\"oxytoxy\"][/thrive:compound] abzufeuern, wenn du ein Toxin-Vakuolum hast. Drücke [thrive:input]g_toggle_engulf[/thrive:input], um den Umschaltmodus für das Verschlingen zu aktivieren. Du kannst mit dem Mausrad hinein- und herauszoomen."

msgid "MICROBE_LOADING_TIP_17"
msgstr "Zur Reproduktion muss jede Organelle sich in zwei teilen. Organellen brauchen Zeit zur Teilung, aber das Sammeln von [thrive:compound type=\"ammonia\"][/thrive:compound] und [thrive:compound type=\"phosphates\"][/thrive:compound] beschleunigt den Prozess."

msgid "MICROBE_LOADING_TIP_18"
msgstr "Bei jeder Editor-Sitzung entwickeln sich deine Konkurrenten ebenfalls."

msgid "MICROBE_LOADING_TIP_19"
msgstr "Bindungsstoffe erlauben es, eine Zellkolonie mit anderen Zellen deiner Spezies zu bilden. Zellen in einer Kolonie teilen Substanzen, verhalten sich als eine Einheit und ermöglichen es, sich in einen vielzelligen Organismus zu entwickeln."

msgid "MICROBE_LOADING_TIP_2"
msgstr "Je mehr oder längere Geißeln du hast, desto schneller kannst du dich bewegen! Der ATP-Verbrauch steigt dadurch natürlich an."

msgid "MICROBE_LOADING_TIP_20"
msgstr "Zellen mit einer Membran aus Zellulose oder Chitin können von Prokaryoten nicht verdaut werden. Eukaryoten mit Lysosomen können solche Zellen aber verdauen, da sie Enzyme produzieren, die die Zellmembrane aufbrechen können."

#, fuzzy
msgid "MICROBE_LOADING_TIP_21"
msgstr "Drücke die Rückgängig-Schaltfläche im Editor, um einen Fehler zu korrigieren"

msgid "MICROBE_LOADING_TIP_22"
msgstr "Jeder Besuch im Editor der Mikrobebühne stellt [thrive:constant]EDITOR_TIME_JUMP_MILLION_YEARS[/thrive:constant] Millionen Jahre der Evolution dar."

#, fuzzy
msgid "MICROBE_LOADING_TIP_3"
msgstr "Drücke die Rückgängig-Schaltfläche im Editor, um einen Fehler zu korrigieren"

#, fuzzy
msgid "MICROBE_LOADING_TIP_4"
msgstr "Drücke die Rückgängig-Schaltfläche im Editor, um einen Fehler zu korrigieren"

#, fuzzy
msgid "MICROBE_LOADING_TIP_5"
msgstr "Drücke die Rückgängig-Schaltfläche im Editor, um einen Fehler zu korrigieren"

#, fuzzy
msgid "MICROBE_LOADING_TIP_6"
msgstr "Drücke die Rückgängig-Schaltfläche im Editor, um einen Fehler zu korrigieren"

#, fuzzy
msgid "MICROBE_LOADING_TIP_7"
msgstr "Drücke die Rückgängig-Schaltfläche im Editor, um einen Fehler zu korrigieren"

#, fuzzy
msgid "MICROBE_LOADING_TIP_8"
msgstr "Drücke die Rückgängig-Schaltfläche im Editor, um einen Fehler zu korrigieren"

#, fuzzy
msgid "MICROBE_LOADING_TIP_9"
msgstr "Drücke die Rückgängig-Schaltfläche im Editor, um einen Fehler zu korrigieren"

#, fuzzy
msgid "MICROBE_MEMBRANE_PERCENTAGE_STATISTICS"
msgstr "Organismus-Statistik"

msgid "MICROBE_MEMBRANE_STATISTICS"
msgstr "[b]Membrandaten:[/b]"

msgid "MICROBE_ORGANELLE_STATISTICS"
msgstr "  {0}: Gefunden in {1} Spezies, im Durchschnitt je {2}"

msgid "MICROBE_ORGANELLE_UPGRADES_STATISTICS"
msgstr "[b]Daten zu Organellen-Upgrades:[/b]"

msgid "MICROBE_SPECIES_DETAIL_TEXT"
msgstr ""
"[b]Stadium[/b]\n"
"  Einzeller\n"
"[b]Membrantyp[/b]\n"
"  {0}\n"
"[b]Membransteifigkeit[/b]\n"
"  {1}\n"
"[b]Basisgeschwindigkeit[/b]\n"
"  {2}\n"
"[b]Basisrotationsgeschwindigkeit[/b]\n"
"  {3}\n"
"[b]Basis-Hex-Größe[/b]\n"
"  {4}"

msgid "MICROBE_STAGE"
msgstr "Mikroben Stadium"

msgid "MICROBE_STAGE_BECOME_MULTICELLULAR_TEXT"
msgstr ""
"Du hast die Fähigkeit freigeschaltet, in Richtung [b]Multizellularität[/b] – dem nächsten Schritt auf deiner Reise – voranzuschreiten.\n"
"\n"
"Um fortzufahren, drücke die [b]\"Multizellulär werden\"[/b] Schaltfläche."

msgid "MICROBE_STAGE_COLLECT_TEXT"
msgstr ""
"Sammle Glukose (weiße Wolken), indem du dich über sie bewegst.\n"
"\n"
"Deine Zelle braucht Glukose, um Energie zu produzieren und am Leben zu bleiben.\n"
"\n"
"Folge der Linie von deiner Zelle bis zur einer nahe gelegenen Glukosewolke."

msgid "MICROBE_STAGE_CONTROL_TEXT"
msgstr ""
"Um deine Zelle zu steuern, verwende die Tasten in der Nähe deiner Zelle (Mitte des Bildschirms) und die Maus, um die Ausrichtung der Zelle zu steuern.\n"
"\n"
"Probiere alle Tasten für einige Sekunden aus, um fortzufahren."

#, fuzzy
msgid "MICROBE_STAGE_CONTROL_TEXT_CONTROLLER"
msgstr ""
"Um deine Zelle zu steuern, verwende die Tasten in der Nähe deiner Zelle (Mitte des Bildschirms) und die Maus, um die Ausrichtung der Zelle zu steuern.\n"
"\n"
"Probiere alle Tasten für einige Sekunden aus, um fortzufahren."

msgid "MICROBE_STAGE_DAY_NIGHT_TEXT"
msgstr ""
"Achte auf Abfälle im [b]Sonnenlichtmesser[/b] im Umweltdashboard.\n"
"\n"
"Die Nacht kommt, wenn die Umgebung dunkler wird.\n"
"\n"
"Fotosynthese ist während der Nachtzeit nicht effektiv. Daher müssen alle Zellen, die auf Fotosynthese angewiesen sind, ausreichend Vorrat an [thrive:icon]StorageIcon[/thrive:icon] haben, um die Nacht zu überstehen."

msgid "MICROBE_STAGE_HEALTH_TEXT"
msgstr ""
"Achte auf deinen Gesundheitsbalken neben dem ATP-Balken (unten rechts).\n"
"Deine Zelle stirbt, wenn Ihre Gesundheit ausgeht.\n"
"Du regenerierst Gesundheit, solange du ATP hast.\n"
"Achten darauf, dass du genügend Glukose sammelst, um ATP zu produzieren."

msgid "MICROBE_STAGE_INITIAL"
msgstr ""
"Auf einem weit entfernten Planeten, haben Jahrtausende von vulkanischer Aktivität und die Einschläge etlicher Meteoriten zu einem ganz besonderen Phänomen im Universum geführt:\n"
"\n"
"Leben.\n"
"\n"
"In den tiefen Meeresregionen sind simple Mikroorganismen beheimatet. Du bist der letzte Urvorfahr aller kommenden Organismen auf diesem Planeten.\n"
"\n"
"Um in dieser lebensfeindlichen Welt zu überleben, musst du jegliche Substanzen sammeln, die du finden kannst, und dich über Generationen hinweg weiterentwickeln, um gegen die anderen Arten von Mikroben zu bestehen."

#, fuzzy
msgid "MICROBE_STAGE_INITIAL_PANSPERMIA"
msgstr ""
"Auf einem weit entfernten Planeten, haben Jahrtausende von vulkanischer Aktivität und die Einschläge etlicher Meteoriten zu einem ganz besonderen Phänomen im Universum geführt:\n"
"\n"
"Leben.\n"
"\n"
"In den tiefen Meeresregionen sind simple Mikroorganismen beheimatet. Du bist der letzte Urvorfahr aller kommenden Organismen auf diesem Planeten.\n"
"\n"
"Um in dieser lebensfeindlichen Welt zu überleben, musst du jegliche Substanzen sammeln, die du finden kannst, und dich über Generationen hinweg weiterentwickeln, um gegen die anderen Arten von Mikroben zu bestehen."

#, fuzzy
msgid "MICROBE_STAGE_INITIAL_POND"
msgstr ""
"Auf einem weit entfernten Planeten, haben Jahrtausende von vulkanischer Aktivität und die Einschläge etlicher Meteoriten zu einem ganz besonderen Phänomen im Universum geführt:\n"
"\n"
"Leben.\n"
"\n"
"In den tiefen Meeresregionen sind simple Mikroorganismen beheimatet. Du bist der letzte Urvorfahr aller kommenden Organismen auf diesem Planeten.\n"
"\n"
"Um in dieser lebensfeindlichen Welt zu überleben, musst du jegliche Substanzen sammeln, die du finden kannst, und dich über Generationen hinweg weiterentwickeln, um gegen die anderen Arten von Mikroben zu bestehen."

#, fuzzy
msgid "MICROBE_STAGE_ORGANELLE_DIVISION"
msgstr "Organismus-Statistik"

msgid "MIDDLE_MOUSE"
msgstr "Mittlere Maus"

#, fuzzy
msgid "MIGRATION_FAILED_TO_ADD"
msgstr "Moderstellung fehlgeschlagen"

#, fuzzy
msgid "MIGRATION_MANAGER"
msgstr ""
"Achte auf deinen Gesundheitsbalken neben dem ATP-Balken (unten rechts).\n"
"Deine Zelle stirbt, wenn Ihre Gesundheit ausgeht.\n"
"Du regenerierst Gesundheit, solange du ATP hast.\n"
"Achten darauf, dass du genügend Glukose sammelst, um ATP zu produzieren."

msgid "MIGRATION_STATUS_DESTINATION_NOT_SELECTED"
msgstr "Population wird migrieren von {0} nach ..."

#, fuzzy
msgid "MIGRATION_STATUS_TEXT"
msgstr ""
"Achte auf deinen Gesundheitsbalken neben dem ATP-Balken (unten rechts).\n"
"Deine Zelle stirbt, wenn Ihre Gesundheit ausgeht.\n"
"Du regenerierst Gesundheit, solange du ATP hast.\n"
"Achten darauf, dass du genügend Glukose sammelst, um ATP zu produzieren."

#, fuzzy
msgid "MIGRATION_STEP_DESTINATION_EXPLANATION"
msgstr "Mache diese Spezies zu einem Fossil um sie im Museum zu speichern. Du kannst von der Thriveopedia auf das Museum zugreifen, oder Fossile im Sandboxeditor laden."

msgid "MIGRATION_STEP_ONLY_ONE_ALLOWED"
msgstr "Es kann nur eine Migration pro Editor-Sitzung ausgeführt werden. Geplante Migrationen in der Warteschlange können beibehalten oder gelöscht und neu erstellt werden"

#, fuzzy
msgid "MIGRATION_STEP_POPULATION_EXPLANATION"
msgstr "(Kosten für Organellen, Membranen und andere Gegenstände im Editor)"

#, fuzzy
msgid "MIGRATION_STEP_SOURCE_EXPLANATION"
msgstr "(Kosten für Organellen, Membranen und andere Gegenstände im Editor)"

#, fuzzy
msgid "MIGRATION_TOOLTIP"
msgstr "Besuche unsere Patreon Seite"

msgid "MILLION_ABBREVIATION"
msgstr "{0} Mio"

msgid "MINIMUM_AMOUNT_TO_FIND"
msgstr "Mindestmenge zur Erkennung:"

msgid "MINIMUM_VERSION"
msgstr "Minimum:"

msgid "MIN_VISIBLE_DATASET_WARNING"
msgstr "Nicht erlaubt, weniger als {0} Datensatz(e) anzuzeigen!"

msgid "MISC"
msgstr "Sonstiges"

msgid "MISCELLANEOUS"
msgstr "Sonstiges"

msgid "MISCELLANEOUS_3D_STAGE"
msgstr "Makroskopische 3D Spielphase"

#, fuzzy
msgid "MISC_FUN"
msgstr "Sonstiges"

msgid "MISSING_DESCRIPTION"
msgstr "Beschreibung fehlt"

msgid "MISSING_OR_INVALID_REQUIRED_FIELD"
msgstr "Fehlendes oder ungültiges Format für eine benötige Datei: {0}"

msgid "MISSING_TITLE"
msgstr "Titel fehlt"

msgid "MITOCHONDRION"
msgstr "Mitochondrium"

msgid "MITOCHONDRION_DESCRIPTION"
msgstr "Das Kraftwerk der Zelle. Das Mitochondrium (Plural: Mitochondrien) ist eine Struktur mit doppelter Membran, die mit Proteinen und Enzymen gefüllt ist. Es handelt sich um ein Prokaryot, das von seinem eukaryotischen Wirt aufgenommen wurde. Es ist in der Lage, [thrive:compound type=\"glucose\"][/thrive:compound] mit viel höherer Effizienz in [thrive:compound type=\"atp\"][/thrive:compound] umzuwandeln, als es im Zytoplasma möglich ist, in einem Prozess, der als [b]aerobe Atmung[/b] bezeichnet wird. Es benötigt jedoch [thrive:compound type=\"oxygen\"][/thrive:compound], um zu funktionieren, und niedrigere [thrive:compound type=\"oxygen\"][/thrive:compound]-Werte in der Umgebung verlangsamen die Rate seiner [thrive:compound type=\"atp\"][/thrive:compound]-Produktion."

msgid "MITOCHONDRION_PROCESSES_DESCRIPTION"
msgstr "Wandelt [thrive:compound type=\"glucose\"][/thrive:compound] in [thrive:compound type=\"atp\"][/thrive:compound] um. Die Rate hängt von der Konzentration von [thrive:compound type=\"oxygen\"][/thrive:compound] ab."

msgid "MIXED_DOT_DOT_DOT"
msgstr "Gemischt..."

msgid "MODDING_INSTRUCTIONS_ON"
msgstr "Anleitungen zum Erstellen eines Mods findest du unter"

msgid "MODELS"
msgstr "Modelle"

msgid "MODIFY"
msgstr "Verändern"

msgid "MODIFY_ORGANELLE"
msgstr "Organelle modifizieren"

msgid "MODIFY_TYPE"
msgstr "Typ modifizieren"

msgid "MODS"
msgstr "Modifikationen"

msgid "MODS_INSTALLED_BUT_NOT_ENABLED"
msgstr ""
"Installierte Mods wurden erkannt, aber es sind keine Mods aktiviert.\n"
"\n"
"Mods müssen nach der Installation aktiviert werden. Besuchen Sie den Mod-Manager über die Schaltfläche \"Mods\" im Menü \"Extras\"."

msgid "MOD_ASSEMBLY"
msgstr "Mod Programmbibliothek:"

msgid "MOD_ASSEMBLY_CLASS"
msgstr "Mod Hauptklasse:"

#, fuzzy
msgid "MOD_ASSEMBLY_CLASS_CREATION_FAILED"
msgstr "{0}: Fehler beim Aufrufen der \"unload\"-Methode des Mods"

msgid "MOD_ASSEMBLY_CLASS_NOT_FOUND"
msgstr "{0}: Die angegebene Klasse \"{1}\" wurde nicht im Mod gefunden"

msgid "MOD_ASSEMBLY_INIT_CALL_FAILED"
msgstr "{0}: Aufrufen der Initialisierungsmethode des Mods schlug fehl"

msgid "MOD_ASSEMBLY_LOAD_CALL_FAILED_EXCEPTION"
msgstr "{0}: Aufrufen der Initialisierungsmethode des Mods schlug mit folgenden Fehler fehl: {1}"

msgid "MOD_ASSEMBLY_LOAD_EXCEPTION"
msgstr "{0}: Laden der Assembly schlug mit folgenden Fehler fehl: {1}"

msgid "MOD_ASSEMBLY_UNLOAD_CALL_FAILED"
msgstr "{0}: Fehler beim Aufrufen der \"unload\"-Methode des Mods"

msgid "MOD_ASSEMBLY_UNLOAD_CALL_FAILED_EXCEPTION"
msgstr "{0}: Aufruf der \"unload\"-Methode schlug mit folgendem Fehler fehl: {1}"

msgid "MOD_AUTHOR"
msgstr "Modauthor:"

msgid "MOD_AUTO_HARMONY"
msgstr "Benutzt Auto Harmony:"

msgid "MOD_CREATION_FAILED"
msgstr "Moderstellung fehlgeschlagen"

msgid "MOD_DESCRIPTION"
msgstr "Modbeschreibung:"

msgid "MOD_EXTENDED_DESCRIPTION"
msgstr "Modbeschreibung:"

msgid "MOD_HARMONY_LOAD_FAILED_EXCEPTION"
msgstr "{0}: Aufrufen der Initialisierungsmethode des Mods schlug mit folgenden Fehler fehl: {1}"

msgid "MOD_HARMONY_UNLOAD_FAILED_EXCEPTION"
msgstr "{0}: Aufruf der \"unload\"-Methode schlug mit folgendem Fehler fehl: {1}"

msgid "MOD_HAS_NO_LOADABLE_RESOURCES"
msgstr "{0}: besitzt keinerlei Resourcen, die geladen werden können"

msgid "MOD_ICON_FILE"
msgstr "Icon-Datei:"

msgid "MOD_INFO_URL"
msgstr "Mod-Info-URL:"

msgid "MOD_INTERNAL_NAME"
msgstr "Interner (Ordner-)Name:"

msgid "MOD_LICENSE"
msgstr "Mod-Lizenz:"

msgid "MOD_LOAD_ERRORS"
msgstr "Fehler beim Laden der Mods"

msgid "MOD_LOAD_ERRORS_OCCURRED"
msgstr "Ein Fehler trat beim Laden einer oder mehreren Modifikationen auf. Das Fehlerprotokoll enthält eventuell weitere informationen."

msgid "MOD_LOAD_OR_UNLOAD_ERRORS_OCCURRED"
msgstr "Es sind einer oder mehrere Fehler beim laden bzw. entladen der Mods aufgetreten. Das Fehlerprotokoll enthält eventuell mehr Informationen."

msgid "MOD_LOAD_UNLOAD_CAVEATS"
msgstr "Information: Viele Mods benötigen einen Spielneustart um korrekt geladen und entladen zu werden. Installiere nur Mods denen zu vertraust, da sie Quellcode enthalten können."

msgid "MOD_LOAD_UNLOAD_RESTART"
msgstr "Einer oder mehrere Mods benötigen einen Programmneustart um korrekt geladen und entladen zu werden"

msgid "MOD_MAXIMUM_THRIVE"
msgstr "Maximal unterstütze Thrive Version:"

msgid "MOD_MINIMUM_THRIVE"
msgstr "Mindestens erforderliche Thrive Version:"

msgid "MOD_NAME"
msgstr "Modname:"

msgid "MOD_PCK_NAME"
msgstr "Mod .pck Datei:"

msgid "MOD_RECOMMENDED_THRIVE"
msgstr "Empfohlene Thrive-Version:"

msgid "MOD_TO_UPLOAD"
msgstr "Mod zum Hochladen:"

msgid "MOD_UPLOADER"
msgstr "Mod-Uploader"

msgid "MOD_VERSION"
msgstr "Modversion:"

msgid "MORE_INFO"
msgstr "Mehr Informationen"

msgid "MORE_INFO_PROMPT"
msgstr "Drücke [thrive:input]help[/thrive:input], um mehr Informationen im Thriveopedia anzuzeigen."

msgid "MOUSE_EDGE_PANNING_OPTION"
msgstr ""

msgid "MOUSE_LOOK_SENSITIVITY"
msgstr "Mausempfindlichkeit"

msgid "MOUSE_SENSITIVITY_WINDOW_SIZE_ADJUSTMENT"
msgstr "Mausempfindlichkeit mit Fenstergröße skalieren"

msgid "MOVE"
msgstr "Bewegen"

msgid "MOVEMENT"
msgstr "Bewegung"

msgid "MOVE_ATTEMPTS_PER_SPECIES"
msgstr "Bewegungsversuche pro Spezies"

msgid "MOVE_BACKWARDS"
msgstr "Rückwärts bewegen"

msgid "MOVE_DOWN_OR_CROUCH"
msgstr "Nach unten bewegen oder bücken/schleichen"

msgid "MOVE_FORWARD"
msgstr "Vorwärts bewegen"

msgid "MOVE_ITEM_DOWN"
msgstr "Element nach unten bewegen"

msgid "MOVE_ITEM_UP"
msgstr "Element nach oben bewegen"

msgid "MOVE_LEFT"
msgstr "Nach links bewegen"

msgid "MOVE_ORGANELLE"
msgstr "Organelle bewegen"

msgid "MOVE_RIGHT"
msgstr "Nach rechts bewegen"

msgid "MOVE_TO_ANY_PATCH"
msgstr "In ein Gebiet wechseln"

msgid "MOVE_TO_LAND"
msgstr "Landgang"

#, fuzzy
msgid "MOVE_TO_MACROSCOPIC_TOOLTIP"
msgstr "Gehe zur nächsten Stufe des Spiels über (Mehrzellig). Verfügbar, sobald du eine ausreichend große Zellkolonie hast."

msgid "MOVE_TO_MULTICELLULAR_STAGE_TOOLTIP"
msgstr "Gehe zur nächsten Stufe des Spiels über (Mehrzellig). Verfügbar, sobald du eine ausreichend große Zellkolonie hast."

msgid "MOVE_TO_THIS_PATCH"
msgstr "In dieses Gebiet wechseln"

msgid "MOVE_UP_OR_JUMP"
msgstr "Bewegen oder springen"

#, fuzzy
msgid "MOVING_TO_AWAKENING_PROTOTYPE"
msgstr ""
"Du bist dabei an Land zu gehen. Dies ist eine Vorraussetzung um weiter im Spiel voranzuschreiten. Bist du einmal an Land, gibt es kein zurück mehr.\n"
"\n"
"Im Augenblick ist der Übergang zum Land deutlich abrupter, als er in Zukunft sein soll.\n"
"\n"
"Geplant ist es, diesen Schritt gradueller und weniger plötzlich zu gestalten."

msgid "MOVING_TO_AWAKENING_PROTOTYPE_TITLE"
msgstr "Ins Bewusstseinsstadium fortschreiten?"

msgid "MOVING_TO_LAND_PROTOTYPE"
msgstr ""
"Du bist dabei an Land zu gehen. Dies ist eine Vorraussetzung um weiter im Spiel voranzuschreiten. Bist du einmal an Land, gibt es kein zurück mehr.\n"
"\n"
"Im Augenblick ist der Übergang zum Land deutlich abrupter, als er in Zukunft sein soll.\n"
"\n"
"Geplant ist es, diesen Schritt gradueller und weniger plötzlich zu gestalten."

msgid "MOVING_TO_LAND_PROTOTYPE_TITLE"
msgstr "Landgang?"

msgid "MOVING_TO_SOCIETY_STAGE"
msgstr "Übergang zu einer Gesellschaft..."

msgid "MP_COST"
msgstr "{0} MP"

msgid "MUCILAGE"
msgstr "Schleim"

msgid "MUCILAGE_SYNTHESIS"
msgstr "Schleimstoff-Synthese"

msgid "MUCOCYST_ACTION_TOOLTIP"
msgstr "Schutzschild bilden"

msgid "MULTICELLULAR"
msgstr "mehrzellig"

msgid "MULTICELLULAR_EDITOR"
msgstr "Mehrzelliger Editor"

#, fuzzy
msgid "MULTICELLULAR_FREEBUILD_EDITOR"
msgstr "Mehrzelliger Editor"

#, fuzzy
msgid "MULTICELLULAR_LOADING_TIP_1"
msgstr "Mehrzelliger Editor"

msgid "MULTICELLULAR_STAGE"
msgstr "Mehrzelliges Stadium"

msgid "MULTIPLE_CELLS"
msgstr "mehrere Zellen"

msgid "MULTIPLE_METABALLS"
msgstr "Mehrere Metabälle"

msgid "MULTIPLE_ORGANELLES"
msgstr "Mehrere Organellen"

msgid "MULTISAMPLE_ANTI_ALIASING"
msgstr "Multisample Anti-Aliasing:"

msgid "MULTITHREADED_SIMULATION_ENABLED"
msgstr "Spielsimulation auf mehreren Threads starten"

#, fuzzy
msgid "MULTITHREADED_SIMULATION_EXPLANATION"
msgstr "Mache diese Spezies zu einem Fossil um sie im Museum zu speichern. Du kannst von der Thriveopedia auf das Museum zugreifen, oder Fossile im Sandboxeditor laden."

msgid "MUSEUM_WELCOME_TEXT"
msgstr ""
"Willkommen im Museum! Hier können die vielen Arten bewundert werden die während der Spielabläufe fossilisiert wurden. Es kann sogar als eine fossilisierte Art gespielt werden indem man sie im Sandboxmodus aufruft.\n"
"\n"
"Um eine Art während eines Spiel zu fossilisieren muss zunächst das Spiel pausiert werden. Danach selektiert man die zu fossilisierende Art auf dem Bildschirm."

msgid "MUSIC"
msgstr "Musik"

msgid "MUSIC_VOLUME"
msgstr "Musiklautstärke"

msgid "MUTATIONS_PER_SPECIES"
msgstr "Mutationsversuche pro Art"

msgid "MUTATION_COST_MULTIPLIER"
msgstr "Mutationskostenmultiplikator"

msgid "MUTATION_COST_MULTIPLIER_EXPLANATION"
msgstr "(Kosten für Organellen, Membranen und andere Gegenstände im Editor)"

msgid "MUTATION_POINTS"
msgstr "Mutationspunkte"

msgid "MUTE"
msgstr "Stumm"

msgid "NAME"
msgstr "Name:"

#, fuzzy
msgid "NAME_LABEL_CITY"
msgstr "Biom: {0}"

#, fuzzy
msgid "NAME_LABEL_FLEET"
msgstr "Biom: {0}"

msgid "NAME_LABEL_STRUCTURE_UNFINISHED"
msgstr ""

#, fuzzy
msgid "NATIVE_THREAD_ADVICE_TOOLTIP"
msgstr "Aktuelle Threads:"

msgid "NEGATIVE_ATP_BALANCE"
msgstr "Negativer ATP-Saldo"

msgid "NEGATIVE_ATP_BALANCE_TEXT"
msgstr ""
"Deine Mikrobe produziert nicht genug ATP zum überleben!\n"
"Möchtest du fortfahren?"

msgid "NEW"
msgstr "Neu"

msgid "NEWER_VERSION_LOADING_WARNING"
msgstr ""
"Dieser Speicherstand stammt aus einer neueren Version von Thrive und ist sehr wahrscheinlich inkompatibel.\n"
"Möchtest du trotzdem versuchen, den Spielstand zu laden?"

msgid "NEWS"
msgstr "Neuigkeiten"

msgid "NEW_GAME"
msgstr "Neues Spiel"

msgid "NEW_GAME_BUTTON_TOOLTIP"
msgstr "Neues Spiel starten"

msgid "NEW_GAME_SETTINGS_PERFORMANCE_OPTIONS_INFO"
msgstr "Hinweis: Sie können leistungsbezogene Optionen jederzeit im [color=#3796e1][url=thrive://GUI/OptionsMenu/Performance]Optionsmenü[/url][/color] ändern, um die Spielleistung zu verbessern"

msgid "NEW_MOD_DEFAULT_DESCRIPTION"
msgstr "Mein fantastischer Mod"

msgid "NEW_NAME"
msgstr "Neuer Name"

msgid "NEW_NAME_COLON"
msgstr "Neuer Name:"

msgid "NEXT_CAPITAL"
msgstr "NÄCHSTE"

msgid "NEXT_EDITOR_TAB"
msgstr "Zum nächsten Tab des Editors wechseln"

msgid "NITROGEN"
msgstr "Stickstoff"

msgid "NITROGENASE"
msgstr "Nitrogenase"

msgid "NITROGENASE_DESCRIPTION"
msgstr "Nitrogenase ist ein Protein, das gasförmiges [thrive:compound type=\"nitrogen\"][/thrive:compound] und zelluläre Energie in Form von [thrive:compound type=\"atp\"][/thrive:compound] nutzen kann, um [thrive:compound type=\"ammonia\"][/thrive:compound] zu produzieren, ein wichtiger Wachstumsnährstoff für Zellen. Dies ist ein Prozess, der als [b]anaerobe Stickstofffixierung[/b] bezeichnet wird. Da das Nitrogenase-Protein direkt im Zytoplasma suspendiert ist, führt die umgebende Flüssigkeit eine gewisse [b]Glykolyse[/b] durch."

msgid "NITROGENASE_PROCESSES_DESCRIPTION"
msgstr "Wandelt [thrive:compound type=\"atp\"][/thrive:compound] in [thrive:compound type=\"ammonia\"][/thrive:compound] um. Rate skaliert mit der Konzentration von [thrive:compound type=\"nitrogen\"][/thrive:compound]."

msgid "NITROPLAST"
msgstr "Stickstofffixier-Plastid"

msgid "NITROPLAST_DESCRIPTION"
msgstr "Der Nitroplast ist ein membranumhülltes Organell, das gasförmiges [thrive:compound type=\"nitrogen\"][/thrive:compound], [thrive:compound type=\"oxygen\"][/thrive:compound] und [thrive:compound type=\"atp\"][/thrive:compound] nutzen kann, um [thrive:compound type=\"ammonia\"][/thrive:compound] zu produzieren, einen wichtigen Wachstumsnährstoff für Zellen. Dies ist ein Prozess, der als [b]aerobe Stickstofffixierung[/b] bezeichnet wird."

msgid "NITROPLAST_PROCESSES_DESCRIPTION"
msgstr "Wandelt [thrive:compound type=\"atp\"][/thrive:compound] in [thrive:compound type=\"ammonia\"][/thrive:compound] um. Die Rate hängt von der Konzentration von [thrive:compound type=\"nitrogen\"][/thrive:compound] und [thrive:compound type=\"oxygen\"][/thrive:compound] ab."

msgid "NONE"
msgstr "Nichts"

msgid "NORMAL"
msgstr "Normal"

msgid "NORMAL_MEMBRANE_DESCRIPTION"
msgstr "Als einfachste Form der Membran bietet sie wenig Schutz vor Beschädigung. Sie benötigt auch mehr Energie, um sich nicht zu verformen. Der Vorteil besteht darin, dass sie es der Zelle ermöglicht, sich zu bewegen und Nährstoffe schnell aufzunehmen."

msgid "NOTHING_HERE"
msgstr "Nichts hier"

msgid "NOTHING_TO_INTERACT_WITH"
msgstr "Keine Interaktion möglich"

msgid "NOTICE_DAMAGED_BY_NO_ATP"
msgstr "Beschädigt wegen ATP-Mangels"

#, fuzzy
msgid "NOTICE_ENGULF_DAMAGE_FROM_TOXIN"
msgstr "Schaden durch Gift in der aufgenommenen Materie"

msgid "NOTICE_ENGULF_MISSING_ENZYME"
msgstr "{0} fehlt, um Ziel zu verschlingen"

msgid "NOTICE_ENGULF_SIZE_TOO_SMALL"
msgstr "Zellgröße zu gering um das Ziel zu verschlingen"

msgid "NOTICE_ENGULF_STORAGE_FULL"
msgstr ""

msgid "NOTICE_HIT_BY_ATP_TOXIN"
msgstr "ATP-Produktion von Toxin blockiert"

#, fuzzy
msgid "NOTICE_HIT_BY_BASE_MOVEMENT_TOXIN"
msgstr "Basisbewegung"

#, fuzzy
msgid "NOTICE_RADIATION_DAMAGE"
msgstr "Der Editor steht jetzt zur Verfügung"

msgid "NOTICE_READY_TO_EDIT"
msgstr "Der Editor steht jetzt zur Verfügung"

#, fuzzy
msgid "NOT_ADAPTED_TO_CURRENT_PATCH"
msgstr "Zum aktuellen Gebiet"

msgid "NOT_STARTED_DOT"
msgstr "Nicht begonnen."

msgid "NOVEMBER"
msgstr "November"

msgid "NO_AI"
msgstr "Keine KI"

msgid "NO_DATA_TO_SHOW"
msgstr "Keine Daten zu zeigen"

msgid "NO_EVENTS_RECORDED"
msgstr "Keine Ereignisse aufgezeichnet"

msgid "NO_FOSSIL_DIRECTORY"
msgstr "Kein Fossilienverzeichnis gefunden"

msgid "NO_MODS_ENABLED"
msgstr "Keine Mods aktiv"

msgid "NO_ORGANELLE_PROCESSES"
msgstr "Keine Prozesse"

msgid "NO_SAVEGAMES_FOUND"
msgstr "keine Speicherstände gefunden"

msgid "NO_SAVE_DIRECTORY"
msgstr "Kein Speicherverzeichnis gefunden"

msgid "NO_SCREENSHOT_DIRECTORY"
msgstr "Kein Bildschirmfotoverzeichnis gefunden"

msgid "NO_SELECTED_MOD"
msgstr "Kein Mod ausgewählt"

#, fuzzy
msgid "NO_SUGGESTION"
msgstr "Auflösung:"

msgid "NUCLEUS"
msgstr "Nukleus"

msgid "NUCLEUS_DELETE_OPTION_DISABLED_TOOLTIP"
msgstr ""
"Der Zellkern kann nicht gelöscht werden, da es sich um eine irreversible Evolution handelt.\n"
"Aber wenn der Zellkern in der aktuellen Mutation platziert wurde kann die Aktion noch zurück genommen werden."

msgid "NUCLEUS_DESCRIPTION"
msgstr "Das bestimmende Merkmal der eukaryotischen Zellen. Zum Zellkern gehören auch das endoplasmatische Retikulum und der Golgi-Körper. Es handelt sich um eine Evolution prokaryotischer Zellen zur Entwicklung eines Systems innerer Membranen, die durch die Assimilation eines anderen Prokaryonten in sich selbst erfolgt. Dies ermöglicht es ihnen, die verschiedenen Prozesse, die im Inneren der Zelle ablaufen, abzuschotten und zu verhindern, dass diese sich gegenseitig stören. Dadurch können ihre neuen membrangebundenen Organellen viel komplexer, effizienter und spezialisierter sein, als wenn sie frei im Zytoplasma schweben würden. Dies hat jedoch den Preis, dass die Zelle viel größer wird und viel Energie benötigt, um die Zelle am Leben zu erhalten."

msgid "NUCLEUS_SMALL_DESCRIPTION"
msgstr "Ermöglicht die Entwicklung von komplexeren, membrangebundene Organellen. Kostet viel ATP um es zu erhalten. Dies ist eine irreversible Entwicklung."

msgid "NUMLOCK"
msgstr "Num Lock"

#, fuzzy
msgid "NUTRIENT_COST_TOOLTIP"
msgstr "Besuche unsere Patreon Seite"

msgid "N_A"
msgstr "N/V"

msgid "N_A_MP"
msgstr "N/V MP"

#, fuzzy
msgid "N_TIMES"
msgstr "2x"

msgid "OCTOBER"
msgstr "Oktober"

msgid "OFF"
msgstr "Aus"

msgid "OFFICIAL_WEBSITE"
msgstr "Offizielle Website"

msgid "OFFICIAL_WEBSITE_BUTTON_TOOLTIP"
msgstr "Revolutionary Games website besuchen"

msgid "OK"
msgstr "OK"

msgid "OLDER_VERSION_LOADING_WARNING"
msgstr ""
"Dieser Speicherstand stammt aus einer alten Version von Thrive und ist möglicherweise inkompatibel.\n"
"Da sich Thrive derzeit noch in einem frühen Entwicklungsstadium befindet, hat Abwärtskompatibilität keine Priorität.\n"
"Du kannst alle Probleme melden auf die du stoßt, aber sie haben im Moment nicht die höchste Priorität.\n"
"Möchtest du trotzdem versuchen den Spielstand zu laden?"

#, fuzzy
msgid "OPENGL_MODE_WARNING"
msgstr "GLES2-Modus-Warnung"

#, fuzzy
msgid "OPENGL_MODE_WARNING_EXPLANATION"
msgstr "Du betreibst Thrive mit GLES2. Dies ist schwerwiegend ungetestet und wird wahrscheinlich Probleme verursachen. Versuche deine Grafiktreiber zu aktualisieren und/oder die Verwendung von AMD- oder Nvidia-Grafiken zur Ausführung von Thrive zu erzwingen."

msgid "OPEN_FOLDER"
msgstr "Verzeichnis öffnen"

msgid "OPEN_FOSSIL_FOLDER"
msgstr "Fossilienordner öffnen"

msgid "OPEN_FOSSIL_IN_FREEBUILD_WARNING"
msgstr ""
"Dies' startet ein neues Spiel im Sandboxmodus mit der selektierten Art.\n"
"Ungespeicherter Fortschritt geht verloren."

#, fuzzy
msgid "OPEN_GOD_TOOLS"
msgstr "Info-URL öffnen"

msgid "OPEN_HELP_SCREEN"
msgstr "Hilfemenü öffnen"

msgid "OPEN_IN_FREEBUILD"
msgstr "Im Sandboxmodus öffnen"

msgid "OPEN_LOGS_FOLDER"
msgstr "Logverzeichnis öffnen"

msgid "OPEN_MOD_URL"
msgstr "Info-URL öffnen"

#, fuzzy
msgid "OPEN_ORGANELLES_PAGE"
msgstr "Organellenmenü öffnen"

msgid "OPEN_ORGANELLE_MENU"
msgstr "Organellenmenü öffnen"

#, fuzzy
msgid "OPEN_RESEARCH_SCREEN"
msgstr "Hilfemenü öffnen"

msgid "OPEN_SAVE_DIRECTORY"
msgstr "Speicherverzeichnis öffnen"

#, fuzzy
msgid "OPEN_SCIENCE_MENU"
msgstr "Das Menü öffnen"

msgid "OPEN_SCREENSHOT_FOLDER"
msgstr "Bildschirmfotoverzeichnis öffnen"

msgid "OPEN_THE_MENU"
msgstr "Das Menü öffnen"

msgid "OPEN_TRANSLATION_SITE"
msgstr "Hilf das Spiel zu übersetzen"

msgid "OPERATION_PAUSED_DOT"
msgstr "Pausiert."

msgid "OPPORTUNISM_EXPLANATION"
msgstr ""
"Opportunistische Mikroben konkurrieren mit Rivalen um Brocken\n"
"und werden versuchen, ihre Beute mit Giften zu erlegen, wenn sie sie nicht verschlingen können.\n"
"Vorsichtige Mikroben setzen sich wegen Brocken möglicherweise nicht in Gefahr."

msgid "OPPORTUNISTIC"
msgstr "Opportunistisch"

msgid "OPTIONS"
msgstr "Einstellungen"

msgid "OPTIONS_BUTTON_TOOLTIP"
msgstr "Einstellungen ändern"

msgid "ORGANELLES"
msgstr "Organellen"

#, fuzzy
msgid "ORGANELLES_BUTTON"
msgstr "Organellen"

#, fuzzy
msgid "ORGANELLES_WILL_BE_UNLOCKED_NEXT_GENERATION"
msgstr "(WARNUNG: Photosynthese wird wesentlich weniger effizient)"

#, fuzzy
msgid "ORGANELLE_AXON"
msgstr "Organellen"

#, fuzzy
msgid "ORGANELLE_AXON_DESCRIPTION"
msgstr "Pili (Singular: Pilus) befinden sich auf der Oberfläche vieler Mikroorganismen und ähneln feinen Haaren. Auf der Oberfläche eines Mikroorganismus können Hunderte von Pili vorhanden sein, die mehreren Zwecken dienen können, wie zum Beispiel der Jagt. Pathogene Mikroorganismen nutzen Pili für ihre Virulenz um sich an Wirtsgewebe anzuheften und zu binden oder um die äußere Membran zu überwinden und Zugang zum Zytoplasma zu erhalten. Es gibt viele ähnliche Pili-Varianten, die jedoch evolutionär nicht miteinander verwandt sind und aus einer konvergenten Evolution hervorgegangen sind. Ein einziger Organismus kann mehrere Arten von Pili ausbilden und diese ständig verändern und ersetzen."

#, fuzzy
msgid "ORGANELLE_CATEGORY_MACROSCOPIC"
msgstr "Makroskopischer Mehrzeller"

#, fuzzy
msgid "ORGANELLE_CATEGORY_MULTICELLULAR"
msgstr "Makroskopischer Mehrzeller"

#, fuzzy
msgid "ORGANELLE_GROWTH_ORDER_EXPLANATION"
msgstr "(Aktivierung beschränkt die Wachstums-Geschwindigkeit; Deaktivierung lässt nur die verfügbaren Substanzen das Wachstum beeinflussen)"

#, fuzzy
msgid "ORGANELLE_MYOFIBRIL"
msgstr "Raubtier-Pilus"

#, fuzzy
msgid "ORGANELLE_MYOFIBRIL_DESCRIPTION"
msgstr "Pili (Singular: Pilus) befinden sich auf der Oberfläche vieler Mikroorganismen und ähneln feinen Haaren. Auf der Oberfläche eines Mikroorganismus können Hunderte von Pili vorhanden sein, die mehreren Zwecken dienen können, wie zum Beispiel der Jagt. Pathogene Mikroorganismen nutzen Pili für ihre Virulenz um sich an Wirtsgewebe anzuheften und zu binden oder um die äußere Membran zu überwinden und Zugang zum Zytoplasma zu erhalten. Es gibt viele ähnliche Pili-Varianten, die jedoch evolutionär nicht miteinander verwandt sind und aus einer konvergenten Evolution hervorgegangen sind. Ein einziger Organismus kann mehrere Arten von Pili ausbilden und diese ständig verändern und ersetzen."

msgid "ORGANELLE_PILUS"
msgstr "Raubtier-Pilus"

msgid "ORGANELLE_PILUS_DESCRIPTION"
msgstr "Pili (Singular: Pilus) befinden sich auf der Oberfläche vieler Mikroorganismen und ähneln feinen Haaren. Auf der Oberfläche eines Mikroorganismus können Hunderte von Pili vorhanden sein, die mehreren Zwecken dienen können, wie zum Beispiel der Jagd. Pathogene Mikroorganismen nutzen Pili für ihre Virulenz um sich an Wirtsgewebe anzuheften und zu binden oder um die äußere Membran zu überwinden und Zugang zum Zytoplasma zu erhalten. Es gibt viele ähnliche Pili-Varianten, die jedoch evolutionär nicht miteinander verwandt sind und aus einer konvergenten Evolution hervorgegangen sind. Ein einziger Organismus kann mehrere Arten von Pili ausbilden und diese ständig verändern und ersetzen."

msgid "ORGANELLE_PILUS_PROCESSES_DESCRIPTION"
msgstr "Steche damit andere Zellen."

#, fuzzy
msgid "ORGANELLE_PLURAL"
msgstr "Raubtier-Pilus"

#, fuzzy
msgid "ORGANELLE_SINGULAR"
msgstr "Raubtier-Pilus"

#, fuzzy
msgid "ORGANELLE_SUGGESTION_COLON"
msgstr "Organellen"

#, fuzzy
msgid "ORGANELLE_SUGGESTION_TOOLTIP"
msgstr "Ein zuvor gespeichertes Spiel laden"

#, fuzzy
msgid "ORGANELLE_UNLOCKS_ENABLED"
msgstr ""
"Installierte Mods wurden erkannt, aber es sind keine Mods aktiviert.\n"
"\n"
"Mods müssen nach der Installation aktiviert werden. Besuchen Sie den Mod-Manager über die Schaltfläche \"Mods\" im Menü \"Extras\"."

#, fuzzy
msgid "ORGANELLE_UNLOCKS_ENABLED_EXPLANATION"
msgstr "(WARNUNG: Photosynthese wird wesentlich weniger effizient)"

msgid "ORGANISM_STATISTICS"
msgstr "Organismus-Statistik"

msgid "OR_UNLOCK_CONDITION"
msgstr "oder"

msgid "OSMOREGULATION"
msgstr "Osmoregulation"

msgid "OSMOREGULATION_COST"
msgstr "Osmoregulierungskosten"

msgid "OSMOREGULATION_COST_MULTIPLIER"
msgstr "Osmoregulationskostenmultiplikator"

msgid "OSMOREGULATION_COST_MULTIPLIER_EXPLANATION"
msgstr "(Kosten der Osmoregulation der Spielerart)"

#, fuzzy
msgid "OTHER_COMPOUNDS"
msgstr "Substanzen"

msgid "OUR_WIKI"
msgstr "unser Wiki"

#, fuzzy
msgid "OUTDATED_NOTICE"
msgstr "Nicht begonnen."

msgid "OUTREACH_TEAM"
msgstr "Reichweite Team"

msgid "OUTSIDE_CONTRIBUTORS"
msgstr "Äußere Beitragende"

msgid "OVERWRITE_EXISTING_SAVE"
msgstr "Vorhandenen Speicherstand überschreiben:"

msgid "OVERWRITE_EXISTING_SAVE_PROMPT"
msgstr "Vorhandenen Speicherstand überschreiben?"

msgid "OVERWRITE_SPECIES_NAME_CONFIRMATION"
msgstr ""
"Ein Fossil mit diesem Namen existiert bereits.\n"
"Bist du sicher, dass du es überschreiben willst?"

msgid "OXYGEN"
msgstr "Sauerstoff"

#, fuzzy
msgid "OXYGEN_INHIBITOR_SYNTHESIS"
msgstr "OxyToxid-Synthese"

#, fuzzy
msgid "OXYGEN_RESISTANCE"
msgstr "Toxin-Resistenz"

#, fuzzy
msgid "OXYGEN_TOLERANCE_TOOLTIP"
msgstr "Substanzen ein-/ausblenden"

msgid "OXYTOXISOME_PROCESSES_DESCRIPTION"
msgstr "Wandelt [thrive:compound type=\"atp\"][/thrive:compound] in [thrive:compound type=\"oxytoxy\"][/thrive:compound] um. Die Rate hängt von der Konzentration von [thrive:compound type=\"oxygen\"][/thrive:compound] ab. Kann durch Drücken von [thrive:input]g_fire_toxin[/thrive:input] Giftstoffe freisetzen. Wenn die [thrive:compound type=\"oxytoxy\"][/thrive:compound]-Konzentration niedrig ist, ist das Schießen immer noch möglich, aber der Schaden ist geringer."

msgid "OXYTOXY_NT"
msgstr "OxyToxid NT"

#, fuzzy
msgid "OXYTOXY_SYNTHESIS"
msgstr "OxyToxid-Synthese"

msgid "PAGEDOWN"
msgstr "Bild Ab"

msgid "PAGEUP"
msgstr "Bild auf"

msgid "PAGE_BACK"
msgstr "Zurück"

msgid "PAGE_FORWARD"
msgstr "Vorwärts"

msgid "PAGE_TITLE"
msgstr "Seitentitel"

msgid "PAN_CAMERA_DOWN"
msgstr "Nach unten schwenken"

msgid "PAN_CAMERA_LEFT"
msgstr "Nach links schwenken"

msgid "PAN_CAMERA_RESET"
msgstr "Kamera zurücksetzen"

msgid "PAN_CAMERA_RIGHT"
msgstr "Nach rechts schwenken"

msgid "PAN_CAMERA_UP"
msgstr "Nach oben schwenken"

msgid "PASSIVE_REPRODUCTION_PROGRESS_EXPLANATION"
msgstr "(Erhalte passiv Reproduktionsfortschritt, auch wenn Du keine Ressourcen aktiv einsammelst)"

msgid "PAST_DEVELOPERS"
msgstr "Frühere Entwickler(innen)"

msgid "PATCH_COLON"
msgstr "Bereich:"

msgid "PATCH_EXTINCTION_BOX_TEXT"
msgstr ""
"Genau wie 99% aller Arten, die jemals existiert haben, ist auch deine Art ausgestorben. Andere werden weiterhin deine Nische ausfüllen und gedeihen, aber das wirst nicht du sein. Du wirst vergessen werden, ein fehlgeschlagenes Experiment der Evolution.\n"
"Aber keine sorge, es ist noch nicht alles verloren, du kannst einen andere Art auswählen mit der du spielen möchtest und ihr beim gedeihen zu helfen (oder auch nicht)!"

msgid "PATCH_EXTINCTION_CAPITAL"
msgstr "AUSSTERBEN IM BEREICH"

msgid "PATCH_MAP"
msgstr "Gebietskarte"

msgid "PATCH_MAP_NAVIGATION_TOOLTIP"
msgstr "Klicke, ziehe und zoome um dir einen Überblick zu verschaffen"

msgid "PATCH_NAME"
msgstr "{0} {1}"

msgid "PATCH_NOTES_LAST_PLAYED_INFO"
msgstr "Du hast zuletzt Thrive {0} gespielt, seither gibt es eine neue Version"

msgid "PATCH_NOTES_LAST_PLAYED_INFO_PLURAL"
msgstr "Du hast zuletzt am {0} Thrive gespielt. Seitdem gibt es {1} neue Versionen"

msgid "PATCH_NOTES_TITLE"
msgstr "Patch-Notizen"

msgid "PATCH_NOTE_BULLET_POINT"
msgstr "— {0}"

msgid "PATCH_NOTE_CHANGES_HEADING"
msgstr "Änderungen:"

msgid "PATCH_NOTE_LINK_VISIT_TEXT"
msgstr "Lies die vollständigen Informationen zu dieser Version auf [color=#3796e1][url={0}]GitHub[/url][/color]"

msgid "PATREON_TOOLTIP"
msgstr "Besuche unsere Patreon Seite"

msgid "PATRONS"
msgstr "Patrone"

msgid "PAUSED"
msgstr "PAUSIERT"

msgid "PAUSE_MENU_RESUME_TOOLTIP"
msgstr "Spiel fortsetzen"

msgid "PAUSE_PROMPT"
msgstr "[center]Zum Fortfahren [thrive:input]g_pause[/thrive:input] drücken[/center]"

msgid "PAUSE_TOOLTIP"
msgstr "Pausiere das Spiel"

msgid "PCK_LOAD_FAILED"
msgstr "Laden der pck-Datei ({0}) fehlgeschlagen"

msgid "PCK_LOAD_FAILED_DOES_NOT_EXIST"
msgstr "Laden der pck-Datei ({0}) fehlgeschlagen weil die Datei nicht existiert"

msgid "PEACEFUL"
msgstr "Friedlich"

#, fuzzy
msgid "PENDING_ENDOSYMBIOSIS_EXPLANATION"
msgstr "Du betreibst Thrive mit GLES2. Dies ist schwerwiegend ungetestet und wird wahrscheinlich Probleme verursachen. Versuche deine Grafiktreiber zu aktualisieren und/oder die Verwendung von AMD- oder Nvidia-Grafiken zur Ausführung von Thrive zu erzwingen."

msgid "PENDING_ENDOSYMBIOSIS_TITLE"
msgstr "Abschluss des Endosymbiose-Prozesses ausstehend"

msgid "PERCENTAGE_VALUE"
msgstr "{0}%"

#, fuzzy
msgid "PERFECT_ADAPTATION_DESCRIPTION"
msgstr ""
"Aktiviert die Blinkeffekte auf GUIs (z.B. blinken von Editor-Schaltflächen).\n"
"\n"
"Wenn Sie einen Fehler feststellen, bei dem Teile von Editor-Schaltflächen verschwinden,\n"
"kannst du versuchen, dies zu deaktivieren, um zu sehen, ob das Problem verschwunden ist."

msgid "PERFORMANCE"
msgstr "Leistung"

msgid "PERFORM_UNBINDING"
msgstr "Entbinden durchführen"

msgid "PER_SECOND_ABBREVIATION"
msgstr "/s"

msgid "PER_SECOND_SLASH"
msgstr "/Sekunde"

msgid "PHOSPHATE"
msgstr "Phosphat"

msgid "PHOSPHATES_COST"
msgstr "Phosphat-Kosten:"

msgid "PHOTOSYNTHESIS"
msgstr "Photosynthese"

msgid "PHYSICAL_CONDITIONS"
msgstr "Physikalische Bedingungen"

msgid "PHYSICAL_RESISTANCE"
msgstr "Phsikalischer Widerstand"

msgid "PLACE_ORGANELLE"
msgstr "Organelle platzieren"

msgid "PLANET"
msgstr "Planet"

msgid "PLANET_DETAILS_STRING"
msgstr ""
"Nur kohlenstoffbasiertes Leben: {0}\n"
"Ursprung des Lebens: {1}\n"
"Tag-/Nacht-Zyklus: {2}\n"
"Tageslänge: {3} Sekunden\n"
"Planetensamen Nummer: {4}"

msgid "PLANET_GENERATION_TEASER"
msgstr "Planetenerstellung kommt bald!"

msgid "PLANET_RANDOM_SEED"
msgstr "Planetensamen Nummer (Zufallswert):"

msgid "PLAYER"
msgstr "Spieler"

msgid "PLAYER_DEATH_POPULATION_PENALTY"
msgstr "Bevölkerungsstrafe bei Spielertod"

msgid "PLAYER_DEATH_POPULATION_PENALTY_EXPLANATION"
msgstr "(Koeffizient mit dem die Population der Spielerart bei einem Tod der gespielten Entität reduziert wird)"

msgid "PLAYER_DIED"
msgstr "Spieler starb"

msgid "PLAYER_DUPLICATE"
msgstr "Spieler duplizieren"

msgid "PLAYER_EXTINCT"
msgstr "Spieler ist ausgestorben"

msgid "PLAYER_RELATIVE_MOVEMENT"
msgstr "Spielerabhängig"

msgid "PLAYER_REPRODUCED"
msgstr "Spieler-Reproduktion"

msgid "PLAYER_SPEED"
msgstr ""
"Spieler\n"
"Tempo"

msgid "PLAYSTATION_3"
msgstr "PlayStation 3"

msgid "PLAYSTATION_4"
msgstr "PlayStation 4"

msgid "PLAYSTATION_5"
msgstr "PlayStation 5"

msgid "PLAY_INTRO_VIDEO"
msgstr "Intro-Video abspielen"

msgid "PLAY_MICROBE_INTRO_ON_NEW_GAME"
msgstr "Mikroben-Intro bei neuem Spiel abspielen"

msgid "PLAY_WITH_CURRENT_SETTING"
msgstr "Mit diesen Einstellungen spielen"

msgid "POPULATION_CAPITAL"
msgstr "POPULATION:"

msgid "POPULATION_COLON"
msgstr "Gesamtbevölkerung:"

msgid "POPULATION_IN_PATCHES"
msgstr "Bevölkerung in Gebieten:"

msgid "POPULATION_IN_PATCH_SHORT"
msgstr "{0} ({1})"

msgid "POSITION_NUMBER"
msgstr "{0}."

msgid "PREDATION_FOOD_SOURCE"
msgstr "Beute von {0}"

msgid "PREDICTION_DETAILS_OPEN_TOOLTIP"
msgstr "Detaillierte Informationen zur Prognose anzeigen"

msgid "PRESSURE"
msgstr "Druck"

msgid "PRESSURE_SHORT"
msgstr "Druck"

msgid "PRESSURE_TOLERANCE_TOOLTIP"
msgstr "Der Umgebungsdruck, den deine Spezies bevorzugt. Minimal- und Maximalwerte können in separaten Schiebern eingestellt werden. Wenn die Umweltbedingungen außerhalb des Bereichs liegen, hat das viele negative Auswirkungen auf deine Spezies. Die Bereichsgröße kannst du mit der Checkbox unter den Schiebern verändern."

msgid "PRESS_KEY_DOT_DOT_DOT"
msgstr "Drücke eine Taste..."

msgid "PREVIEW_IMAGE_DOES_NOT_EXIST"
msgstr "Vorschaubild nicht vorhanden"

msgid "PREVIEW_IMAGE_IS_TOO_LARGE"
msgstr "Vorschaubild ist zu groß"

msgid "PREVIOUS_COLON"
msgstr "vorherige:"

msgid "PROCESSING_LOADED_OBJECTS"
msgstr "Verarbeitung geladener Objekte"

msgid "PROCESS_ENVIRONMENT_SEPARATOR"
msgstr "@"

msgid "PROCESS_PANEL_TITLE"
msgstr "Zellprozesse"

msgid "PROCESS_SPEED_MODIFIER"
msgstr "Bioprozess-Geschwindigkeit"

msgid "PROGRAMMING_TEAM"
msgstr "Programmierer Team"

msgid "PROJECT_MANAGEMENT_TEAM"
msgstr "Projektmanagement Team"

msgid "PROTEINS"
msgstr "Proteine"

msgid "PROTOPLASM"
msgstr "Protoplasma"

msgid "PULL_REQUESTS_PROGRAMMING"
msgstr "Pull Requests / Programmierung"

msgid "QUICK_LOAD"
msgstr "Schnellladen"

msgid "QUICK_SAVE"
msgstr "Schnellspeichern"

msgid "QUIT"
msgstr "Verlassen"

msgid "QUIT_BUTTON_TOOLTIP"
msgstr "Spiel beenden"

msgid "QUIT_GAME_WARNING"
msgstr ""
"Bist du sicher, dass du das Spiel beenden willst?\n"
"Alle nicht gespeicherten Fortschritte gehen verloren."

msgid "RADIATION"
msgstr "Strahlung"

msgid "RADIOACTIVE_CHUNK"
msgstr "Radioaktiver Gesteinsbrocken"

msgid "RADIOSYNTHESIS"
msgstr "Radiosynthese"

msgid "RANDOMIZE_SPECIES_NAME"
msgstr "Zufälliger Speziesnamen"

msgid "RANDOM_SEED_TOOLTIP"
msgstr "Der Zahlenwert zum Generieren der Zufallswelt. (Muss eine positive ganze Zahl sein.)"

msgid "RAW"
msgstr "Roh"

msgid "RAW_VALUE_COLON"
msgstr "Rohwert:"

msgid "READING_SAVE_DATA"
msgstr "Lesen von Speicherdaten"

msgid "READY"
msgstr "Bereit"

msgid "RECOMMENDED_THRIVE_VERSION"
msgstr "Empfohlenes Thrive:"

msgid "REDDIT_TOOLTIP"
msgstr "Besuche unseren Subreddit"

msgid "REDO"
msgstr "Wiederherstellen"

msgid "REDO_THE_LAST_ACTION"
msgstr "Letzte Aktion wiederholen"

msgid "REFRESH"
msgstr "Aktualisieren"

msgid "REPORT"
msgstr "Bericht"

msgid "REPORT_BUG"
msgstr "Bug-Report senden"

msgid "REPRODUCED"
msgstr "Reproduktion"

msgid "REPRODUCTION"
msgstr "Reproduktion"

msgid "REPRODUCTION_ASEXUAL"
msgstr "Asexuell"

msgid "REPRODUCTION_BUDDING"
msgstr "Knospend"

#, fuzzy
msgid "REPRODUCTION_COMPOUNDS_MODE"
msgstr "Reproduktion:"

#, fuzzy
msgid "REPRODUCTION_COMPOUNDS_MODE_EXPLANATION"
msgstr "(Erhalte passiv Reproduktionsfortschritt, auch wenn Du keine Ressourcen aktiv einsammelst)"

#, fuzzy
msgid "REPRODUCTION_COMPOUND_HANDLING_TOOLTIP"
msgstr "Reproduktion:"

msgid "REPRODUCTION_METHOD"
msgstr "Reproduktion:"

msgid "REQUIRES_NUCLEUS"
msgstr "Benötigt Nukleus"

#, fuzzy
msgid "RESEARCH"
msgstr "Suche"

msgid "RESET"
msgstr "Zurücksetzen"

msgid "RESET_DEADZONES"
msgstr "Totzonen zurücksetzen"

msgid "RESET_DISMISSED_POPUPS"
msgstr "Versteckte Pop-ups zurücksetzen"

msgid "RESET_INPUTS_TO_DEFAULTS"
msgstr "Standardeingaben laden?"

#, fuzzy
msgid "RESET_ITEM_ORDER_TO_DEFAULT"
msgstr "Standardeingaben laden?"

msgid "RESET_KEYBINDINGS"
msgstr "Tastenkombinationen zurücksetzen"

msgid "RESET_SETTINGS_TO_DEFAULTS"
msgstr "Standardeinstellungen"

msgid "RESET_TO_DEFAULTS"
msgstr "Auf Standardeinstellungen zurücksetzen?"

msgid "RESISTANT_TO_BASIC_ENGULFMENT"
msgstr "Widersteht einfacher Verschlingung"

#, fuzzy
msgid "RESIZE_METABALL_TOOLTIP"
msgstr "Spiel fortsetzen"

msgid "RESOLUTION"
msgstr "Auflösung:"

msgid "RESOURCE_ABSORBTION_SPEED"
msgstr "Ressourcen-Absorptionsgeschwindigkeit"

#, fuzzy
msgid "RESOURCE_AMOUNT_SHORT"
msgstr "Druck"

#, fuzzy
msgid "RESOURCE_ENERGY"
msgstr "Quellcode anschauen"

#, fuzzy
msgid "RESOURCE_FOOD"
msgstr "Quellcode anschauen"

#, fuzzy
msgid "RESOURCE_ROCK"
msgstr "Quellcode anschauen"

#, fuzzy
msgid "RESOURCE_WOOD"
msgstr "Quellcode anschauen"

msgid "RESPIRATION"
msgstr "Aerobe Atmung"

msgid "RESPONSIVE"
msgstr "Responsiv"

msgid "RESTART_REQUIRED"
msgstr "Neustart erforderlich"

msgid "RESUME"
msgstr "Fortsetzen"

msgid "RESUME_TOOLTIP"
msgstr "Spiel fortsetzen"

msgid "RETURN_TO_MENU"
msgstr "Zurück zum Hauptmenü"

msgid "RETURN_TO_MENU_TOOLTIP"
msgstr "Zurück zum Hauptmenü"

msgid "RETURN_TO_MENU_WARNING"
msgstr ""
"Bist du sicher, dass du zum Hauptmenü zurückkehren willst?\n"
"Alle nicht gespeicherten Fortschritte gehen verloren."

#, fuzzy
msgid "REVEAL_ALL_PATCHES"
msgstr "Ausbreitung auf Gebiete:"

msgid "REVOLUTIONARY_GAMES_SOCIAL_TOOLTIP"
msgstr "Zeige offizielle Revolutionary Games Seiten.."

msgid "RIGHT_ARROW"
msgstr "→"

msgid "RIGHT_MOUSE"
msgstr "Rechte Maus"

msgid "RIGID"
msgstr "steif"

msgid "RIGIDITY_MEMBRANE_DESCRIPTION"
msgstr "Eine steifere Membran ist widerstandsfähiger gegen Schaden, erschwert aber die Fortbewegung."

msgid "ROTATE_LEFT"
msgstr "Nach rechts rotieren"

msgid "ROTATE_RIGHT"
msgstr "Nach links rotieren"

msgid "ROTATION_COLON"
msgstr "Drehung:"

msgid "RUN_AUTO_EVO_DURING_GAMEPLAY"
msgstr "Auto-Evo während des Spielens ausführen"

msgid "RUN_ONE_STEP"
msgstr "Einen Schritt ausführen"

msgid "RUN_RESULT_BY_SENDING_POPULATION"
msgstr "{0} durch Senden: {1} Population aus dem Gebiet: {2}"

msgid "RUN_RESULT_GENE_CODE"
msgstr "Gencode:"

msgid "RUN_RESULT_NICHE_FILL"
msgstr "tauchte auf, um eine Nische zu füllen"

msgid "RUN_RESULT_SELECTION_PRESSURE_SPLIT"
msgstr "durch unterschiedlichen Selektionsdruck aufgetaucht"

msgid "RUN_RESULT_SPLIT_FROM"
msgstr "von {0} abgespalten"

msgid "RUN_RESULT_SPLIT_OFF_TO"
msgstr "die Population in einigen Gebieten spaltete sich ab und bildete eine neue Spezies {0}:"

msgid "RUN_X_WORLDS"
msgstr "Auf {0} Welten anwenden"

#, fuzzy
msgid "RUN_X_WORLDS_TOOLTIP"
msgstr "Tritt unserem Discord Server bei"

msgid "RUSTICYANIN"
msgstr "Rusticyanin"

#, fuzzy
msgid "RUSTICYANIN_DESCRIPTION"
msgstr "Rusticyanin ist ein Protein, welches in der Lage ist [thrive:compound type=\"carbondioxide\"][/thrive:compound] und [thrive:compound type=\"oxygen\"][/thrive:compound] zu nutzen um [thrive:compound type=\"iron\"][/thrive:compound] zu oxidieren. Dieser Prozess, der [b]Eisenatmung[/b] genannt wird, setzt Energie frei, welche die Zelle dann sammeln kann."

#, fuzzy
msgid "RUSTICYANIN_PROCESSES_DESCRIPTION"
msgstr "Wandelt [thrive:compound type=\"iron\"][/thrive:compound] in [thrive:compound type=\"atp\"][/thrive:compound] um. Rate skaliert mit der Konzentration von [thrive:compound type=\"carbondioxide\"][/thrive:compound] und [thrive:compound type=\"oxygen\"][/thrive:compound]."

msgid "SAFE_MODE_EXPLANATION"
msgstr ""
"Thrive wurde aufgrund eines Fehlstarts im abgesicherten Modus gestartet.\n"
"\n"
"Dies wurde vermutlich entweder durch eine Mod oder den Videoplayer verursacht. Als Vorsichtsmaßnahme kann das Laden von Mods übersprungen und/oder die Videowiedergabe deaktiviert worden sein. Um den abgesicherten Modus zu verlassen, muss das Spiel neu gestartet werden.\n"
"\n"
"Bitte deaktivieren Sie vor dem Neustart alle Mods, die problematisch oder mit dieser Version von Thrive nicht kompatibel sind (Sie können die Logs von früheren Spielstarts lesen, um inkompatible Mods zu finden).\n"
"Bei Problemen mit dem Videoplayer verwenden Sie bitte die Launcheroptionen, um die Deaktivierung des Videos zu erzwingen.\n"
"\n"
"Wenn das Problem, das den Startfehler verursacht, nicht behoben wird, müssen Sie Thrive mehrmals neu starten und abstürzen lassen, um wieder in den abgesicherten Modus zu gelangen."

msgid "SAFE_MODE_TITLE"
msgstr "Thrive im abgesicherten Modus gestartet"

msgid "SAVE"
msgstr "Speichern"

msgid "SAVE_AND_CONTINUE"
msgstr "Speichern und fortfahren"

msgid "SAVE_AUTOSAVE"
msgstr "Autospeicherung"

msgid "SAVE_DELETE_WARNING"
msgstr "Das Löschen dieses Spielstandes kann nicht rückgängig gemacht werden, bist du sicher, dass du {0} dauerhaft löschen willst?"

msgid "SAVE_ERROR_INCLUDE_JSON_DEBUG_NOTE"
msgstr ""

#, fuzzy
msgid "SAVE_ERROR_TURN_ON_JSON_DEBUG_MODE"
msgstr "JSON Debug-Modus:"

msgid "SAVE_FAILED"
msgstr "Speichern fehlgeschlagen"

msgid "SAVE_GAME"
msgstr "Spiel speichern"

msgid "SAVE_GAME_BUTTON_TOOLTIP"
msgstr "Speichermenü aufrufen um den gegenwärtigen Spielstand zu speichern"

msgid "SAVE_HAS_DIFFERENT_VERSION"
msgstr "Speicherstände haben verschiedene Versionen"

msgid "SAVE_HAS_DIFFERENT_VERSION_TEXT"
msgstr ""
"Der Speicherstand, welcher zu Laden versucht wird, passt nicht mit der Spielversion überein.\n"
"Um den Speicherstand trozdem zu laden, lade ihn über das Menü."

msgid "SAVE_HAS_INVALID_GAME_STATE"
msgstr "Speicherstand hat eine ungültige Spielstatus-Szene"

msgid "SAVE_INVALID"
msgstr "Ungülig"

msgid "SAVE_IS_INVALID"
msgstr "Speicherstand ist ungültig"

msgid "SAVE_IS_UPGRADEABLE_DESCRIPTION"
msgstr ""
"Die gewählte Speicherung stammt aus einer alten Thrive-Version, kann aber geupgraded werden.\n"
"Eine Backupdatei wird vor dem upgraden erstellt, falls sie noch nicht existiert.\n"
"Wenn du das upgraden überspringst wird versucht die Speicherung normal zu laden.\n"
"Upgraden versuchen?"

msgid "SAVE_LOAD_ALREADY_LOADED_FREE_FAILURE"
msgstr ". Die bereits geladenen Ressourcen konnten nicht freigegeben werden: {0}"

msgid "SAVE_MANUAL"
msgstr "Manuell"

msgid "SAVE_QUICKSAVE"
msgstr "Schnellspeicherung"

msgid "SAVE_SPACE_USED"
msgstr "Genutzter Platz:"

msgid "SAVE_UPGRADE_FAILED"
msgstr "Speicherungsupgrade fehlgeschlagen"

msgid "SAVE_UPGRADE_FAILED_DESCRIPTION"
msgstr ""
"Die Aktualisierung der angegebenen Sicherung ist aufgrund des folgenden Fehlers fehlgeschlagen:\n"
"{0}"

msgid "SAVING_DATA_FAILED_DUE_TO"
msgstr "Speichern der Informationen ist fehlgeschlagen: {0}"

msgid "SAVING_DOT_DOT_DOT"
msgstr "Speichert..."

msgid "SAVING_FAILED_WITH_EXCEPTION"
msgstr "Speichern fehlgeschlagen. Ein Fehler ist aufgetreten."

msgid "SAVING_NOT_POSSIBLE"
msgstr "Speichern ist aus folgenden Gründen nicht möglich:"

msgid "SAVING_SUCCEEDED"
msgstr "Speichern erfolgreich"

msgid "SCALING_NONE"
msgstr "deaktiviert"

msgid "SCALING_ON"
msgstr "skaliert"

msgid "SCALING_ON_INVERSE"
msgstr "invers skaliert"

#, fuzzy
msgid "SCREEN_EFFECT"
msgstr "Externe Effekte:"

#, fuzzy
msgid "SCREEN_EFFECT_GAMEBOY"
msgstr "Externe Effekte:"

#, fuzzy
msgid "SCREEN_EFFECT_GAMEBOY_COLOR"
msgstr "Externe Effekte:"

msgid "SCREEN_EFFECT_GREYSCALE"
msgstr "Graustufen"

#, fuzzy
msgid "SCREEN_EFFECT_NONE"
msgstr "Fähigkeitenleiste anzeigen"

#, fuzzy
msgid "SCREEN_RELATIVE_MOVEMENT"
msgstr "um die Mobilität zu erhöhen"

msgid "SCROLLLOCK"
msgstr "Rollen"

msgid "SEARCH_DOT_DOT_DOT"
msgstr "Suche..."

msgid "SEARCH_PLACEHOLDER"
msgstr "Suchen..."

msgid "SEARCH_RADIUS"
msgstr "Suchradius:"

msgid "SEA_FLOOR"
msgstr "Meeresboden"

msgid "SECRETE_SLIME"
msgstr "Schleim absondern"

#, fuzzy
msgid "SECRETE_SLIME_TOOLTIP"
msgstr "Schleim absondern"

msgid "SEED_LABEL"
msgstr "Planetenseed: {0}"

msgid "SELECTED_COLON"
msgstr "Ausgewählt:"

msgid "SELECTED_MOD"
msgstr "Ausgewählte Mods:"

msgid "SELECTED_SAVE_IS_INCOMPATIBLE_PROMPT"
msgstr "Der ausgewählte Speicherstand ist inkompatibel"

msgid "SELECTED_SAVE_IS_INCOMPATIBLE_PROTOTYPE_PROMPT"
msgstr "Der ausgewählte Speicherstand ist inkompatibel"

msgid "SELECTED_SAVE_IS_UPGRADEABLE_PROMPT"
msgstr "Der ausgewählte Speicherstand ist aktualisierbar"

msgid "SELECT_A_GENERATION"
msgstr "Eine Generation auswählen"

msgid "SELECT_A_PATCH"
msgstr "Wähle ein Gebiet aus, um hier Details anzuzeigen"

msgid "SELECT_A_SPECIES"
msgstr "Wähle ein Art aus"

#, fuzzy
msgid "SELECT_A_TECHNOLOGY"
msgstr "Wähle ein Gebiet aus, um hier Details anzuzeigen"

msgid "SELECT_CELL_TYPE_FROM_EDITOR"
msgstr "Wähle im Editor-Tab eine Zelle aus um sie hier zu editieren"

msgid "SELECT_ENZYME"
msgstr "Wähle Enzyme aus:"

msgid "SELECT_OPTION"
msgstr "Eine Option auswählen"

msgid "SELECT_PREVIEW_IMAGE"
msgstr "Vorschaubild auswählen"

#, fuzzy
msgid "SELECT_SPACE_STRUCTURE_TITLE"
msgstr "Struktur"

msgid "SELECT_STRUCTURE_POPUP_TITLE"
msgstr "Struktur zum Platzieren auswählen"

msgid "SELECT_TISSUE_TYPE_FROM_EDITOR"
msgstr "Wähle einen Zellentyp aus dem Editor Tab aus, um ihn hier zu bearbeiten"

#, fuzzy
msgid "SELECT_VACUOLE_COMPOUND_COLON"
msgstr "Ausgewählt:"

msgid "SEPTEMBER"
msgstr "September"

msgid "SESSILE"
msgstr "Sessil"

msgid "SETTING_ONLY_APPLIES_TO_NEW_GAMES"
msgstr "Diese Option wird erst nach einem Neustart angewendet"

msgid "SFX_VOLUME"
msgstr "Effektlautstärke"

msgid "SHIFT"
msgstr "Shift"

#, fuzzy
msgid "SHOW_DAMAGE_EFFECT"
msgstr "Die Geißel (Plural: Geißen, auch genannt Flagellen) ist ein peitschenartiges Bündel von Proteinfasern, das sich von der Zellmembran aus erstreckt und mit Hilfe von ATP die Zelle wellenförmig in eine Richtung treiben kann. Die Position des Flagellums bestimmt die Richtung, in der es den Schub für die Zellbewegung liefert. Die Schubrichtung ist entgegengesetzt zu der Richtung, in die das Flagellum zeigt. Ein Flagellum, das sich auf der linken Seite einer Zelle befindet, gibt beispielsweise Schub, wenn es sich nach rechts bewegt."

msgid "SHOW_HELP"
msgstr "Hilfe anzeigen"

#, fuzzy
msgid "SHOW_ITEM_COORDINATES"
msgstr "Einführung anzeigen"

#, fuzzy
msgid "SHOW_NEW_PATCH_NOTES"
msgstr "{0} {1}"

#, fuzzy
msgid "SHOW_NEW_PATCH_NOTES_TOOLTIP"
msgstr "{0} {1}"

msgid "SHOW_TUTORIALS"
msgstr "Einführung anzeigen"

msgid "SHOW_TUTORIALS_IN_NEW_CURRENT_OPTION"
msgstr "Tutorials anzeigen (im aktuellen Spiel)"

msgid "SHOW_TUTORIALS_IN_NEW_GAMES_OPTION"
msgstr "Tutorials anzeigen (in neuen Spielen)"

msgid "SHOW_UNSAVED_PROGRESS_WARNING"
msgstr "Warnung vor ungesichertem Fortschritt anzeigen"

msgid "SHOW_UNSAVED_PROGRESS_WARNING_TOOLTIP"
msgstr "Aktiviert/deaktiviert das Popup-Fenster mit der Warnung vor ungespeichertem Fortschritt, wenn der Spieler versucht, das Spiel zu beenden."

msgid "SHOW_WEB_NEWS_FEED"
msgstr "Thrive Newsfeed anzeigen (Internet-Download)"

#, fuzzy
msgid "SIDEROPHORE_ACTION_TOOLTIP"
msgstr "Besuche unsere Patreon Seite"

msgid "SIGNALING_AGENT"
msgstr "Signalstoff"

msgid "SIGNALING_AGENTS_ACTION_TOOLTIP"
msgstr "Taste festhalten um Befehlsmenü anzuzeigen, mit dem Signale an andere Zellen ausgesendet werden."

msgid "SIGNALING_AGENT_DESCRIPTION"
msgstr "Ermöglicht es Zellen, Chemikalien zu produzieren, auf die andere Zellen reagieren können. Diese Signalstoffe können benutzt werden, um andere Zellen anzuziehen oder sie vor Gefahren zu warnen."

msgid "SIGNALING_AGENT_PROCESSES_DESCRIPTION"
msgstr "Drücke [thrive:input]g_pack_commands[/thrive:input], um ein Menü zu öffnen mit dem du anderen Mitgliedern deiner Spezies Signale geben kannst."

msgid "SIGNAL_COMMAND_AGGRESSION"
msgstr "Werde aggressiv"

msgid "SIGNAL_COMMAND_FLEE"
msgstr "Fliehe"

msgid "SIGNAL_COMMAND_FOLLOW"
msgstr "Folge mir"

msgid "SIGNAL_COMMAND_NONE"
msgstr "Kein Befehl"

msgid "SIGNAL_COMMAND_TO_ME"
msgstr "Bewege dich zu mir"

msgid "SIGNAL_TO_EMIT"
msgstr "Signal zum aussenden"

msgid "SILICA"
msgstr "Siliciumdioxid"

msgid "SILICA_MEMBRANE_DESCRIPTION"
msgstr "Diese Membran hat eine starke Wand aus Siliciumdioxid. Sie widersteht gut gegen allgemeine Beschädigungen und ist sehr widerstandsfähig gegen physische Schäden. Sie benötigt auch weniger Energie, um ihre Form zu erhalten. Allerdings verlangsamt sie die Zelle um einen großen Faktor und die Zelle absorbiert Ressourcen mit einer reduzierten Geschwindigkeit."

msgid "SIZE_COLON"
msgstr "Größe:"

msgid "SLIDESHOW"
msgstr "Diashow"

msgid "SLIME_JET"
msgstr "Schleimdüse"

msgid "SLIME_JET_DESCRIPTION"
msgstr "Viele Organismen produzieren polysaccharide Substanzen, wie diesen Schleim. Oft wird dieser zur Fortbewegung benutzt. So auch von einigen Bakterien, welche Substanzen wie diese mit hohem Druck nach hinten schleudern. Dies wirkt wie ein Raketen Antrieb und treibt die Zellen mit unglaublicher Geschwindigkeit vorwärts. Der Schleim wird ebenfalls benutzt, um Räuber zu behindern. Sie werden im Schleim gefangen, den nur andere Organismen mit diesem Antrieb ungehindert durchqueren können."

msgid "SLIME_JET_PROCESSES_DESCRIPTION"
msgstr "Wandelt [thrive:compound type=\"glucose\"][/thrive:compound] in [thrive:compound type=\"mucilage\"][/thrive:compound] um. Drücke [thrive:input]g_secrete_slime[/thrive:input] um gespeicherten [thrive:compound type=\"mucilage\"][/thrive:compound] freizusetzen; dieser erhöht die eigene Geschwindigkeit und verlangsamt Gegner."

msgid "SMALL_IRON_CHUNK"
msgstr "Kleiner Eisenbrocken"

#, fuzzy
msgid "SMALL_PHOSPHATE_CHUNK"
msgstr "Kleiner Eisenbrocken"

#, fuzzy
msgid "SMALL_SULFUR_CHUNK"
msgstr "Kleiner Eisenbrocken"

msgid "SNOWFLAKE"
msgstr "Schneeflocke"

#, fuzzy
msgid "SOCIETY_STAGE"
msgstr "Mikroben Stadium"

msgid "SOUND"
msgstr "Sound"

msgid "SOUND_TEAM"
msgstr "Soundteam"

msgid "SOUND_TEAM_LEAD"
msgstr "Klang Team Leitung"

msgid "SOUND_TEAM_LEADS"
msgstr "Klang Team Leiter"

msgid "SPACE"
msgstr "Leertaste"

#, fuzzy
msgid "SPACE_STAGE"
msgstr "Mikroben Stadium"

#, fuzzy
msgid "SPACE_STRUCTURE_HAS_RESOURCES"
msgstr "Struktur"

#, fuzzy
msgid "SPACE_STRUCTURE_NO_EXTRA_DESCRIPTION"
msgstr "Struktur"

msgid "SPACE_STRUCTURE_WAITING_CONSTRUCTION"
msgstr ""

msgid "SPAWN_AMMONIA"
msgstr "Ammoniak erzeugen"

msgid "SPAWN_ENEMY"
msgstr "Gegner spawnen"

msgid "SPAWN_ENEMY_CHEAT_FAIL"
msgstr "Der Cheat Code zum Spawnen von Gegnern kann in diesem Gebiet nicht genutzt werden, da hier keine feindlichen Spezies leben"

msgid "SPAWN_GLUCOSE"
msgstr "Glukose erzeugen"

msgid "SPAWN_PHOSPHATES"
msgstr "Phosphat erzeugen"

msgid "SPECIAL_MOUSE_1"
msgstr "Spezialmaustaste 1"

msgid "SPECIAL_MOUSE_2"
msgstr "Spezialmaustaste 2"

msgid "SPECIES"
msgstr "Arten"

msgid "SPECIES_COLON"
msgstr "Arten:"

msgid "SPECIES_DETAIL_TEXT"
msgstr ""
"[b]Spezies[/b]\n"
"  {0}:{1}\n"
"[b]Generation[/b]\n"
"  {2}\n"
"[b]Bevölkerung[/b]\n"
"  {3}\n"
"[b]Farbe[/b]\n"
"  #{4}\n"
"[b]Verhalten[/b]\n"
"  {5}"

msgid "SPECIES_HAS_A_MUTATION"
msgstr "ist mutiert"

msgid "SPECIES_LIST"
msgstr "Spezienliste"

msgid "SPECIES_NAME_DOT_DOT_DOT"
msgstr "Speziesname..."

msgid "SPECIES_NAME_TOO_LONG_POPUP"
msgstr "Artenname ist zu lang!"

msgid "SPECIES_POPULATION"
msgstr "Spezienpopulation"

msgid "SPECIES_PRESENT"
msgstr "Gegenwärtige Spezeis"

msgid "SPECIES_TO_FIND"
msgstr "Suche nach Art:"

msgid "SPECIES_WITH_POPULATION"
msgstr "{0} mit Bevölkerung: {1}"

msgid "SPEED"
msgstr "Geschwindigkeit"

msgid "SPEED_COLON"
msgstr "Geschwindigkeit:"

msgid "SPREAD_TO_PATCHES"
msgstr "Ausbreitung auf Gebiete:"

#, fuzzy
msgid "SPRINT"
msgstr "Druck"

#, fuzzy
msgid "SPRINT_ACTION_TOOLTIP"
msgstr "Besuche unsere Patreon Seite"

msgid "STAGE_MENU_BUTTON_TOOLTIP"
msgstr "Pause-Menü"

#, fuzzy
msgid "START"
msgstr "Startet"

msgid "STARTING"
msgstr "Startet"

msgid "START_CALIBRATION"
msgstr "Starte Kalibrierung"

#, fuzzy
msgid "START_GAME"
msgstr "Spiel speichern"

#, fuzzy
msgid "START_RESEARCH"
msgstr "Neustart erforderlich"

msgid "STATISTICS"
msgstr "Statistiken"

#, fuzzy
msgid "STAT_ATP_PRODUCTION_REDUCTION"
msgstr "ATP-PRODUKTION ZU NIEDRIG!"

#, fuzzy
msgid "STAT_BASE_MOVEMENT_REDUCTION"
msgstr "Basisbewegung"

msgid "STAT_DAMAGE"
msgstr "Schaden"

msgid "STAT_DAMAGE_PER_OXYGEN"
msgstr ""

msgid "STEAM_CLIENT_INIT_FAILED"
msgstr "Initialisierung der Steam-Client-Bibliothek fehlgeschlagen"

msgid "STEAM_ERROR_ACCOUNT_DOES_NOT_OWN_PRODUCT"
msgstr "Dein Steam-Account besitzt keine Lizenz für Thrive"

msgid "STEAM_ERROR_ACCOUNT_READ_ONLY"
msgstr "Dein Steam-Konto befindet sich aktuell ausschließlich im Lesezugriff aufgrund kürzlicher Kontoänderung"

msgid "STEAM_ERROR_ALREADY_UPLOADED"
msgstr "Steam meldet, dass diese Datei bereits hochgeladen wurde, bitte neu laden"

msgid "STEAM_ERROR_BANNED"
msgstr "Dein Steam-Account ist vom Hochladen von Inhalten momentan gesperrt"

msgid "STEAM_ERROR_CLOUD_LIMIT_EXCEEDED"
msgstr "Steam-Cloud Datenlimit oder Dateigrößenlimit überschritten"

msgid "STEAM_ERROR_DUPLICATE_NAME"
msgstr "Steam meldet einen Fehler mit doppelten Namen"

msgid "STEAM_ERROR_FILE_NOT_FOUND"
msgstr "Datei nicht gefunden"

msgid "STEAM_ERROR_INSUFFICIENT_PRIVILEGE"
msgstr "Dein Account ist momentan vom Hochladen von Inhalten gesperrt. Bitte kontaktiere den Steam-Support."

msgid "STEAM_ERROR_INVALID_PARAMETER"
msgstr "Ungültiges Argument an Steam übergeben"

msgid "STEAM_ERROR_LOCKING_FAILED"
msgstr "Steam schlug beim Anfordern der \"UGC-Lock\" fehl"

msgid "STEAM_ERROR_NOT_LOGGED_IN"
msgstr "Nicht in Steam angemeldet"

msgid "STEAM_ERROR_TIMEOUT"
msgstr "Zeitüberschreibung bei der Anfrage zu Steam, bitte versuche es erneut"

msgid "STEAM_ERROR_UNAVAILABLE"
msgstr "Steam ist momentan nicht erreichbar, bitte versuche es erneut"

msgid "STEAM_ERROR_UNKNOWN"
msgstr "Unbekannter Steam-Fehler ist aufgetreten"

#, fuzzy
msgid "STEAM_INIT_FAILED"
msgstr "Initialisierung der Steam-Client-Bibliothek fehlgeschlagen"

msgid "STEAM_INIT_FAILED_DESCRIPTION"
msgstr ""
"Initialisierung der Steam-Client-Bibliothek fehlgeschlagen. Steam-Funktionen sind nicht verfügbar.\n"
"Bitte stellen Sie sicher, dass Steam läuft und Sie mit dem richtigen Account angemeldet sind. Bitte starten Sie das Spiel mittels der Steam-Client-Software, wenn dieser Fehler nicht anders verschwindet."

msgid "STEAM_TOOLTIP"
msgstr "Unsere Steam Seite besuchen"

msgid "STEM_CELL_NAME"
msgstr "Stamm"

msgid "STOP"
msgstr "Stopp"

msgid "STORAGE"
msgstr "Speicher"

msgid "STORAGE_COLON"
msgstr "Speicherplatz:"

msgid "STORAGE_STATISTICS_SECONDS_OF_COMPOUND"
msgstr ""

msgid "STORE_LOGGED_IN_AS"
msgstr "Angemeldet als: {0}"

msgid "STRAIN_BAR_VISIBILITY"
msgstr ""

#, fuzzy
msgid "STRATEGY_STAGES"
msgstr "Mikroben Stadium"

msgid "STRICT_NICHE_COMPETITION"
msgstr "Harter Nischenwettbewerb (Fitnessunterschiede sind übertrieben)"

msgid "STRUCTURAL"
msgstr "Strukturell"

msgid "STRUCTURE"
msgstr "Struktur"

msgid "STRUCTURE_ASCENSION_GATE"
msgstr ""

#, fuzzy
msgid "STRUCTURE_DYSON_SWARM"
msgstr "Struktur"

msgid "STRUCTURE_HAS_REQUIRED_RESOURCES_TO_BUILD"
msgstr ""

msgid "STRUCTURE_HUNTER_GATHERER_LODGE"
msgstr "Jäger- und Sammlerhütte"

msgid "STRUCTURE_IN_PROGRESS_CONSTRUCTION"
msgstr "Im Bau: {0}"

#, fuzzy
msgid "STRUCTURE_REQUIRED_RESOURCES_TO_FINISH"
msgstr "Benötigte Materialien zum Abschluss des Baus"

msgid "STRUCTURE_SELECTION_MENU_ENTRY"
msgstr ""

msgid "STRUCTURE_SELECTION_MENU_ENTRY_NOT_ENOUGH_RESOURCES"
msgstr ""

msgid "STRUCTURE_SOCIETY_CENTER"
msgstr ""

msgid "STRUCTURE_STEAM_POWERED_FACTORY"
msgstr "Dampfbetriebene Fabrik"

msgid "SUCCESSFUL_KILL"
msgstr "erfolgreiche Tötung"

msgid "SUCCESSFUL_SCAVENGE"
msgstr "erfolgreiche Plünderung"

msgid "SUCCESS_BUT_MISSING_ID"
msgstr "Das Ergebnis deutete auf Erfolg hin, aber es wurde keine ID zurückgegeben"

msgid "SUICIDE_BUTTON_TOOLTIP"
msgstr "Suizid"

msgid "SUNLIGHT"
msgstr "Sonnenlicht"

msgid "SUPPORTER_PATRONS"
msgstr "Unterstützer"

msgid "SURVIVAL_TITLE"
msgstr ""

msgid "SWITCH_TO_FRONT_CAMERA"
msgstr "Zur Frontkamera wechseln"

msgid "SWITCH_TO_RIGHT_CAMERA"
msgstr "Zur rechten Kameraansicht wechseln"

msgid "SWITCH_TO_TOP_CAMERA"
msgstr "Zur Kameraansicht von oben wechseln"

msgid "SYSREQ"
msgstr "S-Abf"

msgid "TAB_SECONDARY_SWITCH_LEFT"
msgstr ""

msgid "TAB_SECONDARY_SWITCH_RIGHT"
msgstr ""

#, fuzzy
msgid "TAB_SWITCH_LEFT"
msgstr "Nach rechts rotieren"

#, fuzzy
msgid "TAB_SWITCH_RIGHT"
msgstr "Nach links rotieren"

msgid "TAGS_IS_WHITESPACE"
msgstr "Tags enthalten nur Leerzeichen"

msgid "TAKE_SCREENSHOT"
msgstr "Screenshot aufnehmen"

msgid "TARGET_TYPE_COLON"
msgstr "Suchziel:"

msgid "TECHNOLOGY_ASCENSION"
msgstr "Aufstieg"

msgid "TECHNOLOGY_HUNTER_GATHERING"
msgstr "Jäger-Sammler"

msgid "TECHNOLOGY_LEVEL_ADVANCED_SPACE"
msgstr ""

msgid "TECHNOLOGY_LEVEL_INDUSTRIAL"
msgstr "Idustriell"

msgid "TECHNOLOGY_LEVEL_PRE_SOCIETY"
msgstr ""

msgid "TECHNOLOGY_LEVEL_PRIMITIVE"
msgstr "Primitiv"

msgid "TECHNOLOGY_LEVEL_SCIFI"
msgstr "Science-Fiction"

#, fuzzy
msgid "TECHNOLOGY_LEVEL_SPACE_AGE"
msgstr "Durchschnitt"

msgid "TECHNOLOGY_REQUIRED_LEVEL"
msgstr "Benötigte Technologiestufe: {0}"

msgid "TECHNOLOGY_ROCKETRY"
msgstr "Raketenwissenschaften"

msgid "TECHNOLOGY_SIMPLE_STONE_TOOLS"
msgstr "Einfache Steinwerkzeuge"

msgid "TECHNOLOGY_SOCIETY_CENTER"
msgstr ""

msgid "TECHNOLOGY_STEAM_POWER"
msgstr "Dampfmaschine"

msgid "TECHNOLOGY_UNLOCKED_NOTICE"
msgstr "Freigeschaltete Technologie: {0}"

msgid "TEMPERATURE"
msgstr "Temperatur"

msgid "TEMPERATURE_SHORT"
msgstr "Temp."

#, fuzzy
msgid "TEMPERATURE_TOLERANCE_TOOLTIP"
msgstr "Besuche unsere Patreon Seite"

msgid "TESTING_TEAM"
msgstr "Test Team"

#, fuzzy
msgid "THANKS_FOR_BUYING_THRIVE_2"
msgstr ""
"Vielen Dank, dass du die Entwicklung von Thrive durch deinen Kauf dieser Steam-Version unterstützt.\n"
"\n"
"Wenn du diese Version nicht gekauft hast kannst du deine eigene Version [color=#3796e1][url={0}]von hier beziehen[/url][/color] oder besuche unsere [color=#3796e1][url=https://revolutionarygamesstudio.com/releases/]website[/url][/color].\n"
"\n"
"Wenn du den Thrive Starter (Launcher) vor dem Spiel starten willst klicke im Hauptmenü auf \"Beenden zum Launcher\" und deaktiviere den Schnellstart-Modus in den Optionen."

msgid "THANKS_FOR_PLAYING"
msgstr ""
"Danke fürs spielen!\n"
"\n"
"Falls du das Spiel genossen hast, erzähle bitte deinen Freunden von uns."

msgid "THANK_YOU_TITLE"
msgstr "Vielen Dank"

msgid "THEORY_TEAM"
msgstr "Theoretiker Team"

msgid "THERMOPLAST"
msgstr "Thermoplast"

msgid "THERMOPLAST_DESCRIPTION"
msgstr "Der Thermoplast ist eine Struktur mit zwei Membranen, die wärmeempfindliche Pigmente enthält, die in membranösen Säcken gestapelt sind. Es handelt sich um ein Prokaryot, das von seinem eukaryotischen Wirt aufgenommen wurde. Die Pigmente im Thermoplast können die Energie der steigenden [thrive:compound type=\"temperature\"][/thrive:compound] in ihrer Umgebung nutzen, um [thrive:compound type=\"atp\"][/thrive:compound] aus Wasser zu produzieren. Dieser Prozess wird [b]Thermosynthese[/b] genannt. Die Menge an [thrive:compound type=\"atp\"][/thrive:compound], die produziert wird, hängt vom Temperaturunterschied ab."

msgid "THERMOPLAST_PROCESSES_DESCRIPTION"
msgstr "Nutzt steigende Temperaturen, um [thrive:compound type=\"atp\"][/thrive:compound] zu produzieren. Die Rate steigt mit der Erhöhung der [thrive:compound type=\"temperature\"][/thrive:compound]. Verwende [b]thermisches Sehen[/b], um heiße und kalte Bereiche zu finden."

msgid "THERMOSYNTHASE"
msgstr "Thermosynthese"

#, fuzzy
msgid "THERMOSYNTHASE_DESCRIPTION"
msgstr "Thermosynthase ist ein Protein, welches Temperaturveränderungen benutzt um seine Form zu ändern. Bei Erwärmung faltet sich das Protein zusammen und bindet sich an ADP. Dieses wird in einem Prozess names [b]Thermosynthese[/b] zu [thrive:compound type=\"atp\"][/thrive:compound] umgewandelt, wenn das Protein sich unter Einwirkung von Kälte wieder entfaltet. Die Rate der [thrive:compound type=\"atp\"][/thrive:compound] Produktion skaliert mit der [thrive:compound type=\"temperature\"][/thrive:compound]."

msgid "THERMOSYNTHASE_PROCESSES_DESCRIPTION"
msgstr "Nutzen steigende Temperaturen, um [thrive:compound type=\"atp\"][/thrive:compound] zu produzieren. Die Produktionsrate steigt mit der Erhöhung der [thrive:compound type=\"temperature\"][/thrive:compound]. Verwende [b]thermisches Sehen[/b], um heiße und kalte Bereiche zu finden."

msgid "THERMOSYNTHESIS"
msgstr "Thermosynthese"

msgid "THE_DISTURBANCE"
msgstr "Die Verstörung (Thrive Maskottchen)"

#, fuzzy
msgid "THE_PATCH_MAP_BUTTON"
msgstr "Gebietskarte"

#, fuzzy
msgid "THE_WORLD_TITLE"
msgstr "Welt"

msgid "THIS_IS_LOCAL_MOD"
msgstr "Dies ist ein lokal installierter Mod"

msgid "THIS_IS_WORKSHOP_MOD"
msgstr "Dieser Mod wurde vom Steam-Workshop heruntergeladen"

msgid "THREADS"
msgstr "Threads:"

msgid "THRIVEOPEDIA"
msgstr "Thriveopedia"

msgid "THRIVEOPEDIA_CURRENT_WORLD_PAGE_TITLE"
msgstr "Gegenwärtige Welt"

msgid "THRIVEOPEDIA_EVOLUTIONARY_TREE_PAGE_TITLE"
msgstr "Evolutionsbaum"

msgid "THRIVEOPEDIA_HINT_IN_GAME"
msgstr "Öffne Thriveopedia"

msgid "THRIVEOPEDIA_HOME_INFO"
msgstr ""
"Die Thriveopedia ist die zentrale Datenbank und Informationsquelle für Informationen zu Thrive. Hier findest du Antworten auf alle Fragen, die du über das Spiel, deine Spielwelt oder das Thrive-Entwicklungsprojekt haben könntest.\n"
"\n"
"Im Moment ist die Thriveopedia noch relativ leer, aber du kannst verschiedene Seiten mit Hilfe des der Navigationsschaltflächen erkunden. Beachte, dass Seiten, die sich auf ein laufendes Spiel beziehen, nur angezeigt werden, wenn die Thriveopedia über das Pausenmenü im Spiel geöffnet wird.\n"
"\n"
"Weitere Informationen über das Spiel findest du an den folgenden Stellen.\n"
"\n"
"[color=#3796e1][url=https://revolutionarygamesstudio.com/]Official Website[/url][/color]\n"
"[color=#3796e1][url=https://wiki.revolutionarygamesstudio.com/wiki/Main_Page]Development Wiki[/url][/color]\n"
"[color=#3796e1][url=https://thrive.fandom.com/wiki/Thrive_Wiki]Community Wiki[/url][/color]"

msgid "THRIVEOPEDIA_HOME_PAGE_TITLE"
msgstr "Startseite"

msgid "THRIVEOPEDIA_MUSEUM_PAGE_TITLE"
msgstr "Museum"

msgid "THRIVEOPEDIA_PATCH_MAP_PAGE_TITLE"
msgstr "Gebietskarte"

msgid "THRIVE_LICENSES"
msgstr "Thrive Lizenzen"

msgid "THYLAKOIDS"
msgstr "Thylakoide"

msgid "THYLAKOIDS_DESCRIPTION"
msgstr "Thylakoide sind Ansammlungen von Proteinen und lichtempfindlichen Pigmenten. Diese Pigmente können die Energie von [thrive:compound type=\"sunlight\"][/thrive:compound] nutzen, um aus Wasser und gasförmigem [thrive:compound type=\"carbondioxide\"][/thrive:compound] [thrive:compound type=\"glucose\"][/thrive:compound] zu produzieren – ein Prozess, der als [b]Fotosynthese[/b] bezeichnet wird. Diese Pigmente verleihen den Thylakoiden auch ihre charakteristische Farbe. Die Produktionsrate von [thrive:compound type=\"glucose\"][/thrive:compound] steigt mit der Konzentration von [thrive:compound type=\"carbondioxide\"][/thrive:compound] und der Intensität des [thrive:compound type=\"sunlight\"][/thrive:compound]. Da die Thylakoide direkt im Zytoplasma suspendiert sind, führt die umgebende Flüssigkeit eine gewisse [b]Glykolyse[/b] durch."

msgid "TIDEPOOL"
msgstr "Gezeitentümpel"

msgid "TIMELINE"
msgstr "Zeitleiste"

msgid "TIMELINE_GLOBAL_FILTER_TOOLTIP"
msgstr "Globale Ereignisse anzeigen"

msgid "TIMELINE_LOCAL_FILTER_TOOLTIP"
msgstr "Lokale Ereignisse anzeigen"

msgid "TIMELINE_NICHE_FILL"
msgstr "[b][u]{0}[/u][/b] spaltet sich von [b][u]{1}[/u][/b] als neue Art ab, um eine Nische zu füllen"

msgid "TIMELINE_SELECTION_PRESSURE_SPLIT"
msgstr "[b][u]{0}[/u][/b] spaltet sich von [b][u]{1}[/u][/b] als neue Art ab aufgrund von unterschiedlichem Selektionsdruck"

msgid "TIMELINE_SPECIES_BECAME_MULTICELLULAR"
msgstr "[b][u]{0}[/u][/b] ist multizellulär geworden"

msgid "TIMELINE_SPECIES_EXTINCT"
msgstr "[b][u]{0}[/u][/b] ist ausgestorben!"

msgid "TIMELINE_SPECIES_EXTINCT_LOCAL"
msgstr "[b][u]{0}[/u][/b] ist aus diesem Gebiet verschwunden"

msgid "TIMELINE_SPECIES_MIGRATED_FROM"
msgstr "Ein Teil der [b][u]{0}[/u][/b]-Bevölkerung ist von {1} in dieses Gebiet eingewandert"

msgid "TIMELINE_SPECIES_MIGRATED_TO"
msgstr "Ein Teil der [b][u]{0}[/u][/b]-Bevölkerung ist nach {1} migriert"

msgid "TIMELINE_SPECIES_POPULATION_DECREASE"
msgstr "Die Bevölkerung von [b][u]{0}[/u][/b] hat sich auf {1} verringert"

msgid "TIMELINE_SPECIES_POPULATION_INCREASE"
msgstr "Die Bevölkerung von [b][u]{0}[/u][/b] hat sich auf {1} gesteigert"

msgid "TIME_INDICATOR_TOOLTIP"
msgstr "Zeit vergangen: {0:#,#} Jahre"

msgid "TIME_OF_DAY"
msgstr "Zeit"

msgid "TITLE_COLON"
msgstr "Titel:"

msgid "TOGGLE_BINDING"
msgstr "Bindungsmodus umschalten"

#, fuzzy
msgid "TOGGLE_BINDING_TOOLTIP"
msgstr "Bindungsmodus umschalten"

msgid "TOGGLE_DEBUG_PANEL"
msgstr "Debug-Fenster umschalten"

msgid "TOGGLE_ENGULF"
msgstr "Verschlingen umschalten"

#, fuzzy
msgid "TOGGLE_ENGULF_TOOLTIP"
msgstr "Verschlingen umschalten"

#, fuzzy
msgid "TOGGLE_FAST_MODE"
msgstr "Pausieren/Fortsetzen"

msgid "TOGGLE_FPS"
msgstr "FPS-Anzeige umschalten"

msgid "TOGGLE_FULLSCREEN"
msgstr "Vollbild umschalten"

#, fuzzy
msgid "TOGGLE_HEAT_VIEW_TOOLTIP"
msgstr "Verschlingen umschalten"

msgid "TOGGLE_HUD_HIDE"
msgstr "HUD umschalten"

#, fuzzy
msgid "TOGGLE_INVENTORY"
msgstr "Bindungsmodus umschalten"

msgid "TOGGLE_METRICS"
msgstr "Metriken-Anzeige umschalten"

#, fuzzy
msgid "TOGGLE_MUCOCYST_DEFENCE"
msgstr "Vollbild umschalten"

msgid "TOGGLE_NAVIGATION_TREE"
msgstr "Navigationsbaum umschalten"

msgid "TOGGLE_PAUSE"
msgstr "Pausieren/Fortsetzen"

msgid "TOGGLE_UNBINDING"
msgstr "Verbinden umschalten"

msgid "TOLERANCES_TOO_HIGH_PRESSURE"
msgstr "Bevorzugter Druck ist um {0} zu hoch"

msgid "TOLERANCES_TOO_HIGH_TEMPERATURE"
msgstr "Bevorzugte Temperatur ist um {0} zu hoch"

msgid "TOLERANCES_TOO_LOW_OXYGEN_PROTECTION"
msgstr "Sauerstofftoleranz ist zu niedrig, muss um {0}% höher sein"

#, fuzzy
msgid "TOLERANCES_TOO_LOW_PRESSURE"
msgstr "Verbindungswolken"

msgid "TOLERANCES_TOO_LOW_TEMPERATURE"
msgstr "Bevorzugte Temperatur ist um {0} zu niedrig"

#, fuzzy
msgid "TOLERANCES_TOO_LOW_UV_PROTECTION"
msgstr "{0}: +{1} ATP"

msgid "TOLERANCES_UNSUITABLE_DEBUFFS"
msgstr ""

#, fuzzy
msgid "TOLERANCE_FROM_ORGANELLES_TOOLTIP"
msgstr "Die Menge an ultravioletter Strahlung, die deine Spezies aushält, bevor negative Effekte eintreten. Wenn du in einem Bereich mit zu viel Licht lebst, hat das negative Auswirkungen, bis der Widerstand erhöht wird."

msgid "TOLERANCE_RANGE_LABEL"
msgstr "Flexibilität:"

msgid "TOOLS"
msgstr "Werkzeuge"

msgid "TOOL_HAND_AXE"
msgstr "Beil"

msgid "TOO_LARGE_PRESSURE_RANGE"
msgstr "Druck-Schwankungsbreite zu groß"

msgid "TOO_MANY_RECENT_VERSIONS_TO_SHOW"
msgstr ""

#, fuzzy
msgid "TOTAL_GATHERED_ENERGY_COLON"
msgstr "Status:"

msgid "TOTAL_SAVES"
msgstr "Gesamtspeicherungen:"

msgid "TOXIN_CHANNEL_INHIBITOR"
msgstr "Kanalblocker"

#, fuzzy
msgid "TOXIN_CHANNEL_INHIBITOR_DESCRIPTION"
msgstr "Die Toxinvakuole ist eine Vakuole, die für die spezifische Produktion, Lagerung und Sekretion von Oxytoxiden modifiziert wurde. Mehr Toxinvakuolen erhöhen die Geschwindigkeit, mit der Toxine freigesetzt werden können."

#, fuzzy
msgid "TOXIN_COMPOUND"
msgstr "Substanzen"

#, fuzzy
msgid "TOXIN_CYTOTOXIN"
msgstr "Einige Optionen sind möglicherweise nicht verfügbar, wenn nur kohlenstoffbasiertes Leben aktiviert ist"

#, fuzzy
msgid "TOXIN_CYTOTOXIN_DESCRIPTION"
msgstr "Die Toxinvakuole ist eine Vakuole, die für die spezifische Produktion, Lagerung und Sekretion von Oxytoxiden modifiziert wurde. Mehr Toxinvakuolen erhöhen die Geschwindigkeit, mit der Toxine freigesetzt werden können."

msgid "TOXIN_FIRE_RATE_TOXICITY_COLON"
msgstr "Schussrate und Giftigkeit:"

#, fuzzy
msgid "TOXIN_MACROLIDE"
msgstr ""
"Toxin-\n"
"Vakuole"

#, fuzzy
msgid "TOXIN_MACROLIDE_DESCRIPTION"
msgstr "Die Toxinvakuole ist eine Vakuole, die für die spezifische Produktion, Lagerung und Sekretion von Oxytoxiden modifiziert wurde. Mehr Toxinvakuolen erhöhen die Geschwindigkeit, mit der Toxine freigesetzt werden können."

msgid "TOXIN_OXYGEN_METABOLISM_INHIBITOR"
msgstr "Zyanid"

#, fuzzy
msgid "TOXIN_OXYGEN_METABOLISM_INHIBITOR_DESCRIPTION"
msgstr "Metabolosomen sind Cluster von Proteinen, die in Proteinhüllen verpackt sind. Sie sind in der Lage, Glukose in einem Prozess, der aerobe Atmung genannt wird, mit einer viel höheren Geschwindigkeit in ATP umzuwandeln, als dies im Zytoplasma möglich ist. Für ihre Funktion benötigt sie jedoch Sauerstoff, und ein niedrigerer Sauerstoffgehalt in der Umgebung verlangsamt die Geschwindigkeit ihrer ATP-Produktion. Da die Metabolosomen direkt im Zytoplasma untergebracht sind, führt die umgebende Flüssigkeit glykolyse durch."

#, fuzzy
msgid "TOXIN_OXYTOXY_DESCRIPTION"
msgstr "Die Toxinvakuole ist eine Vakuole, die für die spezifische Produktion, Lagerung und Sekretion von Oxytoxiden modifiziert wurde. Mehr Toxinvakuolen erhöhen die Geschwindigkeit, mit der Toxine freigesetzt werden können."

msgid "TOXIN_PREFER_FIRE_RATE"
msgstr "Schnellschuss"

msgid "TOXIN_PREFER_TOXICITY"
msgstr "Giftig"

#, fuzzy
msgid "TOXIN_PROPERTIES_HEADING"
msgstr "Toxin-Resistenz"

msgid "TOXIN_RESISTANCE"
msgstr "Toxin-Resistenz"

#, fuzzy
msgid "TOXIN_TOXICITY_CUSTOMIZATION_TOOLTIP"
msgstr "Mache diese Spezies zu einem Fossil um sie im Museum zu speichern. Du kannst von der Thriveopedia auf das Museum zugreifen, oder Fossile im Sandboxeditor laden."

#, fuzzy
msgid "TOXIN_TYPE_COLON"
msgstr "Typ:"

#, fuzzy
msgid "TOXIN_TYPE_CUSTOMIZATION_EXPLANATION"
msgstr "Mache diese Spezies zu einem Fossil um sie im Museum zu speichern. Du kannst von der Thriveopedia auf das Museum zugreifen, oder Fossile im Sandboxeditor laden."

#, fuzzy
msgid "TOXIN_VACUOLE"
msgstr ""
"Toxin-\n"
"Vakuole"

#, fuzzy
msgid "TOXIN_VACUOLE_DESCRIPTION"
msgstr "Die Toxinvakuole ist eine Vakuole, die für die spezifische Produktion, Lagerung und Sekretion von Oxytoxiden modifiziert wurde. Mehr Toxinvakuolen erhöhen die Geschwindigkeit, mit der Toxine freigesetzt werden können."

msgid "TOXIN_VACUOLE_PROCESSES_DESCRIPTION"
msgstr "Wandelt [thrive:compound type=\"atp\"][/thrive:compound] in [thrive:compound type=\"oxytoxy\"][/thrive:compound] um. Die Rate hängt von der Konzentration von [thrive:compound type=\"oxygen\"][/thrive:compound] ab. Kann durch Drücken von [thrive:input]g_fire_toxin[/thrive:input] Giftstoffe freisetzen. Wenn die [thrive:compound type=\"oxytoxy\"][/thrive:compound]-Menge niedrig ist, ist das Schießen immer noch möglich, aber der Schaden ist geringer."

#, fuzzy
msgid "TOXISOME"
msgstr "Oxytoxisome"

#, fuzzy
msgid "TOXISOME_DESCRIPTION"
msgstr "Das Lysosom ist eine von einer Membran umschlossene Organelle. Es enthält hydrolytische Enzyme, welche verschiedenste Biomoleküle aufbrechen können. Lysosomen erlauben der Zelle Materialien zu verdauen, welche mit Endozytose aufgenommen wurden und Abfallprodukte der Zelle mit einen Prozess namens [b]Autophagie[/b] auszuscheiden."

msgid "TO_BE_IMPLEMENTED"
msgstr "Noch zu implementieren."

msgid "TRANSLATORS"
msgstr "Übersetzer"

msgid "TRANSPARENCY"
msgstr "Transparenz"

msgid "TRY_FOSSILISING_SOME_SPECIES"
msgstr "Versuche ein paar Fossilien zu machen!"

msgid "TRY_MAKING_A_SAVE"
msgstr "Versuche das Spiel zu speichern!"

msgid "TRY_TAKING_SOME_SCREENSHOTS"
msgstr "Versuche ein paar Screenshots zu machen!"

msgid "TUTORIAL"
msgstr "Anleitung"

msgid "TUTORIAL_MICROBE_EDITOR_ATP_BALANCE_INTRO"
msgstr ""
"Die ATP-Produktionsanzeige rechts zeigt an, wie viel [thrive:compound type=\"atp\"][/thrive:compound] deine Zelle produziert im Vergleich dazu, wie viel verbraucht wird. Wenn die obere Leiste kürzer ist als die untere, produzierst du nicht genug [thrive:compound type=\"atp\"][/thrive:compound].\n"
"\n"
"Die untere Leiste zeigt die [b]Osmoregulation[/b] [thrive:icon]OsmoIcon[/thrive:icon] Kosten und die [b]Bewegungs[/b] [thrive:icon]MovementIcon[/thrive:icon] Kosten an. [b]Osmoregulation[/b] [thrive:icon]OsmoIcon[/thrive:icon] ist [u]die Grundkosten für das Überleben[/u]. Jedes Teil, das du hinzufügst, erhöht diese Kosten.\n"
"\n"
"Wenn deine [thrive:compound type=\"atp\"][/thrive:compound] Produktion negativ ist, solltest du die [thrive:compound type=\"atp\"][/thrive:compound] Produktion erhöhen oder [b]Speicher[/b] [thrive:icon]StorageIcon[/thrive:icon] hinzufügen, um Bewegungen in kurzen Ausbrüchen zu ermöglichen."

msgid "TUTORIAL_MICROBE_EDITOR_AUTO-EVO_PREDICTION"
msgstr ""
"Dieses Panel zeigt eine Vorhersage deiner zukünftigen Gesamtenergie (und der Bevölkerung in Klammern). Diese Zahlen stammen aus der Simulation von [b]Auto-Evo[/b].\n"
"\n"
"Sie berücksichtigen nicht deine individuelle Leistung. Daher werden die endgültigen Zahlen in deinem aktuellen Bereich anders ausfallen, als sie nur durch Auto-Evo berechnet würden. Die Bevölkerung deiner Spezies sinkt jedes Mal, wenn deine Zelle stirbt, und sie steigt jedes Mal, wenn du den Editor betrittst.\n"
"\n"
"Aber du solltest versuchen, diese Zahlen auch in Bereichen zu halten, in denen du nicht direkt beteiligt bist.\n"
"\n"
"Du kannst detailliertere Informationen hinter der Vorhersage einsehen, indem du [b]auf die Fragezeichen-Schaltfläche im Panel drückst. Drücke sie, um fortzufahren.[/b]"

msgid "TUTORIAL_MICROBE_EDITOR_CELL_TEXT"
msgstr ""
"Dies ist der Zell-Editor, in dem du deine Spezies weiterentwickeln kannst, indem du [b]Mutationspunkte[/b] (MP) [thrive:icon]MP[/thrive:icon] ausgibst. Jede Generation hast du immer [b]100 MP[/b] [thrive:icon]MP[/thrive:icon] zum Ausgeben, also mach dir keine Sorgen, sie zu sparen!\n"
"\n"
"Das Sechseck in der Mitte deines Bildschirms ist deine [b]Zelle[/b], die aus einem einzigen Zytoplasma-Teil besteht.\n"
"\n"
"Um fortzufahren, wähle ein Teil aus dem linken Panel. Klicke dann mit der linken Maustaste neben das Sechseck, um es zu platzieren. Du kannst Teile mit [thrive:input]e_rotate_left[/thrive:input] und [thrive:input]e_rotate_right[/thrive:input] drehen."

msgid "TUTORIAL_MICROBE_EDITOR_CHEMORECEPTOR"
msgstr ""
"Du kannst deiner Zelle ein [b]Chemorezeptor[/b] -Organell hinzufügen.\n"
"\n"
"Chemorezeptoren erhöhen die Fähigkeit deiner Spezies, Dinge in ihrer Umgebung wahrzunehmen.\n"
"\n"
"Wenn du einen platzierst, ermöglicht er dir, Verbindungen wie [thrive:compound type=\"glucose\"][/thrive:compound] zu erkennen und wird dich zu ihnen führen. Er kann auch verwendet werden, um Zellen anderer Spezies zu erkennen."

msgid "TUTORIAL_MICROBE_EDITOR_ENDING_TEXT"
msgstr ""
"Das sind die Grundlagen zum Bearbeiten deiner Spezies. Als letzten Schliff kannst du deiner Spezies einen Namen geben, indem du auf den Namen unten links klickst und den Text bearbeitest.\n"
"\n"
"Versuche, die anderen Tabs unter der [b]MP [thrive:icon]MP[/thrive:icon] Leiste[/b] zu erkunden, um zu sehen, wie du deine Zelle noch weiter anpassen kannst.\n"
"\n"
"Um in dieser rauen Welt zu überleben, musst du eine zuverlässige Quelle für [thrive:compound type=\"atp\"][/thrive:compound] finden, da das natürliche [thrive:compound type=\"glucose\"][/thrive:compound] [b]schnell abnehmen[/b] wird.\n"
"\n"
"Viel Glück!"

msgid "TUTORIAL_MICROBE_EDITOR_FLAGELLUM"
msgstr ""
"[b]Flagellen[/b] schieben dein Mikrobe in die entgegengesetzte Richtung, je nachdem, wo sie platziert sind.\n"
"\n"
"Wenn du ein Flagellum auf der gegenüberliegenden Seite des Vorwärtspfeils platzierst, wird dein Mikrobe nach vorne geschoben. [b]Schleimjets[/b] werden auf die gleiche Weise platziert.\n"
"\n"
"Flagellen sind sehr [thrive:compound type=\"atp\"][/thrive:compound]-intensive Organellen und daher nicht besonders gut für kleine Zellen.\n"
"\n"
"Eine andere Möglichkeit, die [b]Bewegungsgeschwindigkeit[/b] [thrive:icon]MovementIcon[/thrive:icon] leicht zu erhöhen, besteht darin, deine Membran im [u]Membrantab[/u] flüssiger zu machen."

msgid "TUTORIAL_MICROBE_EDITOR_MODIFY_ORGANELLE"
msgstr ""
"Du kannst dieses Organell [b]modifizieren[/b]. Dies schaltet [b]neue Funktionen[/b] oder [b]Upgrades[/b] für das Organell frei.\n"
"\n"
"Um dies zu tun, klicke mit der rechten Maustaste auf das Organell, um das [b]Organell-Popup-Menü[/b] zu öffnen, und drücke den \"Modifizieren\"-Button.\n"
"\n"
"Modifiziere das Organell, um fortzufahren."

#, fuzzy
msgid "TUTORIAL_MICROBE_EDITOR_NEGATIVE_ATP_BALANCE"
msgstr ""
"Dies ist die Gebietskarte.\n"
"\n"
"Jedes Symbol repräsentiert eine einzigartige Umgebung, in der du leben kannst. Das Fenster rechts beschreibt den Zustand des momentan ausgewählten Gebietes (Indigo-farbene Umrandung, daran angrenzende Gebiete haben eine Aschgraue Umrandung). Achte beim mutieren deiner Art auf die Gegebenheiten des aktuellen Gebietes; besonders die Vorkommen von Substanzen und die physikalischen Eigenschaften sind wichtig um deinen Organismus an die Umgebung anzupassen.\n"
"\n"
"Wenn du ein Gebiet auswählst, das an das Dein gegenwärtiges Gebiet (Neongrün blinkende Umrandung) angrenzt, kannst du \"In dieses Gebiet wechseln\" auswählen, um dahin zu migrieren. Du kannst Dich mit jeder Zellteilung nur ein Gebiet weit bewegen.\n"
"\n"
"Versuche, ein Gebiet auszuwählen, um fortzufahren."

#, fuzzy
msgid "TUTORIAL_MICROBE_EDITOR_NO_CHANGES_MADE"
msgstr ""
"Das sind die Grundlagen der Bearbeitung deiner Art. Du kannst deiner Art noch einen individuellen Namen geben, indem du das Namensfeld unten anklickst und bearbeitest.\n"
"\n"
"Sieh dir auch die anderen Registerkarten unterhalb der Mutationspunkte-Leiste an, um zu sehen wie du deine Zelle anpassen kannst.\n"
"\n"
"Um in dieser lebensfeindlichen Welt zu überleben musst du eine nachhaltige Energiequelle finden, da natürliche Glukose in der Umgebung stark abnehmen wird.\n"
"\n"
"Viel Glück!"

#, fuzzy
msgid "TUTORIAL_MICROBE_EDITOR_OPEN_TOLERANCES"
msgstr ""
"Dies ist die Gebietskarte.\n"
"\n"
"Jedes Symbol repräsentiert eine einzigartige Umgebung, in der du leben kannst. Das Fenster rechts beschreibt den Zustand des momentan ausgewählten Gebietes (Indigo-farbene Umrandung, daran angrenzende Gebiete haben eine Aschgraue Umrandung). Achte beim mutieren deiner Art auf die Gegebenheiten des aktuellen Gebietes; besonders die Vorkommen von Substanzen und die physikalischen Eigenschaften sind wichtig um deinen Organismus an die Umgebung anzupassen.\n"
"\n"
"Wenn du ein Gebiet auswählst, das an das Dein gegenwärtiges Gebiet (Neongrün blinkende Umrandung) angrenzt, kannst du \"In dieses Gebiet wechseln\" auswählen, um dahin zu migrieren. Du kannst Dich mit jeder Zellteilung nur ein Gebiet weit bewegen.\n"
"\n"
"Versuche, ein Gebiet auszuwählen, um fortzufahren."

msgid "TUTORIAL_MICROBE_EDITOR_PATCH_TEXT"
msgstr ""
"Dies ist die Gebietskarte.\n"
"\n"
"Jedes Symbol repräsentiert eine einzigartige Umgebung, in der du leben kannst. Das Fenster rechts beschreibt den Zustand des momentan ausgewählten Gebietes (Indigo-farbene Umrandung, daran angrenzende Gebiete haben eine Aschgraue Umrandung). Achte beim mutieren deiner Art auf die Gegebenheiten des aktuellen Gebietes; besonders die Vorkommen von Substanzen und die physikalischen Eigenschaften sind wichtig um deinen Organismus an die Umgebung anzupassen.\n"
"\n"
"Wenn du ein Gebiet auswählst, das an das Dein gegenwärtiges Gebiet (Neongrün blinkende Umrandung) angrenzt, kannst du \"In dieses Gebiet wechseln\" auswählen, um dahin zu migrieren. Du kannst Dich mit jeder Zellteilung nur ein Gebiet weit bewegen.\n"
"\n"
"Versuche, ein Gebiet auszuwählen, um fortzufahren."

msgid "TUTORIAL_MICROBE_EDITOR_REMOVE_ORGANELLE_TEXT"
msgstr ""
"Das Entfernen von Organellen kostet ebenfalls MP, da es sich um eine Mutation deiner Spezies handelt; es sei denn, sie wurden in der aktuellen Editor-Sitzung platziert.\n"
"\n"
"Du kannst mit der rechten Maustaste auf Organellen klicken, um das Organellenmenü aufzurufen und die Option \"Löschen\" auszuwählen, um diese zu entfernen.\n"
"\n"
"Wenn du einen Fehler gemacht hast, kannst du jede Änderung im Editor rückgängig machen.\n"
"\n"
"Klicke auf die Rückgängig-Schaltfläche, um fortzufahren."

msgid "TUTORIAL_MICROBE_EDITOR_SELECT_ORGANELLE_TEXT"
msgstr ""
"Achte bei der Auswahl der hinzuzufügenden Organellen auf die Tooltipps der Organellen, um zu sehen was diese machen. Organellen können mehr Nachteile als Vorteile bringen, wenn man sich deren Funktionen nicht bewusst ist.\n"
"\n"
"Achte auch auf den ATP-Balance-Balken oben rechts, um sicherzustellen, dass deine Zelle überleben kann. Wenn die obere Anzeige kürzer als die untere ist produziert deine Zelle nicht genügend Energie.\n"
"\n"
"Drücke die Wiederherstellen-Taste (in der Nähe der Rückgängig-Taste), um fortzufahren."

msgid "TUTORIAL_MICROBE_EDITOR_STAY_SMALL"
msgstr ""
"Du solltest dich auf ein oder zwei Energiequellen fokussieren, damit du nicht zu viele Stoffe benötigst um genügend ATP zum Überleben zu erzeugen.\n"
"\n"
"Außerdem solltest du auch überlegen, ob du wirklich eine neue Organelle hinzufügen solltest. Manchmal ist keine Änderung, auch eine gute Idee, da jede Organelle die Kosten an ATP zum Überleben und die Kosten der Zellteilung erhöht.\n"
"\n"
"Eine mögliche Strategie ist es, ein einzelnes Hexagon an Cytoplasma zu bleiben um zu den Gebieten an der Oberfläche zu wandern, bevor du Organellen mit Photosynthese hinzufügst."

#, fuzzy
msgid "TUTORIAL_MICROBE_EDITOR_TOLERANCES_TAB"
msgstr ""
"Dies ist die Gebietskarte.\n"
"\n"
"Jedes Symbol repräsentiert eine einzigartige Umgebung, in der du leben kannst. Das Fenster rechts beschreibt den Zustand des momentan ausgewählten Gebietes (Indigo-farbene Umrandung, daran angrenzende Gebiete haben eine Aschgraue Umrandung). Achte beim mutieren deiner Art auf die Gegebenheiten des aktuellen Gebietes; besonders die Vorkommen von Substanzen und die physikalischen Eigenschaften sind wichtig um deinen Organismus an die Umgebung anzupassen.\n"
"\n"
"Wenn du ein Gebiet auswählst, das an das Dein gegenwärtiges Gebiet (Neongrün blinkende Umrandung) angrenzt, kannst du \"In dieses Gebiet wechseln\" auswählen, um dahin zu migrieren. Du kannst Dich mit jeder Zellteilung nur ein Gebiet weit bewegen.\n"
"\n"
"Versuche, ein Gebiet auszuwählen, um fortzufahren."

msgid "TUTORIAL_MICROBE_STAGE_EDITOR_BUTTON_TUTORIAL"
msgstr ""
"Du hast genügend Ressourcen gesammelt, damit sich deine Zelle teilen kann.\n"
"\n"
"Jedes mal wenn du dich vermehrst, wirst du in den Editor gebracht.\n"
"\n"
"Um den Editor zu öffnen, drücke auf die blinkende Schaltfläche unten rechts."

msgid "TUTORIAL_MICROBE_STAGE_ENGULFED_TEXT"
msgstr ""
"Deine Zelle wurde von einer Anderen Zelle umschlungen, welche dich jetzt verdaut.\n"
"Der Verdauungsfortschritt wird in deiner Lebensleiste (unten rechts) angezeigt.\n"
"Deine Zelle wird aus dieser Welt verschwinden sobald deine Lebensleiste leer ist oder das maximale Zeitlimit erreicht wurde.\n"
"Wenn deine Zelle aus dieser Welt entrückt wurde sinkt auch deine Gesamtbevölkerung, so lange noch Zellen von dir übrig sind wirst du jedoch reinkarniert (wiedergeboren).\n"
"\n"
"Drücke den Apoptose (Suizid) Knopf um den Verdauungsprozess zu überspringen und schneller reinkarniert zu werden. Bedenke aber, dass immer eine Chance besteht zu entkommen!"

msgid "TUTORIAL_MICROBE_STAGE_ENGULFMENT_FULL_TEXT"
msgstr ""
"Deine Zelle kann nur eine begrenzte Menge an Objekten auf einmal verschlingen. Die Grenze hängt von der Größe der Zelle ab, kleinere Zellen haben weniger Kapazität. \n"
"\n"
"Eine volle Zelle kann nichts mehr verschlingen. Warte bis einige verschlungene Objekte verdaut sind."

msgid "TUTORIAL_MICROBE_STAGE_ENGULFMENT_TEXT"
msgstr ""
"Verschlinge Objekte indem du dich im Verschling-Modus über sie bewegst. Schalte Verschlingen an oder aus indem du [thrive:input]g_toggle_engulf[/thrive:input] drückst. \n"
"\n"
"Verlasse den Modus, sobald das Objekt von dir eingesogen wird. \n"
"\n"
"Folge der Linie zum nächsten verschlingbaren Objekt."

msgid "TUTORIAL_MICROBE_STAGE_HELP_MENU_AND_ZOOM"
msgstr ""
"Solltest du Probleme mit den Spielmechaniken haben, kannst du jederzeit das Hilfemenü aufrufen. Dieses findest du, indem du auf das Fragezeichen in der unteren linken Ecke klickst.\n"
"\n"
"Ein weiterer Tipp: Du kannst mit dem Mausrad herein- und herauszoomen."

msgid "TUTORIAL_MICROBE_STAGE_LEAVE_COLONY_TEXT"
msgstr ""
"Du bist voll mit [thrive:compound type=\"ammonia\"][/thrive:compound] und [thrive:compound type=\"phosphates\"][/thrive:compound]. Da du dich aber in einer nicht-multizellulären Kolonie befindest, machst du keinen Reproduktions Fortschritt. \n"
"\n"
"Wenn du nicht planst multizellulär zu werden, musst du die Kolonie verlassen um dich fortzupflanzen und zum Editor zu gelangen. \n"
"Verlasse die Kolonie und wachse weiter, indem du [thrive:input]g_unbind_all[/thrive:input] drückst."

msgid "TUTORIAL_MICROBE_STAGE_REPRODUCE_TEXT"
msgstr ""
"Um sich mittels Mitose zu vermehren, müssen sich zunächst alle deiner Organellen verdoppeln, indem Du genügend [thrive:compound type=\"ammonia\"][/thrive:compound] und [thrive:compound type=\"phosphates\"][/thrive:compound] sammelst.\n"
"\n"
"Schaue auf die Indikatoren unten rechts, um zu sehen, wie viele Ressourcen noch für eine Zellteilung benötigt werden. Diese Indikatoren werden weiß, wenn sie komplett gefüllt sind."

msgid "TUTORIAL_MICROBE_STAGE_UNBIND_TEXT"
msgstr ""
"Du hast den \"Bindung aufheben\"-Modus aufgerufen. In diesem Modus kannst du auf die Mitglieder deiner Kolonie klicken, um deren Verbindung zu lösen.\n"
"\n"
"Um die Kolonie ganz zu verlassen, kannst du auf deine eigene Zelle klicken oder [thrive:input]g_unbind_all[/thrive:input] drücken."

#, fuzzy
msgid "TUTORIAL_MULTICELLULAR_STAGE_WELCOME"
msgstr ""
"Willkommen im frühen multizellulären Stadium!\n"
"\n"
"Du hast deine Spezies erfolgreich durch die einzellige Phase geleitet.\n"
"\n"
"Das Gameplay hat im Kern die selben Mechaniken, wie das Mikroben Stadium. Du musst genauso deinen Organismus wachsen lassen und dich fortpflanzen um zum Editor zu gelangen. \n"
"\n"
"Allerdings kannst du das zelluläre Layout deiner Kolonie im Editor bearbeiten und deine Zellen für bestimmte Rollen spezialisieren. Bedenke, dass die Mitglieder deiner Kolonie [thrive:compound type=\"atp\"][/thrive:compound] nicht teilen können. \n"
"\n"
"Wenn du Knospung als Fortpflanzung benutzt (was Standard ist), beginnst du in Kontrolle einer kleinen Knospe und musst den Rest deines zellulären Layouts wachsen lassen."

msgid "TUTORIAL_VIEW_NOW"
msgstr "Tutorial ansehen"

msgid "TWO_TIMES"
msgstr "2x"

msgid "TYPE_COLON"
msgstr "Typ:"

msgid "UNAPPLIED_MOD_CHANGES"
msgstr "Es sind nicht übernommene Änderungen vorhanden"

msgid "UNAPPLIED_MOD_CHANGES_DESCRIPTION"
msgstr "Du musst deine Änderungen übernehmen, um Mods zu laden oder entladen."

msgid "UNBIND_ALL"
msgstr "Alle Verbindungen lösen"

#, fuzzy
msgid "UNBIND_ALL_TOOLTIP"
msgstr "Alle Verbindungen lösen"

msgid "UNBIND_HELP_TEXT"
msgstr "Entbindungsmodus"

msgid "UNCERTAIN_VERSION_WARNING"
msgstr "Dies ist eine Debug-Version und die Info unten ist vermutlich nicht aktuell"

msgid "UNDERWATERCAVE"
msgstr "Unterwasser-Höhle"

#, fuzzy
msgid "UNDERWATER_VENT_ERUPTION"
msgstr "Unterwasser-Höhle"

#, fuzzy
msgid "UNDERWATER_VENT_ERUPTION_IN"
msgstr "Unterwasser-Höhle"

#, fuzzy
msgid "UNDISCOVERED_ORGANELLES"
msgstr "Getrennte Organellen"

#, fuzzy
msgid "UNDISCOVERED_PATCH"
msgstr "Zum aktuellen Gebiet"

msgid "UNDO"
msgstr "Rückgängig"

msgid "UNDO_THE_LAST_ACTION"
msgstr "Letzte Aktion rückgängig machen"

msgid "UNIT_ACTION_CONSTRUCT"
msgstr "Bauen"

msgid "UNIT_ACTION_MOVE"
msgstr "Bewegen"

msgid "UNIT_ADVANCED_SPACESHIP"
msgstr ""

msgid "UNIT_SIMPLE_ROCKET"
msgstr "Einfache Rakete"

msgid "UNKNOWN"
msgstr "Unbekannt"

msgid "UNKNOWN_DISPLAY_DRIVER"
msgstr "Unbekannt"

msgid "UNKNOWN_MOUSE"
msgstr "Unbekannte Maus"

msgid "UNKNOWN_ORGANELLE_SYMBOL"
msgstr "?"

msgid "UNKNOWN_PATCH"
msgstr "Unbekannter Bereich"

msgid "UNKNOWN_SHORT"
msgstr "?"

msgid "UNKNOWN_VERSION"
msgstr "Unbekannte Version"

msgid "UNKNOWN_WORKSHOP_ID"
msgstr "Unbekannte Workshop-ID für diesen Mod"

msgid "UNLIMIT_GROWTH_SPEED"
msgstr "Limit für Wachstumsgeschwindigkeit aufheben"

msgid "UNLOCKED_NEW_ORGANELLE"
msgstr "NEU"

msgid "UNLOCK_ALL_ORGANELLES"
msgstr "Alle Organellen freischalten"

msgid "UNLOCK_CONDITION_ATP_PRODUCTION_ABOVE"
msgstr ""

msgid "UNLOCK_CONDITION_COMPOUND_IS_ABOVE"
msgstr ""

msgid "UNLOCK_CONDITION_COMPOUND_IS_BELOW"
msgstr ""

msgid "UNLOCK_CONDITION_COMPOUND_IS_BETWEEN"
msgstr "[thrive:compound type=\"{0}\"][/thrive:compound] im Bereich liegt zwischen {1} und {2}"

msgid "UNLOCK_CONDITION_DIGESTED_MICROBES_ABOVE"
msgstr "{0} Mikroben werden verdaut  (derzeit bei {1})"

msgid "UNLOCK_CONDITION_ENGULFED_MICROBES_ABOVE"
msgstr "{0} werden verschlungen (derzeit bei {1})"

msgid "UNLOCK_CONDITION_EXCESS_ATP_ABOVE"
msgstr ""

msgid "UNLOCK_CONDITION_PLAYER_DAMAGE_RECEIVED"
msgstr "erlittener Schaden erreicht {0} (derzeit {1})"

msgid "UNLOCK_CONDITION_PLAYER_DAMAGE_RECEIVED_SOURCE"
msgstr "erlittener Schaden durch {1} erreicht {0} (derzeit {2})"

msgid "UNLOCK_CONDITION_PLAYER_DEATH_COUNT_ABOVE"
msgstr "Todesrate erreicht {0} (derzeit bei {1})"

msgid "UNLOCK_CONDITION_REPRODUCED_WITH"
msgstr ""

msgid "UNLOCK_CONDITION_REPRODUCED_WITH_IN_A_ROW"
msgstr ""

msgid "UNLOCK_CONDITION_REPRODUCE_IN_BIOME"
msgstr ""

msgid "UNLOCK_CONDITION_SPEED_BELOW"
msgstr "Geschwindigkeit fällt unter {0}"

msgid "UNLOCK_WITH_ANY_OF_FOLLOWING"
msgstr ""

msgid "UNSAVED_CHANGE_WARNING"
msgstr ""
"Es wurden ungespeicherte Änderungen vorgenommen.\n"
"Möchtest du fortfahren?"

msgid "UNTITLED"
msgstr "Unbenannt"

msgid "UPGRADE_CILIA_PULL"
msgstr "Strudelzilien"

msgid "UPGRADE_CILIA_PULL_DESCRIPTION"
msgstr "Im Verschlingmodus ([thrive:input]g_toggle_engulf[/thrive:input]) erzeugt dieser Zilientyp Strudel im Wasser, die Objekte in der Umgebung herbeiziehen. Nützlich um Beute zu fangen."

msgid "UPGRADE_COST"
msgstr "{0} ({1} MP)"

msgid "UPGRADE_DESCRIPTION_NONE"
msgstr "Grundzustand ohne Erweiterungen"

msgid "UPGRADE_NAME_NONE"
msgstr "Keine Erweiterung"

msgid "UPGRADE_PILUS_INJECTISOME"
msgstr "Injizierender Pilus"

msgid "UPGRADE_PILUS_INJECTISOME_DESCRIPTION"
msgstr "Wandelt den Pilus in einen injizierenden Pilus um, der anderen Zellen beim Stechen Schäden durch Gift zufügt."

msgid "UPGRADE_SLIME_JET_MUCOCYST"
msgstr "Mucozyste"

msgid "UPGRADE_SLIME_JET_MUCOCYST_DESCRIPTION"
msgstr "Wandelt die Schleimdüse in eine Mucozyste um, die eine schützende Schicht aus Schleim um die Zelle legt. Aktiviert biete sie vorübergehend Immunität gegen Schäden aller Art."

msgid "UPLOAD"
msgstr "Hochladen"

msgid "UPLOADING_DOT_DOT_DOT"
msgstr "Lade hoch..."

msgid "UPLOAD_SUCCEEDED"
msgstr "Hochladen erfolgreich"

msgid "USED_LIBRARIES_LICENSES"
msgstr "Lizenzen und verwendete Bibliotheken"

msgid "USED_RENDERER_NAME"
msgstr "Verwendeter Renderer:"

msgid "USES_FEATURE"
msgstr "Ja"

msgid "USE_AUTO_HARMONY"
msgstr "Nutze Auto Harmony Laden"

msgid "USE_AUTO_HARMONY_TOOLTIP"
msgstr "Harmony Updates automatisch vom Assembler laden (Mod class muss nicht spezifiziert werden)"

msgid "USE_A_CUSTOM_USERNAME"
msgstr "Eigenen Nutzernamen verwenden"

msgid "USE_DISK_CACHE"
msgstr ""

msgid "USE_MANUAL_THREAD_COUNT"
msgstr "Anzahl der Hintergrund-Threads manuell einstellen"

#, fuzzy
msgid "USE_MANUAL_THREAD_COUNT_NATIVE"
msgstr "Anzahl der Hintergrund-Threads manuell einstellen"

msgid "USE_VIRTUAL_WINDOW_SIZE"
msgstr "Verwende virtuelle Fenstergröße"

msgid "UV_PROTECTION"
msgstr "UV-Widerstand"

msgid "UV_TOLERANCE_TOOLTIP"
msgstr "Die Menge an ultravioletter Strahlung, die deine Spezies aushält, bevor negative Effekte eintreten. Wenn du in einem Bereich mit zu viel Licht lebst, hat das negative Auswirkungen, bis der Widerstand erhöht wird."

msgid "VACUOLE"
msgstr "Vakuole"

msgid "VACUOLE_DESCRIPTION"
msgstr "Die Vakuole ist eine interne membranöse Organelle, die zur Speicherung in der Zelle dient. Sie bestehen aus mehreren Vesikeln, kleineren membranösen Strukturen, die häufig in Zellen zur Lagerung verwendet werden und die miteinander verschmolzen sind. Die Vakuole ist mit Wasser gefüllt, das zur Aufnahme von Molekülen, Enzymen, Feststoffen und anderen Substanzen verwendet wird. Ihre Form ist flüssig und kann zwischen den Zellen variieren."

msgid "VACUOLE_IS_SPECIALIZED"
msgstr "Spezialisierte Vakuole"

msgid "VACUOLE_NOT_SPECIALIZED_DESCRIPTION"
msgstr "Die Vakuole speichert {0} Einheiten aller Substanzen"

msgid "VACUOLE_PROCESSES_DESCRIPTION"
msgstr "Vergrößert den Speicherplatz in der Zelle."

msgid "VACUOLE_SPECIALIZED_DESCRIPTION"
msgstr "Die Vakuole speichert {0} Einheiten der gewählten Substanz"

msgid "VALUE_WITH_UNIT"
msgstr "{0} {1}"

msgid "VERSION_COLON"
msgstr "Version:"

msgid "VERTICAL_COLON"
msgstr "Vertikal:"

msgid "VERTICAL_WITH_AXIS_NAME_COLON"
msgstr "vertikal (Axis: {0})"

msgid "VIDEO_MEMORY"
msgstr "Derzeit belegter Grafikspeicher:"

msgid "VIDEO_MEMORY_MIB"
msgstr "{0} MiB"

msgid "VIEWER"
msgstr "Beobachter"

msgid "VIEW_ALL"
msgstr "Alle anzeigen"

msgid "VIEW_CELL_PROCESSES"
msgstr "Zellprozesse anzeigen"

msgid "VIEW_ONLINE"
msgstr "Online ansehen"

msgid "VIEW_PATCH_MICHES"
msgstr "Mischen anzeigen"

msgid "VIEW_PATCH_NOTES"
msgstr "Patch-Notizen anzeigen"

msgid "VIEW_PATCH_NOTES_TOOLTIP"
msgstr "Jüngste oder alle Thrive-Patch-Notizen jetzt ansehen"

msgid "VIEW_PENDING_ACTIONS"
msgstr "Jetzt anzeigen"

msgid "VIEW_SOURCE_CODE"
msgstr "Quellcode anschauen"

msgid "VIP_PATRONS"
msgstr "VIP Unterstützer"

msgid "VISIBLE"
msgstr "Sichtbar"

msgid "VISIBLE_WHEN_CLOSE_TO_FULL"
msgstr "Sichtbar wenn fast voll"

msgid "VISIBLE_WHEN_OVER_ZERO"
msgstr "Sichtbar wenn größer Null"

msgid "VISIT_SUGGESTIONS_SITE"
msgstr "Schlage eine Funktion vor"

msgid "VOLCANIC_VENT"
msgstr "Vulkanschlot"

msgid "VOLUMEDOWN"
msgstr "Lautstärke runter"

msgid "VOLUMEMUTE"
msgstr "Lautstärke stumm"

msgid "VOLUMEUP"
msgstr "Lautstärke hoch"

msgid "VSYNC"
msgstr "VSync"

msgid "WAITING_FOR_AUTO_EVO"
msgstr "Warte auf Auto-Evo:"

msgid "WELCOME_TO_THRIVEOPEDIA"
msgstr "Willkommen bei Thriveopedia"

msgid "WENT_EXTINCT_FROM_PLANET"
msgstr "wurde ausgelöscht"

msgid "WENT_EXTINCT_IN"
msgstr "wurde in {0} ausgelöscht"

msgid "WHEEL_DOWN"
msgstr "Mausrad runter"

msgid "WHEEL_LEFT"
msgstr "Mausrad links"

msgid "WHEEL_RIGHT"
msgstr "Mausrad rechts"

msgid "WHEEL_UP"
msgstr "Mausrad hoch"

msgid "WIKI"
msgstr "Wiki"

msgid "WIKI_2D"
msgstr "2D"

msgid "WIKI_3D"
msgstr "3D"

msgid "WIKI_3D_COMMA_SANDBOX"
msgstr ""

msgid "WIKI_3D_COMMA_STRATEGY"
msgstr "3D, Strategie"

msgid "WIKI_3D_COMMA_STRATEGY_COMMA_SPACE"
msgstr "3D, Strategie, Weltraum"

msgid "WIKI_8_BRACKET_16"
msgstr "8 (16)"

msgid "WIKI_ASCENSION"
msgstr "Aufstieg"

#, fuzzy
msgid "WIKI_ASCENSION_CURRENT_DEVELOPMENT"
msgstr "Aktuelle Entwickler(innen)"

msgid "WIKI_ASCENSION_FEATURES"
msgstr "Bald verfügbar."

#, fuzzy
msgid "WIKI_ASCENSION_INTRO"
msgstr "Rusticyanin ist ein Protein, welches in der Lage ist [thrive:compound type=\"carbondioxide\"][/thrive:compound] und [thrive:compound type=\"oxygen\"][/thrive:compound] zu nutzen um [thrive:compound type=\"iron\"][/thrive:compound] zu oxidieren. Dieser Prozess, der [b]Eisenatmung[/b] genannt wird, setzt Energie frei, welche die Zelle dann sammeln kann."

msgid "WIKI_ASCENSION_OVERVIEW"
msgstr ""

#, fuzzy
msgid "WIKI_ASCENSION_TRANSITIONS"
msgstr "Gratulation!"

msgid "WIKI_ASCENSION_UI"
msgstr "Bald verfügbar."

msgid "WIKI_AWAKENING_STAGE_CURRENT_DEVELOPMENT"
msgstr "Die Arbeit am Bewusstseinsstadium hat noch nicht begonnen."

msgid "WIKI_AWAKENING_STAGE_FEATURES"
msgstr "Bald verfügbar."

#, fuzzy
msgid "WIKI_AWAKENING_STAGE_INTRO"
msgstr "Bindemittel"

#, fuzzy
msgid "WIKI_AWAKENING_STAGE_OVERVIEW"
msgstr "Phase des Erwachens"

#, fuzzy
msgid "WIKI_AWAKENING_STAGE_TRANSITIONS"
msgstr "Phase des Erwachens"

#, fuzzy
msgid "WIKI_AWAKENING_STAGE_UI"
msgstr "Phase des Erwachens"

msgid "WIKI_AWARE_STAGE_CURRENT_DEVELOPMENT"
msgstr ""

#, fuzzy
msgid "WIKI_AWARE_STAGE_FEATURES"
msgstr "Mikroben Stadium"

#, fuzzy
msgid "WIKI_AWARE_STAGE_INTRO"
msgstr "Nitrogenase ist ein Protein, das in der Lage ist, gasförmigen Stickstoff und zelluläre Energie in Form von ATP zu nutzen, um Ammoniak, einen wichtigen Wachstumsnährstoff für Zellen, zu produzieren. Dies ist ein Prozess, der als anaerobe Stickstofffixierung bezeichnet wird. Da die Nitrogenase direkt im Zytoplasma untergebracht ist, führt die umgebende Flüssigkeit glykolyse durch."

#, fuzzy
msgid "WIKI_AWARE_STAGE_OVERVIEW"
msgstr "Mikroben Stadium"

#, fuzzy
msgid "WIKI_AWARE_STAGE_TRANSITIONS"
msgstr "Nitrogenase"

#, fuzzy
msgid "WIKI_AWARE_STAGE_UI"
msgstr "Mikroben Stadium"

#, fuzzy
msgid "WIKI_AXON_EFFECTS"
msgstr "Externe Effekte:"

msgid "WIKI_AXON_INTRO"
msgstr "Nervenfasern zwischen Neuronen sind ab der Mehrzellenphase verfügbar. Sie werden benötigt um die Gehirnkapazität eines Organismus zu erhöhen und in zukünftige Stadien fortzuschreiten."

msgid "WIKI_AXON_MODIFICATIONS"
msgstr "Keine Änderungen."

#, fuzzy
msgid "WIKI_AXON_PROCESSES"
msgstr "Keine Prozesse"

msgid "WIKI_AXON_REQUIREMENTS"
msgstr "Verfügbar erst ab der Vielzeller-Phase."

msgid "WIKI_AXON_SCIENTIFIC_BACKGROUND"
msgstr ""

msgid "WIKI_AXON_STRATEGY"
msgstr ""

msgid "WIKI_AXON_UPGRADES"
msgstr "Keine Erweiterungen."

#, fuzzy
msgid "WIKI_BACTERIAL_CHEMOSYNTHESIS_COMMA_GLYCOLYSIS"
msgstr "OxyToxid-Synthese"

msgid "WIKI_BINDING_AGENT_EFFECTS"
msgstr ""
"Zellen mit [b]Bindungsstoffen[/b] (oder Kolonien, die Zellen mit [b]Bindungsstoffen[/b]) enthalten) können in den Bindungsmodus wechseln. Im Bindungsmodus verbraucht jede Zelle [b]+2[/b] [thrive:compound type=\"atp\"][/thrive:compound] zusätzllich. Der Bindungsmodus deaktiviert sich bei Kontakt mit einer Zelle derselben Spezies, wobei die Zellen zu einer Kolonie vereint werden. Der Bindungsmodus kann auch manuell deaktiviert werden.\n"
"\n"
"Zellen innerhalb einer Kolonie teilen sich Ressourcen – diese werden zu gleichen Teilen auf die Zellen in der Kolonie aufgeteilt. Außerdem profitieren Kolonien von reduzierten Kosten für die Osmoregulation. Die Osmoregulationskosten jeder Zelle innerhalb der Kolonie verringern sich indirekt proportional zur Gesamtzahl der Zellen in der Kolonie."

msgid "WIKI_BINDING_AGENT_INTRO"
msgstr ""
"Erlaubt es einer Zelle, gemeinsam mit anderen Mitgliedern ihrer Spezies eine Zellkolonie zu bilden. Innerhalb einer Kolonie teilen sich alle Zellen die vorhandenen Ressourcen und bewegen sich als Einheit. Vor einer Zellteilung und einer Editor-Sitzung, muss sich eine Zelle von der Kolonie lösen.\n"
"\n"
"Zellkolonien sind der erste Schritt in Richtung Multizellularität.[b]Bindungsstoffe[/b] sind daher essentiell für den Fortschritt ins nächste Entwicklungsstadium."

msgid "WIKI_BINDING_AGENT_MODIFICATIONS"
msgstr "Keine Änderungen."

msgid "WIKI_BINDING_AGENT_PROCESSES"
msgstr "Keine Prozesse."

msgid "WIKI_BINDING_AGENT_REQUIREMENTS"
msgstr ""
"Zelle muss einen [b][color=#3796e1][url=thriveopedia:nucleus]Zellkern[/url][/color][/b] enthalten, um [b]Bindungsstoffe[/b] zu entwickeln.\n"
"\n"
"Wenn Organellen-Upgrade in den Spieleinstellungen aktiviert sind, müssen [i]beide[/i] der folgenden Bedingungen [i]für die Zelle des Spielers[/i] erfüllt sein:\n"
"\n"
"[indent]—   Enthält einen [b][color=#3796e1][url=thriveopedia:nucleus]Zellkern[/url][/color][/b] seit mindestens [b]5[/b] Generationen.[/indent]\n"
"[indent]—   Hat einen [thrive:compound type=\"atp\"][/thrive:compound] Haushalt von zumindest [b]+15[/b].[/indent]"

msgid "WIKI_BINDING_AGENT_SCIENTIFIC_BACKGROUND"
msgstr "unfertig"

msgid "WIKI_BINDING_AGENT_STRATEGY"
msgstr ""
"Die Fähigkeit Kolonien zu bilden ist sehr mächtig, insbesondere für Organismen, die [b]Photosynthese[/b] betreiben. Jede zusätzliche Zelle in einer Kolonie reduziert die Gesamtkosten der Osmoregulation, was die Energieeffizienz steigert. So können photosynthesebetreibende Spezies [thrive:compound type=\"glucose\"][/thrive:compound] schneller herstellen und räuberische Kolonien zwischen den Mahlzeiten länger überleben.\n"
"\n"
"Gleichartige Zellen für die Koloniebildung zu finden, kann sich schwierig gestalten, daher ist es ratsam einen [b][color=#3796e1][url=thriveopedia:signalingAgent]Signalstoff[/url][/color][/b] zu verwenden, um Zellen anzulocken.\n"
"\n"
"Zellen innerhalb einer Kolonie können sich nicht teilen und müssen die Kolonie verlassen, um in den Editor zu gelangen.\n"
"\n"
"Eine Kolonie kann zwar unbegrenzt wachsen, aber es werden nur fünf Zellen zum Fortschritt in das nächste Stadium benötigt. Halte nach der Schaltfläche Ausschau, die es dir ermöglicht, vielzellig zu werden. Diese Schaltfläche findest du über der Editor-Schaltfläche in der Umweltansicht."

msgid "WIKI_BINDING_AGENT_UPGRADES"
msgstr "Keine Erweiterungen."

#, fuzzy
msgid "WIKI_BIOLUMINESCENT_VACUOLE_EFFECTS"
msgstr "Biolumineszenz-Vakuole"

#, fuzzy
msgid "WIKI_BIOLUMINESCENT_VACUOLE_INTRO"
msgstr "Biolumineszenz-Vakuole"

#, fuzzy
msgid "WIKI_BIOLUMINESCENT_VACUOLE_MODIFICATIONS"
msgstr "Biolumineszenz-Vakuole"

#, fuzzy
msgid "WIKI_BIOLUMINESCENT_VACUOLE_PROCESSES"
msgstr "Biolumineszenz-Vakuole"

#, fuzzy
msgid "WIKI_BIOLUMINESCENT_VACUOLE_REQUIREMENTS"
msgstr "Biolumineszenz-Vakuole"

#, fuzzy
msgid "WIKI_BIOLUMINESCENT_VACUOLE_SCIENTIFIC_BACKGROUND"
msgstr "Biolumineszenz-Vakuole"

#, fuzzy
msgid "WIKI_BIOLUMINESCENT_VACUOLE_STRATEGY"
msgstr "Biolumineszenz-Vakuole"

#, fuzzy
msgid "WIKI_BIOLUMINESCENT_VACUOLE_UPGRADES"
msgstr "Biolumineszenz-Vakuole"

msgid "WIKI_BODY_PLAN_EDITOR_COMMA_CELL_EDITOR"
msgstr ""

#, fuzzy
msgid "WIKI_CHEMOPLAST_EFFECTS"
msgstr "Der Chemoplast ist eine doppelte Membranstruktur, die Proteine enthält, die in der Lage sind, Schwefelwasserstoff, Wasser und gasförmiges Kohlendioxid in einem Prozess namens Schwefelwasserstoff-Chemosynthese in Glukose umzuwandeln. Die Rate seiner Glukoseproduktion skaliert mit der Konzentration von Wasser und Kohlendioxid."

#, fuzzy
msgid "WIKI_CHEMOPLAST_INTRO"
msgstr "Der Chemoplast ist eine doppelte Membranstruktur, die Proteine enthält, die in der Lage sind, Schwefelwasserstoff, Wasser und gasförmiges Kohlendioxid in einem Prozess namens Schwefelwasserstoff-Chemosynthese in Glukose umzuwandeln. Die Rate seiner Glukoseproduktion skaliert mit der Konzentration von Wasser und Kohlendioxid."

#, fuzzy
msgid "WIKI_CHEMOPLAST_MODIFICATIONS"
msgstr "Der Chemoplast ist eine doppelte Membranstruktur, die Proteine enthält, die in der Lage sind, Schwefelwasserstoff, Wasser und gasförmiges Kohlendioxid in einem Prozess namens Schwefelwasserstoff-Chemosynthese in Glukose umzuwandeln. Die Rate seiner Glukoseproduktion skaliert mit der Konzentration von Wasser und Kohlendioxid."

#, fuzzy
msgid "WIKI_CHEMOPLAST_PROCESSES"
msgstr "Verwandelt [thrive:compound type=\"hydrogensulfide\"][/thrive:compound] in [thrive:compound type=\"glucose\"][/thrive:compound]. Die Rate hängt von der Konzentration von [thrive:compound type=\"carbondioxide\"][/thrive:compound] ab."

msgid "WIKI_CHEMOPLAST_REQUIREMENTS"
msgstr "Eine Zelle muss einen [b][color=#3796e1][url=thriveopedia:nucleus]Zellkern[/url][/color][/b] haben, um [b]Chemoplasten[/b] zu entwickeln."

#, fuzzy
msgid "WIKI_CHEMOPLAST_SCIENTIFIC_BACKGROUND"
msgstr "Der Chemoplast ist eine doppelte Membranstruktur, die Proteine enthält, die in der Lage sind, Schwefelwasserstoff, Wasser und gasförmiges Kohlendioxid in einem Prozess namens Schwefelwasserstoff-Chemosynthese in Glukose umzuwandeln. Die Rate seiner Glukoseproduktion skaliert mit der Konzentration von Wasser und Kohlendioxid."

#, fuzzy
msgid "WIKI_CHEMOPLAST_STRATEGY"
msgstr "Der Chemoplast ist eine doppelte Membranstruktur, die Proteine enthält, die in der Lage sind, Schwefelwasserstoff, Wasser und gasförmiges Kohlendioxid in einem Prozess namens Schwefelwasserstoff-Chemosynthese in Glukose umzuwandeln. Die Rate seiner Glukoseproduktion skaliert mit der Konzentration von Wasser und Kohlendioxid."

#, fuzzy
msgid "WIKI_CHEMOPLAST_UPGRADES"
msgstr "Der Chemoplast ist eine doppelte Membranstruktur, die Proteine enthält, die in der Lage sind, Schwefelwasserstoff, Wasser und gasförmiges Kohlendioxid in einem Prozess namens Schwefelwasserstoff-Chemosynthese in Glukose umzuwandeln. Die Rate seiner Glukoseproduktion skaliert mit der Konzentration von Wasser und Kohlendioxid."

#, fuzzy
msgid "WIKI_CHEMORECEPTOR_EFFECTS"
msgstr "Alle Zellen \"sehen\" nur durch Chemorezeption. Auf diese Weise erhalten die Zellen Informationen über ihre Umgebung. Das Hinzufügen dieser Organelle bedeutet, dass die Chemorezeption weiter verfeinert wird. Da der Spieler schon im Zellstadium sehen kann, wird dies durch eine Linie dargestellt, die über den sichtbaren Bildschirmbereich hinausgeht und nahe gelegene Verbindungen anzeigt, die der Spieler noch nicht sehen konnte."

#, fuzzy
msgid "WIKI_CHEMORECEPTOR_INTRO"
msgstr "Chemorezeptor"

#, fuzzy
msgid "WIKI_CHEMORECEPTOR_MODIFICATIONS"
msgstr "Alle Zellen \"sehen\" nur durch Chemorezeption. Auf diese Weise erhalten die Zellen Informationen über ihre Umgebung. Das Hinzufügen dieser Organelle bedeutet, dass die Chemorezeption weiter verfeinert wird. Da der Spieler schon im Zellstadium sehen kann, wird dies durch eine Linie dargestellt, die über den sichtbaren Bildschirmbereich hinausgeht und nahe gelegene Verbindungen anzeigt, die der Spieler noch nicht sehen konnte."

#, fuzzy
msgid "WIKI_CHEMORECEPTOR_PROCESSES"
msgstr "Der Chemorezeptor ermöglicht die Erkennung von Substanzen aus größerer Entfernung. Nach der Platzierung können Sie die Art der Substanz und die Farbe der Führungslinie auswählen."

#, fuzzy
msgid "WIKI_CHEMORECEPTOR_REQUIREMENTS"
msgstr "Alle Zellen \"sehen\" nur durch Chemorezeption. Auf diese Weise erhalten die Zellen Informationen über ihre Umgebung. Das Hinzufügen dieser Organelle bedeutet, dass die Chemorezeption weiter verfeinert wird. Da der Spieler schon im Zellstadium sehen kann, wird dies durch eine Linie dargestellt, die über den sichtbaren Bildschirmbereich hinausgeht und nahe gelegene Verbindungen anzeigt, die der Spieler noch nicht sehen konnte."

#, fuzzy
msgid "WIKI_CHEMORECEPTOR_SCIENTIFIC_BACKGROUND"
msgstr "Alle Zellen \"sehen\" nur durch Chemorezeption. Auf diese Weise erhalten die Zellen Informationen über ihre Umgebung. Das Hinzufügen dieser Organelle bedeutet, dass die Chemorezeption weiter verfeinert wird. Da der Spieler schon im Zellstadium sehen kann, wird dies durch eine Linie dargestellt, die über den sichtbaren Bildschirmbereich hinausgeht und nahe gelegene Verbindungen anzeigt, die der Spieler noch nicht sehen konnte."

#, fuzzy
msgid "WIKI_CHEMORECEPTOR_STRATEGY"
msgstr "Alle Zellen \"sehen\" nur durch Chemorezeption. Auf diese Weise erhalten die Zellen Informationen über ihre Umgebung. Das Hinzufügen dieser Organelle bedeutet, dass die Chemorezeption weiter verfeinert wird. Da der Spieler schon im Zellstadium sehen kann, wird dies durch eine Linie dargestellt, die über den sichtbaren Bildschirmbereich hinausgeht und nahe gelegene Verbindungen anzeigt, die der Spieler noch nicht sehen konnte."

#, fuzzy
msgid "WIKI_CHEMORECEPTOR_UPGRADES"
msgstr "Alle Zellen \"sehen\" nur durch Chemorezeption. Auf diese Weise erhalten die Zellen Informationen über ihre Umgebung. Das Hinzufügen dieser Organelle bedeutet, dass die Chemorezeption weiter verfeinert wird. Da der Spieler schon im Zellstadium sehen kann, wird dies durch eine Linie dargestellt, die über den sichtbaren Bildschirmbereich hinausgeht und nahe gelegene Verbindungen anzeigt, die der Spieler noch nicht sehen konnte."

#, fuzzy
msgid "WIKI_CHEMOSYNTHESIZING_PROTEINS_EFFECTS"
msgstr "Chemosynthetisierende Proteine"

#, fuzzy
msgid "WIKI_CHEMOSYNTHESIZING_PROTEINS_INTRO"
msgstr "Chemosynthetisierende Proteine"

#, fuzzy
msgid "WIKI_CHEMOSYNTHESIZING_PROTEINS_MODIFICATIONS"
msgstr "Chemosynthetisierende Proteine sind kleine Proteincluster im Zytoplasma, die in der Lage sind, Schwefelwasserstoff, Wasser und gasförmiges Kohlendioxid in einem Prozess namens Schwefelwasserstoff-Chemosynthese in Glukose umzuwandeln. Die Rate der Glukoseproduktion skaliert mit der Konzentration von Kohlendioxid. Da die chemosynthetisierenden Proteine direkt im Zytoplasma untergebracht sind, führt die umgebende Flüssigkeit glykolyse durch."

#, fuzzy
msgid "WIKI_CHEMOSYNTHESIZING_PROTEINS_PROCESSES"
msgstr "Wandelt [thrive:compound type=\"hydrogensulfide\"][/thrive:compound] in [thrive:compound type=\"glucose\"][/thrive:compound] um. Die Rate skaliert mit der Konzentration von [thrive:compound type=\"carbondioxide\"][/thrive:compound]. Wandelt [thrive:compound type=\"glucose\"][/thrive:compound] auch in [thrive:compound type=\"atp\"][/thrive:compound] um."

#, fuzzy
msgid "WIKI_CHEMOSYNTHESIZING_PROTEINS_REQUIREMENTS"
msgstr ""
"Chemosynth-\n"
"etisierende Proteine"

#, fuzzy
msgid "WIKI_CHEMOSYNTHESIZING_PROTEINS_SCIENTIFIC_BACKGROUND"
msgstr "Chemosynthetisierende Proteine sind kleine Proteincluster im Zytoplasma, die in der Lage sind, Schwefelwasserstoff, Wasser und gasförmiges Kohlendioxid in einem Prozess namens Schwefelwasserstoff-Chemosynthese in Glukose umzuwandeln. Die Rate der Glukoseproduktion skaliert mit der Konzentration von Kohlendioxid. Da die chemosynthetisierenden Proteine direkt im Zytoplasma untergebracht sind, führt die umgebende Flüssigkeit glykolyse durch."

#, fuzzy
msgid "WIKI_CHEMOSYNTHESIZING_PROTEINS_STRATEGY"
msgstr "Chemosynthetisierende Proteine"

#, fuzzy
msgid "WIKI_CHEMOSYNTHESIZING_PROTEINS_UPGRADES"
msgstr "Chemosynthetisierende Proteine"

#, fuzzy
msgid "WIKI_CHLOROPLAST_EFFECTS"
msgstr "Der Chloroplast ist eine Doppelmembranstruktur mit lichtempfindlichen Pigmenten, die in Membransäckchen gestapelt sind. Es handelt sich um einen Prokaryoten, der für die Verwendung durch seinen eukaryotischen Wirt assimiliert wurde. Die Pigmente im Chloroplasten sind in der Lage, die Energie des Lichts zu nutzen, um in einem Prozess namens Photosynthese aus Wasser und gasförmigem Kohlendioxid Glukose herzustellen. Diese Pigmente sind es auch, die dem Chloroplasten seine charakteristische Farbe verleihen. Die Geschwindigkeit der Glukoseproduktion hängt von der Konzentration des Kohlendioxids und der Lichtintensität ab."

#, fuzzy
msgid "WIKI_CHLOROPLAST_INTRO"
msgstr "Der Chloroplast ist eine Doppelmembranstruktur mit lichtempfindlichen Pigmenten, die in Membransäckchen gestapelt sind. Es handelt sich um einen Prokaryoten, der für die Verwendung durch seinen eukaryotischen Wirt assimiliert wurde. Die Pigmente im Chloroplasten sind in der Lage, die Energie des Lichts zu nutzen, um in einem Prozess namens Photosynthese aus Wasser und gasförmigem Kohlendioxid Glukose herzustellen. Diese Pigmente sind es auch, die dem Chloroplasten seine charakteristische Farbe verleihen. Die Geschwindigkeit der Glukoseproduktion hängt von der Konzentration des Kohlendioxids und der Lichtintensität ab."

#, fuzzy
msgid "WIKI_CHLOROPLAST_MODIFICATIONS"
msgstr "Der Chloroplast ist eine Doppelmembranstruktur mit lichtempfindlichen Pigmenten, die in Membransäckchen gestapelt sind. Es handelt sich um einen Prokaryoten, der für die Verwendung durch seinen eukaryotischen Wirt assimiliert wurde. Die Pigmente im Chloroplasten sind in der Lage, die Energie des Lichts zu nutzen, um in einem Prozess namens Photosynthese aus Wasser und gasförmigem Kohlendioxid Glukose herzustellen. Diese Pigmente sind es auch, die dem Chloroplasten seine charakteristische Farbe verleihen. Die Geschwindigkeit der Glukoseproduktion hängt von der Konzentration des Kohlendioxids und der Lichtintensität ab."

#, fuzzy
msgid "WIKI_CHLOROPLAST_PROCESSES"
msgstr "Produziert [thrive:compound type=\"glucose\"][/thrive:compound]. Die Rate hängt von der Konzentration von [thrive:compound type=\"carbondioxide\"][/thrive:compound] und der Intensität des [thrive:compound type=\"sunlight\"][/thrive:compound]s ab."

msgid "WIKI_CHLOROPLAST_REQUIREMENTS"
msgstr ""

#, fuzzy
msgid "WIKI_CHLOROPLAST_SCIENTIFIC_BACKGROUND"
msgstr "Der Chloroplast ist eine Doppelmembranstruktur mit lichtempfindlichen Pigmenten, die in Membransäckchen gestapelt sind. Es handelt sich um einen Prokaryoten, der für die Verwendung durch seinen eukaryotischen Wirt assimiliert wurde. Die Pigmente im Chloroplasten sind in der Lage, die Energie des Lichts zu nutzen, um in einem Prozess namens Photosynthese aus Wasser und gasförmigem Kohlendioxid Glukose herzustellen. Diese Pigmente sind es auch, die dem Chloroplasten seine charakteristische Farbe verleihen. Die Geschwindigkeit der Glukoseproduktion hängt von der Konzentration des Kohlendioxids und der Lichtintensität ab."

#, fuzzy
msgid "WIKI_CHLOROPLAST_STRATEGY"
msgstr "Der Chloroplast ist eine Doppelmembranstruktur mit lichtempfindlichen Pigmenten, die in Membransäckchen gestapelt sind. Es handelt sich um einen Prokaryoten, der für die Verwendung durch seinen eukaryotischen Wirt assimiliert wurde. Die Pigmente im Chloroplasten sind in der Lage, die Energie des Lichts zu nutzen, um in einem Prozess namens Photosynthese aus Wasser und gasförmigem Kohlendioxid Glukose herzustellen. Diese Pigmente sind es auch, die dem Chloroplasten seine charakteristische Farbe verleihen. Die Geschwindigkeit der Glukoseproduktion hängt von der Konzentration des Kohlendioxids und der Lichtintensität ab."

#, fuzzy
msgid "WIKI_CHLOROPLAST_UPGRADES"
msgstr "Der Chloroplast ist eine Doppelmembranstruktur mit lichtempfindlichen Pigmenten, die in Membransäckchen gestapelt sind. Es handelt sich um einen Prokaryoten, der für die Verwendung durch seinen eukaryotischen Wirt assimiliert wurde. Die Pigmente im Chloroplasten sind in der Lage, die Energie des Lichts zu nutzen, um in einem Prozess namens Photosynthese aus Wasser und gasförmigem Kohlendioxid Glukose herzustellen. Diese Pigmente sind es auch, die dem Chloroplasten seine charakteristische Farbe verleihen. Die Geschwindigkeit der Glukoseproduktion hängt von der Konzentration des Kohlendioxids und der Lichtintensität ab."

#, fuzzy
msgid "WIKI_CHROMATOPHORE_PHOTOSYNTHESIS_COMMA_GLYCOLYSIS"
msgstr "OxyToxid-Synthese"

msgid "WIKI_CILIA_EFFECTS"
msgstr ""

msgid "WIKI_CILIA_INTRO"
msgstr "Kleine Härchen an der Außenseite von Zellen, die [thrive:compound type=\"atp\"][/thrive:compound] verbrauchen, um die Zellrotationsgeschwindigkeit zu erhöhen. Können in einer Erweiterung dazu genutzt werden, um Strömungen zu erzeugen, die Beutezellen oder andere Objekte einsaugen."

msgid "WIKI_CILIA_MODIFICATIONS"
msgstr "Keine Änderungen."

#, fuzzy
msgid "WIKI_CILIA_PROCESSES"
msgstr "Erhöht die Wendigkeit von großen Zellen."

msgid "WIKI_CILIA_REQUIREMENTS"
msgstr "Eine Zelle muss einen [b][color=#3796e1][url=thriveopedia:nucleus]Zellkern[/url][/color][/b] haben, um [b]Zilien[/b] zu entwickeln."

msgid "WIKI_CILIA_SCIENTIFIC_BACKGROUND"
msgstr ""

msgid "WIKI_CILIA_STRATEGY"
msgstr ""

msgid "WIKI_CILIA_UPGRADES"
msgstr ""
"[b]Strudelzilien[/b]\n"
"\n"
"Für [b]25[/b] Mutationspunkte können bereits platzierte [b]Zilien[/b] zu [b]Strudelzilien[/b] modifiziert werden. Zusätzlich zu den normalen Effekten dieser Organelle erzeugen [b]Strudelzilien[/b] Strömungen um kleine Zellen und Brocken herbeizustrudeln."

#, fuzzy
msgid "WIKI_COMPOUNDS_BUTTON"
msgstr "Die klebrigen Innereien einer Zelle. Das Zytoplasma ist die Grundmischung aus Ionen, Proteinen und anderen in Wasser gelösten Stoffen, die das Innere der Zelle ausfüllt. Eine der Funktionen, die es erfüllt, ist die [b]Glykolyse[/b], die Umwandlung von [thrive:compound type=\"glucose\"][/thrive:compound] in [thrive:compound type=\"atp\"][/thrive:compound]-Energie. Zellen, denen Organellen für einen komplexeren Stoffwechsel fehlen, sind auf diese Energieform angewiesen. Sie wird auch dazu verwendet, Moleküle in der Zelle zu speichern und die Zelle zu vergrössern."

#, fuzzy
msgid "WIKI_COMPOUNDS_DEVELOPMENT"
msgstr "Substanzen:"

#, fuzzy
msgid "WIKI_COMPOUNDS_INTRO"
msgstr "Die klebrigen Innereien einer Zelle. Das Zytoplasma ist die Grundmischung aus Ionen, Proteinen und anderen in Wasser gelösten Stoffen, die das Innere der Zelle ausfüllt. Eine der Funktionen, die es erfüllt, ist die [b]Glykolyse[/b], die Umwandlung von [thrive:compound type=\"glucose\"][/thrive:compound] in [thrive:compound type=\"atp\"][/thrive:compound]-Energie. Zellen, denen Organellen für einen komplexeren Stoffwechsel fehlen, sind auf diese Energieform angewiesen. Sie wird auch dazu verwendet, Moleküle in der Zelle zu speichern und die Zelle zu vergrössern."

msgid "WIKI_COMPOUNDS_TYPES_OF_COMPOUNDS"
msgstr ""
"Es gibt verschiedene [b]Substanzen[/b] in Thrive.\n"
"\n"
"[b][u]Flüchtige Substanzen[/u][/b]\n"
"\n"
"Diese Substanzen treten in Wolken auf, die in der [b]Umwelt[/b] entstehen.\n"
"\n"
"[indent]—   [thrive:compound type=\"glucose\"][/thrive:compound][/indent]\n"
"[indent]—   [thrive:compound type=\"iron\"][/thrive:compound] (Also is emitted from [b]Chunks[/b])[/indent]\n"
"[indent]—   [thrive:compound type=\"hydrogensulfide\"][/thrive:compound][/indent]\n"
"[indent]—   [thrive:compound type=\"ammonia\"][/thrive:compound][/indent]\n"
"[indent]—   [thrive:compound type=\"phosphates\"][/thrive:compound][/indent]\n"
"\n"
"[b][u]Umweltgase[/u][/b]\n"
"\n"
"Diese Substanzen treten nicht als Wolken auf, sondern sind im gesamten Bereich vorhanden und beeinflussen einige Prozesse. Die Mengen der einzelnen Substanzen addieren sich immer zu 100%. Für mehr Informationen zu Gasen, siehe [color=#3796e1][url=thriveopedia:EnvironmentalConditions]Umweltbedingunen[/url][/color].\n"
"\n"
"[indent]—   [thrive:compound type=\"oxygen\"][/thrive:compound][/indent]\n"
"[indent]—   [thrive:compound type=\"nitrogen\"][/thrive:compound][/indent]\n"
"[indent]—   [thrive:compound type=\"carbondioxide\"][/thrive:compound][/indent]\n"
"\n"
"[b][u]Schwebende Substanz-Brocken[u][/b]\n"
"\n"
"Diese Substanzen finden sich in manchen Bereichen in Form von schwebenden Brocken. \n"
"\n"
"[indent]—   [thrive:compound type=\"iron\"][/thrive:compound][/indent]\n"
"[indent]—   [thrive:compound type=\"hydrogensulfide\"][/thrive:compound][/indent]\n"
"[indent]—   [thrive:compound type=\"phosphates\"][/thrive:compound][/indent]\n"
"\n"
"[b][u]Wirkstoffe[/u][/b]\n"
"\n"
"Diese Substanzen werden in speziellen [color=#3796e1][url=thriveopedia:OrganellesRoot]Organellen[/url][/color] produziert und haben jeweils eine bestimmte Wirkung.\n"
"\n"
"[indent]—   [thrive:compound type=\"oxytoxy\"][/thrive:compound][/indent]\n"
"[indent]—   [thrive:compound type=\"mucilage\"][/thrive:compound][/indent]\n"
"\n"
"[b][u]ATP[/u][/b]\n"
"\n"
"[thrive:compound type=\"atp\"][/thrive:compound] wird in erster Linie aus [thrive:compound type=\"glucose\"][/thrive:compound] erzeugt und wird benötigt um deinen Organismus am Leben zu erhalten."

msgid "WIKI_COMPOUND_SYSTEM_DEVELOPMENT_COMPOUNDS_LIST"
msgstr ""

msgid "WIKI_COMPOUND_SYSTEM_DEVELOPMENT_INTRO"
msgstr ""

msgid "WIKI_COMPOUND_SYSTEM_DEVELOPMENT_MICROBE_STAGE"
msgstr ""

msgid "WIKI_COMPOUND_SYSTEM_DEVELOPMENT_OVERVIEW"
msgstr ""

#, fuzzy
msgid "WIKI_CYTOPLASM_EFFECTS"
msgstr "Die klebrigen Innereien einer Zelle. Das Zytoplasma ist die Grundmischung aus Ionen, Proteinen und anderen in Wasser gelösten Stoffen, die das Innere der Zelle ausfüllt. Eine der Funktionen, die es erfüllt, ist die [b]Glykolyse[/b], die Umwandlung von [thrive:compound type=\"glucose\"][/thrive:compound] in [thrive:compound type=\"atp\"][/thrive:compound]-Energie. Zellen, denen Organellen für einen komplexeren Stoffwechsel fehlen, sind auf diese Energieform angewiesen. Sie wird auch dazu verwendet, Moleküle in der Zelle zu speichern und die Zelle zu vergrössern."

#, fuzzy
msgid "WIKI_CYTOPLASM_INTRO"
msgstr "Die klebrigen Innereien einer Zelle. Das Zytoplasma ist die Grundmischung aus Ionen, Proteinen und anderen in Wasser gelösten Stoffen, die das Innere der Zelle ausfüllt. Eine der Funktionen, die es erfüllt, ist die [b]Glykolyse[/b], die Umwandlung von [thrive:compound type=\"glucose\"][/thrive:compound] in [thrive:compound type=\"atp\"][/thrive:compound]-Energie. Zellen, denen Organellen für einen komplexeren Stoffwechsel fehlen, sind auf diese Energieform angewiesen. Sie wird auch dazu verwendet, Moleküle in der Zelle zu speichern und die Zelle zu vergrössern."

#, fuzzy
msgid "WIKI_CYTOPLASM_MODIFICATIONS"
msgstr "Die klebrigen Innereien einer Zelle. Das Zytoplasma ist die Grundmischung aus Ionen, Proteinen und anderen in Wasser gelösten Stoffen, die das Innere der Zelle ausfüllt. Eine der Funktionen, die es erfüllt, ist die [b]Glykolyse[/b], die Umwandlung von [thrive:compound type=\"glucose\"][/thrive:compound] in [thrive:compound type=\"atp\"][/thrive:compound]-Energie. Zellen, denen Organellen für einen komplexeren Stoffwechsel fehlen, sind auf diese Energieform angewiesen. Sie wird auch dazu verwendet, Moleküle in der Zelle zu speichern und die Zelle zu vergrössern."

msgid "WIKI_CYTOPLASM_PROCESSES"
msgstr ""
"[b]Zytoplasma-Glykolyse[/b]: [thrive:compound type=\"glucose\"][/thrive:compound] → [thrive:compound type=\"atp\"][/thrive:compound]\n"
"\n"
"Die erste Methode der Energieproduktion, die im Spiel verfügbar ist. Weniger effizient als die [b]Glykolyse[/b] in anderen Organellen (z. B. [b][color=#3796e1][url=thriveopedia:metabolosome]Metabolosome[/url][/color][/b]), erfordert sie nur einen konstanten Zufluss von [thrive:compound type=\"glucose\"][/thrive:compound] und verändert ihre Geschwindigkeit nicht in Reaktion auf Umweltfaktoren."

msgid "WIKI_CYTOPLASM_REQUIREMENTS"
msgstr "Keine Voraussetzungen."

msgid "WIKI_CYTOPLASM_SCIENTIFIC_BACKGROUND"
msgstr ""

msgid "WIKI_CYTOPLASM_STRATEGY"
msgstr ""

msgid "WIKI_CYTOPLASM_UPGRADES"
msgstr "Keine Erweiterungen."

#, fuzzy
msgid "WIKI_DEVELOPMENT"
msgstr "Entwickler-Wiki"

#, fuzzy
msgid "WIKI_DEVELOPMENT_INFO_BUTTON"
msgstr "Organellen"

#, fuzzy
msgid "WIKI_DEVELOPMENT_ROOT_INTRO"
msgstr "Organellen"

msgid "WIKI_EDITORS_AND_MUTATIONS_GENERATIONS_AND_EDITOR_SESSIONS"
msgstr "Jedes Mal, wenn du in Thrive einen [b]Editor[/b] betrittst, schreitest du um eine [b]Generation[/b] fort. Du kannst Statistiken betrachten, den Ort ändern oder andere Änderungen an deiner Spezies vornehmen. Dies wird als [b]Editor-Sitzung[/b] bezeichnet."

msgid "WIKI_EDITORS_AND_MUTATIONS_INTRO"
msgstr "Der Hauptspielablauf in Thrive dreht sich um [color=#3796e1][url=thriveopedia:Reproduction]Fortpflanzung[/url][/color] und das Bearbeiten deiner Spezies. Jedes Mal, wenn du dich fortpflanzt, erhältst du Zugriff auf verschiedene [b]Editoren[/b], je nach deinem Entwicklungsstadium. Du wirst in der Lage sein, Änderungen vorzunehmen oder [b]Mutationen[/b] an deiner Spezies vorzunehmen."

msgid "WIKI_EDITORS_AND_MUTATIONS_MUTATIONS_AND_MUTATION_POINTS"
msgstr ""

msgid "WIKI_ENVIRONMENTAL_CONDITIONS_ENVIRONMENTAL_GASSES"
msgstr ""

msgid "WIKI_ENVIRONMENTAL_CONDITIONS_INTRO"
msgstr "Es gibt eine Reihe von [b]Umweltbedingungen[/b] in Thrive. Diese beeinflussen die Prozesse bestimmter Organellen, wie zum Beispiel [thrive:compound type=\"sunlight\"][/thrive:compound], das die [b]Photosynthese[/b] in [color=#3796e1][url=thriveopedia:chloroplast]Chloroplasten[/url][/color] beeinflusst."

msgid "WIKI_ENVIRONMENTAL_CONDITIONS_PHYSICAL_CONDITIONS"
msgstr ""
"Es gibt drei Hauptbedingungen, welche die Prozesse von Organellen beeinflussen:\n"
"\n"
"[indent]—   [thrive:compound type=\"sunlight\"][/thrive:compound][/indent]  \n"
"[indent]—   [b]Druck[/b][/indent]  \n"
"[indent]—   [thrive:compound type=\"temperature\"][/thrive:compound][/indent]\n"
"\n"
"Derzeit haben nur [thrive:compound type=\"sunlight\"][/thrive:compound] und [thrive:compound type=\"temperature\"][/thrive:compound] einen echten Einfluss:\n"
"\n"
"[indent]—   [thrive:compound type=\"sunlight\"][/thrive:compound] beeinflusst [color=#3796e1][url=thriveopedia:chloroplast]Chloroplasten[/url][/color] und [color=#3796e1][url=thriveopedia:chromatophore]Thylakoide[/url][/color].[/indent]  \n"
"[indent]—   [thrive:compound type=\"temperature\"][/thrive:compound] beeinflusst [color=#3796e1][url=thriveopedia:thermoplast]Thermoplasten[/url][/color] und [color=#3796e1][url=thriveopedia:thermosynthase]Thermosynthase[/url][/color].[/indent]\n"
"\n"
"Diese Bedingungen werden ähnlich wie [color=#3796e1][url=thriveopedia:Compounds]Verbindungen[/url][/color] behandelt, sind jedoch einzigartiger für jedes Gebiet und erscheinen nicht als Verbindungswolken."

msgid "WIKI_ENVIRONMENTAL_CONDITIONS_THE_DAY/NIGHT_CYCLE"
msgstr ""

#, fuzzy
msgid "WIKI_FERROPLAST_EFFECTS"
msgstr "Der Thermoplast ist eine Doppelmembranstruktur, in der wärmeempfindliche Pigmente in Membransäcken gestapelt sind. Es handelt sich um einen Prokaryoten, der für die Verwendung durch seinen eukaryotischen Wirt assimiliert wurde. Die Pigmente im Thermoplast sind in der Lage, die Energie der Wärmeunterschiede in der Umgebung zu nutzen, um in einem Prozess namens Thermosynthese aus Wasser und gasförmigem Kohlendioxid Glukose zu produzieren. Die Geschwindigkeit seiner Glukoseproduktion hängt von der Konzentration des Kohlendioxids und der Temperatur ab."

msgid "WIKI_FERROPLAST_INTRO"
msgstr ""
"Ein metallischer Kraftwerksorganismus. Der [b]Ferroplast[/b] nutzt [thrive:compound type=\"iron\"][/thrive:compound] und [thrive:compound type=\"carbondioxide\"][/thrive:compound], um durch den Prozess der [b]Eisen-Chemolithoautotrophie[/b] [thrive:compound type=\"atp\"][/thrive:compound] zu produzieren. Dies umfasst die Oxidation von [thrive:compound type=\"iron\"][/thrive:compound], bei der es von einem chemischen Zustand in einen anderen überführt wird. Die Wirkung skaliert mit der Konzentration von [thrive:compound type=\"carbondioxide\"][/thrive:compound], sodass geringere Konzentrationen von [thrive:compound type=\"carbondioxide\"][/thrive:compound] in der Umgebung zu einer geringeren [thrive:compound type=\"atp\"][/thrive:compound]-Produktion führen.\n"
"\n"
"Ein [b]Ferroplast[/b] ist eine Doppelmembranstruktur, die ein Netzwerk von Proteinen und Enzymen enthält. Es handelt sich um einen Prokaryoten, der von seinem eukaryotischen Wirt assimiliert wurde. Es arbeitet mit einer viel höheren Effizienz als es mit [b][color=#3796e1][url=thriveopedia:rusticyanin]Rusticyanin[/url][/color][/b] erreicht werden kann."

#, fuzzy
msgid "WIKI_FERROPLAST_MODIFICATIONS"
msgstr "Der Thermoplast ist eine Doppelmembranstruktur, in der wärmeempfindliche Pigmente in Membransäcken gestapelt sind. Es handelt sich um einen Prokaryoten, der für die Verwendung durch seinen eukaryotischen Wirt assimiliert wurde. Die Pigmente im Thermoplast sind in der Lage, die Energie der Wärmeunterschiede in der Umgebung zu nutzen, um in einem Prozess namens Thermosynthese aus Wasser und gasförmigem Kohlendioxid Glukose zu produzieren. Die Geschwindigkeit seiner Glukoseproduktion hängt von der Konzentration des Kohlendioxids und der Temperatur ab."

msgid "WIKI_FERROPLAST_PROCESSES"
msgstr ""
"[b]Eisen-Chemolithoautotrophie[/b]: [thrive:compound type=\"iron\"][/thrive:compound] + [thrive:compound type=\"carbondioxide\"][/thrive:compound] → [thrive:compound type=\"atp\"][/thrive:compound]\n"
"\n"
"Eine Methode zur Energiegewinnung ohne [thrive:compound type=\"glucose\"][/thrive:compound]. Verbraucht [thrive:compound type=\"iron\"][/thrive:compound] und skaliert mit der Menge an [thrive:compound type=\"carbondioxide\"][/thrive:compound] in der Umgebung."

msgid "WIKI_FERROPLAST_REQUIREMENTS"
msgstr ""
"Eine Zelle muss einen [b][color=#3796e1][url=thriveopedia:nucleus]Zellkern[/url][/color][/b] haben, um [b]Ferroplasten[/b] zu entwickeln.\n"
"\n"
"Wenn Organellen-Upgrades in den Spieleinstellungen aktiviert sind, muss folgende Bedingung [i]für die Spielerzelle[/i] erfüllt sein:\n"
"\n"
"[indent]—   Muss mindestens [b]6[/b] Generationen hintereinander [b][color=#3796e1][url=thriveopedia:rusticyanin]Rusticyanin[/url][/color][/b] enthalten.[/indent]"

msgid "WIKI_FERROPLAST_SCIENTIFIC_BACKGROUND"
msgstr "[b]Ferroplasten[/b] wurden in der realen Welt noch nicht entdeckt, gelten jedoch als theoretisch möglich, basierend auf der Evolution von Endosymbionten (wie dem [b][color=#3796e1][url=thriveopedia:mitochondrion]Mitochondrion[/url][/color][/b]) und den energieliefernden Fähigkeiten von [b][color=#3796e1][url=thriveopedia:rusticyanin]Rusticyanin[/url][/color][/b]."

msgid "WIKI_FERROPLAST_STRATEGY"
msgstr ""
"In Umgebungen mit reichlich [thrive:compound type=\"iron\"][/thrive:compound] und hohen Konzentrationen von [thrive:compound type=\"carbondioxide\"][/thrive:compound] sind [b]Ferroplasten[/b] ausgezeichnete primäre oder sekundäre Energiequellen. Beachte jedoch, dass die Konzentrationen beider Verbindungen im Laufe des Spiels sinken können. Daher empfehlen wir, zusätzliche Energiequellen zu nutzen, bevor deine Zelle Schwierigkeiten bekommt.\n"
"\n"
"Wir empfehlen auch, [b][color=#3796e1][url=thriveopedia:rusticyanin]Rusticyanin[/url][/color][/b] nach der Entwicklung eines [b][color=#3796e1][url=thriveopedia:nucleus]Zellkerns[/url][/color][/b] durch [b]Ferroplasten[/b] zu ersetzen, um die Effizienz deutlich zu steigern."

#, fuzzy
msgid "WIKI_FERROPLAST_UPGRADES"
msgstr "Der Thermoplast ist eine Doppelmembranstruktur, in der wärmeempfindliche Pigmente in Membransäcken gestapelt sind. Es handelt sich um einen Prokaryoten, der für die Verwendung durch seinen eukaryotischen Wirt assimiliert wurde. Die Pigmente im Thermoplast sind in der Lage, die Energie der Wärmeunterschiede in der Umgebung zu nutzen, um in einem Prozess namens Thermosynthese aus Wasser und gasförmigem Kohlendioxid Glukose zu produzieren. Die Geschwindigkeit seiner Glukoseproduktion hängt von der Konzentration des Kohlendioxids und der Temperatur ab."

msgid "WIKI_FLAGELLUM_EFFECTS"
msgstr "Jedes [b]Flagellum[/b] erzeugt einen gerichteten Schub in die entgegengesetzte Richtung seiner Ausrichtung. Es liefert auch einen teilweisen Schub in Richtungen, die der genauen entgegengesetzten Richtung nahe kommen (genauer gesagt in den Richtungen, bei denen die Komponente des exakten entgegengesetzten Vektors positiv ist). Wann immer ein [b]Flagellum[/b] aktiv ist, verbraucht es [thrive:compound type=\"atp\"][/thrive:compound]."

msgid "WIKI_FLAGELLUM_INTRO"
msgstr "Haarähnliche Filamente auf der Außenseite einer Zelle, die [thrive:compound type=\"atp\"][/thrive:compound] verwenden, um die Zellbewegungsgeschwindigkeit in eine Richtung zu erhöhen. Der Schub wird in die entgegengesetzte Richtung zur nach außen zeigenden Seite des [b]Flagellums[/b] ausgeübt."

#, fuzzy
msgid "WIKI_FLAGELLUM_MODIFICATIONS"
msgstr "Die Geißel (Plural: Geißen, auch genannt Flagellen) ist ein peitschenartiges Bündel von Proteinfasern, das sich von der Zellmembran aus erstreckt und mit Hilfe von ATP die Zelle wellenförmig in eine Richtung treiben kann. Die Position des Flagellums bestimmt die Richtung, in der es den Schub für die Zellbewegung liefert. Die Schubrichtung ist entgegengesetzt zu der Richtung, in die das Flagellum zeigt. Ein Flagellum, das sich auf der linken Seite einer Zelle befindet, gibt beispielsweise Schub, wenn es sich nach rechts bewegt."

#, fuzzy
msgid "WIKI_FLAGELLUM_PROCESSES"
msgstr "Verwendet [thrive:compound type=\"atp\"][/thrive:compound], um die Bewegungsgeschwindigkeit der Zelle zu erhöhen."

msgid "WIKI_FLAGELLUM_REQUIREMENTS"
msgstr ""

msgid "WIKI_FLAGELLUM_SCIENTIFIC_BACKGROUND"
msgstr ""

msgid "WIKI_FLAGELLUM_STRATEGY"
msgstr ""

msgid "WIKI_FLAGELLUM_UPGRADES"
msgstr "Keine Erweiterungen."

#, fuzzy
msgid "WIKI_GLYCOLYSIS_COMMA_ANAEROBIC_NITROGEN_FIXATION"
msgstr "Anaerobe Stickstofffixierung"

#, fuzzy
msgid "WIKI_HEADING_APPENDICES"
msgstr "Ermöglicht die Verbindung mit anderen Zellen. Dies ist der erste Schritt zur Multizellularität. Wenn deine Zelle Teil einer Kolonie ist, werden die Substanzen zwischen den Zellen geteilt. Du kannst den Editor nicht betreten, solange du Teil einer Kolonie bist, also musst du die Kolonie verlassen, sobald du genug Substanzen gesammelt hast, um deine Zelle zu spalten."

#, fuzzy
msgid "WIKI_HEADING_BASIC_GAME_MECHANICS"
msgstr "Ermöglicht die Verbindung mit anderen Zellen. Dies ist der erste Schritt zur Multizellularität. Wenn deine Zelle Teil einer Kolonie ist, werden die Substanzen zwischen den Zellen geteilt. Du kannst den Editor nicht betreten, solange du Teil einer Kolonie bist, also musst du die Kolonie verlassen, sobald du genug Substanzen gesammelt hast, um deine Zelle zu spalten."

msgid "WIKI_HEADING_COMPOUNDS_LIST"
msgstr ""

#, fuzzy
msgid "WIKI_HEADING_COMPOUND_CLOUDS"
msgstr "Unendlich Substanzen"

#, fuzzy
msgid "WIKI_HEADING_CONCEPT_ART"
msgstr "Chemorezeptor"

#, fuzzy
msgid "WIKI_HEADING_CURRENT_DEVELOPMENT"
msgstr "Aktuelle Entwickler(innen)"

#, fuzzy
msgid "WIKI_HEADING_DEVELOPMENT"
msgstr "Leitende Entwickler"

#, fuzzy
msgid "WIKI_HEADING_EDITOR"
msgstr "Bindemittel"

msgid "WIKI_HEADING_EFFECTS"
msgstr "Effekte"

#, fuzzy
msgid "WIKI_HEADING_ENVIRONMENTAL_GASSES"
msgstr "Nitrogenase"

#, fuzzy
msgid "WIKI_HEADING_FEATURES"
msgstr "Ermöglicht die Verbindung mit anderen Zellen. Dies ist der erste Schritt zur Multizellularität. Wenn deine Zelle Teil einer Kolonie ist, werden die Substanzen zwischen den Zellen geteilt. Du kannst den Editor nicht betreten, solange du Teil einer Kolonie bist, also musst du die Kolonie verlassen, sobald du genug Substanzen gesammelt hast, um deine Zelle zu spalten."

msgid "WIKI_HEADING_FOG_OF_WAR"
msgstr "Nebel des Krieges"

#, fuzzy
msgid "WIKI_HEADING_GAMEPLAY"
msgstr "Auto-Evo während des Spielens ausführen"

#, fuzzy
msgid "WIKI_HEADING_GDD"
msgstr "Bindemittel"

#, fuzzy
msgid "WIKI_HEADING_GENERAL_TIPS"
msgstr "Ermöglicht die Verbindung mit anderen Zellen. Dies ist der erste Schritt zur Multizellularität. Wenn deine Zelle Teil einer Kolonie ist, werden die Substanzen zwischen den Zellen geteilt. Du kannst den Editor nicht betreten, solange du Teil einer Kolonie bist, also musst du die Kolonie verlassen, sobald du genug Substanzen gesammelt hast, um deine Zelle zu spalten."

msgid "WIKI_HEADING_GENERATIONS_AND_EDITOR_SESSIONS"
msgstr ""

#, fuzzy
msgid "WIKI_HEADING_MICROBE_PARTS"
msgstr "Mikroben Stadium"

#, fuzzy
msgid "WIKI_HEADING_MICROBE_STAGE"
msgstr "Mikroben Stadium"

#, fuzzy
msgid "WIKI_HEADING_MICROBE_STAGE_TIPS"
msgstr "Mikroben Stadium"

msgid "WIKI_HEADING_MODIFICATIONS"
msgstr "Änderungen"

#, fuzzy
msgid "WIKI_HEADING_MORE_GAME_INFO"
msgstr "Mikroben Stadium"

msgid "WIKI_HEADING_MUTATIONS_AND_MUTATION_POINTS"
msgstr "Mutationen und Mutationspunkte"

msgid "WIKI_HEADING_OVERVIEW"
msgstr "Übersicht"

#, fuzzy
msgid "WIKI_HEADING_PATCHES"
msgstr "Drücke [thrive:input]g_toggle_binding[/thrive:input], um den Bindungsmodus umzuschalten. Im Bindungsmodus kannst du andere Zellen deiner Spezies mit deiner Kolonie verbinden, indem du dich in sie hineinbewegst. Um eine Kolonie zu verlassen, drücke [thrive:input]g_unbind_all[/thrive:input]."

#, fuzzy
msgid "WIKI_HEADING_PHYSICAL_CONDITIONS"
msgstr "Physikalische Bedingungen"

msgid "WIKI_HEADING_PROCESSES"
msgstr "Prozess"

msgid "WIKI_HEADING_REPRODUCTION_IN_THE_MICROBE_STAGE"
msgstr ""

msgid "WIKI_HEADING_REQUIREMENTS"
msgstr "Voraussetzungen"

msgid "WIKI_HEADING_SCIENTIFIC_BACKGROUND"
msgstr "Wissenschaftlicher Hintergrund"

msgid "WIKI_HEADING_STRATEGY"
msgstr "Strategie"

#, fuzzy
msgid "WIKI_HEADING_THE_DAY/NIGHT_CYCLE"
msgstr "Tag-/Nachtzyklus aktivieren"

msgid "WIKI_HEADING_THE_PATCH_MAP"
msgstr ""

#, fuzzy
msgid "WIKI_HEADING_TRANSITIONS"
msgstr "Ermöglicht die Verbindung mit anderen Zellen. Dies ist der erste Schritt zur Multizellularität. Wenn deine Zelle Teil einer Kolonie ist, werden die Substanzen zwischen den Zellen geteilt. Du kannst den Editor nicht betreten, solange du Teil einer Kolonie bist, also musst du die Kolonie verlassen, sobald du genug Substanzen gesammelt hast, um deine Zelle zu spalten."

#, fuzzy
msgid "WIKI_HEADING_TYPES_OF_COMPOUNDS"
msgstr "Unendlich Substanzen"

msgid "WIKI_HEADING_UI"
msgstr "Benutzeroberfläche"

msgid "WIKI_HEADING_UPGRADES"
msgstr "Erweiterungen"

#, fuzzy
msgid "WIKI_HELP_AND_TIPS_BASIC_GAME_MECHANICS"
msgstr ""
"Der Spieler kontrolliert Mitglieder einer Spezies, die sich in der Welt ausbreiten und zu komplexeren Lebensformen entwickeln muss. Du steuerst eine einzelne Zelle deiner Spezies: Wenn sie stirbt, übernimmst du eine andere. Du konkurrierst mit Zellen anderer Spezies und musst das Überleben deiner eigenen Spezies sicherstellen.\n"
"\n"
"Die Welt ist in [b]Patches[/b] unterteilt. Das Gebiet, in dem sich die Zelle des Spielers befindet, ist dein [b]aktueller Patch[/b].\n"
"\n"
"In deinem aktuellen Patch musst du [b]Verbindungen[/b] sammeln, um am Leben zu bleiben, und genug wachsen, um dich zu [b]vermehren[/b]. Sobald deine Zelle sich vermehrt hat, bewegst du dich Millionen Jahre in die Zukunft und wechselst zum [b]Editor[/b].\n"
"\n"
"Im [b]Editor[/b] kannst du sehen, was mit allen existierenden Spezies in den Millionen Jahren aufgrund ihrer Biologie und deiner Leistung im aktuellen Patch passiert ist. Du kannst sehen, welche neuen Spezies [b]sich entwickelt haben[/b], welche [b]ausgestorben sind[/b] und wie sich ihre gesamte [b]Population[/b] verändert hat.\n"
"\n"
"Du kannst deinen aktuellen Patch ändern und andere Mitglieder deiner Spezies in einen anderen Patch verschieben im [b]Patch-Map[/b]-Bereich des [b]Editors[/b]. Du kannst auch bestimmen, wie sich deine Spezies entwickelt, indem du sie [b]bearbeitest[/b].\n"
"\n"
"Wenn du den [b]Editor[/b] verlässt, wechselst du wieder in deinen aktuellen Patch, und der Zyklus beginnt von vorn. Die kleinen Änderungen, die jede Runde gemacht werden, führen zu großen Veränderungen im Laufe des Lebens des Planeten."

#, fuzzy
msgid "WIKI_HELP_AND_TIPS_BUTTON"
msgstr "Die klebrigen Innereien einer Zelle. Das Zytoplasma ist die Grundmischung aus Ionen, Proteinen und anderen in Wasser gelösten Stoffen, die das Innere der Zelle ausfüllt. Eine der Funktionen, die es erfüllt, ist die [b]Glykolyse[/b], die Umwandlung von [thrive:compound type=\"glucose\"][/thrive:compound] in [thrive:compound type=\"atp\"][/thrive:compound]-Energie. Zellen, denen Organellen für einen komplexeren Stoffwechsel fehlen, sind auf diese Energieform angewiesen. Sie wird auch dazu verwendet, Moleküle in der Zelle zu speichern und die Zelle zu vergrössern."

#, fuzzy
msgid "WIKI_HELP_AND_TIPS_COMPOUND_CLOUDS"
msgstr "Unendlich Substanzen"

msgid "WIKI_HELP_AND_TIPS_GENERAL_TIPS"
msgstr ""

#, fuzzy
msgid "WIKI_HELP_AND_TIPS_INTRO"
msgstr "Mitochondrium"

#, fuzzy
msgid "WIKI_HELP_AND_TIPS_MICROBE_PARTS"
msgstr "Mikroben Stadium"

#, fuzzy
msgid "WIKI_HELP_AND_TIPS_MICROBE_STAGE_TIPS"
msgstr "Mikroben Stadium"

msgid "WIKI_HELP_AND_TIPS_MORE_GAME_INFO"
msgstr ""

#, fuzzy
msgid "WIKI_HYDROGENASE_EFFECTS"
msgstr "Nitrogenase ist ein Protein, das in der Lage ist, gasförmigen Stickstoff und zelluläre Energie in Form von ATP zu nutzen, um Ammoniak, einen wichtigen Wachstumsnährstoff für Zellen, zu produzieren. Dies ist ein Prozess, der als anaerobe Stickstofffixierung bezeichnet wird. Da die Nitrogenase direkt im Zytoplasma untergebracht ist, führt die umgebende Flüssigkeit glykolyse durch."

#, fuzzy
msgid "WIKI_HYDROGENASE_INTRO"
msgstr "Nitrogenase ist ein Protein, das in der Lage ist, gasförmigen Stickstoff und zelluläre Energie in Form von ATP zu nutzen, um Ammoniak, einen wichtigen Wachstumsnährstoff für Zellen, zu produzieren. Dies ist ein Prozess, der als anaerobe Stickstofffixierung bezeichnet wird. Da die Nitrogenase direkt im Zytoplasma untergebracht ist, führt die umgebende Flüssigkeit glykolyse durch."

#, fuzzy
msgid "WIKI_HYDROGENASE_MODIFICATIONS"
msgstr "Nitrogenase ist ein Protein, das in der Lage ist, gasförmigen Stickstoff und zelluläre Energie in Form von ATP zu nutzen, um Ammoniak, einen wichtigen Wachstumsnährstoff für Zellen, zu produzieren. Dies ist ein Prozess, der als anaerobe Stickstofffixierung bezeichnet wird. Da die Nitrogenase direkt im Zytoplasma untergebracht ist, führt die umgebende Flüssigkeit glykolyse durch."

#, fuzzy
msgid "WIKI_HYDROGENASE_PROCESSES"
msgstr "Wandelt [thrive:compound type=\"atp\"][/thrive:compound] in [thrive:compound type=\"ammonia\"][/thrive:compound] um. Rate skaliert mit der Konzentration von [thrive:compound type=\"nitrogen\"][/thrive:compound]."

#, fuzzy
msgid "WIKI_HYDROGENASE_REQUIREMENTS"
msgstr "Thermosynthase ist ein Protein, welches Temperaturveränderungen benutzt um seine Form zu ändern. Bei Erwärmung faltet sich das Protein zusammen und bindet sich an ADP. Dieses wird in einem Prozess names [b]Thermosynthese[/b] zu [thrive:compound type=\"atp\"][/thrive:compound] umgewandelt, wenn das Protein sich unter Einwirkung von Kälte wieder entfaltet. Die Rate der [thrive:compound type=\"atp\"][/thrive:compound] Produktion skaliert mit der [thrive:compound type=\"temperature\"][/thrive:compound]."

#, fuzzy
msgid "WIKI_HYDROGENASE_SCIENTIFIC_BACKGROUND"
msgstr "Nitrogenase ist ein Protein, das in der Lage ist, gasförmigen Stickstoff und zelluläre Energie in Form von ATP zu nutzen, um Ammoniak, einen wichtigen Wachstumsnährstoff für Zellen, zu produzieren. Dies ist ein Prozess, der als anaerobe Stickstofffixierung bezeichnet wird. Da die Nitrogenase direkt im Zytoplasma untergebracht ist, führt die umgebende Flüssigkeit glykolyse durch."

#, fuzzy
msgid "WIKI_HYDROGENASE_STRATEGY"
msgstr "Nitrogenase ist ein Protein, das in der Lage ist, gasförmigen Stickstoff und zelluläre Energie in Form von ATP zu nutzen, um Ammoniak, einen wichtigen Wachstumsnährstoff für Zellen, zu produzieren. Dies ist ein Prozess, der als anaerobe Stickstofffixierung bezeichnet wird. Da die Nitrogenase direkt im Zytoplasma untergebracht ist, führt die umgebende Flüssigkeit glykolyse durch."

#, fuzzy
msgid "WIKI_HYDROGENASE_UPGRADES"
msgstr "Nitrogenase ist ein Protein, das in der Lage ist, gasförmigen Stickstoff und zelluläre Energie in Form von ATP zu nutzen, um Ammoniak, einen wichtigen Wachstumsnährstoff für Zellen, zu produzieren. Dies ist ein Prozess, der als anaerobe Stickstofffixierung bezeichnet wird. Da die Nitrogenase direkt im Zytoplasma untergebracht ist, führt die umgebende Flüssigkeit glykolyse durch."

#, fuzzy
msgid "WIKI_INDUSTRIAL_STAGE_CURRENT_DEVELOPMENT"
msgstr "Ermöglicht die Verbindung mit anderen Zellen. Dies ist der erste Schritt zur Multizellularität. Wenn deine Zelle Teil einer Kolonie ist, werden die Substanzen zwischen den Zellen geteilt. Du kannst den Editor nicht betreten, solange du Teil einer Kolonie bist, also musst du die Kolonie verlassen, sobald du genug Substanzen gesammelt hast, um deine Zelle zu spalten."

#, fuzzy
msgid "WIKI_INDUSTRIAL_STAGE_FEATURES"
msgstr "Industrielle Stufe"

#, fuzzy
msgid "WIKI_INDUSTRIAL_STAGE_INTRO"
msgstr "Bindemittel"

#, fuzzy
msgid "WIKI_INDUSTRIAL_STAGE_OVERVIEW"
msgstr "Industrielle Stufe"

#, fuzzy
msgid "WIKI_INDUSTRIAL_STAGE_TRANSITIONS"
msgstr "Industrielle Stufe"

#, fuzzy
msgid "WIKI_INDUSTRIAL_STAGE_UI"
msgstr "Industrielle Stufe"

msgid "WIKI_INJECTISOME_PILUS"
msgstr "Injizierender Pilus"

msgid "WIKI_LYSOSOME_EFFECTS"
msgstr ""

#, fuzzy
msgid "WIKI_LYSOSOME_INTRO"
msgstr "Das Lysosom ist eine von einer Membran umschlossene Organelle. Es enthält hydrolytische Enzyme, welche verschiedenste Biomoleküle aufbrechen können. Lysosomen erlauben der Zelle Materialien zu verdauen, welche mit Endozytose aufgenommen wurden und Abfallprodukte der Zelle mit einen Prozess namens [b]Autophagie[/b] auszuscheiden."

#, fuzzy
msgid "WIKI_LYSOSOME_MODIFICATIONS"
msgstr "Das Lysosom ist eine von einer Membran umschlossene Organelle. Es enthält hydrolytische Enzyme, welche verschiedenste Biomoleküle aufbrechen können. Lysosomen erlauben der Zelle Materialien zu verdauen, welche mit Endozytose aufgenommen wurden und Abfallprodukte der Zelle mit einen Prozess namens [b]Autophagie[/b] auszuscheiden."

#, fuzzy
msgid "WIKI_LYSOSOME_PROCESSES"
msgstr "Enthält Verdauungsenzyme, welche die Geschwidigkeit und die Effizienz der Verdauung verbessern. Die Art des enthaltenen Enzyms kann verändert werden. Es kann nur ein Enzym pro Lysosom benutzt werden."

msgid "WIKI_LYSOSOME_REQUIREMENTS"
msgstr ""

msgid "WIKI_LYSOSOME_SCIENTIFIC_BACKGROUND"
msgstr ""

msgid "WIKI_LYSOSOME_STRATEGY"
msgstr ""

msgid "WIKI_LYSOSOME_UPGRADES"
msgstr "Keine Erweiterungen."

#, fuzzy
msgid "WIKI_MACROSCOPIC_STAGE_CONCEPT_ART"
msgstr "Mehrzelliges Stadium"

#, fuzzy
msgid "WIKI_MACROSCOPIC_STAGE_CURRENT_DEVELOPMENT"
msgstr "Ermöglicht die Verbindung mit anderen Zellen. Dies ist der erste Schritt zur Multizellularität. Wenn deine Zelle Teil einer Kolonie ist, werden die Substanzen zwischen den Zellen geteilt. Du kannst den Editor nicht betreten, solange du Teil einer Kolonie bist, also musst du die Kolonie verlassen, sobald du genug Substanzen gesammelt hast, um deine Zelle zu spalten."

#, fuzzy
msgid "WIKI_MACROSCOPIC_STAGE_FEATURES"
msgstr "Schleimdüse"

#, fuzzy
msgid "WIKI_MACROSCOPIC_STAGE_INTRO"
msgstr ""
"Auf einem weit entfernten Planeten, haben Jahrtausende von vulkanischer Aktivität und die Einschläge etlicher Meteoriten zu einem ganz besonderen Phänomen im Universum geführt:\n"
"\n"
"Leben.\n"
"\n"
"In den tiefen Meeresregionen sind simple Mikroorganismen beheimatet. Du bist der letzte Urvorfahr aller kommenden Organismen auf diesem Planeten.\n"
"\n"
"Um in dieser lebensfeindlichen Welt zu überleben, musst du jegliche Substanzen sammeln, die du finden kannst, und dich über Generationen hinweg weiterentwickeln, um gegen die anderen Arten von Mikroben zu bestehen."

#, fuzzy
msgid "WIKI_MACROSCOPIC_STAGE_OVERVIEW"
msgstr "Mikroben Stadium"

#, fuzzy
msgid "WIKI_MACROSCOPIC_STAGE_TRANSITIONS"
msgstr "Nitrogenase"

#, fuzzy
msgid "WIKI_MACROSCOPIC_STAGE_UI"
msgstr "Mikroben Stadium"

#, fuzzy
msgid "WIKI_MECHANICS"
msgstr "Organelle platzieren"

#, fuzzy
msgid "WIKI_MECHANICS_ROOT_INTRO"
msgstr "Organellen"

#, fuzzy
msgid "WIKI_MELANOSOME_EFFECTS"
msgstr "Metabolosomen sind Cluster von Proteinen, die in Proteinhüllen verpackt sind. Sie sind in der Lage, Glukose in einem Prozess, der aerobe Atmung genannt wird, mit einer viel höheren Geschwindigkeit in ATP umzuwandeln, als dies im Zytoplasma möglich ist. Für ihre Funktion benötigt sie jedoch Sauerstoff, und ein niedrigerer Sauerstoffgehalt in der Umgebung verlangsamt die Geschwindigkeit ihrer ATP-Produktion. Da die Metabolosomen direkt im Zytoplasma untergebracht sind, führt die umgebende Flüssigkeit glykolyse durch."

#, fuzzy
msgid "WIKI_MELANOSOME_INTRO"
msgstr "Das Lysosom ist eine von einer Membran umschlossene Organelle. Es enthält hydrolytische Enzyme, welche verschiedenste Biomoleküle aufbrechen können. Lysosomen erlauben der Zelle Materialien zu verdauen, welche mit Endozytose aufgenommen wurden und Abfallprodukte der Zelle mit einen Prozess namens [b]Autophagie[/b] auszuscheiden."

#, fuzzy
msgid "WIKI_MELANOSOME_MODIFICATIONS"
msgstr "Das Lysosom ist eine von einer Membran umschlossene Organelle. Es enthält hydrolytische Enzyme, welche verschiedenste Biomoleküle aufbrechen können. Lysosomen erlauben der Zelle Materialien zu verdauen, welche mit Endozytose aufgenommen wurden und Abfallprodukte der Zelle mit einen Prozess namens [b]Autophagie[/b] auszuscheiden."

#, fuzzy
msgid "WIKI_MELANOSOME_PROCESSES"
msgstr "Enthält Verdauungsenzyme, welche die Geschwidigkeit und die Effizienz der Verdauung verbessern. Die Art des enthaltenen Enzyms kann verändert werden. Es kann nur ein Enzym pro Lysosom benutzt werden."

#, fuzzy
msgid "WIKI_MELANOSOME_REQUIREMENTS"
msgstr "Metabolosomen sind Cluster von Proteinen, die in Proteinhüllen verpackt sind. Sie sind in der Lage, Glukose in einem Prozess, der aerobe Atmung genannt wird, mit einer viel höheren Geschwindigkeit in ATP umzuwandeln, als dies im Zytoplasma möglich ist. Für ihre Funktion benötigt sie jedoch Sauerstoff, und ein niedrigerer Sauerstoffgehalt in der Umgebung verlangsamt die Geschwindigkeit ihrer ATP-Produktion. Da die Metabolosomen direkt im Zytoplasma untergebracht sind, führt die umgebende Flüssigkeit glykolyse durch."

#, fuzzy
msgid "WIKI_MELANOSOME_SCIENTIFIC_BACKGROUND"
msgstr "Metabolosomen sind Cluster von Proteinen, die in Proteinhüllen verpackt sind. Sie sind in der Lage, Glukose in einem Prozess, der aerobe Atmung genannt wird, mit einer viel höheren Geschwindigkeit in ATP umzuwandeln, als dies im Zytoplasma möglich ist. Für ihre Funktion benötigt sie jedoch Sauerstoff, und ein niedrigerer Sauerstoffgehalt in der Umgebung verlangsamt die Geschwindigkeit ihrer ATP-Produktion. Da die Metabolosomen direkt im Zytoplasma untergebracht sind, führt die umgebende Flüssigkeit glykolyse durch."

#, fuzzy
msgid "WIKI_MELANOSOME_STRATEGY"
msgstr "Metabolosomen sind Cluster von Proteinen, die in Proteinhüllen verpackt sind. Sie sind in der Lage, Glukose in einem Prozess, der aerobe Atmung genannt wird, mit einer viel höheren Geschwindigkeit in ATP umzuwandeln, als dies im Zytoplasma möglich ist. Für ihre Funktion benötigt sie jedoch Sauerstoff, und ein niedrigerer Sauerstoffgehalt in der Umgebung verlangsamt die Geschwindigkeit ihrer ATP-Produktion. Da die Metabolosomen direkt im Zytoplasma untergebracht sind, führt die umgebende Flüssigkeit glykolyse durch."

#, fuzzy
msgid "WIKI_MELANOSOME_UPGRADES"
msgstr "Metabolosomen sind Cluster von Proteinen, die in Proteinhüllen verpackt sind. Sie sind in der Lage, Glukose in einem Prozess, der aerobe Atmung genannt wird, mit einer viel höheren Geschwindigkeit in ATP umzuwandeln, als dies im Zytoplasma möglich ist. Für ihre Funktion benötigt sie jedoch Sauerstoff, und ein niedrigerer Sauerstoffgehalt in der Umgebung verlangsamt die Geschwindigkeit ihrer ATP-Produktion. Da die Metabolosomen direkt im Zytoplasma untergebracht sind, führt die umgebende Flüssigkeit glykolyse durch."

#, fuzzy
msgid "WIKI_METABOLOSOMES_EFFECTS"
msgstr "Metabolosomen sind Cluster von Proteinen, die in Proteinhüllen verpackt sind. Sie sind in der Lage, Glukose in einem Prozess, der aerobe Atmung genannt wird, mit einer viel höheren Geschwindigkeit in ATP umzuwandeln, als dies im Zytoplasma möglich ist. Für ihre Funktion benötigt sie jedoch Sauerstoff, und ein niedrigerer Sauerstoffgehalt in der Umgebung verlangsamt die Geschwindigkeit ihrer ATP-Produktion. Da die Metabolosomen direkt im Zytoplasma untergebracht sind, führt die umgebende Flüssigkeit glykolyse durch."

#, fuzzy
msgid "WIKI_METABOLOSOMES_INTRO"
msgstr "Metabolome"

#, fuzzy
msgid "WIKI_METABOLOSOMES_MODIFICATIONS"
msgstr "Metabolosomen sind Cluster von Proteinen, die in Proteinhüllen verpackt sind. Sie sind in der Lage, Glukose in einem Prozess, der aerobe Atmung genannt wird, mit einer viel höheren Geschwindigkeit in ATP umzuwandeln, als dies im Zytoplasma möglich ist. Für ihre Funktion benötigt sie jedoch Sauerstoff, und ein niedrigerer Sauerstoffgehalt in der Umgebung verlangsamt die Geschwindigkeit ihrer ATP-Produktion. Da die Metabolosomen direkt im Zytoplasma untergebracht sind, führt die umgebende Flüssigkeit glykolyse durch."

#, fuzzy
msgid "WIKI_METABOLOSOMES_PROCESSES"
msgstr "Wandelt [thrive:compound type=\"glucose\"][/thrive:compound] in [thrive:compound type=\"atp\"][/thrive:compound] um. Rate skaliert mit der Konzentration an [thrive:compound type=\"oxygen\"][/thrive:compound]."

#, fuzzy
msgid "WIKI_METABOLOSOMES_REQUIREMENTS"
msgstr "Metabolosomen sind Cluster von Proteinen, die in Proteinhüllen verpackt sind. Sie sind in der Lage, Glukose in einem Prozess, der aerobe Atmung genannt wird, mit einer viel höheren Geschwindigkeit in ATP umzuwandeln, als dies im Zytoplasma möglich ist. Für ihre Funktion benötigt sie jedoch Sauerstoff, und ein niedrigerer Sauerstoffgehalt in der Umgebung verlangsamt die Geschwindigkeit ihrer ATP-Produktion. Da die Metabolosomen direkt im Zytoplasma untergebracht sind, führt die umgebende Flüssigkeit glykolyse durch."

#, fuzzy
msgid "WIKI_METABOLOSOMES_SCIENTIFIC_BACKGROUND"
msgstr "Metabolosomen sind Cluster von Proteinen, die in Proteinhüllen verpackt sind. Sie sind in der Lage, Glukose in einem Prozess, der aerobe Atmung genannt wird, mit einer viel höheren Geschwindigkeit in ATP umzuwandeln, als dies im Zytoplasma möglich ist. Für ihre Funktion benötigt sie jedoch Sauerstoff, und ein niedrigerer Sauerstoffgehalt in der Umgebung verlangsamt die Geschwindigkeit ihrer ATP-Produktion. Da die Metabolosomen direkt im Zytoplasma untergebracht sind, führt die umgebende Flüssigkeit glykolyse durch."

#, fuzzy
msgid "WIKI_METABOLOSOMES_STRATEGY"
msgstr "Metabolosomen sind Cluster von Proteinen, die in Proteinhüllen verpackt sind. Sie sind in der Lage, Glukose in einem Prozess, der aerobe Atmung genannt wird, mit einer viel höheren Geschwindigkeit in ATP umzuwandeln, als dies im Zytoplasma möglich ist. Für ihre Funktion benötigt sie jedoch Sauerstoff, und ein niedrigerer Sauerstoffgehalt in der Umgebung verlangsamt die Geschwindigkeit ihrer ATP-Produktion. Da die Metabolosomen direkt im Zytoplasma untergebracht sind, führt die umgebende Flüssigkeit glykolyse durch."

#, fuzzy
msgid "WIKI_METABOLOSOMES_UPGRADES"
msgstr "Metabolosomen sind Cluster von Proteinen, die in Proteinhüllen verpackt sind. Sie sind in der Lage, Glukose in einem Prozess, der aerobe Atmung genannt wird, mit einer viel höheren Geschwindigkeit in ATP umzuwandeln, als dies im Zytoplasma möglich ist. Für ihre Funktion benötigt sie jedoch Sauerstoff, und ein niedrigerer Sauerstoffgehalt in der Umgebung verlangsamt die Geschwindigkeit ihrer ATP-Produktion. Da die Metabolosomen direkt im Zytoplasma untergebracht sind, führt die umgebende Flüssigkeit glykolyse durch."

#, fuzzy
msgid "WIKI_MICROBE_STAGE_APPENDICES"
msgstr ""
"Auf einem weit entfernten Planeten, haben Jahrtausende von vulkanischer Aktivität und die Einschläge etlicher Meteoriten zu einem ganz besonderen Phänomen im Universum geführt:\n"
"\n"
"Leben.\n"
"\n"
"In den tiefen Meeresregionen sind simple Mikroorganismen beheimatet. Du bist der letzte Urvorfahr aller kommenden Organismen auf diesem Planeten.\n"
"\n"
"Um in dieser lebensfeindlichen Welt zu überleben, musst du jegliche Substanzen sammeln, die du finden kannst, und dich über Generationen hinweg weiterentwickeln, um gegen die anderen Arten von Mikroben zu bestehen."

#, fuzzy
msgid "WIKI_MICROBE_STAGE_BUTTON"
msgstr ""
"Auf einem weit entfernten Planeten, haben Jahrtausende von vulkanischer Aktivität und die Einschläge etlicher Meteoriten zu einem ganz besonderen Phänomen im Universum geführt:\n"
"\n"
"Leben.\n"
"\n"
"In den tiefen Meeresregionen sind simple Mikroorganismen beheimatet. Du bist der letzte Urvorfahr aller kommenden Organismen auf diesem Planeten.\n"
"\n"
"Um in dieser lebensfeindlichen Welt zu überleben, musst du jegliche Substanzen sammeln, die du finden kannst, und dich über Generationen hinweg weiterentwickeln, um gegen die anderen Arten von Mikroben zu bestehen."

#, fuzzy
msgid "WIKI_MICROBE_STAGE_EDITOR"
msgstr "Mikrobeneditor"

#, fuzzy
msgid "WIKI_MICROBE_STAGE_GAMEPLAY"
msgstr ""
"Auf einem weit entfernten Planeten, haben Jahrtausende von vulkanischer Aktivität und die Einschläge etlicher Meteoriten zu einem ganz besonderen Phänomen im Universum geführt:\n"
"\n"
"Leben.\n"
"\n"
"In den tiefen Meeresregionen sind simple Mikroorganismen beheimatet. Du bist der letzte Urvorfahr aller kommenden Organismen auf diesem Planeten.\n"
"\n"
"Um in dieser lebensfeindlichen Welt zu überleben, musst du jegliche Substanzen sammeln, die du finden kannst, und dich über Generationen hinweg weiterentwickeln, um gegen die anderen Arten von Mikroben zu bestehen."

#, fuzzy
msgid "WIKI_MICROBE_STAGE_GDD"
msgstr "Mikroben Stadium"

#, fuzzy
msgid "WIKI_MICROBE_STAGE_INTRO"
msgstr ""
"Auf einem weit entfernten Planeten, haben Jahrtausende von vulkanischer Aktivität und die Einschläge etlicher Meteoriten zu einem ganz besonderen Phänomen im Universum geführt:\n"
"\n"
"Leben.\n"
"\n"
"In den tiefen Meeresregionen sind simple Mikroorganismen beheimatet. Du bist der letzte Urvorfahr aller kommenden Organismen auf diesem Planeten.\n"
"\n"
"Um in dieser lebensfeindlichen Welt zu überleben, musst du jegliche Substanzen sammeln, die du finden kannst, und dich über Generationen hinweg weiterentwickeln, um gegen die anderen Arten von Mikroben zu bestehen."

#, fuzzy
msgid "WIKI_MITOCHONDRION_EFFECTS"
msgstr "Das Kraftwerk der Zelle. Das Mitochondrium (Plural: Mitochondrien) ist eine doppelte Membranstruktur, die mit Proteinen und Enzymen gefüllt ist. Es handelt sich um einen Prokaryoten, der für die Verwendung durch seinen eukaryotischen Wirt assimiliert wurde. Es ist in der Lage, Glukose mit einer viel höheren Effizienz in ATP umzuwandeln, als dies im Zytoplasma in einem Prozess namens Aerobe Atmung möglich ist. Es benötigt jedoch Sauerstoff, um zu funktionieren, und niedrigere Sauerstoffkonzentrationen in der Umgebung verlangsamen die Geschwindigkeit seiner ATP-Produktion."

#, fuzzy
msgid "WIKI_MITOCHONDRION_INTRO"
msgstr "Mitochondrium"

#, fuzzy
msgid "WIKI_MITOCHONDRION_MODIFICATIONS"
msgstr "Das Kraftwerk der Zelle. Das Mitochondrium (Plural: Mitochondrien) ist eine doppelte Membranstruktur, die mit Proteinen und Enzymen gefüllt ist. Es handelt sich um einen Prokaryoten, der für die Verwendung durch seinen eukaryotischen Wirt assimiliert wurde. Es ist in der Lage, Glukose mit einer viel höheren Effizienz in ATP umzuwandeln, als dies im Zytoplasma in einem Prozess namens Aerobe Atmung möglich ist. Es benötigt jedoch Sauerstoff, um zu funktionieren, und niedrigere Sauerstoffkonzentrationen in der Umgebung verlangsamen die Geschwindigkeit seiner ATP-Produktion."

#, fuzzy
msgid "WIKI_MITOCHONDRION_PROCESSES"
msgstr "Wandelt [thrive:compound type=\"glucose\"][/thrive:compound] in [thrive:compound type=\"atp\"][/thrive:compound] um. Die Rate hängt von der Konzentration von [thrive:compound type=\"oxygen\"][/thrive:compound] ab."

#, fuzzy
msgid "WIKI_MITOCHONDRION_REQUIREMENTS"
msgstr "Das Kraftwerk der Zelle. Das Mitochondrium (Plural: Mitochondrien) ist eine doppelte Membranstruktur, die mit Proteinen und Enzymen gefüllt ist. Es handelt sich um einen Prokaryoten, der für die Verwendung durch seinen eukaryotischen Wirt assimiliert wurde. Es ist in der Lage, Glukose mit einer viel höheren Effizienz in ATP umzuwandeln, als dies im Zytoplasma in einem Prozess namens Aerobe Atmung möglich ist. Es benötigt jedoch Sauerstoff, um zu funktionieren, und niedrigere Sauerstoffkonzentrationen in der Umgebung verlangsamen die Geschwindigkeit seiner ATP-Produktion."

#, fuzzy
msgid "WIKI_MITOCHONDRION_SCIENTIFIC_BACKGROUND"
msgstr "Das Kraftwerk der Zelle. Das Mitochondrium (Plural: Mitochondrien) ist eine doppelte Membranstruktur, die mit Proteinen und Enzymen gefüllt ist. Es handelt sich um einen Prokaryoten, der für die Verwendung durch seinen eukaryotischen Wirt assimiliert wurde. Es ist in der Lage, Glukose mit einer viel höheren Effizienz in ATP umzuwandeln, als dies im Zytoplasma in einem Prozess namens Aerobe Atmung möglich ist. Es benötigt jedoch Sauerstoff, um zu funktionieren, und niedrigere Sauerstoffkonzentrationen in der Umgebung verlangsamen die Geschwindigkeit seiner ATP-Produktion."

#, fuzzy
msgid "WIKI_MITOCHONDRION_STRATEGY"
msgstr "Das Kraftwerk der Zelle. Das Mitochondrium (Plural: Mitochondrien) ist eine doppelte Membranstruktur, die mit Proteinen und Enzymen gefüllt ist. Es handelt sich um einen Prokaryoten, der für die Verwendung durch seinen eukaryotischen Wirt assimiliert wurde. Es ist in der Lage, Glukose mit einer viel höheren Effizienz in ATP umzuwandeln, als dies im Zytoplasma in einem Prozess namens Aerobe Atmung möglich ist. Es benötigt jedoch Sauerstoff, um zu funktionieren, und niedrigere Sauerstoffkonzentrationen in der Umgebung verlangsamen die Geschwindigkeit seiner ATP-Produktion."

#, fuzzy
msgid "WIKI_MITOCHONDRION_UPGRADES"
msgstr "Das Kraftwerk der Zelle. Das Mitochondrium (Plural: Mitochondrien) ist eine doppelte Membranstruktur, die mit Proteinen und Enzymen gefüllt ist. Es handelt sich um einen Prokaryoten, der für die Verwendung durch seinen eukaryotischen Wirt assimiliert wurde. Es ist in der Lage, Glukose mit einer viel höheren Effizienz in ATP umzuwandeln, als dies im Zytoplasma in einem Prozess namens Aerobe Atmung möglich ist. Es benötigt jedoch Sauerstoff, um zu funktionieren, und niedrigere Sauerstoffkonzentrationen in der Umgebung verlangsamen die Geschwindigkeit seiner ATP-Produktion."

#, fuzzy
msgid "WIKI_MULTICELLULAR_STAGE_CONCEPT_ART"
msgstr "Mehrzelliges Stadium"

#, fuzzy
msgid "WIKI_MULTICELLULAR_STAGE_CURRENT_DEVELOPMENT"
msgstr ""
"Willkommen im frühen multizellulären Stadium!\n"
"\n"
"Du hast deine Spezies erfolgreich durch die einzellige Phase geleitet.\n"
"\n"
"Das Gameplay hat im Kern die selben Mechaniken, wie das Mikroben Stadium. Du musst genauso deinen Organismus wachsen lassen und dich fortpflanzen um zum Editor zu gelangen. \n"
"\n"
"Allerdings kannst du das zelluläre Layout deiner Kolonie im Editor bearbeiten und deine Zellen für bestimmte Rollen spezialisieren. Bedenke, dass die Mitglieder deiner Kolonie [thrive:compound type=\"atp\"][/thrive:compound] nicht teilen können. \n"
"\n"
"Wenn du Knospung als Fortpflanzung benutzt (was Standard ist), beginnst du in Kontrolle einer kleinen Knospe und musst den Rest deines zellulären Layouts wachsen lassen."

#, fuzzy
msgid "WIKI_MULTICELLULAR_STAGE_FEATURES"
msgstr "Mehrzelliges Stadium"

#, fuzzy
msgid "WIKI_MULTICELLULAR_STAGE_INTRO"
msgstr "Mehrzelliges Stadium"

#, fuzzy
msgid "WIKI_MULTICELLULAR_STAGE_OVERVIEW"
msgstr "Mehrzelliges Stadium"

#, fuzzy
msgid "WIKI_MULTICELLULAR_STAGE_TRANSITIONS"
msgstr "Mehrzelliges Stadium"

#, fuzzy
msgid "WIKI_MULTICELLULAR_STAGE_UI"
msgstr "Mehrzelliges Stadium"

msgid "WIKI_MYOFIBRIL_EFFECTS"
msgstr ""

msgid "WIKI_MYOFIBRIL_INTRO"
msgstr ""

msgid "WIKI_MYOFIBRIL_MODIFICATIONS"
msgstr "Keine Änderungen."

#, fuzzy
msgid "WIKI_MYOFIBRIL_PROCESSES"
msgstr "Keine Prozesse"

msgid "WIKI_MYOFIBRIL_REQUIREMENTS"
msgstr "Verfügbar erst ab der Vielzeller-Phase."

msgid "WIKI_MYOFIBRIL_SCIENTIFIC_BACKGROUND"
msgstr ""

msgid "WIKI_MYOFIBRIL_STRATEGY"
msgstr ""

msgid "WIKI_MYOFIBRIL_UPGRADES"
msgstr "Keine Erweiterungen"

#, fuzzy
msgid "WIKI_NATION_EDITOR"
msgstr "Editor aktivieren"

#, fuzzy
msgid "WIKI_NITROGENASE_EFFECTS"
msgstr "Nitrogenase ist ein Protein, das in der Lage ist, gasförmigen Stickstoff und zelluläre Energie in Form von ATP zu nutzen, um Ammoniak, einen wichtigen Wachstumsnährstoff für Zellen, zu produzieren. Dies ist ein Prozess, der als anaerobe Stickstofffixierung bezeichnet wird. Da die Nitrogenase direkt im Zytoplasma untergebracht ist, führt die umgebende Flüssigkeit glykolyse durch."

#, fuzzy
msgid "WIKI_NITROGENASE_INTRO"
msgstr "Nitrogenase ist ein Protein, das in der Lage ist, gasförmigen Stickstoff und zelluläre Energie in Form von ATP zu nutzen, um Ammoniak, einen wichtigen Wachstumsnährstoff für Zellen, zu produzieren. Dies ist ein Prozess, der als anaerobe Stickstofffixierung bezeichnet wird. Da die Nitrogenase direkt im Zytoplasma untergebracht ist, führt die umgebende Flüssigkeit glykolyse durch."

#, fuzzy
msgid "WIKI_NITROGENASE_MODIFICATIONS"
msgstr "Nitrogenase ist ein Protein, das in der Lage ist, gasförmigen Stickstoff und zelluläre Energie in Form von ATP zu nutzen, um Ammoniak, einen wichtigen Wachstumsnährstoff für Zellen, zu produzieren. Dies ist ein Prozess, der als anaerobe Stickstofffixierung bezeichnet wird. Da die Nitrogenase direkt im Zytoplasma untergebracht ist, führt die umgebende Flüssigkeit glykolyse durch."

#, fuzzy
msgid "WIKI_NITROGENASE_PROCESSES"
msgstr "Wandelt [thrive:compound type=\"atp\"][/thrive:compound] in [thrive:compound type=\"ammonia\"][/thrive:compound] um. Rate skaliert mit der Konzentration von [thrive:compound type=\"nitrogen\"][/thrive:compound]."

msgid "WIKI_NITROGENASE_REQUIREMENTS"
msgstr ""

#, fuzzy
msgid "WIKI_NITROGENASE_SCIENTIFIC_BACKGROUND"
msgstr "Nitrogenase ist ein Protein, das in der Lage ist, gasförmigen Stickstoff und zelluläre Energie in Form von ATP zu nutzen, um Ammoniak, einen wichtigen Wachstumsnährstoff für Zellen, zu produzieren. Dies ist ein Prozess, der als anaerobe Stickstofffixierung bezeichnet wird. Da die Nitrogenase direkt im Zytoplasma untergebracht ist, führt die umgebende Flüssigkeit glykolyse durch."

#, fuzzy
msgid "WIKI_NITROGENASE_STRATEGY"
msgstr "Nitrogenase ist ein Protein, das in der Lage ist, gasförmigen Stickstoff und zelluläre Energie in Form von ATP zu nutzen, um Ammoniak, einen wichtigen Wachstumsnährstoff für Zellen, zu produzieren. Dies ist ein Prozess, der als anaerobe Stickstofffixierung bezeichnet wird. Da die Nitrogenase direkt im Zytoplasma untergebracht ist, führt die umgebende Flüssigkeit glykolyse durch."

#, fuzzy
msgid "WIKI_NITROGENASE_UPGRADES"
msgstr "Nitrogenase ist ein Protein, das in der Lage ist, gasförmigen Stickstoff und zelluläre Energie in Form von ATP zu nutzen, um Ammoniak, einen wichtigen Wachstumsnährstoff für Zellen, zu produzieren. Dies ist ein Prozess, der als anaerobe Stickstofffixierung bezeichnet wird. Da die Nitrogenase direkt im Zytoplasma untergebracht ist, führt die umgebende Flüssigkeit glykolyse durch."

#, fuzzy
msgid "WIKI_NITROPLAST_EFFECTS"
msgstr "Stickstofffixier-Plastid"

#, fuzzy
msgid "WIKI_NITROPLAST_INTRO"
msgstr "Stickstofffixier-Plastid"

#, fuzzy
msgid "WIKI_NITROPLAST_MODIFICATIONS"
msgstr "Das Stickstofffixier-Plastid ist ein Protein, das gasförmigen Stickstoff und Sauerstoff sowie zelluläre Energie in Form von ATP zur Produktion von Ammoniak, einem wichtigen Wachstumsnährstoff für Zellen, nutzen kann. Dies ist ein Prozess, der als aerobe Stickstofffixierung bezeichnet wird."

#, fuzzy
msgid "WIKI_NITROPLAST_PROCESSES"
msgstr "Wandelt [thrive:compound type=\"atp\"][/thrive:compound] in [thrive:compound type=\"ammonia\"][/thrive:compound] um. Die Rate hängt von der Konzentration von [thrive:compound type=\"nitrogen\"][/thrive:compound] und [thrive:compound type=\"oxygen\"][/thrive:compound] ab."

#, fuzzy
msgid "WIKI_NITROPLAST_REQUIREMENTS"
msgstr "Stickstofffixier-Plastid"

#, fuzzy
msgid "WIKI_NITROPLAST_SCIENTIFIC_BACKGROUND"
msgstr "Das Stickstofffixier-Plastid ist ein Protein, das gasförmigen Stickstoff und Sauerstoff sowie zelluläre Energie in Form von ATP zur Produktion von Ammoniak, einem wichtigen Wachstumsnährstoff für Zellen, nutzen kann. Dies ist ein Prozess, der als aerobe Stickstofffixierung bezeichnet wird."

#, fuzzy
msgid "WIKI_NITROPLAST_STRATEGY"
msgstr "Stickstofffixier-Plastid"

#, fuzzy
msgid "WIKI_NITROPLAST_UPGRADES"
msgstr "Stickstofffixier-Plastid"

#, fuzzy
msgid "WIKI_NO"
msgstr "unser Wiki"

msgid "WIKI_NONE_COMMA_THIS_IS_THE_LAST_STAGE"
msgstr ""

msgid "WIKI_NUCLEUS_EFFECTS"
msgstr ""

msgid "WIKI_NUCLEUS_INTRO"
msgstr ""

#, fuzzy
msgid "WIKI_NUCLEUS_MODIFICATIONS"
msgstr "Das bestimmende Merkmal der eukaryotischen Zellen. Zum Zellkern gehören auch das endoplasmatische Retikulum und der Golgi-Körper. Es handelt sich um eine Evolution prokaryotischer Zellen zur Entwicklung eines Systems innerer Membranen, die durch die Assimilation eines anderen Prokaryonten in sich selbst erfolgt. Dies ermöglicht es ihnen, die verschiedenen Prozesse, die im Inneren der Zelle ablaufen, abzuschotten und zu verhindern, dass diese sich gegenseitig stören. Dadurch können ihre neuen membrangebundenen Organellen viel komplexer, effizienter und spezialisierter sein, als wenn sie frei im Zytoplasma schweben würden. Dies hat jedoch den Preis, dass die Zelle viel größer wird und viel Energie benötigt, um die Zelle am Leben zu erhalten."

#, fuzzy
msgid "WIKI_NUCLEUS_PROCESSES"
msgstr "Keine Prozesse"

msgid "WIKI_NUCLEUS_REQUIREMENTS"
msgstr "Keine Voraussetzungen außer ausreichend Platz."

msgid "WIKI_NUCLEUS_SCIENTIFIC_BACKGROUND"
msgstr ""

msgid "WIKI_NUCLEUS_STRATEGY"
msgstr ""

msgid "WIKI_NUCLEUS_UPGRADES"
msgstr "Keine Erweiterungen."

#, fuzzy
msgid "WIKI_ORGANELLES_ROOT_INTRO"
msgstr "Organellen"

#, fuzzy
msgid "WIKI_OXYTOXISOME_EFFECTS"
msgstr "Ein modifiziertes Metabolosom, das für die Produktion einer primitiven Form des Giftstoffes OxyToxy NT verantwortlich ist."

#, fuzzy
msgid "WIKI_OXYTOXISOME_INTRO"
msgstr "Oxytoxisome"

#, fuzzy
msgid "WIKI_OXYTOXISOME_MODIFICATIONS"
msgstr "Ein modifiziertes Metabolosom, das für die Produktion einer primitiven Form des Giftstoffes OxyToxy NT verantwortlich ist."

#, fuzzy
msgid "WIKI_OXYTOXISOME_PROCESSES"
msgstr "Wandelt [thrive:compound type=\"atp\"][/thrive:compound] in [thrive:compound type=\"oxytoxy\"][/thrive:compound] um. Die Rate hängt von der Konzentration von [thrive:compound type=\"oxygen\"][/thrive:compound] ab. Kann durch Drücken von [thrive:input]g_fire_toxin[/thrive:input] Giftstoffe freisetzen. Wenn die [thrive:compound type=\"oxytoxy\"][/thrive:compound]-Konzentration niedrig ist, ist das Schießen immer noch möglich, aber der Schaden ist geringer."

#, fuzzy
msgid "WIKI_OXYTOXISOME_REQUIREMENTS"
msgstr "Ein modifiziertes Metabolosom, das für die Produktion einer primitiven Form des Giftstoffes OxyToxy NT verantwortlich ist."

msgid "WIKI_OXYTOXISOME_SCIENTIFIC_BACKGROUND"
msgstr ""

#, fuzzy
msgid "WIKI_OXYTOXISOME_STRATEGY"
msgstr "Ein modifiziertes Metabolosom, das für die Produktion einer primitiven Form des Giftstoffes OxyToxy NT verantwortlich ist."

#, fuzzy
msgid "WIKI_OXYTOXISOME_UPGRADES"
msgstr "Ein modifiziertes Metabolosom, das für die Produktion einer primitiven Form des Giftstoffes OxyToxy NT verantwortlich ist."

#, fuzzy
msgid "WIKI_OXYTOXY_SYNTHESIS_COMMA_GLYCOLYSIS"
msgstr "OxyToxid-Synthese"

#, fuzzy
msgid "WIKI_PAGE_ASCENSION"
msgstr "Rusticyanin"

#, fuzzy
msgid "WIKI_PAGE_AWAKENING_STAGE"
msgstr "Phase des Erwachens"

#, fuzzy
msgid "WIKI_PAGE_AWARE_STAGE"
msgstr "Mikroben Stadium"

msgid "WIKI_PAGE_AXON"
msgstr "Axon"

#, fuzzy
msgid "WIKI_PAGE_BINDING_AGENT"
msgstr "Bindemittel"

#, fuzzy
msgid "WIKI_PAGE_BIOLUMINESCENT_VACUOLE"
msgstr "Biolumineszenz-Vakuole"

#, fuzzy
msgid "WIKI_PAGE_CHEMOPLAST"
msgstr "Chemoplast"

#, fuzzy
msgid "WIKI_PAGE_CHEMORECEPTOR"
msgstr "Chemorezeptor"

#, fuzzy
msgid "WIKI_PAGE_CHEMOSYNTHESIZING_PROTEINS"
msgstr "Chemosynthetisierende Proteine"

#, fuzzy
msgid "WIKI_PAGE_CHLOROPLAST"
msgstr "Chloroplast"

msgid "WIKI_PAGE_CILIA"
msgstr "Zilien"

#, fuzzy
msgid "WIKI_PAGE_COMPOUNDS"
msgstr "Zytoplasma"

msgid "WIKI_PAGE_COMPOUND_SYSTEM_DEVELOPMENT"
msgstr ""

#, fuzzy
msgid "WIKI_PAGE_CYTOPLASM"
msgstr "Zytoplasma"

#, fuzzy
msgid "WIKI_PAGE_DEVELOPMENT_ROOT"
msgstr "Organelle platzieren"

#, fuzzy
msgid "WIKI_PAGE_EDITORS_AND_MUTATIONS"
msgstr "Mitochondrium"

#, fuzzy
msgid "WIKI_PAGE_ENVIRONMENTAL_CONDITIONS"
msgstr "Mitochondrium"

#, fuzzy
msgid "WIKI_PAGE_FERROPLAST"
msgstr "Thermoplast"

#, fuzzy
msgid "WIKI_PAGE_FLAGELLUM"
msgstr "Geißeln"

#, fuzzy
msgid "WIKI_PAGE_HELP_AND_TIPS"
msgstr "Mitochondrium"

#, fuzzy
msgid "WIKI_PAGE_HYDROGENASE"
msgstr "Nitrogenase"

#, fuzzy
msgid "WIKI_PAGE_INDUSTRIAL_STAGE"
msgstr "Industrielle Stufe"

#, fuzzy
msgid "WIKI_PAGE_LYSOSOME"
msgstr "Lysosom"

#, fuzzy
msgid "WIKI_PAGE_MACROSCOPIC_STAGE"
msgstr "Nitrogenase"

#, fuzzy
msgid "WIKI_PAGE_MECHANICS_ROOT"
msgstr "Organelle platzieren"

#, fuzzy
msgid "WIKI_PAGE_MELANOSOME"
msgstr "Lysosom"

#, fuzzy
msgid "WIKI_PAGE_METABOLOSOMES"
msgstr "Metabolome"

#, fuzzy
msgid "WIKI_PAGE_MICROBE_STAGE"
msgstr "Nitrogenase"

#, fuzzy
msgid "WIKI_PAGE_MITOCHONDRION"
msgstr "Mitochondrium"

#, fuzzy
msgid "WIKI_PAGE_MULTICELLULAR_STAGE"
msgstr "Mehrzelliges Stadium"

#, fuzzy
msgid "WIKI_PAGE_MYOFIBRIL"
msgstr "Raubtier-Pilus"

#, fuzzy
msgid "WIKI_PAGE_NITROGENASE"
msgstr "Nitrogenase"

#, fuzzy
msgid "WIKI_PAGE_NITROPLAST"
msgstr "Stickstofffixier-Plastid"

#, fuzzy
msgid "WIKI_PAGE_NUCLEUS"
msgstr "Benötigt Nukleus"

#, fuzzy
msgid "WIKI_PAGE_ORGANELLES_ROOT"
msgstr "Organelle platzieren"

#, fuzzy
msgid "WIKI_PAGE_OXYTOXISOME"
msgstr "Oxytoxisome"

msgid "WIKI_PAGE_PERFORATOR_PILUS"
msgstr ""

#, fuzzy
msgid "WIKI_PAGE_PROTOPLASM"
msgstr "Protoplasma"

#, fuzzy
msgid "WIKI_PAGE_REPRODUCTION"
msgstr "Protoplasma"

#, fuzzy
msgid "WIKI_PAGE_RUSTICYANIN"
msgstr "Rusticyanin"

#, fuzzy
msgid "WIKI_PAGE_SIGNALING_AGENT"
msgstr "Signalorganelle"

#, fuzzy
msgid "WIKI_PAGE_SLIME_JET"
msgstr "Schleimdüse"

#, fuzzy
msgid "WIKI_PAGE_SOCIETY_STAGE"
msgstr "Mikroben Stadium"

#, fuzzy
msgid "WIKI_PAGE_SPACE_STAGE"
msgstr "Schleimdüse"

#, fuzzy
msgid "WIKI_PAGE_STAGES_ROOT"
msgstr "Organelle platzieren"

#, fuzzy
msgid "WIKI_PAGE_THERMOPLAST"
msgstr "Thermoplast"

#, fuzzy
msgid "WIKI_PAGE_THERMOSYNTHASE"
msgstr "Thermosynthese"

#, fuzzy
msgid "WIKI_PAGE_THE_PATCH_MAP"
msgstr "Thermoplast"

#, fuzzy
msgid "WIKI_PAGE_THYLAKOIDS"
msgstr "Thylakoide"

#, fuzzy
msgid "WIKI_PAGE_TOXIN_VACUOLE"
msgstr ""
"Toxin-\n"
"Vakuole"

#, fuzzy
msgid "WIKI_PAGE_VACUOLE"
msgstr ""
"Toxin-\n"
"Vakuole"

msgid "WIKI_PERFORATOR_PILUS_EFFECTS"
msgstr ""

msgid "WIKI_PERFORATOR_PILUS_INTRO"
msgstr ""

msgid "WIKI_PERFORATOR_PILUS_MODIFICATIONS"
msgstr "Keine Änderungen."

msgid "WIKI_PERFORATOR_PILUS_PROCESSES"
msgstr "Kein Prozess."

msgid "WIKI_PERFORATOR_PILUS_REQUIREMENTS"
msgstr ""

msgid "WIKI_PERFORATOR_PILUS_SCIENTIFIC_BACKGROUND"
msgstr ""

msgid "WIKI_PERFORATOR_PILUS_STRATEGY"
msgstr ""

msgid "WIKI_PERFORATOR_PILUS_UPGRADES"
msgstr ""
"[b]Injizierender Pilus[/b]\n"
"\n"
"Für [b]25[/b] Mutationspunkte können bereits platzierte [b]Perforierende Pili[/b] zu [b]Injizierenden Pili[/b] weiterentwickelt werden. Diese injizieren Toxine in angegriffene Zellen und verursachen so zusätzlichen Schaden. Membranarten, die Schäden durch Toxine reduzieren, reduzieren auch den Schaden durch [b]Injizierende Pili[/b]."

#, fuzzy
msgid "WIKI_PROTEIN_RESPIRATION"
msgstr "Aerobe Atmung"

#, fuzzy
msgid "WIKI_PROTOPLASM_EFFECTS"
msgstr "Protoplasma"

#, fuzzy
msgid "WIKI_PROTOPLASM_INTRO"
msgstr "Protoplasma"

msgid "WIKI_PROTOPLASM_MODIFICATIONS"
msgstr "Keine Änderungen."

#, fuzzy
msgid "WIKI_PROTOPLASM_PROCESSES"
msgstr "Wandelt [thrive:compound type=\"glucose\"][/thrive:compound] in [thrive:compound type=\"atp\"][/thrive:compound] um."

msgid "WIKI_PROTOPLASM_REQUIREMENTS"
msgstr ""

msgid "WIKI_PROTOPLASM_SCIENTIFIC_BACKGROUND"
msgstr ""

msgid "WIKI_PROTOPLASM_STRATEGY"
msgstr ""

msgid "WIKI_PROTOPLASM_UPGRADES"
msgstr "Keine Erweiterungen."

msgid "WIKI_PULLING_CILIA"
msgstr ""

#, fuzzy
msgid "WIKI_REPRODUCTION_BUTTON"
msgstr "Protoplasma"

#, fuzzy
msgid "WIKI_REPRODUCTION_INTRO"
msgstr "Protoplasma"

msgid "WIKI_REPRODUCTION_REPRODUCTION_IN_THE_MICROBE_STAGE"
msgstr ""

msgid "WIKI_ROOT_BODY"
msgstr ""

msgid "WIKI_ROOT_HEADING"
msgstr ""

#, fuzzy
msgid "WIKI_RUSTICYANIN_EFFECTS"
msgstr "Rusticyanin ist ein Protein, welches in der Lage ist [thrive:compound type=\"carbondioxide\"][/thrive:compound] und [thrive:compound type=\"oxygen\"][/thrive:compound] zu nutzen um [thrive:compound type=\"iron\"][/thrive:compound] zu oxidieren. Dieser Prozess, der [b]Eisenatmung[/b] genannt wird, setzt Energie frei, welche die Zelle dann sammeln kann."

#, fuzzy
msgid "WIKI_RUSTICYANIN_INTRO"
msgstr "Rusticyanin ist ein Protein, welches in der Lage ist [thrive:compound type=\"carbondioxide\"][/thrive:compound] und [thrive:compound type=\"oxygen\"][/thrive:compound] zu nutzen um [thrive:compound type=\"iron\"][/thrive:compound] zu oxidieren. Dieser Prozess, der [b]Eisenatmung[/b] genannt wird, setzt Energie frei, welche die Zelle dann sammeln kann."

#, fuzzy
msgid "WIKI_RUSTICYANIN_MODIFICATIONS"
msgstr "Rusticyanin ist ein Protein, welches in der Lage ist [thrive:compound type=\"carbondioxide\"][/thrive:compound] und [thrive:compound type=\"oxygen\"][/thrive:compound] zu nutzen um [thrive:compound type=\"iron\"][/thrive:compound] zu oxidieren. Dieser Prozess, der [b]Eisenatmung[/b] genannt wird, setzt Energie frei, welche die Zelle dann sammeln kann."

#, fuzzy
msgid "WIKI_RUSTICYANIN_PROCESSES"
msgstr "Wandelt [thrive:compound type=\"iron\"][/thrive:compound] in [thrive:compound type=\"atp\"][/thrive:compound] um. Rate skaliert mit der Konzentration von [thrive:compound type=\"carbondioxide\"][/thrive:compound] und [thrive:compound type=\"oxygen\"][/thrive:compound]."

msgid "WIKI_RUSTICYANIN_REQUIREMENTS"
msgstr "Keine Voraussetztungen."

#, fuzzy
msgid "WIKI_RUSTICYANIN_SCIENTIFIC_BACKGROUND"
msgstr "Rusticyanin ist ein Protein, welches in der Lage ist [thrive:compound type=\"carbondioxide\"][/thrive:compound] und [thrive:compound type=\"oxygen\"][/thrive:compound] zu nutzen um [thrive:compound type=\"iron\"][/thrive:compound] zu oxidieren. Dieser Prozess, der [b]Eisenatmung[/b] genannt wird, setzt Energie frei, welche die Zelle dann sammeln kann."

#, fuzzy
msgid "WIKI_RUSTICYANIN_STRATEGY"
msgstr "Rusticyanin ist ein Protein, welches in der Lage ist [thrive:compound type=\"carbondioxide\"][/thrive:compound] und [thrive:compound type=\"oxygen\"][/thrive:compound] zu nutzen um [thrive:compound type=\"iron\"][/thrive:compound] zu oxidieren. Dieser Prozess, der [b]Eisenatmung[/b] genannt wird, setzt Energie frei, welche die Zelle dann sammeln kann."

#, fuzzy
msgid "WIKI_RUSTICYANIN_UPGRADES"
msgstr "Rusticyanin ist ein Protein, welches in der Lage ist [thrive:compound type=\"carbondioxide\"][/thrive:compound] und [thrive:compound type=\"oxygen\"][/thrive:compound] zu nutzen um [thrive:compound type=\"iron\"][/thrive:compound] zu oxidieren. Dieser Prozess, der [b]Eisenatmung[/b] genannt wird, setzt Energie frei, welche die Zelle dann sammeln kann."

#, fuzzy
msgid "WIKI_SIGNALING_AGENT_EFFECTS"
msgstr "Signalorganelle"

#, fuzzy
msgid "WIKI_SIGNALING_AGENT_INTRO"
msgstr "Signalorganelle"

#, fuzzy
msgid "WIKI_SIGNALING_AGENT_MODIFICATIONS"
msgstr "Ermöglicht das Erstellen von Stoffen, auf die andere Zellen reagieren können. Diese Signalmittel können benutzt werden, um andere Zellen anzuziehen oder sie vor Gefahren zu warnen."

#, fuzzy
msgid "WIKI_SIGNALING_AGENT_PROCESSES"
msgstr "Drücke [thrive:input]g_pack_commands[/thrive:input], um ein Menü zu öffnen mit dem du anderen Mitgliedern deiner Spezies Befehle erteilen kannst."

#, fuzzy
msgid "WIKI_SIGNALING_AGENT_REQUIREMENTS"
msgstr "Ermöglicht das Erstellen von Stoffen, auf die andere Zellen reagieren können. Diese Signalmittel können benutzt werden, um andere Zellen anzuziehen oder sie vor Gefahren zu warnen."

#, fuzzy
msgid "WIKI_SIGNALING_AGENT_SCIENTIFIC_BACKGROUND"
msgstr "Ermöglicht das Erstellen von Stoffen, auf die andere Zellen reagieren können. Diese Signalmittel können benutzt werden, um andere Zellen anzuziehen oder sie vor Gefahren zu warnen."

#, fuzzy
msgid "WIKI_SIGNALING_AGENT_STRATEGY"
msgstr "Signalorganelle"

#, fuzzy
msgid "WIKI_SIGNALING_AGENT_UPGRADES"
msgstr "Signalorganelle"

#, fuzzy
msgid "WIKI_SLIME_JET_EFFECTS"
msgstr "Viele Organismen produzieren polysaccharide Substanzen, wie diesen Schleim. Oft wird dieser zur Fortbewegung benutzt. So auch von einigen Bakterien, welche Substanzen wie diese mit hohem Druck nach hinten schleudern. Dies wirkt wie ein Raketen Antrieb und treibt die Zellen mit unglaublicher Geschwindigkeit vorwärts. Der Schleim wird ebenfalls benutzt, um Räuber zu behindern. Sie werden im Schleim gefangen, den nur andere Organismen mit diesem Antrieb ungehindert durchqueren können."

#, fuzzy
msgid "WIKI_SLIME_JET_INTRO"
msgstr "Viele Organismen produzieren polysaccharide Substanzen, wie diesen Schleim. Oft wird dieser zur Fortbewegung benutzt. So auch von einigen Bakterien, welche Substanzen wie diese mit hohem Druck nach hinten schleudern. Dies wirkt wie ein Raketen Antrieb und treibt die Zellen mit unglaublicher Geschwindigkeit vorwärts. Der Schleim wird ebenfalls benutzt, um Räuber zu behindern. Sie werden im Schleim gefangen, den nur andere Organismen mit diesem Antrieb ungehindert durchqueren können."

#, fuzzy
msgid "WIKI_SLIME_JET_MODIFICATIONS"
msgstr "Viele Organismen produzieren polysaccharide Substanzen, wie diesen Schleim. Oft wird dieser zur Fortbewegung benutzt. So auch von einigen Bakterien, welche Substanzen wie diese mit hohem Druck nach hinten schleudern. Dies wirkt wie ein Raketen Antrieb und treibt die Zellen mit unglaublicher Geschwindigkeit vorwärts. Der Schleim wird ebenfalls benutzt, um Räuber zu behindern. Sie werden im Schleim gefangen, den nur andere Organismen mit diesem Antrieb ungehindert durchqueren können."

#, fuzzy
msgid "WIKI_SLIME_JET_PROCESSES"
msgstr "Wandelt [thrive:compound type=\"glucose\"][/thrive:compound] in [thrive:compound type=\"mucilage\"][/thrive:compound] um. Drücke [thrive:input]g_secrete_slime[/thrive:input] um gespeicherten [thrive:compound type=\"mucilage\"][/thrive:compound] freizusetzen; dieser erhöht die eigene Geschwindigkeit und verlangsamt Gegner."

msgid "WIKI_SLIME_JET_REQUIREMENTS"
msgstr "Keine Voraussetztungen."

msgid "WIKI_SLIME_JET_SCIENTIFIC_BACKGROUND"
msgstr ""

msgid "WIKI_SLIME_JET_STRATEGY"
msgstr ""

msgid "WIKI_SLIME_JET_UPGRADES"
msgstr "Keine Erweiterungen."

msgid "WIKI_SOCIETY_STAGE_CURRENT_DEVELOPMENT"
msgstr ""

#, fuzzy
msgid "WIKI_SOCIETY_STAGE_FEATURES"
msgstr "Mikroben Stadium"

#, fuzzy
msgid "WIKI_SOCIETY_STAGE_INTRO"
msgstr "Viele Organismen produzieren polysaccharide Substanzen, wie diesen Schleim. Oft wird dieser zur Fortbewegung benutzt. So auch von einigen Bakterien, welche Substanzen wie diese mit hohem Druck nach hinten schleudern. Dies wirkt wie ein Raketen Antrieb und treibt die Zellen mit unglaublicher Geschwindigkeit vorwärts. Der Schleim wird ebenfalls benutzt, um Räuber zu behindern. Sie werden im Schleim gefangen, den nur andere Organismen mit diesem Antrieb ungehindert durchqueren können."

#, fuzzy
msgid "WIKI_SOCIETY_STAGE_OVERVIEW"
msgstr "Mikroben Stadium"

#, fuzzy
msgid "WIKI_SOCIETY_STAGE_TRANSITIONS"
msgstr "Mikroben Stadium"

#, fuzzy
msgid "WIKI_SOCIETY_STAGE_UI"
msgstr "Mikroben Stadium"

msgid "WIKI_SPACE_STAGE_CURRENT_DEVELOPMENT"
msgstr ""

#, fuzzy
msgid "WIKI_SPACE_STAGE_FEATURES"
msgstr "Schleimdüse"

#, fuzzy
msgid "WIKI_SPACE_STAGE_INTRO"
msgstr "Viele Organismen produzieren polysaccharide Substanzen, wie diesen Schleim. Oft wird dieser zur Fortbewegung benutzt. So auch von einigen Bakterien, welche Substanzen wie diese mit hohem Druck nach hinten schleudern. Dies wirkt wie ein Raketen Antrieb und treibt die Zellen mit unglaublicher Geschwindigkeit vorwärts. Der Schleim wird ebenfalls benutzt, um Räuber zu behindern. Sie werden im Schleim gefangen, den nur andere Organismen mit diesem Antrieb ungehindert durchqueren können."

#, fuzzy
msgid "WIKI_SPACE_STAGE_OVERVIEW"
msgstr "Mikroben Stadium"

#, fuzzy
msgid "WIKI_SPACE_STAGE_TRANSITIONS"
msgstr "Nitrogenase"

#, fuzzy
msgid "WIKI_SPACE_STAGE_UI"
msgstr "Mikroben Stadium"

#, fuzzy
msgid "WIKI_STAGES_ROOT_INTRO"
msgstr "Organellen"

#, fuzzy
msgid "WIKI_TBA"
msgstr "unser Wiki"

#, fuzzy
msgid "WIKI_THERMOPLAST_EFFECTS"
msgstr "Der Thermoplast ist eine Doppelmembranstruktur, in der wärmeempfindliche Pigmente in Membransäcken gestapelt sind. Es handelt sich um einen Prokaryoten, der für die Verwendung durch seinen eukaryotischen Wirt assimiliert wurde. Die Pigmente im Thermoplast sind in der Lage, die Energie der Wärmeunterschiede in der Umgebung zu nutzen, um in einem Prozess namens Thermosynthese aus Wasser und gasförmigem Kohlendioxid Glukose zu produzieren. Die Geschwindigkeit seiner Glukoseproduktion hängt von der Konzentration des Kohlendioxids und der Temperatur ab."

#, fuzzy
msgid "WIKI_THERMOPLAST_INTRO"
msgstr "Der Thermoplast ist eine Doppelmembranstruktur, in der wärmeempfindliche Pigmente in Membransäcken gestapelt sind. Es handelt sich um einen Prokaryoten, der für die Verwendung durch seinen eukaryotischen Wirt assimiliert wurde. Die Pigmente im Thermoplast sind in der Lage, die Energie der Wärmeunterschiede in der Umgebung zu nutzen, um in einem Prozess namens Thermosynthese aus Wasser und gasförmigem Kohlendioxid Glukose zu produzieren. Die Geschwindigkeit seiner Glukoseproduktion hängt von der Konzentration des Kohlendioxids und der Temperatur ab."

#, fuzzy
msgid "WIKI_THERMOPLAST_MODIFICATIONS"
msgstr "Der Thermoplast ist eine Doppelmembranstruktur, in der wärmeempfindliche Pigmente in Membransäcken gestapelt sind. Es handelt sich um einen Prokaryoten, der für die Verwendung durch seinen eukaryotischen Wirt assimiliert wurde. Die Pigmente im Thermoplast sind in der Lage, die Energie der Wärmeunterschiede in der Umgebung zu nutzen, um in einem Prozess namens Thermosynthese aus Wasser und gasförmigem Kohlendioxid Glukose zu produzieren. Die Geschwindigkeit seiner Glukoseproduktion hängt von der Konzentration des Kohlendioxids und der Temperatur ab."

#, fuzzy
msgid "WIKI_THERMOPLAST_PROCESSES"
msgstr "Produziert [thrive:compound type=\"glucose\"][/thrive:compound]. Die Rate hängt von der Konzentration von [thrive:compound type=\"carbondioxide\"][/thrive:compound] und der Temperatur ab."

msgid "WIKI_THERMOPLAST_REQUIREMENTS"
msgstr ""

#, fuzzy
msgid "WIKI_THERMOPLAST_SCIENTIFIC_BACKGROUND"
msgstr "Der Thermoplast ist eine Doppelmembranstruktur, in der wärmeempfindliche Pigmente in Membransäcken gestapelt sind. Es handelt sich um einen Prokaryoten, der für die Verwendung durch seinen eukaryotischen Wirt assimiliert wurde. Die Pigmente im Thermoplast sind in der Lage, die Energie der Wärmeunterschiede in der Umgebung zu nutzen, um in einem Prozess namens Thermosynthese aus Wasser und gasförmigem Kohlendioxid Glukose zu produzieren. Die Geschwindigkeit seiner Glukoseproduktion hängt von der Konzentration des Kohlendioxids und der Temperatur ab."

#, fuzzy
msgid "WIKI_THERMOPLAST_STRATEGY"
msgstr "Der Thermoplast ist eine Doppelmembranstruktur, in der wärmeempfindliche Pigmente in Membransäcken gestapelt sind. Es handelt sich um einen Prokaryoten, der für die Verwendung durch seinen eukaryotischen Wirt assimiliert wurde. Die Pigmente im Thermoplast sind in der Lage, die Energie der Wärmeunterschiede in der Umgebung zu nutzen, um in einem Prozess namens Thermosynthese aus Wasser und gasförmigem Kohlendioxid Glukose zu produzieren. Die Geschwindigkeit seiner Glukoseproduktion hängt von der Konzentration des Kohlendioxids und der Temperatur ab."

#, fuzzy
msgid "WIKI_THERMOPLAST_UPGRADES"
msgstr "Der Thermoplast ist eine Doppelmembranstruktur, in der wärmeempfindliche Pigmente in Membransäcken gestapelt sind. Es handelt sich um einen Prokaryoten, der für die Verwendung durch seinen eukaryotischen Wirt assimiliert wurde. Die Pigmente im Thermoplast sind in der Lage, die Energie der Wärmeunterschiede in der Umgebung zu nutzen, um in einem Prozess namens Thermosynthese aus Wasser und gasförmigem Kohlendioxid Glukose zu produzieren. Die Geschwindigkeit seiner Glukoseproduktion hängt von der Konzentration des Kohlendioxids und der Temperatur ab."

#, fuzzy
msgid "WIKI_THERMOSYNTHASE_EFFECTS"
msgstr "Thermosynthese"

#, fuzzy
msgid "WIKI_THERMOSYNTHASE_INTRO"
msgstr "Thermosynthese"

#, fuzzy
msgid "WIKI_THERMOSYNTHASE_MODIFICATIONS"
msgstr "Thermosynthase ist ein Protein, welches Temperaturveränderungen benutzt um seine Form zu ändern. Bei Erwärmung faltet sich das Protein zusammen und bindet sich an ADP. Dieses wird in einem Prozess names [b]Thermosynthese[/b] zu [thrive:compound type=\"atp\"][/thrive:compound] umgewandelt, wenn das Protein sich unter Einwirkung von Kälte wieder entfaltet. Die Rate der [thrive:compound type=\"atp\"][/thrive:compound] Produktion skaliert mit der [thrive:compound type=\"temperature\"][/thrive:compound]."

#, fuzzy
msgid "WIKI_THERMOSYNTHASE_PROCESSES"
msgstr "Produziert [thrive:compound type=\"atp\"][/thrive:compound] mithilfe von Temperaturgefällen. Die Rate hängt von der Temperatur ab."

#, fuzzy
msgid "WIKI_THERMOSYNTHASE_REQUIREMENTS"
msgstr "Thermosynthase ist ein Protein, welches Temperaturveränderungen benutzt um seine Form zu ändern. Bei Erwärmung faltet sich das Protein zusammen und bindet sich an ADP. Dieses wird in einem Prozess names [b]Thermosynthese[/b] zu [thrive:compound type=\"atp\"][/thrive:compound] umgewandelt, wenn das Protein sich unter Einwirkung von Kälte wieder entfaltet. Die Rate der [thrive:compound type=\"atp\"][/thrive:compound] Produktion skaliert mit der [thrive:compound type=\"temperature\"][/thrive:compound]."

#, fuzzy
msgid "WIKI_THERMOSYNTHASE_SCIENTIFIC_BACKGROUND"
msgstr "Thermosynthase ist ein Protein, welches Temperaturveränderungen benutzt um seine Form zu ändern. Bei Erwärmung faltet sich das Protein zusammen und bindet sich an ADP. Dieses wird in einem Prozess names [b]Thermosynthese[/b] zu [thrive:compound type=\"atp\"][/thrive:compound] umgewandelt, wenn das Protein sich unter Einwirkung von Kälte wieder entfaltet. Die Rate der [thrive:compound type=\"atp\"][/thrive:compound] Produktion skaliert mit der [thrive:compound type=\"temperature\"][/thrive:compound]."

#, fuzzy
msgid "WIKI_THERMOSYNTHASE_STRATEGY"
msgstr "Thermosynthase ist ein Protein, welches Temperaturveränderungen benutzt um seine Form zu ändern. Bei Erwärmung faltet sich das Protein zusammen und bindet sich an ADP. Dieses wird in einem Prozess names [b]Thermosynthese[/b] zu [thrive:compound type=\"atp\"][/thrive:compound] umgewandelt, wenn das Protein sich unter Einwirkung von Kälte wieder entfaltet. Die Rate der [thrive:compound type=\"atp\"][/thrive:compound] Produktion skaliert mit der [thrive:compound type=\"temperature\"][/thrive:compound]."

#, fuzzy
msgid "WIKI_THERMOSYNTHASE_UPGRADES"
msgstr "Thermosynthase ist ein Protein, welches Temperaturveränderungen benutzt um seine Form zu ändern. Bei Erwärmung faltet sich das Protein zusammen und bindet sich an ADP. Dieses wird in einem Prozess names [b]Thermosynthese[/b] zu [thrive:compound type=\"atp\"][/thrive:compound] umgewandelt, wenn das Protein sich unter Einwirkung von Kälte wieder entfaltet. Die Rate der [thrive:compound type=\"atp\"][/thrive:compound] Produktion skaliert mit der [thrive:compound type=\"temperature\"][/thrive:compound]."

msgid "WIKI_THE_PATCH_MAP_FOG_OF_WAR"
msgstr ""

#, fuzzy
msgid "WIKI_THE_PATCH_MAP_INTRO"
msgstr "Der Thermoplast ist eine Doppelmembranstruktur, in der wärmeempfindliche Pigmente in Membransäcken gestapelt sind. Es handelt sich um einen Prokaryoten, der für die Verwendung durch seinen eukaryotischen Wirt assimiliert wurde. Die Pigmente im Thermoplast sind in der Lage, die Energie der Wärmeunterschiede in der Umgebung zu nutzen, um in einem Prozess namens Thermosynthese aus Wasser und gasförmigem Kohlendioxid Glukose zu produzieren. Die Geschwindigkeit seiner Glukoseproduktion hängt von der Konzentration des Kohlendioxids und der Temperatur ab."

#, fuzzy
msgid "WIKI_THE_PATCH_MAP_PATCHES"
msgstr "Der Thermoplast ist eine Doppelmembranstruktur, in der wärmeempfindliche Pigmente in Membransäcken gestapelt sind. Es handelt sich um einen Prokaryoten, der für die Verwendung durch seinen eukaryotischen Wirt assimiliert wurde. Die Pigmente im Thermoplast sind in der Lage, die Energie der Wärmeunterschiede in der Umgebung zu nutzen, um in einem Prozess namens Thermosynthese aus Wasser und gasförmigem Kohlendioxid Glukose zu produzieren. Die Geschwindigkeit seiner Glukoseproduktion hängt von der Konzentration des Kohlendioxids und der Temperatur ab."

msgid "WIKI_THE_PATCH_MAP_THE_PATCH_MAP"
msgstr "Die [b]Bereichskarte[/b] repräsentiert deinen Planeten. Sie besteht aus [b]Bereichen[/b] und[b]Regionen[/b] (Erklärung unten). Jede Region enthält mehrere verbundene (oder angrenzende) Bereiche und ist mit anderen Regionen verbunden."

#, fuzzy
msgid "WIKI_THYLAKOIDS_EFFECTS"
msgstr "Thylakoide sind Cluster aus Proteinen und lichtempfindlichen Pigmenten. Die Pigmente sind in der Lage, die Energie des Lichts zu nutzen, um in einem Prozess namens Photosynthese aus Wasser und gasförmigem Kohlendioxid Glukose herzustellen. Diese Pigmente sind es auch, die ihnen eine unverwechselbare Farbe verleihen. Die Geschwindigkeit ihrer Glukoseproduktion hängt von der Konzentration des Kohlendioxids und der Lichtintensität ab. Da die Thylakoide direkt im Zytoplasma untergebracht sind, führt die umgebende Flüssigkeit glykolyse durch."

#, fuzzy
msgid "WIKI_THYLAKOIDS_INTRO"
msgstr "Thylakoide sind Cluster aus Proteinen und lichtempfindlichen Pigmenten. Die Pigmente sind in der Lage, die Energie des Lichts zu nutzen, um in einem Prozess namens Photosynthese aus Wasser und gasförmigem Kohlendioxid Glukose herzustellen. Diese Pigmente sind es auch, die ihnen eine unverwechselbare Farbe verleihen. Die Geschwindigkeit ihrer Glukoseproduktion hängt von der Konzentration des Kohlendioxids und der Lichtintensität ab. Da die Thylakoide direkt im Zytoplasma untergebracht sind, führt die umgebende Flüssigkeit glykolyse durch."

#, fuzzy
msgid "WIKI_THYLAKOIDS_MODIFICATIONS"
msgstr "Thylakoide sind Cluster aus Proteinen und lichtempfindlichen Pigmenten. Die Pigmente sind in der Lage, die Energie des Lichts zu nutzen, um in einem Prozess namens Photosynthese aus Wasser und gasförmigem Kohlendioxid Glukose herzustellen. Diese Pigmente sind es auch, die ihnen eine unverwechselbare Farbe verleihen. Die Geschwindigkeit ihrer Glukoseproduktion hängt von der Konzentration des Kohlendioxids und der Lichtintensität ab. Da die Thylakoide direkt im Zytoplasma untergebracht sind, führt die umgebende Flüssigkeit glykolyse durch."

msgid "WIKI_THYLAKOIDS_PROCESSES"
msgstr ""

msgid "WIKI_THYLAKOIDS_REQUIREMENTS"
msgstr ""

#, fuzzy
msgid "WIKI_THYLAKOIDS_SCIENTIFIC_BACKGROUND"
msgstr "Thylakoide sind Cluster aus Proteinen und lichtempfindlichen Pigmenten. Die Pigmente sind in der Lage, die Energie des Lichts zu nutzen, um in einem Prozess namens Photosynthese aus Wasser und gasförmigem Kohlendioxid Glukose herzustellen. Diese Pigmente sind es auch, die ihnen eine unverwechselbare Farbe verleihen. Die Geschwindigkeit ihrer Glukoseproduktion hängt von der Konzentration des Kohlendioxids und der Lichtintensität ab. Da die Thylakoide direkt im Zytoplasma untergebracht sind, führt die umgebende Flüssigkeit glykolyse durch."

#, fuzzy
msgid "WIKI_THYLAKOIDS_STRATEGY"
msgstr "Thylakoide sind Cluster aus Proteinen und lichtempfindlichen Pigmenten. Die Pigmente sind in der Lage, die Energie des Lichts zu nutzen, um in einem Prozess namens Photosynthese aus Wasser und gasförmigem Kohlendioxid Glukose herzustellen. Diese Pigmente sind es auch, die ihnen eine unverwechselbare Farbe verleihen. Die Geschwindigkeit ihrer Glukoseproduktion hängt von der Konzentration des Kohlendioxids und der Lichtintensität ab. Da die Thylakoide direkt im Zytoplasma untergebracht sind, führt die umgebende Flüssigkeit glykolyse durch."

#, fuzzy
msgid "WIKI_THYLAKOIDS_UPGRADES"
msgstr "Thylakoide sind Cluster aus Proteinen und lichtempfindlichen Pigmenten. Die Pigmente sind in der Lage, die Energie des Lichts zu nutzen, um in einem Prozess namens Photosynthese aus Wasser und gasförmigem Kohlendioxid Glukose herzustellen. Diese Pigmente sind es auch, die ihnen eine unverwechselbare Farbe verleihen. Die Geschwindigkeit ihrer Glukoseproduktion hängt von der Konzentration des Kohlendioxids und der Lichtintensität ab. Da die Thylakoide direkt im Zytoplasma untergebracht sind, führt die umgebende Flüssigkeit glykolyse durch."

#, fuzzy
msgid "WIKI_TOXIN_VACUOLE_EFFECTS"
msgstr "Die Toxinvakuole ist eine Vakuole, die für die spezifische Produktion, Lagerung und Sekretion von Oxytoxiden modifiziert wurde. Mehr Toxinvakuolen erhöhen die Geschwindigkeit, mit der Toxine freigesetzt werden können."

#, fuzzy
msgid "WIKI_TOXIN_VACUOLE_INTRO"
msgstr ""
"Toxin-\n"
"Vakuole"

#, fuzzy
msgid "WIKI_TOXIN_VACUOLE_MODIFICATIONS"
msgstr "Die Toxinvakuole ist eine Vakuole, die für die spezifische Produktion, Lagerung und Sekretion von Oxytoxiden modifiziert wurde. Mehr Toxinvakuolen erhöhen die Geschwindigkeit, mit der Toxine freigesetzt werden können."

#, fuzzy
msgid "WIKI_TOXIN_VACUOLE_PROCESSES"
msgstr "Wandelt [thrive:compound type=\"atp\"][/thrive:compound] in [thrive:compound type=\"oxytoxy\"][/thrive:compound] um. Die Rate hängt von der Konzentration von [thrive:compound type=\"oxygen\"][/thrive:compound] ab. Kann durch Drücken von [thrive:input]g_fire_toxin[/thrive:input] Giftstoffe freisetzen. Wenn die [thrive:compound type=\"oxytoxy\"][/thrive:compound]-Menge niedrig ist, ist das Schießen immer noch möglich, aber der Schaden ist geringer."

#, fuzzy
msgid "WIKI_TOXIN_VACUOLE_REQUIREMENTS"
msgstr "Die Toxinvakuole ist eine Vakuole, die für die spezifische Produktion, Lagerung und Sekretion von Oxytoxiden modifiziert wurde. Mehr Toxinvakuolen erhöhen die Geschwindigkeit, mit der Toxine freigesetzt werden können."

#, fuzzy
msgid "WIKI_TOXIN_VACUOLE_SCIENTIFIC_BACKGROUND"
msgstr "Die Toxinvakuole ist eine Vakuole, die für die spezifische Produktion, Lagerung und Sekretion von Oxytoxiden modifiziert wurde. Mehr Toxinvakuolen erhöhen die Geschwindigkeit, mit der Toxine freigesetzt werden können."

#, fuzzy
msgid "WIKI_TOXIN_VACUOLE_STRATEGY"
msgstr "Die Toxinvakuole ist eine Vakuole, die für die spezifische Produktion, Lagerung und Sekretion von Oxytoxiden modifiziert wurde. Mehr Toxinvakuolen erhöhen die Geschwindigkeit, mit der Toxine freigesetzt werden können."

#, fuzzy
msgid "WIKI_TOXIN_VACUOLE_UPGRADES"
msgstr "Die Toxinvakuole ist eine Vakuole, die für die spezifische Produktion, Lagerung und Sekretion von Oxytoxiden modifiziert wurde. Mehr Toxinvakuolen erhöhen die Geschwindigkeit, mit der Toxine freigesetzt werden können."

msgid "WIKI_VACUOLE_EFFECTS"
msgstr "Keine Effekte."

#, fuzzy
msgid "WIKI_VACUOLE_INTRO"
msgstr "Die Toxinvakuole ist eine Vakuole, die für die spezifische Produktion, Lagerung und Sekretion von Oxytoxiden modifiziert wurde. Mehr Toxinvakuolen erhöhen die Geschwindigkeit, mit der Toxine freigesetzt werden können."

#, fuzzy
msgid "WIKI_VACUOLE_MODIFICATIONS"
msgstr "Die Toxinvakuole ist eine Vakuole, die für die spezifische Produktion, Lagerung und Sekretion von Oxytoxiden modifiziert wurde. Mehr Toxinvakuolen erhöhen die Geschwindigkeit, mit der Toxine freigesetzt werden können."

#, fuzzy
msgid "WIKI_VACUOLE_PROCESSES"
msgstr "Wandelt [thrive:compound type=\"atp\"][/thrive:compound] in [thrive:compound type=\"oxytoxy\"][/thrive:compound] um. Die Rate hängt von der Konzentration von [thrive:compound type=\"oxygen\"][/thrive:compound] ab. Kann durch Drücken von [thrive:input]g_fire_toxin[/thrive:input] Giftstoffe freisetzen. Wenn die [thrive:compound type=\"oxytoxy\"][/thrive:compound]-Menge niedrig ist, ist das Schießen immer noch möglich, aber der Schaden ist geringer."

msgid "WIKI_VACUOLE_REQUIREMENTS"
msgstr "Eine Zelle muss einen [b][color=#3796e1][url=thriveopedia:nucleus]Zellkern[/url][/color][/b] haben, um [b]Vakuolen[/b] zu entwickeln."

msgid "WIKI_VACUOLE_SCIENTIFIC_BACKGROUND"
msgstr ""

msgid "WIKI_VACUOLE_STRATEGY"
msgstr "Während zusätzliche Kapazität in jeder Situation nützlich ist, sind [b]Vakuolen[/b] speziell nützlich für Organismen welche [b]Photosynthese[/b] betreiben mithilfe von [b]Thylakoiden[/b] oder [b]Chloroplasten[/b]. Sofern der Tag-Nacht-Zyklus in den Einstellungen aktiviert ist, müssen photosynthetische Zellen genug Kapazität haben um genügend Glukose zu speichern damit sie die Nacht überleben."

msgid "WIKI_VACUOLE_UPGRADES"
msgstr "Keine Erweiterungen."

#, fuzzy
msgid "WIKI_YES"
msgstr "unser Wiki"

msgid "WILL_YOU_THRIVE"
msgstr "Wirst du gedeihen?"

msgid "WINDOWED"
msgstr "Fenstermodus"

msgid "WIN_BOX_TITLE"
msgstr "DU HAST DICH ENTWICKELT!"

msgid "WIN_TEXT"
msgstr "Herzlichen Glückwunsch, du hast diese Version von Thrive gewonnen! Wenn du möchtest, kannst du das Spiel nach dem Schließen dieses Fensters fortsetzen oder ein neues Spiel in einer neuen Welt beginnen."

msgid "WORKSHOP_ITEM_CHANGE_NOTES"
msgstr "Item-Änderungsnotizen"

msgid "WORKSHOP_ITEM_CHANGE_NOTES_TOOLTIP"
msgstr "Notizen zum Anzeigen im Steam-Workshop dieses Items ändern (optional)"

msgid "WORKSHOP_ITEM_DESCRIPTION"
msgstr "Item-Beschreibung:"

msgid "WORKSHOP_ITEM_PREVIEW"
msgstr "Item-Vorschaubild:"

msgid "WORKSHOP_ITEM_TAGS"
msgstr "Item-Tags (Durch Kommata \",\" getrennt):"

msgid "WORKSHOP_ITEM_TITLE"
msgstr "Item-Titel:"

msgid "WORKSHOP_ITEM_UPLOAD_SUCCEEDED"
msgstr "Hochladen des Workshop Items erfolgreich"

#, fuzzy
msgid "WORKSHOP_ITEM_UPLOAD_SUCCEEDED_TOS_REQUIRED"
msgstr "Hochladen des Workshop Items erfolgreich. Du musst jedoch noch die [color=#3796e1][url=https://steamcommunity.com/sharedfiles/workshoplegalagreement]Nutzungsbedingungen[/url][/color] des Steam-Workshop akzeptieren, bevor es Sichtbar ist"

msgid "WORKSHOP_TERMS_OF_SERVICE_NOTICE"
msgstr "Durch das Hochladen dieses Workshop-Item stimmst du den [color=#3796e1][url=https://steamcommunity.com/sharedfiles/workshoplegalagreement]Nutzungsbedingungen[/url][/color] des Steam-Workshop zu"

msgid "WORKSHOP_VISIBILITY_TOOLTIP"
msgstr "Sobald ein Item sichtbar gemacht wird, ist es für jeden einsehbar"

msgid "WORLD"
msgstr "Welt"

msgid "WORLD_EXPORT_SUCCESS_MESSAGE"
msgstr "Die Weltdaten wurden erfolgreich nach {0} exportiert"

msgid "WORLD_GENERAL_STATISTICS"
msgstr "Allgemeine Statistiken der aktuellen Welt"

msgid "WORLD_MISC_DETAILS_STRING"
msgstr ""
"Prototypen späterer Phasen miteinbeziehen: {0}\n"
"Easter eggs miteinbeziehen: {1}"

#, fuzzy
msgid "WORLD_RELATIVE_MOVEMENT"
msgstr "um die Mobilität zu erhöhen"

#, fuzzy
msgid "WORLD_SIZE"
msgstr "Welt"

#, fuzzy
msgid "WORLD_SIZE_EXPLANATION"
msgstr ""
"Fokussierte Mikroben werden über größere Entfernungen nach Brocken oder Beute suchen\n"
"und sind möglicherweise sehr viel ehrgeiziger, wenn es um Brocken geht.\n"
"Responsive Mikroben wechseln schneller zu neuen Zielen."

msgid "WORLD_SIZE_LARGE"
msgstr ""

#, fuzzy
msgid "WORLD_SIZE_MEDIUM"
msgstr "um die Mobilität zu erhöhen"

msgid "WORLD_SIZE_SMALL"
msgstr ""

#, fuzzy
msgid "WORLD_SIZE_TOOLTIP"
msgstr "Tritt unserem Discord Server bei"

msgid "WORST_PATCH_COLON"
msgstr "Schlechtestes Gebiet:"

msgid "XBOX360"
msgstr "Xbox 360"

msgid "XBOX_ONE"
msgstr "Xbox One"

msgid "XBOX_SERIES"
msgstr "Xbox Series X"

#, fuzzy
msgid "X_TWITTER_TOOLTIP"
msgstr "Besuche unseren Twitter Feed"

msgid "YEARS"
msgstr "Jahre"

msgid "YET_TO_BE_IMPLEMENTED_NOTICE"
msgstr "Der Inhalt dieser Seite wurde noch nicht vollständig ins Spiel implementiert und könnte sich noch ändern."

msgid "YOUTUBE_TOOLTIP"
msgstr "Besuche unseren YouTube Kanal"

msgid "YOU_CAN_MAKE_PULL_REQUEST"
msgstr ""
"Thrive ist ein Open Source Projekt.\n"
"Du kannst einen Pull Request beitragen ohne dich beim Team zu bewerben."

msgid "YOU_CAN_SUPPORT_THRIVE_ON_PATREON"
msgstr "Du kannst die zukünftige Entwicklung von Thrive auf Patreon unterstützen."

msgid "ZOOM_IN"
msgstr "Hereinzoomen"

msgid "ZOOM_OUT"
msgstr "Herauszoomen"

#~ msgid "PASSIVE_REPRODUCTION_PROGRESS"
#~ msgstr "Passiven Reproduktionsfortschritt erhalten"

#, fuzzy
#~ msgid "MIGRATE"
#~ msgstr "Rate"

#~ msgid "THANKS_FOR_BUYING_THRIVE"
#~ msgstr ""
#~ "Vielen Dank, dass du die Entwicklung von Thrive durch deinen Kauf dieser Steam-Version unterstützt.\n"
#~ "\n"
#~ "Wenn du diese Version nicht gekauft hast kannst du deine eigene Version [color=#3796e1][url={0}]von hier beziehen[/url][/color] oder besuche unsere [color=#3796e1][url=https://revolutionarygamesstudio.com/releases/]website[/url][/color].\n"
#~ "\n"
#~ "Wenn du den Thrive Starter (Launcher) vor dem Spiel starten willst klicke im Hauptmenü auf \"Beenden zum Launcher\" und deaktiviere den Schnellstart-Modus in den Optionen."

#, fuzzy
#~ msgid "WIKI_RADIOSYNTHESIS"
#~ msgstr "Thermosynthese"

#~ msgid "EASTEREGG_MESSAGE_19"
#~ msgstr "Interessanter Fakt: das Nasentierchen ist ein Wimpertierchen, das Pantoffeltierchen jagt."

#~ msgid "EASTEREGG_MESSAGE_20"
#~ msgstr "Interessanter Fakt: Amöben jagen und fangen Beute mit \"Beinen\" aus Zytoplasma, Scheinfüßchen genannt. Eines Tages wollen wir diese in Thrive."

#~ msgid "EASTEREGG_MESSAGE_21"
#~ msgstr "Kleiner Tipp, achte auf größere Zellen und große Bakterien, es macht keinen Spaß verdaut zu werden. Und sie werden dich fressen."

#~ msgid "EASTEREGG_MESSAGE_22"
#~ msgstr "Thrive's Sound-Teamleiter hat einige Lieder gemacht, die es noch nicht ins Spiel geschafft haben. Du kannst sie dir anhören oder Streams von ihm anschauen, wie er sie komponiert. Du findest alles auf seinem YouTube-Kanal Oliver Lugg."

#~ msgid "EASTEREGG_MESSAGE_23"
#~ msgstr "Kleiner Tipp, wenn deine Zelle 150 Felder groß ist, kannst du die großen Eisenbrocken verschlingen."

#~ msgid "EASTEREGG_MESSAGE_24"
#~ msgstr "Thrive ist als eine Simulation eines fremden Planeten gedacht, daher macht es Sinn, dass die meisten Lebewesen, die du findest, mit einer oder zwei anderen Spezies verwandt sind, da die Evolution um dich herum stattfindet - versuche, sie zu identifizieren!"

#~ msgid "EASTEREGG_MESSAGE_25"
#~ msgstr "Interessanter Fakt: das Thrive-Team macht ab und zu Podcasts. Hör doch mal hinein!"

#~ msgid "EASTEREGG_MESSAGE_26"
#~ msgstr "Fun Fact. Thrive wurde mit der open Source Godot Engine erstellt!"

#~ msgid "EASTEREGG_MESSAGE_27"
#~ msgstr "Interessanter Fakt: einer der ersten spielbaren Prototypen wurde von unserem großartigen Programmierer, untrustedlife, gemacht!"

#~ msgid "MICROBE_EDITOR_HELP_MESSAGE_1"
#~ msgstr ""
#~ "Prokaryotische Strukturen\n"
#~ "\n"
#~ "Metabolismus: Produziert [thrive:compound type=\"atp\"][/thrive:compound] aus [thrive:compound type=\"glucose\"][/thrive:compound]\n"
#~ "\n"
#~ "Chemosynthetisierende Proteine: Produziert die Hälfte der [thrive:compound type=\"glucose\"][/thrive:compound] aus [thrive:compound type=\"hydrogensulfide\"][/thrive:compound] als Chemoplast, führt aber auch die Glykolyse durch. Nimmt ein Feld ein\n"
#~ "\n"
#~ "Thylakoide: Produziert 1/3 der [thrive:compound type=\"glucose\"][/thrive:compound] wie ein normaler Chloroplast, führt aber auch die Glykolyse durch. Nimmt ein Feld ein\n"
#~ "\n"
#~ "Rusticyanin: Wandelt [thrive:compound type=\"iron\"][/thrive:compound] in [thrive:compound type=\"atp\"][/thrive:compound] um\n"
#~ "\n"
#~ "Nitrogenase: Verwandeln atmosphärischen Stickstoff und [thrive:compound type=\"atp\"][/thrive:compound] in [thrive:compound type=\"ammonia\"][/thrive:compound] um\n"
#~ "\n"
#~ "Zytoplasma: Verfügt über Speicherplatz und führt die Glykolyse durch (Produziert kleine Mengen [thrive:compound type=\"atp\"][/thrive:compound])"

#~ msgid "MICROBE_EDITOR_HELP_MESSAGE_14"
#~ msgstr "Sobald die Umschließung abgeschlossen ist, bleibt jedes Objekt, das mit umschlossen wurde, innerhalb der Membran und wird verdaut. Unverdauliche Objekte werden wieder ausgeschieden, also stelle sicher, dass du über die notwendigen Mutationen verfügst, um sie zu verstoffwechseln. Enzyme, die durch Lysome hergestellt werden, helfen bei der Verdauung; entwickle dieses Organell um Verdauungsprozesse erheblich effizienter zu machen."

#~ msgid "MICROBE_EDITOR_HELP_MESSAGE_2"
#~ msgstr ""
#~ "Externe Organellen\n"
#~ "\n"
#~ "Geißel: erhöht deine Mobilität, verbraucht [thrive:compound type=\"atp\"][/thrive:compound]\n"
#~ "\n"
#~ "Pilus: kann im Nahkampf andere Zellen stechen\n"
#~ "\n"
#~ "Chemorezeptor: Ermöglicht die Erkennung von Substanzen aus größerer Entfernung"

#~ msgid "MICROBE_EDITOR_HELP_MESSAGE_3"
#~ msgstr ""
#~ "Membran-gebundene Organellen\n"
#~ "\n"
#~ "Nukleus : Nimmt 11 Felder ein und ermöglicht die Evolution von membrangebundenen Organellen. Außerdem verdoppelt er die Größe Ihrer Zelle. (Kann nur einmal entwickelt werden)\n"
#~ "\n"
#~ "Bindemittel: Ermöglicht die Bindung mit anderen Zellen\n"
#~ "\n"
#~ "Mitochondrium: Produziert [thrive:compound type=\"atp\"][/thrive:compound] aus [thrive:compound type=\"glucose\"][/thrive:compound] und atmosphärischem O2. Viel effizienter als Zytoplasma.\n"
#~ "\n"
#~ "Chloroplast: Macht [thrive:compound type=\"glucose\"][/thrive:compound] aus Sonnenlicht und atmosphärischem CO2\n"
#~ "\n"
#~ "Chemoplast: Macht [thrive:compound type=\"glucose\"][/thrive:compound] aus [thrive:compound type=\"hydrogensulfide\"][/thrive:compound]\n"
#~ "\n"
#~ "Stickstofffixier-Plastid: Stellt [thrive:compound type=\"ammonia\"][/thrive:compound] aus [thrive:compound type=\"atp\"][/thrive:compound], atmosphärischem Stickstoff und Sauerstoff her\n"
#~ "\n"
#~ "Vakuole: Lagert 8 gesammelte Substanzen\n"
#~ "\n"
#~ "Toxin-Vakuolen: Produziert Toxine (genannt [thrive:compound type=\"oxytoxy\"][/thrive:compound]) und erlaubt dir, es freizusetzen und dabei Schaden zu verursachen, der von der verfügbaren Menge an Oxytoxid abhängt"

#~ msgid "MICROBE_EDITOR_HELP_MESSAGE_4"
#~ msgstr "Für jede Generation kannst du 100 Mutationspunkte (MP) ausgeben. Jede Änderung (oder Mutation) kostet einen bestimmten Betrag von MP. Das Hinzufügen und Entfernen von Organellen kostet MP, das Entfernen von Organellen, die in der aktuellen Mutationssitzung platziert wurden, erstattet jedoch MP für diese Organelle zurück. Du kannst eine Organelle entfernen, indem du mit der rechten Maustaste darauf drückst. Du kannst die Organellen beim Platzieren mit [thrive:input]e_rotate_left[/thrive:input] und [thrive:input]e_rotate_right[/thrive:input] drehen."

#~ msgid "MICROBE_EDITOR_HELP_MESSAGE_5"
#~ msgstr "Jedes Mal, wenn du dich reproduzierst, gelangst du in den Mikroben-Editor, wo du Änderungen an deiner Spezies vornehmen kannst (durch Hinzufügen, Verschieben oder Entfernen von Organellen), um den Erfolg deiner Spezies zu steigern. Jeder Besuch des Editors in der Mikrobenphase repräsentiert [thrive:constant]EDITOR_TIME_JUMP_MILLION_YEARS[/thrive:constant] Millionen Jahre Evolution."

#~ msgid "MICROBE_STAGE_HELP_MESSAGE_1"
#~ msgstr "[thrive:input]g_move_forward[/thrive:input],[thrive:input]g_move_left[/thrive:input],[thrive:input]g_move_backwards[/thrive:input],[thrive:input]g_move_right[/thrive:input] und Maus zum Bewegen. [thrive:input]g_fire_toxin[/thrive:input] drücken um [thrive:compound type=\"oxytoxy\"][/thrive:compound] zu schießen, falls eine Giftvakuole vorhanden ist. [thrive:input]g_toggle_engulf[/thrive:input] drücken um den Verschlingungsmodus umzuschalten. Mit dem Mausrad kannst du herein- und herauszoomen."

#~ msgid "MICROBE_STAGE_HELP_MESSAGE_10"
#~ msgstr "Um sich mittels Mitose zu reproduzieren muss jede deiner Organellen sich entzwei teilen und somit verdoppeln. Organellen benötigen [thrive:compound type=\"ammonia\"][/thrive:compound] und [thrive:compound type=\"phosphates\"][/thrive:compound] um sich zu verdoppeln."

#~ msgid "MICROBE_STAGE_HELP_MESSAGE_11"
#~ msgstr "Wenn du zwanzig Generationen lang überlebst und eine Population von 300 hast, gilt das Spiel als gewonnen. Du wirst dann benachrichtigt und kannst danach nach Wunsch weiterspielen."

#~ msgid "MICROBE_STAGE_HELP_MESSAGE_12"
#~ msgstr "Sei auf der Hut, denn deine Konkurrenten entwickeln sich mit. Jedes Mal, wenn der Editor betreten wird, entwickeln sie sich auch."

#~ msgid "MICROBE_STAGE_HELP_MESSAGE_13"
#~ msgstr "Durch die Bindung mit anderen Zellen können Sie eine Zellkolonie bilden, in der die Zellen die Substanzen, die sie aufnehmen und produzieren, miteinander teilen. Um sich mit einer anderen Zelle binden zu können, müssen Sie die Bindemittel-Organelle besitzen und sich nach dem Eintritt in den Bindungsmodus diese berühren. Sie können nur mit Zellen Ihrer eigenen Spezies binden. Während Sie sich in einer Kolonie befinden, können Sie Ihre Zelle nicht teilen und den Editor betreten (vorerst). Um den Editor zu betreten, müssen Sie die Kolonie erst verlassen, wenn Sie genug Substanzen gesammelt haben, und dann den Editor betreten. Große Zellkolonien sind der Weg zur Multizellularität (noch nicht im Spiel)."

#~ msgid "MICROBE_STAGE_HELP_MESSAGE_15"
#~ msgstr "Zellulose und Chitin-Zellwände können nicht ohne das nötige Enzym verdaut werden."

#~ msgid "MICROBE_STAGE_HELP_MESSAGE_16"
#~ msgstr "Lysosomen gibt es jedoch nur bei Eukaryonten. Prokaryoten haben solche Organellen nicht und verdauen ihre Nahrung eher ineffizient. Für kleine Zellen ist das ok, aber für große ist es von erheblichem Nachteil über keine Lysosomen zu verfügen."

#~ msgid "MICROBE_STAGE_HELP_MESSAGE_2"
#~ msgstr "Deine Zelle verwendet [thrive:compound type=\"atp\"][/thrive:compound] als Energiequelle. Wenn sie ausgeht, stirbst du."

#~ msgid "MICROBE_STAGE_HELP_MESSAGE_3"
#~ msgstr "Um den Editor freizuschalten und dich zu reproduzieren, müssen [thrive:compound type=\"ammonia\"][/thrive:compound] (orangene Wolke) und [thrive:compound type=\"phosphates\"][/thrive:compound] (violette Wolke) gesammelt werden."

#~ msgid "MICROBE_STAGE_HELP_MESSAGE_4"
#~ msgstr "Um andere Zellen, Bakterien, Eisenbrocken sowie Zellenbrocken, welche kleiner als du sind, zu Verschlingen, drücke [thrive:input]g_toggle_engulf[/thrive:input]. Dies kostet mehr [thrive:compound type=\"atp\"][/thrive:compound] und wird dich verlangsamen. Drücke [thrive:input]g_toggle_engulf[/thrive:input] ein zweites Mal, um den Verschlingungsmodus zu beenden."

#~ msgid "MICROBE_STAGE_HELP_MESSAGE_5"
#~ msgstr "Osmoregulation kostet [thrive:compound type=\"atp\"][/thrive:compound], was bedeutet, dass je größer deine Zelle ist, desto mehr Mitochondrien, Metabolosomen oder Rusticyanin (oder Zytoplasma, welches Glukose herstellt) benötigt werden, um kein [thrive:compound type=\"atp\"][/thrive:compound] zu verlieren, selbst, wenn du still stehst."

#~ msgid "MICROBE_STAGE_HELP_MESSAGE_6"
#~ msgstr "Es gibt viele Organellen im Editor, mit denen du dich weiterentwickeln kannst und die ein breites Spektrum an verschiedenen Spielstilen ermöglichen."

#~ msgid "MICROBE_STAGE_HELP_MESSAGE_7"
#~ msgstr "Wenn deine Population auf Null sinkt, stirbst du derzeit noch aus."

#~ msgid "MICROBE_STAGE_HELP_MESSAGE_8"
#~ msgstr ""
#~ "Die verschiedenen Substanzen-Wolken sind:\n"
#~ "\n"
#~ "Weiß – [thrive:compound type=\"glucose\"][/thrive:compound]\n"
#~ "Gelb – [thrive:compound type=\"hydrogensulfide\"][/thrive:compound]\n"
#~ "Orange – [thrive:compound type=\"ammonia\"][/thrive:compound]\n"
#~ "Lila – [thrive:compound type=\"phosphates\"][/thrive:compound]\n"
#~ "Rostbraun – [thrive:compound type=\"iron\"][/thrive:compound]\n"
#~ "\n"
#~ "[thrive:compound type=\"glucose\"][/thrive:compound] wird in [thrive:compound type=\"atp\"][/thrive:compound] umgewandelt."

#~ msgid "MICROBE_STAGE_HELP_MESSAGE_9"
#~ msgstr "[thrive:compound type=\"hydrogensulfide\"][/thrive:compound] kann über Chemoplasten und chemosynthetisierende Proteine in [thrive:compound type=\"glucose\"][/thrive:compound] umgewandelt werden. [thrive:compound type=\"iron\"][/thrive:compound] kann mithilfe von Rusticyanin in [thrive:compound type=\"atp\"][/thrive:compound] verwandelt werden."

#, fuzzy
#~ msgid "WIKI_MACROSCOPIC_STAGE"
#~ msgstr "Mikroben Stadium"

#~ msgid "EARLY_MULTICELLULAR"
#~ msgstr "Mehrzeller"

#~ msgid "LOADING_EARLY_MULTICELLULAR_EDITOR"
#~ msgstr "Lädt frühen Mehrzellereditor"

#, fuzzy
#~ msgid "ERUPTION_IN"
#~ msgstr "Knospend"

#, fuzzy
#~ msgid "EVENT_TOOLTIP_ERUPTION"
#~ msgstr "{0}: +{1} ATP"

#~ msgid "THE_AMOUNT_OF_GLUCOSE_HAS_BEEN_REDUCED"
#~ msgstr "Die Glukosemenge wurde auf {0} der vorherigen Menge reduziert."

#, fuzzy
#~ msgid "OXYTOXISOME_DESC"
#~ msgstr "Ein modifiziertes Metabolosom, das für die Produktion einer primitiven Form des Giftstoffes OxyToxy NT verantwortlich ist."

#~ msgid "THYLAKOID"
#~ msgstr "Thylakoid"

#, fuzzy
#~ msgid "WIKI_CYTOPLASM_GLYCOLYSIS"
#~ msgstr "Zytoplasma-Glykolyse"

#, fuzzy
#~ msgid "WIKI_AEROBIC_NITROGEN_FIXATION"
#~ msgstr "Anaerobe Stickstofffixierung"

#, fuzzy
#~ msgid "WIKI_AWAKENING_STAGE"
#~ msgstr "Phase des Erwachens"

#, fuzzy
#~ msgid "WIKI_AWARE_STAGE"
#~ msgstr "Mikroben Stadium"

#, fuzzy
#~ msgid "WIKI_CHEMOSYNTHESIS"
#~ msgstr "Chemo-Synthese"

#, fuzzy
#~ msgid "WIKI_GLYCOLYSIS"
#~ msgstr "Glykolyse"

#, fuzzy
#~ msgid "WIKI_INDUSTRIAL_STAGE"
#~ msgstr "Industrielle Stufe"

#, fuzzy
#~ msgid "WIKI_IRON_CHEMOLITHOAUTOTROPHY"
#~ msgstr "Eisen-Chemolithoautotrophie"

#, fuzzy
#~ msgid "WIKI_LIPASE"
#~ msgstr "Lipase"

#, fuzzy
#~ msgid "WIKI_MICROBE_EDITOR"
#~ msgstr "Mikrobeneditor"

#, fuzzy
#~ msgid "WIKI_MUCILAGE_SYNTHESIS"
#~ msgstr "Synthese von Schleimstoffen"

#, fuzzy
#~ msgid "WIKI_MULTICELLULAR_STAGE"
#~ msgstr "Mehrzelliges Stadium"

#, fuzzy
#~ msgid "WIKI_NONE"
#~ msgstr "Rusticyanin ist ein Protein, welches in der Lage ist [thrive:compound type=\"carbondioxide\"][/thrive:compound] und [thrive:compound type=\"oxygen\"][/thrive:compound] zu nutzen um [thrive:compound type=\"iron\"][/thrive:compound] zu oxidieren. Dieser Prozess, der [b]Eisenatmung[/b] genannt wird, setzt Energie frei, welche die Zelle dann sammeln kann."

#, fuzzy
#~ msgid "WIKI_OXYTOXY_SYNTHESIS"
#~ msgstr "OxyToxid-Synthese"

#, fuzzy
#~ msgid "WIKI_PHOTOSYNTHESIS"
#~ msgstr "Photosynthese"

#, fuzzy
#~ msgid "WIKI_RUSTICYANIN"
#~ msgstr "Rusticyanin"

#, fuzzy
#~ msgid "WIKI_SOCIETY_STAGE"
#~ msgstr "Mikroben Stadium"

#, fuzzy
#~ msgid "WIKI_SPACE_STAGE"
#~ msgstr "Mikroben Stadium"

#, fuzzy
#~ msgid "NO"
#~ msgstr "Nichts"

#, fuzzy
#~ msgid "YES"
#~ msgstr "Jahre"

#, fuzzy
#~ msgid "STAGES_BUTTON"
#~ msgstr "Das Löschen dieses Speicherstandes kann nicht rückgängig gemacht werden, bist du sicher, dass du ihn dauerhaft löschen willst?"

#, fuzzy
#~ msgid "EDITING"
#~ msgstr "Chitin"

#~ msgid "ALLOW_SPECIES_TO_NOT_MIGRATE"
#~ msgstr "Verbietet Spezies zu migrieren (wenn kein gutes Biom gefunden wird)"

#~ msgid "BIODIVERSITY_ATTEMPT_FILL_CHANCE"
#~ msgstr "Die Chance in jedem Bereich mit wenigen Spezies (wenig Biodiversität), eine neue Spezies zu erstellen"

#~ msgid "BIODIVERSITY_FROM_NEIGHBOUR_PATCH_CHANCE"
#~ msgstr "Chance eine neue Spezies zu kreieren, um die Biodiversität eines benachbarten Bereiches zu erhöhen"

#~ msgid "BIODIVERSITY_NEARBY_PATCH_IS_FREE_POPULATION"
#~ msgstr "Arten, die die biologische Vielfalt erhöhen, erhalten freie Ansiedlung in einem benachbarten Gebiet"

#~ msgid "BIODIVERSITY_SPLIT_IS_MUTATED"
#~ msgstr "Spezies, die die biologische Vielfalt erhöht mutiert bei Erschaffung"

#~ msgid "LOW_BIODIVERSITY_LIMIT"
#~ msgstr "Bereiche mit bis zu dieser Anzahl an Spezies haben niedrige Biodiversität"

#~ msgid "MAXIMUM_SPECIES_IN_PATCH"
#~ msgstr "Maximale Anzahl an Arten in einem Bereich vor dem erzwungenen Aussterben"

#~ msgid "NEW_BIODIVERSITY_INCREASING_SPECIES_POPULATION"
#~ msgstr "Startpopulation einer Biodiversität erhöhenden Spezies"

#~ msgid "PROTECT_MIGRATIONS_FROM_SPECIES_CAP"
#~ msgstr "Schützt frisch migrierte Spezies vor Artensterben"

#~ msgid "PROTECT_NEW_CELLS_FROM_SPECIES_CAP"
#~ msgstr "Schützt neu kreierte Spezies vor Artensterben"

#~ msgid "REFUND_MIGRATIONS_IN_EXTINCTIONS"
#~ msgstr "Rückkehr der Migranten im Falle des Aussterbens der Art im Zielgebiet"

#~ msgid "SPECIES_SPLIT_BY_MUTATION_THRESHOLD_POPULATION_AMOUNT"
#~ msgstr "Minimale Anzahl einer Art für eine Artenteilung bei mehreren guten Mutationsmöglichkeiten"

#~ msgid "SPECIES_SPLIT_BY_MUTATION_THRESHOLD_POPULATION_FRACTION"
#~ msgstr "Minimaler Anteil an Bevölkerung, um eine Abspaltung bei einer Mutationen zu ermöglichen"

#~ msgid "USE_BIODIVERSITY_FORCE_SPLIT"
#~ msgstr "Schaffung einer Spezies, die die Artenvielfalt erhöht entzieht, der bestehenden Art Population"

#~ msgid "NOT_FOUND_CHUNK"
#~ msgstr "Fehler: Chunk nicht gefunden"

#~ msgid "BASSBOOST"
#~ msgstr "Bass-boost"

#~ msgid "BASSDOWN"
#~ msgstr "Bass Runter"

#~ msgid "BASSUP"
#~ msgstr "Bass Hoch"

#~ msgid "DIRECTIONL"
#~ msgstr "Links"

#~ msgid "DIRECTIONR"
#~ msgstr "Rechts"

#~ msgid "HYPERL"
#~ msgstr "Hyper Links"

#~ msgid "HYPERR"
#~ msgstr "Hyper Rechts"

#~ msgid "SUPERL"
#~ msgstr "Super Links"

#~ msgid "SUPERR"
#~ msgstr "Super Rechts"

#~ msgid "TREBLEDOWN"
#~ msgstr "Audio Höhen runter"

#~ msgid "TREBLEUP"
#~ msgstr "Hoch drei"

#~ msgid "UNKNOWN_ON_WINDOWS"
#~ msgstr "Für Windows unbekannt"

#~ msgid "GLES2"
#~ msgstr "GLES2"

#~ msgid "SIXTEEN_TIMES"
#~ msgstr "16x"

#, fuzzy
#~ msgid "TARGET_TIME"
#~ msgstr "Suchziel:"

#, fuzzy
#~ msgid "ENABLED"
#~ msgstr "Aktivierte Mods"

#~ msgid "PANGONIAN_REGION_NAME"
#~ msgstr "Pangonia"

#~ msgid "PATCH_MAP_TYPE"
#~ msgstr "Gebietskartentyp"

#~ msgid "PATCH_MAP_TYPE_CLASSIC"
#~ msgstr "Klassisch"

#~ msgid "PATCH_MAP_TYPE_EXPLANATION"
#~ msgstr "(Generiere eine Gebietskarte prozedural oder benutze die klassische Anordnung)"

#~ msgid "PATCH_MAP_TYPE_PROCEDURAL"
#~ msgstr "Prozedural"

#, fuzzy
#~ msgid "LOOKING_AT"
#~ msgstr "Blickrichtung:"

#~ msgid "SPECIES_N_TIMES"
#~ msgstr "{0} (x{1})"

#~ msgid "BECOME_AWARE"
#~ msgstr "Bewußtwerdung"

#~ msgid "CONFIRM_NORMAL"
#~ msgstr "Los!"

#~ msgid "DO_NOT_SHOW_AGAIN"
#~ msgstr "Diese Warnung nicht mehr anzeigen"

#~ msgid "STUFF_AT"
#~ msgstr "Sachen bei {0:F1}, {1:F1}:"

#~ msgid "SPECIES_DETAILS"
#~ msgstr "Details zu Art"

#~ msgid "CURRENT_GENERATION_COLON"
#~ msgstr "Aktuelle Generation:"

#, fuzzy
#~ msgid "STATISTICS_BUTTON_TOOLTIP"
#~ msgstr "Suizid"

#, fuzzy
#~ msgid "MACROSCOPIC_PROTOYPE_WARNING"
#~ msgstr ""
#~ "Es ist bekannt, dass der ausgewählte Speicherstand mit dieser Version von Thrive inkompatibel ist.\n"
#~ "Es gibt keinen Spielstand-Konverter um diesen Speicherstand zu aktualisieren.\n"
#~ "Da sich Thrive noch in einem frühen Entwicklungsstadium befindet, hat die Kompatibilität von Speicherständen keine hohe Priorität, weil es nicht für alle Versionen Spielstand-Konverter zur Aktualisierung alter Saves gibt."

#, fuzzy
#~ msgid "AUTO_GPU_NAME"
#~ msgstr "Eigener Nutzername:"

#~ msgid "NOT_RUNNING_DOT"
#~ msgstr "Nicht laufend."

#~ msgid "PATCH_PANGONIAN_VENTS"
#~ msgstr "Pangonische Schlote"

#~ msgid "PATCH_PANGONIAN_MESOPELAGIC"
#~ msgstr "Pangonisch-mesopelagisch"

#~ msgid "PATCH_PANGONIAN_EPIPELAGIC"
#~ msgstr "pangonisches Epipelagial"

#~ msgid "PATCH_PANGONIAN_TIDEPOOL"
#~ msgstr "Pangonischer Gezeitentümpel"

#~ msgid "PATHCH_PANGONIAN_ABYSSOPELAGIC"
#~ msgstr "Pangonische Abyssopelagie"

#~ msgid "PATCH_PANGONIAN_COAST"
#~ msgstr "Pangonische Küste"

#~ msgid "PATCH_PANGONIAN_ESTUARY"
#~ msgstr "Pangonisches Ästuar"

#~ msgid "PATCH_CAVE"
#~ msgstr "Höhle"

#~ msgid "PATCH_ICE_SHELF"
#~ msgstr "Schelfeis"

#~ msgid "PATCH_PANGONIAN_SEAFLOOR"
#~ msgstr "Pangonischer Meeresboden"

#~ msgid "LOADING_DOT"
#~ msgstr "Lade..."

#~ msgid "PREVIOUS"
#~ msgstr "zuvor:"

#~ msgid "RUN_RESULT_POP_IN_PATCHES"
#~ msgstr "Population in Gebieten:"

#~ msgid "SAVING"
#~ msgstr "Speichert..."

#~ msgid "OVERWRITE_EXISTING_SAVE_TITLE"
#~ msgstr "Vorhandenen Speicherstand überschreiben?"

#~ msgid "SAVING_FAILED"
#~ msgstr "Speichern fehlgeschlagen! Eine Ausnahme ist aufgetreten"

#~ msgid "TYPE"
#~ msgstr "Typ:"

#~ msgid "EDITOR_TUTORIAL_PATCH_TEXT"
#~ msgstr ""
#~ "Dies ist die Gebietskarte.\n"
#~ "Hier kannst du die verschiedenen Gebiete sehen, in denen Mikroben leben können.\n"
#~ "Dein aktuelles Gebiet ist hervorgehoben.\n"
#~ "Du kannst Gebiete mit der Maus anklicken, um sie auszuwählen und ihre Details auf der rechten Seite zu sehen.\n"
#~ "\n"
#~ "Wenn du ein Gebiet neben dem Gebiet, in dem du dich gerade befindest, auswählen, kannst du den Knopf rechts drücken, um dich dorthin zu bewegen. Auf diese Weise kann sich deine Spezies auf neue Gebiete ausbreiten.\n"
#~ "\n"
#~ "Wähle ein Gebiet aus, um fortzufahren."

#~ msgid "VIEW_NOW"
#~ msgstr "Anzeigen"

#, fuzzy
#~ msgid "TOTAL_EXTINCTION"
#~ msgstr "wurde in {0} ausgelöscht"

#, fuzzy
#~ msgid "LOCAL_EXTINCTION"
#~ msgstr "Spieler ist ausgestorben"

#, fuzzy
#~ msgid "MARINE_SNOW_FOOD_SOURCE"
#~ msgstr "Meeresschnee"

#~ msgid "Cancel"
#~ msgstr "Abbrechen"

#~ msgid "SAVING_ERROR"
#~ msgstr "Fehler beim Speichern"

#~ msgid "REMOVE_ORGANELLE"
#~ msgstr "Organelle entfernen"

#, fuzzy
#~ msgid "TRY_NEW_GAME"
#~ msgstr "Neues Spiel"

#~ msgid "MICROBE_PATCH_LABEL"
#~ msgstr "Gebiet: {0}"

#, fuzzy
#~ msgid "COLOR"
#~ msgstr "Farbe"

#~ msgid "TURNS"
#~ msgstr "Verwandelt sich"

#~ msgid "INTO"
#~ msgstr "in"

#~ msgid "OXYTOXY"
#~ msgstr "OxyToxid"

#~ msgid "DOT_CAN_RELEASE"
#~ msgstr ". Ermöglicht die Freisetzung von"

#~ msgid "TOXINS_BY_PRESSING_E"
#~ msgstr "Toxine duch Drücken von E. Rate skaliert mit"

#~ msgid "CONCENTRATION_OF"
#~ msgstr "Konzentration von"

#~ msgid "USES"
#~ msgstr "Verwendet"

#~ msgid "DOT_RATE"
#~ msgstr ". Rate"

#~ msgid "SCALES_WITH_CONCENTRATION_OF"
#~ msgstr "skaliert sich mit der Konzentration von"

#~ msgid "PRODUCES"
#~ msgstr "Produziert"

#~ msgid "DOT_RATE_SCALES_WITH"
#~ msgstr ". Die Rate skaliert"

#~ msgid "AND"
#~ msgstr "und"

#~ msgid "INTENSITY_OF"
#~ msgstr "Intensität von"

#~ msgid "DOT_RATE_SCALES"
#~ msgstr ". Die Rate skaliert"

#~ msgid "OXYGEN_DOT"
#~ msgstr "Sauerstoff."

#~ msgid "DOT_RATE_SCALES_WITH_CONCENTRATION_OF"
#~ msgstr ". Die Rate skaliert mit der Konzentration von"

#~ msgid "ALSO_TURNS"
#~ msgstr "Verwandelt außerdem"

#~ msgid "INREASE_STORAGE_SPACE"
#~ msgstr "Erhöht den Speicherplatz der Zelle."

#~ msgid "DOT_CAN"
#~ msgstr ". Kann"

#~ msgid "RELEASE_TOXINS_BY_PRESSING"
#~ msgstr "Toxine freisetzen durch Drücken von"

#~ msgid "E_DOT"
#~ msgstr "E."

#~ msgid "BIOLUMESCENT_VACUOLE"
#~ msgstr ""
#~ "Biolumineszenz \n"
#~ "Vacuole"

#, fuzzy
#~ msgid "END"
#~ msgstr "und"

#, fuzzy
#~ msgid "LEFT"
#~ msgstr "Nach links bewegen"

#, fuzzy
#~ msgid "RIGHT"
#~ msgstr "Licht"

#, fuzzy
#~ msgid "FORWARD"
#~ msgstr "Nach vorne bewegen"

#, fuzzy
#~ msgid "PARENLEFT"
#~ msgstr "Nach rechts rotieren"

#, fuzzy
#~ msgid "PARENRIGHT"
#~ msgstr "Nach links rotieren"

#, fuzzy
#~ msgid "PLUS"
#~ msgstr "Alt+"

#, fuzzy
#~ msgid "COLON"
#~ msgstr "HP:"

#, fuzzy
#~ msgid "SEMICOLON"
#~ msgstr "Größe:"

#, fuzzy
#~ msgid "AT"
#~ msgstr "ATP"

#, fuzzy
#~ msgid "BRACKETRIGHT"
#~ msgstr "Nach links rotieren"

#, fuzzy
#~ msgid "QUOTELEFT"
#~ msgstr "Nach rechts rotieren"

#, fuzzy
#~ msgid "BRACELEFT"
#~ msgstr "Nach rechts rotieren"

#, fuzzy
#~ msgid "BRACERIGHT"
#~ msgstr "Nach links rotieren"

#, fuzzy
#~ msgid "EXCLAMDOWN"
#~ msgstr "Mausrad runter"

#, fuzzy
#~ msgid "YEN"
#~ msgstr "Sauerstoff"

#, fuzzy
#~ msgid "SECTION"
#~ msgstr "Beschreibung:"

#, fuzzy
#~ msgid "COPYRIGHT"
#~ msgstr "Nach rechts bewegen"

#, fuzzy
#~ msgid "MU"
#~ msgstr "Stumm"

#, fuzzy
#~ msgid "AE"
#~ msgstr "Speichern"

#, fuzzy
#~ msgid "ETH"
#~ msgstr "Gesundheit"

#, fuzzy
#~ msgid "DIVISION"
#~ msgstr "Version:"

#, fuzzy
#~ msgid "BACKTAB"
#~ msgstr "Zurück"

#~ msgid "CARBON"
#~ msgstr "Kohlenstoff"

#~ msgid "DIOXIDE"
#~ msgstr "Dioxid"

#~ msgid "PLASTID"
#~ msgstr "Plastid"

#~ msgid "SECOND"
#~ msgstr "Sekunde"

#~ msgid "EDITOR_TUTORIAL_CELL_TEXT"
#~ msgstr ""
#~ "Dies ist der Zell-Editor, in dem du durch Ausgabe von Mutationspunkten (MP) Organellen an deiner Spezies hinzufügen oder entfernen kannst.\n"
#~ "\n"
#~ "Du kannst auch andere Eigenschaften deiner Spezies in den anderen Registern des Zelleneditors ändern.\n"
#~ "\n"
#~ "Um fortzufahren, wähle eine Organelle aus der Palette auf der linken Seite aus (Zytoplasma ist eine gute Wahl). Klicke dann mit der linken Maustaste neben das in der Mitte des Bildschirms angezeigte Feld, um diese Organelle zu deiner Spezies hinzuzufügen."<|MERGE_RESOLUTION|>--- conflicted
+++ resolved
@@ -7,15 +7,9 @@
 msgstr ""
 "Project-Id-Version: PROJECT VERSION\n"
 "Report-Msgid-Bugs-To: EMAIL@ADDRESS\n"
-<<<<<<< HEAD
-"POT-Creation-Date: 2025-03-02 06:12-0300\n"
-"PO-Revision-Date: 2025-02-24 06:48+0000\n"
-"Last-Translator: Maxim Maier <maiermaxim21@gmail.com>\n"
-=======
 "POT-Creation-Date: 2025-03-07 11:33+0200\n"
 "PO-Revision-Date: 2025-03-07 10:46+0000\n"
 "Last-Translator: Anonymous <noreply@weblate.org>\n"
->>>>>>> 125b0f74
 "Language-Team: German <https://translate.revolutionarygamesstudio.com/projects/thrive/thrive-game/de/>\n"
 "Language: de\n"
 "MIME-Version: 1.0\n"
@@ -1780,19 +1774,8 @@
 "\n"
 "Wenn du bereit bist, drücke die \"Nächste\"-Schaltfläche unten rechts um zur Bereichskarten-Ansicht zu gelangen."
 
-<<<<<<< HEAD
-#, fuzzy
-msgid "EDITOR_TUTORIAL_MICROBE_EDITOR_NUCLEUS"
-msgstr ""
-"Dies ist der Zelleneditor, in dem du deine Spezies durch Ausgeben von Mutationspunkten (MP) entwickeln kannst. Du wirst in jeder Generation exakt 100 MP ausgeben können, also ist ansparen von MP nicht möglich.\n"
-"\n"
-"Deine Zelle besteht momentan noch aus nur einem einzigen Zytoplasma-Organell, das als weißliches Hexagon in der Mitte deines Bildschirms zu sehen ist.\n"
-"\n"
-"Wähle ein Organell aus dem Linken Fenster aus und klicke (links) neben dem Hexagon, um es zu platzieren. Du kannst Organelle mit [thrive:input]e_rotate_left[/thrive:input] und [thrive:input]e_rotate_right[/thrive:input] vor dem Platzieren drehen."
-=======
 msgid "EFFECTIVE_VALUE"
 msgstr "Effektiver Wert"
->>>>>>> 125b0f74
 
 msgid "EIGHT_TIMES"
 msgstr "8x"
