--- conflicted
+++ resolved
@@ -7,11 +7,7 @@
 msgstr ""
 "Project-Id-Version: PROJECT VERSION\n"
 "Report-Msgid-Bugs-To: EMAIL@ADDRESS\n"
-<<<<<<< HEAD
-"POT-Creation-Date: 2024-08-17 17:51-0500\n"
-=======
-"POT-Creation-Date: 2024-08-17 13:26+0200\n"
->>>>>>> 9083d43e
+"POT-Creation-Date: 2024-08-20 15:20+0300\n"
 "PO-Revision-Date: 2024-06-07 07:01+0000\n"
 "Last-Translator: Anonymous <noreply@weblate.org>\n"
 "Language-Team: German <https://translate.revolutionarygamesstudio.com/projects/thrive/thrive-game/de/>\n"
@@ -3088,17 +3084,15 @@
 msgid "MICHE_AVOID_PREDATION_SELECTION_PRESSURE"
 msgstr "[b][u]{0}[/u][/b] spaltet sich von [b][u]{1}[/u][/b] als neue Art ab aufgrund von unterschiedlichem Selektionsdruck"
 
-#, fuzzy
 msgid "MICHE_CHUNK_PRESSURE"
-msgstr "Druck"
+msgstr ""
 
 #, fuzzy
 msgid "MICHE_COMPOUND_CLOUD_PRESSURE"
 msgstr "Verbindungswolken"
 
-#, fuzzy
 msgid "MICHE_COMPOUND_EFFICIENCY_PRESSURE"
-msgstr "Verbindungswolken"
+msgstr ""
 
 #, fuzzy
 msgid "MICHE_DETAIL_TEXT"
@@ -3114,32 +3108,27 @@
 "[b]Verhalten[/b]\n"
 "  {5}"
 
-#, fuzzy
 msgid "MICHE_ENVIRONMENTAL_COMPOUND_PRESSURE"
-msgstr "Verbindungswolken"
-
-#, fuzzy
+msgstr ""
+
 msgid "MICHE_MAINTAIN_COMPOUND_PRESSURE"
-msgstr "Verbindungswolken"
+msgstr ""
 
 msgid "MICHE_METABOLIC_STABILITY_PRESSURE"
 msgstr ""
 
-#, fuzzy
 msgid "MICHE_NO_OP_PRESSURE"
-msgstr "Druck"
-
-#, fuzzy
+msgstr ""
+
 msgid "MICHE_PREDATION_EFFECTIVENESS_PRESSURE"
+msgstr ""
+
+#, fuzzy
+msgid "MICHE_PREDATOR_ROOT_PRESSURE"
 msgstr "Beute von {0}"
 
-#, fuzzy
-msgid "MICHE_PREDATOR_ROOT_PRESSURE"
-msgstr "Druck"
-
-#, fuzzy
 msgid "MICHE_ROOT_PRESSURE"
-msgstr "Druck"
+msgstr ""
 
 #, fuzzy
 msgid "MICHE_TREE"
@@ -7283,18 +7272,6 @@
 #~ msgid "NOT_FOUND_CHUNK"
 #~ msgstr "Fehler: Chunk nicht gefunden"
 
-#, fuzzy
-#~ msgid "COMPOUND_CLOUD_PRESSURE"
-#~ msgstr "Verbindungswolken"
-
-#, fuzzy
-#~ msgid "STORAGE_PRESSURE"
-#~ msgstr "Druck"
-
-#, fuzzy
-#~ msgid "PATCH"
-#~ msgstr "Gebietskarte"
-
 #~ msgid "BASSBOOST"
 #~ msgstr "Bass-boost"
 
