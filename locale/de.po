# Translations template for PROJECT.
# Copyright (C) 2020 ORGANIZATION
# This file is distributed under the same license as the PROJECT project.
# FIRST AUTHOR <EMAIL@ADDRESS>, 2020.
#
msgid ""
msgstr ""
"Project-Id-Version: PROJECT VERSION\n"
"Report-Msgid-Bugs-To: EMAIL@ADDRESS\n"
<<<<<<< HEAD
"POT-Creation-Date: 2024-05-20 17:46+0100\n"
=======
"POT-Creation-Date: 2024-05-29 15:02+0300\n"
>>>>>>> c1d1221f
"PO-Revision-Date: 2024-03-14 12:20+0000\n"
"Last-Translator: Anonymous <noreply@weblate.org>\n"
"Language-Team: German <https://translate.revolutionarygamesstudio.com/projects/thrive/thrive-game/de/>\n"
"Language: de\n"
"MIME-Version: 1.0\n"
"Content-Type: text/plain; charset=UTF-8\n"
"Content-Transfer-Encoding: 8bit\n"
"Plural-Forms: nplurals=2; plural=n != 1;\n"
"X-Generator: Weblate 5.4\n"
"Generated-By: Babel 2.8.0\n"

msgid "2D_MOVEMENT_TYPE_SELECTION"
msgstr "2D Bewegungsart:"

msgid "3D_EDITOR"
msgstr "3D Editor"

msgid "3D_MOVEMENT"
msgstr "Dreidimensionale Bewegung"

msgid "3D_MOVEMENT_TYPE_SELECTION"
msgstr "3D Bewegungsart:"

msgid "ABILITIES"
msgstr "Fähigkeiten"

msgid "ABORT"
msgstr "Abbrechen"

msgid "ABORTED_DOT"
msgstr "Abgebrochen."

msgid "ABYSSOPELAGIC"
msgstr "Abyssal"

msgid "ACTION_AWAKEN"
msgstr "Erwachen ({0:F1}/{1:F1})"

msgid "ACTION_AWAKEN_TOOLTIP"
msgstr "Begib dich auf die Ebene des Erwachens. Möglich wenn dein Hirn ausreichend Kraft zur Verfügung steht (Gewebeart weist Akzente auf) ."

msgid "ACTION_BLOCKED_WHILE_ANOTHER_IN_PROGRESS"
msgstr "Aktion ist blockiert während eine andere im Gange ist"

msgid "ACTION_DELETE"
msgstr "Löschen"

msgid "ACTION_DOUBLE_POPULATION"
msgstr "Verdopple Population"

msgid "ACTION_DUPLICATE_UNITS"
msgstr "Dupliziere Einheiten"

msgid "ACTION_HALF_POPULATION"
msgstr "Halbiere Population"

msgid "ACTION_TELEPORT"
msgstr "Teleportieren"

msgid "ACTIVE"
msgstr "Aktiv"

msgid "ACTIVE_THREAD_COUNT"
msgstr "Aktuelle Threads:"

msgid "ACTIVITY_EXPLANATION"
msgstr ""
"Aktive Mikroben taumeln umher, wenn nichts Interessantes passiert.\n"
"Sessile Mikroben sind stationär und warten darauf, dass sich die Umgebung verändert, bevor sie handeln."

msgid "ADDITIONAL_VALIDATION_FAILED"
msgstr "Zusätzliche Überprüfungen fanden einen Fehler: {0}"

msgid "ADD_INPUT_BUTTON_TOOLTIP"
msgstr "Eingabemethode hinzufügen"

msgid "ADVANCED_VIEW"
msgstr "Fortgeschritten"

msgid "ADVANCED_VIEW_BUTTON_TOOLTIP"
msgstr "Erweiterte Einstellungen anzeigen"

msgid "AEROBIC_NITROGEN_FIXING"
msgstr "Aerobe Stickstofffixierung"

msgid "AGENTS"
msgstr "Mittel"

msgid "AGENTS_COLON"
msgstr "Agentien:"

#, fuzzy
msgid "AGENT_NAME"
msgstr "Wirkstoff{0} {1}"

msgid "AGGRESSION_EXPLANATION"
msgstr ""
"Aggressive Mikroben jagen ihre Beute über größere Entfernungen\n"
"und kämpfen eher gegen Angreifer, wenn sie angegriffen werden.\n"
"Friedliche Mikroben greifen andere nicht über größere Entfernungen an\n"
"und setzen seltener Giftstoffe gegen Angreifer ein."

msgid "AGGRESSIVE"
msgstr "Aggressiv"

msgid "AI_MUTATION_RATE"
msgstr "KI Mutationsrate"

msgid "AI_MUTATION_RATE_EXPLANATION"
msgstr "(Geschwindigkeit mit der die künstliche Intelligenz Ihre Arten mutieren läßt)"

msgid "ALL"
msgstr "Alle"

msgid "ALLOW_SPECIES_TO_NOT_MIGRATE"
msgstr "Verbietet Spezies zu migrieren (wenn kein gutes Biom gefunden wird)"

msgid "ALLOW_SPECIES_TO_NOT_MUTATE"
msgstr "Verbiete der Spezies zu mutieren (wenn keine gute Mutation gefunden wird)"

msgid "ALL_WORLDS_GENERAL_STATISTICS"
msgstr "Allgemeine Statistiken aller Welten"

msgid "ALL_WORLDS_STATISTICS"
msgstr ""
"[b]Generationen:[/b]\n"
"  {0}\n"
"[b]Gesamte Arten:[/b]\n"
"  Durchschnitt {1}; Standardabweichung {2}\n"
"[b]Lebende Arten:[/b]\n"
"  Durchschnitt {3}; Standardabweichung {4}\n"
"[b]Artenzahl pro Gebiet:[/b]\n"
"  Durchschnitt {5}; Standardabweichung {6}\n"
"[b]Gesamtpopulation pro Gebiet:[/b]\n"
"  Durchschnitt {7}; Standardabweichung {8}\n"
"[b]Durchschnittliche Größe der Mikrobenart (in hexagonalen Feldern):[/b]\n"
"  Durchschnitt {9}; Standardabweichung {10}\n"
"[b]Generische Organellendaten:[/b]"

msgid "ALREADY_ASCENDED"
msgstr "Du bist bereits aufgestiegen"

msgid "ALT"
msgstr "Alt"

msgid "AMBIANCE_VOLUME"
msgstr "Umgebungslautstärke"

msgid "AMMONIA"
msgstr "Ammoniak"

msgid "AMOUNT_OF_AUTOSAVE_TO_KEEP"
msgstr "Anzahl der Autospeicherungen:"

msgid "AMOUNT_OF_QUICKSAVE_TO_KEEP"
msgstr "Anzahl der Schnellspeicherungen:"

msgid "ANAEROBIC_NITROGEN_FIXATION"
msgstr "Anaerobe Stickstofffixierung"

#, fuzzy
msgid "AND_UNLOCK_CONDITION"
msgstr "Physikalische Bedingungen"

msgid "APPEARANCE"
msgstr "Erscheinungsbild"

msgid "APPLY"
msgstr "Übernehmen"

msgid "APPLY_CHANGES"
msgstr "Änderungen übernehmen"

msgid "APRIL"
msgstr "April"

msgid "ARE_YOU_SURE_TO_RESET_ALL_SETTINGS"
msgstr "Bist du sicher, dass du ALLE Einstellungen auf ihre Standardwerte zurücksetzen willst?"

msgid "ARE_YOU_SURE_TO_RESET_INPUT_SETTINGS"
msgstr "Bist du sicher, dass du die Eingaben auf ihre Standardwerte zurücksetzen willst?"

msgid "ARTIST_COLON"
msgstr "Künstler:"

msgid "ARTWORK_TITLE"
msgstr "\"{0}\" - {1}"

msgid "ART_BY"
msgstr "Grafiken von {0}"

msgid "ART_GALLERY"
msgstr "Kunstgalerie"

msgid "ASCENSION_CONGRATULATIONS"
msgstr "Gratulation!"

msgid "ASCENSION_CONGRATULATIONS_CONTENT"
msgstr ""

msgid "ASSEMBLY_CLASS_REQUIRED"
msgstr "Klasse der Programmbibliothek ist erforderlich, wenn angegeben"

msgid "ASSEMBLY_REQUIRED_WITH_HARMONY"
msgstr "Mod Assembler ist erforderlich wenn Auto Harmony aktiviert ist"

msgid "ASSUME_HYPERTHREADING"
msgstr "Annehmen, dass die CPU Hyperthreading hat"

msgid "ASSUME_HYPERTHREADING_TOOLTIP"
msgstr ""
"Es kann nicht automatisch erkannt werden, ob Hyperthreading aktiviert ist.\n"
"Dies wirkt sich auf die Standardanzahl von Threads aus, da Hyperthreading-Threads nicht so schnell sind wie echte CPU-Kerne."

msgid "ATMOSPHERIC_GASSES"
msgstr "Atmosphärische Gase"

msgid "ATP"
msgstr "ATP"

msgid "ATP_BALANCE"
msgstr "ATP-Saldo"

msgid "ATP_PRODUCTION"
msgstr "ATP-Produktion"

msgid "ATP_PRODUCTION_TOO_LOW"
msgstr "ATP-PRODUKTION ZU NIEDRIG!"

msgid "ATTEMPT_TO_WRITE_SAVE_FAILED"
msgstr "Der Versuch zu speichern ist missglückt. Möglicherweise ist der Speichername zu lang oder du hast keinen Zugang zum Speicherordner."

msgid "AT_CURSOR"
msgstr "Am Zeiger:"

msgid "AUDIO_OUTPUT_DEVICE"
msgstr "Ausgabegerät:"

msgid "AUGUST"
msgstr "August"

msgid "AUTO"
msgstr "Auto"

msgid "AUTO-EVO_EXPLANATION_EXPLANATION"
msgstr "Diese Tafel zeigt die Werte an, mit denen die Auto-Evo-Vorhersage arbeitet. Die Gesamtenergie, die eine Spezies aufnehmen kann, und die Kosten pro Einzeltier der Spezies bestimmen die endgültige Population. Auto-Evo verwendet ein vereinfachtes Modell der Realität, um zu berechnen, wie gut die Spezies auf der Basis der von ihnen erbeuteten Energie abschneiden. Für jede Nahrungsquelle wird angezeigt, wie viel Energie die Art aus ihr gewinnt. Zusätzlich wird die Gesamtenergie, die aus dieser Quelle zur Verfügung steht, angezeigt. Der Anteil, den die Art an der Gesamtenergie gewinnt, basiert darauf, wie groß die Fitness im Vergleich zur Gesamtfitness ist. Die Fitness ist ein Maß dafür, wie gut die Spezies diese Nahrungsquelle verwerten kann."

msgid "AUTO-EVO_POPULATION_CHANGED_2"
msgstr "{0} Population ist in {2} um {1} gewachsen, aufgrund von {3}"

msgid "AUTO-EVO_PREDICTION"
msgstr "Auto-Evo-Vorhersage"

msgid "AUTO-EVO_PREDICTION_BOX_DESCRIPTION"
msgstr ""
"Dieses Feld zeigt die von Auto-Evo erwarteten Populationszahlen für die bearbeitete Art an.\n"
"Auto-Evo führt die Populationssimulation durch, die der andere Teil (neben Ihrer eigenen Leistung) ist, der Ihre Population beeinflusst."

msgid "AUTO-EVO_STEPS_DONE"
msgstr "{0:F1}% fertig. {1:n0}/{2:n0} Schritte."

msgid "AUTOSAVE_DURING_THE_GAME"
msgstr "Automatisches speichern während des Spieles"

msgid "AUTO_EVO"
msgstr "Auto-Evo"

msgid "AUTO_EVO_EXPLORING_TOOL"
msgstr "Auto-Evo Exploration"

msgid "AUTO_EVO_FAILED"
msgstr "Auto-Evo fehlgeschlagen"

msgid "AUTO_EVO_RESULTS"
msgstr "Auto-Evo Ergebnisse:"

msgid "AUTO_EVO_RUN_STATUS"
msgstr "Laufstatus:"

#, fuzzy
msgid "AUTO_EVO_STATUS_COLON"
msgstr "Laufstatus:"

msgid "AUTO_MOVE_FORWARDS"
msgstr "Automatisch vorwärts bewegen"

msgid "AUTO_RESOLUTION"
msgstr "automatisch ({0}x{1})"

msgid "AVAILABLE_CONSTRUCTION_PROJECTS"
msgstr "Verfügbare Bauprojekte"

msgid "AVAILABLE_MODS"
msgstr "Verfügbare Mods"

msgid "AWAKENING_STAGE"
msgstr "Phase des Erwachens"

#, fuzzy
msgid "AWARE_STAGE"
msgstr "Mikroben Stadium"

msgid "BACK"
msgstr "Zurück"

msgid "BACKSLASH"
msgstr "Backslash"

msgid "BACKSPACE"
msgstr "Rücktaste"

msgid "BALANCE_DISPLAY_AT_DAY_ALWAYS"
msgstr ""

msgid "BALANCE_DISPLAY_AT_DAY_ALWAYS_TOOLTIP"
msgstr ""

msgid "BALANCE_DISPLAY_WHILE_MOVING"
msgstr ""

#, fuzzy
msgid "BALANCE_DISPLAY_WHILE_MOVING_TOOLTIP"
msgstr "Erweiterte Einstellungen anzeigen"

msgid "BASE_MOBILITY"
msgstr "Basis Mobilität"

msgid "BASE_MOVEMENT"
msgstr "Basisbewegung"

msgid "BASIC_VIEW"
msgstr "Grundlegend"

msgid "BASIC_VIEW_BUTTON_TOOLTIP"
msgstr "Zu den grundlegenden Einstellungen zurückkehren"

msgid "BATHYPELAGIC"
msgstr "Bathypelagial"

msgid "BECOME_MACROSCOPIC"
msgstr "Makroskopisch werden ({0}/{1})"

msgid "BECOME_MULTICELLULAR"
msgstr "Multizellulär werden ({0}/{1})"

msgid "BEGIN_THRIVING"
msgstr "Gedeihe"

msgid "BEHAVIOUR"
msgstr "Verhalten"

msgid "BEHAVIOUR_ACTIVITY"
msgstr "Verhalten"

msgid "BEHAVIOUR_AGGRESSION"
msgstr "Aggressivität"

msgid "BEHAVIOUR_FEAR"
msgstr "Furcht"

msgid "BEHAVIOUR_FOCUS"
msgstr "Fokus"

msgid "BEHAVIOUR_OPPORTUNISM"
msgstr "Opportunismus"

msgid "BELOW_SEA_LEVEL"
msgstr "{0}-{1}m unter dem Meeresspiegel"

msgid "BENCHMARKS"
msgstr ""

msgid "BENCHMARK_FINISHED"
msgstr "Benchmark beendet"

msgid "BENCHMARK_PHASE"
msgstr ""

msgid "BENCHMARK_RESULTS_COLON"
msgstr "Ergebnisse:"

msgid "BEST_PATCH_COLON"
msgstr "Bestes Gebiet:"

msgid "BIG_IRON_CHUNK"
msgstr "Großer Eisenbrocken"

msgid "BILLION_ABBREVIATION"
msgstr "{0} Mrd"

msgid "BINDING_AGENT"
msgstr "Bindemittel"

msgid "BINDING_AGENT_DESCRIPTION"
msgstr "Ermöglicht die Verbindung mit anderen Zellen. Dies ist der erste Schritt zur Multizellularität. Wenn deine Zelle Teil einer Kolonie ist, werden die Substanzen zwischen den Zellen geteilt. Du kannst den Editor nicht betreten, solange du Teil einer Kolonie bist, also musst du die Kolonie verlassen, sobald du genug Substanzen gesammelt hast, um deine Zelle zu spalten."

msgid "BINDING_AGENT_PROCESSES_DESCRIPTION"
msgstr "Drücke [thrive:input]g_toggle_binding[/thrive:input], um den Bindungsmodus umzuschalten. Im Bindungsmodus kannst du andere Zellen deiner Spezies mit deiner Kolonie verbinden, indem du dich in sie hineinbewegst. Um eine Kolonie zu verlassen, drücke [thrive:input]g_unbind_all[/thrive:input]."

msgid "BIND_AXES_SENSITIVITY"
msgstr "Achsen verbinden"

msgid "BIODIVERSITY_ATTEMPT_FILL_CHANCE"
msgstr "Die Chance in jedem Bereich mit wenigen Spezies (wenig Biodiversität), eine neue Spezies zu erstellen"

msgid "BIODIVERSITY_FROM_NEIGHBOUR_PATCH_CHANCE"
msgstr "Chance eine neue Spezies zu kreieren, um die Biodiversität eines benachbarten Bereiches zu erhöhen"

msgid "BIODIVERSITY_NEARBY_PATCH_IS_FREE_POPULATION"
msgstr "Arten, die die biologische Vielfalt erhöhen, erhalten freie Ansiedlung in einem benachbarten Gebiet"

msgid "BIODIVERSITY_SPLIT_IS_MUTATED"
msgstr "Spezies, die die biologische Vielfalt erhöht mutiert bei Erschaffung"

msgid "BIOLUMINESCENT_VACUOLE"
msgstr "Biolumineszenz-Vakuole"

msgid "BIOME_LABEL"
msgstr "Biom: {0}"

msgid "BRAIN_CELL_NAME_DEFAULT"
msgstr "Neuron"

msgid "BRAVE"
msgstr "Mutig"

msgid "BROWSE"
msgstr "Stöbern"

msgid "BROWSE_WORKSHOP"
msgstr "Workshop durchsuchen"

#, fuzzy
msgid "BUILD_CITY"
msgstr "Struktur"

#, fuzzy
msgid "BUILD_QUEUE"
msgstr "Struktur"

#, fuzzy
msgid "BUILD_STRUCTURE"
msgstr "Struktur"

msgid "BY"
msgstr "Von:"

msgid "BY_REVOLUTIONARY_GAMES"
msgstr "Von Revolutionary Games Studio"

msgid "CALCIUM_CARBONATE"
msgstr "Kalziumkarbonat"

msgid "CALCIUM_CARBONATE_MEMBRANE_DESCRIPTION"
msgstr "Diese Membran hat eine starke Schale aus Kalziumkarbonat. Sie kann Beschädigungen leicht widerstehen und benötigt weniger Energie, um sich nicht zu verformen. Der Nachteil einer so schweren Hülle ist, dass die Zelle viel langsamer ist und eine Weile braucht, um Ressourcen zu absorbieren."

msgid "CAMERA"
msgstr "Kamera"

msgid "CANCEL"
msgstr "Abbrechen"

msgid "CANCEL_ACTION_CAPITAL"
msgstr "AKTION ABBRECHEN"

msgid "CANCEL_CURRENT_ACTION"
msgstr "Vorgang abbrechen"

msgid "CANNOT_DELETE_USED_CELL_TYPE"
msgstr "Ein Zelltyp, der derzeit in deinem Körperplan verwendet wird, kann nicht gelöscht werden"

msgid "CANNOT_DELETE_USED_CELL_TYPE_TITLE"
msgstr "Verwendete Zellen nicht löschbar"

msgid "CANNOT_ENGULF"
msgstr "Kann nicht verschlingen"

msgid "CANNOT_MOVE_METABALL_TO_DESCENDANT_TREE"
msgstr "Metaball kann nicht in den Baum der Nachkommen verschoben werden"

msgid "CANNOT_REDUCE_BRAIN_POWER_STAGE"
msgstr "Die Gehirnkapazität ist zu niedrig, um auf dieser Stufe zu bleiben. Auf vorherige Stufen zurückzugehen ist aktuell nicht erlaubt. Bitte erhöhe die Gehirnkapazität um fortzufahren."

msgid "CANNOT_REDUCE_BRAIN_POWER_STAGE_TITLE"
msgstr "Die Gehirnleistung kann nicht reduziert werden um Stufen zurückzugehen"

msgid "CANNOT_WRITE_SAVE"
msgstr "Kann nicht speichern"

msgid "CANT_LOAD_MOD_INFO"
msgstr "Informationen zum Mod {0} konnten nicht geladen werden"

msgid "CAPSLOCK"
msgstr "Feststelltaste"

msgid "CARBON_DIOXIDE"
msgstr "Kohlendioxid"

msgid "CATEGORY_AN_ABUNDANCE"
msgstr "eine Fülle"

msgid "CATEGORY_A_FAIR_AMOUNT"
msgstr "ein gutes Stück"

msgid "CATEGORY_LITTLE"
msgstr "wenig"

msgid "CATEGORY_QUITE_A_BIT"
msgstr "ziemlich viel"

msgid "CATEGORY_SOME"
msgstr "etwas"

msgid "CATEGORY_VERY_LITTLE"
msgstr "sehr wenig"

msgid "CAUTIOUS"
msgstr "Vorsichtig"

msgid "CELL"
msgstr "Zelle"

msgid "CELLS"
msgstr "Zellen"

msgid "CELLULASE"
msgstr "Zellulase"

msgid "CELLULASE_DESCRIPTION"
msgstr "Cellulase ermöglicht es der Zelle Cellulose Membranen zu zersetzen. Dies erhöht die Effektivität des Prozesses."

msgid "CELLULOSE"
msgstr "Zellulose"

msgid "CELLULOSE_MEMBRANE_DESCRIPTION"
msgstr "Diese Membran hat eine Wand, was zu einem besseren Schutz gegen Gesamtschäden und insbesondere gegen physische Schäden führt. Sie kostet auch weniger Energie, um ihre Form zu behalten, kann aber Ressourcen nur langsam absorbieren und ist langsamer."

msgid "CELL_TYPE_NAME"
msgstr "Zellentypname"

msgid "CHANGE_DESCRIPTION_IS_TOO_LONG"
msgstr "Änderungsnotizen sind zu lang"

msgid "CHANGE_THE_SYMMETRY"
msgstr "Ändern der Symmetrie"

msgid "CHEATS"
msgstr "Cheats"

msgid "CHEAT_KEYS_ENABLED"
msgstr "Cheat-Tasten aktiviert"

msgid "CHEAT_MENU"
msgstr "Cheatmenü"

msgid "CHEMICAL_BUTTON_MICROBE_TOOLTIP"
msgstr "Zellprozesse ein-/ausblenden"

msgid "CHEMOPLAST"
msgstr "Chemoplast"

msgid "CHEMOPLAST_DESCRIPTION"
msgstr "Der Chemoplast ist eine doppelte Membranstruktur, die Proteine enthält, die in der Lage sind, Schwefelwasserstoff, Wasser und gasförmiges Kohlendioxid in einem Prozess namens Schwefelwasserstoff-Chemosynthese in Glukose umzuwandeln. Die Rate seiner Glukoseproduktion skaliert mit der Konzentration von Wasser und Kohlendioxid."

msgid "CHEMOPLAST_PROCESSES_DESCRIPTION"
msgstr "Verwandelt [thrive:compound type=\"hydrogensulfide\"][/thrive:compound] in [thrive:compound type=\"glucose\"][/thrive:compound]. Die Rate hängt von der Konzentration von [thrive:compound type=\"carbondioxide\"][/thrive:compound] ab."

msgid "CHEMORECEPTOR"
msgstr "Chemorezeptor"

msgid "CHEMORECEPTOR_DESCRIPTION"
msgstr "Alle Zellen \"sehen\" nur durch Chemorezeption. Auf diese Weise erhalten die Zellen Informationen über ihre Umgebung. Das Hinzufügen dieser Organelle bedeutet, dass die Chemorezeption weiter verfeinert wird. Da der Spieler schon im Zellstadium sehen kann, wird dies durch eine Linie dargestellt, die über den sichtbaren Bildschirmbereich hinausgeht und nahe gelegene Verbindungen anzeigt, die der Spieler noch nicht sehen konnte."

msgid "CHEMORECEPTOR_PROCESSES_DESCRIPTION"
msgstr "Der Chemorezeptor ermöglicht die Erkennung von Substanzen aus größerer Entfernung. Nach der Platzierung können Sie die Art der Substanz und die Farbe der Führungslinie auswählen."

msgid "CHEMOSYNTHESIZING_PROTEINS"
msgstr "Chemosynthetisierende Proteine"

msgid "CHEMOSYNTHESIZING_PROTEINS_DESCRIPTION"
msgstr "Chemosynthetisierende Proteine sind kleine Proteincluster im Zytoplasma, die in der Lage sind, Schwefelwasserstoff, Wasser und gasförmiges Kohlendioxid in einem Prozess namens Schwefelwasserstoff-Chemosynthese in Glukose umzuwandeln. Die Rate der Glukoseproduktion skaliert mit der Konzentration von Kohlendioxid. Da die chemosynthetisierenden Proteine direkt im Zytoplasma untergebracht sind, führt die umgebende Flüssigkeit glykolyse durch."

msgid "CHEMOSYNTHESIZING_PROTEINS_PROCESSES_DESCRIPTION"
msgstr "Wandelt [thrive:compound type=\"hydrogensulfide\"][/thrive:compound] in [thrive:compound type=\"glucose\"][/thrive:compound] um. Die Rate skaliert mit der Konzentration von [thrive:compound type=\"carbondioxide\"][/thrive:compound]. Wandelt [thrive:compound type=\"glucose\"][/thrive:compound] auch in [thrive:compound type=\"atp\"][/thrive:compound] um."

msgid "CHEMO_SYNTHESIS"
msgstr "Chemo-Synthese"

msgid "CHITIN"
msgstr "Chitin"

msgid "CHITINASE"
msgstr "Chitinase"

msgid "CHITINASE_DESCRIPTION"
msgstr "Chitinase ermöglicht es der Zelle Chitin Membranen zu zersetzen. Dies erhöht die Effektivität des Prozesses."

msgid "CHITIN_MEMBRANE_DESCRIPTION"
msgstr "Diese Membran hat eine Wand, was zu einem besseren Schutz gegen Gesamtschäden und insbesondere gegen physische Schäden führt. Sie kostet auch weniger Energie, um ihre Form zu behalten, kann aber Ressourcen nur langsam absorbieren und ist langsamer."

msgid "CHLOROPLAST"
msgstr "Chloroplast"

msgid "CHLOROPLAST_DESCRIPTION"
msgstr "Der Chloroplast ist eine Doppelmembranstruktur mit lichtempfindlichen Pigmenten, die in Membransäckchen gestapelt sind. Es handelt sich um einen Prokaryoten, der für die Verwendung durch seinen eukaryotischen Wirt assimiliert wurde. Die Pigmente im Chloroplasten sind in der Lage, die Energie des Lichts zu nutzen, um in einem Prozess namens Photosynthese aus Wasser und gasförmigem Kohlendioxid Glukose herzustellen. Diese Pigmente sind es auch, die dem Chloroplasten seine charakteristische Farbe verleihen. Die Geschwindigkeit der Glukoseproduktion hängt von der Konzentration des Kohlendioxids und der Lichtintensität ab."

msgid "CHLOROPLAST_PROCESSES_DESCRIPTION"
msgstr "Produziert [thrive:compound type=\"glucose\"][/thrive:compound]. Die Rate hängt von der Konzentration von [thrive:compound type=\"carbondioxide\"][/thrive:compound] und der Intensität des [thrive:compound type=\"sunlight\"][/thrive:compound]s ab."

msgid "CHOSEN_FILENAME_ALREADY_EXISTS"
msgstr "Der gewählte Dateiname ({0}) existiert bereits. Überschreiben?"

msgid "CHROMATIC_ABERRATION"
msgstr "Farbabweichung:"

msgid "CHROMATOPHORE_PROCESSES_DESCRIPTION"
msgstr "Produziert [thrive:compound type=\"glucose\"][/thrive:compound]. Rate skaliert mit der Konzentration von [thrive:compound type=\"carbondioxide\"][/thrive:compound] und der Intensität des [thrive:compound type=\"sunlight\"][/thrive:compound]."

msgid "CHUNK_CELL_CORPSE_PART"
msgstr "Zellleichenstück"

msgid "CHUNK_FOOD_SOURCE"
msgstr "{0}-Verbrauch"

msgid "CILIA"
msgstr "Zilie"

msgid "CILIA_DESCRIPTION"
msgstr "Zilien funktionieren ähnlich wie Flagellen. Aber anstatt Antrieb in eine bestimmte Richtung zu geben, helfen sie bei der Drehbewegung der Zelle."

msgid "CILIA_PROCESSES_DESCRIPTION"
msgstr "Erhöht die Wendigkeit von großen Zellen."

#, fuzzy
msgid "CITY_SHORT_STATISTICS"
msgstr "Organismus-Statistik"

msgid "CLEAN_UP_OLD_SAVES"
msgstr "Alte Speicherstände aufräumen"

msgid "CLOSE"
msgstr "Schließen"

msgid "CLOSE_OPTIONS"
msgstr "Optionen schließen?"

msgid "CLOUD_RESOLUTION_DIVISOR"
msgstr "Wolkenauflösungsteiler:"

msgid "CLOUD_SIMULATION_MINIMUM_INTERVAL"
msgstr "Wolkensimulation Minimumintervall:"

msgid "COASTAL"
msgstr "Küste"

msgid "COLLISION_SHAPE"
msgstr "Erzeuge Entitäten mit Kollisionskonturen"

msgid "COLOUR"
msgstr "Farbe"

msgid "COLOURBLIND_CORRECTION"
msgstr "Farbenblindheits-Korrektur:"

msgid "COLOUR_PICKER_ADD_PRESET"
msgstr "Aktuelle Farbe als Voreinstellung hinzufügen"

msgid "COLOUR_PICKER_A_TOOLTIP"
msgstr "Alphakanalwert der Farbe"

msgid "COLOUR_PICKER_B_TOOLTIP"
msgstr "Blaukanalwert der Farbe"

msgid "COLOUR_PICKER_G_TOOLTIP"
msgstr "Grünkanalwert der Farbe"

msgid "COLOUR_PICKER_HSV_BUTTON_TOOLTIP"
msgstr ""
"Schaltet den HSV-Modus (Farbwert, Farbsättigung, Hellwert) ein oder aus.\n"
"Kann im Roh-Modus nicht eingeschaltet werden."

msgid "COLOUR_PICKER_H_TOOLTIP"
msgstr "Farbtonwert, Anteil der Farbe"

msgid "COLOUR_PICKER_PICK_COLOUR"
msgstr "Wähle eine Farbe aus dem Spielfenster"

msgid "COLOUR_PICKER_PRESET_TOOLTIP"
msgstr ""
"Farbe: {0}\n"
"Linke Maus: Diese Voreinstellung verwenden\n"
"Rechte Maus: Diese Voreinstellung löschen"

msgid "COLOUR_PICKER_RAW_BUTTON_TOOLTIP"
msgstr ""
"Schalten Sie den Roh-Modus ein oder aus.\n"
"Im Roh-Modus können Sie die R-, G- und B\n"
"Farbwerte über 1,0 hinausgehen.\n"
"Im HSV-Modus kann dieser Modus nicht aktiviert werden."

msgid "COLOUR_PICKER_R_TOOLTIP"
msgstr "Rotkanalwert der Farbe"

msgid "COLOUR_PICKER_S_TOOLTIP"
msgstr "Sättigungswert, der Anteil an Grau in einer bestimmten Farbe"

msgid "COLOUR_PICKER_V_TOOLTIP"
msgstr "Hellwert, Helligkeit oder Intensität der Farbe"

#, fuzzy
msgid "COMMON_ABILITIES"
msgstr "Fähigkeiten"

msgid "COMMON_EDITING_AND_STRATEGY"
msgstr ""

msgid "COMMUNITY_FORUM"
msgstr "Community-Forum"

msgid "COMMUNITY_FORUM_BUTTON_TOOLTIP"
msgstr "Tritt der Thrive Gemeinschaft über unser Forum bei"

msgid "COMMUNITY_WIKI"
msgstr "Gemeinschafts-Wiki"

msgid "COMMUNITY_WIKI_BUTTON_TOOLTIP"
msgstr "Besuche unser Gemeinschafts-Wiki"

msgid "COMPILED_AT_COLON"
msgstr "Erstellt am:"

#, fuzzy
msgid "COMPLETE_ACTION"
msgstr "Erstellt am:"

msgid "COMPOUNDS"
msgstr "Substanzen"

#, fuzzy
msgid "COMPOUNDS_AT_EQUILIBRIUM"
msgstr "Suche nach Substanz:"

#, fuzzy
msgid "COMPOUNDS_AT_MAX_SPEED"
msgstr "Suche nach Substanz:"

msgid "COMPOUNDS_BUTTON_MICROBE_TOOLTIP"
msgstr "Substanzen ein-/ausblenden"

msgid "COMPOUNDS_COLON"
msgstr "Substanzen:"

#, fuzzy
msgid "COMPOUND_BALANCE_FILL_TIME"
msgstr "Verbindungsbalance"

#, fuzzy
msgid "COMPOUND_BALANCE_FILL_TIME_TOO_LONG"
msgstr "Verbindungsbalance"

#, fuzzy
msgid "COMPOUND_BALANCE_MODE_TOOLTIP"
msgstr "Substanzen ein-/ausblenden"

msgid "COMPOUND_BALANCE_TITLE"
msgstr "Verbindungsbalance"

#, fuzzy
msgid "COMPOUND_BALANCE_TOOLTIP"
msgstr "Substanzen ein-/ausblenden"

msgid "COMPOUND_CLOUDS"
msgstr "Verbindungswolken"

msgid "COMPOUND_CLOUD_DENSITY"
msgstr "Wolkendichte"

msgid "COMPOUND_CLOUD_DENSITY_EXPLANATION"
msgstr "(Dichte der Ressourcen-Wolken in der Spielumgebung)"

msgid "COMPOUND_CONCENTRATIONS_DECREASED"
msgstr "{0}konzentrationen sind um {1} gesunken"

msgid "COMPOUND_FOOD_SOURCE"
msgstr "{0}-Verbrauch"

#, fuzzy
msgid "COMPOUND_STORAGE_AMOUNT_DOES_NOT_LAST_NIGHT"
msgstr "Verbindungsbalance"

msgid "COMPOUND_STORAGE_NOT_ENOUGH_GENERATED_DURING_DAY"
msgstr ""

#, fuzzy
msgid "COMPOUND_STORAGE_NOT_ENOUGH_SPACE"
msgstr "{0}-Verbrauch"

#, fuzzy
msgid "COMPOUND_STORAGE_STATS_TITLE"
msgstr "Verbindungsbalance"

#, fuzzy
msgid "COMPOUND_STORAGE_STATS_TOOLTIP"
msgstr "Verbindungsbalance"

msgid "COMPOUND_TO_FIND"
msgstr "Suche nach Substanz:"

msgid "CONCEPT_ART"
msgstr "Konzept Kunst"

msgid "CONFIG"
msgstr "Konfiguration"

msgid "CONFIRM_CAPITAL"
msgstr "BESTÄTIGEN"

#, fuzzy
msgid "CONFIRM_DELETE"
msgstr "Beenden bestätigen"

msgid "CONFIRM_EXIT"
msgstr "Beenden bestätigen"

msgid "CONFIRM_FOSSILISATION_OVERWRITE"
msgstr "Überschreiben bestätigen"

#, fuzzy
msgid "CONFIRM_MOVE_TO_ASCENSION_STAGE"
msgstr "(Geschwindigkeit mit der die künstliche Intelligenz Ihre Arten mutieren läßt)"

#, fuzzy
msgid "CONFIRM_MOVE_TO_ASCENSION_STAGE_EXPLANATION"
msgstr "(Geschwindigkeit mit der die künstliche Intelligenz Ihre Arten mutieren läßt)"

msgid "CONFIRM_MOVE_TO_INDUSTRIAL_STAGE"
msgstr "Fortfahren zur Industriellen Phase?"

#, fuzzy
msgid "CONFIRM_MOVE_TO_INDUSTRIAL_STAGE_EXPLANATION"
msgstr "(Geschwindigkeit mit der die künstliche Intelligenz Ihre Arten mutieren läßt)"

#, fuzzy
msgid "CONFIRM_MOVE_TO_SPACE_STAGE"
msgstr "(Geschwindigkeit mit der die künstliche Intelligenz Ihre Arten mutieren läßt)"

#, fuzzy
msgid "CONFIRM_MOVE_TO_SPACE_STAGE_EXPLANATION"
msgstr "(Geschwindigkeit mit der die künstliche Intelligenz Ihre Arten mutieren läßt)"

msgid "CONFIRM_NEW_GAME_BUTTON_TOOLTIP"
msgstr "Mit diesen Einstellungen spielen"

msgid "CONFIRM_NEW_GAME_BUTTON_TOOLTIP_DISABLED"
msgstr "Einige Einstellungen sind ungültig"

#, fuzzy
msgid "CONSTRUCTION_UNIT_NAME"
msgstr "Blaublindheit (Blau-Gelb)"

msgid "CONTENT_UPLOADED_FROM"
msgstr "Workshop-Content wird von folgendem Ordner hochgeladen: {0}"

msgid "CONTINUE_THRIVING"
msgstr "Gedeihe"

msgid "CONTINUE_TO_PROTOTYPES"
msgstr ""
"Du hast das Ende des \"komplett\" entwickelten Teils von Thrive erreicht.\n"
"Wenn du möchtest kannst du mit den Prototypen der weiteren Stadien fortfahren, soweit sie im Augenblick implementiert sind. Diese können sehr unvollständig sein, Platzhalter Grafiken benutzen und allgemein sehr grundlegend sein. Sie sind im Spiel enthalten, um die mögliche Zukunft und unsere Vision des weiteren Spielverlaufs zu zeigen.\n"
"\n"
"Du wirst in den meisten Prototypen nicht speichern können und auch nicht in das bisherige Spiel zurückkehren können. Wenn du zum aktuellen Stadium zurückkehren können möchtest, speichere bitte bevor du fortfährst.\n"
"\n"
"Wenn du dich entscheidest weiterzuspielen, sei dir bitte bewusst, dass die kommenden Stadien Prototypen sind und beschwere dich nicht über fehlende Inhalte."

msgid "CONTINUE_TO_PROTOTYPES_PROMPT"
msgstr "Mit Prototyp Stadien fortfahren?"

#, fuzzy
msgid "CONTROLLER_ANY_DEVICE"
msgstr "Totzonen kalibrieren"

#, fuzzy
msgid "CONTROLLER_AXIS_L2"
msgstr "Controllerachsenvisualisierer:"

#, fuzzy
msgid "CONTROLLER_AXIS_LEFT_TRIGGER"
msgstr "Controllerachsenvisualisierer:"

#, fuzzy
msgid "CONTROLLER_AXIS_LEFT_X"
msgstr "Controllerachsenvisualisierer:"

#, fuzzy
msgid "CONTROLLER_AXIS_LEFT_Y"
msgstr "Controllerachsenvisualisierer:"

#, fuzzy
msgid "CONTROLLER_AXIS_NEGATIVE_DIRECTION"
msgstr "Controllerachsenvisualisierer:"

#, fuzzy
msgid "CONTROLLER_AXIS_POSITIVE_DIRECTION"
msgstr "Controllerempfindlichkeit"

#, fuzzy
msgid "CONTROLLER_AXIS_R2"
msgstr "Controllerachsenvisualisierer:"

#, fuzzy
msgid "CONTROLLER_AXIS_RIGHT_TRIGGER"
msgstr "Controllerachsenvisualisierer:"

#, fuzzy
msgid "CONTROLLER_AXIS_RIGHT_X"
msgstr "Controllerachsenvisualisierer:"

#, fuzzy
msgid "CONTROLLER_AXIS_RIGHT_Y"
msgstr "Controllerachsenvisualisierer:"

msgid "CONTROLLER_AXIS_VISUALIZERS"
msgstr "Controllerachsenvisualisierer:"

#, fuzzy
msgid "CONTROLLER_BUTTON_DPAD_DOWN"
msgstr "Totzonen kalibrieren"

#, fuzzy
msgid "CONTROLLER_BUTTON_DPAD_LEFT"
msgstr "Totzonen kalibrieren"

msgid "CONTROLLER_BUTTON_DPAD_RIGHT"
msgstr ""

#, fuzzy
msgid "CONTROLLER_BUTTON_DPAD_UP"
msgstr "Totzonen kalibrieren"

#, fuzzy
msgid "CONTROLLER_BUTTON_LEFT_SHOULDER"
msgstr "Totzone:"

#, fuzzy
msgid "CONTROLLER_BUTTON_LEFT_STICK"
msgstr "Totzonen kalibrieren"

#, fuzzy
msgid "CONTROLLER_BUTTON_MISC1"
msgstr "Totzonen kalibrieren"

#, fuzzy
msgid "CONTROLLER_BUTTON_PADDLE1"
msgstr "Totzonen kalibrieren"

#, fuzzy
msgid "CONTROLLER_BUTTON_PADDLE2"
msgstr "Totzonen kalibrieren"

#, fuzzy
msgid "CONTROLLER_BUTTON_PADDLE3"
msgstr "Totzonen kalibrieren"

#, fuzzy
msgid "CONTROLLER_BUTTON_PADDLE4"
msgstr "Totzonen kalibrieren"

msgid "CONTROLLER_BUTTON_PS3_SELECT"
msgstr ""

#, fuzzy
msgid "CONTROLLER_BUTTON_PS3_START"
msgstr "Controllerempfindlichkeit"

#, fuzzy
msgid "CONTROLLER_BUTTON_PS_CIRCLE"
msgstr "Totzone:"

#, fuzzy
msgid "CONTROLLER_BUTTON_PS_CROSS"
msgstr "Totzone:"

#, fuzzy
msgid "CONTROLLER_BUTTON_PS_L1"
msgstr "Totzonen kalibrieren"

#, fuzzy
msgid "CONTROLLER_BUTTON_PS_L3"
msgstr "Totzonen kalibrieren"

#, fuzzy
msgid "CONTROLLER_BUTTON_PS_OPTIONS"
msgstr "Totzone:"

#, fuzzy
msgid "CONTROLLER_BUTTON_PS_R1"
msgstr "Totzonen kalibrieren"

#, fuzzy
msgid "CONTROLLER_BUTTON_PS_R3"
msgstr "Totzonen kalibrieren"

#, fuzzy
msgid "CONTROLLER_BUTTON_PS_SHARE"
msgstr "Totzonen kalibrieren"

msgid "CONTROLLER_BUTTON_PS_SONY_BUTTON"
msgstr ""

#, fuzzy
msgid "CONTROLLER_BUTTON_PS_SQUARE"
msgstr "Controllerachsenvisualisierer:"

#, fuzzy
msgid "CONTROLLER_BUTTON_PS_TRIANGLE"
msgstr "Controllerachsenvisualisierer:"

#, fuzzy
msgid "CONTROLLER_BUTTON_RIGHT_SHOULDER"
msgstr "Controllerachsenvisualisierer:"

msgid "CONTROLLER_BUTTON_RIGHT_STICK"
msgstr ""

msgid "CONTROLLER_BUTTON_TOUCH_PAD"
msgstr ""

#, fuzzy
msgid "CONTROLLER_BUTTON_UNKNOWN"
msgstr "Totzone:"

#, fuzzy
msgid "CONTROLLER_BUTTON_XBOX_A"
msgstr "Totzone:"

#, fuzzy
msgid "CONTROLLER_BUTTON_XBOX_B"
msgstr "Totzone:"

msgid "CONTROLLER_BUTTON_XBOX_BACK"
msgstr ""

msgid "CONTROLLER_BUTTON_XBOX_GUIDE"
msgstr ""

#, fuzzy
msgid "CONTROLLER_BUTTON_XBOX_START"
msgstr "Controllerempfindlichkeit"

#, fuzzy
msgid "CONTROLLER_BUTTON_XBOX_X"
msgstr "Totzone:"

#, fuzzy
msgid "CONTROLLER_BUTTON_XBOX_Y"
msgstr "Totzone:"

msgid "CONTROLLER_DEADZONES"
msgstr "Totzonen kalibrieren"

msgid "CONTROLLER_DEADZONE_CALIBRATION_EXPLANATION"
msgstr ""
"Mit diesem Werkzeug können die Deadzones der Controllerachsen konfiguriert werden. Die Größe der Deadzone kontrolliert wie viel ein Controlstick (oder analoge Taste) bewegt werden muss, bevor die Bewegung als Eingabe erkannt wird.\n"
"Bitte bewege alle Controlsticks und lasse sie wieder los, und drücke alle analogen Tasten und lasse sie wieder los."

msgid "CONTROLLER_DEADZONE_COLON"
msgstr "Totzone:"

msgid "CONTROLLER_PROMPT_TYPE_SETTING"
msgstr ""

msgid "CONTROLLER_SENSITIVITY"
msgstr "Controllerempfindlichkeit"

#, fuzzy
msgid "CONTROLLER_UNKNOWN_AXIS"
msgstr "Totzonen kalibrieren"

msgid "COPY_ERROR_TO_CLIPBOARD"
msgstr "Fehler in die Zwischenablage kopieren"

msgid "COPY_RESULTS"
msgstr "Ergebnisse kopieren"

msgid "CORRECTION_PROTANOPE"
msgstr "Rotblindheit (Rot-Grün)"

msgid "CORRECTION_TRITANOPE"
msgstr "Blaublindheit (Blau-Gelb)"

#, fuzzy
msgid "CPU_THREADS"
msgstr "Threads:"

msgid "CRAFTING_CLEAR_INPUTS"
msgstr ""

#, fuzzy
msgid "CRAFTING_ERROR_INTERNAL_CONSUME_PROBLEM"
msgstr "Fehler: Interner Fehler im Materialverbrauch"

#, fuzzy
msgid "CRAFTING_ERROR_TAKING_ITEMS"
msgstr "invers skaliert"

msgid "CRAFTING_FILTER_INPUTS"
msgstr "Eingabe"

#, fuzzy
msgid "CRAFTING_KNOWN_ITEMS"
msgstr "invers skaliert"

#, fuzzy
msgid "CRAFTING_NOT_ENOUGH_MATERIAL"
msgstr "invers skaliert"

msgid "CRAFTING_NO_RECIPE_SELECTED"
msgstr "Wähle zuerst einen Bauplan aus"

msgid "CRAFTING_NO_ROOM_TO_TAKE_CRAFTING_RESULTS"
msgstr "Nicht genügend Platz, um alle Gegenstände zu lagern"

#, fuzzy
msgid "CRAFTING_RECIPE_DISPLAY"
msgstr "Ergebnisse kopieren"

msgid "CRAFTING_RECIPE_HAND_AXE"
msgstr "Stein-Handaxt"

#, fuzzy
msgid "CRAFTING_RESULTS"
msgstr "Ergebnisse kopieren"

msgid "CRAFTING_SELECT_RECIPE_OR_ITEMS_TO_FILTER"
msgstr "Wähle einen Bauplan oder Gegenstand zum Filtern"

msgid "CRAFTING_TAKE_ALL"
msgstr "Nimm alles"

#, fuzzy
msgid "CRAFTING_TITLE"
msgstr "Titel fehlt"

msgid "CREATE"
msgstr "Erstellen"

msgid "CREATED_AT"
msgstr "Erstellt am:"

msgid "CREATED_ON_PLATFORM"
msgstr "Erstellt auf Plattform:"

msgid "CREATE_A_NEW_MICROBE"
msgstr "Eine neue Mikrobe erstellen"

msgid "CREATE_NEW"
msgstr "Neu erstellen"

msgid "CREATE_NEW_CELL_TYPE"
msgstr "Neuen Zellentyp erstellen"

msgid "CREATE_NEW_CELL_TYPE_DESCRIPTION"
msgstr "Du kannst neue Zelltypen hinzufügen, indem du Bestehende duplizierst und dann benennst. Zelltypen können modifiziert werden, um sie für verschiedene Aufgaben zu spezialisieren. Wenn ein Zellentyp geändert wird, werden alle platzierten Zellen dieses Typs aktualisiert."

msgid "CREATE_NEW_MOD"
msgstr "Neuen Mod erstellen"

msgid "CREATE_NEW_SAVE"
msgstr "Neuen Speicherstand anlegen"

msgid "CREATE_NEW_TISSUE_TYPE"
msgstr "Neuen Zellentyp erstellen"

msgid "CREATE_NEW_TISSUE_TYPE_DESCRIPTION"
msgstr "Du kannst neue Zelltypen hinzufügen, indem du Bestehende duplizierst und dann umbenennst. Zelltypen können modifiziert werden, um sie für verschiedene Aufgaben zu spezialisieren. Wenn ein Zellentyp geändert wird, werden alle platzierten Zellen dieses Typs aktualisiert."

msgid "CREATING_DOT_DOT_DOT"
msgstr "Erstelle..."

msgid "CREATING_OBJECTS_FROM_SAVE"
msgstr "Objekte aus Speicherstand erstellen"

msgid "CREDITS"
msgstr "Abspann"

msgid "CTRL"
msgstr "Strg"

msgid "CURRENT_DEVELOPERS"
msgstr "Aktuelle Entwickler(innen)"

msgid "CURRENT_LOCATION_CAPITAL"
msgstr "AKTUELLE POSITION"

#, fuzzy
msgid "CURRENT_RESEARCH_NONE"
msgstr "Fähigkeitenleiste anzeigen"

#, fuzzy
msgid "CURRENT_RESEARCH_PROGRESS"
msgstr "Hilfemenü öffnen"

msgid "CURRENT_WORLD"
msgstr "Aktuelle Welt"

#, fuzzy
msgid "CURRENT_WORLD_STATISTICS"
msgstr "Organismus-Statistik"

msgid "CUSTOM_USERNAME"
msgstr "Eigener Nutzername:"

msgid "CYTOPLASM"
msgstr "Zytoplasma"

msgid "CYTOPLASM_DESCRIPTION"
msgstr "Die klebrigen Innereien einer Zelle. Das Zytoplasma ist die Grundmischung aus Ionen, Proteinen und anderen in Wasser gelösten Stoffen, die das Innere der Zelle ausfüllt. Eine der Funktionen, die es erfüllt, ist die [b]Glykolyse[/b], die Umwandlung von [thrive:compound type=\"glucose\"][/thrive:compound] in [thrive:compound type=\"atp\"][/thrive:compound]-Energie. Zellen, denen Organellen für einen komplexeren Stoffwechsel fehlen, sind auf diese Energieform angewiesen. Sie wird auch dazu verwendet, Moleküle in der Zelle zu speichern und die Zelle zu vergrössern."

msgid "CYTOPLASM_GLYCOLYSIS"
msgstr "Zytoplasma-Glykolyse"

msgid "CYTOPLASM_PROCESSES_DESCRIPTION"
msgstr "Wandelt [thrive:compound type=\"glucose\"][/thrive:compound] in [thrive:compound type=\"atp\"][/thrive:compound] um."

msgid "DAY_LENGTH"
msgstr "Tageslänge"

msgid "DAY_LENGTH_EXPLANATION"
msgstr "(Spieltaglänge in Realzeitsekunden)"

msgid "DAY_NIGHT_CYCLE_ENABLED"
msgstr "Tag-/Nachtzyklus aktivieren"

#, fuzzy
msgid "DAY_NIGHT_CYCLE_ENABLED_EXPLANATION_2"
msgstr "(WARNUNG: Photosynthese wird wesentlich weniger effizient)"

msgid "DEADZONE_CALIBRATION_FINISHED"
msgstr "Totzonenkalibrierung abgeschlossen. Die neuen Totzonen werden unten dargestellt."

msgid "DEADZONE_CALIBRATION_INPROGRESS"
msgstr "Totzonen-Kalibrierung im Gange. Bitte drücken Sie keine Tasten und lassen Sie die Sticks auf ihrem Controller in nicht-ausgelenkter Ausgangsstellung und warten ein paar Sekunden."

msgid "DEADZONE_CALIBRATION_IS_RESET"
msgstr "Totzonenkalibrierungen wurden zurückgesetzt"

msgid "DEADZONE_CONFIGURATION"
msgstr "Totzonen kalibrieren"

msgid "DEATH"
msgstr "Tot"

msgid "DEBUG_COORDINATES"
msgstr ""

msgid "DEBUG_DRAW_NOT_AVAILABLE"
msgstr ""

msgid "DEBUG_PANEL"
msgstr "Debug-Fenster"

msgid "DECEMBER"
msgstr "Dezember"

msgid "DEFAULT_AUDIO_OUTPUT_DEVICE"
msgstr "Standardausgabegerät"

msgid "DELETE"
msgstr "Löschen"

msgid "DELETE_ALL_OLD_SAVE_WARNING_2"
msgstr ""
"Das Löschen aller alten Auto- und Schnellspeicherungen kann nicht rückgängig gemacht werden. Bist du sicher, dass du Folgendes dauerhaft löschen möchtest?\n"
" - {0} Automatische Speicherstände\n"
" - {1} Schnellspeicherstände\n"
" - {2} Backup Speicherstände"

#, fuzzy
msgid "DELETE_FOSSIL_CONFIRMATION"
msgstr "Das Löschen dieses Speicherstandes kann nicht rückgängig gemacht werden, bist du sicher, dass du ihn dauerhaft löschen willst?"

msgid "DELETE_OLD_SAVES_PROMPT"
msgstr "Alte Spieltände löschen?"

msgid "DELETE_ORGANELLE"
msgstr "Organelle löschen"

msgid "DELETE_SAVE_CONFIRMATION"
msgstr "Das Löschen dieses Speicherstandes kann nicht rückgängig gemacht werden, bist du sicher, dass du ihn dauerhaft löschen willst?"

msgid "DELETE_SELECTED"
msgstr "Ausgewählte löschen"

msgid "DELETE_SELECTED_SAVES_PROMPT"
msgstr "Ausgewählte(n) Spielstand/Spielstände wirklich löschen?"

msgid "DELETE_SELECTED_SAVE_WARNING"
msgstr "Das Löschen des/der ausgewählten Spielstandes/Spielständen kann nicht rückgängig gemacht werden. Bist du sicher, dass du die {0} Speicherung(en) dauerhaft löschen möchten?"

msgid "DELETE_THIS_SAVE_PROMPT"
msgstr "Diesen Spielstand wirklich löschen?"

#, fuzzy
msgid "DESCEND_BUTTON"
msgstr "Das Löschen dieses Speicherstandes kann nicht rückgängig gemacht werden, bist du sicher, dass du ihn dauerhaft löschen willst?"

#, fuzzy
msgid "DESCEND_CONFIRMATION"
msgstr "Das Löschen dieses Speicherstandes kann nicht rückgängig gemacht werden, bist du sicher, dass du ihn dauerhaft löschen willst?"

#, fuzzy
msgid "DESCEND_CONFIRMATION_EXPLANATION"
msgstr "Mache diese Spezies zu einem Fossil um sie im Museum zu speichern. Du kannst von der Thriveopedia auf das Museum zugreifen, oder Fossile im Sandboxeditor laden."

msgid "DESCRIPTION"
msgstr "Beschreibung:"

msgid "DESCRIPTION_COLON"
msgstr "Beschreibung:"

msgid "DESCRIPTION_TOO_LONG"
msgstr "Beschreibung ist zu lang"

msgid "DESPAWN_ENTITIES"
msgstr "Alle Objekte entfernen"

msgid "DETECTED_CPU_COUNT"
msgstr "Ermittelte CPU-Anzahl:"

msgid "DEVBUILD_VERSION_INFO"
msgstr ""
"DevBuild {0}\n"
"auf Branch {1} bei {2}\n"
"{3}"

msgid "DEVELOPERS"
msgstr "Entwickler(innen)"

msgid "DEVELOPMENT_FORUM"
msgstr "Entwickler Forum"

msgid "DEVELOPMENT_FORUM_BUTTON_TOOLTIP"
msgstr "Sieh Dir Entwicklerupdates in unserem Entwicklerforum an"

msgid "DEVELOPMENT_SUPPORTED_BY"
msgstr "Entwicklung unterstützt von Revolutionary Games Studio ry"

msgid "DEVELOPMENT_WIKI"
msgstr "Entwickler-Wiki"

msgid "DEVELOPMENT_WIKI_BUTTON_TOOLTIP"
msgstr "Besuche unser Entwickler-Wiki"

msgid "DEVOURED"
msgstr "Entrückt"

msgid "DEV_BUILD_PATRONS"
msgstr "Entwicklungsversions Unterstützer"

msgid "DIFFICULTY"
msgstr "Schwierigkeitsgrad"

msgid "DIFFICULTY_DETAILS_STRING"
msgstr ""
"Schwierigkeitsgrad: {0}\n"
"Mutationskostenmultiplikator: {1}\n"
"KI Mutationsrate: {2}\n"
"Wolkendichte: {3}\n"
"Bevölkerungsstrafe bei Spielertod: {4}\n"
"Glukoseerhalt in der Umwelt: {5}\n"
"Osmoregulationskostenmultiplikator: {6}\n"
"Verfügbare Glukosewolke beim Verlassen des Editors: {7}\n"
"Passiven Reproduktionsfortschritt erhalten: {8}\n"
"Beschränke die Nutzung von Wachstums-Substanzen: {9}"

msgid "DIFFICULTY_PRESET"
msgstr "Schwierigkeitsgrad"

msgid "DIFFICULTY_PRESET_CUSTOM"
msgstr "Benutzerdefiniert"

msgid "DIFFICULTY_PRESET_EASY"
msgstr "Leicht"

msgid "DIFFICULTY_PRESET_HARD"
msgstr "Schwer"

msgid "DIFFICULTY_PRESET_NORMAL"
msgstr "Normal"

msgid "DIGESTION_EFFICIENCY"
msgstr "Verdauungseffizienz"

msgid "DIGESTION_EFFICIENCY_COLON"
msgstr "Verdauungseffizienz:"

msgid "DIGESTION_SPEED"
msgstr "Ressourcen-Absorptionsgeschwindigkeit"

msgid "DIGESTION_SPEED_COLON"
msgstr "Ressourcen-Absorptionsgeschwindigkeit:"

msgid "DIGESTION_SPEED_VALUE"
msgstr "{0}/s"

msgid "DISABLED"
msgstr "Deaktiviert"

msgid "DISABLE_ALL"
msgstr "Alle deaktivieren"

msgid "DISCARD_AND_CONTINUE"
msgstr "Verwerfen und fortfahren"

msgid "DISCARD_CHANGES"
msgstr "Verwerfen und fortfahren"

msgid "DISCONNECTED_CELLS"
msgstr "Getrennte Zellen"

msgid "DISCONNECTED_CELLS_TEXT"
msgstr ""
"Es gibt Zellen, die nicht mit dem Rest verbunden sind.\n"
"Bitte verbinde alle platzierten Zellen miteinander oder mach deine Änderungen rückgängig."

msgid "DISCONNECTED_METABALLS"
msgstr "Getrennte Zellen"

msgid "DISCONNECTED_METABALLS_TEXT"
msgstr ""
"Es gibt Zellen, die nicht mit dem Rest verbunden sind.\n"
"Bitte verbinde alle platzierten Zellen miteinander oder mach deine Änderungen rückgängig."

msgid "DISCONNECTED_ORGANELLES"
msgstr "Getrennte Organellen"

msgid "DISCONNECTED_ORGANELLES_TEXT"
msgstr ""
"Es gibt Organellen, die nicht mit dem Rest verbunden sind.\n"
"Bitte verbinde alle platzierten Organellen miteinander oder mach deine Änderungen rückgängig."

msgid "DISCORD_TOOLTIP"
msgstr "Tritt unserem Discord Server bei"

msgid "DISMISSED_POPUPS_COLON"
msgstr "Versteckte Pop-ups:"

msgid "DISMISSED_POPUPS_EXPLANATION"
msgstr ""
"Dies zeigt an, wie viele Popups vom Spieler dauerhaft ausgeblendet wurden.\n"
"Wenn einige davon wieder sichtbar werden sollen, können mit der Schaltfläche neben dieser alle ausgeblendeten Popups wieder angezeigt werden."

#, fuzzy
msgid "DISMISS_INFORMATION_PERMANENTLY"
msgstr "Dies' nicht wieder anzeigen"

#, fuzzy
msgid "DISMISS_WARNING_PERMANENTLY"
msgstr "Dies' nicht wieder anzeigen"

#, fuzzy
msgid "DISPLAY_3D_MENU_BACKGROUNDS"
msgstr "Hintergrundpartikel anzeigen"

msgid "DISPLAY_ABILITIES_BAR"
msgstr "Fähigkeitenleiste anzeigen"

msgid "DISPLAY_BACKGROUND_PARTICLES"
msgstr "Hintergrundpartikel anzeigen"

#, fuzzy
msgid "DISPLAY_DRIVER_OPENGL"
msgstr "Fähigkeitenleiste anzeigen"

#, fuzzy
msgid "DISPLAY_DRIVER_VULKAN"
msgstr "Fähigkeitenleiste anzeigen"

msgid "DISPLAY_PART_NAMES"
msgstr "Namen der Teile Schaltflächen anzeigen"

msgid "DISSOLVED_COMPOUND_FOOD_SOURCE"
msgstr "Gleichmäßig verteilte ökologische Nahrungsquelle von {0}"

msgid "DOES_NOT_USE_FEATURE"
msgstr "Nein"

msgid "DONATIONS"
msgstr "Spenden"

msgid "DOT_DOT_DOT"
msgstr "..."

msgid "DOUBLE"
msgstr "Doppelte"

msgid "DOUBLE_CLICK_TO_VIEW_IN_FULLSCREEN"
msgstr "Doppelklicken zum Betrachten"

msgid "DOUBLE_MEMBRANE_DESCRIPTION"
msgstr "Als zweischichtige Membran bietet sie besseren Schutz vor Beschädigungen und benötigt weniger Energie, um sich nicht zu verformen. Allerdings verlangsamt sie die Zelle etwas und senkt die Geschwindigkeit, mit der sie Ressourcen absorbieren kann."

msgid "DUMP_SCENE_TREE"
msgstr "SceneTree ausgeben"

msgid "DUPLICATE_TYPE"
msgstr "Typ duplizieren"

msgid "EARLY_MULTICELLULAR"
msgstr "Mehrzeller"

msgid "EASTEREGG_MESSAGE_1"
msgstr "Interessanter Fakt: Das Nasentierchen und Pantoffeltierchen sind ein Musterbeispiel für ein Raubtier-Beute-Verhältnis, das jahrzehntelang untersucht wurde. Bist du nun das Nasentierchen oder das Pantoffeltierchen? Jäger oder Gejagter?"

msgid "EASTEREGG_MESSAGE_10"
msgstr "VERRÜCKTES ZEUG!!"

msgid "EASTEREGG_MESSAGE_11"
msgstr "Nein Patrick, hydrothermische Schlote eignen sich nicht zum Schmelzen von Eisen!"

msgid "EASTEREGG_MESSAGE_12"
msgstr "Diese blauen Zellen jedoch..."

msgid "EASTEREGG_MESSAGE_13"
msgstr "Kleiner Tipp, Biome sind mehr als nur unterschiedliche Hintergründe. Die Substanzen in verschiedenen Biomen erscheinen manchmal mit unterschiedlichem Tempo."

msgid "EASTEREGG_MESSAGE_14"
msgstr "Auf Zack! Je mehr Flagellen du hast, desto schneller wirst du. Es kostet dich allerdings mehr ATP"

msgid "EASTEREGG_MESSAGE_15"
msgstr "Kleiner Tipp, Du kannst Eisenbrocken oder ähnliches verschlingen."

msgid "EASTEREGG_MESSAGE_16"
msgstr "Kleiner Tipp, bereite dich vor, bevor du einen Nukleus hinzufügst. Diese Dinge sind teuer, im Unterhalt und in Vorauskosten."

msgid "EASTEREGG_MESSAGE_17"
msgstr "Interessanter Fakt: wusstest du, dass es auf der Erde über 8000 Arten von Wimpertierchen gibt?"

msgid "EASTEREGG_MESSAGE_18"
msgstr "Interessanter Fakt: das Trompetentierchen ist ein Wimpertierchen, das sich strecken und Beute in einem trompetenartigem Maul fangen kann. Es zieht die Beute ein, indem es mit den Zilien Wasserströmungen erzeugt."

msgid "EASTEREGG_MESSAGE_19"
msgstr "Interessanter Fakt: das Nasentierchen ist ein Wimpertierchen, das Pantoffeltierchen jagt."

msgid "EASTEREGG_MESSAGE_2"
msgstr "Kleiner Tipp, Giftstoffe können andere Giftstoffe von dir wegdrücken, wenn du schnell genug bist."

msgid "EASTEREGG_MESSAGE_20"
msgstr "Interessanter Fakt: Amöben jagen und fangen Beute mit \"Beinen\" aus Zytoplasma, Scheinfüßchen genannt. Eines Tages wollen wir diese in Thrive."

msgid "EASTEREGG_MESSAGE_21"
msgstr "Kleiner Tipp, achte auf größere Zellen und große Bakterien, es macht keinen Spaß verdaut zu werden. Und sie werden dich fressen."

msgid "EASTEREGG_MESSAGE_22"
msgstr "Thrive's Sound-Teamleiter hat einige Lieder gemacht, die es noch nicht ins Spiel geschafft haben. Du kannst sie dir anhören oder Streams von ihm anschauen, wie er sie komponiert. Du findest alles auf seinem YouTube-Kanal Oliver Lugg."

msgid "EASTEREGG_MESSAGE_23"
msgstr "Kleiner Tipp, wenn deine Zelle 150 Felder groß ist, kannst du die großen Eisenbrocken verschlingen."

msgid "EASTEREGG_MESSAGE_24"
msgstr "Thrive ist als eine Simulation eines fremden Planeten gedacht, daher macht es Sinn, dass die meisten Lebewesen, die du findest, mit einer oder zwei anderen Spezies verwandt sind, da die Evolution um dich herum stattfindet - versuche, sie zu identifizieren!"

msgid "EASTEREGG_MESSAGE_25"
msgstr "Interessanter Fakt: das Thrive-Team macht ab und zu Podcasts. Hör doch mal hinein!"

msgid "EASTEREGG_MESSAGE_26"
msgstr "Fun Fact. Thrive wurde mit der open Source Godot Engine erstellt!"

msgid "EASTEREGG_MESSAGE_27"
msgstr "Interessanter Fakt: einer der ersten spielbaren Prototypen wurde von unserem großartigen Programmierer, untrustedlife, gemacht!"

msgid "EASTEREGG_MESSAGE_3"
msgstr "Kleiner Tipp, Osmoregulierung kostet 1 ATP pro Sekunde und Feld deiner Zelle. Jedes leere Feld Zytoplasma erzeugt 5 ATP pro Sekunde, d.h. wenn Sie ATP durch Osmoregulierung verlieren, fügen Sie einfach ein paar leere Felder Zytoplasma hinzu oder entfernen Sie ein paar Organellen."

msgid "EASTEREGG_MESSAGE_4"
msgstr "Interessanter Fakt: Im echten Leben haben Prokaryoten etwas, das Zellkompartiment genannt wird, die sich wie Organellen verhalten und in der Tat polyedrische Organellen genannt werden."

msgid "EASTEREGG_MESSAGE_5"
msgstr "Interessanter Fakt: Das Metabolosom ist eine so genannte polyedrische Organelle."

msgid "EASTEREGG_MESSAGE_6"
msgstr "Kleiner Tipp, manchmal ist es am besten, einfach vor anderen Zellen davonzulaufen."

msgid "EASTEREGG_MESSAGE_7"
msgstr "Keiner Tipp, wenn eine Zelle etwa halb so groß ist wie deine, dann kannst du sie verschlingen."

msgid "EASTEREGG_MESSAGE_8"
msgstr "Kleiner Tipp, Bakterien können stärker sein, als sie aussehen. Sie sehen vielleicht klein aus, aber einige von ihnen können sich in Sie eingraben und Sie auf diese Weise töten!"

msgid "EASTEREGG_MESSAGE_9"
msgstr "Kleiner Tipp: du kannst andere Arten bis zur Ausrottung jagen, wenn du nicht vorsichtig genug bist. Arten können auch von anderen Arten bis zur Ausrottung gejagt werden."

msgid "EASTER_EGGS"
msgstr "Easter eggs einbeziehen"

msgid "EASTER_EGGS_EXPLANATION"
msgstr "(zufällig generierte Geheimnisse im Spielverlauf)"

#, fuzzy
msgid "EDGE_PAN_SPEED"
msgstr "Ressourcen-Absorptionsgeschwindigkeit"

msgid "EDITOR"
msgstr "Editor"

msgid "EDITOR_BUTTON_TOOLTIP"
msgstr "Betritt den Editor und bearbeite deine Spezies"

msgid "EDITOR_TUTORIAL_EDITOR_TEXT"
msgstr ""
"Willkommen in dem Mikrobeneditor.\n"
"\n"
"Hier kannst du die Geschehnisse der vorigen Generationen einsehen und Änderungen an deiner Art vornehmen.\n"
"\n"
"In dieser Registerkarte ist eine Übersicht der Änderungen in deinem Gebiet. Probiere die verschiedenen Werkzeuge aus, um mehr über die Ereignisse in der gegenwärtigen Welt zu lernen.\n"
"\n"
"Wenn du bereit bist, drücke die \"Nächste\"-Schaltfläche unten rechts."

msgid "EIGHT_TIMES"
msgstr "8x"

#, fuzzy
msgid "EJECT_ENGULFED"
msgstr "Kann nicht verschlingen"

#, fuzzy
msgid "EJECT_ENGULFED_TOOLTIP"
msgstr "Kann nicht verschlingen"

msgid "ENABLED_MODS"
msgstr "Aktivierte Mods"

msgid "ENABLE_ALL_COMPATIBLE"
msgstr "Alle kompatiblen Mods aktivieren"

msgid "ENABLE_EDITOR"
msgstr "Editor aktivieren"

msgid "ENABLE_GUI_LIGHT_EFFECTS"
msgstr "GUI-Lichteffekte aktivieren"

msgid "ENDOSYMBIONT_ENGULFED_ALREADY_DONE"
msgstr ""

msgid "ENDOSYMBIONT_ENGULFED_PROGRESS"
msgstr ""

msgid "ENDOSYMBIONT_TYPE_ALREADY_PRESENT"
msgstr ""

#, fuzzy
msgid "ENDOSYMBIOSIS_AVAILABLE_ORGANELLES"
msgstr "Mehrere Organellen"

msgid "ENDOSYMBIOSIS_BUTTON"
msgstr ""

#, fuzzy
msgid "ENDOSYMBIOSIS_CANCEL_TOOLTIP"
msgstr "Alle Verbindungen lösen"

#, fuzzy
msgid "ENDOSYMBIOSIS_COMPLETE_TOOLTIP"
msgstr "Der Zahlenwert zum Generieren der Zufallswelt. (Muss eine positive ganze Zahl sein.)"

#, fuzzy
msgid "ENDOSYMBIOSIS_EXPLANATION"
msgstr ""
"Aggressive Mikroben jagen ihre Beute über größere Entfernungen\n"
"und kämpfen eher gegen Angreifer, wenn sie angegriffen werden.\n"
"Friedliche Mikroben greifen andere nicht über größere Entfernungen an\n"
"und setzen seltener Giftstoffe gegen Angreifer ein."

msgid "ENDOSYMBIOSIS_NOTHING_ENGULFED"
msgstr ""

#, fuzzy
msgid "ENDOSYMBIOSIS_NO_CANDIDATE_ORGANELLES"
msgstr "Getrennte Organellen"

#, fuzzy
msgid "ENDOSYMBIOSIS_PROGRESSING_EXPLANATION"
msgstr ""
"Dies zeigt an, wie viele Popups vom Spieler dauerhaft ausgeblendet wurden.\n"
"Wenn einige davon wieder sichtbar werden sollen, können mit der Schaltfläche neben dieser alle ausgeblendeten Popups wieder angezeigt werden."

msgid "ENDOSYMBIOSIS_PROKARYOTIC_LIMIT_EXPLANATION"
msgstr ""

#, fuzzy
msgid "ENDOSYMBIOSIS_SINGLE_SPECIES_PROGRESS_DESCRIPTION"
msgstr "Wandelt [thrive:compound type=\"hydrogensulfide\"][/thrive:compound] in [thrive:compound type=\"glucose\"][/thrive:compound] um. Die Rate skaliert mit der Konzentration von [thrive:compound type=\"carbondioxide\"][/thrive:compound]. Wandelt [thrive:compound type=\"glucose\"][/thrive:compound] auch in [thrive:compound type=\"atp\"][/thrive:compound] um."

#, fuzzy
msgid "ENDOSYMBIOSIS_START_TOOLTIP"
msgstr "Betritt den Editor und bearbeite deine Spezies"

#, fuzzy
msgid "ENDOSYMBIOSIS_TITLE"
msgstr "Titel fehlt"

msgid "ENERGY_BALANCE_TOOLTIP_CONSUMPTION"
msgstr "{0}: -{1} ATP"

msgid "ENERGY_BALANCE_TOOLTIP_PRODUCTION"
msgstr "{0}: +{1} ATP"

msgid "ENERGY_IN_PATCH_FOR"
msgstr "Energie in {0} für {1}"

#, fuzzy
msgid "ENERGY_IN_PATCH_SHORT"
msgstr "Energie in {0} für {1}"

msgid "ENERGY_SOURCES"
msgstr "Energiequellen:"

msgid "ENERGY_SUMMARY_LINE"
msgstr "Die gesammelte Gesamtenergie beträgt {0} mit individuellen Kosten von {1}, was zu einer unbereinigten Bevölkerung von {2} führt"

msgid "ENTER_EXISTING_ID"
msgstr "Bekannte ID angeben"

msgid "ENTER_EXISTING_WORKSHOP_ID"
msgstr "Bekannte Workshop-ID angeben"

msgid "ENTITY_LABEL"
msgstr "Entitäts Kennzeichnung"

msgid "ENVIRONMENT"
msgstr "Umgebung"

msgid "ENVIRONMENTAL_GLUCOSE_RETENTION"
msgstr "Glukoseerhalt in der Umwelt"

msgid "ENVIRONMENTAL_GLUCOSE_RETENTION_EXPLANATION"
msgstr "(Anteil an Glukose in der Umwelt, welcher jede Generation erhalten bleibt)"

msgid "ENVIRONMENT_BUTTON_MICROBE_TOOLTIP"
msgstr "Umgebung und Substanzen ein-/ausblenden"

msgid "EPIPELAGIC"
msgstr "Epipelagial"

msgid "EQUIPMENT_TYPE_AXE"
msgstr ""

msgid "ERROR"
msgstr "Fehler"

msgid "ERROR_CREATING_FOLDER"
msgstr "Fehler beim Erstellen des Ordners für den Mod"

msgid "ERROR_CREATING_INFO_FILE"
msgstr "Fehler beim Erstellen der Modinformationsdatei"

msgid "ERROR_FAILED_TO_SAVE_NEW_SETTINGS"
msgstr "Fehler: Das Speichern neuer Einstellungen in der Konfigurationsdatei ist fehlgeschlagen."

#, fuzzy
msgid "ERROR_FETCHING_EXPLANATION"
msgstr "(zufällig generierte Geheimnisse im Spielverlauf)"

#, fuzzy
msgid "ERROR_FETCHING_NEWS"
msgstr "Fehler beim Erstellen der Modinformationsdatei"

msgid "ERROR_LOADING"
msgstr "Fehler beim Laden"

msgid "ERROR_SAVING"
msgstr "Fehler beim Speichern"

msgid "ESCAPE"
msgstr "Esc"

msgid "ESCAPE_ENGULFING"
msgstr "Verschlingung entflohen"

msgid "ESTUARY"
msgstr "Ästuar"

msgid "EVOLUTIONARY_TREE"
msgstr "Evolutionsbaum"

#, fuzzy
msgid "EVOLUTIONARY_TREE_BUILD_FAILED"
msgstr ""
"Wird im Sandboxmode oder in Spielständen die vor der 0.6.0 gestartet wurden nicht angezeigt.\n"
"\n"
"Trifft keins von beidem zu, ist ein Fehler aufgetreten. Bitte benachrichtige das Entwickler Team und stelle Log Dateien zur Verfügung."

msgid "EXACT_VERSION_COLON"
msgstr "Genaue Thrive Version:"

msgid "EXACT_VERSION_TOOLTIP"
msgstr "Dies ist die exakte Version dieser Thrive Instanz"

msgid "EXCEPTION_HAPPENED_PROCESSING_SAVE"
msgstr "Während der Verarbeitung geladener Objekte trat ein Fehler auf"

msgid "EXCEPTION_HAPPENED_WHILE_LOADING"
msgstr "Beim Laden der Speicherdaten ist ein Fehler aufgetreten"

#, fuzzy
msgid "EXISTING_BUILDINGS"
msgstr "Bekannte ID angeben"

msgid "EXIT"
msgstr "Verlassen"

#, fuzzy
msgid "EXIT_EDITOR"
msgstr "Zum nächsten Tab des Editors wechseln"

msgid "EXIT_TO_LAUNCHER"
msgstr "Beenden zum Launcher"

msgid "EXPORT_ALL_WORLDS"
msgstr "Alle Welten exportieren"

msgid "EXPORT_ALL_WORLDS_TOOLTIP"
msgstr "Exportiere die Daten aller Welten i CSV-Format (comma-separated values)"

msgid "EXPORT_SUCCESS"
msgstr "Erfolgreich exportiert"

msgid "EXTERNAL"
msgstr "Extern"

msgid "EXTERNAL_EFFECTS"
msgstr "Externe Effekte:"

msgid "EXTINCTION_BOX_TEXT"
msgstr "Genau wie 99% aller Arten, die jemals existiert haben, ist auch deine Art ausgestorben. Andere werden weiterhin deine Nische ausfüllen und gedeihen, aber das wirst nicht du sein. Du wirst vergessen werden, ein fehlgeschlagenes Experiment der Evolution."

msgid "EXTINCTION_CAPITAL"
msgstr "AUSSTERBEN"

msgid "EXTINCT_FROM_PATCH"
msgstr "ist im Gebiet ausgestorben"

msgid "EXTINCT_FROM_THE_PLANET"
msgstr "ist vom Planeten ausgestorben"

msgid "EXTINCT_IN_PATCH"
msgstr "ist im Gebiet ausgestorben"

msgid "EXTINCT_SPECIES"
msgstr "Ausgestorbene Spezies"

msgid "EXTRAS"
msgstr "Extras"

msgid "EXTRA_OPTIONS"
msgstr "Zusätzliche Optionen"

msgid "FACEBOOK_TOOLTIP"
msgstr "Besuche unsere Facebook Seite"

msgid "FAILED"
msgstr "Gescheitert"

#, fuzzy
msgid "FAILED_ONE_OR_MORE_SAVE_DELETION_DESCRIPTION"
msgstr "Mein fantastischer Mod"

#, fuzzy
msgid "FAILED_SAVE_DELETION"
msgstr "Fehler: Das Speichern neuer Einstellungen in der Konfigurationsdatei ist fehlgeschlagen."

#, fuzzy
msgid "FAILED_SAVE_DELETION_DESCRIPTION"
msgstr ""
"Initialisierung der Steam-Client-Bibliothek fehlgeschlagen. Steam-Funktionen sind nicht verfügbar.\n"
"Bitte stellen Sie sicher, dass Steam läuft und Sie mit dem richtigen Account angemeldet sind. Bitte starten Sie das Spiel mittels der Steam-Client-Software, wenn dieser Fehler nicht anders verschwindet."

msgid "FEARFUL"
msgstr "Furchtsam"

msgid "FEAR_EXPLANATION"
msgstr ""
"Furchtsame Mikroben fliehen über größere Entfernungen\n"
"und fliehen im Allgemeinen eher vor Angreifern.\n"
"Mutige Mikroben lassen sich von Raubtieren in der Nähe nicht einschüchtern\n"
"und werden eher zurückschlagen."

msgid "FEATURE_DISABLED"
msgstr "Deaktiviert"

msgid "FEATURE_ENABLED"
msgstr "Aktiviert"

msgid "FEBRUARY"
msgstr "Februar"

#, fuzzy
msgid "FEED_ITEM_CONTENT_PARSING_FAILED"
msgstr "Initialisierung der Steam-Client-Bibliothek fehlgeschlagen"

#, fuzzy
msgid "FEED_ITEM_MISSING_CONTENT"
msgstr ""
"Zeit des Prozesses: {0} s\n"
"Zeit des Physikprozesses: {1} s\n"
"Entitäten: {2} Andere: {3}\n"
"Erzeugt: {4} Entfernt: {5}\n"
"Benutzte Knoten: {6}\n"
"Benutzter Speicher: {7}\n"
"Grafikspeicher: {8}\n"
"Erzeugte Objekte: {9}\n"
"Zeichnungsaufrufe: {10} 2D: {11}\n"
"Erzeugte Eckpunkte: {12}\n"
"Materialänderungen: {13}\n"
"Shader-Änderungen: {14}\n"
"Verwaiste Knoten: {15}\n"
"Audio-Latenz: {16} ms\n"
"Gesamtanzahl Threads: {17}\n"
"Gesamte CPU-Zeit:\n"
"{18}"

msgid "FEED_ITEM_PUBLISHED_AT"
msgstr "Veröffentlicht am {0}"

msgid "FEED_ITEM_TRUNCATED_NOTICE"
msgstr ""

msgid "FERROPLAST"
msgstr ""

msgid "FERROPLAST_DESCRIPTION"
msgstr ""

msgid "FERROPLAST_PROCESSES_DESCRIPTION"
msgstr ""

msgid "FILTER_ITEMS_BY_CATEGORY_COLON"
msgstr "Nach Kategorie sortieren:"

msgid "FIND_CURRENT_PATCH"
msgstr "Zum aktuellen Gebiet"

msgid "FINISHED_DOT"
msgstr "Abgeschlossen."

msgid "FINISH_EDITING_AND_RETURN_TO_ENVIRONMENT"
msgstr "Bearbeitung abschließen und zur Umgebung zurückkehren"

msgid "FINISH_ONE_GENERATION"
msgstr "Beende eine Generation"

msgid "FINISH_X_GENERATIONS"
msgstr "{0} Generationen fertigstellen"

msgid "FIRE_TOXIN"
msgstr "Gift schießen"

#, fuzzy
msgid "FIRE_TOXIN_TOOLTIP"
msgstr "Einige Optionen sind möglicherweise nicht verfügbar, wenn nur kohlenstoffbasiertes Leben aktiviert ist"

msgid "FLAGELLUM"
msgstr "Geißeln"

msgid "FLAGELLUM_DESCRIPTION"
msgstr "Die Geißel (Plural: Geißen, auch genannt Flagellen) ist ein peitschenartiges Bündel von Proteinfasern, das sich von der Zellmembran aus erstreckt und mit Hilfe von ATP die Zelle wellenförmig in eine Richtung treiben kann. Die Position des Flagellums bestimmt die Richtung, in der es den Schub für die Zellbewegung liefert. Die Schubrichtung ist entgegengesetzt zu der Richtung, in die das Flagellum zeigt. Ein Flagellum, das sich auf der linken Seite einer Zelle befindet, gibt beispielsweise Schub, wenn es sich nach rechts bewegt."

msgid "FLAGELLUM_PROCESSES_DESCRIPTION"
msgstr "Verwendet [thrive:compound type=\"atp\"][/thrive:compound], um die Bewegungsgeschwindigkeit der Zelle zu erhöhen."

#, fuzzy
msgid "FLEET_NAME_FROM_PLACE"
msgstr "wurde ausgelöscht"

#, fuzzy
msgid "FLEET_UNITS"
msgstr "{0} {1}"

#, fuzzy
msgid "FLOATING_CHUNKS_COLON"
msgstr "Drehung:"

msgid "FLOATING_HAZARD"
msgstr "Schwimmende Gefahr"

msgid "FLUID"
msgstr "flüssig"

msgid "FLUIDITY_RIGIDITY"
msgstr "Flüssigkeit / Steifigkeit"

msgid "FOCUSED"
msgstr "Fokussiert"

msgid "FOCUS_EXPLANATION"
msgstr ""
"Fokussierte Mikroben werden über größere Entfernungen nach Brocken oder Beute suchen\n"
"und sind möglicherweise sehr viel ehrgeiziger, wenn es um Brocken geht.\n"
"Responsive Mikroben wechseln schneller zu neuen Zielen."

#, fuzzy
msgid "FOG_OF_WAR_DISABLED"
msgstr "Deaktiviert"

#, fuzzy
msgid "FOG_OF_WAR_DISABLED_DESCRIPTION"
msgstr ""
"Initialisierung der Steam-Client-Bibliothek fehlgeschlagen. Steam-Funktionen sind nicht verfügbar.\n"
"Bitte stellen Sie sicher, dass Steam läuft und Sie mit dem richtigen Account angemeldet sind. Bitte starten Sie das Spiel mittels der Steam-Client-Software, wenn dieser Fehler nicht anders verschwindet."

msgid "FOG_OF_WAR_INTENSE"
msgstr ""

#, fuzzy
msgid "FOG_OF_WAR_INTENSE_DESCRIPTION"
msgstr "Nitrogenase ist ein Protein, das in der Lage ist, gasförmigen Stickstoff und zelluläre Energie in Form von ATP zu nutzen, um Ammoniak, einen wichtigen Wachstumsnährstoff für Zellen, zu produzieren. Dies ist ein Prozess, der als anaerobe Stickstofffixierung bezeichnet wird. Da die Nitrogenase direkt im Zytoplasma untergebracht ist, führt die umgebende Flüssigkeit glykolyse durch."

msgid "FOG_OF_WAR_MODE"
msgstr ""

msgid "FOG_OF_WAR_REGULAR"
msgstr ""

#, fuzzy
msgid "FOG_OF_WAR_REGULAR_DESCRIPTION"
msgstr "Pili (Singular: Pilus) befinden sich auf der Oberfläche vieler Mikroorganismen und ähneln feinen Haaren. Auf der Oberfläche eines Mikroorganismus können Hunderte von Pili vorhanden sein, die mehreren Zwecken dienen können, wie zum Beispiel der Jagt. Pathogene Mikroorganismen nutzen Pili für ihre Virulenz um sich an Wirtsgewebe anzuheften und zu binden oder um die äußere Membran zu überwinden und Zugang zum Zytoplasma zu erhalten. Es gibt viele ähnliche Pili-Varianten, die jedoch evolutionär nicht miteinander verwandt sind und aus einer konvergenten Evolution hervorgegangen sind. Ein einziger Organismus kann mehrere Arten von Pili ausbilden und diese ständig verändern und ersetzen."

msgid "FOOD_CHAIN"
msgstr "Nahrungskette"

msgid "FOOD_SOURCE_ENERGY_INFO"
msgstr "{0}Energie:{1}(Fitness:{2})insgesamt verfügbare Energie:{3} (gesamte Fitness:{4})"

msgid "FORGET_MOD_DETAILS"
msgstr "Lokale Daten entfernen"

msgid "FORGET_MOD_DETAILS_TOOLTIP"
msgstr "Lokale Daten zu diesem Item entfernen. Dies ist hilfreich, wenn du die falsche ID angegeben hast oder eine Version als neues Item hochladen willst."

msgid "FORM_ERROR_MESSAGE"
msgstr "Fehler: {0}"

msgid "FOSSILISATION"
msgstr "Fossilisation"

msgid "FOSSILISATION_EXPLANATION"
msgstr "Mache diese Spezies zu einem Fossil um sie im Museum zu speichern. Du kannst von der Thriveopedia auf das Museum zugreifen, oder Fossile im Sandboxeditor laden."

#, fuzzy
msgid "FOSSILISATION_FAILED"
msgstr "Diese Art fossilisieren"

#, fuzzy
msgid "FOSSILISATION_FAILED_DESCRIPTION"
msgstr ""
"Initialisierung der Steam-Client-Bibliothek fehlgeschlagen. Steam-Funktionen sind nicht verfügbar.\n"
"Bitte stellen Sie sicher, dass Steam läuft und Sie mit dem richtigen Account angemeldet sind. Bitte starten Sie das Spiel mittels der Steam-Client-Software, wenn dieser Fehler nicht anders verschwindet."

msgid "FOSSILISATION_HINT"
msgstr "Diese Art fossilisieren"

msgid "FOSSILISATION_HINT_ALREADY_FOSSILISED"
msgstr "Diese Art fossilisieren (ist bereits fossilisiert)"

msgid "FOSSILISE"
msgstr "Versteinern"

#, fuzzy
msgid "FOSSIL_DELETION_FAILED"
msgstr "Moderstellung fehlgeschlagen"

#, fuzzy
msgid "FOSSIL_DELETION_FAILED_DESCRIPTION"
msgstr ""
"Initialisierung der Steam-Client-Bibliothek fehlgeschlagen. Steam-Funktionen sind nicht verfügbar.\n"
"Bitte stellen Sie sicher, dass Steam läuft und Sie mit dem richtigen Account angemeldet sind. Bitte starten Sie das Spiel mittels der Steam-Client-Software, wenn dieser Fehler nicht anders verschwindet."

msgid "FOUR_TIMES"
msgstr "4x"

msgid "FPS"
msgstr "FPS: {0}"

msgid "FPS_DISPLAY"
msgstr "FPS Display"

msgid "FRAME_DURATION"
msgstr "Delta: {0}"

msgid "FREEBUILDING"
msgstr "Sandboxmodus"

msgid "FREE_GLUCOSE_CLOUD"
msgstr "Verfügbare Glukosewolke beim Verlassen des Editors"

msgid "FREE_GLUCOSE_CLOUD_EXPLANATION"
msgstr "(Starte jede Generation mit einer Gratis-Glukosewolke in der Nähe)"

msgid "FULLSCREEN"
msgstr "Vollbild"

msgid "FULL_MOD_INFO"
msgstr "Vollständige Modinformationen"

msgid "GALLERY_VIEWER"
msgstr "Kunstgalerie"

msgid "GAME_DESIGN_TEAM"
msgstr "Spieldesigner Team"

#, fuzzy
msgid "GATHERED_ENERGY_TOOLTIP"
msgstr "Besuche unsere Patreon Seite"

msgid "GENERAL"
msgstr "Allgemein"

msgid "GENERATIONS"
msgstr "Generationen"

msgid "GENERATION_COLON"
msgstr "Generation:"

msgid "GITHUB_TOOLTIP"
msgstr "Besuche unser GitHub Repositorium"

msgid "GLES3"
msgstr "GLES3"

msgid "GLOBAL_INITIAL_LETTER"
msgstr "G"

msgid "GLOBAL_TIMELINE_SPECIES_MIGRATED_TO"
msgstr "Ein Teil der [b][u]{0}[/u][/b]-Bevölkerung ist von {1} in {2} migriert"

msgid "GLUCOSE"
msgstr "Glukose"

msgid "GLUCOSE_CONCENTRATIONS_DRASTICALLY_DROPPED"
msgstr "Die Glukosekonzentration ist drastisch gesunken!"

msgid "GLYCOLYSIS"
msgstr "Glykolyse"

msgid "GODMODE"
msgstr "Unbesiegbar"

#, fuzzy
msgid "GOD_TOOLS_TITLE"
msgstr "Tritt unserem Discord Server bei"

msgid "GOOGLY_EYE_CELL"
msgstr "Kulleraugenzelle"

msgid "GOT_IT"
msgstr "Verstanden"

msgid "GPL_LICENSE_HEADING"
msgstr "GPL-Lizenztext folgt:"

msgid "GPU_NAME"
msgstr "Grafikkarte:"

msgid "GRAPHICS"
msgstr "Grafik"

msgid "GRAPHICS_TEAM"
msgstr "Grafikteam"

msgid "GUI"
msgstr "Benutzeroberfläche"

msgid "GUI_LIGHT_EFFECTS_OPTION_DESCRIPTION"
msgstr ""
"Aktiviert die Blinkeffekte auf GUIs (z.B. blinken von Editor-Schaltflächen).\n"
"\n"
"Wenn Sie einen Fehler feststellen, bei dem Teile von Editor-Schaltflächen verschwinden,\n"
"kannst du versuchen, dies zu deaktivieren, um zu sehen, ob das Problem verschwunden ist."

#, fuzzy
msgid "GUI_TAB_NAVIGATION"
msgstr "{0} Tsd"

msgid "GUI_VOLUME"
msgstr "Menülautstärke"

msgid "HEALTH"
msgstr "Gesundheit"

msgid "HELP"
msgstr "Hilfe"

msgid "HELP_BUTTON_TOOLTIP"
msgstr "Hilfe"

msgid "HIGHER_VALUES_INCREASE_PERFORMANCE"
msgstr "(höhere Werte verbessern die Leistung)"

msgid "HIGHER_VALUES_WORSEN_PERFORMANCE"
msgstr "(höhere Werte verschlechtern die Leistung)"

msgid "HOLD_FOR_PAN_OR_ROTATE_MODE"
msgstr "Halten um zwischen Verschiebe- und Drehmodus hin und her zu schalten"

#, fuzzy
msgid "HOLD_FOR_PAN_WITH_MOUSE"
msgstr "Halten um zwischen Verschiebe- und Drehmodus hin und her zu schalten"

msgid "HOLD_PACK_COMMANDS_MENU"
msgstr "Gedrückt halten, um das Rudelbefehls Menü anzuzeigen"

msgid "HOLD_TO_SHOW_CURSOR"
msgstr "Halten, um Cursor anzuzeigen"

msgid "HOLD_TO_SHOW_CURSOR_ADVICE_TEXT"
msgstr "Halte [thrive:input]g_free_cursor[/thrive:input] für Mauszeiger"

#, fuzzy
msgid "HOLD_TO_SKIP_CREDITS"
msgstr "Halten, um Cursor anzuzeigen"

#, fuzzy
msgid "HOME"
msgstr "Pos1"

msgid "HORIZONTAL_COLON"
msgstr "Horizontal:"

msgid "HORIZONTAL_WITH_AXIS_NAME_COLON"
msgstr "horizontal (Achse: {0})"

msgid "HP_COLON"
msgstr "HP:"

msgid "HSV"
msgstr "HSV"

msgid "HUD_MESSAGE_MULTIPLE"
msgstr ""

msgid "HYDROGEN_SULFIDE"
msgstr "Schwefelwasserstoff"

msgid "ICESHARD"
msgstr "Eissplitter"

msgid "ICESHELF"
msgstr "Schelfeis"

msgid "ID_IS_NOT_A_NUMBER"
msgstr "ID ist keine gültige Zahl"

msgid "ID_NUMBER"
msgstr "ID-Nummer"

msgid "INCLUDE_MULTICELLULAR_PROTOTYPE"
msgstr "Möglichkeit zum Übergang zur nächsten Stufe des Spiels (Mehrzellig). Verfügbar, sobald du eine ausreichend große Zellkolonie hast."

msgid "INCLUDE_MULTICELLULAR_PROTOTYPE_EXPLANATION"
msgstr "(einige Funktionen könnten nicht mehr verfügbar sein, wenn Sie die nächsten Stufen erreichen)"

msgid "INDUSTRIAL_STAGE"
msgstr "Industrielle Stufe"

msgid "INFINITE_COMPOUNDS"
msgstr "Unendlich Substanzen"

msgid "INFINITE_MP"
msgstr "Unendliche MP"

#, fuzzy
msgid "INFO_BOX_COST"
msgstr "DU HAST DICH ENTWICKELT!"

msgid "INFO_BOX_ENZYMES"
msgstr "Enzyme"

#, fuzzy
msgid "INFO_BOX_INTERNAL_NAME"
msgstr "Interner (Ordner-)Name:"

msgid "INFO_BOX_MASS"
msgstr "Masse"

#, fuzzy
msgid "INFO_BOX_OSMOREGULATION_COST"
msgstr "Osmoregulierungskosten"

#, fuzzy
msgid "INFO_BOX_PROCESSES"
msgstr "Keine Prozesse"

#, fuzzy
msgid "INFO_BOX_REQUIRES_NUCLEUS"
msgstr "Benötigt Nukleus"

#, fuzzy
msgid "INFO_BOX_SIZE"
msgstr "DU HAST DICH ENTWICKELT!"

#, fuzzy
msgid "INFO_BOX_STORAGE"
msgstr "DU HAST DICH ENTWICKELT!"

#, fuzzy
msgid "INFO_BOX_UNIQUE"
msgstr "DU HAST DICH ENTWICKELT!"

msgid "INFO_BOX_UPGRADES"
msgstr ""

msgid "INGESTED_MATTER"
msgstr "Aufgenommene Materie"

msgid "INIT_NEW_WORLD_TOOLTIP"
msgstr "Neue Welt erstellen"

msgid "INPUTS"
msgstr "Eingaben"

#, fuzzy
msgid "INPUT_NAME_BUILD_STRUCTURE"
msgstr "Beende eine Generation"

#, fuzzy
msgid "INPUT_NAME_INTERACTION"
msgstr "Beende eine Generation"

#, fuzzy
msgid "INPUT_NAME_OPEN_INVENTORY"
msgstr "Beende eine Generation"

msgid "INSPECT"
msgstr "Untersuchen"

#, fuzzy
msgid "INSPECTOR"
msgstr "Untersuchen"

#, fuzzy
msgid "INTERACTION_ACTIVATE_ASCENSION"
msgstr "KI Mutationsrate"

#, fuzzy
msgid "INTERACTION_ACTIVATE_ASCENSION_MISSING_ENERGY"
msgstr "KI Mutationsrate"

#, fuzzy
msgid "INTERACTION_CONSTRUCT"
msgstr "KI Mutationsrate"

msgid "INTERACTION_CONSTRUCT_MISSING_DEPOSITED_MATERIALS"
msgstr ""

#, fuzzy
msgid "INTERACTION_CRAFT"
msgstr "KI Mutationsrate"

#, fuzzy
msgid "INTERACTION_DEPOSIT_RESOURCES"
msgstr "KI Mutationsrate"

msgid "INTERACTION_DEPOSIT_RESOURCES_NO_SUITABLE_RESOURCES"
msgstr ""

#, fuzzy
msgid "INTERACTION_DESTROY"
msgstr "KI Mutationsrate"

#, fuzzy
msgid "INTERACTION_FOUND_SETTLEMENT"
msgstr "KI Mutationsrate"

#, fuzzy
msgid "INTERACTION_HARVEST"
msgstr "KI Mutationsrate"

msgid "INTERACTION_HARVEST_CANNOT_MISSING_TOOL"
msgstr ""

msgid "INTERACTION_PICK_UP"
msgstr "Aufheben"

msgid "INTERACTION_PICK_UP_CANNOT_FULL"
msgstr ""

#, fuzzy
msgid "INTERNALS"
msgstr "Innereien"

msgid "INTERNAL_NAME_IN_USE"
msgstr "Es gibt bereits einen Mod mit diesem internen Namen"

msgid "INTERNAL_NAME_REQUIRED"
msgstr "Interner Name erforderlich"

msgid "INTERNAL_NAME_REQUIRES_CAPITAL"
msgstr "Internet Name sollte mit einem Großbuchstaben beginnen"

msgid "INVALID_DATA_TO_PLOT"
msgstr "Ungültige Daten zum Darstellen"

msgid "INVALID_ICON_PATH"
msgstr "Ungültiger Pfad des Mod-Icon"

msgid "INVALID_SAVE_NAME_POPUP"
msgstr "Name des Speicherstand darf keine Sonderzeichen enthalten(<>:\"/\\|?*)"

msgid "INVALID_SPECIES_NAME_POPUP"
msgstr "Der Name der Art muss dem binomischen Benennungssystem entsprechen (Genus und Epitheton)!"

msgid "INVALID_TAG"
msgstr "Ungültiger Tag \"{0}\" angegeben"

msgid "INVALID_URL_FORMAT"
msgstr "Ungültiges URL-Format"

msgid "INVALID_URL_SCHEME"
msgstr "Ungültiges URL-Format"

msgid "INVENTORY_ITEMS_ON_GROUND"
msgstr "Gegenstände auf dem Boden"

#, fuzzy
msgid "INVENTORY_TITLE"
msgstr "\"{0}\" - {1}"

msgid "INVENTORY_TOGGLE_CRAFTING"
msgstr "Herstellung"

msgid "INVENTORY_TOGGLE_GROUND"
msgstr "Boden"

msgid "INVERTED"
msgstr "Invertiert"

msgid "IN_PROTOTYPE"
msgstr ""
"Du spielst die späteren Prototypen, die dem Spiel beigefügt sind. \n"
"Diese sind möglicherweise sehr unvollständig, verwenden Platzhaltergrafiken und sind im Allgemeinen sehr grob. \n"
"Das Speichern ist daher derzeit nicht möglich."

msgid "IRON"
msgstr "Eisen"

msgid "IRON_CHEMOLITHOAUTOTROPHY"
msgstr "Eisen-Chemolithoautotrophie"

msgid "ITCH_TOOLTIP"
msgstr "Besuche unsere Itch.io Seite"

msgid "JANUARY"
msgstr "Januar"

msgid "JSON_DEBUG_MODE"
msgstr "JSON Debug-Modus:"

msgid "JSON_DEBUG_MODE_ALWAYS"
msgstr "Immer"

msgid "JSON_DEBUG_MODE_AUTO"
msgstr "Automatisch"

msgid "JSON_DEBUG_MODE_NEVER"
msgstr "Niemals"

msgid "JULY"
msgstr "Juli"

msgid "JUNE"
msgstr "Juni"

msgid "KEY_BACK"
msgstr "Zurück"

#, fuzzy
msgid "KEY_BACKTAB"
msgstr "Zurück"

msgid "KEY_BINDING_CHANGE_CONFLICT"
msgstr ""
"Es besteht ein Konflikt mit {0}.\n"
"Wollen Sie die Eingabe von {1} entfernen?"

msgid "KEY_BRING_UP_KEYBOARD"
msgstr ""

msgid "KEY_CLEAR"
msgstr "Leeren"

msgid "KEY_DELETE"
msgstr "Löschen"

msgid "KEY_DOWN"
msgstr "Runter"

msgid "KEY_END"
msgstr "Ende"

msgid "KEY_ENTER"
msgstr "Eingabetaste"

msgid "KEY_FAVORITES"
msgstr "Favoriten"

msgid "KEY_FORWARD"
msgstr "Vorwärts"

#, fuzzy
msgid "KEY_GLOBE"
msgstr "Pos1"

msgid "KEY_HELP"
msgstr "Hilfe"

msgid "KEY_HOME"
msgstr "Pos1"

msgid "KEY_HOMEPAGE"
msgstr "Startseite"

#, fuzzy
msgid "KEY_HYPER"
msgstr "Hilfe"

msgid "KEY_INSERT"
msgstr "Einfg"

#, fuzzy
msgid "KEY_JIS_EISU"
msgstr "Einfg"

#, fuzzy
msgid "KEY_JIS_KANA"
msgstr "Standby-Taste"

msgid "KEY_LEFT"
msgstr "Links"

msgid "KEY_MENU"
msgstr "Menü"

#, fuzzy
msgid "KEY_META"
msgstr "Tabulator"

msgid "KEY_OPENURL"
msgstr "URL öffnen"

msgid "KEY_PAUSE"
msgstr "Pause"

msgid "KEY_PRINT"
msgstr "Druck"

msgid "KEY_REFRESH"
msgstr "Aktualisieren"

msgid "KEY_RIGHT"
msgstr "Rechts"

msgid "KEY_SEARCH"
msgstr "Suche"

msgid "KEY_STANDBY"
msgstr "Standby-Taste"

msgid "KEY_STOP"
msgstr "Stopp"

msgid "KEY_TAB"
msgstr "Tabulator"

msgid "KEY_UP"
msgstr "Hoch"

msgid "KILO_ABBREVIATION"
msgstr "{0} Tsd"

msgid "KP0"
msgstr "Num 0"

msgid "KP1"
msgstr "Num 1"

msgid "KP2"
msgstr "Num 2"

msgid "KP3"
msgstr "Num 3"

msgid "KP4"
msgstr "Num 4"

msgid "KP5"
msgstr "Num 5"

msgid "KP6"
msgstr "Num 6"

msgid "KP7"
msgstr "Num 7"

msgid "KP8"
msgstr "Num 8"

msgid "KP9"
msgstr "Num 9"

msgid "KPADD"
msgstr "Num +"

msgid "KPDIVIDE"
msgstr "Num /"

msgid "KPENTER"
msgstr "Num Enter"

msgid "KPMULTIPLY"
msgstr "Num *"

msgid "KPPERIOD"
msgstr "Num ."

msgid "KPSUBTRACT"
msgstr "Num -"

msgid "LANGUAGE"
msgstr "Sprache:"

msgid "LANGUAGE_TRANSLATION_PROGRESS"
msgstr "Diese Übersetzung ist zu {0}% vollständig"

msgid "LANGUAGE_TRANSLATION_PROGRESS_LOW"
msgstr "Diese Übersetzung ist noch in Arbeit ({0}% vollständig)"

msgid "LANGUAGE_TRANSLATION_PROGRESS_REALLY_LOW"
msgstr "Diese Übersetzung ist sehr unvollständig ({0}% fertig). Bitte helfe uns dabei!"

msgid "LAST_ORGANELLE_DELETE_OPTION_DISABLED_TOOLTIP"
msgstr "Letztes Organell kann nicht gelöscht werden"

msgid "LATE_MULTICELLULAR"
msgstr "Makroskopischer Mehrzeller"

msgid "LAUNCH0"
msgstr "0 Starten"

msgid "LAUNCH1"
msgstr "1 Starten"

msgid "LAUNCH2"
msgstr "2 Starten"

msgid "LAUNCH3"
msgstr "3 Starten"

msgid "LAUNCH4"
msgstr "4 Starten"

msgid "LAUNCH5"
msgstr "5 Starten"

msgid "LAUNCH6"
msgstr "6 Starten"

msgid "LAUNCH7"
msgstr "7 Starten"

msgid "LAUNCH8"
msgstr "8 Starten"

msgid "LAUNCH9"
msgstr "9 Starten"

msgid "LAUNCHA"
msgstr "A Starten"

msgid "LAUNCHB"
msgstr "B Starten"

msgid "LAUNCHC"
msgstr "C Starten"

msgid "LAUNCHD"
msgstr "D Starten"

msgid "LAUNCHE"
msgstr "E Starten"

msgid "LAUNCHF"
msgstr "F Starten"

msgid "LAUNCHMAIL"
msgstr "Mail"

msgid "LAUNCHMEDIA"
msgstr "Medien"

msgid "LAWK_ONLY"
msgstr "Nur Kohlenstoffbasierte Lebensformen"

msgid "LAWK_ONLY_EXPLANATION"
msgstr "(Organellen und Fähigkeiten beschränken auf Leben wie wir es kennen)"

msgid "LEAD_ARTIST"
msgstr "Leitende(r) Künstler(in)"

msgid "LEAD_ARTISTS"
msgstr "Leitende Künstler(innen)"

msgid "LEAD_DEVELOPERS"
msgstr "Leitende Entwickler"

msgid "LEAD_GAME_DESIGNER"
msgstr "Leitende(r) Spieledesigner(in)"

msgid "LEAD_GAME_DESIGNERS"
msgstr "Leitende Spieledesigner"

msgid "LEAD_OUTREACH_PEOPLE"
msgstr "Leitende Reichweite Personen"

msgid "LEAD_OUTREACH_PERSON"
msgstr "Leitende Reichweite Person"

msgid "LEAD_PROGRAMMER"
msgstr "Leitender Programmierer"

msgid "LEAD_PROGRAMMERS"
msgstr "Leitende Programmierer"

msgid "LEAD_PROJECT_MANAGER"
msgstr "Leitende(r) Projektmanager(in)"

msgid "LEAD_PROJECT_MANAGERS"
msgstr "Leitende Projektmanager(innen)"

msgid "LEAD_TESTER"
msgstr "Leiternde(r) Tester(in)"

msgid "LEAD_TESTERS"
msgstr "Leitende Tester(innen)"

msgid "LEAD_THEORIST"
msgstr "Leitende(r) Theoretiker(in)"

msgid "LEAD_THEORISTS"
msgstr "Leitende Theoretiker(innen)"

msgid "LEFT_ARROW"
msgstr "←"

msgid "LEFT_MOUSE"
msgstr "Linke Maus"

msgid "LICENSES"
msgstr "Lizenzen"

msgid "LICENSES_COVERING_THRIVE"
msgstr "Die Lizenzen für Teile von Thrive werden hier angezeigt"

msgid "LIFE_ORIGIN"
msgstr "Ursprung des Lebens"

msgid "LIFE_ORIGIN_EXPLANATION"
msgstr "(Startgebiet)"

msgid "LIFE_ORIGIN_PANSPERMIA"
msgstr "Panspermie (zufällig)"

msgid "LIFE_ORIGIN_POND"
msgstr "Warmer kleiner Teich"

msgid "LIFE_ORIGIN_TOOLTIP"
msgstr "Einige Optionen sind möglicherweise nicht verfügbar, wenn nur kohlenstoffbasiertes Leben aktiviert ist"

msgid "LIFE_ORIGIN_VENTS"
msgstr "Hydrothermalquellen"

msgid "LIGHT"
msgstr "Licht"

msgid "LIGHT_LEVEL_AVERAGE"
msgstr "Durchschnitt"

#, fuzzy
msgid "LIGHT_LEVEL_CURRENT"
msgstr "Nacht"

msgid "LIGHT_LEVEL_DAY"
msgstr "Tag"

msgid "LIGHT_LEVEL_LABEL_AT_NOON"
msgstr "{0} zur Mittagsstunde"

msgid "LIGHT_LEVEL_NIGHT"
msgstr "Nacht"

msgid "LIGHT_MAX"
msgstr "Licht Maximum"

msgid "LIMIT_EXTREME"
msgstr "Extrem"

msgid "LIMIT_GROWTH_RATE"
msgstr "Beschränke die Nutzung von Wachstums-Substanzen"

#, fuzzy
msgid "LIMIT_GROWTH_RATE_EXPLANATION"
msgstr "(Aktivierung beschränkt die Wachstums-Geschwindigkeit; Deaktivierung lässt nur die verfügbaren Substanzen das Wachstum beeinflussen)"

msgid "LIMIT_HUGE"
msgstr "Riesig"

msgid "LIMIT_LARGE"
msgstr "Gross"

msgid "LIMIT_NORMAL"
msgstr "Normal"

msgid "LIMIT_SMALL"
msgstr "Klein"

msgid "LIMIT_TINY"
msgstr "Winzig"

msgid "LIMIT_VERY_LARGE"
msgstr "Sehr gross"

msgid "LIMIT_VERY_SMALL"
msgstr "Sehr klein"

msgid "LINE_COLOUR"
msgstr "Linienfarbe:"

#, fuzzy
msgid "LINKS_TITLE"
msgstr "Titel fehlt"

msgid "LIPASE"
msgstr "Lipase"

msgid "LIPASE_DESCRIPTION"
msgstr "Lipase ermöglicht es der Zelle die meisten Membranen zu zersetzen. Etwas davon wird auch ohne Lysosom von deiner Zelle produziert, aber es hier auszuwählen erhöht die Effizienz des Prozesses."

msgid "LOAD"
msgstr "Laden"

msgid "LOADING"
msgstr "Lädt"

msgid "LOADING_DOT_DOT_DOT"
msgstr "Lädt..."

msgid "LOADING_EARLY_MULTICELLULAR_EDITOR"
msgstr "Lädt frühen Mehrzellereditor"

msgid "LOADING_GAME"
msgstr "Lade Spiel"

msgid "LOADING_MICROBE_EDITOR"
msgstr "Lade Mikrobeneditor"

msgid "LOADING_MULTICELLULAR_EDITOR"
msgstr "Lade mehrzelligen Editor"

msgid "LOADING_TIP"
msgstr "Drücke die Rückgängig-Schaltfläche im Editor, um einen Fehler zu korrigieren"

msgid "LOAD_FINISHED"
msgstr "Laden beendet"

msgid "LOAD_GAME"
msgstr "Spiel laden"

msgid "LOAD_GAME_BUTTON_TOOLTIP"
msgstr "Ein zuvor gespeichertes Spiel laden"

msgid "LOAD_INCOMPATIBLE_PROTOTYPE_WARNING"
msgstr ""
"Der ausgewählte Spielstand wurde mit einem Prototyp einer anderen Thrive Version erstellt.\n"
"Da Prototyp Spielstände nicht upgradebar sind, kann er nicht geladen werden.\n"
"Kompatibilität von Speicherständen hat zur Zeit keine hohe Priorität, da es zu viel Arbeitsaufwand kosten würde bei den häufigen Änderungen der Prototypen Spreicherstands Upgrades verfügbar zu machen."

msgid "LOAD_INCOMPATIBLE_SAVE_PROMPT"
msgstr "Inkompatiblen Speicherstand laden?"

msgid "LOAD_INCOMPATIBLE_SAVE_WARNING"
msgstr ""
"Es ist bekannt, dass der ausgewählte Speicherstand mit dieser Version von Thrive inkompatibel ist.\n"
"Es gibt keinen Spielstand-Konverter um diesen Speicherstand zu aktualisieren.\n"
"Da sich Thrive noch in einem frühen Entwicklungsstadium befindet, hat die Kompatibilität von Speicherständen keine hohe Priorität, weil es nicht für alle Versionen Spielstand-Konverter zur Aktualisierung alter Saves gibt."

msgid "LOAD_INVALID_SAVE_PROMPT"
msgstr "Ungültigen Speicherstand laden?"

msgid "LOAD_INVALID_SAVE_WARNING"
msgstr ""
"Aus dieser Datei konnten keine Speicherinformationen geladen werden.\n"
"Diese Speicherung ist höchstwahrscheinlich korrupt oder hat ein neueres Format, das von dieser Version von Thrive nicht verstanden wird.\n"
"Möchtest du trotzdem versuchen, den Spielstand zu laden?"

msgid "LOCAL_INITIAL_LETTER"
msgstr "L"

#, fuzzy
msgid "LOCK_DAY_NIGHT_CYCYLE"
msgstr "Tag-/Nachtzyklus aktivieren"

msgid "LOW_BIODIVERSITY_LIMIT"
msgstr "Bereiche mit bis zu dieser Anzahl an Spezies haben niedrige Biodiversität"

#, fuzzy
msgid "LOW_MENU_PERFORMANCE"
msgstr "Leistung"

#, fuzzy
msgid "LOW_MENU_PERFORMANCE_DESCRIPTION"
msgstr "Enthält Verdauungsenzyme, welche die Geschwidigkeit und die Effizienz der Verdauung verbessern. Die Art des enthaltenen Enzyms kann verändert werden. Es kann nur ein Enzym pro Lysosom benutzt werden."

msgid "LYSOSOME"
msgstr "Lysosom"

msgid "LYSOSOME_DESCRIPTION"
msgstr "Das Lysosom ist eine von einer Membran umschlossene Organelle. Es enthält hydrolytische Enzyme, welche verschiedenste Biomoleküle aufbrechen können. Lysosomen erlauben der Zelle Materialien zu verdauen, welche mit Endozytose aufgenommen wurden und Abfallprodukte der Zelle mit einen Prozess namens [b]Autophagie[/b] auszuscheiden."

msgid "LYSOSOME_PROCESSES_DESCRIPTION"
msgstr "Enthält Verdauungsenzyme, welche die Geschwidigkeit und die Effizienz der Verdauung verbessern. Die Art des enthaltenen Enzyms kann verändert werden. Es kann nur ein Enzym pro Lysosom benutzt werden."

msgid "MANUALLY_SET_TIME"
msgstr "Uhrzeit manuell einstellen"

msgid "MAP"
msgstr "Karte"

msgid "MARCH"
msgstr "März"

msgid "MARINE_SNOW"
msgstr "Meeresschnee"

msgid "MASTER_VOLUME"
msgstr "Gesamtlautstärke"

msgid "MAXIMUM_SPECIES_IN_PATCH"
msgstr "Maximale Anzahl an Arten in einem Bereich vor dem erzwungenen Aussterben"

msgid "MAX_FPS"
msgstr "Maximale FPS:"

msgid "MAX_FPS_NO_LIMIT"
msgstr "Maximale FPS"

msgid "MAX_SPAWNED_ENTITIES"
msgstr "Maximale Anzahl an Entitäten:"

msgid "MAX_VISIBLE_DATASET_WARNING"
msgstr "Darf nicht mehr als {0} Datensets zeigen!"

msgid "MAY"
msgstr "Mai"

msgid "MEDIANEXT"
msgstr "Nächste"

msgid "MEDIAPLAY"
msgstr "Abspielen"

msgid "MEDIAPREVIOUS"
msgstr "Medienvorschau"

msgid "MEDIARECORD"
msgstr "Aufnehmen"

msgid "MEDIASTOP"
msgstr "Stopp"

msgid "MEGA_YEARS"
msgstr "Mya"

msgid "MEMBRANE"
msgstr "Membran"

msgid "MEMBRANE_RIGIDITY"
msgstr "Membran-Steifigkeit"

msgid "MEMBRANE_TYPES"
msgstr "Membrantypen"

msgid "MENU"
msgstr "Menü"

msgid "MESOPELAGIC"
msgstr "Mesopelagial"

msgid "METABOLOSOMES"
msgstr "Metabolome"

msgid "METABOLOSOMES_DESCRIPTION"
msgstr "Metabolosomen sind Cluster von Proteinen, die in Proteinhüllen verpackt sind. Sie sind in der Lage, Glukose in einem Prozess, der aerobe Atmung genannt wird, mit einer viel höheren Geschwindigkeit in ATP umzuwandeln, als dies im Zytoplasma möglich ist. Für ihre Funktion benötigt sie jedoch Sauerstoff, und ein niedrigerer Sauerstoffgehalt in der Umgebung verlangsamt die Geschwindigkeit ihrer ATP-Produktion. Da die Metabolosomen direkt im Zytoplasma untergebracht sind, führt die umgebende Flüssigkeit glykolyse durch."

msgid "METABOLOSOMES_PROCESSES_DESCRIPTION"
msgstr "Wandelt [thrive:compound type=\"glucose\"][/thrive:compound] in [thrive:compound type=\"atp\"][/thrive:compound] um. Rate skaliert mit der Konzentration an [thrive:compound type=\"oxygen\"][/thrive:compound]."

msgid "METRICS"
msgstr "Leistungs Daten"

#, fuzzy
msgid "METRICS_CONTENT"
msgstr ""
"Zeit des Prozesses: {0} s\n"
"Zeit des Physikprozesses: {1} s\n"
"Entitäten: {2} Andere: {3}\n"
"Erzeugt: {4} Entfernt: {5}\n"
"Benutzte Knoten: {6}\n"
"Benutzter Speicher: {7}\n"
"Grafikspeicher: {8}\n"
"Erzeugte Objekte: {9}\n"
"Zeichnungsaufrufe: {10} 2D: {11}\n"
"Erzeugte Eckpunkte: {12}\n"
"Materialänderungen: {13}\n"
"Shader-Änderungen: {14}\n"
"Verwaiste Knoten: {15}\n"
"Audio-Latenz: {16} ms\n"
"Gesamtanzahl Threads: {17}\n"
"Gesamte CPU-Zeit:\n"
"{18}"

msgid "MIB_VALUE"
msgstr "{0} MiB"

msgid "MICROBE"
msgstr "Einzeller"

#, fuzzy
msgid "MICROBES_COUNT"
msgstr "Einzeller"

#, fuzzy
msgid "MICROBE_BENCHMARK"
msgstr "Mikrobeneditor"

msgid "MICROBE_EDITOR"
msgstr "Mikrobeneditor"

msgid "MICROBE_EDITOR_HELP_MESSAGE_1"
msgstr ""
"Prokaryotische Strukturen\n"
"\n"
"Metabolismus: Produziert [thrive:compound type=\"atp\"][/thrive:compound] aus [thrive:compound type=\"glucose\"][/thrive:compound]\n"
"\n"
"Chemosynthetisierende Proteine: Produziert die Hälfte der [thrive:compound type=\"glucose\"][/thrive:compound] aus [thrive:compound type=\"hydrogensulfide\"][/thrive:compound] als Chemoplast, führt aber auch die Glykolyse durch. Nimmt ein Feld ein\n"
"\n"
"Thylakoide: Produziert 1/3 der [thrive:compound type=\"glucose\"][/thrive:compound] wie ein normaler Chloroplast, führt aber auch die Glykolyse durch. Nimmt ein Feld ein\n"
"\n"
"Rusticyanin: Wandelt [thrive:compound type=\"iron\"][/thrive:compound] in [thrive:compound type=\"atp\"][/thrive:compound] um\n"
"\n"
"Nitrogenase: Verwandeln atmosphärischen Stickstoff und [thrive:compound type=\"atp\"][/thrive:compound] in [thrive:compound type=\"ammonia\"][/thrive:compound] um\n"
"\n"
"Zytoplasma: Verfügt über Speicherplatz und führt die Glykolyse durch (Produziert kleine Mengen [thrive:compound type=\"atp\"][/thrive:compound])"

msgid "MICROBE_EDITOR_HELP_MESSAGE_14"
msgstr "Sobald die Umschließung abgeschlossen ist, bleibt jedes Objekt, das mit umschlossen wurde, innerhalb der Membran und wird verdaut. Unverdauliche Objekte werden wieder ausgeschieden, also stelle sicher, dass du über die notwendigen Mutationen verfügst, um sie zu verstoffwechseln. Enzyme, die durch Lysome hergestellt werden, helfen bei der Verdauung; entwickle dieses Organell um Verdauungsprozesse erheblich effizienter zu machen."

msgid "MICROBE_EDITOR_HELP_MESSAGE_2"
msgstr ""
"Externe Organellen\n"
"\n"
"Geißel: erhöht deine Mobilität, verbraucht [thrive:compound type=\"atp\"][/thrive:compound]\n"
"\n"
"Pilus: kann im Nahkampf andere Zellen stechen\n"
"\n"
"Chemorezeptor: Ermöglicht die Erkennung von Substanzen aus größerer Entfernung"

msgid "MICROBE_EDITOR_HELP_MESSAGE_3"
msgstr ""
"Membran-gebundene Organellen\n"
"\n"
"Nukleus : Nimmt 11 Felder ein und ermöglicht die Evolution von membrangebundenen Organellen. Außerdem verdoppelt er die Größe Ihrer Zelle. (Kann nur einmal entwickelt werden)\n"
"\n"
"Bindemittel: Ermöglicht die Bindung mit anderen Zellen\n"
"\n"
"Mitochondrium: Produziert [thrive:compound type=\"atp\"][/thrive:compound] aus [thrive:compound type=\"glucose\"][/thrive:compound] und atmosphärischem O2. Viel effizienter als Zytoplasma.\n"
"\n"
"Chloroplast: Macht [thrive:compound type=\"glucose\"][/thrive:compound] aus Sonnenlicht und atmosphärischem CO2\n"
"\n"
"Chemoplast: Macht [thrive:compound type=\"glucose\"][/thrive:compound] aus [thrive:compound type=\"hydrogensulfide\"][/thrive:compound]\n"
"\n"
"Stickstofffixier-Plastid: Stellt [thrive:compound type=\"ammonia\"][/thrive:compound] aus [thrive:compound type=\"atp\"][/thrive:compound], atmosphärischem Stickstoff und Sauerstoff her\n"
"\n"
"Vakuole: Lagert 8 gesammelte Substanzen\n"
"\n"
"Toxin-Vakuolen: Produziert Toxine (genannt [thrive:compound type=\"oxytoxy\"][/thrive:compound]) und erlaubt dir, es freizusetzen und dabei Schaden zu verursachen, der von der verfügbaren Menge an Oxytoxid abhängt"

msgid "MICROBE_EDITOR_HELP_MESSAGE_4"
msgstr "Für jede Generation kannst du 100 Mutationspunkte (MP) ausgeben. Jede Änderung (oder Mutation) kostet einen bestimmten Betrag von MP. Das Hinzufügen und Entfernen von Organellen kostet MP, das Entfernen von Organellen, die in der aktuellen Mutationssitzung platziert wurden, erstattet jedoch MP für diese Organelle zurück. Du kannst eine Organelle entfernen, indem du mit der rechten Maustaste darauf drückst. Du kannst die Organellen beim Platzieren mit [thrive:input]e_rotate_left[/thrive:input] und [thrive:input]e_rotate_right[/thrive:input] drehen."

msgid "MICROBE_EDITOR_HELP_MESSAGE_5"
msgstr "Jedes Mal, wenn du dich reproduzierst, gelangst du in den Mikroben-Editor, wo du Änderungen an deiner Spezies vornehmen kannst (durch Hinzufügen, Verschieben oder Entfernen von Organellen), um den Erfolg deiner Spezies zu steigern. Jeder Besuch des Editors in der Mikrobenphase repräsentiert [thrive:constant]EDITOR_TIME_JUMP_MILLION_YEARS[/thrive:constant] Millionen Jahre Evolution."

msgid "MICROBE_FREEBUILD_EDITOR"
msgstr "Mikroben-Sandboxeditor"

#, fuzzy
msgid "MICROBE_ORGANELLE_STATISTICS"
msgstr "Organismus-Statistik"

msgid "MICROBE_SPECIES_DETAIL_TEXT"
msgstr ""
"[b]Stadium[/b]\n"
"  Einzeller\n"
"[b]Membrantyp[/b]\n"
"  {0}\n"
"[b]Membransteifigkeit[/b]\n"
"  {1}\n"
"[b]Basisgeschwindigkeit[/b]\n"
"  {2}\n"
"[b]Basisrotationsgeschwindigkeit[/b]\n"
"  {3}\n"
"[b]Basis-Hex-Größe[/b]\n"
"  {4}"

msgid "MICROBE_STAGE"
msgstr "Mikroben Stadium"

#, fuzzy
msgid "MICROBE_STAGE_BECOME_MULTICELLULAR_TEXT"
msgstr ""
"Sammle Glukose (weiße Wolken), indem du dich über sie bewegst.\n"
"\n"
"Deine Zelle braucht Glukose, um Energie zu produzieren und am Leben zu bleiben.\n"
"\n"
"Folge der Linie von deiner Zelle bis zur einer nahe gelegenen Glukosewolke."

msgid "MICROBE_STAGE_COLLECT_TEXT"
msgstr ""
"Sammle Glukose (weiße Wolken), indem du dich über sie bewegst.\n"
"\n"
"Deine Zelle braucht Glukose, um Energie zu produzieren und am Leben zu bleiben.\n"
"\n"
"Folge der Linie von deiner Zelle bis zur einer nahe gelegenen Glukosewolke."

msgid "MICROBE_STAGE_CONTROL_TEXT"
msgstr ""
"Um deine Zelle zu steuern, verwende die Tasten in der Nähe deiner Zelle (Mitte des Bildschirms) und die Maus, um die Ausrichtung der Zelle zu steuern.\n"
"\n"
"Probiere alle Tasten für einige Sekunden aus, um fortzufahren."

#, fuzzy
msgid "MICROBE_STAGE_CONTROL_TEXT_CONTROLLER"
msgstr ""
"Um deine Zelle zu steuern, verwende die Tasten in der Nähe deiner Zelle (Mitte des Bildschirms) und die Maus, um die Ausrichtung der Zelle zu steuern.\n"
"\n"
"Probiere alle Tasten für einige Sekunden aus, um fortzufahren."

#, fuzzy
msgid "MICROBE_STAGE_DAY_NIGHT_TEXT"
msgstr ""
"Achte auf deinen Gesundheitsbalken neben dem ATP-Balken (unten rechts).\n"
"Deine Zelle stirbt, wenn Ihre Gesundheit ausgeht.\n"
"Du regenerierst Gesundheit, solange du ATP hast.\n"
"Achten darauf, dass du genügend Glukose sammelst, um ATP zu produzieren."

msgid "MICROBE_STAGE_HEALTH_TEXT"
msgstr ""
"Achte auf deinen Gesundheitsbalken neben dem ATP-Balken (unten rechts).\n"
"Deine Zelle stirbt, wenn Ihre Gesundheit ausgeht.\n"
"Du regenerierst Gesundheit, solange du ATP hast.\n"
"Achten darauf, dass du genügend Glukose sammelst, um ATP zu produzieren."

msgid "MICROBE_STAGE_HELP_MESSAGE_1"
msgstr "[thrive:input]g_move_forward[/thrive:input],[thrive:input]g_move_left[/thrive:input],[thrive:input]g_move_backwards[/thrive:input],[thrive:input]g_move_right[/thrive:input] und Maus zum Bewegen. [thrive:input]g_fire_toxin[/thrive:input] drücken um [thrive:compound type=\"oxytoxy\"][/thrive:compound] zu schießen, falls eine Giftvakuole vorhanden ist. [thrive:input]g_toggle_engulf[/thrive:input] drücken um den Verschlingungsmodus umzuschalten. Mit dem Mausrad kannst du herein- und herauszoomen."

msgid "MICROBE_STAGE_HELP_MESSAGE_10"
msgstr "Um sich mittels Mitose zu reproduzieren muss jede deiner Organellen sich entzwei teilen und somit verdoppeln. Organellen benötigen [thrive:compound type=\"ammonia\"][/thrive:compound] und [thrive:compound type=\"phosphates\"][/thrive:compound] um sich zu verdoppeln."

msgid "MICROBE_STAGE_HELP_MESSAGE_11"
msgstr "Wenn du zwanzig Generationen lang überlebst und eine Population von 300 hast, gilt das Spiel als gewonnen. Du wirst dann benachrichtigt und kannst danach nach Wunsch weiterspielen."

msgid "MICROBE_STAGE_HELP_MESSAGE_12"
msgstr "Sei auf der Hut, denn deine Konkurrenten entwickeln sich mit. Jedes Mal, wenn der Editor betreten wird, entwickeln sie sich auch."

msgid "MICROBE_STAGE_HELP_MESSAGE_13"
msgstr "Durch die Bindung mit anderen Zellen können Sie eine Zellkolonie bilden, in der die Zellen die Substanzen, die sie aufnehmen und produzieren, miteinander teilen. Um sich mit einer anderen Zelle binden zu können, müssen Sie die Bindemittel-Organelle besitzen und sich nach dem Eintritt in den Bindungsmodus diese berühren. Sie können nur mit Zellen Ihrer eigenen Spezies binden. Während Sie sich in einer Kolonie befinden, können Sie Ihre Zelle nicht teilen und den Editor betreten (vorerst). Um den Editor zu betreten, müssen Sie die Kolonie erst verlassen, wenn Sie genug Substanzen gesammelt haben, und dann den Editor betreten. Große Zellkolonien sind der Weg zur Multizellularität (noch nicht im Spiel)."

msgid "MICROBE_STAGE_HELP_MESSAGE_15"
msgstr "Zellulose und Chitin-Zellwände können nicht ohne das nötige Enzym verdaut werden."

msgid "MICROBE_STAGE_HELP_MESSAGE_16"
msgstr "Lysosomen gibt es jedoch nur bei Eukaryonten. Prokaryoten haben solche Organellen nicht und verdauen ihre Nahrung eher ineffizient. Für kleine Zellen ist das ok, aber für große ist es von erheblichem Nachteil über keine Lysosomen zu verfügen."

msgid "MICROBE_STAGE_HELP_MESSAGE_2"
msgstr "Deine Zelle verwendet [thrive:compound type=\"atp\"][/thrive:compound] als Energiequelle. Wenn sie ausgeht, stirbst du."

msgid "MICROBE_STAGE_HELP_MESSAGE_3"
msgstr "Um den Editor freizuschalten und dich zu reproduzieren, müssen [thrive:compound type=\"ammonia\"][/thrive:compound] (orangene Wolke) und [thrive:compound type=\"phosphates\"][/thrive:compound] (violette Wolke) gesammelt werden."

msgid "MICROBE_STAGE_HELP_MESSAGE_4"
msgstr "Um andere Zellen, Bakterien, Eisenbrocken sowie Zellenbrocken, welche kleiner als du sind, zu Verschlingen, drücke [thrive:input]g_toggle_engulf[/thrive:input]. Dies kostet mehr [thrive:compound type=\"atp\"][/thrive:compound] und wird dich verlangsamen. Drücke [thrive:input]g_toggle_engulf[/thrive:input] ein zweites Mal, um den Verschlingungsmodus zu beenden."

msgid "MICROBE_STAGE_HELP_MESSAGE_5"
msgstr "Osmoregulation kostet [thrive:compound type=\"atp\"][/thrive:compound], was bedeutet, dass je größer deine Zelle ist, desto mehr Mitochondrien, Metabolosomen oder Rusticyanin (oder Zytoplasma, welches Glukose herstellt) benötigt werden, um kein [thrive:compound type=\"atp\"][/thrive:compound] zu verlieren, selbst, wenn du still stehst."

msgid "MICROBE_STAGE_HELP_MESSAGE_6"
msgstr "Es gibt viele Organellen im Editor, mit denen du dich weiterentwickeln kannst und die ein breites Spektrum an verschiedenen Spielstilen ermöglichen."

msgid "MICROBE_STAGE_HELP_MESSAGE_7"
msgstr "Wenn deine Population auf Null sinkt, stirbst du derzeit noch aus."

msgid "MICROBE_STAGE_HELP_MESSAGE_8"
msgstr ""
"Die verschiedenen Substanzen-Wolken sind:\n"
"\n"
"Weiß – [thrive:compound type=\"glucose\"][/thrive:compound]\n"
"Gelb – [thrive:compound type=\"hydrogensulfide\"][/thrive:compound]\n"
"Orange – [thrive:compound type=\"ammonia\"][/thrive:compound]\n"
"Lila – [thrive:compound type=\"phosphates\"][/thrive:compound]\n"
"Rostbraun – [thrive:compound type=\"iron\"][/thrive:compound]\n"
"\n"
"[thrive:compound type=\"glucose\"][/thrive:compound] wird in [thrive:compound type=\"atp\"][/thrive:compound] umgewandelt."

msgid "MICROBE_STAGE_HELP_MESSAGE_9"
msgstr "[thrive:compound type=\"hydrogensulfide\"][/thrive:compound] kann über Chemoplasten und chemosynthetisierende Proteine in [thrive:compound type=\"glucose\"][/thrive:compound] umgewandelt werden. [thrive:compound type=\"iron\"][/thrive:compound] kann mithilfe von Rusticyanin in [thrive:compound type=\"atp\"][/thrive:compound] verwandelt werden."

msgid "MICROBE_STAGE_INITIAL"
msgstr ""
"Auf einem weit entfernten Planeten, haben Jahrtausende von vulkanischer Aktivität und die Einschläge etlicher Meteoriten zu einem ganz besonderen Phänomen im Universum geführt:\n"
"\n"
"Leben.\n"
"\n"
"In den tiefen Meeresregionen sind simple Mikroorganismen beheimatet. Du bist der letzte Urvorfahr aller kommenden Organismen auf diesem Planeten.\n"
"\n"
"Um in dieser lebensfeindlichen Welt zu überleben, musst du jegliche Substanzen sammeln, die du finden kannst, und dich über Generationen hinweg weiterentwickeln, um gegen die anderen Arten von Mikroben zu bestehen."

#, fuzzy
msgid "MICROBE_STAGE_INITIAL_PANSPERMIA"
msgstr ""
"Auf einem weit entfernten Planeten, haben Jahrtausende von vulkanischer Aktivität und die Einschläge etlicher Meteoriten zu einem ganz besonderen Phänomen im Universum geführt:\n"
"\n"
"Leben.\n"
"\n"
"In den tiefen Meeresregionen sind simple Mikroorganismen beheimatet. Du bist der letzte Urvorfahr aller kommenden Organismen auf diesem Planeten.\n"
"\n"
"Um in dieser lebensfeindlichen Welt zu überleben, musst du jegliche Substanzen sammeln, die du finden kannst, und dich über Generationen hinweg weiterentwickeln, um gegen die anderen Arten von Mikroben zu bestehen."

#, fuzzy
msgid "MICROBE_STAGE_INITIAL_POND"
msgstr ""
"Auf einem weit entfernten Planeten, haben Jahrtausende von vulkanischer Aktivität und die Einschläge etlicher Meteoriten zu einem ganz besonderen Phänomen im Universum geführt:\n"
"\n"
"Leben.\n"
"\n"
"In den tiefen Meeresregionen sind simple Mikroorganismen beheimatet. Du bist der letzte Urvorfahr aller kommenden Organismen auf diesem Planeten.\n"
"\n"
"Um in dieser lebensfeindlichen Welt zu überleben, musst du jegliche Substanzen sammeln, die du finden kannst, und dich über Generationen hinweg weiterentwickeln, um gegen die anderen Arten von Mikroben zu bestehen."

#, fuzzy
msgid "MICROBE_STAGE_ORGANELLE_DIVISION"
msgstr "Organismus-Statistik"

msgid "MIDDLE_MOUSE"
msgstr "Mittlere Maus"

msgid "MILLION_ABBREVIATION"
msgstr "{0} Mio"

msgid "MINIMUM_AMOUNT_TO_FIND"
msgstr "Mindestmenge zur Erkennung:"

msgid "MINIMUM_VERSION"
msgstr "Minimum:"

msgid "MIN_VISIBLE_DATASET_WARNING"
msgstr "Nicht erlaubt, weniger als {0} Datensatz(e) anzuzeigen!"

msgid "MISC"
msgstr "Sonstiges"

msgid "MISCELLANEOUS"
msgstr "Sonstiges"

msgid "MISCELLANEOUS_3D_STAGE"
msgstr "Makroskopische 3D Spielphase"

#, fuzzy
msgid "MISC_FUN"
msgstr "Sonstiges"

msgid "MISSING_DESCRIPTION"
msgstr "Beschreibung fehlt"

msgid "MISSING_OR_INVALID_REQUIRED_FIELD"
msgstr "Fehlendes oder ungültiges Format für eine benötige Datei: {0}"

msgid "MISSING_TITLE"
msgstr "Titel fehlt"

msgid "MITOCHONDRION"
msgstr "Mitochondrium"

msgid "MITOCHONDRION_DESCRIPTION"
msgstr "Das Kraftwerk der Zelle. Das Mitochondrium (Plural: Mitochondrien) ist eine doppelte Membranstruktur, die mit Proteinen und Enzymen gefüllt ist. Es handelt sich um einen Prokaryoten, der für die Verwendung durch seinen eukaryotischen Wirt assimiliert wurde. Es ist in der Lage, Glukose mit einer viel höheren Effizienz in ATP umzuwandeln, als dies im Zytoplasma in einem Prozess namens Aerobe Atmung möglich ist. Es benötigt jedoch Sauerstoff, um zu funktionieren, und niedrigere Sauerstoffkonzentrationen in der Umgebung verlangsamen die Geschwindigkeit seiner ATP-Produktion."

msgid "MITOCHONDRION_PROCESSES_DESCRIPTION"
msgstr "Wandelt [thrive:compound type=\"glucose\"][/thrive:compound] in [thrive:compound type=\"atp\"][/thrive:compound] um. Die Rate hängt von der Konzentration von [thrive:compound type=\"oxygen\"][/thrive:compound] ab."

msgid "MIXED_DOT_DOT_DOT"
msgstr "Gemischt..."

msgid "MODDING_INSTRUCTIONS_ON"
msgstr "Anleitungen zum Erstellen eines Mods findest du unter"

msgid "MODELS"
msgstr "Modelle"

msgid "MODIFY"
msgstr "Verändern"

msgid "MODIFY_ORGANELLE"
msgstr "Organelle modifizieren"

msgid "MODIFY_TYPE"
msgstr "Typ modifizieren"

msgid "MODS"
msgstr "Modifikationen"

msgid "MODS_INSTALLED_BUT_NOT_ENABLED"
msgstr ""
"Installierte Mods wurden erkannt, aber es sind keine Mods aktiviert.\n"
"\n"
"Mods müssen nach der Installation aktiviert werden. Besuchen Sie den Mod-Manager über die Schaltfläche \"Mods\" im Menü \"Extras\"."

msgid "MOD_ASSEMBLY"
msgstr "Mod Programmbibliothek:"

msgid "MOD_ASSEMBLY_CLASS"
msgstr "Mod Hauptklasse:"

#, fuzzy
msgid "MOD_ASSEMBLY_CLASS_CREATION_FAILED"
msgstr "{0}: Fehler beim Aufrufen der \"unload\"-Methode des Mods"

msgid "MOD_ASSEMBLY_CLASS_NOT_FOUND"
msgstr "{0}: Die angegebene Klasse \"{1}\" wurde nicht im Mod gefunden"

msgid "MOD_ASSEMBLY_INIT_CALL_FAILED"
msgstr "{0}: Aufrufen der Initialisierungsmethode des Mods schlug fehl"

msgid "MOD_ASSEMBLY_LOAD_CALL_FAILED_EXCEPTION"
msgstr "{0}: Aufrufen der Initialisierungsmethode des Mods schlug mit folgenden Fehler fehl: {1}"

msgid "MOD_ASSEMBLY_LOAD_EXCEPTION"
msgstr "{0}: Laden der Assembly schlug mit folgenden Fehler fehl: {1}"

msgid "MOD_ASSEMBLY_UNLOAD_CALL_FAILED"
msgstr "{0}: Fehler beim Aufrufen der \"unload\"-Methode des Mods"

msgid "MOD_ASSEMBLY_UNLOAD_CALL_FAILED_EXCEPTION"
msgstr "{0}: Aufruf der \"unload\"-Methode schlug mit folgendem Fehler fehl: {1}"

msgid "MOD_AUTHOR"
msgstr "Modauthor:"

msgid "MOD_AUTO_HARMONY"
msgstr "Benutzt Auto Harmony:"

msgid "MOD_CREATION_FAILED"
msgstr "Moderstellung fehlgeschlagen"

msgid "MOD_DESCRIPTION"
msgstr "Modbeschreibung:"

msgid "MOD_EXTENDED_DESCRIPTION"
msgstr "Modbeschreibung:"

msgid "MOD_HARMONY_LOAD_FAILED_EXCEPTION"
msgstr "{0}: Aufrufen der Initialisierungsmethode des Mods schlug mit folgenden Fehler fehl: {1}"

msgid "MOD_HARMONY_UNLOAD_FAILED_EXCEPTION"
msgstr "{0}: Aufruf der \"unload\"-Methode schlug mit folgendem Fehler fehl: {1}"

msgid "MOD_HAS_NO_LOADABLE_RESOURCES"
msgstr "{0}: besitzt keinerlei Resourcen, die geladen werden können"

msgid "MOD_ICON_FILE"
msgstr "Icon-Datei:"

msgid "MOD_INFO_URL"
msgstr "Mod-Info-URL:"

msgid "MOD_INTERNAL_NAME"
msgstr "Interner (Ordner-)Name:"

msgid "MOD_LICENSE"
msgstr "Mod-Lizenz:"

msgid "MOD_LOAD_ERRORS"
msgstr "Fehler beim Laden der Mods"

msgid "MOD_LOAD_ERRORS_OCCURRED"
msgstr "Ein Fehler trat beim Laden einer oder mehreren Modifikationen auf. Das Fehlerprotokoll enthält eventuell weitere informationen."

msgid "MOD_LOAD_OR_UNLOAD_ERRORS_OCCURRED"
msgstr "Es sind einer oder mehrere Fehler beim laden bzw. entladen der Mods aufgetreten. Das Fehlerprotokoll enthält eventuell mehr Informationen."

msgid "MOD_LOAD_UNLOAD_CAVEATS"
msgstr "Information: Viele Mods benötigen einen Spielneustart um korrekt geladen und entladen zu werden. Installiere nur Mods denen zu vertraust, da sie Quellcode enthalten können."

msgid "MOD_LOAD_UNLOAD_RESTART"
msgstr "Einer oder mehrere Mods benötigen einen Programmneustart um korrekt geladen und entladen zu werden"

msgid "MOD_MAXIMUM_THRIVE"
msgstr "Maximal unterstütze Thrive Version:"

msgid "MOD_MINIMUM_THRIVE"
msgstr "Mindestens erforderliche Thrive Version:"

msgid "MOD_NAME"
msgstr "Modname:"

msgid "MOD_PCK_NAME"
msgstr "Mod .pck Datei:"

msgid "MOD_RECOMMENDED_THRIVE"
msgstr "Empfohlene Thrive-Version:"

msgid "MOD_TO_UPLOAD"
msgstr "Mod zum Hochladen:"

msgid "MOD_UPLOADER"
msgstr "Mod-Uploader"

msgid "MOD_VERSION"
msgstr "Modversion:"

msgid "MORE_INFO"
msgstr "Mehr Informationen"

#, fuzzy
msgid "MORE_INFO_PROMPT"
msgstr "Mehr Informationen"

msgid "MOUSE_EDGE_PANNING_OPTION"
msgstr ""

msgid "MOUSE_LOOK_SENSITIVITY"
msgstr "Mausempfindlichkeit"

msgid "MOUSE_SENSITIVITY_WINDOW_SIZE_ADJUSTMENT"
msgstr "Mausempfindlichkeit mit Fenstergröße skalieren"

msgid "MOVE"
msgstr "Bewegen"

msgid "MOVEMENT"
msgstr "Bewegung"

msgid "MOVE_ATTEMPTS_PER_SPECIES"
msgstr "Bewegungsversuche pro Spezies"

msgid "MOVE_BACKWARDS"
msgstr "Rückwärts bewegen"

msgid "MOVE_DOWN_OR_CROUCH"
msgstr "Nach unten bewegen oder bücken/schleichen"

msgid "MOVE_FORWARD"
msgstr "Vorwärts bewegen"

msgid "MOVE_LEFT"
msgstr "Nach links bewegen"

msgid "MOVE_ORGANELLE"
msgstr "Organelle bewegen"

msgid "MOVE_RIGHT"
msgstr "Nach rechts bewegen"

msgid "MOVE_TO_ANY_PATCH"
msgstr "In ein Gebiet wechseln"

msgid "MOVE_TO_LAND"
msgstr "Landgang"

#, fuzzy
msgid "MOVE_TO_MACROSCOPIC_TOOLTIP"
msgstr "Gehe zur nächsten Stufe des Spiels über (Mehrzellig). Verfügbar, sobald du eine ausreichend große Zellkolonie hast."

msgid "MOVE_TO_MULTICELLULAR_STAGE_TOOLTIP"
msgstr "Gehe zur nächsten Stufe des Spiels über (Mehrzellig). Verfügbar, sobald du eine ausreichend große Zellkolonie hast."

msgid "MOVE_TO_THIS_PATCH"
msgstr "In dieses Gebiet wechseln"

msgid "MOVE_UP_OR_JUMP"
msgstr "Bewegen oder springen"

#, fuzzy
msgid "MOVING_TO_AWAKENING_PROTOTYPE"
msgstr ""
"Du bist dabei an Land zu gehen. Dies ist eine Vorraussetzung um weiter im Spiel voranzuschreiten. Bist du einmal an Land, gibt es kein zurück mehr.\n"
"\n"
"Im Augenblick ist der Übergang zum Land deutlich abrupter, als er in Zukunft sein soll.\n"
"\n"
"Geplant ist es, diesen Schritt gradueller und weniger plötzlich zu gestalten."

#, fuzzy
msgid "MOVING_TO_AWAKENING_PROTOTYPE_TITLE"
msgstr "Landgang?"

msgid "MOVING_TO_LAND_PROTOTYPE"
msgstr ""
"Du bist dabei an Land zu gehen. Dies ist eine Vorraussetzung um weiter im Spiel voranzuschreiten. Bist du einmal an Land, gibt es kein zurück mehr.\n"
"\n"
"Im Augenblick ist der Übergang zum Land deutlich abrupter, als er in Zukunft sein soll.\n"
"\n"
"Geplant ist es, diesen Schritt gradueller und weniger plötzlich zu gestalten."

msgid "MOVING_TO_LAND_PROTOTYPE_TITLE"
msgstr "Landgang?"

#, fuzzy
msgid "MOVING_TO_SOCIETY_STAGE"
msgstr "Landgang?"

msgid "MP_COST"
msgstr "{0} MP"

msgid "MUCILAGE"
msgstr "Schleim"

msgid "MUCILAGE_SYNTHESIS"
msgstr "Synthese von Schleimstoffen"

msgid "MULTICELLULAR_EDITOR"
msgstr "Mehrzelliger Editor"

#, fuzzy
msgid "MULTICELLULAR_FREEBUILD_EDITOR"
msgstr "Mehrzelliger Editor"

msgid "MULTICELLULAR_STAGE"
msgstr "Mehrzelliges Stadium"

msgid "MULTIPLE_CELLS"
msgstr "mehrere Zellen"

msgid "MULTIPLE_METABALLS"
msgstr "Mehrere Metabälle"

msgid "MULTIPLE_ORGANELLES"
msgstr "Mehrere Organellen"

msgid "MULTISAMPLE_ANTI_ALIASING"
msgstr "Multisample Anti-Aliasing:"

msgid "MULTITHREADED_SIMULATION_ENABLED"
msgstr "Spielsimulation auf mehreren Threads starten"

#, fuzzy
msgid "MULTITHREADED_SIMULATION_EXPLANATION"
msgstr "Mache diese Spezies zu einem Fossil um sie im Museum zu speichern. Du kannst von der Thriveopedia auf das Museum zugreifen, oder Fossile im Sandboxeditor laden."

msgid "MUSEUM_WELCOME_TEXT"
msgstr ""
"Willkommen im Museum! Hier können die vielen Arten bewundert werden die während der Spielabläufe fossilisiert wurden. Es kann sogar als eine fossilisierte Art gespielt werden indem man sie im Sandboxmodus aufruft.\n"
"\n"
"Um eine Art während eines Spiel zu fossilisieren muss zunächst das Spiel pausiert werden. Danach selektiert man die zu fossilisierende Art auf dem Bildschirm."

msgid "MUSIC"
msgstr "Musik"

msgid "MUSIC_VOLUME"
msgstr "Musiklautstärke"

msgid "MUTATIONS_PER_SPECIES"
msgstr "Mutationsversuche pro Art"

msgid "MUTATION_COST_MULTIPLIER"
msgstr "Mutationskostenmultiplikator"

msgid "MUTATION_COST_MULTIPLIER_EXPLANATION"
msgstr "(Kosten für Organellen, Membranen und andere Gegenstände im Editor)"

msgid "MUTATION_POINTS"
msgstr "Mutationspunkte"

msgid "MUTE"
msgstr "Stumm"

msgid "NAME"
msgstr "Name:"

#, fuzzy
msgid "NAME_LABEL_CITY"
msgstr "Biom: {0}"

#, fuzzy
msgid "NAME_LABEL_FLEET"
msgstr "Biom: {0}"

msgid "NAME_LABEL_STRUCTURE_UNFINISHED"
msgstr ""

#, fuzzy
msgid "NATIVE_THREAD_ADVICE_TOOLTIP"
msgstr "Aktuelle Threads:"

msgid "NEGATIVE_ATP_BALANCE"
msgstr "Negativer ATP-Saldo"

msgid "NEGATIVE_ATP_BALANCE_TEXT"
msgstr ""
"Deine Mikrobe produziert nicht genug ATP zum überleben!\n"
"Möchtest du fortfahren?"

msgid "NEW"
msgstr "Neu"

msgid "NEWER_VERSION_LOADING_WARNING"
msgstr ""
"Dieser Speicherstand stammt aus einer neueren Version von Thrive und ist sehr wahrscheinlich inkompatibel.\n"
"Möchtest du trotzdem versuchen, den Spielstand zu laden?"

msgid "NEWS"
msgstr "Neuigkeiten"

msgid "NEW_BIODIVERSITY_INCREASING_SPECIES_POPULATION"
msgstr "Startpopulation einer Biodiversität erhöhenden Spezies"

msgid "NEW_GAME"
msgstr "Neues Spiel"

msgid "NEW_GAME_BUTTON_TOOLTIP"
msgstr "Neues Spiel starten"

msgid "NEW_GAME_SETTINGS_PERFORMANCE_OPTIONS_INFO"
msgstr "Hinweis: Sie können leistungsbezogene Optionen jederzeit im [color=#3796e1][url=thrive://GUI/OptionsMenu/Performance]Optionsmenü[/url][/color] ändern, um die Spielleistung zu verbessern"

msgid "NEW_MOD_DEFAULT_DESCRIPTION"
msgstr "Mein fantastischer Mod"

msgid "NEW_NAME"
msgstr "Neuer Name"

msgid "NEW_NAME_COLON"
msgstr "Neuer Name:"

msgid "NEXT_CAPITAL"
msgstr "NÄCHSTE"

msgid "NEXT_EDITOR_TAB"
msgstr "Zum nächsten Tab des Editors wechseln"

msgid "NITROGEN"
msgstr "Stickstoff"

msgid "NITROGENASE"
msgstr "Nitrogenase"

msgid "NITROGENASE_DESCRIPTION"
msgstr "Nitrogenase ist ein Protein, das in der Lage ist, gasförmigen Stickstoff und zelluläre Energie in Form von ATP zu nutzen, um Ammoniak, einen wichtigen Wachstumsnährstoff für Zellen, zu produzieren. Dies ist ein Prozess, der als anaerobe Stickstofffixierung bezeichnet wird. Da die Nitrogenase direkt im Zytoplasma untergebracht ist, führt die umgebende Flüssigkeit glykolyse durch."

msgid "NITROGENASE_PROCESSES_DESCRIPTION"
msgstr "Wandelt [thrive:compound type=\"atp\"][/thrive:compound] in [thrive:compound type=\"ammonia\"][/thrive:compound] um. Rate skaliert mit der Konzentration von [thrive:compound type=\"nitrogen\"][/thrive:compound]."

msgid "NITROGEN_FIXING_PLASTID"
msgstr "Stickstofffixier-Plastid"

msgid "NITROGEN_FIXING_PLASTID_DESCRIPTION"
msgstr "Das Stickstofffixier-Plastid ist ein Protein, das gasförmigen Stickstoff und Sauerstoff sowie zelluläre Energie in Form von ATP zur Produktion von Ammoniak, einem wichtigen Wachstumsnährstoff für Zellen, nutzen kann. Dies ist ein Prozess, der als aerobe Stickstofffixierung bezeichnet wird."

msgid "NITROGEN_FIXING_PLASTID_PROCESSES_DESCRIPTION"
msgstr "Wandelt [thrive:compound type=\"atp\"][/thrive:compound] in [thrive:compound type=\"ammonia\"][/thrive:compound] um. Die Rate hängt von der Konzentration von [thrive:compound type=\"nitrogen\"][/thrive:compound] und [thrive:compound type=\"oxygen\"][/thrive:compound] ab."

msgid "NONE"
msgstr "Nichts"

msgid "NORMAL"
msgstr "Normal"

msgid "NORMAL_MEMBRANE_DESCRIPTION"
msgstr "Als einfachste Form der Membran bietet sie wenig Schutz vor Beschädigung. Sie benötigt auch mehr Energie, um sich nicht zu verformen. Der Vorteil besteht darin, dass sie es der Zelle ermöglicht, sich zu bewegen und Nährstoffe schnell aufzunehmen."

msgid "NOTHING_HERE"
msgstr "Nichts hier"

msgid "NOTHING_TO_INTERACT_WITH"
msgstr ""

msgid "NOTICE_DAMAGED_BY_NO_ATP"
msgstr ""

#, fuzzy
msgid "NOTICE_ENGULF_DAMAGE_FROM_TOXIN"
msgstr "Schaden durch Gift in der aufgenommenen Materie"

msgid "NOTICE_ENGULF_MISSING_ENZYME"
msgstr ""

msgid "NOTICE_ENGULF_SIZE_TOO_SMALL"
msgstr ""

msgid "NOTICE_ENGULF_STORAGE_FULL"
msgstr ""

msgid "NOTICE_READY_TO_EDIT"
msgstr "Der Editor steht jetzt zur Verfügung"

msgid "NOT_FOUND_CHUNK"
msgstr "Fehler: Chunk nicht gefunden"

msgid "NOT_STARTED_DOT"
msgstr "Nicht begonnen."

msgid "NOVEMBER"
msgstr "November"

msgid "NO_AI"
msgstr "Keine KI"

msgid "NO_DATA_TO_SHOW"
msgstr "Keine Daten zu zeigen"

msgid "NO_EVENTS_RECORDED"
msgstr "Keine Ereignisse aufgezeichnet"

msgid "NO_FOSSIL_DIRECTORY"
msgstr "Kein Fossilienverzeichnis gefunden"

msgid "NO_MODS_ENABLED"
msgstr "Keine Mods aktiv"

msgid "NO_ORGANELLE_PROCESSES"
msgstr "Keine Prozesse"

msgid "NO_SAVEGAMES_FOUND"
msgstr "keine Speicherstände gefunden"

msgid "NO_SAVE_DIRECTORY"
msgstr "Kein Speicherverzeichnis gefunden"

msgid "NO_SCREENSHOT_DIRECTORY"
msgstr "Kein Bildschirmfotoverzeichnis gefunden"

msgid "NO_SELECTED_MOD"
msgstr "Kein Mod ausgewählt"

msgid "NUCLEUS"
msgstr "Nukleus"

msgid "NUCLEUS_DELETE_OPTION_DISABLED_TOOLTIP"
msgstr ""
"Der Zellkern kann nicht gelöscht werden, da es sich um eine irreversible Evolution handelt.\n"
"Aber wenn der Zellkern in der aktuellen Mutation platziert wurde kann die Aktion noch zurück genommen werden."

msgid "NUCLEUS_DESCRIPTION"
msgstr "Das bestimmende Merkmal der eukaryotischen Zellen. Zum Zellkern gehören auch das endoplasmatische Retikulum und der Golgi-Körper. Es handelt sich um eine Evolution prokaryotischer Zellen zur Entwicklung eines Systems innerer Membranen, die durch die Assimilation eines anderen Prokaryonten in sich selbst erfolgt. Dies ermöglicht es ihnen, die verschiedenen Prozesse, die im Inneren der Zelle ablaufen, abzuschotten und zu verhindern, dass diese sich gegenseitig stören. Dadurch können ihre neuen membrangebundenen Organellen viel komplexer, effizienter und spezialisierter sein, als wenn sie frei im Zytoplasma schweben würden. Dies hat jedoch den Preis, dass die Zelle viel größer wird und viel Energie benötigt, um die Zelle am Leben zu erhalten."

msgid "NUCLEUS_SMALL_DESCRIPTION"
msgstr "Ermöglicht die Entwicklung von komplexeren, membrangebundene Organellen. Kostet viel ATP um es zu erhalten. Dies ist eine irreversible Entwicklung."

msgid "NUMLOCK"
msgstr "Num Lock"

msgid "N_A"
msgstr "N/V"

msgid "N_A_MP"
msgstr "N/V MP"

#, fuzzy
msgid "N_TIMES"
msgstr "2x"

msgid "OCTOBER"
msgstr "Oktober"

msgid "OFFICIAL_WEBSITE"
msgstr "Offizielle Website"

msgid "OFFICIAL_WEBSITE_BUTTON_TOOLTIP"
msgstr "Revolutionary Games website besuchen"

msgid "OK"
msgstr "OK"

msgid "OLDER_VERSION_LOADING_WARNING"
msgstr ""
"Dieser Speicherstand stammt aus einer alten Version von Thrive und ist möglicherweise inkompatibel.\n"
"Da sich Thrive derzeit noch in einem frühen Entwicklungsstadium befindet, hat Abwärtskompatibilität keine Priorität.\n"
"Du kannst alle Probleme melden auf die du stoßt, aber sie haben im Moment nicht die höchste Priorität.\n"
"Möchtest du trotzdem versuchen den Spielstand zu laden?"

#, fuzzy
msgid "OPENGL_MODE_WARNING"
msgstr "GLES2-Modus-Warnung"

#, fuzzy
msgid "OPENGL_MODE_WARNING_EXPLANATION"
msgstr "Du betreibst Thrive mit GLES2. Dies ist schwerwiegend ungetestet und wird wahrscheinlich Probleme verursachen. Versuche deine Grafiktreiber zu aktualisieren und/oder die Verwendung von AMD- oder Nvidia-Grafiken zur Ausführung von Thrive zu erzwingen."

msgid "OPEN_FOLDER"
msgstr "Verzeichnis öffnen"

msgid "OPEN_FOSSIL_FOLDER"
msgstr "Fossilienordner öffnen"

msgid "OPEN_FOSSIL_IN_FREEBUILD_WARNING"
msgstr ""
"Dies' startet ein neues Spiel im Sandboxmodus mit der selektierten Art.\n"
"Ungespeicherter Fortschritt geht verloren."

#, fuzzy
msgid "OPEN_GOD_TOOLS"
msgstr "Info-URL öffnen"

msgid "OPEN_HELP_SCREEN"
msgstr "Hilfemenü öffnen"

msgid "OPEN_IN_FREEBUILD"
msgstr "Im Sandboxmodus öffnen"

msgid "OPEN_LOGS_FOLDER"
msgstr "Logverzeichnis öffnen"

msgid "OPEN_MOD_URL"
msgstr "Info-URL öffnen"

#, fuzzy
msgid "OPEN_ORGANELLES_PAGE"
msgstr "Organellenmenü öffnen"

msgid "OPEN_ORGANELLE_MENU"
msgstr "Organellenmenü öffnen"

#, fuzzy
msgid "OPEN_RESEARCH_SCREEN"
msgstr "Hilfemenü öffnen"

msgid "OPEN_SAVE_DIRECTORY"
msgstr "Speicherverzeichnis öffnen"

#, fuzzy
msgid "OPEN_SCIENCE_MENU"
msgstr "Das Menü öffnen"

msgid "OPEN_SCREENSHOT_FOLDER"
msgstr "Bildschirmfotoverzeichnis öffnen"

msgid "OPEN_THE_MENU"
msgstr "Das Menü öffnen"

msgid "OPEN_TRANSLATION_SITE"
msgstr "Hilf das Spiel zu übersetzen"

msgid "OPERATION_PAUSED_DOT"
msgstr "Pausiert."

msgid "OPPORTUNISM_EXPLANATION"
msgstr ""
"Opportunistische Mikroben konkurrieren mit Rivalen um Brocken\n"
"und werden versuchen, ihre Beute mit Giften zu erlegen, wenn sie sie nicht verschlingen können.\n"
"Vorsichtige Mikroben setzen sich wegen Brocken möglicherweise nicht in Gefahr."

msgid "OPPORTUNISTIC"
msgstr "Opportunistisch"

msgid "OPTIONS"
msgstr "Einstellungen"

msgid "OPTIONS_BUTTON_TOOLTIP"
msgstr "Einstellungen ändern"

msgid "ORGANELLES"
msgstr "Organellen"

#, fuzzy
msgid "ORGANELLES_WILL_BE_UNLOCKED_NEXT_GENERATION"
msgstr "(WARNUNG: Photosynthese wird wesentlich weniger effizient)"

#, fuzzy
msgid "ORGANELLE_AXON"
msgstr "Organellen"

#, fuzzy
msgid "ORGANELLE_AXON_DESCRIPTION"
msgstr "Pili (Singular: Pilus) befinden sich auf der Oberfläche vieler Mikroorganismen und ähneln feinen Haaren. Auf der Oberfläche eines Mikroorganismus können Hunderte von Pili vorhanden sein, die mehreren Zwecken dienen können, wie zum Beispiel der Jagt. Pathogene Mikroorganismen nutzen Pili für ihre Virulenz um sich an Wirtsgewebe anzuheften und zu binden oder um die äußere Membran zu überwinden und Zugang zum Zytoplasma zu erhalten. Es gibt viele ähnliche Pili-Varianten, die jedoch evolutionär nicht miteinander verwandt sind und aus einer konvergenten Evolution hervorgegangen sind. Ein einziger Organismus kann mehrere Arten von Pili ausbilden und diese ständig verändern und ersetzen."

#, fuzzy
msgid "ORGANELLE_CATEGORY_MULTICELLULAR"
msgstr "Makroskopischer Mehrzeller"

#, fuzzy
msgid "ORGANELLE_MYOFIBRIL"
msgstr "Raubtier-Pilus"

#, fuzzy
msgid "ORGANELLE_MYOFIBRIL_DESCRIPTION"
msgstr "Pili (Singular: Pilus) befinden sich auf der Oberfläche vieler Mikroorganismen und ähneln feinen Haaren. Auf der Oberfläche eines Mikroorganismus können Hunderte von Pili vorhanden sein, die mehreren Zwecken dienen können, wie zum Beispiel der Jagt. Pathogene Mikroorganismen nutzen Pili für ihre Virulenz um sich an Wirtsgewebe anzuheften und zu binden oder um die äußere Membran zu überwinden und Zugang zum Zytoplasma zu erhalten. Es gibt viele ähnliche Pili-Varianten, die jedoch evolutionär nicht miteinander verwandt sind und aus einer konvergenten Evolution hervorgegangen sind. Ein einziger Organismus kann mehrere Arten von Pili ausbilden und diese ständig verändern und ersetzen."

msgid "ORGANELLE_PILUS"
msgstr "Raubtier-Pilus"

msgid "ORGANELLE_PILUS_DESCRIPTION"
msgstr "Pili (Singular: Pilus) befinden sich auf der Oberfläche vieler Mikroorganismen und ähneln feinen Haaren. Auf der Oberfläche eines Mikroorganismus können Hunderte von Pili vorhanden sein, die mehreren Zwecken dienen können, wie zum Beispiel der Jagt. Pathogene Mikroorganismen nutzen Pili für ihre Virulenz um sich an Wirtsgewebe anzuheften und zu binden oder um die äußere Membran zu überwinden und Zugang zum Zytoplasma zu erhalten. Es gibt viele ähnliche Pili-Varianten, die jedoch evolutionär nicht miteinander verwandt sind und aus einer konvergenten Evolution hervorgegangen sind. Ein einziger Organismus kann mehrere Arten von Pili ausbilden und diese ständig verändern und ersetzen."

msgid "ORGANELLE_PILUS_PROCESSES_DESCRIPTION"
msgstr "Steche damit andere Zellen."

#, fuzzy
msgid "ORGANELLE_PLURAL"
msgstr "Raubtier-Pilus"

#, fuzzy
msgid "ORGANELLE_SINGULAR"
msgstr "Raubtier-Pilus"

#, fuzzy
msgid "ORGANELLE_UNLOCKS_ENABLED"
msgstr ""
"Installierte Mods wurden erkannt, aber es sind keine Mods aktiviert.\n"
"\n"
"Mods müssen nach der Installation aktiviert werden. Besuchen Sie den Mod-Manager über die Schaltfläche \"Mods\" im Menü \"Extras\"."

#, fuzzy
msgid "ORGANELLE_UNLOCKS_ENABLED_EXPLANATION"
msgstr "(WARNUNG: Photosynthese wird wesentlich weniger effizient)"

msgid "ORGANISM_STATISTICS"
msgstr "Organismus-Statistik"

msgid "OR_UNLOCK_CONDITION"
msgstr "oder"

msgid "OSMOREGULATION"
msgstr "Osmoregulation"

msgid "OSMOREGULATION_COST"
msgstr "Osmoregulierungskosten"

msgid "OSMOREGULATION_COST_MULTIPLIER"
msgstr "Osmoregulationskostenmultiplikator"

msgid "OSMOREGULATION_COST_MULTIPLIER_EXPLANATION"
msgstr "(Kosten der Osmoregulation der Spielerart)"

msgid "OUR_WIKI"
msgstr "unser Wiki"

msgid "OUTREACH_TEAM"
msgstr "Reichweite Team"

msgid "OUTSIDE_CONTRIBUTORS"
msgstr "Äußere Beitragende"

msgid "OVERWRITE_EXISTING_SAVE"
msgstr "Vorhandenen Speicherstand überschreiben:"

msgid "OVERWRITE_EXISTING_SAVE_PROMPT"
msgstr "Vorhandenen Speicherstand überschreiben?"

msgid "OVERWRITE_SPECIES_NAME_CONFIRMATION"
msgstr ""
"Ein Fossil mit diesem Namen existiert bereits.\n"
"Bist du sicher, dass du es überschreiben willst?"

msgid "OXYGEN"
msgstr "Sauerstoff"

msgid "OXYTOXISOME"
msgstr "Oxytoxisome"

msgid "OXYTOXISOME_DESC"
msgstr "Ein modifiziertes Metabolosom, das für die Produktion einer primitiven Form des Giftstoffes OxyToxy NT verantwortlich ist."

msgid "OXYTOXISOME_PROCESSES_DESCRIPTION"
msgstr "Wandelt [thrive:compound type=\"atp\"][/thrive:compound] in [thrive:compound type=\"oxytoxy\"][/thrive:compound] um. Die Rate hängt von der Konzentration von [thrive:compound type=\"oxygen\"][/thrive:compound] ab. Kann durch Drücken von [thrive:input]g_fire_toxin[/thrive:input] Giftstoffe freisetzen. Wenn die [thrive:compound type=\"oxytoxy\"][/thrive:compound]-Konzentration niedrig ist, ist das Schießen immer noch möglich, aber der Schaden ist geringer."

msgid "OXYTOXY_NT"
msgstr "OxyToxid NT"

msgid "OXYTOXY_SYNTHESIS"
msgstr "OxyToxid-Synthese"

msgid "PAGEDOWN"
msgstr "Bild Ab"

msgid "PAGEUP"
msgstr "Bild auf"

msgid "PAGE_BACK"
msgstr "Zurück"

msgid "PAGE_FORWARD"
msgstr "Vorwärts"

msgid "PAGE_TITLE"
msgstr "Seitentitel"

msgid "PAN_CAMERA_DOWN"
msgstr "Nach unten schwenken"

msgid "PAN_CAMERA_LEFT"
msgstr "Nach links schwenken"

msgid "PAN_CAMERA_RESET"
msgstr "Kamera zurücksetzen"

msgid "PAN_CAMERA_RIGHT"
msgstr "Nach rechts schwenken"

msgid "PAN_CAMERA_UP"
msgstr "Nach oben schwenken"

msgid "PASSIVE_REPRODUCTION_PROGRESS"
msgstr "Passiven Reproduktionsfortschritt erhalten"

msgid "PASSIVE_REPRODUCTION_PROGRESS_EXPLANATION"
msgstr "(Erhalte passiv Reproduktionsfortschritt, auch wenn Du keine Ressourcen aktiv einsammelst)"

msgid "PAST_DEVELOPERS"
msgstr "Frühere Entwickler(innen)"

msgid "PATCH_EXTINCTION_BOX_TEXT"
msgstr ""
"Genau wie 99% aller Arten, die jemals existiert haben, ist auch deine Art ausgestorben. Andere werden weiterhin deine Nische ausfüllen und gedeihen, aber das wirst nicht du sein. Du wirst vergessen werden, ein fehlgeschlagenes Experiment der Evolution.\n"
"Aber keine sorge, es ist noch nicht alles verloren, du kannst einen andere Art auswählen mit der du spielen möchtest und ihr beim gedeihen zu helfen (oder auch nicht)!"

msgid "PATCH_EXTINCTION_CAPITAL"
msgstr "AUSSTERBEN IM BEREICH"

msgid "PATCH_MAP"
msgstr "Gebietskarte"

msgid "PATCH_MAP_NAVIGATION_TOOLTIP"
msgstr "Klicke, ziehe und zoome um dir einen Überblick zu verschaffen"

msgid "PATCH_NAME"
msgstr "{0} {1}"

#, fuzzy
msgid "PATCH_NOTES_LAST_PLAYED_INFO"
msgstr "Seitentitel"

msgid "PATCH_NOTES_LAST_PLAYED_INFO_PLURAL"
msgstr "Du hast zuletzt am {0} Thrive gespielt. Seitdem gibt es {1} neue Versionen"

#, fuzzy
msgid "PATCH_NOTES_TITLE"
msgstr "Seitentitel"

msgid "PATCH_NOTE_BULLET_POINT"
msgstr "— {0}"

msgid "PATCH_NOTE_CHANGES_HEADING"
msgstr "Änderungen:"

#, fuzzy
msgid "PATCH_NOTE_LINK_VISIT_TEXT"
msgstr ""
"Genau wie 99% aller Arten, die jemals existiert haben, ist auch deine Art ausgestorben. Andere werden weiterhin deine Nische ausfüllen und gedeihen, aber das wirst nicht du sein. Du wirst vergessen werden, ein fehlgeschlagenes Experiment der Evolution.\n"
"Aber keine sorge, es ist noch nicht alles verloren, du kannst einen andere Art auswählen mit der du spielen möchtest und ihr beim gedeihen zu helfen (oder auch nicht)!"

msgid "PATREON_TOOLTIP"
msgstr "Besuche unsere Patreon Seite"

msgid "PATRONS"
msgstr "Patrone"

msgid "PAUSED"
msgstr "PAUSIERT"

msgid "PAUSE_MENU_RESUME_TOOLTIP"
msgstr "Spiel fortsetzen"

msgid "PAUSE_PROMPT"
msgstr "[center]Zum Fortfahren [thrive:input]g_pause[/thrive:input] drücken[/center]"

msgid "PAUSE_TOOLTIP"
msgstr "Pausiere das Spiel"

msgid "PCK_LOAD_FAILED"
msgstr "Laden der pck-Datei ({0}) fehlgeschlagen"

msgid "PCK_LOAD_FAILED_DOES_NOT_EXIST"
msgstr "Laden der pck-Datei ({0}) fehlgeschlagen weil die Datei nicht existiert"

msgid "PEACEFUL"
msgstr "Friedlich"

#, fuzzy
msgid "PENDING_ENDOSYMBIOSIS_EXPLANATION"
msgstr "Du betreibst Thrive mit GLES2. Dies ist schwerwiegend ungetestet und wird wahrscheinlich Probleme verursachen. Versuche deine Grafiktreiber zu aktualisieren und/oder die Verwendung von AMD- oder Nvidia-Grafiken zur Ausführung von Thrive zu erzwingen."

msgid "PENDING_ENDOSYMBIOSIS_TITLE"
msgstr ""

msgid "PERCENTAGE_VALUE"
msgstr "{0}%"

msgid "PERFORMANCE"
msgstr "Leistung"

msgid "PERFORM_UNBINDING"
msgstr "Entbinden durchführen"

msgid "PER_SECOND_SLASH"
msgstr "/Sekunde"

msgid "PHOSPHATE"
msgstr "Phosphat"

msgid "PHOTOSYNTHESIS"
msgstr "Photosynthese"

msgid "PHYSICAL_CONDITIONS"
msgstr "Physikalische Bedingungen"

msgid "PHYSICAL_RESISTANCE"
msgstr "Phsikalischer Widerstand"

msgid "PLACE_ORGANELLE"
msgstr "Organelle platzieren"

msgid "PLANET"
msgstr "Planet"

msgid "PLANET_DETAILS_STRING"
msgstr ""
"Nur kohlenstoffbasiertes Leben: {0}\n"
"Ursprung des Lebens: {1}\n"
"Tag-/Nacht-Zyklus: {2}\n"
"Tageslänge: {3} Sekunden\n"
"Planetensamen Nummer: {4}"

msgid "PLANET_GENERATION_TEASER"
msgstr "Planetenerstellung kommt bald!"

msgid "PLANET_RANDOM_SEED"
msgstr "Planetensamen Nummer (Zufallswert):"

#, fuzzy
msgid "PLAYER"
msgstr "Spielerzelle"

msgid "PLAYER_DEATH_POPULATION_PENALTY"
msgstr "Bevölkerungsstrafe bei Spielertod"

msgid "PLAYER_DEATH_POPULATION_PENALTY_EXPLANATION"
msgstr "(Koeffizient mit dem die Population der Spielerart bei einem Tod der gespielten Entität reduziert wird)"

msgid "PLAYER_DIED"
msgstr "Spieler starb"

msgid "PLAYER_DUPLICATE"
msgstr "Spieler duplizieren"

msgid "PLAYER_EXTINCT"
msgstr "Spieler ist ausgestorben"

#, fuzzy
msgid "PLAYER_RELATIVE_MOVEMENT"
msgstr "Spieler ist ausgestorben"

msgid "PLAYER_REPRODUCED"
msgstr "Spieler-Reproduktion"

msgid "PLAYER_SPEED"
msgstr ""
"Spieler\n"
"Tempo"

msgid "PLAYSTATION_3"
msgstr "PlayStation 3"

msgid "PLAYSTATION_4"
msgstr "PlayStation 4"

msgid "PLAYSTATION_5"
msgstr "PlayStation 5"

msgid "PLAY_INTRO_VIDEO"
msgstr "Intro-Video abspielen"

msgid "PLAY_MICROBE_INTRO_ON_NEW_GAME"
msgstr "Mikroben-Intro bei neuem Spiel abspielen"

msgid "PLAY_WITH_CURRENT_SETTING"
msgstr "Mit diesen Einstellungen spielen"

msgid "POPULATION_CAPITAL"
msgstr "POPULATION:"

msgid "POPULATION_COLON"
msgstr "Gesamtbevölkerung:"

msgid "POPULATION_IN_PATCHES"
msgstr "Bevölkerung in Gebieten:"

msgid "POPULATION_IN_PATCH_SHORT"
msgstr "{0} ({1})"

msgid "PREDATION_FOOD_SOURCE"
msgstr "Beute von {0}"

msgid "PREDICTION_DETAILS_OPEN_TOOLTIP"
msgstr "Detaillierte Informationen zur Prognose anzeigen"

msgid "PRESSURE"
msgstr "Druck"

msgid "PRESSURE_SHORT"
msgstr "Druck"

msgid "PRESS_KEY_DOT_DOT_DOT"
msgstr "Drücke eine Taste..."

msgid "PREVIEW_IMAGE_DOES_NOT_EXIST"
msgstr "Vorschaubild nicht vorhanden"

msgid "PREVIEW_IMAGE_IS_TOO_LARGE"
msgstr "Vorschaubild ist zu groß"

msgid "PREVIOUS_COLON"
msgstr "vorherige:"

msgid "PROCESSING_LOADED_OBJECTS"
msgstr "Verarbeitung geladener Objekte"

msgid "PROCESS_ENVIRONMENT_SEPARATOR"
msgstr "@"

msgid "PROCESS_PANEL_TITLE"
msgstr "Zellprozesse"

msgid "PROGRAMMING_TEAM"
msgstr "Programmierer Team"

msgid "PROJECT_MANAGEMENT_TEAM"
msgstr "Projektmanagement Team"

msgid "PROTECT_MIGRATIONS_FROM_SPECIES_CAP"
msgstr "Schützt frisch migrierte Spezies vor Artensterben"

msgid "PROTECT_NEW_CELLS_FROM_SPECIES_CAP"
msgstr "Schützt neu kreierte Spezies vor Artensterben"

msgid "PROTEINS"
msgstr "Proteine"

msgid "PROTOPLASM"
msgstr "Protoplasma"

msgid "PULL_REQUESTS_PROGRAMMING"
msgstr "Pull Requests / Programmierung"

msgid "QUICK_LOAD"
msgstr "Schnellladen"

msgid "QUICK_SAVE"
msgstr "Schnellspeichern"

msgid "QUIT"
msgstr "Verlassen"

msgid "QUIT_BUTTON_TOOLTIP"
msgstr "Spiel beenden"

msgid "QUIT_GAME_WARNING"
msgstr ""
"Bist du sicher, dass du das Spiel beenden willst?\n"
"Alle nicht gespeicherten Fortschritte gehen verloren."

msgid "RANDOMIZE_SPECIES_NAME"
msgstr "Zufälliger Speziesnamen"

msgid "RANDOM_SEED_TOOLTIP"
msgstr "Der Zahlenwert zum Generieren der Zufallswelt. (Muss eine positive ganze Zahl sein.)"

msgid "RAW"
msgstr "Roh"

msgid "RAW_VALUE_COLON"
msgstr "Rohwert:"

msgid "READING_SAVE_DATA"
msgstr "Lesen von Speicherdaten"

msgid "READY"
msgstr "Bereit"

msgid "RECOMMENDED_THRIVE_VERSION"
msgstr "Empfohlenes Thrive:"

msgid "REDDIT_TOOLTIP"
msgstr "Besuche unseren Subreddit"

msgid "REDO"
msgstr "Wiederherstellen"

msgid "REDO_THE_LAST_ACTION"
msgstr "Letzte Aktion wiederholen"

msgid "REFRESH"
msgstr "Aktualisieren"

msgid "REFUND_MIGRATIONS_IN_EXTINCTIONS"
msgstr "Rückkehr der Migranten im Falle des Aussterbens der Art im Zielgebiet"

msgid "REPORT"
msgstr "Bericht"

#, fuzzy
msgid "REPORT_BUG"
msgstr "Bericht"

msgid "REPRODUCED"
msgstr "Reproduktion"

msgid "REPRODUCTION"
msgstr "Reproduktion"

msgid "REPRODUCTION_ASEXUAL"
msgstr "Asexuell"

msgid "REPRODUCTION_BUDDING"
msgstr "Knospend"

msgid "REPRODUCTION_METHOD"
msgstr "Reproduktion:"

msgid "REQUIRES_NUCLEUS"
msgstr "Benötigt Nukleus"

#, fuzzy
msgid "RESEARCH"
msgstr "Suche"

msgid "RESET"
msgstr "Zurücksetzen"

msgid "RESET_DEADZONES"
msgstr "Totzonen zurücksetzen"

msgid "RESET_DISMISSED_POPUPS"
msgstr "Versteckte Pop-ups zurücksetzen"

msgid "RESET_INPUTS_TO_DEFAULTS"
msgstr "Standardeingaben laden?"

msgid "RESET_KEYBINDINGS"
msgstr "Tastenkombinationen zurücksetzen"

msgid "RESET_SETTINGS_TO_DEFAULTS"
msgstr "Standardeinstellungen"

msgid "RESET_TO_DEFAULTS"
msgstr "Auf Standardeinstellungen zurücksetzen?"

msgid "RESISTANT_TO_BASIC_ENGULFMENT"
msgstr "Widersteht einfacher Verschlingung"

msgid "RESOLUTION"
msgstr "Auflösung:"

msgid "RESOURCE_ABSORBTION_SPEED"
msgstr "Ressourcen-Absorptionsgeschwindigkeit"

#, fuzzy
msgid "RESOURCE_AMOUNT_SHORT"
msgstr "Druck"

#, fuzzy
msgid "RESOURCE_ENERGY"
msgstr "Quellcode anschauen"

#, fuzzy
msgid "RESOURCE_FOOD"
msgstr "Quellcode anschauen"

#, fuzzy
msgid "RESOURCE_ROCK"
msgstr "Quellcode anschauen"

#, fuzzy
msgid "RESOURCE_WOOD"
msgstr "Quellcode anschauen"

msgid "RESPIRATION"
msgstr "Aerobe Atmung"

msgid "RESPONSIVE"
msgstr "Responsiv"

msgid "RESTART_REQUIRED"
msgstr "Neustart erforderlich"

msgid "RESUME"
msgstr "Fortsetzen"

msgid "RESUME_TOOLTIP"
msgstr "Spiel fortsetzen"

msgid "RETURN_TO_MENU"
msgstr "Zurück zum Hauptmenü"

msgid "RETURN_TO_MENU_TOOLTIP"
msgstr "Zurück zum Hauptmenü"

msgid "RETURN_TO_MENU_WARNING"
msgstr ""
"Bist du sicher, dass du zum Hauptmenü zurückkehren willst?\n"
"Alle nicht gespeicherten Fortschritte gehen verloren."

#, fuzzy
msgid "REVEAL_ALL_PATCHES"
msgstr "Ausbreitung auf Gebiete:"

msgid "REVOLUTIONARY_GAMES_SOCIAL_TOOLTIP"
msgstr "Zeige offizielle Revolutionary Games Seiten.."

msgid "RIGHT_ARROW"
msgstr "→"

msgid "RIGHT_MOUSE"
msgstr "Rechte Maus"

msgid "RIGID"
msgstr "steif"

msgid "RIGIDITY_MEMBRANE_DESCRIPTION"
msgstr "Eine steifere Membran ist widerstandsfähiger gegen Schaden, erschwert aber die Fortbewegung."

msgid "ROTATE_LEFT"
msgstr "Nach rechts rotieren"

msgid "ROTATE_RIGHT"
msgstr "Nach links rotieren"

msgid "ROTATION_COLON"
msgstr "Drehung:"

msgid "RUN_AUTO_EVO_DURING_GAMEPLAY"
msgstr "Auto-Evo während des Spielens ausführen"

msgid "RUN_ONE_STEP"
msgstr "Einen Schritt ausführen"

msgid "RUN_RESULT_BY_SENDING_POPULATION"
msgstr "{0} durch Senden: {1} Population aus dem Gebiet: {2}"

msgid "RUN_RESULT_GENE_CODE"
msgstr "Gencode:"

msgid "RUN_RESULT_NICHE_FILL"
msgstr "tauchte auf, um eine Nische zu füllen"

msgid "RUN_RESULT_SELECTION_PRESSURE_SPLIT"
msgstr "durch unterschiedlichen Selektionsdruck aufgetaucht"

msgid "RUN_RESULT_SPLIT_FROM"
msgstr "von {0} abgespalten"

msgid "RUN_RESULT_SPLIT_OFF_TO"
msgstr "die Population in einigen Gebieten spaltete sich ab und bildete eine neue Spezies {0}:"

msgid "RUN_X_WORLDS"
msgstr ""

#, fuzzy
msgid "RUN_X_WORLDS_TOOLTIP"
msgstr "Tritt unserem Discord Server bei"

msgid "RUSTICYANIN"
msgstr "Rusticyanin"

msgid "RUSTICYANIN_DESCRIPTION"
msgstr "Rusticyanin ist ein Protein, welches in der Lage ist [thrive:compound type=\"carbondioxide\"][/thrive:compound] und [thrive:compound type=\"oxygen\"][/thrive:compound] zu nutzen um [thrive:compound type=\"iron\"][/thrive:compound] zu oxidieren. Dieser Prozess, der [b]Eisenatmung[/b] genannt wird, setzt Energie frei, welche die Zelle dann sammeln kann."

msgid "RUSTICYANIN_PROCESSES_DESCRIPTION"
msgstr "Wandelt [thrive:compound type=\"iron\"][/thrive:compound] in [thrive:compound type=\"atp\"][/thrive:compound] um. Rate skaliert mit der Konzentration von [thrive:compound type=\"carbondioxide\"][/thrive:compound] und [thrive:compound type=\"oxygen\"][/thrive:compound]."

msgid "SAFE_MODE_EXPLANATION"
msgstr ""
"Thrive wurde aufgrund eines Fehlstarts im abgesicherten Modus gestartet.\n"
"\n"
"Dies wurde vermutlich entweder durch eine Mod oder den Videoplayer verursacht. Als Vorsichtsmaßnahme kann das Laden von Mods übersprungen und/oder die Videowiedergabe deaktiviert worden sein. Um den abgesicherten Modus zu verlassen, muss das Spiel neu gestartet werden.\n"
"\n"
"Bitte deaktivieren Sie vor dem Neustart alle Mods, die problematisch oder mit dieser Version von Thrive nicht kompatibel sind (Sie können die Logs von früheren Spielstarts lesen, um inkompatible Mods zu finden).\n"
"Bei Problemen mit dem Videoplayer verwenden Sie bitte die Launcheroptionen, um die Deaktivierung des Videos zu erzwingen.\n"
"\n"
"Wenn das Problem, das den Startfehler verursacht, nicht behoben wird, müssen Sie Thrive mehrmals neu starten und abstürzen lassen, um wieder in den abgesicherten Modus zu gelangen."

msgid "SAFE_MODE_TITLE"
msgstr "Thrive im abgesicherten Modus gestartet"

msgid "SAVE"
msgstr "Speichern"

msgid "SAVE_AND_CONTINUE"
msgstr "Speichern und fortfahren"

msgid "SAVE_AUTOSAVE"
msgstr "Autospeicherung"

msgid "SAVE_DELETE_WARNING"
msgstr "Das Löschen dieses Spielstandes kann nicht rückgängig gemacht werden, bist du sicher, dass du {0} dauerhaft löschen willst?"

msgid "SAVE_ERROR_INCLUDE_JSON_DEBUG_NOTE"
msgstr ""

#, fuzzy
msgid "SAVE_ERROR_TURN_ON_JSON_DEBUG_MODE"
msgstr "JSON Debug-Modus:"

msgid "SAVE_FAILED"
msgstr "Speichern fehlgeschlagen"

msgid "SAVE_GAME"
msgstr "Spiel speichern"

msgid "SAVE_GAME_BUTTON_TOOLTIP"
msgstr "Speichermenü aufrufen um den gegenwärtigen Spielstand zu speichern"

msgid "SAVE_HAS_DIFFERENT_VERSION"
msgstr "Speicherstände haben verschiedene Versionen"

msgid "SAVE_HAS_DIFFERENT_VERSION_TEXT"
msgstr ""
"Der Speicherstand, welcher zu Laden versucht wird, passt nicht mit der Spielversion überein.\n"
"Um den Speicherstand trozdem zu laden, lade ihn über das Menü."

msgid "SAVE_HAS_INVALID_GAME_STATE"
msgstr "Speicherstand hat eine ungültige Spielstatus-Szene"

msgid "SAVE_INVALID"
msgstr "Ungülig"

msgid "SAVE_IS_INVALID"
msgstr "Speicherstand ist ungültig"

msgid "SAVE_IS_UPGRADEABLE_DESCRIPTION"
msgstr ""
"Die gewählte Speicherung stammt aus einer alten Thrive-Version, kann aber geupgraded werden.\n"
"Eine Backupdatei wird vor dem upgraden erstellt, falls sie noch nicht existiert.\n"
"Wenn du das upgraden überspringst wird versucht die Speicherung normal zu laden.\n"
"Upgraden versuchen?"

msgid "SAVE_LOAD_ALREADY_LOADED_FREE_FAILURE"
msgstr ". Die bereits geladenen Ressourcen konnten nicht freigegeben werden: {0}"

msgid "SAVE_MANUAL"
msgstr "Manuell"

msgid "SAVE_QUICKSAVE"
msgstr "Schnellspeicherung"

msgid "SAVE_SPACE_USED"
msgstr "Genutzter Platz:"

msgid "SAVE_UPGRADE_FAILED"
msgstr "Speicherungsupgrade fehlgeschlagen"

msgid "SAVE_UPGRADE_FAILED_DESCRIPTION"
msgstr ""
"Die Aktualisierung der angegebenen Sicherung ist aufgrund des folgenden Fehlers fehlgeschlagen:\n"
"{0}"

msgid "SAVING_DATA_FAILED_DUE_TO"
msgstr "Speichern der Informationen ist fehlgeschlagen: {0}"

msgid "SAVING_DOT_DOT_DOT"
msgstr "Speichert..."

msgid "SAVING_FAILED_WITH_EXCEPTION"
msgstr "Speichern fehlgeschlagen. Ein Fehler ist aufgetreten."

msgid "SAVING_NOT_POSSIBLE"
msgstr "Speichern ist aus folgenden Gründen nicht möglich:"

msgid "SAVING_SUCCEEDED"
msgstr "Speichern erfolgreich"

msgid "SCALING_NONE"
msgstr "deaktiviert"

msgid "SCALING_ON"
msgstr "skaliert"

msgid "SCALING_ON_INVERSE"
msgstr "invers skaliert"

#, fuzzy
msgid "SCREEN_EFFECT"
msgstr "Externe Effekte:"

#, fuzzy
msgid "SCREEN_EFFECT_GAMEBOY"
msgstr "Externe Effekte:"

#, fuzzy
msgid "SCREEN_EFFECT_GAMEBOY_COLOR"
msgstr "Externe Effekte:"

msgid "SCREEN_EFFECT_GREYSCALE"
msgstr "Graustufen"

#, fuzzy
msgid "SCREEN_EFFECT_NONE"
msgstr "Fähigkeitenleiste anzeigen"

#, fuzzy
msgid "SCREEN_RELATIVE_MOVEMENT"
msgstr "um die Mobilität zu erhöhen"

msgid "SCROLLLOCK"
msgstr "Rollen"

msgid "SEARCH_DOT_DOT_DOT"
msgstr "Suche..."

msgid "SEARCH_PLACEHOLDER"
msgstr "Suchen..."

msgid "SEARCH_RADIUS"
msgstr "Suchradius:"

msgid "SEA_FLOOR"
msgstr "Meeresboden"

msgid "SECRETE_SLIME"
msgstr "Schleim absondern"

#, fuzzy
msgid "SECRETE_SLIME_TOOLTIP"
msgstr "Schleim absondern"

msgid "SEED_LABEL"
msgstr "Planetenseed: {0}"

msgid "SELECTED_COLON"
msgstr "Ausgewählt:"

msgid "SELECTED_MOD"
msgstr "Ausgewählte Mods:"

msgid "SELECTED_SAVE_IS_INCOMPATIBLE_PROMPT"
msgstr "Der ausgewählte Speicherstand ist inkompatibel"

msgid "SELECTED_SAVE_IS_INCOMPATIBLE_PROTOTYPE_PROMPT"
msgstr "Der ausgewählte Speicherstand ist inkompatibel"

msgid "SELECTED_SAVE_IS_UPGRADEABLE_PROMPT"
msgstr "Der ausgewählte Speicherstand ist aktualisierbar"

msgid "SELECT_A_GENERATION"
msgstr "Eine Generation auswählen"

msgid "SELECT_A_PATCH"
msgstr "Wähle ein Gebiet aus, um hier Details anzuzeigen"

msgid "SELECT_A_SPECIES"
msgstr "Wähle ein Art aus"

#, fuzzy
msgid "SELECT_A_TECHNOLOGY"
msgstr "Wähle ein Gebiet aus, um hier Details anzuzeigen"

msgid "SELECT_CELL_TYPE_FROM_EDITOR"
msgstr "Wähle im Editor-Tab eine Zelle aus um sie hier zu editieren"

msgid "SELECT_ENZYME"
msgstr "Wähle Enzyme aus:"

msgid "SELECT_OPTION"
msgstr "Eine Option auswählen"

msgid "SELECT_PREVIEW_IMAGE"
msgstr "Vorschaubild auswählen"

#, fuzzy
msgid "SELECT_SPACE_STRUCTURE_TITLE"
msgstr "Struktur"

msgid "SELECT_STRUCTURE_POPUP_TITLE"
msgstr ""

msgid "SELECT_TISSUE_TYPE_FROM_EDITOR"
msgstr "Wähle einen Zellentyp aus dem Editor Tab aus, um ihn hier zu bearbeiten"

#, fuzzy
msgid "SELECT_VACUOLE_COMPOUND_COLON"
msgstr "Ausgewählt:"

msgid "SEPTEMBER"
msgstr "September"

msgid "SESSILE"
msgstr "Sessil"

msgid "SETTING_ONLY_APPLIES_TO_NEW_GAMES"
msgstr "Diese Option wird erst nach einem Neustart angewendet"

msgid "SFX_VOLUME"
msgstr "Effektlautstärke"

msgid "SHIFT"
msgstr "Shift"

msgid "SHOW_HELP"
msgstr "Hilfe anzeigen"

#, fuzzy
msgid "SHOW_NEW_PATCH_NOTES"
msgstr "{0} {1}"

#, fuzzy
msgid "SHOW_NEW_PATCH_NOTES_TOOLTIP"
msgstr "{0} {1}"

msgid "SHOW_TUTORIALS"
msgstr "Einführung anzeigen"

msgid "SHOW_TUTORIALS_IN_NEW_CURRENT_OPTION"
msgstr "Tutorials anzeigen (im aktuellen Spiel)"

msgid "SHOW_TUTORIALS_IN_NEW_GAMES_OPTION"
msgstr "Tutorials anzeigen (in neuen Spielen)"

msgid "SHOW_UNSAVED_PROGRESS_WARNING"
msgstr "Warnung vor ungesichertem Fortschritt anzeigen"

msgid "SHOW_UNSAVED_PROGRESS_WARNING_TOOLTIP"
msgstr "Aktiviert/deaktiviert das Popup-Fenster mit der Warnung vor ungespeichertem Fortschritt, wenn der Spieler versucht, das Spiel zu beenden."

msgid "SHOW_WEB_NEWS_FEED"
msgstr ""

msgid "SIGNALING_AGENT"
msgstr "Signalorganelle"

#, fuzzy
msgid "SIGNALING_AGENTS_ACTION_TOOLTIP"
msgstr "Ermöglicht das Erstellen von Stoffen, auf die andere Zellen reagieren können. Diese Signalmittel können benutzt werden, um andere Zellen anzuziehen oder sie vor Gefahren zu warnen."

msgid "SIGNALING_AGENT_DESCRIPTION"
msgstr "Ermöglicht das Erstellen von Stoffen, auf die andere Zellen reagieren können. Diese Signalmittel können benutzt werden, um andere Zellen anzuziehen oder sie vor Gefahren zu warnen."

msgid "SIGNALING_AGENT_PROCESSES_DESCRIPTION"
msgstr "Drücke [thrive:input]g_pack_commands[/thrive:input], um ein Menü zu öffnen mit dem du anderen Mitgliedern deiner Spezies Befehle erteilen kannst."

msgid "SIGNAL_COMMAND_AGGRESSION"
msgstr "Werde aggressiv"

msgid "SIGNAL_COMMAND_FLEE"
msgstr "Fliehe"

msgid "SIGNAL_COMMAND_FOLLOW"
msgstr "Folge mir"

msgid "SIGNAL_COMMAND_NONE"
msgstr "Kein Befehl"

msgid "SIGNAL_COMMAND_TO_ME"
msgstr "Bewege dich zu mir"

msgid "SIGNAL_TO_EMIT"
msgstr "Signal zum aussenden"

msgid "SILICA"
msgstr "Siliciumdioxid"

msgid "SILICA_MEMBRANE_DESCRIPTION"
msgstr "Diese Membran hat eine starke Wand aus Siliciumdioxid. Sie widersteht gut gegen allgemeine Beschädigungen und ist sehr widerstandsfähig gegen physische Schäden. Sie benötigt auch weniger Energie, um ihre Form zu erhalten. Allerdings verlangsamt sie die Zelle um einen großen Faktor und die Zelle absorbiert Ressourcen mit einer reduzierten Geschwindigkeit."

msgid "SIZE_COLON"
msgstr "Größe:"

msgid "SLIDESHOW"
msgstr "Diashow"

msgid "SLIME_JET"
msgstr "Schleimdüse"

msgid "SLIME_JET_DESCRIPTION"
msgstr "Viele Organismen produzieren polysaccharide Substanzen, wie diesen Schleim. Oft wird dieser zur Fortbewegung benutzt. So auch von einigen Bakterien, welche Substanzen wie diese mit hohem Druck nach hinten schleudern. Dies wirkt wie ein Raketen Antrieb und treibt die Zellen mit unglaublicher Geschwindigkeit vorwärts. Der Schleim wird ebenfalls benutzt, um Räuber zu behindern. Sie werden im Schleim gefangen, den nur andere Organismen mit diesem Antrieb ungehindert durchqueren können."

msgid "SLIME_JET_PROCESSES_DESCRIPTION"
msgstr "Wandelt [thrive:compound type=\"glucose\"][/thrive:compound] in [thrive:compound type=\"mucilage\"][/thrive:compound] um. Drücke [thrive:input]g_secrete_slime[/thrive:input] um gespeicherten [thrive:compound type=\"mucilage\"][/thrive:compound] freizusetzen; dieser erhöht die eigene Geschwindigkeit und verlangsamt Gegner."

msgid "SMALL_IRON_CHUNK"
msgstr "Kleiner Eisenbrocken"

#, fuzzy
msgid "SOCIETY_STAGE"
msgstr "Mikroben Stadium"

msgid "SOUND"
msgstr "Sound"

msgid "SOUND_TEAM"
msgstr "Soundteam"

msgid "SOUND_TEAM_LEAD"
msgstr "Klang Team Leitung"

msgid "SOUND_TEAM_LEADS"
msgstr "Klang Team Leiter"

msgid "SPACE"
msgstr "Leertaste"

#, fuzzy
msgid "SPACE_STAGE"
msgstr "Mikroben Stadium"

#, fuzzy
msgid "SPACE_STRUCTURE_HAS_RESOURCES"
msgstr "Struktur"

#, fuzzy
msgid "SPACE_STRUCTURE_NO_EXTRA_DESCRIPTION"
msgstr "Struktur"

msgid "SPACE_STRUCTURE_WAITING_CONSTRUCTION"
msgstr ""

msgid "SPAWN_AMMONIA"
msgstr "Ammoniak erzeugen"

msgid "SPAWN_ENEMY"
msgstr "Gegner spawnen"

msgid "SPAWN_ENEMY_CHEAT_FAIL"
msgstr "Der Cheat Code zum Spawnen von Gegnern kann in diesem Gebiet nicht genutzt werden, da hier keine feindlichen Spezies leben"

msgid "SPAWN_GLUCOSE"
msgstr "Glukose erzeugen"

msgid "SPAWN_PHOSPHATES"
msgstr "Phosphat erzeugen"

msgid "SPECIAL_MOUSE_1"
msgstr "Spezialmaustaste 1"

msgid "SPECIAL_MOUSE_2"
msgstr "Spezialmaustaste 2"

msgid "SPECIES"
msgstr "Arten"

msgid "SPECIES_COLON"
msgstr "Arten:"

msgid "SPECIES_DETAIL_TEXT"
msgstr ""
"[b]Spezies[/b]\n"
"  {0}:{1}\n"
"[b]Generation[/b]\n"
"  {2}\n"
"[b]Bevölkerung[/b]\n"
"  {3}\n"
"[b]Farbe[/b]\n"
"  #{4}\n"
"[b]Verhalten[/b]\n"
"  {5}"

msgid "SPECIES_HAS_A_MUTATION"
msgstr "ist mutiert"

msgid "SPECIES_LIST"
msgstr "Spezienliste"

msgid "SPECIES_NAME_DOT_DOT_DOT"
msgstr "Speziesname..."

msgid "SPECIES_NAME_TOO_LONG_POPUP"
msgstr "Artenname ist zu lang!"

msgid "SPECIES_POPULATION"
msgstr "Spezienpopulation"

msgid "SPECIES_PRESENT"
msgstr "Gegenwärtige Spezeis"

msgid "SPECIES_SPLIT_BY_MUTATION_THRESHOLD_POPULATION_AMOUNT"
msgstr "Minimale Anzahl einer Art für eine Artenteilung bei mehreren guten Mutationsmöglichkeiten"

msgid "SPECIES_SPLIT_BY_MUTATION_THRESHOLD_POPULATION_FRACTION"
msgstr "Minimaler Anteil an Bevölkerung, um eine Abspaltung bei einer Mutationen zu ermöglichen"

msgid "SPECIES_TO_FIND"
msgstr "Suche nach Art:"

msgid "SPECIES_WITH_POPULATION"
msgstr "{0} mit Bevölkerung: {1}"

msgid "SPEED"
msgstr "Geschwindigkeit"

msgid "SPEED_COLON"
msgstr "Geschwindigkeit:"

msgid "SPREAD_TO_PATCHES"
msgstr "Ausbreitung auf Gebiete:"

msgid "STAGE_MENU_BUTTON_TOOLTIP"
msgstr "Pause-Menü"

#, fuzzy
msgid "START"
msgstr "Startet"

msgid "STARTING"
msgstr "Startet"

msgid "START_CALIBRATION"
msgstr "Starte Kalibrierung"

#, fuzzy
msgid "START_GAME"
msgstr "Spiel speichern"

#, fuzzy
msgid "START_RESEARCH"
msgstr "Neustart erforderlich"

msgid "STATISTICS"
msgstr "Statistiken"

msgid "STEAM_CLIENT_INIT_FAILED"
msgstr "Initialisierung der Steam-Client-Bibliothek fehlgeschlagen"

msgid "STEAM_ERROR_ACCOUNT_DOES_NOT_OWN_PRODUCT"
msgstr "Dein Steam-Account besitzt keine Lizenz für Thrive"

msgid "STEAM_ERROR_ACCOUNT_READ_ONLY"
msgstr "Dein Steam-Konto befindet sich aktuell ausschließlich im Lesezugriff aufgrund kürzlicher Kontoänderung"

msgid "STEAM_ERROR_ALREADY_UPLOADED"
msgstr "Steam meldet, dass diese Datei bereits hochgeladen wurde, bitte neu laden"

msgid "STEAM_ERROR_BANNED"
msgstr "Dein Steam-Account ist vom Hochladen von Inhalten momentan gesperrt"

msgid "STEAM_ERROR_CLOUD_LIMIT_EXCEEDED"
msgstr "Steam-Cloud Datenlimit oder Dateigrößenlimit überschritten"

msgid "STEAM_ERROR_DUPLICATE_NAME"
msgstr "Steam meldet einen Fehler mit doppelten Namen"

msgid "STEAM_ERROR_FILE_NOT_FOUND"
msgstr "Datei nicht gefunden"

msgid "STEAM_ERROR_INSUFFICIENT_PRIVILEGE"
msgstr "Dein Account ist momentan vom Hochladen von Inhalten gesperrt. Bitte kontaktiere den Steam-Support."

msgid "STEAM_ERROR_INVALID_PARAMETER"
msgstr "Ungültiges Argument an Steam übergeben"

msgid "STEAM_ERROR_LOCKING_FAILED"
msgstr "Steam schlug beim Anfordern der \"UGC-Lock\" fehl"

msgid "STEAM_ERROR_NOT_LOGGED_IN"
msgstr "Nicht in Steam angemeldet"

msgid "STEAM_ERROR_TIMEOUT"
msgstr "Zeitüberschreibung bei der Anfrage zu Steam, bitte versuche es erneut"

msgid "STEAM_ERROR_UNAVAILABLE"
msgstr "Steam ist momentan nicht erreichbar, bitte versuche es erneut"

msgid "STEAM_ERROR_UNKNOWN"
msgstr "Unbekannter Steam-Fehler ist aufgetreten"

#, fuzzy
msgid "STEAM_INIT_FAILED"
msgstr "Initialisierung der Steam-Client-Bibliothek fehlgeschlagen"

msgid "STEAM_INIT_FAILED_DESCRIPTION"
msgstr ""
"Initialisierung der Steam-Client-Bibliothek fehlgeschlagen. Steam-Funktionen sind nicht verfügbar.\n"
"Bitte stellen Sie sicher, dass Steam läuft und Sie mit dem richtigen Account angemeldet sind. Bitte starten Sie das Spiel mittels der Steam-Client-Software, wenn dieser Fehler nicht anders verschwindet."

msgid "STEAM_TOOLTIP"
msgstr "Unsere Steam Seite besuchen"

msgid "STEM_CELL_NAME"
msgstr "Stamm"

msgid "STOP"
msgstr "Stopp"

msgid "STORAGE"
msgstr "Speicher"

msgid "STORAGE_COLON"
msgstr "Speicherplatz:"

msgid "STORAGE_STATISTICS_SECONDS_OF_COMPOUND"
msgstr ""

msgid "STORE_LOGGED_IN_AS"
msgstr "Angemeldet als: {0}"

#, fuzzy
msgid "STRATEGY_STAGES"
msgstr "Mikroben Stadium"

msgid "STRICT_NICHE_COMPETITION"
msgstr "Harter Nischenwettbewerb (Fitnessunterschiede sind übertrieben)"

msgid "STRUCTURAL"
msgstr "Strukturell"

msgid "STRUCTURE"
msgstr "Struktur"

msgid "STRUCTURE_ASCENSION_GATE"
msgstr ""

#, fuzzy
msgid "STRUCTURE_DYSON_SWARM"
msgstr "Struktur"

msgid "STRUCTURE_HAS_REQUIRED_RESOURCES_TO_BUILD"
msgstr ""

msgid "STRUCTURE_HUNTER_GATHERER_LODGE"
msgstr "Jäger- und Sammlerhütte"

msgid "STRUCTURE_IN_PROGRESS_CONSTRUCTION"
msgstr "Im Bau: {0}"

#, fuzzy
msgid "STRUCTURE_REQUIRED_RESOURCES_TO_FINISH"
msgstr "Benötigte Materialien zum Abschluss des Baus"

msgid "STRUCTURE_SELECTION_MENU_ENTRY"
msgstr ""

msgid "STRUCTURE_SELECTION_MENU_ENTRY_NOT_ENOUGH_RESOURCES"
msgstr ""

msgid "STRUCTURE_SOCIETY_CENTER"
msgstr ""

msgid "STRUCTURE_STEAM_POWERED_FACTORY"
msgstr "Dampfbetriebene Fabrik"

msgid "SUCCESSFUL_KILL"
msgstr "erfolgreiche Tötung"

msgid "SUCCESSFUL_SCAVENGE"
msgstr "erfolgreiche Plünderung"

msgid "SUCCESS_BUT_MISSING_ID"
msgstr "Das Ergebnis deutete auf Erfolg hin, aber es wurde keine ID zurückgegeben"

msgid "SUICIDE_BUTTON_TOOLTIP"
msgstr "Suizid"

msgid "SUNLIGHT"
msgstr "Sonnenlicht"

msgid "SUPPORTER_PATRONS"
msgstr "Unterstützer"

msgid "SWITCH_TO_FRONT_CAMERA"
msgstr "Zur Frontkamera wechseln"

msgid "SWITCH_TO_RIGHT_CAMERA"
msgstr "Zur rechten Kameraansicht wechseln"

msgid "SWITCH_TO_TOP_CAMERA"
msgstr "Zur Kameraansicht von oben wechseln"

msgid "SYSREQ"
msgstr "S-Abf"

msgid "TAB_SECONDARY_SWITCH_LEFT"
msgstr ""

msgid "TAB_SECONDARY_SWITCH_RIGHT"
msgstr ""

#, fuzzy
msgid "TAB_SWITCH_LEFT"
msgstr "Nach rechts rotieren"

#, fuzzy
msgid "TAB_SWITCH_RIGHT"
msgstr "Nach links rotieren"

msgid "TAGS_IS_WHITESPACE"
msgstr "Tags enthalten nur Leerzeichen"

msgid "TAKE_SCREENSHOT"
msgstr "Screenshot aufnehmen"

msgid "TARGET_TYPE_COLON"
msgstr "Suchziel:"

msgid "TECHNOLOGY_ASCENSION"
msgstr "Aufstieg"

msgid "TECHNOLOGY_HUNTER_GATHERING"
msgstr "Jäger-Sammler"

msgid "TECHNOLOGY_LEVEL_ADVANCED_SPACE"
msgstr ""

msgid "TECHNOLOGY_LEVEL_INDUSTRIAL"
msgstr "Idustriell"

msgid "TECHNOLOGY_LEVEL_PRE_SOCIETY"
msgstr ""

msgid "TECHNOLOGY_LEVEL_PRIMITIVE"
msgstr "Primitiv"

msgid "TECHNOLOGY_LEVEL_SCIFI"
msgstr "Science-Fiction"

#, fuzzy
msgid "TECHNOLOGY_LEVEL_SPACE_AGE"
msgstr "Durchschnitt"

msgid "TECHNOLOGY_REQUIRED_LEVEL"
msgstr "Benötigte Technologiestufe: {0}"

msgid "TECHNOLOGY_ROCKETRY"
msgstr "Raketenwissenschaften"

msgid "TECHNOLOGY_SIMPLE_STONE_TOOLS"
msgstr "Einfache Steinwerkzeuge"

msgid "TECHNOLOGY_SOCIETY_CENTER"
msgstr ""

msgid "TECHNOLOGY_STEAM_POWER"
msgstr "Dampfmaschine"

msgid "TECHNOLOGY_UNLOCKED_NOTICE"
msgstr "Freigeschaltete Technologie: {0}"

msgid "TEMPERATURE"
msgstr "Temperatur"

msgid "TEMPERATURE_SHORT"
msgstr "Temp."

msgid "TESTING_TEAM"
msgstr "Test Team"

msgid "THANKS_FOR_BUYING_THRIVE"
msgstr ""
"Vielen Dank, dass du die Entwicklung von Thrive durch deinen Kauf dieser Steam-Version unterstützt.\n"
"\n"
"Wenn du diese Version nicht gekauft hast kannst du deine eigene Version [color=#3796e1][url={0}]von hier beziehen[/url][/color] oder besuche unsere [color=#3796e1][url=https://revolutionarygamesstudio.com/releases/]website[/url][/color].\n"
"\n"
"Wenn du den Thrive Starter (Launcher) vor dem Spiel starten willst klicke im Hauptmenü auf \"Beenden zum Launcher\" und deaktiviere den Schnellstart-Modus in den Optionen."

msgid "THANKS_FOR_PLAYING"
msgstr ""
"Danke fürs spielen!\n"
"\n"
"Falls du das Spiel genossen hast, erzähle bitte deinen Freunden von uns."

msgid "THANK_YOU_TITLE"
msgstr "Vielen Dank"

msgid "THEORY_TEAM"
msgstr "Theoretiker Team"

msgid "THERMOPLAST"
msgstr "Thermoplast"

msgid "THERMOPLAST_DESCRIPTION"
msgstr "Der Thermoplast ist eine Doppelmembranstruktur, in der wärmeempfindliche Pigmente in Membransäcken gestapelt sind. Es handelt sich um einen Prokaryoten, der für die Verwendung durch seinen eukaryotischen Wirt assimiliert wurde. Die Pigmente im Thermoplast sind in der Lage, die Energie der Wärmeunterschiede in der Umgebung zu nutzen, um in einem Prozess namens Thermosynthese aus Wasser und gasförmigem Kohlendioxid Glukose zu produzieren. Die Geschwindigkeit seiner Glukoseproduktion hängt von der Konzentration des Kohlendioxids und der Temperatur ab."

msgid "THERMOPLAST_PROCESSES_DESCRIPTION"
msgstr "Produziert [thrive:compound type=\"glucose\"][/thrive:compound]. Die Rate hängt von der Konzentration von [thrive:compound type=\"carbondioxide\"][/thrive:compound] und der Temperatur ab."

msgid "THERMOSYNTHASE"
msgstr "Thermosynthese"

msgid "THERMOSYNTHASE_DESCRIPTION"
msgstr "Thermosynthase ist ein Protein, welches Temperaturveränderungen benutzt um seine Form zu ändern. Bei Erwärmung faltet sich das Protein zusammen und bindet sich an ADP. Dieses wird in einem Prozess names [b]Thermosynthese[/b] zu [thrive:compound type=\"atp\"][/thrive:compound] umgewandelt, wenn das Protein sich unter Einwirkung von Kälte wieder entfaltet. Die Rate der [thrive:compound type=\"atp\"][/thrive:compound] Produktion skaliert mit der [thrive:compound type=\"temperature\"][/thrive:compound]."

msgid "THERMOSYNTHASE_PROCESSES_DESCRIPTION"
msgstr "Produziert [thrive:compound type=\"atp\"][/thrive:compound] mithilfe von Temperaturgefällen. Die Rate hängt von der Temperatur ab."

msgid "THERMOSYNTHESIS"
msgstr "Thermosynthese"

msgid "THE_AMOUNT_OF_GLUCOSE_HAS_BEEN_REDUCED"
msgstr "Die Glukosemenge wurde auf {0} der vorherigen Menge reduziert."

msgid "THE_DISTURBANCE"
msgstr "Die Verstörung (Thrive Maskottchen)"

msgid "THIS_IS_LOCAL_MOD"
msgstr "Dies ist ein lokal installierter Mod"

msgid "THIS_IS_WORKSHOP_MOD"
msgstr "Dieser Mod wurde vom Steam-Workshop heruntergeladen"

msgid "THREADS"
msgstr "Threads:"

msgid "THRIVEOPEDIA"
msgstr "Thriveopedia"

msgid "THRIVEOPEDIA_CURRENT_WORLD_PAGE_TITLE"
msgstr "Gegenwärtige Welt"

msgid "THRIVEOPEDIA_EVOLUTIONARY_TREE_PAGE_TITLE"
msgstr "Evolutionsbaum"

msgid "THRIVEOPEDIA_HINT_IN_GAME"
msgstr "Öffne Thriveopedia"

msgid "THRIVEOPEDIA_HOME_INFO"
msgstr ""
"Die Thriveopedia ist die zentrale Datenbank und Informationsquelle für Informationen zu Thrive. Hier findest du Antworten auf alle Fragen, die du über das Spiel, deine Spielwelt oder das Thrive-Entwicklungsprojekt haben könntest.\n"
"\n"
"Im Moment ist die Thriveopedia noch relativ leer, aber du kannst verschiedene Seiten mit Hilfe des der Navigationsschaltflächen erkunden. Beachte, dass Seiten, die sich auf ein laufendes Spiel beziehen, nur angezeigt werden, wenn die Thriveopedia über das Pausenmenü im Spiel geöffnet wird.\n"
"\n"
"Weitere Informationen über das Spiel findest du an den folgenden Stellen.\n"
"\n"
"[color=#3796e1][url=https://revolutionarygamesstudio.com/]Official Website[/url][/color]\n"
"[color=#3796e1][url=https://wiki.revolutionarygamesstudio.com/wiki/Main_Page]Development Wiki[/url][/color]\n"
"[color=#3796e1][url=https://thrive.fandom.com/wiki/Thrive_Wiki]Community Wiki[/url][/color]"

msgid "THRIVEOPEDIA_HOME_PAGE_TITLE"
msgstr "Startseite"

msgid "THRIVEOPEDIA_MUSEUM_PAGE_TITLE"
msgstr "Museum"

msgid "THRIVEOPEDIA_PATCH_MAP_PAGE_TITLE"
msgstr "Gebietskarte"

msgid "THRIVE_LICENSES"
msgstr "Thrive Lizenzen"

msgid "THYLAKOID"
msgstr "Thylakoid"

msgid "THYLAKOIDS"
msgstr "Thylakoide"

msgid "THYLAKOIDS_DESCRIPTION"
msgstr "Thylakoide sind Cluster aus Proteinen und lichtempfindlichen Pigmenten. Die Pigmente sind in der Lage, die Energie des Lichts zu nutzen, um in einem Prozess namens Photosynthese aus Wasser und gasförmigem Kohlendioxid Glukose herzustellen. Diese Pigmente sind es auch, die ihnen eine unverwechselbare Farbe verleihen. Die Geschwindigkeit ihrer Glukoseproduktion hängt von der Konzentration des Kohlendioxids und der Lichtintensität ab. Da die Thylakoide direkt im Zytoplasma untergebracht sind, führt die umgebende Flüssigkeit glykolyse durch."

msgid "TIDEPOOL"
msgstr "Gezeitentümpel"

msgid "TIMELINE"
msgstr "Zeitleiste"

msgid "TIMELINE_GLOBAL_FILTER_TOOLTIP"
msgstr "Globale Ereignisse anzeigen"

msgid "TIMELINE_LOCAL_FILTER_TOOLTIP"
msgstr "Lokale Ereignisse anzeigen"

msgid "TIMELINE_NICHE_FILL"
msgstr "[b][u]{0}[/u][/b] spaltet sich von [b][u]{1}[/u][/b] als neue Art ab, um eine Nische zu füllen"

msgid "TIMELINE_SELECTION_PRESSURE_SPLIT"
msgstr "[b][u]{0}[/u][/b] spaltet sich von [b][u]{1}[/u][/b] als neue Art ab aufgrund von unterschiedlichem Selektionsdruck"

#, fuzzy
msgid "TIMELINE_SPECIES_BECAME_MULTICELLULAR"
msgstr ""
"Sammle Glukose (weiße Wolken), indem du dich über sie bewegst.\n"
"\n"
"Deine Zelle braucht Glukose, um Energie zu produzieren und am Leben zu bleiben.\n"
"\n"
"Folge der Linie von deiner Zelle bis zur einer nahe gelegenen Glukosewolke."

msgid "TIMELINE_SPECIES_EXTINCT"
msgstr "[b][u]{0}[/u][/b] ist ausgestorben!"

msgid "TIMELINE_SPECIES_EXTINCT_LOCAL"
msgstr "[b][u]{0}[/u][/b] ist aus diesem Gebiet verschwunden"

msgid "TIMELINE_SPECIES_MIGRATED_FROM"
msgstr "Ein Teil der [b][u]{0}[/u][/b]-Bevölkerung ist von {1} in dieses Gebiet eingewandert"

msgid "TIMELINE_SPECIES_MIGRATED_TO"
msgstr "Ein Teil der [b][u]{0}[/u][/b]-Bevölkerung ist nach {1} migriert"

msgid "TIMELINE_SPECIES_POPULATION_DECREASE"
msgstr "Die Bevölkerung von [b][u]{0}[/u][/b] hat sich auf {1} verringert"

msgid "TIMELINE_SPECIES_POPULATION_INCREASE"
msgstr "Die Bevölkerung von [b][u]{0}[/u][/b] hat sich auf {1} gesteigert"

msgid "TIME_INDICATOR_TOOLTIP"
msgstr "Zeit vergangen: {0:#,#} Jahre"

msgid "TIME_OF_DAY"
msgstr "Zeit"

msgid "TITLE_COLON"
msgstr "Titel:"

msgid "TOGGLE_BINDING"
msgstr "Bindungsmodus umschalten"

#, fuzzy
msgid "TOGGLE_BINDING_TOOLTIP"
msgstr "Bindungsmodus umschalten"

msgid "TOGGLE_DEBUG_PANEL"
msgstr "Debug-Fenster umschalten"

msgid "TOGGLE_ENGULF"
msgstr "Verschlingen umschalten"

#, fuzzy
msgid "TOGGLE_ENGULF_TOOLTIP"
msgstr "Verschlingen umschalten"

msgid "TOGGLE_FPS"
msgstr "FPS-Anzeige umschalten"

msgid "TOGGLE_FULLSCREEN"
msgstr "Vollbild umschalten"

msgid "TOGGLE_HUD_HIDE"
msgstr "HUD umschalten"

#, fuzzy
msgid "TOGGLE_INVENTORY"
msgstr "Bindungsmodus umschalten"

msgid "TOGGLE_METRICS"
msgstr "Metriken-Anzeige umschalten"

msgid "TOGGLE_NAVIGATION_TREE"
msgstr "Navigationsbaum umschalten"

msgid "TOGGLE_PAUSE"
msgstr "Pausieren/Fortsetzen"

msgid "TOGGLE_UNBINDING"
msgstr "Verbinden umschalten"

msgid "TOOLS"
msgstr "Werkzeuge"

msgid "TOOL_HAND_AXE"
msgstr "Beil"

#, fuzzy
msgid "TOTAL_GATHERED_ENERGY_COLON"
msgstr "Status:"

msgid "TOTAL_SAVES"
msgstr "Gesamtspeicherungen:"

msgid "TOXIN_RESISTANCE"
msgstr "Toxin-Resistenz"

msgid "TOXIN_VACUOLE"
msgstr ""
"Toxin-\n"
"Vakuole"

msgid "TOXIN_VACUOLE_DESCRIPTION"
msgstr "Die Toxinvakuole ist eine Vakuole, die für die spezifische Produktion, Lagerung und Sekretion von Oxytoxiden modifiziert wurde. Mehr Toxinvakuolen erhöhen die Geschwindigkeit, mit der Toxine freigesetzt werden können."

msgid "TOXIN_VACUOLE_PROCESSES_DESCRIPTION"
msgstr "Wandelt [thrive:compound type=\"atp\"][/thrive:compound] in [thrive:compound type=\"oxytoxy\"][/thrive:compound] um. Die Rate hängt von der Konzentration von [thrive:compound type=\"oxygen\"][/thrive:compound] ab. Kann durch Drücken von [thrive:input]g_fire_toxin[/thrive:input] Giftstoffe freisetzen. Wenn die [thrive:compound type=\"oxytoxy\"][/thrive:compound]-Menge niedrig ist, ist das Schießen immer noch möglich, aber der Schaden ist geringer."

msgid "TO_BE_IMPLEMENTED"
msgstr "Noch zu implementieren."

msgid "TRANSLATORS"
msgstr "Übersetzer"

msgid "TRANSPARENCY"
msgstr "Transparenz"

msgid "TRY_FOSSILISING_SOME_SPECIES"
msgstr "Versuche ein paar Fossilien zu machen!"

msgid "TRY_MAKING_A_SAVE"
msgstr "Versuche das Spiel zu speichern!"

msgid "TRY_TAKING_SOME_SCREENSHOTS"
msgstr "Versuche ein paar Screenshots zu machen!"

msgid "TUTORIAL"
msgstr "Anleitung"

msgid "TUTORIAL_EARLY_MULTICELLULAR_STAGE_WELCOME"
msgstr ""
"Willkommen im frühen multizellulären Stadium!\n"
"\n"
"Du hast deine Spezies erfolgreich durch die einzellige Phase geleitet.\n"
"\n"
"Das Gameplay hat im Kern die selben Mechaniken, wie das Mikroben Stadium. Du musst genauso deinen Organismus wachsen lassen und dich fortpflanzen um zum Editor zu gelangen. \n"
"\n"
"Allerdings kannst du das zelluläre Layout deiner Kolonie im Editor bearbeiten und deine Zellen für bestimmte Rollen spezialisieren. Bedenke, dass die Mitglieder deiner Kolonie [thrive:compound type=\"atp\"][/thrive:compound] nicht teilen können. \n"
"\n"
"Wenn du Knospung als Fortpflanzung benutzt (was Standard ist), beginnst du in Kontrolle einer kleinen Knospe und musst den Rest deines zellulären Layouts wachsen lassen."

#, fuzzy
msgid "TUTORIAL_MICROBE_EDITOR_ATP_BALANCE_INTRO"
msgstr ""
"Dies ist die Gebietskarte.\n"
"\n"
"Jedes Symbol repräsentiert eine einzigartige Umgebung, in der du leben kannst. Das Fenster rechts beschreibt den Zustand des momentan ausgewählten Gebietes (Indigo-farbene Umrandung, daran angrenzende Gebiete haben eine Aschgraue Umrandung). Achte beim mutieren deiner Art auf die Gegebenheiten des aktuellen Gebietes; besonders die Vorkommen von Substanzen und die physikalischen Eigenschaften sind wichtig um deinen Organismus an die Umgebung anzupassen.\n"
"\n"
"Wenn du ein Gebiet auswählst, das an das Dein gegenwärtiges Gebiet (Neongrün blinkende Umrandung) angrenzt, kannst du \"In dieses Gebiet wechseln\" auswählen, um dahin zu migrieren. Du kannst Dich mit jeder Zellteilung nur ein Gebiet weit bewegen.\n"
"\n"
"Versuche, ein Gebiet auszuwählen, um fortzufahren."

msgid "TUTORIAL_MICROBE_EDITOR_AUTO-EVO_PREDICTION"
msgstr ""
"Dieses Feld zeigt eine Vorhersage deiner zukünftigen Bevölkerung. Diese Zahlen stammen aus der Bevölkerungssimulation von Auto-Evo.\n"
"\n"
"Diese berücksichtigen nicht deine aktuelle Leistung. In deinem aktuellen Gebiet wirst du also besser abschneiden, wenn du den Editor betrittst.\n"
"\n"
"Du solltest aber versuchen, deine Gesamtbevölkerung hoch zu halten, auch wenn du nicht direkt beteiligt bist.\n"
"\n"
"Du kannst dir detailliertere Informationen zur Vorhersage ansehen, indem du auf das Fragezeichen in dem Feld klickst. Drücke es um fortzufahren."

msgid "TUTORIAL_MICROBE_EDITOR_CELL_TEXT"
msgstr ""
"Dies ist der Zelleneditor, in dem du deine Spezies durch Ausgeben von Mutationspunkten (MP) entwickeln kannst. Du wirst in jeder Generation exakt 100 MP ausgeben können, also ist ansparen von MP nicht möglich.\n"
"\n"
"Deine Zelle besteht momentan noch aus nur einem einzigen Zytoplasma-Organell, das als weißliches Hexagon in der Mitte deines Bildschirms zu sehen ist.\n"
"\n"
"Wähle ein Organell aus dem Linken Fenster aus und klicke (links) neben dem Hexagon, um es zu platzieren. Du kannst Organelle mit [thrive:input]e_rotate_left[/thrive:input] und [thrive:input]e_rotate_right[/thrive:input] vor dem Platzieren drehen."

#, fuzzy
msgid "TUTORIAL_MICROBE_EDITOR_CHEMORECEPTOR"
msgstr ""
"Dies ist der Zelleneditor, in dem du deine Spezies durch Ausgeben von Mutationspunkten (MP) entwickeln kannst. Du wirst in jeder Generation exakt 100 MP ausgeben können, also ist ansparen von MP nicht möglich.\n"
"\n"
"Deine Zelle besteht momentan noch aus nur einem einzigen Zytoplasma-Organell, das als weißliches Hexagon in der Mitte deines Bildschirms zu sehen ist.\n"
"\n"
"Wähle ein Organell aus dem Linken Fenster aus und klicke (links) neben dem Hexagon, um es zu platzieren. Du kannst Organelle mit [thrive:input]e_rotate_left[/thrive:input] und [thrive:input]e_rotate_right[/thrive:input] vor dem Platzieren drehen."

msgid "TUTORIAL_MICROBE_EDITOR_ENDING_TEXT"
msgstr ""
"Das sind die Grundlagen der Bearbeitung deiner Art. Du kannst deiner Art noch einen individuellen Namen geben, indem du das Namensfeld unten anklickst und bearbeitest.\n"
"\n"
"Sieh dir auch die anderen Registerkarten unterhalb der Mutationspunkte-Leiste an, um zu sehen wie du deine Zelle anpassen kannst.\n"
"\n"
"Um in dieser lebensfeindlichen Welt zu überleben musst du eine nachhaltige Energiequelle finden, da natürliche Glukose in der Umgebung stark abnehmen wird.\n"
"\n"
"Viel Glück!"

#, fuzzy
msgid "TUTORIAL_MICROBE_EDITOR_FLAGELLUM"
msgstr ""
"Dies ist der Zelleneditor, in dem du deine Spezies durch Ausgeben von Mutationspunkten (MP) entwickeln kannst. Du wirst in jeder Generation exakt 100 MP ausgeben können, also ist ansparen von MP nicht möglich.\n"
"\n"
"Deine Zelle besteht momentan noch aus nur einem einzigen Zytoplasma-Organell, das als weißliches Hexagon in der Mitte deines Bildschirms zu sehen ist.\n"
"\n"
"Wähle ein Organell aus dem Linken Fenster aus und klicke (links) neben dem Hexagon, um es zu platzieren. Du kannst Organelle mit [thrive:input]e_rotate_left[/thrive:input] und [thrive:input]e_rotate_right[/thrive:input] vor dem Platzieren drehen."

#, fuzzy
msgid "TUTORIAL_MICROBE_EDITOR_MODIFY_ORGANELLE"
msgstr ""
"Das Entfernen von Organellen kostet ebenfalls MP, da es sich um eine Mutation deiner Spezies handelt; es sei denn, sie wurden in der aktuellen Editor-Sitzung platziert.\n"
"\n"
"Du kannst mit der rechten Maustaste auf Organellen klicken, um das Organellenmenü aufzurufen und die Option \"Löschen\" auszuwählen, um diese zu entfernen.\n"
"\n"
"Wenn du einen Fehler gemacht hast, kannst du jede Änderung im Editor rückgängig machen.\n"
"\n"
"Klicke auf die Rückgängig-Schaltfläche, um fortzufahren."

#, fuzzy
msgid "TUTORIAL_MICROBE_EDITOR_NEGATIVE_ATP_BALANCE"
msgstr ""
"Dies ist die Gebietskarte.\n"
"\n"
"Jedes Symbol repräsentiert eine einzigartige Umgebung, in der du leben kannst. Das Fenster rechts beschreibt den Zustand des momentan ausgewählten Gebietes (Indigo-farbene Umrandung, daran angrenzende Gebiete haben eine Aschgraue Umrandung). Achte beim mutieren deiner Art auf die Gegebenheiten des aktuellen Gebietes; besonders die Vorkommen von Substanzen und die physikalischen Eigenschaften sind wichtig um deinen Organismus an die Umgebung anzupassen.\n"
"\n"
"Wenn du ein Gebiet auswählst, das an das Dein gegenwärtiges Gebiet (Neongrün blinkende Umrandung) angrenzt, kannst du \"In dieses Gebiet wechseln\" auswählen, um dahin zu migrieren. Du kannst Dich mit jeder Zellteilung nur ein Gebiet weit bewegen.\n"
"\n"
"Versuche, ein Gebiet auszuwählen, um fortzufahren."

#, fuzzy
msgid "TUTORIAL_MICROBE_EDITOR_NO_CHANGES_MADE"
msgstr ""
"Das sind die Grundlagen der Bearbeitung deiner Art. Du kannst deiner Art noch einen individuellen Namen geben, indem du das Namensfeld unten anklickst und bearbeitest.\n"
"\n"
"Sieh dir auch die anderen Registerkarten unterhalb der Mutationspunkte-Leiste an, um zu sehen wie du deine Zelle anpassen kannst.\n"
"\n"
"Um in dieser lebensfeindlichen Welt zu überleben musst du eine nachhaltige Energiequelle finden, da natürliche Glukose in der Umgebung stark abnehmen wird.\n"
"\n"
"Viel Glück!"

msgid "TUTORIAL_MICROBE_EDITOR_PATCH_TEXT"
msgstr ""
"Dies ist die Gebietskarte.\n"
"\n"
"Jedes Symbol repräsentiert eine einzigartige Umgebung, in der du leben kannst. Das Fenster rechts beschreibt den Zustand des momentan ausgewählten Gebietes (Indigo-farbene Umrandung, daran angrenzende Gebiete haben eine Aschgraue Umrandung). Achte beim mutieren deiner Art auf die Gegebenheiten des aktuellen Gebietes; besonders die Vorkommen von Substanzen und die physikalischen Eigenschaften sind wichtig um deinen Organismus an die Umgebung anzupassen.\n"
"\n"
"Wenn du ein Gebiet auswählst, das an das Dein gegenwärtiges Gebiet (Neongrün blinkende Umrandung) angrenzt, kannst du \"In dieses Gebiet wechseln\" auswählen, um dahin zu migrieren. Du kannst Dich mit jeder Zellteilung nur ein Gebiet weit bewegen.\n"
"\n"
"Versuche, ein Gebiet auszuwählen, um fortzufahren."

msgid "TUTORIAL_MICROBE_EDITOR_REMOVE_ORGANELLE_TEXT"
msgstr ""
"Das Entfernen von Organellen kostet ebenfalls MP, da es sich um eine Mutation deiner Spezies handelt; es sei denn, sie wurden in der aktuellen Editor-Sitzung platziert.\n"
"\n"
"Du kannst mit der rechten Maustaste auf Organellen klicken, um das Organellenmenü aufzurufen und die Option \"Löschen\" auszuwählen, um diese zu entfernen.\n"
"\n"
"Wenn du einen Fehler gemacht hast, kannst du jede Änderung im Editor rückgängig machen.\n"
"\n"
"Klicke auf die Rückgängig-Schaltfläche, um fortzufahren."

msgid "TUTORIAL_MICROBE_EDITOR_SELECT_ORGANELLE_TEXT"
msgstr ""
"Achte bei der Auswahl der hinzuzufügenden Organellen auf die Tooltipps der Organellen, um zu sehen was diese machen. Organellen können mehr Nachteile als Vorteile bringen, wenn man sich deren Funktionen nicht bewusst ist.\n"
"\n"
"Achte auch auf den ATP-Balance-Balken oben rechts, um sicherzustellen, dass deine Zelle überleben kann. Wenn die obere Anzeige kürzer als die untere ist produziert deine Zelle nicht genügend Energie.\n"
"\n"
"Drücke die Wiederherstellen-Taste (in der Nähe der Rückgängig-Taste), um fortzufahren."

msgid "TUTORIAL_MICROBE_EDITOR_STAY_SMALL"
msgstr ""
"Du solltest dich auf ein oder zwei Energiequellen fokussieren, damit du nicht zu viele Stoffe benötigst um genügend ATP zum Überleben zu erzeugen.\n"
"\n"
"Außerdem solltest du auch überlegen, ob du wirklich eine neue Organelle hinzufügen solltest. Manchmal ist keine Änderung, auch eine gute Idee, da jede Organelle die Kosten an ATP zum Überleben und die Kosten der Zellteilung erhöht.\n"
"\n"
"Eine mögliche Strategie ist es, ein einzelnes Hexagon an Cytoplasma zu bleiben um zu den Gebieten an der Oberfläche zu wandern, bevor du Organellen mit Photosynthese hinzufügst."

msgid "TUTORIAL_MICROBE_STAGE_EDITOR_BUTTON_TUTORIAL"
msgstr ""
"Du hast genügend Ressourcen gesammelt, damit sich deine Zelle teilen kann.\n"
"\n"
"Jedes mal wenn du dich vermehrst, wirst du in den Editor gebracht.\n"
"\n"
"Um den Editor zu öffnen, drücke auf die blinkende Schaltfläche unten rechts."

msgid "TUTORIAL_MICROBE_STAGE_ENGULFED_TEXT"
msgstr ""
"Deine Zelle wurde von einer Anderen Zelle umschlungen, welche dich jetzt verdaut.\n"
"Der Verdauungsfortschritt wird in deiner Lebensleiste (unten rechts) angezeigt.\n"
"Deine Zelle wird aus dieser Welt verschwinden sobald deine Lebensleiste leer ist oder das maximale Zeitlimit erreicht wurde.\n"
"Wenn deine Zelle aus dieser Welt entrückt wurde sinkt auch deine Gesamtbevölkerung, so lange noch Zellen von dir übrig sind wirst du jedoch reinkarniert (wiedergeboren).\n"
"\n"
"Drücke den Apoptose (Suizid) Knopf um den Verdauungsprozess zu überspringen und schneller reinkarniert zu werden. Bedenke aber, dass immer eine Chance besteht zu entkommen!"

msgid "TUTORIAL_MICROBE_STAGE_ENGULFMENT_FULL_TEXT"
msgstr ""
"Deine Zelle kann nur eine begrenzte Menge an Objekten auf einmal verschlingen. Die Grenze hängt von der Größe der Zelle ab, kleinere Zellen haben weniger Kapazität. \n"
"\n"
"Eine volle Zelle kann nichts mehr verschlingen. Warte bis einige verschlungene Objekte verdaut sind."

msgid "TUTORIAL_MICROBE_STAGE_ENGULFMENT_TEXT"
msgstr ""
"Verschlinge Objekte indem du dich im Verschling-Modus über sie bewegst. Schalte Verschlingen an oder aus indem du [thrive:input]g_toggle_engulf[/thrive:input] drückst. \n"
"\n"
"Verlasse den Modus, sobald das Objekt von dir eingesogen wird. \n"
"\n"
"Folge der Linie zum nächsten verschlingbaren Objekt."

msgid "TUTORIAL_MICROBE_STAGE_HELP_MENU_AND_ZOOM"
msgstr ""
"Solltest du Probleme mit den Spielmechaniken haben, kannst du jederzeit das Hilfemenü aufrufen. Dieses findest du, indem du auf das Fragezeichen in der unteren linken Ecke klickst.\n"
"\n"
"Ein weiterer Tipp: Du kannst mit dem Mausrad herein- und herauszoomen."

msgid "TUTORIAL_MICROBE_STAGE_LEAVE_COLONY_TEXT"
msgstr ""
"Du bist voll mit [thrive:compound type=\"ammonia\"][/thrive:compound] und [thrive:compound type=\"phosphates\"][/thrive:compound]. Da du dich aber in einer nicht-multizellulären Kolonie befindest, machst du keinen Reproduktions Fortschritt. \n"
"\n"
"Wenn du nicht planst multizellulär zu werden, musst du die Kolonie verlassen um dich fortzupflanzen und zum Editor zu gelangen. \n"
"Verlasse die Kolonie und wachse weiter, indem du [thrive:input]g_unbind_all[/thrive:input] drückst."

msgid "TUTORIAL_MICROBE_STAGE_REPRODUCE_TEXT"
msgstr ""
"Um sich mittels Mitose zu vermehren, müssen sich zunächst alle deiner Organellen verdoppeln, indem Du genügend [thrive:compound type=\"ammonia\"][/thrive:compound] und [thrive:compound type=\"phosphates\"][/thrive:compound] sammelst.\n"
"\n"
"Schaue auf die Indikatoren unten rechts, um zu sehen, wie viele Ressourcen noch für eine Zellteilung benötigt werden. Diese Indikatoren werden weiß, wenn sie komplett gefüllt sind."

msgid "TUTORIAL_MICROBE_STAGE_UNBIND_TEXT"
msgstr ""
"Du hast den \"Bindung aufheben\"-Modus aufgerufen. In diesem Modus kannst du auf die Mitglieder deiner Kolonie klicken, um deren Verbindung zu lösen.\n"
"\n"
"Um die Kolonie ganz zu verlassen, kannst du auf deine eigene Zelle klicken oder [thrive:input]g_unbind_all[/thrive:input] drücken."

msgid "TUTORIAL_VIEW_NOW"
msgstr "Tutorial ansehen"

msgid "TWITTER_TOOLTIP"
msgstr "Besuche unseren Twitter Feed"

msgid "TWO_TIMES"
msgstr "2x"

msgid "TYPE_COLON"
msgstr "Typ:"

msgid "UNAPPLIED_MOD_CHANGES"
msgstr "Es sind nicht übernommene Änderungen vorhanden"

msgid "UNAPPLIED_MOD_CHANGES_DESCRIPTION"
msgstr "Du musst deine Änderungen übernehmen, um Mods zu laden oder entladen."

msgid "UNBIND_ALL"
msgstr "Alle Verbindungen lösen"

#, fuzzy
msgid "UNBIND_ALL_TOOLTIP"
msgstr "Alle Verbindungen lösen"

msgid "UNBIND_HELP_TEXT"
msgstr "Entbindungsmodus"

msgid "UNCERTAIN_VERSION_WARNING"
msgstr "Dies ist eine Debug-Version und die Info unten ist vermutlich nicht aktuell"

msgid "UNDERWATERCAVE"
msgstr "Unterwasser-Höhle"

#, fuzzy
msgid "UNDISCOVERED_ORGANELLES"
msgstr "Getrennte Organellen"

#, fuzzy
msgid "UNDISCOVERED_PATCH"
msgstr "Zum aktuellen Gebiet"

msgid "UNDO"
msgstr "Rückgängig"

msgid "UNDO_THE_LAST_ACTION"
msgstr "Letzte Aktion rückgängig machen"

#, fuzzy
msgid "UNIT_ACTION_CONSTRUCT"
msgstr "KI Mutationsrate"

#, fuzzy
msgid "UNIT_ACTION_MOVE"
msgstr "KI Mutationsrate"

msgid "UNIT_SIMPLE_ROCKET"
msgstr "Einfache Rakete"

msgid "UNKNOWN"
msgstr "Unbekannt"

msgid "UNKNOWN_DISPLAY_DRIVER"
msgstr "Unbekannt"

msgid "UNKNOWN_MOUSE"
msgstr "Unbekannte Maus"

#, fuzzy
msgid "UNKNOWN_ORGANELLE_SYMBOL"
msgstr "Organelle platzieren"

#, fuzzy
msgid "UNKNOWN_PATCH"
msgstr "Unbekannt"

#, fuzzy
msgid "UNKNOWN_SHORT"
msgstr "Unbekannt"

msgid "UNKNOWN_VERSION"
msgstr "Unbekannte Version"

msgid "UNKNOWN_WORKSHOP_ID"
msgstr "Unbekannte Workshop-ID für diesen Mod"

#, fuzzy
msgid "UNLIMIT_GROWTH_SPEED"
msgstr "Beschränke die Nutzung von Wachstums-Substanzen"

#, fuzzy
msgid "UNLOCKED_NEW_ORGANELLE"
msgstr "Organelle platzieren"

#, fuzzy
msgid "UNLOCK_ALL_ORGANELLES"
msgstr "Mehrere Organellen"

msgid "UNLOCK_CONDITION_ATP_PRODUCTION_ABOVE"
msgstr ""

msgid "UNLOCK_CONDITION_COMPOUND_IS_ABOVE"
msgstr ""

msgid "UNLOCK_CONDITION_COMPOUND_IS_BELOW"
msgstr ""

msgid "UNLOCK_CONDITION_COMPOUND_IS_BETWEEN"
msgstr ""

msgid "UNLOCK_CONDITION_DIGESTED_MICROBES_ABOVE"
msgstr ""

msgid "UNLOCK_CONDITION_ENGULFED_MICROBES_ABOVE"
msgstr ""

msgid "UNLOCK_CONDITION_EXCESS_ATP_ABOVE"
msgstr ""

msgid "UNLOCK_CONDITION_PLAYER_DEATH_COUNT_ABOVE"
msgstr ""

msgid "UNLOCK_CONDITION_REPRODUCED_WITH"
msgstr ""

msgid "UNLOCK_CONDITION_REPRODUCED_WITH_IN_A_ROW"
msgstr ""

msgid "UNLOCK_CONDITION_REPRODUCE_IN_BIOME"
msgstr ""

#, fuzzy
msgid "UNLOCK_CONDITION_SPEED_BELOW"
msgstr "Ressourcen-Absorptionsgeschwindigkeit:"

msgid "UNLOCK_WITH_ANY_OF_FOLLOWING"
msgstr ""

msgid "UNSAVED_CHANGE_WARNING"
msgstr ""
"Es wurden ungespeicherte Änderungen vorgenommen.\n"
"Möchtest du fortfahren?"

msgid "UNTITLED"
msgstr "Unbenannt"

msgid "UPGRADE_CILIA_PULL"
msgstr ""

#, fuzzy
msgid "UPGRADE_CILIA_PULL_DESCRIPTION"
msgstr "Zilien funktionieren ähnlich wie Flagellen. Aber anstatt Antrieb in eine bestimmte Richtung zu geben, helfen sie bei der Drehbewegung der Zelle."

#, fuzzy
msgid "UPGRADE_DESCRIPTION_NONE"
msgstr "Lipase ermöglicht es der Zelle die meisten Membranen zu zersetzen. Etwas davon wird auch ohne Lysosom von deiner Zelle produziert, aber es hier auszuwählen erhöht die Effizienz des Prozesses."

msgid "UPGRADE_NAME_NONE"
msgstr ""

#, fuzzy
msgid "UPGRADE_PILUS_INJECTISOME"
msgstr "Zilien funktionieren ähnlich wie Flagellen. Aber anstatt Antrieb in eine bestimmte Richtung zu geben, helfen sie bei der Drehbewegung der Zelle."

#, fuzzy
msgid "UPGRADE_PILUS_INJECTISOME_DESCRIPTION"
msgstr "Zilien funktionieren ähnlich wie Flagellen. Aber anstatt Antrieb in eine bestimmte Richtung zu geben, helfen sie bei der Drehbewegung der Zelle."

msgid "UPLOAD"
msgstr "Hochladen"

msgid "UPLOADING_DOT_DOT_DOT"
msgstr "Lade hoch..."

msgid "UPLOAD_SUCCEEDED"
msgstr "Hochladen erfolgreich"

msgid "USED_LIBRARIES_LICENSES"
msgstr "Lizenzen und verwendete Bibliotheken"

msgid "USED_RENDERER_NAME"
msgstr "Verwendeter Renderer:"

msgid "USES_FEATURE"
msgstr "Ja"

msgid "USE_AUTO_HARMONY"
msgstr "Nutze Auto Harmony Laden"

msgid "USE_AUTO_HARMONY_TOOLTIP"
msgstr "Harmony Updates automatisch vom Assembler laden (Mod class muss nicht spezifiziert werden)"

msgid "USE_A_CUSTOM_USERNAME"
msgstr "Eigenen Nutzernamen verwenden"

msgid "USE_BIODIVERSITY_FORCE_SPLIT"
msgstr "Schaffung einer Spezies, die die Artenvielfalt erhöht entzieht, der bestehenden Art Population"

msgid "USE_MANUAL_THREAD_COUNT"
msgstr "Anzahl der Hintergrund-Threads manuell einstellen"

#, fuzzy
msgid "USE_MANUAL_THREAD_COUNT_NATIVE"
msgstr "Anzahl der Hintergrund-Threads manuell einstellen"

msgid "USE_VIRTUAL_WINDOW_SIZE"
msgstr "Verwende virtuelle Fenstergröße"

msgid "VACUOLE"
msgstr "Vakuole"

msgid "VACUOLE_DESCRIPTION"
msgstr "Die Vakuole ist eine interne membranöse Organelle, die zur Speicherung in der Zelle dient. Sie bestehen aus mehreren Vesikeln, kleineren membranösen Strukturen, die häufig in Zellen zur Lagerung verwendet werden und die miteinander verschmolzen sind. Die Vakuole ist mit Wasser gefüllt, das zur Aufnahme von Molekülen, Enzymen, Feststoffen und anderen Substanzen verwendet wird. Ihre Form ist flüssig und kann zwischen den Zellen variieren."

msgid "VACUOLE_IS_SPECIALIZED"
msgstr ""

#, fuzzy
msgid "VACUOLE_NOT_SPECIALIZED_DESCRIPTION"
msgstr "Vergrößert den Speicherplatz in der Zelle."

msgid "VACUOLE_PROCESSES_DESCRIPTION"
msgstr "Vergrößert den Speicherplatz in der Zelle."

#, fuzzy
msgid "VACUOLE_SPECIALIZED_DESCRIPTION"
msgstr "Vergrößert den Speicherplatz in der Zelle."

msgid "VALUE_WITH_UNIT"
msgstr "{0} {1}"

msgid "VERSION_COLON"
msgstr "Version:"

msgid "VERTICAL_COLON"
msgstr "Vertikal:"

msgid "VERTICAL_WITH_AXIS_NAME_COLON"
msgstr "vertikal (Axis: {0})"

msgid "VIDEO_MEMORY"
msgstr "Derzeit belegter Grafikspeicher:"

msgid "VIDEO_MEMORY_MIB"
msgstr "{0} MiB"

msgid "VIEWER"
msgstr "Beobachter"

#, fuzzy
msgid "VIEW_ALL"
msgstr "Alle deaktivieren"

#, fuzzy
msgid "VIEW_ONLINE"
msgstr "Alle deaktivieren"

#, fuzzy
msgid "VIEW_PATCH_NOTES"
msgstr "{0} {1}"

#, fuzzy
msgid "VIEW_PATCH_NOTES_TOOLTIP"
msgstr "{0} {1}"

msgid "VIEW_PENDING_ACTIONS"
msgstr ""

msgid "VIEW_SOURCE_CODE"
msgstr "Quellcode anschauen"

msgid "VIP_PATRONS"
msgstr "VIP Unterstützer"

msgid "VISIBLE"
msgstr "Sichtbar"

msgid "VISIT_SUGGESTIONS_SITE"
msgstr "Schlage eine Funktion vor"

msgid "VOLCANIC_VENT"
msgstr "Vulkanschlot"

msgid "VOLUMEDOWN"
msgstr "Lautstärke runter"

msgid "VOLUMEMUTE"
msgstr "Lautstärke stumm"

msgid "VOLUMEUP"
msgstr "Lautstärke hoch"

msgid "VSYNC"
msgstr "VSync"

msgid "WAITING_FOR_AUTO_EVO"
msgstr "Warte auf Auto-Evo:"

msgid "WELCOME_TO_THRIVEOPEDIA"
msgstr "Willkommen bei Thriveopedia"

msgid "WENT_EXTINCT_FROM_PLANET"
msgstr "wurde ausgelöscht"

msgid "WENT_EXTINCT_IN"
msgstr "wurde in {0} ausgelöscht"

msgid "WHEEL_DOWN"
msgstr "Mausrad runter"

msgid "WHEEL_LEFT"
msgstr "Mausrad links"

msgid "WHEEL_RIGHT"
msgstr "Mausrad rechts"

msgid "WHEEL_UP"
msgstr "Mausrad hoch"

#, fuzzy
msgid "WIKI"
msgstr "unser Wiki"

#, fuzzy
msgid "WIKI_AXON_EFFECTS"
msgstr "Externe Effekte:"

msgid "WIKI_AXON_INTRO"
msgstr ""

msgid "WIKI_AXON_MODIFICATIONS"
msgstr ""

#, fuzzy
msgid "WIKI_AXON_PROCESSES"
msgstr "Keine Prozesse"

msgid "WIKI_AXON_REQUIREMENTS"
msgstr ""

msgid "WIKI_AXON_SCIENTIFIC_BACKGROUND"
msgstr ""

msgid "WIKI_AXON_STRATEGY"
msgstr ""

msgid "WIKI_AXON_UPGRADES"
msgstr ""

#, fuzzy
msgid "WIKI_BINDING_AGENT_EFFECTS"
msgstr "Ermöglicht die Verbindung mit anderen Zellen. Dies ist der erste Schritt zur Multizellularität. Wenn deine Zelle Teil einer Kolonie ist, werden die Substanzen zwischen den Zellen geteilt. Du kannst den Editor nicht betreten, solange du Teil einer Kolonie bist, also musst du die Kolonie verlassen, sobald du genug Substanzen gesammelt hast, um deine Zelle zu spalten."

#, fuzzy
msgid "WIKI_BINDING_AGENT_INTRO"
msgstr "Bindemittel"

#, fuzzy
msgid "WIKI_BINDING_AGENT_MODIFICATIONS"
msgstr "Ermöglicht die Verbindung mit anderen Zellen. Dies ist der erste Schritt zur Multizellularität. Wenn deine Zelle Teil einer Kolonie ist, werden die Substanzen zwischen den Zellen geteilt. Du kannst den Editor nicht betreten, solange du Teil einer Kolonie bist, also musst du die Kolonie verlassen, sobald du genug Substanzen gesammelt hast, um deine Zelle zu spalten."

#, fuzzy
msgid "WIKI_BINDING_AGENT_PROCESSES"
msgstr "Drücke [thrive:input]g_toggle_binding[/thrive:input], um den Bindungsmodus umzuschalten. Im Bindungsmodus kannst du andere Zellen deiner Spezies mit deiner Kolonie verbinden, indem du dich in sie hineinbewegst. Um eine Kolonie zu verlassen, drücke [thrive:input]g_unbind_all[/thrive:input]."

#, fuzzy
msgid "WIKI_BINDING_AGENT_REQUIREMENTS"
msgstr "Ermöglicht die Verbindung mit anderen Zellen. Dies ist der erste Schritt zur Multizellularität. Wenn deine Zelle Teil einer Kolonie ist, werden die Substanzen zwischen den Zellen geteilt. Du kannst den Editor nicht betreten, solange du Teil einer Kolonie bist, also musst du die Kolonie verlassen, sobald du genug Substanzen gesammelt hast, um deine Zelle zu spalten."

#, fuzzy
msgid "WIKI_BINDING_AGENT_SCIENTIFIC_BACKGROUND"
msgstr "Ermöglicht die Verbindung mit anderen Zellen. Dies ist der erste Schritt zur Multizellularität. Wenn deine Zelle Teil einer Kolonie ist, werden die Substanzen zwischen den Zellen geteilt. Du kannst den Editor nicht betreten, solange du Teil einer Kolonie bist, also musst du die Kolonie verlassen, sobald du genug Substanzen gesammelt hast, um deine Zelle zu spalten."

#, fuzzy
msgid "WIKI_BINDING_AGENT_STRATEGY"
msgstr "Ermöglicht die Verbindung mit anderen Zellen. Dies ist der erste Schritt zur Multizellularität. Wenn deine Zelle Teil einer Kolonie ist, werden die Substanzen zwischen den Zellen geteilt. Du kannst den Editor nicht betreten, solange du Teil einer Kolonie bist, also musst du die Kolonie verlassen, sobald du genug Substanzen gesammelt hast, um deine Zelle zu spalten."

#, fuzzy
msgid "WIKI_BINDING_AGENT_UPGRADES"
msgstr "Ermöglicht die Verbindung mit anderen Zellen. Dies ist der erste Schritt zur Multizellularität. Wenn deine Zelle Teil einer Kolonie ist, werden die Substanzen zwischen den Zellen geteilt. Du kannst den Editor nicht betreten, solange du Teil einer Kolonie bist, also musst du die Kolonie verlassen, sobald du genug Substanzen gesammelt hast, um deine Zelle zu spalten."

#, fuzzy
msgid "WIKI_BIOLUMINESCENT_VACUOLE_EFFECTS"
msgstr "Biolumineszenz-Vakuole"

#, fuzzy
msgid "WIKI_BIOLUMINESCENT_VACUOLE_INTRO"
msgstr "Biolumineszenz-Vakuole"

#, fuzzy
msgid "WIKI_BIOLUMINESCENT_VACUOLE_MODIFICATIONS"
msgstr "Biolumineszenz-Vakuole"

#, fuzzy
msgid "WIKI_BIOLUMINESCENT_VACUOLE_PROCESSES"
msgstr "Biolumineszenz-Vakuole"

#, fuzzy
msgid "WIKI_BIOLUMINESCENT_VACUOLE_REQUIREMENTS"
msgstr "Biolumineszenz-Vakuole"

#, fuzzy
msgid "WIKI_BIOLUMINESCENT_VACUOLE_SCIENTIFIC_BACKGROUND"
msgstr "Biolumineszenz-Vakuole"

#, fuzzy
msgid "WIKI_BIOLUMINESCENT_VACUOLE_STRATEGY"
msgstr "Biolumineszenz-Vakuole"

#, fuzzy
msgid "WIKI_BIOLUMINESCENT_VACUOLE_UPGRADES"
msgstr "Biolumineszenz-Vakuole"

#, fuzzy
msgid "WIKI_CHEMOPLAST_EFFECTS"
msgstr "Der Chemoplast ist eine doppelte Membranstruktur, die Proteine enthält, die in der Lage sind, Schwefelwasserstoff, Wasser und gasförmiges Kohlendioxid in einem Prozess namens Schwefelwasserstoff-Chemosynthese in Glukose umzuwandeln. Die Rate seiner Glukoseproduktion skaliert mit der Konzentration von Wasser und Kohlendioxid."

#, fuzzy
msgid "WIKI_CHEMOPLAST_INTRO"
msgstr "Der Chemoplast ist eine doppelte Membranstruktur, die Proteine enthält, die in der Lage sind, Schwefelwasserstoff, Wasser und gasförmiges Kohlendioxid in einem Prozess namens Schwefelwasserstoff-Chemosynthese in Glukose umzuwandeln. Die Rate seiner Glukoseproduktion skaliert mit der Konzentration von Wasser und Kohlendioxid."

#, fuzzy
msgid "WIKI_CHEMOPLAST_MODIFICATIONS"
msgstr "Der Chemoplast ist eine doppelte Membranstruktur, die Proteine enthält, die in der Lage sind, Schwefelwasserstoff, Wasser und gasförmiges Kohlendioxid in einem Prozess namens Schwefelwasserstoff-Chemosynthese in Glukose umzuwandeln. Die Rate seiner Glukoseproduktion skaliert mit der Konzentration von Wasser und Kohlendioxid."

#, fuzzy
msgid "WIKI_CHEMOPLAST_PROCESSES"
msgstr "Verwandelt [thrive:compound type=\"hydrogensulfide\"][/thrive:compound] in [thrive:compound type=\"glucose\"][/thrive:compound]. Die Rate hängt von der Konzentration von [thrive:compound type=\"carbondioxide\"][/thrive:compound] ab."

msgid "WIKI_CHEMOPLAST_REQUIREMENTS"
msgstr ""

#, fuzzy
msgid "WIKI_CHEMOPLAST_SCIENTIFIC_BACKGROUND"
msgstr "Der Chemoplast ist eine doppelte Membranstruktur, die Proteine enthält, die in der Lage sind, Schwefelwasserstoff, Wasser und gasförmiges Kohlendioxid in einem Prozess namens Schwefelwasserstoff-Chemosynthese in Glukose umzuwandeln. Die Rate seiner Glukoseproduktion skaliert mit der Konzentration von Wasser und Kohlendioxid."

#, fuzzy
msgid "WIKI_CHEMOPLAST_STRATEGY"
msgstr "Der Chemoplast ist eine doppelte Membranstruktur, die Proteine enthält, die in der Lage sind, Schwefelwasserstoff, Wasser und gasförmiges Kohlendioxid in einem Prozess namens Schwefelwasserstoff-Chemosynthese in Glukose umzuwandeln. Die Rate seiner Glukoseproduktion skaliert mit der Konzentration von Wasser und Kohlendioxid."

#, fuzzy
msgid "WIKI_CHEMOPLAST_UPGRADES"
msgstr "Der Chemoplast ist eine doppelte Membranstruktur, die Proteine enthält, die in der Lage sind, Schwefelwasserstoff, Wasser und gasförmiges Kohlendioxid in einem Prozess namens Schwefelwasserstoff-Chemosynthese in Glukose umzuwandeln. Die Rate seiner Glukoseproduktion skaliert mit der Konzentration von Wasser und Kohlendioxid."

#, fuzzy
msgid "WIKI_CHEMORECEPTOR_EFFECTS"
msgstr "Alle Zellen \"sehen\" nur durch Chemorezeption. Auf diese Weise erhalten die Zellen Informationen über ihre Umgebung. Das Hinzufügen dieser Organelle bedeutet, dass die Chemorezeption weiter verfeinert wird. Da der Spieler schon im Zellstadium sehen kann, wird dies durch eine Linie dargestellt, die über den sichtbaren Bildschirmbereich hinausgeht und nahe gelegene Verbindungen anzeigt, die der Spieler noch nicht sehen konnte."

#, fuzzy
msgid "WIKI_CHEMORECEPTOR_INTRO"
msgstr "Chemorezeptor"

#, fuzzy
msgid "WIKI_CHEMORECEPTOR_MODIFICATIONS"
msgstr "Alle Zellen \"sehen\" nur durch Chemorezeption. Auf diese Weise erhalten die Zellen Informationen über ihre Umgebung. Das Hinzufügen dieser Organelle bedeutet, dass die Chemorezeption weiter verfeinert wird. Da der Spieler schon im Zellstadium sehen kann, wird dies durch eine Linie dargestellt, die über den sichtbaren Bildschirmbereich hinausgeht und nahe gelegene Verbindungen anzeigt, die der Spieler noch nicht sehen konnte."

#, fuzzy
msgid "WIKI_CHEMORECEPTOR_PROCESSES"
msgstr "Der Chemorezeptor ermöglicht die Erkennung von Substanzen aus größerer Entfernung. Nach der Platzierung können Sie die Art der Substanz und die Farbe der Führungslinie auswählen."

#, fuzzy
msgid "WIKI_CHEMORECEPTOR_REQUIREMENTS"
msgstr "Alle Zellen \"sehen\" nur durch Chemorezeption. Auf diese Weise erhalten die Zellen Informationen über ihre Umgebung. Das Hinzufügen dieser Organelle bedeutet, dass die Chemorezeption weiter verfeinert wird. Da der Spieler schon im Zellstadium sehen kann, wird dies durch eine Linie dargestellt, die über den sichtbaren Bildschirmbereich hinausgeht und nahe gelegene Verbindungen anzeigt, die der Spieler noch nicht sehen konnte."

#, fuzzy
msgid "WIKI_CHEMORECEPTOR_SCIENTIFIC_BACKGROUND"
msgstr "Alle Zellen \"sehen\" nur durch Chemorezeption. Auf diese Weise erhalten die Zellen Informationen über ihre Umgebung. Das Hinzufügen dieser Organelle bedeutet, dass die Chemorezeption weiter verfeinert wird. Da der Spieler schon im Zellstadium sehen kann, wird dies durch eine Linie dargestellt, die über den sichtbaren Bildschirmbereich hinausgeht und nahe gelegene Verbindungen anzeigt, die der Spieler noch nicht sehen konnte."

#, fuzzy
msgid "WIKI_CHEMORECEPTOR_STRATEGY"
msgstr "Alle Zellen \"sehen\" nur durch Chemorezeption. Auf diese Weise erhalten die Zellen Informationen über ihre Umgebung. Das Hinzufügen dieser Organelle bedeutet, dass die Chemorezeption weiter verfeinert wird. Da der Spieler schon im Zellstadium sehen kann, wird dies durch eine Linie dargestellt, die über den sichtbaren Bildschirmbereich hinausgeht und nahe gelegene Verbindungen anzeigt, die der Spieler noch nicht sehen konnte."

#, fuzzy
msgid "WIKI_CHEMORECEPTOR_UPGRADES"
msgstr "Alle Zellen \"sehen\" nur durch Chemorezeption. Auf diese Weise erhalten die Zellen Informationen über ihre Umgebung. Das Hinzufügen dieser Organelle bedeutet, dass die Chemorezeption weiter verfeinert wird. Da der Spieler schon im Zellstadium sehen kann, wird dies durch eine Linie dargestellt, die über den sichtbaren Bildschirmbereich hinausgeht und nahe gelegene Verbindungen anzeigt, die der Spieler noch nicht sehen konnte."

#, fuzzy
msgid "WIKI_CHEMOSYNTHESIZING_PROTEINS_EFFECTS"
msgstr "Chemosynthetisierende Proteine"

#, fuzzy
msgid "WIKI_CHEMOSYNTHESIZING_PROTEINS_INTRO"
msgstr "Chemosynthetisierende Proteine"

#, fuzzy
msgid "WIKI_CHEMOSYNTHESIZING_PROTEINS_MODIFICATIONS"
msgstr "Chemosynthetisierende Proteine sind kleine Proteincluster im Zytoplasma, die in der Lage sind, Schwefelwasserstoff, Wasser und gasförmiges Kohlendioxid in einem Prozess namens Schwefelwasserstoff-Chemosynthese in Glukose umzuwandeln. Die Rate der Glukoseproduktion skaliert mit der Konzentration von Kohlendioxid. Da die chemosynthetisierenden Proteine direkt im Zytoplasma untergebracht sind, führt die umgebende Flüssigkeit glykolyse durch."

#, fuzzy
msgid "WIKI_CHEMOSYNTHESIZING_PROTEINS_PROCESSES"
msgstr "Wandelt [thrive:compound type=\"hydrogensulfide\"][/thrive:compound] in [thrive:compound type=\"glucose\"][/thrive:compound] um. Die Rate skaliert mit der Konzentration von [thrive:compound type=\"carbondioxide\"][/thrive:compound]. Wandelt [thrive:compound type=\"glucose\"][/thrive:compound] auch in [thrive:compound type=\"atp\"][/thrive:compound] um."

#, fuzzy
msgid "WIKI_CHEMOSYNTHESIZING_PROTEINS_REQUIREMENTS"
msgstr ""
"Chemosynth-\n"
"etisierende Proteine"

#, fuzzy
msgid "WIKI_CHEMOSYNTHESIZING_PROTEINS_SCIENTIFIC_BACKGROUND"
msgstr "Chemosynthetisierende Proteine sind kleine Proteincluster im Zytoplasma, die in der Lage sind, Schwefelwasserstoff, Wasser und gasförmiges Kohlendioxid in einem Prozess namens Schwefelwasserstoff-Chemosynthese in Glukose umzuwandeln. Die Rate der Glukoseproduktion skaliert mit der Konzentration von Kohlendioxid. Da die chemosynthetisierenden Proteine direkt im Zytoplasma untergebracht sind, führt die umgebende Flüssigkeit glykolyse durch."

#, fuzzy
msgid "WIKI_CHEMOSYNTHESIZING_PROTEINS_STRATEGY"
msgstr "Chemosynthetisierende Proteine"

#, fuzzy
msgid "WIKI_CHEMOSYNTHESIZING_PROTEINS_UPGRADES"
msgstr "Chemosynthetisierende Proteine"

#, fuzzy
msgid "WIKI_CHLOROPLAST_EFFECTS"
msgstr "Der Chloroplast ist eine Doppelmembranstruktur mit lichtempfindlichen Pigmenten, die in Membransäckchen gestapelt sind. Es handelt sich um einen Prokaryoten, der für die Verwendung durch seinen eukaryotischen Wirt assimiliert wurde. Die Pigmente im Chloroplasten sind in der Lage, die Energie des Lichts zu nutzen, um in einem Prozess namens Photosynthese aus Wasser und gasförmigem Kohlendioxid Glukose herzustellen. Diese Pigmente sind es auch, die dem Chloroplasten seine charakteristische Farbe verleihen. Die Geschwindigkeit der Glukoseproduktion hängt von der Konzentration des Kohlendioxids und der Lichtintensität ab."

#, fuzzy
msgid "WIKI_CHLOROPLAST_INTRO"
msgstr "Der Chloroplast ist eine Doppelmembranstruktur mit lichtempfindlichen Pigmenten, die in Membransäckchen gestapelt sind. Es handelt sich um einen Prokaryoten, der für die Verwendung durch seinen eukaryotischen Wirt assimiliert wurde. Die Pigmente im Chloroplasten sind in der Lage, die Energie des Lichts zu nutzen, um in einem Prozess namens Photosynthese aus Wasser und gasförmigem Kohlendioxid Glukose herzustellen. Diese Pigmente sind es auch, die dem Chloroplasten seine charakteristische Farbe verleihen. Die Geschwindigkeit der Glukoseproduktion hängt von der Konzentration des Kohlendioxids und der Lichtintensität ab."

#, fuzzy
msgid "WIKI_CHLOROPLAST_MODIFICATIONS"
msgstr "Der Chloroplast ist eine Doppelmembranstruktur mit lichtempfindlichen Pigmenten, die in Membransäckchen gestapelt sind. Es handelt sich um einen Prokaryoten, der für die Verwendung durch seinen eukaryotischen Wirt assimiliert wurde. Die Pigmente im Chloroplasten sind in der Lage, die Energie des Lichts zu nutzen, um in einem Prozess namens Photosynthese aus Wasser und gasförmigem Kohlendioxid Glukose herzustellen. Diese Pigmente sind es auch, die dem Chloroplasten seine charakteristische Farbe verleihen. Die Geschwindigkeit der Glukoseproduktion hängt von der Konzentration des Kohlendioxids und der Lichtintensität ab."

#, fuzzy
msgid "WIKI_CHLOROPLAST_PROCESSES"
msgstr "Produziert [thrive:compound type=\"glucose\"][/thrive:compound]. Die Rate hängt von der Konzentration von [thrive:compound type=\"carbondioxide\"][/thrive:compound] und der Intensität des [thrive:compound type=\"sunlight\"][/thrive:compound]s ab."

msgid "WIKI_CHLOROPLAST_REQUIREMENTS"
msgstr ""

#, fuzzy
msgid "WIKI_CHLOROPLAST_SCIENTIFIC_BACKGROUND"
msgstr "Der Chloroplast ist eine Doppelmembranstruktur mit lichtempfindlichen Pigmenten, die in Membransäckchen gestapelt sind. Es handelt sich um einen Prokaryoten, der für die Verwendung durch seinen eukaryotischen Wirt assimiliert wurde. Die Pigmente im Chloroplasten sind in der Lage, die Energie des Lichts zu nutzen, um in einem Prozess namens Photosynthese aus Wasser und gasförmigem Kohlendioxid Glukose herzustellen. Diese Pigmente sind es auch, die dem Chloroplasten seine charakteristische Farbe verleihen. Die Geschwindigkeit der Glukoseproduktion hängt von der Konzentration des Kohlendioxids und der Lichtintensität ab."

#, fuzzy
msgid "WIKI_CHLOROPLAST_STRATEGY"
msgstr "Der Chloroplast ist eine Doppelmembranstruktur mit lichtempfindlichen Pigmenten, die in Membransäckchen gestapelt sind. Es handelt sich um einen Prokaryoten, der für die Verwendung durch seinen eukaryotischen Wirt assimiliert wurde. Die Pigmente im Chloroplasten sind in der Lage, die Energie des Lichts zu nutzen, um in einem Prozess namens Photosynthese aus Wasser und gasförmigem Kohlendioxid Glukose herzustellen. Diese Pigmente sind es auch, die dem Chloroplasten seine charakteristische Farbe verleihen. Die Geschwindigkeit der Glukoseproduktion hängt von der Konzentration des Kohlendioxids und der Lichtintensität ab."

#, fuzzy
msgid "WIKI_CHLOROPLAST_UPGRADES"
msgstr "Der Chloroplast ist eine Doppelmembranstruktur mit lichtempfindlichen Pigmenten, die in Membransäckchen gestapelt sind. Es handelt sich um einen Prokaryoten, der für die Verwendung durch seinen eukaryotischen Wirt assimiliert wurde. Die Pigmente im Chloroplasten sind in der Lage, die Energie des Lichts zu nutzen, um in einem Prozess namens Photosynthese aus Wasser und gasförmigem Kohlendioxid Glukose herzustellen. Diese Pigmente sind es auch, die dem Chloroplasten seine charakteristische Farbe verleihen. Die Geschwindigkeit der Glukoseproduktion hängt von der Konzentration des Kohlendioxids und der Lichtintensität ab."

msgid "WIKI_CILIA_EFFECTS"
msgstr ""

msgid "WIKI_CILIA_INTRO"
msgstr ""

msgid "WIKI_CILIA_MODIFICATIONS"
msgstr ""

#, fuzzy
msgid "WIKI_CILIA_PROCESSES"
msgstr "Erhöht die Wendigkeit von großen Zellen."

msgid "WIKI_CILIA_REQUIREMENTS"
msgstr ""

msgid "WIKI_CILIA_SCIENTIFIC_BACKGROUND"
msgstr ""

msgid "WIKI_CILIA_STRATEGY"
msgstr ""

msgid "WIKI_CILIA_UPGRADES"
msgstr ""

#, fuzzy
msgid "WIKI_CYTOPLASM_EFFECTS"
msgstr "Die klebrigen Innereien einer Zelle. Das Zytoplasma ist die Grundmischung aus Ionen, Proteinen und anderen in Wasser gelösten Stoffen, die das Innere der Zelle ausfüllt. Eine der Funktionen, die es erfüllt, ist die [b]Glykolyse[/b], die Umwandlung von [thrive:compound type=\"glucose\"][/thrive:compound] in [thrive:compound type=\"atp\"][/thrive:compound]-Energie. Zellen, denen Organellen für einen komplexeren Stoffwechsel fehlen, sind auf diese Energieform angewiesen. Sie wird auch dazu verwendet, Moleküle in der Zelle zu speichern und die Zelle zu vergrössern."

#, fuzzy
msgid "WIKI_CYTOPLASM_INTRO"
msgstr "Die klebrigen Innereien einer Zelle. Das Zytoplasma ist die Grundmischung aus Ionen, Proteinen und anderen in Wasser gelösten Stoffen, die das Innere der Zelle ausfüllt. Eine der Funktionen, die es erfüllt, ist die [b]Glykolyse[/b], die Umwandlung von [thrive:compound type=\"glucose\"][/thrive:compound] in [thrive:compound type=\"atp\"][/thrive:compound]-Energie. Zellen, denen Organellen für einen komplexeren Stoffwechsel fehlen, sind auf diese Energieform angewiesen. Sie wird auch dazu verwendet, Moleküle in der Zelle zu speichern und die Zelle zu vergrössern."

#, fuzzy
msgid "WIKI_CYTOPLASM_MODIFICATIONS"
msgstr "Die klebrigen Innereien einer Zelle. Das Zytoplasma ist die Grundmischung aus Ionen, Proteinen und anderen in Wasser gelösten Stoffen, die das Innere der Zelle ausfüllt. Eine der Funktionen, die es erfüllt, ist die [b]Glykolyse[/b], die Umwandlung von [thrive:compound type=\"glucose\"][/thrive:compound] in [thrive:compound type=\"atp\"][/thrive:compound]-Energie. Zellen, denen Organellen für einen komplexeren Stoffwechsel fehlen, sind auf diese Energieform angewiesen. Sie wird auch dazu verwendet, Moleküle in der Zelle zu speichern und die Zelle zu vergrössern."

#, fuzzy
msgid "WIKI_CYTOPLASM_PROCESSES"
msgstr "Wandelt [thrive:compound type=\"glucose\"][/thrive:compound] in [thrive:compound type=\"atp\"][/thrive:compound] um."

msgid "WIKI_CYTOPLASM_REQUIREMENTS"
msgstr ""

msgid "WIKI_CYTOPLASM_SCIENTIFIC_BACKGROUND"
msgstr ""

msgid "WIKI_CYTOPLASM_STRATEGY"
msgstr ""

msgid "WIKI_CYTOPLASM_UPGRADES"
msgstr ""

#, fuzzy
msgid "WIKI_FLAGELLUM_EFFECTS"
msgstr "Die Geißel (Plural: Geißen, auch genannt Flagellen) ist ein peitschenartiges Bündel von Proteinfasern, das sich von der Zellmembran aus erstreckt und mit Hilfe von ATP die Zelle wellenförmig in eine Richtung treiben kann. Die Position des Flagellums bestimmt die Richtung, in der es den Schub für die Zellbewegung liefert. Die Schubrichtung ist entgegengesetzt zu der Richtung, in die das Flagellum zeigt. Ein Flagellum, das sich auf der linken Seite einer Zelle befindet, gibt beispielsweise Schub, wenn es sich nach rechts bewegt."

#, fuzzy
msgid "WIKI_FLAGELLUM_INTRO"
msgstr "Die Geißel (Plural: Geißen, auch genannt Flagellen) ist ein peitschenartiges Bündel von Proteinfasern, das sich von der Zellmembran aus erstreckt und mit Hilfe von ATP die Zelle wellenförmig in eine Richtung treiben kann. Die Position des Flagellums bestimmt die Richtung, in der es den Schub für die Zellbewegung liefert. Die Schubrichtung ist entgegengesetzt zu der Richtung, in die das Flagellum zeigt. Ein Flagellum, das sich auf der linken Seite einer Zelle befindet, gibt beispielsweise Schub, wenn es sich nach rechts bewegt."

#, fuzzy
msgid "WIKI_FLAGELLUM_MODIFICATIONS"
msgstr "Die Geißel (Plural: Geißen, auch genannt Flagellen) ist ein peitschenartiges Bündel von Proteinfasern, das sich von der Zellmembran aus erstreckt und mit Hilfe von ATP die Zelle wellenförmig in eine Richtung treiben kann. Die Position des Flagellums bestimmt die Richtung, in der es den Schub für die Zellbewegung liefert. Die Schubrichtung ist entgegengesetzt zu der Richtung, in die das Flagellum zeigt. Ein Flagellum, das sich auf der linken Seite einer Zelle befindet, gibt beispielsweise Schub, wenn es sich nach rechts bewegt."

#, fuzzy
msgid "WIKI_FLAGELLUM_PROCESSES"
msgstr "Verwendet [thrive:compound type=\"atp\"][/thrive:compound], um die Bewegungsgeschwindigkeit der Zelle zu erhöhen."

msgid "WIKI_FLAGELLUM_REQUIREMENTS"
msgstr ""

msgid "WIKI_FLAGELLUM_SCIENTIFIC_BACKGROUND"
msgstr ""

msgid "WIKI_FLAGELLUM_STRATEGY"
msgstr ""

msgid "WIKI_FLAGELLUM_UPGRADES"
msgstr ""

msgid "WIKI_HEADING_EFFECTS"
msgstr ""

msgid "WIKI_HEADING_MODIFICATIONS"
msgstr ""

msgid "WIKI_HEADING_PROCESSES"
msgstr ""

msgid "WIKI_HEADING_REQUIREMENTS"
msgstr ""

msgid "WIKI_HEADING_SCIENTIFIC_BACKGROUND"
msgstr ""

msgid "WIKI_HEADING_STRATEGY"
msgstr ""

msgid "WIKI_HEADING_UPGRADES"
msgstr ""

msgid "WIKI_LYSOSOME_EFFECTS"
msgstr ""

#, fuzzy
msgid "WIKI_LYSOSOME_INTRO"
msgstr "Das Lysosom ist eine von einer Membran umschlossene Organelle. Es enthält hydrolytische Enzyme, welche verschiedenste Biomoleküle aufbrechen können. Lysosomen erlauben der Zelle Materialien zu verdauen, welche mit Endozytose aufgenommen wurden und Abfallprodukte der Zelle mit einen Prozess namens [b]Autophagie[/b] auszuscheiden."

#, fuzzy
msgid "WIKI_LYSOSOME_MODIFICATIONS"
msgstr "Das Lysosom ist eine von einer Membran umschlossene Organelle. Es enthält hydrolytische Enzyme, welche verschiedenste Biomoleküle aufbrechen können. Lysosomen erlauben der Zelle Materialien zu verdauen, welche mit Endozytose aufgenommen wurden und Abfallprodukte der Zelle mit einen Prozess namens [b]Autophagie[/b] auszuscheiden."

#, fuzzy
msgid "WIKI_LYSOSOME_PROCESSES"
msgstr "Enthält Verdauungsenzyme, welche die Geschwidigkeit und die Effizienz der Verdauung verbessern. Die Art des enthaltenen Enzyms kann verändert werden. Es kann nur ein Enzym pro Lysosom benutzt werden."

msgid "WIKI_LYSOSOME_REQUIREMENTS"
msgstr ""

msgid "WIKI_LYSOSOME_SCIENTIFIC_BACKGROUND"
msgstr ""

msgid "WIKI_LYSOSOME_STRATEGY"
msgstr ""

msgid "WIKI_LYSOSOME_UPGRADES"
msgstr ""

#, fuzzy
msgid "WIKI_METABOLOSOMES_EFFECTS"
msgstr "Metabolosomen sind Cluster von Proteinen, die in Proteinhüllen verpackt sind. Sie sind in der Lage, Glukose in einem Prozess, der aerobe Atmung genannt wird, mit einer viel höheren Geschwindigkeit in ATP umzuwandeln, als dies im Zytoplasma möglich ist. Für ihre Funktion benötigt sie jedoch Sauerstoff, und ein niedrigerer Sauerstoffgehalt in der Umgebung verlangsamt die Geschwindigkeit ihrer ATP-Produktion. Da die Metabolosomen direkt im Zytoplasma untergebracht sind, führt die umgebende Flüssigkeit glykolyse durch."

#, fuzzy
msgid "WIKI_METABOLOSOMES_INTRO"
msgstr "Metabolome"

#, fuzzy
msgid "WIKI_METABOLOSOMES_MODIFICATIONS"
msgstr "Metabolosomen sind Cluster von Proteinen, die in Proteinhüllen verpackt sind. Sie sind in der Lage, Glukose in einem Prozess, der aerobe Atmung genannt wird, mit einer viel höheren Geschwindigkeit in ATP umzuwandeln, als dies im Zytoplasma möglich ist. Für ihre Funktion benötigt sie jedoch Sauerstoff, und ein niedrigerer Sauerstoffgehalt in der Umgebung verlangsamt die Geschwindigkeit ihrer ATP-Produktion. Da die Metabolosomen direkt im Zytoplasma untergebracht sind, führt die umgebende Flüssigkeit glykolyse durch."

#, fuzzy
msgid "WIKI_METABOLOSOMES_PROCESSES"
msgstr "Wandelt [thrive:compound type=\"glucose\"][/thrive:compound] in [thrive:compound type=\"atp\"][/thrive:compound] um. Rate skaliert mit der Konzentration an [thrive:compound type=\"oxygen\"][/thrive:compound]."

#, fuzzy
msgid "WIKI_METABOLOSOMES_REQUIREMENTS"
msgstr "Metabolosomen sind Cluster von Proteinen, die in Proteinhüllen verpackt sind. Sie sind in der Lage, Glukose in einem Prozess, der aerobe Atmung genannt wird, mit einer viel höheren Geschwindigkeit in ATP umzuwandeln, als dies im Zytoplasma möglich ist. Für ihre Funktion benötigt sie jedoch Sauerstoff, und ein niedrigerer Sauerstoffgehalt in der Umgebung verlangsamt die Geschwindigkeit ihrer ATP-Produktion. Da die Metabolosomen direkt im Zytoplasma untergebracht sind, führt die umgebende Flüssigkeit glykolyse durch."

#, fuzzy
msgid "WIKI_METABOLOSOMES_SCIENTIFIC_BACKGROUND"
msgstr "Metabolosomen sind Cluster von Proteinen, die in Proteinhüllen verpackt sind. Sie sind in der Lage, Glukose in einem Prozess, der aerobe Atmung genannt wird, mit einer viel höheren Geschwindigkeit in ATP umzuwandeln, als dies im Zytoplasma möglich ist. Für ihre Funktion benötigt sie jedoch Sauerstoff, und ein niedrigerer Sauerstoffgehalt in der Umgebung verlangsamt die Geschwindigkeit ihrer ATP-Produktion. Da die Metabolosomen direkt im Zytoplasma untergebracht sind, führt die umgebende Flüssigkeit glykolyse durch."

#, fuzzy
msgid "WIKI_METABOLOSOMES_STRATEGY"
msgstr "Metabolosomen sind Cluster von Proteinen, die in Proteinhüllen verpackt sind. Sie sind in der Lage, Glukose in einem Prozess, der aerobe Atmung genannt wird, mit einer viel höheren Geschwindigkeit in ATP umzuwandeln, als dies im Zytoplasma möglich ist. Für ihre Funktion benötigt sie jedoch Sauerstoff, und ein niedrigerer Sauerstoffgehalt in der Umgebung verlangsamt die Geschwindigkeit ihrer ATP-Produktion. Da die Metabolosomen direkt im Zytoplasma untergebracht sind, führt die umgebende Flüssigkeit glykolyse durch."

#, fuzzy
msgid "WIKI_METABOLOSOMES_UPGRADES"
msgstr "Metabolosomen sind Cluster von Proteinen, die in Proteinhüllen verpackt sind. Sie sind in der Lage, Glukose in einem Prozess, der aerobe Atmung genannt wird, mit einer viel höheren Geschwindigkeit in ATP umzuwandeln, als dies im Zytoplasma möglich ist. Für ihre Funktion benötigt sie jedoch Sauerstoff, und ein niedrigerer Sauerstoffgehalt in der Umgebung verlangsamt die Geschwindigkeit ihrer ATP-Produktion. Da die Metabolosomen direkt im Zytoplasma untergebracht sind, führt die umgebende Flüssigkeit glykolyse durch."

#, fuzzy
msgid "WIKI_MITOCHONDRION_EFFECTS"
msgstr "Das Kraftwerk der Zelle. Das Mitochondrium (Plural: Mitochondrien) ist eine doppelte Membranstruktur, die mit Proteinen und Enzymen gefüllt ist. Es handelt sich um einen Prokaryoten, der für die Verwendung durch seinen eukaryotischen Wirt assimiliert wurde. Es ist in der Lage, Glukose mit einer viel höheren Effizienz in ATP umzuwandeln, als dies im Zytoplasma in einem Prozess namens Aerobe Atmung möglich ist. Es benötigt jedoch Sauerstoff, um zu funktionieren, und niedrigere Sauerstoffkonzentrationen in der Umgebung verlangsamen die Geschwindigkeit seiner ATP-Produktion."

#, fuzzy
msgid "WIKI_MITOCHONDRION_INTRO"
msgstr "Mitochondrium"

#, fuzzy
msgid "WIKI_MITOCHONDRION_MODIFICATIONS"
msgstr "Das Kraftwerk der Zelle. Das Mitochondrium (Plural: Mitochondrien) ist eine doppelte Membranstruktur, die mit Proteinen und Enzymen gefüllt ist. Es handelt sich um einen Prokaryoten, der für die Verwendung durch seinen eukaryotischen Wirt assimiliert wurde. Es ist in der Lage, Glukose mit einer viel höheren Effizienz in ATP umzuwandeln, als dies im Zytoplasma in einem Prozess namens Aerobe Atmung möglich ist. Es benötigt jedoch Sauerstoff, um zu funktionieren, und niedrigere Sauerstoffkonzentrationen in der Umgebung verlangsamen die Geschwindigkeit seiner ATP-Produktion."

#, fuzzy
msgid "WIKI_MITOCHONDRION_PROCESSES"
msgstr "Wandelt [thrive:compound type=\"glucose\"][/thrive:compound] in [thrive:compound type=\"atp\"][/thrive:compound] um. Die Rate hängt von der Konzentration von [thrive:compound type=\"oxygen\"][/thrive:compound] ab."

#, fuzzy
msgid "WIKI_MITOCHONDRION_REQUIREMENTS"
msgstr "Das Kraftwerk der Zelle. Das Mitochondrium (Plural: Mitochondrien) ist eine doppelte Membranstruktur, die mit Proteinen und Enzymen gefüllt ist. Es handelt sich um einen Prokaryoten, der für die Verwendung durch seinen eukaryotischen Wirt assimiliert wurde. Es ist in der Lage, Glukose mit einer viel höheren Effizienz in ATP umzuwandeln, als dies im Zytoplasma in einem Prozess namens Aerobe Atmung möglich ist. Es benötigt jedoch Sauerstoff, um zu funktionieren, und niedrigere Sauerstoffkonzentrationen in der Umgebung verlangsamen die Geschwindigkeit seiner ATP-Produktion."

#, fuzzy
msgid "WIKI_MITOCHONDRION_SCIENTIFIC_BACKGROUND"
msgstr "Das Kraftwerk der Zelle. Das Mitochondrium (Plural: Mitochondrien) ist eine doppelte Membranstruktur, die mit Proteinen und Enzymen gefüllt ist. Es handelt sich um einen Prokaryoten, der für die Verwendung durch seinen eukaryotischen Wirt assimiliert wurde. Es ist in der Lage, Glukose mit einer viel höheren Effizienz in ATP umzuwandeln, als dies im Zytoplasma in einem Prozess namens Aerobe Atmung möglich ist. Es benötigt jedoch Sauerstoff, um zu funktionieren, und niedrigere Sauerstoffkonzentrationen in der Umgebung verlangsamen die Geschwindigkeit seiner ATP-Produktion."

#, fuzzy
msgid "WIKI_MITOCHONDRION_STRATEGY"
msgstr "Das Kraftwerk der Zelle. Das Mitochondrium (Plural: Mitochondrien) ist eine doppelte Membranstruktur, die mit Proteinen und Enzymen gefüllt ist. Es handelt sich um einen Prokaryoten, der für die Verwendung durch seinen eukaryotischen Wirt assimiliert wurde. Es ist in der Lage, Glukose mit einer viel höheren Effizienz in ATP umzuwandeln, als dies im Zytoplasma in einem Prozess namens Aerobe Atmung möglich ist. Es benötigt jedoch Sauerstoff, um zu funktionieren, und niedrigere Sauerstoffkonzentrationen in der Umgebung verlangsamen die Geschwindigkeit seiner ATP-Produktion."

#, fuzzy
msgid "WIKI_MITOCHONDRION_UPGRADES"
msgstr "Das Kraftwerk der Zelle. Das Mitochondrium (Plural: Mitochondrien) ist eine doppelte Membranstruktur, die mit Proteinen und Enzymen gefüllt ist. Es handelt sich um einen Prokaryoten, der für die Verwendung durch seinen eukaryotischen Wirt assimiliert wurde. Es ist in der Lage, Glukose mit einer viel höheren Effizienz in ATP umzuwandeln, als dies im Zytoplasma in einem Prozess namens Aerobe Atmung möglich ist. Es benötigt jedoch Sauerstoff, um zu funktionieren, und niedrigere Sauerstoffkonzentrationen in der Umgebung verlangsamen die Geschwindigkeit seiner ATP-Produktion."

msgid "WIKI_MYOFIBRIL_EFFECTS"
msgstr ""

msgid "WIKI_MYOFIBRIL_INTRO"
msgstr ""

msgid "WIKI_MYOFIBRIL_MODIFICATIONS"
msgstr ""

#, fuzzy
msgid "WIKI_MYOFIBRIL_PROCESSES"
msgstr "Keine Prozesse"

msgid "WIKI_MYOFIBRIL_REQUIREMENTS"
msgstr ""

msgid "WIKI_MYOFIBRIL_SCIENTIFIC_BACKGROUND"
msgstr ""

msgid "WIKI_MYOFIBRIL_STRATEGY"
msgstr ""

msgid "WIKI_MYOFIBRIL_UPGRADES"
msgstr ""

#, fuzzy
msgid "WIKI_NITROGEN-FIXING_PLASTID_EFFECTS"
msgstr "Stickstofffixier-Plastid"

#, fuzzy
msgid "WIKI_NITROGEN-FIXING_PLASTID_INTRO"
msgstr "Stickstofffixier-Plastid"

#, fuzzy
msgid "WIKI_NITROGEN-FIXING_PLASTID_MODIFICATIONS"
msgstr "Das Stickstofffixier-Plastid ist ein Protein, das gasförmigen Stickstoff und Sauerstoff sowie zelluläre Energie in Form von ATP zur Produktion von Ammoniak, einem wichtigen Wachstumsnährstoff für Zellen, nutzen kann. Dies ist ein Prozess, der als aerobe Stickstofffixierung bezeichnet wird."

#, fuzzy
msgid "WIKI_NITROGEN-FIXING_PLASTID_PROCESSES"
msgstr "Wandelt [thrive:compound type=\"atp\"][/thrive:compound] in [thrive:compound type=\"ammonia\"][/thrive:compound] um. Die Rate hängt von der Konzentration von [thrive:compound type=\"nitrogen\"][/thrive:compound] und [thrive:compound type=\"oxygen\"][/thrive:compound] ab."

#, fuzzy
msgid "WIKI_NITROGEN-FIXING_PLASTID_REQUIREMENTS"
msgstr "Stickstofffixier-Plastid"

#, fuzzy
msgid "WIKI_NITROGEN-FIXING_PLASTID_SCIENTIFIC_BACKGROUND"
msgstr "Das Stickstofffixier-Plastid ist ein Protein, das gasförmigen Stickstoff und Sauerstoff sowie zelluläre Energie in Form von ATP zur Produktion von Ammoniak, einem wichtigen Wachstumsnährstoff für Zellen, nutzen kann. Dies ist ein Prozess, der als aerobe Stickstofffixierung bezeichnet wird."

#, fuzzy
msgid "WIKI_NITROGEN-FIXING_PLASTID_STRATEGY"
msgstr "Stickstofffixier-Plastid"

#, fuzzy
msgid "WIKI_NITROGEN-FIXING_PLASTID_UPGRADES"
msgstr "Stickstofffixier-Plastid"

#, fuzzy
msgid "WIKI_NITROGENASE_EFFECTS"
msgstr "Nitrogenase ist ein Protein, das in der Lage ist, gasförmigen Stickstoff und zelluläre Energie in Form von ATP zu nutzen, um Ammoniak, einen wichtigen Wachstumsnährstoff für Zellen, zu produzieren. Dies ist ein Prozess, der als anaerobe Stickstofffixierung bezeichnet wird. Da die Nitrogenase direkt im Zytoplasma untergebracht ist, führt die umgebende Flüssigkeit glykolyse durch."

#, fuzzy
msgid "WIKI_NITROGENASE_INTRO"
msgstr "Nitrogenase ist ein Protein, das in der Lage ist, gasförmigen Stickstoff und zelluläre Energie in Form von ATP zu nutzen, um Ammoniak, einen wichtigen Wachstumsnährstoff für Zellen, zu produzieren. Dies ist ein Prozess, der als anaerobe Stickstofffixierung bezeichnet wird. Da die Nitrogenase direkt im Zytoplasma untergebracht ist, führt die umgebende Flüssigkeit glykolyse durch."

#, fuzzy
msgid "WIKI_NITROGENASE_MODIFICATIONS"
msgstr "Nitrogenase ist ein Protein, das in der Lage ist, gasförmigen Stickstoff und zelluläre Energie in Form von ATP zu nutzen, um Ammoniak, einen wichtigen Wachstumsnährstoff für Zellen, zu produzieren. Dies ist ein Prozess, der als anaerobe Stickstofffixierung bezeichnet wird. Da die Nitrogenase direkt im Zytoplasma untergebracht ist, führt die umgebende Flüssigkeit glykolyse durch."

#, fuzzy
msgid "WIKI_NITROGENASE_PROCESSES"
msgstr "Wandelt [thrive:compound type=\"atp\"][/thrive:compound] in [thrive:compound type=\"ammonia\"][/thrive:compound] um. Rate skaliert mit der Konzentration von [thrive:compound type=\"nitrogen\"][/thrive:compound]."

msgid "WIKI_NITROGENASE_REQUIREMENTS"
msgstr ""

#, fuzzy
msgid "WIKI_NITROGENASE_SCIENTIFIC_BACKGROUND"
msgstr "Nitrogenase ist ein Protein, das in der Lage ist, gasförmigen Stickstoff und zelluläre Energie in Form von ATP zu nutzen, um Ammoniak, einen wichtigen Wachstumsnährstoff für Zellen, zu produzieren. Dies ist ein Prozess, der als anaerobe Stickstofffixierung bezeichnet wird. Da die Nitrogenase direkt im Zytoplasma untergebracht ist, führt die umgebende Flüssigkeit glykolyse durch."

#, fuzzy
msgid "WIKI_NITROGENASE_STRATEGY"
msgstr "Nitrogenase ist ein Protein, das in der Lage ist, gasförmigen Stickstoff und zelluläre Energie in Form von ATP zu nutzen, um Ammoniak, einen wichtigen Wachstumsnährstoff für Zellen, zu produzieren. Dies ist ein Prozess, der als anaerobe Stickstofffixierung bezeichnet wird. Da die Nitrogenase direkt im Zytoplasma untergebracht ist, führt die umgebende Flüssigkeit glykolyse durch."

#, fuzzy
msgid "WIKI_NITROGENASE_UPGRADES"
msgstr "Nitrogenase ist ein Protein, das in der Lage ist, gasförmigen Stickstoff und zelluläre Energie in Form von ATP zu nutzen, um Ammoniak, einen wichtigen Wachstumsnährstoff für Zellen, zu produzieren. Dies ist ein Prozess, der als anaerobe Stickstofffixierung bezeichnet wird. Da die Nitrogenase direkt im Zytoplasma untergebracht ist, führt die umgebende Flüssigkeit glykolyse durch."

msgid "WIKI_NUCLEUS_EFFECTS"
msgstr ""

msgid "WIKI_NUCLEUS_INTRO"
msgstr ""

#, fuzzy
msgid "WIKI_NUCLEUS_MODIFICATIONS"
msgstr "Das bestimmende Merkmal der eukaryotischen Zellen. Zum Zellkern gehören auch das endoplasmatische Retikulum und der Golgi-Körper. Es handelt sich um eine Evolution prokaryotischer Zellen zur Entwicklung eines Systems innerer Membranen, die durch die Assimilation eines anderen Prokaryonten in sich selbst erfolgt. Dies ermöglicht es ihnen, die verschiedenen Prozesse, die im Inneren der Zelle ablaufen, abzuschotten und zu verhindern, dass diese sich gegenseitig stören. Dadurch können ihre neuen membrangebundenen Organellen viel komplexer, effizienter und spezialisierter sein, als wenn sie frei im Zytoplasma schweben würden. Dies hat jedoch den Preis, dass die Zelle viel größer wird und viel Energie benötigt, um die Zelle am Leben zu erhalten."

#, fuzzy
msgid "WIKI_NUCLEUS_PROCESSES"
msgstr "Keine Prozesse"

msgid "WIKI_NUCLEUS_REQUIREMENTS"
msgstr ""

msgid "WIKI_NUCLEUS_SCIENTIFIC_BACKGROUND"
msgstr ""

msgid "WIKI_NUCLEUS_STRATEGY"
msgstr ""

msgid "WIKI_NUCLEUS_UPGRADES"
msgstr ""

#, fuzzy
msgid "WIKI_ORGANELLES_ROOT_INTRO"
msgstr "Organellen"

#, fuzzy
msgid "WIKI_OXYTOXISOME_EFFECTS"
msgstr "Ein modifiziertes Metabolosom, das für die Produktion einer primitiven Form des Giftstoffes OxyToxy NT verantwortlich ist."

#, fuzzy
msgid "WIKI_OXYTOXISOME_INTRO"
msgstr "Oxytoxisome"

#, fuzzy
msgid "WIKI_OXYTOXISOME_MODIFICATIONS"
msgstr "Ein modifiziertes Metabolosom, das für die Produktion einer primitiven Form des Giftstoffes OxyToxy NT verantwortlich ist."

#, fuzzy
msgid "WIKI_OXYTOXISOME_PROCESSES"
msgstr "Wandelt [thrive:compound type=\"atp\"][/thrive:compound] in [thrive:compound type=\"oxytoxy\"][/thrive:compound] um. Die Rate hängt von der Konzentration von [thrive:compound type=\"oxygen\"][/thrive:compound] ab. Kann durch Drücken von [thrive:input]g_fire_toxin[/thrive:input] Giftstoffe freisetzen. Wenn die [thrive:compound type=\"oxytoxy\"][/thrive:compound]-Konzentration niedrig ist, ist das Schießen immer noch möglich, aber der Schaden ist geringer."

#, fuzzy
msgid "WIKI_OXYTOXISOME_REQUIREMENTS"
msgstr "Ein modifiziertes Metabolosom, das für die Produktion einer primitiven Form des Giftstoffes OxyToxy NT verantwortlich ist."

msgid "WIKI_OXYTOXISOME_SCIENTIFIC_BACKGROUND"
msgstr ""

#, fuzzy
msgid "WIKI_OXYTOXISOME_STRATEGY"
msgstr "Ein modifiziertes Metabolosom, das für die Produktion einer primitiven Form des Giftstoffes OxyToxy NT verantwortlich ist."

#, fuzzy
msgid "WIKI_OXYTOXISOME_UPGRADES"
msgstr "Ein modifiziertes Metabolosom, das für die Produktion einer primitiven Form des Giftstoffes OxyToxy NT verantwortlich ist."

msgid "WIKI_PAGE_AXON"
msgstr ""

#, fuzzy
msgid "WIKI_PAGE_BINDING_AGENT"
msgstr "Bindemittel"

#, fuzzy
msgid "WIKI_PAGE_BIOLUMINESCENT_VACUOLE"
msgstr "Biolumineszenz-Vakuole"

#, fuzzy
msgid "WIKI_PAGE_CHEMOPLAST"
msgstr "Chemoplast"

#, fuzzy
msgid "WIKI_PAGE_CHEMORECEPTOR"
msgstr "Chemorezeptor"

#, fuzzy
msgid "WIKI_PAGE_CHEMOSYNTHESIZING_PROTEINS"
msgstr "Chemosynthetisierende Proteine"

#, fuzzy
msgid "WIKI_PAGE_CHLOROPLAST"
msgstr "Chloroplast"

msgid "WIKI_PAGE_CILIA"
msgstr ""

#, fuzzy
msgid "WIKI_PAGE_CYTOPLASM"
msgstr "Zytoplasma"

#, fuzzy
msgid "WIKI_PAGE_FLAGELLUM"
msgstr "Geißeln"

#, fuzzy
msgid "WIKI_PAGE_LYSOSOME"
msgstr "Lysosom"

#, fuzzy
msgid "WIKI_PAGE_METABOLOSOMES"
msgstr "Metabolome"

#, fuzzy
msgid "WIKI_PAGE_MITOCHONDRION"
msgstr "Mitochondrium"

#, fuzzy
msgid "WIKI_PAGE_MYOFIBRIL"
msgstr "Raubtier-Pilus"

#, fuzzy
msgid "WIKI_PAGE_NITROGEN-FIXING_PLASTID"
msgstr "Stickstofffixier-Plastid"

#, fuzzy
msgid "WIKI_PAGE_NITROGENASE"
msgstr "Nitrogenase"

#, fuzzy
msgid "WIKI_PAGE_NUCLEUS"
msgstr "Benötigt Nukleus"

#, fuzzy
msgid "WIKI_PAGE_ORGANELLES_ROOT"
msgstr "Organelle platzieren"

#, fuzzy
msgid "WIKI_PAGE_OXYTOXISOME"
msgstr "Oxytoxisome"

msgid "WIKI_PAGE_PERFORATOR_PILUS"
msgstr ""

#, fuzzy
msgid "WIKI_PAGE_PROTOPLASM"
msgstr "Protoplasma"

#, fuzzy
msgid "WIKI_PAGE_RUSTICYANIN"
msgstr "Rusticyanin"

#, fuzzy
msgid "WIKI_PAGE_SIGNALING_AGENT"
msgstr "Signalorganelle"

#, fuzzy
msgid "WIKI_PAGE_SLIME_JET"
msgstr "Schleimdüse"

#, fuzzy
msgid "WIKI_PAGE_THERMOPLAST"
msgstr "Thermoplast"

#, fuzzy
msgid "WIKI_PAGE_THERMOSYNTHASE"
msgstr "Thermosynthese"

#, fuzzy
msgid "WIKI_PAGE_THYLAKOIDS"
msgstr "Thylakoide"

#, fuzzy
msgid "WIKI_PAGE_TOXIN_VACUOLE"
msgstr ""
"Toxin-\n"
"Vakuole"

#, fuzzy
msgid "WIKI_PAGE_VACUOLE"
msgstr ""
"Toxin-\n"
"Vakuole"

msgid "WIKI_PERFORATOR_PILUS_EFFECTS"
msgstr ""

msgid "WIKI_PERFORATOR_PILUS_INTRO"
msgstr ""

msgid "WIKI_PERFORATOR_PILUS_MODIFICATIONS"
msgstr ""

msgid "WIKI_PERFORATOR_PILUS_PROCESSES"
msgstr ""

msgid "WIKI_PERFORATOR_PILUS_REQUIREMENTS"
msgstr ""

msgid "WIKI_PERFORATOR_PILUS_SCIENTIFIC_BACKGROUND"
msgstr ""

msgid "WIKI_PERFORATOR_PILUS_STRATEGY"
msgstr ""

msgid "WIKI_PERFORATOR_PILUS_UPGRADES"
msgstr ""

#, fuzzy
msgid "WIKI_PROTOPLASM_EFFECTS"
msgstr "Protoplasma"

#, fuzzy
msgid "WIKI_PROTOPLASM_INTRO"
msgstr "Protoplasma"

msgid "WIKI_PROTOPLASM_MODIFICATIONS"
msgstr ""

#, fuzzy
msgid "WIKI_PROTOPLASM_PROCESSES"
msgstr "Wandelt [thrive:compound type=\"glucose\"][/thrive:compound] in [thrive:compound type=\"atp\"][/thrive:compound] um."

msgid "WIKI_PROTOPLASM_REQUIREMENTS"
msgstr ""

msgid "WIKI_PROTOPLASM_SCIENTIFIC_BACKGROUND"
msgstr ""

msgid "WIKI_PROTOPLASM_STRATEGY"
msgstr ""

msgid "WIKI_PROTOPLASM_UPGRADES"
msgstr ""

msgid "WIKI_ROOT_BODY"
msgstr ""

msgid "WIKI_ROOT_HEADING"
msgstr ""

#, fuzzy
msgid "WIKI_RUSTICYANIN_EFFECTS"
msgstr "Rusticyanin ist ein Protein, welches in der Lage ist [thrive:compound type=\"carbondioxide\"][/thrive:compound] und [thrive:compound type=\"oxygen\"][/thrive:compound] zu nutzen um [thrive:compound type=\"iron\"][/thrive:compound] zu oxidieren. Dieser Prozess, der [b]Eisenatmung[/b] genannt wird, setzt Energie frei, welche die Zelle dann sammeln kann."

#, fuzzy
msgid "WIKI_RUSTICYANIN_INTRO"
msgstr "Rusticyanin ist ein Protein, welches in der Lage ist [thrive:compound type=\"carbondioxide\"][/thrive:compound] und [thrive:compound type=\"oxygen\"][/thrive:compound] zu nutzen um [thrive:compound type=\"iron\"][/thrive:compound] zu oxidieren. Dieser Prozess, der [b]Eisenatmung[/b] genannt wird, setzt Energie frei, welche die Zelle dann sammeln kann."

#, fuzzy
msgid "WIKI_RUSTICYANIN_MODIFICATIONS"
msgstr "Rusticyanin ist ein Protein, welches in der Lage ist [thrive:compound type=\"carbondioxide\"][/thrive:compound] und [thrive:compound type=\"oxygen\"][/thrive:compound] zu nutzen um [thrive:compound type=\"iron\"][/thrive:compound] zu oxidieren. Dieser Prozess, der [b]Eisenatmung[/b] genannt wird, setzt Energie frei, welche die Zelle dann sammeln kann."

#, fuzzy
msgid "WIKI_RUSTICYANIN_PROCESSES"
msgstr "Wandelt [thrive:compound type=\"iron\"][/thrive:compound] in [thrive:compound type=\"atp\"][/thrive:compound] um. Rate skaliert mit der Konzentration von [thrive:compound type=\"carbondioxide\"][/thrive:compound] und [thrive:compound type=\"oxygen\"][/thrive:compound]."

msgid "WIKI_RUSTICYANIN_REQUIREMENTS"
msgstr ""

#, fuzzy
msgid "WIKI_RUSTICYANIN_SCIENTIFIC_BACKGROUND"
msgstr "Rusticyanin ist ein Protein, welches in der Lage ist [thrive:compound type=\"carbondioxide\"][/thrive:compound] und [thrive:compound type=\"oxygen\"][/thrive:compound] zu nutzen um [thrive:compound type=\"iron\"][/thrive:compound] zu oxidieren. Dieser Prozess, der [b]Eisenatmung[/b] genannt wird, setzt Energie frei, welche die Zelle dann sammeln kann."

#, fuzzy
msgid "WIKI_RUSTICYANIN_STRATEGY"
msgstr "Rusticyanin ist ein Protein, welches in der Lage ist [thrive:compound type=\"carbondioxide\"][/thrive:compound] und [thrive:compound type=\"oxygen\"][/thrive:compound] zu nutzen um [thrive:compound type=\"iron\"][/thrive:compound] zu oxidieren. Dieser Prozess, der [b]Eisenatmung[/b] genannt wird, setzt Energie frei, welche die Zelle dann sammeln kann."

#, fuzzy
msgid "WIKI_RUSTICYANIN_UPGRADES"
msgstr "Rusticyanin ist ein Protein, welches in der Lage ist [thrive:compound type=\"carbondioxide\"][/thrive:compound] und [thrive:compound type=\"oxygen\"][/thrive:compound] zu nutzen um [thrive:compound type=\"iron\"][/thrive:compound] zu oxidieren. Dieser Prozess, der [b]Eisenatmung[/b] genannt wird, setzt Energie frei, welche die Zelle dann sammeln kann."

#, fuzzy
msgid "WIKI_SIGNALING_AGENT_EFFECTS"
msgstr "Signalorganelle"

#, fuzzy
msgid "WIKI_SIGNALING_AGENT_INTRO"
msgstr "Signalorganelle"

#, fuzzy
msgid "WIKI_SIGNALING_AGENT_MODIFICATIONS"
msgstr "Ermöglicht das Erstellen von Stoffen, auf die andere Zellen reagieren können. Diese Signalmittel können benutzt werden, um andere Zellen anzuziehen oder sie vor Gefahren zu warnen."

#, fuzzy
msgid "WIKI_SIGNALING_AGENT_PROCESSES"
msgstr "Drücke [thrive:input]g_pack_commands[/thrive:input], um ein Menü zu öffnen mit dem du anderen Mitgliedern deiner Spezies Befehle erteilen kannst."

#, fuzzy
msgid "WIKI_SIGNALING_AGENT_REQUIREMENTS"
msgstr "Ermöglicht das Erstellen von Stoffen, auf die andere Zellen reagieren können. Diese Signalmittel können benutzt werden, um andere Zellen anzuziehen oder sie vor Gefahren zu warnen."

#, fuzzy
msgid "WIKI_SIGNALING_AGENT_SCIENTIFIC_BACKGROUND"
msgstr "Ermöglicht das Erstellen von Stoffen, auf die andere Zellen reagieren können. Diese Signalmittel können benutzt werden, um andere Zellen anzuziehen oder sie vor Gefahren zu warnen."

#, fuzzy
msgid "WIKI_SIGNALING_AGENT_STRATEGY"
msgstr "Signalorganelle"

#, fuzzy
msgid "WIKI_SIGNALING_AGENT_UPGRADES"
msgstr "Signalorganelle"

#, fuzzy
msgid "WIKI_SLIME_JET_EFFECTS"
msgstr "Viele Organismen produzieren polysaccharide Substanzen, wie diesen Schleim. Oft wird dieser zur Fortbewegung benutzt. So auch von einigen Bakterien, welche Substanzen wie diese mit hohem Druck nach hinten schleudern. Dies wirkt wie ein Raketen Antrieb und treibt die Zellen mit unglaublicher Geschwindigkeit vorwärts. Der Schleim wird ebenfalls benutzt, um Räuber zu behindern. Sie werden im Schleim gefangen, den nur andere Organismen mit diesem Antrieb ungehindert durchqueren können."

#, fuzzy
msgid "WIKI_SLIME_JET_INTRO"
msgstr "Viele Organismen produzieren polysaccharide Substanzen, wie diesen Schleim. Oft wird dieser zur Fortbewegung benutzt. So auch von einigen Bakterien, welche Substanzen wie diese mit hohem Druck nach hinten schleudern. Dies wirkt wie ein Raketen Antrieb und treibt die Zellen mit unglaublicher Geschwindigkeit vorwärts. Der Schleim wird ebenfalls benutzt, um Räuber zu behindern. Sie werden im Schleim gefangen, den nur andere Organismen mit diesem Antrieb ungehindert durchqueren können."

#, fuzzy
msgid "WIKI_SLIME_JET_MODIFICATIONS"
msgstr "Viele Organismen produzieren polysaccharide Substanzen, wie diesen Schleim. Oft wird dieser zur Fortbewegung benutzt. So auch von einigen Bakterien, welche Substanzen wie diese mit hohem Druck nach hinten schleudern. Dies wirkt wie ein Raketen Antrieb und treibt die Zellen mit unglaublicher Geschwindigkeit vorwärts. Der Schleim wird ebenfalls benutzt, um Räuber zu behindern. Sie werden im Schleim gefangen, den nur andere Organismen mit diesem Antrieb ungehindert durchqueren können."

#, fuzzy
msgid "WIKI_SLIME_JET_PROCESSES"
msgstr "Wandelt [thrive:compound type=\"glucose\"][/thrive:compound] in [thrive:compound type=\"mucilage\"][/thrive:compound] um. Drücke [thrive:input]g_secrete_slime[/thrive:input] um gespeicherten [thrive:compound type=\"mucilage\"][/thrive:compound] freizusetzen; dieser erhöht die eigene Geschwindigkeit und verlangsamt Gegner."

msgid "WIKI_SLIME_JET_REQUIREMENTS"
msgstr ""

msgid "WIKI_SLIME_JET_SCIENTIFIC_BACKGROUND"
msgstr ""

msgid "WIKI_SLIME_JET_STRATEGY"
msgstr ""

msgid "WIKI_SLIME_JET_UPGRADES"
msgstr ""

#, fuzzy
msgid "WIKI_THERMOPLAST_EFFECTS"
msgstr "Der Thermoplast ist eine Doppelmembranstruktur, in der wärmeempfindliche Pigmente in Membransäcken gestapelt sind. Es handelt sich um einen Prokaryoten, der für die Verwendung durch seinen eukaryotischen Wirt assimiliert wurde. Die Pigmente im Thermoplast sind in der Lage, die Energie der Wärmeunterschiede in der Umgebung zu nutzen, um in einem Prozess namens Thermosynthese aus Wasser und gasförmigem Kohlendioxid Glukose zu produzieren. Die Geschwindigkeit seiner Glukoseproduktion hängt von der Konzentration des Kohlendioxids und der Temperatur ab."

#, fuzzy
msgid "WIKI_THERMOPLAST_INTRO"
msgstr "Der Thermoplast ist eine Doppelmembranstruktur, in der wärmeempfindliche Pigmente in Membransäcken gestapelt sind. Es handelt sich um einen Prokaryoten, der für die Verwendung durch seinen eukaryotischen Wirt assimiliert wurde. Die Pigmente im Thermoplast sind in der Lage, die Energie der Wärmeunterschiede in der Umgebung zu nutzen, um in einem Prozess namens Thermosynthese aus Wasser und gasförmigem Kohlendioxid Glukose zu produzieren. Die Geschwindigkeit seiner Glukoseproduktion hängt von der Konzentration des Kohlendioxids und der Temperatur ab."

#, fuzzy
msgid "WIKI_THERMOPLAST_MODIFICATIONS"
msgstr "Der Thermoplast ist eine Doppelmembranstruktur, in der wärmeempfindliche Pigmente in Membransäcken gestapelt sind. Es handelt sich um einen Prokaryoten, der für die Verwendung durch seinen eukaryotischen Wirt assimiliert wurde. Die Pigmente im Thermoplast sind in der Lage, die Energie der Wärmeunterschiede in der Umgebung zu nutzen, um in einem Prozess namens Thermosynthese aus Wasser und gasförmigem Kohlendioxid Glukose zu produzieren. Die Geschwindigkeit seiner Glukoseproduktion hängt von der Konzentration des Kohlendioxids und der Temperatur ab."

#, fuzzy
msgid "WIKI_THERMOPLAST_PROCESSES"
msgstr "Produziert [thrive:compound type=\"glucose\"][/thrive:compound]. Die Rate hängt von der Konzentration von [thrive:compound type=\"carbondioxide\"][/thrive:compound] und der Temperatur ab."

msgid "WIKI_THERMOPLAST_REQUIREMENTS"
msgstr ""

#, fuzzy
msgid "WIKI_THERMOPLAST_SCIENTIFIC_BACKGROUND"
msgstr "Der Thermoplast ist eine Doppelmembranstruktur, in der wärmeempfindliche Pigmente in Membransäcken gestapelt sind. Es handelt sich um einen Prokaryoten, der für die Verwendung durch seinen eukaryotischen Wirt assimiliert wurde. Die Pigmente im Thermoplast sind in der Lage, die Energie der Wärmeunterschiede in der Umgebung zu nutzen, um in einem Prozess namens Thermosynthese aus Wasser und gasförmigem Kohlendioxid Glukose zu produzieren. Die Geschwindigkeit seiner Glukoseproduktion hängt von der Konzentration des Kohlendioxids und der Temperatur ab."

#, fuzzy
msgid "WIKI_THERMOPLAST_STRATEGY"
msgstr "Der Thermoplast ist eine Doppelmembranstruktur, in der wärmeempfindliche Pigmente in Membransäcken gestapelt sind. Es handelt sich um einen Prokaryoten, der für die Verwendung durch seinen eukaryotischen Wirt assimiliert wurde. Die Pigmente im Thermoplast sind in der Lage, die Energie der Wärmeunterschiede in der Umgebung zu nutzen, um in einem Prozess namens Thermosynthese aus Wasser und gasförmigem Kohlendioxid Glukose zu produzieren. Die Geschwindigkeit seiner Glukoseproduktion hängt von der Konzentration des Kohlendioxids und der Temperatur ab."

#, fuzzy
msgid "WIKI_THERMOPLAST_UPGRADES"
msgstr "Der Thermoplast ist eine Doppelmembranstruktur, in der wärmeempfindliche Pigmente in Membransäcken gestapelt sind. Es handelt sich um einen Prokaryoten, der für die Verwendung durch seinen eukaryotischen Wirt assimiliert wurde. Die Pigmente im Thermoplast sind in der Lage, die Energie der Wärmeunterschiede in der Umgebung zu nutzen, um in einem Prozess namens Thermosynthese aus Wasser und gasförmigem Kohlendioxid Glukose zu produzieren. Die Geschwindigkeit seiner Glukoseproduktion hängt von der Konzentration des Kohlendioxids und der Temperatur ab."

#, fuzzy
msgid "WIKI_THERMOSYNTHASE_EFFECTS"
msgstr "Thermosynthese"

#, fuzzy
msgid "WIKI_THERMOSYNTHASE_INTRO"
msgstr "Thermosynthese"

#, fuzzy
msgid "WIKI_THERMOSYNTHASE_MODIFICATIONS"
msgstr "Thermosynthase ist ein Protein, welches Temperaturveränderungen benutzt um seine Form zu ändern. Bei Erwärmung faltet sich das Protein zusammen und bindet sich an ADP. Dieses wird in einem Prozess names [b]Thermosynthese[/b] zu [thrive:compound type=\"atp\"][/thrive:compound] umgewandelt, wenn das Protein sich unter Einwirkung von Kälte wieder entfaltet. Die Rate der [thrive:compound type=\"atp\"][/thrive:compound] Produktion skaliert mit der [thrive:compound type=\"temperature\"][/thrive:compound]."

#, fuzzy
msgid "WIKI_THERMOSYNTHASE_PROCESSES"
msgstr "Produziert [thrive:compound type=\"atp\"][/thrive:compound] mithilfe von Temperaturgefällen. Die Rate hängt von der Temperatur ab."

#, fuzzy
msgid "WIKI_THERMOSYNTHASE_REQUIREMENTS"
msgstr "Thermosynthase ist ein Protein, welches Temperaturveränderungen benutzt um seine Form zu ändern. Bei Erwärmung faltet sich das Protein zusammen und bindet sich an ADP. Dieses wird in einem Prozess names [b]Thermosynthese[/b] zu [thrive:compound type=\"atp\"][/thrive:compound] umgewandelt, wenn das Protein sich unter Einwirkung von Kälte wieder entfaltet. Die Rate der [thrive:compound type=\"atp\"][/thrive:compound] Produktion skaliert mit der [thrive:compound type=\"temperature\"][/thrive:compound]."

#, fuzzy
msgid "WIKI_THERMOSYNTHASE_SCIENTIFIC_BACKGROUND"
msgstr "Thermosynthase ist ein Protein, welches Temperaturveränderungen benutzt um seine Form zu ändern. Bei Erwärmung faltet sich das Protein zusammen und bindet sich an ADP. Dieses wird in einem Prozess names [b]Thermosynthese[/b] zu [thrive:compound type=\"atp\"][/thrive:compound] umgewandelt, wenn das Protein sich unter Einwirkung von Kälte wieder entfaltet. Die Rate der [thrive:compound type=\"atp\"][/thrive:compound] Produktion skaliert mit der [thrive:compound type=\"temperature\"][/thrive:compound]."

#, fuzzy
msgid "WIKI_THERMOSYNTHASE_STRATEGY"
msgstr "Thermosynthase ist ein Protein, welches Temperaturveränderungen benutzt um seine Form zu ändern. Bei Erwärmung faltet sich das Protein zusammen und bindet sich an ADP. Dieses wird in einem Prozess names [b]Thermosynthese[/b] zu [thrive:compound type=\"atp\"][/thrive:compound] umgewandelt, wenn das Protein sich unter Einwirkung von Kälte wieder entfaltet. Die Rate der [thrive:compound type=\"atp\"][/thrive:compound] Produktion skaliert mit der [thrive:compound type=\"temperature\"][/thrive:compound]."

#, fuzzy
msgid "WIKI_THERMOSYNTHASE_UPGRADES"
msgstr "Thermosynthase ist ein Protein, welches Temperaturveränderungen benutzt um seine Form zu ändern. Bei Erwärmung faltet sich das Protein zusammen und bindet sich an ADP. Dieses wird in einem Prozess names [b]Thermosynthese[/b] zu [thrive:compound type=\"atp\"][/thrive:compound] umgewandelt, wenn das Protein sich unter Einwirkung von Kälte wieder entfaltet. Die Rate der [thrive:compound type=\"atp\"][/thrive:compound] Produktion skaliert mit der [thrive:compound type=\"temperature\"][/thrive:compound]."

#, fuzzy
msgid "WIKI_THYLAKOIDS_EFFECTS"
msgstr "Thylakoide sind Cluster aus Proteinen und lichtempfindlichen Pigmenten. Die Pigmente sind in der Lage, die Energie des Lichts zu nutzen, um in einem Prozess namens Photosynthese aus Wasser und gasförmigem Kohlendioxid Glukose herzustellen. Diese Pigmente sind es auch, die ihnen eine unverwechselbare Farbe verleihen. Die Geschwindigkeit ihrer Glukoseproduktion hängt von der Konzentration des Kohlendioxids und der Lichtintensität ab. Da die Thylakoide direkt im Zytoplasma untergebracht sind, führt die umgebende Flüssigkeit glykolyse durch."

#, fuzzy
msgid "WIKI_THYLAKOIDS_INTRO"
msgstr "Thylakoide sind Cluster aus Proteinen und lichtempfindlichen Pigmenten. Die Pigmente sind in der Lage, die Energie des Lichts zu nutzen, um in einem Prozess namens Photosynthese aus Wasser und gasförmigem Kohlendioxid Glukose herzustellen. Diese Pigmente sind es auch, die ihnen eine unverwechselbare Farbe verleihen. Die Geschwindigkeit ihrer Glukoseproduktion hängt von der Konzentration des Kohlendioxids und der Lichtintensität ab. Da die Thylakoide direkt im Zytoplasma untergebracht sind, führt die umgebende Flüssigkeit glykolyse durch."

#, fuzzy
msgid "WIKI_THYLAKOIDS_MODIFICATIONS"
msgstr "Thylakoide sind Cluster aus Proteinen und lichtempfindlichen Pigmenten. Die Pigmente sind in der Lage, die Energie des Lichts zu nutzen, um in einem Prozess namens Photosynthese aus Wasser und gasförmigem Kohlendioxid Glukose herzustellen. Diese Pigmente sind es auch, die ihnen eine unverwechselbare Farbe verleihen. Die Geschwindigkeit ihrer Glukoseproduktion hängt von der Konzentration des Kohlendioxids und der Lichtintensität ab. Da die Thylakoide direkt im Zytoplasma untergebracht sind, führt die umgebende Flüssigkeit glykolyse durch."

msgid "WIKI_THYLAKOIDS_PROCESSES"
msgstr ""

msgid "WIKI_THYLAKOIDS_REQUIREMENTS"
msgstr ""

#, fuzzy
msgid "WIKI_THYLAKOIDS_SCIENTIFIC_BACKGROUND"
msgstr "Thylakoide sind Cluster aus Proteinen und lichtempfindlichen Pigmenten. Die Pigmente sind in der Lage, die Energie des Lichts zu nutzen, um in einem Prozess namens Photosynthese aus Wasser und gasförmigem Kohlendioxid Glukose herzustellen. Diese Pigmente sind es auch, die ihnen eine unverwechselbare Farbe verleihen. Die Geschwindigkeit ihrer Glukoseproduktion hängt von der Konzentration des Kohlendioxids und der Lichtintensität ab. Da die Thylakoide direkt im Zytoplasma untergebracht sind, führt die umgebende Flüssigkeit glykolyse durch."

#, fuzzy
msgid "WIKI_THYLAKOIDS_STRATEGY"
msgstr "Thylakoide sind Cluster aus Proteinen und lichtempfindlichen Pigmenten. Die Pigmente sind in der Lage, die Energie des Lichts zu nutzen, um in einem Prozess namens Photosynthese aus Wasser und gasförmigem Kohlendioxid Glukose herzustellen. Diese Pigmente sind es auch, die ihnen eine unverwechselbare Farbe verleihen. Die Geschwindigkeit ihrer Glukoseproduktion hängt von der Konzentration des Kohlendioxids und der Lichtintensität ab. Da die Thylakoide direkt im Zytoplasma untergebracht sind, führt die umgebende Flüssigkeit glykolyse durch."

#, fuzzy
msgid "WIKI_THYLAKOIDS_UPGRADES"
msgstr "Thylakoide sind Cluster aus Proteinen und lichtempfindlichen Pigmenten. Die Pigmente sind in der Lage, die Energie des Lichts zu nutzen, um in einem Prozess namens Photosynthese aus Wasser und gasförmigem Kohlendioxid Glukose herzustellen. Diese Pigmente sind es auch, die ihnen eine unverwechselbare Farbe verleihen. Die Geschwindigkeit ihrer Glukoseproduktion hängt von der Konzentration des Kohlendioxids und der Lichtintensität ab. Da die Thylakoide direkt im Zytoplasma untergebracht sind, führt die umgebende Flüssigkeit glykolyse durch."

#, fuzzy
msgid "WIKI_TOXIN_VACUOLE_EFFECTS"
msgstr "Die Toxinvakuole ist eine Vakuole, die für die spezifische Produktion, Lagerung und Sekretion von Oxytoxiden modifiziert wurde. Mehr Toxinvakuolen erhöhen die Geschwindigkeit, mit der Toxine freigesetzt werden können."

#, fuzzy
msgid "WIKI_TOXIN_VACUOLE_INTRO"
msgstr ""
"Toxin-\n"
"Vakuole"

#, fuzzy
msgid "WIKI_TOXIN_VACUOLE_MODIFICATIONS"
msgstr "Die Toxinvakuole ist eine Vakuole, die für die spezifische Produktion, Lagerung und Sekretion von Oxytoxiden modifiziert wurde. Mehr Toxinvakuolen erhöhen die Geschwindigkeit, mit der Toxine freigesetzt werden können."

#, fuzzy
msgid "WIKI_TOXIN_VACUOLE_PROCESSES"
msgstr "Wandelt [thrive:compound type=\"atp\"][/thrive:compound] in [thrive:compound type=\"oxytoxy\"][/thrive:compound] um. Die Rate hängt von der Konzentration von [thrive:compound type=\"oxygen\"][/thrive:compound] ab. Kann durch Drücken von [thrive:input]g_fire_toxin[/thrive:input] Giftstoffe freisetzen. Wenn die [thrive:compound type=\"oxytoxy\"][/thrive:compound]-Menge niedrig ist, ist das Schießen immer noch möglich, aber der Schaden ist geringer."

#, fuzzy
msgid "WIKI_TOXIN_VACUOLE_REQUIREMENTS"
msgstr "Die Toxinvakuole ist eine Vakuole, die für die spezifische Produktion, Lagerung und Sekretion von Oxytoxiden modifiziert wurde. Mehr Toxinvakuolen erhöhen die Geschwindigkeit, mit der Toxine freigesetzt werden können."

#, fuzzy
msgid "WIKI_TOXIN_VACUOLE_SCIENTIFIC_BACKGROUND"
msgstr "Die Toxinvakuole ist eine Vakuole, die für die spezifische Produktion, Lagerung und Sekretion von Oxytoxiden modifiziert wurde. Mehr Toxinvakuolen erhöhen die Geschwindigkeit, mit der Toxine freigesetzt werden können."

#, fuzzy
msgid "WIKI_TOXIN_VACUOLE_STRATEGY"
msgstr "Die Toxinvakuole ist eine Vakuole, die für die spezifische Produktion, Lagerung und Sekretion von Oxytoxiden modifiziert wurde. Mehr Toxinvakuolen erhöhen die Geschwindigkeit, mit der Toxine freigesetzt werden können."

#, fuzzy
msgid "WIKI_TOXIN_VACUOLE_UPGRADES"
msgstr "Die Toxinvakuole ist eine Vakuole, die für die spezifische Produktion, Lagerung und Sekretion von Oxytoxiden modifiziert wurde. Mehr Toxinvakuolen erhöhen die Geschwindigkeit, mit der Toxine freigesetzt werden können."

msgid "WIKI_VACUOLE_EFFECTS"
msgstr ""

#, fuzzy
msgid "WIKI_VACUOLE_INTRO"
msgstr "Die Toxinvakuole ist eine Vakuole, die für die spezifische Produktion, Lagerung und Sekretion von Oxytoxiden modifiziert wurde. Mehr Toxinvakuolen erhöhen die Geschwindigkeit, mit der Toxine freigesetzt werden können."

#, fuzzy
msgid "WIKI_VACUOLE_MODIFICATIONS"
msgstr "Die Toxinvakuole ist eine Vakuole, die für die spezifische Produktion, Lagerung und Sekretion von Oxytoxiden modifiziert wurde. Mehr Toxinvakuolen erhöhen die Geschwindigkeit, mit der Toxine freigesetzt werden können."

#, fuzzy
msgid "WIKI_VACUOLE_PROCESSES"
msgstr "Wandelt [thrive:compound type=\"atp\"][/thrive:compound] in [thrive:compound type=\"oxytoxy\"][/thrive:compound] um. Die Rate hängt von der Konzentration von [thrive:compound type=\"oxygen\"][/thrive:compound] ab. Kann durch Drücken von [thrive:input]g_fire_toxin[/thrive:input] Giftstoffe freisetzen. Wenn die [thrive:compound type=\"oxytoxy\"][/thrive:compound]-Menge niedrig ist, ist das Schießen immer noch möglich, aber der Schaden ist geringer."

msgid "WIKI_VACUOLE_REQUIREMENTS"
msgstr ""

msgid "WIKI_VACUOLE_SCIENTIFIC_BACKGROUND"
msgstr ""

msgid "WIKI_VACUOLE_STRATEGY"
msgstr ""

msgid "WIKI_VACUOLE_UPGRADES"
msgstr ""

msgid "WILL_YOU_THRIVE"
msgstr "Wirst du gedeihen?"

msgid "WIN_BOX_TITLE"
msgstr "DU HAST DICH ENTWICKELT!"

msgid "WIN_TEXT"
msgstr "Herzlichen Glückwunsch, du hast diese Version von Thrive gewonnen! Wenn du möchtest, kannst du das Spiel nach dem Schließen dieses Fensters fortsetzen oder ein neues Spiel in einer neuen Welt beginnen."

msgid "WORKSHOP_ITEM_CHANGE_NOTES"
msgstr "Item-Änderungsnotizen"

msgid "WORKSHOP_ITEM_CHANGE_NOTES_TOOLTIP"
msgstr "Notizen zum Anzeigen im Steam-Workshop dieses Items ändern (optional)"

msgid "WORKSHOP_ITEM_DESCRIPTION"
msgstr "Item-Beschreibung:"

msgid "WORKSHOP_ITEM_PREVIEW"
msgstr "Item-Vorschaubild:"

msgid "WORKSHOP_ITEM_TAGS"
msgstr "Item-Tags (Durch Kommata \",\" getrennt):"

msgid "WORKSHOP_ITEM_TITLE"
msgstr "Item-Titel:"

msgid "WORKSHOP_ITEM_UPLOAD_SUCCEEDED"
msgstr "Hochladen des Workshop Items erfolgreich"

msgid "WORKSHOP_ITEM_UPLOAD_SUCCEEDED_TOS_REQUIRED"
msgstr "Hochladen des Workshop Items erfolgreich. Du musst jedoch noch die [color=#3796e1][url=https://steamcommunity.com/sharedfiles/workshoplegalagreement]Nutzungsbedingungen[/url][/color] des Steam-Workshop akzeptieren, bevor es Sichtbar ist"

msgid "WORKSHOP_TERMS_OF_SERVICE_NOTICE"
msgstr "Durch das Hochladen dieses Workshop-Item stimmst du den [color=#3796e1][url=https://steamcommunity.com/sharedfiles/workshoplegalagreement]Nutzungsbedingungen[/url][/color] des Steam-Workshop zu"

msgid "WORKSHOP_VISIBILITY_TOOLTIP"
msgstr "Sobald ein Item sichtbar gemacht wird, ist es für jeden einsehbar"

msgid "WORLD"
msgstr "Welt"

msgid "WORLD_EXPORT_SUCCESS_MESSAGE"
msgstr "Die Weltdaten wurden erfolgreich nach {0} exportiert"

msgid "WORLD_GENERAL_STATISTICS"
msgstr "Allgemeine Statistiken der aktuellen Welt"

msgid "WORLD_MISC_DETAILS_STRING"
msgstr ""
"Prototypen späterer Phasen miteinbeziehen: {0}\n"
"Easter eggs miteinbeziehen: {1}"

#, fuzzy
msgid "WORLD_RELATIVE_MOVEMENT"
msgstr "um die Mobilität zu erhöhen"

msgid "WORST_PATCH_COLON"
msgstr "Schlechtestes Gebiet:"

msgid "XBOX360"
msgstr ""

msgid "XBOX_ONE"
msgstr ""

msgid "XBOX_SERIES"
msgstr ""

msgid "YEARS"
msgstr "Jahre"

msgid "YOUTUBE_TOOLTIP"
msgstr "Besuche unseren YouTube Kanal"

msgid "YOU_CAN_MAKE_PULL_REQUEST"
msgstr ""
"Thrive ist ein Open Source Projekt.\n"
"Du kannst einen Pull Request beitragen ohne dich beim Team zu bewerben."

msgid "YOU_CAN_SUPPORT_THRIVE_ON_PATREON"
msgstr "Du kannst die zukünftige Entwicklung von Thrive auf Patreon unterstützen."

msgid "ZOOM_IN"
msgstr "Hereinzoomen"

msgid "ZOOM_OUT"
msgstr "Herauszoomen"

#~ msgid "BASSBOOST"
#~ msgstr "Bass-boost"

#~ msgid "BASSDOWN"
#~ msgstr "Bass Runter"

#~ msgid "BASSUP"
#~ msgstr "Bass Hoch"

#~ msgid "DIRECTIONL"
#~ msgstr "Links"

#~ msgid "DIRECTIONR"
#~ msgstr "Rechts"

#~ msgid "HYPERL"
#~ msgstr "Hyper Links"

#~ msgid "HYPERR"
#~ msgstr "Hyper Rechts"

#~ msgid "SUPERL"
#~ msgstr "Super Links"

#~ msgid "SUPERR"
#~ msgstr "Super Rechts"

#~ msgid "TREBLEDOWN"
#~ msgstr "Audio Höhen runter"

#~ msgid "TREBLEUP"
#~ msgstr "Hoch drei"

#~ msgid "UNKNOWN_ON_WINDOWS"
#~ msgstr "Für Windows unbekannt"

#~ msgid "GLES2"
#~ msgstr "GLES2"

#~ msgid "SIXTEEN_TIMES"
#~ msgstr "16x"

#~ msgid "TOTAL_POPULATION_COLON"
#~ msgstr "Gesamtbevölkerung:"

#, fuzzy
#~ msgid "QUESTION"
#~ msgstr "Auflösung:"

#, fuzzy
#~ msgid "TARGET_TIME"
#~ msgstr "Suchziel:"

#, fuzzy
#~ msgid "ENABLED"
#~ msgstr "Aktivierte Mods"

#~ msgid "PANGONIAN_REGION_NAME"
#~ msgstr "Pangonia"

#~ msgid "PATCH_MAP_TYPE"
#~ msgstr "Gebietskartentyp"

#~ msgid "PATCH_MAP_TYPE_CLASSIC"
#~ msgstr "Klassisch"

#~ msgid "PATCH_MAP_TYPE_EXPLANATION"
#~ msgstr "(Generiere eine Gebietskarte prozedural oder benutze die klassische Anordnung)"

#~ msgid "PATCH_MAP_TYPE_PROCEDURAL"
#~ msgstr "Prozedural"

#, fuzzy
#~ msgid "LOOKING_AT"
#~ msgstr "Blickrichtung:"

#~ msgid "SPECIES_N_TIMES"
#~ msgstr "{0} (x{1})"

#~ msgid "BECOME_AWARE"
#~ msgstr "Bewußtwerdung"

#~ msgid "CONFIRM_NORMAL"
#~ msgstr "Los!"

#~ msgid "DO_NOT_SHOW_AGAIN"
#~ msgstr "Diese Warnung nicht mehr anzeigen"

#~ msgid "STUFF_AT"
#~ msgstr "Sachen bei {0:F1}, {1:F1}:"

#~ msgid "SPECIES_DETAILS"
#~ msgstr "Details zu Art"

#~ msgid "CURRENT_GENERATION_COLON"
#~ msgstr "Aktuelle Generation:"

#, fuzzy
#~ msgid "STATISTICS_BUTTON_TOOLTIP"
#~ msgstr "Suizid"

#, fuzzy
#~ msgid "MACROSCOPIC_PROTOYPE_WARNING"
#~ msgstr ""
#~ "Es ist bekannt, dass der ausgewählte Speicherstand mit dieser Version von Thrive inkompatibel ist.\n"
#~ "Es gibt keinen Spielstand-Konverter um diesen Speicherstand zu aktualisieren.\n"
#~ "Da sich Thrive noch in einem frühen Entwicklungsstadium befindet, hat die Kompatibilität von Speicherständen keine hohe Priorität, weil es nicht für alle Versionen Spielstand-Konverter zur Aktualisierung alter Saves gibt."

#, fuzzy
#~ msgid "AUTO_GPU_NAME"
#~ msgstr "Eigener Nutzername:"

#~ msgid "NOT_RUNNING_DOT"
#~ msgstr "Nicht laufend."

#~ msgid "PATCH_PANGONIAN_VENTS"
#~ msgstr "Pangonische Schlote"

#~ msgid "PATCH_PANGONIAN_MESOPELAGIC"
#~ msgstr "Pangonisch-mesopelagisch"

#~ msgid "PATCH_PANGONIAN_EPIPELAGIC"
#~ msgstr "pangonisches Epipelagial"

#~ msgid "PATCH_PANGONIAN_TIDEPOOL"
#~ msgstr "Pangonischer Gezeitentümpel"

#~ msgid "PATHCH_PANGONIAN_ABYSSOPELAGIC"
#~ msgstr "Pangonische Abyssopelagie"

#~ msgid "PATCH_PANGONIAN_COAST"
#~ msgstr "Pangonische Küste"

#~ msgid "PATCH_PANGONIAN_ESTUARY"
#~ msgstr "Pangonisches Ästuar"

#~ msgid "PATCH_CAVE"
#~ msgstr "Höhle"

#~ msgid "PATCH_ICE_SHELF"
#~ msgstr "Schelfeis"

#~ msgid "PATCH_PANGONIAN_SEAFLOOR"
#~ msgstr "Pangonischer Meeresboden"

#~ msgid "LOADING_DOT"
#~ msgstr "Lade..."

#~ msgid "PREVIOUS"
#~ msgstr "zuvor:"

#~ msgid "RUN_RESULT_POP_IN_PATCHES"
#~ msgstr "Population in Gebieten:"

#~ msgid "SAVING"
#~ msgstr "Speichert..."

#~ msgid "OVERWRITE_EXISTING_SAVE_TITLE"
#~ msgstr "Vorhandenen Speicherstand überschreiben?"

#~ msgid "SAVING_FAILED"
#~ msgstr "Speichern fehlgeschlagen! Eine Ausnahme ist aufgetreten"

#~ msgid "TYPE"
#~ msgstr "Typ:"

#~ msgid "VERSION"
#~ msgstr "Version:"

#~ msgid "EDITOR_TUTORIAL_PATCH_TEXT"
#~ msgstr ""
#~ "Dies ist die Gebietskarte.\n"
#~ "Hier kannst du die verschiedenen Gebiete sehen, in denen Mikroben leben können.\n"
#~ "Dein aktuelles Gebiet ist hervorgehoben.\n"
#~ "Du kannst Gebiete mit der Maus anklicken, um sie auszuwählen und ihre Details auf der rechten Seite zu sehen.\n"
#~ "\n"
#~ "Wenn du ein Gebiet neben dem Gebiet, in dem du dich gerade befindest, auswählen, kannst du den Knopf rechts drücken, um dich dorthin zu bewegen. Auf diese Weise kann sich deine Spezies auf neue Gebiete ausbreiten.\n"
#~ "\n"
#~ "Wähle ein Gebiet aus, um fortzufahren."

#~ msgid "EDITOR_TUTORIAL_CELL_TEXT"
#~ msgstr ""
#~ "Dies ist der Zell-Editor, in dem du durch Ausgabe von Mutationspunkten (MP) Organellen an deiner Spezies hinzufügen oder entfernen kannst.\n"
#~ "\n"
#~ "Du kannst auch andere Eigenschaften deiner Spezies in den anderen Registern des Zelleneditors ändern.\n"
#~ "\n"
#~ "Um fortzufahren, wähle eine Organelle aus der Palette auf der linken Seite aus (Zytoplasma ist eine gute Wahl). Klicke dann mit der linken Maustaste neben das in der Mitte des Bildschirms angezeigte Feld, um diese Organelle zu deiner Spezies hinzuzufügen."

#~ msgid "VIEW_NOW"
#~ msgstr "Anzeigen"

#, fuzzy
#~ msgid "TOTAL_EXTINCTION"
#~ msgstr "wurde in {0} ausgelöscht"

#, fuzzy
#~ msgid "LOCAL_EXTINCTION"
#~ msgstr "Spieler ist ausgestorben"

#, fuzzy
#~ msgid "MARINE_SNOW_FOOD_SOURCE"
#~ msgstr "Meeresschnee"

#~ msgid "Cancel"
#~ msgstr "Abbrechen"

#~ msgid "SAVING_ERROR"
#~ msgstr "Fehler beim Speichern"

#~ msgid "REMOVE_ORGANELLE"
#~ msgstr "Organelle entfernen"

#, fuzzy
#~ msgid "TRY_NEW_GAME"
#~ msgstr "Neues Spiel"

#~ msgid "MICROBE_PATCH_LABEL"
#~ msgstr "Gebiet: {0}"

#, fuzzy
#~ msgid "COLOR"
#~ msgstr "Farbe"

#~ msgid "TURNS"
#~ msgstr "Verwandelt sich"

#~ msgid "INTO"
#~ msgstr "in"

#~ msgid "OXYTOXY"
#~ msgstr "OxyToxid"

#~ msgid "DOT_CAN_RELEASE"
#~ msgstr ". Ermöglicht die Freisetzung von"

#~ msgid "TOXINS_BY_PRESSING_E"
#~ msgstr "Toxine duch Drücken von E. Rate skaliert mit"

#~ msgid "CONCENTRATION_OF"
#~ msgstr "Konzentration von"

#~ msgid "USES"
#~ msgstr "Verwendet"

#~ msgid "DOT_RATE"
#~ msgstr ". Rate"

#~ msgid "SCALES_WITH_CONCENTRATION_OF"
#~ msgstr "skaliert sich mit der Konzentration von"

#~ msgid "PRODUCES"
#~ msgstr "Produziert"

#~ msgid "DOT_RATE_SCALES_WITH"
#~ msgstr ". Die Rate skaliert"

#~ msgid "AND"
#~ msgstr "und"

#~ msgid "INTENSITY_OF"
#~ msgstr "Intensität von"

#~ msgid "DOT_RATE_SCALES"
#~ msgstr ". Die Rate skaliert"

#~ msgid "OXYGEN_DOT"
#~ msgstr "Sauerstoff."

#~ msgid "DOT_RATE_SCALES_WITH_CONCENTRATION_OF"
#~ msgstr ". Die Rate skaliert mit der Konzentration von"

#~ msgid "ALSO_TURNS"
#~ msgstr "Verwandelt außerdem"

#~ msgid "INREASE_STORAGE_SPACE"
#~ msgstr "Erhöht den Speicherplatz der Zelle."

#~ msgid "DOT_CAN"
#~ msgstr ". Kann"

#~ msgid "RELEASE_TOXINS_BY_PRESSING"
#~ msgstr "Toxine freisetzen durch Drücken von"

#~ msgid "E_DOT"
#~ msgstr "E."

#~ msgid "RATE"
#~ msgstr "Rate"

#~ msgid "BIOLUMESCENT_VACUOLE"
#~ msgstr ""
#~ "Biolumineszenz \n"
#~ "Vacuole"

#, fuzzy
#~ msgid "END"
#~ msgstr "und"

#, fuzzy
#~ msgid "LEFT"
#~ msgstr "Nach links bewegen"

#, fuzzy
#~ msgid "RIGHT"
#~ msgstr "Licht"

#, fuzzy
#~ msgid "FORWARD"
#~ msgstr "Nach vorne bewegen"

#, fuzzy
#~ msgid "PARENLEFT"
#~ msgstr "Nach rechts rotieren"

#, fuzzy
#~ msgid "PARENRIGHT"
#~ msgstr "Nach links rotieren"

#, fuzzy
#~ msgid "PLUS"
#~ msgstr "Alt+"

#, fuzzy
#~ msgid "COLON"
#~ msgstr "HP:"

#, fuzzy
#~ msgid "SEMICOLON"
#~ msgstr "Größe:"

#, fuzzy
#~ msgid "AT"
#~ msgstr "ATP"

#, fuzzy
#~ msgid "BRACKETLEFT"
#~ msgstr "Nach rechts rotieren"

#, fuzzy
#~ msgid "BRACKETRIGHT"
#~ msgstr "Nach links rotieren"

#, fuzzy
#~ msgid "QUOTELEFT"
#~ msgstr "Nach rechts rotieren"

#, fuzzy
#~ msgid "BRACELEFT"
#~ msgstr "Nach rechts rotieren"

#, fuzzy
#~ msgid "BRACERIGHT"
#~ msgstr "Nach links rotieren"

#, fuzzy
#~ msgid "EXCLAMDOWN"
#~ msgstr "Mausrad runter"

#, fuzzy
#~ msgid "YEN"
#~ msgstr "Sauerstoff"

#, fuzzy
#~ msgid "SECTION"
#~ msgstr "Beschreibung:"

#, fuzzy
#~ msgid "COPYRIGHT"
#~ msgstr "Nach rechts bewegen"

#, fuzzy
#~ msgid "MU"
#~ msgstr "Stumm"

#, fuzzy
#~ msgid "AE"
#~ msgstr "Speichern"

#, fuzzy
#~ msgid "ETH"
#~ msgstr "Gesundheit"

#, fuzzy
#~ msgid "DIVISION"
#~ msgstr "Version:"

#, fuzzy
#~ msgid "BACKTAB"
#~ msgstr "Zurück"

#~ msgid "CARBON"
#~ msgstr "Kohlenstoff"

#~ msgid "DIOXIDE"
#~ msgstr "Dioxid"

#~ msgid "PLASTID"
#~ msgstr "Plastid"

#~ msgid "SECOND"
#~ msgstr "Sekunde"<|MERGE_RESOLUTION|>--- conflicted
+++ resolved
@@ -7,11 +7,7 @@
 msgstr ""
 "Project-Id-Version: PROJECT VERSION\n"
 "Report-Msgid-Bugs-To: EMAIL@ADDRESS\n"
-<<<<<<< HEAD
-"POT-Creation-Date: 2024-05-20 17:46+0100\n"
-=======
-"POT-Creation-Date: 2024-05-29 15:02+0300\n"
->>>>>>> c1d1221f
+"POT-Creation-Date: 2024-05-30 09:59+0300\n"
 "PO-Revision-Date: 2024-03-14 12:20+0000\n"
 "Last-Translator: Anonymous <noreply@weblate.org>\n"
 "Language-Team: German <https://translate.revolutionarygamesstudio.com/projects/thrive/thrive-game/de/>\n"
@@ -1940,14 +1936,17 @@
 msgid "FEED_ITEM_TRUNCATED_NOTICE"
 msgstr ""
 
+#, fuzzy
 msgid "FERROPLAST"
-msgstr ""
-
+msgstr "Thermoplast"
+
+#, fuzzy
 msgid "FERROPLAST_DESCRIPTION"
-msgstr ""
-
+msgstr "Der Thermoplast ist eine Doppelmembranstruktur, in der wärmeempfindliche Pigmente in Membransäcken gestapelt sind. Es handelt sich um einen Prokaryoten, der für die Verwendung durch seinen eukaryotischen Wirt assimiliert wurde. Die Pigmente im Thermoplast sind in der Lage, die Energie der Wärmeunterschiede in der Umgebung zu nutzen, um in einem Prozess namens Thermosynthese aus Wasser und gasförmigem Kohlendioxid Glukose zu produzieren. Die Geschwindigkeit seiner Glukoseproduktion hängt von der Konzentration des Kohlendioxids und der Temperatur ab."
+
+#, fuzzy
 msgid "FERROPLAST_PROCESSES_DESCRIPTION"
-msgstr ""
+msgstr "Produziert [thrive:compound type=\"glucose\"][/thrive:compound]. Die Rate hängt von der Konzentration von [thrive:compound type=\"carbondioxide\"][/thrive:compound] und der Temperatur ab."
 
 msgid "FILTER_ITEMS_BY_CATEGORY_COLON"
 msgstr "Nach Kategorie sortieren:"
