--- conflicted
+++ resolved
@@ -7,15 +7,9 @@
 msgstr ""
 "Project-Id-Version: PROJECT VERSION\n"
 "Report-Msgid-Bugs-To: EMAIL@ADDRESS\n"
-<<<<<<< HEAD
-"POT-Creation-Date: 2025-07-11 18:06+0200\n"
-"PO-Revision-Date: 2025-05-25 15:00+0000\n"
-"Last-Translator: Anonymous <noreply@weblate.org>\n"
-=======
 "POT-Creation-Date: 2025-06-05 21:10+0100\n"
 "PO-Revision-Date: 2025-06-03 13:48+0000\n"
 "Last-Translator: LeLith <lea.von.der.lieth@gmail.com>\n"
->>>>>>> c10e08e0
 "Language-Team: German <https://translate.revolutionarygamesstudio.com/projects/thrive/thrive-game/de/>\n"
 "Language: de\n"
 "MIME-Version: 1.0\n"
@@ -5353,10 +5347,6 @@
 msgid "SILICA_MEMBRANE_DESCRIPTION"
 msgstr "Diese Membran hat eine starke Wand aus Siliciumdioxid. Sie widersteht gut gegen allgemeine Beschädigungen und ist sehr widerstandsfähig gegen physische Schäden. Sie benötigt auch weniger Energie, um ihre Form zu erhalten. Allerdings verlangsamt sie die Zelle um einen großen Faktor und die Zelle absorbiert Ressourcen mit einer reduzierten Geschwindigkeit."
 
-#, fuzzy
-msgid "SIMULATION_CONFIG"
-msgstr "Osmoregulation"
-
 msgid "SIXTEEN_TIMES"
 msgstr "16x"
 
@@ -6650,9 +6640,6 @@
 msgid "UPSCALE_FSR_22"
 msgstr ""
 
-msgid "UPSCALE_METHOD"
-msgstr ""
-
 msgid "UPSCALE_SHARPENING_FSR"
 msgstr ""
 
@@ -8894,98 +8881,6 @@
 
 msgid "ZOOM_OUT"
 msgstr "Herauszoomen"
-
-#, fuzzy
-#~ msgid "AUTO_EVO_TOOL_BUTTON"
-#~ msgstr "automatisch ({0}x{1})"
-
-#, fuzzy
-#~ msgid "CLIMATE_INSTABILITY_EXPLANATION"
-#~ msgstr ""
-#~ "Aktive Mikroben taumeln umher, wenn nichts Interessantes passiert.\n"
-#~ "Sessile Mikroben sind stationär und warten darauf, dass sich die Umgebung verändert, bevor sie handeln."
-
-#, fuzzy
-#~ msgid "CLIMATE_STABILITY_AVERAGE"
-#~ msgstr ""
-#~ "Aktive Mikroben taumeln umher, wenn nichts Interessantes passiert.\n"
-#~ "Sessile Mikroben sind stationär und warten darauf, dass sich die Umgebung verändert, bevor sie handeln."
-
-#, fuzzy
-#~ msgid "CLIMATE_STABILITY_STABLE"
-#~ msgstr ""
-#~ "Aktive Mikroben taumeln umher, wenn nichts Interessantes passiert.\n"
-#~ "Sessile Mikroben sind stationär und warten darauf, dass sich die Umgebung verändert, bevor sie handeln."
-
-#, fuzzy
-#~ msgid "CLIMATE_STABILITY_UNSTABLE"
-#~ msgstr ""
-#~ "Aktive Mikroben taumeln umher, wenn nichts Interessantes passiert.\n"
-#~ "Sessile Mikroben sind stationär und warten darauf, dass sich die Umgebung verändert, bevor sie handeln."
-
-#, fuzzy
-#~ msgid "GENERATE_BUTTON"
-#~ msgstr "Generationen"
-
-#, fuzzy
-#~ msgid "GEOLOGICAL_ACTIVITY_EXPLANATION"
-#~ msgstr ""
-#~ "Aktive Mikroben taumeln umher, wenn nichts Interessantes passiert.\n"
-#~ "Sessile Mikroben sind stationär und warten darauf, dass sich die Umgebung verändert, bevor sie handeln."
-
-#, fuzzy
-#~ msgid "PLANET_CUSTOMIZER"
-#~ msgstr "Am Zeiger:"
-
-#, fuzzy
-#~ msgid "REGENERATE_BUTTON"
-#~ msgstr "Organellen"
-
-#, fuzzy
-#~ msgid "WORLD_SEA_LEVEL"
-#~ msgstr "{0}-{1}m unter dem Meeresspiegel"
-
-#, fuzzy
-#~ msgid "WORLD_SEA_LEVEL_DEEP"
-#~ msgstr "{0}-{1}m unter dem Meeresspiegel"
-
-#, fuzzy
-#~ msgid "WORLD_SEA_LEVEL_EXPLANATION"
-#~ msgstr ""
-#~ "Fokussierte Mikroben werden über größere Entfernungen nach Brocken oder Beute suchen\n"
-#~ "und sind möglicherweise sehr viel ehrgeiziger, wenn es um Brocken geht.\n"
-#~ "Responsive Mikroben wechseln schneller zu neuen Zielen."
-
-#, fuzzy
-#~ msgid "WORLD_SEA_LEVEL_MODERATE"
-#~ msgstr "um die Mobilität zu erhöhen"
-
-#, fuzzy
-#~ msgid "WORLD_SEA_LEVEL_SHALLOW"
-#~ msgstr "Klein"
-
-#, fuzzy
-#~ msgid "WORLD_TEMPERATURE"
-#~ msgstr "Temperatur"
-
-#, fuzzy
-#~ msgid "WORLD_TEMPERATURE_COLD"
-#~ msgstr "Temp."
-
-#, fuzzy
-#~ msgid "WORLD_TEMPERATURE_EXPLANATION"
-#~ msgstr ""
-#~ "Fokussierte Mikroben werden über größere Entfernungen nach Brocken oder Beute suchen\n"
-#~ "und sind möglicherweise sehr viel ehrgeiziger, wenn es um Brocken geht.\n"
-#~ "Responsive Mikroben wechseln schneller zu neuen Zielen."
-
-#, fuzzy
-#~ msgid "WORLD_TEMPERATURE_TEMPERATE"
-#~ msgstr "Temp."
-
-#, fuzzy
-#~ msgid "WORLD_TEMPERATURE_WARM"
-#~ msgstr "Temp."
 
 #~ msgid "PASSIVE_REPRODUCTION_PROGRESS_EXPLANATION"
 #~ msgstr "(Erhalte passiv Reproduktionsfortschritt, auch wenn Du keine Ressourcen aktiv einsammelst)"
