--- conflicted
+++ resolved
@@ -7,13 +7,8 @@
 msgstr ""
 "Project-Id-Version: PROJECT VERSION\n"
 "Report-Msgid-Bugs-To: EMAIL@ADDRESS\n"
-<<<<<<< HEAD
-"POT-Creation-Date: 2021-01-26 02:56+0100\n"
-"PO-Revision-Date: 2021-01-11 11:46+0000\n"
-=======
 "POT-Creation-Date: 2021-03-31 16:05+0700\n"
 "PO-Revision-Date: 2021-03-23 08:41+0000\n"
->>>>>>> b6a77438
 "Last-Translator: Jan <jan_fue@icloud.com>\n"
 "Language-Team: German <https://translate.revolutionarygamesstudio.com/"
 "projects/thrive/thrive-game/de/>\n"
@@ -249,26 +244,16 @@
 #: ../simulation_parameters/common/help_texts.json:55
 msgid "EASTEREGG_MESSAGE_8"
 msgstr ""
-<<<<<<< HEAD
-"Kleiner Tipp, Bakterien können stärker sein, als sie erscheinen. Sie sehen "
-=======
 "Kleiner Tipp, Bakterien können stärker sein, als sie aussehen. Sie sehen "
->>>>>>> b6a77438
 "vielleicht klein aus, aber einige von ihnen können sich in Sie eingraben "
 "und Sie auf diese Weise töten!"
 
 #: ../simulation_parameters/common/help_texts.json:56
 msgid "EASTEREGG_MESSAGE_9"
 msgstr ""
-<<<<<<< HEAD
-"Kleiner Tipp, du kannst andere Arten bis zur Ausrottung jagen, wenn du "
-"nicht vorsichtig genug bist. Arten können auch von anderen Arten bis zur "
-"Ausrottung gejagt werden."
-=======
 "Interessanter Fakt: Sie können andere Arten bis zur Ausrottung jagen, wenn "
 "Sie nicht vorsichtig genug sind. Arten können auch von anderen Arten bis "
 "zur Ausrottung gejagt werden."
->>>>>>> b6a77438
 
 #: ../simulation_parameters/common/help_texts.json:57
 msgid "EASTEREGG_MESSAGE_10"
@@ -888,10 +873,6 @@
 msgid "POPULATION"
 msgstr "Population:"
 
-#: ../src/auto-evo/RunResults.cs:225
-msgid "EXTINCT"
-msgstr ""
-
 #: ../src/auto-evo/RunResults.cs:232
 msgid "PREVIOUS"
 msgstr "zuvor:"
@@ -915,10 +896,6 @@
 #: ../src/auto-evo/RunResults.cs:291
 msgid "RUNRESULT_POP_IN_PATCHES"
 msgstr "Population in Gebieten:"
-
-#: ../src/auto-evo/RunResults.cs:371
-msgid "WENT_EXTINCT"
-msgstr ""
 
 #: ../src/engine/LoadingScreen.cs:60 ../src/engine/LoadingScreen.tscn:125
 msgid "LOADING"
@@ -1923,10 +1900,6 @@
 msgid "ADD_INPUT_BUTTON_TOOLTIP"
 msgstr "Eingabemethode hinzufügen"
 
-#: ../src/microbe_stage/Microbe.cs:806
-msgid "DEATH"
-msgstr ""
-
 #: ../src/microbe_stage/Microbe.cs:1175
 msgid "SUCCESSFUL_SCAVENGE"
 msgstr "erfolgreiche Plünderung"
@@ -1935,14 +1908,6 @@
 msgid "SUCCESSFUL_KILL"
 msgstr "erfolgreiche Tötung"
 
-<<<<<<< HEAD
-#: ../src/microbe_stage/Microbe.cs:1501
-#, fuzzy
-msgid "REPRODUCED"
-msgstr "Produziert"
-
-=======
->>>>>>> b6a77438
 #: ../src/microbe_stage/Microbe.cs:1581
 msgid "ESCAPE_ENGULFING"
 msgstr "Entfliehe der Verschlingung"
@@ -2443,11 +2408,7 @@
 msgid "SAVING_SUCCEEDED"
 msgstr "Speichern erfolgreich"
 
-<<<<<<< HEAD
-#: ../src/saving/SaveHelper.cs:383
-=======
 #: ../src/saving/SaveHelper.cs:384
->>>>>>> b6a77438
 msgid "SAVING_FAILED"
 msgstr "Speichern fehlgeschlagen! Eine Ausnahme ist aufgetreten"
 
