--- conflicted
+++ resolved
@@ -7,15 +7,9 @@
 msgstr ""
 "Project-Id-Version: PROJECT VERSION\n"
 "Report-Msgid-Bugs-To: EMAIL@ADDRESS\n"
-<<<<<<< HEAD
-"POT-Creation-Date: 2024-06-22 13:23+0200\n"
-"PO-Revision-Date: 2024-03-14 12:20+0000\n"
-"Last-Translator: Anonymous <noreply@weblate.org>\n"
-=======
-"POT-Creation-Date: 2024-09-13 13:45+0300\n"
+"POT-Creation-Date: 2024-09-16 15:39+0300\n"
 "PO-Revision-Date: 2024-09-08 07:30+0000\n"
 "Last-Translator: Teashrock <kajitsu22@gmail.com>\n"
->>>>>>> 69622fd6
 "Language-Team: German <https://translate.revolutionarygamesstudio.com/projects/thrive/thrive-game/de/>\n"
 "Language: de\n"
 "MIME-Version: 1.0\n"
@@ -44,9 +38,8 @@
 msgid "3D_COMMA_STRATEGY"
 msgstr "Der Chemoplast ist eine doppelte Membranstruktur, die Proteine enthält, die in der Lage sind, Schwefelwasserstoff, Wasser und gasförmiges Kohlendioxid in einem Prozess namens Schwefelwasserstoff-Chemosynthese in Glukose umzuwandeln. Die Rate seiner Glukoseproduktion skaliert mit der Konzentration von Wasser und Kohlendioxid."
 
-#, fuzzy
 msgid "3D_COMMA_STRATEGY_COMMA_SPACE"
-msgstr "Mikroben Stadium"
+msgstr ""
 
 msgid "3D_EDITOR"
 msgstr "3D Editor"
@@ -370,9 +363,8 @@
 msgid "BACKSPACE"
 msgstr "Rücktaste"
 
-#, fuzzy
 msgid "BACTERIAL_CHEMOSYNTHESIS_COMMA_GLYCOLYSIS"
-msgstr "OxyToxid-Synthese"
+msgstr ""
 
 #, fuzzy
 msgid "BACTERIAL_THERMOSYNTHESIS"
@@ -681,9 +673,8 @@
 msgid "CHROMATIC_ABERRATION"
 msgstr "Farbabweichung:"
 
-#, fuzzy
 msgid "CHROMATOPHORE_PHOTOSYNTHESIS_COMMA_GLYCOLYSIS"
-msgstr "OxyToxid-Synthese"
+msgstr ""
 
 msgid "CHROMATOPHORE_PROCESSES_DESCRIPTION"
 msgstr "Produziert [thrive:compound type=\"glucose\"][/thrive:compound]. Rate skaliert mit der Konzentration von [thrive:compound type=\"carbondioxide\"][/thrive:compound] und der Intensität des [thrive:compound type=\"sunlight\"][/thrive:compound]."
@@ -1702,7 +1693,7 @@
 
 #, fuzzy
 msgid "EDITORS_AND_MUTATIONS"
-msgstr "Mitochondrium"
+msgstr "ist mutiert"
 
 msgid "EDITOR_BUTTON_TOOLTIP"
 msgstr "Betritt den Editor und bearbeite deine Spezies"
@@ -1836,7 +1827,7 @@
 
 #, fuzzy
 msgid "ENVIRONMENTAL_CONDITIONS"
-msgstr "Mitochondrium"
+msgstr "Glukoseerhalt in der Umwelt"
 
 msgid "ENVIRONMENTAL_GLUCOSE_RETENTION"
 msgstr "Glukoseerhalt in der Umwelt"
@@ -5201,10 +5192,6 @@
 msgid "SPREAD_TO_PATCHES"
 msgstr "Ausbreitung auf Gebiete:"
 
-<<<<<<< HEAD
-msgid "STAGES"
-msgstr ""
-=======
 #, fuzzy
 msgid "SPRINT"
 msgstr "Druck"
@@ -5212,7 +5199,9 @@
 #, fuzzy
 msgid "SPRINT_ACTION_TOOLTIP"
 msgstr "Besuche unsere Patreon Seite"
->>>>>>> 69622fd6
+
+msgid "STAGES"
+msgstr ""
 
 msgid "STAGE_MENU_BUTTON_TOOLTIP"
 msgstr "Pause-Menü"
@@ -6798,9 +6787,8 @@
 msgid "WIKI_HEADING_FEATURES"
 msgstr "Ermöglicht die Verbindung mit anderen Zellen. Dies ist der erste Schritt zur Multizellularität. Wenn deine Zelle Teil einer Kolonie ist, werden die Substanzen zwischen den Zellen geteilt. Du kannst den Editor nicht betreten, solange du Teil einer Kolonie bist, also musst du die Kolonie verlassen, sobald du genug Substanzen gesammelt hast, um deine Zelle zu spalten."
 
-#, fuzzy
 msgid "WIKI_HEADING_FOG_OF_WAR"
-msgstr "Ermöglicht die Verbindung mit anderen Zellen. Dies ist der erste Schritt zur Multizellularität. Wenn deine Zelle Teil einer Kolonie ist, werden die Substanzen zwischen den Zellen geteilt. Du kannst den Editor nicht betreten, solange du Teil einer Kolonie bist, also musst du die Kolonie verlassen, sobald du genug Substanzen gesammelt hast, um deine Zelle zu spalten."
+msgstr ""
 
 #, fuzzy
 msgid "WIKI_HEADING_GAMEPLAY"
@@ -6828,7 +6816,7 @@
 
 #, fuzzy
 msgid "WIKI_HEADING_PATCHES"
-msgstr "Ermöglicht die Verbindung mit anderen Zellen. Dies ist der erste Schritt zur Multizellularität. Wenn deine Zelle Teil einer Kolonie ist, werden die Substanzen zwischen den Zellen geteilt. Du kannst den Editor nicht betreten, solange du Teil einer Kolonie bist, also musst du die Kolonie verlassen, sobald du genug Substanzen gesammelt hast, um deine Zelle zu spalten."
+msgstr "Drücke [thrive:input]g_toggle_binding[/thrive:input], um den Bindungsmodus umzuschalten. Im Bindungsmodus kannst du andere Zellen deiner Spezies mit deiner Kolonie verbinden, indem du dich in sie hineinbewegst. Um eine Kolonie zu verlassen, drücke [thrive:input]g_unbind_all[/thrive:input]."
 
 #, fuzzy
 msgid "WIKI_HEADING_PHYSICAL_CONDITIONS"
@@ -6853,9 +6841,8 @@
 msgid "WIKI_HEADING_THE_DAY/NIGHT_CYCLE"
 msgstr "Tag-/Nachtzyklus aktivieren"
 
-#, fuzzy
 msgid "WIKI_HEADING_THE_PATCH_MAP"
-msgstr "Chemorezeptor"
+msgstr ""
 
 #, fuzzy
 msgid "WIKI_HEADING_TRANSITIONS"
@@ -7872,10 +7859,9 @@
 msgid "ZOOM_OUT"
 msgstr "Herauszoomen"
 
-<<<<<<< HEAD
 #~ msgid "HELP"
 #~ msgstr "Hilfe"
-=======
+
 #~ msgid "ALLOW_SPECIES_TO_NOT_MIGRATE"
 #~ msgstr "Verbietet Spezies zu migrieren (wenn kein gutes Biom gefunden wird)"
 
@@ -7923,7 +7909,6 @@
 
 #~ msgid "NOT_FOUND_CHUNK"
 #~ msgstr "Fehler: Chunk nicht gefunden"
->>>>>>> 69622fd6
 
 #~ msgid "BASSBOOST"
 #~ msgstr "Bass-boost"
