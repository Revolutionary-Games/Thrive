--- conflicted
+++ resolved
@@ -7,11 +7,7 @@
 msgstr ""
 "Project-Id-Version: PROJECT VERSION\n"
 "Report-Msgid-Bugs-To: EMAIL@ADDRESS\n"
-<<<<<<< HEAD
-"POT-Creation-Date: 2025-08-27 21:03+0200\n"
-=======
-"POT-Creation-Date: 2025-08-25 19:09+0300\n"
->>>>>>> 2128ea0d
+"POT-Creation-Date: 2025-08-29 14:14+0300\n"
 "PO-Revision-Date: 2025-08-13 14:57+0000\n"
 "Last-Translator: Anonymous <noreply@weblate.org>\n"
 "Language-Team: German <https://translate.revolutionarygamesstudio.com/projects/thrive/thrive-game/de/>\n"
@@ -9214,14 +9210,6 @@
 msgstr "Herauszoomen"
 
 #, fuzzy
-#~ msgid "SULFIDE_LEVELS"
-#~ msgstr "{0}-{1}m unter dem Meeresspiegel"
-
-#, fuzzy
-#~ msgid "TEST_TEST"
-#~ msgstr "Test Team"
-
-#, fuzzy
 #~ msgid "GENERATE_BUTTON"
 #~ msgstr "Generationen"
 
@@ -9230,6 +9218,10 @@
 
 #~ msgid "CELL_TYPE_BUTTON_ATP_PRODUCTION"
 #~ msgstr "Die ATP-Produktion dieses Zelltyps ist {0}."
+
+#, fuzzy
+#~ msgid "WORLD_SEA_LEVEL"
+#~ msgstr "{0}-{1}m unter dem Meeresspiegel"
 
 #, fuzzy
 #~ msgid "WORLD_SEA_LEVEL_DEEP"
