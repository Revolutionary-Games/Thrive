--- conflicted
+++ resolved
@@ -7,11 +7,7 @@
 msgstr ""
 "Project-Id-Version: PROJECT VERSION\n"
 "Report-Msgid-Bugs-To: EMAIL@ADDRESS\n"
-<<<<<<< HEAD
-"POT-Creation-Date: 2025-01-25 11:57+0100\n"
-=======
 "POT-Creation-Date: 2025-01-28 15:03+0200\n"
->>>>>>> 67c3216d
 "PO-Revision-Date: 2025-01-21 12:01+0000\n"
 "Last-Translator: Anonymous <noreply@weblate.org>\n"
 "Language-Team: Bulgarian <https://translate.revolutionarygamesstudio.com/projects/thrive/thrive-game/bg/>\n"
@@ -3480,10 +3476,6 @@
 msgid "MICROBE_EDITOR"
 msgstr "Микробен редактор"
 
-#, fuzzy
-msgid "MICROBE_ENZYME_STATISTICS"
-msgstr "  {0}: Среща се в {1} от създанията, средно по {2}"
-
 msgid "MICROBE_FREEBUILD_EDITOR"
 msgstr "Микробен редактор"
 
@@ -3574,14 +3566,6 @@
 #, fuzzy
 msgid "MICROBE_LOADING_TIP_9"
 msgstr "Натиснете бутона „Отмяна“ в редактора, ако допуснете грешка"
-
-#, fuzzy
-msgid "MICROBE_MEMBRANE_PERCENTAGE_STATISTICS"
-msgstr "  {0}: Среща се в {1} от създанията, средно по {2}"
-
-#, fuzzy
-msgid "MICROBE_MEMBRANE_STATISTICS"
-msgstr "  {0}: Среща се в {1} от създанията, средно по {2}"
 
 msgid "MICROBE_ORGANELLE_STATISTICS"
 msgstr "  {0}: Среща се в {1} от създанията, средно по {2}"
@@ -8481,10 +8465,6 @@
 
 msgid "ZOOM_OUT"
 msgstr "Отдалечаване"
-
-#, fuzzy
-#~ msgid "NO_DATA_STATISTICS"
-#~ msgstr "Статистика"
 
 #~ msgid "EASTEREGG_MESSAGE_19"
 #~ msgstr "Забавен факт е, че Дидиний е ресничест вид, който ловува чехълчета."
