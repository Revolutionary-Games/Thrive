# Translations template for PROJECT.
# Copyright (C) 2020 ORGANIZATION
# This file is distributed under the same license as the PROJECT project.
# FIRST AUTHOR <EMAIL@ADDRESS>, 2020.
#
msgid ""
msgstr ""
"Project-Id-Version: PROJECT VERSION\n"
"Report-Msgid-Bugs-To: EMAIL@ADDRESS\n"
<<<<<<< HEAD
"POT-Creation-Date: 2025-03-02 06:12-0300\n"
"PO-Revision-Date: 2025-02-06 13:29+0000\n"
=======
"POT-Creation-Date: 2025-03-07 11:33+0200\n"
"PO-Revision-Date: 2025-03-07 10:46+0000\n"
>>>>>>> 125b0f74
"Last-Translator: Anonymous <noreply@weblate.org>\n"
"Language-Team: Bulgarian <https://translate.revolutionarygamesstudio.com/projects/thrive/thrive-game/bg/>\n"
"Language: bg\n"
"MIME-Version: 1.0\n"
"Content-Type: text/plain; charset=UTF-8\n"
"Content-Transfer-Encoding: 8bit\n"
"Plural-Forms: nplurals=2; plural=n != 1;\n"
"X-Generator: Weblate 5.7.2\n"
"Generated-By: Babel 2.8.0\n"

msgid "2D_MOVEMENT_TYPE_SELECTION"
msgstr "Двуизмерно движение:"

msgid "3D_EDITOR"
msgstr "Триизмерен редактор"

msgid "3D_MOVEMENT"
msgstr "Триизмерно движение"

msgid "3D_MOVEMENT_TYPE_SELECTION"
msgstr "Триизмерно движение:"

msgid "ABILITIES"
msgstr "Способности"

msgid "ABORT"
msgstr "Прекратяване"

msgid "ABORTED_DOT"
msgstr "Прекратена."

#, fuzzy
msgid "ABSORBERS_COUNT"
msgstr "Микроб"

msgid "ABYSSOPELAGIC"
msgstr "Абисал"

msgid "ACCEPT"
msgstr ""

#, fuzzy
msgid "ACTION_AWAKEN"
msgstr "Пробуждане"

#, fuzzy
msgid "ACTION_AWAKEN_TOOLTIP"
msgstr "Пробуждане"

msgid "ACTION_BLOCKED_WHILE_ANOTHER_IN_PROGRESS"
msgstr "Последното действие не е завършено"

msgid "ACTION_DELETE"
msgstr "Изтриване"

#, fuzzy
msgid "ACTION_DOUBLE_POPULATION"
msgstr "Популация на създанията"

#, fuzzy
msgid "ACTION_DUPLICATE_UNITS"
msgstr "Потвърждение за изход"

#, fuzzy
msgid "ACTION_HALF_POPULATION"
msgstr "{0}: {1} индивида"

msgid "ACTION_TELEPORT"
msgstr "Телепортиране"

msgid "ACTIVE"
msgstr "Енергично"

msgid "ACTIVE_THREAD_COUNT"
msgstr "Текущи нишки:"

msgid "ACTIVITY_EXPLANATION"
msgstr ""
"Енергичните микроби са в движение, дори да няма промени в околната среда.\n"
"Мудните микроби не са в движение, докато няма промени в околната среда."

msgid "ADDITIONAL_VALIDATION_FAILED"
msgstr "Допълнителните проверки откриха проблем: {0}"

msgid "ADD_INPUT_BUTTON_TOOLTIP"
msgstr "Добавяне на нов клавиш"

msgid "ADVANCED_VIEW"
msgstr "Разширени"

msgid "ADVANCED_VIEW_BUTTON_TOOLTIP"
msgstr "Отваряне на разширените настройки"

#, fuzzy
msgid "AEROBIC_NITROGEN_FIXATION"
msgstr "Анаеробна азотна фиксация"

msgid "AEROBIC_NITROGEN_FIXING"
msgstr "Аеробна азотна фиксация"

#, fuzzy
msgid "AEROBIC_RESPIRATION"
msgstr "Аеробно дишане"

msgid "AGENTS"
msgstr "Химични агенти"

msgid "AGENTS_COLON"
msgstr "Химични агенти:"

msgid "AGENT_NAME"
msgstr "Химичен агент {0}"

msgid "AGGRESSION_EXPLANATION"
msgstr ""
"Агресивните микроби преследват плячката си на големи разстояния\n"
"и са склонни да се защитят, когато са нападнати.\n"
"Пасивните микроби не преследват пляката си на големи разстояния\n"
"и са склонни да избягат, когато са нападнати."

msgid "AGGRESSIVE"
msgstr "Агресивно"

msgid "AI_MUTATION_RATE"
msgstr "Мутационна скорост"

msgid "AI_MUTATION_RATE_EXPLANATION"
msgstr "(определя скоростта на мутация на Вашите съперници)"

msgid "ALL"
msgstr "Всички"

#, fuzzy
msgid "ALLOW_SPECIES_SWITCH_ON_EXTINCTION"
msgstr "Без мутации на създанията (ако няма подходяща мутация)"

#, fuzzy
msgid "ALLOW_SPECIES_SWITCH_ON_EXTINCTION_EXPLANATION"
msgstr "Вкаменете тези създания, за да ги запазите в музея. Може да го посетите от Трайвопедията или да заредите създанията в редактора."

msgid "ALL_WORLDS_GENERAL_STATISTICS"
msgstr "Обща статистика на всички светове"

#, fuzzy
msgid "ALL_WORLDS_STATISTICS"
msgstr ""
"[b]Поколения:[/b]\n"
"  {0}\n"
"[b]Общо създания:[/b]\n"
"  Средно: {1}; Стандартно отклонение: {2}\n"
"[b]Живи създания:[/b]\n"
"  Средно: {3}; Стандартно отклонение: {4}\n"
"[b]Популация на създанията по зона:[/b]\n"
"  Средно: {5}; Стандартно отклонение: {6}\n"
"[b]Обща популация на създанията по зона:[/b]\n"
"  Средно: {7}; Стандартно отклонение: {8}\n"
"[b]Среден размер на създанията:[/b]\n"
"  Средно: {9}; Стандартно отклонение: {10}\n"
"[b]Общи данни за органелите:[/b]"

msgid "ALREADY_ASCENDED"
msgstr ""

msgid "ALT"
msgstr "Клавиш „Alt“"

#, fuzzy
msgid "ALWAYS_VISIBLE"
msgstr "Видима"

msgid "AMBIANCE_VOLUME"
msgstr "Околна среда"

msgid "AMMONIA"
msgstr "Амоняк"

#, fuzzy
msgid "AMMONIA_COST"
msgstr "Амоняк"

msgid "AMOUNT_OF_AUTOSAVE_TO_KEEP"
msgstr "Брой на автоматичните записи:"

msgid "AMOUNT_OF_QUICKSAVE_TO_KEEP"
msgstr "Брой на бързите записи:"

msgid "ANAEROBIC_NITROGEN_FIXATION"
msgstr "Анаеробна азотна фиксация"

#, fuzzy
msgid "AND_UNLOCK_CONDITION"
msgstr "Физически условия"

msgid "APPEARANCE"
msgstr "Външност"

msgid "APPLY"
msgstr "Прилагане"

msgid "APPLY_CHANGES"
msgstr "Прилагане"

msgid "APRIL"
msgstr "Април"

msgid "ARE_YOU_SURE_TO_RESET_ALL_SETTINGS"
msgstr "Сигурни ли сте, че искате да възстановите настройките по подразбиране?"

msgid "ARE_YOU_SURE_TO_RESET_INPUT_SETTINGS"
msgstr "Сигурни ли сте, че искате да възстановите контролите по подразбиране?"

msgid "ARTIST_COLON"
msgstr "Автор:"

msgid "ARTWORK_TITLE"
msgstr "„{0}“ — {1}"

msgid "ART_BY"
msgstr "От: {0}"

msgid "ART_GALLERY"
msgstr "Галерия"

msgid "ASCENSION_CONGRATULATIONS"
msgstr "Поздравления!"

msgid "ASCENSION_CONGRATULATIONS_CONTENT"
msgstr ""

#, fuzzy
msgid "ASCENSION_STAGE"
msgstr "Версия:"

msgid "ASSEMBLY_CLASS_REQUIRED"
msgstr "Изисква се основното „Assembly“"

msgid "ASSEMBLY_REQUIRED_WITH_HARMONY"
msgstr "Изисква се „Assembly“, когато използвате „Harmony“"

msgid "ASSUME_HYPERTHREADING"
msgstr "Включване на хипернишковата технология"

msgid "ASSUME_HYPERTHREADING_TOOLTIP"
msgstr ""
"Проверката за хипернишковата технология е неуспешна.\n"
"Броят на нишките по подразбиране зависи от това, понеже хипернишките са по-бавни от физическите ядра на процесора."

msgid "ATMOSPHERIC_GASSES"
msgstr "Атмосферни газове"

msgid "ATP"
msgstr "АТФ"

msgid "ATP_BALANCE"
msgstr "Баланс на АТФ"

#, fuzzy
msgid "ATP_BALANCE_TOOLTIP"
msgstr "Превключване на химичните съединения"

#, fuzzy
msgid "ATP_BALANCE_TOOLTIP_MULTICELLULAR"
msgstr "Превключване на химичните съединения"

msgid "ATP_BALANCE_WITHOUT_EXTERNAL_RESOURCES"
msgstr ""

msgid "ATP_BALANCE_WITHOUT_GLUCOSE"
msgstr ""

#, fuzzy
msgid "ATP_BALANCE_WITHOUT_HYDROGEN_SULFIDE"
msgstr "Сероводород"

#, fuzzy
msgid "ATP_BALANCE_WITHOUT_IRON"
msgstr "Баланс на АТФ"

msgid "ATP_BALANCE_WITH_ALL_COMPOUNDS"
msgstr ""

msgid "ATP_PRODUCTION"
msgstr "Производство на АТФ"

msgid "ATP_PRODUCTION_TOO_LOW"
msgstr "ПРОИЗВОДСТВОТО НА АТФ Е НЕДОСТАТЪЧНО!"

msgid "ATTEMPT_TO_WRITE_SAVE_FAILED"
msgstr "Създаването е неуспешно. Наименованието на записа може да е твърде дълго или достъпът е отказан."

msgid "AT_CURSOR"
msgstr "Под курсора:"

msgid "AUDIO_OUTPUT_DEVICE"
msgstr "Изходно устройство:"

msgid "AUGUST"
msgstr "Август"

msgid "AUTO"
msgstr "Автоматично"

msgid "AUTO-EVO_EXPLANATION_EXPLANATION"
msgstr "Това са стойностите, които използва прогнозата на автоматичната еволюция. Размерът на некоригираната популация се определя от общата усвоена енергийна стойност и индивидуалния разход на Вашите създания. Автоматичната еволюция използва опростен еволюционен модел, за да изчисли тяхното представяне на база общата усвоена енергийна стойност. Всеки източник на енергия има обща енергийна стойност, като част от нея се усвоява от Вашите създания. Усвоената енергийна стойност се определя от стойността на усвояване, сравнена с общата стойност на усвояване. Стойността на усвояване определя колко добре Вашите създания могат да използват този източник на енергия."

msgid "AUTO-EVO_POPULATION_CHANGED_2"
msgstr "популацията на {0} в {2} се промени с {1} индивида поради {3} на създанията"

msgid "AUTO-EVO_PREDICTION"
msgstr "Прогноза"

msgid "AUTO-EVO_PREDICTION_BOX_DESCRIPTION"
msgstr ""
"Това е очакваната популация на Вашите създания според автоматичната еволюция.\n"
"Тя симулира тяхната популация, но не включва резултатите от Вашето индивидуално представяне."

msgid "AUTO-EVO_STEPS_DONE"
msgstr "{0:F1} % на стъпка {1:n0} от {2:n0}."

#, fuzzy
msgid "AUTO-EVO_STRENGHT_MULTIPLIER"
msgstr "Мутационен разход"

#, fuzzy
msgid "AUTO-EVO_STRENGHT_MULTIPLIER_EXPLANATION"
msgstr "(определя разхода на мутационни точки в редактора)"

msgid "AUTOSAVE_DURING_THE_GAME"
msgstr "Автоматичен запис по време на игра"

msgid "AUTO_EVO"
msgstr "Автоматична еволюция"

msgid "AUTO_EVO_EXPLORING_TOOL"
msgstr "Еволюционен редактор"

msgid "AUTO_EVO_FAILED"
msgstr "Автоматичната еволюция не успя да стартира"

msgid "AUTO_EVO_MISSING_RESULT_DATA_OBJECT"
msgstr ""

msgid "AUTO_EVO_RESULTS"
msgstr "Резултати от автоматичната еволюция:"

#, fuzzy
msgid "AUTO_EVO_RESULTS_GLOBAL_TITLE"
msgstr "Резултати от автоматичната еволюция:"

#, fuzzy
msgid "AUTO_EVO_RESULTS_PATCH_TITLE"
msgstr "Резултати от автоматичната еволюция:"

msgid "AUTO_EVO_RUN_STATUS"
msgstr "Състояние:"

msgid "AUTO_EVO_STATUS_COLON"
msgstr "Автоматична еволюция:"

msgid "AUTO_MOVE_FORWARDS"
msgstr "Автономно напред"

msgid "AUTO_RESOLUTION"
msgstr "Автоматична ({0}x{1})"

msgid "AVAILABLE_CONSTRUCTION_PROJECTS"
msgstr ""

msgid "AVAILABLE_MODS"
msgstr "Налични"

msgid "AWAKENING_STAGE"
msgstr "Пробуждане"

msgid "AWARE_STAGE"
msgstr "Осъзнаване"

msgid "BACK"
msgstr "Назад"

msgid "BACKGROUND_BLUR"
msgstr ""

msgid "BACKSLASH"
msgstr "Обратна наклонена черта"

msgid "BACKSPACE"
msgstr "Клавиш „Backspace“"

#, fuzzy
msgid "BACTERIAL_THERMOSYNTHESIS"
msgstr "Термосинтеза"

msgid "BALANCE_DISPLAY_AT_DAY_ALWAYS"
msgstr ""

msgid "BALANCE_DISPLAY_AT_DAY_ALWAYS_TOOLTIP"
msgstr ""

msgid "BALANCE_DISPLAY_WHILE_MOVING"
msgstr ""

#, fuzzy
msgid "BALANCE_DISPLAY_WHILE_MOVING_TOOLTIP"
msgstr "Отваряне на разширените настройки"

msgid "BASE_MOBILITY"
msgstr "Базова подвижност"

msgid "BASE_MOVEMENT"
msgstr "Базово движение"

msgid "BASIC_VIEW"
msgstr "Основни"

msgid "BASIC_VIEW_BUTTON_TOOLTIP"
msgstr "Отваряне на основните настройки"

msgid "BATHYPELAGIC"
msgstr "Батиал"

msgid "BECOME_MACROSCOPIC"
msgstr "Макроскопичен организъм ({0} от {1})"

msgid "BECOME_MULTICELLULAR"
msgstr "Многоклетъчен организъм ({0} от {1})"

msgid "BEGIN_THRIVING"
msgstr "Започнете да процъфтявате"

msgid "BEHAVIOUR"
msgstr "Поведение"

msgid "BEHAVIOUR_ACTIVITY"
msgstr "Енергичност"

msgid "BEHAVIOUR_AGGRESSION"
msgstr "Агресивност"

msgid "BEHAVIOUR_FEAR"
msgstr "Плашливост"

msgid "BEHAVIOUR_FOCUS"
msgstr "Вглъбеност"

msgid "BEHAVIOUR_OPPORTUNISM"
msgstr "Самонадеяност"

msgid "BELOW_SEA_LEVEL"
msgstr "{0}-{1} м. под морското равнище"

msgid "BENCHMARKS"
msgstr ""

#, fuzzy
msgid "BENCHMARK_FINISHED"
msgstr "Зареждането приключи"

msgid "BENCHMARK_PHASE"
msgstr ""

msgid "BENCHMARK_RESULTS_COLON"
msgstr "Резултати:"

msgid "BEST_PATCH_COLON"
msgstr "Процъфтява:"

msgid "BIG_IRON_CHUNK"
msgstr "Голям железен фрагмент"

#, fuzzy
msgid "BIG_PHOSPHATE_CHUNK"
msgstr "Голям железен фрагмент"

msgid "BILLION_ABBREVIATION"
msgstr "{0} млрд"

msgid "BINDING_AGENT"
msgstr "Свързващ агент"

msgid "BINDING_AGENT_DESCRIPTION"
msgstr "Това е първата стъпка към многоклетъчните организми. Свързващият агент позволява свързването с други клетки. Клетките в клетъчните колонии споделят химичните съединения помежду си, но не могат да се възпроизвеждат."

msgid "BINDING_AGENT_PROCESSES_DESCRIPTION"
msgstr "Свързването е възможно само с индивиди от Вашите създания чрез доближаване до тях. Режимът на свързване се включва с натискане на [thrive:input]g_toggle_binding[/thrive:input]. Клетъчната колония може да се разпадне с натискане на [thrive:input]g_unbind_all[/thrive:input]. Докато сте част от нея, възпроизвеждането не е възможно."

msgid "BIND_AXES_SENSITIVITY"
msgstr "Свързване на осите"

msgid "BIOLUMINESCENT_VACUOLE"
msgstr "Биолуминесцентна вакуола"

msgid "BIOME_LABEL"
msgstr "Биом: {0}"

#, fuzzy
msgid "BLOOM_RENDER_EFFECT"
msgstr "Странични ефекти:"

#, fuzzy
msgid "BLUESKY_TOOLTIP"
msgstr "Прекъсване на играта"

msgid "BRAIN_CELL_NAME_DEFAULT"
msgstr "Неврон"

msgid "BRAVE"
msgstr "Безразсъдно"

msgid "BROWSE"
msgstr "Търсене"

msgid "BROWSE_WORKSHOP"
msgstr "Работилница"

#, fuzzy
msgid "BUILD_CITY"
msgstr "Структура"

#, fuzzy
msgid "BUILD_QUEUE"
msgstr "Структура"

#, fuzzy
msgid "BUILD_STRUCTURE"
msgstr "Структура"

msgid "BY"
msgstr "От:"

msgid "BY_REVOLUTIONARY_GAMES"
msgstr "От „Revolutionary Games Studio“"

msgid "CACHE_DISK_MAX_TIME"
msgstr ""

msgid "CACHE_MEMORY_MAX_ITEMS"
msgstr ""

#, fuzzy
msgid "CACHE_TIME_MEMORY"
msgstr "Използвана графична памет:"

#, fuzzy
msgid "CACHE_TIME_MEMORY_ONLY"
msgstr "Използвана графична памет:"

#, fuzzy
msgid "CACHING_TITLE"
msgstr "Заглавието липсва"

msgid "CALCIUM_CARBONATE"
msgstr "Калциево-карбонатна"

msgid "CALCIUM_CARBONATE_MEMBRANE_DESCRIPTION"
msgstr "Това е мембрана с здрава обвивка от калциев карбонат, която осигурява отлична защита и се нуждае от по-малко енергия за да не се деформира. Недостатъците ѝ са, че клетката става много бавна, както и усвояването на хранителните вещества."

msgid "CAMERA"
msgstr "Камера"

msgid "CANCEL"
msgstr "Отказ"

msgid "CANCEL_ACTION_CAPITAL"
msgstr "ОТКАЗ"

msgid "CANCEL_CURRENT_ACTION"
msgstr "Анулиране на действието"

msgid "CANNOT_DELETE_USED_CELL_TYPE"
msgstr "Тази клетка е част от формата на тялото и не може да бъде премахната"

msgid "CANNOT_DELETE_USED_CELL_TYPE_TITLE"
msgstr "Клетката не може да бъде премахната"

msgid "CANNOT_ENGULF"
msgstr "Не позволява поглъщане"

msgid "CANNOT_MOVE_METABALL_TO_DESCENDANT_TREE"
msgstr "Кълбото не може да бъде преместено в неговто потомствено дърво"

msgid "CANNOT_REDUCE_BRAIN_POWER_STAGE"
msgstr ""

msgid "CANNOT_REDUCE_BRAIN_POWER_STAGE_TITLE"
msgstr ""

msgid "CANNOT_WRITE_SAVE"
msgstr "Записът не може да бъде създаден"

msgid "CANT_LOAD_MOD_INFO"
msgstr "Информацията за „{0}“ не може да бъде заредена"

msgid "CAPSLOCK"
msgstr "Клавиш „Caps Lock“"

msgid "CARBON_DIOXIDE"
msgstr "Въглероден диоксид"

msgid "CATEGORY_AN_ABUNDANCE"
msgstr "в изобилно количество"

msgid "CATEGORY_A_FAIR_AMOUNT"
msgstr "в задоволително количество"

msgid "CATEGORY_LITTLE"
msgstr "в ограничено количество"

msgid "CATEGORY_QUITE_A_BIT"
msgstr "в обилно количество"

msgid "CATEGORY_SOME"
msgstr "в умерено количество"

msgid "CATEGORY_VERY_LITTLE"
msgstr "в оскъдно количество"

msgid "CAUTIOUS"
msgstr "Предпазливо"

msgid "CELL"
msgstr "Клетка"

msgid "CELLS"
msgstr "Клетки"

msgid "CELLULASE"
msgstr "Целулаза"

msgid "CELLULASE_DESCRIPTION"
msgstr "Позволява разграждането на целулозната мембрана. Този ензим подобрява хранителната ефективност на клетката."

msgid "CELLULOSE"
msgstr "Целулозна"

msgid "CELLULOSE_MEMBRANE_DESCRIPTION"
msgstr "Това е мембрана със стена, която осигурява по-добра цялостна защита и се нуждае от по-малко енергия за да не се деформира. Недостатъците ѝ са, че клетката става още по-бавна, както и усвояването на хранителните вещества. [b]Целулазата[/b] може да разгради стената на тази мембрана."

#, fuzzy
msgid "CELL_STAT_ROTATION_TOOLTIP"
msgstr "Идентификаторът трябва да е положително цяло число"

#, fuzzy
msgid "CELL_STAT_SPEED_TOOLTIP"
msgstr "Идентификаторът трябва да е положително цяло число"

#, fuzzy
msgid "CELL_TYPE_BUTTON_ATP_CONSUMPTION"
msgstr "Мъртва зона:"

#, fuzzy
msgid "CELL_TYPE_BUTTON_ATP_PRODUCTION"
msgstr "Мъртва зона:"

msgid "CELL_TYPE_NAME"
msgstr "Наименование на клетката"

msgid "CHANGE_DESCRIPTION_IS_TOO_LONG"
msgstr "Бележките към изданието са твърде дълги"

msgid "CHANGE_THE_SYMMETRY"
msgstr "Промяна на симетрията"

#, fuzzy
msgid "CHANNEL_INHIBITOR_TOXIN_SYNTHESIS"
msgstr "Токсичната вакуола е видоизменена вакуола, която произвежда, съхранява и изстрелва [thrive:compound type=\"oxytoxy\"]окситоксин[/thrive:compound]. Всяка токсична вакуола увеличава скоростта на изстрелване на токсините."

msgid "CHEATS"
msgstr "Кодове"

msgid "CHEAT_KEYS_ENABLED"
msgstr "Активиране на кодовете"

msgid "CHEAT_MENU"
msgstr "Допълнителни кодове"

msgid "CHEMICAL_BUTTON_MICROBE_TOOLTIP"
msgstr "Превключване на клетъчните процеси"

msgid "CHEMOPLAST"
msgstr "Хемопласт"

msgid "CHEMOPLAST_DESCRIPTION"
msgstr "Хемопластът е структура с двойна мембрана, съдържаща протеини, които превръщат [thrive:compound type=\"hydrogensulfide\"]сероводорода[/thrive:compound], газообразния [thrive:compound type=\"carbondioxide\"]въглероден диоксид[/thrive:compound] и водата в [thrive:compound type=\"glucose\"]глюкоза[/thrive:compound], в процес, който се нарича [b]сероводородна хемосинтеза[/b]. Количеството на произведената [thrive:compound type=\"glucose\"]глюкоза[/thrive:compound] зависи от концентрацията на [thrive:compound type=\"carbondioxide\"]въглероден диоксид[/thrive:compound]."

msgid "CHEMOPLAST_PROCESSES_DESCRIPTION"
msgstr "Превръща [thrive:compound type=\"hydrogensulfide\"]сероводорода[/thrive:compound] в [thrive:compound type=\"glucose\"]глюкоза[/thrive:compound]. Количеството зависи от концентрацията на [thrive:compound type=\"carbondioxide\"]въглероден диоксид[/thrive:compound] в околната среда."

msgid "CHEMORECEPTOR"
msgstr "Хеморецептор"

msgid "CHEMORECEPTOR_DESCRIPTION"
msgstr "Това е „зрението“ на клетката. Хеморецепторът възприема информацията за околната среда на клетката. Добавянето на този органел представлява специализирана еволюция на хеморецепцията. Той осигурява напътствия за откриването на химичните съединения, които са извън текущото зрително поле на клетката."

#, fuzzy
msgid "CHEMORECEPTOR_MINIMUM_AMOUNT_TOOLTIP"
msgstr "Минимално количество:"

msgid "CHEMORECEPTOR_PROCESSES_DESCRIPTION"
msgstr "Осигурява напътствия за откриването на химичните съединения. Неговите свойства определят вида на търсеното химично съединение и цвета на линията."

#, fuzzy
msgid "CHEMORECEPTOR_SEARCH_RADIUS_TOOLTIP"
msgstr "Това е „зрението“ на клетката. Хеморецепторът възприема информацията за околната среда на клетката. Добавянето на този органел представлява специализирана еволюция на хеморецепцията. Той осигурява напътствия за откриването на химичните съединения, които са извън текущото зрително поле на клетката."

#, fuzzy
msgid "CHEMOSYNTHESIS"
msgstr "Хемосинтеза"

msgid "CHEMOSYNTHESIZING_PROTEINS"
msgstr "Хемосинтезиращи протеини"

msgid "CHEMOSYNTHESIZING_PROTEINS_DESCRIPTION"
msgstr "Хемосинтезиращите протеини са малки струпвания в цитоплазмата, които превръщат [thrive:compound type=\"hydrogensulfide\"]сероводорода[/thrive:compound], газообразния [thrive:compound type=\"carbondioxide\"]въглероден диоксид[/thrive:compound] и водата в [thrive:compound type=\"glucose\"]глюкоза[/thrive:compound] в процес, който се нарича [b]сероводородна хемосинтеза[/b]. Количеството на произведената [thrive:compound type=\"glucose\"]глюкоза[/thrive:compound] зависи от концентрацията на [thrive:compound type=\"carbondioxide\"]въглероден диоксид[/thrive:compound]. Понеже хемосинтезиращите протеини са скачени с цитоплазма, тя извършва известна [b]гликолиза[/b]."

msgid "CHEMOSYNTHESIZING_PROTEINS_PROCESSES_DESCRIPTION"
msgstr "Превръщат [thrive:compound type=\"hydrogensulfide\"]сероводорода[/thrive:compound] в [thrive:compound type=\"glucose\"]глюкоза[/thrive:compound]. Количеството зависи от концентрацията на [thrive:compound type=\"carbondioxide\"]въглероден диоксид[/thrive:compound] в околната среда. Също така, превръщат [thrive:compound type=\"glucose\"]глюкозата[/thrive:compound] в [thrive:compound type=\"atp\"]АТФ[/thrive:compound]."

msgid "CHEMO_SYNTHESIS"
msgstr "Хемосинтеза"

msgid "CHITIN"
msgstr "Хитинова"

msgid "CHITINASE"
msgstr "Хитиназа"

msgid "CHITINASE_DESCRIPTION"
msgstr "Позволява разграждането на хитиновата мембрана. Този ензим подобрява хранителната ефективност на клетката."

msgid "CHITIN_MEMBRANE_DESCRIPTION"
msgstr "Това е мембрана със стена, която осигурява по-добра цялостна защита, особено срещу токсини и се нуждае от по-малко енергия за да не се деформира. Недостатъците ѝ са, че клетката става чувствително по-бавна, както и усвояването на хранителните вещества. [b]Хитиназата[/b] може да разгради стената на тази мембрана."

msgid "CHLOROPLAST"
msgstr "Хлоропласт"

msgid "CHLOROPLAST_DESCRIPTION"
msgstr "Хлоропластът е структура с двойна мембрана, съдържаща фоточувствителни пигменти, събрани заедно в мембранни торбички. Той е прокариот, който е бил асимилиран от еукариотния си приемник. Пигментите в хлоропласта използват енергията от светлината за да произвеждат [thrive:compound type=\"glucose\"]глюкоза[/thrive:compound] от газообразен [thrive:compound type=\"carbondioxide\"]въглероден диоксид[/thrive:compound] и вода в процес, който се нарича [b]фотосинтеза[/b]. Благодарение на пигментите, той получава отличителен цвят. Количеството на произведената [thrive:compound type=\"glucose\"]глюкоза[/thrive:compound] зависи от концентрацията на [thrive:compound type=\"carbondioxide\"]въглеродния диоксид[/thrive:compound] и количеството [thrive:compound type=\"sunlight\"]светлина[/thrive:compound]."

msgid "CHLOROPLAST_PROCESSES_DESCRIPTION"
msgstr "Произвежда [thrive:compound type=\"glucose\"]глюкоза[/thrive:compound]. Количеството зависи от концентрацията на [thrive:compound type=\"carbondioxide\"]въглероден диоксид[/thrive:compound] и [thrive:compound type=\"sunlight\"]слънчева светлина[/thrive:compound] в околната среда."

msgid "CHOSEN_FILENAME_ALREADY_EXISTS"
msgstr "Наименованието „{0}“ вече съществува. Презаписване?"

msgid "CHROMATIC_ABERRATION"
msgstr "Хроматична аберация:"

msgid "CHROMATOPHORE_PROCESSES_DESCRIPTION"
msgstr "Произвежда [thrive:compound type=\"glucose\"]глюкоза[/thrive:compound]. Количеството зависи от концентрацията на [thrive:compound type=\"carbondioxide\"]въглероден диоксид[/thrive:compound] и [thrive:compound type=\"sunlight\"]слънчева светлина[/thrive:compound] в околната среда."

msgid "CHUNK_CELL_CORPSE_PART"
msgstr ""

msgid "CHUNK_FOOD_SOURCE"
msgstr "{0}"

msgid "CILIA"
msgstr "Реснички"

msgid "CILIA_DESCRIPTION"
msgstr "Ресничките са подобни на камшичетата, но те увеличават само скоростта на завъртане на клетките."

msgid "CILIA_PROCESSES_DESCRIPTION"
msgstr "Увеличават скоростта на завъртане на клетките."

#, fuzzy
msgid "CITY_SHORT_STATISTICS"
msgstr ""
"[b]Поколения:[/b]\n"
"  {0}\n"
"[b]Общо зони:[/b]\n"
"  {1}\n"
"[b]Общо време за автоматичната еволюция:[/b]\n"
"  {2}\n"
"[b]Общо създания:[/b]\n"
"  {3}\n"
"[b]Живи създания:[/b]\n"
"  {4}\n"
"[b]Популация на създанията по зона:[/b]\n"
"  Средно: {5}; Стандартно отклонение: {6}\n"
"[b]Общо популация:[/b]\n"
"  {7}\n"
"[b]Най-многобройна популация:[/b]\n"
"  {8}\n"
"[b]Основни данни за създанията:[/b]\n"
"  Среден размер: {9}\n"
"[b]Общи данни за органелите:[/b]"

msgid "CLEAN_UP_OLD_SAVES"
msgstr "Изтриване на старите записи"

msgid "CLEAR_CACHE"
msgstr ""

msgid "CLOSE"
msgstr "Затваряне"

msgid "CLOSE_OPTIONS"
msgstr "Затваряне настройките?"

msgid "CLOSTRIDIAL_FERMENTATION"
msgstr ""

#, fuzzy
msgid "CLOUD_BENCHMARK"
msgstr "Микробен редактор"

msgid "CLOUD_RESOLUTION_DIVISOR"
msgstr "Делител на облачната резолюция:"

msgid "CLOUD_SIMULATION_MINIMUM_INTERVAL"
msgstr "Минимален интервал на облачната симулация:"

#, fuzzy
msgid "CLOUD_SIMULATION_MULTIPLIER"
msgstr "Осморегулационен разход"

msgid "COASTAL"
msgstr "Крайбрежие"

msgid "COLLISION_SHAPE"
msgstr "Фигури на обектите"

msgid "COLOUR"
msgstr "Цвят"

msgid "COLOURBLIND_CORRECTION"
msgstr "Корекция за цветна слепота:"

msgid "COLOUR_PICKER_ADD_PRESET"
msgstr "Добавяне на текущия цвят като шаблон"

msgid "COLOUR_PICKER_A_TOOLTIP"
msgstr "Стойност на прозрачността"

msgid "COLOUR_PICKER_B_TOOLTIP"
msgstr "Стойност на синьото"

msgid "COLOUR_PICKER_G_TOOLTIP"
msgstr "Стойност на зеленото"

msgid "COLOUR_PICKER_HSV_BUTTON_TOOLTIP"
msgstr ""
"Превключване на ОНС (oттенък, наситеност и стойност).\n"
"Не може да се използва заедно с необработените цветове."

msgid "COLOUR_PICKER_H_TOOLTIP"
msgstr "Оттенък — част от цвета"

msgid "COLOUR_PICKER_PICK_COLOUR"
msgstr "Избиране на цвят от прозореца на играта"

msgid "COLOUR_PICKER_PRESET_TOOLTIP"
msgstr ""
"Цвят: {0}\n"
"Ляв бутон: Използване на шаблона\n"
"Десен бутон: Изтриване на шаблона"

msgid "COLOUR_PICKER_RAW_BUTTON_TOOLTIP"
msgstr ""
"Превключване на необработените цветове.\n"
"Стойностите на Ч, З, С\n"
"може да надвишат 1,0.\n"
"Не може да се използва заедно с ОНС."

msgid "COLOUR_PICKER_R_TOOLTIP"
msgstr "Стойност на червеното"

msgid "COLOUR_PICKER_S_TOOLTIP"
msgstr "Наситеност — количеството на сивото в цвета"

msgid "COLOUR_PICKER_V_TOOLTIP"
msgstr "Стойност (яркост) — интензивността на цвета"

#, fuzzy
msgid "COMMON_ABILITIES"
msgstr "Способности"

msgid "COMMON_EDITING_AND_STRATEGY"
msgstr ""

msgid "COMMUNITY_FORUM"
msgstr "Обществен форум"

msgid "COMMUNITY_FORUM_BUTTON_TOOLTIP"
msgstr "Отваряне на обществения форум на „Thrive“"

msgid "COMMUNITY_WIKI"
msgstr "Обществена Уикипедия"

msgid "COMMUNITY_WIKI_BUTTON_TOOLTIP"
msgstr "Отваряне на обществената Уикипедия на „Thrive“"

msgid "COMPILED_AT_COLON"
msgstr "Създадена на:"

#, fuzzy
msgid "COMPLETE_ACTION"
msgstr "Създадена на:"

msgid "COMPOUNDS"
msgstr "Химични съединения"

#, fuzzy
msgid "COMPOUNDS_AT_EQUILIBRIUM"
msgstr "Обект на търсенето:"

#, fuzzy
msgid "COMPOUNDS_AT_MAX_SPEED"
msgstr "Обект на търсенето:"

msgid "COMPOUNDS_BUTTON_MICROBE_TOOLTIP"
msgstr "Превключване на химичните съединения"

msgid "COMPOUNDS_COLON"
msgstr "Има химични съединения:"

#, fuzzy
msgid "COMPOUND_BALANCE_FILL_TIME"
msgstr "Баланс на химичните съединения"

#, fuzzy
msgid "COMPOUND_BALANCE_FILL_TIME_TOO_LONG"
msgstr "Баланс на химичните съединения"

#, fuzzy
msgid "COMPOUND_BALANCE_MODE_TOOLTIP"
msgstr "Превключване на химичните съединения"

msgid "COMPOUND_BALANCE_TITLE"
msgstr "Баланс на химичните съединения"

#, fuzzy
msgid "COMPOUND_BALANCE_TOOLTIP"
msgstr "Превключване на химичните съединения"

msgid "COMPOUND_CLOUDS"
msgstr "Облаци"

#, fuzzy
msgid "COMPOUND_CLOUD_BENCHMARK"
msgstr "Гъстота на облаците"

msgid "COMPOUND_CLOUD_DENSITY"
msgstr "Гъстота на облаците"

msgid "COMPOUND_CLOUD_DENSITY_EXPLANATION"
msgstr "(определя гъстотата на облаците в околната среда)"

msgid "COMPOUND_CONCENTRATIONS_DECREASED"
msgstr "Концентрацията на {0} се понижи с {1}"

msgid "COMPOUND_FOOD_SOURCE"
msgstr "{0}"

#, fuzzy
msgid "COMPOUND_HANDLE_KEEP"
msgstr "Баланс на химичните съединения"

#, fuzzy
msgid "COMPOUND_HANDLE_SPLIT_SISTER"
msgstr "Баланс на химичните съединения"

#, fuzzy
msgid "COMPOUND_HANDLE_TOP_UP"
msgstr "Превключване на химичните съединения"

#, fuzzy
msgid "COMPOUND_HANDLE_TOP_UP_ON_CHANGE"
msgstr "Гъстота на облаците"

#, fuzzy
msgid "COMPOUND_STORAGE_AMOUNT_DOES_NOT_LAST_NIGHT"
msgstr "Баланс на химичните съединения"

msgid "COMPOUND_STORAGE_NOT_ENOUGH_GENERATED_DURING_DAY"
msgstr ""

#, fuzzy
msgid "COMPOUND_STORAGE_NOT_ENOUGH_SPACE"
msgstr "{0}"

#, fuzzy
msgid "COMPOUND_STORAGE_STATS_TITLE"
msgstr "Баланс на химичните съединения"

#, fuzzy
msgid "COMPOUND_STORAGE_STATS_TOOLTIP"
msgstr "Баланс на химичните съединения"

msgid "COMPOUND_TO_FIND"
msgstr "Обект на търсенето:"

msgid "CONCEPT_ART"
msgstr "Картини"

msgid "CONFIG"
msgstr "Настройки"

msgid "CONFIRM_CAPITAL"
msgstr "ГОТОВО"

msgid "CONFIRM_DELETE"
msgstr "Потвърждение за изтриване"

msgid "CONFIRM_EXIT"
msgstr "Потвърждение за изход"

msgid "CONFIRM_FOSSILISATION_OVERWRITE"
msgstr "Потвърждение за презаписване"

#, fuzzy
msgid "CONFIRM_MOVE_TO_ASCENSION_STAGE"
msgstr "Индустриализация"

#, fuzzy
msgid "CONFIRM_MOVE_TO_ASCENSION_STAGE_EXPLANATION"
msgstr "(определя скоростта на мутация на Вашите съперници)"

#, fuzzy
msgid "CONFIRM_MOVE_TO_INDUSTRIAL_STAGE"
msgstr "Индустриализация"

#, fuzzy
msgid "CONFIRM_MOVE_TO_INDUSTRIAL_STAGE_EXPLANATION"
msgstr "(определя скоростта на мутация на Вашите съперници)"

#, fuzzy
msgid "CONFIRM_MOVE_TO_SPACE_STAGE"
msgstr "Индустриализация"

#, fuzzy
msgid "CONFIRM_MOVE_TO_SPACE_STAGE_EXPLANATION"
msgstr "(определя скоростта на мутация на Вашите съперници)"

msgid "CONFIRM_NEW_GAME_BUTTON_TOOLTIP"
msgstr "Завършване на промените и започване на играта"

msgid "CONFIRM_NEW_GAME_BUTTON_TOOLTIP_DISABLED"
msgstr "Невалидни настройки"

#, fuzzy
msgid "CONSTRUCTION_UNIT_NAME"
msgstr "Тританопия (синьо и жълто)"

msgid "CONTENT_UPLOADED_FROM"
msgstr "Съдържанието за работилницата ще бъде качено от следната папка: {0}"

#, fuzzy
msgid "CONTINUE"
msgstr "Продължавайте да процъфтявате"

#, fuzzy
msgid "CONTINUE_AS_SPECIES"
msgstr "Избиране на създания"

msgid "CONTINUE_THRIVING"
msgstr "Продължавайте да процъфтявате"

msgid "CONTINUE_TO_PROTOTYPES"
msgstr ""
"Достигнахте края на „завършената“ част на „Thrive“.\n"
"Ако искате, може да продължите към следващите етапи на играта. Те все още са в процес на разбработка и са включени само за демонстрационни цели. Искаме да Ви покажем бъдещото развитие на играта и цялостната ни визия за това как са свързани етапите помежду си.\n"
"\n"
"Преди да продължете, запазете текущата си игра, защото създаването на запис по време на следващите етапи на играта не винаги е възможно.\n"
"\n"
"Поддръжката за контролерите е в процес на разбработка. Моля, обърнете внимание, че следващите етапи на играта не са завършени и може да не функционират правилно."

msgid "CONTINUE_TO_PROTOTYPES_PROMPT"
msgstr "Искате ли да продължите?"

#, fuzzy
msgid "CONTROLLER_ANY_DEVICE"
msgstr "Мъртви зони"

#, fuzzy
msgid "CONTROLLER_AXIS_L2"
msgstr "Визуализатор на осите:"

#, fuzzy
msgid "CONTROLLER_AXIS_LEFT_TRIGGER"
msgstr "Визуализатор на осите:"

#, fuzzy
msgid "CONTROLLER_AXIS_LEFT_X"
msgstr "Визуализатор на осите:"

#, fuzzy
msgid "CONTROLLER_AXIS_LEFT_Y"
msgstr "Визуализатор на осите:"

#, fuzzy
msgid "CONTROLLER_AXIS_NEGATIVE_DIRECTION"
msgstr "Визуализатор на осите:"

#, fuzzy
msgid "CONTROLLER_AXIS_POSITIVE_DIRECTION"
msgstr "Чувствителност на контролера"

#, fuzzy
msgid "CONTROLLER_AXIS_R2"
msgstr "Визуализатор на осите:"

#, fuzzy
msgid "CONTROLLER_AXIS_RIGHT_TRIGGER"
msgstr "Визуализатор на осите:"

#, fuzzy
msgid "CONTROLLER_AXIS_RIGHT_X"
msgstr "Визуализатор на осите:"

#, fuzzy
msgid "CONTROLLER_AXIS_RIGHT_Y"
msgstr "Визуализатор на осите:"

msgid "CONTROLLER_AXIS_VISUALIZERS"
msgstr "Визуализатор на осите:"

#, fuzzy
msgid "CONTROLLER_BUTTON_DPAD_DOWN"
msgstr "Мъртви зони"

#, fuzzy
msgid "CONTROLLER_BUTTON_DPAD_LEFT"
msgstr "Мъртви зони"

msgid "CONTROLLER_BUTTON_DPAD_RIGHT"
msgstr ""

#, fuzzy
msgid "CONTROLLER_BUTTON_DPAD_UP"
msgstr "Мъртви зони"

#, fuzzy
msgid "CONTROLLER_BUTTON_LEFT_SHOULDER"
msgstr "Мъртва зона:"

#, fuzzy
msgid "CONTROLLER_BUTTON_LEFT_STICK"
msgstr "Мъртви зони"

#, fuzzy
msgid "CONTROLLER_BUTTON_MISC1"
msgstr "Мъртви зони"

#, fuzzy
msgid "CONTROLLER_BUTTON_PADDLE1"
msgstr "Мъртви зони"

#, fuzzy
msgid "CONTROLLER_BUTTON_PADDLE2"
msgstr "Мъртви зони"

#, fuzzy
msgid "CONTROLLER_BUTTON_PADDLE3"
msgstr "Мъртви зони"

#, fuzzy
msgid "CONTROLLER_BUTTON_PADDLE4"
msgstr "Мъртви зони"

#, fuzzy
msgid "CONTROLLER_BUTTON_PS3_SELECT"
msgstr "Вид на контролера:"

#, fuzzy
msgid "CONTROLLER_BUTTON_PS3_START"
msgstr "Вид на контролера:"

#, fuzzy
msgid "CONTROLLER_BUTTON_PS_CIRCLE"
msgstr "Мъртва зона:"

#, fuzzy
msgid "CONTROLLER_BUTTON_PS_CROSS"
msgstr "Мъртва зона:"

#, fuzzy
msgid "CONTROLLER_BUTTON_PS_L1"
msgstr "Мъртви зони"

#, fuzzy
msgid "CONTROLLER_BUTTON_PS_L3"
msgstr "Мъртви зони"

#, fuzzy
msgid "CONTROLLER_BUTTON_PS_OPTIONS"
msgstr "Мъртва зона:"

#, fuzzy
msgid "CONTROLLER_BUTTON_PS_R1"
msgstr "Мъртви зони"

#, fuzzy
msgid "CONTROLLER_BUTTON_PS_R3"
msgstr "Мъртви зони"

#, fuzzy
msgid "CONTROLLER_BUTTON_PS_SHARE"
msgstr "Мъртви зони"

#, fuzzy
msgid "CONTROLLER_BUTTON_PS_SONY_BUTTON"
msgstr "Вид на контролера:"

#, fuzzy
msgid "CONTROLLER_BUTTON_PS_SQUARE"
msgstr "Визуализатор на осите:"

#, fuzzy
msgid "CONTROLLER_BUTTON_PS_TRIANGLE"
msgstr "Вид на контролера:"

#, fuzzy
msgid "CONTROLLER_BUTTON_RIGHT_SHOULDER"
msgstr "Визуализатор на осите:"

#, fuzzy
msgid "CONTROLLER_BUTTON_RIGHT_STICK"
msgstr "Вид на контролера:"

msgid "CONTROLLER_BUTTON_TOUCH_PAD"
msgstr ""

#, fuzzy
msgid "CONTROLLER_BUTTON_UNKNOWN"
msgstr "Мъртва зона:"

#, fuzzy
msgid "CONTROLLER_BUTTON_XBOX_A"
msgstr "Мъртва зона:"

#, fuzzy
msgid "CONTROLLER_BUTTON_XBOX_B"
msgstr "Мъртва зона:"

msgid "CONTROLLER_BUTTON_XBOX_BACK"
msgstr ""

msgid "CONTROLLER_BUTTON_XBOX_GUIDE"
msgstr ""

#, fuzzy
msgid "CONTROLLER_BUTTON_XBOX_START"
msgstr "Чувствителност на контролера"

#, fuzzy
msgid "CONTROLLER_BUTTON_XBOX_X"
msgstr "Мъртва зона:"

#, fuzzy
msgid "CONTROLLER_BUTTON_XBOX_Y"
msgstr "Мъртва зона:"

msgid "CONTROLLER_DEADZONES"
msgstr "Мъртви зони"

msgid "CONTROLLER_DEADZONE_CALIBRATION_EXPLANATION"
msgstr ""
"Размерът на мъртвата зона определя движението, което една ръкохватка (или аналогов бутон) трябва да измине, преди да е засечено от играта.\n"
"Моля, преместете всички ръкохватки и натиснете всички аналогови бутони (например спусъка) на Вашия контролер, преди да започнете калибрирането."

msgid "CONTROLLER_DEADZONE_COLON"
msgstr "Мъртва зона:"

msgid "CONTROLLER_PROMPT_TYPE_SETTING"
msgstr "Вид на контролера:"

msgid "CONTROLLER_SENSITIVITY"
msgstr "Чувствителност на контролера"

#, fuzzy
msgid "CONTROLLER_UNKNOWN_AXIS"
msgstr "Мъртви зони"

msgid "COPY_ERROR_TO_CLIPBOARD"
msgstr "Копиране на грешката в клипборда"

msgid "COPY_RESULTS"
msgstr "Копиране на резултатите"

msgid "CORRECTION_PROTANOPE"
msgstr "Протанопия (червено и зелено)"

msgid "CORRECTION_TRITANOPE"
msgstr "Тританопия (синьо и жълто)"

#, fuzzy
msgid "CPU_THREADS"
msgstr "Нишки:"

msgid "CRAFTING_CLEAR_INPUTS"
msgstr ""

msgid "CRAFTING_ERROR_INTERNAL_CONSUME_PROBLEM"
msgstr ""

#, fuzzy
msgid "CRAFTING_ERROR_TAKING_ITEMS"
msgstr "Обратно"

msgid "CRAFTING_FILTER_INPUTS"
msgstr ""

#, fuzzy
msgid "CRAFTING_KNOWN_ITEMS"
msgstr "Обратно"

#, fuzzy
msgid "CRAFTING_NOT_ENOUGH_MATERIAL"
msgstr "Обратно"

msgid "CRAFTING_NO_RECIPE_SELECTED"
msgstr ""

msgid "CRAFTING_NO_ROOM_TO_TAKE_CRAFTING_RESULTS"
msgstr ""

#, fuzzy
msgid "CRAFTING_RECIPE_DISPLAY"
msgstr "Резултати от автоматичната еволюция:"

msgid "CRAFTING_RECIPE_HAND_AXE"
msgstr "Каменна ръчна брадва"

msgid "CRAFTING_RESULTS"
msgstr "Резултати"

msgid "CRAFTING_SELECT_RECIPE_OR_ITEMS_TO_FILTER"
msgstr ""

msgid "CRAFTING_TAKE_ALL"
msgstr ""

#, fuzzy
msgid "CRAFTING_TITLE"
msgstr "Заглавието липсва"

msgid "CREATE"
msgstr "Създаване"

msgid "CREATED_AT"
msgstr "Създаден на:"

msgid "CREATED_ON_PLATFORM"
msgstr "Създаден в:"

msgid "CREATE_A_NEW_MICROBE"
msgstr "Създаване на нов микроб"

msgid "CREATE_NEW"
msgstr "Създаване на нов"

msgid "CREATE_NEW_CELL_TYPE"
msgstr "Създаване на нова клетка"

msgid "CREATE_NEW_CELL_TYPE_DESCRIPTION"
msgstr "Може да създадете нови клетки с различно наименование чрез удвояване на съществуващите клетки. Свойствата на клетките могат да бъдат променени, за да изпълняват различни функции. Когато дадена клетка бъде променена, всички клетки от нейния вид ще бъдат обновени."

msgid "CREATE_NEW_MOD"
msgstr "Създаване на нова модификация"

msgid "CREATE_NEW_SAVE"
msgstr "Създаване на нов запис"

msgid "CREATE_NEW_TISSUE_TYPE"
msgstr "Създаване на нова тъкан"

msgid "CREATE_NEW_TISSUE_TYPE_DESCRIPTION"
msgstr "Може да създадете нова тъкан с различно наименование чрез удвояване на съществуващите тъкани. Свойствата на тъканите могат да бъдат променени в клетъчния редактор, за да изпълняват различни функции."

msgid "CREATING_DOT_DOT_DOT"
msgstr "Създаване..."

msgid "CREATING_OBJECTS_FROM_SAVE"
msgstr "Създаване на обектите от записа"

msgid "CREDITS"
msgstr "Екип"

msgid "CTRL"
msgstr "Клавиш „Ctrl“"

#, fuzzy
msgid "CURRENT_CACHE_SIZE"
msgstr "Наименования на органелите"

#, fuzzy
msgid "CURRENT_CACHE_SIZE_TOOLTIP"
msgstr "Освобождаване на слуз"

msgid "CURRENT_DEVELOPERS"
msgstr "Текущи разработчици"

msgid "CURRENT_LOCATION_CAPITAL"
msgstr "ТЕКУЩО МЕСТООБИТАНИЕ"

#, fuzzy
msgid "CURRENT_RESEARCH_NONE"
msgstr "Наименования на органелите"

#, fuzzy
msgid "CURRENT_RESEARCH_PROGRESS"
msgstr "Отваряне на ръководството"

msgid "CURRENT_WORLD"
msgstr "Текущ свят"

#, fuzzy
msgid "CURRENT_WORLD_STATISTICS"
msgstr ""
"[b]Поколения:[/b]\n"
"  {0}\n"
"[b]Общо зони:[/b]\n"
"  {1}\n"
"[b]Общо време за автоматичната еволюция:[/b]\n"
"  {2}\n"
"[b]Общо създания:[/b]\n"
"  {3}\n"
"[b]Живи създания:[/b]\n"
"  {4}\n"
"[b]Популация на създанията по зона:[/b]\n"
"  Средно: {5}; Стандартно отклонение: {6}\n"
"[b]Общо популация:[/b]\n"
"  {7}\n"
"[b]Най-многобройна популация:[/b]\n"
"  {8}\n"
"[b]Основни данни за създанията:[/b]\n"
"  Среден размер: {9}\n"
"[b]Общи данни за органелите:[/b]"

msgid "CUSTOM_USERNAME"
msgstr "Потребителско име:"

msgid "CYTOPLASM"
msgstr "Цитоплазма"

msgid "CYTOPLASM_DESCRIPTION"
msgstr "Това е вътрешността на клетката. Цитоплазмата е комбинация от разтворени във вода йони, протеини и други вещества. Една от функциите, които изпълнява е [b]гликолизата[/b] — превръщането на [thrive:compound type=\"glucose\"]глюкоза[/thrive:compound] в [thrive:compound type=\"atp\"]АТФ[/thrive:compound]. Клетките, които нямат органели, разчитат на цитоплазмата за да произвеждат енергия. Също така, цитоплазмата служи за съхранение на молекули в клетката за да може тя да увеличава размера си."

msgid "CYTOPLASM_GLYCOLYSIS"
msgstr "Цитоплазмена гликолиза"

msgid "CYTOPLASM_PROCESSES_DESCRIPTION"
msgstr "Превръща [thrive:compound type=\"glucose\"]глюкозата[/thrive:compound] в [thrive:compound type=\"atp\"]АТФ[/thrive:compound]."

#, fuzzy
msgid "CYTOTOXIN_SYNTHESIS"
msgstr "Окситоксиносинтеза"

#, fuzzy
msgid "DAMAGE_SOURCE_RADIATION"
msgstr "(определя разхода на мутационни точки в редактора)"

msgid "DAY_LENGTH"
msgstr "Продължителност на деня"

msgid "DAY_LENGTH_EXPLANATION"
msgstr "(в секунди)"

msgid "DAY_NIGHT_CYCLE_ENABLED"
msgstr "Денонощен цикъл"

#, fuzzy
msgid "DAY_NIGHT_CYCLE_ENABLED_EXPLANATION_2"
msgstr "(ВНИМАНИЕ: понижава ефективността на фотосинтезата)"

msgid "DEADZONE_CALIBRATION_FINISHED"
msgstr "Калибрирането е завършено."

msgid "DEADZONE_CALIBRATION_INPROGRESS"
msgstr "Моля, не докосвайте бутоните и ръкохватките на Вашия контролер, и изчакайте няколко секунди, докато калибрирането завърши."

msgid "DEADZONE_CALIBRATION_IS_RESET"
msgstr "Калибрирането е нулирано"

msgid "DEADZONE_CONFIGURATION"
msgstr "Мъртви зони на контролера"

msgid "DEATH"
msgstr "измиране"

msgid "DEBUG_COORDINATES"
msgstr ""

msgid "DEBUG_DRAW_NOT_AVAILABLE"
msgstr ""

#, fuzzy
msgid "DEBUG_HEAT_AT_CURSOR"
msgstr "Под курсора:"

msgid "DEBUG_PANEL"
msgstr "Отстраняване на грешки"

msgid "DECEMBER"
msgstr "Декември"

#, fuzzy
msgid "DECREASE_ITEM_SIZE"
msgstr "Освобождаване на слуз"

msgid "DEFAULT_AUDIO_OUTPUT_DEVICE"
msgstr "По подразбиране"

msgid "DELETE"
msgstr "Премахване"

msgid "DELETE_ALL_OLD_SAVE_WARNING_2"
msgstr ""
"Изтриването на старите автоматични и бързи записи не може да бъде отменено, сигурни ли сте?\n"
" - автоматични записи: {0}\n"
" - бързи записи: {1}\n"
" - резервни записи: {2}"

msgid "DELETE_FOSSIL_CONFIRMATION"
msgstr "Изтриването на фосила не може да бъде отменено, сигурни ли сте, че искате да го изтриете?"

msgid "DELETE_OLD_SAVES_PROMPT"
msgstr "Изтриване на старите записи?"

msgid "DELETE_ORGANELLE"
msgstr "Премахване на органел"

msgid "DELETE_SAVE_CONFIRMATION"
msgstr "Изтриването не може да бъде отменено, сигурни ли сте, че искате да изтриете този запис?"

msgid "DELETE_SELECTED"
msgstr "Изтриване на избраните"

msgid "DELETE_SELECTED_SAVES_PROMPT"
msgstr "Изтриване на избраните записи?"

msgid "DELETE_SELECTED_SAVE_WARNING"
msgstr "Изтриването не може да бъде отменено, сигурни ли сте, че искате да изтриете {0} запис(а)?"

msgid "DELETE_THIS_SAVE_PROMPT"
msgstr "Изтриване на този запис?"

#, fuzzy
msgid "DESCEND_BUTTON"
msgstr "Изтриването не може да бъде отменено, сигурни ли сте, че искате да изтриете този запис?"

#, fuzzy
msgid "DESCEND_CONFIRMATION"
msgstr "Изтриването не може да бъде отменено, сигурни ли сте, че искате да изтриете този запис?"

#, fuzzy
msgid "DESCEND_CONFIRMATION_EXPLANATION"
msgstr "Вкаменете тези създания, за да ги запазите в музея. Може да го посетите от Трайвопедията или да заредите създанията в редактора."

msgid "DESCRIPTION"
msgstr "Описание:"

msgid "DESCRIPTION_COLON"
msgstr "Описание:"

msgid "DESCRIPTION_TOO_LONG"
msgstr "Описанието е твърде дълго"

msgid "DESPAWN_ENTITIES"
msgstr "Прочистване"

msgid "DETECTED_CPU_COUNT"
msgstr "Ядра:"

msgid "DEVBUILD_VERSION_INFO"
msgstr ""
"Развойна версия {0}\n"
"Клон {1} от {2}\n"
"{3}"

msgid "DEVELOPERS"
msgstr "Разработчици"

msgid "DEVELOPMENT_FORUM"
msgstr "Частен форум"

msgid "DEVELOPMENT_FORUM_BUTTON_TOOLTIP"
msgstr "Отваряне на частния форум на „Thrive“"

msgid "DEVELOPMENT_SUPPORTED_BY"
msgstr "Разработката се поддържа от „Revolutionary Games Studio“ ry"

msgid "DEVELOPMENT_WIKI"
msgstr "Частна Уикипедия"

msgid "DEVELOPMENT_WIKI_BUTTON_TOOLTIP"
msgstr "Отваряне на частната Уикипедия на „Thrive“"

msgid "DEVOURED"
msgstr "Погълнат"

msgid "DEV_BUILD_PATRONS"
msgstr "Вътрешни поддръжници"

msgid "DIFFICULTY"
msgstr "Трудност"

#, fuzzy
msgid "DIFFICULTY_DETAILS_STRING"
msgstr ""
"Ниво на трудност: {0}\n"
"Мутационен разход: {1}\n"
"Мутационна скорост: {2}\n"
"Гъстота на облаците: {3}\n"
"Коефициент на измиране: {4}\n"
"Задържане на глюкозата в околната среда: {5}\n"
"Осморегулационен разход: {6}\n"
"Създаване на облак от глюкоза при излизане от редактора: {7}\n"
"Пасивно усвояване на хранителните вещества: {8}\n"
"Ограничаване на растежа: {9}"

msgid "DIFFICULTY_PRESET"
msgstr "Ниво на трудност"

msgid "DIFFICULTY_PRESET_CUSTOM"
msgstr "Персонализирано"

msgid "DIFFICULTY_PRESET_EASY"
msgstr "Лесно"

msgid "DIFFICULTY_PRESET_HARD"
msgstr "Трудно"

msgid "DIFFICULTY_PRESET_NORMAL"
msgstr "Нормално"

msgid "DIGESTION_EFFICIENCY"
msgstr "Хранителна ефективност"

msgid "DIGESTION_EFFICIENCY_COLON"
msgstr "Хранителна ефективност:"

msgid "DIGESTION_SPEED"
msgstr "Хранителна скорост"

msgid "DIGESTION_SPEED_COLON"
msgstr "Хранителна скорост:"

msgid "DIGESTION_SPEED_VALUE"
msgstr "{0}/с"

msgid "DISABLED"
msgstr "Изключено"

msgid "DISABLE_ALL"
msgstr "Изключване на всички"

msgid "DISCARD_AND_CONTINUE"
msgstr "Отхвърляне и продължаване"

msgid "DISCARD_CHANGES"
msgstr "Отхвърляне на промените"

#, fuzzy
msgid "DISCARD_MIGRATION"
msgstr "Отхвърляне и продължаване"

msgid "DISCONNECTED_CELLS"
msgstr "Несвързани клетки"

msgid "DISCONNECTED_CELLS_TEXT"
msgstr ""
"Има клетки, които не са свързани с останалите.\n"
"Моля, свържете ги или отменете Вашите промени."

msgid "DISCONNECTED_METABALLS"
msgstr "Несвързани кълба"

msgid "DISCONNECTED_METABALLS_TEXT"
msgstr ""
"Има кълба, които не са свързани с останалите.\n"
"Моля, свържете ги или отменете Вашите промени."

msgid "DISCONNECTED_ORGANELLES"
msgstr "Несвързани органели"

msgid "DISCONNECTED_ORGANELLES_TEXT"
msgstr ""
"Има органели, които не са свързани с останалите.\n"
"Моля, свържете ги или отменете Вашите промени."

msgid "DISCORD_TOOLTIP"
msgstr "Отваряне на сървъра ни в „Discord“"

#, fuzzy
msgid "DISK_CACHE_TOOLTIP"
msgstr "Отваряне на страницата ни в „Itch.io“"

msgid "DISMISSED_POPUPS_COLON"
msgstr "Отхвърлени съобщения:"

msgid "DISMISSED_POPUPS_EXPLANATION"
msgstr ""
"Това е броят на отхвърлените съобщения.\n"
"Ако желаете да ги възстановите, натиснете бутона „Нулиране“."

#, fuzzy
msgid "DISMISS_INFORMATION_PERMANENTLY"
msgstr "Отхвърляне на съобщението"

#, fuzzy
msgid "DISMISS_WARNING_PERMANENTLY"
msgstr "Отхвърляне на съобщението"

msgid "DISPLAY_3D_MENU_BACKGROUNDS"
msgstr "Триизмерен фон на менюто"

msgid "DISPLAY_ABILITIES_BAR"
msgstr "Лента на способностите"

#, fuzzy
msgid "DISPLAY_BACKGROUND_DISTORTION_EFFECT"
msgstr "Фонови частици"

msgid "DISPLAY_BACKGROUND_PARTICLES"
msgstr "Фонови частици"

#, fuzzy
msgid "DISPLAY_DRIVER_OPENGL"
msgstr "Наименования на органелите"

#, fuzzy
msgid "DISPLAY_DRIVER_VULKAN"
msgstr "Наименования на органелите"

#, fuzzy
msgid "DISPLAY_MODE"
msgstr "Наименования на органелите"

msgid "DISPLAY_PART_NAMES"
msgstr "Наименования на органелите"

msgid "DISSOLVED_COMPOUND_FOOD_SOURCE"
msgstr "{0}"

msgid "DOES_NOT_USE_FEATURE"
msgstr "Не"

msgid "DONATIONS"
msgstr "Дарения"

msgid "DOT_DOT_DOT"
msgstr "..."

msgid "DOUBLE"
msgstr "Двойна"

msgid "DOUBLE_CLICK_TO_VIEW_IN_FULLSCREEN"
msgstr "Натиснете двукратно за преглед на цял екран"

msgid "DOUBLE_MEMBRANE_DESCRIPTION"
msgstr "Това е мембрана с два слоя, която осигурява по-добра защита и се нуждае от по-малко енергия за да не се деформира. Недостатъците ѝ са, че клетката става по-бавна, както и усвояването на хранителните вещества."

#, fuzzy
msgid "DOUBLE_SPEED_TOGGLE_TOOLTIP"
msgstr "Идентификаторът трябва да е положително цяло число"

msgid "DRAG_TO_REORDER_ITEMS_WITH_MOUSE"
msgstr ""

msgid "DUMP_SCENE_TREE"
msgstr "Прочистване на възлите"

msgid "DUPLICATE_TYPE"
msgstr "Удвояване"

msgid "EASTEREGG_MESSAGE_1"
msgstr "Забавен факт е, че Дидиний и Парамеций са давани за пример като ловец и плячка. Вие от коя страна сте — ловецът или плячката?"

msgid "EASTEREGG_MESSAGE_10"
msgstr "КАК САМО СЕ ИЗВИВАТ!!"

msgid "EASTEREGG_MESSAGE_11"
msgstr "Претопете метала."

msgid "EASTEREGG_MESSAGE_12"
msgstr "Ех тези сини клетки."

msgid "EASTEREGG_MESSAGE_13"
msgstr "Ето един съвет — биомите са нещо повече от фонове, количествата на химичните съединения в различните биоми не винаги са еднакви."

msgid "EASTEREGG_MESSAGE_14"
msgstr "Ето един съвет — с повече камшичета ще се движите по-бързо, но това ще Ви струва повече АТФ"

msgid "EASTEREGG_MESSAGE_15"
msgstr "Ето един съвет — може да поглъщате дори и железните фрагменти."

msgid "EASTEREGG_MESSAGE_16"
msgstr "Ето един съвет — подгответе се преди да добавите ядрото. Това нещо е адски скъпо! И не е лесно да се поддържа."

msgid "EASTEREGG_MESSAGE_17"
msgstr "Забавен факт е, че има над 8 000 ресничести създания на нашата планета, а Вие не го знаехте, нали?"

msgid "EASTEREGG_MESSAGE_18"
msgstr "Забавен факт е, че Тромпетът е ресничест вид, който може да се разтяга и да улавя плячката в устата си, която е с формата на тромпет, създавайки водно течение чрез своите реснички."

msgid "EASTEREGG_MESSAGE_2"
msgstr "Ето един съвет — токсините може да се използват за да спрат токсините на противника, ако сте достатъчно бързи, разбира се."

msgid "EASTEREGG_MESSAGE_3"
msgstr "Ето един съвет — осморегулацията струва 1 АТФ на секунда за всеки шестоъгълник на Вашата клетка, всеки празен шестоъгълник от цитоплазма създава 5 АТФ на секунда, с други думи, ако губите АТФ по време на осморегулация, просто добавете няколко празни шестоъгълника цитоплазма или премахнете някои органели."

msgid "EASTEREGG_MESSAGE_4"
msgstr "Забавен факт е, че истинските прокариоти имат биоотделения, които функционират като органели и всъщност се наричат многостенни органели."

msgid "EASTEREGG_MESSAGE_5"
msgstr "Забавен факт е, че метаболозомата представлява многостенен органел."

msgid "EASTEREGG_MESSAGE_6"
msgstr "Ето един съвет — понякога просто бягайте от другите клетки."

msgid "EASTEREGG_MESSAGE_7"
msgstr "Ето един съвет — ако дадена клетка е 1/2 от Вашия размер, може да я погълнете."

msgid "EASTEREGG_MESSAGE_8"
msgstr "Ето един съвет — бактериите може да са малки, но някои от тях са много опасни, могат да Ви убият!"

msgid "EASTEREGG_MESSAGE_9"
msgstr "Ето един съвет — ако ловувате дадени създания, без да искате, може напълно да ги унищожите, но не само Вие сте способни на това."

msgid "EASTER_EGGS"
msgstr "Включване на тайните обекти на играта"

msgid "EASTER_EGGS_EXPLANATION"
msgstr "(на произволен принцип)"

#, fuzzy
msgid "EASTER_EGG_BANANA_BIOME"
msgstr "(на произволен принцип)"

#, fuzzy
msgid "EDGE_PAN_SPEED"
msgstr "Хранителна скорост"

#, fuzzy
msgid "EDITING_TITLE"
msgstr "Заглавието липсва"

msgid "EDITOR"
msgstr "Редактор"

#, fuzzy
msgid "EDITORS_AND_MUTATIONS_BUTTON"
msgstr "претърпяха мутация"

msgid "EDITOR_BUTTON_TOOLTIP"
msgstr "Отваряне на редактора"

#, fuzzy
msgid "EDITOR_TUTORIAL_EARLY_GOAL"
msgstr ""
"Това е микробният редактор, тук може да добавяте или премахвате органели от Вашите създания, чрез наличните мутационни точки (МТ).\n"
"\n"
"Също така, може да променяте и другите характеристики по Вашите създания, чрез останалите раздели в редактора.\n"
"\n"
"За да продължите, изберете органел от панела вляво (например цитоплазмата). След това, натиснете с мишката до шестоъгълника за да го добавите към Вашето създание."

msgid "EDITOR_TUTORIAL_EDITOR_TEXT"
msgstr ""
"Добре дошли в [b]микробния редактор[/b].\n"
"\n"
"Тук може да видите какво се е случило от началото на играта или от Вашето последно влизане в редактора.\n"
"\n"
"В този раздел може да разгледате отчета за различните създания. Също така, може да наблюдавате промените в околната среда.\n"
"\n"
"За да преминете към следващия раздел, натиснете бутона „НАПРЕД“, който се намира долу вдясно."

#, fuzzy
<<<<<<< HEAD
msgid "EDITOR_TUTORIAL_MICROBE_EDITOR_NUCLEUS"
msgstr ""
"Това е клетъчният редактор, тук може да добавяте или премахвате органели от Вашите създания, чрез наличните [b]мутационни точки[/b] (МТ) [thrive:icon]MP[/thrive:icon]. Всяко поколение разполага със [b]100 MT[/b] [thrive:icon]MP[/thrive:icon].\n"
"\n"
"Шестоъгълникът от цитоплазма в центъра на екрана е Вашата [b]клетка[/b].\n"
"\n"
"За да продължите, изберете органел от панела вляво. След това, натиснете с мишката до шестоъгълника за да го добавите към Вашето създание. Може да завъртите органелите чрез натискане на [thrive:input]e_rotate_left[/thrive:input] или [thrive:input]e_rotate_right[/thrive:input]."
=======
msgid "EFFECTIVE_VALUE"
msgstr "{0} %"
>>>>>>> 125b0f74

msgid "EIGHT_TIMES"
msgstr "8 пъти"

#, fuzzy
msgid "EJECT_ENGULFED"
msgstr "Не позволява поглъщане"

#, fuzzy
msgid "EJECT_ENGULFED_TOOLTIP"
msgstr "Не позволява поглъщане"

#, fuzzy
msgid "EMITTERS_COUNT"
msgstr "Микроб"

msgid "ENABLED_MODS"
msgstr "Включени"

msgid "ENABLE_ALL_COMPATIBLE"
msgstr "Включване на съвместимите модификации"

msgid "ENABLE_EDITOR"
msgstr "Активиране на редактора"

msgid "ENABLE_GUI_LIGHT_EFFECTS"
msgstr "Светлинни ефекти"

msgid "ENDOSYMBIONT_ENGULFED_ALREADY_DONE"
msgstr ""

msgid "ENDOSYMBIONT_ENGULFED_PROGRESS"
msgstr ""

msgid "ENDOSYMBIONT_TYPE_ALREADY_PRESENT"
msgstr ""

#, fuzzy
msgid "ENDOSYMBIOSIS_AVAILABLE_ORGANELLES"
msgstr "Няколко органела"

msgid "ENDOSYMBIOSIS_BUTTON"
msgstr ""

#, fuzzy
msgid "ENDOSYMBIOSIS_CANCEL_TOOLTIP"
msgstr "Разпадане"

#, fuzzy
msgid "ENDOSYMBIOSIS_COMPLETE_TOOLTIP"
msgstr "Идентификаторът трябва да е положително цяло число"

#, fuzzy
msgid "ENDOSYMBIOSIS_EXPLANATION"
msgstr ""
"Агресивните микроби преследват плячката си на големи разстояния\n"
"и са склонни да се защитят, когато са нападнати.\n"
"Пасивните микроби не преследват пляката си на големи разстояния\n"
"и са склонни да избягат, когато са нападнати."

msgid "ENDOSYMBIOSIS_NOTHING_ENGULFED"
msgstr ""

#, fuzzy
msgid "ENDOSYMBIOSIS_NO_CANDIDATE_ORGANELLES"
msgstr "Несвързани органели"

#, fuzzy
msgid "ENDOSYMBIOSIS_PROGRESSING_EXPLANATION"
msgstr ""
"Това е броят на отхвърлените съобщения.\n"
"Ако желаете да ги възстановите, натиснете бутона „Нулиране“."

msgid "ENDOSYMBIOSIS_PROKARYOTIC_LIMIT_EXPLANATION"
msgstr ""

#, fuzzy
msgid "ENDOSYMBIOSIS_SINGLE_SPECIES_PROGRESS_DESCRIPTION"
msgstr "Превръщат [thrive:compound type=\"hydrogensulfide\"]сероводорода[/thrive:compound] в [thrive:compound type=\"glucose\"]глюкоза[/thrive:compound]. Количеството зависи от концентрацията на [thrive:compound type=\"carbondioxide\"]въглероден диоксид[/thrive:compound] в околната среда. Също така, превръщат [thrive:compound type=\"glucose\"]глюкозата[/thrive:compound] в [thrive:compound type=\"atp\"]АТФ[/thrive:compound]."

#, fuzzy
msgid "ENDOSYMBIOSIS_START_TOOLTIP"
msgstr "Отваряне на редактора"

#, fuzzy
msgid "ENDOSYMBIOSIS_TITLE"
msgstr "Заглавието липсва"

#, fuzzy
msgid "ENERGY_BALANCE_REQUIRED_COMPOUND_LINE"
msgstr "{0}: -{1} АТФ"

msgid "ENERGY_BALANCE_TOOLTIP_CONSUMPTION"
msgstr "{0}: -{1} АТФ"

msgid "ENERGY_BALANCE_TOOLTIP_PRODUCTION"
msgstr "{0}: +{1} АТФ"

#, fuzzy
msgid "ENERGY_BALANCE_TOOLTIP_PRODUCTION_WITH_REQUIREMENT"
msgstr "{0}: +{1} АТФ"

msgid "ENERGY_IN_PATCH_FOR"
msgstr "Енергийни стойности в {0} на {1}"

#, fuzzy
msgid "ENERGY_IN_PATCH_SHORT"
msgstr "Енергийни стойности в {0} на {1}"

msgid "ENERGY_SOURCES"
msgstr "Източници на енергия:"

msgid "ENERGY_SUMMARY_LINE"
msgstr "Некоригираната популация на Вашите създания ({2}) се определя от общата усвоена енергийна стойност ({0}), разделена на индивидуалния разход ({1})"

msgid "ENGULF_NO_ATP_DAMAGE_MESSAGE"
msgstr ""

msgid "ENTER_EXISTING_ID"
msgstr "Въвеждане на съществуващ идентификационен №"

msgid "ENTER_EXISTING_WORKSHOP_ID"
msgstr "Въвеждане на съществуващ идентификационен № за работилницата"

msgid "ENTITY_LABEL"
msgstr "Надписи на обектите"

msgid "ENVIRONMENT"
msgstr "Околна среда"

#, fuzzy
msgid "ENVIRONMENTAL_CONDITIONS_BUTTON"
msgstr "Задържане на глюкозата в околната среда"

msgid "ENVIRONMENTAL_GLUCOSE_RETENTION"
msgstr "Задържане на глюкозата в околната среда"

msgid "ENVIRONMENTAL_GLUCOSE_RETENTION_EXPLANATION"
msgstr "(определя концентрацията на глюкоза в околната среда след всяко отваряне на редактора)"

msgid "ENVIRONMENT_BUTTON_MICROBE_TOOLTIP"
msgstr "Превключване на околната среда"

#, fuzzy
msgid "ENVIRONMENT_TOLERANCE"
msgstr "Околна среда"

msgid "EPIPELAGIC"
msgstr "Епипелагиал"

msgid "EQUIPMENT_TYPE_AXE"
msgstr "Брадва"

msgid "ERROR"
msgstr "Грешка"

msgid "ERROR_CREATING_FOLDER"
msgstr "Грешка при създаване на папката на модификацията"

msgid "ERROR_CREATING_INFO_FILE"
msgstr "Грешка при създаване на информационния файл на модификацията"

msgid "ERROR_FAILED_TO_SAVE_NEW_SETTINGS"
msgstr "Грешка: Неуспешно запазване на промените в конфигурационния файл."

#, fuzzy
msgid "ERROR_FETCHING_EXPLANATION"
msgstr "(на произволен принцип)"

#, fuzzy
msgid "ERROR_FETCHING_NEWS"
msgstr "Грешка при създаване на информационния файл на модификацията"

msgid "ERROR_LOADING"
msgstr "Грешка по време на зареждането"

msgid "ERROR_SAVING"
msgstr "Грешка по време на запазването"

#, fuzzy
msgid "ERROR_UPLOADING_EXCEPTION"
msgstr "Грешка по време на зареждането"

msgid "ESCAPE"
msgstr "Клавиш „Esc“"

msgid "ESCAPE_ENGULFING"
msgstr "бягство от поглъщане"

msgid "ESTUARY"
msgstr "Естуар"

#, fuzzy
msgid "EVENT_ERUPTION_TOOLTIP"
msgstr "Това е кодовото наименование на текущата версия на „Thrive“"

msgid "EVOLUTIONARY_TREE"
msgstr "Еволюционно дърво"

#, fuzzy
msgid "EVOLUTIONARY_TREE_BUILD_FAILED"
msgstr ""
"Този режим на игра все още не се поддържа, както и записите, които са създадени преди версия 0.6.0.\n"
"\n"
"Ако виждате този текст, поради друга причина, моля, докладвайте за проблема и приложете дневниците на играта към Вашия доклад."

msgid "EXACT_VERSION_COLON"
msgstr "Версия на „Thrive“:"

msgid "EXACT_VERSION_TOOLTIP"
msgstr "Това е кодовото наименование на текущата версия на „Thrive“"

msgid "EXCEPTION_HAPPENED_PROCESSING_SAVE"
msgstr "Грешка по време на обработката на заредените обекти"

msgid "EXCEPTION_HAPPENED_WHILE_LOADING"
msgstr "Грешка по време на зареждането на запазените данни"

#, fuzzy
msgid "EXCLUSIVE_FULLSCREEN"
msgstr "Превключване на резолюцията"

#, fuzzy
msgid "EXISTING_BUILDINGS"
msgstr "Въвеждане на съществуващ идентификационен №"

msgid "EXIT"
msgstr "Изход"

#, fuzzy
msgid "EXIT_EDITOR"
msgstr "Преминаване към следващия раздел"

msgid "EXIT_TO_LAUNCHER"
msgstr "Стартираща програма"

msgid "EXPERIMENTAL_FEATURES"
msgstr ""

#, fuzzy
msgid "EXPERIMENTAL_FEATURES_EXPLANATION"
msgstr "(определя скоростта на мутация на Вашите съперници)"

#, fuzzy
msgid "EXPERIMENTAL_FEATURES_WARNING"
msgstr "(определя скоростта на мутация на Вашите съперници)"

msgid "EXPORT_ALL_WORLDS"
msgstr "Експортиране"

msgid "EXPORT_ALL_WORLDS_TOOLTIP"
msgstr "Експортиране на данните за всички светове като стойности, разделени с запетая в .csv формат"

msgid "EXPORT_SUCCESS"
msgstr "Експортирането е успешно"

msgid "EXTERNAL"
msgstr "Външна"

msgid "EXTERNAL_EFFECTS"
msgstr "Странични ефекти:"

msgid "EXTINCTION_BOX_TEXT"
msgstr "Вашите създания изчезнаха, както 99 % от всички създания, които някога са съществували. Други ще продължат по Вашия път и ще процъфтят, но това няма да са Вашите създания. Те ще бъдат забравени като провален еволюционен експеримент."

msgid "EXTINCTION_CAPITAL"
msgstr "ИЗМИРАНЕ"

msgid "EXTINCT_FROM_PATCH"
msgstr "Изчезнаха от зоната"

msgid "EXTINCT_FROM_THE_PLANET"
msgstr "Изчезнаха от планетата"

msgid "EXTINCT_IN_PATCH"
msgstr "изчезнаха от зоната"

msgid "EXTINCT_SPECIES"
msgstr "Изчезнали създания"

msgid "EXTRAS"
msgstr "Екстри"

msgid "EXTRA_OPTIONS"
msgstr "Допълнителни опции"

msgid "FACEBOOK_TOOLTIP"
msgstr "Отваряне на страницата ни във „Facebook“"

msgid "FAILED"
msgstr "Неуспешна"

#, fuzzy
msgid "FAILED_ONE_OR_MORE_SAVE_DELETION_DESCRIPTION"
msgstr "Моята невероятна модификация"

#, fuzzy
msgid "FAILED_SAVE_DELETION"
msgstr "Грешка: Неуспешно запазване на промените в конфигурационния файл."

#, fuzzy
msgid "FAILED_SAVE_DELETION_DESCRIPTION"
msgstr "Надграждането на записа е неуспешно поради следната грешка:"

msgid "FEARFUL"
msgstr "Плашливо"

msgid "FEAR_EXPLANATION"
msgstr ""
"Плашливите микроби отстъпват при опасност\n"
"и са склонни да избягат, когато са нападнати.\n"
"Безрасъдните микроби не отстъпват при опасност\n"
"и са склонни да се защитят, когато са нападнати."

msgid "FEATURE_DISABLED"
msgstr "Изключено"

msgid "FEATURE_ENABLED"
msgstr "Включено"

msgid "FEBRUARY"
msgstr "Февруари"

msgid "FEED_ITEM_CONTENT_PARSING_FAILED"
msgstr "Разборът на съдържанието на тази новина е неуспешен."

msgid "FEED_ITEM_MISSING_CONTENT"
msgstr "Съдържанието на тази новина липсва."

msgid "FEED_ITEM_PUBLISHED_AT"
msgstr "Дата на публикуване: {0}"

msgid "FEED_ITEM_TRUNCATED_NOTICE"
msgstr ""

#, fuzzy
msgid "FERROPLAST"
msgstr "Термопласт"

#, fuzzy
msgid "FERROPLAST_DESCRIPTION"
msgstr "Термопластът е структура с двойна мембрана, съдържаща термочувствителни пигменти, събрани заедно в мембранни торбички. Той е прокариот, който е бил асимилиран от еукариотния си приемник. Пигментите в него използват енергията от топлината в околната среда за да произвеждат [thrive:compound type=\"atp\"]АТФ[/thrive:compound] от вода в процес, който се нарича [b]термосинтеза[/b]. Количеството на произведения [thrive:compound type=\"atp\"]АТФ[/thrive:compound] зависи от [thrive:compound type=\"temperature\"]температурата[/thrive:compound]."

#, fuzzy
msgid "FERROPLAST_PROCESSES_DESCRIPTION"
msgstr "Произвежда [thrive:compound type=\"atp\"]АТФ[/thrive:compound], чрез температурните градиенти. Количеството зависи от [thrive:compound type=\"temperature\"]температурата[/thrive:compound] в околната среда."

msgid "FILTER_ITEMS_BY_CATEGORY_COLON"
msgstr "Филтриране по категория:"

msgid "FIND_CURRENT_PATCH"
msgstr "Текущо местообитание"

msgid "FINISHED_DOT"
msgstr "Завършена."

msgid "FINISH_EDITING_AND_RETURN_TO_ENVIRONMENT"
msgstr "Завършване на промените и продължаване на играта"

msgid "FINISH_ONE_GENERATION"
msgstr "Следващо поколение"

msgid "FINISH_X_GENERATIONS"
msgstr "{0} поколения"

msgid "FIRE_TOXIN"
msgstr "Изстрелване на токсин"

#, fuzzy
msgid "FIRE_TOXIN_TOOLTIP"
msgstr "Зависи от включването на „Земеподобен живот“"

msgid "FLAGELLUM"
msgstr "Камшиче"

msgid "FLAGELLUM_DESCRIPTION"
msgstr "Камшичето е протеин с формата на камшик, който се разпростира извън клетъчната мембрана и използва [thrive:compound type=\"atp\"]АТФ[/thrive:compound] за да придвижва клетката, чрез вълнообразни движения. Позицията на камшичето определя посоката, в която то осигурява тласък за движение на клетката. Той винаги е противоположен на позицията на камшичето (например, ако е поставено от лявата страна на клетката, камшичето ще осигурява тласък за движение надясно)."

#, fuzzy
msgid "FLAGELLUM_LENGTH_DESCRIPTION"
msgstr "Камшичето е протеин с формата на камшик, който се разпростира извън клетъчната мембрана и използва [thrive:compound type=\"atp\"]АТФ[/thrive:compound] за да придвижва клетката, чрез вълнообразни движения. Позицията на камшичето определя посоката, в която то осигурява тласък за движение на клетката. Той винаги е противоположен на позицията на камшичето (например, ако е поставено от лявата страна на клетката, камшичето ще осигурява тласък за движение надясно)."

msgid "FLAGELLUM_PROCESSES_DESCRIPTION"
msgstr "Използва [thrive:compound type=\"atp\"]АТФ[/thrive:compound] за да увеличи скоростта на движение на клетката."

#, fuzzy
msgid "FLEET_NAME_FROM_PLACE"
msgstr "изчезнаха от планетата"

#, fuzzy
msgid "FLEET_UNITS"
msgstr "{0} {1}"

#, fuzzy
msgid "FLOATING_CHUNKS_COLON"
msgstr "Завъртане:"

msgid "FLOATING_HAZARD"
msgstr "Опасен обект"

msgid "FLUID"
msgstr "Мека"

msgid "FLUIDITY_RIGIDITY"
msgstr "Свойства"

msgid "FOCUSED"
msgstr "Вглъбено"

msgid "FOCUS_EXPLANATION"
msgstr ""
"Вглъбените микроби не променят намеренията си\n"
"и са склонни да постигнат целта си.\n"
"Бдителните микроби бързо променят намеренията си."

#, fuzzy
msgid "FOG_OF_WAR_DISABLED"
msgstr "Изключено"

#, fuzzy
msgid "FOG_OF_WAR_DISABLED_DESCRIPTION"
msgstr "Надграждането на записа е неуспешно поради следната грешка:"

msgid "FOG_OF_WAR_INTENSE"
msgstr ""

#, fuzzy
msgid "FOG_OF_WAR_INTENSE_DESCRIPTION"
msgstr "Нитрогеназата е протеин, който използва газообразен [thrive:compound type=\"nitrogen\"]въглероден диоксид[/thrive:compound] и клетъчна енергия под формата на [thrive:compound type=\"atp\"]АТФ[/thrive:compound] за да произвежда [thrive:compound type=\"ammonia\"]амоняк[/thrive:compound], който е ключов за растежа на клетките. Този процес се нарича [b]анаеробна азотна фиксация[/b]. Понеже нитрогеназата е скачена с цитоплазма, тя извършва известна [b]гликолиза[/b]."

msgid "FOG_OF_WAR_MODE"
msgstr ""

msgid "FOG_OF_WAR_REGULAR"
msgstr ""

#, fuzzy
msgid "FOG_OF_WAR_REGULAR_DESCRIPTION"
msgstr "Това са фини косъмчета върху клетъчната мембрана. Една клетка може да притежава от десетки до стотици пили, които имат различно предназначение, включително роля в хищничеството. Патогенните микроорганизми използват своите пили за вирулентност или за прикрепване и свързване към тъканите на гостоприемника си, или за нахлуване през клетъчната мембрана, за да достигнат до цитоплазмата. Съществуват различни видове пили, които не са еволюционно свързани помежду си и са резултат от конвергентна еволюция. Един организъм може да притежава няколка вида пили и постоянно да ги променя или заменя."

msgid "FOOD_CHAIN"
msgstr "Хранителна верига"

msgid "FOOD_SOURCE_ENERGY_INFO"
msgstr "{0}: усвоена енергийна стойност {1} със стойност на усвояване {2} и обща енергийна стойност {3} с обща стойност на усвояване {4}"

msgid "FORGET_MOD_DETAILS"
msgstr "Премахване на локалните данни"

msgid "FORGET_MOD_DETAILS_TOOLTIP"
msgstr "Премахването на локалните данни може да се използва, ако идентификационният № е грешен или искате да качите нова версия на различна модификация."

msgid "FORM_ERROR_MESSAGE"
msgstr "Грешка: {0}"

msgid "FOSSILISATION"
msgstr "Вкаменяване"

msgid "FOSSILISATION_EXPLANATION"
msgstr "Вкаменете тези създания, за да ги запазите в музея. Може да го посетите от Трайвопедията или да заредите създанията в редактора."

#, fuzzy
msgid "FOSSILISATION_FAILED"
msgstr "Вкаменяване на тези създания"

#, fuzzy
msgid "FOSSILISATION_FAILED_DESCRIPTION"
msgstr "Надграждането на записа е неуспешно поради следната грешка:"

msgid "FOSSILISATION_HINT"
msgstr "Вкаменяване на тези създания"

msgid "FOSSILISATION_HINT_ALREADY_FOSSILISED"
msgstr "Вкаменяване на тези създания (вече са вкаменени)"

msgid "FOSSILISE"
msgstr "Вкаменяване"

#, fuzzy
msgid "FOSSIL_DELETION_FAILED"
msgstr "Създаването на модификацията е неуспешно"

#, fuzzy
msgid "FOSSIL_DELETION_FAILED_DESCRIPTION"
msgstr "Надграждането на записа е неуспешно поради следната грешка:"

msgid "FOUR_TIMES"
msgstr "4 пъти"

msgid "FPS"
msgstr "ЧКС: {0}"

msgid "FPS_DISPLAY"
msgstr "ЧКС"

msgid "FRAME_DURATION"
msgstr "Δ: {0}"

msgid "FREEBUILDING"
msgstr "Неограничени"

msgid "FREE_GLUCOSE_CLOUD"
msgstr "Създаване на облак от глюкоза при излизане от редактора"

msgid "FREE_GLUCOSE_CLOUD_EXPLANATION"
msgstr "(създава облак от глюкоза близо до Вашето създание след всяко отваряне на редактора)"

msgid "FULLSCREEN"
msgstr "Цял екран"

msgid "FULL_MOD_INFO"
msgstr "Подробна информация"

msgid "GALLERY_VIEWER"
msgstr "Галерия на „Thrive“"

#, fuzzy
msgid "GAMEPLAY_BASICS_TITLE"
msgstr "Дизайнери"

msgid "GAME_DESIGN_TEAM"
msgstr "Дизайнери"

#, fuzzy
msgid "GAME_SYSTEMS_TITLE"
msgstr "Дизайнери"

#, fuzzy
msgid "GATHERED_ENERGY_TOOLTIP"
msgstr "Отваряне на страницата ни в „Patreon“"

msgid "GENERAL"
msgstr "Общи"

#, fuzzy
msgid "GENERAL_LOADING_TIP_1"
msgstr "Натиснете бутона „Отмяна“ в редактора, ако допуснете грешка"

#, fuzzy
msgid "GENERAL_LOADING_TIP_2"
msgstr "Натиснете бутона „Отмяна“ в редактора, ако допуснете грешка"

#, fuzzy
msgid "GENERAL_LOADING_TIP_3"
msgstr "Натиснете бутона „Отмяна“ в редактора, ако допуснете грешка"

#, fuzzy
msgid "GENERAL_LOADING_TIP_4"
msgstr "Натиснете бутона „Отмяна“ в редактора, ако допуснете грешка"

#, fuzzy
msgid "GENERAL_LOADING_TIP_5"
msgstr "Натиснете бутона „Отмяна“ в редактора, ако допуснете грешка"

#, fuzzy
msgid "GENERAL_LOADING_TIP_6"
msgstr "Натиснете бутона „Отмяна“ в редактора, ако допуснете грешка"

#, fuzzy
msgid "GENERAL_LOADING_TIP_7"
msgstr "Натиснете бутона „Отмяна“ в редактора, ако допуснете грешка"

msgid "GENERATIONS"
msgstr "Поколение"

msgid "GENERATION_COLON"
msgstr "Поколение:"

msgid "GITHUB_TOOLTIP"
msgstr "Отваряне на хранилището ни в „GitHub“"

msgid "GLES3"
msgstr "GLES3"

msgid "GLOBAL_INITIAL_LETTER"
msgstr "С"

#, fuzzy
msgid "GLOBAL_POPULATION_COLON"
msgstr "Обща популация:"

msgid "GLOBAL_TIMELINE_SPECIES_MIGRATED_TO"
msgstr "Част от популацията на [b][u]{0}[/u][/b] се пресели в {1} от {2}"

msgid "GLUCOSE"
msgstr "Глюкоза"

msgid "GLUCOSE_CONCENTRATIONS_DRASTICALLY_DROPPED"
msgstr "Концентрацията на глюкоза се понижи драстично!"

msgid "GLYCOLYSIS"
msgstr "Гликолиза"

msgid "GODMODE"
msgstr "Безсмъртие"

#, fuzzy
msgid "GOD_TOOLS_TITLE"
msgstr "Отваряне на сървъра ни в „Discord“"

msgid "GOOGLY_EYE_CELL"
msgstr "Клетка с изпъкнали очи"

msgid "GOT_IT"
msgstr "Разбрах"

msgid "GPL_LICENSE_HEADING"
msgstr "Общ публичен лиценз:"

msgid "GPU_NAME"
msgstr "Видеокарта:"

msgid "GRAPHICS"
msgstr "Графика"

msgid "GRAPHICS_TEAM"
msgstr "Артисти"

#, fuzzy
msgid "GROWTH_ORDER"
msgstr "Ограничаване на растежа"

msgid "GUI"
msgstr "Интерфейс"

msgid "GUI_LIGHT_EFFECTS_OPTION_DESCRIPTION"
msgstr ""
"Превключване на светлинните ефекти за бутона на редактора.\n"
"\n"
"Ако имате графични проблеми с бутона на редактора,\n"
"трябва да изключите светлинните ефекти."

msgid "GUI_TAB_NAVIGATION"
msgstr "Меню"

msgid "GUI_VOLUME"
msgstr "Интерфейс"

msgid "HEALTH"
msgstr "Здраве"

msgid "HEALTH_MODIFIER"
msgstr ""

#, fuzzy
msgid "HEAT_ACCUMULATION_BAR_TOOLTIP"
msgstr "Автоматично зареждане на „Harmony“ от „Assembly“"

msgid "HELP"
msgstr "Ръководство"

msgid "HELP_BUTTON_TOOLTIP"
msgstr "Отваряне на ръководството"

msgid "HIGHER_VALUES_INCREASE_PERFORMANCE"
msgstr "(по-високите стойности подобряват производителността)"

msgid "HIGHER_VALUES_WORSEN_PERFORMANCE"
msgstr "(по-високите стойности понижават производителността)"

msgid "HOLD_FOR_PAN_OR_ROTATE_MODE"
msgstr "Превключване между режимите преместване и завъртане чрез задържане"

#, fuzzy
msgid "HOLD_FOR_PAN_WITH_MOUSE"
msgstr "Превключване между режимите преместване и завъртане чрез задържане"

msgid "HOLD_PACK_COMMANDS_MENU"
msgstr "Отваряне командното меню чрез задържане"

msgid "HOLD_TO_SHOW_CURSOR"
msgstr "Показване на курсора чрез задържане"

msgid "HOLD_TO_SHOW_CURSOR_ADVICE_TEXT"
msgstr "Задръжте [thrive:input]g_free_cursor[/thrive:input] за показване на курсора"

#, fuzzy
msgid "HOLD_TO_SKIP_CREDITS"
msgstr "Показване на курсора чрез задържане"

msgid "HOME"
msgstr "Начало"

msgid "HORIZONTAL_COLON"
msgstr "Хоризонтална:"

msgid "HORIZONTAL_WITH_AXIS_NAME_COLON"
msgstr "Хоризонтална ос: {0}"

msgid "HP_COLON"
msgstr "ТЗ:"

msgid "HSV"
msgstr "ОНС"

msgid "HUD_MESSAGE_MULTIPLE"
msgstr ""

#, fuzzy
msgid "HYDROGENASE"
msgstr "Сероводород"

#, fuzzy
msgid "HYDROGENASE_DESCRIPTION"
msgstr "Нитрогеназата е протеин, който използва газообразен [thrive:compound type=\"nitrogen\"]въглероден диоксид[/thrive:compound] и клетъчна енергия под формата на [thrive:compound type=\"atp\"]АТФ[/thrive:compound] за да произвежда [thrive:compound type=\"ammonia\"]амоняк[/thrive:compound], който е ключов за растежа на клетките. Този процес се нарича [b]анаеробна азотна фиксация[/b]. Понеже нитрогеназата е скачена с цитоплазма, тя извършва известна [b]гликолиза[/b]."

#, fuzzy
msgid "HYDROGENASE_PROCESSES_DESCRIPTION"
msgstr "Превръща [thrive:compound type=\"atp\"]АТФ[/thrive:compound] в [thrive:compound type=\"ammonia\"]амоняк[/thrive:compound]. Количеството зависи от концентрацията на [thrive:compound type=\"nitrogen\"]азот[/thrive:compound] в околната среда."

msgid "HYDROGEN_SULFIDE"
msgstr "Сероводород"

#, fuzzy
msgid "ICESHARD"
msgstr "Леден къс"

msgid "ICESHELF"
msgstr "Шелфов ледник"

msgid "ICE_CHUNK_BIG"
msgstr ""

msgid "ICE_CHUNK_SMALL"
msgstr ""

msgid "ID_IS_NOT_A_NUMBER"
msgstr "Идентификационният № не е валиден"

msgid "ID_NUMBER"
msgstr "Идентификационен №"

#, fuzzy
msgid "IMAGE_FILE_TYPES"
msgstr "Видове"

msgid "INCLUDE_MULTICELLULAR_PROTOTYPE"
msgstr "Включване на следващите етапи на играта"

msgid "INCLUDE_MULTICELLULAR_PROTOTYPE_EXPLANATION"
msgstr "(следващите етапи на играта не са завършени и може да не функционират правилно)"

#, fuzzy
msgid "INCREASE_ITEM_SIZE"
msgstr "Създаване на нов"

#, fuzzy
msgid "INDICATOR_SPECIES_IS_NEW"
msgstr "Изчезнали създания"

#, fuzzy
msgid "INDICATOR_SPECIES_MUTATED"
msgstr "Без мутации на създанията (ако няма подходяща мутация)"

msgid "INDUSTRIAL_STAGE"
msgstr "Индустриализация"

msgid "INFINITE_COMPOUNDS"
msgstr "Пиршество"

msgid "INFINITE_MP"
msgstr "Неограничени МТ"

#, fuzzy
msgid "INFO_BOX_COST"
msgstr "ВАШИТЕ СЪЗДАНИЯ ПРОЦЪФТЯХА!"

#, fuzzy
msgid "INFO_BOX_EDITORS"
msgstr "ВАШИТЕ СЪЗДАНИЯ ПРОЦЪФТЯХА!"

msgid "INFO_BOX_ENZYMES"
msgstr ""

#, fuzzy
msgid "INFO_BOX_GAMEPLAY_TYPE"
msgstr "Осморегулационен разход"

#, fuzzy
msgid "INFO_BOX_INTERNAL_NAME"
msgstr "Наименование на папката:"

msgid "INFO_BOX_MASS"
msgstr ""

#, fuzzy
msgid "INFO_BOX_NEXT_STAGE"
msgstr "Съхранение"

#, fuzzy
msgid "INFO_BOX_OSMOREGULATION_COST"
msgstr "Осморегулационен разход"

#, fuzzy
msgid "INFO_BOX_PREVIOUS_STAGE"
msgstr "Не се осъществяват клетъчни процеси"

#, fuzzy
msgid "INFO_BOX_PROCESSES"
msgstr "Не се осъществяват клетъчни процеси"

#, fuzzy
msgid "INFO_BOX_REQUIRES_NUCLEUS"
msgstr "Нуждае се от ядро"

msgid "INFO_BOX_SIZE"
msgstr "Размер (Шестоъгълници)"

msgid "INFO_BOX_STORAGE"
msgstr "Съхранение"

#, fuzzy
msgid "INFO_BOX_UNIQUE"
msgstr "ВАШИТЕ СЪЗДАНИЯ ПРОЦЪФТЯХА!"

msgid "INFO_BOX_UPGRADES"
msgstr ""

msgid "INGESTED_MATTER"
msgstr "Погълнати обекти"

msgid "INIT_NEW_WORLD_TOOLTIP"
msgstr "Създаване на нов свят"

msgid "INPUTS"
msgstr "Контроли"

#, fuzzy
msgid "INPUT_NAME_BUILD_STRUCTURE"
msgstr "Следващо поколение"

#, fuzzy
msgid "INPUT_NAME_INTERACTION"
msgstr "Следващо поколение"

#, fuzzy
msgid "INPUT_NAME_OPEN_INVENTORY"
msgstr "Следващо поколение"

msgid "INSPECT"
msgstr "Инспектиране"

#, fuzzy
msgid "INSPECTOR"
msgstr "Инспектиране"

#, fuzzy
msgid "INSTAGRAM_TOOLTIP"
msgstr "Отваряне на страницата ни в „Steam“"

#, fuzzy
msgid "INTERACTION_ACTIVATE_ASCENSION"
msgstr "Мутационна скорост"

#, fuzzy
msgid "INTERACTION_ACTIVATE_ASCENSION_MISSING_ENERGY"
msgstr "Мутационна скорост"

#, fuzzy
msgid "INTERACTION_CONSTRUCT"
msgstr "Мутационна скорост"

msgid "INTERACTION_CONSTRUCT_MISSING_DEPOSITED_MATERIALS"
msgstr ""

msgid "INTERACTION_CRAFT"
msgstr "Изработка..."

#, fuzzy
msgid "INTERACTION_DEPOSIT_RESOURCES"
msgstr "Мутационна скорост"

msgid "INTERACTION_DEPOSIT_RESOURCES_NO_SUITABLE_RESOURCES"
msgstr ""

#, fuzzy
msgid "INTERACTION_DESTROY"
msgstr "Мутационна скорост"

#, fuzzy
msgid "INTERACTION_FOUND_SETTLEMENT"
msgstr "Мутационна скорост"

#, fuzzy
msgid "INTERACTION_HARVEST"
msgstr "Мутационна скорост"

msgid "INTERACTION_HARVEST_CANNOT_MISSING_TOOL"
msgstr ""

msgid "INTERACTION_PICK_UP"
msgstr ""

msgid "INTERACTION_PICK_UP_CANNOT_FULL"
msgstr ""

msgid "INTERNALS"
msgstr "Вътрешности"

msgid "INTERNAL_NAME_IN_USE"
msgstr "Наименованието на папката вече съществува"

msgid "INTERNAL_NAME_REQUIRED"
msgstr "Изисква се наименование на папката"

msgid "INTERNAL_NAME_REQUIRES_CAPITAL"
msgstr "Наименованието на папката трябва да започва с главна буква"

msgid "INVALID_DATA_TO_PLOT"
msgstr "Невалидни данни"

msgid "INVALID_ICON_PATH"
msgstr "Невалидно местоположение на иконата"

msgid "INVALID_SAVE_NAME_POPUP"
msgstr "Наименованието на записа не трябва да съдържа специални знаци: (<>:\"/\\|?*)"

msgid "INVALID_SPECIES_NAME_POPUP"
msgstr "Наименованието трябва да отговаря на бинарната номенклатура (родово название и видов епитет)!"

msgid "INVALID_TAG"
msgstr "Невалиден етикет: „{0}“"

msgid "INVALID_URL_FORMAT"
msgstr "Невалиден формат на връзката"

msgid "INVALID_URL_SCHEME"
msgstr "Невалидна връзка"

msgid "INVENTORY_ITEMS_ON_GROUND"
msgstr ""

msgid "INVENTORY_TITLE"
msgstr "Инвентар"

msgid "INVENTORY_TOGGLE_CRAFTING"
msgstr ""

msgid "INVENTORY_TOGGLE_GROUND"
msgstr ""

msgid "INVERTED"
msgstr "Обръщане"

msgid "IN_PROTOTYPE"
msgstr ""
"Това са следващите етапи на играта.\n"
"Те все още са в процес на разбработка, не са завършени\n"
"и може да не функционират правилно.\n"
"Създаването на запис по време на следващите етапи на играта не винаги е възможно."

msgid "IRON"
msgstr "Желязо"

msgid "IRON_CHEMOLITHOAUTOTROPHY"
msgstr "Желязна хемолитоавтотрофия"

msgid "ITCH_TOOLTIP"
msgstr "Отваряне на страницата ни в „Itch.io“"

msgid "ITEM_AT_2D_COORDINATES"
msgstr ""

#, fuzzy
msgid "ITEM_NAME_SEPARATOR"
msgstr "Следващо поколение"

msgid "JANUARY"
msgstr "Януари"

msgid "JSON_DEBUG_MODE"
msgstr "Режим за отстраняване на грешки:"

msgid "JSON_DEBUG_MODE_ALWAYS"
msgstr "Включен"

msgid "JSON_DEBUG_MODE_AUTO"
msgstr "Автоматичен"

msgid "JSON_DEBUG_MODE_NEVER"
msgstr "Изключен"

msgid "JULY"
msgstr "Юли"

msgid "JUNE"
msgstr "Юни"

#, fuzzy
msgid "KEEP_CURRENT_SHORT"
msgstr "Текущ свят"

#, fuzzy
msgid "KEEP_CURRENT_TOLERANCE_FLEXIBILITY_TOOLTIP"
msgstr "Отваряне на страницата ни в „Patreon“"

#, fuzzy
msgid "KEEP_MIGRATION"
msgstr "Аеробно дишане"

msgid "KEY_BACK"
msgstr "Клавиш „Back“"

#, fuzzy
msgid "KEY_BACKTAB"
msgstr "Клавиш „Back“"

msgid "KEY_BINDING_CHANGE_CONFLICT"
msgstr ""
"Установен е конфликт с „{0}“.\n"
"Искате ли да нулирате „{1}“?"

msgid "KEY_BRING_UP_KEYBOARD"
msgstr ""

msgid "KEY_CLEAR"
msgstr "Клавиш „Clear“"

msgid "KEY_DELETE"
msgstr "Клавиш „Delete“"

msgid "KEY_DOWN"
msgstr "Стрелка надолу"

msgid "KEY_END"
msgstr "Клавиш „End“"

msgid "KEY_ENTER"
msgstr "Клавиш „Enter“"

msgid "KEY_FAVORITES"
msgstr "Клавиш „Favorites“"

msgid "KEY_FORWARD"
msgstr "Клавиш „Forward“"

#, fuzzy
msgid "KEY_GLOBE"
msgstr "Клавиш „Home“"

msgid "KEY_HELP"
msgstr "Клавиш „Help“"

msgid "KEY_HOME"
msgstr "Клавиш „Home“"

msgid "KEY_HOMEPAGE"
msgstr "Клавиш „Homepage“"

#, fuzzy
msgid "KEY_HYPER"
msgstr "Клавиш „Help“"

msgid "KEY_INSERT"
msgstr "Клавиш „Insert“"

#, fuzzy
msgid "KEY_JIS_EISU"
msgstr "Клавиш „Insert“"

#, fuzzy
msgid "KEY_JIS_KANA"
msgstr "Клавиш „Standby“"

msgid "KEY_LEFT"
msgstr "Стрелка наляво"

msgid "KEY_MENU"
msgstr "Клавиш „Menu“"

#, fuzzy
msgid "KEY_META"
msgstr "Клавиш „Tab“"

msgid "KEY_OPENURL"
msgstr "Клавиш „Open URL“"

msgid "KEY_PAUSE"
msgstr "Клавиш „Pause“"

msgid "KEY_PRINT"
msgstr "Клавиш „Print Screen“"

msgid "KEY_REFRESH"
msgstr "Клавиш „Refresh“"

msgid "KEY_RIGHT"
msgstr "Стрелка надясно"

msgid "KEY_SEARCH"
msgstr "Клавиш „Search“"

msgid "KEY_STANDBY"
msgstr "Клавиш „Standby“"

msgid "KEY_STOP"
msgstr "Клавиш „Stop“"

msgid "KEY_TAB"
msgstr "Клавиш „Tab“"

msgid "KEY_UP"
msgstr "Стрелка нагоре"

msgid "KILO_ABBREVIATION"
msgstr "{0} хил"

msgid "KP0"
msgstr "Num 0"

msgid "KP1"
msgstr "Num 1"

msgid "KP2"
msgstr "Num 2"

msgid "KP3"
msgstr "Num 3"

msgid "KP4"
msgstr "Num 4"

msgid "KP5"
msgstr "Num 5"

msgid "KP6"
msgstr "Num 6"

msgid "KP7"
msgstr "Num 7"

msgid "KP8"
msgstr "Num 8"

msgid "KP9"
msgstr "Num 9"

msgid "KPADD"
msgstr "Num +"

msgid "KPDIVIDE"
msgstr "Num /"

msgid "KPENTER"
msgstr "Клавиш „Num Enter“"

msgid "KPMULTIPLY"
msgstr "Num *"

msgid "KPPERIOD"
msgstr "Num ."

msgid "KPSUBTRACT"
msgstr "Num -"

msgid "LANGUAGE"
msgstr "Език:"

msgid "LANGUAGE_TRANSLATION_PROGRESS"
msgstr "Този превод е завършен на {0} %"

msgid "LANGUAGE_TRANSLATION_PROGRESS_LOW"
msgstr "Този превод е в процес на разработка и е завършен на {0} %"

msgid "LANGUAGE_TRANSLATION_PROGRESS_REALLY_LOW"
msgstr "Този превод е в начален етап на разработка и е завършен на {0} %!"

msgid "LAST_ORGANELLE_DELETE_OPTION_DISABLED_TOOLTIP"
msgstr "Последният органел не може да бъде премахнат"

msgid "LAUNCH0"
msgstr "Клавиш „Launch 0“"

msgid "LAUNCH1"
msgstr "Клавиш „Launch 1“"

msgid "LAUNCH2"
msgstr "Клавиш „Launch 2“"

msgid "LAUNCH3"
msgstr "Клавиш „Launch 3“"

msgid "LAUNCH4"
msgstr "Клавиш „Launch 4“"

msgid "LAUNCH5"
msgstr "Клавиш „Launch 5“"

msgid "LAUNCH6"
msgstr "Клавиш „Launch 6“"

msgid "LAUNCH7"
msgstr "Клавиш „Launch 7“"

msgid "LAUNCH8"
msgstr "Клавиш „Launch 8“"

msgid "LAUNCH9"
msgstr "Клавиш „Launch 9“"

msgid "LAUNCHA"
msgstr "Клавиш „Launch A“"

msgid "LAUNCHB"
msgstr "Клавиш „Launch B“"

msgid "LAUNCHC"
msgstr "Клавиш „Launch C“"

msgid "LAUNCHD"
msgstr "Клавиш „Launch D“"

msgid "LAUNCHE"
msgstr "Клавиш „Launch E“"

msgid "LAUNCHF"
msgstr "Клавиш „Launch F“"

msgid "LAUNCHMAIL"
msgstr "Клавиш „Mail“"

msgid "LAUNCHMEDIA"
msgstr "Клавиш „Media“"

msgid "LAWK_ONLY"
msgstr "Земеподобен живот"

msgid "LAWK_ONLY_EXPLANATION"
msgstr "(ограничава еволюцията на някои органели и способности)"

msgid "LEAD_ARTIST"
msgstr "Водещ артист"

msgid "LEAD_ARTISTS"
msgstr "Водещи артисти"

msgid "LEAD_DEVELOPERS"
msgstr "Водещи разработчици"

msgid "LEAD_GAME_DESIGNER"
msgstr "Водещ дизайнер"

msgid "LEAD_GAME_DESIGNERS"
msgstr "Водещи дизайнери"

msgid "LEAD_OUTREACH_PEOPLE"
msgstr "Водещи представители"

msgid "LEAD_OUTREACH_PERSON"
msgstr "Водещ представител"

msgid "LEAD_PROGRAMMER"
msgstr "Водещ програмист"

msgid "LEAD_PROGRAMMERS"
msgstr "Водещи програмисти"

msgid "LEAD_PROJECT_MANAGER"
msgstr "Водещ ръководител"

msgid "LEAD_PROJECT_MANAGERS"
msgstr "Водещи ръководители"

msgid "LEAD_TESTER"
msgstr "Водещ изпитател"

msgid "LEAD_TESTERS"
msgstr "Водещи изпитатели"

msgid "LEAD_THEORIST"
msgstr "Водещ теоретик"

msgid "LEAD_THEORISTS"
msgstr "Водещи теоретици"

msgid "LEFT_ARROW"
msgstr "←"

msgid "LEFT_MOUSE"
msgstr "Ляв бутон"

msgid "LICENSES"
msgstr "Лицензи"

msgid "LICENSES_COVERING_THRIVE"
msgstr "Описание на лицензите"

msgid "LIFE_ORIGIN"
msgstr "Произход на живота"

msgid "LIFE_ORIGIN_EXPLANATION"
msgstr "(начално местообитание)"

msgid "LIFE_ORIGIN_PANSPERMIA"
msgstr "Извънземен (произволен)"

msgid "LIFE_ORIGIN_POND"
msgstr "Топло езерце"

msgid "LIFE_ORIGIN_TOOLTIP"
msgstr "Зависи от включването на „Земеподобен живот“"

msgid "LIFE_ORIGIN_VENTS"
msgstr "Хидротермални комини"

msgid "LIGHT"
msgstr "Светлина"

msgid "LIGHT_LEVEL_AVERAGE"
msgstr "Средно"

#, fuzzy
msgid "LIGHT_LEVEL_CURRENT"
msgstr "Нощ"

msgid "LIGHT_LEVEL_DAY"
msgstr "Ден"

msgid "LIGHT_LEVEL_LABEL_AT_NOON"
msgstr "{0} по пладне"

msgid "LIGHT_LEVEL_NIGHT"
msgstr "Нощ"

msgid "LIGHT_MAX"
msgstr "Максимална светлина"

msgid "LIMIT_EXTREME"
msgstr "Екстремен"

msgid "LIMIT_GROWTH_RATE"
msgstr "Ограничаване на растежа"

msgid "LIMIT_GROWTH_RATE_EXPLANATION"
msgstr "(ограничава скоростта на растеж на създанията)"

msgid "LIMIT_HUGE"
msgstr "Огромен"

msgid "LIMIT_LARGE"
msgstr "Голям"

msgid "LIMIT_NORMAL"
msgstr "Умерен"

msgid "LIMIT_SMALL"
msgstr "Малък"

msgid "LIMIT_TINY"
msgstr "Миниатюрен"

msgid "LIMIT_VERY_LARGE"
msgstr "Много голям"

msgid "LIMIT_VERY_SMALL"
msgstr "Много малък"

msgid "LINE_COLOUR"
msgstr "Цвят на линията:"

#, fuzzy
msgid "LINKS_TITLE"
msgstr "Заглавието липсва"

msgid "LIPASE"
msgstr "Липаза"

msgid "LIPASE_DESCRIPTION"
msgstr "Позволява разграждането на повечето видове мембрани. Произвеждането на този ензим е възможно и без помощта на лизозомата, но добавянето му подобрява хранителната ефективност на клетката."

msgid "LOAD"
msgstr "Зареждане"

msgid "LOADING"
msgstr "Зареждане"

msgid "LOADING_DOT_DOT_DOT"
msgstr "Зареждане..."

msgid "LOADING_GAME"
msgstr "Зареждане на играта"

#, fuzzy
msgid "LOADING_MACROSCOPIC_EDITOR"
msgstr "Зареждане на микробния редактор"

msgid "LOADING_MICROBE_EDITOR"
msgstr "Зареждане на микробния редактор"

msgid "LOADING_MULTICELLULAR_EDITOR"
msgstr "Зареждане на многоклетъчния редактор"

msgid "LOAD_FINISHED"
msgstr "Зареждането приключи"

msgid "LOAD_GAME"
msgstr "Зареждане"

msgid "LOAD_GAME_BUTTON_TOOLTIP"
msgstr "Зареждане на запазените игри"

msgid "LOAD_INCOMPATIBLE_PROTOTYPE_WARNING"
msgstr ""
"Избраният запис е създаден в следващите етапи на играта и е несъвместим с тази версия на „Thrive“.\n"
"Надграждането не е възможно.\n"
"Понеже играта е в начален етап на разработка и съвместимостта не е приоритет, записите от следващите етапи на играта не могат да бъдат надградени."

msgid "LOAD_INCOMPATIBLE_SAVE_PROMPT"
msgstr "Зареждане на несъвместим запис?"

msgid "LOAD_INCOMPATIBLE_SAVE_WARNING"
msgstr ""
"Избраният запис е несъвместим с тази версия на „Thrive“.\n"
"Надграждането не е възможно.\n"
"Понеже играта е в начален етап на разработка и съвместимостта не е приоритет, някои записи не могат да бъдат надградени."

msgid "LOAD_INVALID_SAVE_PROMPT"
msgstr "Зареждане на невалиден запис?"

msgid "LOAD_INVALID_SAVE_WARNING"
msgstr ""
"Запазената информация не може да бъде заредена.\n"
"Записът най-вероятно е повреден или е от по-нова версия на „Thrive“.\n"
"Искате ли да го заредите въпреки това?"

msgid "LOCAL_INITIAL_LETTER"
msgstr "М"

#, fuzzy
msgid "LOCK_DAY_NIGHT_CYCLE"
msgstr "Денонощен цикъл"

#, fuzzy
msgid "LOW_MENU_PERFORMANCE"
msgstr "Производителност"

#, fuzzy
msgid "LOW_MENU_PERFORMANCE_DESCRIPTION"
msgstr "Съдържа храносмилателни ензими. Нейните свойства определят вида на ензима, който се използва за усвояването на обектите от клетката. Ензимите подобряват хранителната ефективност на клетката."

msgid "LOW_QUALITY_BACKGROUND_BLUR"
msgstr ""

msgid "LOW_QUALITY_BACKGROUND_BLUR_TOOLTIP"
msgstr ""

msgid "LYSOSOME"
msgstr "Лизозома"

msgid "LYSOSOME_DESCRIPTION"
msgstr "Лизозомата е мембранен органел, съдържащ хидролази, които разграждат различните биомолекули. Тя позволява усвояването на обектите, погълнати чрез ендоцитоза и изхвърлянето на отпадъчните продукти на клетката в процес, който се нарича [b]автофагия[/b]."

msgid "LYSOSOME_PROCESSES_DESCRIPTION"
msgstr "Съдържа храносмилателни ензими. Нейните свойства определят вида на ензима, който се използва за усвояването на обектите от клетката. Ензимите подобряват хранителната ефективност на клетката."

#, fuzzy
msgid "MACROLIDE_SYNTHESIS"
msgstr "Секреция"

#, fuzzy
msgid "MACROSCOPIC"
msgstr "Макроскопичен организъм ({0} от {1})"

#, fuzzy
msgid "MACROSCOPIC_STAGE"
msgstr "Микробен етап"

msgid "MANUALLY_SET_TIME"
msgstr ""

msgid "MAP"
msgstr "Карта"

msgid "MARCH"
msgstr "Март"

msgid "MARINE_SNOW"
msgstr "Морски сняг"

msgid "MASTER_VOLUME"
msgstr "Основен звук"

#, fuzzy
msgid "MASTODON_TOOLTIP"
msgstr "Отваряне на страницата ни в „Patreon“"

#, fuzzy
msgid "MAX_CACHE_SIZE_TOOLTIP"
msgstr "Освобождаване на слуз"

msgid "MAX_FPS"
msgstr "Максимална ЧКС:"

msgid "MAX_FPS_NO_LIMIT"
msgstr "Неограничена"

#, fuzzy
msgid "MAX_SIZE_COLON"
msgstr "Размер:"

msgid "MAX_SPAWNED_ENTITIES"
msgstr "Максимален брой на обектите:"

msgid "MAX_VISIBLE_DATASET_WARNING"
msgstr "Не е възможно показването на повече от {0} набора от данни!"

msgid "MAY"
msgstr "Май"

#, fuzzy
msgid "MECHANICS_BUTTON"
msgstr "Изтриването не може да бъде отменено, сигурни ли сте, че искате да изтриете този запис?"

msgid "MEDIANEXT"
msgstr "Клавиш „Media Next“"

msgid "MEDIAPLAY"
msgstr "Клавиш „Media Play“"

msgid "MEDIAPREVIOUS"
msgstr "Клавиш „Media Prev“"

msgid "MEDIARECORD"
msgstr "Клавиш „Media Rec“"

msgid "MEDIASTOP"
msgstr "Клавиш „Media Stop“"

#, fuzzy
msgid "MEDIUM_SULFUR_CHUNK"
msgstr "Малък железен фрагмент"

msgid "MEGA_YEARS"
msgstr "млн. г."

#, fuzzy
msgid "MELANOSOME"
msgstr "Метаболозоми"

#, fuzzy
msgid "MELANOSOME_DESCRIPTION"
msgstr "Лизозомата е мембранен органел, съдържащ хидролази, които разграждат различните биомолекули. Тя позволява усвояването на обектите, погълнати чрез ендоцитоза и изхвърлянето на отпадъчните продукти на клетката в процес, който се нарича [b]автофагия[/b]."

#, fuzzy
msgid "MELANOSOME_PROCESSES_DESCRIPTION"
msgstr "Съдържа храносмилателни ензими. Нейните свойства определят вида на ензима, който се използва за усвояването на обектите от клетката. Ензимите подобряват хранителната ефективност на клетката."

msgid "MEMBRANE"
msgstr "Мембрана"

msgid "MEMBRANE_RIGIDITY"
msgstr "Твърдост на мембраната"

msgid "MEMBRANE_TYPES"
msgstr "Видове"

msgid "MENU"
msgstr "Меню"

msgid "MESOPELAGIC"
msgstr "Мезопелагиал"

msgid "METABOLOSOMES"
msgstr "Метаболозоми"

msgid "METABOLOSOMES_DESCRIPTION"
msgstr "Метаболозомите са струпвания от протеини, увити в протеинови обвивки. Те превръщат [thrive:compound type=\"glucose\"]глюкозата[/thrive:compound] в [thrive:compound type=\"atp\"]АТФ[/thrive:compound], много по-бързо от цитоплазмата в процес, който се нарича [b]аеробно дишане[/b]. За да функционират се нуждаят от [thrive:compound type=\"oxygen\"]кислород[/thrive:compound], когато той не е достатъчен произвеждането на [thrive:compound type=\"atp\"]АТФ[/thrive:compound] се забавя. Понеже метаболозомите са скачени с цитоплазма, тя извършва известна [b]гликолиза[/b]."

msgid "METABOLOSOMES_PROCESSES_DESCRIPTION"
msgstr "Превръщат [thrive:compound type=\"glucose\"]глюкозата[/thrive:compound] в [thrive:compound type=\"atp\"]АТФ[/thrive:compound]. Количеството зависи от концентрацията на [thrive:compound type=\"oxygen\"]кислород[/thrive:compound] в околната среда."

#, fuzzy
msgid "META_THREADS_TOOLTIP"
msgstr ""
"Проверката за хипернишковата технология е неуспешна.\n"
"Броят на нишките по подразбиране зависи от това, понеже хипернишките са по-бавни от физическите ядра на процесора."

msgid "METRICS"
msgstr "Показатели за производителност"

#, fuzzy
msgid "METRICS_CONTENT"
msgstr ""
"Време за обработка: {0} с\n"
"Физическо време: {1} с\n"
"Обекти: {2} (тежест: {3})\n"
"Създадени: {4} Премахнати: {5}\n"
"Използвани възли: {6}\n"
"Използвана памет: {7}\n"
"Графична памет: {8}\n"
"Изобразени обекти: {9}\n"
"Общо обекти: {10} Двуизмерни: {11}\n"
"Изобразени върхове: {12}\n"
"Материални изменения: {13}\n"
"Изменения на засенчването: {14}\n"
"Неизползвани възли: {15}\n"
"Звуково забавяне: {16} мс\n"
"Общо нишки: {17}\n"
"Общо време на ЦП:\n"
"{18}"

msgid "MIB_VALUE"
msgstr "{0} МиБ"

msgid "MICHE"
msgstr ""

#, fuzzy
msgid "MICHES_FOR_PATCH"
msgstr "Изчезнаха от зоната"

#, fuzzy
msgid "MICHE_AVOID_PREDATION_SELECTION_PRESSURE"
msgstr "[b][u]{0}[/u][/b] се отделиха от [b][u]{1}[/u][/b] поради селекционен натиск"

msgid "MICHE_CHUNK_PRESSURE"
msgstr ""

#, fuzzy
msgid "MICHE_COMPOUND_CLOUD_PRESSURE"
msgstr "Облаци"

msgid "MICHE_COMPOUND_EFFICIENCY_PRESSURE"
msgstr ""

#, fuzzy
msgid "MICHE_DETAIL_TEXT"
msgstr ""
"[b]Създания[/b]\n"
"  {0}:{1}\n"
"[b]Поколение[/b]\n"
"  {2}\n"
"[b]Популация[/b]\n"
"  {3}\n"
"[b]Цвят[/b]\n"
"  #{4}\n"
"[b]Поведение[/b]\n"
"  {5}"

msgid "MICHE_ENVIRONMENTAL_COMPOUND_PRESSURE"
msgstr ""

#, fuzzy
msgid "MICHE_ENVIRONMENTAL_TOLERANCE"
msgstr "Околна среда"

msgid "MICHE_MAINTAIN_COMPOUND_PRESSURE"
msgstr ""

msgid "MICHE_METABOLIC_STABILITY_PRESSURE"
msgstr ""

msgid "MICHE_NO_OP_PRESSURE"
msgstr ""

msgid "MICHE_PREDATION_EFFECTIVENESS_PRESSURE"
msgstr ""

#, fuzzy
msgid "MICHE_PREDATOR_ROOT_PRESSURE"
msgstr "{0}"

msgid "MICHE_ROOT_PRESSURE"
msgstr ""

#, fuzzy
msgid "MICHE_TREE"
msgstr "Прочистване на възлите"

msgid "MICROBE"
msgstr "Микроб"

#, fuzzy
msgid "MICROBES_COUNT"
msgstr "Микроб"

#, fuzzy
msgid "MICROBE_BENCHMARK"
msgstr "Микробен редактор"

msgid "MICROBE_EDITOR"
msgstr "Микробен редактор"

#, fuzzy
msgid "MICROBE_ENZYME_STATISTICS"
msgstr "  {0}: Среща се в {1} от създанията, средно по {2}"

msgid "MICROBE_FREEBUILD_EDITOR"
msgstr "Микробен редактор"

#, fuzzy
msgid "MICROBE_LOADING_TIP_1"
msgstr "Натиснете бутона „Отмяна“ в редактора, ако допуснете грешка"

#, fuzzy
msgid "MICROBE_LOADING_TIP_10"
msgstr "Натиснете бутона „Отмяна“ в редактора, ако допуснете грешка"

#, fuzzy
msgid "MICROBE_LOADING_TIP_11"
msgstr "Натиснете бутона „Отмяна“ в редактора, ако допуснете грешка"

#, fuzzy
msgid "MICROBE_LOADING_TIP_12"
msgstr "Натиснете бутона „Отмяна“ в редактора, ако допуснете грешка"

#, fuzzy
msgid "MICROBE_LOADING_TIP_13"
msgstr "Натиснете бутона „Отмяна“ в редактора, ако допуснете грешка"

#, fuzzy
msgid "MICROBE_LOADING_TIP_14"
msgstr "Натиснете бутона „Отмяна“ в редактора, ако допуснете грешка"

#, fuzzy
msgid "MICROBE_LOADING_TIP_15"
msgstr "Натиснете бутона „Отмяна“ в редактора, ако допуснете грешка"

#, fuzzy
msgid "MICROBE_LOADING_TIP_16"
msgstr "Натиснете бутона „Отмяна“ в редактора, ако допуснете грешка"

#, fuzzy
msgid "MICROBE_LOADING_TIP_17"
msgstr "Натиснете бутона „Отмяна“ в редактора, ако допуснете грешка"

#, fuzzy
msgid "MICROBE_LOADING_TIP_18"
msgstr "Натиснете бутона „Отмяна“ в редактора, ако допуснете грешка"

#, fuzzy
msgid "MICROBE_LOADING_TIP_19"
msgstr "Натиснете бутона „Отмяна“ в редактора, ако допуснете грешка"

#, fuzzy
msgid "MICROBE_LOADING_TIP_2"
msgstr "Натиснете бутона „Отмяна“ в редактора, ако допуснете грешка"

#, fuzzy
msgid "MICROBE_LOADING_TIP_20"
msgstr "Натиснете бутона „Отмяна“ в редактора, ако допуснете грешка"

#, fuzzy
msgid "MICROBE_LOADING_TIP_21"
msgstr "Натиснете бутона „Отмяна“ в редактора, ако допуснете грешка"

#, fuzzy
msgid "MICROBE_LOADING_TIP_22"
msgstr "Натиснете бутона „Отмяна“ в редактора, ако допуснете грешка"

#, fuzzy
msgid "MICROBE_LOADING_TIP_3"
msgstr "Натиснете бутона „Отмяна“ в редактора, ако допуснете грешка"

#, fuzzy
msgid "MICROBE_LOADING_TIP_4"
msgstr "Натиснете бутона „Отмяна“ в редактора, ако допуснете грешка"

#, fuzzy
msgid "MICROBE_LOADING_TIP_5"
msgstr "Натиснете бутона „Отмяна“ в редактора, ако допуснете грешка"

#, fuzzy
msgid "MICROBE_LOADING_TIP_6"
msgstr "Натиснете бутона „Отмяна“ в редактора, ако допуснете грешка"

#, fuzzy
msgid "MICROBE_LOADING_TIP_7"
msgstr "Натиснете бутона „Отмяна“ в редактора, ако допуснете грешка"

#, fuzzy
msgid "MICROBE_LOADING_TIP_8"
msgstr "Натиснете бутона „Отмяна“ в редактора, ако допуснете грешка"

#, fuzzy
msgid "MICROBE_LOADING_TIP_9"
msgstr "Натиснете бутона „Отмяна“ в редактора, ако допуснете грешка"

#, fuzzy
msgid "MICROBE_MEMBRANE_PERCENTAGE_STATISTICS"
msgstr "  {0}: Среща се в {1} от създанията, средно по {2}"

#, fuzzy
msgid "MICROBE_MEMBRANE_STATISTICS"
msgstr "  {0}: Среща се в {1} от създанията, средно по {2}"

msgid "MICROBE_ORGANELLE_STATISTICS"
msgstr "  {0}: Среща се в {1} от създанията, средно по {2}"

#, fuzzy
msgid "MICROBE_ORGANELLE_UPGRADES_STATISTICS"
msgstr "  {0}: Среща се в {1} от създанията, средно по {2}"

msgid "MICROBE_SPECIES_DETAIL_TEXT"
msgstr ""
"[b]Етап[/b]\n"
"  Микробен\n"
"[b]Вид на мембраната[/b]\n"
"  {0}\n"
"[b]Твърдост на мембраната[/b]\n"
"  {1}\n"
"[b]Скорост[/b]\n"
"  {2}\n"
"[b]Завъртане[/b]\n"
"  {3}\n"
"[b]Размер[/b]\n"
"  {4}"

msgid "MICROBE_STAGE"
msgstr "Микробен етап"

#, fuzzy
msgid "MICROBE_STAGE_BECOME_MULTICELLULAR_TEXT"
msgstr ""
"Събирайте глюкоза (белите облаци), като се движите през нея.\n"
"\n"
"Вашата клетка се нуждае от глюкоза за да оцелее.\n"
"\n"
"Следвайте напътствията за да намерите глюкозата."

msgid "MICROBE_STAGE_COLLECT_TEXT"
msgstr ""
"Събирайте [thrive:compound type=\"глюкоза\"][/thrive:compound] (белите облаци), като се движите през нея.\n"
"\n"
"Вашата клетка се нуждае от [thrive:compound type=\"глюкоза\"][/thrive:compound], за да произвежда [thrive:compound type=\"АТФ\"][/thrive:compound] (енергия), която е необходима за нейното оцеляване.\n"
"\n"
"Следвайте напътствията за да намерите [thrive:compound type=\"глюкозата\"][/thrive:compound]."

msgid "MICROBE_STAGE_CONTROL_TEXT"
msgstr ""
"За да управлявате Вашата клетка, използвайте клавишите, които са показани около нея (в центъра на екрана) и мишката за посоката на движение.\n"
"\n"
"Режимът на движение може да бъде променен в настройките на играта.\n"
"\n"
"Натиснете всеки един клавиш за няколко секунди за да продължите."

#, fuzzy
msgid "MICROBE_STAGE_CONTROL_TEXT_CONTROLLER"
msgstr ""
"За да управлявате Вашата клетка, използвайте клавишите, които са показани около нея (в центъра на екрана) и мишката за посоката на движение.\n"
"\n"
"Натиснете всеки един клавиш за няколко секунди за да продължите."

#, fuzzy
msgid "MICROBE_STAGE_DAY_NIGHT_TEXT"
msgstr ""
"Наблюдавайте здравето си (долу вдясно).\n"
"Вашата клетка ще умре, ако изгуби всичките си точки здраве.\n"
"Ако имате АТФ, точките здраве се възстановяват.\n"
"Събирайте глюкоза за да произвеждате АТФ."

msgid "MICROBE_STAGE_HEALTH_TEXT"
msgstr ""
"Наблюдавайте нивото на здравето си, което се намира до нивото на [thrive:compound type=\"АТФ\"][/thrive:compound] (долу вдясно).\n"
"Вашата клетка ще умре, ако изгуби всичките си точки здраве.\n"
"Ако имате [thrive:compound type=\"АТФ\"][/thrive:compound], точките здраве се възстановяват.\n"
"Събирайте [thrive:compound type=\"глюкоза\"][/thrive:compound] за да произвеждате [thrive:compound type=\"АТФ\"][/thrive:compound]."

msgid "MICROBE_STAGE_INITIAL"
msgstr ""
"На далечна извънземна планета, след дълъг период на вулканична активност и метеоритни удари, се заражда нов феномен.\n"
"\n"
"Живот.\n"
"\n"
"Обикновени микроби обитават дълбините на океана. Вие сте последният универсален общ предшественик (ПУОП) на тази планета.\n"
"\n"
"За да оцелеете в този враждебен свят, трябва да се приспособите и да еволюирате Вашите създания."

#, fuzzy
msgid "MICROBE_STAGE_INITIAL_PANSPERMIA"
msgstr ""
"На далечна извънземна планета, след дълъг период на вулканична активност и метеоритни удари, се заражда нов феномен.\n"
"\n"
"Живот.\n"
"\n"
"Обикновени микроби обитават дълбините на океана. Вие сте последният универсален общ предшественик (ПУОП) на тази планета.\n"
"\n"
"За да оцелеете в този враждебен свят, трябва да се приспособите и да еволюирате Вашите създания."

#, fuzzy
msgid "MICROBE_STAGE_INITIAL_POND"
msgstr ""
"На далечна извънземна планета, след дълъг период на вулканична активност и метеоритни удари, се заражда нов феномен.\n"
"\n"
"Живот.\n"
"\n"
"Обикновени микроби обитават дълбините на океана. Вие сте последният универсален общ предшественик (ПУОП) на тази планета.\n"
"\n"
"За да оцелеете в този враждебен свят, трябва да се приспособите и да еволюирате Вашите създания."

#, fuzzy
msgid "MICROBE_STAGE_ORGANELLE_DIVISION"
msgstr "  {0}: Среща се в {1} от създанията, средно по {2}"

msgid "MIDDLE_MOUSE"
msgstr "Среден бутон"

#, fuzzy
msgid "MIGRATION_FAILED_TO_ADD"
msgstr "Създаването на модификацията е неуспешно"

#, fuzzy
msgid "MIGRATION_MANAGER"
msgstr ""
"Наблюдавайте нивото на здравето си, което се намира до нивото на [thrive:compound type=\"АТФ\"][/thrive:compound] (долу вдясно).\n"
"Вашата клетка ще умре, ако изгуби всичките си точки здраве.\n"
"Ако имате [thrive:compound type=\"АТФ\"][/thrive:compound], точките здраве се възстановяват.\n"
"Събирайте [thrive:compound type=\"глюкоза\"][/thrive:compound] за да произвеждате [thrive:compound type=\"АТФ\"][/thrive:compound]."

msgid "MIGRATION_STATUS_DESTINATION_NOT_SELECTED"
msgstr ""

#, fuzzy
msgid "MIGRATION_STATUS_TEXT"
msgstr ""
"Наблюдавайте нивото на здравето си, което се намира до нивото на [thrive:compound type=\"АТФ\"][/thrive:compound] (долу вдясно).\n"
"Вашата клетка ще умре, ако изгуби всичките си точки здраве.\n"
"Ако имате [thrive:compound type=\"АТФ\"][/thrive:compound], точките здраве се възстановяват.\n"
"Събирайте [thrive:compound type=\"глюкоза\"][/thrive:compound] за да произвеждате [thrive:compound type=\"АТФ\"][/thrive:compound]."

#, fuzzy
msgid "MIGRATION_STEP_DESTINATION_EXPLANATION"
msgstr "Вкаменете тези създания, за да ги запазите в музея. Може да го посетите от Трайвопедията или да заредите създанията в редактора."

msgid "MIGRATION_STEP_ONLY_ONE_ALLOWED"
msgstr ""

#, fuzzy
msgid "MIGRATION_STEP_POPULATION_EXPLANATION"
msgstr "(определя разхода на мутационни точки в редактора)"

#, fuzzy
msgid "MIGRATION_STEP_SOURCE_EXPLANATION"
msgstr "(определя разхода на мутационни точки в редактора)"

#, fuzzy
msgid "MIGRATION_TOOLTIP"
msgstr "Отваряне на страницата ни в „Patreon“"

msgid "MILLION_ABBREVIATION"
msgstr "{0} млн"

msgid "MINIMUM_AMOUNT_TO_FIND"
msgstr "Минимално количество:"

msgid "MINIMUM_VERSION"
msgstr "Минимална:"

msgid "MIN_VISIBLE_DATASET_WARNING"
msgstr "Не е възможно показването на по-малко от {0} набор(а) от данни!"

msgid "MISC"
msgstr "Разни"

msgid "MISCELLANEOUS"
msgstr "Разни"

msgid "MISCELLANEOUS_3D_STAGE"
msgstr "Триизмерно пространство"

#, fuzzy
msgid "MISC_FUN"
msgstr "Разни"

msgid "MISSING_DESCRIPTION"
msgstr "Описанието липсва"

msgid "MISSING_OR_INVALID_REQUIRED_FIELD"
msgstr "Липсващ или невалиден формат на задължително поле: {0}"

msgid "MISSING_TITLE"
msgstr "Заглавието липсва"

msgid "MITOCHONDRION"
msgstr "Митохондрия"

msgid "MITOCHONDRION_DESCRIPTION"
msgstr "Това е основният източник на енергия на клетката. Митохондрията е структура с двойна мембрана, изпълнена с протеини и ензими. Тя е прокариот, който е бил асимилиран от еукариотния си приемник. Митохондрията превръща по много ефективен начин [thrive:compound type=\"glucose\"]глюкозата[/thrive:compound] в [thrive:compound type=\"atp\"]АТФ[/thrive:compound] в процес, който се нарича [b]аеробно дишане[/b]. За да функционира се нуждае от [thrive:compound type=\"oxygen\"]кислород[/thrive:compound], когато той не е достатъчен произвеждането на [thrive:compound type=\"atp\"]АТФ[/thrive:compound] се забавя."

msgid "MITOCHONDRION_PROCESSES_DESCRIPTION"
msgstr "Превръща [thrive:compound type=\"glucose\"]глюкозата[/thrive:compound] в [thrive:compound type=\"atp\"]АТФ[/thrive:compound]. Количеството зависи от концентрацията на [thrive:compound type=\"oxygen\"]кислород[/thrive:compound] в околната среда."

msgid "MIXED_DOT_DOT_DOT"
msgstr "Смесена..."

msgid "MODDING_INSTRUCTIONS_ON"
msgstr "За повече информация, посетете"

msgid "MODELS"
msgstr "Модели"

msgid "MODIFY"
msgstr "Свойства"

msgid "MODIFY_ORGANELLE"
msgstr "Свойства на органела"

msgid "MODIFY_TYPE"
msgstr "Свойства"

msgid "MODS"
msgstr "Модификации"

msgid "MODS_INSTALLED_BUT_NOT_ENABLED"
msgstr ""
"Налични са инсталирани модификации, които не са включени.\n"
"\n"
"Модификациите трябва да бъдат включени след тяхната инсталация, за да се използват от играта."

msgid "MOD_ASSEMBLY"
msgstr "„Assembly“:"

msgid "MOD_ASSEMBLY_CLASS"
msgstr "Основно „Assembly“:"

#, fuzzy
msgid "MOD_ASSEMBLY_CLASS_CREATION_FAILED"
msgstr "„{0}“: изключването на „Assembly“ е неуспешно"

msgid "MOD_ASSEMBLY_CLASS_NOT_FOUND"
msgstr "„{0}“: „{1}“ не съществува в „Assembly“"

msgid "MOD_ASSEMBLY_INIT_CALL_FAILED"
msgstr "„{0}“: стартирането на „Assembly“ е неуспешно"

msgid "MOD_ASSEMBLY_LOAD_CALL_FAILED_EXCEPTION"
msgstr "„{0}“: стартирането на„Assembly“ е неуспешно поради следната грешка: {1}"

msgid "MOD_ASSEMBLY_LOAD_EXCEPTION"
msgstr "„{0}“: зареждането на „Assembly“ е неуспешно поради следната грешка: {1}"

msgid "MOD_ASSEMBLY_UNLOAD_CALL_FAILED"
msgstr "„{0}“: изключването на „Assembly“ е неуспешно"

msgid "MOD_ASSEMBLY_UNLOAD_CALL_FAILED_EXCEPTION"
msgstr "„{0}“: изключването на „Assembly“ е неуспешно поради следната грешка: {1}"

msgid "MOD_AUTHOR"
msgstr "Автор:"

msgid "MOD_AUTO_HARMONY"
msgstr "Използва „Harmony“:"

msgid "MOD_CREATION_FAILED"
msgstr "Създаването на модификацията е неуспешно"

msgid "MOD_DESCRIPTION"
msgstr "Описание:"

msgid "MOD_EXTENDED_DESCRIPTION"
msgstr "Подробно описание:"

msgid "MOD_HARMONY_LOAD_FAILED_EXCEPTION"
msgstr "„{0}“: зареждането на „Harmony“ е неуспешно поради следната грешка: {1}"

msgid "MOD_HARMONY_UNLOAD_FAILED_EXCEPTION"
msgstr "„{0}“: изключването на „Harmony“ е неуспешно поради следната грешка: {1}"

msgid "MOD_HAS_NO_LOADABLE_RESOURCES"
msgstr "„{0}“: няма ресурси за зареждане"

msgid "MOD_ICON_FILE"
msgstr "Икона:"

msgid "MOD_INFO_URL"
msgstr "Връзка:"

msgid "MOD_INTERNAL_NAME"
msgstr "Наименование на папката:"

msgid "MOD_LICENSE"
msgstr "Лиценз:"

msgid "MOD_LOAD_ERRORS"
msgstr "Грешка по време на зареждането на модификацията"

msgid "MOD_LOAD_ERRORS_OCCURRED"
msgstr "Възникна грешка по време на зареждането на една или повече модификации. За повече информация, вижте дневниците на играта."

msgid "MOD_LOAD_OR_UNLOAD_ERRORS_OCCURRED"
msgstr "Възникна грешка по време на зареждането или изключването на една или повече модификации. За повече информация, вижте дневниците на играта."

msgid "MOD_LOAD_UNLOAD_CAVEATS"
msgstr "Важно: Повечето модификации се нуждаят от рестартиране на играта за да функционират правилно. Бъдете внимателни, защото някои модификации може да съдържат злонамерен код."

msgid "MOD_LOAD_UNLOAD_RESTART"
msgstr "Една или повече модификации изискват рестартиране на играта за да функционират правилно"

msgid "MOD_MAXIMUM_THRIVE"
msgstr "Максимална версия на „Thrive“:"

msgid "MOD_MINIMUM_THRIVE"
msgstr "Минимална версия на „Thrive“:"

msgid "MOD_NAME"
msgstr "Наименование:"

msgid "MOD_PCK_NAME"
msgstr "Основен файл:"

msgid "MOD_RECOMMENDED_THRIVE"
msgstr "Препоръчителна версия на „Thrive“:"

msgid "MOD_TO_UPLOAD"
msgstr "За качване:"

msgid "MOD_UPLOADER"
msgstr "Инструмент за качване на модификации"

msgid "MOD_VERSION"
msgstr "Версия:"

msgid "MORE_INFO"
msgstr "Свойства"

#, fuzzy
msgid "MORE_INFO_PROMPT"
msgstr "Свойства"

msgid "MOUSE_EDGE_PANNING_OPTION"
msgstr ""

msgid "MOUSE_LOOK_SENSITIVITY"
msgstr "Чувствителност на мишката"

msgid "MOUSE_SENSITIVITY_WINDOW_SIZE_ADJUSTMENT"
msgstr "Мащабиране на чувствителността според размера на прозореца"

msgid "MOVE"
msgstr "Преместване"

msgid "MOVEMENT"
msgstr "Движение"

msgid "MOVE_ATTEMPTS_PER_SPECIES"
msgstr "Брой на опитите за преселване на създанията"

msgid "MOVE_BACKWARDS"
msgstr "Назад"

msgid "MOVE_DOWN_OR_CROUCH"
msgstr "Надолу или клякане"

msgid "MOVE_FORWARD"
msgstr "Напред"

#, fuzzy
msgid "MOVE_ITEM_DOWN"
msgstr "Колонизиране"

#, fuzzy
msgid "MOVE_ITEM_UP"
msgstr "Надясно"

msgid "MOVE_LEFT"
msgstr "Наляво"

msgid "MOVE_ORGANELLE"
msgstr "Преместване на органел"

msgid "MOVE_RIGHT"
msgstr "Надясно"

msgid "MOVE_TO_ANY_PATCH"
msgstr "Преселение"

msgid "MOVE_TO_LAND"
msgstr "Колонизиране"

#, fuzzy
msgid "MOVE_TO_MACROSCOPIC_TOOLTIP"
msgstr "Трябва да създадете достатъчно голяма клетъчна колония за да превърнете Вашите създания в многоклетъчен организъм."

msgid "MOVE_TO_MULTICELLULAR_STAGE_TOOLTIP"
msgstr "Трябва да създадете достатъчно голяма клетъчна колония за да превърнете Вашите създания в многоклетъчен организъм."

msgid "MOVE_TO_THIS_PATCH"
msgstr "Преселване"

msgid "MOVE_UP_OR_JUMP"
msgstr "Нагоре или скачане"

#, fuzzy
msgid "MOVING_TO_AWAKENING_PROTOTYPE"
msgstr ""
"Вашите създания ще колонизират сушата. Това действие е необходимо, за да преминете в следващите етапи играта и е необратимо.\n"
"\n"
"В тази версия на играта, това е внезапен процес.\n"
"\n"
"Планът за в бъдеще е колонизирането сушата да бъде постепенно."

#, fuzzy
msgid "MOVING_TO_AWAKENING_PROTOTYPE_TITLE"
msgstr "Колонизиране на сушата?"

msgid "MOVING_TO_LAND_PROTOTYPE"
msgstr ""
"Вашите създания ще колонизират сушата. Това действие е необходимо, за да преминете в следващите етапи играта и е необратимо.\n"
"\n"
"В тази версия на играта, това е внезапен процес.\n"
"\n"
"Планът за в бъдеще е колонизирането сушата да бъде постепенно."

msgid "MOVING_TO_LAND_PROTOTYPE_TITLE"
msgstr "Колонизиране на сушата?"

msgid "MOVING_TO_SOCIETY_STAGE"
msgstr "Превръщане в общество..."

msgid "MP_COST"
msgstr "{0} МТ"

msgid "MUCILAGE"
msgstr "Слуз"

#, fuzzy
msgid "MUCILAGE_SYNTHESIS"
msgstr "Секреция"

#, fuzzy
msgid "MUCOCYST_ACTION_TOOLTIP"
msgstr "Отваряне на страницата ни в „Patreon“"

#, fuzzy
msgid "MULTICELLULAR"
msgstr "Късно многоклетъчно"

msgid "MULTICELLULAR_EDITOR"
msgstr "Многоклетъчен редактор"

#, fuzzy
msgid "MULTICELLULAR_FREEBUILD_EDITOR"
msgstr "Многоклетъчен редактор"

#, fuzzy
msgid "MULTICELLULAR_LOADING_TIP_1"
msgstr "Многоклетъчен редактор"

msgid "MULTICELLULAR_STAGE"
msgstr "Многоклетъчен етап"

msgid "MULTIPLE_CELLS"
msgstr "Няколко клетки"

msgid "MULTIPLE_METABALLS"
msgstr "Няколко кълба"

msgid "MULTIPLE_ORGANELLES"
msgstr "Няколко органела"

msgid "MULTISAMPLE_ANTI_ALIASING"
msgstr "Множествено изглаждане:"

msgid "MULTITHREADED_SIMULATION_ENABLED"
msgstr ""

#, fuzzy
msgid "MULTITHREADED_SIMULATION_EXPLANATION"
msgstr "Вкаменете тези създания, за да ги запазите в музея. Може да го посетите от Трайвопедията или да заредите създанията в редактора."

msgid "MUSEUM_WELCOME_TEXT"
msgstr ""
"Добре дошли в музея! Тук може да се възхищавате на създанията, които сте вкаменили по време на Вашите игри. Може дори да играете с тях, като ги отворите в редактора.\n"
"\n"
"За да вкамените дадени създания, натиснете бутона за прекъсване на играта и изберете техен индивид с мишката."

msgid "MUSIC"
msgstr "Музика"

msgid "MUSIC_VOLUME"
msgstr "Музика"

msgid "MUTATIONS_PER_SPECIES"
msgstr "Брой на опитите за мутация на създанията"

msgid "MUTATION_COST_MULTIPLIER"
msgstr "Мутационен разход"

msgid "MUTATION_COST_MULTIPLIER_EXPLANATION"
msgstr "(определя разхода на мутационни точки в редактора)"

msgid "MUTATION_POINTS"
msgstr "Мутационни точки"

msgid "MUTE"
msgstr "Заглушаване"

msgid "NAME"
msgstr "Наименование:"

#, fuzzy
msgid "NAME_LABEL_CITY"
msgstr "Биом: {0}"

#, fuzzy
msgid "NAME_LABEL_FLEET"
msgstr "Биом: {0}"

msgid "NAME_LABEL_STRUCTURE_UNFINISHED"
msgstr ""

#, fuzzy
msgid "NATIVE_THREAD_ADVICE_TOOLTIP"
msgstr "Текущи нишки:"

msgid "NEGATIVE_ATP_BALANCE"
msgstr "Производството на АТФ е недостатъчно"

msgid "NEGATIVE_ATP_BALANCE_TEXT"
msgstr ""
"Вашият микроб не произвежда достатъчно АТФ за да оцелее!\n"
"Искате ли да продължите?"

msgid "NEW"
msgstr "Създаване"

msgid "NEWER_VERSION_LOADING_WARNING"
msgstr ""
"Този запис е от по-нова версия на „Thrive“ и е несъвместим.\n"
"Искате ли да го заредите въпреки това?"

msgid "NEWS"
msgstr "НОВИНИ"

msgid "NEW_GAME"
msgstr "Нова игра"

msgid "NEW_GAME_BUTTON_TOOLTIP"
msgstr "Започване на нова игра"

msgid "NEW_GAME_SETTINGS_PERFORMANCE_OPTIONS_INFO"
msgstr "Важно: Ако имате проблеми с производителността на играта, натиснете [color=#3796e1][url=thrive://GUI/OptionsMenu/Performance]тук[/url][/color]"

msgid "NEW_MOD_DEFAULT_DESCRIPTION"
msgstr "Моята невероятна модификация"

msgid "NEW_NAME"
msgstr "Наименование"

msgid "NEW_NAME_COLON"
msgstr "Наименование:"

msgid "NEXT_CAPITAL"
msgstr "НАПРЕД"

msgid "NEXT_EDITOR_TAB"
msgstr "Преминаване към следващия раздел"

msgid "NITROGEN"
msgstr "Азот"

msgid "NITROGENASE"
msgstr "Нитрогеназа"

msgid "NITROGENASE_DESCRIPTION"
msgstr "Нитрогеназата е протеин, който използва газообразен [thrive:compound type=\"nitrogen\"]въглероден диоксид[/thrive:compound] и клетъчна енергия под формата на [thrive:compound type=\"atp\"]АТФ[/thrive:compound] за да произвежда [thrive:compound type=\"ammonia\"]амоняк[/thrive:compound], който е ключов за растежа на клетките. Този процес се нарича [b]анаеробна азотна фиксация[/b]. Понеже нитрогеназата е скачена с цитоплазма, тя извършва известна [b]гликолиза[/b]."

msgid "NITROGENASE_PROCESSES_DESCRIPTION"
msgstr "Превръща [thrive:compound type=\"atp\"]АТФ[/thrive:compound] в [thrive:compound type=\"ammonia\"]амоняк[/thrive:compound]. Количеството зависи от концентрацията на [thrive:compound type=\"nitrogen\"]азот[/thrive:compound] в околната среда."

msgid "NITROPLAST"
msgstr "Пластид за азотна фиксация"

msgid "NITROPLAST_DESCRIPTION"
msgstr "Пластидът за азотна фиксация е протеин, който използва газообразен [thrive:compound type=\"nitrogen\"]азот[/thrive:compound] и [thrive:compound type=\"oxygen\"]кислород[/thrive:compound], както и клетъчна енергия под формата на [thrive:compound type=\"atp\"]АТФ[/thrive:compound] за да произвежда [thrive:compound type=\"ammonia\"]амоняк[/thrive:compound], който е ключов за растежа на клетките. Този процес се нарича [b]аеробна азотна фиксация[/b]."

msgid "NITROPLAST_PROCESSES_DESCRIPTION"
msgstr "Превръща [thrive:compound type=\"atp\"]АТФ[/thrive:compound] в [thrive:compound type=\"ammonia\"]амоняк[/thrive:compound]. Количеството зависи от концентрацията на [thrive:compound type=\"nitrogen\"]азот[/thrive:compound] и [thrive:compound type=\"oxygen\"]кислород[/thrive:compound] в околната среда."

msgid "NONE"
msgstr "Няма"

msgid "NORMAL"
msgstr "Обикновена"

msgid "NORMAL_MEMBRANE_DESCRIPTION"
msgstr "Това е най-обикновена мембрана, която не осигурява добра защита на клетката. Освен това, тя се нуждае от повече енергия за да не се деформира. Предмиството ѝ е, че позволява на клетката да усвоява хранителните вещества по-бързо."

msgid "NOTHING_HERE"
msgstr "Няма нищо"

msgid "NOTHING_TO_INTERACT_WITH"
msgstr ""

msgid "NOTICE_DAMAGED_BY_NO_ATP"
msgstr ""

msgid "NOTICE_ENGULF_DAMAGE_FROM_TOXIN"
msgstr ""

msgid "NOTICE_ENGULF_MISSING_ENZYME"
msgstr ""

msgid "NOTICE_ENGULF_SIZE_TOO_SMALL"
msgstr ""

msgid "NOTICE_ENGULF_STORAGE_FULL"
msgstr ""

msgid "NOTICE_HIT_BY_ATP_TOXIN"
msgstr ""

#, fuzzy
msgid "NOTICE_HIT_BY_BASE_MOVEMENT_TOXIN"
msgstr "Базово движение"

msgid "NOTICE_RADIATION_DAMAGE"
msgstr ""

msgid "NOTICE_READY_TO_EDIT"
msgstr ""

#, fuzzy
msgid "NOT_ADAPTED_TO_CURRENT_PATCH"
msgstr "Текущо местообитание"

msgid "NOT_STARTED_DOT"
msgstr "Не е започната."

msgid "NOVEMBER"
msgstr "Ноември"

msgid "NO_AI"
msgstr "Самота"

msgid "NO_DATA_TO_SHOW"
msgstr "Няма данни"

msgid "NO_EVENTS_RECORDED"
msgstr "Няма записани събития"

msgid "NO_FOSSIL_DIRECTORY"
msgstr "Папката с вкаменелости не съществува"

msgid "NO_MODS_ENABLED"
msgstr "Няма включени модификации"

msgid "NO_ORGANELLE_PROCESSES"
msgstr "Не се осъществяват клетъчни процеси"

msgid "NO_SAVEGAMES_FOUND"
msgstr "Няма създадени записи"

msgid "NO_SAVE_DIRECTORY"
msgstr "Папката с записи не съществува"

msgid "NO_SCREENSHOT_DIRECTORY"
msgstr "Папката със снимки не съществува"

msgid "NO_SELECTED_MOD"
msgstr "Няма"

#, fuzzy
msgid "NO_SUGGESTION"
msgstr "?"

msgid "NUCLEUS"
msgstr "Ядро"

msgid "NUCLEUS_DELETE_OPTION_DISABLED_TOOLTIP"
msgstr ""
"Ядрото е необратима еволюция и не може да бъде премахнато,\n"
"освен ако не е добавено по време на текущата сесия на редактора."

msgid "NUCLEUS_DESCRIPTION"
msgstr "Това е определящата структура на еукариотните клетки. Ядрото включва в себе си ендоплазмен ретикулум и апарата на Голджи. То е еволюция на прокариотните клетки, която им позволява да развият система от вътрешни мембрани, чрез асимилиране на друг прокариот в самите тях. Ядрото разделя различните клетъчни процеси и не им позволява да се припокриват. Освен това, позволява на вътрешните органели да са много по-сложни, ефикасни и специализирани. За сметка на това, ядрото увеличава размера на клетката и изисква голямо количество енергия."

msgid "NUCLEUS_SMALL_DESCRIPTION"
msgstr "Позволява еволюцията към по-сложните мембранни органели и увеличава издръжливостта на клетката с 50 %. То използва голямо количество АТФ. Тази еволюция е необратима."

msgid "NUMLOCK"
msgstr "Клавиш „Num Lock“"

#, fuzzy
msgid "NUTRIENT_COST_TOOLTIP"
msgstr "Отваряне на страницата ни в „Patreon“"

msgid "N_A"
msgstr "Няма"

msgid "N_A_MP"
msgstr "Няма МТ"

msgid "N_TIMES"
msgstr "{0} пъти"

msgid "OCTOBER"
msgstr "Октомври"

msgid "OFF"
msgstr ""

msgid "OFFICIAL_WEBSITE"
msgstr "Официален сайт"

msgid "OFFICIAL_WEBSITE_BUTTON_TOOLTIP"
msgstr "Отваряне на официалния сайт на „Revolutionary Games“"

msgid "OK"
msgstr "ОК"

msgid "OLDER_VERSION_LOADING_WARNING"
msgstr ""
"Този запис е от стара версия на „Thrive“ и е несъвместим.\n"
"Играта е в начален етап на разработка и съвместимостта не е приоритет.\n"
"Ако искате, може да докладвате за потенциалните проблеми.\n"
"Искате ли да го заредите въпреки това?"

#, fuzzy
msgid "OPENGL_MODE_WARNING"
msgstr "Предупреждение за GLES2"

#, fuzzy
msgid "OPENGL_MODE_WARNING_EXPLANATION"
msgstr "В момента „Thrive“ се изпълнява с GLES2. Това не е препоръчително и може да доведе до проблеми. Моля, обновете Вашите графични драйвери или използвайте графичните карти на „AMD“ или „Nvidia“."

msgid "OPEN_FOLDER"
msgstr "Местоположение"

msgid "OPEN_FOSSIL_FOLDER"
msgstr "Местоположение на вкаменелостите"

msgid "OPEN_FOSSIL_IN_FREEBUILD_WARNING"
msgstr ""
"Сигурни ли сте, че искате да започнете нова игра с избраните създания?\n"
"Всички незапазени промени ще бъдат изгубени."

#, fuzzy
msgid "OPEN_GOD_TOOLS"
msgstr "Хранилище"

msgid "OPEN_HELP_SCREEN"
msgstr "Отваряне на ръководството"

msgid "OPEN_IN_FREEBUILD"
msgstr "Отваряне в редактора"

msgid "OPEN_LOGS_FOLDER"
msgstr "Местоположение на дневниците"

msgid "OPEN_MOD_URL"
msgstr "Хранилище"

#, fuzzy
msgid "OPEN_ORGANELLES_PAGE"
msgstr "Отваряне на контекстното меню"

msgid "OPEN_ORGANELLE_MENU"
msgstr "Отваряне на контекстното меню"

#, fuzzy
msgid "OPEN_RESEARCH_SCREEN"
msgstr "Отваряне на ръководството"

msgid "OPEN_SAVE_DIRECTORY"
msgstr "Отваряне на папката с записи"

#, fuzzy
msgid "OPEN_SCIENCE_MENU"
msgstr "Отваряне на менюто"

msgid "OPEN_SCREENSHOT_FOLDER"
msgstr "Местоположение на снимките"

msgid "OPEN_THE_MENU"
msgstr "Отваряне на менюто"

msgid "OPEN_TRANSLATION_SITE"
msgstr "Допринасяне към превода"

msgid "OPERATION_PAUSED_DOT"
msgstr "Прекъсната."

msgid "OPPORTUNISM_EXPLANATION"
msgstr ""
"Самонадеяните микроби се съревновават за своята плячка\n"
"и са склонни да използват токсини срещу по-големите микроби.\n"
"Предпазливите микроби не се излагат на опасност за своята плячка."

msgid "OPPORTUNISTIC"
msgstr "Самонадеяно"

msgid "OPTIONS"
msgstr "Настройки"

msgid "OPTIONS_BUTTON_TOOLTIP"
msgstr "Отваряне на настройките"

msgid "ORGANELLES"
msgstr "Органели"

#, fuzzy
msgid "ORGANELLES_BUTTON"
msgstr "Аксон"

#, fuzzy
msgid "ORGANELLES_WILL_BE_UNLOCKED_NEXT_GENERATION"
msgstr "(ВНИМАНИЕ: понижава ефективността на фотосинтезата)"

msgid "ORGANELLE_AXON"
msgstr "Аксон"

#, fuzzy
msgid "ORGANELLE_AXON_DESCRIPTION"
msgstr "Това са фини косъмчета върху клетъчната мембрана. Една клетка може да притежава от десетки до стотици пили, които имат различно предназначение, включително роля в хищничеството. Патогенните микроорганизми използват своите пили за вирулентност или за прикрепване и свързване към тъканите на гостоприемника си, или за нахлуване през клетъчната мембрана, за да достигнат до цитоплазмата. Съществуват различни видове пили, които не са еволюционно свързани помежду си и са резултат от конвергентна еволюция. Един организъм може да притежава няколка вида пили и постоянно да ги променя или заменя."

#, fuzzy
msgid "ORGANELLE_CATEGORY_MACROSCOPIC"
msgstr "Късно многоклетъчно"

#, fuzzy
msgid "ORGANELLE_CATEGORY_MULTICELLULAR"
msgstr "Късно многоклетъчно"

#, fuzzy
msgid "ORGANELLE_GROWTH_ORDER_EXPLANATION"
msgstr "(ограничава скоростта на растеж на създанията)"

msgid "ORGANELLE_MYOFIBRIL"
msgstr "Миофибрила"

#, fuzzy
msgid "ORGANELLE_MYOFIBRIL_DESCRIPTION"
msgstr "Това са фини косъмчета върху клетъчната мембрана. Една клетка може да притежава от десетки до стотици пили, които имат различно предназначение, включително роля в хищничеството. Патогенните микроорганизми използват своите пили за вирулентност или за прикрепване и свързване към тъканите на гостоприемника си, или за нахлуване през клетъчната мембрана, за да достигнат до цитоплазмата. Съществуват различни видове пили, които не са еволюционно свързани помежду си и са резултат от конвергентна еволюция. Един организъм може да притежава няколка вида пили и постоянно да ги променя или заменя."

msgid "ORGANELLE_PILUS"
msgstr "Пробивен пилус"

msgid "ORGANELLE_PILUS_DESCRIPTION"
msgstr "Това са фини косъмчета върху клетъчната мембрана. Една клетка може да притежава от десетки до стотици пили, които имат различно предназначение, включително роля в хищничеството. Патогенните микроорганизми използват своите пили за вирулентност или за прикрепване и свързване към тъканите на гостоприемника си, или за нахлуване през клетъчната мембрана, за да достигнат до цитоплазмата. Съществуват различни видове пили, които не са еволюционно свързани помежду си и са резултат от конвергентна еволюция. Един организъм може да притежава няколка вида пили и постоянно да ги променя или заменя."

msgid "ORGANELLE_PILUS_PROCESSES_DESCRIPTION"
msgstr "Пробожда другите клетки и предпазва от техните токсини."

#, fuzzy
msgid "ORGANELLE_PLURAL"
msgstr "Пробивен пилус"

#, fuzzy
msgid "ORGANELLE_SINGULAR"
msgstr "Пробивен пилус"

#, fuzzy
msgid "ORGANELLE_SUGGESTION_COLON"
msgstr "Аксон"

#, fuzzy
msgid "ORGANELLE_SUGGESTION_TOOLTIP"
msgstr "Зареждане на запазените игри"

#, fuzzy
msgid "ORGANELLE_UNLOCKS_ENABLED"
msgstr ""
"Налични са инсталирани модификации, които не са включени.\n"
"\n"
"Модификациите трябва да бъдат включени след тяхната инсталация, за да се използват от играта."

#, fuzzy
msgid "ORGANELLE_UNLOCKS_ENABLED_EXPLANATION"
msgstr "(ВНИМАНИЕ: понижава ефективността на фотосинтезата)"

msgid "ORGANISM_STATISTICS"
msgstr "Характеристика"

msgid "OR_UNLOCK_CONDITION"
msgstr ""

msgid "OSMOREGULATION"
msgstr "Осморегулация"

msgid "OSMOREGULATION_COST"
msgstr "Осморегулационен разход"

msgid "OSMOREGULATION_COST_MULTIPLIER"
msgstr "Осморегулационен разход"

msgid "OSMOREGULATION_COST_MULTIPLIER_EXPLANATION"
msgstr "(определя разхода на осморегулация на Вашите създания)"

#, fuzzy
msgid "OTHER_COMPOUNDS"
msgstr "Химични съединения"

msgid "OUR_WIKI"
msgstr "нашата Уикипедия"

#, fuzzy
msgid "OUTDATED_NOTICE"
msgstr "Не е започната."

msgid "OUTREACH_TEAM"
msgstr "Представители"

msgid "OUTSIDE_CONTRIBUTORS"
msgstr "Външни сътрудници"

msgid "OVERWRITE_EXISTING_SAVE"
msgstr "Съществуващи записи:"

msgid "OVERWRITE_EXISTING_SAVE_PROMPT"
msgstr "Презаписване на съществуващия запис?"

msgid "OVERWRITE_SPECIES_NAME_CONFIRMATION"
msgstr ""
"Вкаменени създания с това наименование вече съществуват.\n"
"Сигурни ли сте, че искате да ги презапишете?"

msgid "OXYGEN"
msgstr "Кислород"

#, fuzzy
msgid "OXYGEN_INHIBITOR_SYNTHESIS"
msgstr "Окситоксиносинтеза"

#, fuzzy
msgid "OXYGEN_RESISTANCE"
msgstr "Токсична устойчивост"

#, fuzzy
msgid "OXYGEN_TOLERANCE_TOOLTIP"
msgstr "Превключване на химичните съединения"

msgid "OXYTOXISOME_PROCESSES_DESCRIPTION"
msgstr "Превръща [thrive:compound type=\"atp\"]АТФ[/thrive:compound] в [thrive:compound type=\"oxytoxy\"]окситоксин[/thrive:compound]. Количеството зависи от концентрацията на [thrive:compound type=\"oxygen\"]кислород[/thrive:compound] в околната среда. Изстрелва токсини с натискане на [thrive:input]g_fire_toxin[/thrive:input]. Тяхната ефективност зависи от количеството на [thrive:compound type=\"oxytoxy\"]окситоксин[/thrive:compound] в клетката."

msgid "OXYTOXY_NT"
msgstr "Окситоксин"

#, fuzzy
msgid "OXYTOXY_SYNTHESIS"
msgstr "Окситоксиносинтеза"

msgid "PAGEDOWN"
msgstr "Клавиш „Page Down“"

msgid "PAGEUP"
msgstr "Клавиш „Page Up“"

msgid "PAGE_BACK"
msgstr "Назад"

msgid "PAGE_FORWARD"
msgstr "Напред"

msgid "PAGE_TITLE"
msgstr "Заглавие на страницата"

msgid "PAN_CAMERA_DOWN"
msgstr "Преместване надолу"

msgid "PAN_CAMERA_LEFT"
msgstr "Преместване наляво"

msgid "PAN_CAMERA_RESET"
msgstr "Нулиране на камерата"

msgid "PAN_CAMERA_RIGHT"
msgstr "Преместване надясно"

msgid "PAN_CAMERA_UP"
msgstr "Преместване нагоре"

msgid "PASSIVE_REPRODUCTION_PROGRESS_EXPLANATION"
msgstr "(създанията усвояват хранителните вещества от околната среда)"

msgid "PAST_DEVELOPERS"
msgstr "Бивши разработчици"

#, fuzzy
msgid "PATCH_COLON"
msgstr "Процъфтява:"

msgid "PATCH_EXTINCTION_BOX_TEXT"
msgstr ""
"Вашите създания изчезнаха от тази зона.\n"
"Но това не е краят, може да изберете друга зона за да продължите!"

msgid "PATCH_EXTINCTION_CAPITAL"
msgstr "ИЗМИРАНЕ В ЗОНАТА"

msgid "PATCH_MAP"
msgstr "Карта"

msgid "PATCH_MAP_NAVIGATION_TOOLTIP"
msgstr "Използвайте мишката за да разгледате картата"

msgid "PATCH_NAME"
msgstr "{0} — {1}"

#, fuzzy
msgid "PATCH_NOTES_LAST_PLAYED_INFO"
msgstr "Заглавие на страницата"

msgid "PATCH_NOTES_LAST_PLAYED_INFO_PLURAL"
msgstr ""

msgid "PATCH_NOTES_TITLE"
msgstr "Бележки към изданието"

msgid "PATCH_NOTE_BULLET_POINT"
msgstr "— {0}"

msgid "PATCH_NOTE_CHANGES_HEADING"
msgstr "Промени:"

#, fuzzy
msgid "PATCH_NOTE_LINK_VISIT_TEXT"
msgstr ""
"Вашите създания изчезнаха от тази зона.\n"
"Но това не е краят, може да изберете друга зона за да продължите!"

msgid "PATREON_TOOLTIP"
msgstr "Отваряне на страницата ни в „Patreon“"

msgid "PATRONS"
msgstr "Покровители"

msgid "PAUSED"
msgstr "НА ПАУЗА"

msgid "PAUSE_MENU_RESUME_TOOLTIP"
msgstr "Продължаване на играта"

msgid "PAUSE_PROMPT"
msgstr "[center]Натиснете [thrive:input]g_pause[/thrive:input] за да продължите играта[/center]"

msgid "PAUSE_TOOLTIP"
msgstr "Прекъсване на играта"

msgid "PCK_LOAD_FAILED"
msgstr "Зареждането на основния файл „{0}“ е неуспешно"

msgid "PCK_LOAD_FAILED_DOES_NOT_EXIST"
msgstr "Зареждането на основния файл „{0}“ е неуспешно, защото файлът не съществува"

msgid "PEACEFUL"
msgstr "Пасивно"

#, fuzzy
msgid "PENDING_ENDOSYMBIOSIS_EXPLANATION"
msgstr "В момента „Thrive“ се изпълнява с GLES2. Това не е препоръчително и може да доведе до проблеми. Моля, обновете Вашите графични драйвери или използвайте графичните карти на „AMD“ или „Nvidia“."

msgid "PENDING_ENDOSYMBIOSIS_TITLE"
msgstr ""

msgid "PERCENTAGE_VALUE"
msgstr "{0} %"

#, fuzzy
msgid "PERFECT_ADAPTATION_DESCRIPTION"
msgstr ""
"Превключване на светлинните ефекти за бутона на редактора.\n"
"\n"
"Ако имате графични проблеми с бутона на редактора,\n"
"трябва да изключите светлинните ефекти."

msgid "PERFORMANCE"
msgstr "Производителност"

msgid "PERFORM_UNBINDING"
msgstr "Извършване на отделяне"

#, fuzzy
msgid "PER_SECOND_ABBREVIATION"
msgstr "{0} хил"

msgid "PER_SECOND_SLASH"
msgstr "/в секунда"

msgid "PHOSPHATE"
msgstr "Фосфат"

#, fuzzy
msgid "PHOSPHATES_COST"
msgstr "Фосфат"

msgid "PHOTOSYNTHESIS"
msgstr "Фотосинтеза"

msgid "PHYSICAL_CONDITIONS"
msgstr "Физически условия"

msgid "PHYSICAL_RESISTANCE"
msgstr "Физическа устойчивост"

msgid "PLACE_ORGANELLE"
msgstr "Добавяне на органел или друг обект"

msgid "PLANET"
msgstr "Планета"

msgid "PLANET_DETAILS_STRING"
msgstr ""
"Земеподобен живот: {0}\n"
"Произход на живота: {1}\n"
"Денонощен цикъл: {2}\n"
"Продължителност на деня: {3} секунди\n"
"Произволен идентификатор на планетата: {4}"

msgid "PLANET_GENERATION_TEASER"
msgstr "Създаването на планетата е в процес на разработка!"

msgid "PLANET_RANDOM_SEED"
msgstr "Произволен идентификатор на планетата"

#, fuzzy
msgid "PLAYER"
msgstr "Вашето създание"

msgid "PLAYER_DEATH_POPULATION_PENALTY"
msgstr "Коефициент на измиране"

msgid "PLAYER_DEATH_POPULATION_PENALTY_EXPLANATION"
msgstr "(определя мащаба на измиране на индивидите от Вашите създания)"

msgid "PLAYER_DIED"
msgstr "измиране"

msgid "PLAYER_DUPLICATE"
msgstr "Удвояване"

msgid "PLAYER_EXTINCT"
msgstr "измиране на създанията"

#, fuzzy
msgid "PLAYER_RELATIVE_MOVEMENT"
msgstr "измиране на създанията"

msgid "PLAYER_REPRODUCED"
msgstr "възпроизвеждане"

msgid "PLAYER_SPEED"
msgstr ""
"Вашата\n"
"скорост"

msgid "PLAYSTATION_3"
msgstr "„PlayStation“ 3"

msgid "PLAYSTATION_4"
msgstr "„PlayStation“ 4"

msgid "PLAYSTATION_5"
msgstr "„PlayStation“ 5"

msgid "PLAY_INTRO_VIDEO"
msgstr "Начално видео"

msgid "PLAY_MICROBE_INTRO_ON_NEW_GAME"
msgstr "Начално видео при започване на нова игра"

msgid "PLAY_WITH_CURRENT_SETTING"
msgstr "Нова игра"

msgid "POPULATION_CAPITAL"
msgstr "ПОПУЛАЦИЯ:"

msgid "POPULATION_COLON"
msgstr "популация:"

msgid "POPULATION_IN_PATCHES"
msgstr "текуща популация в зоните:"

msgid "POPULATION_IN_PATCH_SHORT"
msgstr "{0} ({1})"

#, fuzzy
msgid "POSITION_NUMBER"
msgstr "Идентификационен №"

msgid "PREDATION_FOOD_SOURCE"
msgstr "{0}"

msgid "PREDICTION_DETAILS_OPEN_TOOLTIP"
msgstr "Отваряне на подробна информация за прогнозата"

msgid "PRESSURE"
msgstr "Налягане"

msgid "PRESSURE_SHORT"
msgstr "Наляг."

#, fuzzy
msgid "PRESSURE_TOLERANCE_TOOLTIP"
msgstr "Връщане в главното меню"

msgid "PRESS_KEY_DOT_DOT_DOT"
msgstr "Натиснете клавиш..."

msgid "PREVIEW_IMAGE_DOES_NOT_EXIST"
msgstr "Изображението не съществува"

msgid "PREVIEW_IMAGE_IS_TOO_LARGE"
msgstr "Изображението е твърде голямо"

msgid "PREVIOUS_COLON"
msgstr "предишна:"

msgid "PROCESSING_LOADED_OBJECTS"
msgstr "Обработка на заредените обекти"

msgid "PROCESS_ENVIRONMENT_SEPARATOR"
msgstr "при"

msgid "PROCESS_PANEL_TITLE"
msgstr "Клетъчни процеси"

#, fuzzy
msgid "PROCESS_SPEED_MODIFIER"
msgstr "Клетъчни процеси"

msgid "PROGRAMMING_TEAM"
msgstr "Програмисти"

msgid "PROJECT_MANAGEMENT_TEAM"
msgstr "Ръководители"

msgid "PROTEINS"
msgstr "Протеини"

msgid "PROTOPLASM"
msgstr "Протоплазма"

msgid "PULL_REQUESTS_PROGRAMMING"
msgstr "Разработчици"

msgid "QUICK_LOAD"
msgstr "Бързо зареждане"

msgid "QUICK_SAVE"
msgstr "Бързо записване"

msgid "QUIT"
msgstr "Изход"

msgid "QUIT_BUTTON_TOOLTIP"
msgstr "Излизане от играта"

msgid "QUIT_GAME_WARNING"
msgstr ""
"Сигурни ли сте, че искате да излезете от играта?\n"
"Всички незапазени промени ще бъдат изгубени."

#, fuzzy
msgid "RADIATION"
msgstr "Аеробно дишане"

#, fuzzy
msgid "RADIOACTIVE_CHUNK"
msgstr "Голям железен фрагмент"

#, fuzzy
msgid "RADIOSYNTHESIS"
msgstr "Термосинтеза"

msgid "RANDOMIZE_SPECIES_NAME"
msgstr "Произволно наименование"

msgid "RANDOM_SEED_TOOLTIP"
msgstr "Идентификаторът трябва да е положително цяло число"

msgid "RAW"
msgstr "НЦ"

msgid "RAW_VALUE_COLON"
msgstr "Стойност:"

msgid "READING_SAVE_DATA"
msgstr "Четене на запазените данни"

msgid "READY"
msgstr "Готова"

msgid "RECOMMENDED_THRIVE_VERSION"
msgstr "Препоръчителна:"

msgid "REDDIT_TOOLTIP"
msgstr "Отваряне на общността ни в „Reddit“"

msgid "REDO"
msgstr "Възстановяване"

msgid "REDO_THE_LAST_ACTION"
msgstr "Възстановяване на последното действие"

msgid "REFRESH"
msgstr "Опресняване"

msgid "REPORT"
msgstr "Отчет"

msgid "REPORT_BUG"
msgstr "Неизправности"

msgid "REPRODUCED"
msgstr "възпроизвеждане"

msgid "REPRODUCTION"
msgstr "Възпроизвеждане"

msgid "REPRODUCTION_ASEXUAL"
msgstr "Асексуално"

msgid "REPRODUCTION_BUDDING"
msgstr "Пъпкуване"

#, fuzzy
msgid "REPRODUCTION_COMPOUNDS_MODE"
msgstr "Видове:"

#, fuzzy
msgid "REPRODUCTION_COMPOUNDS_MODE_EXPLANATION"
msgstr "(създанията усвояват хранителните вещества от околната среда)"

#, fuzzy
msgid "REPRODUCTION_COMPOUND_HANDLING_TOOLTIP"
msgstr "Видове:"

msgid "REPRODUCTION_METHOD"
msgstr "Видове:"

msgid "REQUIRES_NUCLEUS"
msgstr "Нуждае се от ядро"

#, fuzzy
msgid "RESEARCH"
msgstr "Клавиш „Search“"

msgid "RESET"
msgstr "Нулиране"

msgid "RESET_DEADZONES"
msgstr "Нулиране"

msgid "RESET_DISMISSED_POPUPS"
msgstr "Нулиране"

msgid "RESET_INPUTS_TO_DEFAULTS"
msgstr "Възстановяване на контролите по подразбиране?"

#, fuzzy
msgid "RESET_ITEM_ORDER_TO_DEFAULT"
msgstr "Възстановяване на контролите по подразбиране?"

msgid "RESET_KEYBINDINGS"
msgstr "Нулиране на контролите"

msgid "RESET_SETTINGS_TO_DEFAULTS"
msgstr "По подразбиране"

msgid "RESET_TO_DEFAULTS"
msgstr "Възстановяване на настройките по подразбиране?"

msgid "RESISTANT_TO_BASIC_ENGULFMENT"
msgstr "Предпазва от повечето ензими"

#, fuzzy
msgid "RESIZE_METABALL_TOOLTIP"
msgstr "Продължаване на играта"

msgid "RESOLUTION"
msgstr "Резолюция:"

msgid "RESOURCE_ABSORBTION_SPEED"
msgstr "Скорост на усвояване на веществата"

msgid "RESOURCE_AMOUNT_SHORT"
msgstr "{0}: {1}"

#, fuzzy
msgid "RESOURCE_ENERGY"
msgstr "Камъни"

msgid "RESOURCE_FOOD"
msgstr "Храна"

msgid "RESOURCE_ROCK"
msgstr "Камъни"

msgid "RESOURCE_WOOD"
msgstr "Дървесина"

msgid "RESPIRATION"
msgstr "Аеробно дишане"

msgid "RESPONSIVE"
msgstr "Бдително"

msgid "RESTART_REQUIRED"
msgstr "Изисква се рестартиране"

msgid "RESUME"
msgstr "Продължаване"

msgid "RESUME_TOOLTIP"
msgstr "Продължаване на играта"

msgid "RETURN_TO_MENU"
msgstr "Главно меню"

msgid "RETURN_TO_MENU_TOOLTIP"
msgstr "Връщане в главното меню"

msgid "RETURN_TO_MENU_WARNING"
msgstr ""
"Сигурни ли сте, че искате да се върнете в главното меню?\n"
"Всички незапазени промени ще бъдат изгубени."

#, fuzzy
msgid "REVEAL_ALL_PATCHES"
msgstr "текущо разпространение в зоните:"

msgid "REVOLUTIONARY_GAMES_SOCIAL_TOOLTIP"
msgstr "Отваряне на официалните сайтове на „Revolutionary Games“"

msgid "RIGHT_ARROW"
msgstr "→"

msgid "RIGHT_MOUSE"
msgstr "Десен бутон"

msgid "RIGID"
msgstr "Твърда"

msgid "RIGIDITY_MEMBRANE_DESCRIPTION"
msgstr "По-твърдата мембрана е по-устойчива, но същевременно тя забавя движението на клетката."

msgid "ROTATE_LEFT"
msgstr "Завъртане наляво"

msgid "ROTATE_RIGHT"
msgstr "Завъртане надясно"

msgid "ROTATION_COLON"
msgstr "Завъртане:"

msgid "RUN_AUTO_EVO_DURING_GAMEPLAY"
msgstr "Автоматична еволюция по време на игра"

msgid "RUN_ONE_STEP"
msgstr "Следваща стъпка"

msgid "RUN_RESULT_BY_SENDING_POPULATION"
msgstr "към {0} се преселиха {1} индивида от популацията в {2}"

msgid "RUN_RESULT_GENE_CODE"
msgstr "генен код:"

msgid "RUN_RESULT_NICHE_FILL"
msgstr "появиха се за да запълнят ниша"

msgid "RUN_RESULT_SELECTION_PRESSURE_SPLIT"
msgstr "появиха се поради селекционен натиск"

msgid "RUN_RESULT_SPLIT_FROM"
msgstr "отделиха се от популацията на {0}"

msgid "RUN_RESULT_SPLIT_OFF_TO"
msgstr "от популацията в следните зони се отделиха {0}:"

msgid "RUN_X_WORLDS"
msgstr "{0} свята"

msgid "RUN_X_WORLDS_TOOLTIP"
msgstr "Симулиране на определен брой светове с предварително определеното количество на поколенията."

msgid "RUSTICYANIN"
msgstr "Рустицианин"

#, fuzzy
msgid "RUSTICYANIN_DESCRIPTION"
msgstr "Рустицианинът е протеин, който използва [thrive:compound type=\"carbondioxide\"]въглероден диоксид[/thrive:compound] и [thrive:compound type=\"oxygen\"]кислород[/thrive:compound] за да окислява [thrive:compound type=\"iron\"]желязото[/thrive:compound] в процес, който се нарича [b]оксидиране[/b]. В резултат на този процес се освобождава енергия, която клетката може да използва."

#, fuzzy
msgid "RUSTICYANIN_PROCESSES_DESCRIPTION"
msgstr "Превръща [thrive:compound type=\"iron\"]желязото[/thrive:compound] в [thrive:compound type=\"atp\"]АТФ[/thrive:compound]. Количеството зависи от концентрацията на [thrive:compound type=\"carbondioxide\"]въглероден диоксид[/thrive:compound] и [thrive:compound type=\"oxygen\"]кислород[/thrive:compound] в околната среда."

msgid "SAFE_MODE_EXPLANATION"
msgstr ""
"„Thrive“ е в безопасен режим поради предишно неуспешно стартиране.\n"
"\n"
"Това вероятно е причинено от модификация или от видеоклиповете. Като предпазна мярка, те може да са изключени. Това ще бъде в сила, докато играта не бъде рестартирана.\n"
"\n"
"Преди да рестартирате играта, моля, изключете всички модификации, които може да са проблемни или несъвместими с тази версия на „Thrive“ (може да прочетете дневниците от предишните стартирания, за да проверите коя модификация създава проблеми).\n"
"За проблеми, свързани с видеоклиповете, моля, изберете опцията в стартиращата програма, за принудително изключване на видеоклиповете.\n"
"\n"
"Ако проблемът продължи, ще трябва да рестартирате и да причините срив на играта няколко пъти, за да се върнете в безопасен режим."

msgid "SAFE_MODE_TITLE"
msgstr "Играта е стартирана в безопасен режим"

msgid "SAVE"
msgstr "Запазване"

msgid "SAVE_AND_CONTINUE"
msgstr "Запазване на промените"

msgid "SAVE_AUTOSAVE"
msgstr "Автоматичен запис"

msgid "SAVE_DELETE_WARNING"
msgstr "Изтриването на записа не може да бъде отменено, сигурни ли сте, че искате да изтриете „{0}“?"

msgid "SAVE_ERROR_INCLUDE_JSON_DEBUG_NOTE"
msgstr ""

#, fuzzy
msgid "SAVE_ERROR_TURN_ON_JSON_DEBUG_MODE"
msgstr "Режим за отстраняване на грешки:"

msgid "SAVE_FAILED"
msgstr "Запазването е неуспешно"

msgid "SAVE_GAME"
msgstr "Запазване"

msgid "SAVE_GAME_BUTTON_TOOLTIP"
msgstr "Запазване на текущата игра"

msgid "SAVE_HAS_DIFFERENT_VERSION"
msgstr "Записът е с различна версия"

msgid "SAVE_HAS_DIFFERENT_VERSION_TEXT"
msgstr ""
"Версията на записа не съвпада с версията на играта.\n"
"Моля, заредете записа ръчно от менюто."

msgid "SAVE_HAS_INVALID_GAME_STATE"
msgstr "Записът съдържа невалидно състояние на играта"

msgid "SAVE_INVALID"
msgstr "Невалиден запис"

msgid "SAVE_IS_INVALID"
msgstr "Записът е невалиден"

msgid "SAVE_IS_UPGRADEABLE_DESCRIPTION"
msgstr ""
"Този запис е от стара версия на „Thrive“, но може да бъде надграден.\n"
"Преди това ще бъде създадено резервно копие.\n"
"Ако пропуснете надграждането, зареждането ще продължи.\n"
"Искате ли да продължите?"

msgid "SAVE_LOAD_ALREADY_LOADED_FREE_FAILURE"
msgstr ". Неуспешно освобождаване на заредените ресурси: {0}"

msgid "SAVE_MANUAL"
msgstr "Ръчен запис"

msgid "SAVE_QUICKSAVE"
msgstr "Бърз запис"

msgid "SAVE_SPACE_USED"
msgstr "Използвано място:"

msgid "SAVE_UPGRADE_FAILED"
msgstr "Надграждането на записа е неуспешно"

msgid "SAVE_UPGRADE_FAILED_DESCRIPTION"
msgstr "Надграждането на записа е неуспешно поради следната грешка:"

msgid "SAVING_DATA_FAILED_DUE_TO"
msgstr "Запазването на информацията е неуспешно поради следната грешка: {0}"

msgid "SAVING_DOT_DOT_DOT"
msgstr "Запазване..."

msgid "SAVING_FAILED_WITH_EXCEPTION"
msgstr "Запазването е неуспешно! Възникна грешка"

msgid "SAVING_NOT_POSSIBLE"
msgstr "Запазването в момента не е възможно поради:"

msgid "SAVING_SUCCEEDED"
msgstr "Запазването е успешно"

msgid "SCALING_NONE"
msgstr "Изключено"

msgid "SCALING_ON"
msgstr "Включено"

msgid "SCALING_ON_INVERSE"
msgstr "Обратно"

#, fuzzy
msgid "SCREEN_EFFECT"
msgstr "Странични ефекти:"

#, fuzzy
msgid "SCREEN_EFFECT_GAMEBOY"
msgstr "Странични ефекти:"

#, fuzzy
msgid "SCREEN_EFFECT_GAMEBOY_COLOR"
msgstr "Странични ефекти:"

msgid "SCREEN_EFFECT_GREYSCALE"
msgstr ""

#, fuzzy
msgid "SCREEN_EFFECT_NONE"
msgstr "Наименования на органелите"

#, fuzzy
msgid "SCREEN_RELATIVE_MOVEMENT"
msgstr "за да увеличи скоростта"

msgid "SCROLLLOCK"
msgstr "Клавиш „Scroll Lock“"

msgid "SEARCH_DOT_DOT_DOT"
msgstr "Търсене..."

msgid "SEARCH_PLACEHOLDER"
msgstr ""

msgid "SEARCH_RADIUS"
msgstr "Обхват на търсенето:"

msgid "SEA_FLOOR"
msgstr "Морско дъно"

msgid "SECRETE_SLIME"
msgstr "Освобождаване на слуз"

#, fuzzy
msgid "SECRETE_SLIME_TOOLTIP"
msgstr "Освобождаване на слуз"

msgid "SEED_LABEL"
msgstr "Идентификатор: {0}"

msgid "SELECTED_COLON"
msgstr "Избрани:"

msgid "SELECTED_MOD"
msgstr "Избрана:"

msgid "SELECTED_SAVE_IS_INCOMPATIBLE_PROMPT"
msgstr "Избраният запис е несъвместим"

msgid "SELECTED_SAVE_IS_INCOMPATIBLE_PROTOTYPE_PROMPT"
msgstr "Избраният запис е от следващите етапи на играта и е несъвместим"

msgid "SELECTED_SAVE_IS_UPGRADEABLE_PROMPT"
msgstr "Избраният запис може да бъде надграден"

msgid "SELECT_A_GENERATION"
msgstr "Избиране на поколение"

msgid "SELECT_A_PATCH"
msgstr "Изберете зона"

msgid "SELECT_A_SPECIES"
msgstr "Избиране на създания"

#, fuzzy
msgid "SELECT_A_TECHNOLOGY"
msgstr "Изберете зона"

msgid "SELECT_CELL_TYPE_FROM_EDITOR"
msgstr "Изберете клетка от редактора за да промените нейните свойства"

msgid "SELECT_ENZYME"
msgstr "Избиране на ензим:"

msgid "SELECT_OPTION"
msgstr "Изберете команда"

msgid "SELECT_PREVIEW_IMAGE"
msgstr "Избиране на изображение"

#, fuzzy
msgid "SELECT_SPACE_STRUCTURE_TITLE"
msgstr "Структура"

msgid "SELECT_STRUCTURE_POPUP_TITLE"
msgstr ""

msgid "SELECT_TISSUE_TYPE_FROM_EDITOR"
msgstr "Изберете тъкан от редактора за да промените нейните свойства"

#, fuzzy
msgid "SELECT_VACUOLE_COMPOUND_COLON"
msgstr "Избрани:"

msgid "SEPTEMBER"
msgstr "Септември"

msgid "SESSILE"
msgstr "Мудно"

msgid "SETTING_ONLY_APPLIES_TO_NEW_GAMES"
msgstr "Промяната на тази стойност се прилага при започване на нова игра"

msgid "SFX_VOLUME"
msgstr "Ефекти"

msgid "SHIFT"
msgstr "Клавиш „Shift“"

#, fuzzy
msgid "SHOW_DAMAGE_EFFECT"
msgstr "Подлежи на уточняване"

msgid "SHOW_HELP"
msgstr "Отваряне на ръководството"

#, fuzzy
msgid "SHOW_ITEM_COORDINATES"
msgstr "Показване на упътването"

msgid "SHOW_NEW_PATCH_NOTES"
msgstr "Бележки към изданието"

#, fuzzy
msgid "SHOW_NEW_PATCH_NOTES_TOOLTIP"
msgstr "{0} — {1}"

msgid "SHOW_TUTORIALS"
msgstr "Показване на упътването"

msgid "SHOW_TUTORIALS_IN_NEW_CURRENT_OPTION"
msgstr "Упътване (в текущата игра)"

msgid "SHOW_TUTORIALS_IN_NEW_GAMES_OPTION"
msgstr "Упътване (при започване на нова игра)"

msgid "SHOW_UNSAVED_PROGRESS_WARNING"
msgstr "Предупреждение при излизане от играта"

msgid "SHOW_UNSAVED_PROGRESS_WARNING_TOOLTIP"
msgstr "Превключване на предупреждението при излизане от играта."

msgid "SHOW_WEB_NEWS_FEED"
msgstr "Новини (от Интернет)"

#, fuzzy
msgid "SIDEROPHORE_ACTION_TOOLTIP"
msgstr "Отваряне на страницата ни в „Patreon“"

msgid "SIGNALING_AGENT"
msgstr "Сигнализиращ агент"

#, fuzzy
msgid "SIGNALING_AGENTS_ACTION_TOOLTIP"
msgstr "Сигнализиращият агент се използва от клетките за отделяне на вещества, благодарение на които те могат да излъчват различни видове сигнали помежду си."

msgid "SIGNALING_AGENT_DESCRIPTION"
msgstr "Сигнализиращият агент се използва от клетките за отделяне на вещества, благодарение на които те могат да излъчват различни видове сигнали помежду си."

msgid "SIGNALING_AGENT_PROCESSES_DESCRIPTION"
msgstr "Излъчва различни видове сигнали чрез командното меню, с задържане на [thrive:input]g_pack_commands[/thrive:input]."

msgid "SIGNAL_COMMAND_AGGRESSION"
msgstr "Бъдете агресивни"

msgid "SIGNAL_COMMAND_FLEE"
msgstr "Разпръснете се"

msgid "SIGNAL_COMMAND_FOLLOW"
msgstr "Следвайте ме"

msgid "SIGNAL_COMMAND_NONE"
msgstr "Продължавайте"

msgid "SIGNAL_COMMAND_TO_ME"
msgstr "Приближете се"

msgid "SIGNAL_TO_EMIT"
msgstr "Сигнал за излъчване"

msgid "SILICA"
msgstr "Силициева"

msgid "SILICA_MEMBRANE_DESCRIPTION"
msgstr "Това е мембрана с здрава стена от силициев диоксид, която осигурява най-добрата защита и се нуждае от по-малко енергия за да не се деформира. Недостатъците ѝ са, че клетката става прекалено бавна, както и усвояването на хранителните вещества."

msgid "SIZE_COLON"
msgstr "Размер:"

msgid "SLIDESHOW"
msgstr "Слайдшоу"

msgid "SLIME_JET"
msgstr "Порозома"

msgid "SLIME_JET_DESCRIPTION"
msgstr "Порозомата произвежда полизахаридни вещества, подобни на слуз. Повечето клетки използват слузта за придвижване, но някои от тях освобождават тези вещества под високо налягане след себе си. Тези слузести струи увеличават тяхната скорост и забавят преследвачите, които нямат порозоми."

msgid "SLIME_JET_PROCESSES_DESCRIPTION"
msgstr "Превръща [thrive:compound type=\"glucose\"]глюкозата[/thrive:compound] в [thrive:compound type=\"mucilage\"]слуз[/thrive:compound]. Освобождава съхранената [thrive:compound type=\"mucilage\"]слуз[/thrive:compound] с натискане на [thrive:input]g_secrete_slime[/thrive:input], което увеличава скоростта на клетката и забавя нейните преследвачи."

msgid "SMALL_IRON_CHUNK"
msgstr "Малък железен фрагмент"

#, fuzzy
msgid "SMALL_PHOSPHATE_CHUNK"
msgstr "Малък железен фрагмент"

#, fuzzy
msgid "SMALL_SULFUR_CHUNK"
msgstr "Малък железен фрагмент"

msgid "SNOWFLAKE"
msgstr ""

msgid "SOCIETY_STAGE"
msgstr "Цивилизация"

msgid "SOUND"
msgstr "Звук"

msgid "SOUND_TEAM"
msgstr "Композитори"

msgid "SOUND_TEAM_LEAD"
msgstr "Водещ композитор"

msgid "SOUND_TEAM_LEADS"
msgstr "Водещи композитори"

msgid "SPACE"
msgstr "Интервал"

msgid "SPACE_STAGE"
msgstr "Космическа колонизация"

#, fuzzy
msgid "SPACE_STRUCTURE_HAS_RESOURCES"
msgstr "Структура"

#, fuzzy
msgid "SPACE_STRUCTURE_NO_EXTRA_DESCRIPTION"
msgstr "Структура"

msgid "SPACE_STRUCTURE_WAITING_CONSTRUCTION"
msgstr ""

msgid "SPAWN_AMMONIA"
msgstr "Създаване на амоняк"

msgid "SPAWN_ENEMY"
msgstr "Съперничество"

msgid "SPAWN_ENEMY_CHEAT_FAIL"
msgstr "Съперничеството в тази зона не е възможно, защото няма други създания"

msgid "SPAWN_GLUCOSE"
msgstr "Създаване на глюкоза"

msgid "SPAWN_PHOSPHATES"
msgstr "Създаване на фосфат"

msgid "SPECIAL_MOUSE_1"
msgstr "Специален бутон №1"

msgid "SPECIAL_MOUSE_2"
msgstr "Специален бутон №2"

msgid "SPECIES"
msgstr "Създания"

msgid "SPECIES_COLON"
msgstr "Има създания:"

msgid "SPECIES_DETAIL_TEXT"
msgstr ""
"[b]Създания[/b]\n"
"  {0}:{1}\n"
"[b]Поколение[/b]\n"
"  {2}\n"
"[b]Популация[/b]\n"
"  {3}\n"
"[b]Цвят[/b]\n"
"  #{4}\n"
"[b]Поведение[/b]\n"
"  {5}"

msgid "SPECIES_HAS_A_MUTATION"
msgstr "претърпяха мутация"

msgid "SPECIES_LIST"
msgstr "Списък на създанията"

msgid "SPECIES_NAME_DOT_DOT_DOT"
msgstr "Наименование..."

msgid "SPECIES_NAME_TOO_LONG_POPUP"
msgstr "Наименованието е твърде дълго!"

msgid "SPECIES_POPULATION"
msgstr "Популация на създанията"

msgid "SPECIES_PRESENT"
msgstr "Настоящи създания"

#, fuzzy
msgid "SPECIES_TO_FIND"
msgstr "Има създания:"

msgid "SPECIES_WITH_POPULATION"
msgstr "{0}: {1} индивида"

msgid "SPEED"
msgstr "Скорост"

msgid "SPEED_COLON"
msgstr "Скорост:"

msgid "SPREAD_TO_PATCHES"
msgstr "текущо разпространение в зоните:"

#, fuzzy
msgid "SPRINT"
msgstr "Клавиш „Print Screen“"

#, fuzzy
msgid "SPRINT_ACTION_TOOLTIP"
msgstr "Отваряне на страницата ни в „Patreon“"

msgid "STAGE_MENU_BUTTON_TOOLTIP"
msgstr "Отваряне на менюто"

#, fuzzy
msgid "START"
msgstr "Започната"

msgid "STARTING"
msgstr "Започната"

msgid "START_CALIBRATION"
msgstr "Калибриране"

#, fuzzy
msgid "START_GAME"
msgstr "Запазване"

#, fuzzy
msgid "START_RESEARCH"
msgstr "Изисква се рестартиране"

msgid "STATISTICS"
msgstr "Статистика"

#, fuzzy
msgid "STAT_ATP_PRODUCTION_REDUCTION"
msgstr "ПРОИЗВОДСТВОТО НА АТФ Е НЕДОСТАТЪЧНО!"

#, fuzzy
msgid "STAT_BASE_MOVEMENT_REDUCTION"
msgstr "Базово движение"

msgid "STAT_DAMAGE"
msgstr ""

msgid "STAT_DAMAGE_PER_OXYGEN"
msgstr ""

msgid "STEAM_CLIENT_INIT_FAILED"
msgstr "Стартирането на „Steam“ е неуспешно"

msgid "STEAM_ERROR_ACCOUNT_DOES_NOT_OWN_PRODUCT"
msgstr "Вашият профил в „Steam“ не притежава лиценз за „Thrive“"

msgid "STEAM_ERROR_ACCOUNT_READ_ONLY"
msgstr "Вашият профил в „Steam“ е в режим само за четене, поради скорошна промяна на профилите"

msgid "STEAM_ERROR_ALREADY_UPLOADED"
msgstr "„Steam“ отчита, че файлът вече е качен, моля, опреснете съдържанието"

msgid "STEAM_ERROR_BANNED"
msgstr "Вашият профил в „Steam“ не може да качва ново съдържание"

msgid "STEAM_ERROR_CLOUD_LIMIT_EXCEEDED"
msgstr "Квотата за съхранение в облака на „Steam“ или максималния размер на файла са превишени"

msgid "STEAM_ERROR_DUPLICATE_NAME"
msgstr "„Steam“ отчита грешка за повтарящо се наименование"

msgid "STEAM_ERROR_FILE_NOT_FOUND"
msgstr "Файлът не съществува"

msgid "STEAM_ERROR_INSUFFICIENT_PRIVILEGE"
msgstr "Вашият профил в „Steam“ временно не може да качва ново съдържание. Моля, свържете се с поддръжката на „Steam“."

msgid "STEAM_ERROR_INVALID_PARAMETER"
msgstr "Предаден е невалиден параметър на „Steam“"

msgid "STEAM_ERROR_LOCKING_FAILED"
msgstr "„Steam“ не успя да придобие заключването на „UGC“"

msgid "STEAM_ERROR_NOT_LOGGED_IN"
msgstr "Не сте влезли в „Steam“"

msgid "STEAM_ERROR_TIMEOUT"
msgstr "Времето за изчакване на „Steam“ изтече, моля, опитайте отново"

msgid "STEAM_ERROR_UNAVAILABLE"
msgstr "„Steam“ не е достъпен в момента, моля, опитайте отново"

msgid "STEAM_ERROR_UNKNOWN"
msgstr "Неизвестна грешка на „Steam“"

msgid "STEAM_INIT_FAILED"
msgstr "Стартирането на „Steam“ е неуспешно"

#, fuzzy
msgid "STEAM_INIT_FAILED_DESCRIPTION"
msgstr "Надграждането на записа е неуспешно поради следната грешка:"

msgid "STEAM_TOOLTIP"
msgstr "Отваряне на страницата ни в „Steam“"

msgid "STEM_CELL_NAME"
msgstr "Стволова"

msgid "STOP"
msgstr "Спиране"

msgid "STORAGE"
msgstr "Съхранение"

msgid "STORAGE_COLON"
msgstr "Съхранение:"

msgid "STORAGE_STATISTICS_SECONDS_OF_COMPOUND"
msgstr ""

msgid "STORE_LOGGED_IN_AS"
msgstr "Влезли сте като: {0}"

msgid "STRAIN_BAR_VISIBILITY"
msgstr ""

#, fuzzy
msgid "STRATEGY_STAGES"
msgstr "Микробен етап"

msgid "STRICT_NICHE_COMPETITION"
msgstr "Стриктно съперничество (разликите между стойностите на усвояване са преувеличени)"

msgid "STRUCTURAL"
msgstr "Строеж"

msgid "STRUCTURE"
msgstr "Структура"

msgid "STRUCTURE_ASCENSION_GATE"
msgstr ""

#, fuzzy
msgid "STRUCTURE_DYSON_SWARM"
msgstr "Структура"

msgid "STRUCTURE_HAS_REQUIRED_RESOURCES_TO_BUILD"
msgstr ""

msgid "STRUCTURE_HUNTER_GATHERER_LODGE"
msgstr ""

msgid "STRUCTURE_IN_PROGRESS_CONSTRUCTION"
msgstr ""

msgid "STRUCTURE_REQUIRED_RESOURCES_TO_FINISH"
msgstr ""

msgid "STRUCTURE_SELECTION_MENU_ENTRY"
msgstr ""

msgid "STRUCTURE_SELECTION_MENU_ENTRY_NOT_ENOUGH_RESOURCES"
msgstr ""

msgid "STRUCTURE_SOCIETY_CENTER"
msgstr ""

msgid "STRUCTURE_STEAM_POWERED_FACTORY"
msgstr ""

msgid "SUCCESSFUL_KILL"
msgstr "успешно убийство"

msgid "SUCCESSFUL_SCAVENGE"
msgstr "успешно плячкосване"

msgid "SUCCESS_BUT_MISSING_ID"
msgstr "Идентификационният № липсва"

msgid "SUICIDE_BUTTON_TOOLTIP"
msgstr "Извършване на самоубийство"

msgid "SUNLIGHT"
msgstr "Слънчева светлина"

msgid "SUPPORTER_PATRONS"
msgstr "Поддръжници"

msgid "SURVIVAL_TITLE"
msgstr ""

msgid "SWITCH_TO_FRONT_CAMERA"
msgstr "Превключване на предната камера"

msgid "SWITCH_TO_RIGHT_CAMERA"
msgstr "Превключване на дясната камера"

msgid "SWITCH_TO_TOP_CAMERA"
msgstr "Превключване на горната камера"

msgid "SYSREQ"
msgstr "Клавиш „SysRq“"

msgid "TAB_SECONDARY_SWITCH_LEFT"
msgstr "Вторичен ляв раздел"

msgid "TAB_SECONDARY_SWITCH_RIGHT"
msgstr "Вторичен десен раздел"

msgid "TAB_SWITCH_LEFT"
msgstr "Ляв раздел"

msgid "TAB_SWITCH_RIGHT"
msgstr "Десен раздел"

msgid "TAGS_IS_WHITESPACE"
msgstr "Етикетите са празни"

msgid "TAKE_SCREENSHOT"
msgstr "Снимка на екрана"

#, fuzzy
msgid "TARGET_TYPE_COLON"
msgstr "Вид:"

msgid "TECHNOLOGY_ASCENSION"
msgstr ""

msgid "TECHNOLOGY_HUNTER_GATHERING"
msgstr ""

msgid "TECHNOLOGY_LEVEL_ADVANCED_SPACE"
msgstr ""

msgid "TECHNOLOGY_LEVEL_INDUSTRIAL"
msgstr ""

msgid "TECHNOLOGY_LEVEL_PRE_SOCIETY"
msgstr ""

msgid "TECHNOLOGY_LEVEL_PRIMITIVE"
msgstr ""

msgid "TECHNOLOGY_LEVEL_SCIFI"
msgstr ""

#, fuzzy
msgid "TECHNOLOGY_LEVEL_SPACE_AGE"
msgstr "Средно"

msgid "TECHNOLOGY_REQUIRED_LEVEL"
msgstr ""

msgid "TECHNOLOGY_ROCKETRY"
msgstr ""

msgid "TECHNOLOGY_SIMPLE_STONE_TOOLS"
msgstr ""

msgid "TECHNOLOGY_SOCIETY_CENTER"
msgstr ""

msgid "TECHNOLOGY_STEAM_POWER"
msgstr ""

msgid "TECHNOLOGY_UNLOCKED_NOTICE"
msgstr ""

msgid "TEMPERATURE"
msgstr "Температура"

msgid "TEMPERATURE_SHORT"
msgstr "Темп."

#, fuzzy
msgid "TEMPERATURE_TOLERANCE_TOOLTIP"
msgstr "Отваряне на страницата ни в „Patreon“"

msgid "TESTING_TEAM"
msgstr "Изпитатели"

#, fuzzy
msgid "THANKS_FOR_BUYING_THRIVE_2"
msgstr ""
"Благодарим Ви за покупката на „Thrive“!\n"
"\n"
"Ако не сте закупили това копие на играта, моля, направете го [color=#3796e1][url={0}]тук[/url][/color] или разгледайте нашия [color=#3796e1][url=https ://revolutionarygamesstudio.com/releases/]уебсайт[/url][/color].\n"
"\n"
"Ако искате да включите стартиращата програма, преди стартирането на „Thrive“, може да натиснете бутона в главното меню на играта, за да отворите програмата и след това да изключите плавния режим от нейните настройки."

msgid "THANKS_FOR_PLAYING"
msgstr ""
"Благодарим Ви за отделеното време!\n"
"\n"
"Ще се радваме да споделите за „Thrive“ и на Вашите приятели."

msgid "THANK_YOU_TITLE"
msgstr "Благодарим Ви"

msgid "THEORY_TEAM"
msgstr "Теоретици"

msgid "THERMOPLAST"
msgstr "Термопласт"

#, fuzzy
msgid "THERMOPLAST_DESCRIPTION"
msgstr "Термопластът е структура с двойна мембрана, съдържаща термочувствителни пигменти, събрани заедно в мембранни торбички. Той е прокариот, който е бил асимилиран от еукариотния си приемник. Пигментите в него използват енергията от топлината в околната среда за да произвеждат [thrive:compound type=\"atp\"]АТФ[/thrive:compound] от вода в процес, който се нарича [b]термосинтеза[/b]. Количеството на произведения [thrive:compound type=\"atp\"]АТФ[/thrive:compound] зависи от [thrive:compound type=\"temperature\"]температурата[/thrive:compound]."

#, fuzzy
msgid "THERMOPLAST_PROCESSES_DESCRIPTION"
msgstr "Произвежда [thrive:compound type=\"atp\"]АТФ[/thrive:compound], чрез температурните градиенти. Количеството зависи от [thrive:compound type=\"temperature\"]температурата[/thrive:compound] в околната среда."

msgid "THERMOSYNTHASE"
msgstr "Термосинтаза"

#, fuzzy
msgid "THERMOSYNTHASE_DESCRIPTION"
msgstr "Термосинтазата е протеин, който се сгъва и свързва с АДП при загряване или се разгъва и го превръща в [thrive:compound type=\"atp\"]АТФ[/thrive:compound] при охлаждане, благодарение на топлинната конвекция в процес, който се нарича [b]термосинтеза[/b]. Количеството на произведения [thrive:compound type=\"atp\"]АТФ[/thrive:compound] зависи от [thrive:compound type=\"temperature\"]температурата[/thrive:compound]."

#, fuzzy
msgid "THERMOSYNTHASE_PROCESSES_DESCRIPTION"
msgstr "Произвежда [thrive:compound type=\"atp\"]АТФ[/thrive:compound], чрез температурните градиенти. Количеството зависи от [thrive:compound type=\"temperature\"]температурата[/thrive:compound] в околната среда."

msgid "THERMOSYNTHESIS"
msgstr "Термосинтеза"

msgid "THE_DISTURBANCE"
msgstr "Смущението"

#, fuzzy
msgid "THE_PATCH_MAP_BUTTON"
msgstr "Карта"

#, fuzzy
msgid "THE_WORLD_TITLE"
msgstr "Свят"

msgid "THIS_IS_LOCAL_MOD"
msgstr "Тази модификация е от локален източник"

msgid "THIS_IS_WORKSHOP_MOD"
msgstr "Тази модификация е изтеглена от „Steam Workshop“"

msgid "THREADS"
msgstr "Нишки:"

msgid "THRIVEOPEDIA"
msgstr "Трайвопедия"

msgid "THRIVEOPEDIA_CURRENT_WORLD_PAGE_TITLE"
msgstr "Текущ свят"

msgid "THRIVEOPEDIA_EVOLUTIONARY_TREE_PAGE_TITLE"
msgstr "Еволюционно дърво"

msgid "THRIVEOPEDIA_HINT_IN_GAME"
msgstr "Отваряне на Трайвопедията"

msgid "THRIVEOPEDIA_HOME_INFO"
msgstr ""
"Трайвопедията е централният източник на информация за съдържанието в „Thrive“. Тук ще намерите отговорите на всички въпроси, свързани с играта, Вашият текущ свят или с проекта за разработка на „Thrive“.\n"
"\n"
"В момента, Трайвопедията е сравнително празна, но все пак може да прегледате някои страници, използвайки навигацията. Обърнете внимание, че страниците, свързани с конкретния запис, който се използва, ще се покажат само когато Трайвопедията е отворена през менюто в играта.\n"
"\n"
"За повече информация, посетете следните връзки:\n"
"\n"
"[color=#3796e1][url=https://revolutionarygamesstudio.com/]Официален сайт[/url][/color]\n"
"[color=#3796e1][url=https://wiki.revolutionarygamesstudio.com/wiki/Main_Page]Частна Уикипедия[/url][/color]\n"
"[color=#3796e1][url=https://thrive.fandom.com/wiki/Thrive_Wiki]Обществена Уикипедия[/url][/color]"

msgid "THRIVEOPEDIA_HOME_PAGE_TITLE"
msgstr "Начало"

msgid "THRIVEOPEDIA_MUSEUM_PAGE_TITLE"
msgstr "Музей"

msgid "THRIVEOPEDIA_PATCH_MAP_PAGE_TITLE"
msgstr "Карта на зоните"

msgid "THRIVE_LICENSES"
msgstr "Лицензи на „Thrive“"

msgid "THYLAKOIDS"
msgstr "Тилакоиди"

msgid "THYLAKOIDS_DESCRIPTION"
msgstr "Тилакоидите са струпвания от протеини и фоточувствителни пигменти. Те използват енергията от [thrive:compound type=\"sunlight\"]светлината[/thrive:compound] за да произвеждат [thrive:compound type=\"glucose\"]глюкоза[/thrive:compound] от вода и газообразен [thrive:compound type=\"carbondioxide\"]въглероден диоксид[/thrive:compound] в процес, който се нарича [b]фотосинтеза[/b]. Благодарение на пигментите, те получават отличителен цвят. Количеството на произведената [thrive:compound type=\"glucose\"]глюкоза[/thrive:compound] зависи от концентрацията на [thrive:compound type=\"carbondioxide\"]въглеродния диоксид[/thrive:compound] и количеството [thrive:compound type=\"sunlight\"]светлина[/thrive:compound]. Понеже тилакоидите са скачени с цитоплазма, тя извършва известна [b]гликолиза[/b]."

msgid "TIDEPOOL"
msgstr "Приливен басейн"

msgid "TIMELINE"
msgstr "Хронология"

msgid "TIMELINE_GLOBAL_FILTER_TOOLTIP"
msgstr "Световни събития"

msgid "TIMELINE_LOCAL_FILTER_TOOLTIP"
msgstr "Местни събития"

msgid "TIMELINE_NICHE_FILL"
msgstr "[b][u]{0}[/u][/b] се отделиха от [b][u]{1}[/u][/b] за да запълнят ниша"

msgid "TIMELINE_SELECTION_PRESSURE_SPLIT"
msgstr "[b][u]{0}[/u][/b] се отделиха от [b][u]{1}[/u][/b] поради селекционен натиск"

#, fuzzy
msgid "TIMELINE_SPECIES_BECAME_MULTICELLULAR"
msgstr ""
"Събирайте глюкоза (белите облаци), като се движите през нея.\n"
"\n"
"Вашата клетка се нуждае от глюкоза за да оцелее.\n"
"\n"
"Следвайте напътствията за да намерите глюкозата."

msgid "TIMELINE_SPECIES_EXTINCT"
msgstr "[b][u]{0}[/u][/b] изчезнаха!"

msgid "TIMELINE_SPECIES_EXTINCT_LOCAL"
msgstr "[b][u]{0}[/u][/b] изчезнаха от тази зона"

msgid "TIMELINE_SPECIES_MIGRATED_FROM"
msgstr "Част от популацията на [b][u]{0}[/u][/b] се пресели в тази зона от {1}"

msgid "TIMELINE_SPECIES_MIGRATED_TO"
msgstr "Част от популацията на [b][u]{0}[/u][/b] се пресели в {1}"

msgid "TIMELINE_SPECIES_POPULATION_DECREASE"
msgstr "Популацията на [b][u]{0}[/u][/b] се понижи на {1} индивида"

msgid "TIMELINE_SPECIES_POPULATION_INCREASE"
msgstr "Популацията на [b][u]{0}[/u][/b] се увеличи на {1} индивида"

msgid "TIME_INDICATOR_TOOLTIP"
msgstr "Изминало време: {0:#,#} години"

msgid "TIME_OF_DAY"
msgstr ""

msgid "TITLE_COLON"
msgstr "Заглавие:"

msgid "TOGGLE_BINDING"
msgstr "Свързване"

#, fuzzy
msgid "TOGGLE_BINDING_TOOLTIP"
msgstr "Свързване"

msgid "TOGGLE_DEBUG_PANEL"
msgstr "Превключване на отстраняването на грешки"

msgid "TOGGLE_ENGULF"
msgstr "Поглъщане"

#, fuzzy
msgid "TOGGLE_ENGULF_TOOLTIP"
msgstr "Поглъщане"

#, fuzzy
msgid "TOGGLE_FAST_MODE"
msgstr "Прекъсване на играта"

msgid "TOGGLE_FPS"
msgstr "Превключване на ЧКС"

msgid "TOGGLE_FULLSCREEN"
msgstr "Превключване на резолюцията"

#, fuzzy
msgid "TOGGLE_HEAT_VIEW_TOOLTIP"
msgstr "Поглъщане"

msgid "TOGGLE_HUD_HIDE"
msgstr "Превключване на потребителския интерфейс"

#, fuzzy
msgid "TOGGLE_INVENTORY"
msgstr "Свързване"

msgid "TOGGLE_METRICS"
msgstr "Превключване на показателите за производителност"

#, fuzzy
msgid "TOGGLE_MUCOCYST_DEFENCE"
msgstr "Превключване на резолюцията"

msgid "TOGGLE_NAVIGATION_TREE"
msgstr "Превключване на навигацията"

msgid "TOGGLE_PAUSE"
msgstr "Прекъсване на играта"

msgid "TOGGLE_UNBINDING"
msgstr "Отделяне"

msgid "TOLERANCES_TOO_HIGH_PRESSURE"
msgstr ""

msgid "TOLERANCES_TOO_HIGH_TEMPERATURE"
msgstr ""

msgid "TOLERANCES_TOO_LOW_OXYGEN_PROTECTION"
msgstr ""

#, fuzzy
msgid "TOLERANCES_TOO_LOW_PRESSURE"
msgstr "Облаци"

msgid "TOLERANCES_TOO_LOW_TEMPERATURE"
msgstr ""

#, fuzzy
msgid "TOLERANCES_TOO_LOW_UV_PROTECTION"
msgstr "{0}: +{1} АТФ"

msgid "TOLERANCES_UNSUITABLE_DEBUFFS"
msgstr ""

#, fuzzy
msgid "TOLERANCE_FROM_ORGANELLES_TOOLTIP"
msgstr "Превключване на химичните съединения"

msgid "TOLERANCE_RANGE_LABEL"
msgstr ""

msgid "TOOLS"
msgstr "Инструменти"

msgid "TOOL_HAND_AXE"
msgstr "Ръчна брадва"

msgid "TOO_LARGE_PRESSURE_RANGE"
msgstr ""

msgid "TOO_MANY_RECENT_VERSIONS_TO_SHOW"
msgstr ""

#, fuzzy
msgid "TOTAL_GATHERED_ENERGY_COLON"
msgstr "Изминало време:"

msgid "TOTAL_SAVES"
msgstr "Брой записи:"

msgid "TOXIN_CHANNEL_INHIBITOR"
msgstr ""

#, fuzzy
msgid "TOXIN_CHANNEL_INHIBITOR_DESCRIPTION"
msgstr "Токсичната вакуола е видоизменена вакуола, която произвежда, съхранява и изстрелва [thrive:compound type=\"oxytoxy\"]окситоксин[/thrive:compound]. Всяка токсична вакуола увеличава скоростта на изстрелване на токсините."

#, fuzzy
msgid "TOXIN_COMPOUND"
msgstr "Химични съединения"

#, fuzzy
msgid "TOXIN_CYTOTOXIN"
msgstr "Зависи от включването на „Земеподобен живот“"

#, fuzzy
msgid "TOXIN_CYTOTOXIN_DESCRIPTION"
msgstr "Токсичната вакуола е видоизменена вакуола, която произвежда, съхранява и изстрелва [thrive:compound type=\"oxytoxy\"]окситоксин[/thrive:compound]. Всяка токсична вакуола увеличава скоростта на изстрелване на токсините."

msgid "TOXIN_FIRE_RATE_TOXICITY_COLON"
msgstr ""

#, fuzzy
msgid "TOXIN_MACROLIDE"
msgstr ""
"Токсична\n"
"вакуола"

#, fuzzy
msgid "TOXIN_MACROLIDE_DESCRIPTION"
msgstr "Токсичната вакуола е видоизменена вакуола, която произвежда, съхранява и изстрелва [thrive:compound type=\"oxytoxy\"]окситоксин[/thrive:compound]. Всяка токсична вакуола увеличава скоростта на изстрелване на токсините."

msgid "TOXIN_OXYGEN_METABOLISM_INHIBITOR"
msgstr ""

#, fuzzy
msgid "TOXIN_OXYGEN_METABOLISM_INHIBITOR_DESCRIPTION"
msgstr "Метаболозомите са струпвания от протеини, увити в протеинови обвивки. Те превръщат [thrive:compound type=\"glucose\"]глюкозата[/thrive:compound] в [thrive:compound type=\"atp\"]АТФ[/thrive:compound], много по-бързо от цитоплазмата в процес, който се нарича [b]аеробно дишане[/b]. За да функционират се нуждаят от [thrive:compound type=\"oxygen\"]кислород[/thrive:compound], когато той не е достатъчен произвеждането на [thrive:compound type=\"atp\"]АТФ[/thrive:compound] се забавя. Понеже метаболозомите са скачени с цитоплазма, тя извършва известна [b]гликолиза[/b]."

#, fuzzy
msgid "TOXIN_OXYTOXY_DESCRIPTION"
msgstr "Токсичната вакуола е видоизменена вакуола, която произвежда, съхранява и изстрелва [thrive:compound type=\"oxytoxy\"]окситоксин[/thrive:compound]. Всяка токсична вакуола увеличава скоростта на изстрелване на токсините."

msgid "TOXIN_PREFER_FIRE_RATE"
msgstr ""

msgid "TOXIN_PREFER_TOXICITY"
msgstr ""

#, fuzzy
msgid "TOXIN_PROPERTIES_HEADING"
msgstr "Токсична устойчивост"

msgid "TOXIN_RESISTANCE"
msgstr "Токсична устойчивост"

#, fuzzy
msgid "TOXIN_TOXICITY_CUSTOMIZATION_TOOLTIP"
msgstr "Вкаменете тези създания, за да ги запазите в музея. Може да го посетите от Трайвопедията или да заредите създанията в редактора."

#, fuzzy
msgid "TOXIN_TYPE_COLON"
msgstr "Вид:"

#, fuzzy
msgid "TOXIN_TYPE_CUSTOMIZATION_EXPLANATION"
msgstr "Вкаменете тези създания, за да ги запазите в музея. Може да го посетите от Трайвопедията или да заредите създанията в редактора."

#, fuzzy
msgid "TOXIN_VACUOLE"
msgstr ""
"Токсична\n"
"вакуола"

#, fuzzy
msgid "TOXIN_VACUOLE_DESCRIPTION"
msgstr "Токсичната вакуола е видоизменена вакуола, която произвежда, съхранява и изстрелва [thrive:compound type=\"oxytoxy\"]окситоксин[/thrive:compound]. Всяка токсична вакуола увеличава скоростта на изстрелване на токсините."

msgid "TOXIN_VACUOLE_PROCESSES_DESCRIPTION"
msgstr "Превръща [thrive:compound type=\"atp\"]АТФ[/thrive:compound] в [thrive:compound type=\"oxytoxy\"]окситоксин[/thrive:compound]. Количеството зависи от концентрацията на [thrive:compound type=\"oxygen\"]кислород[/thrive:compound] в околната среда. Изстрелва токсини с натискане на [thrive:input]g_fire_toxin[/thrive:input]. Тяхната ефективност зависи от количеството на [thrive:compound type=\"oxytoxy\"]окситоксин[/thrive:compound] в клетката."

#, fuzzy
msgid "TOXISOME"
msgstr "Окситоксизома"

#, fuzzy
msgid "TOXISOME_DESCRIPTION"
msgstr "Лизозомата е мембранен органел, съдържащ хидролази, които разграждат различните биомолекули. Тя позволява усвояването на обектите, погълнати чрез ендоцитоза и изхвърлянето на отпадъчните продукти на клетката в процес, който се нарича [b]автофагия[/b]."

msgid "TO_BE_IMPLEMENTED"
msgstr "В процес на разработка."

msgid "TRANSLATORS"
msgstr "Преводачи"

msgid "TRANSPARENCY"
msgstr "Прозрачност"

msgid "TRY_FOSSILISING_SOME_SPECIES"
msgstr "Трябва да направите няколко вкаменелости!"

msgid "TRY_MAKING_A_SAVE"
msgstr "Трябва да направите поне един запис!"

msgid "TRY_TAKING_SOME_SCREENSHOTS"
msgstr "Трябва да направите няколко снимки!"

msgid "TUTORIAL"
msgstr "Упътване"

#, fuzzy
msgid "TUTORIAL_MICROBE_EDITOR_ATP_BALANCE_INTRO"
msgstr ""
"Това е картата на зоните.\n"
"\n"
"Тук може да видите полезна информация за различните зони, в които живеят микробите.\n"
"\n"
"Ако изберете зона, съседна на Вашето местообитание, което е подчертано в зелено, може да натиснете бутона „Преселване“ за да се придвижите в нея.\n"
"\n"
"Изберете зона за да продължите."

msgid "TUTORIAL_MICROBE_EDITOR_AUTO-EVO_PREDICTION"
msgstr ""
"Това е прогнозата за бъдещата популация на Вашите създания. Тези стойности са изчислени на база симулацията от [b]автоматичната еволюция[/b].\n"
"\n"
"Те не включват резултатите от Вашето индивидуално представяне.\n"
"\n"
"Вашите създания трябва да поддържат размера на популацията си във всяко едно местообитание.\n"
"\n"
"За да продължите, натиснете бутона с въпросителния знак долу вдясно."

msgid "TUTORIAL_MICROBE_EDITOR_CELL_TEXT"
msgstr ""
"Това е клетъчният редактор, тук може да добавяте или премахвате органели от Вашите създания, чрез наличните [b]мутационни точки[/b] (МТ) [thrive:icon]MP[/thrive:icon]. Всяко поколение разполага със [b]100 MT[/b] [thrive:icon]MP[/thrive:icon].\n"
"\n"
"Шестоъгълникът от цитоплазма в центъра на екрана е Вашата [b]клетка[/b].\n"
"\n"
"За да продължите, изберете органел от панела вляво. След това, натиснете с мишката до шестоъгълника за да го добавите към Вашето създание. Може да завъртите органелите чрез натискане на [thrive:input]e_rotate_left[/thrive:input] или [thrive:input]e_rotate_right[/thrive:input]."

#, fuzzy
msgid "TUTORIAL_MICROBE_EDITOR_CHEMORECEPTOR"
msgstr ""
"Това е клетъчният редактор, тук може да добавяте или премахвате органели от Вашите създания, чрез наличните мутационни точки (МТ). Всяко поколение разполага със 100 MT.\n"
"\n"
"Шестоъгълникът от цитоплазма в центъра на екрана е Вашата клетка.\n"
"\n"
"За да продължите, изберете органел от панела вляво. След това, натиснете с мишката до шестоъгълника за да го добавите към Вашето създание. Може да завъртите органелите чрез натискане на [thrive:input]e_rotate_left[/thrive:input] или [thrive:input]e_rotate_right[/thrive:input]."

msgid "TUTORIAL_MICROBE_EDITOR_ENDING_TEXT"
msgstr ""
"Това е основната информация за микробния редактор. Може да преименувате Вашите създания, като натиснете с мишката върху текущото им наименование долу вляво.\n"
"\n"
"Разгледайте и останалите раздели в редактора, под [b]индикатора на МТ [thrive:icon]MP[/thrive:icon][/b], ако искате да направите допълнителни промени по Вашата клетка.\n"
"\n"
"За да оцелеете трябва да намерите надежден източник на [thrive:compound type=\"АТФ\"][/thrive:compound], защото концентрацията на [thrive:compound type=\"глюкоза\"][/thrive:compound] ще се [b]понижи драстично[/b].\n"
"\n"
"Успех!"

#, fuzzy
msgid "TUTORIAL_MICROBE_EDITOR_FLAGELLUM"
msgstr ""
"Това е клетъчният редактор, тук може да добавяте или премахвате органели от Вашите създания, чрез наличните мутационни точки (МТ). Всяко поколение разполага със 100 MT.\n"
"\n"
"Шестоъгълникът от цитоплазма в центъра на екрана е Вашата клетка.\n"
"\n"
"За да продължите, изберете органел от панела вляво. След това, натиснете с мишката до шестоъгълника за да го добавите към Вашето създание. Може да завъртите органелите чрез натискане на [thrive:input]e_rotate_left[/thrive:input] или [thrive:input]e_rotate_right[/thrive:input]."

#, fuzzy
msgid "TUTORIAL_MICROBE_EDITOR_MODIFY_ORGANELLE"
msgstr ""
"Премахването на органели също струва МТ, освен ако не са добавени в текущата сесия на редактора.\n"
"\n"
"Може да премахнете органелите като натиснете с десния бутон на мишката върху тях и изберете „Премахване“ в контекстното меню.\n"
"\n"
"Ако направите грешка, може да отмените Вашите промени в редактора.\n"
"\n"
"Натиснете бутона „Отмяна“ за да продължите."

#, fuzzy
msgid "TUTORIAL_MICROBE_EDITOR_NEGATIVE_ATP_BALANCE"
msgstr ""
"Това е картата на зоните.\n"
"\n"
"Тук може да видите полезна информация за различните зони, в които живеят микробите.\n"
"\n"
"Ако изберете зона, съседна на Вашето местообитание, което е подчертано в зелено, може да натиснете бутона „Преселване“ за да се придвижите в нея.\n"
"\n"
"Изберете зона за да продължите."

#, fuzzy
msgid "TUTORIAL_MICROBE_EDITOR_NO_CHANGES_MADE"
msgstr ""
"Това е основната информация за микробния редактор. Може да преименувате Вашите създания, като натиснете с мишката върху текущото им наименование долу вляво.\n"
"\n"
"Разгледайте и останалите раздели в редактора, ако искате да направите допълнителни промени по Вашата клетка.\n"
"\n"
"За да оцелеете трябва да намерите надежден източник на енергия, защото концентрацията на глюкоза ще се понижи драстично.\n"
"\n"
"Успех!"

#, fuzzy
msgid "TUTORIAL_MICROBE_EDITOR_OPEN_TOLERANCES"
msgstr ""
"Това е картата на зоните.\n"
"\n"
"Тук може да видите полезна информация за различните зони, в които живеят микробите.\n"
"\n"
"Ако изберете зона, съседна на Вашето местообитание, което е подчертано в зелено, може да натиснете бутона „Преселване“ за да се придвижите в нея.\n"
"\n"
"Изберете зона за да продължите."

msgid "TUTORIAL_MICROBE_EDITOR_PATCH_TEXT"
msgstr ""
"Това е [b]картата на зоните[/b].\n"
"\n"
"Тук може да видите полезна информация за различните зони, в които живеят микробите.\n"
"\n"
"Ако изберете зона, съседна на Вашето местообитание, което е подчертано в зелено, може да натиснете бутона „Преселване“ за да се придвижите в нея.\n"
"\n"
"Изберете зона за да продължите."

msgid "TUTORIAL_MICROBE_EDITOR_REMOVE_ORGANELLE_TEXT"
msgstr ""
"Премахването на органели също струва [b]МТ[/b] [thrive:icon]MP[/thrive:icon], [u]освен ако не са добавени в текущата сесия на редактора[/u].\n"
"\n"
"Може да премахнете органелите като натиснете с десния бутон на мишката върху тях и изберете „Премахване“ в [b]контекстното меню[/b].\n"
"\n"
"Ако направите грешка, може да отмените Вашите промени в редактора.\n"
"\n"
"Натиснете бутона „Отмяна“ за да продължите."

msgid "TUTORIAL_MICROBE_EDITOR_SELECT_ORGANELLE_TEXT"
msgstr ""
"Важно е да разберете какви ефекти има даден органел върху Вашата клетка, преди да го поставите, защото той може да окаже негативно влияние върху нея.\n"
"\n"
"Обърнете внимание на производството на АТФ, за да сте сигурни, че Вашата клетка ще оцелее. Горната лента винаги трябва да е по-дълга от долната лента.\n"
"\n"
"Натиснете бутона „Възстановяване“ (до бутона „Отмяна“) за да продължите."

msgid "TUTORIAL_MICROBE_EDITOR_STAY_SMALL"
msgstr ""
"Трябва да се [b]съсредоточите[/b] върху един или два източника на [thrive:compound type=\"АТФ\"][/thrive:compound], така че да не е необходимо да събирате всички хранителни вещества, за да оцелее Вашата клетка.\n"
"\n"
"Преценете внимателно дали добавянето на даден органел е от полза, защото всяка структура се нуждае от [thrive:compound type=\"АТФ\"][/thrive:compound], за да поддържа [thrive:icon]OsmoIcon[/thrive:icon] и изисква повече хранителни вещества за възпроизвеждането на Вашата клетка.\n"
"\n"
"Възможно е да не правите никакви промени и просто да се отправите към морската повърхност, преди да еволюирате [b]фотосинтезиращите[/b] органели."

#, fuzzy
msgid "TUTORIAL_MICROBE_EDITOR_TOLERANCES_TAB"
msgstr ""
"Това е картата на зоните.\n"
"\n"
"Тук може да видите полезна информация за различните зони, в които живеят микробите.\n"
"\n"
"Ако изберете зона, съседна на Вашето местообитание, което е подчертано в зелено, може да натиснете бутона „Преселване“ за да се придвижите в нея.\n"
"\n"
"Изберете зона за да продължите."

msgid "TUTORIAL_MICROBE_STAGE_EDITOR_BUTTON_TUTORIAL"
msgstr ""
"Разполагате с достатъчно хранителни вещества за възпроизвеждането на Вашата клетка.\n"
"\n"
"Вашите създания могат да еволюират.\n"
"\n"
"Натиснете бутона на редактора, който се намира долу вдясно."

msgid "TUTORIAL_MICROBE_STAGE_ENGULFED_TEXT"
msgstr ""
"Вашата клетка е погълната. Напредъкът на усвояването е показан в лентата на здравето. Вашата клетка ще умре, след неговото завършване или бъде достигнато максималното време на изчакване.\n"
"\n"
"Натиснете бутона за извършване на самоубийство, за да пропуснете този процес, но не забравяйте, че винаги има шанс да се спасите!"

msgid "TUTORIAL_MICROBE_STAGE_ENGULFMENT_FULL_TEXT"
msgstr ""
"Вашата клетка може да погълне определено количество обекти наведнъж, което зависи от нейния размер.\n"
"\n"
"Поглъщането не е възможно, ако мястото за съхранение е пълно. За да продължите, изчакайте, докато погълнатите обекти бъдат усвоени."

msgid "TUTORIAL_MICROBE_STAGE_ENGULFMENT_TEXT"
msgstr ""
"Поглъщайте обектите, като се придвижвате към тях в режим на поглъщане, с натискане на [thrive:input]g_toggle_engulf[/thrive:input].\n"
"\n"
"След като поглъщането приключи, спрете режима на поглъщане.\n"
"\n"
"Следвайте линията от Вашата клетка до най-близкия обект, който може да погълнете."

msgid "TUTORIAL_MICROBE_STAGE_HELP_MENU_AND_ZOOM"
msgstr ""
"Ако все още изпитвате затруднения, отворете ръководството (въпросителния знак) долу вляво.\n"
"\n"
"Още един съвет — може да промените размера на изгледа с колелцето на мишката."

msgid "TUTORIAL_MICROBE_STAGE_LEAVE_COLONY_TEXT"
msgstr ""
"Разполагате с достатъчно [thrive:compound type=\"ammonia\"]амоняк[/thrive:compound] и [thrive:compound type=\"phosphates\"]фосфат[/thrive:compound], но възпроизвеждането не е възможно, докато сте част от клетъчната колония.\n"
"\n"
"За да се възпроизведете, трябва да напуснете клетъчната колония.\n"
"За разпадане на клетъчната колония, натиснете [thrive:input]g_unbind_all[/thrive:input]."

msgid "TUTORIAL_MICROBE_STAGE_REPRODUCE_TEXT"
msgstr ""
"За възпроизвеждане, органелите на клетката трябва да се удвоят. Това се случва постепенно, но събирането на [thrive:compound type=\"амоняк\"][/thrive:compound] и [thrive:compound type=\"фосфат\"][/thrive:compound] ускорява този процес.\n"
"\n"
"Наблюдавайте запълването на индикаторите около бутона на редактора долу вдясно."

msgid "TUTORIAL_MICROBE_STAGE_UNBIND_TEXT"
msgstr ""
"Вие сте в режим на отделяне. В този режим, може да натиснете с мишката върху членовете на клетъчната колония за да ги отделите от нея.\n"
"\n"
"За разпадане на цялата клетъчна колония, може да натиснете с мишката върху Вашата клетка или да натиснете [thrive:input]g_unbind_all[/thrive:input]."

#, fuzzy
msgid "TUTORIAL_MULTICELLULAR_STAGE_WELCOME"
msgstr ""
"Добре дошли в ранния многоклетъчен етап!\n"
"\n"
"Вашите създания процъфтяха по време на микробния етап.\n"
"\n"
"Играта следва основните принципи на микробния етап. Трябва да еволюирате Вашите създания и да стигнете до редактора.\n"
"\n"
"В този етап, може да промените местоположението на клетките в клетъчната колония и да ги специализирате в редактора. Клетките в колонията не могат да споделят [thrive:compound type=\"atp\"]АТФ[/thrive:compound] помежду си.\n"
"\n"
"Ако Вашите създания се възпроизвеждат чрез пъпкуване (по подразбиране), техните клетки постепенно ще се увеличават, докато достигнат максималния си размер."

msgid "TUTORIAL_VIEW_NOW"
msgstr "Преглед"

msgid "TWO_TIMES"
msgstr "2 пъти"

msgid "TYPE_COLON"
msgstr "Вид:"

msgid "UNAPPLIED_MOD_CHANGES"
msgstr "Промените не са приложени"

msgid "UNAPPLIED_MOD_CHANGES_DESCRIPTION"
msgstr "Трябва да приложите Вашите промени за смяна на модификациите."

msgid "UNBIND_ALL"
msgstr "Разпадане"

#, fuzzy
msgid "UNBIND_ALL_TOOLTIP"
msgstr "Разпадане"

msgid "UNBIND_HELP_TEXT"
msgstr "Режим на отделяне"

msgid "UNCERTAIN_VERSION_WARNING"
msgstr "Версия за отстраняване на грешки"

msgid "UNDERWATERCAVE"
msgstr "Подводна пещера"

#, fuzzy
msgid "UNDERWATER_VENT_ERUPTION"
msgstr "Подводна пещера"

#, fuzzy
msgid "UNDERWATER_VENT_ERUPTION_IN"
msgstr "Подводна пещера"

#, fuzzy
msgid "UNDISCOVERED_ORGANELLES"
msgstr "Несвързани органели"

#, fuzzy
msgid "UNDISCOVERED_PATCH"
msgstr "Текущо местообитание"

msgid "UNDO"
msgstr "Отмяна"

msgid "UNDO_THE_LAST_ACTION"
msgstr "Отмяна на последното действие"

#, fuzzy
msgid "UNIT_ACTION_CONSTRUCT"
msgstr "Мутационна скорост"

#, fuzzy
msgid "UNIT_ACTION_MOVE"
msgstr "Мутационна скорост"

msgid "UNIT_ADVANCED_SPACESHIP"
msgstr ""

msgid "UNIT_SIMPLE_ROCKET"
msgstr ""

msgid "UNKNOWN"
msgstr "Неизвестен клавиш"

msgid "UNKNOWN_DISPLAY_DRIVER"
msgstr "Неизвестен"

msgid "UNKNOWN_MOUSE"
msgstr "Неизвестен бутон"

#, fuzzy
msgid "UNKNOWN_ORGANELLE_SYMBOL"
msgstr "Добавяне на органел или друг обект"

#, fuzzy
msgid "UNKNOWN_PATCH"
msgstr "Неизвестен клавиш"

#, fuzzy
msgid "UNKNOWN_SHORT"
msgstr "Неизвестен клавиш"

msgid "UNKNOWN_VERSION"
msgstr "Неизвестна версия"

msgid "UNKNOWN_WORKSHOP_ID"
msgstr "Неизвестен идентификационен № за работилницата"

#, fuzzy
msgid "UNLIMIT_GROWTH_SPEED"
msgstr "Ограничаване на растежа"

#, fuzzy
msgid "UNLOCKED_NEW_ORGANELLE"
msgstr "Добавяне на органел или друг обект"

#, fuzzy
msgid "UNLOCK_ALL_ORGANELLES"
msgstr "Няколко органела"

msgid "UNLOCK_CONDITION_ATP_PRODUCTION_ABOVE"
msgstr ""

msgid "UNLOCK_CONDITION_COMPOUND_IS_ABOVE"
msgstr ""

msgid "UNLOCK_CONDITION_COMPOUND_IS_BELOW"
msgstr ""

msgid "UNLOCK_CONDITION_COMPOUND_IS_BETWEEN"
msgstr ""

msgid "UNLOCK_CONDITION_DIGESTED_MICROBES_ABOVE"
msgstr ""

msgid "UNLOCK_CONDITION_ENGULFED_MICROBES_ABOVE"
msgstr ""

msgid "UNLOCK_CONDITION_EXCESS_ATP_ABOVE"
msgstr ""

#, fuzzy
msgid "UNLOCK_CONDITION_PLAYER_DAMAGE_RECEIVED"
msgstr "Хранителна скорост:"

#, fuzzy
msgid "UNLOCK_CONDITION_PLAYER_DAMAGE_RECEIVED_SOURCE"
msgstr "Хранителна скорост:"

msgid "UNLOCK_CONDITION_PLAYER_DEATH_COUNT_ABOVE"
msgstr ""

msgid "UNLOCK_CONDITION_REPRODUCED_WITH"
msgstr ""

msgid "UNLOCK_CONDITION_REPRODUCED_WITH_IN_A_ROW"
msgstr ""

msgid "UNLOCK_CONDITION_REPRODUCE_IN_BIOME"
msgstr ""

#, fuzzy
msgid "UNLOCK_CONDITION_SPEED_BELOW"
msgstr "Хранителна скорост:"

msgid "UNLOCK_WITH_ANY_OF_FOLLOWING"
msgstr ""

msgid "UNSAVED_CHANGE_WARNING"
msgstr ""
"Вашите промени не са запазени и ще бъдат отхвърлени.\n"
"Искате ли да продължите?"

msgid "UNTITLED"
msgstr "Неозаглавено"

msgid "UPGRADE_CILIA_PULL"
msgstr "Придърпващи реснички"

#, fuzzy
msgid "UPGRADE_CILIA_PULL_DESCRIPTION"
msgstr "Ресничките са подобни на камшичетата, но те увеличават само скоростта на завъртане на клетките."

#, fuzzy
msgid "UPGRADE_COST"
msgstr "{0} МТ"

#, fuzzy
msgid "UPGRADE_DESCRIPTION_NONE"
msgstr "Позволява разграждането на повечето видове мембрани. Произвеждането на този ензим е възможно и без помощта на лизозомата, но добавянето му подобрява хранителната ефективност на клетката."

msgid "UPGRADE_NAME_NONE"
msgstr ""

#, fuzzy
msgid "UPGRADE_PILUS_INJECTISOME"
msgstr "Ресничките са подобни на камшичетата, но те увеличават само скоростта на завъртане на клетките."

#, fuzzy
msgid "UPGRADE_PILUS_INJECTISOME_DESCRIPTION"
msgstr "Ресничките са подобни на камшичетата, но те увеличават само скоростта на завъртане на клетките."

#, fuzzy
msgid "UPGRADE_SLIME_JET_MUCOCYST"
msgstr "{0} МТ"

#, fuzzy
msgid "UPGRADE_SLIME_JET_MUCOCYST_DESCRIPTION"
msgstr "Превръща [thrive:compound type=\"glucose\"]глюкозата[/thrive:compound] в [thrive:compound type=\"mucilage\"]слуз[/thrive:compound]. Освобождава съхранената [thrive:compound type=\"mucilage\"]слуз[/thrive:compound] с натискане на [thrive:input]g_secrete_slime[/thrive:input], което увеличава скоростта на клетката и забавя нейните преследвачи."

msgid "UPLOAD"
msgstr "Качване"

msgid "UPLOADING_DOT_DOT_DOT"
msgstr "Качване..."

msgid "UPLOAD_SUCCEEDED"
msgstr "Качването е успешно"

msgid "USED_LIBRARIES_LICENSES"
msgstr "Лицензи и използвани материали"

msgid "USED_RENDERER_NAME"
msgstr "Визуализатор:"

msgid "USES_FEATURE"
msgstr "Да"

msgid "USE_AUTO_HARMONY"
msgstr "Използване на „Harmony“"

msgid "USE_AUTO_HARMONY_TOOLTIP"
msgstr "Автоматично зареждане на „Harmony“ от „Assembly“"

msgid "USE_A_CUSTOM_USERNAME"
msgstr "Персонализирано потребителско име"

msgid "USE_DISK_CACHE"
msgstr ""

msgid "USE_MANUAL_THREAD_COUNT"
msgstr "Ръчно определяне на броя на фоновите нишки"

#, fuzzy
msgid "USE_MANUAL_THREAD_COUNT_NATIVE"
msgstr "Ръчно определяне на броя на фоновите нишки"

msgid "USE_VIRTUAL_WINDOW_SIZE"
msgstr "Използване на виртуалния размер"

#, fuzzy
msgid "UV_PROTECTION"
msgstr "Прогноза"

#, fuzzy
msgid "UV_TOLERANCE_TOOLTIP"
msgstr "Превключване на химичните съединения"

msgid "VACUOLE"
msgstr "Вакуола"

msgid "VACUOLE_DESCRIPTION"
msgstr "Вакуолата е вътрешен мембранен органел, който се използва като място за съхранение на хранителните вещества в клетката. Състои се от няколко секреторни мехурчета — малки мембранни структури, които са слети заедно. Изпълнена е с вода, която съдържа молекули, ензими и други вещества. Формата на вакуолата е течна и може да варира между различните клетки."

msgid "VACUOLE_IS_SPECIALIZED"
msgstr ""

#, fuzzy
msgid "VACUOLE_NOT_SPECIALIZED_DESCRIPTION"
msgstr "Увеличава мястото за съхранение на хранителните вещества в клетката."

msgid "VACUOLE_PROCESSES_DESCRIPTION"
msgstr "Увеличава мястото за съхранение на хранителните вещества в клетката."

#, fuzzy
msgid "VACUOLE_SPECIALIZED_DESCRIPTION"
msgstr "Увеличава мястото за съхранение на хранителните вещества в клетката."

msgid "VALUE_WITH_UNIT"
msgstr "{0} {1}"

msgid "VERSION_COLON"
msgstr "Версия:"

msgid "VERTICAL_COLON"
msgstr "Вертикална:"

msgid "VERTICAL_WITH_AXIS_NAME_COLON"
msgstr "Вертикална ос: {0}"

msgid "VIDEO_MEMORY"
msgstr "Използвана графична памет:"

msgid "VIDEO_MEMORY_MIB"
msgstr "{0} МиБ"

msgid "VIEWER"
msgstr "Преглед"

msgid "VIEW_ALL"
msgstr "Всички версии"

#, fuzzy
msgid "VIEW_CELL_PROCESSES"
msgstr "Подлежи на уточняване"

#, fuzzy
msgid "VIEW_ONLINE"
msgstr "Всички версии"

#, fuzzy
msgid "VIEW_PATCH_MICHES"
msgstr "Бележки към изданието"

msgid "VIEW_PATCH_NOTES"
msgstr "Бележки към изданието"

#, fuzzy
msgid "VIEW_PATCH_NOTES_TOOLTIP"
msgstr "{0} — {1}"

msgid "VIEW_PENDING_ACTIONS"
msgstr ""

msgid "VIEW_SOURCE_CODE"
msgstr "Изходен код"

msgid "VIP_PATRONS"
msgstr "Значими поддръжници"

msgid "VISIBLE"
msgstr "Видима"

msgid "VISIBLE_WHEN_CLOSE_TO_FULL"
msgstr ""

msgid "VISIBLE_WHEN_OVER_ZERO"
msgstr ""

msgid "VISIT_SUGGESTIONS_SITE"
msgstr "Предложения"

msgid "VOLCANIC_VENT"
msgstr "Вулканичен комин"

msgid "VOLUMEDOWN"
msgstr "Клавиш „Volume Down“"

msgid "VOLUMEMUTE"
msgstr "Клавиш „Volume Mute“"

msgid "VOLUMEUP"
msgstr "Клавиш „Volume Up“"

msgid "VSYNC"
msgstr "Вертикална синхронизация"

msgid "WAITING_FOR_AUTO_EVO"
msgstr "Изчакване на автоматичната еволюция:"

msgid "WELCOME_TO_THRIVEOPEDIA"
msgstr "Добре дошли в Трайвопедията"

msgid "WENT_EXTINCT_FROM_PLANET"
msgstr "изчезнаха от планетата"

msgid "WENT_EXTINCT_IN"
msgstr "изчезнаха от {0}"

msgid "WHEEL_DOWN"
msgstr "Колелце надолу"

msgid "WHEEL_LEFT"
msgstr "Колелце наляво"

msgid "WHEEL_RIGHT"
msgstr "Колелце надясно"

msgid "WHEEL_UP"
msgstr "Колелце нагоре"

#, fuzzy
msgid "WIKI"
msgstr "нашата Уикипедия"

#, fuzzy
msgid "WIKI_2D"
msgstr "нашата Уикипедия"

#, fuzzy
msgid "WIKI_3D"
msgstr "нашата Уикипедия"

msgid "WIKI_3D_COMMA_SANDBOX"
msgstr ""

#, fuzzy
msgid "WIKI_3D_COMMA_STRATEGY"
msgstr "Подлежи на уточняване"

#, fuzzy
msgid "WIKI_3D_COMMA_STRATEGY_COMMA_SPACE"
msgstr "Подлежи на уточняване"

#, fuzzy
msgid "WIKI_8_BRACKET_16"
msgstr "["

#, fuzzy
msgid "WIKI_ASCENSION"
msgstr "Подлежи на уточняване"

#, fuzzy
msgid "WIKI_ASCENSION_CURRENT_DEVELOPMENT"
msgstr "Текущи разработчици"

#, fuzzy
msgid "WIKI_ASCENSION_FEATURES"
msgstr "Подлежи на уточняване"

#, fuzzy
msgid "WIKI_ASCENSION_INTRO"
msgstr "Подлежи на уточняване"

msgid "WIKI_ASCENSION_OVERVIEW"
msgstr ""

#, fuzzy
msgid "WIKI_ASCENSION_TRANSITIONS"
msgstr "Поздравления!"

#, fuzzy
msgid "WIKI_ASCENSION_UI"
msgstr "Подлежи на уточняване"

#, fuzzy
msgid "WIKI_AWAKENING_STAGE_CURRENT_DEVELOPMENT"
msgstr "Това е първата стъпка към многоклетъчните организми. Свързващият агент позволява свързването с други клетки. Клетките в клетъчните колонии споделят химичните съединения помежду си, но не могат да се възпроизвеждат."

#, fuzzy
msgid "WIKI_AWAKENING_STAGE_FEATURES"
msgstr "Пробуждане"

#, fuzzy
msgid "WIKI_AWAKENING_STAGE_INTRO"
msgstr "Свързващ агент"

#, fuzzy
msgid "WIKI_AWAKENING_STAGE_OVERVIEW"
msgstr "Пробуждане"

#, fuzzy
msgid "WIKI_AWAKENING_STAGE_TRANSITIONS"
msgstr "Пробуждане"

#, fuzzy
msgid "WIKI_AWAKENING_STAGE_UI"
msgstr "Пробуждане"

msgid "WIKI_AWARE_STAGE_CURRENT_DEVELOPMENT"
msgstr ""

#, fuzzy
msgid "WIKI_AWARE_STAGE_FEATURES"
msgstr "Осъзнаване"

#, fuzzy
msgid "WIKI_AWARE_STAGE_INTRO"
msgstr "Подлежи на уточняване"

#, fuzzy
msgid "WIKI_AWARE_STAGE_OVERVIEW"
msgstr "Осъзнаване"

#, fuzzy
msgid "WIKI_AWARE_STAGE_TRANSITIONS"
msgstr "Нитрогеназа"

#, fuzzy
msgid "WIKI_AWARE_STAGE_UI"
msgstr "Осъзнаване"

#, fuzzy
msgid "WIKI_AXON_EFFECTS"
msgstr "Подлежи на уточняване"

#, fuzzy
msgid "WIKI_AXON_INTRO"
msgstr "Подлежи на уточняване"

#, fuzzy
msgid "WIKI_AXON_MODIFICATIONS"
msgstr "Подлежи на уточняване"

#, fuzzy
msgid "WIKI_AXON_PROCESSES"
msgstr "Подлежи на уточняване"

#, fuzzy
msgid "WIKI_AXON_REQUIREMENTS"
msgstr "Подлежи на уточняване"

msgid "WIKI_AXON_SCIENTIFIC_BACKGROUND"
msgstr "Подлежи на уточняване"

#, fuzzy
msgid "WIKI_AXON_STRATEGY"
msgstr "Подлежи на уточняване"

#, fuzzy
msgid "WIKI_AXON_UPGRADES"
msgstr "Подлежи на уточняване"

#, fuzzy
msgid "WIKI_BACTERIAL_CHEMOSYNTHESIS_COMMA_GLYCOLYSIS"
msgstr "Окситоксиносинтеза"

#, fuzzy
msgid "WIKI_BINDING_AGENT_EFFECTS"
msgstr "Това е първата стъпка към многоклетъчните организми. Свързващият агент позволява свързването с други клетки. Клетките в клетъчните колонии споделят химичните съединения помежду си, но не могат да се възпроизвеждат."

#, fuzzy
msgid "WIKI_BINDING_AGENT_INTRO"
msgstr "Свързващ агент"

#, fuzzy
msgid "WIKI_BINDING_AGENT_MODIFICATIONS"
msgstr "Това е първата стъпка към многоклетъчните организми. Свързващият агент позволява свързването с други клетки. Клетките в клетъчните колонии споделят химичните съединения помежду си, но не могат да се възпроизвеждат."

#, fuzzy
msgid "WIKI_BINDING_AGENT_PROCESSES"
msgstr "Свързването е възможно само с индивиди от Вашите създания чрез доближаване до тях. Режимът на свързване се включва с натискане на [thrive:input]g_toggle_binding[/thrive:input]. Клетъчната колония може да се разпадне с натискане на [thrive:input]g_unbind_all[/thrive:input]. Докато сте част от нея, възпроизвеждането не е възможно."

#, fuzzy
msgid "WIKI_BINDING_AGENT_REQUIREMENTS"
msgstr "Това е първата стъпка към многоклетъчните организми. Свързващият агент позволява свързването с други клетки. Клетките в клетъчните колонии споделят химичните съединения помежду си, но не могат да се възпроизвеждат."

msgid "WIKI_BINDING_AGENT_SCIENTIFIC_BACKGROUND"
msgstr "Подлежи на уточняване"

#, fuzzy
msgid "WIKI_BINDING_AGENT_STRATEGY"
msgstr "Това е първата стъпка към многоклетъчните организми. Свързващият агент позволява свързването с други клетки. Клетките в клетъчните колонии споделят химичните съединения помежду си, но не могат да се възпроизвеждат."

#, fuzzy
msgid "WIKI_BINDING_AGENT_UPGRADES"
msgstr "Това е първата стъпка към многоклетъчните организми. Свързващият агент позволява свързването с други клетки. Клетките в клетъчните колонии споделят химичните съединения помежду си, но не могат да се възпроизвеждат."

msgid "WIKI_BIOLUMINESCENT_VACUOLE_EFFECTS"
msgstr "Подлежи на уточняване"

msgid "WIKI_BIOLUMINESCENT_VACUOLE_INTRO"
msgstr "Подлежи на уточняване"

msgid "WIKI_BIOLUMINESCENT_VACUOLE_MODIFICATIONS"
msgstr "Подлежи на уточняване"

msgid "WIKI_BIOLUMINESCENT_VACUOLE_PROCESSES"
msgstr "Подлежи на уточняване"

msgid "WIKI_BIOLUMINESCENT_VACUOLE_REQUIREMENTS"
msgstr "Подлежи на уточняване"

msgid "WIKI_BIOLUMINESCENT_VACUOLE_SCIENTIFIC_BACKGROUND"
msgstr "Подлежи на уточняване"

msgid "WIKI_BIOLUMINESCENT_VACUOLE_STRATEGY"
msgstr "Подлежи на уточняване"

msgid "WIKI_BIOLUMINESCENT_VACUOLE_UPGRADES"
msgstr "Подлежи на уточняване"

msgid "WIKI_BODY_PLAN_EDITOR_COMMA_CELL_EDITOR"
msgstr ""

#, fuzzy
msgid "WIKI_CHEMOPLAST_EFFECTS"
msgstr "Подлежи на уточняване"

#, fuzzy
msgid "WIKI_CHEMOPLAST_INTRO"
msgstr "Подлежи на уточняване"

#, fuzzy
msgid "WIKI_CHEMOPLAST_MODIFICATIONS"
msgstr "Подлежи на уточняване"

#, fuzzy
msgid "WIKI_CHEMOPLAST_PROCESSES"
msgstr "Подлежи на уточняване"

#, fuzzy
msgid "WIKI_CHEMOPLAST_REQUIREMENTS"
msgstr "Подлежи на уточняване"

msgid "WIKI_CHEMOPLAST_SCIENTIFIC_BACKGROUND"
msgstr "Подлежи на уточняване"

#, fuzzy
msgid "WIKI_CHEMOPLAST_STRATEGY"
msgstr "Подлежи на уточняване"

#, fuzzy
msgid "WIKI_CHEMOPLAST_UPGRADES"
msgstr "Подлежи на уточняване"

msgid "WIKI_CHEMORECEPTOR_EFFECTS"
msgstr "Подлежи на уточняване"

msgid "WIKI_CHEMORECEPTOR_INTRO"
msgstr "Подлежи на уточняване"

msgid "WIKI_CHEMORECEPTOR_MODIFICATIONS"
msgstr "Подлежи на уточняване"

msgid "WIKI_CHEMORECEPTOR_PROCESSES"
msgstr "Подлежи на уточняване"

msgid "WIKI_CHEMORECEPTOR_REQUIREMENTS"
msgstr "Подлежи на уточняване"

msgid "WIKI_CHEMORECEPTOR_SCIENTIFIC_BACKGROUND"
msgstr "Подлежи на уточняване"

msgid "WIKI_CHEMORECEPTOR_STRATEGY"
msgstr "Подлежи на уточняване"

msgid "WIKI_CHEMORECEPTOR_UPGRADES"
msgstr "Подлежи на уточняване"

#, fuzzy
msgid "WIKI_CHEMOSYNTHESIZING_PROTEINS_EFFECTS"
msgstr "Хемосинтезиращи протеини"

#, fuzzy
msgid "WIKI_CHEMOSYNTHESIZING_PROTEINS_INTRO"
msgstr "Хемосинтезиращи протеини"

#, fuzzy
msgid "WIKI_CHEMOSYNTHESIZING_PROTEINS_MODIFICATIONS"
msgstr "Хемосинтезиращите протеини са малки струпвания в цитоплазмата, които превръщат [thrive:compound type=\"hydrogensulfide\"]сероводорода[/thrive:compound], газообразния [thrive:compound type=\"carbondioxide\"]въглероден диоксид[/thrive:compound] и водата в [thrive:compound type=\"glucose\"]глюкоза[/thrive:compound] в процес, който се нарича [b]сероводородна хемосинтеза[/b]. Количеството на произведената [thrive:compound type=\"glucose\"]глюкоза[/thrive:compound] зависи от концентрацията на [thrive:compound type=\"carbondioxide\"]въглероден диоксид[/thrive:compound]. Понеже хемосинтезиращите протеини са скачени с цитоплазма, тя извършва известна [b]гликолиза[/b]."

#, fuzzy
msgid "WIKI_CHEMOSYNTHESIZING_PROTEINS_PROCESSES"
msgstr "Превръщат [thrive:compound type=\"hydrogensulfide\"]сероводорода[/thrive:compound] в [thrive:compound type=\"glucose\"]глюкоза[/thrive:compound]. Количеството зависи от концентрацията на [thrive:compound type=\"carbondioxide\"]въглероден диоксид[/thrive:compound] в околната среда. Също така, превръщат [thrive:compound type=\"glucose\"]глюкозата[/thrive:compound] в [thrive:compound type=\"atp\"]АТФ[/thrive:compound]."

#, fuzzy
msgid "WIKI_CHEMOSYNTHESIZING_PROTEINS_REQUIREMENTS"
msgstr ""
"Хемосинте-\n"
"зиращи протеини"

msgid "WIKI_CHEMOSYNTHESIZING_PROTEINS_SCIENTIFIC_BACKGROUND"
msgstr "Подлежи на уточняване"

#, fuzzy
msgid "WIKI_CHEMOSYNTHESIZING_PROTEINS_STRATEGY"
msgstr "Хемосинтезиращи протеини"

#, fuzzy
msgid "WIKI_CHEMOSYNTHESIZING_PROTEINS_UPGRADES"
msgstr "Хемосинтезиращи протеини"

#, fuzzy
msgid "WIKI_CHLOROPLAST_EFFECTS"
msgstr "Подлежи на уточняване"

#, fuzzy
msgid "WIKI_CHLOROPLAST_INTRO"
msgstr "Подлежи на уточняване"

#, fuzzy
msgid "WIKI_CHLOROPLAST_MODIFICATIONS"
msgstr "Подлежи на уточняване"

#, fuzzy
msgid "WIKI_CHLOROPLAST_PROCESSES"
msgstr "Подлежи на уточняване"

#, fuzzy
msgid "WIKI_CHLOROPLAST_REQUIREMENTS"
msgstr "Подлежи на уточняване"

msgid "WIKI_CHLOROPLAST_SCIENTIFIC_BACKGROUND"
msgstr "Подлежи на уточняване"

#, fuzzy
msgid "WIKI_CHLOROPLAST_STRATEGY"
msgstr "Подлежи на уточняване"

#, fuzzy
msgid "WIKI_CHLOROPLAST_UPGRADES"
msgstr "Подлежи на уточняване"

#, fuzzy
msgid "WIKI_CHROMATOPHORE_PHOTOSYNTHESIS_COMMA_GLYCOLYSIS"
msgstr "Окситоксиносинтеза"

#, fuzzy
msgid "WIKI_CILIA_EFFECTS"
msgstr "Подлежи на уточняване"

#, fuzzy
msgid "WIKI_CILIA_INTRO"
msgstr "Подлежи на уточняване"

#, fuzzy
msgid "WIKI_CILIA_MODIFICATIONS"
msgstr "Подлежи на уточняване"

#, fuzzy
msgid "WIKI_CILIA_PROCESSES"
msgstr "Подлежи на уточняване"

#, fuzzy
msgid "WIKI_CILIA_REQUIREMENTS"
msgstr "Подлежи на уточняване"

#, fuzzy
msgid "WIKI_CILIA_SCIENTIFIC_BACKGROUND"
msgstr "Подлежи на уточняване"

#, fuzzy
msgid "WIKI_CILIA_STRATEGY"
msgstr "Подлежи на уточняване"

#, fuzzy
msgid "WIKI_CILIA_UPGRADES"
msgstr "Подлежи на уточняване"

#, fuzzy
msgid "WIKI_COMPOUNDS_BUTTON"
msgstr "Това е вътрешността на клетката. Цитоплазмата е комбинация от разтворени във вода йони, протеини и други вещества. Една от функциите, които изпълнява е [b]гликолизата[/b] — превръщането на [thrive:compound type=\"glucose\"]глюкоза[/thrive:compound] в [thrive:compound type=\"atp\"]АТФ[/thrive:compound]. Клетките, които нямат органели, разчитат на цитоплазмата за да произвеждат енергия. Също така, цитоплазмата служи за съхранение на молекули в клетката за да може тя да увеличава размера си."

#, fuzzy
msgid "WIKI_COMPOUNDS_DEVELOPMENT"
msgstr "Има химични съединения:"

#, fuzzy
msgid "WIKI_COMPOUNDS_INTRO"
msgstr "Това е вътрешността на клетката. Цитоплазмата е комбинация от разтворени във вода йони, протеини и други вещества. Една от функциите, които изпълнява е [b]гликолизата[/b] — превръщането на [thrive:compound type=\"glucose\"]глюкоза[/thrive:compound] в [thrive:compound type=\"atp\"]АТФ[/thrive:compound]. Клетките, които нямат органели, разчитат на цитоплазмата за да произвеждат енергия. Също така, цитоплазмата служи за съхранение на молекули в клетката за да може тя да увеличава размера си."

msgid "WIKI_COMPOUNDS_TYPES_OF_COMPOUNDS"
msgstr ""

msgid "WIKI_COMPOUND_SYSTEM_DEVELOPMENT_COMPOUNDS_LIST"
msgstr ""

msgid "WIKI_COMPOUND_SYSTEM_DEVELOPMENT_INTRO"
msgstr ""

msgid "WIKI_COMPOUND_SYSTEM_DEVELOPMENT_MICROBE_STAGE"
msgstr ""

msgid "WIKI_COMPOUND_SYSTEM_DEVELOPMENT_OVERVIEW"
msgstr ""

#, fuzzy
msgid "WIKI_CYTOPLASM_EFFECTS"
msgstr "Това е вътрешността на клетката. Цитоплазмата е комбинация от разтворени във вода йони, протеини и други вещества. Една от функциите, които изпълнява е [b]гликолизата[/b] — превръщането на [thrive:compound type=\"glucose\"]глюкоза[/thrive:compound] в [thrive:compound type=\"atp\"]АТФ[/thrive:compound]. Клетките, които нямат органели, разчитат на цитоплазмата за да произвеждат енергия. Също така, цитоплазмата служи за съхранение на молекули в клетката за да може тя да увеличава размера си."

#, fuzzy
msgid "WIKI_CYTOPLASM_INTRO"
msgstr "Това е вътрешността на клетката. Цитоплазмата е комбинация от разтворени във вода йони, протеини и други вещества. Една от функциите, които изпълнява е [b]гликолизата[/b] — превръщането на [thrive:compound type=\"glucose\"]глюкоза[/thrive:compound] в [thrive:compound type=\"atp\"]АТФ[/thrive:compound]. Клетките, които нямат органели, разчитат на цитоплазмата за да произвеждат енергия. Също така, цитоплазмата служи за съхранение на молекули в клетката за да може тя да увеличава размера си."

#, fuzzy
msgid "WIKI_CYTOPLASM_MODIFICATIONS"
msgstr "Това е вътрешността на клетката. Цитоплазмата е комбинация от разтворени във вода йони, протеини и други вещества. Една от функциите, които изпълнява е [b]гликолизата[/b] — превръщането на [thrive:compound type=\"glucose\"]глюкоза[/thrive:compound] в [thrive:compound type=\"atp\"]АТФ[/thrive:compound]. Клетките, които нямат органели, разчитат на цитоплазмата за да произвеждат енергия. Също така, цитоплазмата служи за съхранение на молекули в клетката за да може тя да увеличава размера си."

#, fuzzy
msgid "WIKI_CYTOPLASM_PROCESSES"
msgstr "Превръща [thrive:compound type=\"glucose\"]глюкозата[/thrive:compound] в [thrive:compound type=\"atp\"]АТФ[/thrive:compound]."

msgid "WIKI_CYTOPLASM_REQUIREMENTS"
msgstr ""

msgid "WIKI_CYTOPLASM_SCIENTIFIC_BACKGROUND"
msgstr "Подлежи на уточняване"

msgid "WIKI_CYTOPLASM_STRATEGY"
msgstr "Подлежи на уточняване"

msgid "WIKI_CYTOPLASM_UPGRADES"
msgstr ""

#, fuzzy
msgid "WIKI_DEVELOPMENT"
msgstr "Частна Уикипедия"

#, fuzzy
msgid "WIKI_DEVELOPMENT_INFO_BUTTON"
msgstr "Аксон"

#, fuzzy
msgid "WIKI_DEVELOPMENT_ROOT_INTRO"
msgstr "Аксон"

msgid "WIKI_EDITORS_AND_MUTATIONS_GENERATIONS_AND_EDITOR_SESSIONS"
msgstr ""

#, fuzzy
msgid "WIKI_EDITORS_AND_MUTATIONS_INTRO"
msgstr "Митохондрия"

msgid "WIKI_EDITORS_AND_MUTATIONS_MUTATIONS_AND_MUTATION_POINTS"
msgstr ""

msgid "WIKI_ENVIRONMENTAL_CONDITIONS_ENVIRONMENTAL_GASSES"
msgstr ""

#, fuzzy
msgid "WIKI_ENVIRONMENTAL_CONDITIONS_INTRO"
msgstr "Митохондрия"

#, fuzzy
msgid "WIKI_ENVIRONMENTAL_CONDITIONS_PHYSICAL_CONDITIONS"
msgstr "(определя концентрацията на глюкоза в околната среда след всяко отваряне на редактора)"

msgid "WIKI_ENVIRONMENTAL_CONDITIONS_THE_DAY/NIGHT_CYCLE"
msgstr ""

#, fuzzy
msgid "WIKI_FERROPLAST_EFFECTS"
msgstr "Подлежи на уточняване"

#, fuzzy
msgid "WIKI_FERROPLAST_INTRO"
msgstr "Подлежи на уточняване"

#, fuzzy
msgid "WIKI_FERROPLAST_MODIFICATIONS"
msgstr "Подлежи на уточняване"

#, fuzzy
msgid "WIKI_FERROPLAST_PROCESSES"
msgstr "Подлежи на уточняване"

#, fuzzy
msgid "WIKI_FERROPLAST_REQUIREMENTS"
msgstr "Подлежи на уточняване"

#, fuzzy
msgid "WIKI_FERROPLAST_SCIENTIFIC_BACKGROUND"
msgstr "Подлежи на уточняване"

#, fuzzy
msgid "WIKI_FERROPLAST_STRATEGY"
msgstr "Подлежи на уточняване"

#, fuzzy
msgid "WIKI_FERROPLAST_UPGRADES"
msgstr "Подлежи на уточняване"

#, fuzzy
msgid "WIKI_FLAGELLUM_EFFECTS"
msgstr "Подлежи на уточняване"

#, fuzzy
msgid "WIKI_FLAGELLUM_INTRO"
msgstr "Подлежи на уточняване"

#, fuzzy
msgid "WIKI_FLAGELLUM_MODIFICATIONS"
msgstr "Подлежи на уточняване"

#, fuzzy
msgid "WIKI_FLAGELLUM_PROCESSES"
msgstr "Подлежи на уточняване"

#, fuzzy
msgid "WIKI_FLAGELLUM_REQUIREMENTS"
msgstr "Подлежи на уточняване"

msgid "WIKI_FLAGELLUM_SCIENTIFIC_BACKGROUND"
msgstr "Подлежи на уточняване"

#, fuzzy
msgid "WIKI_FLAGELLUM_STRATEGY"
msgstr "Подлежи на уточняване"

#, fuzzy
msgid "WIKI_FLAGELLUM_UPGRADES"
msgstr "Подлежи на уточняване"

#, fuzzy
msgid "WIKI_GLYCOLYSIS_COMMA_ANAEROBIC_NITROGEN_FIXATION"
msgstr "Анаеробна азотна фиксация"

#, fuzzy
msgid "WIKI_HEADING_APPENDICES"
msgstr "Пробуждане"

#, fuzzy
msgid "WIKI_HEADING_BASIC_GAME_MECHANICS"
msgstr "Пробуждане"

#, fuzzy
msgid "WIKI_HEADING_COMPOUNDS_LIST"
msgstr "Пробуждане"

#, fuzzy
msgid "WIKI_HEADING_COMPOUND_CLOUDS"
msgstr "Пробуждане"

#, fuzzy
msgid "WIKI_HEADING_CONCEPT_ART"
msgstr "Пробуждане"

#, fuzzy
msgid "WIKI_HEADING_CURRENT_DEVELOPMENT"
msgstr "Текущи разработчици"

#, fuzzy
msgid "WIKI_HEADING_DEVELOPMENT"
msgstr "Пробуждане"

#, fuzzy
msgid "WIKI_HEADING_EDITOR"
msgstr "Пробуждане"

msgid "WIKI_HEADING_EFFECTS"
msgstr ""

#, fuzzy
msgid "WIKI_HEADING_ENVIRONMENTAL_GASSES"
msgstr "Нитрогеназа"

#, fuzzy
msgid "WIKI_HEADING_FEATURES"
msgstr "Пробуждане"

#, fuzzy
msgid "WIKI_HEADING_FOG_OF_WAR"
msgstr "Пробуждане"

#, fuzzy
msgid "WIKI_HEADING_GAMEPLAY"
msgstr "Пробуждане"

#, fuzzy
msgid "WIKI_HEADING_GDD"
msgstr "Пробуждане"

#, fuzzy
msgid "WIKI_HEADING_GENERAL_TIPS"
msgstr "Пробуждане"

msgid "WIKI_HEADING_GENERATIONS_AND_EDITOR_SESSIONS"
msgstr ""

#, fuzzy
msgid "WIKI_HEADING_MICROBE_PARTS"
msgstr "Пробуждане"

#, fuzzy
msgid "WIKI_HEADING_MICROBE_STAGE"
msgstr "Пробуждане"

#, fuzzy
msgid "WIKI_HEADING_MICROBE_STAGE_TIPS"
msgstr "Пробуждане"

msgid "WIKI_HEADING_MODIFICATIONS"
msgstr ""

#, fuzzy
msgid "WIKI_HEADING_MORE_GAME_INFO"
msgstr "Пробуждане"

msgid "WIKI_HEADING_MUTATIONS_AND_MUTATION_POINTS"
msgstr ""

#, fuzzy
msgid "WIKI_HEADING_OVERVIEW"
msgstr "Пробуждане"

#, fuzzy
msgid "WIKI_HEADING_PATCHES"
msgstr "Пробуждане"

#, fuzzy
msgid "WIKI_HEADING_PHYSICAL_CONDITIONS"
msgstr "Физически условия"

msgid "WIKI_HEADING_PROCESSES"
msgstr ""

msgid "WIKI_HEADING_REPRODUCTION_IN_THE_MICROBE_STAGE"
msgstr ""

msgid "WIKI_HEADING_REQUIREMENTS"
msgstr ""

msgid "WIKI_HEADING_SCIENTIFIC_BACKGROUND"
msgstr ""

#, fuzzy
msgid "WIKI_HEADING_STRATEGY"
msgstr "Пробуждане"

#, fuzzy
msgid "WIKI_HEADING_THE_DAY/NIGHT_CYCLE"
msgstr "Пробуждане"

#, fuzzy
msgid "WIKI_HEADING_THE_PATCH_MAP"
msgstr "Пробуждане"

#, fuzzy
msgid "WIKI_HEADING_TRANSITIONS"
msgstr "Пробуждане"

#, fuzzy
msgid "WIKI_HEADING_TYPES_OF_COMPOUNDS"
msgstr "Пиршество"

#, fuzzy
msgid "WIKI_HEADING_UI"
msgstr "Пробуждане"

msgid "WIKI_HEADING_UPGRADES"
msgstr ""

#, fuzzy
msgid "WIKI_HELP_AND_TIPS_BASIC_GAME_MECHANICS"
msgstr "Добавяне на органел или друг обект"

#, fuzzy
msgid "WIKI_HELP_AND_TIPS_BUTTON"
msgstr "Това е вътрешността на клетката. Цитоплазмата е комбинация от разтворени във вода йони, протеини и други вещества. Една от функциите, които изпълнява е [b]гликолизата[/b] — превръщането на [thrive:compound type=\"glucose\"]глюкоза[/thrive:compound] в [thrive:compound type=\"atp\"]АТФ[/thrive:compound]. Клетките, които нямат органели, разчитат на цитоплазмата за да произвеждат енергия. Също така, цитоплазмата служи за съхранение на молекули в клетката за да може тя да увеличава размера си."

#, fuzzy
msgid "WIKI_HELP_AND_TIPS_COMPOUND_CLOUDS"
msgstr "Пробуждане"

msgid "WIKI_HELP_AND_TIPS_GENERAL_TIPS"
msgstr ""

#, fuzzy
msgid "WIKI_HELP_AND_TIPS_INTRO"
msgstr "Митохондрия"

#, fuzzy
msgid "WIKI_HELP_AND_TIPS_MICROBE_PARTS"
msgstr "Пробуждане"

#, fuzzy
msgid "WIKI_HELP_AND_TIPS_MICROBE_STAGE_TIPS"
msgstr "Пробуждане"

msgid "WIKI_HELP_AND_TIPS_MORE_GAME_INFO"
msgstr ""

#, fuzzy
msgid "WIKI_HYDROGENASE_EFFECTS"
msgstr "Подлежи на уточняване"

#, fuzzy
msgid "WIKI_HYDROGENASE_INTRO"
msgstr "Подлежи на уточняване"

#, fuzzy
msgid "WIKI_HYDROGENASE_MODIFICATIONS"
msgstr "Подлежи на уточняване"

#, fuzzy
msgid "WIKI_HYDROGENASE_PROCESSES"
msgstr "Подлежи на уточняване"

#, fuzzy
msgid "WIKI_HYDROGENASE_REQUIREMENTS"
msgstr "Подлежи на уточняване"

#, fuzzy
msgid "WIKI_HYDROGENASE_SCIENTIFIC_BACKGROUND"
msgstr "Подлежи на уточняване"

#, fuzzy
msgid "WIKI_HYDROGENASE_STRATEGY"
msgstr "Подлежи на уточняване"

#, fuzzy
msgid "WIKI_HYDROGENASE_UPGRADES"
msgstr "Подлежи на уточняване"

#, fuzzy
msgid "WIKI_INDUSTRIAL_STAGE_CURRENT_DEVELOPMENT"
msgstr "Това е първата стъпка към многоклетъчните организми. Свързващият агент позволява свързването с други клетки. Клетките в клетъчните колонии споделят химичните съединения помежду си, но не могат да се възпроизвеждат."

#, fuzzy
msgid "WIKI_INDUSTRIAL_STAGE_FEATURES"
msgstr "Индустриализация"

#, fuzzy
msgid "WIKI_INDUSTRIAL_STAGE_INTRO"
msgstr "Свързващ агент"

#, fuzzy
msgid "WIKI_INDUSTRIAL_STAGE_OVERVIEW"
msgstr "Индустриализация"

#, fuzzy
msgid "WIKI_INDUSTRIAL_STAGE_TRANSITIONS"
msgstr "Индустриализация"

#, fuzzy
msgid "WIKI_INDUSTRIAL_STAGE_UI"
msgstr "Индустриализация"

msgid "WIKI_INJECTISOME_PILUS"
msgstr ""

msgid "WIKI_LYSOSOME_EFFECTS"
msgstr ""

#, fuzzy
msgid "WIKI_LYSOSOME_INTRO"
msgstr "Лизозомата е мембранен органел, съдържащ хидролази, които разграждат различните биомолекули. Тя позволява усвояването на обектите, погълнати чрез ендоцитоза и изхвърлянето на отпадъчните продукти на клетката в процес, който се нарича [b]автофагия[/b]."

#, fuzzy
msgid "WIKI_LYSOSOME_MODIFICATIONS"
msgstr "Лизозомата е мембранен органел, съдържащ хидролази, които разграждат различните биомолекули. Тя позволява усвояването на обектите, погълнати чрез ендоцитоза и изхвърлянето на отпадъчните продукти на клетката в процес, който се нарича [b]автофагия[/b]."

#, fuzzy
msgid "WIKI_LYSOSOME_PROCESSES"
msgstr "Съдържа храносмилателни ензими. Нейните свойства определят вида на ензима, който се използва за усвояването на обектите от клетката. Ензимите подобряват хранителната ефективност на клетката."

msgid "WIKI_LYSOSOME_REQUIREMENTS"
msgstr ""

msgid "WIKI_LYSOSOME_SCIENTIFIC_BACKGROUND"
msgstr "Подлежи на уточняване"

#, fuzzy
msgid "WIKI_LYSOSOME_STRATEGY"
msgstr "Подлежи на уточняване"

msgid "WIKI_LYSOSOME_UPGRADES"
msgstr ""

#, fuzzy
msgid "WIKI_MACROSCOPIC_STAGE_CONCEPT_ART"
msgstr "Многоклетъчен етап"

#, fuzzy
msgid "WIKI_MACROSCOPIC_STAGE_CURRENT_DEVELOPMENT"
msgstr "Това е първата стъпка към многоклетъчните организми. Свързващият агент позволява свързването с други клетки. Клетките в клетъчните колонии споделят химичните съединения помежду си, но не могат да се възпроизвеждат."

#, fuzzy
msgid "WIKI_MACROSCOPIC_STAGE_FEATURES"
msgstr "Порозома"

#, fuzzy
msgid "WIKI_MACROSCOPIC_STAGE_INTRO"
msgstr ""
"На далечна извънземна планета, след дълъг период на вулканична активност и метеоритни удари, се заражда нов феномен.\n"
"\n"
"Живот.\n"
"\n"
"Обикновени микроби обитават дълбините на океана. Вие сте последният универсален общ предшественик (ПУОП) на тази планета.\n"
"\n"
"За да оцелеете в този враждебен свят, трябва да се приспособите и да еволюирате Вашите създания."

#, fuzzy
msgid "WIKI_MACROSCOPIC_STAGE_OVERVIEW"
msgstr "Космическа колонизация"

#, fuzzy
msgid "WIKI_MACROSCOPIC_STAGE_TRANSITIONS"
msgstr "Нитрогеназа"

#, fuzzy
msgid "WIKI_MACROSCOPIC_STAGE_UI"
msgstr "Космическа колонизация"

#, fuzzy
msgid "WIKI_MECHANICS"
msgstr "Добавяне на органел или друг обект"

#, fuzzy
msgid "WIKI_MECHANICS_ROOT_INTRO"
msgstr "Аксон"

#, fuzzy
msgid "WIKI_MELANOSOME_EFFECTS"
msgstr "Метаболозомите са струпвания от протеини, увити в протеинови обвивки. Те превръщат [thrive:compound type=\"glucose\"]глюкозата[/thrive:compound] в [thrive:compound type=\"atp\"]АТФ[/thrive:compound], много по-бързо от цитоплазмата в процес, който се нарича [b]аеробно дишане[/b]. За да функционират се нуждаят от [thrive:compound type=\"oxygen\"]кислород[/thrive:compound], когато той не е достатъчен произвеждането на [thrive:compound type=\"atp\"]АТФ[/thrive:compound] се забавя. Понеже метаболозомите са скачени с цитоплазма, тя извършва известна [b]гликолиза[/b]."

#, fuzzy
msgid "WIKI_MELANOSOME_INTRO"
msgstr "Лизозомата е мембранен органел, съдържащ хидролази, които разграждат различните биомолекули. Тя позволява усвояването на обектите, погълнати чрез ендоцитоза и изхвърлянето на отпадъчните продукти на клетката в процес, който се нарича [b]автофагия[/b]."

#, fuzzy
msgid "WIKI_MELANOSOME_MODIFICATIONS"
msgstr "Лизозомата е мембранен органел, съдържащ хидролази, които разграждат различните биомолекули. Тя позволява усвояването на обектите, погълнати чрез ендоцитоза и изхвърлянето на отпадъчните продукти на клетката в процес, който се нарича [b]автофагия[/b]."

#, fuzzy
msgid "WIKI_MELANOSOME_PROCESSES"
msgstr "Съдържа храносмилателни ензими. Нейните свойства определят вида на ензима, който се използва за усвояването на обектите от клетката. Ензимите подобряват хранителната ефективност на клетката."

#, fuzzy
msgid "WIKI_MELANOSOME_REQUIREMENTS"
msgstr "Метаболозомите са струпвания от протеини, увити в протеинови обвивки. Те превръщат [thrive:compound type=\"glucose\"]глюкозата[/thrive:compound] в [thrive:compound type=\"atp\"]АТФ[/thrive:compound], много по-бързо от цитоплазмата в процес, който се нарича [b]аеробно дишане[/b]. За да функционират се нуждаят от [thrive:compound type=\"oxygen\"]кислород[/thrive:compound], когато той не е достатъчен произвеждането на [thrive:compound type=\"atp\"]АТФ[/thrive:compound] се забавя. Понеже метаболозомите са скачени с цитоплазма, тя извършва известна [b]гликолиза[/b]."

#, fuzzy
msgid "WIKI_MELANOSOME_SCIENTIFIC_BACKGROUND"
msgstr "Подлежи на уточняване"

#, fuzzy
msgid "WIKI_MELANOSOME_STRATEGY"
msgstr "Подлежи на уточняване"

#, fuzzy
msgid "WIKI_MELANOSOME_UPGRADES"
msgstr "Метаболозомите са струпвания от протеини, увити в протеинови обвивки. Те превръщат [thrive:compound type=\"glucose\"]глюкозата[/thrive:compound] в [thrive:compound type=\"atp\"]АТФ[/thrive:compound], много по-бързо от цитоплазмата в процес, който се нарича [b]аеробно дишане[/b]. За да функционират се нуждаят от [thrive:compound type=\"oxygen\"]кислород[/thrive:compound], когато той не е достатъчен произвеждането на [thrive:compound type=\"atp\"]АТФ[/thrive:compound] се забавя. Понеже метаболозомите са скачени с цитоплазма, тя извършва известна [b]гликолиза[/b]."

#, fuzzy
msgid "WIKI_METABOLOSOMES_EFFECTS"
msgstr "Метаболозомите са струпвания от протеини, увити в протеинови обвивки. Те превръщат [thrive:compound type=\"glucose\"]глюкозата[/thrive:compound] в [thrive:compound type=\"atp\"]АТФ[/thrive:compound], много по-бързо от цитоплазмата в процес, който се нарича [b]аеробно дишане[/b]. За да функционират се нуждаят от [thrive:compound type=\"oxygen\"]кислород[/thrive:compound], когато той не е достатъчен произвеждането на [thrive:compound type=\"atp\"]АТФ[/thrive:compound] се забавя. Понеже метаболозомите са скачени с цитоплазма, тя извършва известна [b]гликолиза[/b]."

#, fuzzy
msgid "WIKI_METABOLOSOMES_INTRO"
msgstr "Метаболозоми"

#, fuzzy
msgid "WIKI_METABOLOSOMES_MODIFICATIONS"
msgstr "Метаболозомите са струпвания от протеини, увити в протеинови обвивки. Те превръщат [thrive:compound type=\"glucose\"]глюкозата[/thrive:compound] в [thrive:compound type=\"atp\"]АТФ[/thrive:compound], много по-бързо от цитоплазмата в процес, който се нарича [b]аеробно дишане[/b]. За да функционират се нуждаят от [thrive:compound type=\"oxygen\"]кислород[/thrive:compound], когато той не е достатъчен произвеждането на [thrive:compound type=\"atp\"]АТФ[/thrive:compound] се забавя. Понеже метаболозомите са скачени с цитоплазма, тя извършва известна [b]гликолиза[/b]."

#, fuzzy
msgid "WIKI_METABOLOSOMES_PROCESSES"
msgstr "Превръщат [thrive:compound type=\"glucose\"]глюкозата[/thrive:compound] в [thrive:compound type=\"atp\"]АТФ[/thrive:compound]. Количеството зависи от концентрацията на [thrive:compound type=\"oxygen\"]кислород[/thrive:compound] в околната среда."

#, fuzzy
msgid "WIKI_METABOLOSOMES_REQUIREMENTS"
msgstr "Метаболозомите са струпвания от протеини, увити в протеинови обвивки. Те превръщат [thrive:compound type=\"glucose\"]глюкозата[/thrive:compound] в [thrive:compound type=\"atp\"]АТФ[/thrive:compound], много по-бързо от цитоплазмата в процес, който се нарича [b]аеробно дишане[/b]. За да функционират се нуждаят от [thrive:compound type=\"oxygen\"]кислород[/thrive:compound], когато той не е достатъчен произвеждането на [thrive:compound type=\"atp\"]АТФ[/thrive:compound] се забавя. Понеже метаболозомите са скачени с цитоплазма, тя извършва известна [b]гликолиза[/b]."

#, fuzzy
msgid "WIKI_METABOLOSOMES_SCIENTIFIC_BACKGROUND"
msgstr "Метаболозомите са струпвания от протеини, увити в протеинови обвивки. Те превръщат [thrive:compound type=\"glucose\"]глюкозата[/thrive:compound] в [thrive:compound type=\"atp\"]АТФ[/thrive:compound], много по-бързо от цитоплазмата в процес, който се нарича [b]аеробно дишане[/b]. За да функционират се нуждаят от [thrive:compound type=\"oxygen\"]кислород[/thrive:compound], когато той не е достатъчен произвеждането на [thrive:compound type=\"atp\"]АТФ[/thrive:compound] се забавя. Понеже метаболозомите са скачени с цитоплазма, тя извършва известна [b]гликолиза[/b]."

#, fuzzy
msgid "WIKI_METABOLOSOMES_STRATEGY"
msgstr "Подлежи на уточняване"

#, fuzzy
msgid "WIKI_METABOLOSOMES_UPGRADES"
msgstr "Метаболозомите са струпвания от протеини, увити в протеинови обвивки. Те превръщат [thrive:compound type=\"glucose\"]глюкозата[/thrive:compound] в [thrive:compound type=\"atp\"]АТФ[/thrive:compound], много по-бързо от цитоплазмата в процес, който се нарича [b]аеробно дишане[/b]. За да функционират се нуждаят от [thrive:compound type=\"oxygen\"]кислород[/thrive:compound], когато той не е достатъчен произвеждането на [thrive:compound type=\"atp\"]АТФ[/thrive:compound] се забавя. Понеже метаболозомите са скачени с цитоплазма, тя извършва известна [b]гликолиза[/b]."

#, fuzzy
msgid "WIKI_MICROBE_STAGE_APPENDICES"
msgstr ""
"На далечна извънземна планета, след дълъг период на вулканична активност и метеоритни удари, се заражда нов феномен.\n"
"\n"
"Живот.\n"
"\n"
"Обикновени микроби обитават дълбините на океана. Вие сте последният универсален общ предшественик (ПУОП) на тази планета.\n"
"\n"
"За да оцелеете в този враждебен свят, трябва да се приспособите и да еволюирате Вашите създания."

#, fuzzy
msgid "WIKI_MICROBE_STAGE_BUTTON"
msgstr ""
"На далечна извънземна планета, след дълъг период на вулканична активност и метеоритни удари, се заражда нов феномен.\n"
"\n"
"Живот.\n"
"\n"
"Обикновени микроби обитават дълбините на океана. Вие сте последният универсален общ предшественик (ПУОП) на тази планета.\n"
"\n"
"За да оцелеете в този враждебен свят, трябва да се приспособите и да еволюирате Вашите създания."

#, fuzzy
msgid "WIKI_MICROBE_STAGE_EDITOR"
msgstr "Микробен редактор"

#, fuzzy
msgid "WIKI_MICROBE_STAGE_GAMEPLAY"
msgstr ""
"На далечна извънземна планета, след дълъг период на вулканична активност и метеоритни удари, се заражда нов феномен.\n"
"\n"
"Живот.\n"
"\n"
"Обикновени микроби обитават дълбините на океана. Вие сте последният универсален общ предшественик (ПУОП) на тази планета.\n"
"\n"
"За да оцелеете в този враждебен свят, трябва да се приспособите и да еволюирате Вашите създания."

#, fuzzy
msgid "WIKI_MICROBE_STAGE_GDD"
msgstr "Микробен етап"

#, fuzzy
msgid "WIKI_MICROBE_STAGE_INTRO"
msgstr ""
"На далечна извънземна планета, след дълъг период на вулканична активност и метеоритни удари, се заражда нов феномен.\n"
"\n"
"Живот.\n"
"\n"
"Обикновени микроби обитават дълбините на океана. Вие сте последният универсален общ предшественик (ПУОП) на тази планета.\n"
"\n"
"За да оцелеете в този враждебен свят, трябва да се приспособите и да еволюирате Вашите създания."

#, fuzzy
msgid "WIKI_MITOCHONDRION_EFFECTS"
msgstr "Това е основният източник на енергия на клетката. Митохондрията е структура с двойна мембрана, изпълнена с протеини и ензими. Тя е прокариот, който е бил асимилиран от еукариотния си приемник. Митохондрията превръща по много ефективен начин [thrive:compound type=\"glucose\"]глюкозата[/thrive:compound] в [thrive:compound type=\"atp\"]АТФ[/thrive:compound] в процес, който се нарича [b]аеробно дишане[/b]. За да функционира се нуждае от [thrive:compound type=\"oxygen\"]кислород[/thrive:compound], когато той не е достатъчен произвеждането на [thrive:compound type=\"atp\"]АТФ[/thrive:compound] се забавя."

#, fuzzy
msgid "WIKI_MITOCHONDRION_INTRO"
msgstr "Митохондрия"

#, fuzzy
msgid "WIKI_MITOCHONDRION_MODIFICATIONS"
msgstr "Това е основният източник на енергия на клетката. Митохондрията е структура с двойна мембрана, изпълнена с протеини и ензими. Тя е прокариот, който е бил асимилиран от еукариотния си приемник. Митохондрията превръща по много ефективен начин [thrive:compound type=\"glucose\"]глюкозата[/thrive:compound] в [thrive:compound type=\"atp\"]АТФ[/thrive:compound] в процес, който се нарича [b]аеробно дишане[/b]. За да функционира се нуждае от [thrive:compound type=\"oxygen\"]кислород[/thrive:compound], когато той не е достатъчен произвеждането на [thrive:compound type=\"atp\"]АТФ[/thrive:compound] се забавя."

#, fuzzy
msgid "WIKI_MITOCHONDRION_PROCESSES"
msgstr "Превръща [thrive:compound type=\"glucose\"]глюкозата[/thrive:compound] в [thrive:compound type=\"atp\"]АТФ[/thrive:compound]. Количеството зависи от концентрацията на [thrive:compound type=\"oxygen\"]кислород[/thrive:compound] в околната среда."

#, fuzzy
msgid "WIKI_MITOCHONDRION_REQUIREMENTS"
msgstr "Това е основният източник на енергия на клетката. Митохондрията е структура с двойна мембрана, изпълнена с протеини и ензими. Тя е прокариот, който е бил асимилиран от еукариотния си приемник. Митохондрията превръща по много ефективен начин [thrive:compound type=\"glucose\"]глюкозата[/thrive:compound] в [thrive:compound type=\"atp\"]АТФ[/thrive:compound] в процес, който се нарича [b]аеробно дишане[/b]. За да функционира се нуждае от [thrive:compound type=\"oxygen\"]кислород[/thrive:compound], когато той не е достатъчен произвеждането на [thrive:compound type=\"atp\"]АТФ[/thrive:compound] се забавя."

msgid "WIKI_MITOCHONDRION_SCIENTIFIC_BACKGROUND"
msgstr "Подлежи на уточняване"

#, fuzzy
msgid "WIKI_MITOCHONDRION_STRATEGY"
msgstr "Подлежи на уточняване"

#, fuzzy
msgid "WIKI_MITOCHONDRION_UPGRADES"
msgstr "Това е основният източник на енергия на клетката. Митохондрията е структура с двойна мембрана, изпълнена с протеини и ензими. Тя е прокариот, който е бил асимилиран от еукариотния си приемник. Митохондрията превръща по много ефективен начин [thrive:compound type=\"glucose\"]глюкозата[/thrive:compound] в [thrive:compound type=\"atp\"]АТФ[/thrive:compound] в процес, който се нарича [b]аеробно дишане[/b]. За да функционира се нуждае от [thrive:compound type=\"oxygen\"]кислород[/thrive:compound], когато той не е достатъчен произвеждането на [thrive:compound type=\"atp\"]АТФ[/thrive:compound] се забавя."

#, fuzzy
msgid "WIKI_MULTICELLULAR_STAGE_CONCEPT_ART"
msgstr "Многоклетъчен етап"

#, fuzzy
msgid "WIKI_MULTICELLULAR_STAGE_CURRENT_DEVELOPMENT"
msgstr ""
"Добре дошли в ранния многоклетъчен етап!\n"
"\n"
"Вашите създания процъфтяха по време на микробния етап.\n"
"\n"
"Играта следва основните принципи на микробния етап. Трябва да еволюирате Вашите създания и да стигнете до редактора.\n"
"\n"
"В този етап, може да промените местоположението на клетките в клетъчната колония и да ги специализирате в редактора. Клетките в колонията не могат да споделят [thrive:compound type=\"atp\"]АТФ[/thrive:compound] помежду си.\n"
"\n"
"Ако Вашите създания се възпроизвеждат чрез пъпкуване (по подразбиране), техните клетки постепенно ще се увеличават, докато достигнат максималния си размер."

#, fuzzy
msgid "WIKI_MULTICELLULAR_STAGE_FEATURES"
msgstr "Многоклетъчен етап"

#, fuzzy
msgid "WIKI_MULTICELLULAR_STAGE_INTRO"
msgstr "Многоклетъчен етап"

#, fuzzy
msgid "WIKI_MULTICELLULAR_STAGE_OVERVIEW"
msgstr "Многоклетъчен етап"

#, fuzzy
msgid "WIKI_MULTICELLULAR_STAGE_TRANSITIONS"
msgstr "Многоклетъчен етап"

#, fuzzy
msgid "WIKI_MULTICELLULAR_STAGE_UI"
msgstr "Многоклетъчен етап"

#, fuzzy
msgid "WIKI_MYOFIBRIL_EFFECTS"
msgstr "Подлежи на уточняване"

#, fuzzy
msgid "WIKI_MYOFIBRIL_INTRO"
msgstr "Подлежи на уточняване"

#, fuzzy
msgid "WIKI_MYOFIBRIL_MODIFICATIONS"
msgstr "Подлежи на уточняване"

#, fuzzy
msgid "WIKI_MYOFIBRIL_PROCESSES"
msgstr "Подлежи на уточняване"

#, fuzzy
msgid "WIKI_MYOFIBRIL_REQUIREMENTS"
msgstr "Подлежи на уточняване"

msgid "WIKI_MYOFIBRIL_SCIENTIFIC_BACKGROUND"
msgstr "Подлежи на уточняване"

#, fuzzy
msgid "WIKI_MYOFIBRIL_STRATEGY"
msgstr "Подлежи на уточняване"

#, fuzzy
msgid "WIKI_MYOFIBRIL_UPGRADES"
msgstr "Подлежи на уточняване"

#, fuzzy
msgid "WIKI_NATION_EDITOR"
msgstr "Активиране на редактора"

#, fuzzy
msgid "WIKI_NITROGENASE_EFFECTS"
msgstr "Подлежи на уточняване"

#, fuzzy
msgid "WIKI_NITROGENASE_INTRO"
msgstr "Подлежи на уточняване"

#, fuzzy
msgid "WIKI_NITROGENASE_MODIFICATIONS"
msgstr "Подлежи на уточняване"

#, fuzzy
msgid "WIKI_NITROGENASE_PROCESSES"
msgstr "Подлежи на уточняване"

#, fuzzy
msgid "WIKI_NITROGENASE_REQUIREMENTS"
msgstr "Подлежи на уточняване"

msgid "WIKI_NITROGENASE_SCIENTIFIC_BACKGROUND"
msgstr "Подлежи на уточняване"

#, fuzzy
msgid "WIKI_NITROGENASE_STRATEGY"
msgstr "Подлежи на уточняване"

#, fuzzy
msgid "WIKI_NITROGENASE_UPGRADES"
msgstr "Подлежи на уточняване"

#, fuzzy
msgid "WIKI_NITROPLAST_EFFECTS"
msgstr "Подлежи на уточняване"

#, fuzzy
msgid "WIKI_NITROPLAST_INTRO"
msgstr "Подлежи на уточняване"

#, fuzzy
msgid "WIKI_NITROPLAST_MODIFICATIONS"
msgstr "Подлежи на уточняване"

#, fuzzy
msgid "WIKI_NITROPLAST_PROCESSES"
msgstr "Подлежи на уточняване"

#, fuzzy
msgid "WIKI_NITROPLAST_REQUIREMENTS"
msgstr "Подлежи на уточняване"

msgid "WIKI_NITROPLAST_SCIENTIFIC_BACKGROUND"
msgstr "Подлежи на уточняване"

#, fuzzy
msgid "WIKI_NITROPLAST_STRATEGY"
msgstr "Подлежи на уточняване"

#, fuzzy
msgid "WIKI_NITROPLAST_UPGRADES"
msgstr "Подлежи на уточняване"

#, fuzzy
msgid "WIKI_NO"
msgstr "нашата Уикипедия"

msgid "WIKI_NONE_COMMA_THIS_IS_THE_LAST_STAGE"
msgstr ""

#, fuzzy
msgid "WIKI_NUCLEUS_EFFECTS"
msgstr "Подлежи на уточняване"

#, fuzzy
msgid "WIKI_NUCLEUS_INTRO"
msgstr "Подлежи на уточняване"

#, fuzzy
msgid "WIKI_NUCLEUS_MODIFICATIONS"
msgstr "Подлежи на уточняване"

#, fuzzy
msgid "WIKI_NUCLEUS_PROCESSES"
msgstr "Подлежи на уточняване"

#, fuzzy
msgid "WIKI_NUCLEUS_REQUIREMENTS"
msgstr "Подлежи на уточняване"

msgid "WIKI_NUCLEUS_SCIENTIFIC_BACKGROUND"
msgstr "Подлежи на уточняване"

#, fuzzy
msgid "WIKI_NUCLEUS_STRATEGY"
msgstr "Подлежи на уточняване"

#, fuzzy
msgid "WIKI_NUCLEUS_UPGRADES"
msgstr "Подлежи на уточняване"

#, fuzzy
msgid "WIKI_ORGANELLES_ROOT_INTRO"
msgstr "Аксон"

#, fuzzy
msgid "WIKI_OXYTOXISOME_EFFECTS"
msgstr "Подлежи на уточняване"

msgid "WIKI_OXYTOXISOME_INTRO"
msgstr "Подлежи на уточняване"

msgid "WIKI_OXYTOXISOME_MODIFICATIONS"
msgstr "Подлежи на уточняване"

#, fuzzy
msgid "WIKI_OXYTOXISOME_PROCESSES"
msgstr "Подлежи на уточняване"

msgid "WIKI_OXYTOXISOME_REQUIREMENTS"
msgstr "Подлежи на уточняване"

msgid "WIKI_OXYTOXISOME_SCIENTIFIC_BACKGROUND"
msgstr "Подлежи на уточняване"

#, fuzzy
msgid "WIKI_OXYTOXISOME_STRATEGY"
msgstr "Подлежи на уточняване"

msgid "WIKI_OXYTOXISOME_UPGRADES"
msgstr "Подлежи на уточняване"

#, fuzzy
msgid "WIKI_OXYTOXY_SYNTHESIS_COMMA_GLYCOLYSIS"
msgstr "Окситоксиносинтеза"

#, fuzzy
msgid "WIKI_PAGE_ASCENSION"
msgstr "Рустицианин"

#, fuzzy
msgid "WIKI_PAGE_AWAKENING_STAGE"
msgstr "Пробуждане"

#, fuzzy
msgid "WIKI_PAGE_AWARE_STAGE"
msgstr "Осъзнаване"

msgid "WIKI_PAGE_AXON"
msgstr ""

#, fuzzy
msgid "WIKI_PAGE_BINDING_AGENT"
msgstr "Свързващ агент"

#, fuzzy
msgid "WIKI_PAGE_BIOLUMINESCENT_VACUOLE"
msgstr "Биолуминесцентна вакуола"

#, fuzzy
msgid "WIKI_PAGE_CHEMOPLAST"
msgstr "Хемопласт"

#, fuzzy
msgid "WIKI_PAGE_CHEMORECEPTOR"
msgstr "Хеморецептор"

#, fuzzy
msgid "WIKI_PAGE_CHEMOSYNTHESIZING_PROTEINS"
msgstr "Хемосинтезиращи протеини"

#, fuzzy
msgid "WIKI_PAGE_CHLOROPLAST"
msgstr "Хлоропласт"

msgid "WIKI_PAGE_CILIA"
msgstr ""

#, fuzzy
msgid "WIKI_PAGE_COMPOUNDS"
msgstr "Цитоплазма"

msgid "WIKI_PAGE_COMPOUND_SYSTEM_DEVELOPMENT"
msgstr ""

#, fuzzy
msgid "WIKI_PAGE_CYTOPLASM"
msgstr "Цитоплазма"

#, fuzzy
msgid "WIKI_PAGE_DEVELOPMENT_ROOT"
msgstr "Добавяне на органел или друг обект"

#, fuzzy
msgid "WIKI_PAGE_EDITORS_AND_MUTATIONS"
msgstr "Митохондрия"

#, fuzzy
msgid "WIKI_PAGE_ENVIRONMENTAL_CONDITIONS"
msgstr "Митохондрия"

#, fuzzy
msgid "WIKI_PAGE_FERROPLAST"
msgstr "Термопласт"

#, fuzzy
msgid "WIKI_PAGE_FLAGELLUM"
msgstr "Камшиче"

#, fuzzy
msgid "WIKI_PAGE_HELP_AND_TIPS"
msgstr "Митохондрия"

#, fuzzy
msgid "WIKI_PAGE_HYDROGENASE"
msgstr "Нитрогеназа"

#, fuzzy
msgid "WIKI_PAGE_INDUSTRIAL_STAGE"
msgstr "Индустриализация"

#, fuzzy
msgid "WIKI_PAGE_LYSOSOME"
msgstr "Лизозома"

#, fuzzy
msgid "WIKI_PAGE_MACROSCOPIC_STAGE"
msgstr "Нитрогеназа"

#, fuzzy
msgid "WIKI_PAGE_MECHANICS_ROOT"
msgstr "Добавяне на органел или друг обект"

#, fuzzy
msgid "WIKI_PAGE_MELANOSOME"
msgstr "Лизозома"

#, fuzzy
msgid "WIKI_PAGE_METABOLOSOMES"
msgstr "Метаболозоми"

#, fuzzy
msgid "WIKI_PAGE_MICROBE_STAGE"
msgstr "Нитрогеназа"

#, fuzzy
msgid "WIKI_PAGE_MITOCHONDRION"
msgstr "Митохондрия"

#, fuzzy
msgid "WIKI_PAGE_MULTICELLULAR_STAGE"
msgstr "Многоклетъчен етап"

#, fuzzy
msgid "WIKI_PAGE_MYOFIBRIL"
msgstr "Миофибрила"

#, fuzzy
msgid "WIKI_PAGE_NITROGENASE"
msgstr "Нитрогеназа"

#, fuzzy
msgid "WIKI_PAGE_NITROPLAST"
msgstr "Пластид за азотна фиксация"

#, fuzzy
msgid "WIKI_PAGE_NUCLEUS"
msgstr "Нуждае се от ядро"

#, fuzzy
msgid "WIKI_PAGE_ORGANELLES_ROOT"
msgstr "Добавяне на органел или друг обект"

#, fuzzy
msgid "WIKI_PAGE_OXYTOXISOME"
msgstr "Окситоксизома"

msgid "WIKI_PAGE_PERFORATOR_PILUS"
msgstr ""

#, fuzzy
msgid "WIKI_PAGE_PROTOPLASM"
msgstr "Протоплазма"

#, fuzzy
msgid "WIKI_PAGE_REPRODUCTION"
msgstr "Протоплазма"

#, fuzzy
msgid "WIKI_PAGE_RUSTICYANIN"
msgstr "Рустицианин"

#, fuzzy
msgid "WIKI_PAGE_SIGNALING_AGENT"
msgstr "Сигнализиращ агент"

#, fuzzy
msgid "WIKI_PAGE_SLIME_JET"
msgstr "Порозома"

#, fuzzy
msgid "WIKI_PAGE_SOCIETY_STAGE"
msgstr "Цивилизация"

#, fuzzy
msgid "WIKI_PAGE_SPACE_STAGE"
msgstr "Порозома"

#, fuzzy
msgid "WIKI_PAGE_STAGES_ROOT"
msgstr "Добавяне на органел или друг обект"

#, fuzzy
msgid "WIKI_PAGE_THERMOPLAST"
msgstr "Термопласт"

#, fuzzy
msgid "WIKI_PAGE_THERMOSYNTHASE"
msgstr "Термосинтаза"

#, fuzzy
msgid "WIKI_PAGE_THE_PATCH_MAP"
msgstr "Термопласт"

#, fuzzy
msgid "WIKI_PAGE_THYLAKOIDS"
msgstr "Тилакоиди"

#, fuzzy
msgid "WIKI_PAGE_TOXIN_VACUOLE"
msgstr ""
"Токсична\n"
"вакуола"

#, fuzzy
msgid "WIKI_PAGE_VACUOLE"
msgstr ""
"Токсична\n"
"вакуола"

#, fuzzy
msgid "WIKI_PERFORATOR_PILUS_EFFECTS"
msgstr "Подлежи на уточняване"

#, fuzzy
msgid "WIKI_PERFORATOR_PILUS_INTRO"
msgstr "Подлежи на уточняване"

#, fuzzy
msgid "WIKI_PERFORATOR_PILUS_MODIFICATIONS"
msgstr "Подлежи на уточняване"

#, fuzzy
msgid "WIKI_PERFORATOR_PILUS_PROCESSES"
msgstr "Подлежи на уточняване"

#, fuzzy
msgid "WIKI_PERFORATOR_PILUS_REQUIREMENTS"
msgstr "Подлежи на уточняване"

#, fuzzy
msgid "WIKI_PERFORATOR_PILUS_SCIENTIFIC_BACKGROUND"
msgstr "Подлежи на уточняване"

#, fuzzy
msgid "WIKI_PERFORATOR_PILUS_STRATEGY"
msgstr "Подлежи на уточняване"

#, fuzzy
msgid "WIKI_PERFORATOR_PILUS_UPGRADES"
msgstr "Подлежи на уточняване"

#, fuzzy
msgid "WIKI_PROTEIN_RESPIRATION"
msgstr "Аеробно дишане"

msgid "WIKI_PROTOPLASM_EFFECTS"
msgstr "Подлежи на уточняване"

msgid "WIKI_PROTOPLASM_INTRO"
msgstr "Подлежи на уточняване"

msgid "WIKI_PROTOPLASM_MODIFICATIONS"
msgstr "Подлежи на уточняване"

msgid "WIKI_PROTOPLASM_PROCESSES"
msgstr "Подлежи на уточняване"

msgid "WIKI_PROTOPLASM_REQUIREMENTS"
msgstr "Подлежи на уточняване"

msgid "WIKI_PROTOPLASM_SCIENTIFIC_BACKGROUND"
msgstr "Подлежи на уточняване"

msgid "WIKI_PROTOPLASM_STRATEGY"
msgstr "Подлежи на уточняване"

msgid "WIKI_PROTOPLASM_UPGRADES"
msgstr "Подлежи на уточняване"

#, fuzzy
msgid "WIKI_PULLING_CILIA"
msgstr "Пробуждане"

#, fuzzy
msgid "WIKI_REPRODUCTION_BUTTON"
msgstr "Подлежи на уточняване"

#, fuzzy
msgid "WIKI_REPRODUCTION_INTRO"
msgstr "Подлежи на уточняване"

msgid "WIKI_REPRODUCTION_REPRODUCTION_IN_THE_MICROBE_STAGE"
msgstr ""

msgid "WIKI_ROOT_BODY"
msgstr ""

msgid "WIKI_ROOT_HEADING"
msgstr ""

#, fuzzy
msgid "WIKI_RUSTICYANIN_EFFECTS"
msgstr "Подлежи на уточняване"

#, fuzzy
msgid "WIKI_RUSTICYANIN_INTRO"
msgstr "Подлежи на уточняване"

#, fuzzy
msgid "WIKI_RUSTICYANIN_MODIFICATIONS"
msgstr "Подлежи на уточняване"

#, fuzzy
msgid "WIKI_RUSTICYANIN_PROCESSES"
msgstr "Подлежи на уточняване"

#, fuzzy
msgid "WIKI_RUSTICYANIN_REQUIREMENTS"
msgstr "Подлежи на уточняване"

#, fuzzy
msgid "WIKI_RUSTICYANIN_SCIENTIFIC_BACKGROUND"
msgstr "Подлежи на уточняване"

#, fuzzy
msgid "WIKI_RUSTICYANIN_STRATEGY"
msgstr "Подлежи на уточняване"

#, fuzzy
msgid "WIKI_RUSTICYANIN_UPGRADES"
msgstr "Подлежи на уточняване"

#, fuzzy
msgid "WIKI_SIGNALING_AGENT_EFFECTS"
msgstr "Подлежи на уточняване"

#, fuzzy
msgid "WIKI_SIGNALING_AGENT_INTRO"
msgstr "Подлежи на уточняване"

#, fuzzy
msgid "WIKI_SIGNALING_AGENT_MODIFICATIONS"
msgstr "Подлежи на уточняване"

#, fuzzy
msgid "WIKI_SIGNALING_AGENT_PROCESSES"
msgstr "Подлежи на уточняване"

#, fuzzy
msgid "WIKI_SIGNALING_AGENT_REQUIREMENTS"
msgstr "Подлежи на уточняване"

msgid "WIKI_SIGNALING_AGENT_SCIENTIFIC_BACKGROUND"
msgstr "Подлежи на уточняване"

#, fuzzy
msgid "WIKI_SIGNALING_AGENT_STRATEGY"
msgstr "Подлежи на уточняване"

#, fuzzy
msgid "WIKI_SIGNALING_AGENT_UPGRADES"
msgstr "Подлежи на уточняване"

#, fuzzy
msgid "WIKI_SLIME_JET_EFFECTS"
msgstr "Подлежи на уточняване"

#, fuzzy
msgid "WIKI_SLIME_JET_INTRO"
msgstr "Подлежи на уточняване"

#, fuzzy
msgid "WIKI_SLIME_JET_MODIFICATIONS"
msgstr "Подлежи на уточняване"

#, fuzzy
msgid "WIKI_SLIME_JET_PROCESSES"
msgstr "Подлежи на уточняване"

#, fuzzy
msgid "WIKI_SLIME_JET_REQUIREMENTS"
msgstr "Подлежи на уточняване"

msgid "WIKI_SLIME_JET_SCIENTIFIC_BACKGROUND"
msgstr "Подлежи на уточняване"

#, fuzzy
msgid "WIKI_SLIME_JET_STRATEGY"
msgstr "Подлежи на уточняване"

#, fuzzy
msgid "WIKI_SLIME_JET_UPGRADES"
msgstr "Подлежи на уточняване"

msgid "WIKI_SOCIETY_STAGE_CURRENT_DEVELOPMENT"
msgstr ""

#, fuzzy
msgid "WIKI_SOCIETY_STAGE_FEATURES"
msgstr "Цивилизация"

#, fuzzy
msgid "WIKI_SOCIETY_STAGE_INTRO"
msgstr "Подлежи на уточняване"

#, fuzzy
msgid "WIKI_SOCIETY_STAGE_OVERVIEW"
msgstr "Цивилизация"

#, fuzzy
msgid "WIKI_SOCIETY_STAGE_TRANSITIONS"
msgstr "Цивилизация"

#, fuzzy
msgid "WIKI_SOCIETY_STAGE_UI"
msgstr "Цивилизация"

msgid "WIKI_SPACE_STAGE_CURRENT_DEVELOPMENT"
msgstr ""

#, fuzzy
msgid "WIKI_SPACE_STAGE_FEATURES"
msgstr "Порозома"

#, fuzzy
msgid "WIKI_SPACE_STAGE_INTRO"
msgstr "Подлежи на уточняване"

#, fuzzy
msgid "WIKI_SPACE_STAGE_OVERVIEW"
msgstr "Космическа колонизация"

#, fuzzy
msgid "WIKI_SPACE_STAGE_TRANSITIONS"
msgstr "Нитрогеназа"

#, fuzzy
msgid "WIKI_SPACE_STAGE_UI"
msgstr "Космическа колонизация"

#, fuzzy
msgid "WIKI_STAGES_ROOT_INTRO"
msgstr "Аксон"

#, fuzzy
msgid "WIKI_TBA"
msgstr "нашата Уикипедия"

#, fuzzy
msgid "WIKI_THERMOPLAST_EFFECTS"
msgstr "Подлежи на уточняване"

#, fuzzy
msgid "WIKI_THERMOPLAST_INTRO"
msgstr "Подлежи на уточняване"

#, fuzzy
msgid "WIKI_THERMOPLAST_MODIFICATIONS"
msgstr "Подлежи на уточняване"

#, fuzzy
msgid "WIKI_THERMOPLAST_PROCESSES"
msgstr "Подлежи на уточняване"

#, fuzzy
msgid "WIKI_THERMOPLAST_REQUIREMENTS"
msgstr "Подлежи на уточняване"

msgid "WIKI_THERMOPLAST_SCIENTIFIC_BACKGROUND"
msgstr "Подлежи на уточняване"

#, fuzzy
msgid "WIKI_THERMOPLAST_STRATEGY"
msgstr "Подлежи на уточняване"

#, fuzzy
msgid "WIKI_THERMOPLAST_UPGRADES"
msgstr "Подлежи на уточняване"

#, fuzzy
msgid "WIKI_THERMOSYNTHASE_EFFECTS"
msgstr "Подлежи на уточняване"

#, fuzzy
msgid "WIKI_THERMOSYNTHASE_INTRO"
msgstr "Подлежи на уточняване"

#, fuzzy
msgid "WIKI_THERMOSYNTHASE_MODIFICATIONS"
msgstr "Подлежи на уточняване"

#, fuzzy
msgid "WIKI_THERMOSYNTHASE_PROCESSES"
msgstr "Подлежи на уточняване"

#, fuzzy
msgid "WIKI_THERMOSYNTHASE_REQUIREMENTS"
msgstr "Подлежи на уточняване"

msgid "WIKI_THERMOSYNTHASE_SCIENTIFIC_BACKGROUND"
msgstr "Подлежи на уточняване"

#, fuzzy
msgid "WIKI_THERMOSYNTHASE_STRATEGY"
msgstr "Подлежи на уточняване"

#, fuzzy
msgid "WIKI_THERMOSYNTHASE_UPGRADES"
msgstr "Подлежи на уточняване"

msgid "WIKI_THE_PATCH_MAP_FOG_OF_WAR"
msgstr ""

#, fuzzy
msgid "WIKI_THE_PATCH_MAP_INTRO"
msgstr "Подлежи на уточняване"

#, fuzzy
msgid "WIKI_THE_PATCH_MAP_PATCHES"
msgstr "Подлежи на уточняване"

msgid "WIKI_THE_PATCH_MAP_THE_PATCH_MAP"
msgstr ""

#, fuzzy
msgid "WIKI_THYLAKOIDS_EFFECTS"
msgstr "Тилакоидите са струпвания от протеини и фоточувствителни пигменти. Те използват енергията от [thrive:compound type=\"sunlight\"]светлината[/thrive:compound] за да произвеждат [thrive:compound type=\"glucose\"]глюкоза[/thrive:compound] от вода и газообразен [thrive:compound type=\"carbondioxide\"]въглероден диоксид[/thrive:compound] в процес, който се нарича [b]фотосинтеза[/b]. Благодарение на пигментите, те получават отличителен цвят. Количеството на произведената [thrive:compound type=\"glucose\"]глюкоза[/thrive:compound] зависи от концентрацията на [thrive:compound type=\"carbondioxide\"]въглеродния диоксид[/thrive:compound] и количеството [thrive:compound type=\"sunlight\"]светлина[/thrive:compound]. Понеже тилакоидите са скачени с цитоплазма, тя извършва известна [b]гликолиза[/b]."

#, fuzzy
msgid "WIKI_THYLAKOIDS_INTRO"
msgstr "Тилакоидите са струпвания от протеини и фоточувствителни пигменти. Те използват енергията от [thrive:compound type=\"sunlight\"]светлината[/thrive:compound] за да произвеждат [thrive:compound type=\"glucose\"]глюкоза[/thrive:compound] от вода и газообразен [thrive:compound type=\"carbondioxide\"]въглероден диоксид[/thrive:compound] в процес, който се нарича [b]фотосинтеза[/b]. Благодарение на пигментите, те получават отличителен цвят. Количеството на произведената [thrive:compound type=\"glucose\"]глюкоза[/thrive:compound] зависи от концентрацията на [thrive:compound type=\"carbondioxide\"]въглеродния диоксид[/thrive:compound] и количеството [thrive:compound type=\"sunlight\"]светлина[/thrive:compound]. Понеже тилакоидите са скачени с цитоплазма, тя извършва известна [b]гликолиза[/b]."

#, fuzzy
msgid "WIKI_THYLAKOIDS_MODIFICATIONS"
msgstr "Тилакоидите са струпвания от протеини и фоточувствителни пигменти. Те използват енергията от [thrive:compound type=\"sunlight\"]светлината[/thrive:compound] за да произвеждат [thrive:compound type=\"glucose\"]глюкоза[/thrive:compound] от вода и газообразен [thrive:compound type=\"carbondioxide\"]въглероден диоксид[/thrive:compound] в процес, който се нарича [b]фотосинтеза[/b]. Благодарение на пигментите, те получават отличителен цвят. Количеството на произведената [thrive:compound type=\"glucose\"]глюкоза[/thrive:compound] зависи от концентрацията на [thrive:compound type=\"carbondioxide\"]въглеродния диоксид[/thrive:compound] и количеството [thrive:compound type=\"sunlight\"]светлина[/thrive:compound]. Понеже тилакоидите са скачени с цитоплазма, тя извършва известна [b]гликолиза[/b]."

msgid "WIKI_THYLAKOIDS_PROCESSES"
msgstr ""

msgid "WIKI_THYLAKOIDS_REQUIREMENTS"
msgstr ""

msgid "WIKI_THYLAKOIDS_SCIENTIFIC_BACKGROUND"
msgstr "Подлежи на уточняване"

#, fuzzy
msgid "WIKI_THYLAKOIDS_STRATEGY"
msgstr "Тилакоидите са струпвания от протеини и фоточувствителни пигменти. Те използват енергията от [thrive:compound type=\"sunlight\"]светлината[/thrive:compound] за да произвеждат [thrive:compound type=\"glucose\"]глюкоза[/thrive:compound] от вода и газообразен [thrive:compound type=\"carbondioxide\"]въглероден диоксид[/thrive:compound] в процес, който се нарича [b]фотосинтеза[/b]. Благодарение на пигментите, те получават отличителен цвят. Количеството на произведената [thrive:compound type=\"glucose\"]глюкоза[/thrive:compound] зависи от концентрацията на [thrive:compound type=\"carbondioxide\"]въглеродния диоксид[/thrive:compound] и количеството [thrive:compound type=\"sunlight\"]светлина[/thrive:compound]. Понеже тилакоидите са скачени с цитоплазма, тя извършва известна [b]гликолиза[/b]."

#, fuzzy
msgid "WIKI_THYLAKOIDS_UPGRADES"
msgstr "Тилакоидите са струпвания от протеини и фоточувствителни пигменти. Те използват енергията от [thrive:compound type=\"sunlight\"]светлината[/thrive:compound] за да произвеждат [thrive:compound type=\"glucose\"]глюкоза[/thrive:compound] от вода и газообразен [thrive:compound type=\"carbondioxide\"]въглероден диоксид[/thrive:compound] в процес, който се нарича [b]фотосинтеза[/b]. Благодарение на пигментите, те получават отличителен цвят. Количеството на произведената [thrive:compound type=\"glucose\"]глюкоза[/thrive:compound] зависи от концентрацията на [thrive:compound type=\"carbondioxide\"]въглеродния диоксид[/thrive:compound] и количеството [thrive:compound type=\"sunlight\"]светлина[/thrive:compound]. Понеже тилакоидите са скачени с цитоплазма, тя извършва известна [b]гликолиза[/b]."

#, fuzzy
msgid "WIKI_TOXIN_VACUOLE_EFFECTS"
msgstr "Подлежи на уточняване"

#, fuzzy
msgid "WIKI_TOXIN_VACUOLE_INTRO"
msgstr "Подлежи на уточняване"

#, fuzzy
msgid "WIKI_TOXIN_VACUOLE_MODIFICATIONS"
msgstr "Подлежи на уточняване"

#, fuzzy
msgid "WIKI_TOXIN_VACUOLE_PROCESSES"
msgstr "Подлежи на уточняване"

#, fuzzy
msgid "WIKI_TOXIN_VACUOLE_REQUIREMENTS"
msgstr "Подлежи на уточняване"

msgid "WIKI_TOXIN_VACUOLE_SCIENTIFIC_BACKGROUND"
msgstr "Подлежи на уточняване"

#, fuzzy
msgid "WIKI_TOXIN_VACUOLE_STRATEGY"
msgstr "Подлежи на уточняване"

#, fuzzy
msgid "WIKI_TOXIN_VACUOLE_UPGRADES"
msgstr "Подлежи на уточняване"

msgid "WIKI_VACUOLE_EFFECTS"
msgstr "Подлежи на уточняване"

msgid "WIKI_VACUOLE_INTRO"
msgstr "Подлежи на уточняване"

msgid "WIKI_VACUOLE_MODIFICATIONS"
msgstr "Подлежи на уточняване"

msgid "WIKI_VACUOLE_PROCESSES"
msgstr "Подлежи на уточняване"

msgid "WIKI_VACUOLE_REQUIREMENTS"
msgstr "Подлежи на уточняване"

msgid "WIKI_VACUOLE_SCIENTIFIC_BACKGROUND"
msgstr "Подлежи на уточняване"

#, fuzzy
msgid "WIKI_VACUOLE_STRATEGY"
msgstr "Подлежи на уточняване"

msgid "WIKI_VACUOLE_UPGRADES"
msgstr "Подлежи на уточняване"

#, fuzzy
msgid "WIKI_YES"
msgstr "нашата Уикипедия"

msgid "WILL_YOU_THRIVE"
msgstr "Ще процъфтите ли?"

msgid "WINDOWED"
msgstr ""

msgid "WIN_BOX_TITLE"
msgstr "ВАШИТЕ СЪЗДАНИЯ ПРОЦЪФТЯХА!"

msgid "WIN_TEXT"
msgstr "Поздравления, Вие победихте в тази версия на „Thrive“! Може да продължите играта след като този прозорец се затвори или да започнете нова игра в нов свят. Също така, може да използвате свързващия агент за да създадете клетъчна колония и да продължите към следващите етапи на играта."

msgid "WORKSHOP_ITEM_CHANGE_NOTES"
msgstr "Бележки към изданието"

msgid "WORKSHOP_ITEM_CHANGE_NOTES_TOOLTIP"
msgstr "Бележките към изданието на тази версия на модификацията за „Steam Workshop“ (по Ваш избор)"

msgid "WORKSHOP_ITEM_DESCRIPTION"
msgstr "Описание:"

msgid "WORKSHOP_ITEM_PREVIEW"
msgstr "Изображение:"

msgid "WORKSHOP_ITEM_TAGS"
msgstr "Етикети (разделени с запетая):"

msgid "WORKSHOP_ITEM_TITLE"
msgstr "Заглавие:"

msgid "WORKSHOP_ITEM_UPLOAD_SUCCEEDED"
msgstr "Качването на модификацията в „Steam Workshop“ е успешно"

#, fuzzy
msgid "WORKSHOP_ITEM_UPLOAD_SUCCEEDED_TOS_REQUIRED"
msgstr "Качването на модификацията в „Steam Workshop“ е успешно, но трябва да приемете [color=#3796e1][url=https://steamcommunity.com/sharedfiles/workshoplegalagreement]условията за ползване[/url][/color], за да бъде видима"

msgid "WORKSHOP_TERMS_OF_SERVICE_NOTICE"
msgstr "С публикуването на тази модификация, Вие се съгласявате с [color=#3796e1][url=https://steamcommunity.com/sharedfiles/workshoplegalagreement]условията за ползване[/url][/color] на „Steam Workshop“"

msgid "WORKSHOP_VISIBILITY_TOOLTIP"
msgstr "След като модификацията стане видима, тя ще бъде видима за всички"

msgid "WORLD"
msgstr "Свят"

msgid "WORLD_EXPORT_SUCCESS_MESSAGE"
msgstr "Данните за света са експортирани успешно в {0}"

msgid "WORLD_GENERAL_STATISTICS"
msgstr "Обща статистика на текущия свят"

msgid "WORLD_MISC_DETAILS_STRING"
msgstr ""
"Включване на следващите етапи на играта: {0}\n"
"Включване на тайните обекти на играта: {1}"

#, fuzzy
msgid "WORLD_RELATIVE_MOVEMENT"
msgstr "за да увеличи скоростта"

#, fuzzy
msgid "WORLD_SIZE"
msgstr "Свят"

#, fuzzy
msgid "WORLD_SIZE_EXPLANATION"
msgstr ""
"Вглъбените микроби не променят намеренията си\n"
"и са склонни да постигнат целта си.\n"
"Бдителните микроби бързо променят намеренията си."

msgid "WORLD_SIZE_LARGE"
msgstr ""

#, fuzzy
msgid "WORLD_SIZE_MEDIUM"
msgstr "за да увеличи скоростта"

msgid "WORLD_SIZE_SMALL"
msgstr ""

#, fuzzy
msgid "WORLD_SIZE_TOOLTIP"
msgstr "Симулиране на определен брой светове с предварително определеното количество на поколенията."

msgid "WORST_PATCH_COLON"
msgstr "Изчезва:"

msgid "XBOX360"
msgstr "„Xbox“ 360"

msgid "XBOX_ONE"
msgstr "„Xbox One“"

msgid "XBOX_SERIES"
msgstr "„Xbox Series X“"

#, fuzzy
msgid "X_TWITTER_TOOLTIP"
msgstr "Отваряне на страницата ни в „Twitter“"

msgid "YEARS"
msgstr "години"

#, fuzzy
msgid "YET_TO_BE_IMPLEMENTED_NOTICE"
msgstr "В процес на разработка."

msgid "YOUTUBE_TOOLTIP"
msgstr "Отваряне на канала ни в „YouTube“"

msgid "YOU_CAN_MAKE_PULL_REQUEST"
msgstr ""
"„Thrive“ е проект с отворен код.\n"
"Може да направите своя принос, без да сте част от екипа на проекта."

msgid "YOU_CAN_SUPPORT_THRIVE_ON_PATREON"
msgstr "Може да подкрепите бъдещата разработка на „Thrive“ в „Patreon“."

msgid "ZOOM_IN"
msgstr "Приближаване"

msgid "ZOOM_OUT"
msgstr "Отдалечаване"

#~ msgid "PASSIVE_REPRODUCTION_PROGRESS"
#~ msgstr "Пасивно усвояване на хранителните вещества"

#, fuzzy
#~ msgid "MIGRATE"
#~ msgstr "Количеството"

#~ msgid "THANKS_FOR_BUYING_THRIVE"
#~ msgstr ""
#~ "Благодарим Ви за покупката на „Thrive“!\n"
#~ "\n"
#~ "Ако не сте закупили това копие на играта, моля, направете го [color=#3796e1][url={0}]тук[/url][/color] или разгледайте нашия [color=#3796e1][url=https ://revolutionarygamesstudio.com/releases/]уебсайт[/url][/color].\n"
#~ "\n"
#~ "Ако искате да включите стартиращата програма, преди стартирането на „Thrive“, може да натиснете бутона в главното меню на играта, за да отворите програмата и след това да изключите плавния режим от нейните настройки."

#, fuzzy
#~ msgid "WIKI_RADIOSYNTHESIS"
#~ msgstr "Термосинтеза"

#~ msgid "EASTEREGG_MESSAGE_19"
#~ msgstr "Забавен факт е, че Дидиний е ресничест вид, който ловува чехълчета."

#~ msgid "EASTEREGG_MESSAGE_20"
#~ msgstr "Забавен факт е, че Амебата ловува и хваща плячката си със своите „крачета“ от цитоплазма, които се наричат псевдоподи, очаквайте ги скоро и в „Thrive“."

#~ msgid "EASTEREGG_MESSAGE_21"
#~ msgstr "Ето един съвет — пазете се от големите клетки и големите бактерии, няма да е приятно, ако станете част от менюто им."

#~ msgid "EASTEREGG_MESSAGE_22"
#~ msgstr "„Thrive“ има много мелодии, които все още не са добавени в играта. Може да ги чуете или да гледате как се правят в „YouTube“ канала на Oliver Lugg."

#~ msgid "EASTEREGG_MESSAGE_23"
#~ msgstr "Ето един съвет — може да поглъщате големите железни фрагменти, ако Вашата клетка е с размер от 150 шестоъгълника."

#~ msgid "EASTEREGG_MESSAGE_24"
#~ msgstr "„Thrive“ се развива на извънземна планета, следователно повечето създания, които ще видите имат общи черти с едно или две определени създания, благодарение на еволюционния процес, опитайте се да познаете кои са те!"

#~ msgid "EASTEREGG_MESSAGE_25"
#~ msgstr "Забавен факт е, че екипът на „Thrive“ излъчва конференции от време на време, може да им хвърлите едно око!"

#~ msgid "EASTEREGG_MESSAGE_26"
#~ msgstr "Забавен факт е, че „Thrive“ е създадена чрез платформата с отворен код „Godot“!"

#~ msgid "EASTEREGG_MESSAGE_27"
#~ msgstr "Забавен факт е, че един от първите работещи прототипи на играта е създаден от нашия страхотен програмист, untrustedlife!"

#~ msgid "MICROBE_EDITOR_HELP_MESSAGE_1"
#~ msgstr ""
#~ "Прокариотни структури\n"
#~ "\n"
#~ "Цитоплазма: Притежава място за съхранение и извършва процеса гликолиза (произвежда малки количества [thrive:compound type=\"atp\"]АТФ[/thrive:compound] от [thrive:compound type=\"glucose\"]глюкоза[/thrive:compound])\n"
#~ "\n"
#~ "Метаболозоми: Произвеждат [thrive:compound type=\"atp\"]АТФ[/thrive:compound] от [thrive:compound type=\"glucose\"]глюкоза[/thrive:compound]\n"
#~ "\n"
#~ "Тилакоиди: Произвеждат 1/3 от [thrive:compound type=\"glucose\"]глюкозата[/thrive:compound] като обикновен хлоропласт и извършват процеса гликолиза, заемат 1 шестоъгълник\n"
#~ "\n"
#~ "Хемосинтезиращи протеини: Произвеждат 1/2 от [thrive:compound type=\"glucose\"]глюкозата[/thrive:compound], чрез хемопласт от [thrive:compound type=\"hydrogensulfide\"]сероводород[/thrive:compound] и извършват процеса гликолиза, заемат 1 шестоъгълник\n"
#~ "\n"
#~ "Рустицианин: Превръща [thrive:compound type=\"iron\"]желязото[/thrive:compound] в [thrive:compound type=\"atp\"]АТФ[/thrive:compound]\n"
#~ "\n"
#~ "Нитрогеназа: Превръща атмософерния азот и [thrive:compound type=\"atp\"]АТФ[/thrive:compound] в [thrive:compound type=\"ammonia\"]амоняк[/thrive:compound], чрез анаеробен процес\n"
#~ "\n"
#~ "Окситоксизома: Превръща [thrive:compound type=\"atp\"]АТФ[/thrive:compound] в [thrive:compound type=\"oxytoxy\"]окситоксин[/thrive:compound]\n"
#~ "\n"
#~ "Термосинтаза: Произвежда [thrive:compound type=\"atp\"]АТФ[/thrive:compound], чрез температурните градиенти"

#~ msgid "MICROBE_EDITOR_HELP_MESSAGE_14"
#~ msgstr "След като поглъщането приключи, всички обекти, попаднали в клетката, ще бъдат съхранени в нейната мембрана, за да бъдат усвоени. Неусвоимите обекти ще бъдат изхвърлeни, освен ако не притежавате необходимите мутации, които позволяват тяхното разграждане. Ензимите на лизозомата подобряват хранителната ефективност на клетката."

#~ msgid "MICROBE_EDITOR_HELP_MESSAGE_2"
#~ msgstr ""
#~ "Външни органели\n"
#~ "\n"
#~ "Камшиче: Използва [thrive:compound type=\"atp\"]АТФ[/thrive:compound] за да увеличи скоростта на движение на клетката\n"
#~ "\n"
#~ "Пилус: Пробожда другите клетки и предпазва от техните токсини\n"
#~ "\n"
#~ "Хеморецептор: Осигурява напътствия за откриването на химичните съединения\n"
#~ "\n"
#~ "Порозома: Произвежда [thrive:compound type=\"mucilage\"]слуз[/thrive:compound] от [thrive:compound type=\"glucose\"]глюкоза[/thrive:compound], която увеличава скоростта на клетката\n"
#~ "\n"
#~ "Реснички: Увеличават скоростта на завъртане на клетките"

#~ msgid "MICROBE_EDITOR_HELP_MESSAGE_3"
#~ msgstr ""
#~ "Вътрешни органели\n"
#~ "\n"
#~ "Ядро: Заема 11 шестоъгълника и позволява използването на другите вътрешни органели. Също така, удвоява размера на клетката и увеличава нейната издръжливост с 50 % (може да се сложи само веднъж)\n"
#~ "\n"
#~ "Свързващ агент: Позволява свързването с други клетки. Изисква се за многоклетъчния етап\n"
#~ "\n"
#~ "Митохондрия: Произвежда [thrive:compound type=\"atp\"]АТФ[/thrive:compound], чрез [thrive:compound type=\"glucose\"]глюкозата[/thrive:compound] и атмосферния O2, много по-ефективно от цитоплазмата\n"
#~ "\n"
#~ "Хлоропласт: Създава [thrive:compound type=\"glucose\"]глюкоза[/thrive:compound], чрез слънчевата светлина и атмосферния СО2\n"
#~ "\n"
#~ "Термопласт: Произвежда [thrive:compound type=\"atp\"]АТФ[/thrive:compound], чрез температурните градиенти\n"
#~ "\n"
#~ "Лизозома: Съдържа храносмилателни ензими. Те подобряват хранителната ефективност на клетката\n"
#~ "\n"
#~ "Хемопласт: Създава [thrive:compound type=\"glucose\"]глюкоза[/thrive:compound] от [thrive:compound type=\"hydrogensulfide\"]сероводорода[/thrive:compound]\n"
#~ "\n"
#~ "Пластид за азотна фиксация: Създава [thrive:compound type=\"ammonia\"]амоняк[/thrive:compound] от [thrive:compound type=\"atp\"]АТФ[/thrive:compound], атмосферния азот и кислорода\n"
#~ "\n"
#~ "Вакуола: Съхранява до 8 хранителни вещества\n"
#~ "\n"
#~ "Токсични вакуоли: Произвеждат токсини. Тяхната ефективност зависи от количеството на [thrive:compound type=\"oxytoxy\"]окситоксин[/thrive:compound] в клетката\n"
#~ "\n"
#~ "Сигнализиращ агент: Използва се от клетките за отделяне на вещества, благодарение на които те могат да излъчват различни видове сигнали помежду си"

#~ msgid "MICROBE_EDITOR_HELP_MESSAGE_4"
#~ msgstr "Всяко поколение разполага със 100 мутационни точки (МТ), всяка негова промяна (или мутация) струва определен брой МТ. Добавянето или премахването на органели струва МТ, но премахването на органели, които са добавени в текущата сесия на редактора, връща тяхната стойност. Може да преместите или премахнете органелите като натиснете с десния бутон на мишката върху тях и изберете съответното действие в контекстното меню. Може да ги завъртите, преди добавяне, чрез натискане на [thrive:input]e_rotate_left[/thrive:input] или [thrive:input]e_rotate_right[/thrive:input]."

#~ msgid "MICROBE_EDITOR_HELP_MESSAGE_5"
#~ msgstr "По време на възпроизвеждане, микробният редактор ще бъде отворен, в него може да променяте Вашето създание (като добавяте, премествате или премахвате органели) за да увеличите шанса му за оцеляване. Всяко отваряне на редактора е равно на [thrive:constant]EDITOR_TIME_JUMP_MILLION_YEARS[/thrive:constant] милиона години еволюция."

#~ msgid "MICROBE_STAGE_HELP_MESSAGE_1"
#~ msgstr "Използвайте [thrive:input]g_move_forward[/thrive:input],[thrive:input]g_move_left[/thrive:input],[thrive:input]g_move_backwards[/thrive:input],[thrive:input]g_move_right[/thrive:input] и мишката за да се придвижвате. Окситоксинът се изстрелва с [thrive:input]g_fire_toxin[/thrive:input], ако имате токсична вакуола. Режимът на поглъщане се включва с [thrive:input]g_toggle_engulf[/thrive:input]. Използвайте колелцето на мишката за приближаване и отдалечаване на изгледа."

#~ msgid "MICROBE_STAGE_HELP_MESSAGE_10"
#~ msgstr "За възпроизвеждане, органелите на клетката трябва да се разделят на две. За да го направят, те се нуждаят от [thrive:compound type=\"ammonia\"]амоняк[/thrive:compound], [thrive:compound type=\"phosphate\"]фосфат[/thrive:compound] и време."

#~ msgid "MICROBE_STAGE_HELP_MESSAGE_11"
#~ msgstr "Но ако оцелеете в продължение на 20 поколения с популация от 300 индивида, Вие ще победите. След това ще се появи изскачащ прозорец, който ще се затвори и играта ще продължи."

#~ msgid "MICROBE_STAGE_HELP_MESSAGE_12"
#~ msgstr "Внимавайте, защото Вие не сте единствените, които еволюират. Всеки път, когато отворите редактора, Вашите съперници също еволюират."

#~ msgid "MICROBE_STAGE_HELP_MESSAGE_13"
#~ msgstr "Свързващият агент позволява създаването на клетъчна колония, в която клетките споделят химичните съединения помежду си. Режимът на свързване се включва с натискане на [thrive:input]g_toggle_binding[/thrive:input]. Докато сте част от клетъчната колония, възпроизвеждането не е възможно. За да се възпроизведете, трябва да съберете нужните химични съединения и да напуснете клетъчната колония с натискане на [thrive:input]g_unbind_all[/thrive:input]. Големите клетъчни колонии са първата стъпка към многоклетъчните организми."

#~ msgid "MICROBE_STAGE_HELP_MESSAGE_15"
#~ msgstr "Целулозната и хитиновата клетъчна стена не могат да бъдат разградени без съответните ензими на лизозомата."

#~ msgid "MICROBE_STAGE_HELP_MESSAGE_16"
#~ msgstr "Лизозомата е еукариотна еволюция и не може да се използва от прокариотните клетки. Увеличаването на техния размер намалява хранителната ефективност на клетката."

#~ msgid "MICROBE_STAGE_HELP_MESSAGE_2"
#~ msgstr "Вашата клетка използва [thrive:compound type=\"atp\"]АТФ[/thrive:compound] за да оцелее, ако той свърши, тя ще умре."

#~ msgid "MICROBE_STAGE_HELP_MESSAGE_3"
#~ msgstr "За възпроизвеждане и влизане в редактора, трябва да разполагате с достатъчно хранителни вещества. Събирането на [thrive:compound type=\"ammonia\"]амоняк[/thrive:compound] (оранжевите облаци) и [thrive:compound type=\"phosphates\"]фосфат[/thrive:compound] (лилавите облаци) ускорява този процес."

#~ msgid "MICROBE_STAGE_HELP_MESSAGE_4"
#~ msgstr "С натискане на [thrive:input]g_toggle_engulf[/thrive:input] може да поглъщате другите клетки, клетъчните останки, бактериите и железните фрагменти, ако те са по-малки от Вас. Това ще отнеме допълнителен [thrive:compound type=\"atp\"]АТФ[/thrive:compound] и ще Ви забави. Когато приключите, не забравяйте да натиснете [thrive:input]g_toggle_engulf[/thrive:input] още веднъж, за да спрете режима на поглъщане."

#~ msgid "MICROBE_STAGE_HELP_MESSAGE_5"
#~ msgstr "Осморегулацията отнема [thrive:compound type=\"atp\"]АТФ[/thrive:compound], това означава, че колкото е по-голяма Вашата клетка, толкова повече митохондрии, метаболозоми или рустицианин (или цитоплазма, която извършва процеса гликолиза) ще са Ви нужни за да не губите [thrive:compound type=\"atp\"]АТФ[/thrive:compound], докато не се движите."

#~ msgid "MICROBE_STAGE_HELP_MESSAGE_6"
#~ msgstr "В редактора имате на разположение различни органели, които дават възможност за различни стилове на игра."

#~ msgid "MICROBE_STAGE_HELP_MESSAGE_7"
#~ msgstr "Ако популацията Ви спадне до нула, Вашите създания ще изчезнат."

#~ msgid "MICROBE_STAGE_HELP_MESSAGE_8"
#~ msgstr ""
#~ "Видовете облаци са:\n"
#~ "\n"
#~ "Бял — [thrive:compound type=\"glucose\"]глюкоза[/thrive:compound]\n"
#~ "Жълт — [thrive:compound type=\"hydrogensulfide\"]сероводород[/thrive:compound]\n"
#~ "Оранжев — [thrive:compound type=\"ammonia\"]амоняк[/thrive:compound]\n"
#~ "Лилав — [thrive:compound type=\"phosphates\"]фосфат[/thrive:compound]\n"
#~ "Ръждивокафяв — [thrive:compound type=\"iron\"]желязо[/thrive:compound]\n"
#~ "\n"
#~ "[thrive:compound type=\"glucose\"]Глюкозата[/thrive:compound] създава [thrive:compound type=\"atp\"]АТФ[/thrive:compound]."

#~ msgid "MICROBE_STAGE_HELP_MESSAGE_9"
#~ msgstr "[thrive:compound type=\"hydrogensulfide\"]Сероводородът[/thrive:compound] може да се превърне в [thrive:compound type=\"glucose\"]глюкоза[/thrive:compound] чрез хемопласт и хемосинтезиращите протеини. [thrive:compound type=\"iron\"]Желязото[/thrive:compound] може да се превърне в [thrive:compound type=\"atp\"]АТФ[/thrive:compound] чрез рустицианин."

#, fuzzy
#~ msgid "WIKI_MACROSCOPIC_STAGE"
#~ msgstr "Микробен етап"

#~ msgid "EARLY_MULTICELLULAR"
#~ msgstr "Многоклетъчно"

#~ msgid "LOADING_EARLY_MULTICELLULAR_EDITOR"
#~ msgstr "Зареждане на ранния многоклетъчен редактор"

#, fuzzy
#~ msgid "ERUPTION_IN"
#~ msgstr "Пъпкуване"

#, fuzzy
#~ msgid "EVENT_TOOLTIP_ERUPTION"
#~ msgstr "{0}: +{1} АТФ"

#~ msgid "THE_AMOUNT_OF_GLUCOSE_HAS_BEEN_REDUCED"
#~ msgstr "Глюкозата се понижи на {0} от предишното си състояние."

#, fuzzy
#~ msgid "OXYTOXISOME_DESC"
#~ msgstr "Окситоксизомата е видоизменена метаболозома, която произвежда примитивна форма на токсичния агент [thrive:compound type=\"oxytoxy\"]окситоксин[/thrive:compound]."

#~ msgid "THYLAKOID"
#~ msgstr "Тилакоид"

#, fuzzy
#~ msgid "WIKI_CYTOPLASM_GLYCOLYSIS"
#~ msgstr "Цитоплазмена гликолиза"

#, fuzzy
#~ msgid "WIKI_AEROBIC_NITROGEN_FIXATION"
#~ msgstr "Анаеробна азотна фиксация"

#, fuzzy
#~ msgid "WIKI_AWAKENING_STAGE"
#~ msgstr "Пробуждане"

#, fuzzy
#~ msgid "WIKI_AWARE_STAGE"
#~ msgstr "Осъзнаване"

#, fuzzy
#~ msgid "WIKI_CHEMOSYNTHESIS"
#~ msgstr "Хемосинтеза"

#, fuzzy
#~ msgid "WIKI_GLYCOLYSIS"
#~ msgstr "Гликолиза"

#, fuzzy
#~ msgid "WIKI_INDUSTRIAL_STAGE"
#~ msgstr "Индустриализация"

#, fuzzy
#~ msgid "WIKI_IRON_CHEMOLITHOAUTOTROPHY"
#~ msgstr "Желязна хемолитоавтотрофия"

#, fuzzy
#~ msgid "WIKI_LIPASE"
#~ msgstr "Липаза"

#, fuzzy
#~ msgid "WIKI_MICROBE_EDITOR"
#~ msgstr "Микробен редактор"

#, fuzzy
#~ msgid "WIKI_MUCILAGE_SYNTHESIS"
#~ msgstr "Секреция"

#, fuzzy
#~ msgid "WIKI_MULTICELLULAR_STAGE"
#~ msgstr "Многоклетъчен етап"

#, fuzzy
#~ msgid "WIKI_NONE"
#~ msgstr "Подлежи на уточняване"

#, fuzzy
#~ msgid "WIKI_OXYTOXY_SYNTHESIS"
#~ msgstr "Окситоксиносинтеза"

#, fuzzy
#~ msgid "WIKI_PHOTOSYNTHESIS"
#~ msgstr "Фотосинтеза"

#, fuzzy
#~ msgid "WIKI_RUSTICYANIN"
#~ msgstr "Рустицианин"

#, fuzzy
#~ msgid "WIKI_SOCIETY_STAGE"
#~ msgstr "Цивилизация"

#, fuzzy
#~ msgid "WIKI_SPACE_STAGE"
#~ msgstr "Космическа колонизация"

#, fuzzy
#~ msgid "NO"
#~ msgstr "Няма"

#, fuzzy
#~ msgid "YES"
#~ msgstr "години"

#, fuzzy
#~ msgid "STAGES_BUTTON"
#~ msgstr "Изтриването не може да бъде отменено, сигурни ли сте, че искате да изтриете този запис?"

#, fuzzy
#~ msgid "EDITING"
#~ msgstr "Хитинова"

#~ msgid "ALLOW_SPECIES_TO_NOT_MIGRATE"
#~ msgstr "Без преселване на създанията (ако няма подходящо преселване)"

#~ msgid "BIODIVERSITY_ATTEMPT_FILL_CHANCE"
#~ msgstr "Вероятност за създаване на нови създания в зони с ниско биоразнообразие"

#~ msgid "BIODIVERSITY_FROM_NEIGHBOUR_PATCH_CHANCE"
#~ msgstr "Вероятност за създаване на нови създания, увеличаващи биоразнообразието, от съседна зона"

#~ msgid "BIODIVERSITY_NEARBY_PATCH_IS_FREE_POPULATION"
#~ msgstr "Създанията от съседна зона, увеличаващи биоразнообразието, получават допълнителна популация"

#~ msgid "BIODIVERSITY_SPLIT_IS_MUTATED"
#~ msgstr "Създанията, увеличаващи биоразнообразието, претърпяват мутация при създаването си"

#~ msgid "LOW_BIODIVERSITY_LIMIT"
#~ msgstr "Брой на създанията за създаване на зона с ниско биоразнообразие"

#~ msgid "MAXIMUM_SPECIES_IN_PATCH"
#~ msgstr "Максимален брой на създанията преди измиране в зоната"

#~ msgid "NEW_BIODIVERSITY_INCREASING_SPECIES_POPULATION"
#~ msgstr "Начална популация на създанията, увеличаващи биоразнообразието"

#~ msgid "PROTECT_MIGRATIONS_FROM_SPECIES_CAP"
#~ msgstr "Защитаване на новите преселени популации от максималния брой на обектите"

#~ msgid "PROTECT_NEW_CELLS_FROM_SPECIES_CAP"
#~ msgstr "Защитаване на новите създания от максималния брой на обектите"

#~ msgid "REFUND_MIGRATIONS_IN_EXTINCTIONS"
#~ msgstr "Възстановяване на преселената популация при измиране в зоната за преселване"

#~ msgid "SPECIES_SPLIT_BY_MUTATION_THRESHOLD_POPULATION_AMOUNT"
#~ msgstr "Минимална популация за отделяне на създанията с няколко подходящи мутации"

#~ msgid "SPECIES_SPLIT_BY_MUTATION_THRESHOLD_POPULATION_FRACTION"
#~ msgstr "Минимална част от популацията за отделяне на създанията с мутации"

#~ msgid "USE_BIODIVERSITY_FORCE_SPLIT"
#~ msgstr "Създанията, увеличаващи биоразнообразието, използват популацията на техните съперници"

#~ msgid "NOT_FOUND_CHUNK"
#~ msgstr "Грешка: Фрагментът не е намерен"

#~ msgid "BASSBOOST"
#~ msgstr "Клавиш „Bassboost“"

#~ msgid "BASSDOWN"
#~ msgstr "Клавиш „Bass Down“"

#~ msgid "BASSUP"
#~ msgstr "Клавиш „Bass Up“"

#~ msgid "DIRECTIONL"
#~ msgstr "Наляво"

#~ msgid "DIRECTIONR"
#~ msgstr "Надясно"

#~ msgid "HYPERL"
#~ msgstr "Клавиш „Hyper Left“"

#~ msgid "HYPERR"
#~ msgstr "Клавиш „Hyper Right“"

#~ msgid "SUPERL"
#~ msgstr "Клавиш „Super Left“"

#~ msgid "SUPERR"
#~ msgstr "Клавиш „Super Right“"

#~ msgid "TREBLEDOWN"
#~ msgstr "Клавиш „Treble Down“"

#~ msgid "TREBLEUP"
#~ msgstr "Клавиш „Treble Up“"

#~ msgid "UNKNOWN_ON_WINDOWS"
#~ msgstr "Неизвестна"

#~ msgid "GLES2"
#~ msgstr "GLES2"

#~ msgid "SIXTEEN_TIMES"
#~ msgstr "16 пъти"

#, fuzzy
#~ msgid "TARGET_TIME"
#~ msgstr "Вид:"

#, fuzzy
#~ msgid "ENABLED"
#~ msgstr "Включени"

#~ msgid "PANGONIAN_REGION_NAME"
#~ msgstr "Пангония"

#~ msgid "PATCH_MAP_TYPE"
#~ msgstr "Карта на зоните"

#~ msgid "PATCH_MAP_TYPE_CLASSIC"
#~ msgstr "Класическа"

#~ msgid "PATCH_MAP_TYPE_EXPLANATION"
#~ msgstr "(произволна или класическа карта на зоните)"

#~ msgid "PATCH_MAP_TYPE_PROCEDURAL"
#~ msgstr "Произволна"

#~ msgid "LOOKING_AT"
#~ msgstr "В тази посока:"

#~ msgid "SPECIES_N_TIMES"
#~ msgstr "{0} ({1} индивида)"

#~ msgid "BECOME_AWARE"
#~ msgstr "Осъзнаване"

#~ msgid "CONFIRM_NORMAL"
#~ msgstr "Готово"

#~ msgid "DO_NOT_SHOW_AGAIN"
#~ msgstr "Не предупреждавай за това отново"

#~ msgid "STUFF_AT"
#~ msgstr "Неща при {0:F1}, {1:F1}:"

#~ msgid "SPECIES_DETAILS"
#~ msgstr "Подробности"

#~ msgid "CURRENT_GENERATION_COLON"
#~ msgstr "Текущо поколение:"

#~ msgid "STATISTICS_BUTTON_TOOLTIP"
#~ msgstr "Отваряне на статистиката"

#~ msgid "MACROSCOPIC_PROTOTYPE_INFO"
#~ msgstr "Макроскопичен стадий"

#~ msgid "MACROSCOPIC_PROTOYPE_WARNING"
#~ msgstr ""
#~ "Поздравления, достигнахте макроскопичния стадий на многоклетъчния етап!\n"
#~ "\n"
#~ "Триизмерното движение на Вашето създание не е възможно в тази версия на „Thrive“. В момента може да използвате само многоклетъчния редактор."

#~ msgid "RESET_INPUTS"
#~ msgstr "Нулиране на контролите"

#~ msgid "INVULNERABLE_TO_ENGULFMENT"
#~ msgstr "Предпазва от поглъщане"

#, fuzzy
#~ msgid "AUTO_GPU_NAME"
#~ msgstr "Потребителско име:"

#~ msgid "TINY"
#~ msgstr "Миниатюрен"

#~ msgid "HUGE"
#~ msgstr "Огромен"

#~ msgid "VERY_SMALL"
#~ msgstr "Много малък"

#~ msgid "SMALL"
#~ msgstr "Малък"

#~ msgid "VERY_LARGE"
#~ msgstr "Много голям"

#~ msgid "EXTREME"
#~ msgstr "Екстремен"

#~ msgid "AUTO-EVO_POPULATION_CHANGED"
#~ msgstr "популацията на „{0}“ се промени с {1} индивида поради {2} на създанията"

#~ msgid "DELETE_ALL_OLD_SAVE_WARNING"
#~ msgstr ""
#~ "Изтриването на старите автоматични и бързи записи не може да бъде отменено, сигурни ли сте?\n"
#~ " - автоматични записи: {0}\n"
#~ " - бързи записи: {1}"

#~ msgid "MOBILITY"
#~ msgstr "Подвижност"

#~ msgid "PATCH_PANGONIAN_VENTS"
#~ msgstr "Пангонски вулканични отвори"

#~ msgid "PATCH_PANGONIAN_MESOPELAGIC"
#~ msgstr "Пангонски мезопелагиал"

#~ msgid "PATCH_PANGONIAN_EPIPELAGIC"
#~ msgstr "Пангонски епипелагиал"

#~ msgid "PATCH_PANGONIAN_TIDEPOOL"
#~ msgstr "Пангонски приливен басейн"

#~ msgid "PATHCH_PANGONIAN_ABYSSOPELAGIC"
#~ msgstr "Пангонски абисал"

#~ msgid "PATCH_PANGONIAN_COAST"
#~ msgstr "Пангонско крайбрежие"

#~ msgid "PATCH_PANGONIAN_ESTUARY"
#~ msgstr "Пангонски естуар"

#~ msgid "PATCH_CAVE"
#~ msgstr "Пещера"

#~ msgid "PATCH_ICE_SHELF"
#~ msgstr "Шелфов ледник"

#~ msgid "PATCH_PANGONIAN_SEAFLOOR"
#~ msgstr "Пангонско морско дъно"

#~ msgid "FRAME_DELTA"
#~ msgstr "Δ: {0}"

#~ msgid "LOADING_DOT"
#~ msgstr "Зареждане..."

#~ msgid "PREVIOUS"
#~ msgstr "предишна:"

#~ msgid "RUN_RESULT_POP_IN_PATCHES"
#~ msgstr "текуща популация в зоните:"

#~ msgid "SAVING"
#~ msgstr "Запазване..."

#~ msgid "OVERWRITE_EXISTING_SAVE_TITLE"
#~ msgstr "Презаписване на съществуващия запис?"

#~ msgid "SAVING_FAILED"
#~ msgstr "Запазването е неуспешно! Отчетена е грешка"

#~ msgid "TYPE"
#~ msgstr "Тип:"

#~ msgid "EDITOR_TUTORIAL_PATCH_TEXT"
#~ msgstr ""
#~ "Това е картата на зоните.\n"
#~ "Тук може да видите различните зони, в които живеят микробите.\n"
#~ "Вашето местообитание е подчертано.\n"
#~ "Изберете дадена зона с мишката за повече подробности.\n"
#~ "\n"
#~ "Ако изберете зона, съседна на Вашата, може да натиснете бутона „Преселване“ за да се придвижите в нея. По този начин, Вашата популация се разпространява в различните зони.\n"
#~ "\n"
#~ "Изберете зона за да продължите."

#~ msgid "VIEW_NOW"
#~ msgstr "Преглед"

#, fuzzy
#~ msgid "TOTAL_EXTINCTION"
#~ msgstr "изчезнаха от {0}"

#, fuzzy
#~ msgid "LOCAL_EXTINCTION"
#~ msgstr "измиране на създанията"

#~ msgid "MARINE_SNOW_FOOD_SOURCE"
#~ msgstr "Морски сняг"

#~ msgid "Cancel"
#~ msgstr "Отказ"

#~ msgid "SAVING_ERROR"
#~ msgstr "Грешка при запазването"

#~ msgid "BEHAVIOR"
#~ msgstr "Поведение"

#, fuzzy
#~ msgid "TRY_NEW_GAME"
#~ msgstr "Нова игра"

#~ msgid "MICROBE_PATCH_LABEL"
#~ msgstr "Зона: „{0}“"

#, fuzzy
#~ msgid "COLOR"
#~ msgstr "Цвят"

#~ msgid "TURNS"
#~ msgstr "Превръща"

#~ msgid "INTO"
#~ msgstr "в"

#~ msgid "DOT_RATE_SCALES"
#~ msgstr ". Количеството зависи"

#~ msgid "OXYGEN_DOT"
#~ msgstr "Кислород."

#~ msgid "PRODUCES"
#~ msgstr "Произвежда"

#~ msgid "DOT_RATE_SCALES_WITH"
#~ msgstr ". Количеството зависи от"

#~ msgid "CONCENTRATION_OF"
#~ msgstr "концентрацията на"

#~ msgid "AND"
#~ msgstr "и"

#~ msgid "INTENSITY_OF"
#~ msgstr "количеството"

#~ msgid "DOT_RATE_SCALES_WITH_CONCENTRATION_OF"
#~ msgstr ". Количеството зависи от концентрацията на"

#~ msgid "ALSO_TURNS"
#~ msgstr "Също така, превръща"

#~ msgid "DOT_RATE"
#~ msgstr ". Количеството"

#~ msgid "SCALES_WITH_CONCENTRATION_OF"
#~ msgstr "зависи от концентрацията на"

#~ msgid "OXYTOXY"
#~ msgstr "Окситокси"

#~ msgid "DOT_CAN_RELEASE"
#~ msgstr ". Освобождава"

#~ msgid "TOXINS_BY_PRESSING_E"
#~ msgstr "токсини с натискане на „Е“. Количеството зависи от"

#~ msgid "USES"
#~ msgstr "Използва"

#~ msgid "INREASE_STORAGE_SPACE"
#~ msgstr "Увеличава мястото за съхранение на клетката."

#~ msgid "DOT_CAN"
#~ msgstr ". Освобождава"

#~ msgid "RELEASE_TOXINS_BY_PRESSING"
#~ msgstr "токсини с натискане на"

#~ msgid "E_DOT"
#~ msgstr "„Е“."

#~ msgid "BIOLUMESCENT_VACUOLE"
#~ msgstr ""
#~ "Биолуминес-\n"
#~ "центна вакуола"

#, fuzzy
#~ msgid "END"
#~ msgstr "и"

#~ msgid "LEFT"
#~ msgstr "Стрелка наляво"

#~ msgid "UP"
#~ msgstr "Стрелка нагоре"

#~ msgid "RIGHT"
#~ msgstr "Стрелка надясно"

#~ msgid "DOWN"
#~ msgstr "Стрелка надолу"

#~ msgid "FORWARD"
#~ msgstr "Напред"

#~ msgid "EXCLAM"
#~ msgstr "!"

#~ msgid "QUOTEDBL"
#~ msgstr "\""

#~ msgid "DOLLAR"
#~ msgstr "$"

#~ msgid "AMPERSAND"
#~ msgstr "&"

#~ msgid "APOSTROPHE"
#~ msgstr "'"

#~ msgid "PARENLEFT"
#~ msgstr "("

#~ msgid "PARENRIGHT"
#~ msgstr ")"

#~ msgid "PLUS"
#~ msgstr "+"

#~ msgid "COMMA"
#~ msgstr ","

#~ msgid "MINUS"
#~ msgstr "-"

#~ msgid "PERIOD"
#~ msgstr "."

#~ msgid "SLASH"
#~ msgstr "/"

#~ msgid "KEY0"
#~ msgstr "0"

#~ msgid "KEY1"
#~ msgstr "1"

#~ msgid "KEY2"
#~ msgstr "2"

#~ msgid "KEY3"
#~ msgstr "3"

#~ msgid "KEY4"
#~ msgstr "4"

#~ msgid "KEY5"
#~ msgstr "5"

#~ msgid "KEY6"
#~ msgstr "6"

#~ msgid "KEY7"
#~ msgstr "7"

#~ msgid "KEY8"
#~ msgstr "8"

#~ msgid "KEY9"
#~ msgstr "9"

#~ msgid "COLON"
#~ msgstr ":"

#~ msgid "SEMICOLON"
#~ msgstr ";"

#~ msgid "LESS"
#~ msgstr "<"

#~ msgid "EQUAL"
#~ msgstr "="

#~ msgid "AT"
#~ msgstr "@"

#, fuzzy
#~ msgid "BRACKETRIGHT"
#~ msgstr "Завъртане надясно"

#, fuzzy
#~ msgid "QUOTELEFT"
#~ msgstr "Завъртане наляво"

#, fuzzy
#~ msgid "BRACELEFT"
#~ msgstr "Завъртане наляво"

#, fuzzy
#~ msgid "BRACERIGHT"
#~ msgstr "Завъртане надясно"

#, fuzzy
#~ msgid "EXCLAMDOWN"
#~ msgstr "Колелце надолу"

#, fuzzy
#~ msgid "YEN"
#~ msgstr "Кислород"

#~ msgid "SECTION"
#~ msgstr "§"

#, fuzzy
#~ msgid "COPYRIGHT"
#~ msgstr "Надясно"

#, fuzzy
#~ msgid "MU"
#~ msgstr "Заглушаване"

#, fuzzy
#~ msgid "AE"
#~ msgstr "Запазване"

#, fuzzy
#~ msgid "ETH"
#~ msgstr "измиране"

#~ msgid "DIVISION"
#~ msgstr "÷"

#, fuzzy
#~ msgid "BACKTAB"
#~ msgstr "Назад"

#~ msgid "CARBON"
#~ msgstr "Въглероден"

#~ msgid "DIOXIDE"
#~ msgstr "диоксид"

#~ msgid "PLASTID"
#~ msgstr "Пластид"

#~ msgid "PATCH_PANGONIAN_BATHYPELAGIC"
#~ msgstr "Пангонски батиал"

#~ msgid "SPEED_OF_THE_CELL"
#~ msgstr "на движение на клетката."

#~ msgid "NOT_RUNNING_DOT"
#~ msgstr "Не се изпълнява."

#~ msgid "TUTORIAL_MICROBE_STAGE_ENGULED_TEXT"
#~ msgstr ""
#~ "Вашата клетка е погълната, това означава, че поглъщащата клетка ще започне храносмилането си.\n"
#~ "\n"
#~ "Напредъкът на храносмилането се показва в лентата на здравето (долу вдясно) като процент. Вашата клетка ще умре, след като той достигне 100% или бъде достигнато максималното време на изчакване.\n"
#~ "\n"
#~ "Натиснете бутона за извършване на самоубийство, за да пропуснете този процес, но не забравяйте, че винаги има шанс да се спасите!"

#~ msgid "EDITOR_TUTORIAL_CELL_TEXT"
#~ msgstr ""
#~ "Това е микробният редактор, тук може да добавяте или премахвате органели от Вашите създания, чрез наличните мутационни точки (МТ).\n"
#~ "\n"
#~ "Също така, може да променяте и другите характеристики по Вашите създания, чрез останалите раздели в редактора.\n"
#~ "\n"
#~ "За да продължите, изберете органел от панела вляво (например цитоплазмата). След това, натиснете с мишката до шестоъгълника за да го добавите към Вашето създание."<|MERGE_RESOLUTION|>--- conflicted
+++ resolved
@@ -7,13 +7,8 @@
 msgstr ""
 "Project-Id-Version: PROJECT VERSION\n"
 "Report-Msgid-Bugs-To: EMAIL@ADDRESS\n"
-<<<<<<< HEAD
-"POT-Creation-Date: 2025-03-02 06:12-0300\n"
-"PO-Revision-Date: 2025-02-06 13:29+0000\n"
-=======
 "POT-Creation-Date: 2025-03-07 11:33+0200\n"
 "PO-Revision-Date: 2025-03-07 10:46+0000\n"
->>>>>>> 125b0f74
 "Last-Translator: Anonymous <noreply@weblate.org>\n"
 "Language-Team: Bulgarian <https://translate.revolutionarygamesstudio.com/projects/thrive/thrive-game/bg/>\n"
 "Language: bg\n"
@@ -1885,18 +1880,8 @@
 "За да преминете към следващия раздел, натиснете бутона „НАПРЕД“, който се намира долу вдясно."
 
 #, fuzzy
-<<<<<<< HEAD
-msgid "EDITOR_TUTORIAL_MICROBE_EDITOR_NUCLEUS"
-msgstr ""
-"Това е клетъчният редактор, тук може да добавяте или премахвате органели от Вашите създания, чрез наличните [b]мутационни точки[/b] (МТ) [thrive:icon]MP[/thrive:icon]. Всяко поколение разполага със [b]100 MT[/b] [thrive:icon]MP[/thrive:icon].\n"
-"\n"
-"Шестоъгълникът от цитоплазма в центъра на екрана е Вашата [b]клетка[/b].\n"
-"\n"
-"За да продължите, изберете органел от панела вляво. След това, натиснете с мишката до шестоъгълника за да го добавите към Вашето създание. Може да завъртите органелите чрез натискане на [thrive:input]e_rotate_left[/thrive:input] или [thrive:input]e_rotate_right[/thrive:input]."
-=======
 msgid "EFFECTIVE_VALUE"
 msgstr "{0} %"
->>>>>>> 125b0f74
 
 msgid "EIGHT_TIMES"
 msgstr "8 пъти"
