--- conflicted
+++ resolved
@@ -7,11 +7,7 @@
 msgstr ""
 "Project-Id-Version: PROJECT VERSION\n"
 "Report-Msgid-Bugs-To: EMAIL@ADDRESS\n"
-<<<<<<< HEAD
-"POT-Creation-Date: 2025-03-08 15:06-0300\n"
-=======
 "POT-Creation-Date: 2025-03-07 12:58+0000\n"
->>>>>>> cbe11d5e
 "PO-Revision-Date: 2025-03-07 10:46+0000\n"
 "Last-Translator: Anonymous <noreply@weblate.org>\n"
 "Language-Team: Bulgarian <https://translate.revolutionarygamesstudio.com/projects/thrive/thrive-game/bg/>\n"
@@ -1882,15 +1878,6 @@
 "В този раздел може да разгледате отчета за различните създания. Също така, може да наблюдавате промените в околната среда.\n"
 "\n"
 "За да преминете към следващия раздел, натиснете бутона „НАПРЕД“, който се намира долу вдясно."
-
-#, fuzzy
-msgid "EDITOR_TUTORIAL_MICROBE_EDITOR_NUCLEUS"
-msgstr ""
-"Това е клетъчният редактор, тук може да добавяте или премахвате органели от Вашите създания, чрез наличните [b]мутационни точки[/b] (МТ) [thrive:icon]MP[/thrive:icon]. Всяко поколение разполага със [b]100 MT[/b] [thrive:icon]MP[/thrive:icon].\n"
-"\n"
-"Шестоъгълникът от цитоплазма в центъра на екрана е Вашата [b]клетка[/b].\n"
-"\n"
-"За да продължите, изберете органел от панела вляво. След това, натиснете с мишката до шестоъгълника за да го добавите към Вашето създание. Може да завъртите органелите чрез натискане на [thrive:input]e_rotate_left[/thrive:input] или [thrive:input]e_rotate_right[/thrive:input]."
 
 #, fuzzy
 msgid "EFFECTIVE_VALUE"
