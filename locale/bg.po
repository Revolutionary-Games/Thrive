--- conflicted
+++ resolved
@@ -7,11 +7,7 @@
 msgstr ""
 "Project-Id-Version: PROJECT VERSION\n"
 "Report-Msgid-Bugs-To: EMAIL@ADDRESS\n"
-<<<<<<< HEAD
-"POT-Creation-Date: 2021-11-28 11:39+0800\n"
-=======
-"POT-Creation-Date: 2021-12-03 11:23-0600\n"
->>>>>>> 4d58f284
+"POT-Creation-Date: 2021-12-04 17:19+0800\n"
 "PO-Revision-Date: 2021-11-26 16:55+0000\n"
 "Last-Translator: Georgi Georgiev (RacerBG) <g.georgiev.shumen@gmail.com>\n"
 "Language-Team: Bulgarian <https://translate.revolutionarygamesstudio.com/"
@@ -352,11 +348,7 @@
 #: ../simulation_parameters/common/help_texts.json:186
 msgid "EASTEREGG_MESSAGE_21"
 msgstr ""
-<<<<<<< HEAD
-"Ето един съвет – пазете се от големите клетки и големите бактерии, няма да "
-=======
 "Ето един съвет — пазете се от големите клетки и големите бактерии, няма да "
->>>>>>> 4d58f284
 "е приятно, ако станете част от менюто им."
 
 #: ../simulation_parameters/common/help_texts.json:189
@@ -1407,15 +1399,9 @@
 #: ../src/general/HelpScreen.tscn:107
 #: ../src/gui_common/dialogs/LicensesDisplay.tscn:109
 #: ../src/microbe_stage/ProcessPanel.tscn:72
-<<<<<<< HEAD
-#: ../src/modding/ModManager.tscn:929
-#: ../src/tutorial/microbe_editor/MicrobeEditorTutorialGUI.tscn:344
-#: ../src/tutorial/microbe_editor/MicrobeEditorTutorialGUI.tscn:404
-=======
 #: ../src/modding/ModManager.tscn:953
 #: ../src/tutorial/microbe_editor/MicrobeEditorTutorialGUI.tscn:345
 #: ../src/tutorial/microbe_editor/MicrobeEditorTutorialGUI.tscn:405
->>>>>>> 4d58f284
 msgid "CLOSE"
 msgstr "Затваряне"
 
@@ -1464,11 +1450,7 @@
 #: ../src/general/MainMenu.tscn:450 ../src/general/OptionsMenu.tscn:1177
 #: ../src/general/PauseMenu.tscn:136
 #: ../src/microbe_stage/gui/ExtinctionBox.tscn:147
-<<<<<<< HEAD
-#: ../src/modding/ModManager.tscn:79 ../src/saving/NewSaveMenu.tscn:109
-=======
-#: ../src/modding/ModManager.tscn:80 ../src/saving/NewSaveMenu.tscn:108
->>>>>>> 4d58f284
+#: ../src/modding/ModManager.tscn:80 ../src/saving/NewSaveMenu.tscn:109
 #: ../src/saving/SaveManagerGUI.tscn:120
 msgid "BACK"
 msgstr "Назад"
@@ -1485,19 +1467,11 @@
 msgid "LICENSES"
 msgstr "Лицензи"
 
-<<<<<<< HEAD
-#: ../src/general/MainMenu.tscn:497
-msgid "GLES2_MODE_WARNING"
-msgstr "Предупреждение за „GLES2“"
-
-#: ../src/general/MainMenu.tscn:499
-=======
 #: ../src/general/MainMenu.tscn:491
 msgid "GLES2_MODE_WARNING"
 msgstr "Предупреждение за „GLES2“"
 
 #: ../src/general/MainMenu.tscn:493
->>>>>>> 4d58f284
 msgid "GLES2_MODE_WARNING_TEXT"
 msgstr ""
 "В момента „Thrive“ се изпълнява с „GLES2“. Това не е препоръчително и може "
@@ -2690,11 +2664,7 @@
 msgstr ""
 "Вакуолата представлява вътрешен мембранен органел, който се използва като "
 "място за съхранение на хранителните вещества в клетката. Състои се от "
-<<<<<<< HEAD
-"няколко секреторни мехурчета – малки мембранни структури, които са слети "
-=======
 "няколко секреторни мехурчета — малки мембранни структури, които са слети "
->>>>>>> 4d58f284
 "заедно. Изпълнена е с вода, която съдържа молекули, ензими и други "
 "вещества. Формата на вакуолата е течна и може да варира между различните "
 "клетки."
@@ -3057,11 +3027,7 @@
 msgstr "Баланс на химичните съединения"
 
 #: ../src/microbe_stage/editor/MicrobeEditor.cs:623
-<<<<<<< HEAD
-#: ../src/microbe_stage/editor/MicrobeEditor.cs:1440
-=======
 #: ../src/microbe_stage/editor/MicrobeEditor.cs:1439
->>>>>>> 4d58f284
 msgid "LOADING_MICROBE_EDITOR"
 msgstr "Зареждане на микробния редактор"
 
@@ -3069,19 +3035,11 @@
 msgid "WAITING_FOR_AUTO_EVO"
 msgstr "Изчакване на автоматичната еволюция:"
 
-<<<<<<< HEAD
-#: ../src/microbe_stage/editor/MicrobeEditor.cs:2468
-msgid "AUTO_EVO_FAILED"
-msgstr "Автоматичната еволюция не успя да стартира"
-
-#: ../src/microbe_stage/editor/MicrobeEditor.cs:2469
-=======
 #: ../src/microbe_stage/editor/MicrobeEditor.cs:2467
 msgid "AUTO_EVO_FAILED"
 msgstr "Автоматичната еволюция не успя да стартира"
 
 #: ../src/microbe_stage/editor/MicrobeEditor.cs:2468
->>>>>>> 4d58f284
 msgid "AUTO_EVO_RUN_STATUS"
 msgstr "състояние:"
 
@@ -3202,13 +3160,8 @@
 msgstr ""
 "Това е очакваната популация на Вашите създания според автоматичната "
 "еволюция.\n"
-<<<<<<< HEAD
-"Тя симулира общата популация на Вашите създания, но изключва резултатите "
-"от Вашето представяне."
-=======
 "Тя симулира популацията на Вашите създания освен резултатите от Вашето "
 "представяне."
->>>>>>> 4d58f284
 
 #: ../src/microbe_stage/editor/MicrobeEditor.tscn:1999
 msgid "AUTO-EVO_PREDICTION"
@@ -3674,13 +3627,8 @@
 #: ../src/modding/ModUploader.cs:443
 msgid "WORKSHOP_ITEM_UPLOAD_SUCCEEDED_TOS_REQUIRED"
 msgstr ""
-<<<<<<< HEAD
-"Качването на модификацията в работилницата на „Steam“ е успешно, но трябва "
-"да приемете [color=#3796e1][url=https://steamcommunity.com/sharedfiles/"
-=======
 "Качването на модификацията в „Steam Workshop“ е успешно, но трябва да "
 "приемете [color=#3796e1][url=https://steamcommunity.com/sharedfiles/"
->>>>>>> 4d58f284
 "workshoplegalagreement]условията за ползване[/url][/color], за да бъде "
 "видима"
 
@@ -3693,13 +3641,8 @@
 msgstr ""
 "С публикуването на тази модификация, Вие се съгласявате с [color=#3796e1]"
 "[url=https://steamcommunity.com/sharedfiles/"
-<<<<<<< HEAD
-"workshoplegalagreement]условията за ползване[/url][/color] на "
-"работилницата на „Steam“"
-=======
 "workshoplegalagreement]условията за ползване[/url][/color] на „Steam "
 "Workshop“"
->>>>>>> 4d58f284
 
 #: ../src/modding/ModUploader.cs:529 ../src/modding/NewModGUI.cs:294
 msgid "FORM_ERROR_MESSAGE"
@@ -3875,11 +3818,7 @@
 msgid "ERROR_SAVING"
 msgstr "Грешка по време на запазването"
 
-<<<<<<< HEAD
 #: ../src/saving/NewSaveMenu.cs:82
-=======
-#: ../src/saving/NewSaveMenu.cs:77
->>>>>>> 4d58f284
 msgid "THE_CHOSEN_FILENAME_ALREADY_EXISTS"
 msgstr "Наименованието „{0}“ вече съществува. Презаписване?"
 
@@ -4070,13 +4009,8 @@
 msgstr ""
 "Изтриването на старите автоматични и бързи записи не може да бъде "
 "отменено, сигурни ли сте?\n"
-<<<<<<< HEAD
-"– автоматични записи: {0}\n"
-"– бързи записи: {1}"
-=======
 " - автоматични записи: {0}\n"
 " - бързи записи: {1}"
->>>>>>> 4d58f284
 
 #: ../src/saving/SaveManagerGUI.tscn:78
 msgid "DELETE_SELECTED"
@@ -4243,11 +4177,7 @@
 "цитоплазмата). След това, натиснете с мишката до шестоъгълника за да го "
 "добавите към Вашето създание."
 
-<<<<<<< HEAD
-#: ../src/tutorial/microbe_editor/MicrobeEditorTutorialGUI.tscn:179
-=======
 #: ../src/tutorial/microbe_editor/MicrobeEditorTutorialGUI.tscn:180
->>>>>>> 4d58f284
 msgid "EDITOR_TUTORIAL_REMOVE_ORGANELLE_TEXT"
 msgstr ""
 "Премахването на органели също струва МТ, освен ако не са добавени в "
@@ -4260,11 +4190,7 @@
 "\n"
 "Натиснете бутона „Отмяна“ за да продължите."
 
-<<<<<<< HEAD
-#: ../src/tutorial/microbe_editor/MicrobeEditorTutorialGUI.tscn:220
-=======
 #: ../src/tutorial/microbe_editor/MicrobeEditorTutorialGUI.tscn:221
->>>>>>> 4d58f284
 msgid "EDITOR_TUTORIAL_SELECT_ORGANELLE_TEXT"
 msgstr ""
 "Важно е да разберете какви ефекти има даден органел върху Вашата клетка, "
@@ -4278,11 +4204,7 @@
 "\n"
 "Натиснете бутона „Възстановяване“ (до бутона „Отмяна“) за да продължите."
 
-<<<<<<< HEAD
-#: ../src/tutorial/microbe_editor/MicrobeEditorTutorialGUI.tscn:264
-=======
 #: ../src/tutorial/microbe_editor/MicrobeEditorTutorialGUI.tscn:265
->>>>>>> 4d58f284
 msgid "EDITOR_TUTORIAL_ENDING_TEXT"
 msgstr ""
 "Това е основната информация за микробния редактор. Може да разгледате и "
@@ -4296,19 +4218,11 @@
 "\n"
 "Успех!"
 
-<<<<<<< HEAD
-#: ../src/tutorial/microbe_editor/MicrobeEditorTutorialGUI.tscn:281
-msgid "GOT_IT"
-msgstr "Разбрах"
-
-#: ../src/tutorial/microbe_editor/MicrobeEditorTutorialGUI.tscn:327
-=======
 #: ../src/tutorial/microbe_editor/MicrobeEditorTutorialGUI.tscn:282
 msgid "GOT_IT"
 msgstr "Разбрах"
 
 #: ../src/tutorial/microbe_editor/MicrobeEditorTutorialGUI.tscn:328
->>>>>>> 4d58f284
 msgid "EDITOR_TUTORIAL_AUTO-EVO_PREDICTION"
 msgstr ""
 "Това е прогнозата за бъдещата популация на Вашите създания.\n"
@@ -4328,17 +4242,10 @@
 "да не е необходимо да събирате всички хранителни вещества, за да може "
 "Вашата клетка да създава достатъчно АТФ за да оцелее.\n"
 "\n"
-<<<<<<< HEAD
-"Също така внимателно помислете дали добавянето на органел е от полза, "
-"често е добра идея да не правите никакви промени, тъй като всяка структура "
-"се нуждае от ATФ и изисква повече химични съединения за осъщестяване на "
-"разделяне.\n"
-=======
 "Преценете внимателно дали добавянето на даден органел е от полза, често е "
 "добра идея да не правите никакви промени, защото всяка структура се нуждае "
 "от ATФ и изисква повече хранителни вещества за възпроизвеждането на Вашата "
 "клетка.\n"
->>>>>>> 4d58f284
 "\n"
 "Възможно е да не правите никакви промени и просто да се отправите към "
 "морската повърхност, преди да еволюирате фотосинтезиращите органели."
