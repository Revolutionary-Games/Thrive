# Translations template for PROJECT.
# Copyright (C) 2020 ORGANIZATION
# This file is distributed under the same license as the PROJECT project.
# FIRST AUTHOR <EMAIL@ADDRESS>, 2020.
#
msgid ""
msgstr ""
"Project-Id-Version: PROJECT VERSION\n"
"Report-Msgid-Bugs-To: EMAIL@ADDRESS\n"
<<<<<<< HEAD
"POT-Creation-Date: 2025-09-13 14:35+0200\n"
=======
"POT-Creation-Date: 2025-09-12 09:19+0300\n"
>>>>>>> f532dcdb
"PO-Revision-Date: 2025-08-08 14:30+0000\n"
"Last-Translator: Anonymous <noreply@weblate.org>\n"
"Language-Team: Bulgarian <https://translate.revolutionarygamesstudio.com/projects/thrive/thrive-game/bg/>\n"
"Language: bg\n"
"MIME-Version: 1.0\n"
"Content-Type: text/plain; charset=UTF-8\n"
"Content-Transfer-Encoding: 8bit\n"
"Plural-Forms: nplurals=2; plural=n != 1;\n"
"X-Generator: Weblate 5.11.4\n"
"Generated-By: Babel 2.8.0\n"

msgid "2D_MOVEMENT_TYPE_SELECTION"
msgstr "Двуизмерно движение:"

msgid "3D_EDITOR"
msgstr "Триизмерен редактор"

msgid "3D_MOVEMENT"
msgstr "Триизмерно движение"

msgid "3D_MOVEMENT_TYPE_SELECTION"
msgstr "Триизмерно движение:"

msgid "ABILITIES"
msgstr "Способности"

msgid "ABORT"
msgstr "Прекратяване"

msgid "ABORTED_DOT"
msgstr "Прекратена."

#, fuzzy
msgid "ABSORBERS_COUNT"
msgstr "Микроб"

msgid "ABYSSOPELAGIC"
msgstr "Абисал"

msgid "ACCEPT"
msgstr ""

#, fuzzy
msgid "ACHIEVEMENTS"
msgstr "Базово движение"

msgid "ACHIEVEMENTS_TOTAL"
msgstr ""

msgid "ACHIEVEMENT_ACHIEVED"
msgstr ""

msgid "ACHIEVEMENT_LOCKED"
msgstr ""

#, fuzzy
msgid "ACTION_AWAKEN"
msgstr "Пробуждане"

#, fuzzy
msgid "ACTION_AWAKEN_TOOLTIP"
msgstr "Пробуждане"

msgid "ACTION_BLOCKED_WHILE_ANOTHER_IN_PROGRESS"
msgstr "Последното действие не е завършено"

msgid "ACTION_DELETE"
msgstr "Изтриване"

#, fuzzy
msgid "ACTION_DOUBLE_POPULATION"
msgstr "Популация на създанията"

#, fuzzy
msgid "ACTION_DUPLICATE_UNITS"
msgstr "Потвърждение за изход"

#, fuzzy
msgid "ACTION_HALF_POPULATION"
msgstr "{0}: {1} индивида"

msgid "ACTION_TELEPORT"
msgstr "Телепортиране"

msgid "ACTIVE"
msgstr "Енергично"

msgid "ACTIVE_THREAD_COUNT"
msgstr "Текущи нишки:"

msgid "ACTIVITY_EXPLANATION"
msgstr ""
"Енергичните микроби са в движение, дори да няма промени в околната среда.\n"
"Мудните микроби не са в движение, докато няма промени в околната среда."

msgid "ADDITIONAL_VALIDATION_FAILED"
msgstr "Допълнителните проверки откриха проблем: {0}"

msgid "ADD_INPUT_BUTTON_TOOLTIP"
msgstr "Добавяне на нов клавиш"

msgid "ADVANCED_VIEW"
msgstr "Разширени"

msgid "ADVANCED_VIEW_BUTTON_TOOLTIP"
msgstr "Отваряне на разширените настройки"

#, fuzzy
msgid "AEROBIC_NITROGEN_FIXATION"
msgstr "Анаеробна азотна фиксация"

msgid "AEROBIC_NITROGEN_FIXING"
msgstr "Аеробна азотна фиксация"

#, fuzzy
msgid "AEROBIC_RESPIRATION"
msgstr "Аеробно дишане"

msgid "AGENTS"
msgstr "Химични агенти"

msgid "AGENTS_COLON"
msgstr "Химични агенти:"

msgid "AGENT_NAME"
msgstr "Химичен агент {0}"

msgid "AGGRESSION_EXPLANATION"
msgstr ""
"Агресивните микроби преследват плячката си на големи разстояния\n"
"и са склонни да се защитят, когато са нападнати.\n"
"Пасивните микроби не преследват пляката си на големи разстояния\n"
"и са склонни да избягат, когато са нападнати."

msgid "AGGRESSIVE"
msgstr "Агресивно"

msgid "AI_MUTATION_RATE"
msgstr "Мутационна скорост"

msgid "AI_MUTATION_RATE_EXPLANATION"
msgstr "(определя скоростта на мутация на Вашите съперници)"

msgid "ALL"
msgstr "Всички"

#, fuzzy
msgid "ALLOW_SPECIES_SWITCH_ON_EXTINCTION"
msgstr "Без мутации на създанията (ако няма подходяща мутация)"

#, fuzzy
msgid "ALLOW_SPECIES_SWITCH_ON_EXTINCTION_EXPLANATION"
msgstr "Вкаменете тези създания, за да ги запазите в музея. Може да го посетите от Трайвопедията или да заредите създанията в редактора."

msgid "ALL_WORLDS_GENERAL_STATISTICS"
msgstr "Обща статистика на всички светове"

#, fuzzy
msgid "ALL_WORLDS_STATISTICS"
msgstr ""
"[b]Поколения:[/b]\n"
"  {0}\n"
"[b]Общо създания:[/b]\n"
"  Средно: {1}; Стандартно отклонение: {2}\n"
"[b]Живи създания:[/b]\n"
"  Средно: {3}; Стандартно отклонение: {4}\n"
"[b]Популация на създанията по зона:[/b]\n"
"  Средно: {5}; Стандартно отклонение: {6}\n"
"[b]Обща популация на създанията по зона:[/b]\n"
"  Средно: {7}; Стандартно отклонение: {8}\n"
"[b]Среден размер на създанията:[/b]\n"
"  Средно: {9}; Стандартно отклонение: {10}\n"
"[b]Общи данни за органелите:[/b]"

msgid "ALREADY_ASCENDED"
msgstr ""

msgid "ALT"
msgstr "Клавиш „Alt“"

#, fuzzy
msgid "ALWAYS_VISIBLE"
msgstr "Видима"

msgid "AMBIANCE_VOLUME"
msgstr "Околна среда"

msgid "AMMONIA"
msgstr "Амоняк"

#, fuzzy
msgid "AMMONIA_COST"
msgstr "Амоняк"

#, fuzzy
msgid "AMMONIA_LEVELS"
msgstr "Амоняк"

msgid "AMOUNT_OF_AUTOSAVE_TO_KEEP"
msgstr "Брой на автоматичните записи:"

msgid "AMOUNT_OF_QUICKSAVE_TO_KEEP"
msgstr "Брой на бързите записи:"

msgid "ANAEROBIC_NITROGEN_FIXATION"
msgstr "Анаеробна азотна фиксация"

#, fuzzy
msgid "AND_UNLOCK_CONDITION"
msgstr "Физически условия"

msgid "ANISOTROPIC_FILTERING"
msgstr ""

msgid "ANTIALIASING_MSAA_TAA"
msgstr ""

#, fuzzy
msgid "ANTI_ALIASING_FXAA"
msgstr "Множествено изглаждане:"

#, fuzzy
msgid "ANTI_ALIASING_MODE"
msgstr "Множествено изглаждане:"

#, fuzzy
msgid "ANTI_ALIASING_MSAA"
msgstr "Множествено изглаждане:"

#, fuzzy
msgid "ANTI_ALIASING_TAA"
msgstr "Множествено изглаждане:"

msgid "APPEARANCE"
msgstr "Външност"

msgid "APPLY"
msgstr "Прилагане"

msgid "APPLY_CHANGES"
msgstr "Прилагане"

msgid "APRIL"
msgstr "Април"

msgid "ARE_YOU_SURE_TO_RESET_ALL_SETTINGS"
msgstr "Сигурни ли сте, че искате да възстановите настройките по подразбиране?"

msgid "ARE_YOU_SURE_TO_RESET_INPUT_SETTINGS"
msgstr "Сигурни ли сте, че искате да възстановите контролите по подразбиране?"

msgid "ARTIST_COLON"
msgstr "Автор:"

msgid "ARTWORK_TITLE"
msgstr "„{0}“ — {1}"

msgid "ART_BY"
msgstr "От: {0}"

msgid "ART_GALLERY"
msgstr "Галерия"

msgid "ASCENSION_CONGRATULATIONS"
msgstr "Поздравления!"

msgid "ASCENSION_CONGRATULATIONS_CONTENT"
msgstr ""

#, fuzzy
msgid "ASCENSION_STAGE"
msgstr "Версия:"

msgid "ASSEMBLY_CLASS_REQUIRED"
msgstr "Изисква се основното „Assembly“"

msgid "ASSEMBLY_REQUIRED_WITH_HARMONY"
msgstr "Изисква се „Assembly“, когато използвате „Harmony“"

msgid "ASSUME_HYPERTHREADING"
msgstr "Включване на хипернишковата технология"

msgid "ASSUME_HYPERTHREADING_TOOLTIP"
msgstr ""
"Проверката за хипернишковата технология е неуспешна.\n"
"Броят на нишките по подразбиране зависи от това, понеже хипернишките са по-бавни от физическите ядра на процесора."

msgid "ATMOSPHERIC_GASSES"
msgstr "Атмосферни газове"

msgid "ATP"
msgstr "АТФ"

msgid "ATP_BALANCE"
msgstr "Баланс на АТФ"

#, fuzzy
msgid "ATP_BALANCE_TOOLTIP"
msgstr "Превключване на химичните съединения"

#, fuzzy
msgid "ATP_BALANCE_TOOLTIP_MULTICELLULAR"
msgstr "Превключване на химичните съединения"

msgid "ATP_BALANCE_WITHOUT_EXTERNAL_RESOURCES"
msgstr ""

msgid "ATP_BALANCE_WITHOUT_GLUCOSE"
msgstr ""

#, fuzzy
msgid "ATP_BALANCE_WITHOUT_HYDROGEN_SULFIDE"
msgstr "Сероводород"

#, fuzzy
msgid "ATP_BALANCE_WITHOUT_IRON"
msgstr "Баланс на АТФ"

msgid "ATP_BALANCE_WITH_ALL_COMPOUNDS"
msgstr ""

msgid "ATP_PRODUCTION"
msgstr "Производство на АТФ"

msgid "ATP_PRODUCTION_TOO_LOW"
msgstr "ПРОИЗВОДСТВОТО НА АТФ Е НЕДОСТАТЪЧНО!"

msgid "ATTEMPT_TO_WRITE_SAVE_FAILED"
msgstr "Създаването е неуспешно. Наименованието на записа може да е твърде дълго или достъпът е отказан."

msgid "AT_CURSOR"
msgstr "Под курсора:"

msgid "AUDIO_OUTPUT_DEVICE"
msgstr "Изходно устройство:"

msgid "AUGUST"
msgstr "Август"

msgid "AUTO"
msgstr "Автоматично"

#, fuzzy
msgid "AUTO-EVO_EXPLANATION_EXPLANATION"
msgstr "Това са стойностите, които използва прогнозата на автоматичната еволюция. Размерът на некоригираната популация се определя от общата усвоена енергийна стойност и индивидуалния разход на Вашите създания. Автоматичната еволюция използва опростен еволюционен модел, за да изчисли тяхното представяне на база общата усвоена енергийна стойност. Всеки източник на енергия има обща енергийна стойност, като част от нея се усвоява от Вашите създания. Усвоената енергийна стойност се определя от стойността на усвояване, сравнена с общата стойност на усвояване. Стойността на усвояване определя колко добре Вашите създания могат да използват този източник на енергия."

msgid "AUTO-EVO_POPULATION_CHANGED_2"
msgstr "популацията на {0} в {2} се промени с {1} индивида поради {3} на създанията"

msgid "AUTO-EVO_PREDICTION"
msgstr "Прогноза"

msgid "AUTO-EVO_PREDICTION_BOX_DESCRIPTION"
msgstr ""
"Това е очакваната популация на Вашите създания според автоматичната еволюция.\n"
"Тя симулира тяхната популация, но не включва резултатите от Вашето индивидуално представяне."

#, fuzzy
msgid "AUTO-EVO_RESULTS_TITLE"
msgstr "Резултати от автоматичната еволюция:"

msgid "AUTO-EVO_STEPS_DONE"
msgstr "{0:F1} % на стъпка {1:n0} от {2:n0}."

#, fuzzy
msgid "AUTO-EVO_STRENGHT_MULTIPLIER"
msgstr "Мутационен разход"

#, fuzzy
msgid "AUTO-EVO_STRENGHT_MULTIPLIER_EXPLANATION"
msgstr "(определя разхода на мутационни точки в редактора)"

msgid "AUTOSAVE_DURING_THE_GAME"
msgstr "Автоматичен запис по време на игра"

msgid "AUTO_EVO"
msgstr "Автоматична еволюция"

#, fuzzy
msgid "AUTO_EVO_EXPLORER_TOOL_BUTTON"
msgstr "Еволюционен редактор"

msgid "AUTO_EVO_EXPLORING_TOOL"
msgstr "Еволюционен редактор"

msgid "AUTO_EVO_FAILED"
msgstr "Автоматичната еволюция не успя да стартира"

msgid "AUTO_EVO_MISSING_RESULT_DATA_OBJECT"
msgstr ""

msgid "AUTO_EVO_RESULTS"
msgstr "Резултати от автоматичната еволюция:"

#, fuzzy
msgid "AUTO_EVO_RESULTS_GLOBAL_TITLE"
msgstr "Резултати от автоматичната еволюция:"

#, fuzzy
msgid "AUTO_EVO_RESULTS_PATCH_TITLE"
msgstr "Резултати от автоматичната еволюция:"

msgid "AUTO_EVO_RUN_STATUS"
msgstr "Състояние:"

msgid "AUTO_EVO_STATUS_COLON"
msgstr "Автоматична еволюция:"

msgid "AUTO_MOVE_FORWARDS"
msgstr "Автономно напред"

msgid "AUTO_RESOLUTION"
msgstr "Автоматична ({0}x{1})"

msgid "AVAILABLE_CONSTRUCTION_PROJECTS"
msgstr ""

msgid "AVAILABLE_MODS"
msgstr "Налични"

msgid "AVERAGE_SURFACE_CARBON_DIOXIDE_LEVEL"
msgstr ""

msgid "AVERAGE_SURFACE_LIGHT_LEVEL"
msgstr ""

msgid "AVERAGE_SURFACE_NITROGEN_LEVEL"
msgstr ""

msgid "AVERAGE_SURFACE_OTHER_LEVEL"
msgstr ""

msgid "AVERAGE_SURFACE_OXYGEN_LEVEL"
msgstr ""

msgid "AWAKENING_STAGE"
msgstr "Пробуждане"

msgid "AWARE_STAGE"
msgstr "Осъзнаване"

msgid "BACK"
msgstr "Назад"

msgid "BACKGROUND_BLUR"
msgstr ""

msgid "BACKSLASH"
msgstr "Обратна наклонена черта"

msgid "BACKSPACE"
msgstr "Клавиш „Backspace“"

msgid "BACK_TO_SETTINGS"
msgstr ""

#, fuzzy
msgid "BACTERIAL_THERMOSYNTHESIS"
msgstr "Термосинтеза"

msgid "BALANCE_DISPLAY_AT_DAY_ALWAYS"
msgstr ""

msgid "BALANCE_DISPLAY_AT_DAY_ALWAYS_TOOLTIP"
msgstr ""

msgid "BALANCE_DISPLAY_WHILE_MOVING"
msgstr ""

#, fuzzy
msgid "BALANCE_DISPLAY_WHILE_MOVING_TOOLTIP"
msgstr "Отваряне на разширените настройки"

msgid "BASE_MOBILITY"
msgstr "Базова подвижност"

msgid "BASE_MOVEMENT"
msgstr "Базово движение"

msgid "BASIC_VIEW"
msgstr "Основни"

msgid "BASIC_VIEW_BUTTON_TOOLTIP"
msgstr "Отваряне на основните настройки"

msgid "BATHYPELAGIC"
msgstr "Батиал"

msgid "BECOME_MACROSCOPIC"
msgstr "Макроскопичен организъм ({0} от {1})"

msgid "BECOME_MULTICELLULAR"
msgstr "Многоклетъчен организъм ({0} от {1})"

msgid "BEGIN_THRIVING"
msgstr "Започнете да процъфтявате"

msgid "BEHAVIOUR"
msgstr "Поведение"

msgid "BEHAVIOUR_ACTIVITY"
msgstr "Енергичност"

msgid "BEHAVIOUR_AGGRESSION"
msgstr "Агресивност"

msgid "BEHAVIOUR_FEAR"
msgstr "Плашливост"

msgid "BEHAVIOUR_FOCUS"
msgstr "Вглъбеност"

msgid "BEHAVIOUR_OPPORTUNISM"
msgstr "Самонадеяност"

msgid "BELOW_SEA_LEVEL"
msgstr "{0}-{1} м. под морското равнище"

msgid "BENCHMARKS"
msgstr ""

#, fuzzy
msgid "BENCHMARK_FINISHED"
msgstr "Зареждането приключи"

msgid "BENCHMARK_PHASE"
msgstr ""

msgid "BENCHMARK_RESULTS_COLON"
msgstr "Резултати:"

msgid "BEST_PATCH_COLON"
msgstr "Процъфтява:"

msgid "BETTER_TOGETHER"
msgstr ""

#, fuzzy
msgid "BEYOND_THE_CELL"
msgstr "на движение на клетката."

msgid "BIG_IRON_CHUNK"
msgstr "Голям железен фрагмент"

#, fuzzy
msgid "BIG_PHOSPHATE_CHUNK"
msgstr "Голям железен фрагмент"

msgid "BILLION_ABBREVIATION"
msgstr "{0} млрд"

msgid "BINDING_AGENT"
msgstr "Свързващ агент"

msgid "BINDING_AGENT_DESCRIPTION"
msgstr "Това е първата стъпка към многоклетъчните организми. Свързващият агент позволява свързването с други клетки. Клетките в клетъчните колонии споделят химичните съединения помежду си, но не могат да се възпроизвеждат."

msgid "BINDING_AGENT_PROCESSES_DESCRIPTION"
msgstr "Свързването е възможно само с индивиди от Вашите създания чрез доближаване до тях. Режимът на свързване се включва с натискане на [thrive:input]g_toggle_binding[/thrive:input]. Клетъчната колония може да се разпадне с натискане на [thrive:input]g_unbind_all[/thrive:input]. Докато сте част от нея, възпроизвеждането не е възможно."

msgid "BIND_AXES_SENSITIVITY"
msgstr "Свързване на осите"

msgid "BIOLUMINESCENT_VACUOLE"
msgstr "Биолуминесцентна вакуола"

#, fuzzy
msgid "BIOLUMINESCENT_VACUOLE_DESCRIPTION"
msgstr "Биолуминесцентна вакуола"

#, fuzzy
msgid "BIOLUMINESCENT_VACUOLE_PROCESSES_DESCRIPTION"
msgstr "Превръща [thrive:compound type=\"atp\"]АТФ[/thrive:compound] в [thrive:compound type=\"oxytoxy\"]окситоксин[/thrive:compound]. Количеството зависи от концентрацията на [thrive:compound type=\"oxygen\"]кислород[/thrive:compound] в околната среда. Изстрелва токсини с натискане на [thrive:input]g_fire_toxin[/thrive:input]. Тяхната ефективност зависи от количеството на [thrive:compound type=\"oxytoxy\"]окситоксин[/thrive:compound] в клетката."

msgid "BIOME_LABEL"
msgstr "Биом: {0}"

#, fuzzy
msgid "BLOOM_RENDER_EFFECT"
msgstr "Странични ефекти:"

#, fuzzy
msgid "BLUESKY_TOOLTIP"
msgstr "Прекъсване на играта"

msgid "BRAIN_CELL_NAME_DEFAULT"
msgstr "Неврон"

msgid "BRAVE"
msgstr "Безразсъдно"

msgid "BROWSE"
msgstr "Търсене"

msgid "BROWSE_WORKSHOP"
msgstr "Работилница"

#, fuzzy
msgid "BUILD_CITY"
msgstr "Структура"

#, fuzzy
msgid "BUILD_QUEUE"
msgstr "Структура"

#, fuzzy
msgid "BUILD_STRUCTURE"
msgstr "Структура"

msgid "BY"
msgstr "От:"

msgid "BY_REVOLUTIONARY_GAMES"
msgstr "От „Revolutionary Games Studio“"

msgid "CACHE_DISK_MAX_TIME"
msgstr ""

msgid "CACHE_MEMORY_MAX_ITEMS"
msgstr ""

#, fuzzy
msgid "CACHE_TIME_MEMORY"
msgstr "Използвана графична памет:"

#, fuzzy
msgid "CACHE_TIME_MEMORY_ONLY"
msgstr "Използвана графична памет:"

#, fuzzy
msgid "CACHING_TITLE"
msgstr "Заглавието липсва"

msgid "CALCIUM_CARBONATE"
msgstr "Калциево-карбонатна"

msgid "CALCIUM_CARBONATE_MEMBRANE_DESCRIPTION"
msgstr "Това е мембрана с здрава обвивка от калциев карбонат, която осигурява отлична защита и се нуждае от по-малко енергия за да не се деформира. Недостатъците ѝ са, че клетката става много бавна, както и усвояването на хранителните вещества."

msgid "CAMERA"
msgstr "Камера"

msgid "CANCEL"
msgstr "Отказ"

msgid "CANCEL_ACTION_CAPITAL"
msgstr "ОТКАЗ"

msgid "CANCEL_CURRENT_ACTION"
msgstr "Анулиране на действието"

msgid "CANNOT_DELETE_USED_CELL_TYPE"
msgstr "Тази клетка е част от формата на тялото и не може да бъде премахната"

msgid "CANNOT_DELETE_USED_CELL_TYPE_TITLE"
msgstr "Клетката не може да бъде премахната"

msgid "CANNOT_ENGULF"
msgstr "Не позволява поглъщане"

msgid "CANNOT_IMPROVE_PERFECTION"
msgstr ""

msgid "CANNOT_MOVE_METABALL_TO_DESCENDANT_TREE"
msgstr "Кълбото не може да бъде преместено в неговто потомствено дърво"

msgid "CANNOT_REDUCE_BRAIN_POWER_STAGE"
msgstr ""

msgid "CANNOT_REDUCE_BRAIN_POWER_STAGE_TITLE"
msgstr ""

msgid "CANNOT_WRITE_SAVE"
msgstr "Записът не може да бъде създаден"

msgid "CANT_LOAD_MOD_INFO"
msgstr "Информацията за „{0}“ не може да бъде заредена"

msgid "CAPSLOCK"
msgstr "Клавиш „Caps Lock“"

msgid "CARBON_DIOXIDE"
msgstr "Въглероден диоксид"

msgid "CATEGORY_AN_ABUNDANCE"
msgstr "в изобилно количество"

msgid "CATEGORY_A_FAIR_AMOUNT"
msgstr "в задоволително количество"

msgid "CATEGORY_LITTLE"
msgstr "в ограничено количество"

msgid "CATEGORY_QUITE_A_BIT"
msgstr "в обилно количество"

msgid "CATEGORY_SOME"
msgstr "в умерено количество"

msgid "CATEGORY_VERY_LITTLE"
msgstr "в оскъдно количество"

msgid "CAUTIOUS"
msgstr "Предпазливо"

msgid "CELL"
msgstr "Клетка"

msgid "CELLS"
msgstr "Клетки"

msgid "CELLULASE"
msgstr "Целулаза"

msgid "CELLULASE_DESCRIPTION"
msgstr "Позволява разграждането на целулозната мембрана. Този ензим подобрява хранителната ефективност на клетката."

msgid "CELLULOSE"
msgstr "Целулозна"

msgid "CELLULOSE_MEMBRANE_DESCRIPTION"
msgstr "Това е мембрана със стена, която осигурява по-добра цялостна защита и се нуждае от по-малко енергия за да не се деформира. Недостатъците ѝ са, че клетката става още по-бавна, както и усвояването на хранителните вещества. [b]Целулазата[/b] може да разгради стената на тази мембрана."

#, fuzzy
msgid "CELL_STAT_ROTATION_TOOLTIP"
msgstr "Идентификаторът трябва да е положително цяло число"

#, fuzzy
msgid "CELL_STAT_SPEED_TOOLTIP"
msgstr "Идентификаторът трябва да е положително цяло число"

#, fuzzy
msgid "CELL_STAT_STORAGE_TOOLTIP"
msgstr "Идентификаторът трябва да е положително цяло число"

msgid "CELL_TYPE_NAME"
msgstr "Наименование на клетката"

msgid "CHANGE_DESCRIPTION_IS_TOO_LONG"
msgstr "Бележките към изданието са твърде дълги"

msgid "CHANGE_THE_SYMMETRY"
msgstr "Промяна на симетрията"

#, fuzzy
msgid "CHANNEL_INHIBITOR_TOXIN_SYNTHESIS"
msgstr "Токсичната вакуола е видоизменена вакуола, която произвежда, съхранява и изстрелва [thrive:compound type=\"oxytoxy\"]окситоксин[/thrive:compound]. Всяка токсична вакуола увеличава скоростта на изстрелване на токсините."

msgid "CHEATS"
msgstr "Кодове"

#, fuzzy
msgid "CHEATS_USED_NOTICE"
msgstr "Не е започната."

msgid "CHEAT_KEYS_ENABLED"
msgstr "Активиране на кодовете"

msgid "CHEAT_MENU"
msgstr "Допълнителни кодове"

msgid "CHEMICAL_BUTTON_MICROBE_TOOLTIP"
msgstr "Превключване на клетъчните процеси"

msgid "CHEMOPLAST"
msgstr "Хемопласт"

msgid "CHEMOPLAST_DESCRIPTION"
msgstr "Хемопластът е структура с двойна мембрана, съдържаща протеини, които превръщат [thrive:compound type=\"hydrogensulfide\"]сероводорода[/thrive:compound], газообразния [thrive:compound type=\"carbondioxide\"]въглероден диоксид[/thrive:compound] и водата в [thrive:compound type=\"glucose\"]глюкоза[/thrive:compound], в процес, който се нарича [b]сероводородна хемосинтеза[/b]. Количеството на произведената [thrive:compound type=\"glucose\"]глюкоза[/thrive:compound] зависи от концентрацията на [thrive:compound type=\"carbondioxide\"]въглероден диоксид[/thrive:compound]."

msgid "CHEMOPLAST_PROCESSES_DESCRIPTION"
msgstr "Превръща [thrive:compound type=\"hydrogensulfide\"]сероводорода[/thrive:compound] в [thrive:compound type=\"glucose\"]глюкоза[/thrive:compound]. Количеството зависи от концентрацията на [thrive:compound type=\"carbondioxide\"]въглероден диоксид[/thrive:compound] в околната среда."

msgid "CHEMORECEPTOR"
msgstr "Хеморецептор"

msgid "CHEMORECEPTOR_DESCRIPTION"
msgstr "Това е „зрението“ на клетката. Хеморецепторът възприема информацията за околната среда на клетката. Добавянето на този органел представлява специализирана еволюция на хеморецепцията. Той осигурява напътствия за откриването на химичните съединения, които са извън текущото зрително поле на клетката."

#, fuzzy
msgid "CHEMORECEPTOR_MINIMUM_AMOUNT_TOOLTIP"
msgstr "Минимално количество:"

msgid "CHEMORECEPTOR_PROCESSES_DESCRIPTION"
msgstr "Осигурява напътствия за откриването на химичните съединения. Неговите свойства определят вида на търсеното химично съединение и цвета на линията."

#, fuzzy
msgid "CHEMORECEPTOR_SEARCH_RADIUS_TOOLTIP"
msgstr "Това е „зрението“ на клетката. Хеморецепторът възприема информацията за околната среда на клетката. Добавянето на този органел представлява специализирана еволюция на хеморецепцията. Той осигурява напътствия за откриването на химичните съединения, които са извън текущото зрително поле на клетката."

#, fuzzy
msgid "CHEMOSYNTHESIS"
msgstr "Хемосинтеза"

msgid "CHEMOSYNTHESIZING_PROTEINS"
msgstr "Хемосинтезиращи протеини"

msgid "CHEMOSYNTHESIZING_PROTEINS_DESCRIPTION"
msgstr "Хемосинтезиращите протеини са малки струпвания в цитоплазмата, които превръщат [thrive:compound type=\"hydrogensulfide\"]сероводорода[/thrive:compound], газообразния [thrive:compound type=\"carbondioxide\"]въглероден диоксид[/thrive:compound] и водата в [thrive:compound type=\"glucose\"]глюкоза[/thrive:compound] в процес, който се нарича [b]сероводородна хемосинтеза[/b]. Количеството на произведената [thrive:compound type=\"glucose\"]глюкоза[/thrive:compound] зависи от концентрацията на [thrive:compound type=\"carbondioxide\"]въглероден диоксид[/thrive:compound]. Понеже хемосинтезиращите протеини са скачени с цитоплазма, тя извършва известна [b]гликолиза[/b]."

msgid "CHEMOSYNTHESIZING_PROTEINS_PROCESSES_DESCRIPTION"
msgstr "Превръщат [thrive:compound type=\"hydrogensulfide\"]сероводорода[/thrive:compound] в [thrive:compound type=\"glucose\"]глюкоза[/thrive:compound]. Количеството зависи от концентрацията на [thrive:compound type=\"carbondioxide\"]въглероден диоксид[/thrive:compound] в околната среда. Също така, превръщат [thrive:compound type=\"glucose\"]глюкозата[/thrive:compound] в [thrive:compound type=\"atp\"]АТФ[/thrive:compound]."

msgid "CHEMO_SYNTHESIS"
msgstr "Хемосинтеза"

msgid "CHITIN"
msgstr "Хитинова"

msgid "CHITINASE"
msgstr "Хитиназа"

msgid "CHITINASE_DESCRIPTION"
msgstr "Позволява разграждането на хитиновата мембрана. Този ензим подобрява хранителната ефективност на клетката."

msgid "CHITIN_MEMBRANE_DESCRIPTION"
msgstr "Това е мембрана със стена, която осигурява по-добра цялостна защита, особено срещу токсини и се нуждае от по-малко енергия за да не се деформира. Недостатъците ѝ са, че клетката става чувствително по-бавна, както и усвояването на хранителните вещества. [b]Хитиназата[/b] може да разгради стената на тази мембрана."

msgid "CHLOROPLAST"
msgstr "Хлоропласт"

msgid "CHLOROPLAST_DESCRIPTION"
msgstr "Хлоропластът е структура с двойна мембрана, съдържаща фоточувствителни пигменти, събрани заедно в мембранни торбички. Той е прокариот, който е бил асимилиран от еукариотния си приемник. Пигментите в хлоропласта използват енергията от светлината за да произвеждат [thrive:compound type=\"glucose\"]глюкоза[/thrive:compound] от газообразен [thrive:compound type=\"carbondioxide\"]въглероден диоксид[/thrive:compound] и вода в процес, който се нарича [b]фотосинтеза[/b]. Благодарение на пигментите, той получава отличителен цвят. Количеството на произведената [thrive:compound type=\"glucose\"]глюкоза[/thrive:compound] зависи от концентрацията на [thrive:compound type=\"carbondioxide\"]въглеродния диоксид[/thrive:compound] и количеството [thrive:compound type=\"sunlight\"]светлина[/thrive:compound]."

msgid "CHLOROPLAST_PROCESSES_DESCRIPTION"
msgstr "Произвежда [thrive:compound type=\"glucose\"]глюкоза[/thrive:compound]. Количеството зависи от концентрацията на [thrive:compound type=\"carbondioxide\"]въглероден диоксид[/thrive:compound] и [thrive:compound type=\"sunlight\"]слънчева светлина[/thrive:compound] в околната среда."

msgid "CHOSEN_FILENAME_ALREADY_EXISTS"
msgstr "Наименованието „{0}“ вече съществува. Презаписване?"

msgid "CHROMATIC_ABERRATION"
msgstr "Хроматична аберация:"

msgid "CHROMATOPHORE_PROCESSES_DESCRIPTION"
msgstr "Произвежда [thrive:compound type=\"glucose\"]глюкоза[/thrive:compound]. Количеството зависи от концентрацията на [thrive:compound type=\"carbondioxide\"]въглероден диоксид[/thrive:compound] и [thrive:compound type=\"sunlight\"]слънчева светлина[/thrive:compound] в околната среда."

msgid "CHUNK_CELL_CORPSE_PART"
msgstr ""

msgid "CHUNK_FOOD_SOURCE"
msgstr "{0}"

msgid "CILIA"
msgstr "Реснички"

msgid "CILIA_DESCRIPTION"
msgstr "Ресничките са подобни на камшичетата, но те увеличават само скоростта на завъртане на клетките."

msgid "CILIA_PROCESSES_DESCRIPTION"
msgstr "Увеличават скоростта на завъртане на клетките."

#, fuzzy
msgid "CITY_SHORT_STATISTICS"
msgstr ""
"[b]Поколения:[/b]\n"
"  {0}\n"
"[b]Общо зони:[/b]\n"
"  {1}\n"
"[b]Общо време за автоматичната еволюция:[/b]\n"
"  {2}\n"
"[b]Общо създания:[/b]\n"
"  {3}\n"
"[b]Живи създания:[/b]\n"
"  {4}\n"
"[b]Популация на създанията по зона:[/b]\n"
"  Средно: {5}; Стандартно отклонение: {6}\n"
"[b]Общо популация:[/b]\n"
"  {7}\n"
"[b]Най-многобройна популация:[/b]\n"
"  {8}\n"
"[b]Основни данни за създанията:[/b]\n"
"  Среден размер: {9}\n"
"[b]Общи данни за органелите:[/b]"

msgid "CLEAN_UP_OLD_SAVES"
msgstr "Изтриване на старите записи"

msgid "CLEAR_CACHE"
msgstr ""

#, fuzzy
msgid "CLICK_TO_SELECT"
msgstr "Изтриване на избраните"

msgid "CLIMATE_INSTABILITY"
msgstr ""

#, fuzzy
msgid "CLIMATE_INSTABILITY_EXPLANATION"
msgstr ""
"Енергичните микроби са в движение, дори да няма промени в околната среда.\n"
"Мудните микроби не са в движение, докато няма промени в околната среда."

msgid "CLIMATE_STABILITY_AVERAGE"
msgstr ""

msgid "CLIMATE_STABILITY_STABLE"
msgstr ""

msgid "CLIMATE_STABILITY_UNSTABLE"
msgstr ""

msgid "CLOSE"
msgstr "Затваряне"

msgid "CLOSE_OPTIONS"
msgstr "Затваряне настройките?"

msgid "CLOSTRIDIAL_FERMENTATION"
msgstr ""

#, fuzzy
msgid "CLOUD_BENCHMARK"
msgstr "Микробен редактор"

msgid "CLOUD_RESOLUTION_DIVISOR"
msgstr "Делител на облачната резолюция:"

msgid "CLOUD_SIMULATION_MINIMUM_INTERVAL"
msgstr "Минимален интервал на облачната симулация:"

#, fuzzy
msgid "CLOUD_SIMULATION_MULTIPLIER"
msgstr "Осморегулационен разход"

msgid "COASTAL"
msgstr "Крайбрежие"

msgid "COLLISION_SHAPE"
msgstr "Фигури на обектите"

msgid "COLOUR"
msgstr "Цвят"

msgid "COLOURBLIND_CORRECTION"
msgstr "Корекция за цветна слепота:"

msgid "COLOUR_PICKER_ADD_PRESET"
msgstr "Добавяне на текущия цвят като шаблон"

msgid "COLOUR_PICKER_A_TOOLTIP"
msgstr "Стойност на прозрачността"

msgid "COLOUR_PICKER_B_TOOLTIP"
msgstr "Стойност на синьото"

msgid "COLOUR_PICKER_G_TOOLTIP"
msgstr "Стойност на зеленото"

msgid "COLOUR_PICKER_HSV_BUTTON_TOOLTIP"
msgstr ""
"Превключване на ОНС (oттенък, наситеност и стойност).\n"
"Не може да се използва заедно с необработените цветове."

msgid "COLOUR_PICKER_H_TOOLTIP"
msgstr "Оттенък — част от цвета"

msgid "COLOUR_PICKER_PICK_COLOUR"
msgstr "Избиране на цвят от прозореца на играта"

msgid "COLOUR_PICKER_PRESET_TOOLTIP"
msgstr ""
"Цвят: {0}\n"
"Ляв бутон: Използване на шаблона\n"
"Десен бутон: Изтриване на шаблона"

msgid "COLOUR_PICKER_RAW_BUTTON_TOOLTIP"
msgstr ""
"Превключване на необработените цветове.\n"
"Стойностите на Ч, З, С\n"
"може да надвишат 1,0.\n"
"Не може да се използва заедно с ОНС."

msgid "COLOUR_PICKER_R_TOOLTIP"
msgstr "Стойност на червеното"

msgid "COLOUR_PICKER_S_TOOLTIP"
msgstr "Наситеност — количеството на сивото в цвета"

msgid "COLOUR_PICKER_V_TOOLTIP"
msgstr "Стойност (яркост) — интензивността на цвета"

#, fuzzy
msgid "COMMON_ABILITIES"
msgstr "Способности"

msgid "COMMON_EDITING_AND_STRATEGY"
msgstr ""

msgid "COMMUNITY_FORUM"
msgstr "Обществен форум"

msgid "COMMUNITY_FORUM_BUTTON_TOOLTIP"
msgstr "Отваряне на обществения форум на „Thrive“"

msgid "COMMUNITY_WIKI"
msgstr "Обществена Уикипедия"

msgid "COMMUNITY_WIKI_BUTTON_TOOLTIP"
msgstr "Отваряне на обществената Уикипедия на „Thrive“"

msgid "COMPILED_AT_COLON"
msgstr "Създадена на:"

#, fuzzy
msgid "COMPLETE_ACTION"
msgstr "Създадена на:"

msgid "COMPOUNDS"
msgstr "Химични съединения"

#, fuzzy
msgid "COMPOUNDS_AT_EQUILIBRIUM"
msgstr "Обект на търсенето:"

#, fuzzy
msgid "COMPOUNDS_AT_MAX_SPEED"
msgstr "Обект на търсенето:"

msgid "COMPOUNDS_BUTTON_MICROBE_TOOLTIP"
msgstr "Превключване на химичните съединения"

msgid "COMPOUNDS_COLON"
msgstr "Има химични съединения:"

#, fuzzy
msgid "COMPOUND_BALANCE_FILL_TIME"
msgstr "Баланс на химичните съединения"

#, fuzzy
msgid "COMPOUND_BALANCE_FILL_TIME_TOO_LONG"
msgstr "Баланс на химичните съединения"

#, fuzzy
msgid "COMPOUND_BALANCE_MODE_TOOLTIP"
msgstr "Превключване на химичните съединения"

msgid "COMPOUND_BALANCE_TITLE"
msgstr "Баланс на химичните съединения"

#, fuzzy
msgid "COMPOUND_BALANCE_TOOLTIP"
msgstr "Превключване на химичните съединения"

msgid "COMPOUND_CLOUDS"
msgstr "Облаци"

#, fuzzy
msgid "COMPOUND_CLOUD_BENCHMARK"
msgstr "Гъстота на облаците"

msgid "COMPOUND_CLOUD_DENSITY"
msgstr "Гъстота на облаците"

msgid "COMPOUND_CLOUD_DENSITY_EXPLANATION"
msgstr "(определя гъстотата на облаците в околната среда)"

msgid "COMPOUND_CONCENTRATIONS_DECREASED"
msgstr "Концентрацията на {0} се понижи с {1}"

msgid "COMPOUND_FOOD_SOURCE"
msgstr "{0}"

#, fuzzy
msgid "COMPOUND_HANDLE_KEEP"
msgstr "Баланс на химичните съединения"

#, fuzzy
msgid "COMPOUND_HANDLE_SPLIT_SISTER"
msgstr "Баланс на химичните съединения"

#, fuzzy
msgid "COMPOUND_HANDLE_TOP_UP"
msgstr "Превключване на химичните съединения"

#, fuzzy
msgid "COMPOUND_HANDLE_TOP_UP_ON_CHANGE"
msgstr "Гъстота на облаците"

#, fuzzy
msgid "COMPOUND_LEVEL_AVERAGE"
msgstr "Средно"

#, fuzzy
msgid "COMPOUND_LEVEL_HIGH"
msgstr "Баланс на химичните съединения"

#, fuzzy
msgid "COMPOUND_LEVEL_LOW"
msgstr "Облаци"

msgid "COMPOUND_LEVEL_VERY_HIGH"
msgstr ""

#, fuzzy
msgid "COMPOUND_LEVEL_VERY_LOW"
msgstr "Баланс на химичните съединения"

#, fuzzy
msgid "COMPOUND_STORAGE_AMOUNT_DOES_NOT_LAST_NIGHT"
msgstr "Баланс на химичните съединения"

msgid "COMPOUND_STORAGE_NOT_ENOUGH_GENERATED_DURING_DAY"
msgstr ""

#, fuzzy
msgid "COMPOUND_STORAGE_NOT_ENOUGH_SPACE"
msgstr "{0}"

#, fuzzy
msgid "COMPOUND_STORAGE_STATS_TITLE"
msgstr "Баланс на химичните съединения"

#, fuzzy
msgid "COMPOUND_STORAGE_STATS_TOOLTIP"
msgstr "Баланс на химичните съединения"

msgid "COMPOUND_TO_FIND"
msgstr "Обект на търсенето:"

msgid "CONCEPT_ART"
msgstr "Картини"

msgid "CONFIG"
msgstr "Настройки"

msgid "CONFIRM_CAPITAL"
msgstr "ГОТОВО"

msgid "CONFIRM_DELETE"
msgstr "Потвърждение за изтриване"

msgid "CONFIRM_EXIT"
msgstr "Потвърждение за изход"

msgid "CONFIRM_FOSSILISATION_OVERWRITE"
msgstr "Потвърждение за презаписване"

#, fuzzy
msgid "CONFIRM_MOVE_TO_ASCENSION_STAGE"
msgstr "Индустриализация"

#, fuzzy
msgid "CONFIRM_MOVE_TO_ASCENSION_STAGE_EXPLANATION"
msgstr "(определя скоростта на мутация на Вашите съперници)"

#, fuzzy
msgid "CONFIRM_MOVE_TO_INDUSTRIAL_STAGE"
msgstr "Индустриализация"

#, fuzzy
msgid "CONFIRM_MOVE_TO_INDUSTRIAL_STAGE_EXPLANATION"
msgstr "(определя скоростта на мутация на Вашите съперници)"

#, fuzzy
msgid "CONFIRM_MOVE_TO_SPACE_STAGE"
msgstr "Индустриализация"

#, fuzzy
msgid "CONFIRM_MOVE_TO_SPACE_STAGE_EXPLANATION"
msgstr "(определя скоростта на мутация на Вашите съперници)"

msgid "CONFIRM_NEW_GAME_BUTTON_TOOLTIP"
msgstr "Завършване на промените и започване на играта"

msgid "CONFIRM_NEW_GAME_BUTTON_TOOLTIP_DISABLED"
msgstr "Невалидни настройки"

#, fuzzy
msgid "CONFIRM_RESET_ACHIEVEMENTS"
msgstr "Потвърждение за изтриване"

#, fuzzy
msgid "CONFIRM_RESET_ACHIEVEMENTS_DESCRIPTION"
msgstr "Превръща [thrive:compound type=\"atp\"]АТФ[/thrive:compound] в [thrive:compound type=\"ammonia\"]амоняк[/thrive:compound]. Количеството зависи от концентрацията на [thrive:compound type=\"nitrogen\"]азот[/thrive:compound] в околната среда."

#, fuzzy
msgid "CONSTRUCTION_UNIT_NAME"
msgstr "Тританопия (синьо и жълто)"

msgid "CONTENT_UPLOADED_FROM"
msgstr "Съдържанието за работилницата ще бъде качено от следната папка: {0}"

#, fuzzy
msgid "CONTINUE"
msgstr "Продължавайте да процъфтявате"

#, fuzzy
msgid "CONTINUE_AS_SPECIES"
msgstr "Избиране на създания"

msgid "CONTINUE_THRIVING"
msgstr "Продължавайте да процъфтявате"

#, fuzzy
msgid "CONTINUE_TO_PROTOTYPES"
msgstr ""
"Достигнахте края на „завършената“ част на „Thrive“.\n"
"Ако искате, може да продължите към следващите етапи на играта. Те все още са в процес на разбработка и са включени само за демонстрационни цели. Искаме да Ви покажем бъдещото развитие на играта и цялостната ни визия за това как са свързани етапите помежду си.\n"
"\n"
"Преди да продължете, запазете текущата си игра, защото създаването на запис по време на следващите етапи на играта не винаги е възможно.\n"
"\n"
"Поддръжката за контролерите е в процес на разбработка. Моля, обърнете внимание, че следващите етапи на играта не са завършени и може да не функционират правилно."

msgid "CONTINUE_TO_PROTOTYPES_PROMPT"
msgstr "Искате ли да продължите?"

#, fuzzy
msgid "CONTROLLER_ANY_DEVICE"
msgstr "Мъртви зони"

#, fuzzy
msgid "CONTROLLER_AXIS_L2"
msgstr "Визуализатор на осите:"

#, fuzzy
msgid "CONTROLLER_AXIS_LEFT_TRIGGER"
msgstr "Визуализатор на осите:"

#, fuzzy
msgid "CONTROLLER_AXIS_LEFT_X"
msgstr "Визуализатор на осите:"

#, fuzzy
msgid "CONTROLLER_AXIS_LEFT_Y"
msgstr "Визуализатор на осите:"

#, fuzzy
msgid "CONTROLLER_AXIS_NEGATIVE_DIRECTION"
msgstr "Визуализатор на осите:"

#, fuzzy
msgid "CONTROLLER_AXIS_POSITIVE_DIRECTION"
msgstr "Чувствителност на контролера"

#, fuzzy
msgid "CONTROLLER_AXIS_R2"
msgstr "Визуализатор на осите:"

#, fuzzy
msgid "CONTROLLER_AXIS_RIGHT_TRIGGER"
msgstr "Визуализатор на осите:"

#, fuzzy
msgid "CONTROLLER_AXIS_RIGHT_X"
msgstr "Визуализатор на осите:"

#, fuzzy
msgid "CONTROLLER_AXIS_RIGHT_Y"
msgstr "Визуализатор на осите:"

msgid "CONTROLLER_AXIS_VISUALIZERS"
msgstr "Визуализатор на осите:"

#, fuzzy
msgid "CONTROLLER_BUTTON_DPAD_DOWN"
msgstr "Мъртви зони"

#, fuzzy
msgid "CONTROLLER_BUTTON_DPAD_LEFT"
msgstr "Мъртви зони"

msgid "CONTROLLER_BUTTON_DPAD_RIGHT"
msgstr ""

#, fuzzy
msgid "CONTROLLER_BUTTON_DPAD_UP"
msgstr "Мъртви зони"

#, fuzzy
msgid "CONTROLLER_BUTTON_LEFT_SHOULDER"
msgstr "Мъртва зона:"

#, fuzzy
msgid "CONTROLLER_BUTTON_LEFT_STICK"
msgstr "Мъртви зони"

#, fuzzy
msgid "CONTROLLER_BUTTON_MISC1"
msgstr "Мъртви зони"

#, fuzzy
msgid "CONTROLLER_BUTTON_PADDLE1"
msgstr "Мъртви зони"

#, fuzzy
msgid "CONTROLLER_BUTTON_PADDLE2"
msgstr "Мъртви зони"

#, fuzzy
msgid "CONTROLLER_BUTTON_PADDLE3"
msgstr "Мъртви зони"

#, fuzzy
msgid "CONTROLLER_BUTTON_PADDLE4"
msgstr "Мъртви зони"

#, fuzzy
msgid "CONTROLLER_BUTTON_PS3_SELECT"
msgstr "Вид на контролера:"

#, fuzzy
msgid "CONTROLLER_BUTTON_PS3_START"
msgstr "Вид на контролера:"

#, fuzzy
msgid "CONTROLLER_BUTTON_PS_CIRCLE"
msgstr "Мъртва зона:"

#, fuzzy
msgid "CONTROLLER_BUTTON_PS_CROSS"
msgstr "Мъртва зона:"

#, fuzzy
msgid "CONTROLLER_BUTTON_PS_L1"
msgstr "Мъртви зони"

#, fuzzy
msgid "CONTROLLER_BUTTON_PS_L3"
msgstr "Мъртви зони"

#, fuzzy
msgid "CONTROLLER_BUTTON_PS_OPTIONS"
msgstr "Мъртва зона:"

#, fuzzy
msgid "CONTROLLER_BUTTON_PS_R1"
msgstr "Мъртви зони"

#, fuzzy
msgid "CONTROLLER_BUTTON_PS_R3"
msgstr "Мъртви зони"

#, fuzzy
msgid "CONTROLLER_BUTTON_PS_SHARE"
msgstr "Мъртви зони"

#, fuzzy
msgid "CONTROLLER_BUTTON_PS_SONY_BUTTON"
msgstr "Вид на контролера:"

#, fuzzy
msgid "CONTROLLER_BUTTON_PS_SQUARE"
msgstr "Визуализатор на осите:"

#, fuzzy
msgid "CONTROLLER_BUTTON_PS_TRIANGLE"
msgstr "Вид на контролера:"

#, fuzzy
msgid "CONTROLLER_BUTTON_RIGHT_SHOULDER"
msgstr "Визуализатор на осите:"

#, fuzzy
msgid "CONTROLLER_BUTTON_RIGHT_STICK"
msgstr "Вид на контролера:"

msgid "CONTROLLER_BUTTON_TOUCH_PAD"
msgstr ""

#, fuzzy
msgid "CONTROLLER_BUTTON_UNKNOWN"
msgstr "Мъртва зона:"

#, fuzzy
msgid "CONTROLLER_BUTTON_XBOX_A"
msgstr "Мъртва зона:"

#, fuzzy
msgid "CONTROLLER_BUTTON_XBOX_B"
msgstr "Мъртва зона:"

msgid "CONTROLLER_BUTTON_XBOX_BACK"
msgstr ""

msgid "CONTROLLER_BUTTON_XBOX_GUIDE"
msgstr ""

#, fuzzy
msgid "CONTROLLER_BUTTON_XBOX_START"
msgstr "Чувствителност на контролера"

#, fuzzy
msgid "CONTROLLER_BUTTON_XBOX_X"
msgstr "Мъртва зона:"

#, fuzzy
msgid "CONTROLLER_BUTTON_XBOX_Y"
msgstr "Мъртва зона:"

msgid "CONTROLLER_DEADZONES"
msgstr "Мъртви зони"

msgid "CONTROLLER_DEADZONE_CALIBRATION_EXPLANATION"
msgstr ""
"Размерът на мъртвата зона определя движението, което една ръкохватка (или аналогов бутон) трябва да измине, преди да е засечено от играта.\n"
"Моля, преместете всички ръкохватки и натиснете всички аналогови бутони (например спусъка) на Вашия контролер, преди да започнете калибрирането."

msgid "CONTROLLER_DEADZONE_COLON"
msgstr "Мъртва зона:"

msgid "CONTROLLER_PROMPT_TYPE_SETTING"
msgstr "Вид на контролера:"

msgid "CONTROLLER_SENSITIVITY"
msgstr "Чувствителност на контролера"

#, fuzzy
msgid "CONTROLLER_UNKNOWN_AXIS"
msgstr "Мъртви зони"

msgid "COPY_ERROR_TO_CLIPBOARD"
msgstr "Копиране на грешката в клипборда"

msgid "COPY_RESULTS"
msgstr "Копиране на резултатите"

msgid "CORRECTION_PROTANOPE"
msgstr "Протанопия (червено и зелено)"

msgid "CORRECTION_TRITANOPE"
msgstr "Тританопия (синьо и жълто)"

#, fuzzy
msgid "CPU_POWER_NOT_ENOUGH_FOR_SPEED_MODE"
msgstr "{0}"

#, fuzzy
msgid "CPU_THREADS"
msgstr "Нишки:"

msgid "CRAFTING_CLEAR_INPUTS"
msgstr ""

msgid "CRAFTING_ERROR_INTERNAL_CONSUME_PROBLEM"
msgstr ""

#, fuzzy
msgid "CRAFTING_ERROR_TAKING_ITEMS"
msgstr "Обратно"

msgid "CRAFTING_FILTER_INPUTS"
msgstr ""

#, fuzzy
msgid "CRAFTING_KNOWN_ITEMS"
msgstr "Обратно"

#, fuzzy
msgid "CRAFTING_NOT_ENOUGH_MATERIAL"
msgstr "Обратно"

msgid "CRAFTING_NO_RECIPE_SELECTED"
msgstr ""

msgid "CRAFTING_NO_ROOM_TO_TAKE_CRAFTING_RESULTS"
msgstr ""

#, fuzzy
msgid "CRAFTING_RECIPE_DISPLAY"
msgstr "Резултати от автоматичната еволюция:"

msgid "CRAFTING_RECIPE_HAND_AXE"
msgstr "Каменна ръчна брадва"

msgid "CRAFTING_RESULTS"
msgstr "Резултати"

msgid "CRAFTING_SELECT_RECIPE_OR_ITEMS_TO_FILTER"
msgstr ""

msgid "CRAFTING_TAKE_ALL"
msgstr ""

#, fuzzy
msgid "CRAFTING_TITLE"
msgstr "Заглавието липсва"

msgid "CREATE"
msgstr "Създаване"

msgid "CREATED_AT"
msgstr "Създаден на:"

msgid "CREATED_ON_PLATFORM"
msgstr "Създаден в:"

msgid "CREATE_A_NEW_MICROBE"
msgstr "Създаване на нов микроб"

msgid "CREATE_NEW"
msgstr "Създаване на нов"

msgid "CREATE_NEW_CELL_TYPE"
msgstr "Създаване на нова клетка"

msgid "CREATE_NEW_CELL_TYPE_DESCRIPTION"
msgstr "Може да създадете нови клетки с различно наименование чрез удвояване на съществуващите клетки. Свойствата на клетките могат да бъдат променени, за да изпълняват различни функции. Когато дадена клетка бъде променена, всички клетки от нейния вид ще бъдат обновени."

msgid "CREATE_NEW_MOD"
msgstr "Създаване на нова модификация"

msgid "CREATE_NEW_SAVE"
msgstr "Създаване на нов запис"

msgid "CREATE_NEW_TISSUE_TYPE"
msgstr "Създаване на нова тъкан"

msgid "CREATE_NEW_TISSUE_TYPE_DESCRIPTION"
msgstr "Може да създадете нова тъкан с различно наименование чрез удвояване на съществуващите тъкани. Свойствата на тъканите могат да бъдат променени в клетъчния редактор, за да изпълняват различни функции."

msgid "CREATING_DOT_DOT_DOT"
msgstr "Създаване..."

msgid "CREATING_OBJECTS_FROM_SAVE"
msgstr "Създаване на обектите от записа"

msgid "CREDITS"
msgstr "Екип"

msgid "CTRL"
msgstr "Клавиш „Ctrl“"

#, fuzzy
msgid "CURRENT_CACHE_SIZE"
msgstr "Наименования на органелите"

#, fuzzy
msgid "CURRENT_CACHE_SIZE_TOOLTIP"
msgstr "Освобождаване на слуз"

msgid "CURRENT_DEVELOPERS"
msgstr "Текущи разработчици"

msgid "CURRENT_LOCATION_CAPITAL"
msgstr "ТЕКУЩО МЕСТООБИТАНИЕ"

#, fuzzy
msgid "CURRENT_RESEARCH_NONE"
msgstr "Наименования на органелите"

#, fuzzy
msgid "CURRENT_RESEARCH_PROGRESS"
msgstr "Отваряне на ръководството"

msgid "CURRENT_WORLD"
msgstr "Текущ свят"

#, fuzzy
msgid "CURRENT_WORLD_STATISTICS"
msgstr ""
"[b]Поколения:[/b]\n"
"  {0}\n"
"[b]Общо зони:[/b]\n"
"  {1}\n"
"[b]Общо време за автоматичната еволюция:[/b]\n"
"  {2}\n"
"[b]Общо създания:[/b]\n"
"  {3}\n"
"[b]Живи създания:[/b]\n"
"  {4}\n"
"[b]Популация на създанията по зона:[/b]\n"
"  Средно: {5}; Стандартно отклонение: {6}\n"
"[b]Общо популация:[/b]\n"
"  {7}\n"
"[b]Най-многобройна популация:[/b]\n"
"  {8}\n"
"[b]Основни данни за създанията:[/b]\n"
"  Среден размер: {9}\n"
"[b]Общи данни за органелите:[/b]"

msgid "CUSTOM_USERNAME"
msgstr "Потребителско име:"

msgid "CYTOPLASM"
msgstr "Цитоплазма"

msgid "CYTOPLASM_DESCRIPTION"
msgstr "Това е вътрешността на клетката. Цитоплазмата е комбинация от разтворени във вода йони, протеини и други вещества. Една от функциите, които изпълнява е [b]гликолизата[/b] — превръщането на [thrive:compound type=\"glucose\"]глюкоза[/thrive:compound] в [thrive:compound type=\"atp\"]АТФ[/thrive:compound]. Клетките, които нямат органели, разчитат на цитоплазмата за да произвеждат енергия. Също така, цитоплазмата служи за съхранение на молекули в клетката за да може тя да увеличава размера си."

msgid "CYTOPLASM_GLYCOLYSIS"
msgstr "Цитоплазмена гликолиза"

msgid "CYTOPLASM_PROCESSES_DESCRIPTION"
msgstr "Превръща [thrive:compound type=\"glucose\"]глюкозата[/thrive:compound] в [thrive:compound type=\"atp\"]АТФ[/thrive:compound]."

#, fuzzy
msgid "CYTOTOXIN_SYNTHESIS"
msgstr "Окситоксиносинтеза"

#, fuzzy
msgid "DAMAGE_SOURCE_RADIATION"
msgstr "(определя разхода на мутационни точки в редактора)"

msgid "DAY_LENGTH"
msgstr "Продължителност на деня"

msgid "DAY_LENGTH_EXPLANATION"
msgstr "(в секунди)"

msgid "DAY_NIGHT_CYCLE_ENABLED"
msgstr "Денонощен цикъл"

#, fuzzy
msgid "DAY_NIGHT_CYCLE_ENABLED_EXPLANATION_2"
msgstr "(ВНИМАНИЕ: понижава ефективността на фотосинтезата)"

msgid "DEADZONE_CALIBRATION_FINISHED"
msgstr "Калибрирането е завършено."

msgid "DEADZONE_CALIBRATION_INPROGRESS"
msgstr "Моля, не докосвайте бутоните и ръкохватките на Вашия контролер, и изчакайте няколко секунди, докато калибрирането завърши."

msgid "DEADZONE_CALIBRATION_IS_RESET"
msgstr "Калибрирането е нулирано"

msgid "DEADZONE_CONFIGURATION"
msgstr "Мъртви зони на контролера"

msgid "DEATH"
msgstr "измиране"

msgid "DEBUG_COORDINATES"
msgstr ""

msgid "DEBUG_DRAW_NOT_AVAILABLE"
msgstr ""

#, fuzzy
msgid "DEBUG_HEAT_AT_CURSOR"
msgstr "Под курсора:"

msgid "DEBUG_PANEL"
msgstr "Отстраняване на грешки"

msgid "DECEMBER"
msgstr "Декември"

#, fuzzy
msgid "DECREASE_ITEM_SIZE"
msgstr "Освобождаване на слуз"

msgid "DEFAULT_AUDIO_OUTPUT_DEVICE"
msgstr "По подразбиране"

msgid "DELETE"
msgstr "Премахване"

msgid "DELETE_ALL_OLD_SAVE_WARNING_2"
msgstr ""
"Изтриването на старите автоматични и бързи записи не може да бъде отменено, сигурни ли сте?\n"
" - автоматични записи: {0}\n"
" - бързи записи: {1}\n"
" - резервни записи: {2}"

msgid "DELETE_FOSSIL_CONFIRMATION"
msgstr "Изтриването на фосила не може да бъде отменено, сигурни ли сте, че искате да го изтриете?"

msgid "DELETE_OLD_SAVES_PROMPT"
msgstr "Изтриване на старите записи?"

msgid "DELETE_ORGANELLE"
msgstr "Премахване на органел"

msgid "DELETE_SAVE_CONFIRMATION"
msgstr "Изтриването не може да бъде отменено, сигурни ли сте, че искате да изтриете този запис?"

msgid "DELETE_SELECTED"
msgstr "Изтриване на избраните"

msgid "DELETE_SELECTED_SAVES_PROMPT"
msgstr "Изтриване на избраните записи?"

msgid "DELETE_SELECTED_SAVE_WARNING"
msgstr "Изтриването не може да бъде отменено, сигурни ли сте, че искате да изтриете {0} запис(а)?"

msgid "DELETE_THIS_SAVE_PROMPT"
msgstr "Изтриване на този запис?"

#, fuzzy
msgid "DESCEND_BUTTON"
msgstr "Изтриването не може да бъде отменено, сигурни ли сте, че искате да изтриете този запис?"

#, fuzzy
msgid "DESCEND_CONFIRMATION"
msgstr "Изтриването не може да бъде отменено, сигурни ли сте, че искате да изтриете този запис?"

#, fuzzy
msgid "DESCEND_CONFIRMATION_EXPLANATION"
msgstr "Вкаменете тези създания, за да ги запазите в музея. Може да го посетите от Трайвопедията или да заредите създанията в редактора."

msgid "DESCRIPTION"
msgstr "Описание:"

msgid "DESCRIPTION_COLON"
msgstr "Описание:"

msgid "DESCRIPTION_TOO_LONG"
msgstr "Описанието е твърде дълго"

msgid "DESPAWN_ENTITIES"
msgstr "Прочистване"

msgid "DETECTED_CPU_COUNT"
msgstr "Ядра:"

msgid "DEVBUILD_VERSION_INFO"
msgstr ""
"Развойна версия {0}\n"
"Клон {1} от {2}\n"
"{3}"

msgid "DEVELOPERS"
msgstr "Разработчици"

msgid "DEVELOPMENT_FORUM"
msgstr "Частен форум"

msgid "DEVELOPMENT_FORUM_BUTTON_TOOLTIP"
msgstr "Отваряне на частния форум на „Thrive“"

msgid "DEVELOPMENT_SUPPORTED_BY"
msgstr "Разработката се поддържа от „Revolutionary Games Studio“ ry"

msgid "DEVELOPMENT_WIKI"
msgstr "Частна Уикипедия"

msgid "DEVELOPMENT_WIKI_BUTTON_TOOLTIP"
msgstr "Отваряне на частната Уикипедия на „Thrive“"

msgid "DEVOURED"
msgstr "Погълнат"

msgid "DEV_BUILD_PATRONS"
msgstr "Вътрешни поддръжници"

msgid "DIFFICULTY"
msgstr "Трудност"

#, fuzzy
msgid "DIFFICULTY_DETAILS_STRING"
msgstr ""
"Ниво на трудност: {0}\n"
"Мутационен разход: {1}\n"
"Мутационна скорост: {2}\n"
"Гъстота на облаците: {3}\n"
"Коефициент на измиране: {4}\n"
"Задържане на глюкозата в околната среда: {5}\n"
"Осморегулационен разход: {6}\n"
"Създаване на облак от глюкоза при излизане от редактора: {7}\n"
"Пасивно усвояване на хранителните вещества: {8}\n"
"Ограничаване на растежа: {9}"

msgid "DIFFICULTY_PRESET"
msgstr "Ниво на трудност"

msgid "DIFFICULTY_PRESET_CUSTOM"
msgstr "Персонализирано"

msgid "DIFFICULTY_PRESET_EASY"
msgstr "Лесно"

msgid "DIFFICULTY_PRESET_HARD"
msgstr "Трудно"

msgid "DIFFICULTY_PRESET_NORMAL"
msgstr "Нормално"

msgid "DIGESTION_EFFICIENCY"
msgstr "Хранителна ефективност"

msgid "DIGESTION_EFFICIENCY_COLON"
msgstr "Хранителна ефективност:"

msgid "DIGESTION_SPEED"
msgstr "Хранителна скорост"

msgid "DIGESTION_SPEED_COLON"
msgstr "Хранителна скорост:"

msgid "DIGESTION_SPEED_VALUE"
msgstr "{0}/с"

msgid "DISABLED"
msgstr "Изключено"

msgid "DISABLE_ALL"
msgstr "Изключване на всички"

msgid "DISCARD_AND_CONTINUE"
msgstr "Отхвърляне и продължаване"

msgid "DISCARD_CHANGES"
msgstr "Отхвърляне на промените"

#, fuzzy
msgid "DISCARD_MIGRATION"
msgstr "Отхвърляне и продължаване"

msgid "DISCONNECTED_CELLS"
msgstr "Несвързани клетки"

msgid "DISCONNECTED_CELLS_TEXT"
msgstr ""
"Има клетки, които не са свързани с останалите.\n"
"Моля, свържете ги или отменете Вашите промени."

msgid "DISCONNECTED_METABALLS"
msgstr "Несвързани кълба"

msgid "DISCONNECTED_METABALLS_TEXT"
msgstr ""
"Има кълба, които не са свързани с останалите.\n"
"Моля, свържете ги или отменете Вашите промени."

msgid "DISCONNECTED_ORGANELLES"
msgstr "Несвързани органели"

msgid "DISCONNECTED_ORGANELLES_TEXT"
msgstr ""
"Има органели, които не са свързани с останалите.\n"
"Моля, свържете ги или отменете Вашите промени."

msgid "DISCORD_TOOLTIP"
msgstr "Отваряне на сървъра ни в „Discord“"

#, fuzzy
msgid "DISK_CACHE_TOOLTIP"
msgstr "Отваряне на страницата ни в „Itch.io“"

msgid "DISMISSED_POPUPS_COLON"
msgstr "Отхвърлени съобщения:"

msgid "DISMISSED_POPUPS_EXPLANATION"
msgstr ""
"Това е броят на отхвърлените съобщения.\n"
"Ако желаете да ги възстановите, натиснете бутона „Нулиране“."

#, fuzzy
msgid "DISMISS_INFORMATION_PERMANENTLY"
msgstr "Отхвърляне на съобщението"

#, fuzzy
msgid "DISMISS_WARNING_PERMANENTLY"
msgstr "Отхвърляне на съобщението"

msgid "DISPLAY_3D_MENU_BACKGROUNDS"
msgstr "Триизмерен фон на менюто"

msgid "DISPLAY_ABILITIES_BAR"
msgstr "Лента на способностите"

#, fuzzy
msgid "DISPLAY_BACKGROUND_DISTORTION_EFFECT"
msgstr "Фонови частици"

msgid "DISPLAY_BACKGROUND_PARTICLES"
msgstr "Фонови частици"

#, fuzzy
msgid "DISPLAY_DRIVER_OPENGL"
msgstr "Наименования на органелите"

#, fuzzy
msgid "DISPLAY_DRIVER_VULKAN"
msgstr "Наименования на органелите"

#, fuzzy
msgid "DISPLAY_MODE"
msgstr "Наименования на органелите"

msgid "DISPLAY_PART_NAMES"
msgstr "Наименования на органелите"

msgid "DISSOLVED_COMPOUND_FOOD_SOURCE"
msgstr "{0}"

msgid "DOES_NOT_USE_FEATURE"
msgstr "Не"

msgid "DONATIONS"
msgstr "Дарения"

msgid "DOT_DOT_DOT"
msgstr "..."

msgid "DOUBLE"
msgstr "Двойна"

msgid "DOUBLE_CLICK_TO_VIEW_IN_FULLSCREEN"
msgstr "Натиснете двукратно за преглед на цял екран"

msgid "DOUBLE_MEMBRANE_DESCRIPTION"
msgstr "Това е мембрана с два слоя, която осигурява по-добра защита и се нуждае от по-малко енергия за да не се деформира. Недостатъците ѝ са, че клетката става по-бавна, както и усвояването на хранителните вещества."

#, fuzzy
msgid "DOUBLE_SPEED_TOGGLE_TOOLTIP"
msgstr "Идентификаторът трябва да е положително цяло число"

msgid "DRAG_TO_REORDER_ITEMS_WITH_MOUSE"
msgstr ""

msgid "DUMP_SCENE_TREE"
msgstr "Прочистване на възлите"

msgid "DUPLICATE_TYPE"
msgstr "Удвояване"

msgid "EASTEREGG_MESSAGE_1"
msgstr "Забавен факт е, че Дидиний и Парамеций са давани за пример като ловец и плячка. Вие от коя страна сте — ловецът или плячката?"

msgid "EASTEREGG_MESSAGE_10"
msgstr "КАК САМО СЕ ИЗВИВАТ!!"

msgid "EASTEREGG_MESSAGE_11"
msgstr "Претопете метала."

msgid "EASTEREGG_MESSAGE_12"
msgstr "Ех тези сини клетки."

msgid "EASTEREGG_MESSAGE_13"
msgstr "Ето един съвет — биомите са нещо повече от фонове, количествата на химичните съединения в различните биоми не винаги са еднакви."

msgid "EASTEREGG_MESSAGE_14"
msgstr "Ето един съвет — с повече камшичета ще се движите по-бързо, но това ще Ви струва повече АТФ"

msgid "EASTEREGG_MESSAGE_15"
msgstr "Ето един съвет — може да поглъщате дори и железните фрагменти."

msgid "EASTEREGG_MESSAGE_16"
msgstr "Ето един съвет — подгответе се преди да добавите ядрото. Това нещо е адски скъпо! И не е лесно да се поддържа."

msgid "EASTEREGG_MESSAGE_17"
msgstr "Забавен факт е, че има над 8 000 ресничести създания на нашата планета, а Вие не го знаехте, нали?"

msgid "EASTEREGG_MESSAGE_18"
msgstr "Забавен факт е, че Тромпетът е ресничест вид, който може да се разтяга и да улавя плячката в устата си, която е с формата на тромпет, създавайки водно течение чрез своите реснички."

msgid "EASTEREGG_MESSAGE_2"
msgstr "Ето един съвет — токсините може да се използват за да спрат токсините на противника, ако сте достатъчно бързи, разбира се."

msgid "EASTEREGG_MESSAGE_3"
msgstr "Ето един съвет — осморегулацията струва 1 АТФ на секунда за всеки шестоъгълник на Вашата клетка, всеки празен шестоъгълник от цитоплазма създава 5 АТФ на секунда, с други думи, ако губите АТФ по време на осморегулация, просто добавете няколко празни шестоъгълника цитоплазма или премахнете някои органели."

msgid "EASTEREGG_MESSAGE_4"
msgstr "Забавен факт е, че истинските прокариоти имат биоотделения, които функционират като органели и всъщност се наричат многостенни органели."

msgid "EASTEREGG_MESSAGE_5"
msgstr "Забавен факт е, че метаболозомата представлява многостенен органел."

msgid "EASTEREGG_MESSAGE_6"
msgstr "Ето един съвет — понякога просто бягайте от другите клетки."

msgid "EASTEREGG_MESSAGE_7"
msgstr "Ето един съвет — ако дадена клетка е 1/2 от Вашия размер, може да я погълнете."

msgid "EASTEREGG_MESSAGE_8"
msgstr "Ето един съвет — бактериите може да са малки, но някои от тях са много опасни, могат да Ви убият!"

msgid "EASTEREGG_MESSAGE_9"
msgstr "Ето един съвет — ако ловувате дадени създания, без да искате, може напълно да ги унищожите, но не само Вие сте способни на това."

msgid "EASTER_EGGS"
msgstr "Включване на тайните обекти на играта"

msgid "EASTER_EGGS_EXPLANATION"
msgstr "(на произволен принцип)"

#, fuzzy
msgid "EASTER_EGG_BANANA_BIOME"
msgstr "(на произволен принцип)"

#, fuzzy
msgid "EDGE_PAN_SPEED"
msgstr "Хранителна скорост"

#, fuzzy
msgid "EDITING_TITLE"
msgstr "Заглавието липсва"

msgid "EDITOR"
msgstr "Редактор"

#, fuzzy
msgid "EDITORS_AND_MUTATIONS_BUTTON"
msgstr "претърпяха мутация"

msgid "EDITOR_BUTTON_TOOLTIP"
msgstr "Отваряне на редактора"

#, fuzzy
msgid "EDITOR_TUTORIAL_EARLY_GOAL"
msgstr ""
"Това е микробният редактор, тук може да добавяте или премахвате органели от Вашите създания, чрез наличните мутационни точки (МТ).\n"
"\n"
"Също така, може да променяте и другите характеристики по Вашите създания, чрез останалите раздели в редактора.\n"
"\n"
"За да продължите, изберете органел от панела вляво (например цитоплазмата). След това, натиснете с мишката до шестоъгълника за да го добавите към Вашето създание."

#, fuzzy
msgid "EDITOR_TUTORIAL_EDITOR_TEXT"
msgstr ""
"Добре дошли в [b]микробния редактор[/b].\n"
"\n"
"Тук може да видите какво се е случило от началото на играта или от Вашето последно влизане в редактора.\n"
"\n"
"В този раздел може да разгледате отчета за различните създания. Също така, може да наблюдавате промените в околната среда.\n"
"\n"
"За да преминете към следващия раздел, натиснете бутона „НАПРЕД“, който се намира долу вдясно."

#, fuzzy
msgid "EDITOR_TUTORIAL_MICROBE_EDITOR_BINDING_AGENTS"
msgstr ""
"Това е клетъчният редактор, тук може да добавяте или премахвате органели от Вашите създания, чрез наличните [b]мутационни точки[/b] (МТ) [thrive:icon]MP[/thrive:icon]. Всяко поколение разполага със [b]100 MT[/b] [thrive:icon]MP[/thrive:icon].\n"
"\n"
"Шестоъгълникът от цитоплазма в центъра на екрана е Вашата [b]клетка[/b].\n"
"\n"
"За да продължите, изберете органел от панела вляво. След това, натиснете с мишката до шестоъгълника за да го добавите към Вашето създание. Може да завъртите органелите чрез натискане на [thrive:input]e_rotate_left[/thrive:input] или [thrive:input]e_rotate_right[/thrive:input]."

#, fuzzy
msgid "EDITOR_TUTORIAL_MICROBE_EDITOR_NUCLEUS"
msgstr ""
"Това е клетъчният редактор, тук може да добавяте или премахвате органели от Вашите създания, чрез наличните [b]мутационни точки[/b] (МТ) [thrive:icon]MP[/thrive:icon]. Всяко поколение разполага със [b]100 MT[/b] [thrive:icon]MP[/thrive:icon].\n"
"\n"
"Шестоъгълникът от цитоплазма в центъра на екрана е Вашата [b]клетка[/b].\n"
"\n"
"За да продължите, изберете органел от панела вляво. След това, натиснете с мишката до шестоъгълника за да го добавите към Вашето създание. Може да завъртите органелите чрез натискане на [thrive:input]e_rotate_left[/thrive:input] или [thrive:input]e_rotate_right[/thrive:input]."

#, fuzzy
msgid "EDIT_MICROBE_FIRST_TIME"
msgstr "Пробуждане"

msgid "EIGHT_TIMES"
msgstr "8 пъти"

#, fuzzy
msgid "EJECT_ENGULFED"
msgstr "Не позволява поглъщане"

#, fuzzy
msgid "EJECT_ENGULFED_TOOLTIP"
msgstr "Не позволява поглъщане"

#, fuzzy
msgid "EMITTERS_COUNT"
msgstr "Микроб"

msgid "ENABLED_MODS"
msgstr "Включени"

msgid "ENABLE_ALL_COMPATIBLE"
msgstr "Включване на съвместимите модификации"

msgid "ENABLE_EDITOR"
msgstr "Активиране на редактора"

msgid "ENABLE_GUI_LIGHT_EFFECTS"
msgstr "Светлинни ефекти"

msgid "ENDOSYMBIONT_ENGULFED_ALREADY_DONE"
msgstr ""

msgid "ENDOSYMBIONT_ENGULFED_PROGRESS"
msgstr ""

msgid "ENDOSYMBIONT_TYPE_ALREADY_PRESENT"
msgstr ""

#, fuzzy
msgid "ENDOSYMBIOSIS_AVAILABLE_ORGANELLES"
msgstr "Няколко органела"

msgid "ENDOSYMBIOSIS_BUTTON"
msgstr ""

#, fuzzy
msgid "ENDOSYMBIOSIS_CANCEL_TOOLTIP"
msgstr "Разпадане"

#, fuzzy
msgid "ENDOSYMBIOSIS_COMPLETE_TOOLTIP"
msgstr "Идентификаторът трябва да е положително цяло число"

#, fuzzy
msgid "ENDOSYMBIOSIS_EXPLANATION"
msgstr ""
"Агресивните микроби преследват плячката си на големи разстояния\n"
"и са склонни да се защитят, когато са нападнати.\n"
"Пасивните микроби не преследват пляката си на големи разстояния\n"
"и са склонни да избягат, когато са нападнати."

msgid "ENDOSYMBIOSIS_NOTHING_ENGULFED"
msgstr ""

#, fuzzy
msgid "ENDOSYMBIOSIS_NO_CANDIDATE_ORGANELLES"
msgstr "Несвързани органели"

#, fuzzy
msgid "ENDOSYMBIOSIS_PROGRESSING_EXPLANATION"
msgstr ""
"Това е броят на отхвърлените съобщения.\n"
"Ако желаете да ги възстановите, натиснете бутона „Нулиране“."

msgid "ENDOSYMBIOSIS_PROKARYOTIC_LIMIT_EXPLANATION"
msgstr ""

#, fuzzy
msgid "ENDOSYMBIOSIS_SINGLE_SPECIES_PROGRESS_DESCRIPTION"
msgstr "Превръщат [thrive:compound type=\"hydrogensulfide\"]сероводорода[/thrive:compound] в [thrive:compound type=\"glucose\"]глюкоза[/thrive:compound]. Количеството зависи от концентрацията на [thrive:compound type=\"carbondioxide\"]въглероден диоксид[/thrive:compound] в околната среда. Също така, превръщат [thrive:compound type=\"glucose\"]глюкозата[/thrive:compound] в [thrive:compound type=\"atp\"]АТФ[/thrive:compound]."

#, fuzzy
msgid "ENDOSYMBIOSIS_START_TOOLTIP"
msgstr "Отваряне на редактора"

#, fuzzy
msgid "ENDOSYMBIOSIS_TITLE"
msgstr "Заглавието липсва"

#, fuzzy
msgid "ENERGY_BALANCE_REQUIRED_COMPOUND_LINE"
msgstr "{0}: -{1} АТФ"

msgid "ENERGY_BALANCE_TOOLTIP_CONSUMPTION"
msgstr "{0}: -{1} АТФ"

msgid "ENERGY_BALANCE_TOOLTIP_PRODUCTION"
msgstr "{0}: +{1} АТФ"

#, fuzzy
msgid "ENERGY_BALANCE_TOOLTIP_PRODUCTION_WITH_REQUIREMENT"
msgstr "{0}: +{1} АТФ"

msgid "ENERGY_IN_PATCH_FOR"
msgstr "Енергийни стойности в {0} на {1}"

#, fuzzy
msgid "ENERGY_IN_PATCH_SHORT"
msgstr "Енергийни стойности в {0} на {1}"

msgid "ENERGY_SOURCES"
msgstr "Източници на енергия:"

msgid "ENERGY_SUMMARY_LINE"
msgstr "Некоригираната популация на Вашите създания ({2}) се определя от общата усвоена енергийна стойност ({0}), разделена на индивидуалния разход ({1})"

msgid "ENGULF_CELL_OR_CHUNK"
msgstr ""

msgid "ENGULF_NO_ATP_DAMAGE_MESSAGE"
msgstr ""

msgid "ENTER_EXISTING_ID"
msgstr "Въвеждане на съществуващ идентификационен №"

msgid "ENTER_EXISTING_WORKSHOP_ID"
msgstr "Въвеждане на съществуващ идентификационен № за работилницата"

msgid "ENTITY_LABEL"
msgstr "Надписи на обектите"

msgid "ENVIRONMENT"
msgstr "Околна среда"

#, fuzzy
msgid "ENVIRONMENTAL_CONDITIONS_BUTTON"
msgstr "Задържане на глюкозата в околната среда"

msgid "ENVIRONMENTAL_GLUCOSE_RETENTION"
msgstr "Задържане на глюкозата в околната среда"

msgid "ENVIRONMENTAL_GLUCOSE_RETENTION_EXPLANATION"
msgstr "(определя концентрацията на глюкоза в околната среда след всяко отваряне на редактора)"

msgid "ENVIRONMENT_BUTTON_MICROBE_TOOLTIP"
msgstr "Превключване на околната среда"

#, fuzzy
msgid "ENVIRONMENT_TOLERANCE"
msgstr "Околна среда"

msgid "EPIPELAGIC"
msgstr "Епипелагиал"

msgid "EQUIPMENT_TYPE_AXE"
msgstr "Брадва"

msgid "ERROR"
msgstr "Грешка"

msgid "ERROR_CREATING_FOLDER"
msgstr "Грешка при създаване на папката на модификацията"

msgid "ERROR_CREATING_INFO_FILE"
msgstr "Грешка при създаване на информационния файл на модификацията"

msgid "ERROR_FAILED_TO_SAVE_NEW_SETTINGS"
msgstr "Грешка: Неуспешно запазване на промените в конфигурационния файл."

#, fuzzy
msgid "ERROR_FETCHING_EXPLANATION"
msgstr "(на произволен принцип)"

#, fuzzy
msgid "ERROR_FETCHING_NEWS"
msgstr "Грешка при създаване на информационния файл на модификацията"

msgid "ERROR_LOADING"
msgstr "Грешка по време на зареждането"

msgid "ERROR_SAVING"
msgstr "Грешка по време на запазването"

#, fuzzy
msgid "ERROR_UPLOADING_EXCEPTION"
msgstr "Грешка по време на зареждането"

msgid "ESCAPE"
msgstr "Клавиш „Esc“"

msgid "ESCAPE_ENGULFING"
msgstr "бягство от поглъщане"

msgid "ESTUARY"
msgstr "Естуар"

#, fuzzy
msgid "EVENT_ERUPTION_TOOLTIP"
msgstr "Това е кодовото наименование на текущата версия на „Thrive“"

msgid "EVENT_METEOR_GLUCOSE"
msgstr ""

#, fuzzy
msgid "EVENT_METEOR_IRON"
msgstr "{0}: +{1} АТФ"

#, fuzzy
msgid "EVENT_METEOR_PHOSPHATES"
msgstr "Създаване на фосфат"

#, fuzzy
msgid "EVENT_METEOR_PLAIN"
msgstr "Това е кодовото наименование на текущата версия на „Thrive“"

msgid "EVENT_METEOR_RADIOACTIVE"
msgstr ""

msgid "EVENT_METEOR_SULFUR"
msgstr ""

msgid "EVOLUTIONARY_TREE"
msgstr "Еволюционно дърво"

#, fuzzy
msgid "EVOLUTIONARY_TREE_BUILD_FAILED"
msgstr ""
"Този режим на игра все още не се поддържа, както и записите, които са създадени преди версия 0.6.0.\n"
"\n"
"Ако виждате този текст, поради друга причина, моля, докладвайте за проблема и приложете дневниците на играта към Вашия доклад."

msgid "EXACT_VERSION_COLON"
msgstr "Версия на „Thrive“:"

msgid "EXACT_VERSION_TOOLTIP"
msgstr "Това е кодовото наименование на текущата версия на „Thrive“"

msgid "EXCEPTION_HAPPENED_PROCESSING_SAVE"
msgstr "Грешка по време на обработката на заредените обекти"

msgid "EXCEPTION_HAPPENED_WHILE_LOADING"
msgstr "Грешка по време на зареждането на запазените данни"

#, fuzzy
msgid "EXCLUSIVE_FULLSCREEN"
msgstr "Превключване на резолюцията"

#, fuzzy
msgid "EXISTING_BUILDINGS"
msgstr "Въвеждане на съществуващ идентификационен №"

msgid "EXIT"
msgstr "Изход"

#, fuzzy
msgid "EXIT_EDITOR"
msgstr "Преминаване към следващия раздел"

msgid "EXIT_TO_LAUNCHER"
msgstr "Стартираща програма"

msgid "EXPERIMENTAL_FEATURES"
msgstr ""

#, fuzzy
msgid "EXPERIMENTAL_FEATURES_EXPLANATION"
msgstr "(определя скоростта на мутация на Вашите съперници)"

#, fuzzy
msgid "EXPERIMENTAL_FEATURES_WARNING"
msgstr "(определя скоростта на мутация на Вашите съперници)"

msgid "EXPORT_ALL_WORLDS"
msgstr "Експортиране"

msgid "EXPORT_ALL_WORLDS_TOOLTIP"
msgstr "Експортиране на данните за всички светове като стойности, разделени с запетая в .csv формат"

msgid "EXPORT_SUCCESS"
msgstr "Експортирането е успешно"

msgid "EXTERNAL"
msgstr "Външна"

msgid "EXTERNAL_EFFECTS"
msgstr "Странични ефекти:"

msgid "EXTINCTION_BOX_TEXT"
msgstr "Вашите създания изчезнаха, както 99 % от всички създания, които някога са съществували. Други ще продължат по Вашия път и ще процъфтят, но това няма да са Вашите създания. Те ще бъдат забравени като провален еволюционен експеримент."

msgid "EXTINCTION_CAPITAL"
msgstr "ИЗМИРАНЕ"

msgid "EXTINCT_FROM_PATCH"
msgstr "Изчезнаха от зоната"

msgid "EXTINCT_FROM_THE_PLANET"
msgstr "Изчезнаха от планетата"

msgid "EXTINCT_IN_PATCH"
msgstr "изчезнаха от зоната"

msgid "EXTINCT_SPECIES"
msgstr "Изчезнали създания"

msgid "EXTRAS"
msgstr "Екстри"

msgid "EXTRA_OPTIONS"
msgstr "Допълнителни опции"

msgid "FACEBOOK_TOOLTIP"
msgstr "Отваряне на страницата ни във „Facebook“"

msgid "FAILED"
msgstr "Неуспешна"

#, fuzzy
msgid "FAILED_ONE_OR_MORE_SAVE_DELETION_DESCRIPTION"
msgstr "Моята невероятна модификация"

#, fuzzy
msgid "FAILED_SAVE_DELETION"
msgstr "Грешка: Неуспешно запазване на промените в конфигурационния файл."

#, fuzzy
msgid "FAILED_SAVE_DELETION_DESCRIPTION"
msgstr "Надграждането на записа е неуспешно поради следната грешка:"

msgid "FEARFUL"
msgstr "Плашливо"

msgid "FEAR_EXPLANATION"
msgstr ""
"Плашливите микроби отстъпват при опасност\n"
"и са склонни да избягат, когато са нападнати.\n"
"Безрасъдните микроби не отстъпват при опасност\n"
"и са склонни да се защитят, когато са нападнати."

msgid "FEATURE_DISABLED"
msgstr "Изключено"

msgid "FEATURE_ENABLED"
msgstr "Включено"

msgid "FEBRUARY"
msgstr "Февруари"

msgid "FEED_ITEM_CONTENT_PARSING_FAILED"
msgstr "Разборът на съдържанието на тази новина е неуспешен."

msgid "FEED_ITEM_MISSING_CONTENT"
msgstr "Съдържанието на тази новина липсва."

msgid "FEED_ITEM_PUBLISHED_AT"
msgstr "Дата на публикуване: {0}"

msgid "FEED_ITEM_TRUNCATED_NOTICE"
msgstr ""

#, fuzzy
msgid "FERROPLAST"
msgstr "Термопласт"

#, fuzzy
msgid "FERROPLAST_DESCRIPTION"
msgstr "Термопластът е структура с двойна мембрана, съдържаща термочувствителни пигменти, събрани заедно в мембранни торбички. Той е прокариот, който е бил асимилиран от еукариотния си приемник. Пигментите в него използват енергията от топлината в околната среда за да произвеждат [thrive:compound type=\"atp\"]АТФ[/thrive:compound] от вода в процес, който се нарича [b]термосинтеза[/b]. Количеството на произведения [thrive:compound type=\"atp\"]АТФ[/thrive:compound] зависи от [thrive:compound type=\"temperature\"]температурата[/thrive:compound]."

#, fuzzy
msgid "FERROPLAST_PROCESSES_DESCRIPTION"
msgstr "Произвежда [thrive:compound type=\"atp\"]АТФ[/thrive:compound], чрез температурните градиенти. Количеството зависи от [thrive:compound type=\"temperature\"]температурата[/thrive:compound] в околната среда."

msgid "FILTER_ITEMS_BY_CATEGORY_COLON"
msgstr "Филтриране по категория:"

msgid "FIND_CURRENT_PATCH"
msgstr "Текущо местообитание"

msgid "FINISHED_DOT"
msgstr "Завършена."

msgid "FINISH_EDITING_AND_RETURN_TO_ENVIRONMENT"
msgstr "Завършване на промените и продължаване на играта"

msgid "FINISH_ONE_GENERATION"
msgstr "Следващо поколение"

msgid "FINISH_X_GENERATIONS"
msgstr "{0} поколения"

msgid "FIRE_TOXIN"
msgstr "Изстрелване на токсин"

#, fuzzy
msgid "FIRE_TOXIN_TOOLTIP"
msgstr "Зависи от включването на „Земеподобен живот“"

msgid "FLAGELLUM"
msgstr "Камшиче"

msgid "FLAGELLUM_DESCRIPTION"
msgstr "Камшичето е протеин с формата на камшик, който се разпростира извън клетъчната мембрана и използва [thrive:compound type=\"atp\"]АТФ[/thrive:compound] за да придвижва клетката, чрез вълнообразни движения. Позицията на камшичето определя посоката, в която то осигурява тласък за движение на клетката. Той винаги е противоположен на позицията на камшичето (например, ако е поставено от лявата страна на клетката, камшичето ще осигурява тласък за движение надясно)."

#, fuzzy
msgid "FLAGELLUM_LENGTH_DESCRIPTION"
msgstr "Камшичето е протеин с формата на камшик, който се разпростира извън клетъчната мембрана и използва [thrive:compound type=\"atp\"]АТФ[/thrive:compound] за да придвижва клетката, чрез вълнообразни движения. Позицията на камшичето определя посоката, в която то осигурява тласък за движение на клетката. Той винаги е противоположен на позицията на камшичето (например, ако е поставено от лявата страна на клетката, камшичето ще осигурява тласък за движение надясно)."

msgid "FLAGELLUM_PROCESSES_DESCRIPTION"
msgstr "Използва [thrive:compound type=\"atp\"]АТФ[/thrive:compound] за да увеличи скоростта на движение на клетката."

#, fuzzy
msgid "FLEET_NAME_FROM_PLACE"
msgstr "изчезнаха от планетата"

#, fuzzy
msgid "FLEET_UNITS"
msgstr "{0} {1}"

#, fuzzy
msgid "FLOATING_CHUNKS_COLON"
msgstr "Завъртане:"

msgid "FLOATING_HAZARD"
msgstr "Опасен обект"

msgid "FLUID"
msgstr "Мека"

msgid "FLUIDITY_RIGIDITY"
msgstr "Свойства"

msgid "FOCUSED"
msgstr "Вглъбено"

msgid "FOCUS_EXPLANATION"
msgstr ""
"Вглъбените микроби не променят намеренията си\n"
"и са склонни да постигнат целта си.\n"
"Бдителните микроби бързо променят намеренията си."

#, fuzzy
msgid "FOG_OF_WAR_DISABLED"
msgstr "Изключено"

#, fuzzy
msgid "FOG_OF_WAR_DISABLED_DESCRIPTION"
msgstr "Надграждането на записа е неуспешно поради следната грешка:"

msgid "FOG_OF_WAR_INTENSE"
msgstr ""

#, fuzzy
msgid "FOG_OF_WAR_INTENSE_DESCRIPTION"
msgstr "Нитрогеназата е протеин, който използва газообразен [thrive:compound type=\"nitrogen\"]въглероден диоксид[/thrive:compound] и клетъчна енергия под формата на [thrive:compound type=\"atp\"]АТФ[/thrive:compound] за да произвежда [thrive:compound type=\"ammonia\"]амоняк[/thrive:compound], който е ключов за растежа на клетките. Този процес се нарича [b]анаеробна азотна фиксация[/b]. Понеже нитрогеназата е скачена с цитоплазма, тя извършва известна [b]гликолиза[/b]."

msgid "FOG_OF_WAR_MODE"
msgstr ""

msgid "FOG_OF_WAR_REGULAR"
msgstr ""

#, fuzzy
msgid "FOG_OF_WAR_REGULAR_DESCRIPTION"
msgstr "Това са фини косъмчета върху клетъчната мембрана. Една клетка може да притежава от десетки до стотици пили, които имат различно предназначение, включително роля в хищничеството. Патогенните микроорганизми използват своите пили за вирулентност или за прикрепване и свързване към тъканите на гостоприемника си, или за нахлуване през клетъчната мембрана, за да достигнат до цитоплазмата. Съществуват различни видове пили, които не са еволюционно свързани помежду си и са резултат от конвергентна еволюция. Един организъм може да притежава няколка вида пили и постоянно да ги променя или заменя."

msgid "FOOD_CHAIN"
msgstr "Хранителна верига"

msgid "FOOD_SOURCE_ENERGY_INFO"
msgstr "{0}: усвоена енергийна стойност {1} със стойност на усвояване {2} и обща енергийна стойност {3} с обща стойност на усвояване {4}"

msgid "FORGET_MOD_DETAILS"
msgstr "Премахване на локалните данни"

msgid "FORGET_MOD_DETAILS_TOOLTIP"
msgstr "Премахването на локалните данни може да се използва, ако идентификационният № е грешен или искате да качите нова версия на различна модификация."

#, fuzzy
msgid "FORM_CELL_COLONY"
msgstr "Съхранение:"

msgid "FORM_ERROR_MESSAGE"
msgstr "Грешка: {0}"

msgid "FOSSILISATION"
msgstr "Вкаменяване"

msgid "FOSSILISATION_EXPLANATION"
msgstr "Вкаменете тези създания, за да ги запазите в музея. Може да го посетите от Трайвопедията или да заредите създанията в редактора."

#, fuzzy
msgid "FOSSILISATION_FAILED"
msgstr "Вкаменяване на тези създания"

#, fuzzy
msgid "FOSSILISATION_FAILED_DESCRIPTION"
msgstr "Надграждането на записа е неуспешно поради следната грешка:"

msgid "FOSSILISATION_HINT"
msgstr "Вкаменяване на тези създания"

msgid "FOSSILISATION_HINT_ALREADY_FOSSILISED"
msgstr "Вкаменяване на тези създания (вече са вкаменени)"

msgid "FOSSILISE"
msgstr "Вкаменяване"

#, fuzzy
msgid "FOSSIL_DELETION_FAILED"
msgstr "Създаването на модификацията е неуспешно"

#, fuzzy
msgid "FOSSIL_DELETION_FAILED_DESCRIPTION"
msgstr "Надграждането на записа е неуспешно поради следната грешка:"

msgid "FOUR_TIMES"
msgstr "4 пъти"

msgid "FPS"
msgstr "ЧКС: {0}"

msgid "FPS_DISPLAY"
msgstr "ЧКС"

msgid "FRAME_DURATION"
msgstr "Δ: {0}"

msgid "FREEBUILDING"
msgstr "Неограничени"

msgid "FREE_GLUCOSE_CLOUD"
msgstr "Създаване на облак от глюкоза при излизане от редактора"

msgid "FREE_GLUCOSE_CLOUD_EXPLANATION"
msgstr "(създава облак от глюкоза близо до Вашето създание след всяко отваряне на редактора)"

msgid "FULLSCREEN"
msgstr "Цял екран"

msgid "FULL_MOD_INFO"
msgstr "Подробна информация"

msgid "GALLERY_VIEWER"
msgstr "Галерия на „Thrive“"

#, fuzzy
msgid "GAMEPLAY_BASICS_TITLE"
msgstr "Дизайнери"

msgid "GAME_DESIGN_TEAM"
msgstr "Дизайнери"

#, fuzzy
msgid "GAME_SYSTEMS_TITLE"
msgstr "Дизайнери"

#, fuzzy
msgid "GATHERED_ENERGY_TOOLTIP"
msgstr "Отваряне на страницата ни в „Patreon“"

msgid "GENERAL"
msgstr "Общи"

#, fuzzy
msgid "GENERAL_LOADING_TIP_1"
msgstr "Натиснете бутона „Отмяна“ в редактора, ако допуснете грешка"

#, fuzzy
msgid "GENERAL_LOADING_TIP_2"
msgstr "Натиснете бутона „Отмяна“ в редактора, ако допуснете грешка"

#, fuzzy
msgid "GENERAL_LOADING_TIP_3"
msgstr "Натиснете бутона „Отмяна“ в редактора, ако допуснете грешка"

#, fuzzy
msgid "GENERAL_LOADING_TIP_4"
msgstr "Натиснете бутона „Отмяна“ в редактора, ако допуснете грешка"

#, fuzzy
msgid "GENERAL_LOADING_TIP_5"
msgstr "Натиснете бутона „Отмяна“ в редактора, ако допуснете грешка"

#, fuzzy
msgid "GENERAL_LOADING_TIP_6"
msgstr "Натиснете бутона „Отмяна“ в редактора, ако допуснете грешка"

#, fuzzy
msgid "GENERAL_LOADING_TIP_7"
msgstr "Натиснете бутона „Отмяна“ в редактора, ако допуснете грешка"

msgid "GENERATE_POSITIVE_GLUCOSE_PHOTOSYNTHESIS"
msgstr ""

msgid "GENERATIONS"
msgstr "Поколение"

msgid "GENERATION_COLON"
msgstr "Поколение:"

msgid "GEOLOGICAL_ACTIVITY"
msgstr ""

msgid "GEOLOGICAL_ACTIVITY_ACTIVE"
msgstr ""

msgid "GEOLOGICAL_ACTIVITY_AVERAGE"
msgstr ""

msgid "GEOLOGICAL_ACTIVITY_DORMANT"
msgstr ""

#, fuzzy
msgid "GEOLOGICAL_ACTIVITY_EXPLANATION"
msgstr ""
"Енергичните микроби са в движение, дори да няма промени в околната среда.\n"
"Мудните микроби не са в движение, докато няма промени в околната среда."

msgid "GITHUB_TOOLTIP"
msgstr "Отваряне на хранилището ни в „GitHub“"

msgid "GLES3"
msgstr "GLES3"

msgid "GLOBAL_GLACIATION_END_EVENT_LOG"
msgstr ""

#, fuzzy
msgid "GLOBAL_GLACIATION_EVENT"
msgstr "Обща популация:"

#, fuzzy
msgid "GLOBAL_GLACIATION_EVENT_TOOLTIP"
msgstr "Пробуждане"

msgid "GLOBAL_GLACIATION_EVENT_WARNING_LOG_PLURAL"
msgstr ""

msgid "GLOBAL_GLACIATION_EVENT_WARNING_LOG_SINGULAR"
msgstr ""

msgid "GLOBAL_GLACIATION_START_EVENT_LOG"
msgstr ""

msgid "GLOBAL_INITIAL_LETTER"
msgstr "С"

#, fuzzy
msgid "GLOBAL_POPULATION_COLON"
msgstr "Обща популация:"

msgid "GLOBAL_TIMELINE_SPECIES_MIGRATED_TO"
msgstr "Част от популацията на [b][u]{0}[/u][/b] се пресели в {1} от {2}"

msgid "GLUCOSE"
msgstr "Глюкоза"

msgid "GLUCOSE_CONCENTRATIONS_DRASTICALLY_DROPPED"
msgstr "Концентрацията на глюкоза се понижи драстично!"

#, fuzzy
msgid "GLUCOSE_LEVEL"
msgstr "{0}-{1} м. под морското равнище"

msgid "GLYCOLYSIS"
msgstr "Гликолиза"

msgid "GODMODE"
msgstr "Безсмъртие"

#, fuzzy
msgid "GOD_TOOLS_TITLE"
msgstr "Отваряне на сървъра ни в „Discord“"

msgid "GOING_NUCLEAR"
msgstr ""

msgid "GOOGLY_EYE_CELL"
msgstr "Клетка с изпъкнали очи"

msgid "GOT_IT"
msgstr "Разбрах"

msgid "GPL_LICENSE_HEADING"
msgstr "Общ публичен лиценз:"

msgid "GPU_NAME"
msgstr "Видеокарта:"

msgid "GRAPHICS"
msgstr "Графика"

msgid "GRAPHICS_TEAM"
msgstr "Артисти"

#, fuzzy
msgid "GROWTH_ORDER"
msgstr "Ограничаване на растежа"

msgid "GUI"
msgstr "Интерфейс"

msgid "GUI_LIGHT_EFFECTS_OPTION_DESCRIPTION"
msgstr ""
"Превключване на светлинните ефекти за бутона на редактора.\n"
"\n"
"Ако имате графични проблеми с бутона на редактора,\n"
"трябва да изключите светлинните ефекти."

msgid "GUI_TAB_NAVIGATION"
msgstr "Меню"

msgid "GUI_VOLUME"
msgstr "Интерфейс"

msgid "HEALTH"
msgstr "Здраве"

msgid "HEALTH_MODIFIER"
msgstr ""

#, fuzzy
msgid "HEAT_ACCUMULATION_BAR_TOOLTIP"
msgstr "Автоматично зареждане на „Harmony“ от „Assembly“"

msgid "HELP"
msgstr "Ръководство"

msgid "HELP_BUTTON_TOOLTIP"
msgstr "Отваряне на ръководството"

msgid "HIGHER_VALUES_INCREASE_PERFORMANCE"
msgstr "(по-високите стойности подобряват производителността)"

msgid "HIGHER_VALUES_WORSEN_PERFORMANCE"
msgstr "(по-високите стойности понижават производителността)"

msgid "HOLD_FOR_PAN_OR_ROTATE_MODE"
msgstr "Превключване между режимите преместване и завъртане чрез задържане"

#, fuzzy
msgid "HOLD_FOR_PAN_WITH_MOUSE"
msgstr "Превключване между режимите преместване и завъртане чрез задържане"

msgid "HOLD_PACK_COMMANDS_MENU"
msgstr "Отваряне командното меню чрез задържане"

msgid "HOLD_TO_SHOW_CURSOR"
msgstr "Показване на курсора чрез задържане"

msgid "HOLD_TO_SHOW_CURSOR_ADVICE_TEXT"
msgstr "Задръжте [thrive:input]g_free_cursor[/thrive:input] за показване на курсора"

#, fuzzy
msgid "HOLD_TO_SKIP_CREDITS"
msgstr "Показване на курсора чрез задържане"

msgid "HOME"
msgstr "Начало"

msgid "HORIZONTAL_COLON"
msgstr "Хоризонтална:"

msgid "HORIZONTAL_WITH_AXIS_NAME_COLON"
msgstr "Хоризонтална ос: {0}"

msgid "HP_COLON"
msgstr "ТЗ:"

msgid "HSV"
msgstr "ОНС"

msgid "HUD_MESSAGE_MULTIPLE"
msgstr ""

#, fuzzy
msgid "HYDROGENASE"
msgstr "Сероводород"

#, fuzzy
msgid "HYDROGENASE_DESCRIPTION"
msgstr "Нитрогеназата е протеин, който използва газообразен [thrive:compound type=\"nitrogen\"]въглероден диоксид[/thrive:compound] и клетъчна енергия под формата на [thrive:compound type=\"atp\"]АТФ[/thrive:compound] за да произвежда [thrive:compound type=\"ammonia\"]амоняк[/thrive:compound], който е ключов за растежа на клетките. Този процес се нарича [b]анаеробна азотна фиксация[/b]. Понеже нитрогеназата е скачена с цитоплазма, тя извършва известна [b]гликолиза[/b]."

#, fuzzy
msgid "HYDROGENASE_PROCESSES_DESCRIPTION"
msgstr "Превръща [thrive:compound type=\"atp\"]АТФ[/thrive:compound] в [thrive:compound type=\"ammonia\"]амоняк[/thrive:compound]. Количеството зависи от концентрацията на [thrive:compound type=\"nitrogen\"]азот[/thrive:compound] в околната среда."

#, fuzzy
msgid "HYDROGENOSOME"
msgstr "Сероводород"

#, fuzzy
msgid "HYDROGENOSOME_DESCRIPTION"
msgstr "Нитрогеназата е протеин, който използва газообразен [thrive:compound type=\"nitrogen\"]въглероден диоксид[/thrive:compound] и клетъчна енергия под формата на [thrive:compound type=\"atp\"]АТФ[/thrive:compound] за да произвежда [thrive:compound type=\"ammonia\"]амоняк[/thrive:compound], който е ключов за растежа на клетките. Този процес се нарича [b]анаеробна азотна фиксация[/b]. Понеже нитрогеназата е скачена с цитоплазма, тя извършва известна [b]гликолиза[/b]."

#, fuzzy
msgid "HYDROGENOSOME_PROCESSES_DESCRIPTION"
msgstr "Превръща [thrive:compound type=\"atp\"]АТФ[/thrive:compound] в [thrive:compound type=\"ammonia\"]амоняк[/thrive:compound]. Количеството зависи от концентрацията на [thrive:compound type=\"nitrogen\"]азот[/thrive:compound] в околната среда."

msgid "HYDROGEN_SULFIDE"
msgstr "Сероводород"

#, fuzzy
msgid "HYDROGEN_SULFIDE_LEVELS"
msgstr "Сероводород"

#, fuzzy
msgid "ICESHARD"
msgstr "Леден къс"

msgid "ICESHELF"
msgstr "Шелфов ледник"

msgid "ICE_CHUNK_BIG"
msgstr ""

msgid "ICE_CHUNK_SMALL"
msgstr ""

msgid "ID_IS_NOT_A_NUMBER"
msgstr "Идентификационният № не е валиден"

msgid "ID_NUMBER"
msgstr "Идентификационен №"

msgid "IF_FALLBACK_RENDERER_USED_ALL_NOT_AVAILABLE"
msgstr ""

#, fuzzy
msgid "IMAGE_FILE_TYPES"
msgstr "Видове"

msgid "INCLUDE_MULTICELLULAR_PROTOTYPE"
msgstr "Включване на следващите етапи на играта"

msgid "INCLUDE_MULTICELLULAR_PROTOTYPE_EXPLANATION"
msgstr "(следващите етапи на играта не са завършени и може да не функционират правилно)"

#, fuzzy
msgid "INCREASE_ITEM_SIZE"
msgstr "Създаване на нов"

#, fuzzy
msgid "INDICATOR_SPECIES_IS_NEW"
msgstr "Изчезнали създания"

#, fuzzy
msgid "INDICATOR_SPECIES_MUTATED"
msgstr "Без мутации на създанията (ако няма подходяща мутация)"

msgid "INDUSTRIAL_STAGE"
msgstr "Индустриализация"

msgid "INFINITE_COMPOUNDS"
msgstr "Пиршество"

msgid "INFINITE_MP"
msgstr "Неограничени МТ"

#, fuzzy
msgid "INFO_BOX_COST"
msgstr "ВАШИТЕ СЪЗДАНИЯ ПРОЦЪФТЯХА!"

#, fuzzy
msgid "INFO_BOX_EDITORS"
msgstr "ВАШИТЕ СЪЗДАНИЯ ПРОЦЪФТЯХА!"

msgid "INFO_BOX_ENZYMES"
msgstr ""

#, fuzzy
msgid "INFO_BOX_GAMEPLAY_TYPE"
msgstr "Осморегулационен разход"

#, fuzzy
msgid "INFO_BOX_INTERNAL_NAME"
msgstr "Наименование на папката:"

msgid "INFO_BOX_MASS"
msgstr ""

#, fuzzy
msgid "INFO_BOX_NEXT_STAGE"
msgstr "Съхранение"

#, fuzzy
msgid "INFO_BOX_OSMOREGULATION_COST"
msgstr "Осморегулационен разход"

#, fuzzy
msgid "INFO_BOX_PREVIOUS_STAGE"
msgstr "Не се осъществяват клетъчни процеси"

#, fuzzy
msgid "INFO_BOX_PROCESSES"
msgstr "Не се осъществяват клетъчни процеси"

#, fuzzy
msgid "INFO_BOX_REQUIRES_NUCLEUS"
msgstr "Нуждае се от ядро"

msgid "INFO_BOX_SIZE"
msgstr "Размер (Шестоъгълници)"

msgid "INFO_BOX_STORAGE"
msgstr "Съхранение"

#, fuzzy
msgid "INFO_BOX_UNIQUE"
msgstr "ВАШИТЕ СЪЗДАНИЯ ПРОЦЪФТЯХА!"

msgid "INFO_BOX_UPGRADES"
msgstr ""

msgid "INGESTED_MATTER"
msgstr "Погълнати обекти"

msgid "INIT_NEW_WORLD_TOOLTIP"
msgstr "Създаване на нов свят"

msgid "INPUTS"
msgstr "Контроли"

#, fuzzy
msgid "INPUT_NAME_BUILD_STRUCTURE"
msgstr "Следващо поколение"

#, fuzzy
msgid "INPUT_NAME_INTERACTION"
msgstr "Следващо поколение"

#, fuzzy
msgid "INPUT_NAME_OPEN_INVENTORY"
msgstr "Следващо поколение"

msgid "INSPECT"
msgstr "Инспектиране"

#, fuzzy
msgid "INSPECTOR"
msgstr "Инспектиране"

#, fuzzy
msgid "INSTAGRAM_TOOLTIP"
msgstr "Отваряне на страницата ни в „Steam“"

#, fuzzy
msgid "INTERACTION_ACTIVATE_ASCENSION"
msgstr "Мутационна скорост"

#, fuzzy
msgid "INTERACTION_ACTIVATE_ASCENSION_MISSING_ENERGY"
msgstr "Мутационна скорост"

#, fuzzy
msgid "INTERACTION_CONSTRUCT"
msgstr "Мутационна скорост"

msgid "INTERACTION_CONSTRUCT_MISSING_DEPOSITED_MATERIALS"
msgstr ""

msgid "INTERACTION_CRAFT"
msgstr "Изработка..."

#, fuzzy
msgid "INTERACTION_DEPOSIT_RESOURCES"
msgstr "Мутационна скорост"

msgid "INTERACTION_DEPOSIT_RESOURCES_NO_SUITABLE_RESOURCES"
msgstr ""

#, fuzzy
msgid "INTERACTION_DESTROY"
msgstr "Мутационна скорост"

#, fuzzy
msgid "INTERACTION_FOUND_SETTLEMENT"
msgstr "Мутационна скорост"

#, fuzzy
msgid "INTERACTION_HARVEST"
msgstr "Мутационна скорост"

msgid "INTERACTION_HARVEST_CANNOT_MISSING_TOOL"
msgstr ""

msgid "INTERACTION_PICK_UP"
msgstr ""

msgid "INTERACTION_PICK_UP_CANNOT_FULL"
msgstr ""

msgid "INTERNALS"
msgstr "Вътрешности"

msgid "INTERNAL_NAME_IN_USE"
msgstr "Наименованието на папката вече съществува"

msgid "INTERNAL_NAME_REQUIRED"
msgstr "Изисква се наименование на папката"

msgid "INTERNAL_NAME_REQUIRES_CAPITAL"
msgstr "Наименованието на папката трябва да започва с главна буква"

msgid "INVALID_DATA_TO_PLOT"
msgstr "Невалидни данни"

msgid "INVALID_ICON_PATH"
msgstr "Невалидно местоположение на иконата"

msgid "INVALID_SAVE_NAME_POPUP"
msgstr "Наименованието на записа не трябва да съдържа специални знаци: (<>:\"/\\|?*)"

msgid "INVALID_SPECIES_NAME_POPUP"
msgstr "Наименованието трябва да отговаря на бинарната номенклатура (родово название и видов епитет)!"

msgid "INVALID_TAG"
msgstr "Невалиден етикет: „{0}“"

msgid "INVALID_URL_FORMAT"
msgstr "Невалиден формат на връзката"

msgid "INVALID_URL_SCHEME"
msgstr "Невалидна връзка"

msgid "INVENTORY_ITEMS_ON_GROUND"
msgstr ""

msgid "INVENTORY_TITLE"
msgstr "Инвентар"

msgid "INVENTORY_TOGGLE_CRAFTING"
msgstr ""

msgid "INVENTORY_TOGGLE_GROUND"
msgstr ""

msgid "INVERTED"
msgstr "Обръщане"

msgid "IN_PROTOTYPE"
msgstr ""
"Това са следващите етапи на играта.\n"
"Те все още са в процес на разбработка, не са завършени\n"
"и може да не функционират правилно.\n"
"Създаването на запис по време на следващите етапи на играта не винаги е възможно."

msgid "IRON"
msgstr "Желязо"

msgid "IRON_LEVELS"
msgstr ""

#, fuzzy
msgid "IRON_OXIDATION"
msgstr "Дарения"

msgid "ITCH_TOOLTIP"
msgstr "Отваряне на страницата ни в „Itch.io“"

msgid "ITEM_AT_2D_COORDINATES"
msgstr ""

#, fuzzy
msgid "ITEM_NAME_SEPARATOR"
msgstr "Следващо поколение"

msgid "JANUARY"
msgstr "Януари"

msgid "JSON_DEBUG_MODE"
msgstr "Режим за отстраняване на грешки:"

msgid "JSON_DEBUG_MODE_ALWAYS"
msgstr "Включен"

msgid "JSON_DEBUG_MODE_AUTO"
msgstr "Автоматичен"

msgid "JSON_DEBUG_MODE_NEVER"
msgstr "Изключен"

msgid "JULY"
msgstr "Юли"

msgid "JUNE"
msgstr "Юни"

#, fuzzy
msgid "KEEP_MIGRATION"
msgstr "Аеробно дишане"

msgid "KEY_BACK"
msgstr "Клавиш „Back“"

#, fuzzy
msgid "KEY_BACKTAB"
msgstr "Клавиш „Back“"

msgid "KEY_BINDING_CHANGE_CONFLICT"
msgstr ""
"Установен е конфликт с „{0}“.\n"
"Искате ли да нулирате „{1}“?"

msgid "KEY_BRING_UP_KEYBOARD"
msgstr ""

msgid "KEY_CLEAR"
msgstr "Клавиш „Clear“"

msgid "KEY_DELETE"
msgstr "Клавиш „Delete“"

msgid "KEY_DOWN"
msgstr "Стрелка надолу"

msgid "KEY_END"
msgstr "Клавиш „End“"

msgid "KEY_ENTER"
msgstr "Клавиш „Enter“"

msgid "KEY_FAVORITES"
msgstr "Клавиш „Favorites“"

msgid "KEY_FORWARD"
msgstr "Клавиш „Forward“"

#, fuzzy
msgid "KEY_GLOBE"
msgstr "Клавиш „Home“"

msgid "KEY_HELP"
msgstr "Клавиш „Help“"

msgid "KEY_HOME"
msgstr "Клавиш „Home“"

msgid "KEY_HOMEPAGE"
msgstr "Клавиш „Homepage“"

#, fuzzy
msgid "KEY_HYPER"
msgstr "Клавиш „Help“"

msgid "KEY_INSERT"
msgstr "Клавиш „Insert“"

#, fuzzy
msgid "KEY_JIS_EISU"
msgstr "Клавиш „Insert“"

#, fuzzy
msgid "KEY_JIS_KANA"
msgstr "Клавиш „Standby“"

msgid "KEY_LEFT"
msgstr "Стрелка наляво"

msgid "KEY_MENU"
msgstr "Клавиш „Menu“"

#, fuzzy
msgid "KEY_META"
msgstr "Клавиш „Tab“"

msgid "KEY_OPENURL"
msgstr "Клавиш „Open URL“"

msgid "KEY_PAUSE"
msgstr "Клавиш „Pause“"

msgid "KEY_PRINT"
msgstr "Клавиш „Print Screen“"

msgid "KEY_REFRESH"
msgstr "Клавиш „Refresh“"

msgid "KEY_RIGHT"
msgstr "Стрелка надясно"

msgid "KEY_SEARCH"
msgstr "Клавиш „Search“"

msgid "KEY_STANDBY"
msgstr "Клавиш „Standby“"

msgid "KEY_STOP"
msgstr "Клавиш „Stop“"

msgid "KEY_TAB"
msgstr "Клавиш „Tab“"

msgid "KEY_UP"
msgstr "Стрелка нагоре"

#, fuzzy
msgid "KILL_50_MICROBES"
msgstr "Нитрогеназа"

#, fuzzy
msgid "KILL_MICROBES_PROGRESS"
msgstr "Микробен редактор"

msgid "KILO_ABBREVIATION"
msgstr "{0} хил"

msgid "KP0"
msgstr "Num 0"

msgid "KP1"
msgstr "Num 1"

msgid "KP2"
msgstr "Num 2"

msgid "KP3"
msgstr "Num 3"

msgid "KP4"
msgstr "Num 4"

msgid "KP5"
msgstr "Num 5"

msgid "KP6"
msgstr "Num 6"

msgid "KP7"
msgstr "Num 7"

msgid "KP8"
msgstr "Num 8"

msgid "KP9"
msgstr "Num 9"

msgid "KPADD"
msgstr "Num +"

msgid "KPDIVIDE"
msgstr "Num /"

msgid "KPENTER"
msgstr "Клавиш „Num Enter“"

msgid "KPMULTIPLY"
msgstr "Num *"

msgid "KPPERIOD"
msgstr "Num ."

msgid "KPSUBTRACT"
msgstr "Num -"

msgid "LANGUAGE"
msgstr "Език:"

msgid "LANGUAGE_TRANSLATION_PROGRESS"
msgstr "Този превод е завършен на {0} %"

msgid "LANGUAGE_TRANSLATION_PROGRESS_LOW"
msgstr "Този превод е в процес на разработка и е завършен на {0} %"

msgid "LANGUAGE_TRANSLATION_PROGRESS_REALLY_LOW"
msgstr "Този превод е в начален етап на разработка и е завършен на {0} %!"

#, fuzzy
msgid "LARGE_SULFUR_CHUNK"
msgstr "Малък железен фрагмент"

msgid "LAST_ORGANELLE_DELETE_OPTION_DISABLED_TOOLTIP"
msgstr "Последният органел не може да бъде премахнат"

msgid "LAUNCH0"
msgstr "Клавиш „Launch 0“"

msgid "LAUNCH1"
msgstr "Клавиш „Launch 1“"

msgid "LAUNCH2"
msgstr "Клавиш „Launch 2“"

msgid "LAUNCH3"
msgstr "Клавиш „Launch 3“"

msgid "LAUNCH4"
msgstr "Клавиш „Launch 4“"

msgid "LAUNCH5"
msgstr "Клавиш „Launch 5“"

msgid "LAUNCH6"
msgstr "Клавиш „Launch 6“"

msgid "LAUNCH7"
msgstr "Клавиш „Launch 7“"

msgid "LAUNCH8"
msgstr "Клавиш „Launch 8“"

msgid "LAUNCH9"
msgstr "Клавиш „Launch 9“"

msgid "LAUNCHA"
msgstr "Клавиш „Launch A“"

msgid "LAUNCHB"
msgstr "Клавиш „Launch B“"

msgid "LAUNCHC"
msgstr "Клавиш „Launch C“"

msgid "LAUNCHD"
msgstr "Клавиш „Launch D“"

msgid "LAUNCHE"
msgstr "Клавиш „Launch E“"

msgid "LAUNCHF"
msgstr "Клавиш „Launch F“"

msgid "LAUNCHMAIL"
msgstr "Клавиш „Mail“"

msgid "LAUNCHMEDIA"
msgstr "Клавиш „Media“"

msgid "LAWK_ONLY"
msgstr "Земеподобен живот"

msgid "LAWK_ONLY_EXPLANATION"
msgstr "(ограничава еволюцията на някои органели и способности)"

msgid "LEAD_ARTIST"
msgstr "Водещ артист"

msgid "LEAD_ARTISTS"
msgstr "Водещи артисти"

msgid "LEAD_DEVELOPERS"
msgstr "Водещи разработчици"

msgid "LEAD_GAME_DESIGNER"
msgstr "Водещ дизайнер"

msgid "LEAD_GAME_DESIGNERS"
msgstr "Водещи дизайнери"

msgid "LEAD_OUTREACH_PEOPLE"
msgstr "Водещи представители"

msgid "LEAD_OUTREACH_PERSON"
msgstr "Водещ представител"

msgid "LEAD_PROGRAMMER"
msgstr "Водещ програмист"

msgid "LEAD_PROGRAMMERS"
msgstr "Водещи програмисти"

msgid "LEAD_PROJECT_MANAGER"
msgstr "Водещ ръководител"

msgid "LEAD_PROJECT_MANAGERS"
msgstr "Водещи ръководители"

msgid "LEAD_TESTER"
msgstr "Водещ изпитател"

msgid "LEAD_TESTERS"
msgstr "Водещи изпитатели"

msgid "LEAD_THEORIST"
msgstr "Водещ теоретик"

msgid "LEAD_THEORISTS"
msgstr "Водещи теоретици"

msgid "LEFT_ARROW"
msgstr "←"

msgid "LEFT_MOUSE"
msgstr "Ляв бутон"

msgid "LICENSES"
msgstr "Лицензи"

msgid "LICENSES_COVERING_THRIVE"
msgstr "Описание на лицензите"

msgid "LIFE_ORIGIN"
msgstr "Произход на живота"

msgid "LIFE_ORIGIN_EXPLANATION"
msgstr "(начално местообитание)"

msgid "LIFE_ORIGIN_PANSPERMIA"
msgstr "Извънземен (произволен)"

msgid "LIFE_ORIGIN_POND"
msgstr "Топло езерце"

msgid "LIFE_ORIGIN_TOOLTIP"
msgstr "Зависи от включването на „Земеподобен живот“"

msgid "LIFE_ORIGIN_VENTS"
msgstr "Хидротермални комини"

msgid "LIGHT"
msgstr "Светлина"

msgid "LIGHT_LEVEL_AVERAGE"
msgstr "Средно"

#, fuzzy
msgid "LIGHT_LEVEL_CURRENT"
msgstr "Нощ"

msgid "LIGHT_LEVEL_DAY"
msgstr "Ден"

msgid "LIGHT_LEVEL_LABEL_AT_NOON"
msgstr "{0} по пладне"

msgid "LIGHT_LEVEL_NIGHT"
msgstr "Нощ"

msgid "LIGHT_MAX"
msgstr "Максимална светлина"

msgid "LIMIT_EXTREME"
msgstr "Екстремен"

msgid "LIMIT_GROWTH_RATE"
msgstr "Ограничаване на растежа"

msgid "LIMIT_GROWTH_RATE_EXPLANATION"
msgstr "(ограничава скоростта на растеж на създанията)"

msgid "LIMIT_HUGE"
msgstr "Огромен"

msgid "LIMIT_LARGE"
msgstr "Голям"

msgid "LIMIT_NORMAL"
msgstr "Умерен"

msgid "LIMIT_SMALL"
msgstr "Малък"

msgid "LIMIT_TINY"
msgstr "Миниатюрен"

msgid "LIMIT_VERY_LARGE"
msgstr "Много голям"

msgid "LIMIT_VERY_SMALL"
msgstr "Много малък"

msgid "LINE_COLOUR"
msgstr "Цвят на линията:"

#, fuzzy
msgid "LINKS_TITLE"
msgstr "Заглавието липсва"

msgid "LIPASE"
msgstr "Липаза"

msgid "LIPASE_DESCRIPTION"
msgstr "Позволява разграждането на повечето видове мембрани. Произвеждането на този ензим е възможно и без помощта на лизозомата, но добавянето му подобрява хранителната ефективност на клетката."

msgid "LOAD"
msgstr "Зареждане"

msgid "LOADING"
msgstr "Зареждане"

msgid "LOADING_DOT_DOT_DOT"
msgstr "Зареждане..."

msgid "LOADING_GAME"
msgstr "Зареждане на играта"

#, fuzzy
msgid "LOADING_GRAPHICS_SHADERS"
msgstr "Зареждане на играта"

#, fuzzy
msgid "LOADING_MACROSCOPIC_EDITOR"
msgstr "Зареждане на микробния редактор"

msgid "LOADING_MICROBE_EDITOR"
msgstr "Зареждане на микробния редактор"

#, fuzzy
msgid "LOADING_MICROBE_STAGE"
msgstr "Пробуждане"

msgid "LOADING_MULTICELLULAR_EDITOR"
msgstr "Зареждане на многоклетъчния редактор"

#, fuzzy
msgid "LOADING_MULTICELLULAR_STAGE"
msgstr "Зареждане на многоклетъчния редактор"

#, fuzzy
msgid "LOADING_STAGE"
msgstr "Зареждане на играта"

#, fuzzy
msgid "LOADING_STAGE_ASSETS"
msgstr "Зареждане на играта"

msgid "LOAD_FINISHED"
msgstr "Зареждането приключи"

msgid "LOAD_GAME"
msgstr "Зареждане"

msgid "LOAD_GAME_BUTTON_TOOLTIP"
msgstr "Зареждане на запазените игри"

msgid "LOAD_INCOMPATIBLE_PROTOTYPE_WARNING"
msgstr ""
"Избраният запис е създаден в следващите етапи на играта и е несъвместим с тази версия на „Thrive“.\n"
"Надграждането не е възможно.\n"
"Понеже играта е в начален етап на разработка и съвместимостта не е приоритет, записите от следващите етапи на играта не могат да бъдат надградени."

msgid "LOAD_INCOMPATIBLE_SAVE_PROMPT"
msgstr "Зареждане на несъвместим запис?"

msgid "LOAD_INCOMPATIBLE_SAVE_WARNING"
msgstr ""
"Избраният запис е несъвместим с тази версия на „Thrive“.\n"
"Надграждането не е възможно.\n"
"Понеже играта е в начален етап на разработка и съвместимостта не е приоритет, някои записи не могат да бъдат надградени."

msgid "LOAD_INVALID_SAVE_PROMPT"
msgstr "Зареждане на невалиден запис?"

msgid "LOAD_INVALID_SAVE_WARNING"
msgstr ""
"Запазената информация не може да бъде заредена.\n"
"Записът най-вероятно е повреден или е от по-нова версия на „Thrive“.\n"
"Искате ли да го заредите въпреки това?"

msgid "LOCAL_INITIAL_LETTER"
msgstr "М"

#, fuzzy
msgid "LOCK_DAY_NIGHT_CYCLE"
msgstr "Денонощен цикъл"

#, fuzzy
msgid "LOWER_SCALE_INCREASES_PERFORMANCE"
msgstr "(по-високите стойности подобряват производителността)"

msgid "LOWER_VALUE_MAKES_SHARPER_IMAGE"
msgstr ""

#, fuzzy
msgid "LOW_MENU_PERFORMANCE"
msgstr "Производителност"

#, fuzzy
msgid "LOW_MENU_PERFORMANCE_DESCRIPTION"
msgstr "Съдържа храносмилателни ензими. Нейните свойства определят вида на ензима, който се използва за усвояването на обектите от клетката. Ензимите подобряват хранителната ефективност на клетката."

msgid "LOW_QUALITY_BACKGROUND_BLUR"
msgstr ""

msgid "LOW_QUALITY_BACKGROUND_BLUR_TOOLTIP"
msgstr ""

msgid "LUCIFERASE"
msgstr ""

#, fuzzy
msgid "LUCIFERASE_SYNTHESIS"
msgstr "Секреция"

msgid "LYSOSOME"
msgstr "Лизозома"

msgid "LYSOSOME_DESCRIPTION"
msgstr "Лизозомата е мембранен органел, съдържащ хидролази, които разграждат различните биомолекули. Тя позволява усвояването на обектите, погълнати чрез ендоцитоза и изхвърлянето на отпадъчните продукти на клетката в процес, който се нарича [b]автофагия[/b]."

msgid "LYSOSOME_PROCESSES_DESCRIPTION"
msgstr "Съдържа храносмилателни ензими. Нейните свойства определят вида на ензима, който се използва за усвояването на обектите от клетката. Ензимите подобряват хранителната ефективност на клетката."

#, fuzzy
msgid "MACROLIDE_SYNTHESIS"
msgstr "Секреция"

#, fuzzy
msgid "MACROSCOPIC"
msgstr "Макроскопичен организъм ({0} от {1})"

#, fuzzy
msgid "MACROSCOPIC_STAGE"
msgstr "Микробен етап"

#, fuzzy
msgid "MAKE_CELL_THAT_EATS_RADIATION"
msgstr "(определя разхода на мутационни точки в редактора)"

#, fuzzy
msgid "MAKE_CELL_USE_CHEMOSYNTHESIS"
msgstr "Хемосинтеза"

#, fuzzy
msgid "MAKE_NO_CHANGES_IN_EDITOR"
msgstr "Промени:"

msgid "MANUALLY_SET_TIME"
msgstr ""

msgid "MAP"
msgstr "Карта"

msgid "MARCH"
msgstr "Март"

msgid "MARINE_SNOW"
msgstr "Морски сняг"

msgid "MASTER_VOLUME"
msgstr "Основен звук"

#, fuzzy
msgid "MASTODON_TOOLTIP"
msgstr "Отваряне на страницата ни в „Patreon“"

#, fuzzy
msgid "MAX_CACHE_SIZE_TOOLTIP"
msgstr "Освобождаване на слуз"

msgid "MAX_FPS"
msgstr "Максимална ЧКС:"

msgid "MAX_FPS_NO_LIMIT"
msgstr "Неограничена"

#, fuzzy
msgid "MAX_SIZE_COLON"
msgstr "Размер:"

msgid "MAX_SPAWNED_ENTITIES"
msgstr "Максимален брой на обектите:"

msgid "MAX_VISIBLE_DATASET_WARNING"
msgstr "Не е възможно показването на повече от {0} набора от данни!"

msgid "MAY"
msgstr "Май"

#, fuzzy
msgid "MECHANICS_BUTTON"
msgstr "Изтриването не може да бъде отменено, сигурни ли сте, че искате да изтриете този запис?"

msgid "MEDIANEXT"
msgstr "Клавиш „Media Next“"

msgid "MEDIAPLAY"
msgstr "Клавиш „Media Play“"

msgid "MEDIAPREVIOUS"
msgstr "Клавиш „Media Prev“"

msgid "MEDIARECORD"
msgstr "Клавиш „Media Rec“"

msgid "MEDIASTOP"
msgstr "Клавиш „Media Stop“"

#, fuzzy
msgid "MEDIUM_SULFUR_CHUNK"
msgstr "Малък железен фрагмент"

msgid "MEGA_YEARS"
msgstr "млн. г."

#, fuzzy
msgid "MELANOSOME"
msgstr "Метаболозоми"

#, fuzzy
msgid "MELANOSOME_DESCRIPTION"
msgstr "Лизозомата е мембранен органел, съдържащ хидролази, които разграждат различните биомолекули. Тя позволява усвояването на обектите, погълнати чрез ендоцитоза и изхвърлянето на отпадъчните продукти на клетката в процес, който се нарича [b]автофагия[/b]."

#, fuzzy
msgid "MELANOSOME_PROCESSES_DESCRIPTION"
msgstr "Съдържа храносмилателни ензими. Нейните свойства определят вида на ензима, който се използва за усвояването на обектите от клетката. Ензимите подобряват хранителната ефективност на клетката."

msgid "MEMBRANE"
msgstr "Мембрана"

msgid "MEMBRANE_RIGIDITY"
msgstr "Твърдост на мембраната"

msgid "MEMBRANE_TYPES"
msgstr "Видове"

msgid "MENU"
msgstr "Меню"

msgid "MESOPELAGIC"
msgstr "Мезопелагиал"

msgid "METABOLOSOMES"
msgstr "Метаболозоми"

msgid "METABOLOSOMES_DESCRIPTION"
msgstr "Метаболозомите са струпвания от протеини, увити в протеинови обвивки. Те превръщат [thrive:compound type=\"glucose\"]глюкозата[/thrive:compound] в [thrive:compound type=\"atp\"]АТФ[/thrive:compound], много по-бързо от цитоплазмата в процес, който се нарича [b]аеробно дишане[/b]. За да функционират се нуждаят от [thrive:compound type=\"oxygen\"]кислород[/thrive:compound], когато той не е достатъчен произвеждането на [thrive:compound type=\"atp\"]АТФ[/thrive:compound] се забавя. Понеже метаболозомите са скачени с цитоплазма, тя извършва известна [b]гликолиза[/b]."

msgid "METABOLOSOMES_PROCESSES_DESCRIPTION"
msgstr "Превръщат [thrive:compound type=\"glucose\"]глюкозата[/thrive:compound] в [thrive:compound type=\"atp\"]АТФ[/thrive:compound]. Количеството зависи от концентрацията на [thrive:compound type=\"oxygen\"]кислород[/thrive:compound] в околната среда."

#, fuzzy
msgid "META_THREADS_TOOLTIP"
msgstr ""
"Проверката за хипернишковата технология е неуспешна.\n"
"Броят на нишките по подразбиране зависи от това, понеже хипернишките са по-бавни от физическите ядра на процесора."

msgid "METEOR_IMPACT_EVENT"
msgstr ""

msgid "METEOR_STRIKE_START_EVENT_LOG_PLURAL"
msgstr ""

msgid "METEOR_STRIKE_START_EVENT_LOG_SINGULAR"
msgstr ""

msgid "METRICS"
msgstr "Показатели за производителност"

#, fuzzy
msgid "METRICS_CONTENT"
msgstr ""
"Време за обработка: {0} с\n"
"Физическо време: {1} с\n"
"Обекти: {2} (тежест: {3})\n"
"Създадени: {4} Премахнати: {5}\n"
"Използвани възли: {6}\n"
"Използвана памет: {7}\n"
"Графична памет: {8}\n"
"Изобразени обекти: {9}\n"
"Общо обекти: {10} Двуизмерни: {11}\n"
"Изобразени върхове: {12}\n"
"Материални изменения: {13}\n"
"Изменения на засенчването: {14}\n"
"Неизползвани възли: {15}\n"
"Звуково забавяне: {16} мс\n"
"Общо нишки: {17}\n"
"Общо време на ЦП:\n"
"{18}"

msgid "MIB_VALUE"
msgstr "{0} МиБ"

msgid "MICHE"
msgstr ""

#, fuzzy
msgid "MICHES_FOR_PATCH"
msgstr "Изчезнаха от зоната"

#, fuzzy
msgid "MICHE_AVOID_PREDATION_SELECTION_PRESSURE"
msgstr "[b][u]{0}[/u][/b] се отделиха от [b][u]{1}[/u][/b] поради селекционен натиск"

msgid "MICHE_CHUNK_PRESSURE"
msgstr ""

#, fuzzy
msgid "MICHE_COMPOUND_CLOUD_PRESSURE"
msgstr "Облаци"

msgid "MICHE_COMPOUND_EFFICIENCY_PRESSURE"
msgstr ""

#, fuzzy
msgid "MICHE_DETAIL_TEXT"
msgstr ""
"[b]Създания[/b]\n"
"  {0}:{1}\n"
"[b]Поколение[/b]\n"
"  {2}\n"
"[b]Популация[/b]\n"
"  {3}\n"
"[b]Цвят[/b]\n"
"  #{4}\n"
"[b]Поведение[/b]\n"
"  {5}"

msgid "MICHE_ENVIRONMENTAL_COMPOUND_PRESSURE"
msgstr ""

#, fuzzy
msgid "MICHE_ENVIRONMENTAL_TOLERANCE"
msgstr "Околна среда"

msgid "MICHE_MAINTAIN_COMPOUND_PRESSURE"
msgstr ""

msgid "MICHE_METABOLIC_STABILITY_PRESSURE"
msgstr ""

msgid "MICHE_NO_OP_PRESSURE"
msgstr ""

msgid "MICHE_PREDATION_EFFECTIVENESS_PRESSURE"
msgstr ""

#, fuzzy
msgid "MICHE_PREDATOR_ROOT_PRESSURE"
msgstr "{0}"

msgid "MICHE_ROOT_PRESSURE"
msgstr ""

#, fuzzy
msgid "MICHE_TEMPERATURE_SESSILITY_PRESSURE"
msgstr "{0}"

#, fuzzy
msgid "MICHE_TREE"
msgstr "Прочистване на възлите"

msgid "MICROBE"
msgstr "Микроб"

#, fuzzy
msgid "MICROBES_COUNT"
msgstr "Микроб"

#, fuzzy
msgid "MICROBE_BENCHMARK"
msgstr "Микробен редактор"

#, fuzzy
msgid "MICROBE_CAMERA_TILT_EFFECT"
msgstr "  {0}: Среща се в {1} от създанията, средно по {2}"

msgid "MICROBE_EDITOR"
msgstr "Микробен редактор"

#, fuzzy
msgid "MICROBE_ENZYME_STATISTICS"
msgstr "  {0}: Среща се в {1} от създанията, средно по {2}"

msgid "MICROBE_FREEBUILD_EDITOR"
msgstr "Микробен редактор"

#, fuzzy
msgid "MICROBE_LOADING_TIP_1"
msgstr "Натиснете бутона „Отмяна“ в редактора, ако допуснете грешка"

#, fuzzy
msgid "MICROBE_LOADING_TIP_10"
msgstr "Натиснете бутона „Отмяна“ в редактора, ако допуснете грешка"

#, fuzzy
msgid "MICROBE_LOADING_TIP_11"
msgstr "Натиснете бутона „Отмяна“ в редактора, ако допуснете грешка"

#, fuzzy
msgid "MICROBE_LOADING_TIP_12"
msgstr "Натиснете бутона „Отмяна“ в редактора, ако допуснете грешка"

#, fuzzy
msgid "MICROBE_LOADING_TIP_13"
msgstr "Натиснете бутона „Отмяна“ в редактора, ако допуснете грешка"

#, fuzzy
msgid "MICROBE_LOADING_TIP_14"
msgstr "Натиснете бутона „Отмяна“ в редактора, ако допуснете грешка"

#, fuzzy
msgid "MICROBE_LOADING_TIP_15"
msgstr "Натиснете бутона „Отмяна“ в редактора, ако допуснете грешка"

#, fuzzy
msgid "MICROBE_LOADING_TIP_16"
msgstr "Натиснете бутона „Отмяна“ в редактора, ако допуснете грешка"

#, fuzzy
msgid "MICROBE_LOADING_TIP_17"
msgstr "Натиснете бутона „Отмяна“ в редактора, ако допуснете грешка"

#, fuzzy
msgid "MICROBE_LOADING_TIP_18"
msgstr "Натиснете бутона „Отмяна“ в редактора, ако допуснете грешка"

#, fuzzy
msgid "MICROBE_LOADING_TIP_19"
msgstr "Натиснете бутона „Отмяна“ в редактора, ако допуснете грешка"

#, fuzzy
msgid "MICROBE_LOADING_TIP_2"
msgstr "Натиснете бутона „Отмяна“ в редактора, ако допуснете грешка"

#, fuzzy
msgid "MICROBE_LOADING_TIP_20"
msgstr "Натиснете бутона „Отмяна“ в редактора, ако допуснете грешка"

#, fuzzy
msgid "MICROBE_LOADING_TIP_21"
msgstr "Натиснете бутона „Отмяна“ в редактора, ако допуснете грешка"

#, fuzzy
msgid "MICROBE_LOADING_TIP_22"
msgstr "Натиснете бутона „Отмяна“ в редактора, ако допуснете грешка"

#, fuzzy
msgid "MICROBE_LOADING_TIP_3"
msgstr "Натиснете бутона „Отмяна“ в редактора, ако допуснете грешка"

#, fuzzy
msgid "MICROBE_LOADING_TIP_4"
msgstr "Натиснете бутона „Отмяна“ в редактора, ако допуснете грешка"

#, fuzzy
msgid "MICROBE_LOADING_TIP_5"
msgstr "Натиснете бутона „Отмяна“ в редактора, ако допуснете грешка"

#, fuzzy
msgid "MICROBE_LOADING_TIP_6"
msgstr "Натиснете бутона „Отмяна“ в редактора, ако допуснете грешка"

#, fuzzy
msgid "MICROBE_LOADING_TIP_7"
msgstr "Натиснете бутона „Отмяна“ в редактора, ако допуснете грешка"

#, fuzzy
msgid "MICROBE_LOADING_TIP_8"
msgstr "Натиснете бутона „Отмяна“ в редактора, ако допуснете грешка"

#, fuzzy
msgid "MICROBE_LOADING_TIP_9"
msgstr "Натиснете бутона „Отмяна“ в редактора, ако допуснете грешка"

#, fuzzy
msgid "MICROBE_MEMBRANE_PERCENTAGE_STATISTICS"
msgstr "  {0}: Среща се в {1} от създанията, средно по {2}"

#, fuzzy
msgid "MICROBE_MEMBRANE_STATISTICS"
msgstr "  {0}: Среща се в {1} от създанията, средно по {2}"

msgid "MICROBE_ORGANELLE_STATISTICS"
msgstr "  {0}: Среща се в {1} от създанията, средно по {2}"

#, fuzzy
msgid "MICROBE_ORGANELLE_UPGRADES_STATISTICS"
msgstr "  {0}: Среща се в {1} от създанията, средно по {2}"

#, fuzzy
msgid "MICROBE_RIPPLE_EFFECT"
msgstr "  {0}: Среща се в {1} от създанията, средно по {2}"

msgid "MICROBE_SPECIES_DETAIL_TEXT"
msgstr ""
"[b]Етап[/b]\n"
"  Микробен\n"
"[b]Вид на мембраната[/b]\n"
"  {0}\n"
"[b]Твърдост на мембраната[/b]\n"
"  {1}\n"
"[b]Скорост[/b]\n"
"  {2}\n"
"[b]Завъртане[/b]\n"
"  {3}\n"
"[b]Размер[/b]\n"
"  {4}"

msgid "MICROBE_STAGE"
msgstr "Микробен етап"

#, fuzzy
msgid "MICROBE_STAGE_BECOME_MULTICELLULAR_TEXT"
msgstr ""
"Събирайте глюкоза (белите облаци), като се движите през нея.\n"
"\n"
"Вашата клетка се нуждае от глюкоза за да оцелее.\n"
"\n"
"Следвайте напътствията за да намерите глюкозата."

#, fuzzy
msgid "MICROBE_STAGE_COLLECT_TEXT"
msgstr ""
"Събирайте [thrive:compound type=\"глюкоза\"][/thrive:compound] (белите облаци), като се движите през нея.\n"
"\n"
"Вашата клетка се нуждае от [thrive:compound type=\"глюкоза\"][/thrive:compound], за да произвежда [thrive:compound type=\"АТФ\"][/thrive:compound] (енергия), която е необходима за нейното оцеляване.\n"
"\n"
"Следвайте напътствията за да намерите [thrive:compound type=\"глюкозата\"][/thrive:compound]."

#, fuzzy
msgid "MICROBE_STAGE_CONTROL_TEXT"
msgstr ""
"За да управлявате Вашата клетка, използвайте клавишите, които са показани около нея (в центъра на екрана) и мишката за посоката на движение.\n"
"\n"
"Режимът на движение може да бъде променен в настройките на играта.\n"
"\n"
"Натиснете всеки един клавиш за няколко секунди за да продължите."

#, fuzzy
msgid "MICROBE_STAGE_CONTROL_TEXT_CONTROLLER"
msgstr ""
"За да управлявате Вашата клетка, използвайте клавишите, които са показани около нея (в центъра на екрана) и мишката за посоката на движение.\n"
"\n"
"Натиснете всеки един клавиш за няколко секунди за да продължите."

#, fuzzy
msgid "MICROBE_STAGE_HEALTH_TEXT"
msgstr ""
"Наблюдавайте нивото на здравето си, което се намира до нивото на [thrive:compound type=\"АТФ\"][/thrive:compound] (долу вдясно).\n"
"Вашата клетка ще умре, ако изгуби всичките си точки здраве.\n"
"Ако имате [thrive:compound type=\"АТФ\"][/thrive:compound], точките здраве се възстановяват.\n"
"Събирайте [thrive:compound type=\"глюкоза\"][/thrive:compound] за да произвеждате [thrive:compound type=\"АТФ\"][/thrive:compound]."

#, fuzzy
msgid "MICROBE_STAGE_INITIAL"
msgstr ""
"На далечна извънземна планета, след дълъг период на вулканична активност и метеоритни удари, се заражда нов феномен.\n"
"\n"
"Живот.\n"
"\n"
"Обикновени микроби обитават дълбините на океана. Вие сте последният универсален общ предшественик (ПУОП) на тази планета.\n"
"\n"
"За да оцелеете в този враждебен свят, трябва да се приспособите и да еволюирате Вашите създания."

#, fuzzy
msgid "MICROBE_STAGE_INITIAL_PANSPERMIA"
msgstr ""
"На далечна извънземна планета, след дълъг период на вулканична активност и метеоритни удари, се заражда нов феномен.\n"
"\n"
"Живот.\n"
"\n"
"Обикновени микроби обитават дълбините на океана. Вие сте последният универсален общ предшественик (ПУОП) на тази планета.\n"
"\n"
"За да оцелеете в този враждебен свят, трябва да се приспособите и да еволюирате Вашите създания."

#, fuzzy
msgid "MICROBE_STAGE_INITIAL_POND"
msgstr ""
"На далечна извънземна планета, след дълъг период на вулканична активност и метеоритни удари, се заражда нов феномен.\n"
"\n"
"Живот.\n"
"\n"
"Обикновени микроби обитават дълбините на океана. Вие сте последният универсален общ предшественик (ПУОП) на тази планета.\n"
"\n"
"За да оцелеете в този враждебен свят, трябва да се приспособите и да еволюирате Вашите създания."

#, fuzzy
msgid "MICROBE_STAGE_ORGANELLE_DIVISION"
msgstr "  {0}: Среща се в {1} от създанията, средно по {2}"

#, fuzzy
msgid "MICROBIAL_MASSACRE"
msgstr "Микробен етап"

#, fuzzy
msgid "MICRO_BORG"
msgstr "Микроб"

msgid "MIDDLE_MOUSE"
msgstr "Среден бутон"

#, fuzzy
msgid "MIGRATION_FAILED_TO_ADD"
msgstr "Създаването на модификацията е неуспешно"

#, fuzzy
msgid "MIGRATION_MANAGER"
msgstr ""
"Наблюдавайте нивото на здравето си, което се намира до нивото на [thrive:compound type=\"АТФ\"][/thrive:compound] (долу вдясно).\n"
"Вашата клетка ще умре, ако изгуби всичките си точки здраве.\n"
"Ако имате [thrive:compound type=\"АТФ\"][/thrive:compound], точките здраве се възстановяват.\n"
"Събирайте [thrive:compound type=\"глюкоза\"][/thrive:compound] за да произвеждате [thrive:compound type=\"АТФ\"][/thrive:compound]."

msgid "MIGRATION_STATUS_DESTINATION_NOT_SELECTED"
msgstr ""

#, fuzzy
msgid "MIGRATION_STATUS_TEXT"
msgstr ""
"Наблюдавайте нивото на здравето си, което се намира до нивото на [thrive:compound type=\"АТФ\"][/thrive:compound] (долу вдясно).\n"
"Вашата клетка ще умре, ако изгуби всичките си точки здраве.\n"
"Ако имате [thrive:compound type=\"АТФ\"][/thrive:compound], точките здраве се възстановяват.\n"
"Събирайте [thrive:compound type=\"глюкоза\"][/thrive:compound] за да произвеждате [thrive:compound type=\"АТФ\"][/thrive:compound]."

#, fuzzy
msgid "MIGRATION_STEP_DESTINATION_EXPLANATION"
msgstr "Вкаменете тези създания, за да ги запазите в музея. Може да го посетите от Трайвопедията или да заредите създанията в редактора."

msgid "MIGRATION_STEP_ONLY_ONE_ALLOWED"
msgstr ""

#, fuzzy
msgid "MIGRATION_STEP_POPULATION_EXPLANATION"
msgstr "(определя разхода на мутационни точки в редактора)"

#, fuzzy
msgid "MIGRATION_STEP_SOURCE_EXPLANATION"
msgstr "(определя разхода на мутационни точки в редактора)"

#, fuzzy
msgid "MIGRATION_TOOLTIP"
msgstr "Отваряне на страницата ни в „Patreon“"

msgid "MILLION_ABBREVIATION"
msgstr "{0} млн"

msgid "MINIMUM_AMOUNT_TO_FIND"
msgstr "Минимално количество:"

msgid "MINIMUM_VERSION"
msgstr "Минимална:"

msgid "MIN_VISIBLE_DATASET_WARNING"
msgstr "Не е възможно показването на по-малко от {0} набор(а) от данни!"

msgid "MISC"
msgstr "Разни"

msgid "MISCELLANEOUS"
msgstr "Разни"

msgid "MISCELLANEOUS_3D_STAGE"
msgstr "Триизмерно пространство"

#, fuzzy
msgid "MISC_FUN"
msgstr "Разни"

msgid "MISSING_DESCRIPTION"
msgstr "Описанието липсва"

msgid "MISSING_OR_INVALID_REQUIRED_FIELD"
msgstr "Липсващ или невалиден формат на задължително поле: {0}"

msgid "MISSING_TITLE"
msgstr "Заглавието липсва"

msgid "MITOCHONDRION"
msgstr "Митохондрия"

msgid "MITOCHONDRION_DESCRIPTION"
msgstr "Това е основният източник на енергия на клетката. Митохондрията е структура с двойна мембрана, изпълнена с протеини и ензими. Тя е прокариот, който е бил асимилиран от еукариотния си приемник. Митохондрията превръща по много ефективен начин [thrive:compound type=\"glucose\"]глюкозата[/thrive:compound] в [thrive:compound type=\"atp\"]АТФ[/thrive:compound] в процес, който се нарича [b]аеробно дишане[/b]. За да функционира се нуждае от [thrive:compound type=\"oxygen\"]кислород[/thrive:compound], когато той не е достатъчен произвеждането на [thrive:compound type=\"atp\"]АТФ[/thrive:compound] се забавя."

msgid "MITOCHONDRION_PROCESSES_DESCRIPTION"
msgstr "Превръща [thrive:compound type=\"glucose\"]глюкозата[/thrive:compound] в [thrive:compound type=\"atp\"]АТФ[/thrive:compound]. Количеството зависи от концентрацията на [thrive:compound type=\"oxygen\"]кислород[/thrive:compound] в околната среда."

msgid "MIXED_DOT_DOT_DOT"
msgstr "Смесена..."

msgid "MODDING_INSTRUCTIONS_ON"
msgstr "За повече информация, посетете"

msgid "MODELS"
msgstr "Модели"

msgid "MODE_CAN_BE_CHANGED_IN_OPTIONS"
msgstr ""

#, fuzzy
msgid "MODIFIER"
msgstr "Свойства"

msgid "MODIFY"
msgstr "Свойства"

msgid "MODIFY_ORGANELLE"
msgstr "Свойства на органела"

msgid "MODIFY_TYPE"
msgstr "Свойства"

msgid "MODS"
msgstr "Модификации"

msgid "MODS_INSTALLED_BUT_NOT_ENABLED"
msgstr ""
"Налични са инсталирани модификации, които не са включени.\n"
"\n"
"Модификациите трябва да бъдат включени след тяхната инсталация, за да се използват от играта."

msgid "MOD_ASSEMBLY"
msgstr "„Assembly“:"

msgid "MOD_ASSEMBLY_CLASS"
msgstr "Основно „Assembly“:"

#, fuzzy
msgid "MOD_ASSEMBLY_CLASS_CREATION_FAILED"
msgstr "„{0}“: изключването на „Assembly“ е неуспешно"

msgid "MOD_ASSEMBLY_CLASS_NOT_FOUND"
msgstr "„{0}“: „{1}“ не съществува в „Assembly“"

msgid "MOD_ASSEMBLY_INIT_CALL_FAILED"
msgstr "„{0}“: стартирането на „Assembly“ е неуспешно"

msgid "MOD_ASSEMBLY_LOAD_CALL_FAILED_EXCEPTION"
msgstr "„{0}“: стартирането на„Assembly“ е неуспешно поради следната грешка: {1}"

msgid "MOD_ASSEMBLY_LOAD_EXCEPTION"
msgstr "„{0}“: зареждането на „Assembly“ е неуспешно поради следната грешка: {1}"

msgid "MOD_ASSEMBLY_UNLOAD_CALL_FAILED"
msgstr "„{0}“: изключването на „Assembly“ е неуспешно"

msgid "MOD_ASSEMBLY_UNLOAD_CALL_FAILED_EXCEPTION"
msgstr "„{0}“: изключването на „Assembly“ е неуспешно поради следната грешка: {1}"

msgid "MOD_AUTHOR"
msgstr "Автор:"

msgid "MOD_AUTO_HARMONY"
msgstr "Използва „Harmony“:"

msgid "MOD_CREATION_FAILED"
msgstr "Създаването на модификацията е неуспешно"

msgid "MOD_DESCRIPTION"
msgstr "Описание:"

msgid "MOD_EXTENDED_DESCRIPTION"
msgstr "Подробно описание:"

msgid "MOD_HARMONY_LOAD_FAILED_EXCEPTION"
msgstr "„{0}“: зареждането на „Harmony“ е неуспешно поради следната грешка: {1}"

msgid "MOD_HARMONY_UNLOAD_FAILED_EXCEPTION"
msgstr "„{0}“: изключването на „Harmony“ е неуспешно поради следната грешка: {1}"

msgid "MOD_HAS_NO_LOADABLE_RESOURCES"
msgstr "„{0}“: няма ресурси за зареждане"

msgid "MOD_ICON_FILE"
msgstr "Икона:"

msgid "MOD_INFO_URL"
msgstr "Връзка:"

msgid "MOD_INTERNAL_NAME"
msgstr "Наименование на папката:"

msgid "MOD_LICENSE"
msgstr "Лиценз:"

msgid "MOD_LOAD_ERRORS"
msgstr "Грешка по време на зареждането на модификацията"

msgid "MOD_LOAD_ERRORS_OCCURRED"
msgstr "Възникна грешка по време на зареждането на една или повече модификации. За повече информация, вижте дневниците на играта."

msgid "MOD_LOAD_OR_UNLOAD_ERRORS_OCCURRED"
msgstr "Възникна грешка по време на зареждането или изключването на една или повече модификации. За повече информация, вижте дневниците на играта."

msgid "MOD_LOAD_UNLOAD_CAVEATS"
msgstr "Важно: Повечето модификации се нуждаят от рестартиране на играта за да функционират правилно. Бъдете внимателни, защото някои модификации може да съдържат злонамерен код."

msgid "MOD_LOAD_UNLOAD_RESTART"
msgstr "Една или повече модификации изискват рестартиране на играта за да функционират правилно"

msgid "MOD_MAXIMUM_THRIVE"
msgstr "Максимална версия на „Thrive“:"

msgid "MOD_MINIMUM_THRIVE"
msgstr "Минимална версия на „Thrive“:"

msgid "MOD_NAME"
msgstr "Наименование:"

msgid "MOD_PCK_NAME"
msgstr "Основен файл:"

msgid "MOD_RECOMMENDED_THRIVE"
msgstr "Препоръчителна версия на „Thrive“:"

msgid "MOD_TO_UPLOAD"
msgstr "За качване:"

msgid "MOD_UPLOADER"
msgstr "Инструмент за качване на модификации"

msgid "MOD_VERSION"
msgstr "Версия:"

msgid "MORE_INFO"
msgstr "Свойства"

#, fuzzy
msgid "MORE_INFO_PROMPT"
msgstr "Свойства"

msgid "MOUSE_EDGE_PANNING_OPTION"
msgstr ""

msgid "MOUSE_LOOK_SENSITIVITY"
msgstr "Чувствителност на мишката"

msgid "MOUSE_SENSITIVITY_WINDOW_SIZE_ADJUSTMENT"
msgstr "Мащабиране на чувствителността според размера на прозореца"

msgid "MOVE"
msgstr "Преместване"

msgid "MOVEMENT"
msgstr "Движение"

msgid "MOVE_ATTEMPTS_PER_SPECIES"
msgstr "Брой на опитите за преселване на създанията"

msgid "MOVE_BACKWARDS"
msgstr "Назад"

msgid "MOVE_DOWN_OR_CROUCH"
msgstr "Надолу или клякане"

msgid "MOVE_FORWARD"
msgstr "Напред"

#, fuzzy
msgid "MOVE_ITEM_DOWN"
msgstr "Колонизиране"

#, fuzzy
msgid "MOVE_ITEM_UP"
msgstr "Надясно"

msgid "MOVE_LEFT"
msgstr "Наляво"

msgid "MOVE_ORGANELLE"
msgstr "Преместване на органел"

msgid "MOVE_RIGHT"
msgstr "Надясно"

msgid "MOVE_TO_ANY_PATCH"
msgstr "Преселение"

msgid "MOVE_TO_LAND"
msgstr "Колонизиране"

#, fuzzy
msgid "MOVE_TO_MACROSCOPIC_TOOLTIP"
msgstr "Трябва да създадете достатъчно голяма клетъчна колония за да превърнете Вашите създания в многоклетъчен организъм."

msgid "MOVE_TO_MULTICELLULAR_STAGE_TOOLTIP"
msgstr "Трябва да създадете достатъчно голяма клетъчна колония за да превърнете Вашите създания в многоклетъчен организъм."

msgid "MOVE_TO_THIS_PATCH"
msgstr "Преселване"

msgid "MOVE_UP_OR_JUMP"
msgstr "Нагоре или скачане"

#, fuzzy
msgid "MOVING_TO_AWAKENING_PROTOTYPE"
msgstr ""
"Вашите създания ще колонизират сушата. Това действие е необходимо, за да преминете в следващите етапи играта и е необратимо.\n"
"\n"
"В тази версия на играта, това е внезапен процес.\n"
"\n"
"Планът за в бъдеще е колонизирането сушата да бъде постепенно."

#, fuzzy
msgid "MOVING_TO_AWAKENING_PROTOTYPE_TITLE"
msgstr "Колонизиране на сушата?"

msgid "MOVING_TO_LAND_PROTOTYPE"
msgstr ""
"Вашите създания ще колонизират сушата. Това действие е необходимо, за да преминете в следващите етапи играта и е необратимо.\n"
"\n"
"В тази версия на играта, това е внезапен процес.\n"
"\n"
"Планът за в бъдеще е колонизирането сушата да бъде постепенно."

msgid "MOVING_TO_LAND_PROTOTYPE_TITLE"
msgstr "Колонизиране на сушата?"

msgid "MOVING_TO_SOCIETY_STAGE"
msgstr "Превръщане в общество..."

msgid "MP_COST"
msgstr "{0} МТ"

msgid "MUCILAGE"
msgstr "Слуз"

#, fuzzy
msgid "MUCILAGE_SYNTHESIS"
msgstr "Секреция"

#, fuzzy
msgid "MUCOCYST_ACTION_TOOLTIP"
msgstr "Отваряне на страницата ни в „Patreon“"

#, fuzzy
msgid "MULTICELLULAR"
msgstr "Късно многоклетъчно"

msgid "MULTICELLULAR_EDITOR"
msgstr "Многоклетъчен редактор"

#, fuzzy
msgid "MULTICELLULAR_FREEBUILD_EDITOR"
msgstr "Многоклетъчен редактор"

#, fuzzy
msgid "MULTICELLULAR_LOADING_TIP_1"
msgstr "Многоклетъчен редактор"

msgid "MULTICELLULAR_STAGE"
msgstr "Многоклетъчен етап"

msgid "MULTIPLE_CELLS"
msgstr "Няколко клетки"

msgid "MULTIPLE_METABALLS"
msgstr "Няколко кълба"

msgid "MULTIPLE_ORGANELLES"
msgstr "Няколко органела"

msgid "MULTISAMPLE_ANTI_ALIASING"
msgstr "Множествено изглаждане:"

msgid "MULTITHREADED_SIMULATION_ENABLED"
msgstr ""

#, fuzzy
msgid "MULTITHREADED_SIMULATION_EXPLANATION"
msgstr "Вкаменете тези създания, за да ги запазите в музея. Може да го посетите от Трайвопедията или да заредите създанията в редактора."

msgid "MUSEUM_WELCOME_TEXT"
msgstr ""
"Добре дошли в музея! Тук може да се възхищавате на създанията, които сте вкаменили по време на Вашите игри. Може дори да играете с тях, като ги отворите в редактора.\n"
"\n"
"За да вкамените дадени създания, натиснете бутона за прекъсване на играта и изберете техен индивид с мишката."

msgid "MUSIC"
msgstr "Музика"

msgid "MUSIC_VOLUME"
msgstr "Музика"

msgid "MUTATIONS_PER_SPECIES"
msgstr "Брой на опитите за мутация на създанията"

msgid "MUTATION_COST_MULTIPLIER"
msgstr "Мутационен разход"

msgid "MUTATION_COST_MULTIPLIER_EXPLANATION"
msgstr "(определя разхода на мутационни точки в редактора)"

msgid "MUTATION_POINTS"
msgstr "Мутационни точки"

msgid "MUTE"
msgstr "Заглушаване"

msgid "NAME"
msgstr "Наименование:"

#, fuzzy
msgid "NAME_LABEL_CITY"
msgstr "Биом: {0}"

#, fuzzy
msgid "NAME_LABEL_FLEET"
msgstr "Биом: {0}"

msgid "NAME_LABEL_STRUCTURE_UNFINISHED"
msgstr ""

#, fuzzy
msgid "NATIVE_THREAD_ADVICE_TOOLTIP"
msgstr "Текущи нишки:"

msgid "NEGATIVE_ATP_BALANCE"
msgstr "Производството на АТФ е недостатъчно"

msgid "NEGATIVE_ATP_BALANCE_TEXT"
msgstr ""
"Вашият микроб не произвежда достатъчно АТФ за да оцелее!\n"
"Искате ли да продължите?"

msgid "NEW"
msgstr "Създаване"

msgid "NEWER_VERSION_LOADING_WARNING"
msgstr ""
"Този запис е от по-нова версия на „Thrive“ и е несъвместим.\n"
"Искате ли да го заредите въпреки това?"

msgid "NEWS"
msgstr "НОВИНИ"

msgid "NEW_GAME"
msgstr "Нова игра"

msgid "NEW_GAME_BUTTON_TOOLTIP"
msgstr "Започване на нова игра"

msgid "NEW_GAME_SETTINGS_PERFORMANCE_OPTIONS_INFO"
msgstr "Важно: Ако имате проблеми с производителността на играта, натиснете [color=#3796e1][url=thrive://GUI/OptionsMenu/Performance]тук[/url][/color]"

msgid "NEW_MOD_DEFAULT_DESCRIPTION"
msgstr "Моята невероятна модификация"

msgid "NEW_NAME"
msgstr "Наименование"

msgid "NEW_NAME_COLON"
msgstr "Наименование:"

msgid "NEXT_CAPITAL"
msgstr "НАПРЕД"

msgid "NEXT_EDITOR_TAB"
msgstr "Преминаване към следващия раздел"

msgid "NITROGEN"
msgstr "Азот"

msgid "NITROGENASE"
msgstr "Нитрогеназа"

msgid "NITROGENASE_DESCRIPTION"
msgstr "Нитрогеназата е протеин, който използва газообразен [thrive:compound type=\"nitrogen\"]въглероден диоксид[/thrive:compound] и клетъчна енергия под формата на [thrive:compound type=\"atp\"]АТФ[/thrive:compound] за да произвежда [thrive:compound type=\"ammonia\"]амоняк[/thrive:compound], който е ключов за растежа на клетките. Този процес се нарича [b]анаеробна азотна фиксация[/b]. Понеже нитрогеназата е скачена с цитоплазма, тя извършва известна [b]гликолиза[/b]."

msgid "NITROGENASE_PROCESSES_DESCRIPTION"
msgstr "Превръща [thrive:compound type=\"atp\"]АТФ[/thrive:compound] в [thrive:compound type=\"ammonia\"]амоняк[/thrive:compound]. Количеството зависи от концентрацията на [thrive:compound type=\"nitrogen\"]азот[/thrive:compound] в околната среда."

msgid "NITROPLAST"
msgstr "Пластид за азотна фиксация"

msgid "NITROPLAST_DESCRIPTION"
msgstr "Пластидът за азотна фиксация е протеин, който използва газообразен [thrive:compound type=\"nitrogen\"]азот[/thrive:compound] и [thrive:compound type=\"oxygen\"]кислород[/thrive:compound], както и клетъчна енергия под формата на [thrive:compound type=\"atp\"]АТФ[/thrive:compound] за да произвежда [thrive:compound type=\"ammonia\"]амоняк[/thrive:compound], който е ключов за растежа на клетките. Този процес се нарича [b]аеробна азотна фиксация[/b]."

msgid "NITROPLAST_PROCESSES_DESCRIPTION"
msgstr "Превръща [thrive:compound type=\"atp\"]АТФ[/thrive:compound] в [thrive:compound type=\"ammonia\"]амоняк[/thrive:compound]. Количеството зависи от концентрацията на [thrive:compound type=\"nitrogen\"]азот[/thrive:compound] и [thrive:compound type=\"oxygen\"]кислород[/thrive:compound] в околната среда."

msgid "NONE"
msgstr "Няма"

msgid "NORMAL"
msgstr "Обикновена"

msgid "NORMAL_MEMBRANE_DESCRIPTION"
msgstr "Това е най-обикновена мембрана, която не осигурява добра защита на клетката. Освен това, тя се нуждае от повече енергия за да не се деформира. Предмиството ѝ е, че позволява на клетката да усвоява хранителните вещества по-бързо."

msgid "NOTHING_HERE"
msgstr "Няма нищо"

msgid "NOTHING_TO_INTERACT_WITH"
msgstr ""

#, fuzzy
msgid "NOTICE_BINDING_OUT_OF_ATP"
msgstr "Свързване"

msgid "NOTICE_DAMAGED_BY_NO_ATP"
msgstr ""

msgid "NOTICE_ENGULFING_OUT_OF_ATP"
msgstr ""

msgid "NOTICE_ENGULF_DAMAGE_FROM_TOXIN"
msgstr ""

msgid "NOTICE_ENGULF_MISSING_ENZYME"
msgstr ""

msgid "NOTICE_ENGULF_SIZE_TOO_SMALL"
msgstr ""

msgid "NOTICE_ENGULF_STORAGE_FULL"
msgstr ""

msgid "NOTICE_HIT_BY_ATP_TOXIN"
msgstr ""

#, fuzzy
msgid "NOTICE_HIT_BY_BASE_MOVEMENT_TOXIN"
msgstr "Базово движение"

#, fuzzy
msgid "NOTICE_HYDROGEN_SULFIDE_DAMAGE"
msgstr "Сероводород"

#, fuzzy
msgid "NOTICE_NOT_ENOUGH_MUCILAGE"
msgstr "Обратно"

msgid "NOTICE_RADIATION_DAMAGE"
msgstr ""

msgid "NOTICE_READY_TO_EDIT"
msgstr ""

#, fuzzy
msgid "NOT_ADAPTED_TO_CURRENT_PATCH"
msgstr "Текущо местообитание"

msgid "NOT_STARTED_DOT"
msgstr "Не е започната."

msgid "NOVEMBER"
msgstr "Ноември"

msgid "NO_AI"
msgstr "Самота"

msgid "NO_DATA_TO_SHOW"
msgstr "Няма данни"

msgid "NO_EVENTS_RECORDED"
msgstr "Няма записани събития"

msgid "NO_FOSSIL_DIRECTORY"
msgstr "Папката с вкаменелости не съществува"

#, fuzzy
msgid "NO_LONGER_ELIGIBLE_FOR_ACHIEVEMENTS"
msgstr "Потвърждение за изтриване"

msgid "NO_MODS_ENABLED"
msgstr "Няма включени модификации"

msgid "NO_ORGANELLE_PROCESSES"
msgstr "Не се осъществяват клетъчни процеси"

msgid "NO_SAVEGAMES_FOUND"
msgstr "Няма създадени записи"

msgid "NO_SAVE_DIRECTORY"
msgstr "Папката с записи не съществува"

msgid "NO_SCREENSHOT_DIRECTORY"
msgstr "Папката със снимки не съществува"

msgid "NO_SELECTED_MOD"
msgstr "Няма"

#, fuzzy
msgid "NO_SUGGESTION"
msgstr "?"

msgid "NUCLEUS"
msgstr "Ядро"

msgid "NUCLEUS_DELETE_OPTION_DISABLED_TOOLTIP"
msgstr ""
"Ядрото е необратима еволюция и не може да бъде премахнато,\n"
"освен ако не е добавено по време на текущата сесия на редактора."

msgid "NUCLEUS_DESCRIPTION"
msgstr "Това е определящата структура на еукариотните клетки. Ядрото включва в себе си ендоплазмен ретикулум и апарата на Голджи. То е еволюция на прокариотните клетки, която им позволява да развият система от вътрешни мембрани, чрез асимилиране на друг прокариот в самите тях. Ядрото разделя различните клетъчни процеси и не им позволява да се припокриват. Освен това, позволява на вътрешните органели да са много по-сложни, ефикасни и специализирани. За сметка на това, ядрото увеличава размера на клетката и изисква голямо количество енергия."

msgid "NUCLEUS_SMALL_DESCRIPTION"
msgstr "Позволява еволюцията към по-сложните мембранни органели и увеличава издръжливостта на клетката с 50 %. То използва голямо количество АТФ. Тази еволюция е необратима."

msgid "NUMLOCK"
msgstr "Клавиш „Num Lock“"

#, fuzzy
msgid "NUTRIENT_COST_TOOLTIP"
msgstr "Отваряне на страницата ни в „Patreon“"

msgid "N_A"
msgstr "Няма"

msgid "N_A_MP"
msgstr "Няма МТ"

msgid "N_TIMES"
msgstr "{0} пъти"

msgid "OCTOBER"
msgstr "Октомври"

msgid "OFF"
msgstr ""

msgid "OFFICIAL_WEBSITE"
msgstr "Официален сайт"

msgid "OFFICIAL_WEBSITE_BUTTON_TOOLTIP"
msgstr "Отваряне на официалния сайт на „Revolutionary Games“"

msgid "OFFSET"
msgstr ""

msgid "OK"
msgstr "ОК"

msgid "OLDER_VERSION_LOADING_WARNING"
msgstr ""
"Този запис е от стара версия на „Thrive“ и е несъвместим.\n"
"Играта е в начален етап на разработка и съвместимостта не е приоритет.\n"
"Ако искате, може да докладвате за потенциалните проблеми.\n"
"Искате ли да го заредите въпреки това?"

#, fuzzy
msgid "OPENGL_MODE_WARNING"
msgstr "Предупреждение за GLES2"

#, fuzzy
msgid "OPENGL_MODE_WARNING_EXPLANATION"
msgstr "В момента „Thrive“ се изпълнява с GLES2. Това не е препоръчително и може да доведе до проблеми. Моля, обновете Вашите графични драйвери или използвайте графичните карти на „AMD“ или „Nvidia“."

msgid "OPEN_FOLDER"
msgstr "Местоположение"

msgid "OPEN_FOSSIL_FOLDER"
msgstr "Местоположение на вкаменелостите"

msgid "OPEN_FOSSIL_IN_FREEBUILD_WARNING"
msgstr ""
"Сигурни ли сте, че искате да започнете нова игра с избраните създания?\n"
"Всички незапазени промени ще бъдат изгубени."

#, fuzzy
msgid "OPEN_GOD_TOOLS"
msgstr "Хранилище"

msgid "OPEN_HELP_SCREEN"
msgstr "Отваряне на ръководството"

msgid "OPEN_IN_FREEBUILD"
msgstr "Отваряне в редактора"

msgid "OPEN_LOGS_FOLDER"
msgstr "Местоположение на дневниците"

msgid "OPEN_MOD_URL"
msgstr "Хранилище"

#, fuzzy
msgid "OPEN_ORGANELLES_PAGE"
msgstr "Отваряне на контекстното меню"

msgid "OPEN_ORGANELLE_MENU"
msgstr "Отваряне на контекстното меню"

#, fuzzy
msgid "OPEN_RESEARCH_SCREEN"
msgstr "Отваряне на ръководството"

msgid "OPEN_SAVE_DIRECTORY"
msgstr "Отваряне на папката с записи"

#, fuzzy
msgid "OPEN_SCIENCE_MENU"
msgstr "Отваряне на менюто"

msgid "OPEN_SCREENSHOT_FOLDER"
msgstr "Местоположение на снимките"

msgid "OPEN_THE_MENU"
msgstr "Отваряне на менюто"

msgid "OPEN_TRANSLATION_SITE"
msgstr "Допринасяне към превода"

msgid "OPERATION_PAUSED_DOT"
msgstr "Прекъсната."

msgid "OPPORTUNISM_EXPLANATION"
msgstr ""
"Самонадеяните микроби се съревновават за своята плячка\n"
"и са склонни да използват токсини срещу по-големите микроби.\n"
"Предпазливите микроби не се излагат на опасност за своята плячка."

msgid "OPPORTUNISTIC"
msgstr "Самонадеяно"

msgid "OPTIONS"
msgstr "Настройки"

msgid "OPTIONS_BUTTON_TOOLTIP"
msgstr "Отваряне на настройките"

msgid "ORGANELLES"
msgstr "Органели"

#, fuzzy
msgid "ORGANELLES_BUTTON"
msgstr "Аксон"

#, fuzzy
msgid "ORGANELLES_WILL_BE_UNLOCKED_NEXT_GENERATION"
msgstr "(ВНИМАНИЕ: понижава ефективността на фотосинтезата)"

msgid "ORGANELLE_AXON"
msgstr "Аксон"

#, fuzzy
msgid "ORGANELLE_AXON_DESCRIPTION"
msgstr "Това са фини косъмчета върху клетъчната мембрана. Една клетка може да притежава от десетки до стотици пили, които имат различно предназначение, включително роля в хищничеството. Патогенните микроорганизми използват своите пили за вирулентност или за прикрепване и свързване към тъканите на гостоприемника си, или за нахлуване през клетъчната мембрана, за да достигнат до цитоплазмата. Съществуват различни видове пили, които не са еволюционно свързани помежду си и са резултат от конвергентна еволюция. Един организъм може да притежава няколка вида пили и постоянно да ги променя или заменя."

#, fuzzy
msgid "ORGANELLE_CATEGORY_MACROSCOPIC"
msgstr "Късно многоклетъчно"

#, fuzzy
msgid "ORGANELLE_CATEGORY_MULTICELLULAR"
msgstr "Късно многоклетъчно"

#, fuzzy
msgid "ORGANELLE_GROWTH_ORDER_EXPLANATION"
msgstr "(ограничава скоростта на растеж на създанията)"

msgid "ORGANELLE_MYOFIBRIL"
msgstr "Миофибрила"

#, fuzzy
msgid "ORGANELLE_MYOFIBRIL_DESCRIPTION"
msgstr "Това са фини косъмчета върху клетъчната мембрана. Една клетка може да притежава от десетки до стотици пили, които имат различно предназначение, включително роля в хищничеството. Патогенните микроорганизми използват своите пили за вирулентност или за прикрепване и свързване към тъканите на гостоприемника си, или за нахлуване през клетъчната мембрана, за да достигнат до цитоплазмата. Съществуват различни видове пили, които не са еволюционно свързани помежду си и са резултат от конвергентна еволюция. Един организъм може да притежава няколка вида пили и постоянно да ги променя или заменя."

msgid "ORGANELLE_PILUS"
msgstr "Пробивен пилус"

msgid "ORGANELLE_PILUS_DESCRIPTION"
msgstr "Това са фини косъмчета върху клетъчната мембрана. Една клетка може да притежава от десетки до стотици пили, които имат различно предназначение, включително роля в хищничеството. Патогенните микроорганизми използват своите пили за вирулентност или за прикрепване и свързване към тъканите на гостоприемника си, или за нахлуване през клетъчната мембрана, за да достигнат до цитоплазмата. Съществуват различни видове пили, които не са еволюционно свързани помежду си и са резултат от конвергентна еволюция. Един организъм може да притежава няколка вида пили и постоянно да ги променя или заменя."

msgid "ORGANELLE_PILUS_PROCESSES_DESCRIPTION"
msgstr "Пробожда другите клетки и предпазва от техните токсини."

#, fuzzy
msgid "ORGANELLE_PLURAL"
msgstr "Пробивен пилус"

#, fuzzy
msgid "ORGANELLE_SINGULAR"
msgstr "Пробивен пилус"

#, fuzzy
msgid "ORGANELLE_SUGGESTION_COLON"
msgstr "Аксон"

#, fuzzy
msgid "ORGANELLE_SUGGESTION_TOOLTIP"
msgstr "Зареждане на запазените игри"

#, fuzzy
msgid "ORGANELLE_UNLOCKS_ENABLED"
msgstr ""
"Налични са инсталирани модификации, които не са включени.\n"
"\n"
"Модификациите трябва да бъдат включени след тяхната инсталация, за да се използват от играта."

#, fuzzy
msgid "ORGANELLE_UNLOCKS_ENABLED_EXPLANATION"
msgstr "(ВНИМАНИЕ: понижава ефективността на фотосинтезата)"

msgid "ORGANISM_STATISTICS"
msgstr "Характеристика"

msgid "OR_UNLOCK_CONDITION"
msgstr ""

msgid "OSMOREGULATION"
msgstr "Осморегулация"

msgid "OSMOREGULATION_COST"
msgstr "Осморегулационен разход"

msgid "OSMOREGULATION_COST_MULTIPLIER"
msgstr "Осморегулационен разход"

msgid "OSMOREGULATION_COST_MULTIPLIER_EXPLANATION"
msgstr "(определя разхода на осморегулация на Вашите създания)"

#, fuzzy
msgid "OTHER_COMPOUNDS"
msgstr "Химични съединения"

msgid "OUR_WIKI"
msgstr "нашата Уикипедия"

#, fuzzy
msgid "OUTDATED_NOTICE"
msgstr "Не е започната."

msgid "OUTREACH_TEAM"
msgstr "Представители"

msgid "OUTSIDE_CONTRIBUTORS"
msgstr "Външни сътрудници"

msgid "OVERWRITE_EXISTING_SAVE"
msgstr "Съществуващи записи:"

msgid "OVERWRITE_EXISTING_SAVE_PROMPT"
msgstr "Презаписване на съществуващия запис?"

msgid "OVERWRITE_SPECIES_NAME_CONFIRMATION"
msgstr ""
"Вкаменени създания с това наименование вече съществуват.\n"
"Сигурни ли сте, че искате да ги презапишете?"

msgid "OXYGEN"
msgstr "Кислород"

#, fuzzy
msgid "OXYGEN_INHIBITOR_SYNTHESIS"
msgstr "Окситоксиносинтеза"

#, fuzzy
msgid "OXYGEN_RESISTANCE"
msgstr "Токсична устойчивост"

#, fuzzy
msgid "OXYGEN_TOLERANCE_TOOLTIP"
msgstr "Превключване на химичните съединения"

#, fuzzy
msgid "OXYTOXISOME_PROCESSES_DESCRIPTION"
msgstr "Превръща [thrive:compound type=\"atp\"]АТФ[/thrive:compound] в [thrive:compound type=\"oxytoxy\"]окситоксин[/thrive:compound]. Количеството зависи от концентрацията на [thrive:compound type=\"oxygen\"]кислород[/thrive:compound] в околната среда. Изстрелва токсини с натискане на [thrive:input]g_fire_toxin[/thrive:input]. Тяхната ефективност зависи от количеството на [thrive:compound type=\"oxytoxy\"]окситоксин[/thrive:compound] в клетката."

msgid "OXYTOXY_NT"
msgstr "Окситоксин"

#, fuzzy
msgid "OXYTOXY_SYNTHESIS"
msgstr "Окситоксиносинтеза"

msgid "PAGEDOWN"
msgstr "Клавиш „Page Down“"

msgid "PAGEUP"
msgstr "Клавиш „Page Up“"

msgid "PAGE_BACK"
msgstr "Назад"

msgid "PAGE_FORWARD"
msgstr "Напред"

msgid "PAGE_TITLE"
msgstr "Заглавие на страницата"

msgid "PAN_CAMERA_DOWN"
msgstr "Преместване надолу"

msgid "PAN_CAMERA_LEFT"
msgstr "Преместване наляво"

msgid "PAN_CAMERA_RESET"
msgstr "Нулиране на камерата"

msgid "PAN_CAMERA_RIGHT"
msgstr "Преместване надясно"

msgid "PAN_CAMERA_UP"
msgstr "Преместване нагоре"

msgid "PAST_DEVELOPERS"
msgstr "Бивши разработчици"

#, fuzzy
msgid "PATCHES_NUMBER"
msgstr "{0} — {1}"

#, fuzzy
msgid "PATCH_COLON"
msgstr "Процъфтява:"

msgid "PATCH_EXTINCTION_BOX_TEXT"
msgstr ""
"Вашите създания изчезнаха от тази зона.\n"
"Но това не е краят, може да изберете друга зона за да продължите!"

msgid "PATCH_EXTINCTION_CAPITAL"
msgstr "ИЗМИРАНЕ В ЗОНАТА"

msgid "PATCH_MAP"
msgstr "Карта"

msgid "PATCH_MAP_NAVIGATION_TOOLTIP"
msgstr "Използвайте мишката за да разгледате картата"

msgid "PATCH_NAME"
msgstr "{0} — {1}"

#, fuzzy
msgid "PATCH_NOTES_LAST_PLAYED_INFO"
msgstr "Заглавие на страницата"

msgid "PATCH_NOTES_LAST_PLAYED_INFO_PLURAL"
msgstr ""

msgid "PATCH_NOTES_TITLE"
msgstr "Бележки към изданието"

msgid "PATCH_NOTE_BULLET_POINT"
msgstr "— {0}"

msgid "PATCH_NOTE_CHANGES_HEADING"
msgstr "Промени:"

#, fuzzy
msgid "PATCH_NOTE_LINK_VISIT_TEXT"
msgstr ""
"Вашите създания изчезнаха от тази зона.\n"
"Но това не е краят, може да изберете друга зона за да продължите!"

msgid "PATREON_TOOLTIP"
msgstr "Отваряне на страницата ни в „Patreon“"

msgid "PATRONS"
msgstr "Покровители"

msgid "PAUSED"
msgstr "НА ПАУЗА"

msgid "PAUSE_MENU_RESUME_TOOLTIP"
msgstr "Продължаване на играта"

msgid "PAUSE_PROMPT"
msgstr "[center]Натиснете [thrive:input]g_pause[/thrive:input] за да продължите играта[/center]"

msgid "PAUSE_TOOLTIP"
msgstr "Прекъсване на играта"

msgid "PCK_LOAD_FAILED"
msgstr "Зареждането на основния файл „{0}“ е неуспешно"

msgid "PCK_LOAD_FAILED_DOES_NOT_EXIST"
msgstr "Зареждането на основния файл „{0}“ е неуспешно, защото файлът не съществува"

msgid "PEACEFUL"
msgstr "Пасивно"

#, fuzzy
msgid "PENDING_ENDOSYMBIOSIS_EXPLANATION"
msgstr "В момента „Thrive“ се изпълнява с GLES2. Това не е препоръчително и може да доведе до проблеми. Моля, обновете Вашите графични драйвери или използвайте графичните карти на „AMD“ или „Nvidia“."

msgid "PENDING_ENDOSYMBIOSIS_TITLE"
msgstr ""

msgid "PERCENTAGE_VALUE"
msgstr "{0} %"

#, fuzzy
msgid "PERFECT_ADAPTATION_DESCRIPTION"
msgstr ""
"Превключване на светлинните ефекти за бутона на редактора.\n"
"\n"
"Ако имате графични проблеми с бутона на редактора,\n"
"трябва да изключите светлинните ефекти."

msgid "PERFORMANCE"
msgstr "Производителност"

msgid "PERFORM_UNBINDING"
msgstr "Извършване на отделяне"

#, fuzzy
msgid "PER_SECOND_ABBREVIATION"
msgstr "{0} хил"

msgid "PER_SECOND_SLASH"
msgstr "/в секунда"

msgid "PHOSPHATE"
msgstr "Фосфат"

#, fuzzy
msgid "PHOSPHATES_COST"
msgstr "Фосфат"

#, fuzzy
msgid "PHOSPHATES_LEVELS"
msgstr "Фосфат"

msgid "PHOTOSYNTHESIS"
msgstr "Фотосинтеза"

msgid "PHYSICAL_CONDITIONS"
msgstr "Физически условия"

msgid "PHYSICAL_RESISTANCE"
msgstr "Физическа устойчивост"

msgid "PLACE_ORGANELLE"
msgstr "Добавяне на органел или друг обект"

msgid "PLANET"
msgstr "Планета"

#, fuzzy
msgid "PLANET_CUSTOMIZER"
msgstr "Под курсора:"

msgid "PLANET_DETAILS_STRING"
msgstr ""
"Земеподобен живот: {0}\n"
"Произход на живота: {1}\n"
"Денонощен цикъл: {2}\n"
"Продължителност на деня: {3} секунди\n"
"Произволен идентификатор на планетата: {4}"

msgid "PLANET_RANDOM_SEED"
msgstr "Произволен идентификатор на планетата"

#, fuzzy
msgid "PLANET_STATISTICS"
msgstr "Статистика"

#, fuzzy
msgid "PLAYER"
msgstr "Вашето създание"

msgid "PLAYER_DEATH_POPULATION_PENALTY"
msgstr "Коефициент на измиране"

msgid "PLAYER_DEATH_POPULATION_PENALTY_EXPLANATION"
msgstr "(определя мащаба на измиране на индивидите от Вашите създания)"

msgid "PLAYER_DIED"
msgstr "измиране"

msgid "PLAYER_DUPLICATE"
msgstr "Удвояване"

msgid "PLAYER_EXTINCT"
msgstr "измиране на създанията"

#, fuzzy
msgid "PLAYER_RELATIVE_MOVEMENT"
msgstr "измиране на създанията"

#, fuzzy
msgid "PLAYER_RELATIVE_MOVEMENT_TOOLTIP"
msgstr "измиране на създанията"

msgid "PLAYER_REPRODUCED"
msgstr "възпроизвеждане"

msgid "PLAYER_SPEED"
msgstr ""
"Вашата\n"
"скорост"

msgid "PLAYSTATION_3"
msgstr "„PlayStation“ 3"

msgid "PLAYSTATION_4"
msgstr "„PlayStation“ 4"

msgid "PLAYSTATION_5"
msgstr "„PlayStation“ 5"

msgid "PLAY_INTRO_VIDEO"
msgstr "Начално видео"

msgid "PLAY_MICROBE_INTRO_ON_NEW_GAME"
msgstr "Начално видео при започване на нова игра"

msgid "PLAY_WITH_CURRENT_SETTING"
msgstr "Нова игра"

msgid "POPULATION_CAPITAL"
msgstr "ПОПУЛАЦИЯ:"

msgid "POPULATION_COLON"
msgstr "популация:"

msgid "POPULATION_IN_PATCHES"
msgstr "текуща популация в зоните:"

msgid "POPULATION_IN_PATCH_SHORT"
msgstr "{0} ({1})"

#, fuzzy
msgid "POSITION_NUMBER"
msgstr "Идентификационен №"

msgid "PREDATION_FOOD_SOURCE"
msgstr "{0}"

msgid "PREDICTION_DETAILS_OPEN_TOOLTIP"
msgstr "Отваряне на подробна информация за прогнозата"

msgid "PRESSURE"
msgstr "Налягане"

msgid "PRESSURE_SHORT"
msgstr "Наляг."

#, fuzzy
msgid "PRESSURE_TOLERANCE_TOOLTIP"
msgstr "Връщане в главното меню"

msgid "PRESS_KEY_DOT_DOT_DOT"
msgstr "Натиснете клавиш..."

msgid "PREVIEW_IMAGE_DOES_NOT_EXIST"
msgstr "Изображението не съществува"

msgid "PREVIEW_IMAGE_IS_TOO_LARGE"
msgstr "Изображението е твърде голямо"

msgid "PREVIOUS_COLON"
msgstr "предишна:"

msgid "PROCESSING_LOADED_OBJECTS"
msgstr "Обработка на заредените обекти"

msgid "PROCESS_ENVIRONMENT_SEPARATOR"
msgstr "при"

msgid "PROCESS_PANEL_TITLE"
msgstr "Клетъчни процеси"

#, fuzzy
msgid "PROCESS_SPEED_MODIFIER"
msgstr "Клетъчни процеси"

#, fuzzy
msgid "PROCESS_TOGGLE_TOOLTIP"
msgstr "Връщане в главното меню"

msgid "PROGRAMMING_TEAM"
msgstr "Програмисти"

msgid "PROJECT_MANAGEMENT_TEAM"
msgstr "Ръководители"

msgid "PROTEINS"
msgstr "Протеини"

msgid "PROTOPLASM"
msgstr "Протоплазма"

msgid "PULL_REQUESTS_PROGRAMMING"
msgstr "Разработчици"

#, fuzzy
msgid "QUADRILLION_ABBREVIATION"
msgstr "{0} млрд"

msgid "QUICK_LOAD"
msgstr "Бързо зареждане"

msgid "QUICK_SAVE"
msgstr "Бързо записване"

msgid "QUIT"
msgstr "Изход"

msgid "QUIT_BUTTON_TOOLTIP"
msgstr "Излизане от играта"

msgid "QUIT_GAME_WARNING"
msgstr ""
"Сигурни ли сте, че искате да излезете от играта?\n"
"Всички незапазени промени ще бъдат изгубени."

#, fuzzy
msgid "RADIATION"
msgstr "Аеробно дишане"

#, fuzzy
msgid "RADIATION_LEVELS"
msgstr "Аеробно дишане"

#, fuzzy
msgid "RADIOACTIVE_CHUNK"
msgstr "Голям железен фрагмент"

#, fuzzy
msgid "RADIOSYNTHESIS"
msgstr "Термосинтеза"

msgid "RANDOMIZE_SPECIES_NAME"
msgstr "Произволно наименование"

msgid "RANDOM_SEED_TOOLTIP"
msgstr "Идентификаторът трябва да е положително цяло число"

msgid "RAW"
msgstr "НЦ"

msgid "RAW_VALUE_COLON"
msgstr "Стойност:"

msgid "REACH_GENERATION_15_WITH_A_SPECIES"
msgstr ""

msgid "REACH_GENERATION_15_WITH_A_SPECIES_PROGRESS"
msgstr ""

#, fuzzy
msgid "REACH_MULTICELLULAR_STAGE"
msgstr "Многоклетъчен етап"

msgid "READING_SAVE_DATA"
msgstr "Четене на запазените данни"

msgid "READY"
msgstr "Готова"

msgid "RECOMMENDED_THRIVE_VERSION"
msgstr "Препоръчителна:"

msgid "REDDIT_TOOLTIP"
msgstr "Отваряне на общността ни в „Reddit“"

msgid "REDO"
msgstr "Възстановяване"

msgid "REDO_THE_LAST_ACTION"
msgstr "Възстановяване на последното действие"

msgid "REFRESH"
msgstr "Опресняване"

#, fuzzy
msgid "REGENERATE_BUTTON"
msgstr "Аксон"

#, fuzzy
msgid "REGIONS_NUMBER"
msgstr "Идентификационен №"

#, fuzzy
msgid "RENDER_SCALE"
msgstr "Визуализатор:"

msgid "REPORT"
msgstr "Отчет"

msgid "REPORT_BUG"
msgstr "Неизправности"

msgid "REPRODUCED"
msgstr "възпроизвеждане"

msgid "REPRODUCTION"
msgstr "Възпроизвеждане"

msgid "REPRODUCTION_ASEXUAL"
msgstr "Асексуално"

msgid "REPRODUCTION_BUDDING"
msgstr "Пъпкуване"

#, fuzzy
msgid "REPRODUCTION_COMPOUNDS_MODE"
msgstr "Видове:"

#, fuzzy
msgid "REPRODUCTION_COMPOUNDS_MODE_EXPLANATION"
msgstr "(създанията усвояват хранителните вещества от околната среда)"

#, fuzzy
msgid "REPRODUCTION_COMPOUND_HANDLING_TOOLTIP"
msgstr "Видове:"

msgid "REPRODUCTION_METHOD"
msgstr "Видове:"

msgid "REQUIRES_NUCLEUS"
msgstr "Нуждае се от ядро"

#, fuzzy
msgid "RESEARCH"
msgstr "Клавиш „Search“"

msgid "RESET"
msgstr "Нулиране"

#, fuzzy
msgid "RESET_ACHIEVEMENTS"
msgstr "Нулиране на контролите"

msgid "RESET_DEADZONES"
msgstr "Нулиране"

msgid "RESET_DISMISSED_POPUPS"
msgstr "Нулиране"

msgid "RESET_INPUTS_TO_DEFAULTS"
msgstr "Възстановяване на контролите по подразбиране?"

#, fuzzy
msgid "RESET_ITEM_ORDER_TO_DEFAULT"
msgstr "Възстановяване на контролите по подразбиране?"

msgid "RESET_KEYBINDINGS"
msgstr "Нулиране на контролите"

msgid "RESET_SETTINGS_TO_DEFAULTS"
msgstr "По подразбиране"

#, fuzzy
msgid "RESET_SHOWN_TUTORIALS"
msgstr "Показване на упътването"

#, fuzzy
msgid "RESET_SHOWN_TUTORIALS_TOOLTIP"
msgstr "Експортиране на данните за всички светове като стойности, разделени с запетая в .csv формат"

msgid "RESET_TO_DEFAULTS"
msgstr "Възстановяване на настройките по подразбиране?"

msgid "RESISTANT_TO_BASIC_ENGULFMENT"
msgstr "Предпазва от повечето ензими"

#, fuzzy
msgid "RESIZE_METABALL_TOOLTIP"
msgstr "Продължаване на играта"

msgid "RESOLUTION"
msgstr "Резолюция:"

msgid "RESOURCE_ABSORBTION_SPEED"
msgstr "Скорост на усвояване на веществата"

msgid "RESOURCE_AMOUNT_SHORT"
msgstr "{0}: {1}"

#, fuzzy
msgid "RESOURCE_ENERGY"
msgstr "Камъни"

msgid "RESOURCE_FOOD"
msgstr "Храна"

msgid "RESOURCE_ROCK"
msgstr "Камъни"

msgid "RESOURCE_WOOD"
msgstr "Дървесина"

msgid "RESPIRATION"
msgstr "Аеробно дишане"

msgid "RESPONSIVE"
msgstr "Бдително"

msgid "RESTART_REQUIRED"
msgstr "Изисква се рестартиране"

msgid "RESUME"
msgstr "Продължаване"

msgid "RESUME_TOOLTIP"
msgstr "Продължаване на играта"

msgid "RETURN_TO_MENU"
msgstr "Главно меню"

msgid "RETURN_TO_MENU_TOOLTIP"
msgstr "Връщане в главното меню"

msgid "RETURN_TO_MENU_WARNING"
msgstr ""
"Сигурни ли сте, че искате да се върнете в главното меню?\n"
"Всички незапазени промени ще бъдат изгубени."

#, fuzzy
msgid "REVEAL_ALL_PATCHES"
msgstr "текущо разпространение в зоните:"

#, fuzzy
msgid "REVERT_TO_EDITOR"
msgstr "Преминаване към следващия раздел"

#, fuzzy
msgid "REVERT_TO_EDITOR_EXPLANATION"
msgstr "(ограничава скоростта на растеж на създанията)"

#, fuzzy
msgid "REVERT_TO_EDITOR_PROMPT"
msgstr "Свойства"

msgid "REVOLUTIONARY_GAMES_SOCIAL_TOOLTIP"
msgstr "Отваряне на официалните сайтове на „Revolutionary Games“"

msgid "RIGHT_ARROW"
msgstr "→"

msgid "RIGHT_MOUSE"
msgstr "Десен бутон"

msgid "RIGID"
msgstr "Твърда"

msgid "RIGIDITY_MEMBRANE_DESCRIPTION"
msgstr "По-твърдата мембрана е по-устойчива, но същевременно тя забавя движението на клетката."

msgid "ROTATE_LEFT"
msgstr "Завъртане наляво"

msgid "ROTATE_RIGHT"
msgstr "Завъртане надясно"

msgid "ROTATION_COLON"
msgstr "Завъртане:"

msgid "RUN_AUTO_EVO_DURING_GAMEPLAY"
msgstr "Автоматична еволюция по време на игра"

msgid "RUN_ONE_STEP"
msgstr "Следваща стъпка"

msgid "RUN_RESULT_BY_SENDING_POPULATION"
msgstr "към {0} се преселиха {1} индивида от популацията в {2}"

msgid "RUN_RESULT_GENE_CODE"
msgstr "генен код:"

msgid "RUN_RESULT_NICHE_FILL"
msgstr "появиха се за да запълнят ниша"

msgid "RUN_RESULT_SELECTION_PRESSURE_SPLIT"
msgstr "появиха се поради селекционен натиск"

msgid "RUN_RESULT_SPLIT_FROM"
msgstr "отделиха се от популацията на {0}"

msgid "RUN_RESULT_SPLIT_OFF_TO"
msgstr "от популацията в следните зони се отделиха {0}:"

msgid "RUN_X_WORLDS"
msgstr "{0} свята"

msgid "RUN_X_WORLDS_TOOLTIP"
msgstr "Симулиране на определен брой светове с предварително определеното количество на поколенията."

msgid "RUSTICYANIN"
msgstr "Рустицианин"

#, fuzzy
msgid "RUSTICYANIN_DESCRIPTION"
msgstr "Рустицианинът е протеин, който използва [thrive:compound type=\"carbondioxide\"]въглероден диоксид[/thrive:compound] и [thrive:compound type=\"oxygen\"]кислород[/thrive:compound] за да окислява [thrive:compound type=\"iron\"]желязото[/thrive:compound] в процес, който се нарича [b]оксидиране[/b]. В резултат на този процес се освобождава енергия, която клетката може да използва."

#, fuzzy
msgid "RUSTICYANIN_PROCESSES_DESCRIPTION"
msgstr "Превръща [thrive:compound type=\"iron\"]желязото[/thrive:compound] в [thrive:compound type=\"atp\"]АТФ[/thrive:compound]. Количеството зависи от концентрацията на [thrive:compound type=\"carbondioxide\"]въглероден диоксид[/thrive:compound] и [thrive:compound type=\"oxygen\"]кислород[/thrive:compound] в околната среда."

msgid "SAFE_MODE_EXPLANATION"
msgstr ""
"„Thrive“ е в безопасен режим поради предишно неуспешно стартиране.\n"
"\n"
"Това вероятно е причинено от модификация или от видеоклиповете. Като предпазна мярка, те може да са изключени. Това ще бъде в сила, докато играта не бъде рестартирана.\n"
"\n"
"Преди да рестартирате играта, моля, изключете всички модификации, които може да са проблемни или несъвместими с тази версия на „Thrive“ (може да прочетете дневниците от предишните стартирания, за да проверите коя модификация създава проблеми).\n"
"За проблеми, свързани с видеоклиповете, моля, изберете опцията в стартиращата програма, за принудително изключване на видеоклиповете.\n"
"\n"
"Ако проблемът продължи, ще трябва да рестартирате и да причините срив на играта няколко пъти, за да се върнете в безопасен режим."

msgid "SAFE_MODE_TITLE"
msgstr "Играта е стартирана в безопасен режим"

msgid "SAVE"
msgstr "Запазване"

msgid "SAVE_AND_CONTINUE"
msgstr "Запазване на промените"

msgid "SAVE_AUTOSAVE"
msgstr "Автоматичен запис"

#, fuzzy
msgid "SAVE_CHEATS_USED"
msgstr "Използвано място:"

msgid "SAVE_DELETE_WARNING"
msgstr "Изтриването на записа не може да бъде отменено, сигурни ли сте, че искате да изтриете „{0}“?"

msgid "SAVE_ERROR_INCLUDE_JSON_DEBUG_NOTE"
msgstr ""

#, fuzzy
msgid "SAVE_ERROR_TURN_ON_JSON_DEBUG_MODE"
msgstr "Режим за отстраняване на грешки:"

msgid "SAVE_FAILED"
msgstr "Запазването е неуспешно"

msgid "SAVE_GAME"
msgstr "Запазване"

msgid "SAVE_GAME_BUTTON_TOOLTIP"
msgstr "Запазване на текущата игра"

msgid "SAVE_HAS_DIFFERENT_VERSION"
msgstr "Записът е с различна версия"

msgid "SAVE_HAS_DIFFERENT_VERSION_TEXT"
msgstr ""
"Версията на записа не съвпада с версията на играта.\n"
"Моля, заредете записа ръчно от менюто."

msgid "SAVE_HAS_INVALID_GAME_STATE"
msgstr "Записът съдържа невалидно състояние на играта"

msgid "SAVE_INVALID"
msgstr "Невалиден запис"

msgid "SAVE_IS_INVALID"
msgstr "Записът е невалиден"

msgid "SAVE_IS_UPGRADEABLE_DESCRIPTION"
msgstr ""
"Този запис е от стара версия на „Thrive“, но може да бъде надграден.\n"
"Преди това ще бъде създадено резервно копие.\n"
"Ако пропуснете надграждането, зареждането ще продължи.\n"
"Искате ли да продължите?"

msgid "SAVE_LOAD_ALREADY_LOADED_FREE_FAILURE"
msgstr ". Неуспешно освобождаване на заредените ресурси: {0}"

msgid "SAVE_MANUAL"
msgstr "Ръчен запис"

msgid "SAVE_QUICKSAVE"
msgstr "Бърз запис"

msgid "SAVE_SPACE_USED"
msgstr "Използвано място:"

msgid "SAVE_UPGRADE_FAILED"
msgstr "Надграждането на записа е неуспешно"

msgid "SAVE_UPGRADE_FAILED_DESCRIPTION"
msgstr "Надграждането на записа е неуспешно поради следната грешка:"

msgid "SAVING_DATA_FAILED_DUE_TO"
msgstr "Запазването на информацията е неуспешно поради следната грешка: {0}"

msgid "SAVING_DOT_DOT_DOT"
msgstr "Запазване..."

msgid "SAVING_FAILED_WITH_EXCEPTION"
msgstr "Запазването е неуспешно! Възникна грешка"

msgid "SAVING_NOT_POSSIBLE"
msgstr "Запазването в момента не е възможно поради:"

msgid "SAVING_SUCCEEDED"
msgstr "Запазването е успешно"

msgid "SCALING_NONE"
msgstr "Изключено"

msgid "SCALING_ON"
msgstr "Включено"

msgid "SCALING_ON_INVERSE"
msgstr "Обратно"

#, fuzzy
msgid "SCREEN_EFFECT"
msgstr "Странични ефекти:"

#, fuzzy
msgid "SCREEN_EFFECT_GAMEBOY"
msgstr "Странични ефекти:"

#, fuzzy
msgid "SCREEN_EFFECT_GAMEBOY_COLOR"
msgstr "Странични ефекти:"

msgid "SCREEN_EFFECT_GREYSCALE"
msgstr ""

#, fuzzy
msgid "SCREEN_EFFECT_NONE"
msgstr "Наименования на органелите"

#, fuzzy
msgid "SCREEN_RELATIVE_MOVEMENT"
msgstr "за да увеличи скоростта"

#, fuzzy
msgid "SCREEN_RELATIVE_MOVEMENT_TOOLTIP"
msgstr "за да увеличи скоростта"

msgid "SCROLLLOCK"
msgstr "Клавиш „Scroll Lock“"

msgid "SEARCH_DOT_DOT_DOT"
msgstr "Търсене..."

msgid "SEARCH_PLACEHOLDER"
msgstr ""

msgid "SEARCH_RADIUS"
msgstr "Обхват на търсенето:"

msgid "SEA_FLOOR"
msgstr "Морско дъно"

msgid "SECRETE_SLIME"
msgstr "Освобождаване на слуз"

#, fuzzy
msgid "SECRETE_SLIME_TOOLTIP"
msgstr "Освобождаване на слуз"

msgid "SEED_LABEL"
msgstr "Идентификатор: {0}"

#, fuzzy
msgid "SELECTED"
msgstr "Избрана:"

msgid "SELECTED_COLON"
msgstr "Избрани:"

msgid "SELECTED_MOD"
msgstr "Избрана:"

msgid "SELECTED_SAVE_IS_INCOMPATIBLE_PROMPT"
msgstr "Избраният запис е несъвместим"

msgid "SELECTED_SAVE_IS_INCOMPATIBLE_PROTOTYPE_PROMPT"
msgstr "Избраният запис е от следващите етапи на играта и е несъвместим"

msgid "SELECTED_SAVE_IS_UPGRADEABLE_PROMPT"
msgstr "Избраният запис може да бъде надграден"

msgid "SELECT_A_GENERATION"
msgstr "Избиране на поколение"

msgid "SELECT_A_PATCH"
msgstr "Изберете зона"

msgid "SELECT_A_SPECIES"
msgstr "Избиране на създания"

#, fuzzy
msgid "SELECT_A_TECHNOLOGY"
msgstr "Изберете зона"

msgid "SELECT_CELL_TYPE_FROM_EDITOR"
msgstr "Изберете клетка от редактора за да промените нейните свойства"

msgid "SELECT_ENZYME"
msgstr "Избиране на ензим:"

#, fuzzy
msgid "SELECT_MOVEMENT_MODE_TITLE"
msgstr "Играта е стартирана в безопасен режим"

msgid "SELECT_OPTION"
msgstr "Изберете команда"

msgid "SELECT_PREVIEW_IMAGE"
msgstr "Избиране на изображение"

#, fuzzy
msgid "SELECT_SPACE_STRUCTURE_TITLE"
msgstr "Структура"

msgid "SELECT_STRUCTURE_POPUP_TITLE"
msgstr ""

msgid "SELECT_TISSUE_TYPE_FROM_EDITOR"
msgstr "Изберете тъкан от редактора за да промените нейните свойства"

#, fuzzy
msgid "SELECT_VACUOLE_COMPOUND_COLON"
msgstr "Избрани:"

msgid "SEPTEMBER"
msgstr "Септември"

msgid "SESSILE"
msgstr "Мудно"

msgid "SETTING_ONLY_APPLIES_TO_NEW_GAMES"
msgstr "Промяната на тази стойност се прилага при започване на нова игра"

msgid "SFX_VOLUME"
msgstr "Ефекти"

msgid "SHIFT"
msgstr "Клавиш „Shift“"

#, fuzzy
msgid "SHOW_ALL_TUTORIALS"
msgstr "Показване на упътването"

#, fuzzy
msgid "SHOW_ALL_TUTORIALS_TOOLTIP"
msgstr "Експортиране на данните за всички светове като стойности, разделени с запетая в .csv формат"

#, fuzzy
msgid "SHOW_DAMAGE_EFFECT"
msgstr "Подлежи на уточняване"

msgid "SHOW_HELP"
msgstr "Отваряне на ръководството"

#, fuzzy
msgid "SHOW_ITEM_COORDINATES"
msgstr "Показване на упътването"

#, fuzzy
msgid "SHOW_MAP"
msgstr "Отваряне на ръководството"

msgid "SHOW_NEW_PATCH_NOTES"
msgstr "Бележки към изданието"

#, fuzzy
msgid "SHOW_NEW_PATCH_NOTES_TOOLTIP"
msgstr "{0} — {1}"

msgid "SHOW_TUTORIALS_IN_NEW_CURRENT_OPTION"
msgstr "Упътване (в текущата игра)"

msgid "SHOW_TUTORIALS_IN_NEW_GAMES_OPTION"
msgstr "Упътване (при започване на нова игра)"

#, fuzzy
msgid "SHOW_TUTORIALS_OPTION_TOOLTIP"
msgstr "Експортиране на данните за всички светове като стойности, разделени с запетая в .csv формат"

msgid "SHOW_UNSAVED_PROGRESS_WARNING"
msgstr "Предупреждение при излизане от играта"

msgid "SHOW_UNSAVED_PROGRESS_WARNING_TOOLTIP"
msgstr "Превключване на предупреждението при излизане от играта."

msgid "SHOW_WEB_NEWS_FEED"
msgstr "Новини (от Интернет)"

#, fuzzy
msgid "SIDEROPHORE_ACTION_TOOLTIP"
msgstr "Отваряне на страницата ни в „Patreon“"

msgid "SIGNALING_AGENT"
msgstr "Сигнализиращ агент"

#, fuzzy
msgid "SIGNALING_AGENTS_ACTION_TOOLTIP"
msgstr "Сигнализиращият агент се използва от клетките за отделяне на вещества, благодарение на които те могат да излъчват различни видове сигнали помежду си."

msgid "SIGNALING_AGENT_DESCRIPTION"
msgstr "Сигнализиращият агент се използва от клетките за отделяне на вещества, благодарение на които те могат да излъчват различни видове сигнали помежду си."

msgid "SIGNALING_AGENT_PROCESSES_DESCRIPTION"
msgstr "Излъчва различни видове сигнали чрез командното меню, с задържане на [thrive:input]g_pack_commands[/thrive:input]."

msgid "SIGNAL_COMMAND_AGGRESSION"
msgstr "Бъдете агресивни"

msgid "SIGNAL_COMMAND_FLEE"
msgstr "Разпръснете се"

msgid "SIGNAL_COMMAND_FOLLOW"
msgstr "Следвайте ме"

msgid "SIGNAL_COMMAND_NONE"
msgstr "Продължавайте"

msgid "SIGNAL_COMMAND_TO_ME"
msgstr "Приближете се"

msgid "SIGNAL_TO_EMIT"
msgstr "Сигнал за излъчване"

msgid "SILICA"
msgstr "Силициева"

msgid "SILICA_MEMBRANE_DESCRIPTION"
msgstr "Това е мембрана с здрава стена от силициев диоксид, която осигурява най-добрата защита и се нуждае от по-малко енергия за да не се деформира. Недостатъците ѝ са, че клетката става прекалено бавна, както и усвояването на хранителните вещества."

#, fuzzy
msgid "SIMULATION_CONFIG"
msgstr "Осморегулационен разход"

msgid "SIXTEEN_TIMES"
msgstr "16 пъти"

msgid "SIZE_COLON"
msgstr "Размер:"

msgid "SLIDESHOW"
msgstr "Слайдшоу"

msgid "SLIME_JET"
msgstr "Порозома"

msgid "SLIME_JET_DESCRIPTION"
msgstr "Порозомата произвежда полизахаридни вещества, подобни на слуз. Повечето клетки използват слузта за придвижване, но някои от тях освобождават тези вещества под високо налягане след себе си. Тези слузести струи увеличават тяхната скорост и забавят преследвачите, които нямат порозоми."

msgid "SLIME_JET_PROCESSES_DESCRIPTION"
msgstr "Превръща [thrive:compound type=\"glucose\"]глюкозата[/thrive:compound] в [thrive:compound type=\"mucilage\"]слуз[/thrive:compound]. Освобождава съхранената [thrive:compound type=\"mucilage\"]слуз[/thrive:compound] с натискане на [thrive:input]g_secrete_slime[/thrive:input], което увеличава скоростта на клетката и забавя нейните преследвачи."

msgid "SMALL_IRON_CHUNK"
msgstr "Малък железен фрагмент"

#, fuzzy
msgid "SMALL_PHOSPHATE_CHUNK"
msgstr "Малък железен фрагмент"

#, fuzzy
msgid "SMALL_SULFUR_CHUNK"
msgstr "Малък железен фрагмент"

msgid "SNOWFLAKE"
msgstr ""

msgid "SOCIETY_STAGE"
msgstr "Цивилизация"

msgid "SOUND"
msgstr "Звук"

msgid "SOUND_TEAM"
msgstr "Композитори"

msgid "SOUND_TEAM_LEAD"
msgstr "Водещ композитор"

msgid "SOUND_TEAM_LEADS"
msgstr "Водещи композитори"

msgid "SPACE"
msgstr "Интервал"

msgid "SPACE_STAGE"
msgstr "Космическа колонизация"

#, fuzzy
msgid "SPACE_STRUCTURE_HAS_RESOURCES"
msgstr "Структура"

#, fuzzy
msgid "SPACE_STRUCTURE_NO_EXTRA_DESCRIPTION"
msgstr "Структура"

msgid "SPACE_STRUCTURE_WAITING_CONSTRUCTION"
msgstr ""

msgid "SPAWN_AMMONIA"
msgstr "Създаване на амоняк"

msgid "SPAWN_ENEMY"
msgstr "Съперничество"

msgid "SPAWN_ENEMY_CHEAT_FAIL"
msgstr "Съперничеството в тази зона не е възможно, защото няма други създания"

msgid "SPAWN_GLUCOSE"
msgstr "Създаване на глюкоза"

msgid "SPAWN_PHOSPHATES"
msgstr "Създаване на фосфат"

msgid "SPECIAL_MOUSE_1"
msgstr "Специален бутон №1"

msgid "SPECIAL_MOUSE_2"
msgstr "Специален бутон №2"

msgid "SPECIES"
msgstr "Създания"

msgid "SPECIES_COLON"
msgstr "Има създания:"

msgid "SPECIES_DETAIL_TEXT"
msgstr ""
"[b]Създания[/b]\n"
"  {0}:{1}\n"
"[b]Поколение[/b]\n"
"  {2}\n"
"[b]Популация[/b]\n"
"  {3}\n"
"[b]Цвят[/b]\n"
"  #{4}\n"
"[b]Поведение[/b]\n"
"  {5}"

msgid "SPECIES_HAS_A_MUTATION"
msgstr "претърпяха мутация"

msgid "SPECIES_LIST"
msgstr "Списък на създанията"

#, fuzzy
msgid "SPECIES_MEMBER_IMPACT_ON_POP"
msgstr "Наименованието е твърде дълго!"

#, fuzzy
msgid "SPECIES_MEMBER_IMPACT_ON_POPULATION_EXPLANATION"
msgstr "(определя разхода на мутационни точки в редактора)"

msgid "SPECIES_NAME_DOT_DOT_DOT"
msgstr "Наименование..."

msgid "SPECIES_NAME_TOO_LONG_POPUP"
msgstr "Наименованието е твърде дълго!"

msgid "SPECIES_POPULATION"
msgstr "Популация на създанията"

msgid "SPECIES_PRESENT"
msgstr "Настоящи създания"

#, fuzzy
msgid "SPECIES_TO_FIND"
msgstr "Има създания:"

msgid "SPECIES_WITH_POPULATION"
msgstr "{0}: {1} индивида"

msgid "SPEED"
msgstr "Скорост"

msgid "SPEED_COLON"
msgstr "Скорост:"

msgid "SPREAD_TO_PATCHES"
msgstr "текущо разпространение в зоните:"

#, fuzzy
msgid "SPRINT"
msgstr "Клавиш „Print Screen“"

#, fuzzy
msgid "SPRINT_ACTION_TOOLTIP"
msgstr "Отваряне на страницата ни в „Patreon“"

msgid "STAGE_MENU_BUTTON_TOOLTIP"
msgstr "Отваряне на менюто"

#, fuzzy
msgid "START"
msgstr "Започната"

msgid "STARTING"
msgstr "Започната"

msgid "START_CALIBRATION"
msgstr "Калибриране"

#, fuzzy
msgid "START_GAME"
msgstr "Запазване"

#, fuzzy
msgid "START_RESEARCH"
msgstr "Изисква се рестартиране"

msgid "STATISTICS"
msgstr "Статистика"

#, fuzzy
msgid "STAT_ATP_PRODUCTION_REDUCTION"
msgstr "ПРОИЗВОДСТВОТО НА АТФ Е НЕДОСТАТЪЧНО!"

#, fuzzy
msgid "STAT_BASE_MOVEMENT_REDUCTION"
msgstr "Базово движение"

msgid "STAT_DAMAGE"
msgstr ""

msgid "STAT_DAMAGE_PER_OXYGEN"
msgstr ""

msgid "STEAM_CLIENT_INIT_FAILED"
msgstr "Стартирането на „Steam“ е неуспешно"

msgid "STEAM_ERROR_ACCOUNT_DOES_NOT_OWN_PRODUCT"
msgstr "Вашият профил в „Steam“ не притежава лиценз за „Thrive“"

msgid "STEAM_ERROR_ACCOUNT_READ_ONLY"
msgstr "Вашият профил в „Steam“ е в режим само за четене, поради скорошна промяна на профилите"

msgid "STEAM_ERROR_ALREADY_UPLOADED"
msgstr "„Steam“ отчита, че файлът вече е качен, моля, опреснете съдържанието"

msgid "STEAM_ERROR_BANNED"
msgstr "Вашият профил в „Steam“ не може да качва ново съдържание"

msgid "STEAM_ERROR_CLOUD_LIMIT_EXCEEDED"
msgstr "Квотата за съхранение в облака на „Steam“ или максималния размер на файла са превишени"

msgid "STEAM_ERROR_DUPLICATE_NAME"
msgstr "„Steam“ отчита грешка за повтарящо се наименование"

msgid "STEAM_ERROR_FILE_NOT_FOUND"
msgstr "Файлът не съществува"

msgid "STEAM_ERROR_INSUFFICIENT_PRIVILEGE"
msgstr "Вашият профил в „Steam“ временно не може да качва ново съдържание. Моля, свържете се с поддръжката на „Steam“."

msgid "STEAM_ERROR_INVALID_PARAMETER"
msgstr "Предаден е невалиден параметър на „Steam“"

msgid "STEAM_ERROR_LOCKING_FAILED"
msgstr "„Steam“ не успя да придобие заключването на „UGC“"

msgid "STEAM_ERROR_NOT_LOGGED_IN"
msgstr "Не сте влезли в „Steam“"

msgid "STEAM_ERROR_TIMEOUT"
msgstr "Времето за изчакване на „Steam“ изтече, моля, опитайте отново"

msgid "STEAM_ERROR_UNAVAILABLE"
msgstr "„Steam“ не е достъпен в момента, моля, опитайте отново"

msgid "STEAM_ERROR_UNKNOWN"
msgstr "Неизвестна грешка на „Steam“"

msgid "STEAM_INIT_FAILED"
msgstr "Стартирането на „Steam“ е неуспешно"

#, fuzzy
msgid "STEAM_INIT_FAILED_DESCRIPTION"
msgstr "Надграждането на записа е неуспешно поради следната грешка:"

msgid "STEAM_TOOLTIP"
msgstr "Отваряне на страницата ни в „Steam“"

msgid "STEM_CELL_NAME"
msgstr "Стволова"

msgid "STOP"
msgstr "Спиране"

msgid "STORAGE"
msgstr "Съхранение"

msgid "STORAGE_COLON"
msgstr "Съхранение:"

msgid "STORAGE_STATISTICS_SECONDS_OF_COMPOUND"
msgstr ""

msgid "STORE_LOGGED_IN_AS"
msgstr "Влезли сте като: {0}"

#, fuzzy
msgid "STRAIN_BAR_TOOLTIP"
msgstr "Отваряне на страницата ни в „Patreon“"

msgid "STRAIN_BAR_VISIBILITY"
msgstr ""

#, fuzzy
msgid "STRATEGY_STAGES"
msgstr "Микробен етап"

msgid "STRICT_NICHE_COMPETITION"
msgstr "Стриктно съперничество (разликите между стойностите на усвояване са преувеличени)"

msgid "STRUCTURAL"
msgstr "Строеж"

msgid "STRUCTURE"
msgstr "Структура"

msgid "STRUCTURE_ASCENSION_GATE"
msgstr ""

#, fuzzy
msgid "STRUCTURE_DYSON_SWARM"
msgstr "Структура"

msgid "STRUCTURE_HAS_REQUIRED_RESOURCES_TO_BUILD"
msgstr ""

msgid "STRUCTURE_HUNTER_GATHERER_LODGE"
msgstr ""

msgid "STRUCTURE_IN_PROGRESS_CONSTRUCTION"
msgstr ""

msgid "STRUCTURE_REQUIRED_RESOURCES_TO_FINISH"
msgstr ""

msgid "STRUCTURE_SELECTION_MENU_ENTRY"
msgstr ""

msgid "STRUCTURE_SELECTION_MENU_ENTRY_NOT_ENOUGH_RESOURCES"
msgstr ""

msgid "STRUCTURE_SOCIETY_CENTER"
msgstr ""

msgid "STRUCTURE_STEAM_POWERED_FACTORY"
msgstr ""

msgid "SUCCESSFULLY_PERFORM_ENDOSYMBIOSIS"
msgstr ""

msgid "SUCCESSFUL_KILL"
msgstr "успешно убийство"

msgid "SUCCESSFUL_SCAVENGE"
msgstr "успешно плячкосване"

msgid "SUCCESS_BUT_MISSING_ID"
msgstr "Идентификационният № липсва"

msgid "SUICIDE_BUTTON_TOOLTIP"
msgstr "Извършване на самоубийство"

msgid "SUNLIGHT"
msgstr "Слънчева светлина"

msgid "SUPPORTER_PATRONS"
msgstr "Поддръжници"

msgid "SURVIVAL_TITLE"
msgstr ""

#, fuzzy
msgid "SURVIVE_WITH_A_NUCLEUS"
msgstr "Нуждае се от ядро"

msgid "SWITCH_TO_FRONT_CAMERA"
msgstr "Превключване на предната камера"

msgid "SWITCH_TO_RIGHT_CAMERA"
msgstr "Превключване на дясната камера"

msgid "SWITCH_TO_TOP_CAMERA"
msgstr "Превключване на горната камера"

msgid "SYSREQ"
msgstr "Клавиш „SysRq“"

#, fuzzy
msgid "TAB_CHANGE_BLOCKED_WHILE_ACTION_IN_PROGRESS"
msgstr "Последното действие не е завършено"

msgid "TAB_SECONDARY_SWITCH_LEFT"
msgstr "Вторичен ляв раздел"

msgid "TAB_SECONDARY_SWITCH_RIGHT"
msgstr "Вторичен десен раздел"

msgid "TAB_SWITCH_LEFT"
msgstr "Ляв раздел"

msgid "TAB_SWITCH_RIGHT"
msgstr "Десен раздел"

msgid "TAGS_IS_WHITESPACE"
msgstr "Етикетите са празни"

msgid "TAKE_SCREENSHOT"
msgstr "Снимка на екрана"

#, fuzzy
msgid "TARGET_TYPE_COLON"
msgstr "Вид:"

#, fuzzy
msgid "TASTE_THE_SUN"
msgstr "Текущи нишки:"

#, fuzzy
msgid "TASTY_RADIATION"
msgstr "Аеробно дишане"

msgid "TECHNOLOGY_ASCENSION"
msgstr ""

msgid "TECHNOLOGY_HUNTER_GATHERING"
msgstr ""

msgid "TECHNOLOGY_LEVEL_ADVANCED_SPACE"
msgstr ""

msgid "TECHNOLOGY_LEVEL_INDUSTRIAL"
msgstr ""

msgid "TECHNOLOGY_LEVEL_PRE_SOCIETY"
msgstr ""

msgid "TECHNOLOGY_LEVEL_PRIMITIVE"
msgstr ""

msgid "TECHNOLOGY_LEVEL_SCIFI"
msgstr ""

#, fuzzy
msgid "TECHNOLOGY_LEVEL_SPACE_AGE"
msgstr "Средно"

msgid "TECHNOLOGY_REQUIRED_LEVEL"
msgstr ""

msgid "TECHNOLOGY_ROCKETRY"
msgstr ""

msgid "TECHNOLOGY_SIMPLE_STONE_TOOLS"
msgstr ""

msgid "TECHNOLOGY_SOCIETY_CENTER"
msgstr ""

msgid "TECHNOLOGY_STEAM_POWER"
msgstr ""

msgid "TECHNOLOGY_UNLOCKED_NOTICE"
msgstr ""

msgid "TEMPERATURE"
msgstr "Температура"

msgid "TEMPERATURE_SHORT"
msgstr "Темп."

#, fuzzy
msgid "TEMPERATURE_TOLERANCE_TOOLTIP"
msgstr "Отваряне на страницата ни в „Patreon“"

msgid "TESTING_TEAM"
msgstr "Изпитатели"

#, fuzzy
msgid "THANKS_FOR_BUYING_THRIVE_2"
msgstr ""
"Благодарим Ви за покупката на „Thrive“!\n"
"\n"
"Ако не сте закупили това копие на играта, моля, направете го [color=#3796e1][url={0}]тук[/url][/color] или разгледайте нашия [color=#3796e1][url=https ://revolutionarygamesstudio.com/releases/]уебсайт[/url][/color].\n"
"\n"
"Ако искате да включите стартиращата програма, преди стартирането на „Thrive“, може да натиснете бутона в главното меню на играта, за да отворите програмата и след това да изключите плавния режим от нейните настройки."

msgid "THANKS_FOR_PLAYING"
msgstr ""
"Благодарим Ви за отделеното време!\n"
"\n"
"Ще се радваме да споделите за „Thrive“ и на Вашите приятели."

msgid "THANK_YOU_TITLE"
msgstr "Благодарим Ви"

msgid "THEORY_TEAM"
msgstr "Теоретици"

msgid "THERMOPLAST"
msgstr "Термопласт"

#, fuzzy
msgid "THERMOPLAST_DESCRIPTION"
msgstr "Термопластът е структура с двойна мембрана, съдържаща термочувствителни пигменти, събрани заедно в мембранни торбички. Той е прокариот, който е бил асимилиран от еукариотния си приемник. Пигментите в него използват енергията от топлината в околната среда за да произвеждат [thrive:compound type=\"atp\"]АТФ[/thrive:compound] от вода в процес, който се нарича [b]термосинтеза[/b]. Количеството на произведения [thrive:compound type=\"atp\"]АТФ[/thrive:compound] зависи от [thrive:compound type=\"temperature\"]температурата[/thrive:compound]."

#, fuzzy
msgid "THERMOPLAST_PROCESSES_DESCRIPTION"
msgstr "Произвежда [thrive:compound type=\"atp\"]АТФ[/thrive:compound], чрез температурните градиенти. Количеството зависи от [thrive:compound type=\"temperature\"]температурата[/thrive:compound] в околната среда."

msgid "THERMOSYNTHASE"
msgstr "Термосинтаза"

#, fuzzy
msgid "THERMOSYNTHASE_DESCRIPTION"
msgstr "Термосинтазата е протеин, който се сгъва и свързва с АДП при загряване или се разгъва и го превръща в [thrive:compound type=\"atp\"]АТФ[/thrive:compound] при охлаждане, благодарение на топлинната конвекция в процес, който се нарича [b]термосинтеза[/b]. Количеството на произведения [thrive:compound type=\"atp\"]АТФ[/thrive:compound] зависи от [thrive:compound type=\"temperature\"]температурата[/thrive:compound]."

#, fuzzy
msgid "THERMOSYNTHASE_PROCESSES_DESCRIPTION"
msgstr "Произвежда [thrive:compound type=\"atp\"]АТФ[/thrive:compound], чрез температурните градиенти. Количеството зависи от [thrive:compound type=\"temperature\"]температурата[/thrive:compound] в околната среда."

msgid "THERMOSYNTHESIS"
msgstr "Термосинтеза"

msgid "THE_DISTURBANCE"
msgstr "Смущението"

#, fuzzy
msgid "THE_EDITOR"
msgstr "Преминаване към следващия раздел"

#, fuzzy
msgid "THE_PATCH_MAP_BUTTON"
msgstr "Карта"

#, fuzzy
msgid "THE_WORLD_TITLE"
msgstr "Свят"

msgid "THIS_IS_LOCAL_MOD"
msgstr "Тази модификация е от локален източник"

msgid "THIS_IS_WORKSHOP_MOD"
msgstr "Тази модификация е изтеглена от „Steam Workshop“"

msgid "THREADS"
msgstr "Нишки:"

msgid "THRIVEOPEDIA"
msgstr "Трайвопедия"

msgid "THRIVEOPEDIA_CURRENT_WORLD_PAGE_TITLE"
msgstr "Текущ свят"

msgid "THRIVEOPEDIA_EVOLUTIONARY_TREE_PAGE_TITLE"
msgstr "Еволюционно дърво"

msgid "THRIVEOPEDIA_HINT_IN_GAME"
msgstr "Отваряне на Трайвопедията"

msgid "THRIVEOPEDIA_HOME_INFO"
msgstr ""
"Трайвопедията е централният източник на информация за съдържанието в „Thrive“. Тук ще намерите отговорите на всички въпроси, свързани с играта, Вашият текущ свят или с проекта за разработка на „Thrive“.\n"
"\n"
"В момента, Трайвопедията е сравнително празна, но все пак може да прегледате някои страници, използвайки навигацията. Обърнете внимание, че страниците, свързани с конкретния запис, който се използва, ще се покажат само когато Трайвопедията е отворена през менюто в играта.\n"
"\n"
"За повече информация, посетете следните връзки:\n"
"\n"
"[color=#3796e1][url=https://revolutionarygamesstudio.com/]Официален сайт[/url][/color]\n"
"[color=#3796e1][url=https://wiki.revolutionarygamesstudio.com/wiki/Main_Page]Частна Уикипедия[/url][/color]\n"
"[color=#3796e1][url=https://thrive.fandom.com/wiki/Thrive_Wiki]Обществена Уикипедия[/url][/color]"

msgid "THRIVEOPEDIA_HOME_PAGE_TITLE"
msgstr "Начало"

msgid "THRIVEOPEDIA_MUSEUM_PAGE_TITLE"
msgstr "Музей"

msgid "THRIVEOPEDIA_PATCH_MAP_PAGE_TITLE"
msgstr "Карта на зоните"

msgid "THRIVE_LICENSES"
msgstr "Лицензи на „Thrive“"

#, fuzzy
msgid "THRIVIN_ACHIEVEMENT"
msgstr "Базово движение"

msgid "THYLAKOIDS"
msgstr "Тилакоиди"

msgid "THYLAKOIDS_DESCRIPTION"
msgstr "Тилакоидите са струпвания от протеини и фоточувствителни пигменти. Те използват енергията от [thrive:compound type=\"sunlight\"]светлината[/thrive:compound] за да произвеждат [thrive:compound type=\"glucose\"]глюкоза[/thrive:compound] от вода и газообразен [thrive:compound type=\"carbondioxide\"]въглероден диоксид[/thrive:compound] в процес, който се нарича [b]фотосинтеза[/b]. Благодарение на пигментите, те получават отличителен цвят. Количеството на произведената [thrive:compound type=\"glucose\"]глюкоза[/thrive:compound] зависи от концентрацията на [thrive:compound type=\"carbondioxide\"]въглеродния диоксид[/thrive:compound] и количеството [thrive:compound type=\"sunlight\"]светлина[/thrive:compound]. Понеже тилакоидите са скачени с цитоплазма, тя извършва известна [b]гликолиза[/b]."

msgid "TIDEPOOL"
msgstr "Приливен басейн"

msgid "TIMELINE"
msgstr "Хронология"

msgid "TIMELINE_GLOBAL_FILTER_TOOLTIP"
msgstr "Световни събития"

msgid "TIMELINE_LOCAL_FILTER_TOOLTIP"
msgstr "Местни събития"

msgid "TIMELINE_NICHE_FILL"
msgstr "[b][u]{0}[/u][/b] се отделиха от [b][u]{1}[/u][/b] за да запълнят ниша"

#, fuzzy
msgid "TIMELINE_PLAYER_MIGRATED"
msgstr "Част от популацията на [b][u]{0}[/u][/b] се пресели в {1}"

#, fuzzy
msgid "TIMELINE_PLAYER_MIGRATED_TO"
msgstr "Част от популацията на [b][u]{0}[/u][/b] се пресели в {1}"

msgid "TIMELINE_SELECTION_PRESSURE_SPLIT"
msgstr "[b][u]{0}[/u][/b] се отделиха от [b][u]{1}[/u][/b] поради селекционен натиск"

#, fuzzy
msgid "TIMELINE_SPECIES_BECAME_MULTICELLULAR"
msgstr ""
"Събирайте глюкоза (белите облаци), като се движите през нея.\n"
"\n"
"Вашата клетка се нуждае от глюкоза за да оцелее.\n"
"\n"
"Следвайте напътствията за да намерите глюкозата."

msgid "TIMELINE_SPECIES_EXTINCT"
msgstr "[b][u]{0}[/u][/b] изчезнаха!"

msgid "TIMELINE_SPECIES_EXTINCT_LOCAL"
msgstr "[b][u]{0}[/u][/b] изчезнаха от тази зона"

#, fuzzy
msgid "TIMELINE_SPECIES_FOLLOWED"
msgstr "[b][u]{0}[/u][/b] изчезнаха!"

msgid "TIMELINE_SPECIES_MIGRATED_FROM"
msgstr "Част от популацията на [b][u]{0}[/u][/b] се пресели в тази зона от {1}"

msgid "TIMELINE_SPECIES_MIGRATED_TO"
msgstr "Част от популацията на [b][u]{0}[/u][/b] се пресели в {1}"

msgid "TIMELINE_SPECIES_POPULATION_DECREASE"
msgstr "Популацията на [b][u]{0}[/u][/b] се понижи на {1} индивида"

msgid "TIMELINE_SPECIES_POPULATION_INCREASE"
msgstr "Популацията на [b][u]{0}[/u][/b] се увеличи на {1} индивида"

msgid "TIME_INDICATOR_TOOLTIP"
msgstr "Изминало време: {0:#,#} години"

msgid "TIME_OF_DAY"
msgstr ""

msgid "TITLE_COLON"
msgstr "Заглавие:"

msgid "TOGGLE_BINDING"
msgstr "Свързване"

#, fuzzy
msgid "TOGGLE_BINDING_TOOLTIP"
msgstr "Свързване"

msgid "TOGGLE_DEBUG_PANEL"
msgstr "Превключване на отстраняването на грешки"

msgid "TOGGLE_ENGULF"
msgstr "Поглъщане"

#, fuzzy
msgid "TOGGLE_ENGULF_TOOLTIP"
msgstr "Поглъщане"

#, fuzzy
msgid "TOGGLE_FAST_MODE"
msgstr "Прекъсване на играта"

msgid "TOGGLE_FPS"
msgstr "Превключване на ЧКС"

msgid "TOGGLE_FULLSCREEN"
msgstr "Превключване на резолюцията"

#, fuzzy
msgid "TOGGLE_HEAT_VIEW_TOOLTIP"
msgstr "Поглъщане"

msgid "TOGGLE_HUD_HIDE"
msgstr "Превключване на потребителския интерфейс"

#, fuzzy
msgid "TOGGLE_INVENTORY"
msgstr "Свързване"

msgid "TOGGLE_METRICS"
msgstr "Превключване на показателите за производителност"

#, fuzzy
msgid "TOGGLE_MUCOCYST_DEFENCE"
msgstr "Превключване на резолюцията"

msgid "TOGGLE_NAVIGATION_TREE"
msgstr "Превключване на навигацията"

msgid "TOGGLE_PAUSE"
msgstr "Прекъсване на играта"

msgid "TOGGLE_UNBINDING"
msgstr "Отделяне"

msgid "TOLERANCES_TOO_HIGH_PRESSURE"
msgstr ""

msgid "TOLERANCES_TOO_HIGH_TEMPERATURE"
msgstr ""

msgid "TOLERANCES_TOO_LOW_OXYGEN_PROTECTION"
msgstr ""

#, fuzzy
msgid "TOLERANCES_TOO_LOW_PRESSURE"
msgstr "Облаци"

msgid "TOLERANCES_TOO_LOW_TEMPERATURE"
msgstr ""

#, fuzzy
msgid "TOLERANCES_TOO_LOW_UV_PROTECTION"
msgstr "{0}: +{1} АТФ"

msgid "TOLERANCES_UNSUITABLE_DEBUFFS"
msgstr ""

#, fuzzy
msgid "TOLERANCE_DETAIL_TEXT"
msgstr ""
"[b]Създания[/b]\n"
"  {0}:{1}\n"
"[b]Поколение[/b]\n"
"  {2}\n"
"[b]Популация[/b]\n"
"  {3}\n"
"[b]Цвят[/b]\n"
"  #{4}\n"
"[b]Поведение[/b]\n"
"  {5}"

#, fuzzy
msgid "TOLERANCE_FROM_ORGANELLES_TOOLTIP"
msgstr "Превключване на химичните съединения"

msgid "TOLERANCE_RANGE_LABEL"
msgstr ""

msgid "TOOLS"
msgstr "Инструменти"

msgid "TOOL_HAND_AXE"
msgstr "Ръчна брадва"

msgid "TOO_MANY_RECENT_VERSIONS_TO_SHOW"
msgstr ""

#, fuzzy
msgid "TOTAL"
msgstr "Брой записи:"

#, fuzzy
msgid "TOTAL_GATHERED_ENERGY_COLON"
msgstr "Изминало време:"

msgid "TOTAL_SAVES"
msgstr "Брой записи:"

#, fuzzy
msgid "TOTAL_VALUE"
msgstr "Брой записи:"

msgid "TOXIN_CHANNEL_INHIBITOR"
msgstr ""

#, fuzzy
msgid "TOXIN_CHANNEL_INHIBITOR_DESCRIPTION"
msgstr "Токсичната вакуола е видоизменена вакуола, която произвежда, съхранява и изстрелва [thrive:compound type=\"oxytoxy\"]окситоксин[/thrive:compound]. Всяка токсична вакуола увеличава скоростта на изстрелване на токсините."

#, fuzzy
msgid "TOXIN_COMPOUND"
msgstr "Химични съединения"

#, fuzzy
msgid "TOXIN_CYTOTOXIN"
msgstr "Зависи от включването на „Земеподобен живот“"

#, fuzzy
msgid "TOXIN_CYTOTOXIN_DESCRIPTION"
msgstr "Токсичната вакуола е видоизменена вакуола, която произвежда, съхранява и изстрелва [thrive:compound type=\"oxytoxy\"]окситоксин[/thrive:compound]. Всяка токсична вакуола увеличава скоростта на изстрелване на токсините."

msgid "TOXIN_FIRE_RATE_TOXICITY_COLON"
msgstr ""

#, fuzzy
msgid "TOXIN_MACROLIDE"
msgstr ""
"Токсична\n"
"вакуола"

#, fuzzy
msgid "TOXIN_MACROLIDE_DESCRIPTION"
msgstr "Токсичната вакуола е видоизменена вакуола, която произвежда, съхранява и изстрелва [thrive:compound type=\"oxytoxy\"]окситоксин[/thrive:compound]. Всяка токсична вакуола увеличава скоростта на изстрелване на токсините."

msgid "TOXIN_OXYGEN_METABOLISM_INHIBITOR"
msgstr ""

#, fuzzy
msgid "TOXIN_OXYGEN_METABOLISM_INHIBITOR_DESCRIPTION"
msgstr "Метаболозомите са струпвания от протеини, увити в протеинови обвивки. Те превръщат [thrive:compound type=\"glucose\"]глюкозата[/thrive:compound] в [thrive:compound type=\"atp\"]АТФ[/thrive:compound], много по-бързо от цитоплазмата в процес, който се нарича [b]аеробно дишане[/b]. За да функционират се нуждаят от [thrive:compound type=\"oxygen\"]кислород[/thrive:compound], когато той не е достатъчен произвеждането на [thrive:compound type=\"atp\"]АТФ[/thrive:compound] се забавя. Понеже метаболозомите са скачени с цитоплазма, тя извършва известна [b]гликолиза[/b]."

#, fuzzy
msgid "TOXIN_OXYTOXY_DESCRIPTION"
msgstr "Токсичната вакуола е видоизменена вакуола, която произвежда, съхранява и изстрелва [thrive:compound type=\"oxytoxy\"]окситоксин[/thrive:compound]. Всяка токсична вакуола увеличава скоростта на изстрелване на токсините."

msgid "TOXIN_PREFER_FIRE_RATE"
msgstr ""

msgid "TOXIN_PREFER_TOXICITY"
msgstr ""

#, fuzzy
msgid "TOXIN_PROPERTIES_HEADING"
msgstr "Токсична устойчивост"

msgid "TOXIN_RESISTANCE"
msgstr "Токсична устойчивост"

#, fuzzy
msgid "TOXIN_TOXICITY_CUSTOMIZATION_TOOLTIP"
msgstr "Вкаменете тези създания, за да ги запазите в музея. Може да го посетите от Трайвопедията или да заредите създанията в редактора."

#, fuzzy
msgid "TOXIN_TYPE_COLON"
msgstr "Вид:"

#, fuzzy
msgid "TOXIN_TYPE_CUSTOMIZATION_EXPLANATION"
msgstr "Вкаменете тези създания, за да ги запазите в музея. Може да го посетите от Трайвопедията или да заредите създанията в редактора."

#, fuzzy
msgid "TOXIN_VACUOLE"
msgstr ""
"Токсична\n"
"вакуола"

#, fuzzy
msgid "TOXIN_VACUOLE_DESCRIPTION"
msgstr "Токсичната вакуола е видоизменена вакуола, която произвежда, съхранява и изстрелва [thrive:compound type=\"oxytoxy\"]окситоксин[/thrive:compound]. Всяка токсична вакуола увеличава скоростта на изстрелване на токсините."

#, fuzzy
msgid "TOXIN_VACUOLE_PROCESSES_DESCRIPTION"
msgstr "Превръща [thrive:compound type=\"atp\"]АТФ[/thrive:compound] в [thrive:compound type=\"oxytoxy\"]окситоксин[/thrive:compound]. Количеството зависи от концентрацията на [thrive:compound type=\"oxygen\"]кислород[/thrive:compound] в околната среда. Изстрелва токсини с натискане на [thrive:input]g_fire_toxin[/thrive:input]. Тяхната ефективност зависи от количеството на [thrive:compound type=\"oxytoxy\"]окситоксин[/thrive:compound] в клетката."

#, fuzzy
msgid "TOXISOME"
msgstr "Окситоксизома"

#, fuzzy
msgid "TOXISOME_DESCRIPTION"
msgstr "Лизозомата е мембранен органел, съдържащ хидролази, които разграждат различните биомолекули. Тя позволява усвояването на обектите, погълнати чрез ендоцитоза и изхвърлянето на отпадъчните продукти на клетката в процес, който се нарича [b]автофагия[/b]."

msgid "TRANSLATORS"
msgstr "Преводачи"

msgid "TRANSPARENCY"
msgstr "Прозрачност"

#, fuzzy
msgid "TRILLION_ABBREVIATION"
msgstr "{0} млрд"

msgid "TRY_FOSSILISING_SOME_SPECIES"
msgstr "Трябва да направите няколко вкаменелости!"

msgid "TRY_MAKING_A_SAVE"
msgstr "Трябва да направите поне един запис!"

msgid "TRY_TAKING_SOME_SCREENSHOTS"
msgstr "Трябва да направите няколко снимки!"

msgid "TUTORIAL"
msgstr "Упътване"

#, fuzzy
msgid "TUTORIAL_MICROBE_EDITOR_ATP_BALANCE_INTRO"
msgstr ""
"Това е картата на зоните.\n"
"\n"
"Тук може да видите полезна информация за различните зони, в които живеят микробите.\n"
"\n"
"Ако изберете зона, съседна на Вашето местообитание, което е подчертано в зелено, може да натиснете бутона „Преселване“ за да се придвижите в нея.\n"
"\n"
"Изберете зона за да продължите."

#, fuzzy
msgid "TUTORIAL_MICROBE_EDITOR_AUTO-EVO_PREDICTION"
msgstr ""
"Това е прогнозата за бъдещата популация на Вашите създания. Тези стойности са изчислени на база симулацията от [b]автоматичната еволюция[/b].\n"
"\n"
"Те не включват резултатите от Вашето индивидуално представяне.\n"
"\n"
"Вашите създания трябва да поддържат размера на популацията си във всяко едно местообитание.\n"
"\n"
"За да продължите, натиснете бутона с въпросителния знак долу вдясно."

#, fuzzy
msgid "TUTORIAL_MICROBE_EDITOR_CELL_TEXT"
msgstr ""
"Това е клетъчният редактор, тук може да добавяте или премахвате органели от Вашите създания, чрез наличните [b]мутационни точки[/b] (МТ) [thrive:icon]MP[/thrive:icon]. Всяко поколение разполага със [b]100 MT[/b] [thrive:icon]MP[/thrive:icon].\n"
"\n"
"Шестоъгълникът от цитоплазма в центъра на екрана е Вашата [b]клетка[/b].\n"
"\n"
"За да продължите, изберете органел от панела вляво. След това, натиснете с мишката до шестоъгълника за да го добавите към Вашето създание. Може да завъртите органелите чрез натискане на [thrive:input]e_rotate_left[/thrive:input] или [thrive:input]e_rotate_right[/thrive:input]."

#, fuzzy
msgid "TUTORIAL_MICROBE_EDITOR_CHEMORECEPTOR"
msgstr ""
"Това е клетъчният редактор, тук може да добавяте или премахвате органели от Вашите създания, чрез наличните мутационни точки (МТ). Всяко поколение разполага със 100 MT.\n"
"\n"
"Шестоъгълникът от цитоплазма в центъра на екрана е Вашата клетка.\n"
"\n"
"За да продължите, изберете органел от панела вляво. След това, натиснете с мишката до шестоъгълника за да го добавите към Вашето създание. Може да завъртите органелите чрез натискане на [thrive:input]e_rotate_left[/thrive:input] или [thrive:input]e_rotate_right[/thrive:input]."

#, fuzzy
msgid "TUTORIAL_MICROBE_EDITOR_COMPOUND_BALANCES"
msgstr ""
"Това е картата на зоните.\n"
"\n"
"Тук може да видите полезна информация за различните зони, в които живеят микробите.\n"
"\n"
"Ако изберете зона, съседна на Вашето местообитание, което е подчертано в зелено, може да натиснете бутона „Преселване“ за да се придвижите в нея.\n"
"\n"
"Изберете зона за да продължите."

#, fuzzy
msgid "TUTORIAL_MICROBE_EDITOR_DIGESTION_STAT"
msgstr ""
"Това е клетъчният редактор, тук може да добавяте или премахвате органели от Вашите създания, чрез наличните мутационни точки (МТ). Всяко поколение разполага със 100 MT.\n"
"\n"
"Шестоъгълникът от цитоплазма в центъра на екрана е Вашата клетка.\n"
"\n"
"За да продължите, изберете органел от панела вляво. След това, натиснете с мишката до шестоъгълника за да го добавите към Вашето създание. Може да завъртите органелите чрез натискане на [thrive:input]e_rotate_left[/thrive:input] или [thrive:input]e_rotate_right[/thrive:input]."

#, fuzzy
msgid "TUTORIAL_MICROBE_EDITOR_ENDING_TEXT"
msgstr ""
"Това е основната информация за микробния редактор. Може да преименувате Вашите създания, като натиснете с мишката върху текущото им наименование долу вляво.\n"
"\n"
"Разгледайте и останалите раздели в редактора, под [b]индикатора на МТ [thrive:icon]MP[/thrive:icon][/b], ако искате да направите допълнителни промени по Вашата клетка.\n"
"\n"
"За да оцелеете трябва да намерите надежден източник на [thrive:compound type=\"АТФ\"][/thrive:compound], защото концентрацията на [thrive:compound type=\"глюкоза\"][/thrive:compound] ще се [b]понижи драстично[/b].\n"
"\n"
"Успех!"

#, fuzzy
msgid "TUTORIAL_MICROBE_EDITOR_FLAGELLUM"
msgstr ""
"Това е клетъчният редактор, тук може да добавяте или премахвате органели от Вашите създания, чрез наличните мутационни точки (МТ). Всяко поколение разполага със 100 MT.\n"
"\n"
"Шестоъгълникът от цитоплазма в центъра на екрана е Вашата клетка.\n"
"\n"
"За да продължите, изберете органел от панела вляво. След това, натиснете с мишката до шестоъгълника за да го добавите към Вашето създание. Може да завъртите органелите чрез натискане на [thrive:input]e_rotate_left[/thrive:input] или [thrive:input]e_rotate_right[/thrive:input]."

#, fuzzy
msgid "TUTORIAL_MICROBE_EDITOR_FOOD_CHAIN"
msgstr ""
"Това е основната информация за микробния редактор. Може да преименувате Вашите създания, като натиснете с мишката върху текущото им наименование долу вляво.\n"
"\n"
"Разгледайте и останалите раздели в редактора, ако искате да направите допълнителни промени по Вашата клетка.\n"
"\n"
"За да оцелеете трябва да намерите надежден източник на енергия, защото концентрацията на глюкоза ще се понижи драстично.\n"
"\n"
"Успех!"

#, fuzzy
msgid "TUTORIAL_MICROBE_EDITOR_MIGRATION"
msgstr ""
"Това е клетъчният редактор, тук може да добавяте или премахвате органели от Вашите създания, чрез наличните мутационни точки (МТ). Всяко поколение разполага със 100 MT.\n"
"\n"
"Шестоъгълникът от цитоплазма в центъра на екрана е Вашата клетка.\n"
"\n"
"За да продължите, изберете органел от панела вляво. След това, натиснете с мишката до шестоъгълника за да го добавите към Вашето създание. Може да завъртите органелите чрез натискане на [thrive:input]e_rotate_left[/thrive:input] или [thrive:input]e_rotate_right[/thrive:input]."

#, fuzzy
msgid "TUTORIAL_MICROBE_EDITOR_MODIFY_ORGANELLE"
msgstr ""
"Премахването на органели също струва МТ, освен ако не са добавени в текущата сесия на редактора.\n"
"\n"
"Може да премахнете органелите като натиснете с десния бутон на мишката върху тях и изберете „Премахване“ в контекстното меню.\n"
"\n"
"Ако направите грешка, може да отмените Вашите промени в редактора.\n"
"\n"
"Натиснете бутона „Отмяна“ за да продължите."

#, fuzzy
msgid "TUTORIAL_MICROBE_EDITOR_NEGATIVE_ATP_BALANCE"
msgstr ""
"Това е картата на зоните.\n"
"\n"
"Тук може да видите полезна информация за различните зони, в които живеят микробите.\n"
"\n"
"Ако изберете зона, съседна на Вашето местообитание, което е подчертано в зелено, може да натиснете бутона „Преселване“ за да се придвижите в нея.\n"
"\n"
"Изберете зона за да продължите."

#, fuzzy
msgid "TUTORIAL_MICROBE_EDITOR_NO_CHANGES_MADE"
msgstr ""
"Това е основната информация за микробния редактор. Може да преименувате Вашите създания, като натиснете с мишката върху текущото им наименование долу вляво.\n"
"\n"
"Разгледайте и останалите раздели в редактора, ако искате да направите допълнителни промени по Вашата клетка.\n"
"\n"
"За да оцелеете трябва да намерите надежден източник на енергия, защото концентрацията на глюкоза ще се понижи драстично.\n"
"\n"
"Успех!"

#, fuzzy
msgid "TUTORIAL_MICROBE_EDITOR_OPEN_TOLERANCES"
msgstr ""
"Това е картата на зоните.\n"
"\n"
"Тук може да видите полезна информация за различните зони, в които живеят микробите.\n"
"\n"
"Ако изберете зона, съседна на Вашето местообитание, което е подчертано в зелено, може да натиснете бутона „Преселване“ за да се придвижите в нея.\n"
"\n"
"Изберете зона за да продължите."

#, fuzzy
msgid "TUTORIAL_MICROBE_EDITOR_PATCH_TEXT"
msgstr ""
"Това е [b]картата на зоните[/b].\n"
"\n"
"Тук може да видите полезна информация за различните зони, в които живеят микробите.\n"
"\n"
"Ако изберете зона, съседна на Вашето местообитание, което е подчертано в зелено, може да натиснете бутона „Преселване“ за да се придвижите в нея.\n"
"\n"
"Изберете зона за да продължите."

msgid "TUTORIAL_MICROBE_EDITOR_REMOVE_ORGANELLE_TEXT"
msgstr ""
"Премахването на органели също струва [b]МТ[/b] [thrive:icon]MP[/thrive:icon], [u]освен ако не са добавени в текущата сесия на редактора[/u].\n"
"\n"
"Може да премахнете органелите като натиснете с десния бутон на мишката върху тях и изберете „Премахване“ в [b]контекстното меню[/b].\n"
"\n"
"Ако направите грешка, може да отмените Вашите промени в редактора.\n"
"\n"
"Натиснете бутона „Отмяна“ за да продължите."

#, fuzzy
msgid "TUTORIAL_MICROBE_EDITOR_SELECT_ORGANELLE_TEXT"
msgstr ""
"Важно е да разберете какви ефекти има даден органел върху Вашата клетка, преди да го поставите, защото той може да окаже негативно влияние върху нея.\n"
"\n"
"Обърнете внимание на производството на АТФ, за да сте сигурни, че Вашата клетка ще оцелее. Горната лента винаги трябва да е по-дълга от долната лента.\n"
"\n"
"Натиснете бутона „Възстановяване“ (до бутона „Отмяна“) за да продължите."

#, fuzzy
msgid "TUTORIAL_MICROBE_EDITOR_STAY_SMALL"
msgstr ""
"Трябва да се [b]съсредоточите[/b] върху един или два източника на [thrive:compound type=\"АТФ\"][/thrive:compound], така че да не е необходимо да събирате всички хранителни вещества, за да оцелее Вашата клетка.\n"
"\n"
"Преценете внимателно дали добавянето на даден органел е от полза, защото всяка структура се нуждае от [thrive:compound type=\"АТФ\"][/thrive:compound], за да поддържа [thrive:icon]OsmoIcon[/thrive:icon] и изисква повече хранителни вещества за възпроизвеждането на Вашата клетка.\n"
"\n"
"Възможно е да не правите никакви промени и просто да се отправите към морската повърхност, преди да еволюирате [b]фотосинтезиращите[/b] органели."

#, fuzzy
msgid "TUTORIAL_MICROBE_EDITOR_TOLERANCES_TAB"
msgstr ""
"Това е картата на зоните.\n"
"\n"
"Тук може да видите полезна информация за различните зони, в които живеят микробите.\n"
"\n"
"Ако изберете зона, съседна на Вашето местообитание, което е подчертано в зелено, може да натиснете бутона „Преселване“ за да се придвижите в нея.\n"
"\n"
"Изберете зона за да продължите."

msgid "TUTORIAL_MICROBE_STAGE_EDITOR_BUTTON_TUTORIAL"
msgstr ""
"Разполагате с достатъчно хранителни вещества за възпроизвеждането на Вашата клетка.\n"
"\n"
"Вашите създания могат да еволюират.\n"
"\n"
"Натиснете бутона на редактора, който се намира долу вдясно."

msgid "TUTORIAL_MICROBE_STAGE_ENGULFED_TEXT"
msgstr ""
"Вашата клетка е погълната. Напредъкът на усвояването е показан в лентата на здравето. Вашата клетка ще умре, след неговото завършване или бъде достигнато максималното време на изчакване.\n"
"\n"
"Натиснете бутона за извършване на самоубийство, за да пропуснете този процес, но не забравяйте, че винаги има шанс да се спасите!"

msgid "TUTORIAL_MICROBE_STAGE_ENGULFMENT_FULL_TEXT"
msgstr ""
"Вашата клетка може да погълне определено количество обекти наведнъж, което зависи от нейния размер.\n"
"\n"
"Поглъщането не е възможно, ако мястото за съхранение е пълно. За да продължите, изчакайте, докато погълнатите обекти бъдат усвоени."

#, fuzzy
msgid "TUTORIAL_MICROBE_STAGE_ENGULFMENT_TEXT"
msgstr ""
"Поглъщайте обектите, като се придвижвате към тях в режим на поглъщане, с натискане на [thrive:input]g_toggle_engulf[/thrive:input].\n"
"\n"
"След като поглъщането приключи, спрете режима на поглъщане.\n"
"\n"
"Следвайте линията от Вашата клетка до най-близкия обект, който може да погълнете."

#, fuzzy
msgid "TUTORIAL_MICROBE_STAGE_ENVIRONMENT_PANEL"
msgstr ""
"Поглъщайте обектите, като се придвижвате към тях в режим на поглъщане, с натискане на [thrive:input]g_toggle_engulf[/thrive:input].\n"
"\n"
"След като поглъщането приключи, спрете режима на поглъщане.\n"
"\n"
"Следвайте линията от Вашата клетка до най-близкия обект, който може да погълнете."

#, fuzzy
msgid "TUTORIAL_MICROBE_STAGE_HELP_MENU_AND_ZOOM"
msgstr ""
"Ако все още изпитвате затруднения, отворете ръководството (въпросителния знак) долу вляво.\n"
"\n"
"Още един съвет — може да промените размера на изгледа с колелцето на мишката."

msgid "TUTORIAL_MICROBE_STAGE_LEAVE_COLONY_TEXT"
msgstr ""
"Разполагате с достатъчно [thrive:compound type=\"ammonia\"]амоняк[/thrive:compound] и [thrive:compound type=\"phosphates\"]фосфат[/thrive:compound], но възпроизвеждането не е възможно, докато сте част от клетъчната колония.\n"
"\n"
"За да се възпроизведете, трябва да напуснете клетъчната колония.\n"
"За разпадане на клетъчната колония, натиснете [thrive:input]g_unbind_all[/thrive:input]."

#, fuzzy
msgid "TUTORIAL_MICROBE_STAGE_MEMBER_DIED"
msgstr ""
"Вашата клетка е погълната, това означава, че поглъщащата клетка ще започне храносмилането си.\n"
"\n"
"Напредъкът на храносмилането се показва в лентата на здравето (долу вдясно) като процент. Вашата клетка ще умре, след като той достигне 100% или бъде достигнато максималното време на изчакване.\n"
"\n"
"Натиснете бутона за извършване на самоубийство, за да пропуснете този процес, но не забравяйте, че винаги има шанс да се спасите!"

#, fuzzy
msgid "TUTORIAL_MICROBE_STAGE_OPEN_PROCESS_PANEL"
msgstr ""
"За възпроизвеждане, органелите на клетката трябва да се удвоят. Това се случва постепенно, но събирането на [thrive:compound type=\"амоняк\"][/thrive:compound] и [thrive:compound type=\"фосфат\"][/thrive:compound] ускорява този процес.\n"
"\n"
"Наблюдавайте запълването на индикаторите около бутона на редактора долу вдясно."

#, fuzzy
msgid "TUTORIAL_MICROBE_STAGE_PAUSING"
msgstr ""
"Вие сте в режим на отделяне. В този режим, може да натиснете с мишката върху членовете на клетъчната колония за да ги отделите от нея.\n"
"\n"
"За разпадане на цялата клетъчна колония, може да натиснете с мишката върху Вашата клетка или да натиснете [thrive:input]g_unbind_all[/thrive:input]."

#, fuzzy
msgid "TUTORIAL_MICROBE_STAGE_PROCESS_PANEL"
msgstr ""
"За възпроизвеждане, органелите на клетката трябва да се удвоят. Това се случва постепенно, но събирането на [thrive:compound type=\"амоняк\"][/thrive:compound] и [thrive:compound type=\"фосфат\"][/thrive:compound] ускорява този процес.\n"
"\n"
"Наблюдавайте запълването на индикаторите около бутона на редактора долу вдясно."

#, fuzzy
msgid "TUTORIAL_MICROBE_STAGE_REPRODUCE_TEXT"
msgstr ""
"За възпроизвеждане, органелите на клетката трябва да се удвоят. Това се случва постепенно, но събирането на [thrive:compound type=\"амоняк\"][/thrive:compound] и [thrive:compound type=\"фосфат\"][/thrive:compound] ускорява този процес.\n"
"\n"
"Наблюдавайте запълването на индикаторите около бутона на редактора долу вдясно."

#, fuzzy
msgid "TUTORIAL_MICROBE_STAGE_RESOURCE_SPLIT"
msgstr ""
"За възпроизвеждане, органелите на клетката трябва да се удвоят. Това се случва постепенно, но събирането на [thrive:compound type=\"амоняк\"][/thrive:compound] и [thrive:compound type=\"фосфат\"][/thrive:compound] ускорява този процес.\n"
"\n"
"Наблюдавайте запълването на индикаторите около бутона на редактора долу вдясно."

msgid "TUTORIAL_MICROBE_STAGE_UNBIND_TEXT"
msgstr ""
"Вие сте в режим на отделяне. В този режим, може да натиснете с мишката върху членовете на клетъчната колония за да ги отделите от нея.\n"
"\n"
"За разпадане на цялата клетъчна колония, може да натиснете с мишката върху Вашата клетка или да натиснете [thrive:input]g_unbind_all[/thrive:input]."

#, fuzzy
msgid "TUTORIAL_MULTICELLULAR_STAGE_WELCOME"
msgstr ""
"Добре дошли в ранния многоклетъчен етап!\n"
"\n"
"Вашите създания процъфтяха по време на микробния етап.\n"
"\n"
"Играта следва основните принципи на микробния етап. Трябва да еволюирате Вашите създания и да стигнете до редактора.\n"
"\n"
"В този етап, може да промените местоположението на клетките в клетъчната колония и да ги специализирате в редактора. Клетките в колонията не могат да споделят [thrive:compound type=\"atp\"]АТФ[/thrive:compound] помежду си.\n"
"\n"
"Ако Вашите създания се възпроизвеждат чрез пъпкуване (по подразбиране), техните клетки постепенно ще се увеличават, докато достигнат максималния си размер."

#, fuzzy
msgid "TUTORIAL_REPLAY_ALL_EXPLANATION"
msgstr "(ВНИМАНИЕ: понижава ефективността на фотосинтезата)"

msgid "TUTORIAL_VIEW_NOW"
msgstr "Преглед"

msgid "TWO_TIMES"
msgstr "2 пъти"

msgid "TYPE_COLON"
msgstr "Вид:"

msgid "UNAPPLIED_MOD_CHANGES"
msgstr "Промените не са приложени"

msgid "UNAPPLIED_MOD_CHANGES_DESCRIPTION"
msgstr "Трябва да приложите Вашите промени за смяна на модификациите."

msgid "UNBIND_ALL"
msgstr "Разпадане"

#, fuzzy
msgid "UNBIND_ALL_TOOLTIP"
msgstr "Разпадане"

msgid "UNBIND_HELP_TEXT"
msgstr "Режим на отделяне"

msgid "UNCERTAIN_VERSION_WARNING"
msgstr "Версия за отстраняване на грешки"

msgid "UNDERWATERCAVE"
msgstr "Подводна пещера"

#, fuzzy
msgid "UNDERWATER_VENT_ERUPTION"
msgstr "Подводна пещера"

#, fuzzy
msgid "UNDERWATER_VENT_ERUPTION_IN"
msgstr "Подводна пещера"

#, fuzzy
msgid "UNDISCOVERED_ORGANELLES"
msgstr "Несвързани органели"

#, fuzzy
msgid "UNDISCOVERED_PATCH"
msgstr "Текущо местообитание"

msgid "UNDO"
msgstr "Отмяна"

msgid "UNDO_THE_LAST_ACTION"
msgstr "Отмяна на последното действие"

#, fuzzy
msgid "UNIT_ACTION_CONSTRUCT"
msgstr "Мутационна скорост"

#, fuzzy
msgid "UNIT_ACTION_MOVE"
msgstr "Мутационна скорост"

msgid "UNIT_ADVANCED_SPACESHIP"
msgstr ""

msgid "UNIT_SIMPLE_ROCKET"
msgstr ""

msgid "UNKNOWN"
msgstr "Неизвестен клавиш"

msgid "UNKNOWN_DISPLAY_DRIVER"
msgstr "Неизвестен"

msgid "UNKNOWN_MOUSE"
msgstr "Неизвестен бутон"

#, fuzzy
msgid "UNKNOWN_ORGANELLE_SYMBOL"
msgstr "Добавяне на органел или друг обект"

#, fuzzy
msgid "UNKNOWN_PATCH"
msgstr "Неизвестен клавиш"

#, fuzzy
msgid "UNKNOWN_SHORT"
msgstr "Неизвестен клавиш"

msgid "UNKNOWN_VERSION"
msgstr "Неизвестна версия"

msgid "UNKNOWN_WORKSHOP_ID"
msgstr "Неизвестен идентификационен № за работилницата"

#, fuzzy
msgid "UNLIMIT_GROWTH_SPEED"
msgstr "Ограничаване на растежа"

#, fuzzy
msgid "UNLOCKED_NEW_ORGANELLE"
msgstr "Добавяне на органел или друг обект"

#, fuzzy
msgid "UNLOCK_ALL_ORGANELLES"
msgstr "Няколко органела"

msgid "UNLOCK_CONDITION_ATP_PRODUCTION_ABOVE"
msgstr ""

msgid "UNLOCK_CONDITION_COMPOUND_IS_ABOVE"
msgstr ""

msgid "UNLOCK_CONDITION_COMPOUND_IS_BELOW"
msgstr ""

msgid "UNLOCK_CONDITION_COMPOUND_IS_BETWEEN"
msgstr ""

msgid "UNLOCK_CONDITION_DIGESTED_MICROBES_ABOVE"
msgstr ""

msgid "UNLOCK_CONDITION_ENGULFED_MICROBES_ABOVE"
msgstr ""

msgid "UNLOCK_CONDITION_EXCESS_ATP_ABOVE"
msgstr ""

#, fuzzy
msgid "UNLOCK_CONDITION_PLAYER_DAMAGE_RECEIVED"
msgstr "Хранителна скорост:"

#, fuzzy
msgid "UNLOCK_CONDITION_PLAYER_DAMAGE_RECEIVED_SOURCE"
msgstr "Хранителна скорост:"

msgid "UNLOCK_CONDITION_PLAYER_DEATH_COUNT_ABOVE"
msgstr ""

msgid "UNLOCK_CONDITION_REPRODUCED_WITH"
msgstr ""

msgid "UNLOCK_CONDITION_REPRODUCED_WITH_IN_A_ROW"
msgstr ""

msgid "UNLOCK_CONDITION_REPRODUCE_IN_BIOME"
msgstr ""

#, fuzzy
msgid "UNLOCK_CONDITION_SPEED_BELOW"
msgstr "Хранителна скорост:"

msgid "UNLOCK_WITH_ANY_OF_FOLLOWING"
msgstr ""

msgid "UNSAVED_CHANGE_WARNING"
msgstr ""
"Вашите промени не са запазени и ще бъдат отхвърлени.\n"
"Искате ли да продължите?"

msgid "UNTITLED"
msgstr "Неозаглавено"

msgid "UPGRADE_CILIA_PULL"
msgstr "Придърпващи реснички"

#, fuzzy
msgid "UPGRADE_CILIA_PULL_DESCRIPTION"
msgstr "Ресничките са подобни на камшичетата, но те увеличават само скоростта на завъртане на клетките."

#, fuzzy
msgid "UPGRADE_COST"
msgstr "{0} МТ"

#, fuzzy
msgid "UPGRADE_DESCRIPTION_NONE"
msgstr "Позволява разграждането на повечето видове мембрани. Произвеждането на този ензим е възможно и без помощта на лизозомата, но добавянето му подобрява хранителната ефективност на клетката."

msgid "UPGRADE_NAME_NONE"
msgstr ""

#, fuzzy
msgid "UPGRADE_PILUS_INJECTISOME"
msgstr "Ресничките са подобни на камшичетата, но те увеличават само скоростта на завъртане на клетките."

#, fuzzy
msgid "UPGRADE_PILUS_INJECTISOME_DESCRIPTION"
msgstr "Ресничките са подобни на камшичетата, но те увеличават само скоростта на завъртане на клетките."

#, fuzzy
msgid "UPGRADE_SLIME_JET_MUCOCYST"
msgstr "{0} МТ"

#, fuzzy
msgid "UPGRADE_SLIME_JET_MUCOCYST_DESCRIPTION"
msgstr "Превръща [thrive:compound type=\"glucose\"]глюкозата[/thrive:compound] в [thrive:compound type=\"mucilage\"]слуз[/thrive:compound]. Освобождава съхранената [thrive:compound type=\"mucilage\"]слуз[/thrive:compound] с натискане на [thrive:input]g_secrete_slime[/thrive:input], което увеличава скоростта на клетката и забавя нейните преследвачи."

msgid "UPLOAD"
msgstr "Качване"

msgid "UPLOADING_DOT_DOT_DOT"
msgstr "Качване..."

msgid "UPLOAD_SUCCEEDED"
msgstr "Качването е успешно"

msgid "UPSCALE_BILINEAR"
msgstr ""

msgid "UPSCALE_FSR_1"
msgstr ""

msgid "UPSCALE_FSR_22"
msgstr ""

msgid "UPSCALE_METHOD"
msgstr ""

msgid "UPSCALE_SHARPENING_FSR"
msgstr ""

msgid "USED_LIBRARIES_LICENSES"
msgstr "Лицензи и използвани материали"

msgid "USED_RENDERER_NAME"
msgstr "Визуализатор:"

msgid "USES_FEATURE"
msgstr "Да"

msgid "USE_AUTO_HARMONY"
msgstr "Използване на „Harmony“"

msgid "USE_AUTO_HARMONY_TOOLTIP"
msgstr "Автоматично зареждане на „Harmony“ от „Assembly“"

msgid "USE_A_CUSTOM_USERNAME"
msgstr "Персонализирано потребителско име"

msgid "USE_DISK_CACHE"
msgstr ""

msgid "USE_MANUAL_THREAD_COUNT"
msgstr "Ръчно определяне на броя на фоновите нишки"

#, fuzzy
msgid "USE_MANUAL_THREAD_COUNT_NATIVE"
msgstr "Ръчно определяне на броя на фоновите нишки"

msgid "USE_VIRTUAL_WINDOW_SIZE"
msgstr "Използване на виртуалния размер"

#, fuzzy
msgid "UV_PROTECTION"
msgstr "Прогноза"

#, fuzzy
msgid "UV_TOLERANCE_TOOLTIP"
msgstr "Превключване на химичните съединения"

msgid "VACUOLE"
msgstr "Вакуола"

msgid "VACUOLE_DESCRIPTION"
msgstr "Вакуолата е вътрешен мембранен органел, който се използва като място за съхранение на хранителните вещества в клетката. Състои се от няколко секреторни мехурчета — малки мембранни структури, които са слети заедно. Изпълнена е с вода, която съдържа молекули, ензими и други вещества. Формата на вакуолата е течна и може да варира между различните клетки."

msgid "VACUOLE_IS_SPECIALIZED"
msgstr ""

#, fuzzy
msgid "VACUOLE_NOT_SPECIALIZED_DESCRIPTION"
msgstr "Увеличава мястото за съхранение на хранителните вещества в клетката."

msgid "VACUOLE_PROCESSES_DESCRIPTION"
msgstr "Увеличава мястото за съхранение на хранителните вещества в клетката."

#, fuzzy
msgid "VACUOLE_SPECIALIZED_DESCRIPTION"
msgstr "Увеличава мястото за съхранение на хранителните вещества в клетката."

msgid "VALUE_WITH_UNIT"
msgstr "{0} {1}"

#, fuzzy
msgid "VENTS_ARE_HOME"
msgstr "Няма записани събития"

msgid "VERSION_COLON"
msgstr "Версия:"

msgid "VERTICAL_COLON"
msgstr "Вертикална:"

msgid "VERTICAL_WITH_AXIS_NAME_COLON"
msgstr "Вертикална ос: {0}"

msgid "VIDEO_MEMORY"
msgstr "Използвана графична памет:"

msgid "VIDEO_MEMORY_MIB"
msgstr "{0} МиБ"

msgid "VIEWER"
msgstr "Преглед"

msgid "VIEW_ALL"
msgstr "Всички версии"

#, fuzzy
msgid "VIEW_CELL_PROCESSES"
msgstr "Подлежи на уточняване"

#, fuzzy
msgid "VIEW_ONLINE"
msgstr "Всички версии"

#, fuzzy
msgid "VIEW_PATCH_MICHES"
msgstr "Бележки към изданието"

msgid "VIEW_PATCH_NOTES"
msgstr "Бележки към изданието"

#, fuzzy
msgid "VIEW_PATCH_NOTES_TOOLTIP"
msgstr "{0} — {1}"

msgid "VIEW_PENDING_ACTIONS"
msgstr ""

msgid "VIEW_SOURCE_CODE"
msgstr "Изходен код"

msgid "VIEW_TEXT_REPORT"
msgstr ""

msgid "VIP_PATRONS"
msgstr "Значими поддръжници"

msgid "VISIBLE"
msgstr "Видима"

msgid "VISIBLE_WHEN_CLOSE_TO_FULL"
msgstr ""

msgid "VISIBLE_WHEN_OVER_ZERO"
msgstr ""

msgid "VISIT_SUGGESTIONS_SITE"
msgstr "Предложения"

msgid "VOLCANIC_VENT"
msgstr "Вулканичен комин"

msgid "VOLUMEDOWN"
msgstr "Клавиш „Volume Down“"

msgid "VOLUMEMUTE"
msgstr "Клавиш „Volume Mute“"

msgid "VOLUMEUP"
msgstr "Клавиш „Volume Up“"

msgid "VSYNC"
msgstr "Вертикална синхронизация"

msgid "WAITING_FOR_AUTO_EVO"
msgstr "Изчакване на автоматичната еволюция:"

msgid "WELCOME_TO_THRIVEOPEDIA"
msgstr "Добре дошли в Трайвопедията"

msgid "WENT_EXTINCT_FROM_PLANET"
msgstr "изчезнаха от планетата"

msgid "WENT_EXTINCT_IN"
msgstr "изчезнаха от {0}"

msgid "WHEEL_DOWN"
msgstr "Колелце надолу"

msgid "WHEEL_LEFT"
msgstr "Колелце наляво"

msgid "WHEEL_RIGHT"
msgstr "Колелце надясно"

msgid "WHEEL_UP"
msgstr "Колелце нагоре"

#, fuzzy
msgid "WIKI"
msgstr "нашата Уикипедия"

#, fuzzy
msgid "WIKI_2D"
msgstr "нашата Уикипедия"

#, fuzzy
msgid "WIKI_3D"
msgstr "нашата Уикипедия"

msgid "WIKI_3D_COMMA_SANDBOX"
msgstr ""

#, fuzzy
msgid "WIKI_3D_COMMA_STRATEGY"
msgstr "Подлежи на уточняване"

#, fuzzy
msgid "WIKI_3D_COMMA_STRATEGY_COMMA_SPACE"
msgstr "Подлежи на уточняване"

#, fuzzy
msgid "WIKI_8_BRACKET_16"
msgstr "["

#, fuzzy
msgid "WIKI_ASCENSION"
msgstr "Подлежи на уточняване"

#, fuzzy
msgid "WIKI_ASCENSION_CURRENT_DEVELOPMENT"
msgstr "Текущи разработчици"

#, fuzzy
msgid "WIKI_ASCENSION_FEATURES"
msgstr "Подлежи на уточняване"

#, fuzzy
msgid "WIKI_ASCENSION_INTRO"
msgstr "Подлежи на уточняване"

msgid "WIKI_ASCENSION_OVERVIEW"
msgstr ""

#, fuzzy
msgid "WIKI_ASCENSION_TRANSITIONS"
msgstr "Поздравления!"

#, fuzzy
msgid "WIKI_ASCENSION_UI"
msgstr "Подлежи на уточняване"

#, fuzzy
msgid "WIKI_AWAKENING_STAGE_CURRENT_DEVELOPMENT"
msgstr "Това е първата стъпка към многоклетъчните организми. Свързващият агент позволява свързването с други клетки. Клетките в клетъчните колонии споделят химичните съединения помежду си, но не могат да се възпроизвеждат."

#, fuzzy
msgid "WIKI_AWAKENING_STAGE_FEATURES"
msgstr "Пробуждане"

#, fuzzy
msgid "WIKI_AWAKENING_STAGE_INTRO"
msgstr "Свързващ агент"

#, fuzzy
msgid "WIKI_AWAKENING_STAGE_OVERVIEW"
msgstr "Пробуждане"

#, fuzzy
msgid "WIKI_AWAKENING_STAGE_TRANSITIONS"
msgstr "Пробуждане"

#, fuzzy
msgid "WIKI_AWAKENING_STAGE_UI"
msgstr "Пробуждане"

msgid "WIKI_AWARE_STAGE_CURRENT_DEVELOPMENT"
msgstr ""

#, fuzzy
msgid "WIKI_AWARE_STAGE_FEATURES"
msgstr "Осъзнаване"

#, fuzzy
msgid "WIKI_AWARE_STAGE_INTRO"
msgstr "Подлежи на уточняване"

#, fuzzy
msgid "WIKI_AWARE_STAGE_OVERVIEW"
msgstr "Осъзнаване"

#, fuzzy
msgid "WIKI_AWARE_STAGE_TRANSITIONS"
msgstr "Нитрогеназа"

#, fuzzy
msgid "WIKI_AWARE_STAGE_UI"
msgstr "Осъзнаване"

#, fuzzy
msgid "WIKI_AXON_EFFECTS"
msgstr "Подлежи на уточняване"

#, fuzzy
msgid "WIKI_AXON_INTRO"
msgstr "Подлежи на уточняване"

#, fuzzy
msgid "WIKI_AXON_MODIFICATIONS"
msgstr "Подлежи на уточняване"

#, fuzzy
msgid "WIKI_AXON_PROCESSES"
msgstr "Подлежи на уточняване"

#, fuzzy
msgid "WIKI_AXON_REQUIREMENTS"
msgstr "Подлежи на уточняване"

msgid "WIKI_AXON_SCIENTIFIC_BACKGROUND"
msgstr "Подлежи на уточняване"

#, fuzzy
msgid "WIKI_AXON_STRATEGY"
msgstr "Подлежи на уточняване"

#, fuzzy
msgid "WIKI_AXON_UPGRADES"
msgstr "Подлежи на уточняване"

#, fuzzy
msgid "WIKI_BACTERIAL_CHEMOSYNTHESIS_COMMA_GLYCOLYSIS"
msgstr "Окситоксиносинтеза"

#, fuzzy
msgid "WIKI_BINDING_AGENT_EFFECTS"
msgstr "Това е първата стъпка към многоклетъчните организми. Свързващият агент позволява свързването с други клетки. Клетките в клетъчните колонии споделят химичните съединения помежду си, но не могат да се възпроизвеждат."

#, fuzzy
msgid "WIKI_BINDING_AGENT_INTRO"
msgstr "Свързващ агент"

#, fuzzy
msgid "WIKI_BINDING_AGENT_MODIFICATIONS"
msgstr "Това е първата стъпка към многоклетъчните организми. Свързващият агент позволява свързването с други клетки. Клетките в клетъчните колонии споделят химичните съединения помежду си, но не могат да се възпроизвеждат."

#, fuzzy
msgid "WIKI_BINDING_AGENT_PROCESSES"
msgstr "Свързването е възможно само с индивиди от Вашите създания чрез доближаване до тях. Режимът на свързване се включва с натискане на [thrive:input]g_toggle_binding[/thrive:input]. Клетъчната колония може да се разпадне с натискане на [thrive:input]g_unbind_all[/thrive:input]. Докато сте част от нея, възпроизвеждането не е възможно."

#, fuzzy
msgid "WIKI_BINDING_AGENT_REQUIREMENTS"
msgstr "Това е първата стъпка към многоклетъчните организми. Свързващият агент позволява свързването с други клетки. Клетките в клетъчните колонии споделят химичните съединения помежду си, но не могат да се възпроизвеждат."

#, fuzzy
msgid "WIKI_BINDING_AGENT_SCIENTIFIC_BACKGROUND"
msgstr "Подлежи на уточняване"

#, fuzzy
msgid "WIKI_BINDING_AGENT_STRATEGY"
msgstr "Това е първата стъпка към многоклетъчните организми. Свързващият агент позволява свързването с други клетки. Клетките в клетъчните колонии споделят химичните съединения помежду си, но не могат да се възпроизвеждат."

#, fuzzy
msgid "WIKI_BINDING_AGENT_UPGRADES"
msgstr "Това е първата стъпка към многоклетъчните организми. Свързващият агент позволява свързването с други клетки. Клетките в клетъчните колонии споделят химичните съединения помежду си, но не могат да се възпроизвеждат."

msgid "WIKI_BIOLUMINESCENT_VACUOLE_EFFECTS"
msgstr "Подлежи на уточняване"

msgid "WIKI_BIOLUMINESCENT_VACUOLE_INTRO"
msgstr "Подлежи на уточняване"

msgid "WIKI_BIOLUMINESCENT_VACUOLE_MODIFICATIONS"
msgstr "Подлежи на уточняване"

msgid "WIKI_BIOLUMINESCENT_VACUOLE_PROCESSES"
msgstr "Подлежи на уточняване"

msgid "WIKI_BIOLUMINESCENT_VACUOLE_REQUIREMENTS"
msgstr "Подлежи на уточняване"

#, fuzzy
msgid "WIKI_BIOLUMINESCENT_VACUOLE_SCIENTIFIC_BACKGROUND"
msgstr "Подлежи на уточняване"

msgid "WIKI_BIOLUMINESCENT_VACUOLE_STRATEGY"
msgstr "Подлежи на уточняване"

msgid "WIKI_BIOLUMINESCENT_VACUOLE_UPGRADES"
msgstr "Подлежи на уточняване"

msgid "WIKI_BODY_PLAN_EDITOR_COMMA_CELL_EDITOR"
msgstr ""

#, fuzzy
msgid "WIKI_CHEMOPLAST_EFFECTS"
msgstr "Подлежи на уточняване"

#, fuzzy
msgid "WIKI_CHEMOPLAST_INTRO"
msgstr "Подлежи на уточняване"

#, fuzzy
msgid "WIKI_CHEMOPLAST_MODIFICATIONS"
msgstr "Подлежи на уточняване"

#, fuzzy
msgid "WIKI_CHEMOPLAST_PROCESSES"
msgstr "Подлежи на уточняване"

#, fuzzy
msgid "WIKI_CHEMOPLAST_REQUIREMENTS"
msgstr "Подлежи на уточняване"

#, fuzzy
msgid "WIKI_CHEMOPLAST_SCIENTIFIC_BACKGROUND"
msgstr "Подлежи на уточняване"

#, fuzzy
msgid "WIKI_CHEMOPLAST_STRATEGY"
msgstr "Подлежи на уточняване"

#, fuzzy
msgid "WIKI_CHEMOPLAST_UPGRADES"
msgstr "Подлежи на уточняване"

#, fuzzy
msgid "WIKI_CHEMORECEPTOR_EFFECTS"
msgstr "Подлежи на уточняване"

#, fuzzy
msgid "WIKI_CHEMORECEPTOR_INTRO"
msgstr "Подлежи на уточняване"

#, fuzzy
msgid "WIKI_CHEMORECEPTOR_MODIFICATIONS"
msgstr "Подлежи на уточняване"

msgid "WIKI_CHEMORECEPTOR_PROCESSES"
msgstr "Подлежи на уточняване"

msgid "WIKI_CHEMORECEPTOR_REQUIREMENTS"
msgstr "Подлежи на уточняване"

#, fuzzy
msgid "WIKI_CHEMORECEPTOR_SCIENTIFIC_BACKGROUND"
msgstr "Подлежи на уточняване"

#, fuzzy
msgid "WIKI_CHEMORECEPTOR_STRATEGY"
msgstr "Подлежи на уточняване"

msgid "WIKI_CHEMORECEPTOR_UPGRADES"
msgstr "Подлежи на уточняване"

#, fuzzy
msgid "WIKI_CHEMOSYNTHESIZING_PROTEINS_EFFECTS"
msgstr "Хемосинтезиращи протеини"

#, fuzzy
msgid "WIKI_CHEMOSYNTHESIZING_PROTEINS_INTRO"
msgstr "Хемосинтезиращи протеини"

#, fuzzy
msgid "WIKI_CHEMOSYNTHESIZING_PROTEINS_MODIFICATIONS"
msgstr "Хемосинтезиращите протеини са малки струпвания в цитоплазмата, които превръщат [thrive:compound type=\"hydrogensulfide\"]сероводорода[/thrive:compound], газообразния [thrive:compound type=\"carbondioxide\"]въглероден диоксид[/thrive:compound] и водата в [thrive:compound type=\"glucose\"]глюкоза[/thrive:compound] в процес, който се нарича [b]сероводородна хемосинтеза[/b]. Количеството на произведената [thrive:compound type=\"glucose\"]глюкоза[/thrive:compound] зависи от концентрацията на [thrive:compound type=\"carbondioxide\"]въглероден диоксид[/thrive:compound]. Понеже хемосинтезиращите протеини са скачени с цитоплазма, тя извършва известна [b]гликолиза[/b]."

#, fuzzy
msgid "WIKI_CHEMOSYNTHESIZING_PROTEINS_PROCESSES"
msgstr "Превръщат [thrive:compound type=\"hydrogensulfide\"]сероводорода[/thrive:compound] в [thrive:compound type=\"glucose\"]глюкоза[/thrive:compound]. Количеството зависи от концентрацията на [thrive:compound type=\"carbondioxide\"]въглероден диоксид[/thrive:compound] в околната среда. Също така, превръщат [thrive:compound type=\"glucose\"]глюкозата[/thrive:compound] в [thrive:compound type=\"atp\"]АТФ[/thrive:compound]."

#, fuzzy
msgid "WIKI_CHEMOSYNTHESIZING_PROTEINS_REQUIREMENTS"
msgstr ""
"Хемосинте-\n"
"зиращи протеини"

#, fuzzy
msgid "WIKI_CHEMOSYNTHESIZING_PROTEINS_SCIENTIFIC_BACKGROUND"
msgstr "Подлежи на уточняване"

#, fuzzy
msgid "WIKI_CHEMOSYNTHESIZING_PROTEINS_STRATEGY"
msgstr "Хемосинтезиращи протеини"

#, fuzzy
msgid "WIKI_CHEMOSYNTHESIZING_PROTEINS_UPGRADES"
msgstr "Хемосинтезиращи протеини"

#, fuzzy
msgid "WIKI_CHLOROPLAST_EFFECTS"
msgstr "Подлежи на уточняване"

#, fuzzy
msgid "WIKI_CHLOROPLAST_INTRO"
msgstr "Подлежи на уточняване"

#, fuzzy
msgid "WIKI_CHLOROPLAST_MODIFICATIONS"
msgstr "Подлежи на уточняване"

#, fuzzy
msgid "WIKI_CHLOROPLAST_PROCESSES"
msgstr "Подлежи на уточняване"

#, fuzzy
msgid "WIKI_CHLOROPLAST_REQUIREMENTS"
msgstr "Подлежи на уточняване"

#, fuzzy
msgid "WIKI_CHLOROPLAST_SCIENTIFIC_BACKGROUND"
msgstr "Подлежи на уточняване"

#, fuzzy
msgid "WIKI_CHLOROPLAST_STRATEGY"
msgstr "Подлежи на уточняване"

#, fuzzy
msgid "WIKI_CHLOROPLAST_UPGRADES"
msgstr "Подлежи на уточняване"

#, fuzzy
msgid "WIKI_CHROMATOPHORE_PHOTOSYNTHESIS_COMMA_GLYCOLYSIS"
msgstr "Окситоксиносинтеза"

#, fuzzy
msgid "WIKI_CILIA_EFFECTS"
msgstr "Подлежи на уточняване"

#, fuzzy
msgid "WIKI_CILIA_INTRO"
msgstr "Подлежи на уточняване"

#, fuzzy
msgid "WIKI_CILIA_MODIFICATIONS"
msgstr "Подлежи на уточняване"

#, fuzzy
msgid "WIKI_CILIA_PROCESSES"
msgstr "Подлежи на уточняване"

#, fuzzy
msgid "WIKI_CILIA_REQUIREMENTS"
msgstr "Подлежи на уточняване"

#, fuzzy
msgid "WIKI_CILIA_SCIENTIFIC_BACKGROUND"
msgstr "Подлежи на уточняване"

#, fuzzy
msgid "WIKI_CILIA_STRATEGY"
msgstr "Подлежи на уточняване"

#, fuzzy
msgid "WIKI_CILIA_UPGRADES"
msgstr "Подлежи на уточняване"

#, fuzzy
msgid "WIKI_COMPOUNDS_BUTTON"
msgstr "Това е вътрешността на клетката. Цитоплазмата е комбинация от разтворени във вода йони, протеини и други вещества. Една от функциите, които изпълнява е [b]гликолизата[/b] — превръщането на [thrive:compound type=\"glucose\"]глюкоза[/thrive:compound] в [thrive:compound type=\"atp\"]АТФ[/thrive:compound]. Клетките, които нямат органели, разчитат на цитоплазмата за да произвеждат енергия. Също така, цитоплазмата служи за съхранение на молекули в клетката за да може тя да увеличава размера си."

#, fuzzy
msgid "WIKI_COMPOUNDS_DEVELOPMENT"
msgstr "Има химични съединения:"

#, fuzzy
msgid "WIKI_COMPOUNDS_INTRO"
msgstr "Това е вътрешността на клетката. Цитоплазмата е комбинация от разтворени във вода йони, протеини и други вещества. Една от функциите, които изпълнява е [b]гликолизата[/b] — превръщането на [thrive:compound type=\"glucose\"]глюкоза[/thrive:compound] в [thrive:compound type=\"atp\"]АТФ[/thrive:compound]. Клетките, които нямат органели, разчитат на цитоплазмата за да произвеждат енергия. Също така, цитоплазмата служи за съхранение на молекули в клетката за да може тя да увеличава размера си."

msgid "WIKI_COMPOUNDS_TYPES_OF_COMPOUNDS"
msgstr ""

msgid "WIKI_COMPOUND_SYSTEM_DEVELOPMENT_COMPOUNDS_LIST"
msgstr ""

msgid "WIKI_COMPOUND_SYSTEM_DEVELOPMENT_INTRO"
msgstr ""

msgid "WIKI_COMPOUND_SYSTEM_DEVELOPMENT_MICROBE_STAGE"
msgstr ""

msgid "WIKI_COMPOUND_SYSTEM_DEVELOPMENT_OVERVIEW"
msgstr ""

#, fuzzy
msgid "WIKI_CREATURE_EDITOR_COMMA_TECH_EDITOR"
msgstr "Микробен редактор"

#, fuzzy
msgid "WIKI_CYTOPLASM_EFFECTS"
msgstr "Това е вътрешността на клетката. Цитоплазмата е комбинация от разтворени във вода йони, протеини и други вещества. Една от функциите, които изпълнява е [b]гликолизата[/b] — превръщането на [thrive:compound type=\"glucose\"]глюкоза[/thrive:compound] в [thrive:compound type=\"atp\"]АТФ[/thrive:compound]. Клетките, които нямат органели, разчитат на цитоплазмата за да произвеждат енергия. Също така, цитоплазмата служи за съхранение на молекули в клетката за да може тя да увеличава размера си."

#, fuzzy
msgid "WIKI_CYTOPLASM_INTRO"
msgstr "Това е вътрешността на клетката. Цитоплазмата е комбинация от разтворени във вода йони, протеини и други вещества. Една от функциите, които изпълнява е [b]гликолизата[/b] — превръщането на [thrive:compound type=\"glucose\"]глюкоза[/thrive:compound] в [thrive:compound type=\"atp\"]АТФ[/thrive:compound]. Клетките, които нямат органели, разчитат на цитоплазмата за да произвеждат енергия. Също така, цитоплазмата служи за съхранение на молекули в клетката за да може тя да увеличава размера си."

#, fuzzy
msgid "WIKI_CYTOPLASM_MODIFICATIONS"
msgstr "Това е вътрешността на клетката. Цитоплазмата е комбинация от разтворени във вода йони, протеини и други вещества. Една от функциите, които изпълнява е [b]гликолизата[/b] — превръщането на [thrive:compound type=\"glucose\"]глюкоза[/thrive:compound] в [thrive:compound type=\"atp\"]АТФ[/thrive:compound]. Клетките, които нямат органели, разчитат на цитоплазмата за да произвеждат енергия. Също така, цитоплазмата служи за съхранение на молекули в клетката за да може тя да увеличава размера си."

#, fuzzy
msgid "WIKI_CYTOPLASM_PROCESSES"
msgstr "Превръща [thrive:compound type=\"glucose\"]глюкозата[/thrive:compound] в [thrive:compound type=\"atp\"]АТФ[/thrive:compound]."

msgid "WIKI_CYTOPLASM_REQUIREMENTS"
msgstr ""

#, fuzzy
msgid "WIKI_CYTOPLASM_SCIENTIFIC_BACKGROUND"
msgstr "Подлежи на уточняване"

#, fuzzy
msgid "WIKI_CYTOPLASM_STRATEGY"
msgstr "Подлежи на уточняване"

msgid "WIKI_CYTOPLASM_UPGRADES"
msgstr ""

#, fuzzy
msgid "WIKI_DEVELOPMENT"
msgstr "Частна Уикипедия"

#, fuzzy
msgid "WIKI_DEVELOPMENT_INFO_BUTTON"
msgstr "Аксон"

#, fuzzy
msgid "WIKI_DEVELOPMENT_ROOT_INTRO"
msgstr "Аксон"

msgid "WIKI_EDITORS_AND_MUTATIONS_GENERATIONS_AND_EDITOR_SESSIONS"
msgstr ""

#, fuzzy
msgid "WIKI_EDITORS_AND_MUTATIONS_INTRO"
msgstr "Митохондрия"

msgid "WIKI_EDITORS_AND_MUTATIONS_MUTATIONS_AND_MUTATION_POINTS"
msgstr ""

msgid "WIKI_ENVIRONMENTAL_CONDITIONS_ENVIRONMENTAL_GASSES"
msgstr ""

#, fuzzy
msgid "WIKI_ENVIRONMENTAL_CONDITIONS_INTRO"
msgstr "Митохондрия"

#, fuzzy
msgid "WIKI_ENVIRONMENTAL_CONDITIONS_PHYSICAL_CONDITIONS"
msgstr "(определя концентрацията на глюкоза в околната среда след всяко отваряне на редактора)"

msgid "WIKI_ENVIRONMENTAL_CONDITIONS_THE_DAY/NIGHT_CYCLE"
msgstr ""

#, fuzzy
msgid "WIKI_FERROPLAST_EFFECTS"
msgstr "Подлежи на уточняване"

#, fuzzy
msgid "WIKI_FERROPLAST_INTRO"
msgstr "Подлежи на уточняване"

#, fuzzy
msgid "WIKI_FERROPLAST_MODIFICATIONS"
msgstr "Подлежи на уточняване"

#, fuzzy
msgid "WIKI_FERROPLAST_PROCESSES"
msgstr "Подлежи на уточняване"

#, fuzzy
msgid "WIKI_FERROPLAST_REQUIREMENTS"
msgstr "Подлежи на уточняване"

#, fuzzy
msgid "WIKI_FERROPLAST_SCIENTIFIC_BACKGROUND"
msgstr "Подлежи на уточняване"

#, fuzzy
msgid "WIKI_FERROPLAST_STRATEGY"
msgstr "Подлежи на уточняване"

#, fuzzy
msgid "WIKI_FERROPLAST_UPGRADES"
msgstr "Подлежи на уточняване"

#, fuzzy
msgid "WIKI_FLAGELLUM_EFFECTS"
msgstr "Подлежи на уточняване"

#, fuzzy
msgid "WIKI_FLAGELLUM_INTRO"
msgstr "Подлежи на уточняване"

#, fuzzy
msgid "WIKI_FLAGELLUM_MODIFICATIONS"
msgstr "Подлежи на уточняване"

#, fuzzy
msgid "WIKI_FLAGELLUM_PROCESSES"
msgstr "Подлежи на уточняване"

#, fuzzy
msgid "WIKI_FLAGELLUM_REQUIREMENTS"
msgstr "Подлежи на уточняване"

#, fuzzy
msgid "WIKI_FLAGELLUM_SCIENTIFIC_BACKGROUND"
msgstr "Подлежи на уточняване"

#, fuzzy
msgid "WIKI_FLAGELLUM_STRATEGY"
msgstr "Подлежи на уточняване"

#, fuzzy
msgid "WIKI_FLAGELLUM_UPGRADES"
msgstr "Подлежи на уточняване"

#, fuzzy
msgid "WIKI_GLYCOLYSIS_COMMA_ANAEROBIC_NITROGEN_FIXATION"
msgstr "Анаеробна азотна фиксация"

#, fuzzy
msgid "WIKI_HEADING_APPENDICES"
msgstr "Пробуждане"

#, fuzzy
msgid "WIKI_HEADING_BASIC_GAME_MECHANICS"
msgstr "Пробуждане"

#, fuzzy
msgid "WIKI_HEADING_COMPOUNDS_LIST"
msgstr "Пробуждане"

#, fuzzy
msgid "WIKI_HEADING_COMPOUND_CLOUDS"
msgstr "Пробуждане"

#, fuzzy
msgid "WIKI_HEADING_CONCEPT_ART"
msgstr "Пробуждане"

#, fuzzy
msgid "WIKI_HEADING_CURRENT_DEVELOPMENT"
msgstr "Текущи разработчици"

#, fuzzy
msgid "WIKI_HEADING_DEVELOPMENT"
msgstr "Пробуждане"

#, fuzzy
msgid "WIKI_HEADING_EDITOR"
msgstr "Пробуждане"

msgid "WIKI_HEADING_EFFECTS"
msgstr ""

#, fuzzy
msgid "WIKI_HEADING_ENVIRONMENTAL_GASSES"
msgstr "Нитрогеназа"

#, fuzzy
msgid "WIKI_HEADING_FEATURES"
msgstr "Пробуждане"

#, fuzzy
msgid "WIKI_HEADING_FOG_OF_WAR"
msgstr "Пробуждане"

#, fuzzy
msgid "WIKI_HEADING_GAMEPLAY"
msgstr "Пробуждане"

#, fuzzy
msgid "WIKI_HEADING_GDD"
msgstr "Пробуждане"

#, fuzzy
msgid "WIKI_HEADING_GENERAL_TIPS"
msgstr "Пробуждане"

msgid "WIKI_HEADING_GENERATIONS_AND_EDITOR_SESSIONS"
msgstr ""

#, fuzzy
msgid "WIKI_HEADING_MICROBE_PARTS"
msgstr "Пробуждане"

#, fuzzy
msgid "WIKI_HEADING_MICROBE_STAGE"
msgstr "Пробуждане"

#, fuzzy
msgid "WIKI_HEADING_MICROBE_STAGE_TIPS"
msgstr "Пробуждане"

msgid "WIKI_HEADING_MODIFICATIONS"
msgstr ""

#, fuzzy
msgid "WIKI_HEADING_MORE_GAME_INFO"
msgstr "Пробуждане"

msgid "WIKI_HEADING_MUTATIONS_AND_MUTATION_POINTS"
msgstr ""

#, fuzzy
msgid "WIKI_HEADING_OVERVIEW"
msgstr "Пробуждане"

#, fuzzy
msgid "WIKI_HEADING_PATCHES"
msgstr "Пробуждане"

#, fuzzy
msgid "WIKI_HEADING_PHYSICAL_CONDITIONS"
msgstr "Физически условия"

msgid "WIKI_HEADING_PROCESSES"
msgstr ""

msgid "WIKI_HEADING_REPRODUCTION_IN_THE_MICROBE_STAGE"
msgstr ""

msgid "WIKI_HEADING_REQUIREMENTS"
msgstr ""

msgid "WIKI_HEADING_SCIENTIFIC_BACKGROUND"
msgstr ""

#, fuzzy
msgid "WIKI_HEADING_STRATEGY"
msgstr "Пробуждане"

#, fuzzy
msgid "WIKI_HEADING_THE_DAY/NIGHT_CYCLE"
msgstr "Пробуждане"

#, fuzzy
msgid "WIKI_HEADING_THE_PATCH_MAP"
msgstr "Пробуждане"

#, fuzzy
msgid "WIKI_HEADING_TRANSITIONS"
msgstr "Пробуждане"

#, fuzzy
msgid "WIKI_HEADING_TYPES_OF_COMPOUNDS"
msgstr "Пиршество"

#, fuzzy
msgid "WIKI_HEADING_UI"
msgstr "Пробуждане"

msgid "WIKI_HEADING_UPGRADES"
msgstr ""

#, fuzzy
msgid "WIKI_HELP_AND_TIPS_BASIC_GAME_MECHANICS"
msgstr "Добавяне на органел или друг обект"

#, fuzzy
msgid "WIKI_HELP_AND_TIPS_BUTTON"
msgstr "Това е вътрешността на клетката. Цитоплазмата е комбинация от разтворени във вода йони, протеини и други вещества. Една от функциите, които изпълнява е [b]гликолизата[/b] — превръщането на [thrive:compound type=\"glucose\"]глюкоза[/thrive:compound] в [thrive:compound type=\"atp\"]АТФ[/thrive:compound]. Клетките, които нямат органели, разчитат на цитоплазмата за да произвеждат енергия. Също така, цитоплазмата служи за съхранение на молекули в клетката за да може тя да увеличава размера си."

#, fuzzy
msgid "WIKI_HELP_AND_TIPS_COMPOUND_CLOUDS"
msgstr "Пробуждане"

msgid "WIKI_HELP_AND_TIPS_GENERAL_TIPS"
msgstr ""

#, fuzzy
msgid "WIKI_HELP_AND_TIPS_INTRO"
msgstr "Митохондрия"

#, fuzzy
msgid "WIKI_HELP_AND_TIPS_MICROBE_PARTS"
msgstr "Пробуждане"

#, fuzzy
msgid "WIKI_HELP_AND_TIPS_MICROBE_STAGE_TIPS"
msgstr "Пробуждане"

msgid "WIKI_HELP_AND_TIPS_MORE_GAME_INFO"
msgstr ""

#, fuzzy
msgid "WIKI_HYDROGENASE_EFFECTS"
msgstr "Подлежи на уточняване"

#, fuzzy
msgid "WIKI_HYDROGENASE_INTRO"
msgstr "Подлежи на уточняване"

#, fuzzy
msgid "WIKI_HYDROGENASE_MODIFICATIONS"
msgstr "Подлежи на уточняване"

#, fuzzy
msgid "WIKI_HYDROGENASE_PROCESSES"
msgstr "Подлежи на уточняване"

#, fuzzy
msgid "WIKI_HYDROGENASE_REQUIREMENTS"
msgstr "Подлежи на уточняване"

#, fuzzy
msgid "WIKI_HYDROGENASE_SCIENTIFIC_BACKGROUND"
msgstr "Подлежи на уточняване"

#, fuzzy
msgid "WIKI_HYDROGENASE_STRATEGY"
msgstr "Подлежи на уточняване"

#, fuzzy
msgid "WIKI_HYDROGENASE_UPGRADES"
msgstr "Подлежи на уточняване"

#, fuzzy
msgid "WIKI_HYDROGENOSOME_EFFECTS"
msgstr "Подлежи на уточняване"

#, fuzzy
msgid "WIKI_HYDROGENOSOME_INTRO"
msgstr "Подлежи на уточняване"

#, fuzzy
msgid "WIKI_HYDROGENOSOME_MODIFICATIONS"
msgstr "Подлежи на уточняване"

#, fuzzy
msgid "WIKI_HYDROGENOSOME_PROCESSES"
msgstr "Подлежи на уточняване"

#, fuzzy
msgid "WIKI_HYDROGENOSOME_REQUIREMENTS"
msgstr "Подлежи на уточняване"

#, fuzzy
msgid "WIKI_HYDROGENOSOME_SCIENTIFIC_BACKGROUND"
msgstr "Подлежи на уточняване"

#, fuzzy
msgid "WIKI_HYDROGENOSOME_STRATEGY"
msgstr "Подлежи на уточняване"

#, fuzzy
msgid "WIKI_HYDROGENOSOME_UPGRADES"
msgstr "Подлежи на уточняване"

#, fuzzy
msgid "WIKI_INDUSTRIAL_STAGE_CURRENT_DEVELOPMENT"
msgstr "Това е първата стъпка към многоклетъчните организми. Свързващият агент позволява свързването с други клетки. Клетките в клетъчните колонии споделят химичните съединения помежду си, но не могат да се възпроизвеждат."

#, fuzzy
msgid "WIKI_INDUSTRIAL_STAGE_FEATURES"
msgstr "Индустриализация"

#, fuzzy
msgid "WIKI_INDUSTRIAL_STAGE_INTRO"
msgstr "Свързващ агент"

#, fuzzy
msgid "WIKI_INDUSTRIAL_STAGE_OVERVIEW"
msgstr "Индустриализация"

#, fuzzy
msgid "WIKI_INDUSTRIAL_STAGE_TRANSITIONS"
msgstr "Индустриализация"

#, fuzzy
msgid "WIKI_INDUSTRIAL_STAGE_UI"
msgstr "Индустриализация"

msgid "WIKI_INJECTISOME_PILUS"
msgstr ""

msgid "WIKI_LYSOSOME_EFFECTS"
msgstr ""

#, fuzzy
msgid "WIKI_LYSOSOME_INTRO"
msgstr "Лизозомата е мембранен органел, съдържащ хидролази, които разграждат различните биомолекули. Тя позволява усвояването на обектите, погълнати чрез ендоцитоза и изхвърлянето на отпадъчните продукти на клетката в процес, който се нарича [b]автофагия[/b]."

#, fuzzy
msgid "WIKI_LYSOSOME_MODIFICATIONS"
msgstr "Лизозомата е мембранен органел, съдържащ хидролази, които разграждат различните биомолекули. Тя позволява усвояването на обектите, погълнати чрез ендоцитоза и изхвърлянето на отпадъчните продукти на клетката в процес, който се нарича [b]автофагия[/b]."

#, fuzzy
msgid "WIKI_LYSOSOME_PROCESSES"
msgstr "Съдържа храносмилателни ензими. Нейните свойства определят вида на ензима, който се използва за усвояването на обектите от клетката. Ензимите подобряват хранителната ефективност на клетката."

msgid "WIKI_LYSOSOME_REQUIREMENTS"
msgstr ""

#, fuzzy
msgid "WIKI_LYSOSOME_SCIENTIFIC_BACKGROUND"
msgstr "Подлежи на уточняване"

#, fuzzy
msgid "WIKI_LYSOSOME_STRATEGY"
msgstr "Подлежи на уточняване"

msgid "WIKI_LYSOSOME_UPGRADES"
msgstr ""

#, fuzzy
msgid "WIKI_MACROSCOPIC_STAGE_CONCEPT_ART"
msgstr "Многоклетъчен етап"

#, fuzzy
msgid "WIKI_MACROSCOPIC_STAGE_CURRENT_DEVELOPMENT"
msgstr "Това е първата стъпка към многоклетъчните организми. Свързващият агент позволява свързването с други клетки. Клетките в клетъчните колонии споделят химичните съединения помежду си, но не могат да се възпроизвеждат."

#, fuzzy
msgid "WIKI_MACROSCOPIC_STAGE_FEATURES"
msgstr "Порозома"

#, fuzzy
msgid "WIKI_MACROSCOPIC_STAGE_INTRO"
msgstr ""
"На далечна извънземна планета, след дълъг период на вулканична активност и метеоритни удари, се заражда нов феномен.\n"
"\n"
"Живот.\n"
"\n"
"Обикновени микроби обитават дълбините на океана. Вие сте последният универсален общ предшественик (ПУОП) на тази планета.\n"
"\n"
"За да оцелеете в този враждебен свят, трябва да се приспособите и да еволюирате Вашите създания."

#, fuzzy
msgid "WIKI_MACROSCOPIC_STAGE_OVERVIEW"
msgstr "Космическа колонизация"

#, fuzzy
msgid "WIKI_MACROSCOPIC_STAGE_TRANSITIONS"
msgstr "Нитрогеназа"

#, fuzzy
msgid "WIKI_MACROSCOPIC_STAGE_UI"
msgstr "Космическа колонизация"

#, fuzzy
msgid "WIKI_MECHANICS"
msgstr "Добавяне на органел или друг обект"

#, fuzzy
msgid "WIKI_MECHANICS_ROOT_INTRO"
msgstr "Аксон"

#, fuzzy
msgid "WIKI_MELANOSOME_EFFECTS"
msgstr "Метаболозомите са струпвания от протеини, увити в протеинови обвивки. Те превръщат [thrive:compound type=\"glucose\"]глюкозата[/thrive:compound] в [thrive:compound type=\"atp\"]АТФ[/thrive:compound], много по-бързо от цитоплазмата в процес, който се нарича [b]аеробно дишане[/b]. За да функционират се нуждаят от [thrive:compound type=\"oxygen\"]кислород[/thrive:compound], когато той не е достатъчен произвеждането на [thrive:compound type=\"atp\"]АТФ[/thrive:compound] се забавя. Понеже метаболозомите са скачени с цитоплазма, тя извършва известна [b]гликолиза[/b]."

#, fuzzy
msgid "WIKI_MELANOSOME_INTRO"
msgstr "Лизозомата е мембранен органел, съдържащ хидролази, които разграждат различните биомолекули. Тя позволява усвояването на обектите, погълнати чрез ендоцитоза и изхвърлянето на отпадъчните продукти на клетката в процес, който се нарича [b]автофагия[/b]."

#, fuzzy
msgid "WIKI_MELANOSOME_MODIFICATIONS"
msgstr "Лизозомата е мембранен органел, съдържащ хидролази, които разграждат различните биомолекули. Тя позволява усвояването на обектите, погълнати чрез ендоцитоза и изхвърлянето на отпадъчните продукти на клетката в процес, който се нарича [b]автофагия[/b]."

#, fuzzy
msgid "WIKI_MELANOSOME_PROCESSES"
msgstr "Съдържа храносмилателни ензими. Нейните свойства определят вида на ензима, който се използва за усвояването на обектите от клетката. Ензимите подобряват хранителната ефективност на клетката."

#, fuzzy
msgid "WIKI_MELANOSOME_REQUIREMENTS"
msgstr "Метаболозомите са струпвания от протеини, увити в протеинови обвивки. Те превръщат [thrive:compound type=\"glucose\"]глюкозата[/thrive:compound] в [thrive:compound type=\"atp\"]АТФ[/thrive:compound], много по-бързо от цитоплазмата в процес, който се нарича [b]аеробно дишане[/b]. За да функционират се нуждаят от [thrive:compound type=\"oxygen\"]кислород[/thrive:compound], когато той не е достатъчен произвеждането на [thrive:compound type=\"atp\"]АТФ[/thrive:compound] се забавя. Понеже метаболозомите са скачени с цитоплазма, тя извършва известна [b]гликолиза[/b]."

#, fuzzy
msgid "WIKI_MELANOSOME_SCIENTIFIC_BACKGROUND"
msgstr "Подлежи на уточняване"

#, fuzzy
msgid "WIKI_MELANOSOME_STRATEGY"
msgstr "Подлежи на уточняване"

#, fuzzy
msgid "WIKI_MELANOSOME_UPGRADES"
msgstr "Метаболозомите са струпвания от протеини, увити в протеинови обвивки. Те превръщат [thrive:compound type=\"glucose\"]глюкозата[/thrive:compound] в [thrive:compound type=\"atp\"]АТФ[/thrive:compound], много по-бързо от цитоплазмата в процес, който се нарича [b]аеробно дишане[/b]. За да функционират се нуждаят от [thrive:compound type=\"oxygen\"]кислород[/thrive:compound], когато той не е достатъчен произвеждането на [thrive:compound type=\"atp\"]АТФ[/thrive:compound] се забавя. Понеже метаболозомите са скачени с цитоплазма, тя извършва известна [b]гликолиза[/b]."

#, fuzzy
msgid "WIKI_METABOLOSOMES_EFFECTS"
msgstr "Метаболозомите са струпвания от протеини, увити в протеинови обвивки. Те превръщат [thrive:compound type=\"glucose\"]глюкозата[/thrive:compound] в [thrive:compound type=\"atp\"]АТФ[/thrive:compound], много по-бързо от цитоплазмата в процес, който се нарича [b]аеробно дишане[/b]. За да функционират се нуждаят от [thrive:compound type=\"oxygen\"]кислород[/thrive:compound], когато той не е достатъчен произвеждането на [thrive:compound type=\"atp\"]АТФ[/thrive:compound] се забавя. Понеже метаболозомите са скачени с цитоплазма, тя извършва известна [b]гликолиза[/b]."

#, fuzzy
msgid "WIKI_METABOLOSOMES_INTRO"
msgstr "Метаболозоми"

#, fuzzy
msgid "WIKI_METABOLOSOMES_MODIFICATIONS"
msgstr "Метаболозомите са струпвания от протеини, увити в протеинови обвивки. Те превръщат [thrive:compound type=\"glucose\"]глюкозата[/thrive:compound] в [thrive:compound type=\"atp\"]АТФ[/thrive:compound], много по-бързо от цитоплазмата в процес, който се нарича [b]аеробно дишане[/b]. За да функционират се нуждаят от [thrive:compound type=\"oxygen\"]кислород[/thrive:compound], когато той не е достатъчен произвеждането на [thrive:compound type=\"atp\"]АТФ[/thrive:compound] се забавя. Понеже метаболозомите са скачени с цитоплазма, тя извършва известна [b]гликолиза[/b]."

#, fuzzy
msgid "WIKI_METABOLOSOMES_PROCESSES"
msgstr "Превръщат [thrive:compound type=\"glucose\"]глюкозата[/thrive:compound] в [thrive:compound type=\"atp\"]АТФ[/thrive:compound]. Количеството зависи от концентрацията на [thrive:compound type=\"oxygen\"]кислород[/thrive:compound] в околната среда."

#, fuzzy
msgid "WIKI_METABOLOSOMES_REQUIREMENTS"
msgstr "Метаболозомите са струпвания от протеини, увити в протеинови обвивки. Те превръщат [thrive:compound type=\"glucose\"]глюкозата[/thrive:compound] в [thrive:compound type=\"atp\"]АТФ[/thrive:compound], много по-бързо от цитоплазмата в процес, който се нарича [b]аеробно дишане[/b]. За да функционират се нуждаят от [thrive:compound type=\"oxygen\"]кислород[/thrive:compound], когато той не е достатъчен произвеждането на [thrive:compound type=\"atp\"]АТФ[/thrive:compound] се забавя. Понеже метаболозомите са скачени с цитоплазма, тя извършва известна [b]гликолиза[/b]."

#, fuzzy
msgid "WIKI_METABOLOSOMES_SCIENTIFIC_BACKGROUND"
msgstr "Метаболозомите са струпвания от протеини, увити в протеинови обвивки. Те превръщат [thrive:compound type=\"glucose\"]глюкозата[/thrive:compound] в [thrive:compound type=\"atp\"]АТФ[/thrive:compound], много по-бързо от цитоплазмата в процес, който се нарича [b]аеробно дишане[/b]. За да функционират се нуждаят от [thrive:compound type=\"oxygen\"]кислород[/thrive:compound], когато той не е достатъчен произвеждането на [thrive:compound type=\"atp\"]АТФ[/thrive:compound] се забавя. Понеже метаболозомите са скачени с цитоплазма, тя извършва известна [b]гликолиза[/b]."

#, fuzzy
msgid "WIKI_METABOLOSOMES_STRATEGY"
msgstr "Подлежи на уточняване"

#, fuzzy
msgid "WIKI_METABOLOSOMES_UPGRADES"
msgstr "Метаболозомите са струпвания от протеини, увити в протеинови обвивки. Те превръщат [thrive:compound type=\"glucose\"]глюкозата[/thrive:compound] в [thrive:compound type=\"atp\"]АТФ[/thrive:compound], много по-бързо от цитоплазмата в процес, който се нарича [b]аеробно дишане[/b]. За да функционират се нуждаят от [thrive:compound type=\"oxygen\"]кислород[/thrive:compound], когато той не е достатъчен произвеждането на [thrive:compound type=\"atp\"]АТФ[/thrive:compound] се забавя. Понеже метаболозомите са скачени с цитоплазма, тя извършва известна [b]гликолиза[/b]."

#, fuzzy
msgid "WIKI_MICROBE_STAGE_APPENDICES"
msgstr ""
"На далечна извънземна планета, след дълъг период на вулканична активност и метеоритни удари, се заражда нов феномен.\n"
"\n"
"Живот.\n"
"\n"
"Обикновени микроби обитават дълбините на океана. Вие сте последният универсален общ предшественик (ПУОП) на тази планета.\n"
"\n"
"За да оцелеете в този враждебен свят, трябва да се приспособите и да еволюирате Вашите създания."

#, fuzzy
msgid "WIKI_MICROBE_STAGE_BUTTON"
msgstr ""
"На далечна извънземна планета, след дълъг период на вулканична активност и метеоритни удари, се заражда нов феномен.\n"
"\n"
"Живот.\n"
"\n"
"Обикновени микроби обитават дълбините на океана. Вие сте последният универсален общ предшественик (ПУОП) на тази планета.\n"
"\n"
"За да оцелеете в този враждебен свят, трябва да се приспособите и да еволюирате Вашите създания."

#, fuzzy
msgid "WIKI_MICROBE_STAGE_EDITOR"
msgstr "Микробен редактор"

#, fuzzy
msgid "WIKI_MICROBE_STAGE_GAMEPLAY"
msgstr ""
"На далечна извънземна планета, след дълъг период на вулканична активност и метеоритни удари, се заражда нов феномен.\n"
"\n"
"Живот.\n"
"\n"
"Обикновени микроби обитават дълбините на океана. Вие сте последният универсален общ предшественик (ПУОП) на тази планета.\n"
"\n"
"За да оцелеете в този враждебен свят, трябва да се приспособите и да еволюирате Вашите създания."

#, fuzzy
msgid "WIKI_MICROBE_STAGE_GDD"
msgstr "Микробен етап"

#, fuzzy
msgid "WIKI_MICROBE_STAGE_INTRO"
msgstr ""
"На далечна извънземна планета, след дълъг период на вулканична активност и метеоритни удари, се заражда нов феномен.\n"
"\n"
"Живот.\n"
"\n"
"Обикновени микроби обитават дълбините на океана. Вие сте последният универсален общ предшественик (ПУОП) на тази планета.\n"
"\n"
"За да оцелеете в този враждебен свят, трябва да се приспособите и да еволюирате Вашите създания."

#, fuzzy
msgid "WIKI_MITOCHONDRION_EFFECTS"
msgstr "Това е основният източник на енергия на клетката. Митохондрията е структура с двойна мембрана, изпълнена с протеини и ензими. Тя е прокариот, който е бил асимилиран от еукариотния си приемник. Митохондрията превръща по много ефективен начин [thrive:compound type=\"glucose\"]глюкозата[/thrive:compound] в [thrive:compound type=\"atp\"]АТФ[/thrive:compound] в процес, който се нарича [b]аеробно дишане[/b]. За да функционира се нуждае от [thrive:compound type=\"oxygen\"]кислород[/thrive:compound], когато той не е достатъчен произвеждането на [thrive:compound type=\"atp\"]АТФ[/thrive:compound] се забавя."

#, fuzzy
msgid "WIKI_MITOCHONDRION_INTRO"
msgstr "Митохондрия"

#, fuzzy
msgid "WIKI_MITOCHONDRION_MODIFICATIONS"
msgstr "Това е основният източник на енергия на клетката. Митохондрията е структура с двойна мембрана, изпълнена с протеини и ензими. Тя е прокариот, който е бил асимилиран от еукариотния си приемник. Митохондрията превръща по много ефективен начин [thrive:compound type=\"glucose\"]глюкозата[/thrive:compound] в [thrive:compound type=\"atp\"]АТФ[/thrive:compound] в процес, който се нарича [b]аеробно дишане[/b]. За да функционира се нуждае от [thrive:compound type=\"oxygen\"]кислород[/thrive:compound], когато той не е достатъчен произвеждането на [thrive:compound type=\"atp\"]АТФ[/thrive:compound] се забавя."

#, fuzzy
msgid "WIKI_MITOCHONDRION_PROCESSES"
msgstr "Превръща [thrive:compound type=\"glucose\"]глюкозата[/thrive:compound] в [thrive:compound type=\"atp\"]АТФ[/thrive:compound]. Количеството зависи от концентрацията на [thrive:compound type=\"oxygen\"]кислород[/thrive:compound] в околната среда."

#, fuzzy
msgid "WIKI_MITOCHONDRION_REQUIREMENTS"
msgstr "Това е основният източник на енергия на клетката. Митохондрията е структура с двойна мембрана, изпълнена с протеини и ензими. Тя е прокариот, който е бил асимилиран от еукариотния си приемник. Митохондрията превръща по много ефективен начин [thrive:compound type=\"glucose\"]глюкозата[/thrive:compound] в [thrive:compound type=\"atp\"]АТФ[/thrive:compound] в процес, който се нарича [b]аеробно дишане[/b]. За да функционира се нуждае от [thrive:compound type=\"oxygen\"]кислород[/thrive:compound], когато той не е достатъчен произвеждането на [thrive:compound type=\"atp\"]АТФ[/thrive:compound] се забавя."

msgid "WIKI_MITOCHONDRION_SCIENTIFIC_BACKGROUND"
msgstr "Подлежи на уточняване"

#, fuzzy
msgid "WIKI_MITOCHONDRION_STRATEGY"
msgstr "Подлежи на уточняване"

#, fuzzy
msgid "WIKI_MITOCHONDRION_UPGRADES"
msgstr "Това е основният източник на енергия на клетката. Митохондрията е структура с двойна мембрана, изпълнена с протеини и ензими. Тя е прокариот, който е бил асимилиран от еукариотния си приемник. Митохондрията превръща по много ефективен начин [thrive:compound type=\"glucose\"]глюкозата[/thrive:compound] в [thrive:compound type=\"atp\"]АТФ[/thrive:compound] в процес, който се нарича [b]аеробно дишане[/b]. За да функционира се нуждае от [thrive:compound type=\"oxygen\"]кислород[/thrive:compound], когато той не е достатъчен произвеждането на [thrive:compound type=\"atp\"]АТФ[/thrive:compound] се забавя."

#, fuzzy
msgid "WIKI_MULTICELLULAR_STAGE_CONCEPT_ART"
msgstr "Многоклетъчен етап"

#, fuzzy
msgid "WIKI_MULTICELLULAR_STAGE_CURRENT_DEVELOPMENT"
msgstr ""
"Добре дошли в ранния многоклетъчен етап!\n"
"\n"
"Вашите създания процъфтяха по време на микробния етап.\n"
"\n"
"Играта следва основните принципи на микробния етап. Трябва да еволюирате Вашите създания и да стигнете до редактора.\n"
"\n"
"В този етап, може да промените местоположението на клетките в клетъчната колония и да ги специализирате в редактора. Клетките в колонията не могат да споделят [thrive:compound type=\"atp\"]АТФ[/thrive:compound] помежду си.\n"
"\n"
"Ако Вашите създания се възпроизвеждат чрез пъпкуване (по подразбиране), техните клетки постепенно ще се увеличават, докато достигнат максималния си размер."

#, fuzzy
msgid "WIKI_MULTICELLULAR_STAGE_FEATURES"
msgstr "Многоклетъчен етап"

#, fuzzy
msgid "WIKI_MULTICELLULAR_STAGE_INTRO"
msgstr "Многоклетъчен етап"

#, fuzzy
msgid "WIKI_MULTICELLULAR_STAGE_OVERVIEW"
msgstr "Многоклетъчен етап"

#, fuzzy
msgid "WIKI_MULTICELLULAR_STAGE_TRANSITIONS"
msgstr "Многоклетъчен етап"

#, fuzzy
msgid "WIKI_MULTICELLULAR_STAGE_UI"
msgstr "Многоклетъчен етап"

#, fuzzy
msgid "WIKI_MYOFIBRIL_EFFECTS"
msgstr "Подлежи на уточняване"

#, fuzzy
msgid "WIKI_MYOFIBRIL_INTRO"
msgstr "Подлежи на уточняване"

#, fuzzy
msgid "WIKI_MYOFIBRIL_MODIFICATIONS"
msgstr "Подлежи на уточняване"

#, fuzzy
msgid "WIKI_MYOFIBRIL_PROCESSES"
msgstr "Подлежи на уточняване"

#, fuzzy
msgid "WIKI_MYOFIBRIL_REQUIREMENTS"
msgstr "Подлежи на уточняване"

msgid "WIKI_MYOFIBRIL_SCIENTIFIC_BACKGROUND"
msgstr "Подлежи на уточняване"

#, fuzzy
msgid "WIKI_MYOFIBRIL_STRATEGY"
msgstr "Подлежи на уточняване"

#, fuzzy
msgid "WIKI_MYOFIBRIL_UPGRADES"
msgstr "Подлежи на уточняване"

#, fuzzy
msgid "WIKI_NATION_EDITOR"
msgstr "Активиране на редактора"

#, fuzzy
msgid "WIKI_NITROGENASE_EFFECTS"
msgstr "Подлежи на уточняване"

#, fuzzy
msgid "WIKI_NITROGENASE_INTRO"
msgstr "Подлежи на уточняване"

#, fuzzy
msgid "WIKI_NITROGENASE_MODIFICATIONS"
msgstr "Подлежи на уточняване"

#, fuzzy
msgid "WIKI_NITROGENASE_PROCESSES"
msgstr "Подлежи на уточняване"

#, fuzzy
msgid "WIKI_NITROGENASE_REQUIREMENTS"
msgstr "Подлежи на уточняване"

#, fuzzy
msgid "WIKI_NITROGENASE_SCIENTIFIC_BACKGROUND"
msgstr "Подлежи на уточняване"

#, fuzzy
msgid "WIKI_NITROGENASE_STRATEGY"
msgstr "Подлежи на уточняване"

#, fuzzy
msgid "WIKI_NITROGENASE_UPGRADES"
msgstr "Подлежи на уточняване"

#, fuzzy
msgid "WIKI_NITROPLAST_EFFECTS"
msgstr "Подлежи на уточняване"

#, fuzzy
msgid "WIKI_NITROPLAST_INTRO"
msgstr "Подлежи на уточняване"

#, fuzzy
msgid "WIKI_NITROPLAST_MODIFICATIONS"
msgstr "Подлежи на уточняване"

#, fuzzy
msgid "WIKI_NITROPLAST_PROCESSES"
msgstr "Подлежи на уточняване"

#, fuzzy
msgid "WIKI_NITROPLAST_REQUIREMENTS"
msgstr "Подлежи на уточняване"

msgid "WIKI_NITROPLAST_SCIENTIFIC_BACKGROUND"
msgstr "Подлежи на уточняване"

#, fuzzy
msgid "WIKI_NITROPLAST_STRATEGY"
msgstr "Подлежи на уточняване"

#, fuzzy
msgid "WIKI_NITROPLAST_UPGRADES"
msgstr "Подлежи на уточняване"

#, fuzzy
msgid "WIKI_NO"
msgstr "нашата Уикипедия"

msgid "WIKI_NONE_COMMA_THIS_IS_THE_LAST_STAGE"
msgstr ""

#, fuzzy
msgid "WIKI_NUCLEUS_EFFECTS"
msgstr "Подлежи на уточняване"

#, fuzzy
msgid "WIKI_NUCLEUS_INTRO"
msgstr "Подлежи на уточняване"

#, fuzzy
msgid "WIKI_NUCLEUS_MODIFICATIONS"
msgstr "Подлежи на уточняване"

#, fuzzy
msgid "WIKI_NUCLEUS_PROCESSES"
msgstr "Подлежи на уточняване"

#, fuzzy
msgid "WIKI_NUCLEUS_REQUIREMENTS"
msgstr "Подлежи на уточняване"

#, fuzzy
msgid "WIKI_NUCLEUS_SCIENTIFIC_BACKGROUND"
msgstr "Подлежи на уточняване"

#, fuzzy
msgid "WIKI_NUCLEUS_STRATEGY"
msgstr "Подлежи на уточняване"

#, fuzzy
msgid "WIKI_NUCLEUS_UPGRADES"
msgstr "Подлежи на уточняване"

#, fuzzy
msgid "WIKI_ORGANELLES_ROOT_INTRO"
msgstr "Аксон"

#, fuzzy
msgid "WIKI_OXYTOXISOME_EFFECTS"
msgstr "Подлежи на уточняване"

#, fuzzy
msgid "WIKI_OXYTOXISOME_INTRO"
msgstr "Подлежи на уточняване"

msgid "WIKI_OXYTOXISOME_MODIFICATIONS"
msgstr "Подлежи на уточняване"

#, fuzzy
msgid "WIKI_OXYTOXISOME_PROCESSES"
msgstr "Подлежи на уточняване"

#, fuzzy
msgid "WIKI_OXYTOXISOME_REQUIREMENTS"
msgstr "Подлежи на уточняване"

msgid "WIKI_OXYTOXISOME_SCIENTIFIC_BACKGROUND"
msgstr "Подлежи на уточняване"

#, fuzzy
msgid "WIKI_OXYTOXISOME_STRATEGY"
msgstr "Подлежи на уточняване"

msgid "WIKI_OXYTOXISOME_UPGRADES"
msgstr "Подлежи на уточняване"

#, fuzzy
msgid "WIKI_OXYTOXY_SYNTHESIS_COMMA_GLYCOLYSIS"
msgstr "Окситоксиносинтеза"

#, fuzzy
msgid "WIKI_PAGE_ASCENSION"
msgstr "Рустицианин"

#, fuzzy
msgid "WIKI_PAGE_AWAKENING_STAGE"
msgstr "Пробуждане"

#, fuzzy
msgid "WIKI_PAGE_AWARE_STAGE"
msgstr "Осъзнаване"

msgid "WIKI_PAGE_AXON"
msgstr ""

#, fuzzy
msgid "WIKI_PAGE_BINDING_AGENT"
msgstr "Свързващ агент"

#, fuzzy
msgid "WIKI_PAGE_BIOLUMINESCENT_VACUOLE"
msgstr "Биолуминесцентна вакуола"

#, fuzzy
msgid "WIKI_PAGE_CHEMOPLAST"
msgstr "Хемопласт"

#, fuzzy
msgid "WIKI_PAGE_CHEMORECEPTOR"
msgstr "Хеморецептор"

#, fuzzy
msgid "WIKI_PAGE_CHEMOSYNTHESIZING_PROTEINS"
msgstr "Хемосинтезиращи протеини"

#, fuzzy
msgid "WIKI_PAGE_CHLOROPLAST"
msgstr "Хлоропласт"

msgid "WIKI_PAGE_CILIA"
msgstr ""

#, fuzzy
msgid "WIKI_PAGE_COMPOUNDS"
msgstr "Цитоплазма"

msgid "WIKI_PAGE_COMPOUND_SYSTEM_DEVELOPMENT"
msgstr ""

#, fuzzy
msgid "WIKI_PAGE_CYTOPLASM"
msgstr "Цитоплазма"

#, fuzzy
msgid "WIKI_PAGE_DEVELOPMENT_ROOT"
msgstr "Добавяне на органел или друг обект"

#, fuzzy
msgid "WIKI_PAGE_EDITORS_AND_MUTATIONS"
msgstr "Митохондрия"

#, fuzzy
msgid "WIKI_PAGE_ENVIRONMENTAL_CONDITIONS"
msgstr "Митохондрия"

#, fuzzy
msgid "WIKI_PAGE_FERROPLAST"
msgstr "Термопласт"

#, fuzzy
msgid "WIKI_PAGE_FLAGELLUM"
msgstr "Камшиче"

#, fuzzy
msgid "WIKI_PAGE_HELP_AND_TIPS"
msgstr "Митохондрия"

#, fuzzy
msgid "WIKI_PAGE_HYDROGENASE"
msgstr "Нитрогеназа"

#, fuzzy
msgid "WIKI_PAGE_HYDROGENOSOME"
msgstr "Нитрогеназа"

#, fuzzy
msgid "WIKI_PAGE_INDUSTRIAL_STAGE"
msgstr "Индустриализация"

#, fuzzy
msgid "WIKI_PAGE_LYSOSOME"
msgstr "Лизозома"

#, fuzzy
msgid "WIKI_PAGE_MACROSCOPIC_STAGE"
msgstr "Нитрогеназа"

#, fuzzy
msgid "WIKI_PAGE_MECHANICS_ROOT"
msgstr "Добавяне на органел или друг обект"

#, fuzzy
msgid "WIKI_PAGE_MELANOSOME"
msgstr "Лизозома"

#, fuzzy
msgid "WIKI_PAGE_METABOLOSOMES"
msgstr "Метаболозоми"

#, fuzzy
msgid "WIKI_PAGE_MICROBE_STAGE"
msgstr "Нитрогеназа"

#, fuzzy
msgid "WIKI_PAGE_MITOCHONDRION"
msgstr "Митохондрия"

#, fuzzy
msgid "WIKI_PAGE_MULTICELLULAR_STAGE"
msgstr "Многоклетъчен етап"

#, fuzzy
msgid "WIKI_PAGE_MYOFIBRIL"
msgstr "Миофибрила"

#, fuzzy
msgid "WIKI_PAGE_NITROGENASE"
msgstr "Нитрогеназа"

#, fuzzy
msgid "WIKI_PAGE_NITROPLAST"
msgstr "Пластид за азотна фиксация"

#, fuzzy
msgid "WIKI_PAGE_NUCLEUS"
msgstr "Нуждае се от ядро"

#, fuzzy
msgid "WIKI_PAGE_ORGANELLES_ROOT"
msgstr "Добавяне на органел или друг обект"

#, fuzzy
msgid "WIKI_PAGE_OXYTOXISOME"
msgstr "Окситоксизома"

msgid "WIKI_PAGE_PERFORATOR_PILUS"
msgstr ""

#, fuzzy
msgid "WIKI_PAGE_PROTOPLASM"
msgstr "Протоплазма"

#, fuzzy
msgid "WIKI_PAGE_REPRODUCTION"
msgstr "Протоплазма"

#, fuzzy
msgid "WIKI_PAGE_RUSTICYANIN"
msgstr "Рустицианин"

#, fuzzy
msgid "WIKI_PAGE_SIGNALING_AGENT"
msgstr "Сигнализиращ агент"

#, fuzzy
msgid "WIKI_PAGE_SLIME_JET"
msgstr "Порозома"

#, fuzzy
msgid "WIKI_PAGE_SOCIETY_STAGE"
msgstr "Цивилизация"

#, fuzzy
msgid "WIKI_PAGE_SPACE_STAGE"
msgstr "Порозома"

#, fuzzy
msgid "WIKI_PAGE_STAGES_ROOT"
msgstr "Добавяне на органел или друг обект"

#, fuzzy
msgid "WIKI_PAGE_THERMOPLAST"
msgstr "Термопласт"

#, fuzzy
msgid "WIKI_PAGE_THERMOSYNTHASE"
msgstr "Термосинтаза"

#, fuzzy
msgid "WIKI_PAGE_THE_PATCH_MAP"
msgstr "Термопласт"

#, fuzzy
msgid "WIKI_PAGE_THYLAKOIDS"
msgstr "Тилакоиди"

#, fuzzy
msgid "WIKI_PAGE_TOXIN_VACUOLE"
msgstr ""
"Токсична\n"
"вакуола"

#, fuzzy
msgid "WIKI_PAGE_VACUOLE"
msgstr ""
"Токсична\n"
"вакуола"

#, fuzzy
msgid "WIKI_PERFORATOR_PILUS_EFFECTS"
msgstr "Подлежи на уточняване"

#, fuzzy
msgid "WIKI_PERFORATOR_PILUS_INTRO"
msgstr "Подлежи на уточняване"

#, fuzzy
msgid "WIKI_PERFORATOR_PILUS_MODIFICATIONS"
msgstr "Подлежи на уточняване"

#, fuzzy
msgid "WIKI_PERFORATOR_PILUS_PROCESSES"
msgstr "Подлежи на уточняване"

#, fuzzy
msgid "WIKI_PERFORATOR_PILUS_REQUIREMENTS"
msgstr "Подлежи на уточняване"

#, fuzzy
msgid "WIKI_PERFORATOR_PILUS_SCIENTIFIC_BACKGROUND"
msgstr "Подлежи на уточняване"

#, fuzzy
msgid "WIKI_PERFORATOR_PILUS_STRATEGY"
msgstr "Подлежи на уточняване"

#, fuzzy
msgid "WIKI_PERFORATOR_PILUS_UPGRADES"
msgstr "Подлежи на уточняване"

#, fuzzy
msgid "WIKI_PROTEIN_RESPIRATION"
msgstr "Аеробно дишане"

msgid "WIKI_PROTOPLASM_EFFECTS"
msgstr "Подлежи на уточняване"

#, fuzzy
msgid "WIKI_PROTOPLASM_INTRO"
msgstr "Подлежи на уточняване"

msgid "WIKI_PROTOPLASM_MODIFICATIONS"
msgstr "Подлежи на уточняване"

#, fuzzy
msgid "WIKI_PROTOPLASM_PROCESSES"
msgstr "Подлежи на уточняване"

#, fuzzy
msgid "WIKI_PROTOPLASM_REQUIREMENTS"
msgstr "Подлежи на уточняване"

#, fuzzy
msgid "WIKI_PROTOPLASM_SCIENTIFIC_BACKGROUND"
msgstr "Подлежи на уточняване"

#, fuzzy
msgid "WIKI_PROTOPLASM_STRATEGY"
msgstr "Подлежи на уточняване"

msgid "WIKI_PROTOPLASM_UPGRADES"
msgstr "Подлежи на уточняване"

#, fuzzy
msgid "WIKI_PULLING_CILIA"
msgstr "Пробуждане"

#, fuzzy
msgid "WIKI_REPRODUCTION_BUTTON"
msgstr "Подлежи на уточняване"

#, fuzzy
msgid "WIKI_REPRODUCTION_INTRO"
msgstr "Подлежи на уточняване"

msgid "WIKI_REPRODUCTION_REPRODUCTION_IN_THE_MICROBE_STAGE"
msgstr ""

msgid "WIKI_ROOT_BODY"
msgstr ""

msgid "WIKI_ROOT_HEADING"
msgstr ""

#, fuzzy
msgid "WIKI_RUSTICYANIN_EFFECTS"
msgstr "Подлежи на уточняване"

#, fuzzy
msgid "WIKI_RUSTICYANIN_INTRO"
msgstr "Подлежи на уточняване"

#, fuzzy
msgid "WIKI_RUSTICYANIN_MODIFICATIONS"
msgstr "Подлежи на уточняване"

#, fuzzy
msgid "WIKI_RUSTICYANIN_PROCESSES"
msgstr "Подлежи на уточняване"

#, fuzzy
msgid "WIKI_RUSTICYANIN_REQUIREMENTS"
msgstr "Подлежи на уточняване"

#, fuzzy
msgid "WIKI_RUSTICYANIN_SCIENTIFIC_BACKGROUND"
msgstr "Подлежи на уточняване"

#, fuzzy
msgid "WIKI_RUSTICYANIN_STRATEGY"
msgstr "Подлежи на уточняване"

#, fuzzy
msgid "WIKI_RUSTICYANIN_UPGRADES"
msgstr "Подлежи на уточняване"

#, fuzzy
msgid "WIKI_SIGNALING_AGENT_EFFECTS"
msgstr "Подлежи на уточняване"

#, fuzzy
msgid "WIKI_SIGNALING_AGENT_INTRO"
msgstr "Подлежи на уточняване"

#, fuzzy
msgid "WIKI_SIGNALING_AGENT_MODIFICATIONS"
msgstr "Подлежи на уточняване"

#, fuzzy
msgid "WIKI_SIGNALING_AGENT_PROCESSES"
msgstr "Подлежи на уточняване"

#, fuzzy
msgid "WIKI_SIGNALING_AGENT_REQUIREMENTS"
msgstr "Подлежи на уточняване"

#, fuzzy
msgid "WIKI_SIGNALING_AGENT_SCIENTIFIC_BACKGROUND"
msgstr "Подлежи на уточняване"

#, fuzzy
msgid "WIKI_SIGNALING_AGENT_STRATEGY"
msgstr "Подлежи на уточняване"

#, fuzzy
msgid "WIKI_SIGNALING_AGENT_UPGRADES"
msgstr "Подлежи на уточняване"

#, fuzzy
msgid "WIKI_SLIME_JET_EFFECTS"
msgstr "Подлежи на уточняване"

#, fuzzy
msgid "WIKI_SLIME_JET_INTRO"
msgstr "Подлежи на уточняване"

#, fuzzy
msgid "WIKI_SLIME_JET_MODIFICATIONS"
msgstr "Подлежи на уточняване"

#, fuzzy
msgid "WIKI_SLIME_JET_PROCESSES"
msgstr "Подлежи на уточняване"

#, fuzzy
msgid "WIKI_SLIME_JET_REQUIREMENTS"
msgstr "Подлежи на уточняване"

#, fuzzy
msgid "WIKI_SLIME_JET_SCIENTIFIC_BACKGROUND"
msgstr "Подлежи на уточняване"

#, fuzzy
msgid "WIKI_SLIME_JET_STRATEGY"
msgstr "Подлежи на уточняване"

#, fuzzy
msgid "WIKI_SLIME_JET_UPGRADES"
msgstr "Подлежи на уточняване"

msgid "WIKI_SOCIETY_STAGE_CURRENT_DEVELOPMENT"
msgstr ""

#, fuzzy
msgid "WIKI_SOCIETY_STAGE_FEATURES"
msgstr "Цивилизация"

#, fuzzy
msgid "WIKI_SOCIETY_STAGE_INTRO"
msgstr "Подлежи на уточняване"

#, fuzzy
msgid "WIKI_SOCIETY_STAGE_OVERVIEW"
msgstr "Цивилизация"

#, fuzzy
msgid "WIKI_SOCIETY_STAGE_TRANSITIONS"
msgstr "Цивилизация"

#, fuzzy
msgid "WIKI_SOCIETY_STAGE_UI"
msgstr "Цивилизация"

msgid "WIKI_SPACE_STAGE_CURRENT_DEVELOPMENT"
msgstr ""

#, fuzzy
msgid "WIKI_SPACE_STAGE_FEATURES"
msgstr "Порозома"

#, fuzzy
msgid "WIKI_SPACE_STAGE_INTRO"
msgstr "Подлежи на уточняване"

#, fuzzy
msgid "WIKI_SPACE_STAGE_OVERVIEW"
msgstr "Космическа колонизация"

#, fuzzy
msgid "WIKI_SPACE_STAGE_TRANSITIONS"
msgstr "Нитрогеназа"

#, fuzzy
msgid "WIKI_SPACE_STAGE_UI"
msgstr "Космическа колонизация"

#, fuzzy
msgid "WIKI_STAGES_ROOT_INTRO"
msgstr "Аксон"

#, fuzzy
msgid "WIKI_TBA"
msgstr "нашата Уикипедия"

msgid "WIKI_TECH_EDITOR_COMMA_NATION_EDITOR_COMMA_SQUAD_EDITOR"
msgstr ""

#, fuzzy
msgid "WIKI_THERMOPLAST_EFFECTS"
msgstr "Подлежи на уточняване"

#, fuzzy
msgid "WIKI_THERMOPLAST_INTRO"
msgstr "Подлежи на уточняване"

#, fuzzy
msgid "WIKI_THERMOPLAST_MODIFICATIONS"
msgstr "Подлежи на уточняване"

#, fuzzy
msgid "WIKI_THERMOPLAST_PROCESSES"
msgstr "Подлежи на уточняване"

#, fuzzy
msgid "WIKI_THERMOPLAST_REQUIREMENTS"
msgstr "Подлежи на уточняване"

#, fuzzy
msgid "WIKI_THERMOPLAST_SCIENTIFIC_BACKGROUND"
msgstr "Подлежи на уточняване"

#, fuzzy
msgid "WIKI_THERMOPLAST_STRATEGY"
msgstr "Подлежи на уточняване"

#, fuzzy
msgid "WIKI_THERMOPLAST_UPGRADES"
msgstr "Подлежи на уточняване"

#, fuzzy
msgid "WIKI_THERMOSYNTHASE_EFFECTS"
msgstr "Подлежи на уточняване"

#, fuzzy
msgid "WIKI_THERMOSYNTHASE_INTRO"
msgstr "Подлежи на уточняване"

#, fuzzy
msgid "WIKI_THERMOSYNTHASE_MODIFICATIONS"
msgstr "Подлежи на уточняване"

#, fuzzy
msgid "WIKI_THERMOSYNTHASE_PROCESSES"
msgstr "Подлежи на уточняване"

#, fuzzy
msgid "WIKI_THERMOSYNTHASE_REQUIREMENTS"
msgstr "Подлежи на уточняване"

#, fuzzy
msgid "WIKI_THERMOSYNTHASE_SCIENTIFIC_BACKGROUND"
msgstr "Подлежи на уточняване"

#, fuzzy
msgid "WIKI_THERMOSYNTHASE_STRATEGY"
msgstr "Подлежи на уточняване"

#, fuzzy
msgid "WIKI_THERMOSYNTHASE_UPGRADES"
msgstr "Подлежи на уточняване"

msgid "WIKI_THE_PATCH_MAP_FOG_OF_WAR"
msgstr ""

#, fuzzy
msgid "WIKI_THE_PATCH_MAP_INTRO"
msgstr "Подлежи на уточняване"

#, fuzzy
msgid "WIKI_THE_PATCH_MAP_PATCHES"
msgstr "Подлежи на уточняване"

msgid "WIKI_THE_PATCH_MAP_THE_PATCH_MAP"
msgstr ""

#, fuzzy
msgid "WIKI_THYLAKOIDS_EFFECTS"
msgstr "Тилакоидите са струпвания от протеини и фоточувствителни пигменти. Те използват енергията от [thrive:compound type=\"sunlight\"]светлината[/thrive:compound] за да произвеждат [thrive:compound type=\"glucose\"]глюкоза[/thrive:compound] от вода и газообразен [thrive:compound type=\"carbondioxide\"]въглероден диоксид[/thrive:compound] в процес, който се нарича [b]фотосинтеза[/b]. Благодарение на пигментите, те получават отличителен цвят. Количеството на произведената [thrive:compound type=\"glucose\"]глюкоза[/thrive:compound] зависи от концентрацията на [thrive:compound type=\"carbondioxide\"]въглеродния диоксид[/thrive:compound] и количеството [thrive:compound type=\"sunlight\"]светлина[/thrive:compound]. Понеже тилакоидите са скачени с цитоплазма, тя извършва известна [b]гликолиза[/b]."

#, fuzzy
msgid "WIKI_THYLAKOIDS_INTRO"
msgstr "Тилакоидите са струпвания от протеини и фоточувствителни пигменти. Те използват енергията от [thrive:compound type=\"sunlight\"]светлината[/thrive:compound] за да произвеждат [thrive:compound type=\"glucose\"]глюкоза[/thrive:compound] от вода и газообразен [thrive:compound type=\"carbondioxide\"]въглероден диоксид[/thrive:compound] в процес, който се нарича [b]фотосинтеза[/b]. Благодарение на пигментите, те получават отличителен цвят. Количеството на произведената [thrive:compound type=\"glucose\"]глюкоза[/thrive:compound] зависи от концентрацията на [thrive:compound type=\"carbondioxide\"]въглеродния диоксид[/thrive:compound] и количеството [thrive:compound type=\"sunlight\"]светлина[/thrive:compound]. Понеже тилакоидите са скачени с цитоплазма, тя извършва известна [b]гликолиза[/b]."

#, fuzzy
msgid "WIKI_THYLAKOIDS_MODIFICATIONS"
msgstr "Тилакоидите са струпвания от протеини и фоточувствителни пигменти. Те използват енергията от [thrive:compound type=\"sunlight\"]светлината[/thrive:compound] за да произвеждат [thrive:compound type=\"glucose\"]глюкоза[/thrive:compound] от вода и газообразен [thrive:compound type=\"carbondioxide\"]въглероден диоксид[/thrive:compound] в процес, който се нарича [b]фотосинтеза[/b]. Благодарение на пигментите, те получават отличителен цвят. Количеството на произведената [thrive:compound type=\"glucose\"]глюкоза[/thrive:compound] зависи от концентрацията на [thrive:compound type=\"carbondioxide\"]въглеродния диоксид[/thrive:compound] и количеството [thrive:compound type=\"sunlight\"]светлина[/thrive:compound]. Понеже тилакоидите са скачени с цитоплазма, тя извършва известна [b]гликолиза[/b]."

msgid "WIKI_THYLAKOIDS_PROCESSES"
msgstr ""

msgid "WIKI_THYLAKOIDS_REQUIREMENTS"
msgstr ""

#, fuzzy
msgid "WIKI_THYLAKOIDS_SCIENTIFIC_BACKGROUND"
msgstr "Подлежи на уточняване"

#, fuzzy
msgid "WIKI_THYLAKOIDS_STRATEGY"
msgstr "Тилакоидите са струпвания от протеини и фоточувствителни пигменти. Те използват енергията от [thrive:compound type=\"sunlight\"]светлината[/thrive:compound] за да произвеждат [thrive:compound type=\"glucose\"]глюкоза[/thrive:compound] от вода и газообразен [thrive:compound type=\"carbondioxide\"]въглероден диоксид[/thrive:compound] в процес, който се нарича [b]фотосинтеза[/b]. Благодарение на пигментите, те получават отличителен цвят. Количеството на произведената [thrive:compound type=\"glucose\"]глюкоза[/thrive:compound] зависи от концентрацията на [thrive:compound type=\"carbondioxide\"]въглеродния диоксид[/thrive:compound] и количеството [thrive:compound type=\"sunlight\"]светлина[/thrive:compound]. Понеже тилакоидите са скачени с цитоплазма, тя извършва известна [b]гликолиза[/b]."

#, fuzzy
msgid "WIKI_THYLAKOIDS_UPGRADES"
msgstr "Тилакоидите са струпвания от протеини и фоточувствителни пигменти. Те използват енергията от [thrive:compound type=\"sunlight\"]светлината[/thrive:compound] за да произвеждат [thrive:compound type=\"glucose\"]глюкоза[/thrive:compound] от вода и газообразен [thrive:compound type=\"carbondioxide\"]въглероден диоксид[/thrive:compound] в процес, който се нарича [b]фотосинтеза[/b]. Благодарение на пигментите, те получават отличителен цвят. Количеството на произведената [thrive:compound type=\"glucose\"]глюкоза[/thrive:compound] зависи от концентрацията на [thrive:compound type=\"carbondioxide\"]въглеродния диоксид[/thrive:compound] и количеството [thrive:compound type=\"sunlight\"]светлина[/thrive:compound]. Понеже тилакоидите са скачени с цитоплазма, тя извършва известна [b]гликолиза[/b]."

#, fuzzy
msgid "WIKI_TOXIN_VACUOLE_EFFECTS"
msgstr "Подлежи на уточняване"

#, fuzzy
msgid "WIKI_TOXIN_VACUOLE_INTRO"
msgstr "Подлежи на уточняване"

#, fuzzy
msgid "WIKI_TOXIN_VACUOLE_MODIFICATIONS"
msgstr "Подлежи на уточняване"

#, fuzzy
msgid "WIKI_TOXIN_VACUOLE_PROCESSES"
msgstr "Подлежи на уточняване"

#, fuzzy
msgid "WIKI_TOXIN_VACUOLE_REQUIREMENTS"
msgstr "Подлежи на уточняване"

msgid "WIKI_TOXIN_VACUOLE_SCIENTIFIC_BACKGROUND"
msgstr "Подлежи на уточняване"

#, fuzzy
msgid "WIKI_TOXIN_VACUOLE_STRATEGY"
msgstr "Подлежи на уточняване"

#, fuzzy
msgid "WIKI_TOXIN_VACUOLE_UPGRADES"
msgstr "Подлежи на уточняване"

msgid "WIKI_VACUOLE_EFFECTS"
msgstr "Подлежи на уточняване"

#, fuzzy
msgid "WIKI_VACUOLE_INTRO"
msgstr "Подлежи на уточняване"

#, fuzzy
msgid "WIKI_VACUOLE_MODIFICATIONS"
msgstr "Подлежи на уточняване"

msgid "WIKI_VACUOLE_PROCESSES"
msgstr "Подлежи на уточняване"

#, fuzzy
msgid "WIKI_VACUOLE_REQUIREMENTS"
msgstr "Подлежи на уточняване"

msgid "WIKI_VACUOLE_SCIENTIFIC_BACKGROUND"
msgstr "Подлежи на уточняване"

#, fuzzy
msgid "WIKI_VACUOLE_STRATEGY"
msgstr "Подлежи на уточняване"

msgid "WIKI_VACUOLE_UPGRADES"
msgstr "Подлежи на уточняване"

#, fuzzy
msgid "WIKI_YES"
msgstr "нашата Уикипедия"

msgid "WILL_YOU_THRIVE"
msgstr "Ще процъфтите ли?"

msgid "WINDOWED"
msgstr ""

msgid "WIN_BOX_TITLE"
msgstr "ВАШИТЕ СЪЗДАНИЯ ПРОЦЪФТЯХА!"

msgid "WIN_TEXT"
msgstr "Поздравления, Вие победихте в тази версия на „Thrive“! Може да продължите играта след като този прозорец се затвори или да започнете нова игра в нов свят. Също така, може да използвате свързващия агент за да създадете клетъчна колония и да продължите към следващите етапи на играта."

msgid "WORKSHOP_ITEM_CHANGE_NOTES"
msgstr "Бележки към изданието"

msgid "WORKSHOP_ITEM_CHANGE_NOTES_TOOLTIP"
msgstr "Бележките към изданието на тази версия на модификацията за „Steam Workshop“ (по Ваш избор)"

msgid "WORKSHOP_ITEM_DESCRIPTION"
msgstr "Описание:"

msgid "WORKSHOP_ITEM_PREVIEW"
msgstr "Изображение:"

msgid "WORKSHOP_ITEM_TAGS"
msgstr "Етикети (разделени с запетая):"

msgid "WORKSHOP_ITEM_TITLE"
msgstr "Заглавие:"

msgid "WORKSHOP_ITEM_UPLOAD_SUCCEEDED"
msgstr "Качването на модификацията в „Steam Workshop“ е успешно"

#, fuzzy
msgid "WORKSHOP_ITEM_UPLOAD_SUCCEEDED_TOS_REQUIRED"
msgstr "Качването на модификацията в „Steam Workshop“ е успешно, но трябва да приемете [color=#3796e1][url=https://steamcommunity.com/sharedfiles/workshoplegalagreement]условията за ползване[/url][/color], за да бъде видима"

msgid "WORKSHOP_TERMS_OF_SERVICE_NOTICE"
msgstr "С публикуването на тази модификация, Вие се съгласявате с [color=#3796e1][url=https://steamcommunity.com/sharedfiles/workshoplegalagreement]условията за ползване[/url][/color] на „Steam Workshop“"

msgid "WORKSHOP_VISIBILITY_TOOLTIP"
msgstr "След като модификацията стане видима, тя ще бъде видима за всички"

msgid "WORLD"
msgstr "Свят"

msgid "WORLD_EXPORT_SUCCESS_MESSAGE"
msgstr "Данните за света са експортирани успешно в {0}"

msgid "WORLD_GENERAL_STATISTICS"
msgstr "Обща статистика на текущия свят"

msgid "WORLD_MISC_DETAILS_STRING"
msgstr ""
"Включване на следващите етапи на играта: {0}\n"
"Включване на тайните обекти на играта: {1}"

#, fuzzy
msgid "WORLD_OCEANIC_COVERAGE"
msgstr "за да увеличи скоростта"

#, fuzzy
msgid "WORLD_OCEANIC_COVERAGE_EXPLANATION"
msgstr ""
"Вглъбените микроби не променят намеренията си\n"
"и са склонни да постигнат целта си.\n"
"Бдителните микроби бързо променят намеренията си."

msgid "WORLD_OCEANIC_COVERAGE_LARGE"
msgstr ""

#, fuzzy
msgid "WORLD_OCEANIC_COVERAGE_MEDIUM"
msgstr "за да увеличи скоростта"

msgid "WORLD_OCEANIC_COVERAGE_SMALL"
msgstr ""

#, fuzzy
msgid "WORLD_RELATIVE_MOVEMENT"
msgstr "за да увеличи скоростта"

#, fuzzy
msgid "WORLD_SIZE"
msgstr "Свят"

#, fuzzy
msgid "WORLD_SIZE_EXPLANATION"
msgstr ""
"Вглъбените микроби не променят намеренията си\n"
"и са склонни да постигнат целта си.\n"
"Бдителните микроби бързо променят намеренията си."

msgid "WORLD_SIZE_LARGE"
msgstr ""

#, fuzzy
msgid "WORLD_SIZE_MEDIUM"
msgstr "за да увеличи скоростта"

msgid "WORLD_SIZE_SMALL"
msgstr ""

#, fuzzy
msgid "WORLD_SIZE_TOOLTIP"
msgstr "Симулиране на определен брой светове с предварително определеното количество на поколенията."

#, fuzzy
msgid "WORLD_TEMPERATURE"
msgstr "Температура"

#, fuzzy
msgid "WORLD_TEMPERATURE_COLD"
msgstr "Темп."

#, fuzzy
msgid "WORLD_TEMPERATURE_EXPLANATION"
msgstr ""
"Вглъбените микроби не променят намеренията си\n"
"и са склонни да постигнат целта си.\n"
"Бдителните микроби бързо променят намеренията си."

#, fuzzy
msgid "WORLD_TEMPERATURE_TEMPERATE"
msgstr "Темп."

#, fuzzy
msgid "WORLD_TEMPERATURE_WARM"
msgstr "Темп."

msgid "WORST_PATCH_COLON"
msgstr "Изчезва:"

msgid "XBOX360"
msgstr "„Xbox“ 360"

msgid "XBOX_ONE"
msgstr "„Xbox One“"

msgid "XBOX_SERIES"
msgstr "„Xbox Series X“"

#, fuzzy
msgid "X_TWITTER_TOOLTIP"
msgstr "Отваряне на страницата ни в „Twitter“"

msgid "YEARS"
msgstr "години"

#, fuzzy
msgid "YET_TO_BE_IMPLEMENTED_NOTICE"
msgstr "В процес на разработка."

msgid "YOUTUBE_TOOLTIP"
msgstr "Отваряне на канала ни в „YouTube“"

msgid "YOU_CAN_MAKE_PULL_REQUEST"
msgstr ""
"„Thrive“ е проект с отворен код.\n"
"Може да направите своя принос, без да сте част от екипа на проекта."

msgid "YOU_CAN_SUPPORT_THRIVE_ON_PATREON"
msgstr "Може да подкрепите бъдещата разработка на „Thrive“ в „Patreon“."

#, fuzzy
msgid "YUM_EXCLAMATION"
msgstr ""
"Вглъбените микроби не променят намеренията си\n"
"и са склонни да постигнат целта си.\n"
"Бдителните микроби бързо променят намеренията си."

msgid "ZOOM_IN"
msgstr "Приближаване"

msgid "ZOOM_OUT"
msgstr "Отдалечаване"

msgid "—"
msgstr ""

#, fuzzy
#~ msgid "EFFECTIVE_VALUE"
#~ msgstr "{0} %"

#, fuzzy
#~ msgid "PLUS_MINUS_VALUE_WITH_UNIT"
#~ msgstr "{0} {1}"

#, fuzzy
#~ msgid "ADDITIONAL_RESISTANCE"
#~ msgstr "Токсична устойчивост"

#, fuzzy
#~ msgid "KEEP_CURRENT_SHORT"
#~ msgstr "Текущ свят"

#, fuzzy
#~ msgid "KEEP_CURRENT_TOLERANCE_FLEXIBILITY_TOOLTIP"
#~ msgstr "Отваряне на страницата ни в „Patreon“"

#, fuzzy
#~ msgid "GENERATE_BUTTON"
#~ msgstr "Поколение"

#, fuzzy
#~ msgid "CELL_TYPE_BUTTON_ATP_CONSUMPTION"
#~ msgstr "Мъртва зона:"

#, fuzzy
#~ msgid "CELL_TYPE_BUTTON_ATP_PRODUCTION"
#~ msgstr "Мъртва зона:"

#, fuzzy
#~ msgid "WORLD_SEA_LEVEL"
#~ msgstr "{0}-{1} м. под морското равнище"

#, fuzzy
#~ msgid "WORLD_SEA_LEVEL_DEEP"
#~ msgstr "{0}-{1} м. под морското равнище"

#, fuzzy
#~ msgid "WORLD_SEA_LEVEL_MODERATE"
#~ msgstr "за да увеличи скоростта"

#~ msgid "PLANET_GENERATION_TEASER"
#~ msgstr "Създаването на планетата е в процес на разработка!"

#~ msgid "PASSIVE_REPRODUCTION_PROGRESS_EXPLANATION"
#~ msgstr "(създанията усвояват хранителните вещества от околната среда)"

#~ msgid "TO_BE_IMPLEMENTED"
#~ msgstr "В процес на разработка."

#, fuzzy
#~ msgid "MICROBE_STAGE_DAY_NIGHT_TEXT"
#~ msgstr ""
#~ "Наблюдавайте здравето си (долу вдясно).\n"
#~ "Вашата клетка ще умре, ако изгуби всичките си точки здраве.\n"
#~ "Ако имате АТФ, точките здраве се възстановяват.\n"
#~ "Събирайте глюкоза за да произвеждате АТФ."

#, fuzzy
#~ msgid "GLOBAL_GLACIATION_EVENT_LOG"
#~ msgstr "Обща популация:"

#~ msgid "IRON_CHEMOLITHOAUTOTROPHY"
#~ msgstr "Желязна хемолитоавтотрофия"

#~ msgid "PASSIVE_REPRODUCTION_PROGRESS"
#~ msgstr "Пасивно усвояване на хранителните вещества"

#, fuzzy
#~ msgid "MIGRATE"
#~ msgstr "Количеството"

#~ msgid "THANKS_FOR_BUYING_THRIVE"
#~ msgstr ""
#~ "Благодарим Ви за покупката на „Thrive“!\n"
#~ "\n"
#~ "Ако не сте закупили това копие на играта, моля, направете го [color=#3796e1][url={0}]тук[/url][/color] или разгледайте нашия [color=#3796e1][url=https ://revolutionarygamesstudio.com/releases/]уебсайт[/url][/color].\n"
#~ "\n"
#~ "Ако искате да включите стартиращата програма, преди стартирането на „Thrive“, може да натиснете бутона в главното меню на играта, за да отворите програмата и след това да изключите плавния режим от нейните настройки."

#, fuzzy
#~ msgid "WIKI_RADIOSYNTHESIS"
#~ msgstr "Термосинтеза"

#~ msgid "EASTEREGG_MESSAGE_19"
#~ msgstr "Забавен факт е, че Дидиний е ресничест вид, който ловува чехълчета."

#~ msgid "EASTEREGG_MESSAGE_20"
#~ msgstr "Забавен факт е, че Амебата ловува и хваща плячката си със своите „крачета“ от цитоплазма, които се наричат псевдоподи, очаквайте ги скоро и в „Thrive“."

#~ msgid "EASTEREGG_MESSAGE_21"
#~ msgstr "Ето един съвет — пазете се от големите клетки и големите бактерии, няма да е приятно, ако станете част от менюто им."

#~ msgid "EASTEREGG_MESSAGE_22"
#~ msgstr "„Thrive“ има много мелодии, които все още не са добавени в играта. Може да ги чуете или да гледате как се правят в „YouTube“ канала на Oliver Lugg."

#~ msgid "EASTEREGG_MESSAGE_23"
#~ msgstr "Ето един съвет — може да поглъщате големите железни фрагменти, ако Вашата клетка е с размер от 150 шестоъгълника."

#~ msgid "EASTEREGG_MESSAGE_24"
#~ msgstr "„Thrive“ се развива на извънземна планета, следователно повечето създания, които ще видите имат общи черти с едно или две определени създания, благодарение на еволюционния процес, опитайте се да познаете кои са те!"

#~ msgid "EASTEREGG_MESSAGE_25"
#~ msgstr "Забавен факт е, че екипът на „Thrive“ излъчва конференции от време на време, може да им хвърлите едно око!"

#~ msgid "EASTEREGG_MESSAGE_26"
#~ msgstr "Забавен факт е, че „Thrive“ е създадена чрез платформата с отворен код „Godot“!"

#~ msgid "EASTEREGG_MESSAGE_27"
#~ msgstr "Забавен факт е, че един от първите работещи прототипи на играта е създаден от нашия страхотен програмист, untrustedlife!"

#~ msgid "MICROBE_EDITOR_HELP_MESSAGE_1"
#~ msgstr ""
#~ "Прокариотни структури\n"
#~ "\n"
#~ "Цитоплазма: Притежава място за съхранение и извършва процеса гликолиза (произвежда малки количества [thrive:compound type=\"atp\"]АТФ[/thrive:compound] от [thrive:compound type=\"glucose\"]глюкоза[/thrive:compound])\n"
#~ "\n"
#~ "Метаболозоми: Произвеждат [thrive:compound type=\"atp\"]АТФ[/thrive:compound] от [thrive:compound type=\"glucose\"]глюкоза[/thrive:compound]\n"
#~ "\n"
#~ "Тилакоиди: Произвеждат 1/3 от [thrive:compound type=\"glucose\"]глюкозата[/thrive:compound] като обикновен хлоропласт и извършват процеса гликолиза, заемат 1 шестоъгълник\n"
#~ "\n"
#~ "Хемосинтезиращи протеини: Произвеждат 1/2 от [thrive:compound type=\"glucose\"]глюкозата[/thrive:compound], чрез хемопласт от [thrive:compound type=\"hydrogensulfide\"]сероводород[/thrive:compound] и извършват процеса гликолиза, заемат 1 шестоъгълник\n"
#~ "\n"
#~ "Рустицианин: Превръща [thrive:compound type=\"iron\"]желязото[/thrive:compound] в [thrive:compound type=\"atp\"]АТФ[/thrive:compound]\n"
#~ "\n"
#~ "Нитрогеназа: Превръща атмософерния азот и [thrive:compound type=\"atp\"]АТФ[/thrive:compound] в [thrive:compound type=\"ammonia\"]амоняк[/thrive:compound], чрез анаеробен процес\n"
#~ "\n"
#~ "Окситоксизома: Превръща [thrive:compound type=\"atp\"]АТФ[/thrive:compound] в [thrive:compound type=\"oxytoxy\"]окситоксин[/thrive:compound]\n"
#~ "\n"
#~ "Термосинтаза: Произвежда [thrive:compound type=\"atp\"]АТФ[/thrive:compound], чрез температурните градиенти"

#~ msgid "MICROBE_EDITOR_HELP_MESSAGE_14"
#~ msgstr "След като поглъщането приключи, всички обекти, попаднали в клетката, ще бъдат съхранени в нейната мембрана, за да бъдат усвоени. Неусвоимите обекти ще бъдат изхвърлeни, освен ако не притежавате необходимите мутации, които позволяват тяхното разграждане. Ензимите на лизозомата подобряват хранителната ефективност на клетката."

#~ msgid "MICROBE_EDITOR_HELP_MESSAGE_2"
#~ msgstr ""
#~ "Външни органели\n"
#~ "\n"
#~ "Камшиче: Използва [thrive:compound type=\"atp\"]АТФ[/thrive:compound] за да увеличи скоростта на движение на клетката\n"
#~ "\n"
#~ "Пилус: Пробожда другите клетки и предпазва от техните токсини\n"
#~ "\n"
#~ "Хеморецептор: Осигурява напътствия за откриването на химичните съединения\n"
#~ "\n"
#~ "Порозома: Произвежда [thrive:compound type=\"mucilage\"]слуз[/thrive:compound] от [thrive:compound type=\"glucose\"]глюкоза[/thrive:compound], която увеличава скоростта на клетката\n"
#~ "\n"
#~ "Реснички: Увеличават скоростта на завъртане на клетките"

#~ msgid "MICROBE_EDITOR_HELP_MESSAGE_3"
#~ msgstr ""
#~ "Вътрешни органели\n"
#~ "\n"
#~ "Ядро: Заема 11 шестоъгълника и позволява използването на другите вътрешни органели. Също така, удвоява размера на клетката и увеличава нейната издръжливост с 50 % (може да се сложи само веднъж)\n"
#~ "\n"
#~ "Свързващ агент: Позволява свързването с други клетки. Изисква се за многоклетъчния етап\n"
#~ "\n"
#~ "Митохондрия: Произвежда [thrive:compound type=\"atp\"]АТФ[/thrive:compound], чрез [thrive:compound type=\"glucose\"]глюкозата[/thrive:compound] и атмосферния O2, много по-ефективно от цитоплазмата\n"
#~ "\n"
#~ "Хлоропласт: Създава [thrive:compound type=\"glucose\"]глюкоза[/thrive:compound], чрез слънчевата светлина и атмосферния СО2\n"
#~ "\n"
#~ "Термопласт: Произвежда [thrive:compound type=\"atp\"]АТФ[/thrive:compound], чрез температурните градиенти\n"
#~ "\n"
#~ "Лизозома: Съдържа храносмилателни ензими. Те подобряват хранителната ефективност на клетката\n"
#~ "\n"
#~ "Хемопласт: Създава [thrive:compound type=\"glucose\"]глюкоза[/thrive:compound] от [thrive:compound type=\"hydrogensulfide\"]сероводорода[/thrive:compound]\n"
#~ "\n"
#~ "Пластид за азотна фиксация: Създава [thrive:compound type=\"ammonia\"]амоняк[/thrive:compound] от [thrive:compound type=\"atp\"]АТФ[/thrive:compound], атмосферния азот и кислорода\n"
#~ "\n"
#~ "Вакуола: Съхранява до 8 хранителни вещества\n"
#~ "\n"
#~ "Токсични вакуоли: Произвеждат токсини. Тяхната ефективност зависи от количеството на [thrive:compound type=\"oxytoxy\"]окситоксин[/thrive:compound] в клетката\n"
#~ "\n"
#~ "Сигнализиращ агент: Използва се от клетките за отделяне на вещества, благодарение на които те могат да излъчват различни видове сигнали помежду си"

#~ msgid "MICROBE_EDITOR_HELP_MESSAGE_4"
#~ msgstr "Всяко поколение разполага със 100 мутационни точки (МТ), всяка негова промяна (или мутация) струва определен брой МТ. Добавянето или премахването на органели струва МТ, но премахването на органели, които са добавени в текущата сесия на редактора, връща тяхната стойност. Може да преместите или премахнете органелите като натиснете с десния бутон на мишката върху тях и изберете съответното действие в контекстното меню. Може да ги завъртите, преди добавяне, чрез натискане на [thrive:input]e_rotate_left[/thrive:input] или [thrive:input]e_rotate_right[/thrive:input]."

#~ msgid "MICROBE_EDITOR_HELP_MESSAGE_5"
#~ msgstr "По време на възпроизвеждане, микробният редактор ще бъде отворен, в него може да променяте Вашето създание (като добавяте, премествате или премахвате органели) за да увеличите шанса му за оцеляване. Всяко отваряне на редактора е равно на [thrive:constant]EDITOR_TIME_JUMP_MILLION_YEARS[/thrive:constant] милиона години еволюция."

#~ msgid "MICROBE_STAGE_HELP_MESSAGE_1"
#~ msgstr "Използвайте [thrive:input]g_move_forward[/thrive:input],[thrive:input]g_move_left[/thrive:input],[thrive:input]g_move_backwards[/thrive:input],[thrive:input]g_move_right[/thrive:input] и мишката за да се придвижвате. Окситоксинът се изстрелва с [thrive:input]g_fire_toxin[/thrive:input], ако имате токсична вакуола. Режимът на поглъщане се включва с [thrive:input]g_toggle_engulf[/thrive:input]. Използвайте колелцето на мишката за приближаване и отдалечаване на изгледа."

#~ msgid "MICROBE_STAGE_HELP_MESSAGE_10"
#~ msgstr "За възпроизвеждане, органелите на клетката трябва да се разделят на две. За да го направят, те се нуждаят от [thrive:compound type=\"ammonia\"]амоняк[/thrive:compound], [thrive:compound type=\"phosphate\"]фосфат[/thrive:compound] и време."

#~ msgid "MICROBE_STAGE_HELP_MESSAGE_11"
#~ msgstr "Но ако оцелеете в продължение на 20 поколения с популация от 300 индивида, Вие ще победите. След това ще се появи изскачащ прозорец, който ще се затвори и играта ще продължи."

#~ msgid "MICROBE_STAGE_HELP_MESSAGE_12"
#~ msgstr "Внимавайте, защото Вие не сте единствените, които еволюират. Всеки път, когато отворите редактора, Вашите съперници също еволюират."

#~ msgid "MICROBE_STAGE_HELP_MESSAGE_13"
#~ msgstr "Свързващият агент позволява създаването на клетъчна колония, в която клетките споделят химичните съединения помежду си. Режимът на свързване се включва с натискане на [thrive:input]g_toggle_binding[/thrive:input]. Докато сте част от клетъчната колония, възпроизвеждането не е възможно. За да се възпроизведете, трябва да съберете нужните химични съединения и да напуснете клетъчната колония с натискане на [thrive:input]g_unbind_all[/thrive:input]. Големите клетъчни колонии са първата стъпка към многоклетъчните организми."

#~ msgid "MICROBE_STAGE_HELP_MESSAGE_15"
#~ msgstr "Целулозната и хитиновата клетъчна стена не могат да бъдат разградени без съответните ензими на лизозомата."

#~ msgid "MICROBE_STAGE_HELP_MESSAGE_16"
#~ msgstr "Лизозомата е еукариотна еволюция и не може да се използва от прокариотните клетки. Увеличаването на техния размер намалява хранителната ефективност на клетката."

#~ msgid "MICROBE_STAGE_HELP_MESSAGE_2"
#~ msgstr "Вашата клетка използва [thrive:compound type=\"atp\"]АТФ[/thrive:compound] за да оцелее, ако той свърши, тя ще умре."

#~ msgid "MICROBE_STAGE_HELP_MESSAGE_3"
#~ msgstr "За възпроизвеждане и влизане в редактора, трябва да разполагате с достатъчно хранителни вещества. Събирането на [thrive:compound type=\"ammonia\"]амоняк[/thrive:compound] (оранжевите облаци) и [thrive:compound type=\"phosphates\"]фосфат[/thrive:compound] (лилавите облаци) ускорява този процес."

#~ msgid "MICROBE_STAGE_HELP_MESSAGE_4"
#~ msgstr "С натискане на [thrive:input]g_toggle_engulf[/thrive:input] може да поглъщате другите клетки, клетъчните останки, бактериите и железните фрагменти, ако те са по-малки от Вас. Това ще отнеме допълнителен [thrive:compound type=\"atp\"]АТФ[/thrive:compound] и ще Ви забави. Когато приключите, не забравяйте да натиснете [thrive:input]g_toggle_engulf[/thrive:input] още веднъж, за да спрете режима на поглъщане."

#~ msgid "MICROBE_STAGE_HELP_MESSAGE_5"
#~ msgstr "Осморегулацията отнема [thrive:compound type=\"atp\"]АТФ[/thrive:compound], това означава, че колкото е по-голяма Вашата клетка, толкова повече митохондрии, метаболозоми или рустицианин (или цитоплазма, която извършва процеса гликолиза) ще са Ви нужни за да не губите [thrive:compound type=\"atp\"]АТФ[/thrive:compound], докато не се движите."

#~ msgid "MICROBE_STAGE_HELP_MESSAGE_6"
#~ msgstr "В редактора имате на разположение различни органели, които дават възможност за различни стилове на игра."

#~ msgid "MICROBE_STAGE_HELP_MESSAGE_7"
#~ msgstr "Ако популацията Ви спадне до нула, Вашите създания ще изчезнат."

#~ msgid "MICROBE_STAGE_HELP_MESSAGE_8"
#~ msgstr ""
#~ "Видовете облаци са:\n"
#~ "\n"
#~ "Бял — [thrive:compound type=\"glucose\"]глюкоза[/thrive:compound]\n"
#~ "Жълт — [thrive:compound type=\"hydrogensulfide\"]сероводород[/thrive:compound]\n"
#~ "Оранжев — [thrive:compound type=\"ammonia\"]амоняк[/thrive:compound]\n"
#~ "Лилав — [thrive:compound type=\"phosphates\"]фосфат[/thrive:compound]\n"
#~ "Ръждивокафяв — [thrive:compound type=\"iron\"]желязо[/thrive:compound]\n"
#~ "\n"
#~ "[thrive:compound type=\"glucose\"]Глюкозата[/thrive:compound] създава [thrive:compound type=\"atp\"]АТФ[/thrive:compound]."

#~ msgid "MICROBE_STAGE_HELP_MESSAGE_9"
#~ msgstr "[thrive:compound type=\"hydrogensulfide\"]Сероводородът[/thrive:compound] може да се превърне в [thrive:compound type=\"glucose\"]глюкоза[/thrive:compound] чрез хемопласт и хемосинтезиращите протеини. [thrive:compound type=\"iron\"]Желязото[/thrive:compound] може да се превърне в [thrive:compound type=\"atp\"]АТФ[/thrive:compound] чрез рустицианин."

#, fuzzy
#~ msgid "WIKI_MACROSCOPIC_STAGE"
#~ msgstr "Микробен етап"

#~ msgid "EARLY_MULTICELLULAR"
#~ msgstr "Многоклетъчно"

#~ msgid "LOADING_EARLY_MULTICELLULAR_EDITOR"
#~ msgstr "Зареждане на ранния многоклетъчен редактор"

#, fuzzy
#~ msgid "ERUPTION_IN"
#~ msgstr "Пъпкуване"

#~ msgid "THE_AMOUNT_OF_GLUCOSE_HAS_BEEN_REDUCED"
#~ msgstr "Глюкозата се понижи на {0} от предишното си състояние."

#, fuzzy
#~ msgid "OXYTOXISOME_DESC"
#~ msgstr "Окситоксизомата е видоизменена метаболозома, която произвежда примитивна форма на токсичния агент [thrive:compound type=\"oxytoxy\"]окситоксин[/thrive:compound]."

#~ msgid "THYLAKOID"
#~ msgstr "Тилакоид"

#, fuzzy
#~ msgid "WIKI_CYTOPLASM_GLYCOLYSIS"
#~ msgstr "Цитоплазмена гликолиза"

#, fuzzy
#~ msgid "WIKI_AEROBIC_NITROGEN_FIXATION"
#~ msgstr "Анаеробна азотна фиксация"

#, fuzzy
#~ msgid "WIKI_AWAKENING_STAGE"
#~ msgstr "Пробуждане"

#, fuzzy
#~ msgid "WIKI_AWARE_STAGE"
#~ msgstr "Осъзнаване"

#, fuzzy
#~ msgid "WIKI_GLYCOLYSIS"
#~ msgstr "Гликолиза"

#, fuzzy
#~ msgid "WIKI_INDUSTRIAL_STAGE"
#~ msgstr "Индустриализация"

#, fuzzy
#~ msgid "WIKI_IRON_CHEMOLITHOAUTOTROPHY"
#~ msgstr "Желязна хемолитоавтотрофия"

#, fuzzy
#~ msgid "WIKI_LIPASE"
#~ msgstr "Липаза"

#, fuzzy
#~ msgid "WIKI_MUCILAGE_SYNTHESIS"
#~ msgstr "Секреция"

#, fuzzy
#~ msgid "WIKI_MULTICELLULAR_STAGE"
#~ msgstr "Многоклетъчен етап"

#, fuzzy
#~ msgid "WIKI_NONE"
#~ msgstr "Подлежи на уточняване"

#, fuzzy
#~ msgid "WIKI_OXYTOXY_SYNTHESIS"
#~ msgstr "Окситоксиносинтеза"

#, fuzzy
#~ msgid "WIKI_PHOTOSYNTHESIS"
#~ msgstr "Фотосинтеза"

#, fuzzy
#~ msgid "WIKI_RUSTICYANIN"
#~ msgstr "Рустицианин"

#, fuzzy
#~ msgid "WIKI_SOCIETY_STAGE"
#~ msgstr "Цивилизация"

#, fuzzy
#~ msgid "WIKI_SPACE_STAGE"
#~ msgstr "Космическа колонизация"

#, fuzzy
#~ msgid "NO"
#~ msgstr "Няма"

#, fuzzy
#~ msgid "YES"
#~ msgstr "години"

#, fuzzy
#~ msgid "STAGES_BUTTON"
#~ msgstr "Изтриването не може да бъде отменено, сигурни ли сте, че искате да изтриете този запис?"

#, fuzzy
#~ msgid "EDITING"
#~ msgstr "Хитинова"

#~ msgid "ALLOW_SPECIES_TO_NOT_MIGRATE"
#~ msgstr "Без преселване на създанията (ако няма подходящо преселване)"

#~ msgid "BIODIVERSITY_ATTEMPT_FILL_CHANCE"
#~ msgstr "Вероятност за създаване на нови създания в зони с ниско биоразнообразие"

#~ msgid "BIODIVERSITY_FROM_NEIGHBOUR_PATCH_CHANCE"
#~ msgstr "Вероятност за създаване на нови създания, увеличаващи биоразнообразието, от съседна зона"

#~ msgid "BIODIVERSITY_NEARBY_PATCH_IS_FREE_POPULATION"
#~ msgstr "Създанията от съседна зона, увеличаващи биоразнообразието, получават допълнителна популация"

#~ msgid "BIODIVERSITY_SPLIT_IS_MUTATED"
#~ msgstr "Създанията, увеличаващи биоразнообразието, претърпяват мутация при създаването си"

#~ msgid "LOW_BIODIVERSITY_LIMIT"
#~ msgstr "Брой на създанията за създаване на зона с ниско биоразнообразие"

#~ msgid "MAXIMUM_SPECIES_IN_PATCH"
#~ msgstr "Максимален брой на създанията преди измиране в зоната"

#~ msgid "NEW_BIODIVERSITY_INCREASING_SPECIES_POPULATION"
#~ msgstr "Начална популация на създанията, увеличаващи биоразнообразието"

#~ msgid "PROTECT_MIGRATIONS_FROM_SPECIES_CAP"
#~ msgstr "Защитаване на новите преселени популации от максималния брой на обектите"

#~ msgid "PROTECT_NEW_CELLS_FROM_SPECIES_CAP"
#~ msgstr "Защитаване на новите създания от максималния брой на обектите"

#~ msgid "REFUND_MIGRATIONS_IN_EXTINCTIONS"
#~ msgstr "Възстановяване на преселената популация при измиране в зоната за преселване"

#~ msgid "SPECIES_SPLIT_BY_MUTATION_THRESHOLD_POPULATION_AMOUNT"
#~ msgstr "Минимална популация за отделяне на създанията с няколко подходящи мутации"

#~ msgid "SPECIES_SPLIT_BY_MUTATION_THRESHOLD_POPULATION_FRACTION"
#~ msgstr "Минимална част от популацията за отделяне на създанията с мутации"

#~ msgid "USE_BIODIVERSITY_FORCE_SPLIT"
#~ msgstr "Създанията, увеличаващи биоразнообразието, използват популацията на техните съперници"

#~ msgid "NOT_FOUND_CHUNK"
#~ msgstr "Грешка: Фрагментът не е намерен"

#~ msgid "BASSBOOST"
#~ msgstr "Клавиш „Bassboost“"

#~ msgid "BASSDOWN"
#~ msgstr "Клавиш „Bass Down“"

#~ msgid "BASSUP"
#~ msgstr "Клавиш „Bass Up“"

#~ msgid "DIRECTIONL"
#~ msgstr "Наляво"

#~ msgid "DIRECTIONR"
#~ msgstr "Надясно"

#~ msgid "HYPERL"
#~ msgstr "Клавиш „Hyper Left“"

#~ msgid "HYPERR"
#~ msgstr "Клавиш „Hyper Right“"

#~ msgid "SUPERL"
#~ msgstr "Клавиш „Super Left“"

#~ msgid "SUPERR"
#~ msgstr "Клавиш „Super Right“"

#~ msgid "TREBLEDOWN"
#~ msgstr "Клавиш „Treble Down“"

#~ msgid "TREBLEUP"
#~ msgstr "Клавиш „Treble Up“"

#~ msgid "UNKNOWN_ON_WINDOWS"
#~ msgstr "Неизвестна"

#~ msgid "GLES2"
#~ msgstr "GLES2"

#, fuzzy
#~ msgid "TARGET_TIME"
#~ msgstr "Вид:"

#, fuzzy
#~ msgid "ENABLED"
#~ msgstr "Включени"

#~ msgid "PANGONIAN_REGION_NAME"
#~ msgstr "Пангония"

#~ msgid "PATCH_MAP_TYPE"
#~ msgstr "Карта на зоните"

#~ msgid "PATCH_MAP_TYPE_CLASSIC"
#~ msgstr "Класическа"

#~ msgid "PATCH_MAP_TYPE_EXPLANATION"
#~ msgstr "(произволна или класическа карта на зоните)"

#~ msgid "PATCH_MAP_TYPE_PROCEDURAL"
#~ msgstr "Произволна"

#~ msgid "LOOKING_AT"
#~ msgstr "В тази посока:"

#~ msgid "SPECIES_N_TIMES"
#~ msgstr "{0} ({1} индивида)"

#~ msgid "BECOME_AWARE"
#~ msgstr "Осъзнаване"

#~ msgid "CONFIRM_NORMAL"
#~ msgstr "Готово"

#~ msgid "DO_NOT_SHOW_AGAIN"
#~ msgstr "Не предупреждавай за това отново"

#~ msgid "STUFF_AT"
#~ msgstr "Неща при {0:F1}, {1:F1}:"

#~ msgid "SPECIES_DETAILS"
#~ msgstr "Подробности"

#~ msgid "CURRENT_GENERATION_COLON"
#~ msgstr "Текущо поколение:"

#~ msgid "STATISTICS_BUTTON_TOOLTIP"
#~ msgstr "Отваряне на статистиката"

#~ msgid "MACROSCOPIC_PROTOTYPE_INFO"
#~ msgstr "Макроскопичен стадий"

#~ msgid "MACROSCOPIC_PROTOYPE_WARNING"
#~ msgstr ""
#~ "Поздравления, достигнахте макроскопичния стадий на многоклетъчния етап!\n"
#~ "\n"
#~ "Триизмерното движение на Вашето създание не е възможно в тази версия на „Thrive“. В момента може да използвате само многоклетъчния редактор."

#~ msgid "INVULNERABLE_TO_ENGULFMENT"
#~ msgstr "Предпазва от поглъщане"

#, fuzzy
#~ msgid "AUTO_GPU_NAME"
#~ msgstr "Потребителско име:"

#~ msgid "TINY"
#~ msgstr "Миниатюрен"

#~ msgid "HUGE"
#~ msgstr "Огромен"

#~ msgid "VERY_SMALL"
#~ msgstr "Много малък"

#~ msgid "SMALL"
#~ msgstr "Малък"

#~ msgid "VERY_LARGE"
#~ msgstr "Много голям"

#~ msgid "EXTREME"
#~ msgstr "Екстремен"

#~ msgid "AUTO-EVO_POPULATION_CHANGED"
#~ msgstr "популацията на „{0}“ се промени с {1} индивида поради {2} на създанията"

#~ msgid "DELETE_ALL_OLD_SAVE_WARNING"
#~ msgstr ""
#~ "Изтриването на старите автоматични и бързи записи не може да бъде отменено, сигурни ли сте?\n"
#~ " - автоматични записи: {0}\n"
#~ " - бързи записи: {1}"

#~ msgid "MOBILITY"
#~ msgstr "Подвижност"

#~ msgid "PATCH_PANGONIAN_VENTS"
#~ msgstr "Пангонски вулканични отвори"

#~ msgid "PATCH_PANGONIAN_MESOPELAGIC"
#~ msgstr "Пангонски мезопелагиал"

#~ msgid "PATCH_PANGONIAN_EPIPELAGIC"
#~ msgstr "Пангонски епипелагиал"

#~ msgid "PATCH_PANGONIAN_TIDEPOOL"
#~ msgstr "Пангонски приливен басейн"

#~ msgid "PATHCH_PANGONIAN_ABYSSOPELAGIC"
#~ msgstr "Пангонски абисал"

#~ msgid "PATCH_PANGONIAN_COAST"
#~ msgstr "Пангонско крайбрежие"

#~ msgid "PATCH_PANGONIAN_ESTUARY"
#~ msgstr "Пангонски естуар"

#~ msgid "PATCH_CAVE"
#~ msgstr "Пещера"

#~ msgid "PATCH_ICE_SHELF"
#~ msgstr "Шелфов ледник"

#~ msgid "PATCH_PANGONIAN_SEAFLOOR"
#~ msgstr "Пангонско морско дъно"

#~ msgid "FRAME_DELTA"
#~ msgstr "Δ: {0}"

#~ msgid "LOADING_DOT"
#~ msgstr "Зареждане..."

#~ msgid "PREVIOUS"
#~ msgstr "предишна:"

#~ msgid "RUN_RESULT_POP_IN_PATCHES"
#~ msgstr "текуща популация в зоните:"

#~ msgid "SAVING"
#~ msgstr "Запазване..."

#~ msgid "OVERWRITE_EXISTING_SAVE_TITLE"
#~ msgstr "Презаписване на съществуващия запис?"

#~ msgid "SAVING_FAILED"
#~ msgstr "Запазването е неуспешно! Отчетена е грешка"

#~ msgid "TYPE"
#~ msgstr "Тип:"

#~ msgid "EDITOR_TUTORIAL_PATCH_TEXT"
#~ msgstr ""
#~ "Това е картата на зоните.\n"
#~ "Тук може да видите различните зони, в които живеят микробите.\n"
#~ "Вашето местообитание е подчертано.\n"
#~ "Изберете дадена зона с мишката за повече подробности.\n"
#~ "\n"
#~ "Ако изберете зона, съседна на Вашата, може да натиснете бутона „Преселване“ за да се придвижите в нея. По този начин, Вашата популация се разпространява в различните зони.\n"
#~ "\n"
#~ "Изберете зона за да продължите."

#~ msgid "VIEW_NOW"
#~ msgstr "Преглед"

#, fuzzy
#~ msgid "TOTAL_EXTINCTION"
#~ msgstr "изчезнаха от {0}"

#, fuzzy
#~ msgid "LOCAL_EXTINCTION"
#~ msgstr "измиране на създанията"

#~ msgid "MARINE_SNOW_FOOD_SOURCE"
#~ msgstr "Морски сняг"

#~ msgid "Cancel"
#~ msgstr "Отказ"

#~ msgid "SAVING_ERROR"
#~ msgstr "Грешка при запазването"

#~ msgid "BEHAVIOR"
#~ msgstr "Поведение"

#, fuzzy
#~ msgid "TRY_NEW_GAME"
#~ msgstr "Нова игра"

#~ msgid "MICROBE_PATCH_LABEL"
#~ msgstr "Зона: „{0}“"

#, fuzzy
#~ msgid "COLOR"
#~ msgstr "Цвят"

#~ msgid "TURNS"
#~ msgstr "Превръща"

#~ msgid "INTO"
#~ msgstr "в"

#~ msgid "DOT_RATE_SCALES"
#~ msgstr ". Количеството зависи"

#~ msgid "OXYGEN_DOT"
#~ msgstr "Кислород."

#~ msgid "PRODUCES"
#~ msgstr "Произвежда"

#~ msgid "DOT_RATE_SCALES_WITH"
#~ msgstr ". Количеството зависи от"

#~ msgid "CONCENTRATION_OF"
#~ msgstr "концентрацията на"

#~ msgid "AND"
#~ msgstr "и"

#~ msgid "INTENSITY_OF"
#~ msgstr "количеството"

#~ msgid "DOT_RATE_SCALES_WITH_CONCENTRATION_OF"
#~ msgstr ". Количеството зависи от концентрацията на"

#~ msgid "ALSO_TURNS"
#~ msgstr "Също така, превръща"

#~ msgid "DOT_RATE"
#~ msgstr ". Количеството"

#~ msgid "SCALES_WITH_CONCENTRATION_OF"
#~ msgstr "зависи от концентрацията на"

#~ msgid "OXYTOXY"
#~ msgstr "Окситокси"

#~ msgid "DOT_CAN_RELEASE"
#~ msgstr ". Освобождава"

#~ msgid "TOXINS_BY_PRESSING_E"
#~ msgstr "токсини с натискане на „Е“. Количеството зависи от"

#~ msgid "USES"
#~ msgstr "Използва"

#~ msgid "INREASE_STORAGE_SPACE"
#~ msgstr "Увеличава мястото за съхранение на клетката."

#~ msgid "DOT_CAN"
#~ msgstr ". Освобождава"

#~ msgid "RELEASE_TOXINS_BY_PRESSING"
#~ msgstr "токсини с натискане на"

#~ msgid "E_DOT"
#~ msgstr "„Е“."

#~ msgid "BIOLUMESCENT_VACUOLE"
#~ msgstr ""
#~ "Биолуминес-\n"
#~ "центна вакуола"

#, fuzzy
#~ msgid "END"
#~ msgstr "и"

#~ msgid "LEFT"
#~ msgstr "Стрелка наляво"

#~ msgid "UP"
#~ msgstr "Стрелка нагоре"

#~ msgid "RIGHT"
#~ msgstr "Стрелка надясно"

#~ msgid "DOWN"
#~ msgstr "Стрелка надолу"

#~ msgid "FORWARD"
#~ msgstr "Напред"

#~ msgid "EXCLAM"
#~ msgstr "!"

#~ msgid "QUOTEDBL"
#~ msgstr "\""

#~ msgid "DOLLAR"
#~ msgstr "$"

#~ msgid "AMPERSAND"
#~ msgstr "&"

#~ msgid "APOSTROPHE"
#~ msgstr "'"

#~ msgid "PARENLEFT"
#~ msgstr "("

#~ msgid "PARENRIGHT"
#~ msgstr ")"

#~ msgid "PLUS"
#~ msgstr "+"

#~ msgid "COMMA"
#~ msgstr ","

#~ msgid "MINUS"
#~ msgstr "-"

#~ msgid "PERIOD"
#~ msgstr "."

#~ msgid "SLASH"
#~ msgstr "/"

#~ msgid "KEY0"
#~ msgstr "0"

#~ msgid "KEY1"
#~ msgstr "1"

#~ msgid "KEY2"
#~ msgstr "2"

#~ msgid "KEY3"
#~ msgstr "3"

#~ msgid "KEY4"
#~ msgstr "4"

#~ msgid "KEY5"
#~ msgstr "5"

#~ msgid "KEY6"
#~ msgstr "6"

#~ msgid "KEY7"
#~ msgstr "7"

#~ msgid "KEY8"
#~ msgstr "8"

#~ msgid "KEY9"
#~ msgstr "9"

#~ msgid "COLON"
#~ msgstr ":"

#~ msgid "SEMICOLON"
#~ msgstr ";"

#~ msgid "LESS"
#~ msgstr "<"

#~ msgid "EQUAL"
#~ msgstr "="

#~ msgid "AT"
#~ msgstr "@"

#, fuzzy
#~ msgid "BRACKETRIGHT"
#~ msgstr "Завъртане надясно"

#, fuzzy
#~ msgid "QUOTELEFT"
#~ msgstr "Завъртане наляво"

#, fuzzy
#~ msgid "BRACELEFT"
#~ msgstr "Завъртане наляво"

#, fuzzy
#~ msgid "BRACERIGHT"
#~ msgstr "Завъртане надясно"

#, fuzzy
#~ msgid "EXCLAMDOWN"
#~ msgstr "Колелце надолу"

#, fuzzy
#~ msgid "YEN"
#~ msgstr "Кислород"

#~ msgid "SECTION"
#~ msgstr "§"

#, fuzzy
#~ msgid "COPYRIGHT"
#~ msgstr "Надясно"

#, fuzzy
#~ msgid "MU"
#~ msgstr "Заглушаване"

#, fuzzy
#~ msgid "AE"
#~ msgstr "Запазване"

#, fuzzy
#~ msgid "ETH"
#~ msgstr "измиране"

#~ msgid "DIVISION"
#~ msgstr "÷"

#, fuzzy
#~ msgid "BACKTAB"
#~ msgstr "Назад"

#~ msgid "CARBON"
#~ msgstr "Въглероден"

#~ msgid "DIOXIDE"
#~ msgstr "диоксид"

#~ msgid "PLASTID"
#~ msgstr "Пластид"

#~ msgid "PATCH_PANGONIAN_BATHYPELAGIC"
#~ msgstr "Пангонски батиал"

#~ msgid "NOT_RUNNING_DOT"
#~ msgstr "Не се изпълнява."

#~ msgid "EDITOR_TUTORIAL_CELL_TEXT"
#~ msgstr ""
#~ "Това е микробният редактор, тук може да добавяте или премахвате органели от Вашите създания, чрез наличните мутационни точки (МТ).\n"
#~ "\n"
#~ "Също така, може да променяте и другите характеристики по Вашите създания, чрез останалите раздели в редактора.\n"
#~ "\n"
#~ "За да продължите, изберете органел от панела вляво (например цитоплазмата). След това, натиснете с мишката до шестоъгълника за да го добавите към Вашето създание."<|MERGE_RESOLUTION|>--- conflicted
+++ resolved
@@ -7,11 +7,7 @@
 msgstr ""
 "Project-Id-Version: PROJECT VERSION\n"
 "Report-Msgid-Bugs-To: EMAIL@ADDRESS\n"
-<<<<<<< HEAD
-"POT-Creation-Date: 2025-09-13 14:35+0200\n"
-=======
 "POT-Creation-Date: 2025-09-12 09:19+0300\n"
->>>>>>> f532dcdb
 "PO-Revision-Date: 2025-08-08 14:30+0000\n"
 "Last-Translator: Anonymous <noreply@weblate.org>\n"
 "Language-Team: Bulgarian <https://translate.revolutionarygamesstudio.com/projects/thrive/thrive-game/bg/>\n"
@@ -2044,6 +2040,10 @@
 msgid "EDIT_MICROBE_FIRST_TIME"
 msgstr "Пробуждане"
 
+#, fuzzy
+msgid "EFFECTIVE_VALUE"
+msgstr "{0} %"
+
 msgid "EIGHT_TIMES"
 msgstr "8 пъти"
 
@@ -3129,6 +3129,14 @@
 
 msgid "JUNE"
 msgstr "Юни"
+
+#, fuzzy
+msgid "KEEP_CURRENT_SHORT"
+msgstr "Текущ свят"
+
+#, fuzzy
+msgid "KEEP_CURRENT_TOLERANCE_FLEXIBILITY_TOOLTIP"
+msgstr "Отваряне на страницата ни в „Patreon“"
 
 #, fuzzy
 msgid "KEEP_MIGRATION"
@@ -4211,10 +4219,6 @@
 msgid "MODE_CAN_BE_CHANGED_IN_OPTIONS"
 msgstr ""
 
-#, fuzzy
-msgid "MODIFIER"
-msgstr "Свойства"
-
 msgid "MODIFY"
 msgstr "Свойства"
 
@@ -4740,9 +4744,6 @@
 
 msgid "OFFICIAL_WEBSITE_BUTTON_TOOLTIP"
 msgstr "Отваряне на официалния сайт на „Revolutionary Games“"
-
-msgid "OFFSET"
-msgstr ""
 
 msgid "OK"
 msgstr "ОК"
@@ -6663,22 +6664,17 @@
 msgid "TOOL_HAND_AXE"
 msgstr "Ръчна брадва"
 
+msgid "TOO_LARGE_PRESSURE_RANGE"
+msgstr ""
+
 msgid "TOO_MANY_RECENT_VERSIONS_TO_SHOW"
 msgstr ""
-
-#, fuzzy
-msgid "TOTAL"
-msgstr "Брой записи:"
 
 #, fuzzy
 msgid "TOTAL_GATHERED_ENERGY_COLON"
 msgstr "Изминало време:"
 
 msgid "TOTAL_SAVES"
-msgstr "Брой записи:"
-
-#, fuzzy
-msgid "TOTAL_VALUE"
 msgstr "Брой записи:"
 
 msgid "TOXIN_CHANNEL_INHIBITOR"
@@ -9499,29 +9495,6 @@
 
 msgid "ZOOM_OUT"
 msgstr "Отдалечаване"
-
-msgid "—"
-msgstr ""
-
-#, fuzzy
-#~ msgid "EFFECTIVE_VALUE"
-#~ msgstr "{0} %"
-
-#, fuzzy
-#~ msgid "PLUS_MINUS_VALUE_WITH_UNIT"
-#~ msgstr "{0} {1}"
-
-#, fuzzy
-#~ msgid "ADDITIONAL_RESISTANCE"
-#~ msgstr "Токсична устойчивост"
-
-#, fuzzy
-#~ msgid "KEEP_CURRENT_SHORT"
-#~ msgstr "Текущ свят"
-
-#, fuzzy
-#~ msgid "KEEP_CURRENT_TOLERANCE_FLEXIBILITY_TOOLTIP"
-#~ msgstr "Отваряне на страницата ни в „Patreon“"
 
 #, fuzzy
 #~ msgid "GENERATE_BUTTON"
