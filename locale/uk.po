--- conflicted
+++ resolved
@@ -7,13 +7,8 @@
 msgstr ""
 "Project-Id-Version: PROJECT VERSION\n"
 "Report-Msgid-Bugs-To: EMAIL@ADDRESS\n"
-<<<<<<< HEAD
-"POT-Creation-Date: 2025-07-11 18:06+0200\n"
-"PO-Revision-Date: 2025-05-29 18:47+0000\n"
-=======
 "POT-Creation-Date: 2025-06-05 21:10+0100\n"
 "PO-Revision-Date: 2025-07-01 19:55+0000\n"
->>>>>>> c10e08e0
 "Last-Translator: Teashrock <kajitsu22@gmail.com>\n"
 "Language-Team: Ukrainian <https://translate.revolutionarygamesstudio.com/projects/thrive/thrive-game/uk/>\n"
 "Language: uk\n"
@@ -5445,10 +5440,6 @@
 msgid "SILICA_MEMBRANE_DESCRIPTION"
 msgstr "Ця мембрана має міцну стінку з кремнезію. Вона може опиратися загальним пошкодженням, і також особливо стійка до фізичної шкоди. Вона також вимагає менше енергії для утримання форми. Однак це сильно сповільнює клітину, і вона не так швидко поглинає ресурси."
 
-#, fuzzy
-msgid "SIMULATION_CONFIG"
-msgstr "Осморегуляція"
-
 msgid "SIXTEEN_TIMES"
 msgstr "16х"
 
@@ -6736,9 +6727,6 @@
 msgid "UPSCALE_FSR_22"
 msgstr ""
 
-msgid "UPSCALE_METHOD"
-msgstr ""
-
 msgid "UPSCALE_SHARPENING_FSR"
 msgstr ""
 
@@ -8842,94 +8830,6 @@
 
 msgid "ZOOM_OUT"
 msgstr "Віддалитись"
-
-#, fuzzy
-#~ msgid "AUTO_EVO_TOOL_BUTTON"
-#~ msgstr "Автоматично ({0}x{1})"
-
-#, fuzzy
-#~ msgid "CLIMATE_INSTABILITY_EXPLANATION"
-#~ msgstr ""
-#~ "Рухливі мікроби будуть більше плавати та безлаодно тинятися.\n"
-#~ "Пасивні будуть залишатися нерухомими до змін в оточені, й лиш тоді діють."
-
-#, fuzzy
-#~ msgid "CLIMATE_STABILITY_AVERAGE"
-#~ msgstr ""
-#~ "Рухливі мікроби будуть більше плавати та безлаодно тинятися.\n"
-#~ "Пасивні будуть залишатися нерухомими до змін в оточені, й лиш тоді діють."
-
-#, fuzzy
-#~ msgid "CLIMATE_STABILITY_STABLE"
-#~ msgstr ""
-#~ "Рухливі мікроби будуть більше плавати та безлаодно тинятися.\n"
-#~ "Пасивні будуть залишатися нерухомими до змін в оточені, й лиш тоді діють."
-
-#, fuzzy
-#~ msgid "CLIMATE_STABILITY_UNSTABLE"
-#~ msgstr ""
-#~ "Рухливі мікроби будуть більше плавати та безлаодно тинятися.\n"
-#~ "Пасивні будуть залишатися нерухомими до змін в оточені, й лиш тоді діють."
-
-#, fuzzy
-#~ msgid "GENERATE_BUTTON"
-#~ msgstr "Генерації"
-
-#, fuzzy
-#~ msgid "GEOLOGICAL_ACTIVITY_EXPLANATION"
-#~ msgstr ""
-#~ "Рухливі мікроби будуть більше плавати та безлаодно тинятися.\n"
-#~ "Пасивні будуть залишатися нерухомими до змін в оточені, й лиш тоді діють."
-
-#, fuzzy
-#~ msgid "PLANET_CUSTOMIZER"
-#~ msgstr "Під курсором:"
-
-#, fuzzy
-#~ msgid "REGENERATE_BUTTON"
-#~ msgstr "Аксон"
-
-#, fuzzy
-#~ msgid "WORLD_SEA_LEVEL"
-#~ msgstr "{0}-{1}м. нижче рівня моря"
-
-#, fuzzy
-#~ msgid "WORLD_SEA_LEVEL_DEEP"
-#~ msgstr "{0}-{1}м. нижче рівня моря"
-
-#, fuzzy
-#~ msgid "WORLD_SEA_LEVEL_EXPLANATION"
-#~ msgstr ""
-#~ "Зосереджені мікроби шукатимуть брили або здобич на більшій відстані\n"
-#~ "та можуть завзятіше змагатися за брили.\n"
-#~ "Чуйні мікроби швидше відвертатимуться на нові цілі."
-
-#, fuzzy
-#~ msgid "WORLD_SEA_LEVEL_MODERATE"
-#~ msgstr "Відносно світу"
-
-#, fuzzy
-#~ msgid "WORLD_TEMPERATURE"
-#~ msgstr "Температура"
-
-#, fuzzy
-#~ msgid "WORLD_TEMPERATURE_COLD"
-#~ msgstr "Темп."
-
-#, fuzzy
-#~ msgid "WORLD_TEMPERATURE_EXPLANATION"
-#~ msgstr ""
-#~ "Зосереджені мікроби шукатимуть брили або здобич на більшій відстані\n"
-#~ "та можуть завзятіше змагатися за брили.\n"
-#~ "Чуйні мікроби швидше відвертатимуться на нові цілі."
-
-#, fuzzy
-#~ msgid "WORLD_TEMPERATURE_TEMPERATE"
-#~ msgstr "Темп."
-
-#, fuzzy
-#~ msgid "WORLD_TEMPERATURE_WARM"
-#~ msgstr "Темп."
 
 #~ msgid "PASSIVE_REPRODUCTION_PROGRESS_EXPLANATION"
 #~ msgstr "(пасивно збільшувати сполуки для розмноження з середовища без дій )"
