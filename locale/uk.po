--- conflicted
+++ resolved
@@ -7,13 +7,8 @@
 msgstr ""
 "Project-Id-Version: PROJECT VERSION\n"
 "Report-Msgid-Bugs-To: EMAIL@ADDRESS\n"
-<<<<<<< HEAD
-"POT-Creation-Date: 2025-03-18 21:56+0100\n"
-"PO-Revision-Date: 2025-03-12 14:39+0000\n"
-=======
 "POT-Creation-Date: 2025-03-27 09:59+0200\n"
 "PO-Revision-Date: 2025-03-20 20:10+0000\n"
->>>>>>> 4c6b8478
 "Last-Translator: Anonymous <noreply@weblate.org>\n"
 "Language-Team: Ukrainian <https://translate.revolutionarygamesstudio.com/projects/thrive/thrive-game/uk/>\n"
 "Language: uk\n"
@@ -1988,27 +1983,6 @@
 msgid "EVENT_ERUPTION_TOOLTIP"
 msgstr "Це точний підтверджувальний код компіляції цієї версії Thrive"
 
-msgid "EVENT_METEOR_GLUCOSE"
-msgstr ""
-
-#, fuzzy
-msgid "EVENT_METEOR_IRON"
-msgstr "{0}: +{1} АТФ"
-
-#, fuzzy
-msgid "EVENT_METEOR_PHOSPHATES"
-msgstr "Спавн фосфатів"
-
-#, fuzzy
-msgid "EVENT_METEOR_PLAIN"
-msgstr "Це точний підтверджувальний код компіляції цієї версії Thrive"
-
-msgid "EVENT_METEOR_RADIOACTIVE"
-msgstr ""
-
-msgid "EVENT_METEOR_SULFUR"
-msgstr ""
-
 msgid "EVOLUTIONARY_TREE"
 msgstr "Еволюційне дерево"
 
@@ -2377,27 +2351,14 @@
 msgstr "Загальна популяція:"
 
 #, fuzzy
-<<<<<<< HEAD
-msgid "GLOBAL_GLACIATION_EVENT_LOG"
-msgstr "Загальна популяція:"
-
-#, fuzzy
 msgid "GLOBAL_GLACIATION_EVENT_TOOLTIP"
 msgstr "Перейдіть до стадії пробудження. Доступно, коли у вас достатня сила мозку (тип клітини з аксонами)."
 
-#, fuzzy
-msgid "GLOBAL_GLACIATION_EVENT_WARNING_LOG"
-msgstr "Загальна популяція:"
-=======
-msgid "GLOBAL_GLACIATION_EVENT_TOOLTIP"
-msgstr "Перейдіть до стадії пробудження. Доступно, коли у вас достатня сила мозку (тип клітини з аксонами)."
-
 msgid "GLOBAL_GLACIATION_EVENT_WARNING_LOG_PLURAL"
 msgstr ""
 
 msgid "GLOBAL_GLACIATION_EVENT_WARNING_LOG_SINGULAR"
 msgstr ""
->>>>>>> 4c6b8478
 
 msgid "GLOBAL_GLACIATION_START_EVENT_LOG"
 msgstr ""
@@ -3383,16 +3344,6 @@
 msgstr ""
 "Його не можна автоматично, увімкнене гіперпотокове або ні.\n"
 "Це впливає на кількість потоків за замовчуваням, бо гіперпотоки не такі швидкі, як реальні ядра ЦП."
-
-msgid "METEOR_IMPACT_EVENT"
-msgstr ""
-
-#, fuzzy
-msgid "METEOR_IMPACT_EVENT_LOG"
-msgstr "Загальна популяція:"
-
-msgid "METEOR_STRIKE_START_EVENT_LOG"
-msgstr ""
 
 msgid "METRICS"
 msgstr "Панель змін"
@@ -8673,22 +8624,6 @@
 msgstr "Віддалитись"
 
 #, fuzzy
-<<<<<<< HEAD
-#~ msgid "GLUCOSE_METEOR"
-#~ msgstr "Глюкоза"
-
-#, fuzzy
-#~ msgid "IRON_METEOR"
-#~ msgstr "Оточення"
-
-#, fuzzy
-#~ msgid "PHOSPHATE_METEOR"
-#~ msgstr "Фосфат"
-
-#, fuzzy
-#~ msgid "RADIOACTIVE_METEOR"
-#~ msgstr "Великий шматок фосфату"
-=======
 #~ msgid "MICROBE_STAGE_DAY_NIGHT_TEXT"
 #~ msgstr ""
 #~ "Слідкуйте за змінами [b]показника сонячного світла[/b] на панелі оточення.\n"
@@ -8700,7 +8635,6 @@
 #, fuzzy
 #~ msgid "GLOBAL_GLACIATION_EVENT_LOG"
 #~ msgstr "Загальна популяція:"
->>>>>>> 4c6b8478
 
 #~ msgid "IRON_CHEMOLITHOAUTOTROPHY"
 #~ msgstr "Хемолітоавтотрофія заліза"
@@ -8893,6 +8827,10 @@
 #~ msgid "ERUPTION_IN"
 #~ msgstr "Брункування"
 
+#, fuzzy
+#~ msgid "EVENT_TOOLTIP_ERUPTION"
+#~ msgstr "{0}: +{1} АТФ"
+
 #~ msgid "THE_AMOUNT_OF_GLUCOSE_HAS_BEEN_REDUCED"
 #~ msgstr "Кількість глюкози зменшена до {0} з попередньої кількості."
 
