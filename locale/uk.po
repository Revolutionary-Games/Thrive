--- conflicted
+++ resolved
@@ -7,13 +7,8 @@
 msgstr ""
 "Project-Id-Version: PROJECT VERSION\n"
 "Report-Msgid-Bugs-To: EMAIL@ADDRESS\n"
-<<<<<<< HEAD
-"POT-Creation-Date: 2024-06-22 13:23+0200\n"
-"PO-Revision-Date: 2024-04-29 05:48+0000\n"
-=======
-"POT-Creation-Date: 2024-09-13 13:45+0300\n"
+"POT-Creation-Date: 2024-09-16 15:39+0300\n"
 "PO-Revision-Date: 2024-09-08 07:30+0000\n"
->>>>>>> 69622fd6
 "Last-Translator: Teashrock <kajitsu22@gmail.com>\n"
 "Language-Team: Ukrainian <https://translate.revolutionarygamesstudio.com/projects/thrive/thrive-game/uk/>\n"
 "Language: uk\n"
@@ -43,9 +38,8 @@
 msgid "3D_COMMA_STRATEGY"
 msgstr "Загальний редактор та стратегічні стадії"
 
-#, fuzzy
 msgid "3D_COMMA_STRATEGY_COMMA_SPACE"
-msgstr "Стратегічні стадії"
+msgstr ""
 
 msgid "3D_EDITOR"
 msgstr "3D-редактор"
@@ -123,7 +117,7 @@
 
 #, fuzzy
 msgid "AEROBIC_NITROGEN_FIXATION"
-msgstr "Анаеробна фіксація азоту"
+msgstr "Анаеробна азотфіксація"
 
 msgid "AEROBIC_NITROGEN_FIXING"
 msgstr "Аеробна азотфіксація"
@@ -368,9 +362,8 @@
 msgid "BACKSPACE"
 msgstr "Backspace"
 
-#, fuzzy
 msgid "BACTERIAL_CHEMOSYNTHESIS_COMMA_GLYCOLYSIS"
-msgstr "Синтез окситоксину"
+msgstr ""
 
 #, fuzzy
 msgid "BACTERIAL_THERMOSYNTHESIS"
@@ -674,9 +667,8 @@
 msgid "CHROMATIC_ABERRATION"
 msgstr "Хроматична аберація:"
 
-#, fuzzy
 msgid "CHROMATOPHORE_PHOTOSYNTHESIS_COMMA_GLYCOLYSIS"
-msgstr "Синтез окситоксину"
+msgstr ""
 
 msgid "CHROMATOPHORE_PROCESSES_DESCRIPTION"
 msgstr "Продукує [thrive:compound type=\"glucose\"][/thrive:compound]. Кількість залежить від [thrive:compound type=\"carbondioxide\"][/thrive:compound] та інтенсивності [thrive:compound type=\"sunlight\"][/thrive:compound]."
@@ -1658,7 +1650,7 @@
 
 #, fuzzy
 msgid "EDITORS_AND_MUTATIONS"
-msgstr "Мітохондрія"
+msgstr "мутував"
 
 msgid "EDITOR_BUTTON_TOOLTIP"
 msgstr "Увійдіть до редактора та модифікуйте свій вид"
@@ -1774,7 +1766,7 @@
 
 #, fuzzy
 msgid "ENVIRONMENTAL_CONDITIONS"
-msgstr "Мітохондрія"
+msgstr "Збереження глюкози в оточені"
 
 msgid "ENVIRONMENTAL_GLUCOSE_RETENTION"
 msgstr "Збереження глюкози в оточені"
@@ -2156,7 +2148,7 @@
 
 #, fuzzy
 msgid "GLYCOLYSIS_COMMA_ANAEROBIC_NITROGEN_FIXATION"
-msgstr "Анаеробна фіксація азоту"
+msgstr "Анаеробна азотфіксація"
 
 msgid "GODMODE"
 msgstr "Режим Бога"
@@ -2306,7 +2298,7 @@
 
 #, fuzzy
 msgid "INFO_BOX_NEXT_STAGE"
-msgstr "Зберігання"
+msgstr "Сховище"
 
 msgid "INFO_BOX_OSMOREGULATION_COST"
 msgstr "Вартість осморегуляції"
@@ -4996,10 +4988,6 @@
 msgid "SPREAD_TO_PATCHES"
 msgstr "поширено в ділянці:"
 
-<<<<<<< HEAD
-msgid "STAGES"
-msgstr ""
-=======
 #, fuzzy
 msgid "SPRINT"
 msgstr "Роздрукувати зображення"
@@ -5007,7 +4995,9 @@
 #, fuzzy
 msgid "SPRINT_ACTION_TOOLTIP"
 msgstr "Відвідайте"
->>>>>>> 69622fd6
+
+msgid "STAGES"
+msgstr ""
 
 msgid "STAGE_MENU_BUTTON_TOOLTIP"
 msgstr "Меню паузи"
@@ -7631,10 +7621,9 @@
 msgid "ZOOM_OUT"
 msgstr "Віддалитись"
 
-<<<<<<< HEAD
 #~ msgid "HELP"
 #~ msgstr "Допомога"
-=======
+
 #~ msgid "ALLOW_SPECIES_TO_NOT_MIGRATE"
 #~ msgstr "Дозволити виду не мігрувати"
 
@@ -7682,7 +7671,6 @@
 
 #~ msgid "NOT_FOUND_CHUNK"
 #~ msgstr "Помилка: брила не знайдена"
->>>>>>> 69622fd6
 
 #~ msgid "BASSBOOST"
 #~ msgstr "Підсилення басів"
