--- conflicted
+++ resolved
@@ -7,11 +7,7 @@
 msgstr ""
 "Project-Id-Version: PROJECT VERSION\n"
 "Report-Msgid-Bugs-To: EMAIL@ADDRESS\n"
-<<<<<<< HEAD
-"POT-Creation-Date: 2025-03-09 10:33+0100\n"
-=======
 "POT-Creation-Date: 2025-03-07 12:58+0000\n"
->>>>>>> cbe11d5e
 "PO-Revision-Date: 2025-02-06 13:29+0000\n"
 "Last-Translator: Anonymous <noreply@weblate.org>\n"
 "Language-Team: Serbian (Latin script) <https://translate.revolutionarygamesstudio.com/projects/thrive/thrive-game/sr_Latn/>\n"
@@ -2409,26 +2405,6 @@
 
 msgid "GLES3"
 msgstr ""
-
-#, fuzzy
-msgid "GLOBAL_GLACIATION_END_EVENT_LOG"
-msgstr "Broj populacije od {0} promenio se za {1} zbog: {2}"
-
-#, fuzzy
-msgid "GLOBAL_GLACIATION_EVENT"
-msgstr "Broj populacije od {0} promenio se za {1} zbog: {2}"
-
-#, fuzzy
-msgid "GLOBAL_GLACIATION_EVENT_LOG"
-msgstr "Broj populacije od {0} promenio se za {1} zbog: {2}"
-
-#, fuzzy
-msgid "GLOBAL_GLACIATION_EVENT_TOOLTIP"
-msgstr "Dodajte novo vezivanje tastera"
-
-#, fuzzy
-msgid "GLOBAL_GLACIATION_START_EVENT_LOG"
-msgstr "Broj populacije od {0} promenio se za {1} zbog: {2}"
 
 msgid "GLOBAL_INITIAL_LETTER"
 msgstr ""
