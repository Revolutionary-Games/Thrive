# Translations template for PROJECT.
# Copyright (C) 2020 ORGANIZATION
# This file is distributed under the same license as the PROJECT project.
# FIRST AUTHOR <EMAIL@ADDRESS>, 2020.
#
msgid ""
msgstr ""
"Project-Id-Version: PROJECT VERSION\n"
"Report-Msgid-Bugs-To: EMAIL@ADDRESS\n"
<<<<<<< HEAD
"POT-Creation-Date: 2023-07-23 18:41+0200\n"
=======
"POT-Creation-Date: 2023-09-15 19:18+0200\n"
>>>>>>> 5cf509fa
"PO-Revision-Date: 2022-03-21 22:25+0000\n"
"Last-Translator: Henri Hyyryläinen <hhyyrylainen@revolutionarygamesstudio.com>\n"
"Language-Team: Serbian (latin) <https://translate.revolutionarygamesstudio.com/projects/thrive/thrive-game/sr_Latn/>\n"
"Language: sr_Latn\n"
"MIME-Version: 1.0\n"
"Content-Type: text/plain; charset=UTF-8\n"
"Content-Transfer-Encoding: 8bit\n"
"Plural-Forms: nplurals=3; plural=n%10==1 && n%100!=11 ? 0 : n%10>=2 && n%10<=4 && (n%100<10 || n%100>=20) ? 1 : 2;\n"
"X-Generator: Weblate 4.11.2\n"
"Generated-By: Babel 2.9.0\n"

#: ../src/general/OptionsMenu.tscn:1468
msgid "2D_MOVEMENT_TYPE_SELECTION"
msgstr ""

#: ../simulation_parameters/common/input_options.json:222
#, fuzzy
msgid "3D_EDITOR"
msgstr "Urednik"

#: ../simulation_parameters/common/input_options.json:194
#, fuzzy
msgid "3D_MOVEMENT"
msgstr "Pokret"

#: ../src/general/OptionsMenu.tscn:1500
msgid "3D_MOVEMENT_TYPE_SELECTION"
msgstr ""

#: ../simulation_parameters/common/input_options.json:37
msgid "ABILITIES"
msgstr "Sposobnosti"

#: ../src/auto-evo/AutoEvoExploringTool.tscn:421
#, fuzzy
msgid "ABORT"
msgstr "Prekinuto."

#: ../src/auto-evo/AutoEvoRun.cs:124
#, fuzzy
msgid "ABORTED_DOT"
msgstr "Prekinuto."

#: ../simulation_parameters/microbe_stage/biomes.json:829
msgid "ABYSSOPELAGIC"
msgstr "Abisopelagik"

#: ../src/late_multicellular_stage/MulticellularHUD.cs:288
#: ../src/late_multicellular_stage/MulticellularHUD.tscn:1591
msgid "ACTION_AWAKEN"
msgstr ""

#: ../src/late_multicellular_stage/MulticellularHUD.tscn:1586
#, fuzzy
msgid "ACTION_AWAKEN_TOOLTIP"
msgstr "Dodajte novo vezivanje tastera"

#: ../src/early_multicellular_stage/editor/EarlyMulticellularEditor.cs:410
#: ../src/general/base_stage/EditorBase.cs:681
#: ../src/late_multicellular_stage/editor/LateMulticellularEditor.cs:464
#: ../src/microbe_stage/editor/CellEditorComponent.GUI.cs:50
msgid "ACTION_BLOCKED_WHILE_ANOTHER_IN_PROGRESS"
msgstr ""

#: ../src/ascension_stage/gui/GodToolsPopup.cs:77
#, fuzzy
msgid "ACTION_DELETE"
msgstr "POTVRDI"

#: ../src/ascension_stage/gui/GodToolsPopup.cs:67
#, fuzzy
msgid "ACTION_DOUBLE_POPULATION"
msgstr "Broj populacije od {0} promenio se za {1} zbog: {2}"

#: ../src/ascension_stage/gui/GodToolsPopup.cs:64
#, fuzzy
msgid "ACTION_DUPLICATE_UNITS"
msgstr "POTVRDI"

#: ../src/ascension_stage/gui/GodToolsPopup.cs:68
#, fuzzy
msgid "ACTION_HALF_POPULATION"
msgstr "Broj populacije od {0} promenio se za {1} zbog: {2}"

#: ../src/ascension_stage/gui/GodToolsPopup.cs:74
#, fuzzy
msgid "ACTION_TELEPORT"
msgstr "POTVRDI"

#: ../src/microbe_stage/editor/BehaviourEditorSubComponent.tscn:247
msgid "ACTIVE"
msgstr ""

#: ../src/general/OptionsMenu.tscn:1107
#, fuzzy
msgid "ACTIVE_THREAD_COUNT"
msgstr "Sačuvaj i nastavi"

#: ../src/gui_common/tooltip/ToolTipManager.tscn:259
msgid "ACTIVITY_EXPLANATION"
msgstr ""

#: ../src/modding/NewModGUI.cs:322
#, fuzzy
msgid "ADDITIONAL_VALIDATION_FAILED"
msgstr "Automatska-evolucija nije uspela"

#: ../src/gui_common/tooltip/ToolTipManager.tscn:4090
msgid "ADD_INPUT_BUTTON_TOOLTIP"
msgstr "Dodajte novo vezivanje tastera"

#: ../src/general/NewGameSettings.tscn:1182
msgid "ADVANCED_VIEW"
msgstr ""

#: ../src/general/NewGameSettings.tscn:1177
#, fuzzy
msgid "ADVANCED_VIEW_BUTTON_TOOLTIP"
msgstr "Dodajte novo vezivanje tastera"

#: ../simulation_parameters/microbe_stage/bio_processes.json:90
msgid "AEROBIC_NITROGEN_FIXING"
msgstr "Aerobno Fiksiranje Azota"

#: ../src/late_multicellular_stage/MulticellularHUD.tscn:1400
#: ../src/microbe_stage/MicrobeStage.tscn:1465
msgid "AGENTS"
msgstr "Agensi"

#: ../src/microbe_stage/MicrobeHUD.cs:90
#, fuzzy
msgid "AGENTS_COLON"
msgstr "Vrste:"

#: ../src/microbe_stage/AgentProperties.cs:20
#, fuzzy
msgid "AGENT_NAME"
msgstr "Pećina"

#: ../src/gui_common/tooltip/ToolTipManager.tscn:235
msgid "AGGRESSION_EXPLANATION"
msgstr ""

#: ../src/microbe_stage/editor/BehaviourEditorSubComponent.tscn:87
msgid "AGGRESSIVE"
msgstr ""

#: ../src/general/NewGameSettings.tscn:475
#, fuzzy
msgid "AI_MUTATION_RATE"
msgstr "Mutacije Poeni"

#: ../src/general/NewGameSettings.tscn:515
#, fuzzy
msgid "AI_MUTATION_RATE_EXPLANATION"
msgstr "Broj populacije od {0} promenio se za {1} zbog: {2}"

#: ../simulation_parameters/common/gallery.json:257
#: ../src/gui_common/art_gallery/GalleryViewer.cs:402
#, fuzzy
msgid "ALL"
msgstr "Alt"

#: ../src/auto-evo/AutoEvoExploringTool.tscn:499
msgid "ALLOW_SPECIES_TO_NOT_MIGRATE"
msgstr ""

#: ../src/auto-evo/AutoEvoExploringTool.tscn:492
#, fuzzy
msgid "ALLOW_SPECIES_TO_NOT_MUTATE"
msgstr "ima mutaciju"

#: ../src/auto-evo/AutoEvoExploringTool.tscn:182
#, fuzzy
msgid "ALL_WORLDS_GENERAL_STATISTICS"
msgstr "Statistika Organizma"

#: ../src/auto-evo/AutoEvoExploringTool.cs:1001
#, fuzzy
msgid "ALL_WORLDS_STATISTICS"
msgstr "Statistika Organizma"

#: ../src/space_stage/SpaceStage.cs:410
msgid "ALREADY_ASCENDED"
msgstr ""

#: ../src/engine/input/key_mapping/SpecifiedInputKey.cs:231
msgid "ALT"
msgstr "Alt"

#: ../src/general/OptionsMenu.tscn:754
msgid "AMBIANCE_VOLUME"
msgstr "Ambijenta jačina zvuka"

#: ../simulation_parameters/microbe_stage/compounds.json:17
#: ../src/late_multicellular_stage/MulticellularHUD.tscn:1177
#: ../src/microbe_stage/gui/PatchDetailsPanel.tscn:678
#: ../src/microbe_stage/MicrobeStage.tscn:1207
msgid "AMMONIA"
msgstr "Amonijak"

#: ../src/general/OptionsMenu.tscn:1680
msgid "AMOUNT_OF_AUTOSAVE_TO_KEEP"
msgstr "Količina automatskog čuvanja da zadržati:"

#: ../src/general/OptionsMenu.tscn:1708
msgid "AMOUNT_OF_QUICKSAVE_TO_KEEP"
msgstr "Količina brzog čuvanja da zadržati:"

#: ../simulation_parameters/microbe_stage/bio_processes.json:101
msgid "ANAEROBIC_NITROGEN_FIXATION"
msgstr "Anaerobna Fiksacija Azota"

#: ../src/late_multicellular_stage/editor/MetaballBodyEditorComponent.tscn:501
#, fuzzy
msgid "APPEARANCE"
msgstr "Performanse"

#: ../src/engine/input/ControllerDeadzoneConfiguration.tscn:118
#: ../src/modding/ModUploader.tscn:158
msgid "APPLY"
msgstr ""

#: ../src/modding/ModManager.tscn:575
msgid "APPLY_CHANGES"
msgstr ""

#: ../src/gui_common/CreditsScroll.cs:512
msgid "APRIL"
msgstr ""

#: ../src/general/OptionsMenu.tscn:2086
msgid "ARE_YOU_SURE_TO_RESET_ALL_SETTINGS"
msgstr "Da li ste sigurni da želite da vratite SVA podešavanja na podrazumevane vrednosti?"

#: ../src/general/OptionsMenu.tscn:2095
msgid "ARE_YOU_SURE_TO_RESET_INPUT_SETTINGS"
msgstr "Da li ste sigurni da želite da vratite postavke unosa na podrazumevane vrednosti?"

#: ../src/gui_common/art_gallery/GalleryDetailsTooltip.tscn:126
#, fuzzy
msgid "ARTIST_COLON"
msgstr "Vrste:"

#: ../src/general/Asset.cs:50
msgid "ARTWORK_TITLE"
msgstr ""

#: ../src/general/Asset.cs:54
msgid "ART_BY"
msgstr ""

#: ../src/general/MainMenu.tscn:520
msgid "ART_GALLERY"
msgstr ""

#: ../src/ascension_stage/gui/AscensionCongratulationsPopup.tscn:9
msgid "ASCENSION_CONGRATULATIONS"
msgstr ""

#: ../src/ascension_stage/gui/AscensionCongratulationsPopup.cs:10
#: ../src/ascension_stage/gui/AscensionCongratulationsPopup.tscn:11
msgid "ASCENSION_CONGRATULATIONS_CONTENT"
msgstr ""

#: ../src/modding/ModManager.cs:325
msgid "ASSEMBLY_CLASS_REQUIRED"
msgstr ""

#: ../src/modding/ModManager.cs:336
msgid "ASSEMBLY_REQUIRED_WITH_HARMONY"
msgstr ""

#: ../src/general/OptionsMenu.tscn:1121
msgid "ASSUME_HYPERTHREADING"
msgstr ""

#: ../src/gui_common/tooltip/ToolTipManager.tscn:4108
msgid "ASSUME_HYPERTHREADING_TOOLTIP"
msgstr ""

#: ../src/microbe_stage/editor/MicrobeEditorReportComponent.cs:423
#: ../src/microbe_stage/editor/MicrobeEditorReportComponent.tscn:661
#: ../src/microbe_stage/editor/MicrobeEditorReportComponent.tscn:695
#: ../src/microbe_stage/gui/PatchDetailsPanel.tscn:439
msgid "ATMOSPHERIC_GASSES"
msgstr ""

#: ../simulation_parameters/microbe_stage/compounds.json:3
msgid "ATP"
msgstr "ATP"

#: ../src/microbe_stage/editor/CellEditorComponent.tscn:1126
msgid "ATP_BALANCE"
msgstr "ATP Ravnoteža"

#: ../src/microbe_stage/editor/CellEditorComponent.GUI.cs:311
#: ../src/microbe_stage/editor/CellEditorComponent.GUI.cs:316
msgid "ATP_PRODUCTION"
msgstr ""

#: ../src/microbe_stage/editor/CellEditorComponent.GUI.cs:317
msgid "ATP_PRODUCTION_TOO_LOW"
msgstr ""

#: ../src/saving/NewSaveMenu.tscn:146
#, fuzzy
msgid "ATTEMPT_TO_WRITE_SAVE_FAILED"
msgstr "Automatska-evolucija nije uspela"

#: ../src/gui_common/MouseHoverPanel.tscn:46
msgid "AT_CURSOR"
msgstr "Na Kursoru:"

#: ../src/general/OptionsMenu.tscn:871
msgid "AUDIO_OUTPUT_DEVICE"
msgstr ""

#: ../src/gui_common/CreditsScroll.cs:516
msgid "AUGUST"
msgstr ""

#: ../src/general/OptionsMenu.tscn:610 ../src/general/OptionsMenu.tscn:611
#: ../src/general/OptionsMenu.tscn:1485 ../src/general/OptionsMenu.tscn:1486
msgid "AUTO"
msgstr "automatski"

#: ../src/microbe_stage/editor/CellEditorComponent.tscn:1545
#, fuzzy
msgid "AUTO-EVO_EXPLANATION_EXPLANATION"
msgstr "Broj populacije od {0} promenio se za {1} zbog: {2}"

#: ../src/auto-evo/AutoEvoRun.cs:359
#, fuzzy
msgid "AUTO-EVO_POPULATION_CHANGED_2"
msgstr "Broj populacije od {0} promenio se za {1} zbog: {2}"

#: ../src/microbe_stage/editor/CellEditorComponent.tscn:1243
#: ../src/microbe_stage/editor/CellEditorComponent.tscn:1500
#, fuzzy
msgid "AUTO-EVO_PREDICTION"
msgstr "{0:F1}% završeno. {1:n0}/{2:n0} koraka."

#: ../src/microbe_stage/editor/CellEditorComponent.tscn:1239
#, fuzzy
msgid "AUTO-EVO_PREDICTION_BOX_DESCRIPTION"
msgstr "Moć ćelije. Mitohondrion (množina: mitohondrije) je dvostruka membranska struktura ispunjena proteinima i enzimima. To je prokariot koji je asimilirao za upotrebu od svog eukariotskog domaćina. U stanju je da pretvori glukozu u ATP sa mnogo većom efikasnošću nego što se to može učiniti u citoplazmi u procesu koji se naziva aerobno disanje. Međutim, potreban mu je kiseonik da bi funkcionisao, a niži nivoi kiseonika u okolini usporiće brzinu njegove proizvodnje ATP."

#: ../src/auto-evo/AutoEvoRun.cs:139
msgid "AUTO-EVO_STEPS_DONE"
msgstr "{0:F1}% završeno. {1:n0}/{2:n0} koraka."

#: ../src/general/OptionsMenu.tscn:1669
msgid "AUTOSAVE_DURING_THE_GAME"
msgstr "Automatsko čuvanje tokom igre"

#: ../src/microbe_stage/editor/MicrobeEditorReportComponent.tscn:222
msgid "AUTO_EVO"
msgstr "Automatska-Evolucija"

#: ../src/general/MainMenu.tscn:418
#, fuzzy
msgid "AUTO_EVO_EXPLORING_TOOL"
msgstr "status pokretanja:"

#: ../src/early_multicellular_stage/editor/EarlyMulticellularEditor.cs:231
#: ../src/late_multicellular_stage/editor/LateMulticellularEditor.cs:255
#: ../src/microbe_stage/editor/MicrobeEditor.cs:198
msgid "AUTO_EVO_FAILED"
msgstr "Automatska-evolucija nije uspela"

#: ../src/auto-evo/AutoEvoExploringTool.tscn:909
#: ../src/microbe_stage/editor/MicrobeEditorReportComponent.tscn:305
msgid "AUTO_EVO_RESULTS"
msgstr "Rezultati automatske-evolucije:"

#: ../src/early_multicellular_stage/editor/EarlyMulticellularEditor.cs:232
#: ../src/late_multicellular_stage/editor/LateMulticellularEditor.cs:256
#: ../src/microbe_stage/editor/MicrobeEditor.cs:199
msgid "AUTO_EVO_RUN_STATUS"
msgstr "status pokretanja:"

#: ../src/auto-evo/AutoEvoExploringTool.tscn:332
#, fuzzy
msgid "AUTO_EVO_STATUS_COLON"
msgstr "status pokretanja:"

#: ../simulation_parameters/common/input_options.json:28
msgid "AUTO_MOVE_FORWARDS"
msgstr "Automatsko kretanje napred"

<<<<<<< HEAD
#: ../src/general/OptionsMenu.cs:1045 ../src/general/OptionsMenu.tscn:364
=======
#: ../src/general/OptionsMenu.cs:1048 ../src/general/OptionsMenu.tscn:364
>>>>>>> 5cf509fa
#, fuzzy
msgid "AUTO_RESOLUTION"
msgstr "Rezolucija:"

#: ../src/industrial_stage/gui/CityScreen.tscn:41
#: ../src/space_stage/gui/PlanetScreen.tscn:38
msgid "AVAILABLE_CONSTRUCTION_PROJECTS"
msgstr ""

#: ../src/modding/ModManager.tscn:123
msgid "AVAILABLE_MODS"
msgstr ""

#: ../simulation_parameters/common/gallery.json:430
msgid "AWAKENING_STAGE"
msgstr ""

#: ../simulation_parameters/common/gallery.json:419
#, fuzzy
msgid "AWARE_STAGE"
msgstr "Zona: {0}"

#: ../src/auto-evo/AutoEvoExploringTool.tscn:998
#: ../src/general/MainMenu.tscn:463 ../src/general/MainMenu.tscn:559
#: ../src/general/MainMenu.tscn:615 ../src/general/MainMenu.tscn:938
#: ../src/general/NewGameSettings.tscn:1145
#: ../src/general/OptionsMenu.tscn:2023 ../src/general/PauseMenu.tscn:274
#: ../src/microbe_stage/gui/ExtinctionBox.tscn:76
#: ../src/modding/ModManager.tscn:79 ../src/saving/NewSaveMenu.tscn:122
#: ../src/saving/SaveManagerGUI.tscn:110
msgid "BACK"
msgstr "Nazad"

#: ../src/engine/input/key_mapping/KeyNames.cs:165
#, fuzzy
msgid "BACKSLASH"
msgstr "Nazad"

#: ../src/engine/input/key_mapping/KeyNames.cs:167
#, fuzzy
msgid "BACKSPACE"
msgstr "Nazad"

#: ../src/gui_common/tooltip/ToolTipManager.tscn:161
#: ../src/gui_common/tooltip/ToolTipManager.tscn:2584
#: ../src/gui_common/tooltip/ToolTipManager.tscn:2755
#: ../src/gui_common/tooltip/ToolTipManager.tscn:2922
#: ../src/gui_common/tooltip/ToolTipManager.tscn:3169
#: ../src/gui_common/tooltip/ToolTipManager.tscn:3414
#: ../src/gui_common/tooltip/ToolTipManager.tscn:3688
#, fuzzy
msgid "BASE_MOBILITY"
msgstr "Mobilnost"

#: ../src/microbe_stage/editor/CellEditorComponent.GUI.cs:371
msgid "BASE_MOVEMENT"
msgstr ""

#: ../src/general/NewGameSettings.tscn:1167
msgid "BASIC_VIEW"
msgstr ""

#: ../src/general/NewGameSettings.tscn:1162
#, fuzzy
msgid "BASIC_VIEW_BUTTON_TOOLTIP"
msgstr "Dodajte novo vezivanje tastera"

#: ../src/engine/input/key_mapping/KeyNames.cs:184
msgid "BASSBOOST"
msgstr ""

#: ../src/engine/input/key_mapping/KeyNames.cs:186
msgid "BASSDOWN"
msgstr ""

#: ../src/engine/input/key_mapping/KeyNames.cs:185
msgid "BASSUP"
msgstr ""

#: ../simulation_parameters/microbe_stage/biomes.json:583
msgid "BATHYPELAGIC"
msgstr "Bathipelagik"

#: ../src/microbe_stage/MicrobeHUD.cs:545
#: ../src/microbe_stage/MicrobeStage.tscn:1655
msgid "BECOME_MACROSCOPIC"
msgstr ""

#: ../src/microbe_stage/MicrobeHUD.cs:509
#: ../src/microbe_stage/MicrobeStage.tscn:1644
msgid "BECOME_MULTICELLULAR"
msgstr ""

#: ../src/tutorial/microbe_stage/MicrobeTutorialGUI.tscn:131
msgid "BEGIN_THRIVING"
msgstr ""

#: ../src/early_multicellular_stage/editor/CellBodyPlanEditorComponent.tscn:477
#: ../src/late_multicellular_stage/editor/MetaballBodyEditorComponent.tscn:479
#: ../src/microbe_stage/editor/CellEditorComponent.tscn:685
msgid "BEHAVIOUR"
msgstr ""

#: ../src/general/BehaviourDictionary.cs:105
msgid "BEHAVIOUR_ACTIVITY"
msgstr ""

#: ../src/general/BehaviourDictionary.cs:102
msgid "BEHAVIOUR_AGGRESSION"
msgstr ""

#: ../src/general/BehaviourDictionary.cs:104
msgid "BEHAVIOUR_FEAR"
msgstr ""

#: ../src/general/BehaviourDictionary.cs:106
msgid "BEHAVIOUR_FOCUS"
msgstr ""

#: ../src/general/BehaviourDictionary.cs:103
msgid "BEHAVIOUR_OPPORTUNISM"
msgstr ""

#: ../src/microbe_stage/gui/PatchDetailsPanel.cs:302
msgid "BELOW_SEA_LEVEL"
msgstr ""

#: ../src/general/MainMenu.tscn:432
msgid "BENCHMARKS"
msgstr ""

#: ../src/benchmark/microbe/MicrobeBenchmark.tscn:155
msgid "BENCHMARK_FINISHED"
msgstr ""

#: ../src/benchmark/microbe/MicrobeBenchmark.tscn:77
msgid "BENCHMARK_PHASE"
msgstr ""

#: ../src/benchmark/microbe/MicrobeBenchmark.tscn:134
msgid "BENCHMARK_RESULTS_COLON"
msgstr ""

#: ../src/microbe_stage/editor/CellEditorComponent.tscn:1328
#, fuzzy
msgid "BEST_PATCH_COLON"
msgstr "Vrste:"

#: ../simulation_parameters/microbe_stage/biomes.json:80
#: ../simulation_parameters/microbe_stage/biomes.json:326
#: ../simulation_parameters/microbe_stage/biomes.json:493
#: ../simulation_parameters/microbe_stage/biomes.json:659
#: ../simulation_parameters/microbe_stage/biomes.json:905
#: ../simulation_parameters/microbe_stage/biomes.json:1151
#: ../simulation_parameters/microbe_stage/biomes.json:1398
#: ../simulation_parameters/microbe_stage/biomes.json:1564
#: ../simulation_parameters/microbe_stage/biomes.json:1750
#: ../simulation_parameters/microbe_stage/biomes.json:1917
#: ../simulation_parameters/microbe_stage/biomes.json:2083
msgid "BIG_IRON_CHUNK"
msgstr "Veliki komad gvožđa"

#: ../src/general/utils/StringUtils.cs:21
msgid "BILLION_ABBREVIATION"
msgstr ""

#: ../simulation_parameters/microbe_stage/organelles.json:531
#: ../src/gui_common/tooltip/ToolTipManager.tscn:1484
#, fuzzy
msgid "BINDING_AGENT"
msgstr ""
"Postoji sukob sa {0}.\n"
"Da li želite da uklonite unos iz {1}?"

#: ../src/gui_common/tooltip/ToolTipManager.tscn:1486
#, fuzzy
msgid "BINDING_AGENT_DESCRIPTION"
msgstr "Nitrogenaza je protein u stanju da koristi gasoviti azot i ćelijsku energiju u obliku ATP za proizvodnju amonijaka, ključnog hranljivog sastojka za rast ćelija. Ovo je proces koji se naziva anaerobna fiksacija azota. Pošto je nitrogenaza suspendovana direktno u citoplazmi, okolna tečnost vrši fermentaciju."

#: ../src/gui_common/tooltip/ToolTipManager.tscn:1485
#, fuzzy
msgid "BINDING_AGENT_PROCESSES_DESCRIPTION"
msgstr "Nitrogenaza je protein u stanju da koristi gasoviti azot i ćelijsku energiju u obliku ATP za proizvodnju amonijaka, ključnog hranljivog sastojka za rast ćelija. Ovo je proces koji se naziva anaerobna fiksacija azota. Pošto je nitrogenaza suspendovana direktno u citoplazmi, okolna tečnost vrši fermentaciju."

#: ../src/general/OptionsMenu.tscn:1293 ../src/general/OptionsMenu.tscn:1401
msgid "BIND_AXES_SENSITIVITY"
msgstr ""

#: ../src/auto-evo/AutoEvoExploringTool.tscn:512
msgid "BIODIVERSITY_ATTEMPT_FILL_CHANCE"
msgstr ""

#: ../src/auto-evo/AutoEvoExploringTool.tscn:532
msgid "BIODIVERSITY_FROM_NEIGHBOUR_PATCH_CHANCE"
msgstr ""

#: ../src/auto-evo/AutoEvoExploringTool.tscn:546
msgid "BIODIVERSITY_NEARBY_PATCH_IS_FREE_POPULATION"
msgstr ""

#: ../src/auto-evo/AutoEvoExploringTool.tscn:553
msgid "BIODIVERSITY_SPLIT_IS_MUTATED"
msgstr ""

#: ../simulation_parameters/microbe_stage/organelles.json:776
#: ../src/gui_common/tooltip/ToolTipManager.tscn:2422
msgid "BIOLUMINESCENT_VACUOLE"
msgstr "Bioluminiscentna Vakuola"

#: ../src/microbe_stage/gui/PatchDetailsPanel.cs:299
msgid "BIOME_LABEL"
msgstr ""

#: ../src/general/GameProperties.cs:148
msgid "BRAIN_CELL_NAME_DEFAULT"
msgstr ""

#: ../src/microbe_stage/editor/BehaviourEditorSubComponent.tscn:177
msgid "BRAVE"
msgstr ""

#: ../src/modding/ModUploader.tscn:259
msgid "BROWSE"
msgstr ""

#: ../src/modding/ModManager.tscn:507
msgid "BROWSE_WORKSHOP"
msgstr ""

#: ../src/industrial_stage/gui/IndustrialHUD.tscn:15
#, fuzzy
msgid "BUILD_CITY"
msgstr "Struktura"

#: ../src/industrial_stage/gui/CityScreen.tscn:85
#: ../src/space_stage/gui/PlanetScreen.tscn:88
#, fuzzy
msgid "BUILD_QUEUE"
msgstr "Struktura"

#: ../src/late_multicellular_stage/MulticellularHUD.tscn:1942
#: ../src/society_stage/gui/SocietyHUD.tscn:129
#, fuzzy
msgid "BUILD_STRUCTURE"
msgstr "Struktura"

#: ../src/saving/SaveListItem.tscn:222
msgid "BY"
msgstr ""

#: ../src/gui_common/CreditsScroll.tscn:45
msgid "BY_REVOLUTIONARY_GAMES"
msgstr ""

#: ../simulation_parameters/microbe_stage/membranes.json:77
#: ../src/gui_common/tooltip/ToolTipManager.tscn:3386
msgid "CALCIUM_CARBONATE"
msgstr "Kalcijum Karbonat"

#: ../src/gui_common/tooltip/ToolTipManager.tscn:3387
msgid "CALCIUM_CARBONATE_MEMBRANE_DESCRIPTION"
msgstr "Ova membrana ima jaku ljusku napravljenu od kalcijum-karbonata. Može se lako odupreti oštećenjima i zahteva manje energije da se ne deformiše. Mane ovako teške ljuske su u tome što je ćelija mnogo sporija i potrebno joj je neko vreme da apsorbuje resurse."

#: ../simulation_parameters/common/input_options.json:102
msgid "CAMERA"
msgstr "Kamera"

#: ../src/awakening_stage/gui/InteractablePopup.tscn:64
#: ../src/awakening_stage/gui/SelectBuildingPopup.tscn:48
#: ../src/general/OptionsMenu.tscn:2174
#: ../src/gui_common/dialogs/CustomConfirmationDialog.tscn:15
#: ../src/gui_common/dialogs/CustomConfirmationDialog.tscn:76
#: ../src/modding/NewModGUI.tscn:472
#: ../src/space_stage/gui/SpaceConstructionPopup.tscn:48
#: ../src/thriveopedia/fossilisation/FossilisationDialog.tscn:165
msgid "CANCEL"
msgstr "Otkazati"

#: ../src/early_multicellular_stage/editor/CellBodyPlanEditorComponent.tscn:659
#: ../src/late_multicellular_stage/editor/MetaballBodyEditorComponent.tscn:776
#: ../src/microbe_stage/editor/CellEditorComponent.tscn:1422
#, fuzzy
msgid "CANCEL_ACTION_CAPITAL"
msgstr "POTVRDI"

#: ../simulation_parameters/common/input_options.json:185
#: ../src/gui_common/tooltip/ToolTipManager.tscn:82
msgid "CANCEL_CURRENT_ACTION"
msgstr ""

#: ../src/early_multicellular_stage/editor/CellBodyPlanEditorComponent.tscn:724
#: ../src/late_multicellular_stage/editor/MetaballBodyEditorComponent.tscn:838
msgid "CANNOT_DELETE_USED_CELL_TYPE"
msgstr ""

#: ../src/early_multicellular_stage/editor/CellBodyPlanEditorComponent.tscn:722
#: ../src/late_multicellular_stage/editor/MetaballBodyEditorComponent.tscn:836
msgid "CANNOT_DELETE_USED_CELL_TYPE_TITLE"
msgstr ""

#: ../src/gui_common/tooltip/ToolTipManager.tscn:3093
#: ../src/gui_common/tooltip/ToolTipManager.tscn:3340
#: ../src/gui_common/tooltip/ToolTipManager.tscn:3619
#: ../src/gui_common/tooltip/ToolTipManager.tscn:3893
msgid "CANNOT_ENGULF"
msgstr "Ne može da guta"

#: ../src/late_multicellular_stage/editor/MetaballBodyEditorComponent.cs:791
msgid "CANNOT_MOVE_METABALL_TO_DESCENDANT_TREE"
msgstr ""

#: ../src/late_multicellular_stage/editor/MetaballBodyEditorComponent.tscn:843
msgid "CANNOT_REDUCE_BRAIN_POWER_STAGE"
msgstr ""

#: ../src/late_multicellular_stage/editor/MetaballBodyEditorComponent.tscn:841
msgid "CANNOT_REDUCE_BRAIN_POWER_STAGE_TITLE"
msgstr ""

#: ../src/saving/NewSaveMenu.tscn:143
#, fuzzy
msgid "CANNOT_WRITE_SAVE"
msgstr "Ne može da guta"

#: ../src/modding/ModLoader.cs:302 ../src/modding/ModLoader.cs:350
msgid "CANT_LOAD_MOD_INFO"
msgstr ""

#: ../src/engine/input/key_mapping/KeyNames.cs:172
msgid "CAPSLOCK"
msgstr ""

#: ../simulation_parameters/microbe_stage/compounds.json:138
#: ../src/microbe_stage/gui/PatchDetailsPanel.tscn:534
msgid "CARBON_DIOXIDE"
msgstr "Ugljen Dioksid"

#: ../src/general/base_stage/CreatureStageHUDBase.cs:855
msgid "CATEGORY_AN_ABUNDANCE"
msgstr ""

#: ../src/general/base_stage/CreatureStageHUDBase.cs:859
msgid "CATEGORY_A_FAIR_AMOUNT"
msgstr ""

#: ../src/general/base_stage/CreatureStageHUDBase.cs:863
msgid "CATEGORY_LITTLE"
msgstr ""

#: ../src/general/base_stage/CreatureStageHUDBase.cs:857
msgid "CATEGORY_QUITE_A_BIT"
msgstr ""

#: ../src/general/base_stage/CreatureStageHUDBase.cs:861
msgid "CATEGORY_SOME"
msgstr ""

#: ../src/general/base_stage/CreatureStageHUDBase.cs:865
msgid "CATEGORY_VERY_LITTLE"
msgstr ""

#: ../src/microbe_stage/editor/BehaviourEditorSubComponent.tscn:123
msgid "CAUTIOUS"
msgstr ""

#: ../src/microbe_stage/editor/MicrobeEditorTabButtons.tscn:175
#, fuzzy
msgid "CELL"
msgstr "Celuloza"

#: ../src/early_multicellular_stage/editor/CellBodyPlanEditorComponent.tscn:523
#: ../src/late_multicellular_stage/editor/MetaballBodyEditorComponent.tscn:592
#, fuzzy
msgid "CELLS"
msgstr "Celuloza"

#: ../simulation_parameters/microbe_stage/enzymes.json:7
#, fuzzy
msgid "CELLULASE"
msgstr "Celuloza"

#: ../src/microbe_stage/editor/upgrades/LysosomeUpgradeGUI.cs:112
#, fuzzy
msgid "CELLULASE_DESCRIPTION"
msgstr "Vakuola je unutrašnja membranska organela koja se koristi za skladištenje u ćeliji. Sastoje se od nekoliko vezikula, manjih opnastih struktura koje se široko koriste u ćelijama za skladištenje, a koje su se stopile. Ispunjen je vodom koja se koristi da sadrži molekule, enzime, čvrste materije i druge supstance. Njihov oblik je tečan i može se razlikovati između ćelija."

#: ../simulation_parameters/microbe_stage/membranes.json:39
#: ../src/gui_common/tooltip/ToolTipManager.tscn:2892
msgid "CELLULOSE"
msgstr "Celuloza"

#: ../src/gui_common/tooltip/ToolTipManager.tscn:2893
msgid "CELLULOSE_MEMBRANE_DESCRIPTION"
msgstr "Ova membrana ima zid, što rezultira boljom zaštitom od ukupnih oštećenja, a posebno od fizičkih oštećenja. Takođe košta manje energije da bi zadržao oblik, ali ne može brzo da apsorbuje resurse i sporiji je."

#: ../src/microbe_stage/editor/CellEditorComponent.cs:656
msgid "CELL_TYPE_NAME"
msgstr ""

#: ../src/modding/ModUploader.cs:359 ../src/steam/SteamClient.cs:262
#, fuzzy
msgid "CHANGE_DESCRIPTION_IS_TOO_LONG"
msgstr "Generacija:"

#: ../src/gui_common/tooltip/ToolTipManager.tscn:98
msgid "CHANGE_THE_SYMMETRY"
msgstr "Promenite simetriju"

#: ../simulation_parameters/common/input_options.json:286
#: ../src/microbe_stage/editor/MicrobeEditorCheatMenu.tscn:15
#: ../src/microbe_stage/MicrobeCheatMenu.tscn:16
msgid "CHEATS"
msgstr "Varanje"

#: ../src/general/OptionsMenu.tscn:1762
msgid "CHEAT_KEYS_ENABLED"
msgstr "Uključi tasteri za varanja"

#: ../simulation_parameters/common/input_options.json:306
#, fuzzy
msgid "CHEAT_MENU"
msgstr "Varanje"

#: ../src/microbe_stage/HUDBottomBar.tscn:102
#, fuzzy
msgid "CHEMICAL_BUTTON_MICROBE_TOOLTIP"
msgstr "Dodajte novo vezivanje tastera"

#: ../simulation_parameters/microbe_stage/organelles.json:366
#: ../src/gui_common/tooltip/ToolTipManager.tscn:1943
msgid "CHEMOPLAST"
msgstr "Hemoplast"

#: ../src/gui_common/tooltip/ToolTipManager.tscn:1945
msgid "CHEMOPLAST_DESCRIPTION"
msgstr "Hemoplast je dvostruka membranska struktura koja sadrži proteine koji su sposobni da pretvore vodonik-sulfid, vodu i gasoviti ugljen-dioksid u glukozu u procesu koji se naziva Hemosinteza vodonik-sulfida. Stopa njegove proizvodnje glukoze skalira se sa koncentracijom vode i ugljen-dioksida."

#: ../src/gui_common/tooltip/ToolTipManager.tscn:1944
#, fuzzy
msgid "CHEMOPLAST_PROCESSES_DESCRIPTION"
msgstr "Hemoplast je dvostruka membranska struktura koja sadrži proteine koji su sposobni da pretvore vodonik-sulfid, vodu i gasoviti ugljen-dioksid u glukozu u procesu koji se naziva Hemosinteza vodonik-sulfida. Stopa njegove proizvodnje glukoze skalira se sa koncentracijom vode i ugljen-dioksida."

#: ../simulation_parameters/microbe_stage/organelles.json:694
#: ../src/gui_common/tooltip/ToolTipManager.tscn:1377
#, fuzzy
msgid "CHEMORECEPTOR"
msgstr "Hemoplast"

#: ../src/gui_common/tooltip/ToolTipManager.tscn:1379
#, fuzzy
msgid "CHEMORECEPTOR_DESCRIPTION"
msgstr "Hemoplast je dvostruka membranska struktura koja sadrži proteine koji su sposobni da pretvore vodonik-sulfid, vodu i gasoviti ugljen-dioksid u glukozu u procesu koji se naziva Hemosinteza vodonik-sulfida. Stopa njegove proizvodnje glukoze skalira se sa koncentracijom vode i ugljen-dioksida."

#: ../src/gui_common/tooltip/ToolTipManager.tscn:1378
#, fuzzy
msgid "CHEMORECEPTOR_PROCESSES_DESCRIPTION"
msgstr "Hemoplast je dvostruka membranska struktura koja sadrži proteine koji su sposobni da pretvore vodonik-sulfid, vodu i gasoviti ugljen-dioksid u glukozu u procesu koji se naziva Hemosinteza vodonik-sulfida. Stopa njegove proizvodnje glukoze skalira se sa koncentracijom vode i ugljen-dioksida."

#: ../simulation_parameters/microbe_stage/organelles.json:164
#: ../src/gui_common/tooltip/ToolTipManager.tscn:582
msgid "CHEMOSYNTHESIZING_PROTEINS"
msgstr "Hemosintetski Proteini"

#: ../src/gui_common/tooltip/ToolTipManager.tscn:584
msgid "CHEMOSYNTHESIZING_PROTEINS_DESCRIPTION"
msgstr "Hemosintetizujući proteini su male grupe proteina u citoplazmi koje su u stanju da pretvore vodonik-sulfid, vodu i gasoviti ugljen-dioksid u glukozu u procesu koji se naziva Hemosinteza vodonik-sulfida. Stopa njegove proizvodnje glukoze skalira se sa koncentracijom ugljen-dioksida. Pošto su proteini hemosinteze suspendovani direktno u citoplazmi, okolna tečnost vrši fermentaciju."

#: ../src/gui_common/tooltip/ToolTipManager.tscn:583
#, fuzzy
msgid "CHEMOSYNTHESIZING_PROTEINS_PROCESSES_DESCRIPTION"
msgstr "Hemosintetizujući proteini su male grupe proteina u citoplazmi koje su u stanju da pretvore vodonik-sulfid, vodu i gasoviti ugljen-dioksid u glukozu u procesu koji se naziva Hemosinteza vodonik-sulfida. Stopa njegove proizvodnje glukoze skalira se sa koncentracijom ugljen-dioksida. Pošto su proteini hemosinteze suspendovani direktno u citoplazmi, okolna tečnost vrši fermentaciju."

#: ../simulation_parameters/microbe_stage/bio_processes.json:70
#: ../simulation_parameters/microbe_stage/bio_processes.json:80
msgid "CHEMO_SYNTHESIS"
msgstr "Hemosinteza"

#: ../simulation_parameters/microbe_stage/membranes.json:58
#: ../src/gui_common/tooltip/ToolTipManager.tscn:3139
msgid "CHITIN"
msgstr "Hitin"

#: ../simulation_parameters/microbe_stage/enzymes.json:11
#, fuzzy
msgid "CHITINASE"
msgstr "Hitin"

#: ../src/microbe_stage/editor/upgrades/LysosomeUpgradeGUI.cs:115
#, fuzzy
msgid "CHITINASE_DESCRIPTION"
msgstr "Lepljiva unutrašnjost ćelije. Citoplazma je osnovna smeša jona, proteina i drugih supstanci rastvorenih u vodi koja ispunjava unutrašnjost ćelije. Jedna od funkcija koju obavlja je fermentacija, pretvaranje glukoze u ATP energiju. Da bi ćelije kojima nedostaju organeli imali napredniji metabolizam, na to se oslanjaju u energiji. Takođe se koristi za skladištenje molekula u ćeliji i za povećanje veličine ćelije."

#: ../src/gui_common/tooltip/ToolTipManager.tscn:3140
msgid "CHITIN_MEMBRANE_DESCRIPTION"
msgstr "Ova membrana ima zid, što znači da ima bolju zaštitu od ukupnih oštećenja, posebno od oštećenja toksinima. Takođe zadržava manje energije da bi zadržao oblik, ali je sporiji i ne može brzo da apsorbuje resurse."

#: ../simulation_parameters/microbe_stage/organelles.json:570
#: ../src/gui_common/tooltip/ToolTipManager.tscn:1750
msgid "CHLOROPLAST"
msgstr "Hloroplast"

#: ../src/gui_common/tooltip/ToolTipManager.tscn:1752
msgid "CHLOROPLAST_DESCRIPTION"
msgstr "Hloroplast je dvostruka membranska struktura koja sadrži fotosenzibilne pigmente složene zajedno u opnene vrećice. To je prokariot koji je asimilirao za upotrebu od svog eukariotskog domaćina. Pigmenti u hloroplastu su sposobni da koriste energiju svetlosti za proizvodnju glukoze iz vode i gasovitog ugljen-dioksida u procesu nazvanom Fotosinteza. Ovi pigmenti su takođe ono što mu daje prepoznatljivu boju. Stopa njegove proizvodnje glukoze skalira se sa koncentracijom ugljen-dioksida i intenzitetom svetlosti."

#: ../src/gui_common/tooltip/ToolTipManager.tscn:1751
#, fuzzy
msgid "CHLOROPLAST_PROCESSES_DESCRIPTION"
msgstr "Hloroplast je dvostruka membranska struktura koja sadrži fotosenzibilne pigmente složene zajedno u opnene vrećice. To je prokariot koji je asimilirao za upotrebu od svog eukariotskog domaćina. Pigmenti u hloroplastu su sposobni da koriste energiju svetlosti za proizvodnju glukoze iz vode i gasovitog ugljen-dioksida u procesu nazvanom Fotosinteza. Ovi pigmenti su takođe ono što mu daje prepoznatljivu boju. Stopa njegove proizvodnje glukoze skalira se sa koncentracijom ugljen-dioksida i intenzitetom svetlosti."

#: ../src/saving/NewSaveMenu.cs:98
msgid "CHOSEN_FILENAME_ALREADY_EXISTS"
msgstr ""

#: ../src/general/OptionsMenu.tscn:444
msgid "CHROMATIC_ABERRATION"
msgstr "Hromatske aberacije:"

#: ../src/gui_common/tooltip/ToolTipManager.tscn:486
#, fuzzy
msgid "CHROMATOPHORE_PROCESSES_DESCRIPTION"
msgstr "Hemosintetizujući proteini su male grupe proteina u citoplazmi koje su u stanju da pretvore vodonik-sulfid, vodu i gasoviti ugljen-dioksid u glukozu u procesu koji se naziva Hemosinteza vodonik-sulfida. Stopa njegove proizvodnje glukoze skalira se sa koncentracijom ugljen-dioksida. Pošto su proteini hemosinteze suspendovani direktno u citoplazmi, okolna tečnost vrši fermentaciju."

#: ../src/auto-evo/simulation/food_source/ChunkFoodSource.cs:82
#, fuzzy
msgid "CHUNK_FOOD_SOURCE"
msgstr "Oblak jedinjenja"

#: ../simulation_parameters/microbe_stage/organelles.json:842
#: ../src/gui_common/tooltip/ToolTipManager.tscn:1437
msgid "CILIA"
msgstr "Cilija"

#: ../src/gui_common/tooltip/ToolTipManager.tscn:1439
#, fuzzy
msgid "CILIA_DESCRIPTION"
msgstr "Lepljiva unutrašnjost ćelije. Citoplazma je osnovna smeša jona, proteina i drugih supstanci rastvorenih u vodi koja ispunjava unutrašnjost ćelije. Jedna od funkcija koju obavlja je fermentacija, pretvaranje glukoze u ATP energiju. Da bi ćelije kojima nedostaju organeli imali napredniji metabolizam, na to se oslanjaju u energiji. Takođe se koristi za skladištenje molekula u ćeliji i za povećanje veličine ćelije."

#: ../src/gui_common/tooltip/ToolTipManager.tscn:1438
#, fuzzy
msgid "CILIA_PROCESSES_DESCRIPTION"
msgstr "Lepljiva unutrašnjost ćelije. Citoplazma je osnovna smeša jona, proteina i drugih supstanci rastvorenih u vodi koja ispunjava unutrašnjost ćelije. Jedna od funkcija koju obavlja je fermentacija, pretvaranje glukoze u ATP energiju. Da bi ćelije kojima nedostaju organeli imali napredniji metabolizam, na to se oslanjaju u energiji. Takođe se koristi za skladištenje molekula u ćeliji i za povećanje veličine ćelije."

#: ../src/industrial_stage/gui/CityScreen.cs:134
#: ../src/industrial_stage/gui/CityScreen.tscn:104
#: ../src/space_stage/gui/PlanetScreen.cs:118
#: ../src/space_stage/gui/PlanetScreen.tscn:115
#, fuzzy
msgid "CITY_SHORT_STATISTICS"
msgstr "Statistika Organizma"

#: ../src/saving/SaveManagerGUI.tscn:79
msgid "CLEAN_UP_OLD_SAVES"
msgstr ""

#: ../src/benchmark/microbe/MicrobeBenchmark.tscn:168
#: ../src/general/HelpScreen.tscn:104 ../src/general/OptionsMenu.tscn:2249
#: ../src/gui_common/art_gallery/GalleryViewer.tscn:123
#: ../src/gui_common/charts/line/LineChart.tscn:261
#: ../src/gui_common/dialogs/LicensesDisplay.tscn:114
#: ../src/microbe_stage/editor/CellEditorComponent.tscn:1554
#: ../src/microbe_stage/ProcessPanel.tscn:74
#: ../src/modding/ModManager.tscn:1001
#: ../src/thriveopedia/Thriveopedia.tscn:315
#: ../src/tutorial/microbe_editor/MicrobeEditorTutorialGUI.tscn:234
msgid "CLOSE"
msgstr "Zatvori"

#: ../src/general/OptionsMenu.tscn:2104
msgid "CLOSE_OPTIONS"
msgstr "Zatvoriti opcije?"

#: ../src/general/OptionsMenu.tscn:1028
msgid "CLOUD_RESOLUTION_DIVISOR"
msgstr "Delitelj Oblačne Rezolucije:"

#: ../src/general/OptionsMenu.tscn:978
msgid "CLOUD_SIMULATION_MINIMUM_INTERVAL"
msgstr ""
"Minimum Interval od Simulacije\n"
"Oblaka:"

#: ../simulation_parameters/microbe_stage/biomes.json:1321
msgid "COASTAL"
msgstr "Priobalni"

#: ../src/engine/DebugOverlays.tscn:117
msgid "COLLISION_SHAPE"
msgstr ""

#: ../src/microbe_stage/editor/CellEditorComponent.tscn:905
msgid "COLOUR"
msgstr "Boja"

#: ../src/general/OptionsMenu.tscn:406
msgid "COLOURBLIND_CORRECTION"
msgstr "Korekcija daltonista:"

#: ../src/gui_common/TweakedColourPicker.cs:396
msgid "COLOUR_PICKER_ADD_PRESET"
msgstr ""

#: ../src/gui_common/TweakedColourPicker.cs:413
#, fuzzy
msgid "COLOUR_PICKER_A_TOOLTIP"
msgstr "Dodajte novo vezivanje tastera"

#: ../src/gui_common/TweakedColourPicker.cs:410
#, fuzzy
msgid "COLOUR_PICKER_B_TOOLTIP"
msgstr "Dodajte novo vezivanje tastera"

#: ../src/gui_common/TweakedColourPicker.cs:409
#, fuzzy
msgid "COLOUR_PICKER_G_TOOLTIP"
msgstr "Dodajte novo vezivanje tastera"

#: ../src/gui_common/TweakedColourPicker.cs:397
#, fuzzy
msgid "COLOUR_PICKER_HSV_BUTTON_TOOLTIP"
msgstr "Dodajte novo vezivanje tastera"

#: ../src/gui_common/TweakedColourPicker.cs:402
#, fuzzy
msgid "COLOUR_PICKER_H_TOOLTIP"
msgstr "Dodajte novo vezivanje tastera"

#: ../src/gui_common/TweakedColourPicker.cs:395
msgid "COLOUR_PICKER_PICK_COLOUR"
msgstr ""

#: ../src/gui_common/TweakedColourPicker.cs:587
#, fuzzy
msgid "COLOUR_PICKER_PRESET_TOOLTIP"
msgstr "Dodajte novo vezivanje tastera"

#: ../src/gui_common/TweakedColourPicker.cs:398
#, fuzzy
msgid "COLOUR_PICKER_RAW_BUTTON_TOOLTIP"
msgstr "Dodajte novo vezivanje tastera"

#: ../src/gui_common/TweakedColourPicker.cs:408
#, fuzzy
msgid "COLOUR_PICKER_R_TOOLTIP"
msgstr "Dodajte novo vezivanje tastera"

#: ../src/gui_common/TweakedColourPicker.cs:403
#, fuzzy
msgid "COLOUR_PICKER_S_TOOLTIP"
msgstr "Dodajte novo vezivanje tastera"

#: ../src/gui_common/TweakedColourPicker.cs:404
#, fuzzy
msgid "COLOUR_PICKER_V_TOOLTIP"
msgstr "Dodajte novo vezivanje tastera"

#: ../simulation_parameters/common/input_options.json:87
#, fuzzy
msgid "COMMON_ABILITIES"
msgstr "Sposobnosti"

#: ../simulation_parameters/common/input_options.json:169
msgid "COMMON_EDITING_AND_STRATEGY"
msgstr ""

#: ../src/general/MainMenu.tscn:675
msgid "COMMUNITY_FORUM"
msgstr ""

#: ../src/general/MainMenu.tscn:670
#, fuzzy
msgid "COMMUNITY_FORUM_BUTTON_TOOLTIP"
msgstr "Dodajte novo vezivanje tastera"

#: ../src/general/MainMenu.tscn:717
msgid "COMMUNITY_WIKI"
msgstr ""

#: ../src/general/MainMenu.tscn:712
#, fuzzy
msgid "COMMUNITY_WIKI_BUTTON_TOOLTIP"
msgstr "Dodajte novo vezivanje tastera"

#: ../src/general/OptionsMenu.tscn:1992
#, fuzzy
msgid "COMPILED_AT_COLON"
msgstr "Jedinjenja:"

#: ../src/late_multicellular_stage/MulticellularHUD.tscn:1027
#: ../src/microbe_stage/editor/MicrobeEditorReportComponent.cs:430
#: ../src/microbe_stage/editor/MicrobeEditorReportComponent.tscn:704
#: ../src/microbe_stage/editor/MicrobeEditorReportComponent.tscn:738
#: ../src/microbe_stage/editor/upgrades/ChemoreceptorUpgradeGUI.tscn:32
#: ../src/microbe_stage/editor/upgrades/ChemoreceptorUpgradeGUI.tscn:33
#: ../src/microbe_stage/gui/PatchDetailsPanel.tscn:603
#: ../src/microbe_stage/MicrobeStage.tscn:1063
msgid "COMPOUNDS"
msgstr "Jedinjenje"

#: ../src/microbe_stage/HUDBottomBar.tscn:87
#, fuzzy
msgid "COMPOUNDS_BUTTON_MICROBE_TOOLTIP"
msgstr "Dodajte novo vezivanje tastera"

#: ../src/microbe_stage/MicrobeHUD.cs:87
msgid "COMPOUNDS_COLON"
msgstr "Jedinjenja:"

#: ../src/microbe_stage/editor/CompoundBalanceDisplay.tscn:22
msgid "COMPOUND_BALANCE_TITLE"
msgstr ""

#: ../src/general/OptionsMenu.tscn:963
msgid "COMPOUND_CLOUDS"
msgstr "Oblak jedinjenja"

#: ../src/general/NewGameSettings.tscn:534
#, fuzzy
msgid "COMPOUND_CLOUD_DENSITY"
msgstr "Oblak jedinjenja"

#: ../src/general/NewGameSettings.tscn:574
#, fuzzy
msgid "COMPOUND_CLOUD_DENSITY_EXPLANATION"
msgstr "Oblak jedinjenja"

#: ../src/general/IWorldEffect.cs:71 ../src/general/IWorldEffect.cs:95
msgid "COMPOUND_CONCENTRATIONS_DECREASED"
msgstr ""

#: ../src/auto-evo/simulation/food_source/CompoundFoodSource.cs:45
#, fuzzy
msgid "COMPOUND_FOOD_SOURCE"
msgstr "Oblak jedinjenja"

#: ../src/microbe_stage/editor/upgrades/ChemoreceptorUpgradeGUI.tscn:38
#, fuzzy
msgid "COMPOUND_TO_FIND"
msgstr "Oblak jedinjenja"

#: ../simulation_parameters/common/gallery.json:3
msgid "CONCEPT_ART"
msgstr ""

#: ../src/auto-evo/AutoEvoExploringTool.tscn:122
msgid "CONFIG"
msgstr ""

#: ../src/general/base_stage/EditorComponentBase.cs:74
msgid "CONFIRM_CAPITAL"
msgstr "POTVRDI"

#: ../src/thriveopedia/pages/ThriveopediaMuseumPage.tscn:163
#, fuzzy
msgid "CONFIRM_DELETE"
msgstr "POTVRDI"

#: ../src/auto-evo/AutoEvoExploringTool.tscn:1008
#: ../src/general/PauseMenu.tscn:311
#: ../src/thriveopedia/pages/ThriveopediaMuseumPage.tscn:145
#, fuzzy
msgid "CONFIRM_EXIT"
msgstr "POTVRDI"

#: ../src/thriveopedia/fossilisation/FossilisationDialog.tscn:194
msgid "CONFIRM_FOSSILISATION_OVERWRITE"
msgstr ""

#: ../src/space_stage/SpaceStage.tscn:220
#, fuzzy
msgid "CONFIRM_MOVE_TO_ASCENSION_STAGE"
msgstr "Broj populacije od {0} promenio se za {1} zbog: {2}"

#: ../src/space_stage/SpaceStage.tscn:221
#, fuzzy
msgid "CONFIRM_MOVE_TO_ASCENSION_STAGE_EXPLANATION"
msgstr "Broj populacije od {0} promenio se za {1} zbog: {2}"

#: ../src/society_stage/SocietyStage.tscn:85
msgid "CONFIRM_MOVE_TO_INDUSTRIAL_STAGE"
msgstr ""

#: ../src/society_stage/SocietyStage.tscn:86
#, fuzzy
msgid "CONFIRM_MOVE_TO_INDUSTRIAL_STAGE_EXPLANATION"
msgstr "Broj populacije od {0} promenio se za {1} zbog: {2}"

#: ../src/industrial_stage/IndustrialStage.tscn:75
#, fuzzy
msgid "CONFIRM_MOVE_TO_SPACE_STAGE"
msgstr "Broj populacije od {0} promenio se za {1} zbog: {2}"

#: ../src/industrial_stage/IndustrialStage.tscn:76
#, fuzzy
msgid "CONFIRM_MOVE_TO_SPACE_STAGE_EXPLANATION"
msgstr "Broj populacije od {0} promenio se za {1} zbog: {2}"

#: ../src/general/NewGameSettings.cs:404
#: ../src/general/NewGameSettings.tscn:1198
#, fuzzy
msgid "CONFIRM_NEW_GAME_BUTTON_TOOLTIP"
msgstr "Dodajte novo vezivanje tastera"

#: ../src/general/NewGameSettings.cs:411
#, fuzzy
msgid "CONFIRM_NEW_GAME_BUTTON_TOOLTIP_DISABLED"
msgstr "Dodajte novo vezivanje tastera"

#: ../src/industrial_stage/UnitType.cs:79
msgid "CONSTRUCTION_UNIT_NAME"
msgstr ""

#: ../src/modding/ModUploader.cs:308 ../src/modding/ModUploader.tscn:272
msgid "CONTENT_UPLOADED_FROM"
msgstr ""

#: ../src/tutorial/microbe_stage/MicrobeTutorialGUI.tscn:407
msgid "CONTINUE_THRIVING"
msgstr ""

#: ../src/gui_common/dialogs/StagePrototypeConfirm.tscn:7
msgid "CONTINUE_TO_PROTOTYPES"
msgstr ""

#: ../src/gui_common/dialogs/StagePrototypeConfirm.tscn:6
msgid "CONTINUE_TO_PROTOTYPES_PROMPT"
msgstr ""

#: ../src/engine/input/ControllerDeadzoneConfiguration.tscn:95
msgid "CONTROLLER_AXIS_VISUALIZERS"
msgstr ""

#: ../src/general/OptionsMenu.tscn:1458
msgid "CONTROLLER_DEADZONES"
msgstr ""

#: ../src/engine/input/ControllerDeadzoneConfiguration.tscn:50
#, fuzzy
msgid "CONTROLLER_DEADZONE_CALIBRATION_EXPLANATION"
msgstr "Broj populacije od {0} promenio se za {1} zbog: {2}"

#: ../src/engine/input/ControllerAxisVisualizer.tscn:85
#: ../src/engine/input/ControllerAxisVisualizer.tscn:146
msgid "CONTROLLER_DEADZONE_COLON"
msgstr ""

#: ../src/general/OptionsMenu.tscn:592
msgid "CONTROLLER_PROMPT_TYPE_SETTING"
msgstr ""

#: ../src/general/OptionsMenu.tscn:1388
msgid "CONTROLLER_SENSITIVITY"
msgstr ""

#: ../src/gui_common/dialogs/ErrorDialog.tscn:105
msgid "COPY_ERROR_TO_CLIPBOARD"
msgstr ""

#: ../src/benchmark/microbe/MicrobeBenchmark.tscn:174
#, fuzzy
msgid "COPY_RESULTS"
msgstr "Rezultati automatske-evolucije:"

#: ../src/general/OptionsMenu.tscn:423
msgid "CORRECTION_PROTANOPE"
msgstr ""

#: ../src/general/OptionsMenu.tscn:423
msgid "CORRECTION_TRITANOPE"
msgstr ""

#: ../src/awakening_stage/gui/InventoryScreen.tscn:249
msgid "CRAFTING_CLEAR_INPUTS"
msgstr ""

#: ../src/awakening_stage/gui/InventoryScreen.cs:1158
msgid "CRAFTING_ERROR_INTERNAL_CONSUME_PROBLEM"
msgstr ""

#: ../src/awakening_stage/gui/InventoryScreen.cs:1124
msgid "CRAFTING_ERROR_TAKING_ITEMS"
msgstr ""

#: ../src/awakening_stage/gui/InventoryScreen.tscn:234
msgid "CRAFTING_FILTER_INPUTS"
msgstr ""

#: ../src/awakening_stage/gui/InventoryScreen.tscn:184
msgid "CRAFTING_KNOWN_ITEMS"
msgstr ""

#: ../src/awakening_stage/gui/InventoryScreen.cs:1096
msgid "CRAFTING_NOT_ENOUGH_MATERIAL"
msgstr ""

#: ../src/awakening_stage/gui/InventoryScreen.cs:1083
msgid "CRAFTING_NO_RECIPE_SELECTED"
msgstr ""

#: ../src/awakening_stage/gui/InventoryScreen.cs:1104
msgid "CRAFTING_NO_ROOM_TO_TAKE_CRAFTING_RESULTS"
msgstr ""

#: ../src/awakening_stage/gui/RecipeListItem.cs:110
#: ../src/awakening_stage/gui/RecipeListItem.tscn:61
#, fuzzy
msgid "CRAFTING_RECIPE_DISPLAY"
msgstr "Rezultati automatske-evolucije:"

#: ../simulation_parameters/awakening_stage/crafting_recipes.json:3
msgid "CRAFTING_RECIPE_HAND_AXE"
msgstr ""

#: ../src/awakening_stage/gui/InventoryScreen.tscn:280
#, fuzzy
msgid "CRAFTING_RESULTS"
msgstr "Rezultati automatske-evolucije:"

#: ../src/awakening_stage/gui/InventoryScreen.cs:1527
#: ../src/awakening_stage/gui/InventoryScreen.tscn:215
msgid "CRAFTING_SELECT_RECIPE_OR_ITEMS_TO_FILTER"
msgstr ""

#: ../src/awakening_stage/gui/InventoryScreen.tscn:293
msgid "CRAFTING_TAKE_ALL"
msgstr ""

#: ../src/awakening_stage/gui/InventoryScreen.tscn:170
msgid "CRAFTING_TITLE"
msgstr ""

#: ../src/modding/NewModGUI.tscn:465
msgid "CREATE"
msgstr ""

#: ../src/saving/SaveListItem.tscn:132
msgid "CREATED_AT"
msgstr ""

#: ../src/saving/SaveListItem.tscn:241
msgid "CREATED_ON_PLATFORM"
msgstr ""

#: ../src/gui_common/tooltip/ToolTipManager.tscn:116
msgid "CREATE_A_NEW_MICROBE"
msgstr "Napravite novi mikrob"

#: ../src/modding/ModUploader.tscn:121
#, fuzzy
msgid "CREATE_NEW"
msgstr "Napravite novi mikrob"

#: ../src/early_multicellular_stage/editor/CellBodyPlanEditorComponent.tscn:728
#, fuzzy
msgid "CREATE_NEW_CELL_TYPE"
msgstr "Napravite novi mikrob"

#: ../src/early_multicellular_stage/editor/CellBodyPlanEditorComponent.tscn:744
#, fuzzy
msgid "CREATE_NEW_CELL_TYPE_DESCRIPTION"
msgstr "Hemoplast je dvostruka membranska struktura koja sadrži proteine koji su sposobni da pretvore vodonik-sulfid, vodu i gasoviti ugljen-dioksid u glukozu u procesu koji se naziva Hemosinteza vodonik-sulfida. Stopa njegove proizvodnje glukoze skalira se sa koncentracijom vode i ugljen-dioksida."

#: ../src/modding/NewModGUI.tscn:33
#, fuzzy
msgid "CREATE_NEW_MOD"
msgstr "Napravite novi mikrob"

#: ../src/saving/NewSaveMenu.tscn:30
msgid "CREATE_NEW_SAVE"
msgstr ""

#: ../src/late_multicellular_stage/editor/MetaballBodyEditorComponent.tscn:847
#, fuzzy
msgid "CREATE_NEW_TISSUE_TYPE"
msgstr "Napravite novi mikrob"

#: ../src/late_multicellular_stage/editor/MetaballBodyEditorComponent.tscn:862
#, fuzzy
msgid "CREATE_NEW_TISSUE_TYPE_DESCRIPTION"
msgstr "Hemoplast je dvostruka membranska struktura koja sadrži proteine koji su sposobni da pretvore vodonik-sulfid, vodu i gasoviti ugljen-dioksid u glukozu u procesu koji se naziva Hemosinteza vodonik-sulfida. Stopa njegove proizvodnje glukoze skalira se sa koncentracijom vode i ugljen-dioksida."

#: ../src/modding/ModUploader.cs:493
#, fuzzy
msgid "CREATING_DOT_DOT_DOT"
msgstr "Traži..."

#: ../src/saving/InProgressLoad.cs:107
msgid "CREATING_OBJECTS_FROM_SAVE"
msgstr ""

#: ../src/general/MainMenu.tscn:356
msgid "CREDITS"
msgstr "Krediti"

#: ../src/engine/input/key_mapping/SpecifiedInputKey.cs:229
msgid "CTRL"
msgstr "CTRL"

#: ../src/gui_common/CreditsScroll.cs:281
msgid "CURRENT_DEVELOPERS"
msgstr ""

#: ../src/microbe_stage/gui/PatchDetailsPanel.tscn:157
msgid "CURRENT_LOCATION_CAPITAL"
msgstr ""

#: ../src/society_stage/gui/ResearchScreen.cs:38
#: ../src/society_stage/gui/ResearchScreen.tscn:39
#, fuzzy
msgid "CURRENT_RESEARCH_NONE"
msgstr "Sposobnosti"

#: ../src/society_stage/gui/ResearchScreen.cs:44
#, fuzzy
msgid "CURRENT_RESEARCH_PROGRESS"
msgstr "Otvorite ekran pomoći"

#: ../src/auto-evo/AutoEvoExploringTool.tscn:269
msgid "CURRENT_WORLD"
msgstr ""

#: ../src/auto-evo/AutoEvoExploringTool.cs:959
#, fuzzy
msgid "CURRENT_WORLD_STATISTICS"
msgstr "Statistika Organizma"

#: ../src/general/OptionsMenu.tscn:1781
msgid "CUSTOM_USERNAME"
msgstr "Korisničko ime:"

#: ../simulation_parameters/microbe_stage/organelles.json:601
#: ../src/gui_common/tooltip/ToolTipManager.tscn:285
msgid "CYTOPLASM"
msgstr "Citoplazma"

#: ../src/gui_common/tooltip/ToolTipManager.tscn:287
msgid "CYTOPLASM_DESCRIPTION"
msgstr "Lepljiva unutrašnjost ćelije. Citoplazma je osnovna smeša jona, proteina i drugih supstanci rastvorenih u vodi koja ispunjava unutrašnjost ćelije. Jedna od funkcija koju obavlja je fermentacija, pretvaranje glukoze u ATP energiju. Da bi ćelije kojima nedostaju organeli imali napredniji metabolizam, na to se oslanjaju u energiji. Takođe se koristi za skladištenje molekula u ćeliji i za povećanje veličine ćelije."

#: ../simulation_parameters/microbe_stage/bio_processes.json:22
msgid "CYTOPLASM_GLYCOLYSIS"
msgstr "Glikoliza citoplazme"

#: ../src/gui_common/tooltip/ToolTipManager.tscn:286
#, fuzzy
msgid "CYTOPLASM_PROCESSES_DESCRIPTION"
msgstr "Lepljiva unutrašnjost ćelije. Citoplazma je osnovna smeša jona, proteina i drugih supstanci rastvorenih u vodi koja ispunjava unutrašnjost ćelije. Jedna od funkcija koju obavlja je fermentacija, pretvaranje glukoze u ATP energiju. Da bi ćelije kojima nedostaju organeli imali napredniji metabolizam, na to se oslanjaju u energiji. Takođe se koristi za skladištenje molekula u ćeliji i za povećanje veličine ćelije."

#: ../src/general/NewGameSettings.tscn:945
msgid "DAY_LENGTH"
msgstr ""

#: ../src/general/NewGameSettings.tscn:988
#, fuzzy
msgid "DAY_LENGTH_EXPLANATION"
msgstr "Broj populacije od {0} promenio se za {1} zbog: {2}"

#: ../src/general/NewGameSettings.tscn:916
msgid "DAY_NIGHT_CYCLE_ENABLED"
msgstr ""

#: ../src/general/NewGameSettings.tscn:925
msgid "DAY_NIGHT_CYCLE_ENABLED_EXPLANATION"
msgstr ""

#: ../src/engine/input/ControllerDeadzoneConfiguration.cs:217
#, fuzzy
msgid "DEADZONE_CALIBRATION_FINISHED"
msgstr "Automatska-evolucija nije uspela"

#: ../src/engine/input/ControllerDeadzoneConfiguration.cs:182
msgid "DEADZONE_CALIBRATION_INPROGRESS"
msgstr ""

#: ../src/engine/input/ControllerDeadzoneConfiguration.cs:203
msgid "DEADZONE_CALIBRATION_IS_RESET"
msgstr ""

#: ../src/engine/input/ControllerDeadzoneConfiguration.tscn:15
msgid "DEADZONE_CONFIGURATION"
msgstr ""

#: ../src/microbe_stage/Microbe.Contact.cs:984
msgid "DEATH"
msgstr ""

#: ../src/engine/DebugOverlays.Inspector.cs:24
#: ../src/engine/DebugOverlays.tscn:181
msgid "DEBUG_COORDINATES"
msgstr ""

#: ../src/engine/DebugOverlays.tscn:88
msgid "DEBUG_PANEL"
msgstr ""

#: ../src/gui_common/CreditsScroll.cs:520
msgid "DECEMBER"
msgstr ""

<<<<<<< HEAD
#: ../src/general/OptionsMenu.cs:1511
=======
#: ../src/general/OptionsMenu.cs:1514
>>>>>>> 5cf509fa
msgid "DEFAULT_AUDIO_OUTPUT_DEVICE"
msgstr ""

#: ../src/early_multicellular_stage/editor/CellBodyPlanEditorComponent.tscn:554
#: ../src/late_multicellular_stage/editor/MetaballBodyEditorComponent.tscn:623
#: ../src/microbe_stage/editor/OrganellePopupMenu.tscn:191
msgid "DELETE"
msgstr ""

#: ../src/saving/SaveManagerGUI.cs:264
msgid "DELETE_ALL_OLD_SAVE_WARNING_2"
msgstr ""

#: ../src/thriveopedia/pages/ThriveopediaMuseumPage.tscn:164
#, fuzzy
msgid "DELETE_FOSSIL_CONFIRMATION"
msgstr "populacija:"

#: ../src/saving/SaveManagerGUI.tscn:190
msgid "DELETE_OLD_SAVES_PROMPT"
msgstr ""

#: ../simulation_parameters/common/input_options.json:155
#, fuzzy
msgid "DELETE_ORGANELLE"
msgstr "Postavite organelu"

#: ../src/saving/SaveListItem.tscn:283
msgid "DELETE_SAVE_CONFIRMATION"
msgstr ""

#: ../src/saving/SaveManagerGUI.tscn:71
msgid "DELETE_SELECTED"
msgstr ""

#: ../src/saving/SaveManagerGUI.tscn:183
msgid "DELETE_SELECTED_SAVES_PROMPT"
msgstr ""

#: ../src/saving/SaveManagerGUI.cs:254
msgid "DELETE_SELECTED_SAVE_WARNING"
msgstr ""

#: ../src/saving/SaveList.tscn:71 ../src/saving/SaveListItem.tscn:282
msgid "DELETE_THIS_SAVE_PROMPT"
msgstr ""

#: ../src/space_stage/gui/SpaceHUD.tscn:53
#, fuzzy
msgid "DESCEND_BUTTON"
msgstr "populacija:"

#: ../src/ascension_stage/gui/DescendConfirmationDialog.tscn:11
#, fuzzy
msgid "DESCEND_CONFIRMATION"
msgstr "populacija:"

#: ../src/ascension_stage/gui/DescendConfirmationDialog.tscn:12
#, fuzzy
msgid "DESCEND_CONFIRMATION_EXPLANATION"
msgstr "Broj populacije od {0} promenio se za {1} zbog: {2}"

#: ../src/saving/SaveListItem.tscn:170
msgid "DESCRIPTION"
msgstr ""

#: ../src/gui_common/art_gallery/GalleryDetailsTooltip.tscn:99
#, fuzzy
msgid "DESCRIPTION_COLON"
msgstr "Generacija:"

#: ../src/modding/ModUploader.cs:353
#, fuzzy
msgid "DESCRIPTION_TOO_LONG"
msgstr "Generacija:"

#: ../src/microbe_stage/MicrobeCheatMenu.tscn:106
msgid "DESPAWN_ENTITIES"
msgstr ""

#: ../src/general/OptionsMenu.tscn:1090
msgid "DETECTED_CPU_COUNT"
msgstr ""

#: ../src/gui_common/VersionNumber.cs:38
msgid "DEVBUILD_VERSION_INFO"
msgstr ""

#: ../src/gui_common/CreditsScroll.tscn:60
msgid "DEVELOPERS"
msgstr ""

#: ../src/general/MainMenu.tscn:689
msgid "DEVELOPMENT_FORUM"
msgstr ""

#: ../src/general/MainMenu.tscn:684
#, fuzzy
msgid "DEVELOPMENT_FORUM_BUTTON_TOOLTIP"
msgstr "Dodajte novo vezivanje tastera"

#: ../src/gui_common/CreditsScroll.tscn:52
msgid "DEVELOPMENT_SUPPORTED_BY"
msgstr ""

#: ../src/general/MainMenu.tscn:703
msgid "DEVELOPMENT_WIKI"
msgstr ""

#: ../src/general/MainMenu.tscn:698
#, fuzzy
msgid "DEVELOPMENT_WIKI_BUTTON_TOOLTIP"
msgstr "Dodajte novo vezivanje tastera"

#: ../src/microbe_stage/MicrobeHUD.cs:246
msgid "DEVOURED"
msgstr ""

#: ../src/gui_common/CreditsScroll.cs:507
msgid "DEV_BUILD_PATRONS"
msgstr ""

#: ../src/general/NewGameSettings.tscn:303
#: ../src/thriveopedia/pages/ThriveopediaCurrentWorldPage.tscn:35
msgid "DIFFICULTY"
msgstr ""

#: ../src/general/WorldGenerationSettings.cs:141
#: ../src/thriveopedia/pages/ThriveopediaCurrentWorldPage.tscn:50
msgid "DIFFICULTY_DETAILS_STRING"
msgstr ""

#: ../src/general/NewGameSettings.tscn:127
#: ../src/general/NewGameSettings.tscn:375
msgid "DIFFICULTY_PRESET"
msgstr ""

#: ../simulation_parameters/common/difficulty_presets.json:42
#: ../src/general/WorldGenerationSettings.cs:139
msgid "DIFFICULTY_PRESET_CUSTOM"
msgstr ""

#: ../simulation_parameters/common/difficulty_presets.json:3
msgid "DIFFICULTY_PRESET_EASY"
msgstr ""

#: ../simulation_parameters/common/difficulty_presets.json:29
msgid "DIFFICULTY_PRESET_HARD"
msgstr ""

#: ../simulation_parameters/common/difficulty_presets.json:16
msgid "DIFFICULTY_PRESET_NORMAL"
msgstr ""

#: ../src/gui_common/tooltip/ToolTipManager.tscn:2468
msgid "DIGESTION_EFFICIENCY"
msgstr ""

#: ../src/microbe_stage/editor/CellEditorComponent.tscn:1059
#, fuzzy
msgid "DIGESTION_EFFICIENCY_COLON"
msgstr "Generacija:"

#: ../src/gui_common/tooltip/ToolTipManager.tscn:2460
#, fuzzy
msgid "DIGESTION_SPEED"
msgstr "Brzina Apsorpcije Brzine"

#: ../src/microbe_stage/editor/CellEditorComponent.tscn:1049
#, fuzzy
msgid "DIGESTION_SPEED_COLON"
msgstr "Brzina:"

#: ../src/microbe_stage/editor/CellEditorComponent.GUI.cs:158
msgid "DIGESTION_SPEED_VALUE"
msgstr ""

#: ../src/engine/input/key_mapping/KeyNames.cs:179
#, fuzzy
msgid "DIRECTIONL"
msgstr "Rezolucija:"

#: ../src/engine/input/key_mapping/KeyNames.cs:180
#, fuzzy
msgid "DIRECTIONR"
msgstr "Rezolucija:"

#: ../src/general/OptionsMenu.tscn:336 ../src/general/OptionsMenu.tscn:337
msgid "DISABLED"
msgstr ""

#: ../src/modding/ModManager.tscn:215
msgid "DISABLE_ALL"
msgstr ""

#: ../src/general/OptionsMenu.tscn:2157
msgid "DISCARD_AND_CONTINUE"
msgstr "Odbaci i nastavi"

#: ../src/modding/ModManager.tscn:588
#, fuzzy
msgid "DISCARD_CHANGES"
msgstr "Odbaci i nastavi"

#: ../src/early_multicellular_stage/editor/CellBodyPlanEditorComponent.tscn:714
#, fuzzy
msgid "DISCONNECTED_CELLS"
msgstr "Isključene Organele"

#: ../src/early_multicellular_stage/editor/CellBodyPlanEditorComponent.tscn:716
#, fuzzy
msgid "DISCONNECTED_CELLS_TEXT"
msgstr ""
"Postoje postavljene organele, koje nisu povezane sa ostalim.\n"
"Povežite sve postavljene organele jedni sa drugima ili poništite promene."

#: ../src/late_multicellular_stage/editor/MetaballBodyEditorComponent.tscn:831
#, fuzzy
msgid "DISCONNECTED_METABALLS"
msgstr "Isključene Organele"

#: ../src/late_multicellular_stage/editor/MetaballBodyEditorComponent.tscn:833
#, fuzzy
msgid "DISCONNECTED_METABALLS_TEXT"
msgstr ""
"Postoje postavljene organele, koje nisu povezane sa ostalim.\n"
"Povežite sve postavljene organele jedni sa drugima ili poništite promene."

#: ../src/microbe_stage/editor/CellEditorComponent.tscn:1483
msgid "DISCONNECTED_ORGANELLES"
msgstr "Isključene Organele"

#: ../src/microbe_stage/editor/CellEditorComponent.tscn:1485
msgid "DISCONNECTED_ORGANELLES_TEXT"
msgstr ""
"Postoje postavljene organele, koje nisu povezane sa ostalim.\n"
"Povežite sve postavljene organele jedni sa drugima ili poništite promene."

#: ../src/general/MainMenu.tscn:861
#, fuzzy
msgid "DISCORD_TOOLTIP"
msgstr "Dodajte novo vezivanje tastera"

#: ../src/general/OptionsMenu.tscn:1856
#, fuzzy
msgid "DISMISSED_POPUPS_COLON"
msgstr "Brzina:"

#: ../src/general/OptionsMenu.tscn:1854 ../src/general/OptionsMenu.tscn:1863
#, fuzzy
msgid "DISMISSED_POPUPS_EXPLANATION"
msgstr "Broj populacije od {0} promenio se za {1} zbog: {2}"

#: ../src/gui_common/dialogs/PermanentlyDismissibleDialog.cs:30
msgid "DISMISS_INFORMATION_PERMANENTLY"
msgstr ""

#: ../src/gui_common/dialogs/PermanentlyDismissibleDialog.cs:33
msgid "DISMISS_WARNING_PERMANENTLY"
msgstr ""

#: ../src/general/OptionsMenu.tscn:481
msgid "DISPLAY_3D_MENU_BACKGROUNDS"
msgstr ""

#: ../src/general/OptionsMenu.tscn:625
#, fuzzy
msgid "DISPLAY_ABILITIES_BAR"
msgstr "Sposobnosti"

#: ../src/general/OptionsMenu.tscn:472
msgid "DISPLAY_BACKGROUND_PARTICLES"
msgstr ""

#: ../src/general/OptionsMenu.tscn:642
#, fuzzy
msgid "DISPLAY_PART_NAMES"
msgstr "Sposobnosti"

#: ../src/auto-evo/simulation/food_source/EnvironmentalFoodSource.cs:41
msgid "DISSOLVED_COMPOUND_FOOD_SOURCE"
msgstr ""

#: ../src/modding/ModManager.cs:969
msgid "DOES_NOT_USE_FEATURE"
msgstr ""

#: ../src/gui_common/CreditsScroll.cs:354
#, fuzzy
msgid "DONATIONS"
msgstr "Opcije"

#: ../src/saving/SaveListItem.tscn:139 ../src/saving/SaveListItem.tscn:158
#: ../src/saving/SaveListItem.tscn:177 ../src/saving/SaveListItem.tscn:200
#: ../src/saving/SaveListItem.tscn:229 ../src/saving/SaveListItem.tscn:248
msgid "DOT_DOT_DOT"
msgstr ""

#: ../simulation_parameters/microbe_stage/membranes.json:21
#: ../src/gui_common/tooltip/ToolTipManager.tscn:2725
msgid "DOUBLE"
msgstr "Dupli"

#: ../src/gui_common/art_gallery/GalleryDetailsTooltip.tscn:54
msgid "DOUBLE_CLICK_TO_VIEW_IN_FULLSCREEN"
msgstr ""

#: ../src/gui_common/tooltip/ToolTipManager.tscn:2726
msgid "DOUBLE_MEMBRANE_DESCRIPTION"
msgstr "Membrana sa dva sloja, ima bolju zaštitu od oštećenja i uzima manje energije da se ne deformiše. Međutim, to usporava ćeliju i smanjuje brzinu kojom može da apsorbuje resurse."

#: ../src/engine/DebugOverlays.tscn:138
msgid "DUMP_SCENE_TREE"
msgstr ""

#: ../src/early_multicellular_stage/editor/CellBodyPlanEditorComponent.tscn:562
#: ../src/late_multicellular_stage/editor/MetaballBodyEditorComponent.tscn:631
#, fuzzy
msgid "DUPLICATE_TYPE"
msgstr "igrač je umro"

#: ../src/thriveopedia/fossilisation/FossilisedSpeciesInformation.cs:23
#, fuzzy
msgid "EARLY_MULTICELLULAR"
msgstr "Postavite organelu"

#: ../simulation_parameters/common/help_texts.json:145
#, fuzzy
msgid "EASTEREGG_MESSAGE_1"
msgstr "STVARI KOJE SE MIGOLJITI!!"

#: ../simulation_parameters/common/help_texts.json:172
msgid "EASTEREGG_MESSAGE_10"
msgstr "STVARI KOJE SE MIGOLJITI!!"

#: ../simulation_parameters/common/help_texts.json:175
msgid "EASTEREGG_MESSAGE_11"
msgstr "Otopitela metela."

#: ../simulation_parameters/common/help_texts.json:178
msgid "EASTEREGG_MESSAGE_12"
msgstr "Te plave ćelije ipak."

#: ../simulation_parameters/common/help_texts.json:181
msgid "EASTEREGG_MESSAGE_13"
msgstr "Evo saveta, biomi su više nego samo različito poreklo, jedinjenja u različitim biomima se ponekad mrestaju različitim brzinama."

#: ../simulation_parameters/common/help_texts.json:184
msgid "EASTEREGG_MESSAGE_14"
msgstr "Evo saveta: Što više bičeva imate, brže idete, vrum vrum, ali košta i ATP više"

#: ../simulation_parameters/common/help_texts.json:187
msgid "EASTEREGG_MESSAGE_15"
msgstr "Evo saveta, možete [g]utati komade gvožđa."

#: ../simulation_parameters/common/help_texts.json:190
#, fuzzy
msgid "EASTEREGG_MESSAGE_16"
msgstr "Evo saveta, ponekad je najbolje samo pobeći od drugih ćelija."

#: ../simulation_parameters/common/help_texts.json:193
msgid "EASTEREGG_MESSAGE_17"
msgstr "Zabavna činjenica, da li ste znali da na planeti Zemlji postoji preko 8000 vrsta trepavica?"

#: ../simulation_parameters/common/help_texts.json:196
msgid "EASTEREGG_MESSAGE_18"
msgstr "Zabavna činjenica, Stentor je cilijar koji se može istegnuti i uhvatiti plen u nekoj vrsti trube poput usta koja uvlače plen generišući vodene struje cilijama."

#: ../simulation_parameters/common/help_texts.json:199
msgid "EASTEREGG_MESSAGE_19"
msgstr "Zabavna činjenica, Didinijum je cilijar koji lovi Paramecijum."

#: ../simulation_parameters/common/help_texts.json:148
msgid "EASTEREGG_MESSAGE_2"
msgstr "Evo saveta, toksini se mogu koristiti za odbacivanje drugih toksina od vas ako ste dovoljno brzi."

#: ../simulation_parameters/common/help_texts.json:202
msgid "EASTEREGG_MESSAGE_20"
msgstr "Zabavna činjenica je da ameba lovi i hvata plen „nogama“ napravljenim od citoplazme nazvanih pseudopodi, želimo da konačno imamo one u Thrive-u."

#: ../simulation_parameters/common/help_texts.json:205
msgid "EASTEREGG_MESSAGE_21"
msgstr "Evo saveta, Pazite na veće ćelije i velike bakterije, nije zabavno da budeš probavljajen i oni će vas pojesti."

#: ../simulation_parameters/common/help_texts.json:208
msgid "EASTEREGG_MESSAGE_22"
msgstr "Vođa zvučnog tima Thrive-a napravio je mnogo pesama koje još nisu dodate u igru. Možete ih čuti ili gledati kako on komponuje na svom YouTube kanalu Oliver Lugg."

#: ../simulation_parameters/common/help_texts.json:211
msgid "EASTEREGG_MESSAGE_23"
msgstr "Evo saveta, ako je vaša ćelija 150 hekse, možete progutati velike gvozdene komade."

#: ../simulation_parameters/common/help_texts.json:214
msgid "EASTEREGG_MESSAGE_24"
msgstr "Thrive je zamišljen kao simulacija vanzemaljske planete, stoga ima smisla da će većina stvorenja koja nađete biti povezana sa jednom ili dve druge vrste usled evolucije koja se dešava oko vas, pogledajte da li ih možete prepoznati!"

#: ../simulation_parameters/common/help_texts.json:217
msgid "EASTEREGG_MESSAGE_25"
msgstr "Zabavna činjenica, Thrive tim svako malo pravi podkastove, trebalo bi da ih pogledate!"

#: ../simulation_parameters/common/help_texts.json:220
msgid "EASTEREGG_MESSAGE_26"
msgstr "Zabavna činjenica, Thrive je napravljen sa Godot, što je otvorenog koda!"

#: ../simulation_parameters/common/help_texts.json:223
msgid "EASTEREGG_MESSAGE_27"
msgstr "Zabavna činjenica, Jedan od prvih prototipova za igranje napravio je naš sjajni programer, UntrustedLife!"

#: ../simulation_parameters/common/help_texts.json:151
msgid "EASTEREGG_MESSAGE_3"
msgstr "Evo saveta, osmoregulacija košta 1 ATP po sekundi po heku koju ima vaša ćelija, svaki prazan hek citoplazme takođe generiše 5 ATP u sekundi, što znači da ako gubite ATP usled osmoregulacije, samo dodajte nekoliko praznih hekes citoplazme ili uklonite neke organele ."

#: ../simulation_parameters/common/help_texts.json:154
msgid "EASTEREGG_MESSAGE_4"
msgstr "Zabavna činjenica, u stvarnom životu prokarionti imaju nešto što se naziva Biokompanije i deluju poput organela, a zapravo se nazivaju Poliedrične organele."

#: ../simulation_parameters/common/help_texts.json:157
msgid "EASTEREGG_MESSAGE_5"
msgstr "Zabavna činjenica, metabolosom je ono što se naziva poliedrična organela."

#: ../simulation_parameters/common/help_texts.json:160
msgid "EASTEREGG_MESSAGE_6"
msgstr "Evo saveta, ponekad je najbolje samo pobeći od drugih ćelija."

#: ../simulation_parameters/common/help_texts.json:163
#, fuzzy
msgid "EASTEREGG_MESSAGE_7"
msgstr "Zabavna činjenica, da li ste znali da na planeti Zemlji postoji preko 8000 vrsta trepavica?"

#: ../simulation_parameters/common/help_texts.json:166
#, fuzzy
msgid "EASTEREGG_MESSAGE_8"
msgstr "Zabavna činjenica, Stentor je cilijar koji se može istegnuti i uhvatiti plen u nekoj vrsti trube poput usta koja uvlače plen generišući vodene struje cilijama."

#: ../simulation_parameters/common/help_texts.json:169
#, fuzzy
msgid "EASTEREGG_MESSAGE_9"
msgstr "Zabavna činjenica, Didinijum je cilijar koji lovi Paramecijum."

#: ../src/general/NewGameSettings.tscn:1122
#, fuzzy
msgid "EASTER_EGGS"
msgstr "STVARI KOJE SE MIGOLJITI!!"

#: ../src/general/NewGameSettings.tscn:1130
#, fuzzy
msgid "EASTER_EGGS_EXPLANATION"
msgstr "Broj populacije od {0} promenio se za {1} zbog: {2}"

#: ../src/general/OptionsMenu.tscn:1545
#, fuzzy
msgid "EDGE_PAN_SPEED"
msgstr "Brzina Apsorpcije Brzine"

#: ../simulation_parameters/common/input_options.json:119
#: ../src/microbe_stage/editor/MicrobeEditorTabButtons.tscn:154
msgid "EDITOR"
msgstr "Urednik"

#: ../src/microbe_stage/MicrobeStage.tscn:1823
#, fuzzy
msgid "EDITOR_BUTTON_TOOLTIP"
msgstr "Dodajte novo vezivanje tastera"

#: ../src/tutorial/microbe_editor/MicrobeEditorTutorialGUI.tscn:46
msgid "EDITOR_TUTORIAL_EDITOR_TEXT"
msgstr ""

#: ../src/general/OptionsMenu.tscn:337
#, fuzzy
msgid "EIGHT_TIMES"
msgstr "Desni miš"

#: ../src/modding/ModManager.tscn:197
#, fuzzy
msgid "ENABLED_MODS"
msgstr "Omogućite uređivač"

#: ../src/modding/ModManager.tscn:566
msgid "ENABLE_ALL_COMPATIBLE"
msgstr ""

#: ../simulation_parameters/common/input_options.json:290
msgid "ENABLE_EDITOR"
msgstr "Omogućite uređivač"

#: ../src/general/OptionsMenu.tscn:633
#, fuzzy
msgid "ENABLE_GUI_LIGHT_EFFECTS"
msgstr "Spoljni efekti:"

#: ../src/microbe_stage/editor/CellEditorComponent.GUI.cs:382
msgid "ENERGY_BALANCE_TOOLTIP_CONSUMPTION"
msgstr ""

#: ../src/microbe_stage/editor/CellEditorComponent.GUI.cs:345
msgid "ENERGY_BALANCE_TOOLTIP_PRODUCTION"
msgstr ""

#: ../src/microbe_stage/editor/CellEditorComponent.cs:2396
msgid "ENERGY_IN_PATCH_FOR"
msgstr ""

#: ../src/microbe_stage/editor/CellEditorComponent.cs:2407
msgid "ENERGY_SOURCES"
msgstr ""

#: ../src/microbe_stage/editor/CellEditorComponent.cs:2400
msgid "ENERGY_SUMMARY_LINE"
msgstr ""

#: ../src/modding/ModUploader.tscn:128
msgid "ENTER_EXISTING_ID"
msgstr ""

#: ../src/modding/ModUploader.tscn:138
msgid "ENTER_EXISTING_WORKSHOP_ID"
msgstr ""

#: ../src/engine/DebugOverlays.tscn:124
msgid "ENTITY_LABEL"
msgstr ""

#: ../src/late_multicellular_stage/MulticellularHUD.tscn:561
#: ../src/microbe_stage/MicrobeStage.tscn:600
msgid "ENVIRONMENT"
msgstr "Životna sredina"

#: ../src/general/NewGameSettings.tscn:652
msgid "ENVIRONMENTAL_GLUCOSE_RETENTION"
msgstr ""

#: ../src/general/NewGameSettings.tscn:691
#, fuzzy
msgid "ENVIRONMENTAL_GLUCOSE_RETENTION_EXPLANATION"
msgstr "Broj populacije od {0} promenio se za {1} zbog: {2}"

#: ../src/microbe_stage/HUDBottomBar.tscn:73
#, fuzzy
msgid "ENVIRONMENT_BUTTON_MICROBE_TOOLTIP"
msgstr "Dodajte novo vezivanje tastera"

#: ../simulation_parameters/microbe_stage/biomes.json:3
msgid "EPIPELAGIC"
msgstr "Epipelagik"

#: ../src/awakening_stage/EquipmentCategory.cs:9
msgid "EQUIPMENT_TYPE_AXE"
msgstr ""

#: ../src/general/OptionsMenu.tscn:2185 ../src/general/OptionsMenu.tscn:2193
msgid "ERROR"
msgstr "Greška"

#: ../src/modding/ModManager.cs:1014
msgid "ERROR_CREATING_FOLDER"
msgstr ""

#: ../src/modding/ModManager.cs:1023
msgid "ERROR_CREATING_INFO_FILE"
msgstr ""

#: ../src/general/OptionsMenu.tscn:2195
msgid "ERROR_FAILED_TO_SAVE_NEW_SETTINGS"
msgstr "Greška: Nije uspelo čuvanje novih postavki u konfiguracionoj datoteci."

#: ../src/general/ThriveNewsFeed.cs:97
#, fuzzy
msgid "ERROR_FETCHING_EXPLANATION"
msgstr "Broj populacije od {0} promenio se za {1} zbog: {2}"

#: ../src/general/ThriveNewsFeed.cs:96
msgid "ERROR_FETCHING_NEWS"
msgstr ""

#: ../src/saving/InProgressLoad.cs:206
msgid "ERROR_LOADING"
msgstr ""

#: ../src/saving/InProgressSave.cs:247
msgid "ERROR_SAVING"
msgstr ""

#: ../src/engine/input/key_mapping/KeyNames.cs:166
msgid "ESCAPE"
msgstr ""

#: ../src/microbe_stage/Microbe.Contact.cs:1250
msgid "ESCAPE_ENGULFING"
msgstr "pobegne od gutanja"

#: ../simulation_parameters/microbe_stage/biomes.json:1840
msgid "ESTUARY"
msgstr "Ušće"

#: ../src/auto-evo/AutoEvoExploringTool.tscn:957
msgid "EVOLUTIONARY_TREE"
msgstr ""

#: ../src/thriveopedia/pages/ThriveopediaEvolutionaryTreePage.tscn:70
#, fuzzy
msgid "EVOLUTIONARY_TREE_DISABLED_LABEL"
msgstr "Dodajte novo vezivanje tastera"

#: ../src/general/OptionsMenu.tscn:1964
#, fuzzy
msgid "EXACT_VERSION_COLON"
msgstr "Generacija:"

#: ../src/general/OptionsMenu.tscn:1962 ../src/general/OptionsMenu.tscn:1973
#, fuzzy
msgid "EXACT_VERSION_TOOLTIP"
msgstr "Dodajte novo vezivanje tastera"

#: ../src/saving/InProgressLoad.cs:171
msgid "EXCEPTION_HAPPENED_PROCESSING_SAVE"
msgstr ""

#: ../src/saving/InProgressLoad.cs:116
msgid "EXCEPTION_HAPPENED_WHILE_LOADING"
msgstr ""

#: ../src/industrial_stage/gui/CityScreen.tscn:64
#: ../src/space_stage/gui/PlanetScreen.tscn:65
#, fuzzy
msgid "EXISTING_BUILDINGS"
msgstr "Resetujte Unosi"

#: ../src/general/PauseMenu.tscn:239
msgid "EXIT"
msgstr "Izaći"

#: ../src/general/MainMenu.tscn:365
msgid "EXIT_TO_LAUNCHER"
msgstr ""

#: ../src/auto-evo/AutoEvoExploringTool.tscn:446
msgid "EXPORT_ALL_WORLDS"
msgstr ""

#: ../src/auto-evo/AutoEvoExploringTool.tscn:444
#, fuzzy
msgid "EXPORT_ALL_WORLDS_TOOLTIP"
msgstr "Dodajte novo vezivanje tastera"

#: ../src/auto-evo/AutoEvoExploringTool.tscn:1013
msgid "EXPORT_SUCCESS"
msgstr ""

#: ../src/microbe_stage/editor/CellEditorComponent.tscn:762
msgid "EXTERNAL"
msgstr "Spoljni"

#: ../src/microbe_stage/editor/MicrobeEditorReportComponent.tscn:323
msgid "EXTERNAL_EFFECTS"
msgstr "Spoljni efekti:"

#: ../src/microbe_stage/gui/ExtinctionBox.tscn:134
msgid "EXTINCTION_BOX_TEXT"
msgstr ""

#: ../src/microbe_stage/gui/ExtinctionBox.tscn:125
msgid "EXTINCTION_CAPITAL"
msgstr ""

#: ../src/microbe_stage/editor/MicrobeEditorReportComponent.cs:438
#: ../src/microbe_stage/editor/MicrobeEditorReportComponent.cs:449
msgid "EXTINCT_FROM_PATCH"
msgstr ""

#: ../src/microbe_stage/editor/MicrobeEditorReportComponent.cs:437
#: ../src/microbe_stage/editor/MicrobeEditorReportComponent.cs:450
msgid "EXTINCT_FROM_THE_PLANET"
msgstr ""

#: ../src/general/base_stage/CreatureStageBase.cs:395
#, fuzzy
msgid "EXTINCT_IN_PATCH"
msgstr "POPULACIJA:"

#: ../src/microbe_stage/editor/SpeciesPopulationDatasetsLegend.cs:23
msgid "EXTINCT_SPECIES"
msgstr ""

#: ../src/general/MainMenu.tscn:348
msgid "EXTRAS"
msgstr "Dodatne"

#: ../src/saving/NewSaveMenu.tscn:69
msgid "EXTRA_OPTIONS"
msgstr ""

#: ../src/general/MainMenu.tscn:873
#, fuzzy
msgid "FACEBOOK_TOOLTIP"
msgstr "Dodajte novo vezivanje tastera"

#: ../src/microbe_stage/editor/CellEditorComponent.tscn:1309
msgid "FAILED"
msgstr ""

#: ../src/saving/SaveList.tscn:137 ../src/saving/SaveManagerGUI.tscn:207
#, fuzzy
msgid "FAILED_SAVE_DELETION"
msgstr "Greška: Nije uspelo čuvanje novih postavki u konfiguracionoj datoteci."

#: ../src/saving/SaveList.tscn:139 ../src/saving/SaveManagerGUI.tscn:209
#, fuzzy
msgid "FAILED_SAVE_DELETION_DESCRIPTION"
msgstr "Vakuola je unutrašnja membranska organela koja se koristi za skladištenje u ćeliji. Sastoje se od nekoliko vezikula, manjih opnastih struktura koje se široko koriste u ćelijama za skladištenje, a koje su se stopile. Ispunjen je vodom koja se koristi da sadrži molekule, enzime, čvrste materije i druge supstance. Njihov oblik je tečan i može se razlikovati između ćelija."

#: ../src/microbe_stage/editor/BehaviourEditorSubComponent.tscn:194
msgid "FEARFUL"
msgstr ""

#: ../src/gui_common/tooltip/ToolTipManager.tscn:251
msgid "FEAR_EXPLANATION"
msgstr ""

#: ../src/general/utils/TranslationHelper.cs:81
msgid "FEATURE_DISABLED"
msgstr ""

#: ../src/general/utils/TranslationHelper.cs:80
#, fuzzy
msgid "FEATURE_ENABLED"
msgstr "Uključi tasteri za varanja"

#: ../src/gui_common/CreditsScroll.cs:510
#, fuzzy
msgid "FEBRUARY"
msgstr "Ušće"

#: ../src/general/ThriveNewsFeed.cs:183
msgid "FEED_ITEM_CONTENT_PARSING_FAILED"
msgstr ""

#: ../src/general/ThriveNewsFeed.cs:166 ../src/general/ThriveNewsFeed.cs:191
msgid "FEED_ITEM_MISSING_CONTENT"
msgstr ""

#: ../src/general/ThriveNewsFeed.cs:227
msgid "FEED_ITEM_PUBLISHED_AT"
msgstr ""

#: ../src/general/ThriveNewsFeed.cs:233
msgid "FEED_ITEM_TRUNCATED_NOTICE"
msgstr ""

#: ../src/gui_common/art_gallery/GalleryViewer.tscn:72
msgid "FILTER_ITEMS_BY_CATEGORY_COLON"
msgstr ""

#: ../src/microbe_stage/editor/MicrobeEditorPatchMap.tscn:144
#: ../src/microbe_stage/gui/PatchExtinctionBox.tscn:164
#: ../src/thriveopedia/pages/ThriveopediaPatchMapPage.tscn:79
msgid "FIND_CURRENT_PATCH"
msgstr ""

#: ../src/auto-evo/AutoEvoRun.cs:127
#, fuzzy
msgid "FINISHED_DOT"
msgstr "Gotov."

#: ../src/gui_common/tooltip/ToolTipManager.tscn:87
msgid "FINISH_EDITING_AND_RETURN_TO_ENVIRONMENT"
msgstr "Završite uređivanje i vratite se u okruženje"

#: ../src/auto-evo/AutoEvoExploringTool.tscn:363
#, fuzzy
msgid "FINISH_ONE_GENERATION"
msgstr "sa koncentracijom"

#: ../src/auto-evo/AutoEvoExploringTool.cs:683
#, fuzzy
msgid "FINISH_X_GENERATIONS"
msgstr "sa koncentracijom"

#: ../simulation_parameters/common/input_options.json:41
#: ../src/late_multicellular_stage/MulticellularHUD.tscn:1967
#: ../src/microbe_stage/MicrobeStage.tscn:1995
msgid "FIRE_TOXIN"
msgstr "Vatreni toksin"

#: ../simulation_parameters/microbe_stage/organelles.json:400
#: ../src/gui_common/tooltip/ToolTipManager.tscn:1102
msgid "FLAGELLUM"
msgstr "Bič"

#: ../src/gui_common/tooltip/ToolTipManager.tscn:1104
msgid "FLAGELLUM_DESCRIPTION"
msgstr "Bič (množina: bičevi) je snop proteinskih vlakana koji se proteže od ćelijske membrane koja može da koristi ATP da bi se povaljao i pokrenuo ćeliju u pravcu."

#: ../src/gui_common/tooltip/ToolTipManager.tscn:1103
#, fuzzy
msgid "FLAGELLUM_PROCESSES_DESCRIPTION"
msgstr "Bič (množina: bičevi) je snop proteinskih vlakana koji se proteže od ćelijske membrane koja može da koristi ATP da bi se povaljao i pokrenuo ćeliju u pravcu."

#: ../src/space_stage/SpaceFleet.cs:86
msgid "FLEET_NAME_FROM_PLACE"
msgstr ""

#: ../src/space_stage/gui/SpaceFleetInfoPopup.tscn:38
msgid "FLEET_UNITS"
msgstr ""

#: ../src/microbe_stage/MicrobeHUD.cs:89
#, fuzzy
msgid "FLOATING_CHUNKS_COLON"
msgstr "Broj populacije od {0} promenio se za {1} zbog: {2}"

#: ../simulation_parameters/microbe_stage/biomes.json:26
#: ../simulation_parameters/microbe_stage/biomes.json:192
#: ../simulation_parameters/microbe_stage/biomes.json:439
#: ../simulation_parameters/microbe_stage/biomes.json:605
#: ../simulation_parameters/microbe_stage/biomes.json:851
#: ../simulation_parameters/microbe_stage/biomes.json:1097
#: ../simulation_parameters/microbe_stage/biomes.json:1344
#: ../simulation_parameters/microbe_stage/biomes.json:1510
#: ../simulation_parameters/microbe_stage/biomes.json:1677
#: ../simulation_parameters/microbe_stage/biomes.json:1863
#: ../simulation_parameters/microbe_stage/biomes.json:2029
msgid "FLOATING_HAZARD"
msgstr "Plutajuća opasnost"

#: ../src/microbe_stage/editor/CellEditorComponent.tscn:859
msgid "FLUID"
msgstr ""

#: ../src/microbe_stage/editor/CellEditorComponent.tscn:839
msgid "FLUIDITY_RIGIDITY"
msgstr "Tečnost / Rigidnost"

#: ../src/microbe_stage/editor/BehaviourEditorSubComponent.tscn:300
msgid "FOCUSED"
msgstr ""

#: ../src/gui_common/tooltip/ToolTipManager.tscn:267
msgid "FOCUS_EXPLANATION"
msgstr ""

#: ../src/microbe_stage/editor/MicrobeEditorReportComponent.tscn:237
msgid "FOOD_CHAIN"
msgstr "Lanac Ishrane"

#: ../src/microbe_stage/editor/CellEditorComponent.cs:2413
msgid "FOOD_SOURCE_ENERGY_INFO"
msgstr ""

#: ../src/modding/ModUploader.tscn:286
msgid "FORGET_MOD_DETAILS"
msgstr ""

#: ../src/modding/ModUploader.tscn:284
#, fuzzy
msgid "FORGET_MOD_DETAILS_TOOLTIP"
msgstr "Nastaviti"

#: ../src/modding/ModUploader.cs:691 ../src/modding/NewModGUI.cs:336
msgid "FORM_ERROR_MESSAGE"
msgstr ""

#: ../src/thriveopedia/fossilisation/FossilisationDialog.tscn:36
#, fuzzy
msgid "FOSSILISATION"
msgstr "populacija:"

#: ../src/thriveopedia/fossilisation/FossilisationDialog.tscn:146
#, fuzzy
msgid "FOSSILISATION_EXPLANATION"
msgstr "Broj populacije od {0} promenio se za {1} zbog: {2}"

#: ../src/thriveopedia/fossilisation/FossilisationDialog.tscn:202
#, fuzzy
msgid "FOSSILISATION_FAILED"
msgstr "populacija:"

#: ../src/thriveopedia/fossilisation/FossilisationDialog.tscn:204
#, fuzzy
msgid "FOSSILISATION_FAILED_DESCRIPTION"
msgstr "Vakuola je unutrašnja membranska organela koja se koristi za skladištenje u ćeliji. Sastoje se od nekoliko vezikula, manjih opnastih struktura koje se široko koriste u ćelijama za skladištenje, a koje su se stopile. Ispunjen je vodom koja se koristi da sadrži molekule, enzime, čvrste materije i druge supstance. Njihov oblik je tečan i može se razlikovati između ćelija."

#: ../src/microbe_stage/MicrobeHUD.cs:221
#: ../src/thriveopedia/fossilisation/FossilisationButton.tscn:15
msgid "FOSSILISATION_HINT"
msgstr ""

#: ../src/microbe_stage/MicrobeHUD.cs:220
msgid "FOSSILISATION_HINT_ALREADY_FOSSILISED"
msgstr ""

#: ../src/gui_common/SpeciesDetailsPanelWithFossilisation.tscn:30
#: ../src/thriveopedia/fossilisation/FossilisationDialog.tscn:180
msgid "FOSSILISE"
msgstr ""

#: ../src/thriveopedia/pages/ThriveopediaMuseumPage.tscn:172
#, fuzzy
msgid "FOSSIL_DELETION_FAILED"
msgstr "Automatska-evolucija nije uspela"

#: ../src/thriveopedia/pages/ThriveopediaMuseumPage.tscn:174
#, fuzzy
msgid "FOSSIL_DELETION_FAILED_DESCRIPTION"
msgstr "Vakuola je unutrašnja membranska organela koja se koristi za skladištenje u ćeliji. Sastoje se od nekoliko vezikula, manjih opnastih struktura koje se široko koriste u ćelijama za skladištenje, a koje su se stopile. Ispunjen je vodom koja se koristi da sadrži molekule, enzime, čvrste materije i druge supstance. Njihov oblik je tečan i može se razlikovati između ćelija."

#: ../src/general/OptionsMenu.tscn:337
msgid "FOUR_TIMES"
msgstr ""

#: ../src/benchmark/microbe/MicrobeBenchmark.cs:183
#: ../src/engine/DebugOverlays.FPSCounter.cs:18
#: ../src/engine/DebugOverlays.PerformanceMetrics.cs:68
#: ../src/engine/DebugOverlays.tscn:66 ../src/engine/PerformanceMetrics.tscn:59
#, fuzzy
msgid "FPS"
msgstr "Maksimalni FPS:"

#: ../src/engine/DebugOverlays.tscn:103
msgid "FPS_DISPLAY"
msgstr ""

#: ../src/engine/DebugOverlays.PerformanceMetrics.cs:69
#, fuzzy
msgid "FRAME_DURATION"
msgstr "Disanje"

#: ../src/microbe_stage/editor/MutationPointsBar.cs:48
msgid "FREEBUILDING"
msgstr ""

#: ../src/general/NewGameSettings.tscn:763
msgid "FREE_GLUCOSE_CLOUD"
msgstr ""

#: ../src/general/NewGameSettings.tscn:771
msgid "FREE_GLUCOSE_CLOUD_EXPLANATION"
msgstr ""

#: ../src/general/OptionsMenu.tscn:290
msgid "FULLSCREEN"
msgstr "Ceo ekran"

#: ../src/modding/ModManager.tscn:595
msgid "FULL_MOD_INFO"
msgstr ""

#: ../src/gui_common/art_gallery/GalleryViewer.tscn:24
msgid "GALLERY_VIEWER"
msgstr ""

#: ../src/gui_common/CreditsScroll.cs:502
msgid "GAME_DESIGN_TEAM"
msgstr ""

#: ../simulation_parameters/common/gallery.json:86
#, fuzzy
msgid "GENERAL"
msgstr "Generacija:"

#: ../src/auto-evo/AutoEvoExploringTool.tscn:760
#, fuzzy
msgid "GENERATIONS"
msgstr "Generacija:"

#: ../src/microbe_stage/editor/CellEditorComponent.tscn:1081
msgid "GENERATION_COLON"
msgstr "Generacija:"

#: ../src/general/MainMenu.tscn:825
#, fuzzy
msgid "GITHUB_TOOLTIP"
msgstr "Dodajte novo vezivanje tastera"

<<<<<<< HEAD
#: ../src/general/OptionsMenu.cs:1059
=======
#: ../src/general/OptionsMenu.cs:1062
>>>>>>> 5cf509fa
msgid "GLES2"
msgstr ""

#: ../src/general/MainMenu.tscn:957
msgid "GLES2_MODE_WARNING"
msgstr "Upozorenje u režimu GLES2"

#: ../src/general/MainMenu.tscn:959
msgid "GLES2_MODE_WARNING_TEXT"
msgstr "Koristite Thrive vith GLES2. Ovo je ozbiljno neprovereno i verovatno će izazvati probleme. Pokušajte da ažurirate upravljačke programe za video i / ili prisilite AMD ili Nvidia grafiku da se koristi za pokretanje programa Thrive."

<<<<<<< HEAD
#: ../src/general/OptionsMenu.cs:1064
=======
#: ../src/general/OptionsMenu.cs:1067
>>>>>>> 5cf509fa
msgid "GLES3"
msgstr ""

#: ../src/microbe_stage/editor/MicrobeEditorReportComponent.tscn:432
msgid "GLOBAL_INITIAL_LETTER"
msgstr ""

#: ../src/auto-evo/RunResults.cs:969
msgid "GLOBAL_TIMELINE_SPECIES_MIGRATED_TO"
msgstr ""

#: ../simulation_parameters/microbe_stage/compounds.json:62
#: ../src/late_multicellular_stage/MulticellularHUD.tscn:1125
#: ../src/microbe_stage/gui/PatchDetailsPanel.tscn:713
#: ../src/microbe_stage/MicrobeStage.tscn:1161
msgid "GLUCOSE"
msgstr "Glukoza"

#: ../src/general/IWorldEffect.cs:90
msgid "GLUCOSE_CONCENTRATIONS_DRASTICALLY_DROPPED"
msgstr ""

#: ../simulation_parameters/microbe_stage/bio_processes.json:13
msgid "GLYCOLYSIS"
msgstr "Glikoliza"

#: ../src/microbe_stage/MicrobeCheatMenu.tscn:44
msgid "GODMODE"
msgstr ""

#: ../src/ascension_stage/gui/GodToolsPopup.tscn:16
#, fuzzy
msgid "GOD_TOOLS_TITLE"
msgstr "Dodajte novo vezivanje tastera"

#: ../simulation_parameters/microbe_stage/biomes.json:104
#: ../simulation_parameters/microbe_stage/biomes.json:350
#: ../simulation_parameters/microbe_stage/biomes.json:517
#: ../simulation_parameters/microbe_stage/biomes.json:763
#: ../simulation_parameters/microbe_stage/biomes.json:1009
#: ../simulation_parameters/microbe_stage/biomes.json:1255
#: ../simulation_parameters/microbe_stage/biomes.json:1422
#: ../simulation_parameters/microbe_stage/biomes.json:1588
#: ../simulation_parameters/microbe_stage/biomes.json:1774
#: ../simulation_parameters/microbe_stage/biomes.json:1941
#: ../simulation_parameters/microbe_stage/biomes.json:2187
msgid "GOOGLY_EYE_CELL"
msgstr ""

#: ../src/tutorial/microbe_editor/MicrobeEditorTutorialGUI.tscn:163
msgid "GOT_IT"
msgstr ""

#: ../src/gui_common/dialogs/LicensesDisplay.cs:67
msgid "GPL_LICENSE_HEADING"
msgstr ""

#: ../src/general/OptionsMenu.tscn:491
#, fuzzy
msgid "GPU_NAME"
msgstr "Pećina"

#: ../src/general/OptionsMenu.tscn:177
msgid "GRAPHICS"
msgstr "Grafika"

#: ../src/gui_common/CreditsScroll.cs:499
#, fuzzy
msgid "GRAPHICS_TEAM"
msgstr "Grafika"

#: ../src/general/OptionsMenu.tscn:575
msgid "GUI"
msgstr ""

#: ../src/gui_common/tooltip/ToolTipManager.tscn:4102
#, fuzzy
msgid "GUI_LIGHT_EFFECTS_OPTION_DESCRIPTION"
msgstr "Moć ćelije. Mitohondrion (množina: mitohondrije) je dvostruka membranska struktura ispunjena proteinima i enzimima. To je prokariot koji je asimilirao za upotrebu od svog eukariotskog domaćina. U stanju je da pretvori glukozu u ATP sa mnogo većom efikasnošću nego što se to može učiniti u citoplazmi u procesu koji se naziva aerobno disanje. Međutim, potreban mu je kiseonik da bi funkcionisao, a niži nivoi kiseonika u okolini usporiće brzinu njegove proizvodnje ATP."

#: ../simulation_parameters/common/input_options.json:261
msgid "GUI_TAB_NAVIGATION"
msgstr ""

#: ../src/general/OptionsMenu.tscn:824
msgid "GUI_VOLUME"
msgstr "Tom od interfejs"

#: ../src/gui_common/tooltip/ToolTipManager.tscn:196
#: ../src/gui_common/tooltip/ToolTipManager.tscn:2687
#: ../src/gui_common/tooltip/ToolTipManager.tscn:2855
#: ../src/gui_common/tooltip/ToolTipManager.tscn:3025
#: ../src/gui_common/tooltip/ToolTipManager.tscn:3272
#: ../src/gui_common/tooltip/ToolTipManager.tscn:3517
#: ../src/gui_common/tooltip/ToolTipManager.tscn:3791
msgid "HEALTH"
msgstr "Zdravlje"

#: ../src/general/PauseMenu.tscn:208
msgid "HELP"
msgstr "Pomoć"

#: ../src/general/PauseMenu.tscn:207 ../src/microbe_stage/HUDBottomBar.tscn:140
#, fuzzy
msgid "HELP_BUTTON_TOOLTIP"
msgstr "Dodajte novo vezivanje tastera"

#: ../src/general/OptionsMenu.tscn:985 ../src/general/OptionsMenu.tscn:1035
msgid "HIGHER_VALUES_INCREASE_PERFORMANCE"
msgstr "(veće vrednosti poboljšavaju performanse)"

#: ../src/general/OptionsMenu.tscn:321 ../src/general/OptionsMenu.tscn:1193
msgid "HIGHER_VALUES_WORSEN_PERFORMANCE"
msgstr "(veće vrednosti pogoršavaju performanse)"

#: ../simulation_parameters/common/input_options.json:226
msgid "HOLD_FOR_PAN_OR_ROTATE_MODE"
msgstr ""

#: ../simulation_parameters/common/input_options.json:53
msgid "HOLD_PACK_COMMANDS_MENU"
msgstr ""

#: ../simulation_parameters/common/input_options.json:214
msgid "HOLD_TO_SHOW_CURSOR"
msgstr ""

#: ../src/late_multicellular_stage/MulticellularHUD.tscn:498
msgid "HOLD_TO_SHOW_CURSOR_ADVICE_TEXT"
msgstr ""

#: ../src/ascension_stage/AscensionCeremony.tscn:231
msgid "HOLD_TO_SKIP_CREDITS"
msgstr ""

#: ../src/thriveopedia/Thriveopedia.tscn:270
msgid "HOME"
msgstr ""

#: ../src/general/OptionsMenu.tscn:1305 ../src/general/OptionsMenu.tscn:1413
#, fuzzy
msgid "HORIZONTAL_COLON"
msgstr "Generacija:"

#: ../src/engine/input/ControllerAxisVisualizer.cs:167
#: ../src/engine/input/ControllerAxisVisualizer.tscn:47
msgid "HORIZONTAL_WITH_AXIS_NAME_COLON"
msgstr ""

#: ../src/microbe_stage/editor/CellEditorComponent.tscn:1031
msgid "HP_COLON"
msgstr "Zdrav.:"

#: ../src/gui_common/TweakedColourPicker.tscn:47
msgid "HSV"
msgstr ""

#: ../src/microbe_stage/gui/HUDMessages.cs:49
msgid "HUD_MESSAGE_MULTIPLE"
msgstr ""

#: ../simulation_parameters/microbe_stage/compounds.json:47
#: ../src/late_multicellular_stage/MulticellularHUD.tscn:1281
#: ../src/microbe_stage/gui/PatchDetailsPanel.tscn:643
#: ../src/microbe_stage/MicrobeStage.tscn:1308
msgid "HYDROGEN_SULFIDE"
msgstr "Vodonik Sulfid"

#: ../src/engine/input/key_mapping/KeyNames.cs:177
msgid "HYPERL"
msgstr ""

#: ../src/engine/input/key_mapping/KeyNames.cs:178
msgid "HYPERR"
msgstr ""

#: ../simulation_parameters/microbe_stage/biomes.json:1731
msgid "ICESHARD"
msgstr "Krhotina Leda"

#: ../simulation_parameters/microbe_stage/biomes.json:1654
msgid "ICESHELF"
msgstr "Ledena Polica"

#: ../src/modding/ModUploader.cs:450
msgid "ID_IS_NOT_A_NUMBER"
msgstr ""

#: ../src/modding/ModUploader.tscn:152
msgid "ID_NUMBER"
msgstr ""

#: ../src/general/NewGameSettings.tscn:1101
#, fuzzy
msgid "INCLUDE_MULTICELLULAR_PROTOTYPE"
msgstr "Postavite organelu"

#: ../src/general/NewGameSettings.tscn:1109
msgid "INCLUDE_MULTICELLULAR_PROTOTYPE_EXPLANATION"
msgstr ""

#: ../simulation_parameters/common/gallery.json:458
msgid "INDUSTRIAL_STAGE"
msgstr ""

#: ../src/microbe_stage/MicrobeCheatMenu.tscn:37
#, fuzzy
msgid "INFINITE_COMPOUNDS"
msgstr "Jedinjenje"

#: ../src/microbe_stage/editor/MicrobeEditorCheatMenu.tscn:30
msgid "INFINITE_MP"
msgstr ""

#: ../src/microbe_stage/MicrobeStage.tscn:1404
msgid "INGESTED_MATTER"
msgstr ""

#: ../src/auto-evo/AutoEvoExploringTool.tscn:289
#, fuzzy
msgid "INIT_NEW_WORLD_TOOLTIP"
msgstr "Dodajte novo vezivanje tastera"

#: ../src/general/OptionsMenu.tscn:210
msgid "INPUTS"
msgstr "Unosi"

#: ../simulation_parameters/common/input_options.json:91
#, fuzzy
msgid "INPUT_NAME_BUILD_STRUCTURE"
msgstr "sa koncentracijom"

#: ../simulation_parameters/common/input_options.json:73
#, fuzzy
msgid "INPUT_NAME_INTERACTION"
msgstr "sa koncentracijom"

#: ../simulation_parameters/common/input_options.json:77
#, fuzzy
msgid "INPUT_NAME_OPEN_INVENTORY"
msgstr "sa koncentracijom"

#: ../src/gui_common/charts/line/LineChart.tscn:219
msgid "INSPECT"
msgstr ""

#: ../src/engine/DebugOverlays.tscn:131 ../src/engine/DebugOverlays.tscn:166
msgid "INSPECTOR"
msgstr ""

#: ../src/awakening_stage/InteractionType.cs:32
#, fuzzy
msgid "INTERACTION_ACTIVATE_ASCENSION"
msgstr "Mutacije Poeni"

#: ../src/space_stage/structure_components/AscensionComponent.cs:33
#, fuzzy
msgid "INTERACTION_ACTIVATE_ASCENSION_MISSING_ENERGY"
msgstr "Mutacije Poeni"

#: ../src/awakening_stage/InteractionType.cs:17
#, fuzzy
msgid "INTERACTION_CONSTRUCT"
msgstr "Mutacije Poeni"

#: ../src/late_multicellular_stage/MulticellularCreature.cs:463
msgid "INTERACTION_CONSTRUCT_MISSING_DEPOSITED_MATERIALS"
msgstr ""

#: ../src/awakening_stage/InteractionType.cs:8
#, fuzzy
msgid "INTERACTION_CRAFT"
msgstr "Mutacije Poeni"

#: ../src/awakening_stage/InteractionType.cs:14
#, fuzzy
msgid "INTERACTION_DEPOSIT_RESOURCES"
msgstr "Mutacije Poeni"

#: ../src/late_multicellular_stage/MulticellularCreature.cs:453
msgid "INTERACTION_DEPOSIT_RESOURCES_NO_SUITABLE_RESOURCES"
msgstr ""

#: ../src/awakening_stage/InteractionType.cs:20
#, fuzzy
msgid "INTERACTION_DESTROY"
msgstr "Mutacije Poeni"

#: ../src/awakening_stage/InteractionType.cs:26
#, fuzzy
msgid "INTERACTION_FOUND_SETTLEMENT"
msgstr "Mutacije Poeni"

#: ../src/awakening_stage/InteractionType.cs:11
#, fuzzy
msgid "INTERACTION_HARVEST"
msgstr "Mutacije Poeni"

#: ../src/late_multicellular_stage/MulticellularCreature.cs:439
msgid "INTERACTION_HARVEST_CANNOT_MISSING_TOOL"
msgstr ""

#: ../src/awakening_stage/InteractionType.cs:5
msgid "INTERACTION_PICK_UP"
msgstr ""

#: ../src/late_multicellular_stage/MulticellularCreature.cs:416
msgid "INTERACTION_PICK_UP_CANNOT_FULL"
msgstr ""

#: ../src/late_multicellular_stage/editor/MetaballBodyEditorComponent.tscn:458
#, fuzzy
msgid "INTERNALS"
msgstr "Spoljni"

#: ../src/modding/NewModGUI.cs:297
msgid "INTERNAL_NAME_IN_USE"
msgstr ""

#: ../src/modding/NewModGUI.cs:285
msgid "INTERNAL_NAME_REQUIRED"
msgstr ""

#: ../src/modding/NewModGUI.cs:291
msgid "INTERNAL_NAME_REQUIRES_CAPITAL"
msgstr ""

#: ../src/gui_common/charts/line/LineChart.cs:694
msgid "INVALID_DATA_TO_PLOT"
msgstr ""

#: ../src/modding/ModManager.cs:299
msgid "INVALID_ICON_PATH"
msgstr ""

#: ../src/saving/NewSaveMenu.cs:215
msgid "INVALID_SAVE_NAME_POPUP"
msgstr ""

#: ../src/microbe_stage/editor/EditorComponentBottomLeftButtons.cs:288
#: ../src/thriveopedia/fossilisation/FossilisationDialog.cs:156
msgid "INVALID_SPECIES_NAME_POPUP"
msgstr ""

#: ../src/modding/ModUploader.cs:375
msgid "INVALID_TAG"
msgstr ""

#: ../src/modding/NewModGUI.cs:270
msgid "INVALID_URL_FORMAT"
msgstr ""

#: ../src/modding/ModManager.cs:313
msgid "INVALID_URL_SCHEME"
msgstr ""

#: ../src/awakening_stage/gui/InventoryScreen.tscn:78
msgid "INVENTORY_ITEMS_ON_GROUND"
msgstr ""

#: ../src/awakening_stage/gui/InventoryScreen.tscn:104
msgid "INVENTORY_TITLE"
msgstr ""

#: ../src/awakening_stage/gui/InventoryScreen.tscn:153
msgid "INVENTORY_TOGGLE_CRAFTING"
msgstr ""

#: ../src/awakening_stage/gui/InventoryScreen.tscn:147
msgid "INVENTORY_TOGGLE_GROUND"
msgstr ""

#: ../src/general/OptionsMenu.tscn:1317 ../src/general/OptionsMenu.tscn:1338
#: ../src/general/OptionsMenu.tscn:1425 ../src/general/OptionsMenu.tscn:1447
msgid "INVERTED"
msgstr ""

#: ../src/saving/SaveHelper.cs:539
msgid "IN_PROTOTYPE"
msgstr ""

#: ../simulation_parameters/microbe_stage/compounds.json:109
#: ../src/late_multicellular_stage/MulticellularHUD.tscn:1333
#: ../src/microbe_stage/gui/PatchDetailsPanel.tscn:784
#: ../src/microbe_stage/MicrobeStage.tscn:1354
msgid "IRON"
msgstr "Gvožđe"

#: ../simulation_parameters/microbe_stage/bio_processes.json:131
msgid "IRON_CHEMOLITHOAUTOTROPHY"
msgstr "Hemolitoautotrofija gvožđa"

#: ../src/general/MainMenu.tscn:801
#, fuzzy
msgid "ITCH_TOOLTIP"
msgstr "Dodajte novo vezivanje tastera"

#: ../src/gui_common/CreditsScroll.cs:509
msgid "JANUARY"
msgstr ""

#: ../src/general/OptionsMenu.tscn:1889
msgid "JSON_DEBUG_MODE"
msgstr ""

#: ../src/general/OptionsMenu.tscn:1905
msgid "JSON_DEBUG_MODE_ALWAYS"
msgstr ""

#: ../src/general/OptionsMenu.tscn:1904 ../src/general/OptionsMenu.tscn:1905
msgid "JSON_DEBUG_MODE_AUTO"
msgstr ""

#: ../src/general/OptionsMenu.tscn:1905
msgid "JSON_DEBUG_MODE_NEVER"
msgstr ""

#: ../src/gui_common/CreditsScroll.cs:515
msgid "JULY"
msgstr ""

#: ../src/gui_common/CreditsScroll.cs:514
msgid "JUNE"
msgstr ""

#: ../src/engine/input/key_mapping/KeyNames.cs:141
#, fuzzy
msgid "KEY_BACK"
msgstr "Nazad"

#: ../src/engine/input/key_mapping/InputGroupList.cs:158
msgid "KEY_BINDING_CHANGE_CONFLICT"
msgstr ""
"Postoji sukob sa {0}.\n"
"Da li želite da uklonite unos iz {1}?"

#: ../src/engine/input/key_mapping/KeyNames.cs:132
msgid "KEY_CLEAR"
msgstr ""

#: ../src/engine/input/key_mapping/KeyNames.cs:130
msgid "KEY_DELETE"
msgstr ""

#: ../src/engine/input/key_mapping/KeyNames.cs:138
#, fuzzy
msgid "KEY_DOWN"
msgstr "Pomerite nadole"

#: ../src/engine/input/key_mapping/KeyNames.cs:134
msgid "KEY_END"
msgstr ""

#: ../src/engine/input/key_mapping/KeyNames.cs:128
msgid "KEY_ENTER"
msgstr ""

#: ../src/engine/input/key_mapping/KeyNames.cs:148
msgid "KEY_FAVORITES"
msgstr ""

#: ../src/engine/input/key_mapping/KeyNames.cs:126
#, fuzzy
msgid "KEY_FORWARD"
msgstr "Kreni napred"

#: ../src/engine/input/key_mapping/KeyNames.cs:140
#, fuzzy
msgid "KEY_HELP"
msgstr "Pomoć"

#: ../src/engine/input/key_mapping/KeyNames.cs:133
msgid "KEY_HOME"
msgstr ""

#: ../src/engine/input/key_mapping/KeyNames.cs:147
msgid "KEY_HOMEPAGE"
msgstr ""

#: ../src/engine/input/key_mapping/KeyNames.cs:129
msgid "KEY_INSERT"
msgstr ""

#: ../src/engine/input/key_mapping/KeyNames.cs:135
#, fuzzy
msgid "KEY_LEFT"
msgstr "Pomerite se levo"

#: ../src/engine/input/key_mapping/KeyNames.cs:139
msgid "KEY_MENU"
msgstr ""

#: ../src/engine/input/key_mapping/KeyNames.cs:146
msgid "KEY_OPENURL"
msgstr ""

#: ../src/engine/input/key_mapping/KeyNames.cs:131
msgid "KEY_PAUSE"
msgstr ""

#: ../src/engine/input/key_mapping/KeyNames.cs:149
msgid "KEY_PRINT"
msgstr ""

#: ../src/engine/input/key_mapping/KeyNames.cs:143
msgid "KEY_REFRESH"
msgstr ""

#: ../src/engine/input/key_mapping/KeyNames.cs:137
#, fuzzy
msgid "KEY_RIGHT"
msgstr "Pomerite se desno"

#: ../src/engine/input/key_mapping/KeyNames.cs:144
msgid "KEY_SEARCH"
msgstr ""

#: ../src/engine/input/key_mapping/KeyNames.cs:145
msgid "KEY_STANDBY"
msgstr ""

#: ../src/engine/input/key_mapping/KeyNames.cs:142
msgid "KEY_STOP"
msgstr ""

#: ../src/engine/input/key_mapping/KeyNames.cs:127
msgid "KEY_TAB"
msgstr ""

#: ../src/engine/input/key_mapping/KeyNames.cs:136
msgid "KEY_UP"
msgstr ""

#: ../src/general/utils/StringUtils.cs:37
msgid "KILO_ABBREVIATION"
msgstr ""

#: ../src/engine/input/key_mapping/KeyNames.cs:217
msgid "KP0"
msgstr ""

#: ../src/engine/input/key_mapping/KeyNames.cs:218
msgid "KP1"
msgstr ""

#: ../src/engine/input/key_mapping/KeyNames.cs:219
msgid "KP2"
msgstr ""

#: ../src/engine/input/key_mapping/KeyNames.cs:220
msgid "KP3"
msgstr ""

#: ../src/engine/input/key_mapping/KeyNames.cs:221
msgid "KP4"
msgstr ""

#: ../src/engine/input/key_mapping/KeyNames.cs:222
msgid "KP5"
msgstr ""

#: ../src/engine/input/key_mapping/KeyNames.cs:223
msgid "KP6"
msgstr ""

#: ../src/engine/input/key_mapping/KeyNames.cs:224
msgid "KP7"
msgstr ""

#: ../src/engine/input/key_mapping/KeyNames.cs:225
msgid "KP8"
msgstr ""

#: ../src/engine/input/key_mapping/KeyNames.cs:226
msgid "KP9"
msgstr ""

#: ../src/engine/input/key_mapping/KeyNames.cs:216
msgid "KPADD"
msgstr ""

#: ../src/engine/input/key_mapping/KeyNames.cs:213
msgid "KPDIVIDE"
msgstr ""

#: ../src/engine/input/key_mapping/KeyNames.cs:168
msgid "KPENTER"
msgstr ""

#: ../src/engine/input/key_mapping/KeyNames.cs:212
msgid "KPMULTIPLY"
msgstr ""

#: ../src/engine/input/key_mapping/KeyNames.cs:215
msgid "KPPERIOD"
msgstr ""

#: ../src/engine/input/key_mapping/KeyNames.cs:214
msgid "KPSUBTRACT"
msgstr ""

#: ../src/general/OptionsMenu.tscn:900
msgid "LANGUAGE"
msgstr "Jezik:"

<<<<<<< HEAD
#: ../src/general/OptionsMenu.cs:1562
msgid "LANGUAGE_TRANSLATION_PROGRESS"
msgstr ""

#: ../src/general/OptionsMenu.cs:1558
msgid "LANGUAGE_TRANSLATION_PROGRESS_LOW"
msgstr ""

#: ../src/general/OptionsMenu.cs:1554
=======
#: ../src/general/OptionsMenu.cs:1565
msgid "LANGUAGE_TRANSLATION_PROGRESS"
msgstr ""

#: ../src/general/OptionsMenu.cs:1561
msgid "LANGUAGE_TRANSLATION_PROGRESS_LOW"
msgstr ""

#: ../src/general/OptionsMenu.cs:1557
>>>>>>> 5cf509fa
msgid "LANGUAGE_TRANSLATION_PROGRESS_REALLY_LOW"
msgstr ""

#: ../src/microbe_stage/editor/CellEditorComponent.cs:1339
msgid "LAST_ORGANELLE_DELETE_OPTION_DISABLED_TOOLTIP"
msgstr ""

#: ../src/thriveopedia/fossilisation/FossilisedSpeciesInformation.cs:26
#, fuzzy
msgid "LATE_MULTICELLULAR"
msgstr "Postavite organelu"

#: ../src/engine/input/key_mapping/KeyNames.cs:196
msgid "LAUNCH0"
msgstr ""

#: ../src/engine/input/key_mapping/KeyNames.cs:197
msgid "LAUNCH1"
msgstr ""

#: ../src/engine/input/key_mapping/KeyNames.cs:198
msgid "LAUNCH2"
msgstr ""

#: ../src/engine/input/key_mapping/KeyNames.cs:199
msgid "LAUNCH3"
msgstr ""

#: ../src/engine/input/key_mapping/KeyNames.cs:200
msgid "LAUNCH4"
msgstr ""

#: ../src/engine/input/key_mapping/KeyNames.cs:201
msgid "LAUNCH5"
msgstr ""

#: ../src/engine/input/key_mapping/KeyNames.cs:202
msgid "LAUNCH6"
msgstr ""

#: ../src/engine/input/key_mapping/KeyNames.cs:203
msgid "LAUNCH7"
msgstr ""

#: ../src/engine/input/key_mapping/KeyNames.cs:204
msgid "LAUNCH8"
msgstr ""

#: ../src/engine/input/key_mapping/KeyNames.cs:205
msgid "LAUNCH9"
msgstr ""

#: ../src/engine/input/key_mapping/KeyNames.cs:206
msgid "LAUNCHA"
msgstr ""

#: ../src/engine/input/key_mapping/KeyNames.cs:207
msgid "LAUNCHB"
msgstr ""

#: ../src/engine/input/key_mapping/KeyNames.cs:208
msgid "LAUNCHC"
msgstr ""

#: ../src/engine/input/key_mapping/KeyNames.cs:209
msgid "LAUNCHD"
msgstr ""

#: ../src/engine/input/key_mapping/KeyNames.cs:210
msgid "LAUNCHE"
msgstr ""

#: ../src/engine/input/key_mapping/KeyNames.cs:211
msgid "LAUNCHF"
msgstr ""

#: ../src/engine/input/key_mapping/KeyNames.cs:194
msgid "LAUNCHMAIL"
msgstr ""

#: ../src/engine/input/key_mapping/KeyNames.cs:195
msgid "LAUNCHMEDIA"
msgstr ""

#: ../src/general/NewGameSettings.tscn:155
#: ../src/general/NewGameSettings.tscn:854
msgid "LAWK_ONLY"
msgstr ""

#: ../src/general/NewGameSettings.tscn:162
#: ../src/general/NewGameSettings.tscn:862
#, fuzzy
msgid "LAWK_ONLY_EXPLANATION"
msgstr "Broj populacije od {0} promenio se za {1} zbog: {2}"

#: ../src/gui_common/CreditsScroll.cs:243
msgid "LEAD_ARTIST"
msgstr ""

#: ../src/gui_common/CreditsScroll.cs:244
msgid "LEAD_ARTISTS"
msgstr ""

#: ../src/gui_common/CreditsScroll.cs:225
msgid "LEAD_DEVELOPERS"
msgstr ""

#: ../src/gui_common/CreditsScroll.cs:261
msgid "LEAD_GAME_DESIGNER"
msgstr ""

#: ../src/gui_common/CreditsScroll.cs:262
msgid "LEAD_GAME_DESIGNERS"
msgstr ""

#: ../src/gui_common/CreditsScroll.cs:256
msgid "LEAD_OUTREACH_PEOPLE"
msgstr ""

#: ../src/gui_common/CreditsScroll.cs:255
msgid "LEAD_OUTREACH_PERSON"
msgstr ""

#: ../src/gui_common/CreditsScroll.cs:231
msgid "LEAD_PROGRAMMER"
msgstr ""

#: ../src/gui_common/CreditsScroll.cs:232
msgid "LEAD_PROGRAMMERS"
msgstr ""

#: ../src/gui_common/CreditsScroll.cs:273
msgid "LEAD_PROJECT_MANAGER"
msgstr ""

#: ../src/gui_common/CreditsScroll.cs:274
msgid "LEAD_PROJECT_MANAGERS"
msgstr ""

#: ../src/gui_common/CreditsScroll.cs:267
msgid "LEAD_TESTER"
msgstr ""

#: ../src/gui_common/CreditsScroll.cs:268
msgid "LEAD_TESTERS"
msgstr ""

#: ../src/gui_common/CreditsScroll.cs:237
msgid "LEAD_THEORIST"
msgstr ""

#: ../src/gui_common/CreditsScroll.cs:238
msgid "LEAD_THEORISTS"
msgstr ""

#: ../src/modding/ModManager.tscn:185
#, fuzzy
msgid "LEFT_ARROW"
msgstr "Levi miš"

#: ../src/engine/input/key_mapping/SpecifiedInputKey.cs:244
msgid "LEFT_MOUSE"
msgstr "Levi miš"

#: ../src/general/MainMenu.tscn:530
msgid "LICENSES"
msgstr ""

#: ../src/gui_common/dialogs/LicensesDisplay.tscn:94
msgid "LICENSES_COVERING_THRIVE"
msgstr ""

#: ../src/general/NewGameSettings.tscn:181
#: ../src/general/NewGameSettings.tscn:881
msgid "LIFE_ORIGIN"
msgstr ""

#: ../src/general/NewGameSettings.tscn:190
#: ../src/general/NewGameSettings.tscn:890
msgid "LIFE_ORIGIN_EXPLANATION"
msgstr ""

#: ../src/general/NewGameSettings.tscn:208
#: ../src/general/NewGameSettings.tscn:901
#: ../src/general/WorldGenerationSettings.cs:48
msgid "LIFE_ORIGIN_PANSPERMIA"
msgstr ""

#: ../src/general/NewGameSettings.tscn:208
#: ../src/general/NewGameSettings.tscn:901
#: ../src/general/WorldGenerationSettings.cs:45
msgid "LIFE_ORIGIN_POND"
msgstr ""

#: ../src/general/NewGameSettings.tscn:205
#: ../src/general/NewGameSettings.tscn:898
#, fuzzy
msgid "LIFE_ORIGIN_TOOLTIP"
msgstr "Dodajte novo vezivanje tastera"

#: ../src/general/NewGameSettings.tscn:207
#: ../src/general/NewGameSettings.tscn:208
#: ../src/general/NewGameSettings.tscn:900
#: ../src/general/NewGameSettings.tscn:901
#: ../src/general/WorldGenerationSettings.cs:42
msgid "LIFE_ORIGIN_VENTS"
msgstr ""

#: ../src/late_multicellular_stage/MulticellularHUD.tscn:885
#: ../src/microbe_stage/MicrobeStage.tscn:924
msgid "LIGHT"
msgstr "Svetlost"

#: ../src/microbe_stage/editor/CellEditorComponent.tscn:533
msgid "LIGHT_LEVEL_AVERAGE"
msgstr ""

#: ../src/microbe_stage/editor/CellEditorComponent.tscn:470
#, fuzzy
msgid "LIGHT_LEVEL_CURRENT"
msgstr "Pomerite se udesno"

#: ../src/microbe_stage/editor/CellEditorComponent.tscn:491
msgid "LIGHT_LEVEL_DAY"
msgstr ""

#: ../src/microbe_stage/gui/PatchDetailsPanel.cs:317
msgid "LIGHT_LEVEL_LABEL_AT_NOON"
msgstr ""

#: ../src/microbe_stage/editor/CellEditorComponent.tscn:512
#, fuzzy
msgid "LIGHT_LEVEL_NIGHT"
msgstr "Pomerite se udesno"

#: ../src/microbe_stage/gui/PatchDetailsPanel.tscn:384
#, fuzzy
msgid "LIGHT_MAX"
msgstr "Svetlost"

#: ../src/general/OptionsMenu.tscn:1210
#, fuzzy
msgid "LIMIT_EXTREME"
msgstr "Dodatne"

#: ../src/general/NewGameSettings.tscn:805
#, fuzzy
msgid "LIMIT_GROWTH_RATE"
msgstr "POTVRDI"

#: ../src/general/NewGameSettings.tscn:813
#, fuzzy
msgid "LIMIT_GROWTH_RATE_EXPLANATION"
msgstr "Broj populacije od {0} promenio se za {1} zbog: {2}"

#: ../src/general/OptionsMenu.tscn:1210
msgid "LIMIT_HUGE"
msgstr ""

#: ../src/general/OptionsMenu.tscn:1210
msgid "LIMIT_LARGE"
msgstr ""

#: ../src/general/OptionsMenu.tscn:1210
#, fuzzy
msgid "LIMIT_NORMAL"
msgstr "POTVRDI"

#: ../src/general/OptionsMenu.tscn:1210
msgid "LIMIT_SMALL"
msgstr ""

#: ../src/general/OptionsMenu.tscn:1209 ../src/general/OptionsMenu.tscn:1210
msgid "LIMIT_TINY"
msgstr ""

#: ../src/general/OptionsMenu.tscn:1210
msgid "LIMIT_VERY_LARGE"
msgstr ""

#: ../src/general/OptionsMenu.tscn:1210
msgid "LIMIT_VERY_SMALL"
msgstr ""

#: ../src/microbe_stage/editor/upgrades/ChemoreceptorUpgradeGUI.tscn:109
#, fuzzy
msgid "LINE_COLOUR"
msgstr "Boja"

#: ../simulation_parameters/microbe_stage/enzymes.json:3
msgid "LIPASE"
msgstr ""

#: ../src/microbe_stage/editor/upgrades/LysosomeUpgradeGUI.cs:109
#, fuzzy
msgid "LIPASE_DESCRIPTION"
msgstr "Lepljiva unutrašnjost ćelije. Citoplazma je osnovna smeša jona, proteina i drugih supstanci rastvorenih u vodi koja ispunjava unutrašnjost ćelije. Jedna od funkcija koju obavlja je fermentacija, pretvaranje glukoze u ATP energiju. Da bi ćelije kojima nedostaju organeli imali napredniji metabolizam, na to se oslanjaju u energiji. Takođe se koristi za skladištenje molekula u ćeliji i za povećanje veličine ćelije."

#: ../src/saving/SaveListItem.tscn:275 ../src/saving/SaveManagerGUI.tscn:51
msgid "LOAD"
msgstr ""

#: ../src/engine/LoadingScreen.cs:69 ../src/engine/LoadingScreen.tscn:162
msgid "LOADING"
msgstr "Učitavanje"

#: ../src/gui_common/ThriveFeedDisplayer.tscn:45 ../src/saving/SaveList.tscn:60
#: ../src/saving/SaveListItem.tscn:105
#, fuzzy
msgid "LOADING_DOT_DOT_DOT"
msgstr "Traži..."

#: ../src/early_multicellular_stage/editor/EarlyMulticellularEditor.cs:92
#, fuzzy
msgid "LOADING_EARLY_MULTICELLULAR_EDITOR"
msgstr "Učitavanje Uređivača Mikroba"

#: ../src/saving/InProgressLoad.cs:78 ../src/saving/InProgressLoad.cs:105
#: ../src/saving/InProgressLoad.cs:154
msgid "LOADING_GAME"
msgstr ""

#: ../src/microbe_stage/editor/MicrobeEditor.cs:67
msgid "LOADING_MICROBE_EDITOR"
msgstr "Učitavanje Uređivača Mikroba"

#: ../src/late_multicellular_stage/editor/LateMulticellularEditor.cs:108
#, fuzzy
msgid "LOADING_MULTICELLULAR_EDITOR"
msgstr "Učitavanje Uređivača Mikroba"

#: ../simulation_parameters/common/help_texts.json:131
#: ../simulation_parameters/common/help_texts.json:138
msgid "LOADING_TIP"
msgstr "Pritisnite dugme poništi u uređivaču da biste ispravili grešku"

#: ../src/saving/InProgressLoad.cs:177
msgid "LOAD_FINISHED"
msgstr ""

#: ../src/general/MainMenu.tscn:315 ../src/general/PauseMenu.tscn:192
#: ../src/microbe_stage/gui/ExtinctionBox.tscn:146
msgid "LOAD_GAME"
msgstr "Učitajte Igru"

#: ../src/general/MainMenu.tscn:313 ../src/general/PauseMenu.tscn:191
#, fuzzy
msgid "LOAD_GAME_BUTTON_TOOLTIP"
msgstr "Dodajte novo vezivanje tastera"

#: ../src/saving/SaveList.tscn:130
msgid "LOAD_INCOMPATIBLE_PROTOTYPE_WARNING"
msgstr ""

#: ../src/saving/SaveList.tscn:78 ../src/saving/SaveList.tscn:86
msgid "LOAD_INCOMPATIBLE_SAVE_PROMPT"
msgstr ""

#: ../src/saving/SaveList.tscn:104
msgid "LOAD_INCOMPATIBLE_SAVE_WARNING"
msgstr ""

#: ../src/saving/SaveList.tscn:94
msgid "LOAD_INVALID_SAVE_PROMPT"
msgstr ""

#: ../src/saving/SaveList.tscn:95
msgid "LOAD_INVALID_SAVE_WARNING"
msgstr ""

#: ../src/microbe_stage/editor/MicrobeEditorReportComponent.tscn:446
msgid "LOCAL_INITIAL_LETTER"
msgstr ""

#: ../src/auto-evo/AutoEvoExploringTool.tscn:566
msgid "LOW_BIODIVERSITY_LIMIT"
msgstr ""

#: ../simulation_parameters/microbe_stage/organelles.json:891
#: ../src/gui_common/tooltip/ToolTipManager.tscn:2444
#, fuzzy
msgid "LYSOSOME"
msgstr "OksiToksizom"

#: ../src/gui_common/tooltip/ToolTipManager.tscn:2446
#, fuzzy
msgid "LYSOSOME_DESCRIPTION"
msgstr "Metabolosomi su grozdi proteina umotani u proteinske ljuske. Oni su u stanju da pretvore glukozu u ATP mnogo većom brzinom nego što se to može učiniti u citoplazmi sa procesu koji se naziva aerobno disanje. Međutim, potreban mu je kiseonik da bi funkcionisao, a niži nivoi kiseonika u okolini usporiće brzinu njegove proizvodnje ATP. Pošto su metabolosomi suspendovani direktno u citoplazmi, okolna tečnost vrši određenu fermentaciju."

#: ../src/gui_common/tooltip/ToolTipManager.tscn:2445
#, fuzzy
msgid "LYSOSOME_PROCESSES_DESCRIPTION"
msgstr "Metabolosomi su grozdi proteina umotani u proteinske ljuske. Oni su u stanju da pretvore glukozu u ATP mnogo većom brzinom nego što se to može učiniti u citoplazmi sa procesu koji se naziva aerobno disanje. Međutim, potreban mu je kiseonik da bi funkcionisao, a niži nivoi kiseonika u okolini usporiće brzinu njegove proizvodnje ATP. Pošto su metabolosomi suspendovani direktno u citoplazmi, okolna tečnost vrši određenu fermentaciju."

#: ../src/auto-evo/AutoEvoExploringTool.tscn:130
#, fuzzy
msgid "MAP"
msgstr "ATP"

#: ../src/gui_common/CreditsScroll.cs:511
msgid "MARCH"
msgstr ""

#: ../simulation_parameters/microbe_stage/biomes.json:246
#: ../simulation_parameters/microbe_stage/biomes.json:683
#: ../simulation_parameters/microbe_stage/biomes.json:929
#: ../simulation_parameters/microbe_stage/biomes.json:1175
#: ../simulation_parameters/microbe_stage/biomes.json:2107
msgid "MARINE_SNOW"
msgstr "Morski sneg"

#: ../src/general/OptionsMenu.tscn:668
msgid "MASTER_VOLUME"
msgstr "Glavna jačina zvuka"

#: ../src/auto-evo/AutoEvoExploringTool.tscn:584
#, fuzzy
msgid "MAXIMUM_SPECIES_IN_PATCH"
msgstr "POPULACIJA:"

#: ../src/general/OptionsMenu.tscn:375
msgid "MAX_FPS"
msgstr "Maksimalni FPS:"

#: ../src/general/OptionsMenu.tscn:390
#, fuzzy
msgid "MAX_FPS_NO_LIMIT"
msgstr "Maksimalni FPS:"

#: ../src/general/OptionsMenu.tscn:1186
msgid "MAX_SPAWNED_ENTITIES"
msgstr ""

#: ../src/gui_common/charts/line/LineChart.cs:1294
#: ../src/gui_common/charts/line/LineChart.cs:1387
msgid "MAX_VISIBLE_DATASET_WARNING"
msgstr ""

#: ../src/gui_common/CreditsScroll.cs:513
msgid "MAY"
msgstr ""

#: ../src/engine/input/key_mapping/KeyNames.cs:192
msgid "MEDIANEXT"
msgstr ""

#: ../src/engine/input/key_mapping/KeyNames.cs:189
msgid "MEDIAPLAY"
msgstr ""

#: ../src/engine/input/key_mapping/KeyNames.cs:191
#, fuzzy
msgid "MEDIAPREVIOUS"
msgstr "prethodna:"

#: ../src/engine/input/key_mapping/KeyNames.cs:193
msgid "MEDIARECORD"
msgstr ""

#: ../src/engine/input/key_mapping/KeyNames.cs:190
msgid "MEDIASTOP"
msgstr ""

#: ../src/auto-evo/EvolutionaryTree.cs:403
#: ../src/microbe_stage/editor/MicrobeEditorReportComponent.cs:166
#: ../src/microbe_stage/editor/TimelineTab.cs:232
msgid "MEGA_YEARS"
msgstr ""

#: ../src/microbe_stage/editor/CellEditorComponent.tscn:663
msgid "MEMBRANE"
msgstr ""

#: ../src/gui_common/tooltip/ToolTipManager.tscn:131
msgid "MEMBRANE_RIGIDITY"
msgstr "Rigidnost Membrane"

#: ../src/microbe_stage/editor/CellEditorComponent.tscn:821
msgid "MEMBRANE_TYPES"
msgstr "Vrste Membrana"

#: ../simulation_parameters/common/gallery.json:268
msgid "MENU"
msgstr ""

#: ../simulation_parameters/microbe_stage/biomes.json:1075
msgid "MESOPELAGIC"
msgstr "Mesopelagik"

#: ../simulation_parameters/microbe_stage/organelles.json:263
#: ../src/gui_common/tooltip/ToolTipManager.tscn:384
msgid "METABOLOSOMES"
msgstr "Metabolosomi"

#: ../src/gui_common/tooltip/ToolTipManager.tscn:386
msgid "METABOLOSOMES_DESCRIPTION"
msgstr "Metabolosomi su grozdi proteina umotani u proteinske ljuske. Oni su u stanju da pretvore glukozu u ATP mnogo većom brzinom nego što se to može učiniti u citoplazmi sa procesu koji se naziva aerobno disanje. Međutim, potreban mu je kiseonik da bi funkcionisao, a niži nivoi kiseonika u okolini usporiće brzinu njegove proizvodnje ATP. Pošto su metabolosomi suspendovani direktno u citoplazmi, okolna tečnost vrši određenu fermentaciju."

#: ../src/gui_common/tooltip/ToolTipManager.tscn:385
#, fuzzy
msgid "METABOLOSOMES_PROCESSES_DESCRIPTION"
msgstr "Metabolosomi su grozdi proteina umotani u proteinske ljuske. Oni su u stanju da pretvore glukozu u ATP mnogo većom brzinom nego što se to može učiniti u citoplazmi sa procesu koji se naziva aerobno disanje. Međutim, potreban mu je kiseonik da bi funkcionisao, a niži nivoi kiseonika u okolini usporiće brzinu njegove proizvodnje ATP. Pošto su metabolosomi suspendovani direktno u citoplazmi, okolna tečnost vrši određenu fermentaciju."

#: ../src/engine/DebugOverlays.tscn:37 ../src/engine/DebugOverlays.tscn:110
#: ../src/engine/PerformanceMetrics.tscn:30
#, fuzzy
msgid "METRICS"
msgstr "Prebacivanje FPS prikaza"

#: ../src/engine/DebugOverlays.PerformanceMetrics.cs:86
#: ../src/engine/DebugOverlays.tscn:83 ../src/engine/PerformanceMetrics.tscn:76
msgid "METRICS_CONTENT"
msgstr ""

#: ../src/engine/DebugOverlays.PerformanceMetrics.cs:78
#: ../src/saving/SaveManagerGUI.cs:139
msgid "MIB_VALUE"
msgstr ""

#: ../src/thriveopedia/fossilisation/FossilisedSpeciesInformation.cs:20
#, fuzzy
msgid "MICROBE"
msgstr "Zona: {0}"

#: ../src/benchmark/microbe/MicrobeBenchmark.tscn:108
#, fuzzy
msgid "MICROBES_COUNT"
msgstr "Zona: {0}"

#: ../src/benchmark/microbe/MicrobeBenchmark.tscn:34
#: ../src/general/MainMenu.tscn:589
#, fuzzy
msgid "MICROBE_BENCHMARK"
msgstr "Učitavanje Uređivača Mikroba"

#: ../simulation_parameters/common/gallery.json:332
#, fuzzy
msgid "MICROBE_EDITOR"
msgstr "Učitavanje Uređivača Mikroba"

#: ../simulation_parameters/common/help_texts.json:74
msgid "MICROBE_EDITOR_HELP_MESSAGE_1"
msgstr ""
"Prokariotske strukture\n"
"\n"
"Metabolosomi: Stvara ATP iz glukoze\n"
"\n"
"Hemosintizujući proteini: proizvodi polovinu glukoze iz vodonik-sulfida kao hemoplast, ali takođe vrši glikolizu, zauzima 1 heks\n"
"\n"
"Tilakoidi: Proizvodi 1/3 količine glukoze kao normalni hloroplast, ali takođe vrši glikolizu i zauzima 1 heks\n"
"\n"
"Rusticijanin: Pretvara gvožđe u ATP\n"
"\n"
"Nitrogenaza: Anaerobno pretvara atmosferski azot i ATP u amonijak\n"
"\n"
"Citoplazma: Ima prostor za skladištenje i vrši glikolizu (proizvodi male količine ATP)"

#: ../simulation_parameters/common/help_texts.json:22
#, fuzzy
msgid "MICROBE_EDITOR_HELP_MESSAGE_14"
msgstr ""
"Prokariotske strukture\n"
"\n"
"Metabolosomi: Stvara ATP iz glukoze\n"
"\n"
"Hemosintizujući proteini: proizvodi polovinu glukoze iz vodonik-sulfida kao hemoplast, ali takođe vrši glikolizu, zauzima 1 heks\n"
"\n"
"Tilakoidi: Proizvodi 1/3 količine glukoze kao normalni hloroplast, ali takođe vrši glikolizu i zauzima 1 heks\n"
"\n"
"Rusticijanin: Pretvara gvožđe u ATP\n"
"\n"
"Nitrogenaza: Anaerobno pretvara atmosferski azot i ATP u amonijak\n"
"\n"
"Citoplazma: Ima prostor za skladištenje i vrši glikolizu (proizvodi male količine ATP)"

#: ../simulation_parameters/common/help_texts.json:78
msgid "MICROBE_EDITOR_HELP_MESSAGE_2"
msgstr ""
"Spoljne organele\n"
"\n"
"Bič: brže pokreće ćeliju konzumiranjem ATP-a\n"
"\n"
"Grabežljiva Kosa: Može se koristiti za ubadanje drugih ćelija"

#: ../simulation_parameters/common/help_texts.json:82
msgid "MICROBE_EDITOR_HELP_MESSAGE_3"
msgstr ""
"Membrane vezane organele\n"
"\n"
"Nukleus: Zauzima 11 hekse i omogućava razvoj membrana vezanih organela. Takođe udvostručuje veličinu vaše ćelije. (Može se razviti samo jednom)\n"
"\n"
"Mitohondrion: Stvara ATP iz glukoze i atmosferskog O2. Mnogo efikasnije od citoplazme\n"
"\n"
"Hloroplast: Stvara glukozu od sunčeve svetlosti i atmosferskog CO2\n"
"\n"
"Hemoplast: Stvara glukozu od vodonik-sulfida\n"
"\n"
"Plastid za fiksiranje azota: Stvara amonijak od ATP i atmosferskog azota i kiseonika\n"
"\n"
"Vacuole: Čuva 15 prikupljenih jedinjenja\n"
"\n"
"Otrovna Vacuole: Proizvode toksine (nazvane OksiToksi NT)"

#: ../simulation_parameters/common/help_texts.json:86
msgid "MICROBE_EDITOR_HELP_MESSAGE_4"
msgstr "Svaka generacija imaš 100 mutaciski poeni (MP), a svaka promena (ili mutacija) koštaće određenu količinu tog MP. Dodavanje i uklanjanje organela košta MP, međutim uklanjanje organela koje su postavljene u trenutnoj sesiji mutacije refundira MP za tu organelu. Organelu možete ukloniti desnim klikom na nju. Organele možete rotirati A i D."

#: ../simulation_parameters/common/help_texts.json:90
msgid "MICROBE_EDITOR_HELP_MESSAGE_5"
msgstr "Svaki put kada se razmnožavate, ući ćete u uređivač mikroba, gde možete da izmenite vrstu (dodavanjem, premeštanjem ili uklanjanjem organela) da biste povećali uspeh svoje vrste. Svaka poseta uredniku na sceni mikroba predstavlja 100 miliona godina evolucije."

#: ../src/general/MainMenu.tscn:407
msgid "MICROBE_FREEBUILD_EDITOR"
msgstr "Slobodna-Gradnja Uređivač Mikroba"

#: ../src/auto-evo/AutoEvoExploringTool.cs:973
#: ../src/auto-evo/AutoEvoExploringTool.cs:1017
#, fuzzy
msgid "MICROBE_ORGANELLE_STATISTICS"
msgstr "Statistika Organizma"

#: ../src/microbe_stage/MicrobeSpecies.cs:227
#, fuzzy
msgid "MICROBE_SPECIES_DETAIL_TEXT"
msgstr "Učitavanje Uređivača Mikroba"

#: ../simulation_parameters/common/gallery.json:6
#: ../simulation_parameters/common/gallery.json:141
#: ../simulation_parameters/common/gallery.json:291
#, fuzzy
msgid "MICROBE_STAGE"
msgstr "Zona: {0}"

#: ../src/tutorial/microbe_stage/MicrobeTutorialGUI.tscn:208
msgid "MICROBE_STAGE_COLLECT_TEXT"
msgstr ""

#: ../src/tutorial/microbe_stage/MicrobeTutorialGUI.tscn:148
msgid "MICROBE_STAGE_CONTROL_TEXT"
msgstr ""

#: ../src/tutorial/microbe_stage/MicrobeTutorialGUI.tscn:149
msgid "MICROBE_STAGE_CONTROL_TEXT_CONTROLLER"
msgstr ""

#: ../src/tutorial/microbe_stage/MicrobeTutorialGUI.tscn:219
#, fuzzy
msgid "MICROBE_STAGE_DAY_NIGHT_TEXT"
msgstr "Učitavanje Uređivača Mikroba"

#: ../src/tutorial/microbe_stage/MicrobeTutorialGUI.tscn:230
msgid "MICROBE_STAGE_HEALTH_TEXT"
msgstr ""

#: ../simulation_parameters/common/help_texts.json:6
#: ../simulation_parameters/common/help_texts.json:97
msgid "MICROBE_STAGE_HELP_MESSAGE_1"
msgstr "W, A, S, D i miš za kretanje. E da pucate OksiToksi NT ako imate otrovna vacuole. G za prebacivanje režima gutanja."

#: ../simulation_parameters/common/help_texts.json:50
#: ../simulation_parameters/common/help_texts.json:121
msgid "MICROBE_STAGE_HELP_MESSAGE_10"
msgstr "Da biste se reprodukovali, potrebno je da podelite svaki od svojih organela na dva dela. Organeli trebaju amonijak i fosfat da se podele na pola."

#: ../simulation_parameters/common/help_texts.json:58
msgid "MICROBE_STAGE_HELP_MESSAGE_11"
msgstr "Ali ako preživite dvadeset generacija sa populaciija od , smatra se da ste pobedili u trenutnoj igri, nakon pobede dobijate iskačući prozor i možete da nastavite da igrate kako želite."

#: ../simulation_parameters/common/help_texts.json:62
#: ../simulation_parameters/common/help_texts.json:124
msgid "MICROBE_STAGE_HELP_MESSAGE_12"
msgstr "Budite oprezni jer se vaši konkurenti razvijaju zajedno sa vama. Svaki put kada uđete u urednik, oni takođe evoluiraju."

#: ../simulation_parameters/common/help_texts.json:66
#, fuzzy
msgid "MICROBE_STAGE_HELP_MESSAGE_13"
msgstr "W, A, S, D i miš za kretanje. E da pucate OksiToksi NT ako imate otrovna vacuole. G za prebacivanje režima gutanja."

#: ../simulation_parameters/common/help_texts.json:30
#, fuzzy
msgid "MICROBE_STAGE_HELP_MESSAGE_15"
msgstr "W, A, S, D i miš za kretanje. E da pucate OksiToksi NT ako imate otrovna vacuole. G za prebacivanje režima gutanja."

#: ../simulation_parameters/common/help_texts.json:26
#, fuzzy
msgid "MICROBE_STAGE_HELP_MESSAGE_16"
msgstr "W, A, S, D i miš za kretanje. E da pucate OksiToksi NT ako imate otrovna vacuole. G za prebacivanje režima gutanja."

#: ../simulation_parameters/common/help_texts.json:10
#: ../simulation_parameters/common/help_texts.json:100
msgid "MICROBE_STAGE_HELP_MESSAGE_2"
msgstr "Vaša ćelija koristi ATP kao izvor energije, ako se potroši, umrećete."

#: ../simulation_parameters/common/help_texts.json:14
#: ../simulation_parameters/common/help_texts.json:103
msgid "MICROBE_STAGE_HELP_MESSAGE_3"
msgstr "Da biste otključali uređivač i reprodukovali ćeliju, potrebno je da sakupite amonijak (narandžasti oblak) i fosfat (ljubičasti oblak)."

#: ../simulation_parameters/common/help_texts.json:18
#: ../simulation_parameters/common/help_texts.json:106
msgid "MICROBE_STAGE_HELP_MESSAGE_4"
msgstr "Takođe možete da obuzmete ćelije i bakterije i komade gvožđa i delove ćelija koji su manji od vas kada pritisneš G. To će koštati dodatni ATP i usporiće vas. Ne zaboravite da pritisneš G drugi put da biste prestali da proždirete."

#: ../simulation_parameters/common/help_texts.json:34
#: ../simulation_parameters/common/help_texts.json:109
msgid "MICROBE_STAGE_HELP_MESSAGE_5"
msgstr "Osmoregulacija košta ATP, što znači da što je veća vaša ćelija, to vam je potrebno više mitohondrije ili metabolosomi ili rusticijanine (ili citoplazme, koja vrši glikolizu) da biste izbegli gubitak ATP-a kada mirujete."

#: ../simulation_parameters/common/help_texts.json:38
#: ../simulation_parameters/common/help_texts.json:112
msgid "MICROBE_STAGE_HELP_MESSAGE_6"
msgstr "U uređivaču ima mnogo organela da biste mogli da se razvijate, omogućavajući širok spektar različitih stilova igranja."

#: ../simulation_parameters/common/help_texts.json:54
#: ../simulation_parameters/common/help_texts.json:115
msgid "MICROBE_STAGE_HELP_MESSAGE_7"
msgstr "Za sada, ako vam populacija padne na nulu, vi ste izumrli."

#: ../simulation_parameters/common/help_texts.json:42
msgid "MICROBE_STAGE_HELP_MESSAGE_8"
msgstr ""
"Razni oblak jedinjenja su:\n"
"\n"
"Bela - glukoza\n"
"Žuta - vodonik-sulfid\n"
"Narandža - amonijak\n"
"Ljubičasta - fosfat\n"
"Rust Brovn - gvožđe\n"
"\n"
"Glukoza stvara ATP"

#: ../simulation_parameters/common/help_texts.json:46
#: ../simulation_parameters/common/help_texts.json:118
msgid "MICROBE_STAGE_HELP_MESSAGE_9"
msgstr "Vodonik-sulfid se može pretvoriti u glukozu pomoću hemoplasta i hemosintetizujućih proteina. Gvožđe se može pretvoriti putem rusticianina u ATP."

#: ../src/tutorial/microbe_stage/MicrobeTutorialGUI.tscn:65
msgid "MICROBE_STAGE_INITIAL"
msgstr ""

#: ../src/engine/input/key_mapping/SpecifiedInputKey.cs:246
msgid "MIDDLE_MOUSE"
msgstr "Srednji miš"

#: ../src/general/utils/StringUtils.cs:29
msgid "MILLION_ABBREVIATION"
msgstr ""

#: ../src/microbe_stage/editor/upgrades/ChemoreceptorUpgradeGUI.tscn:87
msgid "MINIMUM_AMOUNT_TO_FIND"
msgstr ""

#: ../src/modding/ModManager.tscn:417
msgid "MINIMUM_VERSION"
msgstr ""

#: ../src/gui_common/charts/line/LineChart.cs:1300
#: ../src/gui_common/charts/line/LineChart.cs:1392
msgid "MIN_VISIBLE_DATASET_WARNING"
msgstr ""

#: ../src/general/NewGameSettings.tscn:323 ../src/general/OptionsMenu.tscn:221
msgid "MISC"
msgstr "Ostalo"

#: ../simulation_parameters/common/input_options.json:318
#: ../src/thriveopedia/pages/ThriveopediaCurrentWorldPage.tscn:91
msgid "MISCELLANEOUS"
msgstr "Ostalo"

#: ../simulation_parameters/common/input_options.json:210
#, fuzzy
msgid "MISCELLANEOUS_3D_STAGE"
msgstr "Ostalo"

#: ../src/general/OptionsMenu.tscn:1917
#, fuzzy
msgid "MISC_FUN"
msgstr "Ostalo"

#: ../src/modding/ModUploader.cs:345
#, fuzzy
msgid "MISSING_DESCRIPTION"
msgstr "Nitrogenaza je protein u stanju da koristi gasoviti azot i ćelijsku energiju u obliku ATP za proizvodnju amonijaka, ključnog hranljivog sastojka za rast ćelija. Ovo je proces koji se naziva anaerobna fiksacija azota. Pošto je nitrogenaza suspendovana direktno u citoplazmi, okolna tečnost vrši fermentaciju."

#: ../src/modding/NewModGUI.cs:312
msgid "MISSING_OR_INVALID_REQUIRED_FIELD"
msgstr ""

#: ../src/modding/ModUploader.cs:339
msgid "MISSING_TITLE"
msgstr ""

#: ../simulation_parameters/microbe_stage/organelles.json:464
#: ../src/gui_common/tooltip/ToolTipManager.tscn:1665
msgid "MITOCHONDRION"
msgstr "Mitohondrija"

#: ../src/gui_common/tooltip/ToolTipManager.tscn:1667
msgid "MITOCHONDRION_DESCRIPTION"
msgstr "Moć ćelije. Mitohondrion (množina: mitohondrije) je dvostruka membranska struktura ispunjena proteinima i enzimima. To je prokariot koji je asimilirao za upotrebu od svog eukariotskog domaćina. U stanju je da pretvori glukozu u ATP sa mnogo većom efikasnošću nego što se to može učiniti u citoplazmi u procesu koji se naziva aerobno disanje. Međutim, potreban mu je kiseonik da bi funkcionisao, a niži nivoi kiseonika u okolini usporiće brzinu njegove proizvodnje ATP."

#: ../src/gui_common/tooltip/ToolTipManager.tscn:1666
#, fuzzy
msgid "MITOCHONDRION_PROCESSES_DESCRIPTION"
msgstr "Moć ćelije. Mitohondrion (množina: mitohondrije) je dvostruka membranska struktura ispunjena proteinima i enzimima. To je prokariot koji je asimilirao za upotrebu od svog eukariotskog domaćina. U stanju je da pretvori glukozu u ATP sa mnogo većom efikasnošću nego što se to može učiniti u citoplazmi u procesu koji se naziva aerobno disanje. Međutim, potreban mu je kiseonik da bi funkcionisao, a niži nivoi kiseonika u okolini usporiće brzinu njegove proizvodnje ATP."

#: ../src/microbe_stage/editor/CellEditorComponent.GUI.cs:172
#, fuzzy
msgid "MIXED_DOT_DOT_DOT"
msgstr "Traži..."

#: ../src/modding/NewModGUI.tscn:67
msgid "MODDING_INSTRUCTIONS_ON"
msgstr ""

#: ../simulation_parameters/common/gallery.json:138
msgid "MODELS"
msgstr ""

#: ../src/microbe_stage/editor/OrganellePopupMenu.tscn:324
msgid "MODIFY"
msgstr ""

#: ../src/microbe_stage/editor/upgrades/OrganelleUpgradeGUI.tscn:20
#, fuzzy
msgid "MODIFY_ORGANELLE"
msgstr "Maknite organelu"

#: ../src/early_multicellular_stage/editor/CellBodyPlanEditorComponent.tscn:540
#: ../src/late_multicellular_stage/editor/MetaballBodyEditorComponent.tscn:609
msgid "MODIFY_TYPE"
msgstr ""

#: ../src/general/MainMenu.tscn:507
msgid "MODS"
msgstr ""

#: ../src/general/MainMenu.tscn:971
msgid "MODS_INSTALLED_BUT_NOT_ENABLED"
msgstr ""

#: ../src/modding/ModManager.tscn:937 ../src/modding/NewModGUI.tscn:394
msgid "MOD_ASSEMBLY"
msgstr ""

#: ../src/modding/ModManager.tscn:959 ../src/modding/NewModGUI.tscn:417
msgid "MOD_ASSEMBLY_CLASS"
msgstr ""

#: ../src/modding/ModLoader.cs:450
msgid "MOD_ASSEMBLY_CLASS_NOT_FOUND"
msgstr ""

#: ../src/modding/ModLoader.cs:461
msgid "MOD_ASSEMBLY_INIT_CALL_FAILED"
msgstr ""

#: ../src/modding/ModLoader.cs:475
msgid "MOD_ASSEMBLY_LOAD_CALL_FAILED_EXCEPTION"
msgstr ""

#: ../src/modding/ModLoader.cs:324
msgid "MOD_ASSEMBLY_LOAD_EXCEPTION"
msgstr ""

#: ../src/modding/ModLoader.cs:363
msgid "MOD_ASSEMBLY_UNLOAD_CALL_FAILED"
msgstr ""

#: ../src/modding/ModLoader.cs:369
msgid "MOD_ASSEMBLY_UNLOAD_CALL_FAILED_EXCEPTION"
msgstr ""

#: ../src/modding/ModManager.tscn:286 ../src/modding/ModManager.tscn:679
#: ../src/modding/NewModGUI.tscn:140
msgid "MOD_AUTHOR"
msgstr ""

#: ../src/modding/ModManager.tscn:981
msgid "MOD_AUTO_HARMONY"
msgstr ""

#: ../src/modding/ModManager.tscn:1008
#, fuzzy
msgid "MOD_CREATION_FAILED"
msgstr "Automatska-evolucija nije uspela"

#: ../src/modding/ModManager.tscn:444 ../src/modding/ModManager.tscn:723
#: ../src/modding/NewModGUI.tscn:186
#, fuzzy
msgid "MOD_DESCRIPTION"
msgstr "Vakuola je unutrašnja membranska organela koja se koristi za skladištenje u ćeliji. Sastoje se od nekoliko vezikula, manjih opnastih struktura koje se široko koriste u ćelijama za skladištenje, a koje su se stopile. Ispunjen je vodom koja se koristi da sadrži molekule, enzime, čvrste materije i druge supstance. Njihov oblik je tečan i može se razlikovati između ćelija."

#: ../src/modding/ModManager.tscn:745 ../src/modding/NewModGUI.tscn:209
#, fuzzy
msgid "MOD_EXTENDED_DESCRIPTION"
msgstr "Nitrogenaza je protein u stanju da koristi gasoviti azot i ćelijsku energiju u obliku ATP za proizvodnju amonijaka, ključnog hranljivog sastojka za rast ćelija. Ovo je proces koji se naziva anaerobna fiksacija azota. Pošto je nitrogenaza suspendovana direktno u citoplazmi, okolna tečnost vrši fermentaciju."

#: ../src/modding/ModLoader.cs:498
#, fuzzy
msgid "MOD_HARMONY_LOAD_FAILED_EXCEPTION"
msgstr "Vakuola je unutrašnja membranska organela koja se koristi za skladištenje u ćeliji. Sastoje se od nekoliko vezikula, manjih opnastih struktura koje se široko koriste u ćelijama za skladištenje, a koje su se stopile. Ispunjen je vodom koja se koristi da sadrži molekule, enzime, čvrste materije i druge supstance. Njihov oblik je tečan i može se razlikovati između ćelija."

#: ../src/modding/ModLoader.cs:519
#, fuzzy
msgid "MOD_HARMONY_UNLOAD_FAILED_EXCEPTION"
msgstr "Vakuola je unutrašnja membranska organela koja se koristi za skladištenje u ćeliji. Sastoje se od nekoliko vezikula, manjih opnastih struktura koje se široko koriste u ćelijama za skladištenje, a koje su se stopile. Ispunjen je vodom koja se koristi da sadrži molekule, enzime, čvrste materije i druge supstance. Njihov oblik je tečan i može se razlikovati između ćelija."

#: ../src/modding/ModLoader.cs:339
msgid "MOD_HAS_NO_LOADABLE_RESOURCES"
msgstr ""

#: ../src/modding/ModManager.tscn:783 ../src/modding/NewModGUI.tscn:233
msgid "MOD_ICON_FILE"
msgstr ""

#: ../src/modding/ModManager.tscn:805 ../src/modding/NewModGUI.tscn:256
msgid "MOD_INFO_URL"
msgstr ""

#: ../src/modding/ModManager.tscn:658 ../src/modding/NewModGUI.tscn:94
msgid "MOD_INTERNAL_NAME"
msgstr ""

#: ../src/modding/ModManager.tscn:827 ../src/modding/NewModGUI.tscn:279
msgid "MOD_LICENSE"
msgstr ""

#: ../src/general/MainMenu.tscn:985
msgid "MOD_LOAD_ERRORS"
msgstr ""

#: ../src/general/MainMenu.tscn:986
msgid "MOD_LOAD_ERRORS_OCCURRED"
msgstr ""

#: ../src/modding/ModManager.tscn:1017
msgid "MOD_LOAD_OR_UNLOAD_ERRORS_OCCURRED"
msgstr ""

#: ../src/modding/ModManager.tscn:539
msgid "MOD_LOAD_UNLOAD_CAVEATS"
msgstr ""

#: ../src/modding/ModManager.tscn:1024
msgid "MOD_LOAD_UNLOAD_RESTART"
msgstr ""

#: ../src/modding/ModManager.tscn:893 ../src/modding/NewModGUI.tscn:348
msgid "MOD_MAXIMUM_THRIVE"
msgstr ""

#: ../src/modding/ModManager.tscn:871 ../src/modding/NewModGUI.tscn:325
msgid "MOD_MINIMUM_THRIVE"
msgstr ""

#: ../src/modding/ModManager.tscn:636 ../src/modding/NewModGUI.tscn:117
msgid "MOD_NAME"
msgstr ""

#: ../src/modding/ModManager.tscn:915 ../src/modding/NewModGUI.tscn:371
msgid "MOD_PCK_NAME"
msgstr ""

#: ../src/modding/ModManager.tscn:849 ../src/modding/NewModGUI.tscn:302
msgid "MOD_RECOMMENDED_THRIVE"
msgstr ""

#: ../src/modding/ModUploader.tscn:84
msgid "MOD_TO_UPLOAD"
msgstr ""

#: ../src/modding/ModUploader.tscn:44 ../src/modding/ModUploader.tscn:307
msgid "MOD_UPLOADER"
msgstr ""

#: ../src/modding/ModManager.tscn:317 ../src/modding/ModManager.tscn:701
#: ../src/modding/NewModGUI.tscn:163
msgid "MOD_VERSION"
msgstr ""

#: ../src/modding/ModManager.tscn:476
msgid "MORE_INFO"
msgstr ""

#: ../src/general/OptionsMenu.tscn:1535
msgid "MOUSE_EDGE_PANNING_OPTION"
msgstr ""

#: ../src/general/OptionsMenu.tscn:1272
msgid "MOUSE_LOOK_SENSITIVITY"
msgstr ""

#: ../src/general/OptionsMenu.tscn:1344
msgid "MOUSE_SENSITIVITY_WINDOW_SIZE_ADJUSTMENT"
msgstr ""

#: ../src/microbe_stage/editor/OrganellePopupMenu.tscn:257
#, fuzzy
msgid "MOVE"
msgstr "Pokret"

#: ../simulation_parameters/common/input_options.json:8
#: ../src/late_multicellular_stage/editor/MetaballBodyEditorComponent.tscn:524
msgid "MOVEMENT"
msgstr "Pokret"

#: ../src/auto-evo/AutoEvoExploringTool.tscn:602
msgid "MOVE_ATTEMPTS_PER_SPECIES"
msgstr ""

#: ../simulation_parameters/common/input_options.json:24
msgid "MOVE_BACKWARDS"
msgstr "Pomerite se unazad"

#: ../simulation_parameters/common/input_options.json:202
msgid "MOVE_DOWN_OR_CROUCH"
msgstr ""

#: ../simulation_parameters/common/input_options.json:20
msgid "MOVE_FORWARD"
msgstr "Kreni napred"

#: ../simulation_parameters/common/input_options.json:12
msgid "MOVE_LEFT"
msgstr "Pomerite se levo"

#: ../simulation_parameters/common/input_options.json:159
#, fuzzy
msgid "MOVE_ORGANELLE"
msgstr "Maknite organelu"

#: ../simulation_parameters/common/input_options.json:16
msgid "MOVE_RIGHT"
msgstr "Pomerite se desno"

#: ../src/microbe_stage/editor/MicrobeEditorCheatMenu.tscn:37
#, fuzzy
msgid "MOVE_TO_ANY_PATCH"
msgstr "POPULACIJA:"

#: ../src/late_multicellular_stage/MulticellularHUD.tscn:1571
#, fuzzy
msgid "MOVE_TO_LAND"
msgstr "POPULACIJA:"

#: ../src/microbe_stage/MicrobeStage.tscn:1640
msgid "MOVE_TO_MULTICELLULAR_STAGE_TOOLTIP"
msgstr ""

#: ../src/microbe_stage/gui/PatchDetailsPanel.tscn:927
msgid "MOVE_TO_THIS_PATCH"
msgstr ""

#: ../simulation_parameters/common/input_options.json:198
msgid "MOVE_UP_OR_JUMP"
msgstr ""

#: ../src/late_multicellular_stage/MulticellularHUD.tscn:2027
msgid "MOVING_TO_AWAKENING_PROTOTYPE"
msgstr ""

#: ../src/late_multicellular_stage/MulticellularHUD.tscn:2026
msgid "MOVING_TO_AWAKENING_PROTOTYPE_TITLE"
msgstr ""

#: ../src/late_multicellular_stage/MulticellularHUD.tscn:2022
msgid "MOVING_TO_LAND_PROTOTYPE"
msgstr ""

#: ../src/late_multicellular_stage/MulticellularHUD.tscn:2021
msgid "MOVING_TO_LAND_PROTOTYPE_TITLE"
msgstr ""

#: ../src/late_multicellular_stage/MulticellularStage.cs:584
msgid "MOVING_TO_SOCIETY_STAGE"
msgstr ""

#: ../src/early_multicellular_stage/editor/CellPopupMenu.cs:75
#: ../src/early_multicellular_stage/editor/CellPopupMenu.cs:91
#: ../src/late_multicellular_stage/editor/MetaballPopupMenu.cs:75
#: ../src/late_multicellular_stage/editor/MetaballPopupMenu.cs:92
#: ../src/microbe_stage/editor/OrganellePopupMenu.cs:81
#: ../src/microbe_stage/editor/OrganellePopupMenu.cs:101
msgid "MP_COST"
msgstr ""

#: ../simulation_parameters/microbe_stage/compounds.json:92
#: ../src/late_multicellular_stage/MulticellularHUD.tscn:1511
#: ../src/microbe_stage/MicrobeStage.tscn:1570
msgid "MUCILAGE"
msgstr ""

#: ../simulation_parameters/microbe_stage/bio_processes.json:61
#, fuzzy
msgid "MUCILAGE_SYNTHESIS"
msgstr "Hemosinteza"

#: ../simulation_parameters/common/gallery.json:408
#, fuzzy
msgid "MULTICELLULAR_EDITOR"
msgstr "Učitavanje Uređivača Mikroba"

#: ../simulation_parameters/common/gallery.json:61
#: ../simulation_parameters/common/gallery.json:367
#, fuzzy
msgid "MULTICELLULAR_STAGE"
msgstr "Postavite organelu"

#: ../src/early_multicellular_stage/editor/CellPopupMenu.cs:58
#, fuzzy
msgid "MULTIPLE_CELLS"
msgstr "Postavite organelu"

#: ../src/late_multicellular_stage/editor/MetaballPopupMenu.cs:58
#, fuzzy
msgid "MULTIPLE_METABALLS"
msgstr "Postavite organelu"

#: ../src/microbe_stage/editor/OrganellePopupMenu.cs:62
#, fuzzy
msgid "MULTIPLE_ORGANELLES"
msgstr "Postavite organelu"

#: ../src/general/OptionsMenu.tscn:314
msgid "MULTISAMPLE_ANTI_ALIASING"
msgstr "Multisample anti-aliasing:"

#: ../src/thriveopedia/pages/ThriveopediaMuseumPage.tscn:135
msgid "MUSEUM_WELCOME_TEXT"
msgstr ""

#: ../simulation_parameters/common/gallery.json:254
msgid "MUSIC"
msgstr ""

#: ../src/general/OptionsMenu.tscn:719
msgid "MUSIC_VOLUME"
msgstr "Jačina muzike"

#: ../src/auto-evo/AutoEvoExploringTool.tscn:620
#, fuzzy
msgid "MUTATIONS_PER_SPECIES"
msgstr "Mutacije Poeni"

#: ../src/general/NewGameSettings.tscn:416
msgid "MUTATION_COST_MULTIPLIER"
msgstr ""

#: ../src/general/NewGameSettings.tscn:456
msgid "MUTATION_COST_MULTIPLIER_EXPLANATION"
msgstr ""

#: ../src/microbe_stage/editor/MutationPointsBar.tscn:150
msgid "MUTATION_POINTS"
msgstr "Mutacije Poeni"

#: ../src/general/OptionsMenu.tscn:697 ../src/general/OptionsMenu.tscn:748
#: ../src/general/OptionsMenu.tscn:783 ../src/general/OptionsMenu.tscn:818
#: ../src/general/OptionsMenu.tscn:853
msgid "MUTE"
msgstr "Priguši zvuk"

#: ../src/saving/NewSaveMenu.tscn:47
msgid "NAME"
msgstr ""

#: ../src/industrial_stage/gui/CityNameLabel.cs:56
msgid "NAME_LABEL_CITY"
msgstr ""

#: ../src/space_stage/gui/FleetNameLabel.cs:61
#: ../src/space_stage/SpaceFleet.cs:38
msgid "NAME_LABEL_FLEET"
msgstr ""

#: ../src/space_stage/gui/SpaceStructureNameLabel.cs:57
msgid "NAME_LABEL_STRUCTURE_UNFINISHED"
msgstr ""

#: ../src/microbe_stage/editor/CellEditorComponent.tscn:1476
msgid "NEGATIVE_ATP_BALANCE"
msgstr "Negativan ATP Bilans"

#: ../src/microbe_stage/editor/CellEditorComponent.tscn:1477
msgid "NEGATIVE_ATP_BALANCE_TEXT"
msgstr ""
"Vaš mikrob ne proizvodi dovoljno ATP-a da bi preživeo!\n"
"Da li želite da nastavite?"

#: ../src/modding/ModManager.tscn:523
msgid "NEW"
msgstr ""

#: ../src/saving/SaveList.tscn:79
msgid "NEWER_VERSION_LOADING_WARNING"
msgstr ""

#: ../src/gui_common/ThriveFeedDisplayer.tscn:25
msgid "NEWS"
msgstr ""

#: ../src/auto-evo/AutoEvoExploringTool.tscn:638
msgid "NEW_BIODIVERSITY_INCREASING_SPECIES_POPULATION"
msgstr ""

#: ../src/general/MainMenu.tscn:303
msgid "NEW_GAME"
msgstr "Nova igra"

#: ../src/general/MainMenu.tscn:298
#, fuzzy
msgid "NEW_GAME_BUTTON_TOOLTIP"
msgstr "Dodajte novo vezivanje tastera"

#: ../src/general/NewGameSettings.tscn:285
msgid "NEW_GAME_SETTINGS_PERFORMANCE_OPTIONS_INFO"
msgstr ""

#: ../src/modding/NewModGUI.cs:211
#, fuzzy
msgid "NEW_MOD_DEFAULT_DESCRIPTION"
msgstr "Hemoplast je dvostruka membranska struktura koja sadrži proteine koji su sposobni da pretvore vodonik-sulfid, vodu i gasoviti ugljen-dioksid u glukozu u procesu koji se naziva Hemosinteza vodonik-sulfida. Stopa njegove proizvodnje glukoze skalira se sa koncentracijom vode i ugljen-dioksida."

#: ../src/early_multicellular_stage/editor/CellBodyPlanEditorComponent.tscn:765
#: ../src/late_multicellular_stage/editor/MetaballBodyEditorComponent.tscn:882
#, fuzzy
msgid "NEW_NAME"
msgstr "Nova igra"

#: ../src/early_multicellular_stage/editor/CellBodyPlanEditorComponent.tscn:758
#: ../src/late_multicellular_stage/editor/MetaballBodyEditorComponent.tscn:875
#, fuzzy
msgid "NEW_NAME_COLON"
msgstr "Brzina:"

#: ../src/early_multicellular_stage/editor/CellBodyPlanEditorComponent.tscn:673
#: ../src/late_multicellular_stage/editor/MetaballBodyEditorComponent.tscn:790
#: ../src/microbe_stage/editor/CellEditorComponent.tscn:1438
#: ../src/microbe_stage/editor/MicrobeEditorPatchMap.tscn:188
#: ../src/microbe_stage/editor/MicrobeEditorReportComponent.tscn:770
msgid "NEXT_CAPITAL"
msgstr ""

#: ../src/gui_common/tooltip/ToolTipManager.tscn:92
#, fuzzy
msgid "NEXT_EDITOR_TAB"
msgstr "Omogućite uređivač"

#: ../simulation_parameters/microbe_stage/compounds.json:152
#: ../src/microbe_stage/gui/PatchDetailsPanel.tscn:507
msgid "NITROGEN"
msgstr "Azot"

#: ../simulation_parameters/microbe_stage/organelles.json:100
#: ../src/gui_common/tooltip/ToolTipManager.tscn:781
msgid "NITROGENASE"
msgstr "Nitrogenaza"

#: ../src/gui_common/tooltip/ToolTipManager.tscn:783
msgid "NITROGENASE_DESCRIPTION"
msgstr "Nitrogenaza je protein u stanju da koristi gasoviti azot i ćelijsku energiju u obliku ATP za proizvodnju amonijaka, ključnog hranljivog sastojka za rast ćelija. Ovo je proces koji se naziva anaerobna fiksacija azota. Pošto je nitrogenaza suspendovana direktno u citoplazmi, okolna tečnost vrši fermentaciju."

#: ../src/gui_common/tooltip/ToolTipManager.tscn:782
#, fuzzy
msgid "NITROGENASE_PROCESSES_DESCRIPTION"
msgstr "Nitrogenaza je protein u stanju da koristi gasoviti azot i ćelijsku energiju u obliku ATP za proizvodnju amonijaka, ključnog hranljivog sastojka za rast ćelija. Ovo je proces koji se naziva anaerobna fiksacija azota. Pošto je nitrogenaza suspendovana direktno u citoplazmi, okolna tečnost vrši fermentaciju."

#: ../simulation_parameters/microbe_stage/organelles.json:298
#: ../src/gui_common/tooltip/ToolTipManager.tscn:2028
msgid "NITROGEN_FIXING_PLASTID"
msgstr "Plastid za Fiksiranje Azota"

#: ../src/gui_common/tooltip/ToolTipManager.tscn:2030
msgid "NITROGEN_FIXING_PLASTID_DESCRIPTION"
msgstr "Plastid za fiksiranje azota je protein koji može da koristi gasoviti azot i kiseonik i ćelijsku energiju u obliku ATP za proizvodnju amonijaka, ključnog hranljivog sastojka za rast ćelija. Ovo je proces koji se naziva aerobna fiksacija azota."

#: ../src/gui_common/tooltip/ToolTipManager.tscn:2029
#, fuzzy
msgid "NITROGEN_FIXING_PLASTID_PROCESSES_DESCRIPTION"
msgstr "Plastid za fiksiranje azota je protein koji može da koristi gasoviti azot i kiseonik i ćelijsku energiju u obliku ATP za proizvodnju amonijaka, ključnog hranljivog sastojka za rast ćelija. Ovo je proces koji se naziva aerobna fiksacija azota."

#: ../src/general/OptionsMenu.tscn:422 ../src/general/OptionsMenu.tscn:423
msgid "NONE"
msgstr ""

#: ../simulation_parameters/microbe_stage/membranes.json:3
#: ../src/gui_common/tooltip/ToolTipManager.tscn:2554
msgid "NORMAL"
msgstr "Normalno"

#: ../src/gui_common/tooltip/ToolTipManager.tscn:2555
msgid "NORMAL_MEMBRANE_DESCRIPTION"
msgstr "Najosnovniji oblik membrane, ima malu zaštitu od oštećenja. Takođe mu je potrebno više energije da se ne bi deformisao. Prednost je u tome što omogućava ćeliji da se brzo kreće i apsorbuje hranljive materije."

#: ../src/gui_common/MouseHoverPanel.tscn:72
msgid "NOTHING_HERE"
msgstr "Ništa ovde"

#: ../src/late_multicellular_stage/MulticellularStage.cs:503
msgid "NOTHING_TO_INTERACT_WITH"
msgstr ""

#: ../src/microbe_stage/Microbe.Contact.cs:388
msgid "NOTICE_DAMAGED_BY_NO_ATP"
msgstr ""

#: ../src/microbe_stage/Microbe.Interior.cs:1601
msgid "NOTICE_ENGULF_DAMAGE_FROM_TOXIN"
msgstr ""

#: ../src/microbe_stage/Microbe.Interior.cs:1547
msgid "NOTICE_ENGULF_MISSING_ENZYME"
msgstr ""

#: ../src/microbe_stage/Microbe.Contact.cs:1818
msgid "NOTICE_ENGULF_SIZE_TOO_SMALL"
msgstr ""

#: ../src/microbe_stage/Microbe.Contact.cs:1813
msgid "NOTICE_ENGULF_STORAGE_FULL"
msgstr ""

#: ../src/general/base_stage/CreatureStageHUDBase.cs:500
msgid "NOTICE_READY_TO_EDIT"
msgstr ""

#: ../src/auto-evo/simulation/food_source/ChunkFoodSource.cs:84
#, fuzzy
msgid "NOT_FOUND_CHUNK"
msgstr "Veliki komad gvožđa"

#: ../src/auto-evo/AutoEvoRun.cs:130
#, fuzzy
msgid "NOT_STARTED_DOT"
msgstr "Prekinuto."

#: ../src/gui_common/CreditsScroll.cs:519
#, fuzzy
msgid "NOVEMBER"
msgstr "Pokret"

#: ../src/microbe_stage/MicrobeCheatMenu.tscn:51
msgid "NO_AI"
msgstr ""

#: ../src/gui_common/charts/line/LineChart.cs:690
#: ../src/microbe_stage/editor/CellEditorComponent.cs:2428
msgid "NO_DATA_TO_SHOW"
msgstr ""

#: ../src/microbe_stage/editor/TimelineTab.cs:289
msgid "NO_EVENTS_RECORDED"
msgstr ""

#: ../src/thriveopedia/pages/ThriveopediaMuseumPage.tscn:153
msgid "NO_FOSSIL_DIRECTORY"
msgstr ""

#: ../src/general/MainMenu.tscn:969
#, fuzzy
msgid "NO_MODS_ENABLED"
msgstr "Uključi tasteri za varanja"

#: ../src/gui_common/tooltip/ToolTipManager.tscn:1854
#: ../src/microbe_stage/editor/tooltips/SelectionMenuToolTip.cs:201
#, fuzzy
msgid "NO_ORGANELLE_PROCESSES"
msgstr "Postavite organelu"

#: ../src/saving/SaveList.tscn:52
msgid "NO_SAVEGAMES_FOUND"
msgstr ""

#: ../src/saving/SaveManagerGUI.tscn:197
msgid "NO_SAVE_DIRECTORY"
msgstr ""

#: ../src/general/OptionsMenu.tscn:2203
msgid "NO_SCREENSHOT_DIRECTORY"
msgstr ""

#: ../src/modding/ModManager.cs:715
msgid "NO_SELECTED_MOD"
msgstr ""

#: ../simulation_parameters/microbe_stage/organelles.json:668
#: ../src/gui_common/tooltip/ToolTipManager.tscn:1568
msgid "NUCLEUS"
msgstr "Ćelijsko Jezgro"

#: ../src/microbe_stage/editor/CellEditorComponent.cs:1337
msgid "NUCLEUS_DELETE_OPTION_DISABLED_TOOLTIP"
msgstr ""

#: ../src/gui_common/tooltip/ToolTipManager.tscn:1570
msgid "NUCLEUS_DESCRIPTION"
msgstr "Definitivna karakteristika eukariotskih ćelija. Jezgro takođe uključuje endoplazmatski retikulum i telo golgija. Evolucija prokariontskih ćelija je razviti sistem unutrašnjih membrana, urađen asimilacijom drugog prokariota u sebi. To im omogućava da razdvoje ili odbace različite procese koji se dešavaju unutar ćelije i sprečava ih da se preklapaju. To omogućava da njihovi novi membranski organeli budu mnogo složeniji, efikasniji i specijalizovaniji nego da slobodno lebde u citoplazmi. Međutim, ovo dolazi po cenu da ćelija bude mnogo veća i da joj treba puno energije za održavanje."

#: ../src/gui_common/tooltip/ToolTipManager.tscn:1569
msgid "NUCLEUS_SMALL_DESCRIPTION"
msgstr ""
"Omogućava evoluciju složenijih,\n"
"membrane vezane organele. Mnogo košta\n"
"ATP-a za održavanje. Ovo je nepovratno\n"
"evolucija."

#: ../src/engine/input/key_mapping/KeyNames.cs:173
msgid "NUMLOCK"
msgstr ""

#: ../src/gui_common/art_gallery/GalleryDetailsTooltip.cs:26
#: ../src/gui_common/art_gallery/GalleryDetailsTooltip.cs:36
#: ../src/gui_common/art_gallery/GalleryDetailsTooltip.cs:46
#: ../src/microbe_stage/AgentProjectile.cs:26
#: ../src/microbe_stage/editor/CellEditorComponent.cs:2286
#: ../src/microbe_stage/editor/CellEditorComponent.cs:2296
#: ../src/microbe_stage/editor/MicrobePartSelection.tscn:140
#: ../src/microbe_stage/MicrobeHUD.cs:380
#, fuzzy
msgid "N_A"
msgstr "- МП"

#: ../src/microbe_stage/editor/tooltips/SelectionMenuToolTip.tscn:94
msgid "N_A_MP"
msgstr "- МП"

#: ../src/microbe_stage/MicrobeHUD.cs:428
#, fuzzy
msgid "N_TIMES"
msgstr "Desni miš"

#: ../src/gui_common/CreditsScroll.cs:518
msgid "OCTOBER"
msgstr ""

#: ../src/general/MainMenu.tscn:661
msgid "OFFICIAL_WEBSITE"
msgstr ""

#: ../src/general/MainMenu.tscn:652
#, fuzzy
msgid "OFFICIAL_WEBSITE_BUTTON_TOOLTIP"
msgstr "Dodajte novo vezivanje tastera"

#: ../src/gui_common/dialogs/CustomConfirmationDialog.tscn:14
#: ../src/gui_common/dialogs/CustomConfirmationDialog.tscn:89
#: ../src/gui_common/dialogs/ErrorDialog.tscn:114
#: ../src/modding/ModUploader.tscn:356
msgid "OK"
msgstr "U redu"

#: ../src/saving/SaveList.tscn:87
msgid "OLDER_VERSION_LOADING_WARNING"
msgstr ""

#: ../src/modding/ModManager.tscn:154
msgid "OPEN_FOLDER"
msgstr ""

#: ../src/thriveopedia/pages/ThriveopediaMuseumPage.tscn:88
msgid "OPEN_FOSSIL_FOLDER"
msgstr ""

#: ../src/thriveopedia/pages/ThriveopediaMuseumPage.cs:144
msgid "OPEN_FOSSIL_IN_FREEBUILD_WARNING"
msgstr ""

#: ../src/industrial_stage/gui/StrategicUnitScreen.cs:134
#: ../src/space_stage/gui/PlanetScreen.tscn:108
msgid "OPEN_GOD_TOOLS"
msgstr ""

#: ../src/gui_common/tooltip/ToolTipManager.tscn:54
msgid "OPEN_HELP_SCREEN"
msgstr "Otvorite ekran pomoći"

#: ../src/thriveopedia/pages/ThriveopediaMuseumPage.tscn:119
msgid "OPEN_IN_FREEBUILD"
msgstr ""

#: ../src/general/OptionsMenu.tscn:1816
msgid "OPEN_LOGS_FOLDER"
msgstr ""

#: ../src/modding/ModManager.tscn:484
msgid "OPEN_MOD_URL"
msgstr ""

#: ../simulation_parameters/common/input_options.json:177
#, fuzzy
msgid "OPEN_ORGANELLE_MENU"
msgstr "Maknite organelu"

#: ../src/society_stage/gui/SocietyHUD.tscn:139
#, fuzzy
msgid "OPEN_RESEARCH_SCREEN"
msgstr "Otvorite ekran pomoći"

#: ../src/saving/SaveManagerGUI.tscn:90
msgid "OPEN_SAVE_DIRECTORY"
msgstr ""

#: ../simulation_parameters/common/input_options.json:250
#, fuzzy
msgid "OPEN_SCIENCE_MENU"
msgstr "Otvorite meni"

#: ../src/general/OptionsMenu.tscn:1808
msgid "OPEN_SCREENSHOT_FOLDER"
msgstr ""

#: ../src/gui_common/tooltip/ToolTipManager.tscn:48
msgid "OPEN_THE_MENU"
msgstr "Otvorite meni"

#: ../src/general/OptionsMenu.tscn:937
msgid "OPEN_TRANSLATION_SITE"
msgstr ""

#: ../src/auto-evo/AutoEvoRun.cs:140
#, fuzzy
msgid "OPERATION_PAUSED_DOT"
msgstr "Prekinuto."

#: ../src/gui_common/tooltip/ToolTipManager.tscn:243
msgid "OPPORTUNISM_EXPLANATION"
msgstr ""

#: ../src/microbe_stage/editor/BehaviourEditorSubComponent.tscn:141
msgid "OPPORTUNISTIC"
msgstr ""

#: ../src/general/MainMenu.tscn:324 ../src/general/PauseMenu.tscn:223
msgid "OPTIONS"
msgstr "Opcije"

#: ../src/general/MainMenu.tscn:322 ../src/general/PauseMenu.tscn:222
#, fuzzy
msgid "OPTIONS_BUTTON_TOOLTIP"
msgstr "Dodajte novo vezivanje tastera"

#: ../src/microbe_stage/editor/CellEditorComponent.tscn:771
msgid "ORGANELLES"
msgstr "Organele"

#: ../simulation_parameters/microbe_stage/organelles.json:918
#: ../src/gui_common/tooltip/ToolTipManager.tscn:2502
#, fuzzy
msgid "ORGANELLE_AXON"
msgstr "Organele"

#: ../src/gui_common/tooltip/ToolTipManager.tscn:2503
#, fuzzy
msgid "ORGANELLE_AXON_DESCRIPTION"
msgstr "Izbodite druge ćelije sa ovo."

#: ../src/microbe_stage/editor/CellEditorComponent.tscn:780
#, fuzzy
msgid "ORGANELLE_CATEGORY_MULTICELLULAR"
msgstr "Postavite organelu"

#: ../simulation_parameters/microbe_stage/organelles.json:960
#: ../src/gui_common/tooltip/ToolTipManager.tscn:2526
#, fuzzy
msgid "ORGANELLE_MYOFIBRIL"
msgstr "Grabežljiva Kosa"

#: ../src/gui_common/tooltip/ToolTipManager.tscn:2527
#, fuzzy
msgid "ORGANELLE_MYOFIBRIL_DESCRIPTION"
msgstr "Izbodite druge ćelije sa ovo."

#: ../simulation_parameters/microbe_stage/organelles.json:23
#: ../src/gui_common/tooltip/ToolTipManager.tscn:1317
msgid "ORGANELLE_PILUS"
msgstr "Grabežljiva Kosa"

#: ../src/gui_common/tooltip/ToolTipManager.tscn:1319
msgid "ORGANELLE_PILUS_DESCRIPTION"
msgstr "Izbodite druge ćelije sa ovo."

#: ../src/gui_common/tooltip/ToolTipManager.tscn:1318
#, fuzzy
msgid "ORGANELLE_PILUS_PROCESSES_DESCRIPTION"
msgstr "Izbodite druge ćelije sa ovo."

#: ../src/microbe_stage/editor/CellEditorComponent.tscn:973
msgid "ORGANISM_STATISTICS"
msgstr "Statistika Organizma"

#: ../src/microbe_stage/editor/CellEditorComponent.GUI.cs:365
msgid "OSMOREGULATION"
msgstr ""

#: ../src/gui_common/tooltip/ToolTipManager.tscn:342
#: ../src/gui_common/tooltip/ToolTipManager.tscn:445
#: ../src/gui_common/tooltip/ToolTipManager.tscn:542
#: ../src/gui_common/tooltip/ToolTipManager.tscn:644
#: ../src/gui_common/tooltip/ToolTipManager.tscn:741
#: ../src/gui_common/tooltip/ToolTipManager.tscn:838
#: ../src/gui_common/tooltip/ToolTipManager.tscn:936
#: ../src/gui_common/tooltip/ToolTipManager.tscn:1048
#: ../src/gui_common/tooltip/ToolTipManager.tscn:1197
#: ../src/gui_common/tooltip/ToolTipManager.tscn:1285
#: ../src/gui_common/tooltip/ToolTipManager.tscn:1337
#: ../src/gui_common/tooltip/ToolTipManager.tscn:1397
#: ../src/gui_common/tooltip/ToolTipManager.tscn:1452
#: ../src/gui_common/tooltip/ToolTipManager.tscn:1536
#: ../src/gui_common/tooltip/ToolTipManager.tscn:1625
#: ../src/gui_common/tooltip/ToolTipManager.tscn:1718
#: ../src/gui_common/tooltip/ToolTipManager.tscn:1803
#: ../src/gui_common/tooltip/ToolTipManager.tscn:1903
#: ../src/gui_common/tooltip/ToolTipManager.tscn:1996
#: ../src/gui_common/tooltip/ToolTipManager.tscn:2086
#: ../src/gui_common/tooltip/ToolTipManager.tscn:2185
#: ../src/gui_common/tooltip/ToolTipManager.tscn:2283
#: ../src/gui_common/tooltip/ToolTipManager.tscn:2381
#: ../src/gui_common/tooltip/ToolTipManager.tscn:2487
#: ../src/gui_common/tooltip/ToolTipManager.tscn:2619
#: ../src/gui_common/tooltip/ToolTipManager.tscn:2789
#: ../src/gui_common/tooltip/ToolTipManager.tscn:2957
#: ../src/gui_common/tooltip/ToolTipManager.tscn:3204
#: ../src/gui_common/tooltip/ToolTipManager.tscn:3449
#: ../src/gui_common/tooltip/ToolTipManager.tscn:3723
msgid "OSMOREGULATION_COST"
msgstr "Cena osmoregulacije"

#: ../src/general/NewGameSettings.tscn:710
#, fuzzy
msgid "OSMOREGULATION_COST_MULTIPLIER"
msgstr "Cena osmoregulacije"

#: ../src/general/NewGameSettings.tscn:750
#, fuzzy
msgid "OSMOREGULATION_COST_MULTIPLIER_EXPLANATION"
msgstr "Cena osmoregulacije"

#: ../src/modding/NewModGUI.tscn:74
msgid "OUR_WIKI"
msgstr ""

#: ../src/gui_common/CreditsScroll.cs:501
msgid "OUTREACH_TEAM"
msgstr ""

#: ../src/gui_common/CreditsScroll.cs:313
msgid "OUTSIDE_CONTRIBUTORS"
msgstr ""

#: ../src/saving/NewSaveMenu.tscn:91
msgid "OVERWRITE_EXISTING_SAVE"
msgstr ""

#: ../src/saving/NewSaveMenu.tscn:139
msgid "OVERWRITE_EXISTING_SAVE_PROMPT"
msgstr ""

#: ../src/thriveopedia/fossilisation/FossilisationDialog.cs:186
msgid "OVERWRITE_SPECIES_NAME_CONFIRMATION"
msgstr ""

#: ../simulation_parameters/microbe_stage/compounds.json:124
#: ../src/microbe_stage/gui/PatchDetailsPanel.tscn:480
msgid "OXYGEN"
msgstr "Kiseonik"

#: ../simulation_parameters/microbe_stage/organelles.json:200
#: ../src/gui_common/tooltip/ToolTipManager.tscn:879
msgid "OXYTOXISOME"
msgstr "OksiToksizom"

#: ../src/gui_common/tooltip/ToolTipManager.tscn:881
msgid "OXYTOXISOME_DESC"
msgstr "Modifikovani metabolosom odgovoran za proizvodnju primitivnog oblika toksičnog agensa OksiToksi NT."

#: ../src/gui_common/tooltip/ToolTipManager.tscn:880
#, fuzzy
msgid "OXYTOXISOME_PROCESSES_DESCRIPTION"
msgstr "Metabolosomi su grozdi proteina umotani u proteinske ljuske. Oni su u stanju da pretvore glukozu u ATP mnogo većom brzinom nego što se to može učiniti u citoplazmi sa procesu koji se naziva aerobno disanje. Međutim, potreban mu je kiseonik da bi funkcionisao, a niži nivoi kiseonika u okolini usporiće brzinu njegove proizvodnje ATP. Pošto su metabolosomi suspendovani direktno u citoplazmi, okolna tečnost vrši određenu fermentaciju."

#: ../simulation_parameters/microbe_stage/compounds.json:77
#: ../src/late_multicellular_stage/MulticellularHUD.tscn:1460
#: ../src/microbe_stage/MicrobeStage.tscn:1522
msgid "OXYTOXY_NT"
msgstr "OksiToksi NT"

#: ../simulation_parameters/microbe_stage/bio_processes.json:41
#: ../simulation_parameters/microbe_stage/bio_processes.json:51
msgid "OXYTOXY_SYNTHESIS"
msgstr "Sinteza OksiToksi"

#: ../src/engine/input/key_mapping/KeyNames.cs:171
#, fuzzy
msgid "PAGEDOWN"
msgstr "Okrenite kameru nadole"

#: ../src/engine/input/key_mapping/KeyNames.cs:170
msgid "PAGEUP"
msgstr ""

#: ../src/thriveopedia/Thriveopedia.tscn:232
#, fuzzy
msgid "PAGE_BACK"
msgstr "Nazad"

#: ../src/thriveopedia/Thriveopedia.tscn:251
#, fuzzy
msgid "PAGE_FORWARD"
msgstr "Kreni napred"

#: ../src/thriveopedia/Thriveopedia.tscn:294
msgid "PAGE_TITLE"
msgstr ""

#: ../simulation_parameters/common/input_options.json:151
msgid "PAN_CAMERA_DOWN"
msgstr "Okrenite kameru nadole"

#: ../simulation_parameters/common/input_options.json:139
msgid "PAN_CAMERA_LEFT"
msgstr "Okrenite kameru ulevo"

#: ../simulation_parameters/common/input_options.json:181
msgid "PAN_CAMERA_RESET"
msgstr "Resetuj kameru"

#: ../simulation_parameters/common/input_options.json:143
msgid "PAN_CAMERA_RIGHT"
msgstr "Okrenite kameru udesno"

#: ../simulation_parameters/common/input_options.json:147
msgid "PAN_CAMERA_UP"
msgstr "Okrenite kameru prema gore"

#: ../src/general/NewGameSettings.tscn:784
#, fuzzy
msgid "PASSIVE_REPRODUCTION_PROGRESS"
msgstr "Broj populacije od {0} promenio se za {1} zbog: {2}"

#: ../src/general/NewGameSettings.tscn:792
#, fuzzy
msgid "PASSIVE_REPRODUCTION_PROGRESS_EXPLANATION"
msgstr "Broj populacije od {0} promenio se za {1} zbog: {2}"

#: ../src/gui_common/CreditsScroll.cs:297
msgid "PAST_DEVELOPERS"
msgstr ""

#: ../src/microbe_stage/gui/PatchExtinctionBox.tscn:86
msgid "PATCH_EXTINCTION_BOX_TEXT"
msgstr ""

#: ../src/microbe_stage/gui/PatchExtinctionBox.tscn:77
#, fuzzy
msgid "PATCH_EXTINCTION_CAPITAL"
msgstr "POTVRDI"

#: ../src/microbe_stage/editor/MicrobeEditorTabButtons.tscn:133
msgid "PATCH_MAP"
msgstr "Karta Zone"

#: ../src/gui_common/tooltip/ToolTipManager.tscn:4137
#, fuzzy
msgid "PATCH_MAP_NAVIGATION_TOOLTIP"
msgstr "Dodajte novo vezivanje tastera"

#: ../src/microbe_stage/PatchMapGenerator.cs:811
#, fuzzy
msgid "PATCH_NAME"
msgstr "Pećina"

#: ../src/gui_common/PatchNotesDisplayer.cs:114
#: ../src/gui_common/PatchNotesDisplayer.tscn:47
msgid "PATCH_NOTES_LAST_PLAYED_INFO"
msgstr ""

#: ../src/gui_common/PatchNotesDisplayer.cs:119
msgid "PATCH_NOTES_LAST_PLAYED_INFO_PLURAL"
msgstr ""

#: ../src/general/OptionsMenu.tscn:2213
#: ../src/gui_common/PatchNotesDisplayer.tscn:26
msgid "PATCH_NOTES_TITLE"
msgstr ""

#: ../src/gui_common/PatchNotesList.cs:247
msgid "PATCH_NOTE_BULLET_POINT"
msgstr ""

#: ../src/gui_common/PatchNotesList.cs:246
msgid "PATCH_NOTE_CHANGES_HEADING"
msgstr ""

#: ../src/gui_common/PatchNotesList.cs:248
msgid "PATCH_NOTE_LINK_VISIT_TEXT"
msgstr ""

#: ../src/general/MainMenu.tscn:813
#, fuzzy
msgid "PATREON_TOOLTIP"
msgstr "Dodajte novo vezivanje tastera"

#: ../src/gui_common/CreditsScroll.cs:331
msgid "PATRONS"
msgstr ""

#: ../src/microbe_stage/PausePrompt.tscn:23
msgid "PAUSED"
msgstr ""

#: ../src/general/PauseMenu.tscn:175
#, fuzzy
msgid "PAUSE_MENU_RESUME_TOOLTIP"
msgstr "Nastaviti"

#: ../src/microbe_stage/MicrobeHUD.cs:73
msgid "PAUSE_PROMPT"
msgstr ""

#: ../src/microbe_stage/HUDBottomBar.tscn:64
msgid "PAUSE_TOOLTIP"
msgstr ""

#: ../src/modding/ModLoader.cs:538
#, fuzzy
msgid "PCK_LOAD_FAILED"
msgstr "Automatska-evolucija nije uspela"

#: ../src/modding/ModLoader.cs:530
#, fuzzy
msgid "PCK_LOAD_FAILED_DOES_NOT_EXIST"
msgstr "Automatska-evolucija nije uspela"

#: ../src/microbe_stage/editor/BehaviourEditorSubComponent.tscn:70
msgid "PEACEFUL"
msgstr ""

#: ../src/general/base_stage/CreatureStageHUDBase.cs:616
#: ../src/general/IWorldEffect.cs:72 ../src/general/IWorldEffect.cs:96
#: ../src/general/NewGameSettings.cs:765
#: ../src/general/WorldGenerationSettings.cs:147
#: ../src/gui_common/CompoundAmount.cs:177
#: ../src/microbe_stage/editor/CellEditorComponent.GUI.cs:166
#: ../src/microbe_stage/editor/CellEditorComponent.GUI.cs:192
#: ../src/microbe_stage/editor/MicrobeEditorReportComponent.cs:179
#: ../src/microbe_stage/editor/MicrobeEditorReportComponent.cs:402
#: ../src/microbe_stage/gui/PatchDetailsPanel.cs:305
#: ../src/microbe_stage/MicrobeHUD.cs:252
#: ../src/society_stage/gui/ResearchScreen.cs:46
msgid "PERCENTAGE_VALUE"
msgstr ""

#: ../src/general/OptionsMenu.tscn:199
msgid "PERFORMANCE"
msgstr "Performanse"

#: ../simulation_parameters/common/input_options.json:69
msgid "PERFORM_UNBINDING"
msgstr ""

#: ../src/gui_common/ChemicalEquation.cs:141
#: ../src/gui_common/ChemicalEquation.cs:199
msgid "PER_SECOND_SLASH"
msgstr ""

#: ../simulation_parameters/microbe_stage/compounds.json:32
#: ../src/late_multicellular_stage/MulticellularHUD.tscn:1229
#: ../src/microbe_stage/gui/PatchDetailsPanel.tscn:749
#: ../src/microbe_stage/MicrobeStage.tscn:1256
msgid "PHOSPHATE"
msgstr "Fosfat"

#: ../simulation_parameters/microbe_stage/bio_processes.json:31
#: ../simulation_parameters/microbe_stage/bio_processes.json:121
msgid "PHOTOSYNTHESIS"
msgstr "Fotosinteza"

#: ../src/microbe_stage/editor/MicrobeEditorReportComponent.tscn:561
#: ../src/microbe_stage/gui/PatchDetailsPanel.tscn:239
msgid "PHYSICAL_CONDITIONS"
msgstr ""

#: ../src/gui_common/tooltip/ToolTipManager.tscn:3059
#: ../src/gui_common/tooltip/ToolTipManager.tscn:3551
#: ../src/gui_common/tooltip/ToolTipManager.tscn:3825
msgid "PHYSICAL_RESISTANCE"
msgstr "Fizički Otpor"

#: ../simulation_parameters/common/input_options.json:173
msgid "PLACE_ORGANELLE"
msgstr "Postavite organelu"

#: ../src/general/NewGameSettings.tscn:313
#: ../src/thriveopedia/pages/ThriveopediaCurrentWorldPage.tscn:63
msgid "PLANET"
msgstr ""

#: ../src/general/WorldGenerationSettings.cs:159
#: ../src/thriveopedia/pages/ThriveopediaCurrentWorldPage.tscn:78
msgid "PLANET_DETAILS_STRING"
msgstr ""

#: ../src/general/NewGameSettings.tscn:1067
msgid "PLANET_GENERATION_TEASER"
msgstr ""

#: ../src/general/NewGameSettings.tscn:223
#: ../src/general/NewGameSettings.tscn:1001
msgid "PLANET_RANDOM_SEED"
msgstr ""

#: ../src/microbe_stage/MicrobeHUD.cs:403
#, fuzzy
msgid "PLAYER"
msgstr "igrač je umro"

#: ../src/general/NewGameSettings.tscn:593
msgid "PLAYER_DEATH_POPULATION_PENALTY"
msgstr ""

#: ../src/general/NewGameSettings.tscn:633
#, fuzzy
msgid "PLAYER_DEATH_POPULATION_PENALTY_EXPLANATION"
msgstr "Broj populacije od {0} promenio se za {1} zbog: {2}"

#: ../src/general/base_stage/CreatureStageBase.cs:339
msgid "PLAYER_DIED"
msgstr "igrač je umro"

#: ../src/microbe_stage/MicrobeCheatMenu.tscn:86
#, fuzzy
msgid "PLAYER_DUPLICATE"
msgstr "igrač je umro"

#: ../src/saving/SaveHelper.cs:520
#, fuzzy
msgid "PLAYER_EXTINCT"
msgstr "igrač je umro"

#: ../src/general/OptionsMenu.tscn:1486
#, fuzzy
msgid "PLAYER_RELATIVE_MOVEMENT"
msgstr "igrač je umro"

#: ../src/general/base_stage/CreatureStageBase.cs:283
msgid "PLAYER_REPRODUCED"
msgstr "Igrač se reprodukovao"

#: ../src/microbe_stage/MicrobeCheatMenu.tscn:65
#, fuzzy
msgid "PLAYER_SPEED"
msgstr "igrač je umro"

#: ../src/general/OptionsMenu.tscn:611
msgid "PLAYSTATION_3"
msgstr ""

#: ../src/general/OptionsMenu.tscn:611
msgid "PLAYSTATION_4"
msgstr ""

#: ../src/general/OptionsMenu.tscn:611
msgid "PLAYSTATION_5"
msgstr ""

#: ../src/general/OptionsMenu.tscn:1645
msgid "PLAY_INTRO_VIDEO"
msgstr "Pusti uvodni video"

#: ../src/general/OptionsMenu.tscn:1653
msgid "PLAY_MICROBE_INTRO_ON_NEW_GAME"
msgstr "Pustite uvodni video za mikrobe na Novoj Igri"

#: ../src/auto-evo/AutoEvoExploringTool.tscn:433
msgid "PLAY_WITH_CURRENT_SETTING"
msgstr ""

#: ../src/late_multicellular_stage/MulticellularHUD.tscn:1611
#: ../src/microbe_stage/MicrobeStage.tscn:1675
#: ../src/society_stage/gui/SocietyHUD.tscn:214
msgid "POPULATION_CAPITAL"
msgstr "POPULACIJA:"

#: ../src/auto-evo/RunResults.cs:622
#, fuzzy
msgid "POPULATION_COLON"
msgstr "Broj populacije od {0} promenio se za {1} zbog: {2}"

#: ../src/auto-evo/RunResults.cs:747
#, fuzzy
msgid "POPULATION_IN_PATCHES"
msgstr "POPULACIJA:"

#: ../src/microbe_stage/editor/CellEditorComponent.cs:2277
#, fuzzy
msgid "POPULATION_IN_PATCH_SHORT"
msgstr "POPULACIJA:"

#: ../src/auto-evo/simulation/food_source/HeterotrophicFoodSource.cs:91
msgid "PREDATION_FOOD_SOURCE"
msgstr ""

#: ../src/microbe_stage/editor/CellEditorComponent.tscn:1251
#, fuzzy
msgid "PREDICTION_DETAILS_OPEN_TOOLTIP"
msgstr "Nastaviti"

#: ../src/microbe_stage/gui/PatchDetailsPanel.tscn:316
#, fuzzy
msgid "PRESSURE"
msgstr "Priti."

#: ../src/late_multicellular_stage/MulticellularHUD.tscn:940
#: ../src/microbe_stage/MicrobeStage.tscn:979
msgid "PRESSURE_SHORT"
msgstr "Priti."

#: ../src/engine/input/key_mapping/InputEventItem.cs:441
msgid "PRESS_KEY_DOT_DOT_DOT"
msgstr "Pritisnite taster..."

#: ../src/modding/ModUploader.cs:388
msgid "PREVIEW_IMAGE_DOES_NOT_EXIST"
msgstr ""

#: ../src/modding/ModUploader.cs:395
msgid "PREVIEW_IMAGE_IS_TOO_LARGE"
msgstr ""

#: ../src/auto-evo/RunResults.cs:637
#, fuzzy
msgid "PREVIOUS_COLON"
msgstr "Vrste:"

#: ../src/saving/InProgressLoad.cs:156
msgid "PROCESSING_LOADED_OBJECTS"
msgstr ""

#: ../src/gui_common/ChemicalEquation.cs:323
msgid "PROCESS_ENVIRONMENT_SEPARATOR"
msgstr ""

#: ../src/microbe_stage/ProcessPanel.tscn:17
msgid "PROCESS_PANEL_TITLE"
msgstr ""

#: ../src/gui_common/CreditsScroll.cs:497
msgid "PROGRAMMING_TEAM"
msgstr ""

#: ../src/gui_common/CreditsScroll.cs:504
msgid "PROJECT_MANAGEMENT_TEAM"
msgstr ""

#: ../src/auto-evo/AutoEvoExploringTool.tscn:652
msgid "PROTECT_MIGRATIONS_FROM_SPECIES_CAP"
msgstr ""

#: ../src/auto-evo/AutoEvoExploringTool.tscn:659
msgid "PROTECT_NEW_CELLS_FROM_SPECIES_CAP"
msgstr ""

#: ../src/microbe_stage/editor/CellEditorComponent.tscn:753
msgid "PROTEINS"
msgstr "Proteini"

#: ../simulation_parameters/microbe_stage/organelles.json:132
msgid "PROTOPLASM"
msgstr "Protoplazma"

#: ../src/gui_common/CreditsScroll.cs:505
msgid "PULL_REQUESTS_PROGRAMMING"
msgstr ""

#: ../simulation_parameters/common/input_options.json:342
msgid "QUICK_LOAD"
msgstr "Učitajte brzo"

#: ../simulation_parameters/common/input_options.json:338
msgid "QUICK_SAVE"
msgstr "Sačuvajte brzo"

#: ../src/general/MainMenu.tscn:377
msgid "QUIT"
msgstr "Odustati"

#: ../src/general/MainMenu.tscn:363 ../src/general/MainMenu.tscn:372
#: ../src/general/PauseMenu.tscn:238
#, fuzzy
msgid "QUIT_BUTTON_TOOLTIP"
msgstr "Dodajte novo vezivanje tastera"

#: ../src/general/PauseMenu.cs:418
#, fuzzy
msgid "QUIT_GAME_WARNING"
msgstr "Upozorenje u režimu GLES2"

#: ../src/gui_common/tooltip/ToolTipManager.tscn:121
msgid "RANDOMIZE_SPECIES_NAME"
msgstr ""

#: ../src/general/NewGameSettings.tscn:242
#: ../src/general/NewGameSettings.tscn:1014
#, fuzzy
msgid "RANDOM_SEED_TOOLTIP"
msgstr "Nastaviti"

#: ../src/gui_common/TweakedColourPicker.tscn:69
msgid "RAW"
msgstr ""

#: ../src/engine/input/ControllerAxisVisualizer.tscn:58
#: ../src/engine/input/ControllerAxisVisualizer.tscn:119
#, fuzzy
msgid "RAW_VALUE_COLON"
msgstr "Brzina:"

#: ../src/saving/InProgressLoad.cs:80
msgid "READING_SAVE_DATA"
msgstr ""

#: ../src/auto-evo/AutoEvoExploringTool.cs:823
#: ../src/auto-evo/AutoEvoExploringTool.tscn:340
msgid "READY"
msgstr ""

#: ../src/modding/ModManager.tscn:373
msgid "RECOMMENDED_THRIVE_VERSION"
msgstr ""

#: ../src/general/MainMenu.tscn:849
#, fuzzy
msgid "REDDIT_TOOLTIP"
msgstr "Nastaviti"

#: ../simulation_parameters/common/input_options.json:135
msgid "REDO"
msgstr "Ponovi"

#: ../src/gui_common/tooltip/ToolTipManager.tscn:110
msgid "REDO_THE_LAST_ACTION"
msgstr "Ponovi poslednju akciju"

#: ../src/modding/ModManager.tscn:146 ../src/saving/SaveManagerGUI.tscn:63
msgid "REFRESH"
msgstr ""

#: ../src/auto-evo/AutoEvoExploringTool.tscn:666
msgid "REFUND_MIGRATIONS_IN_EXTINCTIONS"
msgstr ""

#: ../src/auto-evo/AutoEvoExploringTool.tscn:138
#: ../src/microbe_stage/editor/MicrobeEditorTabButtons.tscn:112
msgid "REPORT"
msgstr "Izveštaj"

#: ../src/general/MainMenu.tscn:730 ../src/general/PauseMenu.tscn:215
#, fuzzy
msgid "REPORT_BUG"
msgstr "Izveštaj"

#: ../src/microbe_stage/Microbe.Interior.cs:1166
#, fuzzy
msgid "REPRODUCED"
msgstr "Proizvodi"

#: ../src/early_multicellular_stage/editor/CellBodyPlanEditorComponent.tscn:456
#: ../src/late_multicellular_stage/editor/MetaballBodyEditorComponent.tscn:546
#, fuzzy
msgid "REPRODUCTION"
msgstr "Proizvodi"

#: ../src/late_multicellular_stage/editor/MetaballBodyEditorComponent.tscn:688
#: ../src/late_multicellular_stage/editor/MetaballBodyEditorComponent.tscn:689
#, fuzzy
msgid "REPRODUCTION_ASEXUAL"
msgstr "Proizvodi"

#: ../src/early_multicellular_stage/editor/CellBodyPlanEditorComponent.tscn:619
#: ../src/early_multicellular_stage/editor/CellBodyPlanEditorComponent.tscn:620
#, fuzzy
msgid "REPRODUCTION_BUDDING"
msgstr "Proizvodi"

#: ../src/early_multicellular_stage/editor/CellBodyPlanEditorComponent.tscn:606
#: ../src/late_multicellular_stage/editor/MetaballBodyEditorComponent.tscn:675
#, fuzzy
msgid "REPRODUCTION_METHOD"
msgstr "Proizvodi"

#: ../src/microbe_stage/editor/tooltips/SelectionMenuToolTip.tscn:119
#, fuzzy
msgid "REQUIRES_NUCLEUS"
msgstr "Ćelijsko Jezgro"

#: ../src/society_stage/gui/ResearchScreen.tscn:16
#, fuzzy
msgid "RESEARCH"
msgstr "Resetovati"

#: ../src/general/OptionsMenu.tscn:918 ../src/general/OptionsMenu.tscn:2034
msgid "RESET"
msgstr "Resetovati"

#: ../src/engine/input/ControllerDeadzoneConfiguration.tscn:79
#, fuzzy
msgid "RESET_DEADZONES"
msgstr "Resetuj do početnog?"

#: ../src/general/OptionsMenu.tscn:1879
msgid "RESET_DISMISSED_POPUPS"
msgstr ""

#: ../src/general/OptionsMenu.tscn:2094
msgid "RESET_INPUTS_TO_DEFAULTS"
msgstr "Resetovati unose na podrazumevane vrednosti?"

#: ../src/general/OptionsMenu.tscn:1604
#, fuzzy
msgid "RESET_KEYBINDINGS"
msgstr "Resetujte Unosi"

#: ../src/general/OptionsMenu.tscn:2074
msgid "RESET_SETTINGS_TO_DEFAULTS"
msgstr "Podrazumevane vrednosti"

#: ../src/general/OptionsMenu.tscn:2085
msgid "RESET_TO_DEFAULTS"
msgstr "Resetuj do početnog?"

#: ../src/gui_common/tooltip/ToolTipManager.tscn:3125
#: ../src/gui_common/tooltip/ToolTipManager.tscn:3372
msgid "RESISTANT_TO_BASIC_ENGULFMENT"
msgstr ""

#: ../src/general/OptionsMenu.tscn:351
msgid "RESOLUTION"
msgstr "Rezolucija:"

#: ../src/gui_common/tooltip/ToolTipManager.tscn:2653
#: ../src/gui_common/tooltip/ToolTipManager.tscn:2822
#: ../src/gui_common/tooltip/ToolTipManager.tscn:2991
#: ../src/gui_common/tooltip/ToolTipManager.tscn:3238
#: ../src/gui_common/tooltip/ToolTipManager.tscn:3483
#: ../src/gui_common/tooltip/ToolTipManager.tscn:3757
msgid "RESOURCE_ABSORBTION_SPEED"
msgstr "Brzina Apsorpcije Brzine"

#: ../src/awakening_stage/PlacedStructure.cs:72
#: ../src/space_stage/PlacedSpaceStructure.cs:72
#, fuzzy
msgid "RESOURCE_AMOUNT_SHORT"
msgstr "Priti."

#: ../simulation_parameters/awakening_stage/world_resources.json:18
#, fuzzy
msgid "RESOURCE_ENERGY"
msgstr "Pogledajte Izvorni Kod"

#: ../simulation_parameters/awakening_stage/world_resources.json:13
#, fuzzy
msgid "RESOURCE_FOOD"
msgstr "Pogledajte Izvorni Kod"

#: ../simulation_parameters/awakening_stage/world_resources.json:3
#, fuzzy
msgid "RESOURCE_ROCK"
msgstr "Pogledajte Izvorni Kod"

#: ../simulation_parameters/awakening_stage/world_resources.json:8
#, fuzzy
msgid "RESOURCE_WOOD"
msgstr "Pogledajte Izvorni Kod"

#: ../simulation_parameters/microbe_stage/bio_processes.json:3
#: ../simulation_parameters/microbe_stage/bio_processes.json:111
msgid "RESPIRATION"
msgstr "Disanje"

#: ../src/microbe_stage/editor/BehaviourEditorSubComponent.tscn:283
msgid "RESPONSIVE"
msgstr ""

#: ../src/modding/ModManager.tscn:1022
msgid "RESTART_REQUIRED"
msgstr ""

#: ../src/general/PauseMenu.tscn:176
msgid "RESUME"
msgstr "Nastaviti"

#: ../src/microbe_stage/HUDBottomBar.tscn:65
#, fuzzy
msgid "RESUME_TOOLTIP"
msgstr "Nastaviti"

#: ../src/general/PauseMenu.tscn:231
#: ../src/microbe_stage/gui/ExtinctionBox.tscn:155
msgid "RETURN_TO_MENU"
msgstr "Vratite se u Meni"

#: ../src/general/PauseMenu.tscn:230
#, fuzzy
msgid "RETURN_TO_MENU_TOOLTIP"
msgstr "Vratite se u Meni"

#: ../src/auto-evo/AutoEvoExploringTool.tscn:1009
#: ../src/general/PauseMenu.cs:399
#, fuzzy
msgid "RETURN_TO_MENU_WARNING"
msgstr "Vratite se u Meni"

#: ../src/general/MainMenu.tscn:776
#, fuzzy
msgid "REVOLUTIONARY_GAMES_SOCIAL_TOOLTIP"
msgstr "Dodajte novo vezivanje tastera"

#: ../src/modding/ModManager.tscn:172
#, fuzzy
msgid "RIGHT_ARROW"
msgstr "Desni miš"

#: ../src/engine/input/key_mapping/SpecifiedInputKey.cs:245
msgid "RIGHT_MOUSE"
msgstr "Desni miš"

#: ../src/microbe_stage/editor/CellEditorComponent.tscn:872
msgid "RIGID"
msgstr ""

#: ../src/gui_common/tooltip/ToolTipManager.tscn:132
msgid "RIGIDITY_MEMBRANE_DESCRIPTION"
msgstr "Čvršća membrana je otpornija na oštećenja, ali će isto otežati kretanje za ćeliju."

#: ../simulation_parameters/common/input_options.json:127
msgid "ROTATE_LEFT"
msgstr "Rotirajte levo"

#: ../simulation_parameters/common/input_options.json:123
msgid "ROTATE_RIGHT"
msgstr "Rotirajte desno"

#: ../src/microbe_stage/editor/CellEditorComponent.tscn:1025
#, fuzzy
msgid "ROTATION_COLON"
msgstr "Broj populacije od {0} promenio se za {1} zbog: {2}"

#: ../src/general/OptionsMenu.tscn:1070
msgid "RUN_AUTO_EVO_DURING_GAMEPLAY"
msgstr "Pokrenite automatsku-evoluciju tokom igranja"

#: ../src/auto-evo/AutoEvoExploringTool.tscn:356
msgid "RUN_ONE_STEP"
msgstr ""

#: ../src/auto-evo/RunResults.cs:728
msgid "RUN_RESULT_BY_SENDING_POPULATION"
msgstr "{0} zbog slanja: {1} populacija iz zona: {2}"

#: ../src/auto-evo/RunResults.cs:709
msgid "RUN_RESULT_GENE_CODE"
msgstr "genetski kod:"

#: ../src/auto-evo/RunResults.cs:668
#, fuzzy
msgid "RUN_RESULT_NICHE_FILL"
msgstr "genetski kod:"

#: ../src/auto-evo/RunResults.cs:671
#, fuzzy
msgid "RUN_RESULT_SELECTION_PRESSURE_SPLIT"
msgstr "se proširila na zone:"

#: ../src/auto-evo/RunResults.cs:655
#, fuzzy
msgid "RUN_RESULT_SPLIT_FROM"
msgstr "genetski kod:"

#: ../src/auto-evo/RunResults.cs:688
#, fuzzy
msgid "RUN_RESULT_SPLIT_OFF_TO"
msgstr "se proširila na zone:"

#: ../src/auto-evo/AutoEvoExploringTool.cs:699
msgid "RUN_X_WORLDS"
msgstr ""

#: ../src/auto-evo/AutoEvoExploringTool.tscn:408
#, fuzzy
msgid "RUN_X_WORLDS_TOOLTIP"
msgstr "Dodajte novo vezivanje tastera"

#: ../simulation_parameters/microbe_stage/enzymes.json:15
#: ../simulation_parameters/microbe_stage/organelles.json:68
#: ../src/gui_common/tooltip/ToolTipManager.tscn:684
msgid "RUSTICYANIN"
msgstr "Rusticijanin"

#: ../src/gui_common/tooltip/ToolTipManager.tscn:686
msgid "RUSTICYANIN_DESCRIPTION"
msgstr "Rusticijanin je protein koji može da koristi gasoviti ugljen-dioksid i kiseonik za oksidaciju gvožđa iz jednog hemijskog stanja u drugo. Ovaj proces, nazvan Respiracija gvožđa, oslobađa energiju koju ćelija tada može da sakupi."

#: ../src/gui_common/tooltip/ToolTipManager.tscn:685
#, fuzzy
msgid "RUSTICYANIN_PROCESSES_DESCRIPTION"
msgstr "Rusticijanin je protein koji može da koristi gasoviti ugljen-dioksid i kiseonik za oksidaciju gvožđa iz jednog hemijskog stanja u drugo. Ovaj proces, nazvan Respiracija gvožđa, oslobađa energiju koju ćelija tada može da sakupi."

#: ../src/general/MainMenu.tscn:981
#, fuzzy
msgid "SAFE_MODE_EXPLANATION"
msgstr "Broj populacije od {0} promenio se za {1} zbog: {2}"

#: ../src/general/MainMenu.tscn:979
msgid "SAFE_MODE_TITLE"
msgstr ""

#: ../src/general/OptionsMenu.tscn:2048 ../src/saving/NewSaveMenu.tscn:80
msgid "SAVE"
msgstr "Sačuvati"

#: ../src/general/OptionsMenu.tscn:2147
msgid "SAVE_AND_CONTINUE"
msgstr "Sačuvaj i nastavi"

#: ../src/saving/SaveInformation.cs:22
msgid "SAVE_AUTOSAVE"
msgstr ""

#: ../src/saving/SaveList.cs:248
msgid "SAVE_DELETE_WARNING"
msgstr ""

#: ../src/saving/SaveStatusOverlay.cs:175
#: ../src/saving/SaveStatusOverlay.tscn:118
msgid "SAVE_ERROR_INCLUDE_JSON_DEBUG_NOTE"
msgstr ""

#: ../src/saving/SaveStatusOverlay.cs:182
msgid "SAVE_ERROR_TURN_ON_JSON_DEBUG_MODE"
msgstr ""

#: ../src/saving/InProgressSave.cs:246
msgid "SAVE_FAILED"
msgstr ""

#: ../src/general/PauseMenu.tscn:184
msgid "SAVE_GAME"
msgstr "Sačuvaj Igru"

#: ../src/general/PauseMenu.tscn:183
#, fuzzy
msgid "SAVE_GAME_BUTTON_TOOLTIP"
msgstr "Dodajte novo vezivanje tastera"

#: ../src/gui_common/QuickLoadHandler.tscn:22
msgid "SAVE_HAS_DIFFERENT_VERSION"
msgstr "Sačuvaj ima drugačiju verziju"

#: ../src/gui_common/QuickLoadHandler.tscn:20
msgid "SAVE_HAS_DIFFERENT_VERSION_TEXT"
msgstr ""
"Verzija spremišta koje pokušavate da učitate ne odgovara verziji igre.\n"
"Molimo vas učitajte spremanje ručno kroz meni."

#: ../src/saving/InProgressLoad.cs:143
msgid "SAVE_HAS_INVALID_GAME_STATE"
msgstr ""

#: ../src/saving/SaveInformation.cs:34
msgid "SAVE_INVALID"
msgstr ""

#: ../src/saving/InProgressLoad.cs:142
msgid "SAVE_IS_INVALID"
msgstr ""

#: ../src/saving/SaveList.tscn:114
#, fuzzy
msgid "SAVE_IS_UPGRADEABLE_DESCRIPTION"
msgstr "Vakuola je unutrašnja membranska organela koja se koristi za skladištenje u ćeliji. Sastoje se od nekoliko vezikula, manjih opnastih struktura koje se široko koriste u ćelijama za skladištenje, a koje su se stopile. Ispunjen je vodom koja se koristi da sadrži molekule, enzime, čvrste materije i druge supstance. Njihov oblik je tečan i može se razlikovati između ćelija."

#: ../src/saving/InProgressLoad.cs:244
msgid "SAVE_LOAD_ALREADY_LOADED_FREE_FAILURE"
msgstr ""

#: ../src/saving/SaveInformation.cs:16
msgid "SAVE_MANUAL"
msgstr ""

#: ../src/saving/SaveInformation.cs:28
msgid "SAVE_QUICKSAVE"
msgstr ""

#: ../src/saving/SaveManagerGUI.tscn:142
msgid "SAVE_SPACE_USED"
msgstr ""

#: ../src/saving/SaveList.tscn:120
#, fuzzy
msgid "SAVE_UPGRADE_FAILED"
msgstr "Vakuola je unutrašnja membranska organela koja se koristi za skladištenje u ćeliji. Sastoje se od nekoliko vezikula, manjih opnastih struktura koje se široko koriste u ćelijama za skladištenje, a koje su se stopile. Ispunjen je vodom koja se koristi da sadrži molekule, enzime, čvrste materije i druge supstance. Njihov oblik je tečan i može se razlikovati između ćelija."

#: ../src/saving/SaveList.tscn:121
#, fuzzy
msgid "SAVE_UPGRADE_FAILED_DESCRIPTION"
msgstr "Vakuola je unutrašnja membranska organela koja se koristi za skladištenje u ćeliji. Sastoje se od nekoliko vezikula, manjih opnastih struktura koje se široko koriste u ćelijama za skladištenje, a koje su se stopile. Ispunjen je vodom koja se koristi da sadrži molekule, enzime, čvrste materije i druge supstance. Njihov oblik je tečan i može se razlikovati između ćelija."

#: ../src/modding/ModUploader.cs:677
#, fuzzy
msgid "SAVING_DATA_FAILED_DUE_TO"
msgstr "Vakuola je unutrašnja membranska organela koja se koristi za skladištenje u ćeliji. Sastoje se od nekoliko vezikula, manjih opnastih struktura koje se široko koriste u ćelijama za skladištenje, a koje su se stopile. Ispunjen je vodom koja se koristi da sadrži molekule, enzime, čvrste materije i druge supstance. Njihov oblik je tečan i može se razlikovati između ćelija."

#: ../src/saving/InProgressSave.cs:207
#, fuzzy
msgid "SAVING_DOT_DOT_DOT"
msgstr "Traži..."

#: ../src/saving/SaveHelper.cs:510 ../src/saving/SaveHelper.cs:561
#, fuzzy
msgid "SAVING_FAILED_WITH_EXCEPTION"
msgstr "Vakuola je unutrašnja membranska organela koja se koristi za skladištenje u ćeliji. Sastoje se od nekoliko vezikula, manjih opnastih struktura koje se široko koriste u ćelijama za skladištenje, a koje su se stopile. Ispunjen je vodom koja se koristi da sadrži molekule, enzime, čvrste materije i druge supstance. Njihov oblik je tečan i može se razlikovati između ćelija."

#: ../src/saving/SaveHelper.cs:519 ../src/saving/SaveHelper.cs:538
msgid "SAVING_NOT_POSSIBLE"
msgstr ""

#: ../src/saving/SaveHelper.cs:551
msgid "SAVING_SUCCEEDED"
msgstr ""

#: ../src/general/OptionsMenu.tscn:1356 ../src/general/OptionsMenu.tscn:1357
msgid "SCALING_NONE"
msgstr ""

#: ../src/general/OptionsMenu.tscn:1357
#, fuzzy
msgid "SCALING_ON"
msgstr ""
"Postoji sukob sa {0}.\n"
"Da li želite da uklonite unos iz {1}?"

#: ../src/general/OptionsMenu.tscn:1357
msgid "SCALING_ON_INVERSE"
msgstr ""

#: ../src/general/OptionsMenu.tscn:1928
#, fuzzy
msgid "SCREEN_EFFECT"
msgstr "Spoljni efekti:"

#: ../simulation_parameters/common/screen_effects.json:13
#, fuzzy
msgid "SCREEN_EFFECT_GAMEBOY"
msgstr "Spoljni efekti:"

#: ../simulation_parameters/common/screen_effects.json:18
#, fuzzy
msgid "SCREEN_EFFECT_GAMEBOY_COLOR"
msgstr "Spoljni efekti:"

#: ../simulation_parameters/common/screen_effects.json:8
msgid "SCREEN_EFFECT_GREYSCALE"
msgstr ""

#: ../simulation_parameters/common/screen_effects.json:3
#, fuzzy
msgid "SCREEN_EFFECT_NONE"
msgstr "Sposobnosti"

#: ../src/general/OptionsMenu.tscn:1486 ../src/general/OptionsMenu.tscn:1519
#: ../src/general/OptionsMenu.tscn:1520
#, fuzzy
msgid "SCREEN_RELATIVE_MOVEMENT"
msgstr "za povećanje kretanja"

#: ../src/engine/input/key_mapping/KeyNames.cs:174
msgid "SCROLLLOCK"
msgstr ""

#: ../src/microbe_stage/editor/CellEditorComponent.tscn:737
msgid "SEARCH_DOT_DOT_DOT"
msgstr "Traži..."

#: ../src/microbe_stage/editor/upgrades/ChemoreceptorUpgradeGUI.tscn:65
msgid "SEARCH_RADIUS"
msgstr ""

#: ../simulation_parameters/microbe_stage/biomes.json:2007
msgid "SEA_FLOOR"
msgstr "Morsko Dno"

#: ../simulation_parameters/common/input_options.json:45
#: ../src/late_multicellular_stage/MulticellularHUD.tscn:1990
#: ../src/microbe_stage/MicrobeStage.tscn:2040
msgid "SECRETE_SLIME"
msgstr ""

#: ../src/microbe_stage/editor/MicrobeEditorPatchMap.tscn:153
#: ../src/microbe_stage/editor/PatchMapEditorComponent.cs:272
#: ../src/thriveopedia/pages/ThriveopediaPatchMapPage.cs:127
#: ../src/thriveopedia/pages/ThriveopediaPatchMapPage.tscn:88
msgid "SEED_LABEL"
msgstr ""

#: ../src/saving/SaveManagerGUI.tscn:162
msgid "SELECTED_COLON"
msgstr ""

#: ../src/modding/ModManager.tscn:252
msgid "SELECTED_MOD"
msgstr ""

#: ../src/saving/SaveList.tscn:102
msgid "SELECTED_SAVE_IS_INCOMPATIBLE_PROMPT"
msgstr ""

#: ../src/saving/SaveList.tscn:128
#, fuzzy
msgid "SELECTED_SAVE_IS_INCOMPATIBLE_PROTOTYPE_PROMPT"
msgstr "Vakuola je unutrašnja membranska organela koja se koristi za skladištenje u ćeliji. Sastoje se od nekoliko vezikula, manjih opnastih struktura koje se široko koriste u ćelijama za skladištenje, a koje su se stopile. Ispunjen je vodom koja se koristi da sadrži molekule, enzime, čvrste materije i druge supstance. Njihov oblik je tečan i može se razlikovati između ćelija."

#: ../src/saving/SaveList.tscn:113
#, fuzzy
msgid "SELECTED_SAVE_IS_UPGRADEABLE_PROMPT"
msgstr "Vakuola je unutrašnja membranska organela koja se koristi za skladištenje u ćeliji. Sastoje se od nekoliko vezikula, manjih opnastih struktura koje se široko koriste u ćelijama za skladištenje, a koje su se stopile. Ispunjen je vodom koja se koristi da sadrži molekule, enzime, čvrste materije i druge supstance. Njihov oblik je tečan i može se razlikovati između ćelija."

#: ../src/auto-evo/AutoEvoExploringTool.tscn:767
#, fuzzy
msgid "SELECT_A_GENERATION"
msgstr "Zatvoriti opcije?"

#: ../src/microbe_stage/gui/PatchDetailsPanel.tscn:122
msgid "SELECT_A_PATCH"
msgstr ""

#: ../src/auto-evo/AutoEvoExploringTool.tscn:808
#, fuzzy
msgid "SELECT_A_SPECIES"
msgstr "Zatvoriti opcije?"

#: ../src/society_stage/gui/TechWebGUI.cs:134
#: ../src/society_stage/gui/TechWebGUI.tscn:56
#, fuzzy
msgid "SELECT_A_TECHNOLOGY"
msgstr "Zatvoriti opcije?"

#: ../src/early_multicellular_stage/editor/EarlyMulticellularEditor.tscn:75
msgid "SELECT_CELL_TYPE_FROM_EDITOR"
msgstr ""

#: ../src/microbe_stage/editor/upgrades/LysosomeUpgradeGUI.tscn:22
#, fuzzy
msgid "SELECT_ENZYME"
msgstr "Zatvoriti opcije?"

#: ../src/gui_common/RadialMenu.cs:67
#, fuzzy
msgid "SELECT_OPTION"
msgstr "Zatvoriti opcije?"

#: ../src/modding/ModUploader.tscn:326
msgid "SELECT_PREVIEW_IMAGE"
msgstr ""

#: ../src/space_stage/gui/SpaceConstructionPopup.tscn:20
#, fuzzy
msgid "SELECT_SPACE_STRUCTURE_TITLE"
msgstr "Struktura"

#: ../src/awakening_stage/gui/SelectBuildingPopup.tscn:20
msgid "SELECT_STRUCTURE_POPUP_TITLE"
msgstr ""

#: ../src/late_multicellular_stage/editor/LateMulticellularEditor.tscn:84
msgid "SELECT_TISSUE_TYPE_FROM_EDITOR"
msgstr ""

#: ../src/microbe_stage/editor/upgrades/VacuoleUpgradeGUI.tscn:41
#, fuzzy
msgid "SELECT_VACUOLE_COMPOUND_COLON"
msgstr "Zatvoriti opcije?"

#: ../src/gui_common/CreditsScroll.cs:517
msgid "SEPTEMBER"
msgstr ""

#: ../src/microbe_stage/editor/BehaviourEditorSubComponent.tscn:230
msgid "SESSILE"
msgstr ""

#: ../src/gui_common/tooltip/ToolTipManager.tscn:4096
msgid "SETTING_ONLY_APPLIES_TO_NEW_GAMES"
msgstr ""

#: ../src/general/OptionsMenu.tscn:789
msgid "SFX_VOLUME"
msgstr "Tom od zvučnih efekata"

#: ../src/engine/input/key_mapping/SpecifiedInputKey.cs:233
msgid "SHIFT"
msgstr "Shift"

#: ../simulation_parameters/common/input_options.json:350
msgid "SHOW_HELP"
msgstr "Pokažite pomoć"

#: ../src/general/OptionsMenu.tscn:1833
#, fuzzy
msgid "SHOW_NEW_PATCH_NOTES"
msgstr "Pećina"

#: ../src/general/OptionsMenu.tscn:1831
#, fuzzy
msgid "SHOW_NEW_PATCH_NOTES_TOOLTIP"
msgstr "Pećina"

#: ../src/tutorial/microbe_stage/MicrobeTutorialGUI.tscn:114
msgid "SHOW_TUTORIALS"
msgstr ""

#: ../src/general/OptionsMenu.tscn:1743
#, fuzzy
msgid "SHOW_TUTORIALS_IN_NEW_CURRENT_OPTION"
msgstr "Prikaži vodiče (u trenutnoj igri)"

#: ../src/general/OptionsMenu.tscn:1735
#, fuzzy
msgid "SHOW_TUTORIALS_IN_NEW_GAMES_OPTION"
msgstr "Prikaži vodiče (u novim igrama)"

#: ../src/general/OptionsMenu.tscn:1750
#, fuzzy
msgid "SHOW_UNSAVED_PROGRESS_WARNING"
msgstr ""
"Imate nesačuvane promene koje će biti odbačene.\n"
"Da li želite da nastavite?"

#: ../src/gui_common/tooltip/ToolTipManager.tscn:4113
#, fuzzy
msgid "SHOW_UNSAVED_PROGRESS_WARNING_TOOLTIP"
msgstr ""
"Imate nesačuvane promene koje će biti odbačene.\n"
"Da li želite da nastavite?"

#: ../src/general/OptionsMenu.tscn:1824
msgid "SHOW_WEB_NEWS_FEED"
msgstr ""

#: ../simulation_parameters/microbe_stage/organelles.json:753
#: ../src/gui_common/tooltip/ToolTipManager.tscn:2323
#, fuzzy
msgid "SIGNALING_AGENT"
msgstr ""
"Postoji sukob sa {0}.\n"
"Da li želite da uklonite unos iz {1}?"

#: ../src/gui_common/tooltip/ToolTipManager.tscn:2325
#, fuzzy
msgid "SIGNALING_AGENT_DESCRIPTION"
msgstr "Nitrogenaza je protein u stanju da koristi gasoviti azot i ćelijsku energiju u obliku ATP za proizvodnju amonijaka, ključnog hranljivog sastojka za rast ćelija. Ovo je proces koji se naziva anaerobna fiksacija azota. Pošto je nitrogenaza suspendovana direktno u citoplazmi, okolna tečnost vrši fermentaciju."

#: ../src/gui_common/tooltip/ToolTipManager.tscn:2324
#, fuzzy
msgid "SIGNALING_AGENT_PROCESSES_DESCRIPTION"
msgstr "Nitrogenaza je protein u stanju da koristi gasoviti azot i ćelijsku energiju u obliku ATP za proizvodnju amonijaka, ključnog hranljivog sastojka za rast ćelija. Ovo je proces koji se naziva anaerobna fiksacija azota. Pošto je nitrogenaza suspendovana direktno u citoplazmi, okolna tečnost vrši fermentaciju."

#: ../src/microbe_stage/MicrobeHUD.cs:147
#, fuzzy
msgid "SIGNAL_COMMAND_AGGRESSION"
msgstr ""
"Postoji sukob sa {0}.\n"
"Da li želite da uklonite unos iz {1}?"

#: ../src/microbe_stage/MicrobeHUD.cs:146
msgid "SIGNAL_COMMAND_FLEE"
msgstr ""

#: ../src/microbe_stage/MicrobeHUD.cs:144
msgid "SIGNAL_COMMAND_FOLLOW"
msgstr ""

#: ../src/microbe_stage/MicrobeHUD.cs:143
msgid "SIGNAL_COMMAND_NONE"
msgstr ""

#: ../src/microbe_stage/MicrobeHUD.cs:145
msgid "SIGNAL_COMMAND_TO_ME"
msgstr ""

#: ../src/microbe_stage/MicrobeHUD.cs:150
#, fuzzy
msgid "SIGNAL_TO_EMIT"
msgstr ""
"Postoji sukob sa {0}.\n"
"Da li želite da uklonite unos iz {1}?"

#: ../simulation_parameters/microbe_stage/membranes.json:95
#: ../src/gui_common/tooltip/ToolTipManager.tscn:3658
msgid "SILICA"
msgstr "Silicijum-Dioksid"

#: ../src/gui_common/tooltip/ToolTipManager.tscn:3659
msgid "SILICA_MEMBRANE_DESCRIPTION"
msgstr "Ova membrana ima jak zid od silicijum dioksida. Može se dobro odupreti ukupnoj šteti i vrlo je otporan na fizička oštećenja. Takođe zahteva manje energije za održavanje forme. Međutim, usporava ćeliju velikim faktorom i ćelija apsorbuje resurse smanjenom brzinom."

#: ../src/general/OptionsMenu.tscn:337
msgid "SIXTEEN_TIMES"
msgstr ""

#: ../src/microbe_stage/editor/CellEditorComponent.tscn:1037
msgid "SIZE_COLON"
msgstr "Veličina:"

#: ../src/gui_common/art_gallery/GalleryViewer.tscn:130
#: ../src/gui_common/art_gallery/SlideScreen.tscn:179
msgid "SLIDESHOW"
msgstr ""

#: ../simulation_parameters/microbe_stage/organelles.json:727
#: ../src/gui_common/tooltip/ToolTipManager.tscn:1237
msgid "SLIME_JET"
msgstr ""

#: ../src/gui_common/tooltip/ToolTipManager.tscn:1239
#, fuzzy
msgid "SLIME_JET_DESCRIPTION"
msgstr "Lepljiva unutrašnjost ćelije. Citoplazma je osnovna smeša jona, proteina i drugih supstanci rastvorenih u vodi koja ispunjava unutrašnjost ćelije. Jedna od funkcija koju obavlja je fermentacija, pretvaranje glukoze u ATP energiju. Da bi ćelije kojima nedostaju organeli imali napredniji metabolizam, na to se oslanjaju u energiji. Takođe se koristi za skladištenje molekula u ćeliji i za povećanje veličine ćelije."

#: ../src/gui_common/tooltip/ToolTipManager.tscn:1238
#, fuzzy
msgid "SLIME_JET_PROCESSES_DESCRIPTION"
msgstr "Lepljiva unutrašnjost ćelije. Citoplazma je osnovna smeša jona, proteina i drugih supstanci rastvorenih u vodi koja ispunjava unutrašnjost ćelije. Jedna od funkcija koju obavlja je fermentacija, pretvaranje glukoze u ATP energiju. Da bi ćelije kojima nedostaju organeli imali napredniji metabolizam, na to se oslanjaju u energiji. Takođe se koristi za skladištenje molekula u ćeliji i za povećanje veličine ćelije."

#: ../simulation_parameters/microbe_stage/biomes.json:44
#: ../simulation_parameters/microbe_stage/biomes.json:210
#: ../simulation_parameters/microbe_stage/biomes.json:457
#: ../simulation_parameters/microbe_stage/biomes.json:623
#: ../simulation_parameters/microbe_stage/biomes.json:869
#: ../simulation_parameters/microbe_stage/biomes.json:1115
#: ../simulation_parameters/microbe_stage/biomes.json:1362
#: ../simulation_parameters/microbe_stage/biomes.json:1528
#: ../simulation_parameters/microbe_stage/biomes.json:1695
#: ../simulation_parameters/microbe_stage/biomes.json:1881
#: ../simulation_parameters/microbe_stage/biomes.json:2047
msgid "SMALL_IRON_CHUNK"
msgstr "Mali gvozdeni komad"

#: ../simulation_parameters/common/gallery.json:441
#, fuzzy
msgid "SOCIETY_STAGE"
msgstr "Zona: {0}"

#: ../src/general/OptionsMenu.tscn:188
msgid "SOUND"
msgstr "Zvuk"

#: ../src/gui_common/CreditsScroll.cs:500
#, fuzzy
msgid "SOUND_TEAM"
msgstr "Zvuk"

#: ../src/gui_common/CreditsScroll.cs:249
msgid "SOUND_TEAM_LEAD"
msgstr ""

#: ../src/gui_common/CreditsScroll.cs:250
msgid "SOUND_TEAM_LEADS"
msgstr ""

#: ../src/engine/input/key_mapping/KeyNames.cs:164
msgid "SPACE"
msgstr ""

#: ../simulation_parameters/common/gallery.json:469
#, fuzzy
msgid "SPACE_STAGE"
msgstr "Zona: {0}"

#: ../src/space_stage/PlacedSpaceStructure.cs:69
#, fuzzy
msgid "SPACE_STRUCTURE_HAS_RESOURCES"
msgstr "Struktura"

#: ../src/space_stage/PlacedSpaceStructure.cs:65
#, fuzzy
msgid "SPACE_STRUCTURE_NO_EXTRA_DESCRIPTION"
msgstr "Struktura"

#: ../src/space_stage/PlacedSpaceStructure.cs:74
msgid "SPACE_STRUCTURE_WAITING_CONSTRUCTION"
msgstr ""

#: ../simulation_parameters/common/input_options.json:298
msgid "SPAWN_AMMONIA"
msgstr "Stavite amonijak"

#: ../src/microbe_stage/MicrobeCheatMenu.tscn:96
msgid "SPAWN_ENEMY"
msgstr ""

#: ../src/microbe_stage/MicrobeStage.cs:793
msgid "SPAWN_ENEMY_CHEAT_FAIL"
msgstr ""

#: ../simulation_parameters/common/input_options.json:294
msgid "SPAWN_GLUCOSE"
msgstr "Postavite glukozu"

#: ../simulation_parameters/common/input_options.json:302
msgid "SPAWN_PHOSPHATES"
msgstr "Stavite fosfat"

#: ../src/engine/input/key_mapping/SpecifiedInputKey.cs:251
msgid "SPECIAL_MOUSE_1"
msgstr ""

#: ../src/engine/input/key_mapping/SpecifiedInputKey.cs:252
msgid "SPECIAL_MOUSE_2"
msgstr ""

#: ../src/auto-evo/AutoEvoExploringTool.tscn:801
#: ../src/microbe_stage/editor/upgrades/ChemoreceptorUpgradeGUI.tscn:33
#, fuzzy
msgid "SPECIES"
msgstr "Vrste:"

#: ../src/microbe_stage/MicrobeHUD.cs:88
msgid "SPECIES_COLON"
msgstr "Vrste:"

#: ../src/general/Species.cs:290
#, fuzzy
msgid "SPECIES_DETAIL_TEXT"
msgstr "Vrste:"

#: ../src/auto-evo/RunResults.cs:704
#, fuzzy
msgid "SPECIES_HAS_A_MUTATION"
msgstr "ima mutaciju"

#: ../src/microbe_stage/editor/MicrobeEditorReportComponent.cs:426
msgid "SPECIES_LIST"
msgstr ""

#: ../src/microbe_stage/editor/EditorComponentBottomLeftButtons.tscn:170
#: ../src/thriveopedia/fossilisation/FossilisationDialog.tscn:105
msgid "SPECIES_NAME_DOT_DOT_DOT"
msgstr "Ime vrste..."

#: ../src/microbe_stage/editor/EditorComponentBottomLeftButtons.cs:284
#, fuzzy
msgid "SPECIES_NAME_TOO_LONG_POPUP"
msgstr "Ime vrste..."

#: ../src/microbe_stage/editor/MicrobeEditorReportComponent.tscn:523
#: ../src/microbe_stage/editor/MicrobeEditorReportComponent.tscn:551
msgid "SPECIES_POPULATION"
msgstr ""

#: ../src/microbe_stage/gui/PatchDetailsPanel.tscn:863
msgid "SPECIES_PRESENT"
msgstr ""

#: ../src/auto-evo/AutoEvoExploringTool.tscn:686
msgid "SPECIES_SPLIT_BY_MUTATION_THRESHOLD_POPULATION_AMOUNT"
msgstr ""

#: ../src/auto-evo/AutoEvoExploringTool.tscn:706
msgid "SPECIES_SPLIT_BY_MUTATION_THRESHOLD_POPULATION_FRACTION"
msgstr ""

#: ../src/microbe_stage/editor/upgrades/ChemoreceptorUpgradeGUI.tscn:48
#, fuzzy
msgid "SPECIES_TO_FIND"
msgstr "Vrste:"

#: ../src/microbe_stage/gui/PatchDetailsPanel.cs:346
#, fuzzy
msgid "SPECIES_WITH_POPULATION"
msgstr "Vrste:"

#: ../src/gui_common/tooltip/ToolTipManager.tscn:1121
msgid "SPEED"
msgstr "Brzina"

#: ../src/microbe_stage/editor/CellEditorComponent.tscn:1019
msgid "SPEED_COLON"
msgstr "Brzina:"

#: ../src/auto-evo/RunResults.cs:720
#, fuzzy
msgid "SPREAD_TO_PATCHES"
msgstr "se proširila na zone:"

#: ../src/microbe_stage/HUDBottomBar.tscn:49
#, fuzzy
msgid "STAGE_MENU_BUTTON_TOOLTIP"
msgstr "Dodajte novo vezivanje tastera"

#: ../src/auto-evo/AutoEvoRun.cs:143
msgid "STARTING"
msgstr "Počinje"

#: ../src/engine/input/ControllerDeadzoneConfiguration.tscn:67
msgid "START_CALIBRATION"
msgstr ""

#: ../src/general/NewGameSettings.tscn:1201
#, fuzzy
msgid "START_GAME"
msgstr "Sačuvaj Igru"

#: ../src/society_stage/gui/TechWebGUI.tscn:80
msgid "START_RESEARCH"
msgstr ""

#: ../src/microbe_stage/editor/EditorCommonBottomLeftButtons.tscn:58
#: ../src/microbe_stage/editor/MicrobeEditorReportComponent.tscn:514
#: ../src/microbe_stage/HUDBottomBar.tscn:115
msgid "STATISTICS"
msgstr "Statistika"

#: ../src/steam/SteamClient.cs:68 ../src/steam/SteamClient.cs:75
msgid "STEAM_CLIENT_INIT_FAILED"
msgstr ""

#: ../src/steam/SteamClient.cs:550
msgid "STEAM_ERROR_ACCOUNT_DOES_NOT_OWN_PRODUCT"
msgstr ""

#: ../src/steam/SteamClient.cs:548
msgid "STEAM_ERROR_ACCOUNT_READ_ONLY"
msgstr ""

#: ../src/steam/SteamClient.cs:544
msgid "STEAM_ERROR_ALREADY_UPLOADED"
msgstr ""

#: ../src/steam/SteamClient.cs:530
msgid "STEAM_ERROR_BANNED"
msgstr ""

#: ../src/steam/SteamClient.cs:540
msgid "STEAM_ERROR_CLOUD_LIMIT_EXCEEDED"
msgstr ""

#: ../src/steam/SteamClient.cs:546
#, fuzzy
msgid "STEAM_ERROR_DUPLICATE_NAME"
msgstr "igrač je umro"

#: ../src/steam/SteamClient.cs:542
msgid "STEAM_ERROR_FILE_NOT_FOUND"
msgstr ""

#: ../src/steam/SteamClient.cs:528
msgid "STEAM_ERROR_INSUFFICIENT_PRIVILEGE"
msgstr ""

#: ../src/steam/SteamClient.cs:538
msgid "STEAM_ERROR_INVALID_PARAMETER"
msgstr ""

#: ../src/steam/SteamClient.cs:552
msgid "STEAM_ERROR_LOCKING_FAILED"
msgstr ""

#: ../src/steam/SteamClient.cs:534
msgid "STEAM_ERROR_NOT_LOGGED_IN"
msgstr ""

#: ../src/steam/SteamClient.cs:532
msgid "STEAM_ERROR_TIMEOUT"
msgstr ""

#: ../src/steam/SteamClient.cs:536
msgid "STEAM_ERROR_UNAVAILABLE"
msgstr ""

#: ../src/steam/SteamClient.cs:554
msgid "STEAM_ERROR_UNKNOWN"
msgstr ""

#: ../src/general/MainMenu.tscn:1002
#, fuzzy
msgid "STEAM_INIT_FAILED"
msgstr "Automatska-evolucija nije uspela"

#: ../src/general/MainMenu.tscn:1004
#, fuzzy
msgid "STEAM_INIT_FAILED_DESCRIPTION"
msgstr "Vakuola je unutrašnja membranska organela koja se koristi za skladištenje u ćeliji. Sastoje se od nekoliko vezikula, manjih opnastih struktura koje se široko koriste u ćelijama za skladištenje, a koje su se stopile. Ispunjen je vodom koja se koristi da sadrži molekule, enzime, čvrste materije i druge supstance. Njihov oblik je tečan i može se razlikovati između ćelija."

#: ../src/general/MainMenu.tscn:789
#, fuzzy
msgid "STEAM_TOOLTIP"
msgstr "Nastaviti"

#: ../src/early_multicellular_stage/CellType.cs:40
#, fuzzy
msgid "STEM_CELL_NAME"
msgstr "Korisničko ime:"

#: ../src/gui_common/PlaybackControls.tscn:107
msgid "STOP"
msgstr ""

#: ../src/gui_common/tooltip/ToolTipManager.tscn:304
#: ../src/gui_common/tooltip/ToolTipManager.tscn:407
#: ../src/gui_common/tooltip/ToolTipManager.tscn:504
#: ../src/gui_common/tooltip/ToolTipManager.tscn:606
#: ../src/gui_common/tooltip/ToolTipManager.tscn:703
#: ../src/gui_common/tooltip/ToolTipManager.tscn:800
#: ../src/gui_common/tooltip/ToolTipManager.tscn:898
#: ../src/gui_common/tooltip/ToolTipManager.tscn:1010
#: ../src/gui_common/tooltip/ToolTipManager.tscn:1159
#: ../src/gui_common/tooltip/ToolTipManager.tscn:1249
#: ../src/gui_common/tooltip/ToolTipManager.tscn:1498
#: ../src/gui_common/tooltip/ToolTipManager.tscn:1587
#: ../src/gui_common/tooltip/ToolTipManager.tscn:1680
#: ../src/gui_common/tooltip/ToolTipManager.tscn:1765
#: ../src/gui_common/tooltip/ToolTipManager.tscn:1865
#: ../src/gui_common/tooltip/ToolTipManager.tscn:1958
#: ../src/gui_common/tooltip/ToolTipManager.tscn:2048
#: ../src/gui_common/tooltip/ToolTipManager.tscn:2147
#: ../src/gui_common/tooltip/ToolTipManager.tscn:2245
#: ../src/gui_common/tooltip/ToolTipManager.tscn:2343
#: ../src/gui_common/tooltip/ToolTipManager.tscn:2477
msgid "STORAGE"
msgstr "Skladište"

#: ../src/microbe_stage/editor/CellEditorComponent.tscn:1043
#, fuzzy
msgid "STORAGE_COLON"
msgstr "Skladište"

<<<<<<< HEAD
#: ../src/general/MainMenu.cs:595
=======
#: ../src/general/MainMenu.cs:620
>>>>>>> 5cf509fa
msgid "STORE_LOGGED_IN_AS"
msgstr ""

#: ../simulation_parameters/common/input_options.json:246
#, fuzzy
msgid "STRATEGY_STAGES"
msgstr "Zona: {0}"

#: ../src/auto-evo/AutoEvoExploringTool.tscn:673
msgid "STRICT_NICHE_COMPETITION"
msgstr ""

#: ../src/microbe_stage/editor/CellEditorComponent.tscn:744
msgid "STRUCTURAL"
msgstr "Strukturni"

#: ../src/early_multicellular_stage/editor/CellBodyPlanEditorComponent.tscn:435
#: ../src/late_multicellular_stage/editor/MetaballBodyEditorComponent.tscn:436
#: ../src/microbe_stage/editor/CellEditorComponent.tscn:641
msgid "STRUCTURE"
msgstr "Struktura"

#: ../simulation_parameters/space_stage/space_structures.json:26
msgid "STRUCTURE_ASCENSION_GATE"
msgstr ""

#: ../simulation_parameters/space_stage/space_structures.json:3
#, fuzzy
msgid "STRUCTURE_DYSON_SWARM"
msgstr "Struktura"

#: ../src/awakening_stage/PlacedStructure.cs:69
msgid "STRUCTURE_HAS_REQUIRED_RESOURCES_TO_BUILD"
msgstr ""

#: ../simulation_parameters/awakening_stage/structures.json:50
msgid "STRUCTURE_HUNTER_GATHERER_LODGE"
msgstr ""

#: ../src/awakening_stage/PlacedStructure.cs:42
#: ../src/space_stage/PlacedSpaceStructure.cs:53
msgid "STRUCTURE_IN_PROGRESS_CONSTRUCTION"
msgstr ""

#: ../src/awakening_stage/PlacedStructure.cs:74
msgid "STRUCTURE_REQUIRED_RESOURCES_TO_FINISH"
msgstr ""

#: ../src/awakening_stage/gui/SelectBuildingPopup.cs:103
#: ../src/space_stage/gui/SpaceConstructionPopup.cs:95
msgid "STRUCTURE_SELECTION_MENU_ENTRY"
msgstr ""

#: ../src/awakening_stage/gui/SelectBuildingPopup.cs:98
#: ../src/space_stage/gui/SpaceConstructionPopup.cs:90
msgid "STRUCTURE_SELECTION_MENU_ENTRY_NOT_ENOUGH_RESOURCES"
msgstr ""

#: ../simulation_parameters/awakening_stage/structures.json:3
msgid "STRUCTURE_SOCIETY_CENTER"
msgstr ""

#: ../simulation_parameters/awakening_stage/structures.json:92
msgid "STRUCTURE_STEAM_POWERED_FACTORY"
msgstr ""

#: ../src/microbe_stage/Microbe.Contact.cs:803
msgid "SUCCESSFUL_KILL"
msgstr "uspešno ubistvo"

#: ../src/microbe_stage/Microbe.Contact.cs:796
msgid "SUCCESSFUL_SCAVENGE"
msgstr "uspešno okupljanje"

#: ../src/modding/ModUploader.cs:507
msgid "SUCCESS_BUT_MISSING_ID"
msgstr ""

#: ../src/microbe_stage/HUDBottomBar.tscn:152
#, fuzzy
msgid "SUICIDE_BUTTON_TOOLTIP"
msgstr "Dodajte novo vezivanje tastera"

#: ../simulation_parameters/microbe_stage/compounds.json:166
#: ../src/gui_common/tooltip/ToolTipManager.tscn:4128
#: ../src/microbe_stage/editor/CellEditorComponent.tscn:443
#: ../src/microbe_stage/editor/MicrobeEditorReportComponent.tscn:651
#: ../src/microbe_stage/gui/PatchDetailsPanel.tscn:344
msgid "SUNLIGHT"
msgstr "Sunčeva Svetlost"

#: ../src/engine/input/key_mapping/KeyNames.cs:175
msgid "SUPERL"
msgstr ""

#: ../src/engine/input/key_mapping/KeyNames.cs:176
msgid "SUPERR"
msgstr ""

#: ../src/gui_common/CreditsScroll.cs:508
msgid "SUPPORTER_PATRONS"
msgstr ""

#: ../simulation_parameters/common/input_options.json:230
msgid "SWITCH_TO_FRONT_CAMERA"
msgstr ""

#: ../simulation_parameters/common/input_options.json:234
msgid "SWITCH_TO_RIGHT_CAMERA"
msgstr ""

#: ../simulation_parameters/common/input_options.json:238
msgid "SWITCH_TO_TOP_CAMERA"
msgstr ""

#: ../src/engine/input/key_mapping/KeyNames.cs:169
msgid "SYSREQ"
msgstr ""

#: ../simulation_parameters/common/input_options.json:273
msgid "TAB_SECONDARY_SWITCH_LEFT"
msgstr ""

#: ../simulation_parameters/common/input_options.json:277
msgid "TAB_SECONDARY_SWITCH_RIGHT"
msgstr ""

#: ../simulation_parameters/common/input_options.json:265
#, fuzzy
msgid "TAB_SWITCH_LEFT"
msgstr "Rotirajte levo"

#: ../simulation_parameters/common/input_options.json:269
#, fuzzy
msgid "TAB_SWITCH_RIGHT"
msgstr "Rotirajte desno"

#: ../src/modding/ModUploader.cs:367
msgid "TAGS_IS_WHITESPACE"
msgstr ""

#: ../simulation_parameters/common/input_options.json:346
msgid "TAKE_SCREENSHOT"
msgstr "Napravite snimak ekrana"

#: ../src/microbe_stage/editor/upgrades/ChemoreceptorUpgradeGUI.tscn:26
#, fuzzy
msgid "TARGET_TYPE_COLON"
msgstr "Zdrav.:"

#: ../simulation_parameters/awakening_stage/technologies.json:52
msgid "TECHNOLOGY_ASCENSION"
msgstr ""

#: ../simulation_parameters/awakening_stage/technologies.json:21
msgid "TECHNOLOGY_HUNTER_GATHERING"
msgstr ""

#: ../src/awakening_stage/ResearchLevel.cs:36
msgid "TECHNOLOGY_LEVEL_ADVANCED_SPACE"
msgstr ""

#: ../src/awakening_stage/ResearchLevel.cs:24
msgid "TECHNOLOGY_LEVEL_INDUSTRIAL"
msgstr ""

#: ../src/awakening_stage/ResearchLevel.cs:12
msgid "TECHNOLOGY_LEVEL_PRE_SOCIETY"
msgstr ""

#: ../src/awakening_stage/ResearchLevel.cs:18
msgid "TECHNOLOGY_LEVEL_PRIMITIVE"
msgstr ""

#: ../src/awakening_stage/ResearchLevel.cs:42
msgid "TECHNOLOGY_LEVEL_SCIFI"
msgstr ""

#: ../src/awakening_stage/ResearchLevel.cs:30
msgid "TECHNOLOGY_LEVEL_SPACE_AGE"
msgstr ""

#: ../src/society_stage/gui/TechWebGUI.cs:148
msgid "TECHNOLOGY_REQUIRED_LEVEL"
msgstr ""

#: ../simulation_parameters/awakening_stage/technologies.json:41
msgid "TECHNOLOGY_ROCKETRY"
msgstr ""

#: ../simulation_parameters/awakening_stage/technologies.json:3
msgid "TECHNOLOGY_SIMPLE_STONE_TOOLS"
msgstr ""

#: ../simulation_parameters/awakening_stage/technologies.json:12
msgid "TECHNOLOGY_SOCIETY_CENTER"
msgstr ""

#: ../simulation_parameters/awakening_stage/technologies.json:30
msgid "TECHNOLOGY_STEAM_POWER"
msgstr ""

#: ../src/general/base_stage/StrategyStageBase.cs:184
#: ../src/late_multicellular_stage/MulticellularStage.cs:828
msgid "TECHNOLOGY_UNLOCKED_NOTICE"
msgstr ""

#: ../simulation_parameters/microbe_stage/compounds.json:180
#: ../src/gui_common/tooltip/ToolTipManager.tscn:4123
#: ../src/microbe_stage/editor/MicrobeEditorReportComponent.cs:290
#: ../src/microbe_stage/editor/MicrobeEditorReportComponent.tscn:640
#: ../src/microbe_stage/gui/PatchDetailsPanel.tscn:280
msgid "TEMPERATURE"
msgstr "Temperatura"

#: ../src/late_multicellular_stage/MulticellularHUD.tscn:829
#: ../src/microbe_stage/MicrobeStage.tscn:868
msgid "TEMPERATURE_SHORT"
msgstr "Temp."

#: ../src/gui_common/CreditsScroll.cs:503
msgid "TESTING_TEAM"
msgstr ""

#: ../src/general/MainMenu.cs:252 ../src/general/MainMenu.tscn:994
msgid "THANKS_FOR_BUYING_THRIVE"
msgstr ""

#: ../src/gui_common/CreditsScroll.cs:488
msgid "THANKS_FOR_PLAYING"
msgstr ""

#: ../src/general/MainMenu.tscn:992
msgid "THANK_YOU_TITLE"
msgstr ""

#: ../src/gui_common/CreditsScroll.cs:498
msgid "THEORY_TEAM"
msgstr ""

#: ../simulation_parameters/microbe_stage/organelles.json:811
#: ../src/gui_common/tooltip/ToolTipManager.tscn:1835
msgid "THERMOPLAST"
msgstr "Termoplast"

#: ../src/gui_common/tooltip/ToolTipManager.tscn:1837
msgid "THERMOPLAST_DESCRIPTION"
msgstr "Termoplast je dvostruka membranska struktura koja sadrži termosenzibilne pigmente složene zajedno u membranske vrećice. To je prokariot koji je asimilirao za upotrebu od svog eukariotskog domaćina. Pigmenti u termoplastu mogu da koriste energiju toplotnih razlika u okolini za proizvodnju glukoze iz vode i gasovitog ugljen-dioksida u procesu koji se naziva termosinteza. Stopa njegove proizvodnje glukoze skalira se sa koncentracijom ugljen-dioksida i temperaturom."

#: ../src/gui_common/tooltip/ToolTipManager.tscn:1836
#, fuzzy
msgid "THERMOPLAST_PROCESSES_DESCRIPTION"
msgstr "Termoplast je dvostruka membranska struktura koja sadrži termosenzibilne pigmente složene zajedno u membranske vrećice. To je prokariot koji je asimilirao za upotrebu od svog eukariotskog domaćina. Pigmenti u termoplastu mogu da koriste energiju toplotnih razlika u okolini za proizvodnju glukoze iz vode i gasovitog ugljen-dioksida u procesu koji se naziva termosinteza. Stopa njegove proizvodnje glukoze skalira se sa koncentracijom ugljen-dioksida i temperaturom."

#: ../simulation_parameters/microbe_stage/organelles.json:330
#: ../src/gui_common/tooltip/ToolTipManager.tscn:977
#, fuzzy
msgid "THERMOSYNTHASE"
msgstr "Hemosinteza"

#: ../src/gui_common/tooltip/ToolTipManager.tscn:979
#, fuzzy
msgid "THERMOSYNTHASE_DESCRIPTION"
msgstr "Termoplast je dvostruka membranska struktura koja sadrži termosenzibilne pigmente složene zajedno u membranske vrećice. To je prokariot koji je asimilirao za upotrebu od svog eukariotskog domaćina. Pigmenti u termoplastu mogu da koriste energiju toplotnih razlika u okolini za proizvodnju glukoze iz vode i gasovitog ugljen-dioksida u procesu koji se naziva termosinteza. Stopa njegove proizvodnje glukoze skalira se sa koncentracijom ugljen-dioksida i temperaturom."

#: ../src/gui_common/tooltip/ToolTipManager.tscn:978
#, fuzzy
msgid "THERMOSYNTHASE_PROCESSES_DESCRIPTION"
msgstr "Termoplast je dvostruka membranska struktura koja sadrži termosenzibilne pigmente složene zajedno u membranske vrećice. To je prokariot koji je asimilirao za upotrebu od svog eukariotskog domaćina. Pigmenti u termoplastu mogu da koriste energiju toplotnih razlika u okolini za proizvodnju glukoze iz vode i gasovitog ugljen-dioksida u procesu koji se naziva termosinteza. Stopa njegove proizvodnje glukoze skalira se sa koncentracijom ugljen-dioksida i temperaturom."

#: ../simulation_parameters/microbe_stage/bio_processes.json:142
#: ../simulation_parameters/microbe_stage/bio_processes.json:151
#, fuzzy
msgid "THERMOSYNTHESIS"
msgstr "Hemosinteza"

#: ../src/microbe_stage/editor/MicrobeEditorReportComponent.cs:182
msgid "THE_AMOUNT_OF_GLUCOSE_HAS_BEEN_REDUCED"
msgstr ""

#: ../src/thriveopedia/pages/ThriveopediaHomePage.tscn:47
msgid "THE_DISTURBANCE"
msgstr ""

#: ../src/modding/ModManager.cs:957
msgid "THIS_IS_LOCAL_MOD"
msgstr ""

#: ../src/modding/ModManager.cs:956
msgid "THIS_IS_WORKSHOP_MOD"
msgstr ""

#: ../src/general/OptionsMenu.tscn:1139
msgid "THREADS"
msgstr ""

#: ../src/general/MainMenu.tscn:494 ../src/general/PauseMenu.tscn:200
msgid "THRIVEOPEDIA"
msgstr ""

#: ../src/thriveopedia/pages/ThriveopediaCurrentWorldPage.cs:24
msgid "THRIVEOPEDIA_CURRENT_WORLD_PAGE_TITLE"
msgstr ""

#: ../src/thriveopedia/pages/ThriveopediaEvolutionaryTreePage.cs:37
msgid "THRIVEOPEDIA_EVOLUTIONARY_TREE_PAGE_TITLE"
msgstr ""

#: ../src/general/PauseMenu.tscn:199
msgid "THRIVEOPEDIA_HINT_IN_GAME"
msgstr ""

#: ../src/thriveopedia/pages/ThriveopediaHomePage.tscn:40
msgid "THRIVEOPEDIA_HOME_INFO"
msgstr ""

#: ../src/thriveopedia/pages/ThriveopediaHomePage.cs:9
msgid "THRIVEOPEDIA_HOME_PAGE_TITLE"
msgstr ""

#: ../src/thriveopedia/pages/ThriveopediaMuseumPage.cs:48
msgid "THRIVEOPEDIA_MUSEUM_PAGE_TITLE"
msgstr ""

#: ../src/thriveopedia/pages/ThriveopediaPatchMapPage.cs:32
msgid "THRIVEOPEDIA_PATCH_MAP_PAGE_TITLE"
msgstr ""

#: ../src/gui_common/dialogs/LicensesDisplay.tscn:31
msgid "THRIVE_LICENSES"
msgstr ""

#: ../src/gui_common/tooltip/ToolTipManager.tscn:485
msgid "THYLAKOID"
msgstr "Thilakoid"

#: ../simulation_parameters/microbe_stage/organelles.json:232
msgid "THYLAKOIDS"
msgstr "Tilakoidi"

#: ../src/gui_common/tooltip/ToolTipManager.tscn:487
msgid "THYLAKOIDS_DESCRIPTION"
msgstr "Tilakoidi su grozdi proteina i fotosenzibilnih pigmenata. Pigmenti su u stanju da koriste energiju svetlosti za proizvodnju glukoze iz vode i gasovitog ugljen-dioksida u procesu nazvanom Fotosinteza. Ovi pigmenti su takođe ono što im daje prepoznatljivu boju. Stopa njihove proizvodnje glukoze skalira se sa koncentracijom ugljen-dioksida i intenzitetom svetlosti. Pošto su tilakoidi suspendovani direktno u citoplazmi, okolna tečnost vrši fermentaciju."

#: ../simulation_parameters/microbe_stage/biomes.json:416
msgid "TIDEPOOL"
msgstr "Plima i oseka"

#: ../src/microbe_stage/editor/MicrobeEditorReportComponent.tscn:251
msgid "TIMELINE"
msgstr "Vremenska linija"

#: ../src/microbe_stage/editor/MicrobeEditorReportComponent.tscn:426
msgid "TIMELINE_GLOBAL_FILTER_TOOLTIP"
msgstr ""

#: ../src/microbe_stage/editor/MicrobeEditorReportComponent.tscn:439
msgid "TIMELINE_LOCAL_FILTER_TOOLTIP"
msgstr ""

#: ../src/auto-evo/RunResults.cs:994
#, fuzzy
msgid "TIMELINE_NICHE_FILL"
msgstr "genetski kod:"

#: ../src/auto-evo/RunResults.cs:1000
#, fuzzy
msgid "TIMELINE_SELECTION_PRESSURE_SPLIT"
msgstr "se proširila na zone:"

#: ../src/auto-evo/RunResults.cs:916
msgid "TIMELINE_SPECIES_EXTINCT"
msgstr ""

#: ../src/auto-evo/RunResults.cs:940
msgid "TIMELINE_SPECIES_EXTINCT_LOCAL"
msgstr ""

#: ../src/auto-evo/RunResults.cs:964
msgid "TIMELINE_SPECIES_MIGRATED_FROM"
msgstr ""

#: ../src/auto-evo/RunResults.cs:975
msgid "TIMELINE_SPECIES_MIGRATED_TO"
msgstr ""

#: ../src/auto-evo/RunResults.cs:932 ../src/auto-evo/RunResults.cs:954
msgid "TIMELINE_SPECIES_POPULATION_DECREASE"
msgstr ""

#: ../src/auto-evo/RunResults.cs:926 ../src/auto-evo/RunResults.cs:948
msgid "TIMELINE_SPECIES_POPULATION_INCREASE"
msgstr ""

#: ../src/microbe_stage/editor/MicrobeEditorReportComponent.cs:173
msgid "TIME_INDICATOR_TOOLTIP"
msgstr ""

#: ../src/gui_common/art_gallery/GalleryDetailsTooltip.tscn:72
#, fuzzy
msgid "TITLE_COLON"
msgstr "Veličina:"

#: ../simulation_parameters/common/input_options.json:57
#: ../src/microbe_stage/MicrobeStage.tscn:2006
#, fuzzy
msgid "TOGGLE_BINDING"
msgstr "Prebacite gutanje"

#: ../simulation_parameters/common/input_options.json:326
#, fuzzy
msgid "TOGGLE_DEBUG_PANEL"
msgstr "Prebacite gutanje"

#: ../simulation_parameters/common/input_options.json:49
#: ../src/late_multicellular_stage/MulticellularHUD.tscn:1917
#: ../src/late_multicellular_stage/MulticellularHUD.tscn:1953
#: ../src/microbe_stage/MicrobeStage.tscn:1982
msgid "TOGGLE_ENGULF"
msgstr "Prebacite gutanje"

#: ../simulation_parameters/common/input_options.json:330
msgid "TOGGLE_FPS"
msgstr "Prebacivanje FPS prikaza"

#: ../simulation_parameters/common/input_options.json:354
msgid "TOGGLE_FULLSCREEN"
msgstr ""

#: ../simulation_parameters/common/input_options.json:358
#, fuzzy
msgid "TOGGLE_HUD_HIDE"
msgstr "Prebacite gutanje"

#: ../src/late_multicellular_stage/MulticellularHUD.tscn:1931
#, fuzzy
msgid "TOGGLE_INVENTORY"
msgstr "Prebacite gutanje"

#: ../simulation_parameters/common/input_options.json:334
#, fuzzy
msgid "TOGGLE_METRICS"
msgstr "Prebacivanje FPS prikaza"

#: ../src/thriveopedia/Thriveopedia.tscn:198
msgid "TOGGLE_NAVIGATION_TREE"
msgstr ""

#: ../simulation_parameters/common/input_options.json:322
msgid "TOGGLE_PAUSE"
msgstr ""

#: ../simulation_parameters/common/input_options.json:61
#, fuzzy
msgid "TOGGLE_UNBINDING"
msgstr "Prebacite gutanje"

#: ../src/general/MainMenu.tscn:332
msgid "TOOLS"
msgstr "Alati"

#: ../simulation_parameters/awakening_stage/equipment.json:3
msgid "TOOL_HAND_AXE"
msgstr ""

#: ../src/microbe_stage/editor/CellEditorComponent.tscn:1315
#, fuzzy
msgid "TOTAL_POPULATION_COLON"
msgstr "Broj populacije od {0} promenio se za {1} zbog: {2}"

#: ../src/saving/SaveManagerGUI.tscn:122
msgid "TOTAL_SAVES"
msgstr ""

#: ../src/gui_common/tooltip/ToolTipManager.tscn:3306
#: ../src/gui_common/tooltip/ToolTipManager.tscn:3585
#: ../src/gui_common/tooltip/ToolTipManager.tscn:3859
msgid "TOXIN_RESISTANCE"
msgstr "Otpornost na toksine"

#: ../simulation_parameters/microbe_stage/organelles.json:500
#: ../src/gui_common/tooltip/ToolTipManager.tscn:2225
msgid "TOXIN_VACUOLE"
msgstr ""
"Otrovna\n"
"Vacuole"

#: ../src/gui_common/tooltip/ToolTipManager.tscn:2227
msgid "TOXIN_VACUOLE_DESCRIPTION"
msgstr "Otrovna vakuola je vakuola koja je modifikovana za specifičnu proizvodnju, skladištenje i izlučivanje oksitoksi toksina. Više otrovne vakuola povećaće brzinu oslobađanja toksina."

#: ../src/gui_common/tooltip/ToolTipManager.tscn:2226
#, fuzzy
msgid "TOXIN_VACUOLE_PROCESSES_DESCRIPTION"
msgstr "Otrovna vakuola je vakuola koja je modifikovana za specifičnu proizvodnju, skladištenje i izlučivanje oksitoksi toksina. Više otrovne vakuola povećaće brzinu oslobađanja toksina."

#: ../src/gui_common/tooltip/ToolTipManager.tscn:2423
msgid "TO_BE_IMPLEMENTED"
msgstr "Da se implementira."

#: ../src/gui_common/CreditsScroll.cs:377
msgid "TRANSLATORS"
msgstr ""

#: ../src/engine/DebugOverlays.tscn:149
msgid "TRANSPARENCY"
msgstr ""

#: ../src/engine/input/key_mapping/KeyNames.cs:188
#, fuzzy
msgid "TREBLEDOWN"
msgstr "Pomerite nadole"

#: ../src/engine/input/key_mapping/KeyNames.cs:187
msgid "TREBLEUP"
msgstr ""

#: ../src/thriveopedia/pages/ThriveopediaMuseumPage.tscn:155
#, fuzzy
msgid "TRY_FOSSILISING_SOME_SPECIES"
msgstr "Napravite snimak ekrana"

#: ../src/saving/SaveManagerGUI.tscn:199
msgid "TRY_MAKING_A_SAVE"
msgstr ""

#: ../src/general/OptionsMenu.tscn:2205
#, fuzzy
msgid "TRY_TAKING_SOME_SCREENSHOTS"
msgstr "Napravite snimak ekrana"

#: ../src/gui_common/dialogs/TutorialDialog.tscn:17
#: ../src/tutorial/microbe_editor/MicrobeEditorTutorialGUI.tscn:126
#: ../src/tutorial/microbe_editor/MicrobeEditorTutorialGUI.tscn:197
#: ../src/tutorial/microbe_stage/MicrobeTutorialGUI.tscn:64
#: ../src/tutorial/microbe_stage/MicrobeTutorialGUI.tscn:290
msgid "TUTORIAL"
msgstr ""

#: ../src/tutorial/microbe_stage/MicrobeTutorialGUI.tscn:384
#, fuzzy
msgid "TUTORIAL_EARLY_MULTICELLULAR_STAGE_WELCOME"
msgstr "Učitavanje Uređivača Mikroba"

#: ../src/tutorial/microbe_editor/MicrobeEditorTutorialGUI.tscn:180
#, fuzzy
msgid "TUTORIAL_MICROBE_EDITOR_AUTO-EVO_PREDICTION"
msgstr "{0:F1}% završeno. {1:n0}/{2:n0} koraka."

#: ../src/tutorial/microbe_editor/MicrobeEditorTutorialGUI.tscn:73
#, fuzzy
msgid "TUTORIAL_MICROBE_EDITOR_CELL_TEXT"
msgstr "Učitavanje Uređivača Mikroba"

#: ../src/tutorial/microbe_editor/MicrobeEditorTutorialGUI.tscn:127
#, fuzzy
msgid "TUTORIAL_MICROBE_EDITOR_ENDING_TEXT"
msgstr "Slobodna-Gradnja Uređivač Mikroba"

#: ../src/tutorial/microbe_editor/MicrobeEditorTutorialGUI.tscn:60
#, fuzzy
msgid "TUTORIAL_MICROBE_EDITOR_PATCH_TEXT"
msgstr "Učitavanje Uređivača Mikroba"

#: ../src/tutorial/microbe_editor/MicrobeEditorTutorialGUI.tscn:88
msgid "TUTORIAL_MICROBE_EDITOR_REMOVE_ORGANELLE_TEXT"
msgstr ""

#: ../src/tutorial/microbe_editor/MicrobeEditorTutorialGUI.tscn:106
msgid "TUTORIAL_MICROBE_EDITOR_SELECT_ORGANELLE_TEXT"
msgstr ""

#: ../src/tutorial/microbe_editor/MicrobeEditorTutorialGUI.tscn:198
#, fuzzy
msgid "TUTORIAL_MICROBE_EDITOR_STAY_SMALL"
msgstr "Učitavanje Uređivača Mikroba"

#: ../src/tutorial/microbe_stage/MicrobeTutorialGUI.tscn:262
#, fuzzy
msgid "TUTORIAL_MICROBE_STAGE_EDITOR_BUTTON_TUTORIAL"
msgstr "Slobodna-Gradnja Uređivač Mikroba"

#: ../src/tutorial/microbe_stage/MicrobeTutorialGUI.tscn:362
#, fuzzy
msgid "TUTORIAL_MICROBE_STAGE_ENGULFED_TEXT"
msgstr "Slobodna-Gradnja Uređivač Mikroba"

#: ../src/tutorial/microbe_stage/MicrobeTutorialGUI.tscn:338
#, fuzzy
msgid "TUTORIAL_MICROBE_STAGE_ENGULFMENT_FULL_TEXT"
msgstr "Slobodna-Gradnja Uređivač Mikroba"

#: ../src/tutorial/microbe_stage/MicrobeTutorialGUI.tscn:349
#, fuzzy
msgid "TUTORIAL_MICROBE_STAGE_ENGULFMENT_TEXT"
msgstr "Slobodna-Gradnja Uređivač Mikroba"

#: ../src/tutorial/microbe_stage/MicrobeTutorialGUI.tscn:291
#, fuzzy
msgid "TUTORIAL_MICROBE_STAGE_HELP_MENU_AND_ZOOM"
msgstr "W, A, S, D i miš za kretanje. E da pucate OksiToksi NT ako imate otrovna vacuole. G za prebacivanje režima gutanja."

#: ../src/tutorial/microbe_stage/MicrobeTutorialGUI.tscn:374
#, fuzzy
msgid "TUTORIAL_MICROBE_STAGE_LEAVE_COLONY_TEXT"
msgstr "Slobodna-Gradnja Uređivač Mikroba"

#: ../src/tutorial/microbe_stage/MicrobeTutorialGUI.tscn:242
#, fuzzy
msgid "TUTORIAL_MICROBE_STAGE_REPRODUCE_TEXT"
msgstr "Slobodna-Gradnja Uređivač Mikroba"

#: ../src/tutorial/microbe_stage/MicrobeTutorialGUI.tscn:274
#, fuzzy
msgid "TUTORIAL_MICROBE_STAGE_UNBIND_TEXT"
msgstr "Slobodna-Gradnja Uređivač Mikroba"

#: ../src/tutorial/microbe_stage/MicrobeTutorialGUI.tscn:327
msgid "TUTORIAL_VIEW_NOW"
msgstr ""

#: ../src/general/MainMenu.tscn:885
#, fuzzy
msgid "TWITTER_TOOLTIP"
msgstr "Dodajte novo vezivanje tastera"

#: ../src/general/OptionsMenu.tscn:337
msgid "TWO_TIMES"
msgstr ""

#: ../src/saving/SaveListItem.tscn:151
#, fuzzy
msgid "TYPE_COLON"
msgstr "Zdrav.:"

#: ../src/modding/ModManager.tscn:586
msgid "UNAPPLIED_MOD_CHANGES"
msgstr ""

#: ../src/modding/ModManager.tscn:587
#, fuzzy
msgid "UNAPPLIED_MOD_CHANGES_DESCRIPTION"
msgstr "Najosnovniji oblik membrane, ima malu zaštitu od oštećenja. Takođe mu je potrebno više energije da se ne bi deformisao. Prednost je u tome što omogućava ćeliji da se brzo kreće i apsorbuje hranljive materije."

#: ../simulation_parameters/common/input_options.json:65
#: ../src/microbe_stage/MicrobeStage.tscn:2018
msgid "UNBIND_ALL"
msgstr ""

#: ../src/microbe_stage/PlayerMicrobeInput.cs:165
msgid "UNBIND_HELP_TEXT"
msgstr ""

<<<<<<< HEAD
#: ../src/general/OptionsMenu.cs:1623
=======
#: ../src/general/OptionsMenu.cs:1626
>>>>>>> 5cf509fa
msgid "UNCERTAIN_VERSION_WARNING"
msgstr ""

#: ../simulation_parameters/microbe_stage/biomes.json:1488
msgid "UNDERWATERCAVE"
msgstr "Podvodna Pećina"

#: ../simulation_parameters/common/input_options.json:131
msgid "UNDO"
msgstr "Poništi"

#: ../src/gui_common/tooltip/ToolTipManager.tscn:104
msgid "UNDO_THE_LAST_ACTION"
msgstr "Opozovi poslednju akciju"

#: ../src/industrial_stage/gui/StrategicUnitScreen.cs:123
#, fuzzy
msgid "UNIT_ACTION_CONSTRUCT"
msgstr "Mutacije Poeni"

#: ../src/industrial_stage/gui/StrategicUnitScreen.cs:112
#, fuzzy
msgid "UNIT_ACTION_MOVE"
msgstr "Mutacije Poeni"

#: ../simulation_parameters/industrial_stage/units.json:3
msgid "UNIT_SIMPLE_ROCKET"
msgstr ""

#: ../src/engine/input/key_mapping/KeyNames.cs:227
#, fuzzy
msgid "UNKNOWN"
msgstr "Nepoznati miš"

<<<<<<< HEAD
#: ../src/general/OptionsMenu.cs:1069
=======
#: ../src/general/OptionsMenu.cs:1072
>>>>>>> 5cf509fa
#, fuzzy
msgid "UNKNOWN_DISPLAY_DRIVER"
msgstr "Sposobnosti"

#: ../src/engine/input/key_mapping/SpecifiedInputKey.cs:253
msgid "UNKNOWN_MOUSE"
msgstr "Nepoznati miš"

#: ../src/engine/DebugOverlays.PerformanceMetrics.cs:92
#, fuzzy
msgid "UNKNOWN_ON_WINDOWS"
msgstr "Nepoznati miš"

<<<<<<< HEAD
#: ../src/general/OptionsMenu.cs:1630
=======
#: ../src/general/OptionsMenu.cs:1633
>>>>>>> 5cf509fa
#, fuzzy
msgid "UNKNOWN_VERSION"
msgstr "Nepoznati miš"

#: ../src/modding/ModUploader.tscn:109
#, fuzzy
msgid "UNKNOWN_WORKSHOP_ID"
msgstr "Nepoznati miš"

#: ../src/general/OptionsMenu.tscn:2124
msgid "UNSAVED_CHANGE_WARNING"
msgstr ""
"Imate nesačuvane promene koje će biti odbačene.\n"
"Da li želite da nastavite?"

#: ../src/gui_common/art_gallery/GalleryViewer.cs:311
msgid "UNTITLED"
msgstr ""

#: ../simulation_parameters/microbe_stage/organelles.json:856
msgid "UPGRADE_CILIA_PULL"
msgstr ""

#: ../simulation_parameters/microbe_stage/organelles.json:857
#, fuzzy
msgid "UPGRADE_CILIA_PULL_DESCRIPTION"
msgstr "Lepljiva unutrašnjost ćelije. Citoplazma je osnovna smeša jona, proteina i drugih supstanci rastvorenih u vodi koja ispunjava unutrašnjost ćelije. Jedna od funkcija koju obavlja je fermentacija, pretvaranje glukoze u ATP energiju. Da bi ćelije kojima nedostaju organeli imali napredniji metabolizam, na to se oslanjaju u energiji. Takođe se koristi za skladištenje molekula u ćeliji i za povećanje veličine ćelije."

#: ../simulation_parameters/microbe_stage/organelles.json:31
#: ../simulation_parameters/microbe_stage/organelles.json:853
#, fuzzy
msgid "UPGRADE_DESCRIPTION_NONE"
msgstr "Lepljiva unutrašnjost ćelije. Citoplazma je osnovna smeša jona, proteina i drugih supstanci rastvorenih u vodi koja ispunjava unutrašnjost ćelije. Jedna od funkcija koju obavlja je fermentacija, pretvaranje glukoze u ATP energiju. Da bi ćelije kojima nedostaju organeli imali napredniji metabolizam, na to se oslanjaju u energiji. Takođe se koristi za skladištenje molekula u ćeliji i za povećanje veličine ćelije."

#: ../simulation_parameters/microbe_stage/organelles.json:30
#: ../simulation_parameters/microbe_stage/organelles.json:852
msgid "UPGRADE_NAME_NONE"
msgstr ""

#: ../simulation_parameters/microbe_stage/organelles.json:34
#, fuzzy
msgid "UPGRADE_PILUS_INJECTISOME"
msgstr "Lepljiva unutrašnjost ćelije. Citoplazma je osnovna smeša jona, proteina i drugih supstanci rastvorenih u vodi koja ispunjava unutrašnjost ćelije. Jedna od funkcija koju obavlja je fermentacija, pretvaranje glukoze u ATP energiju. Da bi ćelije kojima nedostaju organeli imali napredniji metabolizam, na to se oslanjaju u energiji. Takođe se koristi za skladištenje molekula u ćeliji i za povećanje veličine ćelije."

#: ../simulation_parameters/microbe_stage/organelles.json:35
#, fuzzy
msgid "UPGRADE_PILUS_INJECTISOME_DESCRIPTION"
msgstr "Lepljiva unutrašnjost ćelije. Citoplazma je osnovna smeša jona, proteina i drugih supstanci rastvorenih u vodi koja ispunjava unutrašnjost ćelije. Jedna od funkcija koju obavlja je fermentacija, pretvaranje glukoze u ATP energiju. Da bi ćelije kojima nedostaju organeli imali napredniji metabolizam, na to se oslanjaju u energiji. Takođe se koristi za skladištenje molekula u ćeliji i za povećanje veličine ćelije."

#: ../src/modding/ModManager.tscn:515 ../src/modding/ModUploader.tscn:45
#, fuzzy
msgid "UPLOAD"
msgstr "Učitajte brzo"

#: ../src/modding/ModUploader.cs:552
#, fuzzy
msgid "UPLOADING_DOT_DOT_DOT"
msgstr "Traži..."

#: ../src/modding/ModUploader.tscn:335
msgid "UPLOAD_SUCCEEDED"
msgstr ""

#: ../src/gui_common/CreditsScroll.cs:391
msgid "USED_LIBRARIES_LICENSES"
msgstr ""

#: ../src/general/OptionsMenu.tscn:521
msgid "USED_RENDERER_NAME"
msgstr ""

#: ../src/modding/ModManager.cs:968
#, fuzzy
msgid "USES_FEATURE"
msgstr "Temperatura"

#: ../src/modding/NewModGUI.tscn:441
msgid "USE_AUTO_HARMONY"
msgstr ""

#: ../src/modding/NewModGUI.tscn:439
#, fuzzy
msgid "USE_AUTO_HARMONY_TOOLTIP"
msgstr "Dodajte novo vezivanje tastera"

#: ../src/general/OptionsMenu.tscn:1770
msgid "USE_A_CUSTOM_USERNAME"
msgstr "Koristite prilagođeno korisničko ime"

#: ../src/auto-evo/AutoEvoExploringTool.tscn:718
msgid "USE_BIODIVERSITY_FORCE_SPLIT"
msgstr ""

#: ../src/general/OptionsMenu.tscn:1129
msgid "USE_MANUAL_THREAD_COUNT"
msgstr ""

#: ../src/general/OptionsMenu.tscn:1371
msgid "USE_VIRTUAL_WINDOW_SIZE"
msgstr ""

#: ../simulation_parameters/microbe_stage/organelles.json:429
#: ../src/gui_common/tooltip/ToolTipManager.tscn:2127
msgid "VACUOLE"
msgstr "Vacuole"

#: ../src/gui_common/tooltip/ToolTipManager.tscn:2129
msgid "VACUOLE_DESCRIPTION"
msgstr "Vakuola je unutrašnja membranska organela koja se koristi za skladištenje u ćeliji. Sastoje se od nekoliko vezikula, manjih opnastih struktura koje se široko koriste u ćelijama za skladištenje, a koje su se stopile. Ispunjen je vodom koja se koristi da sadrži molekule, enzime, čvrste materije i druge supstance. Njihov oblik je tečan i može se razlikovati između ćelija."

#: ../src/microbe_stage/editor/upgrades/VacuoleUpgradeGUI.tscn:24
msgid "VACUOLE_IS_SPECIALIZED"
msgstr ""

#: ../src/microbe_stage/editor/upgrades/VacuoleUpgradeGUI.cs:128
#, fuzzy
msgid "VACUOLE_NOT_SPECIALIZED_DESCRIPTION"
msgstr "Vakuola je unutrašnja membranska organela koja se koristi za skladištenje u ćeliji. Sastoje se od nekoliko vezikula, manjih opnastih struktura koje se široko koriste u ćelijama za skladištenje, a koje su se stopile. Ispunjen je vodom koja se koristi da sadrži molekule, enzime, čvrste materije i druge supstance. Njihov oblik je tečan i može se razlikovati između ćelija."

#: ../src/gui_common/tooltip/ToolTipManager.tscn:2128
#, fuzzy
msgid "VACUOLE_PROCESSES_DESCRIPTION"
msgstr "Vakuola je unutrašnja membranska organela koja se koristi za skladištenje u ćeliji. Sastoje se od nekoliko vezikula, manjih opnastih struktura koje se široko koriste u ćelijama za skladištenje, a koje su se stopile. Ispunjen je vodom koja se koristi da sadrži molekule, enzime, čvrste materije i druge supstance. Njihov oblik je tečan i može se razlikovati između ćelija."

#: ../src/microbe_stage/editor/upgrades/VacuoleUpgradeGUI.cs:133
#, fuzzy
msgid "VACUOLE_SPECIALIZED_DESCRIPTION"
msgstr "Vakuola je unutrašnja membranska organela koja se koristi za skladištenje u ćeliji. Sastoje se od nekoliko vezikula, manjih opnastih struktura koje se široko koriste u ćelijama za skladištenje, a koje su se stopile. Ispunjen je vodom koja se koristi da sadrži molekule, enzime, čvrste materije i druge supstance. Njihov oblik je tečan i može se razlikovati između ćelija."

#: ../src/general/base_stage/CreatureStageHUDBase.cs:617
#: ../src/gui_common/CompoundAmount.cs:173
#: ../src/microbe_stage/gui/PatchDetailsPanel.cs:306
msgid "VALUE_WITH_UNIT"
msgstr ""

#: ../src/saving/SaveListItem.tscn:193
#, fuzzy
msgid "VERSION_COLON"
msgstr "Generacija:"

#: ../src/general/OptionsMenu.tscn:1323 ../src/general/OptionsMenu.tscn:1431
#, fuzzy
msgid "VERTICAL_COLON"
msgstr "Generacija:"

#: ../src/engine/input/ControllerAxisVisualizer.cs:173
#: ../src/engine/input/ControllerAxisVisualizer.tscn:108
#, fuzzy
msgid "VERTICAL_WITH_AXIS_NAME_COLON"
msgstr "Brzina:"

#: ../src/general/OptionsMenu.tscn:548
msgid "VIDEO_MEMORY"
msgstr ""

<<<<<<< HEAD
#: ../src/general/OptionsMenu.cs:1078 ../src/general/OptionsMenu.tscn:561
=======
#: ../src/general/OptionsMenu.cs:1081 ../src/general/OptionsMenu.tscn:561
>>>>>>> 5cf509fa
msgid "VIDEO_MEMORY_MIB"
msgstr ""

#: ../src/auto-evo/AutoEvoExploringTool.tscn:146
msgid "VIEWER"
msgstr ""

#: ../src/gui_common/PatchNotesDisplayer.tscn:63
#: ../src/gui_common/PatchNotesDisplayer.tscn:72
msgid "VIEW_ALL"
msgstr ""

#: ../src/general/OptionsMenu.tscn:1842
#, fuzzy
msgid "VIEW_PATCH_NOTES"
msgstr "Pećina"

#: ../src/general/OptionsMenu.tscn:1839
#, fuzzy
msgid "VIEW_PATCH_NOTES_TOOLTIP"
msgstr "Pećina"

#: ../src/general/MainMenu.tscn:340
msgid "VIEW_SOURCE_CODE"
msgstr "Pogledajte Izvorni Kod"

#: ../src/gui_common/CreditsScroll.cs:506
msgid "VIP_PATRONS"
msgstr ""

#: ../src/modding/ModUploader.tscn:209
msgid "VISIBLE"
msgstr ""

#: ../src/general/MainMenu.tscn:543 ../src/general/MainMenu.tscn:748
msgid "VISIT_SUGGESTIONS_SITE"
msgstr ""

#: ../simulation_parameters/microbe_stage/biomes.json:170
msgid "VOLCANIC_VENT"
msgstr "Vulkanski otvor"

#: ../src/engine/input/key_mapping/KeyNames.cs:181
#, fuzzy
msgid "VOLUMEDOWN"
msgstr "Tom od zvučnih efekata"

#: ../src/engine/input/key_mapping/KeyNames.cs:182
#, fuzzy
msgid "VOLUMEMUTE"
msgstr "Tom od zvučnih efekata"

#: ../src/engine/input/key_mapping/KeyNames.cs:183
#, fuzzy
msgid "VOLUMEUP"
msgstr "Tom od zvučnih efekata"

#: ../src/general/OptionsMenu.tscn:282
msgid "VSYNC"
msgstr ""

#: ../src/general/base_stage/EditorBase.cs:250
msgid "WAITING_FOR_AUTO_EVO"
msgstr "Čeka se automatska-evolucija:"

#: ../src/thriveopedia/pages/ThriveopediaHomePage.tscn:22
msgid "WELCOME_TO_THRIVEOPEDIA"
msgstr ""

#: ../src/auto-evo/RunResults.cs:862
msgid "WENT_EXTINCT_FROM_PLANET"
msgstr ""

#: ../src/auto-evo/RunResults.cs:631
msgid "WENT_EXTINCT_IN"
msgstr ""

#: ../src/engine/input/key_mapping/SpecifiedInputKey.cs:248
msgid "WHEEL_DOWN"
msgstr "Pomerite nadole"

#: ../src/engine/input/key_mapping/SpecifiedInputKey.cs:249
msgid "WHEEL_LEFT"
msgstr "Pomerite se ulevo"

#: ../src/engine/input/key_mapping/SpecifiedInputKey.cs:250
msgid "WHEEL_RIGHT"
msgstr "Pomerite se udesno"

#: ../src/engine/input/key_mapping/SpecifiedInputKey.cs:247
msgid "WHEEL_UP"
msgstr "Pomeranje nagore"

#: ../src/gui_common/tooltip/ToolTipManager.tscn:69
msgid "WILL_YOU_THRIVE"
msgstr "Hoćete li prosperirati?"

#: ../src/microbe_stage/gui/WinBox.tscn:82
msgid "WIN_BOX_TITLE"
msgstr ""

#: ../src/microbe_stage/gui/WinBox.tscn:91
msgid "WIN_TEXT"
msgstr ""

#: ../src/modding/ModUploader.tscn:294
#, fuzzy
msgid "WORKSHOP_ITEM_CHANGE_NOTES"
msgstr "Hloroplast je dvostruka membranska struktura koja sadrži fotosenzibilne pigmente složene zajedno u opnene vrećice. To je prokariot koji je asimilirao za upotrebu od svog eukariotskog domaćina. Pigmenti u hloroplastu su sposobni da koriste energiju svetlosti za proizvodnju glukoze iz vode i gasovitog ugljen-dioksida u procesu nazvanom Fotosinteza. Ovi pigmenti su takođe ono što mu daje prepoznatljivu boju. Stopa njegove proizvodnje glukoze skalira se sa koncentracijom ugljen-dioksida i intenzitetom svetlosti."

#: ../src/modding/ModUploader.tscn:292 ../src/modding/ModUploader.tscn:301
#, fuzzy
msgid "WORKSHOP_ITEM_CHANGE_NOTES_TOOLTIP"
msgstr "Hloroplast je dvostruka membranska struktura koja sadrži fotosenzibilne pigmente složene zajedno u opnene vrećice. To je prokariot koji je asimilirao za upotrebu od svog eukariotskog domaćina. Pigmenti u hloroplastu su sposobni da koriste energiju svetlosti za proizvodnju glukoze iz vode i gasovitog ugljen-dioksida u procesu nazvanom Fotosinteza. Ovi pigmenti su takođe ono što mu daje prepoznatljivu boju. Stopa njegove proizvodnje glukoze skalira se sa koncentracijom ugljen-dioksida i intenzitetom svetlosti."

#: ../src/modding/ModUploader.tscn:186
#, fuzzy
msgid "WORKSHOP_ITEM_DESCRIPTION"
msgstr "Hloroplast je dvostruka membranska struktura koja sadrži fotosenzibilne pigmente složene zajedno u opnene vrećice. To je prokariot koji je asimilirao za upotrebu od svog eukariotskog domaćina. Pigmenti u hloroplastu su sposobni da koriste energiju svetlosti za proizvodnju glukoze iz vode i gasovitog ugljen-dioksida u procesu nazvanom Fotosinteza. Ovi pigmenti su takođe ono što mu daje prepoznatljivu boju. Stopa njegove proizvodnje glukoze skalira se sa koncentracijom ugljen-dioksida i intenzitetom svetlosti."

#: ../src/modding/ModUploader.tscn:233
msgid "WORKSHOP_ITEM_PREVIEW"
msgstr ""

#: ../src/modding/ModUploader.tscn:215
msgid "WORKSHOP_ITEM_TAGS"
msgstr ""

#: ../src/modding/ModUploader.tscn:168
msgid "WORKSHOP_ITEM_TITLE"
msgstr ""

#: ../src/modding/ModUploader.cs:593
msgid "WORKSHOP_ITEM_UPLOAD_SUCCEEDED"
msgstr ""

#: ../src/modding/ModUploader.cs:589
msgid "WORKSHOP_ITEM_UPLOAD_SUCCEEDED_TOS_REQUIRED"
msgstr ""

#: ../src/modding/ModUploader.cs:653
msgid "WORKSHOP_TERMS_OF_SERVICE_NOTICE"
msgstr ""

#: ../src/modding/ModUploader.tscn:208
msgid "WORKSHOP_VISIBILITY_TOOLTIP"
msgstr ""

#: ../src/auto-evo/AutoEvoExploringTool.tscn:114
msgid "WORLD"
msgstr ""

#: ../src/auto-evo/AutoEvoExploringTool.Export.cs:33
msgid "WORLD_EXPORT_SUCCESS_MESSAGE"
msgstr ""

#: ../src/auto-evo/AutoEvoExploringTool.tscn:226
#, fuzzy
msgid "WORLD_GENERAL_STATISTICS"
msgstr "Statistika Organizma"

#: ../src/general/WorldGenerationSettings.cs:172
#: ../src/thriveopedia/pages/ThriveopediaCurrentWorldPage.tscn:106
msgid "WORLD_MISC_DETAILS_STRING"
msgstr ""

#: ../src/general/OptionsMenu.tscn:1520
#, fuzzy
msgid "WORLD_RELATIVE_MOVEMENT"
msgstr "za povećanje kretanja"

#: ../src/microbe_stage/editor/CellEditorComponent.tscn:1353
#, fuzzy
msgid "WORST_PATCH_COLON"
msgstr "Vrste:"

#: ../src/general/OptionsMenu.tscn:611
msgid "XBOX360"
msgstr ""

#: ../src/general/OptionsMenu.tscn:611
msgid "XBOX_ONE"
msgstr ""

#: ../src/general/OptionsMenu.tscn:611
msgid "XBOX_SERIES"
msgstr ""

#: ../src/microbe_stage/editor/MicrobeEditorReportComponent.cs:420
#: ../src/microbe_stage/editor/MicrobeEditorReportComponent.cs:421
#: ../src/microbe_stage/editor/MicrobeEditorReportComponent.cs:423
#: ../src/microbe_stage/editor/MicrobeEditorReportComponent.cs:426
#: ../src/microbe_stage/editor/MicrobeEditorReportComponent.cs:430
msgid "YEARS"
msgstr ""

#: ../src/general/MainMenu.tscn:837
#, fuzzy
msgid "YOUTUBE_TOOLTIP"
msgstr "Nastaviti"

#: ../src/gui_common/CreditsScroll.cs:316
msgid "YOU_CAN_MAKE_PULL_REQUEST"
msgstr ""

#: ../src/gui_common/CreditsScroll.cs:337
msgid "YOU_CAN_SUPPORT_THRIVE_ON_PATREON"
msgstr ""

#: ../simulation_parameters/common/input_options.json:110
msgid "ZOOM_IN"
msgstr "Zumirati"

#: ../simulation_parameters/common/input_options.json:106
msgid "ZOOM_OUT"
msgstr "Odzumirati"

#, fuzzy
#~ msgid "ENABLED"
#~ msgstr "Omogućite uređivač"

#, fuzzy
#~ msgid "PATCH_MAP_TYPE"
#~ msgstr "Karta Zone"

#, fuzzy
#~ msgid "LOOKING_AT"
#~ msgstr "Pritisnite dugme poništi u uređivaču da biste ispravili grešku"

#, fuzzy
#~ msgid "SPECIES_N_TIMES"
#~ msgstr "Vrste:"

#, fuzzy
#~ msgid "CONFIRM_NORMAL"
#~ msgstr "POTVRDI"

#~ msgid "STUFF_AT"
#~ msgstr "Stvari u {0:F1}, {1:F1}:"

#, fuzzy
#~ msgid "SPECIES_DETAILS"
#~ msgstr "Vrste:"

#, fuzzy
#~ msgid "CURRENT_GENERATION_COLON"
#~ msgstr "Generacija:"

#, fuzzy
#~ msgid "TOTAL_TIME_USED_COLON"
#~ msgstr "Vrste:"

#, fuzzy
#~ msgid "STATISTICS_BUTTON_TOOLTIP"
#~ msgstr "Dodajte novo vezivanje tastera"

#, fuzzy
#~ msgid "AUTO_GPU_NAME"
#~ msgstr "Korisničko ime:"

#, fuzzy
#~ msgid "DISPLAY_DRIVER_NAME"
#~ msgstr "Sposobnosti"

#, fuzzy
#~ msgid "NOT_RUNNING_DOT"
#~ msgstr "Ne radi."

#~ msgid "PATCH_PANGONIAN_VENTS"
#~ msgstr "Pangonski Otvori"

#~ msgid "PATCH_PANGONIAN_MESOPELAGIC"
#~ msgstr "Pangonski Mezopelagijski"

#~ msgid "PATCH_PANGONIAN_EPIPELAGIC"
#~ msgstr "Pangonski Epipelagijski"

#~ msgid "PATHCH_PANGONIAN_ABYSSOPELAGIC"
#~ msgstr "Pangonski Abisopelagijski"

#~ msgid "PATCH_PANGONIAN_COAST"
#~ msgstr "Pangonska Obala"

#~ msgid "PATCH_PANGONIAN_ESTUARY"
#~ msgstr "Pangonsko Ušće"

#~ msgid "PATCH_CAVE"
#~ msgstr "Pećina"

#~ msgid "PATCH_ICE_SHELF"
#~ msgstr "Ledena Polica"

#~ msgid "PATCH_PANGONIAN_SEAFLOOR"
#~ msgstr "Dno Pangonskog Mora"

#~ msgid "PREVIOUS"
#~ msgstr "prethodna:"

#~ msgid "RUN_RESULT_POP_IN_PATCHES"
#~ msgstr "populacija u zonama:"

#, fuzzy
#~ msgid "TOTAL_EXTINCTION"
#~ msgstr "Broj populacije od {0} promenio se za {1} zbog: {2}"

#, fuzzy
#~ msgid "LOCAL_EXTINCTION"
#~ msgstr "igrač je umro"

#, fuzzy
#~ msgid "MARINE_SNOW_FOOD_SOURCE"
#~ msgstr "Morski sneg"

#~ msgid "Cancel"
#~ msgstr "Otkazati"

#~ msgid "REMOVE_ORGANELLE"
#~ msgstr "Maknite organelu"

#, fuzzy
#~ msgid "TRY_NEW_GAME"
#~ msgstr "Nova igra"

#, fuzzy
#~ msgid "COLOR"
#~ msgstr "Boja"

#~ msgid "TURNS"
#~ msgstr "Pretvara"

#~ msgid "INTO"
#~ msgstr "u"

#~ msgid "OXYTOXY"
#~ msgstr "OksiToksi"

#~ msgid "DOT_CAN_RELEASE"
#~ msgstr ". Može osloboditi"

#~ msgid "TOXINS_BY_PRESSING_E"
#~ msgstr "toksine pritiskom na E. Stopa skalira se sa"

#~ msgid "CONCENTRATION_OF"
#~ msgstr "концентрацијом"

#~ msgid "USES"
#~ msgstr "Koristi"

#~ msgid "DOT_RATE"
#~ msgstr ". Stopa"

#~ msgid "SCALES_WITH_CONCENTRATION_OF"
#~ msgstr "skalira se sa koncentracijom"

#~ msgid "PRODUCES"
#~ msgstr "Proizvodi"

#~ msgid "DOT_RATE_SCALES_WITH"
#~ msgstr ". Stopa skalira se sa"

#~ msgid "AND"
#~ msgstr "i"

#~ msgid "INTENSITY_OF"
#~ msgstr "intenzitet"

#~ msgid "DOT_RATE_SCALES"
#~ msgstr ". Stopa skalira se"

#~ msgid "OXYGEN_DOT"
#~ msgstr "Kiseonik."

#~ msgid "DOT_RATE_SCALES_WITH_CONCENTRATION_OF"
#~ msgstr ". Stopa skalira se sa koncentracijom"

#~ msgid "ALSO_TURNS"
#~ msgstr "Takođe pretvara"

#~ msgid "INREASE_STORAGE_SPACE"
#~ msgstr "Povećava prostor za skladištenje ćelije."

#~ msgid "DOT_CAN"
#~ msgstr ". Može"

#~ msgid "RELEASE_TOXINS_BY_PRESSING"
#~ msgstr "osloboditi toksine pritiskom na"

#~ msgid "E_DOT"
#~ msgstr "E."

#~ msgid "RATE"
#~ msgstr "Stopa"

#~ msgid "CHEMOSYNTHESIZING_PROTEINS_TWO_LINES"
#~ msgstr ""
#~ "Hemosintet-\n"
#~ "izujući Proteini"

#~ msgid "BIOLUMESCENT_VACUOLE"
#~ msgstr ""
#~ "Биолуминисцентно\n"
#~ "Вацуоле"

#, fuzzy
#~ msgid "END"
#~ msgstr "i"

#, fuzzy
#~ msgid "LEFT"
#~ msgstr "Pomerite se levo"

#, fuzzy
#~ msgid "RIGHT"
#~ msgstr "Svetlost"

#, fuzzy
#~ msgid "FORWARD"
#~ msgstr "Kreni napred"

#, fuzzy
#~ msgid "PARENLEFT"
#~ msgstr "Rotirajte levo"

#, fuzzy
#~ msgid "PARENRIGHT"
#~ msgstr "Rotirajte desno"

#, fuzzy
#~ msgid "COLON"
#~ msgstr "Zdrav.:"

#, fuzzy
#~ msgid "SEMICOLON"
#~ msgstr "Veličina:"

#, fuzzy
#~ msgid "QUESTION"
#~ msgstr "Rezolucija:"

#, fuzzy
#~ msgid "AT"
#~ msgstr "ATP"

#, fuzzy
#~ msgid "BRACKETLEFT"
#~ msgstr "Rotirajte levo"

#, fuzzy
#~ msgid "BRACKETRIGHT"
#~ msgstr "Rotirajte desno"

#, fuzzy
#~ msgid "QUOTELEFT"
#~ msgstr "Rotirajte levo"

#, fuzzy
#~ msgid "BRACELEFT"
#~ msgstr "Rotirajte levo"

#, fuzzy
#~ msgid "BRACERIGHT"
#~ msgstr "Rotirajte desno"

#, fuzzy
#~ msgid "EXCLAMDOWN"
#~ msgstr "Pomerite nadole"

#, fuzzy
#~ msgid "YEN"
#~ msgstr "Kiseonik"

#, fuzzy
#~ msgid "COPYRIGHT"
#~ msgstr "Pomerite se desno"

#, fuzzy
#~ msgid "MU"
#~ msgstr "Priguši zvuk"

#, fuzzy
#~ msgid "AE"
#~ msgstr "Sačuvati"

#, fuzzy
#~ msgid "ETH"
#~ msgstr "Zdravlje"

#, fuzzy
#~ msgid "BACKTAB"
#~ msgstr "Nazad"<|MERGE_RESOLUTION|>--- conflicted
+++ resolved
@@ -7,11 +7,7 @@
 msgstr ""
 "Project-Id-Version: PROJECT VERSION\n"
 "Report-Msgid-Bugs-To: EMAIL@ADDRESS\n"
-<<<<<<< HEAD
-"POT-Creation-Date: 2023-07-23 18:41+0200\n"
-=======
 "POT-Creation-Date: 2023-09-15 19:18+0200\n"
->>>>>>> 5cf509fa
 "PO-Revision-Date: 2022-03-21 22:25+0000\n"
 "Last-Translator: Henri Hyyryläinen <hhyyrylainen@revolutionarygamesstudio.com>\n"
 "Language-Team: Serbian (latin) <https://translate.revolutionarygamesstudio.com/projects/thrive/thrive-game/sr_Latn/>\n"
@@ -403,11 +399,7 @@
 msgid "AUTO_MOVE_FORWARDS"
 msgstr "Automatsko kretanje napred"
 
-<<<<<<< HEAD
-#: ../src/general/OptionsMenu.cs:1045 ../src/general/OptionsMenu.tscn:364
-=======
 #: ../src/general/OptionsMenu.cs:1048 ../src/general/OptionsMenu.tscn:364
->>>>>>> 5cf509fa
 #, fuzzy
 msgid "AUTO_RESOLUTION"
 msgstr "Rezolucija:"
@@ -437,7 +429,7 @@
 #: ../src/general/OptionsMenu.tscn:2023 ../src/general/PauseMenu.tscn:274
 #: ../src/microbe_stage/gui/ExtinctionBox.tscn:76
 #: ../src/modding/ModManager.tscn:79 ../src/saving/NewSaveMenu.tscn:122
-#: ../src/saving/SaveManagerGUI.tscn:110
+#: ../src/saving/SaveManagerGUI.tscn:115
 msgid "BACK"
 msgstr "Nazad"
 
@@ -959,7 +951,7 @@
 msgid "CITY_SHORT_STATISTICS"
 msgstr "Statistika Organizma"
 
-#: ../src/saving/SaveManagerGUI.tscn:79
+#: ../src/saving/SaveManagerGUI.tscn:84
 msgid "CLEAN_UP_OLD_SAVES"
 msgstr ""
 
@@ -1507,11 +1499,7 @@
 msgid "DECEMBER"
 msgstr ""
 
-<<<<<<< HEAD
-#: ../src/general/OptionsMenu.cs:1511
-=======
 #: ../src/general/OptionsMenu.cs:1514
->>>>>>> 5cf509fa
 msgid "DEFAULT_AUDIO_OUTPUT_DEVICE"
 msgstr ""
 
@@ -1521,7 +1509,7 @@
 msgid "DELETE"
 msgstr ""
 
-#: ../src/saving/SaveManagerGUI.cs:264
+#: ../src/saving/SaveManagerGUI.cs:257
 msgid "DELETE_ALL_OLD_SAVE_WARNING_2"
 msgstr ""
 
@@ -1530,7 +1518,7 @@
 msgid "DELETE_FOSSIL_CONFIRMATION"
 msgstr "populacija:"
 
-#: ../src/saving/SaveManagerGUI.tscn:190
+#: ../src/saving/SaveManagerGUI.tscn:195
 msgid "DELETE_OLD_SAVES_PROMPT"
 msgstr ""
 
@@ -1543,19 +1531,19 @@
 msgid "DELETE_SAVE_CONFIRMATION"
 msgstr ""
 
-#: ../src/saving/SaveManagerGUI.tscn:71
+#: ../src/saving/SaveManagerGUI.tscn:76
 msgid "DELETE_SELECTED"
 msgstr ""
 
-#: ../src/saving/SaveManagerGUI.tscn:183
+#: ../src/saving/SaveManagerGUI.tscn:188
 msgid "DELETE_SELECTED_SAVES_PROMPT"
 msgstr ""
 
-#: ../src/saving/SaveManagerGUI.cs:254
+#: ../src/saving/SaveManagerGUI.cs:247
 msgid "DELETE_SELECTED_SAVE_WARNING"
 msgstr ""
 
-#: ../src/saving/SaveList.tscn:71 ../src/saving/SaveListItem.tscn:282
+#: ../src/saving/SaveList.tscn:70 ../src/saving/SaveListItem.tscn:282
 msgid "DELETE_THIS_SAVE_PROMPT"
 msgstr ""
 
@@ -2212,16 +2200,6 @@
 #: ../src/microbe_stage/editor/CellEditorComponent.tscn:1309
 msgid "FAILED"
 msgstr ""
-
-#: ../src/saving/SaveList.tscn:137 ../src/saving/SaveManagerGUI.tscn:207
-#, fuzzy
-msgid "FAILED_SAVE_DELETION"
-msgstr "Greška: Nije uspelo čuvanje novih postavki u konfiguracionoj datoteci."
-
-#: ../src/saving/SaveList.tscn:139 ../src/saving/SaveManagerGUI.tscn:209
-#, fuzzy
-msgid "FAILED_SAVE_DELETION_DESCRIPTION"
-msgstr "Vakuola je unutrašnja membranska organela koja se koristi za skladištenje u ćeliji. Sastoje se od nekoliko vezikula, manjih opnastih struktura koje se široko koriste u ćelijama za skladištenje, a koje su se stopile. Ispunjen je vodom koja se koristi da sadrži molekule, enzime, čvrste materije i druge supstance. Njihov oblik je tečan i može se razlikovati između ćelija."
 
 #: ../src/microbe_stage/editor/BehaviourEditorSubComponent.tscn:194
 msgid "FEARFUL"
@@ -2486,11 +2464,7 @@
 msgid "GITHUB_TOOLTIP"
 msgstr "Dodajte novo vezivanje tastera"
 
-<<<<<<< HEAD
-#: ../src/general/OptionsMenu.cs:1059
-=======
 #: ../src/general/OptionsMenu.cs:1062
->>>>>>> 5cf509fa
 msgid "GLES2"
 msgstr ""
 
@@ -2502,11 +2476,7 @@
 msgid "GLES2_MODE_WARNING_TEXT"
 msgstr "Koristite Thrive vith GLES2. Ovo je ozbiljno neprovereno i verovatno će izazvati probleme. Pokušajte da ažurirate upravljačke programe za video i / ili prisilite AMD ili Nvidia grafiku da se koristi za pokretanje programa Thrive."
 
-<<<<<<< HEAD
-#: ../src/general/OptionsMenu.cs:1064
-=======
 #: ../src/general/OptionsMenu.cs:1067
->>>>>>> 5cf509fa
 msgid "GLES3"
 msgstr ""
 
@@ -2884,7 +2854,7 @@
 msgid "INVERTED"
 msgstr ""
 
-#: ../src/saving/SaveHelper.cs:539
+#: ../src/saving/SaveHelper.cs:521
 msgid "IN_PROTOTYPE"
 msgstr ""
 
@@ -3112,17 +3082,6 @@
 msgid "LANGUAGE"
 msgstr "Jezik:"
 
-<<<<<<< HEAD
-#: ../src/general/OptionsMenu.cs:1562
-msgid "LANGUAGE_TRANSLATION_PROGRESS"
-msgstr ""
-
-#: ../src/general/OptionsMenu.cs:1558
-msgid "LANGUAGE_TRANSLATION_PROGRESS_LOW"
-msgstr ""
-
-#: ../src/general/OptionsMenu.cs:1554
-=======
 #: ../src/general/OptionsMenu.cs:1565
 msgid "LANGUAGE_TRANSLATION_PROGRESS"
 msgstr ""
@@ -3132,7 +3091,6 @@
 msgstr ""
 
 #: ../src/general/OptionsMenu.cs:1557
->>>>>>> 5cf509fa
 msgid "LANGUAGE_TRANSLATION_PROGRESS_REALLY_LOW"
 msgstr ""
 
@@ -3431,7 +3389,7 @@
 msgid "LIPASE_DESCRIPTION"
 msgstr "Lepljiva unutrašnjost ćelije. Citoplazma je osnovna smeša jona, proteina i drugih supstanci rastvorenih u vodi koja ispunjava unutrašnjost ćelije. Jedna od funkcija koju obavlja je fermentacija, pretvaranje glukoze u ATP energiju. Da bi ćelije kojima nedostaju organeli imali napredniji metabolizam, na to se oslanjaju u energiji. Takođe se koristi za skladištenje molekula u ćeliji i za povećanje veličine ćelije."
 
-#: ../src/saving/SaveListItem.tscn:275 ../src/saving/SaveManagerGUI.tscn:51
+#: ../src/saving/SaveListItem.tscn:275 ../src/saving/SaveManagerGUI.tscn:56
 msgid "LOAD"
 msgstr ""
 
@@ -3439,7 +3397,7 @@
 msgid "LOADING"
 msgstr "Učitavanje"
 
-#: ../src/gui_common/ThriveFeedDisplayer.tscn:45 ../src/saving/SaveList.tscn:60
+#: ../src/gui_common/ThriveFeedDisplayer.tscn:45 ../src/saving/SaveList.tscn:59
 #: ../src/saving/SaveListItem.tscn:105
 #, fuzzy
 msgid "LOADING_DOT_DOT_DOT"
@@ -3483,23 +3441,23 @@
 msgid "LOAD_GAME_BUTTON_TOOLTIP"
 msgstr "Dodajte novo vezivanje tastera"
 
-#: ../src/saving/SaveList.tscn:130
+#: ../src/saving/SaveList.tscn:129
 msgid "LOAD_INCOMPATIBLE_PROTOTYPE_WARNING"
 msgstr ""
 
-#: ../src/saving/SaveList.tscn:78 ../src/saving/SaveList.tscn:86
+#: ../src/saving/SaveList.tscn:77 ../src/saving/SaveList.tscn:85
 msgid "LOAD_INCOMPATIBLE_SAVE_PROMPT"
 msgstr ""
 
-#: ../src/saving/SaveList.tscn:104
+#: ../src/saving/SaveList.tscn:103
 msgid "LOAD_INCOMPATIBLE_SAVE_WARNING"
 msgstr ""
 
+#: ../src/saving/SaveList.tscn:93
+msgid "LOAD_INVALID_SAVE_PROMPT"
+msgstr ""
+
 #: ../src/saving/SaveList.tscn:94
-msgid "LOAD_INVALID_SAVE_PROMPT"
-msgstr ""
-
-#: ../src/saving/SaveList.tscn:95
 msgid "LOAD_INVALID_SAVE_WARNING"
 msgstr ""
 
@@ -3648,7 +3606,7 @@
 msgstr ""
 
 #: ../src/engine/DebugOverlays.PerformanceMetrics.cs:78
-#: ../src/saving/SaveManagerGUI.cs:139
+#: ../src/saving/SaveManagerGUI.cs:133
 msgid "MIB_VALUE"
 msgstr ""
 
@@ -4328,7 +4286,7 @@
 msgid "NEW"
 msgstr ""
 
-#: ../src/saving/SaveList.tscn:79
+#: ../src/saving/SaveList.tscn:78
 msgid "NEWER_VERSION_LOADING_WARNING"
 msgstr ""
 
@@ -4504,11 +4462,11 @@
 msgid "NO_ORGANELLE_PROCESSES"
 msgstr "Postavite organelu"
 
-#: ../src/saving/SaveList.tscn:52
+#: ../src/saving/SaveList.tscn:51
 msgid "NO_SAVEGAMES_FOUND"
 msgstr ""
 
-#: ../src/saving/SaveManagerGUI.tscn:197
+#: ../src/saving/SaveManagerGUI.tscn:202
 msgid "NO_SAVE_DIRECTORY"
 msgstr ""
 
@@ -4586,7 +4544,7 @@
 msgid "OK"
 msgstr "U redu"
 
-#: ../src/saving/SaveList.tscn:87
+#: ../src/saving/SaveList.tscn:86
 msgid "OLDER_VERSION_LOADING_WARNING"
 msgstr ""
 
@@ -4633,7 +4591,7 @@
 msgid "OPEN_RESEARCH_SCREEN"
 msgstr "Otvorite ekran pomoći"
 
-#: ../src/saving/SaveManagerGUI.tscn:90
+#: ../src/saving/SaveManagerGUI.tscn:95
 msgid "OPEN_SAVE_DIRECTORY"
 msgstr ""
 
@@ -5069,7 +5027,7 @@
 msgid "PLAYER_DUPLICATE"
 msgstr "igrač je umro"
 
-#: ../src/saving/SaveHelper.cs:520
+#: ../src/saving/SaveHelper.cs:502
 #, fuzzy
 msgid "PLAYER_EXTINCT"
 msgstr "igrač je umro"
@@ -5278,7 +5236,7 @@
 msgid "REDO_THE_LAST_ACTION"
 msgstr "Ponovi poslednju akciju"
 
-#: ../src/modding/ModManager.tscn:146 ../src/saving/SaveManagerGUI.tscn:63
+#: ../src/modding/ModManager.tscn:146 ../src/saving/SaveManagerGUI.tscn:68
 msgid "REFRESH"
 msgstr ""
 
@@ -5563,7 +5521,7 @@
 msgid "SAVE_AUTOSAVE"
 msgstr ""
 
-#: ../src/saving/SaveList.cs:248
+#: ../src/saving/SaveList.cs:242
 msgid "SAVE_DELETE_WARNING"
 msgstr ""
 
@@ -5611,7 +5569,7 @@
 msgid "SAVE_IS_INVALID"
 msgstr ""
 
-#: ../src/saving/SaveList.tscn:114
+#: ../src/saving/SaveList.tscn:113
 #, fuzzy
 msgid "SAVE_IS_UPGRADEABLE_DESCRIPTION"
 msgstr "Vakuola je unutrašnja membranska organela koja se koristi za skladištenje u ćeliji. Sastoje se od nekoliko vezikula, manjih opnastih struktura koje se široko koriste u ćelijama za skladištenje, a koje su se stopile. Ispunjen je vodom koja se koristi da sadrži molekule, enzime, čvrste materije i druge supstance. Njihov oblik je tečan i može se razlikovati između ćelija."
@@ -5628,16 +5586,16 @@
 msgid "SAVE_QUICKSAVE"
 msgstr ""
 
-#: ../src/saving/SaveManagerGUI.tscn:142
+#: ../src/saving/SaveManagerGUI.tscn:147
 msgid "SAVE_SPACE_USED"
 msgstr ""
 
-#: ../src/saving/SaveList.tscn:120
+#: ../src/saving/SaveList.tscn:119
 #, fuzzy
 msgid "SAVE_UPGRADE_FAILED"
 msgstr "Vakuola je unutrašnja membranska organela koja se koristi za skladištenje u ćeliji. Sastoje se od nekoliko vezikula, manjih opnastih struktura koje se široko koriste u ćelijama za skladištenje, a koje su se stopile. Ispunjen je vodom koja se koristi da sadrži molekule, enzime, čvrste materije i druge supstance. Njihov oblik je tečan i može se razlikovati između ćelija."
 
-#: ../src/saving/SaveList.tscn:121
+#: ../src/saving/SaveList.tscn:120
 #, fuzzy
 msgid "SAVE_UPGRADE_FAILED_DESCRIPTION"
 msgstr "Vakuola je unutrašnja membranska organela koja se koristi za skladištenje u ćeliji. Sastoje se od nekoliko vezikula, manjih opnastih struktura koje se široko koriste u ćelijama za skladištenje, a koje su se stopile. Ispunjen je vodom koja se koristi da sadrži molekule, enzime, čvrste materije i druge supstance. Njihov oblik je tečan i može se razlikovati između ćelija."
@@ -5652,16 +5610,16 @@
 msgid "SAVING_DOT_DOT_DOT"
 msgstr "Traži..."
 
-#: ../src/saving/SaveHelper.cs:510 ../src/saving/SaveHelper.cs:561
+#: ../src/saving/SaveHelper.cs:492 ../src/saving/SaveHelper.cs:543
 #, fuzzy
 msgid "SAVING_FAILED_WITH_EXCEPTION"
 msgstr "Vakuola je unutrašnja membranska organela koja se koristi za skladištenje u ćeliji. Sastoje se od nekoliko vezikula, manjih opnastih struktura koje se široko koriste u ćelijama za skladištenje, a koje su se stopile. Ispunjen je vodom koja se koristi da sadrži molekule, enzime, čvrste materije i druge supstance. Njihov oblik je tečan i može se razlikovati između ćelija."
 
-#: ../src/saving/SaveHelper.cs:519 ../src/saving/SaveHelper.cs:538
+#: ../src/saving/SaveHelper.cs:501 ../src/saving/SaveHelper.cs:520
 msgid "SAVING_NOT_POSSIBLE"
 msgstr ""
 
-#: ../src/saving/SaveHelper.cs:551
+#: ../src/saving/SaveHelper.cs:533
 msgid "SAVING_SUCCEEDED"
 msgstr ""
 
@@ -5739,7 +5697,7 @@
 msgid "SEED_LABEL"
 msgstr ""
 
-#: ../src/saving/SaveManagerGUI.tscn:162
+#: ../src/saving/SaveManagerGUI.tscn:167
 msgid "SELECTED_COLON"
 msgstr ""
 
@@ -5747,16 +5705,16 @@
 msgid "SELECTED_MOD"
 msgstr ""
 
-#: ../src/saving/SaveList.tscn:102
+#: ../src/saving/SaveList.tscn:101
 msgid "SELECTED_SAVE_IS_INCOMPATIBLE_PROMPT"
 msgstr ""
 
-#: ../src/saving/SaveList.tscn:128
+#: ../src/saving/SaveList.tscn:127
 #, fuzzy
 msgid "SELECTED_SAVE_IS_INCOMPATIBLE_PROTOTYPE_PROMPT"
 msgstr "Vakuola je unutrašnja membranska organela koja se koristi za skladištenje u ćeliji. Sastoje se od nekoliko vezikula, manjih opnastih struktura koje se široko koriste u ćelijama za skladištenje, a koje su se stopile. Ispunjen je vodom koja se koristi da sadrži molekule, enzime, čvrste materije i druge supstance. Njihov oblik je tečan i može se razlikovati između ćelija."
 
-#: ../src/saving/SaveList.tscn:113
+#: ../src/saving/SaveList.tscn:112
 #, fuzzy
 msgid "SELECTED_SAVE_IS_UPGRADEABLE_PROMPT"
 msgstr "Vakuola je unutrašnja membranska organela koja se koristi za skladištenje u ćeliji. Sastoje se od nekoliko vezikula, manjih opnastih struktura koje se široko koriste u ćelijama za skladištenje, a koje su se stopile. Ispunjen je vodom koja se koristi da sadrži molekule, enzime, čvrste materije i druge supstance. Njihov oblik je tečan i može se razlikovati između ćelija."
@@ -6271,11 +6229,7 @@
 msgid "STORAGE_COLON"
 msgstr "Skladište"
 
-<<<<<<< HEAD
-#: ../src/general/MainMenu.cs:595
-=======
 #: ../src/general/MainMenu.cs:620
->>>>>>> 5cf509fa
 msgid "STORE_LOGGED_IN_AS"
 msgstr ""
 
@@ -6746,7 +6700,7 @@
 msgid "TOTAL_POPULATION_COLON"
 msgstr "Broj populacije od {0} promenio se za {1} zbog: {2}"
 
-#: ../src/saving/SaveManagerGUI.tscn:122
+#: ../src/saving/SaveManagerGUI.tscn:127
 msgid "TOTAL_SAVES"
 msgstr ""
 
@@ -6798,7 +6752,7 @@
 msgid "TRY_FOSSILISING_SOME_SPECIES"
 msgstr "Napravite snimak ekrana"
 
-#: ../src/saving/SaveManagerGUI.tscn:199
+#: ../src/saving/SaveManagerGUI.tscn:204
 msgid "TRY_MAKING_A_SAVE"
 msgstr ""
 
@@ -6929,11 +6883,7 @@
 msgid "UNBIND_HELP_TEXT"
 msgstr ""
 
-<<<<<<< HEAD
-#: ../src/general/OptionsMenu.cs:1623
-=======
 #: ../src/general/OptionsMenu.cs:1626
->>>>>>> 5cf509fa
 msgid "UNCERTAIN_VERSION_WARNING"
 msgstr ""
 
@@ -6968,11 +6918,7 @@
 msgid "UNKNOWN"
 msgstr "Nepoznati miš"
 
-<<<<<<< HEAD
-#: ../src/general/OptionsMenu.cs:1069
-=======
 #: ../src/general/OptionsMenu.cs:1072
->>>>>>> 5cf509fa
 #, fuzzy
 msgid "UNKNOWN_DISPLAY_DRIVER"
 msgstr "Sposobnosti"
@@ -6986,11 +6932,7 @@
 msgid "UNKNOWN_ON_WINDOWS"
 msgstr "Nepoznati miš"
 
-<<<<<<< HEAD
-#: ../src/general/OptionsMenu.cs:1630
-=======
 #: ../src/general/OptionsMenu.cs:1633
->>>>>>> 5cf509fa
 #, fuzzy
 msgid "UNKNOWN_VERSION"
 msgstr "Nepoznati miš"
@@ -7146,11 +7088,7 @@
 msgid "VIDEO_MEMORY"
 msgstr ""
 
-<<<<<<< HEAD
-#: ../src/general/OptionsMenu.cs:1078 ../src/general/OptionsMenu.tscn:561
-=======
 #: ../src/general/OptionsMenu.cs:1081 ../src/general/OptionsMenu.tscn:561
->>>>>>> 5cf509fa
 msgid "VIDEO_MEMORY_MIB"
 msgstr ""
 
