--- conflicted
+++ resolved
@@ -7,11 +7,7 @@
 msgstr ""
 "Project-Id-Version: PROJECT VERSION\n"
 "Report-Msgid-Bugs-To: EMAIL@ADDRESS\n"
-<<<<<<< HEAD
-"POT-Creation-Date: 2025-07-11 18:06+0200\n"
-=======
 "POT-Creation-Date: 2025-06-05 21:10+0100\n"
->>>>>>> c10e08e0
 "PO-Revision-Date: 2025-05-25 15:00+0000\n"
 "Last-Translator: Anonymous <noreply@weblate.org>\n"
 "Language-Team: Serbian (Latin script) <https://translate.revolutionarygamesstudio.com/projects/thrive/thrive-game/sr_Latn/>\n"
@@ -4822,9 +4818,8 @@
 msgid "PLANET_DETAILS_STRING"
 msgstr ""
 
-#, fuzzy
 msgid "PLANET_GENERATION_TEASER"
-msgstr "Zatvoriti opcije?"
+msgstr ""
 
 msgid "PLANET_RANDOM_SEED"
 msgstr ""
@@ -5598,10 +5593,6 @@
 msgstr "Ova membrana ima jak zid od silicijum dioksida. Može se dobro odupreti ukupnoj šteti i vrlo je otporan na fizička oštećenja. Takođe zahteva manje energije za održavanje forme. Međutim, usporava ćeliju velikim faktorom i ćelija apsorbuje resurse smanjenom brzinom."
 
 #, fuzzy
-msgid "SIMULATION_CONFIG"
-msgstr "populacija:"
-
-#, fuzzy
 msgid "SIXTEEN_TIMES"
 msgstr "Vrste:"
 
@@ -6765,9 +6756,6 @@
 msgid "UPSCALE_FSR_22"
 msgstr ""
 
-msgid "UPSCALE_METHOD"
-msgstr ""
-
 msgid "UPSCALE_SHARPENING_FSR"
 msgstr ""
 
@@ -8833,78 +8821,6 @@
 
 msgid "ZOOM_OUT"
 msgstr "Odzumirati"
-
-#, fuzzy
-#~ msgid "AUTO_EVO_TOOL_BUTTON"
-#~ msgstr "Rezolucija:"
-
-#, fuzzy
-#~ msgid "CLIMATE_INSTABILITY_EXPLANATION"
-#~ msgstr "Broj populacije od {0} promenio se za {1} zbog: {2}"
-
-#, fuzzy
-#~ msgid "CLIMATE_STABILITY_AVERAGE"
-#~ msgstr "Broj populacije od {0} promenio se za {1} zbog: {2}"
-
-#, fuzzy
-#~ msgid "CLIMATE_STABILITY_STABLE"
-#~ msgstr "Broj populacije od {0} promenio se za {1} zbog: {2}"
-
-#, fuzzy
-#~ msgid "CLIMATE_STABILITY_UNSTABLE"
-#~ msgstr "Broj populacije od {0} promenio se za {1} zbog: {2}"
-
-#, fuzzy
-#~ msgid "GENERATE_BUTTON"
-#~ msgstr "Generacija:"
-
-#, fuzzy
-#~ msgid "GEOLOGICAL_ACTIVITY_EXPLANATION"
-#~ msgstr "Broj populacije od {0} promenio se za {1} zbog: {2}"
-
-#, fuzzy
-#~ msgid "PLANET_CUSTOMIZER"
-#~ msgstr "Na Kursoru:"
-
-#, fuzzy
-#~ msgid "REGENERATE_BUTTON"
-#~ msgstr "Organele"
-
-#, fuzzy
-#~ msgid "WORLD_SEA_LEVEL"
-#~ msgstr "Dodajte novo vezivanje tastera"
-
-#, fuzzy
-#~ msgid "WORLD_SEA_LEVEL_DEEP"
-#~ msgstr "za povećanje kretanja"
-
-#, fuzzy
-#~ msgid "WORLD_SEA_LEVEL_EXPLANATION"
-#~ msgstr "Broj populacije od {0} promenio se za {1} zbog: {2}"
-
-#, fuzzy
-#~ msgid "WORLD_SEA_LEVEL_MODERATE"
-#~ msgstr "za povećanje kretanja"
-
-#, fuzzy
-#~ msgid "WORLD_TEMPERATURE"
-#~ msgstr "Temperatura"
-
-#, fuzzy
-#~ msgid "WORLD_TEMPERATURE_COLD"
-#~ msgstr "Temp."
-
-#, fuzzy
-#~ msgid "WORLD_TEMPERATURE_EXPLANATION"
-#~ msgstr "Broj populacije od {0} promenio se za {1} zbog: {2}"
-
-#, fuzzy
-#~ msgid "WORLD_TEMPERATURE_TEMPERATE"
-#~ msgstr "Temp."
-
-#, fuzzy
-#~ msgid "WORLD_TEMPERATURE_WARM"
-#~ msgstr "Temp."
 
 #, fuzzy
 #~ msgid "PASSIVE_REPRODUCTION_PROGRESS_EXPLANATION"
