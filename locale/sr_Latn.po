--- conflicted
+++ resolved
@@ -7,11 +7,7 @@
 msgstr ""
 "Project-Id-Version: PROJECT VERSION\n"
 "Report-Msgid-Bugs-To: EMAIL@ADDRESS\n"
-<<<<<<< HEAD
-"POT-Creation-Date: 2024-01-15 00:33+0000\n"
-=======
-"POT-Creation-Date: 2024-01-16 11:50+0200\n"
->>>>>>> 5bb18fae
+"POT-Creation-Date: 2024-01-16 21:56+0000\n"
 "PO-Revision-Date: 2022-03-21 22:25+0000\n"
 "Last-Translator: Henri Hyyryläinen <hhyyrylainen@revolutionarygamesstudio.com>\n"
 "Language-Team: Serbian (latin) <https://translate.revolutionarygamesstudio.com/projects/thrive/thrive-game/sr_Latn/>\n"
@@ -3906,10 +3902,6 @@
 msgid "QUIT_BUTTON_TOOLTIP"
 msgstr "Dodajte novo vezivanje tastera"
 
-<<<<<<< HEAD
-#: ../src/general/PauseMenu.cs:426
-=======
->>>>>>> 5bb18fae
 #, fuzzy
 msgid "QUIT_GAME_WARNING"
 msgstr "Upozorenje u režimu GLES2"
@@ -4063,11 +4055,6 @@
 msgid "RETURN_TO_MENU_TOOLTIP"
 msgstr "Vratite se u Meni"
 
-<<<<<<< HEAD
-#: ../src/auto-evo/AutoEvoExploringTool.tscn:1009
-#: ../src/general/PauseMenu.cs:407
-=======
->>>>>>> 5bb18fae
 #, fuzzy
 msgid "RETURN_TO_MENU_WARNING"
 msgstr "Vratite se u Meni"
@@ -4688,10 +4675,6 @@
 msgid "STORAGE_COLON"
 msgstr "Skladište"
 
-<<<<<<< HEAD
-#: ../src/general/MainMenu.cs:669
-=======
->>>>>>> 5bb18fae
 msgid "STORE_LOGGED_IN_AS"
 msgstr ""
 
@@ -4851,10 +4834,6 @@
 msgid "TESTING_TEAM"
 msgstr ""
 
-<<<<<<< HEAD
-#: ../src/general/MainMenu.cs:277 ../src/general/MainMenu.tscn:1004
-=======
->>>>>>> 5bb18fae
 msgid "THANKS_FOR_BUYING_THRIVE"
 msgstr ""
 
@@ -5822,244 +5801,24 @@
 msgid "WIKI_FLAGELLUM_UPGRADES"
 msgstr ""
 
-<<<<<<< HEAD
-#: ../simulation_parameters/common/wiki.json:36
-#: ../simulation_parameters/common/wiki.json:75
-#: ../simulation_parameters/common/wiki.json:114
-#: ../simulation_parameters/common/wiki.json:153
-#: ../simulation_parameters/common/wiki.json:192
-#: ../simulation_parameters/common/wiki.json:231
-#: ../simulation_parameters/common/wiki.json:270
-#: ../simulation_parameters/common/wiki.json:309
-#: ../simulation_parameters/common/wiki.json:348
-#: ../simulation_parameters/common/wiki.json:387
-#: ../simulation_parameters/common/wiki.json:426
-#: ../simulation_parameters/common/wiki.json:465
-#: ../simulation_parameters/common/wiki.json:504
-#: ../simulation_parameters/common/wiki.json:543
-#: ../simulation_parameters/common/wiki.json:582
-#: ../simulation_parameters/common/wiki.json:621
-#: ../simulation_parameters/common/wiki.json:660
-#: ../simulation_parameters/common/wiki.json:699
-#: ../simulation_parameters/common/wiki.json:738
-#: ../simulation_parameters/common/wiki.json:777
-#: ../simulation_parameters/common/wiki.json:816
-#: ../simulation_parameters/common/wiki.json:855
-#: ../simulation_parameters/common/wiki.json:894
-#: ../simulation_parameters/common/wiki.json:933
-#: ../simulation_parameters/common/wiki.json:972
-#: ../simulation_parameters/common/wiki.json:1011
-#: ../simulation_parameters/common/wiki.json:1050
-#: ../simulation_parameters/common/wiki.json:1089
 msgid "WIKI_HEADING_EFFECTS"
 msgstr ""
 
-#: ../simulation_parameters/common/wiki.json:32
-#: ../simulation_parameters/common/wiki.json:71
-#: ../simulation_parameters/common/wiki.json:110
-#: ../simulation_parameters/common/wiki.json:149
-#: ../simulation_parameters/common/wiki.json:188
-#: ../simulation_parameters/common/wiki.json:227
-#: ../simulation_parameters/common/wiki.json:266
-#: ../simulation_parameters/common/wiki.json:305
-#: ../simulation_parameters/common/wiki.json:344
-#: ../simulation_parameters/common/wiki.json:383
-#: ../simulation_parameters/common/wiki.json:422
-#: ../simulation_parameters/common/wiki.json:461
-#: ../simulation_parameters/common/wiki.json:500
-#: ../simulation_parameters/common/wiki.json:539
-#: ../simulation_parameters/common/wiki.json:578
-#: ../simulation_parameters/common/wiki.json:617
-#: ../simulation_parameters/common/wiki.json:656
-#: ../simulation_parameters/common/wiki.json:695
-#: ../simulation_parameters/common/wiki.json:734
-#: ../simulation_parameters/common/wiki.json:773
-#: ../simulation_parameters/common/wiki.json:812
-#: ../simulation_parameters/common/wiki.json:851
-#: ../simulation_parameters/common/wiki.json:890
-#: ../simulation_parameters/common/wiki.json:929
-#: ../simulation_parameters/common/wiki.json:968
-#: ../simulation_parameters/common/wiki.json:1007
-#: ../simulation_parameters/common/wiki.json:1046
-#: ../simulation_parameters/common/wiki.json:1085
 msgid "WIKI_HEADING_MODIFICATIONS"
 msgstr ""
 
-#: ../simulation_parameters/common/wiki.json:28
-#: ../simulation_parameters/common/wiki.json:67
-#: ../simulation_parameters/common/wiki.json:106
-#: ../simulation_parameters/common/wiki.json:145
-#: ../simulation_parameters/common/wiki.json:184
-#: ../simulation_parameters/common/wiki.json:223
-#: ../simulation_parameters/common/wiki.json:262
-#: ../simulation_parameters/common/wiki.json:301
-#: ../simulation_parameters/common/wiki.json:340
-#: ../simulation_parameters/common/wiki.json:379
-#: ../simulation_parameters/common/wiki.json:418
-#: ../simulation_parameters/common/wiki.json:457
-#: ../simulation_parameters/common/wiki.json:496
-#: ../simulation_parameters/common/wiki.json:535
-#: ../simulation_parameters/common/wiki.json:574
-#: ../simulation_parameters/common/wiki.json:613
-#: ../simulation_parameters/common/wiki.json:652
-#: ../simulation_parameters/common/wiki.json:691
-#: ../simulation_parameters/common/wiki.json:730
-#: ../simulation_parameters/common/wiki.json:769
-#: ../simulation_parameters/common/wiki.json:808
-#: ../simulation_parameters/common/wiki.json:847
-#: ../simulation_parameters/common/wiki.json:886
-#: ../simulation_parameters/common/wiki.json:925
-#: ../simulation_parameters/common/wiki.json:964
-#: ../simulation_parameters/common/wiki.json:1003
-#: ../simulation_parameters/common/wiki.json:1042
-#: ../simulation_parameters/common/wiki.json:1081
 msgid "WIKI_HEADING_PROCESSES"
 msgstr ""
 
-#: ../simulation_parameters/common/wiki.json:24
-#: ../simulation_parameters/common/wiki.json:63
-#: ../simulation_parameters/common/wiki.json:102
-#: ../simulation_parameters/common/wiki.json:141
-#: ../simulation_parameters/common/wiki.json:180
-#: ../simulation_parameters/common/wiki.json:219
-#: ../simulation_parameters/common/wiki.json:258
-#: ../simulation_parameters/common/wiki.json:297
-#: ../simulation_parameters/common/wiki.json:336
-#: ../simulation_parameters/common/wiki.json:375
-#: ../simulation_parameters/common/wiki.json:414
-#: ../simulation_parameters/common/wiki.json:453
-#: ../simulation_parameters/common/wiki.json:492
-#: ../simulation_parameters/common/wiki.json:531
-#: ../simulation_parameters/common/wiki.json:570
-#: ../simulation_parameters/common/wiki.json:609
-#: ../simulation_parameters/common/wiki.json:648
-#: ../simulation_parameters/common/wiki.json:687
-#: ../simulation_parameters/common/wiki.json:726
-#: ../simulation_parameters/common/wiki.json:765
-#: ../simulation_parameters/common/wiki.json:804
-#: ../simulation_parameters/common/wiki.json:843
-#: ../simulation_parameters/common/wiki.json:882
-#: ../simulation_parameters/common/wiki.json:921
-#: ../simulation_parameters/common/wiki.json:960
-#: ../simulation_parameters/common/wiki.json:999
-#: ../simulation_parameters/common/wiki.json:1038
-#: ../simulation_parameters/common/wiki.json:1077
 msgid "WIKI_HEADING_REQUIREMENTS"
 msgstr ""
 
-#: ../simulation_parameters/common/wiki.json:48
-#: ../simulation_parameters/common/wiki.json:87
-#: ../simulation_parameters/common/wiki.json:126
-#: ../simulation_parameters/common/wiki.json:165
-#: ../simulation_parameters/common/wiki.json:204
-#: ../simulation_parameters/common/wiki.json:243
-#: ../simulation_parameters/common/wiki.json:282
-#: ../simulation_parameters/common/wiki.json:321
-#: ../simulation_parameters/common/wiki.json:360
-#: ../simulation_parameters/common/wiki.json:399
-#: ../simulation_parameters/common/wiki.json:438
-#: ../simulation_parameters/common/wiki.json:477
-#: ../simulation_parameters/common/wiki.json:516
-#: ../simulation_parameters/common/wiki.json:555
-#: ../simulation_parameters/common/wiki.json:594
-#: ../simulation_parameters/common/wiki.json:633
-#: ../simulation_parameters/common/wiki.json:672
-#: ../simulation_parameters/common/wiki.json:711
-#: ../simulation_parameters/common/wiki.json:750
-#: ../simulation_parameters/common/wiki.json:789
-#: ../simulation_parameters/common/wiki.json:828
-#: ../simulation_parameters/common/wiki.json:867
-#: ../simulation_parameters/common/wiki.json:906
-#: ../simulation_parameters/common/wiki.json:945
-#: ../simulation_parameters/common/wiki.json:984
-#: ../simulation_parameters/common/wiki.json:1023
-#: ../simulation_parameters/common/wiki.json:1062
-#: ../simulation_parameters/common/wiki.json:1101
 msgid "WIKI_HEADING_SCIENTIFIC_BACKGROUND"
 msgstr ""
 
-#: ../simulation_parameters/common/wiki.json:44
-#: ../simulation_parameters/common/wiki.json:83
-#: ../simulation_parameters/common/wiki.json:122
-#: ../simulation_parameters/common/wiki.json:161
-#: ../simulation_parameters/common/wiki.json:200
-#: ../simulation_parameters/common/wiki.json:239
-#: ../simulation_parameters/common/wiki.json:278
-#: ../simulation_parameters/common/wiki.json:317
-#: ../simulation_parameters/common/wiki.json:356
-#: ../simulation_parameters/common/wiki.json:395
-#: ../simulation_parameters/common/wiki.json:434
-#: ../simulation_parameters/common/wiki.json:473
-#: ../simulation_parameters/common/wiki.json:512
-#: ../simulation_parameters/common/wiki.json:551
-#: ../simulation_parameters/common/wiki.json:590
-#: ../simulation_parameters/common/wiki.json:629
-#: ../simulation_parameters/common/wiki.json:668
-#: ../simulation_parameters/common/wiki.json:707
-#: ../simulation_parameters/common/wiki.json:746
-#: ../simulation_parameters/common/wiki.json:785
-#: ../simulation_parameters/common/wiki.json:824
-#: ../simulation_parameters/common/wiki.json:863
-#: ../simulation_parameters/common/wiki.json:902
-#: ../simulation_parameters/common/wiki.json:941
-#: ../simulation_parameters/common/wiki.json:980
-#: ../simulation_parameters/common/wiki.json:1019
-#: ../simulation_parameters/common/wiki.json:1058
-#: ../simulation_parameters/common/wiki.json:1097
 msgid "WIKI_HEADING_STRATEGY"
 msgstr ""
 
-#: ../simulation_parameters/common/wiki.json:40
-#: ../simulation_parameters/common/wiki.json:79
-#: ../simulation_parameters/common/wiki.json:118
-#: ../simulation_parameters/common/wiki.json:157
-#: ../simulation_parameters/common/wiki.json:196
-#: ../simulation_parameters/common/wiki.json:235
-#: ../simulation_parameters/common/wiki.json:274
-#: ../simulation_parameters/common/wiki.json:313
-#: ../simulation_parameters/common/wiki.json:352
-#: ../simulation_parameters/common/wiki.json:391
-#: ../simulation_parameters/common/wiki.json:430
-#: ../simulation_parameters/common/wiki.json:469
-#: ../simulation_parameters/common/wiki.json:508
-#: ../simulation_parameters/common/wiki.json:547
-#: ../simulation_parameters/common/wiki.json:586
-#: ../simulation_parameters/common/wiki.json:625
-#: ../simulation_parameters/common/wiki.json:664
-#: ../simulation_parameters/common/wiki.json:703
-#: ../simulation_parameters/common/wiki.json:742
-#: ../simulation_parameters/common/wiki.json:781
-#: ../simulation_parameters/common/wiki.json:820
-#: ../simulation_parameters/common/wiki.json:859
-#: ../simulation_parameters/common/wiki.json:898
-#: ../simulation_parameters/common/wiki.json:937
-#: ../simulation_parameters/common/wiki.json:976
-#: ../simulation_parameters/common/wiki.json:1015
-#: ../simulation_parameters/common/wiki.json:1054
-#: ../simulation_parameters/common/wiki.json:1093
-=======
-msgid "WIKI_HEADING_AEROBIC_CELLULAR_RESPIRATION_(GLUCOSE_->_ATP)"
-msgstr ""
-
-msgid "WIKI_HEADING_EFFECTS"
-msgstr ""
-
-msgid "WIKI_HEADING_MODIFICATIONS"
-msgstr ""
-
-msgid "WIKI_HEADING_PROCESSES"
-msgstr ""
-
-msgid "WIKI_HEADING_REQUIREMENTS"
-msgstr ""
-
-msgid "WIKI_HEADING_SCIENTIFIC_BACKGROUND"
-msgstr ""
-
-msgid "WIKI_HEADING_STRATEGY"
-msgstr ""
-
->>>>>>> 5bb18fae
 msgid "WIKI_HEADING_UPGRADES"
 msgstr ""
 
@@ -6090,13 +5849,6 @@
 msgid "WIKI_LYSOSOME_UPGRADES"
 msgstr ""
 
-<<<<<<< HEAD
-#: ../simulation_parameters/common/wiki.json:466
-=======
-msgid "WIKI_METABOLOSOMES_AEROBIC_CELLULAR_RESPIRATION_(GLUCOSE_->_ATP)"
-msgstr ""
-
->>>>>>> 5bb18fae
 #, fuzzy
 msgid "WIKI_METABOLOSOMES_EFFECTS"
 msgstr "Metabolosomi su grozdi proteina umotani u proteinske ljuske. Oni su u stanju da pretvore glukozu u ATP mnogo većom brzinom nego što se to može učiniti u citoplazmi sa procesu koji se naziva aerobno disanje. Međutim, potreban mu je kiseonik da bi funkcionisao, a niži nivoi kiseonika u okolini usporiće brzinu njegove proizvodnje ATP. Pošto su metabolosomi suspendovani direktno u citoplazmi, okolna tečnost vrši određenu fermentaciju."
@@ -6129,309 +5881,149 @@
 msgid "WIKI_METABOLOSOMES_UPGRADES"
 msgstr "Metabolosomi su grozdi proteina umotani u proteinske ljuske. Oni su u stanju da pretvore glukozu u ATP mnogo većom brzinom nego što se to može učiniti u citoplazmi sa procesu koji se naziva aerobno disanje. Međutim, potreban mu je kiseonik da bi funkcionisao, a niži nivoi kiseonika u okolini usporiće brzinu njegove proizvodnje ATP. Pošto su metabolosomi suspendovani direktno u citoplazmi, okolna tečnost vrši određenu fermentaciju."
 
-<<<<<<< HEAD
-#: ../simulation_parameters/common/wiki.json:505
-=======
->>>>>>> 5bb18fae
 #, fuzzy
 msgid "WIKI_MITOCHONDRION_EFFECTS"
 msgstr "Moć ćelije. Mitohondrion (množina: mitohondrije) je dvostruka membranska struktura ispunjena proteinima i enzimima. To je prokariot koji je asimilirao za upotrebu od svog eukariotskog domaćina. U stanju je da pretvori glukozu u ATP sa mnogo većom efikasnošću nego što se to može učiniti u citoplazmi u procesu koji se naziva aerobno disanje. Međutim, potreban mu je kiseonik da bi funkcionisao, a niži nivoi kiseonika u okolini usporiće brzinu njegove proizvodnje ATP."
 
-<<<<<<< HEAD
-#: ../simulation_parameters/common/wiki.json:489
-=======
->>>>>>> 5bb18fae
 #, fuzzy
 msgid "WIKI_MITOCHONDRION_INTRO"
 msgstr "Mitohondrija"
 
-<<<<<<< HEAD
-#: ../simulation_parameters/common/wiki.json:501
-=======
->>>>>>> 5bb18fae
 #, fuzzy
 msgid "WIKI_MITOCHONDRION_MODIFICATIONS"
 msgstr "Moć ćelije. Mitohondrion (množina: mitohondrije) je dvostruka membranska struktura ispunjena proteinima i enzimima. To je prokariot koji je asimilirao za upotrebu od svog eukariotskog domaćina. U stanju je da pretvori glukozu u ATP sa mnogo većom efikasnošću nego što se to može učiniti u citoplazmi u procesu koji se naziva aerobno disanje. Međutim, potreban mu je kiseonik da bi funkcionisao, a niži nivoi kiseonika u okolini usporiće brzinu njegove proizvodnje ATP."
 
-<<<<<<< HEAD
-#: ../simulation_parameters/common/wiki.json:497
-=======
->>>>>>> 5bb18fae
 #, fuzzy
 msgid "WIKI_MITOCHONDRION_PROCESSES"
 msgstr "Moć ćelije. Mitohondrion (množina: mitohondrije) je dvostruka membranska struktura ispunjena proteinima i enzimima. To je prokariot koji je asimilirao za upotrebu od svog eukariotskog domaćina. U stanju je da pretvori glukozu u ATP sa mnogo većom efikasnošću nego što se to može učiniti u citoplazmi u procesu koji se naziva aerobno disanje. Međutim, potreban mu je kiseonik da bi funkcionisao, a niži nivoi kiseonika u okolini usporiće brzinu njegove proizvodnje ATP."
 
-<<<<<<< HEAD
-#: ../simulation_parameters/common/wiki.json:493
-=======
->>>>>>> 5bb18fae
 #, fuzzy
 msgid "WIKI_MITOCHONDRION_REQUIREMENTS"
 msgstr "Moć ćelije. Mitohondrion (množina: mitohondrije) je dvostruka membranska struktura ispunjena proteinima i enzimima. To je prokariot koji je asimilirao za upotrebu od svog eukariotskog domaćina. U stanju je da pretvori glukozu u ATP sa mnogo većom efikasnošću nego što se to može učiniti u citoplazmi u procesu koji se naziva aerobno disanje. Međutim, potreban mu je kiseonik da bi funkcionisao, a niži nivoi kiseonika u okolini usporiće brzinu njegove proizvodnje ATP."
 
-<<<<<<< HEAD
-#: ../simulation_parameters/common/wiki.json:517
-=======
->>>>>>> 5bb18fae
 #, fuzzy
 msgid "WIKI_MITOCHONDRION_SCIENTIFIC_BACKGROUND"
 msgstr "Moć ćelije. Mitohondrion (množina: mitohondrije) je dvostruka membranska struktura ispunjena proteinima i enzimima. To je prokariot koji je asimilirao za upotrebu od svog eukariotskog domaćina. U stanju je da pretvori glukozu u ATP sa mnogo većom efikasnošću nego što se to može učiniti u citoplazmi u procesu koji se naziva aerobno disanje. Međutim, potreban mu je kiseonik da bi funkcionisao, a niži nivoi kiseonika u okolini usporiće brzinu njegove proizvodnje ATP."
 
-<<<<<<< HEAD
-#: ../simulation_parameters/common/wiki.json:513
-=======
->>>>>>> 5bb18fae
 #, fuzzy
 msgid "WIKI_MITOCHONDRION_STRATEGY"
 msgstr "Moć ćelije. Mitohondrion (množina: mitohondrije) je dvostruka membranska struktura ispunjena proteinima i enzimima. To je prokariot koji je asimilirao za upotrebu od svog eukariotskog domaćina. U stanju je da pretvori glukozu u ATP sa mnogo većom efikasnošću nego što se to može učiniti u citoplazmi u procesu koji se naziva aerobno disanje. Međutim, potreban mu je kiseonik da bi funkcionisao, a niži nivoi kiseonika u okolini usporiće brzinu njegove proizvodnje ATP."
 
-<<<<<<< HEAD
-#: ../simulation_parameters/common/wiki.json:509
-=======
->>>>>>> 5bb18fae
 #, fuzzy
 msgid "WIKI_MITOCHONDRION_UPGRADES"
 msgstr "Moć ćelije. Mitohondrion (množina: mitohondrije) je dvostruka membranska struktura ispunjena proteinima i enzimima. To je prokariot koji je asimilirao za upotrebu od svog eukariotskog domaćina. U stanju je da pretvori glukozu u ATP sa mnogo većom efikasnošću nego što se to može učiniti u citoplazmi u procesu koji se naziva aerobno disanje. Međutim, potreban mu je kiseonik da bi funkcionisao, a niži nivoi kiseonika u okolini usporiće brzinu njegove proizvodnje ATP."
 
-<<<<<<< HEAD
-#: ../simulation_parameters/common/wiki.json:544
 msgid "WIKI_MYOFIBRIL_EFFECTS"
 msgstr ""
 
-#: ../simulation_parameters/common/wiki.json:528
 msgid "WIKI_MYOFIBRIL_INTRO"
 msgstr ""
 
-#: ../simulation_parameters/common/wiki.json:540
 msgid "WIKI_MYOFIBRIL_MODIFICATIONS"
 msgstr ""
 
-#: ../simulation_parameters/common/wiki.json:536
-=======
-msgid "WIKI_MYOFIBRIL_EFFECTS"
-msgstr ""
-
-msgid "WIKI_MYOFIBRIL_INTRO"
-msgstr ""
-
-msgid "WIKI_MYOFIBRIL_MODIFICATIONS"
-msgstr ""
-
->>>>>>> 5bb18fae
 #, fuzzy
 msgid "WIKI_MYOFIBRIL_PROCESSES"
 msgstr "Postavite organelu"
 
-<<<<<<< HEAD
-#: ../simulation_parameters/common/wiki.json:532
 msgid "WIKI_MYOFIBRIL_REQUIREMENTS"
 msgstr ""
 
-#: ../simulation_parameters/common/wiki.json:556
 msgid "WIKI_MYOFIBRIL_SCIENTIFIC_BACKGROUND"
 msgstr ""
 
-#: ../simulation_parameters/common/wiki.json:552
 msgid "WIKI_MYOFIBRIL_STRATEGY"
 msgstr ""
 
-#: ../simulation_parameters/common/wiki.json:548
 msgid "WIKI_MYOFIBRIL_UPGRADES"
 msgstr ""
 
-#: ../simulation_parameters/common/wiki.json:622
-=======
-msgid "WIKI_MYOFIBRIL_REQUIREMENTS"
-msgstr ""
-
-msgid "WIKI_MYOFIBRIL_SCIENTIFIC_BACKGROUND"
-msgstr ""
-
-msgid "WIKI_MYOFIBRIL_STRATEGY"
-msgstr ""
-
-msgid "WIKI_MYOFIBRIL_UPGRADES"
-msgstr ""
-
->>>>>>> 5bb18fae
 #, fuzzy
 msgid "WIKI_NITROGEN-FIXING_PLASTID_EFFECTS"
 msgstr "Plastid za Fiksiranje Azota"
 
-<<<<<<< HEAD
-#: ../simulation_parameters/common/wiki.json:606
-=======
->>>>>>> 5bb18fae
 #, fuzzy
 msgid "WIKI_NITROGEN-FIXING_PLASTID_INTRO"
 msgstr "Plastid za Fiksiranje Azota"
 
-<<<<<<< HEAD
-#: ../simulation_parameters/common/wiki.json:618
-=======
->>>>>>> 5bb18fae
 #, fuzzy
 msgid "WIKI_NITROGEN-FIXING_PLASTID_MODIFICATIONS"
 msgstr "Plastid za fiksiranje azota je protein koji može da koristi gasoviti azot i kiseonik i ćelijsku energiju u obliku ATP za proizvodnju amonijaka, ključnog hranljivog sastojka za rast ćelija. Ovo je proces koji se naziva aerobna fiksacija azota."
 
-<<<<<<< HEAD
-#: ../simulation_parameters/common/wiki.json:614
-=======
->>>>>>> 5bb18fae
 #, fuzzy
 msgid "WIKI_NITROGEN-FIXING_PLASTID_PROCESSES"
 msgstr "Plastid za fiksiranje azota je protein koji može da koristi gasoviti azot i kiseonik i ćelijsku energiju u obliku ATP za proizvodnju amonijaka, ključnog hranljivog sastojka za rast ćelija. Ovo je proces koji se naziva aerobna fiksacija azota."
 
-<<<<<<< HEAD
-#: ../simulation_parameters/common/wiki.json:610
-=======
->>>>>>> 5bb18fae
 #, fuzzy
 msgid "WIKI_NITROGEN-FIXING_PLASTID_REQUIREMENTS"
 msgstr "Plastid za Fiksiranje Azota"
 
-<<<<<<< HEAD
-#: ../simulation_parameters/common/wiki.json:634
-=======
->>>>>>> 5bb18fae
 #, fuzzy
 msgid "WIKI_NITROGEN-FIXING_PLASTID_SCIENTIFIC_BACKGROUND"
 msgstr "Plastid za fiksiranje azota je protein koji može da koristi gasoviti azot i kiseonik i ćelijsku energiju u obliku ATP za proizvodnju amonijaka, ključnog hranljivog sastojka za rast ćelija. Ovo je proces koji se naziva aerobna fiksacija azota."
 
-<<<<<<< HEAD
-#: ../simulation_parameters/common/wiki.json:630
-=======
->>>>>>> 5bb18fae
 #, fuzzy
 msgid "WIKI_NITROGEN-FIXING_PLASTID_STRATEGY"
 msgstr "Plastid za Fiksiranje Azota"
 
-<<<<<<< HEAD
-#: ../simulation_parameters/common/wiki.json:626
-=======
->>>>>>> 5bb18fae
 #, fuzzy
 msgid "WIKI_NITROGEN-FIXING_PLASTID_UPGRADES"
 msgstr "Plastid za Fiksiranje Azota"
 
-<<<<<<< HEAD
-#: ../simulation_parameters/common/wiki.json:583
-=======
->>>>>>> 5bb18fae
 #, fuzzy
 msgid "WIKI_NITROGENASE_EFFECTS"
 msgstr "Nitrogenaza je protein u stanju da koristi gasoviti azot i ćelijsku energiju u obliku ATP za proizvodnju amonijaka, ključnog hranljivog sastojka za rast ćelija. Ovo je proces koji se naziva anaerobna fiksacija azota. Pošto je nitrogenaza suspendovana direktno u citoplazmi, okolna tečnost vrši fermentaciju."
 
-<<<<<<< HEAD
-#: ../simulation_parameters/common/wiki.json:567
-=======
->>>>>>> 5bb18fae
 #, fuzzy
 msgid "WIKI_NITROGENASE_INTRO"
 msgstr "Nitrogenaza je protein u stanju da koristi gasoviti azot i ćelijsku energiju u obliku ATP za proizvodnju amonijaka, ključnog hranljivog sastojka za rast ćelija. Ovo je proces koji se naziva anaerobna fiksacija azota. Pošto je nitrogenaza suspendovana direktno u citoplazmi, okolna tečnost vrši fermentaciju."
 
-<<<<<<< HEAD
-#: ../simulation_parameters/common/wiki.json:579
-=======
->>>>>>> 5bb18fae
 #, fuzzy
 msgid "WIKI_NITROGENASE_MODIFICATIONS"
 msgstr "Nitrogenaza je protein u stanju da koristi gasoviti azot i ćelijsku energiju u obliku ATP za proizvodnju amonijaka, ključnog hranljivog sastojka za rast ćelija. Ovo je proces koji se naziva anaerobna fiksacija azota. Pošto je nitrogenaza suspendovana direktno u citoplazmi, okolna tečnost vrši fermentaciju."
 
-<<<<<<< HEAD
-#: ../simulation_parameters/common/wiki.json:575
-=======
->>>>>>> 5bb18fae
 #, fuzzy
 msgid "WIKI_NITROGENASE_PROCESSES"
 msgstr "Nitrogenaza je protein u stanju da koristi gasoviti azot i ćelijsku energiju u obliku ATP za proizvodnju amonijaka, ključnog hranljivog sastojka za rast ćelija. Ovo je proces koji se naziva anaerobna fiksacija azota. Pošto je nitrogenaza suspendovana direktno u citoplazmi, okolna tečnost vrši fermentaciju."
 
-<<<<<<< HEAD
-#: ../simulation_parameters/common/wiki.json:571
 msgid "WIKI_NITROGENASE_REQUIREMENTS"
 msgstr ""
 
-#: ../simulation_parameters/common/wiki.json:595
-=======
-msgid "WIKI_NITROGENASE_REQUIREMENTS"
-msgstr ""
-
->>>>>>> 5bb18fae
 #, fuzzy
 msgid "WIKI_NITROGENASE_SCIENTIFIC_BACKGROUND"
 msgstr "Nitrogenaza je protein u stanju da koristi gasoviti azot i ćelijsku energiju u obliku ATP za proizvodnju amonijaka, ključnog hranljivog sastojka za rast ćelija. Ovo je proces koji se naziva anaerobna fiksacija azota. Pošto je nitrogenaza suspendovana direktno u citoplazmi, okolna tečnost vrši fermentaciju."
 
-<<<<<<< HEAD
-#: ../simulation_parameters/common/wiki.json:591
-=======
->>>>>>> 5bb18fae
 #, fuzzy
 msgid "WIKI_NITROGENASE_STRATEGY"
 msgstr "Nitrogenaza je protein u stanju da koristi gasoviti azot i ćelijsku energiju u obliku ATP za proizvodnju amonijaka, ključnog hranljivog sastojka za rast ćelija. Ovo je proces koji se naziva anaerobna fiksacija azota. Pošto je nitrogenaza suspendovana direktno u citoplazmi, okolna tečnost vrši fermentaciju."
 
-<<<<<<< HEAD
-#: ../simulation_parameters/common/wiki.json:587
-=======
->>>>>>> 5bb18fae
 #, fuzzy
 msgid "WIKI_NITROGENASE_UPGRADES"
 msgstr "Nitrogenaza je protein u stanju da koristi gasoviti azot i ćelijsku energiju u obliku ATP za proizvodnju amonijaka, ključnog hranljivog sastojka za rast ćelija. Ovo je proces koji se naziva anaerobna fiksacija azota. Pošto je nitrogenaza suspendovana direktno u citoplazmi, okolna tečnost vrši fermentaciju."
 
-<<<<<<< HEAD
-#: ../simulation_parameters/common/wiki.json:661
 msgid "WIKI_NUCLEUS_EFFECTS"
 msgstr ""
 
-#: ../simulation_parameters/common/wiki.json:645
 msgid "WIKI_NUCLEUS_INTRO"
 msgstr ""
 
-#: ../simulation_parameters/common/wiki.json:657
-=======
-msgid "WIKI_NUCLEUS_EFFECTS"
-msgstr ""
-
-msgid "WIKI_NUCLEUS_INTRO"
-msgstr ""
-
->>>>>>> 5bb18fae
 #, fuzzy
 msgid "WIKI_NUCLEUS_MODIFICATIONS"
 msgstr "Definitivna karakteristika eukariotskih ćelija. Jezgro takođe uključuje endoplazmatski retikulum i telo golgija. Evolucija prokariontskih ćelija je razviti sistem unutrašnjih membrana, urađen asimilacijom drugog prokariota u sebi. To im omogućava da razdvoje ili odbace različite procese koji se dešavaju unutar ćelije i sprečava ih da se preklapaju. To omogućava da njihovi novi membranski organeli budu mnogo složeniji, efikasniji i specijalizovaniji nego da slobodno lebde u citoplazmi. Međutim, ovo dolazi po cenu da ćelija bude mnogo veća i da joj treba puno energije za održavanje."
 
-<<<<<<< HEAD
-#: ../simulation_parameters/common/wiki.json:653
-=======
->>>>>>> 5bb18fae
 #, fuzzy
 msgid "WIKI_NUCLEUS_PROCESSES"
 msgstr "Postavite organelu"
 
-<<<<<<< HEAD
-#: ../simulation_parameters/common/wiki.json:649
 msgid "WIKI_NUCLEUS_REQUIREMENTS"
 msgstr ""
 
-#: ../simulation_parameters/common/wiki.json:673
 msgid "WIKI_NUCLEUS_SCIENTIFIC_BACKGROUND"
 msgstr ""
 
-#: ../simulation_parameters/common/wiki.json:669
 msgid "WIKI_NUCLEUS_STRATEGY"
 msgstr ""
 
-#: ../simulation_parameters/common/wiki.json:665
-=======
-msgid "WIKI_NUCLEUS_REQUIREMENTS"
-msgstr ""
-
-msgid "WIKI_NUCLEUS_SCIENTIFIC_BACKGROUND"
-msgstr ""
-
-msgid "WIKI_NUCLEUS_STRATEGY"
-msgstr ""
-
->>>>>>> 5bb18fae
 msgid "WIKI_NUCLEUS_UPGRADES"
 msgstr ""
 
@@ -6439,65 +6031,33 @@
 msgid "WIKI_ORGANELLES_ROOT_INTRO"
 msgstr "Organele"
 
-<<<<<<< HEAD
-#: ../simulation_parameters/common/wiki.json:700
-=======
->>>>>>> 5bb18fae
 #, fuzzy
 msgid "WIKI_OXYTOXISOME_EFFECTS"
 msgstr "Modifikovani metabolosom odgovoran za proizvodnju primitivnog oblika toksičnog agensa OksiToksi NT."
 
-<<<<<<< HEAD
-#: ../simulation_parameters/common/wiki.json:684
-=======
->>>>>>> 5bb18fae
 #, fuzzy
 msgid "WIKI_OXYTOXISOME_INTRO"
 msgstr "OksiToksizom"
 
-<<<<<<< HEAD
-#: ../simulation_parameters/common/wiki.json:696
-=======
->>>>>>> 5bb18fae
 #, fuzzy
 msgid "WIKI_OXYTOXISOME_MODIFICATIONS"
 msgstr "Modifikovani metabolosom odgovoran za proizvodnju primitivnog oblika toksičnog agensa OksiToksi NT."
 
-<<<<<<< HEAD
-#: ../simulation_parameters/common/wiki.json:692
-=======
->>>>>>> 5bb18fae
 #, fuzzy
 msgid "WIKI_OXYTOXISOME_PROCESSES"
 msgstr "Metabolosomi su grozdi proteina umotani u proteinske ljuske. Oni su u stanju da pretvore glukozu u ATP mnogo većom brzinom nego što se to može učiniti u citoplazmi sa procesu koji se naziva aerobno disanje. Međutim, potreban mu je kiseonik da bi funkcionisao, a niži nivoi kiseonika u okolini usporiće brzinu njegove proizvodnje ATP. Pošto su metabolosomi suspendovani direktno u citoplazmi, okolna tečnost vrši određenu fermentaciju."
 
-<<<<<<< HEAD
-#: ../simulation_parameters/common/wiki.json:688
-=======
->>>>>>> 5bb18fae
 #, fuzzy
 msgid "WIKI_OXYTOXISOME_REQUIREMENTS"
 msgstr "Modifikovani metabolosom odgovoran za proizvodnju primitivnog oblika toksičnog agensa OksiToksi NT."
 
-<<<<<<< HEAD
-#: ../simulation_parameters/common/wiki.json:712
 msgid "WIKI_OXYTOXISOME_SCIENTIFIC_BACKGROUND"
 msgstr ""
 
-#: ../simulation_parameters/common/wiki.json:708
-=======
-msgid "WIKI_OXYTOXISOME_SCIENTIFIC_BACKGROUND"
-msgstr ""
-
->>>>>>> 5bb18fae
 #, fuzzy
 msgid "WIKI_OXYTOXISOME_STRATEGY"
 msgstr "Modifikovani metabolosom odgovoran za proizvodnju primitivnog oblika toksičnog agensa OksiToksi NT."
 
-<<<<<<< HEAD
-#: ../simulation_parameters/common/wiki.json:704
-=======
->>>>>>> 5bb18fae
 #, fuzzy
 msgid "WIKI_OXYTOXISOME_UPGRADES"
 msgstr "Modifikovani metabolosom odgovoran za proizvodnju primitivnog oblika toksičnog agensa OksiToksi NT."
@@ -6550,42 +6110,22 @@
 msgid "WIKI_PAGE_METABOLOSOMES"
 msgstr "Metabolosomi"
 
-<<<<<<< HEAD
-#: ../simulation_parameters/common/wiki.json:483
-=======
->>>>>>> 5bb18fae
 #, fuzzy
 msgid "WIKI_PAGE_MITOCHONDRION"
 msgstr "Mitohondrija"
 
-<<<<<<< HEAD
-#: ../simulation_parameters/common/wiki.json:522
-=======
->>>>>>> 5bb18fae
 #, fuzzy
 msgid "WIKI_PAGE_MYOFIBRIL"
 msgstr "Grabežljiva Kosa"
 
-<<<<<<< HEAD
-#: ../simulation_parameters/common/wiki.json:600
-=======
->>>>>>> 5bb18fae
 #, fuzzy
 msgid "WIKI_PAGE_NITROGEN-FIXING_PLASTID"
 msgstr "Plastid za Fiksiranje Azota"
 
-<<<<<<< HEAD
-#: ../simulation_parameters/common/wiki.json:561
-=======
->>>>>>> 5bb18fae
 #, fuzzy
 msgid "WIKI_PAGE_NITROGENASE"
 msgstr "Nitrogenaza"
 
-<<<<<<< HEAD
-#: ../simulation_parameters/common/wiki.json:639
-=======
->>>>>>> 5bb18fae
 #, fuzzy
 msgid "WIKI_PAGE_NUCLEUS"
 msgstr "Ćelijsko Jezgro"
@@ -6594,210 +6134,102 @@
 msgid "WIKI_PAGE_ORGANELLES_ROOT"
 msgstr "Postavite organelu"
 
-<<<<<<< HEAD
-#: ../simulation_parameters/common/wiki.json:678
-=======
->>>>>>> 5bb18fae
 #, fuzzy
 msgid "WIKI_PAGE_OXYTOXISOME"
 msgstr "OksiToksizom"
 
-<<<<<<< HEAD
-#: ../simulation_parameters/common/wiki.json:717
 msgid "WIKI_PAGE_PERFORATOR_PILUS"
 msgstr ""
 
-#: ../simulation_parameters/common/wiki.json:756
-=======
-msgid "WIKI_PAGE_PERFORATOR_PILUS"
-msgstr ""
-
->>>>>>> 5bb18fae
 #, fuzzy
 msgid "WIKI_PAGE_PROTOPLASM"
 msgstr "Protoplazma"
 
-<<<<<<< HEAD
-#: ../simulation_parameters/common/wiki.json:795
-=======
->>>>>>> 5bb18fae
 #, fuzzy
 msgid "WIKI_PAGE_RUSTICYANIN"
 msgstr "Rusticijanin"
 
-<<<<<<< HEAD
-#: ../simulation_parameters/common/wiki.json:834
-=======
->>>>>>> 5bb18fae
 #, fuzzy
 msgid "WIKI_PAGE_SIGNALING_AGENT"
 msgstr ""
 "Postoji sukob sa {0}.\n"
 "Da li želite da uklonite unos iz {1}?"
 
-<<<<<<< HEAD
-#: ../simulation_parameters/common/wiki.json:873
 msgid "WIKI_PAGE_SLIME_JET"
 msgstr ""
 
-#: ../simulation_parameters/common/wiki.json:912
-=======
-msgid "WIKI_PAGE_SLIME_JET"
-msgstr ""
-
->>>>>>> 5bb18fae
 #, fuzzy
 msgid "WIKI_PAGE_THERMOPLAST"
 msgstr "Termoplast"
 
-<<<<<<< HEAD
-#: ../simulation_parameters/common/wiki.json:951
-=======
->>>>>>> 5bb18fae
 #, fuzzy
 msgid "WIKI_PAGE_THERMOSYNTHASE"
 msgstr "Hemosinteza"
 
-<<<<<<< HEAD
-#: ../simulation_parameters/common/wiki.json:990
-=======
->>>>>>> 5bb18fae
 #, fuzzy
 msgid "WIKI_PAGE_THYLAKOIDS"
 msgstr "Tilakoidi"
 
-<<<<<<< HEAD
-#: ../simulation_parameters/common/wiki.json:1029
-=======
->>>>>>> 5bb18fae
 #, fuzzy
 msgid "WIKI_PAGE_TOXIN_VACUOLE"
 msgstr ""
 "Otrovna\n"
 "Vacuole"
 
-<<<<<<< HEAD
-#: ../simulation_parameters/common/wiki.json:1068
-=======
->>>>>>> 5bb18fae
 #, fuzzy
 msgid "WIKI_PAGE_VACUOLE"
 msgstr ""
 "Otrovna\n"
 "Vacuole"
 
-<<<<<<< HEAD
-#: ../simulation_parameters/common/wiki.json:739
 msgid "WIKI_PERFORATOR_PILUS_EFFECTS"
 msgstr ""
 
-#: ../simulation_parameters/common/wiki.json:723
 msgid "WIKI_PERFORATOR_PILUS_INTRO"
 msgstr ""
 
-#: ../simulation_parameters/common/wiki.json:735
 msgid "WIKI_PERFORATOR_PILUS_MODIFICATIONS"
 msgstr ""
 
-#: ../simulation_parameters/common/wiki.json:731
 msgid "WIKI_PERFORATOR_PILUS_PROCESSES"
 msgstr ""
 
-#: ../simulation_parameters/common/wiki.json:727
 msgid "WIKI_PERFORATOR_PILUS_REQUIREMENTS"
 msgstr ""
 
-#: ../simulation_parameters/common/wiki.json:751
 msgid "WIKI_PERFORATOR_PILUS_SCIENTIFIC_BACKGROUND"
 msgstr ""
 
-#: ../simulation_parameters/common/wiki.json:747
 msgid "WIKI_PERFORATOR_PILUS_STRATEGY"
 msgstr ""
 
-#: ../simulation_parameters/common/wiki.json:743
 msgid "WIKI_PERFORATOR_PILUS_UPGRADES"
 msgstr ""
 
-#: ../simulation_parameters/common/wiki.json:778
-=======
-msgid "WIKI_PERFORATOR_PILUS_EFFECTS"
-msgstr ""
-
-msgid "WIKI_PERFORATOR_PILUS_INTRO"
-msgstr ""
-
-msgid "WIKI_PERFORATOR_PILUS_MODIFICATIONS"
-msgstr ""
-
-msgid "WIKI_PERFORATOR_PILUS_PROCESSES"
-msgstr ""
-
-msgid "WIKI_PERFORATOR_PILUS_REQUIREMENTS"
-msgstr ""
-
-msgid "WIKI_PERFORATOR_PILUS_SCIENTIFIC_BACKGROUND"
-msgstr ""
-
-msgid "WIKI_PERFORATOR_PILUS_STRATEGY"
-msgstr ""
-
-msgid "WIKI_PERFORATOR_PILUS_UPGRADES"
-msgstr ""
-
->>>>>>> 5bb18fae
 #, fuzzy
 msgid "WIKI_PROTOPLASM_EFFECTS"
 msgstr "Protoplazma"
 
-<<<<<<< HEAD
-#: ../simulation_parameters/common/wiki.json:762
-=======
->>>>>>> 5bb18fae
 #, fuzzy
 msgid "WIKI_PROTOPLASM_INTRO"
 msgstr "Protoplazma"
 
-<<<<<<< HEAD
-#: ../simulation_parameters/common/wiki.json:774
 msgid "WIKI_PROTOPLASM_MODIFICATIONS"
 msgstr ""
 
-#: ../simulation_parameters/common/wiki.json:770
-=======
-msgid "WIKI_PROTOPLASM_MODIFICATIONS"
-msgstr ""
-
->>>>>>> 5bb18fae
 #, fuzzy
 msgid "WIKI_PROTOPLASM_PROCESSES"
 msgstr "Lepljiva unutrašnjost ćelije. Citoplazma je osnovna smeša jona, proteina i drugih supstanci rastvorenih u vodi koja ispunjava unutrašnjost ćelije. Jedna od funkcija koju obavlja je fermentacija, pretvaranje glukoze u ATP energiju. Da bi ćelije kojima nedostaju organeli imali napredniji metabolizam, na to se oslanjaju u energiji. Takođe se koristi za skladištenje molekula u ćeliji i za povećanje veličine ćelije."
 
-<<<<<<< HEAD
-#: ../simulation_parameters/common/wiki.json:766
 msgid "WIKI_PROTOPLASM_REQUIREMENTS"
 msgstr ""
 
-#: ../simulation_parameters/common/wiki.json:790
 msgid "WIKI_PROTOPLASM_SCIENTIFIC_BACKGROUND"
 msgstr ""
 
-#: ../simulation_parameters/common/wiki.json:786
 msgid "WIKI_PROTOPLASM_STRATEGY"
 msgstr ""
 
-#: ../simulation_parameters/common/wiki.json:782
-=======
-msgid "WIKI_PROTOPLASM_REQUIREMENTS"
-msgstr ""
-
-msgid "WIKI_PROTOPLASM_SCIENTIFIC_BACKGROUND"
-msgstr ""
-
-msgid "WIKI_PROTOPLASM_STRATEGY"
-msgstr ""
-
->>>>>>> 5bb18fae
 msgid "WIKI_PROTOPLASM_UPGRADES"
 msgstr ""
 
@@ -6807,512 +6239,256 @@
 msgid "WIKI_ROOT_HEADING"
 msgstr ""
 
-<<<<<<< HEAD
-#: ../simulation_parameters/common/wiki.json:817
-=======
->>>>>>> 5bb18fae
 #, fuzzy
 msgid "WIKI_RUSTICYANIN_EFFECTS"
 msgstr "Rusticijanin je protein koji može da koristi gasoviti ugljen-dioksid i kiseonik za oksidaciju gvožđa iz jednog hemijskog stanja u drugo. Ovaj proces, nazvan Respiracija gvožđa, oslobađa energiju koju ćelija tada može da sakupi."
 
-<<<<<<< HEAD
-#: ../simulation_parameters/common/wiki.json:801
-=======
->>>>>>> 5bb18fae
 #, fuzzy
 msgid "WIKI_RUSTICYANIN_INTRO"
 msgstr "Rusticijanin je protein koji može da koristi gasoviti ugljen-dioksid i kiseonik za oksidaciju gvožđa iz jednog hemijskog stanja u drugo. Ovaj proces, nazvan Respiracija gvožđa, oslobađa energiju koju ćelija tada može da sakupi."
 
-<<<<<<< HEAD
-#: ../simulation_parameters/common/wiki.json:813
-=======
->>>>>>> 5bb18fae
 #, fuzzy
 msgid "WIKI_RUSTICYANIN_MODIFICATIONS"
 msgstr "Rusticijanin je protein koji može da koristi gasoviti ugljen-dioksid i kiseonik za oksidaciju gvožđa iz jednog hemijskog stanja u drugo. Ovaj proces, nazvan Respiracija gvožđa, oslobađa energiju koju ćelija tada može da sakupi."
 
-<<<<<<< HEAD
-#: ../simulation_parameters/common/wiki.json:809
-=======
->>>>>>> 5bb18fae
 #, fuzzy
 msgid "WIKI_RUSTICYANIN_PROCESSES"
 msgstr "Rusticijanin je protein koji može da koristi gasoviti ugljen-dioksid i kiseonik za oksidaciju gvožđa iz jednog hemijskog stanja u drugo. Ovaj proces, nazvan Respiracija gvožđa, oslobađa energiju koju ćelija tada može da sakupi."
 
-<<<<<<< HEAD
-#: ../simulation_parameters/common/wiki.json:805
 msgid "WIKI_RUSTICYANIN_REQUIREMENTS"
 msgstr ""
 
-#: ../simulation_parameters/common/wiki.json:829
-=======
-msgid "WIKI_RUSTICYANIN_REQUIREMENTS"
-msgstr ""
-
->>>>>>> 5bb18fae
 #, fuzzy
 msgid "WIKI_RUSTICYANIN_SCIENTIFIC_BACKGROUND"
 msgstr "Rusticijanin je protein koji može da koristi gasoviti ugljen-dioksid i kiseonik za oksidaciju gvožđa iz jednog hemijskog stanja u drugo. Ovaj proces, nazvan Respiracija gvožđa, oslobađa energiju koju ćelija tada može da sakupi."
 
-<<<<<<< HEAD
-#: ../simulation_parameters/common/wiki.json:825
-=======
->>>>>>> 5bb18fae
 #, fuzzy
 msgid "WIKI_RUSTICYANIN_STRATEGY"
 msgstr "Rusticijanin je protein koji može da koristi gasoviti ugljen-dioksid i kiseonik za oksidaciju gvožđa iz jednog hemijskog stanja u drugo. Ovaj proces, nazvan Respiracija gvožđa, oslobađa energiju koju ćelija tada može da sakupi."
 
-<<<<<<< HEAD
-#: ../simulation_parameters/common/wiki.json:821
-=======
->>>>>>> 5bb18fae
 #, fuzzy
 msgid "WIKI_RUSTICYANIN_UPGRADES"
 msgstr "Rusticijanin je protein koji može da koristi gasoviti ugljen-dioksid i kiseonik za oksidaciju gvožđa iz jednog hemijskog stanja u drugo. Ovaj proces, nazvan Respiracija gvožđa, oslobađa energiju koju ćelija tada može da sakupi."
 
-<<<<<<< HEAD
-#: ../simulation_parameters/common/wiki.json:856
-=======
->>>>>>> 5bb18fae
 #, fuzzy
 msgid "WIKI_SIGNALING_AGENT_EFFECTS"
 msgstr ""
 "Postoji sukob sa {0}.\n"
 "Da li želite da uklonite unos iz {1}?"
 
-<<<<<<< HEAD
-#: ../simulation_parameters/common/wiki.json:840
-=======
->>>>>>> 5bb18fae
 #, fuzzy
 msgid "WIKI_SIGNALING_AGENT_INTRO"
 msgstr ""
 "Postoji sukob sa {0}.\n"
 "Da li želite da uklonite unos iz {1}?"
 
-<<<<<<< HEAD
-#: ../simulation_parameters/common/wiki.json:852
-=======
->>>>>>> 5bb18fae
 #, fuzzy
 msgid "WIKI_SIGNALING_AGENT_MODIFICATIONS"
 msgstr "Nitrogenaza je protein u stanju da koristi gasoviti azot i ćelijsku energiju u obliku ATP za proizvodnju amonijaka, ključnog hranljivog sastojka za rast ćelija. Ovo je proces koji se naziva anaerobna fiksacija azota. Pošto je nitrogenaza suspendovana direktno u citoplazmi, okolna tečnost vrši fermentaciju."
 
-<<<<<<< HEAD
-#: ../simulation_parameters/common/wiki.json:848
-=======
->>>>>>> 5bb18fae
 #, fuzzy
 msgid "WIKI_SIGNALING_AGENT_PROCESSES"
 msgstr "Nitrogenaza je protein u stanju da koristi gasoviti azot i ćelijsku energiju u obliku ATP za proizvodnju amonijaka, ključnog hranljivog sastojka za rast ćelija. Ovo je proces koji se naziva anaerobna fiksacija azota. Pošto je nitrogenaza suspendovana direktno u citoplazmi, okolna tečnost vrši fermentaciju."
 
-<<<<<<< HEAD
-#: ../simulation_parameters/common/wiki.json:844
-=======
->>>>>>> 5bb18fae
 #, fuzzy
 msgid "WIKI_SIGNALING_AGENT_REQUIREMENTS"
 msgstr "Nitrogenaza je protein u stanju da koristi gasoviti azot i ćelijsku energiju u obliku ATP za proizvodnju amonijaka, ključnog hranljivog sastojka za rast ćelija. Ovo je proces koji se naziva anaerobna fiksacija azota. Pošto je nitrogenaza suspendovana direktno u citoplazmi, okolna tečnost vrši fermentaciju."
 
-<<<<<<< HEAD
-#: ../simulation_parameters/common/wiki.json:868
-=======
->>>>>>> 5bb18fae
 #, fuzzy
 msgid "WIKI_SIGNALING_AGENT_SCIENTIFIC_BACKGROUND"
 msgstr "Nitrogenaza je protein u stanju da koristi gasoviti azot i ćelijsku energiju u obliku ATP za proizvodnju amonijaka, ključnog hranljivog sastojka za rast ćelija. Ovo je proces koji se naziva anaerobna fiksacija azota. Pošto je nitrogenaza suspendovana direktno u citoplazmi, okolna tečnost vrši fermentaciju."
 
-<<<<<<< HEAD
-#: ../simulation_parameters/common/wiki.json:864
-=======
->>>>>>> 5bb18fae
 #, fuzzy
 msgid "WIKI_SIGNALING_AGENT_STRATEGY"
 msgstr ""
 "Postoji sukob sa {0}.\n"
 "Da li želite da uklonite unos iz {1}?"
 
-<<<<<<< HEAD
-#: ../simulation_parameters/common/wiki.json:860
-=======
->>>>>>> 5bb18fae
 #, fuzzy
 msgid "WIKI_SIGNALING_AGENT_UPGRADES"
 msgstr ""
 "Postoji sukob sa {0}.\n"
 "Da li želite da uklonite unos iz {1}?"
 
-<<<<<<< HEAD
-#: ../simulation_parameters/common/wiki.json:895
-=======
->>>>>>> 5bb18fae
 #, fuzzy
 msgid "WIKI_SLIME_JET_EFFECTS"
 msgstr "Lepljiva unutrašnjost ćelije. Citoplazma je osnovna smeša jona, proteina i drugih supstanci rastvorenih u vodi koja ispunjava unutrašnjost ćelije. Jedna od funkcija koju obavlja je fermentacija, pretvaranje glukoze u ATP energiju. Da bi ćelije kojima nedostaju organeli imali napredniji metabolizam, na to se oslanjaju u energiji. Takođe se koristi za skladištenje molekula u ćeliji i za povećanje veličine ćelije."
 
-<<<<<<< HEAD
-#: ../simulation_parameters/common/wiki.json:879
-=======
->>>>>>> 5bb18fae
 #, fuzzy
 msgid "WIKI_SLIME_JET_INTRO"
 msgstr "Lepljiva unutrašnjost ćelije. Citoplazma je osnovna smeša jona, proteina i drugih supstanci rastvorenih u vodi koja ispunjava unutrašnjost ćelije. Jedna od funkcija koju obavlja je fermentacija, pretvaranje glukoze u ATP energiju. Da bi ćelije kojima nedostaju organeli imali napredniji metabolizam, na to se oslanjaju u energiji. Takođe se koristi za skladištenje molekula u ćeliji i za povećanje veličine ćelije."
 
-<<<<<<< HEAD
-#: ../simulation_parameters/common/wiki.json:891
-=======
->>>>>>> 5bb18fae
 #, fuzzy
 msgid "WIKI_SLIME_JET_MODIFICATIONS"
 msgstr "Lepljiva unutrašnjost ćelije. Citoplazma je osnovna smeša jona, proteina i drugih supstanci rastvorenih u vodi koja ispunjava unutrašnjost ćelije. Jedna od funkcija koju obavlja je fermentacija, pretvaranje glukoze u ATP energiju. Da bi ćelije kojima nedostaju organeli imali napredniji metabolizam, na to se oslanjaju u energiji. Takođe se koristi za skladištenje molekula u ćeliji i za povećanje veličine ćelije."
 
-<<<<<<< HEAD
-#: ../simulation_parameters/common/wiki.json:887
-=======
->>>>>>> 5bb18fae
 #, fuzzy
 msgid "WIKI_SLIME_JET_PROCESSES"
 msgstr "Lepljiva unutrašnjost ćelije. Citoplazma je osnovna smeša jona, proteina i drugih supstanci rastvorenih u vodi koja ispunjava unutrašnjost ćelije. Jedna od funkcija koju obavlja je fermentacija, pretvaranje glukoze u ATP energiju. Da bi ćelije kojima nedostaju organeli imali napredniji metabolizam, na to se oslanjaju u energiji. Takođe se koristi za skladištenje molekula u ćeliji i za povećanje veličine ćelije."
 
-<<<<<<< HEAD
-#: ../simulation_parameters/common/wiki.json:883
 msgid "WIKI_SLIME_JET_REQUIREMENTS"
 msgstr ""
 
-#: ../simulation_parameters/common/wiki.json:907
 msgid "WIKI_SLIME_JET_SCIENTIFIC_BACKGROUND"
 msgstr ""
 
-#: ../simulation_parameters/common/wiki.json:903
 msgid "WIKI_SLIME_JET_STRATEGY"
 msgstr ""
 
-#: ../simulation_parameters/common/wiki.json:899
 msgid "WIKI_SLIME_JET_UPGRADES"
 msgstr ""
 
-#: ../simulation_parameters/common/wiki.json:934
-=======
-msgid "WIKI_SLIME_JET_REQUIREMENTS"
-msgstr ""
-
-msgid "WIKI_SLIME_JET_SCIENTIFIC_BACKGROUND"
-msgstr ""
-
-msgid "WIKI_SLIME_JET_STRATEGY"
-msgstr ""
-
-msgid "WIKI_SLIME_JET_UPGRADES"
-msgstr ""
-
->>>>>>> 5bb18fae
 #, fuzzy
 msgid "WIKI_THERMOPLAST_EFFECTS"
 msgstr "Termoplast je dvostruka membranska struktura koja sadrži termosenzibilne pigmente složene zajedno u membranske vrećice. To je prokariot koji je asimilirao za upotrebu od svog eukariotskog domaćina. Pigmenti u termoplastu mogu da koriste energiju toplotnih razlika u okolini za proizvodnju glukoze iz vode i gasovitog ugljen-dioksida u procesu koji se naziva termosinteza. Stopa njegove proizvodnje glukoze skalira se sa koncentracijom ugljen-dioksida i temperaturom."
 
-<<<<<<< HEAD
-#: ../simulation_parameters/common/wiki.json:918
-=======
->>>>>>> 5bb18fae
 #, fuzzy
 msgid "WIKI_THERMOPLAST_INTRO"
 msgstr "Termoplast je dvostruka membranska struktura koja sadrži termosenzibilne pigmente složene zajedno u membranske vrećice. To je prokariot koji je asimilirao za upotrebu od svog eukariotskog domaćina. Pigmenti u termoplastu mogu da koriste energiju toplotnih razlika u okolini za proizvodnju glukoze iz vode i gasovitog ugljen-dioksida u procesu koji se naziva termosinteza. Stopa njegove proizvodnje glukoze skalira se sa koncentracijom ugljen-dioksida i temperaturom."
 
-<<<<<<< HEAD
-#: ../simulation_parameters/common/wiki.json:930
-=======
->>>>>>> 5bb18fae
 #, fuzzy
 msgid "WIKI_THERMOPLAST_MODIFICATIONS"
 msgstr "Termoplast je dvostruka membranska struktura koja sadrži termosenzibilne pigmente složene zajedno u membranske vrećice. To je prokariot koji je asimilirao za upotrebu od svog eukariotskog domaćina. Pigmenti u termoplastu mogu da koriste energiju toplotnih razlika u okolini za proizvodnju glukoze iz vode i gasovitog ugljen-dioksida u procesu koji se naziva termosinteza. Stopa njegove proizvodnje glukoze skalira se sa koncentracijom ugljen-dioksida i temperaturom."
 
-<<<<<<< HEAD
-#: ../simulation_parameters/common/wiki.json:926
-=======
->>>>>>> 5bb18fae
 #, fuzzy
 msgid "WIKI_THERMOPLAST_PROCESSES"
 msgstr "Termoplast je dvostruka membranska struktura koja sadrži termosenzibilne pigmente složene zajedno u membranske vrećice. To je prokariot koji je asimilirao za upotrebu od svog eukariotskog domaćina. Pigmenti u termoplastu mogu da koriste energiju toplotnih razlika u okolini za proizvodnju glukoze iz vode i gasovitog ugljen-dioksida u procesu koji se naziva termosinteza. Stopa njegove proizvodnje glukoze skalira se sa koncentracijom ugljen-dioksida i temperaturom."
 
-<<<<<<< HEAD
-#: ../simulation_parameters/common/wiki.json:922
 msgid "WIKI_THERMOPLAST_REQUIREMENTS"
 msgstr ""
 
-#: ../simulation_parameters/common/wiki.json:946
-=======
-msgid "WIKI_THERMOPLAST_REQUIREMENTS"
-msgstr ""
-
->>>>>>> 5bb18fae
 #, fuzzy
 msgid "WIKI_THERMOPLAST_SCIENTIFIC_BACKGROUND"
 msgstr "Termoplast je dvostruka membranska struktura koja sadrži termosenzibilne pigmente složene zajedno u membranske vrećice. To je prokariot koji je asimilirao za upotrebu od svog eukariotskog domaćina. Pigmenti u termoplastu mogu da koriste energiju toplotnih razlika u okolini za proizvodnju glukoze iz vode i gasovitog ugljen-dioksida u procesu koji se naziva termosinteza. Stopa njegove proizvodnje glukoze skalira se sa koncentracijom ugljen-dioksida i temperaturom."
 
-<<<<<<< HEAD
-#: ../simulation_parameters/common/wiki.json:942
-=======
->>>>>>> 5bb18fae
 #, fuzzy
 msgid "WIKI_THERMOPLAST_STRATEGY"
 msgstr "Termoplast je dvostruka membranska struktura koja sadrži termosenzibilne pigmente složene zajedno u membranske vrećice. To je prokariot koji je asimilirao za upotrebu od svog eukariotskog domaćina. Pigmenti u termoplastu mogu da koriste energiju toplotnih razlika u okolini za proizvodnju glukoze iz vode i gasovitog ugljen-dioksida u procesu koji se naziva termosinteza. Stopa njegove proizvodnje glukoze skalira se sa koncentracijom ugljen-dioksida i temperaturom."
 
-<<<<<<< HEAD
-#: ../simulation_parameters/common/wiki.json:938
-=======
->>>>>>> 5bb18fae
 #, fuzzy
 msgid "WIKI_THERMOPLAST_UPGRADES"
 msgstr "Termoplast je dvostruka membranska struktura koja sadrži termosenzibilne pigmente složene zajedno u membranske vrećice. To je prokariot koji je asimilirao za upotrebu od svog eukariotskog domaćina. Pigmenti u termoplastu mogu da koriste energiju toplotnih razlika u okolini za proizvodnju glukoze iz vode i gasovitog ugljen-dioksida u procesu koji se naziva termosinteza. Stopa njegove proizvodnje glukoze skalira se sa koncentracijom ugljen-dioksida i temperaturom."
 
-<<<<<<< HEAD
-#: ../simulation_parameters/common/wiki.json:973
-=======
->>>>>>> 5bb18fae
 #, fuzzy
 msgid "WIKI_THERMOSYNTHASE_EFFECTS"
 msgstr "Hemosinteza"
 
-<<<<<<< HEAD
-#: ../simulation_parameters/common/wiki.json:957
-=======
->>>>>>> 5bb18fae
 #, fuzzy
 msgid "WIKI_THERMOSYNTHASE_INTRO"
 msgstr "Hemosinteza"
 
-<<<<<<< HEAD
-#: ../simulation_parameters/common/wiki.json:969
-=======
->>>>>>> 5bb18fae
 #, fuzzy
 msgid "WIKI_THERMOSYNTHASE_MODIFICATIONS"
 msgstr "Termoplast je dvostruka membranska struktura koja sadrži termosenzibilne pigmente složene zajedno u membranske vrećice. To je prokariot koji je asimilirao za upotrebu od svog eukariotskog domaćina. Pigmenti u termoplastu mogu da koriste energiju toplotnih razlika u okolini za proizvodnju glukoze iz vode i gasovitog ugljen-dioksida u procesu koji se naziva termosinteza. Stopa njegove proizvodnje glukoze skalira se sa koncentracijom ugljen-dioksida i temperaturom."
 
-<<<<<<< HEAD
-#: ../simulation_parameters/common/wiki.json:965
-=======
->>>>>>> 5bb18fae
 #, fuzzy
 msgid "WIKI_THERMOSYNTHASE_PROCESSES"
 msgstr "Termoplast je dvostruka membranska struktura koja sadrži termosenzibilne pigmente složene zajedno u membranske vrećice. To je prokariot koji je asimilirao za upotrebu od svog eukariotskog domaćina. Pigmenti u termoplastu mogu da koriste energiju toplotnih razlika u okolini za proizvodnju glukoze iz vode i gasovitog ugljen-dioksida u procesu koji se naziva termosinteza. Stopa njegove proizvodnje glukoze skalira se sa koncentracijom ugljen-dioksida i temperaturom."
 
-<<<<<<< HEAD
-#: ../simulation_parameters/common/wiki.json:961
-=======
->>>>>>> 5bb18fae
 #, fuzzy
 msgid "WIKI_THERMOSYNTHASE_REQUIREMENTS"
 msgstr "Termoplast je dvostruka membranska struktura koja sadrži termosenzibilne pigmente složene zajedno u membranske vrećice. To je prokariot koji je asimilirao za upotrebu od svog eukariotskog domaćina. Pigmenti u termoplastu mogu da koriste energiju toplotnih razlika u okolini za proizvodnju glukoze iz vode i gasovitog ugljen-dioksida u procesu koji se naziva termosinteza. Stopa njegove proizvodnje glukoze skalira se sa koncentracijom ugljen-dioksida i temperaturom."
 
-<<<<<<< HEAD
-#: ../simulation_parameters/common/wiki.json:985
-=======
->>>>>>> 5bb18fae
 #, fuzzy
 msgid "WIKI_THERMOSYNTHASE_SCIENTIFIC_BACKGROUND"
 msgstr "Termoplast je dvostruka membranska struktura koja sadrži termosenzibilne pigmente složene zajedno u membranske vrećice. To je prokariot koji je asimilirao za upotrebu od svog eukariotskog domaćina. Pigmenti u termoplastu mogu da koriste energiju toplotnih razlika u okolini za proizvodnju glukoze iz vode i gasovitog ugljen-dioksida u procesu koji se naziva termosinteza. Stopa njegove proizvodnje glukoze skalira se sa koncentracijom ugljen-dioksida i temperaturom."
 
-<<<<<<< HEAD
-#: ../simulation_parameters/common/wiki.json:981
-=======
->>>>>>> 5bb18fae
 #, fuzzy
 msgid "WIKI_THERMOSYNTHASE_STRATEGY"
 msgstr "Termoplast je dvostruka membranska struktura koja sadrži termosenzibilne pigmente složene zajedno u membranske vrećice. To je prokariot koji je asimilirao za upotrebu od svog eukariotskog domaćina. Pigmenti u termoplastu mogu da koriste energiju toplotnih razlika u okolini za proizvodnju glukoze iz vode i gasovitog ugljen-dioksida u procesu koji se naziva termosinteza. Stopa njegove proizvodnje glukoze skalira se sa koncentracijom ugljen-dioksida i temperaturom."
 
-<<<<<<< HEAD
-#: ../simulation_parameters/common/wiki.json:977
-=======
->>>>>>> 5bb18fae
 #, fuzzy
 msgid "WIKI_THERMOSYNTHASE_UPGRADES"
 msgstr "Termoplast je dvostruka membranska struktura koja sadrži termosenzibilne pigmente složene zajedno u membranske vrećice. To je prokariot koji je asimilirao za upotrebu od svog eukariotskog domaćina. Pigmenti u termoplastu mogu da koriste energiju toplotnih razlika u okolini za proizvodnju glukoze iz vode i gasovitog ugljen-dioksida u procesu koji se naziva termosinteza. Stopa njegove proizvodnje glukoze skalira se sa koncentracijom ugljen-dioksida i temperaturom."
 
-<<<<<<< HEAD
-#: ../simulation_parameters/common/wiki.json:1012
-=======
->>>>>>> 5bb18fae
 #, fuzzy
 msgid "WIKI_THYLAKOIDS_EFFECTS"
 msgstr "Tilakoidi su grozdi proteina i fotosenzibilnih pigmenata. Pigmenti su u stanju da koriste energiju svetlosti za proizvodnju glukoze iz vode i gasovitog ugljen-dioksida u procesu nazvanom Fotosinteza. Ovi pigmenti su takođe ono što im daje prepoznatljivu boju. Stopa njihove proizvodnje glukoze skalira se sa koncentracijom ugljen-dioksida i intenzitetom svetlosti. Pošto su tilakoidi suspendovani direktno u citoplazmi, okolna tečnost vrši fermentaciju."
 
-<<<<<<< HEAD
-#: ../simulation_parameters/common/wiki.json:996
-=======
->>>>>>> 5bb18fae
 #, fuzzy
 msgid "WIKI_THYLAKOIDS_INTRO"
 msgstr "Tilakoidi su grozdi proteina i fotosenzibilnih pigmenata. Pigmenti su u stanju da koriste energiju svetlosti za proizvodnju glukoze iz vode i gasovitog ugljen-dioksida u procesu nazvanom Fotosinteza. Ovi pigmenti su takođe ono što im daje prepoznatljivu boju. Stopa njihove proizvodnje glukoze skalira se sa koncentracijom ugljen-dioksida i intenzitetom svetlosti. Pošto su tilakoidi suspendovani direktno u citoplazmi, okolna tečnost vrši fermentaciju."
 
-<<<<<<< HEAD
-#: ../simulation_parameters/common/wiki.json:1008
-=======
->>>>>>> 5bb18fae
 #, fuzzy
 msgid "WIKI_THYLAKOIDS_MODIFICATIONS"
 msgstr "Tilakoidi su grozdi proteina i fotosenzibilnih pigmenata. Pigmenti su u stanju da koriste energiju svetlosti za proizvodnju glukoze iz vode i gasovitog ugljen-dioksida u procesu nazvanom Fotosinteza. Ovi pigmenti su takođe ono što im daje prepoznatljivu boju. Stopa njihove proizvodnje glukoze skalira se sa koncentracijom ugljen-dioksida i intenzitetom svetlosti. Pošto su tilakoidi suspendovani direktno u citoplazmi, okolna tečnost vrši fermentaciju."
 
-<<<<<<< HEAD
-#: ../simulation_parameters/common/wiki.json:1004
 msgid "WIKI_THYLAKOIDS_PROCESSES"
 msgstr ""
 
-#: ../simulation_parameters/common/wiki.json:1000
 msgid "WIKI_THYLAKOIDS_REQUIREMENTS"
 msgstr ""
 
-#: ../simulation_parameters/common/wiki.json:1024
-=======
-msgid "WIKI_THYLAKOIDS_PROCESSES"
-msgstr ""
-
-msgid "WIKI_THYLAKOIDS_REQUIREMENTS"
-msgstr ""
-
->>>>>>> 5bb18fae
 #, fuzzy
 msgid "WIKI_THYLAKOIDS_SCIENTIFIC_BACKGROUND"
 msgstr "Tilakoidi su grozdi proteina i fotosenzibilnih pigmenata. Pigmenti su u stanju da koriste energiju svetlosti za proizvodnju glukoze iz vode i gasovitog ugljen-dioksida u procesu nazvanom Fotosinteza. Ovi pigmenti su takođe ono što im daje prepoznatljivu boju. Stopa njihove proizvodnje glukoze skalira se sa koncentracijom ugljen-dioksida i intenzitetom svetlosti. Pošto su tilakoidi suspendovani direktno u citoplazmi, okolna tečnost vrši fermentaciju."
 
-<<<<<<< HEAD
-#: ../simulation_parameters/common/wiki.json:1020
-=======
->>>>>>> 5bb18fae
 #, fuzzy
 msgid "WIKI_THYLAKOIDS_STRATEGY"
 msgstr "Tilakoidi su grozdi proteina i fotosenzibilnih pigmenata. Pigmenti su u stanju da koriste energiju svetlosti za proizvodnju glukoze iz vode i gasovitog ugljen-dioksida u procesu nazvanom Fotosinteza. Ovi pigmenti su takođe ono što im daje prepoznatljivu boju. Stopa njihove proizvodnje glukoze skalira se sa koncentracijom ugljen-dioksida i intenzitetom svetlosti. Pošto su tilakoidi suspendovani direktno u citoplazmi, okolna tečnost vrši fermentaciju."
 
-<<<<<<< HEAD
-#: ../simulation_parameters/common/wiki.json:1016
-=======
->>>>>>> 5bb18fae
 #, fuzzy
 msgid "WIKI_THYLAKOIDS_UPGRADES"
 msgstr "Tilakoidi su grozdi proteina i fotosenzibilnih pigmenata. Pigmenti su u stanju da koriste energiju svetlosti za proizvodnju glukoze iz vode i gasovitog ugljen-dioksida u procesu nazvanom Fotosinteza. Ovi pigmenti su takođe ono što im daje prepoznatljivu boju. Stopa njihove proizvodnje glukoze skalira se sa koncentracijom ugljen-dioksida i intenzitetom svetlosti. Pošto su tilakoidi suspendovani direktno u citoplazmi, okolna tečnost vrši fermentaciju."
 
-<<<<<<< HEAD
-#: ../simulation_parameters/common/wiki.json:1051
-=======
->>>>>>> 5bb18fae
 #, fuzzy
 msgid "WIKI_TOXIN_VACUOLE_EFFECTS"
 msgstr "Otrovna vakuola je vakuola koja je modifikovana za specifičnu proizvodnju, skladištenje i izlučivanje oksitoksi toksina. Više otrovne vakuola povećaće brzinu oslobađanja toksina."
 
-<<<<<<< HEAD
-#: ../simulation_parameters/common/wiki.json:1035
-=======
->>>>>>> 5bb18fae
 #, fuzzy
 msgid "WIKI_TOXIN_VACUOLE_INTRO"
 msgstr ""
 "Otrovna\n"
 "Vacuole"
 
-<<<<<<< HEAD
-#: ../simulation_parameters/common/wiki.json:1047
-=======
->>>>>>> 5bb18fae
 #, fuzzy
 msgid "WIKI_TOXIN_VACUOLE_MODIFICATIONS"
 msgstr "Otrovna vakuola je vakuola koja je modifikovana za specifičnu proizvodnju, skladištenje i izlučivanje oksitoksi toksina. Više otrovne vakuola povećaće brzinu oslobađanja toksina."
 
-<<<<<<< HEAD
-#: ../simulation_parameters/common/wiki.json:1043
-=======
->>>>>>> 5bb18fae
 #, fuzzy
 msgid "WIKI_TOXIN_VACUOLE_PROCESSES"
 msgstr "Otrovna vakuola je vakuola koja je modifikovana za specifičnu proizvodnju, skladištenje i izlučivanje oksitoksi toksina. Više otrovne vakuola povećaće brzinu oslobađanja toksina."
 
-<<<<<<< HEAD
-#: ../simulation_parameters/common/wiki.json:1039
-=======
->>>>>>> 5bb18fae
 #, fuzzy
 msgid "WIKI_TOXIN_VACUOLE_REQUIREMENTS"
 msgstr "Otrovna vakuola je vakuola koja je modifikovana za specifičnu proizvodnju, skladištenje i izlučivanje oksitoksi toksina. Više otrovne vakuola povećaće brzinu oslobađanja toksina."
 
-<<<<<<< HEAD
-#: ../simulation_parameters/common/wiki.json:1063
-=======
->>>>>>> 5bb18fae
 #, fuzzy
 msgid "WIKI_TOXIN_VACUOLE_SCIENTIFIC_BACKGROUND"
 msgstr "Otrovna vakuola je vakuola koja je modifikovana za specifičnu proizvodnju, skladištenje i izlučivanje oksitoksi toksina. Više otrovne vakuola povećaće brzinu oslobađanja toksina."
 
-<<<<<<< HEAD
-#: ../simulation_parameters/common/wiki.json:1059
-=======
->>>>>>> 5bb18fae
 #, fuzzy
 msgid "WIKI_TOXIN_VACUOLE_STRATEGY"
 msgstr "Otrovna vakuola je vakuola koja je modifikovana za specifičnu proizvodnju, skladištenje i izlučivanje oksitoksi toksina. Više otrovne vakuola povećaće brzinu oslobađanja toksina."
 
-<<<<<<< HEAD
-#: ../simulation_parameters/common/wiki.json:1055
-=======
->>>>>>> 5bb18fae
 #, fuzzy
 msgid "WIKI_TOXIN_VACUOLE_UPGRADES"
 msgstr "Otrovna vakuola je vakuola koja je modifikovana za specifičnu proizvodnju, skladištenje i izlučivanje oksitoksi toksina. Više otrovne vakuola povećaće brzinu oslobađanja toksina."
 
-<<<<<<< HEAD
-#: ../simulation_parameters/common/wiki.json:1090
 msgid "WIKI_VACUOLE_EFFECTS"
 msgstr ""
 
-#: ../simulation_parameters/common/wiki.json:1074
-=======
-msgid "WIKI_VACUOLE_EFFECTS"
-msgstr ""
-
->>>>>>> 5bb18fae
 #, fuzzy
 msgid "WIKI_VACUOLE_INTRO"
 msgstr "Otrovna vakuola je vakuola koja je modifikovana za specifičnu proizvodnju, skladištenje i izlučivanje oksitoksi toksina. Više otrovne vakuola povećaće brzinu oslobađanja toksina."
 
-<<<<<<< HEAD
-#: ../simulation_parameters/common/wiki.json:1086
-=======
->>>>>>> 5bb18fae
 #, fuzzy
 msgid "WIKI_VACUOLE_MODIFICATIONS"
 msgstr "Otrovna vakuola je vakuola koja je modifikovana za specifičnu proizvodnju, skladištenje i izlučivanje oksitoksi toksina. Više otrovne vakuola povećaće brzinu oslobađanja toksina."
 
-<<<<<<< HEAD
-#: ../simulation_parameters/common/wiki.json:1082
-=======
->>>>>>> 5bb18fae
 #, fuzzy
 msgid "WIKI_VACUOLE_PROCESSES"
 msgstr "Otrovna vakuola je vakuola koja je modifikovana za specifičnu proizvodnju, skladištenje i izlučivanje oksitoksi toksina. Više otrovne vakuola povećaće brzinu oslobađanja toksina."
 
-<<<<<<< HEAD
-#: ../simulation_parameters/common/wiki.json:1078
 msgid "WIKI_VACUOLE_REQUIREMENTS"
 msgstr ""
 
-#: ../simulation_parameters/common/wiki.json:1102
 msgid "WIKI_VACUOLE_SCIENTIFIC_BACKGROUND"
 msgstr ""
 
-#: ../simulation_parameters/common/wiki.json:1098
 msgid "WIKI_VACUOLE_STRATEGY"
 msgstr ""
 
-#: ../simulation_parameters/common/wiki.json:1094
-=======
-msgid "WIKI_VACUOLE_REQUIREMENTS"
-msgstr ""
-
-msgid "WIKI_VACUOLE_SCIENTIFIC_BACKGROUND"
-msgstr ""
-
-msgid "WIKI_VACUOLE_STRATEGY"
-msgstr ""
-
->>>>>>> 5bb18fae
 msgid "WIKI_VACUOLE_UPGRADES"
 msgstr ""
 
