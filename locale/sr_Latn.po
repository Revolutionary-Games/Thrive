# Translations template for PROJECT.
# Copyright (C) 2020 ORGANIZATION
# This file is distributed under the same license as the PROJECT project.
# FIRST AUTHOR <EMAIL@ADDRESS>, 2020.
#
msgid ""
msgstr ""
"Project-Id-Version: PROJECT VERSION\n"
"Report-Msgid-Bugs-To: EMAIL@ADDRESS\n"
<<<<<<< HEAD
"POT-Creation-Date: 2025-01-20 20:15+0000\n"
=======
"POT-Creation-Date: 2025-01-21 15:59+0200\n"
>>>>>>> e2d4d25b
"PO-Revision-Date: 2024-10-17 07:24+0000\n"
"Last-Translator: Anonymous <noreply@weblate.org>\n"
"Language-Team: Serbian (Latin script) <https://translate.revolutionarygamesstudio.com/projects/thrive/thrive-game/sr_Latn/>\n"
"Language: sr_Latn\n"
"MIME-Version: 1.0\n"
"Content-Type: text/plain; charset=UTF-8\n"
"Content-Transfer-Encoding: 8bit\n"
"Plural-Forms: nplurals=3; plural=n%10==1 && n%100!=11 ? 0 : n%10>=2 && n%10<=4 && (n%100<10 || n%100>=20) ? 1 : 2;\n"
"X-Generator: Weblate 5.7.2\n"
"Generated-By: Babel 2.9.0\n"

msgid "2D_MOVEMENT_TYPE_SELECTION"
msgstr ""

#, fuzzy
msgid "3D_EDITOR"
msgstr "Urednik"

#, fuzzy
msgid "3D_MOVEMENT"
msgstr "Pokret"

msgid "3D_MOVEMENT_TYPE_SELECTION"
msgstr ""

msgid "ABILITIES"
msgstr "Sposobnosti"

#, fuzzy
msgid "ABORT"
msgstr "Prekinuto."

#, fuzzy
msgid "ABORTED_DOT"
msgstr "Prekinuto."

#, fuzzy
msgid "ABSORBERS_COUNT"
msgstr "Zona: {0}"

msgid "ABYSSOPELAGIC"
msgstr "Abisopelagik"

msgid "ACCEPT"
msgstr ""

msgid "ACTION_AWAKEN"
msgstr ""

#, fuzzy
msgid "ACTION_AWAKEN_TOOLTIP"
msgstr "Dodajte novo vezivanje tastera"

msgid "ACTION_BLOCKED_WHILE_ANOTHER_IN_PROGRESS"
msgstr ""

#, fuzzy
msgid "ACTION_DELETE"
msgstr "POTVRDI"

#, fuzzy
msgid "ACTION_DOUBLE_POPULATION"
msgstr "Broj populacije od {0} promenio se za {1} zbog: {2}"

#, fuzzy
msgid "ACTION_DUPLICATE_UNITS"
msgstr "POTVRDI"

#, fuzzy
msgid "ACTION_HALF_POPULATION"
msgstr "Broj populacije od {0} promenio se za {1} zbog: {2}"

#, fuzzy
msgid "ACTION_TELEPORT"
msgstr "POTVRDI"

msgid "ACTIVE"
msgstr ""

#, fuzzy
msgid "ACTIVE_THREAD_COUNT"
msgstr "Sačuvaj i nastavi"

msgid "ACTIVITY_EXPLANATION"
msgstr ""

#, fuzzy
msgid "ADDITIONAL_VALIDATION_FAILED"
msgstr "Automatska-evolucija nije uspela"

msgid "ADD_INPUT_BUTTON_TOOLTIP"
msgstr "Dodajte novo vezivanje tastera"

msgid "ADVANCED_VIEW"
msgstr ""

#, fuzzy
msgid "ADVANCED_VIEW_BUTTON_TOOLTIP"
msgstr "Dodajte novo vezivanje tastera"

#, fuzzy
msgid "AEROBIC_NITROGEN_FIXATION"
msgstr "Anaerobna Fiksacija Azota"

msgid "AEROBIC_NITROGEN_FIXING"
msgstr "Aerobno Fiksiranje Azota"

#, fuzzy
msgid "AEROBIC_RESPIRATION"
msgstr "Disanje"

msgid "AGENTS"
msgstr "Agensi"

#, fuzzy
msgid "AGENTS_COLON"
msgstr "Vrste:"

#, fuzzy
msgid "AGENT_NAME"
msgstr "Pećina"

msgid "AGGRESSION_EXPLANATION"
msgstr ""

msgid "AGGRESSIVE"
msgstr ""

#, fuzzy
msgid "AI_MUTATION_RATE"
msgstr "Mutacije Poeni"

#, fuzzy
msgid "AI_MUTATION_RATE_EXPLANATION"
msgstr "Broj populacije od {0} promenio se za {1} zbog: {2}"

#, fuzzy
msgid "ALL"
msgstr "Alt"

#, fuzzy
msgid "ALLOW_SPECIES_SWITCH_ON_EXTINCTION"
msgstr "ima mutaciju"

#, fuzzy
msgid "ALLOW_SPECIES_SWITCH_ON_EXTINCTION_EXPLANATION"
msgstr "Broj populacije od {0} promenio se za {1} zbog: {2}"

#, fuzzy
msgid "ALL_WORLDS_GENERAL_STATISTICS"
msgstr "Statistika Organizma"

#, fuzzy
msgid "ALL_WORLDS_STATISTICS"
msgstr "Statistika Organizma"

msgid "ALREADY_ASCENDED"
msgstr ""

msgid "ALT"
msgstr "Alt"

msgid "ALWAYS_VISIBLE"
msgstr ""

msgid "AMBIANCE_VOLUME"
msgstr "Ambijenta jačina zvuka"

msgid "AMMONIA"
msgstr "Amonijak"

msgid "AMOUNT_OF_AUTOSAVE_TO_KEEP"
msgstr "Količina automatskog čuvanja da zadržati:"

msgid "AMOUNT_OF_QUICKSAVE_TO_KEEP"
msgstr "Količina brzog čuvanja da zadržati:"

msgid "ANAEROBIC_NITROGEN_FIXATION"
msgstr "Anaerobna Fiksacija Azota"

msgid "AND_UNLOCK_CONDITION"
msgstr ""

#, fuzzy
msgid "APPEARANCE"
msgstr "Performanse"

msgid "APPLY"
msgstr ""

msgid "APPLY_CHANGES"
msgstr ""

msgid "APRIL"
msgstr ""

msgid "ARE_YOU_SURE_TO_RESET_ALL_SETTINGS"
msgstr "Da li ste sigurni da želite da vratite SVA podešavanja na podrazumevane vrednosti?"

msgid "ARE_YOU_SURE_TO_RESET_INPUT_SETTINGS"
msgstr "Da li ste sigurni da želite da vratite postavke unosa na podrazumevane vrednosti?"

#, fuzzy
msgid "ARTIST_COLON"
msgstr "Vrste:"

msgid "ARTWORK_TITLE"
msgstr ""

msgid "ART_BY"
msgstr ""

msgid "ART_GALLERY"
msgstr ""

msgid "ASCENSION_CONGRATULATIONS"
msgstr ""

msgid "ASCENSION_CONGRATULATIONS_CONTENT"
msgstr ""

#, fuzzy
msgid "ASCENSION_STAGE"
msgstr "Rusticijanin je protein koji može da koristi gasoviti ugljen-dioksid i kiseonik za oksidaciju gvožđa iz jednog hemijskog stanja u drugo. Ovaj proces, nazvan Respiracija gvožđa, oslobađa energiju koju ćelija tada može da sakupi."

msgid "ASSEMBLY_CLASS_REQUIRED"
msgstr ""

msgid "ASSEMBLY_REQUIRED_WITH_HARMONY"
msgstr ""

msgid "ASSUME_HYPERTHREADING"
msgstr ""

msgid "ASSUME_HYPERTHREADING_TOOLTIP"
msgstr ""

msgid "ATMOSPHERIC_GASSES"
msgstr ""

msgid "ATP"
msgstr "ATP"

msgid "ATP_BALANCE"
msgstr "ATP Ravnoteža"

#, fuzzy
msgid "ATP_BALANCE_TOOLTIP"
msgstr "Dodajte novo vezivanje tastera"

msgid "ATP_BALANCE_WITHOUT_EXTERNAL_RESOURCES"
msgstr ""

msgid "ATP_BALANCE_WITHOUT_GLUCOSE"
msgstr ""

#, fuzzy
msgid "ATP_BALANCE_WITHOUT_HYDROGEN_SULFIDE"
msgstr "Vodonik Sulfid"

#, fuzzy
msgid "ATP_BALANCE_WITHOUT_IRON"
msgstr "ATP Ravnoteža"

msgid "ATP_BALANCE_WITH_ALL_COMPOUNDS"
msgstr ""

msgid "ATP_PRODUCTION"
msgstr ""

msgid "ATP_PRODUCTION_TOO_LOW"
msgstr ""

#, fuzzy
msgid "ATTEMPT_TO_WRITE_SAVE_FAILED"
msgstr "Automatska-evolucija nije uspela"

msgid "AT_CURSOR"
msgstr "Na Kursoru:"

msgid "AUDIO_OUTPUT_DEVICE"
msgstr ""

msgid "AUGUST"
msgstr ""

msgid "AUTO"
msgstr "automatski"

#, fuzzy
msgid "AUTO-EVO_EXPLANATION_EXPLANATION"
msgstr "Broj populacije od {0} promenio se za {1} zbog: {2}"

#, fuzzy
msgid "AUTO-EVO_POPULATION_CHANGED_2"
msgstr "Broj populacije od {0} promenio se za {1} zbog: {2}"

#, fuzzy
msgid "AUTO-EVO_PREDICTION"
msgstr "{0:F1}% završeno. {1:n0}/{2:n0} koraka."

#, fuzzy
msgid "AUTO-EVO_PREDICTION_BOX_DESCRIPTION"
msgstr "Moć ćelije. Mitohondrion (množina: mitohondrije) je dvostruka membranska struktura ispunjena proteinima i enzimima. To je prokariot koji je asimilirao za upotrebu od svog eukariotskog domaćina. U stanju je da pretvori glukozu u ATP sa mnogo većom efikasnošću nego što se to može učiniti u citoplazmi u procesu koji se naziva aerobno disanje. Međutim, potreban mu je kiseonik da bi funkcionisao, a niži nivoi kiseonika u okolini usporiće brzinu njegove proizvodnje ATP."

msgid "AUTO-EVO_STEPS_DONE"
msgstr "{0:F1}% završeno. {1:n0}/{2:n0} koraka."

msgid "AUTO-EVO_STRENGHT_MULTIPLIER"
msgstr ""

#, fuzzy
msgid "AUTO-EVO_STRENGHT_MULTIPLIER_EXPLANATION"
msgstr "Cena osmoregulacije"

msgid "AUTOSAVE_DURING_THE_GAME"
msgstr "Automatsko čuvanje tokom igre"

msgid "AUTO_EVO"
msgstr "Automatska-Evolucija"

#, fuzzy
msgid "AUTO_EVO_EXPLORING_TOOL"
msgstr "status pokretanja:"

msgid "AUTO_EVO_FAILED"
msgstr "Automatska-evolucija nije uspela"

msgid "AUTO_EVO_MISSING_RESULT_DATA_OBJECT"
msgstr ""

msgid "AUTO_EVO_RESULTS"
msgstr "Rezultati automatske-evolucije:"

#, fuzzy
msgid "AUTO_EVO_RESULTS_GLOBAL_TITLE"
msgstr "Rezultati automatske-evolucije:"

#, fuzzy
msgid "AUTO_EVO_RESULTS_PATCH_TITLE"
msgstr "Rezultati automatske-evolucije:"

msgid "AUTO_EVO_RUN_STATUS"
msgstr "status pokretanja:"

#, fuzzy
msgid "AUTO_EVO_STATUS_COLON"
msgstr "status pokretanja:"

msgid "AUTO_MOVE_FORWARDS"
msgstr "Automatsko kretanje napred"

#, fuzzy
msgid "AUTO_RESOLUTION"
msgstr "Rezolucija:"

msgid "AVAILABLE_CONSTRUCTION_PROJECTS"
msgstr ""

msgid "AVAILABLE_MODS"
msgstr ""

msgid "AWAKENING_STAGE"
msgstr ""

#, fuzzy
msgid "AWARE_STAGE"
msgstr "Zona: {0}"

msgid "BACK"
msgstr "Nazad"

msgid "BACKGROUND_BLUR"
msgstr ""

#, fuzzy
msgid "BACKSLASH"
msgstr "Nazad"

#, fuzzy
msgid "BACKSPACE"
msgstr "Nazad"

#, fuzzy
msgid "BACTERIAL_THERMOSYNTHESIS"
msgstr "Hemosinteza"

msgid "BALANCE_DISPLAY_AT_DAY_ALWAYS"
msgstr ""

msgid "BALANCE_DISPLAY_AT_DAY_ALWAYS_TOOLTIP"
msgstr ""

msgid "BALANCE_DISPLAY_WHILE_MOVING"
msgstr ""

#, fuzzy
msgid "BALANCE_DISPLAY_WHILE_MOVING_TOOLTIP"
msgstr "Dodajte novo vezivanje tastera"

#, fuzzy
msgid "BASE_MOBILITY"
msgstr "Mobilnost"

msgid "BASE_MOVEMENT"
msgstr ""

msgid "BASIC_VIEW"
msgstr ""

#, fuzzy
msgid "BASIC_VIEW_BUTTON_TOOLTIP"
msgstr "Dodajte novo vezivanje tastera"

msgid "BATHYPELAGIC"
msgstr "Bathipelagik"

msgid "BECOME_MACROSCOPIC"
msgstr ""

msgid "BECOME_MULTICELLULAR"
msgstr ""

msgid "BEGIN_THRIVING"
msgstr ""

msgid "BEHAVIOUR"
msgstr ""

msgid "BEHAVIOUR_ACTIVITY"
msgstr ""

msgid "BEHAVIOUR_AGGRESSION"
msgstr ""

msgid "BEHAVIOUR_FEAR"
msgstr ""

msgid "BEHAVIOUR_FOCUS"
msgstr ""

msgid "BEHAVIOUR_OPPORTUNISM"
msgstr ""

msgid "BELOW_SEA_LEVEL"
msgstr ""

msgid "BENCHMARKS"
msgstr ""

msgid "BENCHMARK_FINISHED"
msgstr ""

msgid "BENCHMARK_PHASE"
msgstr ""

msgid "BENCHMARK_RESULTS_COLON"
msgstr ""

#, fuzzy
msgid "BEST_PATCH_COLON"
msgstr "Vrste:"

msgid "BIG_IRON_CHUNK"
msgstr "Veliki komad gvožđa"

#, fuzzy
msgid "BIG_PHOSPHATE_CHUNK"
msgstr "Veliki komad gvožđa"

msgid "BILLION_ABBREVIATION"
msgstr ""

#, fuzzy
msgid "BINDING_AGENT"
msgstr ""
"Postoji sukob sa {0}.\n"
"Da li želite da uklonite unos iz {1}?"

#, fuzzy
msgid "BINDING_AGENT_DESCRIPTION"
msgstr "Nitrogenaza je protein u stanju da koristi gasoviti azot i ćelijsku energiju u obliku ATP za proizvodnju amonijaka, ključnog hranljivog sastojka za rast ćelija. Ovo je proces koji se naziva anaerobna fiksacija azota. Pošto je nitrogenaza suspendovana direktno u citoplazmi, okolna tečnost vrši fermentaciju."

#, fuzzy
msgid "BINDING_AGENT_PROCESSES_DESCRIPTION"
msgstr "Nitrogenaza je protein u stanju da koristi gasoviti azot i ćelijsku energiju u obliku ATP za proizvodnju amonijaka, ključnog hranljivog sastojka za rast ćelija. Ovo je proces koji se naziva anaerobna fiksacija azota. Pošto je nitrogenaza suspendovana direktno u citoplazmi, okolna tečnost vrši fermentaciju."

msgid "BIND_AXES_SENSITIVITY"
msgstr ""

msgid "BIOLUMINESCENT_VACUOLE"
msgstr "Bioluminiscentna Vakuola"

msgid "BIOME_LABEL"
msgstr ""

#, fuzzy
msgid "BLOOM_RENDER_EFFECT"
msgstr "Spoljni efekti:"

msgid "BRAIN_CELL_NAME_DEFAULT"
msgstr ""

msgid "BRAVE"
msgstr ""

msgid "BROWSE"
msgstr ""

msgid "BROWSE_WORKSHOP"
msgstr ""

#, fuzzy
msgid "BUILD_CITY"
msgstr "Struktura"

#, fuzzy
msgid "BUILD_QUEUE"
msgstr "Struktura"

#, fuzzy
msgid "BUILD_STRUCTURE"
msgstr "Struktura"

msgid "BY"
msgstr ""

msgid "BY_REVOLUTIONARY_GAMES"
msgstr ""

msgid "CACHE_DISK_MAX_TIME"
msgstr ""

msgid "CACHE_MEMORY_MAX_ITEMS"
msgstr ""

msgid "CACHE_TIME_MEMORY"
msgstr ""

msgid "CACHE_TIME_MEMORY_ONLY"
msgstr ""

#, fuzzy
msgid "CACHING_TITLE"
msgstr "Hitin"

msgid "CALCIUM_CARBONATE"
msgstr "Kalcijum Karbonat"

msgid "CALCIUM_CARBONATE_MEMBRANE_DESCRIPTION"
msgstr "Ova membrana ima jaku ljusku napravljenu od kalcijum-karbonata. Može se lako odupreti oštećenjima i zahteva manje energije da se ne deformiše. Mane ovako teške ljuske su u tome što je ćelija mnogo sporija i potrebno joj je neko vreme da apsorbuje resurse."

msgid "CAMERA"
msgstr "Kamera"

msgid "CANCEL"
msgstr "Otkazati"

#, fuzzy
msgid "CANCEL_ACTION_CAPITAL"
msgstr "POTVRDI"

msgid "CANCEL_CURRENT_ACTION"
msgstr ""

msgid "CANNOT_DELETE_USED_CELL_TYPE"
msgstr ""

msgid "CANNOT_DELETE_USED_CELL_TYPE_TITLE"
msgstr ""

msgid "CANNOT_ENGULF"
msgstr "Ne može da guta"

msgid "CANNOT_MOVE_METABALL_TO_DESCENDANT_TREE"
msgstr ""

msgid "CANNOT_REDUCE_BRAIN_POWER_STAGE"
msgstr ""

msgid "CANNOT_REDUCE_BRAIN_POWER_STAGE_TITLE"
msgstr ""

#, fuzzy
msgid "CANNOT_WRITE_SAVE"
msgstr "Ne može da guta"

msgid "CANT_LOAD_MOD_INFO"
msgstr ""

msgid "CAPSLOCK"
msgstr ""

msgid "CARBON_DIOXIDE"
msgstr "Ugljen Dioksid"

msgid "CATEGORY_AN_ABUNDANCE"
msgstr ""

msgid "CATEGORY_A_FAIR_AMOUNT"
msgstr ""

msgid "CATEGORY_LITTLE"
msgstr ""

msgid "CATEGORY_QUITE_A_BIT"
msgstr ""

msgid "CATEGORY_SOME"
msgstr ""

msgid "CATEGORY_VERY_LITTLE"
msgstr ""

msgid "CAUTIOUS"
msgstr ""

#, fuzzy
msgid "CELL"
msgstr "Celuloza"

#, fuzzy
msgid "CELLS"
msgstr "Celuloza"

#, fuzzy
msgid "CELLULASE"
msgstr "Celuloza"

#, fuzzy
msgid "CELLULASE_DESCRIPTION"
msgstr "Vakuola je unutrašnja membranska organela koja se koristi za skladištenje u ćeliji. Sastoje se od nekoliko vezikula, manjih opnastih struktura koje se široko koriste u ćelijama za skladištenje, a koje su se stopile. Ispunjen je vodom koja se koristi da sadrži molekule, enzime, čvrste materije i druge supstance. Njihov oblik je tečan i može se razlikovati između ćelija."

msgid "CELLULOSE"
msgstr "Celuloza"

msgid "CELLULOSE_MEMBRANE_DESCRIPTION"
msgstr "Ova membrana ima zid, što rezultira boljom zaštitom od ukupnih oštećenja, a posebno od fizičkih oštećenja. Takođe košta manje energije da bi zadržao oblik, ali ne može brzo da apsorbuje resurse i sporiji je."

#, fuzzy
msgid "CELL_STAT_ROTATION_TOOLTIP"
msgstr "Nastaviti"

#, fuzzy
msgid "CELL_STAT_SPEED_TOOLTIP"
msgstr "Nastaviti"

msgid "CELL_TYPE_NAME"
msgstr ""

#, fuzzy
msgid "CHANGE_DESCRIPTION_IS_TOO_LONG"
msgstr "Generacija:"

msgid "CHANGE_THE_SYMMETRY"
msgstr "Promenite simetriju"

#, fuzzy
msgid "CHANNEL_INHIBITOR_TOXIN_SYNTHESIS"
msgstr "Otrovna vakuola je vakuola koja je modifikovana za specifičnu proizvodnju, skladištenje i izlučivanje oksitoksi toksina. Više otrovne vakuola povećaće brzinu oslobađanja toksina."

msgid "CHEATS"
msgstr "Varanje"

msgid "CHEAT_KEYS_ENABLED"
msgstr "Uključi tasteri za varanja"

#, fuzzy
msgid "CHEAT_MENU"
msgstr "Varanje"

#, fuzzy
msgid "CHEMICAL_BUTTON_MICROBE_TOOLTIP"
msgstr "Dodajte novo vezivanje tastera"

msgid "CHEMOPLAST"
msgstr "Hemoplast"

msgid "CHEMOPLAST_DESCRIPTION"
msgstr "Hemoplast je dvostruka membranska struktura koja sadrži proteine koji su sposobni da pretvore vodonik-sulfid, vodu i gasoviti ugljen-dioksid u glukozu u procesu koji se naziva Hemosinteza vodonik-sulfida. Stopa njegove proizvodnje glukoze skalira se sa koncentracijom vode i ugljen-dioksida."

#, fuzzy
msgid "CHEMOPLAST_PROCESSES_DESCRIPTION"
msgstr "Hemoplast je dvostruka membranska struktura koja sadrži proteine koji su sposobni da pretvore vodonik-sulfid, vodu i gasoviti ugljen-dioksid u glukozu u procesu koji se naziva Hemosinteza vodonik-sulfida. Stopa njegove proizvodnje glukoze skalira se sa koncentracijom vode i ugljen-dioksida."

#, fuzzy
msgid "CHEMORECEPTOR"
msgstr "Hemoplast"

#, fuzzy
msgid "CHEMORECEPTOR_DESCRIPTION"
msgstr "Hemoplast je dvostruka membranska struktura koja sadrži proteine koji su sposobni da pretvore vodonik-sulfid, vodu i gasoviti ugljen-dioksid u glukozu u procesu koji se naziva Hemosinteza vodonik-sulfida. Stopa njegove proizvodnje glukoze skalira se sa koncentracijom vode i ugljen-dioksida."

#, fuzzy
msgid "CHEMORECEPTOR_MINIMUM_AMOUNT_TOOLTIP"
msgstr "Hemoplast"

#, fuzzy
msgid "CHEMORECEPTOR_PROCESSES_DESCRIPTION"
msgstr "Hemoplast je dvostruka membranska struktura koja sadrži proteine koji su sposobni da pretvore vodonik-sulfid, vodu i gasoviti ugljen-dioksid u glukozu u procesu koji se naziva Hemosinteza vodonik-sulfida. Stopa njegove proizvodnje glukoze skalira se sa koncentracijom vode i ugljen-dioksida."

#, fuzzy
msgid "CHEMORECEPTOR_SEARCH_RADIUS_TOOLTIP"
msgstr "Hemoplast je dvostruka membranska struktura koja sadrži proteine koji su sposobni da pretvore vodonik-sulfid, vodu i gasoviti ugljen-dioksid u glukozu u procesu koji se naziva Hemosinteza vodonik-sulfida. Stopa njegove proizvodnje glukoze skalira se sa koncentracijom vode i ugljen-dioksida."

#, fuzzy
msgid "CHEMOSYNTHESIS"
msgstr "Hemosinteza"

msgid "CHEMOSYNTHESIZING_PROTEINS"
msgstr "Hemosintetski Proteini"

msgid "CHEMOSYNTHESIZING_PROTEINS_DESCRIPTION"
msgstr "Hemosintetizujući proteini su male grupe proteina u citoplazmi koje su u stanju da pretvore vodonik-sulfid, vodu i gasoviti ugljen-dioksid u glukozu u procesu koji se naziva Hemosinteza vodonik-sulfida. Stopa njegove proizvodnje glukoze skalira se sa koncentracijom ugljen-dioksida. Pošto su proteini hemosinteze suspendovani direktno u citoplazmi, okolna tečnost vrši fermentaciju."

#, fuzzy
msgid "CHEMOSYNTHESIZING_PROTEINS_PROCESSES_DESCRIPTION"
msgstr "Hemosintetizujući proteini su male grupe proteina u citoplazmi koje su u stanju da pretvore vodonik-sulfid, vodu i gasoviti ugljen-dioksid u glukozu u procesu koji se naziva Hemosinteza vodonik-sulfida. Stopa njegove proizvodnje glukoze skalira se sa koncentracijom ugljen-dioksida. Pošto su proteini hemosinteze suspendovani direktno u citoplazmi, okolna tečnost vrši fermentaciju."

msgid "CHEMO_SYNTHESIS"
msgstr "Hemosinteza"

msgid "CHITIN"
msgstr "Hitin"

#, fuzzy
msgid "CHITINASE"
msgstr "Hitin"

#, fuzzy
msgid "CHITINASE_DESCRIPTION"
msgstr "Lepljiva unutrašnjost ćelije. Citoplazma je osnovna smeša jona, proteina i drugih supstanci rastvorenih u vodi koja ispunjava unutrašnjost ćelije. Jedna od funkcija koju obavlja je fermentacija, pretvaranje glukoze u ATP energiju. Da bi ćelije kojima nedostaju organeli imali napredniji metabolizam, na to se oslanjaju u energiji. Takođe se koristi za skladištenje molekula u ćeliji i za povećanje veličine ćelije."

msgid "CHITIN_MEMBRANE_DESCRIPTION"
msgstr "Ova membrana ima zid, što znači da ima bolju zaštitu od ukupnih oštećenja, posebno od oštećenja toksinima. Takođe zadržava manje energije da bi zadržao oblik, ali je sporiji i ne može brzo da apsorbuje resurse."

msgid "CHLOROPLAST"
msgstr "Hloroplast"

msgid "CHLOROPLAST_DESCRIPTION"
msgstr "Hloroplast je dvostruka membranska struktura koja sadrži fotosenzibilne pigmente složene zajedno u opnene vrećice. To je prokariot koji je asimilirao za upotrebu od svog eukariotskog domaćina. Pigmenti u hloroplastu su sposobni da koriste energiju svetlosti za proizvodnju glukoze iz vode i gasovitog ugljen-dioksida u procesu nazvanom Fotosinteza. Ovi pigmenti su takođe ono što mu daje prepoznatljivu boju. Stopa njegove proizvodnje glukoze skalira se sa koncentracijom ugljen-dioksida i intenzitetom svetlosti."

#, fuzzy
msgid "CHLOROPLAST_PROCESSES_DESCRIPTION"
msgstr "Hloroplast je dvostruka membranska struktura koja sadrži fotosenzibilne pigmente složene zajedno u opnene vrećice. To je prokariot koji je asimilirao za upotrebu od svog eukariotskog domaćina. Pigmenti u hloroplastu su sposobni da koriste energiju svetlosti za proizvodnju glukoze iz vode i gasovitog ugljen-dioksida u procesu nazvanom Fotosinteza. Ovi pigmenti su takođe ono što mu daje prepoznatljivu boju. Stopa njegove proizvodnje glukoze skalira se sa koncentracijom ugljen-dioksida i intenzitetom svetlosti."

msgid "CHOSEN_FILENAME_ALREADY_EXISTS"
msgstr ""

msgid "CHROMATIC_ABERRATION"
msgstr "Hromatske aberacije:"

#, fuzzy
msgid "CHROMATOPHORE_PROCESSES_DESCRIPTION"
msgstr "Hemosintetizujući proteini su male grupe proteina u citoplazmi koje su u stanju da pretvore vodonik-sulfid, vodu i gasoviti ugljen-dioksid u glukozu u procesu koji se naziva Hemosinteza vodonik-sulfida. Stopa njegove proizvodnje glukoze skalira se sa koncentracijom ugljen-dioksida. Pošto su proteini hemosinteze suspendovani direktno u citoplazmi, okolna tečnost vrši fermentaciju."

msgid "CHUNK_CELL_CORPSE_PART"
msgstr ""

#, fuzzy
msgid "CHUNK_FOOD_SOURCE"
msgstr "Oblak jedinjenja"

msgid "CILIA"
msgstr "Cilija"

#, fuzzy
msgid "CILIA_DESCRIPTION"
msgstr "Lepljiva unutrašnjost ćelije. Citoplazma je osnovna smeša jona, proteina i drugih supstanci rastvorenih u vodi koja ispunjava unutrašnjost ćelije. Jedna od funkcija koju obavlja je fermentacija, pretvaranje glukoze u ATP energiju. Da bi ćelije kojima nedostaju organeli imali napredniji metabolizam, na to se oslanjaju u energiji. Takođe se koristi za skladištenje molekula u ćeliji i za povećanje veličine ćelije."

#, fuzzy
msgid "CILIA_PROCESSES_DESCRIPTION"
msgstr "Lepljiva unutrašnjost ćelije. Citoplazma je osnovna smeša jona, proteina i drugih supstanci rastvorenih u vodi koja ispunjava unutrašnjost ćelije. Jedna od funkcija koju obavlja je fermentacija, pretvaranje glukoze u ATP energiju. Da bi ćelije kojima nedostaju organeli imali napredniji metabolizam, na to se oslanjaju u energiji. Takođe se koristi za skladištenje molekula u ćeliji i za povećanje veličine ćelije."

#, fuzzy
msgid "CITY_SHORT_STATISTICS"
msgstr "Statistika Organizma"

msgid "CLEAN_UP_OLD_SAVES"
msgstr ""

msgid "CLEAR_CACHE"
msgstr ""

msgid "CLOSE"
msgstr "Zatvori"

msgid "CLOSE_OPTIONS"
msgstr "Zatvoriti opcije?"

msgid "CLOSTRIDIAL_FERMENTATION"
msgstr ""

#, fuzzy
msgid "CLOUD_BENCHMARK"
msgstr "Učitavanje Uređivača Mikroba"

msgid "CLOUD_RESOLUTION_DIVISOR"
msgstr "Delitelj Oblačne Rezolucije:"

msgid "CLOUD_SIMULATION_MINIMUM_INTERVAL"
msgstr ""
"Minimum Interval od Simulacije\n"
"Oblaka:"

#, fuzzy
msgid "CLOUD_SIMULATION_MULTIPLIER"
msgstr "Cena osmoregulacije"

msgid "COASTAL"
msgstr "Priobalni"

msgid "COLLISION_SHAPE"
msgstr ""

msgid "COLOUR"
msgstr "Boja"

msgid "COLOURBLIND_CORRECTION"
msgstr "Korekcija daltonista:"

msgid "COLOUR_PICKER_ADD_PRESET"
msgstr ""

#, fuzzy
msgid "COLOUR_PICKER_A_TOOLTIP"
msgstr "Dodajte novo vezivanje tastera"

#, fuzzy
msgid "COLOUR_PICKER_B_TOOLTIP"
msgstr "Dodajte novo vezivanje tastera"

#, fuzzy
msgid "COLOUR_PICKER_G_TOOLTIP"
msgstr "Dodajte novo vezivanje tastera"

#, fuzzy
msgid "COLOUR_PICKER_HSV_BUTTON_TOOLTIP"
msgstr "Dodajte novo vezivanje tastera"

#, fuzzy
msgid "COLOUR_PICKER_H_TOOLTIP"
msgstr "Dodajte novo vezivanje tastera"

msgid "COLOUR_PICKER_PICK_COLOUR"
msgstr ""

#, fuzzy
msgid "COLOUR_PICKER_PRESET_TOOLTIP"
msgstr "Dodajte novo vezivanje tastera"

#, fuzzy
msgid "COLOUR_PICKER_RAW_BUTTON_TOOLTIP"
msgstr "Dodajte novo vezivanje tastera"

#, fuzzy
msgid "COLOUR_PICKER_R_TOOLTIP"
msgstr "Dodajte novo vezivanje tastera"

#, fuzzy
msgid "COLOUR_PICKER_S_TOOLTIP"
msgstr "Dodajte novo vezivanje tastera"

#, fuzzy
msgid "COLOUR_PICKER_V_TOOLTIP"
msgstr "Dodajte novo vezivanje tastera"

#, fuzzy
msgid "COMMON_ABILITIES"
msgstr "Sposobnosti"

msgid "COMMON_EDITING_AND_STRATEGY"
msgstr ""

msgid "COMMUNITY_FORUM"
msgstr ""

#, fuzzy
msgid "COMMUNITY_FORUM_BUTTON_TOOLTIP"
msgstr "Dodajte novo vezivanje tastera"

msgid "COMMUNITY_WIKI"
msgstr ""

#, fuzzy
msgid "COMMUNITY_WIKI_BUTTON_TOOLTIP"
msgstr "Dodajte novo vezivanje tastera"

#, fuzzy
msgid "COMPILED_AT_COLON"
msgstr "Jedinjenja:"

#, fuzzy
msgid "COMPLETE_ACTION"
msgstr "Jedinjenja:"

msgid "COMPOUNDS"
msgstr "Jedinjenje"

#, fuzzy
msgid "COMPOUNDS_AT_EQUILIBRIUM"
msgstr "Oblak jedinjenja"

#, fuzzy
msgid "COMPOUNDS_AT_MAX_SPEED"
msgstr "Oblak jedinjenja"

#, fuzzy
msgid "COMPOUNDS_BUTTON_MICROBE_TOOLTIP"
msgstr "Dodajte novo vezivanje tastera"

msgid "COMPOUNDS_COLON"
msgstr "Jedinjenja:"

msgid "COMPOUND_BALANCE_FILL_TIME"
msgstr ""

msgid "COMPOUND_BALANCE_FILL_TIME_TOO_LONG"
msgstr ""

#, fuzzy
msgid "COMPOUND_BALANCE_MODE_TOOLTIP"
msgstr "Dodajte novo vezivanje tastera"

msgid "COMPOUND_BALANCE_TITLE"
msgstr ""

#, fuzzy
msgid "COMPOUND_BALANCE_TOOLTIP"
msgstr "Dodajte novo vezivanje tastera"

msgid "COMPOUND_CLOUDS"
msgstr "Oblak jedinjenja"

#, fuzzy
msgid "COMPOUND_CLOUD_BENCHMARK"
msgstr "Oblak jedinjenja"

#, fuzzy
msgid "COMPOUND_CLOUD_DENSITY"
msgstr "Oblak jedinjenja"

#, fuzzy
msgid "COMPOUND_CLOUD_DENSITY_EXPLANATION"
msgstr "Oblak jedinjenja"

msgid "COMPOUND_CONCENTRATIONS_DECREASED"
msgstr ""

#, fuzzy
msgid "COMPOUND_FOOD_SOURCE"
msgstr "Oblak jedinjenja"

#, fuzzy
msgid "COMPOUND_HANDLE_KEEP"
msgstr "Dodajte novo vezivanje tastera"

#, fuzzy
msgid "COMPOUND_HANDLE_SPLIT_SISTER"
msgstr "Dodajte novo vezivanje tastera"

#, fuzzy
msgid "COMPOUND_HANDLE_TOP_UP"
msgstr "Dodajte novo vezivanje tastera"

#, fuzzy
msgid "COMPOUND_HANDLE_TOP_UP_ON_CHANGE"
msgstr "Oblak jedinjenja"

#, fuzzy
msgid "COMPOUND_STORAGE_AMOUNT_DOES_NOT_LAST_NIGHT"
msgstr "Oblak jedinjenja"

msgid "COMPOUND_STORAGE_NOT_ENOUGH_GENERATED_DURING_DAY"
msgstr ""

#, fuzzy
msgid "COMPOUND_STORAGE_NOT_ENOUGH_SPACE"
msgstr "Oblak jedinjenja"

msgid "COMPOUND_STORAGE_STATS_TITLE"
msgstr ""

#, fuzzy
msgid "COMPOUND_STORAGE_STATS_TOOLTIP"
msgstr "Dodajte novo vezivanje tastera"

#, fuzzy
msgid "COMPOUND_TO_FIND"
msgstr "Oblak jedinjenja"

msgid "CONCEPT_ART"
msgstr ""

msgid "CONFIG"
msgstr ""

msgid "CONFIRM_CAPITAL"
msgstr "POTVRDI"

#, fuzzy
msgid "CONFIRM_DELETE"
msgstr "POTVRDI"

#, fuzzy
msgid "CONFIRM_EXIT"
msgstr "POTVRDI"

msgid "CONFIRM_FOSSILISATION_OVERWRITE"
msgstr ""

#, fuzzy
msgid "CONFIRM_MOVE_TO_ASCENSION_STAGE"
msgstr "Broj populacije od {0} promenio se za {1} zbog: {2}"

#, fuzzy
msgid "CONFIRM_MOVE_TO_ASCENSION_STAGE_EXPLANATION"
msgstr "Broj populacije od {0} promenio se za {1} zbog: {2}"

msgid "CONFIRM_MOVE_TO_INDUSTRIAL_STAGE"
msgstr ""

#, fuzzy
msgid "CONFIRM_MOVE_TO_INDUSTRIAL_STAGE_EXPLANATION"
msgstr "Broj populacije od {0} promenio se za {1} zbog: {2}"

#, fuzzy
msgid "CONFIRM_MOVE_TO_SPACE_STAGE"
msgstr "Broj populacije od {0} promenio se za {1} zbog: {2}"

#, fuzzy
msgid "CONFIRM_MOVE_TO_SPACE_STAGE_EXPLANATION"
msgstr "Broj populacije od {0} promenio se za {1} zbog: {2}"

#, fuzzy
msgid "CONFIRM_NEW_GAME_BUTTON_TOOLTIP"
msgstr "Dodajte novo vezivanje tastera"

#, fuzzy
msgid "CONFIRM_NEW_GAME_BUTTON_TOOLTIP_DISABLED"
msgstr "Dodajte novo vezivanje tastera"

msgid "CONSTRUCTION_UNIT_NAME"
msgstr ""

msgid "CONTENT_UPLOADED_FROM"
msgstr ""

#, fuzzy
msgid "CONTINUE"
msgstr "Sačuvaj i nastavi"

#, fuzzy
msgid "CONTINUE_AS_SPECIES"
msgstr "Zatvoriti opcije?"

msgid "CONTINUE_THRIVING"
msgstr ""

msgid "CONTINUE_TO_PROTOTYPES"
msgstr ""

msgid "CONTINUE_TO_PROTOTYPES_PROMPT"
msgstr ""

msgid "CONTROLLER_ANY_DEVICE"
msgstr ""

msgid "CONTROLLER_AXIS_L2"
msgstr ""

msgid "CONTROLLER_AXIS_LEFT_TRIGGER"
msgstr ""

msgid "CONTROLLER_AXIS_LEFT_X"
msgstr ""

msgid "CONTROLLER_AXIS_LEFT_Y"
msgstr ""

#, fuzzy
msgid "CONTROLLER_AXIS_NEGATIVE_DIRECTION"
msgstr "Plastid za fiksiranje azota je protein koji može da koristi gasoviti azot i kiseonik i ćelijsku energiju u obliku ATP za proizvodnju amonijaka, ključnog hranljivog sastojka za rast ćelija. Ovo je proces koji se naziva aerobna fiksacija azota."

#, fuzzy
msgid "CONTROLLER_AXIS_POSITIVE_DIRECTION"
msgstr "Plastid za fiksiranje azota je protein koji može da koristi gasoviti azot i kiseonik i ćelijsku energiju u obliku ATP za proizvodnju amonijaka, ključnog hranljivog sastojka za rast ćelija. Ovo je proces koji se naziva aerobna fiksacija azota."

msgid "CONTROLLER_AXIS_R2"
msgstr ""

msgid "CONTROLLER_AXIS_RIGHT_TRIGGER"
msgstr ""

msgid "CONTROLLER_AXIS_RIGHT_X"
msgstr ""

msgid "CONTROLLER_AXIS_RIGHT_Y"
msgstr ""

msgid "CONTROLLER_AXIS_VISUALIZERS"
msgstr ""

msgid "CONTROLLER_BUTTON_DPAD_DOWN"
msgstr ""

msgid "CONTROLLER_BUTTON_DPAD_LEFT"
msgstr ""

msgid "CONTROLLER_BUTTON_DPAD_RIGHT"
msgstr ""

msgid "CONTROLLER_BUTTON_DPAD_UP"
msgstr ""

msgid "CONTROLLER_BUTTON_LEFT_SHOULDER"
msgstr ""

msgid "CONTROLLER_BUTTON_LEFT_STICK"
msgstr ""

msgid "CONTROLLER_BUTTON_MISC1"
msgstr ""

msgid "CONTROLLER_BUTTON_PADDLE1"
msgstr ""

msgid "CONTROLLER_BUTTON_PADDLE2"
msgstr ""

msgid "CONTROLLER_BUTTON_PADDLE3"
msgstr ""

msgid "CONTROLLER_BUTTON_PADDLE4"
msgstr ""

msgid "CONTROLLER_BUTTON_PS3_SELECT"
msgstr ""

msgid "CONTROLLER_BUTTON_PS3_START"
msgstr ""

msgid "CONTROLLER_BUTTON_PS_CIRCLE"
msgstr ""

msgid "CONTROLLER_BUTTON_PS_CROSS"
msgstr ""

msgid "CONTROLLER_BUTTON_PS_L1"
msgstr ""

msgid "CONTROLLER_BUTTON_PS_L3"
msgstr ""

msgid "CONTROLLER_BUTTON_PS_OPTIONS"
msgstr ""

msgid "CONTROLLER_BUTTON_PS_R1"
msgstr ""

msgid "CONTROLLER_BUTTON_PS_R3"
msgstr ""

msgid "CONTROLLER_BUTTON_PS_SHARE"
msgstr ""

msgid "CONTROLLER_BUTTON_PS_SONY_BUTTON"
msgstr ""

msgid "CONTROLLER_BUTTON_PS_SQUARE"
msgstr ""

msgid "CONTROLLER_BUTTON_PS_TRIANGLE"
msgstr ""

msgid "CONTROLLER_BUTTON_RIGHT_SHOULDER"
msgstr ""

msgid "CONTROLLER_BUTTON_RIGHT_STICK"
msgstr ""

msgid "CONTROLLER_BUTTON_TOUCH_PAD"
msgstr ""

msgid "CONTROLLER_BUTTON_UNKNOWN"
msgstr ""

msgid "CONTROLLER_BUTTON_XBOX_A"
msgstr ""

msgid "CONTROLLER_BUTTON_XBOX_B"
msgstr ""

msgid "CONTROLLER_BUTTON_XBOX_BACK"
msgstr ""

msgid "CONTROLLER_BUTTON_XBOX_GUIDE"
msgstr ""

msgid "CONTROLLER_BUTTON_XBOX_START"
msgstr ""

msgid "CONTROLLER_BUTTON_XBOX_X"
msgstr ""

msgid "CONTROLLER_BUTTON_XBOX_Y"
msgstr ""

msgid "CONTROLLER_DEADZONES"
msgstr ""

#, fuzzy
msgid "CONTROLLER_DEADZONE_CALIBRATION_EXPLANATION"
msgstr "Broj populacije od {0} promenio se za {1} zbog: {2}"

msgid "CONTROLLER_DEADZONE_COLON"
msgstr ""

msgid "CONTROLLER_PROMPT_TYPE_SETTING"
msgstr ""

msgid "CONTROLLER_SENSITIVITY"
msgstr ""

msgid "CONTROLLER_UNKNOWN_AXIS"
msgstr ""

msgid "COPY_ERROR_TO_CLIPBOARD"
msgstr ""

#, fuzzy
msgid "COPY_RESULTS"
msgstr "Rezultati automatske-evolucije:"

msgid "CORRECTION_PROTANOPE"
msgstr ""

msgid "CORRECTION_TRITANOPE"
msgstr ""

msgid "CPU_THREADS"
msgstr ""

msgid "CRAFTING_CLEAR_INPUTS"
msgstr ""

msgid "CRAFTING_ERROR_INTERNAL_CONSUME_PROBLEM"
msgstr ""

msgid "CRAFTING_ERROR_TAKING_ITEMS"
msgstr ""

msgid "CRAFTING_FILTER_INPUTS"
msgstr ""

msgid "CRAFTING_KNOWN_ITEMS"
msgstr ""

msgid "CRAFTING_NOT_ENOUGH_MATERIAL"
msgstr ""

msgid "CRAFTING_NO_RECIPE_SELECTED"
msgstr ""

msgid "CRAFTING_NO_ROOM_TO_TAKE_CRAFTING_RESULTS"
msgstr ""

#, fuzzy
msgid "CRAFTING_RECIPE_DISPLAY"
msgstr "Rezultati automatske-evolucije:"

msgid "CRAFTING_RECIPE_HAND_AXE"
msgstr ""

#, fuzzy
msgid "CRAFTING_RESULTS"
msgstr "Rezultati automatske-evolucije:"

msgid "CRAFTING_SELECT_RECIPE_OR_ITEMS_TO_FILTER"
msgstr ""

msgid "CRAFTING_TAKE_ALL"
msgstr ""

msgid "CRAFTING_TITLE"
msgstr ""

msgid "CREATE"
msgstr ""

msgid "CREATED_AT"
msgstr ""

msgid "CREATED_ON_PLATFORM"
msgstr ""

msgid "CREATE_A_NEW_MICROBE"
msgstr "Napravite novi mikrob"

#, fuzzy
msgid "CREATE_NEW"
msgstr "Napravite novi mikrob"

#, fuzzy
msgid "CREATE_NEW_CELL_TYPE"
msgstr "Napravite novi mikrob"

#, fuzzy
msgid "CREATE_NEW_CELL_TYPE_DESCRIPTION"
msgstr "Hemoplast je dvostruka membranska struktura koja sadrži proteine koji su sposobni da pretvore vodonik-sulfid, vodu i gasoviti ugljen-dioksid u glukozu u procesu koji se naziva Hemosinteza vodonik-sulfida. Stopa njegove proizvodnje glukoze skalira se sa koncentracijom vode i ugljen-dioksida."

#, fuzzy
msgid "CREATE_NEW_MOD"
msgstr "Napravite novi mikrob"

msgid "CREATE_NEW_SAVE"
msgstr ""

#, fuzzy
msgid "CREATE_NEW_TISSUE_TYPE"
msgstr "Napravite novi mikrob"

#, fuzzy
msgid "CREATE_NEW_TISSUE_TYPE_DESCRIPTION"
msgstr "Hemoplast je dvostruka membranska struktura koja sadrži proteine koji su sposobni da pretvore vodonik-sulfid, vodu i gasoviti ugljen-dioksid u glukozu u procesu koji se naziva Hemosinteza vodonik-sulfida. Stopa njegove proizvodnje glukoze skalira se sa koncentracijom vode i ugljen-dioksida."

#, fuzzy
msgid "CREATING_DOT_DOT_DOT"
msgstr "Traži..."

msgid "CREATING_OBJECTS_FROM_SAVE"
msgstr ""

msgid "CREDITS"
msgstr "Krediti"

msgid "CTRL"
msgstr "CTRL"

#, fuzzy
msgid "CURRENT_CACHE_SIZE"
msgstr "Sposobnosti"

#, fuzzy
msgid "CURRENT_CACHE_SIZE_TOOLTIP"
msgstr "Nastaviti"

msgid "CURRENT_DEVELOPERS"
msgstr ""

msgid "CURRENT_LOCATION_CAPITAL"
msgstr ""

#, fuzzy
msgid "CURRENT_RESEARCH_NONE"
msgstr "Sposobnosti"

#, fuzzy
msgid "CURRENT_RESEARCH_PROGRESS"
msgstr "Otvorite ekran pomoći"

msgid "CURRENT_WORLD"
msgstr ""

#, fuzzy
msgid "CURRENT_WORLD_STATISTICS"
msgstr "Statistika Organizma"

msgid "CUSTOM_USERNAME"
msgstr "Korisničko ime:"

msgid "CYTOPLASM"
msgstr "Citoplazma"

msgid "CYTOPLASM_DESCRIPTION"
msgstr "Lepljiva unutrašnjost ćelije. Citoplazma je osnovna smeša jona, proteina i drugih supstanci rastvorenih u vodi koja ispunjava unutrašnjost ćelije. Jedna od funkcija koju obavlja je fermentacija, pretvaranje glukoze u ATP energiju. Da bi ćelije kojima nedostaju organeli imali napredniji metabolizam, na to se oslanjaju u energiji. Takođe se koristi za skladištenje molekula u ćeliji i za povećanje veličine ćelije."

msgid "CYTOPLASM_GLYCOLYSIS"
msgstr "Glikoliza citoplazme"

#, fuzzy
msgid "CYTOPLASM_PROCESSES_DESCRIPTION"
msgstr "Lepljiva unutrašnjost ćelije. Citoplazma je osnovna smeša jona, proteina i drugih supstanci rastvorenih u vodi koja ispunjava unutrašnjost ćelije. Jedna od funkcija koju obavlja je fermentacija, pretvaranje glukoze u ATP energiju. Da bi ćelije kojima nedostaju organeli imali napredniji metabolizam, na to se oslanjaju u energiji. Takođe se koristi za skladištenje molekula u ćeliji i za povećanje veličine ćelije."

#, fuzzy
msgid "CYTOTOXIN_SYNTHESIS"
msgstr "Sinteza OksiToksi"

msgid "DAY_LENGTH"
msgstr ""

#, fuzzy
msgid "DAY_LENGTH_EXPLANATION"
msgstr "Broj populacije od {0} promenio se za {1} zbog: {2}"

msgid "DAY_NIGHT_CYCLE_ENABLED"
msgstr ""

#, fuzzy
msgid "DAY_NIGHT_CYCLE_ENABLED_EXPLANATION_2"
msgstr "Izbodite druge ćelije sa ovo."

#, fuzzy
msgid "DEADZONE_CALIBRATION_FINISHED"
msgstr "Automatska-evolucija nije uspela"

msgid "DEADZONE_CALIBRATION_INPROGRESS"
msgstr ""

msgid "DEADZONE_CALIBRATION_IS_RESET"
msgstr ""

msgid "DEADZONE_CONFIGURATION"
msgstr ""

msgid "DEATH"
msgstr ""

msgid "DEBUG_COORDINATES"
msgstr ""

msgid "DEBUG_DRAW_NOT_AVAILABLE"
msgstr ""

msgid "DEBUG_PANEL"
msgstr ""

msgid "DECEMBER"
msgstr ""

#, fuzzy
msgid "DECREASE_ITEM_SIZE"
msgstr "Napravite novi mikrob"

msgid "DEFAULT_AUDIO_OUTPUT_DEVICE"
msgstr ""

msgid "DELETE"
msgstr ""

msgid "DELETE_ALL_OLD_SAVE_WARNING_2"
msgstr ""

#, fuzzy
msgid "DELETE_FOSSIL_CONFIRMATION"
msgstr "populacija:"

msgid "DELETE_OLD_SAVES_PROMPT"
msgstr ""

#, fuzzy
msgid "DELETE_ORGANELLE"
msgstr "Postavite organelu"

msgid "DELETE_SAVE_CONFIRMATION"
msgstr ""

msgid "DELETE_SELECTED"
msgstr ""

msgid "DELETE_SELECTED_SAVES_PROMPT"
msgstr ""

msgid "DELETE_SELECTED_SAVE_WARNING"
msgstr ""

msgid "DELETE_THIS_SAVE_PROMPT"
msgstr ""

#, fuzzy
msgid "DESCEND_BUTTON"
msgstr "populacija:"

#, fuzzy
msgid "DESCEND_CONFIRMATION"
msgstr "populacija:"

#, fuzzy
msgid "DESCEND_CONFIRMATION_EXPLANATION"
msgstr "Broj populacije od {0} promenio se za {1} zbog: {2}"

msgid "DESCRIPTION"
msgstr ""

#, fuzzy
msgid "DESCRIPTION_COLON"
msgstr "Generacija:"

#, fuzzy
msgid "DESCRIPTION_TOO_LONG"
msgstr "Generacija:"

msgid "DESPAWN_ENTITIES"
msgstr ""

msgid "DETECTED_CPU_COUNT"
msgstr ""

msgid "DEVBUILD_VERSION_INFO"
msgstr ""

msgid "DEVELOPERS"
msgstr ""

msgid "DEVELOPMENT_FORUM"
msgstr ""

#, fuzzy
msgid "DEVELOPMENT_FORUM_BUTTON_TOOLTIP"
msgstr "Dodajte novo vezivanje tastera"

msgid "DEVELOPMENT_SUPPORTED_BY"
msgstr ""

msgid "DEVELOPMENT_WIKI"
msgstr ""

#, fuzzy
msgid "DEVELOPMENT_WIKI_BUTTON_TOOLTIP"
msgstr "Dodajte novo vezivanje tastera"

msgid "DEVOURED"
msgstr ""

msgid "DEV_BUILD_PATRONS"
msgstr ""

msgid "DIFFICULTY"
msgstr ""

msgid "DIFFICULTY_DETAILS_STRING"
msgstr ""

msgid "DIFFICULTY_PRESET"
msgstr ""

msgid "DIFFICULTY_PRESET_CUSTOM"
msgstr ""

msgid "DIFFICULTY_PRESET_EASY"
msgstr ""

msgid "DIFFICULTY_PRESET_HARD"
msgstr ""

msgid "DIFFICULTY_PRESET_NORMAL"
msgstr ""

msgid "DIGESTION_EFFICIENCY"
msgstr ""

#, fuzzy
msgid "DIGESTION_EFFICIENCY_COLON"
msgstr "Generacija:"

#, fuzzy
msgid "DIGESTION_SPEED"
msgstr "Brzina Apsorpcije Brzine"

#, fuzzy
msgid "DIGESTION_SPEED_COLON"
msgstr "Brzina:"

msgid "DIGESTION_SPEED_VALUE"
msgstr ""

msgid "DISABLED"
msgstr ""

msgid "DISABLE_ALL"
msgstr ""

msgid "DISCARD_AND_CONTINUE"
msgstr "Odbaci i nastavi"

#, fuzzy
msgid "DISCARD_CHANGES"
msgstr "Odbaci i nastavi"

#, fuzzy
msgid "DISCARD_MIGRATION"
msgstr "Odbaci i nastavi"

#, fuzzy
msgid "DISCONNECTED_CELLS"
msgstr "Isključene Organele"

#, fuzzy
msgid "DISCONNECTED_CELLS_TEXT"
msgstr ""
"Postoje postavljene organele, koje nisu povezane sa ostalim.\n"
"Povežite sve postavljene organele jedni sa drugima ili poništite promene."

#, fuzzy
msgid "DISCONNECTED_METABALLS"
msgstr "Isključene Organele"

#, fuzzy
msgid "DISCONNECTED_METABALLS_TEXT"
msgstr ""
"Postoje postavljene organele, koje nisu povezane sa ostalim.\n"
"Povežite sve postavljene organele jedni sa drugima ili poništite promene."

msgid "DISCONNECTED_ORGANELLES"
msgstr "Isključene Organele"

msgid "DISCONNECTED_ORGANELLES_TEXT"
msgstr ""
"Postoje postavljene organele, koje nisu povezane sa ostalim.\n"
"Povežite sve postavljene organele jedni sa drugima ili poništite promene."

#, fuzzy
msgid "DISCORD_TOOLTIP"
msgstr "Dodajte novo vezivanje tastera"

#, fuzzy
msgid "DISK_CACHE_TOOLTIP"
msgstr "Dodajte novo vezivanje tastera"

#, fuzzy
msgid "DISMISSED_POPUPS_COLON"
msgstr "Brzina:"

#, fuzzy
msgid "DISMISSED_POPUPS_EXPLANATION"
msgstr "Broj populacije od {0} promenio se za {1} zbog: {2}"

msgid "DISMISS_INFORMATION_PERMANENTLY"
msgstr ""

msgid "DISMISS_WARNING_PERMANENTLY"
msgstr ""

msgid "DISPLAY_3D_MENU_BACKGROUNDS"
msgstr ""

#, fuzzy
msgid "DISPLAY_ABILITIES_BAR"
msgstr "Sposobnosti"

msgid "DISPLAY_BACKGROUND_DISTORTION_EFFECT"
msgstr ""

msgid "DISPLAY_BACKGROUND_PARTICLES"
msgstr ""

#, fuzzy
msgid "DISPLAY_DRIVER_OPENGL"
msgstr "Sposobnosti"

#, fuzzy
msgid "DISPLAY_DRIVER_VULKAN"
msgstr "Sposobnosti"

#, fuzzy
msgid "DISPLAY_PART_NAMES"
msgstr "Sposobnosti"

msgid "DISSOLVED_COMPOUND_FOOD_SOURCE"
msgstr ""

msgid "DOES_NOT_USE_FEATURE"
msgstr ""

#, fuzzy
msgid "DONATIONS"
msgstr "Opcije"

msgid "DOT_DOT_DOT"
msgstr ""

msgid "DOUBLE"
msgstr "Dupli"

msgid "DOUBLE_CLICK_TO_VIEW_IN_FULLSCREEN"
msgstr ""

msgid "DOUBLE_MEMBRANE_DESCRIPTION"
msgstr "Membrana sa dva sloja, ima bolju zaštitu od oštećenja i uzima manje energije da se ne deformiše. Međutim, to usporava ćeliju i smanjuje brzinu kojom može da apsorbuje resurse."

msgid "DRAG_TO_REORDER_ITEMS_WITH_MOUSE"
msgstr ""

msgid "DUMP_SCENE_TREE"
msgstr ""

#, fuzzy
msgid "DUPLICATE_TYPE"
msgstr "igrač je umro"

#, fuzzy
msgid "EASTEREGG_MESSAGE_1"
msgstr "STVARI KOJE SE MIGOLJITI!!"

msgid "EASTEREGG_MESSAGE_10"
msgstr "STVARI KOJE SE MIGOLJITI!!"

msgid "EASTEREGG_MESSAGE_11"
msgstr "Otopitela metela."

msgid "EASTEREGG_MESSAGE_12"
msgstr "Te plave ćelije ipak."

msgid "EASTEREGG_MESSAGE_13"
msgstr "Evo saveta, biomi su više nego samo različito poreklo, jedinjenja u različitim biomima se ponekad mrestaju različitim brzinama."

msgid "EASTEREGG_MESSAGE_14"
msgstr "Evo saveta: Što više bičeva imate, brže idete, vrum vrum, ali košta i ATP više"

msgid "EASTEREGG_MESSAGE_15"
msgstr "Evo saveta, možete [g]utati komade gvožđa."

#, fuzzy
msgid "EASTEREGG_MESSAGE_16"
msgstr "Evo saveta, ponekad je najbolje samo pobeći od drugih ćelija."

msgid "EASTEREGG_MESSAGE_17"
msgstr "Zabavna činjenica, da li ste znali da na planeti Zemlji postoji preko 8000 vrsta trepavica?"

msgid "EASTEREGG_MESSAGE_18"
msgstr "Zabavna činjenica, Stentor je cilijar koji se može istegnuti i uhvatiti plen u nekoj vrsti trube poput usta koja uvlače plen generišući vodene struje cilijama."

msgid "EASTEREGG_MESSAGE_2"
msgstr "Evo saveta, toksini se mogu koristiti za odbacivanje drugih toksina od vas ako ste dovoljno brzi."

msgid "EASTEREGG_MESSAGE_3"
msgstr "Evo saveta, osmoregulacija košta 1 ATP po sekundi po heku koju ima vaša ćelija, svaki prazan hek citoplazme takođe generiše 5 ATP u sekundi, što znači da ako gubite ATP usled osmoregulacije, samo dodajte nekoliko praznih hekes citoplazme ili uklonite neke organele ."

msgid "EASTEREGG_MESSAGE_4"
msgstr "Zabavna činjenica, u stvarnom životu prokarionti imaju nešto što se naziva Biokompanije i deluju poput organela, a zapravo se nazivaju Poliedrične organele."

msgid "EASTEREGG_MESSAGE_5"
msgstr "Zabavna činjenica, metabolosom je ono što se naziva poliedrična organela."

msgid "EASTEREGG_MESSAGE_6"
msgstr "Evo saveta, ponekad je najbolje samo pobeći od drugih ćelija."

#, fuzzy
msgid "EASTEREGG_MESSAGE_7"
msgstr "Zabavna činjenica, da li ste znali da na planeti Zemlji postoji preko 8000 vrsta trepavica?"

#, fuzzy
msgid "EASTEREGG_MESSAGE_8"
msgstr "Zabavna činjenica, Stentor je cilijar koji se može istegnuti i uhvatiti plen u nekoj vrsti trube poput usta koja uvlače plen generišući vodene struje cilijama."

#, fuzzy
msgid "EASTEREGG_MESSAGE_9"
msgstr "Zabavna činjenica, Didinijum je cilijar koji lovi Paramecijum."

#, fuzzy
msgid "EASTER_EGGS"
msgstr "STVARI KOJE SE MIGOLJITI!!"

#, fuzzy
msgid "EASTER_EGGS_EXPLANATION"
msgstr "Broj populacije od {0} promenio se za {1} zbog: {2}"

#, fuzzy
msgid "EASTER_EGG_BANANA_BIOME"
msgstr "Broj populacije od {0} promenio se za {1} zbog: {2}"

#, fuzzy
msgid "EDGE_PAN_SPEED"
msgstr "Brzina Apsorpcije Brzine"

#, fuzzy
msgid "EDITING_TITLE"
msgstr "Hitin"

msgid "EDITOR"
msgstr "Urednik"

#, fuzzy
msgid "EDITORS_AND_MUTATIONS_BUTTON"
msgstr "ima mutaciju"

#, fuzzy
msgid "EDITOR_BUTTON_TOOLTIP"
msgstr "Dodajte novo vezivanje tastera"

msgid "EDITOR_TUTORIAL_EDITOR_TEXT"
msgstr ""

#, fuzzy
msgid "EIGHT_TIMES"
msgstr "Desni miš"

#, fuzzy
msgid "EJECT_ENGULFED"
msgstr "Ne može da guta"

#, fuzzy
msgid "EJECT_ENGULFED_TOOLTIP"
msgstr "Ne može da guta"

#, fuzzy
msgid "EMITTERS_COUNT"
msgstr "Zona: {0}"

#, fuzzy
msgid "ENABLED_MODS"
msgstr "Omogućite uređivač"

msgid "ENABLE_ALL_COMPATIBLE"
msgstr ""

msgid "ENABLE_EDITOR"
msgstr "Omogućite uređivač"

#, fuzzy
msgid "ENABLE_GUI_LIGHT_EFFECTS"
msgstr "Spoljni efekti:"

msgid "ENDOSYMBIONT_ENGULFED_ALREADY_DONE"
msgstr ""

msgid "ENDOSYMBIONT_ENGULFED_PROGRESS"
msgstr ""

msgid "ENDOSYMBIONT_TYPE_ALREADY_PRESENT"
msgstr ""

#, fuzzy
msgid "ENDOSYMBIOSIS_AVAILABLE_ORGANELLES"
msgstr "Postavite organelu"

msgid "ENDOSYMBIOSIS_BUTTON"
msgstr ""

#, fuzzy
msgid "ENDOSYMBIOSIS_CANCEL_TOOLTIP"
msgstr "Dodajte novo vezivanje tastera"

#, fuzzy
msgid "ENDOSYMBIOSIS_COMPLETE_TOOLTIP"
msgstr "Nastaviti"

#, fuzzy
msgid "ENDOSYMBIOSIS_EXPLANATION"
msgstr "Broj populacije od {0} promenio se za {1} zbog: {2}"

msgid "ENDOSYMBIOSIS_NOTHING_ENGULFED"
msgstr ""

#, fuzzy
msgid "ENDOSYMBIOSIS_NO_CANDIDATE_ORGANELLES"
msgstr "Isključene Organele"

#, fuzzy
msgid "ENDOSYMBIOSIS_PROGRESSING_EXPLANATION"
msgstr "Broj populacije od {0} promenio se za {1} zbog: {2}"

msgid "ENDOSYMBIOSIS_PROKARYOTIC_LIMIT_EXPLANATION"
msgstr ""

#, fuzzy
msgid "ENDOSYMBIOSIS_SINGLE_SPECIES_PROGRESS_DESCRIPTION"
msgstr "Hemosintetizujući proteini su male grupe proteina u citoplazmi koje su u stanju da pretvore vodonik-sulfid, vodu i gasoviti ugljen-dioksid u glukozu u procesu koji se naziva Hemosinteza vodonik-sulfida. Stopa njegove proizvodnje glukoze skalira se sa koncentracijom ugljen-dioksida. Pošto su proteini hemosinteze suspendovani direktno u citoplazmi, okolna tečnost vrši fermentaciju."

#, fuzzy
msgid "ENDOSYMBIOSIS_START_TOOLTIP"
msgstr "Dodajte novo vezivanje tastera"

msgid "ENDOSYMBIOSIS_TITLE"
msgstr ""

msgid "ENERGY_BALANCE_REQUIRED_COMPOUND_LINE"
msgstr ""

msgid "ENERGY_BALANCE_TOOLTIP_CONSUMPTION"
msgstr ""

msgid "ENERGY_BALANCE_TOOLTIP_PRODUCTION"
msgstr ""

msgid "ENERGY_BALANCE_TOOLTIP_PRODUCTION_WITH_REQUIREMENT"
msgstr ""

msgid "ENERGY_IN_PATCH_FOR"
msgstr ""

#, fuzzy
msgid "ENERGY_IN_PATCH_SHORT"
msgstr "POPULACIJA:"

msgid "ENERGY_SOURCES"
msgstr ""

msgid "ENERGY_SUMMARY_LINE"
msgstr ""

msgid "ENGULF_NO_ATP_DAMAGE_MESSAGE"
msgstr ""

msgid "ENTER_EXISTING_ID"
msgstr ""

msgid "ENTER_EXISTING_WORKSHOP_ID"
msgstr ""

msgid "ENTITY_LABEL"
msgstr ""

msgid "ENVIRONMENT"
msgstr "Životna sredina"

#, fuzzy
msgid "ENVIRONMENTAL_CONDITIONS_BUTTON"
msgstr "Broj populacije od {0} promenio se za {1} zbog: {2}"

msgid "ENVIRONMENTAL_GLUCOSE_RETENTION"
msgstr ""

#, fuzzy
msgid "ENVIRONMENTAL_GLUCOSE_RETENTION_EXPLANATION"
msgstr "Broj populacije od {0} promenio se za {1} zbog: {2}"

#, fuzzy
msgid "ENVIRONMENT_BUTTON_MICROBE_TOOLTIP"
msgstr "Dodajte novo vezivanje tastera"

#, fuzzy
msgid "ENVIRONMENT_TOLERANCE"
msgstr "Životna sredina"

msgid "EPIPELAGIC"
msgstr "Epipelagik"

msgid "EQUIPMENT_TYPE_AXE"
msgstr ""

msgid "ERROR"
msgstr "Greška"

msgid "ERROR_CREATING_FOLDER"
msgstr ""

msgid "ERROR_CREATING_INFO_FILE"
msgstr ""

msgid "ERROR_FAILED_TO_SAVE_NEW_SETTINGS"
msgstr "Greška: Nije uspelo čuvanje novih postavki u konfiguracionoj datoteci."

#, fuzzy
msgid "ERROR_FETCHING_EXPLANATION"
msgstr "Broj populacije od {0} promenio se za {1} zbog: {2}"

msgid "ERROR_FETCHING_NEWS"
msgstr ""

msgid "ERROR_LOADING"
msgstr ""

msgid "ERROR_SAVING"
msgstr ""

#, fuzzy
msgid "ERROR_UPLOADING_EXCEPTION"
msgstr "Broj populacije od {0} promenio se za {1} zbog: {2}"

msgid "ESCAPE"
msgstr ""

msgid "ESCAPE_ENGULFING"
msgstr "pobegne od gutanja"

msgid "ESTUARY"
msgstr "Ušće"

#, fuzzy
msgid "EVENT_ERUPTION_TOOLTIP"
msgstr "Dodajte novo vezivanje tastera"

msgid "EVOLUTIONARY_TREE"
msgstr ""

#, fuzzy
msgid "EVOLUTIONARY_TREE_BUILD_FAILED"
msgstr "Dodajte novo vezivanje tastera"

#, fuzzy
msgid "EXACT_VERSION_COLON"
msgstr "Generacija:"

#, fuzzy
msgid "EXACT_VERSION_TOOLTIP"
msgstr "Dodajte novo vezivanje tastera"

msgid "EXCEPTION_HAPPENED_PROCESSING_SAVE"
msgstr ""

msgid "EXCEPTION_HAPPENED_WHILE_LOADING"
msgstr ""

#, fuzzy
msgid "EXISTING_BUILDINGS"
msgstr "Resetujte Unosi"

msgid "EXIT"
msgstr "Izaći"

#, fuzzy
msgid "EXIT_EDITOR"
msgstr "Omogućite uređivač"

msgid "EXIT_TO_LAUNCHER"
msgstr ""

msgid "EXPERIMENTAL_FEATURES"
msgstr ""

#, fuzzy
msgid "EXPERIMENTAL_FEATURES_EXPLANATION"
msgstr "Broj populacije od {0} promenio se za {1} zbog: {2}"

#, fuzzy
msgid "EXPERIMENTAL_FEATURES_WARNING"
msgstr "Broj populacije od {0} promenio se za {1} zbog: {2}"

msgid "EXPORT_ALL_WORLDS"
msgstr ""

#, fuzzy
msgid "EXPORT_ALL_WORLDS_TOOLTIP"
msgstr "Dodajte novo vezivanje tastera"

msgid "EXPORT_SUCCESS"
msgstr ""

msgid "EXTERNAL"
msgstr "Spoljni"

msgid "EXTERNAL_EFFECTS"
msgstr "Spoljni efekti:"

msgid "EXTINCTION_BOX_TEXT"
msgstr ""

msgid "EXTINCTION_CAPITAL"
msgstr ""

msgid "EXTINCT_FROM_PATCH"
msgstr ""

msgid "EXTINCT_FROM_THE_PLANET"
msgstr ""

#, fuzzy
msgid "EXTINCT_IN_PATCH"
msgstr "POPULACIJA:"

msgid "EXTINCT_SPECIES"
msgstr ""

msgid "EXTRAS"
msgstr "Dodatne"

msgid "EXTRA_OPTIONS"
msgstr ""

#, fuzzy
msgid "FACEBOOK_TOOLTIP"
msgstr "Dodajte novo vezivanje tastera"

msgid "FAILED"
msgstr ""

#, fuzzy
msgid "FAILED_ONE_OR_MORE_SAVE_DELETION_DESCRIPTION"
msgstr "Hemoplast je dvostruka membranska struktura koja sadrži proteine koji su sposobni da pretvore vodonik-sulfid, vodu i gasoviti ugljen-dioksid u glukozu u procesu koji se naziva Hemosinteza vodonik-sulfida. Stopa njegove proizvodnje glukoze skalira se sa koncentracijom vode i ugljen-dioksida."

#, fuzzy
msgid "FAILED_SAVE_DELETION"
msgstr "Greška: Nije uspelo čuvanje novih postavki u konfiguracionoj datoteci."

#, fuzzy
msgid "FAILED_SAVE_DELETION_DESCRIPTION"
msgstr "Vakuola je unutrašnja membranska organela koja se koristi za skladištenje u ćeliji. Sastoje se od nekoliko vezikula, manjih opnastih struktura koje se široko koriste u ćelijama za skladištenje, a koje su se stopile. Ispunjen je vodom koja se koristi da sadrži molekule, enzime, čvrste materije i druge supstance. Njihov oblik je tečan i može se razlikovati između ćelija."

msgid "FEARFUL"
msgstr ""

msgid "FEAR_EXPLANATION"
msgstr ""

msgid "FEATURE_DISABLED"
msgstr ""

#, fuzzy
msgid "FEATURE_ENABLED"
msgstr "Uključi tasteri za varanja"

#, fuzzy
msgid "FEBRUARY"
msgstr "Ušće"

msgid "FEED_ITEM_CONTENT_PARSING_FAILED"
msgstr ""

msgid "FEED_ITEM_MISSING_CONTENT"
msgstr ""

msgid "FEED_ITEM_PUBLISHED_AT"
msgstr ""

msgid "FEED_ITEM_TRUNCATED_NOTICE"
msgstr ""

#, fuzzy
msgid "FERROPLAST"
msgstr "Termoplast"

#, fuzzy
msgid "FERROPLAST_DESCRIPTION"
msgstr "Termoplast je dvostruka membranska struktura koja sadrži termosenzibilne pigmente složene zajedno u membranske vrećice. To je prokariot koji je asimilirao za upotrebu od svog eukariotskog domaćina. Pigmenti u termoplastu mogu da koriste energiju toplotnih razlika u okolini za proizvodnju glukoze iz vode i gasovitog ugljen-dioksida u procesu koji se naziva termosinteza. Stopa njegove proizvodnje glukoze skalira se sa koncentracijom ugljen-dioksida i temperaturom."

#, fuzzy
msgid "FERROPLAST_PROCESSES_DESCRIPTION"
msgstr "Termoplast je dvostruka membranska struktura koja sadrži termosenzibilne pigmente složene zajedno u membranske vrećice. To je prokariot koji je asimilirao za upotrebu od svog eukariotskog domaćina. Pigmenti u termoplastu mogu da koriste energiju toplotnih razlika u okolini za proizvodnju glukoze iz vode i gasovitog ugljen-dioksida u procesu koji se naziva termosinteza. Stopa njegove proizvodnje glukoze skalira se sa koncentracijom ugljen-dioksida i temperaturom."

msgid "FILTER_ITEMS_BY_CATEGORY_COLON"
msgstr ""

msgid "FIND_CURRENT_PATCH"
msgstr ""

#, fuzzy
msgid "FINISHED_DOT"
msgstr "Gotov."

msgid "FINISH_EDITING_AND_RETURN_TO_ENVIRONMENT"
msgstr "Završite uređivanje i vratite se u okruženje"

#, fuzzy
msgid "FINISH_ONE_GENERATION"
msgstr "sa koncentracijom"

#, fuzzy
msgid "FINISH_X_GENERATIONS"
msgstr "sa koncentracijom"

msgid "FIRE_TOXIN"
msgstr "Vatreni toksin"

#, fuzzy
msgid "FIRE_TOXIN_TOOLTIP"
msgstr "Dodajte novo vezivanje tastera"

msgid "FLAGELLUM"
msgstr "Bič"

msgid "FLAGELLUM_DESCRIPTION"
msgstr "Bič (množina: bičevi) je snop proteinskih vlakana koji se proteže od ćelijske membrane koja može da koristi ATP da bi se povaljao i pokrenuo ćeliju u pravcu."

#, fuzzy
msgid "FLAGELLUM_LENGTH_DESCRIPTION"
msgstr "Bič (množina: bičevi) je snop proteinskih vlakana koji se proteže od ćelijske membrane koja može da koristi ATP da bi se povaljao i pokrenuo ćeliju u pravcu."

#, fuzzy
msgid "FLAGELLUM_PROCESSES_DESCRIPTION"
msgstr "Bič (množina: bičevi) je snop proteinskih vlakana koji se proteže od ćelijske membrane koja može da koristi ATP da bi se povaljao i pokrenuo ćeliju u pravcu."

msgid "FLEET_NAME_FROM_PLACE"
msgstr ""

msgid "FLEET_UNITS"
msgstr ""

#, fuzzy
msgid "FLOATING_CHUNKS_COLON"
msgstr "Broj populacije od {0} promenio se za {1} zbog: {2}"

msgid "FLOATING_HAZARD"
msgstr "Plutajuća opasnost"

msgid "FLUID"
msgstr ""

msgid "FLUIDITY_RIGIDITY"
msgstr "Tečnost / Rigidnost"

msgid "FOCUSED"
msgstr ""

msgid "FOCUS_EXPLANATION"
msgstr ""

msgid "FOG_OF_WAR_DISABLED"
msgstr ""

#, fuzzy
msgid "FOG_OF_WAR_DISABLED_DESCRIPTION"
msgstr "Vakuola je unutrašnja membranska organela koja se koristi za skladištenje u ćeliji. Sastoje se od nekoliko vezikula, manjih opnastih struktura koje se široko koriste u ćelijama za skladištenje, a koje su se stopile. Ispunjen je vodom koja se koristi da sadrži molekule, enzime, čvrste materije i druge supstance. Njihov oblik je tečan i može se razlikovati između ćelija."

msgid "FOG_OF_WAR_INTENSE"
msgstr ""

#, fuzzy
msgid "FOG_OF_WAR_INTENSE_DESCRIPTION"
msgstr "Nitrogenaza je protein u stanju da koristi gasoviti azot i ćelijsku energiju u obliku ATP za proizvodnju amonijaka, ključnog hranljivog sastojka za rast ćelija. Ovo je proces koji se naziva anaerobna fiksacija azota. Pošto je nitrogenaza suspendovana direktno u citoplazmi, okolna tečnost vrši fermentaciju."

msgid "FOG_OF_WAR_MODE"
msgstr ""

msgid "FOG_OF_WAR_REGULAR"
msgstr ""

#, fuzzy
msgid "FOG_OF_WAR_REGULAR_DESCRIPTION"
msgstr "Izbodite druge ćelije sa ovo."

msgid "FOOD_CHAIN"
msgstr "Lanac Ishrane"

msgid "FOOD_SOURCE_ENERGY_INFO"
msgstr ""

msgid "FORGET_MOD_DETAILS"
msgstr ""

#, fuzzy
msgid "FORGET_MOD_DETAILS_TOOLTIP"
msgstr "Nastaviti"

msgid "FORM_ERROR_MESSAGE"
msgstr ""

#, fuzzy
msgid "FOSSILISATION"
msgstr "populacija:"

#, fuzzy
msgid "FOSSILISATION_EXPLANATION"
msgstr "Broj populacije od {0} promenio se za {1} zbog: {2}"

#, fuzzy
msgid "FOSSILISATION_FAILED"
msgstr "populacija:"

#, fuzzy
msgid "FOSSILISATION_FAILED_DESCRIPTION"
msgstr "Vakuola je unutrašnja membranska organela koja se koristi za skladištenje u ćeliji. Sastoje se od nekoliko vezikula, manjih opnastih struktura koje se široko koriste u ćelijama za skladištenje, a koje su se stopile. Ispunjen je vodom koja se koristi da sadrži molekule, enzime, čvrste materije i druge supstance. Njihov oblik je tečan i može se razlikovati između ćelija."

msgid "FOSSILISATION_HINT"
msgstr ""

msgid "FOSSILISATION_HINT_ALREADY_FOSSILISED"
msgstr ""

msgid "FOSSILISE"
msgstr ""

#, fuzzy
msgid "FOSSIL_DELETION_FAILED"
msgstr "Automatska-evolucija nije uspela"

#, fuzzy
msgid "FOSSIL_DELETION_FAILED_DESCRIPTION"
msgstr "Vakuola je unutrašnja membranska organela koja se koristi za skladištenje u ćeliji. Sastoje se od nekoliko vezikula, manjih opnastih struktura koje se široko koriste u ćelijama za skladištenje, a koje su se stopile. Ispunjen je vodom koja se koristi da sadrži molekule, enzime, čvrste materije i druge supstance. Njihov oblik je tečan i može se razlikovati između ćelija."

msgid "FOUR_TIMES"
msgstr ""

#, fuzzy
msgid "FPS"
msgstr "Maksimalni FPS:"

msgid "FPS_DISPLAY"
msgstr ""

#, fuzzy
msgid "FRAME_DURATION"
msgstr "Disanje"

msgid "FREEBUILDING"
msgstr ""

msgid "FREE_GLUCOSE_CLOUD"
msgstr ""

msgid "FREE_GLUCOSE_CLOUD_EXPLANATION"
msgstr ""

msgid "FULLSCREEN"
msgstr "Ceo ekran"

msgid "FULL_MOD_INFO"
msgstr ""

msgid "GALLERY_VIEWER"
msgstr ""

#, fuzzy
msgid "GAMEPLAY_BASICS_TITLE"
msgstr "Dodajte novo vezivanje tastera"

msgid "GAME_DESIGN_TEAM"
msgstr ""

#, fuzzy
msgid "GAME_SYSTEMS_TITLE"
msgstr "Dodajte novo vezivanje tastera"

#, fuzzy
msgid "GATHERED_ENERGY_TOOLTIP"
msgstr "Dodajte novo vezivanje tastera"

#, fuzzy
msgid "GENERAL"
msgstr "Generacija:"

#, fuzzy
msgid "GENERAL_LOADING_TIP_1"
msgstr "Pritisnite dugme poništi u uređivaču da biste ispravili grešku"

#, fuzzy
msgid "GENERAL_LOADING_TIP_2"
msgstr "Pritisnite dugme poništi u uređivaču da biste ispravili grešku"

#, fuzzy
msgid "GENERAL_LOADING_TIP_3"
msgstr "Pritisnite dugme poništi u uređivaču da biste ispravili grešku"

#, fuzzy
msgid "GENERAL_LOADING_TIP_4"
msgstr "Pritisnite dugme poništi u uređivaču da biste ispravili grešku"

#, fuzzy
msgid "GENERAL_LOADING_TIP_5"
msgstr "Pritisnite dugme poništi u uređivaču da biste ispravili grešku"

#, fuzzy
msgid "GENERAL_LOADING_TIP_6"
msgstr "Pritisnite dugme poništi u uređivaču da biste ispravili grešku"

#, fuzzy
msgid "GENERAL_LOADING_TIP_7"
msgstr "Pritisnite dugme poništi u uređivaču da biste ispravili grešku"

#, fuzzy
msgid "GENERATIONS"
msgstr "Generacija:"

msgid "GENERATION_COLON"
msgstr "Generacija:"

#, fuzzy
msgid "GITHUB_TOOLTIP"
msgstr "Dodajte novo vezivanje tastera"

msgid "GLES3"
msgstr ""

msgid "GLOBAL_INITIAL_LETTER"
msgstr ""

#, fuzzy
msgid "GLOBAL_POPULATION_COLON"
msgstr "Broj populacije od {0} promenio se za {1} zbog: {2}"

msgid "GLOBAL_TIMELINE_SPECIES_MIGRATED_TO"
msgstr ""

msgid "GLUCOSE"
msgstr "Glukoza"

msgid "GLUCOSE_CONCENTRATIONS_DRASTICALLY_DROPPED"
msgstr ""

msgid "GLYCOLYSIS"
msgstr "Glikoliza"

msgid "GODMODE"
msgstr ""

#, fuzzy
msgid "GOD_TOOLS_TITLE"
msgstr "Dodajte novo vezivanje tastera"

msgid "GOOGLY_EYE_CELL"
msgstr ""

msgid "GOT_IT"
msgstr ""

msgid "GPL_LICENSE_HEADING"
msgstr ""

#, fuzzy
msgid "GPU_NAME"
msgstr "Pećina"

msgid "GRAPHICS"
msgstr "Grafika"

#, fuzzy
msgid "GRAPHICS_TEAM"
msgstr "Grafika"

#, fuzzy
msgid "GROWTH_ORDER"
msgstr "POTVRDI"

msgid "GUI"
msgstr ""

#, fuzzy
msgid "GUI_LIGHT_EFFECTS_OPTION_DESCRIPTION"
msgstr "Moć ćelije. Mitohondrion (množina: mitohondrije) je dvostruka membranska struktura ispunjena proteinima i enzimima. To je prokariot koji je asimilirao za upotrebu od svog eukariotskog domaćina. U stanju je da pretvori glukozu u ATP sa mnogo većom efikasnošću nego što se to može učiniti u citoplazmi u procesu koji se naziva aerobno disanje. Međutim, potreban mu je kiseonik da bi funkcionisao, a niži nivoi kiseonika u okolini usporiće brzinu njegove proizvodnje ATP."

msgid "GUI_TAB_NAVIGATION"
msgstr ""

msgid "GUI_VOLUME"
msgstr "Tom od interfejs"

msgid "HEALTH"
msgstr "Zdravlje"

msgid "HELP"
msgstr "Pomoć"

#, fuzzy
msgid "HELP_BUTTON_TOOLTIP"
msgstr "Dodajte novo vezivanje tastera"

msgid "HIGHER_VALUES_INCREASE_PERFORMANCE"
msgstr "(veće vrednosti poboljšavaju performanse)"

msgid "HIGHER_VALUES_WORSEN_PERFORMANCE"
msgstr "(veće vrednosti pogoršavaju performanse)"

msgid "HOLD_FOR_PAN_OR_ROTATE_MODE"
msgstr ""

msgid "HOLD_FOR_PAN_WITH_MOUSE"
msgstr ""

msgid "HOLD_PACK_COMMANDS_MENU"
msgstr ""

msgid "HOLD_TO_SHOW_CURSOR"
msgstr ""

msgid "HOLD_TO_SHOW_CURSOR_ADVICE_TEXT"
msgstr ""

msgid "HOLD_TO_SKIP_CREDITS"
msgstr ""

msgid "HOME"
msgstr ""

#, fuzzy
msgid "HORIZONTAL_COLON"
msgstr "Generacija:"

msgid "HORIZONTAL_WITH_AXIS_NAME_COLON"
msgstr ""

msgid "HP_COLON"
msgstr "Zdrav.:"

msgid "HSV"
msgstr ""

msgid "HUD_MESSAGE_MULTIPLE"
msgstr ""

#, fuzzy
msgid "HYDROGENASE"
msgstr "Vodonik Sulfid"

#, fuzzy
msgid "HYDROGENASE_DESCRIPTION"
msgstr "Nitrogenaza je protein u stanju da koristi gasoviti azot i ćelijsku energiju u obliku ATP za proizvodnju amonijaka, ključnog hranljivog sastojka za rast ćelija. Ovo je proces koji se naziva anaerobna fiksacija azota. Pošto je nitrogenaza suspendovana direktno u citoplazmi, okolna tečnost vrši fermentaciju."

#, fuzzy
msgid "HYDROGENASE_PROCESSES_DESCRIPTION"
msgstr "Nitrogenaza je protein u stanju da koristi gasoviti azot i ćelijsku energiju u obliku ATP za proizvodnju amonijaka, ključnog hranljivog sastojka za rast ćelija. Ovo je proces koji se naziva anaerobna fiksacija azota. Pošto je nitrogenaza suspendovana direktno u citoplazmi, okolna tečnost vrši fermentaciju."

msgid "HYDROGEN_SULFIDE"
msgstr "Vodonik Sulfid"

#, fuzzy
msgid "ICESHARD"
msgstr "Krhotina Leda"

msgid "ICESHELF"
msgstr "Ledena Polica"

msgid "ICE_CHUNK_BIG"
msgstr ""

msgid "ICE_CHUNK_SMALL"
msgstr ""

msgid "ID_IS_NOT_A_NUMBER"
msgstr ""

msgid "ID_NUMBER"
msgstr ""

#, fuzzy
msgid "IMAGE_FILE_TYPES"
msgstr "Vrste Membrana"

#, fuzzy
msgid "INCLUDE_MULTICELLULAR_PROTOTYPE"
msgstr "Postavite organelu"

msgid "INCLUDE_MULTICELLULAR_PROTOTYPE_EXPLANATION"
msgstr ""

#, fuzzy
msgid "INCREASE_ITEM_SIZE"
msgstr "Napravite novi mikrob"

msgid "INDICATOR_SPECIES_IS_NEW"
msgstr ""

#, fuzzy
msgid "INDICATOR_SPECIES_MUTATED"
msgstr "ima mutaciju"

msgid "INDUSTRIAL_STAGE"
msgstr ""

#, fuzzy
msgid "INFINITE_COMPOUNDS"
msgstr "Jedinjenje"

msgid "INFINITE_MP"
msgstr ""

msgid "INFO_BOX_COST"
msgstr ""

#, fuzzy
msgid "INFO_BOX_EDITORS"
msgstr "Skladište"

msgid "INFO_BOX_ENZYMES"
msgstr ""

#, fuzzy
msgid "INFO_BOX_GAMEPLAY_TYPE"
msgstr "Cena osmoregulacije"

msgid "INFO_BOX_INTERNAL_NAME"
msgstr ""

msgid "INFO_BOX_MASS"
msgstr ""

#, fuzzy
msgid "INFO_BOX_NEXT_STAGE"
msgstr "Skladište"

#, fuzzy
msgid "INFO_BOX_OSMOREGULATION_COST"
msgstr "Cena osmoregulacije"

#, fuzzy
msgid "INFO_BOX_PREVIOUS_STAGE"
msgstr "Postavite organelu"

#, fuzzy
msgid "INFO_BOX_PROCESSES"
msgstr "Postavite organelu"

#, fuzzy
msgid "INFO_BOX_REQUIRES_NUCLEUS"
msgstr "Ćelijsko Jezgro"

msgid "INFO_BOX_SIZE"
msgstr ""

#, fuzzy
msgid "INFO_BOX_STORAGE"
msgstr "Skladište"

msgid "INFO_BOX_UNIQUE"
msgstr ""

msgid "INFO_BOX_UPGRADES"
msgstr ""

msgid "INGESTED_MATTER"
msgstr ""

#, fuzzy
msgid "INIT_NEW_WORLD_TOOLTIP"
msgstr "Dodajte novo vezivanje tastera"

msgid "INPUTS"
msgstr "Unosi"

#, fuzzy
msgid "INPUT_NAME_BUILD_STRUCTURE"
msgstr "sa koncentracijom"

#, fuzzy
msgid "INPUT_NAME_INTERACTION"
msgstr "sa koncentracijom"

#, fuzzy
msgid "INPUT_NAME_OPEN_INVENTORY"
msgstr "sa koncentracijom"

msgid "INSPECT"
msgstr ""

msgid "INSPECTOR"
msgstr ""

#, fuzzy
msgid "INTERACTION_ACTIVATE_ASCENSION"
msgstr "Mutacije Poeni"

#, fuzzy
msgid "INTERACTION_ACTIVATE_ASCENSION_MISSING_ENERGY"
msgstr "Mutacije Poeni"

#, fuzzy
msgid "INTERACTION_CONSTRUCT"
msgstr "Mutacije Poeni"

msgid "INTERACTION_CONSTRUCT_MISSING_DEPOSITED_MATERIALS"
msgstr ""

#, fuzzy
msgid "INTERACTION_CRAFT"
msgstr "Mutacije Poeni"

#, fuzzy
msgid "INTERACTION_DEPOSIT_RESOURCES"
msgstr "Mutacije Poeni"

msgid "INTERACTION_DEPOSIT_RESOURCES_NO_SUITABLE_RESOURCES"
msgstr ""

#, fuzzy
msgid "INTERACTION_DESTROY"
msgstr "Mutacije Poeni"

#, fuzzy
msgid "INTERACTION_FOUND_SETTLEMENT"
msgstr "Mutacije Poeni"

#, fuzzy
msgid "INTERACTION_HARVEST"
msgstr "Mutacije Poeni"

msgid "INTERACTION_HARVEST_CANNOT_MISSING_TOOL"
msgstr ""

msgid "INTERACTION_PICK_UP"
msgstr ""

msgid "INTERACTION_PICK_UP_CANNOT_FULL"
msgstr ""

#, fuzzy
msgid "INTERNALS"
msgstr "Spoljni"

msgid "INTERNAL_NAME_IN_USE"
msgstr ""

msgid "INTERNAL_NAME_REQUIRED"
msgstr ""

msgid "INTERNAL_NAME_REQUIRES_CAPITAL"
msgstr ""

msgid "INVALID_DATA_TO_PLOT"
msgstr ""

msgid "INVALID_ICON_PATH"
msgstr ""

msgid "INVALID_SAVE_NAME_POPUP"
msgstr ""

msgid "INVALID_SPECIES_NAME_POPUP"
msgstr ""

msgid "INVALID_TAG"
msgstr ""

msgid "INVALID_URL_FORMAT"
msgstr ""

msgid "INVALID_URL_SCHEME"
msgstr ""

msgid "INVENTORY_ITEMS_ON_GROUND"
msgstr ""

msgid "INVENTORY_TITLE"
msgstr ""

msgid "INVENTORY_TOGGLE_CRAFTING"
msgstr ""

msgid "INVENTORY_TOGGLE_GROUND"
msgstr ""

msgid "INVERTED"
msgstr ""

msgid "IN_PROTOTYPE"
msgstr ""

msgid "IRON"
msgstr "Gvožđe"

msgid "IRON_CHEMOLITHOAUTOTROPHY"
msgstr "Hemolitoautotrofija gvožđa"

#, fuzzy
msgid "ITCH_TOOLTIP"
msgstr "Dodajte novo vezivanje tastera"

msgid "ITEM_AT_2D_COORDINATES"
msgstr ""

#, fuzzy
msgid "ITEM_NAME_SEPARATOR"
msgstr "sa koncentracijom"

msgid "JANUARY"
msgstr ""

msgid "JSON_DEBUG_MODE"
msgstr ""

msgid "JSON_DEBUG_MODE_ALWAYS"
msgstr ""

msgid "JSON_DEBUG_MODE_AUTO"
msgstr ""

msgid "JSON_DEBUG_MODE_NEVER"
msgstr ""

msgid "JULY"
msgstr ""

msgid "JUNE"
msgstr ""

#, fuzzy
msgid "KEEP_MIGRATION"
msgstr "Disanje"

#, fuzzy
msgid "KEY_BACK"
msgstr "Nazad"

#, fuzzy
msgid "KEY_BACKTAB"
msgstr "Nazad"

msgid "KEY_BINDING_CHANGE_CONFLICT"
msgstr ""
"Postoji sukob sa {0}.\n"
"Da li želite da uklonite unos iz {1}?"

msgid "KEY_BRING_UP_KEYBOARD"
msgstr ""

msgid "KEY_CLEAR"
msgstr ""

msgid "KEY_DELETE"
msgstr ""

#, fuzzy
msgid "KEY_DOWN"
msgstr "Pomerite nadole"

msgid "KEY_END"
msgstr ""

msgid "KEY_ENTER"
msgstr ""

msgid "KEY_FAVORITES"
msgstr ""

#, fuzzy
msgid "KEY_FORWARD"
msgstr "Kreni napred"

#, fuzzy
msgid "KEY_GLOBE"
msgstr "Pomerite se levo"

#, fuzzy
msgid "KEY_HELP"
msgstr "Pomoć"

msgid "KEY_HOME"
msgstr ""

msgid "KEY_HOMEPAGE"
msgstr ""

#, fuzzy
msgid "KEY_HYPER"
msgstr "Pomoć"

msgid "KEY_INSERT"
msgstr ""

msgid "KEY_JIS_EISU"
msgstr ""

msgid "KEY_JIS_KANA"
msgstr ""

#, fuzzy
msgid "KEY_LEFT"
msgstr "Pomerite se levo"

msgid "KEY_MENU"
msgstr ""

#, fuzzy
msgid "KEY_META"
msgstr "Pomerite se levo"

msgid "KEY_OPENURL"
msgstr ""

msgid "KEY_PAUSE"
msgstr ""

msgid "KEY_PRINT"
msgstr ""

msgid "KEY_REFRESH"
msgstr ""

#, fuzzy
msgid "KEY_RIGHT"
msgstr "Pomerite se desno"

msgid "KEY_SEARCH"
msgstr ""

msgid "KEY_STANDBY"
msgstr ""

msgid "KEY_STOP"
msgstr ""

msgid "KEY_TAB"
msgstr ""

msgid "KEY_UP"
msgstr ""

msgid "KILO_ABBREVIATION"
msgstr ""

msgid "KP0"
msgstr ""

msgid "KP1"
msgstr ""

msgid "KP2"
msgstr ""

msgid "KP3"
msgstr ""

msgid "KP4"
msgstr ""

msgid "KP5"
msgstr ""

msgid "KP6"
msgstr ""

msgid "KP7"
msgstr ""

msgid "KP8"
msgstr ""

msgid "KP9"
msgstr ""

msgid "KPADD"
msgstr ""

msgid "KPDIVIDE"
msgstr ""

msgid "KPENTER"
msgstr ""

msgid "KPMULTIPLY"
msgstr ""

msgid "KPPERIOD"
msgstr ""

msgid "KPSUBTRACT"
msgstr ""

msgid "LANGUAGE"
msgstr "Jezik:"

msgid "LANGUAGE_TRANSLATION_PROGRESS"
msgstr ""

msgid "LANGUAGE_TRANSLATION_PROGRESS_LOW"
msgstr ""

msgid "LANGUAGE_TRANSLATION_PROGRESS_REALLY_LOW"
msgstr ""

msgid "LAST_ORGANELLE_DELETE_OPTION_DISABLED_TOOLTIP"
msgstr ""

msgid "LAUNCH0"
msgstr ""

msgid "LAUNCH1"
msgstr ""

msgid "LAUNCH2"
msgstr ""

msgid "LAUNCH3"
msgstr ""

msgid "LAUNCH4"
msgstr ""

msgid "LAUNCH5"
msgstr ""

msgid "LAUNCH6"
msgstr ""

msgid "LAUNCH7"
msgstr ""

msgid "LAUNCH8"
msgstr ""

msgid "LAUNCH9"
msgstr ""

msgid "LAUNCHA"
msgstr ""

msgid "LAUNCHB"
msgstr ""

msgid "LAUNCHC"
msgstr ""

msgid "LAUNCHD"
msgstr ""

msgid "LAUNCHE"
msgstr ""

msgid "LAUNCHF"
msgstr ""

msgid "LAUNCHMAIL"
msgstr ""

msgid "LAUNCHMEDIA"
msgstr ""

msgid "LAWK_ONLY"
msgstr ""

#, fuzzy
msgid "LAWK_ONLY_EXPLANATION"
msgstr "Broj populacije od {0} promenio se za {1} zbog: {2}"

msgid "LEAD_ARTIST"
msgstr ""

msgid "LEAD_ARTISTS"
msgstr ""

msgid "LEAD_DEVELOPERS"
msgstr ""

msgid "LEAD_GAME_DESIGNER"
msgstr ""

msgid "LEAD_GAME_DESIGNERS"
msgstr ""

msgid "LEAD_OUTREACH_PEOPLE"
msgstr ""

msgid "LEAD_OUTREACH_PERSON"
msgstr ""

msgid "LEAD_PROGRAMMER"
msgstr ""

msgid "LEAD_PROGRAMMERS"
msgstr ""

msgid "LEAD_PROJECT_MANAGER"
msgstr ""

msgid "LEAD_PROJECT_MANAGERS"
msgstr ""

msgid "LEAD_TESTER"
msgstr ""

msgid "LEAD_TESTERS"
msgstr ""

msgid "LEAD_THEORIST"
msgstr ""

msgid "LEAD_THEORISTS"
msgstr ""

#, fuzzy
msgid "LEFT_ARROW"
msgstr "Levi miš"

msgid "LEFT_MOUSE"
msgstr "Levi miš"

msgid "LICENSES"
msgstr ""

msgid "LICENSES_COVERING_THRIVE"
msgstr ""

msgid "LIFE_ORIGIN"
msgstr ""

msgid "LIFE_ORIGIN_EXPLANATION"
msgstr ""

msgid "LIFE_ORIGIN_PANSPERMIA"
msgstr ""

msgid "LIFE_ORIGIN_POND"
msgstr ""

#, fuzzy
msgid "LIFE_ORIGIN_TOOLTIP"
msgstr "Dodajte novo vezivanje tastera"

msgid "LIFE_ORIGIN_VENTS"
msgstr ""

msgid "LIGHT"
msgstr "Svetlost"

msgid "LIGHT_LEVEL_AVERAGE"
msgstr ""

#, fuzzy
msgid "LIGHT_LEVEL_CURRENT"
msgstr "Pomerite se udesno"

msgid "LIGHT_LEVEL_DAY"
msgstr ""

msgid "LIGHT_LEVEL_LABEL_AT_NOON"
msgstr ""

#, fuzzy
msgid "LIGHT_LEVEL_NIGHT"
msgstr "Pomerite se udesno"

#, fuzzy
msgid "LIGHT_MAX"
msgstr "Svetlost"

#, fuzzy
msgid "LIMIT_EXTREME"
msgstr "Dodatne"

#, fuzzy
msgid "LIMIT_GROWTH_RATE"
msgstr "POTVRDI"

#, fuzzy
msgid "LIMIT_GROWTH_RATE_EXPLANATION"
msgstr "Broj populacije od {0} promenio se za {1} zbog: {2}"

msgid "LIMIT_HUGE"
msgstr ""

msgid "LIMIT_LARGE"
msgstr ""

#, fuzzy
msgid "LIMIT_NORMAL"
msgstr "POTVRDI"

msgid "LIMIT_SMALL"
msgstr ""

msgid "LIMIT_TINY"
msgstr ""

msgid "LIMIT_VERY_LARGE"
msgstr ""

msgid "LIMIT_VERY_SMALL"
msgstr ""

#, fuzzy
msgid "LINE_COLOUR"
msgstr "Boja"

#, fuzzy
msgid "LINKS_TITLE"
msgstr "Dodajte novo vezivanje tastera"

msgid "LIPASE"
msgstr ""

#, fuzzy
msgid "LIPASE_DESCRIPTION"
msgstr "Lepljiva unutrašnjost ćelije. Citoplazma je osnovna smeša jona, proteina i drugih supstanci rastvorenih u vodi koja ispunjava unutrašnjost ćelije. Jedna od funkcija koju obavlja je fermentacija, pretvaranje glukoze u ATP energiju. Da bi ćelije kojima nedostaju organeli imali napredniji metabolizam, na to se oslanjaju u energiji. Takođe se koristi za skladištenje molekula u ćeliji i za povećanje veličine ćelije."

msgid "LOAD"
msgstr ""

msgid "LOADING"
msgstr "Učitavanje"

#, fuzzy
msgid "LOADING_DOT_DOT_DOT"
msgstr "Traži..."

msgid "LOADING_GAME"
msgstr ""

#, fuzzy
msgid "LOADING_MACROSCOPIC_EDITOR"
msgstr "Učitavanje Uređivača Mikroba"

msgid "LOADING_MICROBE_EDITOR"
msgstr "Učitavanje Uređivača Mikroba"

#, fuzzy
msgid "LOADING_MULTICELLULAR_EDITOR"
msgstr "Učitavanje Uređivača Mikroba"

msgid "LOAD_FINISHED"
msgstr ""

msgid "LOAD_GAME"
msgstr "Učitajte Igru"

#, fuzzy
msgid "LOAD_GAME_BUTTON_TOOLTIP"
msgstr "Dodajte novo vezivanje tastera"

msgid "LOAD_INCOMPATIBLE_PROTOTYPE_WARNING"
msgstr ""

msgid "LOAD_INCOMPATIBLE_SAVE_PROMPT"
msgstr ""

msgid "LOAD_INCOMPATIBLE_SAVE_WARNING"
msgstr ""

msgid "LOAD_INVALID_SAVE_PROMPT"
msgstr ""

msgid "LOAD_INVALID_SAVE_WARNING"
msgstr ""

msgid "LOCAL_INITIAL_LETTER"
msgstr ""

msgid "LOCK_DAY_NIGHT_CYCLE"
msgstr ""

#, fuzzy
msgid "LOW_MENU_PERFORMANCE"
msgstr "Performanse"

#, fuzzy
msgid "LOW_MENU_PERFORMANCE_DESCRIPTION"
msgstr "Metabolosomi su grozdi proteina umotani u proteinske ljuske. Oni su u stanju da pretvore glukozu u ATP mnogo većom brzinom nego što se to može učiniti u citoplazmi sa procesu koji se naziva aerobno disanje. Međutim, potreban mu je kiseonik da bi funkcionisao, a niži nivoi kiseonika u okolini usporiće brzinu njegove proizvodnje ATP. Pošto su metabolosomi suspendovani direktno u citoplazmi, okolna tečnost vrši određenu fermentaciju."

#, fuzzy
msgid "LYSOSOME"
msgstr "OksiToksizom"

#, fuzzy
msgid "LYSOSOME_DESCRIPTION"
msgstr "Metabolosomi su grozdi proteina umotani u proteinske ljuske. Oni su u stanju da pretvore glukozu u ATP mnogo većom brzinom nego što se to može učiniti u citoplazmi sa procesu koji se naziva aerobno disanje. Međutim, potreban mu je kiseonik da bi funkcionisao, a niži nivoi kiseonika u okolini usporiće brzinu njegove proizvodnje ATP. Pošto su metabolosomi suspendovani direktno u citoplazmi, okolna tečnost vrši određenu fermentaciju."

#, fuzzy
msgid "LYSOSOME_PROCESSES_DESCRIPTION"
msgstr "Metabolosomi su grozdi proteina umotani u proteinske ljuske. Oni su u stanju da pretvore glukozu u ATP mnogo većom brzinom nego što se to može učiniti u citoplazmi sa procesu koji se naziva aerobno disanje. Međutim, potreban mu je kiseonik da bi funkcionisao, a niži nivoi kiseonika u okolini usporiće brzinu njegove proizvodnje ATP. Pošto su metabolosomi suspendovani direktno u citoplazmi, okolna tečnost vrši određenu fermentaciju."

#, fuzzy
msgid "MACROLIDE_SYNTHESIS"
msgstr "Hemosinteza"

msgid "MACROSCOPIC"
msgstr ""

#, fuzzy
msgid "MACROSCOPIC_STAGE"
msgstr "Zona: {0}"

msgid "MANUALLY_SET_TIME"
msgstr ""

#, fuzzy
msgid "MAP"
msgstr "ATP"

msgid "MARCH"
msgstr ""

msgid "MARINE_SNOW"
msgstr "Morski sneg"

msgid "MASTER_VOLUME"
msgstr "Glavna jačina zvuka"

#, fuzzy
msgid "MAX_CACHE_SIZE_TOOLTIP"
msgstr "Nastaviti"

msgid "MAX_FPS"
msgstr "Maksimalni FPS:"

#, fuzzy
msgid "MAX_FPS_NO_LIMIT"
msgstr "Maksimalni FPS:"

#, fuzzy
msgid "MAX_SIZE_COLON"
msgstr "Veličina:"

msgid "MAX_SPAWNED_ENTITIES"
msgstr ""

msgid "MAX_VISIBLE_DATASET_WARNING"
msgstr ""

msgid "MAY"
msgstr ""

#, fuzzy
msgid "MECHANICS_BUTTON"
msgstr "populacija:"

msgid "MEDIANEXT"
msgstr ""

msgid "MEDIAPLAY"
msgstr ""

#, fuzzy
msgid "MEDIAPREVIOUS"
msgstr "prethodna:"

msgid "MEDIARECORD"
msgstr ""

msgid "MEDIASTOP"
msgstr ""

#, fuzzy
msgid "MEDIUM_SULFUR_CHUNK"
msgstr "Mali gvozdeni komad"

msgid "MEGA_YEARS"
msgstr ""

msgid "MEMBRANE"
msgstr ""

msgid "MEMBRANE_RIGIDITY"
msgstr "Rigidnost Membrane"

msgid "MEMBRANE_TYPES"
msgstr "Vrste Membrana"

msgid "MENU"
msgstr ""

msgid "MESOPELAGIC"
msgstr "Mesopelagik"

msgid "METABOLOSOMES"
msgstr "Metabolosomi"

msgid "METABOLOSOMES_DESCRIPTION"
msgstr "Metabolosomi su grozdi proteina umotani u proteinske ljuske. Oni su u stanju da pretvore glukozu u ATP mnogo većom brzinom nego što se to može učiniti u citoplazmi sa procesu koji se naziva aerobno disanje. Međutim, potreban mu je kiseonik da bi funkcionisao, a niži nivoi kiseonika u okolini usporiće brzinu njegove proizvodnje ATP. Pošto su metabolosomi suspendovani direktno u citoplazmi, okolna tečnost vrši određenu fermentaciju."

#, fuzzy
msgid "METABOLOSOMES_PROCESSES_DESCRIPTION"
msgstr "Metabolosomi su grozdi proteina umotani u proteinske ljuske. Oni su u stanju da pretvore glukozu u ATP mnogo većom brzinom nego što se to može učiniti u citoplazmi sa procesu koji se naziva aerobno disanje. Međutim, potreban mu je kiseonik da bi funkcionisao, a niži nivoi kiseonika u okolini usporiće brzinu njegove proizvodnje ATP. Pošto su metabolosomi suspendovani direktno u citoplazmi, okolna tečnost vrši određenu fermentaciju."

#, fuzzy
msgid "METRICS"
msgstr "Prebacivanje FPS prikaza"

msgid "METRICS_CONTENT"
msgstr ""

msgid "MIB_VALUE"
msgstr ""

msgid "MICHE"
msgstr ""

#, fuzzy
msgid "MICHES_FOR_PATCH"
msgstr "POPULACIJA:"

#, fuzzy
msgid "MICHE_AVOID_PREDATION_SELECTION_PRESSURE"
msgstr "se proširila na zone:"

msgid "MICHE_CHUNK_PRESSURE"
msgstr ""

#, fuzzy
msgid "MICHE_COMPOUND_CLOUD_PRESSURE"
msgstr "Oblak jedinjenja"

msgid "MICHE_COMPOUND_EFFICIENCY_PRESSURE"
msgstr ""

#, fuzzy
msgid "MICHE_DETAIL_TEXT"
msgstr "Vrste:"

msgid "MICHE_ENVIRONMENTAL_COMPOUND_PRESSURE"
msgstr ""

msgid "MICHE_MAINTAIN_COMPOUND_PRESSURE"
msgstr ""

msgid "MICHE_METABOLIC_STABILITY_PRESSURE"
msgstr ""

msgid "MICHE_NO_OP_PRESSURE"
msgstr ""

msgid "MICHE_PREDATION_EFFECTIVENESS_PRESSURE"
msgstr ""

msgid "MICHE_PREDATOR_ROOT_PRESSURE"
msgstr ""

msgid "MICHE_ROOT_PRESSURE"
msgstr ""

msgid "MICHE_TREE"
msgstr ""

#, fuzzy
msgid "MICROBE"
msgstr "Zona: {0}"

#, fuzzy
msgid "MICROBES_COUNT"
msgstr "Zona: {0}"

#, fuzzy
msgid "MICROBE_BENCHMARK"
msgstr "Učitavanje Uređivača Mikroba"

#, fuzzy
msgid "MICROBE_EDITOR"
msgstr "Učitavanje Uređivača Mikroba"

msgid "MICROBE_FREEBUILD_EDITOR"
msgstr "Slobodna-Gradnja Uređivač Mikroba"

#, fuzzy
msgid "MICROBE_LOADING_TIP_1"
msgstr "Pritisnite dugme poništi u uređivaču da biste ispravili grešku"

#, fuzzy
<<<<<<< HEAD
msgid "MICROBE_LOADING_TIP_10"
msgstr "Pritisnite dugme poništi u uređivaču da biste ispravili grešku"
=======
msgid "MICROBE_ORGANELLE_UPGRADES_STATISTICS"
msgstr "Statistika Organizma"

#, fuzzy
msgid "MICROBE_SPECIES_DETAIL_TEXT"
msgstr "Učitavanje Uređivača Mikroba"
>>>>>>> e2d4d25b

#, fuzzy
msgid "MICROBE_LOADING_TIP_11"
msgstr "Pritisnite dugme poništi u uređivaču da biste ispravili grešku"

#, fuzzy
msgid "MICROBE_LOADING_TIP_12"
msgstr "Pritisnite dugme poništi u uređivaču da biste ispravili grešku"

#, fuzzy
msgid "MICROBE_LOADING_TIP_13"
msgstr "Pritisnite dugme poništi u uređivaču da biste ispravili grešku"

#, fuzzy
msgid "MICROBE_LOADING_TIP_14"
msgstr "Pritisnite dugme poništi u uređivaču da biste ispravili grešku"

#, fuzzy
msgid "MICROBE_LOADING_TIP_15"
msgstr "Pritisnite dugme poništi u uređivaču da biste ispravili grešku"

#, fuzzy
msgid "MICROBE_LOADING_TIP_16"
msgstr "Pritisnite dugme poništi u uređivaču da biste ispravili grešku"

#, fuzzy
msgid "MICROBE_LOADING_TIP_17"
msgstr "Pritisnite dugme poništi u uređivaču da biste ispravili grešku"

#, fuzzy
msgid "MICROBE_LOADING_TIP_18"
msgstr "Pritisnite dugme poništi u uređivaču da biste ispravili grešku"

#, fuzzy
msgid "MICROBE_LOADING_TIP_19"
msgstr "Pritisnite dugme poništi u uređivaču da biste ispravili grešku"

#, fuzzy
msgid "MICROBE_LOADING_TIP_2"
msgstr "Pritisnite dugme poništi u uređivaču da biste ispravili grešku"

#, fuzzy
msgid "MICROBE_LOADING_TIP_20"
msgstr "Pritisnite dugme poništi u uređivaču da biste ispravili grešku"

#, fuzzy
msgid "MICROBE_LOADING_TIP_21"
msgstr "Pritisnite dugme poništi u uređivaču da biste ispravili grešku"

#, fuzzy
msgid "MICROBE_LOADING_TIP_22"
msgstr "Pritisnite dugme poništi u uređivaču da biste ispravili grešku"

#, fuzzy
msgid "MICROBE_LOADING_TIP_3"
msgstr "Pritisnite dugme poništi u uređivaču da biste ispravili grešku"

#, fuzzy
msgid "MICROBE_LOADING_TIP_4"
msgstr "Pritisnite dugme poništi u uređivaču da biste ispravili grešku"

#, fuzzy
msgid "MICROBE_LOADING_TIP_5"
msgstr "Pritisnite dugme poništi u uređivaču da biste ispravili grešku"

#, fuzzy
msgid "MICROBE_LOADING_TIP_6"
msgstr "Pritisnite dugme poništi u uređivaču da biste ispravili grešku"

#, fuzzy
msgid "MICROBE_LOADING_TIP_7"
msgstr "Pritisnite dugme poništi u uređivaču da biste ispravili grešku"

#, fuzzy
msgid "MICROBE_LOADING_TIP_8"
msgstr "Pritisnite dugme poništi u uređivaču da biste ispravili grešku"

#, fuzzy
msgid "MICROBE_LOADING_TIP_9"
msgstr "Pritisnite dugme poništi u uređivaču da biste ispravili grešku"

#, fuzzy
msgid "MICROBE_ORGANELLE_STATISTICS"
msgstr "Statistika Organizma"

#, fuzzy
msgid "MICROBE_SPECIES_DETAIL_TEXT"
msgstr "Učitavanje Uređivača Mikroba"

#, fuzzy
msgid "MICROBE_STAGE"
msgstr "Zona: {0}"

#, fuzzy
msgid "MICROBE_STAGE_BECOME_MULTICELLULAR_TEXT"
msgstr "Učitavanje Uređivača Mikroba"

msgid "MICROBE_STAGE_COLLECT_TEXT"
msgstr ""

msgid "MICROBE_STAGE_CONTROL_TEXT"
msgstr ""

msgid "MICROBE_STAGE_CONTROL_TEXT_CONTROLLER"
msgstr ""

#, fuzzy
msgid "MICROBE_STAGE_DAY_NIGHT_TEXT"
msgstr "Učitavanje Uređivača Mikroba"

msgid "MICROBE_STAGE_HEALTH_TEXT"
msgstr ""

msgid "MICROBE_STAGE_INITIAL"
msgstr ""

#, fuzzy
msgid "MICROBE_STAGE_INITIAL_PANSPERMIA"
msgstr "Učitavanje Uređivača Mikroba"

#, fuzzy
msgid "MICROBE_STAGE_INITIAL_POND"
msgstr "Učitavanje Uređivača Mikroba"

#, fuzzy
msgid "MICROBE_STAGE_ORGANELLE_DIVISION"
msgstr "Statistika Organizma"

msgid "MIDDLE_MOUSE"
msgstr "Srednji miš"

#, fuzzy
msgid "MIGRATE"
msgstr "Stopa"

#, fuzzy
msgid "MIGRATION_FAILED_TO_ADD"
msgstr "Automatska-evolucija nije uspela"

msgid "MIGRATION_STATUS_DESTINATION_NOT_SELECTED"
msgstr ""

msgid "MIGRATION_STATUS_TEXT"
msgstr ""

#, fuzzy
msgid "MIGRATION_STEP_DESTINATION_EXPLANATION"
msgstr "Broj populacije od {0} promenio se za {1} zbog: {2}"

msgid "MIGRATION_STEP_ONLY_ONE_ALLOWED"
msgstr ""

#, fuzzy
msgid "MIGRATION_STEP_POPULATION_EXPLANATION"
msgstr "Broj populacije od {0} promenio se za {1} zbog: {2}"

#, fuzzy
msgid "MIGRATION_STEP_SOURCE_EXPLANATION"
msgstr "Broj populacije od {0} promenio se za {1} zbog: {2}"

#, fuzzy
msgid "MIGRATION_TOOLTIP"
msgstr "Dodajte novo vezivanje tastera"

msgid "MILLION_ABBREVIATION"
msgstr ""

msgid "MINIMUM_AMOUNT_TO_FIND"
msgstr ""

msgid "MINIMUM_VERSION"
msgstr ""

msgid "MIN_VISIBLE_DATASET_WARNING"
msgstr ""

msgid "MISC"
msgstr "Ostalo"

msgid "MISCELLANEOUS"
msgstr "Ostalo"

#, fuzzy
msgid "MISCELLANEOUS_3D_STAGE"
msgstr "Ostalo"

#, fuzzy
msgid "MISC_FUN"
msgstr "Ostalo"

#, fuzzy
msgid "MISSING_DESCRIPTION"
msgstr "Nitrogenaza je protein u stanju da koristi gasoviti azot i ćelijsku energiju u obliku ATP za proizvodnju amonijaka, ključnog hranljivog sastojka za rast ćelija. Ovo je proces koji se naziva anaerobna fiksacija azota. Pošto je nitrogenaza suspendovana direktno u citoplazmi, okolna tečnost vrši fermentaciju."

msgid "MISSING_OR_INVALID_REQUIRED_FIELD"
msgstr ""

msgid "MISSING_TITLE"
msgstr ""

msgid "MITOCHONDRION"
msgstr "Mitohondrija"

msgid "MITOCHONDRION_DESCRIPTION"
msgstr "Moć ćelije. Mitohondrion (množina: mitohondrije) je dvostruka membranska struktura ispunjena proteinima i enzimima. To je prokariot koji je asimilirao za upotrebu od svog eukariotskog domaćina. U stanju je da pretvori glukozu u ATP sa mnogo većom efikasnošću nego što se to može učiniti u citoplazmi u procesu koji se naziva aerobno disanje. Međutim, potreban mu je kiseonik da bi funkcionisao, a niži nivoi kiseonika u okolini usporiće brzinu njegove proizvodnje ATP."

#, fuzzy
msgid "MITOCHONDRION_PROCESSES_DESCRIPTION"
msgstr "Moć ćelije. Mitohondrion (množina: mitohondrije) je dvostruka membranska struktura ispunjena proteinima i enzimima. To je prokariot koji je asimilirao za upotrebu od svog eukariotskog domaćina. U stanju je da pretvori glukozu u ATP sa mnogo većom efikasnošću nego što se to može učiniti u citoplazmi u procesu koji se naziva aerobno disanje. Međutim, potreban mu je kiseonik da bi funkcionisao, a niži nivoi kiseonika u okolini usporiće brzinu njegove proizvodnje ATP."

#, fuzzy
msgid "MIXED_DOT_DOT_DOT"
msgstr "Traži..."

msgid "MODDING_INSTRUCTIONS_ON"
msgstr ""

msgid "MODELS"
msgstr ""

msgid "MODIFY"
msgstr ""

#, fuzzy
msgid "MODIFY_ORGANELLE"
msgstr "Maknite organelu"

msgid "MODIFY_TYPE"
msgstr ""

msgid "MODS"
msgstr ""

msgid "MODS_INSTALLED_BUT_NOT_ENABLED"
msgstr ""

msgid "MOD_ASSEMBLY"
msgstr ""

msgid "MOD_ASSEMBLY_CLASS"
msgstr ""

#, fuzzy
msgid "MOD_ASSEMBLY_CLASS_CREATION_FAILED"
msgstr "Automatska-evolucija nije uspela"

msgid "MOD_ASSEMBLY_CLASS_NOT_FOUND"
msgstr ""

msgid "MOD_ASSEMBLY_INIT_CALL_FAILED"
msgstr ""

msgid "MOD_ASSEMBLY_LOAD_CALL_FAILED_EXCEPTION"
msgstr ""

msgid "MOD_ASSEMBLY_LOAD_EXCEPTION"
msgstr ""

msgid "MOD_ASSEMBLY_UNLOAD_CALL_FAILED"
msgstr ""

msgid "MOD_ASSEMBLY_UNLOAD_CALL_FAILED_EXCEPTION"
msgstr ""

msgid "MOD_AUTHOR"
msgstr ""

msgid "MOD_AUTO_HARMONY"
msgstr ""

#, fuzzy
msgid "MOD_CREATION_FAILED"
msgstr "Automatska-evolucija nije uspela"

#, fuzzy
msgid "MOD_DESCRIPTION"
msgstr "Vakuola je unutrašnja membranska organela koja se koristi za skladištenje u ćeliji. Sastoje se od nekoliko vezikula, manjih opnastih struktura koje se široko koriste u ćelijama za skladištenje, a koje su se stopile. Ispunjen je vodom koja se koristi da sadrži molekule, enzime, čvrste materije i druge supstance. Njihov oblik je tečan i može se razlikovati između ćelija."

#, fuzzy
msgid "MOD_EXTENDED_DESCRIPTION"
msgstr "Nitrogenaza je protein u stanju da koristi gasoviti azot i ćelijsku energiju u obliku ATP za proizvodnju amonijaka, ključnog hranljivog sastojka za rast ćelija. Ovo je proces koji se naziva anaerobna fiksacija azota. Pošto je nitrogenaza suspendovana direktno u citoplazmi, okolna tečnost vrši fermentaciju."

#, fuzzy
msgid "MOD_HARMONY_LOAD_FAILED_EXCEPTION"
msgstr "Vakuola je unutrašnja membranska organela koja se koristi za skladištenje u ćeliji. Sastoje se od nekoliko vezikula, manjih opnastih struktura koje se široko koriste u ćelijama za skladištenje, a koje su se stopile. Ispunjen je vodom koja se koristi da sadrži molekule, enzime, čvrste materije i druge supstance. Njihov oblik je tečan i može se razlikovati između ćelija."

#, fuzzy
msgid "MOD_HARMONY_UNLOAD_FAILED_EXCEPTION"
msgstr "Vakuola je unutrašnja membranska organela koja se koristi za skladištenje u ćeliji. Sastoje se od nekoliko vezikula, manjih opnastih struktura koje se široko koriste u ćelijama za skladištenje, a koje su se stopile. Ispunjen je vodom koja se koristi da sadrži molekule, enzime, čvrste materije i druge supstance. Njihov oblik je tečan i može se razlikovati između ćelija."

msgid "MOD_HAS_NO_LOADABLE_RESOURCES"
msgstr ""

msgid "MOD_ICON_FILE"
msgstr ""

msgid "MOD_INFO_URL"
msgstr ""

msgid "MOD_INTERNAL_NAME"
msgstr ""

msgid "MOD_LICENSE"
msgstr ""

msgid "MOD_LOAD_ERRORS"
msgstr ""

msgid "MOD_LOAD_ERRORS_OCCURRED"
msgstr ""

msgid "MOD_LOAD_OR_UNLOAD_ERRORS_OCCURRED"
msgstr ""

msgid "MOD_LOAD_UNLOAD_CAVEATS"
msgstr ""

msgid "MOD_LOAD_UNLOAD_RESTART"
msgstr ""

msgid "MOD_MAXIMUM_THRIVE"
msgstr ""

msgid "MOD_MINIMUM_THRIVE"
msgstr ""

msgid "MOD_NAME"
msgstr ""

msgid "MOD_PCK_NAME"
msgstr ""

msgid "MOD_RECOMMENDED_THRIVE"
msgstr ""

msgid "MOD_TO_UPLOAD"
msgstr ""

msgid "MOD_UPLOADER"
msgstr ""

msgid "MOD_VERSION"
msgstr ""

msgid "MORE_INFO"
msgstr ""

msgid "MORE_INFO_PROMPT"
msgstr ""

msgid "MOUSE_EDGE_PANNING_OPTION"
msgstr ""

msgid "MOUSE_LOOK_SENSITIVITY"
msgstr ""

msgid "MOUSE_SENSITIVITY_WINDOW_SIZE_ADJUSTMENT"
msgstr ""

#, fuzzy
msgid "MOVE"
msgstr "Pokret"

msgid "MOVEMENT"
msgstr "Pokret"

msgid "MOVE_ATTEMPTS_PER_SPECIES"
msgstr ""

msgid "MOVE_BACKWARDS"
msgstr "Pomerite se unazad"

msgid "MOVE_DOWN_OR_CROUCH"
msgstr ""

msgid "MOVE_FORWARD"
msgstr "Kreni napred"

#, fuzzy
msgid "MOVE_ITEM_DOWN"
msgstr "POPULACIJA:"

#, fuzzy
msgid "MOVE_ITEM_UP"
msgstr "Pomerite se desno"

msgid "MOVE_LEFT"
msgstr "Pomerite se levo"

#, fuzzy
msgid "MOVE_ORGANELLE"
msgstr "Maknite organelu"

msgid "MOVE_RIGHT"
msgstr "Pomerite se desno"

#, fuzzy
msgid "MOVE_TO_ANY_PATCH"
msgstr "POPULACIJA:"

#, fuzzy
msgid "MOVE_TO_LAND"
msgstr "POPULACIJA:"

#, fuzzy
msgid "MOVE_TO_MACROSCOPIC_TOOLTIP"
msgstr "Dodajte novo vezivanje tastera"

msgid "MOVE_TO_MULTICELLULAR_STAGE_TOOLTIP"
msgstr ""

msgid "MOVE_TO_THIS_PATCH"
msgstr ""

msgid "MOVE_UP_OR_JUMP"
msgstr ""

msgid "MOVING_TO_AWAKENING_PROTOTYPE"
msgstr ""

msgid "MOVING_TO_AWAKENING_PROTOTYPE_TITLE"
msgstr ""

msgid "MOVING_TO_LAND_PROTOTYPE"
msgstr ""

msgid "MOVING_TO_LAND_PROTOTYPE_TITLE"
msgstr ""

msgid "MOVING_TO_SOCIETY_STAGE"
msgstr ""

msgid "MP_COST"
msgstr ""

msgid "MUCILAGE"
msgstr ""

#, fuzzy
msgid "MUCILAGE_SYNTHESIS"
msgstr "Hemosinteza"

#, fuzzy
msgid "MUCOCYST_ACTION_TOOLTIP"
msgstr "Dodajte novo vezivanje tastera"

#, fuzzy
msgid "MULTICELLULAR"
msgstr "Postavite organelu"

#, fuzzy
msgid "MULTICELLULAR_EDITOR"
msgstr "Učitavanje Uređivača Mikroba"

#, fuzzy
msgid "MULTICELLULAR_FREEBUILD_EDITOR"
msgstr "Učitavanje Uređivača Mikroba"

#, fuzzy
msgid "MULTICELLULAR_LOADING_TIP_1"
msgstr "Pritisnite dugme poništi u uređivaču da biste ispravili grešku"

#, fuzzy
msgid "MULTICELLULAR_STAGE"
msgstr "Postavite organelu"

#, fuzzy
msgid "MULTIPLE_CELLS"
msgstr "Postavite organelu"

#, fuzzy
msgid "MULTIPLE_METABALLS"
msgstr "Postavite organelu"

#, fuzzy
msgid "MULTIPLE_ORGANELLES"
msgstr "Postavite organelu"

msgid "MULTISAMPLE_ANTI_ALIASING"
msgstr "Multisample anti-aliasing:"

msgid "MULTITHREADED_SIMULATION_ENABLED"
msgstr ""

#, fuzzy
msgid "MULTITHREADED_SIMULATION_EXPLANATION"
msgstr "Broj populacije od {0} promenio se za {1} zbog: {2}"

msgid "MUSEUM_WELCOME_TEXT"
msgstr ""

msgid "MUSIC"
msgstr ""

msgid "MUSIC_VOLUME"
msgstr "Jačina muzike"

#, fuzzy
msgid "MUTATIONS_PER_SPECIES"
msgstr "Mutacije Poeni"

msgid "MUTATION_COST_MULTIPLIER"
msgstr ""

msgid "MUTATION_COST_MULTIPLIER_EXPLANATION"
msgstr ""

msgid "MUTATION_POINTS"
msgstr "Mutacije Poeni"

msgid "MUTE"
msgstr "Priguši zvuk"

msgid "NAME"
msgstr ""

msgid "NAME_LABEL_CITY"
msgstr ""

msgid "NAME_LABEL_FLEET"
msgstr ""

msgid "NAME_LABEL_STRUCTURE_UNFINISHED"
msgstr ""

#, fuzzy
msgid "NATIVE_THREAD_ADVICE_TOOLTIP"
msgstr "Sačuvaj i nastavi"

msgid "NEGATIVE_ATP_BALANCE"
msgstr "Negativan ATP Bilans"

msgid "NEGATIVE_ATP_BALANCE_TEXT"
msgstr ""
"Vaš mikrob ne proizvodi dovoljno ATP-a da bi preživeo!\n"
"Da li želite da nastavite?"

msgid "NEW"
msgstr ""

msgid "NEWER_VERSION_LOADING_WARNING"
msgstr ""

msgid "NEWS"
msgstr ""

msgid "NEW_GAME"
msgstr "Nova igra"

#, fuzzy
msgid "NEW_GAME_BUTTON_TOOLTIP"
msgstr "Dodajte novo vezivanje tastera"

msgid "NEW_GAME_SETTINGS_PERFORMANCE_OPTIONS_INFO"
msgstr ""

#, fuzzy
msgid "NEW_MOD_DEFAULT_DESCRIPTION"
msgstr "Hemoplast je dvostruka membranska struktura koja sadrži proteine koji su sposobni da pretvore vodonik-sulfid, vodu i gasoviti ugljen-dioksid u glukozu u procesu koji se naziva Hemosinteza vodonik-sulfida. Stopa njegove proizvodnje glukoze skalira se sa koncentracijom vode i ugljen-dioksida."

#, fuzzy
msgid "NEW_NAME"
msgstr "Nova igra"

#, fuzzy
msgid "NEW_NAME_COLON"
msgstr "Brzina:"

msgid "NEXT_CAPITAL"
msgstr ""

#, fuzzy
msgid "NEXT_EDITOR_TAB"
msgstr "Omogućite uređivač"

msgid "NITROGEN"
msgstr "Azot"

msgid "NITROGENASE"
msgstr "Nitrogenaza"

msgid "NITROGENASE_DESCRIPTION"
msgstr "Nitrogenaza je protein u stanju da koristi gasoviti azot i ćelijsku energiju u obliku ATP za proizvodnju amonijaka, ključnog hranljivog sastojka za rast ćelija. Ovo je proces koji se naziva anaerobna fiksacija azota. Pošto je nitrogenaza suspendovana direktno u citoplazmi, okolna tečnost vrši fermentaciju."

#, fuzzy
msgid "NITROGENASE_PROCESSES_DESCRIPTION"
msgstr "Nitrogenaza je protein u stanju da koristi gasoviti azot i ćelijsku energiju u obliku ATP za proizvodnju amonijaka, ključnog hranljivog sastojka za rast ćelija. Ovo je proces koji se naziva anaerobna fiksacija azota. Pošto je nitrogenaza suspendovana direktno u citoplazmi, okolna tečnost vrši fermentaciju."

msgid "NITROPLAST"
msgstr "Plastid za Fiksiranje Azota"

msgid "NITROPLAST_DESCRIPTION"
msgstr "Plastid za fiksiranje azota je protein koji može da koristi gasoviti azot i kiseonik i ćelijsku energiju u obliku ATP za proizvodnju amonijaka, ključnog hranljivog sastojka za rast ćelija. Ovo je proces koji se naziva aerobna fiksacija azota."

#, fuzzy
msgid "NITROPLAST_PROCESSES_DESCRIPTION"
msgstr "Plastid za fiksiranje azota je protein koji može da koristi gasoviti azot i kiseonik i ćelijsku energiju u obliku ATP za proizvodnju amonijaka, ključnog hranljivog sastojka za rast ćelija. Ovo je proces koji se naziva aerobna fiksacija azota."

msgid "NONE"
msgstr ""

msgid "NORMAL"
msgstr "Normalno"

msgid "NORMAL_MEMBRANE_DESCRIPTION"
msgstr "Najosnovniji oblik membrane, ima malu zaštitu od oštećenja. Takođe mu je potrebno više energije da se ne bi deformisao. Prednost je u tome što omogućava ćeliji da se brzo kreće i apsorbuje hranljive materije."

msgid "NOTHING_HERE"
msgstr "Ništa ovde"

msgid "NOTHING_TO_INTERACT_WITH"
msgstr ""

msgid "NOTICE_DAMAGED_BY_NO_ATP"
msgstr ""

msgid "NOTICE_ENGULF_DAMAGE_FROM_TOXIN"
msgstr ""

msgid "NOTICE_ENGULF_MISSING_ENZYME"
msgstr ""

msgid "NOTICE_ENGULF_SIZE_TOO_SMALL"
msgstr ""

msgid "NOTICE_ENGULF_STORAGE_FULL"
msgstr ""

msgid "NOTICE_HIT_BY_ATP_TOXIN"
msgstr ""

msgid "NOTICE_HIT_BY_BASE_MOVEMENT_TOXIN"
msgstr ""

msgid "NOTICE_READY_TO_EDIT"
msgstr ""

#, fuzzy
msgid "NOT_STARTED_DOT"
msgstr "Prekinuto."

#, fuzzy
msgid "NOVEMBER"
msgstr "Pokret"

msgid "NO_AI"
msgstr ""

msgid "NO_DATA_TO_SHOW"
msgstr ""

msgid "NO_EVENTS_RECORDED"
msgstr ""

msgid "NO_FOSSIL_DIRECTORY"
msgstr ""

#, fuzzy
msgid "NO_MODS_ENABLED"
msgstr "Uključi tasteri za varanja"

#, fuzzy
msgid "NO_ORGANELLE_PROCESSES"
msgstr "Postavite organelu"

msgid "NO_SAVEGAMES_FOUND"
msgstr ""

msgid "NO_SAVE_DIRECTORY"
msgstr ""

msgid "NO_SCREENSHOT_DIRECTORY"
msgstr ""

msgid "NO_SELECTED_MOD"
msgstr ""

#, fuzzy
msgid "NO_SUGGESTION"
msgstr "Rezolucija:"

msgid "NUCLEUS"
msgstr "Ćelijsko Jezgro"

msgid "NUCLEUS_DELETE_OPTION_DISABLED_TOOLTIP"
msgstr ""

msgid "NUCLEUS_DESCRIPTION"
msgstr "Definitivna karakteristika eukariotskih ćelija. Jezgro takođe uključuje endoplazmatski retikulum i telo golgija. Evolucija prokariontskih ćelija je razviti sistem unutrašnjih membrana, urađen asimilacijom drugog prokariota u sebi. To im omogućava da razdvoje ili odbace različite procese koji se dešavaju unutar ćelije i sprečava ih da se preklapaju. To omogućava da njihovi novi membranski organeli budu mnogo složeniji, efikasniji i specijalizovaniji nego da slobodno lebde u citoplazmi. Međutim, ovo dolazi po cenu da ćelija bude mnogo veća i da joj treba puno energije za održavanje."

msgid "NUCLEUS_SMALL_DESCRIPTION"
msgstr ""
"Omogućava evoluciju složenijih,\n"
"membrane vezane organele. Mnogo košta\n"
"ATP-a za održavanje. Ovo je nepovratno\n"
"evolucija."

msgid "NUMLOCK"
msgstr ""

#, fuzzy
msgid "N_A"
msgstr "- МП"

msgid "N_A_MP"
msgstr "- МП"

#, fuzzy
msgid "N_TIMES"
msgstr "Desni miš"

msgid "OCTOBER"
msgstr ""

msgid "OFF"
msgstr ""

msgid "OFFICIAL_WEBSITE"
msgstr ""

#, fuzzy
msgid "OFFICIAL_WEBSITE_BUTTON_TOOLTIP"
msgstr "Dodajte novo vezivanje tastera"

msgid "OK"
msgstr "U redu"

msgid "OLDER_VERSION_LOADING_WARNING"
msgstr ""

#, fuzzy
msgid "OPENGL_MODE_WARNING"
msgstr "Upozorenje u režimu GLES2"

#, fuzzy
msgid "OPENGL_MODE_WARNING_EXPLANATION"
msgstr "Koristite Thrive vith GLES2. Ovo je ozbiljno neprovereno i verovatno će izazvati probleme. Pokušajte da ažurirate upravljačke programe za video i / ili prisilite AMD ili Nvidia grafiku da se koristi za pokretanje programa Thrive."

msgid "OPEN_FOLDER"
msgstr ""

msgid "OPEN_FOSSIL_FOLDER"
msgstr ""

msgid "OPEN_FOSSIL_IN_FREEBUILD_WARNING"
msgstr ""

msgid "OPEN_GOD_TOOLS"
msgstr ""

msgid "OPEN_HELP_SCREEN"
msgstr "Otvorite ekran pomoći"

msgid "OPEN_IN_FREEBUILD"
msgstr ""

msgid "OPEN_LOGS_FOLDER"
msgstr ""

msgid "OPEN_MOD_URL"
msgstr ""

#, fuzzy
msgid "OPEN_ORGANELLES_PAGE"
msgstr "Maknite organelu"

#, fuzzy
msgid "OPEN_ORGANELLE_MENU"
msgstr "Maknite organelu"

#, fuzzy
msgid "OPEN_RESEARCH_SCREEN"
msgstr "Otvorite ekran pomoći"

msgid "OPEN_SAVE_DIRECTORY"
msgstr ""

#, fuzzy
msgid "OPEN_SCIENCE_MENU"
msgstr "Otvorite meni"

msgid "OPEN_SCREENSHOT_FOLDER"
msgstr ""

msgid "OPEN_THE_MENU"
msgstr "Otvorite meni"

msgid "OPEN_TRANSLATION_SITE"
msgstr ""

#, fuzzy
msgid "OPERATION_PAUSED_DOT"
msgstr "Prekinuto."

msgid "OPPORTUNISM_EXPLANATION"
msgstr ""

msgid "OPPORTUNISTIC"
msgstr ""

msgid "OPTIONS"
msgstr "Opcije"

#, fuzzy
msgid "OPTIONS_BUTTON_TOOLTIP"
msgstr "Dodajte novo vezivanje tastera"

msgid "ORGANELLES"
msgstr "Organele"

#, fuzzy
msgid "ORGANELLES_BUTTON"
msgstr "Organele"

#, fuzzy
msgid "ORGANELLES_WILL_BE_UNLOCKED_NEXT_GENERATION"
msgstr "Izbodite druge ćelije sa ovo."

#, fuzzy
msgid "ORGANELLE_AXON"
msgstr "Organele"

#, fuzzy
msgid "ORGANELLE_AXON_DESCRIPTION"
msgstr "Izbodite druge ćelije sa ovo."

#, fuzzy
msgid "ORGANELLE_CATEGORY_MACROSCOPIC"
msgstr "Postavite organelu"

#, fuzzy
msgid "ORGANELLE_CATEGORY_MULTICELLULAR"
msgstr "Postavite organelu"

#, fuzzy
msgid "ORGANELLE_GROWTH_ORDER_EXPLANATION"
msgstr "Broj populacije od {0} promenio se za {1} zbog: {2}"

#, fuzzy
msgid "ORGANELLE_MYOFIBRIL"
msgstr "Grabežljiva Kosa"

#, fuzzy
msgid "ORGANELLE_MYOFIBRIL_DESCRIPTION"
msgstr "Izbodite druge ćelije sa ovo."

msgid "ORGANELLE_PILUS"
msgstr "Grabežljiva Kosa"

msgid "ORGANELLE_PILUS_DESCRIPTION"
msgstr "Izbodite druge ćelije sa ovo."

#, fuzzy
msgid "ORGANELLE_PILUS_PROCESSES_DESCRIPTION"
msgstr "Izbodite druge ćelije sa ovo."

#, fuzzy
msgid "ORGANELLE_PLURAL"
msgstr "Grabežljiva Kosa"

#, fuzzy
msgid "ORGANELLE_SINGULAR"
msgstr "Grabežljiva Kosa"

#, fuzzy
msgid "ORGANELLE_SUGGESTION_COLON"
msgstr "Organele"

#, fuzzy
msgid "ORGANELLE_SUGGESTION_TOOLTIP"
msgstr "Dodajte novo vezivanje tastera"

#, fuzzy
msgid "ORGANELLE_UNLOCKS_ENABLED"
msgstr "Organele"

#, fuzzy
msgid "ORGANELLE_UNLOCKS_ENABLED_EXPLANATION"
msgstr "Izbodite druge ćelije sa ovo."

msgid "ORGANISM_STATISTICS"
msgstr "Statistika Organizma"

msgid "OR_UNLOCK_CONDITION"
msgstr ""

msgid "OSMOREGULATION"
msgstr ""

msgid "OSMOREGULATION_COST"
msgstr "Cena osmoregulacije"

#, fuzzy
msgid "OSMOREGULATION_COST_MULTIPLIER"
msgstr "Cena osmoregulacije"

#, fuzzy
msgid "OSMOREGULATION_COST_MULTIPLIER_EXPLANATION"
msgstr "Cena osmoregulacije"

#, fuzzy
msgid "OTHER_COMPOUNDS"
msgstr "Jedinjenje"

msgid "OUR_WIKI"
msgstr ""

#, fuzzy
msgid "OUTDATED_NOTICE"
msgstr "Prekinuto."

msgid "OUTREACH_TEAM"
msgstr ""

msgid "OUTSIDE_CONTRIBUTORS"
msgstr ""

msgid "OVERWRITE_EXISTING_SAVE"
msgstr ""

msgid "OVERWRITE_EXISTING_SAVE_PROMPT"
msgstr ""

msgid "OVERWRITE_SPECIES_NAME_CONFIRMATION"
msgstr ""

msgid "OXYGEN"
msgstr "Kiseonik"

#, fuzzy
msgid "OXYGEN_INHIBITOR_SYNTHESIS"
msgstr "Sinteza OksiToksi"

#, fuzzy
msgid "OXYTOXISOME_PROCESSES_DESCRIPTION"
msgstr "Metabolosomi su grozdi proteina umotani u proteinske ljuske. Oni su u stanju da pretvore glukozu u ATP mnogo većom brzinom nego što se to može učiniti u citoplazmi sa procesu koji se naziva aerobno disanje. Međutim, potreban mu je kiseonik da bi funkcionisao, a niži nivoi kiseonika u okolini usporiće brzinu njegove proizvodnje ATP. Pošto su metabolosomi suspendovani direktno u citoplazmi, okolna tečnost vrši određenu fermentaciju."

msgid "OXYTOXY_NT"
msgstr "OksiToksi NT"

#, fuzzy
msgid "OXYTOXY_SYNTHESIS"
msgstr "Sinteza OksiToksi"

#, fuzzy
msgid "PAGEDOWN"
msgstr "Okrenite kameru nadole"

msgid "PAGEUP"
msgstr ""

#, fuzzy
msgid "PAGE_BACK"
msgstr "Nazad"

#, fuzzy
msgid "PAGE_FORWARD"
msgstr "Kreni napred"

msgid "PAGE_TITLE"
msgstr ""

msgid "PAN_CAMERA_DOWN"
msgstr "Okrenite kameru nadole"

msgid "PAN_CAMERA_LEFT"
msgstr "Okrenite kameru ulevo"

msgid "PAN_CAMERA_RESET"
msgstr "Resetuj kameru"

msgid "PAN_CAMERA_RIGHT"
msgstr "Okrenite kameru udesno"

msgid "PAN_CAMERA_UP"
msgstr "Okrenite kameru prema gore"

#, fuzzy
msgid "PASSIVE_REPRODUCTION_PROGRESS"
msgstr "Broj populacije od {0} promenio se za {1} zbog: {2}"

#, fuzzy
msgid "PASSIVE_REPRODUCTION_PROGRESS_EXPLANATION"
msgstr "Broj populacije od {0} promenio se za {1} zbog: {2}"

msgid "PAST_DEVELOPERS"
msgstr ""

#, fuzzy
msgid "PATCH_COLON"
msgstr "Vrste:"

msgid "PATCH_EXTINCTION_BOX_TEXT"
msgstr ""

#, fuzzy
msgid "PATCH_EXTINCTION_CAPITAL"
msgstr "POTVRDI"

msgid "PATCH_MAP"
msgstr "Karta Zone"

#, fuzzy
msgid "PATCH_MAP_NAVIGATION_TOOLTIP"
msgstr "Dodajte novo vezivanje tastera"

#, fuzzy
msgid "PATCH_NAME"
msgstr "Pećina"

msgid "PATCH_NOTES_LAST_PLAYED_INFO"
msgstr ""

msgid "PATCH_NOTES_LAST_PLAYED_INFO_PLURAL"
msgstr ""

msgid "PATCH_NOTES_TITLE"
msgstr ""

msgid "PATCH_NOTE_BULLET_POINT"
msgstr ""

msgid "PATCH_NOTE_CHANGES_HEADING"
msgstr ""

msgid "PATCH_NOTE_LINK_VISIT_TEXT"
msgstr ""

#, fuzzy
msgid "PATREON_TOOLTIP"
msgstr "Dodajte novo vezivanje tastera"

msgid "PATRONS"
msgstr ""

msgid "PAUSED"
msgstr ""

#, fuzzy
msgid "PAUSE_MENU_RESUME_TOOLTIP"
msgstr "Nastaviti"

msgid "PAUSE_PROMPT"
msgstr ""

msgid "PAUSE_TOOLTIP"
msgstr ""

#, fuzzy
msgid "PCK_LOAD_FAILED"
msgstr "Automatska-evolucija nije uspela"

#, fuzzy
msgid "PCK_LOAD_FAILED_DOES_NOT_EXIST"
msgstr "Automatska-evolucija nije uspela"

msgid "PEACEFUL"
msgstr ""

#, fuzzy
msgid "PENDING_ENDOSYMBIOSIS_EXPLANATION"
msgstr "Koristite Thrive vith GLES2. Ovo je ozbiljno neprovereno i verovatno će izazvati probleme. Pokušajte da ažurirate upravljačke programe za video i / ili prisilite AMD ili Nvidia grafiku da se koristi za pokretanje programa Thrive."

msgid "PENDING_ENDOSYMBIOSIS_TITLE"
msgstr ""

msgid "PERCENTAGE_VALUE"
msgstr ""

msgid "PERFORMANCE"
msgstr "Performanse"

msgid "PERFORM_UNBINDING"
msgstr ""

msgid "PER_SECOND_ABBREVIATION"
msgstr ""

msgid "PER_SECOND_SLASH"
msgstr ""

msgid "PHOSPHATE"
msgstr "Fosfat"

msgid "PHOTOSYNTHESIS"
msgstr "Fotosinteza"

msgid "PHYSICAL_CONDITIONS"
msgstr ""

msgid "PHYSICAL_RESISTANCE"
msgstr "Fizički Otpor"

msgid "PLACE_ORGANELLE"
msgstr "Postavite organelu"

msgid "PLANET"
msgstr ""

msgid "PLANET_DETAILS_STRING"
msgstr ""

msgid "PLANET_GENERATION_TEASER"
msgstr ""

msgid "PLANET_RANDOM_SEED"
msgstr ""

#, fuzzy
msgid "PLAYER"
msgstr "igrač je umro"

msgid "PLAYER_DEATH_POPULATION_PENALTY"
msgstr ""

#, fuzzy
msgid "PLAYER_DEATH_POPULATION_PENALTY_EXPLANATION"
msgstr "Broj populacije od {0} promenio se za {1} zbog: {2}"

msgid "PLAYER_DIED"
msgstr "igrač je umro"

#, fuzzy
msgid "PLAYER_DUPLICATE"
msgstr "igrač je umro"

#, fuzzy
msgid "PLAYER_EXTINCT"
msgstr "igrač je umro"

#, fuzzy
msgid "PLAYER_RELATIVE_MOVEMENT"
msgstr "igrač je umro"

msgid "PLAYER_REPRODUCED"
msgstr "Igrač se reprodukovao"

#, fuzzy
msgid "PLAYER_SPEED"
msgstr "igrač je umro"

msgid "PLAYSTATION_3"
msgstr ""

msgid "PLAYSTATION_4"
msgstr ""

msgid "PLAYSTATION_5"
msgstr ""

msgid "PLAY_INTRO_VIDEO"
msgstr "Pusti uvodni video"

msgid "PLAY_MICROBE_INTRO_ON_NEW_GAME"
msgstr "Pustite uvodni video za mikrobe na Novoj Igri"

msgid "PLAY_WITH_CURRENT_SETTING"
msgstr ""

msgid "POPULATION_CAPITAL"
msgstr "POPULACIJA:"

#, fuzzy
msgid "POPULATION_COLON"
msgstr "Broj populacije od {0} promenio se za {1} zbog: {2}"

#, fuzzy
msgid "POPULATION_IN_PATCHES"
msgstr "POPULACIJA:"

#, fuzzy
msgid "POPULATION_IN_PATCH_SHORT"
msgstr "POPULACIJA:"

msgid "POSITION_NUMBER"
msgstr ""

msgid "PREDATION_FOOD_SOURCE"
msgstr ""

#, fuzzy
msgid "PREDICTION_DETAILS_OPEN_TOOLTIP"
msgstr "Nastaviti"

#, fuzzy
msgid "PRESSURE"
msgstr "Priti."

msgid "PRESSURE_SHORT"
msgstr "Priti."

msgid "PRESS_KEY_DOT_DOT_DOT"
msgstr "Pritisnite taster..."

msgid "PREVIEW_IMAGE_DOES_NOT_EXIST"
msgstr ""

msgid "PREVIEW_IMAGE_IS_TOO_LARGE"
msgstr ""

#, fuzzy
msgid "PREVIOUS_COLON"
msgstr "Vrste:"

msgid "PROCESSING_LOADED_OBJECTS"
msgstr ""

msgid "PROCESS_ENVIRONMENT_SEPARATOR"
msgstr ""

msgid "PROCESS_PANEL_TITLE"
msgstr ""

msgid "PROGRAMMING_TEAM"
msgstr ""

msgid "PROJECT_MANAGEMENT_TEAM"
msgstr ""

msgid "PROTEINS"
msgstr "Proteini"

msgid "PROTOPLASM"
msgstr "Protoplazma"

msgid "PULL_REQUESTS_PROGRAMMING"
msgstr ""

msgid "QUICK_LOAD"
msgstr "Učitajte brzo"

msgid "QUICK_SAVE"
msgstr "Sačuvajte brzo"

msgid "QUIT"
msgstr "Odustati"

#, fuzzy
msgid "QUIT_BUTTON_TOOLTIP"
msgstr "Dodajte novo vezivanje tastera"

#, fuzzy
msgid "QUIT_GAME_WARNING"
msgstr "Upozorenje u režimu GLES2"

msgid "RANDOMIZE_SPECIES_NAME"
msgstr ""

#, fuzzy
msgid "RANDOM_SEED_TOOLTIP"
msgstr "Nastaviti"

msgid "RAW"
msgstr ""

#, fuzzy
msgid "RAW_VALUE_COLON"
msgstr "Brzina:"

msgid "READING_SAVE_DATA"
msgstr ""

msgid "READY"
msgstr ""

msgid "RECOMMENDED_THRIVE_VERSION"
msgstr ""

#, fuzzy
msgid "REDDIT_TOOLTIP"
msgstr "Nastaviti"

msgid "REDO"
msgstr "Ponovi"

msgid "REDO_THE_LAST_ACTION"
msgstr "Ponovi poslednju akciju"

msgid "REFRESH"
msgstr ""

msgid "REPORT"
msgstr "Izveštaj"

#, fuzzy
msgid "REPORT_BUG"
msgstr "Izveštaj"

#, fuzzy
msgid "REPRODUCED"
msgstr "Proizvodi"

#, fuzzy
msgid "REPRODUCTION"
msgstr "Proizvodi"

#, fuzzy
msgid "REPRODUCTION_ASEXUAL"
msgstr "Proizvodi"

#, fuzzy
msgid "REPRODUCTION_BUDDING"
msgstr "Proizvodi"

#, fuzzy
msgid "REPRODUCTION_COMPOUNDS_MODE"
msgstr "Proizvodi"

#, fuzzy
msgid "REPRODUCTION_COMPOUNDS_MODE_EXPLANATION"
msgstr "Broj populacije od {0} promenio se za {1} zbog: {2}"

#, fuzzy
msgid "REPRODUCTION_COMPOUND_HANDLING_TOOLTIP"
msgstr "Proizvodi"

#, fuzzy
msgid "REPRODUCTION_METHOD"
msgstr "Proizvodi"

#, fuzzy
msgid "REQUIRES_NUCLEUS"
msgstr "Ćelijsko Jezgro"

#, fuzzy
msgid "RESEARCH"
msgstr "Resetovati"

msgid "RESET"
msgstr "Resetovati"

#, fuzzy
msgid "RESET_DEADZONES"
msgstr "Resetuj do početnog?"

msgid "RESET_DISMISSED_POPUPS"
msgstr ""

msgid "RESET_INPUTS_TO_DEFAULTS"
msgstr "Resetovati unose na podrazumevane vrednosti?"

#, fuzzy
msgid "RESET_ITEM_ORDER_TO_DEFAULT"
msgstr "Resetovati unose na podrazumevane vrednosti?"

#, fuzzy
msgid "RESET_KEYBINDINGS"
msgstr "Resetujte Unosi"

msgid "RESET_SETTINGS_TO_DEFAULTS"
msgstr "Podrazumevane vrednosti"

msgid "RESET_TO_DEFAULTS"
msgstr "Resetuj do početnog?"

msgid "RESISTANT_TO_BASIC_ENGULFMENT"
msgstr ""

#, fuzzy
msgid "RESIZE_METABALL_TOOLTIP"
msgstr "Nastaviti"

msgid "RESOLUTION"
msgstr "Rezolucija:"

msgid "RESOURCE_ABSORBTION_SPEED"
msgstr "Brzina Apsorpcije Brzine"

#, fuzzy
msgid "RESOURCE_AMOUNT_SHORT"
msgstr "Priti."

#, fuzzy
msgid "RESOURCE_ENERGY"
msgstr "Pogledajte Izvorni Kod"

#, fuzzy
msgid "RESOURCE_FOOD"
msgstr "Pogledajte Izvorni Kod"

#, fuzzy
msgid "RESOURCE_ROCK"
msgstr "Pogledajte Izvorni Kod"

#, fuzzy
msgid "RESOURCE_WOOD"
msgstr "Pogledajte Izvorni Kod"

msgid "RESPIRATION"
msgstr "Disanje"

msgid "RESPONSIVE"
msgstr ""

msgid "RESTART_REQUIRED"
msgstr ""

msgid "RESUME"
msgstr "Nastaviti"

#, fuzzy
msgid "RESUME_TOOLTIP"
msgstr "Nastaviti"

msgid "RETURN_TO_MENU"
msgstr "Vratite se u Meni"

#, fuzzy
msgid "RETURN_TO_MENU_TOOLTIP"
msgstr "Vratite se u Meni"

#, fuzzy
msgid "RETURN_TO_MENU_WARNING"
msgstr "Vratite se u Meni"

#, fuzzy
msgid "REVEAL_ALL_PATCHES"
msgstr "se proširila na zone:"

#, fuzzy
msgid "REVOLUTIONARY_GAMES_SOCIAL_TOOLTIP"
msgstr "Dodajte novo vezivanje tastera"

#, fuzzy
msgid "RIGHT_ARROW"
msgstr "Desni miš"

msgid "RIGHT_MOUSE"
msgstr "Desni miš"

msgid "RIGID"
msgstr ""

msgid "RIGIDITY_MEMBRANE_DESCRIPTION"
msgstr "Čvršća membrana je otpornija na oštećenja, ali će isto otežati kretanje za ćeliju."

msgid "ROTATE_LEFT"
msgstr "Rotirajte levo"

msgid "ROTATE_RIGHT"
msgstr "Rotirajte desno"

#, fuzzy
msgid "ROTATION_COLON"
msgstr "Broj populacije od {0} promenio se za {1} zbog: {2}"

msgid "RUN_AUTO_EVO_DURING_GAMEPLAY"
msgstr "Pokrenite automatsku-evoluciju tokom igranja"

msgid "RUN_ONE_STEP"
msgstr ""

msgid "RUN_RESULT_BY_SENDING_POPULATION"
msgstr "{0} zbog slanja: {1} populacija iz zona: {2}"

msgid "RUN_RESULT_GENE_CODE"
msgstr "genetski kod:"

#, fuzzy
msgid "RUN_RESULT_NICHE_FILL"
msgstr "genetski kod:"

#, fuzzy
msgid "RUN_RESULT_SELECTION_PRESSURE_SPLIT"
msgstr "se proširila na zone:"

#, fuzzy
msgid "RUN_RESULT_SPLIT_FROM"
msgstr "genetski kod:"

#, fuzzy
msgid "RUN_RESULT_SPLIT_OFF_TO"
msgstr "se proširila na zone:"

msgid "RUN_X_WORLDS"
msgstr ""

#, fuzzy
msgid "RUN_X_WORLDS_TOOLTIP"
msgstr "Dodajte novo vezivanje tastera"

msgid "RUSTICYANIN"
msgstr "Rusticijanin"

#, fuzzy
msgid "RUSTICYANIN_DESCRIPTION"
msgstr "Rusticijanin je protein koji može da koristi gasoviti ugljen-dioksid i kiseonik za oksidaciju gvožđa iz jednog hemijskog stanja u drugo. Ovaj proces, nazvan Respiracija gvožđa, oslobađa energiju koju ćelija tada može da sakupi."

#, fuzzy
msgid "RUSTICYANIN_PROCESSES_DESCRIPTION"
msgstr "Rusticijanin je protein koji može da koristi gasoviti ugljen-dioksid i kiseonik za oksidaciju gvožđa iz jednog hemijskog stanja u drugo. Ovaj proces, nazvan Respiracija gvožđa, oslobađa energiju koju ćelija tada može da sakupi."

#, fuzzy
msgid "SAFE_MODE_EXPLANATION"
msgstr "Broj populacije od {0} promenio se za {1} zbog: {2}"

msgid "SAFE_MODE_TITLE"
msgstr ""

msgid "SAVE"
msgstr "Sačuvati"

msgid "SAVE_AND_CONTINUE"
msgstr "Sačuvaj i nastavi"

msgid "SAVE_AUTOSAVE"
msgstr ""

msgid "SAVE_DELETE_WARNING"
msgstr ""

msgid "SAVE_ERROR_INCLUDE_JSON_DEBUG_NOTE"
msgstr ""

msgid "SAVE_ERROR_TURN_ON_JSON_DEBUG_MODE"
msgstr ""

msgid "SAVE_FAILED"
msgstr ""

msgid "SAVE_GAME"
msgstr "Sačuvaj Igru"

#, fuzzy
msgid "SAVE_GAME_BUTTON_TOOLTIP"
msgstr "Dodajte novo vezivanje tastera"

msgid "SAVE_HAS_DIFFERENT_VERSION"
msgstr "Sačuvaj ima drugačiju verziju"

msgid "SAVE_HAS_DIFFERENT_VERSION_TEXT"
msgstr ""
"Verzija spremišta koje pokušavate da učitate ne odgovara verziji igre.\n"
"Molimo vas učitajte spremanje ručno kroz meni."

msgid "SAVE_HAS_INVALID_GAME_STATE"
msgstr ""

msgid "SAVE_INVALID"
msgstr ""

msgid "SAVE_IS_INVALID"
msgstr ""

#, fuzzy
msgid "SAVE_IS_UPGRADEABLE_DESCRIPTION"
msgstr "Vakuola je unutrašnja membranska organela koja se koristi za skladištenje u ćeliji. Sastoje se od nekoliko vezikula, manjih opnastih struktura koje se široko koriste u ćelijama za skladištenje, a koje su se stopile. Ispunjen je vodom koja se koristi da sadrži molekule, enzime, čvrste materije i druge supstance. Njihov oblik je tečan i može se razlikovati između ćelija."

msgid "SAVE_LOAD_ALREADY_LOADED_FREE_FAILURE"
msgstr ""

msgid "SAVE_MANUAL"
msgstr ""

msgid "SAVE_QUICKSAVE"
msgstr ""

msgid "SAVE_SPACE_USED"
msgstr ""

#, fuzzy
msgid "SAVE_UPGRADE_FAILED"
msgstr "Vakuola je unutrašnja membranska organela koja se koristi za skladištenje u ćeliji. Sastoje se od nekoliko vezikula, manjih opnastih struktura koje se široko koriste u ćelijama za skladištenje, a koje su se stopile. Ispunjen je vodom koja se koristi da sadrži molekule, enzime, čvrste materije i druge supstance. Njihov oblik je tečan i može se razlikovati između ćelija."

#, fuzzy
msgid "SAVE_UPGRADE_FAILED_DESCRIPTION"
msgstr "Vakuola je unutrašnja membranska organela koja se koristi za skladištenje u ćeliji. Sastoje se od nekoliko vezikula, manjih opnastih struktura koje se široko koriste u ćelijama za skladištenje, a koje su se stopile. Ispunjen je vodom koja se koristi da sadrži molekule, enzime, čvrste materije i druge supstance. Njihov oblik je tečan i može se razlikovati između ćelija."

#, fuzzy
msgid "SAVING_DATA_FAILED_DUE_TO"
msgstr "Vakuola je unutrašnja membranska organela koja se koristi za skladištenje u ćeliji. Sastoje se od nekoliko vezikula, manjih opnastih struktura koje se široko koriste u ćelijama za skladištenje, a koje su se stopile. Ispunjen je vodom koja se koristi da sadrži molekule, enzime, čvrste materije i druge supstance. Njihov oblik je tečan i može se razlikovati između ćelija."

#, fuzzy
msgid "SAVING_DOT_DOT_DOT"
msgstr "Traži..."

#, fuzzy
msgid "SAVING_FAILED_WITH_EXCEPTION"
msgstr "Vakuola je unutrašnja membranska organela koja se koristi za skladištenje u ćeliji. Sastoje se od nekoliko vezikula, manjih opnastih struktura koje se široko koriste u ćelijama za skladištenje, a koje su se stopile. Ispunjen je vodom koja se koristi da sadrži molekule, enzime, čvrste materije i druge supstance. Njihov oblik je tečan i može se razlikovati između ćelija."

msgid "SAVING_NOT_POSSIBLE"
msgstr ""

msgid "SAVING_SUCCEEDED"
msgstr ""

msgid "SCALING_NONE"
msgstr ""

#, fuzzy
msgid "SCALING_ON"
msgstr ""
"Postoji sukob sa {0}.\n"
"Da li želite da uklonite unos iz {1}?"

msgid "SCALING_ON_INVERSE"
msgstr ""

#, fuzzy
msgid "SCREEN_EFFECT"
msgstr "Spoljni efekti:"

#, fuzzy
msgid "SCREEN_EFFECT_GAMEBOY"
msgstr "Spoljni efekti:"

#, fuzzy
msgid "SCREEN_EFFECT_GAMEBOY_COLOR"
msgstr "Spoljni efekti:"

msgid "SCREEN_EFFECT_GREYSCALE"
msgstr ""

#, fuzzy
msgid "SCREEN_EFFECT_NONE"
msgstr "Sposobnosti"

#, fuzzy
msgid "SCREEN_RELATIVE_MOVEMENT"
msgstr "za povećanje kretanja"

msgid "SCROLLLOCK"
msgstr ""

msgid "SEARCH_DOT_DOT_DOT"
msgstr "Traži..."

msgid "SEARCH_PLACEHOLDER"
msgstr ""

msgid "SEARCH_RADIUS"
msgstr ""

msgid "SEA_FLOOR"
msgstr "Morsko Dno"

msgid "SECRETE_SLIME"
msgstr ""

#, fuzzy
msgid "SECRETE_SLIME_TOOLTIP"
msgstr "Nastaviti"

msgid "SEED_LABEL"
msgstr ""

msgid "SELECTED_COLON"
msgstr ""

msgid "SELECTED_MOD"
msgstr ""

msgid "SELECTED_SAVE_IS_INCOMPATIBLE_PROMPT"
msgstr ""

#, fuzzy
msgid "SELECTED_SAVE_IS_INCOMPATIBLE_PROTOTYPE_PROMPT"
msgstr "Vakuola je unutrašnja membranska organela koja se koristi za skladištenje u ćeliji. Sastoje se od nekoliko vezikula, manjih opnastih struktura koje se široko koriste u ćelijama za skladištenje, a koje su se stopile. Ispunjen je vodom koja se koristi da sadrži molekule, enzime, čvrste materije i druge supstance. Njihov oblik je tečan i može se razlikovati između ćelija."

#, fuzzy
msgid "SELECTED_SAVE_IS_UPGRADEABLE_PROMPT"
msgstr "Vakuola je unutrašnja membranska organela koja se koristi za skladištenje u ćeliji. Sastoje se od nekoliko vezikula, manjih opnastih struktura koje se široko koriste u ćelijama za skladištenje, a koje su se stopile. Ispunjen je vodom koja se koristi da sadrži molekule, enzime, čvrste materije i druge supstance. Njihov oblik je tečan i može se razlikovati između ćelija."

#, fuzzy
msgid "SELECT_A_GENERATION"
msgstr "Zatvoriti opcije?"

msgid "SELECT_A_PATCH"
msgstr ""

#, fuzzy
msgid "SELECT_A_SPECIES"
msgstr "Zatvoriti opcije?"

#, fuzzy
msgid "SELECT_A_TECHNOLOGY"
msgstr "Zatvoriti opcije?"

msgid "SELECT_CELL_TYPE_FROM_EDITOR"
msgstr ""

#, fuzzy
msgid "SELECT_ENZYME"
msgstr "Zatvoriti opcije?"

#, fuzzy
msgid "SELECT_OPTION"
msgstr "Zatvoriti opcije?"

msgid "SELECT_PREVIEW_IMAGE"
msgstr ""

#, fuzzy
msgid "SELECT_SPACE_STRUCTURE_TITLE"
msgstr "Struktura"

msgid "SELECT_STRUCTURE_POPUP_TITLE"
msgstr ""

msgid "SELECT_TISSUE_TYPE_FROM_EDITOR"
msgstr ""

#, fuzzy
msgid "SELECT_VACUOLE_COMPOUND_COLON"
msgstr "Zatvoriti opcije?"

msgid "SEPTEMBER"
msgstr ""

msgid "SESSILE"
msgstr ""

msgid "SETTING_ONLY_APPLIES_TO_NEW_GAMES"
msgstr ""

msgid "SFX_VOLUME"
msgstr "Tom od zvučnih efekata"

msgid "SHIFT"
msgstr "Shift"

#, fuzzy
msgid "SHOW_DAMAGE_EFFECT"
msgstr "Bič (množina: bičevi) je snop proteinskih vlakana koji se proteže od ćelijske membrane koja može da koristi ATP da bi se povaljao i pokrenuo ćeliju u pravcu."

msgid "SHOW_HELP"
msgstr "Pokažite pomoć"

msgid "SHOW_ITEM_COORDINATES"
msgstr ""

#, fuzzy
msgid "SHOW_NEW_PATCH_NOTES"
msgstr "Pećina"

#, fuzzy
msgid "SHOW_NEW_PATCH_NOTES_TOOLTIP"
msgstr "Pećina"

msgid "SHOW_TUTORIALS"
msgstr ""

#, fuzzy
msgid "SHOW_TUTORIALS_IN_NEW_CURRENT_OPTION"
msgstr "Prikaži vodiče (u trenutnoj igri)"

#, fuzzy
msgid "SHOW_TUTORIALS_IN_NEW_GAMES_OPTION"
msgstr "Prikaži vodiče (u novim igrama)"

#, fuzzy
msgid "SHOW_UNSAVED_PROGRESS_WARNING"
msgstr ""
"Imate nesačuvane promene koje će biti odbačene.\n"
"Da li želite da nastavite?"

#, fuzzy
msgid "SHOW_UNSAVED_PROGRESS_WARNING_TOOLTIP"
msgstr ""
"Imate nesačuvane promene koje će biti odbačene.\n"
"Da li želite da nastavite?"

msgid "SHOW_WEB_NEWS_FEED"
msgstr ""

#, fuzzy
msgid "SIDEROPHORE_ACTION_TOOLTIP"
msgstr "Dodajte novo vezivanje tastera"

#, fuzzy
msgid "SIGNALING_AGENT"
msgstr ""
"Postoji sukob sa {0}.\n"
"Da li želite da uklonite unos iz {1}?"

#, fuzzy
msgid "SIGNALING_AGENTS_ACTION_TOOLTIP"
msgstr "Nitrogenaza je protein u stanju da koristi gasoviti azot i ćelijsku energiju u obliku ATP za proizvodnju amonijaka, ključnog hranljivog sastojka za rast ćelija. Ovo je proces koji se naziva anaerobna fiksacija azota. Pošto je nitrogenaza suspendovana direktno u citoplazmi, okolna tečnost vrši fermentaciju."

#, fuzzy
msgid "SIGNALING_AGENT_DESCRIPTION"
msgstr "Nitrogenaza je protein u stanju da koristi gasoviti azot i ćelijsku energiju u obliku ATP za proizvodnju amonijaka, ključnog hranljivog sastojka za rast ćelija. Ovo je proces koji se naziva anaerobna fiksacija azota. Pošto je nitrogenaza suspendovana direktno u citoplazmi, okolna tečnost vrši fermentaciju."

#, fuzzy
msgid "SIGNALING_AGENT_PROCESSES_DESCRIPTION"
msgstr "Nitrogenaza je protein u stanju da koristi gasoviti azot i ćelijsku energiju u obliku ATP za proizvodnju amonijaka, ključnog hranljivog sastojka za rast ćelija. Ovo je proces koji se naziva anaerobna fiksacija azota. Pošto je nitrogenaza suspendovana direktno u citoplazmi, okolna tečnost vrši fermentaciju."

#, fuzzy
msgid "SIGNAL_COMMAND_AGGRESSION"
msgstr ""
"Postoji sukob sa {0}.\n"
"Da li želite da uklonite unos iz {1}?"

msgid "SIGNAL_COMMAND_FLEE"
msgstr ""

msgid "SIGNAL_COMMAND_FOLLOW"
msgstr ""

msgid "SIGNAL_COMMAND_NONE"
msgstr ""

msgid "SIGNAL_COMMAND_TO_ME"
msgstr ""

#, fuzzy
msgid "SIGNAL_TO_EMIT"
msgstr ""
"Postoji sukob sa {0}.\n"
"Da li želite da uklonite unos iz {1}?"

msgid "SILICA"
msgstr "Silicijum-Dioksid"

msgid "SILICA_MEMBRANE_DESCRIPTION"
msgstr "Ova membrana ima jak zid od silicijum dioksida. Može se dobro odupreti ukupnoj šteti i vrlo je otporan na fizička oštećenja. Takođe zahteva manje energije za održavanje forme. Međutim, usporava ćeliju velikim faktorom i ćelija apsorbuje resurse smanjenom brzinom."

msgid "SIZE_COLON"
msgstr "Veličina:"

msgid "SLIDESHOW"
msgstr ""

msgid "SLIME_JET"
msgstr ""

#, fuzzy
msgid "SLIME_JET_DESCRIPTION"
msgstr "Lepljiva unutrašnjost ćelije. Citoplazma je osnovna smeša jona, proteina i drugih supstanci rastvorenih u vodi koja ispunjava unutrašnjost ćelije. Jedna od funkcija koju obavlja je fermentacija, pretvaranje glukoze u ATP energiju. Da bi ćelije kojima nedostaju organeli imali napredniji metabolizam, na to se oslanjaju u energiji. Takođe se koristi za skladištenje molekula u ćeliji i za povećanje veličine ćelije."

#, fuzzy
msgid "SLIME_JET_PROCESSES_DESCRIPTION"
msgstr "Lepljiva unutrašnjost ćelije. Citoplazma je osnovna smeša jona, proteina i drugih supstanci rastvorenih u vodi koja ispunjava unutrašnjost ćelije. Jedna od funkcija koju obavlja je fermentacija, pretvaranje glukoze u ATP energiju. Da bi ćelije kojima nedostaju organeli imali napredniji metabolizam, na to se oslanjaju u energiji. Takođe se koristi za skladištenje molekula u ćeliji i za povećanje veličine ćelije."

msgid "SMALL_IRON_CHUNK"
msgstr "Mali gvozdeni komad"

#, fuzzy
msgid "SMALL_PHOSPHATE_CHUNK"
msgstr "Mali gvozdeni komad"

#, fuzzy
msgid "SMALL_SULFUR_CHUNK"
msgstr "Mali gvozdeni komad"

msgid "SNOWFLAKE"
msgstr ""

#, fuzzy
msgid "SOCIETY_STAGE"
msgstr "Zona: {0}"

msgid "SOUND"
msgstr "Zvuk"

#, fuzzy
msgid "SOUND_TEAM"
msgstr "Zvuk"

msgid "SOUND_TEAM_LEAD"
msgstr ""

msgid "SOUND_TEAM_LEADS"
msgstr ""

msgid "SPACE"
msgstr ""

#, fuzzy
msgid "SPACE_STAGE"
msgstr "Zona: {0}"

#, fuzzy
msgid "SPACE_STRUCTURE_HAS_RESOURCES"
msgstr "Struktura"

#, fuzzy
msgid "SPACE_STRUCTURE_NO_EXTRA_DESCRIPTION"
msgstr "Struktura"

msgid "SPACE_STRUCTURE_WAITING_CONSTRUCTION"
msgstr ""

msgid "SPAWN_AMMONIA"
msgstr "Stavite amonijak"

msgid "SPAWN_ENEMY"
msgstr ""

msgid "SPAWN_ENEMY_CHEAT_FAIL"
msgstr ""

msgid "SPAWN_GLUCOSE"
msgstr "Postavite glukozu"

msgid "SPAWN_PHOSPHATES"
msgstr "Stavite fosfat"

msgid "SPECIAL_MOUSE_1"
msgstr ""

msgid "SPECIAL_MOUSE_2"
msgstr ""

#, fuzzy
msgid "SPECIES"
msgstr "Vrste:"

msgid "SPECIES_COLON"
msgstr "Vrste:"

#, fuzzy
msgid "SPECIES_DETAIL_TEXT"
msgstr "Vrste:"

#, fuzzy
msgid "SPECIES_HAS_A_MUTATION"
msgstr "ima mutaciju"

msgid "SPECIES_LIST"
msgstr ""

msgid "SPECIES_NAME_DOT_DOT_DOT"
msgstr "Ime vrste..."

#, fuzzy
msgid "SPECIES_NAME_TOO_LONG_POPUP"
msgstr "Ime vrste..."

msgid "SPECIES_POPULATION"
msgstr ""

msgid "SPECIES_PRESENT"
msgstr ""

#, fuzzy
msgid "SPECIES_TO_FIND"
msgstr "Vrste:"

#, fuzzy
msgid "SPECIES_WITH_POPULATION"
msgstr "Vrste:"

msgid "SPEED"
msgstr "Brzina"

msgid "SPEED_COLON"
msgstr "Brzina:"

#, fuzzy
msgid "SPREAD_TO_PATCHES"
msgstr "se proširila na zone:"

msgid "SPRINT"
msgstr ""

#, fuzzy
msgid "SPRINT_ACTION_TOOLTIP"
msgstr "Dodajte novo vezivanje tastera"

#, fuzzy
msgid "STAGE_MENU_BUTTON_TOOLTIP"
msgstr "Dodajte novo vezivanje tastera"

#, fuzzy
msgid "START"
msgstr "Počinje"

msgid "STARTING"
msgstr "Počinje"

msgid "START_CALIBRATION"
msgstr ""

#, fuzzy
msgid "START_GAME"
msgstr "Sačuvaj Igru"

msgid "START_RESEARCH"
msgstr ""

msgid "STATISTICS"
msgstr "Statistika"

msgid "STAT_ATP_PRODUCTION_REDUCTION"
msgstr ""

msgid "STAT_BASE_MOVEMENT_REDUCTION"
msgstr ""

msgid "STAT_DAMAGE"
msgstr ""

msgid "STAT_DAMAGE_PER_OXYGEN"
msgstr ""

msgid "STEAM_CLIENT_INIT_FAILED"
msgstr ""

msgid "STEAM_ERROR_ACCOUNT_DOES_NOT_OWN_PRODUCT"
msgstr ""

msgid "STEAM_ERROR_ACCOUNT_READ_ONLY"
msgstr ""

msgid "STEAM_ERROR_ALREADY_UPLOADED"
msgstr ""

msgid "STEAM_ERROR_BANNED"
msgstr ""

msgid "STEAM_ERROR_CLOUD_LIMIT_EXCEEDED"
msgstr ""

#, fuzzy
msgid "STEAM_ERROR_DUPLICATE_NAME"
msgstr "igrač je umro"

msgid "STEAM_ERROR_FILE_NOT_FOUND"
msgstr ""

msgid "STEAM_ERROR_INSUFFICIENT_PRIVILEGE"
msgstr ""

msgid "STEAM_ERROR_INVALID_PARAMETER"
msgstr ""

msgid "STEAM_ERROR_LOCKING_FAILED"
msgstr ""

msgid "STEAM_ERROR_NOT_LOGGED_IN"
msgstr ""

msgid "STEAM_ERROR_TIMEOUT"
msgstr ""

msgid "STEAM_ERROR_UNAVAILABLE"
msgstr ""

msgid "STEAM_ERROR_UNKNOWN"
msgstr ""

#, fuzzy
msgid "STEAM_INIT_FAILED"
msgstr "Automatska-evolucija nije uspela"

#, fuzzy
msgid "STEAM_INIT_FAILED_DESCRIPTION"
msgstr "Vakuola je unutrašnja membranska organela koja se koristi za skladištenje u ćeliji. Sastoje se od nekoliko vezikula, manjih opnastih struktura koje se široko koriste u ćelijama za skladištenje, a koje su se stopile. Ispunjen je vodom koja se koristi da sadrži molekule, enzime, čvrste materije i druge supstance. Njihov oblik je tečan i može se razlikovati između ćelija."

#, fuzzy
msgid "STEAM_TOOLTIP"
msgstr "Nastaviti"

#, fuzzy
msgid "STEM_CELL_NAME"
msgstr "Korisničko ime:"

msgid "STOP"
msgstr ""

msgid "STORAGE"
msgstr "Skladište"

#, fuzzy
msgid "STORAGE_COLON"
msgstr "Skladište"

msgid "STORAGE_STATISTICS_SECONDS_OF_COMPOUND"
msgstr ""

msgid "STORE_LOGGED_IN_AS"
msgstr ""

msgid "STRAIN_BAR_VISIBILITY"
msgstr ""

#, fuzzy
msgid "STRATEGY_STAGES"
msgstr "Zona: {0}"

msgid "STRICT_NICHE_COMPETITION"
msgstr ""

msgid "STRUCTURAL"
msgstr "Strukturni"

msgid "STRUCTURE"
msgstr "Struktura"

msgid "STRUCTURE_ASCENSION_GATE"
msgstr ""

#, fuzzy
msgid "STRUCTURE_DYSON_SWARM"
msgstr "Struktura"

msgid "STRUCTURE_HAS_REQUIRED_RESOURCES_TO_BUILD"
msgstr ""

msgid "STRUCTURE_HUNTER_GATHERER_LODGE"
msgstr ""

msgid "STRUCTURE_IN_PROGRESS_CONSTRUCTION"
msgstr ""

msgid "STRUCTURE_REQUIRED_RESOURCES_TO_FINISH"
msgstr ""

msgid "STRUCTURE_SELECTION_MENU_ENTRY"
msgstr ""

msgid "STRUCTURE_SELECTION_MENU_ENTRY_NOT_ENOUGH_RESOURCES"
msgstr ""

msgid "STRUCTURE_SOCIETY_CENTER"
msgstr ""

msgid "STRUCTURE_STEAM_POWERED_FACTORY"
msgstr ""

msgid "SUCCESSFUL_KILL"
msgstr "uspešno ubistvo"

msgid "SUCCESSFUL_SCAVENGE"
msgstr "uspešno okupljanje"

msgid "SUCCESS_BUT_MISSING_ID"
msgstr ""

#, fuzzy
msgid "SUICIDE_BUTTON_TOOLTIP"
msgstr "Dodajte novo vezivanje tastera"

msgid "SUNLIGHT"
msgstr "Sunčeva Svetlost"

msgid "SUPPORTER_PATRONS"
msgstr ""

msgid "SURVIVAL_TITLE"
msgstr ""

msgid "SWITCH_TO_FRONT_CAMERA"
msgstr ""

msgid "SWITCH_TO_RIGHT_CAMERA"
msgstr ""

msgid "SWITCH_TO_TOP_CAMERA"
msgstr ""

msgid "SYSREQ"
msgstr ""

msgid "TAB_SECONDARY_SWITCH_LEFT"
msgstr ""

msgid "TAB_SECONDARY_SWITCH_RIGHT"
msgstr ""

#, fuzzy
msgid "TAB_SWITCH_LEFT"
msgstr "Rotirajte levo"

#, fuzzy
msgid "TAB_SWITCH_RIGHT"
msgstr "Rotirajte desno"

msgid "TAGS_IS_WHITESPACE"
msgstr ""

msgid "TAKE_SCREENSHOT"
msgstr "Napravite snimak ekrana"

#, fuzzy
msgid "TARGET_TYPE_COLON"
msgstr "Zdrav.:"

msgid "TECHNOLOGY_ASCENSION"
msgstr ""

msgid "TECHNOLOGY_HUNTER_GATHERING"
msgstr ""

msgid "TECHNOLOGY_LEVEL_ADVANCED_SPACE"
msgstr ""

msgid "TECHNOLOGY_LEVEL_INDUSTRIAL"
msgstr ""

msgid "TECHNOLOGY_LEVEL_PRE_SOCIETY"
msgstr ""

msgid "TECHNOLOGY_LEVEL_PRIMITIVE"
msgstr ""

msgid "TECHNOLOGY_LEVEL_SCIFI"
msgstr ""

msgid "TECHNOLOGY_LEVEL_SPACE_AGE"
msgstr ""

msgid "TECHNOLOGY_REQUIRED_LEVEL"
msgstr ""

msgid "TECHNOLOGY_ROCKETRY"
msgstr ""

msgid "TECHNOLOGY_SIMPLE_STONE_TOOLS"
msgstr ""

msgid "TECHNOLOGY_SOCIETY_CENTER"
msgstr ""

msgid "TECHNOLOGY_STEAM_POWER"
msgstr ""

msgid "TECHNOLOGY_UNLOCKED_NOTICE"
msgstr ""

msgid "TEMPERATURE"
msgstr "Temperatura"

msgid "TEMPERATURE_SHORT"
msgstr "Temp."

msgid "TESTING_TEAM"
msgstr ""

msgid "THANKS_FOR_BUYING_THRIVE"
msgstr ""

msgid "THANKS_FOR_PLAYING"
msgstr ""

msgid "THANK_YOU_TITLE"
msgstr ""

msgid "THEORY_TEAM"
msgstr ""

msgid "THERMOPLAST"
msgstr "Termoplast"

msgid "THERMOPLAST_DESCRIPTION"
msgstr "Termoplast je dvostruka membranska struktura koja sadrži termosenzibilne pigmente složene zajedno u membranske vrećice. To je prokariot koji je asimilirao za upotrebu od svog eukariotskog domaćina. Pigmenti u termoplastu mogu da koriste energiju toplotnih razlika u okolini za proizvodnju glukoze iz vode i gasovitog ugljen-dioksida u procesu koji se naziva termosinteza. Stopa njegove proizvodnje glukoze skalira se sa koncentracijom ugljen-dioksida i temperaturom."

#, fuzzy
msgid "THERMOPLAST_PROCESSES_DESCRIPTION"
msgstr "Termoplast je dvostruka membranska struktura koja sadrži termosenzibilne pigmente složene zajedno u membranske vrećice. To je prokariot koji je asimilirao za upotrebu od svog eukariotskog domaćina. Pigmenti u termoplastu mogu da koriste energiju toplotnih razlika u okolini za proizvodnju glukoze iz vode i gasovitog ugljen-dioksida u procesu koji se naziva termosinteza. Stopa njegove proizvodnje glukoze skalira se sa koncentracijom ugljen-dioksida i temperaturom."

#, fuzzy
msgid "THERMOSYNTHASE"
msgstr "Hemosinteza"

#, fuzzy
msgid "THERMOSYNTHASE_DESCRIPTION"
msgstr "Termoplast je dvostruka membranska struktura koja sadrži termosenzibilne pigmente složene zajedno u membranske vrećice. To je prokariot koji je asimilirao za upotrebu od svog eukariotskog domaćina. Pigmenti u termoplastu mogu da koriste energiju toplotnih razlika u okolini za proizvodnju glukoze iz vode i gasovitog ugljen-dioksida u procesu koji se naziva termosinteza. Stopa njegove proizvodnje glukoze skalira se sa koncentracijom ugljen-dioksida i temperaturom."

#, fuzzy
msgid "THERMOSYNTHASE_PROCESSES_DESCRIPTION"
msgstr "Termoplast je dvostruka membranska struktura koja sadrži termosenzibilne pigmente složene zajedno u membranske vrećice. To je prokariot koji je asimilirao za upotrebu od svog eukariotskog domaćina. Pigmenti u termoplastu mogu da koriste energiju toplotnih razlika u okolini za proizvodnju glukoze iz vode i gasovitog ugljen-dioksida u procesu koji se naziva termosinteza. Stopa njegove proizvodnje glukoze skalira se sa koncentracijom ugljen-dioksida i temperaturom."

#, fuzzy
msgid "THERMOSYNTHESIS"
msgstr "Hemosinteza"

msgid "THE_DISTURBANCE"
msgstr ""

#, fuzzy
msgid "THE_PATCH_MAP_BUTTON"
msgstr "Karta Zone"

#, fuzzy
msgid "THE_WORLD_TITLE"
msgstr "Dodajte novo vezivanje tastera"

msgid "THIS_IS_LOCAL_MOD"
msgstr ""

msgid "THIS_IS_WORKSHOP_MOD"
msgstr ""

msgid "THREADS"
msgstr ""

msgid "THRIVEOPEDIA"
msgstr ""

msgid "THRIVEOPEDIA_CURRENT_WORLD_PAGE_TITLE"
msgstr ""

msgid "THRIVEOPEDIA_EVOLUTIONARY_TREE_PAGE_TITLE"
msgstr ""

msgid "THRIVEOPEDIA_HINT_IN_GAME"
msgstr ""

msgid "THRIVEOPEDIA_HOME_INFO"
msgstr ""

msgid "THRIVEOPEDIA_HOME_PAGE_TITLE"
msgstr ""

msgid "THRIVEOPEDIA_MUSEUM_PAGE_TITLE"
msgstr ""

msgid "THRIVEOPEDIA_PATCH_MAP_PAGE_TITLE"
msgstr ""

msgid "THRIVE_LICENSES"
msgstr ""

msgid "THYLAKOIDS"
msgstr "Tilakoidi"

msgid "THYLAKOIDS_DESCRIPTION"
msgstr "Tilakoidi su grozdi proteina i fotosenzibilnih pigmenata. Pigmenti su u stanju da koriste energiju svetlosti za proizvodnju glukoze iz vode i gasovitog ugljen-dioksida u procesu nazvanom Fotosinteza. Ovi pigmenti su takođe ono što im daje prepoznatljivu boju. Stopa njihove proizvodnje glukoze skalira se sa koncentracijom ugljen-dioksida i intenzitetom svetlosti. Pošto su tilakoidi suspendovani direktno u citoplazmi, okolna tečnost vrši fermentaciju."

msgid "TIDEPOOL"
msgstr "Plima i oseka"

msgid "TIMELINE"
msgstr "Vremenska linija"

msgid "TIMELINE_GLOBAL_FILTER_TOOLTIP"
msgstr ""

msgid "TIMELINE_LOCAL_FILTER_TOOLTIP"
msgstr ""

#, fuzzy
msgid "TIMELINE_NICHE_FILL"
msgstr "genetski kod:"

#, fuzzy
msgid "TIMELINE_SELECTION_PRESSURE_SPLIT"
msgstr "se proširila na zone:"

#, fuzzy
msgid "TIMELINE_SPECIES_BECAME_MULTICELLULAR"
msgstr "Učitavanje Uređivača Mikroba"

msgid "TIMELINE_SPECIES_EXTINCT"
msgstr ""

msgid "TIMELINE_SPECIES_EXTINCT_LOCAL"
msgstr ""

msgid "TIMELINE_SPECIES_MIGRATED_FROM"
msgstr ""

msgid "TIMELINE_SPECIES_MIGRATED_TO"
msgstr ""

msgid "TIMELINE_SPECIES_POPULATION_DECREASE"
msgstr ""

msgid "TIMELINE_SPECIES_POPULATION_INCREASE"
msgstr ""

msgid "TIME_INDICATOR_TOOLTIP"
msgstr ""

msgid "TIME_OF_DAY"
msgstr ""

#, fuzzy
msgid "TITLE_COLON"
msgstr "Veličina:"

#, fuzzy
msgid "TOGGLE_BINDING"
msgstr "Prebacite gutanje"

#, fuzzy
msgid "TOGGLE_BINDING_TOOLTIP"
msgstr "Prebacite gutanje"

#, fuzzy
msgid "TOGGLE_DEBUG_PANEL"
msgstr "Prebacite gutanje"

msgid "TOGGLE_ENGULF"
msgstr "Prebacite gutanje"

#, fuzzy
msgid "TOGGLE_ENGULF_TOOLTIP"
msgstr "Prebacite gutanje"

msgid "TOGGLE_FPS"
msgstr "Prebacivanje FPS prikaza"

msgid "TOGGLE_FULLSCREEN"
msgstr ""

#, fuzzy
msgid "TOGGLE_HUD_HIDE"
msgstr "Prebacite gutanje"

#, fuzzy
msgid "TOGGLE_INVENTORY"
msgstr "Prebacite gutanje"

#, fuzzy
msgid "TOGGLE_METRICS"
msgstr "Prebacivanje FPS prikaza"

msgid "TOGGLE_MUCOCYST_DEFENCE"
msgstr ""

msgid "TOGGLE_NAVIGATION_TREE"
msgstr ""

msgid "TOGGLE_PAUSE"
msgstr ""

#, fuzzy
msgid "TOGGLE_UNBINDING"
msgstr "Prebacite gutanje"

msgid "TOOLS"
msgstr "Alati"

msgid "TOOL_HAND_AXE"
msgstr ""

msgid "TOO_MANY_RECENT_VERSIONS_TO_SHOW"
msgstr ""

#, fuzzy
msgid "TOTAL_GATHERED_ENERGY_COLON"
msgstr "Vrste:"

msgid "TOTAL_SAVES"
msgstr ""

msgid "TOXIN_CHANNEL_INHIBITOR"
msgstr ""

#, fuzzy
msgid "TOXIN_CHANNEL_INHIBITOR_DESCRIPTION"
msgstr "Otrovna vakuola je vakuola koja je modifikovana za specifičnu proizvodnju, skladištenje i izlučivanje oksitoksi toksina. Više otrovne vakuola povećaće brzinu oslobađanja toksina."

#, fuzzy
msgid "TOXIN_COMPOUND"
msgstr "Jedinjenje"

#, fuzzy
msgid "TOXIN_CYTOTOXIN"
msgstr "Dodajte novo vezivanje tastera"

#, fuzzy
msgid "TOXIN_CYTOTOXIN_DESCRIPTION"
msgstr "Otrovna vakuola je vakuola koja je modifikovana za specifičnu proizvodnju, skladištenje i izlučivanje oksitoksi toksina. Više otrovne vakuola povećaće brzinu oslobađanja toksina."

msgid "TOXIN_FIRE_RATE_TOXICITY_COLON"
msgstr ""

#, fuzzy
msgid "TOXIN_MACROLIDE"
msgstr ""
"Otrovna\n"
"Vacuole"

#, fuzzy
msgid "TOXIN_MACROLIDE_DESCRIPTION"
msgstr "Otrovna vakuola je vakuola koja je modifikovana za specifičnu proizvodnju, skladištenje i izlučivanje oksitoksi toksina. Više otrovne vakuola povećaće brzinu oslobađanja toksina."

msgid "TOXIN_OXYGEN_METABOLISM_INHIBITOR"
msgstr ""

#, fuzzy
msgid "TOXIN_OXYGEN_METABOLISM_INHIBITOR_DESCRIPTION"
msgstr "Metabolosomi su grozdi proteina umotani u proteinske ljuske. Oni su u stanju da pretvore glukozu u ATP mnogo većom brzinom nego što se to može učiniti u citoplazmi sa procesu koji se naziva aerobno disanje. Međutim, potreban mu je kiseonik da bi funkcionisao, a niži nivoi kiseonika u okolini usporiće brzinu njegove proizvodnje ATP. Pošto su metabolosomi suspendovani direktno u citoplazmi, okolna tečnost vrši određenu fermentaciju."

#, fuzzy
msgid "TOXIN_OXYTOXY_DESCRIPTION"
msgstr "Otrovna vakuola je vakuola koja je modifikovana za specifičnu proizvodnju, skladištenje i izlučivanje oksitoksi toksina. Više otrovne vakuola povećaće brzinu oslobađanja toksina."

msgid "TOXIN_PREFER_FIRE_RATE"
msgstr ""

msgid "TOXIN_PREFER_TOXICITY"
msgstr ""

#, fuzzy
msgid "TOXIN_PROPERTIES_HEADING"
msgstr "Otpornost na toksine"

msgid "TOXIN_RESISTANCE"
msgstr "Otpornost na toksine"

#, fuzzy
msgid "TOXIN_TOXICITY_CUSTOMIZATION_TOOLTIP"
msgstr "Broj populacije od {0} promenio se za {1} zbog: {2}"

#, fuzzy
msgid "TOXIN_TYPE_COLON"
msgstr "Zdrav.:"

#, fuzzy
msgid "TOXIN_TYPE_CUSTOMIZATION_EXPLANATION"
msgstr "Broj populacije od {0} promenio se za {1} zbog: {2}"

#, fuzzy
msgid "TOXIN_VACUOLE"
msgstr ""
"Otrovna\n"
"Vacuole"

#, fuzzy
msgid "TOXIN_VACUOLE_DESCRIPTION"
msgstr "Otrovna vakuola je vakuola koja je modifikovana za specifičnu proizvodnju, skladištenje i izlučivanje oksitoksi toksina. Više otrovne vakuola povećaće brzinu oslobađanja toksina."

#, fuzzy
msgid "TOXIN_VACUOLE_PROCESSES_DESCRIPTION"
msgstr "Otrovna vakuola je vakuola koja je modifikovana za specifičnu proizvodnju, skladištenje i izlučivanje oksitoksi toksina. Više otrovne vakuola povećaće brzinu oslobađanja toksina."

#, fuzzy
msgid "TOXISOME"
msgstr "OksiToksizom"

#, fuzzy
msgid "TOXISOME_DESCRIPTION"
msgstr "Metabolosomi su grozdi proteina umotani u proteinske ljuske. Oni su u stanju da pretvore glukozu u ATP mnogo većom brzinom nego što se to može učiniti u citoplazmi sa procesu koji se naziva aerobno disanje. Međutim, potreban mu je kiseonik da bi funkcionisao, a niži nivoi kiseonika u okolini usporiće brzinu njegove proizvodnje ATP. Pošto su metabolosomi suspendovani direktno u citoplazmi, okolna tečnost vrši određenu fermentaciju."

msgid "TO_BE_IMPLEMENTED"
msgstr "Da se implementira."

msgid "TRANSLATORS"
msgstr ""

msgid "TRANSPARENCY"
msgstr ""

#, fuzzy
msgid "TRY_FOSSILISING_SOME_SPECIES"
msgstr "Napravite snimak ekrana"

msgid "TRY_MAKING_A_SAVE"
msgstr ""

#, fuzzy
msgid "TRY_TAKING_SOME_SCREENSHOTS"
msgstr "Napravite snimak ekrana"

msgid "TUTORIAL"
msgstr ""

#, fuzzy
msgid "TUTORIAL_MICROBE_EDITOR_ATP_BALANCE_INTRO"
msgstr "Učitavanje Uređivača Mikroba"

#, fuzzy
msgid "TUTORIAL_MICROBE_EDITOR_AUTO-EVO_PREDICTION"
msgstr "{0:F1}% završeno. {1:n0}/{2:n0} koraka."

#, fuzzy
msgid "TUTORIAL_MICROBE_EDITOR_CELL_TEXT"
msgstr "Učitavanje Uređivača Mikroba"

#, fuzzy
msgid "TUTORIAL_MICROBE_EDITOR_CHEMORECEPTOR"
msgstr "Učitavanje Uređivača Mikroba"

#, fuzzy
msgid "TUTORIAL_MICROBE_EDITOR_ENDING_TEXT"
msgstr "Slobodna-Gradnja Uređivač Mikroba"

#, fuzzy
msgid "TUTORIAL_MICROBE_EDITOR_FLAGELLUM"
msgstr "Učitavanje Uređivača Mikroba"

#, fuzzy
msgid "TUTORIAL_MICROBE_EDITOR_MODIFY_ORGANELLE"
msgstr "Učitavanje Uređivača Mikroba"

#, fuzzy
msgid "TUTORIAL_MICROBE_EDITOR_NEGATIVE_ATP_BALANCE"
msgstr "Učitavanje Uređivača Mikroba"

#, fuzzy
msgid "TUTORIAL_MICROBE_EDITOR_NO_CHANGES_MADE"
msgstr "Slobodna-Gradnja Uređivač Mikroba"

#, fuzzy
msgid "TUTORIAL_MICROBE_EDITOR_PATCH_TEXT"
msgstr "Učitavanje Uređivača Mikroba"

msgid "TUTORIAL_MICROBE_EDITOR_REMOVE_ORGANELLE_TEXT"
msgstr ""

msgid "TUTORIAL_MICROBE_EDITOR_SELECT_ORGANELLE_TEXT"
msgstr ""

#, fuzzy
msgid "TUTORIAL_MICROBE_EDITOR_STAY_SMALL"
msgstr "Učitavanje Uređivača Mikroba"

#, fuzzy
msgid "TUTORIAL_MICROBE_STAGE_EDITOR_BUTTON_TUTORIAL"
msgstr "Slobodna-Gradnja Uređivač Mikroba"

#, fuzzy
msgid "TUTORIAL_MICROBE_STAGE_ENGULFED_TEXT"
msgstr "Slobodna-Gradnja Uređivač Mikroba"

#, fuzzy
msgid "TUTORIAL_MICROBE_STAGE_ENGULFMENT_FULL_TEXT"
msgstr "Slobodna-Gradnja Uređivač Mikroba"

#, fuzzy
msgid "TUTORIAL_MICROBE_STAGE_ENGULFMENT_TEXT"
msgstr "Slobodna-Gradnja Uređivač Mikroba"

#, fuzzy
msgid "TUTORIAL_MICROBE_STAGE_HELP_MENU_AND_ZOOM"
msgstr "W, A, S, D i miš za kretanje. E da pucate OksiToksi NT ako imate otrovna vacuole. G za prebacivanje režima gutanja."

#, fuzzy
msgid "TUTORIAL_MICROBE_STAGE_LEAVE_COLONY_TEXT"
msgstr "Slobodna-Gradnja Uređivač Mikroba"

#, fuzzy
msgid "TUTORIAL_MICROBE_STAGE_REPRODUCE_TEXT"
msgstr "Slobodna-Gradnja Uređivač Mikroba"

#, fuzzy
msgid "TUTORIAL_MICROBE_STAGE_UNBIND_TEXT"
msgstr "Slobodna-Gradnja Uređivač Mikroba"

#, fuzzy
msgid "TUTORIAL_MULTICELLULAR_STAGE_WELCOME"
msgstr "Učitavanje Uređivača Mikroba"

msgid "TUTORIAL_VIEW_NOW"
msgstr ""

#, fuzzy
msgid "TWITTER_TOOLTIP"
msgstr "Dodajte novo vezivanje tastera"

msgid "TWO_TIMES"
msgstr ""

#, fuzzy
msgid "TYPE_COLON"
msgstr "Zdrav.:"

msgid "UNAPPLIED_MOD_CHANGES"
msgstr ""

#, fuzzy
msgid "UNAPPLIED_MOD_CHANGES_DESCRIPTION"
msgstr "Najosnovniji oblik membrane, ima malu zaštitu od oštećenja. Takođe mu je potrebno više energije da se ne bi deformisao. Prednost je u tome što omogućava ćeliji da se brzo kreće i apsorbuje hranljive materije."

msgid "UNBIND_ALL"
msgstr ""

#, fuzzy
msgid "UNBIND_ALL_TOOLTIP"
msgstr "Dodajte novo vezivanje tastera"

msgid "UNBIND_HELP_TEXT"
msgstr ""

msgid "UNCERTAIN_VERSION_WARNING"
msgstr ""

msgid "UNDERWATERCAVE"
msgstr "Podvodna Pećina"

#, fuzzy
msgid "UNDERWATER_VENT_ERUPTION"
msgstr "Podvodna Pećina"

#, fuzzy
msgid "UNDERWATER_VENT_ERUPTION_IN"
msgstr "Podvodna Pećina"

#, fuzzy
msgid "UNDISCOVERED_ORGANELLES"
msgstr "Isključene Organele"

msgid "UNDISCOVERED_PATCH"
msgstr ""

msgid "UNDO"
msgstr "Poništi"

msgid "UNDO_THE_LAST_ACTION"
msgstr "Opozovi poslednju akciju"

#, fuzzy
msgid "UNIT_ACTION_CONSTRUCT"
msgstr "Mutacije Poeni"

#, fuzzy
msgid "UNIT_ACTION_MOVE"
msgstr "Mutacije Poeni"

msgid "UNIT_ADVANCED_SPACESHIP"
msgstr ""

msgid "UNIT_SIMPLE_ROCKET"
msgstr ""

#, fuzzy
msgid "UNKNOWN"
msgstr "Nepoznati miš"

#, fuzzy
msgid "UNKNOWN_DISPLAY_DRIVER"
msgstr "Sposobnosti"

msgid "UNKNOWN_MOUSE"
msgstr "Nepoznati miš"

#, fuzzy
msgid "UNKNOWN_ORGANELLE_SYMBOL"
msgstr "Postavite organelu"

#, fuzzy
msgid "UNKNOWN_PATCH"
msgstr "Nepoznati miš"

#, fuzzy
msgid "UNKNOWN_SHORT"
msgstr "Nepoznati miš"

#, fuzzy
msgid "UNKNOWN_VERSION"
msgstr "Nepoznati miš"

#, fuzzy
msgid "UNKNOWN_WORKSHOP_ID"
msgstr "Nepoznati miš"

#, fuzzy
msgid "UNLIMIT_GROWTH_SPEED"
msgstr "POTVRDI"

#, fuzzy
msgid "UNLOCKED_NEW_ORGANELLE"
msgstr "Postavite organelu"

#, fuzzy
msgid "UNLOCK_ALL_ORGANELLES"
msgstr "Postavite organelu"

msgid "UNLOCK_CONDITION_ATP_PRODUCTION_ABOVE"
msgstr ""

msgid "UNLOCK_CONDITION_COMPOUND_IS_ABOVE"
msgstr ""

msgid "UNLOCK_CONDITION_COMPOUND_IS_BELOW"
msgstr ""

msgid "UNLOCK_CONDITION_COMPOUND_IS_BETWEEN"
msgstr ""

msgid "UNLOCK_CONDITION_DIGESTED_MICROBES_ABOVE"
msgstr ""

msgid "UNLOCK_CONDITION_ENGULFED_MICROBES_ABOVE"
msgstr ""

msgid "UNLOCK_CONDITION_EXCESS_ATP_ABOVE"
msgstr ""

msgid "UNLOCK_CONDITION_PLAYER_DEATH_COUNT_ABOVE"
msgstr ""

msgid "UNLOCK_CONDITION_REPRODUCED_WITH"
msgstr ""

msgid "UNLOCK_CONDITION_REPRODUCED_WITH_IN_A_ROW"
msgstr ""

msgid "UNLOCK_CONDITION_REPRODUCE_IN_BIOME"
msgstr ""

#, fuzzy
msgid "UNLOCK_CONDITION_SPEED_BELOW"
msgstr "Brzina:"

msgid "UNLOCK_WITH_ANY_OF_FOLLOWING"
msgstr ""

msgid "UNSAVED_CHANGE_WARNING"
msgstr ""
"Imate nesačuvane promene koje će biti odbačene.\n"
"Da li želite da nastavite?"

msgid "UNTITLED"
msgstr ""

msgid "UPGRADE_CILIA_PULL"
msgstr ""

#, fuzzy
msgid "UPGRADE_CILIA_PULL_DESCRIPTION"
msgstr "Lepljiva unutrašnjost ćelije. Citoplazma je osnovna smeša jona, proteina i drugih supstanci rastvorenih u vodi koja ispunjava unutrašnjost ćelije. Jedna od funkcija koju obavlja je fermentacija, pretvaranje glukoze u ATP energiju. Da bi ćelije kojima nedostaju organeli imali napredniji metabolizam, na to se oslanjaju u energiji. Takođe se koristi za skladištenje molekula u ćeliji i za povećanje veličine ćelije."

msgid "UPGRADE_COST"
msgstr ""

#, fuzzy
msgid "UPGRADE_DESCRIPTION_NONE"
msgstr "Lepljiva unutrašnjost ćelije. Citoplazma je osnovna smeša jona, proteina i drugih supstanci rastvorenih u vodi koja ispunjava unutrašnjost ćelije. Jedna od funkcija koju obavlja je fermentacija, pretvaranje glukoze u ATP energiju. Da bi ćelije kojima nedostaju organeli imali napredniji metabolizam, na to se oslanjaju u energiji. Takođe se koristi za skladištenje molekula u ćeliji i za povećanje veličine ćelije."

msgid "UPGRADE_NAME_NONE"
msgstr ""

#, fuzzy
msgid "UPGRADE_PILUS_INJECTISOME"
msgstr "Lepljiva unutrašnjost ćelije. Citoplazma je osnovna smeša jona, proteina i drugih supstanci rastvorenih u vodi koja ispunjava unutrašnjost ćelije. Jedna od funkcija koju obavlja je fermentacija, pretvaranje glukoze u ATP energiju. Da bi ćelije kojima nedostaju organeli imali napredniji metabolizam, na to se oslanjaju u energiji. Takođe se koristi za skladištenje molekula u ćeliji i za povećanje veličine ćelije."

#, fuzzy
msgid "UPGRADE_PILUS_INJECTISOME_DESCRIPTION"
msgstr "Lepljiva unutrašnjost ćelije. Citoplazma je osnovna smeša jona, proteina i drugih supstanci rastvorenih u vodi koja ispunjava unutrašnjost ćelije. Jedna od funkcija koju obavlja je fermentacija, pretvaranje glukoze u ATP energiju. Da bi ćelije kojima nedostaju organeli imali napredniji metabolizam, na to se oslanjaju u energiji. Takođe se koristi za skladištenje molekula u ćeliji i za povećanje veličine ćelije."

msgid "UPGRADE_SLIME_JET_MUCOCYST"
msgstr ""

#, fuzzy
msgid "UPGRADE_SLIME_JET_MUCOCYST_DESCRIPTION"
msgstr "Lepljiva unutrašnjost ćelije. Citoplazma je osnovna smeša jona, proteina i drugih supstanci rastvorenih u vodi koja ispunjava unutrašnjost ćelije. Jedna od funkcija koju obavlja je fermentacija, pretvaranje glukoze u ATP energiju. Da bi ćelije kojima nedostaju organeli imali napredniji metabolizam, na to se oslanjaju u energiji. Takođe se koristi za skladištenje molekula u ćeliji i za povećanje veličine ćelije."

#, fuzzy
msgid "UPLOAD"
msgstr "Učitajte brzo"

#, fuzzy
msgid "UPLOADING_DOT_DOT_DOT"
msgstr "Traži..."

msgid "UPLOAD_SUCCEEDED"
msgstr ""

msgid "USED_LIBRARIES_LICENSES"
msgstr ""

msgid "USED_RENDERER_NAME"
msgstr ""

#, fuzzy
msgid "USES_FEATURE"
msgstr "Temperatura"

msgid "USE_AUTO_HARMONY"
msgstr ""

#, fuzzy
msgid "USE_AUTO_HARMONY_TOOLTIP"
msgstr "Dodajte novo vezivanje tastera"

msgid "USE_A_CUSTOM_USERNAME"
msgstr "Koristite prilagođeno korisničko ime"

msgid "USE_DISK_CACHE"
msgstr ""

msgid "USE_MANUAL_THREAD_COUNT"
msgstr ""

msgid "USE_MANUAL_THREAD_COUNT_NATIVE"
msgstr ""

msgid "USE_VIRTUAL_WINDOW_SIZE"
msgstr ""

msgid "VACUOLE"
msgstr "Vacuole"

msgid "VACUOLE_DESCRIPTION"
msgstr "Vakuola je unutrašnja membranska organela koja se koristi za skladištenje u ćeliji. Sastoje se od nekoliko vezikula, manjih opnastih struktura koje se široko koriste u ćelijama za skladištenje, a koje su se stopile. Ispunjen je vodom koja se koristi da sadrži molekule, enzime, čvrste materije i druge supstance. Njihov oblik je tečan i može se razlikovati između ćelija."

msgid "VACUOLE_IS_SPECIALIZED"
msgstr ""

#, fuzzy
msgid "VACUOLE_NOT_SPECIALIZED_DESCRIPTION"
msgstr "Vakuola je unutrašnja membranska organela koja se koristi za skladištenje u ćeliji. Sastoje se od nekoliko vezikula, manjih opnastih struktura koje se široko koriste u ćelijama za skladištenje, a koje su se stopile. Ispunjen je vodom koja se koristi da sadrži molekule, enzime, čvrste materije i druge supstance. Njihov oblik je tečan i može se razlikovati između ćelija."

#, fuzzy
msgid "VACUOLE_PROCESSES_DESCRIPTION"
msgstr "Vakuola je unutrašnja membranska organela koja se koristi za skladištenje u ćeliji. Sastoje se od nekoliko vezikula, manjih opnastih struktura koje se široko koriste u ćelijama za skladištenje, a koje su se stopile. Ispunjen je vodom koja se koristi da sadrži molekule, enzime, čvrste materije i druge supstance. Njihov oblik je tečan i može se razlikovati između ćelija."

#, fuzzy
msgid "VACUOLE_SPECIALIZED_DESCRIPTION"
msgstr "Vakuola je unutrašnja membranska organela koja se koristi za skladištenje u ćeliji. Sastoje se od nekoliko vezikula, manjih opnastih struktura koje se široko koriste u ćelijama za skladištenje, a koje su se stopile. Ispunjen je vodom koja se koristi da sadrži molekule, enzime, čvrste materije i druge supstance. Njihov oblik je tečan i može se razlikovati između ćelija."

msgid "VALUE_WITH_UNIT"
msgstr ""

#, fuzzy
msgid "VERSION_COLON"
msgstr "Generacija:"

#, fuzzy
msgid "VERTICAL_COLON"
msgstr "Generacija:"

#, fuzzy
msgid "VERTICAL_WITH_AXIS_NAME_COLON"
msgstr "Brzina:"

msgid "VIDEO_MEMORY"
msgstr ""

msgid "VIDEO_MEMORY_MIB"
msgstr ""

msgid "VIEWER"
msgstr ""

msgid "VIEW_ALL"
msgstr ""

#, fuzzy
msgid "VIEW_CELL_PROCESSES"
msgstr "Lepljiva unutrašnjost ćelije. Citoplazma je osnovna smeša jona, proteina i drugih supstanci rastvorenih u vodi koja ispunjava unutrašnjost ćelije. Jedna od funkcija koju obavlja je fermentacija, pretvaranje glukoze u ATP energiju. Da bi ćelije kojima nedostaju organeli imali napredniji metabolizam, na to se oslanjaju u energiji. Takođe se koristi za skladištenje molekula u ćeliji i za povećanje veličine ćelije."

#, fuzzy
msgid "VIEW_ONLINE"
msgstr "Vremenska linija"

#, fuzzy
msgid "VIEW_PATCH_MICHES"
msgstr "Pećina"

#, fuzzy
msgid "VIEW_PATCH_NOTES"
msgstr "Pećina"

#, fuzzy
msgid "VIEW_PATCH_NOTES_TOOLTIP"
msgstr "Pećina"

msgid "VIEW_PENDING_ACTIONS"
msgstr ""

msgid "VIEW_SOURCE_CODE"
msgstr "Pogledajte Izvorni Kod"

msgid "VIP_PATRONS"
msgstr ""

msgid "VISIBLE"
msgstr ""

msgid "VISIBLE_WHEN_CLOSE_TO_FULL"
msgstr ""

msgid "VISIBLE_WHEN_OVER_ZERO"
msgstr ""

msgid "VISIT_SUGGESTIONS_SITE"
msgstr ""

msgid "VOLCANIC_VENT"
msgstr "Vulkanski otvor"

#, fuzzy
msgid "VOLUMEDOWN"
msgstr "Tom od zvučnih efekata"

#, fuzzy
msgid "VOLUMEMUTE"
msgstr "Tom od zvučnih efekata"

#, fuzzy
msgid "VOLUMEUP"
msgstr "Tom od zvučnih efekata"

msgid "VSYNC"
msgstr ""

msgid "WAITING_FOR_AUTO_EVO"
msgstr "Čeka se automatska-evolucija:"

msgid "WELCOME_TO_THRIVEOPEDIA"
msgstr ""

msgid "WENT_EXTINCT_FROM_PLANET"
msgstr ""

msgid "WENT_EXTINCT_IN"
msgstr ""

msgid "WHEEL_DOWN"
msgstr "Pomerite nadole"

msgid "WHEEL_LEFT"
msgstr "Pomerite se ulevo"

msgid "WHEEL_RIGHT"
msgstr "Pomerite se udesno"

msgid "WHEEL_UP"
msgstr "Pomeranje nagore"

msgid "WIKI"
msgstr ""

msgid "WIKI_2D"
msgstr ""

msgid "WIKI_3D"
msgstr ""

msgid "WIKI_3D_COMMA_SANDBOX"
msgstr ""

#, fuzzy
msgid "WIKI_3D_COMMA_STRATEGY"
msgstr "Hemoplast je dvostruka membranska struktura koja sadrži proteine koji su sposobni da pretvore vodonik-sulfid, vodu i gasoviti ugljen-dioksid u glukozu u procesu koji se naziva Hemosinteza vodonik-sulfida. Stopa njegove proizvodnje glukoze skalira se sa koncentracijom vode i ugljen-dioksida."

#, fuzzy
msgid "WIKI_3D_COMMA_STRATEGY_COMMA_SPACE"
msgstr "Hemoplast je dvostruka membranska struktura koja sadrži proteine koji su sposobni da pretvore vodonik-sulfid, vodu i gasoviti ugljen-dioksid u glukozu u procesu koji se naziva Hemosinteza vodonik-sulfida. Stopa njegove proizvodnje glukoze skalira se sa koncentracijom vode i ugljen-dioksida."

#, fuzzy
msgid "WIKI_8_BRACKET_16"
msgstr "Rotirajte levo"

#, fuzzy
msgid "WIKI_ASCENSION"
msgstr "Rusticijanin je protein koji može da koristi gasoviti ugljen-dioksid i kiseonik za oksidaciju gvožđa iz jednog hemijskog stanja u drugo. Ovaj proces, nazvan Respiracija gvožđa, oslobađa energiju koju ćelija tada može da sakupi."

msgid "WIKI_ASCENSION_CURRENT_DEVELOPMENT"
msgstr ""

#, fuzzy
msgid "WIKI_ASCENSION_FEATURES"
msgstr "Spoljni efekti:"

#, fuzzy
msgid "WIKI_ASCENSION_INTRO"
msgstr "Rusticijanin je protein koji može da koristi gasoviti ugljen-dioksid i kiseonik za oksidaciju gvožđa iz jednog hemijskog stanja u drugo. Ovaj proces, nazvan Respiracija gvožđa, oslobađa energiju koju ćelija tada može da sakupi."

msgid "WIKI_ASCENSION_OVERVIEW"
msgstr ""

#, fuzzy
msgid "WIKI_ASCENSION_TRANSITIONS"
msgstr "Nitrogenaza je protein u stanju da koristi gasoviti azot i ćelijsku energiju u obliku ATP za proizvodnju amonijaka, ključnog hranljivog sastojka za rast ćelija. Ovo je proces koji se naziva anaerobna fiksacija azota. Pošto je nitrogenaza suspendovana direktno u citoplazmi, okolna tečnost vrši fermentaciju."

#, fuzzy
msgid "WIKI_ASCENSION_UI"
msgstr "Rusticijanin je protein koji može da koristi gasoviti ugljen-dioksid i kiseonik za oksidaciju gvožđa iz jednog hemijskog stanja u drugo. Ovaj proces, nazvan Respiracija gvožđa, oslobađa energiju koju ćelija tada može da sakupi."

#, fuzzy
msgid "WIKI_AWAKENING_STAGE_CURRENT_DEVELOPMENT"
msgstr "Nitrogenaza je protein u stanju da koristi gasoviti azot i ćelijsku energiju u obliku ATP za proizvodnju amonijaka, ključnog hranljivog sastojka za rast ćelija. Ovo je proces koji se naziva anaerobna fiksacija azota. Pošto je nitrogenaza suspendovana direktno u citoplazmi, okolna tečnost vrši fermentaciju."

#, fuzzy
msgid "WIKI_AWAKENING_STAGE_FEATURES"
msgstr "Nitrogenaza je protein u stanju da koristi gasoviti azot i ćelijsku energiju u obliku ATP za proizvodnju amonijaka, ključnog hranljivog sastojka za rast ćelija. Ovo je proces koji se naziva anaerobna fiksacija azota. Pošto je nitrogenaza suspendovana direktno u citoplazmi, okolna tečnost vrši fermentaciju."

#, fuzzy
msgid "WIKI_AWAKENING_STAGE_INTRO"
msgstr ""
"Postoji sukob sa {0}.\n"
"Da li želite da uklonite unos iz {1}?"

msgid "WIKI_AWAKENING_STAGE_OVERVIEW"
msgstr ""

#, fuzzy
msgid "WIKI_AWAKENING_STAGE_TRANSITIONS"
msgstr "Nitrogenaza je protein u stanju da koristi gasoviti azot i ćelijsku energiju u obliku ATP za proizvodnju amonijaka, ključnog hranljivog sastojka za rast ćelija. Ovo je proces koji se naziva anaerobna fiksacija azota. Pošto je nitrogenaza suspendovana direktno u citoplazmi, okolna tečnost vrši fermentaciju."

#, fuzzy
msgid "WIKI_AWAKENING_STAGE_UI"
msgstr ""
"Postoji sukob sa {0}.\n"
"Da li želite da uklonite unos iz {1}?"

msgid "WIKI_AWARE_STAGE_CURRENT_DEVELOPMENT"
msgstr ""

#, fuzzy
msgid "WIKI_AWARE_STAGE_FEATURES"
msgstr "Zona: {0}"

#, fuzzy
msgid "WIKI_AWARE_STAGE_INTRO"
msgstr "Nitrogenaza je protein u stanju da koristi gasoviti azot i ćelijsku energiju u obliku ATP za proizvodnju amonijaka, ključnog hranljivog sastojka za rast ćelija. Ovo je proces koji se naziva anaerobna fiksacija azota. Pošto je nitrogenaza suspendovana direktno u citoplazmi, okolna tečnost vrši fermentaciju."

#, fuzzy
msgid "WIKI_AWARE_STAGE_OVERVIEW"
msgstr "Zona: {0}"

#, fuzzy
msgid "WIKI_AWARE_STAGE_TRANSITIONS"
msgstr "Nitrogenaza"

#, fuzzy
msgid "WIKI_AWARE_STAGE_UI"
msgstr "Zona: {0}"

#, fuzzy
msgid "WIKI_AXON_EFFECTS"
msgstr "Spoljni efekti:"

msgid "WIKI_AXON_INTRO"
msgstr ""

msgid "WIKI_AXON_MODIFICATIONS"
msgstr ""

#, fuzzy
msgid "WIKI_AXON_PROCESSES"
msgstr "Postavite organelu"

msgid "WIKI_AXON_REQUIREMENTS"
msgstr ""

msgid "WIKI_AXON_SCIENTIFIC_BACKGROUND"
msgstr ""

msgid "WIKI_AXON_STRATEGY"
msgstr ""

msgid "WIKI_AXON_UPGRADES"
msgstr ""

#, fuzzy
msgid "WIKI_BACTERIAL_CHEMOSYNTHESIS_COMMA_GLYCOLYSIS"
msgstr "Sinteza OksiToksi"

#, fuzzy
msgid "WIKI_BINDING_AGENT_EFFECTS"
msgstr "Nitrogenaza je protein u stanju da koristi gasoviti azot i ćelijsku energiju u obliku ATP za proizvodnju amonijaka, ključnog hranljivog sastojka za rast ćelija. Ovo je proces koji se naziva anaerobna fiksacija azota. Pošto je nitrogenaza suspendovana direktno u citoplazmi, okolna tečnost vrši fermentaciju."

#, fuzzy
msgid "WIKI_BINDING_AGENT_INTRO"
msgstr ""
"Postoji sukob sa {0}.\n"
"Da li želite da uklonite unos iz {1}?"

#, fuzzy
msgid "WIKI_BINDING_AGENT_MODIFICATIONS"
msgstr "Nitrogenaza je protein u stanju da koristi gasoviti azot i ćelijsku energiju u obliku ATP za proizvodnju amonijaka, ključnog hranljivog sastojka za rast ćelija. Ovo je proces koji se naziva anaerobna fiksacija azota. Pošto je nitrogenaza suspendovana direktno u citoplazmi, okolna tečnost vrši fermentaciju."

#, fuzzy
msgid "WIKI_BINDING_AGENT_PROCESSES"
msgstr "Nitrogenaza je protein u stanju da koristi gasoviti azot i ćelijsku energiju u obliku ATP za proizvodnju amonijaka, ključnog hranljivog sastojka za rast ćelija. Ovo je proces koji se naziva anaerobna fiksacija azota. Pošto je nitrogenaza suspendovana direktno u citoplazmi, okolna tečnost vrši fermentaciju."

#, fuzzy
msgid "WIKI_BINDING_AGENT_REQUIREMENTS"
msgstr "Nitrogenaza je protein u stanju da koristi gasoviti azot i ćelijsku energiju u obliku ATP za proizvodnju amonijaka, ključnog hranljivog sastojka za rast ćelija. Ovo je proces koji se naziva anaerobna fiksacija azota. Pošto je nitrogenaza suspendovana direktno u citoplazmi, okolna tečnost vrši fermentaciju."

#, fuzzy
msgid "WIKI_BINDING_AGENT_SCIENTIFIC_BACKGROUND"
msgstr "Nitrogenaza je protein u stanju da koristi gasoviti azot i ćelijsku energiju u obliku ATP za proizvodnju amonijaka, ključnog hranljivog sastojka za rast ćelija. Ovo je proces koji se naziva anaerobna fiksacija azota. Pošto je nitrogenaza suspendovana direktno u citoplazmi, okolna tečnost vrši fermentaciju."

#, fuzzy
msgid "WIKI_BINDING_AGENT_STRATEGY"
msgstr "Nitrogenaza je protein u stanju da koristi gasoviti azot i ćelijsku energiju u obliku ATP za proizvodnju amonijaka, ključnog hranljivog sastojka za rast ćelija. Ovo je proces koji se naziva anaerobna fiksacija azota. Pošto je nitrogenaza suspendovana direktno u citoplazmi, okolna tečnost vrši fermentaciju."

#, fuzzy
msgid "WIKI_BINDING_AGENT_UPGRADES"
msgstr "Nitrogenaza je protein u stanju da koristi gasoviti azot i ćelijsku energiju u obliku ATP za proizvodnju amonijaka, ključnog hranljivog sastojka za rast ćelija. Ovo je proces koji se naziva anaerobna fiksacija azota. Pošto je nitrogenaza suspendovana direktno u citoplazmi, okolna tečnost vrši fermentaciju."

#, fuzzy
msgid "WIKI_BIOLUMINESCENT_VACUOLE_EFFECTS"
msgstr "Bioluminiscentna Vakuola"

#, fuzzy
msgid "WIKI_BIOLUMINESCENT_VACUOLE_INTRO"
msgstr "Bioluminiscentna Vakuola"

#, fuzzy
msgid "WIKI_BIOLUMINESCENT_VACUOLE_MODIFICATIONS"
msgstr "Bioluminiscentna Vakuola"

#, fuzzy
msgid "WIKI_BIOLUMINESCENT_VACUOLE_PROCESSES"
msgstr "Bioluminiscentna Vakuola"

#, fuzzy
msgid "WIKI_BIOLUMINESCENT_VACUOLE_REQUIREMENTS"
msgstr "Bioluminiscentna Vakuola"

#, fuzzy
msgid "WIKI_BIOLUMINESCENT_VACUOLE_SCIENTIFIC_BACKGROUND"
msgstr "Bioluminiscentna Vakuola"

#, fuzzy
msgid "WIKI_BIOLUMINESCENT_VACUOLE_STRATEGY"
msgstr "Bioluminiscentna Vakuola"

#, fuzzy
msgid "WIKI_BIOLUMINESCENT_VACUOLE_UPGRADES"
msgstr "Bioluminiscentna Vakuola"

msgid "WIKI_BODY_PLAN_EDITOR_COMMA_CELL_EDITOR"
msgstr ""

#, fuzzy
msgid "WIKI_CHEMOPLAST_EFFECTS"
msgstr "Hemoplast je dvostruka membranska struktura koja sadrži proteine koji su sposobni da pretvore vodonik-sulfid, vodu i gasoviti ugljen-dioksid u glukozu u procesu koji se naziva Hemosinteza vodonik-sulfida. Stopa njegove proizvodnje glukoze skalira se sa koncentracijom vode i ugljen-dioksida."

#, fuzzy
msgid "WIKI_CHEMOPLAST_INTRO"
msgstr "Hemoplast je dvostruka membranska struktura koja sadrži proteine koji su sposobni da pretvore vodonik-sulfid, vodu i gasoviti ugljen-dioksid u glukozu u procesu koji se naziva Hemosinteza vodonik-sulfida. Stopa njegove proizvodnje glukoze skalira se sa koncentracijom vode i ugljen-dioksida."

#, fuzzy
msgid "WIKI_CHEMOPLAST_MODIFICATIONS"
msgstr "Hemoplast je dvostruka membranska struktura koja sadrži proteine koji su sposobni da pretvore vodonik-sulfid, vodu i gasoviti ugljen-dioksid u glukozu u procesu koji se naziva Hemosinteza vodonik-sulfida. Stopa njegove proizvodnje glukoze skalira se sa koncentracijom vode i ugljen-dioksida."

#, fuzzy
msgid "WIKI_CHEMOPLAST_PROCESSES"
msgstr "Hemoplast je dvostruka membranska struktura koja sadrži proteine koji su sposobni da pretvore vodonik-sulfid, vodu i gasoviti ugljen-dioksid u glukozu u procesu koji se naziva Hemosinteza vodonik-sulfida. Stopa njegove proizvodnje glukoze skalira se sa koncentracijom vode i ugljen-dioksida."

msgid "WIKI_CHEMOPLAST_REQUIREMENTS"
msgstr ""

#, fuzzy
msgid "WIKI_CHEMOPLAST_SCIENTIFIC_BACKGROUND"
msgstr "Hemoplast je dvostruka membranska struktura koja sadrži proteine koji su sposobni da pretvore vodonik-sulfid, vodu i gasoviti ugljen-dioksid u glukozu u procesu koji se naziva Hemosinteza vodonik-sulfida. Stopa njegove proizvodnje glukoze skalira se sa koncentracijom vode i ugljen-dioksida."

#, fuzzy
msgid "WIKI_CHEMOPLAST_STRATEGY"
msgstr "Hemoplast je dvostruka membranska struktura koja sadrži proteine koji su sposobni da pretvore vodonik-sulfid, vodu i gasoviti ugljen-dioksid u glukozu u procesu koji se naziva Hemosinteza vodonik-sulfida. Stopa njegove proizvodnje glukoze skalira se sa koncentracijom vode i ugljen-dioksida."

#, fuzzy
msgid "WIKI_CHEMOPLAST_UPGRADES"
msgstr "Hemoplast je dvostruka membranska struktura koja sadrži proteine koji su sposobni da pretvore vodonik-sulfid, vodu i gasoviti ugljen-dioksid u glukozu u procesu koji se naziva Hemosinteza vodonik-sulfida. Stopa njegove proizvodnje glukoze skalira se sa koncentracijom vode i ugljen-dioksida."

#, fuzzy
msgid "WIKI_CHEMORECEPTOR_EFFECTS"
msgstr "Hemoplast je dvostruka membranska struktura koja sadrži proteine koji su sposobni da pretvore vodonik-sulfid, vodu i gasoviti ugljen-dioksid u glukozu u procesu koji se naziva Hemosinteza vodonik-sulfida. Stopa njegove proizvodnje glukoze skalira se sa koncentracijom vode i ugljen-dioksida."

#, fuzzy
msgid "WIKI_CHEMORECEPTOR_INTRO"
msgstr "Hemoplast"

#, fuzzy
msgid "WIKI_CHEMORECEPTOR_MODIFICATIONS"
msgstr "Hemoplast je dvostruka membranska struktura koja sadrži proteine koji su sposobni da pretvore vodonik-sulfid, vodu i gasoviti ugljen-dioksid u glukozu u procesu koji se naziva Hemosinteza vodonik-sulfida. Stopa njegove proizvodnje glukoze skalira se sa koncentracijom vode i ugljen-dioksida."

#, fuzzy
msgid "WIKI_CHEMORECEPTOR_PROCESSES"
msgstr "Hemoplast je dvostruka membranska struktura koja sadrži proteine koji su sposobni da pretvore vodonik-sulfid, vodu i gasoviti ugljen-dioksid u glukozu u procesu koji se naziva Hemosinteza vodonik-sulfida. Stopa njegove proizvodnje glukoze skalira se sa koncentracijom vode i ugljen-dioksida."

#, fuzzy
msgid "WIKI_CHEMORECEPTOR_REQUIREMENTS"
msgstr "Hemoplast je dvostruka membranska struktura koja sadrži proteine koji su sposobni da pretvore vodonik-sulfid, vodu i gasoviti ugljen-dioksid u glukozu u procesu koji se naziva Hemosinteza vodonik-sulfida. Stopa njegove proizvodnje glukoze skalira se sa koncentracijom vode i ugljen-dioksida."

#, fuzzy
msgid "WIKI_CHEMORECEPTOR_SCIENTIFIC_BACKGROUND"
msgstr "Hemoplast je dvostruka membranska struktura koja sadrži proteine koji su sposobni da pretvore vodonik-sulfid, vodu i gasoviti ugljen-dioksid u glukozu u procesu koji se naziva Hemosinteza vodonik-sulfida. Stopa njegove proizvodnje glukoze skalira se sa koncentracijom vode i ugljen-dioksida."

#, fuzzy
msgid "WIKI_CHEMORECEPTOR_STRATEGY"
msgstr "Hemoplast je dvostruka membranska struktura koja sadrži proteine koji su sposobni da pretvore vodonik-sulfid, vodu i gasoviti ugljen-dioksid u glukozu u procesu koji se naziva Hemosinteza vodonik-sulfida. Stopa njegove proizvodnje glukoze skalira se sa koncentracijom vode i ugljen-dioksida."

#, fuzzy
msgid "WIKI_CHEMORECEPTOR_UPGRADES"
msgstr "Hemoplast je dvostruka membranska struktura koja sadrži proteine koji su sposobni da pretvore vodonik-sulfid, vodu i gasoviti ugljen-dioksid u glukozu u procesu koji se naziva Hemosinteza vodonik-sulfida. Stopa njegove proizvodnje glukoze skalira se sa koncentracijom vode i ugljen-dioksida."

#, fuzzy
msgid "WIKI_CHEMOSYNTHESIZING_PROTEINS_EFFECTS"
msgstr "Hemosintetski Proteini"

#, fuzzy
msgid "WIKI_CHEMOSYNTHESIZING_PROTEINS_INTRO"
msgstr "Hemosintetski Proteini"

#, fuzzy
msgid "WIKI_CHEMOSYNTHESIZING_PROTEINS_MODIFICATIONS"
msgstr "Hemosintetizujući proteini su male grupe proteina u citoplazmi koje su u stanju da pretvore vodonik-sulfid, vodu i gasoviti ugljen-dioksid u glukozu u procesu koji se naziva Hemosinteza vodonik-sulfida. Stopa njegove proizvodnje glukoze skalira se sa koncentracijom ugljen-dioksida. Pošto su proteini hemosinteze suspendovani direktno u citoplazmi, okolna tečnost vrši fermentaciju."

#, fuzzy
msgid "WIKI_CHEMOSYNTHESIZING_PROTEINS_PROCESSES"
msgstr "Hemosintetizujući proteini su male grupe proteina u citoplazmi koje su u stanju da pretvore vodonik-sulfid, vodu i gasoviti ugljen-dioksid u glukozu u procesu koji se naziva Hemosinteza vodonik-sulfida. Stopa njegove proizvodnje glukoze skalira se sa koncentracijom ugljen-dioksida. Pošto su proteini hemosinteze suspendovani direktno u citoplazmi, okolna tečnost vrši fermentaciju."

#, fuzzy
msgid "WIKI_CHEMOSYNTHESIZING_PROTEINS_REQUIREMENTS"
msgstr ""
"Hemosintet-\n"
"izujući Proteini"

#, fuzzy
msgid "WIKI_CHEMOSYNTHESIZING_PROTEINS_SCIENTIFIC_BACKGROUND"
msgstr "Hemosintetizujući proteini su male grupe proteina u citoplazmi koje su u stanju da pretvore vodonik-sulfid, vodu i gasoviti ugljen-dioksid u glukozu u procesu koji se naziva Hemosinteza vodonik-sulfida. Stopa njegove proizvodnje glukoze skalira se sa koncentracijom ugljen-dioksida. Pošto su proteini hemosinteze suspendovani direktno u citoplazmi, okolna tečnost vrši fermentaciju."

#, fuzzy
msgid "WIKI_CHEMOSYNTHESIZING_PROTEINS_STRATEGY"
msgstr "Hemosintetski Proteini"

#, fuzzy
msgid "WIKI_CHEMOSYNTHESIZING_PROTEINS_UPGRADES"
msgstr "Hemosintetski Proteini"

#, fuzzy
msgid "WIKI_CHLOROPLAST_EFFECTS"
msgstr "Hloroplast je dvostruka membranska struktura koja sadrži fotosenzibilne pigmente složene zajedno u opnene vrećice. To je prokariot koji je asimilirao za upotrebu od svog eukariotskog domaćina. Pigmenti u hloroplastu su sposobni da koriste energiju svetlosti za proizvodnju glukoze iz vode i gasovitog ugljen-dioksida u procesu nazvanom Fotosinteza. Ovi pigmenti su takođe ono što mu daje prepoznatljivu boju. Stopa njegove proizvodnje glukoze skalira se sa koncentracijom ugljen-dioksida i intenzitetom svetlosti."

#, fuzzy
msgid "WIKI_CHLOROPLAST_INTRO"
msgstr "Hloroplast je dvostruka membranska struktura koja sadrži fotosenzibilne pigmente složene zajedno u opnene vrećice. To je prokariot koji je asimilirao za upotrebu od svog eukariotskog domaćina. Pigmenti u hloroplastu su sposobni da koriste energiju svetlosti za proizvodnju glukoze iz vode i gasovitog ugljen-dioksida u procesu nazvanom Fotosinteza. Ovi pigmenti su takođe ono što mu daje prepoznatljivu boju. Stopa njegove proizvodnje glukoze skalira se sa koncentracijom ugljen-dioksida i intenzitetom svetlosti."

#, fuzzy
msgid "WIKI_CHLOROPLAST_MODIFICATIONS"
msgstr "Hloroplast je dvostruka membranska struktura koja sadrži fotosenzibilne pigmente složene zajedno u opnene vrećice. To je prokariot koji je asimilirao za upotrebu od svog eukariotskog domaćina. Pigmenti u hloroplastu su sposobni da koriste energiju svetlosti za proizvodnju glukoze iz vode i gasovitog ugljen-dioksida u procesu nazvanom Fotosinteza. Ovi pigmenti su takođe ono što mu daje prepoznatljivu boju. Stopa njegove proizvodnje glukoze skalira se sa koncentracijom ugljen-dioksida i intenzitetom svetlosti."

#, fuzzy
msgid "WIKI_CHLOROPLAST_PROCESSES"
msgstr "Hloroplast je dvostruka membranska struktura koja sadrži fotosenzibilne pigmente složene zajedno u opnene vrećice. To je prokariot koji je asimilirao za upotrebu od svog eukariotskog domaćina. Pigmenti u hloroplastu su sposobni da koriste energiju svetlosti za proizvodnju glukoze iz vode i gasovitog ugljen-dioksida u procesu nazvanom Fotosinteza. Ovi pigmenti su takođe ono što mu daje prepoznatljivu boju. Stopa njegove proizvodnje glukoze skalira se sa koncentracijom ugljen-dioksida i intenzitetom svetlosti."

msgid "WIKI_CHLOROPLAST_REQUIREMENTS"
msgstr ""

#, fuzzy
msgid "WIKI_CHLOROPLAST_SCIENTIFIC_BACKGROUND"
msgstr "Hloroplast je dvostruka membranska struktura koja sadrži fotosenzibilne pigmente složene zajedno u opnene vrećice. To je prokariot koji je asimilirao za upotrebu od svog eukariotskog domaćina. Pigmenti u hloroplastu su sposobni da koriste energiju svetlosti za proizvodnju glukoze iz vode i gasovitog ugljen-dioksida u procesu nazvanom Fotosinteza. Ovi pigmenti su takođe ono što mu daje prepoznatljivu boju. Stopa njegove proizvodnje glukoze skalira se sa koncentracijom ugljen-dioksida i intenzitetom svetlosti."

#, fuzzy
msgid "WIKI_CHLOROPLAST_STRATEGY"
msgstr "Hloroplast je dvostruka membranska struktura koja sadrži fotosenzibilne pigmente složene zajedno u opnene vrećice. To je prokariot koji je asimilirao za upotrebu od svog eukariotskog domaćina. Pigmenti u hloroplastu su sposobni da koriste energiju svetlosti za proizvodnju glukoze iz vode i gasovitog ugljen-dioksida u procesu nazvanom Fotosinteza. Ovi pigmenti su takođe ono što mu daje prepoznatljivu boju. Stopa njegove proizvodnje glukoze skalira se sa koncentracijom ugljen-dioksida i intenzitetom svetlosti."

#, fuzzy
msgid "WIKI_CHLOROPLAST_UPGRADES"
msgstr "Hloroplast je dvostruka membranska struktura koja sadrži fotosenzibilne pigmente složene zajedno u opnene vrećice. To je prokariot koji je asimilirao za upotrebu od svog eukariotskog domaćina. Pigmenti u hloroplastu su sposobni da koriste energiju svetlosti za proizvodnju glukoze iz vode i gasovitog ugljen-dioksida u procesu nazvanom Fotosinteza. Ovi pigmenti su takođe ono što mu daje prepoznatljivu boju. Stopa njegove proizvodnje glukoze skalira se sa koncentracijom ugljen-dioksida i intenzitetom svetlosti."

#, fuzzy
msgid "WIKI_CHROMATOPHORE_PHOTOSYNTHESIS_COMMA_GLYCOLYSIS"
msgstr "Sinteza OksiToksi"

msgid "WIKI_CILIA_EFFECTS"
msgstr ""

msgid "WIKI_CILIA_INTRO"
msgstr ""

msgid "WIKI_CILIA_MODIFICATIONS"
msgstr ""

#, fuzzy
msgid "WIKI_CILIA_PROCESSES"
msgstr "Lepljiva unutrašnjost ćelije. Citoplazma je osnovna smeša jona, proteina i drugih supstanci rastvorenih u vodi koja ispunjava unutrašnjost ćelije. Jedna od funkcija koju obavlja je fermentacija, pretvaranje glukoze u ATP energiju. Da bi ćelije kojima nedostaju organeli imali napredniji metabolizam, na to se oslanjaju u energiji. Takođe se koristi za skladištenje molekula u ćeliji i za povećanje veličine ćelije."

msgid "WIKI_CILIA_REQUIREMENTS"
msgstr ""

msgid "WIKI_CILIA_SCIENTIFIC_BACKGROUND"
msgstr ""

msgid "WIKI_CILIA_STRATEGY"
msgstr ""

msgid "WIKI_CILIA_UPGRADES"
msgstr ""

#, fuzzy
msgid "WIKI_COMPOUNDS_BUTTON"
msgstr "Lepljiva unutrašnjost ćelije. Citoplazma je osnovna smeša jona, proteina i drugih supstanci rastvorenih u vodi koja ispunjava unutrašnjost ćelije. Jedna od funkcija koju obavlja je fermentacija, pretvaranje glukoze u ATP energiju. Da bi ćelije kojima nedostaju organeli imali napredniji metabolizam, na to se oslanjaju u energiji. Takođe se koristi za skladištenje molekula u ćeliji i za povećanje veličine ćelije."

#, fuzzy
msgid "WIKI_COMPOUNDS_DEVELOPMENT"
msgstr "Jedinjenja:"

#, fuzzy
msgid "WIKI_COMPOUNDS_INTRO"
msgstr "Lepljiva unutrašnjost ćelije. Citoplazma je osnovna smeša jona, proteina i drugih supstanci rastvorenih u vodi koja ispunjava unutrašnjost ćelije. Jedna od funkcija koju obavlja je fermentacija, pretvaranje glukoze u ATP energiju. Da bi ćelije kojima nedostaju organeli imali napredniji metabolizam, na to se oslanjaju u energiji. Takođe se koristi za skladištenje molekula u ćeliji i za povećanje veličine ćelije."

msgid "WIKI_COMPOUNDS_TYPES_OF_COMPOUNDS"
msgstr ""

msgid "WIKI_COMPOUND_SYSTEM_DEVELOPMENT_COMPOUNDS_LIST"
msgstr ""

msgid "WIKI_COMPOUND_SYSTEM_DEVELOPMENT_INTRO"
msgstr ""

msgid "WIKI_COMPOUND_SYSTEM_DEVELOPMENT_MICROBE_STAGE"
msgstr ""

msgid "WIKI_COMPOUND_SYSTEM_DEVELOPMENT_OVERVIEW"
msgstr ""

#, fuzzy
msgid "WIKI_CYTOPLASM_EFFECTS"
msgstr "Lepljiva unutrašnjost ćelije. Citoplazma je osnovna smeša jona, proteina i drugih supstanci rastvorenih u vodi koja ispunjava unutrašnjost ćelije. Jedna od funkcija koju obavlja je fermentacija, pretvaranje glukoze u ATP energiju. Da bi ćelije kojima nedostaju organeli imali napredniji metabolizam, na to se oslanjaju u energiji. Takođe se koristi za skladištenje molekula u ćeliji i za povećanje veličine ćelije."

#, fuzzy
msgid "WIKI_CYTOPLASM_INTRO"
msgstr "Lepljiva unutrašnjost ćelije. Citoplazma je osnovna smeša jona, proteina i drugih supstanci rastvorenih u vodi koja ispunjava unutrašnjost ćelije. Jedna od funkcija koju obavlja je fermentacija, pretvaranje glukoze u ATP energiju. Da bi ćelije kojima nedostaju organeli imali napredniji metabolizam, na to se oslanjaju u energiji. Takođe se koristi za skladištenje molekula u ćeliji i za povećanje veličine ćelije."

#, fuzzy
msgid "WIKI_CYTOPLASM_MODIFICATIONS"
msgstr "Lepljiva unutrašnjost ćelije. Citoplazma je osnovna smeša jona, proteina i drugih supstanci rastvorenih u vodi koja ispunjava unutrašnjost ćelije. Jedna od funkcija koju obavlja je fermentacija, pretvaranje glukoze u ATP energiju. Da bi ćelije kojima nedostaju organeli imali napredniji metabolizam, na to se oslanjaju u energiji. Takođe se koristi za skladištenje molekula u ćeliji i za povećanje veličine ćelije."

#, fuzzy
msgid "WIKI_CYTOPLASM_PROCESSES"
msgstr "Lepljiva unutrašnjost ćelije. Citoplazma je osnovna smeša jona, proteina i drugih supstanci rastvorenih u vodi koja ispunjava unutrašnjost ćelije. Jedna od funkcija koju obavlja je fermentacija, pretvaranje glukoze u ATP energiju. Da bi ćelije kojima nedostaju organeli imali napredniji metabolizam, na to se oslanjaju u energiji. Takođe se koristi za skladištenje molekula u ćeliji i za povećanje veličine ćelije."

msgid "WIKI_CYTOPLASM_REQUIREMENTS"
msgstr ""

msgid "WIKI_CYTOPLASM_SCIENTIFIC_BACKGROUND"
msgstr ""

msgid "WIKI_CYTOPLASM_STRATEGY"
msgstr ""

msgid "WIKI_CYTOPLASM_UPGRADES"
msgstr ""

#, fuzzy
msgid "WIKI_DEVELOPMENT"
msgstr "Pokret"

#, fuzzy
msgid "WIKI_DEVELOPMENT_INFO_BUTTON"
msgstr "Organele"

#, fuzzy
msgid "WIKI_DEVELOPMENT_ROOT_INTRO"
msgstr "Organele"

msgid "WIKI_EDITORS_AND_MUTATIONS_GENERATIONS_AND_EDITOR_SESSIONS"
msgstr ""

#, fuzzy
msgid "WIKI_EDITORS_AND_MUTATIONS_INTRO"
msgstr "Mitohondrija"

msgid "WIKI_EDITORS_AND_MUTATIONS_MUTATIONS_AND_MUTATION_POINTS"
msgstr ""

msgid "WIKI_ENVIRONMENTAL_CONDITIONS_ENVIRONMENTAL_GASSES"
msgstr ""

#, fuzzy
msgid "WIKI_ENVIRONMENTAL_CONDITIONS_INTRO"
msgstr "Mitohondrija"

#, fuzzy
msgid "WIKI_ENVIRONMENTAL_CONDITIONS_PHYSICAL_CONDITIONS"
msgstr "Broj populacije od {0} promenio se za {1} zbog: {2}"

msgid "WIKI_ENVIRONMENTAL_CONDITIONS_THE_DAY/NIGHT_CYCLE"
msgstr ""

#, fuzzy
msgid "WIKI_FERROPLAST_EFFECTS"
msgstr "Termoplast je dvostruka membranska struktura koja sadrži termosenzibilne pigmente složene zajedno u membranske vrećice. To je prokariot koji je asimilirao za upotrebu od svog eukariotskog domaćina. Pigmenti u termoplastu mogu da koriste energiju toplotnih razlika u okolini za proizvodnju glukoze iz vode i gasovitog ugljen-dioksida u procesu koji se naziva termosinteza. Stopa njegove proizvodnje glukoze skalira se sa koncentracijom ugljen-dioksida i temperaturom."

#, fuzzy
msgid "WIKI_FERROPLAST_INTRO"
msgstr "Termoplast je dvostruka membranska struktura koja sadrži termosenzibilne pigmente složene zajedno u membranske vrećice. To je prokariot koji je asimilirao za upotrebu od svog eukariotskog domaćina. Pigmenti u termoplastu mogu da koriste energiju toplotnih razlika u okolini za proizvodnju glukoze iz vode i gasovitog ugljen-dioksida u procesu koji se naziva termosinteza. Stopa njegove proizvodnje glukoze skalira se sa koncentracijom ugljen-dioksida i temperaturom."

#, fuzzy
msgid "WIKI_FERROPLAST_MODIFICATIONS"
msgstr "Termoplast je dvostruka membranska struktura koja sadrži termosenzibilne pigmente složene zajedno u membranske vrećice. To je prokariot koji je asimilirao za upotrebu od svog eukariotskog domaćina. Pigmenti u termoplastu mogu da koriste energiju toplotnih razlika u okolini za proizvodnju glukoze iz vode i gasovitog ugljen-dioksida u procesu koji se naziva termosinteza. Stopa njegove proizvodnje glukoze skalira se sa koncentracijom ugljen-dioksida i temperaturom."

#, fuzzy
msgid "WIKI_FERROPLAST_PROCESSES"
msgstr "Termoplast je dvostruka membranska struktura koja sadrži termosenzibilne pigmente složene zajedno u membranske vrećice. To je prokariot koji je asimilirao za upotrebu od svog eukariotskog domaćina. Pigmenti u termoplastu mogu da koriste energiju toplotnih razlika u okolini za proizvodnju glukoze iz vode i gasovitog ugljen-dioksida u procesu koji se naziva termosinteza. Stopa njegove proizvodnje glukoze skalira se sa koncentracijom ugljen-dioksida i temperaturom."

#, fuzzy
msgid "WIKI_FERROPLAST_REQUIREMENTS"
msgstr "Plastid za Fiksiranje Azota"

#, fuzzy
msgid "WIKI_FERROPLAST_SCIENTIFIC_BACKGROUND"
msgstr "Termoplast je dvostruka membranska struktura koja sadrži termosenzibilne pigmente složene zajedno u membranske vrećice. To je prokariot koji je asimilirao za upotrebu od svog eukariotskog domaćina. Pigmenti u termoplastu mogu da koriste energiju toplotnih razlika u okolini za proizvodnju glukoze iz vode i gasovitog ugljen-dioksida u procesu koji se naziva termosinteza. Stopa njegove proizvodnje glukoze skalira se sa koncentracijom ugljen-dioksida i temperaturom."

#, fuzzy
msgid "WIKI_FERROPLAST_STRATEGY"
msgstr "Termoplast je dvostruka membranska struktura koja sadrži termosenzibilne pigmente složene zajedno u membranske vrećice. To je prokariot koji je asimilirao za upotrebu od svog eukariotskog domaćina. Pigmenti u termoplastu mogu da koriste energiju toplotnih razlika u okolini za proizvodnju glukoze iz vode i gasovitog ugljen-dioksida u procesu koji se naziva termosinteza. Stopa njegove proizvodnje glukoze skalira se sa koncentracijom ugljen-dioksida i temperaturom."

#, fuzzy
msgid "WIKI_FERROPLAST_UPGRADES"
msgstr "Termoplast je dvostruka membranska struktura koja sadrži termosenzibilne pigmente složene zajedno u membranske vrećice. To je prokariot koji je asimilirao za upotrebu od svog eukariotskog domaćina. Pigmenti u termoplastu mogu da koriste energiju toplotnih razlika u okolini za proizvodnju glukoze iz vode i gasovitog ugljen-dioksida u procesu koji se naziva termosinteza. Stopa njegove proizvodnje glukoze skalira se sa koncentracijom ugljen-dioksida i temperaturom."

#, fuzzy
msgid "WIKI_FLAGELLUM_EFFECTS"
msgstr "Bič (množina: bičevi) je snop proteinskih vlakana koji se proteže od ćelijske membrane koja može da koristi ATP da bi se povaljao i pokrenuo ćeliju u pravcu."

#, fuzzy
msgid "WIKI_FLAGELLUM_INTRO"
msgstr "Bič (množina: bičevi) je snop proteinskih vlakana koji se proteže od ćelijske membrane koja može da koristi ATP da bi se povaljao i pokrenuo ćeliju u pravcu."

#, fuzzy
msgid "WIKI_FLAGELLUM_MODIFICATIONS"
msgstr "Bič (množina: bičevi) je snop proteinskih vlakana koji se proteže od ćelijske membrane koja može da koristi ATP da bi se povaljao i pokrenuo ćeliju u pravcu."

#, fuzzy
msgid "WIKI_FLAGELLUM_PROCESSES"
msgstr "Bič (množina: bičevi) je snop proteinskih vlakana koji se proteže od ćelijske membrane koja može da koristi ATP da bi se povaljao i pokrenuo ćeliju u pravcu."

msgid "WIKI_FLAGELLUM_REQUIREMENTS"
msgstr ""

msgid "WIKI_FLAGELLUM_SCIENTIFIC_BACKGROUND"
msgstr ""

msgid "WIKI_FLAGELLUM_STRATEGY"
msgstr ""

msgid "WIKI_FLAGELLUM_UPGRADES"
msgstr ""

#, fuzzy
msgid "WIKI_GLYCOLYSIS_COMMA_ANAEROBIC_NITROGEN_FIXATION"
msgstr "Anaerobna Fiksacija Azota"

#, fuzzy
msgid "WIKI_HEADING_APPENDICES"
msgstr "Nitrogenaza je protein u stanju da koristi gasoviti azot i ćelijsku energiju u obliku ATP za proizvodnju amonijaka, ključnog hranljivog sastojka za rast ćelija. Ovo je proces koji se naziva anaerobna fiksacija azota. Pošto je nitrogenaza suspendovana direktno u citoplazmi, okolna tečnost vrši fermentaciju."

msgid "WIKI_HEADING_COMPOUNDS_LIST"
msgstr ""

#, fuzzy
msgid "WIKI_HEADING_CONCEPT_ART"
msgstr "Hemoplast"

#, fuzzy
msgid "WIKI_HEADING_CURRENT_DEVELOPMENT"
msgstr "Nitrogenaza je protein u stanju da koristi gasoviti azot i ćelijsku energiju u obliku ATP za proizvodnju amonijaka, ključnog hranljivog sastojka za rast ćelija. Ovo je proces koji se naziva anaerobna fiksacija azota. Pošto je nitrogenaza suspendovana direktno u citoplazmi, okolna tečnost vrši fermentaciju."

msgid "WIKI_HEADING_DEVELOPMENT"
msgstr ""

#, fuzzy
msgid "WIKI_HEADING_EDITOR"
msgstr ""
"Postoji sukob sa {0}.\n"
"Da li želite da uklonite unos iz {1}?"

msgid "WIKI_HEADING_EFFECTS"
msgstr ""

#, fuzzy
msgid "WIKI_HEADING_ENVIRONMENTAL_GASSES"
msgstr "Nitrogenaza"

#, fuzzy
msgid "WIKI_HEADING_FEATURES"
msgstr "Nitrogenaza je protein u stanju da koristi gasoviti azot i ćelijsku energiju u obliku ATP za proizvodnju amonijaka, ključnog hranljivog sastojka za rast ćelija. Ovo je proces koji se naziva anaerobna fiksacija azota. Pošto je nitrogenaza suspendovana direktno u citoplazmi, okolna tečnost vrši fermentaciju."

msgid "WIKI_HEADING_FOG_OF_WAR"
msgstr ""

#, fuzzy
msgid "WIKI_HEADING_GAMEPLAY"
msgstr "Pokrenite automatsku-evoluciju tokom igranja"

#, fuzzy
msgid "WIKI_HEADING_GDD"
msgstr ""
"Postoji sukob sa {0}.\n"
"Da li želite da uklonite unos iz {1}?"

msgid "WIKI_HEADING_GENERATIONS_AND_EDITOR_SESSIONS"
msgstr ""

#, fuzzy
msgid "WIKI_HEADING_MICROBE_STAGE"
msgstr "Zona: {0}"

msgid "WIKI_HEADING_MODIFICATIONS"
msgstr ""

msgid "WIKI_HEADING_MUTATIONS_AND_MUTATION_POINTS"
msgstr ""

msgid "WIKI_HEADING_OVERVIEW"
msgstr ""

#, fuzzy
msgid "WIKI_HEADING_PATCHES"
msgstr "Nitrogenaza je protein u stanju da koristi gasoviti azot i ćelijsku energiju u obliku ATP za proizvodnju amonijaka, ključnog hranljivog sastojka za rast ćelija. Ovo je proces koji se naziva anaerobna fiksacija azota. Pošto je nitrogenaza suspendovana direktno u citoplazmi, okolna tečnost vrši fermentaciju."

#, fuzzy
msgid "WIKI_HEADING_PHYSICAL_CONDITIONS"
msgstr "Nitrogenaza je protein u stanju da koristi gasoviti azot i ćelijsku energiju u obliku ATP za proizvodnju amonijaka, ključnog hranljivog sastojka za rast ćelija. Ovo je proces koji se naziva anaerobna fiksacija azota. Pošto je nitrogenaza suspendovana direktno u citoplazmi, okolna tečnost vrši fermentaciju."

msgid "WIKI_HEADING_PROCESSES"
msgstr ""

msgid "WIKI_HEADING_REPRODUCTION_IN_THE_MICROBE_STAGE"
msgstr ""

msgid "WIKI_HEADING_REQUIREMENTS"
msgstr ""

msgid "WIKI_HEADING_SCIENTIFIC_BACKGROUND"
msgstr ""

msgid "WIKI_HEADING_STRATEGY"
msgstr ""

msgid "WIKI_HEADING_THE_DAY/NIGHT_CYCLE"
msgstr ""

msgid "WIKI_HEADING_THE_PATCH_MAP"
msgstr ""

#, fuzzy
msgid "WIKI_HEADING_TRANSITIONS"
msgstr "Nitrogenaza je protein u stanju da koristi gasoviti azot i ćelijsku energiju u obliku ATP za proizvodnju amonijaka, ključnog hranljivog sastojka za rast ćelija. Ovo je proces koji se naziva anaerobna fiksacija azota. Pošto je nitrogenaza suspendovana direktno u citoplazmi, okolna tečnost vrši fermentaciju."

#, fuzzy
msgid "WIKI_HEADING_TYPES_OF_COMPOUNDS"
msgstr "Jedinjenje"

msgid "WIKI_HEADING_UI"
msgstr ""

msgid "WIKI_HEADING_UPGRADES"
msgstr ""

#, fuzzy
msgid "WIKI_HELPANDTIPS_INTRO"
msgstr "Lepljiva unutrašnjost ćelije. Citoplazma je osnovna smeša jona, proteina i drugih supstanci rastvorenih u vodi koja ispunjava unutrašnjost ćelije. Jedna od funkcija koju obavlja je fermentacija, pretvaranje glukoze u ATP energiju. Da bi ćelije kojima nedostaju organeli imali napredniji metabolizam, na to se oslanjaju u energiji. Takođe se koristi za skladištenje molekula u ćeliji i za povećanje veličine ćelije."

#, fuzzy
msgid "WIKI_HELP_AND_TIPS_BUTTON"
msgstr "Lepljiva unutrašnjost ćelije. Citoplazma je osnovna smeša jona, proteina i drugih supstanci rastvorenih u vodi koja ispunjava unutrašnjost ćelije. Jedna od funkcija koju obavlja je fermentacija, pretvaranje glukoze u ATP energiju. Da bi ćelije kojima nedostaju organeli imali napredniji metabolizam, na to se oslanjaju u energiji. Takođe se koristi za skladištenje molekula u ćeliji i za povećanje veličine ćelije."

#, fuzzy
msgid "WIKI_HYDROGENASE_EFFECTS"
msgstr "Nitrogenaza je protein u stanju da koristi gasoviti azot i ćelijsku energiju u obliku ATP za proizvodnju amonijaka, ključnog hranljivog sastojka za rast ćelija. Ovo je proces koji se naziva anaerobna fiksacija azota. Pošto je nitrogenaza suspendovana direktno u citoplazmi, okolna tečnost vrši fermentaciju."

#, fuzzy
msgid "WIKI_HYDROGENASE_INTRO"
msgstr "Nitrogenaza je protein u stanju da koristi gasoviti azot i ćelijsku energiju u obliku ATP za proizvodnju amonijaka, ključnog hranljivog sastojka za rast ćelija. Ovo je proces koji se naziva anaerobna fiksacija azota. Pošto je nitrogenaza suspendovana direktno u citoplazmi, okolna tečnost vrši fermentaciju."

#, fuzzy
msgid "WIKI_HYDROGENASE_MODIFICATIONS"
msgstr "Nitrogenaza je protein u stanju da koristi gasoviti azot i ćelijsku energiju u obliku ATP za proizvodnju amonijaka, ključnog hranljivog sastojka za rast ćelija. Ovo je proces koji se naziva anaerobna fiksacija azota. Pošto je nitrogenaza suspendovana direktno u citoplazmi, okolna tečnost vrši fermentaciju."

#, fuzzy
msgid "WIKI_HYDROGENASE_PROCESSES"
msgstr "Nitrogenaza je protein u stanju da koristi gasoviti azot i ćelijsku energiju u obliku ATP za proizvodnju amonijaka, ključnog hranljivog sastojka za rast ćelija. Ovo je proces koji se naziva anaerobna fiksacija azota. Pošto je nitrogenaza suspendovana direktno u citoplazmi, okolna tečnost vrši fermentaciju."

#, fuzzy
msgid "WIKI_HYDROGENASE_REQUIREMENTS"
msgstr "Termoplast je dvostruka membranska struktura koja sadrži termosenzibilne pigmente složene zajedno u membranske vrećice. To je prokariot koji je asimilirao za upotrebu od svog eukariotskog domaćina. Pigmenti u termoplastu mogu da koriste energiju toplotnih razlika u okolini za proizvodnju glukoze iz vode i gasovitog ugljen-dioksida u procesu koji se naziva termosinteza. Stopa njegove proizvodnje glukoze skalira se sa koncentracijom ugljen-dioksida i temperaturom."

#, fuzzy
msgid "WIKI_HYDROGENASE_SCIENTIFIC_BACKGROUND"
msgstr "Nitrogenaza je protein u stanju da koristi gasoviti azot i ćelijsku energiju u obliku ATP za proizvodnju amonijaka, ključnog hranljivog sastojka za rast ćelija. Ovo je proces koji se naziva anaerobna fiksacija azota. Pošto je nitrogenaza suspendovana direktno u citoplazmi, okolna tečnost vrši fermentaciju."

#, fuzzy
msgid "WIKI_HYDROGENASE_STRATEGY"
msgstr "Nitrogenaza je protein u stanju da koristi gasoviti azot i ćelijsku energiju u obliku ATP za proizvodnju amonijaka, ključnog hranljivog sastojka za rast ćelija. Ovo je proces koji se naziva anaerobna fiksacija azota. Pošto je nitrogenaza suspendovana direktno u citoplazmi, okolna tečnost vrši fermentaciju."

#, fuzzy
msgid "WIKI_HYDROGENASE_UPGRADES"
msgstr "Nitrogenaza je protein u stanju da koristi gasoviti azot i ćelijsku energiju u obliku ATP za proizvodnju amonijaka, ključnog hranljivog sastojka za rast ćelija. Ovo je proces koji se naziva anaerobna fiksacija azota. Pošto je nitrogenaza suspendovana direktno u citoplazmi, okolna tečnost vrši fermentaciju."

#, fuzzy
msgid "WIKI_INDUSTRIAL_STAGE_CURRENT_DEVELOPMENT"
msgstr "Nitrogenaza je protein u stanju da koristi gasoviti azot i ćelijsku energiju u obliku ATP za proizvodnju amonijaka, ključnog hranljivog sastojka za rast ćelija. Ovo je proces koji se naziva anaerobna fiksacija azota. Pošto je nitrogenaza suspendovana direktno u citoplazmi, okolna tečnost vrši fermentaciju."

#, fuzzy
msgid "WIKI_INDUSTRIAL_STAGE_FEATURES"
msgstr "Nitrogenaza je protein u stanju da koristi gasoviti azot i ćelijsku energiju u obliku ATP za proizvodnju amonijaka, ključnog hranljivog sastojka za rast ćelija. Ovo je proces koji se naziva anaerobna fiksacija azota. Pošto je nitrogenaza suspendovana direktno u citoplazmi, okolna tečnost vrši fermentaciju."

#, fuzzy
msgid "WIKI_INDUSTRIAL_STAGE_INTRO"
msgstr ""
"Postoji sukob sa {0}.\n"
"Da li želite da uklonite unos iz {1}?"

msgid "WIKI_INDUSTRIAL_STAGE_OVERVIEW"
msgstr ""

#, fuzzy
msgid "WIKI_INDUSTRIAL_STAGE_TRANSITIONS"
msgstr "Broj populacije od {0} promenio se za {1} zbog: {2}"

#, fuzzy
msgid "WIKI_INDUSTRIAL_STAGE_UI"
msgstr ""
"Postoji sukob sa {0}.\n"
"Da li želite da uklonite unos iz {1}?"

msgid "WIKI_INJECTISOME_PILUS"
msgstr ""

msgid "WIKI_LYSOSOME_EFFECTS"
msgstr ""

#, fuzzy
msgid "WIKI_LYSOSOME_INTRO"
msgstr "Metabolosomi su grozdi proteina umotani u proteinske ljuske. Oni su u stanju da pretvore glukozu u ATP mnogo većom brzinom nego što se to može učiniti u citoplazmi sa procesu koji se naziva aerobno disanje. Međutim, potreban mu je kiseonik da bi funkcionisao, a niži nivoi kiseonika u okolini usporiće brzinu njegove proizvodnje ATP. Pošto su metabolosomi suspendovani direktno u citoplazmi, okolna tečnost vrši određenu fermentaciju."

#, fuzzy
msgid "WIKI_LYSOSOME_MODIFICATIONS"
msgstr "Metabolosomi su grozdi proteina umotani u proteinske ljuske. Oni su u stanju da pretvore glukozu u ATP mnogo većom brzinom nego što se to može učiniti u citoplazmi sa procesu koji se naziva aerobno disanje. Međutim, potreban mu je kiseonik da bi funkcionisao, a niži nivoi kiseonika u okolini usporiće brzinu njegove proizvodnje ATP. Pošto su metabolosomi suspendovani direktno u citoplazmi, okolna tečnost vrši određenu fermentaciju."

#, fuzzy
msgid "WIKI_LYSOSOME_PROCESSES"
msgstr "Metabolosomi su grozdi proteina umotani u proteinske ljuske. Oni su u stanju da pretvore glukozu u ATP mnogo većom brzinom nego što se to može učiniti u citoplazmi sa procesu koji se naziva aerobno disanje. Međutim, potreban mu je kiseonik da bi funkcionisao, a niži nivoi kiseonika u okolini usporiće brzinu njegove proizvodnje ATP. Pošto su metabolosomi suspendovani direktno u citoplazmi, okolna tečnost vrši određenu fermentaciju."

msgid "WIKI_LYSOSOME_REQUIREMENTS"
msgstr ""

msgid "WIKI_LYSOSOME_SCIENTIFIC_BACKGROUND"
msgstr ""

msgid "WIKI_LYSOSOME_STRATEGY"
msgstr ""

msgid "WIKI_LYSOSOME_UPGRADES"
msgstr ""

#, fuzzy
msgid "WIKI_MACROSCOPIC_STAGE_CONCEPT_ART"
msgstr "Postavite organelu"

#, fuzzy
msgid "WIKI_MACROSCOPIC_STAGE_CURRENT_DEVELOPMENT"
msgstr "Nitrogenaza je protein u stanju da koristi gasoviti azot i ćelijsku energiju u obliku ATP za proizvodnju amonijaka, ključnog hranljivog sastojka za rast ćelija. Ovo je proces koji se naziva anaerobna fiksacija azota. Pošto je nitrogenaza suspendovana direktno u citoplazmi, okolna tečnost vrši fermentaciju."

#, fuzzy
msgid "WIKI_MACROSCOPIC_STAGE_FEATURES"
msgstr "Ćelijsko Jezgro"

#, fuzzy
msgid "WIKI_MACROSCOPIC_STAGE_INTRO"
msgstr "Nitrogenaza je protein u stanju da koristi gasoviti azot i ćelijsku energiju u obliku ATP za proizvodnju amonijaka, ključnog hranljivog sastojka za rast ćelija. Ovo je proces koji se naziva anaerobna fiksacija azota. Pošto je nitrogenaza suspendovana direktno u citoplazmi, okolna tečnost vrši fermentaciju."

#, fuzzy
msgid "WIKI_MACROSCOPIC_STAGE_OVERVIEW"
msgstr "Zona: {0}"

#, fuzzy
msgid "WIKI_MACROSCOPIC_STAGE_TRANSITIONS"
msgstr "Nitrogenaza"

#, fuzzy
msgid "WIKI_MACROSCOPIC_STAGE_UI"
msgstr "Zona: {0}"

#, fuzzy
msgid "WIKI_MECHANICS"
msgstr "Postavite organelu"

#, fuzzy
msgid "WIKI_MECHANICS_ROOT_INTRO"
msgstr "Organele"

#, fuzzy
msgid "WIKI_METABOLOSOMES_EFFECTS"
msgstr "Metabolosomi su grozdi proteina umotani u proteinske ljuske. Oni su u stanju da pretvore glukozu u ATP mnogo većom brzinom nego što se to može učiniti u citoplazmi sa procesu koji se naziva aerobno disanje. Međutim, potreban mu je kiseonik da bi funkcionisao, a niži nivoi kiseonika u okolini usporiće brzinu njegove proizvodnje ATP. Pošto su metabolosomi suspendovani direktno u citoplazmi, okolna tečnost vrši određenu fermentaciju."

#, fuzzy
msgid "WIKI_METABOLOSOMES_INTRO"
msgstr "Metabolosomi"

#, fuzzy
msgid "WIKI_METABOLOSOMES_MODIFICATIONS"
msgstr "Metabolosomi su grozdi proteina umotani u proteinske ljuske. Oni su u stanju da pretvore glukozu u ATP mnogo većom brzinom nego što se to može učiniti u citoplazmi sa procesu koji se naziva aerobno disanje. Međutim, potreban mu je kiseonik da bi funkcionisao, a niži nivoi kiseonika u okolini usporiće brzinu njegove proizvodnje ATP. Pošto su metabolosomi suspendovani direktno u citoplazmi, okolna tečnost vrši određenu fermentaciju."

#, fuzzy
msgid "WIKI_METABOLOSOMES_PROCESSES"
msgstr "Metabolosomi su grozdi proteina umotani u proteinske ljuske. Oni su u stanju da pretvore glukozu u ATP mnogo većom brzinom nego što se to može učiniti u citoplazmi sa procesu koji se naziva aerobno disanje. Međutim, potreban mu je kiseonik da bi funkcionisao, a niži nivoi kiseonika u okolini usporiće brzinu njegove proizvodnje ATP. Pošto su metabolosomi suspendovani direktno u citoplazmi, okolna tečnost vrši određenu fermentaciju."

#, fuzzy
msgid "WIKI_METABOLOSOMES_REQUIREMENTS"
msgstr "Metabolosomi su grozdi proteina umotani u proteinske ljuske. Oni su u stanju da pretvore glukozu u ATP mnogo većom brzinom nego što se to može učiniti u citoplazmi sa procesu koji se naziva aerobno disanje. Međutim, potreban mu je kiseonik da bi funkcionisao, a niži nivoi kiseonika u okolini usporiće brzinu njegove proizvodnje ATP. Pošto su metabolosomi suspendovani direktno u citoplazmi, okolna tečnost vrši određenu fermentaciju."

#, fuzzy
msgid "WIKI_METABOLOSOMES_SCIENTIFIC_BACKGROUND"
msgstr "Metabolosomi su grozdi proteina umotani u proteinske ljuske. Oni su u stanju da pretvore glukozu u ATP mnogo većom brzinom nego što se to može učiniti u citoplazmi sa procesu koji se naziva aerobno disanje. Međutim, potreban mu je kiseonik da bi funkcionisao, a niži nivoi kiseonika u okolini usporiće brzinu njegove proizvodnje ATP. Pošto su metabolosomi suspendovani direktno u citoplazmi, okolna tečnost vrši određenu fermentaciju."

#, fuzzy
msgid "WIKI_METABOLOSOMES_STRATEGY"
msgstr "Metabolosomi su grozdi proteina umotani u proteinske ljuske. Oni su u stanju da pretvore glukozu u ATP mnogo većom brzinom nego što se to može učiniti u citoplazmi sa procesu koji se naziva aerobno disanje. Međutim, potreban mu je kiseonik da bi funkcionisao, a niži nivoi kiseonika u okolini usporiće brzinu njegove proizvodnje ATP. Pošto su metabolosomi suspendovani direktno u citoplazmi, okolna tečnost vrši određenu fermentaciju."

#, fuzzy
msgid "WIKI_METABOLOSOMES_UPGRADES"
msgstr "Metabolosomi su grozdi proteina umotani u proteinske ljuske. Oni su u stanju da pretvore glukozu u ATP mnogo većom brzinom nego što se to može učiniti u citoplazmi sa procesu koji se naziva aerobno disanje. Međutim, potreban mu je kiseonik da bi funkcionisao, a niži nivoi kiseonika u okolini usporiće brzinu njegove proizvodnje ATP. Pošto su metabolosomi suspendovani direktno u citoplazmi, okolna tečnost vrši određenu fermentaciju."

#, fuzzy
msgid "WIKI_MICROBE_STAGE_APPENDICES"
msgstr "Učitavanje Uređivača Mikroba"

#, fuzzy
msgid "WIKI_MICROBE_STAGE_BUTTON"
msgstr "Nitrogenaza je protein u stanju da koristi gasoviti azot i ćelijsku energiju u obliku ATP za proizvodnju amonijaka, ključnog hranljivog sastojka za rast ćelija. Ovo je proces koji se naziva anaerobna fiksacija azota. Pošto je nitrogenaza suspendovana direktno u citoplazmi, okolna tečnost vrši fermentaciju."

#, fuzzy
msgid "WIKI_MICROBE_STAGE_EDITOR"
msgstr "Učitavanje Uređivača Mikroba"

#, fuzzy
msgid "WIKI_MICROBE_STAGE_GAMEPLAY"
msgstr "Zona: {0}"

#, fuzzy
msgid "WIKI_MICROBE_STAGE_GDD"
msgstr "Zona: {0}"

#, fuzzy
msgid "WIKI_MICROBE_STAGE_INTRO"
msgstr "Nitrogenaza je protein u stanju da koristi gasoviti azot i ćelijsku energiju u obliku ATP za proizvodnju amonijaka, ključnog hranljivog sastojka za rast ćelija. Ovo je proces koji se naziva anaerobna fiksacija azota. Pošto je nitrogenaza suspendovana direktno u citoplazmi, okolna tečnost vrši fermentaciju."

#, fuzzy
msgid "WIKI_MITOCHONDRION_EFFECTS"
msgstr "Moć ćelije. Mitohondrion (množina: mitohondrije) je dvostruka membranska struktura ispunjena proteinima i enzimima. To je prokariot koji je asimilirao za upotrebu od svog eukariotskog domaćina. U stanju je da pretvori glukozu u ATP sa mnogo većom efikasnošću nego što se to može učiniti u citoplazmi u procesu koji se naziva aerobno disanje. Međutim, potreban mu je kiseonik da bi funkcionisao, a niži nivoi kiseonika u okolini usporiće brzinu njegove proizvodnje ATP."

#, fuzzy
msgid "WIKI_MITOCHONDRION_INTRO"
msgstr "Mitohondrija"

#, fuzzy
msgid "WIKI_MITOCHONDRION_MODIFICATIONS"
msgstr "Moć ćelije. Mitohondrion (množina: mitohondrije) je dvostruka membranska struktura ispunjena proteinima i enzimima. To je prokariot koji je asimilirao za upotrebu od svog eukariotskog domaćina. U stanju je da pretvori glukozu u ATP sa mnogo većom efikasnošću nego što se to može učiniti u citoplazmi u procesu koji se naziva aerobno disanje. Međutim, potreban mu je kiseonik da bi funkcionisao, a niži nivoi kiseonika u okolini usporiće brzinu njegove proizvodnje ATP."

#, fuzzy
msgid "WIKI_MITOCHONDRION_PROCESSES"
msgstr "Moć ćelije. Mitohondrion (množina: mitohondrije) je dvostruka membranska struktura ispunjena proteinima i enzimima. To je prokariot koji je asimilirao za upotrebu od svog eukariotskog domaćina. U stanju je da pretvori glukozu u ATP sa mnogo većom efikasnošću nego što se to može učiniti u citoplazmi u procesu koji se naziva aerobno disanje. Međutim, potreban mu je kiseonik da bi funkcionisao, a niži nivoi kiseonika u okolini usporiće brzinu njegove proizvodnje ATP."

#, fuzzy
msgid "WIKI_MITOCHONDRION_REQUIREMENTS"
msgstr "Moć ćelije. Mitohondrion (množina: mitohondrije) je dvostruka membranska struktura ispunjena proteinima i enzimima. To je prokariot koji je asimilirao za upotrebu od svog eukariotskog domaćina. U stanju je da pretvori glukozu u ATP sa mnogo većom efikasnošću nego što se to može učiniti u citoplazmi u procesu koji se naziva aerobno disanje. Međutim, potreban mu je kiseonik da bi funkcionisao, a niži nivoi kiseonika u okolini usporiće brzinu njegove proizvodnje ATP."

#, fuzzy
msgid "WIKI_MITOCHONDRION_SCIENTIFIC_BACKGROUND"
msgstr "Moć ćelije. Mitohondrion (množina: mitohondrije) je dvostruka membranska struktura ispunjena proteinima i enzimima. To je prokariot koji je asimilirao za upotrebu od svog eukariotskog domaćina. U stanju je da pretvori glukozu u ATP sa mnogo većom efikasnošću nego što se to može učiniti u citoplazmi u procesu koji se naziva aerobno disanje. Međutim, potreban mu je kiseonik da bi funkcionisao, a niži nivoi kiseonika u okolini usporiće brzinu njegove proizvodnje ATP."

#, fuzzy
msgid "WIKI_MITOCHONDRION_STRATEGY"
msgstr "Moć ćelije. Mitohondrion (množina: mitohondrije) je dvostruka membranska struktura ispunjena proteinima i enzimima. To je prokariot koji je asimilirao za upotrebu od svog eukariotskog domaćina. U stanju je da pretvori glukozu u ATP sa mnogo većom efikasnošću nego što se to može učiniti u citoplazmi u procesu koji se naziva aerobno disanje. Međutim, potreban mu je kiseonik da bi funkcionisao, a niži nivoi kiseonika u okolini usporiće brzinu njegove proizvodnje ATP."

#, fuzzy
msgid "WIKI_MITOCHONDRION_UPGRADES"
msgstr "Moć ćelije. Mitohondrion (množina: mitohondrije) je dvostruka membranska struktura ispunjena proteinima i enzimima. To je prokariot koji je asimilirao za upotrebu od svog eukariotskog domaćina. U stanju je da pretvori glukozu u ATP sa mnogo većom efikasnošću nego što se to može učiniti u citoplazmi u procesu koji se naziva aerobno disanje. Međutim, potreban mu je kiseonik da bi funkcionisao, a niži nivoi kiseonika u okolini usporiće brzinu njegove proizvodnje ATP."

#, fuzzy
msgid "WIKI_MULTICELLULAR_STAGE_CONCEPT_ART"
msgstr "Postavite organelu"

#, fuzzy
msgid "WIKI_MULTICELLULAR_STAGE_CURRENT_DEVELOPMENT"
msgstr "Učitavanje Uređivača Mikroba"

#, fuzzy
msgid "WIKI_MULTICELLULAR_STAGE_FEATURES"
msgstr "Postavite organelu"

#, fuzzy
msgid "WIKI_MULTICELLULAR_STAGE_INTRO"
msgstr "Postavite organelu"

#, fuzzy
msgid "WIKI_MULTICELLULAR_STAGE_OVERVIEW"
msgstr "Postavite organelu"

#, fuzzy
msgid "WIKI_MULTICELLULAR_STAGE_TRANSITIONS"
msgstr "Postavite organelu"

#, fuzzy
msgid "WIKI_MULTICELLULAR_STAGE_UI"
msgstr "Postavite organelu"

msgid "WIKI_MYOFIBRIL_EFFECTS"
msgstr ""

msgid "WIKI_MYOFIBRIL_INTRO"
msgstr ""

msgid "WIKI_MYOFIBRIL_MODIFICATIONS"
msgstr ""

#, fuzzy
msgid "WIKI_MYOFIBRIL_PROCESSES"
msgstr "Postavite organelu"

msgid "WIKI_MYOFIBRIL_REQUIREMENTS"
msgstr ""

msgid "WIKI_MYOFIBRIL_SCIENTIFIC_BACKGROUND"
msgstr ""

msgid "WIKI_MYOFIBRIL_STRATEGY"
msgstr ""

msgid "WIKI_MYOFIBRIL_UPGRADES"
msgstr ""

#, fuzzy
msgid "WIKI_NATION_EDITOR"
msgstr "Omogućite uređivač"

#, fuzzy
msgid "WIKI_NITROGENASE_EFFECTS"
msgstr "Nitrogenaza je protein u stanju da koristi gasoviti azot i ćelijsku energiju u obliku ATP za proizvodnju amonijaka, ključnog hranljivog sastojka za rast ćelija. Ovo je proces koji se naziva anaerobna fiksacija azota. Pošto je nitrogenaza suspendovana direktno u citoplazmi, okolna tečnost vrši fermentaciju."

#, fuzzy
msgid "WIKI_NITROGENASE_INTRO"
msgstr "Nitrogenaza je protein u stanju da koristi gasoviti azot i ćelijsku energiju u obliku ATP za proizvodnju amonijaka, ključnog hranljivog sastojka za rast ćelija. Ovo je proces koji se naziva anaerobna fiksacija azota. Pošto je nitrogenaza suspendovana direktno u citoplazmi, okolna tečnost vrši fermentaciju."

#, fuzzy
msgid "WIKI_NITROGENASE_MODIFICATIONS"
msgstr "Nitrogenaza je protein u stanju da koristi gasoviti azot i ćelijsku energiju u obliku ATP za proizvodnju amonijaka, ključnog hranljivog sastojka za rast ćelija. Ovo je proces koji se naziva anaerobna fiksacija azota. Pošto je nitrogenaza suspendovana direktno u citoplazmi, okolna tečnost vrši fermentaciju."

#, fuzzy
msgid "WIKI_NITROGENASE_PROCESSES"
msgstr "Nitrogenaza je protein u stanju da koristi gasoviti azot i ćelijsku energiju u obliku ATP za proizvodnju amonijaka, ključnog hranljivog sastojka za rast ćelija. Ovo je proces koji se naziva anaerobna fiksacija azota. Pošto je nitrogenaza suspendovana direktno u citoplazmi, okolna tečnost vrši fermentaciju."

msgid "WIKI_NITROGENASE_REQUIREMENTS"
msgstr ""

#, fuzzy
msgid "WIKI_NITROGENASE_SCIENTIFIC_BACKGROUND"
msgstr "Nitrogenaza je protein u stanju da koristi gasoviti azot i ćelijsku energiju u obliku ATP za proizvodnju amonijaka, ključnog hranljivog sastojka za rast ćelija. Ovo je proces koji se naziva anaerobna fiksacija azota. Pošto je nitrogenaza suspendovana direktno u citoplazmi, okolna tečnost vrši fermentaciju."

#, fuzzy
msgid "WIKI_NITROGENASE_STRATEGY"
msgstr "Nitrogenaza je protein u stanju da koristi gasoviti azot i ćelijsku energiju u obliku ATP za proizvodnju amonijaka, ključnog hranljivog sastojka za rast ćelija. Ovo je proces koji se naziva anaerobna fiksacija azota. Pošto je nitrogenaza suspendovana direktno u citoplazmi, okolna tečnost vrši fermentaciju."

#, fuzzy
msgid "WIKI_NITROGENASE_UPGRADES"
msgstr "Nitrogenaza je protein u stanju da koristi gasoviti azot i ćelijsku energiju u obliku ATP za proizvodnju amonijaka, ključnog hranljivog sastojka za rast ćelija. Ovo je proces koji se naziva anaerobna fiksacija azota. Pošto je nitrogenaza suspendovana direktno u citoplazmi, okolna tečnost vrši fermentaciju."

#, fuzzy
msgid "WIKI_NITROPLAST_EFFECTS"
msgstr "Plastid za Fiksiranje Azota"

#, fuzzy
msgid "WIKI_NITROPLAST_INTRO"
msgstr "Plastid za Fiksiranje Azota"

#, fuzzy
msgid "WIKI_NITROPLAST_MODIFICATIONS"
msgstr "Plastid za fiksiranje azota je protein koji može da koristi gasoviti azot i kiseonik i ćelijsku energiju u obliku ATP za proizvodnju amonijaka, ključnog hranljivog sastojka za rast ćelija. Ovo je proces koji se naziva aerobna fiksacija azota."

#, fuzzy
msgid "WIKI_NITROPLAST_PROCESSES"
msgstr "Plastid za fiksiranje azota je protein koji može da koristi gasoviti azot i kiseonik i ćelijsku energiju u obliku ATP za proizvodnju amonijaka, ključnog hranljivog sastojka za rast ćelija. Ovo je proces koji se naziva aerobna fiksacija azota."

#, fuzzy
msgid "WIKI_NITROPLAST_REQUIREMENTS"
msgstr "Plastid za Fiksiranje Azota"

#, fuzzy
msgid "WIKI_NITROPLAST_SCIENTIFIC_BACKGROUND"
msgstr "Plastid za fiksiranje azota je protein koji može da koristi gasoviti azot i kiseonik i ćelijsku energiju u obliku ATP za proizvodnju amonijaka, ključnog hranljivog sastojka za rast ćelija. Ovo je proces koji se naziva aerobna fiksacija azota."

#, fuzzy
msgid "WIKI_NITROPLAST_STRATEGY"
msgstr "Plastid za Fiksiranje Azota"

#, fuzzy
msgid "WIKI_NITROPLAST_UPGRADES"
msgstr "Plastid za Fiksiranje Azota"

msgid "WIKI_NO"
msgstr ""

msgid "WIKI_NONE_COMMA_THIS_IS_THE_LAST_STAGE"
msgstr ""

msgid "WIKI_NUCLEUS_EFFECTS"
msgstr ""

msgid "WIKI_NUCLEUS_INTRO"
msgstr ""

#, fuzzy
msgid "WIKI_NUCLEUS_MODIFICATIONS"
msgstr "Definitivna karakteristika eukariotskih ćelija. Jezgro takođe uključuje endoplazmatski retikulum i telo golgija. Evolucija prokariontskih ćelija je razviti sistem unutrašnjih membrana, urađen asimilacijom drugog prokariota u sebi. To im omogućava da razdvoje ili odbace različite procese koji se dešavaju unutar ćelije i sprečava ih da se preklapaju. To omogućava da njihovi novi membranski organeli budu mnogo složeniji, efikasniji i specijalizovaniji nego da slobodno lebde u citoplazmi. Međutim, ovo dolazi po cenu da ćelija bude mnogo veća i da joj treba puno energije za održavanje."

#, fuzzy
msgid "WIKI_NUCLEUS_PROCESSES"
msgstr "Postavite organelu"

msgid "WIKI_NUCLEUS_REQUIREMENTS"
msgstr ""

msgid "WIKI_NUCLEUS_SCIENTIFIC_BACKGROUND"
msgstr ""

msgid "WIKI_NUCLEUS_STRATEGY"
msgstr ""

msgid "WIKI_NUCLEUS_UPGRADES"
msgstr ""

#, fuzzy
msgid "WIKI_ORGANELLES_ROOT_INTRO"
msgstr "Organele"

#, fuzzy
msgid "WIKI_OXYTOXISOME_EFFECTS"
msgstr "Modifikovani metabolosom odgovoran za proizvodnju primitivnog oblika toksičnog agensa OksiToksi NT."

#, fuzzy
msgid "WIKI_OXYTOXISOME_INTRO"
msgstr "OksiToksizom"

#, fuzzy
msgid "WIKI_OXYTOXISOME_MODIFICATIONS"
msgstr "Modifikovani metabolosom odgovoran za proizvodnju primitivnog oblika toksičnog agensa OksiToksi NT."

#, fuzzy
msgid "WIKI_OXYTOXISOME_PROCESSES"
msgstr "Metabolosomi su grozdi proteina umotani u proteinske ljuske. Oni su u stanju da pretvore glukozu u ATP mnogo većom brzinom nego što se to može učiniti u citoplazmi sa procesu koji se naziva aerobno disanje. Međutim, potreban mu je kiseonik da bi funkcionisao, a niži nivoi kiseonika u okolini usporiće brzinu njegove proizvodnje ATP. Pošto su metabolosomi suspendovani direktno u citoplazmi, okolna tečnost vrši određenu fermentaciju."

#, fuzzy
msgid "WIKI_OXYTOXISOME_REQUIREMENTS"
msgstr "Modifikovani metabolosom odgovoran za proizvodnju primitivnog oblika toksičnog agensa OksiToksi NT."

msgid "WIKI_OXYTOXISOME_SCIENTIFIC_BACKGROUND"
msgstr ""

#, fuzzy
msgid "WIKI_OXYTOXISOME_STRATEGY"
msgstr "Modifikovani metabolosom odgovoran za proizvodnju primitivnog oblika toksičnog agensa OksiToksi NT."

#, fuzzy
msgid "WIKI_OXYTOXISOME_UPGRADES"
msgstr "Modifikovani metabolosom odgovoran za proizvodnju primitivnog oblika toksičnog agensa OksiToksi NT."

#, fuzzy
msgid "WIKI_OXYTOXY_SYNTHESIS_COMMA_GLYCOLYSIS"
msgstr "Sinteza OksiToksi"

#, fuzzy
msgid "WIKI_PAGE_ASCENSION"
msgstr "Rusticijanin"

#, fuzzy
msgid "WIKI_PAGE_AWAKENING_STAGE"
msgstr ""
"Postoji sukob sa {0}.\n"
"Da li želite da uklonite unos iz {1}?"

#, fuzzy
msgid "WIKI_PAGE_AWARE_STAGE"
msgstr "Zona: {0}"

msgid "WIKI_PAGE_AXON"
msgstr ""

#, fuzzy
msgid "WIKI_PAGE_BINDING_AGENT"
msgstr ""
"Postoji sukob sa {0}.\n"
"Da li želite da uklonite unos iz {1}?"

#, fuzzy
msgid "WIKI_PAGE_BIOLUMINESCENT_VACUOLE"
msgstr "Bioluminiscentna Vakuola"

#, fuzzy
msgid "WIKI_PAGE_CHEMOPLAST"
msgstr "Hemoplast"

#, fuzzy
msgid "WIKI_PAGE_CHEMORECEPTOR"
msgstr "Hemoplast"

#, fuzzy
msgid "WIKI_PAGE_CHEMOSYNTHESIZING_PROTEINS"
msgstr "Hemosintetski Proteini"

#, fuzzy
msgid "WIKI_PAGE_CHLOROPLAST"
msgstr "Hloroplast"

msgid "WIKI_PAGE_CILIA"
msgstr ""

#, fuzzy
msgid "WIKI_PAGE_COMPOUNDS"
msgstr "Citoplazma"

msgid "WIKI_PAGE_COMPOUND_SYSTEM_DEVELOPMENT"
msgstr ""

#, fuzzy
msgid "WIKI_PAGE_CYTOPLASM"
msgstr "Citoplazma"

#, fuzzy
msgid "WIKI_PAGE_DEVELOPMENT_ROOT"
msgstr "Postavite organelu"

#, fuzzy
msgid "WIKI_PAGE_EDITORS_AND_MUTATIONS"
msgstr "Mitohondrija"

#, fuzzy
msgid "WIKI_PAGE_ENVIRONMENTAL_CONDITIONS"
msgstr "Mitohondrija"

#, fuzzy
msgid "WIKI_PAGE_FERROPLAST"
msgstr "Termoplast"

#, fuzzy
msgid "WIKI_PAGE_FLAGELLUM"
msgstr "Bič"

#, fuzzy
msgid "WIKI_PAGE_HELPANDTIPS"
msgstr "Hemoplast"

#, fuzzy
msgid "WIKI_PAGE_HYDROGENASE"
msgstr "Nitrogenaza"

#, fuzzy
msgid "WIKI_PAGE_INDUSTRIAL_STAGE"
msgstr ""
"Postoji sukob sa {0}.\n"
"Da li želite da uklonite unos iz {1}?"

#, fuzzy
msgid "WIKI_PAGE_LYSOSOME"
msgstr "OksiToksizom"

#, fuzzy
msgid "WIKI_PAGE_MACROSCOPIC_STAGE"
msgstr "Nitrogenaza"

#, fuzzy
msgid "WIKI_PAGE_MECHANICS_ROOT"
msgstr "Postavite organelu"

#, fuzzy
msgid "WIKI_PAGE_METABOLOSOMES"
msgstr "Metabolosomi"

#, fuzzy
msgid "WIKI_PAGE_MICROBE_STAGE"
msgstr "Nitrogenaza"

#, fuzzy
msgid "WIKI_PAGE_MITOCHONDRION"
msgstr "Mitohondrija"

#, fuzzy
msgid "WIKI_PAGE_MULTICELLULAR_STAGE"
msgstr "Postavite organelu"

#, fuzzy
msgid "WIKI_PAGE_MYOFIBRIL"
msgstr "Grabežljiva Kosa"

#, fuzzy
msgid "WIKI_PAGE_NITROGENASE"
msgstr "Nitrogenaza"

#, fuzzy
msgid "WIKI_PAGE_NITROPLAST"
msgstr "Plastid za Fiksiranje Azota"

#, fuzzy
msgid "WIKI_PAGE_NUCLEUS"
msgstr "Ćelijsko Jezgro"

#, fuzzy
msgid "WIKI_PAGE_ORGANELLES_ROOT"
msgstr "Postavite organelu"

#, fuzzy
msgid "WIKI_PAGE_OXYTOXISOME"
msgstr "OksiToksizom"

msgid "WIKI_PAGE_PERFORATOR_PILUS"
msgstr ""

#, fuzzy
msgid "WIKI_PAGE_PROTOPLASM"
msgstr "Protoplazma"

#, fuzzy
msgid "WIKI_PAGE_REPRODUCTION"
msgstr "Protoplazma"

#, fuzzy
msgid "WIKI_PAGE_RUSTICYANIN"
msgstr "Rusticijanin"

#, fuzzy
msgid "WIKI_PAGE_SIGNALING_AGENT"
msgstr ""
"Postoji sukob sa {0}.\n"
"Da li želite da uklonite unos iz {1}?"

msgid "WIKI_PAGE_SLIME_JET"
msgstr ""

#, fuzzy
msgid "WIKI_PAGE_SOCIETY_STAGE"
msgstr "Zona: {0}"

#, fuzzy
msgid "WIKI_PAGE_SPACE_STAGE"
msgstr ""
"Postoji sukob sa {0}.\n"
"Da li želite da uklonite unos iz {1}?"

#, fuzzy
msgid "WIKI_PAGE_STAGES_ROOT"
msgstr "Postavite organelu"

#, fuzzy
msgid "WIKI_PAGE_THERMOPLAST"
msgstr "Termoplast"

#, fuzzy
msgid "WIKI_PAGE_THERMOSYNTHASE"
msgstr "Hemosinteza"

#, fuzzy
msgid "WIKI_PAGE_THE_PATCH_MAP"
msgstr "Termoplast"

#, fuzzy
msgid "WIKI_PAGE_THYLAKOIDS"
msgstr "Tilakoidi"

#, fuzzy
msgid "WIKI_PAGE_TOXIN_VACUOLE"
msgstr ""
"Otrovna\n"
"Vacuole"

#, fuzzy
msgid "WIKI_PAGE_VACUOLE"
msgstr ""
"Otrovna\n"
"Vacuole"

msgid "WIKI_PERFORATOR_PILUS_EFFECTS"
msgstr ""

msgid "WIKI_PERFORATOR_PILUS_INTRO"
msgstr ""

msgid "WIKI_PERFORATOR_PILUS_MODIFICATIONS"
msgstr ""

msgid "WIKI_PERFORATOR_PILUS_PROCESSES"
msgstr ""

msgid "WIKI_PERFORATOR_PILUS_REQUIREMENTS"
msgstr ""

msgid "WIKI_PERFORATOR_PILUS_SCIENTIFIC_BACKGROUND"
msgstr ""

msgid "WIKI_PERFORATOR_PILUS_STRATEGY"
msgstr ""

msgid "WIKI_PERFORATOR_PILUS_UPGRADES"
msgstr ""

#, fuzzy
msgid "WIKI_PROTEIN_RESPIRATION"
msgstr "Disanje"

#, fuzzy
msgid "WIKI_PROTOPLASM_EFFECTS"
msgstr "Protoplazma"

#, fuzzy
msgid "WIKI_PROTOPLASM_INTRO"
msgstr "Protoplazma"

msgid "WIKI_PROTOPLASM_MODIFICATIONS"
msgstr ""

#, fuzzy
msgid "WIKI_PROTOPLASM_PROCESSES"
msgstr "Lepljiva unutrašnjost ćelije. Citoplazma je osnovna smeša jona, proteina i drugih supstanci rastvorenih u vodi koja ispunjava unutrašnjost ćelije. Jedna od funkcija koju obavlja je fermentacija, pretvaranje glukoze u ATP energiju. Da bi ćelije kojima nedostaju organeli imali napredniji metabolizam, na to se oslanjaju u energiji. Takođe se koristi za skladištenje molekula u ćeliji i za povećanje veličine ćelije."

msgid "WIKI_PROTOPLASM_REQUIREMENTS"
msgstr ""

msgid "WIKI_PROTOPLASM_SCIENTIFIC_BACKGROUND"
msgstr ""

msgid "WIKI_PROTOPLASM_STRATEGY"
msgstr ""

msgid "WIKI_PROTOPLASM_UPGRADES"
msgstr ""

msgid "WIKI_PULLING_CILIA"
msgstr ""

#, fuzzy
msgid "WIKI_REPRODUCTION_BUTTON"
msgstr "Protoplazma"

#, fuzzy
msgid "WIKI_REPRODUCTION_INTRO"
msgstr "Protoplazma"

msgid "WIKI_REPRODUCTION_REPRODUCTION_IN_THE_MICROBE_STAGE"
msgstr ""

msgid "WIKI_ROOT_BODY"
msgstr ""

msgid "WIKI_ROOT_HEADING"
msgstr ""

#, fuzzy
msgid "WIKI_RUSTICYANIN_EFFECTS"
msgstr "Rusticijanin je protein koji može da koristi gasoviti ugljen-dioksid i kiseonik za oksidaciju gvožđa iz jednog hemijskog stanja u drugo. Ovaj proces, nazvan Respiracija gvožđa, oslobađa energiju koju ćelija tada može da sakupi."

#, fuzzy
msgid "WIKI_RUSTICYANIN_INTRO"
msgstr "Rusticijanin je protein koji može da koristi gasoviti ugljen-dioksid i kiseonik za oksidaciju gvožđa iz jednog hemijskog stanja u drugo. Ovaj proces, nazvan Respiracija gvožđa, oslobađa energiju koju ćelija tada može da sakupi."

#, fuzzy
msgid "WIKI_RUSTICYANIN_MODIFICATIONS"
msgstr "Rusticijanin je protein koji može da koristi gasoviti ugljen-dioksid i kiseonik za oksidaciju gvožđa iz jednog hemijskog stanja u drugo. Ovaj proces, nazvan Respiracija gvožđa, oslobađa energiju koju ćelija tada može da sakupi."

#, fuzzy
msgid "WIKI_RUSTICYANIN_PROCESSES"
msgstr "Rusticijanin je protein koji može da koristi gasoviti ugljen-dioksid i kiseonik za oksidaciju gvožđa iz jednog hemijskog stanja u drugo. Ovaj proces, nazvan Respiracija gvožđa, oslobađa energiju koju ćelija tada može da sakupi."

msgid "WIKI_RUSTICYANIN_REQUIREMENTS"
msgstr ""

#, fuzzy
msgid "WIKI_RUSTICYANIN_SCIENTIFIC_BACKGROUND"
msgstr "Rusticijanin je protein koji može da koristi gasoviti ugljen-dioksid i kiseonik za oksidaciju gvožđa iz jednog hemijskog stanja u drugo. Ovaj proces, nazvan Respiracija gvožđa, oslobađa energiju koju ćelija tada može da sakupi."

#, fuzzy
msgid "WIKI_RUSTICYANIN_STRATEGY"
msgstr "Rusticijanin je protein koji može da koristi gasoviti ugljen-dioksid i kiseonik za oksidaciju gvožđa iz jednog hemijskog stanja u drugo. Ovaj proces, nazvan Respiracija gvožđa, oslobađa energiju koju ćelija tada može da sakupi."

#, fuzzy
msgid "WIKI_RUSTICYANIN_UPGRADES"
msgstr "Rusticijanin je protein koji može da koristi gasoviti ugljen-dioksid i kiseonik za oksidaciju gvožđa iz jednog hemijskog stanja u drugo. Ovaj proces, nazvan Respiracija gvožđa, oslobađa energiju koju ćelija tada može da sakupi."

#, fuzzy
msgid "WIKI_SIGNALING_AGENT_EFFECTS"
msgstr ""
"Postoji sukob sa {0}.\n"
"Da li želite da uklonite unos iz {1}?"

#, fuzzy
msgid "WIKI_SIGNALING_AGENT_INTRO"
msgstr ""
"Postoji sukob sa {0}.\n"
"Da li želite da uklonite unos iz {1}?"

#, fuzzy
msgid "WIKI_SIGNALING_AGENT_MODIFICATIONS"
msgstr "Nitrogenaza je protein u stanju da koristi gasoviti azot i ćelijsku energiju u obliku ATP za proizvodnju amonijaka, ključnog hranljivog sastojka za rast ćelija. Ovo je proces koji se naziva anaerobna fiksacija azota. Pošto je nitrogenaza suspendovana direktno u citoplazmi, okolna tečnost vrši fermentaciju."

#, fuzzy
msgid "WIKI_SIGNALING_AGENT_PROCESSES"
msgstr "Nitrogenaza je protein u stanju da koristi gasoviti azot i ćelijsku energiju u obliku ATP za proizvodnju amonijaka, ključnog hranljivog sastojka za rast ćelija. Ovo je proces koji se naziva anaerobna fiksacija azota. Pošto je nitrogenaza suspendovana direktno u citoplazmi, okolna tečnost vrši fermentaciju."

#, fuzzy
msgid "WIKI_SIGNALING_AGENT_REQUIREMENTS"
msgstr "Nitrogenaza je protein u stanju da koristi gasoviti azot i ćelijsku energiju u obliku ATP za proizvodnju amonijaka, ključnog hranljivog sastojka za rast ćelija. Ovo je proces koji se naziva anaerobna fiksacija azota. Pošto je nitrogenaza suspendovana direktno u citoplazmi, okolna tečnost vrši fermentaciju."

#, fuzzy
msgid "WIKI_SIGNALING_AGENT_SCIENTIFIC_BACKGROUND"
msgstr "Nitrogenaza je protein u stanju da koristi gasoviti azot i ćelijsku energiju u obliku ATP za proizvodnju amonijaka, ključnog hranljivog sastojka za rast ćelija. Ovo je proces koji se naziva anaerobna fiksacija azota. Pošto je nitrogenaza suspendovana direktno u citoplazmi, okolna tečnost vrši fermentaciju."

#, fuzzy
msgid "WIKI_SIGNALING_AGENT_STRATEGY"
msgstr ""
"Postoji sukob sa {0}.\n"
"Da li želite da uklonite unos iz {1}?"

#, fuzzy
msgid "WIKI_SIGNALING_AGENT_UPGRADES"
msgstr ""
"Postoji sukob sa {0}.\n"
"Da li želite da uklonite unos iz {1}?"

#, fuzzy
msgid "WIKI_SLIME_JET_EFFECTS"
msgstr "Lepljiva unutrašnjost ćelije. Citoplazma je osnovna smeša jona, proteina i drugih supstanci rastvorenih u vodi koja ispunjava unutrašnjost ćelije. Jedna od funkcija koju obavlja je fermentacija, pretvaranje glukoze u ATP energiju. Da bi ćelije kojima nedostaju organeli imali napredniji metabolizam, na to se oslanjaju u energiji. Takođe se koristi za skladištenje molekula u ćeliji i za povećanje veličine ćelije."

#, fuzzy
msgid "WIKI_SLIME_JET_INTRO"
msgstr "Lepljiva unutrašnjost ćelije. Citoplazma je osnovna smeša jona, proteina i drugih supstanci rastvorenih u vodi koja ispunjava unutrašnjost ćelije. Jedna od funkcija koju obavlja je fermentacija, pretvaranje glukoze u ATP energiju. Da bi ćelije kojima nedostaju organeli imali napredniji metabolizam, na to se oslanjaju u energiji. Takođe se koristi za skladištenje molekula u ćeliji i za povećanje veličine ćelije."

#, fuzzy
msgid "WIKI_SLIME_JET_MODIFICATIONS"
msgstr "Lepljiva unutrašnjost ćelije. Citoplazma je osnovna smeša jona, proteina i drugih supstanci rastvorenih u vodi koja ispunjava unutrašnjost ćelije. Jedna od funkcija koju obavlja je fermentacija, pretvaranje glukoze u ATP energiju. Da bi ćelije kojima nedostaju organeli imali napredniji metabolizam, na to se oslanjaju u energiji. Takođe se koristi za skladištenje molekula u ćeliji i za povećanje veličine ćelije."

#, fuzzy
msgid "WIKI_SLIME_JET_PROCESSES"
msgstr "Lepljiva unutrašnjost ćelije. Citoplazma je osnovna smeša jona, proteina i drugih supstanci rastvorenih u vodi koja ispunjava unutrašnjost ćelije. Jedna od funkcija koju obavlja je fermentacija, pretvaranje glukoze u ATP energiju. Da bi ćelije kojima nedostaju organeli imali napredniji metabolizam, na to se oslanjaju u energiji. Takođe se koristi za skladištenje molekula u ćeliji i za povećanje veličine ćelije."

msgid "WIKI_SLIME_JET_REQUIREMENTS"
msgstr ""

msgid "WIKI_SLIME_JET_SCIENTIFIC_BACKGROUND"
msgstr ""

msgid "WIKI_SLIME_JET_STRATEGY"
msgstr ""

msgid "WIKI_SLIME_JET_UPGRADES"
msgstr ""

msgid "WIKI_SOCIETY_STAGE_CURRENT_DEVELOPMENT"
msgstr ""

#, fuzzy
msgid "WIKI_SOCIETY_STAGE_FEATURES"
msgstr "Zona: {0}"

#, fuzzy
msgid "WIKI_SOCIETY_STAGE_INTRO"
msgstr "Lepljiva unutrašnjost ćelije. Citoplazma je osnovna smeša jona, proteina i drugih supstanci rastvorenih u vodi koja ispunjava unutrašnjost ćelije. Jedna od funkcija koju obavlja je fermentacija, pretvaranje glukoze u ATP energiju. Da bi ćelije kojima nedostaju organeli imali napredniji metabolizam, na to se oslanjaju u energiji. Takođe se koristi za skladištenje molekula u ćeliji i za povećanje veličine ćelije."

#, fuzzy
msgid "WIKI_SOCIETY_STAGE_OVERVIEW"
msgstr "Zona: {0}"

#, fuzzy
msgid "WIKI_SOCIETY_STAGE_TRANSITIONS"
msgstr "Zona: {0}"

#, fuzzy
msgid "WIKI_SOCIETY_STAGE_UI"
msgstr "Zona: {0}"

msgid "WIKI_SPACE_STAGE_CURRENT_DEVELOPMENT"
msgstr ""

#, fuzzy
msgid "WIKI_SPACE_STAGE_FEATURES"
msgstr "Ćelijsko Jezgro"

#, fuzzy
msgid "WIKI_SPACE_STAGE_INTRO"
msgstr "Lepljiva unutrašnjost ćelije. Citoplazma je osnovna smeša jona, proteina i drugih supstanci rastvorenih u vodi koja ispunjava unutrašnjost ćelije. Jedna od funkcija koju obavlja je fermentacija, pretvaranje glukoze u ATP energiju. Da bi ćelije kojima nedostaju organeli imali napredniji metabolizam, na to se oslanjaju u energiji. Takođe se koristi za skladištenje molekula u ćeliji i za povećanje veličine ćelije."

#, fuzzy
msgid "WIKI_SPACE_STAGE_OVERVIEW"
msgstr "Zona: {0}"

#, fuzzy
msgid "WIKI_SPACE_STAGE_TRANSITIONS"
msgstr "Nitrogenaza"

#, fuzzy
msgid "WIKI_SPACE_STAGE_UI"
msgstr "Zona: {0}"

#, fuzzy
msgid "WIKI_STAGES_ROOT_INTRO"
msgstr "Organele"

msgid "WIKI_TBA"
msgstr ""

#, fuzzy
msgid "WIKI_THERMOPLAST_EFFECTS"
msgstr "Termoplast je dvostruka membranska struktura koja sadrži termosenzibilne pigmente složene zajedno u membranske vrećice. To je prokariot koji je asimilirao za upotrebu od svog eukariotskog domaćina. Pigmenti u termoplastu mogu da koriste energiju toplotnih razlika u okolini za proizvodnju glukoze iz vode i gasovitog ugljen-dioksida u procesu koji se naziva termosinteza. Stopa njegove proizvodnje glukoze skalira se sa koncentracijom ugljen-dioksida i temperaturom."

#, fuzzy
msgid "WIKI_THERMOPLAST_INTRO"
msgstr "Termoplast je dvostruka membranska struktura koja sadrži termosenzibilne pigmente složene zajedno u membranske vrećice. To je prokariot koji je asimilirao za upotrebu od svog eukariotskog domaćina. Pigmenti u termoplastu mogu da koriste energiju toplotnih razlika u okolini za proizvodnju glukoze iz vode i gasovitog ugljen-dioksida u procesu koji se naziva termosinteza. Stopa njegove proizvodnje glukoze skalira se sa koncentracijom ugljen-dioksida i temperaturom."

#, fuzzy
msgid "WIKI_THERMOPLAST_MODIFICATIONS"
msgstr "Termoplast je dvostruka membranska struktura koja sadrži termosenzibilne pigmente složene zajedno u membranske vrećice. To je prokariot koji je asimilirao za upotrebu od svog eukariotskog domaćina. Pigmenti u termoplastu mogu da koriste energiju toplotnih razlika u okolini za proizvodnju glukoze iz vode i gasovitog ugljen-dioksida u procesu koji se naziva termosinteza. Stopa njegove proizvodnje glukoze skalira se sa koncentracijom ugljen-dioksida i temperaturom."

#, fuzzy
msgid "WIKI_THERMOPLAST_PROCESSES"
msgstr "Termoplast je dvostruka membranska struktura koja sadrži termosenzibilne pigmente složene zajedno u membranske vrećice. To je prokariot koji je asimilirao za upotrebu od svog eukariotskog domaćina. Pigmenti u termoplastu mogu da koriste energiju toplotnih razlika u okolini za proizvodnju glukoze iz vode i gasovitog ugljen-dioksida u procesu koji se naziva termosinteza. Stopa njegove proizvodnje glukoze skalira se sa koncentracijom ugljen-dioksida i temperaturom."

msgid "WIKI_THERMOPLAST_REQUIREMENTS"
msgstr ""

#, fuzzy
msgid "WIKI_THERMOPLAST_SCIENTIFIC_BACKGROUND"
msgstr "Termoplast je dvostruka membranska struktura koja sadrži termosenzibilne pigmente složene zajedno u membranske vrećice. To je prokariot koji je asimilirao za upotrebu od svog eukariotskog domaćina. Pigmenti u termoplastu mogu da koriste energiju toplotnih razlika u okolini za proizvodnju glukoze iz vode i gasovitog ugljen-dioksida u procesu koji se naziva termosinteza. Stopa njegove proizvodnje glukoze skalira se sa koncentracijom ugljen-dioksida i temperaturom."

#, fuzzy
msgid "WIKI_THERMOPLAST_STRATEGY"
msgstr "Termoplast je dvostruka membranska struktura koja sadrži termosenzibilne pigmente složene zajedno u membranske vrećice. To je prokariot koji je asimilirao za upotrebu od svog eukariotskog domaćina. Pigmenti u termoplastu mogu da koriste energiju toplotnih razlika u okolini za proizvodnju glukoze iz vode i gasovitog ugljen-dioksida u procesu koji se naziva termosinteza. Stopa njegove proizvodnje glukoze skalira se sa koncentracijom ugljen-dioksida i temperaturom."

#, fuzzy
msgid "WIKI_THERMOPLAST_UPGRADES"
msgstr "Termoplast je dvostruka membranska struktura koja sadrži termosenzibilne pigmente složene zajedno u membranske vrećice. To je prokariot koji je asimilirao za upotrebu od svog eukariotskog domaćina. Pigmenti u termoplastu mogu da koriste energiju toplotnih razlika u okolini za proizvodnju glukoze iz vode i gasovitog ugljen-dioksida u procesu koji se naziva termosinteza. Stopa njegove proizvodnje glukoze skalira se sa koncentracijom ugljen-dioksida i temperaturom."

#, fuzzy
msgid "WIKI_THERMOSYNTHASE_EFFECTS"
msgstr "Hemosinteza"

#, fuzzy
msgid "WIKI_THERMOSYNTHASE_INTRO"
msgstr "Hemosinteza"

#, fuzzy
msgid "WIKI_THERMOSYNTHASE_MODIFICATIONS"
msgstr "Termoplast je dvostruka membranska struktura koja sadrži termosenzibilne pigmente složene zajedno u membranske vrećice. To je prokariot koji je asimilirao za upotrebu od svog eukariotskog domaćina. Pigmenti u termoplastu mogu da koriste energiju toplotnih razlika u okolini za proizvodnju glukoze iz vode i gasovitog ugljen-dioksida u procesu koji se naziva termosinteza. Stopa njegove proizvodnje glukoze skalira se sa koncentracijom ugljen-dioksida i temperaturom."

#, fuzzy
msgid "WIKI_THERMOSYNTHASE_PROCESSES"
msgstr "Termoplast je dvostruka membranska struktura koja sadrži termosenzibilne pigmente složene zajedno u membranske vrećice. To je prokariot koji je asimilirao za upotrebu od svog eukariotskog domaćina. Pigmenti u termoplastu mogu da koriste energiju toplotnih razlika u okolini za proizvodnju glukoze iz vode i gasovitog ugljen-dioksida u procesu koji se naziva termosinteza. Stopa njegove proizvodnje glukoze skalira se sa koncentracijom ugljen-dioksida i temperaturom."

#, fuzzy
msgid "WIKI_THERMOSYNTHASE_REQUIREMENTS"
msgstr "Termoplast je dvostruka membranska struktura koja sadrži termosenzibilne pigmente složene zajedno u membranske vrećice. To je prokariot koji je asimilirao za upotrebu od svog eukariotskog domaćina. Pigmenti u termoplastu mogu da koriste energiju toplotnih razlika u okolini za proizvodnju glukoze iz vode i gasovitog ugljen-dioksida u procesu koji se naziva termosinteza. Stopa njegove proizvodnje glukoze skalira se sa koncentracijom ugljen-dioksida i temperaturom."

#, fuzzy
msgid "WIKI_THERMOSYNTHASE_SCIENTIFIC_BACKGROUND"
msgstr "Termoplast je dvostruka membranska struktura koja sadrži termosenzibilne pigmente složene zajedno u membranske vrećice. To je prokariot koji je asimilirao za upotrebu od svog eukariotskog domaćina. Pigmenti u termoplastu mogu da koriste energiju toplotnih razlika u okolini za proizvodnju glukoze iz vode i gasovitog ugljen-dioksida u procesu koji se naziva termosinteza. Stopa njegove proizvodnje glukoze skalira se sa koncentracijom ugljen-dioksida i temperaturom."

#, fuzzy
msgid "WIKI_THERMOSYNTHASE_STRATEGY"
msgstr "Termoplast je dvostruka membranska struktura koja sadrži termosenzibilne pigmente složene zajedno u membranske vrećice. To je prokariot koji je asimilirao za upotrebu od svog eukariotskog domaćina. Pigmenti u termoplastu mogu da koriste energiju toplotnih razlika u okolini za proizvodnju glukoze iz vode i gasovitog ugljen-dioksida u procesu koji se naziva termosinteza. Stopa njegove proizvodnje glukoze skalira se sa koncentracijom ugljen-dioksida i temperaturom."

#, fuzzy
msgid "WIKI_THERMOSYNTHASE_UPGRADES"
msgstr "Termoplast je dvostruka membranska struktura koja sadrži termosenzibilne pigmente složene zajedno u membranske vrećice. To je prokariot koji je asimilirao za upotrebu od svog eukariotskog domaćina. Pigmenti u termoplastu mogu da koriste energiju toplotnih razlika u okolini za proizvodnju glukoze iz vode i gasovitog ugljen-dioksida u procesu koji se naziva termosinteza. Stopa njegove proizvodnje glukoze skalira se sa koncentracijom ugljen-dioksida i temperaturom."

msgid "WIKI_THE_PATCH_MAP_FOG_OF_WAR"
msgstr ""

#, fuzzy
msgid "WIKI_THE_PATCH_MAP_INTRO"
msgstr "Termoplast je dvostruka membranska struktura koja sadrži termosenzibilne pigmente složene zajedno u membranske vrećice. To je prokariot koji je asimilirao za upotrebu od svog eukariotskog domaćina. Pigmenti u termoplastu mogu da koriste energiju toplotnih razlika u okolini za proizvodnju glukoze iz vode i gasovitog ugljen-dioksida u procesu koji se naziva termosinteza. Stopa njegove proizvodnje glukoze skalira se sa koncentracijom ugljen-dioksida i temperaturom."

#, fuzzy
msgid "WIKI_THE_PATCH_MAP_PATCHES"
msgstr "Termoplast je dvostruka membranska struktura koja sadrži termosenzibilne pigmente složene zajedno u membranske vrećice. To je prokariot koji je asimilirao za upotrebu od svog eukariotskog domaćina. Pigmenti u termoplastu mogu da koriste energiju toplotnih razlika u okolini za proizvodnju glukoze iz vode i gasovitog ugljen-dioksida u procesu koji se naziva termosinteza. Stopa njegove proizvodnje glukoze skalira se sa koncentracijom ugljen-dioksida i temperaturom."

msgid "WIKI_THE_PATCH_MAP_THE_PATCH_MAP"
msgstr ""

#, fuzzy
msgid "WIKI_THYLAKOIDS_EFFECTS"
msgstr "Tilakoidi su grozdi proteina i fotosenzibilnih pigmenata. Pigmenti su u stanju da koriste energiju svetlosti za proizvodnju glukoze iz vode i gasovitog ugljen-dioksida u procesu nazvanom Fotosinteza. Ovi pigmenti su takođe ono što im daje prepoznatljivu boju. Stopa njihove proizvodnje glukoze skalira se sa koncentracijom ugljen-dioksida i intenzitetom svetlosti. Pošto su tilakoidi suspendovani direktno u citoplazmi, okolna tečnost vrši fermentaciju."

#, fuzzy
msgid "WIKI_THYLAKOIDS_INTRO"
msgstr "Tilakoidi su grozdi proteina i fotosenzibilnih pigmenata. Pigmenti su u stanju da koriste energiju svetlosti za proizvodnju glukoze iz vode i gasovitog ugljen-dioksida u procesu nazvanom Fotosinteza. Ovi pigmenti su takođe ono što im daje prepoznatljivu boju. Stopa njihove proizvodnje glukoze skalira se sa koncentracijom ugljen-dioksida i intenzitetom svetlosti. Pošto su tilakoidi suspendovani direktno u citoplazmi, okolna tečnost vrši fermentaciju."

#, fuzzy
msgid "WIKI_THYLAKOIDS_MODIFICATIONS"
msgstr "Tilakoidi su grozdi proteina i fotosenzibilnih pigmenata. Pigmenti su u stanju da koriste energiju svetlosti za proizvodnju glukoze iz vode i gasovitog ugljen-dioksida u procesu nazvanom Fotosinteza. Ovi pigmenti su takođe ono što im daje prepoznatljivu boju. Stopa njihove proizvodnje glukoze skalira se sa koncentracijom ugljen-dioksida i intenzitetom svetlosti. Pošto su tilakoidi suspendovani direktno u citoplazmi, okolna tečnost vrši fermentaciju."

msgid "WIKI_THYLAKOIDS_PROCESSES"
msgstr ""

msgid "WIKI_THYLAKOIDS_REQUIREMENTS"
msgstr ""

#, fuzzy
msgid "WIKI_THYLAKOIDS_SCIENTIFIC_BACKGROUND"
msgstr "Tilakoidi su grozdi proteina i fotosenzibilnih pigmenata. Pigmenti su u stanju da koriste energiju svetlosti za proizvodnju glukoze iz vode i gasovitog ugljen-dioksida u procesu nazvanom Fotosinteza. Ovi pigmenti su takođe ono što im daje prepoznatljivu boju. Stopa njihove proizvodnje glukoze skalira se sa koncentracijom ugljen-dioksida i intenzitetom svetlosti. Pošto su tilakoidi suspendovani direktno u citoplazmi, okolna tečnost vrši fermentaciju."

#, fuzzy
msgid "WIKI_THYLAKOIDS_STRATEGY"
msgstr "Tilakoidi su grozdi proteina i fotosenzibilnih pigmenata. Pigmenti su u stanju da koriste energiju svetlosti za proizvodnju glukoze iz vode i gasovitog ugljen-dioksida u procesu nazvanom Fotosinteza. Ovi pigmenti su takođe ono što im daje prepoznatljivu boju. Stopa njihove proizvodnje glukoze skalira se sa koncentracijom ugljen-dioksida i intenzitetom svetlosti. Pošto su tilakoidi suspendovani direktno u citoplazmi, okolna tečnost vrši fermentaciju."

#, fuzzy
msgid "WIKI_THYLAKOIDS_UPGRADES"
msgstr "Tilakoidi su grozdi proteina i fotosenzibilnih pigmenata. Pigmenti su u stanju da koriste energiju svetlosti za proizvodnju glukoze iz vode i gasovitog ugljen-dioksida u procesu nazvanom Fotosinteza. Ovi pigmenti su takođe ono što im daje prepoznatljivu boju. Stopa njihove proizvodnje glukoze skalira se sa koncentracijom ugljen-dioksida i intenzitetom svetlosti. Pošto su tilakoidi suspendovani direktno u citoplazmi, okolna tečnost vrši fermentaciju."

#, fuzzy
msgid "WIKI_TOXIN_VACUOLE_EFFECTS"
msgstr "Otrovna vakuola je vakuola koja je modifikovana za specifičnu proizvodnju, skladištenje i izlučivanje oksitoksi toksina. Više otrovne vakuola povećaće brzinu oslobađanja toksina."

#, fuzzy
msgid "WIKI_TOXIN_VACUOLE_INTRO"
msgstr ""
"Otrovna\n"
"Vacuole"

#, fuzzy
msgid "WIKI_TOXIN_VACUOLE_MODIFICATIONS"
msgstr "Otrovna vakuola je vakuola koja je modifikovana za specifičnu proizvodnju, skladištenje i izlučivanje oksitoksi toksina. Više otrovne vakuola povećaće brzinu oslobađanja toksina."

#, fuzzy
msgid "WIKI_TOXIN_VACUOLE_PROCESSES"
msgstr "Otrovna vakuola je vakuola koja je modifikovana za specifičnu proizvodnju, skladištenje i izlučivanje oksitoksi toksina. Više otrovne vakuola povećaće brzinu oslobađanja toksina."

#, fuzzy
msgid "WIKI_TOXIN_VACUOLE_REQUIREMENTS"
msgstr "Otrovna vakuola je vakuola koja je modifikovana za specifičnu proizvodnju, skladištenje i izlučivanje oksitoksi toksina. Više otrovne vakuola povećaće brzinu oslobađanja toksina."

#, fuzzy
msgid "WIKI_TOXIN_VACUOLE_SCIENTIFIC_BACKGROUND"
msgstr "Otrovna vakuola je vakuola koja je modifikovana za specifičnu proizvodnju, skladištenje i izlučivanje oksitoksi toksina. Više otrovne vakuola povećaće brzinu oslobađanja toksina."

#, fuzzy
msgid "WIKI_TOXIN_VACUOLE_STRATEGY"
msgstr "Otrovna vakuola je vakuola koja je modifikovana za specifičnu proizvodnju, skladištenje i izlučivanje oksitoksi toksina. Više otrovne vakuola povećaće brzinu oslobađanja toksina."

#, fuzzy
msgid "WIKI_TOXIN_VACUOLE_UPGRADES"
msgstr "Otrovna vakuola je vakuola koja je modifikovana za specifičnu proizvodnju, skladištenje i izlučivanje oksitoksi toksina. Više otrovne vakuola povećaće brzinu oslobađanja toksina."

msgid "WIKI_VACUOLE_EFFECTS"
msgstr ""

#, fuzzy
msgid "WIKI_VACUOLE_INTRO"
msgstr "Otrovna vakuola je vakuola koja je modifikovana za specifičnu proizvodnju, skladištenje i izlučivanje oksitoksi toksina. Više otrovne vakuola povećaće brzinu oslobađanja toksina."

#, fuzzy
msgid "WIKI_VACUOLE_MODIFICATIONS"
msgstr "Otrovna vakuola je vakuola koja je modifikovana za specifičnu proizvodnju, skladištenje i izlučivanje oksitoksi toksina. Više otrovne vakuola povećaće brzinu oslobađanja toksina."

#, fuzzy
msgid "WIKI_VACUOLE_PROCESSES"
msgstr "Otrovna vakuola je vakuola koja je modifikovana za specifičnu proizvodnju, skladištenje i izlučivanje oksitoksi toksina. Više otrovne vakuola povećaće brzinu oslobađanja toksina."

msgid "WIKI_VACUOLE_REQUIREMENTS"
msgstr ""

msgid "WIKI_VACUOLE_SCIENTIFIC_BACKGROUND"
msgstr ""

msgid "WIKI_VACUOLE_STRATEGY"
msgstr ""

msgid "WIKI_VACUOLE_UPGRADES"
msgstr ""

#, fuzzy
msgid "WIKI_YES"
msgstr "Postavite organelu"

msgid "WILL_YOU_THRIVE"
msgstr "Hoćete li prosperirati?"

msgid "WIN_BOX_TITLE"
msgstr ""

msgid "WIN_TEXT"
msgstr ""

#, fuzzy
msgid "WORKSHOP_ITEM_CHANGE_NOTES"
msgstr "Hloroplast je dvostruka membranska struktura koja sadrži fotosenzibilne pigmente složene zajedno u opnene vrećice. To je prokariot koji je asimilirao za upotrebu od svog eukariotskog domaćina. Pigmenti u hloroplastu su sposobni da koriste energiju svetlosti za proizvodnju glukoze iz vode i gasovitog ugljen-dioksida u procesu nazvanom Fotosinteza. Ovi pigmenti su takođe ono što mu daje prepoznatljivu boju. Stopa njegove proizvodnje glukoze skalira se sa koncentracijom ugljen-dioksida i intenzitetom svetlosti."

#, fuzzy
msgid "WORKSHOP_ITEM_CHANGE_NOTES_TOOLTIP"
msgstr "Hloroplast je dvostruka membranska struktura koja sadrži fotosenzibilne pigmente složene zajedno u opnene vrećice. To je prokariot koji je asimilirao za upotrebu od svog eukariotskog domaćina. Pigmenti u hloroplastu su sposobni da koriste energiju svetlosti za proizvodnju glukoze iz vode i gasovitog ugljen-dioksida u procesu nazvanom Fotosinteza. Ovi pigmenti su takođe ono što mu daje prepoznatljivu boju. Stopa njegove proizvodnje glukoze skalira se sa koncentracijom ugljen-dioksida i intenzitetom svetlosti."

#, fuzzy
msgid "WORKSHOP_ITEM_DESCRIPTION"
msgstr "Hloroplast je dvostruka membranska struktura koja sadrži fotosenzibilne pigmente složene zajedno u opnene vrećice. To je prokariot koji je asimilirao za upotrebu od svog eukariotskog domaćina. Pigmenti u hloroplastu su sposobni da koriste energiju svetlosti za proizvodnju glukoze iz vode i gasovitog ugljen-dioksida u procesu nazvanom Fotosinteza. Ovi pigmenti su takođe ono što mu daje prepoznatljivu boju. Stopa njegove proizvodnje glukoze skalira se sa koncentracijom ugljen-dioksida i intenzitetom svetlosti."

msgid "WORKSHOP_ITEM_PREVIEW"
msgstr ""

msgid "WORKSHOP_ITEM_TAGS"
msgstr ""

msgid "WORKSHOP_ITEM_TITLE"
msgstr ""

msgid "WORKSHOP_ITEM_UPLOAD_SUCCEEDED"
msgstr ""

msgid "WORKSHOP_ITEM_UPLOAD_SUCCEEDED_TOS_REQUIRED"
msgstr ""

msgid "WORKSHOP_TERMS_OF_SERVICE_NOTICE"
msgstr ""

msgid "WORKSHOP_VISIBILITY_TOOLTIP"
msgstr ""

msgid "WORLD"
msgstr ""

msgid "WORLD_EXPORT_SUCCESS_MESSAGE"
msgstr ""

#, fuzzy
msgid "WORLD_GENERAL_STATISTICS"
msgstr "Statistika Organizma"

msgid "WORLD_MISC_DETAILS_STRING"
msgstr ""

#, fuzzy
msgid "WORLD_RELATIVE_MOVEMENT"
msgstr "za povećanje kretanja"

#, fuzzy
msgid "WORST_PATCH_COLON"
msgstr "Vrste:"

msgid "XBOX360"
msgstr ""

msgid "XBOX_ONE"
msgstr ""

msgid "XBOX_SERIES"
msgstr ""

msgid "YEARS"
msgstr ""

#, fuzzy
msgid "YET_TO_BE_IMPLEMENTED_NOTICE"
msgstr "Da se implementira."

#, fuzzy
msgid "YOUTUBE_TOOLTIP"
msgstr "Nastaviti"

msgid "YOU_CAN_MAKE_PULL_REQUEST"
msgstr ""

msgid "YOU_CAN_SUPPORT_THRIVE_ON_PATREON"
msgstr ""

msgid "ZOOM_IN"
msgstr "Zumirati"

msgid "ZOOM_OUT"
msgstr "Odzumirati"

#, fuzzy
#~ msgid "HELP_TIPS_TITLE"
#~ msgstr "Dodajte novo vezivanje tastera"

#~ msgid "EASTEREGG_MESSAGE_19"
#~ msgstr "Zabavna činjenica, Didinijum je cilijar koji lovi Paramecijum."

#~ msgid "LOADING_TIP"
#~ msgstr "Pritisnite dugme poništi u uređivaču da biste ispravili grešku"

#~ msgid "MICROBE_EDITOR_HELP_MESSAGE_1"
#~ msgstr ""
#~ "Prokariotske strukture\n"
#~ "\n"
#~ "Metabolosomi: Stvara ATP iz glukoze\n"
#~ "\n"
#~ "Hemosintizujući proteini: proizvodi polovinu glukoze iz vodonik-sulfida kao hemoplast, ali takođe vrši glikolizu, zauzima 1 heks\n"
#~ "\n"
#~ "Tilakoidi: Proizvodi 1/3 količine glukoze kao normalni hloroplast, ali takođe vrši glikolizu i zauzima 1 heks\n"
#~ "\n"
#~ "Rusticijanin: Pretvara gvožđe u ATP\n"
#~ "\n"
#~ "Nitrogenaza: Anaerobno pretvara atmosferski azot i ATP u amonijak\n"
#~ "\n"
#~ "Citoplazma: Ima prostor za skladištenje i vrši glikolizu (proizvodi male količine ATP)"

#~ msgid "MICROBE_EDITOR_HELP_MESSAGE_2"
#~ msgstr ""
#~ "Spoljne organele\n"
#~ "\n"
#~ "Bič: brže pokreće ćeliju konzumiranjem ATP-a\n"
#~ "\n"
#~ "Grabežljiva Kosa: Može se koristiti za ubadanje drugih ćelija"

#~ msgid "MICROBE_EDITOR_HELP_MESSAGE_3"
#~ msgstr ""
#~ "Membrane vezane organele\n"
#~ "\n"
#~ "Nukleus: Zauzima 11 hekse i omogućava razvoj membrana vezanih organela. Takođe udvostručuje veličinu vaše ćelije. (Može se razviti samo jednom)\n"
#~ "\n"
#~ "Mitohondrion: Stvara ATP iz glukoze i atmosferskog O2. Mnogo efikasnije od citoplazme\n"
#~ "\n"
#~ "Hloroplast: Stvara glukozu od sunčeve svetlosti i atmosferskog CO2\n"
#~ "\n"
#~ "Hemoplast: Stvara glukozu od vodonik-sulfida\n"
#~ "\n"
#~ "Plastid za fiksiranje azota: Stvara amonijak od ATP i atmosferskog azota i kiseonika\n"
#~ "\n"
#~ "Vacuole: Čuva 15 prikupljenih jedinjenja\n"
#~ "\n"
#~ "Otrovna Vacuole: Proizvode toksine (nazvane OksiToksi NT)"

#~ msgid "MICROBE_EDITOR_HELP_MESSAGE_4"
#~ msgstr "Svaka generacija imaš 100 mutaciski poeni (MP), a svaka promena (ili mutacija) koštaće određenu količinu tog MP. Dodavanje i uklanjanje organela košta MP, međutim uklanjanje organela koje su postavljene u trenutnoj sesiji mutacije refundira MP za tu organelu. Organelu možete ukloniti desnim klikom na nju. Organele možete rotirati A i D."

#~ msgid "MICROBE_EDITOR_HELP_MESSAGE_5"
#~ msgstr "Svaki put kada se razmnožavate, ući ćete u uređivač mikroba, gde možete da izmenite vrstu (dodavanjem, premeštanjem ili uklanjanjem organela) da biste povećali uspeh svoje vrste. Svaka poseta uredniku na sceni mikroba predstavlja 100 miliona godina evolucije."

#, fuzzy
#~ msgid "MICROBE_EDITOR_HELP_MESSAGE_6"
#~ msgstr ""
#~ "Prokariotske strukture\n"
#~ "\n"
#~ "Metabolosomi: Stvara ATP iz glukoze\n"
#~ "\n"
#~ "Hemosintizujući proteini: proizvodi polovinu glukoze iz vodonik-sulfida kao hemoplast, ali takođe vrši glikolizu, zauzima 1 heks\n"
#~ "\n"
#~ "Tilakoidi: Proizvodi 1/3 količine glukoze kao normalni hloroplast, ali takođe vrši glikolizu i zauzima 1 heks\n"
#~ "\n"
#~ "Rusticijanin: Pretvara gvožđe u ATP\n"
#~ "\n"
#~ "Nitrogenaza: Anaerobno pretvara atmosferski azot i ATP u amonijak\n"
#~ "\n"
#~ "Citoplazma: Ima prostor za skladištenje i vrši glikolizu (proizvodi male količine ATP)"

#~ msgid "MICROBE_STAGE_HELP_MESSAGE_1"
#~ msgstr "W, A, S, D i miš za kretanje. E da pucate OksiToksi NT ako imate otrovna vacuole. G za prebacivanje režima gutanja."

#~ msgid "MICROBE_STAGE_HELP_MESSAGE_10"
#~ msgstr "Da biste se reprodukovali, potrebno je da podelite svaki od svojih organela na dva dela. Organeli trebaju amonijak i fosfat da se podele na pola."

#~ msgid "MICROBE_STAGE_HELP_MESSAGE_11"
#~ msgstr "Ali ako preživite dvadeset generacija sa populaciija od , smatra se da ste pobedili u trenutnoj igri, nakon pobede dobijate iskačući prozor i možete da nastavite da igrate kako želite."

#~ msgid "MICROBE_STAGE_HELP_MESSAGE_12"
#~ msgstr "Budite oprezni jer se vaši konkurenti razvijaju zajedno sa vama. Svaki put kada uđete u urednik, oni takođe evoluiraju."

#, fuzzy
#~ msgid "MICROBE_STAGE_HELP_MESSAGE_13"
#~ msgstr "W, A, S, D i miš za kretanje. E da pucate OksiToksi NT ako imate otrovna vacuole. G za prebacivanje režima gutanja."

#, fuzzy
#~ msgid "MICROBE_STAGE_HELP_MESSAGE_15"
#~ msgstr "W, A, S, D i miš za kretanje. E da pucate OksiToksi NT ako imate otrovna vacuole. G za prebacivanje režima gutanja."

#, fuzzy
#~ msgid "MICROBE_STAGE_HELP_MESSAGE_16"
#~ msgstr "W, A, S, D i miš za kretanje. E da pucate OksiToksi NT ako imate otrovna vacuole. G za prebacivanje režima gutanja."

#~ msgid "MICROBE_STAGE_HELP_MESSAGE_2"
#~ msgstr "Vaša ćelija koristi ATP kao izvor energije, ako se potroši, umrećete."

#~ msgid "MICROBE_STAGE_HELP_MESSAGE_3"
#~ msgstr "Da biste otključali uređivač i reprodukovali ćeliju, potrebno je da sakupite amonijak (narandžasti oblak) i fosfat (ljubičasti oblak)."

#~ msgid "MICROBE_STAGE_HELP_MESSAGE_4"
#~ msgstr "Takođe možete da obuzmete ćelije i bakterije i komade gvožđa i delove ćelija koji su manji od vas kada pritisneš G. To će koštati dodatni ATP i usporiće vas. Ne zaboravite da pritisneš G drugi put da biste prestali da proždirete."

#~ msgid "MICROBE_STAGE_HELP_MESSAGE_5"
#~ msgstr "Osmoregulacija košta ATP, što znači da što je veća vaša ćelija, to vam je potrebno više mitohondrije ili metabolosomi ili rusticijanine (ili citoplazme, koja vrši glikolizu) da biste izbegli gubitak ATP-a kada mirujete."

#~ msgid "MICROBE_STAGE_HELP_MESSAGE_6"
#~ msgstr "U uređivaču ima mnogo organela da biste mogli da se razvijate, omogućavajući širok spektar različitih stilova igranja."

#~ msgid "MICROBE_STAGE_HELP_MESSAGE_7"
#~ msgstr "Za sada, ako vam populacija padne na nulu, vi ste izumrli."

#~ msgid "MICROBE_STAGE_HELP_MESSAGE_8"
#~ msgstr ""
#~ "Razni oblak jedinjenja su:\n"
#~ "\n"
#~ "Bela - glukoza\n"
#~ "Žuta - vodonik-sulfid\n"
#~ "Narandža - amonijak\n"
#~ "Ljubičasta - fosfat\n"
#~ "Rust Brovn - gvožđe\n"
#~ "\n"
#~ "Glukoza stvara ATP"

#~ msgid "MICROBE_STAGE_HELP_MESSAGE_9"
#~ msgstr "Vodonik-sulfid se može pretvoriti u glukozu pomoću hemoplasta i hemosintetizujućih proteina. Gvožđe se može pretvoriti putem rusticianina u ATP."

#~ msgid "EASTEREGG_MESSAGE_20"
#~ msgstr "Zabavna činjenica je da ameba lovi i hvata plen „nogama“ napravljenim od citoplazme nazvanih pseudopodi, želimo da konačno imamo one u Thrive-u."

#~ msgid "EASTEREGG_MESSAGE_21"
#~ msgstr "Evo saveta, Pazite na veće ćelije i velike bakterije, nije zabavno da budeš probavljajen i oni će vas pojesti."

#~ msgid "EASTEREGG_MESSAGE_22"
#~ msgstr "Vođa zvučnog tima Thrive-a napravio je mnogo pesama koje još nisu dodate u igru. Možete ih čuti ili gledati kako on komponuje na svom YouTube kanalu Oliver Lugg."

#~ msgid "EASTEREGG_MESSAGE_23"
#~ msgstr "Evo saveta, ako je vaša ćelija 150 hekse, možete progutati velike gvozdene komade."

#~ msgid "EASTEREGG_MESSAGE_24"
#~ msgstr "Thrive je zamišljen kao simulacija vanzemaljske planete, stoga ima smisla da će većina stvorenja koja nađete biti povezana sa jednom ili dve druge vrste usled evolucije koja se dešava oko vas, pogledajte da li ih možete prepoznati!"

#~ msgid "EASTEREGG_MESSAGE_25"
#~ msgstr "Zabavna činjenica, Thrive tim svako malo pravi podkastove, trebalo bi da ih pogledate!"

#~ msgid "EASTEREGG_MESSAGE_26"
#~ msgstr "Zabavna činjenica, Thrive je napravljen sa Godot, što je otvorenog koda!"

#~ msgid "EASTEREGG_MESSAGE_27"
#~ msgstr "Zabavna činjenica, Jedan od prvih prototipova za igranje napravio je naš sjajni programer, UntrustedLife!"

#, fuzzy
#~ msgid "MICROBE_EDITOR_HELP_MESSAGE_14"
#~ msgstr ""
#~ "Prokariotske strukture\n"
#~ "\n"
#~ "Metabolosomi: Stvara ATP iz glukoze\n"
#~ "\n"
#~ "Hemosintizujući proteini: proizvodi polovinu glukoze iz vodonik-sulfida kao hemoplast, ali takođe vrši glikolizu, zauzima 1 heks\n"
#~ "\n"
#~ "Tilakoidi: Proizvodi 1/3 količine glukoze kao normalni hloroplast, ali takođe vrši glikolizu i zauzima 1 heks\n"
#~ "\n"
#~ "Rusticijanin: Pretvara gvožđe u ATP\n"
#~ "\n"
#~ "Nitrogenaza: Anaerobno pretvara atmosferski azot i ATP u amonijak\n"
#~ "\n"
#~ "Citoplazma: Ima prostor za skladištenje i vrši glikolizu (proizvodi male količine ATP)"

#, fuzzy
#~ msgid "WIKI_MACROSCOPIC_STAGE"
#~ msgstr "Zona: {0}"

#, fuzzy
#~ msgid "EARLY_MULTICELLULAR"
#~ msgstr "Postavite organelu"

#, fuzzy
#~ msgid "LOADING_EARLY_MULTICELLULAR_EDITOR"
#~ msgstr "Učitavanje Uređivača Mikroba"

#, fuzzy
#~ msgid "ERUPTION_IN"
#~ msgstr "Proizvodi"

#, fuzzy
#~ msgid "EVENT_TOOLTIP_ERUPTION"
#~ msgstr "Podvodna Pećina"

#, fuzzy
#~ msgid "OXYTOXISOME_DESC"
#~ msgstr "Modifikovani metabolosom odgovoran za proizvodnju primitivnog oblika toksičnog agensa OksiToksi NT."

#~ msgid "THYLAKOID"
#~ msgstr "Thilakoid"

#, fuzzy
#~ msgid "WIKI_CYTOPLASM_GLYCOLYSIS"
#~ msgstr "Glikoliza citoplazme"

#, fuzzy
#~ msgid "WIKI_AEROBIC_NITROGEN_FIXATION"
#~ msgstr "Anaerobna Fiksacija Azota"

#, fuzzy
#~ msgid "WIKI_AWAKENING_STAGE"
#~ msgstr ""
#~ "Postoji sukob sa {0}.\n"
#~ "Da li želite da uklonite unos iz {1}?"

#, fuzzy
#~ msgid "WIKI_AWARE_STAGE"
#~ msgstr "Zona: {0}"

#, fuzzy
#~ msgid "WIKI_CHEMOSYNTHESIS"
#~ msgstr "Hemosinteza"

#, fuzzy
#~ msgid "WIKI_GLYCOLYSIS"
#~ msgstr "Glikoliza"

#, fuzzy
#~ msgid "WIKI_INDUSTRIAL_STAGE"
#~ msgstr ""
#~ "Postoji sukob sa {0}.\n"
#~ "Da li želite da uklonite unos iz {1}?"

#, fuzzy
#~ msgid "WIKI_IRON_CHEMOLITHOAUTOTROPHY"
#~ msgstr "Hemolitoautotrofija gvožđa"

#, fuzzy
#~ msgid "WIKI_LIPASE"
#~ msgstr "Lepljiva unutrašnjost ćelije. Citoplazma je osnovna smeša jona, proteina i drugih supstanci rastvorenih u vodi koja ispunjava unutrašnjost ćelije. Jedna od funkcija koju obavlja je fermentacija, pretvaranje glukoze u ATP energiju. Da bi ćelije kojima nedostaju organeli imali napredniji metabolizam, na to se oslanjaju u energiji. Takođe se koristi za skladištenje molekula u ćeliji i za povećanje veličine ćelije."

#, fuzzy
#~ msgid "WIKI_MICROBE_EDITOR"
#~ msgstr "Učitavanje Uređivača Mikroba"

#, fuzzy
#~ msgid "WIKI_MUCILAGE_SYNTHESIS"
#~ msgstr "Hemosinteza"

#, fuzzy
#~ msgid "WIKI_MULTICELLULAR_STAGE"
#~ msgstr "Postavite organelu"

#, fuzzy
#~ msgid "WIKI_NONE"
#~ msgstr "Rusticijanin je protein koji može da koristi gasoviti ugljen-dioksid i kiseonik za oksidaciju gvožđa iz jednog hemijskog stanja u drugo. Ovaj proces, nazvan Respiracija gvožđa, oslobađa energiju koju ćelija tada može da sakupi."

#, fuzzy
#~ msgid "WIKI_OXYTOXY_SYNTHESIS"
#~ msgstr "Sinteza OksiToksi"

#, fuzzy
#~ msgid "WIKI_PHOTOSYNTHESIS"
#~ msgstr "Fotosinteza"

#, fuzzy
#~ msgid "WIKI_RUSTICYANIN"
#~ msgstr "Rusticijanin"

#, fuzzy
#~ msgid "WIKI_SOCIETY_STAGE"
#~ msgstr "Zona: {0}"

#, fuzzy
#~ msgid "WIKI_SPACE_STAGE"
#~ msgstr "Zona: {0}"

#, fuzzy
#~ msgid "WIKI_THERMOSYNTHESIS"
#~ msgstr "Hemosinteza"

#, fuzzy
#~ msgid "NO"
#~ msgstr "Poništi"

#, fuzzy
#~ msgid "YES"
#~ msgstr "Kiseonik"

#, fuzzy
#~ msgid "STAGES_BUTTON"
#~ msgstr "populacija:"

#, fuzzy
#~ msgid "MAXIMUM_SPECIES_IN_PATCH"
#~ msgstr "POPULACIJA:"

#, fuzzy
#~ msgid "NOT_FOUND_CHUNK"
#~ msgstr "Veliki komad gvožđa"

#, fuzzy
#~ msgid "DIRECTIONL"
#~ msgstr "Rezolucija:"

#, fuzzy
#~ msgid "DIRECTIONR"
#~ msgstr "Rezolucija:"

#, fuzzy
#~ msgid "TREBLEDOWN"
#~ msgstr "Pomerite nadole"

#, fuzzy
#~ msgid "UNKNOWN_ON_WINDOWS"
#~ msgstr "Nepoznati miš"

#, fuzzy
#~ msgid "TARGET_TIME"
#~ msgstr "Zdrav.:"

#, fuzzy
#~ msgid "ENABLED"
#~ msgstr "Omogućite uređivač"

#, fuzzy
#~ msgid "PATCH_MAP_TYPE"
#~ msgstr "Karta Zone"

#, fuzzy
#~ msgid "LOOKING_AT"
#~ msgstr "Pritisnite dugme poništi u uređivaču da biste ispravili grešku"

#, fuzzy
#~ msgid "SPECIES_N_TIMES"
#~ msgstr "Vrste:"

#, fuzzy
#~ msgid "CONFIRM_NORMAL"
#~ msgstr "POTVRDI"

#~ msgid "STUFF_AT"
#~ msgstr "Stvari u {0:F1}, {1:F1}:"

#, fuzzy
#~ msgid "SPECIES_DETAILS"
#~ msgstr "Vrste:"

#, fuzzy
#~ msgid "CURRENT_GENERATION_COLON"
#~ msgstr "Generacija:"

#, fuzzy
#~ msgid "STATISTICS_BUTTON_TOOLTIP"
#~ msgstr "Dodajte novo vezivanje tastera"

#, fuzzy
#~ msgid "AUTO_GPU_NAME"
#~ msgstr "Korisničko ime:"

#, fuzzy
#~ msgid "NOT_RUNNING_DOT"
#~ msgstr "Ne radi."

#~ msgid "PATCH_PANGONIAN_VENTS"
#~ msgstr "Pangonski Otvori"

#~ msgid "PATCH_PANGONIAN_MESOPELAGIC"
#~ msgstr "Pangonski Mezopelagijski"

#~ msgid "PATCH_PANGONIAN_EPIPELAGIC"
#~ msgstr "Pangonski Epipelagijski"

#~ msgid "PATHCH_PANGONIAN_ABYSSOPELAGIC"
#~ msgstr "Pangonski Abisopelagijski"

#~ msgid "PATCH_PANGONIAN_COAST"
#~ msgstr "Pangonska Obala"

#~ msgid "PATCH_PANGONIAN_ESTUARY"
#~ msgstr "Pangonsko Ušće"

#~ msgid "PATCH_CAVE"
#~ msgstr "Pećina"

#~ msgid "PATCH_ICE_SHELF"
#~ msgstr "Ledena Polica"

#~ msgid "PATCH_PANGONIAN_SEAFLOOR"
#~ msgstr "Dno Pangonskog Mora"

#~ msgid "PREVIOUS"
#~ msgstr "prethodna:"

#~ msgid "RUN_RESULT_POP_IN_PATCHES"
#~ msgstr "populacija u zonama:"

#, fuzzy
#~ msgid "TOTAL_EXTINCTION"
#~ msgstr "Broj populacije od {0} promenio se za {1} zbog: {2}"

#, fuzzy
#~ msgid "LOCAL_EXTINCTION"
#~ msgstr "igrač je umro"

#, fuzzy
#~ msgid "MARINE_SNOW_FOOD_SOURCE"
#~ msgstr "Morski sneg"

#~ msgid "Cancel"
#~ msgstr "Otkazati"

#~ msgid "REMOVE_ORGANELLE"
#~ msgstr "Maknite organelu"

#, fuzzy
#~ msgid "TRY_NEW_GAME"
#~ msgstr "Nova igra"

#, fuzzy
#~ msgid "COLOR"
#~ msgstr "Boja"

#~ msgid "TURNS"
#~ msgstr "Pretvara"

#~ msgid "INTO"
#~ msgstr "u"

#~ msgid "OXYTOXY"
#~ msgstr "OksiToksi"

#~ msgid "DOT_CAN_RELEASE"
#~ msgstr ". Može osloboditi"

#~ msgid "TOXINS_BY_PRESSING_E"
#~ msgstr "toksine pritiskom na E. Stopa skalira se sa"

#~ msgid "CONCENTRATION_OF"
#~ msgstr "концентрацијом"

#~ msgid "USES"
#~ msgstr "Koristi"

#~ msgid "DOT_RATE"
#~ msgstr ". Stopa"

#~ msgid "SCALES_WITH_CONCENTRATION_OF"
#~ msgstr "skalira se sa koncentracijom"

#~ msgid "PRODUCES"
#~ msgstr "Proizvodi"

#~ msgid "DOT_RATE_SCALES_WITH"
#~ msgstr ". Stopa skalira se sa"

#~ msgid "AND"
#~ msgstr "i"

#~ msgid "INTENSITY_OF"
#~ msgstr "intenzitet"

#~ msgid "DOT_RATE_SCALES"
#~ msgstr ". Stopa skalira se"

#~ msgid "OXYGEN_DOT"
#~ msgstr "Kiseonik."

#~ msgid "DOT_RATE_SCALES_WITH_CONCENTRATION_OF"
#~ msgstr ". Stopa skalira se sa koncentracijom"

#~ msgid "ALSO_TURNS"
#~ msgstr "Takođe pretvara"

#~ msgid "INREASE_STORAGE_SPACE"
#~ msgstr "Povećava prostor za skladištenje ćelije."

#~ msgid "DOT_CAN"
#~ msgstr ". Može"

#~ msgid "RELEASE_TOXINS_BY_PRESSING"
#~ msgstr "osloboditi toksine pritiskom na"

#~ msgid "E_DOT"
#~ msgstr "E."

#~ msgid "BIOLUMESCENT_VACUOLE"
#~ msgstr ""
#~ "Биолуминисцентно\n"
#~ "Вацуоле"

#, fuzzy
#~ msgid "END"
#~ msgstr "i"

#, fuzzy
#~ msgid "LEFT"
#~ msgstr "Pomerite se levo"

#, fuzzy
#~ msgid "RIGHT"
#~ msgstr "Svetlost"

#, fuzzy
#~ msgid "FORWARD"
#~ msgstr "Kreni napred"

#, fuzzy
#~ msgid "PARENLEFT"
#~ msgstr "Rotirajte levo"

#, fuzzy
#~ msgid "PARENRIGHT"
#~ msgstr "Rotirajte desno"

#, fuzzy
#~ msgid "COLON"
#~ msgstr "Zdrav.:"

#, fuzzy
#~ msgid "SEMICOLON"
#~ msgstr "Veličina:"

#, fuzzy
#~ msgid "AT"
#~ msgstr "ATP"

#, fuzzy
#~ msgid "BRACKETRIGHT"
#~ msgstr "Rotirajte desno"

#, fuzzy
#~ msgid "QUOTELEFT"
#~ msgstr "Rotirajte levo"

#, fuzzy
#~ msgid "BRACELEFT"
#~ msgstr "Rotirajte levo"

#, fuzzy
#~ msgid "BRACERIGHT"
#~ msgstr "Rotirajte desno"

#, fuzzy
#~ msgid "EXCLAMDOWN"
#~ msgstr "Pomerite nadole"

#, fuzzy
#~ msgid "COPYRIGHT"
#~ msgstr "Pomerite se desno"

#, fuzzy
#~ msgid "MU"
#~ msgstr "Priguši zvuk"

#, fuzzy
#~ msgid "AE"
#~ msgstr "Sačuvati"

#, fuzzy
#~ msgid "ETH"
#~ msgstr "Zdravlje"

#, fuzzy
#~ msgid "BACKTAB"
#~ msgstr "Nazad"<|MERGE_RESOLUTION|>--- conflicted
+++ resolved
@@ -7,11 +7,7 @@
 msgstr ""
 "Project-Id-Version: PROJECT VERSION\n"
 "Report-Msgid-Bugs-To: EMAIL@ADDRESS\n"
-<<<<<<< HEAD
-"POT-Creation-Date: 2025-01-20 20:15+0000\n"
-=======
-"POT-Creation-Date: 2025-01-21 15:59+0200\n"
->>>>>>> e2d4d25b
+"POT-Creation-Date: 2025-01-22 09:54+0200\n"
 "PO-Revision-Date: 2024-10-17 07:24+0000\n"
 "Last-Translator: Anonymous <noreply@weblate.org>\n"
 "Language-Team: Serbian (Latin script) <https://translate.revolutionarygamesstudio.com/projects/thrive/thrive-game/sr_Latn/>\n"
@@ -3415,105 +3411,100 @@
 msgstr "Pritisnite dugme poništi u uređivaču da biste ispravili grešku"
 
 #, fuzzy
-<<<<<<< HEAD
 msgid "MICROBE_LOADING_TIP_10"
 msgstr "Pritisnite dugme poništi u uređivaču da biste ispravili grešku"
-=======
+
+#, fuzzy
+msgid "MICROBE_LOADING_TIP_11"
+msgstr "Pritisnite dugme poništi u uređivaču da biste ispravili grešku"
+
+#, fuzzy
+msgid "MICROBE_LOADING_TIP_12"
+msgstr "Pritisnite dugme poništi u uređivaču da biste ispravili grešku"
+
+#, fuzzy
+msgid "MICROBE_LOADING_TIP_13"
+msgstr "Pritisnite dugme poništi u uređivaču da biste ispravili grešku"
+
+#, fuzzy
+msgid "MICROBE_LOADING_TIP_14"
+msgstr "Pritisnite dugme poništi u uređivaču da biste ispravili grešku"
+
+#, fuzzy
+msgid "MICROBE_LOADING_TIP_15"
+msgstr "Pritisnite dugme poništi u uređivaču da biste ispravili grešku"
+
+#, fuzzy
+msgid "MICROBE_LOADING_TIP_16"
+msgstr "Pritisnite dugme poništi u uređivaču da biste ispravili grešku"
+
+#, fuzzy
+msgid "MICROBE_LOADING_TIP_17"
+msgstr "Pritisnite dugme poništi u uređivaču da biste ispravili grešku"
+
+#, fuzzy
+msgid "MICROBE_LOADING_TIP_18"
+msgstr "Pritisnite dugme poništi u uređivaču da biste ispravili grešku"
+
+#, fuzzy
+msgid "MICROBE_LOADING_TIP_19"
+msgstr "Pritisnite dugme poništi u uređivaču da biste ispravili grešku"
+
+#, fuzzy
+msgid "MICROBE_LOADING_TIP_2"
+msgstr "Pritisnite dugme poništi u uređivaču da biste ispravili grešku"
+
+#, fuzzy
+msgid "MICROBE_LOADING_TIP_20"
+msgstr "Pritisnite dugme poništi u uređivaču da biste ispravili grešku"
+
+#, fuzzy
+msgid "MICROBE_LOADING_TIP_21"
+msgstr "Pritisnite dugme poništi u uređivaču da biste ispravili grešku"
+
+#, fuzzy
+msgid "MICROBE_LOADING_TIP_22"
+msgstr "Pritisnite dugme poništi u uređivaču da biste ispravili grešku"
+
+#, fuzzy
+msgid "MICROBE_LOADING_TIP_3"
+msgstr "Pritisnite dugme poništi u uređivaču da biste ispravili grešku"
+
+#, fuzzy
+msgid "MICROBE_LOADING_TIP_4"
+msgstr "Pritisnite dugme poništi u uređivaču da biste ispravili grešku"
+
+#, fuzzy
+msgid "MICROBE_LOADING_TIP_5"
+msgstr "Pritisnite dugme poništi u uređivaču da biste ispravili grešku"
+
+#, fuzzy
+msgid "MICROBE_LOADING_TIP_6"
+msgstr "Pritisnite dugme poništi u uređivaču da biste ispravili grešku"
+
+#, fuzzy
+msgid "MICROBE_LOADING_TIP_7"
+msgstr "Pritisnite dugme poništi u uređivaču da biste ispravili grešku"
+
+#, fuzzy
+msgid "MICROBE_LOADING_TIP_8"
+msgstr "Pritisnite dugme poništi u uređivaču da biste ispravili grešku"
+
+#, fuzzy
+msgid "MICROBE_LOADING_TIP_9"
+msgstr "Pritisnite dugme poništi u uređivaču da biste ispravili grešku"
+
+#, fuzzy
+msgid "MICROBE_ORGANELLE_STATISTICS"
+msgstr "Statistika Organizma"
+
+#, fuzzy
 msgid "MICROBE_ORGANELLE_UPGRADES_STATISTICS"
 msgstr "Statistika Organizma"
 
 #, fuzzy
 msgid "MICROBE_SPECIES_DETAIL_TEXT"
 msgstr "Učitavanje Uređivača Mikroba"
->>>>>>> e2d4d25b
-
-#, fuzzy
-msgid "MICROBE_LOADING_TIP_11"
-msgstr "Pritisnite dugme poništi u uređivaču da biste ispravili grešku"
-
-#, fuzzy
-msgid "MICROBE_LOADING_TIP_12"
-msgstr "Pritisnite dugme poništi u uređivaču da biste ispravili grešku"
-
-#, fuzzy
-msgid "MICROBE_LOADING_TIP_13"
-msgstr "Pritisnite dugme poništi u uređivaču da biste ispravili grešku"
-
-#, fuzzy
-msgid "MICROBE_LOADING_TIP_14"
-msgstr "Pritisnite dugme poništi u uređivaču da biste ispravili grešku"
-
-#, fuzzy
-msgid "MICROBE_LOADING_TIP_15"
-msgstr "Pritisnite dugme poništi u uređivaču da biste ispravili grešku"
-
-#, fuzzy
-msgid "MICROBE_LOADING_TIP_16"
-msgstr "Pritisnite dugme poništi u uređivaču da biste ispravili grešku"
-
-#, fuzzy
-msgid "MICROBE_LOADING_TIP_17"
-msgstr "Pritisnite dugme poništi u uređivaču da biste ispravili grešku"
-
-#, fuzzy
-msgid "MICROBE_LOADING_TIP_18"
-msgstr "Pritisnite dugme poništi u uređivaču da biste ispravili grešku"
-
-#, fuzzy
-msgid "MICROBE_LOADING_TIP_19"
-msgstr "Pritisnite dugme poništi u uređivaču da biste ispravili grešku"
-
-#, fuzzy
-msgid "MICROBE_LOADING_TIP_2"
-msgstr "Pritisnite dugme poništi u uređivaču da biste ispravili grešku"
-
-#, fuzzy
-msgid "MICROBE_LOADING_TIP_20"
-msgstr "Pritisnite dugme poništi u uređivaču da biste ispravili grešku"
-
-#, fuzzy
-msgid "MICROBE_LOADING_TIP_21"
-msgstr "Pritisnite dugme poništi u uređivaču da biste ispravili grešku"
-
-#, fuzzy
-msgid "MICROBE_LOADING_TIP_22"
-msgstr "Pritisnite dugme poništi u uređivaču da biste ispravili grešku"
-
-#, fuzzy
-msgid "MICROBE_LOADING_TIP_3"
-msgstr "Pritisnite dugme poništi u uređivaču da biste ispravili grešku"
-
-#, fuzzy
-msgid "MICROBE_LOADING_TIP_4"
-msgstr "Pritisnite dugme poništi u uređivaču da biste ispravili grešku"
-
-#, fuzzy
-msgid "MICROBE_LOADING_TIP_5"
-msgstr "Pritisnite dugme poništi u uređivaču da biste ispravili grešku"
-
-#, fuzzy
-msgid "MICROBE_LOADING_TIP_6"
-msgstr "Pritisnite dugme poništi u uređivaču da biste ispravili grešku"
-
-#, fuzzy
-msgid "MICROBE_LOADING_TIP_7"
-msgstr "Pritisnite dugme poništi u uređivaču da biste ispravili grešku"
-
-#, fuzzy
-msgid "MICROBE_LOADING_TIP_8"
-msgstr "Pritisnite dugme poništi u uređivaču da biste ispravili grešku"
-
-#, fuzzy
-msgid "MICROBE_LOADING_TIP_9"
-msgstr "Pritisnite dugme poništi u uređivaču da biste ispravili grešku"
-
-#, fuzzy
-msgid "MICROBE_ORGANELLE_STATISTICS"
-msgstr "Statistika Organizma"
-
-#, fuzzy
-msgid "MICROBE_SPECIES_DETAIL_TEXT"
-msgstr "Učitavanje Uređivača Mikroba"
 
 #, fuzzy
 msgid "MICROBE_STAGE"
@@ -3886,7 +3877,7 @@
 
 #, fuzzy
 msgid "MULTICELLULAR_LOADING_TIP_1"
-msgstr "Pritisnite dugme poništi u uređivaču da biste ispravili grešku"
+msgstr "Učitavanje Uređivača Mikroba"
 
 #, fuzzy
 msgid "MULTICELLULAR_STAGE"
@@ -7053,7 +7044,7 @@
 
 #, fuzzy
 msgid "WIKI_HELPANDTIPS_INTRO"
-msgstr "Lepljiva unutrašnjost ćelije. Citoplazma je osnovna smeša jona, proteina i drugih supstanci rastvorenih u vodi koja ispunjava unutrašnjost ćelije. Jedna od funkcija koju obavlja je fermentacija, pretvaranje glukoze u ATP energiju. Da bi ćelije kojima nedostaju organeli imali napredniji metabolizam, na to se oslanjaju u energiji. Takođe se koristi za skladištenje molekula u ćeliji i za povećanje veličine ćelije."
+msgstr "Tilakoidi su grozdi proteina i fotosenzibilnih pigmenata. Pigmenti su u stanju da koriste energiju svetlosti za proizvodnju glukoze iz vode i gasovitog ugljen-dioksida u procesu nazvanom Fotosinteza. Ovi pigmenti su takođe ono što im daje prepoznatljivu boju. Stopa njihove proizvodnje glukoze skalira se sa koncentracijom ugljen-dioksida i intenzitetom svetlosti. Pošto su tilakoidi suspendovani direktno u citoplazmi, okolna tečnost vrši fermentaciju."
 
 #, fuzzy
 msgid "WIKI_HELP_AND_TIPS_BUTTON"
@@ -8166,17 +8157,51 @@
 msgid "ZOOM_OUT"
 msgstr "Odzumirati"
 
-#, fuzzy
-#~ msgid "HELP_TIPS_TITLE"
-#~ msgstr "Dodajte novo vezivanje tastera"
-
 #~ msgid "EASTEREGG_MESSAGE_19"
 #~ msgstr "Zabavna činjenica, Didinijum je cilijar koji lovi Paramecijum."
 
-#~ msgid "LOADING_TIP"
-#~ msgstr "Pritisnite dugme poništi u uređivaču da biste ispravili grešku"
+#~ msgid "EASTEREGG_MESSAGE_20"
+#~ msgstr "Zabavna činjenica je da ameba lovi i hvata plen „nogama“ napravljenim od citoplazme nazvanih pseudopodi, želimo da konačno imamo one u Thrive-u."
+
+#~ msgid "EASTEREGG_MESSAGE_21"
+#~ msgstr "Evo saveta, Pazite na veće ćelije i velike bakterije, nije zabavno da budeš probavljajen i oni će vas pojesti."
+
+#~ msgid "EASTEREGG_MESSAGE_22"
+#~ msgstr "Vođa zvučnog tima Thrive-a napravio je mnogo pesama koje još nisu dodate u igru. Možete ih čuti ili gledati kako on komponuje na svom YouTube kanalu Oliver Lugg."
+
+#~ msgid "EASTEREGG_MESSAGE_23"
+#~ msgstr "Evo saveta, ako je vaša ćelija 150 hekse, možete progutati velike gvozdene komade."
+
+#~ msgid "EASTEREGG_MESSAGE_24"
+#~ msgstr "Thrive je zamišljen kao simulacija vanzemaljske planete, stoga ima smisla da će većina stvorenja koja nađete biti povezana sa jednom ili dve druge vrste usled evolucije koja se dešava oko vas, pogledajte da li ih možete prepoznati!"
+
+#~ msgid "EASTEREGG_MESSAGE_25"
+#~ msgstr "Zabavna činjenica, Thrive tim svako malo pravi podkastove, trebalo bi da ih pogledate!"
+
+#~ msgid "EASTEREGG_MESSAGE_26"
+#~ msgstr "Zabavna činjenica, Thrive je napravljen sa Godot, što je otvorenog koda!"
+
+#~ msgid "EASTEREGG_MESSAGE_27"
+#~ msgstr "Zabavna činjenica, Jedan od prvih prototipova za igranje napravio je naš sjajni programer, UntrustedLife!"
 
 #~ msgid "MICROBE_EDITOR_HELP_MESSAGE_1"
+#~ msgstr ""
+#~ "Prokariotske strukture\n"
+#~ "\n"
+#~ "Metabolosomi: Stvara ATP iz glukoze\n"
+#~ "\n"
+#~ "Hemosintizujući proteini: proizvodi polovinu glukoze iz vodonik-sulfida kao hemoplast, ali takođe vrši glikolizu, zauzima 1 heks\n"
+#~ "\n"
+#~ "Tilakoidi: Proizvodi 1/3 količine glukoze kao normalni hloroplast, ali takođe vrši glikolizu i zauzima 1 heks\n"
+#~ "\n"
+#~ "Rusticijanin: Pretvara gvožđe u ATP\n"
+#~ "\n"
+#~ "Nitrogenaza: Anaerobno pretvara atmosferski azot i ATP u amonijak\n"
+#~ "\n"
+#~ "Citoplazma: Ima prostor za skladištenje i vrši glikolizu (proizvodi male količine ATP)"
+
+#, fuzzy
+#~ msgid "MICROBE_EDITOR_HELP_MESSAGE_14"
 #~ msgstr ""
 #~ "Prokariotske strukture\n"
 #~ "\n"
@@ -8224,23 +8249,6 @@
 #~ msgid "MICROBE_EDITOR_HELP_MESSAGE_5"
 #~ msgstr "Svaki put kada se razmnožavate, ući ćete u uređivač mikroba, gde možete da izmenite vrstu (dodavanjem, premeštanjem ili uklanjanjem organela) da biste povećali uspeh svoje vrste. Svaka poseta uredniku na sceni mikroba predstavlja 100 miliona godina evolucije."
 
-#, fuzzy
-#~ msgid "MICROBE_EDITOR_HELP_MESSAGE_6"
-#~ msgstr ""
-#~ "Prokariotske strukture\n"
-#~ "\n"
-#~ "Metabolosomi: Stvara ATP iz glukoze\n"
-#~ "\n"
-#~ "Hemosintizujući proteini: proizvodi polovinu glukoze iz vodonik-sulfida kao hemoplast, ali takođe vrši glikolizu, zauzima 1 heks\n"
-#~ "\n"
-#~ "Tilakoidi: Proizvodi 1/3 količine glukoze kao normalni hloroplast, ali takođe vrši glikolizu i zauzima 1 heks\n"
-#~ "\n"
-#~ "Rusticijanin: Pretvara gvožđe u ATP\n"
-#~ "\n"
-#~ "Nitrogenaza: Anaerobno pretvara atmosferski azot i ATP u amonijak\n"
-#~ "\n"
-#~ "Citoplazma: Ima prostor za skladištenje i vrši glikolizu (proizvodi male količine ATP)"
-
 #~ msgid "MICROBE_STAGE_HELP_MESSAGE_1"
 #~ msgstr "W, A, S, D i miš za kretanje. E da pucate OksiToksi NT ako imate otrovna vacuole. G za prebacivanje režima gutanja."
 
@@ -8298,47 +8306,6 @@
 #~ msgid "MICROBE_STAGE_HELP_MESSAGE_9"
 #~ msgstr "Vodonik-sulfid se može pretvoriti u glukozu pomoću hemoplasta i hemosintetizujućih proteina. Gvožđe se može pretvoriti putem rusticianina u ATP."
 
-#~ msgid "EASTEREGG_MESSAGE_20"
-#~ msgstr "Zabavna činjenica je da ameba lovi i hvata plen „nogama“ napravljenim od citoplazme nazvanih pseudopodi, želimo da konačno imamo one u Thrive-u."
-
-#~ msgid "EASTEREGG_MESSAGE_21"
-#~ msgstr "Evo saveta, Pazite na veće ćelije i velike bakterije, nije zabavno da budeš probavljajen i oni će vas pojesti."
-
-#~ msgid "EASTEREGG_MESSAGE_22"
-#~ msgstr "Vođa zvučnog tima Thrive-a napravio je mnogo pesama koje još nisu dodate u igru. Možete ih čuti ili gledati kako on komponuje na svom YouTube kanalu Oliver Lugg."
-
-#~ msgid "EASTEREGG_MESSAGE_23"
-#~ msgstr "Evo saveta, ako je vaša ćelija 150 hekse, možete progutati velike gvozdene komade."
-
-#~ msgid "EASTEREGG_MESSAGE_24"
-#~ msgstr "Thrive je zamišljen kao simulacija vanzemaljske planete, stoga ima smisla da će većina stvorenja koja nađete biti povezana sa jednom ili dve druge vrste usled evolucije koja se dešava oko vas, pogledajte da li ih možete prepoznati!"
-
-#~ msgid "EASTEREGG_MESSAGE_25"
-#~ msgstr "Zabavna činjenica, Thrive tim svako malo pravi podkastove, trebalo bi da ih pogledate!"
-
-#~ msgid "EASTEREGG_MESSAGE_26"
-#~ msgstr "Zabavna činjenica, Thrive je napravljen sa Godot, što je otvorenog koda!"
-
-#~ msgid "EASTEREGG_MESSAGE_27"
-#~ msgstr "Zabavna činjenica, Jedan od prvih prototipova za igranje napravio je naš sjajni programer, UntrustedLife!"
-
-#, fuzzy
-#~ msgid "MICROBE_EDITOR_HELP_MESSAGE_14"
-#~ msgstr ""
-#~ "Prokariotske strukture\n"
-#~ "\n"
-#~ "Metabolosomi: Stvara ATP iz glukoze\n"
-#~ "\n"
-#~ "Hemosintizujući proteini: proizvodi polovinu glukoze iz vodonik-sulfida kao hemoplast, ali takođe vrši glikolizu, zauzima 1 heks\n"
-#~ "\n"
-#~ "Tilakoidi: Proizvodi 1/3 količine glukoze kao normalni hloroplast, ali takođe vrši glikolizu i zauzima 1 heks\n"
-#~ "\n"
-#~ "Rusticijanin: Pretvara gvožđe u ATP\n"
-#~ "\n"
-#~ "Nitrogenaza: Anaerobno pretvara atmosferski azot i ATP u amonijak\n"
-#~ "\n"
-#~ "Citoplazma: Ima prostor za skladištenje i vrši glikolizu (proizvodi male količine ATP)"
-
 #, fuzzy
 #~ msgid "WIKI_MACROSCOPIC_STAGE"
 #~ msgstr "Zona: {0}"
