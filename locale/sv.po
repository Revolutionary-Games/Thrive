# Translations template for PROJECT.
# Copyright (C) 2020 ORGANIZATION
# This file is distributed under the same license as the PROJECT project.
# FIRST AUTHOR <EMAIL@ADDRESS>, 2020.
#
msgid ""
msgstr ""
"Project-Id-Version: PROJECT VERSION\n"
"Report-Msgid-Bugs-To: EMAIL@ADDRESS\n"
<<<<<<< HEAD
"POT-Creation-Date: 2025-07-21 15:54+0300\n"
"PO-Revision-Date: 2025-05-25 15:00+0000\n"
=======
"POT-Creation-Date: 2025-08-21 15:14+0300\n"
"PO-Revision-Date: 2025-07-28 15:04+0000\n"
>>>>>>> 98cb2c80
"Last-Translator: Anonymous <noreply@weblate.org>\n"
"Language-Team: Swedish <https://translate.revolutionarygamesstudio.com/projects/thrive/thrive-game/sv/>\n"
"Language: sv\n"
"MIME-Version: 1.0\n"
"Content-Type: text/plain; charset=UTF-8\n"
"Content-Transfer-Encoding: 8bit\n"
"Plural-Forms: nplurals=2; plural=n != 1;\n"
"X-Generator: Weblate 5.11.4\n"
"Generated-By: Babel 2.9.0\n"

msgid "2D_MOVEMENT_TYPE_SELECTION"
msgstr "2D rörelsestil:"

msgid "3D_EDITOR"
msgstr "3D redigerare"

msgid "3D_MOVEMENT"
msgstr "3D rörelse"

msgid "3D_MOVEMENT_TYPE_SELECTION"
msgstr "3D rörelsestil:"

msgid "ABILITIES"
msgstr "Förmågor"

msgid "ABORT"
msgstr "Avbryt"

msgid "ABORTED_DOT"
msgstr "Avbruten."

msgid "ABSORBERS_COUNT"
msgstr "Absorbatorer:"

msgid "ABYSSOPELAGIC"
msgstr "Abyssopelagisk"

msgid "ACCEPT"
msgstr "Acceptera"

#, fuzzy
msgid "ACHIEVEMENTS"
msgstr "Grundrörelse"

msgid "ACHIEVEMENTS_TOTAL"
msgstr ""

msgid "ACHIEVEMENT_ACHIEVED"
msgstr ""

msgid "ACHIEVEMENT_LOCKED"
msgstr ""

msgid "ACTION_AWAKEN"
msgstr "Uppvakna ({0:F1} / {1:F1})"

msgid "ACTION_AWAKEN_TOOLTIP"
msgstr "Nå uppvakningsteget. Tillgänglig när du har tillräckigt med hjärnkraft (axonvävnad)."

msgid "ACTION_BLOCKED_WHILE_ANOTHER_IN_PROGRESS"
msgstr "Aktion blockerad medan en annan pågår"

msgid "ACTION_DELETE"
msgstr "Radera"

msgid "ACTION_DOUBLE_POPULATION"
msgstr "Befolkningsdubblering"

msgid "ACTION_DUPLICATE_UNITS"
msgstr "Duplicera Enheter"

msgid "ACTION_HALF_POPULATION"
msgstr "Halvera Befolkning"

msgid "ACTION_TELEPORT"
msgstr "Teleportera"

msgid "ACTIVE"
msgstr "Aktiv"

msgid "ACTIVE_THREAD_COUNT"
msgstr "Nuvarande trådar:"

msgid "ACTIVITY_EXPLANATION"
msgstr ""
"Aktiva mikrober springer och rullar omkring när ingenting händer.\n"
"Sessila mikrober sitter still och väntar på att omgivningen ändrar sig innan de agerar."

msgid "ADDITIONAL_VALIDATION_FAILED"
msgstr "Ytterligare valideringar upptäckte ett problem: {0}"

msgid "ADD_INPUT_BUTTON_TOOLTIP"
msgstr "Lägg till ny tangentbindning"

msgid "ADVANCED_VIEW"
msgstr "Avancerat"

msgid "ADVANCED_VIEW_BUTTON_TOOLTIP"
msgstr "Öppna vyn för avancerade inställningar"

msgid "AEROBIC_NITROGEN_FIXATION"
msgstr "Aerob Kvävefixering"

msgid "AEROBIC_NITROGEN_FIXING"
msgstr "Aerob Kvävefixering"

msgid "AEROBIC_RESPIRATION"
msgstr "Aerob Andning"

msgid "AGENTS"
msgstr "Ämnen"

msgid "AGENTS_COLON"
msgstr "Ämnen:"

msgid "AGENT_NAME"
msgstr "{0} Ämne"

msgid "AGGRESSION_EXPLANATION"
msgstr ""
"Aggressiva mikrober jagar byten över längre sträckor\n"
"och kämpar emot när rovdjur attackerar.\n"
"Fredliga mikrober jagar inte ner andra över större sträckor\n"
"samt använder mindre gifter mot rovdjur."

msgid "AGGRESSIVE"
msgstr "Aggressiv"

msgid "AI_MUTATION_RATE"
msgstr "AI mutationshastighet"

msgid "AI_MUTATION_RATE_EXPLANATION"
msgstr "(hur snabbt AI arter muterar)"

msgid "ALL"
msgstr "Allt"

msgid "ALLOW_SPECIES_SWITCH_ON_EXTINCTION"
msgstr "Tillåt byte till besläktade arter vid utrotning"

msgid "ALLOW_SPECIES_SWITCH_ON_EXTINCTION_EXPLANATION"
msgstr "(tillåter fortsättning av spelet med en annan art vid utrotning istället för att förlora spelet)"

msgid "ALL_WORLDS_GENERAL_STATISTICS"
msgstr "Generisk Statistik över Alla Världar"

#, fuzzy
msgid "ALL_WORLDS_STATISTICS"
msgstr ""
"[b]Generationer:[/b]\n"
"  {0}\n"
"[b]Totala Arter:[/b]\n"
"  Genomsnitt {1}; Standardavvikelse {2}\n"
"[b]Arter Fortfarande Vid Liv:[/b]\n"
"  Genomsnitt {3}; Standardavvikelse {4}\n"
"[b]Antal Arter Per Patch:[/b]\n"
"  Genomsnitt {5}; Standardavvikelse {6}\n"
"[b]Total Population Per Patch:[/b]\n"
"  Genomsnitt {7}; Standardavvikelse {8}\n"
"[b]Mikroberarter Genomsnittlig Hex Storlek:[/b]\n"
"  Genomsnitt {9}; Standardavvikelse {10}\n"
"[b]Generisk Organelldata:[/b]"

msgid "ALREADY_ASCENDED"
msgstr "Du är redan upplyst"

msgid "ALT"
msgstr "ALT"

msgid "ALWAYS_VISIBLE"
msgstr "Alltid synlig"

msgid "AMBIANCE_VOLUME"
msgstr "Omgivningsvolym"

msgid "AMMONIA"
msgstr "Ammoniak"

msgid "AMMONIA_COST"
msgstr "Ammoniak kostnad:"

msgid "AMOUNT_OF_AUTOSAVE_TO_KEEP"
msgstr "Antal autosparningar att behålla:"

msgid "AMOUNT_OF_QUICKSAVE_TO_KEEP"
msgstr "Antal quicksaves att behålla:"

msgid "ANAEROBIC_NITROGEN_FIXATION"
msgstr "Anaerob kvävefixering"

msgid "AND_UNLOCK_CONDITION"
msgstr "och"

msgid "ANISOTROPIC_FILTERING"
msgstr "Anisotropisk filtrering:"

msgid "ANTIALIASING_MSAA_TAA"
msgstr ""

#, fuzzy
msgid "ANTI_ALIASING_FXAA"
msgstr "Multispel anti-aliasing:"

#, fuzzy
msgid "ANTI_ALIASING_MODE"
msgstr "Multispel anti-aliasing:"

#, fuzzy
msgid "ANTI_ALIASING_MSAA"
msgstr "Multispel anti-aliasing:"

#, fuzzy
msgid "ANTI_ALIASING_TAA"
msgstr "Multispel anti-aliasing:"

msgid "APPEARANCE"
msgstr "Utseende"

msgid "APPLY"
msgstr "Tillämpa"

msgid "APPLY_CHANGES"
msgstr "Tillämpa Ändringar"

msgid "APRIL"
msgstr "April"

msgid "ARE_YOU_SURE_TO_RESET_ALL_SETTINGS"
msgstr "Är du säker på att du vill återställa ALLA inställningar till standardvärden?"

msgid "ARE_YOU_SURE_TO_RESET_INPUT_SETTINGS"
msgstr "Är du säker på att du vill nollställa kontrollinställningarna till standardvärden?"

msgid "ARTIST_COLON"
msgstr "Konstnär:"

msgid "ARTWORK_TITLE"
msgstr "\"{0}\" - {1}"

msgid "ART_BY"
msgstr "Konst av {0}"

msgid "ART_GALLERY"
msgstr "Konstgalleri"

msgid "ASCENSION_CONGRATULATIONS"
msgstr "Grattis!"

msgid "ASCENSION_CONGRATULATIONS_CONTENT"
msgstr ""
"Du har blivit upplyst samt vunnit spelet. Grattis!\n"
"\n"
"Du kan fortsätta att spela så får du tillgång till Gudliga Verktyg som du kan messa runt med.\n"
"\n"
"Du kan också gå tillbaka till Mikrobstadiet i denna sparfilen och spela igenom alla stadier igen med extra fördelar.\n"
"\n"
"Antal upplysningar i denna sparfilen: {0}"

msgid "ASCENSION_STAGE"
msgstr "Ascentionsstadiet"

msgid "ASSEMBLY_CLASS_REQUIRED"
msgstr "Modmonteringsklass krävs när montering specificeras"

msgid "ASSEMBLY_REQUIRED_WITH_HARMONY"
msgstr "Modmontering krävs när autoharmony är aktiverat"

msgid "ASSUME_HYPERTHREADING"
msgstr "Anta att CPUn har flertrådning aktiverad"

msgid "ASSUME_HYPERTHREADING_TOOLTIP"
msgstr ""
"Det går inte att automatiskt upptäcka om flertrådning är aktivt eller inte.\n"
"Detta påverkar standardantalet trådar eftersom flertrådnings-trådar inte är lika snabba som riktiga CPU-kärnor."

msgid "ATMOSPHERIC_GASSES"
msgstr "Atmosfäriska Gaser"

msgid "ATP"
msgstr "ATP"

msgid "ATP_BALANCE"
msgstr "ATP-Saldo"

msgid "ATP_BALANCE_TOOLTIP"
msgstr ""
"Den här sektionen visar ATP-saldot (energi) för den aktuella cellen.\n"
"För att kunna överleva måste saldot vara positivt. För sessila celler är omtanken kring saldot utom rörelsekostnaden övervägt.\n"
"Nedrullningsmenyn nedan kan användas för att kontrollera vad som skulle hända om cellen inte hade någon resurs tillgänglig att göra ATP med.\n"
"Till exempel kan vissa celler bara upprätthålla ett positivt ATP-saldo när de har flera sammansättningar att göra ATP från samtidigt.\n"
"Dessa typer av celler kan vara svårare att spela som eftersom de kräver att flera sammanställningar lagras samtidigt."

#, fuzzy
msgid "ATP_BALANCE_TOOLTIP_MULTICELLULAR"
msgstr ""
"Den här sektionen visar ATP-saldot (energi) för den aktuella cellen.\n"
"För att kunna överleva måste saldot vara positivt. För sessila celler är omtanken kring saldot utom rörelsekostnaden övervägt.\n"
"Nedrullningsmenyn nedan kan användas för att kontrollera vad som skulle hända om cellen inte hade någon resurs tillgänglig att göra ATP med.\n"
"Till exempel kan vissa celler bara upprätthålla ett positivt ATP-saldo när de har flera sammansättningar att göra ATP från samtidigt.\n"
"Dessa typer av celler kan vara svårare att spela som eftersom de kräver att flera sammanställningar lagras samtidigt."

msgid "ATP_BALANCE_WITHOUT_EXTERNAL_RESOURCES"
msgstr "Utan externa resurser"

msgid "ATP_BALANCE_WITHOUT_GLUCOSE"
msgstr "Utan glukos"

msgid "ATP_BALANCE_WITHOUT_HYDROGEN_SULFIDE"
msgstr "Utan svavelväte"

msgid "ATP_BALANCE_WITHOUT_IRON"
msgstr "Utan järn"

msgid "ATP_BALANCE_WITH_ALL_COMPOUNDS"
msgstr "Med alla nödvändiga sammansättningar"

msgid "ATP_PRODUCTION"
msgstr "ATP Produktion"

msgid "ATP_PRODUCTION_TOO_LOW"
msgstr "ATP PRODUKTION FÖR LÅG!"

msgid "ATTEMPT_TO_WRITE_SAVE_FAILED"
msgstr "Det gick inte att spara denna sparfilen. Namnet på sparfilen kan vara för långt, eller så har du inte kanske tillträde för att skriva till sparfilsmappen."

msgid "AT_CURSOR"
msgstr "Vid Muspekare:"

msgid "AUDIO_OUTPUT_DEVICE"
msgstr "Ljudutgångsenhet:"

msgid "AUGUST"
msgstr "Augusti"

msgid "AUTO"
msgstr "Automatiskt"

#, fuzzy
msgid "AUTO-EVO_EXPLANATION_EXPLANATION"
msgstr "Den här panelen visar talen som auto-evolutionen funkar från. Den totala energin en art är kapabel av att fånga, och kosten per individ av arten, bestämmer den slutliga befolkningen. Auto-evolutionen använder en simplifierad modell av verkligheten för att beräkna hur bra en art utför baserat på energin de kan samla. För varje matkälla, det visas hur mycket energi arten får från det. Additionelt är den totala energin som är tillgänglig från den källan är visad. En liten del av arten får ut av den totala energin baserat på hur stor fitness är mätit mot den totala fitness. Fitness är en metric av hur bra en art kan utilisera den matkällan."

msgid "AUTO-EVO_POPULATION_CHANGED_2"
msgstr "{0} befolkning förändrades av {1} i {2}på grund av: {3}"

msgid "AUTO-EVO_PREDICTION"
msgstr "Auto-Evo förutsägelse"

msgid "AUTO-EVO_PREDICTION_BOX_DESCRIPTION"
msgstr ""
"Den här panelen visar den förväntade totala energin fått och populationsnummrerna (i paranteser) från auto-evo för den redigerade arten.\n"
"Auto-evo kör populationssimulationen som är den andra delen (förutom din egen prestanda) som påverkar din population."

#, fuzzy
msgid "AUTO-EVO_RESULTS_TITLE"
msgstr "Auto-evo resultat:"

msgid "AUTO-EVO_STEPS_DONE"
msgstr "{0:F1}% klart. {1:n0}/{2:n0} steg."

msgid "AUTO-EVO_STRENGHT_MULTIPLIER"
msgstr "Auto-evo styrka på spelaren"

msgid "AUTO-EVO_STRENGHT_MULTIPLIER_EXPLANATION"
msgstr "(precent av populeringen som bytte auto-evo tillämpas på spelarens art)"

msgid "AUTOSAVE_DURING_THE_GAME"
msgstr "Autospara i spelet"

msgid "AUTO_EVO"
msgstr "Auto-Evolution"

#, fuzzy
msgid "AUTO_EVO_EXPLORER_TOOL_BUTTON"
msgstr "Auto-evo utforskningsverktyg"

msgid "AUTO_EVO_EXPLORING_TOOL"
msgstr "Auto-evo utforskningsverktyg"

msgid "AUTO_EVO_FAILED"
msgstr "Auto-evo kunde inte köras"

msgid "AUTO_EVO_MISSING_RESULT_DATA_OBJECT"
msgstr "Auto-evo resultat hittades inte. Om du laddade en äldre sparning är det förväntat att vara borta. Om du inte laddade en äldre sparning kan du rapportera det här som en bug till oss och skicka din spels loggfiler."

msgid "AUTO_EVO_RESULTS"
msgstr "Auto-evo resultat:"

msgid "AUTO_EVO_RESULTS_GLOBAL_TITLE"
msgstr "Globala resultat"

msgid "AUTO_EVO_RESULTS_PATCH_TITLE"
msgstr "Vald lappresultat"

msgid "AUTO_EVO_RUN_STATUS"
msgstr "kör status:"

msgid "AUTO_EVO_STATUS_COLON"
msgstr "Auto-evo Status:"

msgid "AUTO_MOVE_FORWARDS"
msgstr "Auto framåt"

msgid "AUTO_RESOLUTION"
msgstr "Automatisk({0}{1})"

msgid "AVAILABLE_CONSTRUCTION_PROJECTS"
msgstr "Tillgängliga Konstruktionsprojekt"

msgid "AVAILABLE_MODS"
msgstr "Tillgängliga Mod"

msgid "AWAKENING_STAGE"
msgstr "Uppvaknandestadiet"

msgid "AWARE_STAGE"
msgstr "Medvetande Stadiet"

msgid "BACK"
msgstr "Bakåt"

msgid "BACKGROUND_BLUR"
msgstr "Bakgrunds oskärpa:"

msgid "BACKSLASH"
msgstr "Omvänt snedstreck"

msgid "BACKSPACE"
msgstr "Backa"

msgid "BACK_TO_SETTINGS"
msgstr ""

#, fuzzy
msgid "BACTERIAL_THERMOSYNTHESIS"
msgstr "Termosyntes"

msgid "BALANCE_DISPLAY_AT_DAY_ALWAYS"
msgstr "Beräkna som om det var dag"

msgid "BALANCE_DISPLAY_AT_DAY_ALWAYS_TOOLTIP"
msgstr ""

msgid "BALANCE_DISPLAY_WHILE_MOVING"
msgstr "Inkludera rörelse kostnad"

#, fuzzy
msgid "BALANCE_DISPLAY_WHILE_MOVING_TOOLTIP"
msgstr "Öppna vyn för avancerade inställningar"

#, fuzzy
msgid "BASE_MOBILITY"
msgstr "Mobilitet"

msgid "BASE_MOVEMENT"
msgstr "Grundrörelse"

msgid "BASIC_VIEW"
msgstr "Grundläggande"

#, fuzzy
msgid "BASIC_VIEW_BUTTON_TOOLTIP"
msgstr "Självmord"

msgid "BATHYPELAGIC"
msgstr "Bathypelagisk"

msgid "BECOME_MACROSCOPIC"
msgstr "Bli Makroskopisk ({0}/{1})"

msgid "BECOME_MULTICELLULAR"
msgstr "Bli Flercellig ({0}/{1})"

msgid "BEGIN_THRIVING"
msgstr "Börja Trivas"

msgid "BEHAVIOUR"
msgstr "Beteende"

#, fuzzy
msgid "BEHAVIOUR_ACTIVITY"
msgstr "Beteende"

#, fuzzy
msgid "BEHAVIOUR_AGGRESSION"
msgstr "Beteende"

#, fuzzy
msgid "BEHAVIOUR_FEAR"
msgstr "Beteende"

#, fuzzy
msgid "BEHAVIOUR_FOCUS"
msgstr "Beteende"

#, fuzzy
msgid "BEHAVIOUR_OPPORTUNISM"
msgstr "Beteende"

msgid "BELOW_SEA_LEVEL"
msgstr "{0}-{1}m under havsnivån"

msgid "BENCHMARKS"
msgstr "Riktvärden"

#, fuzzy
msgid "BENCHMARK_FINISHED"
msgstr "Färdigladdat"

msgid "BENCHMARK_PHASE"
msgstr "Riktvärdesfas:"

msgid "BENCHMARK_RESULTS_COLON"
msgstr "Resultat:"

msgid "BEST_PATCH_COLON"
msgstr "Bästa Biom:"

msgid "BETTER_TOGETHER"
msgstr ""

msgid "BEYOND_THE_CELL"
msgstr ""

msgid "BIG_IRON_CHUNK"
msgstr "Stor järnbit"

msgid "BIG_PHOSPHATE_CHUNK"
msgstr "Stor fosfatbit"

msgid "BILLION_ABBREVIATION"
msgstr "{0} B"

msgid "BINDING_AGENT"
msgstr "Bindemedel"

#, fuzzy
msgid "BINDING_AGENT_DESCRIPTION"
msgstr "Nitrogenas är ett protein som kan använda gasformigt kväve och cellulär energi i form av ATP för att producera ammoniak, ett viktigt tillväxtnäringsämne för celler. Detta är en process som kallas anaerob kvävefixering. Eftersom kvävgaset är suspenderat direkt i cytoplasman, utför den omgivande vätskan viss jäsning."

#, fuzzy
msgid "BINDING_AGENT_PROCESSES_DESCRIPTION"
msgstr "Nitrogenas är ett protein som kan använda gasformigt kväve och cellulär energi i form av ATP för att producera ammoniak, ett viktigt tillväxtnäringsämne för celler. Detta är en process som kallas anaerob kvävefixering. Eftersom kvävgaset är suspenderat direkt i cytoplasman, utför den omgivande vätskan viss jäsning."

msgid "BIND_AXES_SENSITIVITY"
msgstr "Binder samman axlar"

msgid "BIOLUMINESCENT_VACUOLE"
msgstr "Bioluminescerande vakuol"

#, fuzzy
msgid "BIOLUMINESCENT_VACUOLE_DESCRIPTION"
msgstr "Bioluminescerande vakuol"

#, fuzzy
msgid "BIOLUMINESCENT_VACUOLE_PROCESSES_DESCRIPTION"
msgstr "Vakuolen är en inre membranorganell som används för lagring i cellen. De består av flera blåsor, mindre membranstrukturer som ofta används i celler för lagring, som har smält samman. Den är fylld med vatten som används för att hålla kvar molekyler, enzymer, fasta ämnen och andra ämnen. Deras form är flytande och kan variera mellan celler."

msgid "BIOME_LABEL"
msgstr "Omgivning: {0}"

#, fuzzy
msgid "BLOOM_RENDER_EFFECT"
msgstr "Externa effekter:"

#, fuzzy
msgid "BLUESKY_TOOLTIP"
msgstr "Fortsätt"

msgid "BRAIN_CELL_NAME_DEFAULT"
msgstr "Nervcell"

msgid "BRAVE"
msgstr "Modig"

msgid "BROWSE"
msgstr "Bläddra"

msgid "BROWSE_WORKSHOP"
msgstr "Bläddra genom Workshop"

#, fuzzy
msgid "BUILD_CITY"
msgstr "Struktur"

#, fuzzy
msgid "BUILD_QUEUE"
msgstr "Struktur"

#, fuzzy
msgid "BUILD_STRUCTURE"
msgstr "Struktur"

msgid "BY"
msgstr "Av:"

msgid "BY_REVOLUTIONARY_GAMES"
msgstr "Av Revolutionary Games Studio"

msgid "CACHE_DISK_MAX_TIME"
msgstr ""

msgid "CACHE_MEMORY_MAX_ITEMS"
msgstr ""

msgid "CACHE_TIME_MEMORY"
msgstr ""

msgid "CACHE_TIME_MEMORY_ONLY"
msgstr ""

#, fuzzy
msgid "CACHING_TITLE"
msgstr "DU HAR FRODATS!"

msgid "CALCIUM_CARBONATE"
msgstr "Kalciumkarbonat"

msgid "CALCIUM_CARBONATE_MEMBRANE_DESCRIPTION"
msgstr "Detta membran har ett starkt skal gjort av kalciumkarbonat. Det kan lätt motstå skada och kräver mindre energi för att hålla sin form. Nackdelarna av ett sådant tungt skal är att cellen blir mycket långsammare och tar längre tid att ta upp resurser."

msgid "CAMERA"
msgstr "Kamera"

msgid "CANCEL"
msgstr "Avbryt"

msgid "CANCEL_ACTION_CAPITAL"
msgstr "AVBRYT"

msgid "CANCEL_CURRENT_ACTION"
msgstr "Avbryt denna handling"

msgid "CANNOT_DELETE_USED_CELL_TYPE"
msgstr "En celltyp som används i din kroppsplan kan inte raderas"

msgid "CANNOT_DELETE_USED_CELL_TYPE_TITLE"
msgstr "Kan inte radera använd celltyp"

msgid "CANNOT_ENGULF"
msgstr "Kan inte uppsluka"

msgid "CANNOT_IMPROVE_PERFECTION"
msgstr ""

msgid "CANNOT_MOVE_METABALL_TO_DESCENDANT_TREE"
msgstr "Kan inte flytta en metaboll in i dess ättlingsträd"

msgid "CANNOT_REDUCE_BRAIN_POWER_STAGE"
msgstr "Mängden hjärnkraft är nu för låg för att stanna i det nuvarande stadiet. Det är för nuvarande inte tillåtet att gå tillbaka till föregående stadier, var god öka hjärnkraften för att fortsätta."

msgid "CANNOT_REDUCE_BRAIN_POWER_STAGE_TITLE"
msgstr "Kan Inte Minska Hjärnkraft För Att Gå Tillbaka Till Föregående Stadier"

#, fuzzy
msgid "CANNOT_WRITE_SAVE"
msgstr "Skapa Ny Sparfil"

msgid "CANT_LOAD_MOD_INFO"
msgstr "Kan inte ladda modinfo för {0}"

msgid "CAPSLOCK"
msgstr "Capslock"

msgid "CARBON_DIOXIDE"
msgstr "Koldioxid"

msgid "CATEGORY_AN_ABUNDANCE"
msgstr "ett överflöd"

msgid "CATEGORY_A_FAIR_AMOUNT"
msgstr "ganska mycket"

msgid "CATEGORY_LITTLE"
msgstr "lite"

msgid "CATEGORY_QUITE_A_BIT"
msgstr "rätt mycket"

msgid "CATEGORY_SOME"
msgstr "en del"

msgid "CATEGORY_VERY_LITTLE"
msgstr "väldigt lite"

msgid "CAUTIOUS"
msgstr "Försiktig"

#, fuzzy
msgid "CELL"
msgstr "Cellulosa"

msgid "CELLS"
msgstr "Celler"

msgid "CELLULASE"
msgstr "Cellulas"

#, fuzzy
msgid "CELLULASE_DESCRIPTION"
msgstr "Vakuolen är en inre membranorganell som används för lagring i cellen. De består av flera blåsor, mindre membranstrukturer som ofta används i celler för lagring, som har smält samman. Den är fylld med vatten som används för att hålla kvar molekyler, enzymer, fasta ämnen och andra ämnen. Deras form är flytande och kan variera mellan celler."

msgid "CELLULOSE"
msgstr "Cellulosa"

msgid "CELLULOSE_MEMBRANE_DESCRIPTION"
msgstr "Detta membran har en vägg, vilket leder till bättre skydd mot allmän skada och särskilt mot fysisk skada. Den kostar också mindre energi för att bibehålla sin form, men kan inte ta upp resurser lika snabbt och är trögare. [b]Cellulas kan smälta denna vägg[/b] vilket gör den sårbar mot uppslukning av rovdjur."

#, fuzzy
msgid "CELL_STAT_ROTATION_TOOLTIP"
msgstr "Fortsätt"

#, fuzzy
msgid "CELL_STAT_SPEED_TOOLTIP"
msgstr "Fortsätt"

#, fuzzy
msgid "CELL_STAT_STORAGE_TOOLTIP"
msgstr "Fortsätt"

msgid "CELL_TYPE_NAME"
msgstr "Celltyp namn"

#, fuzzy
msgid "CHANGE_DESCRIPTION_IS_TOO_LONG"
msgstr "ATP PRODUKTION FÖR LÅG!"

msgid "CHANGE_THE_SYMMETRY"
msgstr "Ändra symmetrin"

#, fuzzy
msgid "CHANNEL_INHIBITOR_TOXIN_SYNTHESIS"
msgstr "Giftvakuolen är en vakuol som har modifierats för produktion, lagring, och utsöndring av oxytoxy-gifter. Mer giftvakuoler ökar intervallen gift kan avfyras med."

msgid "CHEATS"
msgstr "Fusk"

#, fuzzy
msgid "CHEATS_USED_NOTICE"
msgstr "Avbruten."

msgid "CHEAT_KEYS_ENABLED"
msgstr "Fuskknappar på"

msgid "CHEAT_MENU"
msgstr "Fusk meny"

msgid "CHEMICAL_BUTTON_MICROBE_TOOLTIP"
msgstr "Visa / göm cellprocesser"

msgid "CHEMOPLAST"
msgstr "Kemoplast"

#, fuzzy
msgid "CHEMOPLAST_DESCRIPTION"
msgstr "Kemoplasten är en dubbelmembranstruktur som innehåller proteiner som kan omvandla vätesulfid, vatten och gasformig koldioxid till glukos i en process som kallas vätesulfidkemosyntes. Hastigheten för dess glukosproduktion skalas med koncentrationen av vatten och koldioxid."

#, fuzzy
msgid "CHEMOPLAST_PROCESSES_DESCRIPTION"
msgstr "Kemoplasten är en dubbelmembranstruktur som innehåller proteiner som kan omvandla vätesulfid, vatten och gasformig koldioxid till glukos i en process som kallas vätesulfidkemosyntes. Hastigheten för dess glukosproduktion skalas med koncentrationen av vatten och koldioxid."

msgid "CHEMORECEPTOR"
msgstr "Kemoreceptor"

#, fuzzy
msgid "CHEMORECEPTOR_DESCRIPTION"
msgstr "Kemoplasten är en dubbelmembranstruktur som innehåller proteiner som kan omvandla vätesulfid, vatten och gasformig koldioxid till glukos i en process som kallas vätesulfidkemosyntes. Hastigheten för dess glukosproduktion skalas med koncentrationen av vatten och koldioxid."

#, fuzzy
msgid "CHEMORECEPTOR_MINIMUM_AMOUNT_TOOLTIP"
msgstr "Kemoreceptor"

#, fuzzy
msgid "CHEMORECEPTOR_PROCESSES_DESCRIPTION"
msgstr "Kemoplasten är en dubbelmembranstruktur som innehåller proteiner som kan omvandla vätesulfid, vatten och gasformig koldioxid till glukos i en process som kallas vätesulfidkemosyntes. Hastigheten för dess glukosproduktion skalas med koncentrationen av vatten och koldioxid."

#, fuzzy
msgid "CHEMORECEPTOR_SEARCH_RADIUS_TOOLTIP"
msgstr "Kemoplasten är en dubbelmembranstruktur som innehåller proteiner som kan omvandla vätesulfid, vatten och gasformig koldioxid till glukos i en process som kallas vätesulfidkemosyntes. Hastigheten för dess glukosproduktion skalas med koncentrationen av vatten och koldioxid."

#, fuzzy
msgid "CHEMOSYNTHESIS"
msgstr "Kemosyntes"

msgid "CHEMOSYNTHESIZING_PROTEINS"
msgstr "Kemosyntesiserande proteiner"

#, fuzzy
msgid "CHEMOSYNTHESIZING_PROTEINS_DESCRIPTION"
msgstr "Kemosyntesproteiner är små kluster av proteiner i cytoplasman som kan omvandla vätesulfid, vatten och gasformig koldioxid till glukos i en process som kallas vätesulfidkemosyntes. Hastigheten för dess glukosproduktion skalas med koncentrationen av koldioxid. Eftersom de kemosyntetiserande proteinerna är suspenderade direkt i cytoplasman utför den omgivande vätskan viss jäsning."

#, fuzzy
msgid "CHEMOSYNTHESIZING_PROTEINS_PROCESSES_DESCRIPTION"
msgstr "Kemosyntesproteiner är små kluster av proteiner i cytoplasman som kan omvandla vätesulfid, vatten och gasformig koldioxid till glukos i en process som kallas vätesulfidkemosyntes. Hastigheten för dess glukosproduktion skalas med koncentrationen av koldioxid. Eftersom de kemosyntetiserande proteinerna är suspenderade direkt i cytoplasman utför den omgivande vätskan viss jäsning."

msgid "CHEMO_SYNTHESIS"
msgstr "Kemosyntes"

msgid "CHITIN"
msgstr "Kitin"

msgid "CHITINASE"
msgstr "Kitinas"

#, fuzzy
msgid "CHITINASE_DESCRIPTION"
msgstr "Det slemiga inre av en cell. Cytoplasman är den grundläggande blandningen av joner, proteiner och andra ämnen lösta i vatten som fyller cellens inre. En av funktionerna den utför är jäsning, omvandlingen av glukos till ATP-energi. För celler som saknar organeller så den har mer avancerade ämnesomsättningar är det vad de använder för energi. Det används också för att lagra molekyler i cellen och för att öka cellens storlek."

msgid "CHITIN_MEMBRANE_DESCRIPTION"
msgstr ""

msgid "CHLOROPLAST"
msgstr "Kloroplast"

msgid "CHLOROPLAST_DESCRIPTION"
msgstr ""

#, fuzzy
msgid "CHLOROPLAST_PROCESSES_DESCRIPTION"
msgstr "Kemoplasten är en dubbelmembranstruktur som innehåller proteiner som kan omvandla vätesulfid, vatten och gasformig koldioxid till glukos i en process som kallas vätesulfidkemosyntes. Hastigheten för dess glukosproduktion skalas med koncentrationen av vatten och koldioxid."

msgid "CHOSEN_FILENAME_ALREADY_EXISTS"
msgstr ""

msgid "CHROMATIC_ABERRATION"
msgstr "Kromatisk Aberration:"

#, fuzzy
msgid "CHROMATOPHORE_PROCESSES_DESCRIPTION"
msgstr "Kemosyntesproteiner är små kluster av proteiner i cytoplasman som kan omvandla vätesulfid, vatten och gasformig koldioxid till glukos i en process som kallas vätesulfidkemosyntes. Hastigheten för dess glukosproduktion skalas med koncentrationen av koldioxid. Eftersom de kemosyntetiserande proteinerna är suspenderade direkt i cytoplasman utför den omgivande vätskan viss jäsning."

msgid "CHUNK_CELL_CORPSE_PART"
msgstr "Död cellbit"

msgid "CHUNK_FOOD_SOURCE"
msgstr "{0} konsumtion"

msgid "CILIA"
msgstr "Flimmerhår"

#, fuzzy
msgid "CILIA_DESCRIPTION"
msgstr "Det slemiga inre av en cell. Cytoplasman är den grundläggande blandningen av joner, proteiner och andra ämnen lösta i vatten som fyller cellens inre. En av funktionerna den utför är jäsning, omvandlingen av glukos till ATP-energi. För celler som saknar organeller så den har mer avancerade ämnesomsättningar är det vad de använder för energi. Det används också för att lagra molekyler i cellen och för att öka cellens storlek."

#, fuzzy
msgid "CILIA_PROCESSES_DESCRIPTION"
msgstr "Det slemiga inre av en cell. Cytoplasman är den grundläggande blandningen av joner, proteiner och andra ämnen lösta i vatten som fyller cellens inre. En av funktionerna den utför är jäsning, omvandlingen av glukos till ATP-energi. För celler som saknar organeller så den har mer avancerade ämnesomsättningar är det vad de använder för energi. Det används också för att lagra molekyler i cellen och för att öka cellens storlek."

#, fuzzy
msgid "CITY_SHORT_STATISTICS"
msgstr "Organismstatistik"

msgid "CLEAN_UP_OLD_SAVES"
msgstr "Rensa gamla sparfiler"

msgid "CLEAR_CACHE"
msgstr ""

#, fuzzy
msgid "CLICK_TO_SELECT"
msgstr "Radera Valda"

msgid "CLIMATE_INSTABILITY"
msgstr ""

#, fuzzy
msgid "CLIMATE_INSTABILITY_EXPLANATION"
msgstr ""
"Aktiva mikrober springer och rullar omkring när ingenting händer.\n"
"Sessila mikrober sitter still och väntar på att omgivningen ändrar sig innan de agerar."

msgid "CLIMATE_STABILITY_AVERAGE"
msgstr ""

msgid "CLIMATE_STABILITY_STABLE"
msgstr ""

msgid "CLIMATE_STABILITY_UNSTABLE"
msgstr ""

msgid "CLOSE"
msgstr "Stäng"

msgid "CLOSE_OPTIONS"
msgstr "Stäng inställningar?"

msgid "CLOSTRIDIAL_FERMENTATION"
msgstr ""

#, fuzzy
msgid "CLOUD_BENCHMARK"
msgstr "Mikrobredigerare"

msgid "CLOUD_RESOLUTION_DIVISOR"
msgstr "Molnupplösnings Divisor:"

msgid "CLOUD_SIMULATION_MINIMUM_INTERVAL"
msgstr ""
"Molnsimulerings minimala\n"
"interval:"

#, fuzzy
msgid "CLOUD_SIMULATION_MULTIPLIER"
msgstr "Osmoreguleringskost"

msgid "COASTAL"
msgstr "Kust"

msgid "COLLISION_SHAPE"
msgstr ""

msgid "COLOUR"
msgstr "Färg"

msgid "COLOURBLIND_CORRECTION"
msgstr "Färgblindhets Rättning:"

#, fuzzy
msgid "COLOUR_PICKER_ADD_PRESET"
msgstr "Lägg till aktuell färg till paletten"

msgid "COLOUR_PICKER_A_TOOLTIP"
msgstr "Alpha kanal värdet för färgen"

msgid "COLOUR_PICKER_B_TOOLTIP"
msgstr "Blåa kanal värdet för färgen"

msgid "COLOUR_PICKER_G_TOOLTIP"
msgstr "Gröna kanal värdet för färgen"

msgid "COLOUR_PICKER_HSV_BUTTON_TOOLTIP"
msgstr ""
"Slå på eller av HSV-läge (Hue, Saturation, Value).\n"
"Kan inte slås på i rå-läge."

msgid "COLOUR_PICKER_H_TOOLTIP"
msgstr "Nyansvärde, del av färgen"

msgid "COLOUR_PICKER_PICK_COLOUR"
msgstr "Välj en färg från spel fönstret"

#, fuzzy
msgid "COLOUR_PICKER_PRESET_TOOLTIP"
msgstr ""
"Färg: {0}\n"
"Vänster musknapp: Använd denna palette\n"
"Höger musknapp: Ta bort denna palette"

msgid "COLOUR_PICKER_RAW_BUTTON_TOOLTIP"
msgstr ""
"Slå på eller av rå-läget.\n"
"I rå-läge kan du tvinga R, G, B\n"
"färgvärdena att överskrida 1.0.\n"
"Kan inte slås på i HSV-läge."

msgid "COLOUR_PICKER_R_TOOLTIP"
msgstr "Röda kanal värdet för färgen"

msgid "COLOUR_PICKER_S_TOOLTIP"
msgstr "Mättnadsvärde, mängden grått i en viss färg"

msgid "COLOUR_PICKER_V_TOOLTIP"
msgstr "Värde (ljusstyrka) värde, ljusstyrka eller intensitet för färgen"

#, fuzzy
msgid "COMMON_ABILITIES"
msgstr "Förmågor"

msgid "COMMON_EDITING_AND_STRATEGY"
msgstr ""

msgid "COMMUNITY_FORUM"
msgstr ""

#, fuzzy
msgid "COMMUNITY_FORUM_BUTTON_TOOLTIP"
msgstr "Hjälp"

msgid "COMMUNITY_WIKI"
msgstr ""

#, fuzzy
msgid "COMMUNITY_WIKI_BUTTON_TOOLTIP"
msgstr "Självmord"

#, fuzzy
msgid "COMPILED_AT_COLON"
msgstr "Föreningar:"

#, fuzzy
msgid "COMPLETE_ACTION"
msgstr "Föreningar:"

msgid "COMPOUNDS"
msgstr "Föreningar"

#, fuzzy
msgid "COMPOUNDS_AT_EQUILIBRIUM"
msgstr "Molekylmoln"

#, fuzzy
msgid "COMPOUNDS_AT_MAX_SPEED"
msgstr "Molekylmoln"

msgid "COMPOUNDS_BUTTON_MICROBE_TOOLTIP"
msgstr "Visa / göm föreningar"

msgid "COMPOUNDS_COLON"
msgstr "Föreningar:"

msgid "COMPOUND_BALANCE_FILL_TIME"
msgstr ""

msgid "COMPOUND_BALANCE_FILL_TIME_TOO_LONG"
msgstr ""

#, fuzzy
msgid "COMPOUND_BALANCE_MODE_TOOLTIP"
msgstr "Hjälp"

msgid "COMPOUND_BALANCE_TITLE"
msgstr "Föreningsbalans"

#, fuzzy
msgid "COMPOUND_BALANCE_TOOLTIP"
msgstr "Hjälp"

msgid "COMPOUND_CLOUDS"
msgstr "Molekylmoln"

#, fuzzy
msgid "COMPOUND_CLOUD_BENCHMARK"
msgstr "Molekylmoln"

msgid "COMPOUND_CLOUD_DENSITY"
msgstr "Molekylmoln densitet"

#, fuzzy
msgid "COMPOUND_CLOUD_DENSITY_EXPLANATION"
msgstr "Molekylmoln"

msgid "COMPOUND_CONCENTRATIONS_DECREASED"
msgstr "{0} koncentrationer har minskat med {1}"

msgid "COMPOUND_FOOD_SOURCE"
msgstr "{0} konsumtion"

#, fuzzy
msgid "COMPOUND_HANDLE_KEEP"
msgstr "Hjälp"

#, fuzzy
msgid "COMPOUND_HANDLE_SPLIT_SISTER"
msgstr "Hjälp"

#, fuzzy
msgid "COMPOUND_HANDLE_TOP_UP"
msgstr "Hjälp"

#, fuzzy
msgid "COMPOUND_HANDLE_TOP_UP_ON_CHANGE"
msgstr "Molekylmoln"

#, fuzzy
msgid "COMPOUND_STORAGE_AMOUNT_DOES_NOT_LAST_NIGHT"
msgstr "{0} konsumtion"

msgid "COMPOUND_STORAGE_NOT_ENOUGH_GENERATED_DURING_DAY"
msgstr ""

#, fuzzy
msgid "COMPOUND_STORAGE_NOT_ENOUGH_SPACE"
msgstr "{0} konsumtion"

msgid "COMPOUND_STORAGE_STATS_TITLE"
msgstr ""

#, fuzzy
msgid "COMPOUND_STORAGE_STATS_TOOLTIP"
msgstr "Hjälp"

#, fuzzy
msgid "COMPOUND_TO_FIND"
msgstr "Molekylmoln"

msgid "CONCEPT_ART"
msgstr "konceptkonst"

msgid "CONFIG"
msgstr "Konfiguration"

msgid "CONFIRM_CAPITAL"
msgstr "BEKRÄFTA"

#, fuzzy
msgid "CONFIRM_DELETE"
msgstr "Bekräfta Stängning"

#, fuzzy
msgid "CONFIRM_EXIT"
msgstr "Bekräfta Stängning"

msgid "CONFIRM_FOSSILISATION_OVERWRITE"
msgstr ""

#, fuzzy
msgid "CONFIRM_MOVE_TO_ASCENSION_STAGE"
msgstr "{0} befolkning förändrades av {1} på grund av: {2}"

#, fuzzy
msgid "CONFIRM_MOVE_TO_ASCENSION_STAGE_EXPLANATION"
msgstr "{0} befolkning förändrades av {1} på grund av: {2}"

msgid "CONFIRM_MOVE_TO_INDUSTRIAL_STAGE"
msgstr "Fortsätt till Industristadiet?"

#, fuzzy
msgid "CONFIRM_MOVE_TO_INDUSTRIAL_STAGE_EXPLANATION"
msgstr "{0} befolkning förändrades av {1} på grund av: {2}"

#, fuzzy
msgid "CONFIRM_MOVE_TO_SPACE_STAGE"
msgstr "{0} befolkning förändrades av {1} på grund av: {2}"

#, fuzzy
msgid "CONFIRM_MOVE_TO_SPACE_STAGE_EXPLANATION"
msgstr "{0} befolkning förändrades av {1} på grund av: {2}"

#, fuzzy
msgid "CONFIRM_NEW_GAME_BUTTON_TOOLTIP"
msgstr "Hjälp"

#, fuzzy
msgid "CONFIRM_NEW_GAME_BUTTON_TOOLTIP_DISABLED"
msgstr "Hjälp"

#, fuzzy
msgid "CONFIRM_RESET_ACHIEVEMENTS"
msgstr "Bekräfta Stängning"

#, fuzzy
msgid "CONFIRM_RESET_ACHIEVEMENTS_DESCRIPTION"
msgstr "Nitrogenas är ett protein som kan använda gasformigt kväve och cellulär energi i form av ATP för att producera ammoniak, ett viktigt tillväxtnäringsämne för celler. Detta är en process som kallas anaerob kvävefixering. Eftersom kvävgaset är suspenderat direkt i cytoplasman, utför den omgivande vätskan viss jäsning."

#, fuzzy
msgid "CONSTRUCTION_UNIT_NAME"
msgstr "Tritanope (Blå-Gul)"

msgid "CONTENT_UPLOADED_FROM"
msgstr ""

#, fuzzy
msgid "CONTINUE"
msgstr "Börja Trivas"

#, fuzzy
msgid "CONTINUE_AS_SPECIES"
msgstr "Välj en plats för att visa detaljerna här"

#, fuzzy
msgid "CONTINUE_THRIVING"
msgstr "Börja Trivas"

#, fuzzy
msgid "CONTINUE_TO_PROTOTYPES"
msgstr "Protanope (Röd-Grön)"

msgid "CONTINUE_TO_PROTOTYPES_PROMPT"
msgstr "Fortsätt till fasprototyper?"

msgid "CONTROLLER_ANY_DEVICE"
msgstr ""

msgid "CONTROLLER_AXIS_L2"
msgstr ""

msgid "CONTROLLER_AXIS_LEFT_TRIGGER"
msgstr ""

msgid "CONTROLLER_AXIS_LEFT_X"
msgstr ""

msgid "CONTROLLER_AXIS_LEFT_Y"
msgstr ""

#, fuzzy
msgid "CONTROLLER_AXIS_NEGATIVE_DIRECTION"
msgstr "Nitrogen Fixing Plastid är ett protein som kan använda gasformigt kväve och syre och cellulär energi i form av ATP för att producera ammoniak, ett viktigt tillväxtnäringsämne för celler. Detta är en process som kallas aerob kvävefixering."

#, fuzzy
msgid "CONTROLLER_AXIS_POSITIVE_DIRECTION"
msgstr "Nitrogen Fixing Plastid är ett protein som kan använda gasformigt kväve och syre och cellulär energi i form av ATP för att producera ammoniak, ett viktigt tillväxtnäringsämne för celler. Detta är en process som kallas aerob kvävefixering."

msgid "CONTROLLER_AXIS_R2"
msgstr ""

msgid "CONTROLLER_AXIS_RIGHT_TRIGGER"
msgstr ""

msgid "CONTROLLER_AXIS_RIGHT_X"
msgstr ""

msgid "CONTROLLER_AXIS_RIGHT_Y"
msgstr ""

msgid "CONTROLLER_AXIS_VISUALIZERS"
msgstr ""

msgid "CONTROLLER_BUTTON_DPAD_DOWN"
msgstr ""

msgid "CONTROLLER_BUTTON_DPAD_LEFT"
msgstr ""

msgid "CONTROLLER_BUTTON_DPAD_RIGHT"
msgstr ""

msgid "CONTROLLER_BUTTON_DPAD_UP"
msgstr ""

msgid "CONTROLLER_BUTTON_LEFT_SHOULDER"
msgstr ""

msgid "CONTROLLER_BUTTON_LEFT_STICK"
msgstr ""

msgid "CONTROLLER_BUTTON_MISC1"
msgstr ""

msgid "CONTROLLER_BUTTON_PADDLE1"
msgstr ""

msgid "CONTROLLER_BUTTON_PADDLE2"
msgstr ""

msgid "CONTROLLER_BUTTON_PADDLE3"
msgstr ""

msgid "CONTROLLER_BUTTON_PADDLE4"
msgstr ""

msgid "CONTROLLER_BUTTON_PS3_SELECT"
msgstr ""

msgid "CONTROLLER_BUTTON_PS3_START"
msgstr ""

msgid "CONTROLLER_BUTTON_PS_CIRCLE"
msgstr ""

msgid "CONTROLLER_BUTTON_PS_CROSS"
msgstr ""

msgid "CONTROLLER_BUTTON_PS_L1"
msgstr ""

msgid "CONTROLLER_BUTTON_PS_L3"
msgstr ""

msgid "CONTROLLER_BUTTON_PS_OPTIONS"
msgstr ""

msgid "CONTROLLER_BUTTON_PS_R1"
msgstr ""

msgid "CONTROLLER_BUTTON_PS_R3"
msgstr ""

msgid "CONTROLLER_BUTTON_PS_SHARE"
msgstr ""

msgid "CONTROLLER_BUTTON_PS_SONY_BUTTON"
msgstr ""

msgid "CONTROLLER_BUTTON_PS_SQUARE"
msgstr ""

msgid "CONTROLLER_BUTTON_PS_TRIANGLE"
msgstr ""

msgid "CONTROLLER_BUTTON_RIGHT_SHOULDER"
msgstr ""

msgid "CONTROLLER_BUTTON_RIGHT_STICK"
msgstr ""

msgid "CONTROLLER_BUTTON_TOUCH_PAD"
msgstr ""

msgid "CONTROLLER_BUTTON_UNKNOWN"
msgstr ""

msgid "CONTROLLER_BUTTON_XBOX_A"
msgstr ""

msgid "CONTROLLER_BUTTON_XBOX_B"
msgstr ""

msgid "CONTROLLER_BUTTON_XBOX_BACK"
msgstr ""

msgid "CONTROLLER_BUTTON_XBOX_GUIDE"
msgstr ""

msgid "CONTROLLER_BUTTON_XBOX_START"
msgstr ""

msgid "CONTROLLER_BUTTON_XBOX_X"
msgstr ""

msgid "CONTROLLER_BUTTON_XBOX_Y"
msgstr ""

msgid "CONTROLLER_DEADZONES"
msgstr ""

#, fuzzy
msgid "CONTROLLER_DEADZONE_CALIBRATION_EXPLANATION"
msgstr "{0} befolkning förändrades av {1} på grund av: {2}"

msgid "CONTROLLER_DEADZONE_COLON"
msgstr ""

msgid "CONTROLLER_PROMPT_TYPE_SETTING"
msgstr ""

msgid "CONTROLLER_SENSITIVITY"
msgstr ""

msgid "CONTROLLER_UNKNOWN_AXIS"
msgstr ""

msgid "COPY_ERROR_TO_CLIPBOARD"
msgstr "Kopiera felmeddelande till urklipp"

#, fuzzy
msgid "COPY_RESULTS"
msgstr "Auto-evo resultat:"

msgid "CORRECTION_PROTANOPE"
msgstr "Protanope (Röd-Grön)"

msgid "CORRECTION_TRITANOPE"
msgstr "Tritanope (Blå-Gul)"

#, fuzzy
msgid "CPU_POWER_NOT_ENOUGH_FOR_SPEED_MODE"
msgstr "{0} konsumtion"

#, fuzzy
msgid "CPU_THREADS"
msgstr "Trådar:"

msgid "CRAFTING_CLEAR_INPUTS"
msgstr ""

msgid "CRAFTING_ERROR_INTERNAL_CONSUME_PROBLEM"
msgstr ""

#, fuzzy
msgid "CRAFTING_ERROR_TAKING_ITEMS"
msgstr "DU HAR FRODATS!"

msgid "CRAFTING_FILTER_INPUTS"
msgstr ""

msgid "CRAFTING_KNOWN_ITEMS"
msgstr ""

msgid "CRAFTING_NOT_ENOUGH_MATERIAL"
msgstr ""

msgid "CRAFTING_NO_RECIPE_SELECTED"
msgstr ""

msgid "CRAFTING_NO_ROOM_TO_TAKE_CRAFTING_RESULTS"
msgstr ""

#, fuzzy
msgid "CRAFTING_RECIPE_DISPLAY"
msgstr "Auto-evo resultat:"

msgid "CRAFTING_RECIPE_HAND_AXE"
msgstr ""

#, fuzzy
msgid "CRAFTING_RESULTS"
msgstr "Auto-evo resultat:"

msgid "CRAFTING_SELECT_RECIPE_OR_ITEMS_TO_FILTER"
msgstr ""

msgid "CRAFTING_TAKE_ALL"
msgstr ""

#, fuzzy
msgid "CRAFTING_TITLE"
msgstr "DU HAR FRODATS!"

msgid "CREATE"
msgstr "Skapa"

msgid "CREATED_AT"
msgstr "Skapad:"

msgid "CREATED_ON_PLATFORM"
msgstr ""

msgid "CREATE_A_NEW_MICROBE"
msgstr "Skapa en ny mikrob"

#, fuzzy
msgid "CREATE_NEW"
msgstr "Skapa Ny Sparfil"

#, fuzzy
msgid "CREATE_NEW_CELL_TYPE"
msgstr "Skapa Ny Sparfil"

#, fuzzy
msgid "CREATE_NEW_CELL_TYPE_DESCRIPTION"
msgstr "Kemoplasten är en dubbelmembranstruktur som innehåller proteiner som kan omvandla vätesulfid, vatten och gasformig koldioxid till glukos i en process som kallas vätesulfidkemosyntes. Hastigheten för dess glukosproduktion skalas med koncentrationen av vatten och koldioxid."

#, fuzzy
msgid "CREATE_NEW_MOD"
msgstr "Skapa en ny mikrob"

msgid "CREATE_NEW_SAVE"
msgstr "Skapa Ny Sparfil"

#, fuzzy
msgid "CREATE_NEW_TISSUE_TYPE"
msgstr "Skapa Ny Sparfil"

#, fuzzy
msgid "CREATE_NEW_TISSUE_TYPE_DESCRIPTION"
msgstr "Kemoplasten är en dubbelmembranstruktur som innehåller proteiner som kan omvandla vätesulfid, vatten och gasformig koldioxid till glukos i en process som kallas vätesulfidkemosyntes. Hastigheten för dess glukosproduktion skalas med koncentrationen av vatten och koldioxid."

msgid "CREATING_DOT_DOT_DOT"
msgstr "Skapar..."

msgid "CREATING_OBJECTS_FROM_SAVE"
msgstr "skapar objekt från sparfil"

msgid "CREDITS"
msgstr "Eftertext"

msgid "CTRL"
msgstr "Ctrl"

#, fuzzy
msgid "CURRENT_CACHE_SIZE"
msgstr "Visa förmågor"

#, fuzzy
msgid "CURRENT_CACHE_SIZE_TOOLTIP"
msgstr "Slem sekretion"

msgid "CURRENT_DEVELOPERS"
msgstr "Nuvarande utvecklare"

msgid "CURRENT_LOCATION_CAPITAL"
msgstr "NUVARANDE PLATS"

#, fuzzy
msgid "CURRENT_RESEARCH_NONE"
msgstr "Visa förmågor"

#, fuzzy
msgid "CURRENT_RESEARCH_PROGRESS"
msgstr "Öppna hjälpmenyn"

#, fuzzy
msgid "CURRENT_WORLD"
msgstr "Nuvarande utvecklare"

#, fuzzy
msgid "CURRENT_WORLD_STATISTICS"
msgstr "Organismstatistik"

msgid "CUSTOM_USERNAME"
msgstr "Anpassat Användarnamn:"

msgid "CYTOPLASM"
msgstr "Cytoplasma"

#, fuzzy
msgid "CYTOPLASM_DESCRIPTION"
msgstr "Det slemiga inre av en cell. Cytoplasman är den grundläggande blandningen av joner, proteiner och andra ämnen lösta i vatten som fyller cellens inre. En av funktionerna den utför är jäsning, omvandlingen av glukos till ATP-energi. För celler som saknar organeller så den har mer avancerade ämnesomsättningar är det vad de använder för energi. Det används också för att lagra molekyler i cellen och för att öka cellens storlek."

msgid "CYTOPLASM_GLYCOLYSIS"
msgstr "Cytoplasm Glycolys"

#, fuzzy
msgid "CYTOPLASM_PROCESSES_DESCRIPTION"
msgstr "Det slemiga inre av en cell. Cytoplasman är den grundläggande blandningen av joner, proteiner och andra ämnen lösta i vatten som fyller cellens inre. En av funktionerna den utför är jäsning, omvandlingen av glukos till ATP-energi. För celler som saknar organeller så den har mer avancerade ämnesomsättningar är det vad de använder för energi. Det används också för att lagra molekyler i cellen och för att öka cellens storlek."

#, fuzzy
msgid "CYTOTOXIN_SYNTHESIS"
msgstr "OxyToxySyntes"

#, fuzzy
msgid "DAMAGE_SOURCE_RADIATION"
msgstr "(farten som AI arter muterar)"

msgid "DAY_LENGTH"
msgstr ""

#, fuzzy
msgid "DAY_LENGTH_EXPLANATION"
msgstr ""
"Aggressiva mikrober jagar byte över större avstånd\n"
"och har större sannolikhet att kämpa emot när rovdjur attackerar.\n"
"Fredliga mikrober attackerar inte andra över större avstånd\n"
"och har lägre sannolikhet att använda gifter mot rovdjur."

msgid "DAY_NIGHT_CYCLE_ENABLED"
msgstr ""

#, fuzzy
msgid "DAY_NIGHT_CYCLE_ENABLED_EXPLANATION_2"
msgstr ""
"Aggressiva mikrober jagar byte över större avstånd\n"
"och har större sannolikhet att kämpa emot när rovdjur attackerar.\n"
"Fredliga mikrober attackerar inte andra över större avstånd\n"
"och har lägre sannolikhet att använda gifter mot rovdjur."

msgid "DEADZONE_CALIBRATION_FINISHED"
msgstr ""

#, fuzzy
msgid "DEADZONE_CALIBRATION_INPROGRESS"
msgstr "Detta språk är {0}% komplett"

msgid "DEADZONE_CALIBRATION_IS_RESET"
msgstr ""

msgid "DEADZONE_CONFIGURATION"
msgstr ""

msgid "DEATH"
msgstr "död"

msgid "DEBUG_COORDINATES"
msgstr ""

msgid "DEBUG_DRAW_NOT_AVAILABLE"
msgstr ""

#, fuzzy
msgid "DEBUG_HEAT_AT_CURSOR"
msgstr "Vid Muspekare:"

msgid "DEBUG_PANEL"
msgstr ""

msgid "DECEMBER"
msgstr "December"

#, fuzzy
msgid "DECREASE_ITEM_SIZE"
msgstr "Slem sekretion"

msgid "DEFAULT_AUDIO_OUTPUT_DEVICE"
msgstr "Standard utgångsenhet"

msgid "DELETE"
msgstr "Radera"

msgid "DELETE_ALL_OLD_SAVE_WARNING_2"
msgstr ""

msgid "DELETE_FOSSIL_CONFIRMATION"
msgstr "Att radera denna fossil är permanent och kan inte ångras. Är du säker på att du vill radera den för gott?"

msgid "DELETE_OLD_SAVES_PROMPT"
msgstr ""

msgid "DELETE_ORGANELLE"
msgstr "Ta bort organell"

msgid "DELETE_SAVE_CONFIRMATION"
msgstr ""

msgid "DELETE_SELECTED"
msgstr "Radera Valda"

msgid "DELETE_SELECTED_SAVES_PROMPT"
msgstr ""

msgid "DELETE_SELECTED_SAVE_WARNING"
msgstr ""

msgid "DELETE_THIS_SAVE_PROMPT"
msgstr ""

#, fuzzy
msgid "DESCEND_BUTTON"
msgstr "Skriv över aktuell sparfil:"

#, fuzzy
msgid "DESCEND_CONFIRMATION"
msgstr "Skriv över aktuell sparfil:"

#, fuzzy
msgid "DESCEND_CONFIRMATION_EXPLANATION"
msgstr ""
"Aggressiva mikrober jagar byte över större avstånd\n"
"och har större sannolikhet att kämpa emot när rovdjur attackerar.\n"
"Fredliga mikrober attackerar inte andra över större avstånd\n"
"och har lägre sannolikhet att använda gifter mot rovdjur."

msgid "DESCRIPTION"
msgstr "Beskrivning:"

#, fuzzy
msgid "DESCRIPTION_COLON"
msgstr "ATP PRODUKTION FÖR LÅG!"

#, fuzzy
msgid "DESCRIPTION_TOO_LONG"
msgstr "ATP PRODUKTION FÖR LÅG!"

msgid "DESPAWN_ENTITIES"
msgstr ""

msgid "DETECTED_CPU_COUNT"
msgstr "Upptäckt CPU-antal:"

msgid "DEVBUILD_VERSION_INFO"
msgstr ""

msgid "DEVELOPERS"
msgstr "Utvecklare"

#, fuzzy
msgid "DEVELOPMENT_FORUM"
msgstr "Utvecklingen stöds av Revolutionary Games Studio ry"

#, fuzzy
msgid "DEVELOPMENT_FORUM_BUTTON_TOOLTIP"
msgstr "Hjälp"

msgid "DEVELOPMENT_SUPPORTED_BY"
msgstr "Utvecklingen stöds av Revolutionary Games Studio ry"

#, fuzzy
msgid "DEVELOPMENT_WIKI"
msgstr "Utvecklare"

#, fuzzy
msgid "DEVELOPMENT_WIKI_BUTTON_TOOLTIP"
msgstr "Hjälp"

msgid "DEVOURED"
msgstr ""

msgid "DEV_BUILD_PATRONS"
msgstr ""

msgid "DIFFICULTY"
msgstr "Svårighetsgrad"

msgid "DIFFICULTY_DETAILS_STRING"
msgstr ""
"Förinställd svårighetsgrad: {0}\n"
"Faktor för mutationskostnad: {1} \n"
"Mutations frekvens för AI: {2}\n"
"Föreningsmoln-densitet: {3}\n"
"Populations-straff vid spelarens död: {4}\n"
"Kvarhållning av glukos i miljön: {5} \n"
"Faktor för kostnaden av osmoreglering: {6}\n"
"Gratis glukosmoln när redigeraren lämnas: {7}\n"
"Begränsa användningen av tillväxtföreningar: {8}"

msgid "DIFFICULTY_PRESET"
msgstr "Förinställd svårighetsgrad"

msgid "DIFFICULTY_PRESET_CUSTOM"
msgstr "Anpassat"

msgid "DIFFICULTY_PRESET_EASY"
msgstr "Lätt"

msgid "DIFFICULTY_PRESET_HARD"
msgstr "Svår"

msgid "DIFFICULTY_PRESET_NORMAL"
msgstr "Normal"

msgid "DIGESTION_EFFICIENCY"
msgstr ""

#, fuzzy
msgid "DIGESTION_EFFICIENCY_COLON"
msgstr "ATP PRODUKTION FÖR LÅG!"

#, fuzzy
msgid "DIGESTION_SPEED"
msgstr "UTROTNING"

#, fuzzy
msgid "DIGESTION_SPEED_COLON"
msgstr "Hastighet:"

msgid "DIGESTION_SPEED_VALUE"
msgstr ""

msgid "DISABLED"
msgstr "Avstängt"

msgid "DISABLE_ALL"
msgstr ""

msgid "DISCARD_AND_CONTINUE"
msgstr "Radera och fortsätt"

#, fuzzy
msgid "DISCARD_CHANGES"
msgstr "Radera och fortsätt"

#, fuzzy
msgid "DISCARD_MIGRATION"
msgstr "Radera och fortsätt"

#, fuzzy
msgid "DISCONNECTED_CELLS"
msgstr "Bortkopplade Celler"

#, fuzzy
msgid "DISCONNECTED_CELLS_TEXT"
msgstr ""
"Det finns placerade organeller, som inte är anslutna till resten.\n"
"Vänligen anslut alla placerade organeller med varandra eller ångra dina ändringar."

#, fuzzy
msgid "DISCONNECTED_METABALLS"
msgstr "Bortkopplade Celler"

#, fuzzy
msgid "DISCONNECTED_METABALLS_TEXT"
msgstr ""
"Det finns placerade organeller, som inte är anslutna till resten.\n"
"Vänligen anslut alla placerade organeller med varandra eller ångra dina ändringar."

msgid "DISCONNECTED_ORGANELLES"
msgstr "Bortkopplade Organeller"

msgid "DISCONNECTED_ORGANELLES_TEXT"
msgstr ""
"Det finns placerade organeller, som inte är anslutna till resten.\n"
"Vänligen anslut alla placerade organeller med varandra eller ångra dina ändringar."

#, fuzzy
msgid "DISCORD_TOOLTIP"
msgstr "Hjälp"

#, fuzzy
msgid "DISK_CACHE_TOOLTIP"
msgstr "Självmord"

#, fuzzy
msgid "DISMISSED_POPUPS_COLON"
msgstr "Hastighet:"

#, fuzzy
msgid "DISMISSED_POPUPS_EXPLANATION"
msgstr ""
"Aggressiva mikrober jagar byte över större avstånd\n"
"och har större sannolikhet att kämpa emot när rovdjur attackerar.\n"
"Fredliga mikrober attackerar inte andra över större avstånd\n"
"och har lägre sannolikhet att använda gifter mot rovdjur."

msgid "DISMISS_INFORMATION_PERMANENTLY"
msgstr "Visa inte detta igen"

msgid "DISMISS_WARNING_PERMANENTLY"
msgstr "Varna inte om detta igen"

msgid "DISPLAY_3D_MENU_BACKGROUNDS"
msgstr ""

msgid "DISPLAY_ABILITIES_BAR"
msgstr "Visa förmågor"

msgid "DISPLAY_BACKGROUND_DISTORTION_EFFECT"
msgstr ""

msgid "DISPLAY_BACKGROUND_PARTICLES"
msgstr ""

#, fuzzy
msgid "DISPLAY_DRIVER_OPENGL"
msgstr "Visa förmågor"

#, fuzzy
msgid "DISPLAY_DRIVER_VULKAN"
msgstr "Visa förmågor"

#, fuzzy
msgid "DISPLAY_MODE"
msgstr "Visa förmågor"

#, fuzzy
msgid "DISPLAY_PART_NAMES"
msgstr "Visa förmågor"

msgid "DISSOLVED_COMPOUND_FOOD_SOURCE"
msgstr "Jämnt spridd miljömatkälla av {0}"

msgid "DOES_NOT_USE_FEATURE"
msgstr ""

msgid "DONATIONS"
msgstr "Donationer"

msgid "DOT_DOT_DOT"
msgstr "..."

msgid "DOUBLE"
msgstr "Dubbel"

msgid "DOUBLE_CLICK_TO_VIEW_IN_FULLSCREEN"
msgstr ""

msgid "DOUBLE_MEMBRANE_DESCRIPTION"
msgstr ""

#, fuzzy
msgid "DOUBLE_SPEED_TOGGLE_TOOLTIP"
msgstr "Fortsätt"

msgid "DRAG_TO_REORDER_ITEMS_WITH_MOUSE"
msgstr ""

msgid "DUMP_SCENE_TREE"
msgstr ""

msgid "DUPLICATE_TYPE"
msgstr "Duplicera Typ"

msgid "EASTEREGG_MESSAGE_1"
msgstr "Rolig fakta, Didinium och Paramecium är ett läroboksexempel på ett rovdjursförhållande som har studerats i årtionden, är du Didinium eller Paramecium? Rovdjur eller byte?"

msgid "EASTEREGG_MESSAGE_10"
msgstr "På engelska stod det \"WIGGLY THINGS!!\" här, men jag, S1dos, vet inte riktigt hur man översätter det!!"

msgid "EASTEREGG_MESSAGE_11"
msgstr "Smältis den där metalsis."

msgid "EASTEREGG_MESSAGE_12"
msgstr "Men de blå cellerna."

msgid "EASTEREGG_MESSAGE_13"
msgstr "Här är ett tips, Omgivningar är mer än bara olika bakgrunder, föreningarna i olika omgivningar dyker ibland upp i olika hastigheter."

msgid "EASTEREGG_MESSAGE_14"
msgstr "Här är ett tips, ju mer flagell du har, desto snabbare går du, vroom vroom, men det kostar också mer ATP"

msgid "EASTEREGG_MESSAGE_15"
msgstr "Här är ett tips, du kan svälja bitar järn och annat."

msgid "EASTEREGG_MESSAGE_16"
msgstr "Här är ett tips, förbered dig innan du lägger till en kärna. Dessa saker är dyra! I underhåll och i byggkostnad."

msgid "EASTEREGG_MESSAGE_17"
msgstr "Rolig Fakta, visste du att det finns över 8000 ciliatarter på planeten jorden?"

msgid "EASTEREGG_MESSAGE_18"
msgstr "Rolig fakta, The Stentor är ett ciliat som kan sträcka sig och fånga byten i en slags trumpet som mun som drar in byten genom att generera vattenströmmar med cilia."

msgid "EASTEREGG_MESSAGE_2"
msgstr "En av de första spelbara prototyperna skapades av vår grymma programmerare, Untrustedlife!"

msgid "EASTEREGG_MESSAGE_3"
msgstr "Alla varelser i spelet kommer utvecklats från en gemensam förfader. Se om du kan L identifiera vilka som är närmst besläktade med varandra!"

msgid "EASTEREGG_MESSAGE_4"
msgstr "Rolig fakta, i verkliga livet har prokaryoter något som heter Biocompartments som fungerar som organeller och kallas faktiskt Polyhedrala organeller."

msgid "EASTEREGG_MESSAGE_5"
msgstr "Rolig Fakta, metabolosomen är det som kallas en Polyhedral organell."

msgid "EASTEREGG_MESSAGE_6"
msgstr "Här är ett tips, ibland är det bäst att bara fly från andra celler."

msgid "EASTEREGG_MESSAGE_7"
msgstr "Thrive är tänkt som en simulering av en utomjordisk planet, så förvänta dig inte att hitta samma varelser som här på jorden!"

msgid "EASTEREGG_MESSAGE_8"
msgstr "Här är ett tips, bakterier kan vara starkare än de ser ut, de kan se små ut, men vissa av dem kan gräva sig in i dig och döda dig på det sättet!"

msgid "EASTEREGG_MESSAGE_9"
msgstr "Här är ett tips, du kan jaga andra arter till utrotning om du inte är försiktig nog. Andra arter kan göra det också."

#, fuzzy
msgid "EASTER_EGGS"
msgstr "Rolig fakta, Didinium och Paramecium är ett läroboksexempel på ett rovdjursförhållande som har studerats i årtionden, är du Didinium eller Paramecium? Rovdjur eller byte?"

#, fuzzy
msgid "EASTER_EGGS_EXPLANATION"
msgstr ""
"Aggressiva mikrober jagar byte över större avstånd\n"
"och har större sannolikhet att kämpa emot när rovdjur attackerar.\n"
"Fredliga mikrober attackerar inte andra över större avstånd\n"
"och har lägre sannolikhet att använda gifter mot rovdjur."

#, fuzzy
msgid "EASTER_EGG_BANANA_BIOME"
msgstr ""
"Aggressiva mikrober jagar byte över större avstånd\n"
"och har större sannolikhet att kämpa emot när rovdjur attackerar.\n"
"Fredliga mikrober attackerar inte andra över större avstånd\n"
"och har lägre sannolikhet att använda gifter mot rovdjur."

#, fuzzy
msgid "EDGE_PAN_SPEED"
msgstr "UTROTNING"

#, fuzzy
msgid "EDITING_TITLE"
msgstr "DU HAR FRODATS!"

msgid "EDITOR"
msgstr "Cellredigerare"

#, fuzzy
msgid "EDITORS_AND_MUTATIONS_BUTTON"
msgstr "har muterat"

#, fuzzy
msgid "EDITOR_BUTTON_TOOLTIP"
msgstr "Hjälp"

msgid "EDITOR_TUTORIAL_EARLY_GOAL"
msgstr ""

msgid "EDITOR_TUTORIAL_EDITOR_TEXT"
msgstr ""

#, fuzzy
msgid "EDITOR_TUTORIAL_MICROBE_EDITOR_NUCLEUS"
msgstr ""
"Prokaryota strukturer\n"
"\n"
"Metabolosomer: Producerar ATP från glukos\n"
"\n"
"Kemosyntiserande proteiner: Producerar hälften av glukosen ur svavelväte som en kemoplast, men utför också glykolys, tar upp 1 hex\n"
"\n"
"Thylakoider: Producerar 1/3 av mängden glukos som en normal kloroplast, men utför också glykolys och tar upp 1 Hex\n"
"\n"
"Rusticyanin: Omvandlar järn till ATP\n"
"\n"
"Nitrogenas: Konverterar atmosfäriskt kväve och ATP till ammoniak anaerobt\n"
"\n"
"Cytoplasmer: Har lagringsutrymme och utför glykolys (producerar små mängder ATP)"

#, fuzzy
msgid "EDIT_MICROBE_FIRST_TIME"
msgstr "Mikrob Stadiet"

#, fuzzy
msgid "EFFECTIVE_VALUE"
msgstr "{0}%"

msgid "EIGHT_TIMES"
msgstr "8x"

msgid "EJECT_ENGULFED"
msgstr ""

#, fuzzy
msgid "EJECT_ENGULFED_TOOLTIP"
msgstr "Växla uppslukarläge av och på"

#, fuzzy
msgid "EMITTERS_COUNT"
msgstr "Mikrob Stadiet"

#, fuzzy
msgid "ENABLED_MODS"
msgstr "Aktivera Cellredigeraren"

msgid "ENABLE_ALL_COMPATIBLE"
msgstr ""

msgid "ENABLE_EDITOR"
msgstr "Aktivera Cellredigeraren"

msgid "ENABLE_GUI_LIGHT_EFFECTS"
msgstr "Aktivera GUI ljus effecter"

msgid "ENDOSYMBIONT_ENGULFED_ALREADY_DONE"
msgstr ""

msgid "ENDOSYMBIONT_ENGULFED_PROGRESS"
msgstr ""

msgid "ENDOSYMBIONT_TYPE_ALREADY_PRESENT"
msgstr ""

#, fuzzy
msgid "ENDOSYMBIOSIS_AVAILABLE_ORGANELLES"
msgstr "Placera organell"

msgid "ENDOSYMBIOSIS_BUTTON"
msgstr ""

#, fuzzy
msgid "ENDOSYMBIOSIS_CANCEL_TOOLTIP"
msgstr "Lösgör alla"

#, fuzzy
msgid "ENDOSYMBIOSIS_COMPLETE_TOOLTIP"
msgstr "Fortsätt"

#, fuzzy
msgid "ENDOSYMBIOSIS_EXPLANATION"
msgstr ""
"Aggressiva mikrober jagar byte över större avstånd\n"
"och har större sannolikhet att kämpa emot när rovdjur attackerar.\n"
"Fredliga mikrober attackerar inte andra över större avstånd\n"
"och har lägre sannolikhet att använda gifter mot rovdjur."

msgid "ENDOSYMBIOSIS_NOTHING_ENGULFED"
msgstr ""

#, fuzzy
msgid "ENDOSYMBIOSIS_NO_CANDIDATE_ORGANELLES"
msgstr "Bortkopplade Organeller"

#, fuzzy
msgid "ENDOSYMBIOSIS_PROGRESSING_EXPLANATION"
msgstr ""
"Aggressiva mikrober jagar byte över större avstånd\n"
"och har större sannolikhet att kämpa emot när rovdjur attackerar.\n"
"Fredliga mikrober attackerar inte andra över större avstånd\n"
"och har lägre sannolikhet att använda gifter mot rovdjur."

msgid "ENDOSYMBIOSIS_PROKARYOTIC_LIMIT_EXPLANATION"
msgstr ""

#, fuzzy
msgid "ENDOSYMBIOSIS_SINGLE_SPECIES_PROGRESS_DESCRIPTION"
msgstr "Kemosyntesproteiner är små kluster av proteiner i cytoplasman som kan omvandla vätesulfid, vatten och gasformig koldioxid till glukos i en process som kallas vätesulfidkemosyntes. Hastigheten för dess glukosproduktion skalas med koncentrationen av koldioxid. Eftersom de kemosyntetiserande proteinerna är suspenderade direkt i cytoplasman utför den omgivande vätskan viss jäsning."

#, fuzzy
msgid "ENDOSYMBIOSIS_START_TOOLTIP"
msgstr "Hjälp"

#, fuzzy
msgid "ENDOSYMBIOSIS_TITLE"
msgstr "DU HAR FRODATS!"

#, fuzzy
msgid "ENERGY_BALANCE_REQUIRED_COMPOUND_LINE"
msgstr "{0}: -{1} ATP"

msgid "ENERGY_BALANCE_TOOLTIP_CONSUMPTION"
msgstr "{0}: -{1} ATP"

msgid "ENERGY_BALANCE_TOOLTIP_PRODUCTION"
msgstr "{0}:+{1} ATP"

#, fuzzy
msgid "ENERGY_BALANCE_TOOLTIP_PRODUCTION_WITH_REQUIREMENT"
msgstr "{0}:+{1} ATP"

msgid "ENERGY_IN_PATCH_FOR"
msgstr ""

#, fuzzy
msgid "ENERGY_IN_PATCH_SHORT"
msgstr "INVÅNARE:"

msgid "ENERGY_SOURCES"
msgstr ""

msgid "ENERGY_SUMMARY_LINE"
msgstr ""

msgid "ENGULF_CELL_OR_CHUNK"
msgstr ""

msgid "ENGULF_NO_ATP_DAMAGE_MESSAGE"
msgstr ""

#, fuzzy
msgid "ENTER_EXISTING_ID"
msgstr "Skriv över aktuell sparfil:"

msgid "ENTER_EXISTING_WORKSHOP_ID"
msgstr ""

#, fuzzy
msgid "ENTITY_LABEL"
msgstr "Omgivning: {0}"

msgid "ENVIRONMENT"
msgstr "Miljö"

#, fuzzy
msgid "ENVIRONMENTAL_CONDITIONS_BUTTON"
msgstr "{0} befolkning förändrades av {1} på grund av: {2}"

msgid "ENVIRONMENTAL_GLUCOSE_RETENTION"
msgstr ""

#, fuzzy
msgid "ENVIRONMENTAL_GLUCOSE_RETENTION_EXPLANATION"
msgstr "{0} befolkning förändrades av {1} på grund av: {2}"

msgid "ENVIRONMENT_BUTTON_MICROBE_TOOLTIP"
msgstr "Visa / göm miljö"

#, fuzzy
msgid "ENVIRONMENT_TOLERANCE"
msgstr "Miljö"

msgid "EPIPELAGIC"
msgstr "Epipelagisk"

msgid "EQUIPMENT_TYPE_AXE"
msgstr ""

msgid "ERROR"
msgstr "ERROR"

#, fuzzy
msgid "ERROR_CREATING_FOLDER"
msgstr "Öppna Skärmbildsmapp"

msgid "ERROR_CREATING_INFO_FILE"
msgstr ""

msgid "ERROR_FAILED_TO_SAVE_NEW_SETTINGS"
msgstr "Error: Misslyckades att spara nya intällningar till konfigurationsfil."

#, fuzzy
msgid "ERROR_FETCHING_EXPLANATION"
msgstr ""
"Aggressiva mikrober jagar byte över större avstånd\n"
"och har större sannolikhet att kämpa emot när rovdjur attackerar.\n"
"Fredliga mikrober attackerar inte andra över större avstånd\n"
"och har lägre sannolikhet att använda gifter mot rovdjur."

#, fuzzy
msgid "ERROR_FETCHING_NEWS"
msgstr "Öppna Skärmbildsmapp"

msgid "ERROR_LOADING"
msgstr "Laddningsfel"

msgid "ERROR_SAVING"
msgstr "Sparningsfel"

#, fuzzy
msgid "ERROR_UPLOADING_EXCEPTION"
msgstr "Laddningsfel"

msgid "ESCAPE"
msgstr "Esc"

msgid "ESCAPE_ENGULFING"
msgstr ""

msgid "ESTUARY"
msgstr "Flodmynning"

#, fuzzy
msgid "EVENT_ERUPTION_TOOLTIP"
msgstr "Självmord"

msgid "EVENT_METEOR_GLUCOSE"
msgstr ""

#, fuzzy
msgid "EVENT_METEOR_IRON"
msgstr "{0}:+{1} ATP"

#, fuzzy
msgid "EVENT_METEOR_PHOSPHATES"
msgstr "Spawna fosfat"

#, fuzzy
msgid "EVENT_METEOR_PLAIN"
msgstr "Självmord"

msgid "EVENT_METEOR_RADIOACTIVE"
msgstr ""

msgid "EVENT_METEOR_SULFUR"
msgstr ""

#, fuzzy
msgid "EVOLUTIONARY_TREE"
msgstr "Av Revolutionary Games Studio"

#, fuzzy
msgid "EVOLUTIONARY_TREE_BUILD_FAILED"
msgstr "Av Revolutionary Games Studio"

#, fuzzy
msgid "EXACT_VERSION_COLON"
msgstr "Version:"

#, fuzzy
msgid "EXACT_VERSION_TOOLTIP"
msgstr "Självmord"

#, fuzzy
msgid "EXCEPTION_HAPPENED_PROCESSING_SAVE"
msgstr "Ett undantag har uppstått medan sparad data laddades"

#, fuzzy
msgid "EXCEPTION_HAPPENED_WHILE_LOADING"
msgstr "Ett undantag har uppstått medan sparad data laddades"

#, fuzzy
msgid "EXCLUSIVE_FULLSCREEN"
msgstr "Växla fullskärm av och på"

#, fuzzy
msgid "EXISTING_BUILDINGS"
msgstr "Skriv över aktuell sparfil:"

msgid "EXIT"
msgstr "Lämna"

msgid "EXIT_EDITOR"
msgstr "Lämna cellredigeraren"

msgid "EXIT_TO_LAUNCHER"
msgstr "Lämna till startprogrammet"

msgid "EXPERIMENTAL_FEATURES"
msgstr ""

#, fuzzy
msgid "EXPERIMENTAL_FEATURES_EXPLANATION"
msgstr "(farten som AI arter muterar)"

#, fuzzy
msgid "EXPERIMENTAL_FEATURES_WARNING"
msgstr "(farten som AI arter muterar)"

msgid "EXPORT_ALL_WORLDS"
msgstr ""

#, fuzzy
msgid "EXPORT_ALL_WORLDS_TOOLTIP"
msgstr "Hjälp"

#, fuzzy
msgid "EXPORT_SUCCESS"
msgstr "Plundring av {0}"

msgid "EXTERNAL"
msgstr "Externa"

msgid "EXTERNAL_EFFECTS"
msgstr "Externa effekter:"

msgid "EXTINCTION_BOX_TEXT"
msgstr "Precis som 99% av alla arter som någonsin har existerat, har din art utrotats. Andra kommer att fortsätta frodas och upprätthålla din niche, men det blir inte du som gör. Du kommer att glömmas, ett misslyckats experiment i evolutionen."

msgid "EXTINCTION_CAPITAL"
msgstr "UTROTNING"

#, fuzzy
msgid "EXTINCT_FROM_PATCH"
msgstr "dog ut på planeten"

#, fuzzy
msgid "EXTINCT_FROM_THE_PLANET"
msgstr "dog ut på planeten"

#, fuzzy
msgid "EXTINCT_IN_PATCH"
msgstr "dog ut på planeten"

#, fuzzy
msgid "EXTINCT_SPECIES"
msgstr "UTROTNING"

msgid "EXTRAS"
msgstr "Extra"

msgid "EXTRA_OPTIONS"
msgstr "Extra Inställningar"

#, fuzzy
msgid "FACEBOOK_TOOLTIP"
msgstr "Självmord"

msgid "FAILED"
msgstr "Misslyckades"

#, fuzzy
msgid "FAILED_ONE_OR_MORE_SAVE_DELETION_DESCRIPTION"
msgstr "Kemoplasten är en dubbelmembranstruktur som innehåller proteiner som kan omvandla vätesulfid, vatten och gasformig koldioxid till glukos i en process som kallas vätesulfidkemosyntes. Hastigheten för dess glukosproduktion skalas med koncentrationen av vatten och koldioxid."

#, fuzzy
msgid "FAILED_SAVE_DELETION"
msgstr "Error: Misslyckades att spara nya intällningar till konfigurationsfil."

#, fuzzy
msgid "FAILED_SAVE_DELETION_DESCRIPTION"
msgstr "Vakuolen är en inre membranorganell som används för lagring i cellen. De består av flera blåsor, mindre membranstrukturer som ofta används i celler för lagring, som har smält samman. Den är fylld med vatten som används för att hålla kvar molekyler, enzymer, fasta ämnen och andra ämnen. Deras form är flytande och kan variera mellan celler."

msgid "FEARFUL"
msgstr "Rädd"

msgid "FEAR_EXPLANATION"
msgstr ""

#, fuzzy
msgid "FEATURE_DISABLED"
msgstr "Avstängt"

#, fuzzy
msgid "FEATURE_ENABLED"
msgstr "Fuskknappar på"

msgid "FEBRUARY"
msgstr "Februari"

msgid "FEED_ITEM_CONTENT_PARSING_FAILED"
msgstr ""

msgid "FEED_ITEM_MISSING_CONTENT"
msgstr ""

msgid "FEED_ITEM_PUBLISHED_AT"
msgstr ""

msgid "FEED_ITEM_TRUNCATED_NOTICE"
msgstr ""

#, fuzzy
msgid "FERROPLAST"
msgstr "Termoplast"

#, fuzzy
msgid "FERROPLAST_DESCRIPTION"
msgstr "Termoplasten är en dubbelmembranstruktur som innehåller värmekänsliga pigment staplade tillsammans i membransäckar. Det är en prokaryot som har assimilerats för användning av sin eukaryota värd. Pigmenten i termoplasten kan använda energin från värmeskillnader i omgivningen för att producera glukos från vatten och gasformig koldioxid i en process som kallas termosyntes. Hastigheten för dess glukosproduktion skalas med koncentrationen av koldioxid och temperatur."

#, fuzzy
msgid "FERROPLAST_PROCESSES_DESCRIPTION"
msgstr "Termoplasten är en dubbelmembranstruktur som innehåller värmekänsliga pigment staplade tillsammans i membransäckar. Det är en prokaryot som har assimilerats för användning av sin eukaryota värd. Pigmenten i termoplasten kan använda energin från värmeskillnader i omgivningen för att producera glukos från vatten och gasformig koldioxid i en process som kallas termosyntes. Hastigheten för dess glukosproduktion skalas med koncentrationen av koldioxid och temperatur."

msgid "FILTER_ITEMS_BY_CATEGORY_COLON"
msgstr ""

#, fuzzy
msgid "FIND_CURRENT_PATCH"
msgstr "Avbryt denna handling"

msgid "FINISHED_DOT"
msgstr "Färdig."

msgid "FINISH_EDITING_AND_RETURN_TO_ENVIRONMENT"
msgstr "Slutför redigering och återvänd till omgivning"

#, fuzzy
msgid "FINISH_ONE_GENERATION"
msgstr "med concentration av"

msgid "FINISH_X_GENERATIONS"
msgstr "Slutför {0} Generationer"

msgid "FIRE_TOXIN"
msgstr "Skjut gift"

#, fuzzy
msgid "FIRE_TOXIN_TOOLTIP"
msgstr "Självmord"

msgid "FLAGELLUM"
msgstr "Flagell"

msgid "FLAGELLUM_DESCRIPTION"
msgstr ""

#, fuzzy
msgid "FLAGELLUM_LENGTH_DESCRIPTION"
msgstr "Metabolosomer är kluster av proteiner förpackade i proteinskal. De kan omvandla glukos till ATP i mycket högre takt än vad som kan göras i cytoplasman i en process som kallas Aerobisk Andning. Det kräver dock syre för att fungera, och lägre nivåer av syre i miljön kommer att sakta ner hastigheten för dess ATP-produktion. Eftersom metabolosomerna är suspenderade direkt i cytoplasman utför den omgivande vätskan viss jäsning."

#, fuzzy
msgid "FLAGELLUM_PROCESSES_DESCRIPTION"
msgstr "Metabolosomer är kluster av proteiner förpackade i proteinskal. De kan omvandla glukos till ATP i mycket högre takt än vad som kan göras i cytoplasman i en process som kallas Aerobisk Andning. Det kräver dock syre för att fungera, och lägre nivåer av syre i miljön kommer att sakta ner hastigheten för dess ATP-produktion. Eftersom metabolosomerna är suspenderade direkt i cytoplasman utför den omgivande vätskan viss jäsning."

#, fuzzy
msgid "FLEET_NAME_FROM_PLACE"
msgstr "dog ut på planeten"

msgid "FLEET_UNITS"
msgstr ""

#, fuzzy
msgid "FLOATING_CHUNKS_COLON"
msgstr "befolkning:"

msgid "FLOATING_HAZARD"
msgstr "Flytande fara"

msgid "FLUID"
msgstr "Rörlig"

msgid "FLUIDITY_RIGIDITY"
msgstr "Mjukhet / Hårdhet"

msgid "FOCUSED"
msgstr "Fokuserad"

msgid "FOCUS_EXPLANATION"
msgstr ""

#, fuzzy
msgid "FOG_OF_WAR_DISABLED"
msgstr "Avstängt"

#, fuzzy
msgid "FOG_OF_WAR_DISABLED_DESCRIPTION"
msgstr "Vakuolen är en inre membranorganell som används för lagring i cellen. De består av flera blåsor, mindre membranstrukturer som ofta används i celler för lagring, som har smält samman. Den är fylld med vatten som används för att hålla kvar molekyler, enzymer, fasta ämnen och andra ämnen. Deras form är flytande och kan variera mellan celler."

msgid "FOG_OF_WAR_INTENSE"
msgstr ""

#, fuzzy
msgid "FOG_OF_WAR_INTENSE_DESCRIPTION"
msgstr "Nitrogenas är ett protein som kan använda gasformigt kväve och cellulär energi i form av ATP för att producera ammoniak, ett viktigt tillväxtnäringsämne för celler. Detta är en process som kallas anaerob kvävefixering. Eftersom kvävgaset är suspenderat direkt i cytoplasman, utför den omgivande vätskan viss jäsning."

msgid "FOG_OF_WAR_MODE"
msgstr ""

msgid "FOG_OF_WAR_REGULAR"
msgstr ""

#, fuzzy
msgid "FOG_OF_WAR_REGULAR_DESCRIPTION"
msgstr "Det slemiga inre av en cell. Cytoplasman är den grundläggande blandningen av joner, proteiner och andra ämnen lösta i vatten som fyller cellens inre. En av funktionerna den utför är jäsning, omvandlingen av glukos till ATP-energi. För celler som saknar organeller så den har mer avancerade ämnesomsättningar är det vad de använder för energi. Det används också för att lagra molekyler i cellen och för att öka cellens storlek."

msgid "FOOD_CHAIN"
msgstr "Näringskedja"

msgid "FOOD_SOURCE_ENERGY_INFO"
msgstr ""

msgid "FORGET_MOD_DETAILS"
msgstr ""

#, fuzzy
msgid "FORGET_MOD_DETAILS_TOOLTIP"
msgstr "Fortsätt"

#, fuzzy
msgid "FORM_CELL_COLONY"
msgstr "Förråd"

msgid "FORM_ERROR_MESSAGE"
msgstr ""

#, fuzzy
msgid "FOSSILISATION"
msgstr "befolkning:"

#, fuzzy
msgid "FOSSILISATION_EXPLANATION"
msgstr ""
"Aggressiva mikrober jagar byte över större avstånd\n"
"och har större sannolikhet att kämpa emot när rovdjur attackerar.\n"
"Fredliga mikrober attackerar inte andra över större avstånd\n"
"och har lägre sannolikhet att använda gifter mot rovdjur."

#, fuzzy
msgid "FOSSILISATION_FAILED"
msgstr "befolkning:"

#, fuzzy
msgid "FOSSILISATION_FAILED_DESCRIPTION"
msgstr "Vakuolen är en inre membranorganell som används för lagring i cellen. De består av flera blåsor, mindre membranstrukturer som ofta används i celler för lagring, som har smält samman. Den är fylld med vatten som används för att hålla kvar molekyler, enzymer, fasta ämnen och andra ämnen. Deras form är flytande och kan variera mellan celler."

msgid "FOSSILISATION_HINT"
msgstr ""

msgid "FOSSILISATION_HINT_ALREADY_FOSSILISED"
msgstr ""

#, fuzzy
msgid "FOSSILISE"
msgstr "Stillastående"

msgid "FOSSIL_DELETION_FAILED"
msgstr ""

#, fuzzy
msgid "FOSSIL_DELETION_FAILED_DESCRIPTION"
msgstr "Vakuolen är en inre membranorganell som används för lagring i cellen. De består av flera blåsor, mindre membranstrukturer som ofta används i celler för lagring, som har smält samman. Den är fylld med vatten som används för att hålla kvar molekyler, enzymer, fasta ämnen och andra ämnen. Deras form är flytande och kan variera mellan celler."

msgid "FOUR_TIMES"
msgstr "4x"

#, fuzzy
msgid "FPS"
msgstr "Max Frames Per Sekund:"

#, fuzzy
msgid "FPS_DISPLAY"
msgstr "Media Spela"

#, fuzzy
msgid "FRAME_DURATION"
msgstr "Anding"

msgid "FREEBUILDING"
msgstr "Fri byggredigerare"

msgid "FREE_GLUCOSE_CLOUD"
msgstr ""

#, fuzzy
msgid "FREE_GLUCOSE_CLOUD_EXPLANATION"
msgstr ""
"Aggressiva mikrober jagar byte över större avstånd\n"
"och har större sannolikhet att kämpa emot när rovdjur attackerar.\n"
"Fredliga mikrober attackerar inte andra över större avstånd\n"
"och har lägre sannolikhet att använda gifter mot rovdjur."

msgid "FULLSCREEN"
msgstr "Fullskärm"

msgid "FULL_MOD_INFO"
msgstr ""

msgid "GALLERY_VIEWER"
msgstr ""

#, fuzzy
msgid "GAMEPLAY_BASICS_TITLE"
msgstr "Spel Design"

msgid "GAME_DESIGN_TEAM"
msgstr "Spel Design"

#, fuzzy
msgid "GAME_SYSTEMS_TITLE"
msgstr "Spel Design"

#, fuzzy
msgid "GATHERED_ENERGY_TOOLTIP"
msgstr "Självmord"

msgid "GENERAL"
msgstr "Allmän"

#, fuzzy
msgid "GENERAL_LOADING_TIP_1"
msgstr "Använd ångraknapped i cellredigeraren för att fixa ett mistag"

#, fuzzy
msgid "GENERAL_LOADING_TIP_2"
msgstr "Använd ångraknapped i cellredigeraren för att fixa ett mistag"

#, fuzzy
msgid "GENERAL_LOADING_TIP_3"
msgstr "Använd ångraknapped i cellredigeraren för att fixa ett mistag"

#, fuzzy
msgid "GENERAL_LOADING_TIP_4"
msgstr "Använd ångraknapped i cellredigeraren för att fixa ett mistag"

#, fuzzy
msgid "GENERAL_LOADING_TIP_5"
msgstr "Använd ångraknapped i cellredigeraren för att fixa ett mistag"

#, fuzzy
msgid "GENERAL_LOADING_TIP_6"
msgstr "Använd ångraknapped i cellredigeraren för att fixa ett mistag"

#, fuzzy
msgid "GENERAL_LOADING_TIP_7"
msgstr "Använd ångraknapped i cellredigeraren för att fixa ett mistag"

#, fuzzy
msgid "GENERATE_BUTTON"
msgstr "generation:"

msgid "GENERATE_POSITIVE_GLUCOSE_PHOTOSYNTHESIS"
msgstr ""

#, fuzzy
msgid "GENERATIONS"
msgstr "generation:"

msgid "GENERATION_COLON"
msgstr "generation:"

msgid "GEOLOGICAL_ACTIVITY"
msgstr ""

msgid "GEOLOGICAL_ACTIVITY_ACTIVE"
msgstr ""

msgid "GEOLOGICAL_ACTIVITY_AVERAGE"
msgstr ""

msgid "GEOLOGICAL_ACTIVITY_DORMANT"
msgstr ""

#, fuzzy
msgid "GEOLOGICAL_ACTIVITY_EXPLANATION"
msgstr ""
"Aktiva mikrober springer och rullar omkring när ingenting händer.\n"
"Sessila mikrober sitter still och väntar på att omgivningen ändrar sig innan de agerar."

#, fuzzy
msgid "GITHUB_TOOLTIP"
msgstr "Självmord"

msgid "GLES3"
msgstr ""

msgid "GLOBAL_GLACIATION_END_EVENT_LOG"
msgstr ""

#, fuzzy
msgid "GLOBAL_GLACIATION_EVENT"
msgstr "{0} befolkning förändrades av {1} på grund av: {2}"

#, fuzzy
msgid "GLOBAL_GLACIATION_EVENT_TOOLTIP"
msgstr "Nå uppvakningsteget. Tillgänglig när du har tillräckigt med hjärnkraft (axonvävnad)."

msgid "GLOBAL_GLACIATION_EVENT_WARNING_LOG_PLURAL"
msgstr ""

msgid "GLOBAL_GLACIATION_EVENT_WARNING_LOG_SINGULAR"
msgstr ""

msgid "GLOBAL_GLACIATION_START_EVENT_LOG"
msgstr ""

msgid "GLOBAL_INITIAL_LETTER"
msgstr ""

#, fuzzy
msgid "GLOBAL_POPULATION_COLON"
msgstr "{0} befolkning förändrades av {1} på grund av: {2}"

#, fuzzy
msgid "GLOBAL_TIMELINE_SPECIES_MIGRATED_TO"
msgstr "En del av [u]{0}[/u] befolkningen har migrerat till {1} från {2}"

msgid "GLUCOSE"
msgstr "Glukos"

msgid "GLUCOSE_CONCENTRATIONS_DRASTICALLY_DROPPED"
msgstr "Glukoskoncentrationerna har sjunkit drastiskt!"

msgid "GLYCOLYSIS"
msgstr "Glykolys"

msgid "GODMODE"
msgstr "Gudläge"

#, fuzzy
msgid "GOD_TOOLS_TITLE"
msgstr "Hjälp"

msgid "GOING_NUCLEAR"
msgstr ""

msgid "GOOGLY_EYE_CELL"
msgstr "\"Googly eye\" cell"

msgid "GOT_IT"
msgstr ""

msgid "GPL_LICENSE_HEADING"
msgstr "Licenstexten för GPL följer:"

#, fuzzy
msgid "GPU_NAME"
msgstr "Grotta"

msgid "GRAPHICS"
msgstr "Grafik"

msgid "GRAPHICS_TEAM"
msgstr "Grafik"

msgid "GROWTH_ORDER"
msgstr "Tillväxtordning"

msgid "GUI"
msgstr ""

msgid "GUI_LIGHT_EFFECTS_OPTION_DESCRIPTION"
msgstr ""

#, fuzzy
msgid "GUI_TAB_NAVIGATION"
msgstr "{0} K"

msgid "GUI_VOLUME"
msgstr "GUI-volym"

msgid "HEALTH"
msgstr "Hälsa"

msgid "HEALTH_MODIFIER"
msgstr ""

#, fuzzy
msgid "HEAT_ACCUMULATION_BAR_TOOLTIP"
msgstr "Självmord"

msgid "HELP"
msgstr "Hjälp"

msgid "HELP_BUTTON_TOOLTIP"
msgstr "Hjälp"

msgid "HIGHER_VALUES_INCREASE_PERFORMANCE"
msgstr "(högre värden ökar spelhastighet)"

msgid "HIGHER_VALUES_WORSEN_PERFORMANCE"
msgstr "(högre värden försämrar spelhastighet)"

msgid "HOLD_FOR_PAN_OR_ROTATE_MODE"
msgstr "Håll nere för att växla mellan panorerings- och roteringsläge"

#, fuzzy
msgid "HOLD_FOR_PAN_WITH_MOUSE"
msgstr "Håll nere för att växla mellan panorerings- och roteringsläge"

msgid "HOLD_PACK_COMMANDS_MENU"
msgstr "Håll för att visa grupp commando menyn"

msgid "HOLD_TO_SHOW_CURSOR"
msgstr "Håll för att visa muspekaren"

msgid "HOLD_TO_SHOW_CURSOR_ADVICE_TEXT"
msgstr ""

#, fuzzy
msgid "HOLD_TO_SKIP_CREDITS"
msgstr "Håll för att visa muspekaren"

#, fuzzy
msgid "HOME"
msgstr "Hem"

#, fuzzy
msgid "HORIZONTAL_COLON"
msgstr "Version:"

msgid "HORIZONTAL_WITH_AXIS_NAME_COLON"
msgstr ""

msgid "HP_COLON"
msgstr "Hälsa:"

msgid "HSV"
msgstr "HSV"

msgid "HUD_MESSAGE_MULTIPLE"
msgstr ""

#, fuzzy
msgid "HYDROGENASE"
msgstr "Svavelväte"

#, fuzzy
msgid "HYDROGENASE_DESCRIPTION"
msgstr "Nitrogenas är ett protein som kan använda gasformigt kväve och cellulär energi i form av ATP för att producera ammoniak, ett viktigt tillväxtnäringsämne för celler. Detta är en process som kallas anaerob kvävefixering. Eftersom kvävgaset är suspenderat direkt i cytoplasman, utför den omgivande vätskan viss jäsning."

#, fuzzy
msgid "HYDROGENASE_PROCESSES_DESCRIPTION"
msgstr "Nitrogenas är ett protein som kan använda gasformigt kväve och cellulär energi i form av ATP för att producera ammoniak, ett viktigt tillväxtnäringsämne för celler. Detta är en process som kallas anaerob kvävefixering. Eftersom kvävgaset är suspenderat direkt i cytoplasman, utför den omgivande vätskan viss jäsning."

#, fuzzy
msgid "HYDROGENOSOME"
msgstr "Svavelväte"

#, fuzzy
msgid "HYDROGENOSOME_DESCRIPTION"
msgstr "Nitrogenas är ett protein som kan använda gasformigt kväve och cellulär energi i form av ATP för att producera ammoniak, ett viktigt tillväxtnäringsämne för celler. Detta är en process som kallas anaerob kvävefixering. Eftersom kvävgaset är suspenderat direkt i cytoplasman, utför den omgivande vätskan viss jäsning."

#, fuzzy
msgid "HYDROGENOSOME_PROCESSES_DESCRIPTION"
msgstr "Nitrogenas är ett protein som kan använda gasformigt kväve och cellulär energi i form av ATP för att producera ammoniak, ett viktigt tillväxtnäringsämne för celler. Detta är en process som kallas anaerob kvävefixering. Eftersom kvävgaset är suspenderat direkt i cytoplasman, utför den omgivande vätskan viss jäsning."

msgid "HYDROGEN_SULFIDE"
msgstr "Svavelväte"

#, fuzzy
msgid "ICESHARD"
msgstr "Isskärva"

msgid "ICESHELF"
msgstr "Ishylla"

msgid "ICE_CHUNK_BIG"
msgstr ""

msgid "ICE_CHUNK_SMALL"
msgstr ""

msgid "ID_IS_NOT_A_NUMBER"
msgstr ""

msgid "ID_NUMBER"
msgstr ""

msgid "IF_FALLBACK_RENDERER_USED_ALL_NOT_AVAILABLE"
msgstr ""

#, fuzzy
msgid "IMAGE_FILE_TYPES"
msgstr "Membrantyper"

#, fuzzy
msgid "INCLUDE_MULTICELLULAR_PROTOTYPE"
msgstr "Placera organell"

msgid "INCLUDE_MULTICELLULAR_PROTOTYPE_EXPLANATION"
msgstr ""

#, fuzzy
msgid "INCREASE_ITEM_SIZE"
msgstr "Skapa Ny Sparfil"

#, fuzzy
msgid "INDICATOR_SPECIES_IS_NEW"
msgstr "UTROTNING"

#, fuzzy
msgid "INDICATOR_SPECIES_MUTATED"
msgstr "Tillåt att arter inte muteras (om inga bra mutationer hittas)"

msgid "INDUSTRIAL_STAGE"
msgstr ""

msgid "INFINITE_COMPOUNDS"
msgstr ""

msgid "INFINITE_MP"
msgstr ""

#, fuzzy
msgid "INFO_BOX_COST"
msgstr "DU HAR FRODATS!"

#, fuzzy
msgid "INFO_BOX_EDITORS"
msgstr "DU HAR FRODATS!"

msgid "INFO_BOX_ENZYMES"
msgstr ""

#, fuzzy
msgid "INFO_BOX_GAMEPLAY_TYPE"
msgstr "Osmoreguleringskost"

#, fuzzy
msgid "INFO_BOX_INTERNAL_NAME"
msgstr "DU HAR FRODATS!"

msgid "INFO_BOX_MASS"
msgstr ""

#, fuzzy
msgid "INFO_BOX_NEXT_STAGE"
msgstr "DU HAR FRODATS!"

msgid "INFO_BOX_OSMOREGULATION_COST"
msgstr "Osmoreguleringskostnad"

#, fuzzy
msgid "INFO_BOX_PREVIOUS_STAGE"
msgstr "Placera organell"

#, fuzzy
msgid "INFO_BOX_PROCESSES"
msgstr "Placera organell"

#, fuzzy
msgid "INFO_BOX_REQUIRES_NUCLEUS"
msgstr "Kärna"

#, fuzzy
msgid "INFO_BOX_SIZE"
msgstr "DU HAR FRODATS!"

#, fuzzy
msgid "INFO_BOX_STORAGE"
msgstr "DU HAR FRODATS!"

#, fuzzy
msgid "INFO_BOX_UNIQUE"
msgstr "DU HAR FRODATS!"

msgid "INFO_BOX_UPGRADES"
msgstr ""

msgid "INGESTED_MATTER"
msgstr ""

#, fuzzy
msgid "INIT_NEW_WORLD_TOOLTIP"
msgstr "Hjälp"

msgid "INPUTS"
msgstr "InputS"

#, fuzzy
msgid "INPUT_NAME_BUILD_STRUCTURE"
msgstr "med concentration av"

#, fuzzy
msgid "INPUT_NAME_INTERACTION"
msgstr "med concentration av"

#, fuzzy
msgid "INPUT_NAME_OPEN_INVENTORY"
msgstr "med concentration av"

msgid "INSPECT"
msgstr "Inspektera"

#, fuzzy
msgid "INSPECTOR"
msgstr "Inspektera"

#, fuzzy
msgid "INSTAGRAM_TOOLTIP"
msgstr "Fortsätt"

#, fuzzy
msgid "INTERACTION_ACTIVATE_ASCENSION"
msgstr "Mutationspoäng"

#, fuzzy
msgid "INTERACTION_ACTIVATE_ASCENSION_MISSING_ENERGY"
msgstr "Mutationspoäng"

#, fuzzy
msgid "INTERACTION_CONSTRUCT"
msgstr "Mutationspoäng"

msgid "INTERACTION_CONSTRUCT_MISSING_DEPOSITED_MATERIALS"
msgstr ""

#, fuzzy
msgid "INTERACTION_CRAFT"
msgstr "Mutationspoäng"

#, fuzzy
msgid "INTERACTION_DEPOSIT_RESOURCES"
msgstr "Mutationspoäng"

msgid "INTERACTION_DEPOSIT_RESOURCES_NO_SUITABLE_RESOURCES"
msgstr ""

#, fuzzy
msgid "INTERACTION_DESTROY"
msgstr "Mutationspoäng"

#, fuzzy
msgid "INTERACTION_FOUND_SETTLEMENT"
msgstr "Mutationspoäng"

#, fuzzy
msgid "INTERACTION_HARVEST"
msgstr "Mutationspoäng"

msgid "INTERACTION_HARVEST_CANNOT_MISSING_TOOL"
msgstr ""

msgid "INTERACTION_PICK_UP"
msgstr ""

msgid "INTERACTION_PICK_UP_CANNOT_FULL"
msgstr ""

#, fuzzy
msgid "INTERNALS"
msgstr "Externa"

msgid "INTERNAL_NAME_IN_USE"
msgstr ""

msgid "INTERNAL_NAME_REQUIRED"
msgstr ""

msgid "INTERNAL_NAME_REQUIRES_CAPITAL"
msgstr ""

msgid "INVALID_DATA_TO_PLOT"
msgstr "Ogiltig Data att Plotta"

msgid "INVALID_ICON_PATH"
msgstr ""

msgid "INVALID_SAVE_NAME_POPUP"
msgstr ""

msgid "INVALID_SPECIES_NAME_POPUP"
msgstr ""

#, fuzzy
msgid "INVALID_TAG"
msgstr "Ogiltig"

msgid "INVALID_URL_FORMAT"
msgstr ""

msgid "INVALID_URL_SCHEME"
msgstr ""

msgid "INVENTORY_ITEMS_ON_GROUND"
msgstr ""

#, fuzzy
msgid "INVENTORY_TITLE"
msgstr "\"{0}\" - {1}"

msgid "INVENTORY_TOGGLE_CRAFTING"
msgstr ""

msgid "INVENTORY_TOGGLE_GROUND"
msgstr ""

msgid "INVERTED"
msgstr ""

#, fuzzy
msgid "IN_PROTOTYPE"
msgstr "Protanope (Röd-Grön)"

msgid "IRON"
msgstr "Järn"

#, fuzzy
msgid "IRON_OXIDATION"
msgstr "Donationer"

#, fuzzy
msgid "ITCH_TOOLTIP"
msgstr "Självmord"

msgid "ITEM_AT_2D_COORDINATES"
msgstr ""

#, fuzzy
msgid "ITEM_NAME_SEPARATOR"
msgstr "med concentration av"

msgid "JANUARY"
msgstr "Januari"

msgid "JSON_DEBUG_MODE"
msgstr "JSON debug läge:"

msgid "JSON_DEBUG_MODE_ALWAYS"
msgstr "Alltid"

msgid "JSON_DEBUG_MODE_AUTO"
msgstr "Automatiskt"

msgid "JSON_DEBUG_MODE_NEVER"
msgstr "Aldrig"

msgid "JULY"
msgstr "Juli"

msgid "JUNE"
msgstr "Juni"

#, fuzzy
msgid "KEEP_CURRENT_SHORT"
msgstr "Nuvarande utvecklare"

#, fuzzy
msgid "KEEP_CURRENT_TOLERANCE_FLEXIBILITY_TOOLTIP"
msgstr "Självmord"

#, fuzzy
msgid "KEEP_MIGRATION"
msgstr "Anding"

msgid "KEY_BACK"
msgstr "Bakåt"

msgid "KEY_BACKTAB"
msgstr "Bakåt"

msgid "KEY_BINDING_CHANGE_CONFLICT"
msgstr ""
"There is a conflict with {0}.\n"
"Vill du ta bort inputen från {1}?"

msgid "KEY_BRING_UP_KEYBOARD"
msgstr ""

msgid "KEY_CLEAR"
msgstr "Rensa"

msgid "KEY_DELETE"
msgstr "Ta bort"

msgid "KEY_DOWN"
msgstr "Ner"

msgid "KEY_END"
msgstr "End"

msgid "KEY_ENTER"
msgstr "Enter"

msgid "KEY_FAVORITES"
msgstr "Favoriter"

msgid "KEY_FORWARD"
msgstr "Framåt"

#, fuzzy
msgid "KEY_GLOBE"
msgstr "Hem"

msgid "KEY_HELP"
msgstr "Hjälp"

msgid "KEY_HOME"
msgstr "Hem"

msgid "KEY_HOMEPAGE"
msgstr "Startsida"

#, fuzzy
msgid "KEY_HYPER"
msgstr "Hjälp"

msgid "KEY_INSERT"
msgstr "Inmata"

#, fuzzy
msgid "KEY_JIS_EISU"
msgstr "Inmata"

#, fuzzy
msgid "KEY_JIS_KANA"
msgstr "Standby"

msgid "KEY_LEFT"
msgstr "Vänster"

msgid "KEY_MENU"
msgstr "Meny"

#, fuzzy
msgid "KEY_META"
msgstr "Tab"

msgid "KEY_OPENURL"
msgstr "Öppen URL"

msgid "KEY_PAUSE"
msgstr "Pausa"

#, fuzzy
msgid "KEY_PRINT"
msgstr "Print Screen"

msgid "KEY_REFRESH"
msgstr "Uppdatera"

msgid "KEY_RIGHT"
msgstr "Höger"

msgid "KEY_SEARCH"
msgstr "Sök"

#, fuzzy
msgid "KEY_STANDBY"
msgstr "Standby"

msgid "KEY_STOP"
msgstr "Stopp"

msgid "KEY_TAB"
msgstr "Tab"

msgid "KEY_UP"
msgstr "Upp"

#, fuzzy
msgid "KILL_50_MICROBES"
msgstr "Kvävegenas"

#, fuzzy
msgid "KILL_MICROBES_PROGRESS"
msgstr "Mikrobredigerare"

msgid "KILO_ABBREVIATION"
msgstr "{0} K"

msgid "KP0"
msgstr "Numpad 0"

msgid "KP1"
msgstr "Numpad 1"

msgid "KP2"
msgstr "Numpad 2"

msgid "KP3"
msgstr "Numpad 3"

msgid "KP4"
msgstr "Numpad 4"

msgid "KP5"
msgstr "Numpad 5"

msgid "KP6"
msgstr "Numpad 6"

msgid "KP7"
msgstr "Numpad 7"

msgid "KP8"
msgstr "Numpad 8"

msgid "KP9"
msgstr "Numpad 9"

msgid "KPADD"
msgstr "Numpad Plus"

msgid "KPDIVIDE"
msgstr "Numpad Dividera"

msgid "KPENTER"
msgstr "Numpad Enter"

msgid "KPMULTIPLY"
msgstr "Numpad Multiplicera"

msgid "KPPERIOD"
msgstr "Numpad Del"

msgid "KPSUBTRACT"
msgstr "Numpad Minus"

msgid "LANGUAGE"
msgstr "Språk:"

msgid "LANGUAGE_TRANSLATION_PROGRESS"
msgstr "Detta språk är {0}% komplett"

msgid "LANGUAGE_TRANSLATION_PROGRESS_LOW"
msgstr "Det här språket jobbas fortfarande på ({0}% klart)"

msgid "LANGUAGE_TRANSLATION_PROGRESS_REALLY_LOW"
msgstr "Den här översättningen är mycket ofullständig ({0}% klar) snälla hjälp oss med den!"

#, fuzzy
msgid "LARGE_SULFUR_CHUNK"
msgstr "Liten Järnbit"

msgid "LAST_ORGANELLE_DELETE_OPTION_DISABLED_TOOLTIP"
msgstr ""

msgid "LAUNCH0"
msgstr "Avfyra 0"

msgid "LAUNCH1"
msgstr "Avfyra 1"

msgid "LAUNCH2"
msgstr "Avfyra 2"

msgid "LAUNCH3"
msgstr "Avfyra 3"

msgid "LAUNCH4"
msgstr "Avfyra 4"

msgid "LAUNCH5"
msgstr "Avfyra 5"

msgid "LAUNCH6"
msgstr "Avfyra 6"

msgid "LAUNCH7"
msgstr "Avfyra 7"

msgid "LAUNCH8"
msgstr "Avfyra 8"

msgid "LAUNCH9"
msgstr "Avfyra 9"

msgid "LAUNCHA"
msgstr "Avfyra A"

msgid "LAUNCHB"
msgstr "Avfyra B"

msgid "LAUNCHC"
msgstr "Avfyra C"

msgid "LAUNCHD"
msgstr "Avfyra D"

msgid "LAUNCHE"
msgstr "Avfyra E"

msgid "LAUNCHF"
msgstr "Avfyra F"

msgid "LAUNCHMAIL"
msgstr "Mail"

msgid "LAUNCHMEDIA"
msgstr "Media"

msgid "LAWK_ONLY"
msgstr ""

msgid "LAWK_ONLY_EXPLANATION"
msgstr "(Begränsa delar och förmågor till endast livet som vi känner till det; Life As We Know it)"

msgid "LEAD_ARTIST"
msgstr "Ledande Artist"

msgid "LEAD_ARTISTS"
msgstr "Ledande Artister"

msgid "LEAD_DEVELOPERS"
msgstr "Ledande Utvecklare"

msgid "LEAD_GAME_DESIGNER"
msgstr "Ledande speldesigner"

msgid "LEAD_GAME_DESIGNERS"
msgstr "Ledande speldesigners"

msgid "LEAD_OUTREACH_PEOPLE"
msgstr ""

msgid "LEAD_OUTREACH_PERSON"
msgstr ""

msgid "LEAD_PROGRAMMER"
msgstr "Ledande Programmerare"

msgid "LEAD_PROGRAMMERS"
msgstr "Ledande programmerare"

msgid "LEAD_PROJECT_MANAGER"
msgstr "Projektledare"

msgid "LEAD_PROJECT_MANAGERS"
msgstr "Projektledare"

msgid "LEAD_TESTER"
msgstr "Ledande Testare"

msgid "LEAD_TESTERS"
msgstr "Ledande Testare"

msgid "LEAD_THEORIST"
msgstr "Ledande Teoretiker"

msgid "LEAD_THEORISTS"
msgstr "Ledande Teoretiker"

msgid "LEFT_ARROW"
msgstr "←"

msgid "LEFT_MOUSE"
msgstr "Vänster musknapp"

msgid "LICENSES"
msgstr "Licenser"

msgid "LICENSES_COVERING_THRIVE"
msgstr "Licenserna för delar av Thrive visas här"

msgid "LIFE_ORIGIN"
msgstr "Livets ursprung"

msgid "LIFE_ORIGIN_EXPLANATION"
msgstr "(start plats)"

msgid "LIFE_ORIGIN_PANSPERMIA"
msgstr "Panspermi (slumpmässig)"

msgid "LIFE_ORIGIN_POND"
msgstr "Varm liten damm"

msgid "LIFE_ORIGIN_TOOLTIP"
msgstr "Vissa alternativ kan vara inaktiverade om begränsningen till LAWK är aktiverat"

msgid "LIFE_ORIGIN_VENTS"
msgstr "Hydrotermala källor"

msgid "LIGHT"
msgstr "Ljus"

msgid "LIGHT_LEVEL_AVERAGE"
msgstr ""

#, fuzzy
msgid "LIGHT_LEVEL_CURRENT"
msgstr "Skrolla Höger"

msgid "LIGHT_LEVEL_DAY"
msgstr ""

msgid "LIGHT_LEVEL_LABEL_AT_NOON"
msgstr ""

#, fuzzy
msgid "LIGHT_LEVEL_NIGHT"
msgstr "Skrolla Höger"

#, fuzzy
msgid "LIGHT_MAX"
msgstr "Ljus"

#, fuzzy
msgid "LIMIT_EXTREME"
msgstr "Extra"

#, fuzzy
msgid "LIMIT_GROWTH_RATE"
msgstr "BEKRÄFTA"

#, fuzzy
msgid "LIMIT_GROWTH_RATE_EXPLANATION"
msgstr "{0} befolkning förändrades av {1} på grund av: {2}"

msgid "LIMIT_HUGE"
msgstr ""

msgid "LIMIT_LARGE"
msgstr ""

#, fuzzy
msgid "LIMIT_NORMAL"
msgstr "BEKRÄFTA"

msgid "LIMIT_SMALL"
msgstr ""

msgid "LIMIT_TINY"
msgstr ""

msgid "LIMIT_VERY_LARGE"
msgstr ""

msgid "LIMIT_VERY_SMALL"
msgstr ""

#, fuzzy
msgid "LINE_COLOUR"
msgstr "Färg"

#, fuzzy
msgid "LINKS_TITLE"
msgstr "DU HAR FRODATS!"

msgid "LIPASE"
msgstr "Lipas"

#, fuzzy
msgid "LIPASE_DESCRIPTION"
msgstr "Det slemiga inre av en cell. Cytoplasman är den grundläggande blandningen av joner, proteiner och andra ämnen lösta i vatten som fyller cellens inre. En av funktionerna den utför är jäsning, omvandlingen av glukos till ATP-energi. För celler som saknar organeller så den har mer avancerade ämnesomsättningar är det vad de använder för energi. Det används också för att lagra molekyler i cellen och för att öka cellens storlek."

msgid "LOAD"
msgstr "Ladda"

msgid "LOADING"
msgstr "Laddar"

msgid "LOADING_DOT_DOT_DOT"
msgstr "Laddar..."

msgid "LOADING_GAME"
msgstr "Laddar Spel"

#, fuzzy
msgid "LOADING_GRAPHICS_SHADERS"
msgstr "Laddar Spel"

#, fuzzy
msgid "LOADING_MACROSCOPIC_EDITOR"
msgstr "Laddar mikrobredigerare"

msgid "LOADING_MICROBE_EDITOR"
msgstr "Laddar mikrobredigerare"

#, fuzzy
msgid "LOADING_MICROBE_STAGE"
msgstr "Mikrob Stadiet"

#, fuzzy
msgid "LOADING_MULTICELLULAR_EDITOR"
msgstr "Laddar mikrobredigerare"

#, fuzzy
msgid "LOADING_MULTICELLULAR_STAGE"
msgstr "Laddar mikrobredigerare"

#, fuzzy
msgid "LOADING_STAGE"
msgstr "Laddar Spel"

#, fuzzy
msgid "LOADING_STAGE_ASSETS"
msgstr "Laddar Spel"

msgid "LOAD_FINISHED"
msgstr "Färdigladdat"

msgid "LOAD_GAME"
msgstr "Ladda Spel"

#, fuzzy
msgid "LOAD_GAME_BUTTON_TOOLTIP"
msgstr "Hjälp"

msgid "LOAD_INCOMPATIBLE_PROTOTYPE_WARNING"
msgstr ""

msgid "LOAD_INCOMPATIBLE_SAVE_PROMPT"
msgstr ""

msgid "LOAD_INCOMPATIBLE_SAVE_WARNING"
msgstr ""

msgid "LOAD_INVALID_SAVE_PROMPT"
msgstr ""

msgid "LOAD_INVALID_SAVE_WARNING"
msgstr ""

msgid "LOCAL_INITIAL_LETTER"
msgstr ""

msgid "LOCK_DAY_NIGHT_CYCLE"
msgstr ""

#, fuzzy
msgid "LOWER_SCALE_INCREASES_PERFORMANCE"
msgstr "(högre värden ökar spelhastighet)"

msgid "LOWER_VALUE_MAKES_SHARPER_IMAGE"
msgstr ""

#, fuzzy
msgid "LOW_MENU_PERFORMANCE"
msgstr "Uppförande"

#, fuzzy
msgid "LOW_MENU_PERFORMANCE_DESCRIPTION"
msgstr "Metabolosomer är kluster av proteiner förpackade i proteinskal. De kan omvandla glukos till ATP i mycket högre takt än vad som kan göras i cytoplasman i en process som kallas Aerobisk Andning. Det kräver dock syre för att fungera, och lägre nivåer av syre i miljön kommer att sakta ner hastigheten för dess ATP-produktion. Eftersom metabolosomerna är suspenderade direkt i cytoplasman utför den omgivande vätskan viss jäsning."

msgid "LOW_QUALITY_BACKGROUND_BLUR"
msgstr ""

msgid "LOW_QUALITY_BACKGROUND_BLUR_TOOLTIP"
msgstr ""

msgid "LUCIFERASE"
msgstr ""

#, fuzzy
msgid "LUCIFERASE_SYNTHESIS"
msgstr "Mucilagesyntes"

msgid "LYSOSOME"
msgstr "Lysosom"

#, fuzzy
msgid "LYSOSOME_DESCRIPTION"
msgstr "Metabolosomer är kluster av proteiner förpackade i proteinskal. De kan omvandla glukos till ATP i mycket högre takt än vad som kan göras i cytoplasman i en process som kallas Aerobisk Andning. Det kräver dock syre för att fungera, och lägre nivåer av syre i miljön kommer att sakta ner hastigheten för dess ATP-produktion. Eftersom metabolosomerna är suspenderade direkt i cytoplasman utför den omgivande vätskan viss jäsning."

#, fuzzy
msgid "LYSOSOME_PROCESSES_DESCRIPTION"
msgstr "Metabolosomer är kluster av proteiner förpackade i proteinskal. De kan omvandla glukos till ATP i mycket högre takt än vad som kan göras i cytoplasman i en process som kallas Aerobisk Andning. Det kräver dock syre för att fungera, och lägre nivåer av syre i miljön kommer att sakta ner hastigheten för dess ATP-produktion. Eftersom metabolosomerna är suspenderade direkt i cytoplasman utför den omgivande vätskan viss jäsning."

#, fuzzy
msgid "MACROLIDE_SYNTHESIS"
msgstr "Mucilagesyntes"

#, fuzzy
msgid "MACROSCOPIC"
msgstr "Bli Makroskopisk ({0}/{1})"

#, fuzzy
msgid "MACROSCOPIC_STAGE"
msgstr "Mikrob Stadiet"

#, fuzzy
msgid "MAKE_CELL_THAT_EATS_RADIATION"
msgstr "(farten som AI arter muterar)"

#, fuzzy
msgid "MAKE_CELL_USE_CHEMOSYNTHESIS"
msgstr "Kemosyntes"

#, fuzzy
msgid "MAKE_NO_CHANGES_IN_EDITOR"
msgstr "Aktivera Cellredigeraren"

msgid "MANUALLY_SET_TIME"
msgstr ""

msgid "MAP"
msgstr "Karta"

msgid "MARCH"
msgstr "Mars"

msgid "MARINE_SNOW"
msgstr "Marinsnö"

msgid "MASTER_VOLUME"
msgstr "Huvudvolym"

#, fuzzy
msgid "MASTODON_TOOLTIP"
msgstr "Självmord"

#, fuzzy
msgid "MAX_CACHE_SIZE_TOOLTIP"
msgstr "Slem sekretion"

msgid "MAX_FPS"
msgstr "Max Frames Per Sekund:"

msgid "MAX_FPS_NO_LIMIT"
msgstr "Obegränsad"

#, fuzzy
msgid "MAX_SIZE_COLON"
msgstr "Storlek:"

msgid "MAX_SPAWNED_ENTITIES"
msgstr ""

msgid "MAX_VISIBLE_DATASET_WARNING"
msgstr "Det är inte tillåtet att visa fler än {0} datauppsättningar!"

msgid "MAY"
msgstr "Maj"

#, fuzzy
msgid "MECHANICS_BUTTON"
msgstr "Skriv över aktuell sparfil:"

msgid "MEDIANEXT"
msgstr "Media Nästa"

msgid "MEDIAPLAY"
msgstr "Media Spela"

#, fuzzy
msgid "MEDIAPREVIOUS"
msgstr "tidigare:"

msgid "MEDIARECORD"
msgstr "Media Spela in"

msgid "MEDIASTOP"
msgstr "Media Stopp"

#, fuzzy
msgid "MEDIUM_SULFUR_CHUNK"
msgstr "Liten Järnbit"

msgid "MEGA_YEARS"
msgstr "Miljoner År"

#, fuzzy
msgid "MELANOSOME"
msgstr "Metabolosomer"

#, fuzzy
msgid "MELANOSOME_DESCRIPTION"
msgstr "Metabolosomer är kluster av proteiner förpackade i proteinskal. De kan omvandla glukos till ATP i mycket högre takt än vad som kan göras i cytoplasman i en process som kallas Aerobisk Andning. Det kräver dock syre för att fungera, och lägre nivåer av syre i miljön kommer att sakta ner hastigheten för dess ATP-produktion. Eftersom metabolosomerna är suspenderade direkt i cytoplasman utför den omgivande vätskan viss jäsning."

#, fuzzy
msgid "MELANOSOME_PROCESSES_DESCRIPTION"
msgstr "Metabolosomer är kluster av proteiner förpackade i proteinskal. De kan omvandla glukos till ATP i mycket högre takt än vad som kan göras i cytoplasman i en process som kallas Aerobisk Andning. Det kräver dock syre för att fungera, och lägre nivåer av syre i miljön kommer att sakta ner hastigheten för dess ATP-produktion. Eftersom metabolosomerna är suspenderade direkt i cytoplasman utför den omgivande vätskan viss jäsning."

#, fuzzy
msgid "MEMBRANE"
msgstr "Membrantyper"

msgid "MEMBRANE_RIGIDITY"
msgstr "Membran Hårdhet"

msgid "MEMBRANE_TYPES"
msgstr "Membrantyper"

msgid "MENU"
msgstr "Meny"

msgid "MESOPELAGIC"
msgstr "Mesopelagisk"

msgid "METABOLOSOMES"
msgstr "Metabolosomer"

#, fuzzy
msgid "METABOLOSOMES_DESCRIPTION"
msgstr "Metabolosomer är kluster av proteiner förpackade i proteinskal. De kan omvandla glukos till ATP i mycket högre takt än vad som kan göras i cytoplasman i en process som kallas Aerobisk Andning. Det kräver dock syre för att fungera, och lägre nivåer av syre i miljön kommer att sakta ner hastigheten för dess ATP-produktion. Eftersom metabolosomerna är suspenderade direkt i cytoplasman utför den omgivande vätskan viss jäsning."

#, fuzzy
msgid "METABOLOSOMES_PROCESSES_DESCRIPTION"
msgstr "Metabolosomer är kluster av proteiner förpackade i proteinskal. De kan omvandla glukos till ATP i mycket högre takt än vad som kan göras i cytoplasman i en process som kallas Aerobisk Andning. Det kräver dock syre för att fungera, och lägre nivåer av syre i miljön kommer att sakta ner hastigheten för dess ATP-produktion. Eftersom metabolosomerna är suspenderade direkt i cytoplasman utför den omgivande vätskan viss jäsning."

#, fuzzy
msgid "META_THREADS_TOOLTIP"
msgstr ""
"Det går inte att automatiskt upptäcka om flertrådning är aktivt eller inte.\n"
"Detta påverkar standardantalet trådar eftersom flertrådnings-trådar inte är lika snabba som riktiga CPU-kärnor."

msgid "METEOR_IMPACT_EVENT"
msgstr ""

msgid "METEOR_STRIKE_START_EVENT_LOG_PLURAL"
msgstr ""

msgid "METEOR_STRIKE_START_EVENT_LOG_SINGULAR"
msgstr ""

#, fuzzy
msgid "METRICS"
msgstr "Växla FPS display"

msgid "METRICS_CONTENT"
msgstr ""

msgid "MIB_VALUE"
msgstr ""

msgid "MICHE"
msgstr ""

#, fuzzy
msgid "MICHES_FOR_PATCH"
msgstr "dog ut på planeten"

#, fuzzy
msgid "MICHE_AVOID_PREDATION_SELECTION_PRESSURE"
msgstr "[u]{0}[/u] avvek från [u]{1}[/u] som en ny art på grund av olika urvalstryck"

msgid "MICHE_CHUNK_PRESSURE"
msgstr ""

#, fuzzy
msgid "MICHE_COMPOUND_CLOUD_PRESSURE"
msgstr "Molekylmoln"

msgid "MICHE_COMPOUND_EFFICIENCY_PRESSURE"
msgstr ""

#, fuzzy
msgid "MICHE_DETAIL_TEXT"
msgstr ""
"[b]Arter[/b]\n"
"  {0}:{1}\n"
"[b]Generation[/b]\n"
"  {2}\n"
"[b]Population[/b]\n"
"  {3}\n"
"[b]Färg[/b]\n"
"  #{4}\n"
"[b]Beteende[/b]\n"
"  {5}"

msgid "MICHE_ENVIRONMENTAL_COMPOUND_PRESSURE"
msgstr ""

#, fuzzy
msgid "MICHE_ENVIRONMENTAL_TOLERANCE"
msgstr "Miljö"

msgid "MICHE_MAINTAIN_COMPOUND_PRESSURE"
msgstr ""

msgid "MICHE_METABOLIC_STABILITY_PRESSURE"
msgstr ""

msgid "MICHE_NO_OP_PRESSURE"
msgstr ""

msgid "MICHE_PREDATION_EFFECTIVENESS_PRESSURE"
msgstr ""

#, fuzzy
msgid "MICHE_PREDATOR_ROOT_PRESSURE"
msgstr "Plundring av {0}"

msgid "MICHE_ROOT_PRESSURE"
msgstr ""

#, fuzzy
msgid "MICHE_TEMPERATURE_SESSILITY_PRESSURE"
msgstr "Plundring av {0}"

msgid "MICHE_TREE"
msgstr ""

#, fuzzy
msgid "MICROBE"
msgstr "Mikrob Stadiet"

#, fuzzy
msgid "MICROBES_COUNT"
msgstr "Mikrob Stadiet"

#, fuzzy
msgid "MICROBE_BENCHMARK"
msgstr "Mikrobredigerare"

#, fuzzy
msgid "MICROBE_CAMERA_TILT_EFFECT"
msgstr "Organismstatistik"

msgid "MICROBE_EDITOR"
msgstr "Mikrobredigerare"

#, fuzzy
msgid "MICROBE_ENZYME_STATISTICS"
msgstr "Organismstatistik"

msgid "MICROBE_FREEBUILD_EDITOR"
msgstr "Mikrob Fri Byggredigerare"

#, fuzzy
msgid "MICROBE_LOADING_TIP_1"
msgstr "Använd ångraknapped i cellredigeraren för att fixa ett mistag"

#, fuzzy
msgid "MICROBE_LOADING_TIP_10"
msgstr "Använd ångraknapped i cellredigeraren för att fixa ett mistag"

#, fuzzy
msgid "MICROBE_LOADING_TIP_11"
msgstr "Använd ångraknapped i cellredigeraren för att fixa ett mistag"

#, fuzzy
msgid "MICROBE_LOADING_TIP_12"
msgstr "Använd ångraknapped i cellredigeraren för att fixa ett mistag"

#, fuzzy
msgid "MICROBE_LOADING_TIP_13"
msgstr "Använd ångraknapped i cellredigeraren för att fixa ett mistag"

#, fuzzy
msgid "MICROBE_LOADING_TIP_14"
msgstr "Använd ångraknapped i cellredigeraren för att fixa ett mistag"

#, fuzzy
msgid "MICROBE_LOADING_TIP_15"
msgstr "Använd ångraknapped i cellredigeraren för att fixa ett mistag"

#, fuzzy
msgid "MICROBE_LOADING_TIP_16"
msgstr "Använd ångraknapped i cellredigeraren för att fixa ett mistag"

#, fuzzy
msgid "MICROBE_LOADING_TIP_17"
msgstr "Använd ångraknapped i cellredigeraren för att fixa ett mistag"

#, fuzzy
msgid "MICROBE_LOADING_TIP_18"
msgstr "Använd ångraknapped i cellredigeraren för att fixa ett mistag"

#, fuzzy
msgid "MICROBE_LOADING_TIP_19"
msgstr "Använd ångraknapped i cellredigeraren för att fixa ett mistag"

#, fuzzy
msgid "MICROBE_LOADING_TIP_2"
msgstr "Använd ångraknapped i cellredigeraren för att fixa ett mistag"

#, fuzzy
msgid "MICROBE_LOADING_TIP_20"
msgstr "Använd ångraknapped i cellredigeraren för att fixa ett mistag"

#, fuzzy
msgid "MICROBE_LOADING_TIP_21"
msgstr "Använd ångraknapped i cellredigeraren för att fixa ett mistag"

#, fuzzy
msgid "MICROBE_LOADING_TIP_22"
msgstr "Använd ångraknapped i cellredigeraren för att fixa ett mistag"

#, fuzzy
msgid "MICROBE_LOADING_TIP_3"
msgstr "Använd ångraknapped i cellredigeraren för att fixa ett mistag"

#, fuzzy
msgid "MICROBE_LOADING_TIP_4"
msgstr "Använd ångraknapped i cellredigeraren för att fixa ett mistag"

#, fuzzy
msgid "MICROBE_LOADING_TIP_5"
msgstr "Använd ångraknapped i cellredigeraren för att fixa ett mistag"

#, fuzzy
msgid "MICROBE_LOADING_TIP_6"
msgstr "Använd ångraknapped i cellredigeraren för att fixa ett mistag"

#, fuzzy
msgid "MICROBE_LOADING_TIP_7"
msgstr "Använd ångraknapped i cellredigeraren för att fixa ett mistag"

#, fuzzy
msgid "MICROBE_LOADING_TIP_8"
msgstr "Använd ångraknapped i cellredigeraren för att fixa ett mistag"

#, fuzzy
msgid "MICROBE_LOADING_TIP_9"
msgstr "Använd ångraknapped i cellredigeraren för att fixa ett mistag"

#, fuzzy
msgid "MICROBE_MEMBRANE_PERCENTAGE_STATISTICS"
msgstr "Organismstatistik"

#, fuzzy
msgid "MICROBE_MEMBRANE_STATISTICS"
msgstr "Organismstatistik"

#, fuzzy
msgid "MICROBE_ORGANELLE_STATISTICS"
msgstr "Organismstatistik"

#, fuzzy
msgid "MICROBE_ORGANELLE_UPGRADES_STATISTICS"
msgstr "Organismstatistik"

#, fuzzy
msgid "MICROBE_RIPPLE_EFFECT"
msgstr "Organismstatistik"

msgid "MICROBE_SPECIES_DETAIL_TEXT"
msgstr ""
"[b]Stadie[/b]\n"
"  Mikrob\n"
"[b]Membrantyp[/b]\n"
"  {0}\n"
"[b]Membranstelhet[/b]\n"
"  {1}\n"
"[b]Grundhastighet[/b]\n"
"  {2}\n"
"[b]Grunrotationshastighet[/b]\n"
"  {3}\n"
"[b]Grundhexstorlek[/b]\n"
"  {4}"

msgid "MICROBE_STAGE"
msgstr "Mikrob Stadiet"

#, fuzzy
msgid "MICROBE_STAGE_BECOME_MULTICELLULAR_TEXT"
msgstr ""
"[b]Stadie[/b]\n"
"  Mikrob\n"
"[b]Membrantyp[/b]\n"
"  {0}\n"
"[b]Membranstelhet[/b]\n"
"  {1}\n"
"[b]Grundhastighet[/b]\n"
"  {2}\n"
"[b]Grunrotationshastighet[/b]\n"
"  {3}\n"
"[b]Grundhexstorlek[/b]\n"
"  {4}"

msgid "MICROBE_STAGE_COLLECT_TEXT"
msgstr ""

msgid "MICROBE_STAGE_CONTROL_TEXT"
msgstr ""

msgid "MICROBE_STAGE_CONTROL_TEXT_CONTROLLER"
msgstr ""

msgid "MICROBE_STAGE_HEALTH_TEXT"
msgstr ""

msgid "MICROBE_STAGE_INITIAL"
msgstr ""
"På en avlägsen främmande planet har eoner av vulkanisk aktivitet i de djupa haven gett upphov till något anmärkningsvärt.\n"
"\n"
"Liv.\n"
"\n"
"Du är den Sista Universella Gemensamma Förfadern (Las Universal Common Ancestor - LUCA) på denna planet. Denna enkla bubbla kan kopiera sig själv från molekyler i vattnet. Med tiden kan den utvecklas till en komplex livsform som en dag kanske dominerar stjärnorna.\n"
"\n"
"Men först måste du överleva i denna ogästvänliga värld genom att samla ämnesföreningar för att växa, sprida dig och utvecklas – samtidigt som du konkurrerar med andra mikrober."

msgid "MICROBE_STAGE_INITIAL_PANSPERMIA"
msgstr ""
"På en avlägsen främmande planet har en meteorit kraschat efter en lång färd genom rymden. Den bär med sig fröet till något helt nytt på denna värld.\n"
"\n"
"Liv.\n"
"\n"
"Du är den Sista Universella Gemensamma Förfadern (Las Universal Common Ancestor - LUCA) på denna planet. Denna självkopierande bubbla kan leva i detta hav lika väl som på sin ursprungliga hemvärld. Kanske kommer dess avlägsna ättlingar en dag att återfinna den världen.\n"
"\n"
"Men först måste du överleva i dessa fientliga vatten genom att samla ämnesföreningar för att växa, sprida dig och utvecklas – samtidigt som du konkurrerar med andra mikrober."

msgid "MICROBE_STAGE_INITIAL_POND"
msgstr ""
"På en avlägsen främmande planet har eoner av kemisk evolution i varma källor gett upphov till något anmärkningsvärt.\n"
"\n"
"Liv.\n"
"\n"
"Du är den Sista Universella Gemensamma Förfadern (Las Universal Common Ancestor - LUCA) på denna planet. Denna enkla bubbla kan kopiera sig själv från molekyler i vattnet. Med tiden kan den utvecklas till en komplex livsform som en dag kanske dominerar stjärnorna.\n"
"\n"
"Men först måste du överleva i denna ogästvänliga värld genom att samla ämnesföreningar för att växa, sprida dig och utvecklas – samtidigt som du konkurrerar med andra mikrober."

#, fuzzy
msgid "MICROBE_STAGE_ORGANELLE_DIVISION"
msgstr "Organismstatistik"

#, fuzzy
msgid "MICROBIAL_MASSACRE"
msgstr "Mikrob Stadiet"

#, fuzzy
msgid "MICRO_BORG"
msgstr "Mikrob Stadiet"

msgid "MIDDLE_MOUSE"
msgstr "Skroll klick"

#, fuzzy
msgid "MIGRATION_FAILED_TO_ADD"
msgstr "befolkning:"

#, fuzzy
msgid "MIGRATION_MANAGER"
msgstr "befolkning:"

msgid "MIGRATION_STATUS_DESTINATION_NOT_SELECTED"
msgstr ""

msgid "MIGRATION_STATUS_TEXT"
msgstr ""

#, fuzzy
msgid "MIGRATION_STEP_DESTINATION_EXPLANATION"
msgstr ""
"Aggressiva mikrober jagar byte över större avstånd\n"
"och har större sannolikhet att kämpa emot när rovdjur attackerar.\n"
"Fredliga mikrober attackerar inte andra över större avstånd\n"
"och har lägre sannolikhet att använda gifter mot rovdjur."

msgid "MIGRATION_STEP_ONLY_ONE_ALLOWED"
msgstr ""

#, fuzzy
msgid "MIGRATION_STEP_POPULATION_EXPLANATION"
msgstr "Den här panelen visar talen som auto-evolutionen funkar från. Den totala energin en art är kapabel av att fånga, och kosten per individ av arten, bestämmer den slutliga befolkningen. Auto-evolutionen använder en simplifierad modell av verkligheten för att beräkna hur bra en art utför baserat på energin de kan samla. För varje matkälla, det visas hur mycket energi arten"

#, fuzzy
msgid "MIGRATION_STEP_SOURCE_EXPLANATION"
msgstr "(farten som AI arter muterar)"

#, fuzzy
msgid "MIGRATION_TOOLTIP"
msgstr "Självmord"

msgid "MILLION_ABBREVIATION"
msgstr "{0} M"

msgid "MINIMUM_AMOUNT_TO_FIND"
msgstr ""

msgid "MINIMUM_VERSION"
msgstr ""

msgid "MIN_VISIBLE_DATASET_WARNING"
msgstr "Inte tillåtet att visa mindre än {0} datauppsättning(ar)!"

msgid "MISC"
msgstr "B.l.a"

msgid "MISCELLANEOUS"
msgstr "Blandat"

msgid "MISCELLANEOUS_3D_STAGE"
msgstr "Diverse 3D-stadie"

#, fuzzy
msgid "MISC_FUN"
msgstr "B.l.a"

#, fuzzy
msgid "MISSING_DESCRIPTION"
msgstr "Nitrogenas är ett protein som kan använda gasformigt kväve och cellulär energi i form av ATP för att producera ammoniak, ett viktigt tillväxtnäringsämne för celler. Detta är en process som kallas anaerob kvävefixering. Eftersom kvävgaset är suspenderat direkt i cytoplasman, utför den omgivande vätskan viss jäsning."

msgid "MISSING_OR_INVALID_REQUIRED_FIELD"
msgstr ""

#, fuzzy
msgid "MISSING_TITLE"
msgstr "DU HAR FRODATS!"

msgid "MITOCHONDRION"
msgstr "Mitochondria"

msgid "MITOCHONDRION_DESCRIPTION"
msgstr ""

#, fuzzy
msgid "MITOCHONDRION_PROCESSES_DESCRIPTION"
msgstr "Kemosyntesproteiner är små kluster av proteiner i cytoplasman som kan omvandla vätesulfid, vatten och gasformig koldioxid till glukos i en process som kallas vätesulfidkemosyntes. Hastigheten för dess glukosproduktion skalas med koncentrationen av koldioxid. Eftersom de kemosyntetiserande proteinerna är suspenderade direkt i cytoplasman utför den omgivande vätskan viss jäsning."

#, fuzzy
msgid "MIXED_DOT_DOT_DOT"
msgstr "..."

msgid "MODDING_INSTRUCTIONS_ON"
msgstr ""

msgid "MODELS"
msgstr "Modeller"

msgid "MODE_CAN_BE_CHANGED_IN_OPTIONS"
msgstr ""

msgid "MODIFY"
msgstr "Modifiera"

#, fuzzy
msgid "MODIFY_ORGANELLE"
msgstr "Ta bort organell"

msgid "MODIFY_TYPE"
msgstr "Modifiera Typ"

msgid "MODS"
msgstr "Mod"

msgid "MODS_INSTALLED_BUT_NOT_ENABLED"
msgstr ""

msgid "MOD_ASSEMBLY"
msgstr ""

msgid "MOD_ASSEMBLY_CLASS"
msgstr ""

#, fuzzy
msgid "MOD_ASSEMBLY_CLASS_CREATION_FAILED"
msgstr "befolkning:"

msgid "MOD_ASSEMBLY_CLASS_NOT_FOUND"
msgstr ""

msgid "MOD_ASSEMBLY_INIT_CALL_FAILED"
msgstr ""

msgid "MOD_ASSEMBLY_LOAD_CALL_FAILED_EXCEPTION"
msgstr ""

msgid "MOD_ASSEMBLY_LOAD_EXCEPTION"
msgstr ""

msgid "MOD_ASSEMBLY_UNLOAD_CALL_FAILED"
msgstr ""

msgid "MOD_ASSEMBLY_UNLOAD_CALL_FAILED_EXCEPTION"
msgstr ""

msgid "MOD_AUTHOR"
msgstr ""

msgid "MOD_AUTO_HARMONY"
msgstr ""

msgid "MOD_CREATION_FAILED"
msgstr ""

#, fuzzy
msgid "MOD_DESCRIPTION"
msgstr "Vakuolen är en inre membranorganell som används för lagring i cellen. De består av flera blåsor, mindre membranstrukturer som ofta används i celler för lagring, som har smält samman. Den är fylld med vatten som används för att hålla kvar molekyler, enzymer, fasta ämnen och andra ämnen. Deras form är flytande och kan variera mellan celler."

#, fuzzy
msgid "MOD_EXTENDED_DESCRIPTION"
msgstr "Nitrogenas är ett protein som kan använda gasformigt kväve och cellulär energi i form av ATP för att producera ammoniak, ett viktigt tillväxtnäringsämne för celler. Detta är en process som kallas anaerob kvävefixering. Eftersom kvävgaset är suspenderat direkt i cytoplasman, utför den omgivande vätskan viss jäsning."

#, fuzzy
msgid "MOD_HARMONY_LOAD_FAILED_EXCEPTION"
msgstr "Vakuolen är en inre membranorganell som används för lagring i cellen. De består av flera blåsor, mindre membranstrukturer som ofta används i celler för lagring, som har smält samman. Den är fylld med vatten som används för att hålla kvar molekyler, enzymer, fasta ämnen och andra ämnen. Deras form är flytande och kan variera mellan celler."

#, fuzzy
msgid "MOD_HARMONY_UNLOAD_FAILED_EXCEPTION"
msgstr "Vakuolen är en inre membranorganell som används för lagring i cellen. De består av flera blåsor, mindre membranstrukturer som ofta används i celler för lagring, som har smält samman. Den är fylld med vatten som används för att hålla kvar molekyler, enzymer, fasta ämnen och andra ämnen. Deras form är flytande och kan variera mellan celler."

msgid "MOD_HAS_NO_LOADABLE_RESOURCES"
msgstr ""

msgid "MOD_ICON_FILE"
msgstr ""

msgid "MOD_INFO_URL"
msgstr ""

msgid "MOD_INTERNAL_NAME"
msgstr ""

msgid "MOD_LICENSE"
msgstr ""

msgid "MOD_LOAD_ERRORS"
msgstr "Mod Inladdningsfel"

msgid "MOD_LOAD_ERRORS_OCCURRED"
msgstr "Fel uppstod när en eller flera mod laddades. Loggen kan innehålla ytterligare information."

msgid "MOD_LOAD_OR_UNLOAD_ERRORS_OCCURRED"
msgstr ""

msgid "MOD_LOAD_UNLOAD_CAVEATS"
msgstr ""

msgid "MOD_LOAD_UNLOAD_RESTART"
msgstr ""

msgid "MOD_MAXIMUM_THRIVE"
msgstr ""

msgid "MOD_MINIMUM_THRIVE"
msgstr ""

#, fuzzy
msgid "MOD_NAME"
msgstr "Namn:"

msgid "MOD_PCK_NAME"
msgstr ""

msgid "MOD_RECOMMENDED_THRIVE"
msgstr ""

msgid "MOD_TO_UPLOAD"
msgstr ""

msgid "MOD_UPLOADER"
msgstr ""

msgid "MOD_VERSION"
msgstr ""

msgid "MORE_INFO"
msgstr ""

msgid "MORE_INFO_PROMPT"
msgstr ""

msgid "MOUSE_EDGE_PANNING_OPTION"
msgstr ""

msgid "MOUSE_LOOK_SENSITIVITY"
msgstr ""

msgid "MOUSE_SENSITIVITY_WINDOW_SIZE_ADJUSTMENT"
msgstr ""

#, fuzzy
msgid "MOVE"
msgstr "Rörelse"

msgid "MOVEMENT"
msgstr "Rörelse"

msgid "MOVE_ATTEMPTS_PER_SPECIES"
msgstr "Rörelseförsök per art"

msgid "MOVE_BACKWARDS"
msgstr "Rör dig bakåt"

msgid "MOVE_DOWN_OR_CROUCH"
msgstr "Rörelse neråt eller ducka"

msgid "MOVE_FORWARD"
msgstr "Rör dig framåt"

#, fuzzy
msgid "MOVE_ITEM_DOWN"
msgstr "Flytta till Denna Plats"

#, fuzzy
msgid "MOVE_ITEM_UP"
msgstr "Rör dig höger"

msgid "MOVE_LEFT"
msgstr "Rör dig vänster"

msgid "MOVE_ORGANELLE"
msgstr "Flytta organell"

msgid "MOVE_RIGHT"
msgstr "Rör dig höger"

#, fuzzy
msgid "MOVE_TO_ANY_PATCH"
msgstr "Flytta till Denna Plats"

#, fuzzy
msgid "MOVE_TO_LAND"
msgstr "Flytta till Denna Plats"

#, fuzzy
msgid "MOVE_TO_MACROSCOPIC_TOOLTIP"
msgstr "Självmord"

msgid "MOVE_TO_MULTICELLULAR_STAGE_TOOLTIP"
msgstr ""

msgid "MOVE_TO_THIS_PATCH"
msgstr "Flytta till Denna Plats"

msgid "MOVE_UP_OR_JUMP"
msgstr "Rörelse uppåt eller hoppa"

#, fuzzy
msgid "MOVING_TO_AWAKENING_PROTOTYPE"
msgstr "Protanope (Röd-Grön)"

#, fuzzy
msgid "MOVING_TO_AWAKENING_PROTOTYPE_TITLE"
msgstr "Protanope (Röd-Grön)"

#, fuzzy
msgid "MOVING_TO_LAND_PROTOTYPE"
msgstr "Protanope (Röd-Grön)"

#, fuzzy
msgid "MOVING_TO_LAND_PROTOTYPE_TITLE"
msgstr "Protanope (Röd-Grön)"

#, fuzzy
msgid "MOVING_TO_SOCIETY_STAGE"
msgstr "Protanope (Röd-Grön)"

msgid "MP_COST"
msgstr "{0} MP"

msgid "MUCILAGE"
msgstr "Mucilage"

#, fuzzy
msgid "MUCILAGE_SYNTHESIS"
msgstr "Mucilagesyntes"

#, fuzzy
msgid "MUCOCYST_ACTION_TOOLTIP"
msgstr "Självmord"

#, fuzzy
msgid "MULTICELLULAR"
msgstr "Placera organell"

msgid "MULTICELLULAR_EDITOR"
msgstr "Flercellig Redigerare"

#, fuzzy
msgid "MULTICELLULAR_FREEBUILD_EDITOR"
msgstr "Flercellig Redigerare"

#, fuzzy
msgid "MULTICELLULAR_LOADING_TIP_1"
msgstr "Flercellig Redigerare"

msgid "MULTICELLULAR_STAGE"
msgstr "Flercelligt Stadie"

#, fuzzy
msgid "MULTIPLE_CELLS"
msgstr "Placera organell"

#, fuzzy
msgid "MULTIPLE_METABALLS"
msgstr "Placera organell"

#, fuzzy
msgid "MULTIPLE_ORGANELLES"
msgstr "Placera organell"

msgid "MULTISAMPLE_ANTI_ALIASING"
msgstr "Multispel anti-aliasing:"

msgid "MULTITHREADED_SIMULATION_ENABLED"
msgstr ""

#, fuzzy
msgid "MULTITHREADED_SIMULATION_EXPLANATION"
msgstr ""
"Aggressiva mikrober jagar byte över större avstånd\n"
"och har större sannolikhet att kämpa emot när rovdjur attackerar.\n"
"Fredliga mikrober attackerar inte andra över större avstånd\n"
"och har lägre sannolikhet att använda gifter mot rovdjur."

msgid "MUSEUM_WELCOME_TEXT"
msgstr ""

msgid "MUSIC"
msgstr "Musik"

msgid "MUSIC_VOLUME"
msgstr "Musikvolym"

msgid "MUTATIONS_PER_SPECIES"
msgstr "Mutationsförsök per art"

msgid "MUTATION_COST_MULTIPLIER"
msgstr ""

msgid "MUTATION_COST_MULTIPLIER_EXPLANATION"
msgstr ""

msgid "MUTATION_POINTS"
msgstr "Mutationspoäng"

msgid "MUTE"
msgstr "Tyst"

msgid "NAME"
msgstr "Namn:"

#, fuzzy
msgid "NAME_LABEL_CITY"
msgstr "Omgivning: {0}"

#, fuzzy
msgid "NAME_LABEL_FLEET"
msgstr "Omgivning: {0}"

msgid "NAME_LABEL_STRUCTURE_UNFINISHED"
msgstr ""

#, fuzzy
msgid "NATIVE_THREAD_ADVICE_TOOLTIP"
msgstr "Nuvarande trådar:"

msgid "NEGATIVE_ATP_BALANCE"
msgstr "Negativ ATP Balans"

msgid "NEGATIVE_ATP_BALANCE_TEXT"
msgstr ""
"Din mikrob producerar inte tillräckligt med atp för att överleva!\n"
"Vill du fortsätta?"

msgid "NEW"
msgstr "Ny"

msgid "NEWER_VERSION_LOADING_WARNING"
msgstr ""

msgid "NEWS"
msgstr ""

msgid "NEW_GAME"
msgstr "Nytt spel"

msgid "NEW_GAME_BUTTON_TOOLTIP"
msgstr "Starta ett nytt spel"

msgid "NEW_GAME_SETTINGS_PERFORMANCE_OPTIONS_INFO"
msgstr "Observera: Du kan när som helst justera prestandainställningarna i [color=#3796e1][url=thrive://GUI/OptionsMenu/Performance]options menu[/url][/color] för att förbättra spelets prestanda"

#, fuzzy
msgid "NEW_MOD_DEFAULT_DESCRIPTION"
msgstr "Kemoplasten är en dubbelmembranstruktur som innehåller proteiner som kan omvandla vätesulfid, vatten och gasformig koldioxid till glukos i en process som kallas vätesulfidkemosyntes. Hastigheten för dess glukosproduktion skalas med koncentrationen av vatten och koldioxid."

#, fuzzy
msgid "NEW_NAME"
msgstr "Nytt spel"

#, fuzzy
msgid "NEW_NAME_COLON"
msgstr "Hastighet:"

msgid "NEXT_CAPITAL"
msgstr "NÄSTA"

#, fuzzy
msgid "NEXT_EDITOR_TAB"
msgstr "Aktivera Cellredigeraren"

msgid "NITROGEN"
msgstr "Kväve"

msgid "NITROGENASE"
msgstr "Kvävegenas"

#, fuzzy
msgid "NITROGENASE_DESCRIPTION"
msgstr "Nitrogenas är ett protein som kan använda gasformigt kväve och cellulär energi i form av ATP för att producera ammoniak, ett viktigt tillväxtnäringsämne för celler. Detta är en process som kallas anaerob kvävefixering. Eftersom kvävgaset är suspenderat direkt i cytoplasman, utför den omgivande vätskan viss jäsning."

#, fuzzy
msgid "NITROGENASE_PROCESSES_DESCRIPTION"
msgstr "Nitrogenas är ett protein som kan använda gasformigt kväve och cellulär energi i form av ATP för att producera ammoniak, ett viktigt tillväxtnäringsämne för celler. Detta är en process som kallas anaerob kvävefixering. Eftersom kvävgaset är suspenderat direkt i cytoplasman, utför den omgivande vätskan viss jäsning."

msgid "NITROPLAST"
msgstr "Kväve-Fixande Plastid"

#, fuzzy
msgid "NITROPLAST_DESCRIPTION"
msgstr "Nitrogen Fixing Plastid är ett protein som kan använda gasformigt kväve och syre och cellulär energi i form av ATP för att producera ammoniak, ett viktigt tillväxtnäringsämne för celler. Detta är en process som kallas aerob kvävefixering."

#, fuzzy
msgid "NITROPLAST_PROCESSES_DESCRIPTION"
msgstr "Nitrogen Fixing Plastid är ett protein som kan använda gasformigt kväve och syre och cellulär energi i form av ATP för att producera ammoniak, ett viktigt tillväxtnäringsämne för celler. Detta är en process som kallas aerob kvävefixering."

msgid "NONE"
msgstr "Ingen"

msgid "NORMAL"
msgstr "Normal"

msgid "NORMAL_MEMBRANE_DESCRIPTION"
msgstr ""

msgid "NOTHING_HERE"
msgstr "Ingenting här"

msgid "NOTHING_TO_INTERACT_WITH"
msgstr ""

#, fuzzy
msgid "NOTICE_BINDING_OUT_OF_ATP"
msgstr "Växla bindning av och på"

msgid "NOTICE_DAMAGED_BY_NO_ATP"
msgstr ""

msgid "NOTICE_ENGULFING_OUT_OF_ATP"
msgstr ""

msgid "NOTICE_ENGULF_DAMAGE_FROM_TOXIN"
msgstr ""

msgid "NOTICE_ENGULF_MISSING_ENZYME"
msgstr ""

msgid "NOTICE_ENGULF_SIZE_TOO_SMALL"
msgstr ""

msgid "NOTICE_ENGULF_STORAGE_FULL"
msgstr ""

msgid "NOTICE_HIT_BY_ATP_TOXIN"
msgstr ""

#, fuzzy
msgid "NOTICE_HIT_BY_BASE_MOVEMENT_TOXIN"
msgstr "Grundrörelse"

msgid "NOTICE_NOT_ENOUGH_MUCILAGE"
msgstr ""

msgid "NOTICE_RADIATION_DAMAGE"
msgstr ""

msgid "NOTICE_READY_TO_EDIT"
msgstr ""

#, fuzzy
msgid "NOT_ADAPTED_TO_CURRENT_PATCH"
msgstr "Avbryt denna handling"

#, fuzzy
msgid "NOT_STARTED_DOT"
msgstr "Avbruten."

msgid "NOVEMBER"
msgstr "November"

msgid "NO_AI"
msgstr "Ingen AI"

msgid "NO_DATA_TO_SHOW"
msgstr "Inga Data att Visa"

msgid "NO_EVENTS_RECORDED"
msgstr ""

#, fuzzy
msgid "NO_FOSSIL_DIRECTORY"
msgstr "Hittade ingen screenshots mapp"

#, fuzzy
msgid "NO_LONGER_ELIGIBLE_FOR_ACHIEVEMENTS"
msgstr "Bekräfta Stängning"

#, fuzzy
msgid "NO_MODS_ENABLED"
msgstr "Avstängt"

#, fuzzy
msgid "NO_ORGANELLE_PROCESSES"
msgstr "Placera organell"

msgid "NO_SAVEGAMES_FOUND"
msgstr ""

msgid "NO_SAVE_DIRECTORY"
msgstr ""

msgid "NO_SCREENSHOT_DIRECTORY"
msgstr "Hittade ingen screenshots mapp"

msgid "NO_SELECTED_MOD"
msgstr ""

#, fuzzy
msgid "NO_SUGGESTION"
msgstr "Upplösning:"

msgid "NUCLEUS"
msgstr "Kärna"

msgid "NUCLEUS_DELETE_OPTION_DISABLED_TOOLTIP"
msgstr ""

msgid "NUCLEUS_DESCRIPTION"
msgstr ""

msgid "NUCLEUS_SMALL_DESCRIPTION"
msgstr "Möjliggör utveckligen av komplexare membranbundna organeller. Kostar en stor mängd ATP att underhålla. Denna utveckling går inte att ångra."

msgid "NUMLOCK"
msgstr "Num Lock"

#, fuzzy
msgid "NUTRIENT_COST_TOOLTIP"
msgstr "Självmord"

msgid "N_A"
msgstr "N/A"

msgid "N_A_MP"
msgstr "N/A MutationsPoäng"

#, fuzzy
msgid "N_TIMES"
msgstr "2x"

msgid "OCTOBER"
msgstr "Oktober"

msgid "OFF"
msgstr ""

msgid "OFFICIAL_WEBSITE"
msgstr ""

#, fuzzy
msgid "OFFICIAL_WEBSITE_BUTTON_TOOLTIP"
msgstr "Självmord"

msgid "OK"
msgstr "OK"

msgid "OLDER_VERSION_LOADING_WARNING"
msgstr ""

#, fuzzy
msgid "OPENGL_MODE_WARNING"
msgstr "GLES2 Läges Varning"

#, fuzzy
msgid "OPENGL_MODE_WARNING_EXPLANATION"
msgstr "Du kör just nu Thrive med GLES2. Detta är väldigt otestat och kommer troligen att orsaka problem. Försök att updatera dina video drivers och/eller tvinga AMD eller Nvidia grafik för att använda till att köra Thrive."

#, fuzzy
msgid "OPEN_FOLDER"
msgstr "Öppna Logmapp"

#, fuzzy
msgid "OPEN_FOSSIL_FOLDER"
msgstr "Öppna Logmapp"

msgid "OPEN_FOSSIL_IN_FREEBUILD_WARNING"
msgstr ""

#, fuzzy
msgid "OPEN_GOD_TOOLS"
msgstr "Öppen URL"

msgid "OPEN_HELP_SCREEN"
msgstr "Öppna hjälpmenyn"

#, fuzzy
msgid "OPEN_IN_FREEBUILD"
msgstr "Fri byggredigerare"

msgid "OPEN_LOGS_FOLDER"
msgstr "Öppna Logmapp"

#, fuzzy
msgid "OPEN_MOD_URL"
msgstr "Öppen URL"

#, fuzzy
msgid "OPEN_ORGANELLES_PAGE"
msgstr "Öppna organell meny"

msgid "OPEN_ORGANELLE_MENU"
msgstr "Öppna organell meny"

#, fuzzy
msgid "OPEN_RESEARCH_SCREEN"
msgstr "Öppna hjälpmenyn"

msgid "OPEN_SAVE_DIRECTORY"
msgstr ""

#, fuzzy
msgid "OPEN_SCIENCE_MENU"
msgstr "Öppna menyn"

msgid "OPEN_SCREENSHOT_FOLDER"
msgstr "Öppna Skärmbildsmapp"

msgid "OPEN_THE_MENU"
msgstr "Öppna menyn"

msgid "OPEN_TRANSLATION_SITE"
msgstr "Hjälp Översätta Spelet"

#, fuzzy
msgid "OPERATION_PAUSED_DOT"
msgstr "Avbruten."

msgid "OPPORTUNISM_EXPLANATION"
msgstr ""

msgid "OPPORTUNISTIC"
msgstr "Opportunistisk"

msgid "OPTIONS"
msgstr "Inställningar"

#, fuzzy
msgid "OPTIONS_BUTTON_TOOLTIP"
msgstr "Hjälp"

msgid "ORGANELLES"
msgstr "Organeller"

#, fuzzy
msgid "ORGANELLES_BUTTON"
msgstr "Organeller"

#, fuzzy
msgid "ORGANELLES_WILL_BE_UNLOCKED_NEXT_GENERATION"
msgstr ""
"Aggressiva mikrober jagar byte över större avstånd\n"
"och har större sannolikhet att kämpa emot när rovdjur attackerar.\n"
"Fredliga mikrober attackerar inte andra över större avstånd\n"
"och har lägre sannolikhet att använda gifter mot rovdjur."

#, fuzzy
msgid "ORGANELLE_AXON"
msgstr "Organeller"

#, fuzzy
msgid "ORGANELLE_AXON_DESCRIPTION"
msgstr "Det slemiga inre av en cell. Cytoplasman är den grundläggande blandningen av joner, proteiner och andra ämnen lösta i vatten som fyller cellens inre. En av funktionerna den utför är jäsning, omvandlingen av glukos till ATP-energi. För celler som saknar organeller så den har mer avancerade ämnesomsättningar är det vad de använder för energi. Det används också för att lagra molekyler i cellen och för att öka cellens storlek."

#, fuzzy
msgid "ORGANELLE_CATEGORY_MACROSCOPIC"
msgstr "Placera organell"

#, fuzzy
msgid "ORGANELLE_CATEGORY_MULTICELLULAR"
msgstr "Placera organell"

#, fuzzy
msgid "ORGANELLE_GROWTH_ORDER_EXPLANATION"
msgstr "{0} befolkning förändrades av {1} på grund av: {2}"

#, fuzzy
msgid "ORGANELLE_MYOFIBRIL"
msgstr "Rov Tagg"

#, fuzzy
msgid "ORGANELLE_MYOFIBRIL_DESCRIPTION"
msgstr "Det slemiga inre av en cell. Cytoplasman är den grundläggande blandningen av joner, proteiner och andra ämnen lösta i vatten som fyller cellens inre. En av funktionerna den utför är jäsning, omvandlingen av glukos till ATP-energi. För celler som saknar organeller så den har mer avancerade ämnesomsättningar är det vad de använder för energi. Det används också för att lagra molekyler i cellen och för att öka cellens storlek."

msgid "ORGANELLE_PILUS"
msgstr "Rov Tagg"

msgid "ORGANELLE_PILUS_DESCRIPTION"
msgstr ""

#, fuzzy
msgid "ORGANELLE_PILUS_PROCESSES_DESCRIPTION"
msgstr "Det slemiga inre av en cell. Cytoplasman är den grundläggande blandningen av joner, proteiner och andra ämnen lösta i vatten som fyller cellens inre. En av funktionerna den utför är jäsning, omvandlingen av glukos till ATP-energi. För celler som saknar organeller så den har mer avancerade ämnesomsättningar är det vad de använder för energi. Det används också för att lagra molekyler i cellen och för att öka cellens storlek."

#, fuzzy
msgid "ORGANELLE_PLURAL"
msgstr "Rov Tagg"

#, fuzzy
msgid "ORGANELLE_SINGULAR"
msgstr "Rov Tagg"

#, fuzzy
msgid "ORGANELLE_SUGGESTION_COLON"
msgstr "Organeller"

#, fuzzy
msgid "ORGANELLE_SUGGESTION_TOOLTIP"
msgstr "Hjälp"

#, fuzzy
msgid "ORGANELLE_UNLOCKS_ENABLED"
msgstr "Organeller"

#, fuzzy
msgid "ORGANELLE_UNLOCKS_ENABLED_EXPLANATION"
msgstr ""
"Aggressiva mikrober jagar byte över större avstånd\n"
"och har större sannolikhet att kämpa emot när rovdjur attackerar.\n"
"Fredliga mikrober attackerar inte andra över större avstånd\n"
"och har lägre sannolikhet att använda gifter mot rovdjur."

msgid "ORGANISM_STATISTICS"
msgstr "Organismstatistik"

msgid "OR_UNLOCK_CONDITION"
msgstr ""

msgid "OSMOREGULATION"
msgstr "Osmoregulering"

msgid "OSMOREGULATION_COST"
msgstr "Osmoreguleringskost"

#, fuzzy
msgid "OSMOREGULATION_COST_MULTIPLIER"
msgstr "Osmoreguleringskost"

#, fuzzy
msgid "OSMOREGULATION_COST_MULTIPLIER_EXPLANATION"
msgstr "Osmoreguleringskost"

#, fuzzy
msgid "OTHER_COMPOUNDS"
msgstr "Föreningar"

msgid "OUR_WIKI"
msgstr ""

#, fuzzy
msgid "OUTDATED_NOTICE"
msgstr "Avbruten."

msgid "OUTREACH_TEAM"
msgstr ""

msgid "OUTSIDE_CONTRIBUTORS"
msgstr ""

msgid "OVERWRITE_EXISTING_SAVE"
msgstr "Skriv över aktuell sparfil:"

#, fuzzy
msgid "OVERWRITE_EXISTING_SAVE_PROMPT"
msgstr "Skriv över aktuell sparfil:"

#, fuzzy
msgid "OVERWRITE_SPECIES_NAME_CONFIRMATION"
msgstr "Skriv över aktuell sparfil:"

msgid "OXYGEN"
msgstr "Syre"

#, fuzzy
msgid "OXYGEN_INHIBITOR_SYNTHESIS"
msgstr "OxyToxySyntes"

msgid "OXYGEN_RESISTANCE"
msgstr ""

#, fuzzy
msgid "OXYGEN_TOLERANCE_TOOLTIP"
msgstr "Hjälp"

#, fuzzy
msgid "OXYTOXISOME_PROCESSES_DESCRIPTION"
msgstr "Metabolosomer är kluster av proteiner förpackade i proteinskal. De kan omvandla glukos till ATP i mycket högre takt än vad som kan göras i cytoplasman i en process som kallas Aerobisk Andning. Det kräver dock syre för att fungera, och lägre nivåer av syre i miljön kommer att sakta ner hastigheten för dess ATP-produktion. Eftersom metabolosomerna är suspenderade direkt i cytoplasman utför den omgivande vätskan viss jäsning."

msgid "OXYTOXY_NT"
msgstr "OxyToxy"

#, fuzzy
msgid "OXYTOXY_SYNTHESIS"
msgstr "OxyToxySyntes"

msgid "PAGEDOWN"
msgstr "Page down"

msgid "PAGEUP"
msgstr "Page Up"

msgid "PAGE_BACK"
msgstr "Bakåt"

#, fuzzy
msgid "PAGE_FORWARD"
msgstr "Framåt"

#, fuzzy
msgid "PAGE_TITLE"
msgstr "Cellprocesser"

msgid "PAN_CAMERA_DOWN"
msgstr "Panorera neråt"

msgid "PAN_CAMERA_LEFT"
msgstr "Panorera vänster"

msgid "PAN_CAMERA_RESET"
msgstr "Nollställ kamera"

msgid "PAN_CAMERA_RIGHT"
msgstr "Panorera höger"

msgid "PAN_CAMERA_UP"
msgstr "Panorera uppåt"

msgid "PAST_DEVELOPERS"
msgstr "Tidigare utvecklare"

#, fuzzy
msgid "PATCH_COLON"
msgstr "Bästa Biom:"

#, fuzzy
msgid "PATCH_EXTINCTION_BOX_TEXT"
msgstr "Precis som 99% av alla arter som någonsin har existerat, har din art utrotats. Andra kommer att fortsätta frodas och upprätthålla din niche, men det blir inte du som gör. Du kommer att glömmas, ett misslyckats experiment i evolutionen."

#, fuzzy
msgid "PATCH_EXTINCTION_CAPITAL"
msgstr "UTROTNING"

msgid "PATCH_MAP"
msgstr ""

#, fuzzy
msgid "PATCH_MAP_NAVIGATION_TOOLTIP"
msgstr "Självmord"

#, fuzzy
msgid "PATCH_NAME"
msgstr "Grotta"

#, fuzzy
msgid "PATCH_NOTES_LAST_PLAYED_INFO"
msgstr "Cellprocesser"

msgid "PATCH_NOTES_LAST_PLAYED_INFO_PLURAL"
msgstr ""

#, fuzzy
msgid "PATCH_NOTES_TITLE"
msgstr "Cellprocesser"

msgid "PATCH_NOTE_BULLET_POINT"
msgstr ""

msgid "PATCH_NOTE_CHANGES_HEADING"
msgstr ""

#, fuzzy
msgid "PATCH_NOTE_LINK_VISIT_TEXT"
msgstr "Precis som 99% av alla arter som någonsin har existerat, har din art utrotats. Andra kommer att fortsätta frodas och upprätthålla din niche, men det blir inte du som gör. Du kommer att glömmas, ett misslyckats experiment i evolutionen."

#, fuzzy
msgid "PATREON_TOOLTIP"
msgstr "Självmord"

#, fuzzy
msgid "PATRONS"
msgstr "Patrons"

msgid "PAUSED"
msgstr ""

#, fuzzy
msgid "PAUSE_MENU_RESUME_TOOLTIP"
msgstr "Fortsätt"

msgid "PAUSE_PROMPT"
msgstr ""

msgid "PAUSE_TOOLTIP"
msgstr "Pausa spelet"

#, fuzzy
msgid "PCK_LOAD_FAILED"
msgstr "Färdigladdat"

#, fuzzy
msgid "PCK_LOAD_FAILED_DOES_NOT_EXIST"
msgstr "Färdigladdat"

msgid "PEACEFUL"
msgstr "Fredlig"

#, fuzzy
msgid "PENDING_ENDOSYMBIOSIS_EXPLANATION"
msgstr "Du kör just nu Thrive med GLES2. Detta är väldigt otestat och kommer troligen att orsaka problem. Försök att updatera dina video drivers och/eller tvinga AMD eller Nvidia grafik för att använda till att köra Thrive."

msgid "PENDING_ENDOSYMBIOSIS_TITLE"
msgstr ""

msgid "PERCENTAGE_VALUE"
msgstr "{0}%"

#, fuzzy
msgid "PERFECT_ADAPTATION_DESCRIPTION"
msgstr "Kemoplasten är en dubbelmembranstruktur som innehåller proteiner som kan omvandla vätesulfid, vatten och gasformig koldioxid till glukos i en process som kallas vätesulfidkemosyntes. Hastigheten för dess glukosproduktion skalas med koncentrationen av vatten och koldioxid."

msgid "PERFORMANCE"
msgstr "Uppförande"

msgid "PERFORM_UNBINDING"
msgstr "Utför lösgörande"

#, fuzzy
msgid "PER_SECOND_ABBREVIATION"
msgstr "{0} K"

msgid "PER_SECOND_SLASH"
msgstr "/sekund"

msgid "PHOSPHATE"
msgstr "Fosfat"

msgid "PHOSPHATES_COST"
msgstr "Fosfat kostnad:"

msgid "PHOTOSYNTHESIS"
msgstr "Fotosyntes"

msgid "PHYSICAL_CONDITIONS"
msgstr "Fysisk Mående"

msgid "PHYSICAL_RESISTANCE"
msgstr ""

msgid "PLACE_ORGANELLE"
msgstr "Placera organell"

msgid "PLANET"
msgstr ""

#, fuzzy
msgid "PLANET_CUSTOMIZER"
msgstr "Vid Muspekare:"

#, fuzzy
msgid "PLANET_DETAILS_STRING"
msgstr "Öppna Logmapp"

msgid "PLANET_RANDOM_SEED"
msgstr ""

#, fuzzy
msgid "PLAYER"
msgstr "spelarcell"

msgid "PLAYER_DEATH_POPULATION_PENALTY"
msgstr ""

#, fuzzy
msgid "PLAYER_DEATH_POPULATION_PENALTY_EXPLANATION"
msgstr "{0} befolkning förändrades av {1} på grund av: {2}"

msgid "PLAYER_DIED"
msgstr "spelare dog"

msgid "PLAYER_DUPLICATE"
msgstr "Duplicera Spelare"

#, fuzzy
msgid "PLAYER_EXTINCT"
msgstr "Duplicera Spelare"

#, fuzzy
msgid "PLAYER_RELATIVE_MOVEMENT"
msgstr "Duplicera Spelare"

#, fuzzy
msgid "PLAYER_RELATIVE_MOVEMENT_TOOLTIP"
msgstr "Duplicera Spelare"

msgid "PLAYER_REPRODUCED"
msgstr "spelare fortplantad"

msgid "PLAYER_SPEED"
msgstr ""

msgid "PLAYSTATION_3"
msgstr ""

msgid "PLAYSTATION_4"
msgstr ""

msgid "PLAYSTATION_5"
msgstr ""

msgid "PLAY_INTRO_VIDEO"
msgstr "Spela introvideo"

msgid "PLAY_MICROBE_INTRO_ON_NEW_GAME"
msgstr "Spela Mikrobintro i ett nytt spel"

msgid "PLAY_WITH_CURRENT_SETTING"
msgstr ""

msgid "POPULATION_CAPITAL"
msgstr "INVÅNARE:"

msgid "POPULATION_COLON"
msgstr "befolkning:"

msgid "POPULATION_IN_PATCHES"
msgstr "befolkning på platser:"

#, fuzzy
msgid "POPULATION_IN_PATCH_SHORT"
msgstr "INVÅNARE:"

msgid "POSITION_NUMBER"
msgstr ""

msgid "PREDATION_FOOD_SOURCE"
msgstr "Plundring av {0}"

#, fuzzy
msgid "PREDICTION_DETAILS_OPEN_TOOLTIP"
msgstr "Fortsätt"

msgid "PRESSURE"
msgstr "Tryck"

msgid "PRESSURE_SHORT"
msgstr "Tryck"

#, fuzzy
msgid "PRESSURE_TOLERANCE_TOOLTIP"
msgstr "Tillbaka till Menyn"

msgid "PRESS_KEY_DOT_DOT_DOT"
msgstr "Tryck på valfri knapp..."

msgid "PREVIEW_IMAGE_DOES_NOT_EXIST"
msgstr ""

msgid "PREVIEW_IMAGE_IS_TOO_LARGE"
msgstr ""

msgid "PREVIOUS_COLON"
msgstr "föregående:"

msgid "PROCESSING_LOADED_OBJECTS"
msgstr ""

msgid "PROCESS_ENVIRONMENT_SEPARATOR"
msgstr "@"

msgid "PROCESS_PANEL_TITLE"
msgstr "Cellprocesser"

#, fuzzy
msgid "PROCESS_SPEED_MODIFIER"
msgstr "Cellprocesser"

#, fuzzy
msgid "PROCESS_TOGGLE_TOOLTIP"
msgstr "Tillbaka till Menyn"

msgid "PROGRAMMING_TEAM"
msgstr "Programmering"

msgid "PROJECT_MANAGEMENT_TEAM"
msgstr "Projektledning"

msgid "PROTEINS"
msgstr "Proteiner"

msgid "PROTOPLASM"
msgstr "Protoplasma"

msgid "PULL_REQUESTS_PROGRAMMING"
msgstr "Pull Requests / Programmering"

#, fuzzy
msgid "QUADRILLION_ABBREVIATION"
msgstr "{0} B"

msgid "QUICK_LOAD"
msgstr "Snabbladda"

msgid "QUICK_SAVE"
msgstr "Snabbspara"

msgid "QUIT"
msgstr "Lämna"

msgid "QUIT_BUTTON_TOOLTIP"
msgstr "Lämna spelet"

msgid "QUIT_GAME_WARNING"
msgstr ""
"Är du säker på att du vill avsluta spelet?\n"
"Du kommer att förlora alla osparade framsteg."

#, fuzzy
msgid "RADIATION"
msgstr "Anding"

#, fuzzy
msgid "RADIOACTIVE_CHUNK"
msgstr "Stor järnbit"

#, fuzzy
msgid "RADIOSYNTHESIS"
msgstr "Termosyntes"

msgid "RANDOMIZE_SPECIES_NAME"
msgstr "Slumpa artnamn"

#, fuzzy
msgid "RANDOM_SEED_TOOLTIP"
msgstr "Fortsätt"

msgid "RAW"
msgstr "Rå"

#, fuzzy
msgid "RAW_VALUE_COLON"
msgstr "Hastighet:"

msgid "REACH_GENERATION_15_WITH_A_SPECIES"
msgstr ""

msgid "REACH_GENERATION_15_WITH_A_SPECIES_PROGRESS"
msgstr ""

#, fuzzy
msgid "REACH_MULTICELLULAR_STAGE"
msgstr "Flercelligt Stadie"

msgid "READING_SAVE_DATA"
msgstr "Läser sparad data"

#, fuzzy
msgid "READY"
msgstr "Trådar:"

msgid "RECOMMENDED_THRIVE_VERSION"
msgstr ""

#, fuzzy
msgid "REDDIT_TOOLTIP"
msgstr "Fortsätt"

msgid "REDO"
msgstr "Gör om"

msgid "REDO_THE_LAST_ACTION"
msgstr "Gör om den senaste handlingen"

msgid "REFRESH"
msgstr "Ladda om"

#, fuzzy
msgid "REGENERATE_BUTTON"
msgstr "Organeller"

msgid "RENDER_SCALE"
msgstr ""

msgid "REPORT"
msgstr "Rapportera"

#, fuzzy
msgid "REPORT_BUG"
msgstr "Rapportera"

#, fuzzy
msgid "REPRODUCED"
msgstr "Producerar"

msgid "REPRODUCTION"
msgstr "Fortplantning"

#, fuzzy
msgid "REPRODUCTION_ASEXUAL"
msgstr "Fortplantning"

#, fuzzy
msgid "REPRODUCTION_BUDDING"
msgstr "Producerar"

#, fuzzy
msgid "REPRODUCTION_COMPOUNDS_MODE"
msgstr "Reproduktion:"

#, fuzzy
msgid "REPRODUCTION_COMPOUNDS_MODE_EXPLANATION"
msgstr "{0} befolkning förändrades av {1} på grund av: {2}"

#, fuzzy
msgid "REPRODUCTION_COMPOUND_HANDLING_TOOLTIP"
msgstr "Reproduktion:"

msgid "REPRODUCTION_METHOD"
msgstr "Reproduktion:"

#, fuzzy
msgid "REQUIRES_NUCLEUS"
msgstr "Kärna"

#, fuzzy
msgid "RESEARCH"
msgstr "Sök"

msgid "RESET"
msgstr "Nollställ"

#, fuzzy
msgid "RESET_ACHIEVEMENTS"
msgstr "för att öka hastigheten"

#, fuzzy
msgid "RESET_DEADZONES"
msgstr "Nollställ till default?"

msgid "RESET_DISMISSED_POPUPS"
msgstr ""

msgid "RESET_INPUTS_TO_DEFAULTS"
msgstr "Nollställ kontroller till default?"

#, fuzzy
msgid "RESET_ITEM_ORDER_TO_DEFAULT"
msgstr "Nollställ kontroller till default?"

#, fuzzy
msgid "RESET_KEYBINDINGS"
msgstr "Nollställ Inputs"

msgid "RESET_SETTINGS_TO_DEFAULTS"
msgstr "Default"

#, fuzzy
msgid "RESET_SHOWN_TUTORIALS"
msgstr "Visa handledningar"

#, fuzzy
msgid "RESET_SHOWN_TUTORIALS_TOOLTIP"
msgstr "Hjälp"

msgid "RESET_TO_DEFAULTS"
msgstr "Nollställ till default?"

msgid "RESISTANT_TO_BASIC_ENGULFMENT"
msgstr ""

#, fuzzy
msgid "RESIZE_METABALL_TOOLTIP"
msgstr "Fortsätt"

msgid "RESOLUTION"
msgstr "Upplösning:"

msgid "RESOURCE_ABSORBTION_SPEED"
msgstr ""

#, fuzzy
msgid "RESOURCE_AMOUNT_SHORT"
msgstr "Tryck"

#, fuzzy
msgid "RESOURCE_ENERGY"
msgstr "Visa Källkod"

#, fuzzy
msgid "RESOURCE_FOOD"
msgstr "Visa Källkod"

#, fuzzy
msgid "RESOURCE_ROCK"
msgstr "Visa Källkod"

#, fuzzy
msgid "RESOURCE_WOOD"
msgstr "Visa Källkod"

msgid "RESPIRATION"
msgstr "Anding"

msgid "RESPONSIVE"
msgstr "Responsiv"

msgid "RESTART_REQUIRED"
msgstr ""

msgid "RESUME"
msgstr "Fortsätt"

#, fuzzy
msgid "RESUME_TOOLTIP"
msgstr "Fortsätt"

msgid "RETURN_TO_MENU"
msgstr "Tillbaka till Menyn"

msgid "RETURN_TO_MENU_TOOLTIP"
msgstr "Tillbaka till huvudmenyn"

msgid "RETURN_TO_MENU_WARNING"
msgstr ""
"Är du säker på att du vill tillbaka till huvudmenyn?\n"
"Du kommer att förlora alla osparade framsteg."

#, fuzzy
msgid "REVEAL_ALL_PATCHES"
msgstr "sprid till platser:"

#, fuzzy
msgid "REVOLUTIONARY_GAMES_SOCIAL_TOOLTIP"
msgstr "Av Revolutionary Games Studio"

msgid "RIGHT_ARROW"
msgstr "→"

msgid "RIGHT_MOUSE"
msgstr "Högerklick"

msgid "RIGID"
msgstr "Stel"

msgid "RIGIDITY_MEMBRANE_DESCRIPTION"
msgstr "Ett hårdare membran är mer resistant till skada, men kommer göre det svårare för cellen att röra sig omkring."

msgid "ROTATE_LEFT"
msgstr "Snurra vänster"

msgid "ROTATE_RIGHT"
msgstr "Snurra höger"

#, fuzzy
msgid "ROTATION_COLON"
msgstr "befolkning:"

msgid "RUN_AUTO_EVO_DURING_GAMEPLAY"
msgstr "Kör auto-evo under spelgång"

msgid "RUN_ONE_STEP"
msgstr ""

msgid "RUN_RESULT_BY_SENDING_POPULATION"
msgstr "{0} av att skicka: {1} befolkning från plats: {2}"

msgid "RUN_RESULT_GENE_CODE"
msgstr "genkod:"

msgid "RUN_RESULT_NICHE_FILL"
msgstr "uppstod för att fylla en nisch"

msgid "RUN_RESULT_SELECTION_PRESSURE_SPLIT"
msgstr "dök up på grund av olika urvalstryck"

msgid "RUN_RESULT_SPLIT_FROM"
msgstr "avvek från {0}"

msgid "RUN_RESULT_SPLIT_OFF_TO"
msgstr "befolkning på vissa platser avvek och forma en ny art {0}:"

msgid "RUN_X_WORLDS"
msgstr ""

#, fuzzy
msgid "RUN_X_WORLDS_TOOLTIP"
msgstr "Hjälp"

msgid "RUSTICYANIN"
msgstr "Rosticyanin"

#, fuzzy
msgid "RUSTICYANIN_DESCRIPTION"
msgstr "Rusticyanin är ett protein som kan använda gasformig koldioxid och syre för att oxidera järn från ett kemiskt tillstånd till ett annat. Denna process, kallad Iron Respiration, frigör energi som cellen sedan kan skörda."

#, fuzzy
msgid "RUSTICYANIN_PROCESSES_DESCRIPTION"
msgstr "Rusticyanin är ett protein som kan använda gasformig koldioxid och syre för att oxidera järn från ett kemiskt tillstånd till ett annat. Denna process, kallad Iron Respiration, frigör energi som cellen sedan kan skörda."

#, fuzzy
msgid "SAFE_MODE_EXPLANATION"
msgstr ""
"Aggressiva mikrober jagar byte över större avstånd\n"
"och har större sannolikhet att kämpa emot när rovdjur attackerar.\n"
"Fredliga mikrober attackerar inte andra över större avstånd\n"
"och har lägre sannolikhet att använda gifter mot rovdjur."

msgid "SAFE_MODE_TITLE"
msgstr ""

msgid "SAVE"
msgstr "Spara"

msgid "SAVE_AND_CONTINUE"
msgstr "Spara och fortsätt"

msgid "SAVE_AUTOSAVE"
msgstr "Autospar"

#, fuzzy
msgid "SAVE_CHEATS_USED"
msgstr "Använt utrymme:"

msgid "SAVE_DELETE_WARNING"
msgstr "Att radera denna sparfil är permanent och kan inte ångras. Är du säker på att du vill radera {0} för gott?"

msgid "SAVE_ERROR_INCLUDE_JSON_DEBUG_NOTE"
msgstr ""

#, fuzzy
msgid "SAVE_ERROR_TURN_ON_JSON_DEBUG_MODE"
msgstr "JSON debug läge:"

msgid "SAVE_FAILED"
msgstr "Sparande misslyckades"

msgid "SAVE_GAME"
msgstr "Spara Spel"

#, fuzzy
msgid "SAVE_GAME_BUTTON_TOOLTIP"
msgstr "Hjälp"

msgid "SAVE_HAS_DIFFERENT_VERSION"
msgstr "Sparning har en annan version"

msgid "SAVE_HAS_DIFFERENT_VERSION_TEXT"
msgstr ""
"Versionen of sparningen du försöker ladda matchar inte spelversionen.\n"
"Vänligen ladda sparningen manuellt genom menyn."

msgid "SAVE_HAS_INVALID_GAME_STATE"
msgstr ""

msgid "SAVE_INVALID"
msgstr "Ogiltig"

msgid "SAVE_IS_INVALID"
msgstr "Sparfil är ogiltig"

#, fuzzy
msgid "SAVE_IS_UPGRADEABLE_DESCRIPTION"
msgstr "Vakuolen är en inre membranorganell som används för lagring i cellen. De består av flera blåsor, mindre membranstrukturer som ofta används i celler för lagring, som har smält samman. Den är fylld med vatten som används för att hålla kvar molekyler, enzymer, fasta ämnen och andra ämnen. Deras form är flytande och kan variera mellan celler."

msgid "SAVE_LOAD_ALREADY_LOADED_FREE_FAILURE"
msgstr ""

msgid "SAVE_MANUAL"
msgstr "Instruktionsbok"

msgid "SAVE_QUICKSAVE"
msgstr "Snabbspar"

msgid "SAVE_SPACE_USED"
msgstr "Använt utrymme:"

#, fuzzy
msgid "SAVE_UPGRADE_FAILED"
msgstr "Vakuolen är en inre membranorganell som används för lagring i cellen. De består av flera blåsor, mindre membranstrukturer som ofta används i celler för lagring, som har smält samman. Den är fylld med vatten som används för att hålla kvar molekyler, enzymer, fasta ämnen och andra ämnen. Deras form är flytande och kan variera mellan celler."

#, fuzzy
msgid "SAVE_UPGRADE_FAILED_DESCRIPTION"
msgstr "Vakuolen är en inre membranorganell som används för lagring i cellen. De består av flera blåsor, mindre membranstrukturer som ofta används i celler för lagring, som har smält samman. Den är fylld med vatten som används för att hålla kvar molekyler, enzymer, fasta ämnen och andra ämnen. Deras form är flytande och kan variera mellan celler."

#, fuzzy
msgid "SAVING_DATA_FAILED_DUE_TO"
msgstr "Vakuolen är en inre membranorganell som används för lagring i cellen. De består av flera blåsor, mindre membranstrukturer som ofta används i celler för lagring, som har smält samman. Den är fylld med vatten som används för att hålla kvar molekyler, enzymer, fasta ämnen och andra ämnen. Deras form är flytande och kan variera mellan celler."

msgid "SAVING_DOT_DOT_DOT"
msgstr "Sparar..."

#, fuzzy
msgid "SAVING_FAILED_WITH_EXCEPTION"
msgstr "Vakuolen är en inre membranorganell som används för lagring i cellen. De består av flera blåsor, mindre membranstrukturer som ofta används i celler för lagring, som har smält samman. Den är fylld med vatten som används för att hålla kvar molekyler, enzymer, fasta ämnen och andra ämnen. Deras form är flytande och kan variera mellan celler."

msgid "SAVING_NOT_POSSIBLE"
msgstr ""

msgid "SAVING_SUCCEEDED"
msgstr "Sparning lyckades"

msgid "SCALING_NONE"
msgstr ""

#, fuzzy
msgid "SCALING_ON"
msgstr "Signaleringsmedel"

msgid "SCALING_ON_INVERSE"
msgstr ""

#, fuzzy
msgid "SCREEN_EFFECT"
msgstr "Externa effekter:"

#, fuzzy
msgid "SCREEN_EFFECT_GAMEBOY"
msgstr "Externa effekter:"

#, fuzzy
msgid "SCREEN_EFFECT_GAMEBOY_COLOR"
msgstr "Externa effekter:"

msgid "SCREEN_EFFECT_GREYSCALE"
msgstr ""

#, fuzzy
msgid "SCREEN_EFFECT_NONE"
msgstr "Visa förmågor"

#, fuzzy
msgid "SCREEN_RELATIVE_MOVEMENT"
msgstr "för att öka hastigheten"

#, fuzzy
msgid "SCREEN_RELATIVE_MOVEMENT_TOOLTIP"
msgstr "för att öka hastigheten"

msgid "SCROLLLOCK"
msgstr "Scroll Lock"

msgid "SEARCH_DOT_DOT_DOT"
msgstr "Sök..."

msgid "SEARCH_PLACEHOLDER"
msgstr ""

msgid "SEARCH_RADIUS"
msgstr ""

msgid "SEA_FLOOR"
msgstr "Havsbotten"

msgid "SECRETE_SLIME"
msgstr "Slem sekretion"

#, fuzzy
msgid "SECRETE_SLIME_TOOLTIP"
msgstr "Slem sekretion"

#, fuzzy
msgid "SEED_LABEL"
msgstr "Omgivning: {0}"

#, fuzzy
msgid "SELECTED"
msgstr "Vald:"

msgid "SELECTED_COLON"
msgstr "Vald:"

msgid "SELECTED_MOD"
msgstr ""

msgid "SELECTED_SAVE_IS_INCOMPATIBLE_PROMPT"
msgstr ""

#, fuzzy
msgid "SELECTED_SAVE_IS_INCOMPATIBLE_PROTOTYPE_PROMPT"
msgstr "Vakuolen är en inre membranorganell som används för lagring i cellen. De består av flera blåsor, mindre membranstrukturer som ofta används i celler för lagring, som har smält samman. Den är fylld med vatten som används för att hålla kvar molekyler, enzymer, fasta ämnen och andra ämnen. Deras form är flytande och kan variera mellan celler."

#, fuzzy
msgid "SELECTED_SAVE_IS_UPGRADEABLE_PROMPT"
msgstr "Vakuolen är en inre membranorganell som används för lagring i cellen. De består av flera blåsor, mindre membranstrukturer som ofta används i celler för lagring, som har smält samman. Den är fylld med vatten som används för att hålla kvar molekyler, enzymer, fasta ämnen och andra ämnen. Deras form är flytande och kan variera mellan celler."

#, fuzzy
msgid "SELECT_A_GENERATION"
msgstr "Välj Ett Alternativ"

msgid "SELECT_A_PATCH"
msgstr "Välj en plats för att visa detaljerna här"

#, fuzzy
msgid "SELECT_A_SPECIES"
msgstr "Välj en plats för att visa detaljerna här"

#, fuzzy
msgid "SELECT_A_TECHNOLOGY"
msgstr "Välj en plats för att visa detaljerna här"

msgid "SELECT_CELL_TYPE_FROM_EDITOR"
msgstr "Välj en celltyp att redigera här från redigerarfliken"

#, fuzzy
msgid "SELECT_ENZYME"
msgstr "Välj Ett Alternativ"

msgid "SELECT_MOVEMENT_MODE_TITLE"
msgstr ""

msgid "SELECT_OPTION"
msgstr "Välj Ett Alternativ"

msgid "SELECT_PREVIEW_IMAGE"
msgstr ""

#, fuzzy
msgid "SELECT_SPACE_STRUCTURE_TITLE"
msgstr "Struktur"

msgid "SELECT_STRUCTURE_POPUP_TITLE"
msgstr ""

#, fuzzy
msgid "SELECT_TISSUE_TYPE_FROM_EDITOR"
msgstr "Välj en celltyp att redigera här från redigerarfliken"

#, fuzzy
msgid "SELECT_VACUOLE_COMPOUND_COLON"
msgstr "Vald:"

msgid "SEPTEMBER"
msgstr "September"

msgid "SESSILE"
msgstr "Stillastående"

msgid "SETTING_ONLY_APPLIES_TO_NEW_GAMES"
msgstr ""

msgid "SFX_VOLUME"
msgstr "SFX Volym"

msgid "SHIFT"
msgstr "SHIFT"

#, fuzzy
msgid "SHOW_ALL_TUTORIALS"
msgstr "Visa handledningar"

#, fuzzy
msgid "SHOW_ALL_TUTORIALS_TOOLTIP"
msgstr "Hjälp"

msgid "SHOW_DAMAGE_EFFECT"
msgstr ""

msgid "SHOW_HELP"
msgstr "Visa hjälp"

#, fuzzy
msgid "SHOW_ITEM_COORDINATES"
msgstr "Visa handledningar"

#, fuzzy
msgid "SHOW_NEW_PATCH_NOTES"
msgstr "Grotta"

#, fuzzy
msgid "SHOW_NEW_PATCH_NOTES_TOOLTIP"
msgstr "Grotta"

#, fuzzy
msgid "SHOW_TUTORIALS_IN_NEW_CURRENT_OPTION"
msgstr "Visa hjälp (i nuvarande spel)"

#, fuzzy
msgid "SHOW_TUTORIALS_IN_NEW_GAMES_OPTION"
msgstr "Visa hjälp (i nya spel)"

#, fuzzy
msgid "SHOW_TUTORIALS_OPTION_TOOLTIP"
msgstr "Hjälp"

msgid "SHOW_UNSAVED_PROGRESS_WARNING"
msgstr "Visa osparade framstegsvarning"

#, fuzzy
msgid "SHOW_UNSAVED_PROGRESS_WARNING_TOOLTIP"
msgstr ""
"Du har osparade ändringar som kommer bli raderade.\n"
"Vill du fortsätta?"

msgid "SHOW_WEB_NEWS_FEED"
msgstr ""

#, fuzzy
msgid "SIDEROPHORE_ACTION_TOOLTIP"
msgstr "Självmord"

msgid "SIGNALING_AGENT"
msgstr "Signaleringsmedel"

#, fuzzy
msgid "SIGNALING_AGENTS_ACTION_TOOLTIP"
msgstr "Nitrogenas är ett protein som kan använda gasformigt kväve och cellulär energi i form av ATP för att producera ammoniak, ett viktigt tillväxtnäringsämne för celler. Detta är en process som kallas anaerob kvävefixering. Eftersom kvävgaset är suspenderat direkt i cytoplasman, utför den omgivande vätskan viss jäsning."

#, fuzzy
msgid "SIGNALING_AGENT_DESCRIPTION"
msgstr "Nitrogenas är ett protein som kan använda gasformigt kväve och cellulär energi i form av ATP för att producera ammoniak, ett viktigt tillväxtnäringsämne för celler. Detta är en process som kallas anaerob kvävefixering. Eftersom kvävgaset är suspenderat direkt i cytoplasman, utför den omgivande vätskan viss jäsning."

#, fuzzy
msgid "SIGNALING_AGENT_PROCESSES_DESCRIPTION"
msgstr "Nitrogenas är ett protein som kan använda gasformigt kväve och cellulär energi i form av ATP för att producera ammoniak, ett viktigt tillväxtnäringsämne för celler. Detta är en process som kallas anaerob kvävefixering. Eftersom kvävgaset är suspenderat direkt i cytoplasman, utför den omgivande vätskan viss jäsning."

#, fuzzy
msgid "SIGNAL_COMMAND_AGGRESSION"
msgstr ""
"There is a conflict with {0}.\n"
"Vill du ta bort inputen från {1}?"

msgid "SIGNAL_COMMAND_FLEE"
msgstr "Fly"

msgid "SIGNAL_COMMAND_FOLLOW"
msgstr ""

msgid "SIGNAL_COMMAND_NONE"
msgstr ""

msgid "SIGNAL_COMMAND_TO_ME"
msgstr ""

#, fuzzy
msgid "SIGNAL_TO_EMIT"
msgstr ""
"There is a conflict with {0}.\n"
"Vill du ta bort inputen från {1}?"

msgid "SILICA"
msgstr "Kiseldioxid"

msgid "SILICA_MEMBRANE_DESCRIPTION"
msgstr ""

#, fuzzy
msgid "SIMULATION_CONFIG"
msgstr "Osmoreguleringskost"

msgid "SIXTEEN_TIMES"
msgstr "16x"

msgid "SIZE_COLON"
msgstr "Storlek:"

msgid "SLIDESHOW"
msgstr ""

msgid "SLIME_JET"
msgstr "Slemmstråle"

#, fuzzy
msgid "SLIME_JET_DESCRIPTION"
msgstr "Det slemiga inre av en cell. Cytoplasman är den grundläggande blandningen av joner, proteiner och andra ämnen lösta i vatten som fyller cellens inre. En av funktionerna den utför är jäsning, omvandlingen av glukos till ATP-energi. För celler som saknar organeller så den har mer avancerade ämnesomsättningar är det vad de använder för energi. Det används också för att lagra molekyler i cellen och för att öka cellens storlek."

#, fuzzy
msgid "SLIME_JET_PROCESSES_DESCRIPTION"
msgstr "Det slemiga inre av en cell. Cytoplasman är den grundläggande blandningen av joner, proteiner och andra ämnen lösta i vatten som fyller cellens inre. En av funktionerna den utför är jäsning, omvandlingen av glukos till ATP-energi. För celler som saknar organeller så den har mer avancerade ämnesomsättningar är det vad de använder för energi. Det används också för att lagra molekyler i cellen och för att öka cellens storlek."

msgid "SMALL_IRON_CHUNK"
msgstr "Liten Järnbit"

msgid "SMALL_PHOSPHATE_CHUNK"
msgstr "Liten fosfatbit"

#, fuzzy
msgid "SMALL_SULFUR_CHUNK"
msgstr "Liten Järnbit"

msgid "SNOWFLAKE"
msgstr ""

#, fuzzy
msgid "SOCIETY_STAGE"
msgstr "Mikrob Stadiet"

msgid "SOUND"
msgstr "Ljud"

msgid "SOUND_TEAM"
msgstr "Ljud"

msgid "SOUND_TEAM_LEAD"
msgstr "Ljud Team Ledare"

msgid "SOUND_TEAM_LEADS"
msgstr "Ljud Team Ledare"

msgid "SPACE"
msgstr "Blanksteg"

#, fuzzy
msgid "SPACE_STAGE"
msgstr "Mikrob Stadiet"

#, fuzzy
msgid "SPACE_STRUCTURE_HAS_RESOURCES"
msgstr "Struktur"

#, fuzzy
msgid "SPACE_STRUCTURE_NO_EXTRA_DESCRIPTION"
msgstr "Struktur"

msgid "SPACE_STRUCTURE_WAITING_CONSTRUCTION"
msgstr ""

msgid "SPAWN_AMMONIA"
msgstr "Spawna ammoniak"

msgid "SPAWN_ENEMY"
msgstr ""

msgid "SPAWN_ENEMY_CHEAT_FAIL"
msgstr ""

msgid "SPAWN_GLUCOSE"
msgstr "Spawna glukos"

msgid "SPAWN_PHOSPHATES"
msgstr "Spawna fosfat"

msgid "SPECIAL_MOUSE_1"
msgstr "Mus Special 1"

msgid "SPECIAL_MOUSE_2"
msgstr "Mus Special 2"

#, fuzzy
msgid "SPECIES"
msgstr "Artlista"

msgid "SPECIES_COLON"
msgstr "Arter:"

msgid "SPECIES_DETAIL_TEXT"
msgstr ""
"[b]Arter[/b]\n"
"  {0}:{1}\n"
"[b]Generation[/b]\n"
"  {2}\n"
"[b]Population[/b]\n"
"  {3}\n"
"[b]Färg[/b]\n"
"  #{4}\n"
"[b]Beteende[/b]\n"
"  {5}"

msgid "SPECIES_HAS_A_MUTATION"
msgstr "har muterat"

msgid "SPECIES_LIST"
msgstr "Artlista"

#, fuzzy
msgid "SPECIES_MEMBER_IMPACT_ON_POP"
msgstr "Artnamn..."

#, fuzzy
msgid "SPECIES_MEMBER_IMPACT_ON_POPULATION_EXPLANATION"
msgstr "Den här panelen visar talen som auto-evolutionen funkar från. Den totala energin en art är kapabel av att fånga, och kosten per individ av arten, bestämmer den slutliga befolkningen. Auto-evolutionen använder en simplifierad modell av verkligheten för att beräkna hur bra en art utför baserat på energin de kan samla. För varje matkälla, det visas hur mycket energi arten"

msgid "SPECIES_NAME_DOT_DOT_DOT"
msgstr "Artnamn..."

#, fuzzy
msgid "SPECIES_NAME_TOO_LONG_POPUP"
msgstr "Artnamn..."

msgid "SPECIES_POPULATION"
msgstr "Artbefolkning"

msgid "SPECIES_PRESENT"
msgstr "Arter I Denna plats"

#, fuzzy
msgid "SPECIES_TO_FIND"
msgstr "Arter:"

#, fuzzy
msgid "SPECIES_WITH_POPULATION"
msgstr "Artbefolkning"

msgid "SPEED"
msgstr "Hastighet"

msgid "SPEED_COLON"
msgstr "Hastighet:"

msgid "SPREAD_TO_PATCHES"
msgstr "sprid till platser:"

#, fuzzy
msgid "SPRINT"
msgstr "Print Screen"

#, fuzzy
msgid "SPRINT_ACTION_TOOLTIP"
msgstr "Självmord"

msgid "STAGE_MENU_BUTTON_TOOLTIP"
msgstr "Pausmeny"

#, fuzzy
msgid "START"
msgstr "Börjar"

msgid "STARTING"
msgstr "Börjar"

msgid "START_CALIBRATION"
msgstr ""

msgid "START_GAME"
msgstr "Starta spelet"

msgid "START_RESEARCH"
msgstr ""

msgid "STATISTICS"
msgstr "Statistik"

#, fuzzy
msgid "STAT_ATP_PRODUCTION_REDUCTION"
msgstr "ATP PRODUKTION FÖR LÅG!"

#, fuzzy
msgid "STAT_BASE_MOVEMENT_REDUCTION"
msgstr "Grundrörelse"

msgid "STAT_DAMAGE"
msgstr ""

msgid "STAT_DAMAGE_PER_OXYGEN"
msgstr ""

msgid "STEAM_CLIENT_INIT_FAILED"
msgstr ""

msgid "STEAM_ERROR_ACCOUNT_DOES_NOT_OWN_PRODUCT"
msgstr ""

msgid "STEAM_ERROR_ACCOUNT_READ_ONLY"
msgstr ""

msgid "STEAM_ERROR_ALREADY_UPLOADED"
msgstr ""

msgid "STEAM_ERROR_BANNED"
msgstr ""

msgid "STEAM_ERROR_CLOUD_LIMIT_EXCEEDED"
msgstr ""

#, fuzzy
msgid "STEAM_ERROR_DUPLICATE_NAME"
msgstr "Duplicera Spelare"

msgid "STEAM_ERROR_FILE_NOT_FOUND"
msgstr ""

msgid "STEAM_ERROR_INSUFFICIENT_PRIVILEGE"
msgstr ""

msgid "STEAM_ERROR_INVALID_PARAMETER"
msgstr ""

msgid "STEAM_ERROR_LOCKING_FAILED"
msgstr ""

msgid "STEAM_ERROR_NOT_LOGGED_IN"
msgstr ""

msgid "STEAM_ERROR_TIMEOUT"
msgstr ""

msgid "STEAM_ERROR_UNAVAILABLE"
msgstr ""

msgid "STEAM_ERROR_UNKNOWN"
msgstr ""

#, fuzzy
msgid "STEAM_INIT_FAILED"
msgstr "Sparande misslyckades"

#, fuzzy
msgid "STEAM_INIT_FAILED_DESCRIPTION"
msgstr "Vakuolen är en inre membranorganell som används för lagring i cellen. De består av flera blåsor, mindre membranstrukturer som ofta används i celler för lagring, som har smält samman. Den är fylld med vatten som används för att hålla kvar molekyler, enzymer, fasta ämnen och andra ämnen. Deras form är flytande och kan variera mellan celler."

#, fuzzy
msgid "STEAM_TOOLTIP"
msgstr "Fortsätt"

msgid "STEM_CELL_NAME"
msgstr "Stam"

#, fuzzy
msgid "STOP"
msgstr "Stopp"

msgid "STORAGE"
msgstr "Förråd"

#, fuzzy
msgid "STORAGE_COLON"
msgstr "Förråd"

msgid "STORAGE_STATISTICS_SECONDS_OF_COMPOUND"
msgstr ""

msgid "STORE_LOGGED_IN_AS"
msgstr "Inloggad som: {0}"

#, fuzzy
msgid "STRAIN_BAR_TOOLTIP"
msgstr "Självmord"

msgid "STRAIN_BAR_VISIBILITY"
msgstr ""

#, fuzzy
msgid "STRATEGY_STAGES"
msgstr "Mikrob Stadiet"

msgid "STRICT_NICHE_COMPETITION"
msgstr "Sträng nischkonkurrens (skillnader i fitness är överdrivna)"

msgid "STRUCTURAL"
msgstr "Strukturell"

msgid "STRUCTURE"
msgstr "Struktur"

msgid "STRUCTURE_ASCENSION_GATE"
msgstr ""

#, fuzzy
msgid "STRUCTURE_DYSON_SWARM"
msgstr "Struktur"

msgid "STRUCTURE_HAS_REQUIRED_RESOURCES_TO_BUILD"
msgstr ""

msgid "STRUCTURE_HUNTER_GATHERER_LODGE"
msgstr ""

msgid "STRUCTURE_IN_PROGRESS_CONSTRUCTION"
msgstr ""

msgid "STRUCTURE_REQUIRED_RESOURCES_TO_FINISH"
msgstr ""

msgid "STRUCTURE_SELECTION_MENU_ENTRY"
msgstr ""

msgid "STRUCTURE_SELECTION_MENU_ENTRY_NOT_ENOUGH_RESOURCES"
msgstr ""

msgid "STRUCTURE_SOCIETY_CENTER"
msgstr ""

msgid "STRUCTURE_STEAM_POWERED_FACTORY"
msgstr ""

msgid "SUCCESSFULLY_PERFORM_ENDOSYMBIOSIS"
msgstr ""

msgid "SUCCESSFUL_KILL"
msgstr ""

msgid "SUCCESSFUL_SCAVENGE"
msgstr ""

msgid "SUCCESS_BUT_MISSING_ID"
msgstr ""

msgid "SUICIDE_BUTTON_TOOLTIP"
msgstr "Självmord"

msgid "SUNLIGHT"
msgstr "Solljus"

msgid "SUPPORTER_PATRONS"
msgstr "Supportrar"

msgid "SURVIVAL_TITLE"
msgstr ""

#, fuzzy
msgid "SURVIVE_WITH_A_NUCLEUS"
msgstr "Kärna"

msgid "SWITCH_TO_FRONT_CAMERA"
msgstr "Växla till frontkamera"

msgid "SWITCH_TO_RIGHT_CAMERA"
msgstr "Växla till höger kameravy"

msgid "SWITCH_TO_TOP_CAMERA"
msgstr "Växla till kameravy uppifrån"

msgid "SYSREQ"
msgstr "SysRq"

#, fuzzy
msgid "TAB_CHANGE_BLOCKED_WHILE_ACTION_IN_PROGRESS"
msgstr "Aktion blockerad medan en annan pågår"

msgid "TAB_SECONDARY_SWITCH_LEFT"
msgstr ""

msgid "TAB_SECONDARY_SWITCH_RIGHT"
msgstr ""

#, fuzzy
msgid "TAB_SWITCH_LEFT"
msgstr "Snurra vänster"

#, fuzzy
msgid "TAB_SWITCH_RIGHT"
msgstr "Snurra höger"

msgid "TAGS_IS_WHITESPACE"
msgstr ""

msgid "TAKE_SCREENSHOT"
msgstr "Ta ett screenshot"

#, fuzzy
msgid "TARGET_TYPE_COLON"
msgstr "Typ:"

#, fuzzy
msgid "TASTE_THE_SUN"
msgstr "Nuvarande trådar:"

#, fuzzy
msgid "TASTY_RADIATION"
msgstr "Anding"

msgid "TECHNOLOGY_ASCENSION"
msgstr ""

msgid "TECHNOLOGY_HUNTER_GATHERING"
msgstr ""

msgid "TECHNOLOGY_LEVEL_ADVANCED_SPACE"
msgstr ""

msgid "TECHNOLOGY_LEVEL_INDUSTRIAL"
msgstr ""

msgid "TECHNOLOGY_LEVEL_PRE_SOCIETY"
msgstr ""

msgid "TECHNOLOGY_LEVEL_PRIMITIVE"
msgstr ""

msgid "TECHNOLOGY_LEVEL_SCIFI"
msgstr ""

msgid "TECHNOLOGY_LEVEL_SPACE_AGE"
msgstr ""

msgid "TECHNOLOGY_REQUIRED_LEVEL"
msgstr ""

msgid "TECHNOLOGY_ROCKETRY"
msgstr ""

msgid "TECHNOLOGY_SIMPLE_STONE_TOOLS"
msgstr ""

msgid "TECHNOLOGY_SOCIETY_CENTER"
msgstr ""

msgid "TECHNOLOGY_STEAM_POWER"
msgstr ""

msgid "TECHNOLOGY_UNLOCKED_NOTICE"
msgstr ""

msgid "TEMPERATURE"
msgstr "Temperatur"

msgid "TEMPERATURE_SHORT"
msgstr "Temp."

#, fuzzy
msgid "TEMPERATURE_TOLERANCE_TOOLTIP"
msgstr "Självmord"

msgid "TESTING_TEAM"
msgstr "Testning"

#, fuzzy
msgid "THANKS_FOR_BUYING_THRIVE_2"
msgstr ""
"Tack för att du spelade!\n"
"\n"
"Om du gillade spelet, berätta om oss för dina vänner."

msgid "THANKS_FOR_PLAYING"
msgstr ""
"Tack för att du spelade!\n"
"\n"
"Om du gillade spelet, berätta om oss för dina vänner."

#, fuzzy
msgid "THANK_YOU_TITLE"
msgstr "DU HAR FRODATS!"

msgid "THEORY_TEAM"
msgstr "Teori"

msgid "THERMOPLAST"
msgstr "Termoplast"

#, fuzzy
msgid "THERMOPLAST_DESCRIPTION"
msgstr "Termoplasten är en dubbelmembranstruktur som innehåller värmekänsliga pigment staplade tillsammans i membransäckar. Det är en prokaryot som har assimilerats för användning av sin eukaryota värd. Pigmenten i termoplasten kan använda energin från värmeskillnader i omgivningen för att producera glukos från vatten och gasformig koldioxid i en process som kallas termosyntes. Hastigheten för dess glukosproduktion skalas med koncentrationen av koldioxid och temperatur."

#, fuzzy
msgid "THERMOPLAST_PROCESSES_DESCRIPTION"
msgstr "Termoplasten är en dubbelmembranstruktur som innehåller värmekänsliga pigment staplade tillsammans i membransäckar. Det är en prokaryot som har assimilerats för användning av sin eukaryota värd. Pigmenten i termoplasten kan använda energin från värmeskillnader i omgivningen för att producera glukos från vatten och gasformig koldioxid i en process som kallas termosyntes. Hastigheten för dess glukosproduktion skalas med koncentrationen av koldioxid och temperatur."

msgid "THERMOSYNTHASE"
msgstr "Termosyntes"

#, fuzzy
msgid "THERMOSYNTHASE_DESCRIPTION"
msgstr "Termoplasten är en dubbelmembranstruktur som innehåller värmekänsliga pigment staplade tillsammans i membransäckar. Det är en prokaryot som har assimilerats för användning av sin eukaryota värd. Pigmenten i termoplasten kan använda energin från värmeskillnader i omgivningen för att producera glukos från vatten och gasformig koldioxid i en process som kallas termosyntes. Hastigheten för dess glukosproduktion skalas med koncentrationen av koldioxid och temperatur."

#, fuzzy
msgid "THERMOSYNTHASE_PROCESSES_DESCRIPTION"
msgstr "Termoplasten är en dubbelmembranstruktur som innehåller värmekänsliga pigment staplade tillsammans i membransäckar. Det är en prokaryot som har assimilerats för användning av sin eukaryota värd. Pigmenten i termoplasten kan använda energin från värmeskillnader i omgivningen för att producera glukos från vatten och gasformig koldioxid i en process som kallas termosyntes. Hastigheten för dess glukosproduktion skalas med koncentrationen av koldioxid och temperatur."

msgid "THERMOSYNTHESIS"
msgstr "Termosyntes"

msgid "THE_DISTURBANCE"
msgstr ""

#, fuzzy
msgid "THE_EDITOR"
msgstr "Lämna cellredigeraren"

#, fuzzy
msgid "THE_PATCH_MAP_BUTTON"
msgstr "Grotta"

#, fuzzy
msgid "THE_WORLD_TITLE"
msgstr "Nuvarande utvecklare"

msgid "THIS_IS_LOCAL_MOD"
msgstr ""

msgid "THIS_IS_WORKSHOP_MOD"
msgstr ""

msgid "THREADS"
msgstr "Trådar:"

msgid "THRIVEOPEDIA"
msgstr ""

msgid "THRIVEOPEDIA_CURRENT_WORLD_PAGE_TITLE"
msgstr ""

msgid "THRIVEOPEDIA_EVOLUTIONARY_TREE_PAGE_TITLE"
msgstr ""

msgid "THRIVEOPEDIA_HINT_IN_GAME"
msgstr ""

msgid "THRIVEOPEDIA_HOME_INFO"
msgstr ""

msgid "THRIVEOPEDIA_HOME_PAGE_TITLE"
msgstr ""

msgid "THRIVEOPEDIA_MUSEUM_PAGE_TITLE"
msgstr ""

msgid "THRIVEOPEDIA_PATCH_MAP_PAGE_TITLE"
msgstr ""

msgid "THRIVE_LICENSES"
msgstr ""

#, fuzzy
msgid "THRIVIN_ACHIEVEMENT"
msgstr "Grundrörelse"

msgid "THYLAKOIDS"
msgstr "Thylakoider"

#, fuzzy
msgid "THYLAKOIDS_DESCRIPTION"
msgstr "Thylakoider är kluster av proteiner och ljuskänsliga pigment. Pigmenten kan använda ljusets energi för att producera glukos från vatten och gasformig koldioxid i en process som kallas fotosyntes. Dessa pigment är också det som ger dem en distinkt färg. Hastigheten för deras glukosproduktion skalas med koncentrationen av koldioxid och ljusintensiteten. Eftersom tylakoiderna är suspenderade direkt i cytoplasman utför den omgivande vätskan viss jäsning."

msgid "TIDEPOOL"
msgstr "Tidpool"

msgid "TIMELINE"
msgstr "Tidslinje"

msgid "TIMELINE_GLOBAL_FILTER_TOOLTIP"
msgstr ""

msgid "TIMELINE_LOCAL_FILTER_TOOLTIP"
msgstr ""

#, fuzzy
msgid "TIMELINE_NICHE_FILL"
msgstr "[u]{0}[/u] avvek från [u]{1}[/u] som en ny art för att fylla nisch"

#, fuzzy
msgid "TIMELINE_PLAYER_MIGRATED"
msgstr "En del av [u]{0}[/u] befolkningen har migrerat till {1}"

#, fuzzy
msgid "TIMELINE_PLAYER_MIGRATED_TO"
msgstr "En del av [u]{0}[/u] befolkningen har migrerat till {1}"

#, fuzzy
msgid "TIMELINE_SELECTION_PRESSURE_SPLIT"
msgstr "[u]{0}[/u] avvek från [u]{1}[/u] som en ny art på grund av olika urvalstryck"

#, fuzzy
msgid "TIMELINE_SPECIES_BECAME_MULTICELLULAR"
msgstr ""
"[b]Stadie[/b]\n"
"  Mikrob\n"
"[b]Membrantyp[/b]\n"
"  {0}\n"
"[b]Membranstelhet[/b]\n"
"  {1}\n"
"[b]Grundhastighet[/b]\n"
"  {2}\n"
"[b]Grunrotationshastighet[/b]\n"
"  {3}\n"
"[b]Grundhexstorlek[/b]\n"
"  {4}"

#, fuzzy
msgid "TIMELINE_SPECIES_EXTINCT"
msgstr "[u]{0}[/u] har gått utdöd!"

#, fuzzy
msgid "TIMELINE_SPECIES_EXTINCT_LOCAL"
msgstr "[u]{0}[/u] har lämnat denna platsen"

#, fuzzy
msgid "TIMELINE_SPECIES_FOLLOWED"
msgstr "[u]{0}[/u] har gått utdöd!"

#, fuzzy
msgid "TIMELINE_SPECIES_MIGRATED_FROM"
msgstr "En del av [u]{0}[/u] befolkningen har migrerat till denna plats från {1}"

#, fuzzy
msgid "TIMELINE_SPECIES_MIGRATED_TO"
msgstr "En del av [u]{0}[/u] befolkningen har migrerat till {1}"

#, fuzzy
msgid "TIMELINE_SPECIES_POPULATION_DECREASE"
msgstr "[u]{0}[/u] befolkning har minskat till {1}"

#, fuzzy
msgid "TIMELINE_SPECIES_POPULATION_INCREASE"
msgstr "[u]{0}[/u] befolkning har ökat till {1}"

msgid "TIME_INDICATOR_TOOLTIP"
msgstr ""

msgid "TIME_OF_DAY"
msgstr ""

#, fuzzy
msgid "TITLE_COLON"
msgstr "Storlek:"

msgid "TOGGLE_BINDING"
msgstr "Växla bindning av och på"

#, fuzzy
msgid "TOGGLE_BINDING_TOOLTIP"
msgstr "Växla bindning av och på"

msgid "TOGGLE_DEBUG_PANEL"
msgstr "Växla debug-panel på och av"

msgid "TOGGLE_ENGULF"
msgstr "Växla uppslukarläge av och på"

#, fuzzy
msgid "TOGGLE_ENGULF_TOOLTIP"
msgstr "Växla uppslukarläge av och på"

#, fuzzy
msgid "TOGGLE_FAST_MODE"
msgstr "Pausa"

msgid "TOGGLE_FPS"
msgstr "Växla FPS display"

msgid "TOGGLE_FULLSCREEN"
msgstr "Växla fullskärm av och på"

#, fuzzy
msgid "TOGGLE_HEAT_VIEW_TOOLTIP"
msgstr "Växla uppslukarläge av och på"

msgid "TOGGLE_HUD_HIDE"
msgstr "Växla HUD av och på"

#, fuzzy
msgid "TOGGLE_INVENTORY"
msgstr "Växla bindning av och på"

msgid "TOGGLE_METRICS"
msgstr "Växla mätvärdesvisning av och på"

#, fuzzy
msgid "TOGGLE_MUCOCYST_DEFENCE"
msgstr "Växla fullskärm av och på"

msgid "TOGGLE_NAVIGATION_TREE"
msgstr ""

msgid "TOGGLE_PAUSE"
msgstr "Pausa"

msgid "TOGGLE_UNBINDING"
msgstr "Växla avbindning av och på"

msgid "TOLERANCES_TOO_HIGH_PRESSURE"
msgstr ""

msgid "TOLERANCES_TOO_HIGH_TEMPERATURE"
msgstr ""

msgid "TOLERANCES_TOO_LOW_OXYGEN_PROTECTION"
msgstr ""

#, fuzzy
msgid "TOLERANCES_TOO_LOW_PRESSURE"
msgstr "Molekylmoln"

msgid "TOLERANCES_TOO_LOW_TEMPERATURE"
msgstr ""

#, fuzzy
msgid "TOLERANCES_TOO_LOW_UV_PROTECTION"
msgstr "{0}:+{1} ATP"

msgid "TOLERANCES_UNSUITABLE_DEBUFFS"
msgstr ""

#, fuzzy
msgid "TOLERANCE_FROM_ORGANELLES_TOOLTIP"
msgstr ""
"Den här sektionen visar ATP-saldot (energi) för den aktuella cellen.\n"
"För att kunna överleva måste saldot vara positivt. För sessila celler är omtanken kring saldot utom rörelsekostnaden övervägt.\n"
"Nedrullningsmenyn nedan kan användas för att kontrollera vad som skulle hända om cellen inte hade någon resurs tillgänglig att göra ATP med.\n"
"Till exempel kan vissa celler bara upprätthålla ett positivt ATP-saldo när de har flera sammansättningar att göra ATP från samtidigt.\n"
"Dessa typer av celler kan vara svårare att spela som eftersom de kräver att flera sammanställningar lagras samtidigt."

msgid "TOLERANCE_RANGE_LABEL"
msgstr ""

msgid "TOOLS"
msgstr "Verktyg"

msgid "TOOL_HAND_AXE"
msgstr ""

msgid "TOO_LARGE_PRESSURE_RANGE"
msgstr ""

msgid "TOO_MANY_RECENT_VERSIONS_TO_SHOW"
msgstr ""

#, fuzzy
msgid "TOTAL_GATHERED_ENERGY_COLON"
msgstr "föregående:"

msgid "TOTAL_SAVES"
msgstr "Totala sparningar:"

msgid "TOXIN_CHANNEL_INHIBITOR"
msgstr ""

#, fuzzy
msgid "TOXIN_CHANNEL_INHIBITOR_DESCRIPTION"
msgstr "Giftvakuolen är en vakuol som har modifierats för produktion, lagring, och utsöndring av oxytoxy-gifter. Mer giftvakuoler ökar intervallen gift kan avfyras med."

#, fuzzy
msgid "TOXIN_COMPOUND"
msgstr "Föreningar"

#, fuzzy
msgid "TOXIN_CYTOTOXIN"
msgstr "Självmord"

#, fuzzy
msgid "TOXIN_CYTOTOXIN_DESCRIPTION"
msgstr "Giftvakuolen är en vakuol som har modifierats för produktion, lagring, och utsöndring av oxytoxy-gifter. Mer giftvakuoler ökar intervallen gift kan avfyras med."

msgid "TOXIN_FIRE_RATE_TOXICITY_COLON"
msgstr ""

#, fuzzy
msgid "TOXIN_MACROLIDE"
msgstr ""
"Gift\n"
"vakuol"

#, fuzzy
msgid "TOXIN_MACROLIDE_DESCRIPTION"
msgstr "Giftvakuolen är en vakuol som har modifierats för produktion, lagring, och utsöndring av oxytoxy-gifter. Mer giftvakuoler ökar intervallen gift kan avfyras med."

msgid "TOXIN_OXYGEN_METABOLISM_INHIBITOR"
msgstr ""

#, fuzzy
msgid "TOXIN_OXYGEN_METABOLISM_INHIBITOR_DESCRIPTION"
msgstr "Metabolosomer är kluster av proteiner förpackade i proteinskal. De kan omvandla glukos till ATP i mycket högre takt än vad som kan göras i cytoplasman i en process som kallas Aerobisk Andning. Det kräver dock syre för att fungera, och lägre nivåer av syre i miljön kommer att sakta ner hastigheten för dess ATP-produktion. Eftersom metabolosomerna är suspenderade direkt i cytoplasman utför den omgivande vätskan viss jäsning."

#, fuzzy
msgid "TOXIN_OXYTOXY_DESCRIPTION"
msgstr "Giftvakuolen är en vakuol som har modifierats för produktion, lagring, och utsöndring av oxytoxy-gifter. Mer giftvakuoler ökar intervallen gift kan avfyras med."

msgid "TOXIN_PREFER_FIRE_RATE"
msgstr ""

msgid "TOXIN_PREFER_TOXICITY"
msgstr ""

msgid "TOXIN_PROPERTIES_HEADING"
msgstr ""

msgid "TOXIN_RESISTANCE"
msgstr ""

#, fuzzy
msgid "TOXIN_TOXICITY_CUSTOMIZATION_TOOLTIP"
msgstr ""
"Aggressiva mikrober jagar byte över större avstånd\n"
"och har större sannolikhet att kämpa emot när rovdjur attackerar.\n"
"Fredliga mikrober attackerar inte andra över större avstånd\n"
"och har lägre sannolikhet att använda gifter mot rovdjur."

#, fuzzy
msgid "TOXIN_TYPE_COLON"
msgstr "Typ:"

#, fuzzy
msgid "TOXIN_TYPE_CUSTOMIZATION_EXPLANATION"
msgstr ""
"Aggressiva mikrober jagar byte över större avstånd\n"
"och har större sannolikhet att kämpa emot när rovdjur attackerar.\n"
"Fredliga mikrober attackerar inte andra över större avstånd\n"
"och har lägre sannolikhet att använda gifter mot rovdjur."

msgid "TOXIN_VACUOLE"
msgstr "Giftvakuol"

#, fuzzy
msgid "TOXIN_VACUOLE_DESCRIPTION"
msgstr "Giftvakuolen är en vakuol som har modifierats för produktion, lagring, och utsöndring av oxytoxy-gifter. Mer giftvakuoler ökar intervallen gift kan avfyras med."

#, fuzzy
msgid "TOXIN_VACUOLE_PROCESSES_DESCRIPTION"
msgstr "Vakuolen är en inre membranorganell som används för lagring i cellen. De består av flera blåsor, mindre membranstrukturer som ofta används i celler för lagring, som har smält samman. Den är fylld med vatten som används för att hålla kvar molekyler, enzymer, fasta ämnen och andra ämnen. Deras form är flytande och kan variera mellan celler."

#, fuzzy
msgid "TOXISOME"
msgstr "Oxytoxisom"

#, fuzzy
msgid "TOXISOME_DESCRIPTION"
msgstr "Metabolosomer är kluster av proteiner förpackade i proteinskal. De kan omvandla glukos till ATP i mycket högre takt än vad som kan göras i cytoplasman i en process som kallas Aerobisk Andning. Det kräver dock syre för att fungera, och lägre nivåer av syre i miljön kommer att sakta ner hastigheten för dess ATP-produktion. Eftersom metabolosomerna är suspenderade direkt i cytoplasman utför den omgivande vätskan viss jäsning."

msgid "TRANSLATORS"
msgstr "Översättare"

#, fuzzy
msgid "TRANSPARENCY"
msgstr "Översättare"

#, fuzzy
msgid "TRILLION_ABBREVIATION"
msgstr "{0} B"

#, fuzzy
msgid "TRY_FOSSILISING_SOME_SPECIES"
msgstr "Testa att ta några screenshots!"

msgid "TRY_MAKING_A_SAVE"
msgstr ""

msgid "TRY_TAKING_SOME_SCREENSHOTS"
msgstr "Testa att ta några screenshots!"

msgid "TUTORIAL"
msgstr "Handledning"

#, fuzzy
msgid "TUTORIAL_MICROBE_EDITOR_ATP_BALANCE_INTRO"
msgstr "Mikrob Fri Byggredigerare"

#, fuzzy
msgid "TUTORIAL_MICROBE_EDITOR_AUTO-EVO_PREDICTION"
msgstr "{0:F1}% klart. {1:n0}/{2:n0} steg."

#, fuzzy
msgid "TUTORIAL_MICROBE_EDITOR_CELL_TEXT"
msgstr ""
"Prokaryota strukturer\n"
"\n"
"Metabolosomer: Producerar ATP från glukos\n"
"\n"
"Kemosyntiserande proteiner: Producerar hälften av glukosen ur svavelväte som en kemoplast, men utför också glykolys, tar upp 1 hex\n"
"\n"
"Thylakoider: Producerar 1/3 av mängden glukos som en normal kloroplast, men utför också glykolys och tar upp 1 Hex\n"
"\n"
"Rusticyanin: Omvandlar järn till ATP\n"
"\n"
"Nitrogenas: Konverterar atmosfäriskt kväve och ATP till ammoniak anaerobt\n"
"\n"
"Cytoplasmer: Har lagringsutrymme och utför glykolys (producerar små mängder ATP)"

#, fuzzy
msgid "TUTORIAL_MICROBE_EDITOR_CHEMORECEPTOR"
msgstr ""
"Prokaryota strukturer\n"
"\n"
"Metabolosomer: Producerar ATP från glukos\n"
"\n"
"Kemosyntiserande proteiner: Producerar hälften av glukosen ur svavelväte som en kemoplast, men utför också glykolys, tar upp 1 hex\n"
"\n"
"Thylakoider: Producerar 1/3 av mängden glukos som en normal kloroplast, men utför också glykolys och tar upp 1 Hex\n"
"\n"
"Rusticyanin: Omvandlar järn till ATP\n"
"\n"
"Nitrogenas: Konverterar atmosfäriskt kväve och ATP till ammoniak anaerobt\n"
"\n"
"Cytoplasmer: Har lagringsutrymme och utför glykolys (producerar små mängder ATP)"

#, fuzzy
msgid "TUTORIAL_MICROBE_EDITOR_COMPOUND_BALANCES"
msgstr "Mikrob Fri Byggredigerare"

#, fuzzy
msgid "TUTORIAL_MICROBE_EDITOR_DIGESTION_STAT"
msgstr ""
"Prokaryota strukturer\n"
"\n"
"Metabolosomer: Producerar ATP från glukos\n"
"\n"
"Kemosyntiserande proteiner: Producerar hälften av glukosen ur svavelväte som en kemoplast, men utför också glykolys, tar upp 1 hex\n"
"\n"
"Thylakoider: Producerar 1/3 av mängden glukos som en normal kloroplast, men utför också glykolys och tar upp 1 Hex\n"
"\n"
"Rusticyanin: Omvandlar järn till ATP\n"
"\n"
"Nitrogenas: Konverterar atmosfäriskt kväve och ATP till ammoniak anaerobt\n"
"\n"
"Cytoplasmer: Har lagringsutrymme och utför glykolys (producerar små mängder ATP)"

#, fuzzy
msgid "TUTORIAL_MICROBE_EDITOR_ENDING_TEXT"
msgstr "Mikrob Fri Byggredigerare"

#, fuzzy
msgid "TUTORIAL_MICROBE_EDITOR_FLAGELLUM"
msgstr ""
"Prokaryota strukturer\n"
"\n"
"Metabolosomer: Producerar ATP från glukos\n"
"\n"
"Kemosyntiserande proteiner: Producerar hälften av glukosen ur svavelväte som en kemoplast, men utför också glykolys, tar upp 1 hex\n"
"\n"
"Thylakoider: Producerar 1/3 av mängden glukos som en normal kloroplast, men utför också glykolys och tar upp 1 Hex\n"
"\n"
"Rusticyanin: Omvandlar järn till ATP\n"
"\n"
"Nitrogenas: Konverterar atmosfäriskt kväve och ATP till ammoniak anaerobt\n"
"\n"
"Cytoplasmer: Har lagringsutrymme och utför glykolys (producerar små mängder ATP)"

#, fuzzy
msgid "TUTORIAL_MICROBE_EDITOR_FOOD_CHAIN"
msgstr "Mikrob Fri Byggredigerare"

#, fuzzy
msgid "TUTORIAL_MICROBE_EDITOR_MIGRATION"
msgstr ""
"Prokaryota strukturer\n"
"\n"
"Metabolosomer: Producerar ATP från glukos\n"
"\n"
"Kemosyntiserande proteiner: Producerar hälften av glukosen ur svavelväte som en kemoplast, men utför också glykolys, tar upp 1 hex\n"
"\n"
"Thylakoider: Producerar 1/3 av mängden glukos som en normal kloroplast, men utför också glykolys och tar upp 1 Hex\n"
"\n"
"Rusticyanin: Omvandlar järn till ATP\n"
"\n"
"Nitrogenas: Konverterar atmosfäriskt kväve och ATP till ammoniak anaerobt\n"
"\n"
"Cytoplasmer: Har lagringsutrymme och utför glykolys (producerar små mängder ATP)"

#, fuzzy
msgid "TUTORIAL_MICROBE_EDITOR_MODIFY_ORGANELLE"
msgstr ""
"Prokaryota strukturer\n"
"\n"
"Metabolosomer: Producerar ATP från glukos\n"
"\n"
"Kemosyntiserande proteiner: Producerar hälften av glukosen ur svavelväte som en kemoplast, men utför också glykolys, tar upp 1 hex\n"
"\n"
"Thylakoider: Producerar 1/3 av mängden glukos som en normal kloroplast, men utför också glykolys och tar upp 1 Hex\n"
"\n"
"Rusticyanin: Omvandlar järn till ATP\n"
"\n"
"Nitrogenas: Konverterar atmosfäriskt kväve och ATP till ammoniak anaerobt\n"
"\n"
"Cytoplasmer: Har lagringsutrymme och utför glykolys (producerar små mängder ATP)"

#, fuzzy
msgid "TUTORIAL_MICROBE_EDITOR_NEGATIVE_ATP_BALANCE"
msgstr "Mikrob Fri Byggredigerare"

#, fuzzy
msgid "TUTORIAL_MICROBE_EDITOR_NO_CHANGES_MADE"
msgstr "Mikrob Fri Byggredigerare"

#, fuzzy
msgid "TUTORIAL_MICROBE_EDITOR_OPEN_TOLERANCES"
msgstr "Mikrob Fri Byggredigerare"

msgid "TUTORIAL_MICROBE_EDITOR_PATCH_TEXT"
msgstr ""

msgid "TUTORIAL_MICROBE_EDITOR_REMOVE_ORGANELLE_TEXT"
msgstr ""

msgid "TUTORIAL_MICROBE_EDITOR_SELECT_ORGANELLE_TEXT"
msgstr ""

msgid "TUTORIAL_MICROBE_EDITOR_STAY_SMALL"
msgstr ""

#, fuzzy
msgid "TUTORIAL_MICROBE_EDITOR_TOLERANCES_TAB"
msgstr "Mikrob Fri Byggredigerare"

#, fuzzy
msgid "TUTORIAL_MICROBE_STAGE_EDITOR_BUTTON_TUTORIAL"
msgstr "Mikrob Fri Byggredigerare"

#, fuzzy
msgid "TUTORIAL_MICROBE_STAGE_ENGULFED_TEXT"
msgstr "Mikrob Fri Byggredigerare"

#, fuzzy
msgid "TUTORIAL_MICROBE_STAGE_ENGULFMENT_FULL_TEXT"
msgstr "Mikrob Fri Byggredigerare"

#, fuzzy
msgid "TUTORIAL_MICROBE_STAGE_ENGULFMENT_TEXT"
msgstr "Mikrob Fri Byggredigerare"

#, fuzzy
msgid "TUTORIAL_MICROBE_STAGE_ENVIRONMENT_PANEL"
msgstr "Mikrob Fri Byggredigerare"

#, fuzzy
msgid "TUTORIAL_MICROBE_STAGE_HELP_MENU_AND_ZOOM"
msgstr "W,A,S,D och musen för att röra dig. E för att skjuta OxyToxy NT om du har en giftvakuol. G för att växla av och på upslukarläge."

#, fuzzy
msgid "TUTORIAL_MICROBE_STAGE_LEAVE_COLONY_TEXT"
msgstr "Mikrob Fri Byggredigerare"

#, fuzzy
msgid "TUTORIAL_MICROBE_STAGE_MEMBER_DIED"
msgstr "Mikrob Fri Byggredigerare"

#, fuzzy
msgid "TUTORIAL_MICROBE_STAGE_OPEN_PROCESS_PANEL"
msgstr ""
"För att kunna utföra fortplantning behöver du duplicera alla dina organeller genom att insamla tillräckligt med ammoniak och fosfater.\n"
"Se indikatorn längst ned i högra hörn för att visa mängden kvar som krävs."

#, fuzzy
msgid "TUTORIAL_MICROBE_STAGE_PAUSING"
msgstr "Mikrob Fri Byggredigerare"

#, fuzzy
msgid "TUTORIAL_MICROBE_STAGE_PROCESS_PANEL"
msgstr ""
"För att kunna utföra fortplantning behöver du duplicera alla dina organeller genom att insamla tillräckligt med ammoniak och fosfater.\n"
"Se indikatorn längst ned i högra hörn för att visa mängden kvar som krävs."

#, fuzzy
msgid "TUTORIAL_MICROBE_STAGE_REPRODUCE_TEXT"
msgstr ""
"För att kunna utföra fortplantning behöver du duplicera alla dina organeller genom att insamla tillräckligt med ammoniak och fosfater.\n"
"Se indikatorn längst ned i högra hörn för att visa mängden kvar som krävs."

#, fuzzy
msgid "TUTORIAL_MICROBE_STAGE_RESOURCE_SPLIT"
msgstr ""
"För att kunna utföra fortplantning behöver du duplicera alla dina organeller genom att insamla tillräckligt med ammoniak och fosfater.\n"
"Se indikatorn längst ned i högra hörn för att visa mängden kvar som krävs."

#, fuzzy
msgid "TUTORIAL_MICROBE_STAGE_UNBIND_TEXT"
msgstr "Mikrob Fri Byggredigerare"

#, fuzzy
msgid "TUTORIAL_MULTICELLULAR_STAGE_WELCOME"
msgstr "Laddar mikrobredigerare"

#, fuzzy
msgid "TUTORIAL_REPLAY_ALL_EXPLANATION"
msgstr ""
"Aggressiva mikrober jagar byte över större avstånd\n"
"och har större sannolikhet att kämpa emot när rovdjur attackerar.\n"
"Fredliga mikrober attackerar inte andra över större avstånd\n"
"och har lägre sannolikhet att använda gifter mot rovdjur."

msgid "TUTORIAL_VIEW_NOW"
msgstr ""

msgid "TWO_TIMES"
msgstr "2x"

msgid "TYPE_COLON"
msgstr "Typ:"

msgid "UNAPPLIED_MOD_CHANGES"
msgstr ""

#, fuzzy
msgid "UNAPPLIED_MOD_CHANGES_DESCRIPTION"
msgstr "Vakuolen är en inre membranorganell som används för lagring i cellen. De består av flera blåsor, mindre membranstrukturer som ofta används i celler för lagring, som har smält samman. Den är fylld med vatten som används för att hålla kvar molekyler, enzymer, fasta ämnen och andra ämnen. Deras form är flytande och kan variera mellan celler."

msgid "UNBIND_ALL"
msgstr "Lösgör alla"

#, fuzzy
msgid "UNBIND_ALL_TOOLTIP"
msgstr "Lösgör alla"

msgid "UNBIND_HELP_TEXT"
msgstr "Lösgöringsläge"

msgid "UNCERTAIN_VERSION_WARNING"
msgstr ""

msgid "UNDERWATERCAVE"
msgstr "Undervattensgrotta"

#, fuzzy
msgid "UNDERWATER_VENT_ERUPTION"
msgstr "Undervattensgrotta"

#, fuzzy
msgid "UNDERWATER_VENT_ERUPTION_IN"
msgstr "Undervattensgrotta"

#, fuzzy
msgid "UNDISCOVERED_ORGANELLES"
msgstr "Bortkopplade Organeller"

#, fuzzy
msgid "UNDISCOVERED_PATCH"
msgstr "Avbryt denna handling"

msgid "UNDO"
msgstr "Ångra"

msgid "UNDO_THE_LAST_ACTION"
msgstr "Ångra den senaste handlingen"

#, fuzzy
msgid "UNIT_ACTION_CONSTRUCT"
msgstr "Mutationspoäng"

#, fuzzy
msgid "UNIT_ACTION_MOVE"
msgstr "Mutationspoäng"

msgid "UNIT_ADVANCED_SPACESHIP"
msgstr ""

msgid "UNIT_SIMPLE_ROCKET"
msgstr ""

msgid "UNKNOWN"
msgstr "Okänd"

#, fuzzy
msgid "UNKNOWN_DISPLAY_DRIVER"
msgstr "Visa förmågor"

msgid "UNKNOWN_MOUSE"
msgstr "Okänd mus"

#, fuzzy
msgid "UNKNOWN_ORGANELLE_SYMBOL"
msgstr "Placera organell"

#, fuzzy
msgid "UNKNOWN_PATCH"
msgstr "Okänd"

#, fuzzy
msgid "UNKNOWN_SHORT"
msgstr "Okänd"

#, fuzzy
msgid "UNKNOWN_VERSION"
msgstr "Okänd mus"

#, fuzzy
msgid "UNKNOWN_WORKSHOP_ID"
msgstr "Okänd mus"

#, fuzzy
msgid "UNLIMIT_GROWTH_SPEED"
msgstr "BEKRÄFTA"

#, fuzzy
msgid "UNLOCKED_NEW_ORGANELLE"
msgstr "Placera organell"

#, fuzzy
msgid "UNLOCK_ALL_ORGANELLES"
msgstr "Placera organell"

msgid "UNLOCK_CONDITION_ATP_PRODUCTION_ABOVE"
msgstr ""

msgid "UNLOCK_CONDITION_COMPOUND_IS_ABOVE"
msgstr ""

msgid "UNLOCK_CONDITION_COMPOUND_IS_BELOW"
msgstr ""

msgid "UNLOCK_CONDITION_COMPOUND_IS_BETWEEN"
msgstr ""

msgid "UNLOCK_CONDITION_DIGESTED_MICROBES_ABOVE"
msgstr ""

msgid "UNLOCK_CONDITION_ENGULFED_MICROBES_ABOVE"
msgstr ""

msgid "UNLOCK_CONDITION_EXCESS_ATP_ABOVE"
msgstr ""

#, fuzzy
msgid "UNLOCK_CONDITION_PLAYER_DAMAGE_RECEIVED"
msgstr "Hastighet:"

#, fuzzy
msgid "UNLOCK_CONDITION_PLAYER_DAMAGE_RECEIVED_SOURCE"
msgstr "Hastighet:"

msgid "UNLOCK_CONDITION_PLAYER_DEATH_COUNT_ABOVE"
msgstr ""

msgid "UNLOCK_CONDITION_REPRODUCED_WITH"
msgstr ""

msgid "UNLOCK_CONDITION_REPRODUCED_WITH_IN_A_ROW"
msgstr ""

msgid "UNLOCK_CONDITION_REPRODUCE_IN_BIOME"
msgstr ""

#, fuzzy
msgid "UNLOCK_CONDITION_SPEED_BELOW"
msgstr "Hastighet:"

msgid "UNLOCK_WITH_ANY_OF_FOLLOWING"
msgstr ""

msgid "UNSAVED_CHANGE_WARNING"
msgstr ""
"Du har osparade ändringar som kommer bli raderade.\n"
"Vill du fortsätta?"

#, fuzzy
msgid "UNTITLED"
msgstr "Omgivning: {0}"

msgid "UPGRADE_CILIA_PULL"
msgstr ""

#, fuzzy
msgid "UPGRADE_CILIA_PULL_DESCRIPTION"
msgstr "Det slemiga inre av en cell. Cytoplasman är den grundläggande blandningen av joner, proteiner och andra ämnen lösta i vatten som fyller cellens inre. En av funktionerna den utför är jäsning, omvandlingen av glukos till ATP-energi. För celler som saknar organeller så den har mer avancerade ämnesomsättningar är det vad de använder för energi. Det används också för att lagra molekyler i cellen och för att öka cellens storlek."

#, fuzzy
msgid "UPGRADE_COST"
msgstr "{0} MP"

#, fuzzy
msgid "UPGRADE_DESCRIPTION_NONE"
msgstr "Det slemiga inre av en cell. Cytoplasman är den grundläggande blandningen av joner, proteiner och andra ämnen lösta i vatten som fyller cellens inre. En av funktionerna den utför är jäsning, omvandlingen av glukos till ATP-energi. För celler som saknar organeller så den har mer avancerade ämnesomsättningar är det vad de använder för energi. Det används också för att lagra molekyler i cellen och för att öka cellens storlek."

msgid "UPGRADE_NAME_NONE"
msgstr ""

#, fuzzy
msgid "UPGRADE_PILUS_INJECTISOME"
msgstr "Det slemiga inre av en cell. Cytoplasman är den grundläggande blandningen av joner, proteiner och andra ämnen lösta i vatten som fyller cellens inre. En av funktionerna den utför är jäsning, omvandlingen av glukos till ATP-energi. För celler som saknar organeller så den har mer avancerade ämnesomsättningar är det vad de använder för energi. Det används också för att lagra molekyler i cellen och för att öka cellens storlek."

#, fuzzy
msgid "UPGRADE_PILUS_INJECTISOME_DESCRIPTION"
msgstr "Det slemiga inre av en cell. Cytoplasman är den grundläggande blandningen av joner, proteiner och andra ämnen lösta i vatten som fyller cellens inre. En av funktionerna den utför är jäsning, omvandlingen av glukos till ATP-energi. För celler som saknar organeller så den har mer avancerade ämnesomsättningar är det vad de använder för energi. Det används också för att lagra molekyler i cellen och för att öka cellens storlek."

#, fuzzy
msgid "UPGRADE_SLIME_JET_MUCOCYST"
msgstr "{0} MP"

#, fuzzy
msgid "UPGRADE_SLIME_JET_MUCOCYST_DESCRIPTION"
msgstr "Det slemiga inre av en cell. Cytoplasman är den grundläggande blandningen av joner, proteiner och andra ämnen lösta i vatten som fyller cellens inre. En av funktionerna den utför är jäsning, omvandlingen av glukos till ATP-energi. För celler som saknar organeller så den har mer avancerade ämnesomsättningar är det vad de använder för energi. Det används också för att lagra molekyler i cellen och för att öka cellens storlek."

msgid "UPLOAD"
msgstr "Ladda upp"

msgid "UPLOADING_DOT_DOT_DOT"
msgstr "Laddar upp..."

msgid "UPLOAD_SUCCEEDED"
msgstr ""

msgid "UPSCALE_BILINEAR"
msgstr ""

msgid "UPSCALE_FSR_1"
msgstr ""

msgid "UPSCALE_FSR_22"
msgstr ""

msgid "UPSCALE_METHOD"
msgstr ""

msgid "UPSCALE_SHARPENING_FSR"
msgstr ""

msgid "USED_LIBRARIES_LICENSES"
msgstr "Licenser Och Använda Bibliotek"

msgid "USED_RENDERER_NAME"
msgstr ""

#, fuzzy
msgid "USES_FEATURE"
msgstr "Temperatur"

msgid "USE_AUTO_HARMONY"
msgstr ""

#, fuzzy
msgid "USE_AUTO_HARMONY_TOOLTIP"
msgstr "Självmord"

msgid "USE_A_CUSTOM_USERNAME"
msgstr "Använd ett anpassat användarnamn"

msgid "USE_DISK_CACHE"
msgstr ""

msgid "USE_MANUAL_THREAD_COUNT"
msgstr "Sätt antalet bakgrundstrådar manuellt"

#, fuzzy
msgid "USE_MANUAL_THREAD_COUNT_NATIVE"
msgstr "Sätt antalet bakgrundstrådar manuellt"

msgid "USE_VIRTUAL_WINDOW_SIZE"
msgstr ""

#, fuzzy
msgid "UV_PROTECTION"
msgstr "{0:F1}% klart. {1:n0}/{2:n0} steg."

#, fuzzy
msgid "UV_TOLERANCE_TOOLTIP"
msgstr ""
"Den här sektionen visar ATP-saldot (energi) för den aktuella cellen.\n"
"För att kunna överleva måste saldot vara positivt. För sessila celler är omtanken kring saldot utom rörelsekostnaden övervägt.\n"
"Nedrullningsmenyn nedan kan användas för att kontrollera vad som skulle hända om cellen inte hade någon resurs tillgänglig att göra ATP med.\n"
"Till exempel kan vissa celler bara upprätthålla ett positivt ATP-saldo när de har flera sammansättningar att göra ATP från samtidigt.\n"
"Dessa typer av celler kan vara svårare att spela som eftersom de kräver att flera sammanställningar lagras samtidigt."

msgid "VACUOLE"
msgstr "Vakuol"

msgid "VACUOLE_DESCRIPTION"
msgstr "Vakuolen är en inre membranorganell som används för lagring i cellen. De består av flera blåsor, mindre membranstrukturer som ofta används i celler för lagring, som har smält samman. Den är fylld med vatten som används för att hålla kvar molekyler, enzymer, fasta ämnen och andra ämnen. Deras form är flytande och kan variera mellan celler."

msgid "VACUOLE_IS_SPECIALIZED"
msgstr ""

#, fuzzy
msgid "VACUOLE_NOT_SPECIALIZED_DESCRIPTION"
msgstr "Vakuolen är en inre membranorganell som används för lagring i cellen. De består av flera blåsor, mindre membranstrukturer som ofta används i celler för lagring, som har smält samman. Den är fylld med vatten som används för att hålla kvar molekyler, enzymer, fasta ämnen och andra ämnen. Deras form är flytande och kan variera mellan celler."

#, fuzzy
msgid "VACUOLE_PROCESSES_DESCRIPTION"
msgstr "Vakuolen är en inre membranorganell som används för lagring i cellen. De består av flera blåsor, mindre membranstrukturer som ofta används i celler för lagring, som har smält samman. Den är fylld med vatten som används för att hålla kvar molekyler, enzymer, fasta ämnen och andra ämnen. Deras form är flytande och kan variera mellan celler."

#, fuzzy
msgid "VACUOLE_SPECIALIZED_DESCRIPTION"
msgstr "Vakuolen är en inre membranorganell som används för lagring i cellen. De består av flera blåsor, mindre membranstrukturer som ofta används i celler för lagring, som har smält samman. Den är fylld med vatten som används för att hålla kvar molekyler, enzymer, fasta ämnen och andra ämnen. Deras form är flytande och kan variera mellan celler."

msgid "VALUE_WITH_UNIT"
msgstr ""

msgid "VENTS_ARE_HOME"
msgstr ""

msgid "VERSION_COLON"
msgstr "Version:"

#, fuzzy
msgid "VERTICAL_COLON"
msgstr "Version:"

#, fuzzy
msgid "VERTICAL_WITH_AXIS_NAME_COLON"
msgstr "Hastighet:"

msgid "VIDEO_MEMORY"
msgstr ""

msgid "VIDEO_MEMORY_MIB"
msgstr ""

#, fuzzy
msgid "VIEWER"
msgstr "Visare eller åskådare, beroende på situation"

msgid "VIEW_ALL"
msgstr ""

#, fuzzy
msgid "VIEW_CELL_PROCESSES"
msgstr "Det slemiga inre av en cell. Cytoplasman är den grundläggande blandningen av joner, proteiner och andra ämnen lösta i vatten som fyller cellens inre. En av funktionerna den utför är jäsning, omvandlingen av glukos till ATP-energi. För celler som saknar organeller så den har mer avancerade ämnesomsättningar är det vad de använder för energi. Det används också för att lagra molekyler i cellen och för att öka cellens storlek."

#, fuzzy
msgid "VIEW_ONLINE"
msgstr "Tidslinje"

#, fuzzy
msgid "VIEW_PATCH_MICHES"
msgstr "Grotta"

#, fuzzy
msgid "VIEW_PATCH_NOTES"
msgstr "Grotta"

#, fuzzy
msgid "VIEW_PATCH_NOTES_TOOLTIP"
msgstr "Grotta"

msgid "VIEW_PENDING_ACTIONS"
msgstr ""

msgid "VIEW_SOURCE_CODE"
msgstr "Visa Källkod"

msgid "VIEW_TEXT_REPORT"
msgstr ""

msgid "VIP_PATRONS"
msgstr "VIP-supportrar"

msgid "VISIBLE"
msgstr "Synlig"

msgid "VISIBLE_WHEN_CLOSE_TO_FULL"
msgstr ""

msgid "VISIBLE_WHEN_OVER_ZERO"
msgstr ""

msgid "VISIT_SUGGESTIONS_SITE"
msgstr ""

msgid "VOLCANIC_VENT"
msgstr "Vulkanisk ventil"

msgid "VOLUMEDOWN"
msgstr "Sänk Volymen"

msgid "VOLUMEMUTE"
msgstr "Stäng av volymen"

msgid "VOLUMEUP"
msgstr "Öka Volymen"

msgid "VSYNC"
msgstr "VSynk"

msgid "WAITING_FOR_AUTO_EVO"
msgstr "Väntar på auto-evo:"

msgid "WELCOME_TO_THRIVEOPEDIA"
msgstr ""

msgid "WENT_EXTINCT_FROM_PLANET"
msgstr "dog ut på planeten"

msgid "WENT_EXTINCT_IN"
msgstr "dog ut i {0}"

msgid "WHEEL_DOWN"
msgstr "Skrolla ner"

msgid "WHEEL_LEFT"
msgstr "Skrolla vänster"

msgid "WHEEL_RIGHT"
msgstr "Skrolla Höger"

msgid "WHEEL_UP"
msgstr "Skrolla up"

msgid "WIKI"
msgstr ""

msgid "WIKI_2D"
msgstr ""

msgid "WIKI_3D"
msgstr ""

msgid "WIKI_3D_COMMA_SANDBOX"
msgstr ""

#, fuzzy
msgid "WIKI_3D_COMMA_STRATEGY"
msgstr "Kemoplasten är en dubbelmembranstruktur som innehåller proteiner som kan omvandla vätesulfid, vatten och gasformig koldioxid till glukos i en process som kallas vätesulfidkemosyntes. Hastigheten för dess glukosproduktion skalas med koncentrationen av vatten och koldioxid."

#, fuzzy
msgid "WIKI_3D_COMMA_STRATEGY_COMMA_SPACE"
msgstr "Kemoplasten är en dubbelmembranstruktur som innehåller proteiner som kan omvandla vätesulfid, vatten och gasformig koldioxid till glukos i en process som kallas vätesulfidkemosyntes. Hastigheten för dess glukosproduktion skalas med koncentrationen av vatten och koldioxid."

#, fuzzy
msgid "WIKI_8_BRACKET_16"
msgstr "Snurra vänster"

#, fuzzy
msgid "WIKI_ASCENSION"
msgstr "Rusticyanin är ett protein som kan använda gasformig koldioxid och syre för att oxidera järn från ett kemiskt tillstånd till ett annat. Denna process, kallad Iron Respiration, frigör energi som cellen sedan kan skörda."

#, fuzzy
msgid "WIKI_ASCENSION_CURRENT_DEVELOPMENT"
msgstr "Nuvarande utvecklare"

#, fuzzy
msgid "WIKI_ASCENSION_FEATURES"
msgstr "Externa effekter:"

#, fuzzy
msgid "WIKI_ASCENSION_INTRO"
msgstr "Rusticyanin är ett protein som kan använda gasformig koldioxid och syre för att oxidera järn från ett kemiskt tillstånd till ett annat. Denna process, kallad Iron Respiration, frigör energi som cellen sedan kan skörda."

msgid "WIKI_ASCENSION_OVERVIEW"
msgstr ""

#, fuzzy
msgid "WIKI_ASCENSION_TRANSITIONS"
msgstr "Grattis!"

#, fuzzy
msgid "WIKI_ASCENSION_UI"
msgstr "Rusticyanin är ett protein som kan använda gasformig koldioxid och syre för att oxidera järn från ett kemiskt tillstånd till ett annat. Denna process, kallad Iron Respiration, frigör energi som cellen sedan kan skörda."

#, fuzzy
msgid "WIKI_AWAKENING_STAGE_CURRENT_DEVELOPMENT"
msgstr "Nitrogenas är ett protein som kan använda gasformigt kväve och cellulär energi i form av ATP för att producera ammoniak, ett viktigt tillväxtnäringsämne för celler. Detta är en process som kallas anaerob kvävefixering. Eftersom kvävgaset är suspenderat direkt i cytoplasman, utför den omgivande vätskan viss jäsning."

#, fuzzy
msgid "WIKI_AWAKENING_STAGE_FEATURES"
msgstr "Uppvaknandestadiet"

#, fuzzy
msgid "WIKI_AWAKENING_STAGE_INTRO"
msgstr "Bindemedel"

#, fuzzy
msgid "WIKI_AWAKENING_STAGE_OVERVIEW"
msgstr "Uppvaknandestadiet"

#, fuzzy
msgid "WIKI_AWAKENING_STAGE_TRANSITIONS"
msgstr "Uppvaknandestadiet"

#, fuzzy
msgid "WIKI_AWAKENING_STAGE_UI"
msgstr "Uppvaknandestadiet"

msgid "WIKI_AWARE_STAGE_CURRENT_DEVELOPMENT"
msgstr ""

#, fuzzy
msgid "WIKI_AWARE_STAGE_FEATURES"
msgstr "Mikrob Stadiet"

#, fuzzy
msgid "WIKI_AWARE_STAGE_INTRO"
msgstr "Nitrogenas är ett protein som kan använda gasformigt kväve och cellulär energi i form av ATP för att producera ammoniak, ett viktigt tillväxtnäringsämne för celler. Detta är en process som kallas anaerob kvävefixering. Eftersom kvävgaset är suspenderat direkt i cytoplasman, utför den omgivande vätskan viss jäsning."

#, fuzzy
msgid "WIKI_AWARE_STAGE_OVERVIEW"
msgstr "Mikrob Stadiet"

#, fuzzy
msgid "WIKI_AWARE_STAGE_TRANSITIONS"
msgstr "Kvävegenas"

#, fuzzy
msgid "WIKI_AWARE_STAGE_UI"
msgstr "Mikrob Stadiet"

#, fuzzy
msgid "WIKI_AXON_EFFECTS"
msgstr "Externa effekter:"

msgid "WIKI_AXON_INTRO"
msgstr ""

msgid "WIKI_AXON_MODIFICATIONS"
msgstr ""

#, fuzzy
msgid "WIKI_AXON_PROCESSES"
msgstr "Placera organell"

msgid "WIKI_AXON_REQUIREMENTS"
msgstr ""

msgid "WIKI_AXON_SCIENTIFIC_BACKGROUND"
msgstr ""

msgid "WIKI_AXON_STRATEGY"
msgstr ""

msgid "WIKI_AXON_UPGRADES"
msgstr ""

#, fuzzy
msgid "WIKI_BACTERIAL_CHEMOSYNTHESIS_COMMA_GLYCOLYSIS"
msgstr "OxyToxySyntes"

#, fuzzy
msgid "WIKI_BINDING_AGENT_EFFECTS"
msgstr "Nitrogenas är ett protein som kan använda gasformigt kväve och cellulär energi i form av ATP för att producera ammoniak, ett viktigt tillväxtnäringsämne för celler. Detta är en process som kallas anaerob kvävefixering. Eftersom kvävgaset är suspenderat direkt i cytoplasman, utför den omgivande vätskan viss jäsning."

#, fuzzy
msgid "WIKI_BINDING_AGENT_INTRO"
msgstr "Bindemedel"

#, fuzzy
msgid "WIKI_BINDING_AGENT_MODIFICATIONS"
msgstr "Nitrogenas är ett protein som kan använda gasformigt kväve och cellulär energi i form av ATP för att producera ammoniak, ett viktigt tillväxtnäringsämne för celler. Detta är en process som kallas anaerob kvävefixering. Eftersom kvävgaset är suspenderat direkt i cytoplasman, utför den omgivande vätskan viss jäsning."

#, fuzzy
msgid "WIKI_BINDING_AGENT_PROCESSES"
msgstr "Nitrogenas är ett protein som kan använda gasformigt kväve och cellulär energi i form av ATP för att producera ammoniak, ett viktigt tillväxtnäringsämne för celler. Detta är en process som kallas anaerob kvävefixering. Eftersom kvävgaset är suspenderat direkt i cytoplasman, utför den omgivande vätskan viss jäsning."

#, fuzzy
msgid "WIKI_BINDING_AGENT_REQUIREMENTS"
msgstr "Nitrogenas är ett protein som kan använda gasformigt kväve och cellulär energi i form av ATP för att producera ammoniak, ett viktigt tillväxtnäringsämne för celler. Detta är en process som kallas anaerob kvävefixering. Eftersom kvävgaset är suspenderat direkt i cytoplasman, utför den omgivande vätskan viss jäsning."

#, fuzzy
msgid "WIKI_BINDING_AGENT_SCIENTIFIC_BACKGROUND"
msgstr "Nitrogenas är ett protein som kan använda gasformigt kväve och cellulär energi i form av ATP för att producera ammoniak, ett viktigt tillväxtnäringsämne för celler. Detta är en process som kallas anaerob kvävefixering. Eftersom kvävgaset är suspenderat direkt i cytoplasman, utför den omgivande vätskan viss jäsning."

#, fuzzy
msgid "WIKI_BINDING_AGENT_STRATEGY"
msgstr "Nitrogenas är ett protein som kan använda gasformigt kväve och cellulär energi i form av ATP för att producera ammoniak, ett viktigt tillväxtnäringsämne för celler. Detta är en process som kallas anaerob kvävefixering. Eftersom kvävgaset är suspenderat direkt i cytoplasman, utför den omgivande vätskan viss jäsning."

#, fuzzy
msgid "WIKI_BINDING_AGENT_UPGRADES"
msgstr "Nitrogenas är ett protein som kan använda gasformigt kväve och cellulär energi i form av ATP för att producera ammoniak, ett viktigt tillväxtnäringsämne för celler. Detta är en process som kallas anaerob kvävefixering. Eftersom kvävgaset är suspenderat direkt i cytoplasman, utför den omgivande vätskan viss jäsning."

#, fuzzy
msgid "WIKI_BIOLUMINESCENT_VACUOLE_EFFECTS"
msgstr "Bioluminescerande vakuol"

#, fuzzy
msgid "WIKI_BIOLUMINESCENT_VACUOLE_INTRO"
msgstr "Bioluminescerande vakuol"

#, fuzzy
msgid "WIKI_BIOLUMINESCENT_VACUOLE_MODIFICATIONS"
msgstr "Bioluminescerande vakuol"

#, fuzzy
msgid "WIKI_BIOLUMINESCENT_VACUOLE_PROCESSES"
msgstr "Bioluminescerande vakuol"

#, fuzzy
msgid "WIKI_BIOLUMINESCENT_VACUOLE_REQUIREMENTS"
msgstr "Bioluminescerande vakuol"

#, fuzzy
msgid "WIKI_BIOLUMINESCENT_VACUOLE_SCIENTIFIC_BACKGROUND"
msgstr "Bioluminescerande vakuol"

#, fuzzy
msgid "WIKI_BIOLUMINESCENT_VACUOLE_STRATEGY"
msgstr "Bioluminescerande vakuol"

#, fuzzy
msgid "WIKI_BIOLUMINESCENT_VACUOLE_UPGRADES"
msgstr "Bioluminescerande vakuol"

msgid "WIKI_BODY_PLAN_EDITOR_COMMA_CELL_EDITOR"
msgstr ""

#, fuzzy
msgid "WIKI_CHEMOPLAST_EFFECTS"
msgstr "Kemoplasten är en dubbelmembranstruktur som innehåller proteiner som kan omvandla vätesulfid, vatten och gasformig koldioxid till glukos i en process som kallas vätesulfidkemosyntes. Hastigheten för dess glukosproduktion skalas med koncentrationen av vatten och koldioxid."

#, fuzzy
msgid "WIKI_CHEMOPLAST_INTRO"
msgstr "Kemoplasten är en dubbelmembranstruktur som innehåller proteiner som kan omvandla vätesulfid, vatten och gasformig koldioxid till glukos i en process som kallas vätesulfidkemosyntes. Hastigheten för dess glukosproduktion skalas med koncentrationen av vatten och koldioxid."

#, fuzzy
msgid "WIKI_CHEMOPLAST_MODIFICATIONS"
msgstr "Kemoplasten är en dubbelmembranstruktur som innehåller proteiner som kan omvandla vätesulfid, vatten och gasformig koldioxid till glukos i en process som kallas vätesulfidkemosyntes. Hastigheten för dess glukosproduktion skalas med koncentrationen av vatten och koldioxid."

#, fuzzy
msgid "WIKI_CHEMOPLAST_PROCESSES"
msgstr "Kemoplasten är en dubbelmembranstruktur som innehåller proteiner som kan omvandla vätesulfid, vatten och gasformig koldioxid till glukos i en process som kallas vätesulfidkemosyntes. Hastigheten för dess glukosproduktion skalas med koncentrationen av vatten och koldioxid."

msgid "WIKI_CHEMOPLAST_REQUIREMENTS"
msgstr ""

#, fuzzy
msgid "WIKI_CHEMOPLAST_SCIENTIFIC_BACKGROUND"
msgstr "Kemoplasten är en dubbelmembranstruktur som innehåller proteiner som kan omvandla vätesulfid, vatten och gasformig koldioxid till glukos i en process som kallas vätesulfidkemosyntes. Hastigheten för dess glukosproduktion skalas med koncentrationen av vatten och koldioxid."

#, fuzzy
msgid "WIKI_CHEMOPLAST_STRATEGY"
msgstr "Kemoplasten är en dubbelmembranstruktur som innehåller proteiner som kan omvandla vätesulfid, vatten och gasformig koldioxid till glukos i en process som kallas vätesulfidkemosyntes. Hastigheten för dess glukosproduktion skalas med koncentrationen av vatten och koldioxid."

#, fuzzy
msgid "WIKI_CHEMOPLAST_UPGRADES"
msgstr "Kemoplasten är en dubbelmembranstruktur som innehåller proteiner som kan omvandla vätesulfid, vatten och gasformig koldioxid till glukos i en process som kallas vätesulfidkemosyntes. Hastigheten för dess glukosproduktion skalas med koncentrationen av vatten och koldioxid."

#, fuzzy
msgid "WIKI_CHEMORECEPTOR_EFFECTS"
msgstr "Kemoplasten är en dubbelmembranstruktur som innehåller proteiner som kan omvandla vätesulfid, vatten och gasformig koldioxid till glukos i en process som kallas vätesulfidkemosyntes. Hastigheten för dess glukosproduktion skalas med koncentrationen av vatten och koldioxid."

#, fuzzy
msgid "WIKI_CHEMORECEPTOR_INTRO"
msgstr "Kemoreceptor"

#, fuzzy
msgid "WIKI_CHEMORECEPTOR_MODIFICATIONS"
msgstr "Kemoplasten är en dubbelmembranstruktur som innehåller proteiner som kan omvandla vätesulfid, vatten och gasformig koldioxid till glukos i en process som kallas vätesulfidkemosyntes. Hastigheten för dess glukosproduktion skalas med koncentrationen av vatten och koldioxid."

#, fuzzy
msgid "WIKI_CHEMORECEPTOR_PROCESSES"
msgstr "Kemoplasten är en dubbelmembranstruktur som innehåller proteiner som kan omvandla vätesulfid, vatten och gasformig koldioxid till glukos i en process som kallas vätesulfidkemosyntes. Hastigheten för dess glukosproduktion skalas med koncentrationen av vatten och koldioxid."

#, fuzzy
msgid "WIKI_CHEMORECEPTOR_REQUIREMENTS"
msgstr "Kemoplasten är en dubbelmembranstruktur som innehåller proteiner som kan omvandla vätesulfid, vatten och gasformig koldioxid till glukos i en process som kallas vätesulfidkemosyntes. Hastigheten för dess glukosproduktion skalas med koncentrationen av vatten och koldioxid."

#, fuzzy
msgid "WIKI_CHEMORECEPTOR_SCIENTIFIC_BACKGROUND"
msgstr "Kemoplasten är en dubbelmembranstruktur som innehåller proteiner som kan omvandla vätesulfid, vatten och gasformig koldioxid till glukos i en process som kallas vätesulfidkemosyntes. Hastigheten för dess glukosproduktion skalas med koncentrationen av vatten och koldioxid."

#, fuzzy
msgid "WIKI_CHEMORECEPTOR_STRATEGY"
msgstr "Kemoplasten är en dubbelmembranstruktur som innehåller proteiner som kan omvandla vätesulfid, vatten och gasformig koldioxid till glukos i en process som kallas vätesulfidkemosyntes. Hastigheten för dess glukosproduktion skalas med koncentrationen av vatten och koldioxid."

#, fuzzy
msgid "WIKI_CHEMORECEPTOR_UPGRADES"
msgstr "Kemoplasten är en dubbelmembranstruktur som innehåller proteiner som kan omvandla vätesulfid, vatten och gasformig koldioxid till glukos i en process som kallas vätesulfidkemosyntes. Hastigheten för dess glukosproduktion skalas med koncentrationen av vatten och koldioxid."

#, fuzzy
msgid "WIKI_CHEMOSYNTHESIZING_PROTEINS_EFFECTS"
msgstr "Kemosyntesiserande proteiner"

#, fuzzy
msgid "WIKI_CHEMOSYNTHESIZING_PROTEINS_INTRO"
msgstr "Kemosyntesiserande proteiner"

#, fuzzy
msgid "WIKI_CHEMOSYNTHESIZING_PROTEINS_MODIFICATIONS"
msgstr "Kemosyntesproteiner är små kluster av proteiner i cytoplasman som kan omvandla vätesulfid, vatten och gasformig koldioxid till glukos i en process som kallas vätesulfidkemosyntes. Hastigheten för dess glukosproduktion skalas med koncentrationen av koldioxid. Eftersom de kemosyntetiserande proteinerna är suspenderade direkt i cytoplasman utför den omgivande vätskan viss jäsning."

#, fuzzy
msgid "WIKI_CHEMOSYNTHESIZING_PROTEINS_PROCESSES"
msgstr "Kemosyntesproteiner är små kluster av proteiner i cytoplasman som kan omvandla vätesulfid, vatten och gasformig koldioxid till glukos i en process som kallas vätesulfidkemosyntes. Hastigheten för dess glukosproduktion skalas med koncentrationen av koldioxid. Eftersom de kemosyntetiserande proteinerna är suspenderade direkt i cytoplasman utför den omgivande vätskan viss jäsning."

#, fuzzy
msgid "WIKI_CHEMOSYNTHESIZING_PROTEINS_REQUIREMENTS"
msgstr ""
"Kemosyntes-\n"
"iserande Proteiner"

#, fuzzy
msgid "WIKI_CHEMOSYNTHESIZING_PROTEINS_SCIENTIFIC_BACKGROUND"
msgstr "Kemosyntesproteiner är små kluster av proteiner i cytoplasman som kan omvandla vätesulfid, vatten och gasformig koldioxid till glukos i en process som kallas vätesulfidkemosyntes. Hastigheten för dess glukosproduktion skalas med koncentrationen av koldioxid. Eftersom de kemosyntetiserande proteinerna är suspenderade direkt i cytoplasman utför den omgivande vätskan viss jäsning."

#, fuzzy
msgid "WIKI_CHEMOSYNTHESIZING_PROTEINS_STRATEGY"
msgstr "Kemosyntesiserande proteiner"

#, fuzzy
msgid "WIKI_CHEMOSYNTHESIZING_PROTEINS_UPGRADES"
msgstr "Kemosyntesiserande proteiner"

#, fuzzy
msgid "WIKI_CHLOROPLAST_EFFECTS"
msgstr "Kloroplast"

#, fuzzy
msgid "WIKI_CHLOROPLAST_INTRO"
msgstr "Kloroplast"

#, fuzzy
msgid "WIKI_CHLOROPLAST_MODIFICATIONS"
msgstr "Kemoplasten är en dubbelmembranstruktur som innehåller proteiner som kan omvandla vätesulfid, vatten och gasformig koldioxid till glukos i en process som kallas vätesulfidkemosyntes. Hastigheten för dess glukosproduktion skalas med koncentrationen av vatten och koldioxid."

#, fuzzy
msgid "WIKI_CHLOROPLAST_PROCESSES"
msgstr "Kemoplasten är en dubbelmembranstruktur som innehåller proteiner som kan omvandla vätesulfid, vatten och gasformig koldioxid till glukos i en process som kallas vätesulfidkemosyntes. Hastigheten för dess glukosproduktion skalas med koncentrationen av vatten och koldioxid."

msgid "WIKI_CHLOROPLAST_REQUIREMENTS"
msgstr ""

msgid "WIKI_CHLOROPLAST_SCIENTIFIC_BACKGROUND"
msgstr ""

#, fuzzy
msgid "WIKI_CHLOROPLAST_STRATEGY"
msgstr "Kloroplast"

#, fuzzy
msgid "WIKI_CHLOROPLAST_UPGRADES"
msgstr "Kloroplast"

#, fuzzy
msgid "WIKI_CHROMATOPHORE_PHOTOSYNTHESIS_COMMA_GLYCOLYSIS"
msgstr "OxyToxySyntes"

msgid "WIKI_CILIA_EFFECTS"
msgstr ""

msgid "WIKI_CILIA_INTRO"
msgstr ""

msgid "WIKI_CILIA_MODIFICATIONS"
msgstr ""

#, fuzzy
msgid "WIKI_CILIA_PROCESSES"
msgstr "Det slemiga inre av en cell. Cytoplasman är den grundläggande blandningen av joner, proteiner och andra ämnen lösta i vatten som fyller cellens inre. En av funktionerna den utför är jäsning, omvandlingen av glukos till ATP-energi. För celler som saknar organeller så den har mer avancerade ämnesomsättningar är det vad de använder för energi. Det används också för att lagra molekyler i cellen och för att öka cellens storlek."

msgid "WIKI_CILIA_REQUIREMENTS"
msgstr ""

msgid "WIKI_CILIA_SCIENTIFIC_BACKGROUND"
msgstr ""

msgid "WIKI_CILIA_STRATEGY"
msgstr ""

msgid "WIKI_CILIA_UPGRADES"
msgstr ""

#, fuzzy
msgid "WIKI_COMPOUNDS_BUTTON"
msgstr "Det slemiga inre av en cell. Cytoplasman är den grundläggande blandningen av joner, proteiner och andra ämnen lösta i vatten som fyller cellens inre. En av funktionerna den utför är jäsning, omvandlingen av glukos till ATP-energi. För celler som saknar organeller så den har mer avancerade ämnesomsättningar är det vad de använder för energi. Det används också för att lagra molekyler i cellen och för att öka cellens storlek."

#, fuzzy
msgid "WIKI_COMPOUNDS_DEVELOPMENT"
msgstr "Föreningar:"

#, fuzzy
msgid "WIKI_COMPOUNDS_INTRO"
msgstr "Det slemiga inre av en cell. Cytoplasman är den grundläggande blandningen av joner, proteiner och andra ämnen lösta i vatten som fyller cellens inre. En av funktionerna den utför är jäsning, omvandlingen av glukos till ATP-energi. För celler som saknar organeller så den har mer avancerade ämnesomsättningar är det vad de använder för energi. Det används också för att lagra molekyler i cellen och för att öka cellens storlek."

msgid "WIKI_COMPOUNDS_TYPES_OF_COMPOUNDS"
msgstr ""

msgid "WIKI_COMPOUND_SYSTEM_DEVELOPMENT_COMPOUNDS_LIST"
msgstr ""

msgid "WIKI_COMPOUND_SYSTEM_DEVELOPMENT_INTRO"
msgstr ""

msgid "WIKI_COMPOUND_SYSTEM_DEVELOPMENT_MICROBE_STAGE"
msgstr ""

msgid "WIKI_COMPOUND_SYSTEM_DEVELOPMENT_OVERVIEW"
msgstr ""

#, fuzzy
msgid "WIKI_CREATURE_EDITOR_COMMA_TECH_EDITOR"
msgstr "Mikrobredigerare"

#, fuzzy
msgid "WIKI_CYTOPLASM_EFFECTS"
msgstr "Det slemiga inre av en cell. Cytoplasman är den grundläggande blandningen av joner, proteiner och andra ämnen lösta i vatten som fyller cellens inre. En av funktionerna den utför är jäsning, omvandlingen av glukos till ATP-energi. För celler som saknar organeller så den har mer avancerade ämnesomsättningar är det vad de använder för energi. Det används också för att lagra molekyler i cellen och för att öka cellens storlek."

#, fuzzy
msgid "WIKI_CYTOPLASM_INTRO"
msgstr "Det slemiga inre av en cell. Cytoplasman är den grundläggande blandningen av joner, proteiner och andra ämnen lösta i vatten som fyller cellens inre. En av funktionerna den utför är jäsning, omvandlingen av glukos till ATP-energi. För celler som saknar organeller så den har mer avancerade ämnesomsättningar är det vad de använder för energi. Det används också för att lagra molekyler i cellen och för att öka cellens storlek."

#, fuzzy
msgid "WIKI_CYTOPLASM_MODIFICATIONS"
msgstr "Det slemiga inre av en cell. Cytoplasman är den grundläggande blandningen av joner, proteiner och andra ämnen lösta i vatten som fyller cellens inre. En av funktionerna den utför är jäsning, omvandlingen av glukos till ATP-energi. För celler som saknar organeller så den har mer avancerade ämnesomsättningar är det vad de använder för energi. Det används också för att lagra molekyler i cellen och för att öka cellens storlek."

#, fuzzy
msgid "WIKI_CYTOPLASM_PROCESSES"
msgstr "Det slemiga inre av en cell. Cytoplasman är den grundläggande blandningen av joner, proteiner och andra ämnen lösta i vatten som fyller cellens inre. En av funktionerna den utför är jäsning, omvandlingen av glukos till ATP-energi. För celler som saknar organeller så den har mer avancerade ämnesomsättningar är det vad de använder för energi. Det används också för att lagra molekyler i cellen och för att öka cellens storlek."

msgid "WIKI_CYTOPLASM_REQUIREMENTS"
msgstr ""

msgid "WIKI_CYTOPLASM_SCIENTIFIC_BACKGROUND"
msgstr ""

msgid "WIKI_CYTOPLASM_STRATEGY"
msgstr ""

msgid "WIKI_CYTOPLASM_UPGRADES"
msgstr ""

#, fuzzy
msgid "WIKI_DEVELOPMENT"
msgstr "Utvecklare"

#, fuzzy
msgid "WIKI_DEVELOPMENT_INFO_BUTTON"
msgstr "Organeller"

#, fuzzy
msgid "WIKI_DEVELOPMENT_ROOT_INTRO"
msgstr "Organeller"

msgid "WIKI_EDITORS_AND_MUTATIONS_GENERATIONS_AND_EDITOR_SESSIONS"
msgstr ""

#, fuzzy
msgid "WIKI_EDITORS_AND_MUTATIONS_INTRO"
msgstr "Mitochondria"

msgid "WIKI_EDITORS_AND_MUTATIONS_MUTATIONS_AND_MUTATION_POINTS"
msgstr ""

msgid "WIKI_ENVIRONMENTAL_CONDITIONS_ENVIRONMENTAL_GASSES"
msgstr ""

#, fuzzy
msgid "WIKI_ENVIRONMENTAL_CONDITIONS_INTRO"
msgstr "Mitochondria"

#, fuzzy
msgid "WIKI_ENVIRONMENTAL_CONDITIONS_PHYSICAL_CONDITIONS"
msgstr "{0} befolkning förändrades av {1} på grund av: {2}"

msgid "WIKI_ENVIRONMENTAL_CONDITIONS_THE_DAY/NIGHT_CYCLE"
msgstr ""

#, fuzzy
msgid "WIKI_FERROPLAST_EFFECTS"
msgstr "Termoplasten är en dubbelmembranstruktur som innehåller värmekänsliga pigment staplade tillsammans i membransäckar. Det är en prokaryot som har assimilerats för användning av sin eukaryota värd. Pigmenten i termoplasten kan använda energin från värmeskillnader i omgivningen för att producera glukos från vatten och gasformig koldioxid i en process som kallas termosyntes. Hastigheten för dess glukosproduktion skalas med koncentrationen av koldioxid och temperatur."

#, fuzzy
msgid "WIKI_FERROPLAST_INTRO"
msgstr "Termoplasten är en dubbelmembranstruktur som innehåller värmekänsliga pigment staplade tillsammans i membransäckar. Det är en prokaryot som har assimilerats för användning av sin eukaryota värd. Pigmenten i termoplasten kan använda energin från värmeskillnader i omgivningen för att producera glukos från vatten och gasformig koldioxid i en process som kallas termosyntes. Hastigheten för dess glukosproduktion skalas med koncentrationen av koldioxid och temperatur."

#, fuzzy
msgid "WIKI_FERROPLAST_MODIFICATIONS"
msgstr "Termoplasten är en dubbelmembranstruktur som innehåller värmekänsliga pigment staplade tillsammans i membransäckar. Det är en prokaryot som har assimilerats för användning av sin eukaryota värd. Pigmenten i termoplasten kan använda energin från värmeskillnader i omgivningen för att producera glukos från vatten och gasformig koldioxid i en process som kallas termosyntes. Hastigheten för dess glukosproduktion skalas med koncentrationen av koldioxid och temperatur."

#, fuzzy
msgid "WIKI_FERROPLAST_PROCESSES"
msgstr "Termoplasten är en dubbelmembranstruktur som innehåller värmekänsliga pigment staplade tillsammans i membransäckar. Det är en prokaryot som har assimilerats för användning av sin eukaryota värd. Pigmenten i termoplasten kan använda energin från värmeskillnader i omgivningen för att producera glukos från vatten och gasformig koldioxid i en process som kallas termosyntes. Hastigheten för dess glukosproduktion skalas med koncentrationen av koldioxid och temperatur."

#, fuzzy
msgid "WIKI_FERROPLAST_REQUIREMENTS"
msgstr "Kväve-Fixande Plastid"

#, fuzzy
msgid "WIKI_FERROPLAST_SCIENTIFIC_BACKGROUND"
msgstr "Termoplasten är en dubbelmembranstruktur som innehåller värmekänsliga pigment staplade tillsammans i membransäckar. Det är en prokaryot som har assimilerats för användning av sin eukaryota värd. Pigmenten i termoplasten kan använda energin från värmeskillnader i omgivningen för att producera glukos från vatten och gasformig koldioxid i en process som kallas termosyntes. Hastigheten för dess glukosproduktion skalas med koncentrationen av koldioxid och temperatur."

#, fuzzy
msgid "WIKI_FERROPLAST_STRATEGY"
msgstr "Termoplasten är en dubbelmembranstruktur som innehåller värmekänsliga pigment staplade tillsammans i membransäckar. Det är en prokaryot som har assimilerats för användning av sin eukaryota värd. Pigmenten i termoplasten kan använda energin från värmeskillnader i omgivningen för att producera glukos från vatten och gasformig koldioxid i en process som kallas termosyntes. Hastigheten för dess glukosproduktion skalas med koncentrationen av koldioxid och temperatur."

#, fuzzy
msgid "WIKI_FERROPLAST_UPGRADES"
msgstr "Termoplasten är en dubbelmembranstruktur som innehåller värmekänsliga pigment staplade tillsammans i membransäckar. Det är en prokaryot som har assimilerats för användning av sin eukaryota värd. Pigmenten i termoplasten kan använda energin från värmeskillnader i omgivningen för att producera glukos från vatten och gasformig koldioxid i en process som kallas termosyntes. Hastigheten för dess glukosproduktion skalas med koncentrationen av koldioxid och temperatur."

msgid "WIKI_FLAGELLUM_EFFECTS"
msgstr ""

#, fuzzy
msgid "WIKI_FLAGELLUM_INTRO"
msgstr "Flagell"

msgid "WIKI_FLAGELLUM_MODIFICATIONS"
msgstr ""

#, fuzzy
msgid "WIKI_FLAGELLUM_PROCESSES"
msgstr "Metabolosomer är kluster av proteiner förpackade i proteinskal. De kan omvandla glukos till ATP i mycket högre takt än vad som kan göras i cytoplasman i en process som kallas Aerobisk Andning. Det kräver dock syre för att fungera, och lägre nivåer av syre i miljön kommer att sakta ner hastigheten för dess ATP-produktion. Eftersom metabolosomerna är suspenderade direkt i cytoplasman utför den omgivande vätskan viss jäsning."

msgid "WIKI_FLAGELLUM_REQUIREMENTS"
msgstr ""

msgid "WIKI_FLAGELLUM_SCIENTIFIC_BACKGROUND"
msgstr ""

msgid "WIKI_FLAGELLUM_STRATEGY"
msgstr ""

msgid "WIKI_FLAGELLUM_UPGRADES"
msgstr ""

#, fuzzy
msgid "WIKI_GLYCOLYSIS_COMMA_ANAEROBIC_NITROGEN_FIXATION"
msgstr "Anaerob kvävefixering"

#, fuzzy
msgid "WIKI_HEADING_APPENDICES"
msgstr "Nitrogenas är ett protein som kan använda gasformigt kväve och cellulär energi i form av ATP för att producera ammoniak, ett viktigt tillväxtnäringsämne för celler. Detta är en process som kallas anaerob kvävefixering. Eftersom kvävgaset är suspenderat direkt i cytoplasman, utför den omgivande vätskan viss jäsning."

#, fuzzy
msgid "WIKI_HEADING_BASIC_GAME_MECHANICS"
msgstr "Nitrogenas är ett protein som kan använda gasformigt kväve och cellulär energi i form av ATP för att producera ammoniak, ett viktigt tillväxtnäringsämne för celler. Detta är en process som kallas anaerob kvävefixering. Eftersom kvävgaset är suspenderat direkt i cytoplasman, utför den omgivande vätskan viss jäsning."

msgid "WIKI_HEADING_COMPOUNDS_LIST"
msgstr ""

#, fuzzy
msgid "WIKI_HEADING_COMPOUND_CLOUDS"
msgstr "Cytoplasma"

#, fuzzy
msgid "WIKI_HEADING_CONCEPT_ART"
msgstr "Kemoreceptor"

#, fuzzy
msgid "WIKI_HEADING_CURRENT_DEVELOPMENT"
msgstr "Nuvarande utvecklare"

#, fuzzy
msgid "WIKI_HEADING_DEVELOPMENT"
msgstr "Ledande Utvecklare"

#, fuzzy
msgid "WIKI_HEADING_EDITOR"
msgstr "Bindemedel"

msgid "WIKI_HEADING_EFFECTS"
msgstr ""

#, fuzzy
msgid "WIKI_HEADING_ENVIRONMENTAL_GASSES"
msgstr "Kvävegenas"

#, fuzzy
msgid "WIKI_HEADING_FEATURES"
msgstr "Nitrogenas är ett protein som kan använda gasformigt kväve och cellulär energi i form av ATP för att producera ammoniak, ett viktigt tillväxtnäringsämne för celler. Detta är en process som kallas anaerob kvävefixering. Eftersom kvävgaset är suspenderat direkt i cytoplasman, utför den omgivande vätskan viss jäsning."

msgid "WIKI_HEADING_FOG_OF_WAR"
msgstr ""

#, fuzzy
msgid "WIKI_HEADING_GAMEPLAY"
msgstr "Kör auto-evo under spelgång"

#, fuzzy
msgid "WIKI_HEADING_GDD"
msgstr "Bindemedel"

#, fuzzy
msgid "WIKI_HEADING_GENERAL_TIPS"
msgstr "Nitrogenas är ett protein som kan använda gasformigt kväve och cellulär energi i form av ATP för att producera ammoniak, ett viktigt tillväxtnäringsämne för celler. Detta är en process som kallas anaerob kvävefixering. Eftersom kvävgaset är suspenderat direkt i cytoplasman, utför den omgivande vätskan viss jäsning."

msgid "WIKI_HEADING_GENERATIONS_AND_EDITOR_SESSIONS"
msgstr ""

#, fuzzy
msgid "WIKI_HEADING_MICROBE_PARTS"
msgstr "Mikrob Stadiet"

#, fuzzy
msgid "WIKI_HEADING_MICROBE_STAGE"
msgstr "Mikrob Stadiet"

#, fuzzy
msgid "WIKI_HEADING_MICROBE_STAGE_TIPS"
msgstr "Mikrob Stadiet"

msgid "WIKI_HEADING_MODIFICATIONS"
msgstr ""

#, fuzzy
msgid "WIKI_HEADING_MORE_GAME_INFO"
msgstr "Mikrob Stadiet"

msgid "WIKI_HEADING_MUTATIONS_AND_MUTATION_POINTS"
msgstr ""

msgid "WIKI_HEADING_OVERVIEW"
msgstr ""

#, fuzzy
msgid "WIKI_HEADING_PATCHES"
msgstr "Nitrogenas är ett protein som kan använda gasformigt kväve och cellulär energi i form av ATP för att producera ammoniak, ett viktigt tillväxtnäringsämne för celler. Detta är en process som kallas anaerob kvävefixering. Eftersom kvävgaset är suspenderat direkt i cytoplasman, utför den omgivande vätskan viss jäsning."

#, fuzzy
msgid "WIKI_HEADING_PHYSICAL_CONDITIONS"
msgstr "Fysisk Mående"

msgid "WIKI_HEADING_PROCESSES"
msgstr ""

msgid "WIKI_HEADING_REPRODUCTION_IN_THE_MICROBE_STAGE"
msgstr ""

msgid "WIKI_HEADING_REQUIREMENTS"
msgstr ""

msgid "WIKI_HEADING_SCIENTIFIC_BACKGROUND"
msgstr ""

msgid "WIKI_HEADING_STRATEGY"
msgstr ""

msgid "WIKI_HEADING_THE_DAY/NIGHT_CYCLE"
msgstr ""

msgid "WIKI_HEADING_THE_PATCH_MAP"
msgstr ""

#, fuzzy
msgid "WIKI_HEADING_TRANSITIONS"
msgstr "Nitrogenas är ett protein som kan använda gasformigt kväve och cellulär energi i form av ATP för att producera ammoniak, ett viktigt tillväxtnäringsämne för celler. Detta är en process som kallas anaerob kvävefixering. Eftersom kvävgaset är suspenderat direkt i cytoplasman, utför den omgivande vätskan viss jäsning."

msgid "WIKI_HEADING_TYPES_OF_COMPOUNDS"
msgstr ""

msgid "WIKI_HEADING_UI"
msgstr ""

msgid "WIKI_HEADING_UPGRADES"
msgstr ""

#, fuzzy
msgid "WIKI_HELP_AND_TIPS_BASIC_GAME_MECHANICS"
msgstr "Placera organell"

#, fuzzy
msgid "WIKI_HELP_AND_TIPS_BUTTON"
msgstr "Det slemiga inre av en cell. Cytoplasman är den grundläggande blandningen av joner, proteiner och andra ämnen lösta i vatten som fyller cellens inre. En av funktionerna den utför är jäsning, omvandlingen av glukos till ATP-energi. För celler som saknar organeller så den har mer avancerade ämnesomsättningar är det vad de använder för energi. Det används också för att lagra molekyler i cellen och för att öka cellens storlek."

#, fuzzy
msgid "WIKI_HELP_AND_TIPS_COMPOUND_CLOUDS"
msgstr "Cytoplasma"

msgid "WIKI_HELP_AND_TIPS_GENERAL_TIPS"
msgstr ""

#, fuzzy
msgid "WIKI_HELP_AND_TIPS_INTRO"
msgstr "Mitochondria"

#, fuzzy
msgid "WIKI_HELP_AND_TIPS_MICROBE_PARTS"
msgstr "Mikrob Stadiet"

#, fuzzy
msgid "WIKI_HELP_AND_TIPS_MICROBE_STAGE_TIPS"
msgstr "Mikrob Stadiet"

msgid "WIKI_HELP_AND_TIPS_MORE_GAME_INFO"
msgstr ""

#, fuzzy
msgid "WIKI_HYDROGENASE_EFFECTS"
msgstr "Nitrogenas är ett protein som kan använda gasformigt kväve och cellulär energi i form av ATP för att producera ammoniak, ett viktigt tillväxtnäringsämne för celler. Detta är en process som kallas anaerob kvävefixering. Eftersom kvävgaset är suspenderat direkt i cytoplasman, utför den omgivande vätskan viss jäsning."

#, fuzzy
msgid "WIKI_HYDROGENASE_INTRO"
msgstr "Nitrogenas är ett protein som kan använda gasformigt kväve och cellulär energi i form av ATP för att producera ammoniak, ett viktigt tillväxtnäringsämne för celler. Detta är en process som kallas anaerob kvävefixering. Eftersom kvävgaset är suspenderat direkt i cytoplasman, utför den omgivande vätskan viss jäsning."

#, fuzzy
msgid "WIKI_HYDROGENASE_MODIFICATIONS"
msgstr "Nitrogenas är ett protein som kan använda gasformigt kväve och cellulär energi i form av ATP för att producera ammoniak, ett viktigt tillväxtnäringsämne för celler. Detta är en process som kallas anaerob kvävefixering. Eftersom kvävgaset är suspenderat direkt i cytoplasman, utför den omgivande vätskan viss jäsning."

#, fuzzy
msgid "WIKI_HYDROGENASE_PROCESSES"
msgstr "Nitrogenas är ett protein som kan använda gasformigt kväve och cellulär energi i form av ATP för att producera ammoniak, ett viktigt tillväxtnäringsämne för celler. Detta är en process som kallas anaerob kvävefixering. Eftersom kvävgaset är suspenderat direkt i cytoplasman, utför den omgivande vätskan viss jäsning."

#, fuzzy
msgid "WIKI_HYDROGENASE_REQUIREMENTS"
msgstr "Termoplasten är en dubbelmembranstruktur som innehåller värmekänsliga pigment staplade tillsammans i membransäckar. Det är en prokaryot som har assimilerats för användning av sin eukaryota värd. Pigmenten i termoplasten kan använda energin från värmeskillnader i omgivningen för att producera glukos från vatten och gasformig koldioxid i en process som kallas termosyntes. Hastigheten för dess glukosproduktion skalas med koncentrationen av koldioxid och temperatur."

#, fuzzy
msgid "WIKI_HYDROGENASE_SCIENTIFIC_BACKGROUND"
msgstr "Nitrogenas är ett protein som kan använda gasformigt kväve och cellulär energi i form av ATP för att producera ammoniak, ett viktigt tillväxtnäringsämne för celler. Detta är en process som kallas anaerob kvävefixering. Eftersom kvävgaset är suspenderat direkt i cytoplasman, utför den omgivande vätskan viss jäsning."

#, fuzzy
msgid "WIKI_HYDROGENASE_STRATEGY"
msgstr "Nitrogenas är ett protein som kan använda gasformigt kväve och cellulär energi i form av ATP för att producera ammoniak, ett viktigt tillväxtnäringsämne för celler. Detta är en process som kallas anaerob kvävefixering. Eftersom kvävgaset är suspenderat direkt i cytoplasman, utför den omgivande vätskan viss jäsning."

#, fuzzy
msgid "WIKI_HYDROGENASE_UPGRADES"
msgstr "Nitrogenas är ett protein som kan använda gasformigt kväve och cellulär energi i form av ATP för att producera ammoniak, ett viktigt tillväxtnäringsämne för celler. Detta är en process som kallas anaerob kvävefixering. Eftersom kvävgaset är suspenderat direkt i cytoplasman, utför den omgivande vätskan viss jäsning."

#, fuzzy
msgid "WIKI_HYDROGENOSOME_EFFECTS"
msgstr "Nitrogenas är ett protein som kan använda gasformigt kväve och cellulär energi i form av ATP för att producera ammoniak, ett viktigt tillväxtnäringsämne för celler. Detta är en process som kallas anaerob kvävefixering. Eftersom kvävgaset är suspenderat direkt i cytoplasman, utför den omgivande vätskan viss jäsning."

#, fuzzy
msgid "WIKI_HYDROGENOSOME_INTRO"
msgstr "Nitrogenas är ett protein som kan använda gasformigt kväve och cellulär energi i form av ATP för att producera ammoniak, ett viktigt tillväxtnäringsämne för celler. Detta är en process som kallas anaerob kvävefixering. Eftersom kvävgaset är suspenderat direkt i cytoplasman, utför den omgivande vätskan viss jäsning."

#, fuzzy
msgid "WIKI_HYDROGENOSOME_MODIFICATIONS"
msgstr "Nitrogenas är ett protein som kan använda gasformigt kväve och cellulär energi i form av ATP för att producera ammoniak, ett viktigt tillväxtnäringsämne för celler. Detta är en process som kallas anaerob kvävefixering. Eftersom kvävgaset är suspenderat direkt i cytoplasman, utför den omgivande vätskan viss jäsning."

#, fuzzy
msgid "WIKI_HYDROGENOSOME_PROCESSES"
msgstr "Nitrogenas är ett protein som kan använda gasformigt kväve och cellulär energi i form av ATP för att producera ammoniak, ett viktigt tillväxtnäringsämne för celler. Detta är en process som kallas anaerob kvävefixering. Eftersom kvävgaset är suspenderat direkt i cytoplasman, utför den omgivande vätskan viss jäsning."

#, fuzzy
msgid "WIKI_HYDROGENOSOME_REQUIREMENTS"
msgstr "Termoplasten är en dubbelmembranstruktur som innehåller värmekänsliga pigment staplade tillsammans i membransäckar. Det är en prokaryot som har assimilerats för användning av sin eukaryota värd. Pigmenten i termoplasten kan använda energin från värmeskillnader i omgivningen för att producera glukos från vatten och gasformig koldioxid i en process som kallas termosyntes. Hastigheten för dess glukosproduktion skalas med koncentrationen av koldioxid och temperatur."

#, fuzzy
msgid "WIKI_HYDROGENOSOME_SCIENTIFIC_BACKGROUND"
msgstr "Nitrogenas är ett protein som kan använda gasformigt kväve och cellulär energi i form av ATP för att producera ammoniak, ett viktigt tillväxtnäringsämne för celler. Detta är en process som kallas anaerob kvävefixering. Eftersom kvävgaset är suspenderat direkt i cytoplasman, utför den omgivande vätskan viss jäsning."

#, fuzzy
msgid "WIKI_HYDROGENOSOME_STRATEGY"
msgstr "Nitrogenas är ett protein som kan använda gasformigt kväve och cellulär energi i form av ATP för att producera ammoniak, ett viktigt tillväxtnäringsämne för celler. Detta är en process som kallas anaerob kvävefixering. Eftersom kvävgaset är suspenderat direkt i cytoplasman, utför den omgivande vätskan viss jäsning."

#, fuzzy
msgid "WIKI_HYDROGENOSOME_UPGRADES"
msgstr "Nitrogenas är ett protein som kan använda gasformigt kväve och cellulär energi i form av ATP för att producera ammoniak, ett viktigt tillväxtnäringsämne för celler. Detta är en process som kallas anaerob kvävefixering. Eftersom kvävgaset är suspenderat direkt i cytoplasman, utför den omgivande vätskan viss jäsning."

#, fuzzy
msgid "WIKI_INDUSTRIAL_STAGE_CURRENT_DEVELOPMENT"
msgstr "Nitrogenas är ett protein som kan använda gasformigt kväve och cellulär energi i form av ATP för att producera ammoniak, ett viktigt tillväxtnäringsämne för celler. Detta är en process som kallas anaerob kvävefixering. Eftersom kvävgaset är suspenderat direkt i cytoplasman, utför den omgivande vätskan viss jäsning."

#, fuzzy
msgid "WIKI_INDUSTRIAL_STAGE_FEATURES"
msgstr "Nitrogenas är ett protein som kan använda gasformigt kväve och cellulär energi i form av ATP för att producera ammoniak, ett viktigt tillväxtnäringsämne för celler. Detta är en process som kallas anaerob kvävefixering. Eftersom kvävgaset är suspenderat direkt i cytoplasman, utför den omgivande vätskan viss jäsning."

#, fuzzy
msgid "WIKI_INDUSTRIAL_STAGE_INTRO"
msgstr "Bindemedel"

msgid "WIKI_INDUSTRIAL_STAGE_OVERVIEW"
msgstr ""

#, fuzzy
msgid "WIKI_INDUSTRIAL_STAGE_TRANSITIONS"
msgstr "{0} befolkning förändrades av {1} på grund av: {2}"

#, fuzzy
msgid "WIKI_INDUSTRIAL_STAGE_UI"
msgstr "Fortsätt till Industristadiet?"

msgid "WIKI_INJECTISOME_PILUS"
msgstr ""

msgid "WIKI_LYSOSOME_EFFECTS"
msgstr ""

#, fuzzy
msgid "WIKI_LYSOSOME_INTRO"
msgstr "Metabolosomer är kluster av proteiner förpackade i proteinskal. De kan omvandla glukos till ATP i mycket högre takt än vad som kan göras i cytoplasman i en process som kallas Aerobisk Andning. Det kräver dock syre för att fungera, och lägre nivåer av syre i miljön kommer att sakta ner hastigheten för dess ATP-produktion. Eftersom metabolosomerna är suspenderade direkt i cytoplasman utför den omgivande vätskan viss jäsning."

#, fuzzy
msgid "WIKI_LYSOSOME_MODIFICATIONS"
msgstr "Metabolosomer är kluster av proteiner förpackade i proteinskal. De kan omvandla glukos till ATP i mycket högre takt än vad som kan göras i cytoplasman i en process som kallas Aerobisk Andning. Det kräver dock syre för att fungera, och lägre nivåer av syre i miljön kommer att sakta ner hastigheten för dess ATP-produktion. Eftersom metabolosomerna är suspenderade direkt i cytoplasman utför den omgivande vätskan viss jäsning."

#, fuzzy
msgid "WIKI_LYSOSOME_PROCESSES"
msgstr "Metabolosomer är kluster av proteiner förpackade i proteinskal. De kan omvandla glukos till ATP i mycket högre takt än vad som kan göras i cytoplasman i en process som kallas Aerobisk Andning. Det kräver dock syre för att fungera, och lägre nivåer av syre i miljön kommer att sakta ner hastigheten för dess ATP-produktion. Eftersom metabolosomerna är suspenderade direkt i cytoplasman utför den omgivande vätskan viss jäsning."

msgid "WIKI_LYSOSOME_REQUIREMENTS"
msgstr ""

msgid "WIKI_LYSOSOME_SCIENTIFIC_BACKGROUND"
msgstr ""

msgid "WIKI_LYSOSOME_STRATEGY"
msgstr ""

msgid "WIKI_LYSOSOME_UPGRADES"
msgstr ""

#, fuzzy
msgid "WIKI_MACROSCOPIC_STAGE_CONCEPT_ART"
msgstr "Flercelligt Stadie"

#, fuzzy
msgid "WIKI_MACROSCOPIC_STAGE_CURRENT_DEVELOPMENT"
msgstr "Nitrogenas är ett protein som kan använda gasformigt kväve och cellulär energi i form av ATP för att producera ammoniak, ett viktigt tillväxtnäringsämne för celler. Detta är en process som kallas anaerob kvävefixering. Eftersom kvävgaset är suspenderat direkt i cytoplasman, utför den omgivande vätskan viss jäsning."

#, fuzzy
msgid "WIKI_MACROSCOPIC_STAGE_FEATURES"
msgstr "Slemmstråle"

#, fuzzy
msgid "WIKI_MACROSCOPIC_STAGE_INTRO"
msgstr "Nitrogenas är ett protein som kan använda gasformigt kväve och cellulär energi i form av ATP för att producera ammoniak, ett viktigt tillväxtnäringsämne för celler. Detta är en process som kallas anaerob kvävefixering. Eftersom kvävgaset är suspenderat direkt i cytoplasman, utför den omgivande vätskan viss jäsning."

#, fuzzy
msgid "WIKI_MACROSCOPIC_STAGE_OVERVIEW"
msgstr "Mikrob Stadiet"

#, fuzzy
msgid "WIKI_MACROSCOPIC_STAGE_TRANSITIONS"
msgstr "Kvävegenas"

#, fuzzy
msgid "WIKI_MACROSCOPIC_STAGE_UI"
msgstr "Mikrob Stadiet"

#, fuzzy
msgid "WIKI_MECHANICS"
msgstr "Placera organell"

#, fuzzy
msgid "WIKI_MECHANICS_ROOT_INTRO"
msgstr "Organeller"

#, fuzzy
msgid "WIKI_MELANOSOME_EFFECTS"
msgstr "Metabolosomer är kluster av proteiner förpackade i proteinskal. De kan omvandla glukos till ATP i mycket högre takt än vad som kan göras i cytoplasman i en process som kallas Aerobisk Andning. Det kräver dock syre för att fungera, och lägre nivåer av syre i miljön kommer att sakta ner hastigheten för dess ATP-produktion. Eftersom metabolosomerna är suspenderade direkt i cytoplasman utför den omgivande vätskan viss jäsning."

#, fuzzy
msgid "WIKI_MELANOSOME_INTRO"
msgstr "Metabolosomer är kluster av proteiner förpackade i proteinskal. De kan omvandla glukos till ATP i mycket högre takt än vad som kan göras i cytoplasman i en process som kallas Aerobisk Andning. Det kräver dock syre för att fungera, och lägre nivåer av syre i miljön kommer att sakta ner hastigheten för dess ATP-produktion. Eftersom metabolosomerna är suspenderade direkt i cytoplasman utför den omgivande vätskan viss jäsning."

#, fuzzy
msgid "WIKI_MELANOSOME_MODIFICATIONS"
msgstr "Metabolosomer är kluster av proteiner förpackade i proteinskal. De kan omvandla glukos till ATP i mycket högre takt än vad som kan göras i cytoplasman i en process som kallas Aerobisk Andning. Det kräver dock syre för att fungera, och lägre nivåer av syre i miljön kommer att sakta ner hastigheten för dess ATP-produktion. Eftersom metabolosomerna är suspenderade direkt i cytoplasman utför den omgivande vätskan viss jäsning."

#, fuzzy
msgid "WIKI_MELANOSOME_PROCESSES"
msgstr "Metabolosomer är kluster av proteiner förpackade i proteinskal. De kan omvandla glukos till ATP i mycket högre takt än vad som kan göras i cytoplasman i en process som kallas Aerobisk Andning. Det kräver dock syre för att fungera, och lägre nivåer av syre i miljön kommer att sakta ner hastigheten för dess ATP-produktion. Eftersom metabolosomerna är suspenderade direkt i cytoplasman utför den omgivande vätskan viss jäsning."

#, fuzzy
msgid "WIKI_MELANOSOME_REQUIREMENTS"
msgstr "Metabolosomer är kluster av proteiner förpackade i proteinskal. De kan omvandla glukos till ATP i mycket högre takt än vad som kan göras i cytoplasman i en process som kallas Aerobisk Andning. Det kräver dock syre för att fungera, och lägre nivåer av syre i miljön kommer att sakta ner hastigheten för dess ATP-produktion. Eftersom metabolosomerna är suspenderade direkt i cytoplasman utför den omgivande vätskan viss jäsning."

#, fuzzy
msgid "WIKI_MELANOSOME_SCIENTIFIC_BACKGROUND"
msgstr "Metabolosomer är kluster av proteiner förpackade i proteinskal. De kan omvandla glukos till ATP i mycket högre takt än vad som kan göras i cytoplasman i en process som kallas Aerobisk Andning. Det kräver dock syre för att fungera, och lägre nivåer av syre i miljön kommer att sakta ner hastigheten för dess ATP-produktion. Eftersom metabolosomerna är suspenderade direkt i cytoplasman utför den omgivande vätskan viss jäsning."

#, fuzzy
msgid "WIKI_MELANOSOME_STRATEGY"
msgstr "Metabolosomer är kluster av proteiner förpackade i proteinskal. De kan omvandla glukos till ATP i mycket högre takt än vad som kan göras i cytoplasman i en process som kallas Aerobisk Andning. Det kräver dock syre för att fungera, och lägre nivåer av syre i miljön kommer att sakta ner hastigheten för dess ATP-produktion. Eftersom metabolosomerna är suspenderade direkt i cytoplasman utför den omgivande vätskan viss jäsning."

#, fuzzy
msgid "WIKI_MELANOSOME_UPGRADES"
msgstr "Metabolosomer är kluster av proteiner förpackade i proteinskal. De kan omvandla glukos till ATP i mycket högre takt än vad som kan göras i cytoplasman i en process som kallas Aerobisk Andning. Det kräver dock syre för att fungera, och lägre nivåer av syre i miljön kommer att sakta ner hastigheten för dess ATP-produktion. Eftersom metabolosomerna är suspenderade direkt i cytoplasman utför den omgivande vätskan viss jäsning."

#, fuzzy
msgid "WIKI_METABOLOSOMES_EFFECTS"
msgstr "Metabolosomer är kluster av proteiner förpackade i proteinskal. De kan omvandla glukos till ATP i mycket högre takt än vad som kan göras i cytoplasman i en process som kallas Aerobisk Andning. Det kräver dock syre för att fungera, och lägre nivåer av syre i miljön kommer att sakta ner hastigheten för dess ATP-produktion. Eftersom metabolosomerna är suspenderade direkt i cytoplasman utför den omgivande vätskan viss jäsning."

#, fuzzy
msgid "WIKI_METABOLOSOMES_INTRO"
msgstr "Metabolosomer"

#, fuzzy
msgid "WIKI_METABOLOSOMES_MODIFICATIONS"
msgstr "Metabolosomer är kluster av proteiner förpackade i proteinskal. De kan omvandla glukos till ATP i mycket högre takt än vad som kan göras i cytoplasman i en process som kallas Aerobisk Andning. Det kräver dock syre för att fungera, och lägre nivåer av syre i miljön kommer att sakta ner hastigheten för dess ATP-produktion. Eftersom metabolosomerna är suspenderade direkt i cytoplasman utför den omgivande vätskan viss jäsning."

#, fuzzy
msgid "WIKI_METABOLOSOMES_PROCESSES"
msgstr "Metabolosomer är kluster av proteiner förpackade i proteinskal. De kan omvandla glukos till ATP i mycket högre takt än vad som kan göras i cytoplasman i en process som kallas Aerobisk Andning. Det kräver dock syre för att fungera, och lägre nivåer av syre i miljön kommer att sakta ner hastigheten för dess ATP-produktion. Eftersom metabolosomerna är suspenderade direkt i cytoplasman utför den omgivande vätskan viss jäsning."

#, fuzzy
msgid "WIKI_METABOLOSOMES_REQUIREMENTS"
msgstr "Metabolosomer är kluster av proteiner förpackade i proteinskal. De kan omvandla glukos till ATP i mycket högre takt än vad som kan göras i cytoplasman i en process som kallas Aerobisk Andning. Det kräver dock syre för att fungera, och lägre nivåer av syre i miljön kommer att sakta ner hastigheten för dess ATP-produktion. Eftersom metabolosomerna är suspenderade direkt i cytoplasman utför den omgivande vätskan viss jäsning."

#, fuzzy
msgid "WIKI_METABOLOSOMES_SCIENTIFIC_BACKGROUND"
msgstr "Metabolosomer är kluster av proteiner förpackade i proteinskal. De kan omvandla glukos till ATP i mycket högre takt än vad som kan göras i cytoplasman i en process som kallas Aerobisk Andning. Det kräver dock syre för att fungera, och lägre nivåer av syre i miljön kommer att sakta ner hastigheten för dess ATP-produktion. Eftersom metabolosomerna är suspenderade direkt i cytoplasman utför den omgivande vätskan viss jäsning."

#, fuzzy
msgid "WIKI_METABOLOSOMES_STRATEGY"
msgstr "Metabolosomer är kluster av proteiner förpackade i proteinskal. De kan omvandla glukos till ATP i mycket högre takt än vad som kan göras i cytoplasman i en process som kallas Aerobisk Andning. Det kräver dock syre för att fungera, och lägre nivåer av syre i miljön kommer att sakta ner hastigheten för dess ATP-produktion. Eftersom metabolosomerna är suspenderade direkt i cytoplasman utför den omgivande vätskan viss jäsning."

#, fuzzy
msgid "WIKI_METABOLOSOMES_UPGRADES"
msgstr "Metabolosomer är kluster av proteiner förpackade i proteinskal. De kan omvandla glukos till ATP i mycket högre takt än vad som kan göras i cytoplasman i en process som kallas Aerobisk Andning. Det kräver dock syre för att fungera, och lägre nivåer av syre i miljön kommer att sakta ner hastigheten för dess ATP-produktion. Eftersom metabolosomerna är suspenderade direkt i cytoplasman utför den omgivande vätskan viss jäsning."

#, fuzzy
msgid "WIKI_MICROBE_STAGE_APPENDICES"
msgstr ""
"[b]Stadie[/b]\n"
"  Mikrob\n"
"[b]Membrantyp[/b]\n"
"  {0}\n"
"[b]Membranstelhet[/b]\n"
"  {1}\n"
"[b]Grundhastighet[/b]\n"
"  {2}\n"
"[b]Grunrotationshastighet[/b]\n"
"  {3}\n"
"[b]Grundhexstorlek[/b]\n"
"  {4}"

#, fuzzy
msgid "WIKI_MICROBE_STAGE_BUTTON"
msgstr "Nitrogenas är ett protein som kan använda gasformigt kväve och cellulär energi i form av ATP för att producera ammoniak, ett viktigt tillväxtnäringsämne för celler. Detta är en process som kallas anaerob kvävefixering. Eftersom kvävgaset är suspenderat direkt i cytoplasman, utför den omgivande vätskan viss jäsning."

#, fuzzy
msgid "WIKI_MICROBE_STAGE_EDITOR"
msgstr "Mikrobredigerare"

#, fuzzy
msgid "WIKI_MICROBE_STAGE_GAMEPLAY"
msgstr "Mikrob Stadiet"

#, fuzzy
msgid "WIKI_MICROBE_STAGE_GDD"
msgstr "Mikrob Stadiet"

#, fuzzy
msgid "WIKI_MICROBE_STAGE_INTRO"
msgstr "Nitrogenas är ett protein som kan använda gasformigt kväve och cellulär energi i form av ATP för att producera ammoniak, ett viktigt tillväxtnäringsämne för celler. Detta är en process som kallas anaerob kvävefixering. Eftersom kvävgaset är suspenderat direkt i cytoplasman, utför den omgivande vätskan viss jäsning."

#, fuzzy
msgid "WIKI_MITOCHONDRION_EFFECTS"
msgstr "Mitochondria"

#, fuzzy
msgid "WIKI_MITOCHONDRION_INTRO"
msgstr "Mitochondria"

#, fuzzy
msgid "WIKI_MITOCHONDRION_MODIFICATIONS"
msgstr "Kemosyntesproteiner är små kluster av proteiner i cytoplasman som kan omvandla vätesulfid, vatten och gasformig koldioxid till glukos i en process som kallas vätesulfidkemosyntes. Hastigheten för dess glukosproduktion skalas med koncentrationen av koldioxid. Eftersom de kemosyntetiserande proteinerna är suspenderade direkt i cytoplasman utför den omgivande vätskan viss jäsning."

#, fuzzy
msgid "WIKI_MITOCHONDRION_PROCESSES"
msgstr "Kemosyntesproteiner är små kluster av proteiner i cytoplasman som kan omvandla vätesulfid, vatten och gasformig koldioxid till glukos i en process som kallas vätesulfidkemosyntes. Hastigheten för dess glukosproduktion skalas med koncentrationen av koldioxid. Eftersom de kemosyntetiserande proteinerna är suspenderade direkt i cytoplasman utför den omgivande vätskan viss jäsning."

msgid "WIKI_MITOCHONDRION_REQUIREMENTS"
msgstr ""

msgid "WIKI_MITOCHONDRION_SCIENTIFIC_BACKGROUND"
msgstr ""

#, fuzzy
msgid "WIKI_MITOCHONDRION_STRATEGY"
msgstr "Mitochondria"

#, fuzzy
msgid "WIKI_MITOCHONDRION_UPGRADES"
msgstr "Mitochondria"

#, fuzzy
msgid "WIKI_MULTICELLULAR_STAGE_CONCEPT_ART"
msgstr "Flercelligt Stadie"

#, fuzzy
msgid "WIKI_MULTICELLULAR_STAGE_CURRENT_DEVELOPMENT"
msgstr "Laddar mikrobredigerare"

#, fuzzy
msgid "WIKI_MULTICELLULAR_STAGE_FEATURES"
msgstr "Flercelligt Stadie"

#, fuzzy
msgid "WIKI_MULTICELLULAR_STAGE_INTRO"
msgstr "Flercelligt Stadie"

#, fuzzy
msgid "WIKI_MULTICELLULAR_STAGE_OVERVIEW"
msgstr "Flercelligt Stadie"

#, fuzzy
msgid "WIKI_MULTICELLULAR_STAGE_TRANSITIONS"
msgstr "Flercelligt Stadie"

#, fuzzy
msgid "WIKI_MULTICELLULAR_STAGE_UI"
msgstr "Flercelligt Stadie"

msgid "WIKI_MYOFIBRIL_EFFECTS"
msgstr ""

msgid "WIKI_MYOFIBRIL_INTRO"
msgstr ""

msgid "WIKI_MYOFIBRIL_MODIFICATIONS"
msgstr ""

#, fuzzy
msgid "WIKI_MYOFIBRIL_PROCESSES"
msgstr "Placera organell"

msgid "WIKI_MYOFIBRIL_REQUIREMENTS"
msgstr ""

msgid "WIKI_MYOFIBRIL_SCIENTIFIC_BACKGROUND"
msgstr ""

msgid "WIKI_MYOFIBRIL_STRATEGY"
msgstr ""

msgid "WIKI_MYOFIBRIL_UPGRADES"
msgstr ""

#, fuzzy
msgid "WIKI_NATION_EDITOR"
msgstr "Aktivera Cellredigeraren"

#, fuzzy
msgid "WIKI_NITROGENASE_EFFECTS"
msgstr "Nitrogenas är ett protein som kan använda gasformigt kväve och cellulär energi i form av ATP för att producera ammoniak, ett viktigt tillväxtnäringsämne för celler. Detta är en process som kallas anaerob kvävefixering. Eftersom kvävgaset är suspenderat direkt i cytoplasman, utför den omgivande vätskan viss jäsning."

#, fuzzy
msgid "WIKI_NITROGENASE_INTRO"
msgstr "Nitrogenas är ett protein som kan använda gasformigt kväve och cellulär energi i form av ATP för att producera ammoniak, ett viktigt tillväxtnäringsämne för celler. Detta är en process som kallas anaerob kvävefixering. Eftersom kvävgaset är suspenderat direkt i cytoplasman, utför den omgivande vätskan viss jäsning."

#, fuzzy
msgid "WIKI_NITROGENASE_MODIFICATIONS"
msgstr "Nitrogenas är ett protein som kan använda gasformigt kväve och cellulär energi i form av ATP för att producera ammoniak, ett viktigt tillväxtnäringsämne för celler. Detta är en process som kallas anaerob kvävefixering. Eftersom kvävgaset är suspenderat direkt i cytoplasman, utför den omgivande vätskan viss jäsning."

#, fuzzy
msgid "WIKI_NITROGENASE_PROCESSES"
msgstr "Nitrogenas är ett protein som kan använda gasformigt kväve och cellulär energi i form av ATP för att producera ammoniak, ett viktigt tillväxtnäringsämne för celler. Detta är en process som kallas anaerob kvävefixering. Eftersom kvävgaset är suspenderat direkt i cytoplasman, utför den omgivande vätskan viss jäsning."

msgid "WIKI_NITROGENASE_REQUIREMENTS"
msgstr ""

#, fuzzy
msgid "WIKI_NITROGENASE_SCIENTIFIC_BACKGROUND"
msgstr "Nitrogenas är ett protein som kan använda gasformigt kväve och cellulär energi i form av ATP för att producera ammoniak, ett viktigt tillväxtnäringsämne för celler. Detta är en process som kallas anaerob kvävefixering. Eftersom kvävgaset är suspenderat direkt i cytoplasman, utför den omgivande vätskan viss jäsning."

#, fuzzy
msgid "WIKI_NITROGENASE_STRATEGY"
msgstr "Nitrogenas är ett protein som kan använda gasformigt kväve och cellulär energi i form av ATP för att producera ammoniak, ett viktigt tillväxtnäringsämne för celler. Detta är en process som kallas anaerob kvävefixering. Eftersom kvävgaset är suspenderat direkt i cytoplasman, utför den omgivande vätskan viss jäsning."

#, fuzzy
msgid "WIKI_NITROGENASE_UPGRADES"
msgstr "Nitrogenas är ett protein som kan använda gasformigt kväve och cellulär energi i form av ATP för att producera ammoniak, ett viktigt tillväxtnäringsämne för celler. Detta är en process som kallas anaerob kvävefixering. Eftersom kvävgaset är suspenderat direkt i cytoplasman, utför den omgivande vätskan viss jäsning."

#, fuzzy
msgid "WIKI_NITROPLAST_EFFECTS"
msgstr "Kväve-Fixande Plastid"

#, fuzzy
msgid "WIKI_NITROPLAST_INTRO"
msgstr "Kväve-Fixande Plastid"

#, fuzzy
msgid "WIKI_NITROPLAST_MODIFICATIONS"
msgstr "Nitrogen Fixing Plastid är ett protein som kan använda gasformigt kväve och syre och cellulär energi i form av ATP för att producera ammoniak, ett viktigt tillväxtnäringsämne för celler. Detta är en process som kallas aerob kvävefixering."

#, fuzzy
msgid "WIKI_NITROPLAST_PROCESSES"
msgstr "Nitrogen Fixing Plastid är ett protein som kan använda gasformigt kväve och syre och cellulär energi i form av ATP för att producera ammoniak, ett viktigt tillväxtnäringsämne för celler. Detta är en process som kallas aerob kvävefixering."

#, fuzzy
msgid "WIKI_NITROPLAST_REQUIREMENTS"
msgstr "Kväve-Fixande Plastid"

#, fuzzy
msgid "WIKI_NITROPLAST_SCIENTIFIC_BACKGROUND"
msgstr "Nitrogen Fixing Plastid är ett protein som kan använda gasformigt kväve och syre och cellulär energi i form av ATP för att producera ammoniak, ett viktigt tillväxtnäringsämne för celler. Detta är en process som kallas aerob kvävefixering."

#, fuzzy
msgid "WIKI_NITROPLAST_STRATEGY"
msgstr "Kväve-Fixande Plastid"

#, fuzzy
msgid "WIKI_NITROPLAST_UPGRADES"
msgstr "Kväve-Fixande Plastid"

msgid "WIKI_NO"
msgstr ""

msgid "WIKI_NONE_COMMA_THIS_IS_THE_LAST_STAGE"
msgstr ""

msgid "WIKI_NUCLEUS_EFFECTS"
msgstr ""

msgid "WIKI_NUCLEUS_INTRO"
msgstr ""

msgid "WIKI_NUCLEUS_MODIFICATIONS"
msgstr ""

#, fuzzy
msgid "WIKI_NUCLEUS_PROCESSES"
msgstr "Placera organell"

msgid "WIKI_NUCLEUS_REQUIREMENTS"
msgstr ""

msgid "WIKI_NUCLEUS_SCIENTIFIC_BACKGROUND"
msgstr ""

msgid "WIKI_NUCLEUS_STRATEGY"
msgstr ""

msgid "WIKI_NUCLEUS_UPGRADES"
msgstr ""

#, fuzzy
msgid "WIKI_ORGANELLES_ROOT_INTRO"
msgstr "Organeller"

#, fuzzy
msgid "WIKI_OXYTOXISOME_EFFECTS"
msgstr "En modifieerad metabolosom ansvarig för produktionen of en primitiv form av den giftiga agenten OxyToxy NT."

#, fuzzy
msgid "WIKI_OXYTOXISOME_INTRO"
msgstr "Oxytoxisom"

#, fuzzy
msgid "WIKI_OXYTOXISOME_MODIFICATIONS"
msgstr "En modifieerad metabolosom ansvarig för produktionen of en primitiv form av den giftiga agenten OxyToxy NT."

#, fuzzy
msgid "WIKI_OXYTOXISOME_PROCESSES"
msgstr "Metabolosomer är kluster av proteiner förpackade i proteinskal. De kan omvandla glukos till ATP i mycket högre takt än vad som kan göras i cytoplasman i en process som kallas Aerobisk Andning. Det kräver dock syre för att fungera, och lägre nivåer av syre i miljön kommer att sakta ner hastigheten för dess ATP-produktion. Eftersom metabolosomerna är suspenderade direkt i cytoplasman utför den omgivande vätskan viss jäsning."

#, fuzzy
msgid "WIKI_OXYTOXISOME_REQUIREMENTS"
msgstr "En modifieerad metabolosom ansvarig för produktionen of en primitiv form av den giftiga agenten OxyToxy NT."

msgid "WIKI_OXYTOXISOME_SCIENTIFIC_BACKGROUND"
msgstr ""

#, fuzzy
msgid "WIKI_OXYTOXISOME_STRATEGY"
msgstr "En modifieerad metabolosom ansvarig för produktionen of en primitiv form av den giftiga agenten OxyToxy NT."

#, fuzzy
msgid "WIKI_OXYTOXISOME_UPGRADES"
msgstr "En modifieerad metabolosom ansvarig för produktionen of en primitiv form av den giftiga agenten OxyToxy NT."

#, fuzzy
msgid "WIKI_OXYTOXY_SYNTHESIS_COMMA_GLYCOLYSIS"
msgstr "OxyToxySyntes"

#, fuzzy
msgid "WIKI_PAGE_ASCENSION"
msgstr "Rosticyanin"

#, fuzzy
msgid "WIKI_PAGE_AWAKENING_STAGE"
msgstr "Uppvaknandestadiet"

#, fuzzy
msgid "WIKI_PAGE_AWARE_STAGE"
msgstr "Mikrob Stadiet"

msgid "WIKI_PAGE_AXON"
msgstr ""

#, fuzzy
msgid "WIKI_PAGE_BINDING_AGENT"
msgstr "Bindemedel"

#, fuzzy
msgid "WIKI_PAGE_BIOLUMINESCENT_VACUOLE"
msgstr "Bioluminescerande vakuol"

#, fuzzy
msgid "WIKI_PAGE_CHEMOPLAST"
msgstr "Kemoplast"

#, fuzzy
msgid "WIKI_PAGE_CHEMORECEPTOR"
msgstr "Kemoreceptor"

#, fuzzy
msgid "WIKI_PAGE_CHEMOSYNTHESIZING_PROTEINS"
msgstr "Kemosyntesiserande proteiner"

#, fuzzy
msgid "WIKI_PAGE_CHLOROPLAST"
msgstr "Kloroplast"

msgid "WIKI_PAGE_CILIA"
msgstr ""

#, fuzzy
msgid "WIKI_PAGE_COMPOUNDS"
msgstr "Cytoplasma"

msgid "WIKI_PAGE_COMPOUND_SYSTEM_DEVELOPMENT"
msgstr ""

#, fuzzy
msgid "WIKI_PAGE_CYTOPLASM"
msgstr "Cytoplasma"

#, fuzzy
msgid "WIKI_PAGE_DEVELOPMENT_ROOT"
msgstr "Placera organell"

#, fuzzy
msgid "WIKI_PAGE_EDITORS_AND_MUTATIONS"
msgstr "Mitochondria"

#, fuzzy
msgid "WIKI_PAGE_ENVIRONMENTAL_CONDITIONS"
msgstr "Mitochondria"

#, fuzzy
msgid "WIKI_PAGE_FERROPLAST"
msgstr "Termoplast"

#, fuzzy
msgid "WIKI_PAGE_FLAGELLUM"
msgstr "Flagell"

#, fuzzy
msgid "WIKI_PAGE_HELP_AND_TIPS"
msgstr "Mitochondria"

#, fuzzy
msgid "WIKI_PAGE_HYDROGENASE"
msgstr "Kvävegenas"

#, fuzzy
msgid "WIKI_PAGE_HYDROGENOSOME"
msgstr "Kvävegenas"

#, fuzzy
msgid "WIKI_PAGE_INDUSTRIAL_STAGE"
msgstr "Bindemedel"

#, fuzzy
msgid "WIKI_PAGE_LYSOSOME"
msgstr "Lysosom"

#, fuzzy
msgid "WIKI_PAGE_MACROSCOPIC_STAGE"
msgstr "Kvävegenas"

#, fuzzy
msgid "WIKI_PAGE_MECHANICS_ROOT"
msgstr "Placera organell"

#, fuzzy
msgid "WIKI_PAGE_MELANOSOME"
msgstr "Lysosom"

#, fuzzy
msgid "WIKI_PAGE_METABOLOSOMES"
msgstr "Metabolosomer"

#, fuzzy
msgid "WIKI_PAGE_MICROBE_STAGE"
msgstr "Kvävegenas"

#, fuzzy
msgid "WIKI_PAGE_MITOCHONDRION"
msgstr "Mitochondria"

#, fuzzy
msgid "WIKI_PAGE_MULTICELLULAR_STAGE"
msgstr "Flercelligt Stadie"

#, fuzzy
msgid "WIKI_PAGE_MYOFIBRIL"
msgstr "Rov Tagg"

#, fuzzy
msgid "WIKI_PAGE_NITROGENASE"
msgstr "Kvävegenas"

#, fuzzy
msgid "WIKI_PAGE_NITROPLAST"
msgstr "Kväve-Fixande Plastid"

#, fuzzy
msgid "WIKI_PAGE_NUCLEUS"
msgstr "Kärna"

#, fuzzy
msgid "WIKI_PAGE_ORGANELLES_ROOT"
msgstr "Placera organell"

#, fuzzy
msgid "WIKI_PAGE_OXYTOXISOME"
msgstr "Oxytoxisom"

msgid "WIKI_PAGE_PERFORATOR_PILUS"
msgstr ""

#, fuzzy
msgid "WIKI_PAGE_PROTOPLASM"
msgstr "Protoplasma"

#, fuzzy
msgid "WIKI_PAGE_REPRODUCTION"
msgstr "Protoplasma"

#, fuzzy
msgid "WIKI_PAGE_RUSTICYANIN"
msgstr "Rosticyanin"

#, fuzzy
msgid "WIKI_PAGE_SIGNALING_AGENT"
msgstr "Signaleringsmedel"

#, fuzzy
msgid "WIKI_PAGE_SLIME_JET"
msgstr "Slemmstråle"

#, fuzzy
msgid "WIKI_PAGE_SOCIETY_STAGE"
msgstr "Mikrob Stadiet"

#, fuzzy
msgid "WIKI_PAGE_SPACE_STAGE"
msgstr "Slemmstråle"

#, fuzzy
msgid "WIKI_PAGE_STAGES_ROOT"
msgstr "Placera organell"

#, fuzzy
msgid "WIKI_PAGE_THERMOPLAST"
msgstr "Termoplast"

#, fuzzy
msgid "WIKI_PAGE_THERMOSYNTHASE"
msgstr "Termosyntes"

#, fuzzy
msgid "WIKI_PAGE_THE_PATCH_MAP"
msgstr "Termoplast"

#, fuzzy
msgid "WIKI_PAGE_THYLAKOIDS"
msgstr "Thylakoider"

#, fuzzy
msgid "WIKI_PAGE_TOXIN_VACUOLE"
msgstr ""
"Gift\n"
"vakuol"

#, fuzzy
msgid "WIKI_PAGE_VACUOLE"
msgstr ""
"Gift\n"
"vakuol"

msgid "WIKI_PERFORATOR_PILUS_EFFECTS"
msgstr ""

msgid "WIKI_PERFORATOR_PILUS_INTRO"
msgstr ""

msgid "WIKI_PERFORATOR_PILUS_MODIFICATIONS"
msgstr ""

msgid "WIKI_PERFORATOR_PILUS_PROCESSES"
msgstr ""

msgid "WIKI_PERFORATOR_PILUS_REQUIREMENTS"
msgstr ""

msgid "WIKI_PERFORATOR_PILUS_SCIENTIFIC_BACKGROUND"
msgstr ""

msgid "WIKI_PERFORATOR_PILUS_STRATEGY"
msgstr ""

msgid "WIKI_PERFORATOR_PILUS_UPGRADES"
msgstr ""

#, fuzzy
msgid "WIKI_PROTEIN_RESPIRATION"
msgstr "Anding"

#, fuzzy
msgid "WIKI_PROTOPLASM_EFFECTS"
msgstr "Protoplasma"

#, fuzzy
msgid "WIKI_PROTOPLASM_INTRO"
msgstr "Protoplasma"

msgid "WIKI_PROTOPLASM_MODIFICATIONS"
msgstr ""

#, fuzzy
msgid "WIKI_PROTOPLASM_PROCESSES"
msgstr "Det slemiga inre av en cell. Cytoplasman är den grundläggande blandningen av joner, proteiner och andra ämnen lösta i vatten som fyller cellens inre. En av funktionerna den utför är jäsning, omvandlingen av glukos till ATP-energi. För celler som saknar organeller så den har mer avancerade ämnesomsättningar är det vad de använder för energi. Det används också för att lagra molekyler i cellen och för att öka cellens storlek."

msgid "WIKI_PROTOPLASM_REQUIREMENTS"
msgstr ""

msgid "WIKI_PROTOPLASM_SCIENTIFIC_BACKGROUND"
msgstr ""

msgid "WIKI_PROTOPLASM_STRATEGY"
msgstr ""

msgid "WIKI_PROTOPLASM_UPGRADES"
msgstr ""

msgid "WIKI_PULLING_CILIA"
msgstr ""

#, fuzzy
msgid "WIKI_REPRODUCTION_BUTTON"
msgstr "Protoplasma"

#, fuzzy
msgid "WIKI_REPRODUCTION_INTRO"
msgstr "Protoplasma"

msgid "WIKI_REPRODUCTION_REPRODUCTION_IN_THE_MICROBE_STAGE"
msgstr ""

msgid "WIKI_ROOT_BODY"
msgstr ""

msgid "WIKI_ROOT_HEADING"
msgstr ""

#, fuzzy
msgid "WIKI_RUSTICYANIN_EFFECTS"
msgstr "Rusticyanin är ett protein som kan använda gasformig koldioxid och syre för att oxidera järn från ett kemiskt tillstånd till ett annat. Denna process, kallad Iron Respiration, frigör energi som cellen sedan kan skörda."

#, fuzzy
msgid "WIKI_RUSTICYANIN_INTRO"
msgstr "Rusticyanin är ett protein som kan använda gasformig koldioxid och syre för att oxidera järn från ett kemiskt tillstånd till ett annat. Denna process, kallad Iron Respiration, frigör energi som cellen sedan kan skörda."

#, fuzzy
msgid "WIKI_RUSTICYANIN_MODIFICATIONS"
msgstr "Rusticyanin är ett protein som kan använda gasformig koldioxid och syre för att oxidera järn från ett kemiskt tillstånd till ett annat. Denna process, kallad Iron Respiration, frigör energi som cellen sedan kan skörda."

#, fuzzy
msgid "WIKI_RUSTICYANIN_PROCESSES"
msgstr "Rusticyanin är ett protein som kan använda gasformig koldioxid och syre för att oxidera järn från ett kemiskt tillstånd till ett annat. Denna process, kallad Iron Respiration, frigör energi som cellen sedan kan skörda."

msgid "WIKI_RUSTICYANIN_REQUIREMENTS"
msgstr ""

#, fuzzy
msgid "WIKI_RUSTICYANIN_SCIENTIFIC_BACKGROUND"
msgstr "Rusticyanin är ett protein som kan använda gasformig koldioxid och syre för att oxidera järn från ett kemiskt tillstånd till ett annat. Denna process, kallad Iron Respiration, frigör energi som cellen sedan kan skörda."

#, fuzzy
msgid "WIKI_RUSTICYANIN_STRATEGY"
msgstr "Rusticyanin är ett protein som kan använda gasformig koldioxid och syre för att oxidera järn från ett kemiskt tillstånd till ett annat. Denna process, kallad Iron Respiration, frigör energi som cellen sedan kan skörda."

#, fuzzy
msgid "WIKI_RUSTICYANIN_UPGRADES"
msgstr "Rusticyanin är ett protein som kan använda gasformig koldioxid och syre för att oxidera järn från ett kemiskt tillstånd till ett annat. Denna process, kallad Iron Respiration, frigör energi som cellen sedan kan skörda."

#, fuzzy
msgid "WIKI_SIGNALING_AGENT_EFFECTS"
msgstr "Signaleringsmedel"

#, fuzzy
msgid "WIKI_SIGNALING_AGENT_INTRO"
msgstr "Signaleringsmedel"

#, fuzzy
msgid "WIKI_SIGNALING_AGENT_MODIFICATIONS"
msgstr "Nitrogenas är ett protein som kan använda gasformigt kväve och cellulär energi i form av ATP för att producera ammoniak, ett viktigt tillväxtnäringsämne för celler. Detta är en process som kallas anaerob kvävefixering. Eftersom kvävgaset är suspenderat direkt i cytoplasman, utför den omgivande vätskan viss jäsning."

#, fuzzy
msgid "WIKI_SIGNALING_AGENT_PROCESSES"
msgstr "Nitrogenas är ett protein som kan använda gasformigt kväve och cellulär energi i form av ATP för att producera ammoniak, ett viktigt tillväxtnäringsämne för celler. Detta är en process som kallas anaerob kvävefixering. Eftersom kvävgaset är suspenderat direkt i cytoplasman, utför den omgivande vätskan viss jäsning."

#, fuzzy
msgid "WIKI_SIGNALING_AGENT_REQUIREMENTS"
msgstr "Nitrogenas är ett protein som kan använda gasformigt kväve och cellulär energi i form av ATP för att producera ammoniak, ett viktigt tillväxtnäringsämne för celler. Detta är en process som kallas anaerob kvävefixering. Eftersom kvävgaset är suspenderat direkt i cytoplasman, utför den omgivande vätskan viss jäsning."

#, fuzzy
msgid "WIKI_SIGNALING_AGENT_SCIENTIFIC_BACKGROUND"
msgstr "Nitrogenas är ett protein som kan använda gasformigt kväve och cellulär energi i form av ATP för att producera ammoniak, ett viktigt tillväxtnäringsämne för celler. Detta är en process som kallas anaerob kvävefixering. Eftersom kvävgaset är suspenderat direkt i cytoplasman, utför den omgivande vätskan viss jäsning."

#, fuzzy
msgid "WIKI_SIGNALING_AGENT_STRATEGY"
msgstr "Signaleringsmedel"

#, fuzzy
msgid "WIKI_SIGNALING_AGENT_UPGRADES"
msgstr "Signaleringsmedel"

#, fuzzy
msgid "WIKI_SLIME_JET_EFFECTS"
msgstr "Det slemiga inre av en cell. Cytoplasman är den grundläggande blandningen av joner, proteiner och andra ämnen lösta i vatten som fyller cellens inre. En av funktionerna den utför är jäsning, omvandlingen av glukos till ATP-energi. För celler som saknar organeller så den har mer avancerade ämnesomsättningar är det vad de använder för energi. Det används också för att lagra molekyler i cellen och för att öka cellens storlek."

#, fuzzy
msgid "WIKI_SLIME_JET_INTRO"
msgstr "Det slemiga inre av en cell. Cytoplasman är den grundläggande blandningen av joner, proteiner och andra ämnen lösta i vatten som fyller cellens inre. En av funktionerna den utför är jäsning, omvandlingen av glukos till ATP-energi. För celler som saknar organeller så den har mer avancerade ämnesomsättningar är det vad de använder för energi. Det används också för att lagra molekyler i cellen och för att öka cellens storlek."

#, fuzzy
msgid "WIKI_SLIME_JET_MODIFICATIONS"
msgstr "Det slemiga inre av en cell. Cytoplasman är den grundläggande blandningen av joner, proteiner och andra ämnen lösta i vatten som fyller cellens inre. En av funktionerna den utför är jäsning, omvandlingen av glukos till ATP-energi. För celler som saknar organeller så den har mer avancerade ämnesomsättningar är det vad de använder för energi. Det används också för att lagra molekyler i cellen och för att öka cellens storlek."

#, fuzzy
msgid "WIKI_SLIME_JET_PROCESSES"
msgstr "Det slemiga inre av en cell. Cytoplasman är den grundläggande blandningen av joner, proteiner och andra ämnen lösta i vatten som fyller cellens inre. En av funktionerna den utför är jäsning, omvandlingen av glukos till ATP-energi. För celler som saknar organeller så den har mer avancerade ämnesomsättningar är det vad de använder för energi. Det används också för att lagra molekyler i cellen och för att öka cellens storlek."

msgid "WIKI_SLIME_JET_REQUIREMENTS"
msgstr ""

msgid "WIKI_SLIME_JET_SCIENTIFIC_BACKGROUND"
msgstr ""

msgid "WIKI_SLIME_JET_STRATEGY"
msgstr ""

msgid "WIKI_SLIME_JET_UPGRADES"
msgstr ""

msgid "WIKI_SOCIETY_STAGE_CURRENT_DEVELOPMENT"
msgstr ""

#, fuzzy
msgid "WIKI_SOCIETY_STAGE_FEATURES"
msgstr "Mikrob Stadiet"

#, fuzzy
msgid "WIKI_SOCIETY_STAGE_INTRO"
msgstr "Det slemiga inre av en cell. Cytoplasman är den grundläggande blandningen av joner, proteiner och andra ämnen lösta i vatten som fyller cellens inre. En av funktionerna den utför är jäsning, omvandlingen av glukos till ATP-energi. För celler som saknar organeller så den har mer avancerade ämnesomsättningar är det vad de använder för energi. Det används också för att lagra molekyler i cellen och för att öka cellens storlek."

#, fuzzy
msgid "WIKI_SOCIETY_STAGE_OVERVIEW"
msgstr "Mikrob Stadiet"

#, fuzzy
msgid "WIKI_SOCIETY_STAGE_TRANSITIONS"
msgstr "Mikrob Stadiet"

#, fuzzy
msgid "WIKI_SOCIETY_STAGE_UI"
msgstr "Mikrob Stadiet"

msgid "WIKI_SPACE_STAGE_CURRENT_DEVELOPMENT"
msgstr ""

#, fuzzy
msgid "WIKI_SPACE_STAGE_FEATURES"
msgstr "Slemmstråle"

#, fuzzy
msgid "WIKI_SPACE_STAGE_INTRO"
msgstr "Det slemiga inre av en cell. Cytoplasman är den grundläggande blandningen av joner, proteiner och andra ämnen lösta i vatten som fyller cellens inre. En av funktionerna den utför är jäsning, omvandlingen av glukos till ATP-energi. För celler som saknar organeller så den har mer avancerade ämnesomsättningar är det vad de använder för energi. Det används också för att lagra molekyler i cellen och för att öka cellens storlek."

#, fuzzy
msgid "WIKI_SPACE_STAGE_OVERVIEW"
msgstr "Mikrob Stadiet"

#, fuzzy
msgid "WIKI_SPACE_STAGE_TRANSITIONS"
msgstr "Kvävegenas"

#, fuzzy
msgid "WIKI_SPACE_STAGE_UI"
msgstr "Mikrob Stadiet"

#, fuzzy
msgid "WIKI_STAGES_ROOT_INTRO"
msgstr "Organeller"

msgid "WIKI_TBA"
msgstr ""

msgid "WIKI_TECH_EDITOR_COMMA_NATION_EDITOR_COMMA_SQUAD_EDITOR"
msgstr ""

#, fuzzy
msgid "WIKI_THERMOPLAST_EFFECTS"
msgstr "Termoplasten är en dubbelmembranstruktur som innehåller värmekänsliga pigment staplade tillsammans i membransäckar. Det är en prokaryot som har assimilerats för användning av sin eukaryota värd. Pigmenten i termoplasten kan använda energin från värmeskillnader i omgivningen för att producera glukos från vatten och gasformig koldioxid i en process som kallas termosyntes. Hastigheten för dess glukosproduktion skalas med koncentrationen av koldioxid och temperatur."

#, fuzzy
msgid "WIKI_THERMOPLAST_INTRO"
msgstr "Termoplasten är en dubbelmembranstruktur som innehåller värmekänsliga pigment staplade tillsammans i membransäckar. Det är en prokaryot som har assimilerats för användning av sin eukaryota värd. Pigmenten i termoplasten kan använda energin från värmeskillnader i omgivningen för att producera glukos från vatten och gasformig koldioxid i en process som kallas termosyntes. Hastigheten för dess glukosproduktion skalas med koncentrationen av koldioxid och temperatur."

#, fuzzy
msgid "WIKI_THERMOPLAST_MODIFICATIONS"
msgstr "Termoplasten är en dubbelmembranstruktur som innehåller värmekänsliga pigment staplade tillsammans i membransäckar. Det är en prokaryot som har assimilerats för användning av sin eukaryota värd. Pigmenten i termoplasten kan använda energin från värmeskillnader i omgivningen för att producera glukos från vatten och gasformig koldioxid i en process som kallas termosyntes. Hastigheten för dess glukosproduktion skalas med koncentrationen av koldioxid och temperatur."

#, fuzzy
msgid "WIKI_THERMOPLAST_PROCESSES"
msgstr "Termoplasten är en dubbelmembranstruktur som innehåller värmekänsliga pigment staplade tillsammans i membransäckar. Det är en prokaryot som har assimilerats för användning av sin eukaryota värd. Pigmenten i termoplasten kan använda energin från värmeskillnader i omgivningen för att producera glukos från vatten och gasformig koldioxid i en process som kallas termosyntes. Hastigheten för dess glukosproduktion skalas med koncentrationen av koldioxid och temperatur."

msgid "WIKI_THERMOPLAST_REQUIREMENTS"
msgstr ""

#, fuzzy
msgid "WIKI_THERMOPLAST_SCIENTIFIC_BACKGROUND"
msgstr "Termoplasten är en dubbelmembranstruktur som innehåller värmekänsliga pigment staplade tillsammans i membransäckar. Det är en prokaryot som har assimilerats för användning av sin eukaryota värd. Pigmenten i termoplasten kan använda energin från värmeskillnader i omgivningen för att producera glukos från vatten och gasformig koldioxid i en process som kallas termosyntes. Hastigheten för dess glukosproduktion skalas med koncentrationen av koldioxid och temperatur."

#, fuzzy
msgid "WIKI_THERMOPLAST_STRATEGY"
msgstr "Termoplasten är en dubbelmembranstruktur som innehåller värmekänsliga pigment staplade tillsammans i membransäckar. Det är en prokaryot som har assimilerats för användning av sin eukaryota värd. Pigmenten i termoplasten kan använda energin från värmeskillnader i omgivningen för att producera glukos från vatten och gasformig koldioxid i en process som kallas termosyntes. Hastigheten för dess glukosproduktion skalas med koncentrationen av koldioxid och temperatur."

#, fuzzy
msgid "WIKI_THERMOPLAST_UPGRADES"
msgstr "Termoplasten är en dubbelmembranstruktur som innehåller värmekänsliga pigment staplade tillsammans i membransäckar. Det är en prokaryot som har assimilerats för användning av sin eukaryota värd. Pigmenten i termoplasten kan använda energin från värmeskillnader i omgivningen för att producera glukos från vatten och gasformig koldioxid i en process som kallas termosyntes. Hastigheten för dess glukosproduktion skalas med koncentrationen av koldioxid och temperatur."

#, fuzzy
msgid "WIKI_THERMOSYNTHASE_EFFECTS"
msgstr "Termosyntes"

#, fuzzy
msgid "WIKI_THERMOSYNTHASE_INTRO"
msgstr "Termosyntes"

#, fuzzy
msgid "WIKI_THERMOSYNTHASE_MODIFICATIONS"
msgstr "Termoplasten är en dubbelmembranstruktur som innehåller värmekänsliga pigment staplade tillsammans i membransäckar. Det är en prokaryot som har assimilerats för användning av sin eukaryota värd. Pigmenten i termoplasten kan använda energin från värmeskillnader i omgivningen för att producera glukos från vatten och gasformig koldioxid i en process som kallas termosyntes. Hastigheten för dess glukosproduktion skalas med koncentrationen av koldioxid och temperatur."

#, fuzzy
msgid "WIKI_THERMOSYNTHASE_PROCESSES"
msgstr "Termoplasten är en dubbelmembranstruktur som innehåller värmekänsliga pigment staplade tillsammans i membransäckar. Det är en prokaryot som har assimilerats för användning av sin eukaryota värd. Pigmenten i termoplasten kan använda energin från värmeskillnader i omgivningen för att producera glukos från vatten och gasformig koldioxid i en process som kallas termosyntes. Hastigheten för dess glukosproduktion skalas med koncentrationen av koldioxid och temperatur."

#, fuzzy
msgid "WIKI_THERMOSYNTHASE_REQUIREMENTS"
msgstr "Termoplasten är en dubbelmembranstruktur som innehåller värmekänsliga pigment staplade tillsammans i membransäckar. Det är en prokaryot som har assimilerats för användning av sin eukaryota värd. Pigmenten i termoplasten kan använda energin från värmeskillnader i omgivningen för att producera glukos från vatten och gasformig koldioxid i en process som kallas termosyntes. Hastigheten för dess glukosproduktion skalas med koncentrationen av koldioxid och temperatur."

#, fuzzy
msgid "WIKI_THERMOSYNTHASE_SCIENTIFIC_BACKGROUND"
msgstr "Termoplasten är en dubbelmembranstruktur som innehåller värmekänsliga pigment staplade tillsammans i membransäckar. Det är en prokaryot som har assimilerats för användning av sin eukaryota värd. Pigmenten i termoplasten kan använda energin från värmeskillnader i omgivningen för att producera glukos från vatten och gasformig koldioxid i en process som kallas termosyntes. Hastigheten för dess glukosproduktion skalas med koncentrationen av koldioxid och temperatur."

#, fuzzy
msgid "WIKI_THERMOSYNTHASE_STRATEGY"
msgstr "Termoplasten är en dubbelmembranstruktur som innehåller värmekänsliga pigment staplade tillsammans i membransäckar. Det är en prokaryot som har assimilerats för användning av sin eukaryota värd. Pigmenten i termoplasten kan använda energin från värmeskillnader i omgivningen för att producera glukos från vatten och gasformig koldioxid i en process som kallas termosyntes. Hastigheten för dess glukosproduktion skalas med koncentrationen av koldioxid och temperatur."

#, fuzzy
msgid "WIKI_THERMOSYNTHASE_UPGRADES"
msgstr "Termoplasten är en dubbelmembranstruktur som innehåller värmekänsliga pigment staplade tillsammans i membransäckar. Det är en prokaryot som har assimilerats för användning av sin eukaryota värd. Pigmenten i termoplasten kan använda energin från värmeskillnader i omgivningen för att producera glukos från vatten och gasformig koldioxid i en process som kallas termosyntes. Hastigheten för dess glukosproduktion skalas med koncentrationen av koldioxid och temperatur."

msgid "WIKI_THE_PATCH_MAP_FOG_OF_WAR"
msgstr ""

#, fuzzy
msgid "WIKI_THE_PATCH_MAP_INTRO"
msgstr "Termoplasten är en dubbelmembranstruktur som innehåller värmekänsliga pigment staplade tillsammans i membransäckar. Det är en prokaryot som har assimilerats för användning av sin eukaryota värd. Pigmenten i termoplasten kan använda energin från värmeskillnader i omgivningen för att producera glukos från vatten och gasformig koldioxid i en process som kallas termosyntes. Hastigheten för dess glukosproduktion skalas med koncentrationen av koldioxid och temperatur."

#, fuzzy
msgid "WIKI_THE_PATCH_MAP_PATCHES"
msgstr "Termoplasten är en dubbelmembranstruktur som innehåller värmekänsliga pigment staplade tillsammans i membransäckar. Det är en prokaryot som har assimilerats för användning av sin eukaryota värd. Pigmenten i termoplasten kan använda energin från värmeskillnader i omgivningen för att producera glukos från vatten och gasformig koldioxid i en process som kallas termosyntes. Hastigheten för dess glukosproduktion skalas med koncentrationen av koldioxid och temperatur."

msgid "WIKI_THE_PATCH_MAP_THE_PATCH_MAP"
msgstr ""

#, fuzzy
msgid "WIKI_THYLAKOIDS_EFFECTS"
msgstr "Thylakoider är kluster av proteiner och ljuskänsliga pigment. Pigmenten kan använda ljusets energi för att producera glukos från vatten och gasformig koldioxid i en process som kallas fotosyntes. Dessa pigment är också det som ger dem en distinkt färg. Hastigheten för deras glukosproduktion skalas med koncentrationen av koldioxid och ljusintensiteten. Eftersom tylakoiderna är suspenderade direkt i cytoplasman utför den omgivande vätskan viss jäsning."

#, fuzzy
msgid "WIKI_THYLAKOIDS_INTRO"
msgstr "Thylakoider är kluster av proteiner och ljuskänsliga pigment. Pigmenten kan använda ljusets energi för att producera glukos från vatten och gasformig koldioxid i en process som kallas fotosyntes. Dessa pigment är också det som ger dem en distinkt färg. Hastigheten för deras glukosproduktion skalas med koncentrationen av koldioxid och ljusintensiteten. Eftersom tylakoiderna är suspenderade direkt i cytoplasman utför den omgivande vätskan viss jäsning."

#, fuzzy
msgid "WIKI_THYLAKOIDS_MODIFICATIONS"
msgstr "Thylakoider är kluster av proteiner och ljuskänsliga pigment. Pigmenten kan använda ljusets energi för att producera glukos från vatten och gasformig koldioxid i en process som kallas fotosyntes. Dessa pigment är också det som ger dem en distinkt färg. Hastigheten för deras glukosproduktion skalas med koncentrationen av koldioxid och ljusintensiteten. Eftersom tylakoiderna är suspenderade direkt i cytoplasman utför den omgivande vätskan viss jäsning."

msgid "WIKI_THYLAKOIDS_PROCESSES"
msgstr ""

msgid "WIKI_THYLAKOIDS_REQUIREMENTS"
msgstr ""

#, fuzzy
msgid "WIKI_THYLAKOIDS_SCIENTIFIC_BACKGROUND"
msgstr "Thylakoider är kluster av proteiner och ljuskänsliga pigment. Pigmenten kan använda ljusets energi för att producera glukos från vatten och gasformig koldioxid i en process som kallas fotosyntes. Dessa pigment är också det som ger dem en distinkt färg. Hastigheten för deras glukosproduktion skalas med koncentrationen av koldioxid och ljusintensiteten. Eftersom tylakoiderna är suspenderade direkt i cytoplasman utför den omgivande vätskan viss jäsning."

#, fuzzy
msgid "WIKI_THYLAKOIDS_STRATEGY"
msgstr "Thylakoider är kluster av proteiner och ljuskänsliga pigment. Pigmenten kan använda ljusets energi för att producera glukos från vatten och gasformig koldioxid i en process som kallas fotosyntes. Dessa pigment är också det som ger dem en distinkt färg. Hastigheten för deras glukosproduktion skalas med koncentrationen av koldioxid och ljusintensiteten. Eftersom tylakoiderna är suspenderade direkt i cytoplasman utför den omgivande vätskan viss jäsning."

#, fuzzy
msgid "WIKI_THYLAKOIDS_UPGRADES"
msgstr "Thylakoider är kluster av proteiner och ljuskänsliga pigment. Pigmenten kan använda ljusets energi för att producera glukos från vatten och gasformig koldioxid i en process som kallas fotosyntes. Dessa pigment är också det som ger dem en distinkt färg. Hastigheten för deras glukosproduktion skalas med koncentrationen av koldioxid och ljusintensiteten. Eftersom tylakoiderna är suspenderade direkt i cytoplasman utför den omgivande vätskan viss jäsning."

#, fuzzy
msgid "WIKI_TOXIN_VACUOLE_EFFECTS"
msgstr "Giftvakuolen är en vakuol som har modifierats för produktion, lagring, och utsöndring av oxytoxy-gifter. Mer giftvakuoler ökar intervallen gift kan avfyras med."

#, fuzzy
msgid "WIKI_TOXIN_VACUOLE_INTRO"
msgstr ""
"Gift\n"
"vakuol"

#, fuzzy
msgid "WIKI_TOXIN_VACUOLE_MODIFICATIONS"
msgstr "Giftvakuolen är en vakuol som har modifierats för produktion, lagring, och utsöndring av oxytoxy-gifter. Mer giftvakuoler ökar intervallen gift kan avfyras med."

#, fuzzy
msgid "WIKI_TOXIN_VACUOLE_PROCESSES"
msgstr "Vakuolen är en inre membranorganell som används för lagring i cellen. De består av flera blåsor, mindre membranstrukturer som ofta används i celler för lagring, som har smält samman. Den är fylld med vatten som används för att hålla kvar molekyler, enzymer, fasta ämnen och andra ämnen. Deras form är flytande och kan variera mellan celler."

#, fuzzy
msgid "WIKI_TOXIN_VACUOLE_REQUIREMENTS"
msgstr "Giftvakuolen är en vakuol som har modifierats för produktion, lagring, och utsöndring av oxytoxy-gifter. Mer giftvakuoler ökar intervallen gift kan avfyras med."

#, fuzzy
msgid "WIKI_TOXIN_VACUOLE_SCIENTIFIC_BACKGROUND"
msgstr "Giftvakuolen är en vakuol som har modifierats för produktion, lagring, och utsöndring av oxytoxy-gifter. Mer giftvakuoler ökar intervallen gift kan avfyras med."

#, fuzzy
msgid "WIKI_TOXIN_VACUOLE_STRATEGY"
msgstr "Giftvakuolen är en vakuol som har modifierats för produktion, lagring, och utsöndring av oxytoxy-gifter. Mer giftvakuoler ökar intervallen gift kan avfyras med."

#, fuzzy
msgid "WIKI_TOXIN_VACUOLE_UPGRADES"
msgstr "Giftvakuolen är en vakuol som har modifierats för produktion, lagring, och utsöndring av oxytoxy-gifter. Mer giftvakuoler ökar intervallen gift kan avfyras med."

msgid "WIKI_VACUOLE_EFFECTS"
msgstr ""

#, fuzzy
msgid "WIKI_VACUOLE_INTRO"
msgstr "Giftvakuolen är en vakuol som har modifierats för produktion, lagring, och utsöndring av oxytoxy-gifter. Mer giftvakuoler ökar intervallen gift kan avfyras med."

#, fuzzy
msgid "WIKI_VACUOLE_MODIFICATIONS"
msgstr "Giftvakuolen är en vakuol som har modifierats för produktion, lagring, och utsöndring av oxytoxy-gifter. Mer giftvakuoler ökar intervallen gift kan avfyras med."

#, fuzzy
msgid "WIKI_VACUOLE_PROCESSES"
msgstr "Vakuolen är en inre membranorganell som används för lagring i cellen. De består av flera blåsor, mindre membranstrukturer som ofta används i celler för lagring, som har smält samman. Den är fylld med vatten som används för att hålla kvar molekyler, enzymer, fasta ämnen och andra ämnen. Deras form är flytande och kan variera mellan celler."

msgid "WIKI_VACUOLE_REQUIREMENTS"
msgstr ""

msgid "WIKI_VACUOLE_SCIENTIFIC_BACKGROUND"
msgstr ""

msgid "WIKI_VACUOLE_STRATEGY"
msgstr ""

msgid "WIKI_VACUOLE_UPGRADES"
msgstr ""

#, fuzzy
msgid "WIKI_YES"
msgstr "Placera organell"

msgid "WILL_YOU_THRIVE"
msgstr "Kommer du thrivas?"

msgid "WINDOWED"
msgstr ""

msgid "WIN_BOX_TITLE"
msgstr "DU HAR FRODATS!"

msgid "WIN_TEXT"
msgstr "Grattis, du har vunnit denna version av Thrive! Du kan fortsätta spela efter denna skärm stängs ner om du vill, eller starta nytt spel i en annan värld."

#, fuzzy
msgid "WORKSHOP_ITEM_CHANGE_NOTES"
msgstr "\"{0}\" - {1}"

#, fuzzy
msgid "WORKSHOP_ITEM_CHANGE_NOTES_TOOLTIP"
msgstr "\"{0}\" - {1}"

#, fuzzy
msgid "WORKSHOP_ITEM_DESCRIPTION"
msgstr "Kemoplasten är en dubbelmembranstruktur som innehåller proteiner som kan omvandla vätesulfid, vatten och gasformig koldioxid till glukos i en process som kallas vätesulfidkemosyntes. Hastigheten för dess glukosproduktion skalas med koncentrationen av vatten och koldioxid."

msgid "WORKSHOP_ITEM_PREVIEW"
msgstr ""

msgid "WORKSHOP_ITEM_TAGS"
msgstr ""

#, fuzzy
msgid "WORKSHOP_ITEM_TITLE"
msgstr "\"{0}\" - {1}"

msgid "WORKSHOP_ITEM_UPLOAD_SUCCEEDED"
msgstr ""

msgid "WORKSHOP_ITEM_UPLOAD_SUCCEEDED_TOS_REQUIRED"
msgstr ""

msgid "WORKSHOP_TERMS_OF_SERVICE_NOTICE"
msgstr ""

msgid "WORKSHOP_VISIBILITY_TOOLTIP"
msgstr ""

msgid "WORLD"
msgstr ""

msgid "WORLD_EXPORT_SUCCESS_MESSAGE"
msgstr ""

#, fuzzy
msgid "WORLD_GENERAL_STATISTICS"
msgstr "Organismstatistik"

msgid "WORLD_MISC_DETAILS_STRING"
msgstr ""

#, fuzzy
msgid "WORLD_OCEANIC_COVERAGE"
msgstr "Stor"

#, fuzzy
msgid "WORLD_OCEANIC_COVERAGE_EXPLANATION"
msgstr "Stor"

#, fuzzy
msgid "WORLD_OCEANIC_COVERAGE_LARGE"
msgstr "Stor"

#, fuzzy
msgid "WORLD_OCEANIC_COVERAGE_MEDIUM"
msgstr "Stor"

#, fuzzy
msgid "WORLD_OCEANIC_COVERAGE_SMALL"
msgstr "Liten"

#, fuzzy
msgid "WORLD_RELATIVE_MOVEMENT"
msgstr "för att öka hastigheten"

#, fuzzy
msgid "WORLD_SIZE"
msgstr "Värld storlek"

#, fuzzy
msgid "WORLD_SIZE_EXPLANATION"
msgstr "(Ändrar andelen patches i världen)"

msgid "WORLD_SIZE_LARGE"
msgstr "Stor"

#, fuzzy
msgid "WORLD_SIZE_MEDIUM"
msgstr "för att öka hastigheten"

msgid "WORLD_SIZE_SMALL"
msgstr "Liten"

msgid "WORLD_SIZE_TOOLTIP"
msgstr "En stor värld kan göra simuleringen långsammare och rekommenderas inte för långsammare datorer."

#, fuzzy
msgid "WORLD_TEMPERATURE"
msgstr "Temperatur"

#, fuzzy
msgid "WORLD_TEMPERATURE_COLD"
msgstr "Temp."

#, fuzzy
msgid "WORLD_TEMPERATURE_EXPLANATION"
msgstr "(Ändrar andelen patches i världen)"

#, fuzzy
msgid "WORLD_TEMPERATURE_TEMPERATE"
msgstr "Temp."

#, fuzzy
msgid "WORLD_TEMPERATURE_WARM"
msgstr "Temp."

msgid "WORST_PATCH_COLON"
msgstr ""

msgid "XBOX360"
msgstr ""

#, fuzzy
msgid "XBOX_ONE"
msgstr "Xbox One"

msgid "XBOX_SERIES"
msgstr ""

msgid "X_TWITTER_TOOLTIP"
msgstr "Besök våran X (förut känd som Twitter) profil"

msgid "YEARS"
msgstr "år"

msgid "YET_TO_BE_IMPLEMENTED_NOTICE"
msgstr "Innehållet på denna sida är ännu inte fullt implementerat i spelet och kan komma att ändras."

msgid "YOUTUBE_TOOLTIP"
msgstr "Besök våran YouTube kanal"

msgid "YOU_CAN_MAKE_PULL_REQUEST"
msgstr ""
"Thrive är ett open source projekt.\n"
"Du kan bidra med ett pull request utan att ansöka till teamet."

msgid "YOU_CAN_SUPPORT_THRIVE_ON_PATREON"
msgstr "Du kan stödja den fortsatta utvecklingen av Thrive på Patreon."

#, fuzzy
msgid "YUM_EXCLAMATION"
msgstr "Scrolla ner"

msgid "ZOOM_IN"
msgstr "Zooma in"

msgid "ZOOM_OUT"
msgstr "Zooma ut"

#, fuzzy
<<<<<<< HEAD
#~ msgid "TEMPERATURE_SESSILITY_PRESSURE_DESCRIPTION"
#~ msgstr "Termoplasten är en dubbelmembranstruktur som innehåller värmekänsliga pigment staplade tillsammans i membransäckar. Det är en prokaryot som har assimilerats för användning av sin eukaryota värd. Pigmenten i termoplasten kan använda energin från värmeskillnader i omgivningen för att producera glukos från vatten och gasformig koldioxid i en process som kallas termosyntes. Hastigheten för dess glukosproduktion skalas med koncentrationen av koldioxid och temperatur."
=======
#~ msgid "CELL_TYPE_BUTTON_ATP_CONSUMPTION"
#~ msgstr "{0}: -{1} ATP"

#, fuzzy
#~ msgid "CELL_TYPE_BUTTON_ATP_PRODUCTION"
#~ msgstr "ATP Produktion"

#, fuzzy
#~ msgid "WORLD_SEA_LEVEL"
#~ msgstr "{0}-{1}m under havsnivån"

#, fuzzy
#~ msgid "WORLD_SEA_LEVEL_DEEP"
#~ msgstr "{0}-{1}m under havsnivån"

#, fuzzy
#~ msgid "WORLD_SEA_LEVEL_EXPLANATION"
#~ msgstr "(Ändrar andelen patches i världen)"

#, fuzzy
#~ msgid "WORLD_SEA_LEVEL_MODERATE"
#~ msgstr "för att öka hastigheten"

#, fuzzy
#~ msgid "WORLD_SEA_LEVEL_SHALLOW"
#~ msgstr "Liten"
>>>>>>> 98cb2c80

#, fuzzy
#~ msgid "PASSIVE_REPRODUCTION_PROGRESS_EXPLANATION"
#~ msgstr "{0} befolkning förändrades av {1} på grund av: {2}"

#, fuzzy
#~ msgid "MICROBE_STAGE_DAY_NIGHT_TEXT"
#~ msgstr ""
#~ "[b]Stadie[/b]\n"
#~ "  Mikrob\n"
#~ "[b]Membrantyp[/b]\n"
#~ "  {0}\n"
#~ "[b]Membranstelhet[/b]\n"
#~ "  {1}\n"
#~ "[b]Grundhastighet[/b]\n"
#~ "  {2}\n"
#~ "[b]Grunrotationshastighet[/b]\n"
#~ "  {3}\n"
#~ "[b]Grundhexstorlek[/b]\n"
#~ "  {4}"

#, fuzzy
#~ msgid "GLOBAL_GLACIATION_EVENT_LOG"
#~ msgstr "{0} befolkning förändrades av {1} på grund av: {2}"

#~ msgid "IRON_CHEMOLITHOAUTOTROPHY"
#~ msgstr "Järnkemolitoautotrofi"

#, fuzzy
#~ msgid "PASSIVE_REPRODUCTION_PROGRESS"
#~ msgstr "{0} befolkning förändrades av {1} på grund av: {2}"

#, fuzzy
#~ msgid "THANKS_FOR_BUYING_THRIVE"
#~ msgstr ""
#~ "Tack för att du spelade!\n"
#~ "\n"
#~ "Om du gillade spelet, berätta om oss för dina vänner."

#, fuzzy
#~ msgid "WIKI_RADIOSYNTHESIS"
#~ msgstr "Termosyntes"

#~ msgid "EASTEREGG_MESSAGE_19"
#~ msgstr "Fun Fact, The Didinum är ett ciliate som jagar paramecia."

#~ msgid "EASTEREGG_MESSAGE_20"
#~ msgstr "Rolig fakta, Amöbor jagar och fångar byte med \"ben\" av cytoplasma som kallas pseudopoder, vi vill så småningom ha dem i Thrive."

#~ msgid "EASTEREGG_MESSAGE_21"
#~ msgstr "Här är ett tips, se upp för större celler och stora bakterier, det är inte kul att bli spjälkad, och de kommer att äta dig."

#~ msgid "EASTEREGG_MESSAGE_22"
#~ msgstr "Thrives ljudteam har gjort många låtar som ännu inte har lagts till i spelet. Du kan höra dem eller titta på strömmar av honom komponera på sin YouTube-kanal, Oliver Lugg."

#~ msgid "EASTEREGG_MESSAGE_23"
#~ msgstr "Här är ett tips, om din cell är minst 150 hexar kan du svälja stora järnbitar."

#~ msgid "EASTEREGG_MESSAGE_24"
#~ msgstr "Thrive menas som en simulering av en annan planet, därför är det vettigt att de flesta varelser du hittar kommer att vara relaterade till en eller två andra arter på grund av evolution som sker runtomkring dig, se om du kan identifiera dem!"

#~ msgid "EASTEREGG_MESSAGE_25"
#~ msgstr "Rolig Fakta, Thrive-teamet gör podcasts ibland, du bör kolla in dem!"

#~ msgid "EASTEREGG_MESSAGE_26"
#~ msgstr "Fun Fact, Thrive är gjord med Godot-motorn med öppen källkod!"

#~ msgid "EASTEREGG_MESSAGE_27"
#~ msgstr "Fun Fact, en av de första spelbara prototyperna för spel, gjordes av vår fantastiska programmerare, untrustedlife!"

#~ msgid "MICROBE_EDITOR_HELP_MESSAGE_1"
#~ msgstr ""
#~ "Prokaryota strukturer\n"
#~ "\n"
#~ "Metabolosomer: Producerar ATP från glukos\n"
#~ "\n"
#~ "Kemosyntiserande proteiner: Producerar hälften av glukosen ur svavelväte som en kemoplast, men utför också glykolys, tar upp 1 hex\n"
#~ "\n"
#~ "Thylakoider: Producerar 1/3 av mängden glukos som en normal kloroplast, men utför också glykolys och tar upp 1 Hex\n"
#~ "\n"
#~ "Rusticyanin: Omvandlar järn till ATP\n"
#~ "\n"
#~ "Nitrogenas: Konverterar atmosfäriskt kväve och ATP till ammoniak anaerobt\n"
#~ "\n"
#~ "Cytoplasmer: Har lagringsutrymme och utför glykolys (producerar små mängder ATP)"

#~ msgid "MICROBE_EDITOR_HELP_MESSAGE_14"
#~ msgstr "När uppslukning avslutats stannar alla objekt som uppslukats inuti membranet för att smältas. Osmältbara objekt kommer dock alltid utstötas, så se till att du har de nödvändiga mutationerna för att kunna bearbeta dem först. Enzymer hjälper till med matsmältningen och ges av lysosomen. Evolvera denna organell för att göra matsmältningen mycket mer effektiv."

#~ msgid "MICROBE_EDITOR_HELP_MESSAGE_2"
#~ msgstr ""
#~ "Externa organeller\n"
#~ "\n"
#~ "Flagellum: Flyttar din cell snabbare genom att förbruka ATP.\n"
#~ "\n"
#~ "Pilus: Kan användas för att sticka andra celler"

#~ msgid "MICROBE_EDITOR_HELP_MESSAGE_3"
#~ msgstr ""
#~ "Membranbundna organeller\n"
#~ "\n"
#~ "Nucleus: Tar upp 11 plattor och möjliggör utveckling av membranbundna organeller. Och fördubblar också cellens storlek. (Kan bara utvecklas en gång)\n"
#~ "\n"
#~ "Mitokondrion: Producerar ATP ur glukos och atmosfärisk O2. Mycket mer effektivt än cytoplasma\n"
#~ "\n"
#~ "Kloroplast: Gör glukos ur solljus och atmosfärisk CO2\n"
#~ "\n"
#~ "Chemoplast: Gör glukos ur vätesulfid\n"
#~ "\n"
#~ "Kvävefixerande plastid: Tillverkar ammoniak från ATP och atmosfäriskt kväve och syre\n"
#~ "\n"
#~ "Vacuole: Lagrar 15 samlade molekyler\n"
#~ "\n"
#~ "Toxin Vacuoles: Producerar gifter (kallas OxyToxy NT)"

#~ msgid "MICROBE_EDITOR_HELP_MESSAGE_4"
#~ msgstr "Varje generation får du 100 mutationspoäng (MP), och varje förändring (eller mutation) kostar en viss summa av den MP. Att lägga till och ta bort organeller kostar MP, men att ta bort organeller som placerades i den aktuella mutationssessionen återbetalar MP för den organellen. Du kan flytta eller ta bort en organell genom att högerklicka på den och välja lämplig åtgärd i popup-menyn. Du kan rotera dina organeller medan du placerar dem med A och D."

#~ msgid "MICROBE_EDITOR_HELP_MESSAGE_5"
#~ msgstr "Varje gång du reproducerar kommer du in i Cellredigeraren, där du kan göra ändringar i din art (genom att lägga till, flytta eller ta bort organeller) för att öka din arts framgång. Varje besök hos Cellredigeraren i mikrobstadiet representerar 100 miljoner år av utveckling."

#~ msgid "MICROBE_STAGE_HELP_MESSAGE_1"
#~ msgstr "W,A,S,D och musen för att röra dig. E för att skjuta OxyToxy NT om du har en giftvakuol. G för att växla av och på upslukarläge."

#~ msgid "MICROBE_STAGE_HELP_MESSAGE_10"
#~ msgstr "För att reproducera måste du dela alla dina organeller i två. Organeller behöver ammonium och fosfat för att dela på sig."

#~ msgid "MICROBE_STAGE_HELP_MESSAGE_11"
#~ msgstr "Men om du överlever i tjugo generationer med 300 av din art så anses du ha vunnit spelet, efter du vunnit får du en popup ruta och kan fortsätta spela så länge du vill."

#~ msgid "MICROBE_STAGE_HELP_MESSAGE_12"
#~ msgstr "Var alltid försiktig, dina konkurrenter utvecklas vid sidan av dig. Varje gång du öppnar Cellredigeraren utvecklas de också."

#~ msgid "MICROBE_STAGE_HELP_MESSAGE_13"
#~ msgstr "Genom att binda dig till andra celler, kan du bygga en cell koloni där cellerna delar de resurser dem absorberar och producerar med varandra. För att kunna binda dig till en annan cell, behöver du ha bindemedels organellen och flytta dig över dom efter att ha aktiverat bindnings-läge. Du kan bara binda med celler av din egen art. Medans du är i en koloni, kan du inte dela din cell och komma åt redigeraren (för nu). För att komma åt redigeraren, först lämna din koloni när du har samlat nog med resurser, och gå sen in i redigeraren. Stora cell kolonier är vägen mot multicellularitet (inte i spelet än)."

#~ msgid "MICROBE_STAGE_HELP_MESSAGE_15"
#~ msgstr "Specifikt cellulosa- och kitincellväggar kan inte smältas utan att ha det nödvändiga enzymet som kan bryta ned dem först."

#~ msgid "MICROBE_STAGE_HELP_MESSAGE_16"
#~ msgstr "Dock är lysosomer exklusiva endast till eukaryoter. Prokaryoter har inte sådana organeller och smälter sin mat tämligen ineffektivt. För små celler är det här okej, men för större celler är det en stor nackdel att inte ha några lysosomer."

#~ msgid "MICROBE_STAGE_HELP_MESSAGE_2"
#~ msgstr "Din cell använder ATP som sin energikälla, om det tar slut börjar du ta skada."

#~ msgid "MICROBE_STAGE_HELP_MESSAGE_3"
#~ msgstr "För att låsa upp redigeraren och föröka dig måste du samla Ammoniak (Orange moln) och Fosfat (Lila Moln)."

#~ msgid "MICROBE_STAGE_HELP_MESSAGE_4"
#~ msgstr "Du kan också uppsluka celler, bakterier och järnbitar som är mindre än dig genom att röra vid de medans du är i uppslukarläge (blinkar blå) genom att trycka på G. Detta kostar mer ATP och saktar ner dig. Glöm inte att trycka på G en andra gång för att stänga av uppslukarläge."

#~ msgid "MICROBE_STAGE_HELP_MESSAGE_5"
#~ msgstr "Osmoregulering kostar ATP, vilket innebär att ju större din cell är, desto fler mitrokondrier, metabolosomer eller Rusticyanin (eller cytoplasmer som utför Glykolys) behövs för att undvika att förlora ATP när du inte rör dig."

#~ msgid "MICROBE_STAGE_HELP_MESSAGE_6"
#~ msgstr "Det finns många Organeller i redigeraren som du kan utveckla, vilket tillåter mycket variation av olika spelstilar."

#~ msgid "MICROBE_STAGE_HELP_MESSAGE_7"
#~ msgstr "För tillfället utrotas du om din population går ner till 0 individer."

#~ msgid "MICROBE_STAGE_HELP_MESSAGE_8"
#~ msgstr ""
#~ "De olika molekylmolnen (resurser) är:\n"
#~ "\n"
#~ "Vit – Glukos\n"
#~ "Gul – Svavelväte\n"
#~ "Orange – Ammoniak\n"
#~ "Lila – Fosfat\n"
#~ "Rödaktig – Järn\n"
#~ "\n"
#~ "Glukos används till att bilda ATP"

#~ msgid "MICROBE_STAGE_HELP_MESSAGE_9"
#~ msgstr "Svavelväte kan omvandlas till glukos via kemoplaster och kemosyntetiserande proteiner. Järn kan omvandlas till ATP via rusticyanin."

#, fuzzy
#~ msgid "WIKI_MACROSCOPIC_STAGE"
#~ msgstr "Mikrob Stadiet"

#, fuzzy
#~ msgid "EARLY_MULTICELLULAR"
#~ msgstr "Placera organell"

#, fuzzy
#~ msgid "LOADING_EARLY_MULTICELLULAR_EDITOR"
#~ msgstr "Laddar mikrobredigerare"

#, fuzzy
#~ msgid "ERUPTION_IN"
#~ msgstr "Producerar"

#~ msgid "THE_AMOUNT_OF_GLUCOSE_HAS_BEEN_REDUCED"
#~ msgstr "Mängden glukos har minskats med {0} av den tidigare mängden."

#, fuzzy
#~ msgid "OXYTOXISOME_DESC"
#~ msgstr "En modifieerad metabolosom ansvarig för produktionen of en primitiv form av den giftiga agenten OxyToxy NT."

#~ msgid "THYLAKOID"
#~ msgstr "THYLAKOID"

#, fuzzy
#~ msgid "WIKI_CYTOPLASM_GLYCOLYSIS"
#~ msgstr "Cytoplasm Glycolys"

#, fuzzy
#~ msgid "WIKI_AEROBIC_NITROGEN_FIXATION"
#~ msgstr "Anaerob kvävefixering"

#, fuzzy
#~ msgid "WIKI_AWAKENING_STAGE"
#~ msgstr "Uppvaknandestadiet"

#, fuzzy
#~ msgid "WIKI_AWARE_STAGE"
#~ msgstr "Mikrob Stadiet"

#, fuzzy
#~ msgid "WIKI_GLYCOLYSIS"
#~ msgstr "Glykolys"

#, fuzzy
#~ msgid "WIKI_INDUSTRIAL_STAGE"
#~ msgstr "Fortsätt till Industristadiet?"

#, fuzzy
#~ msgid "WIKI_IRON_CHEMOLITHOAUTOTROPHY"
#~ msgstr "Järnkemolitoautotrofi"

#, fuzzy
#~ msgid "WIKI_LIPASE"
#~ msgstr "Lipas"

#, fuzzy
#~ msgid "WIKI_MUCILAGE_SYNTHESIS"
#~ msgstr "Mucilagesyntes"

#, fuzzy
#~ msgid "WIKI_MULTICELLULAR_STAGE"
#~ msgstr "Flercelligt Stadie"

#, fuzzy
#~ msgid "WIKI_NONE"
#~ msgstr "Rusticyanin är ett protein som kan använda gasformig koldioxid och syre för att oxidera järn från ett kemiskt tillstånd till ett annat. Denna process, kallad Iron Respiration, frigör energi som cellen sedan kan skörda."

#, fuzzy
#~ msgid "WIKI_OXYTOXY_SYNTHESIS"
#~ msgstr "OxyToxySyntes"

#, fuzzy
#~ msgid "WIKI_PHOTOSYNTHESIS"
#~ msgstr "Fotosyntes"

#, fuzzy
#~ msgid "WIKI_RUSTICYANIN"
#~ msgstr "Rosticyanin"

#, fuzzy
#~ msgid "WIKI_SOCIETY_STAGE"
#~ msgstr "Mikrob Stadiet"

#, fuzzy
#~ msgid "WIKI_SPACE_STAGE"
#~ msgstr "Mikrob Stadiet"

#, fuzzy
#~ msgid "NO"
#~ msgstr "Ingen"

#, fuzzy
#~ msgid "YES"
#~ msgstr "år"

#, fuzzy
#~ msgid "STAGES_BUTTON"
#~ msgstr "Skriv över aktuell sparfil:"

#, fuzzy
#~ msgid "EDITING"
#~ msgstr "Kitin"

#~ msgid "ALLOW_SPECIES_TO_NOT_MIGRATE"
#~ msgstr "Tillåt arter att inte migrera (om ingen bra migration hittas)"

#~ msgid "BIODIVERSITY_ATTEMPT_FILL_CHANCE"
#~ msgstr "Sannolikhet i varje område med få arter (låg biodiversitet) att skapa en ny art"

#~ msgid "BIODIVERSITY_FROM_NEIGHBOUR_PATCH_CHANCE"
#~ msgstr "Sannolikhet att en ny art skapas för att höja biodiversiteten från ett närliggande område"

#~ msgid "BIODIVERSITY_NEARBY_PATCH_IS_FREE_POPULATION"
#~ msgstr "Biodiversitetsökande arter från närliggande område ges gratis befolkning."

#~ msgid "BIODIVERSITY_SPLIT_IS_MUTATED"
#~ msgstr "Biodiversitetsökande art muteras när den skapas"

#~ msgid "LOW_BIODIVERSITY_LIMIT"
#~ msgstr "Betrakta områden med upp till såhär många arter som att de har låg biodiversitet"

#~ msgid "MAXIMUM_SPECIES_IN_PATCH"
#~ msgstr "Maximalt antal arter i ett område innan tvingade utdöenden"

#~ msgid "NEW_BIODIVERSITY_INCREASING_SPECIES_POPULATION"
#~ msgstr "Ursprunglig population för biodiversitetsökande art"

#~ msgid "PROTECT_MIGRATIONS_FROM_SPECIES_CAP"
#~ msgstr "Skydda nyligen migrerade populationer från artgränsen"

#~ msgid "PROTECT_NEW_CELLS_FROM_SPECIES_CAP"
#~ msgstr "Skydda nyligen skapade arter från artgränsen"

#~ msgid "REFUND_MIGRATIONS_IN_EXTINCTIONS"
#~ msgstr "Ta tillbaka migrationer i händelse av utrotning i målområdet"

#~ msgid "NOT_FOUND_CHUNK"
#~ msgstr "Fel: sektor hittades inte"

#~ msgid "BASSBOOST"
#~ msgstr "Basboost"

#~ msgid "BASSDOWN"
#~ msgstr "Sänk Bas"

#~ msgid "BASSUP"
#~ msgstr "Öka Bas"

#~ msgid "DIRECTIONL"
#~ msgstr "Vänster"

#~ msgid "DIRECTIONR"
#~ msgstr "Höger"

#~ msgid "HYPERL"
#~ msgstr "Hyper Vänster"

#~ msgid "HYPERR"
#~ msgstr "Hyper Höger"

#~ msgid "SUPERL"
#~ msgstr "Super Vänster"

#~ msgid "SUPERR"
#~ msgstr "Super Höger"

#~ msgid "TREBLEDOWN"
#~ msgstr "Sänk Treble"

#~ msgid "TREBLEUP"
#~ msgstr "Öka Treble"

#, fuzzy
#~ msgid "UNKNOWN_ON_WINDOWS"
#~ msgstr "Okänd mus"

#, fuzzy
#~ msgid "TARGET_TIME"
#~ msgstr "Typ:"

#, fuzzy
#~ msgid "ENABLED"
#~ msgstr "Aktivera Cellredigeraren"

#, fuzzy
#~ msgid "LOOKING_AT"
#~ msgstr "Använd ångraknapped i cellredigeraren för att fixa ett mistag"

#, fuzzy
#~ msgid "SPECIES_N_TIMES"
#~ msgstr "Artlista"

#, fuzzy
#~ msgid "BECOME_AWARE"
#~ msgstr "Omgivning: {0}"

#, fuzzy
#~ msgid "CONFIRM_NORMAL"
#~ msgstr "BEKRÄFTA"

#, fuzzy
#~ msgid "SPECIES_DETAILS"
#~ msgstr "Artlista"

#, fuzzy
#~ msgid "CURRENT_GENERATION_COLON"
#~ msgstr "generation:"

#, fuzzy
#~ msgid "STATISTICS_BUTTON_TOOLTIP"
#~ msgstr "Självmord"

#, fuzzy
#~ msgid "AUTO_GPU_NAME"
#~ msgstr "Anpassat Användarnamn:"

#~ msgid "NOT_RUNNING_DOT"
#~ msgstr "Körs inte."

#~ msgid "PATCH_CAVE"
#~ msgstr "Grotta"

#~ msgid "PATCH_ICE_SHELF"
#~ msgstr "Ishylla"

#~ msgid "LOADING_DOT"
#~ msgstr "Laddar..."

#~ msgid "RUN_RESULT_POP_IN_PATCHES"
#~ msgstr "befolkning i platser:"

#~ msgid "SAVING"
#~ msgstr "Sparar..."

#~ msgid "OVERWRITE_EXISTING_SAVE_TITLE"
#~ msgstr "Skriv över aktuell sparfil?"

#, fuzzy
#~ msgid "TOTAL_EXTINCTION"
#~ msgstr "dog ut i {0}"

#, fuzzy
#~ msgid "LOCAL_EXTINCTION"
#~ msgstr "Duplicera Spelare"

#, fuzzy
#~ msgid "MARINE_SNOW_FOOD_SOURCE"
#~ msgstr "Marinsnö"

#~ msgid "Cancel"
#~ msgstr "Avbryt"

#~ msgid "REMOVE_ORGANELLE"
#~ msgstr "Ta bort organell"

#, fuzzy
#~ msgid "TRY_NEW_GAME"
#~ msgstr "Nytt spel"

#, fuzzy
#~ msgid "COLOR"
#~ msgstr "Färg"

#~ msgid "TURNS"
#~ msgstr "Svänger"

#~ msgid "INTO"
#~ msgstr "in i"

#~ msgid "OXYTOXY"
#~ msgstr "Oxytoxy"

#~ msgid "DOT_CAN_RELEASE"
#~ msgstr ". Kan släppa"

#~ msgid "TOXINS_BY_PRESSING_E"
#~ msgstr "gift genom att trycka på E. Hastighet skalar med"

#~ msgid "CONCENTRATION_OF"
#~ msgstr "konsentration av"

#~ msgid "USES"
#~ msgstr "Användningar"

#~ msgid "DOT_RATE"
#~ msgstr ". Hastighet"

#~ msgid "SCALES_WITH_CONCENTRATION_OF"
#~ msgstr "skalor med koncentration av"

#~ msgid "PRODUCES"
#~ msgstr "Producerar"

#~ msgid "DOT_RATE_SCALES_WITH"
#~ msgstr ". Betygsskalor med"

#~ msgid "AND"
#~ msgstr "och"

#~ msgid "INTENSITY_OF"
#~ msgstr "intensivitet av"

#~ msgid "DOT_RATE_SCALES"
#~ msgstr ". Betygsskalor"

#~ msgid "OXYGEN_DOT"
#~ msgstr "Syre."

#~ msgid "DOT_RATE_SCALES_WITH_CONCENTRATION_OF"
#~ msgstr ". Betygsskalor med koncentration av"

#~ msgid "ALSO_TURNS"
#~ msgstr "Också svänger"

#~ msgid "INREASE_STORAGE_SPACE"
#~ msgstr "Ökar förrådsutrymmet av cellen."

#~ msgid "DOT_CAN"
#~ msgstr ". Kan"

#~ msgid "RELEASE_TOXINS_BY_PRESSING"
#~ msgstr "skjut gifter genom att trycka på"

#, fuzzy
#~ msgid "E_DOT"
#~ msgstr "E."

#~ msgid "BIOLUMESCENT_VACUOLE"
#~ msgstr ""
#~ "Biolumelisent\n"
#~ "Vakuol"

#, fuzzy
#~ msgid "END"
#~ msgstr "och"

#, fuzzy
#~ msgid "LEFT"
#~ msgstr "Rör dig vänster"

#, fuzzy
#~ msgid "RIGHT"
#~ msgstr "Ljus"

#, fuzzy
#~ msgid "FORWARD"
#~ msgstr "Rör dig framåt"

#, fuzzy
#~ msgid "PARENLEFT"
#~ msgstr "Snurra vänster"

#, fuzzy
#~ msgid "PARENRIGHT"
#~ msgstr "Snurra höger"

#, fuzzy
#~ msgid "COLON"
#~ msgstr "Hälsa:"

#, fuzzy
#~ msgid "SEMICOLON"
#~ msgstr "Storlek:"

#, fuzzy
#~ msgid "AT"
#~ msgstr "ATP"

#, fuzzy
#~ msgid "BRACKETRIGHT"
#~ msgstr "Snurra höger"

#, fuzzy
#~ msgid "QUOTELEFT"
#~ msgstr "Snurra vänster"

#, fuzzy
#~ msgid "BRACELEFT"
#~ msgstr "Snurra vänster"

#, fuzzy
#~ msgid "BRACERIGHT"
#~ msgstr "Snurra höger"

#, fuzzy
#~ msgid "YEN"
#~ msgstr "Syre"

#, fuzzy
#~ msgid "COPYRIGHT"
#~ msgstr "Rör dig höger"

#, fuzzy
#~ msgid "MU"
#~ msgstr "Tyst"

#, fuzzy
#~ msgid "AE"
#~ msgstr "Spara"

#, fuzzy
#~ msgid "ETH"
#~ msgstr "Hälsa"

#, fuzzy
#~ msgid "BACKTAB"
#~ msgstr "Backåt"

#, fuzzy
#~ msgid "EVENT_TOOLTIP_ERUPTION"
#~ msgstr "{0}:+{1} ATP"<|MERGE_RESOLUTION|>--- conflicted
+++ resolved
@@ -7,13 +7,8 @@
 msgstr ""
 "Project-Id-Version: PROJECT VERSION\n"
 "Report-Msgid-Bugs-To: EMAIL@ADDRESS\n"
-<<<<<<< HEAD
-"POT-Creation-Date: 2025-07-21 15:54+0300\n"
-"PO-Revision-Date: 2025-05-25 15:00+0000\n"
-=======
-"POT-Creation-Date: 2025-08-21 15:14+0300\n"
+"POT-Creation-Date: 2025-08-25 19:09+0300\n"
 "PO-Revision-Date: 2025-07-28 15:04+0000\n"
->>>>>>> 98cb2c80
 "Last-Translator: Anonymous <noreply@weblate.org>\n"
 "Language-Team: Swedish <https://translate.revolutionarygamesstudio.com/projects/thrive/thrive-game/sv/>\n"
 "Language: sv\n"
@@ -9293,10 +9288,6 @@
 msgstr "Zooma ut"
 
 #, fuzzy
-<<<<<<< HEAD
-#~ msgid "TEMPERATURE_SESSILITY_PRESSURE_DESCRIPTION"
-#~ msgstr "Termoplasten är en dubbelmembranstruktur som innehåller värmekänsliga pigment staplade tillsammans i membransäckar. Det är en prokaryot som har assimilerats för användning av sin eukaryota värd. Pigmenten i termoplasten kan använda energin från värmeskillnader i omgivningen för att producera glukos från vatten och gasformig koldioxid i en process som kallas termosyntes. Hastigheten för dess glukosproduktion skalas med koncentrationen av koldioxid och temperatur."
-=======
 #~ msgid "CELL_TYPE_BUTTON_ATP_CONSUMPTION"
 #~ msgstr "{0}: -{1} ATP"
 
@@ -9323,7 +9314,6 @@
 #, fuzzy
 #~ msgid "WORLD_SEA_LEVEL_SHALLOW"
 #~ msgstr "Liten"
->>>>>>> 98cb2c80
 
 #, fuzzy
 #~ msgid "PASSIVE_REPRODUCTION_PROGRESS_EXPLANATION"
