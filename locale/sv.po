--- conflicted
+++ resolved
@@ -7,11 +7,7 @@
 msgstr ""
 "Project-Id-Version: PROJECT VERSION\n"
 "Report-Msgid-Bugs-To: EMAIL@ADDRESS\n"
-<<<<<<< HEAD
-"POT-Creation-Date: 2025-03-18 21:56+0100\n"
-=======
 "POT-Creation-Date: 2025-03-27 09:59+0200\n"
->>>>>>> 4c6b8478
 "PO-Revision-Date: 2025-02-06 13:29+0000\n"
 "Last-Translator: Anonymous <noreply@weblate.org>\n"
 "Language-Team: Swedish <https://translate.revolutionarygamesstudio.com/projects/thrive/thrive-game/sv/>\n"
@@ -2089,27 +2085,6 @@
 msgid "EVENT_ERUPTION_TOOLTIP"
 msgstr "Självmord"
 
-msgid "EVENT_METEOR_GLUCOSE"
-msgstr ""
-
-#, fuzzy
-msgid "EVENT_METEOR_IRON"
-msgstr "{0}:+{1} ATP"
-
-#, fuzzy
-msgid "EVENT_METEOR_PHOSPHATES"
-msgstr "Spawna fosfat"
-
-#, fuzzy
-msgid "EVENT_METEOR_PLAIN"
-msgstr "Självmord"
-
-msgid "EVENT_METEOR_RADIOACTIVE"
-msgstr ""
-
-msgid "EVENT_METEOR_SULFUR"
-msgstr ""
-
 #, fuzzy
 msgid "EVOLUTIONARY_TREE"
 msgstr "Av Revolutionary Games Studio"
@@ -2520,27 +2495,14 @@
 msgstr "{0} befolkning förändrades av {1} på grund av: {2}"
 
 #, fuzzy
-<<<<<<< HEAD
-msgid "GLOBAL_GLACIATION_EVENT_LOG"
-msgstr "{0} befolkning förändrades av {1} på grund av: {2}"
-
-#, fuzzy
 msgid "GLOBAL_GLACIATION_EVENT_TOOLTIP"
 msgstr "Nå uppvakningsteget. Tillgänglig när du har tillräckigt med hjärnkraft (axonvävnad)."
 
-#, fuzzy
-msgid "GLOBAL_GLACIATION_EVENT_WARNING_LOG"
-msgstr "{0} befolkning förändrades av {1} på grund av: {2}"
-=======
-msgid "GLOBAL_GLACIATION_EVENT_TOOLTIP"
-msgstr "Nå uppvakningsteget. Tillgänglig när du har tillräckigt med hjärnkraft (axonvävnad)."
-
 msgid "GLOBAL_GLACIATION_EVENT_WARNING_LOG_PLURAL"
 msgstr ""
 
 msgid "GLOBAL_GLACIATION_EVENT_WARNING_LOG_SINGULAR"
 msgstr ""
->>>>>>> 4c6b8478
 
 msgid "GLOBAL_GLACIATION_START_EVENT_LOG"
 msgstr ""
@@ -3576,16 +3538,6 @@
 msgstr ""
 "Det går inte att automatiskt upptäcka om flertrådning är aktivt eller inte.\n"
 "Detta påverkar standardantalet trådar eftersom flertrådnings-trådar inte är lika snabba som riktiga CPU-kärnor."
-
-msgid "METEOR_IMPACT_EVENT"
-msgstr ""
-
-#, fuzzy
-msgid "METEOR_IMPACT_EVENT_LOG"
-msgstr "{0} befolkning förändrades av {1} på grund av: {2}"
-
-msgid "METEOR_STRIKE_START_EVENT_LOG"
-msgstr ""
 
 #, fuzzy
 msgid "METRICS"
@@ -8923,22 +8875,6 @@
 msgstr "Zooma ut"
 
 #, fuzzy
-<<<<<<< HEAD
-#~ msgid "GLUCOSE_METEOR"
-#~ msgstr "Glukos"
-
-#, fuzzy
-#~ msgid "IRON_METEOR"
-#~ msgstr "Miljö"
-
-#, fuzzy
-#~ msgid "PHOSPHATE_METEOR"
-#~ msgstr "Fosfat"
-
-#, fuzzy
-#~ msgid "RADIOACTIVE_METEOR"
-#~ msgstr "Stor järnbit"
-=======
 #~ msgid "MICROBE_STAGE_DAY_NIGHT_TEXT"
 #~ msgstr ""
 #~ "[b]Stadie[/b]\n"
@@ -8957,7 +8893,6 @@
 #, fuzzy
 #~ msgid "GLOBAL_GLACIATION_EVENT_LOG"
 #~ msgstr "{0} befolkning förändrades av {1} på grund av: {2}"
->>>>>>> 4c6b8478
 
 #~ msgid "IRON_CHEMOLITHOAUTOTROPHY"
 #~ msgstr "Järnkemolitoautotrofi"
@@ -9125,6 +9060,10 @@
 #~ msgid "ERUPTION_IN"
 #~ msgstr "Producerar"
 
+#, fuzzy
+#~ msgid "EVENT_TOOLTIP_ERUPTION"
+#~ msgstr "{0}:+{1} ATP"
+
 #~ msgid "THE_AMOUNT_OF_GLUCOSE_HAS_BEEN_REDUCED"
 #~ msgstr "Mängden glukos har minskats med {0} av den tidigare mängden."
 
