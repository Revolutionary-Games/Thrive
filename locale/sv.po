--- conflicted
+++ resolved
@@ -7,11 +7,7 @@
 msgstr ""
 "Project-Id-Version: PROJECT VERSION\n"
 "Report-Msgid-Bugs-To: EMAIL@ADDRESS\n"
-<<<<<<< HEAD
-"POT-Creation-Date: 2024-05-20 17:46+0100\n"
-=======
-"POT-Creation-Date: 2024-05-29 15:02+0300\n"
->>>>>>> c1d1221f
+"POT-Creation-Date: 2024-05-30 09:59+0300\n"
 "PO-Revision-Date: 2024-04-21 10:59+0000\n"
 "Last-Translator: swedneck <github@swedneck.xyz>\n"
 "Language-Team: Swedish <https://translate.revolutionarygamesstudio.com/projects/thrive/thrive-game/sv/>\n"
@@ -1961,14 +1957,17 @@
 msgid "FEED_ITEM_TRUNCATED_NOTICE"
 msgstr ""
 
+#, fuzzy
 msgid "FERROPLAST"
-msgstr ""
-
+msgstr "Termoplast"
+
+#, fuzzy
 msgid "FERROPLAST_DESCRIPTION"
-msgstr ""
-
+msgstr "Termoplasten är en dubbelmembranstruktur som innehåller värmekänsliga pigment staplade tillsammans i membransäckar. Det är en prokaryot som har assimilerats för användning av sin eukaryota värd. Pigmenten i termoplasten kan använda energin från värmeskillnader i omgivningen för att producera glukos från vatten och gasformig koldioxid i en process som kallas termosyntes. Hastigheten för dess glukosproduktion skalas med koncentrationen av koldioxid och temperatur."
+
+#, fuzzy
 msgid "FERROPLAST_PROCESSES_DESCRIPTION"
-msgstr ""
+msgstr "Termoplasten är en dubbelmembranstruktur som innehåller värmekänsliga pigment staplade tillsammans i membransäckar. Det är en prokaryot som har assimilerats för användning av sin eukaryota värd. Pigmenten i termoplasten kan använda energin från värmeskillnader i omgivningen för att producera glukos från vatten och gasformig koldioxid i en process som kallas termosyntes. Hastigheten för dess glukosproduktion skalas med koncentrationen av koldioxid och temperatur."
 
 msgid "FILTER_ITEMS_BY_CATEGORY_COLON"
 msgstr ""
