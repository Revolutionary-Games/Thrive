# Translations template for PROJECT.
# Copyright (C) 2020 ORGANIZATION
# This file is distributed under the same license as the PROJECT project.
# FIRST AUTHOR <EMAIL@ADDRESS>, 2020.
#
msgid ""
msgstr ""
"Project-Id-Version: PROJECT VERSION\n"
"Report-Msgid-Bugs-To: EMAIL@ADDRESS\n"
<<<<<<< HEAD
"POT-Creation-Date: 2025-07-11 18:06+0200\n"
=======
"POT-Creation-Date: 2025-06-05 21:10+0100\n"
>>>>>>> c10e08e0
"PO-Revision-Date: 2025-05-25 15:00+0000\n"
"Last-Translator: Anonymous <noreply@weblate.org>\n"
"Language-Team: Swedish <https://translate.revolutionarygamesstudio.com/projects/thrive/thrive-game/sv/>\n"
"Language: sv\n"
"MIME-Version: 1.0\n"
"Content-Type: text/plain; charset=UTF-8\n"
"Content-Transfer-Encoding: 8bit\n"
"Plural-Forms: nplurals=2; plural=n != 1;\n"
"X-Generator: Weblate 5.11.4\n"
"Generated-By: Babel 2.9.0\n"

msgid "2D_MOVEMENT_TYPE_SELECTION"
msgstr "2D rörelsestil:"

msgid "3D_EDITOR"
msgstr "3D redigerare"

msgid "3D_MOVEMENT"
msgstr "3D rörelse"

msgid "3D_MOVEMENT_TYPE_SELECTION"
msgstr "3D rörelsestil:"

msgid "ABILITIES"
msgstr "Förmågor"

msgid "ABORT"
msgstr "Avbryt"

msgid "ABORTED_DOT"
msgstr "Avbruten."

msgid "ABSORBERS_COUNT"
msgstr "Absorbatorer:"

msgid "ABYSSOPELAGIC"
msgstr "Abyssopelagisk"

msgid "ACCEPT"
msgstr "Acceptera"

msgid "ACTION_AWAKEN"
msgstr "Uppvakna ({0:F1} / {1:F1})"

msgid "ACTION_AWAKEN_TOOLTIP"
msgstr "Nå uppvakningsteget. Tillgänglig när du har tillräckigt med hjärnkraft (axonvävnad)."

msgid "ACTION_BLOCKED_WHILE_ANOTHER_IN_PROGRESS"
msgstr "Aktion blockerad medan en annan pågår"

msgid "ACTION_DELETE"
msgstr "Radera"

msgid "ACTION_DOUBLE_POPULATION"
msgstr "Befolkningsdubblering"

msgid "ACTION_DUPLICATE_UNITS"
msgstr "Duplicera Enheter"

msgid "ACTION_HALF_POPULATION"
msgstr "Halvera Befolkning"

msgid "ACTION_TELEPORT"
msgstr "Teleportera"

msgid "ACTIVE"
msgstr "Aktiv"

msgid "ACTIVE_THREAD_COUNT"
msgstr "Nuvarande trådar:"

msgid "ACTIVITY_EXPLANATION"
msgstr ""
"Aktiva mikrober springer och rullar omkring när ingenting händer.\n"
"Sessila mikrober sitter still och väntar på att omgivningen ändrar sig innan de agerar."

msgid "ADDITIONAL_VALIDATION_FAILED"
msgstr "Ytterligare valideringar upptäckte ett problem: {0}"

msgid "ADD_INPUT_BUTTON_TOOLTIP"
msgstr "Lägg till ny tangentbindning"

msgid "ADVANCED_VIEW"
msgstr "Avancerat"

msgid "ADVANCED_VIEW_BUTTON_TOOLTIP"
msgstr "Öppna vyn för avancerade inställningar"

msgid "AEROBIC_NITROGEN_FIXATION"
msgstr "Aerob Kvävefixering"

msgid "AEROBIC_NITROGEN_FIXING"
msgstr "Aerob Kvävefixering"

msgid "AEROBIC_RESPIRATION"
msgstr "Aerob Andning"

msgid "AGENTS"
msgstr "Ämnen"

msgid "AGENTS_COLON"
msgstr "Ämnen:"

msgid "AGENT_NAME"
msgstr "{0} Ämne"

msgid "AGGRESSION_EXPLANATION"
msgstr ""
"Aggressiva mikrober jagar byten över längre sträckor\n"
"och kämpar emot när rovdjur attackerar.\n"
"Fredliga mikrober jagar inte ner andra över större sträckor\n"
"samt använder mindre gifter mot rovdjur."

msgid "AGGRESSIVE"
msgstr "Aggressiv"

msgid "AI_MUTATION_RATE"
msgstr "AI mutationshastighet"

msgid "AI_MUTATION_RATE_EXPLANATION"
msgstr "(hur snabbt AI arter muterar)"

msgid "ALL"
msgstr "Allt"

msgid "ALLOW_SPECIES_SWITCH_ON_EXTINCTION"
msgstr "Tillåt byte till besläktade arter vid utrotning"

msgid "ALLOW_SPECIES_SWITCH_ON_EXTINCTION_EXPLANATION"
msgstr "(tillåter fortsättning av spelet med en annan art vid utrotning istället för att förlora spelet)"

msgid "ALL_WORLDS_GENERAL_STATISTICS"
msgstr "Generisk Statistik över Alla Världar"

#, fuzzy
msgid "ALL_WORLDS_STATISTICS"
msgstr ""
"[b]Generationer:[/b]\n"
"  {0}\n"
"[b]Totala Arter:[/b]\n"
"  Genomsnitt {1}; Standardavvikelse {2}\n"
"[b]Arter Fortfarande Vid Liv:[/b]\n"
"  Genomsnitt {3}; Standardavvikelse {4}\n"
"[b]Antal Arter Per Patch:[/b]\n"
"  Genomsnitt {5}; Standardavvikelse {6}\n"
"[b]Total Population Per Patch:[/b]\n"
"  Genomsnitt {7}; Standardavvikelse {8}\n"
"[b]Mikroberarter Genomsnittlig Hex Storlek:[/b]\n"
"  Genomsnitt {9}; Standardavvikelse {10}\n"
"[b]Generisk Organelldata:[/b]"

msgid "ALREADY_ASCENDED"
msgstr "Du är redan upplyst"

msgid "ALT"
msgstr "ALT"

msgid "ALWAYS_VISIBLE"
msgstr "Alltid synlig"

msgid "AMBIANCE_VOLUME"
msgstr "Omgivningsvolym"

msgid "AMMONIA"
msgstr "Ammoniak"

msgid "AMMONIA_COST"
msgstr "Ammoniak kostnad:"

msgid "AMOUNT_OF_AUTOSAVE_TO_KEEP"
msgstr "Antal autosparningar att behålla:"

msgid "AMOUNT_OF_QUICKSAVE_TO_KEEP"
msgstr "Antal quicksaves att behålla:"

msgid "ANAEROBIC_NITROGEN_FIXATION"
msgstr "Anaerob kvävefixering"

msgid "AND_UNLOCK_CONDITION"
msgstr "och"

msgid "ANISOTROPIC_FILTERING"
msgstr "Anisotropisk filtrering:"

msgid "ANTIALIASING_MSAA_TAA"
msgstr ""

#, fuzzy
msgid "ANTI_ALIASING_FXAA"
msgstr "Multispel anti-aliasing:"

#, fuzzy
msgid "ANTI_ALIASING_MODE"
msgstr "Multispel anti-aliasing:"

#, fuzzy
msgid "ANTI_ALIASING_MSAA"
msgstr "Multispel anti-aliasing:"

#, fuzzy
msgid "ANTI_ALIASING_TAA"
msgstr "Multispel anti-aliasing:"

msgid "APPEARANCE"
msgstr "Utseende"

msgid "APPLY"
msgstr "Tillämpa"

msgid "APPLY_CHANGES"
msgstr "Tillämpa Ändringar"

msgid "APRIL"
msgstr "April"

msgid "ARE_YOU_SURE_TO_RESET_ALL_SETTINGS"
msgstr "Är du säker på att du vill återställa ALLA inställningar till standardvärden?"

msgid "ARE_YOU_SURE_TO_RESET_INPUT_SETTINGS"
msgstr "Är du säker på att du vill nollställa kontrollinställningarna till standardvärden?"

msgid "ARTIST_COLON"
msgstr "Konstnär:"

msgid "ARTWORK_TITLE"
msgstr "\"{0}\" - {1}"

msgid "ART_BY"
msgstr "Konst av {0}"

msgid "ART_GALLERY"
msgstr "Konstgalleri"

msgid "ASCENSION_CONGRATULATIONS"
msgstr "Grattis!"

msgid "ASCENSION_CONGRATULATIONS_CONTENT"
msgstr ""
"Du har blivit upplyst samt vunnit spelet. Grattis!\n"
"\n"
"Du kan fortsätta att spela så får du tillgång till Gudliga Verktyg som du kan messa runt med.\n"
"\n"
"Du kan också gå tillbaka till Mikrobstadiet i denna sparfilen och spela igenom alla stadier igen med extra fördelar.\n"
"\n"
"Antal upplysningar i denna sparfilen: {0}"

msgid "ASCENSION_STAGE"
msgstr "Ascentionsstadiet"

msgid "ASSEMBLY_CLASS_REQUIRED"
msgstr "Modmonteringsklass krävs när montering specificeras"

msgid "ASSEMBLY_REQUIRED_WITH_HARMONY"
msgstr "Modmontering krävs när autoharmony är aktiverat"

msgid "ASSUME_HYPERTHREADING"
msgstr "Anta att CPUn har flertrådning aktiverad"

msgid "ASSUME_HYPERTHREADING_TOOLTIP"
msgstr ""
"Det går inte att automatiskt upptäcka om flertrådning är aktivt eller inte.\n"
"Detta påverkar standardantalet trådar eftersom flertrådnings-trådar inte är lika snabba som riktiga CPU-kärnor."

msgid "ATMOSPHERIC_GASSES"
msgstr "Atmosfäriska Gaser"

msgid "ATP"
msgstr "ATP"

msgid "ATP_BALANCE"
msgstr "ATP-Saldo"

msgid "ATP_BALANCE_TOOLTIP"
msgstr ""
"Den här sektionen visar ATP-saldot (energi) för den aktuella cellen.\n"
"För att kunna överleva måste saldot vara positivt. För sessila celler är omtanken kring saldot utom rörelsekostnaden övervägt.\n"
"Nedrullningsmenyn nedan kan användas för att kontrollera vad som skulle hända om cellen inte hade någon resurs tillgänglig att göra ATP med.\n"
"Till exempel kan vissa celler bara upprätthålla ett positivt ATP-saldo när de har flera sammansättningar att göra ATP från samtidigt.\n"
"Dessa typer av celler kan vara svårare att spela som eftersom de kräver att flera sammanställningar lagras samtidigt."

#, fuzzy
msgid "ATP_BALANCE_TOOLTIP_MULTICELLULAR"
msgstr ""
"Den här sektionen visar ATP-saldot (energi) för den aktuella cellen.\n"
"För att kunna överleva måste saldot vara positivt. För sessila celler är omtanken kring saldot utom rörelsekostnaden övervägt.\n"
"Nedrullningsmenyn nedan kan användas för att kontrollera vad som skulle hända om cellen inte hade någon resurs tillgänglig att göra ATP med.\n"
"Till exempel kan vissa celler bara upprätthålla ett positivt ATP-saldo när de har flera sammansättningar att göra ATP från samtidigt.\n"
"Dessa typer av celler kan vara svårare att spela som eftersom de kräver att flera sammanställningar lagras samtidigt."

msgid "ATP_BALANCE_WITHOUT_EXTERNAL_RESOURCES"
msgstr "Utan externa resurser"

msgid "ATP_BALANCE_WITHOUT_GLUCOSE"
msgstr "Utan glukos"

msgid "ATP_BALANCE_WITHOUT_HYDROGEN_SULFIDE"
msgstr "Utan svavelväte"

msgid "ATP_BALANCE_WITHOUT_IRON"
msgstr "Utan järn"

msgid "ATP_BALANCE_WITH_ALL_COMPOUNDS"
msgstr "Med alla nödvändiga sammansättningar"

msgid "ATP_PRODUCTION"
msgstr "ATP Produktion"

msgid "ATP_PRODUCTION_TOO_LOW"
msgstr "ATP PRODUKTION FÖR LÅG!"

msgid "ATTEMPT_TO_WRITE_SAVE_FAILED"
msgstr "Det gick inte att spara denna sparfilen. Namnet på sparfilen kan vara för långt, eller så har du inte kanske tillträde för att skriva till sparfilsmappen."

msgid "AT_CURSOR"
msgstr "Vid Muspekare:"

msgid "AUDIO_OUTPUT_DEVICE"
msgstr "Ljudutgångsenhet:"

msgid "AUGUST"
msgstr "Augusti"

msgid "AUTO"
msgstr "Automatiskt"

#, fuzzy
msgid "AUTO-EVO_EXPLANATION_EXPLANATION"
msgstr "Den här panelen visar talen som auto-evolutionen funkar från. Den totala energin en art är kapabel av att fånga, och kosten per individ av arten, bestämmer den slutliga befolkningen. Auto-evolutionen använder en simplifierad modell av verkligheten för att beräkna hur bra en art utför baserat på energin de kan samla. För varje matkälla, det visas hur mycket energi arten får från det. Additionelt är den totala energin som är tillgänglig från den källan är visad. En liten del av arten får ut av den totala energin baserat på hur stor fitness är mätit mot den totala fitness. Fitness är en metric av hur bra en art kan utilisera den matkällan."

msgid "AUTO-EVO_POPULATION_CHANGED_2"
msgstr "{0} befolkning förändrades av {1} i {2}på grund av: {3}"

msgid "AUTO-EVO_PREDICTION"
msgstr "Auto-Evo förutsägelse"

msgid "AUTO-EVO_PREDICTION_BOX_DESCRIPTION"
msgstr ""
"Den här panelen visar den förväntade totala energin fått och populationsnummrerna (i paranteser) från auto-evo för den redigerade arten.\n"
"Auto-evo kör populationssimulationen som är den andra delen (förutom din egen prestanda) som påverkar din population."

#, fuzzy
msgid "AUTO-EVO_RESULTS_TITLE"
msgstr "Auto-evo resultat:"

msgid "AUTO-EVO_STEPS_DONE"
msgstr "{0:F1}% klart. {1:n0}/{2:n0} steg."

msgid "AUTO-EVO_STRENGHT_MULTIPLIER"
msgstr "Auto-evo styrka på spelaren"

msgid "AUTO-EVO_STRENGHT_MULTIPLIER_EXPLANATION"
msgstr "(precent av populeringen som bytte auto-evo tillämpas på spelarens art)"

msgid "AUTOSAVE_DURING_THE_GAME"
msgstr "Autospara i spelet"

msgid "AUTO_EVO"
msgstr "Auto-Evolution"

msgid "AUTO_EVO_EXPLORING_TOOL"
msgstr "Auto-evo utforskningsverktyg"

msgid "AUTO_EVO_FAILED"
msgstr "Auto-evo kunde inte köras"

msgid "AUTO_EVO_MISSING_RESULT_DATA_OBJECT"
msgstr "Auto-evo resultat hittades inte. Om du laddade en äldre sparning är det förväntat att vara borta. Om du inte laddade en äldre sparning kan du rapportera det här som en bug till oss och skicka din spels loggfiler."

msgid "AUTO_EVO_RESULTS"
msgstr "Auto-evo resultat:"

msgid "AUTO_EVO_RESULTS_GLOBAL_TITLE"
msgstr "Globala resultat"

msgid "AUTO_EVO_RESULTS_PATCH_TITLE"
msgstr "Vald lappresultat"

msgid "AUTO_EVO_RUN_STATUS"
msgstr "kör status:"

msgid "AUTO_EVO_STATUS_COLON"
msgstr "Auto-evo Status:"

msgid "AUTO_MOVE_FORWARDS"
msgstr "Auto framåt"

msgid "AUTO_RESOLUTION"
msgstr "Automatisk({0}{1})"

msgid "AVAILABLE_CONSTRUCTION_PROJECTS"
msgstr "Tillgängliga Konstruktionsprojekt"

msgid "AVAILABLE_MODS"
msgstr "Tillgängliga Mod"

msgid "AWAKENING_STAGE"
msgstr "Uppvaknandestadiet"

msgid "AWARE_STAGE"
msgstr "Medvetande Stadiet"

msgid "BACK"
msgstr "Bakåt"

msgid "BACKGROUND_BLUR"
msgstr "Bakgrunds oskärpa:"

msgid "BACKSLASH"
msgstr "Omvänt snedstreck"

msgid "BACKSPACE"
msgstr "Backa"

#, fuzzy
msgid "BACTERIAL_THERMOSYNTHESIS"
msgstr "Termosyntes"

msgid "BALANCE_DISPLAY_AT_DAY_ALWAYS"
msgstr "Beräkna som om det var dag"

msgid "BALANCE_DISPLAY_AT_DAY_ALWAYS_TOOLTIP"
msgstr ""

msgid "BALANCE_DISPLAY_WHILE_MOVING"
msgstr "Inkludera rörelse kostnad"

#, fuzzy
msgid "BALANCE_DISPLAY_WHILE_MOVING_TOOLTIP"
msgstr "Öppna vyn för avancerade inställningar"

#, fuzzy
msgid "BASE_MOBILITY"
msgstr "Mobilitet"

msgid "BASE_MOVEMENT"
msgstr "Grundrörelse"

msgid "BASIC_VIEW"
msgstr "Grundläggande"

#, fuzzy
msgid "BASIC_VIEW_BUTTON_TOOLTIP"
msgstr "Självmord"

msgid "BATHYPELAGIC"
msgstr "Bathypelagisk"

msgid "BECOME_MACROSCOPIC"
msgstr "Bli Makroskopisk ({0}/{1})"

msgid "BECOME_MULTICELLULAR"
msgstr "Bli Flercellig ({0}/{1})"

msgid "BEGIN_THRIVING"
msgstr "Börja Trivas"

msgid "BEHAVIOUR"
msgstr "Beteende"

#, fuzzy
msgid "BEHAVIOUR_ACTIVITY"
msgstr "Beteende"

#, fuzzy
msgid "BEHAVIOUR_AGGRESSION"
msgstr "Beteende"

#, fuzzy
msgid "BEHAVIOUR_FEAR"
msgstr "Beteende"

#, fuzzy
msgid "BEHAVIOUR_FOCUS"
msgstr "Beteende"

#, fuzzy
msgid "BEHAVIOUR_OPPORTUNISM"
msgstr "Beteende"

msgid "BELOW_SEA_LEVEL"
msgstr "{0}-{1}m under havsnivån"

msgid "BENCHMARKS"
msgstr "Riktvärden"

#, fuzzy
msgid "BENCHMARK_FINISHED"
msgstr "Färdigladdat"

msgid "BENCHMARK_PHASE"
msgstr "Riktvärdesfas:"

msgid "BENCHMARK_RESULTS_COLON"
msgstr "Resultat:"

msgid "BEST_PATCH_COLON"
msgstr "Bästa Biom:"

msgid "BIG_IRON_CHUNK"
msgstr "Stor järnbit"

msgid "BIG_PHOSPHATE_CHUNK"
msgstr "Stor fosfatbit"

msgid "BILLION_ABBREVIATION"
msgstr "{0} B"

msgid "BINDING_AGENT"
msgstr "Bindemedel"

#, fuzzy
msgid "BINDING_AGENT_DESCRIPTION"
msgstr "Nitrogenas är ett protein som kan använda gasformigt kväve och cellulär energi i form av ATP för att producera ammoniak, ett viktigt tillväxtnäringsämne för celler. Detta är en process som kallas anaerob kvävefixering. Eftersom kvävgaset är suspenderat direkt i cytoplasman, utför den omgivande vätskan viss jäsning."

#, fuzzy
msgid "BINDING_AGENT_PROCESSES_DESCRIPTION"
msgstr "Nitrogenas är ett protein som kan använda gasformigt kväve och cellulär energi i form av ATP för att producera ammoniak, ett viktigt tillväxtnäringsämne för celler. Detta är en process som kallas anaerob kvävefixering. Eftersom kvävgaset är suspenderat direkt i cytoplasman, utför den omgivande vätskan viss jäsning."

msgid "BIND_AXES_SENSITIVITY"
msgstr "Binder samman axlar"

msgid "BIOLUMINESCENT_VACUOLE"
msgstr "Bioluminescerande vakuol"

#, fuzzy
msgid "BIOLUMINESCENT_VACUOLE_DESCRIPTION"
msgstr "Bioluminescerande vakuol"

#, fuzzy
msgid "BIOLUMINESCENT_VACUOLE_PROCESSES_DESCRIPTION"
msgstr "Vakuolen är en inre membranorganell som används för lagring i cellen. De består av flera blåsor, mindre membranstrukturer som ofta används i celler för lagring, som har smält samman. Den är fylld med vatten som används för att hålla kvar molekyler, enzymer, fasta ämnen och andra ämnen. Deras form är flytande och kan variera mellan celler."

msgid "BIOME_LABEL"
msgstr "Omgivning: {0}"

#, fuzzy
msgid "BLOOM_RENDER_EFFECT"
msgstr "Externa effekter:"

#, fuzzy
msgid "BLUESKY_TOOLTIP"
msgstr "Fortsätt"

msgid "BRAIN_CELL_NAME_DEFAULT"
msgstr "Nervcell"

msgid "BRAVE"
msgstr "Modig"

msgid "BROWSE"
msgstr "Bläddra"

msgid "BROWSE_WORKSHOP"
msgstr "Bläddra genom Workshop"

#, fuzzy
msgid "BUILD_CITY"
msgstr "Struktur"

#, fuzzy
msgid "BUILD_QUEUE"
msgstr "Struktur"

#, fuzzy
msgid "BUILD_STRUCTURE"
msgstr "Struktur"

msgid "BY"
msgstr "Av:"

msgid "BY_REVOLUTIONARY_GAMES"
msgstr "Av Revolutionary Games Studio"

msgid "CACHE_DISK_MAX_TIME"
msgstr ""

msgid "CACHE_MEMORY_MAX_ITEMS"
msgstr ""

msgid "CACHE_TIME_MEMORY"
msgstr ""

msgid "CACHE_TIME_MEMORY_ONLY"
msgstr ""

#, fuzzy
msgid "CACHING_TITLE"
msgstr "DU HAR FRODATS!"

msgid "CALCIUM_CARBONATE"
msgstr "Kalciumkarbonat"

msgid "CALCIUM_CARBONATE_MEMBRANE_DESCRIPTION"
msgstr "Detta membran har ett starkt skal gjort av kalciumkarbonat. Det kan lätt motstå skada och kräver mindre energi för att hålla sin form. Nackdelarna av ett sådant tungt skal är att cellen blir mycket långsammare och tar längre tid att ta upp resurser."

msgid "CAMERA"
msgstr "Kamera"

msgid "CANCEL"
msgstr "Avbryt"

msgid "CANCEL_ACTION_CAPITAL"
msgstr "AVBRYT"

msgid "CANCEL_CURRENT_ACTION"
msgstr "Avbryt denna handling"

msgid "CANNOT_DELETE_USED_CELL_TYPE"
msgstr "En celltyp som används i din kroppsplan kan inte raderas"

msgid "CANNOT_DELETE_USED_CELL_TYPE_TITLE"
msgstr "Kan inte radera använd celltyp"

msgid "CANNOT_ENGULF"
msgstr "Kan inte uppsluka"

msgid "CANNOT_MOVE_METABALL_TO_DESCENDANT_TREE"
msgstr "Kan inte flytta en metaboll in i dess ättlingsträd"

msgid "CANNOT_REDUCE_BRAIN_POWER_STAGE"
msgstr "Mängden hjärnkraft är nu för låg för att stanna i det nuvarande stadiet. Det är för nuvarande inte tillåtet att gå tillbaka till föregående stadier, var god öka hjärnkraften för att fortsätta."

msgid "CANNOT_REDUCE_BRAIN_POWER_STAGE_TITLE"
msgstr "Kan Inte Minska Hjärnkraft För Att Gå Tillbaka Till Föregående Stadier"

#, fuzzy
msgid "CANNOT_WRITE_SAVE"
msgstr "Skapa Ny Sparfil"

msgid "CANT_LOAD_MOD_INFO"
msgstr "Kan inte ladda modinfo för {0}"

msgid "CAPSLOCK"
msgstr "Capslock"

msgid "CARBON_DIOXIDE"
msgstr "Koldioxid"

msgid "CATEGORY_AN_ABUNDANCE"
msgstr "ett överflöd"

msgid "CATEGORY_A_FAIR_AMOUNT"
msgstr "ganska mycket"

msgid "CATEGORY_LITTLE"
msgstr "lite"

msgid "CATEGORY_QUITE_A_BIT"
msgstr "rätt mycket"

msgid "CATEGORY_SOME"
msgstr "en del"

msgid "CATEGORY_VERY_LITTLE"
msgstr "väldigt lite"

msgid "CAUTIOUS"
msgstr "Försiktig"

#, fuzzy
msgid "CELL"
msgstr "Cellulosa"

msgid "CELLS"
msgstr "Celler"

msgid "CELLULASE"
msgstr "Cellulas"

#, fuzzy
msgid "CELLULASE_DESCRIPTION"
msgstr "Vakuolen är en inre membranorganell som används för lagring i cellen. De består av flera blåsor, mindre membranstrukturer som ofta används i celler för lagring, som har smält samman. Den är fylld med vatten som används för att hålla kvar molekyler, enzymer, fasta ämnen och andra ämnen. Deras form är flytande och kan variera mellan celler."

msgid "CELLULOSE"
msgstr "Cellulosa"

msgid "CELLULOSE_MEMBRANE_DESCRIPTION"
msgstr "Detta membran har en vägg, vilket leder till bättre skydd mot allmän skada och särskilt mot fysisk skada. Den kostar också mindre energi för att bibehålla sin form, men kan inte ta upp resurser lika snabbt och är trögare. [b]Cellulas kan smälta denna vägg[/b] vilket gör den sårbar mot uppslukning av rovdjur."

#, fuzzy
msgid "CELL_STAT_ROTATION_TOOLTIP"
msgstr "Fortsätt"

#, fuzzy
msgid "CELL_STAT_SPEED_TOOLTIP"
msgstr "Fortsätt"

#, fuzzy
msgid "CELL_STAT_STORAGE_TOOLTIP"
msgstr "Fortsätt"

#, fuzzy
msgid "CELL_TYPE_BUTTON_ATP_CONSUMPTION"
msgstr "{0}: -{1} ATP"

#, fuzzy
msgid "CELL_TYPE_BUTTON_ATP_PRODUCTION"
msgstr "ATP Produktion"

msgid "CELL_TYPE_NAME"
msgstr "Celltyp namn"

#, fuzzy
msgid "CHANGE_DESCRIPTION_IS_TOO_LONG"
msgstr "ATP PRODUKTION FÖR LÅG!"

msgid "CHANGE_THE_SYMMETRY"
msgstr "Ändra symmetrin"

#, fuzzy
msgid "CHANNEL_INHIBITOR_TOXIN_SYNTHESIS"
msgstr "Giftvakuolen är en vakuol som har modifierats för produktion, lagring, och utsöndring av oxytoxy-gifter. Mer giftvakuoler ökar intervallen gift kan avfyras med."

msgid "CHEATS"
msgstr "Fusk"

msgid "CHEAT_KEYS_ENABLED"
msgstr "Fuskknappar på"

msgid "CHEAT_MENU"
msgstr "Fusk meny"

msgid "CHEMICAL_BUTTON_MICROBE_TOOLTIP"
msgstr "Visa / göm cellprocesser"

msgid "CHEMOPLAST"
msgstr "Kemoplast"

#, fuzzy
msgid "CHEMOPLAST_DESCRIPTION"
msgstr "Kemoplasten är en dubbelmembranstruktur som innehåller proteiner som kan omvandla vätesulfid, vatten och gasformig koldioxid till glukos i en process som kallas vätesulfidkemosyntes. Hastigheten för dess glukosproduktion skalas med koncentrationen av vatten och koldioxid."

#, fuzzy
msgid "CHEMOPLAST_PROCESSES_DESCRIPTION"
msgstr "Kemoplasten är en dubbelmembranstruktur som innehåller proteiner som kan omvandla vätesulfid, vatten och gasformig koldioxid till glukos i en process som kallas vätesulfidkemosyntes. Hastigheten för dess glukosproduktion skalas med koncentrationen av vatten och koldioxid."

msgid "CHEMORECEPTOR"
msgstr "Kemoreceptor"

#, fuzzy
msgid "CHEMORECEPTOR_DESCRIPTION"
msgstr "Kemoplasten är en dubbelmembranstruktur som innehåller proteiner som kan omvandla vätesulfid, vatten och gasformig koldioxid till glukos i en process som kallas vätesulfidkemosyntes. Hastigheten för dess glukosproduktion skalas med koncentrationen av vatten och koldioxid."

#, fuzzy
msgid "CHEMORECEPTOR_MINIMUM_AMOUNT_TOOLTIP"
msgstr "Kemoreceptor"

#, fuzzy
msgid "CHEMORECEPTOR_PROCESSES_DESCRIPTION"
msgstr "Kemoplasten är en dubbelmembranstruktur som innehåller proteiner som kan omvandla vätesulfid, vatten och gasformig koldioxid till glukos i en process som kallas vätesulfidkemosyntes. Hastigheten för dess glukosproduktion skalas med koncentrationen av vatten och koldioxid."

#, fuzzy
msgid "CHEMORECEPTOR_SEARCH_RADIUS_TOOLTIP"
msgstr "Kemoplasten är en dubbelmembranstruktur som innehåller proteiner som kan omvandla vätesulfid, vatten och gasformig koldioxid till glukos i en process som kallas vätesulfidkemosyntes. Hastigheten för dess glukosproduktion skalas med koncentrationen av vatten och koldioxid."

#, fuzzy
msgid "CHEMOSYNTHESIS"
msgstr "Kemosyntes"

msgid "CHEMOSYNTHESIZING_PROTEINS"
msgstr "Kemosyntesiserande proteiner"

#, fuzzy
msgid "CHEMOSYNTHESIZING_PROTEINS_DESCRIPTION"
msgstr "Kemosyntesproteiner är små kluster av proteiner i cytoplasman som kan omvandla vätesulfid, vatten och gasformig koldioxid till glukos i en process som kallas vätesulfidkemosyntes. Hastigheten för dess glukosproduktion skalas med koncentrationen av koldioxid. Eftersom de kemosyntetiserande proteinerna är suspenderade direkt i cytoplasman utför den omgivande vätskan viss jäsning."

#, fuzzy
msgid "CHEMOSYNTHESIZING_PROTEINS_PROCESSES_DESCRIPTION"
msgstr "Kemosyntesproteiner är små kluster av proteiner i cytoplasman som kan omvandla vätesulfid, vatten och gasformig koldioxid till glukos i en process som kallas vätesulfidkemosyntes. Hastigheten för dess glukosproduktion skalas med koncentrationen av koldioxid. Eftersom de kemosyntetiserande proteinerna är suspenderade direkt i cytoplasman utför den omgivande vätskan viss jäsning."

msgid "CHEMO_SYNTHESIS"
msgstr "Kemosyntes"

msgid "CHITIN"
msgstr "Kitin"

msgid "CHITINASE"
msgstr "Kitinas"

#, fuzzy
msgid "CHITINASE_DESCRIPTION"
msgstr "Det slemiga inre av en cell. Cytoplasman är den grundläggande blandningen av joner, proteiner och andra ämnen lösta i vatten som fyller cellens inre. En av funktionerna den utför är jäsning, omvandlingen av glukos till ATP-energi. För celler som saknar organeller så den har mer avancerade ämnesomsättningar är det vad de använder för energi. Det används också för att lagra molekyler i cellen och för att öka cellens storlek."

msgid "CHITIN_MEMBRANE_DESCRIPTION"
msgstr ""

msgid "CHLOROPLAST"
msgstr "Kloroplast"

msgid "CHLOROPLAST_DESCRIPTION"
msgstr ""

#, fuzzy
msgid "CHLOROPLAST_PROCESSES_DESCRIPTION"
msgstr "Kemoplasten är en dubbelmembranstruktur som innehåller proteiner som kan omvandla vätesulfid, vatten och gasformig koldioxid till glukos i en process som kallas vätesulfidkemosyntes. Hastigheten för dess glukosproduktion skalas med koncentrationen av vatten och koldioxid."

msgid "CHOSEN_FILENAME_ALREADY_EXISTS"
msgstr ""

msgid "CHROMATIC_ABERRATION"
msgstr "Kromatisk Aberration:"

#, fuzzy
msgid "CHROMATOPHORE_PROCESSES_DESCRIPTION"
msgstr "Kemosyntesproteiner är små kluster av proteiner i cytoplasman som kan omvandla vätesulfid, vatten och gasformig koldioxid till glukos i en process som kallas vätesulfidkemosyntes. Hastigheten för dess glukosproduktion skalas med koncentrationen av koldioxid. Eftersom de kemosyntetiserande proteinerna är suspenderade direkt i cytoplasman utför den omgivande vätskan viss jäsning."

msgid "CHUNK_CELL_CORPSE_PART"
msgstr "Död cellbit"

msgid "CHUNK_FOOD_SOURCE"
msgstr "{0} konsumtion"

msgid "CILIA"
msgstr "Flimmerhår"

#, fuzzy
msgid "CILIA_DESCRIPTION"
msgstr "Det slemiga inre av en cell. Cytoplasman är den grundläggande blandningen av joner, proteiner och andra ämnen lösta i vatten som fyller cellens inre. En av funktionerna den utför är jäsning, omvandlingen av glukos till ATP-energi. För celler som saknar organeller så den har mer avancerade ämnesomsättningar är det vad de använder för energi. Det används också för att lagra molekyler i cellen och för att öka cellens storlek."

#, fuzzy
msgid "CILIA_PROCESSES_DESCRIPTION"
msgstr "Det slemiga inre av en cell. Cytoplasman är den grundläggande blandningen av joner, proteiner och andra ämnen lösta i vatten som fyller cellens inre. En av funktionerna den utför är jäsning, omvandlingen av glukos till ATP-energi. För celler som saknar organeller så den har mer avancerade ämnesomsättningar är det vad de använder för energi. Det används också för att lagra molekyler i cellen och för att öka cellens storlek."

#, fuzzy
msgid "CITY_SHORT_STATISTICS"
msgstr "Organismstatistik"

msgid "CLEAN_UP_OLD_SAVES"
msgstr "Rensa gamla sparfiler"

msgid "CLEAR_CACHE"
msgstr ""

#, fuzzy
msgid "CLICK_TO_SELECT"
msgstr "Radera Valda"

msgid "CLOSE"
msgstr "Stäng"

msgid "CLOSE_OPTIONS"
msgstr "Stäng inställningar?"

msgid "CLOSTRIDIAL_FERMENTATION"
msgstr ""

#, fuzzy
msgid "CLOUD_BENCHMARK"
msgstr "Mikrobredigerare"

msgid "CLOUD_RESOLUTION_DIVISOR"
msgstr "Molnupplösnings Divisor:"

msgid "CLOUD_SIMULATION_MINIMUM_INTERVAL"
msgstr ""
"Molnsimulerings minimala\n"
"interval:"

#, fuzzy
msgid "CLOUD_SIMULATION_MULTIPLIER"
msgstr "Osmoreguleringskost"

msgid "COASTAL"
msgstr "Kust"

msgid "COLLISION_SHAPE"
msgstr ""

msgid "COLOUR"
msgstr "Färg"

msgid "COLOURBLIND_CORRECTION"
msgstr "Färgblindhets Rättning:"

#, fuzzy
msgid "COLOUR_PICKER_ADD_PRESET"
msgstr "Lägg till aktuell färg till paletten"

msgid "COLOUR_PICKER_A_TOOLTIP"
msgstr "Alpha kanal värdet för färgen"

msgid "COLOUR_PICKER_B_TOOLTIP"
msgstr "Blåa kanal värdet för färgen"

msgid "COLOUR_PICKER_G_TOOLTIP"
msgstr "Gröna kanal värdet för färgen"

msgid "COLOUR_PICKER_HSV_BUTTON_TOOLTIP"
msgstr ""
"Slå på eller av HSV-läge (Hue, Saturation, Value).\n"
"Kan inte slås på i rå-läge."

msgid "COLOUR_PICKER_H_TOOLTIP"
msgstr "Nyansvärde, del av färgen"

msgid "COLOUR_PICKER_PICK_COLOUR"
msgstr "Välj en färg från spel fönstret"

#, fuzzy
msgid "COLOUR_PICKER_PRESET_TOOLTIP"
msgstr ""
"Färg: {0}\n"
"Vänster musknapp: Använd denna palette\n"
"Höger musknapp: Ta bort denna palette"

msgid "COLOUR_PICKER_RAW_BUTTON_TOOLTIP"
msgstr ""
"Slå på eller av rå-läget.\n"
"I rå-läge kan du tvinga R, G, B\n"
"färgvärdena att överskrida 1.0.\n"
"Kan inte slås på i HSV-läge."

msgid "COLOUR_PICKER_R_TOOLTIP"
msgstr "Röda kanal värdet för färgen"

msgid "COLOUR_PICKER_S_TOOLTIP"
msgstr "Mättnadsvärde, mängden grått i en viss färg"

msgid "COLOUR_PICKER_V_TOOLTIP"
msgstr "Värde (ljusstyrka) värde, ljusstyrka eller intensitet för färgen"

#, fuzzy
msgid "COMMON_ABILITIES"
msgstr "Förmågor"

msgid "COMMON_EDITING_AND_STRATEGY"
msgstr ""

msgid "COMMUNITY_FORUM"
msgstr ""

#, fuzzy
msgid "COMMUNITY_FORUM_BUTTON_TOOLTIP"
msgstr "Hjälp"

msgid "COMMUNITY_WIKI"
msgstr ""

#, fuzzy
msgid "COMMUNITY_WIKI_BUTTON_TOOLTIP"
msgstr "Självmord"

#, fuzzy
msgid "COMPILED_AT_COLON"
msgstr "Föreningar:"

#, fuzzy
msgid "COMPLETE_ACTION"
msgstr "Föreningar:"

msgid "COMPOUNDS"
msgstr "Föreningar"

#, fuzzy
msgid "COMPOUNDS_AT_EQUILIBRIUM"
msgstr "Molekylmoln"

#, fuzzy
msgid "COMPOUNDS_AT_MAX_SPEED"
msgstr "Molekylmoln"

msgid "COMPOUNDS_BUTTON_MICROBE_TOOLTIP"
msgstr "Visa / göm föreningar"

msgid "COMPOUNDS_COLON"
msgstr "Föreningar:"

msgid "COMPOUND_BALANCE_FILL_TIME"
msgstr ""

msgid "COMPOUND_BALANCE_FILL_TIME_TOO_LONG"
msgstr ""

#, fuzzy
msgid "COMPOUND_BALANCE_MODE_TOOLTIP"
msgstr "Hjälp"

msgid "COMPOUND_BALANCE_TITLE"
msgstr "Föreningsbalans"

#, fuzzy
msgid "COMPOUND_BALANCE_TOOLTIP"
msgstr "Hjälp"

msgid "COMPOUND_CLOUDS"
msgstr "Molekylmoln"

#, fuzzy
msgid "COMPOUND_CLOUD_BENCHMARK"
msgstr "Molekylmoln"

msgid "COMPOUND_CLOUD_DENSITY"
msgstr "Molekylmoln densitet"

#, fuzzy
msgid "COMPOUND_CLOUD_DENSITY_EXPLANATION"
msgstr "Molekylmoln"

msgid "COMPOUND_CONCENTRATIONS_DECREASED"
msgstr "{0} koncentrationer har minskat med {1}"

msgid "COMPOUND_FOOD_SOURCE"
msgstr "{0} konsumtion"

#, fuzzy
msgid "COMPOUND_HANDLE_KEEP"
msgstr "Hjälp"

#, fuzzy
msgid "COMPOUND_HANDLE_SPLIT_SISTER"
msgstr "Hjälp"

#, fuzzy
msgid "COMPOUND_HANDLE_TOP_UP"
msgstr "Hjälp"

#, fuzzy
msgid "COMPOUND_HANDLE_TOP_UP_ON_CHANGE"
msgstr "Molekylmoln"

#, fuzzy
msgid "COMPOUND_STORAGE_AMOUNT_DOES_NOT_LAST_NIGHT"
msgstr "{0} konsumtion"

msgid "COMPOUND_STORAGE_NOT_ENOUGH_GENERATED_DURING_DAY"
msgstr ""

#, fuzzy
msgid "COMPOUND_STORAGE_NOT_ENOUGH_SPACE"
msgstr "{0} konsumtion"

msgid "COMPOUND_STORAGE_STATS_TITLE"
msgstr ""

#, fuzzy
msgid "COMPOUND_STORAGE_STATS_TOOLTIP"
msgstr "Hjälp"

#, fuzzy
msgid "COMPOUND_TO_FIND"
msgstr "Molekylmoln"

msgid "CONCEPT_ART"
msgstr "konceptkonst"

msgid "CONFIG"
msgstr "Konfiguration"

msgid "CONFIRM_CAPITAL"
msgstr "BEKRÄFTA"

#, fuzzy
msgid "CONFIRM_DELETE"
msgstr "Bekräfta Stängning"

#, fuzzy
msgid "CONFIRM_EXIT"
msgstr "Bekräfta Stängning"

msgid "CONFIRM_FOSSILISATION_OVERWRITE"
msgstr ""

#, fuzzy
msgid "CONFIRM_MOVE_TO_ASCENSION_STAGE"
msgstr "{0} befolkning förändrades av {1} på grund av: {2}"

#, fuzzy
msgid "CONFIRM_MOVE_TO_ASCENSION_STAGE_EXPLANATION"
msgstr "{0} befolkning förändrades av {1} på grund av: {2}"

msgid "CONFIRM_MOVE_TO_INDUSTRIAL_STAGE"
msgstr "Fortsätt till Industristadiet?"

#, fuzzy
msgid "CONFIRM_MOVE_TO_INDUSTRIAL_STAGE_EXPLANATION"
msgstr "{0} befolkning förändrades av {1} på grund av: {2}"

#, fuzzy
msgid "CONFIRM_MOVE_TO_SPACE_STAGE"
msgstr "{0} befolkning förändrades av {1} på grund av: {2}"

#, fuzzy
msgid "CONFIRM_MOVE_TO_SPACE_STAGE_EXPLANATION"
msgstr "{0} befolkning förändrades av {1} på grund av: {2}"

#, fuzzy
msgid "CONFIRM_NEW_GAME_BUTTON_TOOLTIP"
msgstr "Hjälp"

#, fuzzy
msgid "CONFIRM_NEW_GAME_BUTTON_TOOLTIP_DISABLED"
msgstr "Hjälp"

#, fuzzy
msgid "CONSTRUCTION_UNIT_NAME"
msgstr "Tritanope (Blå-Gul)"

msgid "CONTENT_UPLOADED_FROM"
msgstr ""

#, fuzzy
msgid "CONTINUE"
msgstr "Börja Trivas"

#, fuzzy
msgid "CONTINUE_AS_SPECIES"
msgstr "Välj en plats för att visa detaljerna här"

#, fuzzy
msgid "CONTINUE_THRIVING"
msgstr "Börja Trivas"

#, fuzzy
msgid "CONTINUE_TO_PROTOTYPES"
msgstr "Protanope (Röd-Grön)"

msgid "CONTINUE_TO_PROTOTYPES_PROMPT"
msgstr "Fortsätt till fasprototyper?"

msgid "CONTROLLER_ANY_DEVICE"
msgstr ""

msgid "CONTROLLER_AXIS_L2"
msgstr ""

msgid "CONTROLLER_AXIS_LEFT_TRIGGER"
msgstr ""

msgid "CONTROLLER_AXIS_LEFT_X"
msgstr ""

msgid "CONTROLLER_AXIS_LEFT_Y"
msgstr ""

#, fuzzy
msgid "CONTROLLER_AXIS_NEGATIVE_DIRECTION"
msgstr "Nitrogen Fixing Plastid är ett protein som kan använda gasformigt kväve och syre och cellulär energi i form av ATP för att producera ammoniak, ett viktigt tillväxtnäringsämne för celler. Detta är en process som kallas aerob kvävefixering."

#, fuzzy
msgid "CONTROLLER_AXIS_POSITIVE_DIRECTION"
msgstr "Nitrogen Fixing Plastid är ett protein som kan använda gasformigt kväve och syre och cellulär energi i form av ATP för att producera ammoniak, ett viktigt tillväxtnäringsämne för celler. Detta är en process som kallas aerob kvävefixering."

msgid "CONTROLLER_AXIS_R2"
msgstr ""

msgid "CONTROLLER_AXIS_RIGHT_TRIGGER"
msgstr ""

msgid "CONTROLLER_AXIS_RIGHT_X"
msgstr ""

msgid "CONTROLLER_AXIS_RIGHT_Y"
msgstr ""

msgid "CONTROLLER_AXIS_VISUALIZERS"
msgstr ""

msgid "CONTROLLER_BUTTON_DPAD_DOWN"
msgstr ""

msgid "CONTROLLER_BUTTON_DPAD_LEFT"
msgstr ""

msgid "CONTROLLER_BUTTON_DPAD_RIGHT"
msgstr ""

msgid "CONTROLLER_BUTTON_DPAD_UP"
msgstr ""

msgid "CONTROLLER_BUTTON_LEFT_SHOULDER"
msgstr ""

msgid "CONTROLLER_BUTTON_LEFT_STICK"
msgstr ""

msgid "CONTROLLER_BUTTON_MISC1"
msgstr ""

msgid "CONTROLLER_BUTTON_PADDLE1"
msgstr ""

msgid "CONTROLLER_BUTTON_PADDLE2"
msgstr ""

msgid "CONTROLLER_BUTTON_PADDLE3"
msgstr ""

msgid "CONTROLLER_BUTTON_PADDLE4"
msgstr ""

msgid "CONTROLLER_BUTTON_PS3_SELECT"
msgstr ""

msgid "CONTROLLER_BUTTON_PS3_START"
msgstr ""

msgid "CONTROLLER_BUTTON_PS_CIRCLE"
msgstr ""

msgid "CONTROLLER_BUTTON_PS_CROSS"
msgstr ""

msgid "CONTROLLER_BUTTON_PS_L1"
msgstr ""

msgid "CONTROLLER_BUTTON_PS_L3"
msgstr ""

msgid "CONTROLLER_BUTTON_PS_OPTIONS"
msgstr ""

msgid "CONTROLLER_BUTTON_PS_R1"
msgstr ""

msgid "CONTROLLER_BUTTON_PS_R3"
msgstr ""

msgid "CONTROLLER_BUTTON_PS_SHARE"
msgstr ""

msgid "CONTROLLER_BUTTON_PS_SONY_BUTTON"
msgstr ""

msgid "CONTROLLER_BUTTON_PS_SQUARE"
msgstr ""

msgid "CONTROLLER_BUTTON_PS_TRIANGLE"
msgstr ""

msgid "CONTROLLER_BUTTON_RIGHT_SHOULDER"
msgstr ""

msgid "CONTROLLER_BUTTON_RIGHT_STICK"
msgstr ""

msgid "CONTROLLER_BUTTON_TOUCH_PAD"
msgstr ""

msgid "CONTROLLER_BUTTON_UNKNOWN"
msgstr ""

msgid "CONTROLLER_BUTTON_XBOX_A"
msgstr ""

msgid "CONTROLLER_BUTTON_XBOX_B"
msgstr ""

msgid "CONTROLLER_BUTTON_XBOX_BACK"
msgstr ""

msgid "CONTROLLER_BUTTON_XBOX_GUIDE"
msgstr ""

msgid "CONTROLLER_BUTTON_XBOX_START"
msgstr ""

msgid "CONTROLLER_BUTTON_XBOX_X"
msgstr ""

msgid "CONTROLLER_BUTTON_XBOX_Y"
msgstr ""

msgid "CONTROLLER_DEADZONES"
msgstr ""

#, fuzzy
msgid "CONTROLLER_DEADZONE_CALIBRATION_EXPLANATION"
msgstr "{0} befolkning förändrades av {1} på grund av: {2}"

msgid "CONTROLLER_DEADZONE_COLON"
msgstr ""

msgid "CONTROLLER_PROMPT_TYPE_SETTING"
msgstr ""

msgid "CONTROLLER_SENSITIVITY"
msgstr ""

msgid "CONTROLLER_UNKNOWN_AXIS"
msgstr ""

msgid "COPY_ERROR_TO_CLIPBOARD"
msgstr "Kopiera felmeddelande till urklipp"

#, fuzzy
msgid "COPY_RESULTS"
msgstr "Auto-evo resultat:"

msgid "CORRECTION_PROTANOPE"
msgstr "Protanope (Röd-Grön)"

msgid "CORRECTION_TRITANOPE"
msgstr "Tritanope (Blå-Gul)"

#, fuzzy
msgid "CPU_THREADS"
msgstr "Trådar:"

msgid "CRAFTING_CLEAR_INPUTS"
msgstr ""

msgid "CRAFTING_ERROR_INTERNAL_CONSUME_PROBLEM"
msgstr ""

#, fuzzy
msgid "CRAFTING_ERROR_TAKING_ITEMS"
msgstr "DU HAR FRODATS!"

msgid "CRAFTING_FILTER_INPUTS"
msgstr ""

msgid "CRAFTING_KNOWN_ITEMS"
msgstr ""

msgid "CRAFTING_NOT_ENOUGH_MATERIAL"
msgstr ""

msgid "CRAFTING_NO_RECIPE_SELECTED"
msgstr ""

msgid "CRAFTING_NO_ROOM_TO_TAKE_CRAFTING_RESULTS"
msgstr ""

#, fuzzy
msgid "CRAFTING_RECIPE_DISPLAY"
msgstr "Auto-evo resultat:"

msgid "CRAFTING_RECIPE_HAND_AXE"
msgstr ""

#, fuzzy
msgid "CRAFTING_RESULTS"
msgstr "Auto-evo resultat:"

msgid "CRAFTING_SELECT_RECIPE_OR_ITEMS_TO_FILTER"
msgstr ""

msgid "CRAFTING_TAKE_ALL"
msgstr ""

#, fuzzy
msgid "CRAFTING_TITLE"
msgstr "DU HAR FRODATS!"

msgid "CREATE"
msgstr "Skapa"

msgid "CREATED_AT"
msgstr "Skapad:"

msgid "CREATED_ON_PLATFORM"
msgstr ""

msgid "CREATE_A_NEW_MICROBE"
msgstr "Skapa en ny mikrob"

#, fuzzy
msgid "CREATE_NEW"
msgstr "Skapa Ny Sparfil"

#, fuzzy
msgid "CREATE_NEW_CELL_TYPE"
msgstr "Skapa Ny Sparfil"

#, fuzzy
msgid "CREATE_NEW_CELL_TYPE_DESCRIPTION"
msgstr "Kemoplasten är en dubbelmembranstruktur som innehåller proteiner som kan omvandla vätesulfid, vatten och gasformig koldioxid till glukos i en process som kallas vätesulfidkemosyntes. Hastigheten för dess glukosproduktion skalas med koncentrationen av vatten och koldioxid."

#, fuzzy
msgid "CREATE_NEW_MOD"
msgstr "Skapa en ny mikrob"

msgid "CREATE_NEW_SAVE"
msgstr "Skapa Ny Sparfil"

#, fuzzy
msgid "CREATE_NEW_TISSUE_TYPE"
msgstr "Skapa Ny Sparfil"

#, fuzzy
msgid "CREATE_NEW_TISSUE_TYPE_DESCRIPTION"
msgstr "Kemoplasten är en dubbelmembranstruktur som innehåller proteiner som kan omvandla vätesulfid, vatten och gasformig koldioxid till glukos i en process som kallas vätesulfidkemosyntes. Hastigheten för dess glukosproduktion skalas med koncentrationen av vatten och koldioxid."

msgid "CREATING_DOT_DOT_DOT"
msgstr "Skapar..."

msgid "CREATING_OBJECTS_FROM_SAVE"
msgstr "skapar objekt från sparfil"

msgid "CREDITS"
msgstr "Eftertext"

msgid "CTRL"
msgstr "Ctrl"

#, fuzzy
msgid "CURRENT_CACHE_SIZE"
msgstr "Visa förmågor"

#, fuzzy
msgid "CURRENT_CACHE_SIZE_TOOLTIP"
msgstr "Slem sekretion"

msgid "CURRENT_DEVELOPERS"
msgstr "Nuvarande utvecklare"

msgid "CURRENT_LOCATION_CAPITAL"
msgstr "NUVARANDE PLATS"

#, fuzzy
msgid "CURRENT_RESEARCH_NONE"
msgstr "Visa förmågor"

#, fuzzy
msgid "CURRENT_RESEARCH_PROGRESS"
msgstr "Öppna hjälpmenyn"

#, fuzzy
msgid "CURRENT_WORLD"
msgstr "Nuvarande utvecklare"

#, fuzzy
msgid "CURRENT_WORLD_STATISTICS"
msgstr "Organismstatistik"

msgid "CUSTOM_USERNAME"
msgstr "Anpassat Användarnamn:"

msgid "CYTOPLASM"
msgstr "Cytoplasma"

#, fuzzy
msgid "CYTOPLASM_DESCRIPTION"
msgstr "Det slemiga inre av en cell. Cytoplasman är den grundläggande blandningen av joner, proteiner och andra ämnen lösta i vatten som fyller cellens inre. En av funktionerna den utför är jäsning, omvandlingen av glukos till ATP-energi. För celler som saknar organeller så den har mer avancerade ämnesomsättningar är det vad de använder för energi. Det används också för att lagra molekyler i cellen och för att öka cellens storlek."

msgid "CYTOPLASM_GLYCOLYSIS"
msgstr "Cytoplasm Glycolys"

#, fuzzy
msgid "CYTOPLASM_PROCESSES_DESCRIPTION"
msgstr "Det slemiga inre av en cell. Cytoplasman är den grundläggande blandningen av joner, proteiner och andra ämnen lösta i vatten som fyller cellens inre. En av funktionerna den utför är jäsning, omvandlingen av glukos till ATP-energi. För celler som saknar organeller så den har mer avancerade ämnesomsättningar är det vad de använder för energi. Det används också för att lagra molekyler i cellen och för att öka cellens storlek."

#, fuzzy
msgid "CYTOTOXIN_SYNTHESIS"
msgstr "OxyToxySyntes"

#, fuzzy
msgid "DAMAGE_SOURCE_RADIATION"
msgstr "(farten som AI arter muterar)"

msgid "DAY_LENGTH"
msgstr ""

#, fuzzy
msgid "DAY_LENGTH_EXPLANATION"
msgstr ""
"Aggressiva mikrober jagar byte över större avstånd\n"
"och har större sannolikhet att kämpa emot när rovdjur attackerar.\n"
"Fredliga mikrober attackerar inte andra över större avstånd\n"
"och har lägre sannolikhet att använda gifter mot rovdjur."

msgid "DAY_NIGHT_CYCLE_ENABLED"
msgstr ""

#, fuzzy
msgid "DAY_NIGHT_CYCLE_ENABLED_EXPLANATION_2"
msgstr ""
"Aggressiva mikrober jagar byte över större avstånd\n"
"och har större sannolikhet att kämpa emot när rovdjur attackerar.\n"
"Fredliga mikrober attackerar inte andra över större avstånd\n"
"och har lägre sannolikhet att använda gifter mot rovdjur."

msgid "DEADZONE_CALIBRATION_FINISHED"
msgstr ""

#, fuzzy
msgid "DEADZONE_CALIBRATION_INPROGRESS"
msgstr "Detta språk är {0}% komplett"

msgid "DEADZONE_CALIBRATION_IS_RESET"
msgstr ""

msgid "DEADZONE_CONFIGURATION"
msgstr ""

msgid "DEATH"
msgstr "död"

msgid "DEBUG_COORDINATES"
msgstr ""

msgid "DEBUG_DRAW_NOT_AVAILABLE"
msgstr ""

#, fuzzy
msgid "DEBUG_HEAT_AT_CURSOR"
msgstr "Vid Muspekare:"

msgid "DEBUG_PANEL"
msgstr ""

msgid "DECEMBER"
msgstr "December"

#, fuzzy
msgid "DECREASE_ITEM_SIZE"
msgstr "Slem sekretion"

msgid "DEFAULT_AUDIO_OUTPUT_DEVICE"
msgstr "Standard utgångsenhet"

msgid "DELETE"
msgstr "Radera"

msgid "DELETE_ALL_OLD_SAVE_WARNING_2"
msgstr ""

msgid "DELETE_FOSSIL_CONFIRMATION"
msgstr "Att radera denna fossil är permanent och kan inte ångras. Är du säker på att du vill radera den för gott?"

msgid "DELETE_OLD_SAVES_PROMPT"
msgstr ""

msgid "DELETE_ORGANELLE"
msgstr "Ta bort organell"

msgid "DELETE_SAVE_CONFIRMATION"
msgstr ""

msgid "DELETE_SELECTED"
msgstr "Radera Valda"

msgid "DELETE_SELECTED_SAVES_PROMPT"
msgstr ""

msgid "DELETE_SELECTED_SAVE_WARNING"
msgstr ""

msgid "DELETE_THIS_SAVE_PROMPT"
msgstr ""

#, fuzzy
msgid "DESCEND_BUTTON"
msgstr "Skriv över aktuell sparfil:"

#, fuzzy
msgid "DESCEND_CONFIRMATION"
msgstr "Skriv över aktuell sparfil:"

#, fuzzy
msgid "DESCEND_CONFIRMATION_EXPLANATION"
msgstr ""
"Aggressiva mikrober jagar byte över större avstånd\n"
"och har större sannolikhet att kämpa emot när rovdjur attackerar.\n"
"Fredliga mikrober attackerar inte andra över större avstånd\n"
"och har lägre sannolikhet att använda gifter mot rovdjur."

msgid "DESCRIPTION"
msgstr "Beskrivning:"

#, fuzzy
msgid "DESCRIPTION_COLON"
msgstr "ATP PRODUKTION FÖR LÅG!"

#, fuzzy
msgid "DESCRIPTION_TOO_LONG"
msgstr "ATP PRODUKTION FÖR LÅG!"

msgid "DESPAWN_ENTITIES"
msgstr ""

msgid "DETECTED_CPU_COUNT"
msgstr "Upptäckt CPU-antal:"

msgid "DEVBUILD_VERSION_INFO"
msgstr ""

msgid "DEVELOPERS"
msgstr "Utvecklare"

#, fuzzy
msgid "DEVELOPMENT_FORUM"
msgstr "Utvecklingen stöds av Revolutionary Games Studio ry"

#, fuzzy
msgid "DEVELOPMENT_FORUM_BUTTON_TOOLTIP"
msgstr "Hjälp"

msgid "DEVELOPMENT_SUPPORTED_BY"
msgstr "Utvecklingen stöds av Revolutionary Games Studio ry"

#, fuzzy
msgid "DEVELOPMENT_WIKI"
msgstr "Utvecklare"

#, fuzzy
msgid "DEVELOPMENT_WIKI_BUTTON_TOOLTIP"
msgstr "Hjälp"

msgid "DEVOURED"
msgstr ""

msgid "DEV_BUILD_PATRONS"
msgstr ""

msgid "DIFFICULTY"
msgstr "Svårighetsgrad"

msgid "DIFFICULTY_DETAILS_STRING"
msgstr ""
"Förinställd svårighetsgrad: {0}\n"
"Faktor för mutationskostnad: {1} \n"
"Mutations frekvens för AI: {2}\n"
"Föreningsmoln-densitet: {3}\n"
"Populations-straff vid spelarens död: {4}\n"
"Kvarhållning av glukos i miljön: {5} \n"
"Faktor för kostnaden av osmoreglering: {6}\n"
"Gratis glukosmoln när redigeraren lämnas: {7}\n"
"Begränsa användningen av tillväxtföreningar: {8}"

msgid "DIFFICULTY_PRESET"
msgstr "Förinställd svårighetsgrad"

msgid "DIFFICULTY_PRESET_CUSTOM"
msgstr "Anpassat"

msgid "DIFFICULTY_PRESET_EASY"
msgstr "Lätt"

msgid "DIFFICULTY_PRESET_HARD"
msgstr "Svår"

msgid "DIFFICULTY_PRESET_NORMAL"
msgstr "Normal"

msgid "DIGESTION_EFFICIENCY"
msgstr ""

#, fuzzy
msgid "DIGESTION_EFFICIENCY_COLON"
msgstr "ATP PRODUKTION FÖR LÅG!"

#, fuzzy
msgid "DIGESTION_SPEED"
msgstr "UTROTNING"

#, fuzzy
msgid "DIGESTION_SPEED_COLON"
msgstr "Hastighet:"

msgid "DIGESTION_SPEED_VALUE"
msgstr ""

msgid "DISABLED"
msgstr "Avstängt"

msgid "DISABLE_ALL"
msgstr ""

msgid "DISCARD_AND_CONTINUE"
msgstr "Radera och fortsätt"

#, fuzzy
msgid "DISCARD_CHANGES"
msgstr "Radera och fortsätt"

#, fuzzy
msgid "DISCARD_MIGRATION"
msgstr "Radera och fortsätt"

#, fuzzy
msgid "DISCONNECTED_CELLS"
msgstr "Bortkopplade Celler"

#, fuzzy
msgid "DISCONNECTED_CELLS_TEXT"
msgstr ""
"Det finns placerade organeller, som inte är anslutna till resten.\n"
"Vänligen anslut alla placerade organeller med varandra eller ångra dina ändringar."

#, fuzzy
msgid "DISCONNECTED_METABALLS"
msgstr "Bortkopplade Celler"

#, fuzzy
msgid "DISCONNECTED_METABALLS_TEXT"
msgstr ""
"Det finns placerade organeller, som inte är anslutna till resten.\n"
"Vänligen anslut alla placerade organeller med varandra eller ångra dina ändringar."

msgid "DISCONNECTED_ORGANELLES"
msgstr "Bortkopplade Organeller"

msgid "DISCONNECTED_ORGANELLES_TEXT"
msgstr ""
"Det finns placerade organeller, som inte är anslutna till resten.\n"
"Vänligen anslut alla placerade organeller med varandra eller ångra dina ändringar."

#, fuzzy
msgid "DISCORD_TOOLTIP"
msgstr "Hjälp"

#, fuzzy
msgid "DISK_CACHE_TOOLTIP"
msgstr "Självmord"

#, fuzzy
msgid "DISMISSED_POPUPS_COLON"
msgstr "Hastighet:"

#, fuzzy
msgid "DISMISSED_POPUPS_EXPLANATION"
msgstr ""
"Aggressiva mikrober jagar byte över större avstånd\n"
"och har större sannolikhet att kämpa emot när rovdjur attackerar.\n"
"Fredliga mikrober attackerar inte andra över större avstånd\n"
"och har lägre sannolikhet att använda gifter mot rovdjur."

msgid "DISMISS_INFORMATION_PERMANENTLY"
msgstr "Visa inte detta igen"

msgid "DISMISS_WARNING_PERMANENTLY"
msgstr "Varna inte om detta igen"

msgid "DISPLAY_3D_MENU_BACKGROUNDS"
msgstr ""

msgid "DISPLAY_ABILITIES_BAR"
msgstr "Visa förmågor"

msgid "DISPLAY_BACKGROUND_DISTORTION_EFFECT"
msgstr ""

msgid "DISPLAY_BACKGROUND_PARTICLES"
msgstr ""

#, fuzzy
msgid "DISPLAY_DRIVER_OPENGL"
msgstr "Visa förmågor"

#, fuzzy
msgid "DISPLAY_DRIVER_VULKAN"
msgstr "Visa förmågor"

#, fuzzy
msgid "DISPLAY_MODE"
msgstr "Visa förmågor"

#, fuzzy
msgid "DISPLAY_PART_NAMES"
msgstr "Visa förmågor"

msgid "DISSOLVED_COMPOUND_FOOD_SOURCE"
msgstr "Jämnt spridd miljömatkälla av {0}"

msgid "DOES_NOT_USE_FEATURE"
msgstr ""

msgid "DONATIONS"
msgstr "Donationer"

msgid "DOT_DOT_DOT"
msgstr "..."

msgid "DOUBLE"
msgstr "Dubbel"

msgid "DOUBLE_CLICK_TO_VIEW_IN_FULLSCREEN"
msgstr ""

msgid "DOUBLE_MEMBRANE_DESCRIPTION"
msgstr ""

#, fuzzy
msgid "DOUBLE_SPEED_TOGGLE_TOOLTIP"
msgstr "Fortsätt"

msgid "DRAG_TO_REORDER_ITEMS_WITH_MOUSE"
msgstr ""

msgid "DUMP_SCENE_TREE"
msgstr ""

msgid "DUPLICATE_TYPE"
msgstr "Duplicera Typ"

msgid "EASTEREGG_MESSAGE_1"
msgstr "Rolig fakta, Didinium och Paramecium är ett läroboksexempel på ett rovdjursförhållande som har studerats i årtionden, är du Didinium eller Paramecium? Rovdjur eller byte?"

msgid "EASTEREGG_MESSAGE_10"
msgstr "På engelska stod det \"WIGGLY THINGS!!\" här, men jag, S1dos, vet inte riktigt hur man översätter det!!"

msgid "EASTEREGG_MESSAGE_11"
msgstr "Smältis den där metalsis."

msgid "EASTEREGG_MESSAGE_12"
msgstr "Men de blå cellerna."

msgid "EASTEREGG_MESSAGE_13"
msgstr "Här är ett tips, Omgivningar är mer än bara olika bakgrunder, föreningarna i olika omgivningar dyker ibland upp i olika hastigheter."

msgid "EASTEREGG_MESSAGE_14"
msgstr "Här är ett tips, ju mer flagell du har, desto snabbare går du, vroom vroom, men det kostar också mer ATP"

msgid "EASTEREGG_MESSAGE_15"
msgstr "Här är ett tips, du kan svälja bitar järn och annat."

msgid "EASTEREGG_MESSAGE_16"
msgstr "Här är ett tips, förbered dig innan du lägger till en kärna. Dessa saker är dyra! I underhåll och i byggkostnad."

msgid "EASTEREGG_MESSAGE_17"
msgstr "Rolig Fakta, visste du att det finns över 8000 ciliatarter på planeten jorden?"

msgid "EASTEREGG_MESSAGE_18"
msgstr "Rolig fakta, The Stentor är ett ciliat som kan sträcka sig och fånga byten i en slags trumpet som mun som drar in byten genom att generera vattenströmmar med cilia."

msgid "EASTEREGG_MESSAGE_2"
msgstr "En av de första spelbara prototyperna skapades av vår grymma programmerare, Untrustedlife!"

msgid "EASTEREGG_MESSAGE_3"
msgstr "Alla varelser i spelet kommer utvecklats från en gemensam förfader. Se om du kan L identifiera vilka som är närmst besläktade med varandra!"

msgid "EASTEREGG_MESSAGE_4"
msgstr "Rolig fakta, i verkliga livet har prokaryoter något som heter Biocompartments som fungerar som organeller och kallas faktiskt Polyhedrala organeller."

msgid "EASTEREGG_MESSAGE_5"
msgstr "Rolig Fakta, metabolosomen är det som kallas en Polyhedral organell."

msgid "EASTEREGG_MESSAGE_6"
msgstr "Här är ett tips, ibland är det bäst att bara fly från andra celler."

msgid "EASTEREGG_MESSAGE_7"
msgstr "Thrive är tänkt som en simulering av en utomjordisk planet, så förvänta dig inte att hitta samma varelser som här på jorden!"

msgid "EASTEREGG_MESSAGE_8"
msgstr "Här är ett tips, bakterier kan vara starkare än de ser ut, de kan se små ut, men vissa av dem kan gräva sig in i dig och döda dig på det sättet!"

msgid "EASTEREGG_MESSAGE_9"
msgstr "Här är ett tips, du kan jaga andra arter till utrotning om du inte är försiktig nog. Andra arter kan göra det också."

#, fuzzy
msgid "EASTER_EGGS"
msgstr "Rolig fakta, Didinium och Paramecium är ett läroboksexempel på ett rovdjursförhållande som har studerats i årtionden, är du Didinium eller Paramecium? Rovdjur eller byte?"

#, fuzzy
msgid "EASTER_EGGS_EXPLANATION"
msgstr ""
"Aggressiva mikrober jagar byte över större avstånd\n"
"och har större sannolikhet att kämpa emot när rovdjur attackerar.\n"
"Fredliga mikrober attackerar inte andra över större avstånd\n"
"och har lägre sannolikhet att använda gifter mot rovdjur."

#, fuzzy
msgid "EASTER_EGG_BANANA_BIOME"
msgstr ""
"Aggressiva mikrober jagar byte över större avstånd\n"
"och har större sannolikhet att kämpa emot när rovdjur attackerar.\n"
"Fredliga mikrober attackerar inte andra över större avstånd\n"
"och har lägre sannolikhet att använda gifter mot rovdjur."

#, fuzzy
msgid "EDGE_PAN_SPEED"
msgstr "UTROTNING"

#, fuzzy
msgid "EDITING_TITLE"
msgstr "DU HAR FRODATS!"

msgid "EDITOR"
msgstr "Cellredigerare"

#, fuzzy
msgid "EDITORS_AND_MUTATIONS_BUTTON"
msgstr "har muterat"

#, fuzzy
msgid "EDITOR_BUTTON_TOOLTIP"
msgstr "Hjälp"

msgid "EDITOR_TUTORIAL_EARLY_GOAL"
msgstr ""

msgid "EDITOR_TUTORIAL_EDITOR_TEXT"
msgstr ""

#, fuzzy
msgid "EDITOR_TUTORIAL_MICROBE_EDITOR_NUCLEUS"
msgstr ""
"Prokaryota strukturer\n"
"\n"
"Metabolosomer: Producerar ATP från glukos\n"
"\n"
"Kemosyntiserande proteiner: Producerar hälften av glukosen ur svavelväte som en kemoplast, men utför också glykolys, tar upp 1 hex\n"
"\n"
"Thylakoider: Producerar 1/3 av mängden glukos som en normal kloroplast, men utför också glykolys och tar upp 1 Hex\n"
"\n"
"Rusticyanin: Omvandlar järn till ATP\n"
"\n"
"Nitrogenas: Konverterar atmosfäriskt kväve och ATP till ammoniak anaerobt\n"
"\n"
"Cytoplasmer: Har lagringsutrymme och utför glykolys (producerar små mängder ATP)"

#, fuzzy
msgid "EFFECTIVE_VALUE"
msgstr "{0}%"

msgid "EIGHT_TIMES"
msgstr "8x"

msgid "EJECT_ENGULFED"
msgstr ""

#, fuzzy
msgid "EJECT_ENGULFED_TOOLTIP"
msgstr "Växla uppslukarläge av och på"

#, fuzzy
msgid "EMITTERS_COUNT"
msgstr "Mikrob Stadiet"

#, fuzzy
msgid "ENABLED_MODS"
msgstr "Aktivera Cellredigeraren"

msgid "ENABLE_ALL_COMPATIBLE"
msgstr ""

msgid "ENABLE_EDITOR"
msgstr "Aktivera Cellredigeraren"

msgid "ENABLE_GUI_LIGHT_EFFECTS"
msgstr "Aktivera GUI ljus effecter"

msgid "ENDOSYMBIONT_ENGULFED_ALREADY_DONE"
msgstr ""

msgid "ENDOSYMBIONT_ENGULFED_PROGRESS"
msgstr ""

msgid "ENDOSYMBIONT_TYPE_ALREADY_PRESENT"
msgstr ""

#, fuzzy
msgid "ENDOSYMBIOSIS_AVAILABLE_ORGANELLES"
msgstr "Placera organell"

msgid "ENDOSYMBIOSIS_BUTTON"
msgstr ""

#, fuzzy
msgid "ENDOSYMBIOSIS_CANCEL_TOOLTIP"
msgstr "Lösgör alla"

#, fuzzy
msgid "ENDOSYMBIOSIS_COMPLETE_TOOLTIP"
msgstr "Fortsätt"

#, fuzzy
msgid "ENDOSYMBIOSIS_EXPLANATION"
msgstr ""
"Aggressiva mikrober jagar byte över större avstånd\n"
"och har större sannolikhet att kämpa emot när rovdjur attackerar.\n"
"Fredliga mikrober attackerar inte andra över större avstånd\n"
"och har lägre sannolikhet att använda gifter mot rovdjur."

msgid "ENDOSYMBIOSIS_NOTHING_ENGULFED"
msgstr ""

#, fuzzy
msgid "ENDOSYMBIOSIS_NO_CANDIDATE_ORGANELLES"
msgstr "Bortkopplade Organeller"

#, fuzzy
msgid "ENDOSYMBIOSIS_PROGRESSING_EXPLANATION"
msgstr ""
"Aggressiva mikrober jagar byte över större avstånd\n"
"och har större sannolikhet att kämpa emot när rovdjur attackerar.\n"
"Fredliga mikrober attackerar inte andra över större avstånd\n"
"och har lägre sannolikhet att använda gifter mot rovdjur."

msgid "ENDOSYMBIOSIS_PROKARYOTIC_LIMIT_EXPLANATION"
msgstr ""

#, fuzzy
msgid "ENDOSYMBIOSIS_SINGLE_SPECIES_PROGRESS_DESCRIPTION"
msgstr "Kemosyntesproteiner är små kluster av proteiner i cytoplasman som kan omvandla vätesulfid, vatten och gasformig koldioxid till glukos i en process som kallas vätesulfidkemosyntes. Hastigheten för dess glukosproduktion skalas med koncentrationen av koldioxid. Eftersom de kemosyntetiserande proteinerna är suspenderade direkt i cytoplasman utför den omgivande vätskan viss jäsning."

#, fuzzy
msgid "ENDOSYMBIOSIS_START_TOOLTIP"
msgstr "Hjälp"

#, fuzzy
msgid "ENDOSYMBIOSIS_TITLE"
msgstr "DU HAR FRODATS!"

#, fuzzy
msgid "ENERGY_BALANCE_REQUIRED_COMPOUND_LINE"
msgstr "{0}: -{1} ATP"

msgid "ENERGY_BALANCE_TOOLTIP_CONSUMPTION"
msgstr "{0}: -{1} ATP"

msgid "ENERGY_BALANCE_TOOLTIP_PRODUCTION"
msgstr "{0}:+{1} ATP"

#, fuzzy
msgid "ENERGY_BALANCE_TOOLTIP_PRODUCTION_WITH_REQUIREMENT"
msgstr "{0}:+{1} ATP"

msgid "ENERGY_IN_PATCH_FOR"
msgstr ""

#, fuzzy
msgid "ENERGY_IN_PATCH_SHORT"
msgstr "INVÅNARE:"

msgid "ENERGY_SOURCES"
msgstr ""

msgid "ENERGY_SUMMARY_LINE"
msgstr ""

msgid "ENGULF_NO_ATP_DAMAGE_MESSAGE"
msgstr ""

#, fuzzy
msgid "ENTER_EXISTING_ID"
msgstr "Skriv över aktuell sparfil:"

msgid "ENTER_EXISTING_WORKSHOP_ID"
msgstr ""

#, fuzzy
msgid "ENTITY_LABEL"
msgstr "Omgivning: {0}"

msgid "ENVIRONMENT"
msgstr "Miljö"

#, fuzzy
msgid "ENVIRONMENTAL_CONDITIONS_BUTTON"
msgstr "{0} befolkning förändrades av {1} på grund av: {2}"

msgid "ENVIRONMENTAL_GLUCOSE_RETENTION"
msgstr ""

#, fuzzy
msgid "ENVIRONMENTAL_GLUCOSE_RETENTION_EXPLANATION"
msgstr "{0} befolkning förändrades av {1} på grund av: {2}"

msgid "ENVIRONMENT_BUTTON_MICROBE_TOOLTIP"
msgstr "Visa / göm miljö"

#, fuzzy
msgid "ENVIRONMENT_TOLERANCE"
msgstr "Miljö"

msgid "EPIPELAGIC"
msgstr "Epipelagisk"

msgid "EQUIPMENT_TYPE_AXE"
msgstr ""

msgid "ERROR"
msgstr "ERROR"

#, fuzzy
msgid "ERROR_CREATING_FOLDER"
msgstr "Öppna Skärmbildsmapp"

msgid "ERROR_CREATING_INFO_FILE"
msgstr ""

msgid "ERROR_FAILED_TO_SAVE_NEW_SETTINGS"
msgstr "Error: Misslyckades att spara nya intällningar till konfigurationsfil."

#, fuzzy
msgid "ERROR_FETCHING_EXPLANATION"
msgstr ""
"Aggressiva mikrober jagar byte över större avstånd\n"
"och har större sannolikhet att kämpa emot när rovdjur attackerar.\n"
"Fredliga mikrober attackerar inte andra över större avstånd\n"
"och har lägre sannolikhet att använda gifter mot rovdjur."

#, fuzzy
msgid "ERROR_FETCHING_NEWS"
msgstr "Öppna Skärmbildsmapp"

msgid "ERROR_LOADING"
msgstr "Laddningsfel"

msgid "ERROR_SAVING"
msgstr "Sparningsfel"

#, fuzzy
msgid "ERROR_UPLOADING_EXCEPTION"
msgstr "Laddningsfel"

msgid "ESCAPE"
msgstr "Esc"

msgid "ESCAPE_ENGULFING"
msgstr ""

msgid "ESTUARY"
msgstr "Flodmynning"

#, fuzzy
msgid "EVENT_ERUPTION_TOOLTIP"
msgstr "Självmord"

msgid "EVENT_METEOR_GLUCOSE"
msgstr ""

#, fuzzy
msgid "EVENT_METEOR_IRON"
msgstr "{0}:+{1} ATP"

#, fuzzy
msgid "EVENT_METEOR_PHOSPHATES"
msgstr "Spawna fosfat"

#, fuzzy
msgid "EVENT_METEOR_PLAIN"
msgstr "Självmord"

msgid "EVENT_METEOR_RADIOACTIVE"
msgstr ""

msgid "EVENT_METEOR_SULFUR"
msgstr ""

#, fuzzy
msgid "EVOLUTIONARY_TREE"
msgstr "Av Revolutionary Games Studio"

#, fuzzy
msgid "EVOLUTIONARY_TREE_BUILD_FAILED"
msgstr "Av Revolutionary Games Studio"

#, fuzzy
msgid "EXACT_VERSION_COLON"
msgstr "Version:"

#, fuzzy
msgid "EXACT_VERSION_TOOLTIP"
msgstr "Självmord"

#, fuzzy
msgid "EXCEPTION_HAPPENED_PROCESSING_SAVE"
msgstr "Ett undantag har uppstått medan sparad data laddades"

#, fuzzy
msgid "EXCEPTION_HAPPENED_WHILE_LOADING"
msgstr "Ett undantag har uppstått medan sparad data laddades"

#, fuzzy
msgid "EXCLUSIVE_FULLSCREEN"
msgstr "Växla fullskärm av och på"

#, fuzzy
msgid "EXISTING_BUILDINGS"
msgstr "Skriv över aktuell sparfil:"

msgid "EXIT"
msgstr "Lämna"

msgid "EXIT_EDITOR"
msgstr "Lämna cellredigeraren"

msgid "EXIT_TO_LAUNCHER"
msgstr "Lämna till startprogrammet"

msgid "EXPERIMENTAL_FEATURES"
msgstr ""

#, fuzzy
msgid "EXPERIMENTAL_FEATURES_EXPLANATION"
msgstr "(farten som AI arter muterar)"

#, fuzzy
msgid "EXPERIMENTAL_FEATURES_WARNING"
msgstr "(farten som AI arter muterar)"

msgid "EXPORT_ALL_WORLDS"
msgstr ""

#, fuzzy
msgid "EXPORT_ALL_WORLDS_TOOLTIP"
msgstr "Hjälp"

#, fuzzy
msgid "EXPORT_SUCCESS"
msgstr "Plundring av {0}"

msgid "EXTERNAL"
msgstr "Externa"

msgid "EXTERNAL_EFFECTS"
msgstr "Externa effekter:"

msgid "EXTINCTION_BOX_TEXT"
msgstr "Precis som 99% av alla arter som någonsin har existerat, har din art utrotats. Andra kommer att fortsätta frodas och upprätthålla din niche, men det blir inte du som gör. Du kommer att glömmas, ett misslyckats experiment i evolutionen."

msgid "EXTINCTION_CAPITAL"
msgstr "UTROTNING"

#, fuzzy
msgid "EXTINCT_FROM_PATCH"
msgstr "dog ut på planeten"

#, fuzzy
msgid "EXTINCT_FROM_THE_PLANET"
msgstr "dog ut på planeten"

#, fuzzy
msgid "EXTINCT_IN_PATCH"
msgstr "dog ut på planeten"

#, fuzzy
msgid "EXTINCT_SPECIES"
msgstr "UTROTNING"

msgid "EXTRAS"
msgstr "Extra"

msgid "EXTRA_OPTIONS"
msgstr "Extra Inställningar"

#, fuzzy
msgid "FACEBOOK_TOOLTIP"
msgstr "Självmord"

msgid "FAILED"
msgstr "Misslyckades"

#, fuzzy
msgid "FAILED_ONE_OR_MORE_SAVE_DELETION_DESCRIPTION"
msgstr "Kemoplasten är en dubbelmembranstruktur som innehåller proteiner som kan omvandla vätesulfid, vatten och gasformig koldioxid till glukos i en process som kallas vätesulfidkemosyntes. Hastigheten för dess glukosproduktion skalas med koncentrationen av vatten och koldioxid."

#, fuzzy
msgid "FAILED_SAVE_DELETION"
msgstr "Error: Misslyckades att spara nya intällningar till konfigurationsfil."

#, fuzzy
msgid "FAILED_SAVE_DELETION_DESCRIPTION"
msgstr "Vakuolen är en inre membranorganell som används för lagring i cellen. De består av flera blåsor, mindre membranstrukturer som ofta används i celler för lagring, som har smält samman. Den är fylld med vatten som används för att hålla kvar molekyler, enzymer, fasta ämnen och andra ämnen. Deras form är flytande och kan variera mellan celler."

msgid "FEARFUL"
msgstr "Rädd"

msgid "FEAR_EXPLANATION"
msgstr ""

#, fuzzy
msgid "FEATURE_DISABLED"
msgstr "Avstängt"

#, fuzzy
msgid "FEATURE_ENABLED"
msgstr "Fuskknappar på"

msgid "FEBRUARY"
msgstr "Februari"

msgid "FEED_ITEM_CONTENT_PARSING_FAILED"
msgstr ""

msgid "FEED_ITEM_MISSING_CONTENT"
msgstr ""

msgid "FEED_ITEM_PUBLISHED_AT"
msgstr ""

msgid "FEED_ITEM_TRUNCATED_NOTICE"
msgstr ""

#, fuzzy
msgid "FERROPLAST"
msgstr "Termoplast"

#, fuzzy
msgid "FERROPLAST_DESCRIPTION"
msgstr "Termoplasten är en dubbelmembranstruktur som innehåller värmekänsliga pigment staplade tillsammans i membransäckar. Det är en prokaryot som har assimilerats för användning av sin eukaryota värd. Pigmenten i termoplasten kan använda energin från värmeskillnader i omgivningen för att producera glukos från vatten och gasformig koldioxid i en process som kallas termosyntes. Hastigheten för dess glukosproduktion skalas med koncentrationen av koldioxid och temperatur."

#, fuzzy
msgid "FERROPLAST_PROCESSES_DESCRIPTION"
msgstr "Termoplasten är en dubbelmembranstruktur som innehåller värmekänsliga pigment staplade tillsammans i membransäckar. Det är en prokaryot som har assimilerats för användning av sin eukaryota värd. Pigmenten i termoplasten kan använda energin från värmeskillnader i omgivningen för att producera glukos från vatten och gasformig koldioxid i en process som kallas termosyntes. Hastigheten för dess glukosproduktion skalas med koncentrationen av koldioxid och temperatur."

msgid "FILTER_ITEMS_BY_CATEGORY_COLON"
msgstr ""

#, fuzzy
msgid "FIND_CURRENT_PATCH"
msgstr "Avbryt denna handling"

msgid "FINISHED_DOT"
msgstr "Färdig."

msgid "FINISH_EDITING_AND_RETURN_TO_ENVIRONMENT"
msgstr "Slutför redigering och återvänd till omgivning"

#, fuzzy
msgid "FINISH_ONE_GENERATION"
msgstr "med concentration av"

msgid "FINISH_X_GENERATIONS"
msgstr "Slutför {0} Generationer"

msgid "FIRE_TOXIN"
msgstr "Skjut gift"

#, fuzzy
msgid "FIRE_TOXIN_TOOLTIP"
msgstr "Självmord"

msgid "FLAGELLUM"
msgstr "Flagell"

msgid "FLAGELLUM_DESCRIPTION"
msgstr ""

#, fuzzy
msgid "FLAGELLUM_LENGTH_DESCRIPTION"
msgstr "Metabolosomer är kluster av proteiner förpackade i proteinskal. De kan omvandla glukos till ATP i mycket högre takt än vad som kan göras i cytoplasman i en process som kallas Aerobisk Andning. Det kräver dock syre för att fungera, och lägre nivåer av syre i miljön kommer att sakta ner hastigheten för dess ATP-produktion. Eftersom metabolosomerna är suspenderade direkt i cytoplasman utför den omgivande vätskan viss jäsning."

#, fuzzy
msgid "FLAGELLUM_PROCESSES_DESCRIPTION"
msgstr "Metabolosomer är kluster av proteiner förpackade i proteinskal. De kan omvandla glukos till ATP i mycket högre takt än vad som kan göras i cytoplasman i en process som kallas Aerobisk Andning. Det kräver dock syre för att fungera, och lägre nivåer av syre i miljön kommer att sakta ner hastigheten för dess ATP-produktion. Eftersom metabolosomerna är suspenderade direkt i cytoplasman utför den omgivande vätskan viss jäsning."

#, fuzzy
msgid "FLEET_NAME_FROM_PLACE"
msgstr "dog ut på planeten"

msgid "FLEET_UNITS"
msgstr ""

#, fuzzy
msgid "FLOATING_CHUNKS_COLON"
msgstr "befolkning:"

msgid "FLOATING_HAZARD"
msgstr "Flytande fara"

msgid "FLUID"
msgstr "Rörlig"

msgid "FLUIDITY_RIGIDITY"
msgstr "Mjukhet / Hårdhet"

msgid "FOCUSED"
msgstr "Fokuserad"

msgid "FOCUS_EXPLANATION"
msgstr ""

#, fuzzy
msgid "FOG_OF_WAR_DISABLED"
msgstr "Avstängt"

#, fuzzy
msgid "FOG_OF_WAR_DISABLED_DESCRIPTION"
msgstr "Vakuolen är en inre membranorganell som används för lagring i cellen. De består av flera blåsor, mindre membranstrukturer som ofta används i celler för lagring, som har smält samman. Den är fylld med vatten som används för att hålla kvar molekyler, enzymer, fasta ämnen och andra ämnen. Deras form är flytande och kan variera mellan celler."

msgid "FOG_OF_WAR_INTENSE"
msgstr ""

#, fuzzy
msgid "FOG_OF_WAR_INTENSE_DESCRIPTION"
msgstr "Nitrogenas är ett protein som kan använda gasformigt kväve och cellulär energi i form av ATP för att producera ammoniak, ett viktigt tillväxtnäringsämne för celler. Detta är en process som kallas anaerob kvävefixering. Eftersom kvävgaset är suspenderat direkt i cytoplasman, utför den omgivande vätskan viss jäsning."

msgid "FOG_OF_WAR_MODE"
msgstr ""

msgid "FOG_OF_WAR_REGULAR"
msgstr ""

#, fuzzy
msgid "FOG_OF_WAR_REGULAR_DESCRIPTION"
msgstr "Det slemiga inre av en cell. Cytoplasman är den grundläggande blandningen av joner, proteiner och andra ämnen lösta i vatten som fyller cellens inre. En av funktionerna den utför är jäsning, omvandlingen av glukos till ATP-energi. För celler som saknar organeller så den har mer avancerade ämnesomsättningar är det vad de använder för energi. Det används också för att lagra molekyler i cellen och för att öka cellens storlek."

msgid "FOOD_CHAIN"
msgstr "Näringskedja"

msgid "FOOD_SOURCE_ENERGY_INFO"
msgstr ""

msgid "FORGET_MOD_DETAILS"
msgstr ""

#, fuzzy
msgid "FORGET_MOD_DETAILS_TOOLTIP"
msgstr "Fortsätt"

msgid "FORM_ERROR_MESSAGE"
msgstr ""

#, fuzzy
msgid "FOSSILISATION"
msgstr "befolkning:"

#, fuzzy
msgid "FOSSILISATION_EXPLANATION"
msgstr ""
"Aggressiva mikrober jagar byte över större avstånd\n"
"och har större sannolikhet att kämpa emot när rovdjur attackerar.\n"
"Fredliga mikrober attackerar inte andra över större avstånd\n"
"och har lägre sannolikhet att använda gifter mot rovdjur."

#, fuzzy
msgid "FOSSILISATION_FAILED"
msgstr "befolkning:"

#, fuzzy
msgid "FOSSILISATION_FAILED_DESCRIPTION"
msgstr "Vakuolen är en inre membranorganell som används för lagring i cellen. De består av flera blåsor, mindre membranstrukturer som ofta används i celler för lagring, som har smält samman. Den är fylld med vatten som används för att hålla kvar molekyler, enzymer, fasta ämnen och andra ämnen. Deras form är flytande och kan variera mellan celler."

msgid "FOSSILISATION_HINT"
msgstr ""

msgid "FOSSILISATION_HINT_ALREADY_FOSSILISED"
msgstr ""

#, fuzzy
msgid "FOSSILISE"
msgstr "Stillastående"

msgid "FOSSIL_DELETION_FAILED"
msgstr ""

#, fuzzy
msgid "FOSSIL_DELETION_FAILED_DESCRIPTION"
msgstr "Vakuolen är en inre membranorganell som används för lagring i cellen. De består av flera blåsor, mindre membranstrukturer som ofta används i celler för lagring, som har smält samman. Den är fylld med vatten som används för att hålla kvar molekyler, enzymer, fasta ämnen och andra ämnen. Deras form är flytande och kan variera mellan celler."

msgid "FOUR_TIMES"
msgstr "4x"

#, fuzzy
msgid "FPS"
msgstr "Max Frames Per Sekund:"

#, fuzzy
msgid "FPS_DISPLAY"
msgstr "Media Spela"

#, fuzzy
msgid "FRAME_DURATION"
msgstr "Anding"

msgid "FREEBUILDING"
msgstr "Fri byggredigerare"

msgid "FREE_GLUCOSE_CLOUD"
msgstr ""

#, fuzzy
msgid "FREE_GLUCOSE_CLOUD_EXPLANATION"
msgstr ""
"Aggressiva mikrober jagar byte över större avstånd\n"
"och har större sannolikhet att kämpa emot när rovdjur attackerar.\n"
"Fredliga mikrober attackerar inte andra över större avstånd\n"
"och har lägre sannolikhet att använda gifter mot rovdjur."

msgid "FULLSCREEN"
msgstr "Fullskärm"

msgid "FULL_MOD_INFO"
msgstr ""

msgid "GALLERY_VIEWER"
msgstr ""

#, fuzzy
msgid "GAMEPLAY_BASICS_TITLE"
msgstr "Spel Design"

msgid "GAME_DESIGN_TEAM"
msgstr "Spel Design"

#, fuzzy
msgid "GAME_SYSTEMS_TITLE"
msgstr "Spel Design"

#, fuzzy
msgid "GATHERED_ENERGY_TOOLTIP"
msgstr "Självmord"

msgid "GENERAL"
msgstr "Allmän"

#, fuzzy
msgid "GENERAL_LOADING_TIP_1"
msgstr "Använd ångraknapped i cellredigeraren för att fixa ett mistag"

#, fuzzy
msgid "GENERAL_LOADING_TIP_2"
msgstr "Använd ångraknapped i cellredigeraren för att fixa ett mistag"

#, fuzzy
msgid "GENERAL_LOADING_TIP_3"
msgstr "Använd ångraknapped i cellredigeraren för att fixa ett mistag"

#, fuzzy
msgid "GENERAL_LOADING_TIP_4"
msgstr "Använd ångraknapped i cellredigeraren för att fixa ett mistag"

#, fuzzy
msgid "GENERAL_LOADING_TIP_5"
msgstr "Använd ångraknapped i cellredigeraren för att fixa ett mistag"

#, fuzzy
msgid "GENERAL_LOADING_TIP_6"
msgstr "Använd ångraknapped i cellredigeraren för att fixa ett mistag"

#, fuzzy
msgid "GENERAL_LOADING_TIP_7"
msgstr "Använd ångraknapped i cellredigeraren för att fixa ett mistag"

#, fuzzy
msgid "GENERATIONS"
msgstr "generation:"

msgid "GENERATION_COLON"
msgstr "generation:"

#, fuzzy
msgid "GITHUB_TOOLTIP"
msgstr "Självmord"

msgid "GLES3"
msgstr ""

msgid "GLOBAL_GLACIATION_END_EVENT_LOG"
msgstr ""

#, fuzzy
msgid "GLOBAL_GLACIATION_EVENT"
msgstr "{0} befolkning förändrades av {1} på grund av: {2}"

#, fuzzy
msgid "GLOBAL_GLACIATION_EVENT_TOOLTIP"
msgstr "Nå uppvakningsteget. Tillgänglig när du har tillräckigt med hjärnkraft (axonvävnad)."

msgid "GLOBAL_GLACIATION_EVENT_WARNING_LOG_PLURAL"
msgstr ""

msgid "GLOBAL_GLACIATION_EVENT_WARNING_LOG_SINGULAR"
msgstr ""

msgid "GLOBAL_GLACIATION_START_EVENT_LOG"
msgstr ""

msgid "GLOBAL_INITIAL_LETTER"
msgstr ""

#, fuzzy
msgid "GLOBAL_POPULATION_COLON"
msgstr "{0} befolkning förändrades av {1} på grund av: {2}"

#, fuzzy
msgid "GLOBAL_TIMELINE_SPECIES_MIGRATED_TO"
msgstr "En del av [u]{0}[/u] befolkningen har migrerat till {1} från {2}"

msgid "GLUCOSE"
msgstr "Glukos"

msgid "GLUCOSE_CONCENTRATIONS_DRASTICALLY_DROPPED"
msgstr "Glukoskoncentrationerna har sjunkit drastiskt!"

msgid "GLYCOLYSIS"
msgstr "Glykolys"

msgid "GODMODE"
msgstr "Gudläge"

#, fuzzy
msgid "GOD_TOOLS_TITLE"
msgstr "Hjälp"

msgid "GOOGLY_EYE_CELL"
msgstr "\"Googly eye\" cell"

msgid "GOT_IT"
msgstr ""

msgid "GPL_LICENSE_HEADING"
msgstr "Licenstexten för GPL följer:"

#, fuzzy
msgid "GPU_NAME"
msgstr "Grotta"

msgid "GRAPHICS"
msgstr "Grafik"

msgid "GRAPHICS_TEAM"
msgstr "Grafik"

msgid "GROWTH_ORDER"
msgstr "Tillväxtordning"

msgid "GUI"
msgstr ""

msgid "GUI_LIGHT_EFFECTS_OPTION_DESCRIPTION"
msgstr ""

#, fuzzy
msgid "GUI_TAB_NAVIGATION"
msgstr "{0} K"

msgid "GUI_VOLUME"
msgstr "GUI-volym"

msgid "HEALTH"
msgstr "Hälsa"

msgid "HEALTH_MODIFIER"
msgstr ""

#, fuzzy
msgid "HEAT_ACCUMULATION_BAR_TOOLTIP"
msgstr "Självmord"

msgid "HELP"
msgstr "Hjälp"

msgid "HELP_BUTTON_TOOLTIP"
msgstr "Hjälp"

msgid "HIGHER_VALUES_INCREASE_PERFORMANCE"
msgstr "(högre värden ökar spelhastighet)"

msgid "HIGHER_VALUES_WORSEN_PERFORMANCE"
msgstr "(högre värden försämrar spelhastighet)"

msgid "HOLD_FOR_PAN_OR_ROTATE_MODE"
msgstr "Håll nere för att växla mellan panorerings- och roteringsläge"

#, fuzzy
msgid "HOLD_FOR_PAN_WITH_MOUSE"
msgstr "Håll nere för att växla mellan panorerings- och roteringsläge"

msgid "HOLD_PACK_COMMANDS_MENU"
msgstr "Håll för att visa grupp commando menyn"

msgid "HOLD_TO_SHOW_CURSOR"
msgstr "Håll för att visa muspekaren"

msgid "HOLD_TO_SHOW_CURSOR_ADVICE_TEXT"
msgstr ""

#, fuzzy
msgid "HOLD_TO_SKIP_CREDITS"
msgstr "Håll för att visa muspekaren"

#, fuzzy
msgid "HOME"
msgstr "Hem"

#, fuzzy
msgid "HORIZONTAL_COLON"
msgstr "Version:"

msgid "HORIZONTAL_WITH_AXIS_NAME_COLON"
msgstr ""

msgid "HP_COLON"
msgstr "Hälsa:"

msgid "HSV"
msgstr "HSV"

msgid "HUD_MESSAGE_MULTIPLE"
msgstr ""

#, fuzzy
msgid "HYDROGENASE"
msgstr "Svavelväte"

#, fuzzy
msgid "HYDROGENASE_DESCRIPTION"
msgstr "Nitrogenas är ett protein som kan använda gasformigt kväve och cellulär energi i form av ATP för att producera ammoniak, ett viktigt tillväxtnäringsämne för celler. Detta är en process som kallas anaerob kvävefixering. Eftersom kvävgaset är suspenderat direkt i cytoplasman, utför den omgivande vätskan viss jäsning."

#, fuzzy
msgid "HYDROGENASE_PROCESSES_DESCRIPTION"
msgstr "Nitrogenas är ett protein som kan använda gasformigt kväve och cellulär energi i form av ATP för att producera ammoniak, ett viktigt tillväxtnäringsämne för celler. Detta är en process som kallas anaerob kvävefixering. Eftersom kvävgaset är suspenderat direkt i cytoplasman, utför den omgivande vätskan viss jäsning."

#, fuzzy
msgid "HYDROGENOSOME"
msgstr "Svavelväte"

#, fuzzy
msgid "HYDROGENOSOME_DESCRIPTION"
msgstr "Nitrogenas är ett protein som kan använda gasformigt kväve och cellulär energi i form av ATP för att producera ammoniak, ett viktigt tillväxtnäringsämne för celler. Detta är en process som kallas anaerob kvävefixering. Eftersom kvävgaset är suspenderat direkt i cytoplasman, utför den omgivande vätskan viss jäsning."

#, fuzzy
msgid "HYDROGENOSOME_PROCESSES_DESCRIPTION"
msgstr "Nitrogenas är ett protein som kan använda gasformigt kväve och cellulär energi i form av ATP för att producera ammoniak, ett viktigt tillväxtnäringsämne för celler. Detta är en process som kallas anaerob kvävefixering. Eftersom kvävgaset är suspenderat direkt i cytoplasman, utför den omgivande vätskan viss jäsning."

msgid "HYDROGEN_SULFIDE"
msgstr "Svavelväte"

#, fuzzy
msgid "ICESHARD"
msgstr "Isskärva"

msgid "ICESHELF"
msgstr "Ishylla"

msgid "ICE_CHUNK_BIG"
msgstr ""

msgid "ICE_CHUNK_SMALL"
msgstr ""

msgid "ID_IS_NOT_A_NUMBER"
msgstr ""

msgid "ID_NUMBER"
msgstr ""

msgid "IF_FALLBACK_RENDERER_USED_ALL_NOT_AVAILABLE"
msgstr ""

#, fuzzy
msgid "IMAGE_FILE_TYPES"
msgstr "Membrantyper"

#, fuzzy
msgid "INCLUDE_MULTICELLULAR_PROTOTYPE"
msgstr "Placera organell"

msgid "INCLUDE_MULTICELLULAR_PROTOTYPE_EXPLANATION"
msgstr ""

#, fuzzy
msgid "INCREASE_ITEM_SIZE"
msgstr "Skapa Ny Sparfil"

#, fuzzy
msgid "INDICATOR_SPECIES_IS_NEW"
msgstr "UTROTNING"

#, fuzzy
msgid "INDICATOR_SPECIES_MUTATED"
msgstr "Tillåt att arter inte muteras (om inga bra mutationer hittas)"

msgid "INDUSTRIAL_STAGE"
msgstr ""

msgid "INFINITE_COMPOUNDS"
msgstr ""

msgid "INFINITE_MP"
msgstr ""

#, fuzzy
msgid "INFO_BOX_COST"
msgstr "DU HAR FRODATS!"

#, fuzzy
msgid "INFO_BOX_EDITORS"
msgstr "DU HAR FRODATS!"

msgid "INFO_BOX_ENZYMES"
msgstr ""

#, fuzzy
msgid "INFO_BOX_GAMEPLAY_TYPE"
msgstr "Osmoreguleringskost"

#, fuzzy
msgid "INFO_BOX_INTERNAL_NAME"
msgstr "DU HAR FRODATS!"

msgid "INFO_BOX_MASS"
msgstr ""

#, fuzzy
msgid "INFO_BOX_NEXT_STAGE"
msgstr "DU HAR FRODATS!"

msgid "INFO_BOX_OSMOREGULATION_COST"
msgstr "Osmoreguleringskostnad"

#, fuzzy
msgid "INFO_BOX_PREVIOUS_STAGE"
msgstr "Placera organell"

#, fuzzy
msgid "INFO_BOX_PROCESSES"
msgstr "Placera organell"

#, fuzzy
msgid "INFO_BOX_REQUIRES_NUCLEUS"
msgstr "Kärna"

#, fuzzy
msgid "INFO_BOX_SIZE"
msgstr "DU HAR FRODATS!"

#, fuzzy
msgid "INFO_BOX_STORAGE"
msgstr "DU HAR FRODATS!"

#, fuzzy
msgid "INFO_BOX_UNIQUE"
msgstr "DU HAR FRODATS!"

msgid "INFO_BOX_UPGRADES"
msgstr ""

msgid "INGESTED_MATTER"
msgstr ""

#, fuzzy
msgid "INIT_NEW_WORLD_TOOLTIP"
msgstr "Hjälp"

msgid "INPUTS"
msgstr "InputS"

#, fuzzy
msgid "INPUT_NAME_BUILD_STRUCTURE"
msgstr "med concentration av"

#, fuzzy
msgid "INPUT_NAME_INTERACTION"
msgstr "med concentration av"

#, fuzzy
msgid "INPUT_NAME_OPEN_INVENTORY"
msgstr "med concentration av"

msgid "INSPECT"
msgstr "Inspektera"

#, fuzzy
msgid "INSPECTOR"
msgstr "Inspektera"

#, fuzzy
msgid "INSTAGRAM_TOOLTIP"
msgstr "Fortsätt"

#, fuzzy
msgid "INTERACTION_ACTIVATE_ASCENSION"
msgstr "Mutationspoäng"

#, fuzzy
msgid "INTERACTION_ACTIVATE_ASCENSION_MISSING_ENERGY"
msgstr "Mutationspoäng"

#, fuzzy
msgid "INTERACTION_CONSTRUCT"
msgstr "Mutationspoäng"

msgid "INTERACTION_CONSTRUCT_MISSING_DEPOSITED_MATERIALS"
msgstr ""

#, fuzzy
msgid "INTERACTION_CRAFT"
msgstr "Mutationspoäng"

#, fuzzy
msgid "INTERACTION_DEPOSIT_RESOURCES"
msgstr "Mutationspoäng"

msgid "INTERACTION_DEPOSIT_RESOURCES_NO_SUITABLE_RESOURCES"
msgstr ""

#, fuzzy
msgid "INTERACTION_DESTROY"
msgstr "Mutationspoäng"

#, fuzzy
msgid "INTERACTION_FOUND_SETTLEMENT"
msgstr "Mutationspoäng"

#, fuzzy
msgid "INTERACTION_HARVEST"
msgstr "Mutationspoäng"

msgid "INTERACTION_HARVEST_CANNOT_MISSING_TOOL"
msgstr ""

msgid "INTERACTION_PICK_UP"
msgstr ""

msgid "INTERACTION_PICK_UP_CANNOT_FULL"
msgstr ""

#, fuzzy
msgid "INTERNALS"
msgstr "Externa"

msgid "INTERNAL_NAME_IN_USE"
msgstr ""

msgid "INTERNAL_NAME_REQUIRED"
msgstr ""

msgid "INTERNAL_NAME_REQUIRES_CAPITAL"
msgstr ""

msgid "INVALID_DATA_TO_PLOT"
msgstr "Ogiltig Data att Plotta"

msgid "INVALID_ICON_PATH"
msgstr ""

msgid "INVALID_SAVE_NAME_POPUP"
msgstr ""

msgid "INVALID_SPECIES_NAME_POPUP"
msgstr ""

#, fuzzy
msgid "INVALID_TAG"
msgstr "Ogiltig"

msgid "INVALID_URL_FORMAT"
msgstr ""

msgid "INVALID_URL_SCHEME"
msgstr ""

msgid "INVENTORY_ITEMS_ON_GROUND"
msgstr ""

#, fuzzy
msgid "INVENTORY_TITLE"
msgstr "\"{0}\" - {1}"

msgid "INVENTORY_TOGGLE_CRAFTING"
msgstr ""

msgid "INVENTORY_TOGGLE_GROUND"
msgstr ""

msgid "INVERTED"
msgstr ""

#, fuzzy
msgid "IN_PROTOTYPE"
msgstr "Protanope (Röd-Grön)"

msgid "IRON"
msgstr "Järn"

#, fuzzy
msgid "IRON_OXIDATION"
msgstr "Donationer"

#, fuzzy
msgid "ITCH_TOOLTIP"
msgstr "Självmord"

msgid "ITEM_AT_2D_COORDINATES"
msgstr ""

#, fuzzy
msgid "ITEM_NAME_SEPARATOR"
msgstr "med concentration av"

msgid "JANUARY"
msgstr "Januari"

msgid "JSON_DEBUG_MODE"
msgstr "JSON debug läge:"

msgid "JSON_DEBUG_MODE_ALWAYS"
msgstr "Alltid"

msgid "JSON_DEBUG_MODE_AUTO"
msgstr "Automatiskt"

msgid "JSON_DEBUG_MODE_NEVER"
msgstr "Aldrig"

msgid "JULY"
msgstr "Juli"

msgid "JUNE"
msgstr "Juni"

#, fuzzy
msgid "KEEP_CURRENT_SHORT"
msgstr "Nuvarande utvecklare"

#, fuzzy
msgid "KEEP_CURRENT_TOLERANCE_FLEXIBILITY_TOOLTIP"
msgstr "Självmord"

#, fuzzy
msgid "KEEP_MIGRATION"
msgstr "Anding"

msgid "KEY_BACK"
msgstr "Bakåt"

msgid "KEY_BACKTAB"
msgstr "Bakåt"

msgid "KEY_BINDING_CHANGE_CONFLICT"
msgstr ""
"There is a conflict with {0}.\n"
"Vill du ta bort inputen från {1}?"

msgid "KEY_BRING_UP_KEYBOARD"
msgstr ""

msgid "KEY_CLEAR"
msgstr "Rensa"

msgid "KEY_DELETE"
msgstr "Ta bort"

msgid "KEY_DOWN"
msgstr "Ner"

msgid "KEY_END"
msgstr "End"

msgid "KEY_ENTER"
msgstr "Enter"

msgid "KEY_FAVORITES"
msgstr "Favoriter"

msgid "KEY_FORWARD"
msgstr "Framåt"

#, fuzzy
msgid "KEY_GLOBE"
msgstr "Hem"

msgid "KEY_HELP"
msgstr "Hjälp"

msgid "KEY_HOME"
msgstr "Hem"

msgid "KEY_HOMEPAGE"
msgstr "Startsida"

#, fuzzy
msgid "KEY_HYPER"
msgstr "Hjälp"

msgid "KEY_INSERT"
msgstr "Inmata"

#, fuzzy
msgid "KEY_JIS_EISU"
msgstr "Inmata"

#, fuzzy
msgid "KEY_JIS_KANA"
msgstr "Standby"

msgid "KEY_LEFT"
msgstr "Vänster"

msgid "KEY_MENU"
msgstr "Meny"

#, fuzzy
msgid "KEY_META"
msgstr "Tab"

msgid "KEY_OPENURL"
msgstr "Öppen URL"

msgid "KEY_PAUSE"
msgstr "Pausa"

#, fuzzy
msgid "KEY_PRINT"
msgstr "Print Screen"

msgid "KEY_REFRESH"
msgstr "Uppdatera"

msgid "KEY_RIGHT"
msgstr "Höger"

msgid "KEY_SEARCH"
msgstr "Sök"

#, fuzzy
msgid "KEY_STANDBY"
msgstr "Standby"

msgid "KEY_STOP"
msgstr "Stopp"

msgid "KEY_TAB"
msgstr "Tab"

msgid "KEY_UP"
msgstr "Upp"

msgid "KILO_ABBREVIATION"
msgstr "{0} K"

msgid "KP0"
msgstr "Numpad 0"

msgid "KP1"
msgstr "Numpad 1"

msgid "KP2"
msgstr "Numpad 2"

msgid "KP3"
msgstr "Numpad 3"

msgid "KP4"
msgstr "Numpad 4"

msgid "KP5"
msgstr "Numpad 5"

msgid "KP6"
msgstr "Numpad 6"

msgid "KP7"
msgstr "Numpad 7"

msgid "KP8"
msgstr "Numpad 8"

msgid "KP9"
msgstr "Numpad 9"

msgid "KPADD"
msgstr "Numpad Plus"

msgid "KPDIVIDE"
msgstr "Numpad Dividera"

msgid "KPENTER"
msgstr "Numpad Enter"

msgid "KPMULTIPLY"
msgstr "Numpad Multiplicera"

msgid "KPPERIOD"
msgstr "Numpad Del"

msgid "KPSUBTRACT"
msgstr "Numpad Minus"

msgid "LANGUAGE"
msgstr "Språk:"

msgid "LANGUAGE_TRANSLATION_PROGRESS"
msgstr "Detta språk är {0}% komplett"

msgid "LANGUAGE_TRANSLATION_PROGRESS_LOW"
msgstr "Det här språket jobbas fortfarande på ({0}% klart)"

msgid "LANGUAGE_TRANSLATION_PROGRESS_REALLY_LOW"
msgstr "Den här översättningen är mycket ofullständig ({0}% klar) snälla hjälp oss med den!"

#, fuzzy
msgid "LARGE_SULFUR_CHUNK"
msgstr "Liten Järnbit"

msgid "LAST_ORGANELLE_DELETE_OPTION_DISABLED_TOOLTIP"
msgstr ""

msgid "LAUNCH0"
msgstr "Avfyra 0"

msgid "LAUNCH1"
msgstr "Avfyra 1"

msgid "LAUNCH2"
msgstr "Avfyra 2"

msgid "LAUNCH3"
msgstr "Avfyra 3"

msgid "LAUNCH4"
msgstr "Avfyra 4"

msgid "LAUNCH5"
msgstr "Avfyra 5"

msgid "LAUNCH6"
msgstr "Avfyra 6"

msgid "LAUNCH7"
msgstr "Avfyra 7"

msgid "LAUNCH8"
msgstr "Avfyra 8"

msgid "LAUNCH9"
msgstr "Avfyra 9"

msgid "LAUNCHA"
msgstr "Avfyra A"

msgid "LAUNCHB"
msgstr "Avfyra B"

msgid "LAUNCHC"
msgstr "Avfyra C"

msgid "LAUNCHD"
msgstr "Avfyra D"

msgid "LAUNCHE"
msgstr "Avfyra E"

msgid "LAUNCHF"
msgstr "Avfyra F"

msgid "LAUNCHMAIL"
msgstr "Mail"

msgid "LAUNCHMEDIA"
msgstr "Media"

msgid "LAWK_ONLY"
msgstr ""

msgid "LAWK_ONLY_EXPLANATION"
msgstr "(Begränsa delar och förmågor till endast livet som vi känner till det; Life As We Know it)"

msgid "LEAD_ARTIST"
msgstr "Ledande Artist"

msgid "LEAD_ARTISTS"
msgstr "Ledande Artister"

msgid "LEAD_DEVELOPERS"
msgstr "Ledande Utvecklare"

msgid "LEAD_GAME_DESIGNER"
msgstr "Ledande speldesigner"

msgid "LEAD_GAME_DESIGNERS"
msgstr "Ledande speldesigners"

msgid "LEAD_OUTREACH_PEOPLE"
msgstr ""

msgid "LEAD_OUTREACH_PERSON"
msgstr ""

msgid "LEAD_PROGRAMMER"
msgstr "Ledande Programmerare"

msgid "LEAD_PROGRAMMERS"
msgstr "Ledande programmerare"

msgid "LEAD_PROJECT_MANAGER"
msgstr "Projektledare"

msgid "LEAD_PROJECT_MANAGERS"
msgstr "Projektledare"

msgid "LEAD_TESTER"
msgstr "Ledande Testare"

msgid "LEAD_TESTERS"
msgstr "Ledande Testare"

msgid "LEAD_THEORIST"
msgstr "Ledande Teoretiker"

msgid "LEAD_THEORISTS"
msgstr "Ledande Teoretiker"

msgid "LEFT_ARROW"
msgstr "←"

msgid "LEFT_MOUSE"
msgstr "Vänster musknapp"

msgid "LICENSES"
msgstr "Licenser"

msgid "LICENSES_COVERING_THRIVE"
msgstr "Licenserna för delar av Thrive visas här"

msgid "LIFE_ORIGIN"
msgstr "Livets ursprung"

msgid "LIFE_ORIGIN_EXPLANATION"
msgstr "(start plats)"

msgid "LIFE_ORIGIN_PANSPERMIA"
msgstr "Panspermi (slumpmässig)"

msgid "LIFE_ORIGIN_POND"
msgstr "Varm liten damm"

msgid "LIFE_ORIGIN_TOOLTIP"
msgstr "Vissa alternativ kan vara inaktiverade om begränsningen till LAWK är aktiverat"

msgid "LIFE_ORIGIN_VENTS"
msgstr "Hydrotermala källor"

msgid "LIGHT"
msgstr "Ljus"

msgid "LIGHT_LEVEL_AVERAGE"
msgstr ""

#, fuzzy
msgid "LIGHT_LEVEL_CURRENT"
msgstr "Skrolla Höger"

msgid "LIGHT_LEVEL_DAY"
msgstr ""

msgid "LIGHT_LEVEL_LABEL_AT_NOON"
msgstr ""

#, fuzzy
msgid "LIGHT_LEVEL_NIGHT"
msgstr "Skrolla Höger"

#, fuzzy
msgid "LIGHT_MAX"
msgstr "Ljus"

#, fuzzy
msgid "LIMIT_EXTREME"
msgstr "Extra"

#, fuzzy
msgid "LIMIT_GROWTH_RATE"
msgstr "BEKRÄFTA"

#, fuzzy
msgid "LIMIT_GROWTH_RATE_EXPLANATION"
msgstr "{0} befolkning förändrades av {1} på grund av: {2}"

msgid "LIMIT_HUGE"
msgstr ""

msgid "LIMIT_LARGE"
msgstr ""

#, fuzzy
msgid "LIMIT_NORMAL"
msgstr "BEKRÄFTA"

msgid "LIMIT_SMALL"
msgstr ""

msgid "LIMIT_TINY"
msgstr ""

msgid "LIMIT_VERY_LARGE"
msgstr ""

msgid "LIMIT_VERY_SMALL"
msgstr ""

#, fuzzy
msgid "LINE_COLOUR"
msgstr "Färg"

#, fuzzy
msgid "LINKS_TITLE"
msgstr "DU HAR FRODATS!"

msgid "LIPASE"
msgstr "Lipas"

#, fuzzy
msgid "LIPASE_DESCRIPTION"
msgstr "Det slemiga inre av en cell. Cytoplasman är den grundläggande blandningen av joner, proteiner och andra ämnen lösta i vatten som fyller cellens inre. En av funktionerna den utför är jäsning, omvandlingen av glukos till ATP-energi. För celler som saknar organeller så den har mer avancerade ämnesomsättningar är det vad de använder för energi. Det används också för att lagra molekyler i cellen och för att öka cellens storlek."

msgid "LOAD"
msgstr "Ladda"

msgid "LOADING"
msgstr "Laddar"

msgid "LOADING_DOT_DOT_DOT"
msgstr "Laddar..."

msgid "LOADING_GAME"
msgstr "Laddar Spel"

#, fuzzy
msgid "LOADING_GRAPHICS_SHADERS"
msgstr "Laddar Spel"

#, fuzzy
msgid "LOADING_MACROSCOPIC_EDITOR"
msgstr "Laddar mikrobredigerare"

msgid "LOADING_MICROBE_EDITOR"
msgstr "Laddar mikrobredigerare"

#, fuzzy
msgid "LOADING_MICROBE_STAGE"
msgstr "Mikrob Stadiet"

#, fuzzy
msgid "LOADING_MULTICELLULAR_EDITOR"
msgstr "Laddar mikrobredigerare"

#, fuzzy
msgid "LOADING_MULTICELLULAR_STAGE"
msgstr "Laddar mikrobredigerare"

#, fuzzy
msgid "LOADING_STAGE"
msgstr "Laddar Spel"

#, fuzzy
msgid "LOADING_STAGE_ASSETS"
msgstr "Laddar Spel"

msgid "LOAD_FINISHED"
msgstr "Färdigladdat"

msgid "LOAD_GAME"
msgstr "Ladda Spel"

#, fuzzy
msgid "LOAD_GAME_BUTTON_TOOLTIP"
msgstr "Hjälp"

msgid "LOAD_INCOMPATIBLE_PROTOTYPE_WARNING"
msgstr ""

msgid "LOAD_INCOMPATIBLE_SAVE_PROMPT"
msgstr ""

msgid "LOAD_INCOMPATIBLE_SAVE_WARNING"
msgstr ""

msgid "LOAD_INVALID_SAVE_PROMPT"
msgstr ""

msgid "LOAD_INVALID_SAVE_WARNING"
msgstr ""

msgid "LOCAL_INITIAL_LETTER"
msgstr ""

msgid "LOCK_DAY_NIGHT_CYCLE"
msgstr ""

#, fuzzy
msgid "LOWER_SCALE_INCREASES_PERFORMANCE"
msgstr "(högre värden ökar spelhastighet)"

msgid "LOWER_VALUE_MAKES_SHARPER_IMAGE"
msgstr ""

#, fuzzy
msgid "LOW_MENU_PERFORMANCE"
msgstr "Uppförande"

#, fuzzy
msgid "LOW_MENU_PERFORMANCE_DESCRIPTION"
msgstr "Metabolosomer är kluster av proteiner förpackade i proteinskal. De kan omvandla glukos till ATP i mycket högre takt än vad som kan göras i cytoplasman i en process som kallas Aerobisk Andning. Det kräver dock syre för att fungera, och lägre nivåer av syre i miljön kommer att sakta ner hastigheten för dess ATP-produktion. Eftersom metabolosomerna är suspenderade direkt i cytoplasman utför den omgivande vätskan viss jäsning."

msgid "LOW_QUALITY_BACKGROUND_BLUR"
msgstr ""

#, fuzzy
msgid "LOW_QUALITY_BACKGROUND_BLUR_TOOLTIP"
msgstr "Bakgrunds oskärpa:"

msgid "LUCIFERASE"
msgstr ""

#, fuzzy
msgid "LUCIFERASE_SYNTHESIS"
msgstr "Mucilagesyntes"

msgid "LYSOSOME"
msgstr "Lysosom"

#, fuzzy
msgid "LYSOSOME_DESCRIPTION"
msgstr "Metabolosomer är kluster av proteiner förpackade i proteinskal. De kan omvandla glukos till ATP i mycket högre takt än vad som kan göras i cytoplasman i en process som kallas Aerobisk Andning. Det kräver dock syre för att fungera, och lägre nivåer av syre i miljön kommer att sakta ner hastigheten för dess ATP-produktion. Eftersom metabolosomerna är suspenderade direkt i cytoplasman utför den omgivande vätskan viss jäsning."

#, fuzzy
msgid "LYSOSOME_PROCESSES_DESCRIPTION"
msgstr "Metabolosomer är kluster av proteiner förpackade i proteinskal. De kan omvandla glukos till ATP i mycket högre takt än vad som kan göras i cytoplasman i en process som kallas Aerobisk Andning. Det kräver dock syre för att fungera, och lägre nivåer av syre i miljön kommer att sakta ner hastigheten för dess ATP-produktion. Eftersom metabolosomerna är suspenderade direkt i cytoplasman utför den omgivande vätskan viss jäsning."

#, fuzzy
msgid "MACROLIDE_SYNTHESIS"
msgstr "Mucilagesyntes"

#, fuzzy
msgid "MACROSCOPIC"
msgstr "Bli Makroskopisk ({0}/{1})"

#, fuzzy
msgid "MACROSCOPIC_STAGE"
msgstr "Mikrob Stadiet"

msgid "MANUALLY_SET_TIME"
msgstr ""

msgid "MAP"
msgstr "Karta"

msgid "MARCH"
msgstr "Mars"

msgid "MARINE_SNOW"
msgstr "Marinsnö"

msgid "MASTER_VOLUME"
msgstr "Huvudvolym"

#, fuzzy
msgid "MASTODON_TOOLTIP"
msgstr "Självmord"

#, fuzzy
msgid "MAX_CACHE_SIZE_TOOLTIP"
msgstr "Slem sekretion"

msgid "MAX_FPS"
msgstr "Max Frames Per Sekund:"

msgid "MAX_FPS_NO_LIMIT"
msgstr "Obegränsad"

#, fuzzy
msgid "MAX_SIZE_COLON"
msgstr "Storlek:"

msgid "MAX_SPAWNED_ENTITIES"
msgstr ""

msgid "MAX_VISIBLE_DATASET_WARNING"
msgstr "Det är inte tillåtet att visa fler än {0} datauppsättningar!"

msgid "MAY"
msgstr "Maj"

#, fuzzy
msgid "MECHANICS_BUTTON"
msgstr "Skriv över aktuell sparfil:"

msgid "MEDIANEXT"
msgstr "Media Nästa"

msgid "MEDIAPLAY"
msgstr "Media Spela"

#, fuzzy
msgid "MEDIAPREVIOUS"
msgstr "tidigare:"

msgid "MEDIARECORD"
msgstr "Media Spela in"

msgid "MEDIASTOP"
msgstr "Media Stopp"

#, fuzzy
msgid "MEDIUM_SULFUR_CHUNK"
msgstr "Liten Järnbit"

msgid "MEGA_YEARS"
msgstr "Miljoner År"

#, fuzzy
msgid "MELANOSOME"
msgstr "Metabolosomer"

#, fuzzy
msgid "MELANOSOME_DESCRIPTION"
msgstr "Metabolosomer är kluster av proteiner förpackade i proteinskal. De kan omvandla glukos till ATP i mycket högre takt än vad som kan göras i cytoplasman i en process som kallas Aerobisk Andning. Det kräver dock syre för att fungera, och lägre nivåer av syre i miljön kommer att sakta ner hastigheten för dess ATP-produktion. Eftersom metabolosomerna är suspenderade direkt i cytoplasman utför den omgivande vätskan viss jäsning."

#, fuzzy
msgid "MELANOSOME_PROCESSES_DESCRIPTION"
msgstr "Metabolosomer är kluster av proteiner förpackade i proteinskal. De kan omvandla glukos till ATP i mycket högre takt än vad som kan göras i cytoplasman i en process som kallas Aerobisk Andning. Det kräver dock syre för att fungera, och lägre nivåer av syre i miljön kommer att sakta ner hastigheten för dess ATP-produktion. Eftersom metabolosomerna är suspenderade direkt i cytoplasman utför den omgivande vätskan viss jäsning."

#, fuzzy
msgid "MEMBRANE"
msgstr "Membrantyper"

msgid "MEMBRANE_RIGIDITY"
msgstr "Membran Hårdhet"

msgid "MEMBRANE_TYPES"
msgstr "Membrantyper"

msgid "MENU"
msgstr "Meny"

msgid "MESOPELAGIC"
msgstr "Mesopelagisk"

msgid "METABOLOSOMES"
msgstr "Metabolosomer"

#, fuzzy
msgid "METABOLOSOMES_DESCRIPTION"
msgstr "Metabolosomer är kluster av proteiner förpackade i proteinskal. De kan omvandla glukos till ATP i mycket högre takt än vad som kan göras i cytoplasman i en process som kallas Aerobisk Andning. Det kräver dock syre för att fungera, och lägre nivåer av syre i miljön kommer att sakta ner hastigheten för dess ATP-produktion. Eftersom metabolosomerna är suspenderade direkt i cytoplasman utför den omgivande vätskan viss jäsning."

#, fuzzy
msgid "METABOLOSOMES_PROCESSES_DESCRIPTION"
msgstr "Metabolosomer är kluster av proteiner förpackade i proteinskal. De kan omvandla glukos till ATP i mycket högre takt än vad som kan göras i cytoplasman i en process som kallas Aerobisk Andning. Det kräver dock syre för att fungera, och lägre nivåer av syre i miljön kommer att sakta ner hastigheten för dess ATP-produktion. Eftersom metabolosomerna är suspenderade direkt i cytoplasman utför den omgivande vätskan viss jäsning."

#, fuzzy
msgid "META_THREADS_TOOLTIP"
msgstr ""
"Det går inte att automatiskt upptäcka om flertrådning är aktivt eller inte.\n"
"Detta påverkar standardantalet trådar eftersom flertrådnings-trådar inte är lika snabba som riktiga CPU-kärnor."

msgid "METEOR_IMPACT_EVENT"
msgstr ""

msgid "METEOR_STRIKE_START_EVENT_LOG_PLURAL"
msgstr ""

msgid "METEOR_STRIKE_START_EVENT_LOG_SINGULAR"
msgstr ""

#, fuzzy
msgid "METRICS"
msgstr "Växla FPS display"

msgid "METRICS_CONTENT"
msgstr ""

msgid "MIB_VALUE"
msgstr ""

msgid "MICHE"
msgstr ""

#, fuzzy
msgid "MICHES_FOR_PATCH"
msgstr "dog ut på planeten"

#, fuzzy
msgid "MICHE_AVOID_PREDATION_SELECTION_PRESSURE"
msgstr "[u]{0}[/u] avvek från [u]{1}[/u] som en ny art på grund av olika urvalstryck"

msgid "MICHE_CHUNK_PRESSURE"
msgstr ""

#, fuzzy
msgid "MICHE_COMPOUND_CLOUD_PRESSURE"
msgstr "Molekylmoln"

msgid "MICHE_COMPOUND_EFFICIENCY_PRESSURE"
msgstr ""

#, fuzzy
msgid "MICHE_DETAIL_TEXT"
msgstr ""
"[b]Arter[/b]\n"
"  {0}:{1}\n"
"[b]Generation[/b]\n"
"  {2}\n"
"[b]Population[/b]\n"
"  {3}\n"
"[b]Färg[/b]\n"
"  #{4}\n"
"[b]Beteende[/b]\n"
"  {5}"

msgid "MICHE_ENVIRONMENTAL_COMPOUND_PRESSURE"
msgstr ""

#, fuzzy
msgid "MICHE_ENVIRONMENTAL_TOLERANCE"
msgstr "Miljö"

msgid "MICHE_MAINTAIN_COMPOUND_PRESSURE"
msgstr ""

msgid "MICHE_METABOLIC_STABILITY_PRESSURE"
msgstr ""

msgid "MICHE_NO_OP_PRESSURE"
msgstr ""

msgid "MICHE_PREDATION_EFFECTIVENESS_PRESSURE"
msgstr ""

#, fuzzy
msgid "MICHE_PREDATOR_ROOT_PRESSURE"
msgstr "Plundring av {0}"

msgid "MICHE_ROOT_PRESSURE"
msgstr ""

msgid "MICHE_TREE"
msgstr ""

#, fuzzy
msgid "MICROBE"
msgstr "Mikrob Stadiet"

#, fuzzy
msgid "MICROBES_COUNT"
msgstr "Mikrob Stadiet"

#, fuzzy
msgid "MICROBE_BENCHMARK"
msgstr "Mikrobredigerare"

#, fuzzy
msgid "MICROBE_CAMERA_TILT_EFFECT"
msgstr "Organismstatistik"

msgid "MICROBE_EDITOR"
msgstr "Mikrobredigerare"

#, fuzzy
msgid "MICROBE_ENZYME_STATISTICS"
msgstr "Organismstatistik"

msgid "MICROBE_FREEBUILD_EDITOR"
msgstr "Mikrob Fri Byggredigerare"

#, fuzzy
msgid "MICROBE_LOADING_TIP_1"
msgstr "Använd ångraknapped i cellredigeraren för att fixa ett mistag"

#, fuzzy
msgid "MICROBE_LOADING_TIP_10"
msgstr "Använd ångraknapped i cellredigeraren för att fixa ett mistag"

#, fuzzy
msgid "MICROBE_LOADING_TIP_11"
msgstr "Använd ångraknapped i cellredigeraren för att fixa ett mistag"

#, fuzzy
msgid "MICROBE_LOADING_TIP_12"
msgstr "Använd ångraknapped i cellredigeraren för att fixa ett mistag"

#, fuzzy
msgid "MICROBE_LOADING_TIP_13"
msgstr "Använd ångraknapped i cellredigeraren för att fixa ett mistag"

#, fuzzy
msgid "MICROBE_LOADING_TIP_14"
msgstr "Använd ångraknapped i cellredigeraren för att fixa ett mistag"

#, fuzzy
msgid "MICROBE_LOADING_TIP_15"
msgstr "Använd ångraknapped i cellredigeraren för att fixa ett mistag"

#, fuzzy
msgid "MICROBE_LOADING_TIP_16"
msgstr "Använd ångraknapped i cellredigeraren för att fixa ett mistag"

#, fuzzy
msgid "MICROBE_LOADING_TIP_17"
msgstr "Använd ångraknapped i cellredigeraren för att fixa ett mistag"

#, fuzzy
msgid "MICROBE_LOADING_TIP_18"
msgstr "Använd ångraknapped i cellredigeraren för att fixa ett mistag"

#, fuzzy
msgid "MICROBE_LOADING_TIP_19"
msgstr "Använd ångraknapped i cellredigeraren för att fixa ett mistag"

#, fuzzy
msgid "MICROBE_LOADING_TIP_2"
msgstr "Använd ångraknapped i cellredigeraren för att fixa ett mistag"

#, fuzzy
msgid "MICROBE_LOADING_TIP_20"
msgstr "Använd ångraknapped i cellredigeraren för att fixa ett mistag"

#, fuzzy
msgid "MICROBE_LOADING_TIP_21"
msgstr "Använd ångraknapped i cellredigeraren för att fixa ett mistag"

#, fuzzy
msgid "MICROBE_LOADING_TIP_22"
msgstr "Använd ångraknapped i cellredigeraren för att fixa ett mistag"

#, fuzzy
msgid "MICROBE_LOADING_TIP_3"
msgstr "Använd ångraknapped i cellredigeraren för att fixa ett mistag"

#, fuzzy
msgid "MICROBE_LOADING_TIP_4"
msgstr "Använd ångraknapped i cellredigeraren för att fixa ett mistag"

#, fuzzy
msgid "MICROBE_LOADING_TIP_5"
msgstr "Använd ångraknapped i cellredigeraren för att fixa ett mistag"

#, fuzzy
msgid "MICROBE_LOADING_TIP_6"
msgstr "Använd ångraknapped i cellredigeraren för att fixa ett mistag"

#, fuzzy
msgid "MICROBE_LOADING_TIP_7"
msgstr "Använd ångraknapped i cellredigeraren för att fixa ett mistag"

#, fuzzy
msgid "MICROBE_LOADING_TIP_8"
msgstr "Använd ångraknapped i cellredigeraren för att fixa ett mistag"

#, fuzzy
msgid "MICROBE_LOADING_TIP_9"
msgstr "Använd ångraknapped i cellredigeraren för att fixa ett mistag"

#, fuzzy
msgid "MICROBE_MEMBRANE_PERCENTAGE_STATISTICS"
msgstr "Organismstatistik"

#, fuzzy
msgid "MICROBE_MEMBRANE_STATISTICS"
msgstr "Organismstatistik"

#, fuzzy
msgid "MICROBE_ORGANELLE_STATISTICS"
msgstr "Organismstatistik"

#, fuzzy
msgid "MICROBE_ORGANELLE_UPGRADES_STATISTICS"
msgstr "Organismstatistik"

#, fuzzy
msgid "MICROBE_RIPPLE_EFFECT"
msgstr "Organismstatistik"

msgid "MICROBE_SPECIES_DETAIL_TEXT"
msgstr ""
"[b]Stadie[/b]\n"
"  Mikrob\n"
"[b]Membrantyp[/b]\n"
"  {0}\n"
"[b]Membranstelhet[/b]\n"
"  {1}\n"
"[b]Grundhastighet[/b]\n"
"  {2}\n"
"[b]Grunrotationshastighet[/b]\n"
"  {3}\n"
"[b]Grundhexstorlek[/b]\n"
"  {4}"

msgid "MICROBE_STAGE"
msgstr "Mikrob Stadiet"

#, fuzzy
msgid "MICROBE_STAGE_BECOME_MULTICELLULAR_TEXT"
msgstr ""
"[b]Stadie[/b]\n"
"  Mikrob\n"
"[b]Membrantyp[/b]\n"
"  {0}\n"
"[b]Membranstelhet[/b]\n"
"  {1}\n"
"[b]Grundhastighet[/b]\n"
"  {2}\n"
"[b]Grunrotationshastighet[/b]\n"
"  {3}\n"
"[b]Grundhexstorlek[/b]\n"
"  {4}"

msgid "MICROBE_STAGE_COLLECT_TEXT"
msgstr ""

msgid "MICROBE_STAGE_CONTROL_TEXT"
msgstr ""

msgid "MICROBE_STAGE_CONTROL_TEXT_CONTROLLER"
msgstr ""

msgid "MICROBE_STAGE_HEALTH_TEXT"
msgstr ""

msgid "MICROBE_STAGE_INITIAL"
msgstr ""
"På en avlägsen främmande planet har eoner av vulkanisk aktivitet i de djupa haven gett upphov till något anmärkningsvärt.\n"
"\n"
"Liv.\n"
"\n"
"Du är den Sista Universella Gemensamma Förfadern (Las Universal Common Ancestor - LUCA) på denna planet. Denna enkla bubbla kan kopiera sig själv från molekyler i vattnet. Med tiden kan den utvecklas till en komplex livsform som en dag kanske dominerar stjärnorna.\n"
"\n"
"Men först måste du överleva i denna ogästvänliga värld genom att samla ämnesföreningar för att växa, sprida dig och utvecklas – samtidigt som du konkurrerar med andra mikrober."

msgid "MICROBE_STAGE_INITIAL_PANSPERMIA"
msgstr ""
"På en avlägsen främmande planet har en meteorit kraschat efter en lång färd genom rymden. Den bär med sig fröet till något helt nytt på denna värld.\n"
"\n"
"Liv.\n"
"\n"
"Du är den Sista Universella Gemensamma Förfadern (Las Universal Common Ancestor - LUCA) på denna planet. Denna självkopierande bubbla kan leva i detta hav lika väl som på sin ursprungliga hemvärld. Kanske kommer dess avlägsna ättlingar en dag att återfinna den världen.\n"
"\n"
"Men först måste du överleva i dessa fientliga vatten genom att samla ämnesföreningar för att växa, sprida dig och utvecklas – samtidigt som du konkurrerar med andra mikrober."

msgid "MICROBE_STAGE_INITIAL_POND"
msgstr ""
"På en avlägsen främmande planet har eoner av kemisk evolution i varma källor gett upphov till något anmärkningsvärt.\n"
"\n"
"Liv.\n"
"\n"
"Du är den Sista Universella Gemensamma Förfadern (Las Universal Common Ancestor - LUCA) på denna planet. Denna enkla bubbla kan kopiera sig själv från molekyler i vattnet. Med tiden kan den utvecklas till en komplex livsform som en dag kanske dominerar stjärnorna.\n"
"\n"
"Men först måste du överleva i denna ogästvänliga värld genom att samla ämnesföreningar för att växa, sprida dig och utvecklas – samtidigt som du konkurrerar med andra mikrober."

#, fuzzy
msgid "MICROBE_STAGE_ORGANELLE_DIVISION"
msgstr "Organismstatistik"

msgid "MIDDLE_MOUSE"
msgstr "Skroll klick"

#, fuzzy
msgid "MIGRATION_FAILED_TO_ADD"
msgstr "befolkning:"

#, fuzzy
msgid "MIGRATION_MANAGER"
msgstr "befolkning:"

msgid "MIGRATION_STATUS_DESTINATION_NOT_SELECTED"
msgstr ""

msgid "MIGRATION_STATUS_TEXT"
msgstr ""

#, fuzzy
msgid "MIGRATION_STEP_DESTINATION_EXPLANATION"
msgstr ""
"Aggressiva mikrober jagar byte över större avstånd\n"
"och har större sannolikhet att kämpa emot när rovdjur attackerar.\n"
"Fredliga mikrober attackerar inte andra över större avstånd\n"
"och har lägre sannolikhet att använda gifter mot rovdjur."

msgid "MIGRATION_STEP_ONLY_ONE_ALLOWED"
msgstr ""

#, fuzzy
msgid "MIGRATION_STEP_POPULATION_EXPLANATION"
msgstr "Den här panelen visar talen som auto-evolutionen funkar från. Den totala energin en art är kapabel av att fånga, och kosten per individ av arten, bestämmer den slutliga befolkningen. Auto-evolutionen använder en simplifierad modell av verkligheten för att beräkna hur bra en art utför baserat på energin de kan samla. För varje matkälla, det visas hur mycket energi arten"

#, fuzzy
msgid "MIGRATION_STEP_SOURCE_EXPLANATION"
msgstr "(farten som AI arter muterar)"

#, fuzzy
msgid "MIGRATION_TOOLTIP"
msgstr "Självmord"

msgid "MILLION_ABBREVIATION"
msgstr "{0} M"

msgid "MINIMUM_AMOUNT_TO_FIND"
msgstr ""

msgid "MINIMUM_VERSION"
msgstr ""

msgid "MIN_VISIBLE_DATASET_WARNING"
msgstr "Inte tillåtet att visa mindre än {0} datauppsättning(ar)!"

msgid "MISC"
msgstr "B.l.a"

msgid "MISCELLANEOUS"
msgstr "Blandat"

msgid "MISCELLANEOUS_3D_STAGE"
msgstr "Diverse 3D-stadie"

#, fuzzy
msgid "MISC_FUN"
msgstr "B.l.a"

#, fuzzy
msgid "MISSING_DESCRIPTION"
msgstr "Nitrogenas är ett protein som kan använda gasformigt kväve och cellulär energi i form av ATP för att producera ammoniak, ett viktigt tillväxtnäringsämne för celler. Detta är en process som kallas anaerob kvävefixering. Eftersom kvävgaset är suspenderat direkt i cytoplasman, utför den omgivande vätskan viss jäsning."

msgid "MISSING_OR_INVALID_REQUIRED_FIELD"
msgstr ""

#, fuzzy
msgid "MISSING_TITLE"
msgstr "DU HAR FRODATS!"

msgid "MITOCHONDRION"
msgstr "Mitochondria"

msgid "MITOCHONDRION_DESCRIPTION"
msgstr ""

#, fuzzy
msgid "MITOCHONDRION_PROCESSES_DESCRIPTION"
msgstr "Kemosyntesproteiner är små kluster av proteiner i cytoplasman som kan omvandla vätesulfid, vatten och gasformig koldioxid till glukos i en process som kallas vätesulfidkemosyntes. Hastigheten för dess glukosproduktion skalas med koncentrationen av koldioxid. Eftersom de kemosyntetiserande proteinerna är suspenderade direkt i cytoplasman utför den omgivande vätskan viss jäsning."

#, fuzzy
msgid "MIXED_DOT_DOT_DOT"
msgstr "..."

msgid "MODDING_INSTRUCTIONS_ON"
msgstr ""

msgid "MODELS"
msgstr "Modeller"

msgid "MODE_CAN_BE_CHANGED_IN_OPTIONS"
msgstr ""

msgid "MODIFY"
msgstr "Modifiera"

#, fuzzy
msgid "MODIFY_ORGANELLE"
msgstr "Ta bort organell"

msgid "MODIFY_TYPE"
msgstr "Modifiera Typ"

msgid "MODS"
msgstr "Mod"

msgid "MODS_INSTALLED_BUT_NOT_ENABLED"
msgstr ""

msgid "MOD_ASSEMBLY"
msgstr ""

msgid "MOD_ASSEMBLY_CLASS"
msgstr ""

#, fuzzy
msgid "MOD_ASSEMBLY_CLASS_CREATION_FAILED"
msgstr "befolkning:"

msgid "MOD_ASSEMBLY_CLASS_NOT_FOUND"
msgstr ""

msgid "MOD_ASSEMBLY_INIT_CALL_FAILED"
msgstr ""

msgid "MOD_ASSEMBLY_LOAD_CALL_FAILED_EXCEPTION"
msgstr ""

msgid "MOD_ASSEMBLY_LOAD_EXCEPTION"
msgstr ""

msgid "MOD_ASSEMBLY_UNLOAD_CALL_FAILED"
msgstr ""

msgid "MOD_ASSEMBLY_UNLOAD_CALL_FAILED_EXCEPTION"
msgstr ""

msgid "MOD_AUTHOR"
msgstr ""

msgid "MOD_AUTO_HARMONY"
msgstr ""

msgid "MOD_CREATION_FAILED"
msgstr ""

#, fuzzy
msgid "MOD_DESCRIPTION"
msgstr "Vakuolen är en inre membranorganell som används för lagring i cellen. De består av flera blåsor, mindre membranstrukturer som ofta används i celler för lagring, som har smält samman. Den är fylld med vatten som används för att hålla kvar molekyler, enzymer, fasta ämnen och andra ämnen. Deras form är flytande och kan variera mellan celler."

#, fuzzy
msgid "MOD_EXTENDED_DESCRIPTION"
msgstr "Nitrogenas är ett protein som kan använda gasformigt kväve och cellulär energi i form av ATP för att producera ammoniak, ett viktigt tillväxtnäringsämne för celler. Detta är en process som kallas anaerob kvävefixering. Eftersom kvävgaset är suspenderat direkt i cytoplasman, utför den omgivande vätskan viss jäsning."

#, fuzzy
msgid "MOD_HARMONY_LOAD_FAILED_EXCEPTION"
msgstr "Vakuolen är en inre membranorganell som används för lagring i cellen. De består av flera blåsor, mindre membranstrukturer som ofta används i celler för lagring, som har smält samman. Den är fylld med vatten som används för att hålla kvar molekyler, enzymer, fasta ämnen och andra ämnen. Deras form är flytande och kan variera mellan celler."

#, fuzzy
msgid "MOD_HARMONY_UNLOAD_FAILED_EXCEPTION"
msgstr "Vakuolen är en inre membranorganell som används för lagring i cellen. De består av flera blåsor, mindre membranstrukturer som ofta används i celler för lagring, som har smält samman. Den är fylld med vatten som används för att hålla kvar molekyler, enzymer, fasta ämnen och andra ämnen. Deras form är flytande och kan variera mellan celler."

msgid "MOD_HAS_NO_LOADABLE_RESOURCES"
msgstr ""

msgid "MOD_ICON_FILE"
msgstr ""

msgid "MOD_INFO_URL"
msgstr ""

msgid "MOD_INTERNAL_NAME"
msgstr ""

msgid "MOD_LICENSE"
msgstr ""

msgid "MOD_LOAD_ERRORS"
msgstr "Mod Inladdningsfel"

msgid "MOD_LOAD_ERRORS_OCCURRED"
msgstr "Fel uppstod när en eller flera mod laddades. Loggen kan innehålla ytterligare information."

msgid "MOD_LOAD_OR_UNLOAD_ERRORS_OCCURRED"
msgstr ""

msgid "MOD_LOAD_UNLOAD_CAVEATS"
msgstr ""

msgid "MOD_LOAD_UNLOAD_RESTART"
msgstr ""

msgid "MOD_MAXIMUM_THRIVE"
msgstr ""

msgid "MOD_MINIMUM_THRIVE"
msgstr ""

#, fuzzy
msgid "MOD_NAME"
msgstr "Namn:"

msgid "MOD_PCK_NAME"
msgstr ""

msgid "MOD_RECOMMENDED_THRIVE"
msgstr ""

msgid "MOD_TO_UPLOAD"
msgstr ""

msgid "MOD_UPLOADER"
msgstr ""

msgid "MOD_VERSION"
msgstr ""

msgid "MORE_INFO"
msgstr ""

msgid "MORE_INFO_PROMPT"
msgstr ""

msgid "MOUSE_EDGE_PANNING_OPTION"
msgstr ""

msgid "MOUSE_LOOK_SENSITIVITY"
msgstr ""

msgid "MOUSE_SENSITIVITY_WINDOW_SIZE_ADJUSTMENT"
msgstr ""

#, fuzzy
msgid "MOVE"
msgstr "Rörelse"

msgid "MOVEMENT"
msgstr "Rörelse"

msgid "MOVE_ATTEMPTS_PER_SPECIES"
msgstr "Rörelseförsök per art"

msgid "MOVE_BACKWARDS"
msgstr "Rör dig bakåt"

msgid "MOVE_DOWN_OR_CROUCH"
msgstr "Rörelse neråt eller ducka"

msgid "MOVE_FORWARD"
msgstr "Rör dig framåt"

#, fuzzy
msgid "MOVE_ITEM_DOWN"
msgstr "Flytta till Denna Plats"

#, fuzzy
msgid "MOVE_ITEM_UP"
msgstr "Rör dig höger"

msgid "MOVE_LEFT"
msgstr "Rör dig vänster"

msgid "MOVE_ORGANELLE"
msgstr "Flytta organell"

msgid "MOVE_RIGHT"
msgstr "Rör dig höger"

#, fuzzy
msgid "MOVE_TO_ANY_PATCH"
msgstr "Flytta till Denna Plats"

#, fuzzy
msgid "MOVE_TO_LAND"
msgstr "Flytta till Denna Plats"

#, fuzzy
msgid "MOVE_TO_MACROSCOPIC_TOOLTIP"
msgstr "Självmord"

msgid "MOVE_TO_MULTICELLULAR_STAGE_TOOLTIP"
msgstr ""

msgid "MOVE_TO_THIS_PATCH"
msgstr "Flytta till Denna Plats"

msgid "MOVE_UP_OR_JUMP"
msgstr "Rörelse uppåt eller hoppa"

#, fuzzy
msgid "MOVING_TO_AWAKENING_PROTOTYPE"
msgstr "Protanope (Röd-Grön)"

#, fuzzy
msgid "MOVING_TO_AWAKENING_PROTOTYPE_TITLE"
msgstr "Protanope (Röd-Grön)"

#, fuzzy
msgid "MOVING_TO_LAND_PROTOTYPE"
msgstr "Protanope (Röd-Grön)"

#, fuzzy
msgid "MOVING_TO_LAND_PROTOTYPE_TITLE"
msgstr "Protanope (Röd-Grön)"

#, fuzzy
msgid "MOVING_TO_SOCIETY_STAGE"
msgstr "Protanope (Röd-Grön)"

msgid "MP_COST"
msgstr "{0} MP"

msgid "MUCILAGE"
msgstr "Mucilage"

#, fuzzy
msgid "MUCILAGE_SYNTHESIS"
msgstr "Mucilagesyntes"

#, fuzzy
msgid "MUCOCYST_ACTION_TOOLTIP"
msgstr "Självmord"

#, fuzzy
msgid "MULTICELLULAR"
msgstr "Placera organell"

msgid "MULTICELLULAR_EDITOR"
msgstr "Flercellig Redigerare"

#, fuzzy
msgid "MULTICELLULAR_FREEBUILD_EDITOR"
msgstr "Flercellig Redigerare"

#, fuzzy
msgid "MULTICELLULAR_LOADING_TIP_1"
msgstr "Flercellig Redigerare"

msgid "MULTICELLULAR_STAGE"
msgstr "Flercelligt Stadie"

#, fuzzy
msgid "MULTIPLE_CELLS"
msgstr "Placera organell"

#, fuzzy
msgid "MULTIPLE_METABALLS"
msgstr "Placera organell"

#, fuzzy
msgid "MULTIPLE_ORGANELLES"
msgstr "Placera organell"

msgid "MULTISAMPLE_ANTI_ALIASING"
msgstr "Multispel anti-aliasing:"

msgid "MULTITHREADED_SIMULATION_ENABLED"
msgstr ""

#, fuzzy
msgid "MULTITHREADED_SIMULATION_EXPLANATION"
msgstr ""
"Aggressiva mikrober jagar byte över större avstånd\n"
"och har större sannolikhet att kämpa emot när rovdjur attackerar.\n"
"Fredliga mikrober attackerar inte andra över större avstånd\n"
"och har lägre sannolikhet att använda gifter mot rovdjur."

msgid "MUSEUM_WELCOME_TEXT"
msgstr ""

msgid "MUSIC"
msgstr "Musik"

msgid "MUSIC_VOLUME"
msgstr "Musikvolym"

msgid "MUTATIONS_PER_SPECIES"
msgstr "Mutationsförsök per art"

msgid "MUTATION_COST_MULTIPLIER"
msgstr ""

msgid "MUTATION_COST_MULTIPLIER_EXPLANATION"
msgstr ""

msgid "MUTATION_POINTS"
msgstr "Mutationspoäng"

msgid "MUTE"
msgstr "Tyst"

msgid "NAME"
msgstr "Namn:"

#, fuzzy
msgid "NAME_LABEL_CITY"
msgstr "Omgivning: {0}"

#, fuzzy
msgid "NAME_LABEL_FLEET"
msgstr "Omgivning: {0}"

msgid "NAME_LABEL_STRUCTURE_UNFINISHED"
msgstr ""

#, fuzzy
msgid "NATIVE_THREAD_ADVICE_TOOLTIP"
msgstr "Nuvarande trådar:"

msgid "NEGATIVE_ATP_BALANCE"
msgstr "Negativ ATP Balans"

msgid "NEGATIVE_ATP_BALANCE_TEXT"
msgstr ""
"Din mikrob producerar inte tillräckligt med atp för att överleva!\n"
"Vill du fortsätta?"

msgid "NEW"
msgstr "Ny"

msgid "NEWER_VERSION_LOADING_WARNING"
msgstr ""

msgid "NEWS"
msgstr ""

msgid "NEW_GAME"
msgstr "Nytt spel"

msgid "NEW_GAME_BUTTON_TOOLTIP"
msgstr "Starta ett nytt spel"

msgid "NEW_GAME_SETTINGS_PERFORMANCE_OPTIONS_INFO"
msgstr "Observera: Du kan när som helst justera prestandainställningarna i [color=#3796e1][url=thrive://GUI/OptionsMenu/Performance]options menu[/url][/color] för att förbättra spelets prestanda"

#, fuzzy
msgid "NEW_MOD_DEFAULT_DESCRIPTION"
msgstr "Kemoplasten är en dubbelmembranstruktur som innehåller proteiner som kan omvandla vätesulfid, vatten och gasformig koldioxid till glukos i en process som kallas vätesulfidkemosyntes. Hastigheten för dess glukosproduktion skalas med koncentrationen av vatten och koldioxid."

#, fuzzy
msgid "NEW_NAME"
msgstr "Nytt spel"

#, fuzzy
msgid "NEW_NAME_COLON"
msgstr "Hastighet:"

msgid "NEXT_CAPITAL"
msgstr "NÄSTA"

#, fuzzy
msgid "NEXT_EDITOR_TAB"
msgstr "Aktivera Cellredigeraren"

msgid "NITROGEN"
msgstr "Kväve"

msgid "NITROGENASE"
msgstr "Kvävegenas"

#, fuzzy
msgid "NITROGENASE_DESCRIPTION"
msgstr "Nitrogenas är ett protein som kan använda gasformigt kväve och cellulär energi i form av ATP för att producera ammoniak, ett viktigt tillväxtnäringsämne för celler. Detta är en process som kallas anaerob kvävefixering. Eftersom kvävgaset är suspenderat direkt i cytoplasman, utför den omgivande vätskan viss jäsning."

#, fuzzy
msgid "NITROGENASE_PROCESSES_DESCRIPTION"
msgstr "Nitrogenas är ett protein som kan använda gasformigt kväve och cellulär energi i form av ATP för att producera ammoniak, ett viktigt tillväxtnäringsämne för celler. Detta är en process som kallas anaerob kvävefixering. Eftersom kvävgaset är suspenderat direkt i cytoplasman, utför den omgivande vätskan viss jäsning."

msgid "NITROPLAST"
msgstr "Kväve-Fixande Plastid"

#, fuzzy
msgid "NITROPLAST_DESCRIPTION"
msgstr "Nitrogen Fixing Plastid är ett protein som kan använda gasformigt kväve och syre och cellulär energi i form av ATP för att producera ammoniak, ett viktigt tillväxtnäringsämne för celler. Detta är en process som kallas aerob kvävefixering."

#, fuzzy
msgid "NITROPLAST_PROCESSES_DESCRIPTION"
msgstr "Nitrogen Fixing Plastid är ett protein som kan använda gasformigt kväve och syre och cellulär energi i form av ATP för att producera ammoniak, ett viktigt tillväxtnäringsämne för celler. Detta är en process som kallas aerob kvävefixering."

msgid "NONE"
msgstr "Ingen"

msgid "NORMAL"
msgstr "Normal"

msgid "NORMAL_MEMBRANE_DESCRIPTION"
msgstr ""

msgid "NOTHING_HERE"
msgstr "Ingenting här"

msgid "NOTHING_TO_INTERACT_WITH"
msgstr ""

#, fuzzy
msgid "NOTICE_BINDING_OUT_OF_ATP"
msgstr "Växla bindning av och på"

msgid "NOTICE_DAMAGED_BY_NO_ATP"
msgstr ""

msgid "NOTICE_ENGULFING_OUT_OF_ATP"
msgstr ""

msgid "NOTICE_ENGULF_DAMAGE_FROM_TOXIN"
msgstr ""

msgid "NOTICE_ENGULF_MISSING_ENZYME"
msgstr ""

msgid "NOTICE_ENGULF_SIZE_TOO_SMALL"
msgstr ""

msgid "NOTICE_ENGULF_STORAGE_FULL"
msgstr ""

msgid "NOTICE_HIT_BY_ATP_TOXIN"
msgstr ""

#, fuzzy
msgid "NOTICE_HIT_BY_BASE_MOVEMENT_TOXIN"
msgstr "Grundrörelse"

msgid "NOTICE_NOT_ENOUGH_MUCILAGE"
msgstr ""

msgid "NOTICE_RADIATION_DAMAGE"
msgstr ""

msgid "NOTICE_READY_TO_EDIT"
msgstr ""

#, fuzzy
msgid "NOT_ADAPTED_TO_CURRENT_PATCH"
msgstr "Avbryt denna handling"

#, fuzzy
msgid "NOT_STARTED_DOT"
msgstr "Avbruten."

msgid "NOVEMBER"
msgstr "November"

msgid "NO_AI"
msgstr "Ingen AI"

msgid "NO_DATA_TO_SHOW"
msgstr "Inga Data att Visa"

msgid "NO_EVENTS_RECORDED"
msgstr ""

#, fuzzy
msgid "NO_FOSSIL_DIRECTORY"
msgstr "Hittade ingen screenshots mapp"

#, fuzzy
msgid "NO_MODS_ENABLED"
msgstr "Avstängt"

#, fuzzy
msgid "NO_ORGANELLE_PROCESSES"
msgstr "Placera organell"

msgid "NO_SAVEGAMES_FOUND"
msgstr ""

msgid "NO_SAVE_DIRECTORY"
msgstr ""

msgid "NO_SCREENSHOT_DIRECTORY"
msgstr "Hittade ingen screenshots mapp"

msgid "NO_SELECTED_MOD"
msgstr ""

#, fuzzy
msgid "NO_SUGGESTION"
msgstr "Upplösning:"

msgid "NUCLEUS"
msgstr "Kärna"

msgid "NUCLEUS_DELETE_OPTION_DISABLED_TOOLTIP"
msgstr ""

msgid "NUCLEUS_DESCRIPTION"
msgstr ""

msgid "NUCLEUS_SMALL_DESCRIPTION"
msgstr "Möjliggör utveckligen av komplexare membranbundna organeller. Kostar en stor mängd ATP att underhålla. Denna utveckling går inte att ångra."

msgid "NUMLOCK"
msgstr "Num Lock"

#, fuzzy
msgid "NUTRIENT_COST_TOOLTIP"
msgstr "Självmord"

msgid "N_A"
msgstr "N/A"

msgid "N_A_MP"
msgstr "N/A MutationsPoäng"

#, fuzzy
msgid "N_TIMES"
msgstr "2x"

msgid "OCTOBER"
msgstr "Oktober"

msgid "OFF"
msgstr ""

msgid "OFFICIAL_WEBSITE"
msgstr ""

#, fuzzy
msgid "OFFICIAL_WEBSITE_BUTTON_TOOLTIP"
msgstr "Självmord"

msgid "OK"
msgstr "OK"

msgid "OLDER_VERSION_LOADING_WARNING"
msgstr ""

#, fuzzy
msgid "OPENGL_MODE_WARNING"
msgstr "GLES2 Läges Varning"

#, fuzzy
msgid "OPENGL_MODE_WARNING_EXPLANATION"
msgstr "Du kör just nu Thrive med GLES2. Detta är väldigt otestat och kommer troligen att orsaka problem. Försök att updatera dina video drivers och/eller tvinga AMD eller Nvidia grafik för att använda till att köra Thrive."

#, fuzzy
msgid "OPEN_FOLDER"
msgstr "Öppna Logmapp"

#, fuzzy
msgid "OPEN_FOSSIL_FOLDER"
msgstr "Öppna Logmapp"

msgid "OPEN_FOSSIL_IN_FREEBUILD_WARNING"
msgstr ""

#, fuzzy
msgid "OPEN_GOD_TOOLS"
msgstr "Öppen URL"

msgid "OPEN_HELP_SCREEN"
msgstr "Öppna hjälpmenyn"

#, fuzzy
msgid "OPEN_IN_FREEBUILD"
msgstr "Fri byggredigerare"

msgid "OPEN_LOGS_FOLDER"
msgstr "Öppna Logmapp"

#, fuzzy
msgid "OPEN_MOD_URL"
msgstr "Öppen URL"

#, fuzzy
msgid "OPEN_ORGANELLES_PAGE"
msgstr "Öppna organell meny"

msgid "OPEN_ORGANELLE_MENU"
msgstr "Öppna organell meny"

#, fuzzy
msgid "OPEN_RESEARCH_SCREEN"
msgstr "Öppna hjälpmenyn"

msgid "OPEN_SAVE_DIRECTORY"
msgstr ""

#, fuzzy
msgid "OPEN_SCIENCE_MENU"
msgstr "Öppna menyn"

msgid "OPEN_SCREENSHOT_FOLDER"
msgstr "Öppna Skärmbildsmapp"

msgid "OPEN_THE_MENU"
msgstr "Öppna menyn"

msgid "OPEN_TRANSLATION_SITE"
msgstr "Hjälp Översätta Spelet"

#, fuzzy
msgid "OPERATION_PAUSED_DOT"
msgstr "Avbruten."

msgid "OPPORTUNISM_EXPLANATION"
msgstr ""

msgid "OPPORTUNISTIC"
msgstr "Opportunistisk"

msgid "OPTIONS"
msgstr "Inställningar"

#, fuzzy
msgid "OPTIONS_BUTTON_TOOLTIP"
msgstr "Hjälp"

msgid "ORGANELLES"
msgstr "Organeller"

#, fuzzy
msgid "ORGANELLES_BUTTON"
msgstr "Organeller"

#, fuzzy
msgid "ORGANELLES_WILL_BE_UNLOCKED_NEXT_GENERATION"
msgstr ""
"Aggressiva mikrober jagar byte över större avstånd\n"
"och har större sannolikhet att kämpa emot när rovdjur attackerar.\n"
"Fredliga mikrober attackerar inte andra över större avstånd\n"
"och har lägre sannolikhet att använda gifter mot rovdjur."

#, fuzzy
msgid "ORGANELLE_AXON"
msgstr "Organeller"

#, fuzzy
msgid "ORGANELLE_AXON_DESCRIPTION"
msgstr "Det slemiga inre av en cell. Cytoplasman är den grundläggande blandningen av joner, proteiner och andra ämnen lösta i vatten som fyller cellens inre. En av funktionerna den utför är jäsning, omvandlingen av glukos till ATP-energi. För celler som saknar organeller så den har mer avancerade ämnesomsättningar är det vad de använder för energi. Det används också för att lagra molekyler i cellen och för att öka cellens storlek."

#, fuzzy
msgid "ORGANELLE_CATEGORY_MACROSCOPIC"
msgstr "Placera organell"

#, fuzzy
msgid "ORGANELLE_CATEGORY_MULTICELLULAR"
msgstr "Placera organell"

#, fuzzy
msgid "ORGANELLE_GROWTH_ORDER_EXPLANATION"
msgstr "{0} befolkning förändrades av {1} på grund av: {2}"

#, fuzzy
msgid "ORGANELLE_MYOFIBRIL"
msgstr "Rov Tagg"

#, fuzzy
msgid "ORGANELLE_MYOFIBRIL_DESCRIPTION"
msgstr "Det slemiga inre av en cell. Cytoplasman är den grundläggande blandningen av joner, proteiner och andra ämnen lösta i vatten som fyller cellens inre. En av funktionerna den utför är jäsning, omvandlingen av glukos till ATP-energi. För celler som saknar organeller så den har mer avancerade ämnesomsättningar är det vad de använder för energi. Det används också för att lagra molekyler i cellen och för att öka cellens storlek."

msgid "ORGANELLE_PILUS"
msgstr "Rov Tagg"

msgid "ORGANELLE_PILUS_DESCRIPTION"
msgstr ""

#, fuzzy
msgid "ORGANELLE_PILUS_PROCESSES_DESCRIPTION"
msgstr "Det slemiga inre av en cell. Cytoplasman är den grundläggande blandningen av joner, proteiner och andra ämnen lösta i vatten som fyller cellens inre. En av funktionerna den utför är jäsning, omvandlingen av glukos till ATP-energi. För celler som saknar organeller så den har mer avancerade ämnesomsättningar är det vad de använder för energi. Det används också för att lagra molekyler i cellen och för att öka cellens storlek."

#, fuzzy
msgid "ORGANELLE_PLURAL"
msgstr "Rov Tagg"

#, fuzzy
msgid "ORGANELLE_SINGULAR"
msgstr "Rov Tagg"

#, fuzzy
msgid "ORGANELLE_SUGGESTION_COLON"
msgstr "Organeller"

#, fuzzy
msgid "ORGANELLE_SUGGESTION_TOOLTIP"
msgstr "Hjälp"

#, fuzzy
msgid "ORGANELLE_UNLOCKS_ENABLED"
msgstr "Organeller"

#, fuzzy
msgid "ORGANELLE_UNLOCKS_ENABLED_EXPLANATION"
msgstr ""
"Aggressiva mikrober jagar byte över större avstånd\n"
"och har större sannolikhet att kämpa emot när rovdjur attackerar.\n"
"Fredliga mikrober attackerar inte andra över större avstånd\n"
"och har lägre sannolikhet att använda gifter mot rovdjur."

msgid "ORGANISM_STATISTICS"
msgstr "Organismstatistik"

msgid "OR_UNLOCK_CONDITION"
msgstr ""

msgid "OSMOREGULATION"
msgstr "Osmoregulering"

msgid "OSMOREGULATION_COST"
msgstr "Osmoreguleringskost"

#, fuzzy
msgid "OSMOREGULATION_COST_MULTIPLIER"
msgstr "Osmoreguleringskost"

#, fuzzy
msgid "OSMOREGULATION_COST_MULTIPLIER_EXPLANATION"
msgstr "Osmoreguleringskost"

#, fuzzy
msgid "OTHER_COMPOUNDS"
msgstr "Föreningar"

msgid "OUR_WIKI"
msgstr ""

#, fuzzy
msgid "OUTDATED_NOTICE"
msgstr "Avbruten."

msgid "OUTREACH_TEAM"
msgstr ""

msgid "OUTSIDE_CONTRIBUTORS"
msgstr ""

msgid "OVERWRITE_EXISTING_SAVE"
msgstr "Skriv över aktuell sparfil:"

#, fuzzy
msgid "OVERWRITE_EXISTING_SAVE_PROMPT"
msgstr "Skriv över aktuell sparfil:"

#, fuzzy
msgid "OVERWRITE_SPECIES_NAME_CONFIRMATION"
msgstr "Skriv över aktuell sparfil:"

msgid "OXYGEN"
msgstr "Syre"

#, fuzzy
msgid "OXYGEN_INHIBITOR_SYNTHESIS"
msgstr "OxyToxySyntes"

msgid "OXYGEN_RESISTANCE"
msgstr ""

#, fuzzy
msgid "OXYGEN_TOLERANCE_TOOLTIP"
msgstr "Hjälp"

#, fuzzy
msgid "OXYTOXISOME_PROCESSES_DESCRIPTION"
msgstr "Metabolosomer är kluster av proteiner förpackade i proteinskal. De kan omvandla glukos till ATP i mycket högre takt än vad som kan göras i cytoplasman i en process som kallas Aerobisk Andning. Det kräver dock syre för att fungera, och lägre nivåer av syre i miljön kommer att sakta ner hastigheten för dess ATP-produktion. Eftersom metabolosomerna är suspenderade direkt i cytoplasman utför den omgivande vätskan viss jäsning."

msgid "OXYTOXY_NT"
msgstr "OxyToxy"

#, fuzzy
msgid "OXYTOXY_SYNTHESIS"
msgstr "OxyToxySyntes"

msgid "PAGEDOWN"
msgstr "Page down"

msgid "PAGEUP"
msgstr "Page Up"

msgid "PAGE_BACK"
msgstr "Bakåt"

#, fuzzy
msgid "PAGE_FORWARD"
msgstr "Framåt"

#, fuzzy
msgid "PAGE_TITLE"
msgstr "Cellprocesser"

msgid "PAN_CAMERA_DOWN"
msgstr "Panorera neråt"

msgid "PAN_CAMERA_LEFT"
msgstr "Panorera vänster"

msgid "PAN_CAMERA_RESET"
msgstr "Nollställ kamera"

msgid "PAN_CAMERA_RIGHT"
msgstr "Panorera höger"

msgid "PAN_CAMERA_UP"
msgstr "Panorera uppåt"

msgid "PAST_DEVELOPERS"
msgstr "Tidigare utvecklare"

#, fuzzy
msgid "PATCH_COLON"
msgstr "Bästa Biom:"

#, fuzzy
msgid "PATCH_EXTINCTION_BOX_TEXT"
msgstr "Precis som 99% av alla arter som någonsin har existerat, har din art utrotats. Andra kommer att fortsätta frodas och upprätthålla din niche, men det blir inte du som gör. Du kommer att glömmas, ett misslyckats experiment i evolutionen."

#, fuzzy
msgid "PATCH_EXTINCTION_CAPITAL"
msgstr "UTROTNING"

msgid "PATCH_MAP"
msgstr ""

#, fuzzy
msgid "PATCH_MAP_NAVIGATION_TOOLTIP"
msgstr "Självmord"

#, fuzzy
msgid "PATCH_NAME"
msgstr "Grotta"

#, fuzzy
msgid "PATCH_NOTES_LAST_PLAYED_INFO"
msgstr "Cellprocesser"

msgid "PATCH_NOTES_LAST_PLAYED_INFO_PLURAL"
msgstr ""

#, fuzzy
msgid "PATCH_NOTES_TITLE"
msgstr "Cellprocesser"

msgid "PATCH_NOTE_BULLET_POINT"
msgstr ""

msgid "PATCH_NOTE_CHANGES_HEADING"
msgstr ""

#, fuzzy
msgid "PATCH_NOTE_LINK_VISIT_TEXT"
msgstr "Precis som 99% av alla arter som någonsin har existerat, har din art utrotats. Andra kommer att fortsätta frodas och upprätthålla din niche, men det blir inte du som gör. Du kommer att glömmas, ett misslyckats experiment i evolutionen."

#, fuzzy
msgid "PATREON_TOOLTIP"
msgstr "Självmord"

#, fuzzy
msgid "PATRONS"
msgstr "Patrons"

msgid "PAUSED"
msgstr ""

#, fuzzy
msgid "PAUSE_MENU_RESUME_TOOLTIP"
msgstr "Fortsätt"

msgid "PAUSE_PROMPT"
msgstr ""

msgid "PAUSE_TOOLTIP"
msgstr "Pausa spelet"

#, fuzzy
msgid "PCK_LOAD_FAILED"
msgstr "Färdigladdat"

#, fuzzy
msgid "PCK_LOAD_FAILED_DOES_NOT_EXIST"
msgstr "Färdigladdat"

msgid "PEACEFUL"
msgstr "Fredlig"

#, fuzzy
msgid "PENDING_ENDOSYMBIOSIS_EXPLANATION"
msgstr "Du kör just nu Thrive med GLES2. Detta är väldigt otestat och kommer troligen att orsaka problem. Försök att updatera dina video drivers och/eller tvinga AMD eller Nvidia grafik för att använda till att köra Thrive."

msgid "PENDING_ENDOSYMBIOSIS_TITLE"
msgstr ""

msgid "PERCENTAGE_VALUE"
msgstr "{0}%"

#, fuzzy
msgid "PERFECT_ADAPTATION_DESCRIPTION"
msgstr "Kemoplasten är en dubbelmembranstruktur som innehåller proteiner som kan omvandla vätesulfid, vatten och gasformig koldioxid till glukos i en process som kallas vätesulfidkemosyntes. Hastigheten för dess glukosproduktion skalas med koncentrationen av vatten och koldioxid."

msgid "PERFORMANCE"
msgstr "Uppförande"

msgid "PERFORM_UNBINDING"
msgstr "Utför lösgörande"

#, fuzzy
msgid "PER_SECOND_ABBREVIATION"
msgstr "{0} K"

msgid "PER_SECOND_SLASH"
msgstr "/sekund"

msgid "PHOSPHATE"
msgstr "Fosfat"

msgid "PHOSPHATES_COST"
msgstr "Fosfat kostnad:"

msgid "PHOTOSYNTHESIS"
msgstr "Fotosyntes"

msgid "PHYSICAL_CONDITIONS"
msgstr "Fysisk Mående"

msgid "PHYSICAL_RESISTANCE"
msgstr ""

msgid "PLACE_ORGANELLE"
msgstr "Placera organell"

msgid "PLANET"
msgstr ""

#, fuzzy
msgid "PLANET_DETAILS_STRING"
msgstr "Öppna Logmapp"

#, fuzzy
msgid "PLANET_GENERATION_TEASER"
msgstr "Välj Ett Alternativ"

msgid "PLANET_RANDOM_SEED"
msgstr ""

#, fuzzy
msgid "PLAYER"
msgstr "spelarcell"

msgid "PLAYER_DEATH_POPULATION_PENALTY"
msgstr ""

#, fuzzy
msgid "PLAYER_DEATH_POPULATION_PENALTY_EXPLANATION"
msgstr "{0} befolkning förändrades av {1} på grund av: {2}"

msgid "PLAYER_DIED"
msgstr "spelare dog"

msgid "PLAYER_DUPLICATE"
msgstr "Duplicera Spelare"

#, fuzzy
msgid "PLAYER_EXTINCT"
msgstr "Duplicera Spelare"

#, fuzzy
msgid "PLAYER_RELATIVE_MOVEMENT"
msgstr "Duplicera Spelare"

#, fuzzy
msgid "PLAYER_RELATIVE_MOVEMENT_TOOLTIP"
msgstr "Duplicera Spelare"

msgid "PLAYER_REPRODUCED"
msgstr "spelare fortplantad"

msgid "PLAYER_SPEED"
msgstr ""

msgid "PLAYSTATION_3"
msgstr ""

msgid "PLAYSTATION_4"
msgstr ""

msgid "PLAYSTATION_5"
msgstr ""

msgid "PLAY_INTRO_VIDEO"
msgstr "Spela introvideo"

msgid "PLAY_MICROBE_INTRO_ON_NEW_GAME"
msgstr "Spela Mikrobintro i ett nytt spel"

msgid "PLAY_WITH_CURRENT_SETTING"
msgstr ""

msgid "POPULATION_CAPITAL"
msgstr "INVÅNARE:"

msgid "POPULATION_COLON"
msgstr "befolkning:"

msgid "POPULATION_IN_PATCHES"
msgstr "befolkning på platser:"

#, fuzzy
msgid "POPULATION_IN_PATCH_SHORT"
msgstr "INVÅNARE:"

msgid "POSITION_NUMBER"
msgstr ""

msgid "PREDATION_FOOD_SOURCE"
msgstr "Plundring av {0}"

#, fuzzy
msgid "PREDICTION_DETAILS_OPEN_TOOLTIP"
msgstr "Fortsätt"

msgid "PRESSURE"
msgstr "Tryck"

msgid "PRESSURE_SHORT"
msgstr "Tryck"

#, fuzzy
msgid "PRESSURE_TOLERANCE_TOOLTIP"
msgstr "Tillbaka till Menyn"

msgid "PRESS_KEY_DOT_DOT_DOT"
msgstr "Tryck på valfri knapp..."

msgid "PREVIEW_IMAGE_DOES_NOT_EXIST"
msgstr ""

msgid "PREVIEW_IMAGE_IS_TOO_LARGE"
msgstr ""

msgid "PREVIOUS_COLON"
msgstr "föregående:"

msgid "PROCESSING_LOADED_OBJECTS"
msgstr ""

msgid "PROCESS_ENVIRONMENT_SEPARATOR"
msgstr "@"

msgid "PROCESS_PANEL_TITLE"
msgstr "Cellprocesser"

#, fuzzy
msgid "PROCESS_SPEED_MODIFIER"
msgstr "Cellprocesser"

#, fuzzy
msgid "PROCESS_TOGGLE_TOOLTIP"
msgstr "Tillbaka till Menyn"

msgid "PROGRAMMING_TEAM"
msgstr "Programmering"

msgid "PROJECT_MANAGEMENT_TEAM"
msgstr "Projektledning"

msgid "PROTEINS"
msgstr "Proteiner"

msgid "PROTOPLASM"
msgstr "Protoplasma"

msgid "PULL_REQUESTS_PROGRAMMING"
msgstr "Pull Requests / Programmering"

#, fuzzy
msgid "QUADRILLION_ABBREVIATION"
msgstr "{0} B"

msgid "QUICK_LOAD"
msgstr "Snabbladda"

msgid "QUICK_SAVE"
msgstr "Snabbspara"

msgid "QUIT"
msgstr "Lämna"

msgid "QUIT_BUTTON_TOOLTIP"
msgstr "Lämna spelet"

msgid "QUIT_GAME_WARNING"
msgstr ""
"Är du säker på att du vill avsluta spelet?\n"
"Du kommer att förlora alla osparade framsteg."

#, fuzzy
msgid "RADIATION"
msgstr "Anding"

#, fuzzy
msgid "RADIOACTIVE_CHUNK"
msgstr "Stor järnbit"

#, fuzzy
msgid "RADIOSYNTHESIS"
msgstr "Termosyntes"

msgid "RANDOMIZE_SPECIES_NAME"
msgstr "Slumpa artnamn"

#, fuzzy
msgid "RANDOM_SEED_TOOLTIP"
msgstr "Fortsätt"

msgid "RAW"
msgstr "Rå"

#, fuzzy
msgid "RAW_VALUE_COLON"
msgstr "Hastighet:"

msgid "READING_SAVE_DATA"
msgstr "Läser sparad data"

#, fuzzy
msgid "READY"
msgstr "Trådar:"

msgid "RECOMMENDED_THRIVE_VERSION"
msgstr ""

#, fuzzy
msgid "REDDIT_TOOLTIP"
msgstr "Fortsätt"

msgid "REDO"
msgstr "Gör om"

msgid "REDO_THE_LAST_ACTION"
msgstr "Gör om den senaste handlingen"

msgid "REFRESH"
msgstr "Ladda om"

msgid "RENDER_SCALE"
msgstr ""

msgid "REPORT"
msgstr "Rapportera"

#, fuzzy
msgid "REPORT_BUG"
msgstr "Rapportera"

#, fuzzy
msgid "REPRODUCED"
msgstr "Producerar"

msgid "REPRODUCTION"
msgstr "Fortplantning"

#, fuzzy
msgid "REPRODUCTION_ASEXUAL"
msgstr "Fortplantning"

#, fuzzy
msgid "REPRODUCTION_BUDDING"
msgstr "Producerar"

#, fuzzy
msgid "REPRODUCTION_COMPOUNDS_MODE"
msgstr "Reproduktion:"

#, fuzzy
msgid "REPRODUCTION_COMPOUNDS_MODE_EXPLANATION"
msgstr "{0} befolkning förändrades av {1} på grund av: {2}"

#, fuzzy
msgid "REPRODUCTION_COMPOUND_HANDLING_TOOLTIP"
msgstr "Reproduktion:"

msgid "REPRODUCTION_METHOD"
msgstr "Reproduktion:"

#, fuzzy
msgid "REQUIRES_NUCLEUS"
msgstr "Kärna"

#, fuzzy
msgid "RESEARCH"
msgstr "Sök"

msgid "RESET"
msgstr "Nollställ"

#, fuzzy
msgid "RESET_DEADZONES"
msgstr "Nollställ till default?"

msgid "RESET_DISMISSED_POPUPS"
msgstr ""

msgid "RESET_INPUTS_TO_DEFAULTS"
msgstr "Nollställ kontroller till default?"

#, fuzzy
msgid "RESET_ITEM_ORDER_TO_DEFAULT"
msgstr "Nollställ kontroller till default?"

#, fuzzy
msgid "RESET_KEYBINDINGS"
msgstr "Nollställ Inputs"

msgid "RESET_SETTINGS_TO_DEFAULTS"
msgstr "Default"

#, fuzzy
msgid "RESET_SHOWN_TUTORIALS"
msgstr "Visa handledningar"

#, fuzzy
msgid "RESET_SHOWN_TUTORIALS_TOOLTIP"
msgstr "Hjälp"

msgid "RESET_TO_DEFAULTS"
msgstr "Nollställ till default?"

msgid "RESISTANT_TO_BASIC_ENGULFMENT"
msgstr ""

#, fuzzy
msgid "RESIZE_METABALL_TOOLTIP"
msgstr "Fortsätt"

msgid "RESOLUTION"
msgstr "Upplösning:"

msgid "RESOURCE_ABSORBTION_SPEED"
msgstr ""

#, fuzzy
msgid "RESOURCE_AMOUNT_SHORT"
msgstr "Tryck"

#, fuzzy
msgid "RESOURCE_ENERGY"
msgstr "Visa Källkod"

#, fuzzy
msgid "RESOURCE_FOOD"
msgstr "Visa Källkod"

#, fuzzy
msgid "RESOURCE_ROCK"
msgstr "Visa Källkod"

#, fuzzy
msgid "RESOURCE_WOOD"
msgstr "Visa Källkod"

msgid "RESPIRATION"
msgstr "Anding"

msgid "RESPONSIVE"
msgstr "Responsiv"

msgid "RESTART_REQUIRED"
msgstr ""

msgid "RESUME"
msgstr "Fortsätt"

#, fuzzy
msgid "RESUME_TOOLTIP"
msgstr "Fortsätt"

msgid "RETURN_TO_MENU"
msgstr "Tillbaka till Menyn"

msgid "RETURN_TO_MENU_TOOLTIP"
msgstr "Tillbaka till huvudmenyn"

msgid "RETURN_TO_MENU_WARNING"
msgstr ""
"Är du säker på att du vill tillbaka till huvudmenyn?\n"
"Du kommer att förlora alla osparade framsteg."

#, fuzzy
msgid "REVEAL_ALL_PATCHES"
msgstr "sprid till platser:"

#, fuzzy
msgid "REVOLUTIONARY_GAMES_SOCIAL_TOOLTIP"
msgstr "Av Revolutionary Games Studio"

msgid "RIGHT_ARROW"
msgstr "→"

msgid "RIGHT_MOUSE"
msgstr "Högerklick"

msgid "RIGID"
msgstr "Stel"

msgid "RIGIDITY_MEMBRANE_DESCRIPTION"
msgstr "Ett hårdare membran är mer resistant till skada, men kommer göre det svårare för cellen att röra sig omkring."

msgid "ROTATE_LEFT"
msgstr "Snurra vänster"

msgid "ROTATE_RIGHT"
msgstr "Snurra höger"

#, fuzzy
msgid "ROTATION_COLON"
msgstr "befolkning:"

msgid "RUN_AUTO_EVO_DURING_GAMEPLAY"
msgstr "Kör auto-evo under spelgång"

msgid "RUN_ONE_STEP"
msgstr ""

msgid "RUN_RESULT_BY_SENDING_POPULATION"
msgstr "{0} av att skicka: {1} befolkning från plats: {2}"

msgid "RUN_RESULT_GENE_CODE"
msgstr "genkod:"

msgid "RUN_RESULT_NICHE_FILL"
msgstr "uppstod för att fylla en nisch"

msgid "RUN_RESULT_SELECTION_PRESSURE_SPLIT"
msgstr "dök up på grund av olika urvalstryck"

msgid "RUN_RESULT_SPLIT_FROM"
msgstr "avvek från {0}"

msgid "RUN_RESULT_SPLIT_OFF_TO"
msgstr "befolkning på vissa platser avvek och forma en ny art {0}:"

msgid "RUN_X_WORLDS"
msgstr ""

#, fuzzy
msgid "RUN_X_WORLDS_TOOLTIP"
msgstr "Hjälp"

msgid "RUSTICYANIN"
msgstr "Rosticyanin"

#, fuzzy
msgid "RUSTICYANIN_DESCRIPTION"
msgstr "Rusticyanin är ett protein som kan använda gasformig koldioxid och syre för att oxidera järn från ett kemiskt tillstånd till ett annat. Denna process, kallad Iron Respiration, frigör energi som cellen sedan kan skörda."

#, fuzzy
msgid "RUSTICYANIN_PROCESSES_DESCRIPTION"
msgstr "Rusticyanin är ett protein som kan använda gasformig koldioxid och syre för att oxidera järn från ett kemiskt tillstånd till ett annat. Denna process, kallad Iron Respiration, frigör energi som cellen sedan kan skörda."

#, fuzzy
msgid "SAFE_MODE_EXPLANATION"
msgstr ""
"Aggressiva mikrober jagar byte över större avstånd\n"
"och har större sannolikhet att kämpa emot när rovdjur attackerar.\n"
"Fredliga mikrober attackerar inte andra över större avstånd\n"
"och har lägre sannolikhet att använda gifter mot rovdjur."

msgid "SAFE_MODE_TITLE"
msgstr ""

msgid "SAVE"
msgstr "Spara"

msgid "SAVE_AND_CONTINUE"
msgstr "Spara och fortsätt"

msgid "SAVE_AUTOSAVE"
msgstr "Autospar"

msgid "SAVE_DELETE_WARNING"
msgstr "Att radera denna sparfil är permanent och kan inte ångras. Är du säker på att du vill radera {0} för gott?"

msgid "SAVE_ERROR_INCLUDE_JSON_DEBUG_NOTE"
msgstr ""

#, fuzzy
msgid "SAVE_ERROR_TURN_ON_JSON_DEBUG_MODE"
msgstr "JSON debug läge:"

msgid "SAVE_FAILED"
msgstr "Sparande misslyckades"

msgid "SAVE_GAME"
msgstr "Spara Spel"

#, fuzzy
msgid "SAVE_GAME_BUTTON_TOOLTIP"
msgstr "Hjälp"

msgid "SAVE_HAS_DIFFERENT_VERSION"
msgstr "Sparning har en annan version"

msgid "SAVE_HAS_DIFFERENT_VERSION_TEXT"
msgstr ""
"Versionen of sparningen du försöker ladda matchar inte spelversionen.\n"
"Vänligen ladda sparningen manuellt genom menyn."

msgid "SAVE_HAS_INVALID_GAME_STATE"
msgstr ""

msgid "SAVE_INVALID"
msgstr "Ogiltig"

msgid "SAVE_IS_INVALID"
msgstr "Sparfil är ogiltig"

#, fuzzy
msgid "SAVE_IS_UPGRADEABLE_DESCRIPTION"
msgstr "Vakuolen är en inre membranorganell som används för lagring i cellen. De består av flera blåsor, mindre membranstrukturer som ofta används i celler för lagring, som har smält samman. Den är fylld med vatten som används för att hålla kvar molekyler, enzymer, fasta ämnen och andra ämnen. Deras form är flytande och kan variera mellan celler."

msgid "SAVE_LOAD_ALREADY_LOADED_FREE_FAILURE"
msgstr ""

msgid "SAVE_MANUAL"
msgstr "Instruktionsbok"

msgid "SAVE_QUICKSAVE"
msgstr "Snabbspar"

msgid "SAVE_SPACE_USED"
msgstr "Använt utrymme:"

#, fuzzy
msgid "SAVE_UPGRADE_FAILED"
msgstr "Vakuolen är en inre membranorganell som används för lagring i cellen. De består av flera blåsor, mindre membranstrukturer som ofta används i celler för lagring, som har smält samman. Den är fylld med vatten som används för att hålla kvar molekyler, enzymer, fasta ämnen och andra ämnen. Deras form är flytande och kan variera mellan celler."

#, fuzzy
msgid "SAVE_UPGRADE_FAILED_DESCRIPTION"
msgstr "Vakuolen är en inre membranorganell som används för lagring i cellen. De består av flera blåsor, mindre membranstrukturer som ofta används i celler för lagring, som har smält samman. Den är fylld med vatten som används för att hålla kvar molekyler, enzymer, fasta ämnen och andra ämnen. Deras form är flytande och kan variera mellan celler."

#, fuzzy
msgid "SAVING_DATA_FAILED_DUE_TO"
msgstr "Vakuolen är en inre membranorganell som används för lagring i cellen. De består av flera blåsor, mindre membranstrukturer som ofta används i celler för lagring, som har smält samman. Den är fylld med vatten som används för att hålla kvar molekyler, enzymer, fasta ämnen och andra ämnen. Deras form är flytande och kan variera mellan celler."

msgid "SAVING_DOT_DOT_DOT"
msgstr "Sparar..."

#, fuzzy
msgid "SAVING_FAILED_WITH_EXCEPTION"
msgstr "Vakuolen är en inre membranorganell som används för lagring i cellen. De består av flera blåsor, mindre membranstrukturer som ofta används i celler för lagring, som har smält samman. Den är fylld med vatten som används för att hålla kvar molekyler, enzymer, fasta ämnen och andra ämnen. Deras form är flytande och kan variera mellan celler."

msgid "SAVING_NOT_POSSIBLE"
msgstr ""

msgid "SAVING_SUCCEEDED"
msgstr "Sparning lyckades"

msgid "SCALING_NONE"
msgstr ""

#, fuzzy
msgid "SCALING_ON"
msgstr "Signaleringsmedel"

msgid "SCALING_ON_INVERSE"
msgstr ""

#, fuzzy
msgid "SCREEN_EFFECT"
msgstr "Externa effekter:"

#, fuzzy
msgid "SCREEN_EFFECT_GAMEBOY"
msgstr "Externa effekter:"

#, fuzzy
msgid "SCREEN_EFFECT_GAMEBOY_COLOR"
msgstr "Externa effekter:"

msgid "SCREEN_EFFECT_GREYSCALE"
msgstr ""

#, fuzzy
msgid "SCREEN_EFFECT_NONE"
msgstr "Visa förmågor"

#, fuzzy
msgid "SCREEN_RELATIVE_MOVEMENT"
msgstr "för att öka hastigheten"

#, fuzzy
msgid "SCREEN_RELATIVE_MOVEMENT_TOOLTIP"
msgstr "för att öka hastigheten"

msgid "SCROLLLOCK"
msgstr "Scroll Lock"

msgid "SEARCH_DOT_DOT_DOT"
msgstr "Sök..."

msgid "SEARCH_PLACEHOLDER"
msgstr ""

msgid "SEARCH_RADIUS"
msgstr ""

msgid "SEA_FLOOR"
msgstr "Havsbotten"

msgid "SECRETE_SLIME"
msgstr "Slem sekretion"

#, fuzzy
msgid "SECRETE_SLIME_TOOLTIP"
msgstr "Slem sekretion"

#, fuzzy
msgid "SEED_LABEL"
msgstr "Omgivning: {0}"

#, fuzzy
msgid "SELECTED"
msgstr "Vald:"

msgid "SELECTED_COLON"
msgstr "Vald:"

msgid "SELECTED_MOD"
msgstr ""

msgid "SELECTED_SAVE_IS_INCOMPATIBLE_PROMPT"
msgstr ""

#, fuzzy
msgid "SELECTED_SAVE_IS_INCOMPATIBLE_PROTOTYPE_PROMPT"
msgstr "Vakuolen är en inre membranorganell som används för lagring i cellen. De består av flera blåsor, mindre membranstrukturer som ofta används i celler för lagring, som har smält samman. Den är fylld med vatten som används för att hålla kvar molekyler, enzymer, fasta ämnen och andra ämnen. Deras form är flytande och kan variera mellan celler."

#, fuzzy
msgid "SELECTED_SAVE_IS_UPGRADEABLE_PROMPT"
msgstr "Vakuolen är en inre membranorganell som används för lagring i cellen. De består av flera blåsor, mindre membranstrukturer som ofta används i celler för lagring, som har smält samman. Den är fylld med vatten som används för att hålla kvar molekyler, enzymer, fasta ämnen och andra ämnen. Deras form är flytande och kan variera mellan celler."

#, fuzzy
msgid "SELECT_A_GENERATION"
msgstr "Välj Ett Alternativ"

msgid "SELECT_A_PATCH"
msgstr "Välj en plats för att visa detaljerna här"

#, fuzzy
msgid "SELECT_A_SPECIES"
msgstr "Välj en plats för att visa detaljerna här"

#, fuzzy
msgid "SELECT_A_TECHNOLOGY"
msgstr "Välj en plats för att visa detaljerna här"

msgid "SELECT_CELL_TYPE_FROM_EDITOR"
msgstr "Välj en celltyp att redigera här från redigerarfliken"

#, fuzzy
msgid "SELECT_ENZYME"
msgstr "Välj Ett Alternativ"

msgid "SELECT_MOVEMENT_MODE_TITLE"
msgstr ""

msgid "SELECT_OPTION"
msgstr "Välj Ett Alternativ"

msgid "SELECT_PREVIEW_IMAGE"
msgstr ""

#, fuzzy
msgid "SELECT_SPACE_STRUCTURE_TITLE"
msgstr "Struktur"

msgid "SELECT_STRUCTURE_POPUP_TITLE"
msgstr ""

#, fuzzy
msgid "SELECT_TISSUE_TYPE_FROM_EDITOR"
msgstr "Välj en celltyp att redigera här från redigerarfliken"

#, fuzzy
msgid "SELECT_VACUOLE_COMPOUND_COLON"
msgstr "Vald:"

msgid "SEPTEMBER"
msgstr "September"

msgid "SESSILE"
msgstr "Stillastående"

msgid "SETTING_ONLY_APPLIES_TO_NEW_GAMES"
msgstr ""

msgid "SFX_VOLUME"
msgstr "SFX Volym"

msgid "SHIFT"
msgstr "SHIFT"

#, fuzzy
msgid "SHOW_ALL_TUTORIALS"
msgstr "Visa handledningar"

#, fuzzy
msgid "SHOW_ALL_TUTORIALS_TOOLTIP"
msgstr "Hjälp"

msgid "SHOW_DAMAGE_EFFECT"
msgstr ""

msgid "SHOW_HELP"
msgstr "Visa hjälp"

#, fuzzy
msgid "SHOW_ITEM_COORDINATES"
msgstr "Visa handledningar"

#, fuzzy
msgid "SHOW_NEW_PATCH_NOTES"
msgstr "Grotta"

#, fuzzy
msgid "SHOW_NEW_PATCH_NOTES_TOOLTIP"
msgstr "Grotta"

#, fuzzy
msgid "SHOW_TUTORIALS_IN_NEW_CURRENT_OPTION"
msgstr "Visa hjälp (i nuvarande spel)"

#, fuzzy
msgid "SHOW_TUTORIALS_IN_NEW_GAMES_OPTION"
msgstr "Visa hjälp (i nya spel)"

#, fuzzy
msgid "SHOW_TUTORIALS_OPTION_TOOLTIP"
msgstr "Hjälp"

msgid "SHOW_UNSAVED_PROGRESS_WARNING"
msgstr "Visa osparade framstegsvarning"

#, fuzzy
msgid "SHOW_UNSAVED_PROGRESS_WARNING_TOOLTIP"
msgstr ""
"Du har osparade ändringar som kommer bli raderade.\n"
"Vill du fortsätta?"

msgid "SHOW_WEB_NEWS_FEED"
msgstr ""

#, fuzzy
msgid "SIDEROPHORE_ACTION_TOOLTIP"
msgstr "Självmord"

msgid "SIGNALING_AGENT"
msgstr "Signaleringsmedel"

#, fuzzy
msgid "SIGNALING_AGENTS_ACTION_TOOLTIP"
msgstr "Nitrogenas är ett protein som kan använda gasformigt kväve och cellulär energi i form av ATP för att producera ammoniak, ett viktigt tillväxtnäringsämne för celler. Detta är en process som kallas anaerob kvävefixering. Eftersom kvävgaset är suspenderat direkt i cytoplasman, utför den omgivande vätskan viss jäsning."

#, fuzzy
msgid "SIGNALING_AGENT_DESCRIPTION"
msgstr "Nitrogenas är ett protein som kan använda gasformigt kväve och cellulär energi i form av ATP för att producera ammoniak, ett viktigt tillväxtnäringsämne för celler. Detta är en process som kallas anaerob kvävefixering. Eftersom kvävgaset är suspenderat direkt i cytoplasman, utför den omgivande vätskan viss jäsning."

#, fuzzy
msgid "SIGNALING_AGENT_PROCESSES_DESCRIPTION"
msgstr "Nitrogenas är ett protein som kan använda gasformigt kväve och cellulär energi i form av ATP för att producera ammoniak, ett viktigt tillväxtnäringsämne för celler. Detta är en process som kallas anaerob kvävefixering. Eftersom kvävgaset är suspenderat direkt i cytoplasman, utför den omgivande vätskan viss jäsning."

#, fuzzy
msgid "SIGNAL_COMMAND_AGGRESSION"
msgstr ""
"There is a conflict with {0}.\n"
"Vill du ta bort inputen från {1}?"

msgid "SIGNAL_COMMAND_FLEE"
msgstr "Fly"

msgid "SIGNAL_COMMAND_FOLLOW"
msgstr ""

msgid "SIGNAL_COMMAND_NONE"
msgstr ""

msgid "SIGNAL_COMMAND_TO_ME"
msgstr ""

#, fuzzy
msgid "SIGNAL_TO_EMIT"
msgstr ""
"There is a conflict with {0}.\n"
"Vill du ta bort inputen från {1}?"

msgid "SILICA"
msgstr "Kiseldioxid"

msgid "SILICA_MEMBRANE_DESCRIPTION"
msgstr ""

#, fuzzy
msgid "SIMULATION_CONFIG"
msgstr "Osmoregulering"

msgid "SIXTEEN_TIMES"
msgstr "16x"

msgid "SIZE_COLON"
msgstr "Storlek:"

msgid "SLIDESHOW"
msgstr ""

msgid "SLIME_JET"
msgstr "Slemmstråle"

#, fuzzy
msgid "SLIME_JET_DESCRIPTION"
msgstr "Det slemiga inre av en cell. Cytoplasman är den grundläggande blandningen av joner, proteiner och andra ämnen lösta i vatten som fyller cellens inre. En av funktionerna den utför är jäsning, omvandlingen av glukos till ATP-energi. För celler som saknar organeller så den har mer avancerade ämnesomsättningar är det vad de använder för energi. Det används också för att lagra molekyler i cellen och för att öka cellens storlek."

#, fuzzy
msgid "SLIME_JET_PROCESSES_DESCRIPTION"
msgstr "Det slemiga inre av en cell. Cytoplasman är den grundläggande blandningen av joner, proteiner och andra ämnen lösta i vatten som fyller cellens inre. En av funktionerna den utför är jäsning, omvandlingen av glukos till ATP-energi. För celler som saknar organeller så den har mer avancerade ämnesomsättningar är det vad de använder för energi. Det används också för att lagra molekyler i cellen och för att öka cellens storlek."

msgid "SMALL_IRON_CHUNK"
msgstr "Liten Järnbit"

msgid "SMALL_PHOSPHATE_CHUNK"
msgstr "Liten fosfatbit"

#, fuzzy
msgid "SMALL_SULFUR_CHUNK"
msgstr "Liten Järnbit"

msgid "SNOWFLAKE"
msgstr ""

#, fuzzy
msgid "SOCIETY_STAGE"
msgstr "Mikrob Stadiet"

msgid "SOUND"
msgstr "Ljud"

msgid "SOUND_TEAM"
msgstr "Ljud"

msgid "SOUND_TEAM_LEAD"
msgstr "Ljud Team Ledare"

msgid "SOUND_TEAM_LEADS"
msgstr "Ljud Team Ledare"

msgid "SPACE"
msgstr "Blanksteg"

#, fuzzy
msgid "SPACE_STAGE"
msgstr "Mikrob Stadiet"

#, fuzzy
msgid "SPACE_STRUCTURE_HAS_RESOURCES"
msgstr "Struktur"

#, fuzzy
msgid "SPACE_STRUCTURE_NO_EXTRA_DESCRIPTION"
msgstr "Struktur"

msgid "SPACE_STRUCTURE_WAITING_CONSTRUCTION"
msgstr ""

msgid "SPAWN_AMMONIA"
msgstr "Spawna ammoniak"

msgid "SPAWN_ENEMY"
msgstr ""

msgid "SPAWN_ENEMY_CHEAT_FAIL"
msgstr ""

msgid "SPAWN_GLUCOSE"
msgstr "Spawna glukos"

msgid "SPAWN_PHOSPHATES"
msgstr "Spawna fosfat"

msgid "SPECIAL_MOUSE_1"
msgstr "Mus Special 1"

msgid "SPECIAL_MOUSE_2"
msgstr "Mus Special 2"

#, fuzzy
msgid "SPECIES"
msgstr "Artlista"

msgid "SPECIES_COLON"
msgstr "Arter:"

msgid "SPECIES_DETAIL_TEXT"
msgstr ""
"[b]Arter[/b]\n"
"  {0}:{1}\n"
"[b]Generation[/b]\n"
"  {2}\n"
"[b]Population[/b]\n"
"  {3}\n"
"[b]Färg[/b]\n"
"  #{4}\n"
"[b]Beteende[/b]\n"
"  {5}"

msgid "SPECIES_HAS_A_MUTATION"
msgstr "har muterat"

msgid "SPECIES_LIST"
msgstr "Artlista"

#, fuzzy
msgid "SPECIES_MEMBER_IMPACT_ON_POP"
msgstr "Artnamn..."

#, fuzzy
msgid "SPECIES_MEMBER_IMPACT_ON_POPULATION_EXPLANATION"
msgstr "Den här panelen visar talen som auto-evolutionen funkar från. Den totala energin en art är kapabel av att fånga, och kosten per individ av arten, bestämmer den slutliga befolkningen. Auto-evolutionen använder en simplifierad modell av verkligheten för att beräkna hur bra en art utför baserat på energin de kan samla. För varje matkälla, det visas hur mycket energi arten"

msgid "SPECIES_NAME_DOT_DOT_DOT"
msgstr "Artnamn..."

#, fuzzy
msgid "SPECIES_NAME_TOO_LONG_POPUP"
msgstr "Artnamn..."

msgid "SPECIES_POPULATION"
msgstr "Artbefolkning"

msgid "SPECIES_PRESENT"
msgstr "Arter I Denna plats"

#, fuzzy
msgid "SPECIES_TO_FIND"
msgstr "Arter:"

#, fuzzy
msgid "SPECIES_WITH_POPULATION"
msgstr "Artbefolkning"

msgid "SPEED"
msgstr "Hastighet"

msgid "SPEED_COLON"
msgstr "Hastighet:"

msgid "SPREAD_TO_PATCHES"
msgstr "sprid till platser:"

#, fuzzy
msgid "SPRINT"
msgstr "Print Screen"

#, fuzzy
msgid "SPRINT_ACTION_TOOLTIP"
msgstr "Självmord"

msgid "STAGE_MENU_BUTTON_TOOLTIP"
msgstr "Pausmeny"

#, fuzzy
msgid "START"
msgstr "Börjar"

msgid "STARTING"
msgstr "Börjar"

msgid "START_CALIBRATION"
msgstr ""

msgid "START_GAME"
msgstr "Starta spelet"

msgid "START_RESEARCH"
msgstr ""

msgid "STATISTICS"
msgstr "Statistik"

#, fuzzy
msgid "STAT_ATP_PRODUCTION_REDUCTION"
msgstr "ATP PRODUKTION FÖR LÅG!"

#, fuzzy
msgid "STAT_BASE_MOVEMENT_REDUCTION"
msgstr "Grundrörelse"

msgid "STAT_DAMAGE"
msgstr ""

msgid "STAT_DAMAGE_PER_OXYGEN"
msgstr ""

msgid "STEAM_CLIENT_INIT_FAILED"
msgstr ""

msgid "STEAM_ERROR_ACCOUNT_DOES_NOT_OWN_PRODUCT"
msgstr ""

msgid "STEAM_ERROR_ACCOUNT_READ_ONLY"
msgstr ""

msgid "STEAM_ERROR_ALREADY_UPLOADED"
msgstr ""

msgid "STEAM_ERROR_BANNED"
msgstr ""

msgid "STEAM_ERROR_CLOUD_LIMIT_EXCEEDED"
msgstr ""

#, fuzzy
msgid "STEAM_ERROR_DUPLICATE_NAME"
msgstr "Duplicera Spelare"

msgid "STEAM_ERROR_FILE_NOT_FOUND"
msgstr ""

msgid "STEAM_ERROR_INSUFFICIENT_PRIVILEGE"
msgstr ""

msgid "STEAM_ERROR_INVALID_PARAMETER"
msgstr ""

msgid "STEAM_ERROR_LOCKING_FAILED"
msgstr ""

msgid "STEAM_ERROR_NOT_LOGGED_IN"
msgstr ""

msgid "STEAM_ERROR_TIMEOUT"
msgstr ""

msgid "STEAM_ERROR_UNAVAILABLE"
msgstr ""

msgid "STEAM_ERROR_UNKNOWN"
msgstr ""

#, fuzzy
msgid "STEAM_INIT_FAILED"
msgstr "Sparande misslyckades"

#, fuzzy
msgid "STEAM_INIT_FAILED_DESCRIPTION"
msgstr "Vakuolen är en inre membranorganell som används för lagring i cellen. De består av flera blåsor, mindre membranstrukturer som ofta används i celler för lagring, som har smält samman. Den är fylld med vatten som används för att hålla kvar molekyler, enzymer, fasta ämnen och andra ämnen. Deras form är flytande och kan variera mellan celler."

#, fuzzy
msgid "STEAM_TOOLTIP"
msgstr "Fortsätt"

msgid "STEM_CELL_NAME"
msgstr "Stam"

#, fuzzy
msgid "STOP"
msgstr "Stopp"

msgid "STORAGE"
msgstr "Förråd"

#, fuzzy
msgid "STORAGE_COLON"
msgstr "Förråd"

msgid "STORAGE_STATISTICS_SECONDS_OF_COMPOUND"
msgstr ""

msgid "STORE_LOGGED_IN_AS"
msgstr "Inloggad som: {0}"

#, fuzzy
msgid "STRAIN_BAR_TOOLTIP"
msgstr "Självmord"

msgid "STRAIN_BAR_VISIBILITY"
msgstr ""

#, fuzzy
msgid "STRATEGY_STAGES"
msgstr "Mikrob Stadiet"

msgid "STRICT_NICHE_COMPETITION"
msgstr "Sträng nischkonkurrens (skillnader i fitness är överdrivna)"

msgid "STRUCTURAL"
msgstr "Strukturell"

msgid "STRUCTURE"
msgstr "Struktur"

msgid "STRUCTURE_ASCENSION_GATE"
msgstr ""

#, fuzzy
msgid "STRUCTURE_DYSON_SWARM"
msgstr "Struktur"

msgid "STRUCTURE_HAS_REQUIRED_RESOURCES_TO_BUILD"
msgstr ""

msgid "STRUCTURE_HUNTER_GATHERER_LODGE"
msgstr ""

msgid "STRUCTURE_IN_PROGRESS_CONSTRUCTION"
msgstr ""

msgid "STRUCTURE_REQUIRED_RESOURCES_TO_FINISH"
msgstr ""

msgid "STRUCTURE_SELECTION_MENU_ENTRY"
msgstr ""

msgid "STRUCTURE_SELECTION_MENU_ENTRY_NOT_ENOUGH_RESOURCES"
msgstr ""

msgid "STRUCTURE_SOCIETY_CENTER"
msgstr ""

msgid "STRUCTURE_STEAM_POWERED_FACTORY"
msgstr ""

msgid "SUCCESSFUL_KILL"
msgstr ""

msgid "SUCCESSFUL_SCAVENGE"
msgstr ""

msgid "SUCCESS_BUT_MISSING_ID"
msgstr ""

msgid "SUICIDE_BUTTON_TOOLTIP"
msgstr "Självmord"

msgid "SUNLIGHT"
msgstr "Solljus"

msgid "SUPPORTER_PATRONS"
msgstr "Supportrar"

msgid "SURVIVAL_TITLE"
msgstr ""

msgid "SWITCH_TO_FRONT_CAMERA"
msgstr "Växla till frontkamera"

msgid "SWITCH_TO_RIGHT_CAMERA"
msgstr "Växla till höger kameravy"

msgid "SWITCH_TO_TOP_CAMERA"
msgstr "Växla till kameravy uppifrån"

msgid "SYSREQ"
msgstr "SysRq"

msgid "TAB_SECONDARY_SWITCH_LEFT"
msgstr ""

msgid "TAB_SECONDARY_SWITCH_RIGHT"
msgstr ""

#, fuzzy
msgid "TAB_SWITCH_LEFT"
msgstr "Snurra vänster"

#, fuzzy
msgid "TAB_SWITCH_RIGHT"
msgstr "Snurra höger"

msgid "TAGS_IS_WHITESPACE"
msgstr ""

msgid "TAKE_SCREENSHOT"
msgstr "Ta ett screenshot"

#, fuzzy
msgid "TARGET_TYPE_COLON"
msgstr "Typ:"

msgid "TECHNOLOGY_ASCENSION"
msgstr ""

msgid "TECHNOLOGY_HUNTER_GATHERING"
msgstr ""

msgid "TECHNOLOGY_LEVEL_ADVANCED_SPACE"
msgstr ""

msgid "TECHNOLOGY_LEVEL_INDUSTRIAL"
msgstr ""

msgid "TECHNOLOGY_LEVEL_PRE_SOCIETY"
msgstr ""

msgid "TECHNOLOGY_LEVEL_PRIMITIVE"
msgstr ""

msgid "TECHNOLOGY_LEVEL_SCIFI"
msgstr ""

msgid "TECHNOLOGY_LEVEL_SPACE_AGE"
msgstr ""

msgid "TECHNOLOGY_REQUIRED_LEVEL"
msgstr ""

msgid "TECHNOLOGY_ROCKETRY"
msgstr ""

msgid "TECHNOLOGY_SIMPLE_STONE_TOOLS"
msgstr ""

msgid "TECHNOLOGY_SOCIETY_CENTER"
msgstr ""

msgid "TECHNOLOGY_STEAM_POWER"
msgstr ""

msgid "TECHNOLOGY_UNLOCKED_NOTICE"
msgstr ""

msgid "TEMPERATURE"
msgstr "Temperatur"

msgid "TEMPERATURE_SHORT"
msgstr "Temp."

#, fuzzy
msgid "TEMPERATURE_TOLERANCE_TOOLTIP"
msgstr "Självmord"

msgid "TESTING_TEAM"
msgstr "Testning"

#, fuzzy
msgid "THANKS_FOR_BUYING_THRIVE_2"
msgstr ""
"Tack för att du spelade!\n"
"\n"
"Om du gillade spelet, berätta om oss för dina vänner."

msgid "THANKS_FOR_PLAYING"
msgstr ""
"Tack för att du spelade!\n"
"\n"
"Om du gillade spelet, berätta om oss för dina vänner."

#, fuzzy
msgid "THANK_YOU_TITLE"
msgstr "DU HAR FRODATS!"

msgid "THEORY_TEAM"
msgstr "Teori"

msgid "THERMOPLAST"
msgstr "Termoplast"

#, fuzzy
msgid "THERMOPLAST_DESCRIPTION"
msgstr "Termoplasten är en dubbelmembranstruktur som innehåller värmekänsliga pigment staplade tillsammans i membransäckar. Det är en prokaryot som har assimilerats för användning av sin eukaryota värd. Pigmenten i termoplasten kan använda energin från värmeskillnader i omgivningen för att producera glukos från vatten och gasformig koldioxid i en process som kallas termosyntes. Hastigheten för dess glukosproduktion skalas med koncentrationen av koldioxid och temperatur."

#, fuzzy
msgid "THERMOPLAST_PROCESSES_DESCRIPTION"
msgstr "Termoplasten är en dubbelmembranstruktur som innehåller värmekänsliga pigment staplade tillsammans i membransäckar. Det är en prokaryot som har assimilerats för användning av sin eukaryota värd. Pigmenten i termoplasten kan använda energin från värmeskillnader i omgivningen för att producera glukos från vatten och gasformig koldioxid i en process som kallas termosyntes. Hastigheten för dess glukosproduktion skalas med koncentrationen av koldioxid och temperatur."

msgid "THERMOSYNTHASE"
msgstr "Termosyntes"

#, fuzzy
msgid "THERMOSYNTHASE_DESCRIPTION"
msgstr "Termoplasten är en dubbelmembranstruktur som innehåller värmekänsliga pigment staplade tillsammans i membransäckar. Det är en prokaryot som har assimilerats för användning av sin eukaryota värd. Pigmenten i termoplasten kan använda energin från värmeskillnader i omgivningen för att producera glukos från vatten och gasformig koldioxid i en process som kallas termosyntes. Hastigheten för dess glukosproduktion skalas med koncentrationen av koldioxid och temperatur."

#, fuzzy
msgid "THERMOSYNTHASE_PROCESSES_DESCRIPTION"
msgstr "Termoplasten är en dubbelmembranstruktur som innehåller värmekänsliga pigment staplade tillsammans i membransäckar. Det är en prokaryot som har assimilerats för användning av sin eukaryota värd. Pigmenten i termoplasten kan använda energin från värmeskillnader i omgivningen för att producera glukos från vatten och gasformig koldioxid i en process som kallas termosyntes. Hastigheten för dess glukosproduktion skalas med koncentrationen av koldioxid och temperatur."

msgid "THERMOSYNTHESIS"
msgstr "Termosyntes"

msgid "THE_DISTURBANCE"
msgstr ""

#, fuzzy
msgid "THE_PATCH_MAP_BUTTON"
msgstr "Grotta"

#, fuzzy
msgid "THE_WORLD_TITLE"
msgstr "Nuvarande utvecklare"

msgid "THIS_IS_LOCAL_MOD"
msgstr ""

msgid "THIS_IS_WORKSHOP_MOD"
msgstr ""

msgid "THREADS"
msgstr "Trådar:"

msgid "THRIVEOPEDIA"
msgstr ""

msgid "THRIVEOPEDIA_CURRENT_WORLD_PAGE_TITLE"
msgstr ""

msgid "THRIVEOPEDIA_EVOLUTIONARY_TREE_PAGE_TITLE"
msgstr ""

msgid "THRIVEOPEDIA_HINT_IN_GAME"
msgstr ""

msgid "THRIVEOPEDIA_HOME_INFO"
msgstr ""

msgid "THRIVEOPEDIA_HOME_PAGE_TITLE"
msgstr ""

msgid "THRIVEOPEDIA_MUSEUM_PAGE_TITLE"
msgstr ""

msgid "THRIVEOPEDIA_PATCH_MAP_PAGE_TITLE"
msgstr ""

msgid "THRIVE_LICENSES"
msgstr ""

msgid "THYLAKOIDS"
msgstr "Thylakoider"

#, fuzzy
msgid "THYLAKOIDS_DESCRIPTION"
msgstr "Thylakoider är kluster av proteiner och ljuskänsliga pigment. Pigmenten kan använda ljusets energi för att producera glukos från vatten och gasformig koldioxid i en process som kallas fotosyntes. Dessa pigment är också det som ger dem en distinkt färg. Hastigheten för deras glukosproduktion skalas med koncentrationen av koldioxid och ljusintensiteten. Eftersom tylakoiderna är suspenderade direkt i cytoplasman utför den omgivande vätskan viss jäsning."

msgid "TIDEPOOL"
msgstr "Tidpool"

msgid "TIMELINE"
msgstr "Tidslinje"

msgid "TIMELINE_GLOBAL_FILTER_TOOLTIP"
msgstr ""

msgid "TIMELINE_LOCAL_FILTER_TOOLTIP"
msgstr ""

#, fuzzy
msgid "TIMELINE_NICHE_FILL"
msgstr "[u]{0}[/u] avvek från [u]{1}[/u] som en ny art för att fylla nisch"

#, fuzzy
msgid "TIMELINE_PLAYER_MIGRATED"
msgstr "En del av [u]{0}[/u] befolkningen har migrerat till {1}"

#, fuzzy
msgid "TIMELINE_PLAYER_MIGRATED_TO"
msgstr "En del av [u]{0}[/u] befolkningen har migrerat till {1}"

#, fuzzy
msgid "TIMELINE_SELECTION_PRESSURE_SPLIT"
msgstr "[u]{0}[/u] avvek från [u]{1}[/u] som en ny art på grund av olika urvalstryck"

#, fuzzy
msgid "TIMELINE_SPECIES_BECAME_MULTICELLULAR"
msgstr ""
"[b]Stadie[/b]\n"
"  Mikrob\n"
"[b]Membrantyp[/b]\n"
"  {0}\n"
"[b]Membranstelhet[/b]\n"
"  {1}\n"
"[b]Grundhastighet[/b]\n"
"  {2}\n"
"[b]Grunrotationshastighet[/b]\n"
"  {3}\n"
"[b]Grundhexstorlek[/b]\n"
"  {4}"

#, fuzzy
msgid "TIMELINE_SPECIES_EXTINCT"
msgstr "[u]{0}[/u] har gått utdöd!"

#, fuzzy
msgid "TIMELINE_SPECIES_EXTINCT_LOCAL"
msgstr "[u]{0}[/u] har lämnat denna platsen"

#, fuzzy
msgid "TIMELINE_SPECIES_FOLLOWED"
msgstr "[u]{0}[/u] har gått utdöd!"

#, fuzzy
msgid "TIMELINE_SPECIES_MIGRATED_FROM"
msgstr "En del av [u]{0}[/u] befolkningen har migrerat till denna plats från {1}"

#, fuzzy
msgid "TIMELINE_SPECIES_MIGRATED_TO"
msgstr "En del av [u]{0}[/u] befolkningen har migrerat till {1}"

#, fuzzy
msgid "TIMELINE_SPECIES_POPULATION_DECREASE"
msgstr "[u]{0}[/u] befolkning har minskat till {1}"

#, fuzzy
msgid "TIMELINE_SPECIES_POPULATION_INCREASE"
msgstr "[u]{0}[/u] befolkning har ökat till {1}"

msgid "TIME_INDICATOR_TOOLTIP"
msgstr ""

msgid "TIME_OF_DAY"
msgstr ""

#, fuzzy
msgid "TITLE_COLON"
msgstr "Storlek:"

msgid "TOGGLE_BINDING"
msgstr "Växla bindning av och på"

#, fuzzy
msgid "TOGGLE_BINDING_TOOLTIP"
msgstr "Växla bindning av och på"

msgid "TOGGLE_DEBUG_PANEL"
msgstr "Växla debug-panel på och av"

msgid "TOGGLE_ENGULF"
msgstr "Växla uppslukarläge av och på"

#, fuzzy
msgid "TOGGLE_ENGULF_TOOLTIP"
msgstr "Växla uppslukarläge av och på"

#, fuzzy
msgid "TOGGLE_FAST_MODE"
msgstr "Pausa"

msgid "TOGGLE_FPS"
msgstr "Växla FPS display"

msgid "TOGGLE_FULLSCREEN"
msgstr "Växla fullskärm av och på"

#, fuzzy
msgid "TOGGLE_HEAT_VIEW_TOOLTIP"
msgstr "Växla uppslukarläge av och på"

msgid "TOGGLE_HUD_HIDE"
msgstr "Växla HUD av och på"

#, fuzzy
msgid "TOGGLE_INVENTORY"
msgstr "Växla bindning av och på"

msgid "TOGGLE_METRICS"
msgstr "Växla mätvärdesvisning av och på"

#, fuzzy
msgid "TOGGLE_MUCOCYST_DEFENCE"
msgstr "Växla fullskärm av och på"

msgid "TOGGLE_NAVIGATION_TREE"
msgstr ""

msgid "TOGGLE_PAUSE"
msgstr "Pausa"

msgid "TOGGLE_UNBINDING"
msgstr "Växla avbindning av och på"

msgid "TOLERANCES_TOO_HIGH_PRESSURE"
msgstr ""

msgid "TOLERANCES_TOO_HIGH_TEMPERATURE"
msgstr ""

msgid "TOLERANCES_TOO_LOW_OXYGEN_PROTECTION"
msgstr ""

#, fuzzy
msgid "TOLERANCES_TOO_LOW_PRESSURE"
msgstr "Molekylmoln"

msgid "TOLERANCES_TOO_LOW_TEMPERATURE"
msgstr ""

#, fuzzy
msgid "TOLERANCES_TOO_LOW_UV_PROTECTION"
msgstr "{0}:+{1} ATP"

msgid "TOLERANCES_UNSUITABLE_DEBUFFS"
msgstr ""

#, fuzzy
msgid "TOLERANCE_FROM_ORGANELLES_TOOLTIP"
msgstr ""
"Den här sektionen visar ATP-saldot (energi) för den aktuella cellen.\n"
"För att kunna överleva måste saldot vara positivt. För sessila celler är omtanken kring saldot utom rörelsekostnaden övervägt.\n"
"Nedrullningsmenyn nedan kan användas för att kontrollera vad som skulle hända om cellen inte hade någon resurs tillgänglig att göra ATP med.\n"
"Till exempel kan vissa celler bara upprätthålla ett positivt ATP-saldo när de har flera sammansättningar att göra ATP från samtidigt.\n"
"Dessa typer av celler kan vara svårare att spela som eftersom de kräver att flera sammanställningar lagras samtidigt."

msgid "TOLERANCE_RANGE_LABEL"
msgstr ""

msgid "TOOLS"
msgstr "Verktyg"

msgid "TOOL_HAND_AXE"
msgstr ""

msgid "TOO_LARGE_PRESSURE_RANGE"
msgstr ""

msgid "TOO_MANY_RECENT_VERSIONS_TO_SHOW"
msgstr ""

#, fuzzy
msgid "TOTAL_GATHERED_ENERGY_COLON"
msgstr "föregående:"

msgid "TOTAL_SAVES"
msgstr "Totala sparningar:"

msgid "TOXIN_CHANNEL_INHIBITOR"
msgstr ""

#, fuzzy
msgid "TOXIN_CHANNEL_INHIBITOR_DESCRIPTION"
msgstr "Giftvakuolen är en vakuol som har modifierats för produktion, lagring, och utsöndring av oxytoxy-gifter. Mer giftvakuoler ökar intervallen gift kan avfyras med."

#, fuzzy
msgid "TOXIN_COMPOUND"
msgstr "Föreningar"

#, fuzzy
msgid "TOXIN_CYTOTOXIN"
msgstr "Självmord"

#, fuzzy
msgid "TOXIN_CYTOTOXIN_DESCRIPTION"
msgstr "Giftvakuolen är en vakuol som har modifierats för produktion, lagring, och utsöndring av oxytoxy-gifter. Mer giftvakuoler ökar intervallen gift kan avfyras med."

msgid "TOXIN_FIRE_RATE_TOXICITY_COLON"
msgstr ""

#, fuzzy
msgid "TOXIN_MACROLIDE"
msgstr ""
"Gift\n"
"vakuol"

#, fuzzy
msgid "TOXIN_MACROLIDE_DESCRIPTION"
msgstr "Giftvakuolen är en vakuol som har modifierats för produktion, lagring, och utsöndring av oxytoxy-gifter. Mer giftvakuoler ökar intervallen gift kan avfyras med."

msgid "TOXIN_OXYGEN_METABOLISM_INHIBITOR"
msgstr ""

#, fuzzy
msgid "TOXIN_OXYGEN_METABOLISM_INHIBITOR_DESCRIPTION"
msgstr "Metabolosomer är kluster av proteiner förpackade i proteinskal. De kan omvandla glukos till ATP i mycket högre takt än vad som kan göras i cytoplasman i en process som kallas Aerobisk Andning. Det kräver dock syre för att fungera, och lägre nivåer av syre i miljön kommer att sakta ner hastigheten för dess ATP-produktion. Eftersom metabolosomerna är suspenderade direkt i cytoplasman utför den omgivande vätskan viss jäsning."

#, fuzzy
msgid "TOXIN_OXYTOXY_DESCRIPTION"
msgstr "Giftvakuolen är en vakuol som har modifierats för produktion, lagring, och utsöndring av oxytoxy-gifter. Mer giftvakuoler ökar intervallen gift kan avfyras med."

msgid "TOXIN_PREFER_FIRE_RATE"
msgstr ""

msgid "TOXIN_PREFER_TOXICITY"
msgstr ""

msgid "TOXIN_PROPERTIES_HEADING"
msgstr ""

msgid "TOXIN_RESISTANCE"
msgstr ""

#, fuzzy
msgid "TOXIN_TOXICITY_CUSTOMIZATION_TOOLTIP"
msgstr ""
"Aggressiva mikrober jagar byte över större avstånd\n"
"och har större sannolikhet att kämpa emot när rovdjur attackerar.\n"
"Fredliga mikrober attackerar inte andra över större avstånd\n"
"och har lägre sannolikhet att använda gifter mot rovdjur."

#, fuzzy
msgid "TOXIN_TYPE_COLON"
msgstr "Typ:"

#, fuzzy
msgid "TOXIN_TYPE_CUSTOMIZATION_EXPLANATION"
msgstr ""
"Aggressiva mikrober jagar byte över större avstånd\n"
"och har större sannolikhet att kämpa emot när rovdjur attackerar.\n"
"Fredliga mikrober attackerar inte andra över större avstånd\n"
"och har lägre sannolikhet att använda gifter mot rovdjur."

msgid "TOXIN_VACUOLE"
msgstr "Giftvakuol"

#, fuzzy
msgid "TOXIN_VACUOLE_DESCRIPTION"
msgstr "Giftvakuolen är en vakuol som har modifierats för produktion, lagring, och utsöndring av oxytoxy-gifter. Mer giftvakuoler ökar intervallen gift kan avfyras med."

#, fuzzy
msgid "TOXIN_VACUOLE_PROCESSES_DESCRIPTION"
msgstr "Vakuolen är en inre membranorganell som används för lagring i cellen. De består av flera blåsor, mindre membranstrukturer som ofta används i celler för lagring, som har smält samman. Den är fylld med vatten som används för att hålla kvar molekyler, enzymer, fasta ämnen och andra ämnen. Deras form är flytande och kan variera mellan celler."

#, fuzzy
msgid "TOXISOME"
msgstr "Oxytoxisom"

#, fuzzy
msgid "TOXISOME_DESCRIPTION"
msgstr "Metabolosomer är kluster av proteiner förpackade i proteinskal. De kan omvandla glukos till ATP i mycket högre takt än vad som kan göras i cytoplasman i en process som kallas Aerobisk Andning. Det kräver dock syre för att fungera, och lägre nivåer av syre i miljön kommer att sakta ner hastigheten för dess ATP-produktion. Eftersom metabolosomerna är suspenderade direkt i cytoplasman utför den omgivande vätskan viss jäsning."

msgid "TRANSLATORS"
msgstr "Översättare"

#, fuzzy
msgid "TRANSPARENCY"
msgstr "Översättare"

#, fuzzy
msgid "TRILLION_ABBREVIATION"
msgstr "{0} B"

#, fuzzy
msgid "TRY_FOSSILISING_SOME_SPECIES"
msgstr "Testa att ta några screenshots!"

msgid "TRY_MAKING_A_SAVE"
msgstr ""

msgid "TRY_TAKING_SOME_SCREENSHOTS"
msgstr "Testa att ta några screenshots!"

msgid "TUTORIAL"
msgstr "Handledning"

#, fuzzy
msgid "TUTORIAL_ALL_NOT_ENABLED_EXPLANATION"
msgstr ""
"Aggressiva mikrober jagar byte över större avstånd\n"
"och har större sannolikhet att kämpa emot när rovdjur attackerar.\n"
"Fredliga mikrober attackerar inte andra över större avstånd\n"
"och har lägre sannolikhet att använda gifter mot rovdjur."

#, fuzzy
msgid "TUTORIAL_MICROBE_EDITOR_ATP_BALANCE_INTRO"
msgstr "Mikrob Fri Byggredigerare"

#, fuzzy
msgid "TUTORIAL_MICROBE_EDITOR_AUTO-EVO_PREDICTION"
msgstr "{0:F1}% klart. {1:n0}/{2:n0} steg."

#, fuzzy
msgid "TUTORIAL_MICROBE_EDITOR_CELL_TEXT"
msgstr ""
"Prokaryota strukturer\n"
"\n"
"Metabolosomer: Producerar ATP från glukos\n"
"\n"
"Kemosyntiserande proteiner: Producerar hälften av glukosen ur svavelväte som en kemoplast, men utför också glykolys, tar upp 1 hex\n"
"\n"
"Thylakoider: Producerar 1/3 av mängden glukos som en normal kloroplast, men utför också glykolys och tar upp 1 Hex\n"
"\n"
"Rusticyanin: Omvandlar järn till ATP\n"
"\n"
"Nitrogenas: Konverterar atmosfäriskt kväve och ATP till ammoniak anaerobt\n"
"\n"
"Cytoplasmer: Har lagringsutrymme och utför glykolys (producerar små mängder ATP)"

#, fuzzy
msgid "TUTORIAL_MICROBE_EDITOR_CHEMORECEPTOR"
msgstr ""
"Prokaryota strukturer\n"
"\n"
"Metabolosomer: Producerar ATP från glukos\n"
"\n"
"Kemosyntiserande proteiner: Producerar hälften av glukosen ur svavelväte som en kemoplast, men utför också glykolys, tar upp 1 hex\n"
"\n"
"Thylakoider: Producerar 1/3 av mängden glukos som en normal kloroplast, men utför också glykolys och tar upp 1 Hex\n"
"\n"
"Rusticyanin: Omvandlar järn till ATP\n"
"\n"
"Nitrogenas: Konverterar atmosfäriskt kväve och ATP till ammoniak anaerobt\n"
"\n"
"Cytoplasmer: Har lagringsutrymme och utför glykolys (producerar små mängder ATP)"

#, fuzzy
msgid "TUTORIAL_MICROBE_EDITOR_COMPOUND_BALANCES"
msgstr "Mikrob Fri Byggredigerare"

#, fuzzy
msgid "TUTORIAL_MICROBE_EDITOR_DIGESTION_STAT"
msgstr ""
"Prokaryota strukturer\n"
"\n"
"Metabolosomer: Producerar ATP från glukos\n"
"\n"
"Kemosyntiserande proteiner: Producerar hälften av glukosen ur svavelväte som en kemoplast, men utför också glykolys, tar upp 1 hex\n"
"\n"
"Thylakoider: Producerar 1/3 av mängden glukos som en normal kloroplast, men utför också glykolys och tar upp 1 Hex\n"
"\n"
"Rusticyanin: Omvandlar järn till ATP\n"
"\n"
"Nitrogenas: Konverterar atmosfäriskt kväve och ATP till ammoniak anaerobt\n"
"\n"
"Cytoplasmer: Har lagringsutrymme och utför glykolys (producerar små mängder ATP)"

#, fuzzy
msgid "TUTORIAL_MICROBE_EDITOR_ENDING_TEXT"
msgstr "Mikrob Fri Byggredigerare"

#, fuzzy
msgid "TUTORIAL_MICROBE_EDITOR_FLAGELLUM"
msgstr ""
"Prokaryota strukturer\n"
"\n"
"Metabolosomer: Producerar ATP från glukos\n"
"\n"
"Kemosyntiserande proteiner: Producerar hälften av glukosen ur svavelväte som en kemoplast, men utför också glykolys, tar upp 1 hex\n"
"\n"
"Thylakoider: Producerar 1/3 av mängden glukos som en normal kloroplast, men utför också glykolys och tar upp 1 Hex\n"
"\n"
"Rusticyanin: Omvandlar järn till ATP\n"
"\n"
"Nitrogenas: Konverterar atmosfäriskt kväve och ATP till ammoniak anaerobt\n"
"\n"
"Cytoplasmer: Har lagringsutrymme och utför glykolys (producerar små mängder ATP)"

#, fuzzy
msgid "TUTORIAL_MICROBE_EDITOR_FOOD_CHAIN"
msgstr "Mikrob Fri Byggredigerare"

#, fuzzy
msgid "TUTORIAL_MICROBE_EDITOR_MIGRATION"
msgstr ""
"Prokaryota strukturer\n"
"\n"
"Metabolosomer: Producerar ATP från glukos\n"
"\n"
"Kemosyntiserande proteiner: Producerar hälften av glukosen ur svavelväte som en kemoplast, men utför också glykolys, tar upp 1 hex\n"
"\n"
"Thylakoider: Producerar 1/3 av mängden glukos som en normal kloroplast, men utför också glykolys och tar upp 1 Hex\n"
"\n"
"Rusticyanin: Omvandlar järn till ATP\n"
"\n"
"Nitrogenas: Konverterar atmosfäriskt kväve och ATP till ammoniak anaerobt\n"
"\n"
"Cytoplasmer: Har lagringsutrymme och utför glykolys (producerar små mängder ATP)"

#, fuzzy
msgid "TUTORIAL_MICROBE_EDITOR_MODIFY_ORGANELLE"
msgstr ""
"Prokaryota strukturer\n"
"\n"
"Metabolosomer: Producerar ATP från glukos\n"
"\n"
"Kemosyntiserande proteiner: Producerar hälften av glukosen ur svavelväte som en kemoplast, men utför också glykolys, tar upp 1 hex\n"
"\n"
"Thylakoider: Producerar 1/3 av mängden glukos som en normal kloroplast, men utför också glykolys och tar upp 1 Hex\n"
"\n"
"Rusticyanin: Omvandlar järn till ATP\n"
"\n"
"Nitrogenas: Konverterar atmosfäriskt kväve och ATP till ammoniak anaerobt\n"
"\n"
"Cytoplasmer: Har lagringsutrymme och utför glykolys (producerar små mängder ATP)"

#, fuzzy
msgid "TUTORIAL_MICROBE_EDITOR_NEGATIVE_ATP_BALANCE"
msgstr "Mikrob Fri Byggredigerare"

#, fuzzy
msgid "TUTORIAL_MICROBE_EDITOR_NO_CHANGES_MADE"
msgstr "Mikrob Fri Byggredigerare"

#, fuzzy
msgid "TUTORIAL_MICROBE_EDITOR_OPEN_TOLERANCES"
msgstr "Mikrob Fri Byggredigerare"

msgid "TUTORIAL_MICROBE_EDITOR_PATCH_TEXT"
msgstr ""

msgid "TUTORIAL_MICROBE_EDITOR_REMOVE_ORGANELLE_TEXT"
msgstr ""

msgid "TUTORIAL_MICROBE_EDITOR_SELECT_ORGANELLE_TEXT"
msgstr ""

msgid "TUTORIAL_MICROBE_EDITOR_STAY_SMALL"
msgstr ""

#, fuzzy
msgid "TUTORIAL_MICROBE_EDITOR_TOLERANCES_TAB"
msgstr "Mikrob Fri Byggredigerare"

#, fuzzy
msgid "TUTORIAL_MICROBE_STAGE_EDITOR_BUTTON_TUTORIAL"
msgstr "Mikrob Fri Byggredigerare"

#, fuzzy
msgid "TUTORIAL_MICROBE_STAGE_ENGULFED_TEXT"
msgstr "Mikrob Fri Byggredigerare"

#, fuzzy
msgid "TUTORIAL_MICROBE_STAGE_ENGULFMENT_FULL_TEXT"
msgstr "Mikrob Fri Byggredigerare"

#, fuzzy
msgid "TUTORIAL_MICROBE_STAGE_ENGULFMENT_TEXT"
msgstr "Mikrob Fri Byggredigerare"

#, fuzzy
msgid "TUTORIAL_MICROBE_STAGE_ENVIRONMENT_PANEL"
msgstr "Mikrob Fri Byggredigerare"

#, fuzzy
msgid "TUTORIAL_MICROBE_STAGE_HELP_MENU_AND_ZOOM"
msgstr "W,A,S,D och musen för att röra dig. E för att skjuta OxyToxy NT om du har en giftvakuol. G för att växla av och på upslukarläge."

#, fuzzy
msgid "TUTORIAL_MICROBE_STAGE_LEAVE_COLONY_TEXT"
msgstr "Mikrob Fri Byggredigerare"

#, fuzzy
msgid "TUTORIAL_MICROBE_STAGE_MEMBER_DIED"
msgstr "Mikrob Fri Byggredigerare"

#, fuzzy
msgid "TUTORIAL_MICROBE_STAGE_OPEN_PROCESS_PANEL"
msgstr ""
"För att kunna utföra fortplantning behöver du duplicera alla dina organeller genom att insamla tillräckligt med ammoniak och fosfater.\n"
"Se indikatorn längst ned i högra hörn för att visa mängden kvar som krävs."

#, fuzzy
msgid "TUTORIAL_MICROBE_STAGE_PAUSING"
msgstr "Mikrob Fri Byggredigerare"

#, fuzzy
msgid "TUTORIAL_MICROBE_STAGE_PROCESS_PANEL"
msgstr ""
"För att kunna utföra fortplantning behöver du duplicera alla dina organeller genom att insamla tillräckligt med ammoniak och fosfater.\n"
"Se indikatorn längst ned i högra hörn för att visa mängden kvar som krävs."

#, fuzzy
msgid "TUTORIAL_MICROBE_STAGE_REPRODUCE_TEXT"
msgstr ""
"För att kunna utföra fortplantning behöver du duplicera alla dina organeller genom att insamla tillräckligt med ammoniak och fosfater.\n"
"Se indikatorn längst ned i högra hörn för att visa mängden kvar som krävs."

#, fuzzy
msgid "TUTORIAL_MICROBE_STAGE_RESOURCE_SPLIT"
msgstr ""
"För att kunna utföra fortplantning behöver du duplicera alla dina organeller genom att insamla tillräckligt med ammoniak och fosfater.\n"
"Se indikatorn längst ned i högra hörn för att visa mängden kvar som krävs."

#, fuzzy
msgid "TUTORIAL_MICROBE_STAGE_UNBIND_TEXT"
msgstr "Mikrob Fri Byggredigerare"

#, fuzzy
msgid "TUTORIAL_MULTICELLULAR_STAGE_WELCOME"
msgstr "Laddar mikrobredigerare"

msgid "TUTORIAL_VIEW_NOW"
msgstr ""

msgid "TWO_TIMES"
msgstr "2x"

msgid "TYPE_COLON"
msgstr "Typ:"

msgid "UNAPPLIED_MOD_CHANGES"
msgstr ""

#, fuzzy
msgid "UNAPPLIED_MOD_CHANGES_DESCRIPTION"
msgstr "Vakuolen är en inre membranorganell som används för lagring i cellen. De består av flera blåsor, mindre membranstrukturer som ofta används i celler för lagring, som har smält samman. Den är fylld med vatten som används för att hålla kvar molekyler, enzymer, fasta ämnen och andra ämnen. Deras form är flytande och kan variera mellan celler."

msgid "UNBIND_ALL"
msgstr "Lösgör alla"

#, fuzzy
msgid "UNBIND_ALL_TOOLTIP"
msgstr "Lösgör alla"

msgid "UNBIND_HELP_TEXT"
msgstr "Lösgöringsläge"

msgid "UNCERTAIN_VERSION_WARNING"
msgstr ""

msgid "UNDERWATERCAVE"
msgstr "Undervattensgrotta"

#, fuzzy
msgid "UNDERWATER_VENT_ERUPTION"
msgstr "Undervattensgrotta"

#, fuzzy
msgid "UNDERWATER_VENT_ERUPTION_IN"
msgstr "Undervattensgrotta"

#, fuzzy
msgid "UNDISCOVERED_ORGANELLES"
msgstr "Bortkopplade Organeller"

#, fuzzy
msgid "UNDISCOVERED_PATCH"
msgstr "Avbryt denna handling"

msgid "UNDO"
msgstr "Ångra"

msgid "UNDO_THE_LAST_ACTION"
msgstr "Ångra den senaste handlingen"

#, fuzzy
msgid "UNIT_ACTION_CONSTRUCT"
msgstr "Mutationspoäng"

#, fuzzy
msgid "UNIT_ACTION_MOVE"
msgstr "Mutationspoäng"

msgid "UNIT_ADVANCED_SPACESHIP"
msgstr ""

msgid "UNIT_SIMPLE_ROCKET"
msgstr ""

msgid "UNKNOWN"
msgstr "Okänd"

#, fuzzy
msgid "UNKNOWN_DISPLAY_DRIVER"
msgstr "Visa förmågor"

msgid "UNKNOWN_MOUSE"
msgstr "Okänd mus"

#, fuzzy
msgid "UNKNOWN_ORGANELLE_SYMBOL"
msgstr "Placera organell"

#, fuzzy
msgid "UNKNOWN_PATCH"
msgstr "Okänd"

#, fuzzy
msgid "UNKNOWN_SHORT"
msgstr "Okänd"

#, fuzzy
msgid "UNKNOWN_VERSION"
msgstr "Okänd mus"

#, fuzzy
msgid "UNKNOWN_WORKSHOP_ID"
msgstr "Okänd mus"

#, fuzzy
msgid "UNLIMIT_GROWTH_SPEED"
msgstr "BEKRÄFTA"

#, fuzzy
msgid "UNLOCKED_NEW_ORGANELLE"
msgstr "Placera organell"

#, fuzzy
msgid "UNLOCK_ALL_ORGANELLES"
msgstr "Placera organell"

msgid "UNLOCK_CONDITION_ATP_PRODUCTION_ABOVE"
msgstr ""

msgid "UNLOCK_CONDITION_COMPOUND_IS_ABOVE"
msgstr ""

msgid "UNLOCK_CONDITION_COMPOUND_IS_BELOW"
msgstr ""

msgid "UNLOCK_CONDITION_COMPOUND_IS_BETWEEN"
msgstr ""

msgid "UNLOCK_CONDITION_DIGESTED_MICROBES_ABOVE"
msgstr ""

msgid "UNLOCK_CONDITION_ENGULFED_MICROBES_ABOVE"
msgstr ""

msgid "UNLOCK_CONDITION_EXCESS_ATP_ABOVE"
msgstr ""

#, fuzzy
msgid "UNLOCK_CONDITION_PLAYER_DAMAGE_RECEIVED"
msgstr "Hastighet:"

#, fuzzy
msgid "UNLOCK_CONDITION_PLAYER_DAMAGE_RECEIVED_SOURCE"
msgstr "Hastighet:"

msgid "UNLOCK_CONDITION_PLAYER_DEATH_COUNT_ABOVE"
msgstr ""

msgid "UNLOCK_CONDITION_REPRODUCED_WITH"
msgstr ""

msgid "UNLOCK_CONDITION_REPRODUCED_WITH_IN_A_ROW"
msgstr ""

msgid "UNLOCK_CONDITION_REPRODUCE_IN_BIOME"
msgstr ""

#, fuzzy
msgid "UNLOCK_CONDITION_SPEED_BELOW"
msgstr "Hastighet:"

msgid "UNLOCK_WITH_ANY_OF_FOLLOWING"
msgstr ""

msgid "UNSAVED_CHANGE_WARNING"
msgstr ""
"Du har osparade ändringar som kommer bli raderade.\n"
"Vill du fortsätta?"

#, fuzzy
msgid "UNTITLED"
msgstr "Omgivning: {0}"

msgid "UPGRADE_CILIA_PULL"
msgstr ""

#, fuzzy
msgid "UPGRADE_CILIA_PULL_DESCRIPTION"
msgstr "Det slemiga inre av en cell. Cytoplasman är den grundläggande blandningen av joner, proteiner och andra ämnen lösta i vatten som fyller cellens inre. En av funktionerna den utför är jäsning, omvandlingen av glukos till ATP-energi. För celler som saknar organeller så den har mer avancerade ämnesomsättningar är det vad de använder för energi. Det används också för att lagra molekyler i cellen och för att öka cellens storlek."

#, fuzzy
msgid "UPGRADE_COST"
msgstr "{0} MP"

#, fuzzy
msgid "UPGRADE_DESCRIPTION_NONE"
msgstr "Det slemiga inre av en cell. Cytoplasman är den grundläggande blandningen av joner, proteiner och andra ämnen lösta i vatten som fyller cellens inre. En av funktionerna den utför är jäsning, omvandlingen av glukos till ATP-energi. För celler som saknar organeller så den har mer avancerade ämnesomsättningar är det vad de använder för energi. Det används också för att lagra molekyler i cellen och för att öka cellens storlek."

msgid "UPGRADE_NAME_NONE"
msgstr ""

#, fuzzy
msgid "UPGRADE_PILUS_INJECTISOME"
msgstr "Det slemiga inre av en cell. Cytoplasman är den grundläggande blandningen av joner, proteiner och andra ämnen lösta i vatten som fyller cellens inre. En av funktionerna den utför är jäsning, omvandlingen av glukos till ATP-energi. För celler som saknar organeller så den har mer avancerade ämnesomsättningar är det vad de använder för energi. Det används också för att lagra molekyler i cellen och för att öka cellens storlek."

#, fuzzy
msgid "UPGRADE_PILUS_INJECTISOME_DESCRIPTION"
msgstr "Det slemiga inre av en cell. Cytoplasman är den grundläggande blandningen av joner, proteiner och andra ämnen lösta i vatten som fyller cellens inre. En av funktionerna den utför är jäsning, omvandlingen av glukos till ATP-energi. För celler som saknar organeller så den har mer avancerade ämnesomsättningar är det vad de använder för energi. Det används också för att lagra molekyler i cellen och för att öka cellens storlek."

#, fuzzy
msgid "UPGRADE_SLIME_JET_MUCOCYST"
msgstr "{0} MP"

#, fuzzy
msgid "UPGRADE_SLIME_JET_MUCOCYST_DESCRIPTION"
msgstr "Det slemiga inre av en cell. Cytoplasman är den grundläggande blandningen av joner, proteiner och andra ämnen lösta i vatten som fyller cellens inre. En av funktionerna den utför är jäsning, omvandlingen av glukos till ATP-energi. För celler som saknar organeller så den har mer avancerade ämnesomsättningar är det vad de använder för energi. Det används också för att lagra molekyler i cellen och för att öka cellens storlek."

msgid "UPLOAD"
msgstr "Ladda upp"

msgid "UPLOADING_DOT_DOT_DOT"
msgstr "Laddar upp..."

msgid "UPLOAD_SUCCEEDED"
msgstr ""

msgid "UPSCALE_BILINEAR"
msgstr ""

msgid "UPSCALE_FSR_1"
msgstr ""

msgid "UPSCALE_FSR_22"
msgstr ""

msgid "UPSCALE_METHOD"
msgstr ""

msgid "UPSCALE_SHARPENING_FSR"
msgstr ""

msgid "USED_LIBRARIES_LICENSES"
msgstr "Licenser Och Använda Bibliotek"

msgid "USED_RENDERER_NAME"
msgstr ""

#, fuzzy
msgid "USES_FEATURE"
msgstr "Temperatur"

msgid "USE_AUTO_HARMONY"
msgstr ""

#, fuzzy
msgid "USE_AUTO_HARMONY_TOOLTIP"
msgstr "Självmord"

msgid "USE_A_CUSTOM_USERNAME"
msgstr "Använd ett anpassat användarnamn"

msgid "USE_DISK_CACHE"
msgstr ""

msgid "USE_MANUAL_THREAD_COUNT"
msgstr "Sätt antalet bakgrundstrådar manuellt"

#, fuzzy
msgid "USE_MANUAL_THREAD_COUNT_NATIVE"
msgstr "Sätt antalet bakgrundstrådar manuellt"

msgid "USE_VIRTUAL_WINDOW_SIZE"
msgstr ""

#, fuzzy
msgid "UV_PROTECTION"
msgstr "{0:F1}% klart. {1:n0}/{2:n0} steg."

#, fuzzy
msgid "UV_TOLERANCE_TOOLTIP"
msgstr ""
"Den här sektionen visar ATP-saldot (energi) för den aktuella cellen.\n"
"För att kunna överleva måste saldot vara positivt. För sessila celler är omtanken kring saldot utom rörelsekostnaden övervägt.\n"
"Nedrullningsmenyn nedan kan användas för att kontrollera vad som skulle hända om cellen inte hade någon resurs tillgänglig att göra ATP med.\n"
"Till exempel kan vissa celler bara upprätthålla ett positivt ATP-saldo när de har flera sammansättningar att göra ATP från samtidigt.\n"
"Dessa typer av celler kan vara svårare att spela som eftersom de kräver att flera sammanställningar lagras samtidigt."

msgid "VACUOLE"
msgstr "Vakuol"

msgid "VACUOLE_DESCRIPTION"
msgstr "Vakuolen är en inre membranorganell som används för lagring i cellen. De består av flera blåsor, mindre membranstrukturer som ofta används i celler för lagring, som har smält samman. Den är fylld med vatten som används för att hålla kvar molekyler, enzymer, fasta ämnen och andra ämnen. Deras form är flytande och kan variera mellan celler."

msgid "VACUOLE_IS_SPECIALIZED"
msgstr ""

#, fuzzy
msgid "VACUOLE_NOT_SPECIALIZED_DESCRIPTION"
msgstr "Vakuolen är en inre membranorganell som används för lagring i cellen. De består av flera blåsor, mindre membranstrukturer som ofta används i celler för lagring, som har smält samman. Den är fylld med vatten som används för att hålla kvar molekyler, enzymer, fasta ämnen och andra ämnen. Deras form är flytande och kan variera mellan celler."

#, fuzzy
msgid "VACUOLE_PROCESSES_DESCRIPTION"
msgstr "Vakuolen är en inre membranorganell som används för lagring i cellen. De består av flera blåsor, mindre membranstrukturer som ofta används i celler för lagring, som har smält samman. Den är fylld med vatten som används för att hålla kvar molekyler, enzymer, fasta ämnen och andra ämnen. Deras form är flytande och kan variera mellan celler."

#, fuzzy
msgid "VACUOLE_SPECIALIZED_DESCRIPTION"
msgstr "Vakuolen är en inre membranorganell som används för lagring i cellen. De består av flera blåsor, mindre membranstrukturer som ofta används i celler för lagring, som har smält samman. Den är fylld med vatten som används för att hålla kvar molekyler, enzymer, fasta ämnen och andra ämnen. Deras form är flytande och kan variera mellan celler."

msgid "VALUE_WITH_UNIT"
msgstr ""

msgid "VERSION_COLON"
msgstr "Version:"

#, fuzzy
msgid "VERTICAL_COLON"
msgstr "Version:"

#, fuzzy
msgid "VERTICAL_WITH_AXIS_NAME_COLON"
msgstr "Hastighet:"

msgid "VIDEO_MEMORY"
msgstr ""

msgid "VIDEO_MEMORY_MIB"
msgstr ""

#, fuzzy
msgid "VIEWER"
msgstr "Visare eller åskådare, beroende på situation"

msgid "VIEW_ALL"
msgstr ""

#, fuzzy
msgid "VIEW_CELL_PROCESSES"
msgstr "Det slemiga inre av en cell. Cytoplasman är den grundläggande blandningen av joner, proteiner och andra ämnen lösta i vatten som fyller cellens inre. En av funktionerna den utför är jäsning, omvandlingen av glukos till ATP-energi. För celler som saknar organeller så den har mer avancerade ämnesomsättningar är det vad de använder för energi. Det används också för att lagra molekyler i cellen och för att öka cellens storlek."

#, fuzzy
msgid "VIEW_ONLINE"
msgstr "Tidslinje"

#, fuzzy
msgid "VIEW_PATCH_MICHES"
msgstr "Grotta"

#, fuzzy
msgid "VIEW_PATCH_NOTES"
msgstr "Grotta"

#, fuzzy
msgid "VIEW_PATCH_NOTES_TOOLTIP"
msgstr "Grotta"

msgid "VIEW_PENDING_ACTIONS"
msgstr ""

msgid "VIEW_SOURCE_CODE"
msgstr "Visa Källkod"

msgid "VIEW_TEXT_REPORT"
msgstr ""

msgid "VIP_PATRONS"
msgstr "VIP-supportrar"

msgid "VISIBLE"
msgstr "Synlig"

msgid "VISIBLE_WHEN_CLOSE_TO_FULL"
msgstr ""

msgid "VISIBLE_WHEN_OVER_ZERO"
msgstr ""

msgid "VISIT_SUGGESTIONS_SITE"
msgstr ""

msgid "VOLCANIC_VENT"
msgstr "Vulkanisk ventil"

msgid "VOLUMEDOWN"
msgstr "Sänk Volymen"

msgid "VOLUMEMUTE"
msgstr "Stäng av volymen"

msgid "VOLUMEUP"
msgstr "Öka Volymen"

msgid "VSYNC"
msgstr "VSynk"

msgid "WAITING_FOR_AUTO_EVO"
msgstr "Väntar på auto-evo:"

msgid "WELCOME_TO_THRIVEOPEDIA"
msgstr ""

msgid "WENT_EXTINCT_FROM_PLANET"
msgstr "dog ut på planeten"

msgid "WENT_EXTINCT_IN"
msgstr "dog ut i {0}"

msgid "WHEEL_DOWN"
msgstr "Skrolla ner"

msgid "WHEEL_LEFT"
msgstr "Skrolla vänster"

msgid "WHEEL_RIGHT"
msgstr "Skrolla Höger"

msgid "WHEEL_UP"
msgstr "Skrolla up"

msgid "WIKI"
msgstr ""

msgid "WIKI_2D"
msgstr ""

msgid "WIKI_3D"
msgstr ""

msgid "WIKI_3D_COMMA_SANDBOX"
msgstr ""

#, fuzzy
msgid "WIKI_3D_COMMA_STRATEGY"
msgstr "Kemoplasten är en dubbelmembranstruktur som innehåller proteiner som kan omvandla vätesulfid, vatten och gasformig koldioxid till glukos i en process som kallas vätesulfidkemosyntes. Hastigheten för dess glukosproduktion skalas med koncentrationen av vatten och koldioxid."

#, fuzzy
msgid "WIKI_3D_COMMA_STRATEGY_COMMA_SPACE"
msgstr "Kemoplasten är en dubbelmembranstruktur som innehåller proteiner som kan omvandla vätesulfid, vatten och gasformig koldioxid till glukos i en process som kallas vätesulfidkemosyntes. Hastigheten för dess glukosproduktion skalas med koncentrationen av vatten och koldioxid."

#, fuzzy
msgid "WIKI_8_BRACKET_16"
msgstr "Snurra vänster"

#, fuzzy
msgid "WIKI_ASCENSION"
msgstr "Rusticyanin är ett protein som kan använda gasformig koldioxid och syre för att oxidera järn från ett kemiskt tillstånd till ett annat. Denna process, kallad Iron Respiration, frigör energi som cellen sedan kan skörda."

#, fuzzy
msgid "WIKI_ASCENSION_CURRENT_DEVELOPMENT"
msgstr "Nuvarande utvecklare"

#, fuzzy
msgid "WIKI_ASCENSION_FEATURES"
msgstr "Externa effekter:"

#, fuzzy
msgid "WIKI_ASCENSION_INTRO"
msgstr "Rusticyanin är ett protein som kan använda gasformig koldioxid och syre för att oxidera järn från ett kemiskt tillstånd till ett annat. Denna process, kallad Iron Respiration, frigör energi som cellen sedan kan skörda."

msgid "WIKI_ASCENSION_OVERVIEW"
msgstr ""

#, fuzzy
msgid "WIKI_ASCENSION_TRANSITIONS"
msgstr "Grattis!"

#, fuzzy
msgid "WIKI_ASCENSION_UI"
msgstr "Rusticyanin är ett protein som kan använda gasformig koldioxid och syre för att oxidera järn från ett kemiskt tillstånd till ett annat. Denna process, kallad Iron Respiration, frigör energi som cellen sedan kan skörda."

#, fuzzy
msgid "WIKI_AWAKENING_STAGE_CURRENT_DEVELOPMENT"
msgstr "Nitrogenas är ett protein som kan använda gasformigt kväve och cellulär energi i form av ATP för att producera ammoniak, ett viktigt tillväxtnäringsämne för celler. Detta är en process som kallas anaerob kvävefixering. Eftersom kvävgaset är suspenderat direkt i cytoplasman, utför den omgivande vätskan viss jäsning."

#, fuzzy
msgid "WIKI_AWAKENING_STAGE_FEATURES"
msgstr "Uppvaknandestadiet"

#, fuzzy
msgid "WIKI_AWAKENING_STAGE_INTRO"
msgstr "Bindemedel"

#, fuzzy
msgid "WIKI_AWAKENING_STAGE_OVERVIEW"
msgstr "Uppvaknandestadiet"

#, fuzzy
msgid "WIKI_AWAKENING_STAGE_TRANSITIONS"
msgstr "Uppvaknandestadiet"

#, fuzzy
msgid "WIKI_AWAKENING_STAGE_UI"
msgstr "Uppvaknandestadiet"

msgid "WIKI_AWARE_STAGE_CURRENT_DEVELOPMENT"
msgstr ""

#, fuzzy
msgid "WIKI_AWARE_STAGE_FEATURES"
msgstr "Mikrob Stadiet"

#, fuzzy
msgid "WIKI_AWARE_STAGE_INTRO"
msgstr "Nitrogenas är ett protein som kan använda gasformigt kväve och cellulär energi i form av ATP för att producera ammoniak, ett viktigt tillväxtnäringsämne för celler. Detta är en process som kallas anaerob kvävefixering. Eftersom kvävgaset är suspenderat direkt i cytoplasman, utför den omgivande vätskan viss jäsning."

#, fuzzy
msgid "WIKI_AWARE_STAGE_OVERVIEW"
msgstr "Mikrob Stadiet"

#, fuzzy
msgid "WIKI_AWARE_STAGE_TRANSITIONS"
msgstr "Kvävegenas"

#, fuzzy
msgid "WIKI_AWARE_STAGE_UI"
msgstr "Mikrob Stadiet"

#, fuzzy
msgid "WIKI_AXON_EFFECTS"
msgstr "Externa effekter:"

msgid "WIKI_AXON_INTRO"
msgstr ""

msgid "WIKI_AXON_MODIFICATIONS"
msgstr ""

#, fuzzy
msgid "WIKI_AXON_PROCESSES"
msgstr "Placera organell"

msgid "WIKI_AXON_REQUIREMENTS"
msgstr ""

msgid "WIKI_AXON_SCIENTIFIC_BACKGROUND"
msgstr ""

msgid "WIKI_AXON_STRATEGY"
msgstr ""

msgid "WIKI_AXON_UPGRADES"
msgstr ""

#, fuzzy
msgid "WIKI_BACTERIAL_CHEMOSYNTHESIS_COMMA_GLYCOLYSIS"
msgstr "OxyToxySyntes"

#, fuzzy
msgid "WIKI_BINDING_AGENT_EFFECTS"
msgstr "Nitrogenas är ett protein som kan använda gasformigt kväve och cellulär energi i form av ATP för att producera ammoniak, ett viktigt tillväxtnäringsämne för celler. Detta är en process som kallas anaerob kvävefixering. Eftersom kvävgaset är suspenderat direkt i cytoplasman, utför den omgivande vätskan viss jäsning."

#, fuzzy
msgid "WIKI_BINDING_AGENT_INTRO"
msgstr "Bindemedel"

#, fuzzy
msgid "WIKI_BINDING_AGENT_MODIFICATIONS"
msgstr "Nitrogenas är ett protein som kan använda gasformigt kväve och cellulär energi i form av ATP för att producera ammoniak, ett viktigt tillväxtnäringsämne för celler. Detta är en process som kallas anaerob kvävefixering. Eftersom kvävgaset är suspenderat direkt i cytoplasman, utför den omgivande vätskan viss jäsning."

#, fuzzy
msgid "WIKI_BINDING_AGENT_PROCESSES"
msgstr "Nitrogenas är ett protein som kan använda gasformigt kväve och cellulär energi i form av ATP för att producera ammoniak, ett viktigt tillväxtnäringsämne för celler. Detta är en process som kallas anaerob kvävefixering. Eftersom kvävgaset är suspenderat direkt i cytoplasman, utför den omgivande vätskan viss jäsning."

#, fuzzy
msgid "WIKI_BINDING_AGENT_REQUIREMENTS"
msgstr "Nitrogenas är ett protein som kan använda gasformigt kväve och cellulär energi i form av ATP för att producera ammoniak, ett viktigt tillväxtnäringsämne för celler. Detta är en process som kallas anaerob kvävefixering. Eftersom kvävgaset är suspenderat direkt i cytoplasman, utför den omgivande vätskan viss jäsning."

#, fuzzy
msgid "WIKI_BINDING_AGENT_SCIENTIFIC_BACKGROUND"
msgstr "Nitrogenas är ett protein som kan använda gasformigt kväve och cellulär energi i form av ATP för att producera ammoniak, ett viktigt tillväxtnäringsämne för celler. Detta är en process som kallas anaerob kvävefixering. Eftersom kvävgaset är suspenderat direkt i cytoplasman, utför den omgivande vätskan viss jäsning."

#, fuzzy
msgid "WIKI_BINDING_AGENT_STRATEGY"
msgstr "Nitrogenas är ett protein som kan använda gasformigt kväve och cellulär energi i form av ATP för att producera ammoniak, ett viktigt tillväxtnäringsämne för celler. Detta är en process som kallas anaerob kvävefixering. Eftersom kvävgaset är suspenderat direkt i cytoplasman, utför den omgivande vätskan viss jäsning."

#, fuzzy
msgid "WIKI_BINDING_AGENT_UPGRADES"
msgstr "Nitrogenas är ett protein som kan använda gasformigt kväve och cellulär energi i form av ATP för att producera ammoniak, ett viktigt tillväxtnäringsämne för celler. Detta är en process som kallas anaerob kvävefixering. Eftersom kvävgaset är suspenderat direkt i cytoplasman, utför den omgivande vätskan viss jäsning."

#, fuzzy
msgid "WIKI_BIOLUMINESCENT_VACUOLE_EFFECTS"
msgstr "Bioluminescerande vakuol"

#, fuzzy
msgid "WIKI_BIOLUMINESCENT_VACUOLE_INTRO"
msgstr "Bioluminescerande vakuol"

#, fuzzy
msgid "WIKI_BIOLUMINESCENT_VACUOLE_MODIFICATIONS"
msgstr "Bioluminescerande vakuol"

#, fuzzy
msgid "WIKI_BIOLUMINESCENT_VACUOLE_PROCESSES"
msgstr "Bioluminescerande vakuol"

#, fuzzy
msgid "WIKI_BIOLUMINESCENT_VACUOLE_REQUIREMENTS"
msgstr "Bioluminescerande vakuol"

#, fuzzy
msgid "WIKI_BIOLUMINESCENT_VACUOLE_SCIENTIFIC_BACKGROUND"
msgstr "Bioluminescerande vakuol"

#, fuzzy
msgid "WIKI_BIOLUMINESCENT_VACUOLE_STRATEGY"
msgstr "Bioluminescerande vakuol"

#, fuzzy
msgid "WIKI_BIOLUMINESCENT_VACUOLE_UPGRADES"
msgstr "Bioluminescerande vakuol"

msgid "WIKI_BODY_PLAN_EDITOR_COMMA_CELL_EDITOR"
msgstr ""

#, fuzzy
msgid "WIKI_CHEMOPLAST_EFFECTS"
msgstr "Kemoplasten är en dubbelmembranstruktur som innehåller proteiner som kan omvandla vätesulfid, vatten och gasformig koldioxid till glukos i en process som kallas vätesulfidkemosyntes. Hastigheten för dess glukosproduktion skalas med koncentrationen av vatten och koldioxid."

#, fuzzy
msgid "WIKI_CHEMOPLAST_INTRO"
msgstr "Kemoplasten är en dubbelmembranstruktur som innehåller proteiner som kan omvandla vätesulfid, vatten och gasformig koldioxid till glukos i en process som kallas vätesulfidkemosyntes. Hastigheten för dess glukosproduktion skalas med koncentrationen av vatten och koldioxid."

#, fuzzy
msgid "WIKI_CHEMOPLAST_MODIFICATIONS"
msgstr "Kemoplasten är en dubbelmembranstruktur som innehåller proteiner som kan omvandla vätesulfid, vatten och gasformig koldioxid till glukos i en process som kallas vätesulfidkemosyntes. Hastigheten för dess glukosproduktion skalas med koncentrationen av vatten och koldioxid."

#, fuzzy
msgid "WIKI_CHEMOPLAST_PROCESSES"
msgstr "Kemoplasten är en dubbelmembranstruktur som innehåller proteiner som kan omvandla vätesulfid, vatten och gasformig koldioxid till glukos i en process som kallas vätesulfidkemosyntes. Hastigheten för dess glukosproduktion skalas med koncentrationen av vatten och koldioxid."

msgid "WIKI_CHEMOPLAST_REQUIREMENTS"
msgstr ""

#, fuzzy
msgid "WIKI_CHEMOPLAST_SCIENTIFIC_BACKGROUND"
msgstr "Kemoplasten är en dubbelmembranstruktur som innehåller proteiner som kan omvandla vätesulfid, vatten och gasformig koldioxid till glukos i en process som kallas vätesulfidkemosyntes. Hastigheten för dess glukosproduktion skalas med koncentrationen av vatten och koldioxid."

#, fuzzy
msgid "WIKI_CHEMOPLAST_STRATEGY"
msgstr "Kemoplasten är en dubbelmembranstruktur som innehåller proteiner som kan omvandla vätesulfid, vatten och gasformig koldioxid till glukos i en process som kallas vätesulfidkemosyntes. Hastigheten för dess glukosproduktion skalas med koncentrationen av vatten och koldioxid."

#, fuzzy
msgid "WIKI_CHEMOPLAST_UPGRADES"
msgstr "Kemoplasten är en dubbelmembranstruktur som innehåller proteiner som kan omvandla vätesulfid, vatten och gasformig koldioxid till glukos i en process som kallas vätesulfidkemosyntes. Hastigheten för dess glukosproduktion skalas med koncentrationen av vatten och koldioxid."

#, fuzzy
msgid "WIKI_CHEMORECEPTOR_EFFECTS"
msgstr "Kemoplasten är en dubbelmembranstruktur som innehåller proteiner som kan omvandla vätesulfid, vatten och gasformig koldioxid till glukos i en process som kallas vätesulfidkemosyntes. Hastigheten för dess glukosproduktion skalas med koncentrationen av vatten och koldioxid."

#, fuzzy
msgid "WIKI_CHEMORECEPTOR_INTRO"
msgstr "Kemoreceptor"

#, fuzzy
msgid "WIKI_CHEMORECEPTOR_MODIFICATIONS"
msgstr "Kemoplasten är en dubbelmembranstruktur som innehåller proteiner som kan omvandla vätesulfid, vatten och gasformig koldioxid till glukos i en process som kallas vätesulfidkemosyntes. Hastigheten för dess glukosproduktion skalas med koncentrationen av vatten och koldioxid."

#, fuzzy
msgid "WIKI_CHEMORECEPTOR_PROCESSES"
msgstr "Kemoplasten är en dubbelmembranstruktur som innehåller proteiner som kan omvandla vätesulfid, vatten och gasformig koldioxid till glukos i en process som kallas vätesulfidkemosyntes. Hastigheten för dess glukosproduktion skalas med koncentrationen av vatten och koldioxid."

#, fuzzy
msgid "WIKI_CHEMORECEPTOR_REQUIREMENTS"
msgstr "Kemoplasten är en dubbelmembranstruktur som innehåller proteiner som kan omvandla vätesulfid, vatten och gasformig koldioxid till glukos i en process som kallas vätesulfidkemosyntes. Hastigheten för dess glukosproduktion skalas med koncentrationen av vatten och koldioxid."

#, fuzzy
msgid "WIKI_CHEMORECEPTOR_SCIENTIFIC_BACKGROUND"
msgstr "Kemoplasten är en dubbelmembranstruktur som innehåller proteiner som kan omvandla vätesulfid, vatten och gasformig koldioxid till glukos i en process som kallas vätesulfidkemosyntes. Hastigheten för dess glukosproduktion skalas med koncentrationen av vatten och koldioxid."

#, fuzzy
msgid "WIKI_CHEMORECEPTOR_STRATEGY"
msgstr "Kemoplasten är en dubbelmembranstruktur som innehåller proteiner som kan omvandla vätesulfid, vatten och gasformig koldioxid till glukos i en process som kallas vätesulfidkemosyntes. Hastigheten för dess glukosproduktion skalas med koncentrationen av vatten och koldioxid."

#, fuzzy
msgid "WIKI_CHEMORECEPTOR_UPGRADES"
msgstr "Kemoplasten är en dubbelmembranstruktur som innehåller proteiner som kan omvandla vätesulfid, vatten och gasformig koldioxid till glukos i en process som kallas vätesulfidkemosyntes. Hastigheten för dess glukosproduktion skalas med koncentrationen av vatten och koldioxid."

#, fuzzy
msgid "WIKI_CHEMOSYNTHESIZING_PROTEINS_EFFECTS"
msgstr "Kemosyntesiserande proteiner"

#, fuzzy
msgid "WIKI_CHEMOSYNTHESIZING_PROTEINS_INTRO"
msgstr "Kemosyntesiserande proteiner"

#, fuzzy
msgid "WIKI_CHEMOSYNTHESIZING_PROTEINS_MODIFICATIONS"
msgstr "Kemosyntesproteiner är små kluster av proteiner i cytoplasman som kan omvandla vätesulfid, vatten och gasformig koldioxid till glukos i en process som kallas vätesulfidkemosyntes. Hastigheten för dess glukosproduktion skalas med koncentrationen av koldioxid. Eftersom de kemosyntetiserande proteinerna är suspenderade direkt i cytoplasman utför den omgivande vätskan viss jäsning."

#, fuzzy
msgid "WIKI_CHEMOSYNTHESIZING_PROTEINS_PROCESSES"
msgstr "Kemosyntesproteiner är små kluster av proteiner i cytoplasman som kan omvandla vätesulfid, vatten och gasformig koldioxid till glukos i en process som kallas vätesulfidkemosyntes. Hastigheten för dess glukosproduktion skalas med koncentrationen av koldioxid. Eftersom de kemosyntetiserande proteinerna är suspenderade direkt i cytoplasman utför den omgivande vätskan viss jäsning."

#, fuzzy
msgid "WIKI_CHEMOSYNTHESIZING_PROTEINS_REQUIREMENTS"
msgstr ""
"Kemosyntes-\n"
"iserande Proteiner"

#, fuzzy
msgid "WIKI_CHEMOSYNTHESIZING_PROTEINS_SCIENTIFIC_BACKGROUND"
msgstr "Kemosyntesproteiner är små kluster av proteiner i cytoplasman som kan omvandla vätesulfid, vatten och gasformig koldioxid till glukos i en process som kallas vätesulfidkemosyntes. Hastigheten för dess glukosproduktion skalas med koncentrationen av koldioxid. Eftersom de kemosyntetiserande proteinerna är suspenderade direkt i cytoplasman utför den omgivande vätskan viss jäsning."

#, fuzzy
msgid "WIKI_CHEMOSYNTHESIZING_PROTEINS_STRATEGY"
msgstr "Kemosyntesiserande proteiner"

#, fuzzy
msgid "WIKI_CHEMOSYNTHESIZING_PROTEINS_UPGRADES"
msgstr "Kemosyntesiserande proteiner"

#, fuzzy
msgid "WIKI_CHLOROPLAST_EFFECTS"
msgstr "Kloroplast"

#, fuzzy
msgid "WIKI_CHLOROPLAST_INTRO"
msgstr "Kloroplast"

#, fuzzy
msgid "WIKI_CHLOROPLAST_MODIFICATIONS"
msgstr "Kemoplasten är en dubbelmembranstruktur som innehåller proteiner som kan omvandla vätesulfid, vatten och gasformig koldioxid till glukos i en process som kallas vätesulfidkemosyntes. Hastigheten för dess glukosproduktion skalas med koncentrationen av vatten och koldioxid."

#, fuzzy
msgid "WIKI_CHLOROPLAST_PROCESSES"
msgstr "Kemoplasten är en dubbelmembranstruktur som innehåller proteiner som kan omvandla vätesulfid, vatten och gasformig koldioxid till glukos i en process som kallas vätesulfidkemosyntes. Hastigheten för dess glukosproduktion skalas med koncentrationen av vatten och koldioxid."

msgid "WIKI_CHLOROPLAST_REQUIREMENTS"
msgstr ""

msgid "WIKI_CHLOROPLAST_SCIENTIFIC_BACKGROUND"
msgstr ""

#, fuzzy
msgid "WIKI_CHLOROPLAST_STRATEGY"
msgstr "Kloroplast"

#, fuzzy
msgid "WIKI_CHLOROPLAST_UPGRADES"
msgstr "Kloroplast"

#, fuzzy
msgid "WIKI_CHROMATOPHORE_PHOTOSYNTHESIS_COMMA_GLYCOLYSIS"
msgstr "OxyToxySyntes"

msgid "WIKI_CILIA_EFFECTS"
msgstr ""

msgid "WIKI_CILIA_INTRO"
msgstr ""

msgid "WIKI_CILIA_MODIFICATIONS"
msgstr ""

#, fuzzy
msgid "WIKI_CILIA_PROCESSES"
msgstr "Det slemiga inre av en cell. Cytoplasman är den grundläggande blandningen av joner, proteiner och andra ämnen lösta i vatten som fyller cellens inre. En av funktionerna den utför är jäsning, omvandlingen av glukos till ATP-energi. För celler som saknar organeller så den har mer avancerade ämnesomsättningar är det vad de använder för energi. Det används också för att lagra molekyler i cellen och för att öka cellens storlek."

msgid "WIKI_CILIA_REQUIREMENTS"
msgstr ""

msgid "WIKI_CILIA_SCIENTIFIC_BACKGROUND"
msgstr ""

msgid "WIKI_CILIA_STRATEGY"
msgstr ""

msgid "WIKI_CILIA_UPGRADES"
msgstr ""

#, fuzzy
msgid "WIKI_COMPOUNDS_BUTTON"
msgstr "Det slemiga inre av en cell. Cytoplasman är den grundläggande blandningen av joner, proteiner och andra ämnen lösta i vatten som fyller cellens inre. En av funktionerna den utför är jäsning, omvandlingen av glukos till ATP-energi. För celler som saknar organeller så den har mer avancerade ämnesomsättningar är det vad de använder för energi. Det används också för att lagra molekyler i cellen och för att öka cellens storlek."

#, fuzzy
msgid "WIKI_COMPOUNDS_DEVELOPMENT"
msgstr "Föreningar:"

#, fuzzy
msgid "WIKI_COMPOUNDS_INTRO"
msgstr "Det slemiga inre av en cell. Cytoplasman är den grundläggande blandningen av joner, proteiner och andra ämnen lösta i vatten som fyller cellens inre. En av funktionerna den utför är jäsning, omvandlingen av glukos till ATP-energi. För celler som saknar organeller så den har mer avancerade ämnesomsättningar är det vad de använder för energi. Det används också för att lagra molekyler i cellen och för att öka cellens storlek."

msgid "WIKI_COMPOUNDS_TYPES_OF_COMPOUNDS"
msgstr ""

msgid "WIKI_COMPOUND_SYSTEM_DEVELOPMENT_COMPOUNDS_LIST"
msgstr ""

msgid "WIKI_COMPOUND_SYSTEM_DEVELOPMENT_INTRO"
msgstr ""

msgid "WIKI_COMPOUND_SYSTEM_DEVELOPMENT_MICROBE_STAGE"
msgstr ""

msgid "WIKI_COMPOUND_SYSTEM_DEVELOPMENT_OVERVIEW"
msgstr ""

#, fuzzy
msgid "WIKI_CREATURE_EDITOR_COMMA_TECH_EDITOR"
msgstr "Mikrobredigerare"

#, fuzzy
msgid "WIKI_CYTOPLASM_EFFECTS"
msgstr "Det slemiga inre av en cell. Cytoplasman är den grundläggande blandningen av joner, proteiner och andra ämnen lösta i vatten som fyller cellens inre. En av funktionerna den utför är jäsning, omvandlingen av glukos till ATP-energi. För celler som saknar organeller så den har mer avancerade ämnesomsättningar är det vad de använder för energi. Det används också för att lagra molekyler i cellen och för att öka cellens storlek."

#, fuzzy
msgid "WIKI_CYTOPLASM_INTRO"
msgstr "Det slemiga inre av en cell. Cytoplasman är den grundläggande blandningen av joner, proteiner och andra ämnen lösta i vatten som fyller cellens inre. En av funktionerna den utför är jäsning, omvandlingen av glukos till ATP-energi. För celler som saknar organeller så den har mer avancerade ämnesomsättningar är det vad de använder för energi. Det används också för att lagra molekyler i cellen och för att öka cellens storlek."

#, fuzzy
msgid "WIKI_CYTOPLASM_MODIFICATIONS"
msgstr "Det slemiga inre av en cell. Cytoplasman är den grundläggande blandningen av joner, proteiner och andra ämnen lösta i vatten som fyller cellens inre. En av funktionerna den utför är jäsning, omvandlingen av glukos till ATP-energi. För celler som saknar organeller så den har mer avancerade ämnesomsättningar är det vad de använder för energi. Det används också för att lagra molekyler i cellen och för att öka cellens storlek."

#, fuzzy
msgid "WIKI_CYTOPLASM_PROCESSES"
msgstr "Det slemiga inre av en cell. Cytoplasman är den grundläggande blandningen av joner, proteiner och andra ämnen lösta i vatten som fyller cellens inre. En av funktionerna den utför är jäsning, omvandlingen av glukos till ATP-energi. För celler som saknar organeller så den har mer avancerade ämnesomsättningar är det vad de använder för energi. Det används också för att lagra molekyler i cellen och för att öka cellens storlek."

msgid "WIKI_CYTOPLASM_REQUIREMENTS"
msgstr ""

msgid "WIKI_CYTOPLASM_SCIENTIFIC_BACKGROUND"
msgstr ""

msgid "WIKI_CYTOPLASM_STRATEGY"
msgstr ""

msgid "WIKI_CYTOPLASM_UPGRADES"
msgstr ""

#, fuzzy
msgid "WIKI_DEVELOPMENT"
msgstr "Utvecklare"

#, fuzzy
msgid "WIKI_DEVELOPMENT_INFO_BUTTON"
msgstr "Organeller"

#, fuzzy
msgid "WIKI_DEVELOPMENT_ROOT_INTRO"
msgstr "Organeller"

msgid "WIKI_EDITORS_AND_MUTATIONS_GENERATIONS_AND_EDITOR_SESSIONS"
msgstr ""

#, fuzzy
msgid "WIKI_EDITORS_AND_MUTATIONS_INTRO"
msgstr "Mitochondria"

msgid "WIKI_EDITORS_AND_MUTATIONS_MUTATIONS_AND_MUTATION_POINTS"
msgstr ""

msgid "WIKI_ENVIRONMENTAL_CONDITIONS_ENVIRONMENTAL_GASSES"
msgstr ""

#, fuzzy
msgid "WIKI_ENVIRONMENTAL_CONDITIONS_INTRO"
msgstr "Mitochondria"

#, fuzzy
msgid "WIKI_ENVIRONMENTAL_CONDITIONS_PHYSICAL_CONDITIONS"
msgstr "{0} befolkning förändrades av {1} på grund av: {2}"

msgid "WIKI_ENVIRONMENTAL_CONDITIONS_THE_DAY/NIGHT_CYCLE"
msgstr ""

#, fuzzy
msgid "WIKI_FERROPLAST_EFFECTS"
msgstr "Termoplasten är en dubbelmembranstruktur som innehåller värmekänsliga pigment staplade tillsammans i membransäckar. Det är en prokaryot som har assimilerats för användning av sin eukaryota värd. Pigmenten i termoplasten kan använda energin från värmeskillnader i omgivningen för att producera glukos från vatten och gasformig koldioxid i en process som kallas termosyntes. Hastigheten för dess glukosproduktion skalas med koncentrationen av koldioxid och temperatur."

#, fuzzy
msgid "WIKI_FERROPLAST_INTRO"
msgstr "Termoplasten är en dubbelmembranstruktur som innehåller värmekänsliga pigment staplade tillsammans i membransäckar. Det är en prokaryot som har assimilerats för användning av sin eukaryota värd. Pigmenten i termoplasten kan använda energin från värmeskillnader i omgivningen för att producera glukos från vatten och gasformig koldioxid i en process som kallas termosyntes. Hastigheten för dess glukosproduktion skalas med koncentrationen av koldioxid och temperatur."

#, fuzzy
msgid "WIKI_FERROPLAST_MODIFICATIONS"
msgstr "Termoplasten är en dubbelmembranstruktur som innehåller värmekänsliga pigment staplade tillsammans i membransäckar. Det är en prokaryot som har assimilerats för användning av sin eukaryota värd. Pigmenten i termoplasten kan använda energin från värmeskillnader i omgivningen för att producera glukos från vatten och gasformig koldioxid i en process som kallas termosyntes. Hastigheten för dess glukosproduktion skalas med koncentrationen av koldioxid och temperatur."

#, fuzzy
msgid "WIKI_FERROPLAST_PROCESSES"
msgstr "Termoplasten är en dubbelmembranstruktur som innehåller värmekänsliga pigment staplade tillsammans i membransäckar. Det är en prokaryot som har assimilerats för användning av sin eukaryota värd. Pigmenten i termoplasten kan använda energin från värmeskillnader i omgivningen för att producera glukos från vatten och gasformig koldioxid i en process som kallas termosyntes. Hastigheten för dess glukosproduktion skalas med koncentrationen av koldioxid och temperatur."

#, fuzzy
msgid "WIKI_FERROPLAST_REQUIREMENTS"
msgstr "Kväve-Fixande Plastid"

#, fuzzy
msgid "WIKI_FERROPLAST_SCIENTIFIC_BACKGROUND"
msgstr "Termoplasten är en dubbelmembranstruktur som innehåller värmekänsliga pigment staplade tillsammans i membransäckar. Det är en prokaryot som har assimilerats för användning av sin eukaryota värd. Pigmenten i termoplasten kan använda energin från värmeskillnader i omgivningen för att producera glukos från vatten och gasformig koldioxid i en process som kallas termosyntes. Hastigheten för dess glukosproduktion skalas med koncentrationen av koldioxid och temperatur."

#, fuzzy
msgid "WIKI_FERROPLAST_STRATEGY"
msgstr "Termoplasten är en dubbelmembranstruktur som innehåller värmekänsliga pigment staplade tillsammans i membransäckar. Det är en prokaryot som har assimilerats för användning av sin eukaryota värd. Pigmenten i termoplasten kan använda energin från värmeskillnader i omgivningen för att producera glukos från vatten och gasformig koldioxid i en process som kallas termosyntes. Hastigheten för dess glukosproduktion skalas med koncentrationen av koldioxid och temperatur."

#, fuzzy
msgid "WIKI_FERROPLAST_UPGRADES"
msgstr "Termoplasten är en dubbelmembranstruktur som innehåller värmekänsliga pigment staplade tillsammans i membransäckar. Det är en prokaryot som har assimilerats för användning av sin eukaryota värd. Pigmenten i termoplasten kan använda energin från värmeskillnader i omgivningen för att producera glukos från vatten och gasformig koldioxid i en process som kallas termosyntes. Hastigheten för dess glukosproduktion skalas med koncentrationen av koldioxid och temperatur."

msgid "WIKI_FLAGELLUM_EFFECTS"
msgstr ""

#, fuzzy
msgid "WIKI_FLAGELLUM_INTRO"
msgstr "Flagell"

msgid "WIKI_FLAGELLUM_MODIFICATIONS"
msgstr ""

#, fuzzy
msgid "WIKI_FLAGELLUM_PROCESSES"
msgstr "Metabolosomer är kluster av proteiner förpackade i proteinskal. De kan omvandla glukos till ATP i mycket högre takt än vad som kan göras i cytoplasman i en process som kallas Aerobisk Andning. Det kräver dock syre för att fungera, och lägre nivåer av syre i miljön kommer att sakta ner hastigheten för dess ATP-produktion. Eftersom metabolosomerna är suspenderade direkt i cytoplasman utför den omgivande vätskan viss jäsning."

msgid "WIKI_FLAGELLUM_REQUIREMENTS"
msgstr ""

msgid "WIKI_FLAGELLUM_SCIENTIFIC_BACKGROUND"
msgstr ""

msgid "WIKI_FLAGELLUM_STRATEGY"
msgstr ""

msgid "WIKI_FLAGELLUM_UPGRADES"
msgstr ""

#, fuzzy
msgid "WIKI_GLYCOLYSIS_COMMA_ANAEROBIC_NITROGEN_FIXATION"
msgstr "Anaerob kvävefixering"

#, fuzzy
msgid "WIKI_HEADING_APPENDICES"
msgstr "Nitrogenas är ett protein som kan använda gasformigt kväve och cellulär energi i form av ATP för att producera ammoniak, ett viktigt tillväxtnäringsämne för celler. Detta är en process som kallas anaerob kvävefixering. Eftersom kvävgaset är suspenderat direkt i cytoplasman, utför den omgivande vätskan viss jäsning."

#, fuzzy
msgid "WIKI_HEADING_BASIC_GAME_MECHANICS"
msgstr "Nitrogenas är ett protein som kan använda gasformigt kväve och cellulär energi i form av ATP för att producera ammoniak, ett viktigt tillväxtnäringsämne för celler. Detta är en process som kallas anaerob kvävefixering. Eftersom kvävgaset är suspenderat direkt i cytoplasman, utför den omgivande vätskan viss jäsning."

msgid "WIKI_HEADING_COMPOUNDS_LIST"
msgstr ""

#, fuzzy
msgid "WIKI_HEADING_COMPOUND_CLOUDS"
msgstr "Cytoplasma"

#, fuzzy
msgid "WIKI_HEADING_CONCEPT_ART"
msgstr "Kemoreceptor"

#, fuzzy
msgid "WIKI_HEADING_CURRENT_DEVELOPMENT"
msgstr "Nuvarande utvecklare"

#, fuzzy
msgid "WIKI_HEADING_DEVELOPMENT"
msgstr "Ledande Utvecklare"

#, fuzzy
msgid "WIKI_HEADING_EDITOR"
msgstr "Bindemedel"

msgid "WIKI_HEADING_EFFECTS"
msgstr ""

#, fuzzy
msgid "WIKI_HEADING_ENVIRONMENTAL_GASSES"
msgstr "Kvävegenas"

#, fuzzy
msgid "WIKI_HEADING_FEATURES"
msgstr "Nitrogenas är ett protein som kan använda gasformigt kväve och cellulär energi i form av ATP för att producera ammoniak, ett viktigt tillväxtnäringsämne för celler. Detta är en process som kallas anaerob kvävefixering. Eftersom kvävgaset är suspenderat direkt i cytoplasman, utför den omgivande vätskan viss jäsning."

msgid "WIKI_HEADING_FOG_OF_WAR"
msgstr ""

#, fuzzy
msgid "WIKI_HEADING_GAMEPLAY"
msgstr "Kör auto-evo under spelgång"

#, fuzzy
msgid "WIKI_HEADING_GDD"
msgstr "Bindemedel"

#, fuzzy
msgid "WIKI_HEADING_GENERAL_TIPS"
msgstr "Nitrogenas är ett protein som kan använda gasformigt kväve och cellulär energi i form av ATP för att producera ammoniak, ett viktigt tillväxtnäringsämne för celler. Detta är en process som kallas anaerob kvävefixering. Eftersom kvävgaset är suspenderat direkt i cytoplasman, utför den omgivande vätskan viss jäsning."

msgid "WIKI_HEADING_GENERATIONS_AND_EDITOR_SESSIONS"
msgstr ""

#, fuzzy
msgid "WIKI_HEADING_MICROBE_PARTS"
msgstr "Mikrob Stadiet"

#, fuzzy
msgid "WIKI_HEADING_MICROBE_STAGE"
msgstr "Mikrob Stadiet"

#, fuzzy
msgid "WIKI_HEADING_MICROBE_STAGE_TIPS"
msgstr "Mikrob Stadiet"

msgid "WIKI_HEADING_MODIFICATIONS"
msgstr ""

#, fuzzy
msgid "WIKI_HEADING_MORE_GAME_INFO"
msgstr "Mikrob Stadiet"

msgid "WIKI_HEADING_MUTATIONS_AND_MUTATION_POINTS"
msgstr ""

msgid "WIKI_HEADING_OVERVIEW"
msgstr ""

#, fuzzy
msgid "WIKI_HEADING_PATCHES"
msgstr "Nitrogenas är ett protein som kan använda gasformigt kväve och cellulär energi i form av ATP för att producera ammoniak, ett viktigt tillväxtnäringsämne för celler. Detta är en process som kallas anaerob kvävefixering. Eftersom kvävgaset är suspenderat direkt i cytoplasman, utför den omgivande vätskan viss jäsning."

#, fuzzy
msgid "WIKI_HEADING_PHYSICAL_CONDITIONS"
msgstr "Fysisk Mående"

msgid "WIKI_HEADING_PROCESSES"
msgstr ""

msgid "WIKI_HEADING_REPRODUCTION_IN_THE_MICROBE_STAGE"
msgstr ""

msgid "WIKI_HEADING_REQUIREMENTS"
msgstr ""

msgid "WIKI_HEADING_SCIENTIFIC_BACKGROUND"
msgstr ""

msgid "WIKI_HEADING_STRATEGY"
msgstr ""

msgid "WIKI_HEADING_THE_DAY/NIGHT_CYCLE"
msgstr ""

msgid "WIKI_HEADING_THE_PATCH_MAP"
msgstr ""

#, fuzzy
msgid "WIKI_HEADING_TRANSITIONS"
msgstr "Nitrogenas är ett protein som kan använda gasformigt kväve och cellulär energi i form av ATP för att producera ammoniak, ett viktigt tillväxtnäringsämne för celler. Detta är en process som kallas anaerob kvävefixering. Eftersom kvävgaset är suspenderat direkt i cytoplasman, utför den omgivande vätskan viss jäsning."

msgid "WIKI_HEADING_TYPES_OF_COMPOUNDS"
msgstr ""

msgid "WIKI_HEADING_UI"
msgstr ""

msgid "WIKI_HEADING_UPGRADES"
msgstr ""

#, fuzzy
msgid "WIKI_HELP_AND_TIPS_BASIC_GAME_MECHANICS"
msgstr "Placera organell"

#, fuzzy
msgid "WIKI_HELP_AND_TIPS_BUTTON"
msgstr "Det slemiga inre av en cell. Cytoplasman är den grundläggande blandningen av joner, proteiner och andra ämnen lösta i vatten som fyller cellens inre. En av funktionerna den utför är jäsning, omvandlingen av glukos till ATP-energi. För celler som saknar organeller så den har mer avancerade ämnesomsättningar är det vad de använder för energi. Det används också för att lagra molekyler i cellen och för att öka cellens storlek."

#, fuzzy
msgid "WIKI_HELP_AND_TIPS_COMPOUND_CLOUDS"
msgstr "Cytoplasma"

msgid "WIKI_HELP_AND_TIPS_GENERAL_TIPS"
msgstr ""

#, fuzzy
msgid "WIKI_HELP_AND_TIPS_INTRO"
msgstr "Mitochondria"

#, fuzzy
msgid "WIKI_HELP_AND_TIPS_MICROBE_PARTS"
msgstr "Mikrob Stadiet"

#, fuzzy
msgid "WIKI_HELP_AND_TIPS_MICROBE_STAGE_TIPS"
msgstr "Mikrob Stadiet"

msgid "WIKI_HELP_AND_TIPS_MORE_GAME_INFO"
msgstr ""

#, fuzzy
msgid "WIKI_HYDROGENASE_EFFECTS"
msgstr "Nitrogenas är ett protein som kan använda gasformigt kväve och cellulär energi i form av ATP för att producera ammoniak, ett viktigt tillväxtnäringsämne för celler. Detta är en process som kallas anaerob kvävefixering. Eftersom kvävgaset är suspenderat direkt i cytoplasman, utför den omgivande vätskan viss jäsning."

#, fuzzy
msgid "WIKI_HYDROGENASE_INTRO"
msgstr "Nitrogenas är ett protein som kan använda gasformigt kväve och cellulär energi i form av ATP för att producera ammoniak, ett viktigt tillväxtnäringsämne för celler. Detta är en process som kallas anaerob kvävefixering. Eftersom kvävgaset är suspenderat direkt i cytoplasman, utför den omgivande vätskan viss jäsning."

#, fuzzy
msgid "WIKI_HYDROGENASE_MODIFICATIONS"
msgstr "Nitrogenas är ett protein som kan använda gasformigt kväve och cellulär energi i form av ATP för att producera ammoniak, ett viktigt tillväxtnäringsämne för celler. Detta är en process som kallas anaerob kvävefixering. Eftersom kvävgaset är suspenderat direkt i cytoplasman, utför den omgivande vätskan viss jäsning."

#, fuzzy
msgid "WIKI_HYDROGENASE_PROCESSES"
msgstr "Nitrogenas är ett protein som kan använda gasformigt kväve och cellulär energi i form av ATP för att producera ammoniak, ett viktigt tillväxtnäringsämne för celler. Detta är en process som kallas anaerob kvävefixering. Eftersom kvävgaset är suspenderat direkt i cytoplasman, utför den omgivande vätskan viss jäsning."

#, fuzzy
msgid "WIKI_HYDROGENASE_REQUIREMENTS"
msgstr "Termoplasten är en dubbelmembranstruktur som innehåller värmekänsliga pigment staplade tillsammans i membransäckar. Det är en prokaryot som har assimilerats för användning av sin eukaryota värd. Pigmenten i termoplasten kan använda energin från värmeskillnader i omgivningen för att producera glukos från vatten och gasformig koldioxid i en process som kallas termosyntes. Hastigheten för dess glukosproduktion skalas med koncentrationen av koldioxid och temperatur."

#, fuzzy
msgid "WIKI_HYDROGENASE_SCIENTIFIC_BACKGROUND"
msgstr "Nitrogenas är ett protein som kan använda gasformigt kväve och cellulär energi i form av ATP för att producera ammoniak, ett viktigt tillväxtnäringsämne för celler. Detta är en process som kallas anaerob kvävefixering. Eftersom kvävgaset är suspenderat direkt i cytoplasman, utför den omgivande vätskan viss jäsning."

#, fuzzy
msgid "WIKI_HYDROGENASE_STRATEGY"
msgstr "Nitrogenas är ett protein som kan använda gasformigt kväve och cellulär energi i form av ATP för att producera ammoniak, ett viktigt tillväxtnäringsämne för celler. Detta är en process som kallas anaerob kvävefixering. Eftersom kvävgaset är suspenderat direkt i cytoplasman, utför den omgivande vätskan viss jäsning."

#, fuzzy
msgid "WIKI_HYDROGENASE_UPGRADES"
msgstr "Nitrogenas är ett protein som kan använda gasformigt kväve och cellulär energi i form av ATP för att producera ammoniak, ett viktigt tillväxtnäringsämne för celler. Detta är en process som kallas anaerob kvävefixering. Eftersom kvävgaset är suspenderat direkt i cytoplasman, utför den omgivande vätskan viss jäsning."

#, fuzzy
msgid "WIKI_HYDROGENOSOME_EFFECTS"
msgstr "Nitrogenas är ett protein som kan använda gasformigt kväve och cellulär energi i form av ATP för att producera ammoniak, ett viktigt tillväxtnäringsämne för celler. Detta är en process som kallas anaerob kvävefixering. Eftersom kvävgaset är suspenderat direkt i cytoplasman, utför den omgivande vätskan viss jäsning."

#, fuzzy
msgid "WIKI_HYDROGENOSOME_INTRO"
msgstr "Nitrogenas är ett protein som kan använda gasformigt kväve och cellulär energi i form av ATP för att producera ammoniak, ett viktigt tillväxtnäringsämne för celler. Detta är en process som kallas anaerob kvävefixering. Eftersom kvävgaset är suspenderat direkt i cytoplasman, utför den omgivande vätskan viss jäsning."

#, fuzzy
msgid "WIKI_HYDROGENOSOME_MODIFICATIONS"
msgstr "Nitrogenas är ett protein som kan använda gasformigt kväve och cellulär energi i form av ATP för att producera ammoniak, ett viktigt tillväxtnäringsämne för celler. Detta är en process som kallas anaerob kvävefixering. Eftersom kvävgaset är suspenderat direkt i cytoplasman, utför den omgivande vätskan viss jäsning."

#, fuzzy
msgid "WIKI_HYDROGENOSOME_PROCESSES"
msgstr "Nitrogenas är ett protein som kan använda gasformigt kväve och cellulär energi i form av ATP för att producera ammoniak, ett viktigt tillväxtnäringsämne för celler. Detta är en process som kallas anaerob kvävefixering. Eftersom kvävgaset är suspenderat direkt i cytoplasman, utför den omgivande vätskan viss jäsning."

#, fuzzy
msgid "WIKI_HYDROGENOSOME_REQUIREMENTS"
msgstr "Termoplasten är en dubbelmembranstruktur som innehåller värmekänsliga pigment staplade tillsammans i membransäckar. Det är en prokaryot som har assimilerats för användning av sin eukaryota värd. Pigmenten i termoplasten kan använda energin från värmeskillnader i omgivningen för att producera glukos från vatten och gasformig koldioxid i en process som kallas termosyntes. Hastigheten för dess glukosproduktion skalas med koncentrationen av koldioxid och temperatur."

#, fuzzy
msgid "WIKI_HYDROGENOSOME_SCIENTIFIC_BACKGROUND"
msgstr "Nitrogenas är ett protein som kan använda gasformigt kväve och cellulär energi i form av ATP för att producera ammoniak, ett viktigt tillväxtnäringsämne för celler. Detta är en process som kallas anaerob kvävefixering. Eftersom kvävgaset är suspenderat direkt i cytoplasman, utför den omgivande vätskan viss jäsning."

#, fuzzy
msgid "WIKI_HYDROGENOSOME_STRATEGY"
msgstr "Nitrogenas är ett protein som kan använda gasformigt kväve och cellulär energi i form av ATP för att producera ammoniak, ett viktigt tillväxtnäringsämne för celler. Detta är en process som kallas anaerob kvävefixering. Eftersom kvävgaset är suspenderat direkt i cytoplasman, utför den omgivande vätskan viss jäsning."

#, fuzzy
msgid "WIKI_HYDROGENOSOME_UPGRADES"
msgstr "Nitrogenas är ett protein som kan använda gasformigt kväve och cellulär energi i form av ATP för att producera ammoniak, ett viktigt tillväxtnäringsämne för celler. Detta är en process som kallas anaerob kvävefixering. Eftersom kvävgaset är suspenderat direkt i cytoplasman, utför den omgivande vätskan viss jäsning."

#, fuzzy
msgid "WIKI_INDUSTRIAL_STAGE_CURRENT_DEVELOPMENT"
msgstr "Nitrogenas är ett protein som kan använda gasformigt kväve och cellulär energi i form av ATP för att producera ammoniak, ett viktigt tillväxtnäringsämne för celler. Detta är en process som kallas anaerob kvävefixering. Eftersom kvävgaset är suspenderat direkt i cytoplasman, utför den omgivande vätskan viss jäsning."

#, fuzzy
msgid "WIKI_INDUSTRIAL_STAGE_FEATURES"
msgstr "Nitrogenas är ett protein som kan använda gasformigt kväve och cellulär energi i form av ATP för att producera ammoniak, ett viktigt tillväxtnäringsämne för celler. Detta är en process som kallas anaerob kvävefixering. Eftersom kvävgaset är suspenderat direkt i cytoplasman, utför den omgivande vätskan viss jäsning."

#, fuzzy
msgid "WIKI_INDUSTRIAL_STAGE_INTRO"
msgstr "Bindemedel"

msgid "WIKI_INDUSTRIAL_STAGE_OVERVIEW"
msgstr ""

#, fuzzy
msgid "WIKI_INDUSTRIAL_STAGE_TRANSITIONS"
msgstr "{0} befolkning förändrades av {1} på grund av: {2}"

#, fuzzy
msgid "WIKI_INDUSTRIAL_STAGE_UI"
msgstr "Fortsätt till Industristadiet?"

msgid "WIKI_INJECTISOME_PILUS"
msgstr ""

msgid "WIKI_LYSOSOME_EFFECTS"
msgstr ""

#, fuzzy
msgid "WIKI_LYSOSOME_INTRO"
msgstr "Metabolosomer är kluster av proteiner förpackade i proteinskal. De kan omvandla glukos till ATP i mycket högre takt än vad som kan göras i cytoplasman i en process som kallas Aerobisk Andning. Det kräver dock syre för att fungera, och lägre nivåer av syre i miljön kommer att sakta ner hastigheten för dess ATP-produktion. Eftersom metabolosomerna är suspenderade direkt i cytoplasman utför den omgivande vätskan viss jäsning."

#, fuzzy
msgid "WIKI_LYSOSOME_MODIFICATIONS"
msgstr "Metabolosomer är kluster av proteiner förpackade i proteinskal. De kan omvandla glukos till ATP i mycket högre takt än vad som kan göras i cytoplasman i en process som kallas Aerobisk Andning. Det kräver dock syre för att fungera, och lägre nivåer av syre i miljön kommer att sakta ner hastigheten för dess ATP-produktion. Eftersom metabolosomerna är suspenderade direkt i cytoplasman utför den omgivande vätskan viss jäsning."

#, fuzzy
msgid "WIKI_LYSOSOME_PROCESSES"
msgstr "Metabolosomer är kluster av proteiner förpackade i proteinskal. De kan omvandla glukos till ATP i mycket högre takt än vad som kan göras i cytoplasman i en process som kallas Aerobisk Andning. Det kräver dock syre för att fungera, och lägre nivåer av syre i miljön kommer att sakta ner hastigheten för dess ATP-produktion. Eftersom metabolosomerna är suspenderade direkt i cytoplasman utför den omgivande vätskan viss jäsning."

msgid "WIKI_LYSOSOME_REQUIREMENTS"
msgstr ""

msgid "WIKI_LYSOSOME_SCIENTIFIC_BACKGROUND"
msgstr ""

msgid "WIKI_LYSOSOME_STRATEGY"
msgstr ""

msgid "WIKI_LYSOSOME_UPGRADES"
msgstr ""

#, fuzzy
msgid "WIKI_MACROSCOPIC_STAGE_CONCEPT_ART"
msgstr "Flercelligt Stadie"

#, fuzzy
msgid "WIKI_MACROSCOPIC_STAGE_CURRENT_DEVELOPMENT"
msgstr "Nitrogenas är ett protein som kan använda gasformigt kväve och cellulär energi i form av ATP för att producera ammoniak, ett viktigt tillväxtnäringsämne för celler. Detta är en process som kallas anaerob kvävefixering. Eftersom kvävgaset är suspenderat direkt i cytoplasman, utför den omgivande vätskan viss jäsning."

#, fuzzy
msgid "WIKI_MACROSCOPIC_STAGE_FEATURES"
msgstr "Slemmstråle"

#, fuzzy
msgid "WIKI_MACROSCOPIC_STAGE_INTRO"
msgstr "Nitrogenas är ett protein som kan använda gasformigt kväve och cellulär energi i form av ATP för att producera ammoniak, ett viktigt tillväxtnäringsämne för celler. Detta är en process som kallas anaerob kvävefixering. Eftersom kvävgaset är suspenderat direkt i cytoplasman, utför den omgivande vätskan viss jäsning."

#, fuzzy
msgid "WIKI_MACROSCOPIC_STAGE_OVERVIEW"
msgstr "Mikrob Stadiet"

#, fuzzy
msgid "WIKI_MACROSCOPIC_STAGE_TRANSITIONS"
msgstr "Kvävegenas"

#, fuzzy
msgid "WIKI_MACROSCOPIC_STAGE_UI"
msgstr "Mikrob Stadiet"

#, fuzzy
msgid "WIKI_MECHANICS"
msgstr "Placera organell"

#, fuzzy
msgid "WIKI_MECHANICS_ROOT_INTRO"
msgstr "Organeller"

#, fuzzy
msgid "WIKI_MELANOSOME_EFFECTS"
msgstr "Metabolosomer är kluster av proteiner förpackade i proteinskal. De kan omvandla glukos till ATP i mycket högre takt än vad som kan göras i cytoplasman i en process som kallas Aerobisk Andning. Det kräver dock syre för att fungera, och lägre nivåer av syre i miljön kommer att sakta ner hastigheten för dess ATP-produktion. Eftersom metabolosomerna är suspenderade direkt i cytoplasman utför den omgivande vätskan viss jäsning."

#, fuzzy
msgid "WIKI_MELANOSOME_INTRO"
msgstr "Metabolosomer är kluster av proteiner förpackade i proteinskal. De kan omvandla glukos till ATP i mycket högre takt än vad som kan göras i cytoplasman i en process som kallas Aerobisk Andning. Det kräver dock syre för att fungera, och lägre nivåer av syre i miljön kommer att sakta ner hastigheten för dess ATP-produktion. Eftersom metabolosomerna är suspenderade direkt i cytoplasman utför den omgivande vätskan viss jäsning."

#, fuzzy
msgid "WIKI_MELANOSOME_MODIFICATIONS"
msgstr "Metabolosomer är kluster av proteiner förpackade i proteinskal. De kan omvandla glukos till ATP i mycket högre takt än vad som kan göras i cytoplasman i en process som kallas Aerobisk Andning. Det kräver dock syre för att fungera, och lägre nivåer av syre i miljön kommer att sakta ner hastigheten för dess ATP-produktion. Eftersom metabolosomerna är suspenderade direkt i cytoplasman utför den omgivande vätskan viss jäsning."

#, fuzzy
msgid "WIKI_MELANOSOME_PROCESSES"
msgstr "Metabolosomer är kluster av proteiner förpackade i proteinskal. De kan omvandla glukos till ATP i mycket högre takt än vad som kan göras i cytoplasman i en process som kallas Aerobisk Andning. Det kräver dock syre för att fungera, och lägre nivåer av syre i miljön kommer att sakta ner hastigheten för dess ATP-produktion. Eftersom metabolosomerna är suspenderade direkt i cytoplasman utför den omgivande vätskan viss jäsning."

#, fuzzy
msgid "WIKI_MELANOSOME_REQUIREMENTS"
msgstr "Metabolosomer är kluster av proteiner förpackade i proteinskal. De kan omvandla glukos till ATP i mycket högre takt än vad som kan göras i cytoplasman i en process som kallas Aerobisk Andning. Det kräver dock syre för att fungera, och lägre nivåer av syre i miljön kommer att sakta ner hastigheten för dess ATP-produktion. Eftersom metabolosomerna är suspenderade direkt i cytoplasman utför den omgivande vätskan viss jäsning."

#, fuzzy
msgid "WIKI_MELANOSOME_SCIENTIFIC_BACKGROUND"
msgstr "Metabolosomer är kluster av proteiner förpackade i proteinskal. De kan omvandla glukos till ATP i mycket högre takt än vad som kan göras i cytoplasman i en process som kallas Aerobisk Andning. Det kräver dock syre för att fungera, och lägre nivåer av syre i miljön kommer att sakta ner hastigheten för dess ATP-produktion. Eftersom metabolosomerna är suspenderade direkt i cytoplasman utför den omgivande vätskan viss jäsning."

#, fuzzy
msgid "WIKI_MELANOSOME_STRATEGY"
msgstr "Metabolosomer är kluster av proteiner förpackade i proteinskal. De kan omvandla glukos till ATP i mycket högre takt än vad som kan göras i cytoplasman i en process som kallas Aerobisk Andning. Det kräver dock syre för att fungera, och lägre nivåer av syre i miljön kommer att sakta ner hastigheten för dess ATP-produktion. Eftersom metabolosomerna är suspenderade direkt i cytoplasman utför den omgivande vätskan viss jäsning."

#, fuzzy
msgid "WIKI_MELANOSOME_UPGRADES"
msgstr "Metabolosomer är kluster av proteiner förpackade i proteinskal. De kan omvandla glukos till ATP i mycket högre takt än vad som kan göras i cytoplasman i en process som kallas Aerobisk Andning. Det kräver dock syre för att fungera, och lägre nivåer av syre i miljön kommer att sakta ner hastigheten för dess ATP-produktion. Eftersom metabolosomerna är suspenderade direkt i cytoplasman utför den omgivande vätskan viss jäsning."

#, fuzzy
msgid "WIKI_METABOLOSOMES_EFFECTS"
msgstr "Metabolosomer är kluster av proteiner förpackade i proteinskal. De kan omvandla glukos till ATP i mycket högre takt än vad som kan göras i cytoplasman i en process som kallas Aerobisk Andning. Det kräver dock syre för att fungera, och lägre nivåer av syre i miljön kommer att sakta ner hastigheten för dess ATP-produktion. Eftersom metabolosomerna är suspenderade direkt i cytoplasman utför den omgivande vätskan viss jäsning."

#, fuzzy
msgid "WIKI_METABOLOSOMES_INTRO"
msgstr "Metabolosomer"

#, fuzzy
msgid "WIKI_METABOLOSOMES_MODIFICATIONS"
msgstr "Metabolosomer är kluster av proteiner förpackade i proteinskal. De kan omvandla glukos till ATP i mycket högre takt än vad som kan göras i cytoplasman i en process som kallas Aerobisk Andning. Det kräver dock syre för att fungera, och lägre nivåer av syre i miljön kommer att sakta ner hastigheten för dess ATP-produktion. Eftersom metabolosomerna är suspenderade direkt i cytoplasman utför den omgivande vätskan viss jäsning."

#, fuzzy
msgid "WIKI_METABOLOSOMES_PROCESSES"
msgstr "Metabolosomer är kluster av proteiner förpackade i proteinskal. De kan omvandla glukos till ATP i mycket högre takt än vad som kan göras i cytoplasman i en process som kallas Aerobisk Andning. Det kräver dock syre för att fungera, och lägre nivåer av syre i miljön kommer att sakta ner hastigheten för dess ATP-produktion. Eftersom metabolosomerna är suspenderade direkt i cytoplasman utför den omgivande vätskan viss jäsning."

#, fuzzy
msgid "WIKI_METABOLOSOMES_REQUIREMENTS"
msgstr "Metabolosomer är kluster av proteiner förpackade i proteinskal. De kan omvandla glukos till ATP i mycket högre takt än vad som kan göras i cytoplasman i en process som kallas Aerobisk Andning. Det kräver dock syre för att fungera, och lägre nivåer av syre i miljön kommer att sakta ner hastigheten för dess ATP-produktion. Eftersom metabolosomerna är suspenderade direkt i cytoplasman utför den omgivande vätskan viss jäsning."

#, fuzzy
msgid "WIKI_METABOLOSOMES_SCIENTIFIC_BACKGROUND"
msgstr "Metabolosomer är kluster av proteiner förpackade i proteinskal. De kan omvandla glukos till ATP i mycket högre takt än vad som kan göras i cytoplasman i en process som kallas Aerobisk Andning. Det kräver dock syre för att fungera, och lägre nivåer av syre i miljön kommer att sakta ner hastigheten för dess ATP-produktion. Eftersom metabolosomerna är suspenderade direkt i cytoplasman utför den omgivande vätskan viss jäsning."

#, fuzzy
msgid "WIKI_METABOLOSOMES_STRATEGY"
msgstr "Metabolosomer är kluster av proteiner förpackade i proteinskal. De kan omvandla glukos till ATP i mycket högre takt än vad som kan göras i cytoplasman i en process som kallas Aerobisk Andning. Det kräver dock syre för att fungera, och lägre nivåer av syre i miljön kommer att sakta ner hastigheten för dess ATP-produktion. Eftersom metabolosomerna är suspenderade direkt i cytoplasman utför den omgivande vätskan viss jäsning."

#, fuzzy
msgid "WIKI_METABOLOSOMES_UPGRADES"
msgstr "Metabolosomer är kluster av proteiner förpackade i proteinskal. De kan omvandla glukos till ATP i mycket högre takt än vad som kan göras i cytoplasman i en process som kallas Aerobisk Andning. Det kräver dock syre för att fungera, och lägre nivåer av syre i miljön kommer att sakta ner hastigheten för dess ATP-produktion. Eftersom metabolosomerna är suspenderade direkt i cytoplasman utför den omgivande vätskan viss jäsning."

#, fuzzy
msgid "WIKI_MICROBE_STAGE_APPENDICES"
msgstr ""
"[b]Stadie[/b]\n"
"  Mikrob\n"
"[b]Membrantyp[/b]\n"
"  {0}\n"
"[b]Membranstelhet[/b]\n"
"  {1}\n"
"[b]Grundhastighet[/b]\n"
"  {2}\n"
"[b]Grunrotationshastighet[/b]\n"
"  {3}\n"
"[b]Grundhexstorlek[/b]\n"
"  {4}"

#, fuzzy
msgid "WIKI_MICROBE_STAGE_BUTTON"
msgstr "Nitrogenas är ett protein som kan använda gasformigt kväve och cellulär energi i form av ATP för att producera ammoniak, ett viktigt tillväxtnäringsämne för celler. Detta är en process som kallas anaerob kvävefixering. Eftersom kvävgaset är suspenderat direkt i cytoplasman, utför den omgivande vätskan viss jäsning."

#, fuzzy
msgid "WIKI_MICROBE_STAGE_EDITOR"
msgstr "Mikrobredigerare"

#, fuzzy
msgid "WIKI_MICROBE_STAGE_GAMEPLAY"
msgstr "Mikrob Stadiet"

#, fuzzy
msgid "WIKI_MICROBE_STAGE_GDD"
msgstr "Mikrob Stadiet"

#, fuzzy
msgid "WIKI_MICROBE_STAGE_INTRO"
msgstr "Nitrogenas är ett protein som kan använda gasformigt kväve och cellulär energi i form av ATP för att producera ammoniak, ett viktigt tillväxtnäringsämne för celler. Detta är en process som kallas anaerob kvävefixering. Eftersom kvävgaset är suspenderat direkt i cytoplasman, utför den omgivande vätskan viss jäsning."

#, fuzzy
msgid "WIKI_MITOCHONDRION_EFFECTS"
msgstr "Mitochondria"

#, fuzzy
msgid "WIKI_MITOCHONDRION_INTRO"
msgstr "Mitochondria"

#, fuzzy
msgid "WIKI_MITOCHONDRION_MODIFICATIONS"
msgstr "Kemosyntesproteiner är små kluster av proteiner i cytoplasman som kan omvandla vätesulfid, vatten och gasformig koldioxid till glukos i en process som kallas vätesulfidkemosyntes. Hastigheten för dess glukosproduktion skalas med koncentrationen av koldioxid. Eftersom de kemosyntetiserande proteinerna är suspenderade direkt i cytoplasman utför den omgivande vätskan viss jäsning."

#, fuzzy
msgid "WIKI_MITOCHONDRION_PROCESSES"
msgstr "Kemosyntesproteiner är små kluster av proteiner i cytoplasman som kan omvandla vätesulfid, vatten och gasformig koldioxid till glukos i en process som kallas vätesulfidkemosyntes. Hastigheten för dess glukosproduktion skalas med koncentrationen av koldioxid. Eftersom de kemosyntetiserande proteinerna är suspenderade direkt i cytoplasman utför den omgivande vätskan viss jäsning."

msgid "WIKI_MITOCHONDRION_REQUIREMENTS"
msgstr ""

msgid "WIKI_MITOCHONDRION_SCIENTIFIC_BACKGROUND"
msgstr ""

#, fuzzy
msgid "WIKI_MITOCHONDRION_STRATEGY"
msgstr "Mitochondria"

#, fuzzy
msgid "WIKI_MITOCHONDRION_UPGRADES"
msgstr "Mitochondria"

#, fuzzy
msgid "WIKI_MULTICELLULAR_STAGE_CONCEPT_ART"
msgstr "Flercelligt Stadie"

#, fuzzy
msgid "WIKI_MULTICELLULAR_STAGE_CURRENT_DEVELOPMENT"
msgstr "Laddar mikrobredigerare"

#, fuzzy
msgid "WIKI_MULTICELLULAR_STAGE_FEATURES"
msgstr "Flercelligt Stadie"

#, fuzzy
msgid "WIKI_MULTICELLULAR_STAGE_INTRO"
msgstr "Flercelligt Stadie"

#, fuzzy
msgid "WIKI_MULTICELLULAR_STAGE_OVERVIEW"
msgstr "Flercelligt Stadie"

#, fuzzy
msgid "WIKI_MULTICELLULAR_STAGE_TRANSITIONS"
msgstr "Flercelligt Stadie"

#, fuzzy
msgid "WIKI_MULTICELLULAR_STAGE_UI"
msgstr "Flercelligt Stadie"

msgid "WIKI_MYOFIBRIL_EFFECTS"
msgstr ""

msgid "WIKI_MYOFIBRIL_INTRO"
msgstr ""

msgid "WIKI_MYOFIBRIL_MODIFICATIONS"
msgstr ""

#, fuzzy
msgid "WIKI_MYOFIBRIL_PROCESSES"
msgstr "Placera organell"

msgid "WIKI_MYOFIBRIL_REQUIREMENTS"
msgstr ""

msgid "WIKI_MYOFIBRIL_SCIENTIFIC_BACKGROUND"
msgstr ""

msgid "WIKI_MYOFIBRIL_STRATEGY"
msgstr ""

msgid "WIKI_MYOFIBRIL_UPGRADES"
msgstr ""

#, fuzzy
msgid "WIKI_NATION_EDITOR"
msgstr "Aktivera Cellredigeraren"

#, fuzzy
msgid "WIKI_NITROGENASE_EFFECTS"
msgstr "Nitrogenas är ett protein som kan använda gasformigt kväve och cellulär energi i form av ATP för att producera ammoniak, ett viktigt tillväxtnäringsämne för celler. Detta är en process som kallas anaerob kvävefixering. Eftersom kvävgaset är suspenderat direkt i cytoplasman, utför den omgivande vätskan viss jäsning."

#, fuzzy
msgid "WIKI_NITROGENASE_INTRO"
msgstr "Nitrogenas är ett protein som kan använda gasformigt kväve och cellulär energi i form av ATP för att producera ammoniak, ett viktigt tillväxtnäringsämne för celler. Detta är en process som kallas anaerob kvävefixering. Eftersom kvävgaset är suspenderat direkt i cytoplasman, utför den omgivande vätskan viss jäsning."

#, fuzzy
msgid "WIKI_NITROGENASE_MODIFICATIONS"
msgstr "Nitrogenas är ett protein som kan använda gasformigt kväve och cellulär energi i form av ATP för att producera ammoniak, ett viktigt tillväxtnäringsämne för celler. Detta är en process som kallas anaerob kvävefixering. Eftersom kvävgaset är suspenderat direkt i cytoplasman, utför den omgivande vätskan viss jäsning."

#, fuzzy
msgid "WIKI_NITROGENASE_PROCESSES"
msgstr "Nitrogenas är ett protein som kan använda gasformigt kväve och cellulär energi i form av ATP för att producera ammoniak, ett viktigt tillväxtnäringsämne för celler. Detta är en process som kallas anaerob kvävefixering. Eftersom kvävgaset är suspenderat direkt i cytoplasman, utför den omgivande vätskan viss jäsning."

msgid "WIKI_NITROGENASE_REQUIREMENTS"
msgstr ""

#, fuzzy
msgid "WIKI_NITROGENASE_SCIENTIFIC_BACKGROUND"
msgstr "Nitrogenas är ett protein som kan använda gasformigt kväve och cellulär energi i form av ATP för att producera ammoniak, ett viktigt tillväxtnäringsämne för celler. Detta är en process som kallas anaerob kvävefixering. Eftersom kvävgaset är suspenderat direkt i cytoplasman, utför den omgivande vätskan viss jäsning."

#, fuzzy
msgid "WIKI_NITROGENASE_STRATEGY"
msgstr "Nitrogenas är ett protein som kan använda gasformigt kväve och cellulär energi i form av ATP för att producera ammoniak, ett viktigt tillväxtnäringsämne för celler. Detta är en process som kallas anaerob kvävefixering. Eftersom kvävgaset är suspenderat direkt i cytoplasman, utför den omgivande vätskan viss jäsning."

#, fuzzy
msgid "WIKI_NITROGENASE_UPGRADES"
msgstr "Nitrogenas är ett protein som kan använda gasformigt kväve och cellulär energi i form av ATP för att producera ammoniak, ett viktigt tillväxtnäringsämne för celler. Detta är en process som kallas anaerob kvävefixering. Eftersom kvävgaset är suspenderat direkt i cytoplasman, utför den omgivande vätskan viss jäsning."

#, fuzzy
msgid "WIKI_NITROPLAST_EFFECTS"
msgstr "Kväve-Fixande Plastid"

#, fuzzy
msgid "WIKI_NITROPLAST_INTRO"
msgstr "Kväve-Fixande Plastid"

#, fuzzy
msgid "WIKI_NITROPLAST_MODIFICATIONS"
msgstr "Nitrogen Fixing Plastid är ett protein som kan använda gasformigt kväve och syre och cellulär energi i form av ATP för att producera ammoniak, ett viktigt tillväxtnäringsämne för celler. Detta är en process som kallas aerob kvävefixering."

#, fuzzy
msgid "WIKI_NITROPLAST_PROCESSES"
msgstr "Nitrogen Fixing Plastid är ett protein som kan använda gasformigt kväve och syre och cellulär energi i form av ATP för att producera ammoniak, ett viktigt tillväxtnäringsämne för celler. Detta är en process som kallas aerob kvävefixering."

#, fuzzy
msgid "WIKI_NITROPLAST_REQUIREMENTS"
msgstr "Kväve-Fixande Plastid"

#, fuzzy
msgid "WIKI_NITROPLAST_SCIENTIFIC_BACKGROUND"
msgstr "Nitrogen Fixing Plastid är ett protein som kan använda gasformigt kväve och syre och cellulär energi i form av ATP för att producera ammoniak, ett viktigt tillväxtnäringsämne för celler. Detta är en process som kallas aerob kvävefixering."

#, fuzzy
msgid "WIKI_NITROPLAST_STRATEGY"
msgstr "Kväve-Fixande Plastid"

#, fuzzy
msgid "WIKI_NITROPLAST_UPGRADES"
msgstr "Kväve-Fixande Plastid"

msgid "WIKI_NO"
msgstr ""

msgid "WIKI_NONE_COMMA_THIS_IS_THE_LAST_STAGE"
msgstr ""

msgid "WIKI_NUCLEUS_EFFECTS"
msgstr ""

msgid "WIKI_NUCLEUS_INTRO"
msgstr ""

msgid "WIKI_NUCLEUS_MODIFICATIONS"
msgstr ""

#, fuzzy
msgid "WIKI_NUCLEUS_PROCESSES"
msgstr "Placera organell"

msgid "WIKI_NUCLEUS_REQUIREMENTS"
msgstr ""

msgid "WIKI_NUCLEUS_SCIENTIFIC_BACKGROUND"
msgstr ""

msgid "WIKI_NUCLEUS_STRATEGY"
msgstr ""

msgid "WIKI_NUCLEUS_UPGRADES"
msgstr ""

#, fuzzy
msgid "WIKI_ORGANELLES_ROOT_INTRO"
msgstr "Organeller"

#, fuzzy
msgid "WIKI_OXYTOXISOME_EFFECTS"
msgstr "En modifieerad metabolosom ansvarig för produktionen of en primitiv form av den giftiga agenten OxyToxy NT."

#, fuzzy
msgid "WIKI_OXYTOXISOME_INTRO"
msgstr "Oxytoxisom"

#, fuzzy
msgid "WIKI_OXYTOXISOME_MODIFICATIONS"
msgstr "En modifieerad metabolosom ansvarig för produktionen of en primitiv form av den giftiga agenten OxyToxy NT."

#, fuzzy
msgid "WIKI_OXYTOXISOME_PROCESSES"
msgstr "Metabolosomer är kluster av proteiner förpackade i proteinskal. De kan omvandla glukos till ATP i mycket högre takt än vad som kan göras i cytoplasman i en process som kallas Aerobisk Andning. Det kräver dock syre för att fungera, och lägre nivåer av syre i miljön kommer att sakta ner hastigheten för dess ATP-produktion. Eftersom metabolosomerna är suspenderade direkt i cytoplasman utför den omgivande vätskan viss jäsning."

#, fuzzy
msgid "WIKI_OXYTOXISOME_REQUIREMENTS"
msgstr "En modifieerad metabolosom ansvarig för produktionen of en primitiv form av den giftiga agenten OxyToxy NT."

msgid "WIKI_OXYTOXISOME_SCIENTIFIC_BACKGROUND"
msgstr ""

#, fuzzy
msgid "WIKI_OXYTOXISOME_STRATEGY"
msgstr "En modifieerad metabolosom ansvarig för produktionen of en primitiv form av den giftiga agenten OxyToxy NT."

#, fuzzy
msgid "WIKI_OXYTOXISOME_UPGRADES"
msgstr "En modifieerad metabolosom ansvarig för produktionen of en primitiv form av den giftiga agenten OxyToxy NT."

#, fuzzy
msgid "WIKI_OXYTOXY_SYNTHESIS_COMMA_GLYCOLYSIS"
msgstr "OxyToxySyntes"

#, fuzzy
msgid "WIKI_PAGE_ASCENSION"
msgstr "Rosticyanin"

#, fuzzy
msgid "WIKI_PAGE_AWAKENING_STAGE"
msgstr "Uppvaknandestadiet"

#, fuzzy
msgid "WIKI_PAGE_AWARE_STAGE"
msgstr "Mikrob Stadiet"

msgid "WIKI_PAGE_AXON"
msgstr ""

#, fuzzy
msgid "WIKI_PAGE_BINDING_AGENT"
msgstr "Bindemedel"

#, fuzzy
msgid "WIKI_PAGE_BIOLUMINESCENT_VACUOLE"
msgstr "Bioluminescerande vakuol"

#, fuzzy
msgid "WIKI_PAGE_CHEMOPLAST"
msgstr "Kemoplast"

#, fuzzy
msgid "WIKI_PAGE_CHEMORECEPTOR"
msgstr "Kemoreceptor"

#, fuzzy
msgid "WIKI_PAGE_CHEMOSYNTHESIZING_PROTEINS"
msgstr "Kemosyntesiserande proteiner"

#, fuzzy
msgid "WIKI_PAGE_CHLOROPLAST"
msgstr "Kloroplast"

msgid "WIKI_PAGE_CILIA"
msgstr ""

#, fuzzy
msgid "WIKI_PAGE_COMPOUNDS"
msgstr "Cytoplasma"

msgid "WIKI_PAGE_COMPOUND_SYSTEM_DEVELOPMENT"
msgstr ""

#, fuzzy
msgid "WIKI_PAGE_CYTOPLASM"
msgstr "Cytoplasma"

#, fuzzy
msgid "WIKI_PAGE_DEVELOPMENT_ROOT"
msgstr "Placera organell"

#, fuzzy
msgid "WIKI_PAGE_EDITORS_AND_MUTATIONS"
msgstr "Mitochondria"

#, fuzzy
msgid "WIKI_PAGE_ENVIRONMENTAL_CONDITIONS"
msgstr "Mitochondria"

#, fuzzy
msgid "WIKI_PAGE_FERROPLAST"
msgstr "Termoplast"

#, fuzzy
msgid "WIKI_PAGE_FLAGELLUM"
msgstr "Flagell"

#, fuzzy
msgid "WIKI_PAGE_HELP_AND_TIPS"
msgstr "Mitochondria"

#, fuzzy
msgid "WIKI_PAGE_HYDROGENASE"
msgstr "Kvävegenas"

#, fuzzy
msgid "WIKI_PAGE_HYDROGENOSOME"
msgstr "Kvävegenas"

#, fuzzy
msgid "WIKI_PAGE_INDUSTRIAL_STAGE"
msgstr "Bindemedel"

#, fuzzy
msgid "WIKI_PAGE_LYSOSOME"
msgstr "Lysosom"

#, fuzzy
msgid "WIKI_PAGE_MACROSCOPIC_STAGE"
msgstr "Kvävegenas"

#, fuzzy
msgid "WIKI_PAGE_MECHANICS_ROOT"
msgstr "Placera organell"

#, fuzzy
msgid "WIKI_PAGE_MELANOSOME"
msgstr "Lysosom"

#, fuzzy
msgid "WIKI_PAGE_METABOLOSOMES"
msgstr "Metabolosomer"

#, fuzzy
msgid "WIKI_PAGE_MICROBE_STAGE"
msgstr "Kvävegenas"

#, fuzzy
msgid "WIKI_PAGE_MITOCHONDRION"
msgstr "Mitochondria"

#, fuzzy
msgid "WIKI_PAGE_MULTICELLULAR_STAGE"
msgstr "Flercelligt Stadie"

#, fuzzy
msgid "WIKI_PAGE_MYOFIBRIL"
msgstr "Rov Tagg"

#, fuzzy
msgid "WIKI_PAGE_NITROGENASE"
msgstr "Kvävegenas"

#, fuzzy
msgid "WIKI_PAGE_NITROPLAST"
msgstr "Kväve-Fixande Plastid"

#, fuzzy
msgid "WIKI_PAGE_NUCLEUS"
msgstr "Kärna"

#, fuzzy
msgid "WIKI_PAGE_ORGANELLES_ROOT"
msgstr "Placera organell"

#, fuzzy
msgid "WIKI_PAGE_OXYTOXISOME"
msgstr "Oxytoxisom"

msgid "WIKI_PAGE_PERFORATOR_PILUS"
msgstr ""

#, fuzzy
msgid "WIKI_PAGE_PROTOPLASM"
msgstr "Protoplasma"

#, fuzzy
msgid "WIKI_PAGE_REPRODUCTION"
msgstr "Protoplasma"

#, fuzzy
msgid "WIKI_PAGE_RUSTICYANIN"
msgstr "Rosticyanin"

#, fuzzy
msgid "WIKI_PAGE_SIGNALING_AGENT"
msgstr "Signaleringsmedel"

#, fuzzy
msgid "WIKI_PAGE_SLIME_JET"
msgstr "Slemmstråle"

#, fuzzy
msgid "WIKI_PAGE_SOCIETY_STAGE"
msgstr "Mikrob Stadiet"

#, fuzzy
msgid "WIKI_PAGE_SPACE_STAGE"
msgstr "Slemmstråle"

#, fuzzy
msgid "WIKI_PAGE_STAGES_ROOT"
msgstr "Placera organell"

#, fuzzy
msgid "WIKI_PAGE_THERMOPLAST"
msgstr "Termoplast"

#, fuzzy
msgid "WIKI_PAGE_THERMOSYNTHASE"
msgstr "Termosyntes"

#, fuzzy
msgid "WIKI_PAGE_THE_PATCH_MAP"
msgstr "Termoplast"

#, fuzzy
msgid "WIKI_PAGE_THYLAKOIDS"
msgstr "Thylakoider"

#, fuzzy
msgid "WIKI_PAGE_TOXIN_VACUOLE"
msgstr ""
"Gift\n"
"vakuol"

#, fuzzy
msgid "WIKI_PAGE_VACUOLE"
msgstr ""
"Gift\n"
"vakuol"

msgid "WIKI_PERFORATOR_PILUS_EFFECTS"
msgstr ""

msgid "WIKI_PERFORATOR_PILUS_INTRO"
msgstr ""

msgid "WIKI_PERFORATOR_PILUS_MODIFICATIONS"
msgstr ""

msgid "WIKI_PERFORATOR_PILUS_PROCESSES"
msgstr ""

msgid "WIKI_PERFORATOR_PILUS_REQUIREMENTS"
msgstr ""

msgid "WIKI_PERFORATOR_PILUS_SCIENTIFIC_BACKGROUND"
msgstr ""

msgid "WIKI_PERFORATOR_PILUS_STRATEGY"
msgstr ""

msgid "WIKI_PERFORATOR_PILUS_UPGRADES"
msgstr ""

#, fuzzy
msgid "WIKI_PROTEIN_RESPIRATION"
msgstr "Anding"

#, fuzzy
msgid "WIKI_PROTOPLASM_EFFECTS"
msgstr "Protoplasma"

#, fuzzy
msgid "WIKI_PROTOPLASM_INTRO"
msgstr "Protoplasma"

msgid "WIKI_PROTOPLASM_MODIFICATIONS"
msgstr ""

#, fuzzy
msgid "WIKI_PROTOPLASM_PROCESSES"
msgstr "Det slemiga inre av en cell. Cytoplasman är den grundläggande blandningen av joner, proteiner och andra ämnen lösta i vatten som fyller cellens inre. En av funktionerna den utför är jäsning, omvandlingen av glukos till ATP-energi. För celler som saknar organeller så den har mer avancerade ämnesomsättningar är det vad de använder för energi. Det används också för att lagra molekyler i cellen och för att öka cellens storlek."

msgid "WIKI_PROTOPLASM_REQUIREMENTS"
msgstr ""

msgid "WIKI_PROTOPLASM_SCIENTIFIC_BACKGROUND"
msgstr ""

msgid "WIKI_PROTOPLASM_STRATEGY"
msgstr ""

msgid "WIKI_PROTOPLASM_UPGRADES"
msgstr ""

msgid "WIKI_PULLING_CILIA"
msgstr ""

#, fuzzy
msgid "WIKI_REPRODUCTION_BUTTON"
msgstr "Protoplasma"

#, fuzzy
msgid "WIKI_REPRODUCTION_INTRO"
msgstr "Protoplasma"

msgid "WIKI_REPRODUCTION_REPRODUCTION_IN_THE_MICROBE_STAGE"
msgstr ""

msgid "WIKI_ROOT_BODY"
msgstr ""

msgid "WIKI_ROOT_HEADING"
msgstr ""

#, fuzzy
msgid "WIKI_RUSTICYANIN_EFFECTS"
msgstr "Rusticyanin är ett protein som kan använda gasformig koldioxid och syre för att oxidera järn från ett kemiskt tillstånd till ett annat. Denna process, kallad Iron Respiration, frigör energi som cellen sedan kan skörda."

#, fuzzy
msgid "WIKI_RUSTICYANIN_INTRO"
msgstr "Rusticyanin är ett protein som kan använda gasformig koldioxid och syre för att oxidera järn från ett kemiskt tillstånd till ett annat. Denna process, kallad Iron Respiration, frigör energi som cellen sedan kan skörda."

#, fuzzy
msgid "WIKI_RUSTICYANIN_MODIFICATIONS"
msgstr "Rusticyanin är ett protein som kan använda gasformig koldioxid och syre för att oxidera järn från ett kemiskt tillstånd till ett annat. Denna process, kallad Iron Respiration, frigör energi som cellen sedan kan skörda."

#, fuzzy
msgid "WIKI_RUSTICYANIN_PROCESSES"
msgstr "Rusticyanin är ett protein som kan använda gasformig koldioxid och syre för att oxidera järn från ett kemiskt tillstånd till ett annat. Denna process, kallad Iron Respiration, frigör energi som cellen sedan kan skörda."

msgid "WIKI_RUSTICYANIN_REQUIREMENTS"
msgstr ""

#, fuzzy
msgid "WIKI_RUSTICYANIN_SCIENTIFIC_BACKGROUND"
msgstr "Rusticyanin är ett protein som kan använda gasformig koldioxid och syre för att oxidera järn från ett kemiskt tillstånd till ett annat. Denna process, kallad Iron Respiration, frigör energi som cellen sedan kan skörda."

#, fuzzy
msgid "WIKI_RUSTICYANIN_STRATEGY"
msgstr "Rusticyanin är ett protein som kan använda gasformig koldioxid och syre för att oxidera järn från ett kemiskt tillstånd till ett annat. Denna process, kallad Iron Respiration, frigör energi som cellen sedan kan skörda."

#, fuzzy
msgid "WIKI_RUSTICYANIN_UPGRADES"
msgstr "Rusticyanin är ett protein som kan använda gasformig koldioxid och syre för att oxidera järn från ett kemiskt tillstånd till ett annat. Denna process, kallad Iron Respiration, frigör energi som cellen sedan kan skörda."

#, fuzzy
msgid "WIKI_SIGNALING_AGENT_EFFECTS"
msgstr "Signaleringsmedel"

#, fuzzy
msgid "WIKI_SIGNALING_AGENT_INTRO"
msgstr "Signaleringsmedel"

#, fuzzy
msgid "WIKI_SIGNALING_AGENT_MODIFICATIONS"
msgstr "Nitrogenas är ett protein som kan använda gasformigt kväve och cellulär energi i form av ATP för att producera ammoniak, ett viktigt tillväxtnäringsämne för celler. Detta är en process som kallas anaerob kvävefixering. Eftersom kvävgaset är suspenderat direkt i cytoplasman, utför den omgivande vätskan viss jäsning."

#, fuzzy
msgid "WIKI_SIGNALING_AGENT_PROCESSES"
msgstr "Nitrogenas är ett protein som kan använda gasformigt kväve och cellulär energi i form av ATP för att producera ammoniak, ett viktigt tillväxtnäringsämne för celler. Detta är en process som kallas anaerob kvävefixering. Eftersom kvävgaset är suspenderat direkt i cytoplasman, utför den omgivande vätskan viss jäsning."

#, fuzzy
msgid "WIKI_SIGNALING_AGENT_REQUIREMENTS"
msgstr "Nitrogenas är ett protein som kan använda gasformigt kväve och cellulär energi i form av ATP för att producera ammoniak, ett viktigt tillväxtnäringsämne för celler. Detta är en process som kallas anaerob kvävefixering. Eftersom kvävgaset är suspenderat direkt i cytoplasman, utför den omgivande vätskan viss jäsning."

#, fuzzy
msgid "WIKI_SIGNALING_AGENT_SCIENTIFIC_BACKGROUND"
msgstr "Nitrogenas är ett protein som kan använda gasformigt kväve och cellulär energi i form av ATP för att producera ammoniak, ett viktigt tillväxtnäringsämne för celler. Detta är en process som kallas anaerob kvävefixering. Eftersom kvävgaset är suspenderat direkt i cytoplasman, utför den omgivande vätskan viss jäsning."

#, fuzzy
msgid "WIKI_SIGNALING_AGENT_STRATEGY"
msgstr "Signaleringsmedel"

#, fuzzy
msgid "WIKI_SIGNALING_AGENT_UPGRADES"
msgstr "Signaleringsmedel"

#, fuzzy
msgid "WIKI_SLIME_JET_EFFECTS"
msgstr "Det slemiga inre av en cell. Cytoplasman är den grundläggande blandningen av joner, proteiner och andra ämnen lösta i vatten som fyller cellens inre. En av funktionerna den utför är jäsning, omvandlingen av glukos till ATP-energi. För celler som saknar organeller så den har mer avancerade ämnesomsättningar är det vad de använder för energi. Det används också för att lagra molekyler i cellen och för att öka cellens storlek."

#, fuzzy
msgid "WIKI_SLIME_JET_INTRO"
msgstr "Det slemiga inre av en cell. Cytoplasman är den grundläggande blandningen av joner, proteiner och andra ämnen lösta i vatten som fyller cellens inre. En av funktionerna den utför är jäsning, omvandlingen av glukos till ATP-energi. För celler som saknar organeller så den har mer avancerade ämnesomsättningar är det vad de använder för energi. Det används också för att lagra molekyler i cellen och för att öka cellens storlek."

#, fuzzy
msgid "WIKI_SLIME_JET_MODIFICATIONS"
msgstr "Det slemiga inre av en cell. Cytoplasman är den grundläggande blandningen av joner, proteiner och andra ämnen lösta i vatten som fyller cellens inre. En av funktionerna den utför är jäsning, omvandlingen av glukos till ATP-energi. För celler som saknar organeller så den har mer avancerade ämnesomsättningar är det vad de använder för energi. Det används också för att lagra molekyler i cellen och för att öka cellens storlek."

#, fuzzy
msgid "WIKI_SLIME_JET_PROCESSES"
msgstr "Det slemiga inre av en cell. Cytoplasman är den grundläggande blandningen av joner, proteiner och andra ämnen lösta i vatten som fyller cellens inre. En av funktionerna den utför är jäsning, omvandlingen av glukos till ATP-energi. För celler som saknar organeller så den har mer avancerade ämnesomsättningar är det vad de använder för energi. Det används också för att lagra molekyler i cellen och för att öka cellens storlek."

msgid "WIKI_SLIME_JET_REQUIREMENTS"
msgstr ""

msgid "WIKI_SLIME_JET_SCIENTIFIC_BACKGROUND"
msgstr ""

msgid "WIKI_SLIME_JET_STRATEGY"
msgstr ""

msgid "WIKI_SLIME_JET_UPGRADES"
msgstr ""

msgid "WIKI_SOCIETY_STAGE_CURRENT_DEVELOPMENT"
msgstr ""

#, fuzzy
msgid "WIKI_SOCIETY_STAGE_FEATURES"
msgstr "Mikrob Stadiet"

#, fuzzy
msgid "WIKI_SOCIETY_STAGE_INTRO"
msgstr "Det slemiga inre av en cell. Cytoplasman är den grundläggande blandningen av joner, proteiner och andra ämnen lösta i vatten som fyller cellens inre. En av funktionerna den utför är jäsning, omvandlingen av glukos till ATP-energi. För celler som saknar organeller så den har mer avancerade ämnesomsättningar är det vad de använder för energi. Det används också för att lagra molekyler i cellen och för att öka cellens storlek."

#, fuzzy
msgid "WIKI_SOCIETY_STAGE_OVERVIEW"
msgstr "Mikrob Stadiet"

#, fuzzy
msgid "WIKI_SOCIETY_STAGE_TRANSITIONS"
msgstr "Mikrob Stadiet"

#, fuzzy
msgid "WIKI_SOCIETY_STAGE_UI"
msgstr "Mikrob Stadiet"

msgid "WIKI_SPACE_STAGE_CURRENT_DEVELOPMENT"
msgstr ""

#, fuzzy
msgid "WIKI_SPACE_STAGE_FEATURES"
msgstr "Slemmstråle"

#, fuzzy
msgid "WIKI_SPACE_STAGE_INTRO"
msgstr "Det slemiga inre av en cell. Cytoplasman är den grundläggande blandningen av joner, proteiner och andra ämnen lösta i vatten som fyller cellens inre. En av funktionerna den utför är jäsning, omvandlingen av glukos till ATP-energi. För celler som saknar organeller så den har mer avancerade ämnesomsättningar är det vad de använder för energi. Det används också för att lagra molekyler i cellen och för att öka cellens storlek."

#, fuzzy
msgid "WIKI_SPACE_STAGE_OVERVIEW"
msgstr "Mikrob Stadiet"

#, fuzzy
msgid "WIKI_SPACE_STAGE_TRANSITIONS"
msgstr "Kvävegenas"

#, fuzzy
msgid "WIKI_SPACE_STAGE_UI"
msgstr "Mikrob Stadiet"

#, fuzzy
msgid "WIKI_STAGES_ROOT_INTRO"
msgstr "Organeller"

msgid "WIKI_TBA"
msgstr ""

msgid "WIKI_TECH_EDITOR_COMMA_NATION_EDITOR_COMMA_SQUAD_EDITOR"
msgstr ""

#, fuzzy
msgid "WIKI_THERMOPLAST_EFFECTS"
msgstr "Termoplasten är en dubbelmembranstruktur som innehåller värmekänsliga pigment staplade tillsammans i membransäckar. Det är en prokaryot som har assimilerats för användning av sin eukaryota värd. Pigmenten i termoplasten kan använda energin från värmeskillnader i omgivningen för att producera glukos från vatten och gasformig koldioxid i en process som kallas termosyntes. Hastigheten för dess glukosproduktion skalas med koncentrationen av koldioxid och temperatur."

#, fuzzy
msgid "WIKI_THERMOPLAST_INTRO"
msgstr "Termoplasten är en dubbelmembranstruktur som innehåller värmekänsliga pigment staplade tillsammans i membransäckar. Det är en prokaryot som har assimilerats för användning av sin eukaryota värd. Pigmenten i termoplasten kan använda energin från värmeskillnader i omgivningen för att producera glukos från vatten och gasformig koldioxid i en process som kallas termosyntes. Hastigheten för dess glukosproduktion skalas med koncentrationen av koldioxid och temperatur."

#, fuzzy
msgid "WIKI_THERMOPLAST_MODIFICATIONS"
msgstr "Termoplasten är en dubbelmembranstruktur som innehåller värmekänsliga pigment staplade tillsammans i membransäckar. Det är en prokaryot som har assimilerats för användning av sin eukaryota värd. Pigmenten i termoplasten kan använda energin från värmeskillnader i omgivningen för att producera glukos från vatten och gasformig koldioxid i en process som kallas termosyntes. Hastigheten för dess glukosproduktion skalas med koncentrationen av koldioxid och temperatur."

#, fuzzy
msgid "WIKI_THERMOPLAST_PROCESSES"
msgstr "Termoplasten är en dubbelmembranstruktur som innehåller värmekänsliga pigment staplade tillsammans i membransäckar. Det är en prokaryot som har assimilerats för användning av sin eukaryota värd. Pigmenten i termoplasten kan använda energin från värmeskillnader i omgivningen för att producera glukos från vatten och gasformig koldioxid i en process som kallas termosyntes. Hastigheten för dess glukosproduktion skalas med koncentrationen av koldioxid och temperatur."

msgid "WIKI_THERMOPLAST_REQUIREMENTS"
msgstr ""

#, fuzzy
msgid "WIKI_THERMOPLAST_SCIENTIFIC_BACKGROUND"
msgstr "Termoplasten är en dubbelmembranstruktur som innehåller värmekänsliga pigment staplade tillsammans i membransäckar. Det är en prokaryot som har assimilerats för användning av sin eukaryota värd. Pigmenten i termoplasten kan använda energin från värmeskillnader i omgivningen för att producera glukos från vatten och gasformig koldioxid i en process som kallas termosyntes. Hastigheten för dess glukosproduktion skalas med koncentrationen av koldioxid och temperatur."

#, fuzzy
msgid "WIKI_THERMOPLAST_STRATEGY"
msgstr "Termoplasten är en dubbelmembranstruktur som innehåller värmekänsliga pigment staplade tillsammans i membransäckar. Det är en prokaryot som har assimilerats för användning av sin eukaryota värd. Pigmenten i termoplasten kan använda energin från värmeskillnader i omgivningen för att producera glukos från vatten och gasformig koldioxid i en process som kallas termosyntes. Hastigheten för dess glukosproduktion skalas med koncentrationen av koldioxid och temperatur."

#, fuzzy
msgid "WIKI_THERMOPLAST_UPGRADES"
msgstr "Termoplasten är en dubbelmembranstruktur som innehåller värmekänsliga pigment staplade tillsammans i membransäckar. Det är en prokaryot som har assimilerats för användning av sin eukaryota värd. Pigmenten i termoplasten kan använda energin från värmeskillnader i omgivningen för att producera glukos från vatten och gasformig koldioxid i en process som kallas termosyntes. Hastigheten för dess glukosproduktion skalas med koncentrationen av koldioxid och temperatur."

#, fuzzy
msgid "WIKI_THERMOSYNTHASE_EFFECTS"
msgstr "Termosyntes"

#, fuzzy
msgid "WIKI_THERMOSYNTHASE_INTRO"
msgstr "Termosyntes"

#, fuzzy
msgid "WIKI_THERMOSYNTHASE_MODIFICATIONS"
msgstr "Termoplasten är en dubbelmembranstruktur som innehåller värmekänsliga pigment staplade tillsammans i membransäckar. Det är en prokaryot som har assimilerats för användning av sin eukaryota värd. Pigmenten i termoplasten kan använda energin från värmeskillnader i omgivningen för att producera glukos från vatten och gasformig koldioxid i en process som kallas termosyntes. Hastigheten för dess glukosproduktion skalas med koncentrationen av koldioxid och temperatur."

#, fuzzy
msgid "WIKI_THERMOSYNTHASE_PROCESSES"
msgstr "Termoplasten är en dubbelmembranstruktur som innehåller värmekänsliga pigment staplade tillsammans i membransäckar. Det är en prokaryot som har assimilerats för användning av sin eukaryota värd. Pigmenten i termoplasten kan använda energin från värmeskillnader i omgivningen för att producera glukos från vatten och gasformig koldioxid i en process som kallas termosyntes. Hastigheten för dess glukosproduktion skalas med koncentrationen av koldioxid och temperatur."

#, fuzzy
msgid "WIKI_THERMOSYNTHASE_REQUIREMENTS"
msgstr "Termoplasten är en dubbelmembranstruktur som innehåller värmekänsliga pigment staplade tillsammans i membransäckar. Det är en prokaryot som har assimilerats för användning av sin eukaryota värd. Pigmenten i termoplasten kan använda energin från värmeskillnader i omgivningen för att producera glukos från vatten och gasformig koldioxid i en process som kallas termosyntes. Hastigheten för dess glukosproduktion skalas med koncentrationen av koldioxid och temperatur."

#, fuzzy
msgid "WIKI_THERMOSYNTHASE_SCIENTIFIC_BACKGROUND"
msgstr "Termoplasten är en dubbelmembranstruktur som innehåller värmekänsliga pigment staplade tillsammans i membransäckar. Det är en prokaryot som har assimilerats för användning av sin eukaryota värd. Pigmenten i termoplasten kan använda energin från värmeskillnader i omgivningen för att producera glukos från vatten och gasformig koldioxid i en process som kallas termosyntes. Hastigheten för dess glukosproduktion skalas med koncentrationen av koldioxid och temperatur."

#, fuzzy
msgid "WIKI_THERMOSYNTHASE_STRATEGY"
msgstr "Termoplasten är en dubbelmembranstruktur som innehåller värmekänsliga pigment staplade tillsammans i membransäckar. Det är en prokaryot som har assimilerats för användning av sin eukaryota värd. Pigmenten i termoplasten kan använda energin från värmeskillnader i omgivningen för att producera glukos från vatten och gasformig koldioxid i en process som kallas termosyntes. Hastigheten för dess glukosproduktion skalas med koncentrationen av koldioxid och temperatur."

#, fuzzy
msgid "WIKI_THERMOSYNTHASE_UPGRADES"
msgstr "Termoplasten är en dubbelmembranstruktur som innehåller värmekänsliga pigment staplade tillsammans i membransäckar. Det är en prokaryot som har assimilerats för användning av sin eukaryota värd. Pigmenten i termoplasten kan använda energin från värmeskillnader i omgivningen för att producera glukos från vatten och gasformig koldioxid i en process som kallas termosyntes. Hastigheten för dess glukosproduktion skalas med koncentrationen av koldioxid och temperatur."

msgid "WIKI_THE_PATCH_MAP_FOG_OF_WAR"
msgstr ""

#, fuzzy
msgid "WIKI_THE_PATCH_MAP_INTRO"
msgstr "Termoplasten är en dubbelmembranstruktur som innehåller värmekänsliga pigment staplade tillsammans i membransäckar. Det är en prokaryot som har assimilerats för användning av sin eukaryota värd. Pigmenten i termoplasten kan använda energin från värmeskillnader i omgivningen för att producera glukos från vatten och gasformig koldioxid i en process som kallas termosyntes. Hastigheten för dess glukosproduktion skalas med koncentrationen av koldioxid och temperatur."

#, fuzzy
msgid "WIKI_THE_PATCH_MAP_PATCHES"
msgstr "Termoplasten är en dubbelmembranstruktur som innehåller värmekänsliga pigment staplade tillsammans i membransäckar. Det är en prokaryot som har assimilerats för användning av sin eukaryota värd. Pigmenten i termoplasten kan använda energin från värmeskillnader i omgivningen för att producera glukos från vatten och gasformig koldioxid i en process som kallas termosyntes. Hastigheten för dess glukosproduktion skalas med koncentrationen av koldioxid och temperatur."

msgid "WIKI_THE_PATCH_MAP_THE_PATCH_MAP"
msgstr ""

#, fuzzy
msgid "WIKI_THYLAKOIDS_EFFECTS"
msgstr "Thylakoider är kluster av proteiner och ljuskänsliga pigment. Pigmenten kan använda ljusets energi för att producera glukos från vatten och gasformig koldioxid i en process som kallas fotosyntes. Dessa pigment är också det som ger dem en distinkt färg. Hastigheten för deras glukosproduktion skalas med koncentrationen av koldioxid och ljusintensiteten. Eftersom tylakoiderna är suspenderade direkt i cytoplasman utför den omgivande vätskan viss jäsning."

#, fuzzy
msgid "WIKI_THYLAKOIDS_INTRO"
msgstr "Thylakoider är kluster av proteiner och ljuskänsliga pigment. Pigmenten kan använda ljusets energi för att producera glukos från vatten och gasformig koldioxid i en process som kallas fotosyntes. Dessa pigment är också det som ger dem en distinkt färg. Hastigheten för deras glukosproduktion skalas med koncentrationen av koldioxid och ljusintensiteten. Eftersom tylakoiderna är suspenderade direkt i cytoplasman utför den omgivande vätskan viss jäsning."

#, fuzzy
msgid "WIKI_THYLAKOIDS_MODIFICATIONS"
msgstr "Thylakoider är kluster av proteiner och ljuskänsliga pigment. Pigmenten kan använda ljusets energi för att producera glukos från vatten och gasformig koldioxid i en process som kallas fotosyntes. Dessa pigment är också det som ger dem en distinkt färg. Hastigheten för deras glukosproduktion skalas med koncentrationen av koldioxid och ljusintensiteten. Eftersom tylakoiderna är suspenderade direkt i cytoplasman utför den omgivande vätskan viss jäsning."

msgid "WIKI_THYLAKOIDS_PROCESSES"
msgstr ""

msgid "WIKI_THYLAKOIDS_REQUIREMENTS"
msgstr ""

#, fuzzy
msgid "WIKI_THYLAKOIDS_SCIENTIFIC_BACKGROUND"
msgstr "Thylakoider är kluster av proteiner och ljuskänsliga pigment. Pigmenten kan använda ljusets energi för att producera glukos från vatten och gasformig koldioxid i en process som kallas fotosyntes. Dessa pigment är också det som ger dem en distinkt färg. Hastigheten för deras glukosproduktion skalas med koncentrationen av koldioxid och ljusintensiteten. Eftersom tylakoiderna är suspenderade direkt i cytoplasman utför den omgivande vätskan viss jäsning."

#, fuzzy
msgid "WIKI_THYLAKOIDS_STRATEGY"
msgstr "Thylakoider är kluster av proteiner och ljuskänsliga pigment. Pigmenten kan använda ljusets energi för att producera glukos från vatten och gasformig koldioxid i en process som kallas fotosyntes. Dessa pigment är också det som ger dem en distinkt färg. Hastigheten för deras glukosproduktion skalas med koncentrationen av koldioxid och ljusintensiteten. Eftersom tylakoiderna är suspenderade direkt i cytoplasman utför den omgivande vätskan viss jäsning."

#, fuzzy
msgid "WIKI_THYLAKOIDS_UPGRADES"
msgstr "Thylakoider är kluster av proteiner och ljuskänsliga pigment. Pigmenten kan använda ljusets energi för att producera glukos från vatten och gasformig koldioxid i en process som kallas fotosyntes. Dessa pigment är också det som ger dem en distinkt färg. Hastigheten för deras glukosproduktion skalas med koncentrationen av koldioxid och ljusintensiteten. Eftersom tylakoiderna är suspenderade direkt i cytoplasman utför den omgivande vätskan viss jäsning."

#, fuzzy
msgid "WIKI_TOXIN_VACUOLE_EFFECTS"
msgstr "Giftvakuolen är en vakuol som har modifierats för produktion, lagring, och utsöndring av oxytoxy-gifter. Mer giftvakuoler ökar intervallen gift kan avfyras med."

#, fuzzy
msgid "WIKI_TOXIN_VACUOLE_INTRO"
msgstr ""
"Gift\n"
"vakuol"

#, fuzzy
msgid "WIKI_TOXIN_VACUOLE_MODIFICATIONS"
msgstr "Giftvakuolen är en vakuol som har modifierats för produktion, lagring, och utsöndring av oxytoxy-gifter. Mer giftvakuoler ökar intervallen gift kan avfyras med."

#, fuzzy
msgid "WIKI_TOXIN_VACUOLE_PROCESSES"
msgstr "Vakuolen är en inre membranorganell som används för lagring i cellen. De består av flera blåsor, mindre membranstrukturer som ofta används i celler för lagring, som har smält samman. Den är fylld med vatten som används för att hålla kvar molekyler, enzymer, fasta ämnen och andra ämnen. Deras form är flytande och kan variera mellan celler."

#, fuzzy
msgid "WIKI_TOXIN_VACUOLE_REQUIREMENTS"
msgstr "Giftvakuolen är en vakuol som har modifierats för produktion, lagring, och utsöndring av oxytoxy-gifter. Mer giftvakuoler ökar intervallen gift kan avfyras med."

#, fuzzy
msgid "WIKI_TOXIN_VACUOLE_SCIENTIFIC_BACKGROUND"
msgstr "Giftvakuolen är en vakuol som har modifierats för produktion, lagring, och utsöndring av oxytoxy-gifter. Mer giftvakuoler ökar intervallen gift kan avfyras med."

#, fuzzy
msgid "WIKI_TOXIN_VACUOLE_STRATEGY"
msgstr "Giftvakuolen är en vakuol som har modifierats för produktion, lagring, och utsöndring av oxytoxy-gifter. Mer giftvakuoler ökar intervallen gift kan avfyras med."

#, fuzzy
msgid "WIKI_TOXIN_VACUOLE_UPGRADES"
msgstr "Giftvakuolen är en vakuol som har modifierats för produktion, lagring, och utsöndring av oxytoxy-gifter. Mer giftvakuoler ökar intervallen gift kan avfyras med."

msgid "WIKI_VACUOLE_EFFECTS"
msgstr ""

#, fuzzy
msgid "WIKI_VACUOLE_INTRO"
msgstr "Giftvakuolen är en vakuol som har modifierats för produktion, lagring, och utsöndring av oxytoxy-gifter. Mer giftvakuoler ökar intervallen gift kan avfyras med."

#, fuzzy
msgid "WIKI_VACUOLE_MODIFICATIONS"
msgstr "Giftvakuolen är en vakuol som har modifierats för produktion, lagring, och utsöndring av oxytoxy-gifter. Mer giftvakuoler ökar intervallen gift kan avfyras med."

#, fuzzy
msgid "WIKI_VACUOLE_PROCESSES"
msgstr "Vakuolen är en inre membranorganell som används för lagring i cellen. De består av flera blåsor, mindre membranstrukturer som ofta används i celler för lagring, som har smält samman. Den är fylld med vatten som används för att hålla kvar molekyler, enzymer, fasta ämnen och andra ämnen. Deras form är flytande och kan variera mellan celler."

msgid "WIKI_VACUOLE_REQUIREMENTS"
msgstr ""

msgid "WIKI_VACUOLE_SCIENTIFIC_BACKGROUND"
msgstr ""

msgid "WIKI_VACUOLE_STRATEGY"
msgstr ""

msgid "WIKI_VACUOLE_UPGRADES"
msgstr ""

#, fuzzy
msgid "WIKI_YES"
msgstr "Placera organell"

msgid "WILL_YOU_THRIVE"
msgstr "Kommer du thrivas?"

msgid "WINDOWED"
msgstr ""

msgid "WIN_BOX_TITLE"
msgstr "DU HAR FRODATS!"

msgid "WIN_TEXT"
msgstr "Grattis, du har vunnit denna version av Thrive! Du kan fortsätta spela efter denna skärm stängs ner om du vill, eller starta nytt spel i en annan värld."

#, fuzzy
msgid "WORKSHOP_ITEM_CHANGE_NOTES"
msgstr "\"{0}\" - {1}"

#, fuzzy
msgid "WORKSHOP_ITEM_CHANGE_NOTES_TOOLTIP"
msgstr "\"{0}\" - {1}"

#, fuzzy
msgid "WORKSHOP_ITEM_DESCRIPTION"
msgstr "Kemoplasten är en dubbelmembranstruktur som innehåller proteiner som kan omvandla vätesulfid, vatten och gasformig koldioxid till glukos i en process som kallas vätesulfidkemosyntes. Hastigheten för dess glukosproduktion skalas med koncentrationen av vatten och koldioxid."

msgid "WORKSHOP_ITEM_PREVIEW"
msgstr ""

msgid "WORKSHOP_ITEM_TAGS"
msgstr ""

#, fuzzy
msgid "WORKSHOP_ITEM_TITLE"
msgstr "\"{0}\" - {1}"

msgid "WORKSHOP_ITEM_UPLOAD_SUCCEEDED"
msgstr ""

msgid "WORKSHOP_ITEM_UPLOAD_SUCCEEDED_TOS_REQUIRED"
msgstr ""

msgid "WORKSHOP_TERMS_OF_SERVICE_NOTICE"
msgstr ""

msgid "WORKSHOP_VISIBILITY_TOOLTIP"
msgstr ""

msgid "WORLD"
msgstr ""

msgid "WORLD_EXPORT_SUCCESS_MESSAGE"
msgstr ""

#, fuzzy
msgid "WORLD_GENERAL_STATISTICS"
msgstr "Organismstatistik"

msgid "WORLD_MISC_DETAILS_STRING"
msgstr ""

#, fuzzy
msgid "WORLD_RELATIVE_MOVEMENT"
msgstr "för att öka hastigheten"

msgid "WORLD_SIZE"
msgstr "Värld storlek"

#, fuzzy
msgid "WORLD_SIZE_EXPLANATION"
msgstr "(Ändrar andelen patches i världen)"

msgid "WORLD_SIZE_LARGE"
msgstr "Stor"

#, fuzzy
msgid "WORLD_SIZE_MEDIUM"
msgstr "för att öka hastigheten"

msgid "WORLD_SIZE_SMALL"
msgstr "Liten"

msgid "WORLD_SIZE_TOOLTIP"
msgstr "En stor värld kan göra simuleringen långsammare och rekommenderas inte för långsammare datorer."

msgid "WORST_PATCH_COLON"
msgstr ""

msgid "XBOX360"
msgstr ""

#, fuzzy
msgid "XBOX_ONE"
msgstr "Xbox One"

msgid "XBOX_SERIES"
msgstr ""

msgid "X_TWITTER_TOOLTIP"
msgstr "Besök våran X (förut känd som Twitter) profil"

msgid "YEARS"
msgstr "år"

msgid "YET_TO_BE_IMPLEMENTED_NOTICE"
msgstr "Innehållet på denna sida är ännu inte fullt implementerat i spelet och kan komma att ändras."

msgid "YOUTUBE_TOOLTIP"
msgstr "Besök våran YouTube kanal"

msgid "YOU_CAN_MAKE_PULL_REQUEST"
msgstr ""
"Thrive är ett open source projekt.\n"
"Du kan bidra med ett pull request utan att ansöka till teamet."

msgid "YOU_CAN_SUPPORT_THRIVE_ON_PATREON"
msgstr "Du kan stödja den fortsatta utvecklingen av Thrive på Patreon."

msgid "ZOOM_IN"
msgstr "Zooma in"

msgid "ZOOM_OUT"
msgstr "Zooma ut"

#, fuzzy
#~ msgid "AUTO_EVO_TOOL_BUTTON"
#~ msgstr "Automatisk({0}{1})"

#, fuzzy
#~ msgid "CLIMATE_INSTABILITY_EXPLANATION"
#~ msgstr ""
#~ "Aktiva mikrober springer och rullar omkring när ingenting händer.\n"
#~ "Sessila mikrober sitter still och väntar på att omgivningen ändrar sig innan de agerar."

#, fuzzy
#~ msgid "CLIMATE_STABILITY_AVERAGE"
#~ msgstr ""
#~ "Aktiva mikrober springer och rullar omkring när ingenting händer.\n"
#~ "Sessila mikrober sitter still och väntar på att omgivningen ändrar sig innan de agerar."

#, fuzzy
#~ msgid "CLIMATE_STABILITY_STABLE"
#~ msgstr ""
#~ "Aktiva mikrober springer och rullar omkring när ingenting händer.\n"
#~ "Sessila mikrober sitter still och väntar på att omgivningen ändrar sig innan de agerar."

#, fuzzy
#~ msgid "CLIMATE_STABILITY_UNSTABLE"
#~ msgstr ""
#~ "Aktiva mikrober springer och rullar omkring när ingenting händer.\n"
#~ "Sessila mikrober sitter still och väntar på att omgivningen ändrar sig innan de agerar."

#, fuzzy
#~ msgid "GENERATE_BUTTON"
#~ msgstr "generation:"

#, fuzzy
#~ msgid "GEOLOGICAL_ACTIVITY_EXPLANATION"
#~ msgstr ""
#~ "Aktiva mikrober springer och rullar omkring när ingenting händer.\n"
#~ "Sessila mikrober sitter still och väntar på att omgivningen ändrar sig innan de agerar."

#, fuzzy
#~ msgid "PLANET_CUSTOMIZER"
#~ msgstr "Vid Muspekare:"

#, fuzzy
#~ msgid "REGENERATE_BUTTON"
#~ msgstr "Organeller"

#, fuzzy
#~ msgid "WORLD_SEA_LEVEL"
#~ msgstr "{0}-{1}m under havsnivån"

#, fuzzy
#~ msgid "WORLD_SEA_LEVEL_DEEP"
#~ msgstr "{0}-{1}m under havsnivån"

#, fuzzy
#~ msgid "WORLD_SEA_LEVEL_EXPLANATION"
#~ msgstr "(Ändrar andelen patches i världen)"

#, fuzzy
#~ msgid "WORLD_SEA_LEVEL_MODERATE"
#~ msgstr "för att öka hastigheten"

#, fuzzy
#~ msgid "WORLD_SEA_LEVEL_SHALLOW"
#~ msgstr "Liten"

#, fuzzy
#~ msgid "WORLD_TEMPERATURE"
#~ msgstr "Temperatur"

#, fuzzy
#~ msgid "WORLD_TEMPERATURE_COLD"
#~ msgstr "Temp."

#, fuzzy
#~ msgid "WORLD_TEMPERATURE_EXPLANATION"
#~ msgstr "(Ändrar andelen patches i världen)"

#, fuzzy
#~ msgid "WORLD_TEMPERATURE_TEMPERATE"
#~ msgstr "Temp."

#, fuzzy
#~ msgid "WORLD_TEMPERATURE_WARM"
#~ msgstr "Temp."

#, fuzzy
#~ msgid "PASSIVE_REPRODUCTION_PROGRESS_EXPLANATION"
#~ msgstr "{0} befolkning förändrades av {1} på grund av: {2}"

#, fuzzy
#~ msgid "MICROBE_STAGE_DAY_NIGHT_TEXT"
#~ msgstr ""
#~ "[b]Stadie[/b]\n"
#~ "  Mikrob\n"
#~ "[b]Membrantyp[/b]\n"
#~ "  {0}\n"
#~ "[b]Membranstelhet[/b]\n"
#~ "  {1}\n"
#~ "[b]Grundhastighet[/b]\n"
#~ "  {2}\n"
#~ "[b]Grunrotationshastighet[/b]\n"
#~ "  {3}\n"
#~ "[b]Grundhexstorlek[/b]\n"
#~ "  {4}"

#, fuzzy
#~ msgid "GLOBAL_GLACIATION_EVENT_LOG"
#~ msgstr "{0} befolkning förändrades av {1} på grund av: {2}"

#~ msgid "IRON_CHEMOLITHOAUTOTROPHY"
#~ msgstr "Järnkemolitoautotrofi"

#, fuzzy
#~ msgid "PASSIVE_REPRODUCTION_PROGRESS"
#~ msgstr "{0} befolkning förändrades av {1} på grund av: {2}"

#, fuzzy
#~ msgid "THANKS_FOR_BUYING_THRIVE"
#~ msgstr ""
#~ "Tack för att du spelade!\n"
#~ "\n"
#~ "Om du gillade spelet, berätta om oss för dina vänner."

#, fuzzy
#~ msgid "WIKI_RADIOSYNTHESIS"
#~ msgstr "Termosyntes"

#~ msgid "EASTEREGG_MESSAGE_19"
#~ msgstr "Fun Fact, The Didinum är ett ciliate som jagar paramecia."

#~ msgid "EASTEREGG_MESSAGE_20"
#~ msgstr "Rolig fakta, Amöbor jagar och fångar byte med \"ben\" av cytoplasma som kallas pseudopoder, vi vill så småningom ha dem i Thrive."

#~ msgid "EASTEREGG_MESSAGE_21"
#~ msgstr "Här är ett tips, se upp för större celler och stora bakterier, det är inte kul att bli spjälkad, och de kommer att äta dig."

#~ msgid "EASTEREGG_MESSAGE_22"
#~ msgstr "Thrives ljudteam har gjort många låtar som ännu inte har lagts till i spelet. Du kan höra dem eller titta på strömmar av honom komponera på sin YouTube-kanal, Oliver Lugg."

#~ msgid "EASTEREGG_MESSAGE_23"
#~ msgstr "Här är ett tips, om din cell är minst 150 hexar kan du svälja stora järnbitar."

#~ msgid "EASTEREGG_MESSAGE_24"
#~ msgstr "Thrive menas som en simulering av en annan planet, därför är det vettigt att de flesta varelser du hittar kommer att vara relaterade till en eller två andra arter på grund av evolution som sker runtomkring dig, se om du kan identifiera dem!"

#~ msgid "EASTEREGG_MESSAGE_25"
#~ msgstr "Rolig Fakta, Thrive-teamet gör podcasts ibland, du bör kolla in dem!"

#~ msgid "EASTEREGG_MESSAGE_26"
#~ msgstr "Fun Fact, Thrive är gjord med Godot-motorn med öppen källkod!"

#~ msgid "EASTEREGG_MESSAGE_27"
#~ msgstr "Fun Fact, en av de första spelbara prototyperna för spel, gjordes av vår fantastiska programmerare, untrustedlife!"

#~ msgid "MICROBE_EDITOR_HELP_MESSAGE_1"
#~ msgstr ""
#~ "Prokaryota strukturer\n"
#~ "\n"
#~ "Metabolosomer: Producerar ATP från glukos\n"
#~ "\n"
#~ "Kemosyntiserande proteiner: Producerar hälften av glukosen ur svavelväte som en kemoplast, men utför också glykolys, tar upp 1 hex\n"
#~ "\n"
#~ "Thylakoider: Producerar 1/3 av mängden glukos som en normal kloroplast, men utför också glykolys och tar upp 1 Hex\n"
#~ "\n"
#~ "Rusticyanin: Omvandlar järn till ATP\n"
#~ "\n"
#~ "Nitrogenas: Konverterar atmosfäriskt kväve och ATP till ammoniak anaerobt\n"
#~ "\n"
#~ "Cytoplasmer: Har lagringsutrymme och utför glykolys (producerar små mängder ATP)"

#~ msgid "MICROBE_EDITOR_HELP_MESSAGE_14"
#~ msgstr "När uppslukning avslutats stannar alla objekt som uppslukats inuti membranet för att smältas. Osmältbara objekt kommer dock alltid utstötas, så se till att du har de nödvändiga mutationerna för att kunna bearbeta dem först. Enzymer hjälper till med matsmältningen och ges av lysosomen. Evolvera denna organell för att göra matsmältningen mycket mer effektiv."

#~ msgid "MICROBE_EDITOR_HELP_MESSAGE_2"
#~ msgstr ""
#~ "Externa organeller\n"
#~ "\n"
#~ "Flagellum: Flyttar din cell snabbare genom att förbruka ATP.\n"
#~ "\n"
#~ "Pilus: Kan användas för att sticka andra celler"

#~ msgid "MICROBE_EDITOR_HELP_MESSAGE_3"
#~ msgstr ""
#~ "Membranbundna organeller\n"
#~ "\n"
#~ "Nucleus: Tar upp 11 plattor och möjliggör utveckling av membranbundna organeller. Och fördubblar också cellens storlek. (Kan bara utvecklas en gång)\n"
#~ "\n"
#~ "Mitokondrion: Producerar ATP ur glukos och atmosfärisk O2. Mycket mer effektivt än cytoplasma\n"
#~ "\n"
#~ "Kloroplast: Gör glukos ur solljus och atmosfärisk CO2\n"
#~ "\n"
#~ "Chemoplast: Gör glukos ur vätesulfid\n"
#~ "\n"
#~ "Kvävefixerande plastid: Tillverkar ammoniak från ATP och atmosfäriskt kväve och syre\n"
#~ "\n"
#~ "Vacuole: Lagrar 15 samlade molekyler\n"
#~ "\n"
#~ "Toxin Vacuoles: Producerar gifter (kallas OxyToxy NT)"

#~ msgid "MICROBE_EDITOR_HELP_MESSAGE_4"
#~ msgstr "Varje generation får du 100 mutationspoäng (MP), och varje förändring (eller mutation) kostar en viss summa av den MP. Att lägga till och ta bort organeller kostar MP, men att ta bort organeller som placerades i den aktuella mutationssessionen återbetalar MP för den organellen. Du kan flytta eller ta bort en organell genom att högerklicka på den och välja lämplig åtgärd i popup-menyn. Du kan rotera dina organeller medan du placerar dem med A och D."

#~ msgid "MICROBE_EDITOR_HELP_MESSAGE_5"
#~ msgstr "Varje gång du reproducerar kommer du in i Cellredigeraren, där du kan göra ändringar i din art (genom att lägga till, flytta eller ta bort organeller) för att öka din arts framgång. Varje besök hos Cellredigeraren i mikrobstadiet representerar 100 miljoner år av utveckling."

#~ msgid "MICROBE_STAGE_HELP_MESSAGE_1"
#~ msgstr "W,A,S,D och musen för att röra dig. E för att skjuta OxyToxy NT om du har en giftvakuol. G för att växla av och på upslukarläge."

#~ msgid "MICROBE_STAGE_HELP_MESSAGE_10"
#~ msgstr "För att reproducera måste du dela alla dina organeller i två. Organeller behöver ammonium och fosfat för att dela på sig."

#~ msgid "MICROBE_STAGE_HELP_MESSAGE_11"
#~ msgstr "Men om du överlever i tjugo generationer med 300 av din art så anses du ha vunnit spelet, efter du vunnit får du en popup ruta och kan fortsätta spela så länge du vill."

#~ msgid "MICROBE_STAGE_HELP_MESSAGE_12"
#~ msgstr "Var alltid försiktig, dina konkurrenter utvecklas vid sidan av dig. Varje gång du öppnar Cellredigeraren utvecklas de också."

#~ msgid "MICROBE_STAGE_HELP_MESSAGE_13"
#~ msgstr "Genom att binda dig till andra celler, kan du bygga en cell koloni där cellerna delar de resurser dem absorberar och producerar med varandra. För att kunna binda dig till en annan cell, behöver du ha bindemedels organellen och flytta dig över dom efter att ha aktiverat bindnings-läge. Du kan bara binda med celler av din egen art. Medans du är i en koloni, kan du inte dela din cell och komma åt redigeraren (för nu). För att komma åt redigeraren, först lämna din koloni när du har samlat nog med resurser, och gå sen in i redigeraren. Stora cell kolonier är vägen mot multicellularitet (inte i spelet än)."

#~ msgid "MICROBE_STAGE_HELP_MESSAGE_15"
#~ msgstr "Specifikt cellulosa- och kitincellväggar kan inte smältas utan att ha det nödvändiga enzymet som kan bryta ned dem först."

#~ msgid "MICROBE_STAGE_HELP_MESSAGE_16"
#~ msgstr "Dock är lysosomer exklusiva endast till eukaryoter. Prokaryoter har inte sådana organeller och smälter sin mat tämligen ineffektivt. För små celler är det här okej, men för större celler är det en stor nackdel att inte ha några lysosomer."

#~ msgid "MICROBE_STAGE_HELP_MESSAGE_2"
#~ msgstr "Din cell använder ATP som sin energikälla, om det tar slut börjar du ta skada."

#~ msgid "MICROBE_STAGE_HELP_MESSAGE_3"
#~ msgstr "För att låsa upp redigeraren och föröka dig måste du samla Ammoniak (Orange moln) och Fosfat (Lila Moln)."

#~ msgid "MICROBE_STAGE_HELP_MESSAGE_4"
#~ msgstr "Du kan också uppsluka celler, bakterier och järnbitar som är mindre än dig genom att röra vid de medans du är i uppslukarläge (blinkar blå) genom att trycka på G. Detta kostar mer ATP och saktar ner dig. Glöm inte att trycka på G en andra gång för att stänga av uppslukarläge."

#~ msgid "MICROBE_STAGE_HELP_MESSAGE_5"
#~ msgstr "Osmoregulering kostar ATP, vilket innebär att ju större din cell är, desto fler mitrokondrier, metabolosomer eller Rusticyanin (eller cytoplasmer som utför Glykolys) behövs för att undvika att förlora ATP när du inte rör dig."

#~ msgid "MICROBE_STAGE_HELP_MESSAGE_6"
#~ msgstr "Det finns många Organeller i redigeraren som du kan utveckla, vilket tillåter mycket variation av olika spelstilar."

#~ msgid "MICROBE_STAGE_HELP_MESSAGE_7"
#~ msgstr "För tillfället utrotas du om din population går ner till 0 individer."

#~ msgid "MICROBE_STAGE_HELP_MESSAGE_8"
#~ msgstr ""
#~ "De olika molekylmolnen (resurser) är:\n"
#~ "\n"
#~ "Vit – Glukos\n"
#~ "Gul – Svavelväte\n"
#~ "Orange – Ammoniak\n"
#~ "Lila – Fosfat\n"
#~ "Rödaktig – Järn\n"
#~ "\n"
#~ "Glukos används till att bilda ATP"

#~ msgid "MICROBE_STAGE_HELP_MESSAGE_9"
#~ msgstr "Svavelväte kan omvandlas till glukos via kemoplaster och kemosyntetiserande proteiner. Järn kan omvandlas till ATP via rusticyanin."

#, fuzzy
#~ msgid "WIKI_MACROSCOPIC_STAGE"
#~ msgstr "Mikrob Stadiet"

#, fuzzy
#~ msgid "EARLY_MULTICELLULAR"
#~ msgstr "Placera organell"

#, fuzzy
#~ msgid "LOADING_EARLY_MULTICELLULAR_EDITOR"
#~ msgstr "Laddar mikrobredigerare"

#, fuzzy
#~ msgid "ERUPTION_IN"
#~ msgstr "Producerar"

#~ msgid "THE_AMOUNT_OF_GLUCOSE_HAS_BEEN_REDUCED"
#~ msgstr "Mängden glukos har minskats med {0} av den tidigare mängden."

#, fuzzy
#~ msgid "OXYTOXISOME_DESC"
#~ msgstr "En modifieerad metabolosom ansvarig för produktionen of en primitiv form av den giftiga agenten OxyToxy NT."

#~ msgid "THYLAKOID"
#~ msgstr "THYLAKOID"

#, fuzzy
#~ msgid "WIKI_CYTOPLASM_GLYCOLYSIS"
#~ msgstr "Cytoplasm Glycolys"

#, fuzzy
#~ msgid "WIKI_AEROBIC_NITROGEN_FIXATION"
#~ msgstr "Anaerob kvävefixering"

#, fuzzy
#~ msgid "WIKI_AWAKENING_STAGE"
#~ msgstr "Uppvaknandestadiet"

#, fuzzy
#~ msgid "WIKI_AWARE_STAGE"
#~ msgstr "Mikrob Stadiet"

#, fuzzy
#~ msgid "WIKI_CHEMOSYNTHESIS"
#~ msgstr "Kemosyntes"

#, fuzzy
#~ msgid "WIKI_GLYCOLYSIS"
#~ msgstr "Glykolys"

#, fuzzy
#~ msgid "WIKI_INDUSTRIAL_STAGE"
#~ msgstr "Fortsätt till Industristadiet?"

#, fuzzy
#~ msgid "WIKI_IRON_CHEMOLITHOAUTOTROPHY"
#~ msgstr "Järnkemolitoautotrofi"

#, fuzzy
#~ msgid "WIKI_LIPASE"
#~ msgstr "Lipas"

#, fuzzy
#~ msgid "WIKI_MICROBE_EDITOR"
#~ msgstr "Mikrobredigerare"

#, fuzzy
#~ msgid "WIKI_MUCILAGE_SYNTHESIS"
#~ msgstr "Mucilagesyntes"

#, fuzzy
#~ msgid "WIKI_MULTICELLULAR_STAGE"
#~ msgstr "Flercelligt Stadie"

#, fuzzy
#~ msgid "WIKI_NONE"
#~ msgstr "Rusticyanin är ett protein som kan använda gasformig koldioxid och syre för att oxidera järn från ett kemiskt tillstånd till ett annat. Denna process, kallad Iron Respiration, frigör energi som cellen sedan kan skörda."

#, fuzzy
#~ msgid "WIKI_OXYTOXY_SYNTHESIS"
#~ msgstr "OxyToxySyntes"

#, fuzzy
#~ msgid "WIKI_PHOTOSYNTHESIS"
#~ msgstr "Fotosyntes"

#, fuzzy
#~ msgid "WIKI_RUSTICYANIN"
#~ msgstr "Rosticyanin"

#, fuzzy
#~ msgid "WIKI_SOCIETY_STAGE"
#~ msgstr "Mikrob Stadiet"

#, fuzzy
#~ msgid "WIKI_SPACE_STAGE"
#~ msgstr "Mikrob Stadiet"

#, fuzzy
#~ msgid "NO"
#~ msgstr "Ingen"

#, fuzzy
#~ msgid "YES"
#~ msgstr "år"

#, fuzzy
#~ msgid "STAGES_BUTTON"
#~ msgstr "Skriv över aktuell sparfil:"

#, fuzzy
#~ msgid "EDITING"
#~ msgstr "Kitin"

#~ msgid "ALLOW_SPECIES_TO_NOT_MIGRATE"
#~ msgstr "Tillåt arter att inte migrera (om ingen bra migration hittas)"

#~ msgid "BIODIVERSITY_ATTEMPT_FILL_CHANCE"
#~ msgstr "Sannolikhet i varje område med få arter (låg biodiversitet) att skapa en ny art"

#~ msgid "BIODIVERSITY_FROM_NEIGHBOUR_PATCH_CHANCE"
#~ msgstr "Sannolikhet att en ny art skapas för att höja biodiversiteten från ett närliggande område"

#~ msgid "BIODIVERSITY_NEARBY_PATCH_IS_FREE_POPULATION"
#~ msgstr "Biodiversitetsökande arter från närliggande område ges gratis befolkning."

#~ msgid "BIODIVERSITY_SPLIT_IS_MUTATED"
#~ msgstr "Biodiversitetsökande art muteras när den skapas"

#~ msgid "LOW_BIODIVERSITY_LIMIT"
#~ msgstr "Betrakta områden med upp till såhär många arter som att de har låg biodiversitet"

#~ msgid "MAXIMUM_SPECIES_IN_PATCH"
#~ msgstr "Maximalt antal arter i ett område innan tvingade utdöenden"

#~ msgid "NEW_BIODIVERSITY_INCREASING_SPECIES_POPULATION"
#~ msgstr "Ursprunglig population för biodiversitetsökande art"

#~ msgid "PROTECT_MIGRATIONS_FROM_SPECIES_CAP"
#~ msgstr "Skydda nyligen migrerade populationer från artgränsen"

#~ msgid "PROTECT_NEW_CELLS_FROM_SPECIES_CAP"
#~ msgstr "Skydda nyligen skapade arter från artgränsen"

#~ msgid "REFUND_MIGRATIONS_IN_EXTINCTIONS"
#~ msgstr "Ta tillbaka migrationer i händelse av utrotning i målområdet"

#~ msgid "NOT_FOUND_CHUNK"
#~ msgstr "Fel: sektor hittades inte"

#~ msgid "BASSBOOST"
#~ msgstr "Basboost"

#~ msgid "BASSDOWN"
#~ msgstr "Sänk Bas"

#~ msgid "BASSUP"
#~ msgstr "Öka Bas"

#~ msgid "DIRECTIONL"
#~ msgstr "Vänster"

#~ msgid "DIRECTIONR"
#~ msgstr "Höger"

#~ msgid "HYPERL"
#~ msgstr "Hyper Vänster"

#~ msgid "HYPERR"
#~ msgstr "Hyper Höger"

#~ msgid "SUPERL"
#~ msgstr "Super Vänster"

#~ msgid "SUPERR"
#~ msgstr "Super Höger"

#~ msgid "TREBLEDOWN"
#~ msgstr "Sänk Treble"

#~ msgid "TREBLEUP"
#~ msgstr "Öka Treble"

#, fuzzy
#~ msgid "UNKNOWN_ON_WINDOWS"
#~ msgstr "Okänd mus"

#, fuzzy
#~ msgid "TARGET_TIME"
#~ msgstr "Typ:"

#, fuzzy
#~ msgid "ENABLED"
#~ msgstr "Aktivera Cellredigeraren"

#, fuzzy
#~ msgid "LOOKING_AT"
#~ msgstr "Använd ångraknapped i cellredigeraren för att fixa ett mistag"

#, fuzzy
#~ msgid "SPECIES_N_TIMES"
#~ msgstr "Artlista"

#, fuzzy
#~ msgid "BECOME_AWARE"
#~ msgstr "Omgivning: {0}"

#, fuzzy
#~ msgid "CONFIRM_NORMAL"
#~ msgstr "BEKRÄFTA"

#, fuzzy
#~ msgid "SPECIES_DETAILS"
#~ msgstr "Artlista"

#, fuzzy
#~ msgid "CURRENT_GENERATION_COLON"
#~ msgstr "generation:"

#, fuzzy
#~ msgid "STATISTICS_BUTTON_TOOLTIP"
#~ msgstr "Självmord"

#, fuzzy
#~ msgid "AUTO_GPU_NAME"
#~ msgstr "Anpassat Användarnamn:"

#~ msgid "NOT_RUNNING_DOT"
#~ msgstr "Körs inte."

#~ msgid "PATCH_CAVE"
#~ msgstr "Grotta"

#~ msgid "PATCH_ICE_SHELF"
#~ msgstr "Ishylla"

#~ msgid "LOADING_DOT"
#~ msgstr "Laddar..."

#~ msgid "RUN_RESULT_POP_IN_PATCHES"
#~ msgstr "befolkning i platser:"

#~ msgid "SAVING"
#~ msgstr "Sparar..."

#~ msgid "OVERWRITE_EXISTING_SAVE_TITLE"
#~ msgstr "Skriv över aktuell sparfil?"

#, fuzzy
#~ msgid "TOTAL_EXTINCTION"
#~ msgstr "dog ut i {0}"

#, fuzzy
#~ msgid "LOCAL_EXTINCTION"
#~ msgstr "Duplicera Spelare"

#, fuzzy
#~ msgid "MARINE_SNOW_FOOD_SOURCE"
#~ msgstr "Marinsnö"

#~ msgid "Cancel"
#~ msgstr "Avbryt"

#~ msgid "REMOVE_ORGANELLE"
#~ msgstr "Ta bort organell"

#, fuzzy
#~ msgid "TRY_NEW_GAME"
#~ msgstr "Nytt spel"

#, fuzzy
#~ msgid "COLOR"
#~ msgstr "Färg"

#~ msgid "TURNS"
#~ msgstr "Svänger"

#~ msgid "INTO"
#~ msgstr "in i"

#~ msgid "OXYTOXY"
#~ msgstr "Oxytoxy"

#~ msgid "DOT_CAN_RELEASE"
#~ msgstr ". Kan släppa"

#~ msgid "TOXINS_BY_PRESSING_E"
#~ msgstr "gift genom att trycka på E. Hastighet skalar med"

#~ msgid "CONCENTRATION_OF"
#~ msgstr "konsentration av"

#~ msgid "USES"
#~ msgstr "Användningar"

#~ msgid "DOT_RATE"
#~ msgstr ". Hastighet"

#~ msgid "SCALES_WITH_CONCENTRATION_OF"
#~ msgstr "skalor med koncentration av"

#~ msgid "PRODUCES"
#~ msgstr "Producerar"

#~ msgid "DOT_RATE_SCALES_WITH"
#~ msgstr ". Betygsskalor med"

#~ msgid "AND"
#~ msgstr "och"

#~ msgid "INTENSITY_OF"
#~ msgstr "intensivitet av"

#~ msgid "DOT_RATE_SCALES"
#~ msgstr ". Betygsskalor"

#~ msgid "OXYGEN_DOT"
#~ msgstr "Syre."

#~ msgid "DOT_RATE_SCALES_WITH_CONCENTRATION_OF"
#~ msgstr ". Betygsskalor med koncentration av"

#~ msgid "ALSO_TURNS"
#~ msgstr "Också svänger"

#~ msgid "INREASE_STORAGE_SPACE"
#~ msgstr "Ökar förrådsutrymmet av cellen."

#~ msgid "DOT_CAN"
#~ msgstr ". Kan"

#~ msgid "RELEASE_TOXINS_BY_PRESSING"
#~ msgstr "skjut gifter genom att trycka på"

#, fuzzy
#~ msgid "E_DOT"
#~ msgstr "E."

#~ msgid "BIOLUMESCENT_VACUOLE"
#~ msgstr ""
#~ "Biolumelisent\n"
#~ "Vakuol"

#, fuzzy
#~ msgid "END"
#~ msgstr "och"

#, fuzzy
#~ msgid "LEFT"
#~ msgstr "Rör dig vänster"

#, fuzzy
#~ msgid "RIGHT"
#~ msgstr "Ljus"

#, fuzzy
#~ msgid "FORWARD"
#~ msgstr "Rör dig framåt"

#, fuzzy
#~ msgid "PARENLEFT"
#~ msgstr "Snurra vänster"

#, fuzzy
#~ msgid "PARENRIGHT"
#~ msgstr "Snurra höger"

#, fuzzy
#~ msgid "COLON"
#~ msgstr "Hälsa:"

#, fuzzy
#~ msgid "SEMICOLON"
#~ msgstr "Storlek:"

#, fuzzy
#~ msgid "AT"
#~ msgstr "ATP"

#, fuzzy
#~ msgid "BRACKETRIGHT"
#~ msgstr "Snurra höger"

#, fuzzy
#~ msgid "QUOTELEFT"
#~ msgstr "Snurra vänster"

#, fuzzy
#~ msgid "BRACELEFT"
#~ msgstr "Snurra vänster"

#, fuzzy
#~ msgid "BRACERIGHT"
#~ msgstr "Snurra höger"

#, fuzzy
#~ msgid "EXCLAMDOWN"
#~ msgstr "Scrolla ner"

#, fuzzy
#~ msgid "YEN"
#~ msgstr "Syre"

#, fuzzy
#~ msgid "COPYRIGHT"
#~ msgstr "Rör dig höger"

#, fuzzy
#~ msgid "MU"
#~ msgstr "Tyst"

#, fuzzy
#~ msgid "AE"
#~ msgstr "Spara"

#, fuzzy
#~ msgid "ETH"
#~ msgstr "Hälsa"

#, fuzzy
#~ msgid "BACKTAB"
#~ msgstr "Backåt"

#, fuzzy
#~ msgid "EVENT_TOOLTIP_ERUPTION"
#~ msgstr "{0}:+{1} ATP"<|MERGE_RESOLUTION|>--- conflicted
+++ resolved
@@ -7,11 +7,7 @@
 msgstr ""
 "Project-Id-Version: PROJECT VERSION\n"
 "Report-Msgid-Bugs-To: EMAIL@ADDRESS\n"
-<<<<<<< HEAD
-"POT-Creation-Date: 2025-07-11 18:06+0200\n"
-=======
 "POT-Creation-Date: 2025-06-05 21:10+0100\n"
->>>>>>> c10e08e0
 "PO-Revision-Date: 2025-05-25 15:00+0000\n"
 "Last-Translator: Anonymous <noreply@weblate.org>\n"
 "Language-Team: Swedish <https://translate.revolutionarygamesstudio.com/projects/thrive/thrive-game/sv/>\n"
@@ -3486,9 +3482,8 @@
 msgid "LOW_QUALITY_BACKGROUND_BLUR"
 msgstr ""
 
-#, fuzzy
 msgid "LOW_QUALITY_BACKGROUND_BLUR_TOOLTIP"
-msgstr "Bakgrunds oskärpa:"
+msgstr ""
 
 msgid "LUCIFERASE"
 msgstr ""
@@ -4963,9 +4958,8 @@
 msgid "PLANET_DETAILS_STRING"
 msgstr "Öppna Logmapp"
 
-#, fuzzy
 msgid "PLANET_GENERATION_TEASER"
-msgstr "Välj Ett Alternativ"
+msgstr ""
 
 msgid "PLANET_RANDOM_SEED"
 msgstr ""
@@ -5726,10 +5720,6 @@
 
 msgid "SILICA_MEMBRANE_DESCRIPTION"
 msgstr ""
-
-#, fuzzy
-msgid "SIMULATION_CONFIG"
-msgstr "Osmoregulering"
 
 msgid "SIXTEEN_TIMES"
 msgstr "16x"
@@ -7020,9 +7010,6 @@
 msgid "UPSCALE_FSR_22"
 msgstr ""
 
-msgid "UPSCALE_METHOD"
-msgstr ""
-
 msgid "UPSCALE_SHARPENING_FSR"
 msgstr ""
 
@@ -9064,92 +9051,6 @@
 
 msgid "ZOOM_OUT"
 msgstr "Zooma ut"
-
-#, fuzzy
-#~ msgid "AUTO_EVO_TOOL_BUTTON"
-#~ msgstr "Automatisk({0}{1})"
-
-#, fuzzy
-#~ msgid "CLIMATE_INSTABILITY_EXPLANATION"
-#~ msgstr ""
-#~ "Aktiva mikrober springer och rullar omkring när ingenting händer.\n"
-#~ "Sessila mikrober sitter still och väntar på att omgivningen ändrar sig innan de agerar."
-
-#, fuzzy
-#~ msgid "CLIMATE_STABILITY_AVERAGE"
-#~ msgstr ""
-#~ "Aktiva mikrober springer och rullar omkring när ingenting händer.\n"
-#~ "Sessila mikrober sitter still och väntar på att omgivningen ändrar sig innan de agerar."
-
-#, fuzzy
-#~ msgid "CLIMATE_STABILITY_STABLE"
-#~ msgstr ""
-#~ "Aktiva mikrober springer och rullar omkring när ingenting händer.\n"
-#~ "Sessila mikrober sitter still och väntar på att omgivningen ändrar sig innan de agerar."
-
-#, fuzzy
-#~ msgid "CLIMATE_STABILITY_UNSTABLE"
-#~ msgstr ""
-#~ "Aktiva mikrober springer och rullar omkring när ingenting händer.\n"
-#~ "Sessila mikrober sitter still och väntar på att omgivningen ändrar sig innan de agerar."
-
-#, fuzzy
-#~ msgid "GENERATE_BUTTON"
-#~ msgstr "generation:"
-
-#, fuzzy
-#~ msgid "GEOLOGICAL_ACTIVITY_EXPLANATION"
-#~ msgstr ""
-#~ "Aktiva mikrober springer och rullar omkring när ingenting händer.\n"
-#~ "Sessila mikrober sitter still och väntar på att omgivningen ändrar sig innan de agerar."
-
-#, fuzzy
-#~ msgid "PLANET_CUSTOMIZER"
-#~ msgstr "Vid Muspekare:"
-
-#, fuzzy
-#~ msgid "REGENERATE_BUTTON"
-#~ msgstr "Organeller"
-
-#, fuzzy
-#~ msgid "WORLD_SEA_LEVEL"
-#~ msgstr "{0}-{1}m under havsnivån"
-
-#, fuzzy
-#~ msgid "WORLD_SEA_LEVEL_DEEP"
-#~ msgstr "{0}-{1}m under havsnivån"
-
-#, fuzzy
-#~ msgid "WORLD_SEA_LEVEL_EXPLANATION"
-#~ msgstr "(Ändrar andelen patches i världen)"
-
-#, fuzzy
-#~ msgid "WORLD_SEA_LEVEL_MODERATE"
-#~ msgstr "för att öka hastigheten"
-
-#, fuzzy
-#~ msgid "WORLD_SEA_LEVEL_SHALLOW"
-#~ msgstr "Liten"
-
-#, fuzzy
-#~ msgid "WORLD_TEMPERATURE"
-#~ msgstr "Temperatur"
-
-#, fuzzy
-#~ msgid "WORLD_TEMPERATURE_COLD"
-#~ msgstr "Temp."
-
-#, fuzzy
-#~ msgid "WORLD_TEMPERATURE_EXPLANATION"
-#~ msgstr "(Ändrar andelen patches i världen)"
-
-#, fuzzy
-#~ msgid "WORLD_TEMPERATURE_TEMPERATE"
-#~ msgstr "Temp."
-
-#, fuzzy
-#~ msgid "WORLD_TEMPERATURE_WARM"
-#~ msgstr "Temp."
 
 #, fuzzy
 #~ msgid "PASSIVE_REPRODUCTION_PROGRESS_EXPLANATION"
