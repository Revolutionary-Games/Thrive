# Translations template for PROJECT.
# Copyright (C) 2020 ORGANIZATION
# This file is distributed under the same license as the PROJECT project.
# FIRST AUTHOR <EMAIL@ADDRESS>, 2020.
#
msgid ""
msgstr ""
"Project-Id-Version: PROJECT VERSION\n"
"Report-Msgid-Bugs-To: EMAIL@ADDRESS\n"
<<<<<<< HEAD
"POT-Creation-Date: 2025-07-12 13:32+0200\n"
=======
"POT-Creation-Date: 2025-07-12 13:25+0200\n"
>>>>>>> a8b27aa6
"PO-Revision-Date: 2025-05-25 15:00+0000\n"
"Last-Translator: Anonymous <noreply@weblate.org>\n"
"Language-Team: Swedish <https://translate.revolutionarygamesstudio.com/projects/thrive/thrive-game/sv/>\n"
"Language: sv\n"
"MIME-Version: 1.0\n"
"Content-Type: text/plain; charset=UTF-8\n"
"Content-Transfer-Encoding: 8bit\n"
"Plural-Forms: nplurals=2; plural=n != 1;\n"
"X-Generator: Weblate 5.11.4\n"
"Generated-By: Babel 2.9.0\n"

msgid "2D_MOVEMENT_TYPE_SELECTION"
msgstr "2D rörelsestil:"

msgid "3D_EDITOR"
msgstr "3D redigerare"

msgid "3D_MOVEMENT"
msgstr "3D rörelse"

msgid "3D_MOVEMENT_TYPE_SELECTION"
msgstr "3D rörelsestil:"

msgid "ABILITIES"
msgstr "Förmågor"

msgid "ABORT"
msgstr "Avbryt"

msgid "ABORTED_DOT"
msgstr "Avbruten."

msgid "ABSORBERS_COUNT"
msgstr "Absorbatorer:"

msgid "ABYSSOPELAGIC"
msgstr "Abyssopelagisk"

msgid "ACCEPT"
msgstr "Acceptera"

msgid "ACTION_AWAKEN"
msgstr "Uppvakna ({0:F1} / {1:F1})"

msgid "ACTION_AWAKEN_TOOLTIP"
msgstr "Nå uppvakningsteget. Tillgänglig när du har tillräckigt med hjärnkraft (axonvävnad)."

msgid "ACTION_BLOCKED_WHILE_ANOTHER_IN_PROGRESS"
msgstr "Aktion blockerad medan en annan pågår"

msgid "ACTION_DELETE"
msgstr "Radera"

msgid "ACTION_DOUBLE_POPULATION"
msgstr "Befolkningsdubblering"

msgid "ACTION_DUPLICATE_UNITS"
msgstr "Duplicera Enheter"

msgid "ACTION_HALF_POPULATION"
msgstr "Halvera Befolkning"

msgid "ACTION_TELEPORT"
msgstr "Teleportera"

msgid "ACTIVE"
msgstr "Aktiv"

msgid "ACTIVE_THREAD_COUNT"
msgstr "Nuvarande trådar:"

msgid "ACTIVITY_EXPLANATION"
msgstr ""
"Aktiva mikrober springer och rullar omkring när ingenting händer.\n"
"Sessila mikrober sitter still och väntar på att omgivningen ändrar sig innan de agerar."

msgid "ADDITIONAL_VALIDATION_FAILED"
msgstr "Ytterligare valideringar upptäckte ett problem: {0}"

msgid "ADD_INPUT_BUTTON_TOOLTIP"
msgstr "Lägg till ny tangentbindning"

msgid "ADVANCED_VIEW"
msgstr "Avancerat"

msgid "ADVANCED_VIEW_BUTTON_TOOLTIP"
msgstr "Öppna vyn för avancerade inställningar"

msgid "AEROBIC_NITROGEN_FIXATION"
msgstr "Aerob Kvävefixering"

msgid "AEROBIC_NITROGEN_FIXING"
msgstr "Aerob Kvävefixering"

msgid "AEROBIC_RESPIRATION"
msgstr "Aerob Andning"

msgid "AGENTS"
msgstr "Ämnen"

msgid "AGENTS_COLON"
msgstr "Ämnen:"

msgid "AGENT_NAME"
msgstr "{0} Ämne"

msgid "AGGRESSION_EXPLANATION"
msgstr ""
"Aggressiva mikrober jagar byten över längre sträckor\n"
"och kämpar emot när rovdjur attackerar.\n"
"Fredliga mikrober jagar inte ner andra över större sträckor\n"
"samt använder mindre gifter mot rovdjur."

msgid "AGGRESSIVE"
msgstr "Aggressiv"

msgid "AI_MUTATION_RATE"
msgstr "AI mutationshastighet"

msgid "AI_MUTATION_RATE_EXPLANATION"
msgstr "(hur snabbt AI arter muterar)"

msgid "ALL"
msgstr "Allt"

msgid "ALLOW_SPECIES_SWITCH_ON_EXTINCTION"
msgstr "Tillåt byte till besläktade arter vid utrotning"

msgid "ALLOW_SPECIES_SWITCH_ON_EXTINCTION_EXPLANATION"
msgstr "(tillåter fortsättning av spelet med en annan art vid utrotning istället för att förlora spelet)"

msgid "ALL_WORLDS_GENERAL_STATISTICS"
msgstr "Generisk Statistik över Alla Världar"

#, fuzzy
msgid "ALL_WORLDS_STATISTICS"
msgstr ""
"[b]Generationer:[/b]\n"
"  {0}\n"
"[b]Totala Arter:[/b]\n"
"  Genomsnitt {1}; Standardavvikelse {2}\n"
"[b]Arter Fortfarande Vid Liv:[/b]\n"
"  Genomsnitt {3}; Standardavvikelse {4}\n"
"[b]Antal Arter Per Patch:[/b]\n"
"  Genomsnitt {5}; Standardavvikelse {6}\n"
"[b]Total Population Per Patch:[/b]\n"
"  Genomsnitt {7}; Standardavvikelse {8}\n"
"[b]Mikroberarter Genomsnittlig Hex Storlek:[/b]\n"
"  Genomsnitt {9}; Standardavvikelse {10}\n"
"[b]Generisk Organelldata:[/b]"

msgid "ALREADY_ASCENDED"
msgstr "Du är redan upplyst"

msgid "ALT"
msgstr "ALT"

msgid "ALWAYS_VISIBLE"
msgstr "Alltid synlig"

msgid "AMBIANCE_VOLUME"
msgstr "Omgivningsvolym"

msgid "AMMONIA"
msgstr "Ammoniak"

msgid "AMMONIA_COST"
msgstr "Ammoniak kostnad:"

msgid "AMOUNT_OF_AUTOSAVE_TO_KEEP"
msgstr "Antal autosparningar att behålla:"

msgid "AMOUNT_OF_QUICKSAVE_TO_KEEP"
msgstr "Antal quicksaves att behålla:"

msgid "ANAEROBIC_NITROGEN_FIXATION"
msgstr "Anaerob kvävefixering"

msgid "AND_UNLOCK_CONDITION"
msgstr "och"

msgid "ANISOTROPIC_FILTERING"
msgstr "Anisotropisk filtrering:"

msgid "ANTIALIASING_MSAA_TAA"
msgstr ""

#, fuzzy
msgid "ANTI_ALIASING_FXAA"
msgstr "Multispel anti-aliasing:"

#, fuzzy
msgid "ANTI_ALIASING_MODE"
msgstr "Multispel anti-aliasing:"

#, fuzzy
msgid "ANTI_ALIASING_MSAA"
msgstr "Multispel anti-aliasing:"

#, fuzzy
msgid "ANTI_ALIASING_TAA"
msgstr "Multispel anti-aliasing:"

msgid "APPEARANCE"
msgstr "Utseende"

msgid "APPLY"
msgstr "Tillämpa"

msgid "APPLY_CHANGES"
msgstr "Tillämpa Ändringar"

msgid "APRIL"
msgstr "April"

msgid "ARE_YOU_SURE_TO_RESET_ALL_SETTINGS"
msgstr "Är du säker på att du vill återställa ALLA inställningar till standardvärden?"

msgid "ARE_YOU_SURE_TO_RESET_INPUT_SETTINGS"
msgstr "Är du säker på att du vill nollställa kontrollinställningarna till standardvärden?"

msgid "ARTIST_COLON"
msgstr "Konstnär:"

msgid "ARTWORK_TITLE"
msgstr "\"{0}\" - {1}"

msgid "ART_BY"
msgstr "Konst av {0}"

msgid "ART_GALLERY"
msgstr "Konstgalleri"

msgid "ASCENSION_CONGRATULATIONS"
msgstr "Grattis!"

msgid "ASCENSION_CONGRATULATIONS_CONTENT"
msgstr ""
"Du har blivit upplyst samt vunnit spelet. Grattis!\n"
"\n"
"Du kan fortsätta att spela så får du tillgång till Gudliga Verktyg som du kan messa runt med.\n"
"\n"
"Du kan också gå tillbaka till Mikrobstadiet i denna sparfilen och spela igenom alla stadier igen med extra fördelar.\n"
"\n"
"Antal upplysningar i denna sparfilen: {0}"

msgid "ASCENSION_STAGE"
msgstr "Ascentionsstadiet"

msgid "ASSEMBLY_CLASS_REQUIRED"
msgstr "Modmonteringsklass krävs när montering specificeras"

msgid "ASSEMBLY_REQUIRED_WITH_HARMONY"
msgstr "Modmontering krävs när autoharmony är aktiverat"

msgid "ASSUME_HYPERTHREADING"
msgstr "Anta att CPUn har flertrådning aktiverad"

msgid "ASSUME_HYPERTHREADING_TOOLTIP"
msgstr ""
"Det går inte att automatiskt upptäcka om flertrådning är aktivt eller inte.\n"
"Detta påverkar standardantalet trådar eftersom flertrådnings-trådar inte är lika snabba som riktiga CPU-kärnor."

msgid "ATMOSPHERIC_GASSES"
msgstr "Atmosfäriska Gaser"

msgid "ATP"
msgstr "ATP"

msgid "ATP_BALANCE"
msgstr "ATP-Saldo"

msgid "ATP_BALANCE_TOOLTIP"
msgstr ""
"Den här sektionen visar ATP-saldot (energi) för den aktuella cellen.\n"
"För att kunna överleva måste saldot vara positivt. För sessila celler är omtanken kring saldot utom rörelsekostnaden övervägt.\n"
"Nedrullningsmenyn nedan kan användas för att kontrollera vad som skulle hända om cellen inte hade någon resurs tillgänglig att göra ATP med.\n"
"Till exempel kan vissa celler bara upprätthålla ett positivt ATP-saldo när de har flera sammansättningar att göra ATP från samtidigt.\n"
"Dessa typer av celler kan vara svårare att spela som eftersom de kräver att flera sammanställningar lagras samtidigt."

#, fuzzy
msgid "ATP_BALANCE_TOOLTIP_MULTICELLULAR"
msgstr ""
"Den här sektionen visar ATP-saldot (energi) för den aktuella cellen.\n"
"För att kunna överleva måste saldot vara positivt. För sessila celler är omtanken kring saldot utom rörelsekostnaden övervägt.\n"
"Nedrullningsmenyn nedan kan användas för att kontrollera vad som skulle hända om cellen inte hade någon resurs tillgänglig att göra ATP med.\n"
"Till exempel kan vissa celler bara upprätthålla ett positivt ATP-saldo när de har flera sammansättningar att göra ATP från samtidigt.\n"
"Dessa typer av celler kan vara svårare att spela som eftersom de kräver att flera sammanställningar lagras samtidigt."

msgid "ATP_BALANCE_WITHOUT_EXTERNAL_RESOURCES"
msgstr "Utan externa resurser"

msgid "ATP_BALANCE_WITHOUT_GLUCOSE"
msgstr "Utan glukos"

msgid "ATP_BALANCE_WITHOUT_HYDROGEN_SULFIDE"
msgstr "Utan svavelväte"

msgid "ATP_BALANCE_WITHOUT_IRON"
msgstr "Utan järn"

msgid "ATP_BALANCE_WITH_ALL_COMPOUNDS"
msgstr "Med alla nödvändiga sammansättningar"

msgid "ATP_PRODUCTION"
msgstr "ATP Produktion"

msgid "ATP_PRODUCTION_TOO_LOW"
msgstr "ATP PRODUKTION FÖR LÅG!"

msgid "ATTEMPT_TO_WRITE_SAVE_FAILED"
msgstr "Det gick inte att spara denna sparfilen. Namnet på sparfilen kan vara för långt, eller så har du inte kanske tillträde för att skriva till sparfilsmappen."

msgid "AT_CURSOR"
msgstr "Vid Muspekare:"

msgid "AUDIO_OUTPUT_DEVICE"
msgstr "Ljudutgångsenhet:"

msgid "AUGUST"
msgstr "Augusti"

msgid "AUTO"
msgstr "Automatiskt"

#, fuzzy
msgid "AUTO-EVO_EXPLANATION_EXPLANATION"
msgstr "Den här panelen visar talen som auto-evolutionen funkar från. Den totala energin en art är kapabel av att fånga, och kosten per individ av arten, bestämmer den slutliga befolkningen. Auto-evolutionen använder en simplifierad modell av verkligheten för att beräkna hur bra en art utför baserat på energin de kan samla. För varje matkälla, det visas hur mycket energi arten får från det. Additionelt är den totala energin som är tillgänglig från den källan är visad. En liten del av arten får ut av den totala energin baserat på hur stor fitness är mätit mot den totala fitness. Fitness är en metric av hur bra en art kan utilisera den matkällan."

msgid "AUTO-EVO_POPULATION_CHANGED_2"
msgstr "{0} befolkning förändrades av {1} i {2}på grund av: {3}"

msgid "AUTO-EVO_PREDICTION"
msgstr "Auto-Evo förutsägelse"

msgid "AUTO-EVO_PREDICTION_BOX_DESCRIPTION"
msgstr ""
"Den här panelen visar den förväntade totala energin fått och populationsnummrerna (i paranteser) från auto-evo för den redigerade arten.\n"
"Auto-evo kör populationssimulationen som är den andra delen (förutom din egen prestanda) som påverkar din population."

#, fuzzy
msgid "AUTO-EVO_RESULTS_TITLE"
msgstr "Auto-evo resultat:"

msgid "AUTO-EVO_STEPS_DONE"
msgstr "{0:F1}% klart. {1:n0}/{2:n0} steg."

msgid "AUTO-EVO_STRENGHT_MULTIPLIER"
msgstr "Auto-evo styrka på spelaren"

msgid "AUTO-EVO_STRENGHT_MULTIPLIER_EXPLANATION"
msgstr "(precent av populeringen som bytte auto-evo tillämpas på spelarens art)"

msgid "AUTOSAVE_DURING_THE_GAME"
msgstr "Autospara i spelet"

msgid "AUTO_EVO"
msgstr "Auto-Evolution"

#, fuzzy
msgid "AUTO_EVO_EXPLORER_TOOL_BUTTON"
msgstr "Automatisk({0}{1})"

msgid "AUTO_EVO_EXPLORING_TOOL"
msgstr "Auto-evo utforskningsverktyg"

msgid "AUTO_EVO_FAILED"
msgstr "Auto-evo kunde inte köras"

msgid "AUTO_EVO_MISSING_RESULT_DATA_OBJECT"
msgstr "Auto-evo resultat hittades inte. Om du laddade en äldre sparning är det förväntat att vara borta. Om du inte laddade en äldre sparning kan du rapportera det här som en bug till oss och skicka din spels loggfiler."

msgid "AUTO_EVO_RESULTS"
msgstr "Auto-evo resultat:"

msgid "AUTO_EVO_RESULTS_GLOBAL_TITLE"
msgstr "Globala resultat"

msgid "AUTO_EVO_RESULTS_PATCH_TITLE"
msgstr "Vald lappresultat"

msgid "AUTO_EVO_RUN_STATUS"
msgstr "kör status:"

msgid "AUTO_EVO_STATUS_COLON"
msgstr "Auto-evo Status:"

msgid "AUTO_MOVE_FORWARDS"
msgstr "Auto framåt"

msgid "AUTO_RESOLUTION"
msgstr "Automatisk({0}{1})"

msgid "AVAILABLE_CONSTRUCTION_PROJECTS"
msgstr "Tillgängliga Konstruktionsprojekt"

msgid "AVAILABLE_MODS"
msgstr "Tillgängliga Mod"

msgid "AWAKENING_STAGE"
msgstr "Uppvaknandestadiet"

msgid "AWARE_STAGE"
msgstr "Medvetande Stadiet"

msgid "BACK"
msgstr "Bakåt"

msgid "BACKGROUND_BLUR"
msgstr "Bakgrunds oskärpa:"

msgid "BACKSLASH"
msgstr "Omvänt snedstreck"

msgid "BACKSPACE"
msgstr "Backa"

msgid "BACK_TO_SETTINGS"
msgstr ""

#, fuzzy
msgid "BACTERIAL_THERMOSYNTHESIS"
msgstr "Termosyntes"

msgid "BALANCE_DISPLAY_AT_DAY_ALWAYS"
msgstr "Beräkna som om det var dag"

msgid "BALANCE_DISPLAY_AT_DAY_ALWAYS_TOOLTIP"
msgstr ""

msgid "BALANCE_DISPLAY_WHILE_MOVING"
msgstr "Inkludera rörelse kostnad"

#, fuzzy
msgid "BALANCE_DISPLAY_WHILE_MOVING_TOOLTIP"
msgstr "Öppna vyn för avancerade inställningar"

#, fuzzy
msgid "BASE_MOBILITY"
msgstr "Mobilitet"

msgid "BASE_MOVEMENT"
msgstr "Grundrörelse"

msgid "BASIC_VIEW"
msgstr "Grundläggande"

#, fuzzy
msgid "BASIC_VIEW_BUTTON_TOOLTIP"
msgstr "Självmord"

msgid "BATHYPELAGIC"
msgstr "Bathypelagisk"

msgid "BECOME_MACROSCOPIC"
msgstr "Bli Makroskopisk ({0}/{1})"

msgid "BECOME_MULTICELLULAR"
msgstr "Bli Flercellig ({0}/{1})"

msgid "BEGIN_THRIVING"
msgstr "Börja Trivas"

msgid "BEHAVIOUR"
msgstr "Beteende"

#, fuzzy
msgid "BEHAVIOUR_ACTIVITY"
msgstr "Beteende"

#, fuzzy
msgid "BEHAVIOUR_AGGRESSION"
msgstr "Beteende"

#, fuzzy
msgid "BEHAVIOUR_FEAR"
msgstr "Beteende"

#, fuzzy
msgid "BEHAVIOUR_FOCUS"
msgstr "Beteende"

#, fuzzy
msgid "BEHAVIOUR_OPPORTUNISM"
msgstr "Beteende"

msgid "BELOW_SEA_LEVEL"
msgstr "{0}-{1}m under havsnivån"

msgid "BENCHMARKS"
msgstr "Riktvärden"

#, fuzzy
msgid "BENCHMARK_FINISHED"
msgstr "Färdigladdat"

msgid "BENCHMARK_PHASE"
msgstr "Riktvärdesfas:"

msgid "BENCHMARK_RESULTS_COLON"
msgstr "Resultat:"

msgid "BEST_PATCH_COLON"
msgstr "Bästa Biom:"

msgid "BIG_IRON_CHUNK"
msgstr "Stor järnbit"

msgid "BIG_PHOSPHATE_CHUNK"
msgstr "Stor fosfatbit"

msgid "BILLION_ABBREVIATION"
msgstr "{0} B"

msgid "BINDING_AGENT"
msgstr "Bindemedel"

#, fuzzy
msgid "BINDING_AGENT_DESCRIPTION"
msgstr "Nitrogenas är ett protein som kan använda gasformigt kväve och cellulär energi i form av ATP för att producera ammoniak, ett viktigt tillväxtnäringsämne för celler. Detta är en process som kallas anaerob kvävefixering. Eftersom kvävgaset är suspenderat direkt i cytoplasman, utför den omgivande vätskan viss jäsning."

#, fuzzy
msgid "BINDING_AGENT_PROCESSES_DESCRIPTION"
msgstr "Nitrogenas är ett protein som kan använda gasformigt kväve och cellulär energi i form av ATP för att producera ammoniak, ett viktigt tillväxtnäringsämne för celler. Detta är en process som kallas anaerob kvävefixering. Eftersom kvävgaset är suspenderat direkt i cytoplasman, utför den omgivande vätskan viss jäsning."

msgid "BIND_AXES_SENSITIVITY"
msgstr "Binder samman axlar"

msgid "BIOLUMINESCENT_VACUOLE"
msgstr "Bioluminescerande vakuol"

#, fuzzy
msgid "BIOLUMINESCENT_VACUOLE_DESCRIPTION"
msgstr "Bioluminescerande vakuol"

#, fuzzy
msgid "BIOLUMINESCENT_VACUOLE_PROCESSES_DESCRIPTION"
msgstr "Vakuolen är en inre membranorganell som används för lagring i cellen. De består av flera blåsor, mindre membranstrukturer som ofta används i celler för lagring, som har smält samman. Den är fylld med vatten som används för att hålla kvar molekyler, enzymer, fasta ämnen och andra ämnen. Deras form är flytande och kan variera mellan celler."

msgid "BIOME_LABEL"
msgstr "Omgivning: {0}"

#, fuzzy
msgid "BLOOM_RENDER_EFFECT"
msgstr "Externa effekter:"

#, fuzzy
msgid "BLUESKY_TOOLTIP"
msgstr "Fortsätt"

msgid "BRAIN_CELL_NAME_DEFAULT"
msgstr "Nervcell"

msgid "BRAVE"
msgstr "Modig"

msgid "BROWSE"
msgstr "Bläddra"

msgid "BROWSE_WORKSHOP"
msgstr "Bläddra genom Workshop"

#, fuzzy
msgid "BUILD_CITY"
msgstr "Struktur"

#, fuzzy
msgid "BUILD_QUEUE"
msgstr "Struktur"

#, fuzzy
msgid "BUILD_STRUCTURE"
msgstr "Struktur"

msgid "BY"
msgstr "Av:"

msgid "BY_REVOLUTIONARY_GAMES"
msgstr "Av Revolutionary Games Studio"

msgid "CACHE_DISK_MAX_TIME"
msgstr ""

msgid "CACHE_MEMORY_MAX_ITEMS"
msgstr ""

msgid "CACHE_TIME_MEMORY"
msgstr ""

msgid "CACHE_TIME_MEMORY_ONLY"
msgstr ""

#, fuzzy
msgid "CACHING_TITLE"
msgstr "DU HAR FRODATS!"

msgid "CALCIUM_CARBONATE"
msgstr "Kalciumkarbonat"

msgid "CALCIUM_CARBONATE_MEMBRANE_DESCRIPTION"
msgstr "Detta membran har ett starkt skal gjort av kalciumkarbonat. Det kan lätt motstå skada och kräver mindre energi för att hålla sin form. Nackdelarna av ett sådant tungt skal är att cellen blir mycket långsammare och tar längre tid att ta upp resurser."

msgid "CAMERA"
msgstr "Kamera"

msgid "CANCEL"
msgstr "Avbryt"

msgid "CANCEL_ACTION_CAPITAL"
msgstr "AVBRYT"

msgid "CANCEL_CURRENT_ACTION"
msgstr "Avbryt denna handling"

msgid "CANNOT_DELETE_USED_CELL_TYPE"
msgstr "En celltyp som används i din kroppsplan kan inte raderas"

msgid "CANNOT_DELETE_USED_CELL_TYPE_TITLE"
msgstr "Kan inte radera använd celltyp"

msgid "CANNOT_ENGULF"
msgstr "Kan inte uppsluka"

msgid "CANNOT_MOVE_METABALL_TO_DESCENDANT_TREE"
msgstr "Kan inte flytta en metaboll in i dess ättlingsträd"

msgid "CANNOT_REDUCE_BRAIN_POWER_STAGE"
msgstr "Mängden hjärnkraft är nu för låg för att stanna i det nuvarande stadiet. Det är för nuvarande inte tillåtet att gå tillbaka till föregående stadier, var god öka hjärnkraften för att fortsätta."

msgid "CANNOT_REDUCE_BRAIN_POWER_STAGE_TITLE"
msgstr "Kan Inte Minska Hjärnkraft För Att Gå Tillbaka Till Föregående Stadier"

#, fuzzy
msgid "CANNOT_WRITE_SAVE"
msgstr "Skapa Ny Sparfil"

msgid "CANT_LOAD_MOD_INFO"
msgstr "Kan inte ladda modinfo för {0}"

msgid "CAPSLOCK"
msgstr "Capslock"

msgid "CARBON_DIOXIDE"
msgstr "Koldioxid"

msgid "CATEGORY_AN_ABUNDANCE"
msgstr "ett överflöd"

msgid "CATEGORY_A_FAIR_AMOUNT"
msgstr "ganska mycket"

msgid "CATEGORY_LITTLE"
msgstr "lite"

msgid "CATEGORY_QUITE_A_BIT"
msgstr "rätt mycket"

msgid "CATEGORY_SOME"
msgstr "en del"

msgid "CATEGORY_VERY_LITTLE"
msgstr "väldigt lite"

msgid "CAUTIOUS"
msgstr "Försiktig"

#, fuzzy
msgid "CELL"
msgstr "Cellulosa"

msgid "CELLS"
msgstr "Celler"

msgid "CELLULASE"
msgstr "Cellulas"

#, fuzzy
msgid "CELLULASE_DESCRIPTION"
msgstr "Vakuolen är en inre membranorganell som används för lagring i cellen. De består av flera blåsor, mindre membranstrukturer som ofta används i celler för lagring, som har smält samman. Den är fylld med vatten som används för att hålla kvar molekyler, enzymer, fasta ämnen och andra ämnen. Deras form är flytande och kan variera mellan celler."

msgid "CELLULOSE"
msgstr "Cellulosa"

msgid "CELLULOSE_MEMBRANE_DESCRIPTION"
msgstr "Detta membran har en vägg, vilket leder till bättre skydd mot allmän skada och särskilt mot fysisk skada. Den kostar också mindre energi för att bibehålla sin form, men kan inte ta upp resurser lika snabbt och är trögare. [b]Cellulas kan smälta denna vägg[/b] vilket gör den sårbar mot uppslukning av rovdjur."

#, fuzzy
msgid "CELL_STAT_ROTATION_TOOLTIP"
msgstr "Fortsätt"

#, fuzzy
msgid "CELL_STAT_SPEED_TOOLTIP"
msgstr "Fortsätt"

#, fuzzy
msgid "CELL_STAT_STORAGE_TOOLTIP"
msgstr "Fortsätt"

#, fuzzy
msgid "CELL_TYPE_BUTTON_ATP_CONSUMPTION"
msgstr "{0}: -{1} ATP"

#, fuzzy
msgid "CELL_TYPE_BUTTON_ATP_PRODUCTION"
msgstr "ATP Produktion"

msgid "CELL_TYPE_NAME"
msgstr "Celltyp namn"

#, fuzzy
msgid "CHANGE_DESCRIPTION_IS_TOO_LONG"
msgstr "ATP PRODUKTION FÖR LÅG!"

msgid "CHANGE_THE_SYMMETRY"
msgstr "Ändra symmetrin"

#, fuzzy
msgid "CHANNEL_INHIBITOR_TOXIN_SYNTHESIS"
msgstr "Giftvakuolen är en vakuol som har modifierats för produktion, lagring, och utsöndring av oxytoxy-gifter. Mer giftvakuoler ökar intervallen gift kan avfyras med."

msgid "CHEATS"
msgstr "Fusk"

msgid "CHEAT_KEYS_ENABLED"
msgstr "Fuskknappar på"

msgid "CHEAT_MENU"
msgstr "Fusk meny"

msgid "CHEMICAL_BUTTON_MICROBE_TOOLTIP"
msgstr "Visa / göm cellprocesser"

msgid "CHEMOPLAST"
msgstr "Kemoplast"

#, fuzzy
msgid "CHEMOPLAST_DESCRIPTION"
msgstr "Kemoplasten är en dubbelmembranstruktur som innehåller proteiner som kan omvandla vätesulfid, vatten och gasformig koldioxid till glukos i en process som kallas vätesulfidkemosyntes. Hastigheten för dess glukosproduktion skalas med koncentrationen av vatten och koldioxid."

#, fuzzy
msgid "CHEMOPLAST_PROCESSES_DESCRIPTION"
msgstr "Kemoplasten är en dubbelmembranstruktur som innehåller proteiner som kan omvandla vätesulfid, vatten och gasformig koldioxid till glukos i en process som kallas vätesulfidkemosyntes. Hastigheten för dess glukosproduktion skalas med koncentrationen av vatten och koldioxid."

msgid "CHEMORECEPTOR"
msgstr "Kemoreceptor"

#, fuzzy
msgid "CHEMORECEPTOR_DESCRIPTION"
msgstr "Kemoplasten är en dubbelmembranstruktur som innehåller proteiner som kan omvandla vätesulfid, vatten och gasformig koldioxid till glukos i en process som kallas vätesulfidkemosyntes. Hastigheten för dess glukosproduktion skalas med koncentrationen av vatten och koldioxid."

#, fuzzy
msgid "CHEMORECEPTOR_MINIMUM_AMOUNT_TOOLTIP"
msgstr "Kemoreceptor"

#, fuzzy
msgid "CHEMORECEPTOR_PROCESSES_DESCRIPTION"
msgstr "Kemoplasten är en dubbelmembranstruktur som innehåller proteiner som kan omvandla vätesulfid, vatten och gasformig koldioxid till glukos i en process som kallas vätesulfidkemosyntes. Hastigheten för dess glukosproduktion skalas med koncentrationen av vatten och koldioxid."

#, fuzzy
msgid "CHEMORECEPTOR_SEARCH_RADIUS_TOOLTIP"
msgstr "Kemoplasten är en dubbelmembranstruktur som innehåller proteiner som kan omvandla vätesulfid, vatten och gasformig koldioxid till glukos i en process som kallas vätesulfidkemosyntes. Hastigheten för dess glukosproduktion skalas med koncentrationen av vatten och koldioxid."

#, fuzzy
msgid "CHEMOSYNTHESIS"
msgstr "Kemosyntes"

msgid "CHEMOSYNTHESIZING_PROTEINS"
msgstr "Kemosyntesiserande proteiner"

#, fuzzy
msgid "CHEMOSYNTHESIZING_PROTEINS_DESCRIPTION"
msgstr "Kemosyntesproteiner är små kluster av proteiner i cytoplasman som kan omvandla vätesulfid, vatten och gasformig koldioxid till glukos i en process som kallas vätesulfidkemosyntes. Hastigheten för dess glukosproduktion skalas med koncentrationen av koldioxid. Eftersom de kemosyntetiserande proteinerna är suspenderade direkt i cytoplasman utför den omgivande vätskan viss jäsning."

#, fuzzy
msgid "CHEMOSYNTHESIZING_PROTEINS_PROCESSES_DESCRIPTION"
msgstr "Kemosyntesproteiner är små kluster av proteiner i cytoplasman som kan omvandla vätesulfid, vatten och gasformig koldioxid till glukos i en process som kallas vätesulfidkemosyntes. Hastigheten för dess glukosproduktion skalas med koncentrationen av koldioxid. Eftersom de kemosyntetiserande proteinerna är suspenderade direkt i cytoplasman utför den omgivande vätskan viss jäsning."

msgid "CHEMO_SYNTHESIS"
msgstr "Kemosyntes"

msgid "CHITIN"
msgstr "Kitin"

msgid "CHITINASE"
msgstr "Kitinas"

#, fuzzy
msgid "CHITINASE_DESCRIPTION"
msgstr "Det slemiga inre av en cell. Cytoplasman är den grundläggande blandningen av joner, proteiner och andra ämnen lösta i vatten som fyller cellens inre. En av funktionerna den utför är jäsning, omvandlingen av glukos till ATP-energi. För celler som saknar organeller så den har mer avancerade ämnesomsättningar är det vad de använder för energi. Det används också för att lagra molekyler i cellen och för att öka cellens storlek."

msgid "CHITIN_MEMBRANE_DESCRIPTION"
msgstr ""

msgid "CHLOROPLAST"
msgstr "Kloroplast"

msgid "CHLOROPLAST_DESCRIPTION"
msgstr ""

#, fuzzy
msgid "CHLOROPLAST_PROCESSES_DESCRIPTION"
msgstr "Kemoplasten är en dubbelmembranstruktur som innehåller proteiner som kan omvandla vätesulfid, vatten och gasformig koldioxid till glukos i en process som kallas vätesulfidkemosyntes. Hastigheten för dess glukosproduktion skalas med koncentrationen av vatten och koldioxid."

msgid "CHOSEN_FILENAME_ALREADY_EXISTS"
msgstr ""

msgid "CHROMATIC_ABERRATION"
msgstr "Kromatisk Aberration:"

#, fuzzy
msgid "CHROMATOPHORE_PROCESSES_DESCRIPTION"
msgstr "Kemosyntesproteiner är små kluster av proteiner i cytoplasman som kan omvandla vätesulfid, vatten och gasformig koldioxid till glukos i en process som kallas vätesulfidkemosyntes. Hastigheten för dess glukosproduktion skalas med koncentrationen av koldioxid. Eftersom de kemosyntetiserande proteinerna är suspenderade direkt i cytoplasman utför den omgivande vätskan viss jäsning."

msgid "CHUNK_CELL_CORPSE_PART"
msgstr "Död cellbit"

msgid "CHUNK_FOOD_SOURCE"
msgstr "{0} konsumtion"

msgid "CILIA"
msgstr "Flimmerhår"

#, fuzzy
msgid "CILIA_DESCRIPTION"
msgstr "Det slemiga inre av en cell. Cytoplasman är den grundläggande blandningen av joner, proteiner och andra ämnen lösta i vatten som fyller cellens inre. En av funktionerna den utför är jäsning, omvandlingen av glukos till ATP-energi. För celler som saknar organeller så den har mer avancerade ämnesomsättningar är det vad de använder för energi. Det används också för att lagra molekyler i cellen och för att öka cellens storlek."

#, fuzzy
msgid "CILIA_PROCESSES_DESCRIPTION"
msgstr "Det slemiga inre av en cell. Cytoplasman är den grundläggande blandningen av joner, proteiner och andra ämnen lösta i vatten som fyller cellens inre. En av funktionerna den utför är jäsning, omvandlingen av glukos till ATP-energi. För celler som saknar organeller så den har mer avancerade ämnesomsättningar är det vad de använder för energi. Det används också för att lagra molekyler i cellen och för att öka cellens storlek."

#, fuzzy
msgid "CITY_SHORT_STATISTICS"
msgstr "Organismstatistik"

msgid "CLEAN_UP_OLD_SAVES"
msgstr "Rensa gamla sparfiler"

msgid "CLEAR_CACHE"
msgstr ""

#, fuzzy
msgid "CLICK_TO_SELECT"
msgstr "Radera Valda"

msgid "CLIMATE_INSTABILITY"
msgstr ""

#, fuzzy
msgid "CLIMATE_INSTABILITY_EXPLANATION"
msgstr ""
"Aktiva mikrober springer och rullar omkring när ingenting händer.\n"
"Sessila mikrober sitter still och väntar på att omgivningen ändrar sig innan de agerar."

msgid "CLIMATE_STABILITY_AVERAGE"
msgstr ""

msgid "CLIMATE_STABILITY_STABLE"
msgstr ""

msgid "CLIMATE_STABILITY_UNSTABLE"
msgstr ""

msgid "CLOSE"
msgstr "Stäng"

msgid "CLOSE_OPTIONS"
msgstr "Stäng inställningar?"

msgid "CLOSTRIDIAL_FERMENTATION"
msgstr ""

#, fuzzy
msgid "CLOUD_BENCHMARK"
msgstr "Mikrobredigerare"

msgid "CLOUD_RESOLUTION_DIVISOR"
msgstr "Molnupplösnings Divisor:"

msgid "CLOUD_SIMULATION_MINIMUM_INTERVAL"
msgstr ""
"Molnsimulerings minimala\n"
"interval:"

#, fuzzy
msgid "CLOUD_SIMULATION_MULTIPLIER"
msgstr "Osmoreguleringskost"

msgid "COASTAL"
msgstr "Kust"

msgid "COLLISION_SHAPE"
msgstr ""

msgid "COLOUR"
msgstr "Färg"

msgid "COLOURBLIND_CORRECTION"
msgstr "Färgblindhets Rättning:"

#, fuzzy
msgid "COLOUR_PICKER_ADD_PRESET"
msgstr "Lägg till aktuell färg till paletten"

msgid "COLOUR_PICKER_A_TOOLTIP"
msgstr "Alpha kanal värdet för färgen"

msgid "COLOUR_PICKER_B_TOOLTIP"
msgstr "Blåa kanal värdet för färgen"

msgid "COLOUR_PICKER_G_TOOLTIP"
msgstr "Gröna kanal värdet för färgen"

msgid "COLOUR_PICKER_HSV_BUTTON_TOOLTIP"
msgstr ""
"Slå på eller av HSV-läge (Hue, Saturation, Value).\n"
"Kan inte slås på i rå-läge."

msgid "COLOUR_PICKER_H_TOOLTIP"
msgstr "Nyansvärde, del av färgen"

msgid "COLOUR_PICKER_PICK_COLOUR"
msgstr "Välj en färg från spel fönstret"

#, fuzzy
msgid "COLOUR_PICKER_PRESET_TOOLTIP"
msgstr ""
"Färg: {0}\n"
"Vänster musknapp: Använd denna palette\n"
"Höger musknapp: Ta bort denna palette"

msgid "COLOUR_PICKER_RAW_BUTTON_TOOLTIP"
msgstr ""
"Slå på eller av rå-läget.\n"
"I rå-läge kan du tvinga R, G, B\n"
"färgvärdena att överskrida 1.0.\n"
"Kan inte slås på i HSV-läge."

msgid "COLOUR_PICKER_R_TOOLTIP"
msgstr "Röda kanal värdet för färgen"

msgid "COLOUR_PICKER_S_TOOLTIP"
msgstr "Mättnadsvärde, mängden grått i en viss färg"

msgid "COLOUR_PICKER_V_TOOLTIP"
msgstr "Värde (ljusstyrka) värde, ljusstyrka eller intensitet för färgen"

#, fuzzy
msgid "COMMON_ABILITIES"
msgstr "Förmågor"

msgid "COMMON_EDITING_AND_STRATEGY"
msgstr ""

msgid "COMMUNITY_FORUM"
msgstr ""

#, fuzzy
msgid "COMMUNITY_FORUM_BUTTON_TOOLTIP"
msgstr "Hjälp"

msgid "COMMUNITY_WIKI"
msgstr ""

#, fuzzy
msgid "COMMUNITY_WIKI_BUTTON_TOOLTIP"
msgstr "Självmord"

#, fuzzy
msgid "COMPILED_AT_COLON"
msgstr "Föreningar:"

#, fuzzy
msgid "COMPLETE_ACTION"
msgstr "Föreningar:"

msgid "COMPOUNDS"
msgstr "Föreningar"

#, fuzzy
msgid "COMPOUNDS_AT_EQUILIBRIUM"
msgstr "Molekylmoln"

#, fuzzy
msgid "COMPOUNDS_AT_MAX_SPEED"
msgstr "Molekylmoln"

msgid "COMPOUNDS_BUTTON_MICROBE_TOOLTIP"
msgstr "Visa / göm föreningar"

msgid "COMPOUNDS_COLON"
msgstr "Föreningar:"

msgid "COMPOUND_BALANCE_FILL_TIME"
msgstr ""

msgid "COMPOUND_BALANCE_FILL_TIME_TOO_LONG"
msgstr ""

#, fuzzy
msgid "COMPOUND_BALANCE_MODE_TOOLTIP"
msgstr "Hjälp"

msgid "COMPOUND_BALANCE_TITLE"
msgstr "Föreningsbalans"

#, fuzzy
msgid "COMPOUND_BALANCE_TOOLTIP"
msgstr "Hjälp"

msgid "COMPOUND_CLOUDS"
msgstr "Molekylmoln"

#, fuzzy
msgid "COMPOUND_CLOUD_BENCHMARK"
msgstr "Molekylmoln"

msgid "COMPOUND_CLOUD_DENSITY"
msgstr "Molekylmoln densitet"

#, fuzzy
msgid "COMPOUND_CLOUD_DENSITY_EXPLANATION"
msgstr "Molekylmoln"

msgid "COMPOUND_CONCENTRATIONS_DECREASED"
msgstr "{0} koncentrationer har minskat med {1}"

msgid "COMPOUND_FOOD_SOURCE"
msgstr "{0} konsumtion"

#, fuzzy
msgid "COMPOUND_HANDLE_KEEP"
msgstr "Hjälp"

#, fuzzy
msgid "COMPOUND_HANDLE_SPLIT_SISTER"
msgstr "Hjälp"

#, fuzzy
msgid "COMPOUND_HANDLE_TOP_UP"
msgstr "Hjälp"

#, fuzzy
msgid "COMPOUND_HANDLE_TOP_UP_ON_CHANGE"
msgstr "Molekylmoln"

#, fuzzy
msgid "COMPOUND_STORAGE_AMOUNT_DOES_NOT_LAST_NIGHT"
msgstr "{0} konsumtion"

msgid "COMPOUND_STORAGE_NOT_ENOUGH_GENERATED_DURING_DAY"
msgstr ""

#, fuzzy
msgid "COMPOUND_STORAGE_NOT_ENOUGH_SPACE"
msgstr "{0} konsumtion"

msgid "COMPOUND_STORAGE_STATS_TITLE"
msgstr ""

#, fuzzy
msgid "COMPOUND_STORAGE_STATS_TOOLTIP"
msgstr "Hjälp"

#, fuzzy
msgid "COMPOUND_TO_FIND"
msgstr "Molekylmoln"

msgid "CONCEPT_ART"
msgstr "konceptkonst"

msgid "CONFIG"
msgstr "Konfiguration"

msgid "CONFIRM_CAPITAL"
msgstr "BEKRÄFTA"

#, fuzzy
msgid "CONFIRM_DELETE"
msgstr "Bekräfta Stängning"

#, fuzzy
msgid "CONFIRM_EXIT"
msgstr "Bekräfta Stängning"

msgid "CONFIRM_FOSSILISATION_OVERWRITE"
msgstr ""

#, fuzzy
msgid "CONFIRM_MOVE_TO_ASCENSION_STAGE"
msgstr "{0} befolkning förändrades av {1} på grund av: {2}"

#, fuzzy
msgid "CONFIRM_MOVE_TO_ASCENSION_STAGE_EXPLANATION"
msgstr "{0} befolkning förändrades av {1} på grund av: {2}"

msgid "CONFIRM_MOVE_TO_INDUSTRIAL_STAGE"
msgstr "Fortsätt till Industristadiet?"

#, fuzzy
msgid "CONFIRM_MOVE_TO_INDUSTRIAL_STAGE_EXPLANATION"
msgstr "{0} befolkning förändrades av {1} på grund av: {2}"

#, fuzzy
msgid "CONFIRM_MOVE_TO_SPACE_STAGE"
msgstr "{0} befolkning förändrades av {1} på grund av: {2}"

#, fuzzy
msgid "CONFIRM_MOVE_TO_SPACE_STAGE_EXPLANATION"
msgstr "{0} befolkning förändrades av {1} på grund av: {2}"

#, fuzzy
msgid "CONFIRM_NEW_GAME_BUTTON_TOOLTIP"
msgstr "Hjälp"

#, fuzzy
msgid "CONFIRM_NEW_GAME_BUTTON_TOOLTIP_DISABLED"
msgstr "Hjälp"

#, fuzzy
msgid "CONSTRUCTION_UNIT_NAME"
msgstr "Tritanope (Blå-Gul)"

msgid "CONTENT_UPLOADED_FROM"
msgstr ""

#, fuzzy
msgid "CONTINUE"
msgstr "Börja Trivas"

#, fuzzy
msgid "CONTINUE_AS_SPECIES"
msgstr "Välj en plats för att visa detaljerna här"

#, fuzzy
msgid "CONTINUE_THRIVING"
msgstr "Börja Trivas"

#, fuzzy
msgid "CONTINUE_TO_PROTOTYPES"
msgstr "Protanope (Röd-Grön)"

msgid "CONTINUE_TO_PROTOTYPES_PROMPT"
msgstr "Fortsätt till fasprototyper?"

msgid "CONTROLLER_ANY_DEVICE"
msgstr ""

msgid "CONTROLLER_AXIS_L2"
msgstr ""

msgid "CONTROLLER_AXIS_LEFT_TRIGGER"
msgstr ""

msgid "CONTROLLER_AXIS_LEFT_X"
msgstr ""

msgid "CONTROLLER_AXIS_LEFT_Y"
msgstr ""

#, fuzzy
msgid "CONTROLLER_AXIS_NEGATIVE_DIRECTION"
msgstr "Nitrogen Fixing Plastid är ett protein som kan använda gasformigt kväve och syre och cellulär energi i form av ATP för att producera ammoniak, ett viktigt tillväxtnäringsämne för celler. Detta är en process som kallas aerob kvävefixering."

#, fuzzy
msgid "CONTROLLER_AXIS_POSITIVE_DIRECTION"
msgstr "Nitrogen Fixing Plastid är ett protein som kan använda gasformigt kväve och syre och cellulär energi i form av ATP för att producera ammoniak, ett viktigt tillväxtnäringsämne för celler. Detta är en process som kallas aerob kvävefixering."

msgid "CONTROLLER_AXIS_R2"
msgstr ""

msgid "CONTROLLER_AXIS_RIGHT_TRIGGER"
msgstr ""

msgid "CONTROLLER_AXIS_RIGHT_X"
msgstr ""

msgid "CONTROLLER_AXIS_RIGHT_Y"
msgstr ""

msgid "CONTROLLER_AXIS_VISUALIZERS"
msgstr ""

msgid "CONTROLLER_BUTTON_DPAD_DOWN"
msgstr ""

msgid "CONTROLLER_BUTTON_DPAD_LEFT"
msgstr ""

msgid "CONTROLLER_BUTTON_DPAD_RIGHT"
msgstr ""

msgid "CONTROLLER_BUTTON_DPAD_UP"
msgstr ""

msgid "CONTROLLER_BUTTON_LEFT_SHOULDER"
msgstr ""

msgid "CONTROLLER_BUTTON_LEFT_STICK"
msgstr ""

msgid "CONTROLLER_BUTTON_MISC1"
msgstr ""

msgid "CONTROLLER_BUTTON_PADDLE1"
msgstr ""

msgid "CONTROLLER_BUTTON_PADDLE2"
msgstr ""

msgid "CONTROLLER_BUTTON_PADDLE3"
msgstr ""

msgid "CONTROLLER_BUTTON_PADDLE4"
msgstr ""

msgid "CONTROLLER_BUTTON_PS3_SELECT"
msgstr ""

msgid "CONTROLLER_BUTTON_PS3_START"
msgstr ""

msgid "CONTROLLER_BUTTON_PS_CIRCLE"
msgstr ""

msgid "CONTROLLER_BUTTON_PS_CROSS"
msgstr ""

msgid "CONTROLLER_BUTTON_PS_L1"
msgstr ""

msgid "CONTROLLER_BUTTON_PS_L3"
msgstr ""

msgid "CONTROLLER_BUTTON_PS_OPTIONS"
msgstr ""

msgid "CONTROLLER_BUTTON_PS_R1"
msgstr ""

msgid "CONTROLLER_BUTTON_PS_R3"
msgstr ""

msgid "CONTROLLER_BUTTON_PS_SHARE"
msgstr ""

msgid "CONTROLLER_BUTTON_PS_SONY_BUTTON"
msgstr ""

msgid "CONTROLLER_BUTTON_PS_SQUARE"
msgstr ""

msgid "CONTROLLER_BUTTON_PS_TRIANGLE"
msgstr ""

msgid "CONTROLLER_BUTTON_RIGHT_SHOULDER"
msgstr ""

msgid "CONTROLLER_BUTTON_RIGHT_STICK"
msgstr ""

msgid "CONTROLLER_BUTTON_TOUCH_PAD"
msgstr ""

msgid "CONTROLLER_BUTTON_UNKNOWN"
msgstr ""

msgid "CONTROLLER_BUTTON_XBOX_A"
msgstr ""

msgid "CONTROLLER_BUTTON_XBOX_B"
msgstr ""

msgid "CONTROLLER_BUTTON_XBOX_BACK"
msgstr ""

msgid "CONTROLLER_BUTTON_XBOX_GUIDE"
msgstr ""

msgid "CONTROLLER_BUTTON_XBOX_START"
msgstr ""

msgid "CONTROLLER_BUTTON_XBOX_X"
msgstr ""

msgid "CONTROLLER_BUTTON_XBOX_Y"
msgstr ""

msgid "CONTROLLER_DEADZONES"
msgstr ""

#, fuzzy
msgid "CONTROLLER_DEADZONE_CALIBRATION_EXPLANATION"
msgstr "{0} befolkning förändrades av {1} på grund av: {2}"

msgid "CONTROLLER_DEADZONE_COLON"
msgstr ""

msgid "CONTROLLER_PROMPT_TYPE_SETTING"
msgstr ""

msgid "CONTROLLER_SENSITIVITY"
msgstr ""

msgid "CONTROLLER_UNKNOWN_AXIS"
msgstr ""

msgid "COPY_ERROR_TO_CLIPBOARD"
msgstr "Kopiera felmeddelande till urklipp"

#, fuzzy
msgid "COPY_RESULTS"
msgstr "Auto-evo resultat:"

msgid "CORRECTION_PROTANOPE"
msgstr "Protanope (Röd-Grön)"

msgid "CORRECTION_TRITANOPE"
msgstr "Tritanope (Blå-Gul)"

#, fuzzy
msgid "CPU_THREADS"
msgstr "Trådar:"

msgid "CRAFTING_CLEAR_INPUTS"
msgstr ""

msgid "CRAFTING_ERROR_INTERNAL_CONSUME_PROBLEM"
msgstr ""

#, fuzzy
msgid "CRAFTING_ERROR_TAKING_ITEMS"
msgstr "DU HAR FRODATS!"

msgid "CRAFTING_FILTER_INPUTS"
msgstr ""

msgid "CRAFTING_KNOWN_ITEMS"
msgstr ""

msgid "CRAFTING_NOT_ENOUGH_MATERIAL"
msgstr ""

msgid "CRAFTING_NO_RECIPE_SELECTED"
msgstr ""

msgid "CRAFTING_NO_ROOM_TO_TAKE_CRAFTING_RESULTS"
msgstr ""

#, fuzzy
msgid "CRAFTING_RECIPE_DISPLAY"
msgstr "Auto-evo resultat:"

msgid "CRAFTING_RECIPE_HAND_AXE"
msgstr ""

#, fuzzy
msgid "CRAFTING_RESULTS"
msgstr "Auto-evo resultat:"

msgid "CRAFTING_SELECT_RECIPE_OR_ITEMS_TO_FILTER"
msgstr ""

msgid "CRAFTING_TAKE_ALL"
msgstr ""

#, fuzzy
msgid "CRAFTING_TITLE"
msgstr "DU HAR FRODATS!"

msgid "CREATE"
msgstr "Skapa"

msgid "CREATED_AT"
msgstr "Skapad:"

msgid "CREATED_ON_PLATFORM"
msgstr ""

msgid "CREATE_A_NEW_MICROBE"
msgstr "Skapa en ny mikrob"

#, fuzzy
msgid "CREATE_NEW"
msgstr "Skapa Ny Sparfil"

#, fuzzy
msgid "CREATE_NEW_CELL_TYPE"
msgstr "Skapa Ny Sparfil"

#, fuzzy
msgid "CREATE_NEW_CELL_TYPE_DESCRIPTION"
msgstr "Kemoplasten är en dubbelmembranstruktur som innehåller proteiner som kan omvandla vätesulfid, vatten och gasformig koldioxid till glukos i en process som kallas vätesulfidkemosyntes. Hastigheten för dess glukosproduktion skalas med koncentrationen av vatten och koldioxid."

#, fuzzy
msgid "CREATE_NEW_MOD"
msgstr "Skapa en ny mikrob"

msgid "CREATE_NEW_SAVE"
msgstr "Skapa Ny Sparfil"

#, fuzzy
msgid "CREATE_NEW_TISSUE_TYPE"
msgstr "Skapa Ny Sparfil"

#, fuzzy
msgid "CREATE_NEW_TISSUE_TYPE_DESCRIPTION"
msgstr "Kemoplasten är en dubbelmembranstruktur som innehåller proteiner som kan omvandla vätesulfid, vatten och gasformig koldioxid till glukos i en process som kallas vätesulfidkemosyntes. Hastigheten för dess glukosproduktion skalas med koncentrationen av vatten och koldioxid."

msgid "CREATING_DOT_DOT_DOT"
msgstr "Skapar..."

msgid "CREATING_OBJECTS_FROM_SAVE"
msgstr "skapar objekt från sparfil"

msgid "CREDITS"
msgstr "Eftertext"

msgid "CTRL"
msgstr "Ctrl"

#, fuzzy
msgid "CURRENT_CACHE_SIZE"
msgstr "Visa förmågor"

#, fuzzy
msgid "CURRENT_CACHE_SIZE_TOOLTIP"
msgstr "Slem sekretion"

msgid "CURRENT_DEVELOPERS"
msgstr "Nuvarande utvecklare"

msgid "CURRENT_LOCATION_CAPITAL"
msgstr "NUVARANDE PLATS"

#, fuzzy
msgid "CURRENT_RESEARCH_NONE"
msgstr "Visa förmågor"

#, fuzzy
msgid "CURRENT_RESEARCH_PROGRESS"
msgstr "Öppna hjälpmenyn"

#, fuzzy
msgid "CURRENT_WORLD"
msgstr "Nuvarande utvecklare"

#, fuzzy
msgid "CURRENT_WORLD_STATISTICS"
msgstr "Organismstatistik"

msgid "CUSTOM_USERNAME"
msgstr "Anpassat Användarnamn:"

msgid "CYTOPLASM"
msgstr "Cytoplasma"

#, fuzzy
msgid "CYTOPLASM_DESCRIPTION"
msgstr "Det slemiga inre av en cell. Cytoplasman är den grundläggande blandningen av joner, proteiner och andra ämnen lösta i vatten som fyller cellens inre. En av funktionerna den utför är jäsning, omvandlingen av glukos till ATP-energi. För celler som saknar organeller så den har mer avancerade ämnesomsättningar är det vad de använder för energi. Det används också för att lagra molekyler i cellen och för att öka cellens storlek."

msgid "CYTOPLASM_GLYCOLYSIS"
msgstr "Cytoplasm Glycolys"

#, fuzzy
msgid "CYTOPLASM_PROCESSES_DESCRIPTION"
msgstr "Det slemiga inre av en cell. Cytoplasman är den grundläggande blandningen av joner, proteiner och andra ämnen lösta i vatten som fyller cellens inre. En av funktionerna den utför är jäsning, omvandlingen av glukos till ATP-energi. För celler som saknar organeller så den har mer avancerade ämnesomsättningar är det vad de använder för energi. Det används också för att lagra molekyler i cellen och för att öka cellens storlek."

#, fuzzy
msgid "CYTOTOXIN_SYNTHESIS"
msgstr "OxyToxySyntes"

#, fuzzy
msgid "DAMAGE_SOURCE_RADIATION"
msgstr "(farten som AI arter muterar)"

msgid "DAY_LENGTH"
msgstr ""

#, fuzzy
msgid "DAY_LENGTH_EXPLANATION"
msgstr ""
"Aggressiva mikrober jagar byte över större avstånd\n"
"och har större sannolikhet att kämpa emot när rovdjur attackerar.\n"
"Fredliga mikrober attackerar inte andra över större avstånd\n"
"och har lägre sannolikhet att använda gifter mot rovdjur."

msgid "DAY_NIGHT_CYCLE_ENABLED"
msgstr ""

#, fuzzy
msgid "DAY_NIGHT_CYCLE_ENABLED_EXPLANATION_2"
msgstr ""
"Aggressiva mikrober jagar byte över större avstånd\n"
"och har större sannolikhet att kämpa emot när rovdjur attackerar.\n"
"Fredliga mikrober attackerar inte andra över större avstånd\n"
"och har lägre sannolikhet att använda gifter mot rovdjur."

msgid "DEADZONE_CALIBRATION_FINISHED"
msgstr ""

#, fuzzy
msgid "DEADZONE_CALIBRATION_INPROGRESS"
msgstr "Detta språk är {0}% komplett"

msgid "DEADZONE_CALIBRATION_IS_RESET"
msgstr ""

msgid "DEADZONE_CONFIGURATION"
msgstr ""

msgid "DEATH"
msgstr "död"

msgid "DEBUG_COORDINATES"
msgstr ""

msgid "DEBUG_DRAW_NOT_AVAILABLE"
msgstr ""

#, fuzzy
msgid "DEBUG_HEAT_AT_CURSOR"
msgstr "Vid Muspekare:"

msgid "DEBUG_PANEL"
msgstr ""

msgid "DECEMBER"
msgstr "December"

#, fuzzy
msgid "DECREASE_ITEM_SIZE"
msgstr "Slem sekretion"

msgid "DEFAULT_AUDIO_OUTPUT_DEVICE"
msgstr "Standard utgångsenhet"

msgid "DELETE"
msgstr "Radera"

msgid "DELETE_ALL_OLD_SAVE_WARNING_2"
msgstr ""

msgid "DELETE_FOSSIL_CONFIRMATION"
msgstr "Att radera denna fossil är permanent och kan inte ångras. Är du säker på att du vill radera den för gott?"

msgid "DELETE_OLD_SAVES_PROMPT"
msgstr ""

msgid "DELETE_ORGANELLE"
msgstr "Ta bort organell"

msgid "DELETE_SAVE_CONFIRMATION"
msgstr ""

msgid "DELETE_SELECTED"
msgstr "Radera Valda"

msgid "DELETE_SELECTED_SAVES_PROMPT"
msgstr ""

msgid "DELETE_SELECTED_SAVE_WARNING"
msgstr ""

msgid "DELETE_THIS_SAVE_PROMPT"
msgstr ""

#, fuzzy
msgid "DESCEND_BUTTON"
msgstr "Skriv över aktuell sparfil:"

#, fuzzy
msgid "DESCEND_CONFIRMATION"
msgstr "Skriv över aktuell sparfil:"

#, fuzzy
msgid "DESCEND_CONFIRMATION_EXPLANATION"
msgstr ""
"Aggressiva mikrober jagar byte över större avstånd\n"
"och har större sannolikhet att kämpa emot när rovdjur attackerar.\n"
"Fredliga mikrober attackerar inte andra över större avstånd\n"
"och har lägre sannolikhet att använda gifter mot rovdjur."

msgid "DESCRIPTION"
msgstr "Beskrivning:"

#, fuzzy
msgid "DESCRIPTION_COLON"
msgstr "ATP PRODUKTION FÖR LÅG!"

#, fuzzy
msgid "DESCRIPTION_TOO_LONG"
msgstr "ATP PRODUKTION FÖR LÅG!"

msgid "DESPAWN_ENTITIES"
msgstr ""

msgid "DETECTED_CPU_COUNT"
msgstr "Upptäckt CPU-antal:"

msgid "DEVBUILD_VERSION_INFO"
msgstr ""

msgid "DEVELOPERS"
msgstr "Utvecklare"

#, fuzzy
msgid "DEVELOPMENT_FORUM"
msgstr "Utvecklingen stöds av Revolutionary Games Studio ry"

#, fuzzy
msgid "DEVELOPMENT_FORUM_BUTTON_TOOLTIP"
msgstr "Hjälp"

msgid "DEVELOPMENT_SUPPORTED_BY"
msgstr "Utvecklingen stöds av Revolutionary Games Studio ry"

#, fuzzy
msgid "DEVELOPMENT_WIKI"
msgstr "Utvecklare"

#, fuzzy
msgid "DEVELOPMENT_WIKI_BUTTON_TOOLTIP"
msgstr "Hjälp"

msgid "DEVOURED"
msgstr ""

msgid "DEV_BUILD_PATRONS"
msgstr ""

msgid "DIFFICULTY"
msgstr "Svårighetsgrad"

msgid "DIFFICULTY_DETAILS_STRING"
msgstr ""
"Förinställd svårighetsgrad: {0}\n"
"Faktor för mutationskostnad: {1} \n"
"Mutations frekvens för AI: {2}\n"
"Föreningsmoln-densitet: {3}\n"
"Populations-straff vid spelarens död: {4}\n"
"Kvarhållning av glukos i miljön: {5} \n"
"Faktor för kostnaden av osmoreglering: {6}\n"
"Gratis glukosmoln när redigeraren lämnas: {7}\n"
"Begränsa användningen av tillväxtföreningar: {8}"

msgid "DIFFICULTY_PRESET"
msgstr "Förinställd svårighetsgrad"

msgid "DIFFICULTY_PRESET_CUSTOM"
msgstr "Anpassat"

msgid "DIFFICULTY_PRESET_EASY"
msgstr "Lätt"

msgid "DIFFICULTY_PRESET_HARD"
msgstr "Svår"

msgid "DIFFICULTY_PRESET_NORMAL"
msgstr "Normal"

msgid "DIGESTION_EFFICIENCY"
msgstr ""

#, fuzzy
msgid "DIGESTION_EFFICIENCY_COLON"
msgstr "ATP PRODUKTION FÖR LÅG!"

#, fuzzy
msgid "DIGESTION_SPEED"
msgstr "UTROTNING"

#, fuzzy
msgid "DIGESTION_SPEED_COLON"
msgstr "Hastighet:"

msgid "DIGESTION_SPEED_VALUE"
msgstr ""

msgid "DISABLED"
msgstr "Avstängt"

msgid "DISABLE_ALL"
msgstr ""

msgid "DISCARD_AND_CONTINUE"
msgstr "Radera och fortsätt"

#, fuzzy
msgid "DISCARD_CHANGES"
msgstr "Radera och fortsätt"

#, fuzzy
msgid "DISCARD_MIGRATION"
msgstr "Radera och fortsätt"

#, fuzzy
msgid "DISCONNECTED_CELLS"
msgstr "Bortkopplade Celler"

#, fuzzy
msgid "DISCONNECTED_CELLS_TEXT"
msgstr ""
"Det finns placerade organeller, som inte är anslutna till resten.\n"
"Vänligen anslut alla placerade organeller med varandra eller ångra dina ändringar."

#, fuzzy
msgid "DISCONNECTED_METABALLS"
msgstr "Bortkopplade Celler"

#, fuzzy
msgid "DISCONNECTED_METABALLS_TEXT"
msgstr ""
"Det finns placerade organeller, som inte är anslutna till resten.\n"
"Vänligen anslut alla placerade organeller med varandra eller ångra dina ändringar."

msgid "DISCONNECTED_ORGANELLES"
msgstr "Bortkopplade Organeller"

msgid "DISCONNECTED_ORGANELLES_TEXT"
msgstr ""
"Det finns placerade organeller, som inte är anslutna till resten.\n"
"Vänligen anslut alla placerade organeller med varandra eller ångra dina ändringar."

#, fuzzy
msgid "DISCORD_TOOLTIP"
msgstr "Hjälp"

#, fuzzy
msgid "DISK_CACHE_TOOLTIP"
msgstr "Självmord"

#, fuzzy
msgid "DISMISSED_POPUPS_COLON"
msgstr "Hastighet:"

#, fuzzy
msgid "DISMISSED_POPUPS_EXPLANATION"
msgstr ""
"Aggressiva mikrober jagar byte över större avstånd\n"
"och har större sannolikhet att kämpa emot när rovdjur attackerar.\n"
"Fredliga mikrober attackerar inte andra över större avstånd\n"
"och har lägre sannolikhet att använda gifter mot rovdjur."

msgid "DISMISS_INFORMATION_PERMANENTLY"
msgstr "Visa inte detta igen"

msgid "DISMISS_WARNING_PERMANENTLY"
msgstr "Varna inte om detta igen"

msgid "DISPLAY_3D_MENU_BACKGROUNDS"
msgstr ""

msgid "DISPLAY_ABILITIES_BAR"
msgstr "Visa förmågor"

msgid "DISPLAY_BACKGROUND_DISTORTION_EFFECT"
msgstr ""

msgid "DISPLAY_BACKGROUND_PARTICLES"
msgstr ""

#, fuzzy
msgid "DISPLAY_DRIVER_OPENGL"
msgstr "Visa förmågor"

#, fuzzy
msgid "DISPLAY_DRIVER_VULKAN"
msgstr "Visa förmågor"

#, fuzzy
msgid "DISPLAY_MODE"
msgstr "Visa förmågor"

#, fuzzy
msgid "DISPLAY_PART_NAMES"
msgstr "Visa förmågor"

msgid "DISSOLVED_COMPOUND_FOOD_SOURCE"
msgstr "Jämnt spridd miljömatkälla av {0}"

msgid "DOES_NOT_USE_FEATURE"
msgstr ""

msgid "DONATIONS"
msgstr "Donationer"

msgid "DOT_DOT_DOT"
msgstr "..."

msgid "DOUBLE"
msgstr "Dubbel"

msgid "DOUBLE_CLICK_TO_VIEW_IN_FULLSCREEN"
msgstr ""

msgid "DOUBLE_MEMBRANE_DESCRIPTION"
msgstr ""

#, fuzzy
msgid "DOUBLE_SPEED_TOGGLE_TOOLTIP"
msgstr "Fortsätt"

msgid "DRAG_TO_REORDER_ITEMS_WITH_MOUSE"
msgstr ""

msgid "DUMP_SCENE_TREE"
msgstr ""

msgid "DUPLICATE_TYPE"
msgstr "Duplicera Typ"

msgid "EASTEREGG_MESSAGE_1"
msgstr "Rolig fakta, Didinium och Paramecium är ett läroboksexempel på ett rovdjursförhållande som har studerats i årtionden, är du Didinium eller Paramecium? Rovdjur eller byte?"

msgid "EASTEREGG_MESSAGE_10"
msgstr "På engelska stod det \"WIGGLY THINGS!!\" här, men jag, S1dos, vet inte riktigt hur man översätter det!!"

msgid "EASTEREGG_MESSAGE_11"
msgstr "Smältis den där metalsis."

msgid "EASTEREGG_MESSAGE_12"
msgstr "Men de blå cellerna."

msgid "EASTEREGG_MESSAGE_13"
msgstr "Här är ett tips, Omgivningar är mer än bara olika bakgrunder, föreningarna i olika omgivningar dyker ibland upp i olika hastigheter."

msgid "EASTEREGG_MESSAGE_14"
msgstr "Här är ett tips, ju mer flagell du har, desto snabbare går du, vroom vroom, men det kostar också mer ATP"

msgid "EASTEREGG_MESSAGE_15"
msgstr "Här är ett tips, du kan svälja bitar järn och annat."

msgid "EASTEREGG_MESSAGE_16"
msgstr "Här är ett tips, förbered dig innan du lägger till en kärna. Dessa saker är dyra! I underhåll och i byggkostnad."

msgid "EASTEREGG_MESSAGE_17"
msgstr "Rolig Fakta, visste du att det finns över 8000 ciliatarter på planeten jorden?"

msgid "EASTEREGG_MESSAGE_18"
msgstr "Rolig fakta, The Stentor är ett ciliat som kan sträcka sig och fånga byten i en slags trumpet som mun som drar in byten genom att generera vattenströmmar med cilia."

msgid "EASTEREGG_MESSAGE_2"
msgstr "En av de första spelbara prototyperna skapades av vår grymma programmerare, Untrustedlife!"

msgid "EASTEREGG_MESSAGE_3"
msgstr "Alla varelser i spelet kommer utvecklats från en gemensam förfader. Se om du kan L identifiera vilka som är närmst besläktade med varandra!"

msgid "EASTEREGG_MESSAGE_4"
msgstr "Rolig fakta, i verkliga livet har prokaryoter något som heter Biocompartments som fungerar som organeller och kallas faktiskt Polyhedrala organeller."

msgid "EASTEREGG_MESSAGE_5"
msgstr "Rolig Fakta, metabolosomen är det som kallas en Polyhedral organell."

msgid "EASTEREGG_MESSAGE_6"
msgstr "Här är ett tips, ibland är det bäst att bara fly från andra celler."

msgid "EASTEREGG_MESSAGE_7"
msgstr "Thrive är tänkt som en simulering av en utomjordisk planet, så förvänta dig inte att hitta samma varelser som här på jorden!"

msgid "EASTEREGG_MESSAGE_8"
msgstr "Här är ett tips, bakterier kan vara starkare än de ser ut, de kan se små ut, men vissa av dem kan gräva sig in i dig och döda dig på det sättet!"

msgid "EASTEREGG_MESSAGE_9"
msgstr "Här är ett tips, du kan jaga andra arter till utrotning om du inte är försiktig nog. Andra arter kan göra det också."

#, fuzzy
msgid "EASTER_EGGS"
msgstr "Rolig fakta, Didinium och Paramecium är ett läroboksexempel på ett rovdjursförhållande som har studerats i årtionden, är du Didinium eller Paramecium? Rovdjur eller byte?"

#, fuzzy
msgid "EASTER_EGGS_EXPLANATION"
msgstr ""
"Aggressiva mikrober jagar byte över större avstånd\n"
"och har större sannolikhet att kämpa emot när rovdjur attackerar.\n"
"Fredliga mikrober attackerar inte andra över större avstånd\n"
"och har lägre sannolikhet att använda gifter mot rovdjur."

#, fuzzy
msgid "EASTER_EGG_BANANA_BIOME"
msgstr ""
"Aggressiva mikrober jagar byte över större avstånd\n"
"och har större sannolikhet att kämpa emot när rovdjur attackerar.\n"
"Fredliga mikrober attackerar inte andra över större avstånd\n"
"och har lägre sannolikhet att använda gifter mot rovdjur."

#, fuzzy
msgid "EDGE_PAN_SPEED"
msgstr "UTROTNING"

#, fuzzy
msgid "EDITING_TITLE"
msgstr "DU HAR FRODATS!"

msgid "EDITOR"
msgstr "Cellredigerare"

#, fuzzy
msgid "EDITORS_AND_MUTATIONS_BUTTON"
msgstr "har muterat"

#, fuzzy
msgid "EDITOR_BUTTON_TOOLTIP"
msgstr "Hjälp"

msgid "EDITOR_TUTORIAL_EARLY_GOAL"
msgstr ""

msgid "EDITOR_TUTORIAL_EDITOR_TEXT"
msgstr ""

#, fuzzy
msgid "EDITOR_TUTORIAL_MICROBE_EDITOR_NUCLEUS"
msgstr ""
"Prokaryota strukturer\n"
"\n"
"Metabolosomer: Producerar ATP från glukos\n"
"\n"
"Kemosyntiserande proteiner: Producerar hälften av glukosen ur svavelväte som en kemoplast, men utför också glykolys, tar upp 1 hex\n"
"\n"
"Thylakoider: Producerar 1/3 av mängden glukos som en normal kloroplast, men utför också glykolys och tar upp 1 Hex\n"
"\n"
"Rusticyanin: Omvandlar järn till ATP\n"
"\n"
"Nitrogenas: Konverterar atmosfäriskt kväve och ATP till ammoniak anaerobt\n"
"\n"
"Cytoplasmer: Har lagringsutrymme och utför glykolys (producerar små mängder ATP)"

#, fuzzy
msgid "EFFECTIVE_VALUE"
msgstr "{0}%"

msgid "EIGHT_TIMES"
msgstr "8x"

msgid "EJECT_ENGULFED"
msgstr ""

#, fuzzy
msgid "EJECT_ENGULFED_TOOLTIP"
msgstr "Växla uppslukarläge av och på"

#, fuzzy
msgid "EMITTERS_COUNT"
msgstr "Mikrob Stadiet"

#, fuzzy
msgid "ENABLED_MODS"
msgstr "Aktivera Cellredigeraren"

msgid "ENABLE_ALL_COMPATIBLE"
msgstr ""

msgid "ENABLE_EDITOR"
msgstr "Aktivera Cellredigeraren"

msgid "ENABLE_GUI_LIGHT_EFFECTS"
msgstr "Aktivera GUI ljus effecter"

msgid "ENDOSYMBIONT_ENGULFED_ALREADY_DONE"
msgstr ""

msgid "ENDOSYMBIONT_ENGULFED_PROGRESS"
msgstr ""

msgid "ENDOSYMBIONT_TYPE_ALREADY_PRESENT"
msgstr ""

#, fuzzy
msgid "ENDOSYMBIOSIS_AVAILABLE_ORGANELLES"
msgstr "Placera organell"

msgid "ENDOSYMBIOSIS_BUTTON"
msgstr ""

#, fuzzy
msgid "ENDOSYMBIOSIS_CANCEL_TOOLTIP"
msgstr "Lösgör alla"

#, fuzzy
msgid "ENDOSYMBIOSIS_COMPLETE_TOOLTIP"
msgstr "Fortsätt"

#, fuzzy
msgid "ENDOSYMBIOSIS_EXPLANATION"
msgstr ""
"Aggressiva mikrober jagar byte över större avstånd\n"
"och har större sannolikhet att kämpa emot när rovdjur attackerar.\n"
"Fredliga mikrober attackerar inte andra över större avstånd\n"
"och har lägre sannolikhet att använda gifter mot rovdjur."

msgid "ENDOSYMBIOSIS_NOTHING_ENGULFED"
msgstr ""

#, fuzzy
msgid "ENDOSYMBIOSIS_NO_CANDIDATE_ORGANELLES"
msgstr "Bortkopplade Organeller"

#, fuzzy
msgid "ENDOSYMBIOSIS_PROGRESSING_EXPLANATION"
msgstr ""
"Aggressiva mikrober jagar byte över större avstånd\n"
"och har större sannolikhet att kämpa emot när rovdjur attackerar.\n"
"Fredliga mikrober attackerar inte andra över större avstånd\n"
"och har lägre sannolikhet att använda gifter mot rovdjur."

msgid "ENDOSYMBIOSIS_PROKARYOTIC_LIMIT_EXPLANATION"
msgstr ""

#, fuzzy
msgid "ENDOSYMBIOSIS_SINGLE_SPECIES_PROGRESS_DESCRIPTION"
msgstr "Kemosyntesproteiner är små kluster av proteiner i cytoplasman som kan omvandla vätesulfid, vatten och gasformig koldioxid till glukos i en process som kallas vätesulfidkemosyntes. Hastigheten för dess glukosproduktion skalas med koncentrationen av koldioxid. Eftersom de kemosyntetiserande proteinerna är suspenderade direkt i cytoplasman utför den omgivande vätskan viss jäsning."

#, fuzzy
msgid "ENDOSYMBIOSIS_START_TOOLTIP"
msgstr "Hjälp"

#, fuzzy
msgid "ENDOSYMBIOSIS_TITLE"
msgstr "DU HAR FRODATS!"

#, fuzzy
msgid "ENERGY_BALANCE_REQUIRED_COMPOUND_LINE"
msgstr "{0}: -{1} ATP"

msgid "ENERGY_BALANCE_TOOLTIP_CONSUMPTION"
msgstr "{0}: -{1} ATP"

msgid "ENERGY_BALANCE_TOOLTIP_PRODUCTION"
msgstr "{0}:+{1} ATP"

#, fuzzy
msgid "ENERGY_BALANCE_TOOLTIP_PRODUCTION_WITH_REQUIREMENT"
msgstr "{0}:+{1} ATP"

msgid "ENERGY_IN_PATCH_FOR"
msgstr ""

#, fuzzy
msgid "ENERGY_IN_PATCH_SHORT"
msgstr "INVÅNARE:"

msgid "ENERGY_SOURCES"
msgstr ""

msgid "ENERGY_SUMMARY_LINE"
msgstr ""

msgid "ENGULF_NO_ATP_DAMAGE_MESSAGE"
msgstr ""

#, fuzzy
msgid "ENTER_EXISTING_ID"
msgstr "Skriv över aktuell sparfil:"

msgid "ENTER_EXISTING_WORKSHOP_ID"
msgstr ""

#, fuzzy
msgid "ENTITY_LABEL"
msgstr "Omgivning: {0}"

msgid "ENVIRONMENT"
msgstr "Miljö"

#, fuzzy
msgid "ENVIRONMENTAL_CONDITIONS_BUTTON"
msgstr "{0} befolkning förändrades av {1} på grund av: {2}"

msgid "ENVIRONMENTAL_GLUCOSE_RETENTION"
msgstr ""

#, fuzzy
msgid "ENVIRONMENTAL_GLUCOSE_RETENTION_EXPLANATION"
msgstr "{0} befolkning förändrades av {1} på grund av: {2}"

msgid "ENVIRONMENT_BUTTON_MICROBE_TOOLTIP"
msgstr "Visa / göm miljö"

#, fuzzy
msgid "ENVIRONMENT_TOLERANCE"
msgstr "Miljö"

msgid "EPIPELAGIC"
msgstr "Epipelagisk"

msgid "EQUIPMENT_TYPE_AXE"
msgstr ""

msgid "ERROR"
msgstr "ERROR"

#, fuzzy
msgid "ERROR_CREATING_FOLDER"
msgstr "Öppna Skärmbildsmapp"

msgid "ERROR_CREATING_INFO_FILE"
msgstr ""

msgid "ERROR_FAILED_TO_SAVE_NEW_SETTINGS"
msgstr "Error: Misslyckades att spara nya intällningar till konfigurationsfil."

#, fuzzy
msgid "ERROR_FETCHING_EXPLANATION"
msgstr ""
"Aggressiva mikrober jagar byte över större avstånd\n"
"och har större sannolikhet att kämpa emot när rovdjur attackerar.\n"
"Fredliga mikrober attackerar inte andra över större avstånd\n"
"och har lägre sannolikhet att använda gifter mot rovdjur."

#, fuzzy
msgid "ERROR_FETCHING_NEWS"
msgstr "Öppna Skärmbildsmapp"

msgid "ERROR_LOADING"
msgstr "Laddningsfel"

msgid "ERROR_SAVING"
msgstr "Sparningsfel"

#, fuzzy
msgid "ERROR_UPLOADING_EXCEPTION"
msgstr "Laddningsfel"

msgid "ESCAPE"
msgstr "Esc"

msgid "ESCAPE_ENGULFING"
msgstr ""

msgid "ESTUARY"
msgstr "Flodmynning"

#, fuzzy
msgid "EVENT_ERUPTION_TOOLTIP"
msgstr "Självmord"

msgid "EVENT_METEOR_GLUCOSE"
msgstr ""

#, fuzzy
msgid "EVENT_METEOR_IRON"
msgstr "{0}:+{1} ATP"

#, fuzzy
msgid "EVENT_METEOR_PHOSPHATES"
msgstr "Spawna fosfat"

#, fuzzy
msgid "EVENT_METEOR_PLAIN"
msgstr "Självmord"

msgid "EVENT_METEOR_RADIOACTIVE"
msgstr ""

msgid "EVENT_METEOR_SULFUR"
msgstr ""

#, fuzzy
msgid "EVOLUTIONARY_TREE"
msgstr "Av Revolutionary Games Studio"

#, fuzzy
msgid "EVOLUTIONARY_TREE_BUILD_FAILED"
msgstr "Av Revolutionary Games Studio"

#, fuzzy
msgid "EXACT_VERSION_COLON"
msgstr "Version:"

#, fuzzy
msgid "EXACT_VERSION_TOOLTIP"
msgstr "Självmord"

#, fuzzy
msgid "EXCEPTION_HAPPENED_PROCESSING_SAVE"
msgstr "Ett undantag har uppstått medan sparad data laddades"

#, fuzzy
msgid "EXCEPTION_HAPPENED_WHILE_LOADING"
msgstr "Ett undantag har uppstått medan sparad data laddades"

#, fuzzy
msgid "EXCLUSIVE_FULLSCREEN"
msgstr "Växla fullskärm av och på"

#, fuzzy
msgid "EXISTING_BUILDINGS"
msgstr "Skriv över aktuell sparfil:"

msgid "EXIT"
msgstr "Lämna"

msgid "EXIT_EDITOR"
msgstr "Lämna cellredigeraren"

msgid "EXIT_TO_LAUNCHER"
msgstr "Lämna till startprogrammet"

msgid "EXPERIMENTAL_FEATURES"
msgstr ""

#, fuzzy
msgid "EXPERIMENTAL_FEATURES_EXPLANATION"
msgstr "(farten som AI arter muterar)"

#, fuzzy
msgid "EXPERIMENTAL_FEATURES_WARNING"
msgstr "(farten som AI arter muterar)"

msgid "EXPORT_ALL_WORLDS"
msgstr ""

#, fuzzy
msgid "EXPORT_ALL_WORLDS_TOOLTIP"
msgstr "Hjälp"

#, fuzzy
msgid "EXPORT_SUCCESS"
msgstr "Plundring av {0}"

msgid "EXTERNAL"
msgstr "Externa"

msgid "EXTERNAL_EFFECTS"
msgstr "Externa effekter:"

msgid "EXTINCTION_BOX_TEXT"
msgstr "Precis som 99% av alla arter som någonsin har existerat, har din art utrotats. Andra kommer att fortsätta frodas och upprätthålla din niche, men det blir inte du som gör. Du kommer att glömmas, ett misslyckats experiment i evolutionen."

msgid "EXTINCTION_CAPITAL"
msgstr "UTROTNING"

#, fuzzy
msgid "EXTINCT_FROM_PATCH"
msgstr "dog ut på planeten"

#, fuzzy
msgid "EXTINCT_FROM_THE_PLANET"
msgstr "dog ut på planeten"

#, fuzzy
msgid "EXTINCT_IN_PATCH"
msgstr "dog ut på planeten"

#, fuzzy
msgid "EXTINCT_SPECIES"
msgstr "UTROTNING"

msgid "EXTRAS"
msgstr "Extra"

msgid "EXTRA_OPTIONS"
msgstr "Extra Inställningar"

#, fuzzy
msgid "FACEBOOK_TOOLTIP"
msgstr "Självmord"

msgid "FAILED"
msgstr "Misslyckades"

#, fuzzy
msgid "FAILED_ONE_OR_MORE_SAVE_DELETION_DESCRIPTION"
msgstr "Kemoplasten är en dubbelmembranstruktur som innehåller proteiner som kan omvandla vätesulfid, vatten och gasformig koldioxid till glukos i en process som kallas vätesulfidkemosyntes. Hastigheten för dess glukosproduktion skalas med koncentrationen av vatten och koldioxid."

#, fuzzy
msgid "FAILED_SAVE_DELETION"
msgstr "Error: Misslyckades att spara nya intällningar till konfigurationsfil."

#, fuzzy
msgid "FAILED_SAVE_DELETION_DESCRIPTION"
msgstr "Vakuolen är en inre membranorganell som används för lagring i cellen. De består av flera blåsor, mindre membranstrukturer som ofta används i celler för lagring, som har smält samman. Den är fylld med vatten som används för att hålla kvar molekyler, enzymer, fasta ämnen och andra ämnen. Deras form är flytande och kan variera mellan celler."

msgid "FEARFUL"
msgstr "Rädd"

msgid "FEAR_EXPLANATION"
msgstr ""

#, fuzzy
msgid "FEATURE_DISABLED"
msgstr "Avstängt"

#, fuzzy
msgid "FEATURE_ENABLED"
msgstr "Fuskknappar på"

msgid "FEBRUARY"
msgstr "Februari"

msgid "FEED_ITEM_CONTENT_PARSING_FAILED"
msgstr ""

msgid "FEED_ITEM_MISSING_CONTENT"
msgstr ""

msgid "FEED_ITEM_PUBLISHED_AT"
msgstr ""

msgid "FEED_ITEM_TRUNCATED_NOTICE"
msgstr ""

#, fuzzy
msgid "FERROPLAST"
msgstr "Termoplast"

#, fuzzy
msgid "FERROPLAST_DESCRIPTION"
msgstr "Termoplasten är en dubbelmembranstruktur som innehåller värmekänsliga pigment staplade tillsammans i membransäckar. Det är en prokaryot som har assimilerats för användning av sin eukaryota värd. Pigmenten i termoplasten kan använda energin från värmeskillnader i omgivningen för att producera glukos från vatten och gasformig koldioxid i en process som kallas termosyntes. Hastigheten för dess glukosproduktion skalas med koncentrationen av koldioxid och temperatur."

#, fuzzy
msgid "FERROPLAST_PROCESSES_DESCRIPTION"
msgstr "Termoplasten är en dubbelmembranstruktur som innehåller värmekänsliga pigment staplade tillsammans i membransäckar. Det är en prokaryot som har assimilerats för användning av sin eukaryota värd. Pigmenten i termoplasten kan använda energin från värmeskillnader i omgivningen för att producera glukos från vatten och gasformig koldioxid i en process som kallas termosyntes. Hastigheten för dess glukosproduktion skalas med koncentrationen av koldioxid och temperatur."

msgid "FILTER_ITEMS_BY_CATEGORY_COLON"
msgstr ""

#, fuzzy
msgid "FIND_CURRENT_PATCH"
msgstr "Avbryt denna handling"

msgid "FINISHED_DOT"
msgstr "Färdig."

msgid "FINISH_EDITING_AND_RETURN_TO_ENVIRONMENT"
msgstr "Slutför redigering och återvänd till omgivning"

#, fuzzy
msgid "FINISH_ONE_GENERATION"
msgstr "med concentration av"

msgid "FINISH_X_GENERATIONS"
msgstr "Slutför {0} Generationer"

msgid "FIRE_TOXIN"
msgstr "Skjut gift"

#, fuzzy
msgid "FIRE_TOXIN_TOOLTIP"
msgstr "Självmord"

msgid "FLAGELLUM"
msgstr "Flagell"

msgid "FLAGELLUM_DESCRIPTION"
msgstr ""

#, fuzzy
msgid "FLAGELLUM_LENGTH_DESCRIPTION"
msgstr "Metabolosomer är kluster av proteiner förpackade i proteinskal. De kan omvandla glukos till ATP i mycket högre takt än vad som kan göras i cytoplasman i en process som kallas Aerobisk Andning. Det kräver dock syre för att fungera, och lägre nivåer av syre i miljön kommer att sakta ner hastigheten för dess ATP-produktion. Eftersom metabolosomerna är suspenderade direkt i cytoplasman utför den omgivande vätskan viss jäsning."

#, fuzzy
msgid "FLAGELLUM_PROCESSES_DESCRIPTION"
msgstr "Metabolosomer är kluster av proteiner förpackade i proteinskal. De kan omvandla glukos till ATP i mycket högre takt än vad som kan göras i cytoplasman i en process som kallas Aerobisk Andning. Det kräver dock syre för att fungera, och lägre nivåer av syre i miljön kommer att sakta ner hastigheten för dess ATP-produktion. Eftersom metabolosomerna är suspenderade direkt i cytoplasman utför den omgivande vätskan viss jäsning."

#, fuzzy
msgid "FLEET_NAME_FROM_PLACE"
msgstr "dog ut på planeten"

msgid "FLEET_UNITS"
msgstr ""

#, fuzzy
msgid "FLOATING_CHUNKS_COLON"
msgstr "befolkning:"

msgid "FLOATING_HAZARD"
msgstr "Flytande fara"

msgid "FLUID"
msgstr "Rörlig"

msgid "FLUIDITY_RIGIDITY"
msgstr "Mjukhet / Hårdhet"

msgid "FOCUSED"
msgstr "Fokuserad"

msgid "FOCUS_EXPLANATION"
msgstr ""

#, fuzzy
msgid "FOG_OF_WAR_DISABLED"
msgstr "Avstängt"

#, fuzzy
msgid "FOG_OF_WAR_DISABLED_DESCRIPTION"
msgstr "Vakuolen är en inre membranorganell som används för lagring i cellen. De består av flera blåsor, mindre membranstrukturer som ofta används i celler för lagring, som har smält samman. Den är fylld med vatten som används för att hålla kvar molekyler, enzymer, fasta ämnen och andra ämnen. Deras form är flytande och kan variera mellan celler."

msgid "FOG_OF_WAR_INTENSE"
msgstr ""

#, fuzzy
msgid "FOG_OF_WAR_INTENSE_DESCRIPTION"
msgstr "Nitrogenas är ett protein som kan använda gasformigt kväve och cellulär energi i form av ATP för att producera ammoniak, ett viktigt tillväxtnäringsämne för celler. Detta är en process som kallas anaerob kvävefixering. Eftersom kvävgaset är suspenderat direkt i cytoplasman, utför den omgivande vätskan viss jäsning."

msgid "FOG_OF_WAR_MODE"
msgstr ""

msgid "FOG_OF_WAR_REGULAR"
msgstr ""

#, fuzzy
msgid "FOG_OF_WAR_REGULAR_DESCRIPTION"
msgstr "Det slemiga inre av en cell. Cytoplasman är den grundläggande blandningen av joner, proteiner och andra ämnen lösta i vatten som fyller cellens inre. En av funktionerna den utför är jäsning, omvandlingen av glukos till ATP-energi. För celler som saknar organeller så den har mer avancerade ämnesomsättningar är det vad de använder för energi. Det används också för att lagra molekyler i cellen och för att öka cellens storlek."

msgid "FOOD_CHAIN"
msgstr "Näringskedja"

msgid "FOOD_SOURCE_ENERGY_INFO"
msgstr ""

msgid "FORGET_MOD_DETAILS"
msgstr ""

#, fuzzy
msgid "FORGET_MOD_DETAILS_TOOLTIP"
msgstr "Fortsätt"

msgid "FORM_ERROR_MESSAGE"
msgstr ""

#, fuzzy
msgid "FOSSILISATION"
msgstr "befolkning:"

#, fuzzy
msgid "FOSSILISATION_EXPLANATION"
msgstr ""
"Aggressiva mikrober jagar byte över större avstånd\n"
"och har större sannolikhet att kämpa emot när rovdjur attackerar.\n"
"Fredliga mikrober attackerar inte andra över större avstånd\n"
"och har lägre sannolikhet att använda gifter mot rovdjur."

#, fuzzy
msgid "FOSSILISATION_FAILED"
msgstr "befolkning:"

#, fuzzy
msgid "FOSSILISATION_FAILED_DESCRIPTION"
msgstr "Vakuolen är en inre membranorganell som används för lagring i cellen. De består av flera blåsor, mindre membranstrukturer som ofta används i celler för lagring, som har smält samman. Den är fylld med vatten som används för att hålla kvar molekyler, enzymer, fasta ämnen och andra ämnen. Deras form är flytande och kan variera mellan celler."

msgid "FOSSILISATION_HINT"
msgstr ""

msgid "FOSSILISATION_HINT_ALREADY_FOSSILISED"
msgstr ""

#, fuzzy
msgid "FOSSILISE"
msgstr "Stillastående"

msgid "FOSSIL_DELETION_FAILED"
msgstr ""

#, fuzzy
msgid "FOSSIL_DELETION_FAILED_DESCRIPTION"
msgstr "Vakuolen är en inre membranorganell som används för lagring i cellen. De består av flera blåsor, mindre membranstrukturer som ofta används i celler för lagring, som har smält samman. Den är fylld med vatten som används för att hålla kvar molekyler, enzymer, fasta ämnen och andra ämnen. Deras form är flytande och kan variera mellan celler."

msgid "FOUR_TIMES"
msgstr "4x"

#, fuzzy
msgid "FPS"
msgstr "Max Frames Per Sekund:"

#, fuzzy
msgid "FPS_DISPLAY"
msgstr "Media Spela"

#, fuzzy
msgid "FRAME_DURATION"
msgstr "Anding"

msgid "FREEBUILDING"
msgstr "Fri byggredigerare"

msgid "FREE_GLUCOSE_CLOUD"
msgstr ""

#, fuzzy
msgid "FREE_GLUCOSE_CLOUD_EXPLANATION"
msgstr ""
"Aggressiva mikrober jagar byte över större avstånd\n"
"och har större sannolikhet att kämpa emot när rovdjur attackerar.\n"
"Fredliga mikrober attackerar inte andra över större avstånd\n"
"och har lägre sannolikhet att använda gifter mot rovdjur."

msgid "FULLSCREEN"
msgstr "Fullskärm"

msgid "FULL_MOD_INFO"
msgstr ""

msgid "GALLERY_VIEWER"
msgstr ""

#, fuzzy
msgid "GAMEPLAY_BASICS_TITLE"
msgstr "Spel Design"

msgid "GAME_DESIGN_TEAM"
msgstr "Spel Design"

#, fuzzy
msgid "GAME_SYSTEMS_TITLE"
msgstr "Spel Design"

#, fuzzy
msgid "GATHERED_ENERGY_TOOLTIP"
msgstr "Självmord"

msgid "GENERAL"
msgstr "Allmän"

#, fuzzy
msgid "GENERAL_LOADING_TIP_1"
msgstr "Använd ångraknapped i cellredigeraren för att fixa ett mistag"

#, fuzzy
msgid "GENERAL_LOADING_TIP_2"
msgstr "Använd ångraknapped i cellredigeraren för att fixa ett mistag"

#, fuzzy
msgid "GENERAL_LOADING_TIP_3"
msgstr "Använd ångraknapped i cellredigeraren för att fixa ett mistag"

#, fuzzy
msgid "GENERAL_LOADING_TIP_4"
msgstr "Använd ångraknapped i cellredigeraren för att fixa ett mistag"

#, fuzzy
msgid "GENERAL_LOADING_TIP_5"
msgstr "Använd ångraknapped i cellredigeraren för att fixa ett mistag"

#, fuzzy
msgid "GENERAL_LOADING_TIP_6"
msgstr "Använd ångraknapped i cellredigeraren för att fixa ett mistag"

#, fuzzy
msgid "GENERAL_LOADING_TIP_7"
msgstr "Använd ångraknapped i cellredigeraren för att fixa ett mistag"

#, fuzzy
msgid "GENERATE_BUTTON"
msgstr "generation:"

#, fuzzy
msgid "GENERATIONS"
msgstr "generation:"

msgid "GENERATION_COLON"
msgstr "generation:"

msgid "GEOLOGICAL_ACTIVITY"
msgstr ""

msgid "GEOLOGICAL_ACTIVITY_ACTIVE"
msgstr ""

msgid "GEOLOGICAL_ACTIVITY_AVERAGE"
msgstr ""

msgid "GEOLOGICAL_ACTIVITY_DORMANT"
msgstr ""

#, fuzzy
msgid "GEOLOGICAL_ACTIVITY_EXPLANATION"
msgstr ""
"Aktiva mikrober springer och rullar omkring när ingenting händer.\n"
"Sessila mikrober sitter still och väntar på att omgivningen ändrar sig innan de agerar."

#, fuzzy
msgid "GITHUB_TOOLTIP"
msgstr "Självmord"

msgid "GLES3"
msgstr ""

msgid "GLOBAL_GLACIATION_END_EVENT_LOG"
msgstr ""

#, fuzzy
msgid "GLOBAL_GLACIATION_EVENT"
msgstr "{0} befolkning förändrades av {1} på grund av: {2}"

#, fuzzy
msgid "GLOBAL_GLACIATION_EVENT_TOOLTIP"
msgstr "Nå uppvakningsteget. Tillgänglig när du har tillräckigt med hjärnkraft (axonvävnad)."

msgid "GLOBAL_GLACIATION_EVENT_WARNING_LOG_PLURAL"
msgstr ""

msgid "GLOBAL_GLACIATION_EVENT_WARNING_LOG_SINGULAR"
msgstr ""

msgid "GLOBAL_GLACIATION_START_EVENT_LOG"
msgstr ""

msgid "GLOBAL_INITIAL_LETTER"
msgstr ""

#, fuzzy
msgid "GLOBAL_POPULATION_COLON"
msgstr "{0} befolkning förändrades av {1} på grund av: {2}"

#, fuzzy
msgid "GLOBAL_TIMELINE_SPECIES_MIGRATED_TO"
msgstr "En del av [u]{0}[/u] befolkningen har migrerat till {1} från {2}"

msgid "GLUCOSE"
msgstr "Glukos"

msgid "GLUCOSE_CONCENTRATIONS_DRASTICALLY_DROPPED"
msgstr "Glukoskoncentrationerna har sjunkit drastiskt!"

msgid "GLYCOLYSIS"
msgstr "Glykolys"

msgid "GODMODE"
msgstr "Gudläge"

#, fuzzy
msgid "GOD_TOOLS_TITLE"
msgstr "Hjälp"

msgid "GOOGLY_EYE_CELL"
msgstr "\"Googly eye\" cell"

msgid "GOT_IT"
msgstr ""

msgid "GPL_LICENSE_HEADING"
msgstr "Licenstexten för GPL följer:"

#, fuzzy
msgid "GPU_NAME"
msgstr "Grotta"

msgid "GRAPHICS"
msgstr "Grafik"

msgid "GRAPHICS_TEAM"
msgstr "Grafik"

msgid "GROWTH_ORDER"
msgstr "Tillväxtordning"

msgid "GUI"
msgstr ""

msgid "GUI_LIGHT_EFFECTS_OPTION_DESCRIPTION"
msgstr ""

#, fuzzy
msgid "GUI_TAB_NAVIGATION"
msgstr "{0} K"

msgid "GUI_VOLUME"
msgstr "GUI-volym"

msgid "HEALTH"
msgstr "Hälsa"

msgid "HEALTH_MODIFIER"
msgstr ""

#, fuzzy
msgid "HEAT_ACCUMULATION_BAR_TOOLTIP"
msgstr "Självmord"

msgid "HELP"
msgstr "Hjälp"

msgid "HELP_BUTTON_TOOLTIP"
msgstr "Hjälp"

msgid "HIGHER_VALUES_INCREASE_PERFORMANCE"
msgstr "(högre värden ökar spelhastighet)"

msgid "HIGHER_VALUES_WORSEN_PERFORMANCE"
msgstr "(högre värden försämrar spelhastighet)"

msgid "HOLD_FOR_PAN_OR_ROTATE_MODE"
msgstr "Håll nere för att växla mellan panorerings- och roteringsläge"

#, fuzzy
msgid "HOLD_FOR_PAN_WITH_MOUSE"
msgstr "Håll nere för att växla mellan panorerings- och roteringsläge"

msgid "HOLD_PACK_COMMANDS_MENU"
msgstr "Håll för att visa grupp commando menyn"

msgid "HOLD_TO_SHOW_CURSOR"
msgstr "Håll för att visa muspekaren"

msgid "HOLD_TO_SHOW_CURSOR_ADVICE_TEXT"
msgstr ""

#, fuzzy
msgid "HOLD_TO_SKIP_CREDITS"
msgstr "Håll för att visa muspekaren"

#, fuzzy
msgid "HOME"
msgstr "Hem"

#, fuzzy
msgid "HORIZONTAL_COLON"
msgstr "Version:"

msgid "HORIZONTAL_WITH_AXIS_NAME_COLON"
msgstr ""

msgid "HP_COLON"
msgstr "Hälsa:"

msgid "HSV"
msgstr "HSV"

msgid "HUD_MESSAGE_MULTIPLE"
msgstr ""

#, fuzzy
msgid "HYDROGENASE"
msgstr "Svavelväte"

#, fuzzy
msgid "HYDROGENASE_DESCRIPTION"
msgstr "Nitrogenas är ett protein som kan använda gasformigt kväve och cellulär energi i form av ATP för att producera ammoniak, ett viktigt tillväxtnäringsämne för celler. Detta är en process som kallas anaerob kvävefixering. Eftersom kvävgaset är suspenderat direkt i cytoplasman, utför den omgivande vätskan viss jäsning."

#, fuzzy
msgid "HYDROGENASE_PROCESSES_DESCRIPTION"
msgstr "Nitrogenas är ett protein som kan använda gasformigt kväve och cellulär energi i form av ATP för att producera ammoniak, ett viktigt tillväxtnäringsämne för celler. Detta är en process som kallas anaerob kvävefixering. Eftersom kvävgaset är suspenderat direkt i cytoplasman, utför den omgivande vätskan viss jäsning."

#, fuzzy
msgid "HYDROGENOSOME"
msgstr "Svavelväte"

#, fuzzy
msgid "HYDROGENOSOME_DESCRIPTION"
msgstr "Nitrogenas är ett protein som kan använda gasformigt kväve och cellulär energi i form av ATP för att producera ammoniak, ett viktigt tillväxtnäringsämne för celler. Detta är en process som kallas anaerob kvävefixering. Eftersom kvävgaset är suspenderat direkt i cytoplasman, utför den omgivande vätskan viss jäsning."

#, fuzzy
msgid "HYDROGENOSOME_PROCESSES_DESCRIPTION"
msgstr "Nitrogenas är ett protein som kan använda gasformigt kväve och cellulär energi i form av ATP för att producera ammoniak, ett viktigt tillväxtnäringsämne för celler. Detta är en process som kallas anaerob kvävefixering. Eftersom kvävgaset är suspenderat direkt i cytoplasman, utför den omgivande vätskan viss jäsning."

msgid "HYDROGEN_SULFIDE"
msgstr "Svavelväte"

#, fuzzy
msgid "ICESHARD"
msgstr "Isskärva"

msgid "ICESHELF"
msgstr "Ishylla"

msgid "ICE_CHUNK_BIG"
msgstr ""

msgid "ICE_CHUNK_SMALL"
msgstr ""

msgid "ID_IS_NOT_A_NUMBER"
msgstr ""

msgid "ID_NUMBER"
msgstr ""

msgid "IF_FALLBACK_RENDERER_USED_ALL_NOT_AVAILABLE"
msgstr ""

#, fuzzy
msgid "IMAGE_FILE_TYPES"
msgstr "Membrantyper"

#, fuzzy
msgid "INCLUDE_MULTICELLULAR_PROTOTYPE"
msgstr "Placera organell"

msgid "INCLUDE_MULTICELLULAR_PROTOTYPE_EXPLANATION"
msgstr ""

#, fuzzy
msgid "INCREASE_ITEM_SIZE"
msgstr "Skapa Ny Sparfil"

#, fuzzy
msgid "INDICATOR_SPECIES_IS_NEW"
msgstr "UTROTNING"

#, fuzzy
msgid "INDICATOR_SPECIES_MUTATED"
msgstr "Tillåt att arter inte muteras (om inga bra mutationer hittas)"

msgid "INDUSTRIAL_STAGE"
msgstr ""

msgid "INFINITE_COMPOUNDS"
msgstr ""

msgid "INFINITE_MP"
msgstr ""

#, fuzzy
msgid "INFO_BOX_COST"
msgstr "DU HAR FRODATS!"

#, fuzzy
msgid "INFO_BOX_EDITORS"
msgstr "DU HAR FRODATS!"

msgid "INFO_BOX_ENZYMES"
msgstr ""

#, fuzzy
msgid "INFO_BOX_GAMEPLAY_TYPE"
msgstr "Osmoreguleringskost"

#, fuzzy
msgid "INFO_BOX_INTERNAL_NAME"
msgstr "DU HAR FRODATS!"

msgid "INFO_BOX_MASS"
msgstr ""

#, fuzzy
msgid "INFO_BOX_NEXT_STAGE"
msgstr "DU HAR FRODATS!"

msgid "INFO_BOX_OSMOREGULATION_COST"
msgstr "Osmoreguleringskostnad"

#, fuzzy
msgid "INFO_BOX_PREVIOUS_STAGE"
msgstr "Placera organell"

#, fuzzy
msgid "INFO_BOX_PROCESSES"
msgstr "Placera organell"

#, fuzzy
msgid "INFO_BOX_REQUIRES_NUCLEUS"
msgstr "Kärna"

#, fuzzy
msgid "INFO_BOX_SIZE"
msgstr "DU HAR FRODATS!"

#, fuzzy
msgid "INFO_BOX_STORAGE"
msgstr "DU HAR FRODATS!"

#, fuzzy
msgid "INFO_BOX_UNIQUE"
msgstr "DU HAR FRODATS!"

msgid "INFO_BOX_UPGRADES"
msgstr ""

msgid "INGESTED_MATTER"
msgstr ""

#, fuzzy
msgid "INIT_NEW_WORLD_TOOLTIP"
msgstr "Hjälp"

msgid "INPUTS"
msgstr "InputS"

#, fuzzy
msgid "INPUT_NAME_BUILD_STRUCTURE"
msgstr "med concentration av"

#, fuzzy
msgid "INPUT_NAME_INTERACTION"
msgstr "med concentration av"

#, fuzzy
msgid "INPUT_NAME_OPEN_INVENTORY"
msgstr "med concentration av"

msgid "INSPECT"
msgstr "Inspektera"

#, fuzzy
msgid "INSPECTOR"
msgstr "Inspektera"

#, fuzzy
msgid "INSTAGRAM_TOOLTIP"
msgstr "Fortsätt"

#, fuzzy
msgid "INTERACTION_ACTIVATE_ASCENSION"
msgstr "Mutationspoäng"

#, fuzzy
msgid "INTERACTION_ACTIVATE_ASCENSION_MISSING_ENERGY"
msgstr "Mutationspoäng"

#, fuzzy
msgid "INTERACTION_CONSTRUCT"
msgstr "Mutationspoäng"

msgid "INTERACTION_CONSTRUCT_MISSING_DEPOSITED_MATERIALS"
msgstr ""

#, fuzzy
msgid "INTERACTION_CRAFT"
msgstr "Mutationspoäng"

#, fuzzy
msgid "INTERACTION_DEPOSIT_RESOURCES"
msgstr "Mutationspoäng"

msgid "INTERACTION_DEPOSIT_RESOURCES_NO_SUITABLE_RESOURCES"
msgstr ""

#, fuzzy
msgid "INTERACTION_DESTROY"
msgstr "Mutationspoäng"

#, fuzzy
msgid "INTERACTION_FOUND_SETTLEMENT"
msgstr "Mutationspoäng"

#, fuzzy
msgid "INTERACTION_HARVEST"
msgstr "Mutationspoäng"

msgid "INTERACTION_HARVEST_CANNOT_MISSING_TOOL"
msgstr ""

msgid "INTERACTION_PICK_UP"
msgstr ""

msgid "INTERACTION_PICK_UP_CANNOT_FULL"
msgstr ""

#, fuzzy
msgid "INTERNALS"
msgstr "Externa"

msgid "INTERNAL_NAME_IN_USE"
msgstr ""

msgid "INTERNAL_NAME_REQUIRED"
msgstr ""

msgid "INTERNAL_NAME_REQUIRES_CAPITAL"
msgstr ""

msgid "INVALID_DATA_TO_PLOT"
msgstr "Ogiltig Data att Plotta"

msgid "INVALID_ICON_PATH"
msgstr ""

msgid "INVALID_SAVE_NAME_POPUP"
msgstr ""

msgid "INVALID_SPECIES_NAME_POPUP"
msgstr ""

#, fuzzy
msgid "INVALID_TAG"
msgstr "Ogiltig"

msgid "INVALID_URL_FORMAT"
msgstr ""

msgid "INVALID_URL_SCHEME"
msgstr ""

msgid "INVENTORY_ITEMS_ON_GROUND"
msgstr ""

#, fuzzy
msgid "INVENTORY_TITLE"
msgstr "\"{0}\" - {1}"

msgid "INVENTORY_TOGGLE_CRAFTING"
msgstr ""

msgid "INVENTORY_TOGGLE_GROUND"
msgstr ""

msgid "INVERTED"
msgstr ""

#, fuzzy
msgid "IN_PROTOTYPE"
msgstr "Protanope (Röd-Grön)"

msgid "IRON"
msgstr "Järn"

#, fuzzy
msgid "IRON_OXIDATION"
msgstr "Donationer"

#, fuzzy
msgid "ITCH_TOOLTIP"
msgstr "Självmord"

msgid "ITEM_AT_2D_COORDINATES"
msgstr ""

#, fuzzy
msgid "ITEM_NAME_SEPARATOR"
msgstr "med concentration av"

msgid "JANUARY"
msgstr "Januari"

msgid "JSON_DEBUG_MODE"
msgstr "JSON debug läge:"

msgid "JSON_DEBUG_MODE_ALWAYS"
msgstr "Alltid"

msgid "JSON_DEBUG_MODE_AUTO"
msgstr "Automatiskt"

msgid "JSON_DEBUG_MODE_NEVER"
msgstr "Aldrig"

msgid "JULY"
msgstr "Juli"

msgid "JUNE"
msgstr "Juni"

#, fuzzy
msgid "KEEP_CURRENT_SHORT"
msgstr "Nuvarande utvecklare"

#, fuzzy
msgid "KEEP_CURRENT_TOLERANCE_FLEXIBILITY_TOOLTIP"
msgstr "Självmord"

#, fuzzy
msgid "KEEP_MIGRATION"
msgstr "Anding"

msgid "KEY_BACK"
msgstr "Bakåt"

msgid "KEY_BACKTAB"
msgstr "Bakåt"

msgid "KEY_BINDING_CHANGE_CONFLICT"
msgstr ""
"There is a conflict with {0}.\n"
"Vill du ta bort inputen från {1}?"

msgid "KEY_BRING_UP_KEYBOARD"
msgstr ""

msgid "KEY_CLEAR"
msgstr "Rensa"

msgid "KEY_DELETE"
msgstr "Ta bort"

msgid "KEY_DOWN"
msgstr "Ner"

msgid "KEY_END"
msgstr "End"

msgid "KEY_ENTER"
msgstr "Enter"

msgid "KEY_FAVORITES"
msgstr "Favoriter"

msgid "KEY_FORWARD"
msgstr "Framåt"

#, fuzzy
msgid "KEY_GLOBE"
msgstr "Hem"

msgid "KEY_HELP"
msgstr "Hjälp"

msgid "KEY_HOME"
msgstr "Hem"

msgid "KEY_HOMEPAGE"
msgstr "Startsida"

#, fuzzy
msgid "KEY_HYPER"
msgstr "Hjälp"

msgid "KEY_INSERT"
msgstr "Inmata"

#, fuzzy
msgid "KEY_JIS_EISU"
msgstr "Inmata"

#, fuzzy
msgid "KEY_JIS_KANA"
msgstr "Standby"

msgid "KEY_LEFT"
msgstr "Vänster"

msgid "KEY_MENU"
msgstr "Meny"

#, fuzzy
msgid "KEY_META"
msgstr "Tab"

msgid "KEY_OPENURL"
msgstr "Öppen URL"

msgid "KEY_PAUSE"
msgstr "Pausa"

#, fuzzy
msgid "KEY_PRINT"
msgstr "Print Screen"

msgid "KEY_REFRESH"
msgstr "Uppdatera"

msgid "KEY_RIGHT"
msgstr "Höger"

msgid "KEY_SEARCH"
msgstr "Sök"

#, fuzzy
msgid "KEY_STANDBY"
msgstr "Standby"

msgid "KEY_STOP"
msgstr "Stopp"

msgid "KEY_TAB"
msgstr "Tab"

msgid "KEY_UP"
msgstr "Upp"

msgid "KILO_ABBREVIATION"
msgstr "{0} K"

msgid "KP0"
msgstr "Numpad 0"

msgid "KP1"
msgstr "Numpad 1"

msgid "KP2"
msgstr "Numpad 2"

msgid "KP3"
msgstr "Numpad 3"

msgid "KP4"
msgstr "Numpad 4"

msgid "KP5"
msgstr "Numpad 5"

msgid "KP6"
msgstr "Numpad 6"

msgid "KP7"
msgstr "Numpad 7"

msgid "KP8"
msgstr "Numpad 8"

msgid "KP9"
msgstr "Numpad 9"

msgid "KPADD"
msgstr "Numpad Plus"

msgid "KPDIVIDE"
msgstr "Numpad Dividera"

msgid "KPENTER"
msgstr "Numpad Enter"

msgid "KPMULTIPLY"
msgstr "Numpad Multiplicera"

msgid "KPPERIOD"
msgstr "Numpad Del"

msgid "KPSUBTRACT"
msgstr "Numpad Minus"

msgid "LANGUAGE"
msgstr "Språk:"

msgid "LANGUAGE_TRANSLATION_PROGRESS"
msgstr "Detta språk är {0}% komplett"

msgid "LANGUAGE_TRANSLATION_PROGRESS_LOW"
msgstr "Det här språket jobbas fortfarande på ({0}% klart)"

msgid "LANGUAGE_TRANSLATION_PROGRESS_REALLY_LOW"
msgstr "Den här översättningen är mycket ofullständig ({0}% klar) snälla hjälp oss med den!"

#, fuzzy
msgid "LARGE_SULFUR_CHUNK"
msgstr "Liten Järnbit"

msgid "LAST_ORGANELLE_DELETE_OPTION_DISABLED_TOOLTIP"
msgstr ""

msgid "LAUNCH0"
msgstr "Avfyra 0"

msgid "LAUNCH1"
msgstr "Avfyra 1"

msgid "LAUNCH2"
msgstr "Avfyra 2"

msgid "LAUNCH3"
msgstr "Avfyra 3"

msgid "LAUNCH4"
msgstr "Avfyra 4"

msgid "LAUNCH5"
msgstr "Avfyra 5"

msgid "LAUNCH6"
msgstr "Avfyra 6"

msgid "LAUNCH7"
msgstr "Avfyra 7"

msgid "LAUNCH8"
msgstr "Avfyra 8"

msgid "LAUNCH9"
msgstr "Avfyra 9"

msgid "LAUNCHA"
msgstr "Avfyra A"

msgid "LAUNCHB"
msgstr "Avfyra B"

msgid "LAUNCHC"
msgstr "Avfyra C"

msgid "LAUNCHD"
msgstr "Avfyra D"

msgid "LAUNCHE"
msgstr "Avfyra E"

msgid "LAUNCHF"
msgstr "Avfyra F"

msgid "LAUNCHMAIL"
msgstr "Mail"

msgid "LAUNCHMEDIA"
msgstr "Media"

msgid "LAWK_ONLY"
msgstr ""

msgid "LAWK_ONLY_EXPLANATION"
msgstr "(Begränsa delar och förmågor till endast livet som vi känner till det; Life As We Know it)"

msgid "LEAD_ARTIST"
msgstr "Ledande Artist"

msgid "LEAD_ARTISTS"
msgstr "Ledande Artister"

msgid "LEAD_DEVELOPERS"
msgstr "Ledande Utvecklare"

msgid "LEAD_GAME_DESIGNER"
msgstr "Ledande speldesigner"

msgid "LEAD_GAME_DESIGNERS"
msgstr "Ledande speldesigners"

msgid "LEAD_OUTREACH_PEOPLE"
msgstr ""

msgid "LEAD_OUTREACH_PERSON"
msgstr ""

msgid "LEAD_PROGRAMMER"
msgstr "Ledande Programmerare"

msgid "LEAD_PROGRAMMERS"
msgstr "Ledande programmerare"

msgid "LEAD_PROJECT_MANAGER"
msgstr "Projektledare"

msgid "LEAD_PROJECT_MANAGERS"
msgstr "Projektledare"

msgid "LEAD_TESTER"
msgstr "Ledande Testare"

msgid "LEAD_TESTERS"
msgstr "Ledande Testare"

msgid "LEAD_THEORIST"
msgstr "Ledande Teoretiker"

msgid "LEAD_THEORISTS"
msgstr "Ledande Teoretiker"

msgid "LEFT_ARROW"
msgstr "←"

msgid "LEFT_MOUSE"
msgstr "Vänster musknapp"

msgid "LICENSES"
msgstr "Licenser"

msgid "LICENSES_COVERING_THRIVE"
msgstr "Licenserna för delar av Thrive visas här"

msgid "LIFE_ORIGIN"
msgstr "Livets ursprung"

msgid "LIFE_ORIGIN_EXPLANATION"
msgstr "(start plats)"

msgid "LIFE_ORIGIN_PANSPERMIA"
msgstr "Panspermi (slumpmässig)"

msgid "LIFE_ORIGIN_POND"
msgstr "Varm liten damm"

msgid "LIFE_ORIGIN_TOOLTIP"
msgstr "Vissa alternativ kan vara inaktiverade om begränsningen till LAWK är aktiverat"

msgid "LIFE_ORIGIN_VENTS"
msgstr "Hydrotermala källor"

msgid "LIGHT"
msgstr "Ljus"

msgid "LIGHT_LEVEL_AVERAGE"
msgstr ""

#, fuzzy
msgid "LIGHT_LEVEL_CURRENT"
msgstr "Skrolla Höger"

msgid "LIGHT_LEVEL_DAY"
msgstr ""

msgid "LIGHT_LEVEL_LABEL_AT_NOON"
msgstr ""

#, fuzzy
msgid "LIGHT_LEVEL_NIGHT"
msgstr "Skrolla Höger"

#, fuzzy
msgid "LIGHT_MAX"
msgstr "Ljus"

#, fuzzy
msgid "LIMIT_EXTREME"
msgstr "Extra"

#, fuzzy
msgid "LIMIT_GROWTH_RATE"
msgstr "BEKRÄFTA"

#, fuzzy
msgid "LIMIT_GROWTH_RATE_EXPLANATION"
msgstr "{0} befolkning förändrades av {1} på grund av: {2}"

msgid "LIMIT_HUGE"
msgstr ""

msgid "LIMIT_LARGE"
msgstr ""

#, fuzzy
msgid "LIMIT_NORMAL"
msgstr "BEKRÄFTA"

msgid "LIMIT_SMALL"
msgstr ""

msgid "LIMIT_TINY"
msgstr ""

msgid "LIMIT_VERY_LARGE"
msgstr ""

msgid "LIMIT_VERY_SMALL"
msgstr ""

#, fuzzy
msgid "LINE_COLOUR"
msgstr "Färg"

#, fuzzy
msgid "LINKS_TITLE"
msgstr "DU HAR FRODATS!"

msgid "LIPASE"
msgstr "Lipas"

#, fuzzy
msgid "LIPASE_DESCRIPTION"
msgstr "Det slemiga inre av en cell. Cytoplasman är den grundläggande blandningen av joner, proteiner och andra ämnen lösta i vatten som fyller cellens inre. En av funktionerna den utför är jäsning, omvandlingen av glukos till ATP-energi. För celler som saknar organeller så den har mer avancerade ämnesomsättningar är det vad de använder för energi. Det används också för att lagra molekyler i cellen och för att öka cellens storlek."

msgid "LOAD"
msgstr "Ladda"

msgid "LOADING"
msgstr "Laddar"

msgid "LOADING_DOT_DOT_DOT"
msgstr "Laddar..."

msgid "LOADING_GAME"
msgstr "Laddar Spel"

#, fuzzy
msgid "LOADING_GRAPHICS_SHADERS"
msgstr "Laddar Spel"

#, fuzzy
msgid "LOADING_MACROSCOPIC_EDITOR"
msgstr "Laddar mikrobredigerare"

msgid "LOADING_MICROBE_EDITOR"
msgstr "Laddar mikrobredigerare"

#, fuzzy
msgid "LOADING_MICROBE_STAGE"
msgstr "Mikrob Stadiet"

#, fuzzy
msgid "LOADING_MULTICELLULAR_EDITOR"
msgstr "Laddar mikrobredigerare"

#, fuzzy
msgid "LOADING_MULTICELLULAR_STAGE"
msgstr "Laddar mikrobredigerare"

#, fuzzy
msgid "LOADING_STAGE"
msgstr "Laddar Spel"

#, fuzzy
msgid "LOADING_STAGE_ASSETS"
msgstr "Laddar Spel"

msgid "LOAD_FINISHED"
msgstr "Färdigladdat"

msgid "LOAD_GAME"
msgstr "Ladda Spel"

#, fuzzy
msgid "LOAD_GAME_BUTTON_TOOLTIP"
msgstr "Hjälp"

msgid "LOAD_INCOMPATIBLE_PROTOTYPE_WARNING"
msgstr ""

msgid "LOAD_INCOMPATIBLE_SAVE_PROMPT"
msgstr ""

msgid "LOAD_INCOMPATIBLE_SAVE_WARNING"
msgstr ""

msgid "LOAD_INVALID_SAVE_PROMPT"
msgstr ""

msgid "LOAD_INVALID_SAVE_WARNING"
msgstr ""

msgid "LOCAL_INITIAL_LETTER"
msgstr ""

msgid "LOCK_DAY_NIGHT_CYCLE"
msgstr ""

#, fuzzy
msgid "LOWER_SCALE_INCREASES_PERFORMANCE"
msgstr "(högre värden ökar spelhastighet)"

msgid "LOWER_VALUE_MAKES_SHARPER_IMAGE"
msgstr ""

#, fuzzy
msgid "LOW_MENU_PERFORMANCE"
msgstr "Uppförande"

#, fuzzy
msgid "LOW_MENU_PERFORMANCE_DESCRIPTION"
msgstr "Metabolosomer är kluster av proteiner förpackade i proteinskal. De kan omvandla glukos till ATP i mycket högre takt än vad som kan göras i cytoplasman i en process som kallas Aerobisk Andning. Det kräver dock syre för att fungera, och lägre nivåer av syre i miljön kommer att sakta ner hastigheten för dess ATP-produktion. Eftersom metabolosomerna är suspenderade direkt i cytoplasman utför den omgivande vätskan viss jäsning."

msgid "LOW_QUALITY_BACKGROUND_BLUR"
msgstr ""

msgid "LOW_QUALITY_BACKGROUND_BLUR_TOOLTIP"
msgstr ""

msgid "LUCIFERASE"
msgstr ""

#, fuzzy
msgid "LUCIFERASE_SYNTHESIS"
msgstr "Mucilagesyntes"

msgid "LYSOSOME"
msgstr "Lysosom"

#, fuzzy
msgid "LYSOSOME_DESCRIPTION"
msgstr "Metabolosomer är kluster av proteiner förpackade i proteinskal. De kan omvandla glukos till ATP i mycket högre takt än vad som kan göras i cytoplasman i en process som kallas Aerobisk Andning. Det kräver dock syre för att fungera, och lägre nivåer av syre i miljön kommer att sakta ner hastigheten för dess ATP-produktion. Eftersom metabolosomerna är suspenderade direkt i cytoplasman utför den omgivande vätskan viss jäsning."

#, fuzzy
msgid "LYSOSOME_PROCESSES_DESCRIPTION"
msgstr "Metabolosomer är kluster av proteiner förpackade i proteinskal. De kan omvandla glukos till ATP i mycket högre takt än vad som kan göras i cytoplasman i en process som kallas Aerobisk Andning. Det kräver dock syre för att fungera, och lägre nivåer av syre i miljön kommer att sakta ner hastigheten för dess ATP-produktion. Eftersom metabolosomerna är suspenderade direkt i cytoplasman utför den omgivande vätskan viss jäsning."

#, fuzzy
msgid "MACROLIDE_SYNTHESIS"
msgstr "Mucilagesyntes"

#, fuzzy
msgid "MACROSCOPIC"
msgstr "Bli Makroskopisk ({0}/{1})"

#, fuzzy
msgid "MACROSCOPIC_STAGE"
msgstr "Mikrob Stadiet"

msgid "MANUALLY_SET_TIME"
msgstr ""

msgid "MAP"
msgstr "Karta"

msgid "MARCH"
msgstr "Mars"

msgid "MARINE_SNOW"
msgstr "Marinsnö"

msgid "MASTER_VOLUME"
msgstr "Huvudvolym"

#, fuzzy
msgid "MASTODON_TOOLTIP"
msgstr "Självmord"

#, fuzzy
msgid "MAX_CACHE_SIZE_TOOLTIP"
msgstr "Slem sekretion"

msgid "MAX_FPS"
msgstr "Max Frames Per Sekund:"

msgid "MAX_FPS_NO_LIMIT"
msgstr "Obegränsad"

#, fuzzy
msgid "MAX_SIZE_COLON"
msgstr "Storlek:"

msgid "MAX_SPAWNED_ENTITIES"
msgstr ""

msgid "MAX_VISIBLE_DATASET_WARNING"
msgstr "Det är inte tillåtet att visa fler än {0} datauppsättningar!"

msgid "MAY"
msgstr "Maj"

#, fuzzy
msgid "MECHANICS_BUTTON"
msgstr "Skriv över aktuell sparfil:"

msgid "MEDIANEXT"
msgstr "Media Nästa"

msgid "MEDIAPLAY"
msgstr "Media Spela"

#, fuzzy
msgid "MEDIAPREVIOUS"
msgstr "tidigare:"

msgid "MEDIARECORD"
msgstr "Media Spela in"

msgid "MEDIASTOP"
msgstr "Media Stopp"

#, fuzzy
msgid "MEDIUM_SULFUR_CHUNK"
msgstr "Liten Järnbit"

msgid "MEGA_YEARS"
msgstr "Miljoner År"

#, fuzzy
msgid "MELANOSOME"
msgstr "Metabolosomer"

#, fuzzy
msgid "MELANOSOME_DESCRIPTION"
msgstr "Metabolosomer är kluster av proteiner förpackade i proteinskal. De kan omvandla glukos till ATP i mycket högre takt än vad som kan göras i cytoplasman i en process som kallas Aerobisk Andning. Det kräver dock syre för att fungera, och lägre nivåer av syre i miljön kommer att sakta ner hastigheten för dess ATP-produktion. Eftersom metabolosomerna är suspenderade direkt i cytoplasman utför den omgivande vätskan viss jäsning."

#, fuzzy
msgid "MELANOSOME_PROCESSES_DESCRIPTION"
msgstr "Metabolosomer är kluster av proteiner förpackade i proteinskal. De kan omvandla glukos till ATP i mycket högre takt än vad som kan göras i cytoplasman i en process som kallas Aerobisk Andning. Det kräver dock syre för att fungera, och lägre nivåer av syre i miljön kommer att sakta ner hastigheten för dess ATP-produktion. Eftersom metabolosomerna är suspenderade direkt i cytoplasman utför den omgivande vätskan viss jäsning."

#, fuzzy
msgid "MEMBRANE"
msgstr "Membrantyper"

msgid "MEMBRANE_RIGIDITY"
msgstr "Membran Hårdhet"

msgid "MEMBRANE_TYPES"
msgstr "Membrantyper"

msgid "MENU"
msgstr "Meny"

msgid "MESOPELAGIC"
msgstr "Mesopelagisk"

msgid "METABOLOSOMES"
msgstr "Metabolosomer"

#, fuzzy
msgid "METABOLOSOMES_DESCRIPTION"
msgstr "Metabolosomer är kluster av proteiner förpackade i proteinskal. De kan omvandla glukos till ATP i mycket högre takt än vad som kan göras i cytoplasman i en process som kallas Aerobisk Andning. Det kräver dock syre för att fungera, och lägre nivåer av syre i miljön kommer att sakta ner hastigheten för dess ATP-produktion. Eftersom metabolosomerna är suspenderade direkt i cytoplasman utför den omgivande vätskan viss jäsning."

#, fuzzy
msgid "METABOLOSOMES_PROCESSES_DESCRIPTION"
msgstr "Metabolosomer är kluster av proteiner förpackade i proteinskal. De kan omvandla glukos till ATP i mycket högre takt än vad som kan göras i cytoplasman i en process som kallas Aerobisk Andning. Det kräver dock syre för att fungera, och lägre nivåer av syre i miljön kommer att sakta ner hastigheten för dess ATP-produktion. Eftersom metabolosomerna är suspenderade direkt i cytoplasman utför den omgivande vätskan viss jäsning."

#, fuzzy
msgid "META_THREADS_TOOLTIP"
msgstr ""
"Det går inte att automatiskt upptäcka om flertrådning är aktivt eller inte.\n"
"Detta påverkar standardantalet trådar eftersom flertrådnings-trådar inte är lika snabba som riktiga CPU-kärnor."

msgid "METEOR_IMPACT_EVENT"
msgstr ""

msgid "METEOR_STRIKE_START_EVENT_LOG_PLURAL"
msgstr ""

msgid "METEOR_STRIKE_START_EVENT_LOG_SINGULAR"
msgstr ""

#, fuzzy
msgid "METRICS"
msgstr "Växla FPS display"

msgid "METRICS_CONTENT"
msgstr ""

msgid "MIB_VALUE"
msgstr ""

msgid "MICHE"
msgstr ""

#, fuzzy
msgid "MICHES_FOR_PATCH"
msgstr "dog ut på planeten"

#, fuzzy
msgid "MICHE_AVOID_PREDATION_SELECTION_PRESSURE"
msgstr "[u]{0}[/u] avvek från [u]{1}[/u] som en ny art på grund av olika urvalstryck"

msgid "MICHE_CHUNK_PRESSURE"
msgstr ""

#, fuzzy
msgid "MICHE_COMPOUND_CLOUD_PRESSURE"
msgstr "Molekylmoln"

msgid "MICHE_COMPOUND_EFFICIENCY_PRESSURE"
msgstr ""

#, fuzzy
msgid "MICHE_DETAIL_TEXT"
msgstr ""
"[b]Arter[/b]\n"
"  {0}:{1}\n"
"[b]Generation[/b]\n"
"  {2}\n"
"[b]Population[/b]\n"
"  {3}\n"
"[b]Färg[/b]\n"
"  #{4}\n"
"[b]Beteende[/b]\n"
"  {5}"

msgid "MICHE_ENVIRONMENTAL_COMPOUND_PRESSURE"
msgstr ""

#, fuzzy
msgid "MICHE_ENVIRONMENTAL_TOLERANCE"
msgstr "Miljö"

msgid "MICHE_MAINTAIN_COMPOUND_PRESSURE"
msgstr ""

msgid "MICHE_METABOLIC_STABILITY_PRESSURE"
msgstr ""

msgid "MICHE_NO_OP_PRESSURE"
msgstr ""

msgid "MICHE_PREDATION_EFFECTIVENESS_PRESSURE"
msgstr ""

#, fuzzy
msgid "MICHE_PREDATOR_ROOT_PRESSURE"
msgstr "Plundring av {0}"

msgid "MICHE_ROOT_PRESSURE"
msgstr ""

msgid "MICHE_TREE"
msgstr ""

#, fuzzy
msgid "MICROBE"
msgstr "Mikrob Stadiet"

#, fuzzy
msgid "MICROBES_COUNT"
msgstr "Mikrob Stadiet"

#, fuzzy
msgid "MICROBE_BENCHMARK"
msgstr "Mikrobredigerare"

#, fuzzy
msgid "MICROBE_CAMERA_TILT_EFFECT"
msgstr "Organismstatistik"

msgid "MICROBE_EDITOR"
msgstr "Mikrobredigerare"

#, fuzzy
msgid "MICROBE_ENZYME_STATISTICS"
msgstr "Organismstatistik"

msgid "MICROBE_FREEBUILD_EDITOR"
msgstr "Mikrob Fri Byggredigerare"

#, fuzzy
msgid "MICROBE_LOADING_TIP_1"
msgstr "Använd ångraknapped i cellredigeraren för att fixa ett mistag"

#, fuzzy
msgid "MICROBE_LOADING_TIP_10"
msgstr "Använd ångraknapped i cellredigeraren för att fixa ett mistag"

#, fuzzy
msgid "MICROBE_LOADING_TIP_11"
msgstr "Använd ångraknapped i cellredigeraren för att fixa ett mistag"

#, fuzzy
msgid "MICROBE_LOADING_TIP_12"
msgstr "Använd ångraknapped i cellredigeraren för att fixa ett mistag"

#, fuzzy
msgid "MICROBE_LOADING_TIP_13"
msgstr "Använd ångraknapped i cellredigeraren för att fixa ett mistag"

#, fuzzy
msgid "MICROBE_LOADING_TIP_14"
msgstr "Använd ångraknapped i cellredigeraren för att fixa ett mistag"

#, fuzzy
msgid "MICROBE_LOADING_TIP_15"
msgstr "Använd ångraknapped i cellredigeraren för att fixa ett mistag"

#, fuzzy
msgid "MICROBE_LOADING_TIP_16"
msgstr "Använd ångraknapped i cellredigeraren för att fixa ett mistag"

#, fuzzy
msgid "MICROBE_LOADING_TIP_17"
msgstr "Använd ångraknapped i cellredigeraren för att fixa ett mistag"

#, fuzzy
msgid "MICROBE_LOADING_TIP_18"
msgstr "Använd ångraknapped i cellredigeraren för att fixa ett mistag"

#, fuzzy
msgid "MICROBE_LOADING_TIP_19"
msgstr "Använd ångraknapped i cellredigeraren för att fixa ett mistag"

#, fuzzy
msgid "MICROBE_LOADING_TIP_2"
msgstr "Använd ångraknapped i cellredigeraren för att fixa ett mistag"

#, fuzzy
msgid "MICROBE_LOADING_TIP_20"
msgstr "Använd ångraknapped i cellredigeraren för att fixa ett mistag"

#, fuzzy
msgid "MICROBE_LOADING_TIP_21"
msgstr "Använd ångraknapped i cellredigeraren för att fixa ett mistag"

#, fuzzy
msgid "MICROBE_LOADING_TIP_22"
msgstr "Använd ångraknapped i cellredigeraren för att fixa ett mistag"

#, fuzzy
msgid "MICROBE_LOADING_TIP_3"
msgstr "Använd ångraknapped i cellredigeraren för att fixa ett mistag"

#, fuzzy
msgid "MICROBE_LOADING_TIP_4"
msgstr "Använd ångraknapped i cellredigeraren för att fixa ett mistag"

#, fuzzy
msgid "MICROBE_LOADING_TIP_5"
msgstr "Använd ångraknapped i cellredigeraren för att fixa ett mistag"

#, fuzzy
msgid "MICROBE_LOADING_TIP_6"
msgstr "Använd ångraknapped i cellredigeraren för att fixa ett mistag"

#, fuzzy
msgid "MICROBE_LOADING_TIP_7"
msgstr "Använd ångraknapped i cellredigeraren för att fixa ett mistag"

#, fuzzy
msgid "MICROBE_LOADING_TIP_8"
msgstr "Använd ångraknapped i cellredigeraren för att fixa ett mistag"

#, fuzzy
msgid "MICROBE_LOADING_TIP_9"
msgstr "Använd ångraknapped i cellredigeraren för att fixa ett mistag"

#, fuzzy
msgid "MICROBE_MEMBRANE_PERCENTAGE_STATISTICS"
msgstr "Organismstatistik"

#, fuzzy
msgid "MICROBE_MEMBRANE_STATISTICS"
msgstr "Organismstatistik"

#, fuzzy
msgid "MICROBE_ORGANELLE_STATISTICS"
msgstr "Organismstatistik"

#, fuzzy
msgid "MICROBE_ORGANELLE_UPGRADES_STATISTICS"
msgstr "Organismstatistik"

#, fuzzy
msgid "MICROBE_RIPPLE_EFFECT"
msgstr "Organismstatistik"

msgid "MICROBE_SPECIES_DETAIL_TEXT"
msgstr ""
"[b]Stadie[/b]\n"
"  Mikrob\n"
"[b]Membrantyp[/b]\n"
"  {0}\n"
"[b]Membranstelhet[/b]\n"
"  {1}\n"
"[b]Grundhastighet[/b]\n"
"  {2}\n"
"[b]Grunrotationshastighet[/b]\n"
"  {3}\n"
"[b]Grundhexstorlek[/b]\n"
"  {4}"

msgid "MICROBE_STAGE"
msgstr "Mikrob Stadiet"

#, fuzzy
msgid "MICROBE_STAGE_BECOME_MULTICELLULAR_TEXT"
msgstr ""
"[b]Stadie[/b]\n"
"  Mikrob\n"
"[b]Membrantyp[/b]\n"
"  {0}\n"
"[b]Membranstelhet[/b]\n"
"  {1}\n"
"[b]Grundhastighet[/b]\n"
"  {2}\n"
"[b]Grunrotationshastighet[/b]\n"
"  {3}\n"
"[b]Grundhexstorlek[/b]\n"
"  {4}"

msgid "MICROBE_STAGE_COLLECT_TEXT"
msgstr ""

msgid "MICROBE_STAGE_CONTROL_TEXT"
msgstr ""

msgid "MICROBE_STAGE_CONTROL_TEXT_CONTROLLER"
msgstr ""

msgid "MICROBE_STAGE_HEALTH_TEXT"
msgstr ""

msgid "MICROBE_STAGE_INITIAL"
msgstr ""
"På en avlägsen främmande planet har eoner av vulkanisk aktivitet i de djupa haven gett upphov till något anmärkningsvärt.\n"
"\n"
"Liv.\n"
"\n"
"Du är den Sista Universella Gemensamma Förfadern (Las Universal Common Ancestor - LUCA) på denna planet. Denna enkla bubbla kan kopiera sig själv från molekyler i vattnet. Med tiden kan den utvecklas till en komplex livsform som en dag kanske dominerar stjärnorna.\n"
"\n"
"Men först måste du överleva i denna ogästvänliga värld genom att samla ämnesföreningar för att växa, sprida dig och utvecklas – samtidigt som du konkurrerar med andra mikrober."

msgid "MICROBE_STAGE_INITIAL_PANSPERMIA"
msgstr ""
"På en avlägsen främmande planet har en meteorit kraschat efter en lång färd genom rymden. Den bär med sig fröet till något helt nytt på denna värld.\n"
"\n"
"Liv.\n"
"\n"
"Du är den Sista Universella Gemensamma Förfadern (Las Universal Common Ancestor - LUCA) på denna planet. Denna självkopierande bubbla kan leva i detta hav lika väl som på sin ursprungliga hemvärld. Kanske kommer dess avlägsna ättlingar en dag att återfinna den världen.\n"
"\n"
"Men först måste du överleva i dessa fientliga vatten genom att samla ämnesföreningar för att växa, sprida dig och utvecklas – samtidigt som du konkurrerar med andra mikrober."

msgid "MICROBE_STAGE_INITIAL_POND"
msgstr ""
"På en avlägsen främmande planet har eoner av kemisk evolution i varma källor gett upphov till något anmärkningsvärt.\n"
"\n"
"Liv.\n"
"\n"
"Du är den Sista Universella Gemensamma Förfadern (Las Universal Common Ancestor - LUCA) på denna planet. Denna enkla bubbla kan kopiera sig själv från molekyler i vattnet. Med tiden kan den utvecklas till en komplex livsform som en dag kanske dominerar stjärnorna.\n"
"\n"
"Men först måste du överleva i denna ogästvänliga värld genom att samla ämnesföreningar för att växa, sprida dig och utvecklas – samtidigt som du konkurrerar med andra mikrober."

#, fuzzy
msgid "MICROBE_STAGE_ORGANELLE_DIVISION"
msgstr "Organismstatistik"

msgid "MIDDLE_MOUSE"
msgstr "Skroll klick"

#, fuzzy
msgid "MIGRATION_FAILED_TO_ADD"
msgstr "befolkning:"

#, fuzzy
msgid "MIGRATION_MANAGER"
msgstr "befolkning:"

msgid "MIGRATION_STATUS_DESTINATION_NOT_SELECTED"
msgstr ""

msgid "MIGRATION_STATUS_TEXT"
msgstr ""

#, fuzzy
msgid "MIGRATION_STEP_DESTINATION_EXPLANATION"
msgstr ""
"Aggressiva mikrober jagar byte över större avstånd\n"
"och har större sannolikhet att kämpa emot när rovdjur attackerar.\n"
"Fredliga mikrober attackerar inte andra över större avstånd\n"
"och har lägre sannolikhet att använda gifter mot rovdjur."

msgid "MIGRATION_STEP_ONLY_ONE_ALLOWED"
msgstr ""

#, fuzzy
msgid "MIGRATION_STEP_POPULATION_EXPLANATION"
msgstr "Den här panelen visar talen som auto-evolutionen funkar från. Den totala energin en art är kapabel av att fånga, och kosten per individ av arten, bestämmer den slutliga befolkningen. Auto-evolutionen använder en simplifierad modell av verkligheten för att beräkna hur bra en art utför baserat på energin de kan samla. För varje matkälla, det visas hur mycket energi arten"

#, fuzzy
msgid "MIGRATION_STEP_SOURCE_EXPLANATION"
msgstr "(farten som AI arter muterar)"

#, fuzzy
msgid "MIGRATION_TOOLTIP"
msgstr "Självmord"

msgid "MILLION_ABBREVIATION"
msgstr "{0} M"

msgid "MINIMUM_AMOUNT_TO_FIND"
msgstr ""

msgid "MINIMUM_VERSION"
msgstr ""

msgid "MIN_VISIBLE_DATASET_WARNING"
msgstr "Inte tillåtet att visa mindre än {0} datauppsättning(ar)!"

msgid "MISC"
msgstr "B.l.a"

msgid "MISCELLANEOUS"
msgstr "Blandat"

msgid "MISCELLANEOUS_3D_STAGE"
msgstr "Diverse 3D-stadie"

#, fuzzy
msgid "MISC_FUN"
msgstr "B.l.a"

#, fuzzy
msgid "MISSING_DESCRIPTION"
msgstr "Nitrogenas är ett protein som kan använda gasformigt kväve och cellulär energi i form av ATP för att producera ammoniak, ett viktigt tillväxtnäringsämne för celler. Detta är en process som kallas anaerob kvävefixering. Eftersom kvävgaset är suspenderat direkt i cytoplasman, utför den omgivande vätskan viss jäsning."

msgid "MISSING_OR_INVALID_REQUIRED_FIELD"
msgstr ""

#, fuzzy
msgid "MISSING_TITLE"
msgstr "DU HAR FRODATS!"

msgid "MITOCHONDRION"
msgstr "Mitochondria"

msgid "MITOCHONDRION_DESCRIPTION"
msgstr ""

#, fuzzy
msgid "MITOCHONDRION_PROCESSES_DESCRIPTION"
msgstr "Kemosyntesproteiner är små kluster av proteiner i cytoplasman som kan omvandla vätesulfid, vatten och gasformig koldioxid till glukos i en process som kallas vätesulfidkemosyntes. Hastigheten för dess glukosproduktion skalas med koncentrationen av koldioxid. Eftersom de kemosyntetiserande proteinerna är suspenderade direkt i cytoplasman utför den omgivande vätskan viss jäsning."

#, fuzzy
msgid "MIXED_DOT_DOT_DOT"
msgstr "..."

msgid "MODDING_INSTRUCTIONS_ON"
msgstr ""

msgid "MODELS"
msgstr "Modeller"

msgid "MODE_CAN_BE_CHANGED_IN_OPTIONS"
msgstr ""

msgid "MODIFY"
msgstr "Modifiera"

#, fuzzy
msgid "MODIFY_ORGANELLE"
msgstr "Ta bort organell"

msgid "MODIFY_TYPE"
msgstr "Modifiera Typ"

msgid "MODS"
msgstr "Mod"

msgid "MODS_INSTALLED_BUT_NOT_ENABLED"
msgstr ""

msgid "MOD_ASSEMBLY"
msgstr ""

msgid "MOD_ASSEMBLY_CLASS"
msgstr ""

#, fuzzy
msgid "MOD_ASSEMBLY_CLASS_CREATION_FAILED"
msgstr "befolkning:"

msgid "MOD_ASSEMBLY_CLASS_NOT_FOUND"
msgstr ""

msgid "MOD_ASSEMBLY_INIT_CALL_FAILED"
msgstr ""

msgid "MOD_ASSEMBLY_LOAD_CALL_FAILED_EXCEPTION"
msgstr ""

msgid "MOD_ASSEMBLY_LOAD_EXCEPTION"
msgstr ""

msgid "MOD_ASSEMBLY_UNLOAD_CALL_FAILED"
msgstr ""

msgid "MOD_ASSEMBLY_UNLOAD_CALL_FAILED_EXCEPTION"
msgstr ""

msgid "MOD_AUTHOR"
msgstr ""

msgid "MOD_AUTO_HARMONY"
msgstr ""

msgid "MOD_CREATION_FAILED"
msgstr ""

#, fuzzy
msgid "MOD_DESCRIPTION"
msgstr "Vakuolen är en inre membranorganell som används för lagring i cellen. De består av flera blåsor, mindre membranstrukturer som ofta används i celler för lagring, som har smält samman. Den är fylld med vatten som används för att hålla kvar molekyler, enzymer, fasta ämnen och andra ämnen. Deras form är flytande och kan variera mellan celler."

#, fuzzy
msgid "MOD_EXTENDED_DESCRIPTION"
msgstr "Nitrogenas är ett protein som kan använda gasformigt kväve och cellulär energi i form av ATP för att producera ammoniak, ett viktigt tillväxtnäringsämne för celler. Detta är en process som kallas anaerob kvävefixering. Eftersom kvävgaset är suspenderat direkt i cytoplasman, utför den omgivande vätskan viss jäsning."

#, fuzzy
msgid "MOD_HARMONY_LOAD_FAILED_EXCEPTION"
msgstr "Vakuolen är en inre membranorganell som används för lagring i cellen. De består av flera blåsor, mindre membranstrukturer som ofta används i celler för lagring, som har smält samman. Den är fylld med vatten som används för att hålla kvar molekyler, enzymer, fasta ämnen och andra ämnen. Deras form är flytande och kan variera mellan celler."

#, fuzzy
msgid "MOD_HARMONY_UNLOAD_FAILED_EXCEPTION"
msgstr "Vakuolen är en inre membranorganell som används för lagring i cellen. De består av flera blåsor, mindre membranstrukturer som ofta används i celler för lagring, som har smält samman. Den är fylld med vatten som används för att hålla kvar molekyler, enzymer, fasta ämnen och andra ämnen. Deras form är flytande och kan variera mellan celler."

msgid "MOD_HAS_NO_LOADABLE_RESOURCES"
msgstr ""

msgid "MOD_ICON_FILE"
msgstr ""

msgid "MOD_INFO_URL"
msgstr ""

msgid "MOD_INTERNAL_NAME"
msgstr ""

msgid "MOD_LICENSE"
msgstr ""

msgid "MOD_LOAD_ERRORS"
msgstr "Mod Inladdningsfel"

msgid "MOD_LOAD_ERRORS_OCCURRED"
msgstr "Fel uppstod när en eller flera mod laddades. Loggen kan innehålla ytterligare information."

msgid "MOD_LOAD_OR_UNLOAD_ERRORS_OCCURRED"
msgstr ""

msgid "MOD_LOAD_UNLOAD_CAVEATS"
msgstr ""

msgid "MOD_LOAD_UNLOAD_RESTART"
msgstr ""

msgid "MOD_MAXIMUM_THRIVE"
msgstr ""

msgid "MOD_MINIMUM_THRIVE"
msgstr ""

#, fuzzy
msgid "MOD_NAME"
msgstr "Namn:"

msgid "MOD_PCK_NAME"
msgstr ""

msgid "MOD_RECOMMENDED_THRIVE"
msgstr ""

msgid "MOD_TO_UPLOAD"
msgstr ""

msgid "MOD_UPLOADER"
msgstr ""

msgid "MOD_VERSION"
msgstr ""

msgid "MORE_INFO"
msgstr ""

msgid "MORE_INFO_PROMPT"
msgstr ""

msgid "MOUSE_EDGE_PANNING_OPTION"
msgstr ""

msgid "MOUSE_LOOK_SENSITIVITY"
msgstr ""

msgid "MOUSE_SENSITIVITY_WINDOW_SIZE_ADJUSTMENT"
msgstr ""

#, fuzzy
msgid "MOVE"
msgstr "Rörelse"

msgid "MOVEMENT"
msgstr "Rörelse"

msgid "MOVE_ATTEMPTS_PER_SPECIES"
msgstr "Rörelseförsök per art"

msgid "MOVE_BACKWARDS"
msgstr "Rör dig bakåt"

msgid "MOVE_DOWN_OR_CROUCH"
msgstr "Rörelse neråt eller ducka"

msgid "MOVE_FORWARD"
msgstr "Rör dig framåt"

#, fuzzy
msgid "MOVE_ITEM_DOWN"
msgstr "Flytta till Denna Plats"

#, fuzzy
msgid "MOVE_ITEM_UP"
msgstr "Rör dig höger"

msgid "MOVE_LEFT"
msgstr "Rör dig vänster"

msgid "MOVE_ORGANELLE"
msgstr "Flytta organell"

msgid "MOVE_RIGHT"
msgstr "Rör dig höger"

#, fuzzy
msgid "MOVE_TO_ANY_PATCH"
msgstr "Flytta till Denna Plats"

#, fuzzy
msgid "MOVE_TO_LAND"
msgstr "Flytta till Denna Plats"

#, fuzzy
msgid "MOVE_TO_MACROSCOPIC_TOOLTIP"
msgstr "Självmord"

msgid "MOVE_TO_MULTICELLULAR_STAGE_TOOLTIP"
msgstr ""

msgid "MOVE_TO_THIS_PATCH"
msgstr "Flytta till Denna Plats"

msgid "MOVE_UP_OR_JUMP"
msgstr "Rörelse uppåt eller hoppa"

#, fuzzy
msgid "MOVING_TO_AWAKENING_PROTOTYPE"
msgstr "Protanope (Röd-Grön)"

#, fuzzy
msgid "MOVING_TO_AWAKENING_PROTOTYPE_TITLE"
msgstr "Protanope (Röd-Grön)"

#, fuzzy
msgid "MOVING_TO_LAND_PROTOTYPE"
msgstr "Protanope (Röd-Grön)"

#, fuzzy
msgid "MOVING_TO_LAND_PROTOTYPE_TITLE"
msgstr "Protanope (Röd-Grön)"

#, fuzzy
msgid "MOVING_TO_SOCIETY_STAGE"
msgstr "Protanope (Röd-Grön)"

msgid "MP_COST"
msgstr "{0} MP"

msgid "MUCILAGE"
msgstr "Mucilage"

#, fuzzy
msgid "MUCILAGE_SYNTHESIS"
msgstr "Mucilagesyntes"

#, fuzzy
msgid "MUCOCYST_ACTION_TOOLTIP"
msgstr "Självmord"

#, fuzzy
msgid "MULTICELLULAR"
msgstr "Placera organell"

msgid "MULTICELLULAR_EDITOR"
msgstr "Flercellig Redigerare"

#, fuzzy
msgid "MULTICELLULAR_FREEBUILD_EDITOR"
msgstr "Flercellig Redigerare"

#, fuzzy
msgid "MULTICELLULAR_LOADING_TIP_1"
msgstr "Flercellig Redigerare"

msgid "MULTICELLULAR_STAGE"
msgstr "Flercelligt Stadie"

#, fuzzy
msgid "MULTIPLE_CELLS"
msgstr "Placera organell"

#, fuzzy
msgid "MULTIPLE_METABALLS"
msgstr "Placera organell"

#, fuzzy
msgid "MULTIPLE_ORGANELLES"
msgstr "Placera organell"

msgid "MULTISAMPLE_ANTI_ALIASING"
msgstr "Multispel anti-aliasing:"

msgid "MULTITHREADED_SIMULATION_ENABLED"
msgstr ""

#, fuzzy
msgid "MULTITHREADED_SIMULATION_EXPLANATION"
msgstr ""
"Aggressiva mikrober jagar byte över större avstånd\n"
"och har större sannolikhet att kämpa emot när rovdjur attackerar.\n"
"Fredliga mikrober attackerar inte andra över större avstånd\n"
"och har lägre sannolikhet att använda gifter mot rovdjur."

msgid "MUSEUM_WELCOME_TEXT"
msgstr ""

msgid "MUSIC"
msgstr "Musik"

msgid "MUSIC_VOLUME"
msgstr "Musikvolym"

msgid "MUTATIONS_PER_SPECIES"
msgstr "Mutationsförsök per art"

msgid "MUTATION_COST_MULTIPLIER"
msgstr ""

msgid "MUTATION_COST_MULTIPLIER_EXPLANATION"
msgstr ""

msgid "MUTATION_POINTS"
msgstr "Mutationspoäng"

msgid "MUTE"
msgstr "Tyst"

msgid "NAME"
msgstr "Namn:"

#, fuzzy
msgid "NAME_LABEL_CITY"
msgstr "Omgivning: {0}"

#, fuzzy
msgid "NAME_LABEL_FLEET"
msgstr "Omgivning: {0}"

msgid "NAME_LABEL_STRUCTURE_UNFINISHED"
msgstr ""

#, fuzzy
msgid "NATIVE_THREAD_ADVICE_TOOLTIP"
msgstr "Nuvarande trådar:"

msgid "NEGATIVE_ATP_BALANCE"
msgstr "Negativ ATP Balans"

msgid "NEGATIVE_ATP_BALANCE_TEXT"
msgstr ""
"Din mikrob producerar inte tillräckligt med atp för att överleva!\n"
"Vill du fortsätta?"

msgid "NEW"
msgstr "Ny"

msgid "NEWER_VERSION_LOADING_WARNING"
msgstr ""

msgid "NEWS"
msgstr ""

msgid "NEW_GAME"
msgstr "Nytt spel"

msgid "NEW_GAME_BUTTON_TOOLTIP"
msgstr "Starta ett nytt spel"

msgid "NEW_GAME_SETTINGS_PERFORMANCE_OPTIONS_INFO"
msgstr "Observera: Du kan när som helst justera prestandainställningarna i [color=#3796e1][url=thrive://GUI/OptionsMenu/Performance]options menu[/url][/color] för att förbättra spelets prestanda"

#, fuzzy
msgid "NEW_MOD_DEFAULT_DESCRIPTION"
msgstr "Kemoplasten är en dubbelmembranstruktur som innehåller proteiner som kan omvandla vätesulfid, vatten och gasformig koldioxid till glukos i en process som kallas vätesulfidkemosyntes. Hastigheten för dess glukosproduktion skalas med koncentrationen av vatten och koldioxid."

#, fuzzy
msgid "NEW_NAME"
msgstr "Nytt spel"

#, fuzzy
msgid "NEW_NAME_COLON"
msgstr "Hastighet:"

msgid "NEXT_CAPITAL"
msgstr "NÄSTA"

#, fuzzy
msgid "NEXT_EDITOR_TAB"
msgstr "Aktivera Cellredigeraren"

msgid "NITROGEN"
msgstr "Kväve"

msgid "NITROGENASE"
msgstr "Kvävegenas"

#, fuzzy
msgid "NITROGENASE_DESCRIPTION"
msgstr "Nitrogenas är ett protein som kan använda gasformigt kväve och cellulär energi i form av ATP för att producera ammoniak, ett viktigt tillväxtnäringsämne för celler. Detta är en process som kallas anaerob kvävefixering. Eftersom kvävgaset är suspenderat direkt i cytoplasman, utför den omgivande vätskan viss jäsning."

#, fuzzy
msgid "NITROGENASE_PROCESSES_DESCRIPTION"
msgstr "Nitrogenas är ett protein som kan använda gasformigt kväve och cellulär energi i form av ATP för att producera ammoniak, ett viktigt tillväxtnäringsämne för celler. Detta är en process som kallas anaerob kvävefixering. Eftersom kvävgaset är suspenderat direkt i cytoplasman, utför den omgivande vätskan viss jäsning."

msgid "NITROPLAST"
msgstr "Kväve-Fixande Plastid"

#, fuzzy
msgid "NITROPLAST_DESCRIPTION"
msgstr "Nitrogen Fixing Plastid är ett protein som kan använda gasformigt kväve och syre och cellulär energi i form av ATP för att producera ammoniak, ett viktigt tillväxtnäringsämne för celler. Detta är en process som kallas aerob kvävefixering."

#, fuzzy
msgid "NITROPLAST_PROCESSES_DESCRIPTION"
msgstr "Nitrogen Fixing Plastid är ett protein som kan använda gasformigt kväve och syre och cellulär energi i form av ATP för att producera ammoniak, ett viktigt tillväxtnäringsämne för celler. Detta är en process som kallas aerob kvävefixering."

msgid "NONE"
msgstr "Ingen"

msgid "NORMAL"
msgstr "Normal"

msgid "NORMAL_MEMBRANE_DESCRIPTION"
msgstr ""

msgid "NOTHING_HERE"
msgstr "Ingenting här"

msgid "NOTHING_TO_INTERACT_WITH"
msgstr ""

#, fuzzy
msgid "NOTICE_BINDING_OUT_OF_ATP"
msgstr "Växla bindning av och på"

msgid "NOTICE_DAMAGED_BY_NO_ATP"
msgstr ""

msgid "NOTICE_ENGULFING_OUT_OF_ATP"
msgstr ""

msgid "NOTICE_ENGULF_DAMAGE_FROM_TOXIN"
msgstr ""

msgid "NOTICE_ENGULF_MISSING_ENZYME"
msgstr ""

msgid "NOTICE_ENGULF_SIZE_TOO_SMALL"
msgstr ""

msgid "NOTICE_ENGULF_STORAGE_FULL"
msgstr ""

msgid "NOTICE_HIT_BY_ATP_TOXIN"
msgstr ""

#, fuzzy
msgid "NOTICE_HIT_BY_BASE_MOVEMENT_TOXIN"
msgstr "Grundrörelse"

msgid "NOTICE_NOT_ENOUGH_MUCILAGE"
msgstr ""

msgid "NOTICE_RADIATION_DAMAGE"
msgstr ""

msgid "NOTICE_READY_TO_EDIT"
msgstr ""

#, fuzzy
msgid "NOT_ADAPTED_TO_CURRENT_PATCH"
msgstr "Avbryt denna handling"

#, fuzzy
msgid "NOT_STARTED_DOT"
msgstr "Avbruten."

msgid "NOVEMBER"
msgstr "November"

msgid "NO_AI"
msgstr "Ingen AI"

msgid "NO_DATA_TO_SHOW"
msgstr "Inga Data att Visa"

msgid "NO_EVENTS_RECORDED"
msgstr ""

#, fuzzy
msgid "NO_FOSSIL_DIRECTORY"
msgstr "Hittade ingen screenshots mapp"

#, fuzzy
msgid "NO_MODS_ENABLED"
msgstr "Avstängt"

#, fuzzy
msgid "NO_ORGANELLE_PROCESSES"
msgstr "Placera organell"

msgid "NO_SAVEGAMES_FOUND"
msgstr ""

msgid "NO_SAVE_DIRECTORY"
msgstr ""

msgid "NO_SCREENSHOT_DIRECTORY"
msgstr "Hittade ingen screenshots mapp"

msgid "NO_SELECTED_MOD"
msgstr ""

#, fuzzy
msgid "NO_SUGGESTION"
msgstr "Upplösning:"

msgid "NUCLEUS"
msgstr "Kärna"

msgid "NUCLEUS_DELETE_OPTION_DISABLED_TOOLTIP"
msgstr ""

msgid "NUCLEUS_DESCRIPTION"
msgstr ""

msgid "NUCLEUS_SMALL_DESCRIPTION"
msgstr "Möjliggör utveckligen av komplexare membranbundna organeller. Kostar en stor mängd ATP att underhålla. Denna utveckling går inte att ångra."

msgid "NUMLOCK"
msgstr "Num Lock"

#, fuzzy
msgid "NUTRIENT_COST_TOOLTIP"
msgstr "Självmord"

msgid "N_A"
msgstr "N/A"

msgid "N_A_MP"
msgstr "N/A MutationsPoäng"

#, fuzzy
msgid "N_TIMES"
msgstr "2x"

msgid "OCTOBER"
msgstr "Oktober"

msgid "OFF"
msgstr ""

msgid "OFFICIAL_WEBSITE"
msgstr ""

#, fuzzy
msgid "OFFICIAL_WEBSITE_BUTTON_TOOLTIP"
msgstr "Självmord"

msgid "OK"
msgstr "OK"

msgid "OLDER_VERSION_LOADING_WARNING"
msgstr ""

#, fuzzy
msgid "OPENGL_MODE_WARNING"
msgstr "GLES2 Läges Varning"

#, fuzzy
msgid "OPENGL_MODE_WARNING_EXPLANATION"
msgstr "Du kör just nu Thrive med GLES2. Detta är väldigt otestat och kommer troligen att orsaka problem. Försök att updatera dina video drivers och/eller tvinga AMD eller Nvidia grafik för att använda till att köra Thrive."

#, fuzzy
msgid "OPEN_FOLDER"
msgstr "Öppna Logmapp"

#, fuzzy
msgid "OPEN_FOSSIL_FOLDER"
msgstr "Öppna Logmapp"

msgid "OPEN_FOSSIL_IN_FREEBUILD_WARNING"
msgstr ""

#, fuzzy
msgid "OPEN_GOD_TOOLS"
msgstr "Öppen URL"

msgid "OPEN_HELP_SCREEN"
msgstr "Öppna hjälpmenyn"

#, fuzzy
msgid "OPEN_IN_FREEBUILD"
msgstr "Fri byggredigerare"

msgid "OPEN_LOGS_FOLDER"
msgstr "Öppna Logmapp"

#, fuzzy
msgid "OPEN_MOD_URL"
msgstr "Öppen URL"

#, fuzzy
msgid "OPEN_ORGANELLES_PAGE"
msgstr "Öppna organell meny"

msgid "OPEN_ORGANELLE_MENU"
msgstr "Öppna organell meny"

#, fuzzy
msgid "OPEN_RESEARCH_SCREEN"
msgstr "Öppna hjälpmenyn"

msgid "OPEN_SAVE_DIRECTORY"
msgstr ""

#, fuzzy
msgid "OPEN_SCIENCE_MENU"
msgstr "Öppna menyn"

msgid "OPEN_SCREENSHOT_FOLDER"
msgstr "Öppna Skärmbildsmapp"

msgid "OPEN_THE_MENU"
msgstr "Öppna menyn"

msgid "OPEN_TRANSLATION_SITE"
msgstr "Hjälp Översätta Spelet"

#, fuzzy
msgid "OPERATION_PAUSED_DOT"
msgstr "Avbruten."

msgid "OPPORTUNISM_EXPLANATION"
msgstr ""

msgid "OPPORTUNISTIC"
msgstr "Opportunistisk"

msgid "OPTIONS"
msgstr "Inställningar"

#, fuzzy
msgid "OPTIONS_BUTTON_TOOLTIP"
msgstr "Hjälp"

msgid "ORGANELLES"
msgstr "Organeller"

#, fuzzy
msgid "ORGANELLES_BUTTON"
msgstr "Organeller"

#, fuzzy
msgid "ORGANELLES_WILL_BE_UNLOCKED_NEXT_GENERATION"
msgstr ""
"Aggressiva mikrober jagar byte över större avstånd\n"
"och har större sannolikhet att kämpa emot när rovdjur attackerar.\n"
"Fredliga mikrober attackerar inte andra över större avstånd\n"
"och har lägre sannolikhet att använda gifter mot rovdjur."

#, fuzzy
msgid "ORGANELLE_AXON"
msgstr "Organeller"

#, fuzzy
msgid "ORGANELLE_AXON_DESCRIPTION"
msgstr "Det slemiga inre av en cell. Cytoplasman är den grundläggande blandningen av joner, proteiner och andra ämnen lösta i vatten som fyller cellens inre. En av funktionerna den utför är jäsning, omvandlingen av glukos till ATP-energi. För celler som saknar organeller så den har mer avancerade ämnesomsättningar är det vad de använder för energi. Det används också för att lagra molekyler i cellen och för att öka cellens storlek."

#, fuzzy
msgid "ORGANELLE_CATEGORY_MACROSCOPIC"
msgstr "Placera organell"

#, fuzzy
msgid "ORGANELLE_CATEGORY_MULTICELLULAR"
msgstr "Placera organell"

#, fuzzy
msgid "ORGANELLE_GROWTH_ORDER_EXPLANATION"
msgstr "{0} befolkning förändrades av {1} på grund av: {2}"

#, fuzzy
msgid "ORGANELLE_MYOFIBRIL"
msgstr "Rov Tagg"

#, fuzzy
msgid "ORGANELLE_MYOFIBRIL_DESCRIPTION"
msgstr "Det slemiga inre av en cell. Cytoplasman är den grundläggande blandningen av joner, proteiner och andra ämnen lösta i vatten som fyller cellens inre. En av funktionerna den utför är jäsning, omvandlingen av glukos till ATP-energi. För celler som saknar organeller så den har mer avancerade ämnesomsättningar är det vad de använder för energi. Det används också för att lagra molekyler i cellen och för att öka cellens storlek."

msgid "ORGANELLE_PILUS"
msgstr "Rov Tagg"

msgid "ORGANELLE_PILUS_DESCRIPTION"
msgstr ""

#, fuzzy
msgid "ORGANELLE_PILUS_PROCESSES_DESCRIPTION"
msgstr "Det slemiga inre av en cell. Cytoplasman är den grundläggande blandningen av joner, proteiner och andra ämnen lösta i vatten som fyller cellens inre. En av funktionerna den utför är jäsning, omvandlingen av glukos till ATP-energi. För celler som saknar organeller så den har mer avancerade ämnesomsättningar är det vad de använder för energi. Det används också för att lagra molekyler i cellen och för att öka cellens storlek."

#, fuzzy
msgid "ORGANELLE_PLURAL"
msgstr "Rov Tagg"

#, fuzzy
msgid "ORGANELLE_SINGULAR"
msgstr "Rov Tagg"

#, fuzzy
msgid "ORGANELLE_SUGGESTION_COLON"
msgstr "Organeller"

#, fuzzy
msgid "ORGANELLE_SUGGESTION_TOOLTIP"
msgstr "Hjälp"

#, fuzzy
msgid "ORGANELLE_UNLOCKS_ENABLED"
msgstr "Organeller"

#, fuzzy
msgid "ORGANELLE_UNLOCKS_ENABLED_EXPLANATION"
msgstr ""
"Aggressiva mikrober jagar byte över större avstånd\n"
"och har större sannolikhet att kämpa emot när rovdjur attackerar.\n"
"Fredliga mikrober attackerar inte andra över större avstånd\n"
"och har lägre sannolikhet att använda gifter mot rovdjur."

msgid "ORGANISM_STATISTICS"
msgstr "Organismstatistik"

msgid "OR_UNLOCK_CONDITION"
msgstr ""

msgid "OSMOREGULATION"
msgstr "Osmoregulering"

msgid "OSMOREGULATION_COST"
msgstr "Osmoreguleringskost"

#, fuzzy
msgid "OSMOREGULATION_COST_MULTIPLIER"
msgstr "Osmoreguleringskost"

#, fuzzy
msgid "OSMOREGULATION_COST_MULTIPLIER_EXPLANATION"
msgstr "Osmoreguleringskost"

#, fuzzy
msgid "OTHER_COMPOUNDS"
msgstr "Föreningar"

msgid "OUR_WIKI"
msgstr ""

#, fuzzy
msgid "OUTDATED_NOTICE"
msgstr "Avbruten."

msgid "OUTREACH_TEAM"
msgstr ""

msgid "OUTSIDE_CONTRIBUTORS"
msgstr ""

msgid "OVERWRITE_EXISTING_SAVE"
msgstr "Skriv över aktuell sparfil:"

#, fuzzy
msgid "OVERWRITE_EXISTING_SAVE_PROMPT"
msgstr "Skriv över aktuell sparfil:"

#, fuzzy
msgid "OVERWRITE_SPECIES_NAME_CONFIRMATION"
msgstr "Skriv över aktuell sparfil:"

msgid "OXYGEN"
msgstr "Syre"

#, fuzzy
msgid "OXYGEN_INHIBITOR_SYNTHESIS"
msgstr "OxyToxySyntes"

msgid "OXYGEN_RESISTANCE"
msgstr ""

#, fuzzy
msgid "OXYGEN_TOLERANCE_TOOLTIP"
msgstr "Hjälp"

#, fuzzy
msgid "OXYTOXISOME_PROCESSES_DESCRIPTION"
msgstr "Metabolosomer är kluster av proteiner förpackade i proteinskal. De kan omvandla glukos till ATP i mycket högre takt än vad som kan göras i cytoplasman i en process som kallas Aerobisk Andning. Det kräver dock syre för att fungera, och lägre nivåer av syre i miljön kommer att sakta ner hastigheten för dess ATP-produktion. Eftersom metabolosomerna är suspenderade direkt i cytoplasman utför den omgivande vätskan viss jäsning."

msgid "OXYTOXY_NT"
msgstr "OxyToxy"

#, fuzzy
msgid "OXYTOXY_SYNTHESIS"
msgstr "OxyToxySyntes"

msgid "PAGEDOWN"
msgstr "Page down"

msgid "PAGEUP"
msgstr "Page Up"

msgid "PAGE_BACK"
msgstr "Bakåt"

#, fuzzy
msgid "PAGE_FORWARD"
msgstr "Framåt"

#, fuzzy
msgid "PAGE_TITLE"
msgstr "Cellprocesser"

msgid "PAN_CAMERA_DOWN"
msgstr "Panorera neråt"

msgid "PAN_CAMERA_LEFT"
msgstr "Panorera vänster"

msgid "PAN_CAMERA_RESET"
msgstr "Nollställ kamera"

msgid "PAN_CAMERA_RIGHT"
msgstr "Panorera höger"

msgid "PAN_CAMERA_UP"
msgstr "Panorera uppåt"

msgid "PAST_DEVELOPERS"
msgstr "Tidigare utvecklare"

#, fuzzy
msgid "PATCH_COLON"
msgstr "Bästa Biom:"

#, fuzzy
msgid "PATCH_EXTINCTION_BOX_TEXT"
msgstr "Precis som 99% av alla arter som någonsin har existerat, har din art utrotats. Andra kommer att fortsätta frodas och upprätthålla din niche, men det blir inte du som gör. Du kommer att glömmas, ett misslyckats experiment i evolutionen."

#, fuzzy
msgid "PATCH_EXTINCTION_CAPITAL"
msgstr "UTROTNING"

msgid "PATCH_MAP"
msgstr ""

#, fuzzy
msgid "PATCH_MAP_NAVIGATION_TOOLTIP"
msgstr "Självmord"

#, fuzzy
msgid "PATCH_NAME"
msgstr "Grotta"

#, fuzzy
msgid "PATCH_NOTES_LAST_PLAYED_INFO"
msgstr "Cellprocesser"

msgid "PATCH_NOTES_LAST_PLAYED_INFO_PLURAL"
msgstr ""

#, fuzzy
msgid "PATCH_NOTES_TITLE"
msgstr "Cellprocesser"

msgid "PATCH_NOTE_BULLET_POINT"
msgstr ""

msgid "PATCH_NOTE_CHANGES_HEADING"
msgstr ""

#, fuzzy
msgid "PATCH_NOTE_LINK_VISIT_TEXT"
msgstr "Precis som 99% av alla arter som någonsin har existerat, har din art utrotats. Andra kommer att fortsätta frodas och upprätthålla din niche, men det blir inte du som gör. Du kommer att glömmas, ett misslyckats experiment i evolutionen."

#, fuzzy
msgid "PATREON_TOOLTIP"
msgstr "Självmord"

#, fuzzy
msgid "PATRONS"
msgstr "Patrons"

msgid "PAUSED"
msgstr ""

#, fuzzy
msgid "PAUSE_MENU_RESUME_TOOLTIP"
msgstr "Fortsätt"

msgid "PAUSE_PROMPT"
msgstr ""

msgid "PAUSE_TOOLTIP"
msgstr "Pausa spelet"

#, fuzzy
msgid "PCK_LOAD_FAILED"
msgstr "Färdigladdat"

#, fuzzy
msgid "PCK_LOAD_FAILED_DOES_NOT_EXIST"
msgstr "Färdigladdat"

msgid "PEACEFUL"
msgstr "Fredlig"

#, fuzzy
msgid "PENDING_ENDOSYMBIOSIS_EXPLANATION"
msgstr "Du kör just nu Thrive med GLES2. Detta är väldigt otestat och kommer troligen att orsaka problem. Försök att updatera dina video drivers och/eller tvinga AMD eller Nvidia grafik för att använda till att köra Thrive."

msgid "PENDING_ENDOSYMBIOSIS_TITLE"
msgstr ""

msgid "PERCENTAGE_VALUE"
msgstr "{0}%"

#, fuzzy
msgid "PERFECT_ADAPTATION_DESCRIPTION"
msgstr "Kemoplasten är en dubbelmembranstruktur som innehåller proteiner som kan omvandla vätesulfid, vatten och gasformig koldioxid till glukos i en process som kallas vätesulfidkemosyntes. Hastigheten för dess glukosproduktion skalas med koncentrationen av vatten och koldioxid."

msgid "PERFORMANCE"
msgstr "Uppförande"

msgid "PERFORM_UNBINDING"
msgstr "Utför lösgörande"

#, fuzzy
msgid "PER_SECOND_ABBREVIATION"
msgstr "{0} K"

msgid "PER_SECOND_SLASH"
msgstr "/sekund"

msgid "PHOSPHATE"
msgstr "Fosfat"

msgid "PHOSPHATES_COST"
msgstr "Fosfat kostnad:"

msgid "PHOTOSYNTHESIS"
msgstr "Fotosyntes"

msgid "PHYSICAL_CONDITIONS"
msgstr "Fysisk Mående"

msgid "PHYSICAL_RESISTANCE"
msgstr ""

msgid "PLACE_ORGANELLE"
msgstr "Placera organell"

msgid "PLANET"
msgstr ""

#, fuzzy
msgid "PLANET_CUSTOMIZER"
msgstr "Vid Muspekare:"

#, fuzzy
msgid "PLANET_DETAILS_STRING"
msgstr "Öppna Logmapp"

msgid "PLANET_RANDOM_SEED"
msgstr ""

#, fuzzy
msgid "PLAYER"
msgstr "spelarcell"

msgid "PLAYER_DEATH_POPULATION_PENALTY"
msgstr ""

#, fuzzy
msgid "PLAYER_DEATH_POPULATION_PENALTY_EXPLANATION"
msgstr "{0} befolkning förändrades av {1} på grund av: {2}"

msgid "PLAYER_DIED"
msgstr "spelare dog"

msgid "PLAYER_DUPLICATE"
msgstr "Duplicera Spelare"

#, fuzzy
msgid "PLAYER_EXTINCT"
msgstr "Duplicera Spelare"

#, fuzzy
msgid "PLAYER_RELATIVE_MOVEMENT"
msgstr "Duplicera Spelare"

#, fuzzy
msgid "PLAYER_RELATIVE_MOVEMENT_TOOLTIP"
msgstr "Duplicera Spelare"

msgid "PLAYER_REPRODUCED"
msgstr "spelare fortplantad"

msgid "PLAYER_SPEED"
msgstr ""

msgid "PLAYSTATION_3"
msgstr ""

msgid "PLAYSTATION_4"
msgstr ""

msgid "PLAYSTATION_5"
msgstr ""

msgid "PLAY_INTRO_VIDEO"
msgstr "Spela introvideo"

msgid "PLAY_MICROBE_INTRO_ON_NEW_GAME"
msgstr "Spela Mikrobintro i ett nytt spel"

msgid "PLAY_WITH_CURRENT_SETTING"
msgstr ""

msgid "POPULATION_CAPITAL"
msgstr "INVÅNARE:"

msgid "POPULATION_COLON"
msgstr "befolkning:"

msgid "POPULATION_IN_PATCHES"
msgstr "befolkning på platser:"

#, fuzzy
msgid "POPULATION_IN_PATCH_SHORT"
msgstr "INVÅNARE:"

msgid "POSITION_NUMBER"
msgstr ""

msgid "PREDATION_FOOD_SOURCE"
msgstr "Plundring av {0}"

#, fuzzy
msgid "PREDICTION_DETAILS_OPEN_TOOLTIP"
msgstr "Fortsätt"

msgid "PRESSURE"
msgstr "Tryck"

msgid "PRESSURE_SHORT"
msgstr "Tryck"

#, fuzzy
msgid "PRESSURE_TOLERANCE_TOOLTIP"
msgstr "Tillbaka till Menyn"

msgid "PRESS_KEY_DOT_DOT_DOT"
msgstr "Tryck på valfri knapp..."

msgid "PREVIEW_IMAGE_DOES_NOT_EXIST"
msgstr ""

msgid "PREVIEW_IMAGE_IS_TOO_LARGE"
msgstr ""

msgid "PREVIOUS_COLON"
msgstr "föregående:"

msgid "PROCESSING_LOADED_OBJECTS"
msgstr ""

msgid "PROCESS_ENVIRONMENT_SEPARATOR"
msgstr "@"

msgid "PROCESS_PANEL_TITLE"
msgstr "Cellprocesser"

#, fuzzy
msgid "PROCESS_SPEED_MODIFIER"
msgstr "Cellprocesser"

#, fuzzy
msgid "PROCESS_TOGGLE_TOOLTIP"
msgstr "Tillbaka till Menyn"

msgid "PROGRAMMING_TEAM"
msgstr "Programmering"

msgid "PROJECT_MANAGEMENT_TEAM"
msgstr "Projektledning"

msgid "PROTEINS"
msgstr "Proteiner"

msgid "PROTOPLASM"
msgstr "Protoplasma"

msgid "PULL_REQUESTS_PROGRAMMING"
msgstr "Pull Requests / Programmering"

#, fuzzy
msgid "QUADRILLION_ABBREVIATION"
msgstr "{0} B"

msgid "QUICK_LOAD"
msgstr "Snabbladda"

msgid "QUICK_SAVE"
msgstr "Snabbspara"

msgid "QUIT"
msgstr "Lämna"

msgid "QUIT_BUTTON_TOOLTIP"
msgstr "Lämna spelet"

msgid "QUIT_GAME_WARNING"
msgstr ""
"Är du säker på att du vill avsluta spelet?\n"
"Du kommer att förlora alla osparade framsteg."

#, fuzzy
msgid "RADIATION"
msgstr "Anding"

#, fuzzy
msgid "RADIOACTIVE_CHUNK"
msgstr "Stor järnbit"

#, fuzzy
msgid "RADIOSYNTHESIS"
msgstr "Termosyntes"

msgid "RANDOMIZE_SPECIES_NAME"
msgstr "Slumpa artnamn"

#, fuzzy
msgid "RANDOM_SEED_TOOLTIP"
msgstr "Fortsätt"

msgid "RAW"
msgstr "Rå"

#, fuzzy
msgid "RAW_VALUE_COLON"
msgstr "Hastighet:"

msgid "READING_SAVE_DATA"
msgstr "Läser sparad data"

#, fuzzy
msgid "READY"
msgstr "Trådar:"

msgid "RECOMMENDED_THRIVE_VERSION"
msgstr ""

#, fuzzy
msgid "REDDIT_TOOLTIP"
msgstr "Fortsätt"

msgid "REDO"
msgstr "Gör om"

msgid "REDO_THE_LAST_ACTION"
msgstr "Gör om den senaste handlingen"

msgid "REFRESH"
msgstr "Ladda om"

#, fuzzy
msgid "REGENERATE_BUTTON"
msgstr "Organeller"

msgid "RENDER_SCALE"
msgstr ""

msgid "REPORT"
msgstr "Rapportera"

#, fuzzy
msgid "REPORT_BUG"
msgstr "Rapportera"

#, fuzzy
msgid "REPRODUCED"
msgstr "Producerar"

msgid "REPRODUCTION"
msgstr "Fortplantning"

#, fuzzy
msgid "REPRODUCTION_ASEXUAL"
msgstr "Fortplantning"

#, fuzzy
msgid "REPRODUCTION_BUDDING"
msgstr "Producerar"

#, fuzzy
msgid "REPRODUCTION_COMPOUNDS_MODE"
msgstr "Reproduktion:"

#, fuzzy
msgid "REPRODUCTION_COMPOUNDS_MODE_EXPLANATION"
msgstr "{0} befolkning förändrades av {1} på grund av: {2}"

#, fuzzy
msgid "REPRODUCTION_COMPOUND_HANDLING_TOOLTIP"
msgstr "Reproduktion:"

msgid "REPRODUCTION_METHOD"
msgstr "Reproduktion:"

#, fuzzy
msgid "REQUIRES_NUCLEUS"
msgstr "Kärna"

#, fuzzy
msgid "RESEARCH"
msgstr "Sök"

msgid "RESET"
msgstr "Nollställ"

#, fuzzy
msgid "RESET_DEADZONES"
msgstr "Nollställ till default?"

msgid "RESET_DISMISSED_POPUPS"
msgstr ""

msgid "RESET_INPUTS_TO_DEFAULTS"
msgstr "Nollställ kontroller till default?"

#, fuzzy
msgid "RESET_ITEM_ORDER_TO_DEFAULT"
msgstr "Nollställ kontroller till default?"

#, fuzzy
msgid "RESET_KEYBINDINGS"
msgstr "Nollställ Inputs"

msgid "RESET_SETTINGS_TO_DEFAULTS"
msgstr "Default"

#, fuzzy
msgid "RESET_SHOWN_TUTORIALS"
msgstr "Visa handledningar"

#, fuzzy
msgid "RESET_SHOWN_TUTORIALS_TOOLTIP"
msgstr "Hjälp"

msgid "RESET_TO_DEFAULTS"
msgstr "Nollställ till default?"

msgid "RESISTANT_TO_BASIC_ENGULFMENT"
msgstr ""

#, fuzzy
msgid "RESIZE_METABALL_TOOLTIP"
msgstr "Fortsätt"

msgid "RESOLUTION"
msgstr "Upplösning:"

msgid "RESOURCE_ABSORBTION_SPEED"
msgstr ""

#, fuzzy
msgid "RESOURCE_AMOUNT_SHORT"
msgstr "Tryck"

#, fuzzy
msgid "RESOURCE_ENERGY"
msgstr "Visa Källkod"

#, fuzzy
msgid "RESOURCE_FOOD"
msgstr "Visa Källkod"

#, fuzzy
msgid "RESOURCE_ROCK"
msgstr "Visa Källkod"

#, fuzzy
msgid "RESOURCE_WOOD"
msgstr "Visa Källkod"

msgid "RESPIRATION"
msgstr "Anding"

msgid "RESPONSIVE"
msgstr "Responsiv"

msgid "RESTART_REQUIRED"
msgstr ""

msgid "RESUME"
msgstr "Fortsätt"

#, fuzzy
msgid "RESUME_TOOLTIP"
msgstr "Fortsätt"

msgid "RETURN_TO_MENU"
msgstr "Tillbaka till Menyn"

msgid "RETURN_TO_MENU_TOOLTIP"
msgstr "Tillbaka till huvudmenyn"

msgid "RETURN_TO_MENU_WARNING"
msgstr ""
"Är du säker på att du vill tillbaka till huvudmenyn?\n"
"Du kommer att förlora alla osparade framsteg."

#, fuzzy
msgid "REVEAL_ALL_PATCHES"
msgstr "sprid till platser:"

#, fuzzy
msgid "REVOLUTIONARY_GAMES_SOCIAL_TOOLTIP"
msgstr "Av Revolutionary Games Studio"

msgid "RIGHT_ARROW"
msgstr "→"

msgid "RIGHT_MOUSE"
msgstr "Högerklick"

msgid "RIGID"
msgstr "Stel"

msgid "RIGIDITY_MEMBRANE_DESCRIPTION"
msgstr "Ett hårdare membran är mer resistant till skada, men kommer göre det svårare för cellen att röra sig omkring."

msgid "ROTATE_LEFT"
msgstr "Snurra vänster"

msgid "ROTATE_RIGHT"
msgstr "Snurra höger"

#, fuzzy
msgid "ROTATION_COLON"
msgstr "befolkning:"

msgid "RUN_AUTO_EVO_DURING_GAMEPLAY"
msgstr "Kör auto-evo under spelgång"

msgid "RUN_ONE_STEP"
msgstr ""

msgid "RUN_RESULT_BY_SENDING_POPULATION"
msgstr "{0} av att skicka: {1} befolkning från plats: {2}"

msgid "RUN_RESULT_GENE_CODE"
msgstr "genkod:"

msgid "RUN_RESULT_NICHE_FILL"
msgstr "uppstod för att fylla en nisch"

msgid "RUN_RESULT_SELECTION_PRESSURE_SPLIT"
msgstr "dök up på grund av olika urvalstryck"

msgid "RUN_RESULT_SPLIT_FROM"
msgstr "avvek från {0}"

msgid "RUN_RESULT_SPLIT_OFF_TO"
msgstr "befolkning på vissa platser avvek och forma en ny art {0}:"

msgid "RUN_X_WORLDS"
msgstr ""

#, fuzzy
msgid "RUN_X_WORLDS_TOOLTIP"
msgstr "Hjälp"

msgid "RUSTICYANIN"
msgstr "Rosticyanin"

#, fuzzy
msgid "RUSTICYANIN_DESCRIPTION"
msgstr "Rusticyanin är ett protein som kan använda gasformig koldioxid och syre för att oxidera järn från ett kemiskt tillstånd till ett annat. Denna process, kallad Iron Respiration, frigör energi som cellen sedan kan skörda."

#, fuzzy
msgid "RUSTICYANIN_PROCESSES_DESCRIPTION"
msgstr "Rusticyanin är ett protein som kan använda gasformig koldioxid och syre för att oxidera järn från ett kemiskt tillstånd till ett annat. Denna process, kallad Iron Respiration, frigör energi som cellen sedan kan skörda."

#, fuzzy
msgid "SAFE_MODE_EXPLANATION"
msgstr ""
"Aggressiva mikrober jagar byte över större avstånd\n"
"och har större sannolikhet att kämpa emot när rovdjur attackerar.\n"
"Fredliga mikrober attackerar inte andra över större avstånd\n"
"och har lägre sannolikhet att använda gifter mot rovdjur."

msgid "SAFE_MODE_TITLE"
msgstr ""

msgid "SAVE"
msgstr "Spara"

msgid "SAVE_AND_CONTINUE"
msgstr "Spara och fortsätt"

msgid "SAVE_AUTOSAVE"
msgstr "Autospar"

msgid "SAVE_DELETE_WARNING"
msgstr "Att radera denna sparfil är permanent och kan inte ångras. Är du säker på att du vill radera {0} för gott?"

msgid "SAVE_ERROR_INCLUDE_JSON_DEBUG_NOTE"
msgstr ""

#, fuzzy
msgid "SAVE_ERROR_TURN_ON_JSON_DEBUG_MODE"
msgstr "JSON debug läge:"

msgid "SAVE_FAILED"
msgstr "Sparande misslyckades"

msgid "SAVE_GAME"
msgstr "Spara Spel"

#, fuzzy
msgid "SAVE_GAME_BUTTON_TOOLTIP"
msgstr "Hjälp"

msgid "SAVE_HAS_DIFFERENT_VERSION"
msgstr "Sparning har en annan version"

msgid "SAVE_HAS_DIFFERENT_VERSION_TEXT"
msgstr ""
"Versionen of sparningen du försöker ladda matchar inte spelversionen.\n"
"Vänligen ladda sparningen manuellt genom menyn."

msgid "SAVE_HAS_INVALID_GAME_STATE"
msgstr ""

msgid "SAVE_INVALID"
msgstr "Ogiltig"

msgid "SAVE_IS_INVALID"
msgstr "Sparfil är ogiltig"

#, fuzzy
msgid "SAVE_IS_UPGRADEABLE_DESCRIPTION"
msgstr "Vakuolen är en inre membranorganell som används för lagring i cellen. De består av flera blåsor, mindre membranstrukturer som ofta används i celler för lagring, som har smält samman. Den är fylld med vatten som används för att hålla kvar molekyler, enzymer, fasta ämnen och andra ämnen. Deras form är flytande och kan variera mellan celler."

msgid "SAVE_LOAD_ALREADY_LOADED_FREE_FAILURE"
msgstr ""

msgid "SAVE_MANUAL"
msgstr "Instruktionsbok"

msgid "SAVE_QUICKSAVE"
msgstr "Snabbspar"

msgid "SAVE_SPACE_USED"
msgstr "Använt utrymme:"

#, fuzzy
msgid "SAVE_UPGRADE_FAILED"
msgstr "Vakuolen är en inre membranorganell som används för lagring i cellen. De består av flera blåsor, mindre membranstrukturer som ofta används i celler för lagring, som har smält samman. Den är fylld med vatten som används för att hålla kvar molekyler, enzymer, fasta ämnen och andra ämnen. Deras form är flytande och kan variera mellan celler."

#, fuzzy
msgid "SAVE_UPGRADE_FAILED_DESCRIPTION"
msgstr "Vakuolen är en inre membranorganell som används för lagring i cellen. De består av flera blåsor, mindre membranstrukturer som ofta används i celler för lagring, som har smält samman. Den är fylld med vatten som används för att hålla kvar molekyler, enzymer, fasta ämnen och andra ämnen. Deras form är flytande och kan variera mellan celler."

#, fuzzy
msgid "SAVING_DATA_FAILED_DUE_TO"
msgstr "Vakuolen är en inre membranorganell som används för lagring i cellen. De består av flera blåsor, mindre membranstrukturer som ofta används i celler för lagring, som har smält samman. Den är fylld med vatten som används för att hålla kvar molekyler, enzymer, fasta ämnen och andra ämnen. Deras form är flytande och kan variera mellan celler."

msgid "SAVING_DOT_DOT_DOT"
msgstr "Sparar..."

#, fuzzy
msgid "SAVING_FAILED_WITH_EXCEPTION"
msgstr "Vakuolen är en inre membranorganell som används för lagring i cellen. De består av flera blåsor, mindre membranstrukturer som ofta används i celler för lagring, som har smält samman. Den är fylld med vatten som används för att hålla kvar molekyler, enzymer, fasta ämnen och andra ämnen. Deras form är flytande och kan variera mellan celler."

msgid "SAVING_NOT_POSSIBLE"
msgstr ""

msgid "SAVING_SUCCEEDED"
msgstr "Sparning lyckades"

msgid "SCALING_NONE"
msgstr ""

#, fuzzy
msgid "SCALING_ON"
msgstr "Signaleringsmedel"

msgid "SCALING_ON_INVERSE"
msgstr ""

#, fuzzy
msgid "SCREEN_EFFECT"
msgstr "Externa effekter:"

#, fuzzy
msgid "SCREEN_EFFECT_GAMEBOY"
msgstr "Externa effekter:"

#, fuzzy
msgid "SCREEN_EFFECT_GAMEBOY_COLOR"
msgstr "Externa effekter:"

msgid "SCREEN_EFFECT_GREYSCALE"
msgstr ""

#, fuzzy
msgid "SCREEN_EFFECT_NONE"
msgstr "Visa förmågor"

#, fuzzy
msgid "SCREEN_RELATIVE_MOVEMENT"
msgstr "för att öka hastigheten"

#, fuzzy
msgid "SCREEN_RELATIVE_MOVEMENT_TOOLTIP"
msgstr "för att öka hastigheten"

msgid "SCROLLLOCK"
msgstr "Scroll Lock"

msgid "SEARCH_DOT_DOT_DOT"
msgstr "Sök..."

msgid "SEARCH_PLACEHOLDER"
msgstr ""

msgid "SEARCH_RADIUS"
msgstr ""

msgid "SEA_FLOOR"
msgstr "Havsbotten"

msgid "SECRETE_SLIME"
msgstr "Slem sekretion"

#, fuzzy
msgid "SECRETE_SLIME_TOOLTIP"
msgstr "Slem sekretion"

#, fuzzy
msgid "SEED_LABEL"
msgstr "Omgivning: {0}"

#, fuzzy
msgid "SELECTED"
msgstr "Vald:"

msgid "SELECTED_COLON"
msgstr "Vald:"

msgid "SELECTED_MOD"
msgstr ""

msgid "SELECTED_SAVE_IS_INCOMPATIBLE_PROMPT"
msgstr ""

#, fuzzy
msgid "SELECTED_SAVE_IS_INCOMPATIBLE_PROTOTYPE_PROMPT"
msgstr "Vakuolen är en inre membranorganell som används för lagring i cellen. De består av flera blåsor, mindre membranstrukturer som ofta används i celler för lagring, som har smält samman. Den är fylld med vatten som används för att hålla kvar molekyler, enzymer, fasta ämnen och andra ämnen. Deras form är flytande och kan variera mellan celler."

#, fuzzy
msgid "SELECTED_SAVE_IS_UPGRADEABLE_PROMPT"
msgstr "Vakuolen är en inre membranorganell som används för lagring i cellen. De består av flera blåsor, mindre membranstrukturer som ofta används i celler för lagring, som har smält samman. Den är fylld med vatten som används för att hålla kvar molekyler, enzymer, fasta ämnen och andra ämnen. Deras form är flytande och kan variera mellan celler."

#, fuzzy
msgid "SELECT_A_GENERATION"
msgstr "Välj Ett Alternativ"

msgid "SELECT_A_PATCH"
msgstr "Välj en plats för att visa detaljerna här"

#, fuzzy
msgid "SELECT_A_SPECIES"
msgstr "Välj en plats för att visa detaljerna här"

#, fuzzy
msgid "SELECT_A_TECHNOLOGY"
msgstr "Välj en plats för att visa detaljerna här"

msgid "SELECT_CELL_TYPE_FROM_EDITOR"
msgstr "Välj en celltyp att redigera här från redigerarfliken"

#, fuzzy
msgid "SELECT_ENZYME"
msgstr "Välj Ett Alternativ"

msgid "SELECT_MOVEMENT_MODE_TITLE"
msgstr ""

msgid "SELECT_OPTION"
msgstr "Välj Ett Alternativ"

msgid "SELECT_PREVIEW_IMAGE"
msgstr ""

#, fuzzy
msgid "SELECT_SPACE_STRUCTURE_TITLE"
msgstr "Struktur"

msgid "SELECT_STRUCTURE_POPUP_TITLE"
msgstr ""

#, fuzzy
msgid "SELECT_TISSUE_TYPE_FROM_EDITOR"
msgstr "Välj en celltyp att redigera här från redigerarfliken"

#, fuzzy
msgid "SELECT_VACUOLE_COMPOUND_COLON"
msgstr "Vald:"

msgid "SEPTEMBER"
msgstr "September"

msgid "SESSILE"
msgstr "Stillastående"

msgid "SETTING_ONLY_APPLIES_TO_NEW_GAMES"
msgstr ""

msgid "SFX_VOLUME"
msgstr "SFX Volym"

msgid "SHIFT"
msgstr "SHIFT"

#, fuzzy
msgid "SHOW_ALL_TUTORIALS"
msgstr "Visa handledningar"

#, fuzzy
msgid "SHOW_ALL_TUTORIALS_TOOLTIP"
msgstr "Hjälp"

msgid "SHOW_DAMAGE_EFFECT"
msgstr ""

msgid "SHOW_HELP"
msgstr "Visa hjälp"

#, fuzzy
msgid "SHOW_ITEM_COORDINATES"
msgstr "Visa handledningar"

#, fuzzy
msgid "SHOW_NEW_PATCH_NOTES"
msgstr "Grotta"

#, fuzzy
msgid "SHOW_NEW_PATCH_NOTES_TOOLTIP"
msgstr "Grotta"

#, fuzzy
msgid "SHOW_TUTORIALS_IN_NEW_CURRENT_OPTION"
msgstr "Visa hjälp (i nuvarande spel)"

#, fuzzy
msgid "SHOW_TUTORIALS_IN_NEW_GAMES_OPTION"
msgstr "Visa hjälp (i nya spel)"

#, fuzzy
msgid "SHOW_TUTORIALS_OPTION_TOOLTIP"
msgstr "Hjälp"

msgid "SHOW_UNSAVED_PROGRESS_WARNING"
msgstr "Visa osparade framstegsvarning"

#, fuzzy
msgid "SHOW_UNSAVED_PROGRESS_WARNING_TOOLTIP"
msgstr ""
"Du har osparade ändringar som kommer bli raderade.\n"
"Vill du fortsätta?"

msgid "SHOW_WEB_NEWS_FEED"
msgstr ""

#, fuzzy
msgid "SIDEROPHORE_ACTION_TOOLTIP"
msgstr "Självmord"

msgid "SIGNALING_AGENT"
msgstr "Signaleringsmedel"

#, fuzzy
msgid "SIGNALING_AGENTS_ACTION_TOOLTIP"
msgstr "Nitrogenas är ett protein som kan använda gasformigt kväve och cellulär energi i form av ATP för att producera ammoniak, ett viktigt tillväxtnäringsämne för celler. Detta är en process som kallas anaerob kvävefixering. Eftersom kvävgaset är suspenderat direkt i cytoplasman, utför den omgivande vätskan viss jäsning."

#, fuzzy
msgid "SIGNALING_AGENT_DESCRIPTION"
msgstr "Nitrogenas är ett protein som kan använda gasformigt kväve och cellulär energi i form av ATP för att producera ammoniak, ett viktigt tillväxtnäringsämne för celler. Detta är en process som kallas anaerob kvävefixering. Eftersom kvävgaset är suspenderat direkt i cytoplasman, utför den omgivande vätskan viss jäsning."

#, fuzzy
msgid "SIGNALING_AGENT_PROCESSES_DESCRIPTION"
msgstr "Nitrogenas är ett protein som kan använda gasformigt kväve och cellulär energi i form av ATP för att producera ammoniak, ett viktigt tillväxtnäringsämne för celler. Detta är en process som kallas anaerob kvävefixering. Eftersom kvävgaset är suspenderat direkt i cytoplasman, utför den omgivande vätskan viss jäsning."

#, fuzzy
msgid "SIGNAL_COMMAND_AGGRESSION"
msgstr ""
"There is a conflict with {0}.\n"
"Vill du ta bort inputen från {1}?"

msgid "SIGNAL_COMMAND_FLEE"
msgstr "Fly"

msgid "SIGNAL_COMMAND_FOLLOW"
msgstr ""

msgid "SIGNAL_COMMAND_NONE"
msgstr ""

msgid "SIGNAL_COMMAND_TO_ME"
msgstr ""

#, fuzzy
msgid "SIGNAL_TO_EMIT"
msgstr ""
"There is a conflict with {0}.\n"
"Vill du ta bort inputen från {1}?"

msgid "SILICA"
msgstr "Kiseldioxid"

msgid "SILICA_MEMBRANE_DESCRIPTION"
msgstr ""

#, fuzzy
msgid "SIMULATION_CONFIG"
msgstr "Osmoreguleringskost"

msgid "SIXTEEN_TIMES"
msgstr "16x"

msgid "SIZE_COLON"
msgstr "Storlek:"

msgid "SLIDESHOW"
msgstr ""

msgid "SLIME_JET"
msgstr "Slemmstråle"

#, fuzzy
msgid "SLIME_JET_DESCRIPTION"
msgstr "Det slemiga inre av en cell. Cytoplasman är den grundläggande blandningen av joner, proteiner och andra ämnen lösta i vatten som fyller cellens inre. En av funktionerna den utför är jäsning, omvandlingen av glukos till ATP-energi. För celler som saknar organeller så den har mer avancerade ämnesomsättningar är det vad de använder för energi. Det används också för att lagra molekyler i cellen och för att öka cellens storlek."

#, fuzzy
msgid "SLIME_JET_PROCESSES_DESCRIPTION"
msgstr "Det slemiga inre av en cell. Cytoplasman är den grundläggande blandningen av joner, proteiner och andra ämnen lösta i vatten som fyller cellens inre. En av funktionerna den utför är jäsning, omvandlingen av glukos till ATP-energi. För celler som saknar organeller så den har mer avancerade ämnesomsättningar är det vad de använder för energi. Det används också för att lagra molekyler i cellen och för att öka cellens storlek."

msgid "SMALL_IRON_CHUNK"
msgstr "Liten Järnbit"

msgid "SMALL_PHOSPHATE_CHUNK"
msgstr "Liten fosfatbit"

#, fuzzy
msgid "SMALL_SULFUR_CHUNK"
msgstr "Liten Järnbit"

msgid "SNOWFLAKE"
msgstr ""

#, fuzzy
msgid "SOCIETY_STAGE"
msgstr "Mikrob Stadiet"

msgid "SOUND"
msgstr "Ljud"

msgid "SOUND_TEAM"
msgstr "Ljud"

msgid "SOUND_TEAM_LEAD"
msgstr "Ljud Team Ledare"

msgid "SOUND_TEAM_LEADS"
msgstr "Ljud Team Ledare"

msgid "SPACE"
msgstr "Blanksteg"

#, fuzzy
msgid "SPACE_STAGE"
msgstr "Mikrob Stadiet"

#, fuzzy
msgid "SPACE_STRUCTURE_HAS_RESOURCES"
msgstr "Struktur"

#, fuzzy
msgid "SPACE_STRUCTURE_NO_EXTRA_DESCRIPTION"
msgstr "Struktur"

msgid "SPACE_STRUCTURE_WAITING_CONSTRUCTION"
msgstr ""

msgid "SPAWN_AMMONIA"
msgstr "Spawna ammoniak"

msgid "SPAWN_ENEMY"
msgstr ""

msgid "SPAWN_ENEMY_CHEAT_FAIL"
msgstr ""

msgid "SPAWN_GLUCOSE"
msgstr "Spawna glukos"

msgid "SPAWN_PHOSPHATES"
msgstr "Spawna fosfat"

msgid "SPECIAL_MOUSE_1"
msgstr "Mus Special 1"

msgid "SPECIAL_MOUSE_2"
msgstr "Mus Special 2"

#, fuzzy
msgid "SPECIES"
msgstr "Artlista"

msgid "SPECIES_COLON"
msgstr "Arter:"

msgid "SPECIES_DETAIL_TEXT"
msgstr ""
"[b]Arter[/b]\n"
"  {0}:{1}\n"
"[b]Generation[/b]\n"
"  {2}\n"
"[b]Population[/b]\n"
"  {3}\n"
"[b]Färg[/b]\n"
"  #{4}\n"
"[b]Beteende[/b]\n"
"  {5}"

msgid "SPECIES_HAS_A_MUTATION"
msgstr "har muterat"

msgid "SPECIES_LIST"
msgstr "Artlista"

#, fuzzy
msgid "SPECIES_MEMBER_IMPACT_ON_POP"
msgstr "Artnamn..."

#, fuzzy
msgid "SPECIES_MEMBER_IMPACT_ON_POPULATION_EXPLANATION"
msgstr "Den här panelen visar talen som auto-evolutionen funkar från. Den totala energin en art är kapabel av att fånga, och kosten per individ av arten, bestämmer den slutliga befolkningen. Auto-evolutionen använder en simplifierad modell av verkligheten för att beräkna hur bra en art utför baserat på energin de kan samla. För varje matkälla, det visas hur mycket energi arten"

msgid "SPECIES_NAME_DOT_DOT_DOT"
msgstr "Artnamn..."

#, fuzzy
msgid "SPECIES_NAME_TOO_LONG_POPUP"
msgstr "Artnamn..."

msgid "SPECIES_POPULATION"
msgstr "Artbefolkning"

msgid "SPECIES_PRESENT"
msgstr "Arter I Denna plats"

#, fuzzy
msgid "SPECIES_TO_FIND"
msgstr "Arter:"

#, fuzzy
msgid "SPECIES_WITH_POPULATION"
msgstr "Artbefolkning"

msgid "SPEED"
msgstr "Hastighet"

msgid "SPEED_COLON"
msgstr "Hastighet:"

msgid "SPREAD_TO_PATCHES"
msgstr "sprid till platser:"

#, fuzzy
msgid "SPRINT"
msgstr "Print Screen"

#, fuzzy
msgid "SPRINT_ACTION_TOOLTIP"
msgstr "Självmord"

msgid "STAGE_MENU_BUTTON_TOOLTIP"
msgstr "Pausmeny"

#, fuzzy
msgid "START"
msgstr "Börjar"

msgid "STARTING"
msgstr "Börjar"

msgid "START_CALIBRATION"
msgstr ""

msgid "START_GAME"
msgstr "Starta spelet"

msgid "START_RESEARCH"
msgstr ""

msgid "STATISTICS"
msgstr "Statistik"

#, fuzzy
msgid "STAT_ATP_PRODUCTION_REDUCTION"
msgstr "ATP PRODUKTION FÖR LÅG!"

#, fuzzy
msgid "STAT_BASE_MOVEMENT_REDUCTION"
msgstr "Grundrörelse"

msgid "STAT_DAMAGE"
msgstr ""

msgid "STAT_DAMAGE_PER_OXYGEN"
msgstr ""

msgid "STEAM_CLIENT_INIT_FAILED"
msgstr ""

msgid "STEAM_ERROR_ACCOUNT_DOES_NOT_OWN_PRODUCT"
msgstr ""

msgid "STEAM_ERROR_ACCOUNT_READ_ONLY"
msgstr ""

msgid "STEAM_ERROR_ALREADY_UPLOADED"
msgstr ""

msgid "STEAM_ERROR_BANNED"
msgstr ""

msgid "STEAM_ERROR_CLOUD_LIMIT_EXCEEDED"
msgstr ""

#, fuzzy
msgid "STEAM_ERROR_DUPLICATE_NAME"
msgstr "Duplicera Spelare"

msgid "STEAM_ERROR_FILE_NOT_FOUND"
msgstr ""

msgid "STEAM_ERROR_INSUFFICIENT_PRIVILEGE"
msgstr ""

msgid "STEAM_ERROR_INVALID_PARAMETER"
msgstr ""

msgid "STEAM_ERROR_LOCKING_FAILED"
msgstr ""

msgid "STEAM_ERROR_NOT_LOGGED_IN"
msgstr ""

msgid "STEAM_ERROR_TIMEOUT"
msgstr ""

msgid "STEAM_ERROR_UNAVAILABLE"
msgstr ""

msgid "STEAM_ERROR_UNKNOWN"
msgstr ""

#, fuzzy
msgid "STEAM_INIT_FAILED"
msgstr "Sparande misslyckades"

#, fuzzy
msgid "STEAM_INIT_FAILED_DESCRIPTION"
msgstr "Vakuolen är en inre membranorganell som används för lagring i cellen. De består av flera blåsor, mindre membranstrukturer som ofta används i celler för lagring, som har smält samman. Den är fylld med vatten som används för att hålla kvar molekyler, enzymer, fasta ämnen och andra ämnen. Deras form är flytande och kan variera mellan celler."

#, fuzzy
msgid "STEAM_TOOLTIP"
msgstr "Fortsätt"

msgid "STEM_CELL_NAME"
msgstr "Stam"

#, fuzzy
msgid "STOP"
msgstr "Stopp"

msgid "STORAGE"
msgstr "Förråd"

#, fuzzy
msgid "STORAGE_COLON"
msgstr "Förråd"

msgid "STORAGE_STATISTICS_SECONDS_OF_COMPOUND"
msgstr ""

msgid "STORE_LOGGED_IN_AS"
msgstr "Inloggad som: {0}"

#, fuzzy
msgid "STRAIN_BAR_TOOLTIP"
msgstr "Självmord"

msgid "STRAIN_BAR_VISIBILITY"
msgstr ""

#, fuzzy
msgid "STRATEGY_STAGES"
msgstr "Mikrob Stadiet"

msgid "STRICT_NICHE_COMPETITION"
msgstr "Sträng nischkonkurrens (skillnader i fitness är överdrivna)"

msgid "STRUCTURAL"
msgstr "Strukturell"

msgid "STRUCTURE"
msgstr "Struktur"

msgid "STRUCTURE_ASCENSION_GATE"
msgstr ""

#, fuzzy
msgid "STRUCTURE_DYSON_SWARM"
msgstr "Struktur"

msgid "STRUCTURE_HAS_REQUIRED_RESOURCES_TO_BUILD"
msgstr ""

msgid "STRUCTURE_HUNTER_GATHERER_LODGE"
msgstr ""

msgid "STRUCTURE_IN_PROGRESS_CONSTRUCTION"
msgstr ""

msgid "STRUCTURE_REQUIRED_RESOURCES_TO_FINISH"
msgstr ""

msgid "STRUCTURE_SELECTION_MENU_ENTRY"
msgstr ""

msgid "STRUCTURE_SELECTION_MENU_ENTRY_NOT_ENOUGH_RESOURCES"
msgstr ""

msgid "STRUCTURE_SOCIETY_CENTER"
msgstr ""

msgid "STRUCTURE_STEAM_POWERED_FACTORY"
msgstr ""

msgid "SUCCESSFUL_KILL"
msgstr ""

msgid "SUCCESSFUL_SCAVENGE"
msgstr ""

msgid "SUCCESS_BUT_MISSING_ID"
msgstr ""

msgid "SUICIDE_BUTTON_TOOLTIP"
msgstr "Självmord"

msgid "SUNLIGHT"
msgstr "Solljus"

msgid "SUPPORTER_PATRONS"
msgstr "Supportrar"

msgid "SURVIVAL_TITLE"
msgstr ""

msgid "SWITCH_TO_FRONT_CAMERA"
msgstr "Växla till frontkamera"

msgid "SWITCH_TO_RIGHT_CAMERA"
msgstr "Växla till höger kameravy"

msgid "SWITCH_TO_TOP_CAMERA"
msgstr "Växla till kameravy uppifrån"

msgid "SYSREQ"
msgstr "SysRq"

#, fuzzy
msgid "TAB_CHANGE_BLOCKED_WHILE_ACTION_IN_PROGRESS"
msgstr "Aktion blockerad medan en annan pågår"

msgid "TAB_SECONDARY_SWITCH_LEFT"
msgstr ""

msgid "TAB_SECONDARY_SWITCH_RIGHT"
msgstr ""

#, fuzzy
msgid "TAB_SWITCH_LEFT"
msgstr "Snurra vänster"

#, fuzzy
msgid "TAB_SWITCH_RIGHT"
msgstr "Snurra höger"

msgid "TAGS_IS_WHITESPACE"
msgstr ""

msgid "TAKE_SCREENSHOT"
msgstr "Ta ett screenshot"

#, fuzzy
msgid "TARGET_TYPE_COLON"
msgstr "Typ:"

msgid "TECHNOLOGY_ASCENSION"
msgstr ""

msgid "TECHNOLOGY_HUNTER_GATHERING"
msgstr ""

msgid "TECHNOLOGY_LEVEL_ADVANCED_SPACE"
msgstr ""

msgid "TECHNOLOGY_LEVEL_INDUSTRIAL"
msgstr ""

msgid "TECHNOLOGY_LEVEL_PRE_SOCIETY"
msgstr ""

msgid "TECHNOLOGY_LEVEL_PRIMITIVE"
msgstr ""

msgid "TECHNOLOGY_LEVEL_SCIFI"
msgstr ""

msgid "TECHNOLOGY_LEVEL_SPACE_AGE"
msgstr ""

msgid "TECHNOLOGY_REQUIRED_LEVEL"
msgstr ""

msgid "TECHNOLOGY_ROCKETRY"
msgstr ""

msgid "TECHNOLOGY_SIMPLE_STONE_TOOLS"
msgstr ""

msgid "TECHNOLOGY_SOCIETY_CENTER"
msgstr ""

msgid "TECHNOLOGY_STEAM_POWER"
msgstr ""

msgid "TECHNOLOGY_UNLOCKED_NOTICE"
msgstr ""

msgid "TEMPERATURE"
msgstr "Temperatur"

msgid "TEMPERATURE_SHORT"
msgstr "Temp."

#, fuzzy
msgid "TEMPERATURE_TOLERANCE_TOOLTIP"
msgstr "Självmord"

msgid "TESTING_TEAM"
msgstr "Testning"

#, fuzzy
msgid "THANKS_FOR_BUYING_THRIVE_2"
msgstr ""
"Tack för att du spelade!\n"
"\n"
"Om du gillade spelet, berätta om oss för dina vänner."

msgid "THANKS_FOR_PLAYING"
msgstr ""
"Tack för att du spelade!\n"
"\n"
"Om du gillade spelet, berätta om oss för dina vänner."

#, fuzzy
msgid "THANK_YOU_TITLE"
msgstr "DU HAR FRODATS!"

msgid "THEORY_TEAM"
msgstr "Teori"

msgid "THERMOPLAST"
msgstr "Termoplast"

#, fuzzy
msgid "THERMOPLAST_DESCRIPTION"
msgstr "Termoplasten är en dubbelmembranstruktur som innehåller värmekänsliga pigment staplade tillsammans i membransäckar. Det är en prokaryot som har assimilerats för användning av sin eukaryota värd. Pigmenten i termoplasten kan använda energin från värmeskillnader i omgivningen för att producera glukos från vatten och gasformig koldioxid i en process som kallas termosyntes. Hastigheten för dess glukosproduktion skalas med koncentrationen av koldioxid och temperatur."

#, fuzzy
msgid "THERMOPLAST_PROCESSES_DESCRIPTION"
msgstr "Termoplasten är en dubbelmembranstruktur som innehåller värmekänsliga pigment staplade tillsammans i membransäckar. Det är en prokaryot som har assimilerats för användning av sin eukaryota värd. Pigmenten i termoplasten kan använda energin från värmeskillnader i omgivningen för att producera glukos från vatten och gasformig koldioxid i en process som kallas termosyntes. Hastigheten för dess glukosproduktion skalas med koncentrationen av koldioxid och temperatur."

msgid "THERMOSYNTHASE"
msgstr "Termosyntes"

#, fuzzy
msgid "THERMOSYNTHASE_DESCRIPTION"
msgstr "Termoplasten är en dubbelmembranstruktur som innehåller värmekänsliga pigment staplade tillsammans i membransäckar. Det är en prokaryot som har assimilerats för användning av sin eukaryota värd. Pigmenten i termoplasten kan använda energin från värmeskillnader i omgivningen för att producera glukos från vatten och gasformig koldioxid i en process som kallas termosyntes. Hastigheten för dess glukosproduktion skalas med koncentrationen av koldioxid och temperatur."

#, fuzzy
msgid "THERMOSYNTHASE_PROCESSES_DESCRIPTION"
msgstr "Termoplasten är en dubbelmembranstruktur som innehåller värmekänsliga pigment staplade tillsammans i membransäckar. Det är en prokaryot som har assimilerats för användning av sin eukaryota värd. Pigmenten i termoplasten kan använda energin från värmeskillnader i omgivningen för att producera glukos från vatten och gasformig koldioxid i en process som kallas termosyntes. Hastigheten för dess glukosproduktion skalas med koncentrationen av koldioxid och temperatur."

msgid "THERMOSYNTHESIS"
msgstr "Termosyntes"

msgid "THE_DISTURBANCE"
msgstr ""

#, fuzzy
msgid "THE_PATCH_MAP_BUTTON"
msgstr "Grotta"

#, fuzzy
msgid "THE_WORLD_TITLE"
msgstr "Nuvarande utvecklare"

msgid "THIS_IS_LOCAL_MOD"
msgstr ""

msgid "THIS_IS_WORKSHOP_MOD"
msgstr ""

msgid "THREADS"
msgstr "Trådar:"

msgid "THRIVEOPEDIA"
msgstr ""

msgid "THRIVEOPEDIA_CURRENT_WORLD_PAGE_TITLE"
msgstr ""

msgid "THRIVEOPEDIA_EVOLUTIONARY_TREE_PAGE_TITLE"
msgstr ""

msgid "THRIVEOPEDIA_HINT_IN_GAME"
msgstr ""

msgid "THRIVEOPEDIA_HOME_INFO"
msgstr ""

msgid "THRIVEOPEDIA_HOME_PAGE_TITLE"
msgstr ""

msgid "THRIVEOPEDIA_MUSEUM_PAGE_TITLE"
msgstr ""

msgid "THRIVEOPEDIA_PATCH_MAP_PAGE_TITLE"
msgstr ""

msgid "THRIVE_LICENSES"
msgstr ""

msgid "THYLAKOIDS"
msgstr "Thylakoider"

#, fuzzy
msgid "THYLAKOIDS_DESCRIPTION"
msgstr "Thylakoider är kluster av proteiner och ljuskänsliga pigment. Pigmenten kan använda ljusets energi för att producera glukos från vatten och gasformig koldioxid i en process som kallas fotosyntes. Dessa pigment är också det som ger dem en distinkt färg. Hastigheten för deras glukosproduktion skalas med koncentrationen av koldioxid och ljusintensiteten. Eftersom tylakoiderna är suspenderade direkt i cytoplasman utför den omgivande vätskan viss jäsning."

msgid "TIDEPOOL"
msgstr "Tidpool"

msgid "TIMELINE"
msgstr "Tidslinje"

msgid "TIMELINE_GLOBAL_FILTER_TOOLTIP"
msgstr ""

msgid "TIMELINE_LOCAL_FILTER_TOOLTIP"
msgstr ""

#, fuzzy
msgid "TIMELINE_NICHE_FILL"
msgstr "[u]{0}[/u] avvek från [u]{1}[/u] som en ny art för att fylla nisch"

#, fuzzy
msgid "TIMELINE_PLAYER_MIGRATED"
msgstr "En del av [u]{0}[/u] befolkningen har migrerat till {1}"

#, fuzzy
msgid "TIMELINE_PLAYER_MIGRATED_TO"
msgstr "En del av [u]{0}[/u] befolkningen har migrerat till {1}"

#, fuzzy
msgid "TIMELINE_SELECTION_PRESSURE_SPLIT"
msgstr "[u]{0}[/u] avvek från [u]{1}[/u] som en ny art på grund av olika urvalstryck"

#, fuzzy
msgid "TIMELINE_SPECIES_BECAME_MULTICELLULAR"
msgstr ""
"[b]Stadie[/b]\n"
"  Mikrob\n"
"[b]Membrantyp[/b]\n"
"  {0}\n"
"[b]Membranstelhet[/b]\n"
"  {1}\n"
"[b]Grundhastighet[/b]\n"
"  {2}\n"
"[b]Grunrotationshastighet[/b]\n"
"  {3}\n"
"[b]Grundhexstorlek[/b]\n"
"  {4}"

#, fuzzy
msgid "TIMELINE_SPECIES_EXTINCT"
msgstr "[u]{0}[/u] har gått utdöd!"

#, fuzzy
msgid "TIMELINE_SPECIES_EXTINCT_LOCAL"
msgstr "[u]{0}[/u] har lämnat denna platsen"

#, fuzzy
msgid "TIMELINE_SPECIES_FOLLOWED"
msgstr "[u]{0}[/u] har gått utdöd!"

#, fuzzy
msgid "TIMELINE_SPECIES_MIGRATED_FROM"
msgstr "En del av [u]{0}[/u] befolkningen har migrerat till denna plats från {1}"

#, fuzzy
msgid "TIMELINE_SPECIES_MIGRATED_TO"
msgstr "En del av [u]{0}[/u] befolkningen har migrerat till {1}"

#, fuzzy
msgid "TIMELINE_SPECIES_POPULATION_DECREASE"
msgstr "[u]{0}[/u] befolkning har minskat till {1}"

#, fuzzy
msgid "TIMELINE_SPECIES_POPULATION_INCREASE"
msgstr "[u]{0}[/u] befolkning har ökat till {1}"

msgid "TIME_INDICATOR_TOOLTIP"
msgstr ""

msgid "TIME_OF_DAY"
msgstr ""

#, fuzzy
msgid "TITLE_COLON"
msgstr "Storlek:"

msgid "TOGGLE_BINDING"
msgstr "Växla bindning av och på"

#, fuzzy
msgid "TOGGLE_BINDING_TOOLTIP"
msgstr "Växla bindning av och på"

msgid "TOGGLE_DEBUG_PANEL"
msgstr "Växla debug-panel på och av"

msgid "TOGGLE_ENGULF"
msgstr "Växla uppslukarläge av och på"

#, fuzzy
msgid "TOGGLE_ENGULF_TOOLTIP"
msgstr "Växla uppslukarläge av och på"

#, fuzzy
msgid "TOGGLE_FAST_MODE"
msgstr "Pausa"

msgid "TOGGLE_FPS"
msgstr "Växla FPS display"

msgid "TOGGLE_FULLSCREEN"
msgstr "Växla fullskärm av och på"

#, fuzzy
msgid "TOGGLE_HEAT_VIEW_TOOLTIP"
msgstr "Växla uppslukarläge av och på"

msgid "TOGGLE_HUD_HIDE"
msgstr "Växla HUD av och på"

#, fuzzy
msgid "TOGGLE_INVENTORY"
msgstr "Växla bindning av och på"

msgid "TOGGLE_METRICS"
msgstr "Växla mätvärdesvisning av och på"

#, fuzzy
msgid "TOGGLE_MUCOCYST_DEFENCE"
msgstr "Växla fullskärm av och på"

msgid "TOGGLE_NAVIGATION_TREE"
msgstr ""

msgid "TOGGLE_PAUSE"
msgstr "Pausa"

msgid "TOGGLE_UNBINDING"
msgstr "Växla avbindning av och på"

msgid "TOLERANCES_TOO_HIGH_PRESSURE"
msgstr ""

msgid "TOLERANCES_TOO_HIGH_TEMPERATURE"
msgstr ""

msgid "TOLERANCES_TOO_LOW_OXYGEN_PROTECTION"
msgstr ""

#, fuzzy
msgid "TOLERANCES_TOO_LOW_PRESSURE"
msgstr "Molekylmoln"

msgid "TOLERANCES_TOO_LOW_TEMPERATURE"
msgstr ""

#, fuzzy
msgid "TOLERANCES_TOO_LOW_UV_PROTECTION"
msgstr "{0}:+{1} ATP"

msgid "TOLERANCES_UNSUITABLE_DEBUFFS"
msgstr ""

#, fuzzy
msgid "TOLERANCE_FROM_ORGANELLES_TOOLTIP"
msgstr ""
"Den här sektionen visar ATP-saldot (energi) för den aktuella cellen.\n"
"För att kunna överleva måste saldot vara positivt. För sessila celler är omtanken kring saldot utom rörelsekostnaden övervägt.\n"
"Nedrullningsmenyn nedan kan användas för att kontrollera vad som skulle hända om cellen inte hade någon resurs tillgänglig att göra ATP med.\n"
"Till exempel kan vissa celler bara upprätthålla ett positivt ATP-saldo när de har flera sammansättningar att göra ATP från samtidigt.\n"
"Dessa typer av celler kan vara svårare att spela som eftersom de kräver att flera sammanställningar lagras samtidigt."

msgid "TOLERANCE_RANGE_LABEL"
msgstr ""

msgid "TOOLS"
msgstr "Verktyg"

msgid "TOOL_HAND_AXE"
msgstr ""

msgid "TOO_LARGE_PRESSURE_RANGE"
msgstr ""

msgid "TOO_MANY_RECENT_VERSIONS_TO_SHOW"
msgstr ""

#, fuzzy
msgid "TOTAL_GATHERED_ENERGY_COLON"
msgstr "föregående:"

msgid "TOTAL_SAVES"
msgstr "Totala sparningar:"

msgid "TOXIN_CHANNEL_INHIBITOR"
msgstr ""

#, fuzzy
msgid "TOXIN_CHANNEL_INHIBITOR_DESCRIPTION"
msgstr "Giftvakuolen är en vakuol som har modifierats för produktion, lagring, och utsöndring av oxytoxy-gifter. Mer giftvakuoler ökar intervallen gift kan avfyras med."

#, fuzzy
msgid "TOXIN_COMPOUND"
msgstr "Föreningar"

#, fuzzy
msgid "TOXIN_CYTOTOXIN"
msgstr "Självmord"

#, fuzzy
msgid "TOXIN_CYTOTOXIN_DESCRIPTION"
msgstr "Giftvakuolen är en vakuol som har modifierats för produktion, lagring, och utsöndring av oxytoxy-gifter. Mer giftvakuoler ökar intervallen gift kan avfyras med."

msgid "TOXIN_FIRE_RATE_TOXICITY_COLON"
msgstr ""

#, fuzzy
msgid "TOXIN_MACROLIDE"
msgstr ""
"Gift\n"
"vakuol"

#, fuzzy
msgid "TOXIN_MACROLIDE_DESCRIPTION"
msgstr "Giftvakuolen är en vakuol som har modifierats för produktion, lagring, och utsöndring av oxytoxy-gifter. Mer giftvakuoler ökar intervallen gift kan avfyras med."

msgid "TOXIN_OXYGEN_METABOLISM_INHIBITOR"
msgstr ""

#, fuzzy
msgid "TOXIN_OXYGEN_METABOLISM_INHIBITOR_DESCRIPTION"
msgstr "Metabolosomer är kluster av proteiner förpackade i proteinskal. De kan omvandla glukos till ATP i mycket högre takt än vad som kan göras i cytoplasman i en process som kallas Aerobisk Andning. Det kräver dock syre för att fungera, och lägre nivåer av syre i miljön kommer att sakta ner hastigheten för dess ATP-produktion. Eftersom metabolosomerna är suspenderade direkt i cytoplasman utför den omgivande vätskan viss jäsning."

#, fuzzy
msgid "TOXIN_OXYTOXY_DESCRIPTION"
msgstr "Giftvakuolen är en vakuol som har modifierats för produktion, lagring, och utsöndring av oxytoxy-gifter. Mer giftvakuoler ökar intervallen gift kan avfyras med."

msgid "TOXIN_PREFER_FIRE_RATE"
msgstr ""

msgid "TOXIN_PREFER_TOXICITY"
msgstr ""

msgid "TOXIN_PROPERTIES_HEADING"
msgstr ""

msgid "TOXIN_RESISTANCE"
msgstr ""

#, fuzzy
msgid "TOXIN_TOXICITY_CUSTOMIZATION_TOOLTIP"
msgstr ""
"Aggressiva mikrober jagar byte över större avstånd\n"
"och har större sannolikhet att kämpa emot när rovdjur attackerar.\n"
"Fredliga mikrober attackerar inte andra över större avstånd\n"
"och har lägre sannolikhet att använda gifter mot rovdjur."

#, fuzzy
msgid "TOXIN_TYPE_COLON"
msgstr "Typ:"

#, fuzzy
msgid "TOXIN_TYPE_CUSTOMIZATION_EXPLANATION"
msgstr ""
"Aggressiva mikrober jagar byte över större avstånd\n"
"och har större sannolikhet att kämpa emot när rovdjur attackerar.\n"
"Fredliga mikrober attackerar inte andra över större avstånd\n"
"och har lägre sannolikhet att använda gifter mot rovdjur."

msgid "TOXIN_VACUOLE"
msgstr "Giftvakuol"

#, fuzzy
msgid "TOXIN_VACUOLE_DESCRIPTION"
msgstr "Giftvakuolen är en vakuol som har modifierats för produktion, lagring, och utsöndring av oxytoxy-gifter. Mer giftvakuoler ökar intervallen gift kan avfyras med."

#, fuzzy
msgid "TOXIN_VACUOLE_PROCESSES_DESCRIPTION"
msgstr "Vakuolen är en inre membranorganell som används för lagring i cellen. De består av flera blåsor, mindre membranstrukturer som ofta används i celler för lagring, som har smält samman. Den är fylld med vatten som används för att hålla kvar molekyler, enzymer, fasta ämnen och andra ämnen. Deras form är flytande och kan variera mellan celler."

#, fuzzy
msgid "TOXISOME"
msgstr "Oxytoxisom"

#, fuzzy
msgid "TOXISOME_DESCRIPTION"
msgstr "Metabolosomer är kluster av proteiner förpackade i proteinskal. De kan omvandla glukos till ATP i mycket högre takt än vad som kan göras i cytoplasman i en process som kallas Aerobisk Andning. Det kräver dock syre för att fungera, och lägre nivåer av syre i miljön kommer att sakta ner hastigheten för dess ATP-produktion. Eftersom metabolosomerna är suspenderade direkt i cytoplasman utför den omgivande vätskan viss jäsning."

msgid "TRANSLATORS"
msgstr "Översättare"

#, fuzzy
msgid "TRANSPARENCY"
msgstr "Översättare"

#, fuzzy
msgid "TRILLION_ABBREVIATION"
msgstr "{0} B"

#, fuzzy
msgid "TRY_FOSSILISING_SOME_SPECIES"
msgstr "Testa att ta några screenshots!"

msgid "TRY_MAKING_A_SAVE"
msgstr ""

msgid "TRY_TAKING_SOME_SCREENSHOTS"
msgstr "Testa att ta några screenshots!"

msgid "TUTORIAL"
msgstr "Handledning"

#, fuzzy
msgid "TUTORIAL_ALL_NOT_ENABLED_EXPLANATION"
msgstr ""
"Aggressiva mikrober jagar byte över större avstånd\n"
"och har större sannolikhet att kämpa emot när rovdjur attackerar.\n"
"Fredliga mikrober attackerar inte andra över större avstånd\n"
"och har lägre sannolikhet att använda gifter mot rovdjur."

#, fuzzy
msgid "TUTORIAL_MICROBE_EDITOR_ATP_BALANCE_INTRO"
msgstr "Mikrob Fri Byggredigerare"

#, fuzzy
msgid "TUTORIAL_MICROBE_EDITOR_AUTO-EVO_PREDICTION"
msgstr "{0:F1}% klart. {1:n0}/{2:n0} steg."

#, fuzzy
msgid "TUTORIAL_MICROBE_EDITOR_CELL_TEXT"
msgstr ""
"Prokaryota strukturer\n"
"\n"
"Metabolosomer: Producerar ATP från glukos\n"
"\n"
"Kemosyntiserande proteiner: Producerar hälften av glukosen ur svavelväte som en kemoplast, men utför också glykolys, tar upp 1 hex\n"
"\n"
"Thylakoider: Producerar 1/3 av mängden glukos som en normal kloroplast, men utför också glykolys och tar upp 1 Hex\n"
"\n"
"Rusticyanin: Omvandlar järn till ATP\n"
"\n"
"Nitrogenas: Konverterar atmosfäriskt kväve och ATP till ammoniak anaerobt\n"
"\n"
"Cytoplasmer: Har lagringsutrymme och utför glykolys (producerar små mängder ATP)"

#, fuzzy
msgid "TUTORIAL_MICROBE_EDITOR_CHEMORECEPTOR"
msgstr ""
"Prokaryota strukturer\n"
"\n"
"Metabolosomer: Producerar ATP från glukos\n"
"\n"
"Kemosyntiserande proteiner: Producerar hälften av glukosen ur svavelväte som en kemoplast, men utför också glykolys, tar upp 1 hex\n"
"\n"
"Thylakoider: Producerar 1/3 av mängden glukos som en normal kloroplast, men utför också glykolys och tar upp 1 Hex\n"
"\n"
"Rusticyanin: Omvandlar järn till ATP\n"
"\n"
"Nitrogenas: Konverterar atmosfäriskt kväve och ATP till ammoniak anaerobt\n"
"\n"
"Cytoplasmer: Har lagringsutrymme och utför glykolys (producerar små mängder ATP)"

#, fuzzy
msgid "TUTORIAL_MICROBE_EDITOR_COMPOUND_BALANCES"
msgstr "Mikrob Fri Byggredigerare"

#, fuzzy
msgid "TUTORIAL_MICROBE_EDITOR_DIGESTION_STAT"
msgstr ""
"Prokaryota strukturer\n"
"\n"
"Metabolosomer: Producerar ATP från glukos\n"
"\n"
"Kemosyntiserande proteiner: Producerar hälften av glukosen ur svavelväte som en kemoplast, men utför också glykolys, tar upp 1 hex\n"
"\n"
"Thylakoider: Producerar 1/3 av mängden glukos som en normal kloroplast, men utför också glykolys och tar upp 1 Hex\n"
"\n"
"Rusticyanin: Omvandlar järn till ATP\n"
"\n"
"Nitrogenas: Konverterar atmosfäriskt kväve och ATP till ammoniak anaerobt\n"
"\n"
"Cytoplasmer: Har lagringsutrymme och utför glykolys (producerar små mängder ATP)"

#, fuzzy
msgid "TUTORIAL_MICROBE_EDITOR_ENDING_TEXT"
msgstr "Mikrob Fri Byggredigerare"

#, fuzzy
msgid "TUTORIAL_MICROBE_EDITOR_FLAGELLUM"
msgstr ""
"Prokaryota strukturer\n"
"\n"
"Metabolosomer: Producerar ATP från glukos\n"
"\n"
"Kemosyntiserande proteiner: Producerar hälften av glukosen ur svavelväte som en kemoplast, men utför också glykolys, tar upp 1 hex\n"
"\n"
"Thylakoider: Producerar 1/3 av mängden glukos som en normal kloroplast, men utför också glykolys och tar upp 1 Hex\n"
"\n"
"Rusticyanin: Omvandlar järn till ATP\n"
"\n"
"Nitrogenas: Konverterar atmosfäriskt kväve och ATP till ammoniak anaerobt\n"
"\n"
"Cytoplasmer: Har lagringsutrymme och utför glykolys (producerar små mängder ATP)"

#, fuzzy
msgid "TUTORIAL_MICROBE_EDITOR_FOOD_CHAIN"
msgstr "Mikrob Fri Byggredigerare"

#, fuzzy
msgid "TUTORIAL_MICROBE_EDITOR_MIGRATION"
msgstr ""
"Prokaryota strukturer\n"
"\n"
"Metabolosomer: Producerar ATP från glukos\n"
"\n"
"Kemosyntiserande proteiner: Producerar hälften av glukosen ur svavelväte som en kemoplast, men utför också glykolys, tar upp 1 hex\n"
"\n"
"Thylakoider: Producerar 1/3 av mängden glukos som en normal kloroplast, men utför också glykolys och tar upp 1 Hex\n"
"\n"
"Rusticyanin: Omvandlar järn till ATP\n"
"\n"
"Nitrogenas: Konverterar atmosfäriskt kväve och ATP till ammoniak anaerobt\n"
"\n"
"Cytoplasmer: Har lagringsutrymme och utför glykolys (producerar små mängder ATP)"

#, fuzzy
msgid "TUTORIAL_MICROBE_EDITOR_MODIFY_ORGANELLE"
msgstr ""
"Prokaryota strukturer\n"
"\n"
"Metabolosomer: Producerar ATP från glukos\n"
"\n"
"Kemosyntiserande proteiner: Producerar hälften av glukosen ur svavelväte som en kemoplast, men utför också glykolys, tar upp 1 hex\n"
"\n"
"Thylakoider: Producerar 1/3 av mängden glukos som en normal kloroplast, men utför också glykolys och tar upp 1 Hex\n"
"\n"
"Rusticyanin: Omvandlar järn till ATP\n"
"\n"
"Nitrogenas: Konverterar atmosfäriskt kväve och ATP till ammoniak anaerobt\n"
"\n"
"Cytoplasmer: Har lagringsutrymme och utför glykolys (producerar små mängder ATP)"

#, fuzzy
msgid "TUTORIAL_MICROBE_EDITOR_NEGATIVE_ATP_BALANCE"
msgstr "Mikrob Fri Byggredigerare"

#, fuzzy
msgid "TUTORIAL_MICROBE_EDITOR_NO_CHANGES_MADE"
msgstr "Mikrob Fri Byggredigerare"

#, fuzzy
msgid "TUTORIAL_MICROBE_EDITOR_OPEN_TOLERANCES"
msgstr "Mikrob Fri Byggredigerare"

msgid "TUTORIAL_MICROBE_EDITOR_PATCH_TEXT"
msgstr ""

msgid "TUTORIAL_MICROBE_EDITOR_REMOVE_ORGANELLE_TEXT"
msgstr ""

msgid "TUTORIAL_MICROBE_EDITOR_SELECT_ORGANELLE_TEXT"
msgstr ""

msgid "TUTORIAL_MICROBE_EDITOR_STAY_SMALL"
msgstr ""

#, fuzzy
msgid "TUTORIAL_MICROBE_EDITOR_TOLERANCES_TAB"
msgstr "Mikrob Fri Byggredigerare"

#, fuzzy
msgid "TUTORIAL_MICROBE_STAGE_EDITOR_BUTTON_TUTORIAL"
msgstr "Mikrob Fri Byggredigerare"

#, fuzzy
msgid "TUTORIAL_MICROBE_STAGE_ENGULFED_TEXT"
msgstr "Mikrob Fri Byggredigerare"

#, fuzzy
msgid "TUTORIAL_MICROBE_STAGE_ENGULFMENT_FULL_TEXT"
msgstr "Mikrob Fri Byggredigerare"

#, fuzzy
msgid "TUTORIAL_MICROBE_STAGE_ENGULFMENT_TEXT"
msgstr "Mikrob Fri Byggredigerare"

#, fuzzy
msgid "TUTORIAL_MICROBE_STAGE_ENVIRONMENT_PANEL"
msgstr "Mikrob Fri Byggredigerare"

#, fuzzy
msgid "TUTORIAL_MICROBE_STAGE_HELP_MENU_AND_ZOOM"
msgstr "W,A,S,D och musen för att röra dig. E för att skjuta OxyToxy NT om du har en giftvakuol. G för att växla av och på upslukarläge."

#, fuzzy
msgid "TUTORIAL_MICROBE_STAGE_LEAVE_COLONY_TEXT"
msgstr "Mikrob Fri Byggredigerare"

#, fuzzy
msgid "TUTORIAL_MICROBE_STAGE_MEMBER_DIED"
msgstr "Mikrob Fri Byggredigerare"

#, fuzzy
msgid "TUTORIAL_MICROBE_STAGE_OPEN_PROCESS_PANEL"
msgstr ""
"För att kunna utföra fortplantning behöver du duplicera alla dina organeller genom att insamla tillräckligt med ammoniak och fosfater.\n"
"Se indikatorn längst ned i högra hörn för att visa mängden kvar som krävs."

#, fuzzy
msgid "TUTORIAL_MICROBE_STAGE_PAUSING"
msgstr "Mikrob Fri Byggredigerare"

#, fuzzy
msgid "TUTORIAL_MICROBE_STAGE_PROCESS_PANEL"
msgstr ""
"För att kunna utföra fortplantning behöver du duplicera alla dina organeller genom att insamla tillräckligt med ammoniak och fosfater.\n"
"Se indikatorn längst ned i högra hörn för att visa mängden kvar som krävs."

#, fuzzy
msgid "TUTORIAL_MICROBE_STAGE_REPRODUCE_TEXT"
msgstr ""
"För att kunna utföra fortplantning behöver du duplicera alla dina organeller genom att insamla tillräckligt med ammoniak och fosfater.\n"
"Se indikatorn längst ned i högra hörn för att visa mängden kvar som krävs."

#, fuzzy
msgid "TUTORIAL_MICROBE_STAGE_RESOURCE_SPLIT"
msgstr ""
"För att kunna utföra fortplantning behöver du duplicera alla dina organeller genom att insamla tillräckligt med ammoniak och fosfater.\n"
"Se indikatorn längst ned i högra hörn för att visa mängden kvar som krävs."

#, fuzzy
msgid "TUTORIAL_MICROBE_STAGE_UNBIND_TEXT"
msgstr "Mikrob Fri Byggredigerare"

#, fuzzy
msgid "TUTORIAL_MULTICELLULAR_STAGE_WELCOME"
msgstr "Laddar mikrobredigerare"

msgid "TUTORIAL_VIEW_NOW"
msgstr ""

msgid "TWO_TIMES"
msgstr "2x"

msgid "TYPE_COLON"
msgstr "Typ:"

msgid "UNAPPLIED_MOD_CHANGES"
msgstr ""

#, fuzzy
msgid "UNAPPLIED_MOD_CHANGES_DESCRIPTION"
msgstr "Vakuolen är en inre membranorganell som används för lagring i cellen. De består av flera blåsor, mindre membranstrukturer som ofta används i celler för lagring, som har smält samman. Den är fylld med vatten som används för att hålla kvar molekyler, enzymer, fasta ämnen och andra ämnen. Deras form är flytande och kan variera mellan celler."

msgid "UNBIND_ALL"
msgstr "Lösgör alla"

#, fuzzy
msgid "UNBIND_ALL_TOOLTIP"
msgstr "Lösgör alla"

msgid "UNBIND_HELP_TEXT"
msgstr "Lösgöringsläge"

msgid "UNCERTAIN_VERSION_WARNING"
msgstr ""

msgid "UNDERWATERCAVE"
msgstr "Undervattensgrotta"

#, fuzzy
msgid "UNDERWATER_VENT_ERUPTION"
msgstr "Undervattensgrotta"

#, fuzzy
msgid "UNDERWATER_VENT_ERUPTION_IN"
msgstr "Undervattensgrotta"

#, fuzzy
msgid "UNDISCOVERED_ORGANELLES"
msgstr "Bortkopplade Organeller"

#, fuzzy
msgid "UNDISCOVERED_PATCH"
msgstr "Avbryt denna handling"

msgid "UNDO"
msgstr "Ångra"

msgid "UNDO_THE_LAST_ACTION"
msgstr "Ångra den senaste handlingen"

#, fuzzy
msgid "UNIT_ACTION_CONSTRUCT"
msgstr "Mutationspoäng"

#, fuzzy
msgid "UNIT_ACTION_MOVE"
msgstr "Mutationspoäng"

msgid "UNIT_ADVANCED_SPACESHIP"
msgstr ""

msgid "UNIT_SIMPLE_ROCKET"
msgstr ""

msgid "UNKNOWN"
msgstr "Okänd"

#, fuzzy
msgid "UNKNOWN_DISPLAY_DRIVER"
msgstr "Visa förmågor"

msgid "UNKNOWN_MOUSE"
msgstr "Okänd mus"

#, fuzzy
msgid "UNKNOWN_ORGANELLE_SYMBOL"
msgstr "Placera organell"

#, fuzzy
msgid "UNKNOWN_PATCH"
msgstr "Okänd"

#, fuzzy
msgid "UNKNOWN_SHORT"
msgstr "Okänd"

#, fuzzy
msgid "UNKNOWN_VERSION"
msgstr "Okänd mus"

#, fuzzy
msgid "UNKNOWN_WORKSHOP_ID"
msgstr "Okänd mus"

#, fuzzy
msgid "UNLIMIT_GROWTH_SPEED"
msgstr "BEKRÄFTA"

#, fuzzy
msgid "UNLOCKED_NEW_ORGANELLE"
msgstr "Placera organell"

#, fuzzy
msgid "UNLOCK_ALL_ORGANELLES"
msgstr "Placera organell"

msgid "UNLOCK_CONDITION_ATP_PRODUCTION_ABOVE"
msgstr ""

msgid "UNLOCK_CONDITION_COMPOUND_IS_ABOVE"
msgstr ""

msgid "UNLOCK_CONDITION_COMPOUND_IS_BELOW"
msgstr ""

msgid "UNLOCK_CONDITION_COMPOUND_IS_BETWEEN"
msgstr ""

msgid "UNLOCK_CONDITION_DIGESTED_MICROBES_ABOVE"
msgstr ""

msgid "UNLOCK_CONDITION_ENGULFED_MICROBES_ABOVE"
msgstr ""

msgid "UNLOCK_CONDITION_EXCESS_ATP_ABOVE"
msgstr ""

#, fuzzy
msgid "UNLOCK_CONDITION_PLAYER_DAMAGE_RECEIVED"
msgstr "Hastighet:"

#, fuzzy
msgid "UNLOCK_CONDITION_PLAYER_DAMAGE_RECEIVED_SOURCE"
msgstr "Hastighet:"

msgid "UNLOCK_CONDITION_PLAYER_DEATH_COUNT_ABOVE"
msgstr ""

msgid "UNLOCK_CONDITION_REPRODUCED_WITH"
msgstr ""

msgid "UNLOCK_CONDITION_REPRODUCED_WITH_IN_A_ROW"
msgstr ""

msgid "UNLOCK_CONDITION_REPRODUCE_IN_BIOME"
msgstr ""

#, fuzzy
msgid "UNLOCK_CONDITION_SPEED_BELOW"
msgstr "Hastighet:"

msgid "UNLOCK_WITH_ANY_OF_FOLLOWING"
msgstr ""

msgid "UNSAVED_CHANGE_WARNING"
msgstr ""
"Du har osparade ändringar som kommer bli raderade.\n"
"Vill du fortsätta?"

#, fuzzy
msgid "UNTITLED"
msgstr "Omgivning: {0}"

msgid "UPGRADE_CILIA_PULL"
msgstr ""

#, fuzzy
msgid "UPGRADE_CILIA_PULL_DESCRIPTION"
msgstr "Det slemiga inre av en cell. Cytoplasman är den grundläggande blandningen av joner, proteiner och andra ämnen lösta i vatten som fyller cellens inre. En av funktionerna den utför är jäsning, omvandlingen av glukos till ATP-energi. För celler som saknar organeller så den har mer avancerade ämnesomsättningar är det vad de använder för energi. Det används också för att lagra molekyler i cellen och för att öka cellens storlek."

#, fuzzy
msgid "UPGRADE_COST"
msgstr "{0} MP"

#, fuzzy
msgid "UPGRADE_DESCRIPTION_NONE"
msgstr "Det slemiga inre av en cell. Cytoplasman är den grundläggande blandningen av joner, proteiner och andra ämnen lösta i vatten som fyller cellens inre. En av funktionerna den utför är jäsning, omvandlingen av glukos till ATP-energi. För celler som saknar organeller så den har mer avancerade ämnesomsättningar är det vad de använder för energi. Det används också för att lagra molekyler i cellen och för att öka cellens storlek."

msgid "UPGRADE_NAME_NONE"
msgstr ""

#, fuzzy
msgid "UPGRADE_PILUS_INJECTISOME"
msgstr "Det slemiga inre av en cell. Cytoplasman är den grundläggande blandningen av joner, proteiner och andra ämnen lösta i vatten som fyller cellens inre. En av funktionerna den utför är jäsning, omvandlingen av glukos till ATP-energi. För celler som saknar organeller så den har mer avancerade ämnesomsättningar är det vad de använder för energi. Det används också för att lagra molekyler i cellen och för att öka cellens storlek."

#, fuzzy
msgid "UPGRADE_PILUS_INJECTISOME_DESCRIPTION"
msgstr "Det slemiga inre av en cell. Cytoplasman är den grundläggande blandningen av joner, proteiner och andra ämnen lösta i vatten som fyller cellens inre. En av funktionerna den utför är jäsning, omvandlingen av glukos till ATP-energi. För celler som saknar organeller så den har mer avancerade ämnesomsättningar är det vad de använder för energi. Det används också för att lagra molekyler i cellen och för att öka cellens storlek."

#, fuzzy
msgid "UPGRADE_SLIME_JET_MUCOCYST"
msgstr "{0} MP"

#, fuzzy
msgid "UPGRADE_SLIME_JET_MUCOCYST_DESCRIPTION"
msgstr "Det slemiga inre av en cell. Cytoplasman är den grundläggande blandningen av joner, proteiner och andra ämnen lösta i vatten som fyller cellens inre. En av funktionerna den utför är jäsning, omvandlingen av glukos till ATP-energi. För celler som saknar organeller så den har mer avancerade ämnesomsättningar är det vad de använder för energi. Det används också för att lagra molekyler i cellen och för att öka cellens storlek."

msgid "UPLOAD"
msgstr "Ladda upp"

msgid "UPLOADING_DOT_DOT_DOT"
msgstr "Laddar upp..."

msgid "UPLOAD_SUCCEEDED"
msgstr ""

msgid "UPSCALE_BILINEAR"
msgstr ""

msgid "UPSCALE_FSR_1"
msgstr ""

msgid "UPSCALE_FSR_22"
msgstr ""

msgid "UPSCALE_METHOD"
msgstr ""

msgid "UPSCALE_SHARPENING_FSR"
msgstr ""

msgid "USED_LIBRARIES_LICENSES"
msgstr "Licenser Och Använda Bibliotek"

msgid "USED_RENDERER_NAME"
msgstr ""

#, fuzzy
msgid "USES_FEATURE"
msgstr "Temperatur"

msgid "USE_AUTO_HARMONY"
msgstr ""

#, fuzzy
msgid "USE_AUTO_HARMONY_TOOLTIP"
msgstr "Självmord"

msgid "USE_A_CUSTOM_USERNAME"
msgstr "Använd ett anpassat användarnamn"

msgid "USE_DISK_CACHE"
msgstr ""

msgid "USE_MANUAL_THREAD_COUNT"
msgstr "Sätt antalet bakgrundstrådar manuellt"

#, fuzzy
msgid "USE_MANUAL_THREAD_COUNT_NATIVE"
msgstr "Sätt antalet bakgrundstrådar manuellt"

msgid "USE_VIRTUAL_WINDOW_SIZE"
msgstr ""

#, fuzzy
msgid "UV_PROTECTION"
msgstr "{0:F1}% klart. {1:n0}/{2:n0} steg."

#, fuzzy
msgid "UV_TOLERANCE_TOOLTIP"
msgstr ""
"Den här sektionen visar ATP-saldot (energi) för den aktuella cellen.\n"
"För att kunna överleva måste saldot vara positivt. För sessila celler är omtanken kring saldot utom rörelsekostnaden övervägt.\n"
"Nedrullningsmenyn nedan kan användas för att kontrollera vad som skulle hända om cellen inte hade någon resurs tillgänglig att göra ATP med.\n"
"Till exempel kan vissa celler bara upprätthålla ett positivt ATP-saldo när de har flera sammansättningar att göra ATP från samtidigt.\n"
"Dessa typer av celler kan vara svårare att spela som eftersom de kräver att flera sammanställningar lagras samtidigt."

msgid "VACUOLE"
msgstr "Vakuol"

msgid "VACUOLE_DESCRIPTION"
msgstr "Vakuolen är en inre membranorganell som används för lagring i cellen. De består av flera blåsor, mindre membranstrukturer som ofta används i celler för lagring, som har smält samman. Den är fylld med vatten som används för att hålla kvar molekyler, enzymer, fasta ämnen och andra ämnen. Deras form är flytande och kan variera mellan celler."

msgid "VACUOLE_IS_SPECIALIZED"
msgstr ""

#, fuzzy
msgid "VACUOLE_NOT_SPECIALIZED_DESCRIPTION"
msgstr "Vakuolen är en inre membranorganell som används för lagring i cellen. De består av flera blåsor, mindre membranstrukturer som ofta används i celler för lagring, som har smält samman. Den är fylld med vatten som används för att hålla kvar molekyler, enzymer, fasta ämnen och andra ämnen. Deras form är flytande och kan variera mellan celler."

#, fuzzy
msgid "VACUOLE_PROCESSES_DESCRIPTION"
msgstr "Vakuolen är en inre membranorganell som används för lagring i cellen. De består av flera blåsor, mindre membranstrukturer som ofta används i celler för lagring, som har smält samman. Den är fylld med vatten som används för att hålla kvar molekyler, enzymer, fasta ämnen och andra ämnen. Deras form är flytande och kan variera mellan celler."

#, fuzzy
msgid "VACUOLE_SPECIALIZED_DESCRIPTION"
msgstr "Vakuolen är en inre membranorganell som används för lagring i cellen. De består av flera blåsor, mindre membranstrukturer som ofta används i celler för lagring, som har smält samman. Den är fylld med vatten som används för att hålla kvar molekyler, enzymer, fasta ämnen och andra ämnen. Deras form är flytande och kan variera mellan celler."

msgid "VALUE_WITH_UNIT"
msgstr ""

msgid "VERSION_COLON"
msgstr "Version:"

#, fuzzy
msgid "VERTICAL_COLON"
msgstr "Version:"

#, fuzzy
msgid "VERTICAL_WITH_AXIS_NAME_COLON"
msgstr "Hastighet:"

msgid "VIDEO_MEMORY"
msgstr ""

msgid "VIDEO_MEMORY_MIB"
msgstr ""

#, fuzzy
msgid "VIEWER"
msgstr "Visare eller åskådare, beroende på situation"

msgid "VIEW_ALL"
msgstr ""

#, fuzzy
msgid "VIEW_CELL_PROCESSES"
msgstr "Det slemiga inre av en cell. Cytoplasman är den grundläggande blandningen av joner, proteiner och andra ämnen lösta i vatten som fyller cellens inre. En av funktionerna den utför är jäsning, omvandlingen av glukos till ATP-energi. För celler som saknar organeller så den har mer avancerade ämnesomsättningar är det vad de använder för energi. Det används också för att lagra molekyler i cellen och för att öka cellens storlek."

#, fuzzy
msgid "VIEW_ONLINE"
msgstr "Tidslinje"

#, fuzzy
msgid "VIEW_PATCH_MICHES"
msgstr "Grotta"

#, fuzzy
msgid "VIEW_PATCH_NOTES"
msgstr "Grotta"

#, fuzzy
msgid "VIEW_PATCH_NOTES_TOOLTIP"
msgstr "Grotta"

msgid "VIEW_PENDING_ACTIONS"
msgstr ""

msgid "VIEW_SOURCE_CODE"
msgstr "Visa Källkod"

msgid "VIEW_TEXT_REPORT"
msgstr ""

msgid "VIP_PATRONS"
msgstr "VIP-supportrar"

msgid "VISIBLE"
msgstr "Synlig"

msgid "VISIBLE_WHEN_CLOSE_TO_FULL"
msgstr ""

msgid "VISIBLE_WHEN_OVER_ZERO"
msgstr ""

msgid "VISIT_SUGGESTIONS_SITE"
msgstr ""

msgid "VOLCANIC_VENT"
msgstr "Vulkanisk ventil"

msgid "VOLUMEDOWN"
msgstr "Sänk Volymen"

msgid "VOLUMEMUTE"
msgstr "Stäng av volymen"

msgid "VOLUMEUP"
msgstr "Öka Volymen"

msgid "VSYNC"
msgstr "VSynk"

msgid "WAITING_FOR_AUTO_EVO"
msgstr "Väntar på auto-evo:"

msgid "WELCOME_TO_THRIVEOPEDIA"
msgstr ""

msgid "WENT_EXTINCT_FROM_PLANET"
msgstr "dog ut på planeten"

msgid "WENT_EXTINCT_IN"
msgstr "dog ut i {0}"

msgid "WHEEL_DOWN"
msgstr "Skrolla ner"

msgid "WHEEL_LEFT"
msgstr "Skrolla vänster"

msgid "WHEEL_RIGHT"
msgstr "Skrolla Höger"

msgid "WHEEL_UP"
msgstr "Skrolla up"

msgid "WIKI"
msgstr ""

msgid "WIKI_2D"
msgstr ""

msgid "WIKI_3D"
msgstr ""

msgid "WIKI_3D_COMMA_SANDBOX"
msgstr ""

#, fuzzy
msgid "WIKI_3D_COMMA_STRATEGY"
msgstr "Kemoplasten är en dubbelmembranstruktur som innehåller proteiner som kan omvandla vätesulfid, vatten och gasformig koldioxid till glukos i en process som kallas vätesulfidkemosyntes. Hastigheten för dess glukosproduktion skalas med koncentrationen av vatten och koldioxid."

#, fuzzy
msgid "WIKI_3D_COMMA_STRATEGY_COMMA_SPACE"
msgstr "Kemoplasten är en dubbelmembranstruktur som innehåller proteiner som kan omvandla vätesulfid, vatten och gasformig koldioxid till glukos i en process som kallas vätesulfidkemosyntes. Hastigheten för dess glukosproduktion skalas med koncentrationen av vatten och koldioxid."

#, fuzzy
msgid "WIKI_8_BRACKET_16"
msgstr "Snurra vänster"

#, fuzzy
msgid "WIKI_ASCENSION"
msgstr "Rusticyanin är ett protein som kan använda gasformig koldioxid och syre för att oxidera järn från ett kemiskt tillstånd till ett annat. Denna process, kallad Iron Respiration, frigör energi som cellen sedan kan skörda."

#, fuzzy
msgid "WIKI_ASCENSION_CURRENT_DEVELOPMENT"
msgstr "Nuvarande utvecklare"

#, fuzzy
msgid "WIKI_ASCENSION_FEATURES"
msgstr "Externa effekter:"

#, fuzzy
msgid "WIKI_ASCENSION_INTRO"
msgstr "Rusticyanin är ett protein som kan använda gasformig koldioxid och syre för att oxidera järn från ett kemiskt tillstånd till ett annat. Denna process, kallad Iron Respiration, frigör energi som cellen sedan kan skörda."

msgid "WIKI_ASCENSION_OVERVIEW"
msgstr ""

#, fuzzy
msgid "WIKI_ASCENSION_TRANSITIONS"
msgstr "Grattis!"

#, fuzzy
msgid "WIKI_ASCENSION_UI"
msgstr "Rusticyanin är ett protein som kan använda gasformig koldioxid och syre för att oxidera järn från ett kemiskt tillstånd till ett annat. Denna process, kallad Iron Respiration, frigör energi som cellen sedan kan skörda."

#, fuzzy
msgid "WIKI_AWAKENING_STAGE_CURRENT_DEVELOPMENT"
msgstr "Nitrogenas är ett protein som kan använda gasformigt kväve och cellulär energi i form av ATP för att producera ammoniak, ett viktigt tillväxtnäringsämne för celler. Detta är en process som kallas anaerob kvävefixering. Eftersom kvävgaset är suspenderat direkt i cytoplasman, utför den omgivande vätskan viss jäsning."

#, fuzzy
msgid "WIKI_AWAKENING_STAGE_FEATURES"
msgstr "Uppvaknandestadiet"

#, fuzzy
msgid "WIKI_AWAKENING_STAGE_INTRO"
msgstr "Bindemedel"

#, fuzzy
msgid "WIKI_AWAKENING_STAGE_OVERVIEW"
msgstr "Uppvaknandestadiet"

#, fuzzy
msgid "WIKI_AWAKENING_STAGE_TRANSITIONS"
msgstr "Uppvaknandestadiet"

#, fuzzy
msgid "WIKI_AWAKENING_STAGE_UI"
msgstr "Uppvaknandestadiet"

msgid "WIKI_AWARE_STAGE_CURRENT_DEVELOPMENT"
msgstr ""

#, fuzzy
msgid "WIKI_AWARE_STAGE_FEATURES"
msgstr "Mikrob Stadiet"

#, fuzzy
msgid "WIKI_AWARE_STAGE_INTRO"
msgstr "Nitrogenas är ett protein som kan använda gasformigt kväve och cellulär energi i form av ATP för att producera ammoniak, ett viktigt tillväxtnäringsämne för celler. Detta är en process som kallas anaerob kvävefixering. Eftersom kvävgaset är suspenderat direkt i cytoplasman, utför den omgivande vätskan viss jäsning."

#, fuzzy
msgid "WIKI_AWARE_STAGE_OVERVIEW"
msgstr "Mikrob Stadiet"

#, fuzzy
msgid "WIKI_AWARE_STAGE_TRANSITIONS"
msgstr "Kvävegenas"

#, fuzzy
msgid "WIKI_AWARE_STAGE_UI"
msgstr "Mikrob Stadiet"

#, fuzzy
msgid "WIKI_AXON_EFFECTS"
msgstr "Externa effekter:"

msgid "WIKI_AXON_INTRO"
msgstr ""

msgid "WIKI_AXON_MODIFICATIONS"
msgstr ""

#, fuzzy
msgid "WIKI_AXON_PROCESSES"
msgstr "Placera organell"

msgid "WIKI_AXON_REQUIREMENTS"
msgstr ""

msgid "WIKI_AXON_SCIENTIFIC_BACKGROUND"
msgstr ""

msgid "WIKI_AXON_STRATEGY"
msgstr ""

msgid "WIKI_AXON_UPGRADES"
msgstr ""

#, fuzzy
msgid "WIKI_BACTERIAL_CHEMOSYNTHESIS_COMMA_GLYCOLYSIS"
msgstr "OxyToxySyntes"

#, fuzzy
msgid "WIKI_BINDING_AGENT_EFFECTS"
msgstr "Nitrogenas är ett protein som kan använda gasformigt kväve och cellulär energi i form av ATP för att producera ammoniak, ett viktigt tillväxtnäringsämne för celler. Detta är en process som kallas anaerob kvävefixering. Eftersom kvävgaset är suspenderat direkt i cytoplasman, utför den omgivande vätskan viss jäsning."

#, fuzzy
msgid "WIKI_BINDING_AGENT_INTRO"
msgstr "Bindemedel"

#, fuzzy
msgid "WIKI_BINDING_AGENT_MODIFICATIONS"
msgstr "Nitrogenas är ett protein som kan använda gasformigt kväve och cellulär energi i form av ATP för att producera ammoniak, ett viktigt tillväxtnäringsämne för celler. Detta är en process som kallas anaerob kvävefixering. Eftersom kvävgaset är suspenderat direkt i cytoplasman, utför den omgivande vätskan viss jäsning."

#, fuzzy
msgid "WIKI_BINDING_AGENT_PROCESSES"
msgstr "Nitrogenas är ett protein som kan använda gasformigt kväve och cellulär energi i form av ATP för att producera ammoniak, ett viktigt tillväxtnäringsämne för celler. Detta är en process som kallas anaerob kvävefixering. Eftersom kvävgaset är suspenderat direkt i cytoplasman, utför den omgivande vätskan viss jäsning."

#, fuzzy
msgid "WIKI_BINDING_AGENT_REQUIREMENTS"
msgstr "Nitrogenas är ett protein som kan använda gasformigt kväve och cellulär energi i form av ATP för att producera ammoniak, ett viktigt tillväxtnäringsämne för celler. Detta är en process som kallas anaerob kvävefixering. Eftersom kvävgaset är suspenderat direkt i cytoplasman, utför den omgivande vätskan viss jäsning."

#, fuzzy
msgid "WIKI_BINDING_AGENT_SCIENTIFIC_BACKGROUND"
msgstr "Nitrogenas är ett protein som kan använda gasformigt kväve och cellulär energi i form av ATP för att producera ammoniak, ett viktigt tillväxtnäringsämne för celler. Detta är en process som kallas anaerob kvävefixering. Eftersom kvävgaset är suspenderat direkt i cytoplasman, utför den omgivande vätskan viss jäsning."

#, fuzzy
msgid "WIKI_BINDING_AGENT_STRATEGY"
msgstr "Nitrogenas är ett protein som kan använda gasformigt kväve och cellulär energi i form av ATP för att producera ammoniak, ett viktigt tillväxtnäringsämne för celler. Detta är en process som kallas anaerob kvävefixering. Eftersom kvävgaset är suspenderat direkt i cytoplasman, utför den omgivande vätskan viss jäsning."

#, fuzzy
msgid "WIKI_BINDING_AGENT_UPGRADES"
msgstr "Nitrogenas är ett protein som kan använda gasformigt kväve och cellulär energi i form av ATP för att producera ammoniak, ett viktigt tillväxtnäringsämne för celler. Detta är en process som kallas anaerob kvävefixering. Eftersom kvävgaset är suspenderat direkt i cytoplasman, utför den omgivande vätskan viss jäsning."

#, fuzzy
msgid "WIKI_BIOLUMINESCENT_VACUOLE_EFFECTS"
msgstr "Bioluminescerande vakuol"

#, fuzzy
msgid "WIKI_BIOLUMINESCENT_VACUOLE_INTRO"
msgstr "Bioluminescerande vakuol"

#, fuzzy
msgid "WIKI_BIOLUMINESCENT_VACUOLE_MODIFICATIONS"
msgstr "Bioluminescerande vakuol"

#, fuzzy
msgid "WIKI_BIOLUMINESCENT_VACUOLE_PROCESSES"
msgstr "Bioluminescerande vakuol"

#, fuzzy
msgid "WIKI_BIOLUMINESCENT_VACUOLE_REQUIREMENTS"
msgstr "Bioluminescerande vakuol"

#, fuzzy
msgid "WIKI_BIOLUMINESCENT_VACUOLE_SCIENTIFIC_BACKGROUND"
msgstr "Bioluminescerande vakuol"

#, fuzzy
msgid "WIKI_BIOLUMINESCENT_VACUOLE_STRATEGY"
msgstr "Bioluminescerande vakuol"

#, fuzzy
msgid "WIKI_BIOLUMINESCENT_VACUOLE_UPGRADES"
msgstr "Bioluminescerande vakuol"

msgid "WIKI_BODY_PLAN_EDITOR_COMMA_CELL_EDITOR"
msgstr ""

#, fuzzy
msgid "WIKI_CHEMOPLAST_EFFECTS"
msgstr "Kemoplasten är en dubbelmembranstruktur som innehåller proteiner som kan omvandla vätesulfid, vatten och gasformig koldioxid till glukos i en process som kallas vätesulfidkemosyntes. Hastigheten för dess glukosproduktion skalas med koncentrationen av vatten och koldioxid."

#, fuzzy
msgid "WIKI_CHEMOPLAST_INTRO"
msgstr "Kemoplasten är en dubbelmembranstruktur som innehåller proteiner som kan omvandla vätesulfid, vatten och gasformig koldioxid till glukos i en process som kallas vätesulfidkemosyntes. Hastigheten för dess glukosproduktion skalas med koncentrationen av vatten och koldioxid."

#, fuzzy
msgid "WIKI_CHEMOPLAST_MODIFICATIONS"
msgstr "Kemoplasten är en dubbelmembranstruktur som innehåller proteiner som kan omvandla vätesulfid, vatten och gasformig koldioxid till glukos i en process som kallas vätesulfidkemosyntes. Hastigheten för dess glukosproduktion skalas med koncentrationen av vatten och koldioxid."

#, fuzzy
msgid "WIKI_CHEMOPLAST_PROCESSES"
msgstr "Kemoplasten är en dubbelmembranstruktur som innehåller proteiner som kan omvandla vätesulfid, vatten och gasformig koldioxid till glukos i en process som kallas vätesulfidkemosyntes. Hastigheten för dess glukosproduktion skalas med koncentrationen av vatten och koldioxid."

msgid "WIKI_CHEMOPLAST_REQUIREMENTS"
msgstr ""

#, fuzzy
msgid "WIKI_CHEMOPLAST_SCIENTIFIC_BACKGROUND"
msgstr "Kemoplasten är en dubbelmembranstruktur som innehåller proteiner som kan omvandla vätesulfid, vatten och gasformig koldioxid till glukos i en process som kallas vätesulfidkemosyntes. Hastigheten för dess glukosproduktion skalas med koncentrationen av vatten och koldioxid."

#, fuzzy
msgid "WIKI_CHEMOPLAST_STRATEGY"
msgstr "Kemoplasten är en dubbelmembranstruktur som innehåller proteiner som kan omvandla vätesulfid, vatten och gasformig koldioxid till glukos i en process som kallas vätesulfidkemosyntes. Hastigheten för dess glukosproduktion skalas med koncentrationen av vatten och koldioxid."

#, fuzzy
msgid "WIKI_CHEMOPLAST_UPGRADES"
msgstr "Kemoplasten är en dubbelmembranstruktur som innehåller proteiner som kan omvandla vätesulfid, vatten och gasformig koldioxid till glukos i en process som kallas vätesulfidkemosyntes. Hastigheten för dess glukosproduktion skalas med koncentrationen av vatten och koldioxid."

#, fuzzy
msgid "WIKI_CHEMORECEPTOR_EFFECTS"
msgstr "Kemoplasten är en dubbelmembranstruktur som innehåller proteiner som kan omvandla vätesulfid, vatten och gasformig koldioxid till glukos i en process som kallas vätesulfidkemosyntes. Hastigheten för dess glukosproduktion skalas med koncentrationen av vatten och koldioxid."

#, fuzzy
msgid "WIKI_CHEMORECEPTOR_INTRO"
msgstr "Kemoreceptor"

#, fuzzy
msgid "WIKI_CHEMORECEPTOR_MODIFICATIONS"
msgstr "Kemoplasten är en dubbelmembranstruktur som innehåller proteiner som kan omvandla vätesulfid, vatten och gasformig koldioxid till glukos i en process som kallas vätesulfidkemosyntes. Hastigheten för dess glukosproduktion skalas med koncentrationen av vatten och koldioxid."

#, fuzzy
msgid "WIKI_CHEMORECEPTOR_PROCESSES"
msgstr "Kemoplasten är en dubbelmembranstruktur som innehåller proteiner som kan omvandla vätesulfid, vatten och gasformig koldioxid till glukos i en process som kallas vätesulfidkemosyntes. Hastigheten för dess glukosproduktion skalas med koncentrationen av vatten och koldioxid."

#, fuzzy
msgid "WIKI_CHEMORECEPTOR_REQUIREMENTS"
msgstr "Kemoplasten är en dubbelmembranstruktur som innehåller proteiner som kan omvandla vätesulfid, vatten och gasformig koldioxid till glukos i en process som kallas vätesulfidkemosyntes. Hastigheten för dess glukosproduktion skalas med koncentrationen av vatten och koldioxid."

#, fuzzy
msgid "WIKI_CHEMORECEPTOR_SCIENTIFIC_BACKGROUND"
msgstr "Kemoplasten är en dubbelmembranstruktur som innehåller proteiner som kan omvandla vätesulfid, vatten och gasformig koldioxid till glukos i en process som kallas vätesulfidkemosyntes. Hastigheten för dess glukosproduktion skalas med koncentrationen av vatten och koldioxid."

#, fuzzy
msgid "WIKI_CHEMORECEPTOR_STRATEGY"
msgstr "Kemoplasten är en dubbelmembranstruktur som innehåller proteiner som kan omvandla vätesulfid, vatten och gasformig koldioxid till glukos i en process som kallas vätesulfidkemosyntes. Hastigheten för dess glukosproduktion skalas med koncentrationen av vatten och koldioxid."

#, fuzzy
msgid "WIKI_CHEMORECEPTOR_UPGRADES"
msgstr "Kemoplasten är en dubbelmembranstruktur som innehåller proteiner som kan omvandla vätesulfid, vatten och gasformig koldioxid till glukos i en process som kallas vätesulfidkemosyntes. Hastigheten för dess glukosproduktion skalas med koncentrationen av vatten och koldioxid."

#, fuzzy
msgid "WIKI_CHEMOSYNTHESIZING_PROTEINS_EFFECTS"
msgstr "Kemosyntesiserande proteiner"

#, fuzzy
msgid "WIKI_CHEMOSYNTHESIZING_PROTEINS_INTRO"
msgstr "Kemosyntesiserande proteiner"

#, fuzzy
msgid "WIKI_CHEMOSYNTHESIZING_PROTEINS_MODIFICATIONS"
msgstr "Kemosyntesproteiner är små kluster av proteiner i cytoplasman som kan omvandla vätesulfid, vatten och gasformig koldioxid till glukos i en process som kallas vätesulfidkemosyntes. Hastigheten för dess glukosproduktion skalas med koncentrationen av koldioxid. Eftersom de kemosyntetiserande proteinerna är suspenderade direkt i cytoplasman utför den omgivande vätskan viss jäsning."

#, fuzzy
msgid "WIKI_CHEMOSYNTHESIZING_PROTEINS_PROCESSES"
msgstr "Kemosyntesproteiner är små kluster av proteiner i cytoplasman som kan omvandla vätesulfid, vatten och gasformig koldioxid till glukos i en process som kallas vätesulfidkemosyntes. Hastigheten för dess glukosproduktion skalas med koncentrationen av koldioxid. Eftersom de kemosyntetiserande proteinerna är suspenderade direkt i cytoplasman utför den omgivande vätskan viss jäsning."

#, fuzzy
msgid "WIKI_CHEMOSYNTHESIZING_PROTEINS_REQUIREMENTS"
msgstr ""
"Kemosyntes-\n"
"iserande Proteiner"

#, fuzzy
msgid "WIKI_CHEMOSYNTHESIZING_PROTEINS_SCIENTIFIC_BACKGROUND"
msgstr "Kemosyntesproteiner är små kluster av proteiner i cytoplasman som kan omvandla vätesulfid, vatten och gasformig koldioxid till glukos i en process som kallas vätesulfidkemosyntes. Hastigheten för dess glukosproduktion skalas med koncentrationen av koldioxid. Eftersom de kemosyntetiserande proteinerna är suspenderade direkt i cytoplasman utför den omgivande vätskan viss jäsning."

#, fuzzy
msgid "WIKI_CHEMOSYNTHESIZING_PROTEINS_STRATEGY"
msgstr "Kemosyntesiserande proteiner"

#, fuzzy
msgid "WIKI_CHEMOSYNTHESIZING_PROTEINS_UPGRADES"
msgstr "Kemosyntesiserande proteiner"

#, fuzzy
msgid "WIKI_CHLOROPLAST_EFFECTS"
msgstr "Kloroplast"

#, fuzzy
msgid "WIKI_CHLOROPLAST_INTRO"
msgstr "Kloroplast"

#, fuzzy
msgid "WIKI_CHLOROPLAST_MODIFICATIONS"
msgstr "Kemoplasten är en dubbelmembranstruktur som innehåller proteiner som kan omvandla vätesulfid, vatten och gasformig koldioxid till glukos i en process som kallas vätesulfidkemosyntes. Hastigheten för dess glukosproduktion skalas med koncentrationen av vatten och koldioxid."

#, fuzzy
msgid "WIKI_CHLOROPLAST_PROCESSES"
msgstr "Kemoplasten är en dubbelmembranstruktur som innehåller proteiner som kan omvandla vätesulfid, vatten och gasformig koldioxid till glukos i en process som kallas vätesulfidkemosyntes. Hastigheten för dess glukosproduktion skalas med koncentrationen av vatten och koldioxid."

msgid "WIKI_CHLOROPLAST_REQUIREMENTS"
msgstr ""

msgid "WIKI_CHLOROPLAST_SCIENTIFIC_BACKGROUND"
msgstr ""

#, fuzzy
msgid "WIKI_CHLOROPLAST_STRATEGY"
msgstr "Kloroplast"

#, fuzzy
msgid "WIKI_CHLOROPLAST_UPGRADES"
msgstr "Kloroplast"

#, fuzzy
msgid "WIKI_CHROMATOPHORE_PHOTOSYNTHESIS_COMMA_GLYCOLYSIS"
msgstr "OxyToxySyntes"

msgid "WIKI_CILIA_EFFECTS"
msgstr ""

msgid "WIKI_CILIA_INTRO"
msgstr ""

msgid "WIKI_CILIA_MODIFICATIONS"
msgstr ""

#, fuzzy
msgid "WIKI_CILIA_PROCESSES"
msgstr "Det slemiga inre av en cell. Cytoplasman är den grundläggande blandningen av joner, proteiner och andra ämnen lösta i vatten som fyller cellens inre. En av funktionerna den utför är jäsning, omvandlingen av glukos till ATP-energi. För celler som saknar organeller så den har mer avancerade ämnesomsättningar är det vad de använder för energi. Det används också för att lagra molekyler i cellen och för att öka cellens storlek."

msgid "WIKI_CILIA_REQUIREMENTS"
msgstr ""

msgid "WIKI_CILIA_SCIENTIFIC_BACKGROUND"
msgstr ""

msgid "WIKI_CILIA_STRATEGY"
msgstr ""

msgid "WIKI_CILIA_UPGRADES"
msgstr ""

#, fuzzy
msgid "WIKI_COMPOUNDS_BUTTON"
msgstr "Det slemiga inre av en cell. Cytoplasman är den grundläggande blandningen av joner, proteiner och andra ämnen lösta i vatten som fyller cellens inre. En av funktionerna den utför är jäsning, omvandlingen av glukos till ATP-energi. För celler som saknar organeller så den har mer avancerade ämnesomsättningar är det vad de använder för energi. Det används också för att lagra molekyler i cellen och för att öka cellens storlek."

#, fuzzy
msgid "WIKI_COMPOUNDS_DEVELOPMENT"
msgstr "Föreningar:"

#, fuzzy
msgid "WIKI_COMPOUNDS_INTRO"
msgstr "Det slemiga inre av en cell. Cytoplasman är den grundläggande blandningen av joner, proteiner och andra ämnen lösta i vatten som fyller cellens inre. En av funktionerna den utför är jäsning, omvandlingen av glukos till ATP-energi. För celler som saknar organeller så den har mer avancerade ämnesomsättningar är det vad de använder för energi. Det används också för att lagra molekyler i cellen och för att öka cellens storlek."

msgid "WIKI_COMPOUNDS_TYPES_OF_COMPOUNDS"
msgstr ""

msgid "WIKI_COMPOUND_SYSTEM_DEVELOPMENT_COMPOUNDS_LIST"
msgstr ""

msgid "WIKI_COMPOUND_SYSTEM_DEVELOPMENT_INTRO"
msgstr ""

msgid "WIKI_COMPOUND_SYSTEM_DEVELOPMENT_MICROBE_STAGE"
msgstr ""

msgid "WIKI_COMPOUND_SYSTEM_DEVELOPMENT_OVERVIEW"
msgstr ""

#, fuzzy
msgid "WIKI_CREATURE_EDITOR_COMMA_TECH_EDITOR"
msgstr "Mikrobredigerare"

#, fuzzy
msgid "WIKI_CYTOPLASM_EFFECTS"
msgstr "Det slemiga inre av en cell. Cytoplasman är den grundläggande blandningen av joner, proteiner och andra ämnen lösta i vatten som fyller cellens inre. En av funktionerna den utför är jäsning, omvandlingen av glukos till ATP-energi. För celler som saknar organeller så den har mer avancerade ämnesomsättningar är det vad de använder för energi. Det används också för att lagra molekyler i cellen och för att öka cellens storlek."

#, fuzzy
msgid "WIKI_CYTOPLASM_INTRO"
msgstr "Det slemiga inre av en cell. Cytoplasman är den grundläggande blandningen av joner, proteiner och andra ämnen lösta i vatten som fyller cellens inre. En av funktionerna den utför är jäsning, omvandlingen av glukos till ATP-energi. För celler som saknar organeller så den har mer avancerade ämnesomsättningar är det vad de använder för energi. Det används också för att lagra molekyler i cellen och för att öka cellens storlek."

#, fuzzy
msgid "WIKI_CYTOPLASM_MODIFICATIONS"
msgstr "Det slemiga inre av en cell. Cytoplasman är den grundläggande blandningen av joner, proteiner och andra ämnen lösta i vatten som fyller cellens inre. En av funktionerna den utför är jäsning, omvandlingen av glukos till ATP-energi. För celler som saknar organeller så den har mer avancerade ämnesomsättningar är det vad de använder för energi. Det används också för att lagra molekyler i cellen och för att öka cellens storlek."

#, fuzzy
msgid "WIKI_CYTOPLASM_PROCESSES"
msgstr "Det slemiga inre av en cell. Cytoplasman är den grundläggande blandningen av joner, proteiner och andra ämnen lösta i vatten som fyller cellens inre. En av funktionerna den utför är jäsning, omvandlingen av glukos till ATP-energi. För celler som saknar organeller så den har mer avancerade ämnesomsättningar är det vad de använder för energi. Det används också för att lagra molekyler i cellen och för att öka cellens storlek."

msgid "WIKI_CYTOPLASM_REQUIREMENTS"
msgstr ""

msgid "WIKI_CYTOPLASM_SCIENTIFIC_BACKGROUND"
msgstr ""

msgid "WIKI_CYTOPLASM_STRATEGY"
msgstr ""

msgid "WIKI_CYTOPLASM_UPGRADES"
msgstr ""

#, fuzzy
msgid "WIKI_DEVELOPMENT"
msgstr "Utvecklare"

#, fuzzy
msgid "WIKI_DEVELOPMENT_INFO_BUTTON"
msgstr "Organeller"

#, fuzzy
msgid "WIKI_DEVELOPMENT_ROOT_INTRO"
msgstr "Organeller"

msgid "WIKI_EDITORS_AND_MUTATIONS_GENERATIONS_AND_EDITOR_SESSIONS"
msgstr ""

#, fuzzy
msgid "WIKI_EDITORS_AND_MUTATIONS_INTRO"
msgstr "Mitochondria"

msgid "WIKI_EDITORS_AND_MUTATIONS_MUTATIONS_AND_MUTATION_POINTS"
msgstr ""

msgid "WIKI_ENVIRONMENTAL_CONDITIONS_ENVIRONMENTAL_GASSES"
msgstr ""

#, fuzzy
msgid "WIKI_ENVIRONMENTAL_CONDITIONS_INTRO"
msgstr "Mitochondria"

#, fuzzy
msgid "WIKI_ENVIRONMENTAL_CONDITIONS_PHYSICAL_CONDITIONS"
msgstr "{0} befolkning förändrades av {1} på grund av: {2}"

msgid "WIKI_ENVIRONMENTAL_CONDITIONS_THE_DAY/NIGHT_CYCLE"
msgstr ""

#, fuzzy
msgid "WIKI_FERROPLAST_EFFECTS"
msgstr "Termoplasten är en dubbelmembranstruktur som innehåller värmekänsliga pigment staplade tillsammans i membransäckar. Det är en prokaryot som har assimilerats för användning av sin eukaryota värd. Pigmenten i termoplasten kan använda energin från värmeskillnader i omgivningen för att producera glukos från vatten och gasformig koldioxid i en process som kallas termosyntes. Hastigheten för dess glukosproduktion skalas med koncentrationen av koldioxid och temperatur."

#, fuzzy
msgid "WIKI_FERROPLAST_INTRO"
msgstr "Termoplasten är en dubbelmembranstruktur som innehåller värmekänsliga pigment staplade tillsammans i membransäckar. Det är en prokaryot som har assimilerats för användning av sin eukaryota värd. Pigmenten i termoplasten kan använda energin från värmeskillnader i omgivningen för att producera glukos från vatten och gasformig koldioxid i en process som kallas termosyntes. Hastigheten för dess glukosproduktion skalas med koncentrationen av koldioxid och temperatur."

#, fuzzy
msgid "WIKI_FERROPLAST_MODIFICATIONS"
msgstr "Termoplasten är en dubbelmembranstruktur som innehåller värmekänsliga pigment staplade tillsammans i membransäckar. Det är en prokaryot som har assimilerats för användning av sin eukaryota värd. Pigmenten i termoplasten kan använda energin från värmeskillnader i omgivningen för att producera glukos från vatten och gasformig koldioxid i en process som kallas termosyntes. Hastigheten för dess glukosproduktion skalas med koncentrationen av koldioxid och temperatur."

#, fuzzy
msgid "WIKI_FERROPLAST_PROCESSES"
msgstr "Termoplasten är en dubbelmembranstruktur som innehåller värmekänsliga pigment staplade tillsammans i membransäckar. Det är en prokaryot som har assimilerats för användning av sin eukaryota värd. Pigmenten i termoplasten kan använda energin från värmeskillnader i omgivningen för att producera glukos från vatten och gasformig koldioxid i en process som kallas termosyntes. Hastigheten för dess glukosproduktion skalas med koncentrationen av koldioxid och temperatur."

#, fuzzy
msgid "WIKI_FERROPLAST_REQUIREMENTS"
msgstr "Kväve-Fixande Plastid"

#, fuzzy
msgid "WIKI_FERROPLAST_SCIENTIFIC_BACKGROUND"
msgstr "Termoplasten är en dubbelmembranstruktur som innehåller värmekänsliga pigment staplade tillsammans i membransäckar. Det är en prokaryot som har assimilerats för användning av sin eukaryota värd. Pigmenten i termoplasten kan använda energin från värmeskillnader i omgivningen för att producera glukos från vatten och gasformig koldioxid i en process som kallas termosyntes. Hastigheten för dess glukosproduktion skalas med koncentrationen av koldioxid och temperatur."

#, fuzzy
msgid "WIKI_FERROPLAST_STRATEGY"
msgstr "Termoplasten är en dubbelmembranstruktur som innehåller värmekänsliga pigment staplade tillsammans i membransäckar. Det är en prokaryot som har assimilerats för användning av sin eukaryota värd. Pigmenten i termoplasten kan använda energin från värmeskillnader i omgivningen för att producera glukos från vatten och gasformig koldioxid i en process som kallas termosyntes. Hastigheten för dess glukosproduktion skalas med koncentrationen av koldioxid och temperatur."

#, fuzzy
msgid "WIKI_FERROPLAST_UPGRADES"
msgstr "Termoplasten är en dubbelmembranstruktur som innehåller värmekänsliga pigment staplade tillsammans i membransäckar. Det är en prokaryot som har assimilerats för användning av sin eukaryota värd. Pigmenten i termoplasten kan använda energin från värmeskillnader i omgivningen för att producera glukos från vatten och gasformig koldioxid i en process som kallas termosyntes. Hastigheten för dess glukosproduktion skalas med koncentrationen av koldioxid och temperatur."

msgid "WIKI_FLAGELLUM_EFFECTS"
msgstr ""

#, fuzzy
msgid "WIKI_FLAGELLUM_INTRO"
msgstr "Flagell"

msgid "WIKI_FLAGELLUM_MODIFICATIONS"
msgstr ""

#, fuzzy
msgid "WIKI_FLAGELLUM_PROCESSES"
msgstr "Metabolosomer är kluster av proteiner förpackade i proteinskal. De kan omvandla glukos till ATP i mycket högre takt än vad som kan göras i cytoplasman i en process som kallas Aerobisk Andning. Det kräver dock syre för att fungera, och lägre nivåer av syre i miljön kommer att sakta ner hastigheten för dess ATP-produktion. Eftersom metabolosomerna är suspenderade direkt i cytoplasman utför den omgivande vätskan viss jäsning."

msgid "WIKI_FLAGELLUM_REQUIREMENTS"
msgstr ""

msgid "WIKI_FLAGELLUM_SCIENTIFIC_BACKGROUND"
msgstr ""

msgid "WIKI_FLAGELLUM_STRATEGY"
msgstr ""

msgid "WIKI_FLAGELLUM_UPGRADES"
msgstr ""

#, fuzzy
msgid "WIKI_GLYCOLYSIS_COMMA_ANAEROBIC_NITROGEN_FIXATION"
msgstr "Anaerob kvävefixering"

#, fuzzy
msgid "WIKI_HEADING_APPENDICES"
msgstr "Nitrogenas är ett protein som kan använda gasformigt kväve och cellulär energi i form av ATP för att producera ammoniak, ett viktigt tillväxtnäringsämne för celler. Detta är en process som kallas anaerob kvävefixering. Eftersom kvävgaset är suspenderat direkt i cytoplasman, utför den omgivande vätskan viss jäsning."

#, fuzzy
msgid "WIKI_HEADING_BASIC_GAME_MECHANICS"
msgstr "Nitrogenas är ett protein som kan använda gasformigt kväve och cellulär energi i form av ATP för att producera ammoniak, ett viktigt tillväxtnäringsämne för celler. Detta är en process som kallas anaerob kvävefixering. Eftersom kvävgaset är suspenderat direkt i cytoplasman, utför den omgivande vätskan viss jäsning."

msgid "WIKI_HEADING_COMPOUNDS_LIST"
msgstr ""

#, fuzzy
msgid "WIKI_HEADING_COMPOUND_CLOUDS"
msgstr "Cytoplasma"

#, fuzzy
msgid "WIKI_HEADING_CONCEPT_ART"
msgstr "Kemoreceptor"

#, fuzzy
msgid "WIKI_HEADING_CURRENT_DEVELOPMENT"
msgstr "Nuvarande utvecklare"

#, fuzzy
msgid "WIKI_HEADING_DEVELOPMENT"
msgstr "Ledande Utvecklare"

#, fuzzy
msgid "WIKI_HEADING_EDITOR"
msgstr "Bindemedel"

msgid "WIKI_HEADING_EFFECTS"
msgstr ""

#, fuzzy
msgid "WIKI_HEADING_ENVIRONMENTAL_GASSES"
msgstr "Kvävegenas"

#, fuzzy
msgid "WIKI_HEADING_FEATURES"
msgstr "Nitrogenas är ett protein som kan använda gasformigt kväve och cellulär energi i form av ATP för att producera ammoniak, ett viktigt tillväxtnäringsämne för celler. Detta är en process som kallas anaerob kvävefixering. Eftersom kvävgaset är suspenderat direkt i cytoplasman, utför den omgivande vätskan viss jäsning."

msgid "WIKI_HEADING_FOG_OF_WAR"
msgstr ""

#, fuzzy
msgid "WIKI_HEADING_GAMEPLAY"
msgstr "Kör auto-evo under spelgång"

#, fuzzy
msgid "WIKI_HEADING_GDD"
msgstr "Bindemedel"

#, fuzzy
msgid "WIKI_HEADING_GENERAL_TIPS"
msgstr "Nitrogenas är ett protein som kan använda gasformigt kväve och cellulär energi i form av ATP för att producera ammoniak, ett viktigt tillväxtnäringsämne för celler. Detta är en process som kallas anaerob kvävefixering. Eftersom kvävgaset är suspenderat direkt i cytoplasman, utför den omgivande vätskan viss jäsning."

msgid "WIKI_HEADING_GENERATIONS_AND_EDITOR_SESSIONS"
msgstr ""

#, fuzzy
msgid "WIKI_HEADING_MICROBE_PARTS"
msgstr "Mikrob Stadiet"

#, fuzzy
msgid "WIKI_HEADING_MICROBE_STAGE"
msgstr "Mikrob Stadiet"

#, fuzzy
msgid "WIKI_HEADING_MICROBE_STAGE_TIPS"
msgstr "Mikrob Stadiet"

msgid "WIKI_HEADING_MODIFICATIONS"
msgstr ""

#, fuzzy
msgid "WIKI_HEADING_MORE_GAME_INFO"
msgstr "Mikrob Stadiet"

msgid "WIKI_HEADING_MUTATIONS_AND_MUTATION_POINTS"
msgstr ""

msgid "WIKI_HEADING_OVERVIEW"
msgstr ""

#, fuzzy
msgid "WIKI_HEADING_PATCHES"
msgstr "Nitrogenas är ett protein som kan använda gasformigt kväve och cellulär energi i form av ATP för att producera ammoniak, ett viktigt tillväxtnäringsämne för celler. Detta är en process som kallas anaerob kvävefixering. Eftersom kvävgaset är suspenderat direkt i cytoplasman, utför den omgivande vätskan viss jäsning."

#, fuzzy
msgid "WIKI_HEADING_PHYSICAL_CONDITIONS"
msgstr "Fysisk Mående"

msgid "WIKI_HEADING_PROCESSES"
msgstr ""

msgid "WIKI_HEADING_REPRODUCTION_IN_THE_MICROBE_STAGE"
msgstr ""

msgid "WIKI_HEADING_REQUIREMENTS"
msgstr ""

msgid "WIKI_HEADING_SCIENTIFIC_BACKGROUND"
msgstr ""

msgid "WIKI_HEADING_STRATEGY"
msgstr ""

msgid "WIKI_HEADING_THE_DAY/NIGHT_CYCLE"
msgstr ""

msgid "WIKI_HEADING_THE_PATCH_MAP"
msgstr ""

#, fuzzy
msgid "WIKI_HEADING_TRANSITIONS"
msgstr "Nitrogenas är ett protein som kan använda gasformigt kväve och cellulär energi i form av ATP för att producera ammoniak, ett viktigt tillväxtnäringsämne för celler. Detta är en process som kallas anaerob kvävefixering. Eftersom kvävgaset är suspenderat direkt i cytoplasman, utför den omgivande vätskan viss jäsning."

msgid "WIKI_HEADING_TYPES_OF_COMPOUNDS"
msgstr ""

msgid "WIKI_HEADING_UI"
msgstr ""

msgid "WIKI_HEADING_UPGRADES"
msgstr ""

#, fuzzy
msgid "WIKI_HELP_AND_TIPS_BASIC_GAME_MECHANICS"
msgstr "Placera organell"

#, fuzzy
msgid "WIKI_HELP_AND_TIPS_BUTTON"
msgstr "Det slemiga inre av en cell. Cytoplasman är den grundläggande blandningen av joner, proteiner och andra ämnen lösta i vatten som fyller cellens inre. En av funktionerna den utför är jäsning, omvandlingen av glukos till ATP-energi. För celler som saknar organeller så den har mer avancerade ämnesomsättningar är det vad de använder för energi. Det används också för att lagra molekyler i cellen och för att öka cellens storlek."

#, fuzzy
msgid "WIKI_HELP_AND_TIPS_COMPOUND_CLOUDS"
msgstr "Cytoplasma"

msgid "WIKI_HELP_AND_TIPS_GENERAL_TIPS"
msgstr ""

#, fuzzy
msgid "WIKI_HELP_AND_TIPS_INTRO"
msgstr "Mitochondria"

#, fuzzy
msgid "WIKI_HELP_AND_TIPS_MICROBE_PARTS"
msgstr "Mikrob Stadiet"

#, fuzzy
msgid "WIKI_HELP_AND_TIPS_MICROBE_STAGE_TIPS"
msgstr "Mikrob Stadiet"

msgid "WIKI_HELP_AND_TIPS_MORE_GAME_INFO"
msgstr ""

#, fuzzy
msgid "WIKI_HYDROGENASE_EFFECTS"
msgstr "Nitrogenas är ett protein som kan använda gasformigt kväve och cellulär energi i form av ATP för att producera ammoniak, ett viktigt tillväxtnäringsämne för celler. Detta är en process som kallas anaerob kvävefixering. Eftersom kvävgaset är suspenderat direkt i cytoplasman, utför den omgivande vätskan viss jäsning."

#, fuzzy
msgid "WIKI_HYDROGENASE_INTRO"
msgstr "Nitrogenas är ett protein som kan använda gasformigt kväve och cellulär energi i form av ATP för att producera ammoniak, ett viktigt tillväxtnäringsämne för celler. Detta är en process som kallas anaerob kvävefixering. Eftersom kvävgaset är suspenderat direkt i cytoplasman, utför den omgivande vätskan viss jäsning."

#, fuzzy
msgid "WIKI_HYDROGENASE_MODIFICATIONS"
msgstr "Nitrogenas är ett protein som kan använda gasformigt kväve och cellulär energi i form av ATP för att producera ammoniak, ett viktigt tillväxtnäringsämne för celler. Detta är en process som kallas anaerob kvävefixering. Eftersom kvävgaset är suspenderat direkt i cytoplasman, utför den omgivande vätskan viss jäsning."

#, fuzzy
msgid "WIKI_HYDROGENASE_PROCESSES"
msgstr "Nitrogenas är ett protein som kan använda gasformigt kväve och cellulär energi i form av ATP för att producera ammoniak, ett viktigt tillväxtnäringsämne för celler. Detta är en process som kallas anaerob kvävefixering. Eftersom kvävgaset är suspenderat direkt i cytoplasman, utför den omgivande vätskan viss jäsning."

#, fuzzy
msgid "WIKI_HYDROGENASE_REQUIREMENTS"
msgstr "Termoplasten är en dubbelmembranstruktur som innehåller värmekänsliga pigment staplade tillsammans i membransäckar. Det är en prokaryot som har assimilerats för användning av sin eukaryota värd. Pigmenten i termoplasten kan använda energin från värmeskillnader i omgivningen för att producera glukos från vatten och gasformig koldioxid i en process som kallas termosyntes. Hastigheten för dess glukosproduktion skalas med koncentrationen av koldioxid och temperatur."

#, fuzzy
msgid "WIKI_HYDROGENASE_SCIENTIFIC_BACKGROUND"
msgstr "Nitrogenas är ett protein som kan använda gasformigt kväve och cellulär energi i form av ATP för att producera ammoniak, ett viktigt tillväxtnäringsämne för celler. Detta är en process som kallas anaerob kvävefixering. Eftersom kvävgaset är suspenderat direkt i cytoplasman, utför den omgivande vätskan viss jäsning."

#, fuzzy
msgid "WIKI_HYDROGENASE_STRATEGY"
msgstr "Nitrogenas är ett protein som kan använda gasformigt kväve och cellulär energi i form av ATP för att producera ammoniak, ett viktigt tillväxtnäringsämne för celler. Detta är en process som kallas anaerob kvävefixering. Eftersom kvävgaset är suspenderat direkt i cytoplasman, utför den omgivande vätskan viss jäsning."

#, fuzzy
msgid "WIKI_HYDROGENASE_UPGRADES"
msgstr "Nitrogenas är ett protein som kan använda gasformigt kväve och cellulär energi i form av ATP för att producera ammoniak, ett viktigt tillväxtnäringsämne för celler. Detta är en process som kallas anaerob kvävefixering. Eftersom kvävgaset är suspenderat direkt i cytoplasman, utför den omgivande vätskan viss jäsning."

#, fuzzy
msgid "WIKI_HYDROGENOSOME_EFFECTS"
msgstr "Nitrogenas är ett protein som kan använda gasformigt kväve och cellulär energi i form av ATP för att producera ammoniak, ett viktigt tillväxtnäringsämne för celler. Detta är en process som kallas anaerob kvävefixering. Eftersom kvävgaset är suspenderat direkt i cytoplasman, utför den omgivande vätskan viss jäsning."

#, fuzzy
msgid "WIKI_HYDROGENOSOME_INTRO"
msgstr "Nitrogenas är ett protein som kan använda gasformigt kväve och cellulär energi i form av ATP för att producera ammoniak, ett viktigt tillväxtnäringsämne för celler. Detta är en process som kallas anaerob kvävefixering. Eftersom kvävgaset är suspenderat direkt i cytoplasman, utför den omgivande vätskan viss jäsning."

#, fuzzy
msgid "WIKI_HYDROGENOSOME_MODIFICATIONS"
msgstr "Nitrogenas är ett protein som kan använda gasformigt kväve och cellulär energi i form av ATP för att producera ammoniak, ett viktigt tillväxtnäringsämne för celler. Detta är en process som kallas anaerob kvävefixering. Eftersom kvävgaset är suspenderat direkt i cytoplasman, utför den omgivande vätskan viss jäsning."

#, fuzzy
msgid "WIKI_HYDROGENOSOME_PROCESSES"
msgstr "Nitrogenas är ett protein som kan använda gasformigt kväve och cellulär energi i form av ATP för att producera ammoniak, ett viktigt tillväxtnäringsämne för celler. Detta är en process som kallas anaerob kvävefixering. Eftersom kvävgaset är suspenderat direkt i cytoplasman, utför den omgivande vätskan viss jäsning."

#, fuzzy
msgid "WIKI_HYDROGENOSOME_REQUIREMENTS"
msgstr "Termoplasten är en dubbelmembranstruktur som innehåller värmekänsliga pigment staplade tillsammans i membransäckar. Det är en prokaryot som har assimilerats för användning av sin eukaryota värd. Pigmenten i termoplasten kan använda energin från värmeskillnader i omgivningen för att producera glukos från vatten och gasformig koldioxid i en process som kallas termosyntes. Hastigheten för dess glukosproduktion skalas med koncentrationen av koldioxid och temperatur."

#, fuzzy
msgid "WIKI_HYDROGENOSOME_SCIENTIFIC_BACKGROUND"
msgstr "Nitrogenas är ett protein som kan använda gasformigt kväve och cellulär energi i form av ATP för att producera ammoniak, ett viktigt tillväxtnäringsämne för celler. Detta är en process som kallas anaerob kvävefixering. Eftersom kvävgaset är suspenderat direkt i cytoplasman, utför den omgivande vätskan viss jäsning."

#, fuzzy
msgid "WIKI_HYDROGENOSOME_STRATEGY"
msgstr "Nitrogenas är ett protein som kan använda gasformigt kväve och cellulär energi i form av ATP för att producera ammoniak, ett viktigt tillväxtnäringsämne för celler. Detta är en process som kallas anaerob kvävefixering. Eftersom kvävgaset är suspenderat direkt i cytoplasman, utför den omgivande vätskan viss jäsning."

#, fuzzy
msgid "WIKI_HYDROGENOSOME_UPGRADES"
msgstr "Nitrogenas är ett protein som kan använda gasformigt kväve och cellulär energi i form av ATP för att producera ammoniak, ett viktigt tillväxtnäringsämne för celler. Detta är en process som kallas anaerob kvävefixering. Eftersom kvävgaset är suspenderat direkt i cytoplasman, utför den omgivande vätskan viss jäsning."

#, fuzzy
msgid "WIKI_INDUSTRIAL_STAGE_CURRENT_DEVELOPMENT"
msgstr "Nitrogenas är ett protein som kan använda gasformigt kväve och cellulär energi i form av ATP för att producera ammoniak, ett viktigt tillväxtnäringsämne för celler. Detta är en process som kallas anaerob kvävefixering. Eftersom kvävgaset är suspenderat direkt i cytoplasman, utför den omgivande vätskan viss jäsning."

#, fuzzy
msgid "WIKI_INDUSTRIAL_STAGE_FEATURES"
msgstr "Nitrogenas är ett protein som kan använda gasformigt kväve och cellulär energi i form av ATP för att producera ammoniak, ett viktigt tillväxtnäringsämne för celler. Detta är en process som kallas anaerob kvävefixering. Eftersom kvävgaset är suspenderat direkt i cytoplasman, utför den omgivande vätskan viss jäsning."

#, fuzzy
msgid "WIKI_INDUSTRIAL_STAGE_INTRO"
msgstr "Bindemedel"

msgid "WIKI_INDUSTRIAL_STAGE_OVERVIEW"
msgstr ""

#, fuzzy
msgid "WIKI_INDUSTRIAL_STAGE_TRANSITIONS"
msgstr "{0} befolkning förändrades av {1} på grund av: {2}"

#, fuzzy
msgid "WIKI_INDUSTRIAL_STAGE_UI"
msgstr "Fortsätt till Industristadiet?"

msgid "WIKI_INJECTISOME_PILUS"
msgstr ""

msgid "WIKI_LYSOSOME_EFFECTS"
msgstr ""

#, fuzzy
msgid "WIKI_LYSOSOME_INTRO"
msgstr "Metabolosomer är kluster av proteiner förpackade i proteinskal. De kan omvandla glukos till ATP i mycket högre takt än vad som kan göras i cytoplasman i en process som kallas Aerobisk Andning. Det kräver dock syre för att fungera, och lägre nivåer av syre i miljön kommer att sakta ner hastigheten för dess ATP-produktion. Eftersom metabolosomerna är suspenderade direkt i cytoplasman utför den omgivande vätskan viss jäsning."

#, fuzzy
msgid "WIKI_LYSOSOME_MODIFICATIONS"
msgstr "Metabolosomer är kluster av proteiner förpackade i proteinskal. De kan omvandla glukos till ATP i mycket högre takt än vad som kan göras i cytoplasman i en process som kallas Aerobisk Andning. Det kräver dock syre för att fungera, och lägre nivåer av syre i miljön kommer att sakta ner hastigheten för dess ATP-produktion. Eftersom metabolosomerna är suspenderade direkt i cytoplasman utför den omgivande vätskan viss jäsning."

#, fuzzy
msgid "WIKI_LYSOSOME_PROCESSES"
msgstr "Metabolosomer är kluster av proteiner förpackade i proteinskal. De kan omvandla glukos till ATP i mycket högre takt än vad som kan göras i cytoplasman i en process som kallas Aerobisk Andning. Det kräver dock syre för att fungera, och lägre nivåer av syre i miljön kommer att sakta ner hastigheten för dess ATP-produktion. Eftersom metabolosomerna är suspenderade direkt i cytoplasman utför den omgivande vätskan viss jäsning."

msgid "WIKI_LYSOSOME_REQUIREMENTS"
msgstr ""

msgid "WIKI_LYSOSOME_SCIENTIFIC_BACKGROUND"
msgstr ""

msgid "WIKI_LYSOSOME_STRATEGY"
msgstr ""

msgid "WIKI_LYSOSOME_UPGRADES"
msgstr ""

#, fuzzy
msgid "WIKI_MACROSCOPIC_STAGE_CONCEPT_ART"
msgstr "Flercelligt Stadie"

#, fuzzy
msgid "WIKI_MACROSCOPIC_STAGE_CURRENT_DEVELOPMENT"
msgstr "Nitrogenas är ett protein som kan använda gasformigt kväve och cellulär energi i form av ATP för att producera ammoniak, ett viktigt tillväxtnäringsämne för celler. Detta är en process som kallas anaerob kvävefixering. Eftersom kvävgaset är suspenderat direkt i cytoplasman, utför den omgivande vätskan viss jäsning."

#, fuzzy
msgid "WIKI_MACROSCOPIC_STAGE_FEATURES"
msgstr "Slemmstråle"

#, fuzzy
msgid "WIKI_MACROSCOPIC_STAGE_INTRO"
msgstr "Nitrogenas är ett protein som kan använda gasformigt kväve och cellulär energi i form av ATP för att producera ammoniak, ett viktigt tillväxtnäringsämne för celler. Detta är en process som kallas anaerob kvävefixering. Eftersom kvävgaset är suspenderat direkt i cytoplasman, utför den omgivande vätskan viss jäsning."

#, fuzzy
msgid "WIKI_MACROSCOPIC_STAGE_OVERVIEW"
msgstr "Mikrob Stadiet"

#, fuzzy
msgid "WIKI_MACROSCOPIC_STAGE_TRANSITIONS"
msgstr "Kvävegenas"

#, fuzzy
msgid "WIKI_MACROSCOPIC_STAGE_UI"
msgstr "Mikrob Stadiet"

#, fuzzy
msgid "WIKI_MECHANICS"
msgstr "Placera organell"

#, fuzzy
msgid "WIKI_MECHANICS_ROOT_INTRO"
msgstr "Organeller"

#, fuzzy
msgid "WIKI_MELANOSOME_EFFECTS"
msgstr "Metabolosomer är kluster av proteiner förpackade i proteinskal. De kan omvandla glukos till ATP i mycket högre takt än vad som kan göras i cytoplasman i en process som kallas Aerobisk Andning. Det kräver dock syre för att fungera, och lägre nivåer av syre i miljön kommer att sakta ner hastigheten för dess ATP-produktion. Eftersom metabolosomerna är suspenderade direkt i cytoplasman utför den omgivande vätskan viss jäsning."

#, fuzzy
msgid "WIKI_MELANOSOME_INTRO"
msgstr "Metabolosomer är kluster av proteiner förpackade i proteinskal. De kan omvandla glukos till ATP i mycket högre takt än vad som kan göras i cytoplasman i en process som kallas Aerobisk Andning. Det kräver dock syre för att fungera, och lägre nivåer av syre i miljön kommer att sakta ner hastigheten för dess ATP-produktion. Eftersom metabolosomerna är suspenderade direkt i cytoplasman utför den omgivande vätskan viss jäsning."

#, fuzzy
msgid "WIKI_MELANOSOME_MODIFICATIONS"
msgstr "Metabolosomer är kluster av proteiner förpackade i proteinskal. De kan omvandla glukos till ATP i mycket högre takt än vad som kan göras i cytoplasman i en process som kallas Aerobisk Andning. Det kräver dock syre för att fungera, och lägre nivåer av syre i miljön kommer att sakta ner hastigheten för dess ATP-produktion. Eftersom metabolosomerna är suspenderade direkt i cytoplasman utför den omgivande vätskan viss jäsning."

#, fuzzy
msgid "WIKI_MELANOSOME_PROCESSES"
msgstr "Metabolosomer är kluster av proteiner förpackade i proteinskal. De kan omvandla glukos till ATP i mycket högre takt än vad som kan göras i cytoplasman i en process som kallas Aerobisk Andning. Det kräver dock syre för att fungera, och lägre nivåer av syre i miljön kommer att sakta ner hastigheten för dess ATP-produktion. Eftersom metabolosomerna är suspenderade direkt i cytoplasman utför den omgivande vätskan viss jäsning."

#, fuzzy
msgid "WIKI_MELANOSOME_REQUIREMENTS"
msgstr "Metabolosomer är kluster av proteiner förpackade i proteinskal. De kan omvandla glukos till ATP i mycket högre takt än vad som kan göras i cytoplasman i en process som kallas Aerobisk Andning. Det kräver dock syre för att fungera, och lägre nivåer av syre i miljön kommer att sakta ner hastigheten för dess ATP-produktion. Eftersom metabolosomerna är suspenderade direkt i cytoplasman utför den omgivande vätskan viss jäsning."

#, fuzzy
msgid "WIKI_MELANOSOME_SCIENTIFIC_BACKGROUND"
msgstr "Metabolosomer är kluster av proteiner förpackade i proteinskal. De kan omvandla glukos till ATP i mycket högre takt än vad som kan göras i cytoplasman i en process som kallas Aerobisk Andning. Det kräver dock syre för att fungera, och lägre nivåer av syre i miljön kommer att sakta ner hastigheten för dess ATP-produktion. Eftersom metabolosomerna är suspenderade direkt i cytoplasman utför den omgivande vätskan viss jäsning."

#, fuzzy
msgid "WIKI_MELANOSOME_STRATEGY"
msgstr "Metabolosomer är kluster av proteiner förpackade i proteinskal. De kan omvandla glukos till ATP i mycket högre takt än vad som kan göras i cytoplasman i en process som kallas Aerobisk Andning. Det kräver dock syre för att fungera, och lägre nivåer av syre i miljön kommer att sakta ner hastigheten för dess ATP-produktion. Eftersom metabolosomerna är suspenderade direkt i cytoplasman utför den omgivande vätskan viss jäsning."

#, fuzzy
msgid "WIKI_MELANOSOME_UPGRADES"
msgstr "Metabolosomer är kluster av proteiner förpackade i proteinskal. De kan omvandla glukos till ATP i mycket högre takt än vad som kan göras i cytoplasman i en process som kallas Aerobisk Andning. Det kräver dock syre för att fungera, och lägre nivåer av syre i miljön kommer att sakta ner hastigheten för dess ATP-produktion. Eftersom metabolosomerna är suspenderade direkt i cytoplasman utför den omgivande vätskan viss jäsning."

#, fuzzy
msgid "WIKI_METABOLOSOMES_EFFECTS"
msgstr "Metabolosomer är kluster av proteiner förpackade i proteinskal. De kan omvandla glukos till ATP i mycket högre takt än vad som kan göras i cytoplasman i en process som kallas Aerobisk Andning. Det kräver dock syre för att fungera, och lägre nivåer av syre i miljön kommer att sakta ner hastigheten för dess ATP-produktion. Eftersom metabolosomerna är suspenderade direkt i cytoplasman utför den omgivande vätskan viss jäsning."

#, fuzzy
msgid "WIKI_METABOLOSOMES_INTRO"
msgstr "Metabolosomer"

#, fuzzy
msgid "WIKI_METABOLOSOMES_MODIFICATIONS"
msgstr "Metabolosomer är kluster av proteiner förpackade i proteinskal. De kan omvandla glukos till ATP i mycket högre takt än vad som kan göras i cytoplasman i en process som kallas Aerobisk Andning. Det kräver dock syre för att fungera, och lägre nivåer av syre i miljön kommer att sakta ner hastigheten för dess ATP-produktion. Eftersom metabolosomerna är suspenderade direkt i cytoplasman utför den omgivande vätskan viss jäsning."

#, fuzzy
msgid "WIKI_METABOLOSOMES_PROCESSES"
msgstr "Metabolosomer är kluster av proteiner förpackade i proteinskal. De kan omvandla glukos till ATP i mycket högre takt än vad som kan göras i cytoplasman i en process som kallas Aerobisk Andning. Det kräver dock syre för att fungera, och lägre nivåer av syre i miljön kommer att sakta ner hastigheten för dess ATP-produktion. Eftersom metabolosomerna är suspenderade direkt i cytoplasman utför den omgivande vätskan viss jäsning."

#, fuzzy
msgid "WIKI_METABOLOSOMES_REQUIREMENTS"
msgstr "Metabolosomer är kluster av proteiner förpackade i proteinskal. De kan omvandla glukos till ATP i mycket högre takt än vad som kan göras i cytoplasman i en process som kallas Aerobisk Andning. Det kräver dock syre för att fungera, och lägre nivåer av syre i miljön kommer att sakta ner hastigheten för dess ATP-produktion. Eftersom metabolosomerna är suspenderade direkt i cytoplasman utför den omgivande vätskan viss jäsning."

#, fuzzy
msgid "WIKI_METABOLOSOMES_SCIENTIFIC_BACKGROUND"
msgstr "Metabolosomer är kluster av proteiner förpackade i proteinskal. De kan omvandla glukos till ATP i mycket högre takt än vad som kan göras i cytoplasman i en process som kallas Aerobisk Andning. Det kräver dock syre för att fungera, och lägre nivåer av syre i miljön kommer att sakta ner hastigheten för dess ATP-produktion. Eftersom metabolosomerna är suspenderade direkt i cytoplasman utför den omgivande vätskan viss jäsning."

#, fuzzy
msgid "WIKI_METABOLOSOMES_STRATEGY"
msgstr "Metabolosomer är kluster av proteiner förpackade i proteinskal. De kan omvandla glukos till ATP i mycket högre takt än vad som kan göras i cytoplasman i en process som kallas Aerobisk Andning. Det kräver dock syre för att fungera, och lägre nivåer av syre i miljön kommer att sakta ner hastigheten för dess ATP-produktion. Eftersom metabolosomerna är suspenderade direkt i cytoplasman utför den omgivande vätskan viss jäsning."

#, fuzzy
msgid "WIKI_METABOLOSOMES_UPGRADES"
msgstr "Metabolosomer är kluster av proteiner förpackade i proteinskal. De kan omvandla glukos till ATP i mycket högre takt än vad som kan göras i cytoplasman i en process som kallas Aerobisk Andning. Det kräver dock syre för att fungera, och lägre nivåer av syre i miljön kommer att sakta ner hastigheten för dess ATP-produktion. Eftersom metabolosomerna är suspenderade direkt i cytoplasman utför den omgivande vätskan viss jäsning."

#, fuzzy
msgid "WIKI_MICROBE_STAGE_APPENDICES"
msgstr ""
"[b]Stadie[/b]\n"
"  Mikrob\n"
"[b]Membrantyp[/b]\n"
"  {0}\n"
"[b]Membranstelhet[/b]\n"
"  {1}\n"
"[b]Grundhastighet[/b]\n"
"  {2}\n"
"[b]Grunrotationshastighet[/b]\n"
"  {3}\n"
"[b]Grundhexstorlek[/b]\n"
"  {4}"

#, fuzzy
msgid "WIKI_MICROBE_STAGE_BUTTON"
msgstr "Nitrogenas är ett protein som kan använda gasformigt kväve och cellulär energi i form av ATP för att producera ammoniak, ett viktigt tillväxtnäringsämne för celler. Detta är en process som kallas anaerob kvävefixering. Eftersom kvävgaset är suspenderat direkt i cytoplasman, utför den omgivande vätskan viss jäsning."

#, fuzzy
msgid "WIKI_MICROBE_STAGE_EDITOR"
msgstr "Mikrobredigerare"

#, fuzzy
msgid "WIKI_MICROBE_STAGE_GAMEPLAY"
msgstr "Mikrob Stadiet"

#, fuzzy
msgid "WIKI_MICROBE_STAGE_GDD"
msgstr "Mikrob Stadiet"

#, fuzzy
msgid "WIKI_MICROBE_STAGE_INTRO"
msgstr "Nitrogenas är ett protein som kan använda gasformigt kväve och cellulär energi i form av ATP för att producera ammoniak, ett viktigt tillväxtnäringsämne för celler. Detta är en process som kallas anaerob kvävefixering. Eftersom kvävgaset är suspenderat direkt i cytoplasman, utför den omgivande vätskan viss jäsning."

#, fuzzy
msgid "WIKI_MITOCHONDRION_EFFECTS"
msgstr "Mitochondria"

#, fuzzy
msgid "WIKI_MITOCHONDRION_INTRO"
msgstr "Mitochondria"

#, fuzzy
msgid "WIKI_MITOCHONDRION_MODIFICATIONS"
msgstr "Kemosyntesproteiner är små kluster av proteiner i cytoplasman som kan omvandla vätesulfid, vatten och gasformig koldioxid till glukos i en process som kallas vätesulfidkemosyntes. Hastigheten för dess glukosproduktion skalas med koncentrationen av koldioxid. Eftersom de kemosyntetiserande proteinerna är suspenderade direkt i cytoplasman utför den omgivande vätskan viss jäsning."

#, fuzzy
msgid "WIKI_MITOCHONDRION_PROCESSES"
msgstr "Kemosyntesproteiner är små kluster av proteiner i cytoplasman som kan omvandla vätesulfid, vatten och gasformig koldioxid till glukos i en process som kallas vätesulfidkemosyntes. Hastigheten för dess glukosproduktion skalas med koncentrationen av koldioxid. Eftersom de kemosyntetiserande proteinerna är suspenderade direkt i cytoplasman utför den omgivande vätskan viss jäsning."

msgid "WIKI_MITOCHONDRION_REQUIREMENTS"
msgstr ""

msgid "WIKI_MITOCHONDRION_SCIENTIFIC_BACKGROUND"
msgstr ""

#, fuzzy
msgid "WIKI_MITOCHONDRION_STRATEGY"
msgstr "Mitochondria"

#, fuzzy
msgid "WIKI_MITOCHONDRION_UPGRADES"
msgstr "Mitochondria"

#, fuzzy
msgid "WIKI_MULTICELLULAR_STAGE_CONCEPT_ART"
msgstr "Flercelligt Stadie"

#, fuzzy
msgid "WIKI_MULTICELLULAR_STAGE_CURRENT_DEVELOPMENT"
msgstr "Laddar mikrobredigerare"

#, fuzzy
msgid "WIKI_MULTICELLULAR_STAGE_FEATURES"
msgstr "Flercelligt Stadie"

#, fuzzy
msgid "WIKI_MULTICELLULAR_STAGE_INTRO"
msgstr "Flercelligt Stadie"

#, fuzzy
msgid "WIKI_MULTICELLULAR_STAGE_OVERVIEW"
msgstr "Flercelligt Stadie"

#, fuzzy
msgid "WIKI_MULTICELLULAR_STAGE_TRANSITIONS"
msgstr "Flercelligt Stadie"

#, fuzzy
msgid "WIKI_MULTICELLULAR_STAGE_UI"
msgstr "Flercelligt Stadie"

msgid "WIKI_MYOFIBRIL_EFFECTS"
msgstr ""

msgid "WIKI_MYOFIBRIL_INTRO"
msgstr ""

msgid "WIKI_MYOFIBRIL_MODIFICATIONS"
msgstr ""

#, fuzzy
msgid "WIKI_MYOFIBRIL_PROCESSES"
msgstr "Placera organell"

msgid "WIKI_MYOFIBRIL_REQUIREMENTS"
msgstr ""

msgid "WIKI_MYOFIBRIL_SCIENTIFIC_BACKGROUND"
msgstr ""

msgid "WIKI_MYOFIBRIL_STRATEGY"
msgstr ""

msgid "WIKI_MYOFIBRIL_UPGRADES"
msgstr ""

#, fuzzy
msgid "WIKI_NATION_EDITOR"
msgstr "Aktivera Cellredigeraren"

#, fuzzy
msgid "WIKI_NITROGENASE_EFFECTS"
msgstr "Nitrogenas är ett protein som kan använda gasformigt kväve och cellulär energi i form av ATP för att producera ammoniak, ett viktigt tillväxtnäringsämne för celler. Detta är en process som kallas anaerob kvävefixering. Eftersom kvävgaset är suspenderat direkt i cytoplasman, utför den omgivande vätskan viss jäsning."

#, fuzzy
msgid "WIKI_NITROGENASE_INTRO"
msgstr "Nitrogenas är ett protein som kan använda gasformigt kväve och cellulär energi i form av ATP för att producera ammoniak, ett viktigt tillväxtnäringsämne för celler. Detta är en process som kallas anaerob kvävefixering. Eftersom kvävgaset är suspenderat direkt i cytoplasman, utför den omgivande vätskan viss jäsning."

#, fuzzy
msgid "WIKI_NITROGENASE_MODIFICATIONS"
msgstr "Nitrogenas är ett protein som kan använda gasformigt kväve och cellulär energi i form av ATP för att producera ammoniak, ett viktigt tillväxtnäringsämne för celler. Detta är en process som kallas anaerob kvävefixering. Eftersom kvävgaset är suspenderat direkt i cytoplasman, utför den omgivande vätskan viss jäsning."

#, fuzzy
msgid "WIKI_NITROGENASE_PROCESSES"
msgstr "Nitrogenas är ett protein som kan använda gasformigt kväve och cellulär energi i form av ATP för att producera ammoniak, ett viktigt tillväxtnäringsämne för celler. Detta är en process som kallas anaerob kvävefixering. Eftersom kvävgaset är suspenderat direkt i cytoplasman, utför den omgivande vätskan viss jäsning."

msgid "WIKI_NITROGENASE_REQUIREMENTS"
msgstr ""

#, fuzzy
msgid "WIKI_NITROGENASE_SCIENTIFIC_BACKGROUND"
msgstr "Nitrogenas är ett protein som kan använda gasformigt kväve och cellulär energi i form av ATP för att producera ammoniak, ett viktigt tillväxtnäringsämne för celler. Detta är en process som kallas anaerob kvävefixering. Eftersom kvävgaset är suspenderat direkt i cytoplasman, utför den omgivande vätskan viss jäsning."

#, fuzzy
msgid "WIKI_NITROGENASE_STRATEGY"
msgstr "Nitrogenas är ett protein som kan använda gasformigt kväve och cellulär energi i form av ATP för att producera ammoniak, ett viktigt tillväxtnäringsämne för celler. Detta är en process som kallas anaerob kvävefixering. Eftersom kvävgaset är suspenderat direkt i cytoplasman, utför den omgivande vätskan viss jäsning."

#, fuzzy
msgid "WIKI_NITROGENASE_UPGRADES"
msgstr "Nitrogenas är ett protein som kan använda gasformigt kväve och cellulär energi i form av ATP för att producera ammoniak, ett viktigt tillväxtnäringsämne för celler. Detta är en process som kallas anaerob kvävefixering. Eftersom kvävgaset är suspenderat direkt i cytoplasman, utför den omgivande vätskan viss jäsning."

#, fuzzy
msgid "WIKI_NITROPLAST_EFFECTS"
msgstr "Kväve-Fixande Plastid"

#, fuzzy
msgid "WIKI_NITROPLAST_INTRO"
msgstr "Kväve-Fixande Plastid"

#, fuzzy
msgid "WIKI_NITROPLAST_MODIFICATIONS"
msgstr "Nitrogen Fixing Plastid är ett protein som kan använda gasformigt kväve och syre och cellulär energi i form av ATP för att producera ammoniak, ett viktigt tillväxtnäringsämne för celler. Detta är en process som kallas aerob kvävefixering."

#, fuzzy
msgid "WIKI_NITROPLAST_PROCESSES"
msgstr "Nitrogen Fixing Plastid är ett protein som kan använda gasformigt kväve och syre och cellulär energi i form av ATP för att producera ammoniak, ett viktigt tillväxtnäringsämne för celler. Detta är en process som kallas aerob kvävefixering."

#, fuzzy
msgid "WIKI_NITROPLAST_REQUIREMENTS"
msgstr "Kväve-Fixande Plastid"

#, fuzzy
msgid "WIKI_NITROPLAST_SCIENTIFIC_BACKGROUND"
msgstr "Nitrogen Fixing Plastid är ett protein som kan använda gasformigt kväve och syre och cellulär energi i form av ATP för att producera ammoniak, ett viktigt tillväxtnäringsämne för celler. Detta är en process som kallas aerob kvävefixering."

#, fuzzy
msgid "WIKI_NITROPLAST_STRATEGY"
msgstr "Kväve-Fixande Plastid"

#, fuzzy
msgid "WIKI_NITROPLAST_UPGRADES"
msgstr "Kväve-Fixande Plastid"

msgid "WIKI_NO"
msgstr ""

msgid "WIKI_NONE_COMMA_THIS_IS_THE_LAST_STAGE"
msgstr ""

msgid "WIKI_NUCLEUS_EFFECTS"
msgstr ""

msgid "WIKI_NUCLEUS_INTRO"
msgstr ""

msgid "WIKI_NUCLEUS_MODIFICATIONS"
msgstr ""

#, fuzzy
msgid "WIKI_NUCLEUS_PROCESSES"
msgstr "Placera organell"

msgid "WIKI_NUCLEUS_REQUIREMENTS"
msgstr ""

msgid "WIKI_NUCLEUS_SCIENTIFIC_BACKGROUND"
msgstr ""

msgid "WIKI_NUCLEUS_STRATEGY"
msgstr ""

msgid "WIKI_NUCLEUS_UPGRADES"
msgstr ""

#, fuzzy
msgid "WIKI_ORGANELLES_ROOT_INTRO"
msgstr "Organeller"

#, fuzzy
msgid "WIKI_OXYTOXISOME_EFFECTS"
msgstr "En modifieerad metabolosom ansvarig för produktionen of en primitiv form av den giftiga agenten OxyToxy NT."

#, fuzzy
msgid "WIKI_OXYTOXISOME_INTRO"
msgstr "Oxytoxisom"

#, fuzzy
msgid "WIKI_OXYTOXISOME_MODIFICATIONS"
msgstr "En modifieerad metabolosom ansvarig för produktionen of en primitiv form av den giftiga agenten OxyToxy NT."

#, fuzzy
msgid "WIKI_OXYTOXISOME_PROCESSES"
msgstr "Metabolosomer är kluster av proteiner förpackade i proteinskal. De kan omvandla glukos till ATP i mycket högre takt än vad som kan göras i cytoplasman i en process som kallas Aerobisk Andning. Det kräver dock syre för att fungera, och lägre nivåer av syre i miljön kommer att sakta ner hastigheten för dess ATP-produktion. Eftersom metabolosomerna är suspenderade direkt i cytoplasman utför den omgivande vätskan viss jäsning."

#, fuzzy
msgid "WIKI_OXYTOXISOME_REQUIREMENTS"
msgstr "En modifieerad metabolosom ansvarig för produktionen of en primitiv form av den giftiga agenten OxyToxy NT."

msgid "WIKI_OXYTOXISOME_SCIENTIFIC_BACKGROUND"
msgstr ""

#, fuzzy
msgid "WIKI_OXYTOXISOME_STRATEGY"
msgstr "En modifieerad metabolosom ansvarig för produktionen of en primitiv form av den giftiga agenten OxyToxy NT."

#, fuzzy
msgid "WIKI_OXYTOXISOME_UPGRADES"
msgstr "En modifieerad metabolosom ansvarig för produktionen of en primitiv form av den giftiga agenten OxyToxy NT."

#, fuzzy
msgid "WIKI_OXYTOXY_SYNTHESIS_COMMA_GLYCOLYSIS"
msgstr "OxyToxySyntes"

#, fuzzy
msgid "WIKI_PAGE_ASCENSION"
msgstr "Rosticyanin"

#, fuzzy
msgid "WIKI_PAGE_AWAKENING_STAGE"
msgstr "Uppvaknandestadiet"

#, fuzzy
msgid "WIKI_PAGE_AWARE_STAGE"
msgstr "Mikrob Stadiet"

msgid "WIKI_PAGE_AXON"
msgstr ""

#, fuzzy
msgid "WIKI_PAGE_BINDING_AGENT"
msgstr "Bindemedel"

#, fuzzy
msgid "WIKI_PAGE_BIOLUMINESCENT_VACUOLE"
msgstr "Bioluminescerande vakuol"

#, fuzzy
msgid "WIKI_PAGE_CHEMOPLAST"
msgstr "Kemoplast"

#, fuzzy
msgid "WIKI_PAGE_CHEMORECEPTOR"
msgstr "Kemoreceptor"

#, fuzzy
msgid "WIKI_PAGE_CHEMOSYNTHESIZING_PROTEINS"
msgstr "Kemosyntesiserande proteiner"

#, fuzzy
msgid "WIKI_PAGE_CHLOROPLAST"
msgstr "Kloroplast"

msgid "WIKI_PAGE_CILIA"
msgstr ""

#, fuzzy
msgid "WIKI_PAGE_COMPOUNDS"
msgstr "Cytoplasma"

msgid "WIKI_PAGE_COMPOUND_SYSTEM_DEVELOPMENT"
msgstr ""

#, fuzzy
msgid "WIKI_PAGE_CYTOPLASM"
msgstr "Cytoplasma"

#, fuzzy
msgid "WIKI_PAGE_DEVELOPMENT_ROOT"
msgstr "Placera organell"

#, fuzzy
msgid "WIKI_PAGE_EDITORS_AND_MUTATIONS"
msgstr "Mitochondria"

#, fuzzy
msgid "WIKI_PAGE_ENVIRONMENTAL_CONDITIONS"
msgstr "Mitochondria"

#, fuzzy
msgid "WIKI_PAGE_FERROPLAST"
msgstr "Termoplast"

#, fuzzy
msgid "WIKI_PAGE_FLAGELLUM"
msgstr "Flagell"

#, fuzzy
msgid "WIKI_PAGE_HELP_AND_TIPS"
msgstr "Mitochondria"

#, fuzzy
msgid "WIKI_PAGE_HYDROGENASE"
msgstr "Kvävegenas"

#, fuzzy
msgid "WIKI_PAGE_HYDROGENOSOME"
msgstr "Kvävegenas"

#, fuzzy
msgid "WIKI_PAGE_INDUSTRIAL_STAGE"
msgstr "Bindemedel"

#, fuzzy
msgid "WIKI_PAGE_LYSOSOME"
msgstr "Lysosom"

#, fuzzy
msgid "WIKI_PAGE_MACROSCOPIC_STAGE"
msgstr "Kvävegenas"

#, fuzzy
msgid "WIKI_PAGE_MECHANICS_ROOT"
msgstr "Placera organell"

#, fuzzy
msgid "WIKI_PAGE_MELANOSOME"
msgstr "Lysosom"

#, fuzzy
msgid "WIKI_PAGE_METABOLOSOMES"
msgstr "Metabolosomer"

#, fuzzy
msgid "WIKI_PAGE_MICROBE_STAGE"
msgstr "Kvävegenas"

#, fuzzy
msgid "WIKI_PAGE_MITOCHONDRION"
msgstr "Mitochondria"

#, fuzzy
msgid "WIKI_PAGE_MULTICELLULAR_STAGE"
msgstr "Flercelligt Stadie"

#, fuzzy
msgid "WIKI_PAGE_MYOFIBRIL"
msgstr "Rov Tagg"

#, fuzzy
msgid "WIKI_PAGE_NITROGENASE"
msgstr "Kvävegenas"

#, fuzzy
msgid "WIKI_PAGE_NITROPLAST"
msgstr "Kväve-Fixande Plastid"

#, fuzzy
msgid "WIKI_PAGE_NUCLEUS"
msgstr "Kärna"

#, fuzzy
msgid "WIKI_PAGE_ORGANELLES_ROOT"
msgstr "Placera organell"

#, fuzzy
msgid "WIKI_PAGE_OXYTOXISOME"
msgstr "Oxytoxisom"

msgid "WIKI_PAGE_PERFORATOR_PILUS"
msgstr ""

#, fuzzy
msgid "WIKI_PAGE_PROTOPLASM"
msgstr "Protoplasma"

#, fuzzy
msgid "WIKI_PAGE_REPRODUCTION"
msgstr "Protoplasma"

#, fuzzy
msgid "WIKI_PAGE_RUSTICYANIN"
msgstr "Rosticyanin"

#, fuzzy
msgid "WIKI_PAGE_SIGNALING_AGENT"
msgstr "Signaleringsmedel"

#, fuzzy
msgid "WIKI_PAGE_SLIME_JET"
msgstr "Slemmstråle"

#, fuzzy
msgid "WIKI_PAGE_SOCIETY_STAGE"
msgstr "Mikrob Stadiet"

#, fuzzy
msgid "WIKI_PAGE_SPACE_STAGE"
msgstr "Slemmstråle"

#, fuzzy
msgid "WIKI_PAGE_STAGES_ROOT"
msgstr "Placera organell"

#, fuzzy
msgid "WIKI_PAGE_THERMOPLAST"
msgstr "Termoplast"

#, fuzzy
msgid "WIKI_PAGE_THERMOSYNTHASE"
msgstr "Termosyntes"

#, fuzzy
msgid "WIKI_PAGE_THE_PATCH_MAP"
msgstr "Termoplast"

#, fuzzy
msgid "WIKI_PAGE_THYLAKOIDS"
msgstr "Thylakoider"

#, fuzzy
msgid "WIKI_PAGE_TOXIN_VACUOLE"
msgstr ""
"Gift\n"
"vakuol"

#, fuzzy
msgid "WIKI_PAGE_VACUOLE"
msgstr ""
"Gift\n"
"vakuol"

msgid "WIKI_PERFORATOR_PILUS_EFFECTS"
msgstr ""

msgid "WIKI_PERFORATOR_PILUS_INTRO"
msgstr ""

msgid "WIKI_PERFORATOR_PILUS_MODIFICATIONS"
msgstr ""

msgid "WIKI_PERFORATOR_PILUS_PROCESSES"
msgstr ""

msgid "WIKI_PERFORATOR_PILUS_REQUIREMENTS"
msgstr ""

msgid "WIKI_PERFORATOR_PILUS_SCIENTIFIC_BACKGROUND"
msgstr ""

msgid "WIKI_PERFORATOR_PILUS_STRATEGY"
msgstr ""

msgid "WIKI_PERFORATOR_PILUS_UPGRADES"
msgstr ""

#, fuzzy
msgid "WIKI_PROTEIN_RESPIRATION"
msgstr "Anding"

#, fuzzy
msgid "WIKI_PROTOPLASM_EFFECTS"
msgstr "Protoplasma"

#, fuzzy
msgid "WIKI_PROTOPLASM_INTRO"
msgstr "Protoplasma"

msgid "WIKI_PROTOPLASM_MODIFICATIONS"
msgstr ""

#, fuzzy
msgid "WIKI_PROTOPLASM_PROCESSES"
msgstr "Det slemiga inre av en cell. Cytoplasman är den grundläggande blandningen av joner, proteiner och andra ämnen lösta i vatten som fyller cellens inre. En av funktionerna den utför är jäsning, omvandlingen av glukos till ATP-energi. För celler som saknar organeller så den har mer avancerade ämnesomsättningar är det vad de använder för energi. Det används också för att lagra molekyler i cellen och för att öka cellens storlek."

msgid "WIKI_PROTOPLASM_REQUIREMENTS"
msgstr ""

msgid "WIKI_PROTOPLASM_SCIENTIFIC_BACKGROUND"
msgstr ""

msgid "WIKI_PROTOPLASM_STRATEGY"
msgstr ""

msgid "WIKI_PROTOPLASM_UPGRADES"
msgstr ""

msgid "WIKI_PULLING_CILIA"
msgstr ""

#, fuzzy
msgid "WIKI_REPRODUCTION_BUTTON"
msgstr "Protoplasma"

#, fuzzy
msgid "WIKI_REPRODUCTION_INTRO"
msgstr "Protoplasma"

msgid "WIKI_REPRODUCTION_REPRODUCTION_IN_THE_MICROBE_STAGE"
msgstr ""

msgid "WIKI_ROOT_BODY"
msgstr ""

msgid "WIKI_ROOT_HEADING"
msgstr ""

#, fuzzy
msgid "WIKI_RUSTICYANIN_EFFECTS"
msgstr "Rusticyanin är ett protein som kan använda gasformig koldioxid och syre för att oxidera järn från ett kemiskt tillstånd till ett annat. Denna process, kallad Iron Respiration, frigör energi som cellen sedan kan skörda."

#, fuzzy
msgid "WIKI_RUSTICYANIN_INTRO"
msgstr "Rusticyanin är ett protein som kan använda gasformig koldioxid och syre för att oxidera järn från ett kemiskt tillstånd till ett annat. Denna process, kallad Iron Respiration, frigör energi som cellen sedan kan skörda."

#, fuzzy
msgid "WIKI_RUSTICYANIN_MODIFICATIONS"
msgstr "Rusticyanin är ett protein som kan använda gasformig koldioxid och syre för att oxidera järn från ett kemiskt tillstånd till ett annat. Denna process, kallad Iron Respiration, frigör energi som cellen sedan kan skörda."

#, fuzzy
msgid "WIKI_RUSTICYANIN_PROCESSES"
msgstr "Rusticyanin är ett protein som kan använda gasformig koldioxid och syre för att oxidera järn från ett kemiskt tillstånd till ett annat. Denna process, kallad Iron Respiration, frigör energi som cellen sedan kan skörda."

msgid "WIKI_RUSTICYANIN_REQUIREMENTS"
msgstr ""

#, fuzzy
msgid "WIKI_RUSTICYANIN_SCIENTIFIC_BACKGROUND"
msgstr "Rusticyanin är ett protein som kan använda gasformig koldioxid och syre för att oxidera järn från ett kemiskt tillstånd till ett annat. Denna process, kallad Iron Respiration, frigör energi som cellen sedan kan skörda."

#, fuzzy
msgid "WIKI_RUSTICYANIN_STRATEGY"
msgstr "Rusticyanin är ett protein som kan använda gasformig koldioxid och syre för att oxidera järn från ett kemiskt tillstånd till ett annat. Denna process, kallad Iron Respiration, frigör energi som cellen sedan kan skörda."

#, fuzzy
msgid "WIKI_RUSTICYANIN_UPGRADES"
msgstr "Rusticyanin är ett protein som kan använda gasformig koldioxid och syre för att oxidera järn från ett kemiskt tillstånd till ett annat. Denna process, kallad Iron Respiration, frigör energi som cellen sedan kan skörda."

#, fuzzy
msgid "WIKI_SIGNALING_AGENT_EFFECTS"
msgstr "Signaleringsmedel"

#, fuzzy
msgid "WIKI_SIGNALING_AGENT_INTRO"
msgstr "Signaleringsmedel"

#, fuzzy
msgid "WIKI_SIGNALING_AGENT_MODIFICATIONS"
msgstr "Nitrogenas är ett protein som kan använda gasformigt kväve och cellulär energi i form av ATP för att producera ammoniak, ett viktigt tillväxtnäringsämne för celler. Detta är en process som kallas anaerob kvävefixering. Eftersom kvävgaset är suspenderat direkt i cytoplasman, utför den omgivande vätskan viss jäsning."

#, fuzzy
msgid "WIKI_SIGNALING_AGENT_PROCESSES"
msgstr "Nitrogenas är ett protein som kan använda gasformigt kväve och cellulär energi i form av ATP för att producera ammoniak, ett viktigt tillväxtnäringsämne för celler. Detta är en process som kallas anaerob kvävefixering. Eftersom kvävgaset är suspenderat direkt i cytoplasman, utför den omgivande vätskan viss jäsning."

#, fuzzy
msgid "WIKI_SIGNALING_AGENT_REQUIREMENTS"
msgstr "Nitrogenas är ett protein som kan använda gasformigt kväve och cellulär energi i form av ATP för att producera ammoniak, ett viktigt tillväxtnäringsämne för celler. Detta är en process som kallas anaerob kvävefixering. Eftersom kvävgaset är suspenderat direkt i cytoplasman, utför den omgivande vätskan viss jäsning."

#, fuzzy
msgid "WIKI_SIGNALING_AGENT_SCIENTIFIC_BACKGROUND"
msgstr "Nitrogenas är ett protein som kan använda gasformigt kväve och cellulär energi i form av ATP för att producera ammoniak, ett viktigt tillväxtnäringsämne för celler. Detta är en process som kallas anaerob kvävefixering. Eftersom kvävgaset är suspenderat direkt i cytoplasman, utför den omgivande vätskan viss jäsning."

#, fuzzy
msgid "WIKI_SIGNALING_AGENT_STRATEGY"
msgstr "Signaleringsmedel"

#, fuzzy
msgid "WIKI_SIGNALING_AGENT_UPGRADES"
msgstr "Signaleringsmedel"

#, fuzzy
msgid "WIKI_SLIME_JET_EFFECTS"
msgstr "Det slemiga inre av en cell. Cytoplasman är den grundläggande blandningen av joner, proteiner och andra ämnen lösta i vatten som fyller cellens inre. En av funktionerna den utför är jäsning, omvandlingen av glukos till ATP-energi. För celler som saknar organeller så den har mer avancerade ämnesomsättningar är det vad de använder för energi. Det används också för att lagra molekyler i cellen och för att öka cellens storlek."

#, fuzzy
msgid "WIKI_SLIME_JET_INTRO"
msgstr "Det slemiga inre av en cell. Cytoplasman är den grundläggande blandningen av joner, proteiner och andra ämnen lösta i vatten som fyller cellens inre. En av funktionerna den utför är jäsning, omvandlingen av glukos till ATP-energi. För celler som saknar organeller så den har mer avancerade ämnesomsättningar är det vad de använder för energi. Det används också för att lagra molekyler i cellen och för att öka cellens storlek."

#, fuzzy
msgid "WIKI_SLIME_JET_MODIFICATIONS"
msgstr "Det slemiga inre av en cell. Cytoplasman är den grundläggande blandningen av joner, proteiner och andra ämnen lösta i vatten som fyller cellens inre. En av funktionerna den utför är jäsning, omvandlingen av glukos till ATP-energi. För celler som saknar organeller så den har mer avancerade ämnesomsättningar är det vad de använder för energi. Det används också för att lagra molekyler i cellen och för att öka cellens storlek."

#, fuzzy
msgid "WIKI_SLIME_JET_PROCESSES"
msgstr "Det slemiga inre av en cell. Cytoplasman är den grundläggande blandningen av joner, proteiner och andra ämnen lösta i vatten som fyller cellens inre. En av funktionerna den utför är jäsning, omvandlingen av glukos till ATP-energi. För celler som saknar organeller så den har mer avancerade ämnesomsättningar är det vad de använder för energi. Det används också för att lagra molekyler i cellen och för att öka cellens storlek."

msgid "WIKI_SLIME_JET_REQUIREMENTS"
msgstr ""

msgid "WIKI_SLIME_JET_SCIENTIFIC_BACKGROUND"
msgstr ""

msgid "WIKI_SLIME_JET_STRATEGY"
msgstr ""

msgid "WIKI_SLIME_JET_UPGRADES"
msgstr ""

msgid "WIKI_SOCIETY_STAGE_CURRENT_DEVELOPMENT"
msgstr ""

#, fuzzy
msgid "WIKI_SOCIETY_STAGE_FEATURES"
msgstr "Mikrob Stadiet"

#, fuzzy
msgid "WIKI_SOCIETY_STAGE_INTRO"
msgstr "Det slemiga inre av en cell. Cytoplasman är den grundläggande blandningen av joner, proteiner och andra ämnen lösta i vatten som fyller cellens inre. En av funktionerna den utför är jäsning, omvandlingen av glukos till ATP-energi. För celler som saknar organeller så den har mer avancerade ämnesomsättningar är det vad de använder för energi. Det används också för att lagra molekyler i cellen och för att öka cellens storlek."

#, fuzzy
msgid "WIKI_SOCIETY_STAGE_OVERVIEW"
msgstr "Mikrob Stadiet"

#, fuzzy
msgid "WIKI_SOCIETY_STAGE_TRANSITIONS"
msgstr "Mikrob Stadiet"

#, fuzzy
msgid "WIKI_SOCIETY_STAGE_UI"
msgstr "Mikrob Stadiet"

msgid "WIKI_SPACE_STAGE_CURRENT_DEVELOPMENT"
msgstr ""

#, fuzzy
msgid "WIKI_SPACE_STAGE_FEATURES"
msgstr "Slemmstråle"

#, fuzzy
msgid "WIKI_SPACE_STAGE_INTRO"
msgstr "Det slemiga inre av en cell. Cytoplasman är den grundläggande blandningen av joner, proteiner och andra ämnen lösta i vatten som fyller cellens inre. En av funktionerna den utför är jäsning, omvandlingen av glukos till ATP-energi. För celler som saknar organeller så den har mer avancerade ämnesomsättningar är det vad de använder för energi. Det används också för att lagra molekyler i cellen och för att öka cellens storlek."

#, fuzzy
msgid "WIKI_SPACE_STAGE_OVERVIEW"
msgstr "Mikrob Stadiet"

#, fuzzy
msgid "WIKI_SPACE_STAGE_TRANSITIONS"
msgstr "Kvävegenas"

#, fuzzy
msgid "WIKI_SPACE_STAGE_UI"
msgstr "Mikrob Stadiet"

#, fuzzy
msgid "WIKI_STAGES_ROOT_INTRO"
msgstr "Organeller"

msgid "WIKI_TBA"
msgstr ""

msgid "WIKI_TECH_EDITOR_COMMA_NATION_EDITOR_COMMA_SQUAD_EDITOR"
msgstr ""

#, fuzzy
msgid "WIKI_THERMOPLAST_EFFECTS"
msgstr "Termoplasten är en dubbelmembranstruktur som innehåller värmekänsliga pigment staplade tillsammans i membransäckar. Det är en prokaryot som har assimilerats för användning av sin eukaryota värd. Pigmenten i termoplasten kan använda energin från värmeskillnader i omgivningen för att producera glukos från vatten och gasformig koldioxid i en process som kallas termosyntes. Hastigheten för dess glukosproduktion skalas med koncentrationen av koldioxid och temperatur."

#, fuzzy
msgid "WIKI_THERMOPLAST_INTRO"
msgstr "Termoplasten är en dubbelmembranstruktur som innehåller värmekänsliga pigment staplade tillsammans i membransäckar. Det är en prokaryot som har assimilerats för användning av sin eukaryota värd. Pigmenten i termoplasten kan använda energin från värmeskillnader i omgivningen för att producera glukos från vatten och gasformig koldioxid i en process som kallas termosyntes. Hastigheten för dess glukosproduktion skalas med koncentrationen av koldioxid och temperatur."

#, fuzzy
msgid "WIKI_THERMOPLAST_MODIFICATIONS"
msgstr "Termoplasten är en dubbelmembranstruktur som innehåller värmekänsliga pigment staplade tillsammans i membransäckar. Det är en prokaryot som har assimilerats för användning av sin eukaryota värd. Pigmenten i termoplasten kan använda energin från värmeskillnader i omgivningen för att producera glukos från vatten och gasformig koldioxid i en process som kallas termosyntes. Hastigheten för dess glukosproduktion skalas med koncentrationen av koldioxid och temperatur."

#, fuzzy
msgid "WIKI_THERMOPLAST_PROCESSES"
msgstr "Termoplasten är en dubbelmembranstruktur som innehåller värmekänsliga pigment staplade tillsammans i membransäckar. Det är en prokaryot som har assimilerats för användning av sin eukaryota värd. Pigmenten i termoplasten kan använda energin från värmeskillnader i omgivningen för att producera glukos från vatten och gasformig koldioxid i en process som kallas termosyntes. Hastigheten för dess glukosproduktion skalas med koncentrationen av koldioxid och temperatur."

msgid "WIKI_THERMOPLAST_REQUIREMENTS"
msgstr ""

#, fuzzy
msgid "WIKI_THERMOPLAST_SCIENTIFIC_BACKGROUND"
msgstr "Termoplasten är en dubbelmembranstruktur som innehåller värmekänsliga pigment staplade tillsammans i membransäckar. Det är en prokaryot som har assimilerats för användning av sin eukaryota värd. Pigmenten i termoplasten kan använda energin från värmeskillnader i omgivningen för att producera glukos från vatten och gasformig koldioxid i en process som kallas termosyntes. Hastigheten för dess glukosproduktion skalas med koncentrationen av koldioxid och temperatur."

#, fuzzy
msgid "WIKI_THERMOPLAST_STRATEGY"
msgstr "Termoplasten är en dubbelmembranstruktur som innehåller värmekänsliga pigment staplade tillsammans i membransäckar. Det är en prokaryot som har assimilerats för användning av sin eukaryota värd. Pigmenten i termoplasten kan använda energin från värmeskillnader i omgivningen för att producera glukos från vatten och gasformig koldioxid i en process som kallas termosyntes. Hastigheten för dess glukosproduktion skalas med koncentrationen av koldioxid och temperatur."

#, fuzzy
msgid "WIKI_THERMOPLAST_UPGRADES"
msgstr "Termoplasten är en dubbelmembranstruktur som innehåller värmekänsliga pigment staplade tillsammans i membransäckar. Det är en prokaryot som har assimilerats för användning av sin eukaryota värd. Pigmenten i termoplasten kan använda energin från värmeskillnader i omgivningen för att producera glukos från vatten och gasformig koldioxid i en process som kallas termosyntes. Hastigheten för dess glukosproduktion skalas med koncentrationen av koldioxid och temperatur."

#, fuzzy
msgid "WIKI_THERMOSYNTHASE_EFFECTS"
msgstr "Termosyntes"

#, fuzzy
msgid "WIKI_THERMOSYNTHASE_INTRO"
msgstr "Termosyntes"

#, fuzzy
msgid "WIKI_THERMOSYNTHASE_MODIFICATIONS"
msgstr "Termoplasten är en dubbelmembranstruktur som innehåller värmekänsliga pigment staplade tillsammans i membransäckar. Det är en prokaryot som har assimilerats för användning av sin eukaryota värd. Pigmenten i termoplasten kan använda energin från värmeskillnader i omgivningen för att producera glukos från vatten och gasformig koldioxid i en process som kallas termosyntes. Hastigheten för dess glukosproduktion skalas med koncentrationen av koldioxid och temperatur."

#, fuzzy
msgid "WIKI_THERMOSYNTHASE_PROCESSES"
msgstr "Termoplasten är en dubbelmembranstruktur som innehåller värmekänsliga pigment staplade tillsammans i membransäckar. Det är en prokaryot som har assimilerats för användning av sin eukaryota värd. Pigmenten i termoplasten kan använda energin från värmeskillnader i omgivningen för att producera glukos från vatten och gasformig koldioxid i en process som kallas termosyntes. Hastigheten för dess glukosproduktion skalas med koncentrationen av koldioxid och temperatur."

#, fuzzy
msgid "WIKI_THERMOSYNTHASE_REQUIREMENTS"
msgstr "Termoplasten är en dubbelmembranstruktur som innehåller värmekänsliga pigment staplade tillsammans i membransäckar. Det är en prokaryot som har assimilerats för användning av sin eukaryota värd. Pigmenten i termoplasten kan använda energin från värmeskillnader i omgivningen för att producera glukos från vatten och gasformig koldioxid i en process som kallas termosyntes. Hastigheten för dess glukosproduktion skalas med koncentrationen av koldioxid och temperatur."

#, fuzzy
msgid "WIKI_THERMOSYNTHASE_SCIENTIFIC_BACKGROUND"
msgstr "Termoplasten är en dubbelmembranstruktur som innehåller värmekänsliga pigment staplade tillsammans i membransäckar. Det är en prokaryot som har assimilerats för användning av sin eukaryota värd. Pigmenten i termoplasten kan använda energin från värmeskillnader i omgivningen för att producera glukos från vatten och gasformig koldioxid i en process som kallas termosyntes. Hastigheten för dess glukosproduktion skalas med koncentrationen av koldioxid och temperatur."

#, fuzzy
msgid "WIKI_THERMOSYNTHASE_STRATEGY"
msgstr "Termoplasten är en dubbelmembranstruktur som innehåller värmekänsliga pigment staplade tillsammans i membransäckar. Det är en prokaryot som har assimilerats för användning av sin eukaryota värd. Pigmenten i termoplasten kan använda energin från värmeskillnader i omgivningen för att producera glukos från vatten och gasformig koldioxid i en process som kallas termosyntes. Hastigheten för dess glukosproduktion skalas med koncentrationen av koldioxid och temperatur."

#, fuzzy
msgid "WIKI_THERMOSYNTHASE_UPGRADES"
msgstr "Termoplasten är en dubbelmembranstruktur som innehåller värmekänsliga pigment staplade tillsammans i membransäckar. Det är en prokaryot som har assimilerats för användning av sin eukaryota värd. Pigmenten i termoplasten kan använda energin från värmeskillnader i omgivningen för att producera glukos från vatten och gasformig koldioxid i en process som kallas termosyntes. Hastigheten för dess glukosproduktion skalas med koncentrationen av koldioxid och temperatur."

msgid "WIKI_THE_PATCH_MAP_FOG_OF_WAR"
msgstr ""

#, fuzzy
msgid "WIKI_THE_PATCH_MAP_INTRO"
msgstr "Termoplasten är en dubbelmembranstruktur som innehåller värmekänsliga pigment staplade tillsammans i membransäckar. Det är en prokaryot som har assimilerats för användning av sin eukaryota värd. Pigmenten i termoplasten kan använda energin från värmeskillnader i omgivningen för att producera glukos från vatten och gasformig koldioxid i en process som kallas termosyntes. Hastigheten för dess glukosproduktion skalas med koncentrationen av koldioxid och temperatur."

#, fuzzy
msgid "WIKI_THE_PATCH_MAP_PATCHES"
msgstr "Termoplasten är en dubbelmembranstruktur som innehåller värmekänsliga pigment staplade tillsammans i membransäckar. Det är en prokaryot som har assimilerats för användning av sin eukaryota värd. Pigmenten i termoplasten kan använda energin från värmeskillnader i omgivningen för att producera glukos från vatten och gasformig koldioxid i en process som kallas termosyntes. Hastigheten för dess glukosproduktion skalas med koncentrationen av koldioxid och temperatur."

msgid "WIKI_THE_PATCH_MAP_THE_PATCH_MAP"
msgstr ""

#, fuzzy
msgid "WIKI_THYLAKOIDS_EFFECTS"
msgstr "Thylakoider är kluster av proteiner och ljuskänsliga pigment. Pigmenten kan använda ljusets energi för att producera glukos från vatten och gasformig koldioxid i en process som kallas fotosyntes. Dessa pigment är också det som ger dem en distinkt färg. Hastigheten för deras glukosproduktion skalas med koncentrationen av koldioxid och ljusintensiteten. Eftersom tylakoiderna är suspenderade direkt i cytoplasman utför den omgivande vätskan viss jäsning."

#, fuzzy
msgid "WIKI_THYLAKOIDS_INTRO"
msgstr "Thylakoider är kluster av proteiner och ljuskänsliga pigment. Pigmenten kan använda ljusets energi för att producera glukos från vatten och gasformig koldioxid i en process som kallas fotosyntes. Dessa pigment är också det som ger dem en distinkt färg. Hastigheten för deras glukosproduktion skalas med koncentrationen av koldioxid och ljusintensiteten. Eftersom tylakoiderna är suspenderade direkt i cytoplasman utför den omgivande vätskan viss jäsning."

#, fuzzy
msgid "WIKI_THYLAKOIDS_MODIFICATIONS"
msgstr "Thylakoider är kluster av proteiner och ljuskänsliga pigment. Pigmenten kan använda ljusets energi för att producera glukos från vatten och gasformig koldioxid i en process som kallas fotosyntes. Dessa pigment är också det som ger dem en distinkt färg. Hastigheten för deras glukosproduktion skalas med koncentrationen av koldioxid och ljusintensiteten. Eftersom tylakoiderna är suspenderade direkt i cytoplasman utför den omgivande vätskan viss jäsning."

msgid "WIKI_THYLAKOIDS_PROCESSES"
msgstr ""

msgid "WIKI_THYLAKOIDS_REQUIREMENTS"
msgstr ""

#, fuzzy
msgid "WIKI_THYLAKOIDS_SCIENTIFIC_BACKGROUND"
msgstr "Thylakoider är kluster av proteiner och ljuskänsliga pigment. Pigmenten kan använda ljusets energi för att producera glukos från vatten och gasformig koldioxid i en process som kallas fotosyntes. Dessa pigment är också det som ger dem en distinkt färg. Hastigheten för deras glukosproduktion skalas med koncentrationen av koldioxid och ljusintensiteten. Eftersom tylakoiderna är suspenderade direkt i cytoplasman utför den omgivande vätskan viss jäsning."

#, fuzzy
msgid "WIKI_THYLAKOIDS_STRATEGY"
msgstr "Thylakoider är kluster av proteiner och ljuskänsliga pigment. Pigmenten kan använda ljusets energi för att producera glukos från vatten och gasformig koldioxid i en process som kallas fotosyntes. Dessa pigment är också det som ger dem en distinkt färg. Hastigheten för deras glukosproduktion skalas med koncentrationen av koldioxid och ljusintensiteten. Eftersom tylakoiderna är suspenderade direkt i cytoplasman utför den omgivande vätskan viss jäsning."

#, fuzzy
msgid "WIKI_THYLAKOIDS_UPGRADES"
msgstr "Thylakoider är kluster av proteiner och ljuskänsliga pigment. Pigmenten kan använda ljusets energi för att producera glukos från vatten och gasformig koldioxid i en process som kallas fotosyntes. Dessa pigment är också det som ger dem en distinkt färg. Hastigheten för deras glukosproduktion skalas med koncentrationen av koldioxid och ljusintensiteten. Eftersom tylakoiderna är suspenderade direkt i cytoplasman utför den omgivande vätskan viss jäsning."

#, fuzzy
msgid "WIKI_TOXIN_VACUOLE_EFFECTS"
msgstr "Giftvakuolen är en vakuol som har modifierats för produktion, lagring, och utsöndring av oxytoxy-gifter. Mer giftvakuoler ökar intervallen gift kan avfyras med."

#, fuzzy
msgid "WIKI_TOXIN_VACUOLE_INTRO"
msgstr ""
"Gift\n"
"vakuol"

#, fuzzy
msgid "WIKI_TOXIN_VACUOLE_MODIFICATIONS"
msgstr "Giftvakuolen är en vakuol som har modifierats för produktion, lagring, och utsöndring av oxytoxy-gifter. Mer giftvakuoler ökar intervallen gift kan avfyras med."

#, fuzzy
msgid "WIKI_TOXIN_VACUOLE_PROCESSES"
msgstr "Vakuolen är en inre membranorganell som används för lagring i cellen. De består av flera blåsor, mindre membranstrukturer som ofta används i celler för lagring, som har smält samman. Den är fylld med vatten som används för att hålla kvar molekyler, enzymer, fasta ämnen och andra ämnen. Deras form är flytande och kan variera mellan celler."

#, fuzzy
msgid "WIKI_TOXIN_VACUOLE_REQUIREMENTS"
msgstr "Giftvakuolen är en vakuol som har modifierats för produktion, lagring, och utsöndring av oxytoxy-gifter. Mer giftvakuoler ökar intervallen gift kan avfyras med."

#, fuzzy
msgid "WIKI_TOXIN_VACUOLE_SCIENTIFIC_BACKGROUND"
msgstr "Giftvakuolen är en vakuol som har modifierats för produktion, lagring, och utsöndring av oxytoxy-gifter. Mer giftvakuoler ökar intervallen gift kan avfyras med."

#, fuzzy
msgid "WIKI_TOXIN_VACUOLE_STRATEGY"
msgstr "Giftvakuolen är en vakuol som har modifierats för produktion, lagring, och utsöndring av oxytoxy-gifter. Mer giftvakuoler ökar intervallen gift kan avfyras med."

#, fuzzy
msgid "WIKI_TOXIN_VACUOLE_UPGRADES"
msgstr "Giftvakuolen är en vakuol som har modifierats för produktion, lagring, och utsöndring av oxytoxy-gifter. Mer giftvakuoler ökar intervallen gift kan avfyras med."

msgid "WIKI_VACUOLE_EFFECTS"
msgstr ""

#, fuzzy
msgid "WIKI_VACUOLE_INTRO"
msgstr "Giftvakuolen är en vakuol som har modifierats för produktion, lagring, och utsöndring av oxytoxy-gifter. Mer giftvakuoler ökar intervallen gift kan avfyras med."

#, fuzzy
msgid "WIKI_VACUOLE_MODIFICATIONS"
msgstr "Giftvakuolen är en vakuol som har modifierats för produktion, lagring, och utsöndring av oxytoxy-gifter. Mer giftvakuoler ökar intervallen gift kan avfyras med."

#, fuzzy
msgid "WIKI_VACUOLE_PROCESSES"
msgstr "Vakuolen är en inre membranorganell som används för lagring i cellen. De består av flera blåsor, mindre membranstrukturer som ofta används i celler för lagring, som har smält samman. Den är fylld med vatten som används för att hålla kvar molekyler, enzymer, fasta ämnen och andra ämnen. Deras form är flytande och kan variera mellan celler."

msgid "WIKI_VACUOLE_REQUIREMENTS"
msgstr ""

msgid "WIKI_VACUOLE_SCIENTIFIC_BACKGROUND"
msgstr ""

msgid "WIKI_VACUOLE_STRATEGY"
msgstr ""

msgid "WIKI_VACUOLE_UPGRADES"
msgstr ""

#, fuzzy
msgid "WIKI_YES"
msgstr "Placera organell"

msgid "WILL_YOU_THRIVE"
msgstr "Kommer du thrivas?"

msgid "WINDOWED"
msgstr ""

msgid "WIN_BOX_TITLE"
msgstr "DU HAR FRODATS!"

msgid "WIN_TEXT"
msgstr "Grattis, du har vunnit denna version av Thrive! Du kan fortsätta spela efter denna skärm stängs ner om du vill, eller starta nytt spel i en annan värld."

#, fuzzy
msgid "WORKSHOP_ITEM_CHANGE_NOTES"
msgstr "\"{0}\" - {1}"

#, fuzzy
msgid "WORKSHOP_ITEM_CHANGE_NOTES_TOOLTIP"
msgstr "\"{0}\" - {1}"

#, fuzzy
msgid "WORKSHOP_ITEM_DESCRIPTION"
msgstr "Kemoplasten är en dubbelmembranstruktur som innehåller proteiner som kan omvandla vätesulfid, vatten och gasformig koldioxid till glukos i en process som kallas vätesulfidkemosyntes. Hastigheten för dess glukosproduktion skalas med koncentrationen av vatten och koldioxid."

msgid "WORKSHOP_ITEM_PREVIEW"
msgstr ""

msgid "WORKSHOP_ITEM_TAGS"
msgstr ""

#, fuzzy
msgid "WORKSHOP_ITEM_TITLE"
msgstr "\"{0}\" - {1}"

msgid "WORKSHOP_ITEM_UPLOAD_SUCCEEDED"
msgstr ""

msgid "WORKSHOP_ITEM_UPLOAD_SUCCEEDED_TOS_REQUIRED"
msgstr ""

msgid "WORKSHOP_TERMS_OF_SERVICE_NOTICE"
msgstr ""

msgid "WORKSHOP_VISIBILITY_TOOLTIP"
msgstr ""

msgid "WORLD"
msgstr ""

msgid "WORLD_EXPORT_SUCCESS_MESSAGE"
msgstr ""

#, fuzzy
msgid "WORLD_GENERAL_STATISTICS"
msgstr "Organismstatistik"

msgid "WORLD_MISC_DETAILS_STRING"
msgstr ""

#, fuzzy
msgid "WORLD_RELATIVE_MOVEMENT"
msgstr "för att öka hastigheten"

#, fuzzy
msgid "WORLD_SEA_LEVEL"
msgstr "{0}-{1}m under havsnivån"

#, fuzzy
msgid "WORLD_SEA_LEVEL_DEEP"
msgstr "{0}-{1}m under havsnivån"

#, fuzzy
msgid "WORLD_SEA_LEVEL_EXPLANATION"
msgstr "(Ändrar andelen patches i världen)"

#, fuzzy
msgid "WORLD_SEA_LEVEL_MODERATE"
msgstr "för att öka hastigheten"

#, fuzzy
msgid "WORLD_SEA_LEVEL_SHALLOW"
msgstr "Liten"

msgid "WORLD_SIZE"
msgstr "Värld storlek"

#, fuzzy
msgid "WORLD_SIZE_EXPLANATION"
msgstr "(Ändrar andelen patches i världen)"

msgid "WORLD_SIZE_LARGE"
msgstr "Stor"

#, fuzzy
msgid "WORLD_SIZE_MEDIUM"
msgstr "för att öka hastigheten"

msgid "WORLD_SIZE_SMALL"
msgstr "Liten"

msgid "WORLD_SIZE_TOOLTIP"
msgstr "En stor värld kan göra simuleringen långsammare och rekommenderas inte för långsammare datorer."

#, fuzzy
msgid "WORLD_TEMPERATURE"
msgstr "Temperatur"

#, fuzzy
msgid "WORLD_TEMPERATURE_COLD"
msgstr "Temp."

#, fuzzy
msgid "WORLD_TEMPERATURE_EXPLANATION"
msgstr "(Ändrar andelen patches i världen)"

#, fuzzy
msgid "WORLD_TEMPERATURE_TEMPERATE"
msgstr "Temp."

#, fuzzy
msgid "WORLD_TEMPERATURE_WARM"
msgstr "Temp."

msgid "WORST_PATCH_COLON"
msgstr ""

msgid "XBOX360"
msgstr ""

#, fuzzy
msgid "XBOX_ONE"
msgstr "Xbox One"

msgid "XBOX_SERIES"
msgstr ""

msgid "X_TWITTER_TOOLTIP"
msgstr "Besök våran X (förut känd som Twitter) profil"

msgid "YEARS"
msgstr "år"

msgid "YET_TO_BE_IMPLEMENTED_NOTICE"
msgstr "Innehållet på denna sida är ännu inte fullt implementerat i spelet och kan komma att ändras."

msgid "YOUTUBE_TOOLTIP"
msgstr "Besök våran YouTube kanal"

msgid "YOU_CAN_MAKE_PULL_REQUEST"
msgstr ""
"Thrive är ett open source projekt.\n"
"Du kan bidra med ett pull request utan att ansöka till teamet."

msgid "YOU_CAN_SUPPORT_THRIVE_ON_PATREON"
msgstr "Du kan stödja den fortsatta utvecklingen av Thrive på Patreon."

msgid "ZOOM_IN"
msgstr "Zooma in"

msgid "ZOOM_OUT"
msgstr "Zooma ut"

#, fuzzy
#~ msgid "PASSIVE_REPRODUCTION_PROGRESS_EXPLANATION"
#~ msgstr "{0} befolkning förändrades av {1} på grund av: {2}"

#, fuzzy
#~ msgid "MICROBE_STAGE_DAY_NIGHT_TEXT"
#~ msgstr ""
#~ "[b]Stadie[/b]\n"
#~ "  Mikrob\n"
#~ "[b]Membrantyp[/b]\n"
#~ "  {0}\n"
#~ "[b]Membranstelhet[/b]\n"
#~ "  {1}\n"
#~ "[b]Grundhastighet[/b]\n"
#~ "  {2}\n"
#~ "[b]Grunrotationshastighet[/b]\n"
#~ "  {3}\n"
#~ "[b]Grundhexstorlek[/b]\n"
#~ "  {4}"

#, fuzzy
#~ msgid "GLOBAL_GLACIATION_EVENT_LOG"
#~ msgstr "{0} befolkning förändrades av {1} på grund av: {2}"

#~ msgid "IRON_CHEMOLITHOAUTOTROPHY"
#~ msgstr "Järnkemolitoautotrofi"

#, fuzzy
#~ msgid "PASSIVE_REPRODUCTION_PROGRESS"
#~ msgstr "{0} befolkning förändrades av {1} på grund av: {2}"

#, fuzzy
#~ msgid "THANKS_FOR_BUYING_THRIVE"
#~ msgstr ""
#~ "Tack för att du spelade!\n"
#~ "\n"
#~ "Om du gillade spelet, berätta om oss för dina vänner."

#, fuzzy
#~ msgid "WIKI_RADIOSYNTHESIS"
#~ msgstr "Termosyntes"

#~ msgid "EASTEREGG_MESSAGE_19"
#~ msgstr "Fun Fact, The Didinum är ett ciliate som jagar paramecia."

#~ msgid "EASTEREGG_MESSAGE_20"
#~ msgstr "Rolig fakta, Amöbor jagar och fångar byte med \"ben\" av cytoplasma som kallas pseudopoder, vi vill så småningom ha dem i Thrive."

#~ msgid "EASTEREGG_MESSAGE_21"
#~ msgstr "Här är ett tips, se upp för större celler och stora bakterier, det är inte kul att bli spjälkad, och de kommer att äta dig."

#~ msgid "EASTEREGG_MESSAGE_22"
#~ msgstr "Thrives ljudteam har gjort många låtar som ännu inte har lagts till i spelet. Du kan höra dem eller titta på strömmar av honom komponera på sin YouTube-kanal, Oliver Lugg."

#~ msgid "EASTEREGG_MESSAGE_23"
#~ msgstr "Här är ett tips, om din cell är minst 150 hexar kan du svälja stora järnbitar."

#~ msgid "EASTEREGG_MESSAGE_24"
#~ msgstr "Thrive menas som en simulering av en annan planet, därför är det vettigt att de flesta varelser du hittar kommer att vara relaterade till en eller två andra arter på grund av evolution som sker runtomkring dig, se om du kan identifiera dem!"

#~ msgid "EASTEREGG_MESSAGE_25"
#~ msgstr "Rolig Fakta, Thrive-teamet gör podcasts ibland, du bör kolla in dem!"

#~ msgid "EASTEREGG_MESSAGE_26"
#~ msgstr "Fun Fact, Thrive är gjord med Godot-motorn med öppen källkod!"

#~ msgid "EASTEREGG_MESSAGE_27"
#~ msgstr "Fun Fact, en av de första spelbara prototyperna för spel, gjordes av vår fantastiska programmerare, untrustedlife!"

#~ msgid "MICROBE_EDITOR_HELP_MESSAGE_1"
#~ msgstr ""
#~ "Prokaryota strukturer\n"
#~ "\n"
#~ "Metabolosomer: Producerar ATP från glukos\n"
#~ "\n"
#~ "Kemosyntiserande proteiner: Producerar hälften av glukosen ur svavelväte som en kemoplast, men utför också glykolys, tar upp 1 hex\n"
#~ "\n"
#~ "Thylakoider: Producerar 1/3 av mängden glukos som en normal kloroplast, men utför också glykolys och tar upp 1 Hex\n"
#~ "\n"
#~ "Rusticyanin: Omvandlar järn till ATP\n"
#~ "\n"
#~ "Nitrogenas: Konverterar atmosfäriskt kväve och ATP till ammoniak anaerobt\n"
#~ "\n"
#~ "Cytoplasmer: Har lagringsutrymme och utför glykolys (producerar små mängder ATP)"

#~ msgid "MICROBE_EDITOR_HELP_MESSAGE_14"
#~ msgstr "När uppslukning avslutats stannar alla objekt som uppslukats inuti membranet för att smältas. Osmältbara objekt kommer dock alltid utstötas, så se till att du har de nödvändiga mutationerna för att kunna bearbeta dem först. Enzymer hjälper till med matsmältningen och ges av lysosomen. Evolvera denna organell för att göra matsmältningen mycket mer effektiv."

#~ msgid "MICROBE_EDITOR_HELP_MESSAGE_2"
#~ msgstr ""
#~ "Externa organeller\n"
#~ "\n"
#~ "Flagellum: Flyttar din cell snabbare genom att förbruka ATP.\n"
#~ "\n"
#~ "Pilus: Kan användas för att sticka andra celler"

#~ msgid "MICROBE_EDITOR_HELP_MESSAGE_3"
#~ msgstr ""
#~ "Membranbundna organeller\n"
#~ "\n"
#~ "Nucleus: Tar upp 11 plattor och möjliggör utveckling av membranbundna organeller. Och fördubblar också cellens storlek. (Kan bara utvecklas en gång)\n"
#~ "\n"
#~ "Mitokondrion: Producerar ATP ur glukos och atmosfärisk O2. Mycket mer effektivt än cytoplasma\n"
#~ "\n"
#~ "Kloroplast: Gör glukos ur solljus och atmosfärisk CO2\n"
#~ "\n"
#~ "Chemoplast: Gör glukos ur vätesulfid\n"
#~ "\n"
#~ "Kvävefixerande plastid: Tillverkar ammoniak från ATP och atmosfäriskt kväve och syre\n"
#~ "\n"
#~ "Vacuole: Lagrar 15 samlade molekyler\n"
#~ "\n"
#~ "Toxin Vacuoles: Producerar gifter (kallas OxyToxy NT)"

#~ msgid "MICROBE_EDITOR_HELP_MESSAGE_4"
#~ msgstr "Varje generation får du 100 mutationspoäng (MP), och varje förändring (eller mutation) kostar en viss summa av den MP. Att lägga till och ta bort organeller kostar MP, men att ta bort organeller som placerades i den aktuella mutationssessionen återbetalar MP för den organellen. Du kan flytta eller ta bort en organell genom att högerklicka på den och välja lämplig åtgärd i popup-menyn. Du kan rotera dina organeller medan du placerar dem med A och D."

#~ msgid "MICROBE_EDITOR_HELP_MESSAGE_5"
#~ msgstr "Varje gång du reproducerar kommer du in i Cellredigeraren, där du kan göra ändringar i din art (genom att lägga till, flytta eller ta bort organeller) för att öka din arts framgång. Varje besök hos Cellredigeraren i mikrobstadiet representerar 100 miljoner år av utveckling."

#~ msgid "MICROBE_STAGE_HELP_MESSAGE_1"
#~ msgstr "W,A,S,D och musen för att röra dig. E för att skjuta OxyToxy NT om du har en giftvakuol. G för att växla av och på upslukarläge."

#~ msgid "MICROBE_STAGE_HELP_MESSAGE_10"
#~ msgstr "För att reproducera måste du dela alla dina organeller i två. Organeller behöver ammonium och fosfat för att dela på sig."

#~ msgid "MICROBE_STAGE_HELP_MESSAGE_11"
#~ msgstr "Men om du överlever i tjugo generationer med 300 av din art så anses du ha vunnit spelet, efter du vunnit får du en popup ruta och kan fortsätta spela så länge du vill."

#~ msgid "MICROBE_STAGE_HELP_MESSAGE_12"
#~ msgstr "Var alltid försiktig, dina konkurrenter utvecklas vid sidan av dig. Varje gång du öppnar Cellredigeraren utvecklas de också."

#~ msgid "MICROBE_STAGE_HELP_MESSAGE_13"
#~ msgstr "Genom att binda dig till andra celler, kan du bygga en cell koloni där cellerna delar de resurser dem absorberar och producerar med varandra. För att kunna binda dig till en annan cell, behöver du ha bindemedels organellen och flytta dig över dom efter att ha aktiverat bindnings-läge. Du kan bara binda med celler av din egen art. Medans du är i en koloni, kan du inte dela din cell och komma åt redigeraren (för nu). För att komma åt redigeraren, först lämna din koloni när du har samlat nog med resurser, och gå sen in i redigeraren. Stora cell kolonier är vägen mot multicellularitet (inte i spelet än)."

#~ msgid "MICROBE_STAGE_HELP_MESSAGE_15"
#~ msgstr "Specifikt cellulosa- och kitincellväggar kan inte smältas utan att ha det nödvändiga enzymet som kan bryta ned dem först."

#~ msgid "MICROBE_STAGE_HELP_MESSAGE_16"
#~ msgstr "Dock är lysosomer exklusiva endast till eukaryoter. Prokaryoter har inte sådana organeller och smälter sin mat tämligen ineffektivt. För små celler är det här okej, men för större celler är det en stor nackdel att inte ha några lysosomer."

#~ msgid "MICROBE_STAGE_HELP_MESSAGE_2"
#~ msgstr "Din cell använder ATP som sin energikälla, om det tar slut börjar du ta skada."

#~ msgid "MICROBE_STAGE_HELP_MESSAGE_3"
#~ msgstr "För att låsa upp redigeraren och föröka dig måste du samla Ammoniak (Orange moln) och Fosfat (Lila Moln)."

#~ msgid "MICROBE_STAGE_HELP_MESSAGE_4"
#~ msgstr "Du kan också uppsluka celler, bakterier och järnbitar som är mindre än dig genom att röra vid de medans du är i uppslukarläge (blinkar blå) genom att trycka på G. Detta kostar mer ATP och saktar ner dig. Glöm inte att trycka på G en andra gång för att stänga av uppslukarläge."

#~ msgid "MICROBE_STAGE_HELP_MESSAGE_5"
#~ msgstr "Osmoregulering kostar ATP, vilket innebär att ju större din cell är, desto fler mitrokondrier, metabolosomer eller Rusticyanin (eller cytoplasmer som utför Glykolys) behövs för att undvika att förlora ATP när du inte rör dig."

#~ msgid "MICROBE_STAGE_HELP_MESSAGE_6"
#~ msgstr "Det finns många Organeller i redigeraren som du kan utveckla, vilket tillåter mycket variation av olika spelstilar."

#~ msgid "MICROBE_STAGE_HELP_MESSAGE_7"
#~ msgstr "För tillfället utrotas du om din population går ner till 0 individer."

#~ msgid "MICROBE_STAGE_HELP_MESSAGE_8"
#~ msgstr ""
#~ "De olika molekylmolnen (resurser) är:\n"
#~ "\n"
#~ "Vit – Glukos\n"
#~ "Gul – Svavelväte\n"
#~ "Orange – Ammoniak\n"
#~ "Lila – Fosfat\n"
#~ "Rödaktig – Järn\n"
#~ "\n"
#~ "Glukos används till att bilda ATP"

#~ msgid "MICROBE_STAGE_HELP_MESSAGE_9"
#~ msgstr "Svavelväte kan omvandlas till glukos via kemoplaster och kemosyntetiserande proteiner. Järn kan omvandlas till ATP via rusticyanin."

#, fuzzy
#~ msgid "WIKI_MACROSCOPIC_STAGE"
#~ msgstr "Mikrob Stadiet"

#, fuzzy
#~ msgid "EARLY_MULTICELLULAR"
#~ msgstr "Placera organell"

#, fuzzy
#~ msgid "LOADING_EARLY_MULTICELLULAR_EDITOR"
#~ msgstr "Laddar mikrobredigerare"

#, fuzzy
#~ msgid "ERUPTION_IN"
#~ msgstr "Producerar"

#~ msgid "THE_AMOUNT_OF_GLUCOSE_HAS_BEEN_REDUCED"
#~ msgstr "Mängden glukos har minskats med {0} av den tidigare mängden."

#, fuzzy
#~ msgid "OXYTOXISOME_DESC"
#~ msgstr "En modifieerad metabolosom ansvarig för produktionen of en primitiv form av den giftiga agenten OxyToxy NT."

#~ msgid "THYLAKOID"
#~ msgstr "THYLAKOID"

#, fuzzy
#~ msgid "WIKI_CYTOPLASM_GLYCOLYSIS"
#~ msgstr "Cytoplasm Glycolys"

#, fuzzy
#~ msgid "WIKI_AEROBIC_NITROGEN_FIXATION"
#~ msgstr "Anaerob kvävefixering"

#, fuzzy
#~ msgid "WIKI_AWAKENING_STAGE"
#~ msgstr "Uppvaknandestadiet"

#, fuzzy
#~ msgid "WIKI_AWARE_STAGE"
#~ msgstr "Mikrob Stadiet"

#, fuzzy
#~ msgid "WIKI_CHEMOSYNTHESIS"
#~ msgstr "Kemosyntes"

#, fuzzy
#~ msgid "WIKI_GLYCOLYSIS"
#~ msgstr "Glykolys"

#, fuzzy
#~ msgid "WIKI_INDUSTRIAL_STAGE"
#~ msgstr "Fortsätt till Industristadiet?"

#, fuzzy
#~ msgid "WIKI_IRON_CHEMOLITHOAUTOTROPHY"
#~ msgstr "Järnkemolitoautotrofi"

#, fuzzy
#~ msgid "WIKI_LIPASE"
#~ msgstr "Lipas"

#, fuzzy
#~ msgid "WIKI_MICROBE_EDITOR"
#~ msgstr "Mikrobredigerare"

#, fuzzy
#~ msgid "WIKI_MUCILAGE_SYNTHESIS"
#~ msgstr "Mucilagesyntes"

#, fuzzy
#~ msgid "WIKI_MULTICELLULAR_STAGE"
#~ msgstr "Flercelligt Stadie"

#, fuzzy
#~ msgid "WIKI_NONE"
#~ msgstr "Rusticyanin är ett protein som kan använda gasformig koldioxid och syre för att oxidera järn från ett kemiskt tillstånd till ett annat. Denna process, kallad Iron Respiration, frigör energi som cellen sedan kan skörda."

#, fuzzy
#~ msgid "WIKI_OXYTOXY_SYNTHESIS"
#~ msgstr "OxyToxySyntes"

#, fuzzy
#~ msgid "WIKI_PHOTOSYNTHESIS"
#~ msgstr "Fotosyntes"

#, fuzzy
#~ msgid "WIKI_RUSTICYANIN"
#~ msgstr "Rosticyanin"

#, fuzzy
#~ msgid "WIKI_SOCIETY_STAGE"
#~ msgstr "Mikrob Stadiet"

#, fuzzy
#~ msgid "WIKI_SPACE_STAGE"
#~ msgstr "Mikrob Stadiet"

#, fuzzy
#~ msgid "NO"
#~ msgstr "Ingen"

#, fuzzy
#~ msgid "YES"
#~ msgstr "år"

#, fuzzy
#~ msgid "STAGES_BUTTON"
#~ msgstr "Skriv över aktuell sparfil:"

#, fuzzy
#~ msgid "EDITING"
#~ msgstr "Kitin"

#~ msgid "ALLOW_SPECIES_TO_NOT_MIGRATE"
#~ msgstr "Tillåt arter att inte migrera (om ingen bra migration hittas)"

#~ msgid "BIODIVERSITY_ATTEMPT_FILL_CHANCE"
#~ msgstr "Sannolikhet i varje område med få arter (låg biodiversitet) att skapa en ny art"

#~ msgid "BIODIVERSITY_FROM_NEIGHBOUR_PATCH_CHANCE"
#~ msgstr "Sannolikhet att en ny art skapas för att höja biodiversiteten från ett närliggande område"

#~ msgid "BIODIVERSITY_NEARBY_PATCH_IS_FREE_POPULATION"
#~ msgstr "Biodiversitetsökande arter från närliggande område ges gratis befolkning."

#~ msgid "BIODIVERSITY_SPLIT_IS_MUTATED"
#~ msgstr "Biodiversitetsökande art muteras när den skapas"

#~ msgid "LOW_BIODIVERSITY_LIMIT"
#~ msgstr "Betrakta områden med upp till såhär många arter som att de har låg biodiversitet"

#~ msgid "MAXIMUM_SPECIES_IN_PATCH"
#~ msgstr "Maximalt antal arter i ett område innan tvingade utdöenden"

#~ msgid "NEW_BIODIVERSITY_INCREASING_SPECIES_POPULATION"
#~ msgstr "Ursprunglig population för biodiversitetsökande art"

#~ msgid "PROTECT_MIGRATIONS_FROM_SPECIES_CAP"
#~ msgstr "Skydda nyligen migrerade populationer från artgränsen"

#~ msgid "PROTECT_NEW_CELLS_FROM_SPECIES_CAP"
#~ msgstr "Skydda nyligen skapade arter från artgränsen"

#~ msgid "REFUND_MIGRATIONS_IN_EXTINCTIONS"
#~ msgstr "Ta tillbaka migrationer i händelse av utrotning i målområdet"

#~ msgid "NOT_FOUND_CHUNK"
#~ msgstr "Fel: sektor hittades inte"

#~ msgid "BASSBOOST"
#~ msgstr "Basboost"

#~ msgid "BASSDOWN"
#~ msgstr "Sänk Bas"

#~ msgid "BASSUP"
#~ msgstr "Öka Bas"

#~ msgid "DIRECTIONL"
#~ msgstr "Vänster"

#~ msgid "DIRECTIONR"
#~ msgstr "Höger"

#~ msgid "HYPERL"
#~ msgstr "Hyper Vänster"

#~ msgid "HYPERR"
#~ msgstr "Hyper Höger"

#~ msgid "SUPERL"
#~ msgstr "Super Vänster"

#~ msgid "SUPERR"
#~ msgstr "Super Höger"

#~ msgid "TREBLEDOWN"
#~ msgstr "Sänk Treble"

#~ msgid "TREBLEUP"
#~ msgstr "Öka Treble"

#, fuzzy
#~ msgid "UNKNOWN_ON_WINDOWS"
#~ msgstr "Okänd mus"

#, fuzzy
#~ msgid "TARGET_TIME"
#~ msgstr "Typ:"

#, fuzzy
#~ msgid "ENABLED"
#~ msgstr "Aktivera Cellredigeraren"

#, fuzzy
#~ msgid "LOOKING_AT"
#~ msgstr "Använd ångraknapped i cellredigeraren för att fixa ett mistag"

#, fuzzy
#~ msgid "SPECIES_N_TIMES"
#~ msgstr "Artlista"

#, fuzzy
#~ msgid "BECOME_AWARE"
#~ msgstr "Omgivning: {0}"

#, fuzzy
#~ msgid "CONFIRM_NORMAL"
#~ msgstr "BEKRÄFTA"

#, fuzzy
#~ msgid "SPECIES_DETAILS"
#~ msgstr "Artlista"

#, fuzzy
#~ msgid "CURRENT_GENERATION_COLON"
#~ msgstr "generation:"

#, fuzzy
#~ msgid "STATISTICS_BUTTON_TOOLTIP"
#~ msgstr "Självmord"

#, fuzzy
#~ msgid "AUTO_GPU_NAME"
#~ msgstr "Anpassat Användarnamn:"

#~ msgid "NOT_RUNNING_DOT"
#~ msgstr "Körs inte."

#~ msgid "PATCH_CAVE"
#~ msgstr "Grotta"

#~ msgid "PATCH_ICE_SHELF"
#~ msgstr "Ishylla"

#~ msgid "LOADING_DOT"
#~ msgstr "Laddar..."

#~ msgid "RUN_RESULT_POP_IN_PATCHES"
#~ msgstr "befolkning i platser:"

#~ msgid "SAVING"
#~ msgstr "Sparar..."

#~ msgid "OVERWRITE_EXISTING_SAVE_TITLE"
#~ msgstr "Skriv över aktuell sparfil?"

#, fuzzy
#~ msgid "TOTAL_EXTINCTION"
#~ msgstr "dog ut i {0}"

#, fuzzy
#~ msgid "LOCAL_EXTINCTION"
#~ msgstr "Duplicera Spelare"

#, fuzzy
#~ msgid "MARINE_SNOW_FOOD_SOURCE"
#~ msgstr "Marinsnö"

#~ msgid "Cancel"
#~ msgstr "Avbryt"

#~ msgid "REMOVE_ORGANELLE"
#~ msgstr "Ta bort organell"

#, fuzzy
#~ msgid "TRY_NEW_GAME"
#~ msgstr "Nytt spel"

#, fuzzy
#~ msgid "COLOR"
#~ msgstr "Färg"

#~ msgid "TURNS"
#~ msgstr "Svänger"

#~ msgid "INTO"
#~ msgstr "in i"

#~ msgid "OXYTOXY"
#~ msgstr "Oxytoxy"

#~ msgid "DOT_CAN_RELEASE"
#~ msgstr ". Kan släppa"

#~ msgid "TOXINS_BY_PRESSING_E"
#~ msgstr "gift genom att trycka på E. Hastighet skalar med"

#~ msgid "CONCENTRATION_OF"
#~ msgstr "konsentration av"

#~ msgid "USES"
#~ msgstr "Användningar"

#~ msgid "DOT_RATE"
#~ msgstr ". Hastighet"

#~ msgid "SCALES_WITH_CONCENTRATION_OF"
#~ msgstr "skalor med koncentration av"

#~ msgid "PRODUCES"
#~ msgstr "Producerar"

#~ msgid "DOT_RATE_SCALES_WITH"
#~ msgstr ". Betygsskalor med"

#~ msgid "AND"
#~ msgstr "och"

#~ msgid "INTENSITY_OF"
#~ msgstr "intensivitet av"

#~ msgid "DOT_RATE_SCALES"
#~ msgstr ". Betygsskalor"

#~ msgid "OXYGEN_DOT"
#~ msgstr "Syre."

#~ msgid "DOT_RATE_SCALES_WITH_CONCENTRATION_OF"
#~ msgstr ". Betygsskalor med koncentration av"

#~ msgid "ALSO_TURNS"
#~ msgstr "Också svänger"

#~ msgid "INREASE_STORAGE_SPACE"
#~ msgstr "Ökar förrådsutrymmet av cellen."

#~ msgid "DOT_CAN"
#~ msgstr ". Kan"

#~ msgid "RELEASE_TOXINS_BY_PRESSING"
#~ msgstr "skjut gifter genom att trycka på"

#, fuzzy
#~ msgid "E_DOT"
#~ msgstr "E."

#~ msgid "BIOLUMESCENT_VACUOLE"
#~ msgstr ""
#~ "Biolumelisent\n"
#~ "Vakuol"

#, fuzzy
#~ msgid "END"
#~ msgstr "och"

#, fuzzy
#~ msgid "LEFT"
#~ msgstr "Rör dig vänster"

#, fuzzy
#~ msgid "RIGHT"
#~ msgstr "Ljus"

#, fuzzy
#~ msgid "FORWARD"
#~ msgstr "Rör dig framåt"

#, fuzzy
#~ msgid "PARENLEFT"
#~ msgstr "Snurra vänster"

#, fuzzy
#~ msgid "PARENRIGHT"
#~ msgstr "Snurra höger"

#, fuzzy
#~ msgid "COLON"
#~ msgstr "Hälsa:"

#, fuzzy
#~ msgid "SEMICOLON"
#~ msgstr "Storlek:"

#, fuzzy
#~ msgid "AT"
#~ msgstr "ATP"

#, fuzzy
#~ msgid "BRACKETRIGHT"
#~ msgstr "Snurra höger"

#, fuzzy
#~ msgid "QUOTELEFT"
#~ msgstr "Snurra vänster"

#, fuzzy
#~ msgid "BRACELEFT"
#~ msgstr "Snurra vänster"

#, fuzzy
#~ msgid "BRACERIGHT"
#~ msgstr "Snurra höger"

#, fuzzy
#~ msgid "EXCLAMDOWN"
#~ msgstr "Scrolla ner"

#, fuzzy
#~ msgid "YEN"
#~ msgstr "Syre"

#, fuzzy
#~ msgid "COPYRIGHT"
#~ msgstr "Rör dig höger"

#, fuzzy
#~ msgid "MU"
#~ msgstr "Tyst"

#, fuzzy
#~ msgid "AE"
#~ msgstr "Spara"

#, fuzzy
#~ msgid "ETH"
#~ msgstr "Hälsa"

#, fuzzy
#~ msgid "BACKTAB"
#~ msgstr "Backåt"

#, fuzzy
#~ msgid "EVENT_TOOLTIP_ERUPTION"
#~ msgstr "{0}:+{1} ATP"<|MERGE_RESOLUTION|>--- conflicted
+++ resolved
@@ -7,11 +7,7 @@
 msgstr ""
 "Project-Id-Version: PROJECT VERSION\n"
 "Report-Msgid-Bugs-To: EMAIL@ADDRESS\n"
-<<<<<<< HEAD
-"POT-Creation-Date: 2025-07-12 13:32+0200\n"
-=======
 "POT-Creation-Date: 2025-07-12 13:25+0200\n"
->>>>>>> a8b27aa6
 "PO-Revision-Date: 2025-05-25 15:00+0000\n"
 "Last-Translator: Anonymous <noreply@weblate.org>\n"
 "Language-Team: Swedish <https://translate.revolutionarygamesstudio.com/projects/thrive/thrive-game/sv/>\n"
@@ -371,10 +367,6 @@
 msgid "AUTO_EVO"
 msgstr "Auto-Evolution"
 
-#, fuzzy
-msgid "AUTO_EVO_EXPLORER_TOOL_BUTTON"
-msgstr "Automatisk({0}{1})"
-
 msgid "AUTO_EVO_EXPLORING_TOOL"
 msgstr "Auto-evo utforskningsverktyg"
 
@@ -429,9 +421,6 @@
 msgid "BACKSPACE"
 msgstr "Backa"
 
-msgid "BACK_TO_SETTINGS"
-msgstr ""
-
 #, fuzzy
 msgid "BACTERIAL_THERMOSYNTHESIS"
 msgstr "Termosyntes"
@@ -855,24 +844,6 @@
 #, fuzzy
 msgid "CLICK_TO_SELECT"
 msgstr "Radera Valda"
-
-msgid "CLIMATE_INSTABILITY"
-msgstr ""
-
-#, fuzzy
-msgid "CLIMATE_INSTABILITY_EXPLANATION"
-msgstr ""
-"Aktiva mikrober springer och rullar omkring när ingenting händer.\n"
-"Sessila mikrober sitter still och väntar på att omgivningen ändrar sig innan de agerar."
-
-msgid "CLIMATE_STABILITY_AVERAGE"
-msgstr ""
-
-msgid "CLIMATE_STABILITY_STABLE"
-msgstr ""
-
-msgid "CLIMATE_STABILITY_UNSTABLE"
-msgstr ""
 
 msgid "CLOSE"
 msgstr "Stäng"
@@ -2556,33 +2527,11 @@
 msgstr "Använd ångraknapped i cellredigeraren för att fixa ett mistag"
 
 #, fuzzy
-msgid "GENERATE_BUTTON"
-msgstr "generation:"
-
-#, fuzzy
 msgid "GENERATIONS"
 msgstr "generation:"
 
 msgid "GENERATION_COLON"
 msgstr "generation:"
-
-msgid "GEOLOGICAL_ACTIVITY"
-msgstr ""
-
-msgid "GEOLOGICAL_ACTIVITY_ACTIVE"
-msgstr ""
-
-msgid "GEOLOGICAL_ACTIVITY_AVERAGE"
-msgstr ""
-
-msgid "GEOLOGICAL_ACTIVITY_DORMANT"
-msgstr ""
-
-#, fuzzy
-msgid "GEOLOGICAL_ACTIVITY_EXPLANATION"
-msgstr ""
-"Aktiva mikrober springer och rullar omkring när ingenting händer.\n"
-"Sessila mikrober sitter still och väntar på att omgivningen ändrar sig innan de agerar."
 
 #, fuzzy
 msgid "GITHUB_TOOLTIP"
@@ -5006,13 +4955,12 @@
 msgstr ""
 
 #, fuzzy
-msgid "PLANET_CUSTOMIZER"
-msgstr "Vid Muspekare:"
-
-#, fuzzy
 msgid "PLANET_DETAILS_STRING"
 msgstr "Öppna Logmapp"
 
+msgid "PLANET_GENERATION_TEASER"
+msgstr ""
+
 msgid "PLANET_RANDOM_SEED"
 msgstr ""
 
@@ -5215,10 +5163,6 @@
 
 msgid "REFRESH"
 msgstr "Ladda om"
-
-#, fuzzy
-msgid "REGENERATE_BUTTON"
-msgstr "Organeller"
 
 msgid "RENDER_SCALE"
 msgstr ""
@@ -9060,26 +9004,6 @@
 msgid "WORLD_RELATIVE_MOVEMENT"
 msgstr "för att öka hastigheten"
 
-#, fuzzy
-msgid "WORLD_SEA_LEVEL"
-msgstr "{0}-{1}m under havsnivån"
-
-#, fuzzy
-msgid "WORLD_SEA_LEVEL_DEEP"
-msgstr "{0}-{1}m under havsnivån"
-
-#, fuzzy
-msgid "WORLD_SEA_LEVEL_EXPLANATION"
-msgstr "(Ändrar andelen patches i världen)"
-
-#, fuzzy
-msgid "WORLD_SEA_LEVEL_MODERATE"
-msgstr "för att öka hastigheten"
-
-#, fuzzy
-msgid "WORLD_SEA_LEVEL_SHALLOW"
-msgstr "Liten"
-
 msgid "WORLD_SIZE"
 msgstr "Värld storlek"
 
@@ -9099,26 +9023,6 @@
 
 msgid "WORLD_SIZE_TOOLTIP"
 msgstr "En stor värld kan göra simuleringen långsammare och rekommenderas inte för långsammare datorer."
-
-#, fuzzy
-msgid "WORLD_TEMPERATURE"
-msgstr "Temperatur"
-
-#, fuzzy
-msgid "WORLD_TEMPERATURE_COLD"
-msgstr "Temp."
-
-#, fuzzy
-msgid "WORLD_TEMPERATURE_EXPLANATION"
-msgstr "(Ändrar andelen patches i världen)"
-
-#, fuzzy
-msgid "WORLD_TEMPERATURE_TEMPERATE"
-msgstr "Temp."
-
-#, fuzzy
-msgid "WORLD_TEMPERATURE_WARM"
-msgstr "Temp."
 
 msgid "WORST_PATCH_COLON"
 msgstr ""
