# Translations template for PROJECT.
# Copyright (C) 2020 ORGANIZATION
# This file is distributed under the same license as the PROJECT project.
# FIRST AUTHOR <EMAIL@ADDRESS>, 2020.
#
msgid ""
msgstr ""
"Project-Id-Version: PROJECT VERSION\n"
"Report-Msgid-Bugs-To: EMAIL@ADDRESS\n"
<<<<<<< HEAD
"POT-Creation-Date: 2025-08-27 21:03+0200\n"
=======
"POT-Creation-Date: 2025-08-25 19:09+0300\n"
>>>>>>> 2128ea0d
"PO-Revision-Date: 2025-07-28 15:04+0000\n"
"Last-Translator: Anonymous <noreply@weblate.org>\n"
"Language-Team: Swedish <https://translate.revolutionarygamesstudio.com/projects/thrive/thrive-game/sv/>\n"
"Language: sv\n"
"MIME-Version: 1.0\n"
"Content-Type: text/plain; charset=UTF-8\n"
"Content-Transfer-Encoding: 8bit\n"
"Plural-Forms: nplurals=2; plural=n != 1;\n"
"X-Generator: Weblate 5.11.4\n"
"Generated-By: Babel 2.9.0\n"

msgid "2D_MOVEMENT_TYPE_SELECTION"
msgstr "2D rörelsestil:"

msgid "3D_EDITOR"
msgstr "3D redigerare"

msgid "3D_MOVEMENT"
msgstr "3D rörelse"

msgid "3D_MOVEMENT_TYPE_SELECTION"
msgstr "3D rörelsestil:"

msgid "ABILITIES"
msgstr "Förmågor"

msgid "ABORT"
msgstr "Avbryt"

msgid "ABORTED_DOT"
msgstr "Avbruten."

msgid "ABSORBERS_COUNT"
msgstr "Absorbatorer:"

msgid "ABYSSOPELAGIC"
msgstr "Abyssopelagisk"

msgid "ACCEPT"
msgstr "Acceptera"

#, fuzzy
msgid "ACHIEVEMENTS"
msgstr "Grundrörelse"

msgid "ACHIEVEMENTS_TOTAL"
msgstr ""

msgid "ACHIEVEMENT_ACHIEVED"
msgstr ""

msgid "ACHIEVEMENT_LOCKED"
msgstr ""

msgid "ACTION_AWAKEN"
msgstr "Uppvakna ({0:F1} / {1:F1})"

msgid "ACTION_AWAKEN_TOOLTIP"
msgstr "Nå uppvakningsteget. Tillgänglig när du har tillräckigt med hjärnkraft (axonvävnad)."

msgid "ACTION_BLOCKED_WHILE_ANOTHER_IN_PROGRESS"
msgstr "Aktion blockerad medan en annan pågår"

msgid "ACTION_DELETE"
msgstr "Radera"

msgid "ACTION_DOUBLE_POPULATION"
msgstr "Befolkningsdubblering"

msgid "ACTION_DUPLICATE_UNITS"
msgstr "Duplicera Enheter"

msgid "ACTION_HALF_POPULATION"
msgstr "Halvera Befolkning"

msgid "ACTION_TELEPORT"
msgstr "Teleportera"

msgid "ACTIVE"
msgstr "Aktiv"

msgid "ACTIVE_THREAD_COUNT"
msgstr "Nuvarande trådar:"

msgid "ACTIVITY_EXPLANATION"
msgstr ""
"Aktiva mikrober springer och rullar omkring när ingenting händer.\n"
"Sessila mikrober sitter still och väntar på att omgivningen ändrar sig innan de agerar."

msgid "ADDITIONAL_VALIDATION_FAILED"
msgstr "Ytterligare valideringar upptäckte ett problem: {0}"

msgid "ADD_INPUT_BUTTON_TOOLTIP"
msgstr "Lägg till ny tangentbindning"

msgid "ADVANCED_VIEW"
msgstr "Avancerat"

msgid "ADVANCED_VIEW_BUTTON_TOOLTIP"
msgstr "Öppna vyn för avancerade inställningar"

msgid "AEROBIC_NITROGEN_FIXATION"
msgstr "Aerob Kvävefixering"

msgid "AEROBIC_NITROGEN_FIXING"
msgstr "Aerob Kvävefixering"

msgid "AEROBIC_RESPIRATION"
msgstr "Aerob Andning"

msgid "AGENTS"
msgstr "Ämnen"

msgid "AGENTS_COLON"
msgstr "Ämnen:"

msgid "AGENT_NAME"
msgstr "{0} Ämne"

msgid "AGGRESSION_EXPLANATION"
msgstr ""
"Aggressiva mikrober jagar byten över längre sträckor\n"
"och kämpar emot när rovdjur attackerar.\n"
"Fredliga mikrober jagar inte ner andra över större sträckor\n"
"samt använder mindre gifter mot rovdjur."

msgid "AGGRESSIVE"
msgstr "Aggressiv"

msgid "AI_MUTATION_RATE"
msgstr "AI mutationshastighet"

msgid "AI_MUTATION_RATE_EXPLANATION"
msgstr "(hur snabbt AI arter muterar)"

msgid "ALL"
msgstr "Allt"

msgid "ALLOW_SPECIES_SWITCH_ON_EXTINCTION"
msgstr "Tillåt byte till besläktade arter vid utrotning"

msgid "ALLOW_SPECIES_SWITCH_ON_EXTINCTION_EXPLANATION"
msgstr "(tillåter fortsättning av spelet med en annan art vid utrotning istället för att förlora spelet)"

msgid "ALL_WORLDS_GENERAL_STATISTICS"
msgstr "Generisk Statistik över Alla Världar"

#, fuzzy
msgid "ALL_WORLDS_STATISTICS"
msgstr ""
"[b]Generationer:[/b]\n"
"  {0}\n"
"[b]Totala Arter:[/b]\n"
"  Genomsnitt {1}; Standardavvikelse {2}\n"
"[b]Arter Fortfarande Vid Liv:[/b]\n"
"  Genomsnitt {3}; Standardavvikelse {4}\n"
"[b]Antal Arter Per Patch:[/b]\n"
"  Genomsnitt {5}; Standardavvikelse {6}\n"
"[b]Total Population Per Patch:[/b]\n"
"  Genomsnitt {7}; Standardavvikelse {8}\n"
"[b]Mikroberarter Genomsnittlig Hex Storlek:[/b]\n"
"  Genomsnitt {9}; Standardavvikelse {10}\n"
"[b]Generisk Organelldata:[/b]"

msgid "ALREADY_ASCENDED"
msgstr "Du är redan upplyst"

msgid "ALT"
msgstr "ALT"

msgid "ALWAYS_VISIBLE"
msgstr "Alltid synlig"

msgid "AMBIANCE_VOLUME"
msgstr "Omgivningsvolym"

msgid "AMMONIA"
msgstr "Ammoniak"

msgid "AMMONIA_COST"
msgstr "Ammoniak kostnad:"

#, fuzzy
msgid "AMMONIA_LEVELS"
msgstr "Ammoniak kostnad:"

msgid "AMOUNT_OF_AUTOSAVE_TO_KEEP"
msgstr "Antal autosparningar att behålla:"

msgid "AMOUNT_OF_QUICKSAVE_TO_KEEP"
msgstr "Antal quicksaves att behålla:"

msgid "ANAEROBIC_NITROGEN_FIXATION"
msgstr "Anaerob kvävefixering"

msgid "AND_UNLOCK_CONDITION"
msgstr "och"

msgid "ANISOTROPIC_FILTERING"
msgstr "Anisotropisk filtrering:"

msgid "ANTIALIASING_MSAA_TAA"
msgstr ""

#, fuzzy
msgid "ANTI_ALIASING_FXAA"
msgstr "Multispel anti-aliasing:"

#, fuzzy
msgid "ANTI_ALIASING_MODE"
msgstr "Multispel anti-aliasing:"

#, fuzzy
msgid "ANTI_ALIASING_MSAA"
msgstr "Multispel anti-aliasing:"

#, fuzzy
msgid "ANTI_ALIASING_TAA"
msgstr "Multispel anti-aliasing:"

msgid "APPEARANCE"
msgstr "Utseende"

msgid "APPLY"
msgstr "Tillämpa"

msgid "APPLY_CHANGES"
msgstr "Tillämpa Ändringar"

msgid "APRIL"
msgstr "April"

msgid "ARE_YOU_SURE_TO_RESET_ALL_SETTINGS"
msgstr "Är du säker på att du vill återställa ALLA inställningar till standardvärden?"

msgid "ARE_YOU_SURE_TO_RESET_INPUT_SETTINGS"
msgstr "Är du säker på att du vill nollställa kontrollinställningarna till standardvärden?"

msgid "ARTIST_COLON"
msgstr "Konstnär:"

msgid "ARTWORK_TITLE"
msgstr "\"{0}\" - {1}"

msgid "ART_BY"
msgstr "Konst av {0}"

msgid "ART_GALLERY"
msgstr "Konstgalleri"

msgid "ASCENSION_CONGRATULATIONS"
msgstr "Grattis!"

msgid "ASCENSION_CONGRATULATIONS_CONTENT"
msgstr ""
"Du har blivit upplyst samt vunnit spelet. Grattis!\n"
"\n"
"Du kan fortsätta att spela så får du tillgång till Gudliga Verktyg som du kan messa runt med.\n"
"\n"
"Du kan också gå tillbaka till Mikrobstadiet i denna sparfilen och spela igenom alla stadier igen med extra fördelar.\n"
"\n"
"Antal upplysningar i denna sparfilen: {0}"

msgid "ASCENSION_STAGE"
msgstr "Ascentionsstadiet"

msgid "ASSEMBLY_CLASS_REQUIRED"
msgstr "Modmonteringsklass krävs när montering specificeras"

msgid "ASSEMBLY_REQUIRED_WITH_HARMONY"
msgstr "Modmontering krävs när autoharmony är aktiverat"

msgid "ASSUME_HYPERTHREADING"
msgstr "Anta att CPUn har flertrådning aktiverad"

msgid "ASSUME_HYPERTHREADING_TOOLTIP"
msgstr ""
"Det går inte att automatiskt upptäcka om flertrådning är aktivt eller inte.\n"
"Detta påverkar standardantalet trådar eftersom flertrådnings-trådar inte är lika snabba som riktiga CPU-kärnor."

msgid "ATMOSPHERIC_GASSES"
msgstr "Atmosfäriska Gaser"

msgid "ATP"
msgstr "ATP"

msgid "ATP_BALANCE"
msgstr "ATP-Saldo"

msgid "ATP_BALANCE_TOOLTIP"
msgstr ""
"Den här sektionen visar ATP-saldot (energi) för den aktuella cellen.\n"
"För att kunna överleva måste saldot vara positivt. För sessila celler är omtanken kring saldot utom rörelsekostnaden övervägt.\n"
"Nedrullningsmenyn nedan kan användas för att kontrollera vad som skulle hända om cellen inte hade någon resurs tillgänglig att göra ATP med.\n"
"Till exempel kan vissa celler bara upprätthålla ett positivt ATP-saldo när de har flera sammansättningar att göra ATP från samtidigt.\n"
"Dessa typer av celler kan vara svårare att spela som eftersom de kräver att flera sammanställningar lagras samtidigt."

#, fuzzy
msgid "ATP_BALANCE_TOOLTIP_MULTICELLULAR"
msgstr ""
"Den här sektionen visar ATP-saldot (energi) för den aktuella cellen.\n"
"För att kunna överleva måste saldot vara positivt. För sessila celler är omtanken kring saldot utom rörelsekostnaden övervägt.\n"
"Nedrullningsmenyn nedan kan användas för att kontrollera vad som skulle hända om cellen inte hade någon resurs tillgänglig att göra ATP med.\n"
"Till exempel kan vissa celler bara upprätthålla ett positivt ATP-saldo när de har flera sammansättningar att göra ATP från samtidigt.\n"
"Dessa typer av celler kan vara svårare att spela som eftersom de kräver att flera sammanställningar lagras samtidigt."

msgid "ATP_BALANCE_WITHOUT_EXTERNAL_RESOURCES"
msgstr "Utan externa resurser"

msgid "ATP_BALANCE_WITHOUT_GLUCOSE"
msgstr "Utan glukos"

msgid "ATP_BALANCE_WITHOUT_HYDROGEN_SULFIDE"
msgstr "Utan svavelväte"

msgid "ATP_BALANCE_WITHOUT_IRON"
msgstr "Utan järn"

msgid "ATP_BALANCE_WITH_ALL_COMPOUNDS"
msgstr "Med alla nödvändiga sammansättningar"

msgid "ATP_PRODUCTION"
msgstr "ATP Produktion"

msgid "ATP_PRODUCTION_TOO_LOW"
msgstr "ATP PRODUKTION FÖR LÅG!"

msgid "ATTEMPT_TO_WRITE_SAVE_FAILED"
msgstr "Det gick inte att spara denna sparfilen. Namnet på sparfilen kan vara för långt, eller så har du inte kanske tillträde för att skriva till sparfilsmappen."

msgid "AT_CURSOR"
msgstr "Vid Muspekare:"

msgid "AUDIO_OUTPUT_DEVICE"
msgstr "Ljudutgångsenhet:"

msgid "AUGUST"
msgstr "Augusti"

msgid "AUTO"
msgstr "Automatiskt"

#, fuzzy
msgid "AUTO-EVO_EXPLANATION_EXPLANATION"
msgstr "Den här panelen visar talen som auto-evolutionen funkar från. Den totala energin en art är kapabel av att fånga, och kosten per individ av arten, bestämmer den slutliga befolkningen. Auto-evolutionen använder en simplifierad modell av verkligheten för att beräkna hur bra en art utför baserat på energin de kan samla. För varje matkälla, det visas hur mycket energi arten får från det. Additionelt är den totala energin som är tillgänglig från den källan är visad. En liten del av arten får ut av den totala energin baserat på hur stor fitness är mätit mot den totala fitness. Fitness är en metric av hur bra en art kan utilisera den matkällan."

msgid "AUTO-EVO_POPULATION_CHANGED_2"
msgstr "{0} befolkning förändrades av {1} i {2}på grund av: {3}"

msgid "AUTO-EVO_PREDICTION"
msgstr "Auto-Evo förutsägelse"

msgid "AUTO-EVO_PREDICTION_BOX_DESCRIPTION"
msgstr ""
"Den här panelen visar den förväntade totala energin fått och populationsnummrerna (i paranteser) från auto-evo för den redigerade arten.\n"
"Auto-evo kör populationssimulationen som är den andra delen (förutom din egen prestanda) som påverkar din population."

#, fuzzy
msgid "AUTO-EVO_RESULTS_TITLE"
msgstr "Auto-evo resultat:"

msgid "AUTO-EVO_STEPS_DONE"
msgstr "{0:F1}% klart. {1:n0}/{2:n0} steg."

msgid "AUTO-EVO_STRENGHT_MULTIPLIER"
msgstr "Auto-evo styrka på spelaren"

msgid "AUTO-EVO_STRENGHT_MULTIPLIER_EXPLANATION"
msgstr "(precent av populeringen som bytte auto-evo tillämpas på spelarens art)"

msgid "AUTOSAVE_DURING_THE_GAME"
msgstr "Autospara i spelet"

msgid "AUTO_EVO"
msgstr "Auto-Evolution"

#, fuzzy
msgid "AUTO_EVO_EXPLORER_TOOL_BUTTON"
msgstr "Auto-evo utforskningsverktyg"

msgid "AUTO_EVO_EXPLORING_TOOL"
msgstr "Auto-evo utforskningsverktyg"

msgid "AUTO_EVO_FAILED"
msgstr "Auto-evo kunde inte köras"

msgid "AUTO_EVO_MISSING_RESULT_DATA_OBJECT"
msgstr "Auto-evo resultat hittades inte. Om du laddade en äldre sparning är det förväntat att vara borta. Om du inte laddade en äldre sparning kan du rapportera det här som en bug till oss och skicka din spels loggfiler."

msgid "AUTO_EVO_RESULTS"
msgstr "Auto-evo resultat:"

msgid "AUTO_EVO_RESULTS_GLOBAL_TITLE"
msgstr "Globala resultat"

msgid "AUTO_EVO_RESULTS_PATCH_TITLE"
msgstr "Vald lappresultat"

msgid "AUTO_EVO_RUN_STATUS"
msgstr "kör status:"

msgid "AUTO_EVO_STATUS_COLON"
msgstr "Auto-evo Status:"

msgid "AUTO_MOVE_FORWARDS"
msgstr "Auto framåt"

msgid "AUTO_RESOLUTION"
msgstr "Automatisk({0}{1})"

msgid "AVAILABLE_CONSTRUCTION_PROJECTS"
msgstr "Tillgängliga Konstruktionsprojekt"

msgid "AVAILABLE_MODS"
msgstr "Tillgängliga Mod"

msgid "AVERAGE_SURFACE_CARBON_DIOXIDE_LEVEL"
msgstr ""

msgid "AVERAGE_SURFACE_LIGHT_LEVEL"
msgstr ""

msgid "AVERAGE_SURFACE_NITROGEN_LEVEL"
msgstr ""

msgid "AVERAGE_SURFACE_OTHER_LEVEL"
msgstr ""

msgid "AVERAGE_SURFACE_OXYGEN_LEVEL"
msgstr ""

msgid "AWAKENING_STAGE"
msgstr "Uppvaknandestadiet"

msgid "AWARE_STAGE"
msgstr "Medvetande Stadiet"

msgid "BACK"
msgstr "Bakåt"

msgid "BACKGROUND_BLUR"
msgstr "Bakgrunds oskärpa:"

msgid "BACKSLASH"
msgstr "Omvänt snedstreck"

msgid "BACKSPACE"
msgstr "Backa"

msgid "BACK_TO_SETTINGS"
msgstr ""

#, fuzzy
msgid "BACTERIAL_THERMOSYNTHESIS"
msgstr "Termosyntes"

msgid "BALANCE_DISPLAY_AT_DAY_ALWAYS"
msgstr "Beräkna som om det var dag"

msgid "BALANCE_DISPLAY_AT_DAY_ALWAYS_TOOLTIP"
msgstr ""

msgid "BALANCE_DISPLAY_WHILE_MOVING"
msgstr "Inkludera rörelse kostnad"

#, fuzzy
msgid "BALANCE_DISPLAY_WHILE_MOVING_TOOLTIP"
msgstr "Öppna vyn för avancerade inställningar"

#, fuzzy
msgid "BASE_MOBILITY"
msgstr "Mobilitet"

msgid "BASE_MOVEMENT"
msgstr "Grundrörelse"

msgid "BASIC_VIEW"
msgstr "Grundläggande"

#, fuzzy
msgid "BASIC_VIEW_BUTTON_TOOLTIP"
msgstr "Självmord"

msgid "BATHYPELAGIC"
msgstr "Bathypelagisk"

msgid "BECOME_MACROSCOPIC"
msgstr "Bli Makroskopisk ({0}/{1})"

msgid "BECOME_MULTICELLULAR"
msgstr "Bli Flercellig ({0}/{1})"

msgid "BEGIN_THRIVING"
msgstr "Börja Trivas"

msgid "BEHAVIOUR"
msgstr "Beteende"

#, fuzzy
msgid "BEHAVIOUR_ACTIVITY"
msgstr "Beteende"

#, fuzzy
msgid "BEHAVIOUR_AGGRESSION"
msgstr "Beteende"

#, fuzzy
msgid "BEHAVIOUR_FEAR"
msgstr "Beteende"

#, fuzzy
msgid "BEHAVIOUR_FOCUS"
msgstr "Beteende"

#, fuzzy
msgid "BEHAVIOUR_OPPORTUNISM"
msgstr "Beteende"

msgid "BELOW_SEA_LEVEL"
msgstr "{0}-{1}m under havsnivån"

msgid "BENCHMARKS"
msgstr "Riktvärden"

#, fuzzy
msgid "BENCHMARK_FINISHED"
msgstr "Färdigladdat"

msgid "BENCHMARK_PHASE"
msgstr "Riktvärdesfas:"

msgid "BENCHMARK_RESULTS_COLON"
msgstr "Resultat:"

msgid "BEST_PATCH_COLON"
msgstr "Bästa Biom:"

msgid "BETTER_TOGETHER"
msgstr ""

msgid "BEYOND_THE_CELL"
msgstr ""

msgid "BIG_IRON_CHUNK"
msgstr "Stor järnbit"

msgid "BIG_PHOSPHATE_CHUNK"
msgstr "Stor fosfatbit"

msgid "BILLION_ABBREVIATION"
msgstr "{0} B"

msgid "BINDING_AGENT"
msgstr "Bindemedel"

#, fuzzy
msgid "BINDING_AGENT_DESCRIPTION"
msgstr "Nitrogenas är ett protein som kan använda gasformigt kväve och cellulär energi i form av ATP för att producera ammoniak, ett viktigt tillväxtnäringsämne för celler. Detta är en process som kallas anaerob kvävefixering. Eftersom kvävgaset är suspenderat direkt i cytoplasman, utför den omgivande vätskan viss jäsning."

#, fuzzy
msgid "BINDING_AGENT_PROCESSES_DESCRIPTION"
msgstr "Nitrogenas är ett protein som kan använda gasformigt kväve och cellulär energi i form av ATP för att producera ammoniak, ett viktigt tillväxtnäringsämne för celler. Detta är en process som kallas anaerob kvävefixering. Eftersom kvävgaset är suspenderat direkt i cytoplasman, utför den omgivande vätskan viss jäsning."

msgid "BIND_AXES_SENSITIVITY"
msgstr "Binder samman axlar"

msgid "BIOLUMINESCENT_VACUOLE"
msgstr "Bioluminescerande vakuol"

#, fuzzy
msgid "BIOLUMINESCENT_VACUOLE_DESCRIPTION"
msgstr "Bioluminescerande vakuol"

#, fuzzy
msgid "BIOLUMINESCENT_VACUOLE_PROCESSES_DESCRIPTION"
msgstr "Vakuolen är en inre membranorganell som används för lagring i cellen. De består av flera blåsor, mindre membranstrukturer som ofta används i celler för lagring, som har smält samman. Den är fylld med vatten som används för att hålla kvar molekyler, enzymer, fasta ämnen och andra ämnen. Deras form är flytande och kan variera mellan celler."

msgid "BIOME_LABEL"
msgstr "Omgivning: {0}"

#, fuzzy
msgid "BLOOM_RENDER_EFFECT"
msgstr "Externa effekter:"

#, fuzzy
msgid "BLUESKY_TOOLTIP"
msgstr "Fortsätt"

msgid "BRAIN_CELL_NAME_DEFAULT"
msgstr "Nervcell"

msgid "BRAVE"
msgstr "Modig"

msgid "BROWSE"
msgstr "Bläddra"

msgid "BROWSE_WORKSHOP"
msgstr "Bläddra genom Workshop"

#, fuzzy
msgid "BUILD_CITY"
msgstr "Struktur"

#, fuzzy
msgid "BUILD_QUEUE"
msgstr "Struktur"

#, fuzzy
msgid "BUILD_STRUCTURE"
msgstr "Struktur"

msgid "BY"
msgstr "Av:"

msgid "BY_REVOLUTIONARY_GAMES"
msgstr "Av Revolutionary Games Studio"

msgid "CACHE_DISK_MAX_TIME"
msgstr ""

msgid "CACHE_MEMORY_MAX_ITEMS"
msgstr ""

msgid "CACHE_TIME_MEMORY"
msgstr ""

msgid "CACHE_TIME_MEMORY_ONLY"
msgstr ""

#, fuzzy
msgid "CACHING_TITLE"
msgstr "DU HAR FRODATS!"

msgid "CALCIUM_CARBONATE"
msgstr "Kalciumkarbonat"

msgid "CALCIUM_CARBONATE_MEMBRANE_DESCRIPTION"
msgstr "Detta membran har ett starkt skal gjort av kalciumkarbonat. Det kan lätt motstå skada och kräver mindre energi för att hålla sin form. Nackdelarna av ett sådant tungt skal är att cellen blir mycket långsammare och tar längre tid att ta upp resurser."

msgid "CAMERA"
msgstr "Kamera"

msgid "CANCEL"
msgstr "Avbryt"

msgid "CANCEL_ACTION_CAPITAL"
msgstr "AVBRYT"

msgid "CANCEL_CURRENT_ACTION"
msgstr "Avbryt denna handling"

msgid "CANNOT_DELETE_USED_CELL_TYPE"
msgstr "En celltyp som används i din kroppsplan kan inte raderas"

msgid "CANNOT_DELETE_USED_CELL_TYPE_TITLE"
msgstr "Kan inte radera använd celltyp"

msgid "CANNOT_ENGULF"
msgstr "Kan inte uppsluka"

msgid "CANNOT_IMPROVE_PERFECTION"
msgstr ""

msgid "CANNOT_MOVE_METABALL_TO_DESCENDANT_TREE"
msgstr "Kan inte flytta en metaboll in i dess ättlingsträd"

msgid "CANNOT_REDUCE_BRAIN_POWER_STAGE"
msgstr "Mängden hjärnkraft är nu för låg för att stanna i det nuvarande stadiet. Det är för nuvarande inte tillåtet att gå tillbaka till föregående stadier, var god öka hjärnkraften för att fortsätta."

msgid "CANNOT_REDUCE_BRAIN_POWER_STAGE_TITLE"
msgstr "Kan Inte Minska Hjärnkraft För Att Gå Tillbaka Till Föregående Stadier"

#, fuzzy
msgid "CANNOT_WRITE_SAVE"
msgstr "Skapa Ny Sparfil"

msgid "CANT_LOAD_MOD_INFO"
msgstr "Kan inte ladda modinfo för {0}"

msgid "CAPSLOCK"
msgstr "Capslock"

msgid "CARBON_DIOXIDE"
msgstr "Koldioxid"

msgid "CATEGORY_AN_ABUNDANCE"
msgstr "ett överflöd"

msgid "CATEGORY_A_FAIR_AMOUNT"
msgstr "ganska mycket"

msgid "CATEGORY_LITTLE"
msgstr "lite"

msgid "CATEGORY_QUITE_A_BIT"
msgstr "rätt mycket"

msgid "CATEGORY_SOME"
msgstr "en del"

msgid "CATEGORY_VERY_LITTLE"
msgstr "väldigt lite"

msgid "CAUTIOUS"
msgstr "Försiktig"

#, fuzzy
msgid "CELL"
msgstr "Cellulosa"

msgid "CELLS"
msgstr "Celler"

msgid "CELLULASE"
msgstr "Cellulas"

#, fuzzy
msgid "CELLULASE_DESCRIPTION"
msgstr "Vakuolen är en inre membranorganell som används för lagring i cellen. De består av flera blåsor, mindre membranstrukturer som ofta används i celler för lagring, som har smält samman. Den är fylld med vatten som används för att hålla kvar molekyler, enzymer, fasta ämnen och andra ämnen. Deras form är flytande och kan variera mellan celler."

msgid "CELLULOSE"
msgstr "Cellulosa"

msgid "CELLULOSE_MEMBRANE_DESCRIPTION"
msgstr "Detta membran har en vägg, vilket leder till bättre skydd mot allmän skada och särskilt mot fysisk skada. Den kostar också mindre energi för att bibehålla sin form, men kan inte ta upp resurser lika snabbt och är trögare. [b]Cellulas kan smälta denna vägg[/b] vilket gör den sårbar mot uppslukning av rovdjur."

#, fuzzy
msgid "CELL_STAT_ROTATION_TOOLTIP"
msgstr "Fortsätt"

#, fuzzy
msgid "CELL_STAT_SPEED_TOOLTIP"
msgstr "Fortsätt"

#, fuzzy
msgid "CELL_STAT_STORAGE_TOOLTIP"
msgstr "Fortsätt"

msgid "CELL_TYPE_NAME"
msgstr "Celltyp namn"

#, fuzzy
msgid "CHANGE_DESCRIPTION_IS_TOO_LONG"
msgstr "ATP PRODUKTION FÖR LÅG!"

msgid "CHANGE_THE_SYMMETRY"
msgstr "Ändra symmetrin"

#, fuzzy
msgid "CHANNEL_INHIBITOR_TOXIN_SYNTHESIS"
msgstr "Giftvakuolen är en vakuol som har modifierats för produktion, lagring, och utsöndring av oxytoxy-gifter. Mer giftvakuoler ökar intervallen gift kan avfyras med."

msgid "CHEATS"
msgstr "Fusk"

#, fuzzy
msgid "CHEATS_USED_NOTICE"
msgstr "Avbruten."

msgid "CHEAT_KEYS_ENABLED"
msgstr "Fuskknappar på"

msgid "CHEAT_MENU"
msgstr "Fusk meny"

msgid "CHEMICAL_BUTTON_MICROBE_TOOLTIP"
msgstr "Visa / göm cellprocesser"

msgid "CHEMOPLAST"
msgstr "Kemoplast"

#, fuzzy
msgid "CHEMOPLAST_DESCRIPTION"
msgstr "Kemoplasten är en dubbelmembranstruktur som innehåller proteiner som kan omvandla vätesulfid, vatten och gasformig koldioxid till glukos i en process som kallas vätesulfidkemosyntes. Hastigheten för dess glukosproduktion skalas med koncentrationen av vatten och koldioxid."

#, fuzzy
msgid "CHEMOPLAST_PROCESSES_DESCRIPTION"
msgstr "Kemoplasten är en dubbelmembranstruktur som innehåller proteiner som kan omvandla vätesulfid, vatten och gasformig koldioxid till glukos i en process som kallas vätesulfidkemosyntes. Hastigheten för dess glukosproduktion skalas med koncentrationen av vatten och koldioxid."

msgid "CHEMORECEPTOR"
msgstr "Kemoreceptor"

#, fuzzy
msgid "CHEMORECEPTOR_DESCRIPTION"
msgstr "Kemoplasten är en dubbelmembranstruktur som innehåller proteiner som kan omvandla vätesulfid, vatten och gasformig koldioxid till glukos i en process som kallas vätesulfidkemosyntes. Hastigheten för dess glukosproduktion skalas med koncentrationen av vatten och koldioxid."

#, fuzzy
msgid "CHEMORECEPTOR_MINIMUM_AMOUNT_TOOLTIP"
msgstr "Kemoreceptor"

#, fuzzy
msgid "CHEMORECEPTOR_PROCESSES_DESCRIPTION"
msgstr "Kemoplasten är en dubbelmembranstruktur som innehåller proteiner som kan omvandla vätesulfid, vatten och gasformig koldioxid till glukos i en process som kallas vätesulfidkemosyntes. Hastigheten för dess glukosproduktion skalas med koncentrationen av vatten och koldioxid."

#, fuzzy
msgid "CHEMORECEPTOR_SEARCH_RADIUS_TOOLTIP"
msgstr "Kemoplasten är en dubbelmembranstruktur som innehåller proteiner som kan omvandla vätesulfid, vatten och gasformig koldioxid till glukos i en process som kallas vätesulfidkemosyntes. Hastigheten för dess glukosproduktion skalas med koncentrationen av vatten och koldioxid."

#, fuzzy
msgid "CHEMOSYNTHESIS"
msgstr "Kemosyntes"

msgid "CHEMOSYNTHESIZING_PROTEINS"
msgstr "Kemosyntesiserande proteiner"

#, fuzzy
msgid "CHEMOSYNTHESIZING_PROTEINS_DESCRIPTION"
msgstr "Kemosyntesproteiner är små kluster av proteiner i cytoplasman som kan omvandla vätesulfid, vatten och gasformig koldioxid till glukos i en process som kallas vätesulfidkemosyntes. Hastigheten för dess glukosproduktion skalas med koncentrationen av koldioxid. Eftersom de kemosyntetiserande proteinerna är suspenderade direkt i cytoplasman utför den omgivande vätskan viss jäsning."

#, fuzzy
msgid "CHEMOSYNTHESIZING_PROTEINS_PROCESSES_DESCRIPTION"
msgstr "Kemosyntesproteiner är små kluster av proteiner i cytoplasman som kan omvandla vätesulfid, vatten och gasformig koldioxid till glukos i en process som kallas vätesulfidkemosyntes. Hastigheten för dess glukosproduktion skalas med koncentrationen av koldioxid. Eftersom de kemosyntetiserande proteinerna är suspenderade direkt i cytoplasman utför den omgivande vätskan viss jäsning."

msgid "CHEMO_SYNTHESIS"
msgstr "Kemosyntes"

msgid "CHITIN"
msgstr "Kitin"

msgid "CHITINASE"
msgstr "Kitinas"

#, fuzzy
msgid "CHITINASE_DESCRIPTION"
msgstr "Det slemiga inre av en cell. Cytoplasman är den grundläggande blandningen av joner, proteiner och andra ämnen lösta i vatten som fyller cellens inre. En av funktionerna den utför är jäsning, omvandlingen av glukos till ATP-energi. För celler som saknar organeller så den har mer avancerade ämnesomsättningar är det vad de använder för energi. Det används också för att lagra molekyler i cellen och för att öka cellens storlek."

msgid "CHITIN_MEMBRANE_DESCRIPTION"
msgstr ""

msgid "CHLOROPLAST"
msgstr "Kloroplast"

msgid "CHLOROPLAST_DESCRIPTION"
msgstr ""

#, fuzzy
msgid "CHLOROPLAST_PROCESSES_DESCRIPTION"
msgstr "Kemoplasten är en dubbelmembranstruktur som innehåller proteiner som kan omvandla vätesulfid, vatten och gasformig koldioxid till glukos i en process som kallas vätesulfidkemosyntes. Hastigheten för dess glukosproduktion skalas med koncentrationen av vatten och koldioxid."

msgid "CHOSEN_FILENAME_ALREADY_EXISTS"
msgstr ""

msgid "CHROMATIC_ABERRATION"
msgstr "Kromatisk Aberration:"

#, fuzzy
msgid "CHROMATOPHORE_PROCESSES_DESCRIPTION"
msgstr "Kemosyntesproteiner är små kluster av proteiner i cytoplasman som kan omvandla vätesulfid, vatten och gasformig koldioxid till glukos i en process som kallas vätesulfidkemosyntes. Hastigheten för dess glukosproduktion skalas med koncentrationen av koldioxid. Eftersom de kemosyntetiserande proteinerna är suspenderade direkt i cytoplasman utför den omgivande vätskan viss jäsning."

msgid "CHUNK_CELL_CORPSE_PART"
msgstr "Död cellbit"

msgid "CHUNK_FOOD_SOURCE"
msgstr "{0} konsumtion"

msgid "CILIA"
msgstr "Flimmerhår"

#, fuzzy
msgid "CILIA_DESCRIPTION"
msgstr "Det slemiga inre av en cell. Cytoplasman är den grundläggande blandningen av joner, proteiner och andra ämnen lösta i vatten som fyller cellens inre. En av funktionerna den utför är jäsning, omvandlingen av glukos till ATP-energi. För celler som saknar organeller så den har mer avancerade ämnesomsättningar är det vad de använder för energi. Det används också för att lagra molekyler i cellen och för att öka cellens storlek."

#, fuzzy
msgid "CILIA_PROCESSES_DESCRIPTION"
msgstr "Det slemiga inre av en cell. Cytoplasman är den grundläggande blandningen av joner, proteiner och andra ämnen lösta i vatten som fyller cellens inre. En av funktionerna den utför är jäsning, omvandlingen av glukos till ATP-energi. För celler som saknar organeller så den har mer avancerade ämnesomsättningar är det vad de använder för energi. Det används också för att lagra molekyler i cellen och för att öka cellens storlek."

#, fuzzy
msgid "CITY_SHORT_STATISTICS"
msgstr "Organismstatistik"

msgid "CLEAN_UP_OLD_SAVES"
msgstr "Rensa gamla sparfiler"

msgid "CLEAR_CACHE"
msgstr ""

#, fuzzy
msgid "CLICK_TO_SELECT"
msgstr "Radera Valda"

msgid "CLIMATE_INSTABILITY"
msgstr ""

#, fuzzy
msgid "CLIMATE_INSTABILITY_EXPLANATION"
msgstr ""
"Aktiva mikrober springer och rullar omkring när ingenting händer.\n"
"Sessila mikrober sitter still och väntar på att omgivningen ändrar sig innan de agerar."

msgid "CLIMATE_STABILITY_AVERAGE"
msgstr ""

msgid "CLIMATE_STABILITY_STABLE"
msgstr ""

msgid "CLIMATE_STABILITY_UNSTABLE"
msgstr ""

msgid "CLOSE"
msgstr "Stäng"

msgid "CLOSE_OPTIONS"
msgstr "Stäng inställningar?"

msgid "CLOSTRIDIAL_FERMENTATION"
msgstr ""

#, fuzzy
msgid "CLOUD_BENCHMARK"
msgstr "Mikrobredigerare"

msgid "CLOUD_RESOLUTION_DIVISOR"
msgstr "Molnupplösnings Divisor:"

msgid "CLOUD_SIMULATION_MINIMUM_INTERVAL"
msgstr ""
"Molnsimulerings minimala\n"
"interval:"

#, fuzzy
msgid "CLOUD_SIMULATION_MULTIPLIER"
msgstr "Osmoreguleringskost"

msgid "COASTAL"
msgstr "Kust"

msgid "COLLISION_SHAPE"
msgstr ""

msgid "COLOUR"
msgstr "Färg"

msgid "COLOURBLIND_CORRECTION"
msgstr "Färgblindhets Rättning:"

#, fuzzy
msgid "COLOUR_PICKER_ADD_PRESET"
msgstr "Lägg till aktuell färg till paletten"

msgid "COLOUR_PICKER_A_TOOLTIP"
msgstr "Alpha kanal värdet för färgen"

msgid "COLOUR_PICKER_B_TOOLTIP"
msgstr "Blåa kanal värdet för färgen"

msgid "COLOUR_PICKER_G_TOOLTIP"
msgstr "Gröna kanal värdet för färgen"

msgid "COLOUR_PICKER_HSV_BUTTON_TOOLTIP"
msgstr ""
"Slå på eller av HSV-läge (Hue, Saturation, Value).\n"
"Kan inte slås på i rå-läge."

msgid "COLOUR_PICKER_H_TOOLTIP"
msgstr "Nyansvärde, del av färgen"

msgid "COLOUR_PICKER_PICK_COLOUR"
msgstr "Välj en färg från spel fönstret"

#, fuzzy
msgid "COLOUR_PICKER_PRESET_TOOLTIP"
msgstr ""
"Färg: {0}\n"
"Vänster musknapp: Använd denna palette\n"
"Höger musknapp: Ta bort denna palette"

msgid "COLOUR_PICKER_RAW_BUTTON_TOOLTIP"
msgstr ""
"Slå på eller av rå-läget.\n"
"I rå-läge kan du tvinga R, G, B\n"
"färgvärdena att överskrida 1.0.\n"
"Kan inte slås på i HSV-läge."

msgid "COLOUR_PICKER_R_TOOLTIP"
msgstr "Röda kanal värdet för färgen"

msgid "COLOUR_PICKER_S_TOOLTIP"
msgstr "Mättnadsvärde, mängden grått i en viss färg"

msgid "COLOUR_PICKER_V_TOOLTIP"
msgstr "Värde (ljusstyrka) värde, ljusstyrka eller intensitet för färgen"

#, fuzzy
msgid "COMMON_ABILITIES"
msgstr "Förmågor"

msgid "COMMON_EDITING_AND_STRATEGY"
msgstr ""

msgid "COMMUNITY_FORUM"
msgstr ""

#, fuzzy
msgid "COMMUNITY_FORUM_BUTTON_TOOLTIP"
msgstr "Hjälp"

msgid "COMMUNITY_WIKI"
msgstr ""

#, fuzzy
msgid "COMMUNITY_WIKI_BUTTON_TOOLTIP"
msgstr "Självmord"

#, fuzzy
msgid "COMPILED_AT_COLON"
msgstr "Föreningar:"

#, fuzzy
msgid "COMPLETE_ACTION"
msgstr "Föreningar:"

msgid "COMPOUNDS"
msgstr "Föreningar"

#, fuzzy
msgid "COMPOUNDS_AT_EQUILIBRIUM"
msgstr "Molekylmoln"

#, fuzzy
msgid "COMPOUNDS_AT_MAX_SPEED"
msgstr "Molekylmoln"

msgid "COMPOUNDS_BUTTON_MICROBE_TOOLTIP"
msgstr "Visa / göm föreningar"

msgid "COMPOUNDS_COLON"
msgstr "Föreningar:"

msgid "COMPOUND_BALANCE_FILL_TIME"
msgstr ""

msgid "COMPOUND_BALANCE_FILL_TIME_TOO_LONG"
msgstr ""

#, fuzzy
msgid "COMPOUND_BALANCE_MODE_TOOLTIP"
msgstr "Hjälp"

msgid "COMPOUND_BALANCE_TITLE"
msgstr "Föreningsbalans"

#, fuzzy
msgid "COMPOUND_BALANCE_TOOLTIP"
msgstr "Hjälp"

msgid "COMPOUND_CLOUDS"
msgstr "Molekylmoln"

#, fuzzy
msgid "COMPOUND_CLOUD_BENCHMARK"
msgstr "Molekylmoln"

msgid "COMPOUND_CLOUD_DENSITY"
msgstr "Molekylmoln densitet"

#, fuzzy
msgid "COMPOUND_CLOUD_DENSITY_EXPLANATION"
msgstr "Molekylmoln"

msgid "COMPOUND_CONCENTRATIONS_DECREASED"
msgstr "{0} koncentrationer har minskat med {1}"

msgid "COMPOUND_FOOD_SOURCE"
msgstr "{0} konsumtion"

#, fuzzy
msgid "COMPOUND_HANDLE_KEEP"
msgstr "Hjälp"

#, fuzzy
msgid "COMPOUND_HANDLE_SPLIT_SISTER"
msgstr "Hjälp"

#, fuzzy
msgid "COMPOUND_HANDLE_TOP_UP"
msgstr "Hjälp"

#, fuzzy
msgid "COMPOUND_HANDLE_TOP_UP_ON_CHANGE"
msgstr "Molekylmoln"

#, fuzzy
msgid "COMPOUND_LEVEL_AVERAGE"
msgstr "Hjälp"

#, fuzzy
msgid "COMPOUND_LEVEL_HIGH"
msgstr "Föreningsbalans"

#, fuzzy
msgid "COMPOUND_LEVEL_LOW"
msgstr "Molekylmoln"

msgid "COMPOUND_LEVEL_VERY_HIGH"
msgstr ""

#, fuzzy
msgid "COMPOUND_LEVEL_VERY_LOW"
msgstr "Hjälp"

#, fuzzy
msgid "COMPOUND_STORAGE_AMOUNT_DOES_NOT_LAST_NIGHT"
msgstr "{0} konsumtion"

msgid "COMPOUND_STORAGE_NOT_ENOUGH_GENERATED_DURING_DAY"
msgstr ""

#, fuzzy
msgid "COMPOUND_STORAGE_NOT_ENOUGH_SPACE"
msgstr "{0} konsumtion"

msgid "COMPOUND_STORAGE_STATS_TITLE"
msgstr ""

#, fuzzy
msgid "COMPOUND_STORAGE_STATS_TOOLTIP"
msgstr "Hjälp"

#, fuzzy
msgid "COMPOUND_TO_FIND"
msgstr "Molekylmoln"

msgid "CONCEPT_ART"
msgstr "konceptkonst"

msgid "CONFIG"
msgstr "Konfiguration"

msgid "CONFIRM_CAPITAL"
msgstr "BEKRÄFTA"

#, fuzzy
msgid "CONFIRM_DELETE"
msgstr "Bekräfta Stängning"

#, fuzzy
msgid "CONFIRM_EXIT"
msgstr "Bekräfta Stängning"

msgid "CONFIRM_FOSSILISATION_OVERWRITE"
msgstr ""

#, fuzzy
msgid "CONFIRM_MOVE_TO_ASCENSION_STAGE"
msgstr "{0} befolkning förändrades av {1} på grund av: {2}"

#, fuzzy
msgid "CONFIRM_MOVE_TO_ASCENSION_STAGE_EXPLANATION"
msgstr "{0} befolkning förändrades av {1} på grund av: {2}"

msgid "CONFIRM_MOVE_TO_INDUSTRIAL_STAGE"
msgstr "Fortsätt till Industristadiet?"

#, fuzzy
msgid "CONFIRM_MOVE_TO_INDUSTRIAL_STAGE_EXPLANATION"
msgstr "{0} befolkning förändrades av {1} på grund av: {2}"

#, fuzzy
msgid "CONFIRM_MOVE_TO_SPACE_STAGE"
msgstr "{0} befolkning förändrades av {1} på grund av: {2}"

#, fuzzy
msgid "CONFIRM_MOVE_TO_SPACE_STAGE_EXPLANATION"
msgstr "{0} befolkning förändrades av {1} på grund av: {2}"

#, fuzzy
msgid "CONFIRM_NEW_GAME_BUTTON_TOOLTIP"
msgstr "Hjälp"

#, fuzzy
msgid "CONFIRM_NEW_GAME_BUTTON_TOOLTIP_DISABLED"
msgstr "Hjälp"

#, fuzzy
msgid "CONFIRM_RESET_ACHIEVEMENTS"
msgstr "Bekräfta Stängning"

#, fuzzy
msgid "CONFIRM_RESET_ACHIEVEMENTS_DESCRIPTION"
msgstr "Nitrogenas är ett protein som kan använda gasformigt kväve och cellulär energi i form av ATP för att producera ammoniak, ett viktigt tillväxtnäringsämne för celler. Detta är en process som kallas anaerob kvävefixering. Eftersom kvävgaset är suspenderat direkt i cytoplasman, utför den omgivande vätskan viss jäsning."

#, fuzzy
msgid "CONSTRUCTION_UNIT_NAME"
msgstr "Tritanope (Blå-Gul)"

msgid "CONTENT_UPLOADED_FROM"
msgstr ""

#, fuzzy
msgid "CONTINUE"
msgstr "Börja Trivas"

#, fuzzy
msgid "CONTINUE_AS_SPECIES"
msgstr "Välj en plats för att visa detaljerna här"

#, fuzzy
msgid "CONTINUE_THRIVING"
msgstr "Börja Trivas"

#, fuzzy
msgid "CONTINUE_TO_PROTOTYPES"
msgstr "Protanope (Röd-Grön)"

msgid "CONTINUE_TO_PROTOTYPES_PROMPT"
msgstr "Fortsätt till fasprototyper?"

msgid "CONTROLLER_ANY_DEVICE"
msgstr ""

msgid "CONTROLLER_AXIS_L2"
msgstr ""

msgid "CONTROLLER_AXIS_LEFT_TRIGGER"
msgstr ""

msgid "CONTROLLER_AXIS_LEFT_X"
msgstr ""

msgid "CONTROLLER_AXIS_LEFT_Y"
msgstr ""

#, fuzzy
msgid "CONTROLLER_AXIS_NEGATIVE_DIRECTION"
msgstr "Nitrogen Fixing Plastid är ett protein som kan använda gasformigt kväve och syre och cellulär energi i form av ATP för att producera ammoniak, ett viktigt tillväxtnäringsämne för celler. Detta är en process som kallas aerob kvävefixering."

#, fuzzy
msgid "CONTROLLER_AXIS_POSITIVE_DIRECTION"
msgstr "Nitrogen Fixing Plastid är ett protein som kan använda gasformigt kväve och syre och cellulär energi i form av ATP för att producera ammoniak, ett viktigt tillväxtnäringsämne för celler. Detta är en process som kallas aerob kvävefixering."

msgid "CONTROLLER_AXIS_R2"
msgstr ""

msgid "CONTROLLER_AXIS_RIGHT_TRIGGER"
msgstr ""

msgid "CONTROLLER_AXIS_RIGHT_X"
msgstr ""

msgid "CONTROLLER_AXIS_RIGHT_Y"
msgstr ""

msgid "CONTROLLER_AXIS_VISUALIZERS"
msgstr ""

msgid "CONTROLLER_BUTTON_DPAD_DOWN"
msgstr ""

msgid "CONTROLLER_BUTTON_DPAD_LEFT"
msgstr ""

msgid "CONTROLLER_BUTTON_DPAD_RIGHT"
msgstr ""

msgid "CONTROLLER_BUTTON_DPAD_UP"
msgstr ""

msgid "CONTROLLER_BUTTON_LEFT_SHOULDER"
msgstr ""

msgid "CONTROLLER_BUTTON_LEFT_STICK"
msgstr ""

msgid "CONTROLLER_BUTTON_MISC1"
msgstr ""

msgid "CONTROLLER_BUTTON_PADDLE1"
msgstr ""

msgid "CONTROLLER_BUTTON_PADDLE2"
msgstr ""

msgid "CONTROLLER_BUTTON_PADDLE3"
msgstr ""

msgid "CONTROLLER_BUTTON_PADDLE4"
msgstr ""

msgid "CONTROLLER_BUTTON_PS3_SELECT"
msgstr ""

msgid "CONTROLLER_BUTTON_PS3_START"
msgstr ""

msgid "CONTROLLER_BUTTON_PS_CIRCLE"
msgstr ""

msgid "CONTROLLER_BUTTON_PS_CROSS"
msgstr ""

msgid "CONTROLLER_BUTTON_PS_L1"
msgstr ""

msgid "CONTROLLER_BUTTON_PS_L3"
msgstr ""

msgid "CONTROLLER_BUTTON_PS_OPTIONS"
msgstr ""

msgid "CONTROLLER_BUTTON_PS_R1"
msgstr ""

msgid "CONTROLLER_BUTTON_PS_R3"
msgstr ""

msgid "CONTROLLER_BUTTON_PS_SHARE"
msgstr ""

msgid "CONTROLLER_BUTTON_PS_SONY_BUTTON"
msgstr ""

msgid "CONTROLLER_BUTTON_PS_SQUARE"
msgstr ""

msgid "CONTROLLER_BUTTON_PS_TRIANGLE"
msgstr ""

msgid "CONTROLLER_BUTTON_RIGHT_SHOULDER"
msgstr ""

msgid "CONTROLLER_BUTTON_RIGHT_STICK"
msgstr ""

msgid "CONTROLLER_BUTTON_TOUCH_PAD"
msgstr ""

msgid "CONTROLLER_BUTTON_UNKNOWN"
msgstr ""

msgid "CONTROLLER_BUTTON_XBOX_A"
msgstr ""

msgid "CONTROLLER_BUTTON_XBOX_B"
msgstr ""

msgid "CONTROLLER_BUTTON_XBOX_BACK"
msgstr ""

msgid "CONTROLLER_BUTTON_XBOX_GUIDE"
msgstr ""

msgid "CONTROLLER_BUTTON_XBOX_START"
msgstr ""

msgid "CONTROLLER_BUTTON_XBOX_X"
msgstr ""

msgid "CONTROLLER_BUTTON_XBOX_Y"
msgstr ""

msgid "CONTROLLER_DEADZONES"
msgstr ""

#, fuzzy
msgid "CONTROLLER_DEADZONE_CALIBRATION_EXPLANATION"
msgstr "{0} befolkning förändrades av {1} på grund av: {2}"

msgid "CONTROLLER_DEADZONE_COLON"
msgstr ""

msgid "CONTROLLER_PROMPT_TYPE_SETTING"
msgstr ""

msgid "CONTROLLER_SENSITIVITY"
msgstr ""

msgid "CONTROLLER_UNKNOWN_AXIS"
msgstr ""

msgid "COPY_ERROR_TO_CLIPBOARD"
msgstr "Kopiera felmeddelande till urklipp"

#, fuzzy
msgid "COPY_RESULTS"
msgstr "Auto-evo resultat:"

msgid "CORRECTION_PROTANOPE"
msgstr "Protanope (Röd-Grön)"

msgid "CORRECTION_TRITANOPE"
msgstr "Tritanope (Blå-Gul)"

#, fuzzy
msgid "CPU_POWER_NOT_ENOUGH_FOR_SPEED_MODE"
msgstr "{0} konsumtion"

#, fuzzy
msgid "CPU_THREADS"
msgstr "Trådar:"

msgid "CRAFTING_CLEAR_INPUTS"
msgstr ""

msgid "CRAFTING_ERROR_INTERNAL_CONSUME_PROBLEM"
msgstr ""

#, fuzzy
msgid "CRAFTING_ERROR_TAKING_ITEMS"
msgstr "DU HAR FRODATS!"

msgid "CRAFTING_FILTER_INPUTS"
msgstr ""

msgid "CRAFTING_KNOWN_ITEMS"
msgstr ""

msgid "CRAFTING_NOT_ENOUGH_MATERIAL"
msgstr ""

msgid "CRAFTING_NO_RECIPE_SELECTED"
msgstr ""

msgid "CRAFTING_NO_ROOM_TO_TAKE_CRAFTING_RESULTS"
msgstr ""

#, fuzzy
msgid "CRAFTING_RECIPE_DISPLAY"
msgstr "Auto-evo resultat:"

msgid "CRAFTING_RECIPE_HAND_AXE"
msgstr ""

#, fuzzy
msgid "CRAFTING_RESULTS"
msgstr "Auto-evo resultat:"

msgid "CRAFTING_SELECT_RECIPE_OR_ITEMS_TO_FILTER"
msgstr ""

msgid "CRAFTING_TAKE_ALL"
msgstr ""

#, fuzzy
msgid "CRAFTING_TITLE"
msgstr "DU HAR FRODATS!"

msgid "CREATE"
msgstr "Skapa"

msgid "CREATED_AT"
msgstr "Skapad:"

msgid "CREATED_ON_PLATFORM"
msgstr ""

msgid "CREATE_A_NEW_MICROBE"
msgstr "Skapa en ny mikrob"

#, fuzzy
msgid "CREATE_NEW"
msgstr "Skapa Ny Sparfil"

#, fuzzy
msgid "CREATE_NEW_CELL_TYPE"
msgstr "Skapa Ny Sparfil"

#, fuzzy
msgid "CREATE_NEW_CELL_TYPE_DESCRIPTION"
msgstr "Kemoplasten är en dubbelmembranstruktur som innehåller proteiner som kan omvandla vätesulfid, vatten och gasformig koldioxid till glukos i en process som kallas vätesulfidkemosyntes. Hastigheten för dess glukosproduktion skalas med koncentrationen av vatten och koldioxid."

#, fuzzy
msgid "CREATE_NEW_MOD"
msgstr "Skapa en ny mikrob"

msgid "CREATE_NEW_SAVE"
msgstr "Skapa Ny Sparfil"

#, fuzzy
msgid "CREATE_NEW_TISSUE_TYPE"
msgstr "Skapa Ny Sparfil"

#, fuzzy
msgid "CREATE_NEW_TISSUE_TYPE_DESCRIPTION"
msgstr "Kemoplasten är en dubbelmembranstruktur som innehåller proteiner som kan omvandla vätesulfid, vatten och gasformig koldioxid till glukos i en process som kallas vätesulfidkemosyntes. Hastigheten för dess glukosproduktion skalas med koncentrationen av vatten och koldioxid."

msgid "CREATING_DOT_DOT_DOT"
msgstr "Skapar..."

msgid "CREATING_OBJECTS_FROM_SAVE"
msgstr "skapar objekt från sparfil"

msgid "CREDITS"
msgstr "Eftertext"

msgid "CTRL"
msgstr "Ctrl"

#, fuzzy
msgid "CURRENT_CACHE_SIZE"
msgstr "Visa förmågor"

#, fuzzy
msgid "CURRENT_CACHE_SIZE_TOOLTIP"
msgstr "Slem sekretion"

msgid "CURRENT_DEVELOPERS"
msgstr "Nuvarande utvecklare"

msgid "CURRENT_LOCATION_CAPITAL"
msgstr "NUVARANDE PLATS"

#, fuzzy
msgid "CURRENT_RESEARCH_NONE"
msgstr "Visa förmågor"

#, fuzzy
msgid "CURRENT_RESEARCH_PROGRESS"
msgstr "Öppna hjälpmenyn"

#, fuzzy
msgid "CURRENT_WORLD"
msgstr "Nuvarande utvecklare"

#, fuzzy
msgid "CURRENT_WORLD_STATISTICS"
msgstr "Organismstatistik"

msgid "CUSTOM_USERNAME"
msgstr "Anpassat Användarnamn:"

msgid "CYTOPLASM"
msgstr "Cytoplasma"

#, fuzzy
msgid "CYTOPLASM_DESCRIPTION"
msgstr "Det slemiga inre av en cell. Cytoplasman är den grundläggande blandningen av joner, proteiner och andra ämnen lösta i vatten som fyller cellens inre. En av funktionerna den utför är jäsning, omvandlingen av glukos till ATP-energi. För celler som saknar organeller så den har mer avancerade ämnesomsättningar är det vad de använder för energi. Det används också för att lagra molekyler i cellen och för att öka cellens storlek."

msgid "CYTOPLASM_GLYCOLYSIS"
msgstr "Cytoplasm Glycolys"

#, fuzzy
msgid "CYTOPLASM_PROCESSES_DESCRIPTION"
msgstr "Det slemiga inre av en cell. Cytoplasman är den grundläggande blandningen av joner, proteiner och andra ämnen lösta i vatten som fyller cellens inre. En av funktionerna den utför är jäsning, omvandlingen av glukos till ATP-energi. För celler som saknar organeller så den har mer avancerade ämnesomsättningar är det vad de använder för energi. Det används också för att lagra molekyler i cellen och för att öka cellens storlek."

#, fuzzy
msgid "CYTOTOXIN_SYNTHESIS"
msgstr "OxyToxySyntes"

#, fuzzy
msgid "DAMAGE_SOURCE_RADIATION"
msgstr "(farten som AI arter muterar)"

msgid "DAY_LENGTH"
msgstr ""

#, fuzzy
msgid "DAY_LENGTH_EXPLANATION"
msgstr ""
"Aggressiva mikrober jagar byte över större avstånd\n"
"och har större sannolikhet att kämpa emot när rovdjur attackerar.\n"
"Fredliga mikrober attackerar inte andra över större avstånd\n"
"och har lägre sannolikhet att använda gifter mot rovdjur."

msgid "DAY_NIGHT_CYCLE_ENABLED"
msgstr ""

#, fuzzy
msgid "DAY_NIGHT_CYCLE_ENABLED_EXPLANATION_2"
msgstr ""
"Aggressiva mikrober jagar byte över större avstånd\n"
"och har större sannolikhet att kämpa emot när rovdjur attackerar.\n"
"Fredliga mikrober attackerar inte andra över större avstånd\n"
"och har lägre sannolikhet att använda gifter mot rovdjur."

msgid "DEADZONE_CALIBRATION_FINISHED"
msgstr ""

#, fuzzy
msgid "DEADZONE_CALIBRATION_INPROGRESS"
msgstr "Detta språk är {0}% komplett"

msgid "DEADZONE_CALIBRATION_IS_RESET"
msgstr ""

msgid "DEADZONE_CONFIGURATION"
msgstr ""

msgid "DEATH"
msgstr "död"

msgid "DEBUG_COORDINATES"
msgstr ""

msgid "DEBUG_DRAW_NOT_AVAILABLE"
msgstr ""

#, fuzzy
msgid "DEBUG_HEAT_AT_CURSOR"
msgstr "Vid Muspekare:"

msgid "DEBUG_PANEL"
msgstr ""

msgid "DECEMBER"
msgstr "December"

#, fuzzy
msgid "DECREASE_ITEM_SIZE"
msgstr "Slem sekretion"

msgid "DEFAULT_AUDIO_OUTPUT_DEVICE"
msgstr "Standard utgångsenhet"

msgid "DELETE"
msgstr "Radera"

msgid "DELETE_ALL_OLD_SAVE_WARNING_2"
msgstr ""

msgid "DELETE_FOSSIL_CONFIRMATION"
msgstr "Att radera denna fossil är permanent och kan inte ångras. Är du säker på att du vill radera den för gott?"

msgid "DELETE_OLD_SAVES_PROMPT"
msgstr ""

msgid "DELETE_ORGANELLE"
msgstr "Ta bort organell"

msgid "DELETE_SAVE_CONFIRMATION"
msgstr ""

msgid "DELETE_SELECTED"
msgstr "Radera Valda"

msgid "DELETE_SELECTED_SAVES_PROMPT"
msgstr ""

msgid "DELETE_SELECTED_SAVE_WARNING"
msgstr ""

msgid "DELETE_THIS_SAVE_PROMPT"
msgstr ""

#, fuzzy
msgid "DESCEND_BUTTON"
msgstr "Skriv över aktuell sparfil:"

#, fuzzy
msgid "DESCEND_CONFIRMATION"
msgstr "Skriv över aktuell sparfil:"

#, fuzzy
msgid "DESCEND_CONFIRMATION_EXPLANATION"
msgstr ""
"Aggressiva mikrober jagar byte över större avstånd\n"
"och har större sannolikhet att kämpa emot när rovdjur attackerar.\n"
"Fredliga mikrober attackerar inte andra över större avstånd\n"
"och har lägre sannolikhet att använda gifter mot rovdjur."

msgid "DESCRIPTION"
msgstr "Beskrivning:"

#, fuzzy
msgid "DESCRIPTION_COLON"
msgstr "ATP PRODUKTION FÖR LÅG!"

#, fuzzy
msgid "DESCRIPTION_TOO_LONG"
msgstr "ATP PRODUKTION FÖR LÅG!"

msgid "DESPAWN_ENTITIES"
msgstr ""

msgid "DETECTED_CPU_COUNT"
msgstr "Upptäckt CPU-antal:"

msgid "DEVBUILD_VERSION_INFO"
msgstr ""

msgid "DEVELOPERS"
msgstr "Utvecklare"

#, fuzzy
msgid "DEVELOPMENT_FORUM"
msgstr "Utvecklingen stöds av Revolutionary Games Studio ry"

#, fuzzy
msgid "DEVELOPMENT_FORUM_BUTTON_TOOLTIP"
msgstr "Hjälp"

msgid "DEVELOPMENT_SUPPORTED_BY"
msgstr "Utvecklingen stöds av Revolutionary Games Studio ry"

#, fuzzy
msgid "DEVELOPMENT_WIKI"
msgstr "Utvecklare"

#, fuzzy
msgid "DEVELOPMENT_WIKI_BUTTON_TOOLTIP"
msgstr "Hjälp"

msgid "DEVOURED"
msgstr ""

msgid "DEV_BUILD_PATRONS"
msgstr ""

msgid "DIFFICULTY"
msgstr "Svårighetsgrad"

msgid "DIFFICULTY_DETAILS_STRING"
msgstr ""
"Förinställd svårighetsgrad: {0}\n"
"Faktor för mutationskostnad: {1} \n"
"Mutations frekvens för AI: {2}\n"
"Föreningsmoln-densitet: {3}\n"
"Populations-straff vid spelarens död: {4}\n"
"Kvarhållning av glukos i miljön: {5} \n"
"Faktor för kostnaden av osmoreglering: {6}\n"
"Gratis glukosmoln när redigeraren lämnas: {7}\n"
"Begränsa användningen av tillväxtföreningar: {8}"

msgid "DIFFICULTY_PRESET"
msgstr "Förinställd svårighetsgrad"

msgid "DIFFICULTY_PRESET_CUSTOM"
msgstr "Anpassat"

msgid "DIFFICULTY_PRESET_EASY"
msgstr "Lätt"

msgid "DIFFICULTY_PRESET_HARD"
msgstr "Svår"

msgid "DIFFICULTY_PRESET_NORMAL"
msgstr "Normal"

msgid "DIGESTION_EFFICIENCY"
msgstr ""

#, fuzzy
msgid "DIGESTION_EFFICIENCY_COLON"
msgstr "ATP PRODUKTION FÖR LÅG!"

#, fuzzy
msgid "DIGESTION_SPEED"
msgstr "UTROTNING"

#, fuzzy
msgid "DIGESTION_SPEED_COLON"
msgstr "Hastighet:"

msgid "DIGESTION_SPEED_VALUE"
msgstr ""

msgid "DISABLED"
msgstr "Avstängt"

msgid "DISABLE_ALL"
msgstr ""

msgid "DISCARD_AND_CONTINUE"
msgstr "Radera och fortsätt"

#, fuzzy
msgid "DISCARD_CHANGES"
msgstr "Radera och fortsätt"

#, fuzzy
msgid "DISCARD_MIGRATION"
msgstr "Radera och fortsätt"

#, fuzzy
msgid "DISCONNECTED_CELLS"
msgstr "Bortkopplade Celler"

#, fuzzy
msgid "DISCONNECTED_CELLS_TEXT"
msgstr ""
"Det finns placerade organeller, som inte är anslutna till resten.\n"
"Vänligen anslut alla placerade organeller med varandra eller ångra dina ändringar."

#, fuzzy
msgid "DISCONNECTED_METABALLS"
msgstr "Bortkopplade Celler"

#, fuzzy
msgid "DISCONNECTED_METABALLS_TEXT"
msgstr ""
"Det finns placerade organeller, som inte är anslutna till resten.\n"
"Vänligen anslut alla placerade organeller med varandra eller ångra dina ändringar."

msgid "DISCONNECTED_ORGANELLES"
msgstr "Bortkopplade Organeller"

msgid "DISCONNECTED_ORGANELLES_TEXT"
msgstr ""
"Det finns placerade organeller, som inte är anslutna till resten.\n"
"Vänligen anslut alla placerade organeller med varandra eller ångra dina ändringar."

#, fuzzy
msgid "DISCORD_TOOLTIP"
msgstr "Hjälp"

#, fuzzy
msgid "DISK_CACHE_TOOLTIP"
msgstr "Självmord"

#, fuzzy
msgid "DISMISSED_POPUPS_COLON"
msgstr "Hastighet:"

#, fuzzy
msgid "DISMISSED_POPUPS_EXPLANATION"
msgstr ""
"Aggressiva mikrober jagar byte över större avstånd\n"
"och har större sannolikhet att kämpa emot när rovdjur attackerar.\n"
"Fredliga mikrober attackerar inte andra över större avstånd\n"
"och har lägre sannolikhet att använda gifter mot rovdjur."

msgid "DISMISS_INFORMATION_PERMANENTLY"
msgstr "Visa inte detta igen"

msgid "DISMISS_WARNING_PERMANENTLY"
msgstr "Varna inte om detta igen"

msgid "DISPLAY_3D_MENU_BACKGROUNDS"
msgstr ""

msgid "DISPLAY_ABILITIES_BAR"
msgstr "Visa förmågor"

msgid "DISPLAY_BACKGROUND_DISTORTION_EFFECT"
msgstr ""

msgid "DISPLAY_BACKGROUND_PARTICLES"
msgstr ""

#, fuzzy
msgid "DISPLAY_DRIVER_OPENGL"
msgstr "Visa förmågor"

#, fuzzy
msgid "DISPLAY_DRIVER_VULKAN"
msgstr "Visa förmågor"

#, fuzzy
msgid "DISPLAY_MODE"
msgstr "Visa förmågor"

#, fuzzy
msgid "DISPLAY_PART_NAMES"
msgstr "Visa förmågor"

msgid "DISSOLVED_COMPOUND_FOOD_SOURCE"
msgstr "Jämnt spridd miljömatkälla av {0}"

msgid "DOES_NOT_USE_FEATURE"
msgstr ""

msgid "DONATIONS"
msgstr "Donationer"

msgid "DOT_DOT_DOT"
msgstr "..."

msgid "DOUBLE"
msgstr "Dubbel"

msgid "DOUBLE_CLICK_TO_VIEW_IN_FULLSCREEN"
msgstr ""

msgid "DOUBLE_MEMBRANE_DESCRIPTION"
msgstr ""

#, fuzzy
msgid "DOUBLE_SPEED_TOGGLE_TOOLTIP"
msgstr "Fortsätt"

msgid "DRAG_TO_REORDER_ITEMS_WITH_MOUSE"
msgstr ""

msgid "DUMP_SCENE_TREE"
msgstr ""

msgid "DUPLICATE_TYPE"
msgstr "Duplicera Typ"

msgid "EASTEREGG_MESSAGE_1"
msgstr "Rolig fakta, Didinium och Paramecium är ett läroboksexempel på ett rovdjursförhållande som har studerats i årtionden, är du Didinium eller Paramecium? Rovdjur eller byte?"

msgid "EASTEREGG_MESSAGE_10"
msgstr "På engelska stod det \"WIGGLY THINGS!!\" här, men jag, S1dos, vet inte riktigt hur man översätter det!!"

msgid "EASTEREGG_MESSAGE_11"
msgstr "Smältis den där metalsis."

msgid "EASTEREGG_MESSAGE_12"
msgstr "Men de blå cellerna."

msgid "EASTEREGG_MESSAGE_13"
msgstr "Här är ett tips, Omgivningar är mer än bara olika bakgrunder, föreningarna i olika omgivningar dyker ibland upp i olika hastigheter."

msgid "EASTEREGG_MESSAGE_14"
msgstr "Här är ett tips, ju mer flagell du har, desto snabbare går du, vroom vroom, men det kostar också mer ATP"

msgid "EASTEREGG_MESSAGE_15"
msgstr "Här är ett tips, du kan svälja bitar järn och annat."

msgid "EASTEREGG_MESSAGE_16"
msgstr "Här är ett tips, förbered dig innan du lägger till en kärna. Dessa saker är dyra! I underhåll och i byggkostnad."

msgid "EASTEREGG_MESSAGE_17"
msgstr "Rolig Fakta, visste du att det finns över 8000 ciliatarter på planeten jorden?"

msgid "EASTEREGG_MESSAGE_18"
msgstr "Rolig fakta, The Stentor är ett ciliat som kan sträcka sig och fånga byten i en slags trumpet som mun som drar in byten genom att generera vattenströmmar med cilia."

msgid "EASTEREGG_MESSAGE_2"
msgstr "En av de första spelbara prototyperna skapades av vår grymma programmerare, Untrustedlife!"

msgid "EASTEREGG_MESSAGE_3"
msgstr "Alla varelser i spelet kommer utvecklats från en gemensam förfader. Se om du kan L identifiera vilka som är närmst besläktade med varandra!"

msgid "EASTEREGG_MESSAGE_4"
msgstr "Rolig fakta, i verkliga livet har prokaryoter något som heter Biocompartments som fungerar som organeller och kallas faktiskt Polyhedrala organeller."

msgid "EASTEREGG_MESSAGE_5"
msgstr "Rolig Fakta, metabolosomen är det som kallas en Polyhedral organell."

msgid "EASTEREGG_MESSAGE_6"
msgstr "Här är ett tips, ibland är det bäst att bara fly från andra celler."

msgid "EASTEREGG_MESSAGE_7"
msgstr "Thrive är tänkt som en simulering av en utomjordisk planet, så förvänta dig inte att hitta samma varelser som här på jorden!"

msgid "EASTEREGG_MESSAGE_8"
msgstr "Här är ett tips, bakterier kan vara starkare än de ser ut, de kan se små ut, men vissa av dem kan gräva sig in i dig och döda dig på det sättet!"

msgid "EASTEREGG_MESSAGE_9"
msgstr "Här är ett tips, du kan jaga andra arter till utrotning om du inte är försiktig nog. Andra arter kan göra det också."

#, fuzzy
msgid "EASTER_EGGS"
msgstr "Rolig fakta, Didinium och Paramecium är ett läroboksexempel på ett rovdjursförhållande som har studerats i årtionden, är du Didinium eller Paramecium? Rovdjur eller byte?"

#, fuzzy
msgid "EASTER_EGGS_EXPLANATION"
msgstr ""
"Aggressiva mikrober jagar byte över större avstånd\n"
"och har större sannolikhet att kämpa emot när rovdjur attackerar.\n"
"Fredliga mikrober attackerar inte andra över större avstånd\n"
"och har lägre sannolikhet att använda gifter mot rovdjur."

#, fuzzy
msgid "EASTER_EGG_BANANA_BIOME"
msgstr ""
"Aggressiva mikrober jagar byte över större avstånd\n"
"och har större sannolikhet att kämpa emot när rovdjur attackerar.\n"
"Fredliga mikrober attackerar inte andra över större avstånd\n"
"och har lägre sannolikhet att använda gifter mot rovdjur."

#, fuzzy
msgid "EDGE_PAN_SPEED"
msgstr "UTROTNING"

#, fuzzy
msgid "EDITING_TITLE"
msgstr "DU HAR FRODATS!"

msgid "EDITOR"
msgstr "Cellredigerare"

#, fuzzy
msgid "EDITORS_AND_MUTATIONS_BUTTON"
msgstr "har muterat"

#, fuzzy
msgid "EDITOR_BUTTON_TOOLTIP"
msgstr "Hjälp"

msgid "EDITOR_TUTORIAL_EARLY_GOAL"
msgstr ""

msgid "EDITOR_TUTORIAL_EDITOR_TEXT"
msgstr ""

#, fuzzy
msgid "EDITOR_TUTORIAL_MICROBE_EDITOR_BINDING_AGENTS"
msgstr ""
"Prokaryota strukturer\n"
"\n"
"Metabolosomer: Producerar ATP från glukos\n"
"\n"
"Kemosyntiserande proteiner: Producerar hälften av glukosen ur svavelväte som en kemoplast, men utför också glykolys, tar upp 1 hex\n"
"\n"
"Thylakoider: Producerar 1/3 av mängden glukos som en normal kloroplast, men utför också glykolys och tar upp 1 Hex\n"
"\n"
"Rusticyanin: Omvandlar järn till ATP\n"
"\n"
"Nitrogenas: Konverterar atmosfäriskt kväve och ATP till ammoniak anaerobt\n"
"\n"
"Cytoplasmer: Har lagringsutrymme och utför glykolys (producerar små mängder ATP)"

#, fuzzy
msgid "EDITOR_TUTORIAL_MICROBE_EDITOR_NUCLEUS"
msgstr ""
"Prokaryota strukturer\n"
"\n"
"Metabolosomer: Producerar ATP från glukos\n"
"\n"
"Kemosyntiserande proteiner: Producerar hälften av glukosen ur svavelväte som en kemoplast, men utför också glykolys, tar upp 1 hex\n"
"\n"
"Thylakoider: Producerar 1/3 av mängden glukos som en normal kloroplast, men utför också glykolys och tar upp 1 Hex\n"
"\n"
"Rusticyanin: Omvandlar järn till ATP\n"
"\n"
"Nitrogenas: Konverterar atmosfäriskt kväve och ATP till ammoniak anaerobt\n"
"\n"
"Cytoplasmer: Har lagringsutrymme och utför glykolys (producerar små mängder ATP)"

#, fuzzy
msgid "EDIT_MICROBE_FIRST_TIME"
msgstr "Mikrob Stadiet"

#, fuzzy
msgid "EFFECTIVE_VALUE"
msgstr "{0}%"

msgid "EIGHT_TIMES"
msgstr "8x"

msgid "EJECT_ENGULFED"
msgstr ""

#, fuzzy
msgid "EJECT_ENGULFED_TOOLTIP"
msgstr "Växla uppslukarläge av och på"

#, fuzzy
msgid "EMITTERS_COUNT"
msgstr "Mikrob Stadiet"

#, fuzzy
msgid "ENABLED_MODS"
msgstr "Aktivera Cellredigeraren"

msgid "ENABLE_ALL_COMPATIBLE"
msgstr ""

msgid "ENABLE_EDITOR"
msgstr "Aktivera Cellredigeraren"

msgid "ENABLE_GUI_LIGHT_EFFECTS"
msgstr "Aktivera GUI ljus effecter"

msgid "ENDOSYMBIONT_ENGULFED_ALREADY_DONE"
msgstr ""

msgid "ENDOSYMBIONT_ENGULFED_PROGRESS"
msgstr ""

msgid "ENDOSYMBIONT_TYPE_ALREADY_PRESENT"
msgstr ""

#, fuzzy
msgid "ENDOSYMBIOSIS_AVAILABLE_ORGANELLES"
msgstr "Placera organell"

msgid "ENDOSYMBIOSIS_BUTTON"
msgstr ""

#, fuzzy
msgid "ENDOSYMBIOSIS_CANCEL_TOOLTIP"
msgstr "Lösgör alla"

#, fuzzy
msgid "ENDOSYMBIOSIS_COMPLETE_TOOLTIP"
msgstr "Fortsätt"

#, fuzzy
msgid "ENDOSYMBIOSIS_EXPLANATION"
msgstr ""
"Aggressiva mikrober jagar byte över större avstånd\n"
"och har större sannolikhet att kämpa emot när rovdjur attackerar.\n"
"Fredliga mikrober attackerar inte andra över större avstånd\n"
"och har lägre sannolikhet att använda gifter mot rovdjur."

msgid "ENDOSYMBIOSIS_NOTHING_ENGULFED"
msgstr ""

#, fuzzy
msgid "ENDOSYMBIOSIS_NO_CANDIDATE_ORGANELLES"
msgstr "Bortkopplade Organeller"

#, fuzzy
msgid "ENDOSYMBIOSIS_PROGRESSING_EXPLANATION"
msgstr ""
"Aggressiva mikrober jagar byte över större avstånd\n"
"och har större sannolikhet att kämpa emot när rovdjur attackerar.\n"
"Fredliga mikrober attackerar inte andra över större avstånd\n"
"och har lägre sannolikhet att använda gifter mot rovdjur."

msgid "ENDOSYMBIOSIS_PROKARYOTIC_LIMIT_EXPLANATION"
msgstr ""

#, fuzzy
msgid "ENDOSYMBIOSIS_SINGLE_SPECIES_PROGRESS_DESCRIPTION"
msgstr "Kemosyntesproteiner är små kluster av proteiner i cytoplasman som kan omvandla vätesulfid, vatten och gasformig koldioxid till glukos i en process som kallas vätesulfidkemosyntes. Hastigheten för dess glukosproduktion skalas med koncentrationen av koldioxid. Eftersom de kemosyntetiserande proteinerna är suspenderade direkt i cytoplasman utför den omgivande vätskan viss jäsning."

#, fuzzy
msgid "ENDOSYMBIOSIS_START_TOOLTIP"
msgstr "Hjälp"

#, fuzzy
msgid "ENDOSYMBIOSIS_TITLE"
msgstr "DU HAR FRODATS!"

#, fuzzy
msgid "ENERGY_BALANCE_REQUIRED_COMPOUND_LINE"
msgstr "{0}: -{1} ATP"

msgid "ENERGY_BALANCE_TOOLTIP_CONSUMPTION"
msgstr "{0}: -{1} ATP"

msgid "ENERGY_BALANCE_TOOLTIP_PRODUCTION"
msgstr "{0}:+{1} ATP"

#, fuzzy
msgid "ENERGY_BALANCE_TOOLTIP_PRODUCTION_WITH_REQUIREMENT"
msgstr "{0}:+{1} ATP"

msgid "ENERGY_IN_PATCH_FOR"
msgstr ""

#, fuzzy
msgid "ENERGY_IN_PATCH_SHORT"
msgstr "INVÅNARE:"

msgid "ENERGY_SOURCES"
msgstr ""

msgid "ENERGY_SUMMARY_LINE"
msgstr ""

msgid "ENGULF_CELL_OR_CHUNK"
msgstr ""

msgid "ENGULF_NO_ATP_DAMAGE_MESSAGE"
msgstr ""

#, fuzzy
msgid "ENTER_EXISTING_ID"
msgstr "Skriv över aktuell sparfil:"

msgid "ENTER_EXISTING_WORKSHOP_ID"
msgstr ""

#, fuzzy
msgid "ENTITY_LABEL"
msgstr "Omgivning: {0}"

msgid "ENVIRONMENT"
msgstr "Miljö"

#, fuzzy
msgid "ENVIRONMENTAL_CONDITIONS_BUTTON"
msgstr "{0} befolkning förändrades av {1} på grund av: {2}"

msgid "ENVIRONMENTAL_GLUCOSE_RETENTION"
msgstr ""

#, fuzzy
msgid "ENVIRONMENTAL_GLUCOSE_RETENTION_EXPLANATION"
msgstr "{0} befolkning förändrades av {1} på grund av: {2}"

msgid "ENVIRONMENT_BUTTON_MICROBE_TOOLTIP"
msgstr "Visa / göm miljö"

#, fuzzy
msgid "ENVIRONMENT_TOLERANCE"
msgstr "Miljö"

msgid "EPIPELAGIC"
msgstr "Epipelagisk"

msgid "EQUIPMENT_TYPE_AXE"
msgstr ""

msgid "ERROR"
msgstr "ERROR"

#, fuzzy
msgid "ERROR_CREATING_FOLDER"
msgstr "Öppna Skärmbildsmapp"

msgid "ERROR_CREATING_INFO_FILE"
msgstr ""

msgid "ERROR_FAILED_TO_SAVE_NEW_SETTINGS"
msgstr "Error: Misslyckades att spara nya intällningar till konfigurationsfil."

#, fuzzy
msgid "ERROR_FETCHING_EXPLANATION"
msgstr ""
"Aggressiva mikrober jagar byte över större avstånd\n"
"och har större sannolikhet att kämpa emot när rovdjur attackerar.\n"
"Fredliga mikrober attackerar inte andra över större avstånd\n"
"och har lägre sannolikhet att använda gifter mot rovdjur."

#, fuzzy
msgid "ERROR_FETCHING_NEWS"
msgstr "Öppna Skärmbildsmapp"

msgid "ERROR_LOADING"
msgstr "Laddningsfel"

msgid "ERROR_SAVING"
msgstr "Sparningsfel"

#, fuzzy
msgid "ERROR_UPLOADING_EXCEPTION"
msgstr "Laddningsfel"

msgid "ESCAPE"
msgstr "Esc"

msgid "ESCAPE_ENGULFING"
msgstr ""

msgid "ESTUARY"
msgstr "Flodmynning"

#, fuzzy
msgid "EVENT_ERUPTION_TOOLTIP"
msgstr "Självmord"

msgid "EVENT_METEOR_GLUCOSE"
msgstr ""

#, fuzzy
msgid "EVENT_METEOR_IRON"
msgstr "{0}:+{1} ATP"

#, fuzzy
msgid "EVENT_METEOR_PHOSPHATES"
msgstr "Spawna fosfat"

#, fuzzy
msgid "EVENT_METEOR_PLAIN"
msgstr "Självmord"

msgid "EVENT_METEOR_RADIOACTIVE"
msgstr ""

msgid "EVENT_METEOR_SULFUR"
msgstr ""

#, fuzzy
msgid "EVOLUTIONARY_TREE"
msgstr "Av Revolutionary Games Studio"

#, fuzzy
msgid "EVOLUTIONARY_TREE_BUILD_FAILED"
msgstr "Av Revolutionary Games Studio"

#, fuzzy
msgid "EXACT_VERSION_COLON"
msgstr "Version:"

#, fuzzy
msgid "EXACT_VERSION_TOOLTIP"
msgstr "Självmord"

#, fuzzy
msgid "EXCEPTION_HAPPENED_PROCESSING_SAVE"
msgstr "Ett undantag har uppstått medan sparad data laddades"

#, fuzzy
msgid "EXCEPTION_HAPPENED_WHILE_LOADING"
msgstr "Ett undantag har uppstått medan sparad data laddades"

#, fuzzy
msgid "EXCLUSIVE_FULLSCREEN"
msgstr "Växla fullskärm av och på"

#, fuzzy
msgid "EXISTING_BUILDINGS"
msgstr "Skriv över aktuell sparfil:"

msgid "EXIT"
msgstr "Lämna"

msgid "EXIT_EDITOR"
msgstr "Lämna cellredigeraren"

msgid "EXIT_TO_LAUNCHER"
msgstr "Lämna till startprogrammet"

msgid "EXPERIMENTAL_FEATURES"
msgstr ""

#, fuzzy
msgid "EXPERIMENTAL_FEATURES_EXPLANATION"
msgstr "(farten som AI arter muterar)"

#, fuzzy
msgid "EXPERIMENTAL_FEATURES_WARNING"
msgstr "(farten som AI arter muterar)"

msgid "EXPORT_ALL_WORLDS"
msgstr ""

#, fuzzy
msgid "EXPORT_ALL_WORLDS_TOOLTIP"
msgstr "Hjälp"

#, fuzzy
msgid "EXPORT_SUCCESS"
msgstr "Plundring av {0}"

msgid "EXTERNAL"
msgstr "Externa"

msgid "EXTERNAL_EFFECTS"
msgstr "Externa effekter:"

msgid "EXTINCTION_BOX_TEXT"
msgstr "Precis som 99% av alla arter som någonsin har existerat, har din art utrotats. Andra kommer att fortsätta frodas och upprätthålla din niche, men det blir inte du som gör. Du kommer att glömmas, ett misslyckats experiment i evolutionen."

msgid "EXTINCTION_CAPITAL"
msgstr "UTROTNING"

#, fuzzy
msgid "EXTINCT_FROM_PATCH"
msgstr "dog ut på planeten"

#, fuzzy
msgid "EXTINCT_FROM_THE_PLANET"
msgstr "dog ut på planeten"

#, fuzzy
msgid "EXTINCT_IN_PATCH"
msgstr "dog ut på planeten"

#, fuzzy
msgid "EXTINCT_SPECIES"
msgstr "UTROTNING"

msgid "EXTRAS"
msgstr "Extra"

msgid "EXTRA_OPTIONS"
msgstr "Extra Inställningar"

#, fuzzy
msgid "FACEBOOK_TOOLTIP"
msgstr "Självmord"

msgid "FAILED"
msgstr "Misslyckades"

#, fuzzy
msgid "FAILED_ONE_OR_MORE_SAVE_DELETION_DESCRIPTION"
msgstr "Kemoplasten är en dubbelmembranstruktur som innehåller proteiner som kan omvandla vätesulfid, vatten och gasformig koldioxid till glukos i en process som kallas vätesulfidkemosyntes. Hastigheten för dess glukosproduktion skalas med koncentrationen av vatten och koldioxid."

#, fuzzy
msgid "FAILED_SAVE_DELETION"
msgstr "Error: Misslyckades att spara nya intällningar till konfigurationsfil."

#, fuzzy
msgid "FAILED_SAVE_DELETION_DESCRIPTION"
msgstr "Vakuolen är en inre membranorganell som används för lagring i cellen. De består av flera blåsor, mindre membranstrukturer som ofta används i celler för lagring, som har smält samman. Den är fylld med vatten som används för att hålla kvar molekyler, enzymer, fasta ämnen och andra ämnen. Deras form är flytande och kan variera mellan celler."

msgid "FEARFUL"
msgstr "Rädd"

msgid "FEAR_EXPLANATION"
msgstr ""

#, fuzzy
msgid "FEATURE_DISABLED"
msgstr "Avstängt"

#, fuzzy
msgid "FEATURE_ENABLED"
msgstr "Fuskknappar på"

msgid "FEBRUARY"
msgstr "Februari"

msgid "FEED_ITEM_CONTENT_PARSING_FAILED"
msgstr ""

msgid "FEED_ITEM_MISSING_CONTENT"
msgstr ""

msgid "FEED_ITEM_PUBLISHED_AT"
msgstr ""

msgid "FEED_ITEM_TRUNCATED_NOTICE"
msgstr ""

#, fuzzy
msgid "FERROPLAST"
msgstr "Termoplast"

#, fuzzy
msgid "FERROPLAST_DESCRIPTION"
msgstr "Termoplasten är en dubbelmembranstruktur som innehåller värmekänsliga pigment staplade tillsammans i membransäckar. Det är en prokaryot som har assimilerats för användning av sin eukaryota värd. Pigmenten i termoplasten kan använda energin från värmeskillnader i omgivningen för att producera glukos från vatten och gasformig koldioxid i en process som kallas termosyntes. Hastigheten för dess glukosproduktion skalas med koncentrationen av koldioxid och temperatur."

#, fuzzy
msgid "FERROPLAST_PROCESSES_DESCRIPTION"
msgstr "Termoplasten är en dubbelmembranstruktur som innehåller värmekänsliga pigment staplade tillsammans i membransäckar. Det är en prokaryot som har assimilerats för användning av sin eukaryota värd. Pigmenten i termoplasten kan använda energin från värmeskillnader i omgivningen för att producera glukos från vatten och gasformig koldioxid i en process som kallas termosyntes. Hastigheten för dess glukosproduktion skalas med koncentrationen av koldioxid och temperatur."

msgid "FILTER_ITEMS_BY_CATEGORY_COLON"
msgstr ""

#, fuzzy
msgid "FIND_CURRENT_PATCH"
msgstr "Avbryt denna handling"

msgid "FINISHED_DOT"
msgstr "Färdig."

msgid "FINISH_EDITING_AND_RETURN_TO_ENVIRONMENT"
msgstr "Slutför redigering och återvänd till omgivning"

#, fuzzy
msgid "FINISH_ONE_GENERATION"
msgstr "med concentration av"

msgid "FINISH_X_GENERATIONS"
msgstr "Slutför {0} Generationer"

msgid "FIRE_TOXIN"
msgstr "Skjut gift"

#, fuzzy
msgid "FIRE_TOXIN_TOOLTIP"
msgstr "Självmord"

msgid "FLAGELLUM"
msgstr "Flagell"

msgid "FLAGELLUM_DESCRIPTION"
msgstr ""

#, fuzzy
msgid "FLAGELLUM_LENGTH_DESCRIPTION"
msgstr "Metabolosomer är kluster av proteiner förpackade i proteinskal. De kan omvandla glukos till ATP i mycket högre takt än vad som kan göras i cytoplasman i en process som kallas Aerobisk Andning. Det kräver dock syre för att fungera, och lägre nivåer av syre i miljön kommer att sakta ner hastigheten för dess ATP-produktion. Eftersom metabolosomerna är suspenderade direkt i cytoplasman utför den omgivande vätskan viss jäsning."

#, fuzzy
msgid "FLAGELLUM_PROCESSES_DESCRIPTION"
msgstr "Metabolosomer är kluster av proteiner förpackade i proteinskal. De kan omvandla glukos till ATP i mycket högre takt än vad som kan göras i cytoplasman i en process som kallas Aerobisk Andning. Det kräver dock syre för att fungera, och lägre nivåer av syre i miljön kommer att sakta ner hastigheten för dess ATP-produktion. Eftersom metabolosomerna är suspenderade direkt i cytoplasman utför den omgivande vätskan viss jäsning."

#, fuzzy
msgid "FLEET_NAME_FROM_PLACE"
msgstr "dog ut på planeten"

msgid "FLEET_UNITS"
msgstr ""

#, fuzzy
msgid "FLOATING_CHUNKS_COLON"
msgstr "befolkning:"

msgid "FLOATING_HAZARD"
msgstr "Flytande fara"

msgid "FLUID"
msgstr "Rörlig"

msgid "FLUIDITY_RIGIDITY"
msgstr "Mjukhet / Hårdhet"

msgid "FOCUSED"
msgstr "Fokuserad"

msgid "FOCUS_EXPLANATION"
msgstr ""

#, fuzzy
msgid "FOG_OF_WAR_DISABLED"
msgstr "Avstängt"

#, fuzzy
msgid "FOG_OF_WAR_DISABLED_DESCRIPTION"
msgstr "Vakuolen är en inre membranorganell som används för lagring i cellen. De består av flera blåsor, mindre membranstrukturer som ofta används i celler för lagring, som har smält samman. Den är fylld med vatten som används för att hålla kvar molekyler, enzymer, fasta ämnen och andra ämnen. Deras form är flytande och kan variera mellan celler."

msgid "FOG_OF_WAR_INTENSE"
msgstr ""

#, fuzzy
msgid "FOG_OF_WAR_INTENSE_DESCRIPTION"
msgstr "Nitrogenas är ett protein som kan använda gasformigt kväve och cellulär energi i form av ATP för att producera ammoniak, ett viktigt tillväxtnäringsämne för celler. Detta är en process som kallas anaerob kvävefixering. Eftersom kvävgaset är suspenderat direkt i cytoplasman, utför den omgivande vätskan viss jäsning."

msgid "FOG_OF_WAR_MODE"
msgstr ""

msgid "FOG_OF_WAR_REGULAR"
msgstr ""

#, fuzzy
msgid "FOG_OF_WAR_REGULAR_DESCRIPTION"
msgstr "Det slemiga inre av en cell. Cytoplasman är den grundläggande blandningen av joner, proteiner och andra ämnen lösta i vatten som fyller cellens inre. En av funktionerna den utför är jäsning, omvandlingen av glukos till ATP-energi. För celler som saknar organeller så den har mer avancerade ämnesomsättningar är det vad de använder för energi. Det används också för att lagra molekyler i cellen och för att öka cellens storlek."

msgid "FOOD_CHAIN"
msgstr "Näringskedja"

msgid "FOOD_SOURCE_ENERGY_INFO"
msgstr ""

msgid "FORGET_MOD_DETAILS"
msgstr ""

#, fuzzy
msgid "FORGET_MOD_DETAILS_TOOLTIP"
msgstr "Fortsätt"

#, fuzzy
msgid "FORM_CELL_COLONY"
msgstr "Förråd"

msgid "FORM_ERROR_MESSAGE"
msgstr ""

#, fuzzy
msgid "FOSSILISATION"
msgstr "befolkning:"

#, fuzzy
msgid "FOSSILISATION_EXPLANATION"
msgstr ""
"Aggressiva mikrober jagar byte över större avstånd\n"
"och har större sannolikhet att kämpa emot när rovdjur attackerar.\n"
"Fredliga mikrober attackerar inte andra över större avstånd\n"
"och har lägre sannolikhet att använda gifter mot rovdjur."

#, fuzzy
msgid "FOSSILISATION_FAILED"
msgstr "befolkning:"

#, fuzzy
msgid "FOSSILISATION_FAILED_DESCRIPTION"
msgstr "Vakuolen är en inre membranorganell som används för lagring i cellen. De består av flera blåsor, mindre membranstrukturer som ofta används i celler för lagring, som har smält samman. Den är fylld med vatten som används för att hålla kvar molekyler, enzymer, fasta ämnen och andra ämnen. Deras form är flytande och kan variera mellan celler."

msgid "FOSSILISATION_HINT"
msgstr ""

msgid "FOSSILISATION_HINT_ALREADY_FOSSILISED"
msgstr ""

#, fuzzy
msgid "FOSSILISE"
msgstr "Stillastående"

msgid "FOSSIL_DELETION_FAILED"
msgstr ""

#, fuzzy
msgid "FOSSIL_DELETION_FAILED_DESCRIPTION"
msgstr "Vakuolen är en inre membranorganell som används för lagring i cellen. De består av flera blåsor, mindre membranstrukturer som ofta används i celler för lagring, som har smält samman. Den är fylld med vatten som används för att hålla kvar molekyler, enzymer, fasta ämnen och andra ämnen. Deras form är flytande och kan variera mellan celler."

msgid "FOUR_TIMES"
msgstr "4x"

#, fuzzy
msgid "FPS"
msgstr "Max Frames Per Sekund:"

#, fuzzy
msgid "FPS_DISPLAY"
msgstr "Media Spela"

#, fuzzy
msgid "FRAME_DURATION"
msgstr "Anding"

msgid "FREEBUILDING"
msgstr "Fri byggredigerare"

msgid "FREE_GLUCOSE_CLOUD"
msgstr ""

#, fuzzy
msgid "FREE_GLUCOSE_CLOUD_EXPLANATION"
msgstr ""
"Aggressiva mikrober jagar byte över större avstånd\n"
"och har större sannolikhet att kämpa emot när rovdjur attackerar.\n"
"Fredliga mikrober attackerar inte andra över större avstånd\n"
"och har lägre sannolikhet att använda gifter mot rovdjur."

msgid "FULLSCREEN"
msgstr "Fullskärm"

msgid "FULL_MOD_INFO"
msgstr ""

msgid "GALLERY_VIEWER"
msgstr ""

#, fuzzy
msgid "GAMEPLAY_BASICS_TITLE"
msgstr "Spel Design"

msgid "GAME_DESIGN_TEAM"
msgstr "Spel Design"

#, fuzzy
msgid "GAME_SYSTEMS_TITLE"
msgstr "Spel Design"

#, fuzzy
msgid "GATHERED_ENERGY_TOOLTIP"
msgstr "Självmord"

msgid "GENERAL"
msgstr "Allmän"

#, fuzzy
msgid "GENERAL_LOADING_TIP_1"
msgstr "Använd ångraknapped i cellredigeraren för att fixa ett mistag"

#, fuzzy
msgid "GENERAL_LOADING_TIP_2"
msgstr "Använd ångraknapped i cellredigeraren för att fixa ett mistag"

#, fuzzy
msgid "GENERAL_LOADING_TIP_3"
msgstr "Använd ångraknapped i cellredigeraren för att fixa ett mistag"

#, fuzzy
msgid "GENERAL_LOADING_TIP_4"
msgstr "Använd ångraknapped i cellredigeraren för att fixa ett mistag"

#, fuzzy
msgid "GENERAL_LOADING_TIP_5"
msgstr "Använd ångraknapped i cellredigeraren för att fixa ett mistag"

#, fuzzy
msgid "GENERAL_LOADING_TIP_6"
msgstr "Använd ångraknapped i cellredigeraren för att fixa ett mistag"

#, fuzzy
msgid "GENERAL_LOADING_TIP_7"
msgstr "Använd ångraknapped i cellredigeraren för att fixa ett mistag"

msgid "GENERATE_POSITIVE_GLUCOSE_PHOTOSYNTHESIS"
msgstr ""

#, fuzzy
msgid "GENERATIONS"
msgstr "generation:"

msgid "GENERATION_COLON"
msgstr "generation:"

msgid "GEOLOGICAL_ACTIVITY"
msgstr ""

msgid "GEOLOGICAL_ACTIVITY_ACTIVE"
msgstr ""

msgid "GEOLOGICAL_ACTIVITY_AVERAGE"
msgstr ""

msgid "GEOLOGICAL_ACTIVITY_DORMANT"
msgstr ""

#, fuzzy
msgid "GEOLOGICAL_ACTIVITY_EXPLANATION"
msgstr ""
"Aktiva mikrober springer och rullar omkring när ingenting händer.\n"
"Sessila mikrober sitter still och väntar på att omgivningen ändrar sig innan de agerar."

#, fuzzy
msgid "GITHUB_TOOLTIP"
msgstr "Självmord"

msgid "GLES3"
msgstr ""

msgid "GLOBAL_GLACIATION_END_EVENT_LOG"
msgstr ""

#, fuzzy
msgid "GLOBAL_GLACIATION_EVENT"
msgstr "{0} befolkning förändrades av {1} på grund av: {2}"

#, fuzzy
msgid "GLOBAL_GLACIATION_EVENT_TOOLTIP"
msgstr "Nå uppvakningsteget. Tillgänglig när du har tillräckigt med hjärnkraft (axonvävnad)."

msgid "GLOBAL_GLACIATION_EVENT_WARNING_LOG_PLURAL"
msgstr ""

msgid "GLOBAL_GLACIATION_EVENT_WARNING_LOG_SINGULAR"
msgstr ""

msgid "GLOBAL_GLACIATION_START_EVENT_LOG"
msgstr ""

msgid "GLOBAL_INITIAL_LETTER"
msgstr ""

#, fuzzy
msgid "GLOBAL_POPULATION_COLON"
msgstr "{0} befolkning förändrades av {1} på grund av: {2}"

#, fuzzy
msgid "GLOBAL_TIMELINE_SPECIES_MIGRATED_TO"
msgstr "En del av [u]{0}[/u] befolkningen har migrerat till {1} från {2}"

msgid "GLUCOSE"
msgstr "Glukos"

msgid "GLUCOSE_CONCENTRATIONS_DRASTICALLY_DROPPED"
msgstr "Glukoskoncentrationerna har sjunkit drastiskt!"

#, fuzzy
msgid "GLUCOSE_LEVEL"
msgstr "{0}-{1}m under havsnivån"

msgid "GLYCOLYSIS"
msgstr "Glykolys"

msgid "GODMODE"
msgstr "Gudläge"

#, fuzzy
msgid "GOD_TOOLS_TITLE"
msgstr "Hjälp"

msgid "GOING_NUCLEAR"
msgstr ""

msgid "GOOGLY_EYE_CELL"
msgstr "\"Googly eye\" cell"

msgid "GOT_IT"
msgstr ""

msgid "GPL_LICENSE_HEADING"
msgstr "Licenstexten för GPL följer:"

#, fuzzy
msgid "GPU_NAME"
msgstr "Grotta"

msgid "GRAPHICS"
msgstr "Grafik"

msgid "GRAPHICS_TEAM"
msgstr "Grafik"

msgid "GROWTH_ORDER"
msgstr "Tillväxtordning"

msgid "GUI"
msgstr ""

msgid "GUI_LIGHT_EFFECTS_OPTION_DESCRIPTION"
msgstr ""

#, fuzzy
msgid "GUI_TAB_NAVIGATION"
msgstr "{0} K"

msgid "GUI_VOLUME"
msgstr "GUI-volym"

msgid "HEALTH"
msgstr "Hälsa"

msgid "HEALTH_MODIFIER"
msgstr ""

#, fuzzy
msgid "HEAT_ACCUMULATION_BAR_TOOLTIP"
msgstr "Självmord"

msgid "HELP"
msgstr "Hjälp"

msgid "HELP_BUTTON_TOOLTIP"
msgstr "Hjälp"

msgid "HIGHER_VALUES_INCREASE_PERFORMANCE"
msgstr "(högre värden ökar spelhastighet)"

msgid "HIGHER_VALUES_WORSEN_PERFORMANCE"
msgstr "(högre värden försämrar spelhastighet)"

msgid "HOLD_FOR_PAN_OR_ROTATE_MODE"
msgstr "Håll nere för att växla mellan panorerings- och roteringsläge"

#, fuzzy
msgid "HOLD_FOR_PAN_WITH_MOUSE"
msgstr "Håll nere för att växla mellan panorerings- och roteringsläge"

msgid "HOLD_PACK_COMMANDS_MENU"
msgstr "Håll för att visa grupp commando menyn"

msgid "HOLD_TO_SHOW_CURSOR"
msgstr "Håll för att visa muspekaren"

msgid "HOLD_TO_SHOW_CURSOR_ADVICE_TEXT"
msgstr ""

#, fuzzy
msgid "HOLD_TO_SKIP_CREDITS"
msgstr "Håll för att visa muspekaren"

#, fuzzy
msgid "HOME"
msgstr "Hem"

#, fuzzy
msgid "HORIZONTAL_COLON"
msgstr "Version:"

msgid "HORIZONTAL_WITH_AXIS_NAME_COLON"
msgstr ""

msgid "HP_COLON"
msgstr "Hälsa:"

msgid "HSV"
msgstr "HSV"

msgid "HUD_MESSAGE_MULTIPLE"
msgstr ""

#, fuzzy
msgid "HYDROGENASE"
msgstr "Svavelväte"

#, fuzzy
msgid "HYDROGENASE_DESCRIPTION"
msgstr "Nitrogenas är ett protein som kan använda gasformigt kväve och cellulär energi i form av ATP för att producera ammoniak, ett viktigt tillväxtnäringsämne för celler. Detta är en process som kallas anaerob kvävefixering. Eftersom kvävgaset är suspenderat direkt i cytoplasman, utför den omgivande vätskan viss jäsning."

#, fuzzy
msgid "HYDROGENASE_PROCESSES_DESCRIPTION"
msgstr "Nitrogenas är ett protein som kan använda gasformigt kväve och cellulär energi i form av ATP för att producera ammoniak, ett viktigt tillväxtnäringsämne för celler. Detta är en process som kallas anaerob kvävefixering. Eftersom kvävgaset är suspenderat direkt i cytoplasman, utför den omgivande vätskan viss jäsning."

#, fuzzy
msgid "HYDROGENOSOME"
msgstr "Svavelväte"

#, fuzzy
msgid "HYDROGENOSOME_DESCRIPTION"
msgstr "Nitrogenas är ett protein som kan använda gasformigt kväve och cellulär energi i form av ATP för att producera ammoniak, ett viktigt tillväxtnäringsämne för celler. Detta är en process som kallas anaerob kvävefixering. Eftersom kvävgaset är suspenderat direkt i cytoplasman, utför den omgivande vätskan viss jäsning."

#, fuzzy
msgid "HYDROGENOSOME_PROCESSES_DESCRIPTION"
msgstr "Nitrogenas är ett protein som kan använda gasformigt kväve och cellulär energi i form av ATP för att producera ammoniak, ett viktigt tillväxtnäringsämne för celler. Detta är en process som kallas anaerob kvävefixering. Eftersom kvävgaset är suspenderat direkt i cytoplasman, utför den omgivande vätskan viss jäsning."

msgid "HYDROGEN_SULFIDE"
msgstr "Svavelväte"

#, fuzzy
msgid "HYDROGEN_SULFIDE_LEVELS"
msgstr "Svavelväte"

#, fuzzy
msgid "ICESHARD"
msgstr "Isskärva"

msgid "ICESHELF"
msgstr "Ishylla"

msgid "ICE_CHUNK_BIG"
msgstr ""

msgid "ICE_CHUNK_SMALL"
msgstr ""

msgid "ID_IS_NOT_A_NUMBER"
msgstr ""

msgid "ID_NUMBER"
msgstr ""

msgid "IF_FALLBACK_RENDERER_USED_ALL_NOT_AVAILABLE"
msgstr ""

#, fuzzy
msgid "IMAGE_FILE_TYPES"
msgstr "Membrantyper"

#, fuzzy
msgid "INCLUDE_MULTICELLULAR_PROTOTYPE"
msgstr "Placera organell"

msgid "INCLUDE_MULTICELLULAR_PROTOTYPE_EXPLANATION"
msgstr ""

#, fuzzy
msgid "INCREASE_ITEM_SIZE"
msgstr "Skapa Ny Sparfil"

#, fuzzy
msgid "INDICATOR_SPECIES_IS_NEW"
msgstr "UTROTNING"

#, fuzzy
msgid "INDICATOR_SPECIES_MUTATED"
msgstr "Tillåt att arter inte muteras (om inga bra mutationer hittas)"

msgid "INDUSTRIAL_STAGE"
msgstr ""

msgid "INFINITE_COMPOUNDS"
msgstr ""

msgid "INFINITE_MP"
msgstr ""

#, fuzzy
msgid "INFO_BOX_COST"
msgstr "DU HAR FRODATS!"

#, fuzzy
msgid "INFO_BOX_EDITORS"
msgstr "DU HAR FRODATS!"

msgid "INFO_BOX_ENZYMES"
msgstr ""

#, fuzzy
msgid "INFO_BOX_GAMEPLAY_TYPE"
msgstr "Osmoreguleringskost"

#, fuzzy
msgid "INFO_BOX_INTERNAL_NAME"
msgstr "DU HAR FRODATS!"

msgid "INFO_BOX_MASS"
msgstr ""

#, fuzzy
msgid "INFO_BOX_NEXT_STAGE"
msgstr "DU HAR FRODATS!"

msgid "INFO_BOX_OSMOREGULATION_COST"
msgstr "Osmoreguleringskostnad"

#, fuzzy
msgid "INFO_BOX_PREVIOUS_STAGE"
msgstr "Placera organell"

#, fuzzy
msgid "INFO_BOX_PROCESSES"
msgstr "Placera organell"

#, fuzzy
msgid "INFO_BOX_REQUIRES_NUCLEUS"
msgstr "Kärna"

#, fuzzy
msgid "INFO_BOX_SIZE"
msgstr "DU HAR FRODATS!"

#, fuzzy
msgid "INFO_BOX_STORAGE"
msgstr "DU HAR FRODATS!"

#, fuzzy
msgid "INFO_BOX_UNIQUE"
msgstr "DU HAR FRODATS!"

msgid "INFO_BOX_UPGRADES"
msgstr ""

msgid "INGESTED_MATTER"
msgstr ""

#, fuzzy
msgid "INIT_NEW_WORLD_TOOLTIP"
msgstr "Hjälp"

msgid "INPUTS"
msgstr "InputS"

#, fuzzy
msgid "INPUT_NAME_BUILD_STRUCTURE"
msgstr "med concentration av"

#, fuzzy
msgid "INPUT_NAME_INTERACTION"
msgstr "med concentration av"

#, fuzzy
msgid "INPUT_NAME_OPEN_INVENTORY"
msgstr "med concentration av"

msgid "INSPECT"
msgstr "Inspektera"

#, fuzzy
msgid "INSPECTOR"
msgstr "Inspektera"

#, fuzzy
msgid "INSTAGRAM_TOOLTIP"
msgstr "Fortsätt"

#, fuzzy
msgid "INTERACTION_ACTIVATE_ASCENSION"
msgstr "Mutationspoäng"

#, fuzzy
msgid "INTERACTION_ACTIVATE_ASCENSION_MISSING_ENERGY"
msgstr "Mutationspoäng"

#, fuzzy
msgid "INTERACTION_CONSTRUCT"
msgstr "Mutationspoäng"

msgid "INTERACTION_CONSTRUCT_MISSING_DEPOSITED_MATERIALS"
msgstr ""

#, fuzzy
msgid "INTERACTION_CRAFT"
msgstr "Mutationspoäng"

#, fuzzy
msgid "INTERACTION_DEPOSIT_RESOURCES"
msgstr "Mutationspoäng"

msgid "INTERACTION_DEPOSIT_RESOURCES_NO_SUITABLE_RESOURCES"
msgstr ""

#, fuzzy
msgid "INTERACTION_DESTROY"
msgstr "Mutationspoäng"

#, fuzzy
msgid "INTERACTION_FOUND_SETTLEMENT"
msgstr "Mutationspoäng"

#, fuzzy
msgid "INTERACTION_HARVEST"
msgstr "Mutationspoäng"

msgid "INTERACTION_HARVEST_CANNOT_MISSING_TOOL"
msgstr ""

msgid "INTERACTION_PICK_UP"
msgstr ""

msgid "INTERACTION_PICK_UP_CANNOT_FULL"
msgstr ""

#, fuzzy
msgid "INTERNALS"
msgstr "Externa"

msgid "INTERNAL_NAME_IN_USE"
msgstr ""

msgid "INTERNAL_NAME_REQUIRED"
msgstr ""

msgid "INTERNAL_NAME_REQUIRES_CAPITAL"
msgstr ""

msgid "INVALID_DATA_TO_PLOT"
msgstr "Ogiltig Data att Plotta"

msgid "INVALID_ICON_PATH"
msgstr ""

msgid "INVALID_SAVE_NAME_POPUP"
msgstr ""

msgid "INVALID_SPECIES_NAME_POPUP"
msgstr ""

#, fuzzy
msgid "INVALID_TAG"
msgstr "Ogiltig"

msgid "INVALID_URL_FORMAT"
msgstr ""

msgid "INVALID_URL_SCHEME"
msgstr ""

msgid "INVENTORY_ITEMS_ON_GROUND"
msgstr ""

#, fuzzy
msgid "INVENTORY_TITLE"
msgstr "\"{0}\" - {1}"

msgid "INVENTORY_TOGGLE_CRAFTING"
msgstr ""

msgid "INVENTORY_TOGGLE_GROUND"
msgstr ""

msgid "INVERTED"
msgstr ""

#, fuzzy
msgid "IN_PROTOTYPE"
msgstr "Protanope (Röd-Grön)"

msgid "IRON"
msgstr "Järn"

msgid "IRON_LEVELS"
msgstr ""

#, fuzzy
msgid "IRON_OXIDATION"
msgstr "Donationer"

#, fuzzy
msgid "ITCH_TOOLTIP"
msgstr "Självmord"

msgid "ITEM_AT_2D_COORDINATES"
msgstr ""

#, fuzzy
msgid "ITEM_NAME_SEPARATOR"
msgstr "med concentration av"

msgid "JANUARY"
msgstr "Januari"

msgid "JSON_DEBUG_MODE"
msgstr "JSON debug läge:"

msgid "JSON_DEBUG_MODE_ALWAYS"
msgstr "Alltid"

msgid "JSON_DEBUG_MODE_AUTO"
msgstr "Automatiskt"

msgid "JSON_DEBUG_MODE_NEVER"
msgstr "Aldrig"

msgid "JULY"
msgstr "Juli"

msgid "JUNE"
msgstr "Juni"

#, fuzzy
msgid "KEEP_CURRENT_SHORT"
msgstr "Nuvarande utvecklare"

#, fuzzy
msgid "KEEP_CURRENT_TOLERANCE_FLEXIBILITY_TOOLTIP"
msgstr "Självmord"

#, fuzzy
msgid "KEEP_MIGRATION"
msgstr "Anding"

msgid "KEY_BACK"
msgstr "Bakåt"

msgid "KEY_BACKTAB"
msgstr "Bakåt"

msgid "KEY_BINDING_CHANGE_CONFLICT"
msgstr ""
"There is a conflict with {0}.\n"
"Vill du ta bort inputen från {1}?"

msgid "KEY_BRING_UP_KEYBOARD"
msgstr ""

msgid "KEY_CLEAR"
msgstr "Rensa"

msgid "KEY_DELETE"
msgstr "Ta bort"

msgid "KEY_DOWN"
msgstr "Ner"

msgid "KEY_END"
msgstr "End"

msgid "KEY_ENTER"
msgstr "Enter"

msgid "KEY_FAVORITES"
msgstr "Favoriter"

msgid "KEY_FORWARD"
msgstr "Framåt"

#, fuzzy
msgid "KEY_GLOBE"
msgstr "Hem"

msgid "KEY_HELP"
msgstr "Hjälp"

msgid "KEY_HOME"
msgstr "Hem"

msgid "KEY_HOMEPAGE"
msgstr "Startsida"

#, fuzzy
msgid "KEY_HYPER"
msgstr "Hjälp"

msgid "KEY_INSERT"
msgstr "Inmata"

#, fuzzy
msgid "KEY_JIS_EISU"
msgstr "Inmata"

#, fuzzy
msgid "KEY_JIS_KANA"
msgstr "Standby"

msgid "KEY_LEFT"
msgstr "Vänster"

msgid "KEY_MENU"
msgstr "Meny"

#, fuzzy
msgid "KEY_META"
msgstr "Tab"

msgid "KEY_OPENURL"
msgstr "Öppen URL"

msgid "KEY_PAUSE"
msgstr "Pausa"

#, fuzzy
msgid "KEY_PRINT"
msgstr "Print Screen"

msgid "KEY_REFRESH"
msgstr "Uppdatera"

msgid "KEY_RIGHT"
msgstr "Höger"

msgid "KEY_SEARCH"
msgstr "Sök"

#, fuzzy
msgid "KEY_STANDBY"
msgstr "Standby"

msgid "KEY_STOP"
msgstr "Stopp"

msgid "KEY_TAB"
msgstr "Tab"

msgid "KEY_UP"
msgstr "Upp"

#, fuzzy
msgid "KILL_50_MICROBES"
msgstr "Kvävegenas"

#, fuzzy
msgid "KILL_MICROBES_PROGRESS"
msgstr "Mikrobredigerare"

msgid "KILO_ABBREVIATION"
msgstr "{0} K"

msgid "KP0"
msgstr "Numpad 0"

msgid "KP1"
msgstr "Numpad 1"

msgid "KP2"
msgstr "Numpad 2"

msgid "KP3"
msgstr "Numpad 3"

msgid "KP4"
msgstr "Numpad 4"

msgid "KP5"
msgstr "Numpad 5"

msgid "KP6"
msgstr "Numpad 6"

msgid "KP7"
msgstr "Numpad 7"

msgid "KP8"
msgstr "Numpad 8"

msgid "KP9"
msgstr "Numpad 9"

msgid "KPADD"
msgstr "Numpad Plus"

msgid "KPDIVIDE"
msgstr "Numpad Dividera"

msgid "KPENTER"
msgstr "Numpad Enter"

msgid "KPMULTIPLY"
msgstr "Numpad Multiplicera"

msgid "KPPERIOD"
msgstr "Numpad Del"

msgid "KPSUBTRACT"
msgstr "Numpad Minus"

msgid "LANGUAGE"
msgstr "Språk:"

msgid "LANGUAGE_TRANSLATION_PROGRESS"
msgstr "Detta språk är {0}% komplett"

msgid "LANGUAGE_TRANSLATION_PROGRESS_LOW"
msgstr "Det här språket jobbas fortfarande på ({0}% klart)"

msgid "LANGUAGE_TRANSLATION_PROGRESS_REALLY_LOW"
msgstr "Den här översättningen är mycket ofullständig ({0}% klar) snälla hjälp oss med den!"

#, fuzzy
msgid "LARGE_SULFUR_CHUNK"
msgstr "Liten Järnbit"

msgid "LAST_ORGANELLE_DELETE_OPTION_DISABLED_TOOLTIP"
msgstr ""

msgid "LAUNCH0"
msgstr "Avfyra 0"

msgid "LAUNCH1"
msgstr "Avfyra 1"

msgid "LAUNCH2"
msgstr "Avfyra 2"

msgid "LAUNCH3"
msgstr "Avfyra 3"

msgid "LAUNCH4"
msgstr "Avfyra 4"

msgid "LAUNCH5"
msgstr "Avfyra 5"

msgid "LAUNCH6"
msgstr "Avfyra 6"

msgid "LAUNCH7"
msgstr "Avfyra 7"

msgid "LAUNCH8"
msgstr "Avfyra 8"

msgid "LAUNCH9"
msgstr "Avfyra 9"

msgid "LAUNCHA"
msgstr "Avfyra A"

msgid "LAUNCHB"
msgstr "Avfyra B"

msgid "LAUNCHC"
msgstr "Avfyra C"

msgid "LAUNCHD"
msgstr "Avfyra D"

msgid "LAUNCHE"
msgstr "Avfyra E"

msgid "LAUNCHF"
msgstr "Avfyra F"

msgid "LAUNCHMAIL"
msgstr "Mail"

msgid "LAUNCHMEDIA"
msgstr "Media"

msgid "LAWK_ONLY"
msgstr ""

msgid "LAWK_ONLY_EXPLANATION"
msgstr "(Begränsa delar och förmågor till endast livet som vi känner till det; Life As We Know it)"

msgid "LEAD_ARTIST"
msgstr "Ledande Artist"

msgid "LEAD_ARTISTS"
msgstr "Ledande Artister"

msgid "LEAD_DEVELOPERS"
msgstr "Ledande Utvecklare"

msgid "LEAD_GAME_DESIGNER"
msgstr "Ledande speldesigner"

msgid "LEAD_GAME_DESIGNERS"
msgstr "Ledande speldesigners"

msgid "LEAD_OUTREACH_PEOPLE"
msgstr ""

msgid "LEAD_OUTREACH_PERSON"
msgstr ""

msgid "LEAD_PROGRAMMER"
msgstr "Ledande Programmerare"

msgid "LEAD_PROGRAMMERS"
msgstr "Ledande programmerare"

msgid "LEAD_PROJECT_MANAGER"
msgstr "Projektledare"

msgid "LEAD_PROJECT_MANAGERS"
msgstr "Projektledare"

msgid "LEAD_TESTER"
msgstr "Ledande Testare"

msgid "LEAD_TESTERS"
msgstr "Ledande Testare"

msgid "LEAD_THEORIST"
msgstr "Ledande Teoretiker"

msgid "LEAD_THEORISTS"
msgstr "Ledande Teoretiker"

msgid "LEFT_ARROW"
msgstr "←"

msgid "LEFT_MOUSE"
msgstr "Vänster musknapp"

msgid "LICENSES"
msgstr "Licenser"

msgid "LICENSES_COVERING_THRIVE"
msgstr "Licenserna för delar av Thrive visas här"

msgid "LIFE_ORIGIN"
msgstr "Livets ursprung"

msgid "LIFE_ORIGIN_EXPLANATION"
msgstr "(start plats)"

msgid "LIFE_ORIGIN_PANSPERMIA"
msgstr "Panspermi (slumpmässig)"

msgid "LIFE_ORIGIN_POND"
msgstr "Varm liten damm"

msgid "LIFE_ORIGIN_TOOLTIP"
msgstr "Vissa alternativ kan vara inaktiverade om begränsningen till LAWK är aktiverat"

msgid "LIFE_ORIGIN_VENTS"
msgstr "Hydrotermala källor"

msgid "LIGHT"
msgstr "Ljus"

msgid "LIGHT_LEVEL_AVERAGE"
msgstr ""

#, fuzzy
msgid "LIGHT_LEVEL_CURRENT"
msgstr "Skrolla Höger"

msgid "LIGHT_LEVEL_DAY"
msgstr ""

msgid "LIGHT_LEVEL_LABEL_AT_NOON"
msgstr ""

#, fuzzy
msgid "LIGHT_LEVEL_NIGHT"
msgstr "Skrolla Höger"

#, fuzzy
msgid "LIGHT_MAX"
msgstr "Ljus"

#, fuzzy
msgid "LIMIT_EXTREME"
msgstr "Extra"

#, fuzzy
msgid "LIMIT_GROWTH_RATE"
msgstr "BEKRÄFTA"

#, fuzzy
msgid "LIMIT_GROWTH_RATE_EXPLANATION"
msgstr "{0} befolkning förändrades av {1} på grund av: {2}"

msgid "LIMIT_HUGE"
msgstr ""

msgid "LIMIT_LARGE"
msgstr ""

#, fuzzy
msgid "LIMIT_NORMAL"
msgstr "BEKRÄFTA"

msgid "LIMIT_SMALL"
msgstr ""

msgid "LIMIT_TINY"
msgstr ""

msgid "LIMIT_VERY_LARGE"
msgstr ""

msgid "LIMIT_VERY_SMALL"
msgstr ""

#, fuzzy
msgid "LINE_COLOUR"
msgstr "Färg"

#, fuzzy
msgid "LINKS_TITLE"
msgstr "DU HAR FRODATS!"

msgid "LIPASE"
msgstr "Lipas"

#, fuzzy
msgid "LIPASE_DESCRIPTION"
msgstr "Det slemiga inre av en cell. Cytoplasman är den grundläggande blandningen av joner, proteiner och andra ämnen lösta i vatten som fyller cellens inre. En av funktionerna den utför är jäsning, omvandlingen av glukos till ATP-energi. För celler som saknar organeller så den har mer avancerade ämnesomsättningar är det vad de använder för energi. Det används också för att lagra molekyler i cellen och för att öka cellens storlek."

msgid "LOAD"
msgstr "Ladda"

msgid "LOADING"
msgstr "Laddar"

msgid "LOADING_DOT_DOT_DOT"
msgstr "Laddar..."

msgid "LOADING_GAME"
msgstr "Laddar Spel"

#, fuzzy
msgid "LOADING_GRAPHICS_SHADERS"
msgstr "Laddar Spel"

#, fuzzy
msgid "LOADING_MACROSCOPIC_EDITOR"
msgstr "Laddar mikrobredigerare"

msgid "LOADING_MICROBE_EDITOR"
msgstr "Laddar mikrobredigerare"

#, fuzzy
msgid "LOADING_MICROBE_STAGE"
msgstr "Mikrob Stadiet"

#, fuzzy
msgid "LOADING_MULTICELLULAR_EDITOR"
msgstr "Laddar mikrobredigerare"

#, fuzzy
msgid "LOADING_MULTICELLULAR_STAGE"
msgstr "Laddar mikrobredigerare"

#, fuzzy
msgid "LOADING_STAGE"
msgstr "Laddar Spel"

#, fuzzy
msgid "LOADING_STAGE_ASSETS"
msgstr "Laddar Spel"

msgid "LOAD_FINISHED"
msgstr "Färdigladdat"

msgid "LOAD_GAME"
msgstr "Ladda Spel"

#, fuzzy
msgid "LOAD_GAME_BUTTON_TOOLTIP"
msgstr "Hjälp"

msgid "LOAD_INCOMPATIBLE_PROTOTYPE_WARNING"
msgstr ""

msgid "LOAD_INCOMPATIBLE_SAVE_PROMPT"
msgstr ""

msgid "LOAD_INCOMPATIBLE_SAVE_WARNING"
msgstr ""

msgid "LOAD_INVALID_SAVE_PROMPT"
msgstr ""

msgid "LOAD_INVALID_SAVE_WARNING"
msgstr ""

msgid "LOCAL_INITIAL_LETTER"
msgstr ""

msgid "LOCK_DAY_NIGHT_CYCLE"
msgstr ""

#, fuzzy
msgid "LOWER_SCALE_INCREASES_PERFORMANCE"
msgstr "(högre värden ökar spelhastighet)"

msgid "LOWER_VALUE_MAKES_SHARPER_IMAGE"
msgstr ""

#, fuzzy
msgid "LOW_MENU_PERFORMANCE"
msgstr "Uppförande"

#, fuzzy
msgid "LOW_MENU_PERFORMANCE_DESCRIPTION"
msgstr "Metabolosomer är kluster av proteiner förpackade i proteinskal. De kan omvandla glukos till ATP i mycket högre takt än vad som kan göras i cytoplasman i en process som kallas Aerobisk Andning. Det kräver dock syre för att fungera, och lägre nivåer av syre i miljön kommer att sakta ner hastigheten för dess ATP-produktion. Eftersom metabolosomerna är suspenderade direkt i cytoplasman utför den omgivande vätskan viss jäsning."

msgid "LOW_QUALITY_BACKGROUND_BLUR"
msgstr ""

msgid "LOW_QUALITY_BACKGROUND_BLUR_TOOLTIP"
msgstr ""

msgid "LUCIFERASE"
msgstr ""

#, fuzzy
msgid "LUCIFERASE_SYNTHESIS"
msgstr "Mucilagesyntes"

msgid "LYSOSOME"
msgstr "Lysosom"

#, fuzzy
msgid "LYSOSOME_DESCRIPTION"
msgstr "Metabolosomer är kluster av proteiner förpackade i proteinskal. De kan omvandla glukos till ATP i mycket högre takt än vad som kan göras i cytoplasman i en process som kallas Aerobisk Andning. Det kräver dock syre för att fungera, och lägre nivåer av syre i miljön kommer att sakta ner hastigheten för dess ATP-produktion. Eftersom metabolosomerna är suspenderade direkt i cytoplasman utför den omgivande vätskan viss jäsning."

#, fuzzy
msgid "LYSOSOME_PROCESSES_DESCRIPTION"
msgstr "Metabolosomer är kluster av proteiner förpackade i proteinskal. De kan omvandla glukos till ATP i mycket högre takt än vad som kan göras i cytoplasman i en process som kallas Aerobisk Andning. Det kräver dock syre för att fungera, och lägre nivåer av syre i miljön kommer att sakta ner hastigheten för dess ATP-produktion. Eftersom metabolosomerna är suspenderade direkt i cytoplasman utför den omgivande vätskan viss jäsning."

#, fuzzy
msgid "MACROLIDE_SYNTHESIS"
msgstr "Mucilagesyntes"

#, fuzzy
msgid "MACROSCOPIC"
msgstr "Bli Makroskopisk ({0}/{1})"

#, fuzzy
msgid "MACROSCOPIC_STAGE"
msgstr "Mikrob Stadiet"

#, fuzzy
msgid "MAKE_CELL_THAT_EATS_RADIATION"
msgstr "(farten som AI arter muterar)"

#, fuzzy
msgid "MAKE_CELL_USE_CHEMOSYNTHESIS"
msgstr "Kemosyntes"

#, fuzzy
msgid "MAKE_NO_CHANGES_IN_EDITOR"
msgstr "Aktivera Cellredigeraren"

msgid "MANUALLY_SET_TIME"
msgstr ""

msgid "MAP"
msgstr "Karta"

msgid "MARCH"
msgstr "Mars"

msgid "MARINE_SNOW"
msgstr "Marinsnö"

msgid "MASTER_VOLUME"
msgstr "Huvudvolym"

#, fuzzy
msgid "MASTODON_TOOLTIP"
msgstr "Självmord"

#, fuzzy
msgid "MAX_CACHE_SIZE_TOOLTIP"
msgstr "Slem sekretion"

msgid "MAX_FPS"
msgstr "Max Frames Per Sekund:"

msgid "MAX_FPS_NO_LIMIT"
msgstr "Obegränsad"

#, fuzzy
msgid "MAX_SIZE_COLON"
msgstr "Storlek:"

msgid "MAX_SPAWNED_ENTITIES"
msgstr ""

msgid "MAX_VISIBLE_DATASET_WARNING"
msgstr "Det är inte tillåtet att visa fler än {0} datauppsättningar!"

msgid "MAY"
msgstr "Maj"

#, fuzzy
msgid "MECHANICS_BUTTON"
msgstr "Skriv över aktuell sparfil:"

msgid "MEDIANEXT"
msgstr "Media Nästa"

msgid "MEDIAPLAY"
msgstr "Media Spela"

#, fuzzy
msgid "MEDIAPREVIOUS"
msgstr "tidigare:"

msgid "MEDIARECORD"
msgstr "Media Spela in"

msgid "MEDIASTOP"
msgstr "Media Stopp"

#, fuzzy
msgid "MEDIUM_SULFUR_CHUNK"
msgstr "Liten Järnbit"

msgid "MEGA_YEARS"
msgstr "Miljoner År"

#, fuzzy
msgid "MELANOSOME"
msgstr "Metabolosomer"

#, fuzzy
msgid "MELANOSOME_DESCRIPTION"
msgstr "Metabolosomer är kluster av proteiner förpackade i proteinskal. De kan omvandla glukos till ATP i mycket högre takt än vad som kan göras i cytoplasman i en process som kallas Aerobisk Andning. Det kräver dock syre för att fungera, och lägre nivåer av syre i miljön kommer att sakta ner hastigheten för dess ATP-produktion. Eftersom metabolosomerna är suspenderade direkt i cytoplasman utför den omgivande vätskan viss jäsning."

#, fuzzy
msgid "MELANOSOME_PROCESSES_DESCRIPTION"
msgstr "Metabolosomer är kluster av proteiner förpackade i proteinskal. De kan omvandla glukos till ATP i mycket högre takt än vad som kan göras i cytoplasman i en process som kallas Aerobisk Andning. Det kräver dock syre för att fungera, och lägre nivåer av syre i miljön kommer att sakta ner hastigheten för dess ATP-produktion. Eftersom metabolosomerna är suspenderade direkt i cytoplasman utför den omgivande vätskan viss jäsning."

#, fuzzy
msgid "MEMBRANE"
msgstr "Membrantyper"

msgid "MEMBRANE_RIGIDITY"
msgstr "Membran Hårdhet"

msgid "MEMBRANE_TYPES"
msgstr "Membrantyper"

msgid "MENU"
msgstr "Meny"

msgid "MESOPELAGIC"
msgstr "Mesopelagisk"

msgid "METABOLOSOMES"
msgstr "Metabolosomer"

#, fuzzy
msgid "METABOLOSOMES_DESCRIPTION"
msgstr "Metabolosomer är kluster av proteiner förpackade i proteinskal. De kan omvandla glukos till ATP i mycket högre takt än vad som kan göras i cytoplasman i en process som kallas Aerobisk Andning. Det kräver dock syre för att fungera, och lägre nivåer av syre i miljön kommer att sakta ner hastigheten för dess ATP-produktion. Eftersom metabolosomerna är suspenderade direkt i cytoplasman utför den omgivande vätskan viss jäsning."

#, fuzzy
msgid "METABOLOSOMES_PROCESSES_DESCRIPTION"
msgstr "Metabolosomer är kluster av proteiner förpackade i proteinskal. De kan omvandla glukos till ATP i mycket högre takt än vad som kan göras i cytoplasman i en process som kallas Aerobisk Andning. Det kräver dock syre för att fungera, och lägre nivåer av syre i miljön kommer att sakta ner hastigheten för dess ATP-produktion. Eftersom metabolosomerna är suspenderade direkt i cytoplasman utför den omgivande vätskan viss jäsning."

#, fuzzy
msgid "META_THREADS_TOOLTIP"
msgstr ""
"Det går inte att automatiskt upptäcka om flertrådning är aktivt eller inte.\n"
"Detta påverkar standardantalet trådar eftersom flertrådnings-trådar inte är lika snabba som riktiga CPU-kärnor."

msgid "METEOR_IMPACT_EVENT"
msgstr ""

msgid "METEOR_STRIKE_START_EVENT_LOG_PLURAL"
msgstr ""

msgid "METEOR_STRIKE_START_EVENT_LOG_SINGULAR"
msgstr ""

#, fuzzy
msgid "METRICS"
msgstr "Växla FPS display"

msgid "METRICS_CONTENT"
msgstr ""

msgid "MIB_VALUE"
msgstr ""

msgid "MICHE"
msgstr ""

#, fuzzy
msgid "MICHES_FOR_PATCH"
msgstr "dog ut på planeten"

#, fuzzy
msgid "MICHE_AVOID_PREDATION_SELECTION_PRESSURE"
msgstr "[u]{0}[/u] avvek från [u]{1}[/u] som en ny art på grund av olika urvalstryck"

msgid "MICHE_CHUNK_PRESSURE"
msgstr ""

#, fuzzy
msgid "MICHE_COMPOUND_CLOUD_PRESSURE"
msgstr "Molekylmoln"

msgid "MICHE_COMPOUND_EFFICIENCY_PRESSURE"
msgstr ""

#, fuzzy
msgid "MICHE_DETAIL_TEXT"
msgstr ""
"[b]Arter[/b]\n"
"  {0}:{1}\n"
"[b]Generation[/b]\n"
"  {2}\n"
"[b]Population[/b]\n"
"  {3}\n"
"[b]Färg[/b]\n"
"  #{4}\n"
"[b]Beteende[/b]\n"
"  {5}"

msgid "MICHE_ENVIRONMENTAL_COMPOUND_PRESSURE"
msgstr ""

#, fuzzy
msgid "MICHE_ENVIRONMENTAL_TOLERANCE"
msgstr "Miljö"

msgid "MICHE_MAINTAIN_COMPOUND_PRESSURE"
msgstr ""

msgid "MICHE_METABOLIC_STABILITY_PRESSURE"
msgstr ""

msgid "MICHE_NO_OP_PRESSURE"
msgstr ""

msgid "MICHE_PREDATION_EFFECTIVENESS_PRESSURE"
msgstr ""

#, fuzzy
msgid "MICHE_PREDATOR_ROOT_PRESSURE"
msgstr "Plundring av {0}"

msgid "MICHE_ROOT_PRESSURE"
msgstr ""

#, fuzzy
msgid "MICHE_TEMPERATURE_SESSILITY_PRESSURE"
msgstr "Plundring av {0}"

msgid "MICHE_TREE"
msgstr ""

#, fuzzy
msgid "MICROBE"
msgstr "Mikrob Stadiet"

#, fuzzy
msgid "MICROBES_COUNT"
msgstr "Mikrob Stadiet"

#, fuzzy
msgid "MICROBE_BENCHMARK"
msgstr "Mikrobredigerare"

#, fuzzy
msgid "MICROBE_CAMERA_TILT_EFFECT"
msgstr "Organismstatistik"

msgid "MICROBE_EDITOR"
msgstr "Mikrobredigerare"

#, fuzzy
msgid "MICROBE_ENZYME_STATISTICS"
msgstr "Organismstatistik"

msgid "MICROBE_FREEBUILD_EDITOR"
msgstr "Mikrob Fri Byggredigerare"

#, fuzzy
msgid "MICROBE_LOADING_TIP_1"
msgstr "Använd ångraknapped i cellredigeraren för att fixa ett mistag"

#, fuzzy
msgid "MICROBE_LOADING_TIP_10"
msgstr "Använd ångraknapped i cellredigeraren för att fixa ett mistag"

#, fuzzy
msgid "MICROBE_LOADING_TIP_11"
msgstr "Använd ångraknapped i cellredigeraren för att fixa ett mistag"

#, fuzzy
msgid "MICROBE_LOADING_TIP_12"
msgstr "Använd ångraknapped i cellredigeraren för att fixa ett mistag"

#, fuzzy
msgid "MICROBE_LOADING_TIP_13"
msgstr "Använd ångraknapped i cellredigeraren för att fixa ett mistag"

#, fuzzy
msgid "MICROBE_LOADING_TIP_14"
msgstr "Använd ångraknapped i cellredigeraren för att fixa ett mistag"

#, fuzzy
msgid "MICROBE_LOADING_TIP_15"
msgstr "Använd ångraknapped i cellredigeraren för att fixa ett mistag"

#, fuzzy
msgid "MICROBE_LOADING_TIP_16"
msgstr "Använd ångraknapped i cellredigeraren för att fixa ett mistag"

#, fuzzy
msgid "MICROBE_LOADING_TIP_17"
msgstr "Använd ångraknapped i cellredigeraren för att fixa ett mistag"

#, fuzzy
msgid "MICROBE_LOADING_TIP_18"
msgstr "Använd ångraknapped i cellredigeraren för att fixa ett mistag"

#, fuzzy
msgid "MICROBE_LOADING_TIP_19"
msgstr "Använd ångraknapped i cellredigeraren för att fixa ett mistag"

#, fuzzy
msgid "MICROBE_LOADING_TIP_2"
msgstr "Använd ångraknapped i cellredigeraren för att fixa ett mistag"

#, fuzzy
msgid "MICROBE_LOADING_TIP_20"
msgstr "Använd ångraknapped i cellredigeraren för att fixa ett mistag"

#, fuzzy
msgid "MICROBE_LOADING_TIP_21"
msgstr "Använd ångraknapped i cellredigeraren för att fixa ett mistag"

#, fuzzy
msgid "MICROBE_LOADING_TIP_22"
msgstr "Använd ångraknapped i cellredigeraren för att fixa ett mistag"

#, fuzzy
msgid "MICROBE_LOADING_TIP_3"
msgstr "Använd ångraknapped i cellredigeraren för att fixa ett mistag"

#, fuzzy
msgid "MICROBE_LOADING_TIP_4"
msgstr "Använd ångraknapped i cellredigeraren för att fixa ett mistag"

#, fuzzy
msgid "MICROBE_LOADING_TIP_5"
msgstr "Använd ångraknapped i cellredigeraren för att fixa ett mistag"

#, fuzzy
msgid "MICROBE_LOADING_TIP_6"
msgstr "Använd ångraknapped i cellredigeraren för att fixa ett mistag"

#, fuzzy
msgid "MICROBE_LOADING_TIP_7"
msgstr "Använd ångraknapped i cellredigeraren för att fixa ett mistag"

#, fuzzy
msgid "MICROBE_LOADING_TIP_8"
msgstr "Använd ångraknapped i cellredigeraren för att fixa ett mistag"

#, fuzzy
msgid "MICROBE_LOADING_TIP_9"
msgstr "Använd ångraknapped i cellredigeraren för att fixa ett mistag"

#, fuzzy
msgid "MICROBE_MEMBRANE_PERCENTAGE_STATISTICS"
msgstr "Organismstatistik"

#, fuzzy
msgid "MICROBE_MEMBRANE_STATISTICS"
msgstr "Organismstatistik"

#, fuzzy
msgid "MICROBE_ORGANELLE_STATISTICS"
msgstr "Organismstatistik"

#, fuzzy
msgid "MICROBE_ORGANELLE_UPGRADES_STATISTICS"
msgstr "Organismstatistik"

#, fuzzy
msgid "MICROBE_RIPPLE_EFFECT"
msgstr "Organismstatistik"

msgid "MICROBE_SPECIES_DETAIL_TEXT"
msgstr ""
"[b]Stadie[/b]\n"
"  Mikrob\n"
"[b]Membrantyp[/b]\n"
"  {0}\n"
"[b]Membranstelhet[/b]\n"
"  {1}\n"
"[b]Grundhastighet[/b]\n"
"  {2}\n"
"[b]Grunrotationshastighet[/b]\n"
"  {3}\n"
"[b]Grundhexstorlek[/b]\n"
"  {4}"

msgid "MICROBE_STAGE"
msgstr "Mikrob Stadiet"

#, fuzzy
msgid "MICROBE_STAGE_BECOME_MULTICELLULAR_TEXT"
msgstr ""
"[b]Stadie[/b]\n"
"  Mikrob\n"
"[b]Membrantyp[/b]\n"
"  {0}\n"
"[b]Membranstelhet[/b]\n"
"  {1}\n"
"[b]Grundhastighet[/b]\n"
"  {2}\n"
"[b]Grunrotationshastighet[/b]\n"
"  {3}\n"
"[b]Grundhexstorlek[/b]\n"
"  {4}"

msgid "MICROBE_STAGE_COLLECT_TEXT"
msgstr ""

msgid "MICROBE_STAGE_CONTROL_TEXT"
msgstr ""

msgid "MICROBE_STAGE_CONTROL_TEXT_CONTROLLER"
msgstr ""

msgid "MICROBE_STAGE_HEALTH_TEXT"
msgstr ""

msgid "MICROBE_STAGE_INITIAL"
msgstr ""
"På en avlägsen främmande planet har eoner av vulkanisk aktivitet i de djupa haven gett upphov till något anmärkningsvärt.\n"
"\n"
"Liv.\n"
"\n"
"Du är den Sista Universella Gemensamma Förfadern (Las Universal Common Ancestor - LUCA) på denna planet. Denna enkla bubbla kan kopiera sig själv från molekyler i vattnet. Med tiden kan den utvecklas till en komplex livsform som en dag kanske dominerar stjärnorna.\n"
"\n"
"Men först måste du överleva i denna ogästvänliga värld genom att samla ämnesföreningar för att växa, sprida dig och utvecklas – samtidigt som du konkurrerar med andra mikrober."

msgid "MICROBE_STAGE_INITIAL_PANSPERMIA"
msgstr ""
"På en avlägsen främmande planet har en meteorit kraschat efter en lång färd genom rymden. Den bär med sig fröet till något helt nytt på denna värld.\n"
"\n"
"Liv.\n"
"\n"
"Du är den Sista Universella Gemensamma Förfadern (Las Universal Common Ancestor - LUCA) på denna planet. Denna självkopierande bubbla kan leva i detta hav lika väl som på sin ursprungliga hemvärld. Kanske kommer dess avlägsna ättlingar en dag att återfinna den världen.\n"
"\n"
"Men först måste du överleva i dessa fientliga vatten genom att samla ämnesföreningar för att växa, sprida dig och utvecklas – samtidigt som du konkurrerar med andra mikrober."

msgid "MICROBE_STAGE_INITIAL_POND"
msgstr ""
"På en avlägsen främmande planet har eoner av kemisk evolution i varma källor gett upphov till något anmärkningsvärt.\n"
"\n"
"Liv.\n"
"\n"
"Du är den Sista Universella Gemensamma Förfadern (Las Universal Common Ancestor - LUCA) på denna planet. Denna enkla bubbla kan kopiera sig själv från molekyler i vattnet. Med tiden kan den utvecklas till en komplex livsform som en dag kanske dominerar stjärnorna.\n"
"\n"
"Men först måste du överleva i denna ogästvänliga värld genom att samla ämnesföreningar för att växa, sprida dig och utvecklas – samtidigt som du konkurrerar med andra mikrober."

#, fuzzy
msgid "MICROBE_STAGE_ORGANELLE_DIVISION"
msgstr "Organismstatistik"

#, fuzzy
msgid "MICROBIAL_MASSACRE"
msgstr "Mikrob Stadiet"

#, fuzzy
msgid "MICRO_BORG"
msgstr "Mikrob Stadiet"

msgid "MIDDLE_MOUSE"
msgstr "Skroll klick"

#, fuzzy
msgid "MIGRATION_FAILED_TO_ADD"
msgstr "befolkning:"

#, fuzzy
msgid "MIGRATION_MANAGER"
msgstr "befolkning:"

msgid "MIGRATION_STATUS_DESTINATION_NOT_SELECTED"
msgstr ""

msgid "MIGRATION_STATUS_TEXT"
msgstr ""

#, fuzzy
msgid "MIGRATION_STEP_DESTINATION_EXPLANATION"
msgstr ""
"Aggressiva mikrober jagar byte över större avstånd\n"
"och har större sannolikhet att kämpa emot när rovdjur attackerar.\n"
"Fredliga mikrober attackerar inte andra över större avstånd\n"
"och har lägre sannolikhet att använda gifter mot rovdjur."

msgid "MIGRATION_STEP_ONLY_ONE_ALLOWED"
msgstr ""

#, fuzzy
msgid "MIGRATION_STEP_POPULATION_EXPLANATION"
msgstr "Den här panelen visar talen som auto-evolutionen funkar från. Den totala energin en art är kapabel av att fånga, och kosten per individ av arten, bestämmer den slutliga befolkningen. Auto-evolutionen använder en simplifierad modell av verkligheten för att beräkna hur bra en art utför baserat på energin de kan samla. För varje matkälla, det visas hur mycket energi arten"

#, fuzzy
msgid "MIGRATION_STEP_SOURCE_EXPLANATION"
msgstr "(farten som AI arter muterar)"

#, fuzzy
msgid "MIGRATION_TOOLTIP"
msgstr "Självmord"

msgid "MILLION_ABBREVIATION"
msgstr "{0} M"

msgid "MINIMUM_AMOUNT_TO_FIND"
msgstr ""

msgid "MINIMUM_VERSION"
msgstr ""

msgid "MIN_VISIBLE_DATASET_WARNING"
msgstr "Inte tillåtet att visa mindre än {0} datauppsättning(ar)!"

msgid "MISC"
msgstr "B.l.a"

msgid "MISCELLANEOUS"
msgstr "Blandat"

msgid "MISCELLANEOUS_3D_STAGE"
msgstr "Diverse 3D-stadie"

#, fuzzy
msgid "MISC_FUN"
msgstr "B.l.a"

#, fuzzy
msgid "MISSING_DESCRIPTION"
msgstr "Nitrogenas är ett protein som kan använda gasformigt kväve och cellulär energi i form av ATP för att producera ammoniak, ett viktigt tillväxtnäringsämne för celler. Detta är en process som kallas anaerob kvävefixering. Eftersom kvävgaset är suspenderat direkt i cytoplasman, utför den omgivande vätskan viss jäsning."

msgid "MISSING_OR_INVALID_REQUIRED_FIELD"
msgstr ""

#, fuzzy
msgid "MISSING_TITLE"
msgstr "DU HAR FRODATS!"

msgid "MITOCHONDRION"
msgstr "Mitochondria"

msgid "MITOCHONDRION_DESCRIPTION"
msgstr ""

#, fuzzy
msgid "MITOCHONDRION_PROCESSES_DESCRIPTION"
msgstr "Kemosyntesproteiner är små kluster av proteiner i cytoplasman som kan omvandla vätesulfid, vatten och gasformig koldioxid till glukos i en process som kallas vätesulfidkemosyntes. Hastigheten för dess glukosproduktion skalas med koncentrationen av koldioxid. Eftersom de kemosyntetiserande proteinerna är suspenderade direkt i cytoplasman utför den omgivande vätskan viss jäsning."

#, fuzzy
msgid "MIXED_DOT_DOT_DOT"
msgstr "..."

msgid "MODDING_INSTRUCTIONS_ON"
msgstr ""

msgid "MODELS"
msgstr "Modeller"

msgid "MODE_CAN_BE_CHANGED_IN_OPTIONS"
msgstr ""

msgid "MODIFY"
msgstr "Modifiera"

#, fuzzy
msgid "MODIFY_ORGANELLE"
msgstr "Ta bort organell"

msgid "MODIFY_TYPE"
msgstr "Modifiera Typ"

msgid "MODS"
msgstr "Mod"

msgid "MODS_INSTALLED_BUT_NOT_ENABLED"
msgstr ""

msgid "MOD_ASSEMBLY"
msgstr ""

msgid "MOD_ASSEMBLY_CLASS"
msgstr ""

#, fuzzy
msgid "MOD_ASSEMBLY_CLASS_CREATION_FAILED"
msgstr "befolkning:"

msgid "MOD_ASSEMBLY_CLASS_NOT_FOUND"
msgstr ""

msgid "MOD_ASSEMBLY_INIT_CALL_FAILED"
msgstr ""

msgid "MOD_ASSEMBLY_LOAD_CALL_FAILED_EXCEPTION"
msgstr ""

msgid "MOD_ASSEMBLY_LOAD_EXCEPTION"
msgstr ""

msgid "MOD_ASSEMBLY_UNLOAD_CALL_FAILED"
msgstr ""

msgid "MOD_ASSEMBLY_UNLOAD_CALL_FAILED_EXCEPTION"
msgstr ""

msgid "MOD_AUTHOR"
msgstr ""

msgid "MOD_AUTO_HARMONY"
msgstr ""

msgid "MOD_CREATION_FAILED"
msgstr ""

#, fuzzy
msgid "MOD_DESCRIPTION"
msgstr "Vakuolen är en inre membranorganell som används för lagring i cellen. De består av flera blåsor, mindre membranstrukturer som ofta används i celler för lagring, som har smält samman. Den är fylld med vatten som används för att hålla kvar molekyler, enzymer, fasta ämnen och andra ämnen. Deras form är flytande och kan variera mellan celler."

#, fuzzy
msgid "MOD_EXTENDED_DESCRIPTION"
msgstr "Nitrogenas är ett protein som kan använda gasformigt kväve och cellulär energi i form av ATP för att producera ammoniak, ett viktigt tillväxtnäringsämne för celler. Detta är en process som kallas anaerob kvävefixering. Eftersom kvävgaset är suspenderat direkt i cytoplasman, utför den omgivande vätskan viss jäsning."

#, fuzzy
msgid "MOD_HARMONY_LOAD_FAILED_EXCEPTION"
msgstr "Vakuolen är en inre membranorganell som används för lagring i cellen. De består av flera blåsor, mindre membranstrukturer som ofta används i celler för lagring, som har smält samman. Den är fylld med vatten som används för att hålla kvar molekyler, enzymer, fasta ämnen och andra ämnen. Deras form är flytande och kan variera mellan celler."

#, fuzzy
msgid "MOD_HARMONY_UNLOAD_FAILED_EXCEPTION"
msgstr "Vakuolen är en inre membranorganell som används för lagring i cellen. De består av flera blåsor, mindre membranstrukturer som ofta används i celler för lagring, som har smält samman. Den är fylld med vatten som används för att hålla kvar molekyler, enzymer, fasta ämnen och andra ämnen. Deras form är flytande och kan variera mellan celler."

msgid "MOD_HAS_NO_LOADABLE_RESOURCES"
msgstr ""

msgid "MOD_ICON_FILE"
msgstr ""

msgid "MOD_INFO_URL"
msgstr ""

msgid "MOD_INTERNAL_NAME"
msgstr ""

msgid "MOD_LICENSE"
msgstr ""

msgid "MOD_LOAD_ERRORS"
msgstr "Mod Inladdningsfel"

msgid "MOD_LOAD_ERRORS_OCCURRED"
msgstr "Fel uppstod när en eller flera mod laddades. Loggen kan innehålla ytterligare information."

msgid "MOD_LOAD_OR_UNLOAD_ERRORS_OCCURRED"
msgstr ""

msgid "MOD_LOAD_UNLOAD_CAVEATS"
msgstr ""

msgid "MOD_LOAD_UNLOAD_RESTART"
msgstr ""

msgid "MOD_MAXIMUM_THRIVE"
msgstr ""

msgid "MOD_MINIMUM_THRIVE"
msgstr ""

#, fuzzy
msgid "MOD_NAME"
msgstr "Namn:"

msgid "MOD_PCK_NAME"
msgstr ""

msgid "MOD_RECOMMENDED_THRIVE"
msgstr ""

msgid "MOD_TO_UPLOAD"
msgstr ""

msgid "MOD_UPLOADER"
msgstr ""

msgid "MOD_VERSION"
msgstr ""

msgid "MORE_INFO"
msgstr ""

msgid "MORE_INFO_PROMPT"
msgstr ""

msgid "MOUSE_EDGE_PANNING_OPTION"
msgstr ""

msgid "MOUSE_LOOK_SENSITIVITY"
msgstr ""

msgid "MOUSE_SENSITIVITY_WINDOW_SIZE_ADJUSTMENT"
msgstr ""

#, fuzzy
msgid "MOVE"
msgstr "Rörelse"

msgid "MOVEMENT"
msgstr "Rörelse"

msgid "MOVE_ATTEMPTS_PER_SPECIES"
msgstr "Rörelseförsök per art"

msgid "MOVE_BACKWARDS"
msgstr "Rör dig bakåt"

msgid "MOVE_DOWN_OR_CROUCH"
msgstr "Rörelse neråt eller ducka"

msgid "MOVE_FORWARD"
msgstr "Rör dig framåt"

#, fuzzy
msgid "MOVE_ITEM_DOWN"
msgstr "Flytta till Denna Plats"

#, fuzzy
msgid "MOVE_ITEM_UP"
msgstr "Rör dig höger"

msgid "MOVE_LEFT"
msgstr "Rör dig vänster"

msgid "MOVE_ORGANELLE"
msgstr "Flytta organell"

msgid "MOVE_RIGHT"
msgstr "Rör dig höger"

#, fuzzy
msgid "MOVE_TO_ANY_PATCH"
msgstr "Flytta till Denna Plats"

#, fuzzy
msgid "MOVE_TO_LAND"
msgstr "Flytta till Denna Plats"

#, fuzzy
msgid "MOVE_TO_MACROSCOPIC_TOOLTIP"
msgstr "Självmord"

msgid "MOVE_TO_MULTICELLULAR_STAGE_TOOLTIP"
msgstr ""

msgid "MOVE_TO_THIS_PATCH"
msgstr "Flytta till Denna Plats"

msgid "MOVE_UP_OR_JUMP"
msgstr "Rörelse uppåt eller hoppa"

#, fuzzy
msgid "MOVING_TO_AWAKENING_PROTOTYPE"
msgstr "Protanope (Röd-Grön)"

#, fuzzy
msgid "MOVING_TO_AWAKENING_PROTOTYPE_TITLE"
msgstr "Protanope (Röd-Grön)"

#, fuzzy
msgid "MOVING_TO_LAND_PROTOTYPE"
msgstr "Protanope (Röd-Grön)"

#, fuzzy
msgid "MOVING_TO_LAND_PROTOTYPE_TITLE"
msgstr "Protanope (Röd-Grön)"

#, fuzzy
msgid "MOVING_TO_SOCIETY_STAGE"
msgstr "Protanope (Röd-Grön)"

msgid "MP_COST"
msgstr "{0} MP"

msgid "MUCILAGE"
msgstr "Mucilage"

#, fuzzy
msgid "MUCILAGE_SYNTHESIS"
msgstr "Mucilagesyntes"

#, fuzzy
msgid "MUCOCYST_ACTION_TOOLTIP"
msgstr "Självmord"

#, fuzzy
msgid "MULTICELLULAR"
msgstr "Placera organell"

msgid "MULTICELLULAR_EDITOR"
msgstr "Flercellig Redigerare"

#, fuzzy
msgid "MULTICELLULAR_FREEBUILD_EDITOR"
msgstr "Flercellig Redigerare"

#, fuzzy
msgid "MULTICELLULAR_LOADING_TIP_1"
msgstr "Flercellig Redigerare"

msgid "MULTICELLULAR_STAGE"
msgstr "Flercelligt Stadie"

#, fuzzy
msgid "MULTIPLE_CELLS"
msgstr "Placera organell"

#, fuzzy
msgid "MULTIPLE_METABALLS"
msgstr "Placera organell"

#, fuzzy
msgid "MULTIPLE_ORGANELLES"
msgstr "Placera organell"

msgid "MULTISAMPLE_ANTI_ALIASING"
msgstr "Multispel anti-aliasing:"

msgid "MULTITHREADED_SIMULATION_ENABLED"
msgstr ""

#, fuzzy
msgid "MULTITHREADED_SIMULATION_EXPLANATION"
msgstr ""
"Aggressiva mikrober jagar byte över större avstånd\n"
"och har större sannolikhet att kämpa emot när rovdjur attackerar.\n"
"Fredliga mikrober attackerar inte andra över större avstånd\n"
"och har lägre sannolikhet att använda gifter mot rovdjur."

msgid "MUSEUM_WELCOME_TEXT"
msgstr ""

msgid "MUSIC"
msgstr "Musik"

msgid "MUSIC_VOLUME"
msgstr "Musikvolym"

msgid "MUTATIONS_PER_SPECIES"
msgstr "Mutationsförsök per art"

msgid "MUTATION_COST_MULTIPLIER"
msgstr ""

msgid "MUTATION_COST_MULTIPLIER_EXPLANATION"
msgstr ""

msgid "MUTATION_POINTS"
msgstr "Mutationspoäng"

msgid "MUTE"
msgstr "Tyst"

msgid "NAME"
msgstr "Namn:"

#, fuzzy
msgid "NAME_LABEL_CITY"
msgstr "Omgivning: {0}"

#, fuzzy
msgid "NAME_LABEL_FLEET"
msgstr "Omgivning: {0}"

msgid "NAME_LABEL_STRUCTURE_UNFINISHED"
msgstr ""

#, fuzzy
msgid "NATIVE_THREAD_ADVICE_TOOLTIP"
msgstr "Nuvarande trådar:"

msgid "NEGATIVE_ATP_BALANCE"
msgstr "Negativ ATP Balans"

msgid "NEGATIVE_ATP_BALANCE_TEXT"
msgstr ""
"Din mikrob producerar inte tillräckligt med atp för att överleva!\n"
"Vill du fortsätta?"

msgid "NEW"
msgstr "Ny"

msgid "NEWER_VERSION_LOADING_WARNING"
msgstr ""

msgid "NEWS"
msgstr ""

msgid "NEW_GAME"
msgstr "Nytt spel"

msgid "NEW_GAME_BUTTON_TOOLTIP"
msgstr "Starta ett nytt spel"

msgid "NEW_GAME_SETTINGS_PERFORMANCE_OPTIONS_INFO"
msgstr "Observera: Du kan när som helst justera prestandainställningarna i [color=#3796e1][url=thrive://GUI/OptionsMenu/Performance]options menu[/url][/color] för att förbättra spelets prestanda"

#, fuzzy
msgid "NEW_MOD_DEFAULT_DESCRIPTION"
msgstr "Kemoplasten är en dubbelmembranstruktur som innehåller proteiner som kan omvandla vätesulfid, vatten och gasformig koldioxid till glukos i en process som kallas vätesulfidkemosyntes. Hastigheten för dess glukosproduktion skalas med koncentrationen av vatten och koldioxid."

#, fuzzy
msgid "NEW_NAME"
msgstr "Nytt spel"

#, fuzzy
msgid "NEW_NAME_COLON"
msgstr "Hastighet:"

msgid "NEXT_CAPITAL"
msgstr "NÄSTA"

#, fuzzy
msgid "NEXT_EDITOR_TAB"
msgstr "Aktivera Cellredigeraren"

msgid "NITROGEN"
msgstr "Kväve"

msgid "NITROGENASE"
msgstr "Kvävegenas"

#, fuzzy
msgid "NITROGENASE_DESCRIPTION"
msgstr "Nitrogenas är ett protein som kan använda gasformigt kväve och cellulär energi i form av ATP för att producera ammoniak, ett viktigt tillväxtnäringsämne för celler. Detta är en process som kallas anaerob kvävefixering. Eftersom kvävgaset är suspenderat direkt i cytoplasman, utför den omgivande vätskan viss jäsning."

#, fuzzy
msgid "NITROGENASE_PROCESSES_DESCRIPTION"
msgstr "Nitrogenas är ett protein som kan använda gasformigt kväve och cellulär energi i form av ATP för att producera ammoniak, ett viktigt tillväxtnäringsämne för celler. Detta är en process som kallas anaerob kvävefixering. Eftersom kvävgaset är suspenderat direkt i cytoplasman, utför den omgivande vätskan viss jäsning."

msgid "NITROPLAST"
msgstr "Kväve-Fixande Plastid"

#, fuzzy
msgid "NITROPLAST_DESCRIPTION"
msgstr "Nitrogen Fixing Plastid är ett protein som kan använda gasformigt kväve och syre och cellulär energi i form av ATP för att producera ammoniak, ett viktigt tillväxtnäringsämne för celler. Detta är en process som kallas aerob kvävefixering."

#, fuzzy
msgid "NITROPLAST_PROCESSES_DESCRIPTION"
msgstr "Nitrogen Fixing Plastid är ett protein som kan använda gasformigt kväve och syre och cellulär energi i form av ATP för att producera ammoniak, ett viktigt tillväxtnäringsämne för celler. Detta är en process som kallas aerob kvävefixering."

msgid "NONE"
msgstr "Ingen"

msgid "NORMAL"
msgstr "Normal"

msgid "NORMAL_MEMBRANE_DESCRIPTION"
msgstr ""

msgid "NOTHING_HERE"
msgstr "Ingenting här"

msgid "NOTHING_TO_INTERACT_WITH"
msgstr ""

#, fuzzy
msgid "NOTICE_BINDING_OUT_OF_ATP"
msgstr "Växla bindning av och på"

msgid "NOTICE_DAMAGED_BY_NO_ATP"
msgstr ""

msgid "NOTICE_ENGULFING_OUT_OF_ATP"
msgstr ""

msgid "NOTICE_ENGULF_DAMAGE_FROM_TOXIN"
msgstr ""

msgid "NOTICE_ENGULF_MISSING_ENZYME"
msgstr ""

msgid "NOTICE_ENGULF_SIZE_TOO_SMALL"
msgstr ""

msgid "NOTICE_ENGULF_STORAGE_FULL"
msgstr ""

msgid "NOTICE_HIT_BY_ATP_TOXIN"
msgstr ""

#, fuzzy
msgid "NOTICE_HIT_BY_BASE_MOVEMENT_TOXIN"
msgstr "Grundrörelse"

msgid "NOTICE_NOT_ENOUGH_MUCILAGE"
msgstr ""

msgid "NOTICE_RADIATION_DAMAGE"
msgstr ""

msgid "NOTICE_READY_TO_EDIT"
msgstr ""

#, fuzzy
msgid "NOT_ADAPTED_TO_CURRENT_PATCH"
msgstr "Avbryt denna handling"

#, fuzzy
msgid "NOT_STARTED_DOT"
msgstr "Avbruten."

msgid "NOVEMBER"
msgstr "November"

msgid "NO_AI"
msgstr "Ingen AI"

msgid "NO_DATA_TO_SHOW"
msgstr "Inga Data att Visa"

msgid "NO_EVENTS_RECORDED"
msgstr ""

#, fuzzy
msgid "NO_FOSSIL_DIRECTORY"
msgstr "Hittade ingen screenshots mapp"

#, fuzzy
msgid "NO_LONGER_ELIGIBLE_FOR_ACHIEVEMENTS"
msgstr "Bekräfta Stängning"

#, fuzzy
msgid "NO_MODS_ENABLED"
msgstr "Avstängt"

#, fuzzy
msgid "NO_ORGANELLE_PROCESSES"
msgstr "Placera organell"

msgid "NO_SAVEGAMES_FOUND"
msgstr ""

msgid "NO_SAVE_DIRECTORY"
msgstr ""

msgid "NO_SCREENSHOT_DIRECTORY"
msgstr "Hittade ingen screenshots mapp"

msgid "NO_SELECTED_MOD"
msgstr ""

#, fuzzy
msgid "NO_SUGGESTION"
msgstr "Upplösning:"

msgid "NUCLEUS"
msgstr "Kärna"

msgid "NUCLEUS_DELETE_OPTION_DISABLED_TOOLTIP"
msgstr ""

msgid "NUCLEUS_DESCRIPTION"
msgstr ""

msgid "NUCLEUS_SMALL_DESCRIPTION"
msgstr "Möjliggör utveckligen av komplexare membranbundna organeller. Kostar en stor mängd ATP att underhålla. Denna utveckling går inte att ångra."

msgid "NUMLOCK"
msgstr "Num Lock"

#, fuzzy
msgid "NUTRIENT_COST_TOOLTIP"
msgstr "Självmord"

msgid "N_A"
msgstr "N/A"

msgid "N_A_MP"
msgstr "N/A MutationsPoäng"

#, fuzzy
msgid "N_TIMES"
msgstr "2x"

msgid "OCTOBER"
msgstr "Oktober"

msgid "OFF"
msgstr ""

msgid "OFFICIAL_WEBSITE"
msgstr ""

#, fuzzy
msgid "OFFICIAL_WEBSITE_BUTTON_TOOLTIP"
msgstr "Självmord"

msgid "OK"
msgstr "OK"

msgid "OLDER_VERSION_LOADING_WARNING"
msgstr ""

#, fuzzy
msgid "OPENGL_MODE_WARNING"
msgstr "GLES2 Läges Varning"

#, fuzzy
msgid "OPENGL_MODE_WARNING_EXPLANATION"
msgstr "Du kör just nu Thrive med GLES2. Detta är väldigt otestat och kommer troligen att orsaka problem. Försök att updatera dina video drivers och/eller tvinga AMD eller Nvidia grafik för att använda till att köra Thrive."

#, fuzzy
msgid "OPEN_FOLDER"
msgstr "Öppna Logmapp"

#, fuzzy
msgid "OPEN_FOSSIL_FOLDER"
msgstr "Öppna Logmapp"

msgid "OPEN_FOSSIL_IN_FREEBUILD_WARNING"
msgstr ""

#, fuzzy
msgid "OPEN_GOD_TOOLS"
msgstr "Öppen URL"

msgid "OPEN_HELP_SCREEN"
msgstr "Öppna hjälpmenyn"

#, fuzzy
msgid "OPEN_IN_FREEBUILD"
msgstr "Fri byggredigerare"

msgid "OPEN_LOGS_FOLDER"
msgstr "Öppna Logmapp"

#, fuzzy
msgid "OPEN_MOD_URL"
msgstr "Öppen URL"

#, fuzzy
msgid "OPEN_ORGANELLES_PAGE"
msgstr "Öppna organell meny"

msgid "OPEN_ORGANELLE_MENU"
msgstr "Öppna organell meny"

#, fuzzy
msgid "OPEN_RESEARCH_SCREEN"
msgstr "Öppna hjälpmenyn"

msgid "OPEN_SAVE_DIRECTORY"
msgstr ""

#, fuzzy
msgid "OPEN_SCIENCE_MENU"
msgstr "Öppna menyn"

msgid "OPEN_SCREENSHOT_FOLDER"
msgstr "Öppna Skärmbildsmapp"

msgid "OPEN_THE_MENU"
msgstr "Öppna menyn"

msgid "OPEN_TRANSLATION_SITE"
msgstr "Hjälp Översätta Spelet"

#, fuzzy
msgid "OPERATION_PAUSED_DOT"
msgstr "Avbruten."

msgid "OPPORTUNISM_EXPLANATION"
msgstr ""

msgid "OPPORTUNISTIC"
msgstr "Opportunistisk"

msgid "OPTIONS"
msgstr "Inställningar"

#, fuzzy
msgid "OPTIONS_BUTTON_TOOLTIP"
msgstr "Hjälp"

msgid "ORGANELLES"
msgstr "Organeller"

#, fuzzy
msgid "ORGANELLES_BUTTON"
msgstr "Organeller"

#, fuzzy
msgid "ORGANELLES_WILL_BE_UNLOCKED_NEXT_GENERATION"
msgstr ""
"Aggressiva mikrober jagar byte över större avstånd\n"
"och har större sannolikhet att kämpa emot när rovdjur attackerar.\n"
"Fredliga mikrober attackerar inte andra över större avstånd\n"
"och har lägre sannolikhet att använda gifter mot rovdjur."

#, fuzzy
msgid "ORGANELLE_AXON"
msgstr "Organeller"

#, fuzzy
msgid "ORGANELLE_AXON_DESCRIPTION"
msgstr "Det slemiga inre av en cell. Cytoplasman är den grundläggande blandningen av joner, proteiner och andra ämnen lösta i vatten som fyller cellens inre. En av funktionerna den utför är jäsning, omvandlingen av glukos till ATP-energi. För celler som saknar organeller så den har mer avancerade ämnesomsättningar är det vad de använder för energi. Det används också för att lagra molekyler i cellen och för att öka cellens storlek."

#, fuzzy
msgid "ORGANELLE_CATEGORY_MACROSCOPIC"
msgstr "Placera organell"

#, fuzzy
msgid "ORGANELLE_CATEGORY_MULTICELLULAR"
msgstr "Placera organell"

#, fuzzy
msgid "ORGANELLE_GROWTH_ORDER_EXPLANATION"
msgstr "{0} befolkning förändrades av {1} på grund av: {2}"

#, fuzzy
msgid "ORGANELLE_MYOFIBRIL"
msgstr "Rov Tagg"

#, fuzzy
msgid "ORGANELLE_MYOFIBRIL_DESCRIPTION"
msgstr "Det slemiga inre av en cell. Cytoplasman är den grundläggande blandningen av joner, proteiner och andra ämnen lösta i vatten som fyller cellens inre. En av funktionerna den utför är jäsning, omvandlingen av glukos till ATP-energi. För celler som saknar organeller så den har mer avancerade ämnesomsättningar är det vad de använder för energi. Det används också för att lagra molekyler i cellen och för att öka cellens storlek."

msgid "ORGANELLE_PILUS"
msgstr "Rov Tagg"

msgid "ORGANELLE_PILUS_DESCRIPTION"
msgstr ""

#, fuzzy
msgid "ORGANELLE_PILUS_PROCESSES_DESCRIPTION"
msgstr "Det slemiga inre av en cell. Cytoplasman är den grundläggande blandningen av joner, proteiner och andra ämnen lösta i vatten som fyller cellens inre. En av funktionerna den utför är jäsning, omvandlingen av glukos till ATP-energi. För celler som saknar organeller så den har mer avancerade ämnesomsättningar är det vad de använder för energi. Det används också för att lagra molekyler i cellen och för att öka cellens storlek."

#, fuzzy
msgid "ORGANELLE_PLURAL"
msgstr "Rov Tagg"

#, fuzzy
msgid "ORGANELLE_SINGULAR"
msgstr "Rov Tagg"

#, fuzzy
msgid "ORGANELLE_SUGGESTION_COLON"
msgstr "Organeller"

#, fuzzy
msgid "ORGANELLE_SUGGESTION_TOOLTIP"
msgstr "Hjälp"

#, fuzzy
msgid "ORGANELLE_UNLOCKS_ENABLED"
msgstr "Organeller"

#, fuzzy
msgid "ORGANELLE_UNLOCKS_ENABLED_EXPLANATION"
msgstr ""
"Aggressiva mikrober jagar byte över större avstånd\n"
"och har större sannolikhet att kämpa emot när rovdjur attackerar.\n"
"Fredliga mikrober attackerar inte andra över större avstånd\n"
"och har lägre sannolikhet att använda gifter mot rovdjur."

msgid "ORGANISM_STATISTICS"
msgstr "Organismstatistik"

msgid "OR_UNLOCK_CONDITION"
msgstr ""

msgid "OSMOREGULATION"
msgstr "Osmoregulering"

msgid "OSMOREGULATION_COST"
msgstr "Osmoreguleringskost"

#, fuzzy
msgid "OSMOREGULATION_COST_MULTIPLIER"
msgstr "Osmoreguleringskost"

#, fuzzy
msgid "OSMOREGULATION_COST_MULTIPLIER_EXPLANATION"
msgstr "Osmoreguleringskost"

#, fuzzy
msgid "OTHER_COMPOUNDS"
msgstr "Föreningar"

msgid "OUR_WIKI"
msgstr ""

#, fuzzy
msgid "OUTDATED_NOTICE"
msgstr "Avbruten."

msgid "OUTREACH_TEAM"
msgstr ""

msgid "OUTSIDE_CONTRIBUTORS"
msgstr ""

msgid "OVERWRITE_EXISTING_SAVE"
msgstr "Skriv över aktuell sparfil:"

#, fuzzy
msgid "OVERWRITE_EXISTING_SAVE_PROMPT"
msgstr "Skriv över aktuell sparfil:"

#, fuzzy
msgid "OVERWRITE_SPECIES_NAME_CONFIRMATION"
msgstr "Skriv över aktuell sparfil:"

msgid "OXYGEN"
msgstr "Syre"

#, fuzzy
msgid "OXYGEN_INHIBITOR_SYNTHESIS"
msgstr "OxyToxySyntes"

msgid "OXYGEN_RESISTANCE"
msgstr ""

#, fuzzy
msgid "OXYGEN_TOLERANCE_TOOLTIP"
msgstr "Hjälp"

#, fuzzy
msgid "OXYTOXISOME_PROCESSES_DESCRIPTION"
msgstr "Metabolosomer är kluster av proteiner förpackade i proteinskal. De kan omvandla glukos till ATP i mycket högre takt än vad som kan göras i cytoplasman i en process som kallas Aerobisk Andning. Det kräver dock syre för att fungera, och lägre nivåer av syre i miljön kommer att sakta ner hastigheten för dess ATP-produktion. Eftersom metabolosomerna är suspenderade direkt i cytoplasman utför den omgivande vätskan viss jäsning."

msgid "OXYTOXY_NT"
msgstr "OxyToxy"

#, fuzzy
msgid "OXYTOXY_SYNTHESIS"
msgstr "OxyToxySyntes"

msgid "PAGEDOWN"
msgstr "Page down"

msgid "PAGEUP"
msgstr "Page Up"

msgid "PAGE_BACK"
msgstr "Bakåt"

#, fuzzy
msgid "PAGE_FORWARD"
msgstr "Framåt"

#, fuzzy
msgid "PAGE_TITLE"
msgstr "Cellprocesser"

msgid "PAN_CAMERA_DOWN"
msgstr "Panorera neråt"

msgid "PAN_CAMERA_LEFT"
msgstr "Panorera vänster"

msgid "PAN_CAMERA_RESET"
msgstr "Nollställ kamera"

msgid "PAN_CAMERA_RIGHT"
msgstr "Panorera höger"

msgid "PAN_CAMERA_UP"
msgstr "Panorera uppåt"

msgid "PAST_DEVELOPERS"
msgstr "Tidigare utvecklare"

#, fuzzy
msgid "PATCHES_NUMBER"
msgstr "Grotta"

#, fuzzy
msgid "PATCH_COLON"
msgstr "Bästa Biom:"

#, fuzzy
msgid "PATCH_EXTINCTION_BOX_TEXT"
msgstr "Precis som 99% av alla arter som någonsin har existerat, har din art utrotats. Andra kommer att fortsätta frodas och upprätthålla din niche, men det blir inte du som gör. Du kommer att glömmas, ett misslyckats experiment i evolutionen."

#, fuzzy
msgid "PATCH_EXTINCTION_CAPITAL"
msgstr "UTROTNING"

msgid "PATCH_MAP"
msgstr ""

#, fuzzy
msgid "PATCH_MAP_NAVIGATION_TOOLTIP"
msgstr "Självmord"

#, fuzzy
msgid "PATCH_NAME"
msgstr "Grotta"

#, fuzzy
msgid "PATCH_NOTES_LAST_PLAYED_INFO"
msgstr "Cellprocesser"

msgid "PATCH_NOTES_LAST_PLAYED_INFO_PLURAL"
msgstr ""

#, fuzzy
msgid "PATCH_NOTES_TITLE"
msgstr "Cellprocesser"

msgid "PATCH_NOTE_BULLET_POINT"
msgstr ""

msgid "PATCH_NOTE_CHANGES_HEADING"
msgstr ""

#, fuzzy
msgid "PATCH_NOTE_LINK_VISIT_TEXT"
msgstr "Precis som 99% av alla arter som någonsin har existerat, har din art utrotats. Andra kommer att fortsätta frodas och upprätthålla din niche, men det blir inte du som gör. Du kommer att glömmas, ett misslyckats experiment i evolutionen."

#, fuzzy
msgid "PATREON_TOOLTIP"
msgstr "Självmord"

#, fuzzy
msgid "PATRONS"
msgstr "Patrons"

msgid "PAUSED"
msgstr ""

#, fuzzy
msgid "PAUSE_MENU_RESUME_TOOLTIP"
msgstr "Fortsätt"

msgid "PAUSE_PROMPT"
msgstr ""

msgid "PAUSE_TOOLTIP"
msgstr "Pausa spelet"

#, fuzzy
msgid "PCK_LOAD_FAILED"
msgstr "Färdigladdat"

#, fuzzy
msgid "PCK_LOAD_FAILED_DOES_NOT_EXIST"
msgstr "Färdigladdat"

msgid "PEACEFUL"
msgstr "Fredlig"

#, fuzzy
msgid "PENDING_ENDOSYMBIOSIS_EXPLANATION"
msgstr "Du kör just nu Thrive med GLES2. Detta är väldigt otestat och kommer troligen att orsaka problem. Försök att updatera dina video drivers och/eller tvinga AMD eller Nvidia grafik för att använda till att köra Thrive."

msgid "PENDING_ENDOSYMBIOSIS_TITLE"
msgstr ""

msgid "PERCENTAGE_VALUE"
msgstr "{0}%"

#, fuzzy
msgid "PERFECT_ADAPTATION_DESCRIPTION"
msgstr "Kemoplasten är en dubbelmembranstruktur som innehåller proteiner som kan omvandla vätesulfid, vatten och gasformig koldioxid till glukos i en process som kallas vätesulfidkemosyntes. Hastigheten för dess glukosproduktion skalas med koncentrationen av vatten och koldioxid."

msgid "PERFORMANCE"
msgstr "Uppförande"

msgid "PERFORM_UNBINDING"
msgstr "Utför lösgörande"

#, fuzzy
msgid "PER_SECOND_ABBREVIATION"
msgstr "{0} K"

msgid "PER_SECOND_SLASH"
msgstr "/sekund"

msgid "PHOSPHATE"
msgstr "Fosfat"

msgid "PHOSPHATES_COST"
msgstr "Fosfat kostnad:"

#, fuzzy
msgid "PHOSPHATES_LEVELS"
msgstr "Fosfat kostnad:"

msgid "PHOTOSYNTHESIS"
msgstr "Fotosyntes"

msgid "PHYSICAL_CONDITIONS"
msgstr "Fysisk Mående"

msgid "PHYSICAL_RESISTANCE"
msgstr ""

msgid "PLACE_ORGANELLE"
msgstr "Placera organell"

msgid "PLANET"
msgstr ""

#, fuzzy
msgid "PLANET_CUSTOMIZER"
msgstr "Vid Muspekare:"

#, fuzzy
msgid "PLANET_DETAILS_STRING"
msgstr "Öppna Logmapp"

msgid "PLANET_RANDOM_SEED"
msgstr ""

#, fuzzy
msgid "PLANET_STATISTICS"
msgstr "Statistik"

#, fuzzy
msgid "PLAYER"
msgstr "spelarcell"

msgid "PLAYER_DEATH_POPULATION_PENALTY"
msgstr ""

#, fuzzy
msgid "PLAYER_DEATH_POPULATION_PENALTY_EXPLANATION"
msgstr "{0} befolkning förändrades av {1} på grund av: {2}"

msgid "PLAYER_DIED"
msgstr "spelare dog"

msgid "PLAYER_DUPLICATE"
msgstr "Duplicera Spelare"

#, fuzzy
msgid "PLAYER_EXTINCT"
msgstr "Duplicera Spelare"

#, fuzzy
msgid "PLAYER_RELATIVE_MOVEMENT"
msgstr "Duplicera Spelare"

#, fuzzy
msgid "PLAYER_RELATIVE_MOVEMENT_TOOLTIP"
msgstr "Duplicera Spelare"

msgid "PLAYER_REPRODUCED"
msgstr "spelare fortplantad"

msgid "PLAYER_SPEED"
msgstr ""

msgid "PLAYSTATION_3"
msgstr ""

msgid "PLAYSTATION_4"
msgstr ""

msgid "PLAYSTATION_5"
msgstr ""

msgid "PLAY_INTRO_VIDEO"
msgstr "Spela introvideo"

msgid "PLAY_MICROBE_INTRO_ON_NEW_GAME"
msgstr "Spela Mikrobintro i ett nytt spel"

msgid "PLAY_WITH_CURRENT_SETTING"
msgstr ""

msgid "POPULATION_CAPITAL"
msgstr "INVÅNARE:"

msgid "POPULATION_COLON"
msgstr "befolkning:"

msgid "POPULATION_IN_PATCHES"
msgstr "befolkning på platser:"

#, fuzzy
msgid "POPULATION_IN_PATCH_SHORT"
msgstr "INVÅNARE:"

msgid "POSITION_NUMBER"
msgstr ""

msgid "PREDATION_FOOD_SOURCE"
msgstr "Plundring av {0}"

#, fuzzy
msgid "PREDICTION_DETAILS_OPEN_TOOLTIP"
msgstr "Fortsätt"

msgid "PRESSURE"
msgstr "Tryck"

msgid "PRESSURE_SHORT"
msgstr "Tryck"

#, fuzzy
msgid "PRESSURE_TOLERANCE_TOOLTIP"
msgstr "Tillbaka till Menyn"

msgid "PRESS_KEY_DOT_DOT_DOT"
msgstr "Tryck på valfri knapp..."

msgid "PREVIEW_IMAGE_DOES_NOT_EXIST"
msgstr ""

msgid "PREVIEW_IMAGE_IS_TOO_LARGE"
msgstr ""

msgid "PREVIOUS_COLON"
msgstr "föregående:"

msgid "PROCESSING_LOADED_OBJECTS"
msgstr ""

msgid "PROCESS_ENVIRONMENT_SEPARATOR"
msgstr "@"

msgid "PROCESS_PANEL_TITLE"
msgstr "Cellprocesser"

#, fuzzy
msgid "PROCESS_SPEED_MODIFIER"
msgstr "Cellprocesser"

#, fuzzy
msgid "PROCESS_TOGGLE_TOOLTIP"
msgstr "Tillbaka till Menyn"

msgid "PROGRAMMING_TEAM"
msgstr "Programmering"

msgid "PROJECT_MANAGEMENT_TEAM"
msgstr "Projektledning"

msgid "PROTEINS"
msgstr "Proteiner"

msgid "PROTOPLASM"
msgstr "Protoplasma"

msgid "PULL_REQUESTS_PROGRAMMING"
msgstr "Pull Requests / Programmering"

#, fuzzy
msgid "QUADRILLION_ABBREVIATION"
msgstr "{0} B"

msgid "QUICK_LOAD"
msgstr "Snabbladda"

msgid "QUICK_SAVE"
msgstr "Snabbspara"

msgid "QUIT"
msgstr "Lämna"

msgid "QUIT_BUTTON_TOOLTIP"
msgstr "Lämna spelet"

msgid "QUIT_GAME_WARNING"
msgstr ""
"Är du säker på att du vill avsluta spelet?\n"
"Du kommer att förlora alla osparade framsteg."

#, fuzzy
msgid "RADIATION"
msgstr "Anding"

#, fuzzy
msgid "RADIATION_LEVELS"
msgstr "Anding"

#, fuzzy
msgid "RADIOACTIVE_CHUNK"
msgstr "Stor järnbit"

#, fuzzy
msgid "RADIOSYNTHESIS"
msgstr "Termosyntes"

msgid "RANDOMIZE_SPECIES_NAME"
msgstr "Slumpa artnamn"

#, fuzzy
msgid "RANDOM_SEED_TOOLTIP"
msgstr "Fortsätt"

msgid "RAW"
msgstr "Rå"

#, fuzzy
msgid "RAW_VALUE_COLON"
msgstr "Hastighet:"

msgid "REACH_GENERATION_15_WITH_A_SPECIES"
msgstr ""

msgid "REACH_GENERATION_15_WITH_A_SPECIES_PROGRESS"
msgstr ""

#, fuzzy
msgid "REACH_MULTICELLULAR_STAGE"
msgstr "Flercelligt Stadie"

msgid "READING_SAVE_DATA"
msgstr "Läser sparad data"

#, fuzzy
msgid "READY"
msgstr "Trådar:"

msgid "RECOMMENDED_THRIVE_VERSION"
msgstr ""

#, fuzzy
msgid "REDDIT_TOOLTIP"
msgstr "Fortsätt"

msgid "REDO"
msgstr "Gör om"

msgid "REDO_THE_LAST_ACTION"
msgstr "Gör om den senaste handlingen"

msgid "REFRESH"
msgstr "Ladda om"

#, fuzzy
msgid "REGENERATE_BUTTON"
msgstr "Organeller"

msgid "REGIONS_NUMBER"
msgstr ""

msgid "RENDER_SCALE"
msgstr ""

msgid "REPORT"
msgstr "Rapportera"

#, fuzzy
msgid "REPORT_BUG"
msgstr "Rapportera"

#, fuzzy
msgid "REPRODUCED"
msgstr "Producerar"

msgid "REPRODUCTION"
msgstr "Fortplantning"

#, fuzzy
msgid "REPRODUCTION_ASEXUAL"
msgstr "Fortplantning"

#, fuzzy
msgid "REPRODUCTION_BUDDING"
msgstr "Producerar"

#, fuzzy
msgid "REPRODUCTION_COMPOUNDS_MODE"
msgstr "Reproduktion:"

#, fuzzy
msgid "REPRODUCTION_COMPOUNDS_MODE_EXPLANATION"
msgstr "{0} befolkning förändrades av {1} på grund av: {2}"

#, fuzzy
msgid "REPRODUCTION_COMPOUND_HANDLING_TOOLTIP"
msgstr "Reproduktion:"

msgid "REPRODUCTION_METHOD"
msgstr "Reproduktion:"

#, fuzzy
msgid "REQUIRES_NUCLEUS"
msgstr "Kärna"

#, fuzzy
msgid "RESEARCH"
msgstr "Sök"

msgid "RESET"
msgstr "Nollställ"

#, fuzzy
msgid "RESET_ACHIEVEMENTS"
msgstr "för att öka hastigheten"

#, fuzzy
msgid "RESET_DEADZONES"
msgstr "Nollställ till default?"

msgid "RESET_DISMISSED_POPUPS"
msgstr ""

msgid "RESET_INPUTS_TO_DEFAULTS"
msgstr "Nollställ kontroller till default?"

#, fuzzy
msgid "RESET_ITEM_ORDER_TO_DEFAULT"
msgstr "Nollställ kontroller till default?"

#, fuzzy
msgid "RESET_KEYBINDINGS"
msgstr "Nollställ Inputs"

msgid "RESET_SETTINGS_TO_DEFAULTS"
msgstr "Default"

#, fuzzy
msgid "RESET_SHOWN_TUTORIALS"
msgstr "Visa handledningar"

#, fuzzy
msgid "RESET_SHOWN_TUTORIALS_TOOLTIP"
msgstr "Hjälp"

msgid "RESET_TO_DEFAULTS"
msgstr "Nollställ till default?"

msgid "RESISTANT_TO_BASIC_ENGULFMENT"
msgstr ""

#, fuzzy
msgid "RESIZE_METABALL_TOOLTIP"
msgstr "Fortsätt"

msgid "RESOLUTION"
msgstr "Upplösning:"

msgid "RESOURCE_ABSORBTION_SPEED"
msgstr ""

#, fuzzy
msgid "RESOURCE_AMOUNT_SHORT"
msgstr "Tryck"

#, fuzzy
msgid "RESOURCE_ENERGY"
msgstr "Visa Källkod"

#, fuzzy
msgid "RESOURCE_FOOD"
msgstr "Visa Källkod"

#, fuzzy
msgid "RESOURCE_ROCK"
msgstr "Visa Källkod"

#, fuzzy
msgid "RESOURCE_WOOD"
msgstr "Visa Källkod"

msgid "RESPIRATION"
msgstr "Anding"

msgid "RESPONSIVE"
msgstr "Responsiv"

msgid "RESTART_REQUIRED"
msgstr ""

msgid "RESUME"
msgstr "Fortsätt"

#, fuzzy
msgid "RESUME_TOOLTIP"
msgstr "Fortsätt"

msgid "RETURN_TO_MENU"
msgstr "Tillbaka till Menyn"

msgid "RETURN_TO_MENU_TOOLTIP"
msgstr "Tillbaka till huvudmenyn"

msgid "RETURN_TO_MENU_WARNING"
msgstr ""
"Är du säker på att du vill tillbaka till huvudmenyn?\n"
"Du kommer att förlora alla osparade framsteg."

#, fuzzy
msgid "REVEAL_ALL_PATCHES"
msgstr "sprid till platser:"

#, fuzzy
msgid "REVOLUTIONARY_GAMES_SOCIAL_TOOLTIP"
msgstr "Av Revolutionary Games Studio"

msgid "RIGHT_ARROW"
msgstr "→"

msgid "RIGHT_MOUSE"
msgstr "Högerklick"

msgid "RIGID"
msgstr "Stel"

msgid "RIGIDITY_MEMBRANE_DESCRIPTION"
msgstr "Ett hårdare membran är mer resistant till skada, men kommer göre det svårare för cellen att röra sig omkring."

msgid "ROTATE_LEFT"
msgstr "Snurra vänster"

msgid "ROTATE_RIGHT"
msgstr "Snurra höger"

#, fuzzy
msgid "ROTATION_COLON"
msgstr "befolkning:"

msgid "RUN_AUTO_EVO_DURING_GAMEPLAY"
msgstr "Kör auto-evo under spelgång"

msgid "RUN_ONE_STEP"
msgstr ""

msgid "RUN_RESULT_BY_SENDING_POPULATION"
msgstr "{0} av att skicka: {1} befolkning från plats: {2}"

msgid "RUN_RESULT_GENE_CODE"
msgstr "genkod:"

msgid "RUN_RESULT_NICHE_FILL"
msgstr "uppstod för att fylla en nisch"

msgid "RUN_RESULT_SELECTION_PRESSURE_SPLIT"
msgstr "dök up på grund av olika urvalstryck"

msgid "RUN_RESULT_SPLIT_FROM"
msgstr "avvek från {0}"

msgid "RUN_RESULT_SPLIT_OFF_TO"
msgstr "befolkning på vissa platser avvek och forma en ny art {0}:"

msgid "RUN_X_WORLDS"
msgstr ""

#, fuzzy
msgid "RUN_X_WORLDS_TOOLTIP"
msgstr "Hjälp"

msgid "RUSTICYANIN"
msgstr "Rosticyanin"

#, fuzzy
msgid "RUSTICYANIN_DESCRIPTION"
msgstr "Rusticyanin är ett protein som kan använda gasformig koldioxid och syre för att oxidera järn från ett kemiskt tillstånd till ett annat. Denna process, kallad Iron Respiration, frigör energi som cellen sedan kan skörda."

#, fuzzy
msgid "RUSTICYANIN_PROCESSES_DESCRIPTION"
msgstr "Rusticyanin är ett protein som kan använda gasformig koldioxid och syre för att oxidera järn från ett kemiskt tillstånd till ett annat. Denna process, kallad Iron Respiration, frigör energi som cellen sedan kan skörda."

#, fuzzy
msgid "SAFE_MODE_EXPLANATION"
msgstr ""
"Aggressiva mikrober jagar byte över större avstånd\n"
"och har större sannolikhet att kämpa emot när rovdjur attackerar.\n"
"Fredliga mikrober attackerar inte andra över större avstånd\n"
"och har lägre sannolikhet att använda gifter mot rovdjur."

msgid "SAFE_MODE_TITLE"
msgstr ""

msgid "SAVE"
msgstr "Spara"

msgid "SAVE_AND_CONTINUE"
msgstr "Spara och fortsätt"

msgid "SAVE_AUTOSAVE"
msgstr "Autospar"

#, fuzzy
msgid "SAVE_CHEATS_USED"
msgstr "Använt utrymme:"

msgid "SAVE_DELETE_WARNING"
msgstr "Att radera denna sparfil är permanent och kan inte ångras. Är du säker på att du vill radera {0} för gott?"

msgid "SAVE_ERROR_INCLUDE_JSON_DEBUG_NOTE"
msgstr ""

#, fuzzy
msgid "SAVE_ERROR_TURN_ON_JSON_DEBUG_MODE"
msgstr "JSON debug läge:"

msgid "SAVE_FAILED"
msgstr "Sparande misslyckades"

msgid "SAVE_GAME"
msgstr "Spara Spel"

#, fuzzy
msgid "SAVE_GAME_BUTTON_TOOLTIP"
msgstr "Hjälp"

msgid "SAVE_HAS_DIFFERENT_VERSION"
msgstr "Sparning har en annan version"

msgid "SAVE_HAS_DIFFERENT_VERSION_TEXT"
msgstr ""
"Versionen of sparningen du försöker ladda matchar inte spelversionen.\n"
"Vänligen ladda sparningen manuellt genom menyn."

msgid "SAVE_HAS_INVALID_GAME_STATE"
msgstr ""

msgid "SAVE_INVALID"
msgstr "Ogiltig"

msgid "SAVE_IS_INVALID"
msgstr "Sparfil är ogiltig"

#, fuzzy
msgid "SAVE_IS_UPGRADEABLE_DESCRIPTION"
msgstr "Vakuolen är en inre membranorganell som används för lagring i cellen. De består av flera blåsor, mindre membranstrukturer som ofta används i celler för lagring, som har smält samman. Den är fylld med vatten som används för att hålla kvar molekyler, enzymer, fasta ämnen och andra ämnen. Deras form är flytande och kan variera mellan celler."

msgid "SAVE_LOAD_ALREADY_LOADED_FREE_FAILURE"
msgstr ""

msgid "SAVE_MANUAL"
msgstr "Instruktionsbok"

msgid "SAVE_QUICKSAVE"
msgstr "Snabbspar"

msgid "SAVE_SPACE_USED"
msgstr "Använt utrymme:"

#, fuzzy
msgid "SAVE_UPGRADE_FAILED"
msgstr "Vakuolen är en inre membranorganell som används för lagring i cellen. De består av flera blåsor, mindre membranstrukturer som ofta används i celler för lagring, som har smält samman. Den är fylld med vatten som används för att hålla kvar molekyler, enzymer, fasta ämnen och andra ämnen. Deras form är flytande och kan variera mellan celler."

#, fuzzy
msgid "SAVE_UPGRADE_FAILED_DESCRIPTION"
msgstr "Vakuolen är en inre membranorganell som används för lagring i cellen. De består av flera blåsor, mindre membranstrukturer som ofta används i celler för lagring, som har smält samman. Den är fylld med vatten som används för att hålla kvar molekyler, enzymer, fasta ämnen och andra ämnen. Deras form är flytande och kan variera mellan celler."

#, fuzzy
msgid "SAVING_DATA_FAILED_DUE_TO"
msgstr "Vakuolen är en inre membranorganell som används för lagring i cellen. De består av flera blåsor, mindre membranstrukturer som ofta används i celler för lagring, som har smält samman. Den är fylld med vatten som används för att hålla kvar molekyler, enzymer, fasta ämnen och andra ämnen. Deras form är flytande och kan variera mellan celler."

msgid "SAVING_DOT_DOT_DOT"
msgstr "Sparar..."

#, fuzzy
msgid "SAVING_FAILED_WITH_EXCEPTION"
msgstr "Vakuolen är en inre membranorganell som används för lagring i cellen. De består av flera blåsor, mindre membranstrukturer som ofta används i celler för lagring, som har smält samman. Den är fylld med vatten som används för att hålla kvar molekyler, enzymer, fasta ämnen och andra ämnen. Deras form är flytande och kan variera mellan celler."

msgid "SAVING_NOT_POSSIBLE"
msgstr ""

msgid "SAVING_SUCCEEDED"
msgstr "Sparning lyckades"

msgid "SCALING_NONE"
msgstr ""

#, fuzzy
msgid "SCALING_ON"
msgstr "Signaleringsmedel"

msgid "SCALING_ON_INVERSE"
msgstr ""

#, fuzzy
msgid "SCREEN_EFFECT"
msgstr "Externa effekter:"

#, fuzzy
msgid "SCREEN_EFFECT_GAMEBOY"
msgstr "Externa effekter:"

#, fuzzy
msgid "SCREEN_EFFECT_GAMEBOY_COLOR"
msgstr "Externa effekter:"

msgid "SCREEN_EFFECT_GREYSCALE"
msgstr ""

#, fuzzy
msgid "SCREEN_EFFECT_NONE"
msgstr "Visa förmågor"

#, fuzzy
msgid "SCREEN_RELATIVE_MOVEMENT"
msgstr "för att öka hastigheten"

#, fuzzy
msgid "SCREEN_RELATIVE_MOVEMENT_TOOLTIP"
msgstr "för att öka hastigheten"

msgid "SCROLLLOCK"
msgstr "Scroll Lock"

msgid "SEARCH_DOT_DOT_DOT"
msgstr "Sök..."

msgid "SEARCH_PLACEHOLDER"
msgstr ""

msgid "SEARCH_RADIUS"
msgstr ""

msgid "SEA_FLOOR"
msgstr "Havsbotten"

msgid "SECRETE_SLIME"
msgstr "Slem sekretion"

#, fuzzy
msgid "SECRETE_SLIME_TOOLTIP"
msgstr "Slem sekretion"

#, fuzzy
msgid "SEED_LABEL"
msgstr "Omgivning: {0}"

#, fuzzy
msgid "SELECTED"
msgstr "Vald:"

msgid "SELECTED_COLON"
msgstr "Vald:"

msgid "SELECTED_MOD"
msgstr ""

msgid "SELECTED_SAVE_IS_INCOMPATIBLE_PROMPT"
msgstr ""

#, fuzzy
msgid "SELECTED_SAVE_IS_INCOMPATIBLE_PROTOTYPE_PROMPT"
msgstr "Vakuolen är en inre membranorganell som används för lagring i cellen. De består av flera blåsor, mindre membranstrukturer som ofta används i celler för lagring, som har smält samman. Den är fylld med vatten som används för att hålla kvar molekyler, enzymer, fasta ämnen och andra ämnen. Deras form är flytande och kan variera mellan celler."

#, fuzzy
msgid "SELECTED_SAVE_IS_UPGRADEABLE_PROMPT"
msgstr "Vakuolen är en inre membranorganell som används för lagring i cellen. De består av flera blåsor, mindre membranstrukturer som ofta används i celler för lagring, som har smält samman. Den är fylld med vatten som används för att hålla kvar molekyler, enzymer, fasta ämnen och andra ämnen. Deras form är flytande och kan variera mellan celler."

#, fuzzy
msgid "SELECT_A_GENERATION"
msgstr "Välj Ett Alternativ"

msgid "SELECT_A_PATCH"
msgstr "Välj en plats för att visa detaljerna här"

#, fuzzy
msgid "SELECT_A_SPECIES"
msgstr "Välj en plats för att visa detaljerna här"

#, fuzzy
msgid "SELECT_A_TECHNOLOGY"
msgstr "Välj en plats för att visa detaljerna här"

msgid "SELECT_CELL_TYPE_FROM_EDITOR"
msgstr "Välj en celltyp att redigera här från redigerarfliken"

#, fuzzy
msgid "SELECT_ENZYME"
msgstr "Välj Ett Alternativ"

msgid "SELECT_MOVEMENT_MODE_TITLE"
msgstr ""

msgid "SELECT_OPTION"
msgstr "Välj Ett Alternativ"

msgid "SELECT_PREVIEW_IMAGE"
msgstr ""

#, fuzzy
msgid "SELECT_SPACE_STRUCTURE_TITLE"
msgstr "Struktur"

msgid "SELECT_STRUCTURE_POPUP_TITLE"
msgstr ""

#, fuzzy
msgid "SELECT_TISSUE_TYPE_FROM_EDITOR"
msgstr "Välj en celltyp att redigera här från redigerarfliken"

#, fuzzy
msgid "SELECT_VACUOLE_COMPOUND_COLON"
msgstr "Vald:"

msgid "SEPTEMBER"
msgstr "September"

msgid "SESSILE"
msgstr "Stillastående"

msgid "SETTING_ONLY_APPLIES_TO_NEW_GAMES"
msgstr ""

msgid "SFX_VOLUME"
msgstr "SFX Volym"

msgid "SHIFT"
msgstr "SHIFT"

#, fuzzy
msgid "SHOW_ALL_TUTORIALS"
msgstr "Visa handledningar"

#, fuzzy
msgid "SHOW_ALL_TUTORIALS_TOOLTIP"
msgstr "Hjälp"

msgid "SHOW_DAMAGE_EFFECT"
msgstr ""

msgid "SHOW_HELP"
msgstr "Visa hjälp"

#, fuzzy
msgid "SHOW_ITEM_COORDINATES"
msgstr "Visa handledningar"

#, fuzzy
msgid "SHOW_MAP"
msgstr "Visa hjälp"

#, fuzzy
msgid "SHOW_NEW_PATCH_NOTES"
msgstr "Grotta"

#, fuzzy
msgid "SHOW_NEW_PATCH_NOTES_TOOLTIP"
msgstr "Grotta"

#, fuzzy
msgid "SHOW_TUTORIALS_IN_NEW_CURRENT_OPTION"
msgstr "Visa hjälp (i nuvarande spel)"

#, fuzzy
msgid "SHOW_TUTORIALS_IN_NEW_GAMES_OPTION"
msgstr "Visa hjälp (i nya spel)"

#, fuzzy
msgid "SHOW_TUTORIALS_OPTION_TOOLTIP"
msgstr "Hjälp"

msgid "SHOW_UNSAVED_PROGRESS_WARNING"
msgstr "Visa osparade framstegsvarning"

#, fuzzy
msgid "SHOW_UNSAVED_PROGRESS_WARNING_TOOLTIP"
msgstr ""
"Du har osparade ändringar som kommer bli raderade.\n"
"Vill du fortsätta?"

msgid "SHOW_WEB_NEWS_FEED"
msgstr ""

#, fuzzy
msgid "SIDEROPHORE_ACTION_TOOLTIP"
msgstr "Självmord"

msgid "SIGNALING_AGENT"
msgstr "Signaleringsmedel"

#, fuzzy
msgid "SIGNALING_AGENTS_ACTION_TOOLTIP"
msgstr "Nitrogenas är ett protein som kan använda gasformigt kväve och cellulär energi i form av ATP för att producera ammoniak, ett viktigt tillväxtnäringsämne för celler. Detta är en process som kallas anaerob kvävefixering. Eftersom kvävgaset är suspenderat direkt i cytoplasman, utför den omgivande vätskan viss jäsning."

#, fuzzy
msgid "SIGNALING_AGENT_DESCRIPTION"
msgstr "Nitrogenas är ett protein som kan använda gasformigt kväve och cellulär energi i form av ATP för att producera ammoniak, ett viktigt tillväxtnäringsämne för celler. Detta är en process som kallas anaerob kvävefixering. Eftersom kvävgaset är suspenderat direkt i cytoplasman, utför den omgivande vätskan viss jäsning."

#, fuzzy
msgid "SIGNALING_AGENT_PROCESSES_DESCRIPTION"
msgstr "Nitrogenas är ett protein som kan använda gasformigt kväve och cellulär energi i form av ATP för att producera ammoniak, ett viktigt tillväxtnäringsämne för celler. Detta är en process som kallas anaerob kvävefixering. Eftersom kvävgaset är suspenderat direkt i cytoplasman, utför den omgivande vätskan viss jäsning."

#, fuzzy
msgid "SIGNAL_COMMAND_AGGRESSION"
msgstr ""
"There is a conflict with {0}.\n"
"Vill du ta bort inputen från {1}?"

msgid "SIGNAL_COMMAND_FLEE"
msgstr "Fly"

msgid "SIGNAL_COMMAND_FOLLOW"
msgstr ""

msgid "SIGNAL_COMMAND_NONE"
msgstr ""

msgid "SIGNAL_COMMAND_TO_ME"
msgstr ""

#, fuzzy
msgid "SIGNAL_TO_EMIT"
msgstr ""
"There is a conflict with {0}.\n"
"Vill du ta bort inputen från {1}?"

msgid "SILICA"
msgstr "Kiseldioxid"

msgid "SILICA_MEMBRANE_DESCRIPTION"
msgstr ""

#, fuzzy
msgid "SIMULATION_CONFIG"
msgstr "Osmoreguleringskost"

msgid "SIXTEEN_TIMES"
msgstr "16x"

msgid "SIZE_COLON"
msgstr "Storlek:"

msgid "SLIDESHOW"
msgstr ""

msgid "SLIME_JET"
msgstr "Slemmstråle"

#, fuzzy
msgid "SLIME_JET_DESCRIPTION"
msgstr "Det slemiga inre av en cell. Cytoplasman är den grundläggande blandningen av joner, proteiner och andra ämnen lösta i vatten som fyller cellens inre. En av funktionerna den utför är jäsning, omvandlingen av glukos till ATP-energi. För celler som saknar organeller så den har mer avancerade ämnesomsättningar är det vad de använder för energi. Det används också för att lagra molekyler i cellen och för att öka cellens storlek."

#, fuzzy
msgid "SLIME_JET_PROCESSES_DESCRIPTION"
msgstr "Det slemiga inre av en cell. Cytoplasman är den grundläggande blandningen av joner, proteiner och andra ämnen lösta i vatten som fyller cellens inre. En av funktionerna den utför är jäsning, omvandlingen av glukos till ATP-energi. För celler som saknar organeller så den har mer avancerade ämnesomsättningar är det vad de använder för energi. Det används också för att lagra molekyler i cellen och för att öka cellens storlek."

msgid "SMALL_IRON_CHUNK"
msgstr "Liten Järnbit"

msgid "SMALL_PHOSPHATE_CHUNK"
msgstr "Liten fosfatbit"

#, fuzzy
msgid "SMALL_SULFUR_CHUNK"
msgstr "Liten Järnbit"

msgid "SNOWFLAKE"
msgstr ""

#, fuzzy
msgid "SOCIETY_STAGE"
msgstr "Mikrob Stadiet"

msgid "SOUND"
msgstr "Ljud"

msgid "SOUND_TEAM"
msgstr "Ljud"

msgid "SOUND_TEAM_LEAD"
msgstr "Ljud Team Ledare"

msgid "SOUND_TEAM_LEADS"
msgstr "Ljud Team Ledare"

msgid "SPACE"
msgstr "Blanksteg"

#, fuzzy
msgid "SPACE_STAGE"
msgstr "Mikrob Stadiet"

#, fuzzy
msgid "SPACE_STRUCTURE_HAS_RESOURCES"
msgstr "Struktur"

#, fuzzy
msgid "SPACE_STRUCTURE_NO_EXTRA_DESCRIPTION"
msgstr "Struktur"

msgid "SPACE_STRUCTURE_WAITING_CONSTRUCTION"
msgstr ""

msgid "SPAWN_AMMONIA"
msgstr "Spawna ammoniak"

msgid "SPAWN_ENEMY"
msgstr ""

msgid "SPAWN_ENEMY_CHEAT_FAIL"
msgstr ""

msgid "SPAWN_GLUCOSE"
msgstr "Spawna glukos"

msgid "SPAWN_PHOSPHATES"
msgstr "Spawna fosfat"

msgid "SPECIAL_MOUSE_1"
msgstr "Mus Special 1"

msgid "SPECIAL_MOUSE_2"
msgstr "Mus Special 2"

#, fuzzy
msgid "SPECIES"
msgstr "Artlista"

msgid "SPECIES_COLON"
msgstr "Arter:"

msgid "SPECIES_DETAIL_TEXT"
msgstr ""
"[b]Arter[/b]\n"
"  {0}:{1}\n"
"[b]Generation[/b]\n"
"  {2}\n"
"[b]Population[/b]\n"
"  {3}\n"
"[b]Färg[/b]\n"
"  #{4}\n"
"[b]Beteende[/b]\n"
"  {5}"

msgid "SPECIES_HAS_A_MUTATION"
msgstr "har muterat"

msgid "SPECIES_LIST"
msgstr "Artlista"

#, fuzzy
msgid "SPECIES_MEMBER_IMPACT_ON_POP"
msgstr "Artnamn..."

#, fuzzy
msgid "SPECIES_MEMBER_IMPACT_ON_POPULATION_EXPLANATION"
msgstr "Den här panelen visar talen som auto-evolutionen funkar från. Den totala energin en art är kapabel av att fånga, och kosten per individ av arten, bestämmer den slutliga befolkningen. Auto-evolutionen använder en simplifierad modell av verkligheten för att beräkna hur bra en art utför baserat på energin de kan samla. För varje matkälla, det visas hur mycket energi arten"

msgid "SPECIES_NAME_DOT_DOT_DOT"
msgstr "Artnamn..."

#, fuzzy
msgid "SPECIES_NAME_TOO_LONG_POPUP"
msgstr "Artnamn..."

msgid "SPECIES_POPULATION"
msgstr "Artbefolkning"

msgid "SPECIES_PRESENT"
msgstr "Arter I Denna plats"

#, fuzzy
msgid "SPECIES_TO_FIND"
msgstr "Arter:"

#, fuzzy
msgid "SPECIES_WITH_POPULATION"
msgstr "Artbefolkning"

msgid "SPEED"
msgstr "Hastighet"

msgid "SPEED_COLON"
msgstr "Hastighet:"

msgid "SPREAD_TO_PATCHES"
msgstr "sprid till platser:"

#, fuzzy
msgid "SPRINT"
msgstr "Print Screen"

#, fuzzy
msgid "SPRINT_ACTION_TOOLTIP"
msgstr "Självmord"

msgid "STAGE_MENU_BUTTON_TOOLTIP"
msgstr "Pausmeny"

#, fuzzy
msgid "START"
msgstr "Börjar"

msgid "STARTING"
msgstr "Börjar"

msgid "START_CALIBRATION"
msgstr ""

msgid "START_GAME"
msgstr "Starta spelet"

msgid "START_RESEARCH"
msgstr ""

msgid "STATISTICS"
msgstr "Statistik"

#, fuzzy
msgid "STAT_ATP_PRODUCTION_REDUCTION"
msgstr "ATP PRODUKTION FÖR LÅG!"

#, fuzzy
msgid "STAT_BASE_MOVEMENT_REDUCTION"
msgstr "Grundrörelse"

msgid "STAT_DAMAGE"
msgstr ""

msgid "STAT_DAMAGE_PER_OXYGEN"
msgstr ""

msgid "STEAM_CLIENT_INIT_FAILED"
msgstr ""

msgid "STEAM_ERROR_ACCOUNT_DOES_NOT_OWN_PRODUCT"
msgstr ""

msgid "STEAM_ERROR_ACCOUNT_READ_ONLY"
msgstr ""

msgid "STEAM_ERROR_ALREADY_UPLOADED"
msgstr ""

msgid "STEAM_ERROR_BANNED"
msgstr ""

msgid "STEAM_ERROR_CLOUD_LIMIT_EXCEEDED"
msgstr ""

#, fuzzy
msgid "STEAM_ERROR_DUPLICATE_NAME"
msgstr "Duplicera Spelare"

msgid "STEAM_ERROR_FILE_NOT_FOUND"
msgstr ""

msgid "STEAM_ERROR_INSUFFICIENT_PRIVILEGE"
msgstr ""

msgid "STEAM_ERROR_INVALID_PARAMETER"
msgstr ""

msgid "STEAM_ERROR_LOCKING_FAILED"
msgstr ""

msgid "STEAM_ERROR_NOT_LOGGED_IN"
msgstr ""

msgid "STEAM_ERROR_TIMEOUT"
msgstr ""

msgid "STEAM_ERROR_UNAVAILABLE"
msgstr ""

msgid "STEAM_ERROR_UNKNOWN"
msgstr ""

#, fuzzy
msgid "STEAM_INIT_FAILED"
msgstr "Sparande misslyckades"

#, fuzzy
msgid "STEAM_INIT_FAILED_DESCRIPTION"
msgstr "Vakuolen är en inre membranorganell som används för lagring i cellen. De består av flera blåsor, mindre membranstrukturer som ofta används i celler för lagring, som har smält samman. Den är fylld med vatten som används för att hålla kvar molekyler, enzymer, fasta ämnen och andra ämnen. Deras form är flytande och kan variera mellan celler."

#, fuzzy
msgid "STEAM_TOOLTIP"
msgstr "Fortsätt"

msgid "STEM_CELL_NAME"
msgstr "Stam"

#, fuzzy
msgid "STOP"
msgstr "Stopp"

msgid "STORAGE"
msgstr "Förråd"

#, fuzzy
msgid "STORAGE_COLON"
msgstr "Förråd"

msgid "STORAGE_STATISTICS_SECONDS_OF_COMPOUND"
msgstr ""

msgid "STORE_LOGGED_IN_AS"
msgstr "Inloggad som: {0}"

#, fuzzy
msgid "STRAIN_BAR_TOOLTIP"
msgstr "Självmord"

msgid "STRAIN_BAR_VISIBILITY"
msgstr ""

#, fuzzy
msgid "STRATEGY_STAGES"
msgstr "Mikrob Stadiet"

msgid "STRICT_NICHE_COMPETITION"
msgstr "Sträng nischkonkurrens (skillnader i fitness är överdrivna)"

msgid "STRUCTURAL"
msgstr "Strukturell"

msgid "STRUCTURE"
msgstr "Struktur"

msgid "STRUCTURE_ASCENSION_GATE"
msgstr ""

#, fuzzy
msgid "STRUCTURE_DYSON_SWARM"
msgstr "Struktur"

msgid "STRUCTURE_HAS_REQUIRED_RESOURCES_TO_BUILD"
msgstr ""

msgid "STRUCTURE_HUNTER_GATHERER_LODGE"
msgstr ""

msgid "STRUCTURE_IN_PROGRESS_CONSTRUCTION"
msgstr ""

msgid "STRUCTURE_REQUIRED_RESOURCES_TO_FINISH"
msgstr ""

msgid "STRUCTURE_SELECTION_MENU_ENTRY"
msgstr ""

msgid "STRUCTURE_SELECTION_MENU_ENTRY_NOT_ENOUGH_RESOURCES"
msgstr ""

msgid "STRUCTURE_SOCIETY_CENTER"
msgstr ""

msgid "STRUCTURE_STEAM_POWERED_FACTORY"
msgstr ""

msgid "SUCCESSFULLY_PERFORM_ENDOSYMBIOSIS"
msgstr ""

msgid "SUCCESSFUL_KILL"
msgstr ""

msgid "SUCCESSFUL_SCAVENGE"
msgstr ""

msgid "SUCCESS_BUT_MISSING_ID"
msgstr ""

msgid "SUICIDE_BUTTON_TOOLTIP"
msgstr "Självmord"

msgid "SUNLIGHT"
msgstr "Solljus"

msgid "SUPPORTER_PATRONS"
msgstr "Supportrar"

msgid "SURVIVAL_TITLE"
msgstr ""

#, fuzzy
msgid "SURVIVE_WITH_A_NUCLEUS"
msgstr "Kärna"

msgid "SWITCH_TO_FRONT_CAMERA"
msgstr "Växla till frontkamera"

msgid "SWITCH_TO_RIGHT_CAMERA"
msgstr "Växla till höger kameravy"

msgid "SWITCH_TO_TOP_CAMERA"
msgstr "Växla till kameravy uppifrån"

msgid "SYSREQ"
msgstr "SysRq"

#, fuzzy
msgid "TAB_CHANGE_BLOCKED_WHILE_ACTION_IN_PROGRESS"
msgstr "Aktion blockerad medan en annan pågår"

msgid "TAB_SECONDARY_SWITCH_LEFT"
msgstr ""

msgid "TAB_SECONDARY_SWITCH_RIGHT"
msgstr ""

#, fuzzy
msgid "TAB_SWITCH_LEFT"
msgstr "Snurra vänster"

#, fuzzy
msgid "TAB_SWITCH_RIGHT"
msgstr "Snurra höger"

msgid "TAGS_IS_WHITESPACE"
msgstr ""

msgid "TAKE_SCREENSHOT"
msgstr "Ta ett screenshot"

#, fuzzy
msgid "TARGET_TYPE_COLON"
msgstr "Typ:"

#, fuzzy
msgid "TASTE_THE_SUN"
msgstr "Nuvarande trådar:"

#, fuzzy
msgid "TASTY_RADIATION"
msgstr "Anding"

msgid "TECHNOLOGY_ASCENSION"
msgstr ""

msgid "TECHNOLOGY_HUNTER_GATHERING"
msgstr ""

msgid "TECHNOLOGY_LEVEL_ADVANCED_SPACE"
msgstr ""

msgid "TECHNOLOGY_LEVEL_INDUSTRIAL"
msgstr ""

msgid "TECHNOLOGY_LEVEL_PRE_SOCIETY"
msgstr ""

msgid "TECHNOLOGY_LEVEL_PRIMITIVE"
msgstr ""

msgid "TECHNOLOGY_LEVEL_SCIFI"
msgstr ""

msgid "TECHNOLOGY_LEVEL_SPACE_AGE"
msgstr ""

msgid "TECHNOLOGY_REQUIRED_LEVEL"
msgstr ""

msgid "TECHNOLOGY_ROCKETRY"
msgstr ""

msgid "TECHNOLOGY_SIMPLE_STONE_TOOLS"
msgstr ""

msgid "TECHNOLOGY_SOCIETY_CENTER"
msgstr ""

msgid "TECHNOLOGY_STEAM_POWER"
msgstr ""

msgid "TECHNOLOGY_UNLOCKED_NOTICE"
msgstr ""

msgid "TEMPERATURE"
msgstr "Temperatur"

msgid "TEMPERATURE_SHORT"
msgstr "Temp."

#, fuzzy
msgid "TEMPERATURE_TOLERANCE_TOOLTIP"
msgstr "Självmord"

msgid "TESTING_TEAM"
msgstr "Testning"

#, fuzzy
msgid "THANKS_FOR_BUYING_THRIVE_2"
msgstr ""
"Tack för att du spelade!\n"
"\n"
"Om du gillade spelet, berätta om oss för dina vänner."

msgid "THANKS_FOR_PLAYING"
msgstr ""
"Tack för att du spelade!\n"
"\n"
"Om du gillade spelet, berätta om oss för dina vänner."

#, fuzzy
msgid "THANK_YOU_TITLE"
msgstr "DU HAR FRODATS!"

msgid "THEORY_TEAM"
msgstr "Teori"

msgid "THERMOPLAST"
msgstr "Termoplast"

#, fuzzy
msgid "THERMOPLAST_DESCRIPTION"
msgstr "Termoplasten är en dubbelmembranstruktur som innehåller värmekänsliga pigment staplade tillsammans i membransäckar. Det är en prokaryot som har assimilerats för användning av sin eukaryota värd. Pigmenten i termoplasten kan använda energin från värmeskillnader i omgivningen för att producera glukos från vatten och gasformig koldioxid i en process som kallas termosyntes. Hastigheten för dess glukosproduktion skalas med koncentrationen av koldioxid och temperatur."

#, fuzzy
msgid "THERMOPLAST_PROCESSES_DESCRIPTION"
msgstr "Termoplasten är en dubbelmembranstruktur som innehåller värmekänsliga pigment staplade tillsammans i membransäckar. Det är en prokaryot som har assimilerats för användning av sin eukaryota värd. Pigmenten i termoplasten kan använda energin från värmeskillnader i omgivningen för att producera glukos från vatten och gasformig koldioxid i en process som kallas termosyntes. Hastigheten för dess glukosproduktion skalas med koncentrationen av koldioxid och temperatur."

msgid "THERMOSYNTHASE"
msgstr "Termosyntes"

#, fuzzy
msgid "THERMOSYNTHASE_DESCRIPTION"
msgstr "Termoplasten är en dubbelmembranstruktur som innehåller värmekänsliga pigment staplade tillsammans i membransäckar. Det är en prokaryot som har assimilerats för användning av sin eukaryota värd. Pigmenten i termoplasten kan använda energin från värmeskillnader i omgivningen för att producera glukos från vatten och gasformig koldioxid i en process som kallas termosyntes. Hastigheten för dess glukosproduktion skalas med koncentrationen av koldioxid och temperatur."

#, fuzzy
msgid "THERMOSYNTHASE_PROCESSES_DESCRIPTION"
msgstr "Termoplasten är en dubbelmembranstruktur som innehåller värmekänsliga pigment staplade tillsammans i membransäckar. Det är en prokaryot som har assimilerats för användning av sin eukaryota värd. Pigmenten i termoplasten kan använda energin från värmeskillnader i omgivningen för att producera glukos från vatten och gasformig koldioxid i en process som kallas termosyntes. Hastigheten för dess glukosproduktion skalas med koncentrationen av koldioxid och temperatur."

msgid "THERMOSYNTHESIS"
msgstr "Termosyntes"

msgid "THE_DISTURBANCE"
msgstr ""

#, fuzzy
msgid "THE_EDITOR"
msgstr "Lämna cellredigeraren"

#, fuzzy
msgid "THE_PATCH_MAP_BUTTON"
msgstr "Grotta"

#, fuzzy
msgid "THE_WORLD_TITLE"
msgstr "Nuvarande utvecklare"

msgid "THIS_IS_LOCAL_MOD"
msgstr ""

msgid "THIS_IS_WORKSHOP_MOD"
msgstr ""

msgid "THREADS"
msgstr "Trådar:"

msgid "THRIVEOPEDIA"
msgstr ""

msgid "THRIVEOPEDIA_CURRENT_WORLD_PAGE_TITLE"
msgstr ""

msgid "THRIVEOPEDIA_EVOLUTIONARY_TREE_PAGE_TITLE"
msgstr ""

msgid "THRIVEOPEDIA_HINT_IN_GAME"
msgstr ""

msgid "THRIVEOPEDIA_HOME_INFO"
msgstr ""

msgid "THRIVEOPEDIA_HOME_PAGE_TITLE"
msgstr ""

msgid "THRIVEOPEDIA_MUSEUM_PAGE_TITLE"
msgstr ""

msgid "THRIVEOPEDIA_PATCH_MAP_PAGE_TITLE"
msgstr ""

msgid "THRIVE_LICENSES"
msgstr ""

#, fuzzy
msgid "THRIVIN_ACHIEVEMENT"
msgstr "Grundrörelse"

msgid "THYLAKOIDS"
msgstr "Thylakoider"

#, fuzzy
msgid "THYLAKOIDS_DESCRIPTION"
msgstr "Thylakoider är kluster av proteiner och ljuskänsliga pigment. Pigmenten kan använda ljusets energi för att producera glukos från vatten och gasformig koldioxid i en process som kallas fotosyntes. Dessa pigment är också det som ger dem en distinkt färg. Hastigheten för deras glukosproduktion skalas med koncentrationen av koldioxid och ljusintensiteten. Eftersom tylakoiderna är suspenderade direkt i cytoplasman utför den omgivande vätskan viss jäsning."

msgid "TIDEPOOL"
msgstr "Tidpool"

msgid "TIMELINE"
msgstr "Tidslinje"

msgid "TIMELINE_GLOBAL_FILTER_TOOLTIP"
msgstr ""

msgid "TIMELINE_LOCAL_FILTER_TOOLTIP"
msgstr ""

#, fuzzy
msgid "TIMELINE_NICHE_FILL"
msgstr "[u]{0}[/u] avvek från [u]{1}[/u] som en ny art för att fylla nisch"

#, fuzzy
msgid "TIMELINE_PLAYER_MIGRATED"
msgstr "En del av [u]{0}[/u] befolkningen har migrerat till {1}"

#, fuzzy
msgid "TIMELINE_PLAYER_MIGRATED_TO"
msgstr "En del av [u]{0}[/u] befolkningen har migrerat till {1}"

#, fuzzy
msgid "TIMELINE_SELECTION_PRESSURE_SPLIT"
msgstr "[u]{0}[/u] avvek från [u]{1}[/u] som en ny art på grund av olika urvalstryck"

#, fuzzy
msgid "TIMELINE_SPECIES_BECAME_MULTICELLULAR"
msgstr ""
"[b]Stadie[/b]\n"
"  Mikrob\n"
"[b]Membrantyp[/b]\n"
"  {0}\n"
"[b]Membranstelhet[/b]\n"
"  {1}\n"
"[b]Grundhastighet[/b]\n"
"  {2}\n"
"[b]Grunrotationshastighet[/b]\n"
"  {3}\n"
"[b]Grundhexstorlek[/b]\n"
"  {4}"

#, fuzzy
msgid "TIMELINE_SPECIES_EXTINCT"
msgstr "[u]{0}[/u] har gått utdöd!"

#, fuzzy
msgid "TIMELINE_SPECIES_EXTINCT_LOCAL"
msgstr "[u]{0}[/u] har lämnat denna platsen"

#, fuzzy
msgid "TIMELINE_SPECIES_FOLLOWED"
msgstr "[u]{0}[/u] har gått utdöd!"

#, fuzzy
msgid "TIMELINE_SPECIES_MIGRATED_FROM"
msgstr "En del av [u]{0}[/u] befolkningen har migrerat till denna plats från {1}"

#, fuzzy
msgid "TIMELINE_SPECIES_MIGRATED_TO"
msgstr "En del av [u]{0}[/u] befolkningen har migrerat till {1}"

#, fuzzy
msgid "TIMELINE_SPECIES_POPULATION_DECREASE"
msgstr "[u]{0}[/u] befolkning har minskat till {1}"

#, fuzzy
msgid "TIMELINE_SPECIES_POPULATION_INCREASE"
msgstr "[u]{0}[/u] befolkning har ökat till {1}"

msgid "TIME_INDICATOR_TOOLTIP"
msgstr ""

msgid "TIME_OF_DAY"
msgstr ""

#, fuzzy
msgid "TITLE_COLON"
msgstr "Storlek:"

msgid "TOGGLE_BINDING"
msgstr "Växla bindning av och på"

#, fuzzy
msgid "TOGGLE_BINDING_TOOLTIP"
msgstr "Växla bindning av och på"

msgid "TOGGLE_DEBUG_PANEL"
msgstr "Växla debug-panel på och av"

msgid "TOGGLE_ENGULF"
msgstr "Växla uppslukarläge av och på"

#, fuzzy
msgid "TOGGLE_ENGULF_TOOLTIP"
msgstr "Växla uppslukarläge av och på"

#, fuzzy
msgid "TOGGLE_FAST_MODE"
msgstr "Pausa"

msgid "TOGGLE_FPS"
msgstr "Växla FPS display"

msgid "TOGGLE_FULLSCREEN"
msgstr "Växla fullskärm av och på"

#, fuzzy
msgid "TOGGLE_HEAT_VIEW_TOOLTIP"
msgstr "Växla uppslukarläge av och på"

msgid "TOGGLE_HUD_HIDE"
msgstr "Växla HUD av och på"

#, fuzzy
msgid "TOGGLE_INVENTORY"
msgstr "Växla bindning av och på"

msgid "TOGGLE_METRICS"
msgstr "Växla mätvärdesvisning av och på"

#, fuzzy
msgid "TOGGLE_MUCOCYST_DEFENCE"
msgstr "Växla fullskärm av och på"

msgid "TOGGLE_NAVIGATION_TREE"
msgstr ""

msgid "TOGGLE_PAUSE"
msgstr "Pausa"

msgid "TOGGLE_UNBINDING"
msgstr "Växla avbindning av och på"

msgid "TOLERANCES_TOO_HIGH_PRESSURE"
msgstr ""

msgid "TOLERANCES_TOO_HIGH_TEMPERATURE"
msgstr ""

msgid "TOLERANCES_TOO_LOW_OXYGEN_PROTECTION"
msgstr ""

#, fuzzy
msgid "TOLERANCES_TOO_LOW_PRESSURE"
msgstr "Molekylmoln"

msgid "TOLERANCES_TOO_LOW_TEMPERATURE"
msgstr ""

#, fuzzy
msgid "TOLERANCES_TOO_LOW_UV_PROTECTION"
msgstr "{0}:+{1} ATP"

msgid "TOLERANCES_UNSUITABLE_DEBUFFS"
msgstr ""

#, fuzzy
msgid "TOLERANCE_FROM_ORGANELLES_TOOLTIP"
msgstr ""
"Den här sektionen visar ATP-saldot (energi) för den aktuella cellen.\n"
"För att kunna överleva måste saldot vara positivt. För sessila celler är omtanken kring saldot utom rörelsekostnaden övervägt.\n"
"Nedrullningsmenyn nedan kan användas för att kontrollera vad som skulle hända om cellen inte hade någon resurs tillgänglig att göra ATP med.\n"
"Till exempel kan vissa celler bara upprätthålla ett positivt ATP-saldo när de har flera sammansättningar att göra ATP från samtidigt.\n"
"Dessa typer av celler kan vara svårare att spela som eftersom de kräver att flera sammanställningar lagras samtidigt."

msgid "TOLERANCE_RANGE_LABEL"
msgstr ""

msgid "TOOLS"
msgstr "Verktyg"

msgid "TOOL_HAND_AXE"
msgstr ""

msgid "TOO_LARGE_PRESSURE_RANGE"
msgstr ""

msgid "TOO_MANY_RECENT_VERSIONS_TO_SHOW"
msgstr ""

#, fuzzy
msgid "TOTAL_GATHERED_ENERGY_COLON"
msgstr "föregående:"

msgid "TOTAL_SAVES"
msgstr "Totala sparningar:"

msgid "TOXIN_CHANNEL_INHIBITOR"
msgstr ""

#, fuzzy
msgid "TOXIN_CHANNEL_INHIBITOR_DESCRIPTION"
msgstr "Giftvakuolen är en vakuol som har modifierats för produktion, lagring, och utsöndring av oxytoxy-gifter. Mer giftvakuoler ökar intervallen gift kan avfyras med."

#, fuzzy
msgid "TOXIN_COMPOUND"
msgstr "Föreningar"

#, fuzzy
msgid "TOXIN_CYTOTOXIN"
msgstr "Självmord"

#, fuzzy
msgid "TOXIN_CYTOTOXIN_DESCRIPTION"
msgstr "Giftvakuolen är en vakuol som har modifierats för produktion, lagring, och utsöndring av oxytoxy-gifter. Mer giftvakuoler ökar intervallen gift kan avfyras med."

msgid "TOXIN_FIRE_RATE_TOXICITY_COLON"
msgstr ""

#, fuzzy
msgid "TOXIN_MACROLIDE"
msgstr ""
"Gift\n"
"vakuol"

#, fuzzy
msgid "TOXIN_MACROLIDE_DESCRIPTION"
msgstr "Giftvakuolen är en vakuol som har modifierats för produktion, lagring, och utsöndring av oxytoxy-gifter. Mer giftvakuoler ökar intervallen gift kan avfyras med."

msgid "TOXIN_OXYGEN_METABOLISM_INHIBITOR"
msgstr ""

#, fuzzy
msgid "TOXIN_OXYGEN_METABOLISM_INHIBITOR_DESCRIPTION"
msgstr "Metabolosomer är kluster av proteiner förpackade i proteinskal. De kan omvandla glukos till ATP i mycket högre takt än vad som kan göras i cytoplasman i en process som kallas Aerobisk Andning. Det kräver dock syre för att fungera, och lägre nivåer av syre i miljön kommer att sakta ner hastigheten för dess ATP-produktion. Eftersom metabolosomerna är suspenderade direkt i cytoplasman utför den omgivande vätskan viss jäsning."

#, fuzzy
msgid "TOXIN_OXYTOXY_DESCRIPTION"
msgstr "Giftvakuolen är en vakuol som har modifierats för produktion, lagring, och utsöndring av oxytoxy-gifter. Mer giftvakuoler ökar intervallen gift kan avfyras med."

msgid "TOXIN_PREFER_FIRE_RATE"
msgstr ""

msgid "TOXIN_PREFER_TOXICITY"
msgstr ""

msgid "TOXIN_PROPERTIES_HEADING"
msgstr ""

msgid "TOXIN_RESISTANCE"
msgstr ""

#, fuzzy
msgid "TOXIN_TOXICITY_CUSTOMIZATION_TOOLTIP"
msgstr ""
"Aggressiva mikrober jagar byte över större avstånd\n"
"och har större sannolikhet att kämpa emot när rovdjur attackerar.\n"
"Fredliga mikrober attackerar inte andra över större avstånd\n"
"och har lägre sannolikhet att använda gifter mot rovdjur."

#, fuzzy
msgid "TOXIN_TYPE_COLON"
msgstr "Typ:"

#, fuzzy
msgid "TOXIN_TYPE_CUSTOMIZATION_EXPLANATION"
msgstr ""
"Aggressiva mikrober jagar byte över större avstånd\n"
"och har större sannolikhet att kämpa emot när rovdjur attackerar.\n"
"Fredliga mikrober attackerar inte andra över större avstånd\n"
"och har lägre sannolikhet att använda gifter mot rovdjur."

msgid "TOXIN_VACUOLE"
msgstr "Giftvakuol"

#, fuzzy
msgid "TOXIN_VACUOLE_DESCRIPTION"
msgstr "Giftvakuolen är en vakuol som har modifierats för produktion, lagring, och utsöndring av oxytoxy-gifter. Mer giftvakuoler ökar intervallen gift kan avfyras med."

#, fuzzy
msgid "TOXIN_VACUOLE_PROCESSES_DESCRIPTION"
msgstr "Vakuolen är en inre membranorganell som används för lagring i cellen. De består av flera blåsor, mindre membranstrukturer som ofta används i celler för lagring, som har smält samman. Den är fylld med vatten som används för att hålla kvar molekyler, enzymer, fasta ämnen och andra ämnen. Deras form är flytande och kan variera mellan celler."

#, fuzzy
msgid "TOXISOME"
msgstr "Oxytoxisom"

#, fuzzy
msgid "TOXISOME_DESCRIPTION"
msgstr "Metabolosomer är kluster av proteiner förpackade i proteinskal. De kan omvandla glukos till ATP i mycket högre takt än vad som kan göras i cytoplasman i en process som kallas Aerobisk Andning. Det kräver dock syre för att fungera, och lägre nivåer av syre i miljön kommer att sakta ner hastigheten för dess ATP-produktion. Eftersom metabolosomerna är suspenderade direkt i cytoplasman utför den omgivande vätskan viss jäsning."

msgid "TRANSLATORS"
msgstr "Översättare"

#, fuzzy
msgid "TRANSPARENCY"
msgstr "Översättare"

#, fuzzy
msgid "TRILLION_ABBREVIATION"
msgstr "{0} B"

#, fuzzy
msgid "TRY_FOSSILISING_SOME_SPECIES"
msgstr "Testa att ta några screenshots!"

msgid "TRY_MAKING_A_SAVE"
msgstr ""

msgid "TRY_TAKING_SOME_SCREENSHOTS"
msgstr "Testa att ta några screenshots!"

msgid "TUTORIAL"
msgstr "Handledning"

#, fuzzy
msgid "TUTORIAL_MICROBE_EDITOR_ATP_BALANCE_INTRO"
msgstr "Mikrob Fri Byggredigerare"

#, fuzzy
msgid "TUTORIAL_MICROBE_EDITOR_AUTO-EVO_PREDICTION"
msgstr "{0:F1}% klart. {1:n0}/{2:n0} steg."

#, fuzzy
msgid "TUTORIAL_MICROBE_EDITOR_CELL_TEXT"
msgstr ""
"Prokaryota strukturer\n"
"\n"
"Metabolosomer: Producerar ATP från glukos\n"
"\n"
"Kemosyntiserande proteiner: Producerar hälften av glukosen ur svavelväte som en kemoplast, men utför också glykolys, tar upp 1 hex\n"
"\n"
"Thylakoider: Producerar 1/3 av mängden glukos som en normal kloroplast, men utför också glykolys och tar upp 1 Hex\n"
"\n"
"Rusticyanin: Omvandlar järn till ATP\n"
"\n"
"Nitrogenas: Konverterar atmosfäriskt kväve och ATP till ammoniak anaerobt\n"
"\n"
"Cytoplasmer: Har lagringsutrymme och utför glykolys (producerar små mängder ATP)"

#, fuzzy
msgid "TUTORIAL_MICROBE_EDITOR_CHEMORECEPTOR"
msgstr ""
"Prokaryota strukturer\n"
"\n"
"Metabolosomer: Producerar ATP från glukos\n"
"\n"
"Kemosyntiserande proteiner: Producerar hälften av glukosen ur svavelväte som en kemoplast, men utför också glykolys, tar upp 1 hex\n"
"\n"
"Thylakoider: Producerar 1/3 av mängden glukos som en normal kloroplast, men utför också glykolys och tar upp 1 Hex\n"
"\n"
"Rusticyanin: Omvandlar järn till ATP\n"
"\n"
"Nitrogenas: Konverterar atmosfäriskt kväve och ATP till ammoniak anaerobt\n"
"\n"
"Cytoplasmer: Har lagringsutrymme och utför glykolys (producerar små mängder ATP)"

#, fuzzy
msgid "TUTORIAL_MICROBE_EDITOR_COMPOUND_BALANCES"
msgstr "Mikrob Fri Byggredigerare"

#, fuzzy
msgid "TUTORIAL_MICROBE_EDITOR_DIGESTION_STAT"
msgstr ""
"Prokaryota strukturer\n"
"\n"
"Metabolosomer: Producerar ATP från glukos\n"
"\n"
"Kemosyntiserande proteiner: Producerar hälften av glukosen ur svavelväte som en kemoplast, men utför också glykolys, tar upp 1 hex\n"
"\n"
"Thylakoider: Producerar 1/3 av mängden glukos som en normal kloroplast, men utför också glykolys och tar upp 1 Hex\n"
"\n"
"Rusticyanin: Omvandlar järn till ATP\n"
"\n"
"Nitrogenas: Konverterar atmosfäriskt kväve och ATP till ammoniak anaerobt\n"
"\n"
"Cytoplasmer: Har lagringsutrymme och utför glykolys (producerar små mängder ATP)"

#, fuzzy
msgid "TUTORIAL_MICROBE_EDITOR_ENDING_TEXT"
msgstr "Mikrob Fri Byggredigerare"

#, fuzzy
msgid "TUTORIAL_MICROBE_EDITOR_FLAGELLUM"
msgstr ""
"Prokaryota strukturer\n"
"\n"
"Metabolosomer: Producerar ATP från glukos\n"
"\n"
"Kemosyntiserande proteiner: Producerar hälften av glukosen ur svavelväte som en kemoplast, men utför också glykolys, tar upp 1 hex\n"
"\n"
"Thylakoider: Producerar 1/3 av mängden glukos som en normal kloroplast, men utför också glykolys och tar upp 1 Hex\n"
"\n"
"Rusticyanin: Omvandlar järn till ATP\n"
"\n"
"Nitrogenas: Konverterar atmosfäriskt kväve och ATP till ammoniak anaerobt\n"
"\n"
"Cytoplasmer: Har lagringsutrymme och utför glykolys (producerar små mängder ATP)"

#, fuzzy
msgid "TUTORIAL_MICROBE_EDITOR_FOOD_CHAIN"
msgstr "Mikrob Fri Byggredigerare"

#, fuzzy
msgid "TUTORIAL_MICROBE_EDITOR_MIGRATION"
msgstr ""
"Prokaryota strukturer\n"
"\n"
"Metabolosomer: Producerar ATP från glukos\n"
"\n"
"Kemosyntiserande proteiner: Producerar hälften av glukosen ur svavelväte som en kemoplast, men utför också glykolys, tar upp 1 hex\n"
"\n"
"Thylakoider: Producerar 1/3 av mängden glukos som en normal kloroplast, men utför också glykolys och tar upp 1 Hex\n"
"\n"
"Rusticyanin: Omvandlar järn till ATP\n"
"\n"
"Nitrogenas: Konverterar atmosfäriskt kväve och ATP till ammoniak anaerobt\n"
"\n"
"Cytoplasmer: Har lagringsutrymme och utför glykolys (producerar små mängder ATP)"

#, fuzzy
msgid "TUTORIAL_MICROBE_EDITOR_MODIFY_ORGANELLE"
msgstr ""
"Prokaryota strukturer\n"
"\n"
"Metabolosomer: Producerar ATP från glukos\n"
"\n"
"Kemosyntiserande proteiner: Producerar hälften av glukosen ur svavelväte som en kemoplast, men utför också glykolys, tar upp 1 hex\n"
"\n"
"Thylakoider: Producerar 1/3 av mängden glukos som en normal kloroplast, men utför också glykolys och tar upp 1 Hex\n"
"\n"
"Rusticyanin: Omvandlar järn till ATP\n"
"\n"
"Nitrogenas: Konverterar atmosfäriskt kväve och ATP till ammoniak anaerobt\n"
"\n"
"Cytoplasmer: Har lagringsutrymme och utför glykolys (producerar små mängder ATP)"

#, fuzzy
msgid "TUTORIAL_MICROBE_EDITOR_NEGATIVE_ATP_BALANCE"
msgstr "Mikrob Fri Byggredigerare"

#, fuzzy
msgid "TUTORIAL_MICROBE_EDITOR_NO_CHANGES_MADE"
msgstr "Mikrob Fri Byggredigerare"

#, fuzzy
msgid "TUTORIAL_MICROBE_EDITOR_OPEN_TOLERANCES"
msgstr "Mikrob Fri Byggredigerare"

msgid "TUTORIAL_MICROBE_EDITOR_PATCH_TEXT"
msgstr ""

msgid "TUTORIAL_MICROBE_EDITOR_REMOVE_ORGANELLE_TEXT"
msgstr ""

msgid "TUTORIAL_MICROBE_EDITOR_SELECT_ORGANELLE_TEXT"
msgstr ""

msgid "TUTORIAL_MICROBE_EDITOR_STAY_SMALL"
msgstr ""

#, fuzzy
msgid "TUTORIAL_MICROBE_EDITOR_TOLERANCES_TAB"
msgstr "Mikrob Fri Byggredigerare"

#, fuzzy
msgid "TUTORIAL_MICROBE_STAGE_EDITOR_BUTTON_TUTORIAL"
msgstr "Mikrob Fri Byggredigerare"

#, fuzzy
msgid "TUTORIAL_MICROBE_STAGE_ENGULFED_TEXT"
msgstr "Mikrob Fri Byggredigerare"

#, fuzzy
msgid "TUTORIAL_MICROBE_STAGE_ENGULFMENT_FULL_TEXT"
msgstr "Mikrob Fri Byggredigerare"

#, fuzzy
msgid "TUTORIAL_MICROBE_STAGE_ENGULFMENT_TEXT"
msgstr "Mikrob Fri Byggredigerare"

#, fuzzy
msgid "TUTORIAL_MICROBE_STAGE_ENVIRONMENT_PANEL"
msgstr "Mikrob Fri Byggredigerare"

#, fuzzy
msgid "TUTORIAL_MICROBE_STAGE_HELP_MENU_AND_ZOOM"
msgstr "W,A,S,D och musen för att röra dig. E för att skjuta OxyToxy NT om du har en giftvakuol. G för att växla av och på upslukarläge."

#, fuzzy
msgid "TUTORIAL_MICROBE_STAGE_LEAVE_COLONY_TEXT"
msgstr "Mikrob Fri Byggredigerare"

#, fuzzy
msgid "TUTORIAL_MICROBE_STAGE_MEMBER_DIED"
msgstr "Mikrob Fri Byggredigerare"

#, fuzzy
msgid "TUTORIAL_MICROBE_STAGE_OPEN_PROCESS_PANEL"
msgstr ""
"För att kunna utföra fortplantning behöver du duplicera alla dina organeller genom att insamla tillräckligt med ammoniak och fosfater.\n"
"Se indikatorn längst ned i högra hörn för att visa mängden kvar som krävs."

#, fuzzy
msgid "TUTORIAL_MICROBE_STAGE_PAUSING"
msgstr "Mikrob Fri Byggredigerare"

#, fuzzy
msgid "TUTORIAL_MICROBE_STAGE_PROCESS_PANEL"
msgstr ""
"För att kunna utföra fortplantning behöver du duplicera alla dina organeller genom att insamla tillräckligt med ammoniak och fosfater.\n"
"Se indikatorn längst ned i högra hörn för att visa mängden kvar som krävs."

#, fuzzy
msgid "TUTORIAL_MICROBE_STAGE_REPRODUCE_TEXT"
msgstr ""
"För att kunna utföra fortplantning behöver du duplicera alla dina organeller genom att insamla tillräckligt med ammoniak och fosfater.\n"
"Se indikatorn längst ned i högra hörn för att visa mängden kvar som krävs."

#, fuzzy
msgid "TUTORIAL_MICROBE_STAGE_RESOURCE_SPLIT"
msgstr ""
"För att kunna utföra fortplantning behöver du duplicera alla dina organeller genom att insamla tillräckligt med ammoniak och fosfater.\n"
"Se indikatorn längst ned i högra hörn för att visa mängden kvar som krävs."

#, fuzzy
msgid "TUTORIAL_MICROBE_STAGE_UNBIND_TEXT"
msgstr "Mikrob Fri Byggredigerare"

#, fuzzy
msgid "TUTORIAL_MULTICELLULAR_STAGE_WELCOME"
msgstr "Laddar mikrobredigerare"

#, fuzzy
msgid "TUTORIAL_REPLAY_ALL_EXPLANATION"
msgstr ""
"Aggressiva mikrober jagar byte över större avstånd\n"
"och har större sannolikhet att kämpa emot när rovdjur attackerar.\n"
"Fredliga mikrober attackerar inte andra över större avstånd\n"
"och har lägre sannolikhet att använda gifter mot rovdjur."

msgid "TUTORIAL_VIEW_NOW"
msgstr ""

msgid "TWO_TIMES"
msgstr "2x"

msgid "TYPE_COLON"
msgstr "Typ:"

msgid "UNAPPLIED_MOD_CHANGES"
msgstr ""

#, fuzzy
msgid "UNAPPLIED_MOD_CHANGES_DESCRIPTION"
msgstr "Vakuolen är en inre membranorganell som används för lagring i cellen. De består av flera blåsor, mindre membranstrukturer som ofta används i celler för lagring, som har smält samman. Den är fylld med vatten som används för att hålla kvar molekyler, enzymer, fasta ämnen och andra ämnen. Deras form är flytande och kan variera mellan celler."

msgid "UNBIND_ALL"
msgstr "Lösgör alla"

#, fuzzy
msgid "UNBIND_ALL_TOOLTIP"
msgstr "Lösgör alla"

msgid "UNBIND_HELP_TEXT"
msgstr "Lösgöringsläge"

msgid "UNCERTAIN_VERSION_WARNING"
msgstr ""

msgid "UNDERWATERCAVE"
msgstr "Undervattensgrotta"

#, fuzzy
msgid "UNDERWATER_VENT_ERUPTION"
msgstr "Undervattensgrotta"

#, fuzzy
msgid "UNDERWATER_VENT_ERUPTION_IN"
msgstr "Undervattensgrotta"

#, fuzzy
msgid "UNDISCOVERED_ORGANELLES"
msgstr "Bortkopplade Organeller"

#, fuzzy
msgid "UNDISCOVERED_PATCH"
msgstr "Avbryt denna handling"

msgid "UNDO"
msgstr "Ångra"

msgid "UNDO_THE_LAST_ACTION"
msgstr "Ångra den senaste handlingen"

#, fuzzy
msgid "UNIT_ACTION_CONSTRUCT"
msgstr "Mutationspoäng"

#, fuzzy
msgid "UNIT_ACTION_MOVE"
msgstr "Mutationspoäng"

msgid "UNIT_ADVANCED_SPACESHIP"
msgstr ""

msgid "UNIT_SIMPLE_ROCKET"
msgstr ""

msgid "UNKNOWN"
msgstr "Okänd"

#, fuzzy
msgid "UNKNOWN_DISPLAY_DRIVER"
msgstr "Visa förmågor"

msgid "UNKNOWN_MOUSE"
msgstr "Okänd mus"

#, fuzzy
msgid "UNKNOWN_ORGANELLE_SYMBOL"
msgstr "Placera organell"

#, fuzzy
msgid "UNKNOWN_PATCH"
msgstr "Okänd"

#, fuzzy
msgid "UNKNOWN_SHORT"
msgstr "Okänd"

#, fuzzy
msgid "UNKNOWN_VERSION"
msgstr "Okänd mus"

#, fuzzy
msgid "UNKNOWN_WORKSHOP_ID"
msgstr "Okänd mus"

#, fuzzy
msgid "UNLIMIT_GROWTH_SPEED"
msgstr "BEKRÄFTA"

#, fuzzy
msgid "UNLOCKED_NEW_ORGANELLE"
msgstr "Placera organell"

#, fuzzy
msgid "UNLOCK_ALL_ORGANELLES"
msgstr "Placera organell"

msgid "UNLOCK_CONDITION_ATP_PRODUCTION_ABOVE"
msgstr ""

msgid "UNLOCK_CONDITION_COMPOUND_IS_ABOVE"
msgstr ""

msgid "UNLOCK_CONDITION_COMPOUND_IS_BELOW"
msgstr ""

msgid "UNLOCK_CONDITION_COMPOUND_IS_BETWEEN"
msgstr ""

msgid "UNLOCK_CONDITION_DIGESTED_MICROBES_ABOVE"
msgstr ""

msgid "UNLOCK_CONDITION_ENGULFED_MICROBES_ABOVE"
msgstr ""

msgid "UNLOCK_CONDITION_EXCESS_ATP_ABOVE"
msgstr ""

#, fuzzy
msgid "UNLOCK_CONDITION_PLAYER_DAMAGE_RECEIVED"
msgstr "Hastighet:"

#, fuzzy
msgid "UNLOCK_CONDITION_PLAYER_DAMAGE_RECEIVED_SOURCE"
msgstr "Hastighet:"

msgid "UNLOCK_CONDITION_PLAYER_DEATH_COUNT_ABOVE"
msgstr ""

msgid "UNLOCK_CONDITION_REPRODUCED_WITH"
msgstr ""

msgid "UNLOCK_CONDITION_REPRODUCED_WITH_IN_A_ROW"
msgstr ""

msgid "UNLOCK_CONDITION_REPRODUCE_IN_BIOME"
msgstr ""

#, fuzzy
msgid "UNLOCK_CONDITION_SPEED_BELOW"
msgstr "Hastighet:"

msgid "UNLOCK_WITH_ANY_OF_FOLLOWING"
msgstr ""

msgid "UNSAVED_CHANGE_WARNING"
msgstr ""
"Du har osparade ändringar som kommer bli raderade.\n"
"Vill du fortsätta?"

#, fuzzy
msgid "UNTITLED"
msgstr "Omgivning: {0}"

msgid "UPGRADE_CILIA_PULL"
msgstr ""

#, fuzzy
msgid "UPGRADE_CILIA_PULL_DESCRIPTION"
msgstr "Det slemiga inre av en cell. Cytoplasman är den grundläggande blandningen av joner, proteiner och andra ämnen lösta i vatten som fyller cellens inre. En av funktionerna den utför är jäsning, omvandlingen av glukos till ATP-energi. För celler som saknar organeller så den har mer avancerade ämnesomsättningar är det vad de använder för energi. Det används också för att lagra molekyler i cellen och för att öka cellens storlek."

#, fuzzy
msgid "UPGRADE_COST"
msgstr "{0} MP"

#, fuzzy
msgid "UPGRADE_DESCRIPTION_NONE"
msgstr "Det slemiga inre av en cell. Cytoplasman är den grundläggande blandningen av joner, proteiner och andra ämnen lösta i vatten som fyller cellens inre. En av funktionerna den utför är jäsning, omvandlingen av glukos till ATP-energi. För celler som saknar organeller så den har mer avancerade ämnesomsättningar är det vad de använder för energi. Det används också för att lagra molekyler i cellen och för att öka cellens storlek."

msgid "UPGRADE_NAME_NONE"
msgstr ""

#, fuzzy
msgid "UPGRADE_PILUS_INJECTISOME"
msgstr "Det slemiga inre av en cell. Cytoplasman är den grundläggande blandningen av joner, proteiner och andra ämnen lösta i vatten som fyller cellens inre. En av funktionerna den utför är jäsning, omvandlingen av glukos till ATP-energi. För celler som saknar organeller så den har mer avancerade ämnesomsättningar är det vad de använder för energi. Det används också för att lagra molekyler i cellen och för att öka cellens storlek."

#, fuzzy
msgid "UPGRADE_PILUS_INJECTISOME_DESCRIPTION"
msgstr "Det slemiga inre av en cell. Cytoplasman är den grundläggande blandningen av joner, proteiner och andra ämnen lösta i vatten som fyller cellens inre. En av funktionerna den utför är jäsning, omvandlingen av glukos till ATP-energi. För celler som saknar organeller så den har mer avancerade ämnesomsättningar är det vad de använder för energi. Det används också för att lagra molekyler i cellen och för att öka cellens storlek."

#, fuzzy
msgid "UPGRADE_SLIME_JET_MUCOCYST"
msgstr "{0} MP"

#, fuzzy
msgid "UPGRADE_SLIME_JET_MUCOCYST_DESCRIPTION"
msgstr "Det slemiga inre av en cell. Cytoplasman är den grundläggande blandningen av joner, proteiner och andra ämnen lösta i vatten som fyller cellens inre. En av funktionerna den utför är jäsning, omvandlingen av glukos till ATP-energi. För celler som saknar organeller så den har mer avancerade ämnesomsättningar är det vad de använder för energi. Det används också för att lagra molekyler i cellen och för att öka cellens storlek."

msgid "UPLOAD"
msgstr "Ladda upp"

msgid "UPLOADING_DOT_DOT_DOT"
msgstr "Laddar upp..."

msgid "UPLOAD_SUCCEEDED"
msgstr ""

msgid "UPSCALE_BILINEAR"
msgstr ""

msgid "UPSCALE_FSR_1"
msgstr ""

msgid "UPSCALE_FSR_22"
msgstr ""

msgid "UPSCALE_METHOD"
msgstr ""

msgid "UPSCALE_SHARPENING_FSR"
msgstr ""

msgid "USED_LIBRARIES_LICENSES"
msgstr "Licenser Och Använda Bibliotek"

msgid "USED_RENDERER_NAME"
msgstr ""

#, fuzzy
msgid "USES_FEATURE"
msgstr "Temperatur"

msgid "USE_AUTO_HARMONY"
msgstr ""

#, fuzzy
msgid "USE_AUTO_HARMONY_TOOLTIP"
msgstr "Självmord"

msgid "USE_A_CUSTOM_USERNAME"
msgstr "Använd ett anpassat användarnamn"

msgid "USE_DISK_CACHE"
msgstr ""

msgid "USE_MANUAL_THREAD_COUNT"
msgstr "Sätt antalet bakgrundstrådar manuellt"

#, fuzzy
msgid "USE_MANUAL_THREAD_COUNT_NATIVE"
msgstr "Sätt antalet bakgrundstrådar manuellt"

msgid "USE_VIRTUAL_WINDOW_SIZE"
msgstr ""

#, fuzzy
msgid "UV_PROTECTION"
msgstr "{0:F1}% klart. {1:n0}/{2:n0} steg."

#, fuzzy
msgid "UV_TOLERANCE_TOOLTIP"
msgstr ""
"Den här sektionen visar ATP-saldot (energi) för den aktuella cellen.\n"
"För att kunna överleva måste saldot vara positivt. För sessila celler är omtanken kring saldot utom rörelsekostnaden övervägt.\n"
"Nedrullningsmenyn nedan kan användas för att kontrollera vad som skulle hända om cellen inte hade någon resurs tillgänglig att göra ATP med.\n"
"Till exempel kan vissa celler bara upprätthålla ett positivt ATP-saldo när de har flera sammansättningar att göra ATP från samtidigt.\n"
"Dessa typer av celler kan vara svårare att spela som eftersom de kräver att flera sammanställningar lagras samtidigt."

msgid "VACUOLE"
msgstr "Vakuol"

msgid "VACUOLE_DESCRIPTION"
msgstr "Vakuolen är en inre membranorganell som används för lagring i cellen. De består av flera blåsor, mindre membranstrukturer som ofta används i celler för lagring, som har smält samman. Den är fylld med vatten som används för att hålla kvar molekyler, enzymer, fasta ämnen och andra ämnen. Deras form är flytande och kan variera mellan celler."

msgid "VACUOLE_IS_SPECIALIZED"
msgstr ""

#, fuzzy
msgid "VACUOLE_NOT_SPECIALIZED_DESCRIPTION"
msgstr "Vakuolen är en inre membranorganell som används för lagring i cellen. De består av flera blåsor, mindre membranstrukturer som ofta används i celler för lagring, som har smält samman. Den är fylld med vatten som används för att hålla kvar molekyler, enzymer, fasta ämnen och andra ämnen. Deras form är flytande och kan variera mellan celler."

#, fuzzy
msgid "VACUOLE_PROCESSES_DESCRIPTION"
msgstr "Vakuolen är en inre membranorganell som används för lagring i cellen. De består av flera blåsor, mindre membranstrukturer som ofta används i celler för lagring, som har smält samman. Den är fylld med vatten som används för att hålla kvar molekyler, enzymer, fasta ämnen och andra ämnen. Deras form är flytande och kan variera mellan celler."

#, fuzzy
msgid "VACUOLE_SPECIALIZED_DESCRIPTION"
msgstr "Vakuolen är en inre membranorganell som används för lagring i cellen. De består av flera blåsor, mindre membranstrukturer som ofta används i celler för lagring, som har smält samman. Den är fylld med vatten som används för att hålla kvar molekyler, enzymer, fasta ämnen och andra ämnen. Deras form är flytande och kan variera mellan celler."

msgid "VALUE_WITH_UNIT"
msgstr ""

msgid "VENTS_ARE_HOME"
msgstr ""

msgid "VERSION_COLON"
msgstr "Version:"

#, fuzzy
msgid "VERTICAL_COLON"
msgstr "Version:"

#, fuzzy
msgid "VERTICAL_WITH_AXIS_NAME_COLON"
msgstr "Hastighet:"

msgid "VIDEO_MEMORY"
msgstr ""

msgid "VIDEO_MEMORY_MIB"
msgstr ""

#, fuzzy
msgid "VIEWER"
msgstr "Visare eller åskådare, beroende på situation"

msgid "VIEW_ALL"
msgstr ""

#, fuzzy
msgid "VIEW_CELL_PROCESSES"
msgstr "Det slemiga inre av en cell. Cytoplasman är den grundläggande blandningen av joner, proteiner och andra ämnen lösta i vatten som fyller cellens inre. En av funktionerna den utför är jäsning, omvandlingen av glukos till ATP-energi. För celler som saknar organeller så den har mer avancerade ämnesomsättningar är det vad de använder för energi. Det används också för att lagra molekyler i cellen och för att öka cellens storlek."

#, fuzzy
msgid "VIEW_ONLINE"
msgstr "Tidslinje"

#, fuzzy
msgid "VIEW_PATCH_MICHES"
msgstr "Grotta"

#, fuzzy
msgid "VIEW_PATCH_NOTES"
msgstr "Grotta"

#, fuzzy
msgid "VIEW_PATCH_NOTES_TOOLTIP"
msgstr "Grotta"

msgid "VIEW_PENDING_ACTIONS"
msgstr ""

msgid "VIEW_SOURCE_CODE"
msgstr "Visa Källkod"

msgid "VIEW_TEXT_REPORT"
msgstr ""

msgid "VIP_PATRONS"
msgstr "VIP-supportrar"

msgid "VISIBLE"
msgstr "Synlig"

msgid "VISIBLE_WHEN_CLOSE_TO_FULL"
msgstr ""

msgid "VISIBLE_WHEN_OVER_ZERO"
msgstr ""

msgid "VISIT_SUGGESTIONS_SITE"
msgstr ""

msgid "VOLCANIC_VENT"
msgstr "Vulkanisk ventil"

msgid "VOLUMEDOWN"
msgstr "Sänk Volymen"

msgid "VOLUMEMUTE"
msgstr "Stäng av volymen"

msgid "VOLUMEUP"
msgstr "Öka Volymen"

msgid "VSYNC"
msgstr "VSynk"

msgid "WAITING_FOR_AUTO_EVO"
msgstr "Väntar på auto-evo:"

msgid "WELCOME_TO_THRIVEOPEDIA"
msgstr ""

msgid "WENT_EXTINCT_FROM_PLANET"
msgstr "dog ut på planeten"

msgid "WENT_EXTINCT_IN"
msgstr "dog ut i {0}"

msgid "WHEEL_DOWN"
msgstr "Skrolla ner"

msgid "WHEEL_LEFT"
msgstr "Skrolla vänster"

msgid "WHEEL_RIGHT"
msgstr "Skrolla Höger"

msgid "WHEEL_UP"
msgstr "Skrolla up"

msgid "WIKI"
msgstr ""

msgid "WIKI_2D"
msgstr ""

msgid "WIKI_3D"
msgstr ""

msgid "WIKI_3D_COMMA_SANDBOX"
msgstr ""

#, fuzzy
msgid "WIKI_3D_COMMA_STRATEGY"
msgstr "Kemoplasten är en dubbelmembranstruktur som innehåller proteiner som kan omvandla vätesulfid, vatten och gasformig koldioxid till glukos i en process som kallas vätesulfidkemosyntes. Hastigheten för dess glukosproduktion skalas med koncentrationen av vatten och koldioxid."

#, fuzzy
msgid "WIKI_3D_COMMA_STRATEGY_COMMA_SPACE"
msgstr "Kemoplasten är en dubbelmembranstruktur som innehåller proteiner som kan omvandla vätesulfid, vatten och gasformig koldioxid till glukos i en process som kallas vätesulfidkemosyntes. Hastigheten för dess glukosproduktion skalas med koncentrationen av vatten och koldioxid."

#, fuzzy
msgid "WIKI_8_BRACKET_16"
msgstr "Snurra vänster"

#, fuzzy
msgid "WIKI_ASCENSION"
msgstr "Rusticyanin är ett protein som kan använda gasformig koldioxid och syre för att oxidera järn från ett kemiskt tillstånd till ett annat. Denna process, kallad Iron Respiration, frigör energi som cellen sedan kan skörda."

#, fuzzy
msgid "WIKI_ASCENSION_CURRENT_DEVELOPMENT"
msgstr "Nuvarande utvecklare"

#, fuzzy
msgid "WIKI_ASCENSION_FEATURES"
msgstr "Externa effekter:"

#, fuzzy
msgid "WIKI_ASCENSION_INTRO"
msgstr "Rusticyanin är ett protein som kan använda gasformig koldioxid och syre för att oxidera järn från ett kemiskt tillstånd till ett annat. Denna process, kallad Iron Respiration, frigör energi som cellen sedan kan skörda."

msgid "WIKI_ASCENSION_OVERVIEW"
msgstr ""

#, fuzzy
msgid "WIKI_ASCENSION_TRANSITIONS"
msgstr "Grattis!"

#, fuzzy
msgid "WIKI_ASCENSION_UI"
msgstr "Rusticyanin är ett protein som kan använda gasformig koldioxid och syre för att oxidera järn från ett kemiskt tillstånd till ett annat. Denna process, kallad Iron Respiration, frigör energi som cellen sedan kan skörda."

#, fuzzy
msgid "WIKI_AWAKENING_STAGE_CURRENT_DEVELOPMENT"
msgstr "Nitrogenas är ett protein som kan använda gasformigt kväve och cellulär energi i form av ATP för att producera ammoniak, ett viktigt tillväxtnäringsämne för celler. Detta är en process som kallas anaerob kvävefixering. Eftersom kvävgaset är suspenderat direkt i cytoplasman, utför den omgivande vätskan viss jäsning."

#, fuzzy
msgid "WIKI_AWAKENING_STAGE_FEATURES"
msgstr "Uppvaknandestadiet"

#, fuzzy
msgid "WIKI_AWAKENING_STAGE_INTRO"
msgstr "Bindemedel"

#, fuzzy
msgid "WIKI_AWAKENING_STAGE_OVERVIEW"
msgstr "Uppvaknandestadiet"

#, fuzzy
msgid "WIKI_AWAKENING_STAGE_TRANSITIONS"
msgstr "Uppvaknandestadiet"

#, fuzzy
msgid "WIKI_AWAKENING_STAGE_UI"
msgstr "Uppvaknandestadiet"

msgid "WIKI_AWARE_STAGE_CURRENT_DEVELOPMENT"
msgstr ""

#, fuzzy
msgid "WIKI_AWARE_STAGE_FEATURES"
msgstr "Mikrob Stadiet"

#, fuzzy
msgid "WIKI_AWARE_STAGE_INTRO"
msgstr "Nitrogenas är ett protein som kan använda gasformigt kväve och cellulär energi i form av ATP för att producera ammoniak, ett viktigt tillväxtnäringsämne för celler. Detta är en process som kallas anaerob kvävefixering. Eftersom kvävgaset är suspenderat direkt i cytoplasman, utför den omgivande vätskan viss jäsning."

#, fuzzy
msgid "WIKI_AWARE_STAGE_OVERVIEW"
msgstr "Mikrob Stadiet"

#, fuzzy
msgid "WIKI_AWARE_STAGE_TRANSITIONS"
msgstr "Kvävegenas"

#, fuzzy
msgid "WIKI_AWARE_STAGE_UI"
msgstr "Mikrob Stadiet"

#, fuzzy
msgid "WIKI_AXON_EFFECTS"
msgstr "Externa effekter:"

msgid "WIKI_AXON_INTRO"
msgstr ""

msgid "WIKI_AXON_MODIFICATIONS"
msgstr ""

#, fuzzy
msgid "WIKI_AXON_PROCESSES"
msgstr "Placera organell"

msgid "WIKI_AXON_REQUIREMENTS"
msgstr ""

msgid "WIKI_AXON_SCIENTIFIC_BACKGROUND"
msgstr ""

msgid "WIKI_AXON_STRATEGY"
msgstr ""

msgid "WIKI_AXON_UPGRADES"
msgstr ""

#, fuzzy
msgid "WIKI_BACTERIAL_CHEMOSYNTHESIS_COMMA_GLYCOLYSIS"
msgstr "OxyToxySyntes"

#, fuzzy
msgid "WIKI_BINDING_AGENT_EFFECTS"
msgstr "Nitrogenas är ett protein som kan använda gasformigt kväve och cellulär energi i form av ATP för att producera ammoniak, ett viktigt tillväxtnäringsämne för celler. Detta är en process som kallas anaerob kvävefixering. Eftersom kvävgaset är suspenderat direkt i cytoplasman, utför den omgivande vätskan viss jäsning."

#, fuzzy
msgid "WIKI_BINDING_AGENT_INTRO"
msgstr "Bindemedel"

#, fuzzy
msgid "WIKI_BINDING_AGENT_MODIFICATIONS"
msgstr "Nitrogenas är ett protein som kan använda gasformigt kväve och cellulär energi i form av ATP för att producera ammoniak, ett viktigt tillväxtnäringsämne för celler. Detta är en process som kallas anaerob kvävefixering. Eftersom kvävgaset är suspenderat direkt i cytoplasman, utför den omgivande vätskan viss jäsning."

#, fuzzy
msgid "WIKI_BINDING_AGENT_PROCESSES"
msgstr "Nitrogenas är ett protein som kan använda gasformigt kväve och cellulär energi i form av ATP för att producera ammoniak, ett viktigt tillväxtnäringsämne för celler. Detta är en process som kallas anaerob kvävefixering. Eftersom kvävgaset är suspenderat direkt i cytoplasman, utför den omgivande vätskan viss jäsning."

#, fuzzy
msgid "WIKI_BINDING_AGENT_REQUIREMENTS"
msgstr "Nitrogenas är ett protein som kan använda gasformigt kväve och cellulär energi i form av ATP för att producera ammoniak, ett viktigt tillväxtnäringsämne för celler. Detta är en process som kallas anaerob kvävefixering. Eftersom kvävgaset är suspenderat direkt i cytoplasman, utför den omgivande vätskan viss jäsning."

#, fuzzy
msgid "WIKI_BINDING_AGENT_SCIENTIFIC_BACKGROUND"
msgstr "Nitrogenas är ett protein som kan använda gasformigt kväve och cellulär energi i form av ATP för att producera ammoniak, ett viktigt tillväxtnäringsämne för celler. Detta är en process som kallas anaerob kvävefixering. Eftersom kvävgaset är suspenderat direkt i cytoplasman, utför den omgivande vätskan viss jäsning."

#, fuzzy
msgid "WIKI_BINDING_AGENT_STRATEGY"
msgstr "Nitrogenas är ett protein som kan använda gasformigt kväve och cellulär energi i form av ATP för att producera ammoniak, ett viktigt tillväxtnäringsämne för celler. Detta är en process som kallas anaerob kvävefixering. Eftersom kvävgaset är suspenderat direkt i cytoplasman, utför den omgivande vätskan viss jäsning."

#, fuzzy
msgid "WIKI_BINDING_AGENT_UPGRADES"
msgstr "Nitrogenas är ett protein som kan använda gasformigt kväve och cellulär energi i form av ATP för att producera ammoniak, ett viktigt tillväxtnäringsämne för celler. Detta är en process som kallas anaerob kvävefixering. Eftersom kvävgaset är suspenderat direkt i cytoplasman, utför den omgivande vätskan viss jäsning."

#, fuzzy
msgid "WIKI_BIOLUMINESCENT_VACUOLE_EFFECTS"
msgstr "Bioluminescerande vakuol"

#, fuzzy
msgid "WIKI_BIOLUMINESCENT_VACUOLE_INTRO"
msgstr "Bioluminescerande vakuol"

#, fuzzy
msgid "WIKI_BIOLUMINESCENT_VACUOLE_MODIFICATIONS"
msgstr "Bioluminescerande vakuol"

#, fuzzy
msgid "WIKI_BIOLUMINESCENT_VACUOLE_PROCESSES"
msgstr "Bioluminescerande vakuol"

#, fuzzy
msgid "WIKI_BIOLUMINESCENT_VACUOLE_REQUIREMENTS"
msgstr "Bioluminescerande vakuol"

#, fuzzy
msgid "WIKI_BIOLUMINESCENT_VACUOLE_SCIENTIFIC_BACKGROUND"
msgstr "Bioluminescerande vakuol"

#, fuzzy
msgid "WIKI_BIOLUMINESCENT_VACUOLE_STRATEGY"
msgstr "Bioluminescerande vakuol"

#, fuzzy
msgid "WIKI_BIOLUMINESCENT_VACUOLE_UPGRADES"
msgstr "Bioluminescerande vakuol"

msgid "WIKI_BODY_PLAN_EDITOR_COMMA_CELL_EDITOR"
msgstr ""

#, fuzzy
msgid "WIKI_CHEMOPLAST_EFFECTS"
msgstr "Kemoplasten är en dubbelmembranstruktur som innehåller proteiner som kan omvandla vätesulfid, vatten och gasformig koldioxid till glukos i en process som kallas vätesulfidkemosyntes. Hastigheten för dess glukosproduktion skalas med koncentrationen av vatten och koldioxid."

#, fuzzy
msgid "WIKI_CHEMOPLAST_INTRO"
msgstr "Kemoplasten är en dubbelmembranstruktur som innehåller proteiner som kan omvandla vätesulfid, vatten och gasformig koldioxid till glukos i en process som kallas vätesulfidkemosyntes. Hastigheten för dess glukosproduktion skalas med koncentrationen av vatten och koldioxid."

#, fuzzy
msgid "WIKI_CHEMOPLAST_MODIFICATIONS"
msgstr "Kemoplasten är en dubbelmembranstruktur som innehåller proteiner som kan omvandla vätesulfid, vatten och gasformig koldioxid till glukos i en process som kallas vätesulfidkemosyntes. Hastigheten för dess glukosproduktion skalas med koncentrationen av vatten och koldioxid."

#, fuzzy
msgid "WIKI_CHEMOPLAST_PROCESSES"
msgstr "Kemoplasten är en dubbelmembranstruktur som innehåller proteiner som kan omvandla vätesulfid, vatten och gasformig koldioxid till glukos i en process som kallas vätesulfidkemosyntes. Hastigheten för dess glukosproduktion skalas med koncentrationen av vatten och koldioxid."

msgid "WIKI_CHEMOPLAST_REQUIREMENTS"
msgstr ""

#, fuzzy
msgid "WIKI_CHEMOPLAST_SCIENTIFIC_BACKGROUND"
msgstr "Kemoplasten är en dubbelmembranstruktur som innehåller proteiner som kan omvandla vätesulfid, vatten och gasformig koldioxid till glukos i en process som kallas vätesulfidkemosyntes. Hastigheten för dess glukosproduktion skalas med koncentrationen av vatten och koldioxid."

#, fuzzy
msgid "WIKI_CHEMOPLAST_STRATEGY"
msgstr "Kemoplasten är en dubbelmembranstruktur som innehåller proteiner som kan omvandla vätesulfid, vatten och gasformig koldioxid till glukos i en process som kallas vätesulfidkemosyntes. Hastigheten för dess glukosproduktion skalas med koncentrationen av vatten och koldioxid."

#, fuzzy
msgid "WIKI_CHEMOPLAST_UPGRADES"
msgstr "Kemoplasten är en dubbelmembranstruktur som innehåller proteiner som kan omvandla vätesulfid, vatten och gasformig koldioxid till glukos i en process som kallas vätesulfidkemosyntes. Hastigheten för dess glukosproduktion skalas med koncentrationen av vatten och koldioxid."

#, fuzzy
msgid "WIKI_CHEMORECEPTOR_EFFECTS"
msgstr "Kemoplasten är en dubbelmembranstruktur som innehåller proteiner som kan omvandla vätesulfid, vatten och gasformig koldioxid till glukos i en process som kallas vätesulfidkemosyntes. Hastigheten för dess glukosproduktion skalas med koncentrationen av vatten och koldioxid."

#, fuzzy
msgid "WIKI_CHEMORECEPTOR_INTRO"
msgstr "Kemoreceptor"

#, fuzzy
msgid "WIKI_CHEMORECEPTOR_MODIFICATIONS"
msgstr "Kemoplasten är en dubbelmembranstruktur som innehåller proteiner som kan omvandla vätesulfid, vatten och gasformig koldioxid till glukos i en process som kallas vätesulfidkemosyntes. Hastigheten för dess glukosproduktion skalas med koncentrationen av vatten och koldioxid."

#, fuzzy
msgid "WIKI_CHEMORECEPTOR_PROCESSES"
msgstr "Kemoplasten är en dubbelmembranstruktur som innehåller proteiner som kan omvandla vätesulfid, vatten och gasformig koldioxid till glukos i en process som kallas vätesulfidkemosyntes. Hastigheten för dess glukosproduktion skalas med koncentrationen av vatten och koldioxid."

#, fuzzy
msgid "WIKI_CHEMORECEPTOR_REQUIREMENTS"
msgstr "Kemoplasten är en dubbelmembranstruktur som innehåller proteiner som kan omvandla vätesulfid, vatten och gasformig koldioxid till glukos i en process som kallas vätesulfidkemosyntes. Hastigheten för dess glukosproduktion skalas med koncentrationen av vatten och koldioxid."

#, fuzzy
msgid "WIKI_CHEMORECEPTOR_SCIENTIFIC_BACKGROUND"
msgstr "Kemoplasten är en dubbelmembranstruktur som innehåller proteiner som kan omvandla vätesulfid, vatten och gasformig koldioxid till glukos i en process som kallas vätesulfidkemosyntes. Hastigheten för dess glukosproduktion skalas med koncentrationen av vatten och koldioxid."

#, fuzzy
msgid "WIKI_CHEMORECEPTOR_STRATEGY"
msgstr "Kemoplasten är en dubbelmembranstruktur som innehåller proteiner som kan omvandla vätesulfid, vatten och gasformig koldioxid till glukos i en process som kallas vätesulfidkemosyntes. Hastigheten för dess glukosproduktion skalas med koncentrationen av vatten och koldioxid."

#, fuzzy
msgid "WIKI_CHEMORECEPTOR_UPGRADES"
msgstr "Kemoplasten är en dubbelmembranstruktur som innehåller proteiner som kan omvandla vätesulfid, vatten och gasformig koldioxid till glukos i en process som kallas vätesulfidkemosyntes. Hastigheten för dess glukosproduktion skalas med koncentrationen av vatten och koldioxid."

#, fuzzy
msgid "WIKI_CHEMOSYNTHESIZING_PROTEINS_EFFECTS"
msgstr "Kemosyntesiserande proteiner"

#, fuzzy
msgid "WIKI_CHEMOSYNTHESIZING_PROTEINS_INTRO"
msgstr "Kemosyntesiserande proteiner"

#, fuzzy
msgid "WIKI_CHEMOSYNTHESIZING_PROTEINS_MODIFICATIONS"
msgstr "Kemosyntesproteiner är små kluster av proteiner i cytoplasman som kan omvandla vätesulfid, vatten och gasformig koldioxid till glukos i en process som kallas vätesulfidkemosyntes. Hastigheten för dess glukosproduktion skalas med koncentrationen av koldioxid. Eftersom de kemosyntetiserande proteinerna är suspenderade direkt i cytoplasman utför den omgivande vätskan viss jäsning."

#, fuzzy
msgid "WIKI_CHEMOSYNTHESIZING_PROTEINS_PROCESSES"
msgstr "Kemosyntesproteiner är små kluster av proteiner i cytoplasman som kan omvandla vätesulfid, vatten och gasformig koldioxid till glukos i en process som kallas vätesulfidkemosyntes. Hastigheten för dess glukosproduktion skalas med koncentrationen av koldioxid. Eftersom de kemosyntetiserande proteinerna är suspenderade direkt i cytoplasman utför den omgivande vätskan viss jäsning."

#, fuzzy
msgid "WIKI_CHEMOSYNTHESIZING_PROTEINS_REQUIREMENTS"
msgstr ""
"Kemosyntes-\n"
"iserande Proteiner"

#, fuzzy
msgid "WIKI_CHEMOSYNTHESIZING_PROTEINS_SCIENTIFIC_BACKGROUND"
msgstr "Kemosyntesproteiner är små kluster av proteiner i cytoplasman som kan omvandla vätesulfid, vatten och gasformig koldioxid till glukos i en process som kallas vätesulfidkemosyntes. Hastigheten för dess glukosproduktion skalas med koncentrationen av koldioxid. Eftersom de kemosyntetiserande proteinerna är suspenderade direkt i cytoplasman utför den omgivande vätskan viss jäsning."

#, fuzzy
msgid "WIKI_CHEMOSYNTHESIZING_PROTEINS_STRATEGY"
msgstr "Kemosyntesiserande proteiner"

#, fuzzy
msgid "WIKI_CHEMOSYNTHESIZING_PROTEINS_UPGRADES"
msgstr "Kemosyntesiserande proteiner"

#, fuzzy
msgid "WIKI_CHLOROPLAST_EFFECTS"
msgstr "Kloroplast"

#, fuzzy
msgid "WIKI_CHLOROPLAST_INTRO"
msgstr "Kloroplast"

#, fuzzy
msgid "WIKI_CHLOROPLAST_MODIFICATIONS"
msgstr "Kemoplasten är en dubbelmembranstruktur som innehåller proteiner som kan omvandla vätesulfid, vatten och gasformig koldioxid till glukos i en process som kallas vätesulfidkemosyntes. Hastigheten för dess glukosproduktion skalas med koncentrationen av vatten och koldioxid."

#, fuzzy
msgid "WIKI_CHLOROPLAST_PROCESSES"
msgstr "Kemoplasten är en dubbelmembranstruktur som innehåller proteiner som kan omvandla vätesulfid, vatten och gasformig koldioxid till glukos i en process som kallas vätesulfidkemosyntes. Hastigheten för dess glukosproduktion skalas med koncentrationen av vatten och koldioxid."

msgid "WIKI_CHLOROPLAST_REQUIREMENTS"
msgstr ""

msgid "WIKI_CHLOROPLAST_SCIENTIFIC_BACKGROUND"
msgstr ""

#, fuzzy
msgid "WIKI_CHLOROPLAST_STRATEGY"
msgstr "Kloroplast"

#, fuzzy
msgid "WIKI_CHLOROPLAST_UPGRADES"
msgstr "Kloroplast"

#, fuzzy
msgid "WIKI_CHROMATOPHORE_PHOTOSYNTHESIS_COMMA_GLYCOLYSIS"
msgstr "OxyToxySyntes"

msgid "WIKI_CILIA_EFFECTS"
msgstr ""

msgid "WIKI_CILIA_INTRO"
msgstr ""

msgid "WIKI_CILIA_MODIFICATIONS"
msgstr ""

#, fuzzy
msgid "WIKI_CILIA_PROCESSES"
msgstr "Det slemiga inre av en cell. Cytoplasman är den grundläggande blandningen av joner, proteiner och andra ämnen lösta i vatten som fyller cellens inre. En av funktionerna den utför är jäsning, omvandlingen av glukos till ATP-energi. För celler som saknar organeller så den har mer avancerade ämnesomsättningar är det vad de använder för energi. Det används också för att lagra molekyler i cellen och för att öka cellens storlek."

msgid "WIKI_CILIA_REQUIREMENTS"
msgstr ""

msgid "WIKI_CILIA_SCIENTIFIC_BACKGROUND"
msgstr ""

msgid "WIKI_CILIA_STRATEGY"
msgstr ""

msgid "WIKI_CILIA_UPGRADES"
msgstr ""

#, fuzzy
msgid "WIKI_COMPOUNDS_BUTTON"
msgstr "Det slemiga inre av en cell. Cytoplasman är den grundläggande blandningen av joner, proteiner och andra ämnen lösta i vatten som fyller cellens inre. En av funktionerna den utför är jäsning, omvandlingen av glukos till ATP-energi. För celler som saknar organeller så den har mer avancerade ämnesomsättningar är det vad de använder för energi. Det används också för att lagra molekyler i cellen och för att öka cellens storlek."

#, fuzzy
msgid "WIKI_COMPOUNDS_DEVELOPMENT"
msgstr "Föreningar:"

#, fuzzy
msgid "WIKI_COMPOUNDS_INTRO"
msgstr "Det slemiga inre av en cell. Cytoplasman är den grundläggande blandningen av joner, proteiner och andra ämnen lösta i vatten som fyller cellens inre. En av funktionerna den utför är jäsning, omvandlingen av glukos till ATP-energi. För celler som saknar organeller så den har mer avancerade ämnesomsättningar är det vad de använder för energi. Det används också för att lagra molekyler i cellen och för att öka cellens storlek."

msgid "WIKI_COMPOUNDS_TYPES_OF_COMPOUNDS"
msgstr ""

msgid "WIKI_COMPOUND_SYSTEM_DEVELOPMENT_COMPOUNDS_LIST"
msgstr ""

msgid "WIKI_COMPOUND_SYSTEM_DEVELOPMENT_INTRO"
msgstr ""

msgid "WIKI_COMPOUND_SYSTEM_DEVELOPMENT_MICROBE_STAGE"
msgstr ""

msgid "WIKI_COMPOUND_SYSTEM_DEVELOPMENT_OVERVIEW"
msgstr ""

#, fuzzy
msgid "WIKI_CREATURE_EDITOR_COMMA_TECH_EDITOR"
msgstr "Mikrobredigerare"

#, fuzzy
msgid "WIKI_CYTOPLASM_EFFECTS"
msgstr "Det slemiga inre av en cell. Cytoplasman är den grundläggande blandningen av joner, proteiner och andra ämnen lösta i vatten som fyller cellens inre. En av funktionerna den utför är jäsning, omvandlingen av glukos till ATP-energi. För celler som saknar organeller så den har mer avancerade ämnesomsättningar är det vad de använder för energi. Det används också för att lagra molekyler i cellen och för att öka cellens storlek."

#, fuzzy
msgid "WIKI_CYTOPLASM_INTRO"
msgstr "Det slemiga inre av en cell. Cytoplasman är den grundläggande blandningen av joner, proteiner och andra ämnen lösta i vatten som fyller cellens inre. En av funktionerna den utför är jäsning, omvandlingen av glukos till ATP-energi. För celler som saknar organeller så den har mer avancerade ämnesomsättningar är det vad de använder för energi. Det används också för att lagra molekyler i cellen och för att öka cellens storlek."

#, fuzzy
msgid "WIKI_CYTOPLASM_MODIFICATIONS"
msgstr "Det slemiga inre av en cell. Cytoplasman är den grundläggande blandningen av joner, proteiner och andra ämnen lösta i vatten som fyller cellens inre. En av funktionerna den utför är jäsning, omvandlingen av glukos till ATP-energi. För celler som saknar organeller så den har mer avancerade ämnesomsättningar är det vad de använder för energi. Det används också för att lagra molekyler i cellen och för att öka cellens storlek."

#, fuzzy
msgid "WIKI_CYTOPLASM_PROCESSES"
msgstr "Det slemiga inre av en cell. Cytoplasman är den grundläggande blandningen av joner, proteiner och andra ämnen lösta i vatten som fyller cellens inre. En av funktionerna den utför är jäsning, omvandlingen av glukos till ATP-energi. För celler som saknar organeller så den har mer avancerade ämnesomsättningar är det vad de använder för energi. Det används också för att lagra molekyler i cellen och för att öka cellens storlek."

msgid "WIKI_CYTOPLASM_REQUIREMENTS"
msgstr ""

msgid "WIKI_CYTOPLASM_SCIENTIFIC_BACKGROUND"
msgstr ""

msgid "WIKI_CYTOPLASM_STRATEGY"
msgstr ""

msgid "WIKI_CYTOPLASM_UPGRADES"
msgstr ""

#, fuzzy
msgid "WIKI_DEVELOPMENT"
msgstr "Utvecklare"

#, fuzzy
msgid "WIKI_DEVELOPMENT_INFO_BUTTON"
msgstr "Organeller"

#, fuzzy
msgid "WIKI_DEVELOPMENT_ROOT_INTRO"
msgstr "Organeller"

msgid "WIKI_EDITORS_AND_MUTATIONS_GENERATIONS_AND_EDITOR_SESSIONS"
msgstr ""

#, fuzzy
msgid "WIKI_EDITORS_AND_MUTATIONS_INTRO"
msgstr "Mitochondria"

msgid "WIKI_EDITORS_AND_MUTATIONS_MUTATIONS_AND_MUTATION_POINTS"
msgstr ""

msgid "WIKI_ENVIRONMENTAL_CONDITIONS_ENVIRONMENTAL_GASSES"
msgstr ""

#, fuzzy
msgid "WIKI_ENVIRONMENTAL_CONDITIONS_INTRO"
msgstr "Mitochondria"

#, fuzzy
msgid "WIKI_ENVIRONMENTAL_CONDITIONS_PHYSICAL_CONDITIONS"
msgstr "{0} befolkning förändrades av {1} på grund av: {2}"

msgid "WIKI_ENVIRONMENTAL_CONDITIONS_THE_DAY/NIGHT_CYCLE"
msgstr ""

#, fuzzy
msgid "WIKI_FERROPLAST_EFFECTS"
msgstr "Termoplasten är en dubbelmembranstruktur som innehåller värmekänsliga pigment staplade tillsammans i membransäckar. Det är en prokaryot som har assimilerats för användning av sin eukaryota värd. Pigmenten i termoplasten kan använda energin från värmeskillnader i omgivningen för att producera glukos från vatten och gasformig koldioxid i en process som kallas termosyntes. Hastigheten för dess glukosproduktion skalas med koncentrationen av koldioxid och temperatur."

#, fuzzy
msgid "WIKI_FERROPLAST_INTRO"
msgstr "Termoplasten är en dubbelmembranstruktur som innehåller värmekänsliga pigment staplade tillsammans i membransäckar. Det är en prokaryot som har assimilerats för användning av sin eukaryota värd. Pigmenten i termoplasten kan använda energin från värmeskillnader i omgivningen för att producera glukos från vatten och gasformig koldioxid i en process som kallas termosyntes. Hastigheten för dess glukosproduktion skalas med koncentrationen av koldioxid och temperatur."

#, fuzzy
msgid "WIKI_FERROPLAST_MODIFICATIONS"
msgstr "Termoplasten är en dubbelmembranstruktur som innehåller värmekänsliga pigment staplade tillsammans i membransäckar. Det är en prokaryot som har assimilerats för användning av sin eukaryota värd. Pigmenten i termoplasten kan använda energin från värmeskillnader i omgivningen för att producera glukos från vatten och gasformig koldioxid i en process som kallas termosyntes. Hastigheten för dess glukosproduktion skalas med koncentrationen av koldioxid och temperatur."

#, fuzzy
msgid "WIKI_FERROPLAST_PROCESSES"
msgstr "Termoplasten är en dubbelmembranstruktur som innehåller värmekänsliga pigment staplade tillsammans i membransäckar. Det är en prokaryot som har assimilerats för användning av sin eukaryota värd. Pigmenten i termoplasten kan använda energin från värmeskillnader i omgivningen för att producera glukos från vatten och gasformig koldioxid i en process som kallas termosyntes. Hastigheten för dess glukosproduktion skalas med koncentrationen av koldioxid och temperatur."

#, fuzzy
msgid "WIKI_FERROPLAST_REQUIREMENTS"
msgstr "Kväve-Fixande Plastid"

#, fuzzy
msgid "WIKI_FERROPLAST_SCIENTIFIC_BACKGROUND"
msgstr "Termoplasten är en dubbelmembranstruktur som innehåller värmekänsliga pigment staplade tillsammans i membransäckar. Det är en prokaryot som har assimilerats för användning av sin eukaryota värd. Pigmenten i termoplasten kan använda energin från värmeskillnader i omgivningen för att producera glukos från vatten och gasformig koldioxid i en process som kallas termosyntes. Hastigheten för dess glukosproduktion skalas med koncentrationen av koldioxid och temperatur."

#, fuzzy
msgid "WIKI_FERROPLAST_STRATEGY"
msgstr "Termoplasten är en dubbelmembranstruktur som innehåller värmekänsliga pigment staplade tillsammans i membransäckar. Det är en prokaryot som har assimilerats för användning av sin eukaryota värd. Pigmenten i termoplasten kan använda energin från värmeskillnader i omgivningen för att producera glukos från vatten och gasformig koldioxid i en process som kallas termosyntes. Hastigheten för dess glukosproduktion skalas med koncentrationen av koldioxid och temperatur."

#, fuzzy
msgid "WIKI_FERROPLAST_UPGRADES"
msgstr "Termoplasten är en dubbelmembranstruktur som innehåller värmekänsliga pigment staplade tillsammans i membransäckar. Det är en prokaryot som har assimilerats för användning av sin eukaryota värd. Pigmenten i termoplasten kan använda energin från värmeskillnader i omgivningen för att producera glukos från vatten och gasformig koldioxid i en process som kallas termosyntes. Hastigheten för dess glukosproduktion skalas med koncentrationen av koldioxid och temperatur."

msgid "WIKI_FLAGELLUM_EFFECTS"
msgstr ""

#, fuzzy
msgid "WIKI_FLAGELLUM_INTRO"
msgstr "Flagell"

msgid "WIKI_FLAGELLUM_MODIFICATIONS"
msgstr ""

#, fuzzy
msgid "WIKI_FLAGELLUM_PROCESSES"
msgstr "Metabolosomer är kluster av proteiner förpackade i proteinskal. De kan omvandla glukos till ATP i mycket högre takt än vad som kan göras i cytoplasman i en process som kallas Aerobisk Andning. Det kräver dock syre för att fungera, och lägre nivåer av syre i miljön kommer att sakta ner hastigheten för dess ATP-produktion. Eftersom metabolosomerna är suspenderade direkt i cytoplasman utför den omgivande vätskan viss jäsning."

msgid "WIKI_FLAGELLUM_REQUIREMENTS"
msgstr ""

msgid "WIKI_FLAGELLUM_SCIENTIFIC_BACKGROUND"
msgstr ""

msgid "WIKI_FLAGELLUM_STRATEGY"
msgstr ""

msgid "WIKI_FLAGELLUM_UPGRADES"
msgstr ""

#, fuzzy
msgid "WIKI_GLYCOLYSIS_COMMA_ANAEROBIC_NITROGEN_FIXATION"
msgstr "Anaerob kvävefixering"

#, fuzzy
msgid "WIKI_HEADING_APPENDICES"
msgstr "Nitrogenas är ett protein som kan använda gasformigt kväve och cellulär energi i form av ATP för att producera ammoniak, ett viktigt tillväxtnäringsämne för celler. Detta är en process som kallas anaerob kvävefixering. Eftersom kvävgaset är suspenderat direkt i cytoplasman, utför den omgivande vätskan viss jäsning."

#, fuzzy
msgid "WIKI_HEADING_BASIC_GAME_MECHANICS"
msgstr "Nitrogenas är ett protein som kan använda gasformigt kväve och cellulär energi i form av ATP för att producera ammoniak, ett viktigt tillväxtnäringsämne för celler. Detta är en process som kallas anaerob kvävefixering. Eftersom kvävgaset är suspenderat direkt i cytoplasman, utför den omgivande vätskan viss jäsning."

msgid "WIKI_HEADING_COMPOUNDS_LIST"
msgstr ""

#, fuzzy
msgid "WIKI_HEADING_COMPOUND_CLOUDS"
msgstr "Cytoplasma"

#, fuzzy
msgid "WIKI_HEADING_CONCEPT_ART"
msgstr "Kemoreceptor"

#, fuzzy
msgid "WIKI_HEADING_CURRENT_DEVELOPMENT"
msgstr "Nuvarande utvecklare"

#, fuzzy
msgid "WIKI_HEADING_DEVELOPMENT"
msgstr "Ledande Utvecklare"

#, fuzzy
msgid "WIKI_HEADING_EDITOR"
msgstr "Bindemedel"

msgid "WIKI_HEADING_EFFECTS"
msgstr ""

#, fuzzy
msgid "WIKI_HEADING_ENVIRONMENTAL_GASSES"
msgstr "Kvävegenas"

#, fuzzy
msgid "WIKI_HEADING_FEATURES"
msgstr "Nitrogenas är ett protein som kan använda gasformigt kväve och cellulär energi i form av ATP för att producera ammoniak, ett viktigt tillväxtnäringsämne för celler. Detta är en process som kallas anaerob kvävefixering. Eftersom kvävgaset är suspenderat direkt i cytoplasman, utför den omgivande vätskan viss jäsning."

msgid "WIKI_HEADING_FOG_OF_WAR"
msgstr ""

#, fuzzy
msgid "WIKI_HEADING_GAMEPLAY"
msgstr "Kör auto-evo under spelgång"

#, fuzzy
msgid "WIKI_HEADING_GDD"
msgstr "Bindemedel"

#, fuzzy
msgid "WIKI_HEADING_GENERAL_TIPS"
msgstr "Nitrogenas är ett protein som kan använda gasformigt kväve och cellulär energi i form av ATP för att producera ammoniak, ett viktigt tillväxtnäringsämne för celler. Detta är en process som kallas anaerob kvävefixering. Eftersom kvävgaset är suspenderat direkt i cytoplasman, utför den omgivande vätskan viss jäsning."

msgid "WIKI_HEADING_GENERATIONS_AND_EDITOR_SESSIONS"
msgstr ""

#, fuzzy
msgid "WIKI_HEADING_MICROBE_PARTS"
msgstr "Mikrob Stadiet"

#, fuzzy
msgid "WIKI_HEADING_MICROBE_STAGE"
msgstr "Mikrob Stadiet"

#, fuzzy
msgid "WIKI_HEADING_MICROBE_STAGE_TIPS"
msgstr "Mikrob Stadiet"

msgid "WIKI_HEADING_MODIFICATIONS"
msgstr ""

#, fuzzy
msgid "WIKI_HEADING_MORE_GAME_INFO"
msgstr "Mikrob Stadiet"

msgid "WIKI_HEADING_MUTATIONS_AND_MUTATION_POINTS"
msgstr ""

msgid "WIKI_HEADING_OVERVIEW"
msgstr ""

#, fuzzy
msgid "WIKI_HEADING_PATCHES"
msgstr "Nitrogenas är ett protein som kan använda gasformigt kväve och cellulär energi i form av ATP för att producera ammoniak, ett viktigt tillväxtnäringsämne för celler. Detta är en process som kallas anaerob kvävefixering. Eftersom kvävgaset är suspenderat direkt i cytoplasman, utför den omgivande vätskan viss jäsning."

#, fuzzy
msgid "WIKI_HEADING_PHYSICAL_CONDITIONS"
msgstr "Fysisk Mående"

msgid "WIKI_HEADING_PROCESSES"
msgstr ""

msgid "WIKI_HEADING_REPRODUCTION_IN_THE_MICROBE_STAGE"
msgstr ""

msgid "WIKI_HEADING_REQUIREMENTS"
msgstr ""

msgid "WIKI_HEADING_SCIENTIFIC_BACKGROUND"
msgstr ""

msgid "WIKI_HEADING_STRATEGY"
msgstr ""

msgid "WIKI_HEADING_THE_DAY/NIGHT_CYCLE"
msgstr ""

msgid "WIKI_HEADING_THE_PATCH_MAP"
msgstr ""

#, fuzzy
msgid "WIKI_HEADING_TRANSITIONS"
msgstr "Nitrogenas är ett protein som kan använda gasformigt kväve och cellulär energi i form av ATP för att producera ammoniak, ett viktigt tillväxtnäringsämne för celler. Detta är en process som kallas anaerob kvävefixering. Eftersom kvävgaset är suspenderat direkt i cytoplasman, utför den omgivande vätskan viss jäsning."

msgid "WIKI_HEADING_TYPES_OF_COMPOUNDS"
msgstr ""

msgid "WIKI_HEADING_UI"
msgstr ""

msgid "WIKI_HEADING_UPGRADES"
msgstr ""

#, fuzzy
msgid "WIKI_HELP_AND_TIPS_BASIC_GAME_MECHANICS"
msgstr "Placera organell"

#, fuzzy
msgid "WIKI_HELP_AND_TIPS_BUTTON"
msgstr "Det slemiga inre av en cell. Cytoplasman är den grundläggande blandningen av joner, proteiner och andra ämnen lösta i vatten som fyller cellens inre. En av funktionerna den utför är jäsning, omvandlingen av glukos till ATP-energi. För celler som saknar organeller så den har mer avancerade ämnesomsättningar är det vad de använder för energi. Det används också för att lagra molekyler i cellen och för att öka cellens storlek."

#, fuzzy
msgid "WIKI_HELP_AND_TIPS_COMPOUND_CLOUDS"
msgstr "Cytoplasma"

msgid "WIKI_HELP_AND_TIPS_GENERAL_TIPS"
msgstr ""

#, fuzzy
msgid "WIKI_HELP_AND_TIPS_INTRO"
msgstr "Mitochondria"

#, fuzzy
msgid "WIKI_HELP_AND_TIPS_MICROBE_PARTS"
msgstr "Mikrob Stadiet"

#, fuzzy
msgid "WIKI_HELP_AND_TIPS_MICROBE_STAGE_TIPS"
msgstr "Mikrob Stadiet"

msgid "WIKI_HELP_AND_TIPS_MORE_GAME_INFO"
msgstr ""

#, fuzzy
msgid "WIKI_HYDROGENASE_EFFECTS"
msgstr "Nitrogenas är ett protein som kan använda gasformigt kväve och cellulär energi i form av ATP för att producera ammoniak, ett viktigt tillväxtnäringsämne för celler. Detta är en process som kallas anaerob kvävefixering. Eftersom kvävgaset är suspenderat direkt i cytoplasman, utför den omgivande vätskan viss jäsning."

#, fuzzy
msgid "WIKI_HYDROGENASE_INTRO"
msgstr "Nitrogenas är ett protein som kan använda gasformigt kväve och cellulär energi i form av ATP för att producera ammoniak, ett viktigt tillväxtnäringsämne för celler. Detta är en process som kallas anaerob kvävefixering. Eftersom kvävgaset är suspenderat direkt i cytoplasman, utför den omgivande vätskan viss jäsning."

#, fuzzy
msgid "WIKI_HYDROGENASE_MODIFICATIONS"
msgstr "Nitrogenas är ett protein som kan använda gasformigt kväve och cellulär energi i form av ATP för att producera ammoniak, ett viktigt tillväxtnäringsämne för celler. Detta är en process som kallas anaerob kvävefixering. Eftersom kvävgaset är suspenderat direkt i cytoplasman, utför den omgivande vätskan viss jäsning."

#, fuzzy
msgid "WIKI_HYDROGENASE_PROCESSES"
msgstr "Nitrogenas är ett protein som kan använda gasformigt kväve och cellulär energi i form av ATP för att producera ammoniak, ett viktigt tillväxtnäringsämne för celler. Detta är en process som kallas anaerob kvävefixering. Eftersom kvävgaset är suspenderat direkt i cytoplasman, utför den omgivande vätskan viss jäsning."

#, fuzzy
msgid "WIKI_HYDROGENASE_REQUIREMENTS"
msgstr "Termoplasten är en dubbelmembranstruktur som innehåller värmekänsliga pigment staplade tillsammans i membransäckar. Det är en prokaryot som har assimilerats för användning av sin eukaryota värd. Pigmenten i termoplasten kan använda energin från värmeskillnader i omgivningen för att producera glukos från vatten och gasformig koldioxid i en process som kallas termosyntes. Hastigheten för dess glukosproduktion skalas med koncentrationen av koldioxid och temperatur."

#, fuzzy
msgid "WIKI_HYDROGENASE_SCIENTIFIC_BACKGROUND"
msgstr "Nitrogenas är ett protein som kan använda gasformigt kväve och cellulär energi i form av ATP för att producera ammoniak, ett viktigt tillväxtnäringsämne för celler. Detta är en process som kallas anaerob kvävefixering. Eftersom kvävgaset är suspenderat direkt i cytoplasman, utför den omgivande vätskan viss jäsning."

#, fuzzy
msgid "WIKI_HYDROGENASE_STRATEGY"
msgstr "Nitrogenas är ett protein som kan använda gasformigt kväve och cellulär energi i form av ATP för att producera ammoniak, ett viktigt tillväxtnäringsämne för celler. Detta är en process som kallas anaerob kvävefixering. Eftersom kvävgaset är suspenderat direkt i cytoplasman, utför den omgivande vätskan viss jäsning."

#, fuzzy
msgid "WIKI_HYDROGENASE_UPGRADES"
msgstr "Nitrogenas är ett protein som kan använda gasformigt kväve och cellulär energi i form av ATP för att producera ammoniak, ett viktigt tillväxtnäringsämne för celler. Detta är en process som kallas anaerob kvävefixering. Eftersom kvävgaset är suspenderat direkt i cytoplasman, utför den omgivande vätskan viss jäsning."

#, fuzzy
msgid "WIKI_HYDROGENOSOME_EFFECTS"
msgstr "Nitrogenas är ett protein som kan använda gasformigt kväve och cellulär energi i form av ATP för att producera ammoniak, ett viktigt tillväxtnäringsämne för celler. Detta är en process som kallas anaerob kvävefixering. Eftersom kvävgaset är suspenderat direkt i cytoplasman, utför den omgivande vätskan viss jäsning."

#, fuzzy
msgid "WIKI_HYDROGENOSOME_INTRO"
msgstr "Nitrogenas är ett protein som kan använda gasformigt kväve och cellulär energi i form av ATP för att producera ammoniak, ett viktigt tillväxtnäringsämne för celler. Detta är en process som kallas anaerob kvävefixering. Eftersom kvävgaset är suspenderat direkt i cytoplasman, utför den omgivande vätskan viss jäsning."

#, fuzzy
msgid "WIKI_HYDROGENOSOME_MODIFICATIONS"
msgstr "Nitrogenas är ett protein som kan använda gasformigt kväve och cellulär energi i form av ATP för att producera ammoniak, ett viktigt tillväxtnäringsämne för celler. Detta är en process som kallas anaerob kvävefixering. Eftersom kvävgaset är suspenderat direkt i cytoplasman, utför den omgivande vätskan viss jäsning."

#, fuzzy
msgid "WIKI_HYDROGENOSOME_PROCESSES"
msgstr "Nitrogenas är ett protein som kan använda gasformigt kväve och cellulär energi i form av ATP för att producera ammoniak, ett viktigt tillväxtnäringsämne för celler. Detta är en process som kallas anaerob kvävefixering. Eftersom kvävgaset är suspenderat direkt i cytoplasman, utför den omgivande vätskan viss jäsning."

#, fuzzy
msgid "WIKI_HYDROGENOSOME_REQUIREMENTS"
msgstr "Termoplasten är en dubbelmembranstruktur som innehåller värmekänsliga pigment staplade tillsammans i membransäckar. Det är en prokaryot som har assimilerats för användning av sin eukaryota värd. Pigmenten i termoplasten kan använda energin från värmeskillnader i omgivningen för att producera glukos från vatten och gasformig koldioxid i en process som kallas termosyntes. Hastigheten för dess glukosproduktion skalas med koncentrationen av koldioxid och temperatur."

#, fuzzy
msgid "WIKI_HYDROGENOSOME_SCIENTIFIC_BACKGROUND"
msgstr "Nitrogenas är ett protein som kan använda gasformigt kväve och cellulär energi i form av ATP för att producera ammoniak, ett viktigt tillväxtnäringsämne för celler. Detta är en process som kallas anaerob kvävefixering. Eftersom kvävgaset är suspenderat direkt i cytoplasman, utför den omgivande vätskan viss jäsning."

#, fuzzy
msgid "WIKI_HYDROGENOSOME_STRATEGY"
msgstr "Nitrogenas är ett protein som kan använda gasformigt kväve och cellulär energi i form av ATP för att producera ammoniak, ett viktigt tillväxtnäringsämne för celler. Detta är en process som kallas anaerob kvävefixering. Eftersom kvävgaset är suspenderat direkt i cytoplasman, utför den omgivande vätskan viss jäsning."

#, fuzzy
msgid "WIKI_HYDROGENOSOME_UPGRADES"
msgstr "Nitrogenas är ett protein som kan använda gasformigt kväve och cellulär energi i form av ATP för att producera ammoniak, ett viktigt tillväxtnäringsämne för celler. Detta är en process som kallas anaerob kvävefixering. Eftersom kvävgaset är suspenderat direkt i cytoplasman, utför den omgivande vätskan viss jäsning."

#, fuzzy
msgid "WIKI_INDUSTRIAL_STAGE_CURRENT_DEVELOPMENT"
msgstr "Nitrogenas är ett protein som kan använda gasformigt kväve och cellulär energi i form av ATP för att producera ammoniak, ett viktigt tillväxtnäringsämne för celler. Detta är en process som kallas anaerob kvävefixering. Eftersom kvävgaset är suspenderat direkt i cytoplasman, utför den omgivande vätskan viss jäsning."

#, fuzzy
msgid "WIKI_INDUSTRIAL_STAGE_FEATURES"
msgstr "Nitrogenas är ett protein som kan använda gasformigt kväve och cellulär energi i form av ATP för att producera ammoniak, ett viktigt tillväxtnäringsämne för celler. Detta är en process som kallas anaerob kvävefixering. Eftersom kvävgaset är suspenderat direkt i cytoplasman, utför den omgivande vätskan viss jäsning."

#, fuzzy
msgid "WIKI_INDUSTRIAL_STAGE_INTRO"
msgstr "Bindemedel"

msgid "WIKI_INDUSTRIAL_STAGE_OVERVIEW"
msgstr ""

#, fuzzy
msgid "WIKI_INDUSTRIAL_STAGE_TRANSITIONS"
msgstr "{0} befolkning förändrades av {1} på grund av: {2}"

#, fuzzy
msgid "WIKI_INDUSTRIAL_STAGE_UI"
msgstr "Fortsätt till Industristadiet?"

msgid "WIKI_INJECTISOME_PILUS"
msgstr ""

msgid "WIKI_LYSOSOME_EFFECTS"
msgstr ""

#, fuzzy
msgid "WIKI_LYSOSOME_INTRO"
msgstr "Metabolosomer är kluster av proteiner förpackade i proteinskal. De kan omvandla glukos till ATP i mycket högre takt än vad som kan göras i cytoplasman i en process som kallas Aerobisk Andning. Det kräver dock syre för att fungera, och lägre nivåer av syre i miljön kommer att sakta ner hastigheten för dess ATP-produktion. Eftersom metabolosomerna är suspenderade direkt i cytoplasman utför den omgivande vätskan viss jäsning."

#, fuzzy
msgid "WIKI_LYSOSOME_MODIFICATIONS"
msgstr "Metabolosomer är kluster av proteiner förpackade i proteinskal. De kan omvandla glukos till ATP i mycket högre takt än vad som kan göras i cytoplasman i en process som kallas Aerobisk Andning. Det kräver dock syre för att fungera, och lägre nivåer av syre i miljön kommer att sakta ner hastigheten för dess ATP-produktion. Eftersom metabolosomerna är suspenderade direkt i cytoplasman utför den omgivande vätskan viss jäsning."

#, fuzzy
msgid "WIKI_LYSOSOME_PROCESSES"
msgstr "Metabolosomer är kluster av proteiner förpackade i proteinskal. De kan omvandla glukos till ATP i mycket högre takt än vad som kan göras i cytoplasman i en process som kallas Aerobisk Andning. Det kräver dock syre för att fungera, och lägre nivåer av syre i miljön kommer att sakta ner hastigheten för dess ATP-produktion. Eftersom metabolosomerna är suspenderade direkt i cytoplasman utför den omgivande vätskan viss jäsning."

msgid "WIKI_LYSOSOME_REQUIREMENTS"
msgstr ""

msgid "WIKI_LYSOSOME_SCIENTIFIC_BACKGROUND"
msgstr ""

msgid "WIKI_LYSOSOME_STRATEGY"
msgstr ""

msgid "WIKI_LYSOSOME_UPGRADES"
msgstr ""

#, fuzzy
msgid "WIKI_MACROSCOPIC_STAGE_CONCEPT_ART"
msgstr "Flercelligt Stadie"

#, fuzzy
msgid "WIKI_MACROSCOPIC_STAGE_CURRENT_DEVELOPMENT"
msgstr "Nitrogenas är ett protein som kan använda gasformigt kväve och cellulär energi i form av ATP för att producera ammoniak, ett viktigt tillväxtnäringsämne för celler. Detta är en process som kallas anaerob kvävefixering. Eftersom kvävgaset är suspenderat direkt i cytoplasman, utför den omgivande vätskan viss jäsning."

#, fuzzy
msgid "WIKI_MACROSCOPIC_STAGE_FEATURES"
msgstr "Slemmstråle"

#, fuzzy
msgid "WIKI_MACROSCOPIC_STAGE_INTRO"
msgstr "Nitrogenas är ett protein som kan använda gasformigt kväve och cellulär energi i form av ATP för att producera ammoniak, ett viktigt tillväxtnäringsämne för celler. Detta är en process som kallas anaerob kvävefixering. Eftersom kvävgaset är suspenderat direkt i cytoplasman, utför den omgivande vätskan viss jäsning."

#, fuzzy
msgid "WIKI_MACROSCOPIC_STAGE_OVERVIEW"
msgstr "Mikrob Stadiet"

#, fuzzy
msgid "WIKI_MACROSCOPIC_STAGE_TRANSITIONS"
msgstr "Kvävegenas"

#, fuzzy
msgid "WIKI_MACROSCOPIC_STAGE_UI"
msgstr "Mikrob Stadiet"

#, fuzzy
msgid "WIKI_MECHANICS"
msgstr "Placera organell"

#, fuzzy
msgid "WIKI_MECHANICS_ROOT_INTRO"
msgstr "Organeller"

#, fuzzy
msgid "WIKI_MELANOSOME_EFFECTS"
msgstr "Metabolosomer är kluster av proteiner förpackade i proteinskal. De kan omvandla glukos till ATP i mycket högre takt än vad som kan göras i cytoplasman i en process som kallas Aerobisk Andning. Det kräver dock syre för att fungera, och lägre nivåer av syre i miljön kommer att sakta ner hastigheten för dess ATP-produktion. Eftersom metabolosomerna är suspenderade direkt i cytoplasman utför den omgivande vätskan viss jäsning."

#, fuzzy
msgid "WIKI_MELANOSOME_INTRO"
msgstr "Metabolosomer är kluster av proteiner förpackade i proteinskal. De kan omvandla glukos till ATP i mycket högre takt än vad som kan göras i cytoplasman i en process som kallas Aerobisk Andning. Det kräver dock syre för att fungera, och lägre nivåer av syre i miljön kommer att sakta ner hastigheten för dess ATP-produktion. Eftersom metabolosomerna är suspenderade direkt i cytoplasman utför den omgivande vätskan viss jäsning."

#, fuzzy
msgid "WIKI_MELANOSOME_MODIFICATIONS"
msgstr "Metabolosomer är kluster av proteiner förpackade i proteinskal. De kan omvandla glukos till ATP i mycket högre takt än vad som kan göras i cytoplasman i en process som kallas Aerobisk Andning. Det kräver dock syre för att fungera, och lägre nivåer av syre i miljön kommer att sakta ner hastigheten för dess ATP-produktion. Eftersom metabolosomerna är suspenderade direkt i cytoplasman utför den omgivande vätskan viss jäsning."

#, fuzzy
msgid "WIKI_MELANOSOME_PROCESSES"
msgstr "Metabolosomer är kluster av proteiner förpackade i proteinskal. De kan omvandla glukos till ATP i mycket högre takt än vad som kan göras i cytoplasman i en process som kallas Aerobisk Andning. Det kräver dock syre för att fungera, och lägre nivåer av syre i miljön kommer att sakta ner hastigheten för dess ATP-produktion. Eftersom metabolosomerna är suspenderade direkt i cytoplasman utför den omgivande vätskan viss jäsning."

#, fuzzy
msgid "WIKI_MELANOSOME_REQUIREMENTS"
msgstr "Metabolosomer är kluster av proteiner förpackade i proteinskal. De kan omvandla glukos till ATP i mycket högre takt än vad som kan göras i cytoplasman i en process som kallas Aerobisk Andning. Det kräver dock syre för att fungera, och lägre nivåer av syre i miljön kommer att sakta ner hastigheten för dess ATP-produktion. Eftersom metabolosomerna är suspenderade direkt i cytoplasman utför den omgivande vätskan viss jäsning."

#, fuzzy
msgid "WIKI_MELANOSOME_SCIENTIFIC_BACKGROUND"
msgstr "Metabolosomer är kluster av proteiner förpackade i proteinskal. De kan omvandla glukos till ATP i mycket högre takt än vad som kan göras i cytoplasman i en process som kallas Aerobisk Andning. Det kräver dock syre för att fungera, och lägre nivåer av syre i miljön kommer att sakta ner hastigheten för dess ATP-produktion. Eftersom metabolosomerna är suspenderade direkt i cytoplasman utför den omgivande vätskan viss jäsning."

#, fuzzy
msgid "WIKI_MELANOSOME_STRATEGY"
msgstr "Metabolosomer är kluster av proteiner förpackade i proteinskal. De kan omvandla glukos till ATP i mycket högre takt än vad som kan göras i cytoplasman i en process som kallas Aerobisk Andning. Det kräver dock syre för att fungera, och lägre nivåer av syre i miljön kommer att sakta ner hastigheten för dess ATP-produktion. Eftersom metabolosomerna är suspenderade direkt i cytoplasman utför den omgivande vätskan viss jäsning."

#, fuzzy
msgid "WIKI_MELANOSOME_UPGRADES"
msgstr "Metabolosomer är kluster av proteiner förpackade i proteinskal. De kan omvandla glukos till ATP i mycket högre takt än vad som kan göras i cytoplasman i en process som kallas Aerobisk Andning. Det kräver dock syre för att fungera, och lägre nivåer av syre i miljön kommer att sakta ner hastigheten för dess ATP-produktion. Eftersom metabolosomerna är suspenderade direkt i cytoplasman utför den omgivande vätskan viss jäsning."

#, fuzzy
msgid "WIKI_METABOLOSOMES_EFFECTS"
msgstr "Metabolosomer är kluster av proteiner förpackade i proteinskal. De kan omvandla glukos till ATP i mycket högre takt än vad som kan göras i cytoplasman i en process som kallas Aerobisk Andning. Det kräver dock syre för att fungera, och lägre nivåer av syre i miljön kommer att sakta ner hastigheten för dess ATP-produktion. Eftersom metabolosomerna är suspenderade direkt i cytoplasman utför den omgivande vätskan viss jäsning."

#, fuzzy
msgid "WIKI_METABOLOSOMES_INTRO"
msgstr "Metabolosomer"

#, fuzzy
msgid "WIKI_METABOLOSOMES_MODIFICATIONS"
msgstr "Metabolosomer är kluster av proteiner förpackade i proteinskal. De kan omvandla glukos till ATP i mycket högre takt än vad som kan göras i cytoplasman i en process som kallas Aerobisk Andning. Det kräver dock syre för att fungera, och lägre nivåer av syre i miljön kommer att sakta ner hastigheten för dess ATP-produktion. Eftersom metabolosomerna är suspenderade direkt i cytoplasman utför den omgivande vätskan viss jäsning."

#, fuzzy
msgid "WIKI_METABOLOSOMES_PROCESSES"
msgstr "Metabolosomer är kluster av proteiner förpackade i proteinskal. De kan omvandla glukos till ATP i mycket högre takt än vad som kan göras i cytoplasman i en process som kallas Aerobisk Andning. Det kräver dock syre för att fungera, och lägre nivåer av syre i miljön kommer att sakta ner hastigheten för dess ATP-produktion. Eftersom metabolosomerna är suspenderade direkt i cytoplasman utför den omgivande vätskan viss jäsning."

#, fuzzy
msgid "WIKI_METABOLOSOMES_REQUIREMENTS"
msgstr "Metabolosomer är kluster av proteiner förpackade i proteinskal. De kan omvandla glukos till ATP i mycket högre takt än vad som kan göras i cytoplasman i en process som kallas Aerobisk Andning. Det kräver dock syre för att fungera, och lägre nivåer av syre i miljön kommer att sakta ner hastigheten för dess ATP-produktion. Eftersom metabolosomerna är suspenderade direkt i cytoplasman utför den omgivande vätskan viss jäsning."

#, fuzzy
msgid "WIKI_METABOLOSOMES_SCIENTIFIC_BACKGROUND"
msgstr "Metabolosomer är kluster av proteiner förpackade i proteinskal. De kan omvandla glukos till ATP i mycket högre takt än vad som kan göras i cytoplasman i en process som kallas Aerobisk Andning. Det kräver dock syre för att fungera, och lägre nivåer av syre i miljön kommer att sakta ner hastigheten för dess ATP-produktion. Eftersom metabolosomerna är suspenderade direkt i cytoplasman utför den omgivande vätskan viss jäsning."

#, fuzzy
msgid "WIKI_METABOLOSOMES_STRATEGY"
msgstr "Metabolosomer är kluster av proteiner förpackade i proteinskal. De kan omvandla glukos till ATP i mycket högre takt än vad som kan göras i cytoplasman i en process som kallas Aerobisk Andning. Det kräver dock syre för att fungera, och lägre nivåer av syre i miljön kommer att sakta ner hastigheten för dess ATP-produktion. Eftersom metabolosomerna är suspenderade direkt i cytoplasman utför den omgivande vätskan viss jäsning."

#, fuzzy
msgid "WIKI_METABOLOSOMES_UPGRADES"
msgstr "Metabolosomer är kluster av proteiner förpackade i proteinskal. De kan omvandla glukos till ATP i mycket högre takt än vad som kan göras i cytoplasman i en process som kallas Aerobisk Andning. Det kräver dock syre för att fungera, och lägre nivåer av syre i miljön kommer att sakta ner hastigheten för dess ATP-produktion. Eftersom metabolosomerna är suspenderade direkt i cytoplasman utför den omgivande vätskan viss jäsning."

#, fuzzy
msgid "WIKI_MICROBE_STAGE_APPENDICES"
msgstr ""
"[b]Stadie[/b]\n"
"  Mikrob\n"
"[b]Membrantyp[/b]\n"
"  {0}\n"
"[b]Membranstelhet[/b]\n"
"  {1}\n"
"[b]Grundhastighet[/b]\n"
"  {2}\n"
"[b]Grunrotationshastighet[/b]\n"
"  {3}\n"
"[b]Grundhexstorlek[/b]\n"
"  {4}"

#, fuzzy
msgid "WIKI_MICROBE_STAGE_BUTTON"
msgstr "Nitrogenas är ett protein som kan använda gasformigt kväve och cellulär energi i form av ATP för att producera ammoniak, ett viktigt tillväxtnäringsämne för celler. Detta är en process som kallas anaerob kvävefixering. Eftersom kvävgaset är suspenderat direkt i cytoplasman, utför den omgivande vätskan viss jäsning."

#, fuzzy
msgid "WIKI_MICROBE_STAGE_EDITOR"
msgstr "Mikrobredigerare"

#, fuzzy
msgid "WIKI_MICROBE_STAGE_GAMEPLAY"
msgstr "Mikrob Stadiet"

#, fuzzy
msgid "WIKI_MICROBE_STAGE_GDD"
msgstr "Mikrob Stadiet"

#, fuzzy
msgid "WIKI_MICROBE_STAGE_INTRO"
msgstr "Nitrogenas är ett protein som kan använda gasformigt kväve och cellulär energi i form av ATP för att producera ammoniak, ett viktigt tillväxtnäringsämne för celler. Detta är en process som kallas anaerob kvävefixering. Eftersom kvävgaset är suspenderat direkt i cytoplasman, utför den omgivande vätskan viss jäsning."

#, fuzzy
msgid "WIKI_MITOCHONDRION_EFFECTS"
msgstr "Mitochondria"

#, fuzzy
msgid "WIKI_MITOCHONDRION_INTRO"
msgstr "Mitochondria"

#, fuzzy
msgid "WIKI_MITOCHONDRION_MODIFICATIONS"
msgstr "Kemosyntesproteiner är små kluster av proteiner i cytoplasman som kan omvandla vätesulfid, vatten och gasformig koldioxid till glukos i en process som kallas vätesulfidkemosyntes. Hastigheten för dess glukosproduktion skalas med koncentrationen av koldioxid. Eftersom de kemosyntetiserande proteinerna är suspenderade direkt i cytoplasman utför den omgivande vätskan viss jäsning."

#, fuzzy
msgid "WIKI_MITOCHONDRION_PROCESSES"
msgstr "Kemosyntesproteiner är små kluster av proteiner i cytoplasman som kan omvandla vätesulfid, vatten och gasformig koldioxid till glukos i en process som kallas vätesulfidkemosyntes. Hastigheten för dess glukosproduktion skalas med koncentrationen av koldioxid. Eftersom de kemosyntetiserande proteinerna är suspenderade direkt i cytoplasman utför den omgivande vätskan viss jäsning."

msgid "WIKI_MITOCHONDRION_REQUIREMENTS"
msgstr ""

msgid "WIKI_MITOCHONDRION_SCIENTIFIC_BACKGROUND"
msgstr ""

#, fuzzy
msgid "WIKI_MITOCHONDRION_STRATEGY"
msgstr "Mitochondria"

#, fuzzy
msgid "WIKI_MITOCHONDRION_UPGRADES"
msgstr "Mitochondria"

#, fuzzy
msgid "WIKI_MULTICELLULAR_STAGE_CONCEPT_ART"
msgstr "Flercelligt Stadie"

#, fuzzy
msgid "WIKI_MULTICELLULAR_STAGE_CURRENT_DEVELOPMENT"
msgstr "Laddar mikrobredigerare"

#, fuzzy
msgid "WIKI_MULTICELLULAR_STAGE_FEATURES"
msgstr "Flercelligt Stadie"

#, fuzzy
msgid "WIKI_MULTICELLULAR_STAGE_INTRO"
msgstr "Flercelligt Stadie"

#, fuzzy
msgid "WIKI_MULTICELLULAR_STAGE_OVERVIEW"
msgstr "Flercelligt Stadie"

#, fuzzy
msgid "WIKI_MULTICELLULAR_STAGE_TRANSITIONS"
msgstr "Flercelligt Stadie"

#, fuzzy
msgid "WIKI_MULTICELLULAR_STAGE_UI"
msgstr "Flercelligt Stadie"

msgid "WIKI_MYOFIBRIL_EFFECTS"
msgstr ""

msgid "WIKI_MYOFIBRIL_INTRO"
msgstr ""

msgid "WIKI_MYOFIBRIL_MODIFICATIONS"
msgstr ""

#, fuzzy
msgid "WIKI_MYOFIBRIL_PROCESSES"
msgstr "Placera organell"

msgid "WIKI_MYOFIBRIL_REQUIREMENTS"
msgstr ""

msgid "WIKI_MYOFIBRIL_SCIENTIFIC_BACKGROUND"
msgstr ""

msgid "WIKI_MYOFIBRIL_STRATEGY"
msgstr ""

msgid "WIKI_MYOFIBRIL_UPGRADES"
msgstr ""

#, fuzzy
msgid "WIKI_NATION_EDITOR"
msgstr "Aktivera Cellredigeraren"

#, fuzzy
msgid "WIKI_NITROGENASE_EFFECTS"
msgstr "Nitrogenas är ett protein som kan använda gasformigt kväve och cellulär energi i form av ATP för att producera ammoniak, ett viktigt tillväxtnäringsämne för celler. Detta är en process som kallas anaerob kvävefixering. Eftersom kvävgaset är suspenderat direkt i cytoplasman, utför den omgivande vätskan viss jäsning."

#, fuzzy
msgid "WIKI_NITROGENASE_INTRO"
msgstr "Nitrogenas är ett protein som kan använda gasformigt kväve och cellulär energi i form av ATP för att producera ammoniak, ett viktigt tillväxtnäringsämne för celler. Detta är en process som kallas anaerob kvävefixering. Eftersom kvävgaset är suspenderat direkt i cytoplasman, utför den omgivande vätskan viss jäsning."

#, fuzzy
msgid "WIKI_NITROGENASE_MODIFICATIONS"
msgstr "Nitrogenas är ett protein som kan använda gasformigt kväve och cellulär energi i form av ATP för att producera ammoniak, ett viktigt tillväxtnäringsämne för celler. Detta är en process som kallas anaerob kvävefixering. Eftersom kvävgaset är suspenderat direkt i cytoplasman, utför den omgivande vätskan viss jäsning."

#, fuzzy
msgid "WIKI_NITROGENASE_PROCESSES"
msgstr "Nitrogenas är ett protein som kan använda gasformigt kväve och cellulär energi i form av ATP för att producera ammoniak, ett viktigt tillväxtnäringsämne för celler. Detta är en process som kallas anaerob kvävefixering. Eftersom kvävgaset är suspenderat direkt i cytoplasman, utför den omgivande vätskan viss jäsning."

msgid "WIKI_NITROGENASE_REQUIREMENTS"
msgstr ""

#, fuzzy
msgid "WIKI_NITROGENASE_SCIENTIFIC_BACKGROUND"
msgstr "Nitrogenas är ett protein som kan använda gasformigt kväve och cellulär energi i form av ATP för att producera ammoniak, ett viktigt tillväxtnäringsämne för celler. Detta är en process som kallas anaerob kvävefixering. Eftersom kvävgaset är suspenderat direkt i cytoplasman, utför den omgivande vätskan viss jäsning."

#, fuzzy
msgid "WIKI_NITROGENASE_STRATEGY"
msgstr "Nitrogenas är ett protein som kan använda gasformigt kväve och cellulär energi i form av ATP för att producera ammoniak, ett viktigt tillväxtnäringsämne för celler. Detta är en process som kallas anaerob kvävefixering. Eftersom kvävgaset är suspenderat direkt i cytoplasman, utför den omgivande vätskan viss jäsning."

#, fuzzy
msgid "WIKI_NITROGENASE_UPGRADES"
msgstr "Nitrogenas är ett protein som kan använda gasformigt kväve och cellulär energi i form av ATP för att producera ammoniak, ett viktigt tillväxtnäringsämne för celler. Detta är en process som kallas anaerob kvävefixering. Eftersom kvävgaset är suspenderat direkt i cytoplasman, utför den omgivande vätskan viss jäsning."

#, fuzzy
msgid "WIKI_NITROPLAST_EFFECTS"
msgstr "Kväve-Fixande Plastid"

#, fuzzy
msgid "WIKI_NITROPLAST_INTRO"
msgstr "Kväve-Fixande Plastid"

#, fuzzy
msgid "WIKI_NITROPLAST_MODIFICATIONS"
msgstr "Nitrogen Fixing Plastid är ett protein som kan använda gasformigt kväve och syre och cellulär energi i form av ATP för att producera ammoniak, ett viktigt tillväxtnäringsämne för celler. Detta är en process som kallas aerob kvävefixering."

#, fuzzy
msgid "WIKI_NITROPLAST_PROCESSES"
msgstr "Nitrogen Fixing Plastid är ett protein som kan använda gasformigt kväve och syre och cellulär energi i form av ATP för att producera ammoniak, ett viktigt tillväxtnäringsämne för celler. Detta är en process som kallas aerob kvävefixering."

#, fuzzy
msgid "WIKI_NITROPLAST_REQUIREMENTS"
msgstr "Kväve-Fixande Plastid"

#, fuzzy
msgid "WIKI_NITROPLAST_SCIENTIFIC_BACKGROUND"
msgstr "Nitrogen Fixing Plastid är ett protein som kan använda gasformigt kväve och syre och cellulär energi i form av ATP för att producera ammoniak, ett viktigt tillväxtnäringsämne för celler. Detta är en process som kallas aerob kvävefixering."

#, fuzzy
msgid "WIKI_NITROPLAST_STRATEGY"
msgstr "Kväve-Fixande Plastid"

#, fuzzy
msgid "WIKI_NITROPLAST_UPGRADES"
msgstr "Kväve-Fixande Plastid"

msgid "WIKI_NO"
msgstr ""

msgid "WIKI_NONE_COMMA_THIS_IS_THE_LAST_STAGE"
msgstr ""

msgid "WIKI_NUCLEUS_EFFECTS"
msgstr ""

msgid "WIKI_NUCLEUS_INTRO"
msgstr ""

msgid "WIKI_NUCLEUS_MODIFICATIONS"
msgstr ""

#, fuzzy
msgid "WIKI_NUCLEUS_PROCESSES"
msgstr "Placera organell"

msgid "WIKI_NUCLEUS_REQUIREMENTS"
msgstr ""

msgid "WIKI_NUCLEUS_SCIENTIFIC_BACKGROUND"
msgstr ""

msgid "WIKI_NUCLEUS_STRATEGY"
msgstr ""

msgid "WIKI_NUCLEUS_UPGRADES"
msgstr ""

#, fuzzy
msgid "WIKI_ORGANELLES_ROOT_INTRO"
msgstr "Organeller"

#, fuzzy
msgid "WIKI_OXYTOXISOME_EFFECTS"
msgstr "En modifieerad metabolosom ansvarig för produktionen of en primitiv form av den giftiga agenten OxyToxy NT."

#, fuzzy
msgid "WIKI_OXYTOXISOME_INTRO"
msgstr "Oxytoxisom"

#, fuzzy
msgid "WIKI_OXYTOXISOME_MODIFICATIONS"
msgstr "En modifieerad metabolosom ansvarig för produktionen of en primitiv form av den giftiga agenten OxyToxy NT."

#, fuzzy
msgid "WIKI_OXYTOXISOME_PROCESSES"
msgstr "Metabolosomer är kluster av proteiner förpackade i proteinskal. De kan omvandla glukos till ATP i mycket högre takt än vad som kan göras i cytoplasman i en process som kallas Aerobisk Andning. Det kräver dock syre för att fungera, och lägre nivåer av syre i miljön kommer att sakta ner hastigheten för dess ATP-produktion. Eftersom metabolosomerna är suspenderade direkt i cytoplasman utför den omgivande vätskan viss jäsning."

#, fuzzy
msgid "WIKI_OXYTOXISOME_REQUIREMENTS"
msgstr "En modifieerad metabolosom ansvarig för produktionen of en primitiv form av den giftiga agenten OxyToxy NT."

msgid "WIKI_OXYTOXISOME_SCIENTIFIC_BACKGROUND"
msgstr ""

#, fuzzy
msgid "WIKI_OXYTOXISOME_STRATEGY"
msgstr "En modifieerad metabolosom ansvarig för produktionen of en primitiv form av den giftiga agenten OxyToxy NT."

#, fuzzy
msgid "WIKI_OXYTOXISOME_UPGRADES"
msgstr "En modifieerad metabolosom ansvarig för produktionen of en primitiv form av den giftiga agenten OxyToxy NT."

#, fuzzy
msgid "WIKI_OXYTOXY_SYNTHESIS_COMMA_GLYCOLYSIS"
msgstr "OxyToxySyntes"

#, fuzzy
msgid "WIKI_PAGE_ASCENSION"
msgstr "Rosticyanin"

#, fuzzy
msgid "WIKI_PAGE_AWAKENING_STAGE"
msgstr "Uppvaknandestadiet"

#, fuzzy
msgid "WIKI_PAGE_AWARE_STAGE"
msgstr "Mikrob Stadiet"

msgid "WIKI_PAGE_AXON"
msgstr ""

#, fuzzy
msgid "WIKI_PAGE_BINDING_AGENT"
msgstr "Bindemedel"

#, fuzzy
msgid "WIKI_PAGE_BIOLUMINESCENT_VACUOLE"
msgstr "Bioluminescerande vakuol"

#, fuzzy
msgid "WIKI_PAGE_CHEMOPLAST"
msgstr "Kemoplast"

#, fuzzy
msgid "WIKI_PAGE_CHEMORECEPTOR"
msgstr "Kemoreceptor"

#, fuzzy
msgid "WIKI_PAGE_CHEMOSYNTHESIZING_PROTEINS"
msgstr "Kemosyntesiserande proteiner"

#, fuzzy
msgid "WIKI_PAGE_CHLOROPLAST"
msgstr "Kloroplast"

msgid "WIKI_PAGE_CILIA"
msgstr ""

#, fuzzy
msgid "WIKI_PAGE_COMPOUNDS"
msgstr "Cytoplasma"

msgid "WIKI_PAGE_COMPOUND_SYSTEM_DEVELOPMENT"
msgstr ""

#, fuzzy
msgid "WIKI_PAGE_CYTOPLASM"
msgstr "Cytoplasma"

#, fuzzy
msgid "WIKI_PAGE_DEVELOPMENT_ROOT"
msgstr "Placera organell"

#, fuzzy
msgid "WIKI_PAGE_EDITORS_AND_MUTATIONS"
msgstr "Mitochondria"

#, fuzzy
msgid "WIKI_PAGE_ENVIRONMENTAL_CONDITIONS"
msgstr "Mitochondria"

#, fuzzy
msgid "WIKI_PAGE_FERROPLAST"
msgstr "Termoplast"

#, fuzzy
msgid "WIKI_PAGE_FLAGELLUM"
msgstr "Flagell"

#, fuzzy
msgid "WIKI_PAGE_HELP_AND_TIPS"
msgstr "Mitochondria"

#, fuzzy
msgid "WIKI_PAGE_HYDROGENASE"
msgstr "Kvävegenas"

#, fuzzy
msgid "WIKI_PAGE_HYDROGENOSOME"
msgstr "Kvävegenas"

#, fuzzy
msgid "WIKI_PAGE_INDUSTRIAL_STAGE"
msgstr "Bindemedel"

#, fuzzy
msgid "WIKI_PAGE_LYSOSOME"
msgstr "Lysosom"

#, fuzzy
msgid "WIKI_PAGE_MACROSCOPIC_STAGE"
msgstr "Kvävegenas"

#, fuzzy
msgid "WIKI_PAGE_MECHANICS_ROOT"
msgstr "Placera organell"

#, fuzzy
msgid "WIKI_PAGE_MELANOSOME"
msgstr "Lysosom"

#, fuzzy
msgid "WIKI_PAGE_METABOLOSOMES"
msgstr "Metabolosomer"

#, fuzzy
msgid "WIKI_PAGE_MICROBE_STAGE"
msgstr "Kvävegenas"

#, fuzzy
msgid "WIKI_PAGE_MITOCHONDRION"
msgstr "Mitochondria"

#, fuzzy
msgid "WIKI_PAGE_MULTICELLULAR_STAGE"
msgstr "Flercelligt Stadie"

#, fuzzy
msgid "WIKI_PAGE_MYOFIBRIL"
msgstr "Rov Tagg"

#, fuzzy
msgid "WIKI_PAGE_NITROGENASE"
msgstr "Kvävegenas"

#, fuzzy
msgid "WIKI_PAGE_NITROPLAST"
msgstr "Kväve-Fixande Plastid"

#, fuzzy
msgid "WIKI_PAGE_NUCLEUS"
msgstr "Kärna"

#, fuzzy
msgid "WIKI_PAGE_ORGANELLES_ROOT"
msgstr "Placera organell"

#, fuzzy
msgid "WIKI_PAGE_OXYTOXISOME"
msgstr "Oxytoxisom"

msgid "WIKI_PAGE_PERFORATOR_PILUS"
msgstr ""

#, fuzzy
msgid "WIKI_PAGE_PROTOPLASM"
msgstr "Protoplasma"

#, fuzzy
msgid "WIKI_PAGE_REPRODUCTION"
msgstr "Protoplasma"

#, fuzzy
msgid "WIKI_PAGE_RUSTICYANIN"
msgstr "Rosticyanin"

#, fuzzy
msgid "WIKI_PAGE_SIGNALING_AGENT"
msgstr "Signaleringsmedel"

#, fuzzy
msgid "WIKI_PAGE_SLIME_JET"
msgstr "Slemmstråle"

#, fuzzy
msgid "WIKI_PAGE_SOCIETY_STAGE"
msgstr "Mikrob Stadiet"

#, fuzzy
msgid "WIKI_PAGE_SPACE_STAGE"
msgstr "Slemmstråle"

#, fuzzy
msgid "WIKI_PAGE_STAGES_ROOT"
msgstr "Placera organell"

#, fuzzy
msgid "WIKI_PAGE_THERMOPLAST"
msgstr "Termoplast"

#, fuzzy
msgid "WIKI_PAGE_THERMOSYNTHASE"
msgstr "Termosyntes"

#, fuzzy
msgid "WIKI_PAGE_THE_PATCH_MAP"
msgstr "Termoplast"

#, fuzzy
msgid "WIKI_PAGE_THYLAKOIDS"
msgstr "Thylakoider"

#, fuzzy
msgid "WIKI_PAGE_TOXIN_VACUOLE"
msgstr ""
"Gift\n"
"vakuol"

#, fuzzy
msgid "WIKI_PAGE_VACUOLE"
msgstr ""
"Gift\n"
"vakuol"

msgid "WIKI_PERFORATOR_PILUS_EFFECTS"
msgstr ""

msgid "WIKI_PERFORATOR_PILUS_INTRO"
msgstr ""

msgid "WIKI_PERFORATOR_PILUS_MODIFICATIONS"
msgstr ""

msgid "WIKI_PERFORATOR_PILUS_PROCESSES"
msgstr ""

msgid "WIKI_PERFORATOR_PILUS_REQUIREMENTS"
msgstr ""

msgid "WIKI_PERFORATOR_PILUS_SCIENTIFIC_BACKGROUND"
msgstr ""

msgid "WIKI_PERFORATOR_PILUS_STRATEGY"
msgstr ""

msgid "WIKI_PERFORATOR_PILUS_UPGRADES"
msgstr ""

#, fuzzy
msgid "WIKI_PROTEIN_RESPIRATION"
msgstr "Anding"

#, fuzzy
msgid "WIKI_PROTOPLASM_EFFECTS"
msgstr "Protoplasma"

#, fuzzy
msgid "WIKI_PROTOPLASM_INTRO"
msgstr "Protoplasma"

msgid "WIKI_PROTOPLASM_MODIFICATIONS"
msgstr ""

#, fuzzy
msgid "WIKI_PROTOPLASM_PROCESSES"
msgstr "Det slemiga inre av en cell. Cytoplasman är den grundläggande blandningen av joner, proteiner och andra ämnen lösta i vatten som fyller cellens inre. En av funktionerna den utför är jäsning, omvandlingen av glukos till ATP-energi. För celler som saknar organeller så den har mer avancerade ämnesomsättningar är det vad de använder för energi. Det används också för att lagra molekyler i cellen och för att öka cellens storlek."

msgid "WIKI_PROTOPLASM_REQUIREMENTS"
msgstr ""

msgid "WIKI_PROTOPLASM_SCIENTIFIC_BACKGROUND"
msgstr ""

msgid "WIKI_PROTOPLASM_STRATEGY"
msgstr ""

msgid "WIKI_PROTOPLASM_UPGRADES"
msgstr ""

msgid "WIKI_PULLING_CILIA"
msgstr ""

#, fuzzy
msgid "WIKI_REPRODUCTION_BUTTON"
msgstr "Protoplasma"

#, fuzzy
msgid "WIKI_REPRODUCTION_INTRO"
msgstr "Protoplasma"

msgid "WIKI_REPRODUCTION_REPRODUCTION_IN_THE_MICROBE_STAGE"
msgstr ""

msgid "WIKI_ROOT_BODY"
msgstr ""

msgid "WIKI_ROOT_HEADING"
msgstr ""

#, fuzzy
msgid "WIKI_RUSTICYANIN_EFFECTS"
msgstr "Rusticyanin är ett protein som kan använda gasformig koldioxid och syre för att oxidera järn från ett kemiskt tillstånd till ett annat. Denna process, kallad Iron Respiration, frigör energi som cellen sedan kan skörda."

#, fuzzy
msgid "WIKI_RUSTICYANIN_INTRO"
msgstr "Rusticyanin är ett protein som kan använda gasformig koldioxid och syre för att oxidera järn från ett kemiskt tillstånd till ett annat. Denna process, kallad Iron Respiration, frigör energi som cellen sedan kan skörda."

#, fuzzy
msgid "WIKI_RUSTICYANIN_MODIFICATIONS"
msgstr "Rusticyanin är ett protein som kan använda gasformig koldioxid och syre för att oxidera järn från ett kemiskt tillstånd till ett annat. Denna process, kallad Iron Respiration, frigör energi som cellen sedan kan skörda."

#, fuzzy
msgid "WIKI_RUSTICYANIN_PROCESSES"
msgstr "Rusticyanin är ett protein som kan använda gasformig koldioxid och syre för att oxidera järn från ett kemiskt tillstånd till ett annat. Denna process, kallad Iron Respiration, frigör energi som cellen sedan kan skörda."

msgid "WIKI_RUSTICYANIN_REQUIREMENTS"
msgstr ""

#, fuzzy
msgid "WIKI_RUSTICYANIN_SCIENTIFIC_BACKGROUND"
msgstr "Rusticyanin är ett protein som kan använda gasformig koldioxid och syre för att oxidera järn från ett kemiskt tillstånd till ett annat. Denna process, kallad Iron Respiration, frigör energi som cellen sedan kan skörda."

#, fuzzy
msgid "WIKI_RUSTICYANIN_STRATEGY"
msgstr "Rusticyanin är ett protein som kan använda gasformig koldioxid och syre för att oxidera järn från ett kemiskt tillstånd till ett annat. Denna process, kallad Iron Respiration, frigör energi som cellen sedan kan skörda."

#, fuzzy
msgid "WIKI_RUSTICYANIN_UPGRADES"
msgstr "Rusticyanin är ett protein som kan använda gasformig koldioxid och syre för att oxidera järn från ett kemiskt tillstånd till ett annat. Denna process, kallad Iron Respiration, frigör energi som cellen sedan kan skörda."

#, fuzzy
msgid "WIKI_SIGNALING_AGENT_EFFECTS"
msgstr "Signaleringsmedel"

#, fuzzy
msgid "WIKI_SIGNALING_AGENT_INTRO"
msgstr "Signaleringsmedel"

#, fuzzy
msgid "WIKI_SIGNALING_AGENT_MODIFICATIONS"
msgstr "Nitrogenas är ett protein som kan använda gasformigt kväve och cellulär energi i form av ATP för att producera ammoniak, ett viktigt tillväxtnäringsämne för celler. Detta är en process som kallas anaerob kvävefixering. Eftersom kvävgaset är suspenderat direkt i cytoplasman, utför den omgivande vätskan viss jäsning."

#, fuzzy
msgid "WIKI_SIGNALING_AGENT_PROCESSES"
msgstr "Nitrogenas är ett protein som kan använda gasformigt kväve och cellulär energi i form av ATP för att producera ammoniak, ett viktigt tillväxtnäringsämne för celler. Detta är en process som kallas anaerob kvävefixering. Eftersom kvävgaset är suspenderat direkt i cytoplasman, utför den omgivande vätskan viss jäsning."

#, fuzzy
msgid "WIKI_SIGNALING_AGENT_REQUIREMENTS"
msgstr "Nitrogenas är ett protein som kan använda gasformigt kväve och cellulär energi i form av ATP för att producera ammoniak, ett viktigt tillväxtnäringsämne för celler. Detta är en process som kallas anaerob kvävefixering. Eftersom kvävgaset är suspenderat direkt i cytoplasman, utför den omgivande vätskan viss jäsning."

#, fuzzy
msgid "WIKI_SIGNALING_AGENT_SCIENTIFIC_BACKGROUND"
msgstr "Nitrogenas är ett protein som kan använda gasformigt kväve och cellulär energi i form av ATP för att producera ammoniak, ett viktigt tillväxtnäringsämne för celler. Detta är en process som kallas anaerob kvävefixering. Eftersom kvävgaset är suspenderat direkt i cytoplasman, utför den omgivande vätskan viss jäsning."

#, fuzzy
msgid "WIKI_SIGNALING_AGENT_STRATEGY"
msgstr "Signaleringsmedel"

#, fuzzy
msgid "WIKI_SIGNALING_AGENT_UPGRADES"
msgstr "Signaleringsmedel"

#, fuzzy
msgid "WIKI_SLIME_JET_EFFECTS"
msgstr "Det slemiga inre av en cell. Cytoplasman är den grundläggande blandningen av joner, proteiner och andra ämnen lösta i vatten som fyller cellens inre. En av funktionerna den utför är jäsning, omvandlingen av glukos till ATP-energi. För celler som saknar organeller så den har mer avancerade ämnesomsättningar är det vad de använder för energi. Det används också för att lagra molekyler i cellen och för att öka cellens storlek."

#, fuzzy
msgid "WIKI_SLIME_JET_INTRO"
msgstr "Det slemiga inre av en cell. Cytoplasman är den grundläggande blandningen av joner, proteiner och andra ämnen lösta i vatten som fyller cellens inre. En av funktionerna den utför är jäsning, omvandlingen av glukos till ATP-energi. För celler som saknar organeller så den har mer avancerade ämnesomsättningar är det vad de använder för energi. Det används också för att lagra molekyler i cellen och för att öka cellens storlek."

#, fuzzy
msgid "WIKI_SLIME_JET_MODIFICATIONS"
msgstr "Det slemiga inre av en cell. Cytoplasman är den grundläggande blandningen av joner, proteiner och andra ämnen lösta i vatten som fyller cellens inre. En av funktionerna den utför är jäsning, omvandlingen av glukos till ATP-energi. För celler som saknar organeller så den har mer avancerade ämnesomsättningar är det vad de använder för energi. Det används också för att lagra molekyler i cellen och för att öka cellens storlek."

#, fuzzy
msgid "WIKI_SLIME_JET_PROCESSES"
msgstr "Det slemiga inre av en cell. Cytoplasman är den grundläggande blandningen av joner, proteiner och andra ämnen lösta i vatten som fyller cellens inre. En av funktionerna den utför är jäsning, omvandlingen av glukos till ATP-energi. För celler som saknar organeller så den har mer avancerade ämnesomsättningar är det vad de använder för energi. Det används också för att lagra molekyler i cellen och för att öka cellens storlek."

msgid "WIKI_SLIME_JET_REQUIREMENTS"
msgstr ""

msgid "WIKI_SLIME_JET_SCIENTIFIC_BACKGROUND"
msgstr ""

msgid "WIKI_SLIME_JET_STRATEGY"
msgstr ""

msgid "WIKI_SLIME_JET_UPGRADES"
msgstr ""

msgid "WIKI_SOCIETY_STAGE_CURRENT_DEVELOPMENT"
msgstr ""

#, fuzzy
msgid "WIKI_SOCIETY_STAGE_FEATURES"
msgstr "Mikrob Stadiet"

#, fuzzy
msgid "WIKI_SOCIETY_STAGE_INTRO"
msgstr "Det slemiga inre av en cell. Cytoplasman är den grundläggande blandningen av joner, proteiner och andra ämnen lösta i vatten som fyller cellens inre. En av funktionerna den utför är jäsning, omvandlingen av glukos till ATP-energi. För celler som saknar organeller så den har mer avancerade ämnesomsättningar är det vad de använder för energi. Det används också för att lagra molekyler i cellen och för att öka cellens storlek."

#, fuzzy
msgid "WIKI_SOCIETY_STAGE_OVERVIEW"
msgstr "Mikrob Stadiet"

#, fuzzy
msgid "WIKI_SOCIETY_STAGE_TRANSITIONS"
msgstr "Mikrob Stadiet"

#, fuzzy
msgid "WIKI_SOCIETY_STAGE_UI"
msgstr "Mikrob Stadiet"

msgid "WIKI_SPACE_STAGE_CURRENT_DEVELOPMENT"
msgstr ""

#, fuzzy
msgid "WIKI_SPACE_STAGE_FEATURES"
msgstr "Slemmstråle"

#, fuzzy
msgid "WIKI_SPACE_STAGE_INTRO"
msgstr "Det slemiga inre av en cell. Cytoplasman är den grundläggande blandningen av joner, proteiner och andra ämnen lösta i vatten som fyller cellens inre. En av funktionerna den utför är jäsning, omvandlingen av glukos till ATP-energi. För celler som saknar organeller så den har mer avancerade ämnesomsättningar är det vad de använder för energi. Det används också för att lagra molekyler i cellen och för att öka cellens storlek."

#, fuzzy
msgid "WIKI_SPACE_STAGE_OVERVIEW"
msgstr "Mikrob Stadiet"

#, fuzzy
msgid "WIKI_SPACE_STAGE_TRANSITIONS"
msgstr "Kvävegenas"

#, fuzzy
msgid "WIKI_SPACE_STAGE_UI"
msgstr "Mikrob Stadiet"

#, fuzzy
msgid "WIKI_STAGES_ROOT_INTRO"
msgstr "Organeller"

msgid "WIKI_TBA"
msgstr ""

msgid "WIKI_TECH_EDITOR_COMMA_NATION_EDITOR_COMMA_SQUAD_EDITOR"
msgstr ""

#, fuzzy
msgid "WIKI_THERMOPLAST_EFFECTS"
msgstr "Termoplasten är en dubbelmembranstruktur som innehåller värmekänsliga pigment staplade tillsammans i membransäckar. Det är en prokaryot som har assimilerats för användning av sin eukaryota värd. Pigmenten i termoplasten kan använda energin från värmeskillnader i omgivningen för att producera glukos från vatten och gasformig koldioxid i en process som kallas termosyntes. Hastigheten för dess glukosproduktion skalas med koncentrationen av koldioxid och temperatur."

#, fuzzy
msgid "WIKI_THERMOPLAST_INTRO"
msgstr "Termoplasten är en dubbelmembranstruktur som innehåller värmekänsliga pigment staplade tillsammans i membransäckar. Det är en prokaryot som har assimilerats för användning av sin eukaryota värd. Pigmenten i termoplasten kan använda energin från värmeskillnader i omgivningen för att producera glukos från vatten och gasformig koldioxid i en process som kallas termosyntes. Hastigheten för dess glukosproduktion skalas med koncentrationen av koldioxid och temperatur."

#, fuzzy
msgid "WIKI_THERMOPLAST_MODIFICATIONS"
msgstr "Termoplasten är en dubbelmembranstruktur som innehåller värmekänsliga pigment staplade tillsammans i membransäckar. Det är en prokaryot som har assimilerats för användning av sin eukaryota värd. Pigmenten i termoplasten kan använda energin från värmeskillnader i omgivningen för att producera glukos från vatten och gasformig koldioxid i en process som kallas termosyntes. Hastigheten för dess glukosproduktion skalas med koncentrationen av koldioxid och temperatur."

#, fuzzy
msgid "WIKI_THERMOPLAST_PROCESSES"
msgstr "Termoplasten är en dubbelmembranstruktur som innehåller värmekänsliga pigment staplade tillsammans i membransäckar. Det är en prokaryot som har assimilerats för användning av sin eukaryota värd. Pigmenten i termoplasten kan använda energin från värmeskillnader i omgivningen för att producera glukos från vatten och gasformig koldioxid i en process som kallas termosyntes. Hastigheten för dess glukosproduktion skalas med koncentrationen av koldioxid och temperatur."

msgid "WIKI_THERMOPLAST_REQUIREMENTS"
msgstr ""

#, fuzzy
msgid "WIKI_THERMOPLAST_SCIENTIFIC_BACKGROUND"
msgstr "Termoplasten är en dubbelmembranstruktur som innehåller värmekänsliga pigment staplade tillsammans i membransäckar. Det är en prokaryot som har assimilerats för användning av sin eukaryota värd. Pigmenten i termoplasten kan använda energin från värmeskillnader i omgivningen för att producera glukos från vatten och gasformig koldioxid i en process som kallas termosyntes. Hastigheten för dess glukosproduktion skalas med koncentrationen av koldioxid och temperatur."

#, fuzzy
msgid "WIKI_THERMOPLAST_STRATEGY"
msgstr "Termoplasten är en dubbelmembranstruktur som innehåller värmekänsliga pigment staplade tillsammans i membransäckar. Det är en prokaryot som har assimilerats för användning av sin eukaryota värd. Pigmenten i termoplasten kan använda energin från värmeskillnader i omgivningen för att producera glukos från vatten och gasformig koldioxid i en process som kallas termosyntes. Hastigheten för dess glukosproduktion skalas med koncentrationen av koldioxid och temperatur."

#, fuzzy
msgid "WIKI_THERMOPLAST_UPGRADES"
msgstr "Termoplasten är en dubbelmembranstruktur som innehåller värmekänsliga pigment staplade tillsammans i membransäckar. Det är en prokaryot som har assimilerats för användning av sin eukaryota värd. Pigmenten i termoplasten kan använda energin från värmeskillnader i omgivningen för att producera glukos från vatten och gasformig koldioxid i en process som kallas termosyntes. Hastigheten för dess glukosproduktion skalas med koncentrationen av koldioxid och temperatur."

#, fuzzy
msgid "WIKI_THERMOSYNTHASE_EFFECTS"
msgstr "Termosyntes"

#, fuzzy
msgid "WIKI_THERMOSYNTHASE_INTRO"
msgstr "Termosyntes"

#, fuzzy
msgid "WIKI_THERMOSYNTHASE_MODIFICATIONS"
msgstr "Termoplasten är en dubbelmembranstruktur som innehåller värmekänsliga pigment staplade tillsammans i membransäckar. Det är en prokaryot som har assimilerats för användning av sin eukaryota värd. Pigmenten i termoplasten kan använda energin från värmeskillnader i omgivningen för att producera glukos från vatten och gasformig koldioxid i en process som kallas termosyntes. Hastigheten för dess glukosproduktion skalas med koncentrationen av koldioxid och temperatur."

#, fuzzy
msgid "WIKI_THERMOSYNTHASE_PROCESSES"
msgstr "Termoplasten är en dubbelmembranstruktur som innehåller värmekänsliga pigment staplade tillsammans i membransäckar. Det är en prokaryot som har assimilerats för användning av sin eukaryota värd. Pigmenten i termoplasten kan använda energin från värmeskillnader i omgivningen för att producera glukos från vatten och gasformig koldioxid i en process som kallas termosyntes. Hastigheten för dess glukosproduktion skalas med koncentrationen av koldioxid och temperatur."

#, fuzzy
msgid "WIKI_THERMOSYNTHASE_REQUIREMENTS"
msgstr "Termoplasten är en dubbelmembranstruktur som innehåller värmekänsliga pigment staplade tillsammans i membransäckar. Det är en prokaryot som har assimilerats för användning av sin eukaryota värd. Pigmenten i termoplasten kan använda energin från värmeskillnader i omgivningen för att producera glukos från vatten och gasformig koldioxid i en process som kallas termosyntes. Hastigheten för dess glukosproduktion skalas med koncentrationen av koldioxid och temperatur."

#, fuzzy
msgid "WIKI_THERMOSYNTHASE_SCIENTIFIC_BACKGROUND"
msgstr "Termoplasten är en dubbelmembranstruktur som innehåller värmekänsliga pigment staplade tillsammans i membransäckar. Det är en prokaryot som har assimilerats för användning av sin eukaryota värd. Pigmenten i termoplasten kan använda energin från värmeskillnader i omgivningen för att producera glukos från vatten och gasformig koldioxid i en process som kallas termosyntes. Hastigheten för dess glukosproduktion skalas med koncentrationen av koldioxid och temperatur."

#, fuzzy
msgid "WIKI_THERMOSYNTHASE_STRATEGY"
msgstr "Termoplasten är en dubbelmembranstruktur som innehåller värmekänsliga pigment staplade tillsammans i membransäckar. Det är en prokaryot som har assimilerats för användning av sin eukaryota värd. Pigmenten i termoplasten kan använda energin från värmeskillnader i omgivningen för att producera glukos från vatten och gasformig koldioxid i en process som kallas termosyntes. Hastigheten för dess glukosproduktion skalas med koncentrationen av koldioxid och temperatur."

#, fuzzy
msgid "WIKI_THERMOSYNTHASE_UPGRADES"
msgstr "Termoplasten är en dubbelmembranstruktur som innehåller värmekänsliga pigment staplade tillsammans i membransäckar. Det är en prokaryot som har assimilerats för användning av sin eukaryota värd. Pigmenten i termoplasten kan använda energin från värmeskillnader i omgivningen för att producera glukos från vatten och gasformig koldioxid i en process som kallas termosyntes. Hastigheten för dess glukosproduktion skalas med koncentrationen av koldioxid och temperatur."

msgid "WIKI_THE_PATCH_MAP_FOG_OF_WAR"
msgstr ""

#, fuzzy
msgid "WIKI_THE_PATCH_MAP_INTRO"
msgstr "Termoplasten är en dubbelmembranstruktur som innehåller värmekänsliga pigment staplade tillsammans i membransäckar. Det är en prokaryot som har assimilerats för användning av sin eukaryota värd. Pigmenten i termoplasten kan använda energin från värmeskillnader i omgivningen för att producera glukos från vatten och gasformig koldioxid i en process som kallas termosyntes. Hastigheten för dess glukosproduktion skalas med koncentrationen av koldioxid och temperatur."

#, fuzzy
msgid "WIKI_THE_PATCH_MAP_PATCHES"
msgstr "Termoplasten är en dubbelmembranstruktur som innehåller värmekänsliga pigment staplade tillsammans i membransäckar. Det är en prokaryot som har assimilerats för användning av sin eukaryota värd. Pigmenten i termoplasten kan använda energin från värmeskillnader i omgivningen för att producera glukos från vatten och gasformig koldioxid i en process som kallas termosyntes. Hastigheten för dess glukosproduktion skalas med koncentrationen av koldioxid och temperatur."

msgid "WIKI_THE_PATCH_MAP_THE_PATCH_MAP"
msgstr ""

#, fuzzy
msgid "WIKI_THYLAKOIDS_EFFECTS"
msgstr "Thylakoider är kluster av proteiner och ljuskänsliga pigment. Pigmenten kan använda ljusets energi för att producera glukos från vatten och gasformig koldioxid i en process som kallas fotosyntes. Dessa pigment är också det som ger dem en distinkt färg. Hastigheten för deras glukosproduktion skalas med koncentrationen av koldioxid och ljusintensiteten. Eftersom tylakoiderna är suspenderade direkt i cytoplasman utför den omgivande vätskan viss jäsning."

#, fuzzy
msgid "WIKI_THYLAKOIDS_INTRO"
msgstr "Thylakoider är kluster av proteiner och ljuskänsliga pigment. Pigmenten kan använda ljusets energi för att producera glukos från vatten och gasformig koldioxid i en process som kallas fotosyntes. Dessa pigment är också det som ger dem en distinkt färg. Hastigheten för deras glukosproduktion skalas med koncentrationen av koldioxid och ljusintensiteten. Eftersom tylakoiderna är suspenderade direkt i cytoplasman utför den omgivande vätskan viss jäsning."

#, fuzzy
msgid "WIKI_THYLAKOIDS_MODIFICATIONS"
msgstr "Thylakoider är kluster av proteiner och ljuskänsliga pigment. Pigmenten kan använda ljusets energi för att producera glukos från vatten och gasformig koldioxid i en process som kallas fotosyntes. Dessa pigment är också det som ger dem en distinkt färg. Hastigheten för deras glukosproduktion skalas med koncentrationen av koldioxid och ljusintensiteten. Eftersom tylakoiderna är suspenderade direkt i cytoplasman utför den omgivande vätskan viss jäsning."

msgid "WIKI_THYLAKOIDS_PROCESSES"
msgstr ""

msgid "WIKI_THYLAKOIDS_REQUIREMENTS"
msgstr ""

#, fuzzy
msgid "WIKI_THYLAKOIDS_SCIENTIFIC_BACKGROUND"
msgstr "Thylakoider är kluster av proteiner och ljuskänsliga pigment. Pigmenten kan använda ljusets energi för att producera glukos från vatten och gasformig koldioxid i en process som kallas fotosyntes. Dessa pigment är också det som ger dem en distinkt färg. Hastigheten för deras glukosproduktion skalas med koncentrationen av koldioxid och ljusintensiteten. Eftersom tylakoiderna är suspenderade direkt i cytoplasman utför den omgivande vätskan viss jäsning."

#, fuzzy
msgid "WIKI_THYLAKOIDS_STRATEGY"
msgstr "Thylakoider är kluster av proteiner och ljuskänsliga pigment. Pigmenten kan använda ljusets energi för att producera glukos från vatten och gasformig koldioxid i en process som kallas fotosyntes. Dessa pigment är också det som ger dem en distinkt färg. Hastigheten för deras glukosproduktion skalas med koncentrationen av koldioxid och ljusintensiteten. Eftersom tylakoiderna är suspenderade direkt i cytoplasman utför den omgivande vätskan viss jäsning."

#, fuzzy
msgid "WIKI_THYLAKOIDS_UPGRADES"
msgstr "Thylakoider är kluster av proteiner och ljuskänsliga pigment. Pigmenten kan använda ljusets energi för att producera glukos från vatten och gasformig koldioxid i en process som kallas fotosyntes. Dessa pigment är också det som ger dem en distinkt färg. Hastigheten för deras glukosproduktion skalas med koncentrationen av koldioxid och ljusintensiteten. Eftersom tylakoiderna är suspenderade direkt i cytoplasman utför den omgivande vätskan viss jäsning."

#, fuzzy
msgid "WIKI_TOXIN_VACUOLE_EFFECTS"
msgstr "Giftvakuolen är en vakuol som har modifierats för produktion, lagring, och utsöndring av oxytoxy-gifter. Mer giftvakuoler ökar intervallen gift kan avfyras med."

#, fuzzy
msgid "WIKI_TOXIN_VACUOLE_INTRO"
msgstr ""
"Gift\n"
"vakuol"

#, fuzzy
msgid "WIKI_TOXIN_VACUOLE_MODIFICATIONS"
msgstr "Giftvakuolen är en vakuol som har modifierats för produktion, lagring, och utsöndring av oxytoxy-gifter. Mer giftvakuoler ökar intervallen gift kan avfyras med."

#, fuzzy
msgid "WIKI_TOXIN_VACUOLE_PROCESSES"
msgstr "Vakuolen är en inre membranorganell som används för lagring i cellen. De består av flera blåsor, mindre membranstrukturer som ofta används i celler för lagring, som har smält samman. Den är fylld med vatten som används för att hålla kvar molekyler, enzymer, fasta ämnen och andra ämnen. Deras form är flytande och kan variera mellan celler."

#, fuzzy
msgid "WIKI_TOXIN_VACUOLE_REQUIREMENTS"
msgstr "Giftvakuolen är en vakuol som har modifierats för produktion, lagring, och utsöndring av oxytoxy-gifter. Mer giftvakuoler ökar intervallen gift kan avfyras med."

#, fuzzy
msgid "WIKI_TOXIN_VACUOLE_SCIENTIFIC_BACKGROUND"
msgstr "Giftvakuolen är en vakuol som har modifierats för produktion, lagring, och utsöndring av oxytoxy-gifter. Mer giftvakuoler ökar intervallen gift kan avfyras med."

#, fuzzy
msgid "WIKI_TOXIN_VACUOLE_STRATEGY"
msgstr "Giftvakuolen är en vakuol som har modifierats för produktion, lagring, och utsöndring av oxytoxy-gifter. Mer giftvakuoler ökar intervallen gift kan avfyras med."

#, fuzzy
msgid "WIKI_TOXIN_VACUOLE_UPGRADES"
msgstr "Giftvakuolen är en vakuol som har modifierats för produktion, lagring, och utsöndring av oxytoxy-gifter. Mer giftvakuoler ökar intervallen gift kan avfyras med."

msgid "WIKI_VACUOLE_EFFECTS"
msgstr ""

#, fuzzy
msgid "WIKI_VACUOLE_INTRO"
msgstr "Giftvakuolen är en vakuol som har modifierats för produktion, lagring, och utsöndring av oxytoxy-gifter. Mer giftvakuoler ökar intervallen gift kan avfyras med."

#, fuzzy
msgid "WIKI_VACUOLE_MODIFICATIONS"
msgstr "Giftvakuolen är en vakuol som har modifierats för produktion, lagring, och utsöndring av oxytoxy-gifter. Mer giftvakuoler ökar intervallen gift kan avfyras med."

#, fuzzy
msgid "WIKI_VACUOLE_PROCESSES"
msgstr "Vakuolen är en inre membranorganell som används för lagring i cellen. De består av flera blåsor, mindre membranstrukturer som ofta används i celler för lagring, som har smält samman. Den är fylld med vatten som används för att hålla kvar molekyler, enzymer, fasta ämnen och andra ämnen. Deras form är flytande och kan variera mellan celler."

msgid "WIKI_VACUOLE_REQUIREMENTS"
msgstr ""

msgid "WIKI_VACUOLE_SCIENTIFIC_BACKGROUND"
msgstr ""

msgid "WIKI_VACUOLE_STRATEGY"
msgstr ""

msgid "WIKI_VACUOLE_UPGRADES"
msgstr ""

#, fuzzy
msgid "WIKI_YES"
msgstr "Placera organell"

msgid "WILL_YOU_THRIVE"
msgstr "Kommer du thrivas?"

msgid "WINDOWED"
msgstr ""

msgid "WIN_BOX_TITLE"
msgstr "DU HAR FRODATS!"

msgid "WIN_TEXT"
msgstr "Grattis, du har vunnit denna version av Thrive! Du kan fortsätta spela efter denna skärm stängs ner om du vill, eller starta nytt spel i en annan värld."

#, fuzzy
msgid "WORKSHOP_ITEM_CHANGE_NOTES"
msgstr "\"{0}\" - {1}"

#, fuzzy
msgid "WORKSHOP_ITEM_CHANGE_NOTES_TOOLTIP"
msgstr "\"{0}\" - {1}"

#, fuzzy
msgid "WORKSHOP_ITEM_DESCRIPTION"
msgstr "Kemoplasten är en dubbelmembranstruktur som innehåller proteiner som kan omvandla vätesulfid, vatten och gasformig koldioxid till glukos i en process som kallas vätesulfidkemosyntes. Hastigheten för dess glukosproduktion skalas med koncentrationen av vatten och koldioxid."

msgid "WORKSHOP_ITEM_PREVIEW"
msgstr ""

msgid "WORKSHOP_ITEM_TAGS"
msgstr ""

#, fuzzy
msgid "WORKSHOP_ITEM_TITLE"
msgstr "\"{0}\" - {1}"

msgid "WORKSHOP_ITEM_UPLOAD_SUCCEEDED"
msgstr ""

msgid "WORKSHOP_ITEM_UPLOAD_SUCCEEDED_TOS_REQUIRED"
msgstr ""

msgid "WORKSHOP_TERMS_OF_SERVICE_NOTICE"
msgstr ""

msgid "WORKSHOP_VISIBILITY_TOOLTIP"
msgstr ""

msgid "WORLD"
msgstr ""

msgid "WORLD_EXPORT_SUCCESS_MESSAGE"
msgstr ""

#, fuzzy
msgid "WORLD_GENERAL_STATISTICS"
msgstr "Organismstatistik"

msgid "WORLD_MISC_DETAILS_STRING"
msgstr ""

#, fuzzy
msgid "WORLD_OCEANIC_COVERAGE"
msgstr "Stor"

#, fuzzy
msgid "WORLD_OCEANIC_COVERAGE_EXPLANATION"
msgstr "Stor"

#, fuzzy
msgid "WORLD_OCEANIC_COVERAGE_LARGE"
msgstr "Stor"

#, fuzzy
msgid "WORLD_OCEANIC_COVERAGE_MEDIUM"
msgstr "Stor"

#, fuzzy
msgid "WORLD_OCEANIC_COVERAGE_SMALL"
msgstr "Liten"

#, fuzzy
msgid "WORLD_RELATIVE_MOVEMENT"
msgstr "för att öka hastigheten"

#, fuzzy
msgid "WORLD_SIZE"
msgstr "Värld storlek"

#, fuzzy
msgid "WORLD_SIZE_EXPLANATION"
msgstr "(Ändrar andelen patches i världen)"

msgid "WORLD_SIZE_LARGE"
msgstr "Stor"

#, fuzzy
msgid "WORLD_SIZE_MEDIUM"
msgstr "för att öka hastigheten"

msgid "WORLD_SIZE_SMALL"
msgstr "Liten"

msgid "WORLD_SIZE_TOOLTIP"
msgstr "En stor värld kan göra simuleringen långsammare och rekommenderas inte för långsammare datorer."

#, fuzzy
msgid "WORLD_TEMPERATURE"
msgstr "Temperatur"

#, fuzzy
msgid "WORLD_TEMPERATURE_COLD"
msgstr "Temp."

#, fuzzy
msgid "WORLD_TEMPERATURE_EXPLANATION"
msgstr "(Ändrar andelen patches i världen)"

#, fuzzy
msgid "WORLD_TEMPERATURE_TEMPERATE"
msgstr "Temp."

#, fuzzy
msgid "WORLD_TEMPERATURE_WARM"
msgstr "Temp."

msgid "WORST_PATCH_COLON"
msgstr ""

msgid "XBOX360"
msgstr ""

#, fuzzy
msgid "XBOX_ONE"
msgstr "Xbox One"

msgid "XBOX_SERIES"
msgstr ""

msgid "X_TWITTER_TOOLTIP"
msgstr "Besök våran X (förut känd som Twitter) profil"

msgid "YEARS"
msgstr "år"

msgid "YET_TO_BE_IMPLEMENTED_NOTICE"
msgstr "Innehållet på denna sida är ännu inte fullt implementerat i spelet och kan komma att ändras."

msgid "YOUTUBE_TOOLTIP"
msgstr "Besök våran YouTube kanal"

msgid "YOU_CAN_MAKE_PULL_REQUEST"
msgstr ""
"Thrive är ett open source projekt.\n"
"Du kan bidra med ett pull request utan att ansöka till teamet."

msgid "YOU_CAN_SUPPORT_THRIVE_ON_PATREON"
msgstr "Du kan stödja den fortsatta utvecklingen av Thrive på Patreon."

#, fuzzy
msgid "YUM_EXCLAMATION"
msgstr "Scrolla ner"

msgid "ZOOM_IN"
msgstr "Zooma in"

msgid "ZOOM_OUT"
msgstr "Zooma ut"

#, fuzzy
#~ msgid "SULFIDE_LEVELS"
#~ msgstr "{0}-{1}m under havsnivån"

#, fuzzy
#~ msgid "TEST_TEST"
#~ msgstr "Testning"

#, fuzzy
#~ msgid "GENERATE_BUTTON"
#~ msgstr "generation:"

#, fuzzy
#~ msgid "CELL_TYPE_BUTTON_ATP_CONSUMPTION"
#~ msgstr "{0}: -{1} ATP"

#, fuzzy
#~ msgid "CELL_TYPE_BUTTON_ATP_PRODUCTION"
#~ msgstr "ATP Produktion"

#, fuzzy
#~ msgid "WORLD_SEA_LEVEL_DEEP"
#~ msgstr "{0}-{1}m under havsnivån"

#, fuzzy
#~ msgid "WORLD_SEA_LEVEL_EXPLANATION"
#~ msgstr "(Ändrar andelen patches i världen)"

#, fuzzy
#~ msgid "WORLD_SEA_LEVEL_MODERATE"
#~ msgstr "för att öka hastigheten"

#, fuzzy
#~ msgid "WORLD_SEA_LEVEL_SHALLOW"
#~ msgstr "Liten"

#, fuzzy
#~ msgid "PASSIVE_REPRODUCTION_PROGRESS_EXPLANATION"
#~ msgstr "{0} befolkning förändrades av {1} på grund av: {2}"

#, fuzzy
#~ msgid "MICROBE_STAGE_DAY_NIGHT_TEXT"
#~ msgstr ""
#~ "[b]Stadie[/b]\n"
#~ "  Mikrob\n"
#~ "[b]Membrantyp[/b]\n"
#~ "  {0}\n"
#~ "[b]Membranstelhet[/b]\n"
#~ "  {1}\n"
#~ "[b]Grundhastighet[/b]\n"
#~ "  {2}\n"
#~ "[b]Grunrotationshastighet[/b]\n"
#~ "  {3}\n"
#~ "[b]Grundhexstorlek[/b]\n"
#~ "  {4}"

#, fuzzy
#~ msgid "GLOBAL_GLACIATION_EVENT_LOG"
#~ msgstr "{0} befolkning förändrades av {1} på grund av: {2}"

#~ msgid "IRON_CHEMOLITHOAUTOTROPHY"
#~ msgstr "Järnkemolitoautotrofi"

#, fuzzy
#~ msgid "PASSIVE_REPRODUCTION_PROGRESS"
#~ msgstr "{0} befolkning förändrades av {1} på grund av: {2}"

#, fuzzy
#~ msgid "THANKS_FOR_BUYING_THRIVE"
#~ msgstr ""
#~ "Tack för att du spelade!\n"
#~ "\n"
#~ "Om du gillade spelet, berätta om oss för dina vänner."

#, fuzzy
#~ msgid "WIKI_RADIOSYNTHESIS"
#~ msgstr "Termosyntes"

#~ msgid "EASTEREGG_MESSAGE_19"
#~ msgstr "Fun Fact, The Didinum är ett ciliate som jagar paramecia."

#~ msgid "EASTEREGG_MESSAGE_20"
#~ msgstr "Rolig fakta, Amöbor jagar och fångar byte med \"ben\" av cytoplasma som kallas pseudopoder, vi vill så småningom ha dem i Thrive."

#~ msgid "EASTEREGG_MESSAGE_21"
#~ msgstr "Här är ett tips, se upp för större celler och stora bakterier, det är inte kul att bli spjälkad, och de kommer att äta dig."

#~ msgid "EASTEREGG_MESSAGE_22"
#~ msgstr "Thrives ljudteam har gjort många låtar som ännu inte har lagts till i spelet. Du kan höra dem eller titta på strömmar av honom komponera på sin YouTube-kanal, Oliver Lugg."

#~ msgid "EASTEREGG_MESSAGE_23"
#~ msgstr "Här är ett tips, om din cell är minst 150 hexar kan du svälja stora järnbitar."

#~ msgid "EASTEREGG_MESSAGE_24"
#~ msgstr "Thrive menas som en simulering av en annan planet, därför är det vettigt att de flesta varelser du hittar kommer att vara relaterade till en eller två andra arter på grund av evolution som sker runtomkring dig, se om du kan identifiera dem!"

#~ msgid "EASTEREGG_MESSAGE_25"
#~ msgstr "Rolig Fakta, Thrive-teamet gör podcasts ibland, du bör kolla in dem!"

#~ msgid "EASTEREGG_MESSAGE_26"
#~ msgstr "Fun Fact, Thrive är gjord med Godot-motorn med öppen källkod!"

#~ msgid "EASTEREGG_MESSAGE_27"
#~ msgstr "Fun Fact, en av de första spelbara prototyperna för spel, gjordes av vår fantastiska programmerare, untrustedlife!"

#~ msgid "MICROBE_EDITOR_HELP_MESSAGE_1"
#~ msgstr ""
#~ "Prokaryota strukturer\n"
#~ "\n"
#~ "Metabolosomer: Producerar ATP från glukos\n"
#~ "\n"
#~ "Kemosyntiserande proteiner: Producerar hälften av glukosen ur svavelväte som en kemoplast, men utför också glykolys, tar upp 1 hex\n"
#~ "\n"
#~ "Thylakoider: Producerar 1/3 av mängden glukos som en normal kloroplast, men utför också glykolys och tar upp 1 Hex\n"
#~ "\n"
#~ "Rusticyanin: Omvandlar järn till ATP\n"
#~ "\n"
#~ "Nitrogenas: Konverterar atmosfäriskt kväve och ATP till ammoniak anaerobt\n"
#~ "\n"
#~ "Cytoplasmer: Har lagringsutrymme och utför glykolys (producerar små mängder ATP)"

#~ msgid "MICROBE_EDITOR_HELP_MESSAGE_14"
#~ msgstr "När uppslukning avslutats stannar alla objekt som uppslukats inuti membranet för att smältas. Osmältbara objekt kommer dock alltid utstötas, så se till att du har de nödvändiga mutationerna för att kunna bearbeta dem först. Enzymer hjälper till med matsmältningen och ges av lysosomen. Evolvera denna organell för att göra matsmältningen mycket mer effektiv."

#~ msgid "MICROBE_EDITOR_HELP_MESSAGE_2"
#~ msgstr ""
#~ "Externa organeller\n"
#~ "\n"
#~ "Flagellum: Flyttar din cell snabbare genom att förbruka ATP.\n"
#~ "\n"
#~ "Pilus: Kan användas för att sticka andra celler"

#~ msgid "MICROBE_EDITOR_HELP_MESSAGE_3"
#~ msgstr ""
#~ "Membranbundna organeller\n"
#~ "\n"
#~ "Nucleus: Tar upp 11 plattor och möjliggör utveckling av membranbundna organeller. Och fördubblar också cellens storlek. (Kan bara utvecklas en gång)\n"
#~ "\n"
#~ "Mitokondrion: Producerar ATP ur glukos och atmosfärisk O2. Mycket mer effektivt än cytoplasma\n"
#~ "\n"
#~ "Kloroplast: Gör glukos ur solljus och atmosfärisk CO2\n"
#~ "\n"
#~ "Chemoplast: Gör glukos ur vätesulfid\n"
#~ "\n"
#~ "Kvävefixerande plastid: Tillverkar ammoniak från ATP och atmosfäriskt kväve och syre\n"
#~ "\n"
#~ "Vacuole: Lagrar 15 samlade molekyler\n"
#~ "\n"
#~ "Toxin Vacuoles: Producerar gifter (kallas OxyToxy NT)"

#~ msgid "MICROBE_EDITOR_HELP_MESSAGE_4"
#~ msgstr "Varje generation får du 100 mutationspoäng (MP), och varje förändring (eller mutation) kostar en viss summa av den MP. Att lägga till och ta bort organeller kostar MP, men att ta bort organeller som placerades i den aktuella mutationssessionen återbetalar MP för den organellen. Du kan flytta eller ta bort en organell genom att högerklicka på den och välja lämplig åtgärd i popup-menyn. Du kan rotera dina organeller medan du placerar dem med A och D."

#~ msgid "MICROBE_EDITOR_HELP_MESSAGE_5"
#~ msgstr "Varje gång du reproducerar kommer du in i Cellredigeraren, där du kan göra ändringar i din art (genom att lägga till, flytta eller ta bort organeller) för att öka din arts framgång. Varje besök hos Cellredigeraren i mikrobstadiet representerar 100 miljoner år av utveckling."

#~ msgid "MICROBE_STAGE_HELP_MESSAGE_1"
#~ msgstr "W,A,S,D och musen för att röra dig. E för att skjuta OxyToxy NT om du har en giftvakuol. G för att växla av och på upslukarläge."

#~ msgid "MICROBE_STAGE_HELP_MESSAGE_10"
#~ msgstr "För att reproducera måste du dela alla dina organeller i två. Organeller behöver ammonium och fosfat för att dela på sig."

#~ msgid "MICROBE_STAGE_HELP_MESSAGE_11"
#~ msgstr "Men om du överlever i tjugo generationer med 300 av din art så anses du ha vunnit spelet, efter du vunnit får du en popup ruta och kan fortsätta spela så länge du vill."

#~ msgid "MICROBE_STAGE_HELP_MESSAGE_12"
#~ msgstr "Var alltid försiktig, dina konkurrenter utvecklas vid sidan av dig. Varje gång du öppnar Cellredigeraren utvecklas de också."

#~ msgid "MICROBE_STAGE_HELP_MESSAGE_13"
#~ msgstr "Genom att binda dig till andra celler, kan du bygga en cell koloni där cellerna delar de resurser dem absorberar och producerar med varandra. För att kunna binda dig till en annan cell, behöver du ha bindemedels organellen och flytta dig över dom efter att ha aktiverat bindnings-läge. Du kan bara binda med celler av din egen art. Medans du är i en koloni, kan du inte dela din cell och komma åt redigeraren (för nu). För att komma åt redigeraren, först lämna din koloni när du har samlat nog med resurser, och gå sen in i redigeraren. Stora cell kolonier är vägen mot multicellularitet (inte i spelet än)."

#~ msgid "MICROBE_STAGE_HELP_MESSAGE_15"
#~ msgstr "Specifikt cellulosa- och kitincellväggar kan inte smältas utan att ha det nödvändiga enzymet som kan bryta ned dem först."

#~ msgid "MICROBE_STAGE_HELP_MESSAGE_16"
#~ msgstr "Dock är lysosomer exklusiva endast till eukaryoter. Prokaryoter har inte sådana organeller och smälter sin mat tämligen ineffektivt. För små celler är det här okej, men för större celler är det en stor nackdel att inte ha några lysosomer."

#~ msgid "MICROBE_STAGE_HELP_MESSAGE_2"
#~ msgstr "Din cell använder ATP som sin energikälla, om det tar slut börjar du ta skada."

#~ msgid "MICROBE_STAGE_HELP_MESSAGE_3"
#~ msgstr "För att låsa upp redigeraren och föröka dig måste du samla Ammoniak (Orange moln) och Fosfat (Lila Moln)."

#~ msgid "MICROBE_STAGE_HELP_MESSAGE_4"
#~ msgstr "Du kan också uppsluka celler, bakterier och järnbitar som är mindre än dig genom att röra vid de medans du är i uppslukarläge (blinkar blå) genom att trycka på G. Detta kostar mer ATP och saktar ner dig. Glöm inte att trycka på G en andra gång för att stänga av uppslukarläge."

#~ msgid "MICROBE_STAGE_HELP_MESSAGE_5"
#~ msgstr "Osmoregulering kostar ATP, vilket innebär att ju större din cell är, desto fler mitrokondrier, metabolosomer eller Rusticyanin (eller cytoplasmer som utför Glykolys) behövs för att undvika att förlora ATP när du inte rör dig."

#~ msgid "MICROBE_STAGE_HELP_MESSAGE_6"
#~ msgstr "Det finns många Organeller i redigeraren som du kan utveckla, vilket tillåter mycket variation av olika spelstilar."

#~ msgid "MICROBE_STAGE_HELP_MESSAGE_7"
#~ msgstr "För tillfället utrotas du om din population går ner till 0 individer."

#~ msgid "MICROBE_STAGE_HELP_MESSAGE_8"
#~ msgstr ""
#~ "De olika molekylmolnen (resurser) är:\n"
#~ "\n"
#~ "Vit – Glukos\n"
#~ "Gul – Svavelväte\n"
#~ "Orange – Ammoniak\n"
#~ "Lila – Fosfat\n"
#~ "Rödaktig – Järn\n"
#~ "\n"
#~ "Glukos används till att bilda ATP"

#~ msgid "MICROBE_STAGE_HELP_MESSAGE_9"
#~ msgstr "Svavelväte kan omvandlas till glukos via kemoplaster och kemosyntetiserande proteiner. Järn kan omvandlas till ATP via rusticyanin."

#, fuzzy
#~ msgid "WIKI_MACROSCOPIC_STAGE"
#~ msgstr "Mikrob Stadiet"

#, fuzzy
#~ msgid "EARLY_MULTICELLULAR"
#~ msgstr "Placera organell"

#, fuzzy
#~ msgid "LOADING_EARLY_MULTICELLULAR_EDITOR"
#~ msgstr "Laddar mikrobredigerare"

#, fuzzy
#~ msgid "ERUPTION_IN"
#~ msgstr "Producerar"

#~ msgid "THE_AMOUNT_OF_GLUCOSE_HAS_BEEN_REDUCED"
#~ msgstr "Mängden glukos har minskats med {0} av den tidigare mängden."

#, fuzzy
#~ msgid "OXYTOXISOME_DESC"
#~ msgstr "En modifieerad metabolosom ansvarig för produktionen of en primitiv form av den giftiga agenten OxyToxy NT."

#~ msgid "THYLAKOID"
#~ msgstr "THYLAKOID"

#, fuzzy
#~ msgid "WIKI_CYTOPLASM_GLYCOLYSIS"
#~ msgstr "Cytoplasm Glycolys"

#, fuzzy
#~ msgid "WIKI_AEROBIC_NITROGEN_FIXATION"
#~ msgstr "Anaerob kvävefixering"

#, fuzzy
#~ msgid "WIKI_AWAKENING_STAGE"
#~ msgstr "Uppvaknandestadiet"

#, fuzzy
#~ msgid "WIKI_AWARE_STAGE"
#~ msgstr "Mikrob Stadiet"

#, fuzzy
#~ msgid "WIKI_GLYCOLYSIS"
#~ msgstr "Glykolys"

#, fuzzy
#~ msgid "WIKI_INDUSTRIAL_STAGE"
#~ msgstr "Fortsätt till Industristadiet?"

#, fuzzy
#~ msgid "WIKI_IRON_CHEMOLITHOAUTOTROPHY"
#~ msgstr "Järnkemolitoautotrofi"

#, fuzzy
#~ msgid "WIKI_LIPASE"
#~ msgstr "Lipas"

#, fuzzy
#~ msgid "WIKI_MUCILAGE_SYNTHESIS"
#~ msgstr "Mucilagesyntes"

#, fuzzy
#~ msgid "WIKI_MULTICELLULAR_STAGE"
#~ msgstr "Flercelligt Stadie"

#, fuzzy
#~ msgid "WIKI_NONE"
#~ msgstr "Rusticyanin är ett protein som kan använda gasformig koldioxid och syre för att oxidera järn från ett kemiskt tillstånd till ett annat. Denna process, kallad Iron Respiration, frigör energi som cellen sedan kan skörda."

#, fuzzy
#~ msgid "WIKI_OXYTOXY_SYNTHESIS"
#~ msgstr "OxyToxySyntes"

#, fuzzy
#~ msgid "WIKI_PHOTOSYNTHESIS"
#~ msgstr "Fotosyntes"

#, fuzzy
#~ msgid "WIKI_RUSTICYANIN"
#~ msgstr "Rosticyanin"

#, fuzzy
#~ msgid "WIKI_SOCIETY_STAGE"
#~ msgstr "Mikrob Stadiet"

#, fuzzy
#~ msgid "WIKI_SPACE_STAGE"
#~ msgstr "Mikrob Stadiet"

#, fuzzy
#~ msgid "NO"
#~ msgstr "Ingen"

#, fuzzy
#~ msgid "YES"
#~ msgstr "år"

#, fuzzy
#~ msgid "STAGES_BUTTON"
#~ msgstr "Skriv över aktuell sparfil:"

#, fuzzy
#~ msgid "EDITING"
#~ msgstr "Kitin"

#~ msgid "ALLOW_SPECIES_TO_NOT_MIGRATE"
#~ msgstr "Tillåt arter att inte migrera (om ingen bra migration hittas)"

#~ msgid "BIODIVERSITY_ATTEMPT_FILL_CHANCE"
#~ msgstr "Sannolikhet i varje område med få arter (låg biodiversitet) att skapa en ny art"

#~ msgid "BIODIVERSITY_FROM_NEIGHBOUR_PATCH_CHANCE"
#~ msgstr "Sannolikhet att en ny art skapas för att höja biodiversiteten från ett närliggande område"

#~ msgid "BIODIVERSITY_NEARBY_PATCH_IS_FREE_POPULATION"
#~ msgstr "Biodiversitetsökande arter från närliggande område ges gratis befolkning."

#~ msgid "BIODIVERSITY_SPLIT_IS_MUTATED"
#~ msgstr "Biodiversitetsökande art muteras när den skapas"

#~ msgid "LOW_BIODIVERSITY_LIMIT"
#~ msgstr "Betrakta områden med upp till såhär många arter som att de har låg biodiversitet"

#~ msgid "MAXIMUM_SPECIES_IN_PATCH"
#~ msgstr "Maximalt antal arter i ett område innan tvingade utdöenden"

#~ msgid "NEW_BIODIVERSITY_INCREASING_SPECIES_POPULATION"
#~ msgstr "Ursprunglig population för biodiversitetsökande art"

#~ msgid "PROTECT_MIGRATIONS_FROM_SPECIES_CAP"
#~ msgstr "Skydda nyligen migrerade populationer från artgränsen"

#~ msgid "PROTECT_NEW_CELLS_FROM_SPECIES_CAP"
#~ msgstr "Skydda nyligen skapade arter från artgränsen"

#~ msgid "REFUND_MIGRATIONS_IN_EXTINCTIONS"
#~ msgstr "Ta tillbaka migrationer i händelse av utrotning i målområdet"

#~ msgid "NOT_FOUND_CHUNK"
#~ msgstr "Fel: sektor hittades inte"

#~ msgid "BASSBOOST"
#~ msgstr "Basboost"

#~ msgid "BASSDOWN"
#~ msgstr "Sänk Bas"

#~ msgid "BASSUP"
#~ msgstr "Öka Bas"

#~ msgid "DIRECTIONL"
#~ msgstr "Vänster"

#~ msgid "DIRECTIONR"
#~ msgstr "Höger"

#~ msgid "HYPERL"
#~ msgstr "Hyper Vänster"

#~ msgid "HYPERR"
#~ msgstr "Hyper Höger"

#~ msgid "SUPERL"
#~ msgstr "Super Vänster"

#~ msgid "SUPERR"
#~ msgstr "Super Höger"

#~ msgid "TREBLEDOWN"
#~ msgstr "Sänk Treble"

#~ msgid "TREBLEUP"
#~ msgstr "Öka Treble"

#, fuzzy
#~ msgid "UNKNOWN_ON_WINDOWS"
#~ msgstr "Okänd mus"

#, fuzzy
#~ msgid "TARGET_TIME"
#~ msgstr "Typ:"

#, fuzzy
#~ msgid "ENABLED"
#~ msgstr "Aktivera Cellredigeraren"

#, fuzzy
#~ msgid "LOOKING_AT"
#~ msgstr "Använd ångraknapped i cellredigeraren för att fixa ett mistag"

#, fuzzy
#~ msgid "SPECIES_N_TIMES"
#~ msgstr "Artlista"

#, fuzzy
#~ msgid "BECOME_AWARE"
#~ msgstr "Omgivning: {0}"

#, fuzzy
#~ msgid "CONFIRM_NORMAL"
#~ msgstr "BEKRÄFTA"

#, fuzzy
#~ msgid "SPECIES_DETAILS"
#~ msgstr "Artlista"

#, fuzzy
#~ msgid "CURRENT_GENERATION_COLON"
#~ msgstr "generation:"

#, fuzzy
#~ msgid "STATISTICS_BUTTON_TOOLTIP"
#~ msgstr "Självmord"

#, fuzzy
#~ msgid "AUTO_GPU_NAME"
#~ msgstr "Anpassat Användarnamn:"

#~ msgid "NOT_RUNNING_DOT"
#~ msgstr "Körs inte."

#~ msgid "PATCH_CAVE"
#~ msgstr "Grotta"

#~ msgid "PATCH_ICE_SHELF"
#~ msgstr "Ishylla"

#~ msgid "LOADING_DOT"
#~ msgstr "Laddar..."

#~ msgid "RUN_RESULT_POP_IN_PATCHES"
#~ msgstr "befolkning i platser:"

#~ msgid "SAVING"
#~ msgstr "Sparar..."

#~ msgid "OVERWRITE_EXISTING_SAVE_TITLE"
#~ msgstr "Skriv över aktuell sparfil?"

#, fuzzy
#~ msgid "TOTAL_EXTINCTION"
#~ msgstr "dog ut i {0}"

#, fuzzy
#~ msgid "LOCAL_EXTINCTION"
#~ msgstr "Duplicera Spelare"

#, fuzzy
#~ msgid "MARINE_SNOW_FOOD_SOURCE"
#~ msgstr "Marinsnö"

#~ msgid "Cancel"
#~ msgstr "Avbryt"

#~ msgid "REMOVE_ORGANELLE"
#~ msgstr "Ta bort organell"

#, fuzzy
#~ msgid "TRY_NEW_GAME"
#~ msgstr "Nytt spel"

#, fuzzy
#~ msgid "COLOR"
#~ msgstr "Färg"

#~ msgid "TURNS"
#~ msgstr "Svänger"

#~ msgid "INTO"
#~ msgstr "in i"

#~ msgid "OXYTOXY"
#~ msgstr "Oxytoxy"

#~ msgid "DOT_CAN_RELEASE"
#~ msgstr ". Kan släppa"

#~ msgid "TOXINS_BY_PRESSING_E"
#~ msgstr "gift genom att trycka på E. Hastighet skalar med"

#~ msgid "CONCENTRATION_OF"
#~ msgstr "konsentration av"

#~ msgid "USES"
#~ msgstr "Användningar"

#~ msgid "DOT_RATE"
#~ msgstr ". Hastighet"

#~ msgid "SCALES_WITH_CONCENTRATION_OF"
#~ msgstr "skalor med koncentration av"

#~ msgid "PRODUCES"
#~ msgstr "Producerar"

#~ msgid "DOT_RATE_SCALES_WITH"
#~ msgstr ". Betygsskalor med"

#~ msgid "AND"
#~ msgstr "och"

#~ msgid "INTENSITY_OF"
#~ msgstr "intensivitet av"

#~ msgid "DOT_RATE_SCALES"
#~ msgstr ". Betygsskalor"

#~ msgid "OXYGEN_DOT"
#~ msgstr "Syre."

#~ msgid "DOT_RATE_SCALES_WITH_CONCENTRATION_OF"
#~ msgstr ". Betygsskalor med koncentration av"

#~ msgid "ALSO_TURNS"
#~ msgstr "Också svänger"

#~ msgid "INREASE_STORAGE_SPACE"
#~ msgstr "Ökar förrådsutrymmet av cellen."

#~ msgid "DOT_CAN"
#~ msgstr ". Kan"

#~ msgid "RELEASE_TOXINS_BY_PRESSING"
#~ msgstr "skjut gifter genom att trycka på"

#, fuzzy
#~ msgid "E_DOT"
#~ msgstr "E."

#~ msgid "BIOLUMESCENT_VACUOLE"
#~ msgstr ""
#~ "Biolumelisent\n"
#~ "Vakuol"

#, fuzzy
#~ msgid "END"
#~ msgstr "och"

#, fuzzy
#~ msgid "LEFT"
#~ msgstr "Rör dig vänster"

#, fuzzy
#~ msgid "RIGHT"
#~ msgstr "Ljus"

#, fuzzy
#~ msgid "FORWARD"
#~ msgstr "Rör dig framåt"

#, fuzzy
#~ msgid "PARENLEFT"
#~ msgstr "Snurra vänster"

#, fuzzy
#~ msgid "PARENRIGHT"
#~ msgstr "Snurra höger"

#, fuzzy
#~ msgid "COLON"
#~ msgstr "Hälsa:"

#, fuzzy
#~ msgid "SEMICOLON"
#~ msgstr "Storlek:"

#, fuzzy
#~ msgid "AT"
#~ msgstr "ATP"

#, fuzzy
#~ msgid "BRACKETRIGHT"
#~ msgstr "Snurra höger"

#, fuzzy
#~ msgid "QUOTELEFT"
#~ msgstr "Snurra vänster"

#, fuzzy
#~ msgid "BRACELEFT"
#~ msgstr "Snurra vänster"

#, fuzzy
#~ msgid "BRACERIGHT"
#~ msgstr "Snurra höger"

#, fuzzy
#~ msgid "YEN"
#~ msgstr "Syre"

#, fuzzy
#~ msgid "COPYRIGHT"
#~ msgstr "Rör dig höger"

#, fuzzy
#~ msgid "MU"
#~ msgstr "Tyst"

#, fuzzy
#~ msgid "AE"
#~ msgstr "Spara"

#, fuzzy
#~ msgid "ETH"
#~ msgstr "Hälsa"

#, fuzzy
#~ msgid "BACKTAB"
#~ msgstr "Backåt"

#, fuzzy
#~ msgid "EVENT_TOOLTIP_ERUPTION"
#~ msgstr "{0}:+{1} ATP"<|MERGE_RESOLUTION|>--- conflicted
+++ resolved
@@ -7,11 +7,7 @@
 msgstr ""
 "Project-Id-Version: PROJECT VERSION\n"
 "Report-Msgid-Bugs-To: EMAIL@ADDRESS\n"
-<<<<<<< HEAD
-"POT-Creation-Date: 2025-08-27 21:03+0200\n"
-=======
-"POT-Creation-Date: 2025-08-25 19:09+0300\n"
->>>>>>> 2128ea0d
+"POT-Creation-Date: 2025-08-29 14:14+0300\n"
 "PO-Revision-Date: 2025-07-28 15:04+0000\n"
 "Last-Translator: Anonymous <noreply@weblate.org>\n"
 "Language-Team: Swedish <https://translate.revolutionarygamesstudio.com/projects/thrive/thrive-game/sv/>\n"
@@ -9377,14 +9373,6 @@
 msgstr "Zooma ut"
 
 #, fuzzy
-#~ msgid "SULFIDE_LEVELS"
-#~ msgstr "{0}-{1}m under havsnivån"
-
-#, fuzzy
-#~ msgid "TEST_TEST"
-#~ msgstr "Testning"
-
-#, fuzzy
 #~ msgid "GENERATE_BUTTON"
 #~ msgstr "generation:"
 
@@ -9395,6 +9383,10 @@
 #, fuzzy
 #~ msgid "CELL_TYPE_BUTTON_ATP_PRODUCTION"
 #~ msgstr "ATP Produktion"
+
+#, fuzzy
+#~ msgid "WORLD_SEA_LEVEL"
+#~ msgstr "{0}-{1}m under havsnivån"
 
 #, fuzzy
 #~ msgid "WORLD_SEA_LEVEL_DEEP"
