--- conflicted
+++ resolved
@@ -7,11 +7,7 @@
 msgstr ""
 "Project-Id-Version: PROJECT VERSION\n"
 "Report-Msgid-Bugs-To: EMAIL@ADDRESS\n"
-<<<<<<< HEAD
-"POT-Creation-Date: 2025-04-12 20:18+0200\n"
-=======
 "POT-Creation-Date: 2025-04-11 10:12+0300\n"
->>>>>>> 10e73d4a
 "PO-Revision-Date: 2025-04-04 10:42+0000\n"
 "Last-Translator: Anonymous <noreply@weblate.org>\n"
 "Language-Team: Swedish <https://translate.revolutionarygamesstudio.com/projects/thrive/thrive-game/sv/>\n"
@@ -2117,27 +2113,6 @@
 msgid "EVENT_ERUPTION_TOOLTIP"
 msgstr "Självmord"
 
-msgid "EVENT_METEOR_GLUCOSE"
-msgstr ""
-
-#, fuzzy
-msgid "EVENT_METEOR_IRON"
-msgstr "{0}:+{1} ATP"
-
-#, fuzzy
-msgid "EVENT_METEOR_PHOSPHATES"
-msgstr "Spawna fosfat"
-
-#, fuzzy
-msgid "EVENT_METEOR_PLAIN"
-msgstr "Självmord"
-
-msgid "EVENT_METEOR_RADIOACTIVE"
-msgstr ""
-
-msgid "EVENT_METEOR_SULFUR"
-msgstr ""
-
 #, fuzzy
 msgid "EVOLUTIONARY_TREE"
 msgstr "Av Revolutionary Games Studio"
@@ -3627,15 +3602,6 @@
 msgstr ""
 "Det går inte att automatiskt upptäcka om flertrådning är aktivt eller inte.\n"
 "Detta påverkar standardantalet trådar eftersom flertrådnings-trådar inte är lika snabba som riktiga CPU-kärnor."
-
-msgid "METEOR_IMPACT_EVENT"
-msgstr ""
-
-msgid "METEOR_STRIKE_START_EVENT_LOG_PLURAL"
-msgstr ""
-
-msgid "METEOR_STRIKE_START_EVENT_LOG_SINGULAR"
-msgstr ""
 
 #, fuzzy
 msgid "METRICS"
@@ -9198,6 +9164,10 @@
 #~ msgid "ERUPTION_IN"
 #~ msgstr "Producerar"
 
+#, fuzzy
+#~ msgid "EVENT_TOOLTIP_ERUPTION"
+#~ msgstr "{0}:+{1} ATP"
+
 #~ msgid "THE_AMOUNT_OF_GLUCOSE_HAS_BEEN_REDUCED"
 #~ msgstr "Mängden glukos har minskats med {0} av den tidigare mängden."
 
