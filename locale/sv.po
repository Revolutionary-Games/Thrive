--- conflicted
+++ resolved
@@ -7,15 +7,9 @@
 msgstr ""
 "Project-Id-Version: PROJECT VERSION\n"
 "Report-Msgid-Bugs-To: EMAIL@ADDRESS\n"
-<<<<<<< HEAD
-"POT-Creation-Date: 2024-06-22 13:23+0200\n"
-"PO-Revision-Date: 2024-04-21 10:59+0000\n"
-"Last-Translator: swedneck <github@swedneck.xyz>\n"
-=======
-"POT-Creation-Date: 2024-09-13 13:45+0300\n"
+"POT-Creation-Date: 2024-09-16 15:39+0300\n"
 "PO-Revision-Date: 2024-07-08 09:22+0000\n"
 "Last-Translator: Mikael L <mikael_throt@hotmail.com>\n"
->>>>>>> 69622fd6
 "Language-Team: Swedish <https://translate.revolutionarygamesstudio.com/projects/thrive/thrive-game/sv/>\n"
 "Language: sv\n"
 "MIME-Version: 1.0\n"
@@ -44,9 +38,8 @@
 msgid "3D_COMMA_STRATEGY"
 msgstr "Kemoplasten är en dubbelmembranstruktur som innehåller proteiner som kan omvandla vätesulfid, vatten och gasformig koldioxid till glukos i en process som kallas vätesulfidkemosyntes. Hastigheten för dess glukosproduktion skalas med koncentrationen av vatten och koldioxid."
 
-#, fuzzy
 msgid "3D_COMMA_STRATEGY_COMMA_SPACE"
-msgstr "Mikrob Stadiet"
+msgstr ""
 
 msgid "3D_EDITOR"
 msgstr "3D redigerare"
@@ -383,9 +376,8 @@
 msgid "BACKSPACE"
 msgstr "Backa"
 
-#, fuzzy
 msgid "BACTERIAL_CHEMOSYNTHESIS_COMMA_GLYCOLYSIS"
-msgstr "OxyToxySyntes"
+msgstr ""
 
 #, fuzzy
 msgid "BACTERIAL_THERMOSYNTHESIS"
@@ -714,9 +706,8 @@
 msgid "CHROMATIC_ABERRATION"
 msgstr "Kromatisk Aberration:"
 
-#, fuzzy
 msgid "CHROMATOPHORE_PHOTOSYNTHESIS_COMMA_GLYCOLYSIS"
-msgstr "OxyToxySyntes"
+msgstr ""
 
 #, fuzzy
 msgid "CHROMATOPHORE_PROCESSES_DESCRIPTION"
@@ -1734,7 +1725,7 @@
 
 #, fuzzy
 msgid "EDITORS_AND_MUTATIONS"
-msgstr "Mitochondria"
+msgstr "har muterat"
 
 #, fuzzy
 msgid "EDITOR_BUTTON_TOOLTIP"
@@ -1866,7 +1857,7 @@
 
 #, fuzzy
 msgid "ENVIRONMENTAL_CONDITIONS"
-msgstr "Mitochondria"
+msgstr "{0} befolkning förändrades av {1} på grund av: {2}"
 
 msgid "ENVIRONMENTAL_GLUCOSE_RETENTION"
 msgstr ""
@@ -5298,10 +5289,6 @@
 msgid "SPREAD_TO_PATCHES"
 msgstr "sprid till platser:"
 
-<<<<<<< HEAD
-msgid "STAGES"
-msgstr ""
-=======
 #, fuzzy
 msgid "SPRINT"
 msgstr "Print Screen"
@@ -5309,7 +5296,9 @@
 #, fuzzy
 msgid "SPRINT_ACTION_TOOLTIP"
 msgstr "Självmord"
->>>>>>> 69622fd6
+
+msgid "STAGES"
+msgstr ""
 
 msgid "STAGE_MENU_BUTTON_TOOLTIP"
 msgstr ""
@@ -5636,7 +5625,7 @@
 
 #, fuzzy
 msgid "THE_PATCH_MAP"
-msgstr "Termoplast"
+msgstr "Grotta"
 
 #, fuzzy
 msgid "THE_WORLD"
@@ -6859,9 +6848,8 @@
 msgid "WIKI_HEADING_FEATURES"
 msgstr "Nitrogenas är ett protein som kan använda gasformigt kväve och cellulär energi i form av ATP för att producera ammoniak, ett viktigt tillväxtnäringsämne för celler. Detta är en process som kallas anaerob kvävefixering. Eftersom kvävgaset är suspenderat direkt i cytoplasman, utför den omgivande vätskan viss jäsning."
 
-#, fuzzy
 msgid "WIKI_HEADING_FOG_OF_WAR"
-msgstr "Nitrogenas är ett protein som kan använda gasformigt kväve och cellulär energi i form av ATP för att producera ammoniak, ett viktigt tillväxtnäringsämne för celler. Detta är en process som kallas anaerob kvävefixering. Eftersom kvävgaset är suspenderat direkt i cytoplasman, utför den omgivande vätskan viss jäsning."
+msgstr ""
 
 #, fuzzy
 msgid "WIKI_HEADING_GAMEPLAY"
@@ -6913,9 +6901,8 @@
 msgid "WIKI_HEADING_THE_DAY/NIGHT_CYCLE"
 msgstr ""
 
-#, fuzzy
 msgid "WIKI_HEADING_THE_PATCH_MAP"
-msgstr "Kemoreceptor"
+msgstr ""
 
 #, fuzzy
 msgid "WIKI_HEADING_TRANSITIONS"
@@ -6951,7 +6938,7 @@
 
 #, fuzzy
 msgid "WIKI_INDUSTRIAL_STAGE_UI"
-msgstr "Bindemedel"
+msgstr "Fortsätt till Industristadiet?"
 
 msgid "WIKI_LYSOSOME_EFFECTS"
 msgstr ""
@@ -7912,10 +7899,9 @@
 msgid "ZOOM_OUT"
 msgstr "Zooma ut"
 
-<<<<<<< HEAD
 #~ msgid "HELP"
 #~ msgstr "Hjälp"
-=======
+
 #~ msgid "ALLOW_SPECIES_TO_NOT_MIGRATE"
 #~ msgstr "Tillåt arter att inte migrera (om ingen bra migration hittas)"
 
@@ -7954,7 +7940,6 @@
 
 #~ msgid "NOT_FOUND_CHUNK"
 #~ msgstr "Fel: sektor hittades inte"
->>>>>>> 69622fd6
 
 #~ msgid "BASSBOOST"
 #~ msgstr "Basboost"
@@ -8011,10 +7996,6 @@
 #, fuzzy
 #~ msgid "ENABLED"
 #~ msgstr "Aktivera Cellredigeraren"
-
-#, fuzzy
-#~ msgid "PATCH_MAP_TYPE"
-#~ msgstr "Grotta"
 
 #, fuzzy
 #~ msgid "LOOKING_AT"
