--- conflicted
+++ resolved
@@ -7,11 +7,7 @@
 msgstr ""
 "Project-Id-Version: PROJECT VERSION\n"
 "Report-Msgid-Bugs-To: EMAIL@ADDRESS\n"
-<<<<<<< HEAD
-"POT-Creation-Date: 2025-07-11 18:06+0200\n"
-=======
 "POT-Creation-Date: 2025-06-05 21:10+0100\n"
->>>>>>> c10e08e0
 "PO-Revision-Date: 2025-05-25 15:00+0000\n"
 "Last-Translator: Anonymous <noreply@weblate.org>\n"
 "Language-Team: Italian <https://translate.revolutionarygamesstudio.com/projects/thrive/thrive-game/it/>\n"
@@ -5677,10 +5673,6 @@
 msgid "SILICA_MEMBRANE_DESCRIPTION"
 msgstr "Questa membrana ha una forte parete di silice. Resiste al danno molto bene, in particolare a quello fisico. Inoltre, consuma meno energia per mantenere la forma. Tuttavia, rallenta di molto la cellula e il tasso con cui assorbe le risorse."
 
-#, fuzzy
-msgid "SIMULATION_CONFIG"
-msgstr "Osmoregolazione"
-
 msgid "SIXTEEN_TIMES"
 msgstr "16x"
 
@@ -7027,9 +7019,6 @@
 msgid "UPSCALE_FSR_22"
 msgstr ""
 
-msgid "UPSCALE_METHOD"
-msgstr ""
-
 msgid "UPSCALE_SHARPENING_FSR"
 msgstr ""
 
@@ -9105,94 +9094,6 @@
 
 msgid "ZOOM_OUT"
 msgstr "Zoom indietro"
-
-#, fuzzy
-#~ msgid "AUTO_EVO_TOOL_BUTTON"
-#~ msgstr "Automatica ({0}x{1})"
-
-#, fuzzy
-#~ msgid "CLIMATE_INSTABILITY_EXPLANATION"
-#~ msgstr ""
-#~ "I microbi attivi corrono e saltano anche quando non accade nulla di interessante.\n"
-#~ "I microbi sessili sono stazionari e aspettano cambiamenti nell'ambiente prima di agire."
-
-#, fuzzy
-#~ msgid "CLIMATE_STABILITY_AVERAGE"
-#~ msgstr ""
-#~ "I microbi attivi corrono e saltano anche quando non accade nulla di interessante.\n"
-#~ "I microbi sessili sono stazionari e aspettano cambiamenti nell'ambiente prima di agire."
-
-#, fuzzy
-#~ msgid "CLIMATE_STABILITY_STABLE"
-#~ msgstr ""
-#~ "I microbi attivi corrono e saltano anche quando non accade nulla di interessante.\n"
-#~ "I microbi sessili sono stazionari e aspettano cambiamenti nell'ambiente prima di agire."
-
-#, fuzzy
-#~ msgid "CLIMATE_STABILITY_UNSTABLE"
-#~ msgstr ""
-#~ "I microbi attivi corrono e saltano anche quando non accade nulla di interessante.\n"
-#~ "I microbi sessili sono stazionari e aspettano cambiamenti nell'ambiente prima di agire."
-
-#, fuzzy
-#~ msgid "GENERATE_BUTTON"
-#~ msgstr "Generazioni"
-
-#, fuzzy
-#~ msgid "GEOLOGICAL_ACTIVITY_EXPLANATION"
-#~ msgstr ""
-#~ "I microbi attivi corrono e saltano anche quando non accade nulla di interessante.\n"
-#~ "I microbi sessili sono stazionari e aspettano cambiamenti nell'ambiente prima di agire."
-
-#, fuzzy
-#~ msgid "PLANET_CUSTOMIZER"
-#~ msgstr "Sotto il cursore:"
-
-#, fuzzy
-#~ msgid "REGENERATE_BUTTON"
-#~ msgstr "Organuli"
-
-#, fuzzy
-#~ msgid "WORLD_SEA_LEVEL"
-#~ msgstr "{0}-{1}m sotto il livello del mare"
-
-#, fuzzy
-#~ msgid "WORLD_SEA_LEVEL_DEEP"
-#~ msgstr "{0}-{1}m sotto il livello del mare"
-
-#, fuzzy
-#~ msgid "WORLD_SEA_LEVEL_EXPLANATION"
-#~ msgstr ""
-#~ "I microbi focalizzati inseguono le prede e i frammenti di cibo per lunghe distanze\n"
-#~ "e potrebbero essere più ambiziosi per questi ultimi.\n"
-#~ "I microbi reattivi cambiano più facilmente bersaglio."
-
-#, fuzzy
-#~ msgid "WORLD_SEA_LEVEL_MODERATE"
-#~ msgstr "per aumentare la"
-
-#, fuzzy
-#~ msgid "WORLD_TEMPERATURE"
-#~ msgstr "Temperatura"
-
-#, fuzzy
-#~ msgid "WORLD_TEMPERATURE_COLD"
-#~ msgstr "Temp."
-
-#, fuzzy
-#~ msgid "WORLD_TEMPERATURE_EXPLANATION"
-#~ msgstr ""
-#~ "I microbi focalizzati inseguono le prede e i frammenti di cibo per lunghe distanze\n"
-#~ "e potrebbero essere più ambiziosi per questi ultimi.\n"
-#~ "I microbi reattivi cambiano più facilmente bersaglio."
-
-#, fuzzy
-#~ msgid "WORLD_TEMPERATURE_TEMPERATE"
-#~ msgstr "Temp."
-
-#, fuzzy
-#~ msgid "WORLD_TEMPERATURE_WARM"
-#~ msgstr "Temp."
 
 #~ msgid "PASSIVE_REPRODUCTION_PROGRESS_EXPLANATION"
 #~ msgstr "(ottieni composti riproduttivi in modo passivo dall'ambiente, senza dover far nulla)"
