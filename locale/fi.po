# Translations template for PROJECT.
# Copyright (C) 2020 ORGANIZATION
# This file is distributed under the same license as the PROJECT project.
# Automatically generated, 2020.
#
msgid ""
msgstr ""
"Project-Id-Version: PROJECT VERSION\n"
"Report-Msgid-Bugs-To: EMAIL@ADDRESS\n"
<<<<<<< HEAD
"POT-Creation-Date: 2025-05-11 23:56+0200\n"
"PO-Revision-Date: 2025-04-04 10:41+0000\n"
=======
"POT-Creation-Date: 2025-05-28 14:54+0300\n"
"PO-Revision-Date: 2025-05-25 15:00+0000\n"
>>>>>>> e9cc3c9b
"Last-Translator: Anonymous <noreply@weblate.org>\n"
"Language-Team: Finnish <https://translate.revolutionarygamesstudio.com/projects/thrive/thrive-game/fi/>\n"
"Language: fi\n"
"MIME-Version: 1.0\n"
"Content-Type: text/plain; charset=UTF-8\n"
"Content-Transfer-Encoding: 8bit\n"
"Plural-Forms: nplurals=2; plural=n != 1;\n"
"X-Generator: Weblate 5.11.4\n"
"Generated-By: Babel 2.8.0\n"

msgid "2D_MOVEMENT_TYPE_SELECTION"
msgstr "2D-liikkumisen tyyli:"

msgid "3D_EDITOR"
msgstr "3D-editori"

msgid "3D_MOVEMENT"
msgstr "3D-liikkuminen"

msgid "3D_MOVEMENT_TYPE_SELECTION"
msgstr "3D-liikkumisen tyyli:"

msgid "ABILITIES"
msgstr "Kyvyt"

msgid "ABORT"
msgstr "Keskeytä"

msgid "ABORTED_DOT"
msgstr "Peruutettu."

#, fuzzy
msgid "ABSORBERS_COUNT"
msgstr ""
"Kaukaisella planeetalla maailmankausien vulkaaninen aktiivisuus ja meteoriittien iskeymät ovat johtaneet uuden ilmiön kehittymisen maailmankaikkeudessa.\n"
"\n"
"Elämä.\n"
"\n"
"Yksinkertaiset mikrobit lymyilevät syvällä meren uumenissa. Olet viimeinen universaali esivanhempi (LUCA) tällä planeetalla.\n"
"\n"
"Selviytyäkseksi tässä armottomassa ympäristössä, sinun täytyy etsiä ja kerätä yhdisteitä. Niiden avulla voit kehittyä sukupolvien saatossa ja kilpailla muiden lajien kanssa."

msgid "ABYSSOPELAGIC"
msgstr "Abyssaalivyöhyke"

msgid "ACCEPT"
msgstr "Hyväksy"

msgid "ACTION_AWAKEN"
msgstr "Herää ({0:F1} / {1:F1})"

#, fuzzy
msgid "ACTION_AWAKEN_TOOLTIP"
msgstr "Herää"

msgid "ACTION_BLOCKED_WHILE_ANOTHER_IN_PROGRESS"
msgstr "Toiminto estetty sillä toinen toiminto on kesken"

msgid "ACTION_DELETE"
msgstr "Poista"

msgid "ACTION_DOUBLE_POPULATION"
msgstr "Tuplaa populaatio"

msgid "ACTION_DUPLICATE_UNITS"
msgstr "Kahdenna yksiköt"

msgid "ACTION_HALF_POPULATION"
msgstr "Puolita populaatio"

msgid "ACTION_TELEPORT"
msgstr "Teleporttaa"

msgid "ACTIVE"
msgstr "Aktiivinen"

msgid "ACTIVE_THREAD_COUNT"
msgstr "Nykyinen suorittajien määrä:"

msgid "ACTIVITY_EXPLANATION"
msgstr ""
"Aktiiviset mikrobit vilistävät ja mukeltavat, kun mitään mielenkiintoista ei tapahdu.\n"
"Lakoniset mikrobit pysyttelevät mieluummin paikoillaan odottaen ympäristön muutoksia reagoidakseen niihin."

#, fuzzy
msgid "ADDITIONAL_VALIDATION_FAILED"
msgstr "Auto-evon suorittaminen epäonnistui"

msgid "ADD_INPUT_BUTTON_TOOLTIP"
msgstr "Lisää uusi syöte"

msgid "ADVANCED_VIEW"
msgstr "Kehittynyt"

#, fuzzy
msgid "ADVANCED_VIEW_BUTTON_TOOLTIP"
msgstr "Pysäytysmenu"

#, fuzzy
msgid "AEROBIC_NITROGEN_FIXATION"
msgstr "Anaerobinen typensidonta"

msgid "AEROBIC_NITROGEN_FIXING"
msgstr "Aerobinen typensidonta"

#, fuzzy
msgid "AEROBIC_RESPIRATION"
msgstr "Soluhengitys"

msgid "AGENTS"
msgstr "Välittäjäaineet"

msgid "AGENTS_COLON"
msgstr "Välittäjäaineet:"

#, fuzzy
msgid "AGENT_NAME"
msgstr "{0} {1}"

msgid "AGGRESSION_EXPLANATION"
msgstr ""
"Aggressiiviset mikrobit kulkevat pidempiä etäisyyksiä jahdatessaan muita\n"
"ja taistelevat todennäköisemmin takaisin hyökkääjiäänsä vastaan.\n"
"Passiiviset mikrobit pysyttelevät enemmän paikallaan ja eivät yleensä\n"
"käytä esimerkiksi myrkkyjä toisia mikrobeja vastaan."

msgid "AGGRESSIVE"
msgstr "Agressiivinen"

#, fuzzy
msgid "AI_MUTATION_RATE"
msgstr "Mutaatiopisteet"

#, fuzzy
msgid "AI_MUTATION_RATE_EXPLANATION"
msgstr "Tämä paneeli kertoo mistä luvuista auto-evo simuloi ennusteensa. Lajin selviytymiseen vaikuttaa sen onnistuminen energian haalimisessa ja muut tarpeet. Auto-evo käyttää yksinkertaistettua mallia laskeakseen lajin menestymisen perustaen sen lajin hankkimaan energiaan. Jokaisen ravintotyypin kohdalla voi nähdä kuinka paljon siitä saa energiaa. Lajin sopivuus kertoo kuinka hyvin lajin jäsenet pystyvät käyttämään kyseisiä ravinnon lähteitä."

msgid "ALL"
msgstr "Kaikki"

#, fuzzy
msgid "ALLOW_SPECIES_SWITCH_ON_EXTINCTION"
msgstr "on saanut mutaation"

#, fuzzy
msgid "ALLOW_SPECIES_SWITCH_ON_EXTINCTION_EXPLANATION"
msgstr ""
"Aggressiiviset mikrobit kulkevat pidempiä etäisyyksiä jahdatessaan muita\n"
"ja taistelevat todennäköisemmin takaisin hyökkääjiäänsä vastaan.\n"
"Passiiviset mikrobit pysyttelevät enemmän paikallaan ja eivät yleensä\n"
"käytä esimerkiksi myrkkyjä toisia mikrobeja vastaan."

#, fuzzy
msgid "ALL_WORLDS_GENERAL_STATISTICS"
msgstr "Statistiikkaa organismista"

#, fuzzy
msgid "ALL_WORLDS_STATISTICS"
msgstr "Statistiikkaa organismista"

msgid "ALREADY_ASCENDED"
msgstr "Olet jo noussut"

msgid "ALT"
msgstr "Alt"

msgid "ALWAYS_VISIBLE"
msgstr "Aina näkyvä"

msgid "AMBIANCE_VOLUME"
msgstr "Tunnelmaäänet"

msgid "AMMONIA"
msgstr "Ammoniakki"

msgid "AMMONIA_COST"
msgstr "Ammoniakki-kustannus:"

msgid "AMOUNT_OF_AUTOSAVE_TO_KEEP"
msgstr "Paikat automaattitallenuksille:"

msgid "AMOUNT_OF_QUICKSAVE_TO_KEEP"
msgstr "Paikat nopeille tallennuksille:"

msgid "ANAEROBIC_NITROGEN_FIXATION"
msgstr "Anaerobinen typensidonta"

msgid "AND_UNLOCK_CONDITION"
msgstr "ja"

msgid "ANISOTROPIC_FILTERING"
msgstr "Anisotrooppinen suodatus:"

msgid "ANTIALIASING_MSAA_TAA"
msgstr "MSAA + TAA"

msgid "ANTI_ALIASING_FXAA"
msgstr "FXAA"

msgid "ANTI_ALIASING_MODE"
msgstr "Reunanpehmennystila:"

msgid "ANTI_ALIASING_MSAA"
msgstr "MSAA"

msgid "ANTI_ALIASING_TAA"
msgstr "TAA"

msgid "APPEARANCE"
msgstr "Ulkonäkö"

msgid "APPLY"
msgstr "Vahvista"

msgid "APPLY_CHANGES"
msgstr "Hyväksy Muutokset"

msgid "APRIL"
msgstr "Huhtikuu"

msgid "ARE_YOU_SURE_TO_RESET_ALL_SETTINGS"
msgstr "Haluatko varmasti korvata KAIKKI asetukset oletusarvoilla?"

msgid "ARE_YOU_SURE_TO_RESET_INPUT_SETTINGS"
msgstr "Haluatko varmasti korvata syötteiden asetukset oletusarvoilla?"

msgid "ARTIST_COLON"
msgstr "Taiteilija:"

msgid "ARTWORK_TITLE"
msgstr "\"{0}\" - {1}"

msgid "ART_BY"
msgstr "Taidetta, jonka tekijä on {0}"

msgid "ART_GALLERY"
msgstr "Taidegalleria"

msgid "ASCENSION_CONGRATULATIONS"
msgstr "Onnittelut!"

msgid "ASCENSION_CONGRATULATIONS_CONTENT"
msgstr ""

msgid "ASCENSION_STAGE"
msgstr "Nousemusvaihe"

msgid "ASSEMBLY_CLASS_REQUIRED"
msgstr "Modin assembly-luokka on vaadittu kun assembly on määritelty"

msgid "ASSEMBLY_REQUIRED_WITH_HARMONY"
msgstr "Modin assembly on vaadittu kun automattinen Harmony on aktiivinen"

msgid "ASSUME_HYPERTHREADING"
msgstr "Oleta, että prosessorissa on hyperthreading käytössä"

msgid "ASSUME_HYPERTHREADING_TOOLTIP"
msgstr ""
"Hyperthreadingin päällä oloa ei voida automaattisesti tunnistaa.\n"
"Tämä säätää kuinka monta taustatyöskentelijää käytetään oletusarvoisesti, koska hyperthreading ei ole yhtä tehokasta kuin oikeat prosessoriytimet."

msgid "ATMOSPHERIC_GASSES"
msgstr "Ilmakehän kaasut"

msgid "ATP"
msgstr "ATP"

msgid "ATP_BALANCE"
msgstr "ATP Tasapaino"

#, fuzzy
msgid "ATP_BALANCE_TOOLTIP"
msgstr "Näytä / piilota ympäristö ja yhdisteet"

#, fuzzy
msgid "ATP_BALANCE_TOOLTIP_MULTICELLULAR"
msgstr "Näytä / piilota ympäristö ja yhdisteet"

msgid "ATP_BALANCE_WITHOUT_EXTERNAL_RESOURCES"
msgstr ""

msgid "ATP_BALANCE_WITHOUT_GLUCOSE"
msgstr ""

#, fuzzy
msgid "ATP_BALANCE_WITHOUT_HYDROGEN_SULFIDE"
msgstr "Rikkivety"

#, fuzzy
msgid "ATP_BALANCE_WITHOUT_IRON"
msgstr "ATP Tasapaino"

msgid "ATP_BALANCE_WITH_ALL_COMPOUNDS"
msgstr ""

msgid "ATP_PRODUCTION"
msgstr "ATP:n tuotanto"

msgid "ATP_PRODUCTION_TOO_LOW"
msgstr "ATP:n TUOTANTO ON LIIAN ALHAINEN!"

#, fuzzy
msgid "ATTEMPT_TO_WRITE_SAVE_FAILED"
msgstr "Auto-evon suorittaminen epäonnistui"

msgid "AT_CURSOR"
msgstr "Kursorin alla:"

msgid "AUDIO_OUTPUT_DEVICE"
msgstr "Äänen ulostulolaite:"

msgid "AUGUST"
msgstr "Elokuu"

msgid "AUTO"
msgstr "automaattinen"

#, fuzzy
msgid "AUTO-EVO_EXPLANATION_EXPLANATION"
msgstr "Tämä paneeli kertoo mistä luvuista auto-evo simuloi ennusteensa. Lajin selviytymiseen vaikuttaa sen onnistuminen energian haalimisessa ja muut tarpeet. Auto-evo käyttää yksinkertaistettua mallia laskeakseen lajin menestymisen perustaen sen lajin hankkimaan energiaan. Jokaisen ravintotyypin kohdalla voi nähdä kuinka paljon siitä saa energiaa. Lajin sopivuus kertoo kuinka hyvin lajin jäsenet pystyvät käyttämään kyseisiä ravinnon lähteitä."

#, fuzzy
msgid "AUTO-EVO_POPULATION_CHANGED_2"
msgstr "{0} populaatio muuttui {1} syystä: {2}"

msgid "AUTO-EVO_PREDICTION"
msgstr "Auto-Evon ennuste"

msgid "AUTO-EVO_PREDICTION_BOX_DESCRIPTION"
msgstr ""
"Tämä paneeli näyttää ennusteen muokatun lajin populaatiolle auto-evon mukaan.\n"
"Auto-evo ajaa populaatiosimulaatiota, joka oman suoriutumisen lisäksi vaikuttaa lajisi populaatioon."

#, fuzzy
msgid "AUTO-EVO_RESULTS_TITLE"
msgstr "Auto-evo tulokset:"

msgid "AUTO-EVO_STEPS_DONE"
msgstr "{0:F1}% valmis. {1:n0}/{2:n0} vaihetta."

#, fuzzy
msgid "AUTO-EVO_STRENGHT_MULTIPLIER"
msgstr "Mutaatiohinnan kerroin"

#, fuzzy
msgid "AUTO-EVO_STRENGHT_MULTIPLIER_EXPLANATION"
msgstr ""
"Aktiiviset mikrobit vilistävät ja mukeltavat, kun mitään mielenkiintoista ei tapahdu.\n"
"Lakoniset mikrobit pysyttelevät mieluummin paikoillaan odottaen ympäristön muutoksia reagoidakseen niihin."

msgid "AUTOSAVE_DURING_THE_GAME"
msgstr "Tallenna automaattisesti"

msgid "AUTO_EVO"
msgstr "Auto-evo"

#, fuzzy
msgid "AUTO_EVO_EXPLORING_TOOL"
msgstr "suorituksen status:"

msgid "AUTO_EVO_FAILED"
msgstr "Auto-evon suorittaminen epäonnistui"

msgid "AUTO_EVO_MISSING_RESULT_DATA_OBJECT"
msgstr ""

msgid "AUTO_EVO_RESULTS"
msgstr "Auto-evo tulokset:"

#, fuzzy
msgid "AUTO_EVO_RESULTS_GLOBAL_TITLE"
msgstr "Auto-evo tulokset:"

#, fuzzy
msgid "AUTO_EVO_RESULTS_PATCH_TITLE"
msgstr "Auto-evo tulokset:"

msgid "AUTO_EVO_RUN_STATUS"
msgstr "suorituksen status:"

#, fuzzy
msgid "AUTO_EVO_STATUS_COLON"
msgstr "suorituksen status:"

#, fuzzy
msgid "AUTO_EVO_TOOL_BUTTON"
msgstr "Automaattinen ({0}x{1})"

msgid "AUTO_MOVE_FORWARDS"
msgstr "Liiku automaattisesti eteenpäin"

msgid "AUTO_RESOLUTION"
msgstr "Automaattinen ({0}x{1})"

msgid "AVAILABLE_CONSTRUCTION_PROJECTS"
msgstr "Saatavilla olevat rakennusprojektit"

msgid "AVAILABLE_MODS"
msgstr "Saatavilla Olevat Modit"

msgid "AWAKENING_STAGE"
msgstr "Havahtumisvaihe"

#, fuzzy
msgid "AWARE_STAGE"
msgstr ""
"Kaukaisella planeetalla maailmankausien vulkaaninen aktiivisuus ja meteoriittien iskeymät ovat johtaneet uuden ilmiön kehittymisen maailmankaikkeudessa.\n"
"\n"
"Elämä.\n"
"\n"
"Yksinkertaiset mikrobit lymyilevät syvällä meren uumenissa. Olet viimeinen universaali esivanhempi (LUCA) tällä planeetalla.\n"
"\n"
"Selviytyäkseksi tässä armottomassa ympäristössä, sinun täytyy etsiä ja kerätä yhdisteitä. Niiden avulla voit kehittyä sukupolvien saatossa ja kilpailla muiden lajien kanssa."

msgid "BACK"
msgstr "Takaisin"

msgid "BACKGROUND_BLUR"
msgstr ""

msgid "BACKSLASH"
msgstr "Kenoviiva"

msgid "BACKSPACE"
msgstr "Askelpalautin"

msgid "BACK_TO_SETTINGS"
msgstr ""

#, fuzzy
msgid "BACTERIAL_THERMOSYNTHESIS"
msgstr "Kemosynteesi"

msgid "BALANCE_DISPLAY_AT_DAY_ALWAYS"
msgstr ""

msgid "BALANCE_DISPLAY_AT_DAY_ALWAYS_TOOLTIP"
msgstr ""

msgid "BALANCE_DISPLAY_WHILE_MOVING"
msgstr ""

#, fuzzy
msgid "BALANCE_DISPLAY_WHILE_MOVING_TOOLTIP"
msgstr "Pysäytysmenu"

#, fuzzy
msgid "BASE_MOBILITY"
msgstr "Liikkuvuus"

msgid "BASE_MOVEMENT"
msgstr "Perus liikkuminen"

msgid "BASIC_VIEW"
msgstr "Yksinkertainen"

#, fuzzy
msgid "BASIC_VIEW_BUTTON_TOOLTIP"
msgstr "Kuole"

msgid "BATHYPELAGIC"
msgstr "Batypelaginen vyöhyke"

msgid "BECOME_MACROSCOPIC"
msgstr "Muutu Makroskooppiseksi ({0}/{1})"

msgid "BECOME_MULTICELLULAR"
msgstr "Muutu Monisoluiseksi ({0}/{1})"

msgid "BEGIN_THRIVING"
msgstr "Aloita selviytyminen"

msgid "BEHAVIOUR"
msgstr "Käyttäytyminen"

#, fuzzy
msgid "BEHAVIOUR_ACTIVITY"
msgstr "Käyttäytyminen"

msgid "BEHAVIOUR_AGGRESSION"
msgstr "Aggressiivisuus"

msgid "BEHAVIOUR_FEAR"
msgstr "Pelko"

#, fuzzy
msgid "BEHAVIOUR_FOCUS"
msgstr "Käyttäytyminen"

#, fuzzy
msgid "BEHAVIOUR_OPPORTUNISM"
msgstr "Käyttäytyminen"

msgid "BELOW_SEA_LEVEL"
msgstr "{0}-{1}m merenpinnan alapuolella"

msgid "BENCHMARKS"
msgstr "Suorituskykytestit"

#, fuzzy
msgid "BENCHMARK_FINISHED"
msgstr "Lataus on valmistunut"

msgid "BENCHMARK_PHASE"
msgstr "Suorituskykytestin vaihe:"

msgid "BENCHMARK_RESULTS_COLON"
msgstr "Tulokset:"

#, fuzzy
msgid "BEST_PATCH_COLON"
msgstr "Lajit:"

msgid "BIG_IRON_CHUNK"
msgstr "Iso rautalohkare"

#, fuzzy
msgid "BIG_PHOSPHATE_CHUNK"
msgstr "Iso rautalohkare"

msgid "BILLION_ABBREVIATION"
msgstr "{0} G"

msgid "BINDING_AGENT"
msgstr "Kiinnittymisen elimet"

#, fuzzy
msgid "BINDING_AGENT_DESCRIPTION"
msgstr "Jäykempi solukalvo kestää enemmän vahinkoa, mutta vaikeuttaa solun liikkumista."

msgid "BINDING_AGENT_PROCESSES_DESCRIPTION"
msgstr "Vaihda liittymismoodia painamall [thrive:input]g_toggle_binding[/thrive:input]. Liittymismoodissa voit liittyä toisiin lajisi soluihin liikkumalla heitä kohti. Poistuaksesi ryppäästä paina [thrive:input]g_unbind_all[/thrive:input]."

msgid "BIND_AXES_SENSITIVITY"
msgstr "Liitä akselit yhteen"

msgid "BIOLUMINESCENT_VACUOLE"
msgstr "Bioluminesenssivä vakuoli"

#, fuzzy
msgid "BIOLUMINESCENT_VACUOLE_DESCRIPTION"
msgstr "Bioluminesenssivä vakuoli"

#, fuzzy
msgid "BIOLUMINESCENT_VACUOLE_PROCESSES_DESCRIPTION"
msgstr "Muuntaa [thrive:compound type=\"atp\"][/thrive:compound]:tä [thrive:compound type=\"oxytoxy\"]oxytoxyksi[/thrive:compound]. Muunnosnopeus riippuu ympäristön [thrive:compound type=\"oxygen\"]happipitoisuudesta[/thrive:compound]. Ampuu myrkkyä painamalla [thrive:input]g_fire_toxin[/thrive:input]. Kun [thrive:compound type=\"oxytoxy\"][/thrive:compound]varastot ovat alhaiset, ampuminen on edelleen mahdollista tuottaen vähemmän vahinkoa kohteelle."

msgid "BIOME_LABEL"
msgstr "Biomi: {0}"

#, fuzzy
msgid "BLOOM_RENDER_EFFECT"
msgstr "Ulkoiset vaikutukset:"

#, fuzzy
msgid "BLUESKY_TOOLTIP"
msgstr "Laita peli tauolle"

msgid "BRAIN_CELL_NAME_DEFAULT"
msgstr "Neuroni"

msgid "BRAVE"
msgstr "Rohkea"

msgid "BROWSE"
msgstr "Selaa"

msgid "BROWSE_WORKSHOP"
msgstr "Selaa Steam Workshopia"

#, fuzzy
msgid "BUILD_CITY"
msgstr "Rakenne"

#, fuzzy
msgid "BUILD_QUEUE"
msgstr "Rakenne"

#, fuzzy
msgid "BUILD_STRUCTURE"
msgstr "Rakenne"

msgid "BY"
msgstr "Tekijä:"

msgid "BY_REVOLUTIONARY_GAMES"
msgstr "Tehnyt Revolutionary Games Studio"

msgid "CACHE_DISK_MAX_TIME"
msgstr ""

msgid "CACHE_MEMORY_MAX_ITEMS"
msgstr ""

msgid "CACHE_TIME_MEMORY"
msgstr ""

msgid "CACHE_TIME_MEMORY_ONLY"
msgstr ""

#, fuzzy
msgid "CACHING_TITLE"
msgstr "Otsikko puuttuu"

msgid "CALCIUM_CARBONATE"
msgstr "Kalsiumkarbonaatti"

msgid "CALCIUM_CARBONATE_MEMBRANE_DESCRIPTION"
msgstr ""

msgid "CAMERA"
msgstr "Kamera"

msgid "CANCEL"
msgstr "Peruuta"

msgid "CANCEL_ACTION_CAPITAL"
msgstr "PERU"

msgid "CANCEL_CURRENT_ACTION"
msgstr "Peruuta nykyinen toimenpide"

msgid "CANNOT_DELETE_USED_CELL_TYPE"
msgstr "Solutyyppiä, joka on tällä hetkellä käytössä kehon suunnitelmassa, ei voi poistaa"

msgid "CANNOT_DELETE_USED_CELL_TYPE_TITLE"
msgstr "Soluelimen tyyppiä ei voi poistaa"

msgid "CANNOT_ENGULF"
msgstr "Ei voi niellä"

msgid "CANNOT_MOVE_METABALL_TO_DESCENDANT_TREE"
msgstr ""

msgid "CANNOT_REDUCE_BRAIN_POWER_STAGE"
msgstr ""

msgid "CANNOT_REDUCE_BRAIN_POWER_STAGE_TITLE"
msgstr ""

#, fuzzy
msgid "CANNOT_WRITE_SAVE"
msgstr "Ei voi niellä"

msgid "CANT_LOAD_MOD_INFO"
msgstr "Tietoja ei voida ladata modista {0}"

msgid "CAPSLOCK"
msgstr "Caps Lock"

msgid "CARBON_DIOXIDE"
msgstr "Hiilidioksidi"

#, fuzzy
msgid "CATEGORY_AN_ABUNDANCE"
msgstr "yltäkylläisyys"

msgid "CATEGORY_A_FAIR_AMOUNT"
msgstr "kohtuullisesti"

msgid "CATEGORY_LITTLE"
msgstr "vähän"

msgid "CATEGORY_QUITE_A_BIT"
msgstr "jonkin verran"

msgid "CATEGORY_SOME"
msgstr "hieman"

msgid "CATEGORY_VERY_LITTLE"
msgstr "erittäin vähän"

msgid "CAUTIOUS"
msgstr "Varovainen"

msgid "CELL"
msgstr "Solu"

msgid "CELLS"
msgstr "Solut"

#, fuzzy
msgid "CELLULASE"
msgstr "Selluloosa"

#, fuzzy
msgid "CELLULASE_DESCRIPTION"
msgstr "Solun täyttävä limainen aines. Solulima on sekoite ioneita, proteiineja ja muita ainesosia veteen liuotettuna ja täyttää solun sisäpuolen. Yksi sen tarkoituksista on suorittaa glykolyysi, eli glukoosin muuntaminen ATP-energianlähteeksi. Alkeelliset soluilla, joilla ei ole kehittyneempiä aineenvaihduntaan keskittyneitä soluelimiä, solulima on keskeinen energian tuotannon lähde. Solulima myös varastoi molekyylejä, eli esimerkiksi kerättäviä yhdisteitä ja kasvattaa solun kokoa."

msgid "CELLULOSE"
msgstr "Selluloosa"

msgid "CELLULOSE_MEMBRANE_DESCRIPTION"
msgstr ""

#, fuzzy
msgid "CELL_STAT_ROTATION_TOOLTIP"
msgstr "Laita peli tauolle"

#, fuzzy
msgid "CELL_STAT_SPEED_TOOLTIP"
msgstr "Laita peli tauolle"

#, fuzzy
msgid "CELL_STAT_STORAGE_TOOLTIP"
msgstr "Laita peli tauolle"

#, fuzzy
msgid "CELL_TYPE_BUTTON_ATP_CONSUMPTION"
msgstr "Ohjaimen herkkyys"

#, fuzzy
msgid "CELL_TYPE_BUTTON_ATP_PRODUCTION"
msgstr "Ohjaimen herkkyys"

msgid "CELL_TYPE_NAME"
msgstr "Solutyypin Nimi"

#, fuzzy
msgid "CHANGE_DESCRIPTION_IS_TOO_LONG"
msgstr "Kuvaus:"

msgid "CHANGE_THE_SYMMETRY"
msgstr "Vaihda symmetriamoodia"

#, fuzzy
msgid "CHANNEL_INHIBITOR_TOXIN_SYNTHESIS"
msgstr "Rustisyaniini on proteiini, joka käyttää hiilidioksiidia ja happea muuntaakseen raudan toiseksi aineeksi. Tätä kutsutaan hapettumiseksi ja se vapauttaa energiaa, jonka solu voi hyödyntää."

msgid "CHEATS"
msgstr "Huijauskoodit"

msgid "CHEAT_KEYS_ENABLED"
msgstr "Huijauskoodit aktiivisia"

msgid "CHEAT_MENU"
msgstr "Huijausvalikko"

msgid "CHEMICAL_BUTTON_MICROBE_TOOLTIP"
msgstr "Näytä / piilota solun toiminnot"

msgid "CHEMOPLAST"
msgstr "Kemoplasti"

msgid "CHEMOPLAST_DESCRIPTION"
msgstr ""

msgid "CHEMOPLAST_PROCESSES_DESCRIPTION"
msgstr "Muuntaa [thrive:compound type=\"hydrogensulfide\"][/thrive:compound]n [thrive:compound type=\"glucose\"]glukoosiksi[/thrive:compound]. Muunnosnopeus riippuu ympäristön [thrive:compound type=\"carbondioxide\"]hiilidioksidipitoisuudesta[/thrive:compound]."

msgid "CHEMORECEPTOR"
msgstr "Kemoreseptori"

#, fuzzy
msgid "CHEMORECEPTOR_DESCRIPTION"
msgstr "Pistä muita soluja tällä."

#, fuzzy
msgid "CHEMORECEPTOR_MINIMUM_AMOUNT_TOOLTIP"
msgstr "Kemoreseptori"

#, fuzzy
msgid "CHEMORECEPTOR_PROCESSES_DESCRIPTION"
msgstr "Pistä muita soluja tällä."

#, fuzzy
msgid "CHEMORECEPTOR_SEARCH_RADIUS_TOOLTIP"
msgstr "Pistä muita soluja tällä."

#, fuzzy
msgid "CHEMOSYNTHESIS"
msgstr "Kemosynteesi"

msgid "CHEMOSYNTHESIZING_PROTEINS"
msgstr "Kemosyntetisoivat proteiinit"

#, fuzzy
msgid "CHEMOSYNTHESIZING_PROTEINS_DESCRIPTION"
msgstr "Kemosyntetisoivat proteiinit ovat pieniä proteiiniryppäitä solulimassa, jotka pystyvät muuntamaan vetysulfideja, vettä ja hiilidioksidia glukoosiksi prosessissa nimeltä kemosynteesi. Kemosynteesissä, toisin kuin fotosynteesissä, ei tarvita energianlähteenä auringon valoa, vaan energia saadaan hapettamalla epäorgaanisia yhdisteitä. Vetysulfidikemosynteesissä glukoosin muunnosnopeus riippuu ympäristön hiilidioksidipitoisuudesta. Näiden proteiinien ympäröimä solulima toteuttaa myös glykolyysia."

msgid "CHEMOSYNTHESIZING_PROTEINS_PROCESSES_DESCRIPTION"
msgstr "Muuntaa [thrive:compound type=\"hydrogensulfide\"][/thrive:compound]t [thrive:compound type=\"glucose\"][/thrive:compound]:ksi. Vauhti riippuu [thrive:compound type=\"carbondioxide\"][/thrive:compound]n määrästä. Muuntaa myös [thrive:compound type=\"glucose\"][/thrive:compound]a [thrive:compound type=\"atp\"][/thrive:compound]:ksi."

msgid "CHEMO_SYNTHESIS"
msgstr "Kemosynteesi"

msgid "CHITIN"
msgstr "Kitiini"

#, fuzzy
msgid "CHITINASE"
msgstr "Kitiini"

#, fuzzy
msgid "CHITINASE_DESCRIPTION"
msgstr "Solun täyttävä limainen aines. Solulima on sekoite ioneita, proteiineja ja muita ainesosia veteen liuotettuna ja täyttää solun sisäpuolen. Yksi sen tarkoituksista on suorittaa glykolyysi, eli glukoosin muuntaminen ATP-energianlähteeksi. Alkeelliset soluilla, joilla ei ole kehittyneempiä aineenvaihduntaan keskittyneitä soluelimiä, solulima on keskeinen energian tuotannon lähde. Solulima myös varastoi molekyylejä, eli esimerkiksi kerättäviä yhdisteitä ja kasvattaa solun kokoa."

msgid "CHITIN_MEMBRANE_DESCRIPTION"
msgstr ""

msgid "CHLOROPLAST"
msgstr "Viherhiukkanen"

msgid "CHLOROPLAST_DESCRIPTION"
msgstr ""

msgid "CHLOROPLAST_PROCESSES_DESCRIPTION"
msgstr "Tuottaa [thrive:compound type=\"glucose\"]glukoosia[/thrive:compound]. Tuotannon nopeus riippuu ympäristön [thrive:compound type=\"carbondioxide\"]hiilidioksidipitoisuudesta[/thrive:compound] ja [thrive:compound type=\"sunlight\"]auringon valon[/thrive:compound] saatavuudesta."

msgid "CHOSEN_FILENAME_ALREADY_EXISTS"
msgstr "Valittu tiedostonimi ({0}) on jo olemassa. Kirjoitetaanko yli?"

msgid "CHROMATIC_ABERRATION"
msgstr "Kromaattinen vääristymä:"

msgid "CHROMATOPHORE_PROCESSES_DESCRIPTION"
msgstr "Tuottaa [thrive:compound type=\"glucose\"][/thrive:compound]a. Tuotannon nopeus riippuu ympäristön [thrive:compound type=\"carbondioxide\"]hiilidioksidipitoisuudesta[/thrive:compound] ja [thrive:compound type=\"sunlight\"]auringon valon[/thrive:compound] saatavuudesta."

msgid "CHUNK_CELL_CORPSE_PART"
msgstr "Solun raadon palanen"

#, fuzzy
msgid "CHUNK_FOOD_SOURCE"
msgstr "lohkareen, {0}, kulutus"

msgid "CILIA"
msgstr "Värekarva"

#, fuzzy
msgid "CILIA_DESCRIPTION"
msgstr "Solun täyttävä limainen aines. Solulima on sekoite ioneita, proteiineja ja muita ainesosia veteen liuotettuna ja täyttää solun sisäpuolen. Yksi sen tarkoituksista on suorittaa glykolyysi, eli glukoosin muuntaminen ATP-energianlähteeksi. Alkeelliset soluilla, joilla ei ole kehittyneempiä aineenvaihduntaan keskittyneitä soluelimiä, solulima on keskeinen energian tuotannon lähde. Solulima myös varastoi molekyylejä, eli esimerkiksi kerättäviä yhdisteitä ja kasvattaa solun kokoa."

#, fuzzy
msgid "CILIA_PROCESSES_DESCRIPTION"
msgstr "Muuntaa [thrive:compound type=\"glucose\"]a [/thrive:compound] [thrive:compound type=\"atp\"][/thrive:compound]:ksi."

#, fuzzy
msgid "CITY_SHORT_STATISTICS"
msgstr "Statistiikkaa organismista"

msgid "CLEAN_UP_OLD_SAVES"
msgstr "Siivoa vanhat tallennukset"

msgid "CLEAR_CACHE"
msgstr ""

#, fuzzy
msgid "CLICK_TO_SELECT"
msgstr "Poista valitut"

msgid "CLIMATE_INSTABILITY"
msgstr ""

#, fuzzy
msgid "CLIMATE_INSTABILITY_EXPLANATION"
msgstr ""
"Aktiiviset mikrobit vilistävät ja mukeltavat, kun mitään mielenkiintoista ei tapahdu.\n"
"Lakoniset mikrobit pysyttelevät mieluummin paikoillaan odottaen ympäristön muutoksia reagoidakseen niihin."

msgid "CLOSE"
msgstr "Sulje"

msgid "CLOSE_OPTIONS"
msgstr "Sulje asetukset?"

msgid "CLOSTRIDIAL_FERMENTATION"
msgstr ""

#, fuzzy
msgid "CLOUD_BENCHMARK"
msgstr "Mikrobieditori"

msgid "CLOUD_RESOLUTION_DIVISOR"
msgstr "Pilvien resoluutioiden jakaja:"

msgid "CLOUD_SIMULATION_MINIMUM_INTERVAL"
msgstr "Pienin pilvien päivitys aikajakso:"

#, fuzzy
msgid "CLOUD_SIMULATION_MULTIPLIER"
msgstr "Osmoregulaation energiantarve"

msgid "COASTAL"
msgstr "Rantavyöhyke"

msgid "COLLISION_SHAPE"
msgstr "Näytä fysiikan törmäysmuodot"

msgid "COLOUR"
msgstr "Väri"

msgid "COLOURBLIND_CORRECTION"
msgstr "Värisokeuden korjaus:"

msgid "COLOUR_PICKER_ADD_PRESET"
msgstr "Lisää nykyinen väri palettiin"

#, fuzzy
msgid "COLOUR_PICKER_A_TOOLTIP"
msgstr "Lisää uusi syöte"

#, fuzzy
msgid "COLOUR_PICKER_B_TOOLTIP"
msgstr "Lisää uusi syöte"

#, fuzzy
msgid "COLOUR_PICKER_G_TOOLTIP"
msgstr "Lisää uusi syöte"

#, fuzzy
msgid "COLOUR_PICKER_HSV_BUTTON_TOOLTIP"
msgstr "Lisää uusi syöte"

#, fuzzy
msgid "COLOUR_PICKER_H_TOOLTIP"
msgstr "Lisää uusi syöte"

msgid "COLOUR_PICKER_PICK_COLOUR"
msgstr "Valitse väri pelin ikkunasta"

msgid "COLOUR_PICKER_PRESET_TOOLTIP"
msgstr ""
"Väri: {0}\n"
"Vasen hiiripainike: Käytä tätä presettiä\n"
"Oikea hiiripainike: Poista tämä presetti"

#, fuzzy
msgid "COLOUR_PICKER_RAW_BUTTON_TOOLTIP"
msgstr "Lisää uusi syöte"

#, fuzzy
msgid "COLOUR_PICKER_R_TOOLTIP"
msgstr "Lisää uusi syöte"

#, fuzzy
msgid "COLOUR_PICKER_S_TOOLTIP"
msgstr "Lisää uusi syöte"

#, fuzzy
msgid "COLOUR_PICKER_V_TOOLTIP"
msgstr "Lisää uusi syöte"

#, fuzzy
msgid "COMMON_ABILITIES"
msgstr "Kyvyt"

msgid "COMMON_EDITING_AND_STRATEGY"
msgstr "Yleinen editori ja strategia-vaiheet"

msgid "COMMUNITY_FORUM"
msgstr "Yhteisöfoorumi"

#, fuzzy
msgid "COMMUNITY_FORUM_BUTTON_TOOLTIP"
msgstr "Lisää uusi syöte"

#, fuzzy
msgid "COMMUNITY_WIKI"
msgstr "Wikimme"

#, fuzzy
msgid "COMMUNITY_WIKI_BUTTON_TOOLTIP"
msgstr "Kuole"

msgid "COMPILED_AT_COLON"
msgstr "Käännetty ajanhetkellä:"

#, fuzzy
msgid "COMPLETE_ACTION"
msgstr "Käännetty ajanhetkellä:"

msgid "COMPOUNDS"
msgstr "Yhdisteet"

#, fuzzy
msgid "COMPOUNDS_AT_EQUILIBRIUM"
msgstr "Ympäristön yhdistelmät:"

#, fuzzy
msgid "COMPOUNDS_AT_MAX_SPEED"
msgstr "Ympäristön yhdistelmät:"

#, fuzzy
msgid "COMPOUNDS_BUTTON_MICROBE_TOOLTIP"
msgstr "Näytä / piilota ympäristö ja yhdisteet"

msgid "COMPOUNDS_COLON"
msgstr "Yhdisteet:"

#, fuzzy
msgid "COMPOUND_BALANCE_FILL_TIME"
msgstr "Yhdisteiden tasapainopisteet"

#, fuzzy
msgid "COMPOUND_BALANCE_FILL_TIME_TOO_LONG"
msgstr "Yhdisteiden tasapainopisteet"

#, fuzzy
msgid "COMPOUND_BALANCE_MODE_TOOLTIP"
msgstr "Näytä / piilota ympäristö ja yhdisteet"

msgid "COMPOUND_BALANCE_TITLE"
msgstr "Yhdisteiden tasapainopisteet"

#, fuzzy
msgid "COMPOUND_BALANCE_TOOLTIP"
msgstr "Näytä / piilota ympäristö ja yhdisteet"

msgid "COMPOUND_CLOUDS"
msgstr "Yhdistepilvet"

#, fuzzy
msgid "COMPOUND_CLOUD_BENCHMARK"
msgstr "Yhdistepilvet"

#, fuzzy
msgid "COMPOUND_CLOUD_DENSITY"
msgstr "Yhdistepilvet"

#, fuzzy
msgid "COMPOUND_CLOUD_DENSITY_EXPLANATION"
msgstr ""
"Opportunistiset mikrobit kilpailevat ahnaasti yhdisteistä ja yrittävät\n"
"todennäköisemmin jahdata saaliitaan myrkkyillään, jos eivät pysty syömään heitä.\n"
"Varovaiset mikrobit välttävät vaaroja ja siten kilpailutilanteita esimerkiksi ravinnon keruun yhteydessä."

msgid "COMPOUND_CONCENTRATIONS_DECREASED"
msgstr "{0}:n pitoisuudet ovat laskeneet {1}"

msgid "COMPOUND_FOOD_SOURCE"
msgstr "{0}:n kulutus"

#, fuzzy
msgid "COMPOUND_HANDLE_KEEP"
msgstr "Yhdisteiden tasapainopisteet"

#, fuzzy
msgid "COMPOUND_HANDLE_SPLIT_SISTER"
msgstr "Yhdisteiden tasapainopisteet"

#, fuzzy
msgid "COMPOUND_HANDLE_TOP_UP"
msgstr "Näytä / piilota ympäristö ja yhdisteet"

#, fuzzy
msgid "COMPOUND_HANDLE_TOP_UP_ON_CHANGE"
msgstr "Yhdistepilvet"

#, fuzzy
msgid "COMPOUND_STORAGE_AMOUNT_DOES_NOT_LAST_NIGHT"
msgstr "Yhdisteiden tasapainopisteet"

msgid "COMPOUND_STORAGE_NOT_ENOUGH_GENERATED_DURING_DAY"
msgstr ""

#, fuzzy
msgid "COMPOUND_STORAGE_NOT_ENOUGH_SPACE"
msgstr "{0}:n kulutus"

#, fuzzy
msgid "COMPOUND_STORAGE_STATS_TITLE"
msgstr "Yhdisteiden tasapainopisteet"

#, fuzzy
msgid "COMPOUND_STORAGE_STATS_TOOLTIP"
msgstr "Yhdisteiden tasapainopisteet"

msgid "COMPOUND_TO_FIND"
msgstr "Ympäristön yhdistelmät:"

msgid "CONCEPT_ART"
msgstr "Konseptitaide"

#, fuzzy
msgid "CONFIG"
msgstr "Vahvista"

msgid "CONFIRM_CAPITAL"
msgstr "VAHVISTA"

#, fuzzy
msgid "CONFIRM_DELETE"
msgstr "Vahvista poistuminen"

msgid "CONFIRM_EXIT"
msgstr "Vahvista poistuminen"

msgid "CONFIRM_FOSSILISATION_OVERWRITE"
msgstr "Vahvista ylikirjoitus"

#, fuzzy
msgid "CONFIRM_MOVE_TO_ASCENSION_STAGE"
msgstr "Tämä paneeli kertoo mistä luvuista auto-evo simuloi ennusteensa. Lajin selviytymiseen vaikuttaa sen onnistuminen energian haalimisessa ja muut tarpeet. Auto-evo käyttää yksinkertaistettua mallia laskeakseen lajin menestymisen perustaen sen lajin hankkimaan energiaan. Jokaisen ravintotyypin kohdalla voi nähdä kuinka paljon siitä saa energiaa. Lajin sopivuus kertoo kuinka hyvin lajin jäsenet pystyvät käyttämään kyseisiä ravinnon lähteitä."

#, fuzzy
msgid "CONFIRM_MOVE_TO_ASCENSION_STAGE_EXPLANATION"
msgstr "Tämä paneeli kertoo mistä luvuista auto-evo simuloi ennusteensa. Lajin selviytymiseen vaikuttaa sen onnistuminen energian haalimisessa ja muut tarpeet. Auto-evo käyttää yksinkertaistettua mallia laskeakseen lajin menestymisen perustaen sen lajin hankkimaan energiaan. Jokaisen ravintotyypin kohdalla voi nähdä kuinka paljon siitä saa energiaa. Lajin sopivuus kertoo kuinka hyvin lajin jäsenet pystyvät käyttämään kyseisiä ravinnon lähteitä."

msgid "CONFIRM_MOVE_TO_INDUSTRIAL_STAGE"
msgstr "Siirrytäänkö teollisuusvaiheeseen?"

#, fuzzy
msgid "CONFIRM_MOVE_TO_INDUSTRIAL_STAGE_EXPLANATION"
msgstr "Tämä paneeli kertoo mistä luvuista auto-evo simuloi ennusteensa. Lajin selviytymiseen vaikuttaa sen onnistuminen energian haalimisessa ja muut tarpeet. Auto-evo käyttää yksinkertaistettua mallia laskeakseen lajin menestymisen perustaen sen lajin hankkimaan energiaan. Jokaisen ravintotyypin kohdalla voi nähdä kuinka paljon siitä saa energiaa. Lajin sopivuus kertoo kuinka hyvin lajin jäsenet pystyvät käyttämään kyseisiä ravinnon lähteitä."

#, fuzzy
msgid "CONFIRM_MOVE_TO_SPACE_STAGE"
msgstr "Tämä paneeli kertoo mistä luvuista auto-evo simuloi ennusteensa. Lajin selviytymiseen vaikuttaa sen onnistuminen energian haalimisessa ja muut tarpeet. Auto-evo käyttää yksinkertaistettua mallia laskeakseen lajin menestymisen perustaen sen lajin hankkimaan energiaan. Jokaisen ravintotyypin kohdalla voi nähdä kuinka paljon siitä saa energiaa. Lajin sopivuus kertoo kuinka hyvin lajin jäsenet pystyvät käyttämään kyseisiä ravinnon lähteitä."

#, fuzzy
msgid "CONFIRM_MOVE_TO_SPACE_STAGE_EXPLANATION"
msgstr "Tämä paneeli kertoo mistä luvuista auto-evo simuloi ennusteensa. Lajin selviytymiseen vaikuttaa sen onnistuminen energian haalimisessa ja muut tarpeet. Auto-evo käyttää yksinkertaistettua mallia laskeakseen lajin menestymisen perustaen sen lajin hankkimaan energiaan. Jokaisen ravintotyypin kohdalla voi nähdä kuinka paljon siitä saa energiaa. Lajin sopivuus kertoo kuinka hyvin lajin jäsenet pystyvät käyttämään kyseisiä ravinnon lähteitä."

#, fuzzy
msgid "CONFIRM_NEW_GAME_BUTTON_TOOLTIP"
msgstr "Pysäytysmenu"

#, fuzzy
msgid "CONFIRM_NEW_GAME_BUTTON_TOOLTIP_DISABLED"
msgstr "Pysäytysmenu"

#, fuzzy
msgid "CONSTRUCTION_UNIT_NAME"
msgstr "Tritanopia (sininen-keltainen)"

msgid "CONTENT_UPLOADED_FROM"
msgstr "Workshop-sisältö lähetetään kansiosta: {0}"

#, fuzzy
msgid "CONTINUE"
msgstr "Aloita selviytyminen"

#, fuzzy
msgid "CONTINUE_AS_SPECIES"
msgstr "Valitse alue nähdäksesi sen tiedot tässä"

#, fuzzy
msgid "CONTINUE_THRIVING"
msgstr "Aloita selviytyminen"

msgid "CONTINUE_TO_PROTOTYPES"
msgstr ""

msgid "CONTINUE_TO_PROTOTYPES_PROMPT"
msgstr "Jatka vaiheiden prototyyppeihin?"

#, fuzzy
msgid "CONTROLLER_ANY_DEVICE"
msgstr "Ohjaimen akselien visualisoijat:"

#, fuzzy
msgid "CONTROLLER_AXIS_L2"
msgstr "Ohjaimen akselien visualisoijat:"

#, fuzzy
msgid "CONTROLLER_AXIS_LEFT_TRIGGER"
msgstr "Ohjaimen akselien visualisoijat:"

#, fuzzy
msgid "CONTROLLER_AXIS_LEFT_X"
msgstr "Ohjaimen akselien visualisoijat:"

#, fuzzy
msgid "CONTROLLER_AXIS_LEFT_Y"
msgstr "Ohjaimen akselien visualisoijat:"

#, fuzzy
msgid "CONTROLLER_AXIS_NEGATIVE_DIRECTION"
msgstr "Ohjaimen akselien visualisoijat:"

#, fuzzy
msgid "CONTROLLER_AXIS_POSITIVE_DIRECTION"
msgstr "Ohjaimen herkkyys"

#, fuzzy
msgid "CONTROLLER_AXIS_R2"
msgstr "Ohjaimen akselien visualisoijat:"

#, fuzzy
msgid "CONTROLLER_AXIS_RIGHT_TRIGGER"
msgstr "Ohjaimen akselien visualisoijat:"

#, fuzzy
msgid "CONTROLLER_AXIS_RIGHT_X"
msgstr "Ohjaimen akselien visualisoijat:"

#, fuzzy
msgid "CONTROLLER_AXIS_RIGHT_Y"
msgstr "Ohjaimen akselien visualisoijat:"

msgid "CONTROLLER_AXIS_VISUALIZERS"
msgstr "Ohjaimen akselien visualisoijat:"

msgid "CONTROLLER_BUTTON_DPAD_DOWN"
msgstr ""

msgid "CONTROLLER_BUTTON_DPAD_LEFT"
msgstr ""

msgid "CONTROLLER_BUTTON_DPAD_RIGHT"
msgstr ""

msgid "CONTROLLER_BUTTON_DPAD_UP"
msgstr ""

msgid "CONTROLLER_BUTTON_LEFT_SHOULDER"
msgstr ""

#, fuzzy
msgid "CONTROLLER_BUTTON_LEFT_STICK"
msgstr "Ohjaimen herkkyys"

msgid "CONTROLLER_BUTTON_MISC1"
msgstr ""

msgid "CONTROLLER_BUTTON_PADDLE1"
msgstr ""

msgid "CONTROLLER_BUTTON_PADDLE2"
msgstr ""

msgid "CONTROLLER_BUTTON_PADDLE3"
msgstr ""

msgid "CONTROLLER_BUTTON_PADDLE4"
msgstr ""

msgid "CONTROLLER_BUTTON_PS3_SELECT"
msgstr ""

#, fuzzy
msgid "CONTROLLER_BUTTON_PS3_START"
msgstr "Ohjaimen herkkyys"

msgid "CONTROLLER_BUTTON_PS_CIRCLE"
msgstr ""

msgid "CONTROLLER_BUTTON_PS_CROSS"
msgstr ""

msgid "CONTROLLER_BUTTON_PS_L1"
msgstr ""

msgid "CONTROLLER_BUTTON_PS_L3"
msgstr ""

#, fuzzy
msgid "CONTROLLER_BUTTON_PS_OPTIONS"
msgstr "Ohjaimen herkkyys"

msgid "CONTROLLER_BUTTON_PS_R1"
msgstr ""

msgid "CONTROLLER_BUTTON_PS_R3"
msgstr ""

#, fuzzy
msgid "CONTROLLER_BUTTON_PS_SHARE"
msgstr "Ohjaimen akselien visualisoijat:"

msgid "CONTROLLER_BUTTON_PS_SONY_BUTTON"
msgstr ""

#, fuzzy
msgid "CONTROLLER_BUTTON_PS_SQUARE"
msgstr "Ohjaimen akselien visualisoijat:"

#, fuzzy
msgid "CONTROLLER_BUTTON_PS_TRIANGLE"
msgstr "Ohjaimen akselien visualisoijat:"

#, fuzzy
msgid "CONTROLLER_BUTTON_RIGHT_SHOULDER"
msgstr "Ohjaimen akselien visualisoijat:"

msgid "CONTROLLER_BUTTON_RIGHT_STICK"
msgstr ""

msgid "CONTROLLER_BUTTON_TOUCH_PAD"
msgstr ""

msgid "CONTROLLER_BUTTON_UNKNOWN"
msgstr ""

msgid "CONTROLLER_BUTTON_XBOX_A"
msgstr ""

msgid "CONTROLLER_BUTTON_XBOX_B"
msgstr ""

msgid "CONTROLLER_BUTTON_XBOX_BACK"
msgstr ""

msgid "CONTROLLER_BUTTON_XBOX_GUIDE"
msgstr ""

#, fuzzy
msgid "CONTROLLER_BUTTON_XBOX_START"
msgstr "Ohjaimen herkkyys"

msgid "CONTROLLER_BUTTON_XBOX_X"
msgstr ""

#, fuzzy
msgid "CONTROLLER_BUTTON_XBOX_Y"
msgstr "Ohjaimen herkkyys"

msgid "CONTROLLER_DEADZONES"
msgstr ""

#, fuzzy
msgid "CONTROLLER_DEADZONE_CALIBRATION_EXPLANATION"
msgstr "Tämä paneeli kertoo mistä luvuista auto-evo simuloi ennusteensa. Lajin selviytymiseen vaikuttaa sen onnistuminen energian haalimisessa ja muut tarpeet. Auto-evo käyttää yksinkertaistettua mallia laskeakseen lajin menestymisen perustaen sen lajin hankkimaan energiaan. Jokaisen ravintotyypin kohdalla voi nähdä kuinka paljon siitä saa energiaa. Lajin sopivuus kertoo kuinka hyvin lajin jäsenet pystyvät käyttämään kyseisiä ravinnon lähteitä."

msgid "CONTROLLER_DEADZONE_COLON"
msgstr ""

msgid "CONTROLLER_PROMPT_TYPE_SETTING"
msgstr ""

msgid "CONTROLLER_SENSITIVITY"
msgstr "Ohjaimen herkkyys"

#, fuzzy
msgid "CONTROLLER_UNKNOWN_AXIS"
msgstr "Ohjaimen akselien visualisoijat:"

msgid "COPY_ERROR_TO_CLIPBOARD"
msgstr "Kopioi virhe leikepöydälle"

#, fuzzy
msgid "COPY_RESULTS"
msgstr "Auto-evo tulokset:"

msgid "CORRECTION_PROTANOPE"
msgstr "Protanopia (punavihersokeus)"

msgid "CORRECTION_TRITANOPE"
msgstr "Tritanopia (sininen-keltainen)"

#, fuzzy
msgid "CPU_THREADS"
msgstr "Taustasuorittajia:"

msgid "CRAFTING_CLEAR_INPUTS"
msgstr ""

msgid "CRAFTING_ERROR_INTERNAL_CONSUME_PROBLEM"
msgstr ""

#, fuzzy
msgid "CRAFTING_ERROR_TAKING_ITEMS"
msgstr "Käänteisesti skaalattu"

msgid "CRAFTING_FILTER_INPUTS"
msgstr ""

#, fuzzy
msgid "CRAFTING_KNOWN_ITEMS"
msgstr "Käänteisesti skaalattu"

#, fuzzy
msgid "CRAFTING_NOT_ENOUGH_MATERIAL"
msgstr "Käänteisesti skaalattu"

msgid "CRAFTING_NO_RECIPE_SELECTED"
msgstr ""

msgid "CRAFTING_NO_ROOM_TO_TAKE_CRAFTING_RESULTS"
msgstr ""

#, fuzzy
msgid "CRAFTING_RECIPE_DISPLAY"
msgstr "Auto-evo tulokset:"

msgid "CRAFTING_RECIPE_HAND_AXE"
msgstr ""

#, fuzzy
msgid "CRAFTING_RESULTS"
msgstr "Auto-evo tulokset:"

msgid "CRAFTING_SELECT_RECIPE_OR_ITEMS_TO_FILTER"
msgstr ""

msgid "CRAFTING_TAKE_ALL"
msgstr ""

#, fuzzy
msgid "CRAFTING_TITLE"
msgstr "Otsikko puuttuu"

msgid "CREATE"
msgstr "Luo"

msgid "CREATED_AT"
msgstr "Luotu:"

msgid "CREATED_ON_PLATFORM"
msgstr "Tehty alustalla:"

msgid "CREATE_A_NEW_MICROBE"
msgstr "Luo uusi mikrobi"

#, fuzzy
msgid "CREATE_NEW"
msgstr "Luo uusi tallennus"

msgid "CREATE_NEW_CELL_TYPE"
msgstr "Luo uusi soluelin"

msgid "CREATE_NEW_CELL_TYPE_DESCRIPTION"
msgstr "Voit luoda uusia soluelimiä kopioimalla olemassa olevia tyyppejä ja antamalla niille uudet nimet. Soluelimiä voi muokata siten, että ne erikoistuvat eri tehtäviin. Kun soluelintyyppiä muokataan, kaikki sitä vastaavat nykyiset soluelimet muokkaantuvat samalla."

#, fuzzy
msgid "CREATE_NEW_MOD"
msgstr "Luo uusi mikrobi"

msgid "CREATE_NEW_SAVE"
msgstr "Luo uusi tallennus"

#, fuzzy
msgid "CREATE_NEW_TISSUE_TYPE"
msgstr "Luo uusi soluelin"

#, fuzzy
msgid "CREATE_NEW_TISSUE_TYPE_DESCRIPTION"
msgstr "Voit luoda uusia soluelimiä kopioimalla olemassa olevia tyyppejä ja antamalla niille uudet nimet. Soluelimiä voi muokata siten, että ne erikoistuvat eri tehtäviin. Kun soluelintyyppiä muokataan, kaikki sitä vastaavat nykyiset soluelimet muokkaantuvat samalla."

#, fuzzy
msgid "CREATING_DOT_DOT_DOT"
msgstr "Hae..."

msgid "CREATING_OBJECTS_FROM_SAVE"
msgstr "Luodaan objekteja tallennuksesta"

msgid "CREDITS"
msgstr "Tekijät"

msgid "CTRL"
msgstr "CTRL"

#, fuzzy
msgid "CURRENT_CACHE_SIZE"
msgstr "Näytä kykypalkki"

#, fuzzy
msgid "CURRENT_CACHE_SIZE_TOOLTIP"
msgstr "Jatka"

msgid "CURRENT_DEVELOPERS"
msgstr "Nykyiset kehittäjät"

msgid "CURRENT_LOCATION_CAPITAL"
msgstr "NYKYINEN SIJAINTI"

#, fuzzy
msgid "CURRENT_RESEARCH_NONE"
msgstr "Näytä kykypalkki"

#, fuzzy
msgid "CURRENT_RESEARCH_PROGRESS"
msgstr "Avaa apuvalikko"

#, fuzzy
msgid "CURRENT_WORLD"
msgstr "Nykyiset kehittäjät"

#, fuzzy
msgid "CURRENT_WORLD_STATISTICS"
msgstr "Statistiikkaa organismista"

msgid "CUSTOM_USERNAME"
msgstr "Valittu käyttäjänimi:"

msgid "CYTOPLASM"
msgstr "Solulima"

#, fuzzy
msgid "CYTOPLASM_DESCRIPTION"
msgstr "Solun täyttävä limainen aines. Solulima on sekoite ioneita, proteiineja ja muita ainesosia veteen liuotettuna ja täyttää solun sisäpuolen. Yksi sen tarkoituksista on suorittaa glykolyysi, eli glukoosin muuntaminen ATP-energianlähteeksi. Alkeelliset soluilla, joilla ei ole kehittyneempiä aineenvaihduntaan keskittyneitä soluelimiä, solulima on keskeinen energian tuotannon lähde. Solulima myös varastoi molekyylejä, eli esimerkiksi kerättäviä yhdisteitä ja kasvattaa solun kokoa."

msgid "CYTOPLASM_GLYCOLYSIS"
msgstr "Soluliman glykolyysi"

msgid "CYTOPLASM_PROCESSES_DESCRIPTION"
msgstr "Muuntaa [thrive:compound type=\"glucose\"]a [/thrive:compound] [thrive:compound type=\"atp\"][/thrive:compound]:ksi."

#, fuzzy
msgid "CYTOTOXIN_SYNTHESIS"
msgstr "Happimyrkkysynteesi"

#, fuzzy
msgid "DAMAGE_SOURCE_RADIATION"
msgstr ""
"Aktiiviset mikrobit vilistävät ja mukeltavat, kun mitään mielenkiintoista ei tapahdu.\n"
"Lakoniset mikrobit pysyttelevät mieluummin paikoillaan odottaen ympäristön muutoksia reagoidakseen niihin."

msgid "DAY_LENGTH"
msgstr "Vuorokauden pituus"

#, fuzzy
msgid "DAY_LENGTH_EXPLANATION"
msgstr ""
"Pelokkaat mikrobit pakenevat pidempiä matkoja, kuin urheat, ja\n"
"todennäköisemmin pakenevat petoja.\n"
"Rohkeat mikrobit eivät välitä pedoista lähellään ja hyökkäävät\n"
"todennäköisimmin takaisin uhattuna."

msgid "DAY_NIGHT_CYCLE_ENABLED"
msgstr ""

#, fuzzy
msgid "DAY_NIGHT_CYCLE_ENABLED_EXPLANATION_2"
msgstr ""
"Keskittyneet mikrobit etsivät yhdisteitä, kappaleita ja saaliita pidemmän matkan päästä\n"
"ja voivat olla kunnianhimoisempia löytyvien palasten keruussa.\n"
"Responssiiviset mikrobit vaihtavat kohdetta nopeammin, jos ei niitä heti saa kiinni."

#, fuzzy
msgid "DEADZONE_CALIBRATION_FINISHED"
msgstr "Auto-evon suorittaminen epäonnistui"

#, fuzzy
msgid "DEADZONE_CALIBRATION_INPROGRESS"
msgstr "Tämä kieli on {0}% käännetty"

msgid "DEADZONE_CALIBRATION_IS_RESET"
msgstr ""

#, fuzzy
msgid "DEADZONE_CONFIGURATION"
msgstr "Tämän tallennuksen poistamista ei voi kumota, haluatko varmasti poistaa sen lopullisesti?"

msgid "DEATH"
msgstr "kuolema"

msgid "DEBUG_COORDINATES"
msgstr ""

msgid "DEBUG_DRAW_NOT_AVAILABLE"
msgstr ""

#, fuzzy
msgid "DEBUG_HEAT_AT_CURSOR"
msgstr "Kursorin alla:"

msgid "DEBUG_PANEL"
msgstr "Virheenkorjauspaneeli"

msgid "DECEMBER"
msgstr "Joulukuu"

#, fuzzy
msgid "DECREASE_ITEM_SIZE"
msgstr "Luo uusi tallennus"

msgid "DEFAULT_AUDIO_OUTPUT_DEVICE"
msgstr "Oletus ulostulolaite"

msgid "DELETE"
msgstr "Poista"

#, fuzzy
msgid "DELETE_ALL_OLD_SAVE_WARNING_2"
msgstr ""
"Kaikkien Automaattisten- ja pikatallennuksien poistamista ei voida peruttaa, oletko varma, että haluatko pysyvästi poistaa seuraavat?\n"
"- {0} Automaattiset tallennukset\n"
"- {1} Pikatallennukset"

#, fuzzy
msgid "DELETE_FOSSIL_CONFIRMATION"
msgstr "Tämän tallennuksen poistamista ei voi kumota, haluatko varmasti poistaa sen lopullisesti?"

#, fuzzy
msgid "DELETE_OLD_SAVES_PROMPT"
msgstr "Poista vanhat tallennukset?"

msgid "DELETE_ORGANELLE"
msgstr "Poista soluelin"

msgid "DELETE_SAVE_CONFIRMATION"
msgstr "Tämän tallennuksen poistamista ei voi kumota, haluatko varmasti poistaa sen lopullisesti?"

msgid "DELETE_SELECTED"
msgstr "Poista valitut"

#, fuzzy
msgid "DELETE_SELECTED_SAVES_PROMPT"
msgstr "Poista valitut tallennukset?"

msgid "DELETE_SELECTED_SAVE_WARNING"
msgstr "Valittujen tallennusten poistamista ei voi kumota, haluatko varmasti lopullisesti poistaa {0} tallennusta?"

#, fuzzy
msgid "DELETE_THIS_SAVE_PROMPT"
msgstr "Poista tämä tallennus?"

#, fuzzy
msgid "DESCEND_BUTTON"
msgstr "Tämän tallennuksen poistamista ei voi kumota, haluatko varmasti poistaa sen lopullisesti?"

#, fuzzy
msgid "DESCEND_CONFIRMATION"
msgstr "Tämän tallennuksen poistamista ei voi kumota, haluatko varmasti poistaa sen lopullisesti?"

#, fuzzy
msgid "DESCEND_CONFIRMATION_EXPLANATION"
msgstr ""
"Aggressiiviset mikrobit kulkevat pidempiä etäisyyksiä jahdatessaan muita\n"
"ja taistelevat todennäköisemmin takaisin hyökkääjiäänsä vastaan.\n"
"Passiiviset mikrobit pysyttelevät enemmän paikallaan ja eivät yleensä\n"
"käytä esimerkiksi myrkkyjä toisia mikrobeja vastaan."

msgid "DESCRIPTION"
msgstr "Kuvaus:"

#, fuzzy
msgid "DESCRIPTION_COLON"
msgstr "Kuvaus on liian pitkä"

msgid "DESCRIPTION_TOO_LONG"
msgstr "Kuvaus on liian pitkä"

#, fuzzy
msgid "DESPAWN_ENTITIES"
msgstr "Luo vihollinen"

msgid "DETECTED_CPU_COUNT"
msgstr "Tunnistettu prosessoriytimien määrä:"

#, fuzzy
msgid "DEVBUILD_VERSION_INFO"
msgstr "DevBuild-tukijat"

msgid "DEVELOPERS"
msgstr "Kehittäjät"

#, fuzzy
msgid "DEVELOPMENT_FORUM"
msgstr "Kehitystä tukee Revolutionary Games Studio ry"

#, fuzzy
msgid "DEVELOPMENT_FORUM_BUTTON_TOOLTIP"
msgstr "Lisää uusi syöte"

msgid "DEVELOPMENT_SUPPORTED_BY"
msgstr "Kehitystä tukee Revolutionary Games Studio ry"

#, fuzzy
msgid "DEVELOPMENT_WIKI"
msgstr "Kehittäjät"

#, fuzzy
msgid "DEVELOPMENT_WIKI_BUTTON_TOOLTIP"
msgstr "Help"

msgid "DEVOURED"
msgstr "Syöty"

msgid "DEV_BUILD_PATRONS"
msgstr "DevBuild-tukijat"

msgid "DIFFICULTY"
msgstr "Vaikeustaso"

#, fuzzy
msgid "DIFFICULTY_DETAILS_STRING"
msgstr "Vaikeustason esiasetus"

msgid "DIFFICULTY_PRESET"
msgstr "Vaikeustason esiasetus"

msgid "DIFFICULTY_PRESET_CUSTOM"
msgstr "Mukautettu"

msgid "DIFFICULTY_PRESET_EASY"
msgstr "Helppo"

msgid "DIFFICULTY_PRESET_HARD"
msgstr "Vaikea"

msgid "DIFFICULTY_PRESET_NORMAL"
msgstr "Normaali"

msgid "DIGESTION_EFFICIENCY"
msgstr "Sulatuksen Tehokkuus"

#, fuzzy
msgid "DIGESTION_EFFICIENCY_COLON"
msgstr "Kuvaus on liian pitkä"

#, fuzzy
msgid "DIGESTION_SPEED"
msgstr "Resurssien imeytymisen nopeus"

#, fuzzy
msgid "DIGESTION_SPEED_COLON"
msgstr "Nopeus:"

msgid "DIGESTION_SPEED_VALUE"
msgstr "{0}/s"

msgid "DISABLED"
msgstr "Ei käytössä"

#, fuzzy
msgid "DISABLE_ALL"
msgstr "Ei käytössä"

msgid "DISCARD_AND_CONTINUE"
msgstr "Hylkää ja jatka"

#, fuzzy
msgid "DISCARD_CHANGES"
msgstr "Hylkää ja jatka"

#, fuzzy
msgid "DISCARD_MIGRATION"
msgstr "Hylkää ja jatka"

#, fuzzy
msgid "DISCONNECTED_CELLS"
msgstr "Irtonaiset soluelimet"

msgid "DISCONNECTED_CELLS_TEXT"
msgstr ""
"Jotkin soluelimistä eivät ole keskenään yhdessä.\n"
"Yhdistä kaikki soluelimet toisiinsa tai kumoa muutoksesi."

#, fuzzy
msgid "DISCONNECTED_METABALLS"
msgstr "Irtonaiset soluelimet"

#, fuzzy
msgid "DISCONNECTED_METABALLS_TEXT"
msgstr ""
"Jotkin soluelimistä eivät ole keskenään yhdessä.\n"
"Yhdistä kaikki soluelimet toisiinsa tai kumoa muutoksesi."

msgid "DISCONNECTED_ORGANELLES"
msgstr "Irtonaiset soluelimet"

msgid "DISCONNECTED_ORGANELLES_TEXT"
msgstr ""
"Jotkin soluelimistä eivät ole yhtydessä muihin.\n"
"Yhdistä kaikki soluelimet toisiinsa tai kumoa muutoksesi."

#, fuzzy
msgid "DISCORD_TOOLTIP"
msgstr "Lisää uusi syöte"

#, fuzzy
msgid "DISK_CACHE_TOOLTIP"
msgstr "Kuole"

#, fuzzy
msgid "DISMISSED_POPUPS_COLON"
msgstr "Nopeus:"

#, fuzzy
msgid "DISMISSED_POPUPS_EXPLANATION"
msgstr ""
"Keskittyneet mikrobit etsivät yhdisteitä, kappaleita ja saaliita pidemmän matkan päästä\n"
"ja voivat olla kunnianhimoisempia löytyvien palasten keruussa.\n"
"Responssiiviset mikrobit vaihtavat kohdetta nopeammin, jos ei niitä heti saa kiinni."

msgid "DISMISS_INFORMATION_PERMANENTLY"
msgstr ""

msgid "DISMISS_WARNING_PERMANENTLY"
msgstr ""

#, fuzzy
msgid "DISPLAY_3D_MENU_BACKGROUNDS"
msgstr "Näytä taustahiukkasia"

msgid "DISPLAY_ABILITIES_BAR"
msgstr "Näytä kykypalkki"

#, fuzzy
msgid "DISPLAY_BACKGROUND_DISTORTION_EFFECT"
msgstr "Näytä taustahiukkasia"

msgid "DISPLAY_BACKGROUND_PARTICLES"
msgstr "Näytä taustahiukkasia"

#, fuzzy
msgid "DISPLAY_DRIVER_OPENGL"
msgstr "Näytä kykypalkki"

#, fuzzy
msgid "DISPLAY_DRIVER_VULKAN"
msgstr "Näytä kykypalkki"

#, fuzzy
msgid "DISPLAY_MODE"
msgstr "Näytä kykypalkki"

#, fuzzy
msgid "DISPLAY_PART_NAMES"
msgstr "Näytä kykypalkki"

msgid "DISSOLVED_COMPOUND_FOOD_SOURCE"
msgstr "Tasaisesti jakautunut ympäristössä esiintyvä ruuanlähde: {0}"

msgid "DOES_NOT_USE_FEATURE"
msgstr "Ei"

msgid "DONATIONS"
msgstr "Lahjoitukset"

msgid "DOT_DOT_DOT"
msgstr "..."

msgid "DOUBLE"
msgstr "Tupla"

msgid "DOUBLE_CLICK_TO_VIEW_IN_FULLSCREEN"
msgstr ""

msgid "DOUBLE_MEMBRANE_DESCRIPTION"
msgstr ""

#, fuzzy
msgid "DOUBLE_SPEED_TOGGLE_TOOLTIP"
msgstr "Laita peli tauolle"

msgid "DRAG_TO_REORDER_ITEMS_WITH_MOUSE"
msgstr ""

msgid "DUMP_SCENE_TREE"
msgstr ""

msgid "DUPLICATE_TYPE"
msgstr "Kopioi tyyppi"

#, fuzzy
msgid "EASTEREGG_MESSAGE_1"
msgstr "KIEMURTELEVIA JUTTUJA!!"

msgid "EASTEREGG_MESSAGE_10"
msgstr "KIEMURTELEVIA JUTTUJA!!"

msgid "EASTEREGG_MESSAGE_11"
msgstr "Sulata metallia."

msgid "EASTEREGG_MESSAGE_12"
msgstr "Ne siniset solut."

msgid "EASTEREGG_MESSAGE_13"
msgstr "Vinkki: Alueet ovat enemmänkin kuin vain taustoja, yhdisteet ilmestyvät eri alueille joskus eri määrinä."

msgid "EASTEREGG_MESSAGE_14"
msgstr "Vinkki: mitä enemmän siimoja sinulla on, sitä nopeammin liikut, vroom vroom, mutta se kuluttaa enemmän ATP:tä"

msgid "EASTEREGG_MESSAGE_15"
msgstr "Vinkki: voit niellä paloja, rautaisia ja muun tyyppisiä."

msgid "EASTEREGG_MESSAGE_16"
msgstr "Vinkki: valmistaudu ennen kuin lisäät tuman. Ne ovat kalliita! Kulutuksessaan ja hinnassaan."

msgid "EASTEREGG_MESSAGE_17"
msgstr "Hauska vinkki: Tiesitkö, että maailmassa on yli 8000 eri lajia ripsieläimiä?"

#, fuzzy
msgid "EASTEREGG_MESSAGE_18"
msgstr "Vinkki, bakteerit ovat vahvempia kuin ne näyttävät, ne voivat näyttää pieniltä, mutta jotkut niistä voivat kaivautua sisällesi ja tappaa sinut siten!"

msgid "EASTEREGG_MESSAGE_2"
msgstr "Vinkki, myrkkyjä voi käyttää toisten olentojen myrkkyjen torjumiseen,jos olet tarpeeksi nopea."

#, fuzzy
msgid "EASTEREGG_MESSAGE_3"
msgstr "Vinkki: Alueet ovat enemmänkin kuin vain taustoja, yhdisteet ilmestyvät eri alueille joskus eri määrinä."

msgid "EASTEREGG_MESSAGE_4"
msgstr "Vinkki: mitä enemmän siimoja sinulla on, sitä nopeammin liikut, vroom vroom, mutta se kuluttaa enemmän ATP:tä."

#, fuzzy
msgid "EASTEREGG_MESSAGE_5"
msgstr "Vinkki: voit niellä paloja, rautaisia tai muita."

msgid "EASTEREGG_MESSAGE_6"
msgstr "Vinkki: joskus paras vaihtoehto on yksinkertaisesti vain paeta muita soluja."

msgid "EASTEREGG_MESSAGE_7"
msgstr "Vinkki: jos solu on noin puolet koostasi, voit niellä sen."

msgid "EASTEREGG_MESSAGE_8"
msgstr "Vinkki, bakteerit ovat vahvempia kuin ne näyttävät, ne voivat näyttää pieniltä, mutta jotkut niistä voivat kaivautua sisällesi ja tappaa sinut siten!"

msgid "EASTEREGG_MESSAGE_9"
msgstr "Vinkki: Voit metsästää muita lajeja sukupuuttoon jos et ole varovainen, muut lajit voivat myös tehdä sen."

#, fuzzy
msgid "EASTER_EGGS"
msgstr "KIEMURTELEVIA JUTTUJA!!"

#, fuzzy
msgid "EASTER_EGGS_EXPLANATION"
msgstr ""
"Pelokkaat mikrobit pakenevat pidempiä matkoja, kuin urheat, ja\n"
"todennäköisemmin pakenevat petoja.\n"
"Rohkeat mikrobit eivät välitä pedoista lähellään ja hyökkäävät\n"
"todennäköisimmin takaisin uhattuna."

#, fuzzy
msgid "EASTER_EGG_BANANA_BIOME"
msgstr ""
"Pelokkaat mikrobit pakenevat pidempiä matkoja, kuin urheat, ja\n"
"todennäköisemmin pakenevat petoja.\n"
"Rohkeat mikrobit eivät välitä pedoista lähellään ja hyökkäävät\n"
"todennäköisimmin takaisin uhattuna."

#, fuzzy
msgid "EDGE_PAN_SPEED"
msgstr "Resurssien imeytymisen nopeus"

#, fuzzy
msgid "EDITING_TITLE"
msgstr "Otsikko puuttuu"

msgid "EDITOR"
msgstr "Editori"

#, fuzzy
msgid "EDITORS_AND_MUTATIONS_BUTTON"
msgstr "on saanut mutaation"

#, fuzzy
msgid "EDITOR_BUTTON_TOOLTIP"
msgstr "Lisää uusi syöte"

#, fuzzy
msgid "EDITOR_TUTORIAL_EARLY_GOAL"
msgstr ""
"Tervetuloa mikrobieditoriin.\n"
"\n"
"Täällä voit tarkastaa miten edelliset sukupolvesi ovat onnistuneet, ja tehdä muutoksia seuraavaan lajisi sukupolveen.\n"
"\n"
"Tarjolla on lista muutoksista ympäristössä, jossa parhaillaan elät. Kokeile ja tutki erilaisia työkaluja solun ympäristön ja rakenteen muutoksiin!\n"
"\n"
"Kun olet valmis jatkamaan, paina \"jatka\" painiketta alhaalla oikealla."

#, fuzzy
msgid "EDITOR_TUTORIAL_EDITOR_TEXT"
msgstr ""
"Tervetuloa mikrobieditoriin.\n"
"\n"
"Täällä voit tarkastaa miten edelliset sukupolvesi ovat onnistuneet, ja tehdä muutoksia seuraavaan lajisi sukupolveen.\n"
"\n"
"Tarjolla on lista muutoksista ympäristössä, jossa parhaillaan elät. Kokeile ja tutki erilaisia työkaluja solun ympäristön ja rakenteen muutoksiin!\n"
"\n"
"Kun olet valmis jatkamaan, paina \"jatka\" painiketta alhaalla oikealla."

#, fuzzy
msgid "EDITOR_TUTORIAL_MICROBE_EDITOR_NUCLEUS"
msgstr ""
"Tämä on solueditori, jossa voit jalostaa lajiasi käyttämällä mutaatiopisteitä (MP). Jokaisella sukupolvella sinulla on 100MP:tä käytettävänä, eivätkä ne siirry seuraavalle sukupolvelle - älä siis turhaan säästä niitä!\n"
"\n"
"Hexa(goni) ruudun keskellä kuvastaa soluasi, joka muodostuu toistaiseksi yhdestä solulima-osasta.\n"
"\n"
"Valitse soluelinosa vasemmasta paneelista jatkaaksesi. Sitten klikkaa vasemmalla hiiren painikkeella hexaa, johon haluat osan sijoittaa. Voit kiertää osia painamalla A tai D."

#, fuzzy
msgid "EFFECTIVE_VALUE"
msgstr "{0}%"

msgid "EIGHT_TIMES"
msgstr "8x"

#, fuzzy
msgid "EJECT_ENGULFED"
msgstr "Ei voi niellä"

#, fuzzy
msgid "EJECT_ENGULFED_TOOLTIP"
msgstr "Ei voi niellä"

#, fuzzy
msgid "EMITTERS_COUNT"
msgstr ""
"Kaukaisella planeetalla maailmankausien vulkaaninen aktiivisuus ja meteoriittien iskeymät ovat johtaneet uuden ilmiön kehittymisen maailmankaikkeudessa.\n"
"\n"
"Elämä.\n"
"\n"
"Yksinkertaiset mikrobit lymyilevät syvällä meren uumenissa. Olet viimeinen universaali esivanhempi (LUCA) tällä planeetalla.\n"
"\n"
"Selviytyäkseksi tässä armottomassa ympäristössä, sinun täytyy etsiä ja kerätä yhdisteitä. Niiden avulla voit kehittyä sukupolvien saatossa ja kilpailla muiden lajien kanssa."

#, fuzzy
msgid "ENABLED_MODS"
msgstr "Avaa editorin lukitus"

#, fuzzy
msgid "ENABLE_ALL_COMPATIBLE"
msgstr "Valittu tallennus ei ole yhteensopiva"

msgid "ENABLE_EDITOR"
msgstr "Avaa editorin lukitus"

msgid "ENABLE_GUI_LIGHT_EFFECTS"
msgstr "Käytä käyttöliittymän valoefektejä"

msgid "ENDOSYMBIONT_ENGULFED_ALREADY_DONE"
msgstr ""

msgid "ENDOSYMBIONT_ENGULFED_PROGRESS"
msgstr ""

msgid "ENDOSYMBIONT_TYPE_ALREADY_PRESENT"
msgstr ""

#, fuzzy
msgid "ENDOSYMBIOSIS_AVAILABLE_ORGANELLES"
msgstr "Useita elimiä"

msgid "ENDOSYMBIOSIS_BUTTON"
msgstr ""

#, fuzzy
msgid "ENDOSYMBIOSIS_CANCEL_TOOLTIP"
msgstr "Erkane kaikista"

#, fuzzy
msgid "ENDOSYMBIOSIS_COMPLETE_TOOLTIP"
msgstr "Laita peli tauolle"

#, fuzzy
msgid "ENDOSYMBIOSIS_EXPLANATION"
msgstr ""
"Aggressiiviset mikrobit kulkevat pidempiä etäisyyksiä jahdatessaan muita\n"
"ja taistelevat todennäköisemmin takaisin hyökkääjiäänsä vastaan.\n"
"Passiiviset mikrobit pysyttelevät enemmän paikallaan ja eivät yleensä\n"
"käytä esimerkiksi myrkkyjä toisia mikrobeja vastaan."

msgid "ENDOSYMBIOSIS_NOTHING_ENGULFED"
msgstr ""

#, fuzzy
msgid "ENDOSYMBIOSIS_NO_CANDIDATE_ORGANELLES"
msgstr "Irtonaiset soluelimet"

#, fuzzy
msgid "ENDOSYMBIOSIS_PROGRESSING_EXPLANATION"
msgstr ""
"Keskittyneet mikrobit etsivät yhdisteitä, kappaleita ja saaliita pidemmän matkan päästä\n"
"ja voivat olla kunnianhimoisempia löytyvien palasten keruussa.\n"
"Responssiiviset mikrobit vaihtavat kohdetta nopeammin, jos ei niitä heti saa kiinni."

msgid "ENDOSYMBIOSIS_PROKARYOTIC_LIMIT_EXPLANATION"
msgstr ""

#, fuzzy
msgid "ENDOSYMBIOSIS_SINGLE_SPECIES_PROGRESS_DESCRIPTION"
msgstr "Muuntaa [thrive:compound type=\"hydrogensulfide\"][/thrive:compound]t [thrive:compound type=\"glucose\"][/thrive:compound]:ksi. Vauhti riippuu [thrive:compound type=\"carbondioxide\"][/thrive:compound]n määrästä. Muuntaa myös [thrive:compound type=\"glucose\"][/thrive:compound]a [thrive:compound type=\"atp\"][/thrive:compound]:ksi."

#, fuzzy
msgid "ENDOSYMBIOSIS_START_TOOLTIP"
msgstr "Lisää uusi syöte"

#, fuzzy
msgid "ENDOSYMBIOSIS_TITLE"
msgstr "Otsikko puuttuu"

#, fuzzy
msgid "ENERGY_BALANCE_REQUIRED_COMPOUND_LINE"
msgstr "{0}: -{1} ATP"

msgid "ENERGY_BALANCE_TOOLTIP_CONSUMPTION"
msgstr "{0}: -{1} ATP"

msgid "ENERGY_BALANCE_TOOLTIP_PRODUCTION"
msgstr "{0}: +{1} ATP"

#, fuzzy
msgid "ENERGY_BALANCE_TOOLTIP_PRODUCTION_WITH_REQUIREMENT"
msgstr "{0}: +{1} ATP"

msgid "ENERGY_IN_PATCH_FOR"
msgstr "Energiaa {0} jota käytetään {1}"

#, fuzzy
msgid "ENERGY_IN_PATCH_SHORT"
msgstr "Energiaa {0} jota käytetään {1}"

msgid "ENERGY_SOURCES"
msgstr "Energianlähteet:"

msgid "ENERGY_SUMMARY_LINE"
msgstr ""

msgid "ENGULF_NO_ATP_DAMAGE_MESSAGE"
msgstr ""

#, fuzzy
msgid "ENTER_EXISTING_ID"
msgstr "Korvaa aikaisempi tallennus:"

msgid "ENTER_EXISTING_WORKSHOP_ID"
msgstr ""

#, fuzzy
msgid "ENTITY_LABEL"
msgstr "Biomi: {0}"

msgid "ENVIRONMENT"
msgstr "Ympäristö"

#, fuzzy
msgid "ENVIRONMENTAL_CONDITIONS_BUTTON"
msgstr "Ympäristön glukoosin säilyminen"

msgid "ENVIRONMENTAL_GLUCOSE_RETENTION"
msgstr "Ympäristön glukoosin säilyminen"

#, fuzzy
msgid "ENVIRONMENTAL_GLUCOSE_RETENTION_EXPLANATION"
msgstr "Tämä paneeli kertoo mistä luvuista auto-evo simuloi ennusteensa. Lajin selviytymiseen vaikuttaa sen onnistuminen energian haalimisessa ja muut tarpeet. Auto-evo käyttää yksinkertaistettua mallia laskeakseen lajin menestymisen perustaen sen lajin hankkimaan energiaan. Jokaisen ravintotyypin kohdalla voi nähdä kuinka paljon siitä saa energiaa. Lajin sopivuus kertoo kuinka hyvin lajin jäsenet pystyvät käyttämään kyseisiä ravinnon lähteitä."

#, fuzzy
msgid "ENVIRONMENT_BUTTON_MICROBE_TOOLTIP"
msgstr "Näytä / piilota ympäristö ja yhdisteet"

#, fuzzy
msgid "ENVIRONMENT_TOLERANCE"
msgstr "Ympäristö"

msgid "EPIPELAGIC"
msgstr "Epipelaginen vyöhyke"

msgid "EQUIPMENT_TYPE_AXE"
msgstr ""

msgid "ERROR"
msgstr "Virhe"

#, fuzzy
msgid "ERROR_CREATING_FOLDER"
msgstr "Virhe tallennettaessa"

msgid "ERROR_CREATING_INFO_FILE"
msgstr ""

msgid "ERROR_FAILED_TO_SAVE_NEW_SETTINGS"
msgstr "Virhe: Uusien asetusten tallentaminen tiedostoon epäonnistui."

#, fuzzy
msgid "ERROR_FETCHING_EXPLANATION"
msgstr ""
"Pelokkaat mikrobit pakenevat pidempiä matkoja, kuin urheat, ja\n"
"todennäköisemmin pakenevat petoja.\n"
"Rohkeat mikrobit eivät välitä pedoista lähellään ja hyökkäävät\n"
"todennäköisimmin takaisin uhattuna."

#, fuzzy
msgid "ERROR_FETCHING_NEWS"
msgstr "Virhe tallennettaessa"

msgid "ERROR_LOADING"
msgstr "Virhe ladattaessa"

msgid "ERROR_SAVING"
msgstr "Virhe tallennettaessa"

#, fuzzy
msgid "ERROR_UPLOADING_EXCEPTION"
msgstr "Virhe ladattaessa"

msgid "ESCAPE"
msgstr "ESC"

msgid "ESCAPE_ENGULFING"
msgstr "pakeni nielaisulta"

msgid "ESTUARY"
msgstr "Estuaari"

#, fuzzy
msgid "EVENT_ERUPTION_TOOLTIP"
msgstr "Lisää uusi syöte"

msgid "EVENT_METEOR_GLUCOSE"
msgstr ""

#, fuzzy
msgid "EVENT_METEOR_IRON"
msgstr "{0}: +{1} ATP"

#, fuzzy
msgid "EVENT_METEOR_PHOSPHATES"
msgstr "Luo fosfaattia"

#, fuzzy
msgid "EVENT_METEOR_PLAIN"
msgstr "Lisää uusi syöte"

msgid "EVENT_METEOR_RADIOACTIVE"
msgstr ""

msgid "EVENT_METEOR_SULFUR"
msgstr ""

#, fuzzy
msgid "EVOLUTIONARY_TREE"
msgstr "Tehnyt Revolutionary Games Studio"

#, fuzzy
msgid "EVOLUTIONARY_TREE_BUILD_FAILED"
msgstr "Tehnyt Revolutionary Games Studio"

#, fuzzy
msgid "EXACT_VERSION_COLON"
msgstr "Sukupolvi:"

#, fuzzy
msgid "EXACT_VERSION_TOOLTIP"
msgstr "Lisää uusi syöte"

#, fuzzy
msgid "EXCEPTION_HAPPENED_PROCESSING_SAVE"
msgstr "Poikkeus tapahtui prosessoidessa ladattuja objekteja"

#, fuzzy
msgid "EXCEPTION_HAPPENED_WHILE_LOADING"
msgstr "Poikkeus tapahtui ladattaessa tallennuksen tietoja"

#, fuzzy
msgid "EXCLUSIVE_FULLSCREEN"
msgstr "Vaihda koko näytön tilaa"

#, fuzzy
msgid "EXISTING_BUILDINGS"
msgstr "Korvaa aikaisempi tallennus:"

msgid "EXIT"
msgstr "Poistu"

#, fuzzy
msgid "EXIT_EDITOR"
msgstr "Avaa editorin lukitus"

msgid "EXIT_TO_LAUNCHER"
msgstr ""

msgid "EXPERIMENTAL_FEATURES"
msgstr ""

#, fuzzy
msgid "EXPERIMENTAL_FEATURES_EXPLANATION"
msgstr "Tämä paneeli kertoo mistä luvuista auto-evo simuloi ennusteensa. Lajin selviytymiseen vaikuttaa sen onnistuminen energian haalimisessa ja muut tarpeet. Auto-evo käyttää yksinkertaistettua mallia laskeakseen lajin menestymisen perustaen sen lajin hankkimaan energiaan. Jokaisen ravintotyypin kohdalla voi nähdä kuinka paljon siitä saa energiaa. Lajin sopivuus kertoo kuinka hyvin lajin jäsenet pystyvät käyttämään kyseisiä ravinnon lähteitä."

#, fuzzy
msgid "EXPERIMENTAL_FEATURES_WARNING"
msgstr "Tämä paneeli kertoo mistä luvuista auto-evo simuloi ennusteensa. Lajin selviytymiseen vaikuttaa sen onnistuminen energian haalimisessa ja muut tarpeet. Auto-evo käyttää yksinkertaistettua mallia laskeakseen lajin menestymisen perustaen sen lajin hankkimaan energiaan. Jokaisen ravintotyypin kohdalla voi nähdä kuinka paljon siitä saa energiaa. Lajin sopivuus kertoo kuinka hyvin lajin jäsenet pystyvät käyttämään kyseisiä ravinnon lähteitä."

msgid "EXPORT_ALL_WORLDS"
msgstr ""

#, fuzzy
msgid "EXPORT_ALL_WORLDS_TOOLTIP"
msgstr "Lisää uusi syöte"

#, fuzzy
msgid "EXPORT_SUCCESS"
msgstr "Lajin {0} saalistus"

msgid "EXTERNAL"
msgstr "Ulkoinen"

msgid "EXTERNAL_EFFECTS"
msgstr "Ulkoiset vaikutukset:"

msgid "EXTINCTION_BOX_TEXT"
msgstr "Kuten 99% kaikista lajeista jotka ovat joskus olleet, sinun lajisi on kuollut sukupuuttoon. Muut täyttävät sinun ekologisen lokerosi and kukoistavat, mutta sinä et. Sinut tullaan unohtamaan, epäonnistunut kokeilu evoluutiossa."

msgid "EXTINCTION_CAPITAL"
msgstr "SUKUPUUTTO"

#, fuzzy
msgid "EXTINCT_FROM_PATCH"
msgstr "sukupuuttoon planeetalta"

#, fuzzy
msgid "EXTINCT_FROM_THE_PLANET"
msgstr "sukupuuttoon planeetalta"

#, fuzzy
msgid "EXTINCT_IN_PATCH"
msgstr "sukupuuttoon planeetalta"

msgid "EXTINCT_SPECIES"
msgstr "Sukupuuttoon kuolleet lajit"

msgid "EXTRAS"
msgstr "Ekstrat"

msgid "EXTRA_OPTIONS"
msgstr "Lisäasetukset"

#, fuzzy
msgid "FACEBOOK_TOOLTIP"
msgstr "Laita peli tauolle"

#, fuzzy
msgid "FAILED"
msgstr "Tallennus epäonnistui"

#, fuzzy
msgid "FAILED_ONE_OR_MORE_SAVE_DELETION_DESCRIPTION"
msgstr "Pistä muita soluja tällä."

#, fuzzy
msgid "FAILED_SAVE_DELETION"
msgstr "Virhe: Uusien asetusten tallentaminen tiedostoon epäonnistui."

#, fuzzy
msgid "FAILED_SAVE_DELETION_DESCRIPTION"
msgstr "Pistä muita soluja tällä."

msgid "FEARFUL"
msgstr "Pelokas"

msgid "FEAR_EXPLANATION"
msgstr ""
"Pelokkaat mikrobit pakenevat pidempiä matkoja, kuin urheat, ja\n"
"todennäköisemmin pakenevat petoja.\n"
"Rohkeat mikrobit eivät välitä pedoista lähellään ja hyökkäävät\n"
"todennäköisimmin takaisin uhattuna."

#, fuzzy
msgid "FEATURE_DISABLED"
msgstr "Ei käytössä"

#, fuzzy
msgid "FEATURE_ENABLED"
msgstr "Huijauskoodit aktiivisia"

msgid "FEBRUARY"
msgstr "helmikuu"

msgid "FEED_ITEM_CONTENT_PARSING_FAILED"
msgstr ""

msgid "FEED_ITEM_MISSING_CONTENT"
msgstr ""

msgid "FEED_ITEM_PUBLISHED_AT"
msgstr "Julkaistu {0}"

msgid "FEED_ITEM_TRUNCATED_NOTICE"
msgstr ""

#, fuzzy
msgid "FERROPLAST"
msgstr "Lämpöplasti"

#, fuzzy
msgid "FERROPLAST_DESCRIPTION"
msgstr "Solun täyttävä limainen aines. Solulima on sekoite ioneita, proteiineja ja muita ainesosia veteen liuotettuna ja täyttää solun sisäpuolen. Yksi sen tarkoituksista on suorittaa glykolyysi, eli glukoosin muuntaminen ATP-energianlähteeksi. Alkeelliset soluilla, joilla ei ole kehittyneempiä aineenvaihduntaan keskittyneitä soluelimiä, solulima on keskeinen energian tuotannon lähde. Solulima myös varastoi molekyylejä, eli esimerkiksi kerättäviä yhdisteitä ja kasvattaa solun kokoa."

#, fuzzy
msgid "FERROPLAST_PROCESSES_DESCRIPTION"
msgstr "Tuottaa [thrive:compound type=\"glucose\"]glukoosia[/thrive:compound]. Tuotannon nopeus riippuu ympäristön [thrive:compound type=\"carbondioxide\"]hiilidioksidipitoisuudesta[/thrive:compound] ja lämpötilasta."

msgid "FILTER_ITEMS_BY_CATEGORY_COLON"
msgstr ""

#, fuzzy
msgid "FIND_CURRENT_PATCH"
msgstr "Peruuta nykyinen toimenpide"

msgid "FINISHED_DOT"
msgstr "Valmis."

msgid "FINISH_EDITING_AND_RETURN_TO_ENVIRONMENT"
msgstr "Vahvista muutokset ja palaa ympäristöön"

#, fuzzy
msgid "FINISH_ONE_GENERATION"
msgstr "konsentraatiosta riippuen"

#, fuzzy
msgid "FINISH_X_GENERATIONS"
msgstr "konsentraatiosta riippuen"

msgid "FIRE_TOXIN"
msgstr "Ammu myrkkyä"

#, fuzzy
msgid "FIRE_TOXIN_TOOLTIP"
msgstr "Kuole"

msgid "FLAGELLUM"
msgstr "Siima"

msgid "FLAGELLUM_DESCRIPTION"
msgstr ""

#, fuzzy
msgid "FLAGELLUM_LENGTH_DESCRIPTION"
msgstr "Käyttää [thrive:compound type=\"atp\"]ATP:ta[/thrive:compound] lisätäkseen solun liikkumisnopeutta."

msgid "FLAGELLUM_PROCESSES_DESCRIPTION"
msgstr "Käyttää [thrive:compound type=\"atp\"]ATP:ta[/thrive:compound] lisätäkseen solun liikkumisnopeutta."

#, fuzzy
msgid "FLEET_NAME_FROM_PLACE"
msgstr "sukupuuttoon planeetalta"

#, fuzzy
msgid "FLEET_UNITS"
msgstr "{0} {1}"

#, fuzzy
msgid "FLOATING_CHUNKS_COLON"
msgstr "Pyöriminen:"

msgid "FLOATING_HAZARD"
msgstr "Kelluva vaara"

msgid "FLUID"
msgstr ""

msgid "FLUIDITY_RIGIDITY"
msgstr "Valuvuus / jäykkyys"

msgid "FOCUSED"
msgstr "Keskittynyt"

msgid "FOCUS_EXPLANATION"
msgstr ""
"Keskittyneet mikrobit etsivät yhdisteitä, kappaleita ja saaliita pidemmän matkan päästä\n"
"ja voivat olla kunnianhimoisempia löytyvien palasten keruussa.\n"
"Responssiiviset mikrobit vaihtavat kohdetta nopeammin, jos ei niitä heti saa kiinni."

#, fuzzy
msgid "FOG_OF_WAR_DISABLED"
msgstr "Ei käytössä"

#, fuzzy
msgid "FOG_OF_WAR_DISABLED_DESCRIPTION"
msgstr "Pistä muita soluja tällä."

msgid "FOG_OF_WAR_INTENSE"
msgstr ""

#, fuzzy
msgid "FOG_OF_WAR_INTENSE_DESCRIPTION"
msgstr "Nitrogenaasi on entsyymikompleksi, joka katalysoi typpimolekyylien pelkistymistä ammoniakiksi käyttäen ATP:tä. Ammoniakki on tärkeä aine solun kasvulle. Tätä prosessia kutsutaan anaerobiseksi typpifiksaatioksi. Nitrogenaasi sijaitsee soluliman ympäröimänä, joka puolestaan toteuttaa osaltaan glykolyysia."

msgid "FOG_OF_WAR_MODE"
msgstr ""

msgid "FOG_OF_WAR_REGULAR"
msgstr ""

#, fuzzy
msgid "FOG_OF_WAR_REGULAR_DESCRIPTION"
msgstr "Pistä muita soluja tällä."

msgid "FOOD_CHAIN"
msgstr "Ruokaketju"

msgid "FOOD_SOURCE_ENERGY_INFO"
msgstr "{0} energiaa: {1} (sopivuus: {2}) kokonaisenergia: {3} (kokonaissopivuus: {4})"

msgid "FORGET_MOD_DETAILS"
msgstr "Poista Paikallinen Data"

#, fuzzy
msgid "FORGET_MOD_DETAILS_TOOLTIP"
msgstr "Jatka"

msgid "FORM_ERROR_MESSAGE"
msgstr "Virhe: {0}"

#, fuzzy
msgid "FOSSILISATION"
msgstr "populaatio:"

#, fuzzy
msgid "FOSSILISATION_EXPLANATION"
msgstr ""
"Aggressiiviset mikrobit kulkevat pidempiä etäisyyksiä jahdatessaan muita\n"
"ja taistelevat todennäköisemmin takaisin hyökkääjiäänsä vastaan.\n"
"Passiiviset mikrobit pysyttelevät enemmän paikallaan ja eivät yleensä\n"
"käytä esimerkiksi myrkkyjä toisia mikrobeja vastaan."

#, fuzzy
msgid "FOSSILISATION_FAILED"
msgstr "populaatio:"

#, fuzzy
msgid "FOSSILISATION_FAILED_DESCRIPTION"
msgstr "Pistä muita soluja tällä."

msgid "FOSSILISATION_HINT"
msgstr ""

msgid "FOSSILISATION_HINT_ALREADY_FOSSILISED"
msgstr ""

#, fuzzy
msgid "FOSSILISE"
msgstr "Sessiili"

#, fuzzy
msgid "FOSSIL_DELETION_FAILED"
msgstr "Auto-evon suorittaminen epäonnistui"

#, fuzzy
msgid "FOSSIL_DELETION_FAILED_DESCRIPTION"
msgstr "Pistä muita soluja tällä."

msgid "FOUR_TIMES"
msgstr "4x"

msgid "FPS"
msgstr "FPS: {0}"

#, fuzzy
msgid "FPS_DISPLAY"
msgstr "Toista"

msgid "FRAME_DURATION"
msgstr "Ruutuaika: {0}"

msgid "FREEBUILDING"
msgstr "Vapaa rakentelu"

msgid "FREE_GLUCOSE_CLOUD"
msgstr ""

#, fuzzy
msgid "FREE_GLUCOSE_CLOUD_EXPLANATION"
msgstr ""
"Keskittyneet mikrobit etsivät yhdisteitä, kappaleita ja saaliita pidemmän matkan päästä\n"
"ja voivat olla kunnianhimoisempia löytyvien palasten keruussa.\n"
"Responssiiviset mikrobit vaihtavat kohdetta nopeammin, jos ei niitä heti saa kiinni."

msgid "FULLSCREEN"
msgstr "Koko näyttö"

msgid "FULL_MOD_INFO"
msgstr "Täydet Modin Tiedot"

msgid "GALLERY_VIEWER"
msgstr ""

#, fuzzy
msgid "GAMEPLAY_BASICS_TITLE"
msgstr "Pelisuunnittelutiimi"

msgid "GAME_DESIGN_TEAM"
msgstr "Pelisuunnittelutiimi"

#, fuzzy
msgid "GAME_SYSTEMS_TITLE"
msgstr "Pelisuunnittelutiimi"

#, fuzzy
msgid "GATHERED_ENERGY_TOOLTIP"
msgstr "Laita peli tauolle"

msgid "GENERAL"
msgstr "Yleiset"

#, fuzzy
msgid "GENERAL_LOADING_TIP_1"
msgstr "Paina kumoamispainiketta editorissa korjataksesi tehdyn virheen"

#, fuzzy
msgid "GENERAL_LOADING_TIP_2"
msgstr "Paina kumoamispainiketta editorissa korjataksesi tehdyn virheen"

#, fuzzy
msgid "GENERAL_LOADING_TIP_3"
msgstr "Paina kumoamispainiketta editorissa korjataksesi tehdyn virheen"

#, fuzzy
msgid "GENERAL_LOADING_TIP_4"
msgstr "Paina kumoamispainiketta editorissa korjataksesi tehdyn virheen"

#, fuzzy
msgid "GENERAL_LOADING_TIP_5"
msgstr "Paina kumoamispainiketta editorissa korjataksesi tehdyn virheen"

#, fuzzy
msgid "GENERAL_LOADING_TIP_6"
msgstr "Paina kumoamispainiketta editorissa korjataksesi tehdyn virheen"

#, fuzzy
msgid "GENERAL_LOADING_TIP_7"
msgstr "Paina kumoamispainiketta editorissa korjataksesi tehdyn virheen"

#, fuzzy
msgid "GENERATE_BUTTON"
msgstr "Sukupolvi:"

#, fuzzy
msgid "GENERATIONS"
msgstr "Sukupolvi:"

msgid "GENERATION_COLON"
msgstr "Sukupolvi:"

msgid "GEOLOGICAL_ACTIVITY"
msgstr ""

msgid "GEOLOGICAL_ACTIVITY_ACTIVE"
msgstr ""

msgid "GEOLOGICAL_ACTIVITY_AVERAGE"
msgstr ""

msgid "GEOLOGICAL_ACTIVITY_DORMANT"
msgstr ""

#, fuzzy
msgid "GEOLOGICAL_ACTIVITY_EXPLANATION"
msgstr ""
"Aktiiviset mikrobit vilistävät ja mukeltavat, kun mitään mielenkiintoista ei tapahdu.\n"
"Lakoniset mikrobit pysyttelevät mieluummin paikoillaan odottaen ympäristön muutoksia reagoidakseen niihin."

#, fuzzy
msgid "GITHUB_TOOLTIP"
msgstr "Kuole"

msgid "GLES3"
msgstr "GLES3"

msgid "GLOBAL_GLACIATION_END_EVENT_LOG"
msgstr ""

#, fuzzy
msgid "GLOBAL_GLACIATION_EVENT"
msgstr "Kanta:"

#, fuzzy
msgid "GLOBAL_GLACIATION_EVENT_TOOLTIP"
msgstr "Herää"

msgid "GLOBAL_GLACIATION_EVENT_WARNING_LOG_PLURAL"
msgstr ""

msgid "GLOBAL_GLACIATION_EVENT_WARNING_LOG_SINGULAR"
msgstr ""

msgid "GLOBAL_GLACIATION_START_EVENT_LOG"
msgstr ""

msgid "GLOBAL_INITIAL_LETTER"
msgstr ""

#, fuzzy
msgid "GLOBAL_POPULATION_COLON"
msgstr "Kanta:"

#, fuzzy
msgid "GLOBAL_TIMELINE_SPECIES_MIGRATED_TO"
msgstr "Osa lajin [u]{0}[/u] populaatiosta on muuttanut alueelta {1} alueelle {2}"

msgid "GLUCOSE"
msgstr "Glukoosi"

msgid "GLUCOSE_CONCENTRATIONS_DRASTICALLY_DROPPED"
msgstr "Glukoosin pitoisuudet ovat tippuneet rajusti!"

msgid "GLYCOLYSIS"
msgstr "Glykolyysi"

msgid "GODMODE"
msgstr "Kuolemattomuus"

#, fuzzy
msgid "GOD_TOOLS_TITLE"
msgstr "Lisää uusi syöte"

#, fuzzy
msgid "GOOGLY_EYE_CELL"
msgstr "Pelaajan solu"

msgid "GOT_IT"
msgstr "Selvä"

msgid "GPL_LICENSE_HEADING"
msgstr "GPL-lisenssin teksti:"

#, fuzzy
msgid "GPU_NAME"
msgstr "{0} {1}"

msgid "GRAPHICS"
msgstr "Grafiikat"

msgid "GRAPHICS_TEAM"
msgstr "Grafiikkatiimi"

#, fuzzy
msgid "GROWTH_ORDER"
msgstr "VAHVISTA"

msgid "GUI"
msgstr "Käyttöliittymä"

msgid "GUI_LIGHT_EFFECTS_OPTION_DESCRIPTION"
msgstr ""

#, fuzzy
msgid "GUI_TAB_NAVIGATION"
msgstr "{0} k"

msgid "GUI_VOLUME"
msgstr "Käyttöliittymä"

msgid "HEALTH"
msgstr "Terveys"

msgid "HEALTH_MODIFIER"
msgstr ""

#, fuzzy
msgid "HEAT_ACCUMULATION_BAR_TOOLTIP"
msgstr "Lisää uusi syöte"

msgid "HELP"
msgstr "Apua"

msgid "HELP_BUTTON_TOOLTIP"
msgstr "Help"

msgid "HIGHER_VALUES_INCREASE_PERFORMANCE"
msgstr "(suuremmat arvot lisäävät suorituskykyä)"

msgid "HIGHER_VALUES_WORSEN_PERFORMANCE"
msgstr "(suuremmat arvot heikentävät suorituskykyä)"

msgid "HOLD_FOR_PAN_OR_ROTATE_MODE"
msgstr ""

msgid "HOLD_FOR_PAN_WITH_MOUSE"
msgstr ""

msgid "HOLD_PACK_COMMANDS_MENU"
msgstr "Pohjassapidettynä näytä lauman komentovalikko"

msgid "HOLD_TO_SHOW_CURSOR"
msgstr ""

msgid "HOLD_TO_SHOW_CURSOR_ADVICE_TEXT"
msgstr ""

msgid "HOLD_TO_SKIP_CREDITS"
msgstr ""

#, fuzzy
msgid "HOME"
msgstr "Koti"

msgid "HORIZONTAL_COLON"
msgstr "Horisontaalinen:"

msgid "HORIZONTAL_WITH_AXIS_NAME_COLON"
msgstr ""

msgid "HP_COLON"
msgstr "Terv.:"

msgid "HSV"
msgstr "HSV"

msgid "HUD_MESSAGE_MULTIPLE"
msgstr ""

#, fuzzy
msgid "HYDROGENASE"
msgstr "Rikkivety"

#, fuzzy
msgid "HYDROGENASE_DESCRIPTION"
msgstr "Nitrogenaasi on entsyymikompleksi, joka katalysoi typpimolekyylien pelkistymistä ammoniakiksi käyttäen ATP:tä. Ammoniakki on tärkeä aine solun kasvulle. Tätä prosessia kutsutaan anaerobiseksi typpifiksaatioksi. Nitrogenaasi sijaitsee soluliman ympäröimänä, joka puolestaan toteuttaa osaltaan glykolyysia."

#, fuzzy
msgid "HYDROGENASE_PROCESSES_DESCRIPTION"
msgstr "Muuntaa [thrive:compound type=\"atp\"][/thrive:compound]:n [thrive:compound type=\"ammonia\"]ammoniakiksi[/thrive:compound]. Muunnosnopeus riippuu ympäristön [thrive:compound type=\"nitrogen\"]typpipitoisuudesta[/thrive:compound]."

#, fuzzy
msgid "HYDROGENOSOME"
msgstr "Rikkivety"

#, fuzzy
msgid "HYDROGENOSOME_DESCRIPTION"
msgstr "Nitrogenaasi on entsyymikompleksi, joka katalysoi typpimolekyylien pelkistymistä ammoniakiksi käyttäen ATP:tä. Ammoniakki on tärkeä aine solun kasvulle. Tätä prosessia kutsutaan anaerobiseksi typpifiksaatioksi. Nitrogenaasi sijaitsee soluliman ympäröimänä, joka puolestaan toteuttaa osaltaan glykolyysia."

#, fuzzy
msgid "HYDROGENOSOME_PROCESSES_DESCRIPTION"
msgstr "Muuntaa [thrive:compound type=\"atp\"][/thrive:compound]:n [thrive:compound type=\"ammonia\"]ammoniakiksi[/thrive:compound]. Muunnosnopeus riippuu ympäristön [thrive:compound type=\"nitrogen\"]typpipitoisuudesta[/thrive:compound]."

msgid "HYDROGEN_SULFIDE"
msgstr "Rikkivety"

#, fuzzy
msgid "ICESHARD"
msgstr "Jääsirpale"

msgid "ICESHELF"
msgstr "Jäähylly"

msgid "ICE_CHUNK_BIG"
msgstr ""

msgid "ICE_CHUNK_SMALL"
msgstr ""

msgid "ID_IS_NOT_A_NUMBER"
msgstr ""

msgid "ID_NUMBER"
msgstr "ID-Numero"

msgid "IF_FALLBACK_RENDERER_USED_ALL_NOT_AVAILABLE"
msgstr ""

#, fuzzy
msgid "IMAGE_FILE_TYPES"
msgstr "Solukalvotyypit"

#, fuzzy
msgid "INCLUDE_MULTICELLULAR_PROTOTYPE"
msgstr "Lisää soluelin"

msgid "INCLUDE_MULTICELLULAR_PROTOTYPE_EXPLANATION"
msgstr ""

#, fuzzy
msgid "INCREASE_ITEM_SIZE"
msgstr "Luo uusi tallennus"

#, fuzzy
msgid "INDICATOR_SPECIES_IS_NEW"
msgstr "Sukupuuttoon kuolleet lajit"

#, fuzzy
msgid "INDICATOR_SPECIES_MUTATED"
msgstr "on saanut mutaation"

msgid "INDUSTRIAL_STAGE"
msgstr ""

msgid "INFINITE_COMPOUNDS"
msgstr "Loputtomat Yhdisteet"

msgid "INFINITE_MP"
msgstr "Loputon MP"

#, fuzzy
msgid "INFO_BOX_COST"
msgstr "OLET SELVIYTYNYT!"

#, fuzzy
msgid "INFO_BOX_EDITORS"
msgstr "OLET SELVIYTYNYT!"

msgid "INFO_BOX_ENZYMES"
msgstr ""

#, fuzzy
msgid "INFO_BOX_GAMEPLAY_TYPE"
msgstr "Osmoregulaation energiantarve"

#, fuzzy
msgid "INFO_BOX_INTERNAL_NAME"
msgstr "Sisäinen nimi (Kansio):"

msgid "INFO_BOX_MASS"
msgstr ""

#, fuzzy
msgid "INFO_BOX_NEXT_STAGE"
msgstr "OLET SELVIYTYNYT!"

#, fuzzy
msgid "INFO_BOX_OSMOREGULATION_COST"
msgstr "Osmoregulaation energiantarve"

#, fuzzy
msgid "INFO_BOX_PREVIOUS_STAGE"
msgstr "Ei toimintoja"

#, fuzzy
msgid "INFO_BOX_PROCESSES"
msgstr "Ei toimintoja"

#, fuzzy
msgid "INFO_BOX_REQUIRES_NUCLEUS"
msgstr "Tuma"

#, fuzzy
msgid "INFO_BOX_SIZE"
msgstr "OLET SELVIYTYNYT!"

#, fuzzy
msgid "INFO_BOX_STORAGE"
msgstr "OLET SELVIYTYNYT!"

#, fuzzy
msgid "INFO_BOX_UNIQUE"
msgstr "OLET SELVIYTYNYT!"

msgid "INFO_BOX_UPGRADES"
msgstr ""

msgid "INGESTED_MATTER"
msgstr "Nielty Aine"

#, fuzzy
msgid "INIT_NEW_WORLD_TOOLTIP"
msgstr "Lisää uusi syöte"

msgid "INPUTS"
msgstr "Syötteet"

#, fuzzy
msgid "INPUT_NAME_BUILD_STRUCTURE"
msgstr "konsentraatiosta riippuen"

#, fuzzy
msgid "INPUT_NAME_INTERACTION"
msgstr "konsentraatiosta riippuen"

#, fuzzy
msgid "INPUT_NAME_OPEN_INVENTORY"
msgstr "konsentraatiosta riippuen"

msgid "INSPECT"
msgstr ""

msgid "INSPECTOR"
msgstr ""

#, fuzzy
msgid "INSTAGRAM_TOOLTIP"
msgstr "Laita peli tauolle"

msgid "INTERACTION_ACTIVATE_ASCENSION"
msgstr "Aktivoi nousemusportti"

msgid "INTERACTION_ACTIVATE_ASCENSION_MISSING_ENERGY"
msgstr "Aktivoi nousemusportti (ENERGIAA PUUTTUU)"

#, fuzzy
msgid "INTERACTION_CONSTRUCT"
msgstr "Mutaatiopisteet"

msgid "INTERACTION_CONSTRUCT_MISSING_DEPOSITED_MATERIALS"
msgstr ""

#, fuzzy
msgid "INTERACTION_CRAFT"
msgstr "Mutaatiopisteet"

#, fuzzy
msgid "INTERACTION_DEPOSIT_RESOURCES"
msgstr "Mutaatiopisteet"

msgid "INTERACTION_DEPOSIT_RESOURCES_NO_SUITABLE_RESOURCES"
msgstr ""

#, fuzzy
msgid "INTERACTION_DESTROY"
msgstr "Mutaatiopisteet"

#, fuzzy
msgid "INTERACTION_FOUND_SETTLEMENT"
msgstr "Mutaatiopisteet"

#, fuzzy
msgid "INTERACTION_HARVEST"
msgstr "Mutaatiopisteet"

msgid "INTERACTION_HARVEST_CANNOT_MISSING_TOOL"
msgstr ""

msgid "INTERACTION_PICK_UP"
msgstr ""

msgid "INTERACTION_PICK_UP_CANNOT_FULL"
msgstr ""

#, fuzzy
msgid "INTERNALS"
msgstr "Ulkoinen"

msgid "INTERNAL_NAME_IN_USE"
msgstr ""

msgid "INTERNAL_NAME_REQUIRED"
msgstr ""

msgid "INTERNAL_NAME_REQUIRES_CAPITAL"
msgstr ""

msgid "INVALID_DATA_TO_PLOT"
msgstr "Virheellistä dataa ei voitu sovittaa kuvaajaan"

msgid "INVALID_ICON_PATH"
msgstr "Virheellinen modikuvakkeen polku"

msgid "INVALID_SAVE_NAME_POPUP"
msgstr "Tiedostonimessä ei voi käyttää erikoismerkkejä (<>:\"/\\|?*)"

msgid "INVALID_SPECIES_NAME_POPUP"
msgstr ""

#, fuzzy
msgid "INVALID_TAG"
msgstr "Lataa rikkinäinen tallennus?"

msgid "INVALID_URL_FORMAT"
msgstr "Virheellinen URL muoto"

msgid "INVALID_URL_SCHEME"
msgstr "Virheellinen URL-osoitemalli"

msgid "INVENTORY_ITEMS_ON_GROUND"
msgstr ""

#, fuzzy
msgid "INVENTORY_TITLE"
msgstr "\"{0}\" - {1}"

msgid "INVENTORY_TOGGLE_CRAFTING"
msgstr ""

msgid "INVENTORY_TOGGLE_GROUND"
msgstr ""

msgid "INVERTED"
msgstr "Käänteinen"

msgid "IN_PROTOTYPE"
msgstr ""

msgid "IRON"
msgstr "Rauta"

#, fuzzy
msgid "IRON_OXIDATION"
msgstr "Lahjoitukset"

#, fuzzy
msgid "ITCH_TOOLTIP"
msgstr "Kuole"

msgid "ITEM_AT_2D_COORDINATES"
msgstr ""

#, fuzzy
msgid "ITEM_NAME_SEPARATOR"
msgstr "konsentraatiosta riippuen"

msgid "JANUARY"
msgstr "Tammikuu"

msgid "JSON_DEBUG_MODE"
msgstr "JSON-virheenkäsittelymoodi:"

msgid "JSON_DEBUG_MODE_ALWAYS"
msgstr "Aina"

msgid "JSON_DEBUG_MODE_AUTO"
msgstr "Automaattisesti"

msgid "JSON_DEBUG_MODE_NEVER"
msgstr "Ei koskaan"

msgid "JULY"
msgstr "Heinäkuu"

msgid "JUNE"
msgstr "Kesäkuu"

#, fuzzy
msgid "KEEP_CURRENT_SHORT"
msgstr "Nykyiset kehittäjät"

#, fuzzy
msgid "KEEP_CURRENT_TOLERANCE_FLEXIBILITY_TOOLTIP"
msgstr "Laita peli tauolle"

#, fuzzy
msgid "KEEP_MIGRATION"
msgstr "Soluhengitys"

msgid "KEY_BACK"
msgstr "Takaisin"

#, fuzzy
msgid "KEY_BACKTAB"
msgstr "Takaisin"

msgid "KEY_BINDING_CHANGE_CONFLICT"
msgstr ""
"Syötteellä on conflikti: {0}.\n"
"Haluatko poistaa syötteen {1}:lta?"

msgid "KEY_BRING_UP_KEYBOARD"
msgstr ""

msgid "KEY_CLEAR"
msgstr "Tyhjennä"

msgid "KEY_DELETE"
msgstr "Poista"

msgid "KEY_DOWN"
msgstr "Alas"

msgid "KEY_END"
msgstr "End"

msgid "KEY_ENTER"
msgstr "Enter"

msgid "KEY_FAVORITES"
msgstr "Suosikit"

msgid "KEY_FORWARD"
msgstr "Eteenpäin"

#, fuzzy
msgid "KEY_GLOBE"
msgstr "Koti"

msgid "KEY_HELP"
msgstr "Apu"

msgid "KEY_HOME"
msgstr "Koti"

msgid "KEY_HOMEPAGE"
msgstr "Kotisivu"

#, fuzzy
msgid "KEY_HYPER"
msgstr "Apu"

msgid "KEY_INSERT"
msgstr "Insert"

#, fuzzy
msgid "KEY_JIS_EISU"
msgstr "Insert"

#, fuzzy
msgid "KEY_JIS_KANA"
msgstr "Valmiustila"

msgid "KEY_LEFT"
msgstr "Vasemmalle"

msgid "KEY_MENU"
msgstr "Valikko"

#, fuzzy
msgid "KEY_META"
msgstr "Tabulaattori"

msgid "KEY_OPENURL"
msgstr "Avaa osoite"

msgid "KEY_PAUSE"
msgstr "Tauko"

msgid "KEY_PRINT"
msgstr "Kopioi ruutu"

msgid "KEY_REFRESH"
msgstr "Virkistä"

msgid "KEY_RIGHT"
msgstr "Oikealle"

msgid "KEY_SEARCH"
msgstr "Hae"

msgid "KEY_STANDBY"
msgstr "Valmiustila"

msgid "KEY_STOP"
msgstr "Stop"

msgid "KEY_TAB"
msgstr "Tabulaattori"

msgid "KEY_UP"
msgstr "Ylös"

msgid "KILO_ABBREVIATION"
msgstr "{0} K"

msgid "KP0"
msgstr "Num 0"

msgid "KP1"
msgstr "Num 1"

msgid "KP2"
msgstr "Num 2"

msgid "KP3"
msgstr "Num 3"

msgid "KP4"
msgstr "Num 4"

msgid "KP5"
msgstr "Num 5"

msgid "KP6"
msgstr "Num 6"

msgid "KP7"
msgstr "Num 7"

msgid "KP8"
msgstr "Num 8"

msgid "KP9"
msgstr "Num 9"

msgid "KPADD"
msgstr "Num +"

msgid "KPDIVIDE"
msgstr "Num /"

msgid "KPENTER"
msgstr "Num Enter"

msgid "KPMULTIPLY"
msgstr "Num *"

msgid "KPPERIOD"
msgstr "Num ."

msgid "KPSUBTRACT"
msgstr "Num -"

msgid "LANGUAGE"
msgstr "Kieli:"

msgid "LANGUAGE_TRANSLATION_PROGRESS"
msgstr "Tämä kieli on {0}% käännetty"

msgid "LANGUAGE_TRANSLATION_PROGRESS_LOW"
msgstr "Tämä käännös on vielä kesken ({0}% valmis)"

msgid "LANGUAGE_TRANSLATION_PROGRESS_REALLY_LOW"
msgstr "Tämä käännös on pahasti kesken ({0}% valmis) ole kiltti ja auta meitä sen kanssa!"

#, fuzzy
msgid "LARGE_SULFUR_CHUNK"
msgstr "Pieni rautalohkare"

msgid "LAST_ORGANELLE_DELETE_OPTION_DISABLED_TOOLTIP"
msgstr ""

msgid "LAUNCH0"
msgstr ""

msgid "LAUNCH1"
msgstr ""

msgid "LAUNCH2"
msgstr ""

msgid "LAUNCH3"
msgstr ""

msgid "LAUNCH4"
msgstr ""

msgid "LAUNCH5"
msgstr ""

msgid "LAUNCH6"
msgstr ""

msgid "LAUNCH7"
msgstr ""

msgid "LAUNCH8"
msgstr ""

msgid "LAUNCH9"
msgstr ""

msgid "LAUNCHA"
msgstr ""

msgid "LAUNCHB"
msgstr ""

msgid "LAUNCHC"
msgstr ""

msgid "LAUNCHD"
msgstr ""

msgid "LAUNCHE"
msgstr ""

msgid "LAUNCHF"
msgstr ""

msgid "LAUNCHMAIL"
msgstr ""

msgid "LAUNCHMEDIA"
msgstr "Media"

msgid "LAWK_ONLY"
msgstr "Vain LAWK"

#, fuzzy
msgid "LAWK_ONLY_EXPLANATION"
msgstr ""
"Pelokkaat mikrobit pakenevat pidempiä matkoja, kuin urheat, ja\n"
"todennäköisemmin pakenevat petoja.\n"
"Rohkeat mikrobit eivät välitä pedoista lähellään ja hyökkäävät\n"
"todennäköisimmin takaisin uhattuna."

msgid "LEAD_ARTIST"
msgstr "Johtava Taiteilija"

msgid "LEAD_ARTISTS"
msgstr "Johtavat Taiteilijat"

msgid "LEAD_DEVELOPERS"
msgstr "Pääkehittäjät"

msgid "LEAD_GAME_DESIGNER"
msgstr ""

msgid "LEAD_GAME_DESIGNERS"
msgstr ""

msgid "LEAD_OUTREACH_PEOPLE"
msgstr ""

msgid "LEAD_OUTREACH_PERSON"
msgstr ""

msgid "LEAD_PROGRAMMER"
msgstr "Pääohjelmoija"

msgid "LEAD_PROGRAMMERS"
msgstr "Pääohjelmoijat"

msgid "LEAD_PROJECT_MANAGER"
msgstr ""

msgid "LEAD_PROJECT_MANAGERS"
msgstr ""

msgid "LEAD_TESTER"
msgstr ""

msgid "LEAD_TESTERS"
msgstr ""

msgid "LEAD_THEORIST"
msgstr "Johtava Teoreetikko"

msgid "LEAD_THEORISTS"
msgstr "Johtavat Teoreetikot"

#, fuzzy
msgid "LEFT_ARROW"
msgstr "Hiiren vasen painike"

msgid "LEFT_MOUSE"
msgstr "Hiiren vasen painike"

msgid "LICENSES"
msgstr "Lisenssit"

msgid "LICENSES_COVERING_THRIVE"
msgstr "Lisenssit, jotka liittyvät Thriven osiin näytetään tässä"

msgid "LIFE_ORIGIN"
msgstr "Elämän alkuperä"

#, fuzzy
msgid "LIFE_ORIGIN_EXPLANATION"
msgstr ""
"Pelokkaat mikrobit pakenevat pidempiä matkoja, kuin urheat, ja\n"
"todennäköisemmin pakenevat petoja.\n"
"Rohkeat mikrobit eivät välitä pedoista lähellään ja hyökkäävät\n"
"todennäköisimmin takaisin uhattuna."

msgid "LIFE_ORIGIN_PANSPERMIA"
msgstr "Panspermia (satunnainen)"

msgid "LIFE_ORIGIN_POND"
msgstr "Lämmin pieni allas"

#, fuzzy
msgid "LIFE_ORIGIN_TOOLTIP"
msgstr "Kuole"

msgid "LIFE_ORIGIN_VENTS"
msgstr "Mustat savuttajat"

msgid "LIGHT"
msgstr "Valo"

msgid "LIGHT_LEVEL_AVERAGE"
msgstr "Keskiverto"

#, fuzzy
msgid "LIGHT_LEVEL_CURRENT"
msgstr "Hiiren rulla oikealle"

msgid "LIGHT_LEVEL_DAY"
msgstr "Päivä"

msgid "LIGHT_LEVEL_LABEL_AT_NOON"
msgstr ""

#, fuzzy
msgid "LIGHT_LEVEL_NIGHT"
msgstr "Hiiren rulla oikealle"

#, fuzzy
msgid "LIGHT_MAX"
msgstr "Valo"

msgid "LIMIT_EXTREME"
msgstr "Äärimmäinen"

#, fuzzy
msgid "LIMIT_GROWTH_RATE"
msgstr "VAHVISTA"

#, fuzzy
msgid "LIMIT_GROWTH_RATE_EXPLANATION"
msgstr "Tämä paneeli kertoo mistä luvuista auto-evo simuloi ennusteensa. Lajin selviytymiseen vaikuttaa sen onnistuminen energian haalimisessa ja muut tarpeet. Auto-evo käyttää yksinkertaistettua mallia laskeakseen lajin menestymisen perustaen sen lajin hankkimaan energiaan. Jokaisen ravintotyypin kohdalla voi nähdä kuinka paljon siitä saa energiaa. Lajin sopivuus kertoo kuinka hyvin lajin jäsenet pystyvät käyttämään kyseisiä ravinnon lähteitä."

msgid "LIMIT_HUGE"
msgstr "Valtava"

msgid "LIMIT_LARGE"
msgstr "Suuri"

msgid "LIMIT_NORMAL"
msgstr "Normaali"

msgid "LIMIT_SMALL"
msgstr "Pieni"

msgid "LIMIT_TINY"
msgstr "Hyvin pieni"

msgid "LIMIT_VERY_LARGE"
msgstr "Erittäin suuri"

msgid "LIMIT_VERY_SMALL"
msgstr "Erittäin pieni"

#, fuzzy
msgid "LINE_COLOUR"
msgstr "Väri"

#, fuzzy
msgid "LINKS_TITLE"
msgstr "Otsikko puuttuu"

msgid "LIPASE"
msgstr "Lipaasi"

#, fuzzy
msgid "LIPASE_DESCRIPTION"
msgstr "Solun täyttävä limainen aines. Solulima on sekoite ioneita, proteiineja ja muita ainesosia veteen liuotettuna ja täyttää solun sisäpuolen. Yksi sen tarkoituksista on suorittaa glykolyysi, eli glukoosin muuntaminen ATP-energianlähteeksi. Alkeelliset soluilla, joilla ei ole kehittyneempiä aineenvaihduntaan keskittyneitä soluelimiä, solulima on keskeinen energian tuotannon lähde. Solulima myös varastoi molekyylejä, eli esimerkiksi kerättäviä yhdisteitä ja kasvattaa solun kokoa."

msgid "LOAD"
msgstr "Lataa"

msgid "LOADING"
msgstr "Ladataan"

#, fuzzy
msgid "LOADING_DOT_DOT_DOT"
msgstr "Ladataan..."

msgid "LOADING_GAME"
msgstr "Ladataan peliä"

#, fuzzy
msgid "LOADING_GRAPHICS_SHADERS"
msgstr "Ladataan peliä"

#, fuzzy
msgid "LOADING_MACROSCOPIC_EDITOR"
msgstr "Ladataan mikrobieditoria"

msgid "LOADING_MICROBE_EDITOR"
msgstr "Ladataan mikrobieditoria"

#, fuzzy
msgid "LOADING_MICROBE_STAGE"
msgstr ""
"Kaukaisella planeetalla maailmankausien vulkaaninen aktiivisuus ja meteoriittien iskeymät ovat johtaneet uuden ilmiön kehittymisen maailmankaikkeudessa.\n"
"\n"
"Elämä.\n"
"\n"
"Yksinkertaiset mikrobit lymyilevät syvällä meren uumenissa. Olet viimeinen universaali esivanhempi (LUCA) tällä planeetalla.\n"
"\n"
"Selviytyäkseksi tässä armottomassa ympäristössä, sinun täytyy etsiä ja kerätä yhdisteitä. Niiden avulla voit kehittyä sukupolvien saatossa ja kilpailla muiden lajien kanssa."

#, fuzzy
msgid "LOADING_MULTICELLULAR_EDITOR"
msgstr "Ladataan mikrobieditoria"

#, fuzzy
msgid "LOADING_MULTICELLULAR_STAGE"
msgstr "Ladataan mikrobieditoria"

#, fuzzy
msgid "LOADING_STAGE"
msgstr "Ladataan peliä"

#, fuzzy
msgid "LOADING_STAGE_ASSETS"
msgstr "Ladataan peliä"

msgid "LOAD_FINISHED"
msgstr "Lataus on valmistunut"

msgid "LOAD_GAME"
msgstr "Lataa Peli"

#, fuzzy
msgid "LOAD_GAME_BUTTON_TOOLTIP"
msgstr "Pysäytysmenu"

#, fuzzy
msgid "LOAD_INCOMPATIBLE_PROTOTYPE_WARNING"
msgstr "Lataa epäyhteensopiva tallennus?"

#, fuzzy
msgid "LOAD_INCOMPATIBLE_SAVE_PROMPT"
msgstr "Lataa epäyhteensopiva tallennus?"

msgid "LOAD_INCOMPATIBLE_SAVE_WARNING"
msgstr ""

#, fuzzy
msgid "LOAD_INVALID_SAVE_PROMPT"
msgstr "Lataa rikkinäinen tallennus?"

msgid "LOAD_INVALID_SAVE_WARNING"
msgstr ""

msgid "LOCAL_INITIAL_LETTER"
msgstr ""

msgid "LOCK_DAY_NIGHT_CYCLE"
msgstr ""

#, fuzzy
msgid "LOWER_SCALE_INCREASES_PERFORMANCE"
msgstr "(suuremmat arvot lisäävät suorituskykyä)"

msgid "LOWER_VALUE_MAKES_SHARPER_IMAGE"
msgstr ""

#, fuzzy
msgid "LOW_MENU_PERFORMANCE"
msgstr "Suorituskyky"

#, fuzzy
msgid "LOW_MENU_PERFORMANCE_DESCRIPTION"
msgstr "Muuntaa [thrive:compound type=\"atp\"][/thrive:compound]:n [thrive:compound type=\"oxytoxy\"]oxytoxyksi[/thrive:compound]. Muunnosnopeus riippuu ympäristön [thrive:compound type=\"oxygen\"]happipitoisuudesta[/thrive:compound]. Voi päästää myrkkyjä painamalla [thrive:input]g_fire_toxin[/thrive:input]. Kun [thrive:compound type=\"oxytoxy\"][/thrive:compound]n pitoisuudet ovat alhaiset, ampuminen on edelleen mahdollista, mutta aiheuttaa vähemmän vahinkoa."

msgid "LOW_QUALITY_BACKGROUND_BLUR"
msgstr ""

msgid "LOW_QUALITY_BACKGROUND_BLUR_TOOLTIP"
msgstr ""

msgid "LUCIFERASE"
msgstr ""

#, fuzzy
msgid "LUCIFERASE_SYNTHESIS"
msgstr "Kemosynteesi"

#, fuzzy
msgid "LYSOSOME"
msgstr "Happimyrkkysomi"

#, fuzzy
msgid "LYSOSOME_DESCRIPTION"
msgstr "Metabolosomit, eli aineenvaihduntaelimet ovat proteiinikuorien koteloimia proteiiniryppäitä, jotka muuntavat glukoosia ATP:ksi. Näiden energian tuotanto on solulimaa tehokkaampaa johtuen prosessista, jota kutsutaan aerobiseksi energiantuotoksi. Siinä glykolyysin lisäksi tapahtuu muita toimintoja, jotka tuottavat pelkkää glykolyysiä huomattavasti enemmän ATP:tä. Tämä prosessi tarvitsee kuitenkin happea toimiakseen, ja siten ympäristön happipitoisuus vaikuttaa muunnosnopeuteen."

#, fuzzy
msgid "LYSOSOME_PROCESSES_DESCRIPTION"
msgstr "Muuntaa [thrive:compound type=\"atp\"][/thrive:compound]:n [thrive:compound type=\"oxytoxy\"]oxytoxyksi[/thrive:compound]. Muunnosnopeus riippuu ympäristön [thrive:compound type=\"oxygen\"]happipitoisuudesta[/thrive:compound]. Voi päästää myrkkyjä painamalla [thrive:input]g_fire_toxin[/thrive:input]. Kun [thrive:compound type=\"oxytoxy\"][/thrive:compound]n pitoisuudet ovat alhaiset, ampuminen on edelleen mahdollista, mutta aiheuttaa vähemmän vahinkoa."

#, fuzzy
msgid "MACROLIDE_SYNTHESIS"
msgstr "Kemosynteesi"

#, fuzzy
msgid "MACROSCOPIC"
msgstr "Muutu Makroskooppiseksi ({0}/{1})"

#, fuzzy
msgid "MACROSCOPIC_STAGE"
msgstr ""
"Kaukaisella planeetalla maailmankausien vulkaaninen aktiivisuus ja meteoriittien iskeymät ovat johtaneet uuden ilmiön kehittymisen maailmankaikkeudessa.\n"
"\n"
"Elämä.\n"
"\n"
"Yksinkertaiset mikrobit lymyilevät syvällä meren uumenissa. Olet viimeinen universaali esivanhempi (LUCA) tällä planeetalla.\n"
"\n"
"Selviytyäkseksi tässä armottomassa ympäristössä, sinun täytyy etsiä ja kerätä yhdisteitä. Niiden avulla voit kehittyä sukupolvien saatossa ja kilpailla muiden lajien kanssa."

msgid "MANUALLY_SET_TIME"
msgstr ""

#, fuzzy
msgid "MAP"
msgstr "ATP"

msgid "MARCH"
msgstr "Maaliskuu"

msgid "MARINE_SNOW"
msgstr "Leijuvat hiukkaset"

msgid "MASTER_VOLUME"
msgstr "Pää äänitaso"

#, fuzzy
msgid "MASTODON_TOOLTIP"
msgstr "Laita peli tauolle"

#, fuzzy
msgid "MAX_CACHE_SIZE_TOOLTIP"
msgstr "Jatka"

msgid "MAX_FPS"
msgstr "Maksimi kuvia sekunnissa:"

msgid "MAX_FPS_NO_LIMIT"
msgstr "Rajoittamaton"

#, fuzzy
msgid "MAX_SIZE_COLON"
msgstr "Koko:"

msgid "MAX_SPAWNED_ENTITIES"
msgstr ""

msgid "MAX_VISIBLE_DATASET_WARNING"
msgstr "Ei ole lupaa näyttää enempää kuin {0} dataosaa!"

msgid "MAY"
msgstr "Toukokuu"

#, fuzzy
msgid "MECHANICS_BUTTON"
msgstr "Tämän tallennuksen poistamista ei voi kumota, haluatko varmasti poistaa sen lopullisesti?"

msgid "MEDIANEXT"
msgstr "Seuraava kappale"

msgid "MEDIAPLAY"
msgstr "Toista"

msgid "MEDIAPREVIOUS"
msgstr "Media edellinen"

msgid "MEDIARECORD"
msgstr ""

msgid "MEDIASTOP"
msgstr "Pysäytä"

#, fuzzy
msgid "MEDIUM_SULFUR_CHUNK"
msgstr "Pieni rautalohkare"

msgid "MEGA_YEARS"
msgstr "Ma"

#, fuzzy
msgid "MELANOSOME"
msgstr "Metabolosomi"

#, fuzzy
msgid "MELANOSOME_DESCRIPTION"
msgstr "Metabolosomit, eli aineenvaihduntaelimet ovat proteiinikuorien koteloimia proteiiniryppäitä, jotka muuntavat glukoosia ATP:ksi. Näiden energian tuotanto on solulimaa tehokkaampaa johtuen prosessista, jota kutsutaan aerobiseksi energiantuotoksi. Siinä glykolyysin lisäksi tapahtuu muita toimintoja, jotka tuottavat pelkkää glykolyysiä huomattavasti enemmän ATP:tä. Tämä prosessi tarvitsee kuitenkin happea toimiakseen, ja siten ympäristön happipitoisuus vaikuttaa muunnosnopeuteen."

#, fuzzy
msgid "MELANOSOME_PROCESSES_DESCRIPTION"
msgstr "Muuntaa [thrive:compound type=\"atp\"][/thrive:compound]:n [thrive:compound type=\"oxytoxy\"]oxytoxyksi[/thrive:compound]. Muunnosnopeus riippuu ympäristön [thrive:compound type=\"oxygen\"]happipitoisuudesta[/thrive:compound]. Voi päästää myrkkyjä painamalla [thrive:input]g_fire_toxin[/thrive:input]. Kun [thrive:compound type=\"oxytoxy\"][/thrive:compound]n pitoisuudet ovat alhaiset, ampuminen on edelleen mahdollista, mutta aiheuttaa vähemmän vahinkoa."

msgid "MEMBRANE"
msgstr "Solukalvo"

msgid "MEMBRANE_RIGIDITY"
msgstr "Kalvon jäykkyys"

msgid "MEMBRANE_TYPES"
msgstr "Solukalvotyypit"

msgid "MENU"
msgstr "Valikko"

msgid "MESOPELAGIC"
msgstr "Mesopelaginen vyöhyke"

msgid "METABOLOSOMES"
msgstr "Metabolosomi"

#, fuzzy
msgid "METABOLOSOMES_DESCRIPTION"
msgstr "Metabolosomit, eli aineenvaihduntaelimet ovat proteiinikuorien koteloimia proteiiniryppäitä, jotka muuntavat glukoosia ATP:ksi. Näiden energian tuotanto on solulimaa tehokkaampaa johtuen prosessista, jota kutsutaan aerobiseksi energiantuotoksi. Siinä glykolyysin lisäksi tapahtuu muita toimintoja, jotka tuottavat pelkkää glykolyysiä huomattavasti enemmän ATP:tä. Tämä prosessi tarvitsee kuitenkin happea toimiakseen, ja siten ympäristön happipitoisuus vaikuttaa muunnosnopeuteen."

msgid "METABOLOSOMES_PROCESSES_DESCRIPTION"
msgstr "Muuntaa [thrive:compound type=\"glucose\"]glukoosia[/thrive:compound] [thrive:compound type=\"atp\"]ATP:ksi[/thrive:compound]. Nopeus skaalautuu [thrive:compound type=\"oxygen\"]hapen[/thrive:compound] pitoisuuden mukaan."

#, fuzzy
msgid "META_THREADS_TOOLTIP"
msgstr ""
"Hyperthreadingin päällä oloa ei voida automaattisesti tunnistaa.\n"
"Tämä säätää kuinka monta taustatyöskentelijää käytetään oletusarvoisesti, koska hyperthreading ei ole yhtä tehokasta kuin oikeat prosessoriytimet."

msgid "METEOR_IMPACT_EVENT"
msgstr ""

msgid "METEOR_STRIKE_START_EVENT_LOG_PLURAL"
msgstr ""

msgid "METEOR_STRIKE_START_EVENT_LOG_SINGULAR"
msgstr ""

#, fuzzy
msgid "METRICS"
msgstr "Näytä FPS-laskuri"

msgid "METRICS_CONTENT"
msgstr ""

msgid "MIB_VALUE"
msgstr "{0} MiB"

msgid "MICHE"
msgstr ""

#, fuzzy
msgid "MICHES_FOR_PATCH"
msgstr "sukupuuttoon planeetalta"

#, fuzzy
msgid "MICHE_AVOID_PREDATION_SELECTION_PRESSURE"
msgstr "[u]{0}[/u] jakautui [u]{1}[/u]:sta uudeksi lajiksi lajin valintapaineista johtuen"

msgid "MICHE_CHUNK_PRESSURE"
msgstr ""

#, fuzzy
msgid "MICHE_COMPOUND_CLOUD_PRESSURE"
msgstr "Yhdistepilvet"

msgid "MICHE_COMPOUND_EFFICIENCY_PRESSURE"
msgstr ""

#, fuzzy
msgid "MICHE_DETAIL_TEXT"
msgstr "{0} (x{1})"

msgid "MICHE_ENVIRONMENTAL_COMPOUND_PRESSURE"
msgstr ""

#, fuzzy
msgid "MICHE_ENVIRONMENTAL_TOLERANCE"
msgstr "Ympäristö"

msgid "MICHE_MAINTAIN_COMPOUND_PRESSURE"
msgstr ""

msgid "MICHE_METABOLIC_STABILITY_PRESSURE"
msgstr ""

msgid "MICHE_NO_OP_PRESSURE"
msgstr ""

msgid "MICHE_PREDATION_EFFECTIVENESS_PRESSURE"
msgstr ""

#, fuzzy
msgid "MICHE_PREDATOR_ROOT_PRESSURE"
msgstr "Lajin {0} saalistus"

msgid "MICHE_ROOT_PRESSURE"
msgstr ""

msgid "MICHE_TREE"
msgstr ""

#, fuzzy
msgid "MICROBE"
msgstr ""
"Kaukaisella planeetalla maailmankausien vulkaaninen aktiivisuus ja meteoriittien iskeymät ovat johtaneet uuden ilmiön kehittymisen maailmankaikkeudessa.\n"
"\n"
"Elämä.\n"
"\n"
"Yksinkertaiset mikrobit lymyilevät syvällä meren uumenissa. Olet viimeinen universaali esivanhempi (LUCA) tällä planeetalla.\n"
"\n"
"Selviytyäkseksi tässä armottomassa ympäristössä, sinun täytyy etsiä ja kerätä yhdisteitä. Niiden avulla voit kehittyä sukupolvien saatossa ja kilpailla muiden lajien kanssa."

#, fuzzy
msgid "MICROBES_COUNT"
msgstr ""
"Kaukaisella planeetalla maailmankausien vulkaaninen aktiivisuus ja meteoriittien iskeymät ovat johtaneet uuden ilmiön kehittymisen maailmankaikkeudessa.\n"
"\n"
"Elämä.\n"
"\n"
"Yksinkertaiset mikrobit lymyilevät syvällä meren uumenissa. Olet viimeinen universaali esivanhempi (LUCA) tällä planeetalla.\n"
"\n"
"Selviytyäkseksi tässä armottomassa ympäristössä, sinun täytyy etsiä ja kerätä yhdisteitä. Niiden avulla voit kehittyä sukupolvien saatossa ja kilpailla muiden lajien kanssa."

#, fuzzy
msgid "MICROBE_BENCHMARK"
msgstr "Mikrobieditori"

#, fuzzy
msgid "MICROBE_CAMERA_TILT_EFFECT"
msgstr "Statistiikkaa organismista"

msgid "MICROBE_EDITOR"
msgstr "Mikrobieditori"

#, fuzzy
msgid "MICROBE_ENZYME_STATISTICS"
msgstr "Statistiikkaa organismista"

msgid "MICROBE_FREEBUILD_EDITOR"
msgstr "Mikrobien vapaa rakentelu"

#, fuzzy
msgid "MICROBE_LOADING_TIP_1"
msgstr "Paina kumoamispainiketta editorissa korjataksesi tehdyn virheen"

#, fuzzy
msgid "MICROBE_LOADING_TIP_10"
msgstr "Paina kumoamispainiketta editorissa korjataksesi tehdyn virheen"

#, fuzzy
msgid "MICROBE_LOADING_TIP_11"
msgstr "Paina kumoamispainiketta editorissa korjataksesi tehdyn virheen"

#, fuzzy
msgid "MICROBE_LOADING_TIP_12"
msgstr "Paina kumoamispainiketta editorissa korjataksesi tehdyn virheen"

#, fuzzy
msgid "MICROBE_LOADING_TIP_13"
msgstr "Paina kumoamispainiketta editorissa korjataksesi tehdyn virheen"

#, fuzzy
msgid "MICROBE_LOADING_TIP_14"
msgstr "Paina kumoamispainiketta editorissa korjataksesi tehdyn virheen"

#, fuzzy
msgid "MICROBE_LOADING_TIP_15"
msgstr "Paina kumoamispainiketta editorissa korjataksesi tehdyn virheen"

#, fuzzy
msgid "MICROBE_LOADING_TIP_16"
msgstr "Paina kumoamispainiketta editorissa korjataksesi tehdyn virheen"

#, fuzzy
msgid "MICROBE_LOADING_TIP_17"
msgstr "Paina kumoamispainiketta editorissa korjataksesi tehdyn virheen"

#, fuzzy
msgid "MICROBE_LOADING_TIP_18"
msgstr "Paina kumoamispainiketta editorissa korjataksesi tehdyn virheen"

#, fuzzy
msgid "MICROBE_LOADING_TIP_19"
msgstr "Paina kumoamispainiketta editorissa korjataksesi tehdyn virheen"

#, fuzzy
msgid "MICROBE_LOADING_TIP_2"
msgstr "Paina kumoamispainiketta editorissa korjataksesi tehdyn virheen"

#, fuzzy
msgid "MICROBE_LOADING_TIP_20"
msgstr "Paina kumoamispainiketta editorissa korjataksesi tehdyn virheen"

#, fuzzy
msgid "MICROBE_LOADING_TIP_21"
msgstr "Paina kumoamispainiketta editorissa korjataksesi tehdyn virheen"

#, fuzzy
msgid "MICROBE_LOADING_TIP_22"
msgstr "Paina kumoamispainiketta editorissa korjataksesi tehdyn virheen"

#, fuzzy
msgid "MICROBE_LOADING_TIP_3"
msgstr "Paina kumoamispainiketta editorissa korjataksesi tehdyn virheen"

#, fuzzy
msgid "MICROBE_LOADING_TIP_4"
msgstr "Paina kumoamispainiketta editorissa korjataksesi tehdyn virheen"

#, fuzzy
msgid "MICROBE_LOADING_TIP_5"
msgstr "Paina kumoamispainiketta editorissa korjataksesi tehdyn virheen"

#, fuzzy
msgid "MICROBE_LOADING_TIP_6"
msgstr "Paina kumoamispainiketta editorissa korjataksesi tehdyn virheen"

#, fuzzy
msgid "MICROBE_LOADING_TIP_7"
msgstr "Paina kumoamispainiketta editorissa korjataksesi tehdyn virheen"

#, fuzzy
msgid "MICROBE_LOADING_TIP_8"
msgstr "Paina kumoamispainiketta editorissa korjataksesi tehdyn virheen"

#, fuzzy
msgid "MICROBE_LOADING_TIP_9"
msgstr "Paina kumoamispainiketta editorissa korjataksesi tehdyn virheen"

#, fuzzy
msgid "MICROBE_MEMBRANE_PERCENTAGE_STATISTICS"
msgstr "Statistiikkaa organismista"

#, fuzzy
msgid "MICROBE_MEMBRANE_STATISTICS"
msgstr "Statistiikkaa organismista"

#, fuzzy
msgid "MICROBE_ORGANELLE_STATISTICS"
msgstr "Statistiikkaa organismista"

#, fuzzy
msgid "MICROBE_ORGANELLE_UPGRADES_STATISTICS"
msgstr "Statistiikkaa organismista"

#, fuzzy
msgid "MICROBE_RIPPLE_EFFECT"
msgstr "Statistiikkaa organismista"

#, fuzzy
msgid "MICROBE_SPECIES_DETAIL_TEXT"
msgstr ""
"Seuraa tarkoin alhaalla oikealla näkyviä palkkeja.\n"
"Solusi kuolee, jos sen terveyspalkki loppuu.\n"
"Terveyspalkkisi kasvaa silloin kun solullasi on ATP:tä.\n"
"Pidä huolta, että keräät tarpeeksi glukoosia tuottaaksesi ATP:tä."

#, fuzzy
msgid "MICROBE_STAGE"
msgstr ""
"Kaukaisella planeetalla maailmankausien vulkaaninen aktiivisuus ja meteoriittien iskeymät ovat johtaneet uuden ilmiön kehittymisen maailmankaikkeudessa.\n"
"\n"
"Elämä.\n"
"\n"
"Yksinkertaiset mikrobit lymyilevät syvällä meren uumenissa. Olet viimeinen universaali esivanhempi (LUCA) tällä planeetalla.\n"
"\n"
"Selviytyäkseksi tässä armottomassa ympäristössä, sinun täytyy etsiä ja kerätä yhdisteitä. Niiden avulla voit kehittyä sukupolvien saatossa ja kilpailla muiden lajien kanssa."

#, fuzzy
msgid "MICROBE_STAGE_BECOME_MULTICELLULAR_TEXT"
msgstr ""
"Kerää glukooria (valkeat yhdistepilvet) liikkumalla niihin.\n"
"\n"
"Solusi tarvitsee glukoosia tuottaakseen energiaa pysyäkseen hengissä.\n"
"\n"
"Seuraa viivaa, joka kulkee solustasi lähimpään glukoosipilveen."

#, fuzzy
msgid "MICROBE_STAGE_COLLECT_TEXT"
msgstr ""
"Kerää glukooria (valkeat yhdistepilvet) liikkumalla niihin.\n"
"\n"
"Solusi tarvitsee glukoosia tuottaakseen energiaa pysyäkseen hengissä.\n"
"\n"
"Seuraa viivaa, joka kulkee solustasi lähimpään glukoosipilveen."

#, fuzzy
msgid "MICROBE_STAGE_CONTROL_TEXT"
msgstr ""
"Liikkuaksesi käytä solun ympärillä näkyviä näppäimiä yhdessä hiiren kursorin kanssa.\n"
"\n"
"Kokeile painella näytettyjä painikeita muutaman sekunnin jatkaaksesi."

#, fuzzy
msgid "MICROBE_STAGE_CONTROL_TEXT_CONTROLLER"
msgstr ""
"Liikkuaksesi käytä solun ympärillä näkyviä näppäimiä yhdessä hiiren kursorin kanssa.\n"
"\n"
"Kokeile painella näytettyjä painikeita muutaman sekunnin jatkaaksesi."

#, fuzzy
msgid "MICROBE_STAGE_HEALTH_TEXT"
msgstr ""
"Seuraa tarkoin alhaalla oikealla näkyviä palkkeja.\n"
"Solusi kuolee, jos sen terveyspalkki loppuu.\n"
"Terveyspalkkisi kasvaa silloin kun solullasi on ATP:tä.\n"
"Pidä huolta, että keräät tarpeeksi glukoosia tuottaaksesi ATP:tä."

#, fuzzy
msgid "MICROBE_STAGE_INITIAL"
msgstr ""
"Kaukaisella planeetalla maailmankausien vulkaaninen aktiivisuus ja meteoriittien iskeymät ovat johtaneet uuden ilmiön kehittymisen maailmankaikkeudessa.\n"
"\n"
"Elämä.\n"
"\n"
"Yksinkertaiset mikrobit lymyilevät syvällä meren uumenissa. Olet viimeinen universaali esivanhempi (LUCA) tällä planeetalla.\n"
"\n"
"Selviytyäkseksi tässä armottomassa ympäristössä, sinun täytyy etsiä ja kerätä yhdisteitä. Niiden avulla voit kehittyä sukupolvien saatossa ja kilpailla muiden lajien kanssa."

#, fuzzy
msgid "MICROBE_STAGE_INITIAL_PANSPERMIA"
msgstr ""
"Kaukaisella planeetalla maailmankausien vulkaaninen aktiivisuus ja meteoriittien iskeymät ovat johtaneet uuden ilmiön kehittymisen maailmankaikkeudessa.\n"
"\n"
"Elämä.\n"
"\n"
"Yksinkertaiset mikrobit lymyilevät syvällä meren uumenissa. Olet viimeinen universaali esivanhempi (LUCA) tällä planeetalla.\n"
"\n"
"Selviytyäkseksi tässä armottomassa ympäristössä, sinun täytyy etsiä ja kerätä yhdisteitä. Niiden avulla voit kehittyä sukupolvien saatossa ja kilpailla muiden lajien kanssa."

#, fuzzy
msgid "MICROBE_STAGE_INITIAL_POND"
msgstr ""
"Kaukaisella planeetalla maailmankausien vulkaaninen aktiivisuus ja meteoriittien iskeymät ovat johtaneet uuden ilmiön kehittymisen maailmankaikkeudessa.\n"
"\n"
"Elämä.\n"
"\n"
"Yksinkertaiset mikrobit lymyilevät syvällä meren uumenissa. Olet viimeinen universaali esivanhempi (LUCA) tällä planeetalla.\n"
"\n"
"Selviytyäkseksi tässä armottomassa ympäristössä, sinun täytyy etsiä ja kerätä yhdisteitä. Niiden avulla voit kehittyä sukupolvien saatossa ja kilpailla muiden lajien kanssa."

#, fuzzy
msgid "MICROBE_STAGE_ORGANELLE_DIVISION"
msgstr "Statistiikkaa organismista"

msgid "MIDDLE_MOUSE"
msgstr "Hiiren keskimmäinen painike"

#, fuzzy
msgid "MIGRATION_FAILED_TO_ADD"
msgstr "Auto-evon suorittaminen epäonnistui"

#, fuzzy
msgid "MIGRATION_MANAGER"
msgstr ""
"Seuraa tarkoin alhaalla oikealla näkyviä palkkeja.\n"
"Solusi kuolee, jos sen terveyspalkki loppuu.\n"
"Terveyspalkkisi kasvaa silloin kun solullasi on ATP:tä.\n"
"Pidä huolta, että keräät tarpeeksi glukoosia tuottaaksesi ATP:tä."

msgid "MIGRATION_STATUS_DESTINATION_NOT_SELECTED"
msgstr ""

#, fuzzy
msgid "MIGRATION_STATUS_TEXT"
msgstr ""
"Seuraa tarkoin alhaalla oikealla näkyviä palkkeja.\n"
"Solusi kuolee, jos sen terveyspalkki loppuu.\n"
"Terveyspalkkisi kasvaa silloin kun solullasi on ATP:tä.\n"
"Pidä huolta, että keräät tarpeeksi glukoosia tuottaaksesi ATP:tä."

#, fuzzy
msgid "MIGRATION_STEP_DESTINATION_EXPLANATION"
msgstr ""
"Aggressiiviset mikrobit kulkevat pidempiä etäisyyksiä jahdatessaan muita\n"
"ja taistelevat todennäköisemmin takaisin hyökkääjiäänsä vastaan.\n"
"Passiiviset mikrobit pysyttelevät enemmän paikallaan ja eivät yleensä\n"
"käytä esimerkiksi myrkkyjä toisia mikrobeja vastaan."

msgid "MIGRATION_STEP_ONLY_ONE_ALLOWED"
msgstr ""

#, fuzzy
msgid "MIGRATION_STEP_POPULATION_EXPLANATION"
msgstr ""
"Aktiiviset mikrobit vilistävät ja mukeltavat, kun mitään mielenkiintoista ei tapahdu.\n"
"Lakoniset mikrobit pysyttelevät mieluummin paikoillaan odottaen ympäristön muutoksia reagoidakseen niihin."

#, fuzzy
msgid "MIGRATION_STEP_SOURCE_EXPLANATION"
msgstr ""
"Aktiiviset mikrobit vilistävät ja mukeltavat, kun mitään mielenkiintoista ei tapahdu.\n"
"Lakoniset mikrobit pysyttelevät mieluummin paikoillaan odottaen ympäristön muutoksia reagoidakseen niihin."

#, fuzzy
msgid "MIGRATION_TOOLTIP"
msgstr "Laita peli tauolle"

msgid "MILLION_ABBREVIATION"
msgstr "{0} M"

msgid "MINIMUM_AMOUNT_TO_FIND"
msgstr ""

#, fuzzy
msgid "MINIMUM_VERSION"
msgstr "Versio:"

msgid "MIN_VISIBLE_DATASET_WARNING"
msgstr "Ei ole lupaa näyttää vähempää kuin {0} datajoukko(a)!"

msgid "MISC"
msgstr "Muut"

msgid "MISCELLANEOUS"
msgstr "Muut"

#, fuzzy
msgid "MISCELLANEOUS_3D_STAGE"
msgstr "Muut"

#, fuzzy
msgid "MISC_FUN"
msgstr "Muut"

msgid "MISSING_DESCRIPTION"
msgstr "Kuvaus puuttuu"

msgid "MISSING_OR_INVALID_REQUIRED_FIELD"
msgstr ""

msgid "MISSING_TITLE"
msgstr "Otsikko puuttuu"

msgid "MITOCHONDRION"
msgstr "Mitokondrio"

msgid "MITOCHONDRION_DESCRIPTION"
msgstr ""

msgid "MITOCHONDRION_PROCESSES_DESCRIPTION"
msgstr "Muuntaa [thrive:compound type=\"glucose\"]glukoosia[/thrive:compound] [thrive:compound type=\"atp\"]ATP:ksi[/thrive:compound]. Muunnosnopeus riippuu ympäristön [thrive:compound type=\"oxygen\"]happipitoisuudesta[/thrive:compound]."

#, fuzzy
msgid "MIXED_DOT_DOT_DOT"
msgstr "..."

msgid "MODDING_INSTRUCTIONS_ON"
msgstr ""

msgid "MODELS"
msgstr "Mallit"

msgid "MODE_CAN_BE_CHANGED_IN_OPTIONS"
msgstr ""

msgid "MODIFY"
msgstr "Muokkaa"

msgid "MODIFY_ORGANELLE"
msgstr "Muokkaa soluelintä"

msgid "MODIFY_TYPE"
msgstr "Vaihda tyyppiä"

msgid "MODS"
msgstr "Modit"

msgid "MODS_INSTALLED_BUT_NOT_ENABLED"
msgstr ""

msgid "MOD_ASSEMBLY"
msgstr "Modin Assembly:"

msgid "MOD_ASSEMBLY_CLASS"
msgstr ""

#, fuzzy
msgid "MOD_ASSEMBLY_CLASS_CREATION_FAILED"
msgstr "Auto-evon suorittaminen epäonnistui"

msgid "MOD_ASSEMBLY_CLASS_NOT_FOUND"
msgstr ""

msgid "MOD_ASSEMBLY_INIT_CALL_FAILED"
msgstr ""

msgid "MOD_ASSEMBLY_LOAD_CALL_FAILED_EXCEPTION"
msgstr ""

msgid "MOD_ASSEMBLY_LOAD_EXCEPTION"
msgstr ""

msgid "MOD_ASSEMBLY_UNLOAD_CALL_FAILED"
msgstr ""

msgid "MOD_ASSEMBLY_UNLOAD_CALL_FAILED_EXCEPTION"
msgstr ""

msgid "MOD_AUTHOR"
msgstr "Modin Tekijä:"

msgid "MOD_AUTO_HARMONY"
msgstr ""

#, fuzzy
msgid "MOD_CREATION_FAILED"
msgstr "Auto-evon suorittaminen epäonnistui"

#, fuzzy
msgid "MOD_DESCRIPTION"
msgstr "Kuvaus:"

#, fuzzy
msgid "MOD_EXTENDED_DESCRIPTION"
msgstr "Jäykempi solukalvo kestää enemmän vahinkoa, mutta vaikeuttaa solun liikkumista."

#, fuzzy
msgid "MOD_HARMONY_LOAD_FAILED_EXCEPTION"
msgstr "Pistä muita soluja tällä."

#, fuzzy
msgid "MOD_HARMONY_UNLOAD_FAILED_EXCEPTION"
msgstr "Pistä muita soluja tällä."

msgid "MOD_HAS_NO_LOADABLE_RESOURCES"
msgstr ""

msgid "MOD_ICON_FILE"
msgstr "Kuvakkeen Tiedosto:"

msgid "MOD_INFO_URL"
msgstr "Modin Tietojen URL:"

msgid "MOD_INTERNAL_NAME"
msgstr "Sisäinen nimi (Kansio):"

#, fuzzy
msgid "MOD_LICENSE"
msgstr "Lisenssit"

msgid "MOD_LOAD_ERRORS"
msgstr "Modien latausvirheet"

msgid "MOD_LOAD_ERRORS_OCCURRED"
msgstr "Yhden tai useamman modin latauksessa kohdattiin virheitä. Lokit voivat sisältää lisää tietoa."

#, fuzzy
msgid "MOD_LOAD_OR_UNLOAD_ERRORS_OCCURRED"
msgstr "Lataa rikkinäinen tallennus?"

#, fuzzy
msgid "MOD_LOAD_UNLOAD_CAVEATS"
msgstr "Lataa rikkinäinen tallennus?"

#, fuzzy
msgid "MOD_LOAD_UNLOAD_RESTART"
msgstr "Lataa rikkinäinen tallennus?"

msgid "MOD_MAXIMUM_THRIVE"
msgstr "Suurin Tuettu Thrive Versio:"

msgid "MOD_MINIMUM_THRIVE"
msgstr "Pienin Vaadittu Thrive-versio:"

#, fuzzy
msgid "MOD_NAME"
msgstr "Nimi:"

#, fuzzy
msgid "MOD_PCK_NAME"
msgstr "Alueen nimi"

msgid "MOD_RECOMMENDED_THRIVE"
msgstr "Suositeltu Thriven Versio:"

msgid "MOD_TO_UPLOAD"
msgstr "Lähetettävä Modi:"

msgid "MOD_UPLOADER"
msgstr "Modin Lähettäjä"

#, fuzzy
msgid "MOD_VERSION"
msgstr "Versio:"

msgid "MORE_INFO"
msgstr "Näytä Lisää Tietoa"

#, fuzzy
msgid "MORE_INFO_PROMPT"
msgstr "Näytä Lisää Tietoa"

msgid "MOUSE_EDGE_PANNING_OPTION"
msgstr ""

msgid "MOUSE_LOOK_SENSITIVITY"
msgstr "Hiirellä näkymän kääntämisen herkkyys"

msgid "MOUSE_SENSITIVITY_WINDOW_SIZE_ADJUSTMENT"
msgstr ""

msgid "MOVE"
msgstr "Siirrä"

msgid "MOVEMENT"
msgstr "Liikkuminen"

msgid "MOVE_ATTEMPTS_PER_SPECIES"
msgstr ""

msgid "MOVE_BACKWARDS"
msgstr "Liiku taaksepäin"

msgid "MOVE_DOWN_OR_CROUCH"
msgstr "Liiku alaspäin tai kyykisty"

msgid "MOVE_FORWARD"
msgstr "Liiku eteenpäin"

#, fuzzy
msgid "MOVE_ITEM_DOWN"
msgstr "Lähetettävä Modi:"

#, fuzzy
msgid "MOVE_ITEM_UP"
msgstr "Liiku oikealle"

msgid "MOVE_LEFT"
msgstr "Liiku vasemmalle"

msgid "MOVE_ORGANELLE"
msgstr "Siirrä soluelintä"

msgid "MOVE_RIGHT"
msgstr "Liiku oikealle"

#, fuzzy
msgid "MOVE_TO_ANY_PATCH"
msgstr "Siirry tälle alueelle"

#, fuzzy
msgid "MOVE_TO_LAND"
msgstr "Lähetettävä Modi:"

#, fuzzy
msgid "MOVE_TO_MACROSCOPIC_TOOLTIP"
msgstr "Lisää uusi syöte"

msgid "MOVE_TO_MULTICELLULAR_STAGE_TOOLTIP"
msgstr ""

msgid "MOVE_TO_THIS_PATCH"
msgstr "Siirry tälle alueelle"

msgid "MOVE_UP_OR_JUMP"
msgstr "Liiku ylöspäin tai hyppää"

msgid "MOVING_TO_AWAKENING_PROTOTYPE"
msgstr ""

msgid "MOVING_TO_AWAKENING_PROTOTYPE_TITLE"
msgstr ""

msgid "MOVING_TO_LAND_PROTOTYPE"
msgstr ""

msgid "MOVING_TO_LAND_PROTOTYPE_TITLE"
msgstr ""

msgid "MOVING_TO_SOCIETY_STAGE"
msgstr ""

msgid "MP_COST"
msgstr "{0} MP"

msgid "MUCILAGE"
msgstr ""

#, fuzzy
msgid "MUCILAGE_SYNTHESIS"
msgstr "Kemosynteesi"

#, fuzzy
msgid "MUCOCYST_ACTION_TOOLTIP"
msgstr "Laita peli tauolle"

#, fuzzy
msgid "MULTICELLULAR"
msgstr "Lisää soluelin"

msgid "MULTICELLULAR_EDITOR"
msgstr "Monisoluinen editori"

#, fuzzy
msgid "MULTICELLULAR_FREEBUILD_EDITOR"
msgstr "Monisoluinen editori"

#, fuzzy
msgid "MULTICELLULAR_LOADING_TIP_1"
msgstr "Monisoluinen editori"

msgid "MULTICELLULAR_STAGE"
msgstr "Monisoluinen vaihe"

#, fuzzy
msgid "MULTIPLE_CELLS"
msgstr "Lisää soluelin"

#, fuzzy
msgid "MULTIPLE_METABALLS"
msgstr "Lisää soluelin"

msgid "MULTIPLE_ORGANELLES"
msgstr "Useita elimiä"

msgid "MULTISAMPLE_ANTI_ALIASING"
msgstr "Monen näytteen reunanpehmennys:"

msgid "MULTITHREADED_SIMULATION_ENABLED"
msgstr ""

#, fuzzy
msgid "MULTITHREADED_SIMULATION_EXPLANATION"
msgstr ""
"Aggressiiviset mikrobit kulkevat pidempiä etäisyyksiä jahdatessaan muita\n"
"ja taistelevat todennäköisemmin takaisin hyökkääjiäänsä vastaan.\n"
"Passiiviset mikrobit pysyttelevät enemmän paikallaan ja eivät yleensä\n"
"käytä esimerkiksi myrkkyjä toisia mikrobeja vastaan."

msgid "MUSEUM_WELCOME_TEXT"
msgstr ""

msgid "MUSIC"
msgstr "Musiikki"

msgid "MUSIC_VOLUME"
msgstr "Musiikin voimakkuus"

#, fuzzy
msgid "MUTATIONS_PER_SPECIES"
msgstr "Mutaatiopisteet"

msgid "MUTATION_COST_MULTIPLIER"
msgstr "Mutaatiohinnan kerroin"

#, fuzzy
msgid "MUTATION_COST_MULTIPLIER_EXPLANATION"
msgstr ""
"Aktiiviset mikrobit vilistävät ja mukeltavat, kun mitään mielenkiintoista ei tapahdu.\n"
"Lakoniset mikrobit pysyttelevät mieluummin paikoillaan odottaen ympäristön muutoksia reagoidakseen niihin."

msgid "MUTATION_POINTS"
msgstr "Mutaatiopisteet"

msgid "MUTE"
msgstr "Mykistä"

msgid "NAME"
msgstr "Nimi:"

#, fuzzy
msgid "NAME_LABEL_CITY"
msgstr "Biomi: {0}"

#, fuzzy
msgid "NAME_LABEL_FLEET"
msgstr "Biomi: {0}"

msgid "NAME_LABEL_STRUCTURE_UNFINISHED"
msgstr ""

#, fuzzy
msgid "NATIVE_THREAD_ADVICE_TOOLTIP"
msgstr "Nykyinen suorittajien määrä:"

msgid "NEGATIVE_ATP_BALANCE"
msgstr "Negatiivinen ATP:n tasapaino"

msgid "NEGATIVE_ATP_BALANCE_TEXT"
msgstr ""
"Mikrobi ei tuota tarpeeksi ATP:tä selviytyäkseen!\n"
"Haluatko varmasti jatkaa?"

msgid "NEW"
msgstr "Uusi"

msgid "NEWER_VERSION_LOADING_WARNING"
msgstr ""
"Tämä tallennus on uudemmasta Thriven versiosta ja erittäin todennäköisesti\n"
"se ei ole yhteensopiva. Lataa kuitenkin?"

msgid "NEWS"
msgstr "UUTISET"

msgid "NEW_GAME"
msgstr "Uusi Peli"

#, fuzzy
msgid "NEW_GAME_BUTTON_TOOLTIP"
msgstr "Pysäytysmenu"

msgid "NEW_GAME_SETTINGS_PERFORMANCE_OPTIONS_INFO"
msgstr ""

#, fuzzy
msgid "NEW_MOD_DEFAULT_DESCRIPTION"
msgstr "Pistä muita soluja tällä."

msgid "NEW_NAME"
msgstr "Uusi nimi"

msgid "NEW_NAME_COLON"
msgstr "Uusi nimi:"

msgid "NEXT_CAPITAL"
msgstr "SEURAAVA"

#, fuzzy
msgid "NEXT_EDITOR_TAB"
msgstr "Avaa editorin lukitus"

msgid "NITROGEN"
msgstr "Typpi"

msgid "NITROGENASE"
msgstr "Nitrogenaasi"

#, fuzzy
msgid "NITROGENASE_DESCRIPTION"
msgstr "Nitrogenaasi on entsyymikompleksi, joka katalysoi typpimolekyylien pelkistymistä ammoniakiksi käyttäen ATP:tä. Ammoniakki on tärkeä aine solun kasvulle. Tätä prosessia kutsutaan anaerobiseksi typpifiksaatioksi. Nitrogenaasi sijaitsee soluliman ympäröimänä, joka puolestaan toteuttaa osaltaan glykolyysia."

msgid "NITROGENASE_PROCESSES_DESCRIPTION"
msgstr "Muuntaa [thrive:compound type=\"atp\"][/thrive:compound]:n [thrive:compound type=\"ammonia\"]ammoniakiksi[/thrive:compound]. Muunnosnopeus riippuu ympäristön [thrive:compound type=\"nitrogen\"]typpipitoisuudesta[/thrive:compound]."

msgid "NITROPLAST"
msgstr "Typpeä sitova plastidi"

msgid "NITROPLAST_DESCRIPTION"
msgstr ""

msgid "NITROPLAST_PROCESSES_DESCRIPTION"
msgstr "Muuntaa [thrive:compound type=\"atp\"][/thrive:compound]:tä [thrive:compound type=\"ammonia\"]ammoniakiksi[/thrive:compound]. Muunnosnopeus riippuu ympäristön [thrive:compound type=\"nitrogen\"]typpi-[/thrive:compound] ja [thrive:compound type=\"oxygen\"]happipitoisuudesta[/thrive:compound]."

msgid "NONE"
msgstr "Ei mitään"

msgid "NORMAL"
msgstr "Normaali"

msgid "NORMAL_MEMBRANE_DESCRIPTION"
msgstr ""

msgid "NOTHING_HERE"
msgstr "Ei mitään täällä"

msgid "NOTHING_TO_INTERACT_WITH"
msgstr ""

#, fuzzy
msgid "NOTICE_BINDING_OUT_OF_ATP"
msgstr "Aloita/lopeta kiinnittyminen"

msgid "NOTICE_DAMAGED_BY_NO_ATP"
msgstr ""

msgid "NOTICE_ENGULFING_OUT_OF_ATP"
msgstr ""

msgid "NOTICE_ENGULF_DAMAGE_FROM_TOXIN"
msgstr ""

msgid "NOTICE_ENGULF_MISSING_ENZYME"
msgstr ""

msgid "NOTICE_ENGULF_SIZE_TOO_SMALL"
msgstr ""

msgid "NOTICE_ENGULF_STORAGE_FULL"
msgstr ""

msgid "NOTICE_HIT_BY_ATP_TOXIN"
msgstr ""

#, fuzzy
msgid "NOTICE_HIT_BY_BASE_MOVEMENT_TOXIN"
msgstr "Perus liikkuminen"

msgid "NOTICE_RADIATION_DAMAGE"
msgstr ""

msgid "NOTICE_READY_TO_EDIT"
msgstr ""

#, fuzzy
msgid "NOT_ADAPTED_TO_CURRENT_PATCH"
msgstr "Peruuta nykyinen toimenpide"

#, fuzzy
msgid "NOT_STARTED_DOT"
msgstr "Peruutettu."

msgid "NOVEMBER"
msgstr "marraskuu"

msgid "NO_AI"
msgstr "Ei tekoälyä"

msgid "NO_DATA_TO_SHOW"
msgstr "Ei dataa näytettäväksi"

msgid "NO_EVENTS_RECORDED"
msgstr "Tapahtumia ei tallennettu"

#, fuzzy
msgid "NO_FOSSIL_DIRECTORY"
msgstr "Avaa tallennusten kansio"

#, fuzzy
msgid "NO_MODS_ENABLED"
msgstr "Ei käytössä"

msgid "NO_ORGANELLE_PROCESSES"
msgstr "Ei toimintoja"

msgid "NO_SAVEGAMES_FOUND"
msgstr "Tallennuksia ei löytynyt"

#, fuzzy
msgid "NO_SAVE_DIRECTORY"
msgstr "Avaa tallennusten kansio"

#, fuzzy
msgid "NO_SCREENSHOT_DIRECTORY"
msgstr "Avaa Näyttökuva kansio"

msgid "NO_SELECTED_MOD"
msgstr "Ei valittua Modia"

#, fuzzy
msgid "NO_SUGGESTION"
msgstr "?"

msgid "NUCLEUS"
msgstr "Tuma"

msgid "NUCLEUS_DELETE_OPTION_DISABLED_TOOLTIP"
msgstr ""

msgid "NUCLEUS_DESCRIPTION"
msgstr ""

msgid "NUCLEUS_SMALL_DESCRIPTION"
msgstr ""

msgid "NUMLOCK"
msgstr "Num Lock"

#, fuzzy
msgid "NUTRIENT_COST_TOOLTIP"
msgstr "Laita peli tauolle"

msgid "N_A"
msgstr "N/A"

msgid "N_A_MP"
msgstr "- MP"

#, fuzzy
msgid "N_TIMES"
msgstr "2x"

msgid "OCTOBER"
msgstr "Lokakuu"

msgid "OFF"
msgstr ""

msgid "OFFICIAL_WEBSITE"
msgstr "Virallinen Nettisivu"

#, fuzzy
msgid "OFFICIAL_WEBSITE_BUTTON_TOOLTIP"
msgstr "Kuole"

msgid "OK"
msgstr "OK"

msgid "OLDER_VERSION_LOADING_WARNING"
msgstr ""

#, fuzzy
msgid "OPENGL_MODE_WARNING"
msgstr "GLES2-moodi Varoitus"

#, fuzzy
msgid "OPENGL_MODE_WARNING_EXPLANATION"
msgstr ""
"Pelokkaat mikrobit pakenevat pidempiä matkoja, kuin urheat, ja\n"
"todennäköisemmin pakenevat petoja.\n"
"Rohkeat mikrobit eivät välitä pedoista lähellään ja hyökkäävät\n"
"todennäköisimmin takaisin uhattuna."

#, fuzzy
msgid "OPEN_FOLDER"
msgstr "Avaa lokien kansio"

#, fuzzy
msgid "OPEN_FOSSIL_FOLDER"
msgstr "Avaa lokien kansio"

msgid "OPEN_FOSSIL_IN_FREEBUILD_WARNING"
msgstr ""

#, fuzzy
msgid "OPEN_GOD_TOOLS"
msgstr "Avaa osoite"

msgid "OPEN_HELP_SCREEN"
msgstr "Avaa apuvalikko"

#, fuzzy
msgid "OPEN_IN_FREEBUILD"
msgstr "Vapaa rakentelu"

msgid "OPEN_LOGS_FOLDER"
msgstr "Avaa lokien kansio"

#, fuzzy
msgid "OPEN_MOD_URL"
msgstr "Avaa osoite"

#, fuzzy
msgid "OPEN_ORGANELLES_PAGE"
msgstr "Avaa soluelimen valikko"

msgid "OPEN_ORGANELLE_MENU"
msgstr "Avaa soluelimen valikko"

#, fuzzy
msgid "OPEN_RESEARCH_SCREEN"
msgstr "Avaa apuvalikko"

msgid "OPEN_SAVE_DIRECTORY"
msgstr "Avaa tallennusten kansio"

#, fuzzy
msgid "OPEN_SCIENCE_MENU"
msgstr "Avaa valikko"

msgid "OPEN_SCREENSHOT_FOLDER"
msgstr "Avaa Näyttökuva kansio"

msgid "OPEN_THE_MENU"
msgstr "Avaa valikko"

msgid "OPEN_TRANSLATION_SITE"
msgstr "Auta pelin kääntämisessä"

#, fuzzy
msgid "OPERATION_PAUSED_DOT"
msgstr "Laita peli tauolle"

msgid "OPPORTUNISM_EXPLANATION"
msgstr ""
"Opportunistiset mikrobit kilpailevat ahnaasti yhdisteistä ja yrittävät\n"
"todennäköisemmin jahdata saaliitaan myrkkyillään, jos eivät pysty syömään heitä.\n"
"Varovaiset mikrobit välttävät vaaroja ja siten kilpailutilanteita esimerkiksi ravinnon keruun yhteydessä."

msgid "OPPORTUNISTIC"
msgstr "Opportunistinen"

msgid "OPTIONS"
msgstr "Asetukset"

#, fuzzy
msgid "OPTIONS_BUTTON_TOOLTIP"
msgstr "Help"

msgid "ORGANELLES"
msgstr "Soluelin"

#, fuzzy
msgid "ORGANELLES_BUTTON"
msgstr "Soluelin"

#, fuzzy
msgid "ORGANELLES_WILL_BE_UNLOCKED_NEXT_GENERATION"
msgstr ""
"Keskittyneet mikrobit etsivät yhdisteitä, kappaleita ja saaliita pidemmän matkan päästä\n"
"ja voivat olla kunnianhimoisempia löytyvien palasten keruussa.\n"
"Responssiiviset mikrobit vaihtavat kohdetta nopeammin, jos ei niitä heti saa kiinni."

#, fuzzy
msgid "ORGANELLE_AXON"
msgstr "Soluelin"

#, fuzzy
msgid "ORGANELLE_AXON_DESCRIPTION"
msgstr "Pistä muita soluja tällä."

#, fuzzy
msgid "ORGANELLE_CATEGORY_MACROSCOPIC"
msgstr "Lisää soluelin"

#, fuzzy
msgid "ORGANELLE_CATEGORY_MULTICELLULAR"
msgstr "Lisää soluelin"

#, fuzzy
msgid "ORGANELLE_GROWTH_ORDER_EXPLANATION"
msgstr "Tämä paneeli kertoo mistä luvuista auto-evo simuloi ennusteensa. Lajin selviytymiseen vaikuttaa sen onnistuminen energian haalimisessa ja muut tarpeet. Auto-evo käyttää yksinkertaistettua mallia laskeakseen lajin menestymisen perustaen sen lajin hankkimaan energiaan. Jokaisen ravintotyypin kohdalla voi nähdä kuinka paljon siitä saa energiaa. Lajin sopivuus kertoo kuinka hyvin lajin jäsenet pystyvät käyttämään kyseisiä ravinnon lähteitä."

#, fuzzy
msgid "ORGANELLE_MYOFIBRIL"
msgstr "Saalistusihokarva"

#, fuzzy
msgid "ORGANELLE_MYOFIBRIL_DESCRIPTION"
msgstr "Pistä muita soluja tällä."

msgid "ORGANELLE_PILUS"
msgstr "Saalistusihokarva"

msgid "ORGANELLE_PILUS_DESCRIPTION"
msgstr "Pistä muita soluja tällä."

msgid "ORGANELLE_PILUS_PROCESSES_DESCRIPTION"
msgstr "Pistä muita soluja tällä."

#, fuzzy
msgid "ORGANELLE_PLURAL"
msgstr "Saalistusihokarva"

#, fuzzy
msgid "ORGANELLE_SINGULAR"
msgstr "Saalistusihokarva"

#, fuzzy
msgid "ORGANELLE_SUGGESTION_COLON"
msgstr "Soluelin"

#, fuzzy
msgid "ORGANELLE_SUGGESTION_TOOLTIP"
msgstr "Pysäytysmenu"

#, fuzzy
msgid "ORGANELLE_UNLOCKS_ENABLED"
msgstr "Soluelin"

#, fuzzy
msgid "ORGANELLE_UNLOCKS_ENABLED_EXPLANATION"
msgstr ""
"Keskittyneet mikrobit etsivät yhdisteitä, kappaleita ja saaliita pidemmän matkan päästä\n"
"ja voivat olla kunnianhimoisempia löytyvien palasten keruussa.\n"
"Responssiiviset mikrobit vaihtavat kohdetta nopeammin, jos ei niitä heti saa kiinni."

msgid "ORGANISM_STATISTICS"
msgstr "Statistiikkaa organismista"

msgid "OR_UNLOCK_CONDITION"
msgstr ""

msgid "OSMOREGULATION"
msgstr "Osmoregulaatio"

msgid "OSMOREGULATION_COST"
msgstr "Osmoregulaation energiantarve"

#, fuzzy
msgid "OSMOREGULATION_COST_MULTIPLIER"
msgstr "Osmoregulaation energiantarve"

#, fuzzy
msgid "OSMOREGULATION_COST_MULTIPLIER_EXPLANATION"
msgstr "Osmoregulaation energiantarve"

#, fuzzy
msgid "OTHER_COMPOUNDS"
msgstr "Yhdisteet"

msgid "OUR_WIKI"
msgstr "Wikimme"

#, fuzzy
msgid "OUTDATED_NOTICE"
msgstr "Peruutettu."

msgid "OUTREACH_TEAM"
msgstr ""

msgid "OUTSIDE_CONTRIBUTORS"
msgstr "Ulkopuoliset avustajat"

msgid "OVERWRITE_EXISTING_SAVE"
msgstr "Korvaa aikaisempi tallennus:"

msgid "OVERWRITE_EXISTING_SAVE_PROMPT"
msgstr "Korvataanko aikaisempi tallennus?"

#, fuzzy
msgid "OVERWRITE_SPECIES_NAME_CONFIRMATION"
msgstr "Tämän tallennuksen poistamista ei voi kumota, haluatko varmasti poistaa sen lopullisesti?"

msgid "OXYGEN"
msgstr "Happi"

#, fuzzy
msgid "OXYGEN_INHIBITOR_SYNTHESIS"
msgstr "Happimyrkkysynteesi"

#, fuzzy
msgid "OXYGEN_RESISTANCE"
msgstr "Myrkyn kestävyys"

#, fuzzy
msgid "OXYGEN_TOLERANCE_TOOLTIP"
msgstr "Näytä / piilota ympäristö ja yhdisteet"

#, fuzzy
msgid "OXYTOXISOME_PROCESSES_DESCRIPTION"
msgstr "Muuntaa [thrive:compound type=\"atp\"][/thrive:compound]:n [thrive:compound type=\"oxytoxy\"]oxytoxyksi[/thrive:compound]. Muunnosnopeus riippuu ympäristön [thrive:compound type=\"oxygen\"]happipitoisuudesta[/thrive:compound]. Voi päästää myrkkyjä painamalla [thrive:input]g_fire_toxin[/thrive:input]. Kun [thrive:compound type=\"oxytoxy\"][/thrive:compound]n pitoisuudet ovat alhaiset, ampuminen on edelleen mahdollista, mutta aiheuttaa vähemmän vahinkoa."

msgid "OXYTOXY_NT"
msgstr "Happimyrkky"

#, fuzzy
msgid "OXYTOXY_SYNTHESIS"
msgstr "Happimyrkkysynteesi"

msgid "PAGEDOWN"
msgstr "Page Down"

msgid "PAGEUP"
msgstr "PgUp (sivu ylös päin)"

#, fuzzy
msgid "PAGE_BACK"
msgstr "Takaisin"

#, fuzzy
msgid "PAGE_FORWARD"
msgstr "Eteenpäin"

#, fuzzy
msgid "PAGE_TITLE"
msgstr "Poista Paikallinen Data"

msgid "PAN_CAMERA_DOWN"
msgstr "Vieritä alaspäin"

msgid "PAN_CAMERA_LEFT"
msgstr "Vieritä vasemmalle"

msgid "PAN_CAMERA_RESET"
msgstr "Palauta kameran alkusijainti"

msgid "PAN_CAMERA_RIGHT"
msgstr "Siirrä kameraa oikealle"

msgid "PAN_CAMERA_UP"
msgstr "Siirrä kameraa ylöspäin"

msgid "PAST_DEVELOPERS"
msgstr "Entiset kehittäjät"

#, fuzzy
msgid "PATCH_COLON"
msgstr "Lajit:"

#, fuzzy
msgid "PATCH_EXTINCTION_BOX_TEXT"
msgstr "Kuten 99% kaikista lajeista jotka ovat joskus olleet, sinun lajisi on kuollut sukupuuttoon. Muut täyttävät sinun ekologisen lokerosi and kukoistavat, mutta sinä et. Sinut tullaan unohtamaan, epäonnistunut kokeilu evoluutiossa."

#, fuzzy
msgid "PATCH_EXTINCTION_CAPITAL"
msgstr "SUKUPUUTTO"

msgid "PATCH_MAP"
msgstr "Aluekartta"

#, fuzzy
msgid "PATCH_MAP_NAVIGATION_TOOLTIP"
msgstr "Kuole"

msgid "PATCH_NAME"
msgstr "{0} {1}"

#, fuzzy
msgid "PATCH_NOTES_LAST_PLAYED_INFO"
msgstr "Poista Paikallinen Data"

msgid "PATCH_NOTES_LAST_PLAYED_INFO_PLURAL"
msgstr ""

#, fuzzy
msgid "PATCH_NOTES_TITLE"
msgstr "Poista Paikallinen Data"

msgid "PATCH_NOTE_BULLET_POINT"
msgstr ""

msgid "PATCH_NOTE_CHANGES_HEADING"
msgstr ""

#, fuzzy
msgid "PATCH_NOTE_LINK_VISIT_TEXT"
msgstr "Kuten 99% kaikista lajeista jotka ovat joskus olleet, sinun lajisi on kuollut sukupuuttoon. Muut täyttävät sinun ekologisen lokerosi and kukoistavat, mutta sinä et. Sinut tullaan unohtamaan, epäonnistunut kokeilu evoluutiossa."

#, fuzzy
msgid "PATREON_TOOLTIP"
msgstr "Laita peli tauolle"

msgid "PATRONS"
msgstr "Patreon-jäsenet"

msgid "PAUSED"
msgstr "PYSÄYTETTY"

msgid "PAUSE_MENU_RESUME_TOOLTIP"
msgstr "Palaa peliin"

msgid "PAUSE_PROMPT"
msgstr ""

msgid "PAUSE_TOOLTIP"
msgstr "Laita peli tauolle"

#, fuzzy
msgid "PCK_LOAD_FAILED"
msgstr "Lataus on valmistunut"

#, fuzzy
msgid "PCK_LOAD_FAILED_DOES_NOT_EXIST"
msgstr "Lataus on valmistunut"

msgid "PEACEFUL"
msgstr "Rauhallinen"

#, fuzzy
msgid "PENDING_ENDOSYMBIOSIS_EXPLANATION"
msgstr ""
"Pelokkaat mikrobit pakenevat pidempiä matkoja, kuin urheat, ja\n"
"todennäköisemmin pakenevat petoja.\n"
"Rohkeat mikrobit eivät välitä pedoista lähellään ja hyökkäävät\n"
"todennäköisimmin takaisin uhattuna."

msgid "PENDING_ENDOSYMBIOSIS_TITLE"
msgstr ""

msgid "PERCENTAGE_VALUE"
msgstr "{0}%"

#, fuzzy
msgid "PERFECT_ADAPTATION_DESCRIPTION"
msgstr "Pistä muita soluja tällä."

msgid "PERFORMANCE"
msgstr "Suorituskyky"

msgid "PERFORM_UNBINDING"
msgstr "Erkane"

#, fuzzy
msgid "PER_SECOND_ABBREVIATION"
msgstr "{0} K"

msgid "PER_SECOND_SLASH"
msgstr "/sekunti"

msgid "PHOSPHATE"
msgstr "Fosfaatti"

#, fuzzy
msgid "PHOSPHATES_COST"
msgstr "Fosfaatti"

msgid "PHOTOSYNTHESIS"
msgstr "Fotosynteesi"

msgid "PHYSICAL_CONDITIONS"
msgstr "Olosuhteet"

msgid "PHYSICAL_RESISTANCE"
msgstr "Fyysinen kestävyys"

msgid "PLACE_ORGANELLE"
msgstr "Lisää soluelin"

msgid "PLANET"
msgstr "Planeetta"

#, fuzzy
msgid "PLANET_CUSTOMIZER"
msgstr "Kursorin alla:"

#, fuzzy
msgid "PLANET_DETAILS_STRING"
msgstr "Avaa lokien kansio"

msgid "PLANET_RANDOM_SEED"
msgstr "Planeetan satunnainen lähtöarvo"

#, fuzzy
msgid "PLAYER"
msgstr "Pelaajan solu"

msgid "PLAYER_DEATH_POPULATION_PENALTY"
msgstr ""

#, fuzzy
msgid "PLAYER_DEATH_POPULATION_PENALTY_EXPLANATION"
msgstr "Tämä paneeli kertoo mistä luvuista auto-evo simuloi ennusteensa. Lajin selviytymiseen vaikuttaa sen onnistuminen energian haalimisessa ja muut tarpeet. Auto-evo käyttää yksinkertaistettua mallia laskeakseen lajin menestymisen perustaen sen lajin hankkimaan energiaan. Jokaisen ravintotyypin kohdalla voi nähdä kuinka paljon siitä saa energiaa. Lajin sopivuus kertoo kuinka hyvin lajin jäsenet pystyvät käyttämään kyseisiä ravinnon lähteitä."

msgid "PLAYER_DIED"
msgstr "pelaaja kuoli"

#, fuzzy
msgid "PLAYER_DUPLICATE"
msgstr "pelaaja kuoli"

#, fuzzy
msgid "PLAYER_EXTINCT"
msgstr "pelaaja kuoli"

msgid "PLAYER_RELATIVE_MOVEMENT"
msgstr "Suhteellinen pelaajaan"

#, fuzzy
msgid "PLAYER_RELATIVE_MOVEMENT_TOOLTIP"
msgstr "Suhteellinen pelaajaan"

msgid "PLAYER_REPRODUCED"
msgstr "pelaaja jatkoi sukuaan"

msgid "PLAYER_SPEED"
msgstr ""
"Pelaajan\n"
"nopeus"

msgid "PLAYSTATION_3"
msgstr "PlayStation 3"

msgid "PLAYSTATION_4"
msgstr "PlayStation 4"

msgid "PLAYSTATION_5"
msgstr "PlayStation 5"

msgid "PLAY_INTRO_VIDEO"
msgstr "Näytä introvideo"

msgid "PLAY_MICROBE_INTRO_ON_NEW_GAME"
msgstr "Näytä mikrobi-intro aloitettaessa uusi peli"

msgid "PLAY_WITH_CURRENT_SETTING"
msgstr ""

msgid "POPULATION_CAPITAL"
msgstr "POPULAATIO:"

msgid "POPULATION_COLON"
msgstr "populaatio:"

msgid "POPULATION_IN_PATCHES"
msgstr "populaatio alueilla:"

msgid "POPULATION_IN_PATCH_SHORT"
msgstr "{0} ({1})"

#, fuzzy
msgid "POSITION_NUMBER"
msgstr "ID-Numero"

msgid "PREDATION_FOOD_SOURCE"
msgstr "Lajin {0} saalistus"

#, fuzzy
msgid "PREDICTION_DETAILS_OPEN_TOOLTIP"
msgstr "Jatka"

msgid "PRESSURE"
msgstr "Paine"

msgid "PRESSURE_SHORT"
msgstr "Paine"

#, fuzzy
msgid "PRESSURE_TOLERANCE_TOOLTIP"
msgstr "Palaa Päävalikkoon"

msgid "PRESS_KEY_DOT_DOT_DOT"
msgstr "Paina jotain näppäintä..."

msgid "PREVIEW_IMAGE_DOES_NOT_EXIST"
msgstr ""

msgid "PREVIEW_IMAGE_IS_TOO_LARGE"
msgstr ""

msgid "PREVIOUS_COLON"
msgstr "edellinen:"

msgid "PROCESSING_LOADED_OBJECTS"
msgstr "Prosessoidaan ladattuja objekteja"

msgid "PROCESS_ENVIRONMENT_SEPARATOR"
msgstr "@"

msgid "PROCESS_PANEL_TITLE"
msgstr "Solun prosessit"

#, fuzzy
msgid "PROCESS_SPEED_MODIFIER"
msgstr "Solun prosessit"

#, fuzzy
msgid "PROCESS_TOGGLE_TOOLTIP"
msgstr "Palaa Päävalikkoon"

msgid "PROGRAMMING_TEAM"
msgstr "Ohjelmointitiimi"

msgid "PROJECT_MANAGEMENT_TEAM"
msgstr ""

msgid "PROTEINS"
msgstr "Proteiini"

msgid "PROTOPLASM"
msgstr "Protoplasma"

msgid "PULL_REQUESTS_PROGRAMMING"
msgstr "Pull Requests / ohjelmointi"

#, fuzzy
msgid "QUADRILLION_ABBREVIATION"
msgstr "{0} G"

msgid "QUICK_LOAD"
msgstr "Lataa viimeisin tallennus"

msgid "QUICK_SAVE"
msgstr "Tee pika-tallennus"

msgid "QUIT"
msgstr "Lopeta"

#, fuzzy
msgid "QUIT_BUTTON_TOOLTIP"
msgstr "Kuole"

msgid "QUIT_GAME_WARNING"
msgstr ""
"Haluatko varmasti poistua pelistä?\n"
"Menetät tallentamattomat tiedot."

#, fuzzy
msgid "RADIATION"
msgstr "Soluhengitys"

#, fuzzy
msgid "RADIOACTIVE_CHUNK"
msgstr "Iso rautalohkare"

#, fuzzy
msgid "RADIOSYNTHESIS"
msgstr "Kemosynteesi"

msgid "RANDOMIZE_SPECIES_NAME"
msgstr "Luo satunnainen lajin nimi"

#, fuzzy
msgid "RANDOM_SEED_TOOLTIP"
msgstr "Laita peli tauolle"

msgid "RAW"
msgstr "Raaka"

#, fuzzy
msgid "RAW_VALUE_COLON"
msgstr "Uusi nimi:"

msgid "READING_SAVE_DATA"
msgstr "Luetaan tallennuksen tietoja"

#, fuzzy
msgid "READY"
msgstr "Taustasuorittajia:"

msgid "RECOMMENDED_THRIVE_VERSION"
msgstr "Thriven Suositeltu Versio:"

#, fuzzy
msgid "REDDIT_TOOLTIP"
msgstr "Jatka"

msgid "REDO"
msgstr "Tee uudelleen"

msgid "REDO_THE_LAST_ACTION"
msgstr "Tee uudelleen viimeisin toimenpide"

msgid "REFRESH"
msgstr "Virkistä"

#, fuzzy
msgid "REGENERATE_BUTTON"
msgstr "Soluelin"

#, fuzzy
msgid "RENDER_SCALE"
msgstr "Käytetty renderöijä:"

msgid "REPORT"
msgstr "Raportti"

#, fuzzy
msgid "REPORT_BUG"
msgstr "Raportti"

msgid "REPRODUCED"
msgstr "jatkoi sukuaan"

msgid "REPRODUCTION"
msgstr "Lisääntyminen"

#, fuzzy
msgid "REPRODUCTION_ASEXUAL"
msgstr "Lisääntyminen"

msgid "REPRODUCTION_BUDDING"
msgstr "Orastuminen"

#, fuzzy
msgid "REPRODUCTION_COMPOUNDS_MODE"
msgstr "Lisääntyminen:"

#, fuzzy
msgid "REPRODUCTION_COMPOUNDS_MODE_EXPLANATION"
msgstr "Tämä paneeli kertoo mistä luvuista auto-evo simuloi ennusteensa. Lajin selviytymiseen vaikuttaa sen onnistuminen energian haalimisessa ja muut tarpeet. Auto-evo käyttää yksinkertaistettua mallia laskeakseen lajin menestymisen perustaen sen lajin hankkimaan energiaan. Jokaisen ravintotyypin kohdalla voi nähdä kuinka paljon siitä saa energiaa. Lajin sopivuus kertoo kuinka hyvin lajin jäsenet pystyvät käyttämään kyseisiä ravinnon lähteitä."

#, fuzzy
msgid "REPRODUCTION_COMPOUND_HANDLING_TOOLTIP"
msgstr "Lisääntyminen:"

msgid "REPRODUCTION_METHOD"
msgstr "Lisääntyminen:"

#, fuzzy
msgid "REQUIRES_NUCLEUS"
msgstr "Tuma"

#, fuzzy
msgid "RESEARCH"
msgstr "Hae"

msgid "RESET"
msgstr "Kumoa muutokset"

#, fuzzy
msgid "RESET_DEADZONES"
msgstr "Palauta oletukset?"

msgid "RESET_DISMISSED_POPUPS"
msgstr ""

msgid "RESET_INPUTS_TO_DEFAULTS"
msgstr "Palauta näppäimien oletukset?"

#, fuzzy
msgid "RESET_ITEM_ORDER_TO_DEFAULT"
msgstr "Palauta näppäimien oletukset?"

msgid "RESET_KEYBINDINGS"
msgstr "Palauta syötteet oletuksiksi"

msgid "RESET_SETTINGS_TO_DEFAULTS"
msgstr "Palauta oletukset"

#, fuzzy
msgid "RESET_SHOWN_TUTORIALS"
msgstr "Näytä tutoriaalit"

#, fuzzy
msgid "RESET_SHOWN_TUTORIALS_TOOLTIP"
msgstr "Lisää uusi syöte"

msgid "RESET_TO_DEFAULTS"
msgstr "Palauta oletukset?"

msgid "RESISTANT_TO_BASIC_ENGULFMENT"
msgstr ""

#, fuzzy
msgid "RESIZE_METABALL_TOOLTIP"
msgstr "Jatka"

msgid "RESOLUTION"
msgstr "Tarkkuus:"

msgid "RESOURCE_ABSORBTION_SPEED"
msgstr "Resurssien imeytymisen nopeus"

#, fuzzy
msgid "RESOURCE_AMOUNT_SHORT"
msgstr "Paine"

#, fuzzy
msgid "RESOURCE_ENERGY"
msgstr "Katsele lähdekoodia"

#, fuzzy
msgid "RESOURCE_FOOD"
msgstr "Katsele lähdekoodia"

#, fuzzy
msgid "RESOURCE_ROCK"
msgstr "Katsele lähdekoodia"

#, fuzzy
msgid "RESOURCE_WOOD"
msgstr "Katsele lähdekoodia"

msgid "RESPIRATION"
msgstr "Soluhengitys"

msgid "RESPONSIVE"
msgstr "Reagoiva"

msgid "RESTART_REQUIRED"
msgstr "Uudelleenkäynnistys Vaaditaan"

msgid "RESUME"
msgstr "Jatka"

#, fuzzy
msgid "RESUME_TOOLTIP"
msgstr "Jatka"

msgid "RETURN_TO_MENU"
msgstr "Palaa Päävalikkoon"

#, fuzzy
msgid "RETURN_TO_MENU_TOOLTIP"
msgstr "Palaa Päävalikkoon"

msgid "RETURN_TO_MENU_WARNING"
msgstr ""
"Haluatko varmasti palata päävalikkoon?\n"
"Menetät tallentamattomat tiedot."

#, fuzzy
msgid "REVEAL_ALL_PATCHES"
msgstr "levisi alueille:"

#, fuzzy
msgid "REVOLUTIONARY_GAMES_SOCIAL_TOOLTIP"
msgstr "Tehnyt Revolutionary Games Studio"

#, fuzzy
msgid "RIGHT_ARROW"
msgstr "Hiiren oikea painike"

msgid "RIGHT_MOUSE"
msgstr "Hiiren oikea painike"

msgid "RIGID"
msgstr ""

msgid "RIGIDITY_MEMBRANE_DESCRIPTION"
msgstr "Jäykempi solukalvo kestää enemmän vahinkoa, mutta vaikeuttaa solun liikkumista."

msgid "ROTATE_LEFT"
msgstr "Käännä vasemmalle"

msgid "ROTATE_RIGHT"
msgstr "Käännä oikealle"

msgid "ROTATION_COLON"
msgstr "Pyöriminen:"

msgid "RUN_AUTO_EVO_DURING_GAMEPLAY"
msgstr "Suorita auto-evo pelin aikana"

msgid "RUN_ONE_STEP"
msgstr "Aja Yksi Askel"

msgid "RUN_RESULT_BY_SENDING_POPULATION"
msgstr "{0} lähettämällä: {1} yksikköä populaatiota alueelta: {2}"

msgid "RUN_RESULT_GENE_CODE"
msgstr "geneettinen koodi:"

msgid "RUN_RESULT_NICHE_FILL"
msgstr "ilmaantui täyttämään ekologisen lokeron"

msgid "RUN_RESULT_SELECTION_PRESSURE_SPLIT"
msgstr "syntyi eriävien valintapaineiden seurauksena"

msgid "RUN_RESULT_SPLIT_FROM"
msgstr "erkani lajista: {0}"

msgid "RUN_RESULT_SPLIT_OFF_TO"
msgstr "populaatio joillain alueille jakaantui muodostamaan uuden lajin, {0}:"

msgid "RUN_X_WORLDS"
msgstr ""

#, fuzzy
msgid "RUN_X_WORLDS_TOOLTIP"
msgstr "Lisää uusi syöte"

msgid "RUSTICYANIN"
msgstr "Ruostesyaniini"

#, fuzzy
msgid "RUSTICYANIN_DESCRIPTION"
msgstr "Rustisyaniini on proteiini, joka käyttää hiilidioksiidia ja happea muuntaakseen raudan toiseksi aineeksi. Tätä kutsutaan hapettumiseksi ja se vapauttaa energiaa, jonka solu voi hyödyntää."

#, fuzzy
msgid "RUSTICYANIN_PROCESSES_DESCRIPTION"
msgstr "Muuntaa [thrive:compound type=\"iron\"]raudan[/thrive:compound] [thrive:compound type=\"atp\"]ATP:ksi[/thrive:compound]. Muunnosnopeus vaihtelee ympäristön [thrive:compound type=\"carbondioxide\"][/thrive:compound]n ja [thrive:compound type=\"oxygen\"][/thrive:compound]n mukaan."

#, fuzzy
msgid "SAFE_MODE_EXPLANATION"
msgstr ""
"Pelokkaat mikrobit pakenevat pidempiä matkoja, kuin urheat, ja\n"
"todennäköisemmin pakenevat petoja.\n"
"Rohkeat mikrobit eivät välitä pedoista lähellään ja hyökkäävät\n"
"todennäköisimmin takaisin uhattuna."

#, fuzzy
msgid "SAFE_MODE_TITLE"
msgstr "Poista Paikallinen Data"

msgid "SAVE"
msgstr "Tallenna"

msgid "SAVE_AND_CONTINUE"
msgstr "Tallenna ja jatka"

msgid "SAVE_AUTOSAVE"
msgstr "Tallenna Peli"

msgid "SAVE_DELETE_WARNING"
msgstr "Tämän tallennuksen poistamista ei voi kumota, haluatko varmasti lopullisesti poistaa {0}?"

msgid "SAVE_ERROR_INCLUDE_JSON_DEBUG_NOTE"
msgstr ""

#, fuzzy
msgid "SAVE_ERROR_TURN_ON_JSON_DEBUG_MODE"
msgstr "JSON-virheenkäsittelymoodi:"

msgid "SAVE_FAILED"
msgstr "Tallennus epäonnistui"

msgid "SAVE_GAME"
msgstr "Tallenna Peli"

#, fuzzy
msgid "SAVE_GAME_BUTTON_TOOLTIP"
msgstr "Pysäytysmenu"

msgid "SAVE_HAS_DIFFERENT_VERSION"
msgstr "Tallennus on pelin eri versiosta"

msgid "SAVE_HAS_DIFFERENT_VERSION_TEXT"
msgstr ""
"Tallennus, jota yrität ladata, ei vastaa pelin nykyistä versiota.\n"
"Tämä tallennus pitää ladata manuaalisesti valikon kautta."

msgid "SAVE_HAS_INVALID_GAME_STATE"
msgstr "Tallennuksessa on virheellinen pelin tilan skene"

msgid "SAVE_INVALID"
msgstr "Virheellinen"

msgid "SAVE_IS_INVALID"
msgstr "Tallennus on virheellinen"

#, fuzzy
msgid "SAVE_IS_UPGRADEABLE_DESCRIPTION"
msgstr "Pistä muita soluja tällä."

msgid "SAVE_LOAD_ALREADY_LOADED_FREE_FAILURE"
msgstr ". Virhe vapautettaessa jo ladattuja resursseja: {0}"

msgid "SAVE_MANUAL"
msgstr "Tallenna Peli"

msgid "SAVE_QUICKSAVE"
msgstr "Tallenna Peli"

msgid "SAVE_SPACE_USED"
msgstr "Tilaa käytössä:"

#, fuzzy
msgid "SAVE_UPGRADE_FAILED"
msgstr "Tallennus epäonnistui"

#, fuzzy
msgid "SAVE_UPGRADE_FAILED_DESCRIPTION"
msgstr "Pistä muita soluja tällä."

#, fuzzy
msgid "SAVING_DATA_FAILED_DUE_TO"
msgstr "Tallennus epäonnistui! Poikkeus tapahtui"

msgid "SAVING_DOT_DOT_DOT"
msgstr "Tallennetaan..."

msgid "SAVING_FAILED_WITH_EXCEPTION"
msgstr "Tallennus epäonnistui! Poikkeus tapahtui"

#, fuzzy
msgid "SAVING_NOT_POSSIBLE"
msgstr "Tallennus epäonnistui! Poikkeus tapahtui"

msgid "SAVING_SUCCEEDED"
msgstr "Tallennus onnistui"

msgid "SCALING_NONE"
msgstr "Ei mitään"

msgid "SCALING_ON"
msgstr "Skaalattu"

msgid "SCALING_ON_INVERSE"
msgstr "Käänteisesti skaalattu"

#, fuzzy
msgid "SCREEN_EFFECT"
msgstr "Ulkoiset vaikutukset:"

#, fuzzy
msgid "SCREEN_EFFECT_GAMEBOY"
msgstr "Ulkoiset vaikutukset:"

#, fuzzy
msgid "SCREEN_EFFECT_GAMEBOY_COLOR"
msgstr "Ulkoiset vaikutukset:"

msgid "SCREEN_EFFECT_GREYSCALE"
msgstr ""

#, fuzzy
msgid "SCREEN_EFFECT_NONE"
msgstr "Näytä kykypalkki"

msgid "SCREEN_RELATIVE_MOVEMENT"
msgstr "Suhteellinen peli-ikkunaan"

#, fuzzy
msgid "SCREEN_RELATIVE_MOVEMENT_TOOLTIP"
msgstr "Suhteellinen peli-ikkunaan"

msgid "SCROLLLOCK"
msgstr "Scroll Lock"

msgid "SEARCH_DOT_DOT_DOT"
msgstr "Hae..."

msgid "SEARCH_PLACEHOLDER"
msgstr ""

msgid "SEARCH_RADIUS"
msgstr "Etsintäsäde:"

msgid "SEA_FLOOR"
msgstr "Merenpohja"

msgid "SECRETE_SLIME"
msgstr ""

#, fuzzy
msgid "SECRETE_SLIME_TOOLTIP"
msgstr "Jatka"

#, fuzzy
msgid "SEED_LABEL"
msgstr "Biomi: {0}"

#, fuzzy
msgid "SELECTED"
msgstr "Valittu:"

msgid "SELECTED_COLON"
msgstr "Valittu:"

#, fuzzy
msgid "SELECTED_MOD"
msgstr "Valittu:"

#, fuzzy
msgid "SELECTED_SAVE_IS_INCOMPATIBLE_PROMPT"
msgstr "Valittu tallennus ei ole yhteensopiva"

#, fuzzy
msgid "SELECTED_SAVE_IS_INCOMPATIBLE_PROTOTYPE_PROMPT"
msgstr "Valittu tallennus ei ole yhteensopiva"

#, fuzzy
msgid "SELECTED_SAVE_IS_UPGRADEABLE_PROMPT"
msgstr "Valittu tallennus ei ole yhteensopiva"

#, fuzzy
msgid "SELECT_A_GENERATION"
msgstr "Valitse vaihtoehto"

msgid "SELECT_A_PATCH"
msgstr "Valitse alue nähdäksesi sen tiedot tässä"

#, fuzzy
msgid "SELECT_A_SPECIES"
msgstr "Valitse alue nähdäksesi sen tiedot tässä"

#, fuzzy
msgid "SELECT_A_TECHNOLOGY"
msgstr "Valitse alue nähdäksesi sen tiedot tässä"

msgid "SELECT_CELL_TYPE_FROM_EDITOR"
msgstr "Valitse muokattavan soluelimen tyyppi editorin sivulta"

#, fuzzy
msgid "SELECT_ENZYME"
msgstr "Valittu:"

#, fuzzy
msgid "SELECT_MOVEMENT_MODE_TITLE"
msgstr "Poista Paikallinen Data"

msgid "SELECT_OPTION"
msgstr "Valitse vaihtoehto"

msgid "SELECT_PREVIEW_IMAGE"
msgstr "Valitse Esikatselukuva"

#, fuzzy
msgid "SELECT_SPACE_STRUCTURE_TITLE"
msgstr "Rakenne"

msgid "SELECT_STRUCTURE_POPUP_TITLE"
msgstr ""

#, fuzzy
msgid "SELECT_TISSUE_TYPE_FROM_EDITOR"
msgstr "Valitse muokattavan soluelimen tyyppi editorin sivulta"

#, fuzzy
msgid "SELECT_VACUOLE_COMPOUND_COLON"
msgstr "Valittu:"

msgid "SEPTEMBER"
msgstr "Syyskuu"

msgid "SESSILE"
msgstr "Sessiili"

msgid "SETTING_ONLY_APPLIES_TO_NEW_GAMES"
msgstr "Tämä arvo vaikuttaa vain uusiin peleihin, jotka on aloitettu tämän muuttamisen jälkeen"

msgid "SFX_VOLUME"
msgstr "Efektien voimakkuus"

msgid "SHIFT"
msgstr "Vaihto"

#, fuzzy
msgid "SHOW_ALL_TUTORIALS"
msgstr "Näytä tutoriaalit"

#, fuzzy
msgid "SHOW_ALL_TUTORIALS_TOOLTIP"
msgstr "Lisää uusi syöte"

msgid "SHOW_DAMAGE_EFFECT"
msgstr ""

msgid "SHOW_HELP"
msgstr "Näytä apu"

#, fuzzy
msgid "SHOW_ITEM_COORDINATES"
msgstr "Näytä tutoriaalit"

#, fuzzy
msgid "SHOW_NEW_PATCH_NOTES"
msgstr "{0} {1}"

#, fuzzy
msgid "SHOW_NEW_PATCH_NOTES_TOOLTIP"
msgstr "{0} {1}"

#, fuzzy
msgid "SHOW_TUTORIALS_IN_NEW_CURRENT_OPTION"
msgstr "Näytä tutoriaalit (nykyisessä pelissä)"

#, fuzzy
msgid "SHOW_TUTORIALS_IN_NEW_GAMES_OPTION"
msgstr "Näytä tutoriaalit (uusissa peleissä)"

#, fuzzy
msgid "SHOW_TUTORIALS_OPTION_TOOLTIP"
msgstr "Lisää uusi syöte"

msgid "SHOW_UNSAVED_PROGRESS_WARNING"
msgstr "Näytä varoitus tallentamattomista muutoksista"

#, fuzzy
msgid "SHOW_UNSAVED_PROGRESS_WARNING_TOOLTIP"
msgstr ""
"Sinulla on tallentamattomia muutoksia, jotka menetetään.\n"
"Haluatko jatkaa?"

msgid "SHOW_WEB_NEWS_FEED"
msgstr ""

#, fuzzy
msgid "SIDEROPHORE_ACTION_TOOLTIP"
msgstr "Laita peli tauolle"

msgid "SIGNALING_AGENT"
msgstr "Viestintäkeskus"

#, fuzzy
msgid "SIGNALING_AGENTS_ACTION_TOOLTIP"
msgstr "Jäykempi solukalvo kestää enemmän vahinkoa, mutta vaikeuttaa solun liikkumista."

#, fuzzy
msgid "SIGNALING_AGENT_DESCRIPTION"
msgstr "Jäykempi solukalvo kestää enemmän vahinkoa, mutta vaikeuttaa solun liikkumista."

msgid "SIGNALING_AGENT_PROCESSES_DESCRIPTION"
msgstr "Pidä [thrive:input]g_pack_commands[/thrive:input] pohjassa avataksesi valikon, josta voit jakaa lajisi soluille komentoja."

msgid "SIGNAL_COMMAND_AGGRESSION"
msgstr "Muutu Agressiiviseksi"

msgid "SIGNAL_COMMAND_FLEE"
msgstr ""

msgid "SIGNAL_COMMAND_FOLLOW"
msgstr "Seuraa Minua"

msgid "SIGNAL_COMMAND_NONE"
msgstr "Ei Käskyä"

msgid "SIGNAL_COMMAND_TO_ME"
msgstr "Liiku Luokseni"

msgid "SIGNAL_TO_EMIT"
msgstr "Viesti Erittää"

msgid "SILICA"
msgstr "Piidioksidi"

msgid "SILICA_MEMBRANE_DESCRIPTION"
msgstr ""

msgid "SIXTEEN_TIMES"
msgstr "16x"

msgid "SIZE_COLON"
msgstr "Koko:"

msgid "SLIDESHOW"
msgstr "Diaesitys"

msgid "SLIME_JET"
msgstr ""

#, fuzzy
msgid "SLIME_JET_DESCRIPTION"
msgstr "Solun täyttävä limainen aines. Solulima on sekoite ioneita, proteiineja ja muita ainesosia veteen liuotettuna ja täyttää solun sisäpuolen. Yksi sen tarkoituksista on suorittaa glykolyysi, eli glukoosin muuntaminen ATP-energianlähteeksi. Alkeelliset soluilla, joilla ei ole kehittyneempiä aineenvaihduntaan keskittyneitä soluelimiä, solulima on keskeinen energian tuotannon lähde. Solulima myös varastoi molekyylejä, eli esimerkiksi kerättäviä yhdisteitä ja kasvattaa solun kokoa."

#, fuzzy
msgid "SLIME_JET_PROCESSES_DESCRIPTION"
msgstr "Muuntaa [thrive:compound type=\"glucose\"]glukoosia[/thrive:compound] [thrive:compound type=\"atp\"][/thrive:compound]:ksi."

msgid "SMALL_IRON_CHUNK"
msgstr "Pieni rautalohkare"

#, fuzzy
msgid "SMALL_PHOSPHATE_CHUNK"
msgstr "Pieni rautalohkare"

#, fuzzy
msgid "SMALL_SULFUR_CHUNK"
msgstr "Pieni rautalohkare"

msgid "SNOWFLAKE"
msgstr ""

#, fuzzy
msgid "SOCIETY_STAGE"
msgstr ""
"Kaukaisella planeetalla maailmankausien vulkaaninen aktiivisuus ja meteoriittien iskeymät ovat johtaneet uuden ilmiön kehittymisen maailmankaikkeudessa.\n"
"\n"
"Elämä.\n"
"\n"
"Yksinkertaiset mikrobit lymyilevät syvällä meren uumenissa. Olet viimeinen universaali esivanhempi (LUCA) tällä planeetalla.\n"
"\n"
"Selviytyäkseksi tässä armottomassa ympäristössä, sinun täytyy etsiä ja kerätä yhdisteitä. Niiden avulla voit kehittyä sukupolvien saatossa ja kilpailla muiden lajien kanssa."

msgid "SOUND"
msgstr "Ääni"

msgid "SOUND_TEAM"
msgstr "Äänitiimi"

msgid "SOUND_TEAM_LEAD"
msgstr ""

msgid "SOUND_TEAM_LEADS"
msgstr ""

msgid "SPACE"
msgstr "Välilyönti"

#, fuzzy
msgid "SPACE_STAGE"
msgstr ""
"Kaukaisella planeetalla maailmankausien vulkaaninen aktiivisuus ja meteoriittien iskeymät ovat johtaneet uuden ilmiön kehittymisen maailmankaikkeudessa.\n"
"\n"
"Elämä.\n"
"\n"
"Yksinkertaiset mikrobit lymyilevät syvällä meren uumenissa. Olet viimeinen universaali esivanhempi (LUCA) tällä planeetalla.\n"
"\n"
"Selviytyäkseksi tässä armottomassa ympäristössä, sinun täytyy etsiä ja kerätä yhdisteitä. Niiden avulla voit kehittyä sukupolvien saatossa ja kilpailla muiden lajien kanssa."

#, fuzzy
msgid "SPACE_STRUCTURE_HAS_RESOURCES"
msgstr "Rakenne"

#, fuzzy
msgid "SPACE_STRUCTURE_NO_EXTRA_DESCRIPTION"
msgstr "Rakenne"

msgid "SPACE_STRUCTURE_WAITING_CONSTRUCTION"
msgstr ""

msgid "SPAWN_AMMONIA"
msgstr "Luo ammoniakkia"

msgid "SPAWN_ENEMY"
msgstr "Luo vihollinen"

#, fuzzy
msgid "SPAWN_ENEMY_CHEAT_FAIL"
msgstr "Luo vihollinen"

msgid "SPAWN_GLUCOSE"
msgstr "Luo glukoosia"

msgid "SPAWN_PHOSPHATES"
msgstr "Luo fosfaattia"

msgid "SPECIAL_MOUSE_1"
msgstr "Hiiren erikoispainike 1"

msgid "SPECIAL_MOUSE_2"
msgstr "Hiiren erikoispainike 2"

#, fuzzy
msgid "SPECIES"
msgstr "Lista lajeista"

msgid "SPECIES_COLON"
msgstr "Lajit:"

#, fuzzy
msgid "SPECIES_DETAIL_TEXT"
msgstr "{0} (x{1})"

msgid "SPECIES_HAS_A_MUTATION"
msgstr "on saanut mutaation"

msgid "SPECIES_LIST"
msgstr "Lista lajeista"

#, fuzzy
msgid "SPECIES_MEMBER_IMPACT_ON_POP"
msgstr "Lajin nimi..."

#, fuzzy
msgid "SPECIES_MEMBER_IMPACT_ON_POPULATION_EXPLANATION"
msgstr ""
"Aktiiviset mikrobit vilistävät ja mukeltavat, kun mitään mielenkiintoista ei tapahdu.\n"
"Lakoniset mikrobit pysyttelevät mieluummin paikoillaan odottaen ympäristön muutoksia reagoidakseen niihin."

msgid "SPECIES_NAME_DOT_DOT_DOT"
msgstr "Lajin nimi..."

#, fuzzy
msgid "SPECIES_NAME_TOO_LONG_POPUP"
msgstr "Lajin nimi..."

msgid "SPECIES_POPULATION"
msgstr "Lajien populaatiot"

msgid "SPECIES_PRESENT"
msgstr "Läsnäolevat lajit"

#, fuzzy
msgid "SPECIES_TO_FIND"
msgstr "Lajit:"

msgid "SPECIES_WITH_POPULATION"
msgstr "{0}:n populaatio: {1}"

msgid "SPEED"
msgstr "Nopeus"

msgid "SPEED_COLON"
msgstr "Nopeus:"

msgid "SPREAD_TO_PATCHES"
msgstr "levisi alueille:"

#, fuzzy
msgid "SPRINT"
msgstr "Kopioi ruutu"

#, fuzzy
msgid "SPRINT_ACTION_TOOLTIP"
msgstr "Laita peli tauolle"

msgid "STAGE_MENU_BUTTON_TOOLTIP"
msgstr "Pysäytysmenu"

#, fuzzy
msgid "START"
msgstr "Aloitetaan"

msgid "STARTING"
msgstr "Aloitetaan"

msgid "START_CALIBRATION"
msgstr "Aloita kalibrointi"

#, fuzzy
msgid "START_GAME"
msgstr "Tallenna Peli"

#, fuzzy
msgid "START_RESEARCH"
msgstr "Uudelleenkäynnistys Vaaditaan"

msgid "STATISTICS"
msgstr "Statistiikkaa"

#, fuzzy
msgid "STAT_ATP_PRODUCTION_REDUCTION"
msgstr "ATP:n TUOTANTO ON LIIAN ALHAINEN!"

#, fuzzy
msgid "STAT_BASE_MOVEMENT_REDUCTION"
msgstr "Perus liikkuminen"

msgid "STAT_DAMAGE"
msgstr ""

msgid "STAT_DAMAGE_PER_OXYGEN"
msgstr ""

msgid "STEAM_CLIENT_INIT_FAILED"
msgstr ""

msgid "STEAM_ERROR_ACCOUNT_DOES_NOT_OWN_PRODUCT"
msgstr ""

msgid "STEAM_ERROR_ACCOUNT_READ_ONLY"
msgstr ""

msgid "STEAM_ERROR_ALREADY_UPLOADED"
msgstr ""

msgid "STEAM_ERROR_BANNED"
msgstr ""

msgid "STEAM_ERROR_CLOUD_LIMIT_EXCEEDED"
msgstr ""

#, fuzzy
msgid "STEAM_ERROR_DUPLICATE_NAME"
msgstr "pelaaja kuoli"

msgid "STEAM_ERROR_FILE_NOT_FOUND"
msgstr "Tiedostoa ei löytynyt"

msgid "STEAM_ERROR_INSUFFICIENT_PRIVILEGE"
msgstr ""

#, fuzzy
msgid "STEAM_ERROR_INVALID_PARAMETER"
msgstr "Tallennuksessa on virheellinen pelin tilan skene"

#, fuzzy
msgid "STEAM_ERROR_LOCKING_FAILED"
msgstr "Tallennus epäonnistui! Poikkeus tapahtui"

msgid "STEAM_ERROR_NOT_LOGGED_IN"
msgstr ""

msgid "STEAM_ERROR_TIMEOUT"
msgstr ""

msgid "STEAM_ERROR_UNAVAILABLE"
msgstr ""

msgid "STEAM_ERROR_UNKNOWN"
msgstr "Tuntematon Steam-virhe tapahtui"

#, fuzzy
msgid "STEAM_INIT_FAILED"
msgstr "Tallennus epäonnistui! Poikkeus tapahtui"

#, fuzzy
msgid "STEAM_INIT_FAILED_DESCRIPTION"
msgstr "Pistä muita soluja tällä."

#, fuzzy
msgid "STEAM_TOOLTIP"
msgstr "Laita peli tauolle"

msgid "STEM_CELL_NAME"
msgstr "Kantasolu"

#, fuzzy
msgid "STOP"
msgstr "Stop"

msgid "STORAGE"
msgstr "Varastotila"

msgid "STORAGE_COLON"
msgstr "Varastotila:"

msgid "STORAGE_STATISTICS_SECONDS_OF_COMPOUND"
msgstr ""

msgid "STORE_LOGGED_IN_AS"
msgstr "Sisäänkirjauduttu käyttäjänä: {0}"

#, fuzzy
msgid "STRAIN_BAR_TOOLTIP"
msgstr "Laita peli tauolle"

msgid "STRAIN_BAR_VISIBILITY"
msgstr ""

#, fuzzy
msgid "STRATEGY_STAGES"
msgstr ""
"Kaukaisella planeetalla maailmankausien vulkaaninen aktiivisuus ja meteoriittien iskeymät ovat johtaneet uuden ilmiön kehittymisen maailmankaikkeudessa.\n"
"\n"
"Elämä.\n"
"\n"
"Yksinkertaiset mikrobit lymyilevät syvällä meren uumenissa. Olet viimeinen universaali esivanhempi (LUCA) tällä planeetalla.\n"
"\n"
"Selviytyäkseksi tässä armottomassa ympäristössä, sinun täytyy etsiä ja kerätä yhdisteitä. Niiden avulla voit kehittyä sukupolvien saatossa ja kilpailla muiden lajien kanssa."

msgid "STRICT_NICHE_COMPETITION"
msgstr ""

msgid "STRUCTURAL"
msgstr "Rakenteellinen"

msgid "STRUCTURE"
msgstr "Rakenne"

msgid "STRUCTURE_ASCENSION_GATE"
msgstr "Nousemusportti"

#, fuzzy
msgid "STRUCTURE_DYSON_SWARM"
msgstr "Rakenne"

msgid "STRUCTURE_HAS_REQUIRED_RESOURCES_TO_BUILD"
msgstr ""

msgid "STRUCTURE_HUNTER_GATHERER_LODGE"
msgstr ""

msgid "STRUCTURE_IN_PROGRESS_CONSTRUCTION"
msgstr ""

msgid "STRUCTURE_REQUIRED_RESOURCES_TO_FINISH"
msgstr ""

msgid "STRUCTURE_SELECTION_MENU_ENTRY"
msgstr ""

msgid "STRUCTURE_SELECTION_MENU_ENTRY_NOT_ENOUGH_RESOURCES"
msgstr ""

msgid "STRUCTURE_SOCIETY_CENTER"
msgstr ""

msgid "STRUCTURE_STEAM_POWERED_FACTORY"
msgstr ""

msgid "SUCCESSFUL_KILL"
msgstr "onnistunut tappo"

msgid "SUCCESSFUL_SCAVENGE"
msgstr "onnistunut raadonsyönti"

msgid "SUCCESS_BUT_MISSING_ID"
msgstr ""

msgid "SUICIDE_BUTTON_TOOLTIP"
msgstr "Kuole"

msgid "SUNLIGHT"
msgstr "Auringonvalo"

msgid "SUPPORTER_PATRONS"
msgstr "Tukijat"

msgid "SURVIVAL_TITLE"
msgstr ""

msgid "SWITCH_TO_FRONT_CAMERA"
msgstr ""

msgid "SWITCH_TO_RIGHT_CAMERA"
msgstr ""

msgid "SWITCH_TO_TOP_CAMERA"
msgstr ""

msgid "SYSREQ"
msgstr "SysRq"

msgid "TAB_SECONDARY_SWITCH_LEFT"
msgstr ""

msgid "TAB_SECONDARY_SWITCH_RIGHT"
msgstr ""

#, fuzzy
msgid "TAB_SWITCH_LEFT"
msgstr "Käännä vasemmalle"

#, fuzzy
msgid "TAB_SWITCH_RIGHT"
msgstr "Käännä oikealle"

msgid "TAGS_IS_WHITESPACE"
msgstr ""

msgid "TAKE_SCREENSHOT"
msgstr "Ota ruudunkaappaus"

#, fuzzy
msgid "TARGET_TYPE_COLON"
msgstr "Terv.:"

msgid "TECHNOLOGY_ASCENSION"
msgstr "Nousemus"

msgid "TECHNOLOGY_HUNTER_GATHERING"
msgstr ""

msgid "TECHNOLOGY_LEVEL_ADVANCED_SPACE"
msgstr ""

msgid "TECHNOLOGY_LEVEL_INDUSTRIAL"
msgstr ""

msgid "TECHNOLOGY_LEVEL_PRE_SOCIETY"
msgstr ""

msgid "TECHNOLOGY_LEVEL_PRIMITIVE"
msgstr ""

msgid "TECHNOLOGY_LEVEL_SCIFI"
msgstr ""

#, fuzzy
msgid "TECHNOLOGY_LEVEL_SPACE_AGE"
msgstr "Keskiverto"

msgid "TECHNOLOGY_REQUIRED_LEVEL"
msgstr ""

msgid "TECHNOLOGY_ROCKETRY"
msgstr ""

msgid "TECHNOLOGY_SIMPLE_STONE_TOOLS"
msgstr ""

msgid "TECHNOLOGY_SOCIETY_CENTER"
msgstr ""

msgid "TECHNOLOGY_STEAM_POWER"
msgstr ""

msgid "TECHNOLOGY_UNLOCKED_NOTICE"
msgstr ""

msgid "TEMPERATURE"
msgstr "Lämpötila"

msgid "TEMPERATURE_SHORT"
msgstr "Lämpö."

#, fuzzy
msgid "TEMPERATURE_TOLERANCE_TOOLTIP"
msgstr "Laita peli tauolle"

msgid "TESTING_TEAM"
msgstr "Testaustiimi"

#, fuzzy
msgid "THANKS_FOR_BUYING_THRIVE_2"
msgstr ""
"Kiitos pelaamisesta!\n"
"\n"
"Jos tykkäsit pelistä, kerrothan kavereillesi meistä."

msgid "THANKS_FOR_PLAYING"
msgstr ""
"Kiitos pelaamisesta!\n"
"\n"
"Jos tykkäsit pelistä, kerrothan kavereillesi meistä."

#, fuzzy
msgid "THANK_YOU_TITLE"
msgstr "OLET SELVIYTYNYT!"

msgid "THEORY_TEAM"
msgstr "Teoriatiimi"

msgid "THERMOPLAST"
msgstr "Lämpöplasti"

msgid "THERMOPLAST_DESCRIPTION"
msgstr ""

#, fuzzy
msgid "THERMOPLAST_PROCESSES_DESCRIPTION"
msgstr "Tuottaa [thrive:compound type=\"glucose\"]glukoosia[/thrive:compound]. Tuotannon nopeus riippuu ympäristön [thrive:compound type=\"carbondioxide\"]hiilidioksidipitoisuudesta[/thrive:compound] ja lämpötilasta."

#, fuzzy
msgid "THERMOSYNTHASE"
msgstr "Kemosynteesi"

#, fuzzy
msgid "THERMOSYNTHASE_DESCRIPTION"
msgstr "Nitrogenaasi on entsyymikompleksi, joka katalysoi typpimolekyylien pelkistymistä ammoniakiksi käyttäen ATP:tä. Ammoniakki on tärkeä aine solun kasvulle. Tätä prosessia kutsutaan anaerobiseksi typpifiksaatioksi. Nitrogenaasi sijaitsee soluliman ympäröimänä, joka puolestaan toteuttaa osaltaan glykolyysia."

#, fuzzy
msgid "THERMOSYNTHASE_PROCESSES_DESCRIPTION"
msgstr "Tuottaa [thrive:compound type=\"glucose\"]glukoosia[/thrive:compound]. Tuotannon nopeus riippuu ympäristön [thrive:compound type=\"carbondioxide\"]hiilidioksidipitoisuudesta[/thrive:compound] ja lämpötilasta."

#, fuzzy
msgid "THERMOSYNTHESIS"
msgstr "Kemosynteesi"

msgid "THE_DISTURBANCE"
msgstr ""

#, fuzzy
msgid "THE_PATCH_MAP_BUTTON"
msgstr "Aluekartta"

#, fuzzy
msgid "THE_WORLD_TITLE"
msgstr "Maailma"

msgid "THIS_IS_LOCAL_MOD"
msgstr ""

msgid "THIS_IS_WORKSHOP_MOD"
msgstr ""

msgid "THREADS"
msgstr "Taustasuorittajia:"

msgid "THRIVEOPEDIA"
msgstr ""

msgid "THRIVEOPEDIA_CURRENT_WORLD_PAGE_TITLE"
msgstr "Nykyinen maailma"

msgid "THRIVEOPEDIA_EVOLUTIONARY_TREE_PAGE_TITLE"
msgstr "Evoluutiopuu"

msgid "THRIVEOPEDIA_HINT_IN_GAME"
msgstr ""

msgid "THRIVEOPEDIA_HOME_INFO"
msgstr ""

msgid "THRIVEOPEDIA_HOME_PAGE_TITLE"
msgstr "Etusivu"

msgid "THRIVEOPEDIA_MUSEUM_PAGE_TITLE"
msgstr "Museo"

msgid "THRIVEOPEDIA_PATCH_MAP_PAGE_TITLE"
msgstr ""

msgid "THRIVE_LICENSES"
msgstr "Thriven lisenssit"

msgid "THYLAKOIDS"
msgstr "Tylakoidit"

#, fuzzy
msgid "THYLAKOIDS_DESCRIPTION"
msgstr "Yhteyttämiskalvostot eli tylakoidit ovat solukalvolla sijaitsevia, valosta energiaa kerääviä elimiä. Nämä kalvostot pystyvät hyödyntämään valon energian valmistaakseen glukoosia käyttäen vettä ja hiilidioksidia prosessissa nimeltä fotosynteesi. Tylakoidien pigmentit antavat viherhiukkasille niiden tunnusomaisen värinsä. Glukoosin muunnosnopeus riippuu ympäristön hiilidioksidipitoisuudesta ja saatavilla olevasta valosta. Tylakoidit sijaitsevat soluliman ympäröimänä, joka puolestaan toteuttaa glykolyysia."

msgid "TIDEPOOL"
msgstr "Vuorovesiallas"

msgid "TIMELINE"
msgstr "Aikajana"

msgid "TIMELINE_GLOBAL_FILTER_TOOLTIP"
msgstr "Näytä maailmanlaajuiset tapahtumat"

msgid "TIMELINE_LOCAL_FILTER_TOOLTIP"
msgstr "Näytä paikalliset tapahtumat"

#, fuzzy
msgid "TIMELINE_NICHE_FILL"
msgstr "[u]{0}[/u] jakautui [u]{1}[/u]:sta erikoistuen omaksi lajikseen"

#, fuzzy
msgid "TIMELINE_PLAYER_MIGRATED"
msgstr "Osa populaatiosta ([u]{0}[/u]) ovat muuttaneet {1}"

#, fuzzy
msgid "TIMELINE_PLAYER_MIGRATED_TO"
msgstr "Osa populaatiosta ([u]{0}[/u]) ovat muuttaneet {1}"

#, fuzzy
msgid "TIMELINE_SELECTION_PRESSURE_SPLIT"
msgstr "[u]{0}[/u] jakautui [u]{1}[/u]:sta uudeksi lajiksi lajin valintapaineista johtuen"

#, fuzzy
msgid "TIMELINE_SPECIES_BECAME_MULTICELLULAR"
msgstr ""
"Kerää glukooria (valkeat yhdistepilvet) liikkumalla niihin.\n"
"\n"
"Solusi tarvitsee glukoosia tuottaakseen energiaa pysyäkseen hengissä.\n"
"\n"
"Seuraa viivaa, joka kulkee solustasi lähimpään glukoosipilveen."

#, fuzzy
msgid "TIMELINE_SPECIES_EXTINCT"
msgstr "[u]{0}[/u] on kuollut sukupuuttoon!"

#, fuzzy
msgid "TIMELINE_SPECIES_EXTINCT_LOCAL"
msgstr "[u]{0}[/u] on kadonnut tältä alueelta"

#, fuzzy
msgid "TIMELINE_SPECIES_FOLLOWED"
msgstr "[u]{0}[/u] on kuollut sukupuuttoon!"

#, fuzzy
msgid "TIMELINE_SPECIES_MIGRATED_FROM"
msgstr "Osa lajin [u]{0}[/u] populaatiosta on muuttanut alueelta {1} tälle alueelle"

#, fuzzy
msgid "TIMELINE_SPECIES_MIGRATED_TO"
msgstr "Osa populaatiosta ([u]{0}[/u]) ovat muuttaneet {1}"

#, fuzzy
msgid "TIMELINE_SPECIES_POPULATION_DECREASE"
msgstr "[u]{0}[/u] populaatio on pienentynyt ja on nyt {1}"

#, fuzzy
msgid "TIMELINE_SPECIES_POPULATION_INCREASE"
msgstr "[u]{0}[/u] populaatio on kasvanut määrään {1}"

msgid "TIME_INDICATOR_TOOLTIP"
msgstr ""

msgid "TIME_OF_DAY"
msgstr ""

#, fuzzy
msgid "TITLE_COLON"
msgstr "Koko:"

msgid "TOGGLE_BINDING"
msgstr "Aloita/lopeta kiinnittyminen"

#, fuzzy
msgid "TOGGLE_BINDING_TOOLTIP"
msgstr "Aloita/lopeta kiinnittyminen"

#, fuzzy
msgid "TOGGLE_DEBUG_PANEL"
msgstr "Aloita/lopeta nieleminen"

msgid "TOGGLE_ENGULF"
msgstr "Aloita/lopeta nieleminen"

#, fuzzy
msgid "TOGGLE_ENGULF_TOOLTIP"
msgstr "Aloita/lopeta nieleminen"

#, fuzzy
msgid "TOGGLE_FAST_MODE"
msgstr "Pysäytä"

msgid "TOGGLE_FPS"
msgstr "Näytä FPS-laskuri"

msgid "TOGGLE_FULLSCREEN"
msgstr "Vaihda koko näytön tilaa"

#, fuzzy
msgid "TOGGLE_HEAT_VIEW_TOOLTIP"
msgstr "Aloita/lopeta nieleminen"

msgid "TOGGLE_HUD_HIDE"
msgstr "Näytä/Piilota HUD"

#, fuzzy
msgid "TOGGLE_INVENTORY"
msgstr "Aloita/lopeta kiinnittyminen"

msgid "TOGGLE_METRICS"
msgstr "Näytä metriikat"

#, fuzzy
msgid "TOGGLE_MUCOCYST_DEFENCE"
msgstr "Vaihda koko näytön tilaa"

msgid "TOGGLE_NAVIGATION_TREE"
msgstr ""

msgid "TOGGLE_PAUSE"
msgstr "Pysäytä"

msgid "TOGGLE_UNBINDING"
msgstr "Aloita/Lopeta erkanemistila"

msgid "TOLERANCES_TOO_HIGH_PRESSURE"
msgstr ""

msgid "TOLERANCES_TOO_HIGH_TEMPERATURE"
msgstr ""

msgid "TOLERANCES_TOO_LOW_OXYGEN_PROTECTION"
msgstr ""

#, fuzzy
msgid "TOLERANCES_TOO_LOW_PRESSURE"
msgstr "Yhdistepilvet"

msgid "TOLERANCES_TOO_LOW_TEMPERATURE"
msgstr ""

#, fuzzy
msgid "TOLERANCES_TOO_LOW_UV_PROTECTION"
msgstr "{0}: +{1} ATP"

msgid "TOLERANCES_UNSUITABLE_DEBUFFS"
msgstr ""

#, fuzzy
msgid "TOLERANCE_FROM_ORGANELLES_TOOLTIP"
msgstr "Näytä / piilota ympäristö ja yhdisteet"

msgid "TOLERANCE_RANGE_LABEL"
msgstr ""

msgid "TOOLS"
msgstr "Työkalut"

msgid "TOOL_HAND_AXE"
msgstr ""

msgid "TOO_LARGE_PRESSURE_RANGE"
msgstr ""

msgid "TOO_MANY_RECENT_VERSIONS_TO_SHOW"
msgstr ""

#, fuzzy
msgid "TOTAL_GATHERED_ENERGY_COLON"
msgstr "edellinen:"

msgid "TOTAL_SAVES"
msgstr "Tallennusten määrä:"

msgid "TOXIN_CHANNEL_INHIBITOR"
msgstr ""

#, fuzzy
msgid "TOXIN_CHANNEL_INHIBITOR_DESCRIPTION"
msgstr "Rustisyaniini on proteiini, joka käyttää hiilidioksiidia ja happea muuntaakseen raudan toiseksi aineeksi. Tätä kutsutaan hapettumiseksi ja se vapauttaa energiaa, jonka solu voi hyödyntää."

#, fuzzy
msgid "TOXIN_COMPOUND"
msgstr "Yhdisteet"

#, fuzzy
msgid "TOXIN_CYTOTOXIN"
msgstr "Kuole"

#, fuzzy
msgid "TOXIN_CYTOTOXIN_DESCRIPTION"
msgstr "Rustisyaniini on proteiini, joka käyttää hiilidioksiidia ja happea muuntaakseen raudan toiseksi aineeksi. Tätä kutsutaan hapettumiseksi ja se vapauttaa energiaa, jonka solu voi hyödyntää."

msgid "TOXIN_FIRE_RATE_TOXICITY_COLON"
msgstr ""

#, fuzzy
msgid "TOXIN_MACROLIDE"
msgstr ""
"Myrkky-\n"
"vakuoli"

#, fuzzy
msgid "TOXIN_MACROLIDE_DESCRIPTION"
msgstr "Muuntaa [thrive:compound type=\"atp\"][/thrive:compound]:tä [thrive:compound type=\"oxytoxy\"]oxytoxyksi[/thrive:compound]. Muunnosnopeus riippuu ympäristön [thrive:compound type=\"oxygen\"]happipitoisuudesta[/thrive:compound]. Ampuu myrkkyä painamalla [thrive:input]g_fire_toxin[/thrive:input]. Kun [thrive:compound type=\"oxytoxy\"][/thrive:compound]varastot ovat alhaiset, ampuminen on edelleen mahdollista tuottaen vähemmän vahinkoa kohteelle."

msgid "TOXIN_OXYGEN_METABOLISM_INHIBITOR"
msgstr ""

#, fuzzy
msgid "TOXIN_OXYGEN_METABOLISM_INHIBITOR_DESCRIPTION"
msgstr "Metabolosomit, eli aineenvaihduntaelimet ovat proteiinikuorien koteloimia proteiiniryppäitä, jotka muuntavat glukoosia ATP:ksi. Näiden energian tuotanto on solulimaa tehokkaampaa johtuen prosessista, jota kutsutaan aerobiseksi energiantuotoksi. Siinä glykolyysin lisäksi tapahtuu muita toimintoja, jotka tuottavat pelkkää glykolyysiä huomattavasti enemmän ATP:tä. Tämä prosessi tarvitsee kuitenkin happea toimiakseen, ja siten ympäristön happipitoisuus vaikuttaa muunnosnopeuteen."

#, fuzzy
msgid "TOXIN_OXYTOXY_DESCRIPTION"
msgstr "Muuntaa [thrive:compound type=\"atp\"][/thrive:compound]:tä [thrive:compound type=\"oxytoxy\"]oxytoxyksi[/thrive:compound]. Muunnosnopeus riippuu ympäristön [thrive:compound type=\"oxygen\"]happipitoisuudesta[/thrive:compound]. Ampuu myrkkyä painamalla [thrive:input]g_fire_toxin[/thrive:input]. Kun [thrive:compound type=\"oxytoxy\"][/thrive:compound]varastot ovat alhaiset, ampuminen on edelleen mahdollista tuottaen vähemmän vahinkoa kohteelle."

msgid "TOXIN_PREFER_FIRE_RATE"
msgstr ""

msgid "TOXIN_PREFER_TOXICITY"
msgstr ""

#, fuzzy
msgid "TOXIN_PROPERTIES_HEADING"
msgstr "Myrkyn kestävyys"

msgid "TOXIN_RESISTANCE"
msgstr "Myrkyn kestävyys"

#, fuzzy
msgid "TOXIN_TOXICITY_CUSTOMIZATION_TOOLTIP"
msgstr ""
"Aggressiiviset mikrobit kulkevat pidempiä etäisyyksiä jahdatessaan muita\n"
"ja taistelevat todennäköisemmin takaisin hyökkääjiäänsä vastaan.\n"
"Passiiviset mikrobit pysyttelevät enemmän paikallaan ja eivät yleensä\n"
"käytä esimerkiksi myrkkyjä toisia mikrobeja vastaan."

#, fuzzy
msgid "TOXIN_TYPE_COLON"
msgstr "Terv.:"

#, fuzzy
msgid "TOXIN_TYPE_CUSTOMIZATION_EXPLANATION"
msgstr ""
"Aggressiiviset mikrobit kulkevat pidempiä etäisyyksiä jahdatessaan muita\n"
"ja taistelevat todennäköisemmin takaisin hyökkääjiäänsä vastaan.\n"
"Passiiviset mikrobit pysyttelevät enemmän paikallaan ja eivät yleensä\n"
"käytä esimerkiksi myrkkyjä toisia mikrobeja vastaan."

#, fuzzy
msgid "TOXIN_VACUOLE"
msgstr ""
"Myrkky-\n"
"vakuoli"

msgid "TOXIN_VACUOLE_DESCRIPTION"
msgstr ""

#, fuzzy
msgid "TOXIN_VACUOLE_PROCESSES_DESCRIPTION"
msgstr "Muuntaa [thrive:compound type=\"atp\"][/thrive:compound]:tä [thrive:compound type=\"oxytoxy\"]oxytoxyksi[/thrive:compound]. Muunnosnopeus riippuu ympäristön [thrive:compound type=\"oxygen\"]happipitoisuudesta[/thrive:compound]. Ampuu myrkkyä painamalla [thrive:input]g_fire_toxin[/thrive:input]. Kun [thrive:compound type=\"oxytoxy\"][/thrive:compound]varastot ovat alhaiset, ampuminen on edelleen mahdollista tuottaen vähemmän vahinkoa kohteelle."

#, fuzzy
msgid "TOXISOME"
msgstr "Happimyrkkysomi"

#, fuzzy
msgid "TOXISOME_DESCRIPTION"
msgstr "Metabolosomit, eli aineenvaihduntaelimet ovat proteiinikuorien koteloimia proteiiniryppäitä, jotka muuntavat glukoosia ATP:ksi. Näiden energian tuotanto on solulimaa tehokkaampaa johtuen prosessista, jota kutsutaan aerobiseksi energiantuotoksi. Siinä glykolyysin lisäksi tapahtuu muita toimintoja, jotka tuottavat pelkkää glykolyysiä huomattavasti enemmän ATP:tä. Tämä prosessi tarvitsee kuitenkin happea toimiakseen, ja siten ympäristön happipitoisuus vaikuttaa muunnosnopeuteen."

msgid "TRANSLATORS"
msgstr "Kääntäjät"

msgid "TRANSPARENCY"
msgstr "Läpinäkyvyys"

#, fuzzy
msgid "TRILLION_ABBREVIATION"
msgstr "{0} G"

#, fuzzy
msgid "TRY_FOSSILISING_SOME_SPECIES"
msgstr "Kokeile ottaa ruudunkaappauksia!"

msgid "TRY_MAKING_A_SAVE"
msgstr "Kokeile tallennuksen tekemistä!"

msgid "TRY_TAKING_SOME_SCREENSHOTS"
msgstr "Kokeile ottaa ruudunkaappauksia!"

#, fuzzy
msgid "TUTORIAL"
msgstr "Tutoriaali"

#, fuzzy
msgid "TUTORIAL_ALL_NOT_ENABLED_EXPLANATION"
msgstr ""
"Keskittyneet mikrobit etsivät yhdisteitä, kappaleita ja saaliita pidemmän matkan päästä\n"
"ja voivat olla kunnianhimoisempia löytyvien palasten keruussa.\n"
"Responssiiviset mikrobit vaihtavat kohdetta nopeammin, jos ei niitä heti saa kiinni."

#, fuzzy
msgid "TUTORIAL_MICROBE_EDITOR_ATP_BALANCE_INTRO"
msgstr ""
"Tämä on ympäristökartta.\n"
"\n"
"Kuvakkeet esittävät erilaisia ympäristöjä, joihin solusi voi levittyä. Oikealla näkyvästä paneelista voit katsoa millaiset olosuhteet ympäristöllä valitsevat.\n"
"\n"
"Siirtyäksesi valitsemaasi ympäristöön (korostettu vaaleansinisellä reunalla) klikkaa Siirry-painiketta levitäksesi.\n"
"\n"
"Kokeile valita uusi ympäristö jatkaaksesi."

#, fuzzy
msgid "TUTORIAL_MICROBE_EDITOR_AUTO-EVO_PREDICTION"
msgstr ""
"Tältä paneelilta näet tulevan populaatiosi ennusteen. Auto-evo simuloi nämä populaation tunnusluvut.\n"
"\n"
"Ennuste ei huomioi henkilökohtaista suoriutumistasi, joten nykyisessä ympäristössäsi tulet pärjäämään paremmin käyttäessäsi editoria.\n"
"\n"
"Sinun kannattaa kuitenkin pyrkiä pitäämään populaatiosi kasvussa, vaikka et suoraan vaikutakaan siihen.\n"
"\n"
"Voit katsoa tarkempaa tietoa ennusteesta klikkaamalla ?-merkkiä paneelista. Klikkaa sitä jatkaaksesi."

#, fuzzy
msgid "TUTORIAL_MICROBE_EDITOR_CELL_TEXT"
msgstr ""
"Tämä on solueditori, jossa voit jalostaa lajiasi käyttämällä mutaatiopisteitä (MP). Jokaisella sukupolvella sinulla on 100MP:tä käytettävänä, eivätkä ne siirry seuraavalle sukupolvelle - älä siis turhaan säästä niitä!\n"
"\n"
"Hexa(goni) ruudun keskellä kuvastaa soluasi, joka muodostuu toistaiseksi yhdestä solulima-osasta.\n"
"\n"
"Valitse soluelinosa vasemmasta paneelista jatkaaksesi. Sitten klikkaa vasemmalla hiiren painikkeella hexaa, johon haluat osan sijoittaa. Voit kiertää osia painamalla A tai D."

#, fuzzy
msgid "TUTORIAL_MICROBE_EDITOR_CHEMORECEPTOR"
msgstr ""
"Tämä on solueditori, jossa voit jalostaa lajiasi käyttämällä mutaatiopisteitä (MP). Jokaisella sukupolvella sinulla on 100MP:tä käytettävänä, eivätkä ne siirry seuraavalle sukupolvelle - älä siis turhaan säästä niitä!\n"
"\n"
"Hexa(goni) ruudun keskellä kuvastaa soluasi, joka muodostuu toistaiseksi yhdestä solulima-osasta.\n"
"\n"
"Valitse soluelinosa vasemmasta paneelista jatkaaksesi. Sitten klikkaa vasemmalla hiiren painikkeella hexaa, johon haluat osan sijoittaa. Voit kiertää osia painamalla A tai D."

#, fuzzy
msgid "TUTORIAL_MICROBE_EDITOR_COMPOUND_BALANCES"
msgstr ""
"Tämä on ympäristökartta.\n"
"\n"
"Kuvakkeet esittävät erilaisia ympäristöjä, joihin solusi voi levittyä. Oikealla näkyvästä paneelista voit katsoa millaiset olosuhteet ympäristöllä valitsevat.\n"
"\n"
"Siirtyäksesi valitsemaasi ympäristöön (korostettu vaaleansinisellä reunalla) klikkaa Siirry-painiketta levitäksesi.\n"
"\n"
"Kokeile valita uusi ympäristö jatkaaksesi."

#, fuzzy
msgid "TUTORIAL_MICROBE_EDITOR_DIGESTION_STAT"
msgstr ""
"Tämä on solueditori, jossa voit jalostaa lajiasi käyttämällä mutaatiopisteitä (MP). Jokaisella sukupolvella sinulla on 100MP:tä käytettävänä, eivätkä ne siirry seuraavalle sukupolvelle - älä siis turhaan säästä niitä!\n"
"\n"
"Hexa(goni) ruudun keskellä kuvastaa soluasi, joka muodostuu toistaiseksi yhdestä solulima-osasta.\n"
"\n"
"Valitse soluelinosa vasemmasta paneelista jatkaaksesi. Sitten klikkaa vasemmalla hiiren painikkeella hexaa, johon haluat osan sijoittaa. Voit kiertää osia painamalla A tai D."

#, fuzzy
msgid "TUTORIAL_MICROBE_EDITOR_ENDING_TEXT"
msgstr ""
"Olet nyt käynyt solun rakentamisen perusteet. Viimeistelläksesi voit vielä nimetä lajisi klikkaamalla lajin nimeä alhaalla vasemmalla, ja muokkaamalla nimeä.\n"
"\n"
"Tutki vapaasti muita sivuja MP-palkin alla nähdäksesi miten muuten voit vielä muovata lajisi mutaatiota.\n"
"\n"
"Selvitäksesi tässä raa'assa maailmassa, on sinun löydettävä varma energian lähde, sillä luonnossa esiintyvä glukoosi vähentyy nopeasti.\n"
"\n"
"Lykkyä tykö!"

#, fuzzy
msgid "TUTORIAL_MICROBE_EDITOR_FLAGELLUM"
msgstr ""
"Tämä on solueditori, jossa voit jalostaa lajiasi käyttämällä mutaatiopisteitä (MP). Jokaisella sukupolvella sinulla on 100MP:tä käytettävänä, eivätkä ne siirry seuraavalle sukupolvelle - älä siis turhaan säästä niitä!\n"
"\n"
"Hexa(goni) ruudun keskellä kuvastaa soluasi, joka muodostuu toistaiseksi yhdestä solulima-osasta.\n"
"\n"
"Valitse soluelinosa vasemmasta paneelista jatkaaksesi. Sitten klikkaa vasemmalla hiiren painikkeella hexaa, johon haluat osan sijoittaa. Voit kiertää osia painamalla A tai D."

#, fuzzy
msgid "TUTORIAL_MICROBE_EDITOR_FOOD_CHAIN"
msgstr ""
"Olet nyt käynyt solun rakentamisen perusteet. Viimeistelläksesi voit vielä nimetä lajisi klikkaamalla lajin nimeä alhaalla vasemmalla, ja muokkaamalla nimeä.\n"
"\n"
"Tutki vapaasti muita sivuja MP-palkin alla nähdäksesi miten muuten voit vielä muovata lajisi mutaatiota.\n"
"\n"
"Selvitäksesi tässä raa'assa maailmassa, on sinun löydettävä varma energian lähde, sillä luonnossa esiintyvä glukoosi vähentyy nopeasti.\n"
"\n"
"Lykkyä tykö!"

#, fuzzy
msgid "TUTORIAL_MICROBE_EDITOR_MIGRATION"
msgstr ""
"Tämä on solueditori, jossa voit jalostaa lajiasi käyttämällä mutaatiopisteitä (MP). Jokaisella sukupolvella sinulla on 100MP:tä käytettävänä, eivätkä ne siirry seuraavalle sukupolvelle - älä siis turhaan säästä niitä!\n"
"\n"
"Hexa(goni) ruudun keskellä kuvastaa soluasi, joka muodostuu toistaiseksi yhdestä solulima-osasta.\n"
"\n"
"Valitse soluelinosa vasemmasta paneelista jatkaaksesi. Sitten klikkaa vasemmalla hiiren painikkeella hexaa, johon haluat osan sijoittaa. Voit kiertää osia painamalla A tai D."

#, fuzzy
msgid "TUTORIAL_MICROBE_EDITOR_MODIFY_ORGANELLE"
msgstr ""
"Soluelimien poistaminen kuluttaa MP:tä sillä se mutaatioaskel lajillesi - paitsi silloin kun ne on tehty nykyisessä editorin sessiossa.\n"
"\n"
"Voit klikata oikealla hiirinapilla soluelimiä avataksesi soluelimien valikon, josta soluelimen voi poistaa.\n"
"\n"
"Jos teet muutoksen, jonka haluat peruuttaa, voit tehdä sen vapaasti editorista (undo).\n"
"\n"
"Paina undo-painiketta jatkaaksesi."

#, fuzzy
msgid "TUTORIAL_MICROBE_EDITOR_NEGATIVE_ATP_BALANCE"
msgstr ""
"Tämä on ympäristökartta.\n"
"\n"
"Kuvakkeet esittävät erilaisia ympäristöjä, joihin solusi voi levittyä. Oikealla näkyvästä paneelista voit katsoa millaiset olosuhteet ympäristöllä valitsevat.\n"
"\n"
"Siirtyäksesi valitsemaasi ympäristöön (korostettu vaaleansinisellä reunalla) klikkaa Siirry-painiketta levitäksesi.\n"
"\n"
"Kokeile valita uusi ympäristö jatkaaksesi."

#, fuzzy
msgid "TUTORIAL_MICROBE_EDITOR_NO_CHANGES_MADE"
msgstr ""
"Olet nyt käynyt solun rakentamisen perusteet. Viimeistelläksesi voit vielä nimetä lajisi klikkaamalla lajin nimeä alhaalla vasemmalla, ja muokkaamalla nimeä.\n"
"\n"
"Tutki vapaasti muita sivuja MP-palkin alla nähdäksesi miten muuten voit vielä muovata lajisi mutaatiota.\n"
"\n"
"Selvitäksesi tässä raa'assa maailmassa, on sinun löydettävä varma energian lähde, sillä luonnossa esiintyvä glukoosi vähentyy nopeasti.\n"
"\n"
"Lykkyä tykö!"

#, fuzzy
msgid "TUTORIAL_MICROBE_EDITOR_OPEN_TOLERANCES"
msgstr ""
"Tämä on ympäristökartta.\n"
"\n"
"Kuvakkeet esittävät erilaisia ympäristöjä, joihin solusi voi levittyä. Oikealla näkyvästä paneelista voit katsoa millaiset olosuhteet ympäristöllä valitsevat.\n"
"\n"
"Siirtyäksesi valitsemaasi ympäristöön (korostettu vaaleansinisellä reunalla) klikkaa Siirry-painiketta levitäksesi.\n"
"\n"
"Kokeile valita uusi ympäristö jatkaaksesi."

#, fuzzy
msgid "TUTORIAL_MICROBE_EDITOR_PATCH_TEXT"
msgstr ""
"Tämä on ympäristökartta.\n"
"\n"
"Kuvakkeet esittävät erilaisia ympäristöjä, joihin solusi voi levittyä. Oikealla näkyvästä paneelista voit katsoa millaiset olosuhteet ympäristöllä valitsevat.\n"
"\n"
"Siirtyäksesi valitsemaasi ympäristöön (korostettu vaaleansinisellä reunalla) klikkaa Siirry-painiketta levitäksesi.\n"
"\n"
"Kokeile valita uusi ympäristö jatkaaksesi."

#, fuzzy
msgid "TUTORIAL_MICROBE_EDITOR_REMOVE_ORGANELLE_TEXT"
msgstr ""
"Soluelimien poistaminen kuluttaa MP:tä sillä se mutaatioaskel lajillesi - paitsi silloin kun ne on tehty nykyisessä editorin sessiossa.\n"
"\n"
"Voit klikata oikealla hiirinapilla soluelimiä avataksesi soluelimien valikon, josta soluelimen voi poistaa.\n"
"\n"
"Jos teet muutoksen, jonka haluat peruuttaa, voit tehdä sen vapaasti editorista (undo).\n"
"\n"
"Paina undo-painiketta jatkaaksesi."

#, fuzzy
msgid "TUTORIAL_MICROBE_EDITOR_SELECT_ORGANELLE_TEXT"
msgstr ""
"Valitessasi osia valikosta, huomioi avautuvat selitteet ymmärtääksesi mitä kukin osa tekee. Joistakin osista voi olla enemmän haittaa kuin hyötyä, jos niiden soveltuvuutta ei harkitse tarkoin.\n"
"\n"
"ATP tuotannon palkki oikealla kertoo kuinka paljon energiaa soluelimesi pystyvät tuottamaan suhteessa kuinka paljon ne kuluttavat yhdessä. Jos ylempi palkeista on alempaa lyhyempi, et tuota tarpeeksi energiaa.\n"
"\n"
"Paina redo-painiketta jatkaaksesi (undo-painikkeen vieressä)."

#, fuzzy
msgid "TUTORIAL_MICROBE_EDITOR_STAY_SMALL"
msgstr ""
"On suositeltavaa erikoistua vain yhteen tai kahteen energianlähteeseen, jotta et tarvitse montaa yhdistettä elääksesi.\n"
"\n"
"Kannattaa myös arvioida, onko osien lisääminen hyödyllistä. Jokainen osa käyttää lisää ATP:tä ja siten solu tarvitsee lisää yhdisteitä lisääntyäkseen.\n"
"\n"
"Hyvä alkustrategia voi olla pysyä yksittäisenä solulimana ja suunnata ympäristöissä pinnalle, jossa voi käyttää fotosynteesin soluelimiä."

#, fuzzy
msgid "TUTORIAL_MICROBE_EDITOR_TOLERANCES_TAB"
msgstr ""
"Tämä on ympäristökartta.\n"
"\n"
"Kuvakkeet esittävät erilaisia ympäristöjä, joihin solusi voi levittyä. Oikealla näkyvästä paneelista voit katsoa millaiset olosuhteet ympäristöllä valitsevat.\n"
"\n"
"Siirtyäksesi valitsemaasi ympäristöön (korostettu vaaleansinisellä reunalla) klikkaa Siirry-painiketta levitäksesi.\n"
"\n"
"Kokeile valita uusi ympäristö jatkaaksesi."

msgid "TUTORIAL_MICROBE_STAGE_EDITOR_BUTTON_TUTORIAL"
msgstr ""
"Olet kerännyt tarpeeksi yhdisteitä, jotta solusi voi jakaantua.\n"
"\n"
"Joka kerta, kun solusi jakautuu, pääset editoriin.\n"
"\n"
"Avataksesi editorin, paina suurta vilkkuvaa painiketta alhaalla oikealla."

#, fuzzy
msgid "TUTORIAL_MICROBE_STAGE_ENGULFED_TEXT"
msgstr ""
"Valitsit erkaantumismoodin. Tässä moodissa voit klikata solukkosi jäseniä erottautuaksesi niistä.\n"
"\n"
"Jättääksesi solukon kokonaan, klikkaa omaa soluasi ja klikkaa erota-kaikki (unbind all) painiketta."

#, fuzzy
msgid "TUTORIAL_MICROBE_STAGE_ENGULFMENT_FULL_TEXT"
msgstr ""
"Valitsit erkaantumismoodin. Tässä moodissa voit klikata solukkosi jäseniä erottautuaksesi niistä.\n"
"\n"
"Jättääksesi solukon kokonaan, klikkaa omaa soluasi ja klikkaa erota-kaikki (unbind all) painiketta."

#, fuzzy
msgid "TUTORIAL_MICROBE_STAGE_ENGULFMENT_TEXT"
msgstr ""
"Valitsit erkaantumismoodin. Tässä moodissa voit klikata solukkosi jäseniä erottautuaksesi niistä.\n"
"\n"
"Jättääksesi solukon kokonaan, klikkaa omaa soluasi ja klikkaa erota-kaikki (unbind all) painiketta."

#, fuzzy
msgid "TUTORIAL_MICROBE_STAGE_ENVIRONMENT_PANEL"
msgstr ""
"Valitsit erkaantumismoodin. Tässä moodissa voit klikata solukkosi jäseniä erottautuaksesi niistä.\n"
"\n"
"Jättääksesi solukon kokonaan, klikkaa omaa soluasi ja klikkaa erota-kaikki (unbind all) painiketta."

#, fuzzy
msgid "TUTORIAL_MICROBE_STAGE_HELP_MENU_AND_ZOOM"
msgstr "W,A,S,D ja hiiri ovat liikkumisen näppäimet. E ampuu happimyrkkyä, jos solussa on myrkkyvakuoli. G aloittaa tai lopettaa nielemisen."

#, fuzzy
msgid "TUTORIAL_MICROBE_STAGE_LEAVE_COLONY_TEXT"
msgstr ""
"Valitsit erkaantumismoodin. Tässä moodissa voit klikata solukkosi jäseniä erottautuaksesi niistä.\n"
"\n"
"Jättääksesi solukon kokonaan, klikkaa omaa soluasi ja klikkaa erota-kaikki (unbind all) painiketta."

#, fuzzy
msgid "TUTORIAL_MICROBE_STAGE_MEMBER_DIED"
msgstr ""
"Valitsit erkaantumismoodin. Tässä moodissa voit klikata solukkosi jäseniä erottautuaksesi niistä.\n"
"\n"
"Jättääksesi solukon kokonaan, klikkaa omaa soluasi ja klikkaa erota-kaikki (unbind all) painiketta."

#, fuzzy
msgid "TUTORIAL_MICROBE_STAGE_OPEN_PROCESS_PANEL"
msgstr ""
"Lisääntyäksesi sinun on kerättävä tarpeeksi ammoniakkia ja fosfaatteja monistautumiseen.\n"
"Seuraa alhaalla oikealla pyöreän painiketta reunustavia palkkeja tietääksesi, paljonko näitä on vielä kerättävä. Palkit muuttuvat valkoisiksi, kun ne ovat täynnä."

#, fuzzy
msgid "TUTORIAL_MICROBE_STAGE_PAUSING"
msgstr ""
"Valitsit erkaantumismoodin. Tässä moodissa voit klikata solukkosi jäseniä erottautuaksesi niistä.\n"
"\n"
"Jättääksesi solukon kokonaan, klikkaa omaa soluasi ja klikkaa erota-kaikki (unbind all) painiketta."

#, fuzzy
msgid "TUTORIAL_MICROBE_STAGE_PROCESS_PANEL"
msgstr ""
"Lisääntyäksesi sinun on kerättävä tarpeeksi ammoniakkia ja fosfaatteja monistautumiseen.\n"
"Seuraa alhaalla oikealla pyöreän painiketta reunustavia palkkeja tietääksesi, paljonko näitä on vielä kerättävä. Palkit muuttuvat valkoisiksi, kun ne ovat täynnä."

#, fuzzy
msgid "TUTORIAL_MICROBE_STAGE_REPRODUCE_TEXT"
msgstr ""
"Lisääntyäksesi sinun on kerättävä tarpeeksi ammoniakkia ja fosfaatteja monistautumiseen.\n"
"Seuraa alhaalla oikealla pyöreän painiketta reunustavia palkkeja tietääksesi, paljonko näitä on vielä kerättävä. Palkit muuttuvat valkoisiksi, kun ne ovat täynnä."

#, fuzzy
msgid "TUTORIAL_MICROBE_STAGE_RESOURCE_SPLIT"
msgstr ""
"Lisääntyäksesi sinun on kerättävä tarpeeksi ammoniakkia ja fosfaatteja monistautumiseen.\n"
"Seuraa alhaalla oikealla pyöreän painiketta reunustavia palkkeja tietääksesi, paljonko näitä on vielä kerättävä. Palkit muuttuvat valkoisiksi, kun ne ovat täynnä."

#, fuzzy
msgid "TUTORIAL_MICROBE_STAGE_UNBIND_TEXT"
msgstr ""
"Valitsit erkaantumismoodin. Tässä moodissa voit klikata solukkosi jäseniä erottautuaksesi niistä.\n"
"\n"
"Jättääksesi solukon kokonaan, klikkaa omaa soluasi ja klikkaa erota-kaikki (unbind all) painiketta."

#, fuzzy
msgid "TUTORIAL_MULTICELLULAR_STAGE_WELCOME"
msgstr "Ladataan mikrobieditoria"

msgid "TUTORIAL_VIEW_NOW"
msgstr "Katso nyt"

msgid "TWO_TIMES"
msgstr "2x"

#, fuzzy
msgid "TYPE_COLON"
msgstr "Terv.:"

msgid "UNAPPLIED_MOD_CHANGES"
msgstr "Tallentamattomia muutoksia"

#, fuzzy
msgid "UNAPPLIED_MOD_CHANGES_DESCRIPTION"
msgstr "Pistä muita soluja tällä."

msgid "UNBIND_ALL"
msgstr "Erkane kaikista"

#, fuzzy
msgid "UNBIND_ALL_TOOLTIP"
msgstr "Erkane kaikista"

msgid "UNBIND_HELP_TEXT"
msgstr ""

#, fuzzy
msgid "UNCERTAIN_VERSION_WARNING"
msgstr ""
"Tämä tallennus on uudemmasta Thriven versiosta ja erittäin todennäköisesti\n"
"se ei ole yhteensopiva. Lataa kuitenkin?"

msgid "UNDERWATERCAVE"
msgstr "Vedenalainen luola"

#, fuzzy
msgid "UNDERWATER_VENT_ERUPTION"
msgstr "Vedenalainen luola"

#, fuzzy
msgid "UNDERWATER_VENT_ERUPTION_IN"
msgstr "Vedenalainen luola"

#, fuzzy
msgid "UNDISCOVERED_ORGANELLES"
msgstr "Irtonaiset soluelimet"

#, fuzzy
msgid "UNDISCOVERED_PATCH"
msgstr "Peruuta nykyinen toimenpide"

msgid "UNDO"
msgstr "Kumoa"

msgid "UNDO_THE_LAST_ACTION"
msgstr "Kumoa viimeisin toimenpide"

#, fuzzy
msgid "UNIT_ACTION_CONSTRUCT"
msgstr "Mutaatiopisteet"

#, fuzzy
msgid "UNIT_ACTION_MOVE"
msgstr "Mutaatiopisteet"

msgid "UNIT_ADVANCED_SPACESHIP"
msgstr ""

msgid "UNIT_SIMPLE_ROCKET"
msgstr ""

msgid "UNKNOWN"
msgstr "Tuntematon"

#, fuzzy
msgid "UNKNOWN_DISPLAY_DRIVER"
msgstr "Näytä kykypalkki"

msgid "UNKNOWN_MOUSE"
msgstr "Tuntematon hiiren painike"

#, fuzzy
msgid "UNKNOWN_ORGANELLE_SYMBOL"
msgstr "Lisää soluelin"

#, fuzzy
msgid "UNKNOWN_PATCH"
msgstr "Tuntematon"

msgid "UNKNOWN_SHORT"
msgstr "?"

msgid "UNKNOWN_VERSION"
msgstr "Tuntematon versio:"

#, fuzzy
msgid "UNKNOWN_WORKSHOP_ID"
msgstr "Tuntematon hiiren painike"

#, fuzzy
msgid "UNLIMIT_GROWTH_SPEED"
msgstr "VAHVISTA"

#, fuzzy
msgid "UNLOCKED_NEW_ORGANELLE"
msgstr "Lisää soluelin"

#, fuzzy
msgid "UNLOCK_ALL_ORGANELLES"
msgstr "Useita elimiä"

msgid "UNLOCK_CONDITION_ATP_PRODUCTION_ABOVE"
msgstr ""

msgid "UNLOCK_CONDITION_COMPOUND_IS_ABOVE"
msgstr ""

msgid "UNLOCK_CONDITION_COMPOUND_IS_BELOW"
msgstr ""

msgid "UNLOCK_CONDITION_COMPOUND_IS_BETWEEN"
msgstr ""

msgid "UNLOCK_CONDITION_DIGESTED_MICROBES_ABOVE"
msgstr ""

msgid "UNLOCK_CONDITION_ENGULFED_MICROBES_ABOVE"
msgstr ""

msgid "UNLOCK_CONDITION_EXCESS_ATP_ABOVE"
msgstr ""

#, fuzzy
msgid "UNLOCK_CONDITION_PLAYER_DAMAGE_RECEIVED"
msgstr "Nopeus:"

#, fuzzy
msgid "UNLOCK_CONDITION_PLAYER_DAMAGE_RECEIVED_SOURCE"
msgstr "Nopeus:"

msgid "UNLOCK_CONDITION_PLAYER_DEATH_COUNT_ABOVE"
msgstr ""

msgid "UNLOCK_CONDITION_REPRODUCED_WITH"
msgstr ""

msgid "UNLOCK_CONDITION_REPRODUCED_WITH_IN_A_ROW"
msgstr ""

msgid "UNLOCK_CONDITION_REPRODUCE_IN_BIOME"
msgstr ""

#, fuzzy
msgid "UNLOCK_CONDITION_SPEED_BELOW"
msgstr "Nopeus:"

msgid "UNLOCK_WITH_ANY_OF_FOLLOWING"
msgstr ""

msgid "UNSAVED_CHANGE_WARNING"
msgstr ""
"Sinulla on tallentamattomia muutoksia, jotka menetetään.\n"
"Haluatko jatkaa?"

#, fuzzy
msgid "UNTITLED"
msgstr "Biomi: {0}"

msgid "UPGRADE_CILIA_PULL"
msgstr ""

#, fuzzy
msgid "UPGRADE_CILIA_PULL_DESCRIPTION"
msgstr "Solun täyttävä limainen aines. Solulima on sekoite ioneita, proteiineja ja muita ainesosia veteen liuotettuna ja täyttää solun sisäpuolen. Yksi sen tarkoituksista on suorittaa glykolyysi, eli glukoosin muuntaminen ATP-energianlähteeksi. Alkeelliset soluilla, joilla ei ole kehittyneempiä aineenvaihduntaan keskittyneitä soluelimiä, solulima on keskeinen energian tuotannon lähde. Solulima myös varastoi molekyylejä, eli esimerkiksi kerättäviä yhdisteitä ja kasvattaa solun kokoa."

#, fuzzy
msgid "UPGRADE_COST"
msgstr "{0} MP"

#, fuzzy
msgid "UPGRADE_DESCRIPTION_NONE"
msgstr "Solun täyttävä limainen aines. Solulima on sekoite ioneita, proteiineja ja muita ainesosia veteen liuotettuna ja täyttää solun sisäpuolen. Yksi sen tarkoituksista on suorittaa glykolyysi, eli glukoosin muuntaminen ATP-energianlähteeksi. Alkeelliset soluilla, joilla ei ole kehittyneempiä aineenvaihduntaan keskittyneitä soluelimiä, solulima on keskeinen energian tuotannon lähde. Solulima myös varastoi molekyylejä, eli esimerkiksi kerättäviä yhdisteitä ja kasvattaa solun kokoa."

msgid "UPGRADE_NAME_NONE"
msgstr ""

#, fuzzy
msgid "UPGRADE_PILUS_INJECTISOME"
msgstr "Solun täyttävä limainen aines. Solulima on sekoite ioneita, proteiineja ja muita ainesosia veteen liuotettuna ja täyttää solun sisäpuolen. Yksi sen tarkoituksista on suorittaa glykolyysi, eli glukoosin muuntaminen ATP-energianlähteeksi. Alkeelliset soluilla, joilla ei ole kehittyneempiä aineenvaihduntaan keskittyneitä soluelimiä, solulima on keskeinen energian tuotannon lähde. Solulima myös varastoi molekyylejä, eli esimerkiksi kerättäviä yhdisteitä ja kasvattaa solun kokoa."

#, fuzzy
msgid "UPGRADE_PILUS_INJECTISOME_DESCRIPTION"
msgstr "Solun täyttävä limainen aines. Solulima on sekoite ioneita, proteiineja ja muita ainesosia veteen liuotettuna ja täyttää solun sisäpuolen. Yksi sen tarkoituksista on suorittaa glykolyysi, eli glukoosin muuntaminen ATP-energianlähteeksi. Alkeelliset soluilla, joilla ei ole kehittyneempiä aineenvaihduntaan keskittyneitä soluelimiä, solulima on keskeinen energian tuotannon lähde. Solulima myös varastoi molekyylejä, eli esimerkiksi kerättäviä yhdisteitä ja kasvattaa solun kokoa."

#, fuzzy
msgid "UPGRADE_SLIME_JET_MUCOCYST"
msgstr "{0} MP"

msgid "UPGRADE_SLIME_JET_MUCOCYST_DESCRIPTION"
msgstr "Muuntaa [thrive:compound type=\"glucose\"]glukoosia[/thrive:compound] [thrive:compound type=\"atp\"][/thrive:compound]:ksi."

#, fuzzy
msgid "UPLOAD"
msgstr "Lataa"

#, fuzzy
msgid "UPLOADING_DOT_DOT_DOT"
msgstr "Ladataan..."

#, fuzzy
msgid "UPLOAD_SUCCEEDED"
msgstr "Tallennus onnistui"

msgid "UPSCALE_BILINEAR"
msgstr ""

msgid "UPSCALE_FSR_1"
msgstr ""

msgid "UPSCALE_FSR_22"
msgstr ""

msgid "UPSCALE_SHARPENING_FSR"
msgstr ""

msgid "USED_LIBRARIES_LICENSES"
msgstr "Lisenssit ja käytetyt kirjastot"

msgid "USED_RENDERER_NAME"
msgstr "Käytetty renderöijä:"

msgid "USES_FEATURE"
msgstr "Kyllä"

msgid "USE_AUTO_HARMONY"
msgstr ""

#, fuzzy
msgid "USE_AUTO_HARMONY_TOOLTIP"
msgstr "Lisää uusi syöte"

msgid "USE_A_CUSTOM_USERNAME"
msgstr "Käytä annettua käyttäjänimeä"

msgid "USE_DISK_CACHE"
msgstr ""

msgid "USE_MANUAL_THREAD_COUNT"
msgstr "Määritä manuaalisesti taustalla pyörivien suorittajien määrä"

#, fuzzy
msgid "USE_MANUAL_THREAD_COUNT_NATIVE"
msgstr "Määritä manuaalisesti taustalla pyörivien suorittajien määrä"

msgid "USE_VIRTUAL_WINDOW_SIZE"
msgstr "Käytä virtuaalista ikkunankokoa"

#, fuzzy
msgid "UV_PROTECTION"
msgstr "Auto-Evon ennuste"

#, fuzzy
msgid "UV_TOLERANCE_TOOLTIP"
msgstr "Näytä / piilota ympäristö ja yhdisteet"

msgid "VACUOLE"
msgstr "Vakuoli"

msgid "VACUOLE_DESCRIPTION"
msgstr ""

msgid "VACUOLE_IS_SPECIALIZED"
msgstr ""

#, fuzzy
msgid "VACUOLE_NOT_SPECIALIZED_DESCRIPTION"
msgstr "Lisää solun varastointitilaa kerätyille yhdisteille."

msgid "VACUOLE_PROCESSES_DESCRIPTION"
msgstr "Lisää solun varastointitilaa kerätyille yhdisteille."

#, fuzzy
msgid "VACUOLE_SPECIALIZED_DESCRIPTION"
msgstr "Lisää solun varastointitilaa kerätyille yhdisteille."

msgid "VALUE_WITH_UNIT"
msgstr "{0} {1}"

msgid "VERSION_COLON"
msgstr "Versio:"

#, fuzzy
msgid "VERTICAL_COLON"
msgstr "Sukupolvi:"

#, fuzzy
msgid "VERTICAL_WITH_AXIS_NAME_COLON"
msgstr "Uusi nimi:"

msgid "VIDEO_MEMORY"
msgstr ""

msgid "VIDEO_MEMORY_MIB"
msgstr "{0} MiB"

msgid "VIEWER"
msgstr "Tarkastelija"

#, fuzzy
msgid "VIEW_ALL"
msgstr "Ei käytössä"

msgid "VIEW_CELL_PROCESSES"
msgstr "Muuntaa [thrive:compound type=\"glucose\"]glukoosia [/thrive:compound] [thrive:compound type=\"atp\"][/thrive:compound]:ksi."

#, fuzzy
msgid "VIEW_ONLINE"
msgstr "Ei käytössä"

#, fuzzy
msgid "VIEW_PATCH_MICHES"
msgstr "{0} {1}"

#, fuzzy
msgid "VIEW_PATCH_NOTES"
msgstr "{0} {1}"

#, fuzzy
msgid "VIEW_PATCH_NOTES_TOOLTIP"
msgstr "{0} {1}"

msgid "VIEW_PENDING_ACTIONS"
msgstr ""

msgid "VIEW_SOURCE_CODE"
msgstr "Katsele lähdekoodia"

msgid "VIEW_TEXT_REPORT"
msgstr ""

msgid "VIP_PATRONS"
msgstr "VIP-tukijat"

msgid "VISIBLE"
msgstr "Näkyvä"

msgid "VISIBLE_WHEN_CLOSE_TO_FULL"
msgstr ""

msgid "VISIBLE_WHEN_OVER_ZERO"
msgstr ""

msgid "VISIT_SUGGESTIONS_SITE"
msgstr ""

msgid "VOLCANIC_VENT"
msgstr "Syvänmeren savuttaja"

msgid "VOLUMEDOWN"
msgstr "Äänenvoimakkuus pienemmälle"

msgid "VOLUMEMUTE"
msgstr "Hiljennä äänet"

msgid "VOLUMEUP"
msgstr "Äänenvoimakkuus isommalle"

msgid "VSYNC"
msgstr "Pystysynkronointi"

msgid "WAITING_FOR_AUTO_EVO"
msgstr "Odotetaan auto-evoa:"

msgid "WELCOME_TO_THRIVEOPEDIA"
msgstr ""

msgid "WENT_EXTINCT_FROM_PLANET"
msgstr "sukupuuttoon planeetalta"

msgid "WENT_EXTINCT_IN"
msgstr "katosi alueelta: {0}"

msgid "WHEEL_DOWN"
msgstr "Hiiren rulla alas"

msgid "WHEEL_LEFT"
msgstr "Hiiren rulla vasemmalle"

msgid "WHEEL_RIGHT"
msgstr "Hiiren rulla oikealle"

msgid "WHEEL_UP"
msgstr "Hiiren rulla ylös"

#, fuzzy
msgid "WIKI"
msgstr "Wikimme"

#, fuzzy
msgid "WIKI_2D"
msgstr "Wikimme"

#, fuzzy
msgid "WIKI_3D"
msgstr "Wikimme"

msgid "WIKI_3D_COMMA_SANDBOX"
msgstr ""

#, fuzzy
msgid "WIKI_3D_COMMA_STRATEGY"
msgstr "Yleinen editori ja strategia-vaiheet"

#, fuzzy
msgid "WIKI_3D_COMMA_STRATEGY_COMMA_SPACE"
msgstr "Yleinen editori ja strategia-vaiheet"

#, fuzzy
msgid "WIKI_8_BRACKET_16"
msgstr "["

msgid "WIKI_ASCENSION"
msgstr "Nousemus"

#, fuzzy
msgid "WIKI_ASCENSION_CURRENT_DEVELOPMENT"
msgstr "Nykyiset kehittäjät"

msgid "WIKI_ASCENSION_FEATURES"
msgstr "Tulossa pian."

#, fuzzy
msgid "WIKI_ASCENSION_INTRO"
msgstr "Rustisyaniini on proteiini, joka käyttää hiilidioksiidia ja happea muuntaakseen raudan toiseksi aineeksi. Tätä kutsutaan hapettumiseksi ja se vapauttaa energiaa, jonka solu voi hyödyntää."

msgid "WIKI_ASCENSION_OVERVIEW"
msgstr ""

#, fuzzy
msgid "WIKI_ASCENSION_TRANSITIONS"
msgstr "Lajien populaatiot"

#, fuzzy
msgid "WIKI_ASCENSION_UI"
msgstr "Rustisyaniini on proteiini, joka käyttää hiilidioksiidia ja happea muuntaakseen raudan toiseksi aineeksi. Tätä kutsutaan hapettumiseksi ja se vapauttaa energiaa, jonka solu voi hyödyntää."

#, fuzzy
msgid "WIKI_AWAKENING_STAGE_CURRENT_DEVELOPMENT"
msgstr "Jäykempi solukalvo kestää enemmän vahinkoa, mutta vaikeuttaa solun liikkumista."

#, fuzzy
msgid "WIKI_AWAKENING_STAGE_FEATURES"
msgstr "Havahtumisvaihe"

#, fuzzy
msgid "WIKI_AWAKENING_STAGE_INTRO"
msgstr "Kiinnittymisen elimet"

#, fuzzy
msgid "WIKI_AWAKENING_STAGE_OVERVIEW"
msgstr "Havahtumisvaihe"

#, fuzzy
msgid "WIKI_AWAKENING_STAGE_TRANSITIONS"
msgstr "Havahtumisvaihe"

#, fuzzy
msgid "WIKI_AWAKENING_STAGE_UI"
msgstr "Havahtumisvaihe"

msgid "WIKI_AWARE_STAGE_CURRENT_DEVELOPMENT"
msgstr ""

#, fuzzy
msgid "WIKI_AWARE_STAGE_FEATURES"
msgstr ""
"Kaukaisella planeetalla maailmankausien vulkaaninen aktiivisuus ja meteoriittien iskeymät ovat johtaneet uuden ilmiön kehittymisen maailmankaikkeudessa.\n"
"\n"
"Elämä.\n"
"\n"
"Yksinkertaiset mikrobit lymyilevät syvällä meren uumenissa. Olet viimeinen universaali esivanhempi (LUCA) tällä planeetalla.\n"
"\n"
"Selviytyäkseksi tässä armottomassa ympäristössä, sinun täytyy etsiä ja kerätä yhdisteitä. Niiden avulla voit kehittyä sukupolvien saatossa ja kilpailla muiden lajien kanssa."

#, fuzzy
msgid "WIKI_AWARE_STAGE_INTRO"
msgstr "Nitrogenaasi on entsyymikompleksi, joka katalysoi typpimolekyylien pelkistymistä ammoniakiksi käyttäen ATP:tä. Ammoniakki on tärkeä aine solun kasvulle. Tätä prosessia kutsutaan anaerobiseksi typpifiksaatioksi. Nitrogenaasi sijaitsee soluliman ympäröimänä, joka puolestaan toteuttaa osaltaan glykolyysia."

#, fuzzy
msgid "WIKI_AWARE_STAGE_OVERVIEW"
msgstr ""
"Kaukaisella planeetalla maailmankausien vulkaaninen aktiivisuus ja meteoriittien iskeymät ovat johtaneet uuden ilmiön kehittymisen maailmankaikkeudessa.\n"
"\n"
"Elämä.\n"
"\n"
"Yksinkertaiset mikrobit lymyilevät syvällä meren uumenissa. Olet viimeinen universaali esivanhempi (LUCA) tällä planeetalla.\n"
"\n"
"Selviytyäkseksi tässä armottomassa ympäristössä, sinun täytyy etsiä ja kerätä yhdisteitä. Niiden avulla voit kehittyä sukupolvien saatossa ja kilpailla muiden lajien kanssa."

#, fuzzy
msgid "WIKI_AWARE_STAGE_TRANSITIONS"
msgstr "Nitrogenaasi"

#, fuzzy
msgid "WIKI_AWARE_STAGE_UI"
msgstr ""
"Kaukaisella planeetalla maailmankausien vulkaaninen aktiivisuus ja meteoriittien iskeymät ovat johtaneet uuden ilmiön kehittymisen maailmankaikkeudessa.\n"
"\n"
"Elämä.\n"
"\n"
"Yksinkertaiset mikrobit lymyilevät syvällä meren uumenissa. Olet viimeinen universaali esivanhempi (LUCA) tällä planeetalla.\n"
"\n"
"Selviytyäkseksi tässä armottomassa ympäristössä, sinun täytyy etsiä ja kerätä yhdisteitä. Niiden avulla voit kehittyä sukupolvien saatossa ja kilpailla muiden lajien kanssa."

#, fuzzy
msgid "WIKI_AXON_EFFECTS"
msgstr "Ulkoiset vaikutukset:"

msgid "WIKI_AXON_INTRO"
msgstr ""

msgid "WIKI_AXON_MODIFICATIONS"
msgstr ""

#, fuzzy
msgid "WIKI_AXON_PROCESSES"
msgstr "Ei toimintoja"

msgid "WIKI_AXON_REQUIREMENTS"
msgstr ""

msgid "WIKI_AXON_SCIENTIFIC_BACKGROUND"
msgstr ""

msgid "WIKI_AXON_STRATEGY"
msgstr ""

msgid "WIKI_AXON_UPGRADES"
msgstr ""

#, fuzzy
msgid "WIKI_BACTERIAL_CHEMOSYNTHESIS_COMMA_GLYCOLYSIS"
msgstr "Happimyrkkysynteesi"

#, fuzzy
msgid "WIKI_BINDING_AGENT_EFFECTS"
msgstr "Jäykempi solukalvo kestää enemmän vahinkoa, mutta vaikeuttaa solun liikkumista."

#, fuzzy
msgid "WIKI_BINDING_AGENT_INTRO"
msgstr "Kiinnittymisen elimet"

#, fuzzy
msgid "WIKI_BINDING_AGENT_MODIFICATIONS"
msgstr "Jäykempi solukalvo kestää enemmän vahinkoa, mutta vaikeuttaa solun liikkumista."

#, fuzzy
msgid "WIKI_BINDING_AGENT_PROCESSES"
msgstr "Vaihda liittymismoodia painamall [thrive:input]g_toggle_binding[/thrive:input]. Liittymismoodissa voit liittyä toisiin lajisi soluihin liikkumalla heitä kohti. Poistuaksesi ryppäästä paina [thrive:input]g_unbind_all[/thrive:input]."

#, fuzzy
msgid "WIKI_BINDING_AGENT_REQUIREMENTS"
msgstr "Jäykempi solukalvo kestää enemmän vahinkoa, mutta vaikeuttaa solun liikkumista."

#, fuzzy
msgid "WIKI_BINDING_AGENT_SCIENTIFIC_BACKGROUND"
msgstr "Jäykempi solukalvo kestää enemmän vahinkoa, mutta vaikeuttaa solun liikkumista."

#, fuzzy
msgid "WIKI_BINDING_AGENT_STRATEGY"
msgstr "Jäykempi solukalvo kestää enemmän vahinkoa, mutta vaikeuttaa solun liikkumista."

#, fuzzy
msgid "WIKI_BINDING_AGENT_UPGRADES"
msgstr "Jäykempi solukalvo kestää enemmän vahinkoa, mutta vaikeuttaa solun liikkumista."

#, fuzzy
msgid "WIKI_BIOLUMINESCENT_VACUOLE_EFFECTS"
msgstr "Bioluminesenssivä vakuoli"

#, fuzzy
msgid "WIKI_BIOLUMINESCENT_VACUOLE_INTRO"
msgstr "Bioluminesenssivä vakuoli"

#, fuzzy
msgid "WIKI_BIOLUMINESCENT_VACUOLE_MODIFICATIONS"
msgstr "Bioluminesenssivä vakuoli"

#, fuzzy
msgid "WIKI_BIOLUMINESCENT_VACUOLE_PROCESSES"
msgstr "Bioluminesenssivä vakuoli"

#, fuzzy
msgid "WIKI_BIOLUMINESCENT_VACUOLE_REQUIREMENTS"
msgstr "Bioluminesenssivä vakuoli"

#, fuzzy
msgid "WIKI_BIOLUMINESCENT_VACUOLE_SCIENTIFIC_BACKGROUND"
msgstr "Bioluminesenssivä vakuoli"

#, fuzzy
msgid "WIKI_BIOLUMINESCENT_VACUOLE_STRATEGY"
msgstr "Bioluminesenssivä vakuoli"

#, fuzzy
msgid "WIKI_BIOLUMINESCENT_VACUOLE_UPGRADES"
msgstr "Bioluminesenssivä vakuoli"

msgid "WIKI_BODY_PLAN_EDITOR_COMMA_CELL_EDITOR"
msgstr ""

#, fuzzy
msgid "WIKI_CHEMOPLAST_EFFECTS"
msgstr "Kemoplasti"

#, fuzzy
msgid "WIKI_CHEMOPLAST_INTRO"
msgstr "Kemoplasti"

msgid "WIKI_CHEMOPLAST_MODIFICATIONS"
msgstr ""

#, fuzzy
msgid "WIKI_CHEMOPLAST_PROCESSES"
msgstr "Muuntaa [thrive:compound type=\"hydrogensulfide\"][/thrive:compound]n [thrive:compound type=\"glucose\"]glukoosiksi[/thrive:compound]. Muunnosnopeus riippuu ympäristön [thrive:compound type=\"carbondioxide\"]hiilidioksidipitoisuudesta[/thrive:compound]."

msgid "WIKI_CHEMOPLAST_REQUIREMENTS"
msgstr ""

msgid "WIKI_CHEMOPLAST_SCIENTIFIC_BACKGROUND"
msgstr ""

msgid "WIKI_CHEMOPLAST_STRATEGY"
msgstr ""

msgid "WIKI_CHEMOPLAST_UPGRADES"
msgstr ""

#, fuzzy
msgid "WIKI_CHEMORECEPTOR_EFFECTS"
msgstr "Pistä muita soluja tällä."

#, fuzzy
msgid "WIKI_CHEMORECEPTOR_INTRO"
msgstr "Kemoreseptori"

#, fuzzy
msgid "WIKI_CHEMORECEPTOR_MODIFICATIONS"
msgstr "Pistä muita soluja tällä."

#, fuzzy
msgid "WIKI_CHEMORECEPTOR_PROCESSES"
msgstr "Pistä muita soluja tällä."

#, fuzzy
msgid "WIKI_CHEMORECEPTOR_REQUIREMENTS"
msgstr "Pistä muita soluja tällä."

#, fuzzy
msgid "WIKI_CHEMORECEPTOR_SCIENTIFIC_BACKGROUND"
msgstr "Pistä muita soluja tällä."

#, fuzzy
msgid "WIKI_CHEMORECEPTOR_STRATEGY"
msgstr "Pistä muita soluja tällä."

#, fuzzy
msgid "WIKI_CHEMORECEPTOR_UPGRADES"
msgstr "Pistä muita soluja tällä."

#, fuzzy
msgid "WIKI_CHEMOSYNTHESIZING_PROTEINS_EFFECTS"
msgstr "Kemosyntetisoivat proteiinit"

#, fuzzy
msgid "WIKI_CHEMOSYNTHESIZING_PROTEINS_INTRO"
msgstr "Kemosyntetisoivat proteiinit"

#, fuzzy
msgid "WIKI_CHEMOSYNTHESIZING_PROTEINS_MODIFICATIONS"
msgstr "Kemosyntetisoivat proteiinit ovat pieniä proteiiniryppäitä solulimassa, jotka pystyvät muuntamaan vetysulfideja, vettä ja hiilidioksidia glukoosiksi prosessissa nimeltä kemosynteesi. Kemosynteesissä, toisin kuin fotosynteesissä, ei tarvita energianlähteenä auringon valoa, vaan energia saadaan hapettamalla epäorgaanisia yhdisteitä. Vetysulfidikemosynteesissä glukoosin muunnosnopeus riippuu ympäristön hiilidioksidipitoisuudesta. Näiden proteiinien ympäröimä solulima toteuttaa myös glykolyysia."

#, fuzzy
msgid "WIKI_CHEMOSYNTHESIZING_PROTEINS_PROCESSES"
msgstr "Muuntaa [thrive:compound type=\"hydrogensulfide\"][/thrive:compound]t [thrive:compound type=\"glucose\"][/thrive:compound]:ksi. Vauhti riippuu [thrive:compound type=\"carbondioxide\"][/thrive:compound]n määrästä. Muuntaa myös [thrive:compound type=\"glucose\"][/thrive:compound]a [thrive:compound type=\"atp\"][/thrive:compound]:ksi."

#, fuzzy
msgid "WIKI_CHEMOSYNTHESIZING_PROTEINS_REQUIREMENTS"
msgstr "Kemosyntetisoivat proteiinit"

#, fuzzy
msgid "WIKI_CHEMOSYNTHESIZING_PROTEINS_SCIENTIFIC_BACKGROUND"
msgstr "Kemosyntetisoivat proteiinit ovat pieniä proteiiniryppäitä solulimassa, jotka pystyvät muuntamaan vetysulfideja, vettä ja hiilidioksidia glukoosiksi prosessissa nimeltä kemosynteesi. Kemosynteesissä, toisin kuin fotosynteesissä, ei tarvita energianlähteenä auringon valoa, vaan energia saadaan hapettamalla epäorgaanisia yhdisteitä. Vetysulfidikemosynteesissä glukoosin muunnosnopeus riippuu ympäristön hiilidioksidipitoisuudesta. Näiden proteiinien ympäröimä solulima toteuttaa myös glykolyysia."

#, fuzzy
msgid "WIKI_CHEMOSYNTHESIZING_PROTEINS_STRATEGY"
msgstr "Kemosyntetisoivat proteiinit"

#, fuzzy
msgid "WIKI_CHEMOSYNTHESIZING_PROTEINS_UPGRADES"
msgstr "Kemosyntetisoivat proteiinit"

#, fuzzy
msgid "WIKI_CHLOROPLAST_EFFECTS"
msgstr "Viherhiukkanen"

#, fuzzy
msgid "WIKI_CHLOROPLAST_INTRO"
msgstr "Viherhiukkanen"

#, fuzzy
msgid "WIKI_CHLOROPLAST_MODIFICATIONS"
msgstr "Tuottaa [thrive:compound type=\"glucose\"]glukoosia[/thrive:compound]. Tuotannon nopeus riippuu ympäristön [thrive:compound type=\"carbondioxide\"]hiilidioksidipitoisuudesta[/thrive:compound] ja [thrive:compound type=\"sunlight\"]auringon valon[/thrive:compound] saatavuudesta."

#, fuzzy
msgid "WIKI_CHLOROPLAST_PROCESSES"
msgstr "Tuottaa [thrive:compound type=\"glucose\"]glukoosia[/thrive:compound]. Tuotannon nopeus riippuu ympäristön [thrive:compound type=\"carbondioxide\"]hiilidioksidipitoisuudesta[/thrive:compound] ja [thrive:compound type=\"sunlight\"]auringon valon[/thrive:compound] saatavuudesta."

msgid "WIKI_CHLOROPLAST_REQUIREMENTS"
msgstr ""

msgid "WIKI_CHLOROPLAST_SCIENTIFIC_BACKGROUND"
msgstr ""

#, fuzzy
msgid "WIKI_CHLOROPLAST_STRATEGY"
msgstr "Viherhiukkanen"

#, fuzzy
msgid "WIKI_CHLOROPLAST_UPGRADES"
msgstr "Viherhiukkanen"

#, fuzzy
msgid "WIKI_CHROMATOPHORE_PHOTOSYNTHESIS_COMMA_GLYCOLYSIS"
msgstr "Happimyrkkysynteesi"

msgid "WIKI_CILIA_EFFECTS"
msgstr ""

msgid "WIKI_CILIA_INTRO"
msgstr ""

msgid "WIKI_CILIA_MODIFICATIONS"
msgstr ""

#, fuzzy
msgid "WIKI_CILIA_PROCESSES"
msgstr "Muuntaa [thrive:compound type=\"glucose\"]a [/thrive:compound] [thrive:compound type=\"atp\"][/thrive:compound]:ksi."

msgid "WIKI_CILIA_REQUIREMENTS"
msgstr ""

msgid "WIKI_CILIA_SCIENTIFIC_BACKGROUND"
msgstr ""

msgid "WIKI_CILIA_STRATEGY"
msgstr ""

msgid "WIKI_CILIA_UPGRADES"
msgstr ""

#, fuzzy
msgid "WIKI_COMPOUNDS_BUTTON"
msgstr "Solun täyttävä limainen aines. Solulima on sekoite ioneita, proteiineja ja muita ainesosia veteen liuotettuna ja täyttää solun sisäpuolen. Yksi sen tarkoituksista on suorittaa glykolyysi, eli glukoosin muuntaminen ATP-energianlähteeksi. Alkeelliset soluilla, joilla ei ole kehittyneempiä aineenvaihduntaan keskittyneitä soluelimiä, solulima on keskeinen energian tuotannon lähde. Solulima myös varastoi molekyylejä, eli esimerkiksi kerättäviä yhdisteitä ja kasvattaa solun kokoa."

#, fuzzy
msgid "WIKI_COMPOUNDS_DEVELOPMENT"
msgstr "Yhdisteet:"

#, fuzzy
msgid "WIKI_COMPOUNDS_INTRO"
msgstr "Solun täyttävä limainen aines. Solulima on sekoite ioneita, proteiineja ja muita ainesosia veteen liuotettuna ja täyttää solun sisäpuolen. Yksi sen tarkoituksista on suorittaa glykolyysi, eli glukoosin muuntaminen ATP-energianlähteeksi. Alkeelliset soluilla, joilla ei ole kehittyneempiä aineenvaihduntaan keskittyneitä soluelimiä, solulima on keskeinen energian tuotannon lähde. Solulima myös varastoi molekyylejä, eli esimerkiksi kerättäviä yhdisteitä ja kasvattaa solun kokoa."

msgid "WIKI_COMPOUNDS_TYPES_OF_COMPOUNDS"
msgstr ""

msgid "WIKI_COMPOUND_SYSTEM_DEVELOPMENT_COMPOUNDS_LIST"
msgstr ""

msgid "WIKI_COMPOUND_SYSTEM_DEVELOPMENT_INTRO"
msgstr ""

msgid "WIKI_COMPOUND_SYSTEM_DEVELOPMENT_MICROBE_STAGE"
msgstr ""

msgid "WIKI_COMPOUND_SYSTEM_DEVELOPMENT_OVERVIEW"
msgstr ""

#, fuzzy
msgid "WIKI_CREATURE_EDITOR_COMMA_TECH_EDITOR"
msgstr "Mikrobieditori"

#, fuzzy
msgid "WIKI_CYTOPLASM_EFFECTS"
msgstr "Solun täyttävä limainen aines. Solulima on sekoite ioneita, proteiineja ja muita ainesosia veteen liuotettuna ja täyttää solun sisäpuolen. Yksi sen tarkoituksista on suorittaa glykolyysi, eli glukoosin muuntaminen ATP-energianlähteeksi. Alkeelliset soluilla, joilla ei ole kehittyneempiä aineenvaihduntaan keskittyneitä soluelimiä, solulima on keskeinen energian tuotannon lähde. Solulima myös varastoi molekyylejä, eli esimerkiksi kerättäviä yhdisteitä ja kasvattaa solun kokoa."

#, fuzzy
msgid "WIKI_CYTOPLASM_INTRO"
msgstr "Solun täyttävä limainen aines. Solulima on sekoite ioneita, proteiineja ja muita ainesosia veteen liuotettuna ja täyttää solun sisäpuolen. Yksi sen tarkoituksista on suorittaa glykolyysi, eli glukoosin muuntaminen ATP-energianlähteeksi. Alkeelliset soluilla, joilla ei ole kehittyneempiä aineenvaihduntaan keskittyneitä soluelimiä, solulima on keskeinen energian tuotannon lähde. Solulima myös varastoi molekyylejä, eli esimerkiksi kerättäviä yhdisteitä ja kasvattaa solun kokoa."

#, fuzzy
msgid "WIKI_CYTOPLASM_MODIFICATIONS"
msgstr "Solun täyttävä limainen aines. Solulima on sekoite ioneita, proteiineja ja muita ainesosia veteen liuotettuna ja täyttää solun sisäpuolen. Yksi sen tarkoituksista on suorittaa glykolyysi, eli glukoosin muuntaminen ATP-energianlähteeksi. Alkeelliset soluilla, joilla ei ole kehittyneempiä aineenvaihduntaan keskittyneitä soluelimiä, solulima on keskeinen energian tuotannon lähde. Solulima myös varastoi molekyylejä, eli esimerkiksi kerättäviä yhdisteitä ja kasvattaa solun kokoa."

#, fuzzy
msgid "WIKI_CYTOPLASM_PROCESSES"
msgstr "Muuntaa [thrive:compound type=\"glucose\"]a [/thrive:compound] [thrive:compound type=\"atp\"][/thrive:compound]:ksi."

msgid "WIKI_CYTOPLASM_REQUIREMENTS"
msgstr ""

msgid "WIKI_CYTOPLASM_SCIENTIFIC_BACKGROUND"
msgstr ""

msgid "WIKI_CYTOPLASM_STRATEGY"
msgstr ""

msgid "WIKI_CYTOPLASM_UPGRADES"
msgstr ""

#, fuzzy
msgid "WIKI_DEVELOPMENT"
msgstr "Kehittäjät"

#, fuzzy
msgid "WIKI_DEVELOPMENT_INFO_BUTTON"
msgstr "Soluelin"

#, fuzzy
msgid "WIKI_DEVELOPMENT_ROOT_INTRO"
msgstr "Soluelin"

msgid "WIKI_EDITORS_AND_MUTATIONS_GENERATIONS_AND_EDITOR_SESSIONS"
msgstr ""

#, fuzzy
msgid "WIKI_EDITORS_AND_MUTATIONS_INTRO"
msgstr "Mitokondrio"

msgid "WIKI_EDITORS_AND_MUTATIONS_MUTATIONS_AND_MUTATION_POINTS"
msgstr ""

msgid "WIKI_ENVIRONMENTAL_CONDITIONS_ENVIRONMENTAL_GASSES"
msgstr ""

#, fuzzy
msgid "WIKI_ENVIRONMENTAL_CONDITIONS_INTRO"
msgstr "Mitokondrio"

#, fuzzy
msgid "WIKI_ENVIRONMENTAL_CONDITIONS_PHYSICAL_CONDITIONS"
msgstr "Tämä paneeli kertoo mistä luvuista auto-evo simuloi ennusteensa. Lajin selviytymiseen vaikuttaa sen onnistuminen energian haalimisessa ja muut tarpeet. Auto-evo käyttää yksinkertaistettua mallia laskeakseen lajin menestymisen perustaen sen lajin hankkimaan energiaan. Jokaisen ravintotyypin kohdalla voi nähdä kuinka paljon siitä saa energiaa. Lajin sopivuus kertoo kuinka hyvin lajin jäsenet pystyvät käyttämään kyseisiä ravinnon lähteitä."

msgid "WIKI_ENVIRONMENTAL_CONDITIONS_THE_DAY/NIGHT_CYCLE"
msgstr ""

#, fuzzy
msgid "WIKI_FERROPLAST_EFFECTS"
msgstr "Lämpöplasti"

#, fuzzy
msgid "WIKI_FERROPLAST_INTRO"
msgstr "Lämpöplasti"

#, fuzzy
msgid "WIKI_FERROPLAST_MODIFICATIONS"
msgstr "Tuottaa [thrive:compound type=\"glucose\"]glukoosia[/thrive:compound]. Tuotannon nopeus riippuu ympäristön [thrive:compound type=\"carbondioxide\"]hiilidioksidipitoisuudesta[/thrive:compound] ja lämpötilasta."

#, fuzzy
msgid "WIKI_FERROPLAST_PROCESSES"
msgstr "Tuottaa [thrive:compound type=\"glucose\"]glukoosia[/thrive:compound]. Tuotannon nopeus riippuu ympäristön [thrive:compound type=\"carbondioxide\"]hiilidioksidipitoisuudesta[/thrive:compound] ja lämpötilasta."

#, fuzzy
msgid "WIKI_FERROPLAST_REQUIREMENTS"
msgstr "Typpeä sitova plastidi"

#, fuzzy
msgid "WIKI_FERROPLAST_SCIENTIFIC_BACKGROUND"
msgstr "Muuntaa [thrive:compound type=\"atp\"][/thrive:compound]:tä [thrive:compound type=\"ammonia\"]ammoniakiksi[/thrive:compound]. Muunnosnopeus riippuu ympäristön [thrive:compound type=\"nitrogen\"]typpi-[/thrive:compound] ja [thrive:compound type=\"oxygen\"]happipitoisuudesta[/thrive:compound]."

#, fuzzy
msgid "WIKI_FERROPLAST_STRATEGY"
msgstr "Lämpöplasti"

#, fuzzy
msgid "WIKI_FERROPLAST_UPGRADES"
msgstr "Lämpöplasti"

msgid "WIKI_FLAGELLUM_EFFECTS"
msgstr ""

#, fuzzy
msgid "WIKI_FLAGELLUM_INTRO"
msgstr "Siima"

msgid "WIKI_FLAGELLUM_MODIFICATIONS"
msgstr ""

#, fuzzy
msgid "WIKI_FLAGELLUM_PROCESSES"
msgstr "Käyttää [thrive:compound type=\"atp\"]ATP:ta[/thrive:compound] lisätäkseen solun liikkumisnopeutta."

msgid "WIKI_FLAGELLUM_REQUIREMENTS"
msgstr ""

msgid "WIKI_FLAGELLUM_SCIENTIFIC_BACKGROUND"
msgstr ""

msgid "WIKI_FLAGELLUM_STRATEGY"
msgstr ""

msgid "WIKI_FLAGELLUM_UPGRADES"
msgstr ""

#, fuzzy
msgid "WIKI_GLYCOLYSIS_COMMA_ANAEROBIC_NITROGEN_FIXATION"
msgstr "Anaerobinen typensidonta"

#, fuzzy
msgid "WIKI_HEADING_APPENDICES"
msgstr "Jäykempi solukalvo kestää enemmän vahinkoa, mutta vaikeuttaa solun liikkumista."

#, fuzzy
msgid "WIKI_HEADING_BASIC_GAME_MECHANICS"
msgstr "Jäykempi solukalvo kestää enemmän vahinkoa, mutta vaikeuttaa solun liikkumista."

msgid "WIKI_HEADING_COMPOUNDS_LIST"
msgstr ""

#, fuzzy
msgid "WIKI_HEADING_COMPOUND_CLOUDS"
msgstr "Loputtomat Yhdisteet"

#, fuzzy
msgid "WIKI_HEADING_CONCEPT_ART"
msgstr "Kemoreseptori"

#, fuzzy
msgid "WIKI_HEADING_CURRENT_DEVELOPMENT"
msgstr "Nykyiset kehittäjät"

#, fuzzy
msgid "WIKI_HEADING_DEVELOPMENT"
msgstr "Pääkehittäjät"

#, fuzzy
msgid "WIKI_HEADING_EDITOR"
msgstr "Kiinnittymisen elimet"

msgid "WIKI_HEADING_EFFECTS"
msgstr ""

#, fuzzy
msgid "WIKI_HEADING_ENVIRONMENTAL_GASSES"
msgstr "Nitrogenaasi"

#, fuzzy
msgid "WIKI_HEADING_FEATURES"
msgstr "Jäykempi solukalvo kestää enemmän vahinkoa, mutta vaikeuttaa solun liikkumista."

msgid "WIKI_HEADING_FOG_OF_WAR"
msgstr ""

#, fuzzy
msgid "WIKI_HEADING_GAMEPLAY"
msgstr "Suorita auto-evo pelin aikana"

#, fuzzy
msgid "WIKI_HEADING_GDD"
msgstr "Kiinnittymisen elimet"

#, fuzzy
msgid "WIKI_HEADING_GENERAL_TIPS"
msgstr "Jäykempi solukalvo kestää enemmän vahinkoa, mutta vaikeuttaa solun liikkumista."

msgid "WIKI_HEADING_GENERATIONS_AND_EDITOR_SESSIONS"
msgstr ""

#, fuzzy
msgid "WIKI_HEADING_MICROBE_PARTS"
msgstr ""
"Kaukaisella planeetalla maailmankausien vulkaaninen aktiivisuus ja meteoriittien iskeymät ovat johtaneet uuden ilmiön kehittymisen maailmankaikkeudessa.\n"
"\n"
"Elämä.\n"
"\n"
"Yksinkertaiset mikrobit lymyilevät syvällä meren uumenissa. Olet viimeinen universaali esivanhempi (LUCA) tällä planeetalla.\n"
"\n"
"Selviytyäkseksi tässä armottomassa ympäristössä, sinun täytyy etsiä ja kerätä yhdisteitä. Niiden avulla voit kehittyä sukupolvien saatossa ja kilpailla muiden lajien kanssa."

#, fuzzy
msgid "WIKI_HEADING_MICROBE_STAGE"
msgstr ""
"Kaukaisella planeetalla maailmankausien vulkaaninen aktiivisuus ja meteoriittien iskeymät ovat johtaneet uuden ilmiön kehittymisen maailmankaikkeudessa.\n"
"\n"
"Elämä.\n"
"\n"
"Yksinkertaiset mikrobit lymyilevät syvällä meren uumenissa. Olet viimeinen universaali esivanhempi (LUCA) tällä planeetalla.\n"
"\n"
"Selviytyäkseksi tässä armottomassa ympäristössä, sinun täytyy etsiä ja kerätä yhdisteitä. Niiden avulla voit kehittyä sukupolvien saatossa ja kilpailla muiden lajien kanssa."

#, fuzzy
msgid "WIKI_HEADING_MICROBE_STAGE_TIPS"
msgstr ""
"Kaukaisella planeetalla maailmankausien vulkaaninen aktiivisuus ja meteoriittien iskeymät ovat johtaneet uuden ilmiön kehittymisen maailmankaikkeudessa.\n"
"\n"
"Elämä.\n"
"\n"
"Yksinkertaiset mikrobit lymyilevät syvällä meren uumenissa. Olet viimeinen universaali esivanhempi (LUCA) tällä planeetalla.\n"
"\n"
"Selviytyäkseksi tässä armottomassa ympäristössä, sinun täytyy etsiä ja kerätä yhdisteitä. Niiden avulla voit kehittyä sukupolvien saatossa ja kilpailla muiden lajien kanssa."

msgid "WIKI_HEADING_MODIFICATIONS"
msgstr ""

#, fuzzy
msgid "WIKI_HEADING_MORE_GAME_INFO"
msgstr ""
"Kaukaisella planeetalla maailmankausien vulkaaninen aktiivisuus ja meteoriittien iskeymät ovat johtaneet uuden ilmiön kehittymisen maailmankaikkeudessa.\n"
"\n"
"Elämä.\n"
"\n"
"Yksinkertaiset mikrobit lymyilevät syvällä meren uumenissa. Olet viimeinen universaali esivanhempi (LUCA) tällä planeetalla.\n"
"\n"
"Selviytyäkseksi tässä armottomassa ympäristössä, sinun täytyy etsiä ja kerätä yhdisteitä. Niiden avulla voit kehittyä sukupolvien saatossa ja kilpailla muiden lajien kanssa."

msgid "WIKI_HEADING_MUTATIONS_AND_MUTATION_POINTS"
msgstr ""

msgid "WIKI_HEADING_OVERVIEW"
msgstr ""

#, fuzzy
msgid "WIKI_HEADING_PATCHES"
msgstr "Vaihda liittymismoodia painamall [thrive:input]g_toggle_binding[/thrive:input]. Liittymismoodissa voit liittyä toisiin lajisi soluihin liikkumalla heitä kohti. Poistuaksesi ryppäästä paina [thrive:input]g_unbind_all[/thrive:input]."

#, fuzzy
msgid "WIKI_HEADING_PHYSICAL_CONDITIONS"
msgstr "Olosuhteet"

msgid "WIKI_HEADING_PROCESSES"
msgstr ""

msgid "WIKI_HEADING_REPRODUCTION_IN_THE_MICROBE_STAGE"
msgstr ""

msgid "WIKI_HEADING_REQUIREMENTS"
msgstr ""

msgid "WIKI_HEADING_SCIENTIFIC_BACKGROUND"
msgstr ""

msgid "WIKI_HEADING_STRATEGY"
msgstr ""

msgid "WIKI_HEADING_THE_DAY/NIGHT_CYCLE"
msgstr ""

msgid "WIKI_HEADING_THE_PATCH_MAP"
msgstr ""

#, fuzzy
msgid "WIKI_HEADING_TRANSITIONS"
msgstr "Jäykempi solukalvo kestää enemmän vahinkoa, mutta vaikeuttaa solun liikkumista."

#, fuzzy
msgid "WIKI_HEADING_TYPES_OF_COMPOUNDS"
msgstr "Loputtomat Yhdisteet"

msgid "WIKI_HEADING_UI"
msgstr ""

msgid "WIKI_HEADING_UPGRADES"
msgstr ""

#, fuzzy
msgid "WIKI_HELP_AND_TIPS_BASIC_GAME_MECHANICS"
msgstr "Solun täyttävä limainen aines. Solulima on sekoite ioneita, proteiineja ja muita ainesosia veteen liuotettuna ja täyttää solun sisäpuolen. Yksi sen tarkoituksista on suorittaa glykolyysi, eli glukoosin muuntaminen ATP-energianlähteeksi. Alkeelliset soluilla, joilla ei ole kehittyneempiä aineenvaihduntaan keskittyneitä soluelimiä, solulima on keskeinen energian tuotannon lähde. Solulima myös varastoi molekyylejä, eli esimerkiksi kerättäviä yhdisteitä ja kasvattaa solun kokoa."

#, fuzzy
msgid "WIKI_HELP_AND_TIPS_BUTTON"
msgstr "Solun täyttävä limainen aines. Solulima on sekoite ioneita, proteiineja ja muita ainesosia veteen liuotettuna ja täyttää solun sisäpuolen. Yksi sen tarkoituksista on suorittaa glykolyysi, eli glukoosin muuntaminen ATP-energianlähteeksi. Alkeelliset soluilla, joilla ei ole kehittyneempiä aineenvaihduntaan keskittyneitä soluelimiä, solulima on keskeinen energian tuotannon lähde. Solulima myös varastoi molekyylejä, eli esimerkiksi kerättäviä yhdisteitä ja kasvattaa solun kokoa."

#, fuzzy
msgid "WIKI_HELP_AND_TIPS_COMPOUND_CLOUDS"
msgstr "Solun täyttävä limainen aines. Solulima on sekoite ioneita, proteiineja ja muita ainesosia veteen liuotettuna ja täyttää solun sisäpuolen. Yksi sen tarkoituksista on suorittaa glykolyysi, eli glukoosin muuntaminen ATP-energianlähteeksi. Alkeelliset soluilla, joilla ei ole kehittyneempiä aineenvaihduntaan keskittyneitä soluelimiä, solulima on keskeinen energian tuotannon lähde. Solulima myös varastoi molekyylejä, eli esimerkiksi kerättäviä yhdisteitä ja kasvattaa solun kokoa."

#, fuzzy
msgid "WIKI_HELP_AND_TIPS_GENERAL_TIPS"
msgstr "Yhteyttämiskalvostot eli tylakoidit ovat solukalvolla sijaitsevia, valosta energiaa kerääviä elimiä. Nämä kalvostot pystyvät hyödyntämään valon energian valmistaakseen glukoosia käyttäen vettä ja hiilidioksidia prosessissa nimeltä fotosynteesi. Tylakoidien pigmentit antavat viherhiukkasille niiden tunnusomaisen värinsä. Glukoosin muunnosnopeus riippuu ympäristön hiilidioksidipitoisuudesta ja saatavilla olevasta valosta. Tylakoidit sijaitsevat soluliman ympäröimänä, joka puolestaan toteuttaa glykolyysia."

#, fuzzy
msgid "WIKI_HELP_AND_TIPS_INTRO"
msgstr "Yhteyttämiskalvostot eli tylakoidit ovat solukalvolla sijaitsevia, valosta energiaa kerääviä elimiä. Nämä kalvostot pystyvät hyödyntämään valon energian valmistaakseen glukoosia käyttäen vettä ja hiilidioksidia prosessissa nimeltä fotosynteesi. Tylakoidien pigmentit antavat viherhiukkasille niiden tunnusomaisen värinsä. Glukoosin muunnosnopeus riippuu ympäristön hiilidioksidipitoisuudesta ja saatavilla olevasta valosta. Tylakoidit sijaitsevat soluliman ympäröimänä, joka puolestaan toteuttaa glykolyysia."

#, fuzzy
msgid "WIKI_HELP_AND_TIPS_MICROBE_PARTS"
msgstr "Yhteyttämiskalvostot eli tylakoidit ovat solukalvolla sijaitsevia, valosta energiaa kerääviä elimiä. Nämä kalvostot pystyvät hyödyntämään valon energian valmistaakseen glukoosia käyttäen vettä ja hiilidioksidia prosessissa nimeltä fotosynteesi. Tylakoidien pigmentit antavat viherhiukkasille niiden tunnusomaisen värinsä. Glukoosin muunnosnopeus riippuu ympäristön hiilidioksidipitoisuudesta ja saatavilla olevasta valosta. Tylakoidit sijaitsevat soluliman ympäröimänä, joka puolestaan toteuttaa glykolyysia."

#, fuzzy
msgid "WIKI_HELP_AND_TIPS_MICROBE_STAGE_TIPS"
msgstr ""
"Kaukaisella planeetalla maailmankausien vulkaaninen aktiivisuus ja meteoriittien iskeymät ovat johtaneet uuden ilmiön kehittymisen maailmankaikkeudessa.\n"
"\n"
"Elämä.\n"
"\n"
"Yksinkertaiset mikrobit lymyilevät syvällä meren uumenissa. Olet viimeinen universaali esivanhempi (LUCA) tällä planeetalla.\n"
"\n"
"Selviytyäkseksi tässä armottomassa ympäristössä, sinun täytyy etsiä ja kerätä yhdisteitä. Niiden avulla voit kehittyä sukupolvien saatossa ja kilpailla muiden lajien kanssa."

#, fuzzy
msgid "WIKI_HELP_AND_TIPS_MORE_GAME_INFO"
msgstr "Yhteyttämiskalvostot eli tylakoidit ovat solukalvolla sijaitsevia, valosta energiaa kerääviä elimiä. Nämä kalvostot pystyvät hyödyntämään valon energian valmistaakseen glukoosia käyttäen vettä ja hiilidioksidia prosessissa nimeltä fotosynteesi. Tylakoidien pigmentit antavat viherhiukkasille niiden tunnusomaisen värinsä. Glukoosin muunnosnopeus riippuu ympäristön hiilidioksidipitoisuudesta ja saatavilla olevasta valosta. Tylakoidit sijaitsevat soluliman ympäröimänä, joka puolestaan toteuttaa glykolyysia."

#, fuzzy
msgid "WIKI_HYDROGENASE_EFFECTS"
msgstr "Nitrogenaasi on entsyymikompleksi, joka katalysoi typpimolekyylien pelkistymistä ammoniakiksi käyttäen ATP:tä. Ammoniakki on tärkeä aine solun kasvulle. Tätä prosessia kutsutaan anaerobiseksi typpifiksaatioksi. Nitrogenaasi sijaitsee soluliman ympäröimänä, joka puolestaan toteuttaa osaltaan glykolyysia."

#, fuzzy
msgid "WIKI_HYDROGENASE_INTRO"
msgstr "Nitrogenaasi on entsyymikompleksi, joka katalysoi typpimolekyylien pelkistymistä ammoniakiksi käyttäen ATP:tä. Ammoniakki on tärkeä aine solun kasvulle. Tätä prosessia kutsutaan anaerobiseksi typpifiksaatioksi. Nitrogenaasi sijaitsee soluliman ympäröimänä, joka puolestaan toteuttaa osaltaan glykolyysia."

#, fuzzy
msgid "WIKI_HYDROGENASE_MODIFICATIONS"
msgstr "Nitrogenaasi on entsyymikompleksi, joka katalysoi typpimolekyylien pelkistymistä ammoniakiksi käyttäen ATP:tä. Ammoniakki on tärkeä aine solun kasvulle. Tätä prosessia kutsutaan anaerobiseksi typpifiksaatioksi. Nitrogenaasi sijaitsee soluliman ympäröimänä, joka puolestaan toteuttaa osaltaan glykolyysia."

#, fuzzy
msgid "WIKI_HYDROGENASE_PROCESSES"
msgstr "Muuntaa [thrive:compound type=\"atp\"][/thrive:compound]:n [thrive:compound type=\"ammonia\"]ammoniakiksi[/thrive:compound]. Muunnosnopeus riippuu ympäristön [thrive:compound type=\"nitrogen\"]typpipitoisuudesta[/thrive:compound]."

#, fuzzy
msgid "WIKI_HYDROGENASE_REQUIREMENTS"
msgstr "Nitrogenaasi on entsyymikompleksi, joka katalysoi typpimolekyylien pelkistymistä ammoniakiksi käyttäen ATP:tä. Ammoniakki on tärkeä aine solun kasvulle. Tätä prosessia kutsutaan anaerobiseksi typpifiksaatioksi. Nitrogenaasi sijaitsee soluliman ympäröimänä, joka puolestaan toteuttaa osaltaan glykolyysia."

#, fuzzy
msgid "WIKI_HYDROGENASE_SCIENTIFIC_BACKGROUND"
msgstr "Nitrogenaasi on entsyymikompleksi, joka katalysoi typpimolekyylien pelkistymistä ammoniakiksi käyttäen ATP:tä. Ammoniakki on tärkeä aine solun kasvulle. Tätä prosessia kutsutaan anaerobiseksi typpifiksaatioksi. Nitrogenaasi sijaitsee soluliman ympäröimänä, joka puolestaan toteuttaa osaltaan glykolyysia."

#, fuzzy
msgid "WIKI_HYDROGENASE_STRATEGY"
msgstr "Nitrogenaasi on entsyymikompleksi, joka katalysoi typpimolekyylien pelkistymistä ammoniakiksi käyttäen ATP:tä. Ammoniakki on tärkeä aine solun kasvulle. Tätä prosessia kutsutaan anaerobiseksi typpifiksaatioksi. Nitrogenaasi sijaitsee soluliman ympäröimänä, joka puolestaan toteuttaa osaltaan glykolyysia."

#, fuzzy
msgid "WIKI_HYDROGENASE_UPGRADES"
msgstr "Nitrogenaasi on entsyymikompleksi, joka katalysoi typpimolekyylien pelkistymistä ammoniakiksi käyttäen ATP:tä. Ammoniakki on tärkeä aine solun kasvulle. Tätä prosessia kutsutaan anaerobiseksi typpifiksaatioksi. Nitrogenaasi sijaitsee soluliman ympäröimänä, joka puolestaan toteuttaa osaltaan glykolyysia."

#, fuzzy
msgid "WIKI_HYDROGENOSOME_EFFECTS"
msgstr "Nitrogenaasi on entsyymikompleksi, joka katalysoi typpimolekyylien pelkistymistä ammoniakiksi käyttäen ATP:tä. Ammoniakki on tärkeä aine solun kasvulle. Tätä prosessia kutsutaan anaerobiseksi typpifiksaatioksi. Nitrogenaasi sijaitsee soluliman ympäröimänä, joka puolestaan toteuttaa osaltaan glykolyysia."

#, fuzzy
msgid "WIKI_HYDROGENOSOME_INTRO"
msgstr "Nitrogenaasi on entsyymikompleksi, joka katalysoi typpimolekyylien pelkistymistä ammoniakiksi käyttäen ATP:tä. Ammoniakki on tärkeä aine solun kasvulle. Tätä prosessia kutsutaan anaerobiseksi typpifiksaatioksi. Nitrogenaasi sijaitsee soluliman ympäröimänä, joka puolestaan toteuttaa osaltaan glykolyysia."

#, fuzzy
msgid "WIKI_HYDROGENOSOME_MODIFICATIONS"
msgstr "Nitrogenaasi on entsyymikompleksi, joka katalysoi typpimolekyylien pelkistymistä ammoniakiksi käyttäen ATP:tä. Ammoniakki on tärkeä aine solun kasvulle. Tätä prosessia kutsutaan anaerobiseksi typpifiksaatioksi. Nitrogenaasi sijaitsee soluliman ympäröimänä, joka puolestaan toteuttaa osaltaan glykolyysia."

#, fuzzy
msgid "WIKI_HYDROGENOSOME_PROCESSES"
msgstr "Muuntaa [thrive:compound type=\"atp\"][/thrive:compound]:n [thrive:compound type=\"ammonia\"]ammoniakiksi[/thrive:compound]. Muunnosnopeus riippuu ympäristön [thrive:compound type=\"nitrogen\"]typpipitoisuudesta[/thrive:compound]."

#, fuzzy
msgid "WIKI_HYDROGENOSOME_REQUIREMENTS"
msgstr "Nitrogenaasi on entsyymikompleksi, joka katalysoi typpimolekyylien pelkistymistä ammoniakiksi käyttäen ATP:tä. Ammoniakki on tärkeä aine solun kasvulle. Tätä prosessia kutsutaan anaerobiseksi typpifiksaatioksi. Nitrogenaasi sijaitsee soluliman ympäröimänä, joka puolestaan toteuttaa osaltaan glykolyysia."

#, fuzzy
msgid "WIKI_HYDROGENOSOME_SCIENTIFIC_BACKGROUND"
msgstr "Nitrogenaasi on entsyymikompleksi, joka katalysoi typpimolekyylien pelkistymistä ammoniakiksi käyttäen ATP:tä. Ammoniakki on tärkeä aine solun kasvulle. Tätä prosessia kutsutaan anaerobiseksi typpifiksaatioksi. Nitrogenaasi sijaitsee soluliman ympäröimänä, joka puolestaan toteuttaa osaltaan glykolyysia."

#, fuzzy
msgid "WIKI_HYDROGENOSOME_STRATEGY"
msgstr "Nitrogenaasi on entsyymikompleksi, joka katalysoi typpimolekyylien pelkistymistä ammoniakiksi käyttäen ATP:tä. Ammoniakki on tärkeä aine solun kasvulle. Tätä prosessia kutsutaan anaerobiseksi typpifiksaatioksi. Nitrogenaasi sijaitsee soluliman ympäröimänä, joka puolestaan toteuttaa osaltaan glykolyysia."

#, fuzzy
msgid "WIKI_HYDROGENOSOME_UPGRADES"
msgstr "Nitrogenaasi on entsyymikompleksi, joka katalysoi typpimolekyylien pelkistymistä ammoniakiksi käyttäen ATP:tä. Ammoniakki on tärkeä aine solun kasvulle. Tätä prosessia kutsutaan anaerobiseksi typpifiksaatioksi. Nitrogenaasi sijaitsee soluliman ympäröimänä, joka puolestaan toteuttaa osaltaan glykolyysia."

#, fuzzy
msgid "WIKI_INDUSTRIAL_STAGE_CURRENT_DEVELOPMENT"
msgstr "Jäykempi solukalvo kestää enemmän vahinkoa, mutta vaikeuttaa solun liikkumista."

#, fuzzy
msgid "WIKI_INDUSTRIAL_STAGE_FEATURES"
msgstr "Jäykempi solukalvo kestää enemmän vahinkoa, mutta vaikeuttaa solun liikkumista."

#, fuzzy
msgid "WIKI_INDUSTRIAL_STAGE_INTRO"
msgstr "Kiinnittymisen elimet"

msgid "WIKI_INDUSTRIAL_STAGE_OVERVIEW"
msgstr ""

#, fuzzy
msgid "WIKI_INDUSTRIAL_STAGE_TRANSITIONS"
msgstr "Tämä paneeli kertoo mistä luvuista auto-evo simuloi ennusteensa. Lajin selviytymiseen vaikuttaa sen onnistuminen energian haalimisessa ja muut tarpeet. Auto-evo käyttää yksinkertaistettua mallia laskeakseen lajin menestymisen perustaen sen lajin hankkimaan energiaan. Jokaisen ravintotyypin kohdalla voi nähdä kuinka paljon siitä saa energiaa. Lajin sopivuus kertoo kuinka hyvin lajin jäsenet pystyvät käyttämään kyseisiä ravinnon lähteitä."

#, fuzzy
msgid "WIKI_INDUSTRIAL_STAGE_UI"
msgstr "Siirrytäänkö teollisuusvaiheeseen?"

msgid "WIKI_INJECTISOME_PILUS"
msgstr ""

msgid "WIKI_LYSOSOME_EFFECTS"
msgstr ""

#, fuzzy
msgid "WIKI_LYSOSOME_INTRO"
msgstr "Metabolosomit, eli aineenvaihduntaelimet ovat proteiinikuorien koteloimia proteiiniryppäitä, jotka muuntavat glukoosia ATP:ksi. Näiden energian tuotanto on solulimaa tehokkaampaa johtuen prosessista, jota kutsutaan aerobiseksi energiantuotoksi. Siinä glykolyysin lisäksi tapahtuu muita toimintoja, jotka tuottavat pelkkää glykolyysiä huomattavasti enemmän ATP:tä. Tämä prosessi tarvitsee kuitenkin happea toimiakseen, ja siten ympäristön happipitoisuus vaikuttaa muunnosnopeuteen."

#, fuzzy
msgid "WIKI_LYSOSOME_MODIFICATIONS"
msgstr "Metabolosomit, eli aineenvaihduntaelimet ovat proteiinikuorien koteloimia proteiiniryppäitä, jotka muuntavat glukoosia ATP:ksi. Näiden energian tuotanto on solulimaa tehokkaampaa johtuen prosessista, jota kutsutaan aerobiseksi energiantuotoksi. Siinä glykolyysin lisäksi tapahtuu muita toimintoja, jotka tuottavat pelkkää glykolyysiä huomattavasti enemmän ATP:tä. Tämä prosessi tarvitsee kuitenkin happea toimiakseen, ja siten ympäristön happipitoisuus vaikuttaa muunnosnopeuteen."

#, fuzzy
msgid "WIKI_LYSOSOME_PROCESSES"
msgstr "Muuntaa [thrive:compound type=\"atp\"][/thrive:compound]:n [thrive:compound type=\"oxytoxy\"]oxytoxyksi[/thrive:compound]. Muunnosnopeus riippuu ympäristön [thrive:compound type=\"oxygen\"]happipitoisuudesta[/thrive:compound]. Voi päästää myrkkyjä painamalla [thrive:input]g_fire_toxin[/thrive:input]. Kun [thrive:compound type=\"oxytoxy\"][/thrive:compound]n pitoisuudet ovat alhaiset, ampuminen on edelleen mahdollista, mutta aiheuttaa vähemmän vahinkoa."

msgid "WIKI_LYSOSOME_REQUIREMENTS"
msgstr ""

msgid "WIKI_LYSOSOME_SCIENTIFIC_BACKGROUND"
msgstr ""

msgid "WIKI_LYSOSOME_STRATEGY"
msgstr ""

msgid "WIKI_LYSOSOME_UPGRADES"
msgstr ""

#, fuzzy
msgid "WIKI_MACROSCOPIC_STAGE_CONCEPT_ART"
msgstr "Monisoluinen vaihe"

#, fuzzy
msgid "WIKI_MACROSCOPIC_STAGE_CURRENT_DEVELOPMENT"
msgstr "Jäykempi solukalvo kestää enemmän vahinkoa, mutta vaikeuttaa solun liikkumista."

#, fuzzy
msgid "WIKI_MACROSCOPIC_STAGE_FEATURES"
msgstr "Tuma"

#, fuzzy
msgid "WIKI_MACROSCOPIC_STAGE_INTRO"
msgstr ""
"Kaukaisella planeetalla maailmankausien vulkaaninen aktiivisuus ja meteoriittien iskeymät ovat johtaneet uuden ilmiön kehittymisen maailmankaikkeudessa.\n"
"\n"
"Elämä.\n"
"\n"
"Yksinkertaiset mikrobit lymyilevät syvällä meren uumenissa. Olet viimeinen universaali esivanhempi (LUCA) tällä planeetalla.\n"
"\n"
"Selviytyäkseksi tässä armottomassa ympäristössä, sinun täytyy etsiä ja kerätä yhdisteitä. Niiden avulla voit kehittyä sukupolvien saatossa ja kilpailla muiden lajien kanssa."

#, fuzzy
msgid "WIKI_MACROSCOPIC_STAGE_OVERVIEW"
msgstr ""
"Kaukaisella planeetalla maailmankausien vulkaaninen aktiivisuus ja meteoriittien iskeymät ovat johtaneet uuden ilmiön kehittymisen maailmankaikkeudessa.\n"
"\n"
"Elämä.\n"
"\n"
"Yksinkertaiset mikrobit lymyilevät syvällä meren uumenissa. Olet viimeinen universaali esivanhempi (LUCA) tällä planeetalla.\n"
"\n"
"Selviytyäkseksi tässä armottomassa ympäristössä, sinun täytyy etsiä ja kerätä yhdisteitä. Niiden avulla voit kehittyä sukupolvien saatossa ja kilpailla muiden lajien kanssa."

#, fuzzy
msgid "WIKI_MACROSCOPIC_STAGE_TRANSITIONS"
msgstr "Nitrogenaasi"

#, fuzzy
msgid "WIKI_MACROSCOPIC_STAGE_UI"
msgstr ""
"Kaukaisella planeetalla maailmankausien vulkaaninen aktiivisuus ja meteoriittien iskeymät ovat johtaneet uuden ilmiön kehittymisen maailmankaikkeudessa.\n"
"\n"
"Elämä.\n"
"\n"
"Yksinkertaiset mikrobit lymyilevät syvällä meren uumenissa. Olet viimeinen universaali esivanhempi (LUCA) tällä planeetalla.\n"
"\n"
"Selviytyäkseksi tässä armottomassa ympäristössä, sinun täytyy etsiä ja kerätä yhdisteitä. Niiden avulla voit kehittyä sukupolvien saatossa ja kilpailla muiden lajien kanssa."

#, fuzzy
msgid "WIKI_MECHANICS"
msgstr "Lisää soluelin"

#, fuzzy
msgid "WIKI_MECHANICS_ROOT_INTRO"
msgstr "Soluelin"

#, fuzzy
msgid "WIKI_MELANOSOME_EFFECTS"
msgstr "Metabolosomit, eli aineenvaihduntaelimet ovat proteiinikuorien koteloimia proteiiniryppäitä, jotka muuntavat glukoosia ATP:ksi. Näiden energian tuotanto on solulimaa tehokkaampaa johtuen prosessista, jota kutsutaan aerobiseksi energiantuotoksi. Siinä glykolyysin lisäksi tapahtuu muita toimintoja, jotka tuottavat pelkkää glykolyysiä huomattavasti enemmän ATP:tä. Tämä prosessi tarvitsee kuitenkin happea toimiakseen, ja siten ympäristön happipitoisuus vaikuttaa muunnosnopeuteen."

#, fuzzy
msgid "WIKI_MELANOSOME_INTRO"
msgstr "Metabolosomit, eli aineenvaihduntaelimet ovat proteiinikuorien koteloimia proteiiniryppäitä, jotka muuntavat glukoosia ATP:ksi. Näiden energian tuotanto on solulimaa tehokkaampaa johtuen prosessista, jota kutsutaan aerobiseksi energiantuotoksi. Siinä glykolyysin lisäksi tapahtuu muita toimintoja, jotka tuottavat pelkkää glykolyysiä huomattavasti enemmän ATP:tä. Tämä prosessi tarvitsee kuitenkin happea toimiakseen, ja siten ympäristön happipitoisuus vaikuttaa muunnosnopeuteen."

#, fuzzy
msgid "WIKI_MELANOSOME_MODIFICATIONS"
msgstr "Metabolosomit, eli aineenvaihduntaelimet ovat proteiinikuorien koteloimia proteiiniryppäitä, jotka muuntavat glukoosia ATP:ksi. Näiden energian tuotanto on solulimaa tehokkaampaa johtuen prosessista, jota kutsutaan aerobiseksi energiantuotoksi. Siinä glykolyysin lisäksi tapahtuu muita toimintoja, jotka tuottavat pelkkää glykolyysiä huomattavasti enemmän ATP:tä. Tämä prosessi tarvitsee kuitenkin happea toimiakseen, ja siten ympäristön happipitoisuus vaikuttaa muunnosnopeuteen."

#, fuzzy
msgid "WIKI_MELANOSOME_PROCESSES"
msgstr "Muuntaa [thrive:compound type=\"atp\"][/thrive:compound]:n [thrive:compound type=\"oxytoxy\"]oxytoxyksi[/thrive:compound]. Muunnosnopeus riippuu ympäristön [thrive:compound type=\"oxygen\"]happipitoisuudesta[/thrive:compound]. Voi päästää myrkkyjä painamalla [thrive:input]g_fire_toxin[/thrive:input]. Kun [thrive:compound type=\"oxytoxy\"][/thrive:compound]n pitoisuudet ovat alhaiset, ampuminen on edelleen mahdollista, mutta aiheuttaa vähemmän vahinkoa."

#, fuzzy
msgid "WIKI_MELANOSOME_REQUIREMENTS"
msgstr "Metabolosomit, eli aineenvaihduntaelimet ovat proteiinikuorien koteloimia proteiiniryppäitä, jotka muuntavat glukoosia ATP:ksi. Näiden energian tuotanto on solulimaa tehokkaampaa johtuen prosessista, jota kutsutaan aerobiseksi energiantuotoksi. Siinä glykolyysin lisäksi tapahtuu muita toimintoja, jotka tuottavat pelkkää glykolyysiä huomattavasti enemmän ATP:tä. Tämä prosessi tarvitsee kuitenkin happea toimiakseen, ja siten ympäristön happipitoisuus vaikuttaa muunnosnopeuteen."

#, fuzzy
msgid "WIKI_MELANOSOME_SCIENTIFIC_BACKGROUND"
msgstr "Metabolosomit, eli aineenvaihduntaelimet ovat proteiinikuorien koteloimia proteiiniryppäitä, jotka muuntavat glukoosia ATP:ksi. Näiden energian tuotanto on solulimaa tehokkaampaa johtuen prosessista, jota kutsutaan aerobiseksi energiantuotoksi. Siinä glykolyysin lisäksi tapahtuu muita toimintoja, jotka tuottavat pelkkää glykolyysiä huomattavasti enemmän ATP:tä. Tämä prosessi tarvitsee kuitenkin happea toimiakseen, ja siten ympäristön happipitoisuus vaikuttaa muunnosnopeuteen."

#, fuzzy
msgid "WIKI_MELANOSOME_STRATEGY"
msgstr "Metabolosomit, eli aineenvaihduntaelimet ovat proteiinikuorien koteloimia proteiiniryppäitä, jotka muuntavat glukoosia ATP:ksi. Näiden energian tuotanto on solulimaa tehokkaampaa johtuen prosessista, jota kutsutaan aerobiseksi energiantuotoksi. Siinä glykolyysin lisäksi tapahtuu muita toimintoja, jotka tuottavat pelkkää glykolyysiä huomattavasti enemmän ATP:tä. Tämä prosessi tarvitsee kuitenkin happea toimiakseen, ja siten ympäristön happipitoisuus vaikuttaa muunnosnopeuteen."

#, fuzzy
msgid "WIKI_MELANOSOME_UPGRADES"
msgstr "Metabolosomit, eli aineenvaihduntaelimet ovat proteiinikuorien koteloimia proteiiniryppäitä, jotka muuntavat glukoosia ATP:ksi. Näiden energian tuotanto on solulimaa tehokkaampaa johtuen prosessista, jota kutsutaan aerobiseksi energiantuotoksi. Siinä glykolyysin lisäksi tapahtuu muita toimintoja, jotka tuottavat pelkkää glykolyysiä huomattavasti enemmän ATP:tä. Tämä prosessi tarvitsee kuitenkin happea toimiakseen, ja siten ympäristön happipitoisuus vaikuttaa muunnosnopeuteen."

#, fuzzy
msgid "WIKI_METABOLOSOMES_EFFECTS"
msgstr "Metabolosomit, eli aineenvaihduntaelimet ovat proteiinikuorien koteloimia proteiiniryppäitä, jotka muuntavat glukoosia ATP:ksi. Näiden energian tuotanto on solulimaa tehokkaampaa johtuen prosessista, jota kutsutaan aerobiseksi energiantuotoksi. Siinä glykolyysin lisäksi tapahtuu muita toimintoja, jotka tuottavat pelkkää glykolyysiä huomattavasti enemmän ATP:tä. Tämä prosessi tarvitsee kuitenkin happea toimiakseen, ja siten ympäristön happipitoisuus vaikuttaa muunnosnopeuteen."

#, fuzzy
msgid "WIKI_METABOLOSOMES_INTRO"
msgstr "Metabolosomi"

#, fuzzy
msgid "WIKI_METABOLOSOMES_MODIFICATIONS"
msgstr "Metabolosomit, eli aineenvaihduntaelimet ovat proteiinikuorien koteloimia proteiiniryppäitä, jotka muuntavat glukoosia ATP:ksi. Näiden energian tuotanto on solulimaa tehokkaampaa johtuen prosessista, jota kutsutaan aerobiseksi energiantuotoksi. Siinä glykolyysin lisäksi tapahtuu muita toimintoja, jotka tuottavat pelkkää glykolyysiä huomattavasti enemmän ATP:tä. Tämä prosessi tarvitsee kuitenkin happea toimiakseen, ja siten ympäristön happipitoisuus vaikuttaa muunnosnopeuteen."

#, fuzzy
msgid "WIKI_METABOLOSOMES_PROCESSES"
msgstr "Muuntaa [thrive:compound type=\"glucose\"]glukoosia[/thrive:compound] [thrive:compound type=\"atp\"]ATP:ksi[/thrive:compound]. Nopeus skaalautuu [thrive:compound type=\"oxygen\"]hapen[/thrive:compound] pitoisuuden mukaan."

#, fuzzy
msgid "WIKI_METABOLOSOMES_REQUIREMENTS"
msgstr "Metabolosomit, eli aineenvaihduntaelimet ovat proteiinikuorien koteloimia proteiiniryppäitä, jotka muuntavat glukoosia ATP:ksi. Näiden energian tuotanto on solulimaa tehokkaampaa johtuen prosessista, jota kutsutaan aerobiseksi energiantuotoksi. Siinä glykolyysin lisäksi tapahtuu muita toimintoja, jotka tuottavat pelkkää glykolyysiä huomattavasti enemmän ATP:tä. Tämä prosessi tarvitsee kuitenkin happea toimiakseen, ja siten ympäristön happipitoisuus vaikuttaa muunnosnopeuteen."

#, fuzzy
msgid "WIKI_METABOLOSOMES_SCIENTIFIC_BACKGROUND"
msgstr "Metabolosomit, eli aineenvaihduntaelimet ovat proteiinikuorien koteloimia proteiiniryppäitä, jotka muuntavat glukoosia ATP:ksi. Näiden energian tuotanto on solulimaa tehokkaampaa johtuen prosessista, jota kutsutaan aerobiseksi energiantuotoksi. Siinä glykolyysin lisäksi tapahtuu muita toimintoja, jotka tuottavat pelkkää glykolyysiä huomattavasti enemmän ATP:tä. Tämä prosessi tarvitsee kuitenkin happea toimiakseen, ja siten ympäristön happipitoisuus vaikuttaa muunnosnopeuteen."

#, fuzzy
msgid "WIKI_METABOLOSOMES_STRATEGY"
msgstr "Metabolosomit, eli aineenvaihduntaelimet ovat proteiinikuorien koteloimia proteiiniryppäitä, jotka muuntavat glukoosia ATP:ksi. Näiden energian tuotanto on solulimaa tehokkaampaa johtuen prosessista, jota kutsutaan aerobiseksi energiantuotoksi. Siinä glykolyysin lisäksi tapahtuu muita toimintoja, jotka tuottavat pelkkää glykolyysiä huomattavasti enemmän ATP:tä. Tämä prosessi tarvitsee kuitenkin happea toimiakseen, ja siten ympäristön happipitoisuus vaikuttaa muunnosnopeuteen."

#, fuzzy
msgid "WIKI_METABOLOSOMES_UPGRADES"
msgstr "Metabolosomit, eli aineenvaihduntaelimet ovat proteiinikuorien koteloimia proteiiniryppäitä, jotka muuntavat glukoosia ATP:ksi. Näiden energian tuotanto on solulimaa tehokkaampaa johtuen prosessista, jota kutsutaan aerobiseksi energiantuotoksi. Siinä glykolyysin lisäksi tapahtuu muita toimintoja, jotka tuottavat pelkkää glykolyysiä huomattavasti enemmän ATP:tä. Tämä prosessi tarvitsee kuitenkin happea toimiakseen, ja siten ympäristön happipitoisuus vaikuttaa muunnosnopeuteen."

#, fuzzy
msgid "WIKI_MICROBE_STAGE_APPENDICES"
msgstr ""
"Kaukaisella planeetalla maailmankausien vulkaaninen aktiivisuus ja meteoriittien iskeymät ovat johtaneet uuden ilmiön kehittymisen maailmankaikkeudessa.\n"
"\n"
"Elämä.\n"
"\n"
"Yksinkertaiset mikrobit lymyilevät syvällä meren uumenissa. Olet viimeinen universaali esivanhempi (LUCA) tällä planeetalla.\n"
"\n"
"Selviytyäkseksi tässä armottomassa ympäristössä, sinun täytyy etsiä ja kerätä yhdisteitä. Niiden avulla voit kehittyä sukupolvien saatossa ja kilpailla muiden lajien kanssa."

#, fuzzy
msgid "WIKI_MICROBE_STAGE_BUTTON"
msgstr ""
"Kaukaisella planeetalla maailmankausien vulkaaninen aktiivisuus ja meteoriittien iskeymät ovat johtaneet uuden ilmiön kehittymisen maailmankaikkeudessa.\n"
"\n"
"Elämä.\n"
"\n"
"Yksinkertaiset mikrobit lymyilevät syvällä meren uumenissa. Olet viimeinen universaali esivanhempi (LUCA) tällä planeetalla.\n"
"\n"
"Selviytyäkseksi tässä armottomassa ympäristössä, sinun täytyy etsiä ja kerätä yhdisteitä. Niiden avulla voit kehittyä sukupolvien saatossa ja kilpailla muiden lajien kanssa."

#, fuzzy
msgid "WIKI_MICROBE_STAGE_EDITOR"
msgstr "Mikrobieditori"

#, fuzzy
msgid "WIKI_MICROBE_STAGE_GAMEPLAY"
msgstr ""
"Kaukaisella planeetalla maailmankausien vulkaaninen aktiivisuus ja meteoriittien iskeymät ovat johtaneet uuden ilmiön kehittymisen maailmankaikkeudessa.\n"
"\n"
"Elämä.\n"
"\n"
"Yksinkertaiset mikrobit lymyilevät syvällä meren uumenissa. Olet viimeinen universaali esivanhempi (LUCA) tällä planeetalla.\n"
"\n"
"Selviytyäkseksi tässä armottomassa ympäristössä, sinun täytyy etsiä ja kerätä yhdisteitä. Niiden avulla voit kehittyä sukupolvien saatossa ja kilpailla muiden lajien kanssa."

#, fuzzy
msgid "WIKI_MICROBE_STAGE_GDD"
msgstr ""
"Kaukaisella planeetalla maailmankausien vulkaaninen aktiivisuus ja meteoriittien iskeymät ovat johtaneet uuden ilmiön kehittymisen maailmankaikkeudessa.\n"
"\n"
"Elämä.\n"
"\n"
"Yksinkertaiset mikrobit lymyilevät syvällä meren uumenissa. Olet viimeinen universaali esivanhempi (LUCA) tällä planeetalla.\n"
"\n"
"Selviytyäkseksi tässä armottomassa ympäristössä, sinun täytyy etsiä ja kerätä yhdisteitä. Niiden avulla voit kehittyä sukupolvien saatossa ja kilpailla muiden lajien kanssa."

#, fuzzy
msgid "WIKI_MICROBE_STAGE_INTRO"
msgstr ""
"Kaukaisella planeetalla maailmankausien vulkaaninen aktiivisuus ja meteoriittien iskeymät ovat johtaneet uuden ilmiön kehittymisen maailmankaikkeudessa.\n"
"\n"
"Elämä.\n"
"\n"
"Yksinkertaiset mikrobit lymyilevät syvällä meren uumenissa. Olet viimeinen universaali esivanhempi (LUCA) tällä planeetalla.\n"
"\n"
"Selviytyäkseksi tässä armottomassa ympäristössä, sinun täytyy etsiä ja kerätä yhdisteitä. Niiden avulla voit kehittyä sukupolvien saatossa ja kilpailla muiden lajien kanssa."

#, fuzzy
msgid "WIKI_MITOCHONDRION_EFFECTS"
msgstr "Mitokondrio"

#, fuzzy
msgid "WIKI_MITOCHONDRION_INTRO"
msgstr "Mitokondrio"

#, fuzzy
msgid "WIKI_MITOCHONDRION_MODIFICATIONS"
msgstr "Muuntaa [thrive:compound type=\"glucose\"]glukoosia[/thrive:compound] [thrive:compound type=\"atp\"]ATP:ksi[/thrive:compound]. Muunnosnopeus riippuu ympäristön [thrive:compound type=\"oxygen\"]happipitoisuudesta[/thrive:compound]."

#, fuzzy
msgid "WIKI_MITOCHONDRION_PROCESSES"
msgstr "Muuntaa [thrive:compound type=\"glucose\"]glukoosia[/thrive:compound] [thrive:compound type=\"atp\"]ATP:ksi[/thrive:compound]. Muunnosnopeus riippuu ympäristön [thrive:compound type=\"oxygen\"]happipitoisuudesta[/thrive:compound]."

msgid "WIKI_MITOCHONDRION_REQUIREMENTS"
msgstr ""

msgid "WIKI_MITOCHONDRION_SCIENTIFIC_BACKGROUND"
msgstr ""

#, fuzzy
msgid "WIKI_MITOCHONDRION_STRATEGY"
msgstr "Mitokondrio"

#, fuzzy
msgid "WIKI_MITOCHONDRION_UPGRADES"
msgstr "Mitokondrio"

#, fuzzy
msgid "WIKI_MULTICELLULAR_STAGE_CONCEPT_ART"
msgstr "Monisoluinen vaihe"

#, fuzzy
msgid "WIKI_MULTICELLULAR_STAGE_CURRENT_DEVELOPMENT"
msgstr "Ladataan mikrobieditoria"

#, fuzzy
msgid "WIKI_MULTICELLULAR_STAGE_FEATURES"
msgstr "Monisoluinen vaihe"

#, fuzzy
msgid "WIKI_MULTICELLULAR_STAGE_INTRO"
msgstr "Monisoluinen vaihe"

#, fuzzy
msgid "WIKI_MULTICELLULAR_STAGE_OVERVIEW"
msgstr "Monisoluinen vaihe"

#, fuzzy
msgid "WIKI_MULTICELLULAR_STAGE_TRANSITIONS"
msgstr "Monisoluinen vaihe"

#, fuzzy
msgid "WIKI_MULTICELLULAR_STAGE_UI"
msgstr "Monisoluinen vaihe"

msgid "WIKI_MYOFIBRIL_EFFECTS"
msgstr ""

msgid "WIKI_MYOFIBRIL_INTRO"
msgstr ""

msgid "WIKI_MYOFIBRIL_MODIFICATIONS"
msgstr ""

#, fuzzy
msgid "WIKI_MYOFIBRIL_PROCESSES"
msgstr "Ei toimintoja"

msgid "WIKI_MYOFIBRIL_REQUIREMENTS"
msgstr ""

msgid "WIKI_MYOFIBRIL_SCIENTIFIC_BACKGROUND"
msgstr ""

msgid "WIKI_MYOFIBRIL_STRATEGY"
msgstr ""

msgid "WIKI_MYOFIBRIL_UPGRADES"
msgstr ""

#, fuzzy
msgid "WIKI_NATION_EDITOR"
msgstr "Avaa editorin lukitus"

#, fuzzy
msgid "WIKI_NITROGENASE_EFFECTS"
msgstr "Nitrogenaasi on entsyymikompleksi, joka katalysoi typpimolekyylien pelkistymistä ammoniakiksi käyttäen ATP:tä. Ammoniakki on tärkeä aine solun kasvulle. Tätä prosessia kutsutaan anaerobiseksi typpifiksaatioksi. Nitrogenaasi sijaitsee soluliman ympäröimänä, joka puolestaan toteuttaa osaltaan glykolyysia."

#, fuzzy
msgid "WIKI_NITROGENASE_INTRO"
msgstr "Nitrogenaasi on entsyymikompleksi, joka katalysoi typpimolekyylien pelkistymistä ammoniakiksi käyttäen ATP:tä. Ammoniakki on tärkeä aine solun kasvulle. Tätä prosessia kutsutaan anaerobiseksi typpifiksaatioksi. Nitrogenaasi sijaitsee soluliman ympäröimänä, joka puolestaan toteuttaa osaltaan glykolyysia."

#, fuzzy
msgid "WIKI_NITROGENASE_MODIFICATIONS"
msgstr "Nitrogenaasi on entsyymikompleksi, joka katalysoi typpimolekyylien pelkistymistä ammoniakiksi käyttäen ATP:tä. Ammoniakki on tärkeä aine solun kasvulle. Tätä prosessia kutsutaan anaerobiseksi typpifiksaatioksi. Nitrogenaasi sijaitsee soluliman ympäröimänä, joka puolestaan toteuttaa osaltaan glykolyysia."

#, fuzzy
msgid "WIKI_NITROGENASE_PROCESSES"
msgstr "Muuntaa [thrive:compound type=\"atp\"][/thrive:compound]:n [thrive:compound type=\"ammonia\"]ammoniakiksi[/thrive:compound]. Muunnosnopeus riippuu ympäristön [thrive:compound type=\"nitrogen\"]typpipitoisuudesta[/thrive:compound]."

msgid "WIKI_NITROGENASE_REQUIREMENTS"
msgstr ""

#, fuzzy
msgid "WIKI_NITROGENASE_SCIENTIFIC_BACKGROUND"
msgstr "Nitrogenaasi on entsyymikompleksi, joka katalysoi typpimolekyylien pelkistymistä ammoniakiksi käyttäen ATP:tä. Ammoniakki on tärkeä aine solun kasvulle. Tätä prosessia kutsutaan anaerobiseksi typpifiksaatioksi. Nitrogenaasi sijaitsee soluliman ympäröimänä, joka puolestaan toteuttaa osaltaan glykolyysia."

#, fuzzy
msgid "WIKI_NITROGENASE_STRATEGY"
msgstr "Nitrogenaasi on entsyymikompleksi, joka katalysoi typpimolekyylien pelkistymistä ammoniakiksi käyttäen ATP:tä. Ammoniakki on tärkeä aine solun kasvulle. Tätä prosessia kutsutaan anaerobiseksi typpifiksaatioksi. Nitrogenaasi sijaitsee soluliman ympäröimänä, joka puolestaan toteuttaa osaltaan glykolyysia."

#, fuzzy
msgid "WIKI_NITROGENASE_UPGRADES"
msgstr "Nitrogenaasi on entsyymikompleksi, joka katalysoi typpimolekyylien pelkistymistä ammoniakiksi käyttäen ATP:tä. Ammoniakki on tärkeä aine solun kasvulle. Tätä prosessia kutsutaan anaerobiseksi typpifiksaatioksi. Nitrogenaasi sijaitsee soluliman ympäröimänä, joka puolestaan toteuttaa osaltaan glykolyysia."

#, fuzzy
msgid "WIKI_NITROPLAST_EFFECTS"
msgstr "Typpeä sitova plastidi"

#, fuzzy
msgid "WIKI_NITROPLAST_INTRO"
msgstr "Typpeä sitova plastidi"

#, fuzzy
msgid "WIKI_NITROPLAST_MODIFICATIONS"
msgstr "Muuntaa [thrive:compound type=\"atp\"][/thrive:compound]:tä [thrive:compound type=\"ammonia\"]ammoniakiksi[/thrive:compound]. Muunnosnopeus riippuu ympäristön [thrive:compound type=\"nitrogen\"]typpi-[/thrive:compound] ja [thrive:compound type=\"oxygen\"]happipitoisuudesta[/thrive:compound]."

#, fuzzy
msgid "WIKI_NITROPLAST_PROCESSES"
msgstr "Muuntaa [thrive:compound type=\"atp\"][/thrive:compound]:tä [thrive:compound type=\"ammonia\"]ammoniakiksi[/thrive:compound]. Muunnosnopeus riippuu ympäristön [thrive:compound type=\"nitrogen\"]typpi-[/thrive:compound] ja [thrive:compound type=\"oxygen\"]happipitoisuudesta[/thrive:compound]."

#, fuzzy
msgid "WIKI_NITROPLAST_REQUIREMENTS"
msgstr "Typpeä sitova plastidi"

#, fuzzy
msgid "WIKI_NITROPLAST_SCIENTIFIC_BACKGROUND"
msgstr "Muuntaa [thrive:compound type=\"atp\"][/thrive:compound]:tä [thrive:compound type=\"ammonia\"]ammoniakiksi[/thrive:compound]. Muunnosnopeus riippuu ympäristön [thrive:compound type=\"nitrogen\"]typpi-[/thrive:compound] ja [thrive:compound type=\"oxygen\"]happipitoisuudesta[/thrive:compound]."

#, fuzzy
msgid "WIKI_NITROPLAST_STRATEGY"
msgstr "Typpeä sitova plastidi"

#, fuzzy
msgid "WIKI_NITROPLAST_UPGRADES"
msgstr "Typpeä sitova plastidi"

#, fuzzy
msgid "WIKI_NO"
msgstr "Wikimme"

msgid "WIKI_NONE_COMMA_THIS_IS_THE_LAST_STAGE"
msgstr ""

msgid "WIKI_NUCLEUS_EFFECTS"
msgstr ""

msgid "WIKI_NUCLEUS_INTRO"
msgstr ""

msgid "WIKI_NUCLEUS_MODIFICATIONS"
msgstr ""

#, fuzzy
msgid "WIKI_NUCLEUS_PROCESSES"
msgstr "Ei toimintoja"

msgid "WIKI_NUCLEUS_REQUIREMENTS"
msgstr ""

msgid "WIKI_NUCLEUS_SCIENTIFIC_BACKGROUND"
msgstr ""

msgid "WIKI_NUCLEUS_STRATEGY"
msgstr ""

msgid "WIKI_NUCLEUS_UPGRADES"
msgstr ""

#, fuzzy
msgid "WIKI_ORGANELLES_ROOT_INTRO"
msgstr "Soluelin"

#, fuzzy
msgid "WIKI_OXYTOXISOME_EFFECTS"
msgstr "Happimyrkkysomi"

#, fuzzy
msgid "WIKI_OXYTOXISOME_INTRO"
msgstr "Happimyrkkysomi"

#, fuzzy
msgid "WIKI_OXYTOXISOME_MODIFICATIONS"
msgstr "Muuntaa [thrive:compound type=\"atp\"][/thrive:compound]:n [thrive:compound type=\"oxytoxy\"]oxytoxyksi[/thrive:compound]. Muunnosnopeus riippuu ympäristön [thrive:compound type=\"oxygen\"]happipitoisuudesta[/thrive:compound]. Voi päästää myrkkyjä painamalla [thrive:input]g_fire_toxin[/thrive:input]. Kun [thrive:compound type=\"oxytoxy\"][/thrive:compound]n pitoisuudet ovat alhaiset, ampuminen on edelleen mahdollista, mutta aiheuttaa vähemmän vahinkoa."

#, fuzzy
msgid "WIKI_OXYTOXISOME_PROCESSES"
msgstr "Muuntaa [thrive:compound type=\"atp\"][/thrive:compound]:n [thrive:compound type=\"oxytoxy\"]oxytoxyksi[/thrive:compound]. Muunnosnopeus riippuu ympäristön [thrive:compound type=\"oxygen\"]happipitoisuudesta[/thrive:compound]. Voi päästää myrkkyjä painamalla [thrive:input]g_fire_toxin[/thrive:input]. Kun [thrive:compound type=\"oxytoxy\"][/thrive:compound]n pitoisuudet ovat alhaiset, ampuminen on edelleen mahdollista, mutta aiheuttaa vähemmän vahinkoa."

msgid "WIKI_OXYTOXISOME_REQUIREMENTS"
msgstr ""

msgid "WIKI_OXYTOXISOME_SCIENTIFIC_BACKGROUND"
msgstr ""

#, fuzzy
msgid "WIKI_OXYTOXISOME_STRATEGY"
msgstr "Happimyrkkysomi"

#, fuzzy
msgid "WIKI_OXYTOXISOME_UPGRADES"
msgstr "Happimyrkkysomi"

#, fuzzy
msgid "WIKI_OXYTOXY_SYNTHESIS_COMMA_GLYCOLYSIS"
msgstr "Happimyrkkysynteesi"

msgid "WIKI_PAGE_ASCENSION"
msgstr "Nousemus"

#, fuzzy
msgid "WIKI_PAGE_AWAKENING_STAGE"
msgstr "Havahtumisvaihe"

#, fuzzy
msgid "WIKI_PAGE_AWARE_STAGE"
msgstr ""
"Kaukaisella planeetalla maailmankausien vulkaaninen aktiivisuus ja meteoriittien iskeymät ovat johtaneet uuden ilmiön kehittymisen maailmankaikkeudessa.\n"
"\n"
"Elämä.\n"
"\n"
"Yksinkertaiset mikrobit lymyilevät syvällä meren uumenissa. Olet viimeinen universaali esivanhempi (LUCA) tällä planeetalla.\n"
"\n"
"Selviytyäkseksi tässä armottomassa ympäristössä, sinun täytyy etsiä ja kerätä yhdisteitä. Niiden avulla voit kehittyä sukupolvien saatossa ja kilpailla muiden lajien kanssa."

msgid "WIKI_PAGE_AXON"
msgstr ""

#, fuzzy
msgid "WIKI_PAGE_BINDING_AGENT"
msgstr "Kiinnittymisen elimet"

#, fuzzy
msgid "WIKI_PAGE_BIOLUMINESCENT_VACUOLE"
msgstr "Bioluminesenssivä vakuoli"

#, fuzzy
msgid "WIKI_PAGE_CHEMOPLAST"
msgstr "Kemoplasti"

#, fuzzy
msgid "WIKI_PAGE_CHEMORECEPTOR"
msgstr "Kemoreseptori"

#, fuzzy
msgid "WIKI_PAGE_CHEMOSYNTHESIZING_PROTEINS"
msgstr "Kemosyntetisoivat proteiinit"

#, fuzzy
msgid "WIKI_PAGE_CHLOROPLAST"
msgstr "Viherhiukkanen"

msgid "WIKI_PAGE_CILIA"
msgstr ""

#, fuzzy
msgid "WIKI_PAGE_COMPOUNDS"
msgstr "Solulima"

msgid "WIKI_PAGE_COMPOUND_SYSTEM_DEVELOPMENT"
msgstr ""

#, fuzzy
msgid "WIKI_PAGE_CYTOPLASM"
msgstr "Solulima"

#, fuzzy
msgid "WIKI_PAGE_DEVELOPMENT_ROOT"
msgstr "Lisää soluelin"

#, fuzzy
msgid "WIKI_PAGE_EDITORS_AND_MUTATIONS"
msgstr "Mitokondrio"

#, fuzzy
msgid "WIKI_PAGE_ENVIRONMENTAL_CONDITIONS"
msgstr "Mitokondrio"

#, fuzzy
msgid "WIKI_PAGE_FERROPLAST"
msgstr "Lämpöplasti"

#, fuzzy
msgid "WIKI_PAGE_FLAGELLUM"
msgstr "Siima"

#, fuzzy
msgid "WIKI_PAGE_HELP_AND_TIPS"
msgstr "Kemoplasti"

#, fuzzy
msgid "WIKI_PAGE_HYDROGENASE"
msgstr "Nitrogenaasi"

#, fuzzy
msgid "WIKI_PAGE_HYDROGENOSOME"
msgstr "Nitrogenaasi"

#, fuzzy
msgid "WIKI_PAGE_INDUSTRIAL_STAGE"
msgstr "Kiinnittymisen elimet"

#, fuzzy
msgid "WIKI_PAGE_LYSOSOME"
msgstr "Happimyrkkysomi"

#, fuzzy
msgid "WIKI_PAGE_MACROSCOPIC_STAGE"
msgstr "Nitrogenaasi"

#, fuzzy
msgid "WIKI_PAGE_MECHANICS_ROOT"
msgstr "Lisää soluelin"

#, fuzzy
msgid "WIKI_PAGE_MELANOSOME"
msgstr "Happimyrkkysomi"

#, fuzzy
msgid "WIKI_PAGE_METABOLOSOMES"
msgstr "Metabolosomi"

#, fuzzy
msgid "WIKI_PAGE_MICROBE_STAGE"
msgstr "Nitrogenaasi"

#, fuzzy
msgid "WIKI_PAGE_MITOCHONDRION"
msgstr "Mitokondrio"

#, fuzzy
msgid "WIKI_PAGE_MULTICELLULAR_STAGE"
msgstr "Monisoluinen vaihe"

#, fuzzy
msgid "WIKI_PAGE_MYOFIBRIL"
msgstr "Saalistusihokarva"

#, fuzzy
msgid "WIKI_PAGE_NITROGENASE"
msgstr "Nitrogenaasi"

#, fuzzy
msgid "WIKI_PAGE_NITROPLAST"
msgstr "Typpeä sitova plastidi"

#, fuzzy
msgid "WIKI_PAGE_NUCLEUS"
msgstr "Tuma"

#, fuzzy
msgid "WIKI_PAGE_ORGANELLES_ROOT"
msgstr "Lisää soluelin"

#, fuzzy
msgid "WIKI_PAGE_OXYTOXISOME"
msgstr "Happimyrkkysomi"

msgid "WIKI_PAGE_PERFORATOR_PILUS"
msgstr ""

#, fuzzy
msgid "WIKI_PAGE_PROTOPLASM"
msgstr "Protoplasma"

#, fuzzy
msgid "WIKI_PAGE_REPRODUCTION"
msgstr "Protoplasma"

#, fuzzy
msgid "WIKI_PAGE_RUSTICYANIN"
msgstr "Ruostesyaniini"

#, fuzzy
msgid "WIKI_PAGE_SIGNALING_AGENT"
msgstr "Viestintäkeskus"

msgid "WIKI_PAGE_SLIME_JET"
msgstr ""

#, fuzzy
msgid "WIKI_PAGE_SOCIETY_STAGE"
msgstr ""
"Kaukaisella planeetalla maailmankausien vulkaaninen aktiivisuus ja meteoriittien iskeymät ovat johtaneet uuden ilmiön kehittymisen maailmankaikkeudessa.\n"
"\n"
"Elämä.\n"
"\n"
"Yksinkertaiset mikrobit lymyilevät syvällä meren uumenissa. Olet viimeinen universaali esivanhempi (LUCA) tällä planeetalla.\n"
"\n"
"Selviytyäkseksi tässä armottomassa ympäristössä, sinun täytyy etsiä ja kerätä yhdisteitä. Niiden avulla voit kehittyä sukupolvien saatossa ja kilpailla muiden lajien kanssa."

#, fuzzy
msgid "WIKI_PAGE_SPACE_STAGE"
msgstr "Viestintäkeskus"

#, fuzzy
msgid "WIKI_PAGE_STAGES_ROOT"
msgstr "Lisää soluelin"

#, fuzzy
msgid "WIKI_PAGE_THERMOPLAST"
msgstr "Lämpöplasti"

#, fuzzy
msgid "WIKI_PAGE_THERMOSYNTHASE"
msgstr "Kemosynteesi"

#, fuzzy
msgid "WIKI_PAGE_THE_PATCH_MAP"
msgstr "Lämpöplasti"

#, fuzzy
msgid "WIKI_PAGE_THYLAKOIDS"
msgstr "Tylakoidit"

#, fuzzy
msgid "WIKI_PAGE_TOXIN_VACUOLE"
msgstr ""
"Myrkky-\n"
"vakuoli"

#, fuzzy
msgid "WIKI_PAGE_VACUOLE"
msgstr ""
"Myrkky-\n"
"vakuoli"

msgid "WIKI_PERFORATOR_PILUS_EFFECTS"
msgstr ""

msgid "WIKI_PERFORATOR_PILUS_INTRO"
msgstr ""

msgid "WIKI_PERFORATOR_PILUS_MODIFICATIONS"
msgstr ""

msgid "WIKI_PERFORATOR_PILUS_PROCESSES"
msgstr ""

msgid "WIKI_PERFORATOR_PILUS_REQUIREMENTS"
msgstr ""

msgid "WIKI_PERFORATOR_PILUS_SCIENTIFIC_BACKGROUND"
msgstr ""

msgid "WIKI_PERFORATOR_PILUS_STRATEGY"
msgstr ""

msgid "WIKI_PERFORATOR_PILUS_UPGRADES"
msgstr ""

#, fuzzy
msgid "WIKI_PROTEIN_RESPIRATION"
msgstr "Soluhengitys"

#, fuzzy
msgid "WIKI_PROTOPLASM_EFFECTS"
msgstr "Protoplasma"

#, fuzzy
msgid "WIKI_PROTOPLASM_INTRO"
msgstr "Protoplasma"

msgid "WIKI_PROTOPLASM_MODIFICATIONS"
msgstr ""

#, fuzzy
msgid "WIKI_PROTOPLASM_PROCESSES"
msgstr "Muuntaa [thrive:compound type=\"glucose\"]a [/thrive:compound] [thrive:compound type=\"atp\"][/thrive:compound]:ksi."

msgid "WIKI_PROTOPLASM_REQUIREMENTS"
msgstr ""

msgid "WIKI_PROTOPLASM_SCIENTIFIC_BACKGROUND"
msgstr ""

msgid "WIKI_PROTOPLASM_STRATEGY"
msgstr ""

msgid "WIKI_PROTOPLASM_UPGRADES"
msgstr ""

msgid "WIKI_PULLING_CILIA"
msgstr ""

#, fuzzy
msgid "WIKI_REPRODUCTION_BUTTON"
msgstr "Protoplasma"

#, fuzzy
msgid "WIKI_REPRODUCTION_INTRO"
msgstr "Protoplasma"

msgid "WIKI_REPRODUCTION_REPRODUCTION_IN_THE_MICROBE_STAGE"
msgstr ""

msgid "WIKI_ROOT_BODY"
msgstr ""

msgid "WIKI_ROOT_HEADING"
msgstr ""

#, fuzzy
msgid "WIKI_RUSTICYANIN_EFFECTS"
msgstr "Rustisyaniini on proteiini, joka käyttää hiilidioksiidia ja happea muuntaakseen raudan toiseksi aineeksi. Tätä kutsutaan hapettumiseksi ja se vapauttaa energiaa, jonka solu voi hyödyntää."

#, fuzzy
msgid "WIKI_RUSTICYANIN_INTRO"
msgstr "Rustisyaniini on proteiini, joka käyttää hiilidioksiidia ja happea muuntaakseen raudan toiseksi aineeksi. Tätä kutsutaan hapettumiseksi ja se vapauttaa energiaa, jonka solu voi hyödyntää."

#, fuzzy
msgid "WIKI_RUSTICYANIN_MODIFICATIONS"
msgstr "Rustisyaniini on proteiini, joka käyttää hiilidioksiidia ja happea muuntaakseen raudan toiseksi aineeksi. Tätä kutsutaan hapettumiseksi ja se vapauttaa energiaa, jonka solu voi hyödyntää."

#, fuzzy
msgid "WIKI_RUSTICYANIN_PROCESSES"
msgstr "Muuntaa [thrive:compound type=\"iron\"]raudan[/thrive:compound] [thrive:compound type=\"atp\"]ATP:ksi[/thrive:compound]. Muunnosnopeus vaihtelee ympäristön [thrive:compound type=\"carbondioxide\"][/thrive:compound]n ja [thrive:compound type=\"oxygen\"][/thrive:compound]n mukaan."

msgid "WIKI_RUSTICYANIN_REQUIREMENTS"
msgstr ""

#, fuzzy
msgid "WIKI_RUSTICYANIN_SCIENTIFIC_BACKGROUND"
msgstr "Rustisyaniini on proteiini, joka käyttää hiilidioksiidia ja happea muuntaakseen raudan toiseksi aineeksi. Tätä kutsutaan hapettumiseksi ja se vapauttaa energiaa, jonka solu voi hyödyntää."

#, fuzzy
msgid "WIKI_RUSTICYANIN_STRATEGY"
msgstr "Rustisyaniini on proteiini, joka käyttää hiilidioksiidia ja happea muuntaakseen raudan toiseksi aineeksi. Tätä kutsutaan hapettumiseksi ja se vapauttaa energiaa, jonka solu voi hyödyntää."

#, fuzzy
msgid "WIKI_RUSTICYANIN_UPGRADES"
msgstr "Rustisyaniini on proteiini, joka käyttää hiilidioksiidia ja happea muuntaakseen raudan toiseksi aineeksi. Tätä kutsutaan hapettumiseksi ja se vapauttaa energiaa, jonka solu voi hyödyntää."

#, fuzzy
msgid "WIKI_SIGNALING_AGENT_EFFECTS"
msgstr "Viestintäkeskus"

#, fuzzy
msgid "WIKI_SIGNALING_AGENT_INTRO"
msgstr "Viestintäkeskus"

#, fuzzy
msgid "WIKI_SIGNALING_AGENT_MODIFICATIONS"
msgstr "Jäykempi solukalvo kestää enemmän vahinkoa, mutta vaikeuttaa solun liikkumista."

#, fuzzy
msgid "WIKI_SIGNALING_AGENT_PROCESSES"
msgstr "Pidä [thrive:input]g_pack_commands[/thrive:input] pohjassa avataksesi valikon, josta voit jakaa lajisi soluille komentoja."

#, fuzzy
msgid "WIKI_SIGNALING_AGENT_REQUIREMENTS"
msgstr "Jäykempi solukalvo kestää enemmän vahinkoa, mutta vaikeuttaa solun liikkumista."

#, fuzzy
msgid "WIKI_SIGNALING_AGENT_SCIENTIFIC_BACKGROUND"
msgstr "Jäykempi solukalvo kestää enemmän vahinkoa, mutta vaikeuttaa solun liikkumista."

#, fuzzy
msgid "WIKI_SIGNALING_AGENT_STRATEGY"
msgstr "Viestintäkeskus"

#, fuzzy
msgid "WIKI_SIGNALING_AGENT_UPGRADES"
msgstr "Viestintäkeskus"

#, fuzzy
msgid "WIKI_SLIME_JET_EFFECTS"
msgstr "Solun täyttävä limainen aines. Solulima on sekoite ioneita, proteiineja ja muita ainesosia veteen liuotettuna ja täyttää solun sisäpuolen. Yksi sen tarkoituksista on suorittaa glykolyysi, eli glukoosin muuntaminen ATP-energianlähteeksi. Alkeelliset soluilla, joilla ei ole kehittyneempiä aineenvaihduntaan keskittyneitä soluelimiä, solulima on keskeinen energian tuotannon lähde. Solulima myös varastoi molekyylejä, eli esimerkiksi kerättäviä yhdisteitä ja kasvattaa solun kokoa."

#, fuzzy
msgid "WIKI_SLIME_JET_INTRO"
msgstr "Solun täyttävä limainen aines. Solulima on sekoite ioneita, proteiineja ja muita ainesosia veteen liuotettuna ja täyttää solun sisäpuolen. Yksi sen tarkoituksista on suorittaa glykolyysi, eli glukoosin muuntaminen ATP-energianlähteeksi. Alkeelliset soluilla, joilla ei ole kehittyneempiä aineenvaihduntaan keskittyneitä soluelimiä, solulima on keskeinen energian tuotannon lähde. Solulima myös varastoi molekyylejä, eli esimerkiksi kerättäviä yhdisteitä ja kasvattaa solun kokoa."

#, fuzzy
msgid "WIKI_SLIME_JET_MODIFICATIONS"
msgstr "Solun täyttävä limainen aines. Solulima on sekoite ioneita, proteiineja ja muita ainesosia veteen liuotettuna ja täyttää solun sisäpuolen. Yksi sen tarkoituksista on suorittaa glykolyysi, eli glukoosin muuntaminen ATP-energianlähteeksi. Alkeelliset soluilla, joilla ei ole kehittyneempiä aineenvaihduntaan keskittyneitä soluelimiä, solulima on keskeinen energian tuotannon lähde. Solulima myös varastoi molekyylejä, eli esimerkiksi kerättäviä yhdisteitä ja kasvattaa solun kokoa."

#, fuzzy
msgid "WIKI_SLIME_JET_PROCESSES"
msgstr "Muuntaa [thrive:compound type=\"glucose\"]a [/thrive:compound] [thrive:compound type=\"atp\"][/thrive:compound]:ksi."

msgid "WIKI_SLIME_JET_REQUIREMENTS"
msgstr ""

msgid "WIKI_SLIME_JET_SCIENTIFIC_BACKGROUND"
msgstr ""

msgid "WIKI_SLIME_JET_STRATEGY"
msgstr ""

msgid "WIKI_SLIME_JET_UPGRADES"
msgstr ""

msgid "WIKI_SOCIETY_STAGE_CURRENT_DEVELOPMENT"
msgstr ""

#, fuzzy
msgid "WIKI_SOCIETY_STAGE_FEATURES"
msgstr ""
"Kaukaisella planeetalla maailmankausien vulkaaninen aktiivisuus ja meteoriittien iskeymät ovat johtaneet uuden ilmiön kehittymisen maailmankaikkeudessa.\n"
"\n"
"Elämä.\n"
"\n"
"Yksinkertaiset mikrobit lymyilevät syvällä meren uumenissa. Olet viimeinen universaali esivanhempi (LUCA) tällä planeetalla.\n"
"\n"
"Selviytyäkseksi tässä armottomassa ympäristössä, sinun täytyy etsiä ja kerätä yhdisteitä. Niiden avulla voit kehittyä sukupolvien saatossa ja kilpailla muiden lajien kanssa."

#, fuzzy
msgid "WIKI_SOCIETY_STAGE_INTRO"
msgstr "Solun täyttävä limainen aines. Solulima on sekoite ioneita, proteiineja ja muita ainesosia veteen liuotettuna ja täyttää solun sisäpuolen. Yksi sen tarkoituksista on suorittaa glykolyysi, eli glukoosin muuntaminen ATP-energianlähteeksi. Alkeelliset soluilla, joilla ei ole kehittyneempiä aineenvaihduntaan keskittyneitä soluelimiä, solulima on keskeinen energian tuotannon lähde. Solulima myös varastoi molekyylejä, eli esimerkiksi kerättäviä yhdisteitä ja kasvattaa solun kokoa."

#, fuzzy
msgid "WIKI_SOCIETY_STAGE_OVERVIEW"
msgstr ""
"Kaukaisella planeetalla maailmankausien vulkaaninen aktiivisuus ja meteoriittien iskeymät ovat johtaneet uuden ilmiön kehittymisen maailmankaikkeudessa.\n"
"\n"
"Elämä.\n"
"\n"
"Yksinkertaiset mikrobit lymyilevät syvällä meren uumenissa. Olet viimeinen universaali esivanhempi (LUCA) tällä planeetalla.\n"
"\n"
"Selviytyäkseksi tässä armottomassa ympäristössä, sinun täytyy etsiä ja kerätä yhdisteitä. Niiden avulla voit kehittyä sukupolvien saatossa ja kilpailla muiden lajien kanssa."

#, fuzzy
msgid "WIKI_SOCIETY_STAGE_TRANSITIONS"
msgstr ""
"Kaukaisella planeetalla maailmankausien vulkaaninen aktiivisuus ja meteoriittien iskeymät ovat johtaneet uuden ilmiön kehittymisen maailmankaikkeudessa.\n"
"\n"
"Elämä.\n"
"\n"
"Yksinkertaiset mikrobit lymyilevät syvällä meren uumenissa. Olet viimeinen universaali esivanhempi (LUCA) tällä planeetalla.\n"
"\n"
"Selviytyäkseksi tässä armottomassa ympäristössä, sinun täytyy etsiä ja kerätä yhdisteitä. Niiden avulla voit kehittyä sukupolvien saatossa ja kilpailla muiden lajien kanssa."

#, fuzzy
msgid "WIKI_SOCIETY_STAGE_UI"
msgstr ""
"Kaukaisella planeetalla maailmankausien vulkaaninen aktiivisuus ja meteoriittien iskeymät ovat johtaneet uuden ilmiön kehittymisen maailmankaikkeudessa.\n"
"\n"
"Elämä.\n"
"\n"
"Yksinkertaiset mikrobit lymyilevät syvällä meren uumenissa. Olet viimeinen universaali esivanhempi (LUCA) tällä planeetalla.\n"
"\n"
"Selviytyäkseksi tässä armottomassa ympäristössä, sinun täytyy etsiä ja kerätä yhdisteitä. Niiden avulla voit kehittyä sukupolvien saatossa ja kilpailla muiden lajien kanssa."

msgid "WIKI_SPACE_STAGE_CURRENT_DEVELOPMENT"
msgstr ""

#, fuzzy
msgid "WIKI_SPACE_STAGE_FEATURES"
msgstr "Tuma"

#, fuzzy
msgid "WIKI_SPACE_STAGE_INTRO"
msgstr "Solun täyttävä limainen aines. Solulima on sekoite ioneita, proteiineja ja muita ainesosia veteen liuotettuna ja täyttää solun sisäpuolen. Yksi sen tarkoituksista on suorittaa glykolyysi, eli glukoosin muuntaminen ATP-energianlähteeksi. Alkeelliset soluilla, joilla ei ole kehittyneempiä aineenvaihduntaan keskittyneitä soluelimiä, solulima on keskeinen energian tuotannon lähde. Solulima myös varastoi molekyylejä, eli esimerkiksi kerättäviä yhdisteitä ja kasvattaa solun kokoa."

#, fuzzy
msgid "WIKI_SPACE_STAGE_OVERVIEW"
msgstr ""
"Kaukaisella planeetalla maailmankausien vulkaaninen aktiivisuus ja meteoriittien iskeymät ovat johtaneet uuden ilmiön kehittymisen maailmankaikkeudessa.\n"
"\n"
"Elämä.\n"
"\n"
"Yksinkertaiset mikrobit lymyilevät syvällä meren uumenissa. Olet viimeinen universaali esivanhempi (LUCA) tällä planeetalla.\n"
"\n"
"Selviytyäkseksi tässä armottomassa ympäristössä, sinun täytyy etsiä ja kerätä yhdisteitä. Niiden avulla voit kehittyä sukupolvien saatossa ja kilpailla muiden lajien kanssa."

#, fuzzy
msgid "WIKI_SPACE_STAGE_TRANSITIONS"
msgstr "Nitrogenaasi"

#, fuzzy
msgid "WIKI_SPACE_STAGE_UI"
msgstr ""
"Kaukaisella planeetalla maailmankausien vulkaaninen aktiivisuus ja meteoriittien iskeymät ovat johtaneet uuden ilmiön kehittymisen maailmankaikkeudessa.\n"
"\n"
"Elämä.\n"
"\n"
"Yksinkertaiset mikrobit lymyilevät syvällä meren uumenissa. Olet viimeinen universaali esivanhempi (LUCA) tällä planeetalla.\n"
"\n"
"Selviytyäkseksi tässä armottomassa ympäristössä, sinun täytyy etsiä ja kerätä yhdisteitä. Niiden avulla voit kehittyä sukupolvien saatossa ja kilpailla muiden lajien kanssa."

#, fuzzy
msgid "WIKI_STAGES_ROOT_INTRO"
msgstr "Soluelin"

#, fuzzy
msgid "WIKI_TBA"
msgstr "Wikimme"

msgid "WIKI_TECH_EDITOR_COMMA_NATION_EDITOR_COMMA_SQUAD_EDITOR"
msgstr ""

#, fuzzy
msgid "WIKI_THERMOPLAST_EFFECTS"
msgstr "Lämpöplasti"

#, fuzzy
msgid "WIKI_THERMOPLAST_INTRO"
msgstr "Lämpöplasti"

#, fuzzy
msgid "WIKI_THERMOPLAST_MODIFICATIONS"
msgstr "Tuottaa [thrive:compound type=\"glucose\"]glukoosia[/thrive:compound]. Tuotannon nopeus riippuu ympäristön [thrive:compound type=\"carbondioxide\"]hiilidioksidipitoisuudesta[/thrive:compound] ja lämpötilasta."

#, fuzzy
msgid "WIKI_THERMOPLAST_PROCESSES"
msgstr "Tuottaa [thrive:compound type=\"glucose\"]glukoosia[/thrive:compound]. Tuotannon nopeus riippuu ympäristön [thrive:compound type=\"carbondioxide\"]hiilidioksidipitoisuudesta[/thrive:compound] ja lämpötilasta."

msgid "WIKI_THERMOPLAST_REQUIREMENTS"
msgstr ""

msgid "WIKI_THERMOPLAST_SCIENTIFIC_BACKGROUND"
msgstr ""

#, fuzzy
msgid "WIKI_THERMOPLAST_STRATEGY"
msgstr "Lämpöplasti"

#, fuzzy
msgid "WIKI_THERMOPLAST_UPGRADES"
msgstr "Lämpöplasti"

#, fuzzy
msgid "WIKI_THERMOSYNTHASE_EFFECTS"
msgstr "Kemosynteesi"

#, fuzzy
msgid "WIKI_THERMOSYNTHASE_INTRO"
msgstr "Kemosynteesi"

#, fuzzy
msgid "WIKI_THERMOSYNTHASE_MODIFICATIONS"
msgstr "Nitrogenaasi on entsyymikompleksi, joka katalysoi typpimolekyylien pelkistymistä ammoniakiksi käyttäen ATP:tä. Ammoniakki on tärkeä aine solun kasvulle. Tätä prosessia kutsutaan anaerobiseksi typpifiksaatioksi. Nitrogenaasi sijaitsee soluliman ympäröimänä, joka puolestaan toteuttaa osaltaan glykolyysia."

#, fuzzy
msgid "WIKI_THERMOSYNTHASE_PROCESSES"
msgstr "Tuottaa [thrive:compound type=\"glucose\"]glukoosia[/thrive:compound]. Tuotannon nopeus riippuu ympäristön [thrive:compound type=\"carbondioxide\"]hiilidioksidipitoisuudesta[/thrive:compound] ja lämpötilasta."

#, fuzzy
msgid "WIKI_THERMOSYNTHASE_REQUIREMENTS"
msgstr "Nitrogenaasi on entsyymikompleksi, joka katalysoi typpimolekyylien pelkistymistä ammoniakiksi käyttäen ATP:tä. Ammoniakki on tärkeä aine solun kasvulle. Tätä prosessia kutsutaan anaerobiseksi typpifiksaatioksi. Nitrogenaasi sijaitsee soluliman ympäröimänä, joka puolestaan toteuttaa osaltaan glykolyysia."

#, fuzzy
msgid "WIKI_THERMOSYNTHASE_SCIENTIFIC_BACKGROUND"
msgstr "Nitrogenaasi on entsyymikompleksi, joka katalysoi typpimolekyylien pelkistymistä ammoniakiksi käyttäen ATP:tä. Ammoniakki on tärkeä aine solun kasvulle. Tätä prosessia kutsutaan anaerobiseksi typpifiksaatioksi. Nitrogenaasi sijaitsee soluliman ympäröimänä, joka puolestaan toteuttaa osaltaan glykolyysia."

#, fuzzy
msgid "WIKI_THERMOSYNTHASE_STRATEGY"
msgstr "Nitrogenaasi on entsyymikompleksi, joka katalysoi typpimolekyylien pelkistymistä ammoniakiksi käyttäen ATP:tä. Ammoniakki on tärkeä aine solun kasvulle. Tätä prosessia kutsutaan anaerobiseksi typpifiksaatioksi. Nitrogenaasi sijaitsee soluliman ympäröimänä, joka puolestaan toteuttaa osaltaan glykolyysia."

#, fuzzy
msgid "WIKI_THERMOSYNTHASE_UPGRADES"
msgstr "Nitrogenaasi on entsyymikompleksi, joka katalysoi typpimolekyylien pelkistymistä ammoniakiksi käyttäen ATP:tä. Ammoniakki on tärkeä aine solun kasvulle. Tätä prosessia kutsutaan anaerobiseksi typpifiksaatioksi. Nitrogenaasi sijaitsee soluliman ympäröimänä, joka puolestaan toteuttaa osaltaan glykolyysia."

msgid "WIKI_THE_PATCH_MAP_FOG_OF_WAR"
msgstr ""

#, fuzzy
msgid "WIKI_THE_PATCH_MAP_INTRO"
msgstr "Lämpöplasti"

#, fuzzy
msgid "WIKI_THE_PATCH_MAP_PATCHES"
msgstr "Lämpöplasti"

msgid "WIKI_THE_PATCH_MAP_THE_PATCH_MAP"
msgstr ""

#, fuzzy
msgid "WIKI_THYLAKOIDS_EFFECTS"
msgstr "Yhteyttämiskalvostot eli tylakoidit ovat solukalvolla sijaitsevia, valosta energiaa kerääviä elimiä. Nämä kalvostot pystyvät hyödyntämään valon energian valmistaakseen glukoosia käyttäen vettä ja hiilidioksidia prosessissa nimeltä fotosynteesi. Tylakoidien pigmentit antavat viherhiukkasille niiden tunnusomaisen värinsä. Glukoosin muunnosnopeus riippuu ympäristön hiilidioksidipitoisuudesta ja saatavilla olevasta valosta. Tylakoidit sijaitsevat soluliman ympäröimänä, joka puolestaan toteuttaa glykolyysia."

#, fuzzy
msgid "WIKI_THYLAKOIDS_INTRO"
msgstr "Yhteyttämiskalvostot eli tylakoidit ovat solukalvolla sijaitsevia, valosta energiaa kerääviä elimiä. Nämä kalvostot pystyvät hyödyntämään valon energian valmistaakseen glukoosia käyttäen vettä ja hiilidioksidia prosessissa nimeltä fotosynteesi. Tylakoidien pigmentit antavat viherhiukkasille niiden tunnusomaisen värinsä. Glukoosin muunnosnopeus riippuu ympäristön hiilidioksidipitoisuudesta ja saatavilla olevasta valosta. Tylakoidit sijaitsevat soluliman ympäröimänä, joka puolestaan toteuttaa glykolyysia."

#, fuzzy
msgid "WIKI_THYLAKOIDS_MODIFICATIONS"
msgstr "Yhteyttämiskalvostot eli tylakoidit ovat solukalvolla sijaitsevia, valosta energiaa kerääviä elimiä. Nämä kalvostot pystyvät hyödyntämään valon energian valmistaakseen glukoosia käyttäen vettä ja hiilidioksidia prosessissa nimeltä fotosynteesi. Tylakoidien pigmentit antavat viherhiukkasille niiden tunnusomaisen värinsä. Glukoosin muunnosnopeus riippuu ympäristön hiilidioksidipitoisuudesta ja saatavilla olevasta valosta. Tylakoidit sijaitsevat soluliman ympäröimänä, joka puolestaan toteuttaa glykolyysia."

msgid "WIKI_THYLAKOIDS_PROCESSES"
msgstr ""

msgid "WIKI_THYLAKOIDS_REQUIREMENTS"
msgstr ""

#, fuzzy
msgid "WIKI_THYLAKOIDS_SCIENTIFIC_BACKGROUND"
msgstr "Yhteyttämiskalvostot eli tylakoidit ovat solukalvolla sijaitsevia, valosta energiaa kerääviä elimiä. Nämä kalvostot pystyvät hyödyntämään valon energian valmistaakseen glukoosia käyttäen vettä ja hiilidioksidia prosessissa nimeltä fotosynteesi. Tylakoidien pigmentit antavat viherhiukkasille niiden tunnusomaisen värinsä. Glukoosin muunnosnopeus riippuu ympäristön hiilidioksidipitoisuudesta ja saatavilla olevasta valosta. Tylakoidit sijaitsevat soluliman ympäröimänä, joka puolestaan toteuttaa glykolyysia."

#, fuzzy
msgid "WIKI_THYLAKOIDS_STRATEGY"
msgstr "Yhteyttämiskalvostot eli tylakoidit ovat solukalvolla sijaitsevia, valosta energiaa kerääviä elimiä. Nämä kalvostot pystyvät hyödyntämään valon energian valmistaakseen glukoosia käyttäen vettä ja hiilidioksidia prosessissa nimeltä fotosynteesi. Tylakoidien pigmentit antavat viherhiukkasille niiden tunnusomaisen värinsä. Glukoosin muunnosnopeus riippuu ympäristön hiilidioksidipitoisuudesta ja saatavilla olevasta valosta. Tylakoidit sijaitsevat soluliman ympäröimänä, joka puolestaan toteuttaa glykolyysia."

#, fuzzy
msgid "WIKI_THYLAKOIDS_UPGRADES"
msgstr "Yhteyttämiskalvostot eli tylakoidit ovat solukalvolla sijaitsevia, valosta energiaa kerääviä elimiä. Nämä kalvostot pystyvät hyödyntämään valon energian valmistaakseen glukoosia käyttäen vettä ja hiilidioksidia prosessissa nimeltä fotosynteesi. Tylakoidien pigmentit antavat viherhiukkasille niiden tunnusomaisen värinsä. Glukoosin muunnosnopeus riippuu ympäristön hiilidioksidipitoisuudesta ja saatavilla olevasta valosta. Tylakoidit sijaitsevat soluliman ympäröimänä, joka puolestaan toteuttaa glykolyysia."

#, fuzzy
msgid "WIKI_TOXIN_VACUOLE_EFFECTS"
msgstr ""
"Myrkky-\n"
"vakuoli"

#, fuzzy
msgid "WIKI_TOXIN_VACUOLE_INTRO"
msgstr ""
"Myrkky-\n"
"vakuoli"

#, fuzzy
msgid "WIKI_TOXIN_VACUOLE_MODIFICATIONS"
msgstr "Muuntaa [thrive:compound type=\"atp\"][/thrive:compound]:tä [thrive:compound type=\"oxytoxy\"]oxytoxyksi[/thrive:compound]. Muunnosnopeus riippuu ympäristön [thrive:compound type=\"oxygen\"]happipitoisuudesta[/thrive:compound]. Ampuu myrkkyä painamalla [thrive:input]g_fire_toxin[/thrive:input]. Kun [thrive:compound type=\"oxytoxy\"][/thrive:compound]varastot ovat alhaiset, ampuminen on edelleen mahdollista tuottaen vähemmän vahinkoa kohteelle."

#, fuzzy
msgid "WIKI_TOXIN_VACUOLE_PROCESSES"
msgstr "Muuntaa [thrive:compound type=\"atp\"][/thrive:compound]:tä [thrive:compound type=\"oxytoxy\"]oxytoxyksi[/thrive:compound]. Muunnosnopeus riippuu ympäristön [thrive:compound type=\"oxygen\"]happipitoisuudesta[/thrive:compound]. Ampuu myrkkyä painamalla [thrive:input]g_fire_toxin[/thrive:input]. Kun [thrive:compound type=\"oxytoxy\"][/thrive:compound]varastot ovat alhaiset, ampuminen on edelleen mahdollista tuottaen vähemmän vahinkoa kohteelle."

msgid "WIKI_TOXIN_VACUOLE_REQUIREMENTS"
msgstr ""

msgid "WIKI_TOXIN_VACUOLE_SCIENTIFIC_BACKGROUND"
msgstr ""

#, fuzzy
msgid "WIKI_TOXIN_VACUOLE_STRATEGY"
msgstr ""
"Myrkky-\n"
"vakuoli"

#, fuzzy
msgid "WIKI_TOXIN_VACUOLE_UPGRADES"
msgstr ""
"Myrkky-\n"
"vakuoli"

msgid "WIKI_VACUOLE_EFFECTS"
msgstr ""

msgid "WIKI_VACUOLE_INTRO"
msgstr ""

msgid "WIKI_VACUOLE_MODIFICATIONS"
msgstr ""

#, fuzzy
msgid "WIKI_VACUOLE_PROCESSES"
msgstr "Muuntaa [thrive:compound type=\"atp\"][/thrive:compound]:tä [thrive:compound type=\"oxytoxy\"]oxytoxyksi[/thrive:compound]. Muunnosnopeus riippuu ympäristön [thrive:compound type=\"oxygen\"]happipitoisuudesta[/thrive:compound]. Ampuu myrkkyä painamalla [thrive:input]g_fire_toxin[/thrive:input]. Kun [thrive:compound type=\"oxytoxy\"][/thrive:compound]varastot ovat alhaiset, ampuminen on edelleen mahdollista tuottaen vähemmän vahinkoa kohteelle."

msgid "WIKI_VACUOLE_REQUIREMENTS"
msgstr ""

msgid "WIKI_VACUOLE_SCIENTIFIC_BACKGROUND"
msgstr ""

msgid "WIKI_VACUOLE_STRATEGY"
msgstr ""

msgid "WIKI_VACUOLE_UPGRADES"
msgstr ""

#, fuzzy
msgid "WIKI_YES"
msgstr "Wikimme"

msgid "WILL_YOU_THRIVE"
msgstr "Tuletko selviämään?"

msgid "WINDOWED"
msgstr ""

msgid "WIN_BOX_TITLE"
msgstr "OLET SELVIYTYNYT!"

msgid "WIN_TEXT"
msgstr "Onnittelut, olet voittanyt tämän version Thrivesta! Halutessasi voit jatkaa pelaamistä tämän ikkunan sulkeuduttua, tai voit aloittaa uuden pelin uudessa maailmassa."

#, fuzzy
msgid "WORKSHOP_ITEM_CHANGE_NOTES"
msgstr "\"{0}\" - {1}"

#, fuzzy
msgid "WORKSHOP_ITEM_CHANGE_NOTES_TOOLTIP"
msgstr "\"{0}\" - {1}"

#, fuzzy
msgid "WORKSHOP_ITEM_DESCRIPTION"
msgstr "Jäykempi solukalvo kestää enemmän vahinkoa, mutta vaikeuttaa solun liikkumista."

msgid "WORKSHOP_ITEM_PREVIEW"
msgstr "Kohteen Esikatselukuva:"

msgid "WORKSHOP_ITEM_TAGS"
msgstr ""

#, fuzzy
msgid "WORKSHOP_ITEM_TITLE"
msgstr "\"{0}\" - {1}"

msgid "WORKSHOP_ITEM_UPLOAD_SUCCEEDED"
msgstr ""

msgid "WORKSHOP_ITEM_UPLOAD_SUCCEEDED_TOS_REQUIRED"
msgstr ""

msgid "WORKSHOP_TERMS_OF_SERVICE_NOTICE"
msgstr ""

msgid "WORKSHOP_VISIBILITY_TOOLTIP"
msgstr ""

msgid "WORLD"
msgstr "Maailma"

#, fuzzy
msgid "WORLD_EXPORT_SUCCESS_MESSAGE"
msgstr "Virhe: {0}"

#, fuzzy
msgid "WORLD_GENERAL_STATISTICS"
msgstr "Statistiikkaa organismista"

msgid "WORLD_MISC_DETAILS_STRING"
msgstr ""

msgid "WORLD_RELATIVE_MOVEMENT"
msgstr "Suhteellinen maailmaan"

#, fuzzy
msgid "WORLD_SEA_LEVEL"
msgstr "{0}-{1}m merenpinnan alapuolella"

#, fuzzy
msgid "WORLD_SEA_LEVEL_DEEP"
msgstr "{0}-{1}m merenpinnan alapuolella"

#, fuzzy
msgid "WORLD_SEA_LEVEL_EXPLANATION"
msgstr ""
"Keskittyneet mikrobit etsivät yhdisteitä, kappaleita ja saaliita pidemmän matkan päästä\n"
"ja voivat olla kunnianhimoisempia löytyvien palasten keruussa.\n"
"Responssiiviset mikrobit vaihtavat kohdetta nopeammin, jos ei niitä heti saa kiinni."

#, fuzzy
msgid "WORLD_SEA_LEVEL_MODERATE"
msgstr "Suhteellinen maailmaan"

msgid "WORLD_SEA_LEVEL_SHALLOW"
msgstr ""

#, fuzzy
msgid "WORLD_SIZE"
msgstr "Maailma"

#, fuzzy
msgid "WORLD_SIZE_EXPLANATION"
msgstr ""
"Keskittyneet mikrobit etsivät yhdisteitä, kappaleita ja saaliita pidemmän matkan päästä\n"
"ja voivat olla kunnianhimoisempia löytyvien palasten keruussa.\n"
"Responssiiviset mikrobit vaihtavat kohdetta nopeammin, jos ei niitä heti saa kiinni."

msgid "WORLD_SIZE_LARGE"
msgstr ""

#, fuzzy
msgid "WORLD_SIZE_MEDIUM"
msgstr "Suhteellinen maailmaan"

msgid "WORLD_SIZE_SMALL"
msgstr ""

#, fuzzy
msgid "WORLD_SIZE_TOOLTIP"
msgstr "Lisää uusi syöte"

#, fuzzy
msgid "WORLD_TEMPERATURE"
msgstr "Lämpötila"

#, fuzzy
msgid "WORLD_TEMPERATURE_COLD"
msgstr "Lämpö."

#, fuzzy
msgid "WORLD_TEMPERATURE_EXPLANATION"
msgstr ""
"Keskittyneet mikrobit etsivät yhdisteitä, kappaleita ja saaliita pidemmän matkan päästä\n"
"ja voivat olla kunnianhimoisempia löytyvien palasten keruussa.\n"
"Responssiiviset mikrobit vaihtavat kohdetta nopeammin, jos ei niitä heti saa kiinni."

#, fuzzy
msgid "WORLD_TEMPERATURE_TEMPERATE"
msgstr "Lämpö."

#, fuzzy
msgid "WORLD_TEMPERATURE_WARM"
msgstr "Lämpö."

#, fuzzy
msgid "WORST_PATCH_COLON"
msgstr "Lajit:"

msgid "XBOX360"
msgstr "Xbox 360"

msgid "XBOX_ONE"
msgstr "Xbox One"

msgid "XBOX_SERIES"
msgstr ""

#, fuzzy
msgid "X_TWITTER_TOOLTIP"
msgstr "Help"

msgid "YEARS"
msgstr "vuotta"

#, fuzzy
msgid "YET_TO_BE_IMPLEMENTED_NOTICE"
msgstr "Tullaan toteuttamaan tulevaisuudessa."

#, fuzzy
msgid "YOUTUBE_TOOLTIP"
msgstr "Laita peli tauolle"

msgid "YOU_CAN_MAKE_PULL_REQUEST"
msgstr ""
"Thrive on avoimen lähdekoodin projekti.\n"
"Voit avustaa avaamalla pull requestin ilman tiimiin liittymistä."

msgid "YOU_CAN_SUPPORT_THRIVE_ON_PATREON"
msgstr "Voit tukea Thriven jatkokehitystä Patreonissa."

msgid "ZOOM_IN"
msgstr "Zoomaa sisään"

msgid "ZOOM_OUT"
msgstr "Zoomaa ulospäin"

#, fuzzy
#~ msgid "PASSIVE_REPRODUCTION_PROGRESS_EXPLANATION"
#~ msgstr "Tämä paneeli kertoo mistä luvuista auto-evo simuloi ennusteensa. Lajin selviytymiseen vaikuttaa sen onnistuminen energian haalimisessa ja muut tarpeet. Auto-evo käyttää yksinkertaistettua mallia laskeakseen lajin menestymisen perustaen sen lajin hankkimaan energiaan. Jokaisen ravintotyypin kohdalla voi nähdä kuinka paljon siitä saa energiaa. Lajin sopivuus kertoo kuinka hyvin lajin jäsenet pystyvät käyttämään kyseisiä ravinnon lähteitä."

#~ msgid "TO_BE_IMPLEMENTED"
#~ msgstr "Tullaan toteuttamaan tulevaisuudessa."

#, fuzzy
#~ msgid "MICROBE_STAGE_DAY_NIGHT_TEXT"
#~ msgstr ""
#~ "Seuraa tarkoin alhaalla oikealla näkyviä palkkeja.\n"
#~ "Solusi kuolee, jos sen terveyspalkki loppuu.\n"
#~ "Terveyspalkkisi kasvaa silloin kun solullasi on ATP:tä.\n"
#~ "Pidä huolta, että keräät tarpeeksi glukoosia tuottaaksesi ATP:tä."

#, fuzzy
#~ msgid "GLOBAL_GLACIATION_EVENT_LOG"
#~ msgstr "Kanta:"

#~ msgid "IRON_CHEMOLITHOAUTOTROPHY"
#~ msgstr "Rautakemolitoautotrofia"

#, fuzzy
#~ msgid "PASSIVE_REPRODUCTION_PROGRESS"
#~ msgstr "Tämä paneeli kertoo mistä luvuista auto-evo simuloi ennusteensa. Lajin selviytymiseen vaikuttaa sen onnistuminen energian haalimisessa ja muut tarpeet. Auto-evo käyttää yksinkertaistettua mallia laskeakseen lajin menestymisen perustaen sen lajin hankkimaan energiaan. Jokaisen ravintotyypin kohdalla voi nähdä kuinka paljon siitä saa energiaa. Lajin sopivuus kertoo kuinka hyvin lajin jäsenet pystyvät käyttämään kyseisiä ravinnon lähteitä."

#, fuzzy
#~ msgid "MIGRATE"
#~ msgstr "Nopeus"

#, fuzzy
#~ msgid "THANKS_FOR_BUYING_THRIVE"
#~ msgstr ""
#~ "Kiitos pelaamisesta!\n"
#~ "\n"
#~ "Jos tykkäsit pelistä, kerrothan kavereillesi meistä."

#, fuzzy
#~ msgid "WIKI_RADIOSYNTHESIS"
#~ msgstr "Kemosynteesi"

#, fuzzy
#~ msgid "EASTEREGG_MESSAGE_19"
#~ msgstr "Vinkki: Voit metsästää muita lajeja sukupuuttoon jos et ole varovainen, muut lajit voivat myös tehdä sen."

#, fuzzy
#~ msgid "EASTEREGG_MESSAGE_20"
#~ msgstr "Vinkki, myrkkyjä voi käyttää toisten olentojen myrkkyjen torjumiseen,jos olet tarpeeksi nopea."

#~ msgid "EASTEREGG_MESSAGE_21"
#~ msgstr "Vinkki: Varo isompia soluja ja isompia bakteereja, se ei ole hauskaa tulla syödyksi ja ne syövät sinut."

#, fuzzy
#~ msgid "EASTEREGG_MESSAGE_22"
#~ msgstr "Vinkki, myrkkyjä voi käyttää toisten olentojen myrkkyjen torjumiseen,jos olet tarpeeksi nopea."

#~ msgid "EASTEREGG_MESSAGE_23"
#~ msgstr "Vinkki: Jos sinun solussasi on yli 150 osaa, voit niellä isoja rautapaloja."

#, fuzzy
#~ msgid "EASTEREGG_MESSAGE_24"
#~ msgstr "Vinkki, myrkkyjä voi käyttää toisten olentojen myrkkyjen torjumiseen,jos olet tarpeeksi nopea."

#~ msgid "EASTEREGG_MESSAGE_25"
#~ msgstr "Hauska fakta, Thriven tiimi tekee joskus podcasteja, sinun kannattaa tsekata ne!"

#~ msgid "EASTEREGG_MESSAGE_26"
#~ msgstr "Hauska fakta, Thrive on tehty avoimen lähdekoodin Godot-pelimoottorilla!"

#~ msgid "EASTEREGG_MESSAGE_27"
#~ msgstr "Hauska fakta, untrustedlife, meidän mahtava ohjelmoida, teki yhden ensimmäisistä pelattavista prototyypeistä!"

#~ msgid "MICROBE_EDITOR_HELP_MESSAGE_1"
#~ msgstr ""
#~ "Esitumallisen soluelimet\n"
#~ "\n"
#~ "Metabolosomit: Tuottaa [thrive:compound type=\"atp\"][/thrive:compound] [thrive:compound type=\"glucose\"][/thrive:compound]sta\n"
#~ "\n"
#~ "Kemosynteesiproteiinit: Tuottaa puolet [thrive:compound type=\"glucose\"][/thrive:compound]sta käyttäen [thrive:compound type=\"hydrogensulfide\"][/thrive:compound]a kemoplastina, mutta aiheuttaa myös glykolyysin (tuottaa pieniä määriä [thrive:compound type=\"atp\"][/thrive:compound]:tä) vaatien yhden Hexan lisää tilaa\n"
#~ "\n"
#~ "Tylakoidit: Tuottaa 1/3-osan [thrive:compound type=\"glucose\"][/thrive:compound]sta tavallisena viherhiukkasena, mutta aiheuttaa myös glykolyysin (tuottaa pieniä määriä [thrive:compound type=\"atp\"][/thrive:compound]:tä) vaatien yhden Hexan lisää tilaa\n"
#~ "\n"
#~ "Rustisyaniini: Muuttaa [thrive:compound type=\"iron\"][/thrive:compound]n [thrive:compound type=\"atp\"][/thrive:compound]:ksi\n"
#~ "\n"
#~ "Nitrogenaasi: Muuttaa ympäristön typen käyttäen [thrive:compound type=\"atp\"][/thrive:compound]:tä tuottaen [thrive:compound type=\"ammonia\"][/thrive:compound] anaerobisesti\n"
#~ "\n"
#~ "Solulima: Lisää tilaa kerättäville yhdisteille ja toteuttaa glykolyysin (tuottaa pieniä määriä [thrive:compound type=\"atp\"][/thrive:compound]:tä)"

#, fuzzy
#~ msgid "MICROBE_EDITOR_HELP_MESSAGE_14"
#~ msgstr ""
#~ "Esitumallisen soluelimet\n"
#~ "\n"
#~ "Metabolosomit: Tuottaa [thrive:compound type=\"atp\"][/thrive:compound] [thrive:compound type=\"glucose\"][/thrive:compound]sta\n"
#~ "\n"
#~ "Kemosynteesiproteiinit: Tuottaa puolet [thrive:compound type=\"glucose\"][/thrive:compound]sta käyttäen [thrive:compound type=\"hydrogensulfide\"][/thrive:compound]a kemoplastina, mutta aiheuttaa myös glykolyysin (tuottaa pieniä määriä [thrive:compound type=\"atp\"][/thrive:compound]:tä) vaatien yhden Hexan lisää tilaa\n"
#~ "\n"
#~ "Tylakoidit: Tuottaa 1/3-osan [thrive:compound type=\"glucose\"][/thrive:compound]sta tavallisena viherhiukkasena, mutta aiheuttaa myös glykolyysin (tuottaa pieniä määriä [thrive:compound type=\"atp\"][/thrive:compound]:tä) vaatien yhden Hexan lisää tilaa\n"
#~ "\n"
#~ "Rustisyaniini: Muuttaa [thrive:compound type=\"iron\"][/thrive:compound]n [thrive:compound type=\"atp\"][/thrive:compound]:ksi\n"
#~ "\n"
#~ "Nitrogenaasi: Muuttaa ympäristön typen käyttäen [thrive:compound type=\"atp\"][/thrive:compound]:tä tuottaen [thrive:compound type=\"ammonia\"][/thrive:compound] anaerobisesti\n"
#~ "\n"
#~ "Solulima: Lisää tilaa kerättäville yhdisteille ja toteuttaa glykolyysin (tuottaa pieniä määriä [thrive:compound type=\"atp\"][/thrive:compound]:tä)"

#~ msgid "MICROBE_EDITOR_HELP_MESSAGE_2"
#~ msgstr ""
#~ "Ulkoiset elimet\n"
#~ "\n"
#~ "Flagella/Siima: Liikuttaa solua nopeammin käyttäen [thrive:compound type=\"atp\"][/thrive:compound]:tä\n"
#~ "\n"
#~ "Pili: Vahingoittaa toisia soluja pistämällä\n"
#~ "\n"
#~ "Kemoreseptori: Aistii kerättävät yhdisteet kauempaa"

#~ msgid "MICROBE_EDITOR_HELP_MESSAGE_3"
#~ msgstr ""
#~ "Kalvorakenteiset soluelimet\n"
#~ "\n"
#~ "Tuma: Käyttää 11 hexaa mahdollistaen muut kalvorakenteiset soluelimet. Kaksinkertaistaa myös solun koon (voi jalostaa vain kerran)\n"
#~ "\n"
#~ "Solukkoelimet: Solut voivat liittyä toisiinsa muodostaen solukkoja\n"
#~ "\n"
#~ "Mitokondrio: Tuottaa [thrive:compound type=\"atp\"]ATP:tä[/thrive:compound] käyttäen [thrive:compound type=\"glucose\"]glukoosia[/thrive:compound] ja ympäristön happea (paljon nopeammin kuin solulima)\n"
#~ "\n"
#~ "Kloroplasti: Tuottaa [thrive:compound type=\"glucose\"]glukoosia[/thrive:compound] auringon valosta ja ympäristön hapesta\n"
#~ "\n"
#~ "Kemoplasti: Tuottaa [thrive:compound type=\"glucose\"]glukoosia[/thrive:compound] [thrive:compound type=\"hydrogensulfide\"]vetysulfideista[/thrive:compound]\n"
#~ "\n"
#~ "Typpiplastidi: Tuottaa [thrive:compound type=\"ammonia\"]ammoniakkia[/thrive:compound] käyttäen [thrive:compound type=\"atp\"]ATP:tä[/thrive:compound], ympäristön typpeä ja happea\n"
#~ "\n"
#~ "Vakuoli: Varastoi 8 kerättyä yhdistettä\n"
#~ "\n"
#~ "Myrkkyvakuoli: Tuottaa myrkkyä ([thrive:compound type=\"oxytoxy\"][/thrive:compound]), jota voi vapauttaa sen aiheuttaen vahinkoa suhteessa varastoituun [thrive:compound type=\"oxytoxy\"]happimyrkkyyn[/thrive:compound]\n"
#~ "\n"
#~ "Viestintäkeskus: Tuottaa kemikaaleja joihin toiset solut reagoivat"

#~ msgid "MICROBE_EDITOR_HELP_MESSAGE_4"
#~ msgstr "Joka sukupolvi sinulla on käytössäsi 100 mutaatiopistettä (MP). Jokainen muutos (mutaatio) maksaa tietyn verran mutaatiopisteitä. Soluelinten lisääminen tai poistaminen maksaa MP:tä, mutta soluelinten poistaminen, jotka on lisätty nykyisessä editorisessiossa, antaa takaisin niiden kustannuksen. Soluelintä voi siirtää tai poistaa kokonaan painamalla sitä oikealla hiirennapilla ja valitsemalla halutun toimenpiteen avautuvasta valikosta. Asetettavaa soluelintä voi kääntää painamalla [thrive:input]e_rotate_left[/thrive:input]:ta tai [thrive:input]e_rotate_right[/thrive:input]:tä."

#~ msgid "MICROBE_EDITOR_HELP_MESSAGE_5"
#~ msgstr "Joka kerta kun jatkat sukuasi, pääset mikrobieditoriin, jossa voit tehdä muutoksia lajiisi (lisäämällä, siirtämällä tai poistamalla soluelimiä) parantaaksesi sen menestystä. Jokainen vierailu editoriin mikrobitasolla edustaa evoluutiota, joka tapahtuu [thrive:constant]EDITOR_TIME_JUMP_MILLION_YEARS[/thrive:constant] miljoonan vuoden aikana."

#~ msgid "MICROBE_STAGE_HELP_MESSAGE_1"
#~ msgstr "Voit liikkua näppäimillä [thrive:input]g_move_forward[/thrive:input],[thrive:input]g_move_left[/thrive:input],[thrive:input]g_move_backwards[/thrive:input],[thrive:input]g_move_right[/thrive:input] ja käyttäen hiirtä. [thrive:input]g_fire_toxin[/thrive:input] ampuu [thrive:compound type=\"oxytoxy\"][/thrive:compound]ä, jos solussa on myrkkyvakuoli. [thrive:input]g_toggle_engulf[/thrive:input] aloittaa tai lopettaa nielemisen."

#~ msgid "MICROBE_STAGE_HELP_MESSAGE_10"
#~ msgstr "Lisääntyäkseen solun kaikkien soluelinten pitää jakautua kahdeksi. Soluelimet tarvitsevat ammoniakkia ja fosfaattia jakaantuakseen."

#~ msgid "MICROBE_STAGE_HELP_MESSAGE_11"
#~ msgstr "Mutta, jos selviydyt kaksikymmentä sukupolvea ja populaatiosi on 300, voitat Thriven nykyisessä muodossaan, voiton jälkeen aukeaa ponnahdusikkuna, jonka sulkeuduttua peliä voi jatkaa oman halun mukaan."

#~ msgid "MICROBE_STAGE_HELP_MESSAGE_12"
#~ msgstr "Ole varuillasi muita lajeja vastaan, sillä evoluutio muuttaa niitä, kun menet editoriin."

#~ msgid "MICROBE_STAGE_HELP_MESSAGE_13"
#~ msgstr "Liittymällä toisiin soluihin, voit yhdistyä soluryppääksi, jossa solut jakavat keräämänsä yhdisteet ja tuottavat niitä yhdessä. Liittyäksesi toisiin soluihin, sinulla on oltava liittymissoluelin ja liikuttava toisten samanlaisiin soluihin kiinni liittymismoodi päällä. Ryppäässä et voi jakautua tai siirtyä editoriin (toistaiseksi), joten irroittaudu ensin ryppäästä siirtyäksesi editoriin. Suuret ryppäät johtavat monisoluisiin eliöihin (ei toistaiseksi vielä pelissä)."

#, fuzzy
#~ msgid "MICROBE_STAGE_HELP_MESSAGE_15"
#~ msgstr "Voit liikkua näppäimillä [thrive:input]g_move_forward[/thrive:input],[thrive:input]g_move_left[/thrive:input],[thrive:input]g_move_backwards[/thrive:input],[thrive:input]g_move_right[/thrive:input] ja käyttäen hiirtä. [thrive:input]g_fire_toxin[/thrive:input] ampuu [thrive:compound type=\"oxytoxy\"][/thrive:compound]ä, jos solussa on myrkkyvakuoli. [thrive:input]g_toggle_engulf[/thrive:input] aloittaa tai lopettaa nielemisen."

#, fuzzy
#~ msgid "MICROBE_STAGE_HELP_MESSAGE_16"
#~ msgstr "Voit liikkua näppäimillä [thrive:input]g_move_forward[/thrive:input],[thrive:input]g_move_left[/thrive:input],[thrive:input]g_move_backwards[/thrive:input],[thrive:input]g_move_right[/thrive:input] ja käyttäen hiirtä. [thrive:input]g_fire_toxin[/thrive:input] ampuu [thrive:compound type=\"oxytoxy\"][/thrive:compound]ä, jos solussa on myrkkyvakuoli. [thrive:input]g_toggle_engulf[/thrive:input] aloittaa tai lopettaa nielemisen."

#~ msgid "MICROBE_STAGE_HELP_MESSAGE_2"
#~ msgstr "Solusi käyttää [thrive:compound type=\"atp\"]ATP:tä[/thrive:compound] energianlähteenä, jos se loppuu, kuolet."

#~ msgid "MICROBE_STAGE_HELP_MESSAGE_3"
#~ msgstr "Avataksesi editorin ja lisääntyäksesi, kerää ammoniakkia (oransseja pilviä) sekä fosfaattia (purppuroita pilviä)."

#~ msgid "MICROBE_STAGE_HELP_MESSAGE_4"
#~ msgstr "Voit myös nielaista soluja, bakteereja, rautalohkareita sekä solujen kappaleita, jotka ovat sinua pienempiä painamalla [thrive:input]g_toggle_engulf[/thrive:input]:tä. Tämä lisää [thrive:compound type=\"atp\"][/thrive:compound]:n kulutusta ja hidastaa sinua. Älä unohda painaa [thrive:input]g_toggle_engulf[/thrive:input]:tä uudestaan lopettaaksesi nielemisen."

#~ msgid "MICROBE_STAGE_HELP_MESSAGE_5"
#~ msgstr "Osmoregulaatio kuluttaa ATP:tä, joka tarkoittaa, että mitä suurempi solusi on, sitä enemmän tarvitset mitokondrioita, metabolosomeja tai rusticyaninia (tai solulimaa, joka suorittaa glykolyysiä) välttääksesi menettämästä ATP:tä, kun olet paikallasi."

#~ msgid "MICROBE_STAGE_HELP_MESSAGE_6"
#~ msgstr "Editorissa on saatavilla monia soluelimiä, joita voit lisätä lajiisi. Nämä mahdollistavat paljon erilaisia pelityylejä."

#~ msgid "MICROBE_STAGE_HELP_MESSAGE_7"
#~ msgstr "Toistaiseksi, jos populaatiosi tippuu nollaan, lajisi kuolee sukupuuttoon."

#~ msgid "MICROBE_STAGE_HELP_MESSAGE_8"
#~ msgstr ""
#~ "Kerättävät yhdisteet voi tunnistaa pilven väristä seuraavasti:\n"
#~ "\n"
#~ "Valkoinen – Glukoosi\n"
#~ "Keltainen – Rikkivety\n"
#~ "Oranssi – Ammoniakki\n"
#~ "Purppura – Fosfaatti\n"
#~ "Ruosteen ruskea – Rauta\n"
#~ "\n"
#~ "Glukoosi tuottaa ATP:tä."

#~ msgid "MICROBE_STAGE_HELP_MESSAGE_9"
#~ msgstr "Rikkivety voidaan muuttaa glukoosiksi kemoplastien ja kemosyntesoivien proteiinien avulla. Rauta voidaan muuttaa rusticyaniinin avulla ATP:ksi."

#, fuzzy
#~ msgid "WIKI_MACROSCOPIC_STAGE"
#~ msgstr ""
#~ "Kaukaisella planeetalla maailmankausien vulkaaninen aktiivisuus ja meteoriittien iskeymät ovat johtaneet uuden ilmiön kehittymisen maailmankaikkeudessa.\n"
#~ "\n"
#~ "Elämä.\n"
#~ "\n"
#~ "Yksinkertaiset mikrobit lymyilevät syvällä meren uumenissa. Olet viimeinen universaali esivanhempi (LUCA) tällä planeetalla.\n"
#~ "\n"
#~ "Selviytyäkseksi tässä armottomassa ympäristössä, sinun täytyy etsiä ja kerätä yhdisteitä. Niiden avulla voit kehittyä sukupolvien saatossa ja kilpailla muiden lajien kanssa."

#, fuzzy
#~ msgid "EARLY_MULTICELLULAR"
#~ msgstr "Lisää soluelin"

#, fuzzy
#~ msgid "LOADING_EARLY_MULTICELLULAR_EDITOR"
#~ msgstr "Ladataan mikrobieditoria"

#, fuzzy
#~ msgid "ERUPTION_IN"
#~ msgstr "Orastuminen"

#~ msgid "THE_AMOUNT_OF_GLUCOSE_HAS_BEEN_REDUCED"
#~ msgstr "Glukoosin määrä on vähentynyt {0}:iin edellisestä määrästä."

#~ msgid "THYLAKOID"
#~ msgstr "Tylakoidi"

#, fuzzy
#~ msgid "WIKI_CYTOPLASM_GLYCOLYSIS"
#~ msgstr "Soluliman glykolyysi"

#, fuzzy
#~ msgid "WIKI_AEROBIC_NITROGEN_FIXATION"
#~ msgstr "Anaerobinen typensidonta"

#, fuzzy
#~ msgid "WIKI_AWAKENING_STAGE"
#~ msgstr "Havahtumisvaihe"

#, fuzzy
#~ msgid "WIKI_AWARE_STAGE"
#~ msgstr ""
#~ "Kaukaisella planeetalla maailmankausien vulkaaninen aktiivisuus ja meteoriittien iskeymät ovat johtaneet uuden ilmiön kehittymisen maailmankaikkeudessa.\n"
#~ "\n"
#~ "Elämä.\n"
#~ "\n"
#~ "Yksinkertaiset mikrobit lymyilevät syvällä meren uumenissa. Olet viimeinen universaali esivanhempi (LUCA) tällä planeetalla.\n"
#~ "\n"
#~ "Selviytyäkseksi tässä armottomassa ympäristössä, sinun täytyy etsiä ja kerätä yhdisteitä. Niiden avulla voit kehittyä sukupolvien saatossa ja kilpailla muiden lajien kanssa."

#, fuzzy
#~ msgid "WIKI_CHEMOSYNTHESIS"
#~ msgstr "Kemosynteesi"

#, fuzzy
#~ msgid "WIKI_GLYCOLYSIS"
#~ msgstr "Glykolyysi"

#, fuzzy
#~ msgid "WIKI_INDUSTRIAL_STAGE"
#~ msgstr "Siirrytäänkö teollisuusvaiheeseen?"

#, fuzzy
#~ msgid "WIKI_IRON_CHEMOLITHOAUTOTROPHY"
#~ msgstr "Rautakemolitoautotrofia"

#, fuzzy
#~ msgid "WIKI_LIPASE"
#~ msgstr "Lipaasi"

#, fuzzy
#~ msgid "WIKI_MICROBE_EDITOR"
#~ msgstr "Mikrobieditori"

#, fuzzy
#~ msgid "WIKI_MUCILAGE_SYNTHESIS"
#~ msgstr "Kemosynteesi"

#, fuzzy
#~ msgid "WIKI_MULTICELLULAR_STAGE"
#~ msgstr "Monisoluinen vaihe"

#, fuzzy
#~ msgid "WIKI_NONE"
#~ msgstr "Rustisyaniini on proteiini, joka käyttää hiilidioksiidia ja happea muuntaakseen raudan toiseksi aineeksi. Tätä kutsutaan hapettumiseksi ja se vapauttaa energiaa, jonka solu voi hyödyntää."

#, fuzzy
#~ msgid "WIKI_OXYTOXY_SYNTHESIS"
#~ msgstr "Happimyrkkysynteesi"

#, fuzzy
#~ msgid "WIKI_PHOTOSYNTHESIS"
#~ msgstr "Fotosynteesi"

#, fuzzy
#~ msgid "WIKI_RUSTICYANIN"
#~ msgstr "Ruostesyaniini"

#, fuzzy
#~ msgid "WIKI_SOCIETY_STAGE"
#~ msgstr ""
#~ "Kaukaisella planeetalla maailmankausien vulkaaninen aktiivisuus ja meteoriittien iskeymät ovat johtaneet uuden ilmiön kehittymisen maailmankaikkeudessa.\n"
#~ "\n"
#~ "Elämä.\n"
#~ "\n"
#~ "Yksinkertaiset mikrobit lymyilevät syvällä meren uumenissa. Olet viimeinen universaali esivanhempi (LUCA) tällä planeetalla.\n"
#~ "\n"
#~ "Selviytyäkseksi tässä armottomassa ympäristössä, sinun täytyy etsiä ja kerätä yhdisteitä. Niiden avulla voit kehittyä sukupolvien saatossa ja kilpailla muiden lajien kanssa."

#, fuzzy
#~ msgid "WIKI_SPACE_STAGE"
#~ msgstr ""
#~ "Kaukaisella planeetalla maailmankausien vulkaaninen aktiivisuus ja meteoriittien iskeymät ovat johtaneet uuden ilmiön kehittymisen maailmankaikkeudessa.\n"
#~ "\n"
#~ "Elämä.\n"
#~ "\n"
#~ "Yksinkertaiset mikrobit lymyilevät syvällä meren uumenissa. Olet viimeinen universaali esivanhempi (LUCA) tällä planeetalla.\n"
#~ "\n"
#~ "Selviytyäkseksi tässä armottomassa ympäristössä, sinun täytyy etsiä ja kerätä yhdisteitä. Niiden avulla voit kehittyä sukupolvien saatossa ja kilpailla muiden lajien kanssa."

#, fuzzy
#~ msgid "NO"
#~ msgstr "Ei mitään"

#, fuzzy
#~ msgid "YES"
#~ msgstr "vuotta"

#, fuzzy
#~ msgid "STAGES_BUTTON"
#~ msgstr "Tämän tallennuksen poistamista ei voi kumota, haluatko varmasti poistaa sen lopullisesti?"

#, fuzzy
#~ msgid "EDITING"
#~ msgstr "Kitiini"

#, fuzzy
#~ msgid "ALLOW_SPECIES_TO_NOT_MIGRATE"
#~ msgstr "Osa populaatiosta ([u]{0}[/u]) ovat muuttaneet {1}"

#~ msgid "BIODIVERSITY_ATTEMPT_FILL_CHANCE"
#~ msgstr "Uuden lajin luomisen mahdollisuus pienen lajimäärän (matala biodiversiteetti) alueissa"

#, fuzzy
#~ msgid "MAXIMUM_SPECIES_IN_PATCH"
#~ msgstr "sukupuuttoon planeetalta"

#~ msgid "NOT_FOUND_CHUNK"
#~ msgstr "Virhe: lohkaretta ei löytynyt"

#~ msgid "DIRECTIONL"
#~ msgstr "Vasemmalle"

#~ msgid "DIRECTIONR"
#~ msgstr "Oikealle"

#~ msgid "HYPERL"
#~ msgstr "Vasen hyper"

#~ msgid "HYPERR"
#~ msgstr "Oikea hyper"

#~ msgid "SUPERL"
#~ msgstr "Vasen super"

#~ msgid "SUPERR"
#~ msgstr "Oikea super"

#, fuzzy
#~ msgid "UNKNOWN_ON_WINDOWS"
#~ msgstr "Tuntematon hiiren painike"

#~ msgid "GLES2"
#~ msgstr "GLES2"

#, fuzzy
#~ msgid "TARGET_TIME"
#~ msgstr "Terv.:"

#, fuzzy
#~ msgid "ENABLED"
#~ msgstr "Avaa editorin lukitus"

#~ msgid "PANGONIAN_REGION_NAME"
#~ msgstr "Pangonialainen"

#, fuzzy
#~ msgid "PATCH_MAP_TYPE"
#~ msgstr "Aluekartta"

#~ msgid "PATCH_MAP_TYPE_CLASSIC"
#~ msgstr "Klassinen"

#, fuzzy
#~ msgid "PATCH_MAP_TYPE_EXPLANATION"
#~ msgstr ""
#~ "Aktiiviset mikrobit vilistävät ja mukeltavat, kun mitään mielenkiintoista ei tapahdu.\n"
#~ "Lakoniset mikrobit pysyttelevät mieluummin paikoillaan odottaen ympäristön muutoksia reagoidakseen niihin."

#~ msgid "PATCH_MAP_TYPE_PROCEDURAL"
#~ msgstr "Proseduraalinen"

#, fuzzy
#~ msgid "LOOKING_AT"
#~ msgstr "Paina kumoamispainiketta editorissa korjataksesi tehdyn virheen"

#~ msgid "SPECIES_N_TIMES"
#~ msgstr "{0} (x{1})"

#, fuzzy
#~ msgid "BECOME_AWARE"
#~ msgstr "Biomi: {0}"

#, fuzzy
#~ msgid "CONFIRM_NORMAL"
#~ msgstr "VAHVISTA"

#~ msgid "STUFF_AT"
#~ msgstr "Juttuja sijainnissa {0:F1}, {1:F1}:"

#, fuzzy
#~ msgid "SPECIES_DETAILS"
#~ msgstr "Lista lajeista"

#, fuzzy
#~ msgid "CURRENT_GENERATION_COLON"
#~ msgstr "Sukupolvi:"

#, fuzzy
#~ msgid "STATISTICS_BUTTON_TOOLTIP"
#~ msgstr "Kuole"

#~ msgid "MACROSCOPIC_PROTOTYPE_INFO"
#~ msgstr "Makroskooppisen vaiheen prototyyppi"

#, fuzzy
#~ msgid "MACROSCOPIC_PROTOYPE_WARNING"
#~ msgstr "Lataa epäyhteensopiva tallennus?"

#~ msgid "INVULNERABLE_TO_ENGULFMENT"
#~ msgstr "Immuuni Nielaisulle"

#, fuzzy
#~ msgid "AUTO_GPU_NAME"
#~ msgstr "Valittu käyttäjänimi:"

#~ msgid "NOT_RUNNING_DOT"
#~ msgstr "Ei suoriteta."

#~ msgid "MOBILITY"
#~ msgstr "Liikkuvuus"

#~ msgid "PATCH_PANGONIAN_VENTS"
#~ msgstr "Pangonian Syvänmeren tupruttajat"

#~ msgid "PATCH_PANGONIAN_COAST"
#~ msgstr "Pangonian Rannikko"

#~ msgid "PATCH_PANGONIAN_ESTUARY"
#~ msgstr "Pangonian Estuaari"

#~ msgid "PATCH_CAVE"
#~ msgstr "Luola"

#~ msgid "PATCH_ICE_SHELF"
#~ msgstr "Jäähylly"

#~ msgid "PATCH_PANGONIAN_SEAFLOOR"
#~ msgstr "Pangonian Merenpohja"

#~ msgid "FRAME_DELTA"
#~ msgstr "Muutos: {0}"

#~ msgid "LOADING_DOT"
#~ msgstr "Ladataan..."

#~ msgid "PREVIOUS"
#~ msgstr "edellinen:"

#~ msgid "RUN_RESULT_POP_IN_PATCHES"
#~ msgstr "populaatio alueilla:"

#~ msgid "SAVING"
#~ msgstr "Tallennetaan..."

#~ msgid "OVERWRITE_EXISTING_SAVE_TITLE"
#~ msgstr "Korvaa aikaisempi tallennus?"

#~ msgid "TYPE"
#~ msgstr "Tyyppi:"

#, fuzzy
#~ msgid "TOTAL_EXTINCTION"
#~ msgstr "katosi alueelta: {0}"

#, fuzzy
#~ msgid "LOCAL_EXTINCTION"
#~ msgstr "pelaaja kuoli"

#, fuzzy
#~ msgid "MARINE_SNOW_FOOD_SOURCE"
#~ msgstr "Leijuvat hiukkaset"

#~ msgid "Cancel"
#~ msgstr "Peruuta"

#~ msgid "SAVING_ERROR"
#~ msgstr "Virhe tallennettaessa"

#~ msgid "REMOVE_ORGANELLE"
#~ msgstr "Poista soluelin"

#, fuzzy
#~ msgid "TRY_NEW_GAME"
#~ msgstr "Uusi Peli"

#~ msgid "MICROBE_PATCH_LABEL"
#~ msgstr "Alue: {0}"

#, fuzzy
#~ msgid "COLOR"
#~ msgstr "Väri"

#~ msgid "TURNS"
#~ msgstr "Muuntaa"

#~ msgid "INTO"
#~ msgstr "muotoon"

#~ msgid "OXYTOXY"
#~ msgstr "Happimyrkky"

#~ msgid "DOT_CAN_RELEASE"
#~ msgstr ". Voi vapauttaa"

#~ msgid "TOXINS_BY_PRESSING_E"
#~ msgstr "myrkkyä painamalla E:tä. Nopeus skaalautuu"

#~ msgid "CONCENTRATION_OF"
#~ msgstr "konsentraatiosta riippuen"

#~ msgid "USES"
#~ msgstr "Käyttää"

#~ msgid "DOT_RATE"
#~ msgstr ". Nopeus"

#~ msgid "SCALES_WITH_CONCENTRATION_OF"
#~ msgstr "skaalautuu konsentraation mukaan"

#~ msgid "PRODUCES"
#~ msgstr "Tuottaa"

#~ msgid "DOT_RATE_SCALES_WITH"
#~ msgstr ". Nopeus skaalautuu"

#~ msgid "AND"
#~ msgstr "ja"

#~ msgid "INTENSITY_OF"
#~ msgstr "intensiteetistä riippuen"

#~ msgid "DOT_RATE_SCALES"
#~ msgstr ". Nopeus skaalautuu"

#~ msgid "OXYGEN_DOT"
#~ msgstr "Happi."

#~ msgid "DOT_RATE_SCALES_WITH_CONCENTRATION_OF"
#~ msgstr ". Nopeus skaalautuu konsentraation mukaan"

#~ msgid "ALSO_TURNS"
#~ msgstr "Myös muuntaa"

#~ msgid "INREASE_STORAGE_SPACE"
#~ msgstr "Lisää solun varastointi kapasiteettia."

#~ msgid "DOT_CAN"
#~ msgstr ". Voi"

#~ msgid "RELEASE_TOXINS_BY_PRESSING"
#~ msgstr "vapauta myrkkyä painamalla"

#~ msgid "E_DOT"
#~ msgstr "E."

#~ msgid "BIOLUMESCENT_VACUOLE"
#~ msgstr ""
#~ "Biolumisenssivä\n"
#~ "Vakuoli"

#~ msgid "END"
#~ msgstr "End"

#~ msgid "LEFT"
#~ msgstr "Vasen"

#~ msgid "RIGHT"
#~ msgstr "Oikea"

#~ msgid "FORWARD"
#~ msgstr "Eteenpäin"

#~ msgid "PARENLEFT"
#~ msgstr "("

#~ msgid "PARENRIGHT"
#~ msgstr ")"

#~ msgid "COLON"
#~ msgstr ":"

#~ msgid "SEMICOLON"
#~ msgstr ";"

#~ msgid "AT"
#~ msgstr "@"

#~ msgid "BRACKETRIGHT"
#~ msgstr "]"

#~ msgid "QUOTELEFT"
#~ msgstr "`"

#~ msgid "BRACELEFT"
#~ msgstr "{"

#~ msgid "BRACERIGHT"
#~ msgstr "}"

#~ msgid "EXCLAMDOWN"
#~ msgstr "¡"

#~ msgid "YEN"
#~ msgstr "¥"

#~ msgid "SECTION"
#~ msgstr "§"

#~ msgid "COPYRIGHT"
#~ msgstr "©"

#~ msgid "MU"
#~ msgstr "µ"

#~ msgid "AE"
#~ msgstr "Æ"

#~ msgid "ETH"
#~ msgstr "Ð"

#~ msgid "DIVISION"
#~ msgstr "÷"

#, fuzzy
#~ msgid "BACKTAB"
#~ msgstr "Takaisin"

#~ msgid "CARBON"
#~ msgstr "Hiili"

#~ msgid "DIOXIDE"
#~ msgstr "Dioksidi"

#~ msgid "PLASTID"
#~ msgstr "Plasti"<|MERGE_RESOLUTION|>--- conflicted
+++ resolved
@@ -7,13 +7,8 @@
 msgstr ""
 "Project-Id-Version: PROJECT VERSION\n"
 "Report-Msgid-Bugs-To: EMAIL@ADDRESS\n"
-<<<<<<< HEAD
-"POT-Creation-Date: 2025-05-11 23:56+0200\n"
-"PO-Revision-Date: 2025-04-04 10:41+0000\n"
-=======
 "POT-Creation-Date: 2025-05-28 14:54+0300\n"
 "PO-Revision-Date: 2025-05-25 15:00+0000\n"
->>>>>>> e9cc3c9b
 "Last-Translator: Anonymous <noreply@weblate.org>\n"
 "Language-Team: Finnish <https://translate.revolutionarygamesstudio.com/projects/thrive/thrive-game/fi/>\n"
 "Language: fi\n"
@@ -398,10 +393,6 @@
 msgid "AUTO_EVO_STATUS_COLON"
 msgstr "suorituksen status:"
 
-#, fuzzy
-msgid "AUTO_EVO_TOOL_BUTTON"
-msgstr "Automaattinen ({0}x{1})"
-
 msgid "AUTO_MOVE_FORWARDS"
 msgstr "Liiku automaattisesti eteenpäin"
 
@@ -440,9 +431,6 @@
 msgid "BACKSPACE"
 msgstr "Askelpalautin"
 
-msgid "BACK_TO_SETTINGS"
-msgstr ""
-
 #, fuzzy
 msgid "BACTERIAL_THERMOSYNTHESIS"
 msgstr "Kemosynteesi"
@@ -863,15 +851,6 @@
 #, fuzzy
 msgid "CLICK_TO_SELECT"
 msgstr "Poista valitut"
-
-msgid "CLIMATE_INSTABILITY"
-msgstr ""
-
-#, fuzzy
-msgid "CLIMATE_INSTABILITY_EXPLANATION"
-msgstr ""
-"Aktiiviset mikrobit vilistävät ja mukeltavat, kun mitään mielenkiintoista ei tapahdu.\n"
-"Lakoniset mikrobit pysyttelevät mieluummin paikoillaan odottaen ympäristön muutoksia reagoidakseen niihin."
 
 msgid "CLOSE"
 msgstr "Sulje"
@@ -2612,33 +2591,11 @@
 msgstr "Paina kumoamispainiketta editorissa korjataksesi tehdyn virheen"
 
 #, fuzzy
-msgid "GENERATE_BUTTON"
-msgstr "Sukupolvi:"
-
-#, fuzzy
 msgid "GENERATIONS"
 msgstr "Sukupolvi:"
 
 msgid "GENERATION_COLON"
 msgstr "Sukupolvi:"
-
-msgid "GEOLOGICAL_ACTIVITY"
-msgstr ""
-
-msgid "GEOLOGICAL_ACTIVITY_ACTIVE"
-msgstr ""
-
-msgid "GEOLOGICAL_ACTIVITY_AVERAGE"
-msgstr ""
-
-msgid "GEOLOGICAL_ACTIVITY_DORMANT"
-msgstr ""
-
-#, fuzzy
-msgid "GEOLOGICAL_ACTIVITY_EXPLANATION"
-msgstr ""
-"Aktiiviset mikrobit vilistävät ja mukeltavat, kun mitään mielenkiintoista ei tapahdu.\n"
-"Lakoniset mikrobit pysyttelevät mieluummin paikoillaan odottaen ympäristön muutoksia reagoidakseen niihin."
 
 #, fuzzy
 msgid "GITHUB_TOOLTIP"
@@ -5123,13 +5080,12 @@
 msgstr "Planeetta"
 
 #, fuzzy
-msgid "PLANET_CUSTOMIZER"
-msgstr "Kursorin alla:"
-
-#, fuzzy
 msgid "PLANET_DETAILS_STRING"
 msgstr "Avaa lokien kansio"
 
+msgid "PLANET_GENERATION_TEASER"
+msgstr ""
+
 msgid "PLANET_RANDOM_SEED"
 msgstr "Planeetan satunnainen lähtöarvo"
 
@@ -5335,10 +5291,6 @@
 
 msgid "REFRESH"
 msgstr "Virkistä"
-
-#, fuzzy
-msgid "REGENERATE_BUTTON"
-msgstr "Soluelin"
 
 #, fuzzy
 msgid "RENDER_SCALE"
@@ -9398,38 +9350,16 @@
 msgstr "Suhteellinen maailmaan"
 
 #, fuzzy
-msgid "WORLD_SEA_LEVEL"
-msgstr "{0}-{1}m merenpinnan alapuolella"
-
-#, fuzzy
-msgid "WORLD_SEA_LEVEL_DEEP"
-msgstr "{0}-{1}m merenpinnan alapuolella"
-
-#, fuzzy
-msgid "WORLD_SEA_LEVEL_EXPLANATION"
+msgid "WORLD_SIZE"
+msgstr "Maailma"
+
+#, fuzzy
+msgid "WORLD_SIZE_EXPLANATION"
 msgstr ""
 "Keskittyneet mikrobit etsivät yhdisteitä, kappaleita ja saaliita pidemmän matkan päästä\n"
 "ja voivat olla kunnianhimoisempia löytyvien palasten keruussa.\n"
 "Responssiiviset mikrobit vaihtavat kohdetta nopeammin, jos ei niitä heti saa kiinni."
 
-#, fuzzy
-msgid "WORLD_SEA_LEVEL_MODERATE"
-msgstr "Suhteellinen maailmaan"
-
-msgid "WORLD_SEA_LEVEL_SHALLOW"
-msgstr ""
-
-#, fuzzy
-msgid "WORLD_SIZE"
-msgstr "Maailma"
-
-#, fuzzy
-msgid "WORLD_SIZE_EXPLANATION"
-msgstr ""
-"Keskittyneet mikrobit etsivät yhdisteitä, kappaleita ja saaliita pidemmän matkan päästä\n"
-"ja voivat olla kunnianhimoisempia löytyvien palasten keruussa.\n"
-"Responssiiviset mikrobit vaihtavat kohdetta nopeammin, jos ei niitä heti saa kiinni."
-
 msgid "WORLD_SIZE_LARGE"
 msgstr ""
 
@@ -9443,29 +9373,6 @@
 #, fuzzy
 msgid "WORLD_SIZE_TOOLTIP"
 msgstr "Lisää uusi syöte"
-
-#, fuzzy
-msgid "WORLD_TEMPERATURE"
-msgstr "Lämpötila"
-
-#, fuzzy
-msgid "WORLD_TEMPERATURE_COLD"
-msgstr "Lämpö."
-
-#, fuzzy
-msgid "WORLD_TEMPERATURE_EXPLANATION"
-msgstr ""
-"Keskittyneet mikrobit etsivät yhdisteitä, kappaleita ja saaliita pidemmän matkan päästä\n"
-"ja voivat olla kunnianhimoisempia löytyvien palasten keruussa.\n"
-"Responssiiviset mikrobit vaihtavat kohdetta nopeammin, jos ei niitä heti saa kiinni."
-
-#, fuzzy
-msgid "WORLD_TEMPERATURE_TEMPERATE"
-msgstr "Lämpö."
-
-#, fuzzy
-msgid "WORLD_TEMPERATURE_WARM"
-msgstr "Lämpö."
 
 #, fuzzy
 msgid "WORST_PATCH_COLON"
