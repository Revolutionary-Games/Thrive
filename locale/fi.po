--- conflicted
+++ resolved
@@ -7,11 +7,7 @@
 msgstr ""
 "Project-Id-Version: PROJECT VERSION\n"
 "Report-Msgid-Bugs-To: EMAIL@ADDRESS\n"
-<<<<<<< HEAD
-"POT-Creation-Date: 2025-04-12 20:18+0200\n"
-=======
 "POT-Creation-Date: 2025-04-11 10:12+0300\n"
->>>>>>> 10e73d4a
 "PO-Revision-Date: 2025-04-04 10:41+0000\n"
 "Last-Translator: Anonymous <noreply@weblate.org>\n"
 "Language-Team: Finnish <https://translate.revolutionarygamesstudio.com/projects/thrive/thrive-game/fi/>\n"
@@ -2178,27 +2174,6 @@
 msgid "EVENT_ERUPTION_TOOLTIP"
 msgstr "Lisää uusi syöte"
 
-msgid "EVENT_METEOR_GLUCOSE"
-msgstr ""
-
-#, fuzzy
-msgid "EVENT_METEOR_IRON"
-msgstr "{0}: +{1} ATP"
-
-#, fuzzy
-msgid "EVENT_METEOR_PHOSPHATES"
-msgstr "Luo fosfaattia"
-
-#, fuzzy
-msgid "EVENT_METEOR_PLAIN"
-msgstr "Lisää uusi syöte"
-
-msgid "EVENT_METEOR_RADIOACTIVE"
-msgstr ""
-
-msgid "EVENT_METEOR_SULFUR"
-msgstr ""
-
 #, fuzzy
 msgid "EVOLUTIONARY_TREE"
 msgstr "Tehnyt Revolutionary Games Studio"
@@ -3702,15 +3677,6 @@
 msgstr ""
 "Hyperthreadingin päällä oloa ei voida automaattisesti tunnistaa.\n"
 "Tämä säätää kuinka monta taustatyöskentelijää käytetään oletusarvoisesti, koska hyperthreading ei ole yhtä tehokasta kuin oikeat prosessoriytimet."
-
-msgid "METEOR_IMPACT_EVENT"
-msgstr ""
-
-msgid "METEOR_STRIKE_START_EVENT_LOG_PLURAL"
-msgstr ""
-
-msgid "METEOR_STRIKE_START_EVENT_LOG_SINGULAR"
-msgstr ""
 
 #, fuzzy
 msgid "METRICS"
@@ -9563,6 +9529,10 @@
 #~ msgid "ERUPTION_IN"
 #~ msgstr "Orastuminen"
 
+#, fuzzy
+#~ msgid "EVENT_TOOLTIP_ERUPTION"
+#~ msgstr "{0}: +{1} ATP"
+
 #~ msgid "THE_AMOUNT_OF_GLUCOSE_HAS_BEEN_REDUCED"
 #~ msgstr "Glukoosin määrä on vähentynyt {0}:iin edellisestä määrästä."
 
