# Translations template for PROJECT.
# Copyright (C) 2020 ORGANIZATION
# This file is distributed under the same license as the PROJECT project.
# Automatically generated, 2020.
#
msgid ""
msgstr ""
"Project-Id-Version: PROJECT VERSION\n"
"Report-Msgid-Bugs-To: EMAIL@ADDRESS\n"
<<<<<<< HEAD
"POT-Creation-Date: 2025-07-11 18:06+0200\n"
=======
"POT-Creation-Date: 2025-06-05 21:10+0100\n"
>>>>>>> c10e08e0
"PO-Revision-Date: 2025-05-25 15:00+0000\n"
"Last-Translator: Anonymous <noreply@weblate.org>\n"
"Language-Team: Finnish <https://translate.revolutionarygamesstudio.com/projects/thrive/thrive-game/fi/>\n"
"Language: fi\n"
"MIME-Version: 1.0\n"
"Content-Type: text/plain; charset=UTF-8\n"
"Content-Transfer-Encoding: 8bit\n"
"Plural-Forms: nplurals=2; plural=n != 1;\n"
"X-Generator: Weblate 5.11.4\n"
"Generated-By: Babel 2.8.0\n"

msgid "2D_MOVEMENT_TYPE_SELECTION"
msgstr "2D-liikkumisen tyyli:"

msgid "3D_EDITOR"
msgstr "3D-editori"

msgid "3D_MOVEMENT"
msgstr "3D-liikkuminen"

msgid "3D_MOVEMENT_TYPE_SELECTION"
msgstr "3D-liikkumisen tyyli:"

msgid "ABILITIES"
msgstr "Kyvyt"

msgid "ABORT"
msgstr "Keskeytä"

msgid "ABORTED_DOT"
msgstr "Peruutettu."

#, fuzzy
msgid "ABSORBERS_COUNT"
msgstr ""
"Kaukaisella planeetalla maailmankausien vulkaaninen aktiivisuus ja meteoriittien iskeymät ovat johtaneet uuden ilmiön kehittymisen maailmankaikkeudessa.\n"
"\n"
"Elämä.\n"
"\n"
"Yksinkertaiset mikrobit lymyilevät syvällä meren uumenissa. Olet viimeinen universaali esivanhempi (LUCA) tällä planeetalla.\n"
"\n"
"Selviytyäkseksi tässä armottomassa ympäristössä, sinun täytyy etsiä ja kerätä yhdisteitä. Niiden avulla voit kehittyä sukupolvien saatossa ja kilpailla muiden lajien kanssa."

msgid "ABYSSOPELAGIC"
msgstr "Abyssaalivyöhyke"

msgid "ACCEPT"
msgstr "Hyväksy"

msgid "ACTION_AWAKEN"
msgstr "Herää ({0:F1} / {1:F1})"

#, fuzzy
msgid "ACTION_AWAKEN_TOOLTIP"
msgstr "Herää"

msgid "ACTION_BLOCKED_WHILE_ANOTHER_IN_PROGRESS"
msgstr "Toiminto estetty sillä toinen toiminto on kesken"

msgid "ACTION_DELETE"
msgstr "Poista"

msgid "ACTION_DOUBLE_POPULATION"
msgstr "Tuplaa populaatio"

msgid "ACTION_DUPLICATE_UNITS"
msgstr "Kahdenna yksiköt"

msgid "ACTION_HALF_POPULATION"
msgstr "Puolita populaatio"

msgid "ACTION_TELEPORT"
msgstr "Teleporttaa"

msgid "ACTIVE"
msgstr "Aktiivinen"

msgid "ACTIVE_THREAD_COUNT"
msgstr "Nykyinen suorittajien määrä:"

msgid "ACTIVITY_EXPLANATION"
msgstr ""
"Aktiiviset mikrobit vilistävät ja mukeltavat, kun mitään mielenkiintoista ei tapahdu.\n"
"Lakoniset mikrobit pysyttelevät mieluummin paikoillaan odottaen ympäristön muutoksia reagoidakseen niihin."

#, fuzzy
msgid "ADDITIONAL_VALIDATION_FAILED"
msgstr "Auto-evon suorittaminen epäonnistui"

msgid "ADD_INPUT_BUTTON_TOOLTIP"
msgstr "Lisää uusi syöte"

msgid "ADVANCED_VIEW"
msgstr "Kehittynyt"

#, fuzzy
msgid "ADVANCED_VIEW_BUTTON_TOOLTIP"
msgstr "Pysäytysmenu"

#, fuzzy
msgid "AEROBIC_NITROGEN_FIXATION"
msgstr "Anaerobinen typensidonta"

msgid "AEROBIC_NITROGEN_FIXING"
msgstr "Aerobinen typensidonta"

#, fuzzy
msgid "AEROBIC_RESPIRATION"
msgstr "Soluhengitys"

msgid "AGENTS"
msgstr "Välittäjäaineet"

msgid "AGENTS_COLON"
msgstr "Välittäjäaineet:"

#, fuzzy
msgid "AGENT_NAME"
msgstr "{0} {1}"

msgid "AGGRESSION_EXPLANATION"
msgstr ""
"Aggressiiviset mikrobit kulkevat pidempiä etäisyyksiä jahdatessaan muita\n"
"ja taistelevat todennäköisemmin takaisin hyökkääjiäänsä vastaan.\n"
"Passiiviset mikrobit pysyttelevät enemmän paikallaan ja eivät yleensä\n"
"käytä esimerkiksi myrkkyjä toisia mikrobeja vastaan."

msgid "AGGRESSIVE"
msgstr "Agressiivinen"

#, fuzzy
msgid "AI_MUTATION_RATE"
msgstr "Mutaatiopisteet"

#, fuzzy
msgid "AI_MUTATION_RATE_EXPLANATION"
msgstr "Tämä paneeli kertoo mistä luvuista auto-evo simuloi ennusteensa. Lajin selviytymiseen vaikuttaa sen onnistuminen energian haalimisessa ja muut tarpeet. Auto-evo käyttää yksinkertaistettua mallia laskeakseen lajin menestymisen perustaen sen lajin hankkimaan energiaan. Jokaisen ravintotyypin kohdalla voi nähdä kuinka paljon siitä saa energiaa. Lajin sopivuus kertoo kuinka hyvin lajin jäsenet pystyvät käyttämään kyseisiä ravinnon lähteitä."

msgid "ALL"
msgstr "Kaikki"

#, fuzzy
msgid "ALLOW_SPECIES_SWITCH_ON_EXTINCTION"
msgstr "on saanut mutaation"

#, fuzzy
msgid "ALLOW_SPECIES_SWITCH_ON_EXTINCTION_EXPLANATION"
msgstr ""
"Aggressiiviset mikrobit kulkevat pidempiä etäisyyksiä jahdatessaan muita\n"
"ja taistelevat todennäköisemmin takaisin hyökkääjiäänsä vastaan.\n"
"Passiiviset mikrobit pysyttelevät enemmän paikallaan ja eivät yleensä\n"
"käytä esimerkiksi myrkkyjä toisia mikrobeja vastaan."

#, fuzzy
msgid "ALL_WORLDS_GENERAL_STATISTICS"
msgstr "Statistiikkaa organismista"

#, fuzzy
msgid "ALL_WORLDS_STATISTICS"
msgstr "Statistiikkaa organismista"

msgid "ALREADY_ASCENDED"
msgstr "Olet jo noussut"

msgid "ALT"
msgstr "Alt"

msgid "ALWAYS_VISIBLE"
msgstr "Aina näkyvä"

msgid "AMBIANCE_VOLUME"
msgstr "Tunnelmaäänet"

msgid "AMMONIA"
msgstr "Ammoniakki"

msgid "AMMONIA_COST"
msgstr "Ammoniakki-kustannus:"

msgid "AMOUNT_OF_AUTOSAVE_TO_KEEP"
msgstr "Paikat automaattitallenuksille:"

msgid "AMOUNT_OF_QUICKSAVE_TO_KEEP"
msgstr "Paikat nopeille tallennuksille:"

msgid "ANAEROBIC_NITROGEN_FIXATION"
msgstr "Anaerobinen typensidonta"

msgid "AND_UNLOCK_CONDITION"
msgstr "ja"

msgid "ANISOTROPIC_FILTERING"
msgstr "Anisotrooppinen suodatus:"

msgid "ANTIALIASING_MSAA_TAA"
msgstr "MSAA + TAA"

msgid "ANTI_ALIASING_FXAA"
msgstr "FXAA"

msgid "ANTI_ALIASING_MODE"
msgstr "Reunanpehmennystila:"

msgid "ANTI_ALIASING_MSAA"
msgstr "MSAA"

msgid "ANTI_ALIASING_TAA"
msgstr "TAA"

msgid "APPEARANCE"
msgstr "Ulkonäkö"

msgid "APPLY"
msgstr "Vahvista"

msgid "APPLY_CHANGES"
msgstr "Hyväksy Muutokset"

msgid "APRIL"
msgstr "Huhtikuu"

msgid "ARE_YOU_SURE_TO_RESET_ALL_SETTINGS"
msgstr "Haluatko varmasti korvata KAIKKI asetukset oletusarvoilla?"

msgid "ARE_YOU_SURE_TO_RESET_INPUT_SETTINGS"
msgstr "Haluatko varmasti korvata syötteiden asetukset oletusarvoilla?"

msgid "ARTIST_COLON"
msgstr "Taiteilija:"

msgid "ARTWORK_TITLE"
msgstr "\"{0}\" - {1}"

msgid "ART_BY"
msgstr "Taidetta, jonka tekijä on {0}"

msgid "ART_GALLERY"
msgstr "Taidegalleria"

msgid "ASCENSION_CONGRATULATIONS"
msgstr "Onnittelut!"

msgid "ASCENSION_CONGRATULATIONS_CONTENT"
msgstr ""

msgid "ASCENSION_STAGE"
msgstr "Nousemusvaihe"

msgid "ASSEMBLY_CLASS_REQUIRED"
msgstr "Modin assembly-luokka on vaadittu kun assembly on määritelty"

msgid "ASSEMBLY_REQUIRED_WITH_HARMONY"
msgstr "Modin assembly on vaadittu kun automattinen Harmony on aktiivinen"

msgid "ASSUME_HYPERTHREADING"
msgstr "Oleta, että prosessorissa on hyperthreading käytössä"

msgid "ASSUME_HYPERTHREADING_TOOLTIP"
msgstr ""
"Hyperthreadingin päällä oloa ei voida automaattisesti tunnistaa.\n"
"Tämä säätää kuinka monta taustatyöskentelijää käytetään oletusarvoisesti, koska hyperthreading ei ole yhtä tehokasta kuin oikeat prosessoriytimet."

msgid "ATMOSPHERIC_GASSES"
msgstr "Ilmakehän kaasut"

msgid "ATP"
msgstr "ATP"

msgid "ATP_BALANCE"
msgstr "ATP Tasapaino"

#, fuzzy
msgid "ATP_BALANCE_TOOLTIP"
msgstr "Näytä / piilota ympäristö ja yhdisteet"

#, fuzzy
msgid "ATP_BALANCE_TOOLTIP_MULTICELLULAR"
msgstr "Näytä / piilota ympäristö ja yhdisteet"

msgid "ATP_BALANCE_WITHOUT_EXTERNAL_RESOURCES"
msgstr ""

msgid "ATP_BALANCE_WITHOUT_GLUCOSE"
msgstr ""

#, fuzzy
msgid "ATP_BALANCE_WITHOUT_HYDROGEN_SULFIDE"
msgstr "Rikkivety"

#, fuzzy
msgid "ATP_BALANCE_WITHOUT_IRON"
msgstr "ATP Tasapaino"

msgid "ATP_BALANCE_WITH_ALL_COMPOUNDS"
msgstr ""

msgid "ATP_PRODUCTION"
msgstr "ATP:n tuotanto"

msgid "ATP_PRODUCTION_TOO_LOW"
msgstr "ATP:n TUOTANTO ON LIIAN ALHAINEN!"

#, fuzzy
msgid "ATTEMPT_TO_WRITE_SAVE_FAILED"
msgstr "Auto-evon suorittaminen epäonnistui"

msgid "AT_CURSOR"
msgstr "Kursorin alla:"

msgid "AUDIO_OUTPUT_DEVICE"
msgstr "Äänen ulostulolaite:"

msgid "AUGUST"
msgstr "Elokuu"

msgid "AUTO"
msgstr "automaattinen"

#, fuzzy
msgid "AUTO-EVO_EXPLANATION_EXPLANATION"
msgstr "Tämä paneeli kertoo mistä luvuista auto-evo simuloi ennusteensa. Lajin selviytymiseen vaikuttaa sen onnistuminen energian haalimisessa ja muut tarpeet. Auto-evo käyttää yksinkertaistettua mallia laskeakseen lajin menestymisen perustaen sen lajin hankkimaan energiaan. Jokaisen ravintotyypin kohdalla voi nähdä kuinka paljon siitä saa energiaa. Lajin sopivuus kertoo kuinka hyvin lajin jäsenet pystyvät käyttämään kyseisiä ravinnon lähteitä."

#, fuzzy
msgid "AUTO-EVO_POPULATION_CHANGED_2"
msgstr "{0} populaatio muuttui {1} syystä: {2}"

msgid "AUTO-EVO_PREDICTION"
msgstr "Auto-Evon ennuste"

msgid "AUTO-EVO_PREDICTION_BOX_DESCRIPTION"
msgstr ""
"Tämä paneeli näyttää ennusteen muokatun lajin populaatiolle auto-evon mukaan.\n"
"Auto-evo ajaa populaatiosimulaatiota, joka oman suoriutumisen lisäksi vaikuttaa lajisi populaatioon."

#, fuzzy
msgid "AUTO-EVO_RESULTS_TITLE"
msgstr "Auto-evo tulokset:"

msgid "AUTO-EVO_STEPS_DONE"
msgstr "{0:F1}% valmis. {1:n0}/{2:n0} vaihetta."

#, fuzzy
msgid "AUTO-EVO_STRENGHT_MULTIPLIER"
msgstr "Mutaatiohinnan kerroin"

#, fuzzy
msgid "AUTO-EVO_STRENGHT_MULTIPLIER_EXPLANATION"
msgstr ""
"Aktiiviset mikrobit vilistävät ja mukeltavat, kun mitään mielenkiintoista ei tapahdu.\n"
"Lakoniset mikrobit pysyttelevät mieluummin paikoillaan odottaen ympäristön muutoksia reagoidakseen niihin."

msgid "AUTOSAVE_DURING_THE_GAME"
msgstr "Tallenna automaattisesti"

msgid "AUTO_EVO"
msgstr "Auto-evo"

#, fuzzy
msgid "AUTO_EVO_EXPLORING_TOOL"
msgstr "suorituksen status:"

msgid "AUTO_EVO_FAILED"
msgstr "Auto-evon suorittaminen epäonnistui"

msgid "AUTO_EVO_MISSING_RESULT_DATA_OBJECT"
msgstr ""

msgid "AUTO_EVO_RESULTS"
msgstr "Auto-evo tulokset:"

#, fuzzy
msgid "AUTO_EVO_RESULTS_GLOBAL_TITLE"
msgstr "Auto-evo tulokset:"

#, fuzzy
msgid "AUTO_EVO_RESULTS_PATCH_TITLE"
msgstr "Auto-evo tulokset:"

msgid "AUTO_EVO_RUN_STATUS"
msgstr "suorituksen status:"

#, fuzzy
msgid "AUTO_EVO_STATUS_COLON"
msgstr "suorituksen status:"

msgid "AUTO_MOVE_FORWARDS"
msgstr "Liiku automaattisesti eteenpäin"

msgid "AUTO_RESOLUTION"
msgstr "Automaattinen ({0}x{1})"

msgid "AVAILABLE_CONSTRUCTION_PROJECTS"
msgstr "Saatavilla olevat rakennusprojektit"

msgid "AVAILABLE_MODS"
msgstr "Saatavilla Olevat Modit"

msgid "AWAKENING_STAGE"
msgstr "Havahtumisvaihe"

#, fuzzy
msgid "AWARE_STAGE"
msgstr ""
"Kaukaisella planeetalla maailmankausien vulkaaninen aktiivisuus ja meteoriittien iskeymät ovat johtaneet uuden ilmiön kehittymisen maailmankaikkeudessa.\n"
"\n"
"Elämä.\n"
"\n"
"Yksinkertaiset mikrobit lymyilevät syvällä meren uumenissa. Olet viimeinen universaali esivanhempi (LUCA) tällä planeetalla.\n"
"\n"
"Selviytyäkseksi tässä armottomassa ympäristössä, sinun täytyy etsiä ja kerätä yhdisteitä. Niiden avulla voit kehittyä sukupolvien saatossa ja kilpailla muiden lajien kanssa."

msgid "BACK"
msgstr "Takaisin"

msgid "BACKGROUND_BLUR"
msgstr ""

msgid "BACKSLASH"
msgstr "Kenoviiva"

msgid "BACKSPACE"
msgstr "Askelpalautin"

#, fuzzy
msgid "BACTERIAL_THERMOSYNTHESIS"
msgstr "Kemosynteesi"

msgid "BALANCE_DISPLAY_AT_DAY_ALWAYS"
msgstr ""

msgid "BALANCE_DISPLAY_AT_DAY_ALWAYS_TOOLTIP"
msgstr ""

msgid "BALANCE_DISPLAY_WHILE_MOVING"
msgstr ""

#, fuzzy
msgid "BALANCE_DISPLAY_WHILE_MOVING_TOOLTIP"
msgstr "Pysäytysmenu"

#, fuzzy
msgid "BASE_MOBILITY"
msgstr "Liikkuvuus"

msgid "BASE_MOVEMENT"
msgstr "Perus liikkuminen"

msgid "BASIC_VIEW"
msgstr "Yksinkertainen"

#, fuzzy
msgid "BASIC_VIEW_BUTTON_TOOLTIP"
msgstr "Kuole"

msgid "BATHYPELAGIC"
msgstr "Batypelaginen vyöhyke"

msgid "BECOME_MACROSCOPIC"
msgstr "Muutu Makroskooppiseksi ({0}/{1})"

msgid "BECOME_MULTICELLULAR"
msgstr "Muutu Monisoluiseksi ({0}/{1})"

msgid "BEGIN_THRIVING"
msgstr "Aloita selviytyminen"

msgid "BEHAVIOUR"
msgstr "Käyttäytyminen"

#, fuzzy
msgid "BEHAVIOUR_ACTIVITY"
msgstr "Käyttäytyminen"

msgid "BEHAVIOUR_AGGRESSION"
msgstr "Aggressiivisuus"

msgid "BEHAVIOUR_FEAR"
msgstr "Pelko"

#, fuzzy
msgid "BEHAVIOUR_FOCUS"
msgstr "Käyttäytyminen"

#, fuzzy
msgid "BEHAVIOUR_OPPORTUNISM"
msgstr "Käyttäytyminen"

msgid "BELOW_SEA_LEVEL"
msgstr "{0}-{1}m merenpinnan alapuolella"

msgid "BENCHMARKS"
msgstr "Suorituskykytestit"

#, fuzzy
msgid "BENCHMARK_FINISHED"
msgstr "Lataus on valmistunut"

msgid "BENCHMARK_PHASE"
msgstr "Suorituskykytestin vaihe:"

msgid "BENCHMARK_RESULTS_COLON"
msgstr "Tulokset:"

#, fuzzy
msgid "BEST_PATCH_COLON"
msgstr "Lajit:"

msgid "BIG_IRON_CHUNK"
msgstr "Iso rautalohkare"

#, fuzzy
msgid "BIG_PHOSPHATE_CHUNK"
msgstr "Iso rautalohkare"

msgid "BILLION_ABBREVIATION"
msgstr "{0} G"

msgid "BINDING_AGENT"
msgstr "Kiinnittymisen elimet"

#, fuzzy
msgid "BINDING_AGENT_DESCRIPTION"
msgstr "Jäykempi solukalvo kestää enemmän vahinkoa, mutta vaikeuttaa solun liikkumista."

msgid "BINDING_AGENT_PROCESSES_DESCRIPTION"
msgstr "Vaihda liittymismoodia painamall [thrive:input]g_toggle_binding[/thrive:input]. Liittymismoodissa voit liittyä toisiin lajisi soluihin liikkumalla heitä kohti. Poistuaksesi ryppäästä paina [thrive:input]g_unbind_all[/thrive:input]."

msgid "BIND_AXES_SENSITIVITY"
msgstr "Liitä akselit yhteen"

msgid "BIOLUMINESCENT_VACUOLE"
msgstr "Bioluminesenssivä vakuoli"

#, fuzzy
msgid "BIOLUMINESCENT_VACUOLE_DESCRIPTION"
msgstr "Bioluminesenssivä vakuoli"

#, fuzzy
msgid "BIOLUMINESCENT_VACUOLE_PROCESSES_DESCRIPTION"
msgstr "Muuntaa [thrive:compound type=\"atp\"][/thrive:compound]:tä [thrive:compound type=\"oxytoxy\"]oxytoxyksi[/thrive:compound]. Muunnosnopeus riippuu ympäristön [thrive:compound type=\"oxygen\"]happipitoisuudesta[/thrive:compound]. Ampuu myrkkyä painamalla [thrive:input]g_fire_toxin[/thrive:input]. Kun [thrive:compound type=\"oxytoxy\"][/thrive:compound]varastot ovat alhaiset, ampuminen on edelleen mahdollista tuottaen vähemmän vahinkoa kohteelle."

msgid "BIOME_LABEL"
msgstr "Biomi: {0}"

#, fuzzy
msgid "BLOOM_RENDER_EFFECT"
msgstr "Ulkoiset vaikutukset:"

#, fuzzy
msgid "BLUESKY_TOOLTIP"
msgstr "Laita peli tauolle"

msgid "BRAIN_CELL_NAME_DEFAULT"
msgstr "Neuroni"

msgid "BRAVE"
msgstr "Rohkea"

msgid "BROWSE"
msgstr "Selaa"

msgid "BROWSE_WORKSHOP"
msgstr "Selaa Steam Workshopia"

#, fuzzy
msgid "BUILD_CITY"
msgstr "Rakenne"

#, fuzzy
msgid "BUILD_QUEUE"
msgstr "Rakenne"

#, fuzzy
msgid "BUILD_STRUCTURE"
msgstr "Rakenne"

msgid "BY"
msgstr "Tekijä:"

msgid "BY_REVOLUTIONARY_GAMES"
msgstr "Tehnyt Revolutionary Games Studio"

msgid "CACHE_DISK_MAX_TIME"
msgstr ""

msgid "CACHE_MEMORY_MAX_ITEMS"
msgstr ""

msgid "CACHE_TIME_MEMORY"
msgstr ""

msgid "CACHE_TIME_MEMORY_ONLY"
msgstr ""

#, fuzzy
msgid "CACHING_TITLE"
msgstr "Otsikko puuttuu"

msgid "CALCIUM_CARBONATE"
msgstr "Kalsiumkarbonaatti"

msgid "CALCIUM_CARBONATE_MEMBRANE_DESCRIPTION"
msgstr ""

msgid "CAMERA"
msgstr "Kamera"

msgid "CANCEL"
msgstr "Peruuta"

msgid "CANCEL_ACTION_CAPITAL"
msgstr "PERU"

msgid "CANCEL_CURRENT_ACTION"
msgstr "Peruuta nykyinen toimenpide"

msgid "CANNOT_DELETE_USED_CELL_TYPE"
msgstr "Solutyyppiä, joka on tällä hetkellä käytössä kehon suunnitelmassa, ei voi poistaa"

msgid "CANNOT_DELETE_USED_CELL_TYPE_TITLE"
msgstr "Soluelimen tyyppiä ei voi poistaa"

msgid "CANNOT_ENGULF"
msgstr "Ei voi niellä"

msgid "CANNOT_MOVE_METABALL_TO_DESCENDANT_TREE"
msgstr ""

msgid "CANNOT_REDUCE_BRAIN_POWER_STAGE"
msgstr ""

msgid "CANNOT_REDUCE_BRAIN_POWER_STAGE_TITLE"
msgstr ""

#, fuzzy
msgid "CANNOT_WRITE_SAVE"
msgstr "Ei voi niellä"

msgid "CANT_LOAD_MOD_INFO"
msgstr "Tietoja ei voida ladata modista {0}"

msgid "CAPSLOCK"
msgstr "Caps Lock"

msgid "CARBON_DIOXIDE"
msgstr "Hiilidioksidi"

#, fuzzy
msgid "CATEGORY_AN_ABUNDANCE"
msgstr "yltäkylläisyys"

msgid "CATEGORY_A_FAIR_AMOUNT"
msgstr "kohtuullisesti"

msgid "CATEGORY_LITTLE"
msgstr "vähän"

msgid "CATEGORY_QUITE_A_BIT"
msgstr "jonkin verran"

msgid "CATEGORY_SOME"
msgstr "hieman"

msgid "CATEGORY_VERY_LITTLE"
msgstr "erittäin vähän"

msgid "CAUTIOUS"
msgstr "Varovainen"

msgid "CELL"
msgstr "Solu"

msgid "CELLS"
msgstr "Solut"

#, fuzzy
msgid "CELLULASE"
msgstr "Selluloosa"

#, fuzzy
msgid "CELLULASE_DESCRIPTION"
msgstr "Solun täyttävä limainen aines. Solulima on sekoite ioneita, proteiineja ja muita ainesosia veteen liuotettuna ja täyttää solun sisäpuolen. Yksi sen tarkoituksista on suorittaa glykolyysi, eli glukoosin muuntaminen ATP-energianlähteeksi. Alkeelliset soluilla, joilla ei ole kehittyneempiä aineenvaihduntaan keskittyneitä soluelimiä, solulima on keskeinen energian tuotannon lähde. Solulima myös varastoi molekyylejä, eli esimerkiksi kerättäviä yhdisteitä ja kasvattaa solun kokoa."

msgid "CELLULOSE"
msgstr "Selluloosa"

msgid "CELLULOSE_MEMBRANE_DESCRIPTION"
msgstr ""

#, fuzzy
msgid "CELL_STAT_ROTATION_TOOLTIP"
msgstr "Laita peli tauolle"

#, fuzzy
msgid "CELL_STAT_SPEED_TOOLTIP"
msgstr "Laita peli tauolle"

#, fuzzy
msgid "CELL_STAT_STORAGE_TOOLTIP"
msgstr "Laita peli tauolle"

#, fuzzy
msgid "CELL_TYPE_BUTTON_ATP_CONSUMPTION"
msgstr "Ohjaimen herkkyys"

#, fuzzy
msgid "CELL_TYPE_BUTTON_ATP_PRODUCTION"
msgstr "Ohjaimen herkkyys"

msgid "CELL_TYPE_NAME"
msgstr "Solutyypin Nimi"

#, fuzzy
msgid "CHANGE_DESCRIPTION_IS_TOO_LONG"
msgstr "Kuvaus:"

msgid "CHANGE_THE_SYMMETRY"
msgstr "Vaihda symmetriamoodia"

#, fuzzy
msgid "CHANNEL_INHIBITOR_TOXIN_SYNTHESIS"
msgstr "Rustisyaniini on proteiini, joka käyttää hiilidioksiidia ja happea muuntaakseen raudan toiseksi aineeksi. Tätä kutsutaan hapettumiseksi ja se vapauttaa energiaa, jonka solu voi hyödyntää."

msgid "CHEATS"
msgstr "Huijauskoodit"

msgid "CHEAT_KEYS_ENABLED"
msgstr "Huijauskoodit aktiivisia"

msgid "CHEAT_MENU"
msgstr "Huijausvalikko"

msgid "CHEMICAL_BUTTON_MICROBE_TOOLTIP"
msgstr "Näytä / piilota solun toiminnot"

msgid "CHEMOPLAST"
msgstr "Kemoplasti"

msgid "CHEMOPLAST_DESCRIPTION"
msgstr ""

msgid "CHEMOPLAST_PROCESSES_DESCRIPTION"
msgstr "Muuntaa [thrive:compound type=\"hydrogensulfide\"][/thrive:compound]n [thrive:compound type=\"glucose\"]glukoosiksi[/thrive:compound]. Muunnosnopeus riippuu ympäristön [thrive:compound type=\"carbondioxide\"]hiilidioksidipitoisuudesta[/thrive:compound]."

msgid "CHEMORECEPTOR"
msgstr "Kemoreseptori"

#, fuzzy
msgid "CHEMORECEPTOR_DESCRIPTION"
msgstr "Pistä muita soluja tällä."

#, fuzzy
msgid "CHEMORECEPTOR_MINIMUM_AMOUNT_TOOLTIP"
msgstr "Kemoreseptori"

#, fuzzy
msgid "CHEMORECEPTOR_PROCESSES_DESCRIPTION"
msgstr "Pistä muita soluja tällä."

#, fuzzy
msgid "CHEMORECEPTOR_SEARCH_RADIUS_TOOLTIP"
msgstr "Pistä muita soluja tällä."

#, fuzzy
msgid "CHEMOSYNTHESIS"
msgstr "Kemosynteesi"

msgid "CHEMOSYNTHESIZING_PROTEINS"
msgstr "Kemosyntetisoivat proteiinit"

#, fuzzy
msgid "CHEMOSYNTHESIZING_PROTEINS_DESCRIPTION"
msgstr "Kemosyntetisoivat proteiinit ovat pieniä proteiiniryppäitä solulimassa, jotka pystyvät muuntamaan vetysulfideja, vettä ja hiilidioksidia glukoosiksi prosessissa nimeltä kemosynteesi. Kemosynteesissä, toisin kuin fotosynteesissä, ei tarvita energianlähteenä auringon valoa, vaan energia saadaan hapettamalla epäorgaanisia yhdisteitä. Vetysulfidikemosynteesissä glukoosin muunnosnopeus riippuu ympäristön hiilidioksidipitoisuudesta. Näiden proteiinien ympäröimä solulima toteuttaa myös glykolyysia."

msgid "CHEMOSYNTHESIZING_PROTEINS_PROCESSES_DESCRIPTION"
msgstr "Muuntaa [thrive:compound type=\"hydrogensulfide\"][/thrive:compound]t [thrive:compound type=\"glucose\"][/thrive:compound]:ksi. Vauhti riippuu [thrive:compound type=\"carbondioxide\"][/thrive:compound]n määrästä. Muuntaa myös [thrive:compound type=\"glucose\"][/thrive:compound]a [thrive:compound type=\"atp\"][/thrive:compound]:ksi."

msgid "CHEMO_SYNTHESIS"
msgstr "Kemosynteesi"

msgid "CHITIN"
msgstr "Kitiini"

#, fuzzy
msgid "CHITINASE"
msgstr "Kitiini"

#, fuzzy
msgid "CHITINASE_DESCRIPTION"
msgstr "Solun täyttävä limainen aines. Solulima on sekoite ioneita, proteiineja ja muita ainesosia veteen liuotettuna ja täyttää solun sisäpuolen. Yksi sen tarkoituksista on suorittaa glykolyysi, eli glukoosin muuntaminen ATP-energianlähteeksi. Alkeelliset soluilla, joilla ei ole kehittyneempiä aineenvaihduntaan keskittyneitä soluelimiä, solulima on keskeinen energian tuotannon lähde. Solulima myös varastoi molekyylejä, eli esimerkiksi kerättäviä yhdisteitä ja kasvattaa solun kokoa."

msgid "CHITIN_MEMBRANE_DESCRIPTION"
msgstr ""

msgid "CHLOROPLAST"
msgstr "Viherhiukkanen"

msgid "CHLOROPLAST_DESCRIPTION"
msgstr ""

msgid "CHLOROPLAST_PROCESSES_DESCRIPTION"
msgstr "Tuottaa [thrive:compound type=\"glucose\"]glukoosia[/thrive:compound]. Tuotannon nopeus riippuu ympäristön [thrive:compound type=\"carbondioxide\"]hiilidioksidipitoisuudesta[/thrive:compound] ja [thrive:compound type=\"sunlight\"]auringon valon[/thrive:compound] saatavuudesta."

msgid "CHOSEN_FILENAME_ALREADY_EXISTS"
msgstr "Valittu tiedostonimi ({0}) on jo olemassa. Kirjoitetaanko yli?"

msgid "CHROMATIC_ABERRATION"
msgstr "Kromaattinen vääristymä:"

msgid "CHROMATOPHORE_PROCESSES_DESCRIPTION"
msgstr "Tuottaa [thrive:compound type=\"glucose\"][/thrive:compound]a. Tuotannon nopeus riippuu ympäristön [thrive:compound type=\"carbondioxide\"]hiilidioksidipitoisuudesta[/thrive:compound] ja [thrive:compound type=\"sunlight\"]auringon valon[/thrive:compound] saatavuudesta."

msgid "CHUNK_CELL_CORPSE_PART"
msgstr "Solun raadon palanen"

#, fuzzy
msgid "CHUNK_FOOD_SOURCE"
msgstr "lohkareen, {0}, kulutus"

msgid "CILIA"
msgstr "Värekarva"

#, fuzzy
msgid "CILIA_DESCRIPTION"
msgstr "Solun täyttävä limainen aines. Solulima on sekoite ioneita, proteiineja ja muita ainesosia veteen liuotettuna ja täyttää solun sisäpuolen. Yksi sen tarkoituksista on suorittaa glykolyysi, eli glukoosin muuntaminen ATP-energianlähteeksi. Alkeelliset soluilla, joilla ei ole kehittyneempiä aineenvaihduntaan keskittyneitä soluelimiä, solulima on keskeinen energian tuotannon lähde. Solulima myös varastoi molekyylejä, eli esimerkiksi kerättäviä yhdisteitä ja kasvattaa solun kokoa."

#, fuzzy
msgid "CILIA_PROCESSES_DESCRIPTION"
msgstr "Muuntaa [thrive:compound type=\"glucose\"]a [/thrive:compound] [thrive:compound type=\"atp\"][/thrive:compound]:ksi."

#, fuzzy
msgid "CITY_SHORT_STATISTICS"
msgstr "Statistiikkaa organismista"

msgid "CLEAN_UP_OLD_SAVES"
msgstr "Siivoa vanhat tallennukset"

msgid "CLEAR_CACHE"
msgstr ""

#, fuzzy
msgid "CLICK_TO_SELECT"
msgstr "Poista valitut"

msgid "CLOSE"
msgstr "Sulje"

msgid "CLOSE_OPTIONS"
msgstr "Sulje asetukset?"

msgid "CLOSTRIDIAL_FERMENTATION"
msgstr ""

#, fuzzy
msgid "CLOUD_BENCHMARK"
msgstr "Mikrobieditori"

msgid "CLOUD_RESOLUTION_DIVISOR"
msgstr "Pilvien resoluutioiden jakaja:"

msgid "CLOUD_SIMULATION_MINIMUM_INTERVAL"
msgstr "Pienin pilvien päivitys aikajakso:"

#, fuzzy
msgid "CLOUD_SIMULATION_MULTIPLIER"
msgstr "Osmoregulaation energiantarve"

msgid "COASTAL"
msgstr "Rantavyöhyke"

msgid "COLLISION_SHAPE"
msgstr "Näytä fysiikan törmäysmuodot"

msgid "COLOUR"
msgstr "Väri"

msgid "COLOURBLIND_CORRECTION"
msgstr "Värisokeuden korjaus:"

msgid "COLOUR_PICKER_ADD_PRESET"
msgstr "Lisää nykyinen väri palettiin"

#, fuzzy
msgid "COLOUR_PICKER_A_TOOLTIP"
msgstr "Lisää uusi syöte"

#, fuzzy
msgid "COLOUR_PICKER_B_TOOLTIP"
msgstr "Lisää uusi syöte"

#, fuzzy
msgid "COLOUR_PICKER_G_TOOLTIP"
msgstr "Lisää uusi syöte"

#, fuzzy
msgid "COLOUR_PICKER_HSV_BUTTON_TOOLTIP"
msgstr "Lisää uusi syöte"

#, fuzzy
msgid "COLOUR_PICKER_H_TOOLTIP"
msgstr "Lisää uusi syöte"

msgid "COLOUR_PICKER_PICK_COLOUR"
msgstr "Valitse väri pelin ikkunasta"

msgid "COLOUR_PICKER_PRESET_TOOLTIP"
msgstr ""
"Väri: {0}\n"
"Vasen hiiripainike: Käytä tätä presettiä\n"
"Oikea hiiripainike: Poista tämä presetti"

#, fuzzy
msgid "COLOUR_PICKER_RAW_BUTTON_TOOLTIP"
msgstr "Lisää uusi syöte"

#, fuzzy
msgid "COLOUR_PICKER_R_TOOLTIP"
msgstr "Lisää uusi syöte"

#, fuzzy
msgid "COLOUR_PICKER_S_TOOLTIP"
msgstr "Lisää uusi syöte"

#, fuzzy
msgid "COLOUR_PICKER_V_TOOLTIP"
msgstr "Lisää uusi syöte"

#, fuzzy
msgid "COMMON_ABILITIES"
msgstr "Kyvyt"

msgid "COMMON_EDITING_AND_STRATEGY"
msgstr "Yleinen editori ja strategia-vaiheet"

msgid "COMMUNITY_FORUM"
msgstr "Yhteisöfoorumi"

#, fuzzy
msgid "COMMUNITY_FORUM_BUTTON_TOOLTIP"
msgstr "Lisää uusi syöte"

#, fuzzy
msgid "COMMUNITY_WIKI"
msgstr "Wikimme"

#, fuzzy
msgid "COMMUNITY_WIKI_BUTTON_TOOLTIP"
msgstr "Kuole"

msgid "COMPILED_AT_COLON"
msgstr "Käännetty ajanhetkellä:"

#, fuzzy
msgid "COMPLETE_ACTION"
msgstr "Käännetty ajanhetkellä:"

msgid "COMPOUNDS"
msgstr "Yhdisteet"

#, fuzzy
msgid "COMPOUNDS_AT_EQUILIBRIUM"
msgstr "Ympäristön yhdistelmät:"

#, fuzzy
msgid "COMPOUNDS_AT_MAX_SPEED"
msgstr "Ympäristön yhdistelmät:"

#, fuzzy
msgid "COMPOUNDS_BUTTON_MICROBE_TOOLTIP"
msgstr "Näytä / piilota ympäristö ja yhdisteet"

msgid "COMPOUNDS_COLON"
msgstr "Yhdisteet:"

#, fuzzy
msgid "COMPOUND_BALANCE_FILL_TIME"
msgstr "Yhdisteiden tasapainopisteet"

#, fuzzy
msgid "COMPOUND_BALANCE_FILL_TIME_TOO_LONG"
msgstr "Yhdisteiden tasapainopisteet"

#, fuzzy
msgid "COMPOUND_BALANCE_MODE_TOOLTIP"
msgstr "Näytä / piilota ympäristö ja yhdisteet"

msgid "COMPOUND_BALANCE_TITLE"
msgstr "Yhdisteiden tasapainopisteet"

#, fuzzy
msgid "COMPOUND_BALANCE_TOOLTIP"
msgstr "Näytä / piilota ympäristö ja yhdisteet"

msgid "COMPOUND_CLOUDS"
msgstr "Yhdistepilvet"

#, fuzzy
msgid "COMPOUND_CLOUD_BENCHMARK"
msgstr "Yhdistepilvet"

#, fuzzy
msgid "COMPOUND_CLOUD_DENSITY"
msgstr "Yhdistepilvet"

#, fuzzy
msgid "COMPOUND_CLOUD_DENSITY_EXPLANATION"
msgstr ""
"Opportunistiset mikrobit kilpailevat ahnaasti yhdisteistä ja yrittävät\n"
"todennäköisemmin jahdata saaliitaan myrkkyillään, jos eivät pysty syömään heitä.\n"
"Varovaiset mikrobit välttävät vaaroja ja siten kilpailutilanteita esimerkiksi ravinnon keruun yhteydessä."

msgid "COMPOUND_CONCENTRATIONS_DECREASED"
msgstr "{0}:n pitoisuudet ovat laskeneet {1}"

msgid "COMPOUND_FOOD_SOURCE"
msgstr "{0}:n kulutus"

#, fuzzy
msgid "COMPOUND_HANDLE_KEEP"
msgstr "Yhdisteiden tasapainopisteet"

#, fuzzy
msgid "COMPOUND_HANDLE_SPLIT_SISTER"
msgstr "Yhdisteiden tasapainopisteet"

#, fuzzy
msgid "COMPOUND_HANDLE_TOP_UP"
msgstr "Näytä / piilota ympäristö ja yhdisteet"

#, fuzzy
msgid "COMPOUND_HANDLE_TOP_UP_ON_CHANGE"
msgstr "Yhdistepilvet"

#, fuzzy
msgid "COMPOUND_STORAGE_AMOUNT_DOES_NOT_LAST_NIGHT"
msgstr "Yhdisteiden tasapainopisteet"

msgid "COMPOUND_STORAGE_NOT_ENOUGH_GENERATED_DURING_DAY"
msgstr ""

#, fuzzy
msgid "COMPOUND_STORAGE_NOT_ENOUGH_SPACE"
msgstr "{0}:n kulutus"

#, fuzzy
msgid "COMPOUND_STORAGE_STATS_TITLE"
msgstr "Yhdisteiden tasapainopisteet"

#, fuzzy
msgid "COMPOUND_STORAGE_STATS_TOOLTIP"
msgstr "Yhdisteiden tasapainopisteet"

msgid "COMPOUND_TO_FIND"
msgstr "Ympäristön yhdistelmät:"

msgid "CONCEPT_ART"
msgstr "Konseptitaide"

#, fuzzy
msgid "CONFIG"
msgstr "Vahvista"

msgid "CONFIRM_CAPITAL"
msgstr "VAHVISTA"

#, fuzzy
msgid "CONFIRM_DELETE"
msgstr "Vahvista poistuminen"

msgid "CONFIRM_EXIT"
msgstr "Vahvista poistuminen"

msgid "CONFIRM_FOSSILISATION_OVERWRITE"
msgstr "Vahvista ylikirjoitus"

#, fuzzy
msgid "CONFIRM_MOVE_TO_ASCENSION_STAGE"
msgstr "Tämä paneeli kertoo mistä luvuista auto-evo simuloi ennusteensa. Lajin selviytymiseen vaikuttaa sen onnistuminen energian haalimisessa ja muut tarpeet. Auto-evo käyttää yksinkertaistettua mallia laskeakseen lajin menestymisen perustaen sen lajin hankkimaan energiaan. Jokaisen ravintotyypin kohdalla voi nähdä kuinka paljon siitä saa energiaa. Lajin sopivuus kertoo kuinka hyvin lajin jäsenet pystyvät käyttämään kyseisiä ravinnon lähteitä."

#, fuzzy
msgid "CONFIRM_MOVE_TO_ASCENSION_STAGE_EXPLANATION"
msgstr "Tämä paneeli kertoo mistä luvuista auto-evo simuloi ennusteensa. Lajin selviytymiseen vaikuttaa sen onnistuminen energian haalimisessa ja muut tarpeet. Auto-evo käyttää yksinkertaistettua mallia laskeakseen lajin menestymisen perustaen sen lajin hankkimaan energiaan. Jokaisen ravintotyypin kohdalla voi nähdä kuinka paljon siitä saa energiaa. Lajin sopivuus kertoo kuinka hyvin lajin jäsenet pystyvät käyttämään kyseisiä ravinnon lähteitä."

msgid "CONFIRM_MOVE_TO_INDUSTRIAL_STAGE"
msgstr "Siirrytäänkö teollisuusvaiheeseen?"

#, fuzzy
msgid "CONFIRM_MOVE_TO_INDUSTRIAL_STAGE_EXPLANATION"
msgstr "Tämä paneeli kertoo mistä luvuista auto-evo simuloi ennusteensa. Lajin selviytymiseen vaikuttaa sen onnistuminen energian haalimisessa ja muut tarpeet. Auto-evo käyttää yksinkertaistettua mallia laskeakseen lajin menestymisen perustaen sen lajin hankkimaan energiaan. Jokaisen ravintotyypin kohdalla voi nähdä kuinka paljon siitä saa energiaa. Lajin sopivuus kertoo kuinka hyvin lajin jäsenet pystyvät käyttämään kyseisiä ravinnon lähteitä."

#, fuzzy
msgid "CONFIRM_MOVE_TO_SPACE_STAGE"
msgstr "Tämä paneeli kertoo mistä luvuista auto-evo simuloi ennusteensa. Lajin selviytymiseen vaikuttaa sen onnistuminen energian haalimisessa ja muut tarpeet. Auto-evo käyttää yksinkertaistettua mallia laskeakseen lajin menestymisen perustaen sen lajin hankkimaan energiaan. Jokaisen ravintotyypin kohdalla voi nähdä kuinka paljon siitä saa energiaa. Lajin sopivuus kertoo kuinka hyvin lajin jäsenet pystyvät käyttämään kyseisiä ravinnon lähteitä."

#, fuzzy
msgid "CONFIRM_MOVE_TO_SPACE_STAGE_EXPLANATION"
msgstr "Tämä paneeli kertoo mistä luvuista auto-evo simuloi ennusteensa. Lajin selviytymiseen vaikuttaa sen onnistuminen energian haalimisessa ja muut tarpeet. Auto-evo käyttää yksinkertaistettua mallia laskeakseen lajin menestymisen perustaen sen lajin hankkimaan energiaan. Jokaisen ravintotyypin kohdalla voi nähdä kuinka paljon siitä saa energiaa. Lajin sopivuus kertoo kuinka hyvin lajin jäsenet pystyvät käyttämään kyseisiä ravinnon lähteitä."

#, fuzzy
msgid "CONFIRM_NEW_GAME_BUTTON_TOOLTIP"
msgstr "Pysäytysmenu"

#, fuzzy
msgid "CONFIRM_NEW_GAME_BUTTON_TOOLTIP_DISABLED"
msgstr "Pysäytysmenu"

#, fuzzy
msgid "CONSTRUCTION_UNIT_NAME"
msgstr "Tritanopia (sininen-keltainen)"

msgid "CONTENT_UPLOADED_FROM"
msgstr "Workshop-sisältö lähetetään kansiosta: {0}"

#, fuzzy
msgid "CONTINUE"
msgstr "Aloita selviytyminen"

#, fuzzy
msgid "CONTINUE_AS_SPECIES"
msgstr "Valitse alue nähdäksesi sen tiedot tässä"

#, fuzzy
msgid "CONTINUE_THRIVING"
msgstr "Aloita selviytyminen"

msgid "CONTINUE_TO_PROTOTYPES"
msgstr ""

msgid "CONTINUE_TO_PROTOTYPES_PROMPT"
msgstr "Jatka vaiheiden prototyyppeihin?"

#, fuzzy
msgid "CONTROLLER_ANY_DEVICE"
msgstr "Ohjaimen akselien visualisoijat:"

#, fuzzy
msgid "CONTROLLER_AXIS_L2"
msgstr "Ohjaimen akselien visualisoijat:"

#, fuzzy
msgid "CONTROLLER_AXIS_LEFT_TRIGGER"
msgstr "Ohjaimen akselien visualisoijat:"

#, fuzzy
msgid "CONTROLLER_AXIS_LEFT_X"
msgstr "Ohjaimen akselien visualisoijat:"

#, fuzzy
msgid "CONTROLLER_AXIS_LEFT_Y"
msgstr "Ohjaimen akselien visualisoijat:"

#, fuzzy
msgid "CONTROLLER_AXIS_NEGATIVE_DIRECTION"
msgstr "Ohjaimen akselien visualisoijat:"

#, fuzzy
msgid "CONTROLLER_AXIS_POSITIVE_DIRECTION"
msgstr "Ohjaimen herkkyys"

#, fuzzy
msgid "CONTROLLER_AXIS_R2"
msgstr "Ohjaimen akselien visualisoijat:"

#, fuzzy
msgid "CONTROLLER_AXIS_RIGHT_TRIGGER"
msgstr "Ohjaimen akselien visualisoijat:"

#, fuzzy
msgid "CONTROLLER_AXIS_RIGHT_X"
msgstr "Ohjaimen akselien visualisoijat:"

#, fuzzy
msgid "CONTROLLER_AXIS_RIGHT_Y"
msgstr "Ohjaimen akselien visualisoijat:"

msgid "CONTROLLER_AXIS_VISUALIZERS"
msgstr "Ohjaimen akselien visualisoijat:"

msgid "CONTROLLER_BUTTON_DPAD_DOWN"
msgstr ""

msgid "CONTROLLER_BUTTON_DPAD_LEFT"
msgstr ""

msgid "CONTROLLER_BUTTON_DPAD_RIGHT"
msgstr ""

msgid "CONTROLLER_BUTTON_DPAD_UP"
msgstr ""

msgid "CONTROLLER_BUTTON_LEFT_SHOULDER"
msgstr ""

#, fuzzy
msgid "CONTROLLER_BUTTON_LEFT_STICK"
msgstr "Ohjaimen herkkyys"

msgid "CONTROLLER_BUTTON_MISC1"
msgstr ""

msgid "CONTROLLER_BUTTON_PADDLE1"
msgstr ""

msgid "CONTROLLER_BUTTON_PADDLE2"
msgstr ""

msgid "CONTROLLER_BUTTON_PADDLE3"
msgstr ""

msgid "CONTROLLER_BUTTON_PADDLE4"
msgstr ""

msgid "CONTROLLER_BUTTON_PS3_SELECT"
msgstr ""

#, fuzzy
msgid "CONTROLLER_BUTTON_PS3_START"
msgstr "Ohjaimen herkkyys"

msgid "CONTROLLER_BUTTON_PS_CIRCLE"
msgstr ""

msgid "CONTROLLER_BUTTON_PS_CROSS"
msgstr ""

msgid "CONTROLLER_BUTTON_PS_L1"
msgstr ""

msgid "CONTROLLER_BUTTON_PS_L3"
msgstr ""

#, fuzzy
msgid "CONTROLLER_BUTTON_PS_OPTIONS"
msgstr "Ohjaimen herkkyys"

msgid "CONTROLLER_BUTTON_PS_R1"
msgstr ""

msgid "CONTROLLER_BUTTON_PS_R3"
msgstr ""

#, fuzzy
msgid "CONTROLLER_BUTTON_PS_SHARE"
msgstr "Ohjaimen akselien visualisoijat:"

msgid "CONTROLLER_BUTTON_PS_SONY_BUTTON"
msgstr ""

#, fuzzy
msgid "CONTROLLER_BUTTON_PS_SQUARE"
msgstr "Ohjaimen akselien visualisoijat:"

#, fuzzy
msgid "CONTROLLER_BUTTON_PS_TRIANGLE"
msgstr "Ohjaimen akselien visualisoijat:"

#, fuzzy
msgid "CONTROLLER_BUTTON_RIGHT_SHOULDER"
msgstr "Ohjaimen akselien visualisoijat:"

msgid "CONTROLLER_BUTTON_RIGHT_STICK"
msgstr ""

msgid "CONTROLLER_BUTTON_TOUCH_PAD"
msgstr ""

msgid "CONTROLLER_BUTTON_UNKNOWN"
msgstr ""

msgid "CONTROLLER_BUTTON_XBOX_A"
msgstr ""

msgid "CONTROLLER_BUTTON_XBOX_B"
msgstr ""

msgid "CONTROLLER_BUTTON_XBOX_BACK"
msgstr ""

msgid "CONTROLLER_BUTTON_XBOX_GUIDE"
msgstr ""

#, fuzzy
msgid "CONTROLLER_BUTTON_XBOX_START"
msgstr "Ohjaimen herkkyys"

msgid "CONTROLLER_BUTTON_XBOX_X"
msgstr ""

#, fuzzy
msgid "CONTROLLER_BUTTON_XBOX_Y"
msgstr "Ohjaimen herkkyys"

msgid "CONTROLLER_DEADZONES"
msgstr ""

#, fuzzy
msgid "CONTROLLER_DEADZONE_CALIBRATION_EXPLANATION"
msgstr "Tämä paneeli kertoo mistä luvuista auto-evo simuloi ennusteensa. Lajin selviytymiseen vaikuttaa sen onnistuminen energian haalimisessa ja muut tarpeet. Auto-evo käyttää yksinkertaistettua mallia laskeakseen lajin menestymisen perustaen sen lajin hankkimaan energiaan. Jokaisen ravintotyypin kohdalla voi nähdä kuinka paljon siitä saa energiaa. Lajin sopivuus kertoo kuinka hyvin lajin jäsenet pystyvät käyttämään kyseisiä ravinnon lähteitä."

msgid "CONTROLLER_DEADZONE_COLON"
msgstr ""

msgid "CONTROLLER_PROMPT_TYPE_SETTING"
msgstr ""

msgid "CONTROLLER_SENSITIVITY"
msgstr "Ohjaimen herkkyys"

#, fuzzy
msgid "CONTROLLER_UNKNOWN_AXIS"
msgstr "Ohjaimen akselien visualisoijat:"

msgid "COPY_ERROR_TO_CLIPBOARD"
msgstr "Kopioi virhe leikepöydälle"

#, fuzzy
msgid "COPY_RESULTS"
msgstr "Auto-evo tulokset:"

msgid "CORRECTION_PROTANOPE"
msgstr "Protanopia (punavihersokeus)"

msgid "CORRECTION_TRITANOPE"
msgstr "Tritanopia (sininen-keltainen)"

#, fuzzy
msgid "CPU_THREADS"
msgstr "Taustasuorittajia:"

msgid "CRAFTING_CLEAR_INPUTS"
msgstr ""

msgid "CRAFTING_ERROR_INTERNAL_CONSUME_PROBLEM"
msgstr ""

#, fuzzy
msgid "CRAFTING_ERROR_TAKING_ITEMS"
msgstr "Käänteisesti skaalattu"

msgid "CRAFTING_FILTER_INPUTS"
msgstr ""

#, fuzzy
msgid "CRAFTING_KNOWN_ITEMS"
msgstr "Käänteisesti skaalattu"

#, fuzzy
msgid "CRAFTING_NOT_ENOUGH_MATERIAL"
msgstr "Käänteisesti skaalattu"

msgid "CRAFTING_NO_RECIPE_SELECTED"
msgstr ""

msgid "CRAFTING_NO_ROOM_TO_TAKE_CRAFTING_RESULTS"
msgstr ""

#, fuzzy
msgid "CRAFTING_RECIPE_DISPLAY"
msgstr "Auto-evo tulokset:"

msgid "CRAFTING_RECIPE_HAND_AXE"
msgstr ""

#, fuzzy
msgid "CRAFTING_RESULTS"
msgstr "Auto-evo tulokset:"

msgid "CRAFTING_SELECT_RECIPE_OR_ITEMS_TO_FILTER"
msgstr ""

msgid "CRAFTING_TAKE_ALL"
msgstr ""

#, fuzzy
msgid "CRAFTING_TITLE"
msgstr "Otsikko puuttuu"

msgid "CREATE"
msgstr "Luo"

msgid "CREATED_AT"
msgstr "Luotu:"

msgid "CREATED_ON_PLATFORM"
msgstr "Tehty alustalla:"

msgid "CREATE_A_NEW_MICROBE"
msgstr "Luo uusi mikrobi"

#, fuzzy
msgid "CREATE_NEW"
msgstr "Luo uusi tallennus"

msgid "CREATE_NEW_CELL_TYPE"
msgstr "Luo uusi soluelin"

msgid "CREATE_NEW_CELL_TYPE_DESCRIPTION"
msgstr "Voit luoda uusia soluelimiä kopioimalla olemassa olevia tyyppejä ja antamalla niille uudet nimet. Soluelimiä voi muokata siten, että ne erikoistuvat eri tehtäviin. Kun soluelintyyppiä muokataan, kaikki sitä vastaavat nykyiset soluelimet muokkaantuvat samalla."

#, fuzzy
msgid "CREATE_NEW_MOD"
msgstr "Luo uusi mikrobi"

msgid "CREATE_NEW_SAVE"
msgstr "Luo uusi tallennus"

#, fuzzy
msgid "CREATE_NEW_TISSUE_TYPE"
msgstr "Luo uusi soluelin"

#, fuzzy
msgid "CREATE_NEW_TISSUE_TYPE_DESCRIPTION"
msgstr "Voit luoda uusia soluelimiä kopioimalla olemassa olevia tyyppejä ja antamalla niille uudet nimet. Soluelimiä voi muokata siten, että ne erikoistuvat eri tehtäviin. Kun soluelintyyppiä muokataan, kaikki sitä vastaavat nykyiset soluelimet muokkaantuvat samalla."

#, fuzzy
msgid "CREATING_DOT_DOT_DOT"
msgstr "Hae..."

msgid "CREATING_OBJECTS_FROM_SAVE"
msgstr "Luodaan objekteja tallennuksesta"

msgid "CREDITS"
msgstr "Tekijät"

msgid "CTRL"
msgstr "CTRL"

#, fuzzy
msgid "CURRENT_CACHE_SIZE"
msgstr "Näytä kykypalkki"

#, fuzzy
msgid "CURRENT_CACHE_SIZE_TOOLTIP"
msgstr "Jatka"

msgid "CURRENT_DEVELOPERS"
msgstr "Nykyiset kehittäjät"

msgid "CURRENT_LOCATION_CAPITAL"
msgstr "NYKYINEN SIJAINTI"

#, fuzzy
msgid "CURRENT_RESEARCH_NONE"
msgstr "Näytä kykypalkki"

#, fuzzy
msgid "CURRENT_RESEARCH_PROGRESS"
msgstr "Avaa apuvalikko"

#, fuzzy
msgid "CURRENT_WORLD"
msgstr "Nykyiset kehittäjät"

#, fuzzy
msgid "CURRENT_WORLD_STATISTICS"
msgstr "Statistiikkaa organismista"

msgid "CUSTOM_USERNAME"
msgstr "Valittu käyttäjänimi:"

msgid "CYTOPLASM"
msgstr "Solulima"

#, fuzzy
msgid "CYTOPLASM_DESCRIPTION"
msgstr "Solun täyttävä limainen aines. Solulima on sekoite ioneita, proteiineja ja muita ainesosia veteen liuotettuna ja täyttää solun sisäpuolen. Yksi sen tarkoituksista on suorittaa glykolyysi, eli glukoosin muuntaminen ATP-energianlähteeksi. Alkeelliset soluilla, joilla ei ole kehittyneempiä aineenvaihduntaan keskittyneitä soluelimiä, solulima on keskeinen energian tuotannon lähde. Solulima myös varastoi molekyylejä, eli esimerkiksi kerättäviä yhdisteitä ja kasvattaa solun kokoa."

msgid "CYTOPLASM_GLYCOLYSIS"
msgstr "Soluliman glykolyysi"

msgid "CYTOPLASM_PROCESSES_DESCRIPTION"
msgstr "Muuntaa [thrive:compound type=\"glucose\"]a [/thrive:compound] [thrive:compound type=\"atp\"][/thrive:compound]:ksi."

#, fuzzy
msgid "CYTOTOXIN_SYNTHESIS"
msgstr "Happimyrkkysynteesi"

#, fuzzy
msgid "DAMAGE_SOURCE_RADIATION"
msgstr ""
"Aktiiviset mikrobit vilistävät ja mukeltavat, kun mitään mielenkiintoista ei tapahdu.\n"
"Lakoniset mikrobit pysyttelevät mieluummin paikoillaan odottaen ympäristön muutoksia reagoidakseen niihin."

msgid "DAY_LENGTH"
msgstr "Vuorokauden pituus"

#, fuzzy
msgid "DAY_LENGTH_EXPLANATION"
msgstr ""
"Pelokkaat mikrobit pakenevat pidempiä matkoja, kuin urheat, ja\n"
"todennäköisemmin pakenevat petoja.\n"
"Rohkeat mikrobit eivät välitä pedoista lähellään ja hyökkäävät\n"
"todennäköisimmin takaisin uhattuna."

msgid "DAY_NIGHT_CYCLE_ENABLED"
msgstr ""

#, fuzzy
msgid "DAY_NIGHT_CYCLE_ENABLED_EXPLANATION_2"
msgstr ""
"Keskittyneet mikrobit etsivät yhdisteitä, kappaleita ja saaliita pidemmän matkan päästä\n"
"ja voivat olla kunnianhimoisempia löytyvien palasten keruussa.\n"
"Responssiiviset mikrobit vaihtavat kohdetta nopeammin, jos ei niitä heti saa kiinni."

#, fuzzy
msgid "DEADZONE_CALIBRATION_FINISHED"
msgstr "Auto-evon suorittaminen epäonnistui"

#, fuzzy
msgid "DEADZONE_CALIBRATION_INPROGRESS"
msgstr "Tämä kieli on {0}% käännetty"

msgid "DEADZONE_CALIBRATION_IS_RESET"
msgstr ""

#, fuzzy
msgid "DEADZONE_CONFIGURATION"
msgstr "Tämän tallennuksen poistamista ei voi kumota, haluatko varmasti poistaa sen lopullisesti?"

msgid "DEATH"
msgstr "kuolema"

msgid "DEBUG_COORDINATES"
msgstr ""

msgid "DEBUG_DRAW_NOT_AVAILABLE"
msgstr ""

#, fuzzy
msgid "DEBUG_HEAT_AT_CURSOR"
msgstr "Kursorin alla:"

msgid "DEBUG_PANEL"
msgstr "Virheenkorjauspaneeli"

msgid "DECEMBER"
msgstr "Joulukuu"

#, fuzzy
msgid "DECREASE_ITEM_SIZE"
msgstr "Luo uusi tallennus"

msgid "DEFAULT_AUDIO_OUTPUT_DEVICE"
msgstr "Oletus ulostulolaite"

msgid "DELETE"
msgstr "Poista"

#, fuzzy
msgid "DELETE_ALL_OLD_SAVE_WARNING_2"
msgstr ""
"Kaikkien Automaattisten- ja pikatallennuksien poistamista ei voida peruttaa, oletko varma, että haluatko pysyvästi poistaa seuraavat?\n"
"- {0} Automaattiset tallennukset\n"
"- {1} Pikatallennukset"

#, fuzzy
msgid "DELETE_FOSSIL_CONFIRMATION"
msgstr "Tämän tallennuksen poistamista ei voi kumota, haluatko varmasti poistaa sen lopullisesti?"

#, fuzzy
msgid "DELETE_OLD_SAVES_PROMPT"
msgstr "Poista vanhat tallennukset?"

msgid "DELETE_ORGANELLE"
msgstr "Poista soluelin"

msgid "DELETE_SAVE_CONFIRMATION"
msgstr "Tämän tallennuksen poistamista ei voi kumota, haluatko varmasti poistaa sen lopullisesti?"

msgid "DELETE_SELECTED"
msgstr "Poista valitut"

#, fuzzy
msgid "DELETE_SELECTED_SAVES_PROMPT"
msgstr "Poista valitut tallennukset?"

msgid "DELETE_SELECTED_SAVE_WARNING"
msgstr "Valittujen tallennusten poistamista ei voi kumota, haluatko varmasti lopullisesti poistaa {0} tallennusta?"

#, fuzzy
msgid "DELETE_THIS_SAVE_PROMPT"
msgstr "Poista tämä tallennus?"

#, fuzzy
msgid "DESCEND_BUTTON"
msgstr "Tämän tallennuksen poistamista ei voi kumota, haluatko varmasti poistaa sen lopullisesti?"

#, fuzzy
msgid "DESCEND_CONFIRMATION"
msgstr "Tämän tallennuksen poistamista ei voi kumota, haluatko varmasti poistaa sen lopullisesti?"

#, fuzzy
msgid "DESCEND_CONFIRMATION_EXPLANATION"
msgstr ""
"Aggressiiviset mikrobit kulkevat pidempiä etäisyyksiä jahdatessaan muita\n"
"ja taistelevat todennäköisemmin takaisin hyökkääjiäänsä vastaan.\n"
"Passiiviset mikrobit pysyttelevät enemmän paikallaan ja eivät yleensä\n"
"käytä esimerkiksi myrkkyjä toisia mikrobeja vastaan."

msgid "DESCRIPTION"
msgstr "Kuvaus:"

#, fuzzy
msgid "DESCRIPTION_COLON"
msgstr "Kuvaus on liian pitkä"

msgid "DESCRIPTION_TOO_LONG"
msgstr "Kuvaus on liian pitkä"

#, fuzzy
msgid "DESPAWN_ENTITIES"
msgstr "Luo vihollinen"

msgid "DETECTED_CPU_COUNT"
msgstr "Tunnistettu prosessoriytimien määrä:"

#, fuzzy
msgid "DEVBUILD_VERSION_INFO"
msgstr "DevBuild-tukijat"

msgid "DEVELOPERS"
msgstr "Kehittäjät"

#, fuzzy
msgid "DEVELOPMENT_FORUM"
msgstr "Kehitystä tukee Revolutionary Games Studio ry"

#, fuzzy
msgid "DEVELOPMENT_FORUM_BUTTON_TOOLTIP"
msgstr "Lisää uusi syöte"

msgid "DEVELOPMENT_SUPPORTED_BY"
msgstr "Kehitystä tukee Revolutionary Games Studio ry"

#, fuzzy
msgid "DEVELOPMENT_WIKI"
msgstr "Kehittäjät"

#, fuzzy
msgid "DEVELOPMENT_WIKI_BUTTON_TOOLTIP"
msgstr "Help"

msgid "DEVOURED"
msgstr "Syöty"

msgid "DEV_BUILD_PATRONS"
msgstr "DevBuild-tukijat"

msgid "DIFFICULTY"
msgstr "Vaikeustaso"

#, fuzzy
msgid "DIFFICULTY_DETAILS_STRING"
msgstr "Vaikeustason esiasetus"

msgid "DIFFICULTY_PRESET"
msgstr "Vaikeustason esiasetus"

msgid "DIFFICULTY_PRESET_CUSTOM"
msgstr "Mukautettu"

msgid "DIFFICULTY_PRESET_EASY"
msgstr "Helppo"

msgid "DIFFICULTY_PRESET_HARD"
msgstr "Vaikea"

msgid "DIFFICULTY_PRESET_NORMAL"
msgstr "Normaali"

msgid "DIGESTION_EFFICIENCY"
msgstr "Sulatuksen Tehokkuus"

#, fuzzy
msgid "DIGESTION_EFFICIENCY_COLON"
msgstr "Kuvaus on liian pitkä"

#, fuzzy
msgid "DIGESTION_SPEED"
msgstr "Resurssien imeytymisen nopeus"

#, fuzzy
msgid "DIGESTION_SPEED_COLON"
msgstr "Nopeus:"

msgid "DIGESTION_SPEED_VALUE"
msgstr "{0}/s"

msgid "DISABLED"
msgstr "Ei käytössä"

#, fuzzy
msgid "DISABLE_ALL"
msgstr "Ei käytössä"

msgid "DISCARD_AND_CONTINUE"
msgstr "Hylkää ja jatka"

#, fuzzy
msgid "DISCARD_CHANGES"
msgstr "Hylkää ja jatka"

#, fuzzy
msgid "DISCARD_MIGRATION"
msgstr "Hylkää ja jatka"

#, fuzzy
msgid "DISCONNECTED_CELLS"
msgstr "Irtonaiset soluelimet"

msgid "DISCONNECTED_CELLS_TEXT"
msgstr ""
"Jotkin soluelimistä eivät ole keskenään yhdessä.\n"
"Yhdistä kaikki soluelimet toisiinsa tai kumoa muutoksesi."

#, fuzzy
msgid "DISCONNECTED_METABALLS"
msgstr "Irtonaiset soluelimet"

#, fuzzy
msgid "DISCONNECTED_METABALLS_TEXT"
msgstr ""
"Jotkin soluelimistä eivät ole keskenään yhdessä.\n"
"Yhdistä kaikki soluelimet toisiinsa tai kumoa muutoksesi."

msgid "DISCONNECTED_ORGANELLES"
msgstr "Irtonaiset soluelimet"

msgid "DISCONNECTED_ORGANELLES_TEXT"
msgstr ""
"Jotkin soluelimistä eivät ole yhtydessä muihin.\n"
"Yhdistä kaikki soluelimet toisiinsa tai kumoa muutoksesi."

#, fuzzy
msgid "DISCORD_TOOLTIP"
msgstr "Lisää uusi syöte"

#, fuzzy
msgid "DISK_CACHE_TOOLTIP"
msgstr "Kuole"

#, fuzzy
msgid "DISMISSED_POPUPS_COLON"
msgstr "Nopeus:"

#, fuzzy
msgid "DISMISSED_POPUPS_EXPLANATION"
msgstr ""
"Keskittyneet mikrobit etsivät yhdisteitä, kappaleita ja saaliita pidemmän matkan päästä\n"
"ja voivat olla kunnianhimoisempia löytyvien palasten keruussa.\n"
"Responssiiviset mikrobit vaihtavat kohdetta nopeammin, jos ei niitä heti saa kiinni."

msgid "DISMISS_INFORMATION_PERMANENTLY"
msgstr ""

msgid "DISMISS_WARNING_PERMANENTLY"
msgstr ""

#, fuzzy
msgid "DISPLAY_3D_MENU_BACKGROUNDS"
msgstr "Näytä taustahiukkasia"

msgid "DISPLAY_ABILITIES_BAR"
msgstr "Näytä kykypalkki"

#, fuzzy
msgid "DISPLAY_BACKGROUND_DISTORTION_EFFECT"
msgstr "Näytä taustahiukkasia"

msgid "DISPLAY_BACKGROUND_PARTICLES"
msgstr "Näytä taustahiukkasia"

#, fuzzy
msgid "DISPLAY_DRIVER_OPENGL"
msgstr "Näytä kykypalkki"

#, fuzzy
msgid "DISPLAY_DRIVER_VULKAN"
msgstr "Näytä kykypalkki"

#, fuzzy
msgid "DISPLAY_MODE"
msgstr "Näytä kykypalkki"

#, fuzzy
msgid "DISPLAY_PART_NAMES"
msgstr "Näytä kykypalkki"

msgid "DISSOLVED_COMPOUND_FOOD_SOURCE"
msgstr "Tasaisesti jakautunut ympäristössä esiintyvä ruuanlähde: {0}"

msgid "DOES_NOT_USE_FEATURE"
msgstr "Ei"

msgid "DONATIONS"
msgstr "Lahjoitukset"

msgid "DOT_DOT_DOT"
msgstr "..."

msgid "DOUBLE"
msgstr "Tupla"

msgid "DOUBLE_CLICK_TO_VIEW_IN_FULLSCREEN"
msgstr ""

msgid "DOUBLE_MEMBRANE_DESCRIPTION"
msgstr ""

#, fuzzy
msgid "DOUBLE_SPEED_TOGGLE_TOOLTIP"
msgstr "Laita peli tauolle"

msgid "DRAG_TO_REORDER_ITEMS_WITH_MOUSE"
msgstr ""

msgid "DUMP_SCENE_TREE"
msgstr ""

msgid "DUPLICATE_TYPE"
msgstr "Kopioi tyyppi"

#, fuzzy
msgid "EASTEREGG_MESSAGE_1"
msgstr "KIEMURTELEVIA JUTTUJA!!"

msgid "EASTEREGG_MESSAGE_10"
msgstr "KIEMURTELEVIA JUTTUJA!!"

msgid "EASTEREGG_MESSAGE_11"
msgstr "Sulata metallia."

msgid "EASTEREGG_MESSAGE_12"
msgstr "Ne siniset solut."

msgid "EASTEREGG_MESSAGE_13"
msgstr "Vinkki: Alueet ovat enemmänkin kuin vain taustoja, yhdisteet ilmestyvät eri alueille joskus eri määrinä."

msgid "EASTEREGG_MESSAGE_14"
msgstr "Vinkki: mitä enemmän siimoja sinulla on, sitä nopeammin liikut, vroom vroom, mutta se kuluttaa enemmän ATP:tä"

msgid "EASTEREGG_MESSAGE_15"
msgstr "Vinkki: voit niellä paloja, rautaisia ja muun tyyppisiä."

msgid "EASTEREGG_MESSAGE_16"
msgstr "Vinkki: valmistaudu ennen kuin lisäät tuman. Ne ovat kalliita! Kulutuksessaan ja hinnassaan."

msgid "EASTEREGG_MESSAGE_17"
msgstr "Hauska vinkki: Tiesitkö, että maailmassa on yli 8000 eri lajia ripsieläimiä?"

#, fuzzy
msgid "EASTEREGG_MESSAGE_18"
msgstr "Vinkki, bakteerit ovat vahvempia kuin ne näyttävät, ne voivat näyttää pieniltä, mutta jotkut niistä voivat kaivautua sisällesi ja tappaa sinut siten!"

msgid "EASTEREGG_MESSAGE_2"
msgstr "Vinkki, myrkkyjä voi käyttää toisten olentojen myrkkyjen torjumiseen,jos olet tarpeeksi nopea."

#, fuzzy
msgid "EASTEREGG_MESSAGE_3"
msgstr "Vinkki: Alueet ovat enemmänkin kuin vain taustoja, yhdisteet ilmestyvät eri alueille joskus eri määrinä."

msgid "EASTEREGG_MESSAGE_4"
msgstr "Vinkki: mitä enemmän siimoja sinulla on, sitä nopeammin liikut, vroom vroom, mutta se kuluttaa enemmän ATP:tä."

#, fuzzy
msgid "EASTEREGG_MESSAGE_5"
msgstr "Vinkki: voit niellä paloja, rautaisia tai muita."

msgid "EASTEREGG_MESSAGE_6"
msgstr "Vinkki: joskus paras vaihtoehto on yksinkertaisesti vain paeta muita soluja."

msgid "EASTEREGG_MESSAGE_7"
msgstr "Vinkki: jos solu on noin puolet koostasi, voit niellä sen."

msgid "EASTEREGG_MESSAGE_8"
msgstr "Vinkki, bakteerit ovat vahvempia kuin ne näyttävät, ne voivat näyttää pieniltä, mutta jotkut niistä voivat kaivautua sisällesi ja tappaa sinut siten!"

msgid "EASTEREGG_MESSAGE_9"
msgstr "Vinkki: Voit metsästää muita lajeja sukupuuttoon jos et ole varovainen, muut lajit voivat myös tehdä sen."

#, fuzzy
msgid "EASTER_EGGS"
msgstr "KIEMURTELEVIA JUTTUJA!!"

#, fuzzy
msgid "EASTER_EGGS_EXPLANATION"
msgstr ""
"Pelokkaat mikrobit pakenevat pidempiä matkoja, kuin urheat, ja\n"
"todennäköisemmin pakenevat petoja.\n"
"Rohkeat mikrobit eivät välitä pedoista lähellään ja hyökkäävät\n"
"todennäköisimmin takaisin uhattuna."

#, fuzzy
msgid "EASTER_EGG_BANANA_BIOME"
msgstr ""
"Pelokkaat mikrobit pakenevat pidempiä matkoja, kuin urheat, ja\n"
"todennäköisemmin pakenevat petoja.\n"
"Rohkeat mikrobit eivät välitä pedoista lähellään ja hyökkäävät\n"
"todennäköisimmin takaisin uhattuna."

#, fuzzy
msgid "EDGE_PAN_SPEED"
msgstr "Resurssien imeytymisen nopeus"

#, fuzzy
msgid "EDITING_TITLE"
msgstr "Otsikko puuttuu"

msgid "EDITOR"
msgstr "Editori"

#, fuzzy
msgid "EDITORS_AND_MUTATIONS_BUTTON"
msgstr "on saanut mutaation"

#, fuzzy
msgid "EDITOR_BUTTON_TOOLTIP"
msgstr "Lisää uusi syöte"

#, fuzzy
msgid "EDITOR_TUTORIAL_EARLY_GOAL"
msgstr ""
"Tervetuloa mikrobieditoriin.\n"
"\n"
"Täällä voit tarkastaa miten edelliset sukupolvesi ovat onnistuneet, ja tehdä muutoksia seuraavaan lajisi sukupolveen.\n"
"\n"
"Tarjolla on lista muutoksista ympäristössä, jossa parhaillaan elät. Kokeile ja tutki erilaisia työkaluja solun ympäristön ja rakenteen muutoksiin!\n"
"\n"
"Kun olet valmis jatkamaan, paina \"jatka\" painiketta alhaalla oikealla."

#, fuzzy
msgid "EDITOR_TUTORIAL_EDITOR_TEXT"
msgstr ""
"Tervetuloa mikrobieditoriin.\n"
"\n"
"Täällä voit tarkastaa miten edelliset sukupolvesi ovat onnistuneet, ja tehdä muutoksia seuraavaan lajisi sukupolveen.\n"
"\n"
"Tarjolla on lista muutoksista ympäristössä, jossa parhaillaan elät. Kokeile ja tutki erilaisia työkaluja solun ympäristön ja rakenteen muutoksiin!\n"
"\n"
"Kun olet valmis jatkamaan, paina \"jatka\" painiketta alhaalla oikealla."

#, fuzzy
msgid "EDITOR_TUTORIAL_MICROBE_EDITOR_NUCLEUS"
msgstr ""
"Tämä on solueditori, jossa voit jalostaa lajiasi käyttämällä mutaatiopisteitä (MP). Jokaisella sukupolvella sinulla on 100MP:tä käytettävänä, eivätkä ne siirry seuraavalle sukupolvelle - älä siis turhaan säästä niitä!\n"
"\n"
"Hexa(goni) ruudun keskellä kuvastaa soluasi, joka muodostuu toistaiseksi yhdestä solulima-osasta.\n"
"\n"
"Valitse soluelinosa vasemmasta paneelista jatkaaksesi. Sitten klikkaa vasemmalla hiiren painikkeella hexaa, johon haluat osan sijoittaa. Voit kiertää osia painamalla A tai D."

#, fuzzy
msgid "EFFECTIVE_VALUE"
msgstr "{0}%"

msgid "EIGHT_TIMES"
msgstr "8x"

#, fuzzy
msgid "EJECT_ENGULFED"
msgstr "Ei voi niellä"

#, fuzzy
msgid "EJECT_ENGULFED_TOOLTIP"
msgstr "Ei voi niellä"

#, fuzzy
msgid "EMITTERS_COUNT"
msgstr ""
"Kaukaisella planeetalla maailmankausien vulkaaninen aktiivisuus ja meteoriittien iskeymät ovat johtaneet uuden ilmiön kehittymisen maailmankaikkeudessa.\n"
"\n"
"Elämä.\n"
"\n"
"Yksinkertaiset mikrobit lymyilevät syvällä meren uumenissa. Olet viimeinen universaali esivanhempi (LUCA) tällä planeetalla.\n"
"\n"
"Selviytyäkseksi tässä armottomassa ympäristössä, sinun täytyy etsiä ja kerätä yhdisteitä. Niiden avulla voit kehittyä sukupolvien saatossa ja kilpailla muiden lajien kanssa."

#, fuzzy
msgid "ENABLED_MODS"
msgstr "Avaa editorin lukitus"

#, fuzzy
msgid "ENABLE_ALL_COMPATIBLE"
msgstr "Valittu tallennus ei ole yhteensopiva"

msgid "ENABLE_EDITOR"
msgstr "Avaa editorin lukitus"

msgid "ENABLE_GUI_LIGHT_EFFECTS"
msgstr "Käytä käyttöliittymän valoefektejä"

msgid "ENDOSYMBIONT_ENGULFED_ALREADY_DONE"
msgstr ""

msgid "ENDOSYMBIONT_ENGULFED_PROGRESS"
msgstr ""

msgid "ENDOSYMBIONT_TYPE_ALREADY_PRESENT"
msgstr ""

#, fuzzy
msgid "ENDOSYMBIOSIS_AVAILABLE_ORGANELLES"
msgstr "Useita elimiä"

msgid "ENDOSYMBIOSIS_BUTTON"
msgstr ""

#, fuzzy
msgid "ENDOSYMBIOSIS_CANCEL_TOOLTIP"
msgstr "Erkane kaikista"

#, fuzzy
msgid "ENDOSYMBIOSIS_COMPLETE_TOOLTIP"
msgstr "Laita peli tauolle"

#, fuzzy
msgid "ENDOSYMBIOSIS_EXPLANATION"
msgstr ""
"Aggressiiviset mikrobit kulkevat pidempiä etäisyyksiä jahdatessaan muita\n"
"ja taistelevat todennäköisemmin takaisin hyökkääjiäänsä vastaan.\n"
"Passiiviset mikrobit pysyttelevät enemmän paikallaan ja eivät yleensä\n"
"käytä esimerkiksi myrkkyjä toisia mikrobeja vastaan."

msgid "ENDOSYMBIOSIS_NOTHING_ENGULFED"
msgstr ""

#, fuzzy
msgid "ENDOSYMBIOSIS_NO_CANDIDATE_ORGANELLES"
msgstr "Irtonaiset soluelimet"

#, fuzzy
msgid "ENDOSYMBIOSIS_PROGRESSING_EXPLANATION"
msgstr ""
"Keskittyneet mikrobit etsivät yhdisteitä, kappaleita ja saaliita pidemmän matkan päästä\n"
"ja voivat olla kunnianhimoisempia löytyvien palasten keruussa.\n"
"Responssiiviset mikrobit vaihtavat kohdetta nopeammin, jos ei niitä heti saa kiinni."

msgid "ENDOSYMBIOSIS_PROKARYOTIC_LIMIT_EXPLANATION"
msgstr ""

#, fuzzy
msgid "ENDOSYMBIOSIS_SINGLE_SPECIES_PROGRESS_DESCRIPTION"
msgstr "Muuntaa [thrive:compound type=\"hydrogensulfide\"][/thrive:compound]t [thrive:compound type=\"glucose\"][/thrive:compound]:ksi. Vauhti riippuu [thrive:compound type=\"carbondioxide\"][/thrive:compound]n määrästä. Muuntaa myös [thrive:compound type=\"glucose\"][/thrive:compound]a [thrive:compound type=\"atp\"][/thrive:compound]:ksi."

#, fuzzy
msgid "ENDOSYMBIOSIS_START_TOOLTIP"
msgstr "Lisää uusi syöte"

#, fuzzy
msgid "ENDOSYMBIOSIS_TITLE"
msgstr "Otsikko puuttuu"

#, fuzzy
msgid "ENERGY_BALANCE_REQUIRED_COMPOUND_LINE"
msgstr "{0}: -{1} ATP"

msgid "ENERGY_BALANCE_TOOLTIP_CONSUMPTION"
msgstr "{0}: -{1} ATP"

msgid "ENERGY_BALANCE_TOOLTIP_PRODUCTION"
msgstr "{0}: +{1} ATP"

#, fuzzy
msgid "ENERGY_BALANCE_TOOLTIP_PRODUCTION_WITH_REQUIREMENT"
msgstr "{0}: +{1} ATP"

msgid "ENERGY_IN_PATCH_FOR"
msgstr "Energiaa {0} jota käytetään {1}"

#, fuzzy
msgid "ENERGY_IN_PATCH_SHORT"
msgstr "Energiaa {0} jota käytetään {1}"

msgid "ENERGY_SOURCES"
msgstr "Energianlähteet:"

msgid "ENERGY_SUMMARY_LINE"
msgstr ""

msgid "ENGULF_NO_ATP_DAMAGE_MESSAGE"
msgstr ""

#, fuzzy
msgid "ENTER_EXISTING_ID"
msgstr "Korvaa aikaisempi tallennus:"

msgid "ENTER_EXISTING_WORKSHOP_ID"
msgstr ""

#, fuzzy
msgid "ENTITY_LABEL"
msgstr "Biomi: {0}"

msgid "ENVIRONMENT"
msgstr "Ympäristö"

#, fuzzy
msgid "ENVIRONMENTAL_CONDITIONS_BUTTON"
msgstr "Ympäristön glukoosin säilyminen"

msgid "ENVIRONMENTAL_GLUCOSE_RETENTION"
msgstr "Ympäristön glukoosin säilyminen"

#, fuzzy
msgid "ENVIRONMENTAL_GLUCOSE_RETENTION_EXPLANATION"
msgstr "Tämä paneeli kertoo mistä luvuista auto-evo simuloi ennusteensa. Lajin selviytymiseen vaikuttaa sen onnistuminen energian haalimisessa ja muut tarpeet. Auto-evo käyttää yksinkertaistettua mallia laskeakseen lajin menestymisen perustaen sen lajin hankkimaan energiaan. Jokaisen ravintotyypin kohdalla voi nähdä kuinka paljon siitä saa energiaa. Lajin sopivuus kertoo kuinka hyvin lajin jäsenet pystyvät käyttämään kyseisiä ravinnon lähteitä."

#, fuzzy
msgid "ENVIRONMENT_BUTTON_MICROBE_TOOLTIP"
msgstr "Näytä / piilota ympäristö ja yhdisteet"

#, fuzzy
msgid "ENVIRONMENT_TOLERANCE"
msgstr "Ympäristö"

msgid "EPIPELAGIC"
msgstr "Epipelaginen vyöhyke"

msgid "EQUIPMENT_TYPE_AXE"
msgstr ""

msgid "ERROR"
msgstr "Virhe"

#, fuzzy
msgid "ERROR_CREATING_FOLDER"
msgstr "Virhe tallennettaessa"

msgid "ERROR_CREATING_INFO_FILE"
msgstr ""

msgid "ERROR_FAILED_TO_SAVE_NEW_SETTINGS"
msgstr "Virhe: Uusien asetusten tallentaminen tiedostoon epäonnistui."

#, fuzzy
msgid "ERROR_FETCHING_EXPLANATION"
msgstr ""
"Pelokkaat mikrobit pakenevat pidempiä matkoja, kuin urheat, ja\n"
"todennäköisemmin pakenevat petoja.\n"
"Rohkeat mikrobit eivät välitä pedoista lähellään ja hyökkäävät\n"
"todennäköisimmin takaisin uhattuna."

#, fuzzy
msgid "ERROR_FETCHING_NEWS"
msgstr "Virhe tallennettaessa"

msgid "ERROR_LOADING"
msgstr "Virhe ladattaessa"

msgid "ERROR_SAVING"
msgstr "Virhe tallennettaessa"

#, fuzzy
msgid "ERROR_UPLOADING_EXCEPTION"
msgstr "Virhe ladattaessa"

msgid "ESCAPE"
msgstr "ESC"

msgid "ESCAPE_ENGULFING"
msgstr "pakeni nielaisulta"

msgid "ESTUARY"
msgstr "Estuaari"

#, fuzzy
msgid "EVENT_ERUPTION_TOOLTIP"
msgstr "Lisää uusi syöte"

msgid "EVENT_METEOR_GLUCOSE"
msgstr ""

#, fuzzy
msgid "EVENT_METEOR_IRON"
msgstr "{0}: +{1} ATP"

#, fuzzy
msgid "EVENT_METEOR_PHOSPHATES"
msgstr "Luo fosfaattia"

#, fuzzy
msgid "EVENT_METEOR_PLAIN"
msgstr "Lisää uusi syöte"

msgid "EVENT_METEOR_RADIOACTIVE"
msgstr ""

msgid "EVENT_METEOR_SULFUR"
msgstr ""

#, fuzzy
msgid "EVOLUTIONARY_TREE"
msgstr "Tehnyt Revolutionary Games Studio"

#, fuzzy
msgid "EVOLUTIONARY_TREE_BUILD_FAILED"
msgstr "Tehnyt Revolutionary Games Studio"

#, fuzzy
msgid "EXACT_VERSION_COLON"
msgstr "Sukupolvi:"

#, fuzzy
msgid "EXACT_VERSION_TOOLTIP"
msgstr "Lisää uusi syöte"

#, fuzzy
msgid "EXCEPTION_HAPPENED_PROCESSING_SAVE"
msgstr "Poikkeus tapahtui prosessoidessa ladattuja objekteja"

#, fuzzy
msgid "EXCEPTION_HAPPENED_WHILE_LOADING"
msgstr "Poikkeus tapahtui ladattaessa tallennuksen tietoja"

#, fuzzy
msgid "EXCLUSIVE_FULLSCREEN"
msgstr "Vaihda koko näytön tilaa"

#, fuzzy
msgid "EXISTING_BUILDINGS"
msgstr "Korvaa aikaisempi tallennus:"

msgid "EXIT"
msgstr "Poistu"

#, fuzzy
msgid "EXIT_EDITOR"
msgstr "Avaa editorin lukitus"

msgid "EXIT_TO_LAUNCHER"
msgstr ""

msgid "EXPERIMENTAL_FEATURES"
msgstr ""

#, fuzzy
msgid "EXPERIMENTAL_FEATURES_EXPLANATION"
msgstr "Tämä paneeli kertoo mistä luvuista auto-evo simuloi ennusteensa. Lajin selviytymiseen vaikuttaa sen onnistuminen energian haalimisessa ja muut tarpeet. Auto-evo käyttää yksinkertaistettua mallia laskeakseen lajin menestymisen perustaen sen lajin hankkimaan energiaan. Jokaisen ravintotyypin kohdalla voi nähdä kuinka paljon siitä saa energiaa. Lajin sopivuus kertoo kuinka hyvin lajin jäsenet pystyvät käyttämään kyseisiä ravinnon lähteitä."

#, fuzzy
msgid "EXPERIMENTAL_FEATURES_WARNING"
msgstr "Tämä paneeli kertoo mistä luvuista auto-evo simuloi ennusteensa. Lajin selviytymiseen vaikuttaa sen onnistuminen energian haalimisessa ja muut tarpeet. Auto-evo käyttää yksinkertaistettua mallia laskeakseen lajin menestymisen perustaen sen lajin hankkimaan energiaan. Jokaisen ravintotyypin kohdalla voi nähdä kuinka paljon siitä saa energiaa. Lajin sopivuus kertoo kuinka hyvin lajin jäsenet pystyvät käyttämään kyseisiä ravinnon lähteitä."

msgid "EXPORT_ALL_WORLDS"
msgstr ""

#, fuzzy
msgid "EXPORT_ALL_WORLDS_TOOLTIP"
msgstr "Lisää uusi syöte"

#, fuzzy
msgid "EXPORT_SUCCESS"
msgstr "Lajin {0} saalistus"

msgid "EXTERNAL"
msgstr "Ulkoinen"

msgid "EXTERNAL_EFFECTS"
msgstr "Ulkoiset vaikutukset:"

msgid "EXTINCTION_BOX_TEXT"
msgstr "Kuten 99% kaikista lajeista jotka ovat joskus olleet, sinun lajisi on kuollut sukupuuttoon. Muut täyttävät sinun ekologisen lokerosi and kukoistavat, mutta sinä et. Sinut tullaan unohtamaan, epäonnistunut kokeilu evoluutiossa."

msgid "EXTINCTION_CAPITAL"
msgstr "SUKUPUUTTO"

#, fuzzy
msgid "EXTINCT_FROM_PATCH"
msgstr "sukupuuttoon planeetalta"

#, fuzzy
msgid "EXTINCT_FROM_THE_PLANET"
msgstr "sukupuuttoon planeetalta"

#, fuzzy
msgid "EXTINCT_IN_PATCH"
msgstr "sukupuuttoon planeetalta"

msgid "EXTINCT_SPECIES"
msgstr "Sukupuuttoon kuolleet lajit"

msgid "EXTRAS"
msgstr "Ekstrat"

msgid "EXTRA_OPTIONS"
msgstr "Lisäasetukset"

#, fuzzy
msgid "FACEBOOK_TOOLTIP"
msgstr "Laita peli tauolle"

#, fuzzy
msgid "FAILED"
msgstr "Tallennus epäonnistui"

#, fuzzy
msgid "FAILED_ONE_OR_MORE_SAVE_DELETION_DESCRIPTION"
msgstr "Pistä muita soluja tällä."

#, fuzzy
msgid "FAILED_SAVE_DELETION"
msgstr "Virhe: Uusien asetusten tallentaminen tiedostoon epäonnistui."

#, fuzzy
msgid "FAILED_SAVE_DELETION_DESCRIPTION"
msgstr "Pistä muita soluja tällä."

msgid "FEARFUL"
msgstr "Pelokas"

msgid "FEAR_EXPLANATION"
msgstr ""
"Pelokkaat mikrobit pakenevat pidempiä matkoja, kuin urheat, ja\n"
"todennäköisemmin pakenevat petoja.\n"
"Rohkeat mikrobit eivät välitä pedoista lähellään ja hyökkäävät\n"
"todennäköisimmin takaisin uhattuna."

#, fuzzy
msgid "FEATURE_DISABLED"
msgstr "Ei käytössä"

#, fuzzy
msgid "FEATURE_ENABLED"
msgstr "Huijauskoodit aktiivisia"

msgid "FEBRUARY"
msgstr "helmikuu"

msgid "FEED_ITEM_CONTENT_PARSING_FAILED"
msgstr ""

msgid "FEED_ITEM_MISSING_CONTENT"
msgstr ""

msgid "FEED_ITEM_PUBLISHED_AT"
msgstr "Julkaistu {0}"

msgid "FEED_ITEM_TRUNCATED_NOTICE"
msgstr ""

#, fuzzy
msgid "FERROPLAST"
msgstr "Lämpöplasti"

#, fuzzy
msgid "FERROPLAST_DESCRIPTION"
msgstr "Solun täyttävä limainen aines. Solulima on sekoite ioneita, proteiineja ja muita ainesosia veteen liuotettuna ja täyttää solun sisäpuolen. Yksi sen tarkoituksista on suorittaa glykolyysi, eli glukoosin muuntaminen ATP-energianlähteeksi. Alkeelliset soluilla, joilla ei ole kehittyneempiä aineenvaihduntaan keskittyneitä soluelimiä, solulima on keskeinen energian tuotannon lähde. Solulima myös varastoi molekyylejä, eli esimerkiksi kerättäviä yhdisteitä ja kasvattaa solun kokoa."

#, fuzzy
msgid "FERROPLAST_PROCESSES_DESCRIPTION"
msgstr "Tuottaa [thrive:compound type=\"glucose\"]glukoosia[/thrive:compound]. Tuotannon nopeus riippuu ympäristön [thrive:compound type=\"carbondioxide\"]hiilidioksidipitoisuudesta[/thrive:compound] ja lämpötilasta."

msgid "FILTER_ITEMS_BY_CATEGORY_COLON"
msgstr ""

#, fuzzy
msgid "FIND_CURRENT_PATCH"
msgstr "Peruuta nykyinen toimenpide"

msgid "FINISHED_DOT"
msgstr "Valmis."

msgid "FINISH_EDITING_AND_RETURN_TO_ENVIRONMENT"
msgstr "Vahvista muutokset ja palaa ympäristöön"

#, fuzzy
msgid "FINISH_ONE_GENERATION"
msgstr "konsentraatiosta riippuen"

#, fuzzy
msgid "FINISH_X_GENERATIONS"
msgstr "konsentraatiosta riippuen"

msgid "FIRE_TOXIN"
msgstr "Ammu myrkkyä"

#, fuzzy
msgid "FIRE_TOXIN_TOOLTIP"
msgstr "Kuole"

msgid "FLAGELLUM"
msgstr "Siima"

msgid "FLAGELLUM_DESCRIPTION"
msgstr ""

#, fuzzy
msgid "FLAGELLUM_LENGTH_DESCRIPTION"
msgstr "Käyttää [thrive:compound type=\"atp\"]ATP:ta[/thrive:compound] lisätäkseen solun liikkumisnopeutta."

msgid "FLAGELLUM_PROCESSES_DESCRIPTION"
msgstr "Käyttää [thrive:compound type=\"atp\"]ATP:ta[/thrive:compound] lisätäkseen solun liikkumisnopeutta."

#, fuzzy
msgid "FLEET_NAME_FROM_PLACE"
msgstr "sukupuuttoon planeetalta"

#, fuzzy
msgid "FLEET_UNITS"
msgstr "{0} {1}"

#, fuzzy
msgid "FLOATING_CHUNKS_COLON"
msgstr "Pyöriminen:"

msgid "FLOATING_HAZARD"
msgstr "Kelluva vaara"

msgid "FLUID"
msgstr ""

msgid "FLUIDITY_RIGIDITY"
msgstr "Valuvuus / jäykkyys"

msgid "FOCUSED"
msgstr "Keskittynyt"

msgid "FOCUS_EXPLANATION"
msgstr ""
"Keskittyneet mikrobit etsivät yhdisteitä, kappaleita ja saaliita pidemmän matkan päästä\n"
"ja voivat olla kunnianhimoisempia löytyvien palasten keruussa.\n"
"Responssiiviset mikrobit vaihtavat kohdetta nopeammin, jos ei niitä heti saa kiinni."

#, fuzzy
msgid "FOG_OF_WAR_DISABLED"
msgstr "Ei käytössä"

#, fuzzy
msgid "FOG_OF_WAR_DISABLED_DESCRIPTION"
msgstr "Pistä muita soluja tällä."

msgid "FOG_OF_WAR_INTENSE"
msgstr ""

#, fuzzy
msgid "FOG_OF_WAR_INTENSE_DESCRIPTION"
msgstr "Nitrogenaasi on entsyymikompleksi, joka katalysoi typpimolekyylien pelkistymistä ammoniakiksi käyttäen ATP:tä. Ammoniakki on tärkeä aine solun kasvulle. Tätä prosessia kutsutaan anaerobiseksi typpifiksaatioksi. Nitrogenaasi sijaitsee soluliman ympäröimänä, joka puolestaan toteuttaa osaltaan glykolyysia."

msgid "FOG_OF_WAR_MODE"
msgstr ""

msgid "FOG_OF_WAR_REGULAR"
msgstr ""

#, fuzzy
msgid "FOG_OF_WAR_REGULAR_DESCRIPTION"
msgstr "Pistä muita soluja tällä."

msgid "FOOD_CHAIN"
msgstr "Ruokaketju"

msgid "FOOD_SOURCE_ENERGY_INFO"
msgstr "{0} energiaa: {1} (sopivuus: {2}) kokonaisenergia: {3} (kokonaissopivuus: {4})"

msgid "FORGET_MOD_DETAILS"
msgstr "Poista Paikallinen Data"

#, fuzzy
msgid "FORGET_MOD_DETAILS_TOOLTIP"
msgstr "Jatka"

msgid "FORM_ERROR_MESSAGE"
msgstr "Virhe: {0}"

#, fuzzy
msgid "FOSSILISATION"
msgstr "populaatio:"

#, fuzzy
msgid "FOSSILISATION_EXPLANATION"
msgstr ""
"Aggressiiviset mikrobit kulkevat pidempiä etäisyyksiä jahdatessaan muita\n"
"ja taistelevat todennäköisemmin takaisin hyökkääjiäänsä vastaan.\n"
"Passiiviset mikrobit pysyttelevät enemmän paikallaan ja eivät yleensä\n"
"käytä esimerkiksi myrkkyjä toisia mikrobeja vastaan."

#, fuzzy
msgid "FOSSILISATION_FAILED"
msgstr "populaatio:"

#, fuzzy
msgid "FOSSILISATION_FAILED_DESCRIPTION"
msgstr "Pistä muita soluja tällä."

msgid "FOSSILISATION_HINT"
msgstr ""

msgid "FOSSILISATION_HINT_ALREADY_FOSSILISED"
msgstr ""

#, fuzzy
msgid "FOSSILISE"
msgstr "Sessiili"

#, fuzzy
msgid "FOSSIL_DELETION_FAILED"
msgstr "Auto-evon suorittaminen epäonnistui"

#, fuzzy
msgid "FOSSIL_DELETION_FAILED_DESCRIPTION"
msgstr "Pistä muita soluja tällä."

msgid "FOUR_TIMES"
msgstr "4x"

msgid "FPS"
msgstr "FPS: {0}"

#, fuzzy
msgid "FPS_DISPLAY"
msgstr "Toista"

msgid "FRAME_DURATION"
msgstr "Ruutuaika: {0}"

msgid "FREEBUILDING"
msgstr "Vapaa rakentelu"

msgid "FREE_GLUCOSE_CLOUD"
msgstr ""

#, fuzzy
msgid "FREE_GLUCOSE_CLOUD_EXPLANATION"
msgstr ""
"Keskittyneet mikrobit etsivät yhdisteitä, kappaleita ja saaliita pidemmän matkan päästä\n"
"ja voivat olla kunnianhimoisempia löytyvien palasten keruussa.\n"
"Responssiiviset mikrobit vaihtavat kohdetta nopeammin, jos ei niitä heti saa kiinni."

msgid "FULLSCREEN"
msgstr "Koko näyttö"

msgid "FULL_MOD_INFO"
msgstr "Täydet Modin Tiedot"

msgid "GALLERY_VIEWER"
msgstr ""

#, fuzzy
msgid "GAMEPLAY_BASICS_TITLE"
msgstr "Pelisuunnittelutiimi"

msgid "GAME_DESIGN_TEAM"
msgstr "Pelisuunnittelutiimi"

#, fuzzy
msgid "GAME_SYSTEMS_TITLE"
msgstr "Pelisuunnittelutiimi"

#, fuzzy
msgid "GATHERED_ENERGY_TOOLTIP"
msgstr "Laita peli tauolle"

msgid "GENERAL"
msgstr "Yleiset"

#, fuzzy
msgid "GENERAL_LOADING_TIP_1"
msgstr "Paina kumoamispainiketta editorissa korjataksesi tehdyn virheen"

#, fuzzy
msgid "GENERAL_LOADING_TIP_2"
msgstr "Paina kumoamispainiketta editorissa korjataksesi tehdyn virheen"

#, fuzzy
msgid "GENERAL_LOADING_TIP_3"
msgstr "Paina kumoamispainiketta editorissa korjataksesi tehdyn virheen"

#, fuzzy
msgid "GENERAL_LOADING_TIP_4"
msgstr "Paina kumoamispainiketta editorissa korjataksesi tehdyn virheen"

#, fuzzy
msgid "GENERAL_LOADING_TIP_5"
msgstr "Paina kumoamispainiketta editorissa korjataksesi tehdyn virheen"

#, fuzzy
msgid "GENERAL_LOADING_TIP_6"
msgstr "Paina kumoamispainiketta editorissa korjataksesi tehdyn virheen"

#, fuzzy
msgid "GENERAL_LOADING_TIP_7"
msgstr "Paina kumoamispainiketta editorissa korjataksesi tehdyn virheen"

#, fuzzy
msgid "GENERATIONS"
msgstr "Sukupolvi:"

msgid "GENERATION_COLON"
msgstr "Sukupolvi:"

#, fuzzy
msgid "GITHUB_TOOLTIP"
msgstr "Kuole"

msgid "GLES3"
msgstr "GLES3"

msgid "GLOBAL_GLACIATION_END_EVENT_LOG"
msgstr ""

#, fuzzy
msgid "GLOBAL_GLACIATION_EVENT"
msgstr "Kanta:"

#, fuzzy
msgid "GLOBAL_GLACIATION_EVENT_TOOLTIP"
msgstr "Herää"

msgid "GLOBAL_GLACIATION_EVENT_WARNING_LOG_PLURAL"
msgstr ""

msgid "GLOBAL_GLACIATION_EVENT_WARNING_LOG_SINGULAR"
msgstr ""

msgid "GLOBAL_GLACIATION_START_EVENT_LOG"
msgstr ""

msgid "GLOBAL_INITIAL_LETTER"
msgstr ""

#, fuzzy
msgid "GLOBAL_POPULATION_COLON"
msgstr "Kanta:"

#, fuzzy
msgid "GLOBAL_TIMELINE_SPECIES_MIGRATED_TO"
msgstr "Osa lajin [u]{0}[/u] populaatiosta on muuttanut alueelta {1} alueelle {2}"

msgid "GLUCOSE"
msgstr "Glukoosi"

msgid "GLUCOSE_CONCENTRATIONS_DRASTICALLY_DROPPED"
msgstr "Glukoosin pitoisuudet ovat tippuneet rajusti!"

msgid "GLYCOLYSIS"
msgstr "Glykolyysi"

msgid "GODMODE"
msgstr "Kuolemattomuus"

#, fuzzy
msgid "GOD_TOOLS_TITLE"
msgstr "Lisää uusi syöte"

#, fuzzy
msgid "GOOGLY_EYE_CELL"
msgstr "Pelaajan solu"

msgid "GOT_IT"
msgstr "Selvä"

msgid "GPL_LICENSE_HEADING"
msgstr "GPL-lisenssin teksti:"

#, fuzzy
msgid "GPU_NAME"
msgstr "{0} {1}"

msgid "GRAPHICS"
msgstr "Grafiikat"

msgid "GRAPHICS_TEAM"
msgstr "Grafiikkatiimi"

#, fuzzy
msgid "GROWTH_ORDER"
msgstr "VAHVISTA"

msgid "GUI"
msgstr "Käyttöliittymä"

msgid "GUI_LIGHT_EFFECTS_OPTION_DESCRIPTION"
msgstr ""

#, fuzzy
msgid "GUI_TAB_NAVIGATION"
msgstr "{0} k"

msgid "GUI_VOLUME"
msgstr "Käyttöliittymä"

msgid "HEALTH"
msgstr "Terveys"

msgid "HEALTH_MODIFIER"
msgstr ""

#, fuzzy
msgid "HEAT_ACCUMULATION_BAR_TOOLTIP"
msgstr "Lisää uusi syöte"

msgid "HELP"
msgstr "Apua"

msgid "HELP_BUTTON_TOOLTIP"
msgstr "Help"

msgid "HIGHER_VALUES_INCREASE_PERFORMANCE"
msgstr "(suuremmat arvot lisäävät suorituskykyä)"

msgid "HIGHER_VALUES_WORSEN_PERFORMANCE"
msgstr "(suuremmat arvot heikentävät suorituskykyä)"

msgid "HOLD_FOR_PAN_OR_ROTATE_MODE"
msgstr ""

msgid "HOLD_FOR_PAN_WITH_MOUSE"
msgstr ""

msgid "HOLD_PACK_COMMANDS_MENU"
msgstr "Pohjassapidettynä näytä lauman komentovalikko"

msgid "HOLD_TO_SHOW_CURSOR"
msgstr ""

msgid "HOLD_TO_SHOW_CURSOR_ADVICE_TEXT"
msgstr ""

msgid "HOLD_TO_SKIP_CREDITS"
msgstr ""

#, fuzzy
msgid "HOME"
msgstr "Koti"

msgid "HORIZONTAL_COLON"
msgstr "Horisontaalinen:"

msgid "HORIZONTAL_WITH_AXIS_NAME_COLON"
msgstr ""

msgid "HP_COLON"
msgstr "Terv.:"

msgid "HSV"
msgstr "HSV"

msgid "HUD_MESSAGE_MULTIPLE"
msgstr ""

#, fuzzy
msgid "HYDROGENASE"
msgstr "Rikkivety"

#, fuzzy
msgid "HYDROGENASE_DESCRIPTION"
msgstr "Nitrogenaasi on entsyymikompleksi, joka katalysoi typpimolekyylien pelkistymistä ammoniakiksi käyttäen ATP:tä. Ammoniakki on tärkeä aine solun kasvulle. Tätä prosessia kutsutaan anaerobiseksi typpifiksaatioksi. Nitrogenaasi sijaitsee soluliman ympäröimänä, joka puolestaan toteuttaa osaltaan glykolyysia."

#, fuzzy
msgid "HYDROGENASE_PROCESSES_DESCRIPTION"
msgstr "Muuntaa [thrive:compound type=\"atp\"][/thrive:compound]:n [thrive:compound type=\"ammonia\"]ammoniakiksi[/thrive:compound]. Muunnosnopeus riippuu ympäristön [thrive:compound type=\"nitrogen\"]typpipitoisuudesta[/thrive:compound]."

#, fuzzy
msgid "HYDROGENOSOME"
msgstr "Rikkivety"

#, fuzzy
msgid "HYDROGENOSOME_DESCRIPTION"
msgstr "Nitrogenaasi on entsyymikompleksi, joka katalysoi typpimolekyylien pelkistymistä ammoniakiksi käyttäen ATP:tä. Ammoniakki on tärkeä aine solun kasvulle. Tätä prosessia kutsutaan anaerobiseksi typpifiksaatioksi. Nitrogenaasi sijaitsee soluliman ympäröimänä, joka puolestaan toteuttaa osaltaan glykolyysia."

#, fuzzy
msgid "HYDROGENOSOME_PROCESSES_DESCRIPTION"
msgstr "Muuntaa [thrive:compound type=\"atp\"][/thrive:compound]:n [thrive:compound type=\"ammonia\"]ammoniakiksi[/thrive:compound]. Muunnosnopeus riippuu ympäristön [thrive:compound type=\"nitrogen\"]typpipitoisuudesta[/thrive:compound]."

msgid "HYDROGEN_SULFIDE"
msgstr "Rikkivety"

#, fuzzy
msgid "ICESHARD"
msgstr "Jääsirpale"

msgid "ICESHELF"
msgstr "Jäähylly"

msgid "ICE_CHUNK_BIG"
msgstr ""

msgid "ICE_CHUNK_SMALL"
msgstr ""

msgid "ID_IS_NOT_A_NUMBER"
msgstr ""

msgid "ID_NUMBER"
msgstr "ID-Numero"

msgid "IF_FALLBACK_RENDERER_USED_ALL_NOT_AVAILABLE"
msgstr ""

#, fuzzy
msgid "IMAGE_FILE_TYPES"
msgstr "Solukalvotyypit"

#, fuzzy
msgid "INCLUDE_MULTICELLULAR_PROTOTYPE"
msgstr "Lisää soluelin"

msgid "INCLUDE_MULTICELLULAR_PROTOTYPE_EXPLANATION"
msgstr ""

#, fuzzy
msgid "INCREASE_ITEM_SIZE"
msgstr "Luo uusi tallennus"

#, fuzzy
msgid "INDICATOR_SPECIES_IS_NEW"
msgstr "Sukupuuttoon kuolleet lajit"

#, fuzzy
msgid "INDICATOR_SPECIES_MUTATED"
msgstr "on saanut mutaation"

msgid "INDUSTRIAL_STAGE"
msgstr ""

msgid "INFINITE_COMPOUNDS"
msgstr "Loputtomat Yhdisteet"

msgid "INFINITE_MP"
msgstr "Loputon MP"

#, fuzzy
msgid "INFO_BOX_COST"
msgstr "OLET SELVIYTYNYT!"

#, fuzzy
msgid "INFO_BOX_EDITORS"
msgstr "OLET SELVIYTYNYT!"

msgid "INFO_BOX_ENZYMES"
msgstr ""

#, fuzzy
msgid "INFO_BOX_GAMEPLAY_TYPE"
msgstr "Osmoregulaation energiantarve"

#, fuzzy
msgid "INFO_BOX_INTERNAL_NAME"
msgstr "Sisäinen nimi (Kansio):"

msgid "INFO_BOX_MASS"
msgstr ""

#, fuzzy
msgid "INFO_BOX_NEXT_STAGE"
msgstr "OLET SELVIYTYNYT!"

#, fuzzy
msgid "INFO_BOX_OSMOREGULATION_COST"
msgstr "Osmoregulaation energiantarve"

#, fuzzy
msgid "INFO_BOX_PREVIOUS_STAGE"
msgstr "Ei toimintoja"

#, fuzzy
msgid "INFO_BOX_PROCESSES"
msgstr "Ei toimintoja"

#, fuzzy
msgid "INFO_BOX_REQUIRES_NUCLEUS"
msgstr "Tuma"

#, fuzzy
msgid "INFO_BOX_SIZE"
msgstr "OLET SELVIYTYNYT!"

#, fuzzy
msgid "INFO_BOX_STORAGE"
msgstr "OLET SELVIYTYNYT!"

#, fuzzy
msgid "INFO_BOX_UNIQUE"
msgstr "OLET SELVIYTYNYT!"

msgid "INFO_BOX_UPGRADES"
msgstr ""

msgid "INGESTED_MATTER"
msgstr "Nielty Aine"

#, fuzzy
msgid "INIT_NEW_WORLD_TOOLTIP"
msgstr "Lisää uusi syöte"

msgid "INPUTS"
msgstr "Syötteet"

#, fuzzy
msgid "INPUT_NAME_BUILD_STRUCTURE"
msgstr "konsentraatiosta riippuen"

#, fuzzy
msgid "INPUT_NAME_INTERACTION"
msgstr "konsentraatiosta riippuen"

#, fuzzy
msgid "INPUT_NAME_OPEN_INVENTORY"
msgstr "konsentraatiosta riippuen"

msgid "INSPECT"
msgstr ""

msgid "INSPECTOR"
msgstr ""

#, fuzzy
msgid "INSTAGRAM_TOOLTIP"
msgstr "Laita peli tauolle"

msgid "INTERACTION_ACTIVATE_ASCENSION"
msgstr "Aktivoi nousemusportti"

msgid "INTERACTION_ACTIVATE_ASCENSION_MISSING_ENERGY"
msgstr "Aktivoi nousemusportti (ENERGIAA PUUTTUU)"

#, fuzzy
msgid "INTERACTION_CONSTRUCT"
msgstr "Mutaatiopisteet"

msgid "INTERACTION_CONSTRUCT_MISSING_DEPOSITED_MATERIALS"
msgstr ""

#, fuzzy
msgid "INTERACTION_CRAFT"
msgstr "Mutaatiopisteet"

#, fuzzy
msgid "INTERACTION_DEPOSIT_RESOURCES"
msgstr "Mutaatiopisteet"

msgid "INTERACTION_DEPOSIT_RESOURCES_NO_SUITABLE_RESOURCES"
msgstr ""

#, fuzzy
msgid "INTERACTION_DESTROY"
msgstr "Mutaatiopisteet"

#, fuzzy
msgid "INTERACTION_FOUND_SETTLEMENT"
msgstr "Mutaatiopisteet"

#, fuzzy
msgid "INTERACTION_HARVEST"
msgstr "Mutaatiopisteet"

msgid "INTERACTION_HARVEST_CANNOT_MISSING_TOOL"
msgstr ""

msgid "INTERACTION_PICK_UP"
msgstr ""

msgid "INTERACTION_PICK_UP_CANNOT_FULL"
msgstr ""

#, fuzzy
msgid "INTERNALS"
msgstr "Ulkoinen"

msgid "INTERNAL_NAME_IN_USE"
msgstr ""

msgid "INTERNAL_NAME_REQUIRED"
msgstr ""

msgid "INTERNAL_NAME_REQUIRES_CAPITAL"
msgstr ""

msgid "INVALID_DATA_TO_PLOT"
msgstr "Virheellistä dataa ei voitu sovittaa kuvaajaan"

msgid "INVALID_ICON_PATH"
msgstr "Virheellinen modikuvakkeen polku"

msgid "INVALID_SAVE_NAME_POPUP"
msgstr "Tiedostonimessä ei voi käyttää erikoismerkkejä (<>:\"/\\|?*)"

msgid "INVALID_SPECIES_NAME_POPUP"
msgstr ""

#, fuzzy
msgid "INVALID_TAG"
msgstr "Lataa rikkinäinen tallennus?"

msgid "INVALID_URL_FORMAT"
msgstr "Virheellinen URL muoto"

msgid "INVALID_URL_SCHEME"
msgstr "Virheellinen URL-osoitemalli"

msgid "INVENTORY_ITEMS_ON_GROUND"
msgstr ""

#, fuzzy
msgid "INVENTORY_TITLE"
msgstr "\"{0}\" - {1}"

msgid "INVENTORY_TOGGLE_CRAFTING"
msgstr ""

msgid "INVENTORY_TOGGLE_GROUND"
msgstr ""

msgid "INVERTED"
msgstr "Käänteinen"

msgid "IN_PROTOTYPE"
msgstr ""

msgid "IRON"
msgstr "Rauta"

#, fuzzy
msgid "IRON_OXIDATION"
msgstr "Lahjoitukset"

#, fuzzy
msgid "ITCH_TOOLTIP"
msgstr "Kuole"

msgid "ITEM_AT_2D_COORDINATES"
msgstr ""

#, fuzzy
msgid "ITEM_NAME_SEPARATOR"
msgstr "konsentraatiosta riippuen"

msgid "JANUARY"
msgstr "Tammikuu"

msgid "JSON_DEBUG_MODE"
msgstr "JSON-virheenkäsittelymoodi:"

msgid "JSON_DEBUG_MODE_ALWAYS"
msgstr "Aina"

msgid "JSON_DEBUG_MODE_AUTO"
msgstr "Automaattisesti"

msgid "JSON_DEBUG_MODE_NEVER"
msgstr "Ei koskaan"

msgid "JULY"
msgstr "Heinäkuu"

msgid "JUNE"
msgstr "Kesäkuu"

#, fuzzy
msgid "KEEP_CURRENT_SHORT"
msgstr "Nykyiset kehittäjät"

#, fuzzy
msgid "KEEP_CURRENT_TOLERANCE_FLEXIBILITY_TOOLTIP"
msgstr "Laita peli tauolle"

#, fuzzy
msgid "KEEP_MIGRATION"
msgstr "Soluhengitys"

msgid "KEY_BACK"
msgstr "Takaisin"

#, fuzzy
msgid "KEY_BACKTAB"
msgstr "Takaisin"

msgid "KEY_BINDING_CHANGE_CONFLICT"
msgstr ""
"Syötteellä on conflikti: {0}.\n"
"Haluatko poistaa syötteen {1}:lta?"

msgid "KEY_BRING_UP_KEYBOARD"
msgstr ""

msgid "KEY_CLEAR"
msgstr "Tyhjennä"

msgid "KEY_DELETE"
msgstr "Poista"

msgid "KEY_DOWN"
msgstr "Alas"

msgid "KEY_END"
msgstr "End"

msgid "KEY_ENTER"
msgstr "Enter"

msgid "KEY_FAVORITES"
msgstr "Suosikit"

msgid "KEY_FORWARD"
msgstr "Eteenpäin"

#, fuzzy
msgid "KEY_GLOBE"
msgstr "Koti"

msgid "KEY_HELP"
msgstr "Apu"

msgid "KEY_HOME"
msgstr "Koti"

msgid "KEY_HOMEPAGE"
msgstr "Kotisivu"

#, fuzzy
msgid "KEY_HYPER"
msgstr "Apu"

msgid "KEY_INSERT"
msgstr "Insert"

#, fuzzy
msgid "KEY_JIS_EISU"
msgstr "Insert"

#, fuzzy
msgid "KEY_JIS_KANA"
msgstr "Valmiustila"

msgid "KEY_LEFT"
msgstr "Vasemmalle"

msgid "KEY_MENU"
msgstr "Valikko"

#, fuzzy
msgid "KEY_META"
msgstr "Tabulaattori"

msgid "KEY_OPENURL"
msgstr "Avaa osoite"

msgid "KEY_PAUSE"
msgstr "Tauko"

msgid "KEY_PRINT"
msgstr "Kopioi ruutu"

msgid "KEY_REFRESH"
msgstr "Virkistä"

msgid "KEY_RIGHT"
msgstr "Oikealle"

msgid "KEY_SEARCH"
msgstr "Hae"

msgid "KEY_STANDBY"
msgstr "Valmiustila"

msgid "KEY_STOP"
msgstr "Stop"

msgid "KEY_TAB"
msgstr "Tabulaattori"

msgid "KEY_UP"
msgstr "Ylös"

msgid "KILO_ABBREVIATION"
msgstr "{0} K"

msgid "KP0"
msgstr "Num 0"

msgid "KP1"
msgstr "Num 1"

msgid "KP2"
msgstr "Num 2"

msgid "KP3"
msgstr "Num 3"

msgid "KP4"
msgstr "Num 4"

msgid "KP5"
msgstr "Num 5"

msgid "KP6"
msgstr "Num 6"

msgid "KP7"
msgstr "Num 7"

msgid "KP8"
msgstr "Num 8"

msgid "KP9"
msgstr "Num 9"

msgid "KPADD"
msgstr "Num +"

msgid "KPDIVIDE"
msgstr "Num /"

msgid "KPENTER"
msgstr "Num Enter"

msgid "KPMULTIPLY"
msgstr "Num *"

msgid "KPPERIOD"
msgstr "Num ."

msgid "KPSUBTRACT"
msgstr "Num -"

msgid "LANGUAGE"
msgstr "Kieli:"

msgid "LANGUAGE_TRANSLATION_PROGRESS"
msgstr "Tämä kieli on {0}% käännetty"

msgid "LANGUAGE_TRANSLATION_PROGRESS_LOW"
msgstr "Tämä käännös on vielä kesken ({0}% valmis)"

msgid "LANGUAGE_TRANSLATION_PROGRESS_REALLY_LOW"
msgstr "Tämä käännös on pahasti kesken ({0}% valmis) ole kiltti ja auta meitä sen kanssa!"

#, fuzzy
msgid "LARGE_SULFUR_CHUNK"
msgstr "Pieni rautalohkare"

msgid "LAST_ORGANELLE_DELETE_OPTION_DISABLED_TOOLTIP"
msgstr ""

msgid "LAUNCH0"
msgstr ""

msgid "LAUNCH1"
msgstr ""

msgid "LAUNCH2"
msgstr ""

msgid "LAUNCH3"
msgstr ""

msgid "LAUNCH4"
msgstr ""

msgid "LAUNCH5"
msgstr ""

msgid "LAUNCH6"
msgstr ""

msgid "LAUNCH7"
msgstr ""

msgid "LAUNCH8"
msgstr ""

msgid "LAUNCH9"
msgstr ""

msgid "LAUNCHA"
msgstr ""

msgid "LAUNCHB"
msgstr ""

msgid "LAUNCHC"
msgstr ""

msgid "LAUNCHD"
msgstr ""

msgid "LAUNCHE"
msgstr ""

msgid "LAUNCHF"
msgstr ""

msgid "LAUNCHMAIL"
msgstr ""

msgid "LAUNCHMEDIA"
msgstr "Media"

msgid "LAWK_ONLY"
msgstr "Vain LAWK"

#, fuzzy
msgid "LAWK_ONLY_EXPLANATION"
msgstr ""
"Pelokkaat mikrobit pakenevat pidempiä matkoja, kuin urheat, ja\n"
"todennäköisemmin pakenevat petoja.\n"
"Rohkeat mikrobit eivät välitä pedoista lähellään ja hyökkäävät\n"
"todennäköisimmin takaisin uhattuna."

msgid "LEAD_ARTIST"
msgstr "Johtava Taiteilija"

msgid "LEAD_ARTISTS"
msgstr "Johtavat Taiteilijat"

msgid "LEAD_DEVELOPERS"
msgstr "Pääkehittäjät"

msgid "LEAD_GAME_DESIGNER"
msgstr ""

msgid "LEAD_GAME_DESIGNERS"
msgstr ""

msgid "LEAD_OUTREACH_PEOPLE"
msgstr ""

msgid "LEAD_OUTREACH_PERSON"
msgstr ""

msgid "LEAD_PROGRAMMER"
msgstr "Pääohjelmoija"

msgid "LEAD_PROGRAMMERS"
msgstr "Pääohjelmoijat"

msgid "LEAD_PROJECT_MANAGER"
msgstr ""

msgid "LEAD_PROJECT_MANAGERS"
msgstr ""

msgid "LEAD_TESTER"
msgstr ""

msgid "LEAD_TESTERS"
msgstr ""

msgid "LEAD_THEORIST"
msgstr "Johtava Teoreetikko"

msgid "LEAD_THEORISTS"
msgstr "Johtavat Teoreetikot"

#, fuzzy
msgid "LEFT_ARROW"
msgstr "Hiiren vasen painike"

msgid "LEFT_MOUSE"
msgstr "Hiiren vasen painike"

msgid "LICENSES"
msgstr "Lisenssit"

msgid "LICENSES_COVERING_THRIVE"
msgstr "Lisenssit, jotka liittyvät Thriven osiin näytetään tässä"

msgid "LIFE_ORIGIN"
msgstr "Elämän alkuperä"

#, fuzzy
msgid "LIFE_ORIGIN_EXPLANATION"
msgstr ""
"Pelokkaat mikrobit pakenevat pidempiä matkoja, kuin urheat, ja\n"
"todennäköisemmin pakenevat petoja.\n"
"Rohkeat mikrobit eivät välitä pedoista lähellään ja hyökkäävät\n"
"todennäköisimmin takaisin uhattuna."

msgid "LIFE_ORIGIN_PANSPERMIA"
msgstr "Panspermia (satunnainen)"

msgid "LIFE_ORIGIN_POND"
msgstr "Lämmin pieni allas"

#, fuzzy
msgid "LIFE_ORIGIN_TOOLTIP"
msgstr "Kuole"

msgid "LIFE_ORIGIN_VENTS"
msgstr "Mustat savuttajat"

msgid "LIGHT"
msgstr "Valo"

msgid "LIGHT_LEVEL_AVERAGE"
msgstr "Keskiverto"

#, fuzzy
msgid "LIGHT_LEVEL_CURRENT"
msgstr "Hiiren rulla oikealle"

msgid "LIGHT_LEVEL_DAY"
msgstr "Päivä"

msgid "LIGHT_LEVEL_LABEL_AT_NOON"
msgstr ""

#, fuzzy
msgid "LIGHT_LEVEL_NIGHT"
msgstr "Hiiren rulla oikealle"

#, fuzzy
msgid "LIGHT_MAX"
msgstr "Valo"

msgid "LIMIT_EXTREME"
msgstr "Äärimmäinen"

#, fuzzy
msgid "LIMIT_GROWTH_RATE"
msgstr "VAHVISTA"

#, fuzzy
msgid "LIMIT_GROWTH_RATE_EXPLANATION"
msgstr "Tämä paneeli kertoo mistä luvuista auto-evo simuloi ennusteensa. Lajin selviytymiseen vaikuttaa sen onnistuminen energian haalimisessa ja muut tarpeet. Auto-evo käyttää yksinkertaistettua mallia laskeakseen lajin menestymisen perustaen sen lajin hankkimaan energiaan. Jokaisen ravintotyypin kohdalla voi nähdä kuinka paljon siitä saa energiaa. Lajin sopivuus kertoo kuinka hyvin lajin jäsenet pystyvät käyttämään kyseisiä ravinnon lähteitä."

msgid "LIMIT_HUGE"
msgstr "Valtava"

msgid "LIMIT_LARGE"
msgstr "Suuri"

msgid "LIMIT_NORMAL"
msgstr "Normaali"

msgid "LIMIT_SMALL"
msgstr "Pieni"

msgid "LIMIT_TINY"
msgstr "Hyvin pieni"

msgid "LIMIT_VERY_LARGE"
msgstr "Erittäin suuri"

msgid "LIMIT_VERY_SMALL"
msgstr "Erittäin pieni"

#, fuzzy
msgid "LINE_COLOUR"
msgstr "Väri"

#, fuzzy
msgid "LINKS_TITLE"
msgstr "Otsikko puuttuu"

msgid "LIPASE"
msgstr "Lipaasi"

#, fuzzy
msgid "LIPASE_DESCRIPTION"
msgstr "Solun täyttävä limainen aines. Solulima on sekoite ioneita, proteiineja ja muita ainesosia veteen liuotettuna ja täyttää solun sisäpuolen. Yksi sen tarkoituksista on suorittaa glykolyysi, eli glukoosin muuntaminen ATP-energianlähteeksi. Alkeelliset soluilla, joilla ei ole kehittyneempiä aineenvaihduntaan keskittyneitä soluelimiä, solulima on keskeinen energian tuotannon lähde. Solulima myös varastoi molekyylejä, eli esimerkiksi kerättäviä yhdisteitä ja kasvattaa solun kokoa."

msgid "LOAD"
msgstr "Lataa"

msgid "LOADING"
msgstr "Ladataan"

#, fuzzy
msgid "LOADING_DOT_DOT_DOT"
msgstr "Ladataan..."

msgid "LOADING_GAME"
msgstr "Ladataan peliä"

#, fuzzy
msgid "LOADING_GRAPHICS_SHADERS"
msgstr "Ladataan peliä"

#, fuzzy
msgid "LOADING_MACROSCOPIC_EDITOR"
msgstr "Ladataan mikrobieditoria"

msgid "LOADING_MICROBE_EDITOR"
msgstr "Ladataan mikrobieditoria"

#, fuzzy
msgid "LOADING_MICROBE_STAGE"
msgstr ""
"Kaukaisella planeetalla maailmankausien vulkaaninen aktiivisuus ja meteoriittien iskeymät ovat johtaneet uuden ilmiön kehittymisen maailmankaikkeudessa.\n"
"\n"
"Elämä.\n"
"\n"
"Yksinkertaiset mikrobit lymyilevät syvällä meren uumenissa. Olet viimeinen universaali esivanhempi (LUCA) tällä planeetalla.\n"
"\n"
"Selviytyäkseksi tässä armottomassa ympäristössä, sinun täytyy etsiä ja kerätä yhdisteitä. Niiden avulla voit kehittyä sukupolvien saatossa ja kilpailla muiden lajien kanssa."

#, fuzzy
msgid "LOADING_MULTICELLULAR_EDITOR"
msgstr "Ladataan mikrobieditoria"

#, fuzzy
msgid "LOADING_MULTICELLULAR_STAGE"
msgstr "Ladataan mikrobieditoria"

#, fuzzy
msgid "LOADING_STAGE"
msgstr "Ladataan peliä"

#, fuzzy
msgid "LOADING_STAGE_ASSETS"
msgstr "Ladataan peliä"

msgid "LOAD_FINISHED"
msgstr "Lataus on valmistunut"

msgid "LOAD_GAME"
msgstr "Lataa Peli"

#, fuzzy
msgid "LOAD_GAME_BUTTON_TOOLTIP"
msgstr "Pysäytysmenu"

#, fuzzy
msgid "LOAD_INCOMPATIBLE_PROTOTYPE_WARNING"
msgstr "Lataa epäyhteensopiva tallennus?"

#, fuzzy
msgid "LOAD_INCOMPATIBLE_SAVE_PROMPT"
msgstr "Lataa epäyhteensopiva tallennus?"

msgid "LOAD_INCOMPATIBLE_SAVE_WARNING"
msgstr ""

#, fuzzy
msgid "LOAD_INVALID_SAVE_PROMPT"
msgstr "Lataa rikkinäinen tallennus?"

msgid "LOAD_INVALID_SAVE_WARNING"
msgstr ""

msgid "LOCAL_INITIAL_LETTER"
msgstr ""

msgid "LOCK_DAY_NIGHT_CYCLE"
msgstr ""

#, fuzzy
msgid "LOWER_SCALE_INCREASES_PERFORMANCE"
msgstr "(suuremmat arvot lisäävät suorituskykyä)"

msgid "LOWER_VALUE_MAKES_SHARPER_IMAGE"
msgstr ""

#, fuzzy
msgid "LOW_MENU_PERFORMANCE"
msgstr "Suorituskyky"

#, fuzzy
msgid "LOW_MENU_PERFORMANCE_DESCRIPTION"
msgstr "Muuntaa [thrive:compound type=\"atp\"][/thrive:compound]:n [thrive:compound type=\"oxytoxy\"]oxytoxyksi[/thrive:compound]. Muunnosnopeus riippuu ympäristön [thrive:compound type=\"oxygen\"]happipitoisuudesta[/thrive:compound]. Voi päästää myrkkyjä painamalla [thrive:input]g_fire_toxin[/thrive:input]. Kun [thrive:compound type=\"oxytoxy\"][/thrive:compound]n pitoisuudet ovat alhaiset, ampuminen on edelleen mahdollista, mutta aiheuttaa vähemmän vahinkoa."

msgid "LOW_QUALITY_BACKGROUND_BLUR"
msgstr ""

msgid "LOW_QUALITY_BACKGROUND_BLUR_TOOLTIP"
msgstr ""

msgid "LUCIFERASE"
msgstr ""

#, fuzzy
msgid "LUCIFERASE_SYNTHESIS"
msgstr "Kemosynteesi"

#, fuzzy
msgid "LYSOSOME"
msgstr "Happimyrkkysomi"

#, fuzzy
msgid "LYSOSOME_DESCRIPTION"
msgstr "Metabolosomit, eli aineenvaihduntaelimet ovat proteiinikuorien koteloimia proteiiniryppäitä, jotka muuntavat glukoosia ATP:ksi. Näiden energian tuotanto on solulimaa tehokkaampaa johtuen prosessista, jota kutsutaan aerobiseksi energiantuotoksi. Siinä glykolyysin lisäksi tapahtuu muita toimintoja, jotka tuottavat pelkkää glykolyysiä huomattavasti enemmän ATP:tä. Tämä prosessi tarvitsee kuitenkin happea toimiakseen, ja siten ympäristön happipitoisuus vaikuttaa muunnosnopeuteen."

#, fuzzy
msgid "LYSOSOME_PROCESSES_DESCRIPTION"
msgstr "Muuntaa [thrive:compound type=\"atp\"][/thrive:compound]:n [thrive:compound type=\"oxytoxy\"]oxytoxyksi[/thrive:compound]. Muunnosnopeus riippuu ympäristön [thrive:compound type=\"oxygen\"]happipitoisuudesta[/thrive:compound]. Voi päästää myrkkyjä painamalla [thrive:input]g_fire_toxin[/thrive:input]. Kun [thrive:compound type=\"oxytoxy\"][/thrive:compound]n pitoisuudet ovat alhaiset, ampuminen on edelleen mahdollista, mutta aiheuttaa vähemmän vahinkoa."

#, fuzzy
msgid "MACROLIDE_SYNTHESIS"
msgstr "Kemosynteesi"

#, fuzzy
msgid "MACROSCOPIC"
msgstr "Muutu Makroskooppiseksi ({0}/{1})"

#, fuzzy
msgid "MACROSCOPIC_STAGE"
msgstr ""
"Kaukaisella planeetalla maailmankausien vulkaaninen aktiivisuus ja meteoriittien iskeymät ovat johtaneet uuden ilmiön kehittymisen maailmankaikkeudessa.\n"
"\n"
"Elämä.\n"
"\n"
"Yksinkertaiset mikrobit lymyilevät syvällä meren uumenissa. Olet viimeinen universaali esivanhempi (LUCA) tällä planeetalla.\n"
"\n"
"Selviytyäkseksi tässä armottomassa ympäristössä, sinun täytyy etsiä ja kerätä yhdisteitä. Niiden avulla voit kehittyä sukupolvien saatossa ja kilpailla muiden lajien kanssa."

msgid "MANUALLY_SET_TIME"
msgstr ""

#, fuzzy
msgid "MAP"
msgstr "ATP"

msgid "MARCH"
msgstr "Maaliskuu"

msgid "MARINE_SNOW"
msgstr "Leijuvat hiukkaset"

msgid "MASTER_VOLUME"
msgstr "Pää äänitaso"

#, fuzzy
msgid "MASTODON_TOOLTIP"
msgstr "Laita peli tauolle"

#, fuzzy
msgid "MAX_CACHE_SIZE_TOOLTIP"
msgstr "Jatka"

msgid "MAX_FPS"
msgstr "Maksimi kuvia sekunnissa:"

msgid "MAX_FPS_NO_LIMIT"
msgstr "Rajoittamaton"

#, fuzzy
msgid "MAX_SIZE_COLON"
msgstr "Koko:"

msgid "MAX_SPAWNED_ENTITIES"
msgstr ""

msgid "MAX_VISIBLE_DATASET_WARNING"
msgstr "Ei ole lupaa näyttää enempää kuin {0} dataosaa!"

msgid "MAY"
msgstr "Toukokuu"

#, fuzzy
msgid "MECHANICS_BUTTON"
msgstr "Tämän tallennuksen poistamista ei voi kumota, haluatko varmasti poistaa sen lopullisesti?"

msgid "MEDIANEXT"
msgstr "Seuraava kappale"

msgid "MEDIAPLAY"
msgstr "Toista"

msgid "MEDIAPREVIOUS"
msgstr "Media edellinen"

msgid "MEDIARECORD"
msgstr ""

msgid "MEDIASTOP"
msgstr "Pysäytä"

#, fuzzy
msgid "MEDIUM_SULFUR_CHUNK"
msgstr "Pieni rautalohkare"

msgid "MEGA_YEARS"
msgstr "Ma"

#, fuzzy
msgid "MELANOSOME"
msgstr "Metabolosomi"

#, fuzzy
msgid "MELANOSOME_DESCRIPTION"
msgstr "Metabolosomit, eli aineenvaihduntaelimet ovat proteiinikuorien koteloimia proteiiniryppäitä, jotka muuntavat glukoosia ATP:ksi. Näiden energian tuotanto on solulimaa tehokkaampaa johtuen prosessista, jota kutsutaan aerobiseksi energiantuotoksi. Siinä glykolyysin lisäksi tapahtuu muita toimintoja, jotka tuottavat pelkkää glykolyysiä huomattavasti enemmän ATP:tä. Tämä prosessi tarvitsee kuitenkin happea toimiakseen, ja siten ympäristön happipitoisuus vaikuttaa muunnosnopeuteen."

#, fuzzy
msgid "MELANOSOME_PROCESSES_DESCRIPTION"
msgstr "Muuntaa [thrive:compound type=\"atp\"][/thrive:compound]:n [thrive:compound type=\"oxytoxy\"]oxytoxyksi[/thrive:compound]. Muunnosnopeus riippuu ympäristön [thrive:compound type=\"oxygen\"]happipitoisuudesta[/thrive:compound]. Voi päästää myrkkyjä painamalla [thrive:input]g_fire_toxin[/thrive:input]. Kun [thrive:compound type=\"oxytoxy\"][/thrive:compound]n pitoisuudet ovat alhaiset, ampuminen on edelleen mahdollista, mutta aiheuttaa vähemmän vahinkoa."

msgid "MEMBRANE"
msgstr "Solukalvo"

msgid "MEMBRANE_RIGIDITY"
msgstr "Kalvon jäykkyys"

msgid "MEMBRANE_TYPES"
msgstr "Solukalvotyypit"

msgid "MENU"
msgstr "Valikko"

msgid "MESOPELAGIC"
msgstr "Mesopelaginen vyöhyke"

msgid "METABOLOSOMES"
msgstr "Metabolosomi"

#, fuzzy
msgid "METABOLOSOMES_DESCRIPTION"
msgstr "Metabolosomit, eli aineenvaihduntaelimet ovat proteiinikuorien koteloimia proteiiniryppäitä, jotka muuntavat glukoosia ATP:ksi. Näiden energian tuotanto on solulimaa tehokkaampaa johtuen prosessista, jota kutsutaan aerobiseksi energiantuotoksi. Siinä glykolyysin lisäksi tapahtuu muita toimintoja, jotka tuottavat pelkkää glykolyysiä huomattavasti enemmän ATP:tä. Tämä prosessi tarvitsee kuitenkin happea toimiakseen, ja siten ympäristön happipitoisuus vaikuttaa muunnosnopeuteen."

msgid "METABOLOSOMES_PROCESSES_DESCRIPTION"
msgstr "Muuntaa [thrive:compound type=\"glucose\"]glukoosia[/thrive:compound] [thrive:compound type=\"atp\"]ATP:ksi[/thrive:compound]. Nopeus skaalautuu [thrive:compound type=\"oxygen\"]hapen[/thrive:compound] pitoisuuden mukaan."

#, fuzzy
msgid "META_THREADS_TOOLTIP"
msgstr ""
"Hyperthreadingin päällä oloa ei voida automaattisesti tunnistaa.\n"
"Tämä säätää kuinka monta taustatyöskentelijää käytetään oletusarvoisesti, koska hyperthreading ei ole yhtä tehokasta kuin oikeat prosessoriytimet."

msgid "METEOR_IMPACT_EVENT"
msgstr ""

msgid "METEOR_STRIKE_START_EVENT_LOG_PLURAL"
msgstr ""

msgid "METEOR_STRIKE_START_EVENT_LOG_SINGULAR"
msgstr ""

#, fuzzy
msgid "METRICS"
msgstr "Näytä FPS-laskuri"

msgid "METRICS_CONTENT"
msgstr ""

msgid "MIB_VALUE"
msgstr "{0} MiB"

msgid "MICHE"
msgstr ""

#, fuzzy
msgid "MICHES_FOR_PATCH"
msgstr "sukupuuttoon planeetalta"

#, fuzzy
msgid "MICHE_AVOID_PREDATION_SELECTION_PRESSURE"
msgstr "[u]{0}[/u] jakautui [u]{1}[/u]:sta uudeksi lajiksi lajin valintapaineista johtuen"

msgid "MICHE_CHUNK_PRESSURE"
msgstr ""

#, fuzzy
msgid "MICHE_COMPOUND_CLOUD_PRESSURE"
msgstr "Yhdistepilvet"

msgid "MICHE_COMPOUND_EFFICIENCY_PRESSURE"
msgstr ""

#, fuzzy
msgid "MICHE_DETAIL_TEXT"
msgstr "{0} (x{1})"

msgid "MICHE_ENVIRONMENTAL_COMPOUND_PRESSURE"
msgstr ""

#, fuzzy
msgid "MICHE_ENVIRONMENTAL_TOLERANCE"
msgstr "Ympäristö"

msgid "MICHE_MAINTAIN_COMPOUND_PRESSURE"
msgstr ""

msgid "MICHE_METABOLIC_STABILITY_PRESSURE"
msgstr ""

msgid "MICHE_NO_OP_PRESSURE"
msgstr ""

msgid "MICHE_PREDATION_EFFECTIVENESS_PRESSURE"
msgstr ""

#, fuzzy
msgid "MICHE_PREDATOR_ROOT_PRESSURE"
msgstr "Lajin {0} saalistus"

msgid "MICHE_ROOT_PRESSURE"
msgstr ""

msgid "MICHE_TREE"
msgstr ""

#, fuzzy
msgid "MICROBE"
msgstr ""
"Kaukaisella planeetalla maailmankausien vulkaaninen aktiivisuus ja meteoriittien iskeymät ovat johtaneet uuden ilmiön kehittymisen maailmankaikkeudessa.\n"
"\n"
"Elämä.\n"
"\n"
"Yksinkertaiset mikrobit lymyilevät syvällä meren uumenissa. Olet viimeinen universaali esivanhempi (LUCA) tällä planeetalla.\n"
"\n"
"Selviytyäkseksi tässä armottomassa ympäristössä, sinun täytyy etsiä ja kerätä yhdisteitä. Niiden avulla voit kehittyä sukupolvien saatossa ja kilpailla muiden lajien kanssa."

#, fuzzy
msgid "MICROBES_COUNT"
msgstr ""
"Kaukaisella planeetalla maailmankausien vulkaaninen aktiivisuus ja meteoriittien iskeymät ovat johtaneet uuden ilmiön kehittymisen maailmankaikkeudessa.\n"
"\n"
"Elämä.\n"
"\n"
"Yksinkertaiset mikrobit lymyilevät syvällä meren uumenissa. Olet viimeinen universaali esivanhempi (LUCA) tällä planeetalla.\n"
"\n"
"Selviytyäkseksi tässä armottomassa ympäristössä, sinun täytyy etsiä ja kerätä yhdisteitä. Niiden avulla voit kehittyä sukupolvien saatossa ja kilpailla muiden lajien kanssa."

#, fuzzy
msgid "MICROBE_BENCHMARK"
msgstr "Mikrobieditori"

#, fuzzy
msgid "MICROBE_CAMERA_TILT_EFFECT"
msgstr "Statistiikkaa organismista"

msgid "MICROBE_EDITOR"
msgstr "Mikrobieditori"

#, fuzzy
msgid "MICROBE_ENZYME_STATISTICS"
msgstr "Statistiikkaa organismista"

msgid "MICROBE_FREEBUILD_EDITOR"
msgstr "Mikrobien vapaa rakentelu"

#, fuzzy
msgid "MICROBE_LOADING_TIP_1"
msgstr "Paina kumoamispainiketta editorissa korjataksesi tehdyn virheen"

#, fuzzy
msgid "MICROBE_LOADING_TIP_10"
msgstr "Paina kumoamispainiketta editorissa korjataksesi tehdyn virheen"

#, fuzzy
msgid "MICROBE_LOADING_TIP_11"
msgstr "Paina kumoamispainiketta editorissa korjataksesi tehdyn virheen"

#, fuzzy
msgid "MICROBE_LOADING_TIP_12"
msgstr "Paina kumoamispainiketta editorissa korjataksesi tehdyn virheen"

#, fuzzy
msgid "MICROBE_LOADING_TIP_13"
msgstr "Paina kumoamispainiketta editorissa korjataksesi tehdyn virheen"

#, fuzzy
msgid "MICROBE_LOADING_TIP_14"
msgstr "Paina kumoamispainiketta editorissa korjataksesi tehdyn virheen"

#, fuzzy
msgid "MICROBE_LOADING_TIP_15"
msgstr "Paina kumoamispainiketta editorissa korjataksesi tehdyn virheen"

#, fuzzy
msgid "MICROBE_LOADING_TIP_16"
msgstr "Paina kumoamispainiketta editorissa korjataksesi tehdyn virheen"

#, fuzzy
msgid "MICROBE_LOADING_TIP_17"
msgstr "Paina kumoamispainiketta editorissa korjataksesi tehdyn virheen"

#, fuzzy
msgid "MICROBE_LOADING_TIP_18"
msgstr "Paina kumoamispainiketta editorissa korjataksesi tehdyn virheen"

#, fuzzy
msgid "MICROBE_LOADING_TIP_19"
msgstr "Paina kumoamispainiketta editorissa korjataksesi tehdyn virheen"

#, fuzzy
msgid "MICROBE_LOADING_TIP_2"
msgstr "Paina kumoamispainiketta editorissa korjataksesi tehdyn virheen"

#, fuzzy
msgid "MICROBE_LOADING_TIP_20"
msgstr "Paina kumoamispainiketta editorissa korjataksesi tehdyn virheen"

#, fuzzy
msgid "MICROBE_LOADING_TIP_21"
msgstr "Paina kumoamispainiketta editorissa korjataksesi tehdyn virheen"

#, fuzzy
msgid "MICROBE_LOADING_TIP_22"
msgstr "Paina kumoamispainiketta editorissa korjataksesi tehdyn virheen"

#, fuzzy
msgid "MICROBE_LOADING_TIP_3"
msgstr "Paina kumoamispainiketta editorissa korjataksesi tehdyn virheen"

#, fuzzy
msgid "MICROBE_LOADING_TIP_4"
msgstr "Paina kumoamispainiketta editorissa korjataksesi tehdyn virheen"

#, fuzzy
msgid "MICROBE_LOADING_TIP_5"
msgstr "Paina kumoamispainiketta editorissa korjataksesi tehdyn virheen"

#, fuzzy
msgid "MICROBE_LOADING_TIP_6"
msgstr "Paina kumoamispainiketta editorissa korjataksesi tehdyn virheen"

#, fuzzy
msgid "MICROBE_LOADING_TIP_7"
msgstr "Paina kumoamispainiketta editorissa korjataksesi tehdyn virheen"

#, fuzzy
msgid "MICROBE_LOADING_TIP_8"
msgstr "Paina kumoamispainiketta editorissa korjataksesi tehdyn virheen"

#, fuzzy
msgid "MICROBE_LOADING_TIP_9"
msgstr "Paina kumoamispainiketta editorissa korjataksesi tehdyn virheen"

#, fuzzy
msgid "MICROBE_MEMBRANE_PERCENTAGE_STATISTICS"
msgstr "Statistiikkaa organismista"

#, fuzzy
msgid "MICROBE_MEMBRANE_STATISTICS"
msgstr "Statistiikkaa organismista"

#, fuzzy
msgid "MICROBE_ORGANELLE_STATISTICS"
msgstr "Statistiikkaa organismista"

#, fuzzy
msgid "MICROBE_ORGANELLE_UPGRADES_STATISTICS"
msgstr "Statistiikkaa organismista"

#, fuzzy
msgid "MICROBE_RIPPLE_EFFECT"
msgstr "Statistiikkaa organismista"

#, fuzzy
msgid "MICROBE_SPECIES_DETAIL_TEXT"
msgstr ""
"Seuraa tarkoin alhaalla oikealla näkyviä palkkeja.\n"
"Solusi kuolee, jos sen terveyspalkki loppuu.\n"
"Terveyspalkkisi kasvaa silloin kun solullasi on ATP:tä.\n"
"Pidä huolta, että keräät tarpeeksi glukoosia tuottaaksesi ATP:tä."

#, fuzzy
msgid "MICROBE_STAGE"
msgstr ""
"Kaukaisella planeetalla maailmankausien vulkaaninen aktiivisuus ja meteoriittien iskeymät ovat johtaneet uuden ilmiön kehittymisen maailmankaikkeudessa.\n"
"\n"
"Elämä.\n"
"\n"
"Yksinkertaiset mikrobit lymyilevät syvällä meren uumenissa. Olet viimeinen universaali esivanhempi (LUCA) tällä planeetalla.\n"
"\n"
"Selviytyäkseksi tässä armottomassa ympäristössä, sinun täytyy etsiä ja kerätä yhdisteitä. Niiden avulla voit kehittyä sukupolvien saatossa ja kilpailla muiden lajien kanssa."

#, fuzzy
msgid "MICROBE_STAGE_BECOME_MULTICELLULAR_TEXT"
msgstr ""
"Kerää glukooria (valkeat yhdistepilvet) liikkumalla niihin.\n"
"\n"
"Solusi tarvitsee glukoosia tuottaakseen energiaa pysyäkseen hengissä.\n"
"\n"
"Seuraa viivaa, joka kulkee solustasi lähimpään glukoosipilveen."

#, fuzzy
msgid "MICROBE_STAGE_COLLECT_TEXT"
msgstr ""
"Kerää glukooria (valkeat yhdistepilvet) liikkumalla niihin.\n"
"\n"
"Solusi tarvitsee glukoosia tuottaakseen energiaa pysyäkseen hengissä.\n"
"\n"
"Seuraa viivaa, joka kulkee solustasi lähimpään glukoosipilveen."

#, fuzzy
msgid "MICROBE_STAGE_CONTROL_TEXT"
msgstr ""
"Liikkuaksesi käytä solun ympärillä näkyviä näppäimiä yhdessä hiiren kursorin kanssa.\n"
"\n"
"Kokeile painella näytettyjä painikeita muutaman sekunnin jatkaaksesi."

#, fuzzy
msgid "MICROBE_STAGE_CONTROL_TEXT_CONTROLLER"
msgstr ""
"Liikkuaksesi käytä solun ympärillä näkyviä näppäimiä yhdessä hiiren kursorin kanssa.\n"
"\n"
"Kokeile painella näytettyjä painikeita muutaman sekunnin jatkaaksesi."

#, fuzzy
msgid "MICROBE_STAGE_HEALTH_TEXT"
msgstr ""
"Seuraa tarkoin alhaalla oikealla näkyviä palkkeja.\n"
"Solusi kuolee, jos sen terveyspalkki loppuu.\n"
"Terveyspalkkisi kasvaa silloin kun solullasi on ATP:tä.\n"
"Pidä huolta, että keräät tarpeeksi glukoosia tuottaaksesi ATP:tä."

#, fuzzy
msgid "MICROBE_STAGE_INITIAL"
msgstr ""
"Kaukaisella planeetalla maailmankausien vulkaaninen aktiivisuus ja meteoriittien iskeymät ovat johtaneet uuden ilmiön kehittymisen maailmankaikkeudessa.\n"
"\n"
"Elämä.\n"
"\n"
"Yksinkertaiset mikrobit lymyilevät syvällä meren uumenissa. Olet viimeinen universaali esivanhempi (LUCA) tällä planeetalla.\n"
"\n"
"Selviytyäkseksi tässä armottomassa ympäristössä, sinun täytyy etsiä ja kerätä yhdisteitä. Niiden avulla voit kehittyä sukupolvien saatossa ja kilpailla muiden lajien kanssa."

#, fuzzy
msgid "MICROBE_STAGE_INITIAL_PANSPERMIA"
msgstr ""
"Kaukaisella planeetalla maailmankausien vulkaaninen aktiivisuus ja meteoriittien iskeymät ovat johtaneet uuden ilmiön kehittymisen maailmankaikkeudessa.\n"
"\n"
"Elämä.\n"
"\n"
"Yksinkertaiset mikrobit lymyilevät syvällä meren uumenissa. Olet viimeinen universaali esivanhempi (LUCA) tällä planeetalla.\n"
"\n"
"Selviytyäkseksi tässä armottomassa ympäristössä, sinun täytyy etsiä ja kerätä yhdisteitä. Niiden avulla voit kehittyä sukupolvien saatossa ja kilpailla muiden lajien kanssa."

#, fuzzy
msgid "MICROBE_STAGE_INITIAL_POND"
msgstr ""
"Kaukaisella planeetalla maailmankausien vulkaaninen aktiivisuus ja meteoriittien iskeymät ovat johtaneet uuden ilmiön kehittymisen maailmankaikkeudessa.\n"
"\n"
"Elämä.\n"
"\n"
"Yksinkertaiset mikrobit lymyilevät syvällä meren uumenissa. Olet viimeinen universaali esivanhempi (LUCA) tällä planeetalla.\n"
"\n"
"Selviytyäkseksi tässä armottomassa ympäristössä, sinun täytyy etsiä ja kerätä yhdisteitä. Niiden avulla voit kehittyä sukupolvien saatossa ja kilpailla muiden lajien kanssa."

#, fuzzy
msgid "MICROBE_STAGE_ORGANELLE_DIVISION"
msgstr "Statistiikkaa organismista"

msgid "MIDDLE_MOUSE"
msgstr "Hiiren keskimmäinen painike"

#, fuzzy
msgid "MIGRATION_FAILED_TO_ADD"
msgstr "Auto-evon suorittaminen epäonnistui"

#, fuzzy
msgid "MIGRATION_MANAGER"
msgstr ""
"Seuraa tarkoin alhaalla oikealla näkyviä palkkeja.\n"
"Solusi kuolee, jos sen terveyspalkki loppuu.\n"
"Terveyspalkkisi kasvaa silloin kun solullasi on ATP:tä.\n"
"Pidä huolta, että keräät tarpeeksi glukoosia tuottaaksesi ATP:tä."

msgid "MIGRATION_STATUS_DESTINATION_NOT_SELECTED"
msgstr ""

#, fuzzy
msgid "MIGRATION_STATUS_TEXT"
msgstr ""
"Seuraa tarkoin alhaalla oikealla näkyviä palkkeja.\n"
"Solusi kuolee, jos sen terveyspalkki loppuu.\n"
"Terveyspalkkisi kasvaa silloin kun solullasi on ATP:tä.\n"
"Pidä huolta, että keräät tarpeeksi glukoosia tuottaaksesi ATP:tä."

#, fuzzy
msgid "MIGRATION_STEP_DESTINATION_EXPLANATION"
msgstr ""
"Aggressiiviset mikrobit kulkevat pidempiä etäisyyksiä jahdatessaan muita\n"
"ja taistelevat todennäköisemmin takaisin hyökkääjiäänsä vastaan.\n"
"Passiiviset mikrobit pysyttelevät enemmän paikallaan ja eivät yleensä\n"
"käytä esimerkiksi myrkkyjä toisia mikrobeja vastaan."

msgid "MIGRATION_STEP_ONLY_ONE_ALLOWED"
msgstr ""

#, fuzzy
msgid "MIGRATION_STEP_POPULATION_EXPLANATION"
msgstr ""
"Aktiiviset mikrobit vilistävät ja mukeltavat, kun mitään mielenkiintoista ei tapahdu.\n"
"Lakoniset mikrobit pysyttelevät mieluummin paikoillaan odottaen ympäristön muutoksia reagoidakseen niihin."

#, fuzzy
msgid "MIGRATION_STEP_SOURCE_EXPLANATION"
msgstr ""
"Aktiiviset mikrobit vilistävät ja mukeltavat, kun mitään mielenkiintoista ei tapahdu.\n"
"Lakoniset mikrobit pysyttelevät mieluummin paikoillaan odottaen ympäristön muutoksia reagoidakseen niihin."

#, fuzzy
msgid "MIGRATION_TOOLTIP"
msgstr "Laita peli tauolle"

msgid "MILLION_ABBREVIATION"
msgstr "{0} M"

msgid "MINIMUM_AMOUNT_TO_FIND"
msgstr ""

#, fuzzy
msgid "MINIMUM_VERSION"
msgstr "Versio:"

msgid "MIN_VISIBLE_DATASET_WARNING"
msgstr "Ei ole lupaa näyttää vähempää kuin {0} datajoukko(a)!"

msgid "MISC"
msgstr "Muut"

msgid "MISCELLANEOUS"
msgstr "Muut"

#, fuzzy
msgid "MISCELLANEOUS_3D_STAGE"
msgstr "Muut"

#, fuzzy
msgid "MISC_FUN"
msgstr "Muut"

msgid "MISSING_DESCRIPTION"
msgstr "Kuvaus puuttuu"

msgid "MISSING_OR_INVALID_REQUIRED_FIELD"
msgstr ""

msgid "MISSING_TITLE"
msgstr "Otsikko puuttuu"

msgid "MITOCHONDRION"
msgstr "Mitokondrio"

msgid "MITOCHONDRION_DESCRIPTION"
msgstr ""

msgid "MITOCHONDRION_PROCESSES_DESCRIPTION"
msgstr "Muuntaa [thrive:compound type=\"glucose\"]glukoosia[/thrive:compound] [thrive:compound type=\"atp\"]ATP:ksi[/thrive:compound]. Muunnosnopeus riippuu ympäristön [thrive:compound type=\"oxygen\"]happipitoisuudesta[/thrive:compound]."

#, fuzzy
msgid "MIXED_DOT_DOT_DOT"
msgstr "..."

msgid "MODDING_INSTRUCTIONS_ON"
msgstr ""

msgid "MODELS"
msgstr "Mallit"

msgid "MODE_CAN_BE_CHANGED_IN_OPTIONS"
msgstr ""

msgid "MODIFY"
msgstr "Muokkaa"

msgid "MODIFY_ORGANELLE"
msgstr "Muokkaa soluelintä"

msgid "MODIFY_TYPE"
msgstr "Vaihda tyyppiä"

msgid "MODS"
msgstr "Modit"

msgid "MODS_INSTALLED_BUT_NOT_ENABLED"
msgstr ""

msgid "MOD_ASSEMBLY"
msgstr "Modin Assembly:"

msgid "MOD_ASSEMBLY_CLASS"
msgstr ""

#, fuzzy
msgid "MOD_ASSEMBLY_CLASS_CREATION_FAILED"
msgstr "Auto-evon suorittaminen epäonnistui"

msgid "MOD_ASSEMBLY_CLASS_NOT_FOUND"
msgstr ""

msgid "MOD_ASSEMBLY_INIT_CALL_FAILED"
msgstr ""

msgid "MOD_ASSEMBLY_LOAD_CALL_FAILED_EXCEPTION"
msgstr ""

msgid "MOD_ASSEMBLY_LOAD_EXCEPTION"
msgstr ""

msgid "MOD_ASSEMBLY_UNLOAD_CALL_FAILED"
msgstr ""

msgid "MOD_ASSEMBLY_UNLOAD_CALL_FAILED_EXCEPTION"
msgstr ""

msgid "MOD_AUTHOR"
msgstr "Modin Tekijä:"

msgid "MOD_AUTO_HARMONY"
msgstr ""

#, fuzzy
msgid "MOD_CREATION_FAILED"
msgstr "Auto-evon suorittaminen epäonnistui"

#, fuzzy
msgid "MOD_DESCRIPTION"
msgstr "Kuvaus:"

#, fuzzy
msgid "MOD_EXTENDED_DESCRIPTION"
msgstr "Jäykempi solukalvo kestää enemmän vahinkoa, mutta vaikeuttaa solun liikkumista."

#, fuzzy
msgid "MOD_HARMONY_LOAD_FAILED_EXCEPTION"
msgstr "Pistä muita soluja tällä."

#, fuzzy
msgid "MOD_HARMONY_UNLOAD_FAILED_EXCEPTION"
msgstr "Pistä muita soluja tällä."

msgid "MOD_HAS_NO_LOADABLE_RESOURCES"
msgstr ""

msgid "MOD_ICON_FILE"
msgstr "Kuvakkeen Tiedosto:"

msgid "MOD_INFO_URL"
msgstr "Modin Tietojen URL:"

msgid "MOD_INTERNAL_NAME"
msgstr "Sisäinen nimi (Kansio):"

#, fuzzy
msgid "MOD_LICENSE"
msgstr "Lisenssit"

msgid "MOD_LOAD_ERRORS"
msgstr "Modien latausvirheet"

msgid "MOD_LOAD_ERRORS_OCCURRED"
msgstr "Yhden tai useamman modin latauksessa kohdattiin virheitä. Lokit voivat sisältää lisää tietoa."

#, fuzzy
msgid "MOD_LOAD_OR_UNLOAD_ERRORS_OCCURRED"
msgstr "Lataa rikkinäinen tallennus?"

#, fuzzy
msgid "MOD_LOAD_UNLOAD_CAVEATS"
msgstr "Lataa rikkinäinen tallennus?"

#, fuzzy
msgid "MOD_LOAD_UNLOAD_RESTART"
msgstr "Lataa rikkinäinen tallennus?"

msgid "MOD_MAXIMUM_THRIVE"
msgstr "Suurin Tuettu Thrive Versio:"

msgid "MOD_MINIMUM_THRIVE"
msgstr "Pienin Vaadittu Thrive-versio:"

#, fuzzy
msgid "MOD_NAME"
msgstr "Nimi:"

#, fuzzy
msgid "MOD_PCK_NAME"
msgstr "Alueen nimi"

msgid "MOD_RECOMMENDED_THRIVE"
msgstr "Suositeltu Thriven Versio:"

msgid "MOD_TO_UPLOAD"
msgstr "Lähetettävä Modi:"

msgid "MOD_UPLOADER"
msgstr "Modin Lähettäjä"

#, fuzzy
msgid "MOD_VERSION"
msgstr "Versio:"

msgid "MORE_INFO"
msgstr "Näytä Lisää Tietoa"

#, fuzzy
msgid "MORE_INFO_PROMPT"
msgstr "Näytä Lisää Tietoa"

msgid "MOUSE_EDGE_PANNING_OPTION"
msgstr ""

msgid "MOUSE_LOOK_SENSITIVITY"
msgstr "Hiirellä näkymän kääntämisen herkkyys"

msgid "MOUSE_SENSITIVITY_WINDOW_SIZE_ADJUSTMENT"
msgstr ""

msgid "MOVE"
msgstr "Siirrä"

msgid "MOVEMENT"
msgstr "Liikkuminen"

msgid "MOVE_ATTEMPTS_PER_SPECIES"
msgstr ""

msgid "MOVE_BACKWARDS"
msgstr "Liiku taaksepäin"

msgid "MOVE_DOWN_OR_CROUCH"
msgstr "Liiku alaspäin tai kyykisty"

msgid "MOVE_FORWARD"
msgstr "Liiku eteenpäin"

#, fuzzy
msgid "MOVE_ITEM_DOWN"
msgstr "Lähetettävä Modi:"

#, fuzzy
msgid "MOVE_ITEM_UP"
msgstr "Liiku oikealle"

msgid "MOVE_LEFT"
msgstr "Liiku vasemmalle"

msgid "MOVE_ORGANELLE"
msgstr "Siirrä soluelintä"

msgid "MOVE_RIGHT"
msgstr "Liiku oikealle"

#, fuzzy
msgid "MOVE_TO_ANY_PATCH"
msgstr "Siirry tälle alueelle"

#, fuzzy
msgid "MOVE_TO_LAND"
msgstr "Lähetettävä Modi:"

#, fuzzy
msgid "MOVE_TO_MACROSCOPIC_TOOLTIP"
msgstr "Lisää uusi syöte"

msgid "MOVE_TO_MULTICELLULAR_STAGE_TOOLTIP"
msgstr ""

msgid "MOVE_TO_THIS_PATCH"
msgstr "Siirry tälle alueelle"

msgid "MOVE_UP_OR_JUMP"
msgstr "Liiku ylöspäin tai hyppää"

msgid "MOVING_TO_AWAKENING_PROTOTYPE"
msgstr ""

msgid "MOVING_TO_AWAKENING_PROTOTYPE_TITLE"
msgstr ""

msgid "MOVING_TO_LAND_PROTOTYPE"
msgstr ""

msgid "MOVING_TO_LAND_PROTOTYPE_TITLE"
msgstr ""

msgid "MOVING_TO_SOCIETY_STAGE"
msgstr ""

msgid "MP_COST"
msgstr "{0} MP"

msgid "MUCILAGE"
msgstr ""

#, fuzzy
msgid "MUCILAGE_SYNTHESIS"
msgstr "Kemosynteesi"

#, fuzzy
msgid "MUCOCYST_ACTION_TOOLTIP"
msgstr "Laita peli tauolle"

#, fuzzy
msgid "MULTICELLULAR"
msgstr "Lisää soluelin"

msgid "MULTICELLULAR_EDITOR"
msgstr "Monisoluinen editori"

#, fuzzy
msgid "MULTICELLULAR_FREEBUILD_EDITOR"
msgstr "Monisoluinen editori"

#, fuzzy
msgid "MULTICELLULAR_LOADING_TIP_1"
msgstr "Monisoluinen editori"

msgid "MULTICELLULAR_STAGE"
msgstr "Monisoluinen vaihe"

#, fuzzy
msgid "MULTIPLE_CELLS"
msgstr "Lisää soluelin"

#, fuzzy
msgid "MULTIPLE_METABALLS"
msgstr "Lisää soluelin"

msgid "MULTIPLE_ORGANELLES"
msgstr "Useita elimiä"

msgid "MULTISAMPLE_ANTI_ALIASING"
msgstr "Monen näytteen reunanpehmennys:"

msgid "MULTITHREADED_SIMULATION_ENABLED"
msgstr ""

#, fuzzy
msgid "MULTITHREADED_SIMULATION_EXPLANATION"
msgstr ""
"Aggressiiviset mikrobit kulkevat pidempiä etäisyyksiä jahdatessaan muita\n"
"ja taistelevat todennäköisemmin takaisin hyökkääjiäänsä vastaan.\n"
"Passiiviset mikrobit pysyttelevät enemmän paikallaan ja eivät yleensä\n"
"käytä esimerkiksi myrkkyjä toisia mikrobeja vastaan."

msgid "MUSEUM_WELCOME_TEXT"
msgstr ""

msgid "MUSIC"
msgstr "Musiikki"

msgid "MUSIC_VOLUME"
msgstr "Musiikin voimakkuus"

#, fuzzy
msgid "MUTATIONS_PER_SPECIES"
msgstr "Mutaatiopisteet"

msgid "MUTATION_COST_MULTIPLIER"
msgstr "Mutaatiohinnan kerroin"

#, fuzzy
msgid "MUTATION_COST_MULTIPLIER_EXPLANATION"
msgstr ""
"Aktiiviset mikrobit vilistävät ja mukeltavat, kun mitään mielenkiintoista ei tapahdu.\n"
"Lakoniset mikrobit pysyttelevät mieluummin paikoillaan odottaen ympäristön muutoksia reagoidakseen niihin."

msgid "MUTATION_POINTS"
msgstr "Mutaatiopisteet"

msgid "MUTE"
msgstr "Mykistä"

msgid "NAME"
msgstr "Nimi:"

#, fuzzy
msgid "NAME_LABEL_CITY"
msgstr "Biomi: {0}"

#, fuzzy
msgid "NAME_LABEL_FLEET"
msgstr "Biomi: {0}"

msgid "NAME_LABEL_STRUCTURE_UNFINISHED"
msgstr ""

#, fuzzy
msgid "NATIVE_THREAD_ADVICE_TOOLTIP"
msgstr "Nykyinen suorittajien määrä:"

msgid "NEGATIVE_ATP_BALANCE"
msgstr "Negatiivinen ATP:n tasapaino"

msgid "NEGATIVE_ATP_BALANCE_TEXT"
msgstr ""
"Mikrobi ei tuota tarpeeksi ATP:tä selviytyäkseen!\n"
"Haluatko varmasti jatkaa?"

msgid "NEW"
msgstr "Uusi"

msgid "NEWER_VERSION_LOADING_WARNING"
msgstr ""
"Tämä tallennus on uudemmasta Thriven versiosta ja erittäin todennäköisesti\n"
"se ei ole yhteensopiva. Lataa kuitenkin?"

msgid "NEWS"
msgstr "UUTISET"

msgid "NEW_GAME"
msgstr "Uusi Peli"

#, fuzzy
msgid "NEW_GAME_BUTTON_TOOLTIP"
msgstr "Pysäytysmenu"

msgid "NEW_GAME_SETTINGS_PERFORMANCE_OPTIONS_INFO"
msgstr ""

#, fuzzy
msgid "NEW_MOD_DEFAULT_DESCRIPTION"
msgstr "Pistä muita soluja tällä."

msgid "NEW_NAME"
msgstr "Uusi nimi"

msgid "NEW_NAME_COLON"
msgstr "Uusi nimi:"

msgid "NEXT_CAPITAL"
msgstr "SEURAAVA"

#, fuzzy
msgid "NEXT_EDITOR_TAB"
msgstr "Avaa editorin lukitus"

msgid "NITROGEN"
msgstr "Typpi"

msgid "NITROGENASE"
msgstr "Nitrogenaasi"

#, fuzzy
msgid "NITROGENASE_DESCRIPTION"
msgstr "Nitrogenaasi on entsyymikompleksi, joka katalysoi typpimolekyylien pelkistymistä ammoniakiksi käyttäen ATP:tä. Ammoniakki on tärkeä aine solun kasvulle. Tätä prosessia kutsutaan anaerobiseksi typpifiksaatioksi. Nitrogenaasi sijaitsee soluliman ympäröimänä, joka puolestaan toteuttaa osaltaan glykolyysia."

msgid "NITROGENASE_PROCESSES_DESCRIPTION"
msgstr "Muuntaa [thrive:compound type=\"atp\"][/thrive:compound]:n [thrive:compound type=\"ammonia\"]ammoniakiksi[/thrive:compound]. Muunnosnopeus riippuu ympäristön [thrive:compound type=\"nitrogen\"]typpipitoisuudesta[/thrive:compound]."

msgid "NITROPLAST"
msgstr "Typpeä sitova plastidi"

msgid "NITROPLAST_DESCRIPTION"
msgstr ""

msgid "NITROPLAST_PROCESSES_DESCRIPTION"
msgstr "Muuntaa [thrive:compound type=\"atp\"][/thrive:compound]:tä [thrive:compound type=\"ammonia\"]ammoniakiksi[/thrive:compound]. Muunnosnopeus riippuu ympäristön [thrive:compound type=\"nitrogen\"]typpi-[/thrive:compound] ja [thrive:compound type=\"oxygen\"]happipitoisuudesta[/thrive:compound]."

msgid "NONE"
msgstr "Ei mitään"

msgid "NORMAL"
msgstr "Normaali"

msgid "NORMAL_MEMBRANE_DESCRIPTION"
msgstr ""

msgid "NOTHING_HERE"
msgstr "Ei mitään täällä"

msgid "NOTHING_TO_INTERACT_WITH"
msgstr ""

#, fuzzy
msgid "NOTICE_BINDING_OUT_OF_ATP"
msgstr "Aloita/lopeta kiinnittyminen"

msgid "NOTICE_DAMAGED_BY_NO_ATP"
msgstr ""

msgid "NOTICE_ENGULFING_OUT_OF_ATP"
msgstr ""

msgid "NOTICE_ENGULF_DAMAGE_FROM_TOXIN"
msgstr ""

msgid "NOTICE_ENGULF_MISSING_ENZYME"
msgstr ""

msgid "NOTICE_ENGULF_SIZE_TOO_SMALL"
msgstr ""

msgid "NOTICE_ENGULF_STORAGE_FULL"
msgstr ""

msgid "NOTICE_HIT_BY_ATP_TOXIN"
msgstr ""

#, fuzzy
msgid "NOTICE_HIT_BY_BASE_MOVEMENT_TOXIN"
msgstr "Perus liikkuminen"

#, fuzzy
msgid "NOTICE_NOT_ENOUGH_MUCILAGE"
msgstr "Käänteisesti skaalattu"

msgid "NOTICE_RADIATION_DAMAGE"
msgstr ""

msgid "NOTICE_READY_TO_EDIT"
msgstr ""

#, fuzzy
msgid "NOT_ADAPTED_TO_CURRENT_PATCH"
msgstr "Peruuta nykyinen toimenpide"

#, fuzzy
msgid "NOT_STARTED_DOT"
msgstr "Peruutettu."

msgid "NOVEMBER"
msgstr "marraskuu"

msgid "NO_AI"
msgstr "Ei tekoälyä"

msgid "NO_DATA_TO_SHOW"
msgstr "Ei dataa näytettäväksi"

msgid "NO_EVENTS_RECORDED"
msgstr "Tapahtumia ei tallennettu"

#, fuzzy
msgid "NO_FOSSIL_DIRECTORY"
msgstr "Avaa tallennusten kansio"

#, fuzzy
msgid "NO_MODS_ENABLED"
msgstr "Ei käytössä"

msgid "NO_ORGANELLE_PROCESSES"
msgstr "Ei toimintoja"

msgid "NO_SAVEGAMES_FOUND"
msgstr "Tallennuksia ei löytynyt"

#, fuzzy
msgid "NO_SAVE_DIRECTORY"
msgstr "Avaa tallennusten kansio"

#, fuzzy
msgid "NO_SCREENSHOT_DIRECTORY"
msgstr "Avaa Näyttökuva kansio"

msgid "NO_SELECTED_MOD"
msgstr "Ei valittua Modia"

#, fuzzy
msgid "NO_SUGGESTION"
msgstr "?"

msgid "NUCLEUS"
msgstr "Tuma"

msgid "NUCLEUS_DELETE_OPTION_DISABLED_TOOLTIP"
msgstr ""

msgid "NUCLEUS_DESCRIPTION"
msgstr ""

msgid "NUCLEUS_SMALL_DESCRIPTION"
msgstr ""

msgid "NUMLOCK"
msgstr "Num Lock"

#, fuzzy
msgid "NUTRIENT_COST_TOOLTIP"
msgstr "Laita peli tauolle"

msgid "N_A"
msgstr "N/A"

msgid "N_A_MP"
msgstr "- MP"

#, fuzzy
msgid "N_TIMES"
msgstr "2x"

msgid "OCTOBER"
msgstr "Lokakuu"

msgid "OFF"
msgstr ""

msgid "OFFICIAL_WEBSITE"
msgstr "Virallinen Nettisivu"

#, fuzzy
msgid "OFFICIAL_WEBSITE_BUTTON_TOOLTIP"
msgstr "Kuole"

msgid "OK"
msgstr "OK"

msgid "OLDER_VERSION_LOADING_WARNING"
msgstr ""

#, fuzzy
msgid "OPENGL_MODE_WARNING"
msgstr "GLES2-moodi Varoitus"

#, fuzzy
msgid "OPENGL_MODE_WARNING_EXPLANATION"
msgstr ""
"Pelokkaat mikrobit pakenevat pidempiä matkoja, kuin urheat, ja\n"
"todennäköisemmin pakenevat petoja.\n"
"Rohkeat mikrobit eivät välitä pedoista lähellään ja hyökkäävät\n"
"todennäköisimmin takaisin uhattuna."

#, fuzzy
msgid "OPEN_FOLDER"
msgstr "Avaa lokien kansio"

#, fuzzy
msgid "OPEN_FOSSIL_FOLDER"
msgstr "Avaa lokien kansio"

msgid "OPEN_FOSSIL_IN_FREEBUILD_WARNING"
msgstr ""

#, fuzzy
msgid "OPEN_GOD_TOOLS"
msgstr "Avaa osoite"

msgid "OPEN_HELP_SCREEN"
msgstr "Avaa apuvalikko"

#, fuzzy
msgid "OPEN_IN_FREEBUILD"
msgstr "Vapaa rakentelu"

msgid "OPEN_LOGS_FOLDER"
msgstr "Avaa lokien kansio"

#, fuzzy
msgid "OPEN_MOD_URL"
msgstr "Avaa osoite"

#, fuzzy
msgid "OPEN_ORGANELLES_PAGE"
msgstr "Avaa soluelimen valikko"

msgid "OPEN_ORGANELLE_MENU"
msgstr "Avaa soluelimen valikko"

#, fuzzy
msgid "OPEN_RESEARCH_SCREEN"
msgstr "Avaa apuvalikko"

msgid "OPEN_SAVE_DIRECTORY"
msgstr "Avaa tallennusten kansio"

#, fuzzy
msgid "OPEN_SCIENCE_MENU"
msgstr "Avaa valikko"

msgid "OPEN_SCREENSHOT_FOLDER"
msgstr "Avaa Näyttökuva kansio"

msgid "OPEN_THE_MENU"
msgstr "Avaa valikko"

msgid "OPEN_TRANSLATION_SITE"
msgstr "Auta pelin kääntämisessä"

#, fuzzy
msgid "OPERATION_PAUSED_DOT"
msgstr "Laita peli tauolle"

msgid "OPPORTUNISM_EXPLANATION"
msgstr ""
"Opportunistiset mikrobit kilpailevat ahnaasti yhdisteistä ja yrittävät\n"
"todennäköisemmin jahdata saaliitaan myrkkyillään, jos eivät pysty syömään heitä.\n"
"Varovaiset mikrobit välttävät vaaroja ja siten kilpailutilanteita esimerkiksi ravinnon keruun yhteydessä."

msgid "OPPORTUNISTIC"
msgstr "Opportunistinen"

msgid "OPTIONS"
msgstr "Asetukset"

#, fuzzy
msgid "OPTIONS_BUTTON_TOOLTIP"
msgstr "Help"

msgid "ORGANELLES"
msgstr "Soluelin"

#, fuzzy
msgid "ORGANELLES_BUTTON"
msgstr "Soluelin"

#, fuzzy
msgid "ORGANELLES_WILL_BE_UNLOCKED_NEXT_GENERATION"
msgstr ""
"Keskittyneet mikrobit etsivät yhdisteitä, kappaleita ja saaliita pidemmän matkan päästä\n"
"ja voivat olla kunnianhimoisempia löytyvien palasten keruussa.\n"
"Responssiiviset mikrobit vaihtavat kohdetta nopeammin, jos ei niitä heti saa kiinni."

#, fuzzy
msgid "ORGANELLE_AXON"
msgstr "Soluelin"

#, fuzzy
msgid "ORGANELLE_AXON_DESCRIPTION"
msgstr "Pistä muita soluja tällä."

#, fuzzy
msgid "ORGANELLE_CATEGORY_MACROSCOPIC"
msgstr "Lisää soluelin"

#, fuzzy
msgid "ORGANELLE_CATEGORY_MULTICELLULAR"
msgstr "Lisää soluelin"

#, fuzzy
msgid "ORGANELLE_GROWTH_ORDER_EXPLANATION"
msgstr "Tämä paneeli kertoo mistä luvuista auto-evo simuloi ennusteensa. Lajin selviytymiseen vaikuttaa sen onnistuminen energian haalimisessa ja muut tarpeet. Auto-evo käyttää yksinkertaistettua mallia laskeakseen lajin menestymisen perustaen sen lajin hankkimaan energiaan. Jokaisen ravintotyypin kohdalla voi nähdä kuinka paljon siitä saa energiaa. Lajin sopivuus kertoo kuinka hyvin lajin jäsenet pystyvät käyttämään kyseisiä ravinnon lähteitä."

#, fuzzy
msgid "ORGANELLE_MYOFIBRIL"
msgstr "Saalistusihokarva"

#, fuzzy
msgid "ORGANELLE_MYOFIBRIL_DESCRIPTION"
msgstr "Pistä muita soluja tällä."

msgid "ORGANELLE_PILUS"
msgstr "Saalistusihokarva"

msgid "ORGANELLE_PILUS_DESCRIPTION"
msgstr "Pistä muita soluja tällä."

msgid "ORGANELLE_PILUS_PROCESSES_DESCRIPTION"
msgstr "Pistä muita soluja tällä."

#, fuzzy
msgid "ORGANELLE_PLURAL"
msgstr "Saalistusihokarva"

#, fuzzy
msgid "ORGANELLE_SINGULAR"
msgstr "Saalistusihokarva"

#, fuzzy
msgid "ORGANELLE_SUGGESTION_COLON"
msgstr "Soluelin"

#, fuzzy
msgid "ORGANELLE_SUGGESTION_TOOLTIP"
msgstr "Pysäytysmenu"

#, fuzzy
msgid "ORGANELLE_UNLOCKS_ENABLED"
msgstr "Soluelin"

#, fuzzy
msgid "ORGANELLE_UNLOCKS_ENABLED_EXPLANATION"
msgstr ""
"Keskittyneet mikrobit etsivät yhdisteitä, kappaleita ja saaliita pidemmän matkan päästä\n"
"ja voivat olla kunnianhimoisempia löytyvien palasten keruussa.\n"
"Responssiiviset mikrobit vaihtavat kohdetta nopeammin, jos ei niitä heti saa kiinni."

msgid "ORGANISM_STATISTICS"
msgstr "Statistiikkaa organismista"

msgid "OR_UNLOCK_CONDITION"
msgstr ""

msgid "OSMOREGULATION"
msgstr "Osmoregulaatio"

msgid "OSMOREGULATION_COST"
msgstr "Osmoregulaation energiantarve"

#, fuzzy
msgid "OSMOREGULATION_COST_MULTIPLIER"
msgstr "Osmoregulaation energiantarve"

#, fuzzy
msgid "OSMOREGULATION_COST_MULTIPLIER_EXPLANATION"
msgstr "Osmoregulaation energiantarve"

#, fuzzy
msgid "OTHER_COMPOUNDS"
msgstr "Yhdisteet"

msgid "OUR_WIKI"
msgstr "Wikimme"

#, fuzzy
msgid "OUTDATED_NOTICE"
msgstr "Peruutettu."

msgid "OUTREACH_TEAM"
msgstr ""

msgid "OUTSIDE_CONTRIBUTORS"
msgstr "Ulkopuoliset avustajat"

msgid "OVERWRITE_EXISTING_SAVE"
msgstr "Korvaa aikaisempi tallennus:"

msgid "OVERWRITE_EXISTING_SAVE_PROMPT"
msgstr "Korvataanko aikaisempi tallennus?"

#, fuzzy
msgid "OVERWRITE_SPECIES_NAME_CONFIRMATION"
msgstr "Tämän tallennuksen poistamista ei voi kumota, haluatko varmasti poistaa sen lopullisesti?"

msgid "OXYGEN"
msgstr "Happi"

#, fuzzy
msgid "OXYGEN_INHIBITOR_SYNTHESIS"
msgstr "Happimyrkkysynteesi"

#, fuzzy
msgid "OXYGEN_RESISTANCE"
msgstr "Myrkyn kestävyys"

#, fuzzy
msgid "OXYGEN_TOLERANCE_TOOLTIP"
msgstr "Näytä / piilota ympäristö ja yhdisteet"

#, fuzzy
msgid "OXYTOXISOME_PROCESSES_DESCRIPTION"
msgstr "Muuntaa [thrive:compound type=\"atp\"][/thrive:compound]:n [thrive:compound type=\"oxytoxy\"]oxytoxyksi[/thrive:compound]. Muunnosnopeus riippuu ympäristön [thrive:compound type=\"oxygen\"]happipitoisuudesta[/thrive:compound]. Voi päästää myrkkyjä painamalla [thrive:input]g_fire_toxin[/thrive:input]. Kun [thrive:compound type=\"oxytoxy\"][/thrive:compound]n pitoisuudet ovat alhaiset, ampuminen on edelleen mahdollista, mutta aiheuttaa vähemmän vahinkoa."

msgid "OXYTOXY_NT"
msgstr "Happimyrkky"

#, fuzzy
msgid "OXYTOXY_SYNTHESIS"
msgstr "Happimyrkkysynteesi"

msgid "PAGEDOWN"
msgstr "Page Down"

msgid "PAGEUP"
msgstr "PgUp (sivu ylös päin)"

#, fuzzy
msgid "PAGE_BACK"
msgstr "Takaisin"

#, fuzzy
msgid "PAGE_FORWARD"
msgstr "Eteenpäin"

#, fuzzy
msgid "PAGE_TITLE"
msgstr "Poista Paikallinen Data"

msgid "PAN_CAMERA_DOWN"
msgstr "Vieritä alaspäin"

msgid "PAN_CAMERA_LEFT"
msgstr "Vieritä vasemmalle"

msgid "PAN_CAMERA_RESET"
msgstr "Palauta kameran alkusijainti"

msgid "PAN_CAMERA_RIGHT"
msgstr "Siirrä kameraa oikealle"

msgid "PAN_CAMERA_UP"
msgstr "Siirrä kameraa ylöspäin"

msgid "PAST_DEVELOPERS"
msgstr "Entiset kehittäjät"

#, fuzzy
msgid "PATCH_COLON"
msgstr "Lajit:"

#, fuzzy
msgid "PATCH_EXTINCTION_BOX_TEXT"
msgstr "Kuten 99% kaikista lajeista jotka ovat joskus olleet, sinun lajisi on kuollut sukupuuttoon. Muut täyttävät sinun ekologisen lokerosi and kukoistavat, mutta sinä et. Sinut tullaan unohtamaan, epäonnistunut kokeilu evoluutiossa."

#, fuzzy
msgid "PATCH_EXTINCTION_CAPITAL"
msgstr "SUKUPUUTTO"

msgid "PATCH_MAP"
msgstr "Aluekartta"

#, fuzzy
msgid "PATCH_MAP_NAVIGATION_TOOLTIP"
msgstr "Kuole"

msgid "PATCH_NAME"
msgstr "{0} {1}"

#, fuzzy
msgid "PATCH_NOTES_LAST_PLAYED_INFO"
msgstr "Poista Paikallinen Data"

msgid "PATCH_NOTES_LAST_PLAYED_INFO_PLURAL"
msgstr ""

#, fuzzy
msgid "PATCH_NOTES_TITLE"
msgstr "Poista Paikallinen Data"

msgid "PATCH_NOTE_BULLET_POINT"
msgstr ""

msgid "PATCH_NOTE_CHANGES_HEADING"
msgstr ""

#, fuzzy
msgid "PATCH_NOTE_LINK_VISIT_TEXT"
msgstr "Kuten 99% kaikista lajeista jotka ovat joskus olleet, sinun lajisi on kuollut sukupuuttoon. Muut täyttävät sinun ekologisen lokerosi and kukoistavat, mutta sinä et. Sinut tullaan unohtamaan, epäonnistunut kokeilu evoluutiossa."

#, fuzzy
msgid "PATREON_TOOLTIP"
msgstr "Laita peli tauolle"

msgid "PATRONS"
msgstr "Patreon-jäsenet"

msgid "PAUSED"
msgstr "PYSÄYTETTY"

msgid "PAUSE_MENU_RESUME_TOOLTIP"
msgstr "Palaa peliin"

msgid "PAUSE_PROMPT"
msgstr ""

msgid "PAUSE_TOOLTIP"
msgstr "Laita peli tauolle"

#, fuzzy
msgid "PCK_LOAD_FAILED"
msgstr "Lataus on valmistunut"

#, fuzzy
msgid "PCK_LOAD_FAILED_DOES_NOT_EXIST"
msgstr "Lataus on valmistunut"

msgid "PEACEFUL"
msgstr "Rauhallinen"

#, fuzzy
msgid "PENDING_ENDOSYMBIOSIS_EXPLANATION"
msgstr ""
"Pelokkaat mikrobit pakenevat pidempiä matkoja, kuin urheat, ja\n"
"todennäköisemmin pakenevat petoja.\n"
"Rohkeat mikrobit eivät välitä pedoista lähellään ja hyökkäävät\n"
"todennäköisimmin takaisin uhattuna."

msgid "PENDING_ENDOSYMBIOSIS_TITLE"
msgstr ""

msgid "PERCENTAGE_VALUE"
msgstr "{0}%"

#, fuzzy
msgid "PERFECT_ADAPTATION_DESCRIPTION"
msgstr "Pistä muita soluja tällä."

msgid "PERFORMANCE"
msgstr "Suorituskyky"

msgid "PERFORM_UNBINDING"
msgstr "Erkane"

#, fuzzy
msgid "PER_SECOND_ABBREVIATION"
msgstr "{0} K"

msgid "PER_SECOND_SLASH"
msgstr "/sekunti"

msgid "PHOSPHATE"
msgstr "Fosfaatti"

#, fuzzy
msgid "PHOSPHATES_COST"
msgstr "Fosfaatti"

msgid "PHOTOSYNTHESIS"
msgstr "Fotosynteesi"

msgid "PHYSICAL_CONDITIONS"
msgstr "Olosuhteet"

msgid "PHYSICAL_RESISTANCE"
msgstr "Fyysinen kestävyys"

msgid "PLACE_ORGANELLE"
msgstr "Lisää soluelin"

msgid "PLANET"
msgstr "Planeetta"

#, fuzzy
msgid "PLANET_DETAILS_STRING"
msgstr "Avaa lokien kansio"

#, fuzzy
msgid "PLANET_GENERATION_TEASER"
msgstr "Valitse vaihtoehto"

msgid "PLANET_RANDOM_SEED"
msgstr "Planeetan satunnainen lähtöarvo"

#, fuzzy
msgid "PLAYER"
msgstr "Pelaajan solu"

msgid "PLAYER_DEATH_POPULATION_PENALTY"
msgstr ""

#, fuzzy
msgid "PLAYER_DEATH_POPULATION_PENALTY_EXPLANATION"
msgstr "Tämä paneeli kertoo mistä luvuista auto-evo simuloi ennusteensa. Lajin selviytymiseen vaikuttaa sen onnistuminen energian haalimisessa ja muut tarpeet. Auto-evo käyttää yksinkertaistettua mallia laskeakseen lajin menestymisen perustaen sen lajin hankkimaan energiaan. Jokaisen ravintotyypin kohdalla voi nähdä kuinka paljon siitä saa energiaa. Lajin sopivuus kertoo kuinka hyvin lajin jäsenet pystyvät käyttämään kyseisiä ravinnon lähteitä."

msgid "PLAYER_DIED"
msgstr "pelaaja kuoli"

#, fuzzy
msgid "PLAYER_DUPLICATE"
msgstr "pelaaja kuoli"

#, fuzzy
msgid "PLAYER_EXTINCT"
msgstr "pelaaja kuoli"

msgid "PLAYER_RELATIVE_MOVEMENT"
msgstr "Suhteellinen pelaajaan"

#, fuzzy
msgid "PLAYER_RELATIVE_MOVEMENT_TOOLTIP"
msgstr "Suhteellinen pelaajaan"

msgid "PLAYER_REPRODUCED"
msgstr "pelaaja jatkoi sukuaan"

msgid "PLAYER_SPEED"
msgstr ""
"Pelaajan\n"
"nopeus"

msgid "PLAYSTATION_3"
msgstr "PlayStation 3"

msgid "PLAYSTATION_4"
msgstr "PlayStation 4"

msgid "PLAYSTATION_5"
msgstr "PlayStation 5"

msgid "PLAY_INTRO_VIDEO"
msgstr "Näytä introvideo"

msgid "PLAY_MICROBE_INTRO_ON_NEW_GAME"
msgstr "Näytä mikrobi-intro aloitettaessa uusi peli"

msgid "PLAY_WITH_CURRENT_SETTING"
msgstr ""

msgid "POPULATION_CAPITAL"
msgstr "POPULAATIO:"

msgid "POPULATION_COLON"
msgstr "populaatio:"

msgid "POPULATION_IN_PATCHES"
msgstr "populaatio alueilla:"

msgid "POPULATION_IN_PATCH_SHORT"
msgstr "{0} ({1})"

#, fuzzy
msgid "POSITION_NUMBER"
msgstr "ID-Numero"

msgid "PREDATION_FOOD_SOURCE"
msgstr "Lajin {0} saalistus"

#, fuzzy
msgid "PREDICTION_DETAILS_OPEN_TOOLTIP"
msgstr "Jatka"

msgid "PRESSURE"
msgstr "Paine"

msgid "PRESSURE_SHORT"
msgstr "Paine"

#, fuzzy
msgid "PRESSURE_TOLERANCE_TOOLTIP"
msgstr "Palaa Päävalikkoon"

msgid "PRESS_KEY_DOT_DOT_DOT"
msgstr "Paina jotain näppäintä..."

msgid "PREVIEW_IMAGE_DOES_NOT_EXIST"
msgstr ""

msgid "PREVIEW_IMAGE_IS_TOO_LARGE"
msgstr ""

msgid "PREVIOUS_COLON"
msgstr "edellinen:"

msgid "PROCESSING_LOADED_OBJECTS"
msgstr "Prosessoidaan ladattuja objekteja"

msgid "PROCESS_ENVIRONMENT_SEPARATOR"
msgstr "@"

msgid "PROCESS_PANEL_TITLE"
msgstr "Solun prosessit"

#, fuzzy
msgid "PROCESS_SPEED_MODIFIER"
msgstr "Solun prosessit"

#, fuzzy
msgid "PROCESS_TOGGLE_TOOLTIP"
msgstr "Palaa Päävalikkoon"

msgid "PROGRAMMING_TEAM"
msgstr "Ohjelmointitiimi"

msgid "PROJECT_MANAGEMENT_TEAM"
msgstr ""

msgid "PROTEINS"
msgstr "Proteiini"

msgid "PROTOPLASM"
msgstr "Protoplasma"

msgid "PULL_REQUESTS_PROGRAMMING"
msgstr "Pull Requests / ohjelmointi"

#, fuzzy
msgid "QUADRILLION_ABBREVIATION"
msgstr "{0} G"

msgid "QUICK_LOAD"
msgstr "Lataa viimeisin tallennus"

msgid "QUICK_SAVE"
msgstr "Tee pika-tallennus"

msgid "QUIT"
msgstr "Lopeta"

#, fuzzy
msgid "QUIT_BUTTON_TOOLTIP"
msgstr "Kuole"

msgid "QUIT_GAME_WARNING"
msgstr ""
"Haluatko varmasti poistua pelistä?\n"
"Menetät tallentamattomat tiedot."

#, fuzzy
msgid "RADIATION"
msgstr "Soluhengitys"

#, fuzzy
msgid "RADIOACTIVE_CHUNK"
msgstr "Iso rautalohkare"

#, fuzzy
msgid "RADIOSYNTHESIS"
msgstr "Kemosynteesi"

msgid "RANDOMIZE_SPECIES_NAME"
msgstr "Luo satunnainen lajin nimi"

#, fuzzy
msgid "RANDOM_SEED_TOOLTIP"
msgstr "Laita peli tauolle"

msgid "RAW"
msgstr "Raaka"

#, fuzzy
msgid "RAW_VALUE_COLON"
msgstr "Uusi nimi:"

msgid "READING_SAVE_DATA"
msgstr "Luetaan tallennuksen tietoja"

#, fuzzy
msgid "READY"
msgstr "Taustasuorittajia:"

msgid "RECOMMENDED_THRIVE_VERSION"
msgstr "Thriven Suositeltu Versio:"

#, fuzzy
msgid "REDDIT_TOOLTIP"
msgstr "Jatka"

msgid "REDO"
msgstr "Tee uudelleen"

msgid "REDO_THE_LAST_ACTION"
msgstr "Tee uudelleen viimeisin toimenpide"

msgid "REFRESH"
msgstr "Virkistä"

#, fuzzy
msgid "RENDER_SCALE"
msgstr "Käytetty renderöijä:"

msgid "REPORT"
msgstr "Raportti"

#, fuzzy
msgid "REPORT_BUG"
msgstr "Raportti"

msgid "REPRODUCED"
msgstr "jatkoi sukuaan"

msgid "REPRODUCTION"
msgstr "Lisääntyminen"

#, fuzzy
msgid "REPRODUCTION_ASEXUAL"
msgstr "Lisääntyminen"

msgid "REPRODUCTION_BUDDING"
msgstr "Orastuminen"

#, fuzzy
msgid "REPRODUCTION_COMPOUNDS_MODE"
msgstr "Lisääntyminen:"

#, fuzzy
msgid "REPRODUCTION_COMPOUNDS_MODE_EXPLANATION"
msgstr "Tämä paneeli kertoo mistä luvuista auto-evo simuloi ennusteensa. Lajin selviytymiseen vaikuttaa sen onnistuminen energian haalimisessa ja muut tarpeet. Auto-evo käyttää yksinkertaistettua mallia laskeakseen lajin menestymisen perustaen sen lajin hankkimaan energiaan. Jokaisen ravintotyypin kohdalla voi nähdä kuinka paljon siitä saa energiaa. Lajin sopivuus kertoo kuinka hyvin lajin jäsenet pystyvät käyttämään kyseisiä ravinnon lähteitä."

#, fuzzy
msgid "REPRODUCTION_COMPOUND_HANDLING_TOOLTIP"
msgstr "Lisääntyminen:"

msgid "REPRODUCTION_METHOD"
msgstr "Lisääntyminen:"

#, fuzzy
msgid "REQUIRES_NUCLEUS"
msgstr "Tuma"

#, fuzzy
msgid "RESEARCH"
msgstr "Hae"

msgid "RESET"
msgstr "Kumoa muutokset"

#, fuzzy
msgid "RESET_DEADZONES"
msgstr "Palauta oletukset?"

msgid "RESET_DISMISSED_POPUPS"
msgstr ""

msgid "RESET_INPUTS_TO_DEFAULTS"
msgstr "Palauta näppäimien oletukset?"

#, fuzzy
msgid "RESET_ITEM_ORDER_TO_DEFAULT"
msgstr "Palauta näppäimien oletukset?"

msgid "RESET_KEYBINDINGS"
msgstr "Palauta syötteet oletuksiksi"

msgid "RESET_SETTINGS_TO_DEFAULTS"
msgstr "Palauta oletukset"

#, fuzzy
msgid "RESET_SHOWN_TUTORIALS"
msgstr "Näytä tutoriaalit"

#, fuzzy
msgid "RESET_SHOWN_TUTORIALS_TOOLTIP"
msgstr "Lisää uusi syöte"

msgid "RESET_TO_DEFAULTS"
msgstr "Palauta oletukset?"

msgid "RESISTANT_TO_BASIC_ENGULFMENT"
msgstr ""

#, fuzzy
msgid "RESIZE_METABALL_TOOLTIP"
msgstr "Jatka"

msgid "RESOLUTION"
msgstr "Tarkkuus:"

msgid "RESOURCE_ABSORBTION_SPEED"
msgstr "Resurssien imeytymisen nopeus"

#, fuzzy
msgid "RESOURCE_AMOUNT_SHORT"
msgstr "Paine"

#, fuzzy
msgid "RESOURCE_ENERGY"
msgstr "Katsele lähdekoodia"

#, fuzzy
msgid "RESOURCE_FOOD"
msgstr "Katsele lähdekoodia"

#, fuzzy
msgid "RESOURCE_ROCK"
msgstr "Katsele lähdekoodia"

#, fuzzy
msgid "RESOURCE_WOOD"
msgstr "Katsele lähdekoodia"

msgid "RESPIRATION"
msgstr "Soluhengitys"

msgid "RESPONSIVE"
msgstr "Reagoiva"

msgid "RESTART_REQUIRED"
msgstr "Uudelleenkäynnistys Vaaditaan"

msgid "RESUME"
msgstr "Jatka"

#, fuzzy
msgid "RESUME_TOOLTIP"
msgstr "Jatka"

msgid "RETURN_TO_MENU"
msgstr "Palaa Päävalikkoon"

#, fuzzy
msgid "RETURN_TO_MENU_TOOLTIP"
msgstr "Palaa Päävalikkoon"

msgid "RETURN_TO_MENU_WARNING"
msgstr ""
"Haluatko varmasti palata päävalikkoon?\n"
"Menetät tallentamattomat tiedot."

#, fuzzy
msgid "REVEAL_ALL_PATCHES"
msgstr "levisi alueille:"

#, fuzzy
msgid "REVOLUTIONARY_GAMES_SOCIAL_TOOLTIP"
msgstr "Tehnyt Revolutionary Games Studio"

#, fuzzy
msgid "RIGHT_ARROW"
msgstr "Hiiren oikea painike"

msgid "RIGHT_MOUSE"
msgstr "Hiiren oikea painike"

msgid "RIGID"
msgstr ""

msgid "RIGIDITY_MEMBRANE_DESCRIPTION"
msgstr "Jäykempi solukalvo kestää enemmän vahinkoa, mutta vaikeuttaa solun liikkumista."

msgid "ROTATE_LEFT"
msgstr "Käännä vasemmalle"

msgid "ROTATE_RIGHT"
msgstr "Käännä oikealle"

msgid "ROTATION_COLON"
msgstr "Pyöriminen:"

msgid "RUN_AUTO_EVO_DURING_GAMEPLAY"
msgstr "Suorita auto-evo pelin aikana"

msgid "RUN_ONE_STEP"
msgstr "Aja Yksi Askel"

msgid "RUN_RESULT_BY_SENDING_POPULATION"
msgstr "{0} lähettämällä: {1} yksikköä populaatiota alueelta: {2}"

msgid "RUN_RESULT_GENE_CODE"
msgstr "geneettinen koodi:"

msgid "RUN_RESULT_NICHE_FILL"
msgstr "ilmaantui täyttämään ekologisen lokeron"

msgid "RUN_RESULT_SELECTION_PRESSURE_SPLIT"
msgstr "syntyi eriävien valintapaineiden seurauksena"

msgid "RUN_RESULT_SPLIT_FROM"
msgstr "erkani lajista: {0}"

msgid "RUN_RESULT_SPLIT_OFF_TO"
msgstr "populaatio joillain alueille jakaantui muodostamaan uuden lajin, {0}:"

msgid "RUN_X_WORLDS"
msgstr ""

#, fuzzy
msgid "RUN_X_WORLDS_TOOLTIP"
msgstr "Lisää uusi syöte"

msgid "RUSTICYANIN"
msgstr "Ruostesyaniini"

#, fuzzy
msgid "RUSTICYANIN_DESCRIPTION"
msgstr "Rustisyaniini on proteiini, joka käyttää hiilidioksiidia ja happea muuntaakseen raudan toiseksi aineeksi. Tätä kutsutaan hapettumiseksi ja se vapauttaa energiaa, jonka solu voi hyödyntää."

#, fuzzy
msgid "RUSTICYANIN_PROCESSES_DESCRIPTION"
msgstr "Muuntaa [thrive:compound type=\"iron\"]raudan[/thrive:compound] [thrive:compound type=\"atp\"]ATP:ksi[/thrive:compound]. Muunnosnopeus vaihtelee ympäristön [thrive:compound type=\"carbondioxide\"][/thrive:compound]n ja [thrive:compound type=\"oxygen\"][/thrive:compound]n mukaan."

#, fuzzy
msgid "SAFE_MODE_EXPLANATION"
msgstr ""
"Pelokkaat mikrobit pakenevat pidempiä matkoja, kuin urheat, ja\n"
"todennäköisemmin pakenevat petoja.\n"
"Rohkeat mikrobit eivät välitä pedoista lähellään ja hyökkäävät\n"
"todennäköisimmin takaisin uhattuna."

#, fuzzy
msgid "SAFE_MODE_TITLE"
msgstr "Poista Paikallinen Data"

msgid "SAVE"
msgstr "Tallenna"

msgid "SAVE_AND_CONTINUE"
msgstr "Tallenna ja jatka"

msgid "SAVE_AUTOSAVE"
msgstr "Tallenna Peli"

msgid "SAVE_DELETE_WARNING"
msgstr "Tämän tallennuksen poistamista ei voi kumota, haluatko varmasti lopullisesti poistaa {0}?"

msgid "SAVE_ERROR_INCLUDE_JSON_DEBUG_NOTE"
msgstr ""

#, fuzzy
msgid "SAVE_ERROR_TURN_ON_JSON_DEBUG_MODE"
msgstr "JSON-virheenkäsittelymoodi:"

msgid "SAVE_FAILED"
msgstr "Tallennus epäonnistui"

msgid "SAVE_GAME"
msgstr "Tallenna Peli"

#, fuzzy
msgid "SAVE_GAME_BUTTON_TOOLTIP"
msgstr "Pysäytysmenu"

msgid "SAVE_HAS_DIFFERENT_VERSION"
msgstr "Tallennus on pelin eri versiosta"

msgid "SAVE_HAS_DIFFERENT_VERSION_TEXT"
msgstr ""
"Tallennus, jota yrität ladata, ei vastaa pelin nykyistä versiota.\n"
"Tämä tallennus pitää ladata manuaalisesti valikon kautta."

msgid "SAVE_HAS_INVALID_GAME_STATE"
msgstr "Tallennuksessa on virheellinen pelin tilan skene"

msgid "SAVE_INVALID"
msgstr "Virheellinen"

msgid "SAVE_IS_INVALID"
msgstr "Tallennus on virheellinen"

#, fuzzy
msgid "SAVE_IS_UPGRADEABLE_DESCRIPTION"
msgstr "Pistä muita soluja tällä."

msgid "SAVE_LOAD_ALREADY_LOADED_FREE_FAILURE"
msgstr ". Virhe vapautettaessa jo ladattuja resursseja: {0}"

msgid "SAVE_MANUAL"
msgstr "Tallenna Peli"

msgid "SAVE_QUICKSAVE"
msgstr "Tallenna Peli"

msgid "SAVE_SPACE_USED"
msgstr "Tilaa käytössä:"

#, fuzzy
msgid "SAVE_UPGRADE_FAILED"
msgstr "Tallennus epäonnistui"

#, fuzzy
msgid "SAVE_UPGRADE_FAILED_DESCRIPTION"
msgstr "Pistä muita soluja tällä."

#, fuzzy
msgid "SAVING_DATA_FAILED_DUE_TO"
msgstr "Tallennus epäonnistui! Poikkeus tapahtui"

msgid "SAVING_DOT_DOT_DOT"
msgstr "Tallennetaan..."

msgid "SAVING_FAILED_WITH_EXCEPTION"
msgstr "Tallennus epäonnistui! Poikkeus tapahtui"

#, fuzzy
msgid "SAVING_NOT_POSSIBLE"
msgstr "Tallennus epäonnistui! Poikkeus tapahtui"

msgid "SAVING_SUCCEEDED"
msgstr "Tallennus onnistui"

msgid "SCALING_NONE"
msgstr "Ei mitään"

msgid "SCALING_ON"
msgstr "Skaalattu"

msgid "SCALING_ON_INVERSE"
msgstr "Käänteisesti skaalattu"

#, fuzzy
msgid "SCREEN_EFFECT"
msgstr "Ulkoiset vaikutukset:"

#, fuzzy
msgid "SCREEN_EFFECT_GAMEBOY"
msgstr "Ulkoiset vaikutukset:"

#, fuzzy
msgid "SCREEN_EFFECT_GAMEBOY_COLOR"
msgstr "Ulkoiset vaikutukset:"

msgid "SCREEN_EFFECT_GREYSCALE"
msgstr ""

#, fuzzy
msgid "SCREEN_EFFECT_NONE"
msgstr "Näytä kykypalkki"

msgid "SCREEN_RELATIVE_MOVEMENT"
msgstr "Suhteellinen peli-ikkunaan"

#, fuzzy
msgid "SCREEN_RELATIVE_MOVEMENT_TOOLTIP"
msgstr "Suhteellinen peli-ikkunaan"

msgid "SCROLLLOCK"
msgstr "Scroll Lock"

msgid "SEARCH_DOT_DOT_DOT"
msgstr "Hae..."

msgid "SEARCH_PLACEHOLDER"
msgstr ""

msgid "SEARCH_RADIUS"
msgstr "Etsintäsäde:"

msgid "SEA_FLOOR"
msgstr "Merenpohja"

msgid "SECRETE_SLIME"
msgstr ""

#, fuzzy
msgid "SECRETE_SLIME_TOOLTIP"
msgstr "Jatka"

#, fuzzy
msgid "SEED_LABEL"
msgstr "Biomi: {0}"

#, fuzzy
msgid "SELECTED"
msgstr "Valittu:"

msgid "SELECTED_COLON"
msgstr "Valittu:"

#, fuzzy
msgid "SELECTED_MOD"
msgstr "Valittu:"

#, fuzzy
msgid "SELECTED_SAVE_IS_INCOMPATIBLE_PROMPT"
msgstr "Valittu tallennus ei ole yhteensopiva"

#, fuzzy
msgid "SELECTED_SAVE_IS_INCOMPATIBLE_PROTOTYPE_PROMPT"
msgstr "Valittu tallennus ei ole yhteensopiva"

#, fuzzy
msgid "SELECTED_SAVE_IS_UPGRADEABLE_PROMPT"
msgstr "Valittu tallennus ei ole yhteensopiva"

#, fuzzy
msgid "SELECT_A_GENERATION"
msgstr "Valitse vaihtoehto"

msgid "SELECT_A_PATCH"
msgstr "Valitse alue nähdäksesi sen tiedot tässä"

#, fuzzy
msgid "SELECT_A_SPECIES"
msgstr "Valitse alue nähdäksesi sen tiedot tässä"

#, fuzzy
msgid "SELECT_A_TECHNOLOGY"
msgstr "Valitse alue nähdäksesi sen tiedot tässä"

msgid "SELECT_CELL_TYPE_FROM_EDITOR"
msgstr "Valitse muokattavan soluelimen tyyppi editorin sivulta"

#, fuzzy
msgid "SELECT_ENZYME"
msgstr "Valittu:"

#, fuzzy
msgid "SELECT_MOVEMENT_MODE_TITLE"
msgstr "Poista Paikallinen Data"

msgid "SELECT_OPTION"
msgstr "Valitse vaihtoehto"

msgid "SELECT_PREVIEW_IMAGE"
msgstr "Valitse Esikatselukuva"

#, fuzzy
msgid "SELECT_SPACE_STRUCTURE_TITLE"
msgstr "Rakenne"

msgid "SELECT_STRUCTURE_POPUP_TITLE"
msgstr ""

#, fuzzy
msgid "SELECT_TISSUE_TYPE_FROM_EDITOR"
msgstr "Valitse muokattavan soluelimen tyyppi editorin sivulta"

#, fuzzy
msgid "SELECT_VACUOLE_COMPOUND_COLON"
msgstr "Valittu:"

msgid "SEPTEMBER"
msgstr "Syyskuu"

msgid "SESSILE"
msgstr "Sessiili"

msgid "SETTING_ONLY_APPLIES_TO_NEW_GAMES"
msgstr "Tämä arvo vaikuttaa vain uusiin peleihin, jotka on aloitettu tämän muuttamisen jälkeen"

msgid "SFX_VOLUME"
msgstr "Efektien voimakkuus"

msgid "SHIFT"
msgstr "Vaihto"

#, fuzzy
msgid "SHOW_ALL_TUTORIALS"
msgstr "Näytä tutoriaalit"

#, fuzzy
msgid "SHOW_ALL_TUTORIALS_TOOLTIP"
msgstr "Lisää uusi syöte"

msgid "SHOW_DAMAGE_EFFECT"
msgstr ""

msgid "SHOW_HELP"
msgstr "Näytä apu"

#, fuzzy
msgid "SHOW_ITEM_COORDINATES"
msgstr "Näytä tutoriaalit"

#, fuzzy
msgid "SHOW_NEW_PATCH_NOTES"
msgstr "{0} {1}"

#, fuzzy
msgid "SHOW_NEW_PATCH_NOTES_TOOLTIP"
msgstr "{0} {1}"

#, fuzzy
msgid "SHOW_TUTORIALS_IN_NEW_CURRENT_OPTION"
msgstr "Näytä tutoriaalit (nykyisessä pelissä)"

#, fuzzy
msgid "SHOW_TUTORIALS_IN_NEW_GAMES_OPTION"
msgstr "Näytä tutoriaalit (uusissa peleissä)"

#, fuzzy
msgid "SHOW_TUTORIALS_OPTION_TOOLTIP"
msgstr "Lisää uusi syöte"

msgid "SHOW_UNSAVED_PROGRESS_WARNING"
msgstr "Näytä varoitus tallentamattomista muutoksista"

#, fuzzy
msgid "SHOW_UNSAVED_PROGRESS_WARNING_TOOLTIP"
msgstr ""
"Sinulla on tallentamattomia muutoksia, jotka menetetään.\n"
"Haluatko jatkaa?"

msgid "SHOW_WEB_NEWS_FEED"
msgstr ""

#, fuzzy
msgid "SIDEROPHORE_ACTION_TOOLTIP"
msgstr "Laita peli tauolle"

msgid "SIGNALING_AGENT"
msgstr "Viestintäkeskus"

#, fuzzy
msgid "SIGNALING_AGENTS_ACTION_TOOLTIP"
msgstr "Jäykempi solukalvo kestää enemmän vahinkoa, mutta vaikeuttaa solun liikkumista."

#, fuzzy
msgid "SIGNALING_AGENT_DESCRIPTION"
msgstr "Jäykempi solukalvo kestää enemmän vahinkoa, mutta vaikeuttaa solun liikkumista."

msgid "SIGNALING_AGENT_PROCESSES_DESCRIPTION"
msgstr "Pidä [thrive:input]g_pack_commands[/thrive:input] pohjassa avataksesi valikon, josta voit jakaa lajisi soluille komentoja."

msgid "SIGNAL_COMMAND_AGGRESSION"
msgstr "Muutu Agressiiviseksi"

msgid "SIGNAL_COMMAND_FLEE"
msgstr ""

msgid "SIGNAL_COMMAND_FOLLOW"
msgstr "Seuraa Minua"

msgid "SIGNAL_COMMAND_NONE"
msgstr "Ei Käskyä"

msgid "SIGNAL_COMMAND_TO_ME"
msgstr "Liiku Luokseni"

msgid "SIGNAL_TO_EMIT"
msgstr "Viesti Erittää"

msgid "SILICA"
msgstr "Piidioksidi"

msgid "SILICA_MEMBRANE_DESCRIPTION"
msgstr ""

#, fuzzy
msgid "SIMULATION_CONFIG"
msgstr "Osmoregulaatio"

msgid "SIXTEEN_TIMES"
msgstr "16x"

msgid "SIZE_COLON"
msgstr "Koko:"

msgid "SLIDESHOW"
msgstr "Diaesitys"

msgid "SLIME_JET"
msgstr ""

#, fuzzy
msgid "SLIME_JET_DESCRIPTION"
msgstr "Solun täyttävä limainen aines. Solulima on sekoite ioneita, proteiineja ja muita ainesosia veteen liuotettuna ja täyttää solun sisäpuolen. Yksi sen tarkoituksista on suorittaa glykolyysi, eli glukoosin muuntaminen ATP-energianlähteeksi. Alkeelliset soluilla, joilla ei ole kehittyneempiä aineenvaihduntaan keskittyneitä soluelimiä, solulima on keskeinen energian tuotannon lähde. Solulima myös varastoi molekyylejä, eli esimerkiksi kerättäviä yhdisteitä ja kasvattaa solun kokoa."

#, fuzzy
msgid "SLIME_JET_PROCESSES_DESCRIPTION"
msgstr "Muuntaa [thrive:compound type=\"glucose\"]glukoosia[/thrive:compound] [thrive:compound type=\"atp\"][/thrive:compound]:ksi."

msgid "SMALL_IRON_CHUNK"
msgstr "Pieni rautalohkare"

#, fuzzy
msgid "SMALL_PHOSPHATE_CHUNK"
msgstr "Pieni rautalohkare"

#, fuzzy
msgid "SMALL_SULFUR_CHUNK"
msgstr "Pieni rautalohkare"

msgid "SNOWFLAKE"
msgstr ""

#, fuzzy
msgid "SOCIETY_STAGE"
msgstr ""
"Kaukaisella planeetalla maailmankausien vulkaaninen aktiivisuus ja meteoriittien iskeymät ovat johtaneet uuden ilmiön kehittymisen maailmankaikkeudessa.\n"
"\n"
"Elämä.\n"
"\n"
"Yksinkertaiset mikrobit lymyilevät syvällä meren uumenissa. Olet viimeinen universaali esivanhempi (LUCA) tällä planeetalla.\n"
"\n"
"Selviytyäkseksi tässä armottomassa ympäristössä, sinun täytyy etsiä ja kerätä yhdisteitä. Niiden avulla voit kehittyä sukupolvien saatossa ja kilpailla muiden lajien kanssa."

msgid "SOUND"
msgstr "Ääni"

msgid "SOUND_TEAM"
msgstr "Äänitiimi"

msgid "SOUND_TEAM_LEAD"
msgstr ""

msgid "SOUND_TEAM_LEADS"
msgstr ""

msgid "SPACE"
msgstr "Välilyönti"

#, fuzzy
msgid "SPACE_STAGE"
msgstr ""
"Kaukaisella planeetalla maailmankausien vulkaaninen aktiivisuus ja meteoriittien iskeymät ovat johtaneet uuden ilmiön kehittymisen maailmankaikkeudessa.\n"
"\n"
"Elämä.\n"
"\n"
"Yksinkertaiset mikrobit lymyilevät syvällä meren uumenissa. Olet viimeinen universaali esivanhempi (LUCA) tällä planeetalla.\n"
"\n"
"Selviytyäkseksi tässä armottomassa ympäristössä, sinun täytyy etsiä ja kerätä yhdisteitä. Niiden avulla voit kehittyä sukupolvien saatossa ja kilpailla muiden lajien kanssa."

#, fuzzy
msgid "SPACE_STRUCTURE_HAS_RESOURCES"
msgstr "Rakenne"

#, fuzzy
msgid "SPACE_STRUCTURE_NO_EXTRA_DESCRIPTION"
msgstr "Rakenne"

msgid "SPACE_STRUCTURE_WAITING_CONSTRUCTION"
msgstr ""

msgid "SPAWN_AMMONIA"
msgstr "Luo ammoniakkia"

msgid "SPAWN_ENEMY"
msgstr "Luo vihollinen"

#, fuzzy
msgid "SPAWN_ENEMY_CHEAT_FAIL"
msgstr "Luo vihollinen"

msgid "SPAWN_GLUCOSE"
msgstr "Luo glukoosia"

msgid "SPAWN_PHOSPHATES"
msgstr "Luo fosfaattia"

msgid "SPECIAL_MOUSE_1"
msgstr "Hiiren erikoispainike 1"

msgid "SPECIAL_MOUSE_2"
msgstr "Hiiren erikoispainike 2"

#, fuzzy
msgid "SPECIES"
msgstr "Lista lajeista"

msgid "SPECIES_COLON"
msgstr "Lajit:"

#, fuzzy
msgid "SPECIES_DETAIL_TEXT"
msgstr "{0} (x{1})"

msgid "SPECIES_HAS_A_MUTATION"
msgstr "on saanut mutaation"

msgid "SPECIES_LIST"
msgstr "Lista lajeista"

#, fuzzy
msgid "SPECIES_MEMBER_IMPACT_ON_POP"
msgstr "Lajin nimi..."

#, fuzzy
msgid "SPECIES_MEMBER_IMPACT_ON_POPULATION_EXPLANATION"
msgstr ""
"Aktiiviset mikrobit vilistävät ja mukeltavat, kun mitään mielenkiintoista ei tapahdu.\n"
"Lakoniset mikrobit pysyttelevät mieluummin paikoillaan odottaen ympäristön muutoksia reagoidakseen niihin."

msgid "SPECIES_NAME_DOT_DOT_DOT"
msgstr "Lajin nimi..."

#, fuzzy
msgid "SPECIES_NAME_TOO_LONG_POPUP"
msgstr "Lajin nimi..."

msgid "SPECIES_POPULATION"
msgstr "Lajien populaatiot"

msgid "SPECIES_PRESENT"
msgstr "Läsnäolevat lajit"

#, fuzzy
msgid "SPECIES_TO_FIND"
msgstr "Lajit:"

msgid "SPECIES_WITH_POPULATION"
msgstr "{0}:n populaatio: {1}"

msgid "SPEED"
msgstr "Nopeus"

msgid "SPEED_COLON"
msgstr "Nopeus:"

msgid "SPREAD_TO_PATCHES"
msgstr "levisi alueille:"

#, fuzzy
msgid "SPRINT"
msgstr "Kopioi ruutu"

#, fuzzy
msgid "SPRINT_ACTION_TOOLTIP"
msgstr "Laita peli tauolle"

msgid "STAGE_MENU_BUTTON_TOOLTIP"
msgstr "Pysäytysmenu"

#, fuzzy
msgid "START"
msgstr "Aloitetaan"

msgid "STARTING"
msgstr "Aloitetaan"

msgid "START_CALIBRATION"
msgstr "Aloita kalibrointi"

#, fuzzy
msgid "START_GAME"
msgstr "Tallenna Peli"

#, fuzzy
msgid "START_RESEARCH"
msgstr "Uudelleenkäynnistys Vaaditaan"

msgid "STATISTICS"
msgstr "Statistiikkaa"

#, fuzzy
msgid "STAT_ATP_PRODUCTION_REDUCTION"
msgstr "ATP:n TUOTANTO ON LIIAN ALHAINEN!"

#, fuzzy
msgid "STAT_BASE_MOVEMENT_REDUCTION"
msgstr "Perus liikkuminen"

msgid "STAT_DAMAGE"
msgstr ""

msgid "STAT_DAMAGE_PER_OXYGEN"
msgstr ""

msgid "STEAM_CLIENT_INIT_FAILED"
msgstr ""

msgid "STEAM_ERROR_ACCOUNT_DOES_NOT_OWN_PRODUCT"
msgstr ""

msgid "STEAM_ERROR_ACCOUNT_READ_ONLY"
msgstr ""

msgid "STEAM_ERROR_ALREADY_UPLOADED"
msgstr ""

msgid "STEAM_ERROR_BANNED"
msgstr ""

msgid "STEAM_ERROR_CLOUD_LIMIT_EXCEEDED"
msgstr ""

#, fuzzy
msgid "STEAM_ERROR_DUPLICATE_NAME"
msgstr "pelaaja kuoli"

msgid "STEAM_ERROR_FILE_NOT_FOUND"
msgstr "Tiedostoa ei löytynyt"

msgid "STEAM_ERROR_INSUFFICIENT_PRIVILEGE"
msgstr ""

#, fuzzy
msgid "STEAM_ERROR_INVALID_PARAMETER"
msgstr "Tallennuksessa on virheellinen pelin tilan skene"

#, fuzzy
msgid "STEAM_ERROR_LOCKING_FAILED"
msgstr "Tallennus epäonnistui! Poikkeus tapahtui"

msgid "STEAM_ERROR_NOT_LOGGED_IN"
msgstr ""

msgid "STEAM_ERROR_TIMEOUT"
msgstr ""

msgid "STEAM_ERROR_UNAVAILABLE"
msgstr ""

msgid "STEAM_ERROR_UNKNOWN"
msgstr "Tuntematon Steam-virhe tapahtui"

#, fuzzy
msgid "STEAM_INIT_FAILED"
msgstr "Tallennus epäonnistui! Poikkeus tapahtui"

#, fuzzy
msgid "STEAM_INIT_FAILED_DESCRIPTION"
msgstr "Pistä muita soluja tällä."

#, fuzzy
msgid "STEAM_TOOLTIP"
msgstr "Laita peli tauolle"

msgid "STEM_CELL_NAME"
msgstr "Kantasolu"

#, fuzzy
msgid "STOP"
msgstr "Stop"

msgid "STORAGE"
msgstr "Varastotila"

msgid "STORAGE_COLON"
msgstr "Varastotila:"

msgid "STORAGE_STATISTICS_SECONDS_OF_COMPOUND"
msgstr ""

msgid "STORE_LOGGED_IN_AS"
msgstr "Sisäänkirjauduttu käyttäjänä: {0}"

#, fuzzy
msgid "STRAIN_BAR_TOOLTIP"
msgstr "Laita peli tauolle"

msgid "STRAIN_BAR_VISIBILITY"
msgstr ""

#, fuzzy
msgid "STRATEGY_STAGES"
msgstr ""
"Kaukaisella planeetalla maailmankausien vulkaaninen aktiivisuus ja meteoriittien iskeymät ovat johtaneet uuden ilmiön kehittymisen maailmankaikkeudessa.\n"
"\n"
"Elämä.\n"
"\n"
"Yksinkertaiset mikrobit lymyilevät syvällä meren uumenissa. Olet viimeinen universaali esivanhempi (LUCA) tällä planeetalla.\n"
"\n"
"Selviytyäkseksi tässä armottomassa ympäristössä, sinun täytyy etsiä ja kerätä yhdisteitä. Niiden avulla voit kehittyä sukupolvien saatossa ja kilpailla muiden lajien kanssa."

msgid "STRICT_NICHE_COMPETITION"
msgstr ""

msgid "STRUCTURAL"
msgstr "Rakenteellinen"

msgid "STRUCTURE"
msgstr "Rakenne"

msgid "STRUCTURE_ASCENSION_GATE"
msgstr "Nousemusportti"

#, fuzzy
msgid "STRUCTURE_DYSON_SWARM"
msgstr "Rakenne"

msgid "STRUCTURE_HAS_REQUIRED_RESOURCES_TO_BUILD"
msgstr ""

msgid "STRUCTURE_HUNTER_GATHERER_LODGE"
msgstr ""

msgid "STRUCTURE_IN_PROGRESS_CONSTRUCTION"
msgstr ""

msgid "STRUCTURE_REQUIRED_RESOURCES_TO_FINISH"
msgstr ""

msgid "STRUCTURE_SELECTION_MENU_ENTRY"
msgstr ""

msgid "STRUCTURE_SELECTION_MENU_ENTRY_NOT_ENOUGH_RESOURCES"
msgstr ""

msgid "STRUCTURE_SOCIETY_CENTER"
msgstr ""

msgid "STRUCTURE_STEAM_POWERED_FACTORY"
msgstr ""

msgid "SUCCESSFUL_KILL"
msgstr "onnistunut tappo"

msgid "SUCCESSFUL_SCAVENGE"
msgstr "onnistunut raadonsyönti"

msgid "SUCCESS_BUT_MISSING_ID"
msgstr ""

msgid "SUICIDE_BUTTON_TOOLTIP"
msgstr "Kuole"

msgid "SUNLIGHT"
msgstr "Auringonvalo"

msgid "SUPPORTER_PATRONS"
msgstr "Tukijat"

msgid "SURVIVAL_TITLE"
msgstr ""

msgid "SWITCH_TO_FRONT_CAMERA"
msgstr ""

msgid "SWITCH_TO_RIGHT_CAMERA"
msgstr ""

msgid "SWITCH_TO_TOP_CAMERA"
msgstr ""

msgid "SYSREQ"
msgstr "SysRq"

msgid "TAB_SECONDARY_SWITCH_LEFT"
msgstr ""

msgid "TAB_SECONDARY_SWITCH_RIGHT"
msgstr ""

#, fuzzy
msgid "TAB_SWITCH_LEFT"
msgstr "Käännä vasemmalle"

#, fuzzy
msgid "TAB_SWITCH_RIGHT"
msgstr "Käännä oikealle"

msgid "TAGS_IS_WHITESPACE"
msgstr ""

msgid "TAKE_SCREENSHOT"
msgstr "Ota ruudunkaappaus"

#, fuzzy
msgid "TARGET_TYPE_COLON"
msgstr "Terv.:"

msgid "TECHNOLOGY_ASCENSION"
msgstr "Nousemus"

msgid "TECHNOLOGY_HUNTER_GATHERING"
msgstr ""

msgid "TECHNOLOGY_LEVEL_ADVANCED_SPACE"
msgstr ""

msgid "TECHNOLOGY_LEVEL_INDUSTRIAL"
msgstr ""

msgid "TECHNOLOGY_LEVEL_PRE_SOCIETY"
msgstr ""

msgid "TECHNOLOGY_LEVEL_PRIMITIVE"
msgstr ""

msgid "TECHNOLOGY_LEVEL_SCIFI"
msgstr ""

#, fuzzy
msgid "TECHNOLOGY_LEVEL_SPACE_AGE"
msgstr "Keskiverto"

msgid "TECHNOLOGY_REQUIRED_LEVEL"
msgstr ""

msgid "TECHNOLOGY_ROCKETRY"
msgstr ""

msgid "TECHNOLOGY_SIMPLE_STONE_TOOLS"
msgstr ""

msgid "TECHNOLOGY_SOCIETY_CENTER"
msgstr ""

msgid "TECHNOLOGY_STEAM_POWER"
msgstr ""

msgid "TECHNOLOGY_UNLOCKED_NOTICE"
msgstr ""

msgid "TEMPERATURE"
msgstr "Lämpötila"

msgid "TEMPERATURE_SHORT"
msgstr "Lämpö."

#, fuzzy
msgid "TEMPERATURE_TOLERANCE_TOOLTIP"
msgstr "Laita peli tauolle"

msgid "TESTING_TEAM"
msgstr "Testaustiimi"

#, fuzzy
msgid "THANKS_FOR_BUYING_THRIVE_2"
msgstr ""
"Kiitos pelaamisesta!\n"
"\n"
"Jos tykkäsit pelistä, kerrothan kavereillesi meistä."

msgid "THANKS_FOR_PLAYING"
msgstr ""
"Kiitos pelaamisesta!\n"
"\n"
"Jos tykkäsit pelistä, kerrothan kavereillesi meistä."

#, fuzzy
msgid "THANK_YOU_TITLE"
msgstr "OLET SELVIYTYNYT!"

msgid "THEORY_TEAM"
msgstr "Teoriatiimi"

msgid "THERMOPLAST"
msgstr "Lämpöplasti"

msgid "THERMOPLAST_DESCRIPTION"
msgstr ""

#, fuzzy
msgid "THERMOPLAST_PROCESSES_DESCRIPTION"
msgstr "Tuottaa [thrive:compound type=\"glucose\"]glukoosia[/thrive:compound]. Tuotannon nopeus riippuu ympäristön [thrive:compound type=\"carbondioxide\"]hiilidioksidipitoisuudesta[/thrive:compound] ja lämpötilasta."

#, fuzzy
msgid "THERMOSYNTHASE"
msgstr "Kemosynteesi"

#, fuzzy
msgid "THERMOSYNTHASE_DESCRIPTION"
msgstr "Nitrogenaasi on entsyymikompleksi, joka katalysoi typpimolekyylien pelkistymistä ammoniakiksi käyttäen ATP:tä. Ammoniakki on tärkeä aine solun kasvulle. Tätä prosessia kutsutaan anaerobiseksi typpifiksaatioksi. Nitrogenaasi sijaitsee soluliman ympäröimänä, joka puolestaan toteuttaa osaltaan glykolyysia."

#, fuzzy
msgid "THERMOSYNTHASE_PROCESSES_DESCRIPTION"
msgstr "Tuottaa [thrive:compound type=\"glucose\"]glukoosia[/thrive:compound]. Tuotannon nopeus riippuu ympäristön [thrive:compound type=\"carbondioxide\"]hiilidioksidipitoisuudesta[/thrive:compound] ja lämpötilasta."

#, fuzzy
msgid "THERMOSYNTHESIS"
msgstr "Kemosynteesi"

msgid "THE_DISTURBANCE"
msgstr ""

#, fuzzy
msgid "THE_PATCH_MAP_BUTTON"
msgstr "Aluekartta"

#, fuzzy
msgid "THE_WORLD_TITLE"
msgstr "Maailma"

msgid "THIS_IS_LOCAL_MOD"
msgstr ""

msgid "THIS_IS_WORKSHOP_MOD"
msgstr ""

msgid "THREADS"
msgstr "Taustasuorittajia:"

msgid "THRIVEOPEDIA"
msgstr ""

msgid "THRIVEOPEDIA_CURRENT_WORLD_PAGE_TITLE"
msgstr "Nykyinen maailma"

msgid "THRIVEOPEDIA_EVOLUTIONARY_TREE_PAGE_TITLE"
msgstr "Evoluutiopuu"

msgid "THRIVEOPEDIA_HINT_IN_GAME"
msgstr ""

msgid "THRIVEOPEDIA_HOME_INFO"
msgstr ""

msgid "THRIVEOPEDIA_HOME_PAGE_TITLE"
msgstr "Etusivu"

msgid "THRIVEOPEDIA_MUSEUM_PAGE_TITLE"
msgstr "Museo"

msgid "THRIVEOPEDIA_PATCH_MAP_PAGE_TITLE"
msgstr ""

msgid "THRIVE_LICENSES"
msgstr "Thriven lisenssit"

msgid "THYLAKOIDS"
msgstr "Tylakoidit"

#, fuzzy
msgid "THYLAKOIDS_DESCRIPTION"
msgstr "Yhteyttämiskalvostot eli tylakoidit ovat solukalvolla sijaitsevia, valosta energiaa kerääviä elimiä. Nämä kalvostot pystyvät hyödyntämään valon energian valmistaakseen glukoosia käyttäen vettä ja hiilidioksidia prosessissa nimeltä fotosynteesi. Tylakoidien pigmentit antavat viherhiukkasille niiden tunnusomaisen värinsä. Glukoosin muunnosnopeus riippuu ympäristön hiilidioksidipitoisuudesta ja saatavilla olevasta valosta. Tylakoidit sijaitsevat soluliman ympäröimänä, joka puolestaan toteuttaa glykolyysia."

msgid "TIDEPOOL"
msgstr "Vuorovesiallas"

msgid "TIMELINE"
msgstr "Aikajana"

msgid "TIMELINE_GLOBAL_FILTER_TOOLTIP"
msgstr "Näytä maailmanlaajuiset tapahtumat"

msgid "TIMELINE_LOCAL_FILTER_TOOLTIP"
msgstr "Näytä paikalliset tapahtumat"

#, fuzzy
msgid "TIMELINE_NICHE_FILL"
msgstr "[u]{0}[/u] jakautui [u]{1}[/u]:sta erikoistuen omaksi lajikseen"

#, fuzzy
msgid "TIMELINE_PLAYER_MIGRATED"
msgstr "Osa populaatiosta ([u]{0}[/u]) ovat muuttaneet {1}"

#, fuzzy
msgid "TIMELINE_PLAYER_MIGRATED_TO"
msgstr "Osa populaatiosta ([u]{0}[/u]) ovat muuttaneet {1}"

#, fuzzy
msgid "TIMELINE_SELECTION_PRESSURE_SPLIT"
msgstr "[u]{0}[/u] jakautui [u]{1}[/u]:sta uudeksi lajiksi lajin valintapaineista johtuen"

#, fuzzy
msgid "TIMELINE_SPECIES_BECAME_MULTICELLULAR"
msgstr ""
"Kerää glukooria (valkeat yhdistepilvet) liikkumalla niihin.\n"
"\n"
"Solusi tarvitsee glukoosia tuottaakseen energiaa pysyäkseen hengissä.\n"
"\n"
"Seuraa viivaa, joka kulkee solustasi lähimpään glukoosipilveen."

#, fuzzy
msgid "TIMELINE_SPECIES_EXTINCT"
msgstr "[u]{0}[/u] on kuollut sukupuuttoon!"

#, fuzzy
msgid "TIMELINE_SPECIES_EXTINCT_LOCAL"
msgstr "[u]{0}[/u] on kadonnut tältä alueelta"

#, fuzzy
msgid "TIMELINE_SPECIES_FOLLOWED"
msgstr "[u]{0}[/u] on kuollut sukupuuttoon!"

#, fuzzy
msgid "TIMELINE_SPECIES_MIGRATED_FROM"
msgstr "Osa lajin [u]{0}[/u] populaatiosta on muuttanut alueelta {1} tälle alueelle"

#, fuzzy
msgid "TIMELINE_SPECIES_MIGRATED_TO"
msgstr "Osa populaatiosta ([u]{0}[/u]) ovat muuttaneet {1}"

#, fuzzy
msgid "TIMELINE_SPECIES_POPULATION_DECREASE"
msgstr "[u]{0}[/u] populaatio on pienentynyt ja on nyt {1}"

#, fuzzy
msgid "TIMELINE_SPECIES_POPULATION_INCREASE"
msgstr "[u]{0}[/u] populaatio on kasvanut määrään {1}"

msgid "TIME_INDICATOR_TOOLTIP"
msgstr ""

msgid "TIME_OF_DAY"
msgstr ""

#, fuzzy
msgid "TITLE_COLON"
msgstr "Koko:"

msgid "TOGGLE_BINDING"
msgstr "Aloita/lopeta kiinnittyminen"

#, fuzzy
msgid "TOGGLE_BINDING_TOOLTIP"
msgstr "Aloita/lopeta kiinnittyminen"

#, fuzzy
msgid "TOGGLE_DEBUG_PANEL"
msgstr "Aloita/lopeta nieleminen"

msgid "TOGGLE_ENGULF"
msgstr "Aloita/lopeta nieleminen"

#, fuzzy
msgid "TOGGLE_ENGULF_TOOLTIP"
msgstr "Aloita/lopeta nieleminen"

#, fuzzy
msgid "TOGGLE_FAST_MODE"
msgstr "Pysäytä"

msgid "TOGGLE_FPS"
msgstr "Näytä FPS-laskuri"

msgid "TOGGLE_FULLSCREEN"
msgstr "Vaihda koko näytön tilaa"

#, fuzzy
msgid "TOGGLE_HEAT_VIEW_TOOLTIP"
msgstr "Aloita/lopeta nieleminen"

msgid "TOGGLE_HUD_HIDE"
msgstr "Näytä/Piilota HUD"

#, fuzzy
msgid "TOGGLE_INVENTORY"
msgstr "Aloita/lopeta kiinnittyminen"

msgid "TOGGLE_METRICS"
msgstr "Näytä metriikat"

#, fuzzy
msgid "TOGGLE_MUCOCYST_DEFENCE"
msgstr "Vaihda koko näytön tilaa"

msgid "TOGGLE_NAVIGATION_TREE"
msgstr ""

msgid "TOGGLE_PAUSE"
msgstr "Pysäytä"

msgid "TOGGLE_UNBINDING"
msgstr "Aloita/Lopeta erkanemistila"

msgid "TOLERANCES_TOO_HIGH_PRESSURE"
msgstr ""

msgid "TOLERANCES_TOO_HIGH_TEMPERATURE"
msgstr ""

msgid "TOLERANCES_TOO_LOW_OXYGEN_PROTECTION"
msgstr ""

#, fuzzy
msgid "TOLERANCES_TOO_LOW_PRESSURE"
msgstr "Yhdistepilvet"

msgid "TOLERANCES_TOO_LOW_TEMPERATURE"
msgstr ""

#, fuzzy
msgid "TOLERANCES_TOO_LOW_UV_PROTECTION"
msgstr "{0}: +{1} ATP"

msgid "TOLERANCES_UNSUITABLE_DEBUFFS"
msgstr ""

#, fuzzy
msgid "TOLERANCE_FROM_ORGANELLES_TOOLTIP"
msgstr "Näytä / piilota ympäristö ja yhdisteet"

msgid "TOLERANCE_RANGE_LABEL"
msgstr ""

msgid "TOOLS"
msgstr "Työkalut"

msgid "TOOL_HAND_AXE"
msgstr ""

msgid "TOO_LARGE_PRESSURE_RANGE"
msgstr ""

msgid "TOO_MANY_RECENT_VERSIONS_TO_SHOW"
msgstr ""

#, fuzzy
msgid "TOTAL_GATHERED_ENERGY_COLON"
msgstr "edellinen:"

msgid "TOTAL_SAVES"
msgstr "Tallennusten määrä:"

msgid "TOXIN_CHANNEL_INHIBITOR"
msgstr ""

#, fuzzy
msgid "TOXIN_CHANNEL_INHIBITOR_DESCRIPTION"
msgstr "Rustisyaniini on proteiini, joka käyttää hiilidioksiidia ja happea muuntaakseen raudan toiseksi aineeksi. Tätä kutsutaan hapettumiseksi ja se vapauttaa energiaa, jonka solu voi hyödyntää."

#, fuzzy
msgid "TOXIN_COMPOUND"
msgstr "Yhdisteet"

#, fuzzy
msgid "TOXIN_CYTOTOXIN"
msgstr "Kuole"

#, fuzzy
msgid "TOXIN_CYTOTOXIN_DESCRIPTION"
msgstr "Rustisyaniini on proteiini, joka käyttää hiilidioksiidia ja happea muuntaakseen raudan toiseksi aineeksi. Tätä kutsutaan hapettumiseksi ja se vapauttaa energiaa, jonka solu voi hyödyntää."

msgid "TOXIN_FIRE_RATE_TOXICITY_COLON"
msgstr ""

#, fuzzy
msgid "TOXIN_MACROLIDE"
msgstr ""
"Myrkky-\n"
"vakuoli"

#, fuzzy
msgid "TOXIN_MACROLIDE_DESCRIPTION"
msgstr "Muuntaa [thrive:compound type=\"atp\"][/thrive:compound]:tä [thrive:compound type=\"oxytoxy\"]oxytoxyksi[/thrive:compound]. Muunnosnopeus riippuu ympäristön [thrive:compound type=\"oxygen\"]happipitoisuudesta[/thrive:compound]. Ampuu myrkkyä painamalla [thrive:input]g_fire_toxin[/thrive:input]. Kun [thrive:compound type=\"oxytoxy\"][/thrive:compound]varastot ovat alhaiset, ampuminen on edelleen mahdollista tuottaen vähemmän vahinkoa kohteelle."

msgid "TOXIN_OXYGEN_METABOLISM_INHIBITOR"
msgstr ""

#, fuzzy
msgid "TOXIN_OXYGEN_METABOLISM_INHIBITOR_DESCRIPTION"
msgstr "Metabolosomit, eli aineenvaihduntaelimet ovat proteiinikuorien koteloimia proteiiniryppäitä, jotka muuntavat glukoosia ATP:ksi. Näiden energian tuotanto on solulimaa tehokkaampaa johtuen prosessista, jota kutsutaan aerobiseksi energiantuotoksi. Siinä glykolyysin lisäksi tapahtuu muita toimintoja, jotka tuottavat pelkkää glykolyysiä huomattavasti enemmän ATP:tä. Tämä prosessi tarvitsee kuitenkin happea toimiakseen, ja siten ympäristön happipitoisuus vaikuttaa muunnosnopeuteen."

#, fuzzy
msgid "TOXIN_OXYTOXY_DESCRIPTION"
msgstr "Muuntaa [thrive:compound type=\"atp\"][/thrive:compound]:tä [thrive:compound type=\"oxytoxy\"]oxytoxyksi[/thrive:compound]. Muunnosnopeus riippuu ympäristön [thrive:compound type=\"oxygen\"]happipitoisuudesta[/thrive:compound]. Ampuu myrkkyä painamalla [thrive:input]g_fire_toxin[/thrive:input]. Kun [thrive:compound type=\"oxytoxy\"][/thrive:compound]varastot ovat alhaiset, ampuminen on edelleen mahdollista tuottaen vähemmän vahinkoa kohteelle."

msgid "TOXIN_PREFER_FIRE_RATE"
msgstr ""

msgid "TOXIN_PREFER_TOXICITY"
msgstr ""

#, fuzzy
msgid "TOXIN_PROPERTIES_HEADING"
msgstr "Myrkyn kestävyys"

msgid "TOXIN_RESISTANCE"
msgstr "Myrkyn kestävyys"

#, fuzzy
msgid "TOXIN_TOXICITY_CUSTOMIZATION_TOOLTIP"
msgstr ""
"Aggressiiviset mikrobit kulkevat pidempiä etäisyyksiä jahdatessaan muita\n"
"ja taistelevat todennäköisemmin takaisin hyökkääjiäänsä vastaan.\n"
"Passiiviset mikrobit pysyttelevät enemmän paikallaan ja eivät yleensä\n"
"käytä esimerkiksi myrkkyjä toisia mikrobeja vastaan."

#, fuzzy
msgid "TOXIN_TYPE_COLON"
msgstr "Terv.:"

#, fuzzy
msgid "TOXIN_TYPE_CUSTOMIZATION_EXPLANATION"
msgstr ""
"Aggressiiviset mikrobit kulkevat pidempiä etäisyyksiä jahdatessaan muita\n"
"ja taistelevat todennäköisemmin takaisin hyökkääjiäänsä vastaan.\n"
"Passiiviset mikrobit pysyttelevät enemmän paikallaan ja eivät yleensä\n"
"käytä esimerkiksi myrkkyjä toisia mikrobeja vastaan."

#, fuzzy
msgid "TOXIN_VACUOLE"
msgstr ""
"Myrkky-\n"
"vakuoli"

msgid "TOXIN_VACUOLE_DESCRIPTION"
msgstr ""

#, fuzzy
msgid "TOXIN_VACUOLE_PROCESSES_DESCRIPTION"
msgstr "Muuntaa [thrive:compound type=\"atp\"][/thrive:compound]:tä [thrive:compound type=\"oxytoxy\"]oxytoxyksi[/thrive:compound]. Muunnosnopeus riippuu ympäristön [thrive:compound type=\"oxygen\"]happipitoisuudesta[/thrive:compound]. Ampuu myrkkyä painamalla [thrive:input]g_fire_toxin[/thrive:input]. Kun [thrive:compound type=\"oxytoxy\"][/thrive:compound]varastot ovat alhaiset, ampuminen on edelleen mahdollista tuottaen vähemmän vahinkoa kohteelle."

#, fuzzy
msgid "TOXISOME"
msgstr "Happimyrkkysomi"

#, fuzzy
msgid "TOXISOME_DESCRIPTION"
msgstr "Metabolosomit, eli aineenvaihduntaelimet ovat proteiinikuorien koteloimia proteiiniryppäitä, jotka muuntavat glukoosia ATP:ksi. Näiden energian tuotanto on solulimaa tehokkaampaa johtuen prosessista, jota kutsutaan aerobiseksi energiantuotoksi. Siinä glykolyysin lisäksi tapahtuu muita toimintoja, jotka tuottavat pelkkää glykolyysiä huomattavasti enemmän ATP:tä. Tämä prosessi tarvitsee kuitenkin happea toimiakseen, ja siten ympäristön happipitoisuus vaikuttaa muunnosnopeuteen."

msgid "TRANSLATORS"
msgstr "Kääntäjät"

msgid "TRANSPARENCY"
msgstr "Läpinäkyvyys"

#, fuzzy
msgid "TRILLION_ABBREVIATION"
msgstr "{0} G"

#, fuzzy
msgid "TRY_FOSSILISING_SOME_SPECIES"
msgstr "Kokeile ottaa ruudunkaappauksia!"

msgid "TRY_MAKING_A_SAVE"
msgstr "Kokeile tallennuksen tekemistä!"

msgid "TRY_TAKING_SOME_SCREENSHOTS"
msgstr "Kokeile ottaa ruudunkaappauksia!"

#, fuzzy
msgid "TUTORIAL"
msgstr "Tutoriaali"

#, fuzzy
msgid "TUTORIAL_ALL_NOT_ENABLED_EXPLANATION"
msgstr ""
"Keskittyneet mikrobit etsivät yhdisteitä, kappaleita ja saaliita pidemmän matkan päästä\n"
"ja voivat olla kunnianhimoisempia löytyvien palasten keruussa.\n"
"Responssiiviset mikrobit vaihtavat kohdetta nopeammin, jos ei niitä heti saa kiinni."

#, fuzzy
msgid "TUTORIAL_MICROBE_EDITOR_ATP_BALANCE_INTRO"
msgstr ""
"Tämä on ympäristökartta.\n"
"\n"
"Kuvakkeet esittävät erilaisia ympäristöjä, joihin solusi voi levittyä. Oikealla näkyvästä paneelista voit katsoa millaiset olosuhteet ympäristöllä valitsevat.\n"
"\n"
"Siirtyäksesi valitsemaasi ympäristöön (korostettu vaaleansinisellä reunalla) klikkaa Siirry-painiketta levitäksesi.\n"
"\n"
"Kokeile valita uusi ympäristö jatkaaksesi."

#, fuzzy
msgid "TUTORIAL_MICROBE_EDITOR_AUTO-EVO_PREDICTION"
msgstr ""
"Tältä paneelilta näet tulevan populaatiosi ennusteen. Auto-evo simuloi nämä populaation tunnusluvut.\n"
"\n"
"Ennuste ei huomioi henkilökohtaista suoriutumistasi, joten nykyisessä ympäristössäsi tulet pärjäämään paremmin käyttäessäsi editoria.\n"
"\n"
"Sinun kannattaa kuitenkin pyrkiä pitäämään populaatiosi kasvussa, vaikka et suoraan vaikutakaan siihen.\n"
"\n"
"Voit katsoa tarkempaa tietoa ennusteesta klikkaamalla ?-merkkiä paneelista. Klikkaa sitä jatkaaksesi."

#, fuzzy
msgid "TUTORIAL_MICROBE_EDITOR_CELL_TEXT"
msgstr ""
"Tämä on solueditori, jossa voit jalostaa lajiasi käyttämällä mutaatiopisteitä (MP). Jokaisella sukupolvella sinulla on 100MP:tä käytettävänä, eivätkä ne siirry seuraavalle sukupolvelle - älä siis turhaan säästä niitä!\n"
"\n"
"Hexa(goni) ruudun keskellä kuvastaa soluasi, joka muodostuu toistaiseksi yhdestä solulima-osasta.\n"
"\n"
"Valitse soluelinosa vasemmasta paneelista jatkaaksesi. Sitten klikkaa vasemmalla hiiren painikkeella hexaa, johon haluat osan sijoittaa. Voit kiertää osia painamalla A tai D."

#, fuzzy
msgid "TUTORIAL_MICROBE_EDITOR_CHEMORECEPTOR"
msgstr ""
"Tämä on solueditori, jossa voit jalostaa lajiasi käyttämällä mutaatiopisteitä (MP). Jokaisella sukupolvella sinulla on 100MP:tä käytettävänä, eivätkä ne siirry seuraavalle sukupolvelle - älä siis turhaan säästä niitä!\n"
"\n"
"Hexa(goni) ruudun keskellä kuvastaa soluasi, joka muodostuu toistaiseksi yhdestä solulima-osasta.\n"
"\n"
"Valitse soluelinosa vasemmasta paneelista jatkaaksesi. Sitten klikkaa vasemmalla hiiren painikkeella hexaa, johon haluat osan sijoittaa. Voit kiertää osia painamalla A tai D."

#, fuzzy
msgid "TUTORIAL_MICROBE_EDITOR_COMPOUND_BALANCES"
msgstr ""
"Tämä on ympäristökartta.\n"
"\n"
"Kuvakkeet esittävät erilaisia ympäristöjä, joihin solusi voi levittyä. Oikealla näkyvästä paneelista voit katsoa millaiset olosuhteet ympäristöllä valitsevat.\n"
"\n"
"Siirtyäksesi valitsemaasi ympäristöön (korostettu vaaleansinisellä reunalla) klikkaa Siirry-painiketta levitäksesi.\n"
"\n"
"Kokeile valita uusi ympäristö jatkaaksesi."

#, fuzzy
msgid "TUTORIAL_MICROBE_EDITOR_DIGESTION_STAT"
msgstr ""
"Tämä on solueditori, jossa voit jalostaa lajiasi käyttämällä mutaatiopisteitä (MP). Jokaisella sukupolvella sinulla on 100MP:tä käytettävänä, eivätkä ne siirry seuraavalle sukupolvelle - älä siis turhaan säästä niitä!\n"
"\n"
"Hexa(goni) ruudun keskellä kuvastaa soluasi, joka muodostuu toistaiseksi yhdestä solulima-osasta.\n"
"\n"
"Valitse soluelinosa vasemmasta paneelista jatkaaksesi. Sitten klikkaa vasemmalla hiiren painikkeella hexaa, johon haluat osan sijoittaa. Voit kiertää osia painamalla A tai D."

#, fuzzy
msgid "TUTORIAL_MICROBE_EDITOR_ENDING_TEXT"
msgstr ""
"Olet nyt käynyt solun rakentamisen perusteet. Viimeistelläksesi voit vielä nimetä lajisi klikkaamalla lajin nimeä alhaalla vasemmalla, ja muokkaamalla nimeä.\n"
"\n"
"Tutki vapaasti muita sivuja MP-palkin alla nähdäksesi miten muuten voit vielä muovata lajisi mutaatiota.\n"
"\n"
"Selvitäksesi tässä raa'assa maailmassa, on sinun löydettävä varma energian lähde, sillä luonnossa esiintyvä glukoosi vähentyy nopeasti.\n"
"\n"
"Lykkyä tykö!"

#, fuzzy
msgid "TUTORIAL_MICROBE_EDITOR_FLAGELLUM"
msgstr ""
"Tämä on solueditori, jossa voit jalostaa lajiasi käyttämällä mutaatiopisteitä (MP). Jokaisella sukupolvella sinulla on 100MP:tä käytettävänä, eivätkä ne siirry seuraavalle sukupolvelle - älä siis turhaan säästä niitä!\n"
"\n"
"Hexa(goni) ruudun keskellä kuvastaa soluasi, joka muodostuu toistaiseksi yhdestä solulima-osasta.\n"
"\n"
"Valitse soluelinosa vasemmasta paneelista jatkaaksesi. Sitten klikkaa vasemmalla hiiren painikkeella hexaa, johon haluat osan sijoittaa. Voit kiertää osia painamalla A tai D."

#, fuzzy
msgid "TUTORIAL_MICROBE_EDITOR_FOOD_CHAIN"
msgstr ""
"Olet nyt käynyt solun rakentamisen perusteet. Viimeistelläksesi voit vielä nimetä lajisi klikkaamalla lajin nimeä alhaalla vasemmalla, ja muokkaamalla nimeä.\n"
"\n"
"Tutki vapaasti muita sivuja MP-palkin alla nähdäksesi miten muuten voit vielä muovata lajisi mutaatiota.\n"
"\n"
"Selvitäksesi tässä raa'assa maailmassa, on sinun löydettävä varma energian lähde, sillä luonnossa esiintyvä glukoosi vähentyy nopeasti.\n"
"\n"
"Lykkyä tykö!"

#, fuzzy
msgid "TUTORIAL_MICROBE_EDITOR_MIGRATION"
msgstr ""
"Tämä on solueditori, jossa voit jalostaa lajiasi käyttämällä mutaatiopisteitä (MP). Jokaisella sukupolvella sinulla on 100MP:tä käytettävänä, eivätkä ne siirry seuraavalle sukupolvelle - älä siis turhaan säästä niitä!\n"
"\n"
"Hexa(goni) ruudun keskellä kuvastaa soluasi, joka muodostuu toistaiseksi yhdestä solulima-osasta.\n"
"\n"
"Valitse soluelinosa vasemmasta paneelista jatkaaksesi. Sitten klikkaa vasemmalla hiiren painikkeella hexaa, johon haluat osan sijoittaa. Voit kiertää osia painamalla A tai D."

#, fuzzy
msgid "TUTORIAL_MICROBE_EDITOR_MODIFY_ORGANELLE"
msgstr ""
"Soluelimien poistaminen kuluttaa MP:tä sillä se mutaatioaskel lajillesi - paitsi silloin kun ne on tehty nykyisessä editorin sessiossa.\n"
"\n"
"Voit klikata oikealla hiirinapilla soluelimiä avataksesi soluelimien valikon, josta soluelimen voi poistaa.\n"
"\n"
"Jos teet muutoksen, jonka haluat peruuttaa, voit tehdä sen vapaasti editorista (undo).\n"
"\n"
"Paina undo-painiketta jatkaaksesi."

#, fuzzy
msgid "TUTORIAL_MICROBE_EDITOR_NEGATIVE_ATP_BALANCE"
msgstr ""
"Tämä on ympäristökartta.\n"
"\n"
"Kuvakkeet esittävät erilaisia ympäristöjä, joihin solusi voi levittyä. Oikealla näkyvästä paneelista voit katsoa millaiset olosuhteet ympäristöllä valitsevat.\n"
"\n"
"Siirtyäksesi valitsemaasi ympäristöön (korostettu vaaleansinisellä reunalla) klikkaa Siirry-painiketta levitäksesi.\n"
"\n"
"Kokeile valita uusi ympäristö jatkaaksesi."

#, fuzzy
msgid "TUTORIAL_MICROBE_EDITOR_NO_CHANGES_MADE"
msgstr ""
"Olet nyt käynyt solun rakentamisen perusteet. Viimeistelläksesi voit vielä nimetä lajisi klikkaamalla lajin nimeä alhaalla vasemmalla, ja muokkaamalla nimeä.\n"
"\n"
"Tutki vapaasti muita sivuja MP-palkin alla nähdäksesi miten muuten voit vielä muovata lajisi mutaatiota.\n"
"\n"
"Selvitäksesi tässä raa'assa maailmassa, on sinun löydettävä varma energian lähde, sillä luonnossa esiintyvä glukoosi vähentyy nopeasti.\n"
"\n"
"Lykkyä tykö!"

#, fuzzy
msgid "TUTORIAL_MICROBE_EDITOR_OPEN_TOLERANCES"
msgstr ""
"Tämä on ympäristökartta.\n"
"\n"
"Kuvakkeet esittävät erilaisia ympäristöjä, joihin solusi voi levittyä. Oikealla näkyvästä paneelista voit katsoa millaiset olosuhteet ympäristöllä valitsevat.\n"
"\n"
"Siirtyäksesi valitsemaasi ympäristöön (korostettu vaaleansinisellä reunalla) klikkaa Siirry-painiketta levitäksesi.\n"
"\n"
"Kokeile valita uusi ympäristö jatkaaksesi."

#, fuzzy
msgid "TUTORIAL_MICROBE_EDITOR_PATCH_TEXT"
msgstr ""
"Tämä on ympäristökartta.\n"
"\n"
"Kuvakkeet esittävät erilaisia ympäristöjä, joihin solusi voi levittyä. Oikealla näkyvästä paneelista voit katsoa millaiset olosuhteet ympäristöllä valitsevat.\n"
"\n"
"Siirtyäksesi valitsemaasi ympäristöön (korostettu vaaleansinisellä reunalla) klikkaa Siirry-painiketta levitäksesi.\n"
"\n"
"Kokeile valita uusi ympäristö jatkaaksesi."

#, fuzzy
msgid "TUTORIAL_MICROBE_EDITOR_REMOVE_ORGANELLE_TEXT"
msgstr ""
"Soluelimien poistaminen kuluttaa MP:tä sillä se mutaatioaskel lajillesi - paitsi silloin kun ne on tehty nykyisessä editorin sessiossa.\n"
"\n"
"Voit klikata oikealla hiirinapilla soluelimiä avataksesi soluelimien valikon, josta soluelimen voi poistaa.\n"
"\n"
"Jos teet muutoksen, jonka haluat peruuttaa, voit tehdä sen vapaasti editorista (undo).\n"
"\n"
"Paina undo-painiketta jatkaaksesi."

#, fuzzy
msgid "TUTORIAL_MICROBE_EDITOR_SELECT_ORGANELLE_TEXT"
msgstr ""
"Valitessasi osia valikosta, huomioi avautuvat selitteet ymmärtääksesi mitä kukin osa tekee. Joistakin osista voi olla enemmän haittaa kuin hyötyä, jos niiden soveltuvuutta ei harkitse tarkoin.\n"
"\n"
"ATP tuotannon palkki oikealla kertoo kuinka paljon energiaa soluelimesi pystyvät tuottamaan suhteessa kuinka paljon ne kuluttavat yhdessä. Jos ylempi palkeista on alempaa lyhyempi, et tuota tarpeeksi energiaa.\n"
"\n"
"Paina redo-painiketta jatkaaksesi (undo-painikkeen vieressä)."

#, fuzzy
msgid "TUTORIAL_MICROBE_EDITOR_STAY_SMALL"
msgstr ""
"On suositeltavaa erikoistua vain yhteen tai kahteen energianlähteeseen, jotta et tarvitse montaa yhdistettä elääksesi.\n"
"\n"
"Kannattaa myös arvioida, onko osien lisääminen hyödyllistä. Jokainen osa käyttää lisää ATP:tä ja siten solu tarvitsee lisää yhdisteitä lisääntyäkseen.\n"
"\n"
"Hyvä alkustrategia voi olla pysyä yksittäisenä solulimana ja suunnata ympäristöissä pinnalle, jossa voi käyttää fotosynteesin soluelimiä."

#, fuzzy
msgid "TUTORIAL_MICROBE_EDITOR_TOLERANCES_TAB"
msgstr ""
"Tämä on ympäristökartta.\n"
"\n"
"Kuvakkeet esittävät erilaisia ympäristöjä, joihin solusi voi levittyä. Oikealla näkyvästä paneelista voit katsoa millaiset olosuhteet ympäristöllä valitsevat.\n"
"\n"
"Siirtyäksesi valitsemaasi ympäristöön (korostettu vaaleansinisellä reunalla) klikkaa Siirry-painiketta levitäksesi.\n"
"\n"
"Kokeile valita uusi ympäristö jatkaaksesi."

msgid "TUTORIAL_MICROBE_STAGE_EDITOR_BUTTON_TUTORIAL"
msgstr ""
"Olet kerännyt tarpeeksi yhdisteitä, jotta solusi voi jakaantua.\n"
"\n"
"Joka kerta, kun solusi jakautuu, pääset editoriin.\n"
"\n"
"Avataksesi editorin, paina suurta vilkkuvaa painiketta alhaalla oikealla."

#, fuzzy
msgid "TUTORIAL_MICROBE_STAGE_ENGULFED_TEXT"
msgstr ""
"Valitsit erkaantumismoodin. Tässä moodissa voit klikata solukkosi jäseniä erottautuaksesi niistä.\n"
"\n"
"Jättääksesi solukon kokonaan, klikkaa omaa soluasi ja klikkaa erota-kaikki (unbind all) painiketta."

#, fuzzy
msgid "TUTORIAL_MICROBE_STAGE_ENGULFMENT_FULL_TEXT"
msgstr ""
"Valitsit erkaantumismoodin. Tässä moodissa voit klikata solukkosi jäseniä erottautuaksesi niistä.\n"
"\n"
"Jättääksesi solukon kokonaan, klikkaa omaa soluasi ja klikkaa erota-kaikki (unbind all) painiketta."

#, fuzzy
msgid "TUTORIAL_MICROBE_STAGE_ENGULFMENT_TEXT"
msgstr ""
"Valitsit erkaantumismoodin. Tässä moodissa voit klikata solukkosi jäseniä erottautuaksesi niistä.\n"
"\n"
"Jättääksesi solukon kokonaan, klikkaa omaa soluasi ja klikkaa erota-kaikki (unbind all) painiketta."

#, fuzzy
msgid "TUTORIAL_MICROBE_STAGE_ENVIRONMENT_PANEL"
msgstr ""
"Valitsit erkaantumismoodin. Tässä moodissa voit klikata solukkosi jäseniä erottautuaksesi niistä.\n"
"\n"
"Jättääksesi solukon kokonaan, klikkaa omaa soluasi ja klikkaa erota-kaikki (unbind all) painiketta."

#, fuzzy
msgid "TUTORIAL_MICROBE_STAGE_HELP_MENU_AND_ZOOM"
msgstr "W,A,S,D ja hiiri ovat liikkumisen näppäimet. E ampuu happimyrkkyä, jos solussa on myrkkyvakuoli. G aloittaa tai lopettaa nielemisen."

#, fuzzy
msgid "TUTORIAL_MICROBE_STAGE_LEAVE_COLONY_TEXT"
msgstr ""
"Valitsit erkaantumismoodin. Tässä moodissa voit klikata solukkosi jäseniä erottautuaksesi niistä.\n"
"\n"
"Jättääksesi solukon kokonaan, klikkaa omaa soluasi ja klikkaa erota-kaikki (unbind all) painiketta."

#, fuzzy
msgid "TUTORIAL_MICROBE_STAGE_MEMBER_DIED"
msgstr ""
"Valitsit erkaantumismoodin. Tässä moodissa voit klikata solukkosi jäseniä erottautuaksesi niistä.\n"
"\n"
"Jättääksesi solukon kokonaan, klikkaa omaa soluasi ja klikkaa erota-kaikki (unbind all) painiketta."

#, fuzzy
msgid "TUTORIAL_MICROBE_STAGE_OPEN_PROCESS_PANEL"
msgstr ""
"Lisääntyäksesi sinun on kerättävä tarpeeksi ammoniakkia ja fosfaatteja monistautumiseen.\n"
"Seuraa alhaalla oikealla pyöreän painiketta reunustavia palkkeja tietääksesi, paljonko näitä on vielä kerättävä. Palkit muuttuvat valkoisiksi, kun ne ovat täynnä."

#, fuzzy
msgid "TUTORIAL_MICROBE_STAGE_PAUSING"
msgstr ""
"Valitsit erkaantumismoodin. Tässä moodissa voit klikata solukkosi jäseniä erottautuaksesi niistä.\n"
"\n"
"Jättääksesi solukon kokonaan, klikkaa omaa soluasi ja klikkaa erota-kaikki (unbind all) painiketta."

#, fuzzy
msgid "TUTORIAL_MICROBE_STAGE_PROCESS_PANEL"
msgstr ""
"Lisääntyäksesi sinun on kerättävä tarpeeksi ammoniakkia ja fosfaatteja monistautumiseen.\n"
"Seuraa alhaalla oikealla pyöreän painiketta reunustavia palkkeja tietääksesi, paljonko näitä on vielä kerättävä. Palkit muuttuvat valkoisiksi, kun ne ovat täynnä."

#, fuzzy
msgid "TUTORIAL_MICROBE_STAGE_REPRODUCE_TEXT"
msgstr ""
"Lisääntyäksesi sinun on kerättävä tarpeeksi ammoniakkia ja fosfaatteja monistautumiseen.\n"
"Seuraa alhaalla oikealla pyöreän painiketta reunustavia palkkeja tietääksesi, paljonko näitä on vielä kerättävä. Palkit muuttuvat valkoisiksi, kun ne ovat täynnä."

#, fuzzy
msgid "TUTORIAL_MICROBE_STAGE_RESOURCE_SPLIT"
msgstr ""
"Lisääntyäksesi sinun on kerättävä tarpeeksi ammoniakkia ja fosfaatteja monistautumiseen.\n"
"Seuraa alhaalla oikealla pyöreän painiketta reunustavia palkkeja tietääksesi, paljonko näitä on vielä kerättävä. Palkit muuttuvat valkoisiksi, kun ne ovat täynnä."

#, fuzzy
msgid "TUTORIAL_MICROBE_STAGE_UNBIND_TEXT"
msgstr ""
"Valitsit erkaantumismoodin. Tässä moodissa voit klikata solukkosi jäseniä erottautuaksesi niistä.\n"
"\n"
"Jättääksesi solukon kokonaan, klikkaa omaa soluasi ja klikkaa erota-kaikki (unbind all) painiketta."

#, fuzzy
msgid "TUTORIAL_MULTICELLULAR_STAGE_WELCOME"
msgstr "Ladataan mikrobieditoria"

msgid "TUTORIAL_VIEW_NOW"
msgstr "Katso nyt"

msgid "TWO_TIMES"
msgstr "2x"

#, fuzzy
msgid "TYPE_COLON"
msgstr "Terv.:"

msgid "UNAPPLIED_MOD_CHANGES"
msgstr "Tallentamattomia muutoksia"

#, fuzzy
msgid "UNAPPLIED_MOD_CHANGES_DESCRIPTION"
msgstr "Pistä muita soluja tällä."

msgid "UNBIND_ALL"
msgstr "Erkane kaikista"

#, fuzzy
msgid "UNBIND_ALL_TOOLTIP"
msgstr "Erkane kaikista"

msgid "UNBIND_HELP_TEXT"
msgstr ""

#, fuzzy
msgid "UNCERTAIN_VERSION_WARNING"
msgstr ""
"Tämä tallennus on uudemmasta Thriven versiosta ja erittäin todennäköisesti\n"
"se ei ole yhteensopiva. Lataa kuitenkin?"

msgid "UNDERWATERCAVE"
msgstr "Vedenalainen luola"

#, fuzzy
msgid "UNDERWATER_VENT_ERUPTION"
msgstr "Vedenalainen luola"

#, fuzzy
msgid "UNDERWATER_VENT_ERUPTION_IN"
msgstr "Vedenalainen luola"

#, fuzzy
msgid "UNDISCOVERED_ORGANELLES"
msgstr "Irtonaiset soluelimet"

#, fuzzy
msgid "UNDISCOVERED_PATCH"
msgstr "Peruuta nykyinen toimenpide"

msgid "UNDO"
msgstr "Kumoa"

msgid "UNDO_THE_LAST_ACTION"
msgstr "Kumoa viimeisin toimenpide"

#, fuzzy
msgid "UNIT_ACTION_CONSTRUCT"
msgstr "Mutaatiopisteet"

#, fuzzy
msgid "UNIT_ACTION_MOVE"
msgstr "Mutaatiopisteet"

msgid "UNIT_ADVANCED_SPACESHIP"
msgstr ""

msgid "UNIT_SIMPLE_ROCKET"
msgstr ""

msgid "UNKNOWN"
msgstr "Tuntematon"

#, fuzzy
msgid "UNKNOWN_DISPLAY_DRIVER"
msgstr "Näytä kykypalkki"

msgid "UNKNOWN_MOUSE"
msgstr "Tuntematon hiiren painike"

#, fuzzy
msgid "UNKNOWN_ORGANELLE_SYMBOL"
msgstr "Lisää soluelin"

#, fuzzy
msgid "UNKNOWN_PATCH"
msgstr "Tuntematon"

msgid "UNKNOWN_SHORT"
msgstr "?"

msgid "UNKNOWN_VERSION"
msgstr "Tuntematon versio:"

#, fuzzy
msgid "UNKNOWN_WORKSHOP_ID"
msgstr "Tuntematon hiiren painike"

#, fuzzy
msgid "UNLIMIT_GROWTH_SPEED"
msgstr "VAHVISTA"

#, fuzzy
msgid "UNLOCKED_NEW_ORGANELLE"
msgstr "Lisää soluelin"

#, fuzzy
msgid "UNLOCK_ALL_ORGANELLES"
msgstr "Useita elimiä"

msgid "UNLOCK_CONDITION_ATP_PRODUCTION_ABOVE"
msgstr ""

msgid "UNLOCK_CONDITION_COMPOUND_IS_ABOVE"
msgstr ""

msgid "UNLOCK_CONDITION_COMPOUND_IS_BELOW"
msgstr ""

msgid "UNLOCK_CONDITION_COMPOUND_IS_BETWEEN"
msgstr ""

msgid "UNLOCK_CONDITION_DIGESTED_MICROBES_ABOVE"
msgstr ""

msgid "UNLOCK_CONDITION_ENGULFED_MICROBES_ABOVE"
msgstr ""

msgid "UNLOCK_CONDITION_EXCESS_ATP_ABOVE"
msgstr ""

#, fuzzy
msgid "UNLOCK_CONDITION_PLAYER_DAMAGE_RECEIVED"
msgstr "Nopeus:"

#, fuzzy
msgid "UNLOCK_CONDITION_PLAYER_DAMAGE_RECEIVED_SOURCE"
msgstr "Nopeus:"

msgid "UNLOCK_CONDITION_PLAYER_DEATH_COUNT_ABOVE"
msgstr ""

msgid "UNLOCK_CONDITION_REPRODUCED_WITH"
msgstr ""

msgid "UNLOCK_CONDITION_REPRODUCED_WITH_IN_A_ROW"
msgstr ""

msgid "UNLOCK_CONDITION_REPRODUCE_IN_BIOME"
msgstr ""

#, fuzzy
msgid "UNLOCK_CONDITION_SPEED_BELOW"
msgstr "Nopeus:"

msgid "UNLOCK_WITH_ANY_OF_FOLLOWING"
msgstr ""

msgid "UNSAVED_CHANGE_WARNING"
msgstr ""
"Sinulla on tallentamattomia muutoksia, jotka menetetään.\n"
"Haluatko jatkaa?"

#, fuzzy
msgid "UNTITLED"
msgstr "Biomi: {0}"

msgid "UPGRADE_CILIA_PULL"
msgstr ""

#, fuzzy
msgid "UPGRADE_CILIA_PULL_DESCRIPTION"
msgstr "Solun täyttävä limainen aines. Solulima on sekoite ioneita, proteiineja ja muita ainesosia veteen liuotettuna ja täyttää solun sisäpuolen. Yksi sen tarkoituksista on suorittaa glykolyysi, eli glukoosin muuntaminen ATP-energianlähteeksi. Alkeelliset soluilla, joilla ei ole kehittyneempiä aineenvaihduntaan keskittyneitä soluelimiä, solulima on keskeinen energian tuotannon lähde. Solulima myös varastoi molekyylejä, eli esimerkiksi kerättäviä yhdisteitä ja kasvattaa solun kokoa."

#, fuzzy
msgid "UPGRADE_COST"
msgstr "{0} MP"

#, fuzzy
msgid "UPGRADE_DESCRIPTION_NONE"
msgstr "Solun täyttävä limainen aines. Solulima on sekoite ioneita, proteiineja ja muita ainesosia veteen liuotettuna ja täyttää solun sisäpuolen. Yksi sen tarkoituksista on suorittaa glykolyysi, eli glukoosin muuntaminen ATP-energianlähteeksi. Alkeelliset soluilla, joilla ei ole kehittyneempiä aineenvaihduntaan keskittyneitä soluelimiä, solulima on keskeinen energian tuotannon lähde. Solulima myös varastoi molekyylejä, eli esimerkiksi kerättäviä yhdisteitä ja kasvattaa solun kokoa."

msgid "UPGRADE_NAME_NONE"
msgstr ""

#, fuzzy
msgid "UPGRADE_PILUS_INJECTISOME"
msgstr "Solun täyttävä limainen aines. Solulima on sekoite ioneita, proteiineja ja muita ainesosia veteen liuotettuna ja täyttää solun sisäpuolen. Yksi sen tarkoituksista on suorittaa glykolyysi, eli glukoosin muuntaminen ATP-energianlähteeksi. Alkeelliset soluilla, joilla ei ole kehittyneempiä aineenvaihduntaan keskittyneitä soluelimiä, solulima on keskeinen energian tuotannon lähde. Solulima myös varastoi molekyylejä, eli esimerkiksi kerättäviä yhdisteitä ja kasvattaa solun kokoa."

#, fuzzy
msgid "UPGRADE_PILUS_INJECTISOME_DESCRIPTION"
msgstr "Solun täyttävä limainen aines. Solulima on sekoite ioneita, proteiineja ja muita ainesosia veteen liuotettuna ja täyttää solun sisäpuolen. Yksi sen tarkoituksista on suorittaa glykolyysi, eli glukoosin muuntaminen ATP-energianlähteeksi. Alkeelliset soluilla, joilla ei ole kehittyneempiä aineenvaihduntaan keskittyneitä soluelimiä, solulima on keskeinen energian tuotannon lähde. Solulima myös varastoi molekyylejä, eli esimerkiksi kerättäviä yhdisteitä ja kasvattaa solun kokoa."

#, fuzzy
msgid "UPGRADE_SLIME_JET_MUCOCYST"
msgstr "{0} MP"

msgid "UPGRADE_SLIME_JET_MUCOCYST_DESCRIPTION"
msgstr "Muuntaa [thrive:compound type=\"glucose\"]glukoosia[/thrive:compound] [thrive:compound type=\"atp\"][/thrive:compound]:ksi."

#, fuzzy
msgid "UPLOAD"
msgstr "Lataa"

#, fuzzy
msgid "UPLOADING_DOT_DOT_DOT"
msgstr "Ladataan..."

#, fuzzy
msgid "UPLOAD_SUCCEEDED"
msgstr "Tallennus onnistui"

msgid "UPSCALE_BILINEAR"
msgstr ""

msgid "UPSCALE_FSR_1"
msgstr ""

msgid "UPSCALE_FSR_22"
msgstr ""

msgid "UPSCALE_METHOD"
msgstr ""

msgid "UPSCALE_SHARPENING_FSR"
msgstr ""

msgid "USED_LIBRARIES_LICENSES"
msgstr "Lisenssit ja käytetyt kirjastot"

msgid "USED_RENDERER_NAME"
msgstr "Käytetty renderöijä:"

msgid "USES_FEATURE"
msgstr "Kyllä"

msgid "USE_AUTO_HARMONY"
msgstr ""

#, fuzzy
msgid "USE_AUTO_HARMONY_TOOLTIP"
msgstr "Lisää uusi syöte"

msgid "USE_A_CUSTOM_USERNAME"
msgstr "Käytä annettua käyttäjänimeä"

msgid "USE_DISK_CACHE"
msgstr ""

msgid "USE_MANUAL_THREAD_COUNT"
msgstr "Määritä manuaalisesti taustalla pyörivien suorittajien määrä"

#, fuzzy
msgid "USE_MANUAL_THREAD_COUNT_NATIVE"
msgstr "Määritä manuaalisesti taustalla pyörivien suorittajien määrä"

msgid "USE_VIRTUAL_WINDOW_SIZE"
msgstr "Käytä virtuaalista ikkunankokoa"

#, fuzzy
msgid "UV_PROTECTION"
msgstr "Auto-Evon ennuste"

#, fuzzy
msgid "UV_TOLERANCE_TOOLTIP"
msgstr "Näytä / piilota ympäristö ja yhdisteet"

msgid "VACUOLE"
msgstr "Vakuoli"

msgid "VACUOLE_DESCRIPTION"
msgstr ""

msgid "VACUOLE_IS_SPECIALIZED"
msgstr ""

#, fuzzy
msgid "VACUOLE_NOT_SPECIALIZED_DESCRIPTION"
msgstr "Lisää solun varastointitilaa kerätyille yhdisteille."

msgid "VACUOLE_PROCESSES_DESCRIPTION"
msgstr "Lisää solun varastointitilaa kerätyille yhdisteille."

#, fuzzy
msgid "VACUOLE_SPECIALIZED_DESCRIPTION"
msgstr "Lisää solun varastointitilaa kerätyille yhdisteille."

msgid "VALUE_WITH_UNIT"
msgstr "{0} {1}"

msgid "VERSION_COLON"
msgstr "Versio:"

#, fuzzy
msgid "VERTICAL_COLON"
msgstr "Sukupolvi:"

#, fuzzy
msgid "VERTICAL_WITH_AXIS_NAME_COLON"
msgstr "Uusi nimi:"

msgid "VIDEO_MEMORY"
msgstr ""

msgid "VIDEO_MEMORY_MIB"
msgstr "{0} MiB"

msgid "VIEWER"
msgstr "Tarkastelija"

#, fuzzy
msgid "VIEW_ALL"
msgstr "Ei käytössä"

msgid "VIEW_CELL_PROCESSES"
msgstr "Muuntaa [thrive:compound type=\"glucose\"]glukoosia [/thrive:compound] [thrive:compound type=\"atp\"][/thrive:compound]:ksi."

#, fuzzy
msgid "VIEW_ONLINE"
msgstr "Ei käytössä"

#, fuzzy
msgid "VIEW_PATCH_MICHES"
msgstr "{0} {1}"

#, fuzzy
msgid "VIEW_PATCH_NOTES"
msgstr "{0} {1}"

#, fuzzy
msgid "VIEW_PATCH_NOTES_TOOLTIP"
msgstr "{0} {1}"

msgid "VIEW_PENDING_ACTIONS"
msgstr ""

msgid "VIEW_SOURCE_CODE"
msgstr "Katsele lähdekoodia"

msgid "VIEW_TEXT_REPORT"
msgstr ""

msgid "VIP_PATRONS"
msgstr "VIP-tukijat"

msgid "VISIBLE"
msgstr "Näkyvä"

msgid "VISIBLE_WHEN_CLOSE_TO_FULL"
msgstr ""

msgid "VISIBLE_WHEN_OVER_ZERO"
msgstr ""

msgid "VISIT_SUGGESTIONS_SITE"
msgstr ""

msgid "VOLCANIC_VENT"
msgstr "Syvänmeren savuttaja"

msgid "VOLUMEDOWN"
msgstr "Äänenvoimakkuus pienemmälle"

msgid "VOLUMEMUTE"
msgstr "Hiljennä äänet"

msgid "VOLUMEUP"
msgstr "Äänenvoimakkuus isommalle"

msgid "VSYNC"
msgstr "Pystysynkronointi"

msgid "WAITING_FOR_AUTO_EVO"
msgstr "Odotetaan auto-evoa:"

msgid "WELCOME_TO_THRIVEOPEDIA"
msgstr ""

msgid "WENT_EXTINCT_FROM_PLANET"
msgstr "sukupuuttoon planeetalta"

msgid "WENT_EXTINCT_IN"
msgstr "katosi alueelta: {0}"

msgid "WHEEL_DOWN"
msgstr "Hiiren rulla alas"

msgid "WHEEL_LEFT"
msgstr "Hiiren rulla vasemmalle"

msgid "WHEEL_RIGHT"
msgstr "Hiiren rulla oikealle"

msgid "WHEEL_UP"
msgstr "Hiiren rulla ylös"

#, fuzzy
msgid "WIKI"
msgstr "Wikimme"

#, fuzzy
msgid "WIKI_2D"
msgstr "Wikimme"

#, fuzzy
msgid "WIKI_3D"
msgstr "Wikimme"

msgid "WIKI_3D_COMMA_SANDBOX"
msgstr ""

#, fuzzy
msgid "WIKI_3D_COMMA_STRATEGY"
msgstr "Yleinen editori ja strategia-vaiheet"

#, fuzzy
msgid "WIKI_3D_COMMA_STRATEGY_COMMA_SPACE"
msgstr "Yleinen editori ja strategia-vaiheet"

#, fuzzy
msgid "WIKI_8_BRACKET_16"
msgstr "["

msgid "WIKI_ASCENSION"
msgstr "Nousemus"

#, fuzzy
msgid "WIKI_ASCENSION_CURRENT_DEVELOPMENT"
msgstr "Nykyiset kehittäjät"

msgid "WIKI_ASCENSION_FEATURES"
msgstr "Tulossa pian."

#, fuzzy
msgid "WIKI_ASCENSION_INTRO"
msgstr "Rustisyaniini on proteiini, joka käyttää hiilidioksiidia ja happea muuntaakseen raudan toiseksi aineeksi. Tätä kutsutaan hapettumiseksi ja se vapauttaa energiaa, jonka solu voi hyödyntää."

msgid "WIKI_ASCENSION_OVERVIEW"
msgstr ""

#, fuzzy
msgid "WIKI_ASCENSION_TRANSITIONS"
msgstr "Lajien populaatiot"

#, fuzzy
msgid "WIKI_ASCENSION_UI"
msgstr "Rustisyaniini on proteiini, joka käyttää hiilidioksiidia ja happea muuntaakseen raudan toiseksi aineeksi. Tätä kutsutaan hapettumiseksi ja se vapauttaa energiaa, jonka solu voi hyödyntää."

#, fuzzy
msgid "WIKI_AWAKENING_STAGE_CURRENT_DEVELOPMENT"
msgstr "Jäykempi solukalvo kestää enemmän vahinkoa, mutta vaikeuttaa solun liikkumista."

#, fuzzy
msgid "WIKI_AWAKENING_STAGE_FEATURES"
msgstr "Havahtumisvaihe"

#, fuzzy
msgid "WIKI_AWAKENING_STAGE_INTRO"
msgstr "Kiinnittymisen elimet"

#, fuzzy
msgid "WIKI_AWAKENING_STAGE_OVERVIEW"
msgstr "Havahtumisvaihe"

#, fuzzy
msgid "WIKI_AWAKENING_STAGE_TRANSITIONS"
msgstr "Havahtumisvaihe"

#, fuzzy
msgid "WIKI_AWAKENING_STAGE_UI"
msgstr "Havahtumisvaihe"

msgid "WIKI_AWARE_STAGE_CURRENT_DEVELOPMENT"
msgstr ""

#, fuzzy
msgid "WIKI_AWARE_STAGE_FEATURES"
msgstr ""
"Kaukaisella planeetalla maailmankausien vulkaaninen aktiivisuus ja meteoriittien iskeymät ovat johtaneet uuden ilmiön kehittymisen maailmankaikkeudessa.\n"
"\n"
"Elämä.\n"
"\n"
"Yksinkertaiset mikrobit lymyilevät syvällä meren uumenissa. Olet viimeinen universaali esivanhempi (LUCA) tällä planeetalla.\n"
"\n"
"Selviytyäkseksi tässä armottomassa ympäristössä, sinun täytyy etsiä ja kerätä yhdisteitä. Niiden avulla voit kehittyä sukupolvien saatossa ja kilpailla muiden lajien kanssa."

#, fuzzy
msgid "WIKI_AWARE_STAGE_INTRO"
msgstr "Nitrogenaasi on entsyymikompleksi, joka katalysoi typpimolekyylien pelkistymistä ammoniakiksi käyttäen ATP:tä. Ammoniakki on tärkeä aine solun kasvulle. Tätä prosessia kutsutaan anaerobiseksi typpifiksaatioksi. Nitrogenaasi sijaitsee soluliman ympäröimänä, joka puolestaan toteuttaa osaltaan glykolyysia."

#, fuzzy
msgid "WIKI_AWARE_STAGE_OVERVIEW"
msgstr ""
"Kaukaisella planeetalla maailmankausien vulkaaninen aktiivisuus ja meteoriittien iskeymät ovat johtaneet uuden ilmiön kehittymisen maailmankaikkeudessa.\n"
"\n"
"Elämä.\n"
"\n"
"Yksinkertaiset mikrobit lymyilevät syvällä meren uumenissa. Olet viimeinen universaali esivanhempi (LUCA) tällä planeetalla.\n"
"\n"
"Selviytyäkseksi tässä armottomassa ympäristössä, sinun täytyy etsiä ja kerätä yhdisteitä. Niiden avulla voit kehittyä sukupolvien saatossa ja kilpailla muiden lajien kanssa."

#, fuzzy
msgid "WIKI_AWARE_STAGE_TRANSITIONS"
msgstr "Nitrogenaasi"

#, fuzzy
msgid "WIKI_AWARE_STAGE_UI"
msgstr ""
"Kaukaisella planeetalla maailmankausien vulkaaninen aktiivisuus ja meteoriittien iskeymät ovat johtaneet uuden ilmiön kehittymisen maailmankaikkeudessa.\n"
"\n"
"Elämä.\n"
"\n"
"Yksinkertaiset mikrobit lymyilevät syvällä meren uumenissa. Olet viimeinen universaali esivanhempi (LUCA) tällä planeetalla.\n"
"\n"
"Selviytyäkseksi tässä armottomassa ympäristössä, sinun täytyy etsiä ja kerätä yhdisteitä. Niiden avulla voit kehittyä sukupolvien saatossa ja kilpailla muiden lajien kanssa."

#, fuzzy
msgid "WIKI_AXON_EFFECTS"
msgstr "Ulkoiset vaikutukset:"

msgid "WIKI_AXON_INTRO"
msgstr ""

msgid "WIKI_AXON_MODIFICATIONS"
msgstr ""

#, fuzzy
msgid "WIKI_AXON_PROCESSES"
msgstr "Ei toimintoja"

msgid "WIKI_AXON_REQUIREMENTS"
msgstr ""

msgid "WIKI_AXON_SCIENTIFIC_BACKGROUND"
msgstr ""

msgid "WIKI_AXON_STRATEGY"
msgstr ""

msgid "WIKI_AXON_UPGRADES"
msgstr ""

#, fuzzy
msgid "WIKI_BACTERIAL_CHEMOSYNTHESIS_COMMA_GLYCOLYSIS"
msgstr "Happimyrkkysynteesi"

#, fuzzy
msgid "WIKI_BINDING_AGENT_EFFECTS"
msgstr "Jäykempi solukalvo kestää enemmän vahinkoa, mutta vaikeuttaa solun liikkumista."

#, fuzzy
msgid "WIKI_BINDING_AGENT_INTRO"
msgstr "Kiinnittymisen elimet"

#, fuzzy
msgid "WIKI_BINDING_AGENT_MODIFICATIONS"
msgstr "Jäykempi solukalvo kestää enemmän vahinkoa, mutta vaikeuttaa solun liikkumista."

#, fuzzy
msgid "WIKI_BINDING_AGENT_PROCESSES"
msgstr "Vaihda liittymismoodia painamall [thrive:input]g_toggle_binding[/thrive:input]. Liittymismoodissa voit liittyä toisiin lajisi soluihin liikkumalla heitä kohti. Poistuaksesi ryppäästä paina [thrive:input]g_unbind_all[/thrive:input]."

#, fuzzy
msgid "WIKI_BINDING_AGENT_REQUIREMENTS"
msgstr "Jäykempi solukalvo kestää enemmän vahinkoa, mutta vaikeuttaa solun liikkumista."

#, fuzzy
msgid "WIKI_BINDING_AGENT_SCIENTIFIC_BACKGROUND"
msgstr "Jäykempi solukalvo kestää enemmän vahinkoa, mutta vaikeuttaa solun liikkumista."

#, fuzzy
msgid "WIKI_BINDING_AGENT_STRATEGY"
msgstr "Jäykempi solukalvo kestää enemmän vahinkoa, mutta vaikeuttaa solun liikkumista."

#, fuzzy
msgid "WIKI_BINDING_AGENT_UPGRADES"
msgstr "Jäykempi solukalvo kestää enemmän vahinkoa, mutta vaikeuttaa solun liikkumista."

#, fuzzy
msgid "WIKI_BIOLUMINESCENT_VACUOLE_EFFECTS"
msgstr "Bioluminesenssivä vakuoli"

#, fuzzy
msgid "WIKI_BIOLUMINESCENT_VACUOLE_INTRO"
msgstr "Bioluminesenssivä vakuoli"

#, fuzzy
msgid "WIKI_BIOLUMINESCENT_VACUOLE_MODIFICATIONS"
msgstr "Bioluminesenssivä vakuoli"

#, fuzzy
msgid "WIKI_BIOLUMINESCENT_VACUOLE_PROCESSES"
msgstr "Bioluminesenssivä vakuoli"

#, fuzzy
msgid "WIKI_BIOLUMINESCENT_VACUOLE_REQUIREMENTS"
msgstr "Bioluminesenssivä vakuoli"

#, fuzzy
msgid "WIKI_BIOLUMINESCENT_VACUOLE_SCIENTIFIC_BACKGROUND"
msgstr "Bioluminesenssivä vakuoli"

#, fuzzy
msgid "WIKI_BIOLUMINESCENT_VACUOLE_STRATEGY"
msgstr "Bioluminesenssivä vakuoli"

#, fuzzy
msgid "WIKI_BIOLUMINESCENT_VACUOLE_UPGRADES"
msgstr "Bioluminesenssivä vakuoli"

msgid "WIKI_BODY_PLAN_EDITOR_COMMA_CELL_EDITOR"
msgstr ""

#, fuzzy
msgid "WIKI_CHEMOPLAST_EFFECTS"
msgstr "Kemoplasti"

#, fuzzy
msgid "WIKI_CHEMOPLAST_INTRO"
msgstr "Kemoplasti"

msgid "WIKI_CHEMOPLAST_MODIFICATIONS"
msgstr ""

#, fuzzy
msgid "WIKI_CHEMOPLAST_PROCESSES"
msgstr "Muuntaa [thrive:compound type=\"hydrogensulfide\"][/thrive:compound]n [thrive:compound type=\"glucose\"]glukoosiksi[/thrive:compound]. Muunnosnopeus riippuu ympäristön [thrive:compound type=\"carbondioxide\"]hiilidioksidipitoisuudesta[/thrive:compound]."

msgid "WIKI_CHEMOPLAST_REQUIREMENTS"
msgstr ""

msgid "WIKI_CHEMOPLAST_SCIENTIFIC_BACKGROUND"
msgstr ""

msgid "WIKI_CHEMOPLAST_STRATEGY"
msgstr ""

msgid "WIKI_CHEMOPLAST_UPGRADES"
msgstr ""

#, fuzzy
msgid "WIKI_CHEMORECEPTOR_EFFECTS"
msgstr "Pistä muita soluja tällä."

#, fuzzy
msgid "WIKI_CHEMORECEPTOR_INTRO"
msgstr "Kemoreseptori"

#, fuzzy
msgid "WIKI_CHEMORECEPTOR_MODIFICATIONS"
msgstr "Pistä muita soluja tällä."

#, fuzzy
msgid "WIKI_CHEMORECEPTOR_PROCESSES"
msgstr "Pistä muita soluja tällä."

#, fuzzy
msgid "WIKI_CHEMORECEPTOR_REQUIREMENTS"
msgstr "Pistä muita soluja tällä."

#, fuzzy
msgid "WIKI_CHEMORECEPTOR_SCIENTIFIC_BACKGROUND"
msgstr "Pistä muita soluja tällä."

#, fuzzy
msgid "WIKI_CHEMORECEPTOR_STRATEGY"
msgstr "Pistä muita soluja tällä."

#, fuzzy
msgid "WIKI_CHEMORECEPTOR_UPGRADES"
msgstr "Pistä muita soluja tällä."

#, fuzzy
msgid "WIKI_CHEMOSYNTHESIZING_PROTEINS_EFFECTS"
msgstr "Kemosyntetisoivat proteiinit"

#, fuzzy
msgid "WIKI_CHEMOSYNTHESIZING_PROTEINS_INTRO"
msgstr "Kemosyntetisoivat proteiinit"

#, fuzzy
msgid "WIKI_CHEMOSYNTHESIZING_PROTEINS_MODIFICATIONS"
msgstr "Kemosyntetisoivat proteiinit ovat pieniä proteiiniryppäitä solulimassa, jotka pystyvät muuntamaan vetysulfideja, vettä ja hiilidioksidia glukoosiksi prosessissa nimeltä kemosynteesi. Kemosynteesissä, toisin kuin fotosynteesissä, ei tarvita energianlähteenä auringon valoa, vaan energia saadaan hapettamalla epäorgaanisia yhdisteitä. Vetysulfidikemosynteesissä glukoosin muunnosnopeus riippuu ympäristön hiilidioksidipitoisuudesta. Näiden proteiinien ympäröimä solulima toteuttaa myös glykolyysia."

#, fuzzy
msgid "WIKI_CHEMOSYNTHESIZING_PROTEINS_PROCESSES"
msgstr "Muuntaa [thrive:compound type=\"hydrogensulfide\"][/thrive:compound]t [thrive:compound type=\"glucose\"][/thrive:compound]:ksi. Vauhti riippuu [thrive:compound type=\"carbondioxide\"][/thrive:compound]n määrästä. Muuntaa myös [thrive:compound type=\"glucose\"][/thrive:compound]a [thrive:compound type=\"atp\"][/thrive:compound]:ksi."

#, fuzzy
msgid "WIKI_CHEMOSYNTHESIZING_PROTEINS_REQUIREMENTS"
msgstr "Kemosyntetisoivat proteiinit"

#, fuzzy
msgid "WIKI_CHEMOSYNTHESIZING_PROTEINS_SCIENTIFIC_BACKGROUND"
msgstr "Kemosyntetisoivat proteiinit ovat pieniä proteiiniryppäitä solulimassa, jotka pystyvät muuntamaan vetysulfideja, vettä ja hiilidioksidia glukoosiksi prosessissa nimeltä kemosynteesi. Kemosynteesissä, toisin kuin fotosynteesissä, ei tarvita energianlähteenä auringon valoa, vaan energia saadaan hapettamalla epäorgaanisia yhdisteitä. Vetysulfidikemosynteesissä glukoosin muunnosnopeus riippuu ympäristön hiilidioksidipitoisuudesta. Näiden proteiinien ympäröimä solulima toteuttaa myös glykolyysia."

#, fuzzy
msgid "WIKI_CHEMOSYNTHESIZING_PROTEINS_STRATEGY"
msgstr "Kemosyntetisoivat proteiinit"

#, fuzzy
msgid "WIKI_CHEMOSYNTHESIZING_PROTEINS_UPGRADES"
msgstr "Kemosyntetisoivat proteiinit"

#, fuzzy
msgid "WIKI_CHLOROPLAST_EFFECTS"
msgstr "Viherhiukkanen"

#, fuzzy
msgid "WIKI_CHLOROPLAST_INTRO"
msgstr "Viherhiukkanen"

#, fuzzy
msgid "WIKI_CHLOROPLAST_MODIFICATIONS"
msgstr "Tuottaa [thrive:compound type=\"glucose\"]glukoosia[/thrive:compound]. Tuotannon nopeus riippuu ympäristön [thrive:compound type=\"carbondioxide\"]hiilidioksidipitoisuudesta[/thrive:compound] ja [thrive:compound type=\"sunlight\"]auringon valon[/thrive:compound] saatavuudesta."

#, fuzzy
msgid "WIKI_CHLOROPLAST_PROCESSES"
msgstr "Tuottaa [thrive:compound type=\"glucose\"]glukoosia[/thrive:compound]. Tuotannon nopeus riippuu ympäristön [thrive:compound type=\"carbondioxide\"]hiilidioksidipitoisuudesta[/thrive:compound] ja [thrive:compound type=\"sunlight\"]auringon valon[/thrive:compound] saatavuudesta."

msgid "WIKI_CHLOROPLAST_REQUIREMENTS"
msgstr ""

msgid "WIKI_CHLOROPLAST_SCIENTIFIC_BACKGROUND"
msgstr ""

#, fuzzy
msgid "WIKI_CHLOROPLAST_STRATEGY"
msgstr "Viherhiukkanen"

#, fuzzy
msgid "WIKI_CHLOROPLAST_UPGRADES"
msgstr "Viherhiukkanen"

#, fuzzy
msgid "WIKI_CHROMATOPHORE_PHOTOSYNTHESIS_COMMA_GLYCOLYSIS"
msgstr "Happimyrkkysynteesi"

msgid "WIKI_CILIA_EFFECTS"
msgstr ""

msgid "WIKI_CILIA_INTRO"
msgstr ""

msgid "WIKI_CILIA_MODIFICATIONS"
msgstr ""

#, fuzzy
msgid "WIKI_CILIA_PROCESSES"
msgstr "Muuntaa [thrive:compound type=\"glucose\"]a [/thrive:compound] [thrive:compound type=\"atp\"][/thrive:compound]:ksi."

msgid "WIKI_CILIA_REQUIREMENTS"
msgstr ""

msgid "WIKI_CILIA_SCIENTIFIC_BACKGROUND"
msgstr ""

msgid "WIKI_CILIA_STRATEGY"
msgstr ""

msgid "WIKI_CILIA_UPGRADES"
msgstr ""

#, fuzzy
msgid "WIKI_COMPOUNDS_BUTTON"
msgstr "Solun täyttävä limainen aines. Solulima on sekoite ioneita, proteiineja ja muita ainesosia veteen liuotettuna ja täyttää solun sisäpuolen. Yksi sen tarkoituksista on suorittaa glykolyysi, eli glukoosin muuntaminen ATP-energianlähteeksi. Alkeelliset soluilla, joilla ei ole kehittyneempiä aineenvaihduntaan keskittyneitä soluelimiä, solulima on keskeinen energian tuotannon lähde. Solulima myös varastoi molekyylejä, eli esimerkiksi kerättäviä yhdisteitä ja kasvattaa solun kokoa."

#, fuzzy
msgid "WIKI_COMPOUNDS_DEVELOPMENT"
msgstr "Yhdisteet:"

#, fuzzy
msgid "WIKI_COMPOUNDS_INTRO"
msgstr "Solun täyttävä limainen aines. Solulima on sekoite ioneita, proteiineja ja muita ainesosia veteen liuotettuna ja täyttää solun sisäpuolen. Yksi sen tarkoituksista on suorittaa glykolyysi, eli glukoosin muuntaminen ATP-energianlähteeksi. Alkeelliset soluilla, joilla ei ole kehittyneempiä aineenvaihduntaan keskittyneitä soluelimiä, solulima on keskeinen energian tuotannon lähde. Solulima myös varastoi molekyylejä, eli esimerkiksi kerättäviä yhdisteitä ja kasvattaa solun kokoa."

msgid "WIKI_COMPOUNDS_TYPES_OF_COMPOUNDS"
msgstr ""

msgid "WIKI_COMPOUND_SYSTEM_DEVELOPMENT_COMPOUNDS_LIST"
msgstr ""

msgid "WIKI_COMPOUND_SYSTEM_DEVELOPMENT_INTRO"
msgstr ""

msgid "WIKI_COMPOUND_SYSTEM_DEVELOPMENT_MICROBE_STAGE"
msgstr ""

msgid "WIKI_COMPOUND_SYSTEM_DEVELOPMENT_OVERVIEW"
msgstr ""

#, fuzzy
msgid "WIKI_CREATURE_EDITOR_COMMA_TECH_EDITOR"
msgstr "Mikrobieditori"

#, fuzzy
msgid "WIKI_CYTOPLASM_EFFECTS"
msgstr "Solun täyttävä limainen aines. Solulima on sekoite ioneita, proteiineja ja muita ainesosia veteen liuotettuna ja täyttää solun sisäpuolen. Yksi sen tarkoituksista on suorittaa glykolyysi, eli glukoosin muuntaminen ATP-energianlähteeksi. Alkeelliset soluilla, joilla ei ole kehittyneempiä aineenvaihduntaan keskittyneitä soluelimiä, solulima on keskeinen energian tuotannon lähde. Solulima myös varastoi molekyylejä, eli esimerkiksi kerättäviä yhdisteitä ja kasvattaa solun kokoa."

#, fuzzy
msgid "WIKI_CYTOPLASM_INTRO"
msgstr "Solun täyttävä limainen aines. Solulima on sekoite ioneita, proteiineja ja muita ainesosia veteen liuotettuna ja täyttää solun sisäpuolen. Yksi sen tarkoituksista on suorittaa glykolyysi, eli glukoosin muuntaminen ATP-energianlähteeksi. Alkeelliset soluilla, joilla ei ole kehittyneempiä aineenvaihduntaan keskittyneitä soluelimiä, solulima on keskeinen energian tuotannon lähde. Solulima myös varastoi molekyylejä, eli esimerkiksi kerättäviä yhdisteitä ja kasvattaa solun kokoa."

#, fuzzy
msgid "WIKI_CYTOPLASM_MODIFICATIONS"
msgstr "Solun täyttävä limainen aines. Solulima on sekoite ioneita, proteiineja ja muita ainesosia veteen liuotettuna ja täyttää solun sisäpuolen. Yksi sen tarkoituksista on suorittaa glykolyysi, eli glukoosin muuntaminen ATP-energianlähteeksi. Alkeelliset soluilla, joilla ei ole kehittyneempiä aineenvaihduntaan keskittyneitä soluelimiä, solulima on keskeinen energian tuotannon lähde. Solulima myös varastoi molekyylejä, eli esimerkiksi kerättäviä yhdisteitä ja kasvattaa solun kokoa."

#, fuzzy
msgid "WIKI_CYTOPLASM_PROCESSES"
msgstr "Muuntaa [thrive:compound type=\"glucose\"]a [/thrive:compound] [thrive:compound type=\"atp\"][/thrive:compound]:ksi."

msgid "WIKI_CYTOPLASM_REQUIREMENTS"
msgstr ""

msgid "WIKI_CYTOPLASM_SCIENTIFIC_BACKGROUND"
msgstr ""

msgid "WIKI_CYTOPLASM_STRATEGY"
msgstr ""

msgid "WIKI_CYTOPLASM_UPGRADES"
msgstr ""

#, fuzzy
msgid "WIKI_DEVELOPMENT"
msgstr "Kehittäjät"

#, fuzzy
msgid "WIKI_DEVELOPMENT_INFO_BUTTON"
msgstr "Soluelin"

#, fuzzy
msgid "WIKI_DEVELOPMENT_ROOT_INTRO"
msgstr "Soluelin"

msgid "WIKI_EDITORS_AND_MUTATIONS_GENERATIONS_AND_EDITOR_SESSIONS"
msgstr ""

#, fuzzy
msgid "WIKI_EDITORS_AND_MUTATIONS_INTRO"
msgstr "Mitokondrio"

msgid "WIKI_EDITORS_AND_MUTATIONS_MUTATIONS_AND_MUTATION_POINTS"
msgstr ""

msgid "WIKI_ENVIRONMENTAL_CONDITIONS_ENVIRONMENTAL_GASSES"
msgstr ""

#, fuzzy
msgid "WIKI_ENVIRONMENTAL_CONDITIONS_INTRO"
msgstr "Mitokondrio"

#, fuzzy
msgid "WIKI_ENVIRONMENTAL_CONDITIONS_PHYSICAL_CONDITIONS"
msgstr "Tämä paneeli kertoo mistä luvuista auto-evo simuloi ennusteensa. Lajin selviytymiseen vaikuttaa sen onnistuminen energian haalimisessa ja muut tarpeet. Auto-evo käyttää yksinkertaistettua mallia laskeakseen lajin menestymisen perustaen sen lajin hankkimaan energiaan. Jokaisen ravintotyypin kohdalla voi nähdä kuinka paljon siitä saa energiaa. Lajin sopivuus kertoo kuinka hyvin lajin jäsenet pystyvät käyttämään kyseisiä ravinnon lähteitä."

msgid "WIKI_ENVIRONMENTAL_CONDITIONS_THE_DAY/NIGHT_CYCLE"
msgstr ""

#, fuzzy
msgid "WIKI_FERROPLAST_EFFECTS"
msgstr "Lämpöplasti"

#, fuzzy
msgid "WIKI_FERROPLAST_INTRO"
msgstr "Lämpöplasti"

#, fuzzy
msgid "WIKI_FERROPLAST_MODIFICATIONS"
msgstr "Tuottaa [thrive:compound type=\"glucose\"]glukoosia[/thrive:compound]. Tuotannon nopeus riippuu ympäristön [thrive:compound type=\"carbondioxide\"]hiilidioksidipitoisuudesta[/thrive:compound] ja lämpötilasta."

#, fuzzy
msgid "WIKI_FERROPLAST_PROCESSES"
msgstr "Tuottaa [thrive:compound type=\"glucose\"]glukoosia[/thrive:compound]. Tuotannon nopeus riippuu ympäristön [thrive:compound type=\"carbondioxide\"]hiilidioksidipitoisuudesta[/thrive:compound] ja lämpötilasta."

#, fuzzy
msgid "WIKI_FERROPLAST_REQUIREMENTS"
msgstr "Typpeä sitova plastidi"

#, fuzzy
msgid "WIKI_FERROPLAST_SCIENTIFIC_BACKGROUND"
msgstr "Muuntaa [thrive:compound type=\"atp\"][/thrive:compound]:tä [thrive:compound type=\"ammonia\"]ammoniakiksi[/thrive:compound]. Muunnosnopeus riippuu ympäristön [thrive:compound type=\"nitrogen\"]typpi-[/thrive:compound] ja [thrive:compound type=\"oxygen\"]happipitoisuudesta[/thrive:compound]."

#, fuzzy
msgid "WIKI_FERROPLAST_STRATEGY"
msgstr "Lämpöplasti"

#, fuzzy
msgid "WIKI_FERROPLAST_UPGRADES"
msgstr "Lämpöplasti"

msgid "WIKI_FLAGELLUM_EFFECTS"
msgstr ""

#, fuzzy
msgid "WIKI_FLAGELLUM_INTRO"
msgstr "Siima"

msgid "WIKI_FLAGELLUM_MODIFICATIONS"
msgstr ""

#, fuzzy
msgid "WIKI_FLAGELLUM_PROCESSES"
msgstr "Käyttää [thrive:compound type=\"atp\"]ATP:ta[/thrive:compound] lisätäkseen solun liikkumisnopeutta."

msgid "WIKI_FLAGELLUM_REQUIREMENTS"
msgstr ""

msgid "WIKI_FLAGELLUM_SCIENTIFIC_BACKGROUND"
msgstr ""

msgid "WIKI_FLAGELLUM_STRATEGY"
msgstr ""

msgid "WIKI_FLAGELLUM_UPGRADES"
msgstr ""

#, fuzzy
msgid "WIKI_GLYCOLYSIS_COMMA_ANAEROBIC_NITROGEN_FIXATION"
msgstr "Anaerobinen typensidonta"

#, fuzzy
msgid "WIKI_HEADING_APPENDICES"
msgstr "Jäykempi solukalvo kestää enemmän vahinkoa, mutta vaikeuttaa solun liikkumista."

#, fuzzy
msgid "WIKI_HEADING_BASIC_GAME_MECHANICS"
msgstr "Jäykempi solukalvo kestää enemmän vahinkoa, mutta vaikeuttaa solun liikkumista."

msgid "WIKI_HEADING_COMPOUNDS_LIST"
msgstr ""

#, fuzzy
msgid "WIKI_HEADING_COMPOUND_CLOUDS"
msgstr "Loputtomat Yhdisteet"

#, fuzzy
msgid "WIKI_HEADING_CONCEPT_ART"
msgstr "Kemoreseptori"

#, fuzzy
msgid "WIKI_HEADING_CURRENT_DEVELOPMENT"
msgstr "Nykyiset kehittäjät"

#, fuzzy
msgid "WIKI_HEADING_DEVELOPMENT"
msgstr "Pääkehittäjät"

#, fuzzy
msgid "WIKI_HEADING_EDITOR"
msgstr "Kiinnittymisen elimet"

msgid "WIKI_HEADING_EFFECTS"
msgstr ""

#, fuzzy
msgid "WIKI_HEADING_ENVIRONMENTAL_GASSES"
msgstr "Nitrogenaasi"

#, fuzzy
msgid "WIKI_HEADING_FEATURES"
msgstr "Jäykempi solukalvo kestää enemmän vahinkoa, mutta vaikeuttaa solun liikkumista."

msgid "WIKI_HEADING_FOG_OF_WAR"
msgstr ""

#, fuzzy
msgid "WIKI_HEADING_GAMEPLAY"
msgstr "Suorita auto-evo pelin aikana"

#, fuzzy
msgid "WIKI_HEADING_GDD"
msgstr "Kiinnittymisen elimet"

#, fuzzy
msgid "WIKI_HEADING_GENERAL_TIPS"
msgstr "Jäykempi solukalvo kestää enemmän vahinkoa, mutta vaikeuttaa solun liikkumista."

msgid "WIKI_HEADING_GENERATIONS_AND_EDITOR_SESSIONS"
msgstr ""

#, fuzzy
msgid "WIKI_HEADING_MICROBE_PARTS"
msgstr ""
"Kaukaisella planeetalla maailmankausien vulkaaninen aktiivisuus ja meteoriittien iskeymät ovat johtaneet uuden ilmiön kehittymisen maailmankaikkeudessa.\n"
"\n"
"Elämä.\n"
"\n"
"Yksinkertaiset mikrobit lymyilevät syvällä meren uumenissa. Olet viimeinen universaali esivanhempi (LUCA) tällä planeetalla.\n"
"\n"
"Selviytyäkseksi tässä armottomassa ympäristössä, sinun täytyy etsiä ja kerätä yhdisteitä. Niiden avulla voit kehittyä sukupolvien saatossa ja kilpailla muiden lajien kanssa."

#, fuzzy
msgid "WIKI_HEADING_MICROBE_STAGE"
msgstr ""
"Kaukaisella planeetalla maailmankausien vulkaaninen aktiivisuus ja meteoriittien iskeymät ovat johtaneet uuden ilmiön kehittymisen maailmankaikkeudessa.\n"
"\n"
"Elämä.\n"
"\n"
"Yksinkertaiset mikrobit lymyilevät syvällä meren uumenissa. Olet viimeinen universaali esivanhempi (LUCA) tällä planeetalla.\n"
"\n"
"Selviytyäkseksi tässä armottomassa ympäristössä, sinun täytyy etsiä ja kerätä yhdisteitä. Niiden avulla voit kehittyä sukupolvien saatossa ja kilpailla muiden lajien kanssa."

#, fuzzy
msgid "WIKI_HEADING_MICROBE_STAGE_TIPS"
msgstr ""
"Kaukaisella planeetalla maailmankausien vulkaaninen aktiivisuus ja meteoriittien iskeymät ovat johtaneet uuden ilmiön kehittymisen maailmankaikkeudessa.\n"
"\n"
"Elämä.\n"
"\n"
"Yksinkertaiset mikrobit lymyilevät syvällä meren uumenissa. Olet viimeinen universaali esivanhempi (LUCA) tällä planeetalla.\n"
"\n"
"Selviytyäkseksi tässä armottomassa ympäristössä, sinun täytyy etsiä ja kerätä yhdisteitä. Niiden avulla voit kehittyä sukupolvien saatossa ja kilpailla muiden lajien kanssa."

msgid "WIKI_HEADING_MODIFICATIONS"
msgstr ""

#, fuzzy
msgid "WIKI_HEADING_MORE_GAME_INFO"
msgstr ""
"Kaukaisella planeetalla maailmankausien vulkaaninen aktiivisuus ja meteoriittien iskeymät ovat johtaneet uuden ilmiön kehittymisen maailmankaikkeudessa.\n"
"\n"
"Elämä.\n"
"\n"
"Yksinkertaiset mikrobit lymyilevät syvällä meren uumenissa. Olet viimeinen universaali esivanhempi (LUCA) tällä planeetalla.\n"
"\n"
"Selviytyäkseksi tässä armottomassa ympäristössä, sinun täytyy etsiä ja kerätä yhdisteitä. Niiden avulla voit kehittyä sukupolvien saatossa ja kilpailla muiden lajien kanssa."

msgid "WIKI_HEADING_MUTATIONS_AND_MUTATION_POINTS"
msgstr ""

msgid "WIKI_HEADING_OVERVIEW"
msgstr ""

#, fuzzy
msgid "WIKI_HEADING_PATCHES"
msgstr "Vaihda liittymismoodia painamall [thrive:input]g_toggle_binding[/thrive:input]. Liittymismoodissa voit liittyä toisiin lajisi soluihin liikkumalla heitä kohti. Poistuaksesi ryppäästä paina [thrive:input]g_unbind_all[/thrive:input]."

#, fuzzy
msgid "WIKI_HEADING_PHYSICAL_CONDITIONS"
msgstr "Olosuhteet"

msgid "WIKI_HEADING_PROCESSES"
msgstr ""

msgid "WIKI_HEADING_REPRODUCTION_IN_THE_MICROBE_STAGE"
msgstr ""

msgid "WIKI_HEADING_REQUIREMENTS"
msgstr ""

msgid "WIKI_HEADING_SCIENTIFIC_BACKGROUND"
msgstr ""

msgid "WIKI_HEADING_STRATEGY"
msgstr ""

msgid "WIKI_HEADING_THE_DAY/NIGHT_CYCLE"
msgstr ""

msgid "WIKI_HEADING_THE_PATCH_MAP"
msgstr ""

#, fuzzy
msgid "WIKI_HEADING_TRANSITIONS"
msgstr "Jäykempi solukalvo kestää enemmän vahinkoa, mutta vaikeuttaa solun liikkumista."

#, fuzzy
msgid "WIKI_HEADING_TYPES_OF_COMPOUNDS"
msgstr "Loputtomat Yhdisteet"

msgid "WIKI_HEADING_UI"
msgstr ""

msgid "WIKI_HEADING_UPGRADES"
msgstr ""

#, fuzzy
msgid "WIKI_HELP_AND_TIPS_BASIC_GAME_MECHANICS"
msgstr "Solun täyttävä limainen aines. Solulima on sekoite ioneita, proteiineja ja muita ainesosia veteen liuotettuna ja täyttää solun sisäpuolen. Yksi sen tarkoituksista on suorittaa glykolyysi, eli glukoosin muuntaminen ATP-energianlähteeksi. Alkeelliset soluilla, joilla ei ole kehittyneempiä aineenvaihduntaan keskittyneitä soluelimiä, solulima on keskeinen energian tuotannon lähde. Solulima myös varastoi molekyylejä, eli esimerkiksi kerättäviä yhdisteitä ja kasvattaa solun kokoa."

#, fuzzy
msgid "WIKI_HELP_AND_TIPS_BUTTON"
msgstr "Solun täyttävä limainen aines. Solulima on sekoite ioneita, proteiineja ja muita ainesosia veteen liuotettuna ja täyttää solun sisäpuolen. Yksi sen tarkoituksista on suorittaa glykolyysi, eli glukoosin muuntaminen ATP-energianlähteeksi. Alkeelliset soluilla, joilla ei ole kehittyneempiä aineenvaihduntaan keskittyneitä soluelimiä, solulima on keskeinen energian tuotannon lähde. Solulima myös varastoi molekyylejä, eli esimerkiksi kerättäviä yhdisteitä ja kasvattaa solun kokoa."

#, fuzzy
msgid "WIKI_HELP_AND_TIPS_COMPOUND_CLOUDS"
msgstr "Solun täyttävä limainen aines. Solulima on sekoite ioneita, proteiineja ja muita ainesosia veteen liuotettuna ja täyttää solun sisäpuolen. Yksi sen tarkoituksista on suorittaa glykolyysi, eli glukoosin muuntaminen ATP-energianlähteeksi. Alkeelliset soluilla, joilla ei ole kehittyneempiä aineenvaihduntaan keskittyneitä soluelimiä, solulima on keskeinen energian tuotannon lähde. Solulima myös varastoi molekyylejä, eli esimerkiksi kerättäviä yhdisteitä ja kasvattaa solun kokoa."

#, fuzzy
msgid "WIKI_HELP_AND_TIPS_GENERAL_TIPS"
msgstr "Yhteyttämiskalvostot eli tylakoidit ovat solukalvolla sijaitsevia, valosta energiaa kerääviä elimiä. Nämä kalvostot pystyvät hyödyntämään valon energian valmistaakseen glukoosia käyttäen vettä ja hiilidioksidia prosessissa nimeltä fotosynteesi. Tylakoidien pigmentit antavat viherhiukkasille niiden tunnusomaisen värinsä. Glukoosin muunnosnopeus riippuu ympäristön hiilidioksidipitoisuudesta ja saatavilla olevasta valosta. Tylakoidit sijaitsevat soluliman ympäröimänä, joka puolestaan toteuttaa glykolyysia."

#, fuzzy
msgid "WIKI_HELP_AND_TIPS_INTRO"
msgstr "Yhteyttämiskalvostot eli tylakoidit ovat solukalvolla sijaitsevia, valosta energiaa kerääviä elimiä. Nämä kalvostot pystyvät hyödyntämään valon energian valmistaakseen glukoosia käyttäen vettä ja hiilidioksidia prosessissa nimeltä fotosynteesi. Tylakoidien pigmentit antavat viherhiukkasille niiden tunnusomaisen värinsä. Glukoosin muunnosnopeus riippuu ympäristön hiilidioksidipitoisuudesta ja saatavilla olevasta valosta. Tylakoidit sijaitsevat soluliman ympäröimänä, joka puolestaan toteuttaa glykolyysia."

#, fuzzy
msgid "WIKI_HELP_AND_TIPS_MICROBE_PARTS"
msgstr "Yhteyttämiskalvostot eli tylakoidit ovat solukalvolla sijaitsevia, valosta energiaa kerääviä elimiä. Nämä kalvostot pystyvät hyödyntämään valon energian valmistaakseen glukoosia käyttäen vettä ja hiilidioksidia prosessissa nimeltä fotosynteesi. Tylakoidien pigmentit antavat viherhiukkasille niiden tunnusomaisen värinsä. Glukoosin muunnosnopeus riippuu ympäristön hiilidioksidipitoisuudesta ja saatavilla olevasta valosta. Tylakoidit sijaitsevat soluliman ympäröimänä, joka puolestaan toteuttaa glykolyysia."

#, fuzzy
msgid "WIKI_HELP_AND_TIPS_MICROBE_STAGE_TIPS"
msgstr ""
"Kaukaisella planeetalla maailmankausien vulkaaninen aktiivisuus ja meteoriittien iskeymät ovat johtaneet uuden ilmiön kehittymisen maailmankaikkeudessa.\n"
"\n"
"Elämä.\n"
"\n"
"Yksinkertaiset mikrobit lymyilevät syvällä meren uumenissa. Olet viimeinen universaali esivanhempi (LUCA) tällä planeetalla.\n"
"\n"
"Selviytyäkseksi tässä armottomassa ympäristössä, sinun täytyy etsiä ja kerätä yhdisteitä. Niiden avulla voit kehittyä sukupolvien saatossa ja kilpailla muiden lajien kanssa."

#, fuzzy
msgid "WIKI_HELP_AND_TIPS_MORE_GAME_INFO"
msgstr "Yhteyttämiskalvostot eli tylakoidit ovat solukalvolla sijaitsevia, valosta energiaa kerääviä elimiä. Nämä kalvostot pystyvät hyödyntämään valon energian valmistaakseen glukoosia käyttäen vettä ja hiilidioksidia prosessissa nimeltä fotosynteesi. Tylakoidien pigmentit antavat viherhiukkasille niiden tunnusomaisen värinsä. Glukoosin muunnosnopeus riippuu ympäristön hiilidioksidipitoisuudesta ja saatavilla olevasta valosta. Tylakoidit sijaitsevat soluliman ympäröimänä, joka puolestaan toteuttaa glykolyysia."

#, fuzzy
msgid "WIKI_HYDROGENASE_EFFECTS"
msgstr "Nitrogenaasi on entsyymikompleksi, joka katalysoi typpimolekyylien pelkistymistä ammoniakiksi käyttäen ATP:tä. Ammoniakki on tärkeä aine solun kasvulle. Tätä prosessia kutsutaan anaerobiseksi typpifiksaatioksi. Nitrogenaasi sijaitsee soluliman ympäröimänä, joka puolestaan toteuttaa osaltaan glykolyysia."

#, fuzzy
msgid "WIKI_HYDROGENASE_INTRO"
msgstr "Nitrogenaasi on entsyymikompleksi, joka katalysoi typpimolekyylien pelkistymistä ammoniakiksi käyttäen ATP:tä. Ammoniakki on tärkeä aine solun kasvulle. Tätä prosessia kutsutaan anaerobiseksi typpifiksaatioksi. Nitrogenaasi sijaitsee soluliman ympäröimänä, joka puolestaan toteuttaa osaltaan glykolyysia."

#, fuzzy
msgid "WIKI_HYDROGENASE_MODIFICATIONS"
msgstr "Nitrogenaasi on entsyymikompleksi, joka katalysoi typpimolekyylien pelkistymistä ammoniakiksi käyttäen ATP:tä. Ammoniakki on tärkeä aine solun kasvulle. Tätä prosessia kutsutaan anaerobiseksi typpifiksaatioksi. Nitrogenaasi sijaitsee soluliman ympäröimänä, joka puolestaan toteuttaa osaltaan glykolyysia."

#, fuzzy
msgid "WIKI_HYDROGENASE_PROCESSES"
msgstr "Muuntaa [thrive:compound type=\"atp\"][/thrive:compound]:n [thrive:compound type=\"ammonia\"]ammoniakiksi[/thrive:compound]. Muunnosnopeus riippuu ympäristön [thrive:compound type=\"nitrogen\"]typpipitoisuudesta[/thrive:compound]."

#, fuzzy
msgid "WIKI_HYDROGENASE_REQUIREMENTS"
msgstr "Nitrogenaasi on entsyymikompleksi, joka katalysoi typpimolekyylien pelkistymistä ammoniakiksi käyttäen ATP:tä. Ammoniakki on tärkeä aine solun kasvulle. Tätä prosessia kutsutaan anaerobiseksi typpifiksaatioksi. Nitrogenaasi sijaitsee soluliman ympäröimänä, joka puolestaan toteuttaa osaltaan glykolyysia."

#, fuzzy
msgid "WIKI_HYDROGENASE_SCIENTIFIC_BACKGROUND"
msgstr "Nitrogenaasi on entsyymikompleksi, joka katalysoi typpimolekyylien pelkistymistä ammoniakiksi käyttäen ATP:tä. Ammoniakki on tärkeä aine solun kasvulle. Tätä prosessia kutsutaan anaerobiseksi typpifiksaatioksi. Nitrogenaasi sijaitsee soluliman ympäröimänä, joka puolestaan toteuttaa osaltaan glykolyysia."

#, fuzzy
msgid "WIKI_HYDROGENASE_STRATEGY"
msgstr "Nitrogenaasi on entsyymikompleksi, joka katalysoi typpimolekyylien pelkistymistä ammoniakiksi käyttäen ATP:tä. Ammoniakki on tärkeä aine solun kasvulle. Tätä prosessia kutsutaan anaerobiseksi typpifiksaatioksi. Nitrogenaasi sijaitsee soluliman ympäröimänä, joka puolestaan toteuttaa osaltaan glykolyysia."

#, fuzzy
msgid "WIKI_HYDROGENASE_UPGRADES"
msgstr "Nitrogenaasi on entsyymikompleksi, joka katalysoi typpimolekyylien pelkistymistä ammoniakiksi käyttäen ATP:tä. Ammoniakki on tärkeä aine solun kasvulle. Tätä prosessia kutsutaan anaerobiseksi typpifiksaatioksi. Nitrogenaasi sijaitsee soluliman ympäröimänä, joka puolestaan toteuttaa osaltaan glykolyysia."

#, fuzzy
msgid "WIKI_HYDROGENOSOME_EFFECTS"
msgstr "Nitrogenaasi on entsyymikompleksi, joka katalysoi typpimolekyylien pelkistymistä ammoniakiksi käyttäen ATP:tä. Ammoniakki on tärkeä aine solun kasvulle. Tätä prosessia kutsutaan anaerobiseksi typpifiksaatioksi. Nitrogenaasi sijaitsee soluliman ympäröimänä, joka puolestaan toteuttaa osaltaan glykolyysia."

#, fuzzy
msgid "WIKI_HYDROGENOSOME_INTRO"
msgstr "Nitrogenaasi on entsyymikompleksi, joka katalysoi typpimolekyylien pelkistymistä ammoniakiksi käyttäen ATP:tä. Ammoniakki on tärkeä aine solun kasvulle. Tätä prosessia kutsutaan anaerobiseksi typpifiksaatioksi. Nitrogenaasi sijaitsee soluliman ympäröimänä, joka puolestaan toteuttaa osaltaan glykolyysia."

#, fuzzy
msgid "WIKI_HYDROGENOSOME_MODIFICATIONS"
msgstr "Nitrogenaasi on entsyymikompleksi, joka katalysoi typpimolekyylien pelkistymistä ammoniakiksi käyttäen ATP:tä. Ammoniakki on tärkeä aine solun kasvulle. Tätä prosessia kutsutaan anaerobiseksi typpifiksaatioksi. Nitrogenaasi sijaitsee soluliman ympäröimänä, joka puolestaan toteuttaa osaltaan glykolyysia."

#, fuzzy
msgid "WIKI_HYDROGENOSOME_PROCESSES"
msgstr "Muuntaa [thrive:compound type=\"atp\"][/thrive:compound]:n [thrive:compound type=\"ammonia\"]ammoniakiksi[/thrive:compound]. Muunnosnopeus riippuu ympäristön [thrive:compound type=\"nitrogen\"]typpipitoisuudesta[/thrive:compound]."

#, fuzzy
msgid "WIKI_HYDROGENOSOME_REQUIREMENTS"
msgstr "Nitrogenaasi on entsyymikompleksi, joka katalysoi typpimolekyylien pelkistymistä ammoniakiksi käyttäen ATP:tä. Ammoniakki on tärkeä aine solun kasvulle. Tätä prosessia kutsutaan anaerobiseksi typpifiksaatioksi. Nitrogenaasi sijaitsee soluliman ympäröimänä, joka puolestaan toteuttaa osaltaan glykolyysia."

#, fuzzy
msgid "WIKI_HYDROGENOSOME_SCIENTIFIC_BACKGROUND"
msgstr "Nitrogenaasi on entsyymikompleksi, joka katalysoi typpimolekyylien pelkistymistä ammoniakiksi käyttäen ATP:tä. Ammoniakki on tärkeä aine solun kasvulle. Tätä prosessia kutsutaan anaerobiseksi typpifiksaatioksi. Nitrogenaasi sijaitsee soluliman ympäröimänä, joka puolestaan toteuttaa osaltaan glykolyysia."

#, fuzzy
msgid "WIKI_HYDROGENOSOME_STRATEGY"
msgstr "Nitrogenaasi on entsyymikompleksi, joka katalysoi typpimolekyylien pelkistymistä ammoniakiksi käyttäen ATP:tä. Ammoniakki on tärkeä aine solun kasvulle. Tätä prosessia kutsutaan anaerobiseksi typpifiksaatioksi. Nitrogenaasi sijaitsee soluliman ympäröimänä, joka puolestaan toteuttaa osaltaan glykolyysia."

#, fuzzy
msgid "WIKI_HYDROGENOSOME_UPGRADES"
msgstr "Nitrogenaasi on entsyymikompleksi, joka katalysoi typpimolekyylien pelkistymistä ammoniakiksi käyttäen ATP:tä. Ammoniakki on tärkeä aine solun kasvulle. Tätä prosessia kutsutaan anaerobiseksi typpifiksaatioksi. Nitrogenaasi sijaitsee soluliman ympäröimänä, joka puolestaan toteuttaa osaltaan glykolyysia."

#, fuzzy
msgid "WIKI_INDUSTRIAL_STAGE_CURRENT_DEVELOPMENT"
msgstr "Jäykempi solukalvo kestää enemmän vahinkoa, mutta vaikeuttaa solun liikkumista."

#, fuzzy
msgid "WIKI_INDUSTRIAL_STAGE_FEATURES"
msgstr "Jäykempi solukalvo kestää enemmän vahinkoa, mutta vaikeuttaa solun liikkumista."

#, fuzzy
msgid "WIKI_INDUSTRIAL_STAGE_INTRO"
msgstr "Kiinnittymisen elimet"

msgid "WIKI_INDUSTRIAL_STAGE_OVERVIEW"
msgstr ""

#, fuzzy
msgid "WIKI_INDUSTRIAL_STAGE_TRANSITIONS"
msgstr "Tämä paneeli kertoo mistä luvuista auto-evo simuloi ennusteensa. Lajin selviytymiseen vaikuttaa sen onnistuminen energian haalimisessa ja muut tarpeet. Auto-evo käyttää yksinkertaistettua mallia laskeakseen lajin menestymisen perustaen sen lajin hankkimaan energiaan. Jokaisen ravintotyypin kohdalla voi nähdä kuinka paljon siitä saa energiaa. Lajin sopivuus kertoo kuinka hyvin lajin jäsenet pystyvät käyttämään kyseisiä ravinnon lähteitä."

#, fuzzy
msgid "WIKI_INDUSTRIAL_STAGE_UI"
msgstr "Siirrytäänkö teollisuusvaiheeseen?"

msgid "WIKI_INJECTISOME_PILUS"
msgstr ""

msgid "WIKI_LYSOSOME_EFFECTS"
msgstr ""

#, fuzzy
msgid "WIKI_LYSOSOME_INTRO"
msgstr "Metabolosomit, eli aineenvaihduntaelimet ovat proteiinikuorien koteloimia proteiiniryppäitä, jotka muuntavat glukoosia ATP:ksi. Näiden energian tuotanto on solulimaa tehokkaampaa johtuen prosessista, jota kutsutaan aerobiseksi energiantuotoksi. Siinä glykolyysin lisäksi tapahtuu muita toimintoja, jotka tuottavat pelkkää glykolyysiä huomattavasti enemmän ATP:tä. Tämä prosessi tarvitsee kuitenkin happea toimiakseen, ja siten ympäristön happipitoisuus vaikuttaa muunnosnopeuteen."

#, fuzzy
msgid "WIKI_LYSOSOME_MODIFICATIONS"
msgstr "Metabolosomit, eli aineenvaihduntaelimet ovat proteiinikuorien koteloimia proteiiniryppäitä, jotka muuntavat glukoosia ATP:ksi. Näiden energian tuotanto on solulimaa tehokkaampaa johtuen prosessista, jota kutsutaan aerobiseksi energiantuotoksi. Siinä glykolyysin lisäksi tapahtuu muita toimintoja, jotka tuottavat pelkkää glykolyysiä huomattavasti enemmän ATP:tä. Tämä prosessi tarvitsee kuitenkin happea toimiakseen, ja siten ympäristön happipitoisuus vaikuttaa muunnosnopeuteen."

#, fuzzy
msgid "WIKI_LYSOSOME_PROCESSES"
msgstr "Muuntaa [thrive:compound type=\"atp\"][/thrive:compound]:n [thrive:compound type=\"oxytoxy\"]oxytoxyksi[/thrive:compound]. Muunnosnopeus riippuu ympäristön [thrive:compound type=\"oxygen\"]happipitoisuudesta[/thrive:compound]. Voi päästää myrkkyjä painamalla [thrive:input]g_fire_toxin[/thrive:input]. Kun [thrive:compound type=\"oxytoxy\"][/thrive:compound]n pitoisuudet ovat alhaiset, ampuminen on edelleen mahdollista, mutta aiheuttaa vähemmän vahinkoa."

msgid "WIKI_LYSOSOME_REQUIREMENTS"
msgstr ""

msgid "WIKI_LYSOSOME_SCIENTIFIC_BACKGROUND"
msgstr ""

msgid "WIKI_LYSOSOME_STRATEGY"
msgstr ""

msgid "WIKI_LYSOSOME_UPGRADES"
msgstr ""

#, fuzzy
msgid "WIKI_MACROSCOPIC_STAGE_CONCEPT_ART"
msgstr "Monisoluinen vaihe"

#, fuzzy
msgid "WIKI_MACROSCOPIC_STAGE_CURRENT_DEVELOPMENT"
msgstr "Jäykempi solukalvo kestää enemmän vahinkoa, mutta vaikeuttaa solun liikkumista."

#, fuzzy
msgid "WIKI_MACROSCOPIC_STAGE_FEATURES"
msgstr "Tuma"

#, fuzzy
msgid "WIKI_MACROSCOPIC_STAGE_INTRO"
msgstr ""
"Kaukaisella planeetalla maailmankausien vulkaaninen aktiivisuus ja meteoriittien iskeymät ovat johtaneet uuden ilmiön kehittymisen maailmankaikkeudessa.\n"
"\n"
"Elämä.\n"
"\n"
"Yksinkertaiset mikrobit lymyilevät syvällä meren uumenissa. Olet viimeinen universaali esivanhempi (LUCA) tällä planeetalla.\n"
"\n"
"Selviytyäkseksi tässä armottomassa ympäristössä, sinun täytyy etsiä ja kerätä yhdisteitä. Niiden avulla voit kehittyä sukupolvien saatossa ja kilpailla muiden lajien kanssa."

#, fuzzy
msgid "WIKI_MACROSCOPIC_STAGE_OVERVIEW"
msgstr ""
"Kaukaisella planeetalla maailmankausien vulkaaninen aktiivisuus ja meteoriittien iskeymät ovat johtaneet uuden ilmiön kehittymisen maailmankaikkeudessa.\n"
"\n"
"Elämä.\n"
"\n"
"Yksinkertaiset mikrobit lymyilevät syvällä meren uumenissa. Olet viimeinen universaali esivanhempi (LUCA) tällä planeetalla.\n"
"\n"
"Selviytyäkseksi tässä armottomassa ympäristössä, sinun täytyy etsiä ja kerätä yhdisteitä. Niiden avulla voit kehittyä sukupolvien saatossa ja kilpailla muiden lajien kanssa."

#, fuzzy
msgid "WIKI_MACROSCOPIC_STAGE_TRANSITIONS"
msgstr "Nitrogenaasi"

#, fuzzy
msgid "WIKI_MACROSCOPIC_STAGE_UI"
msgstr ""
"Kaukaisella planeetalla maailmankausien vulkaaninen aktiivisuus ja meteoriittien iskeymät ovat johtaneet uuden ilmiön kehittymisen maailmankaikkeudessa.\n"
"\n"
"Elämä.\n"
"\n"
"Yksinkertaiset mikrobit lymyilevät syvällä meren uumenissa. Olet viimeinen universaali esivanhempi (LUCA) tällä planeetalla.\n"
"\n"
"Selviytyäkseksi tässä armottomassa ympäristössä, sinun täytyy etsiä ja kerätä yhdisteitä. Niiden avulla voit kehittyä sukupolvien saatossa ja kilpailla muiden lajien kanssa."

#, fuzzy
msgid "WIKI_MECHANICS"
msgstr "Lisää soluelin"

#, fuzzy
msgid "WIKI_MECHANICS_ROOT_INTRO"
msgstr "Soluelin"

#, fuzzy
msgid "WIKI_MELANOSOME_EFFECTS"
msgstr "Metabolosomit, eli aineenvaihduntaelimet ovat proteiinikuorien koteloimia proteiiniryppäitä, jotka muuntavat glukoosia ATP:ksi. Näiden energian tuotanto on solulimaa tehokkaampaa johtuen prosessista, jota kutsutaan aerobiseksi energiantuotoksi. Siinä glykolyysin lisäksi tapahtuu muita toimintoja, jotka tuottavat pelkkää glykolyysiä huomattavasti enemmän ATP:tä. Tämä prosessi tarvitsee kuitenkin happea toimiakseen, ja siten ympäristön happipitoisuus vaikuttaa muunnosnopeuteen."

#, fuzzy
msgid "WIKI_MELANOSOME_INTRO"
msgstr "Metabolosomit, eli aineenvaihduntaelimet ovat proteiinikuorien koteloimia proteiiniryppäitä, jotka muuntavat glukoosia ATP:ksi. Näiden energian tuotanto on solulimaa tehokkaampaa johtuen prosessista, jota kutsutaan aerobiseksi energiantuotoksi. Siinä glykolyysin lisäksi tapahtuu muita toimintoja, jotka tuottavat pelkkää glykolyysiä huomattavasti enemmän ATP:tä. Tämä prosessi tarvitsee kuitenkin happea toimiakseen, ja siten ympäristön happipitoisuus vaikuttaa muunnosnopeuteen."

#, fuzzy
msgid "WIKI_MELANOSOME_MODIFICATIONS"
msgstr "Metabolosomit, eli aineenvaihduntaelimet ovat proteiinikuorien koteloimia proteiiniryppäitä, jotka muuntavat glukoosia ATP:ksi. Näiden energian tuotanto on solulimaa tehokkaampaa johtuen prosessista, jota kutsutaan aerobiseksi energiantuotoksi. Siinä glykolyysin lisäksi tapahtuu muita toimintoja, jotka tuottavat pelkkää glykolyysiä huomattavasti enemmän ATP:tä. Tämä prosessi tarvitsee kuitenkin happea toimiakseen, ja siten ympäristön happipitoisuus vaikuttaa muunnosnopeuteen."

#, fuzzy
msgid "WIKI_MELANOSOME_PROCESSES"
msgstr "Muuntaa [thrive:compound type=\"atp\"][/thrive:compound]:n [thrive:compound type=\"oxytoxy\"]oxytoxyksi[/thrive:compound]. Muunnosnopeus riippuu ympäristön [thrive:compound type=\"oxygen\"]happipitoisuudesta[/thrive:compound]. Voi päästää myrkkyjä painamalla [thrive:input]g_fire_toxin[/thrive:input]. Kun [thrive:compound type=\"oxytoxy\"][/thrive:compound]n pitoisuudet ovat alhaiset, ampuminen on edelleen mahdollista, mutta aiheuttaa vähemmän vahinkoa."

#, fuzzy
msgid "WIKI_MELANOSOME_REQUIREMENTS"
msgstr "Metabolosomit, eli aineenvaihduntaelimet ovat proteiinikuorien koteloimia proteiiniryppäitä, jotka muuntavat glukoosia ATP:ksi. Näiden energian tuotanto on solulimaa tehokkaampaa johtuen prosessista, jota kutsutaan aerobiseksi energiantuotoksi. Siinä glykolyysin lisäksi tapahtuu muita toimintoja, jotka tuottavat pelkkää glykolyysiä huomattavasti enemmän ATP:tä. Tämä prosessi tarvitsee kuitenkin happea toimiakseen, ja siten ympäristön happipitoisuus vaikuttaa muunnosnopeuteen."

#, fuzzy
msgid "WIKI_MELANOSOME_SCIENTIFIC_BACKGROUND"
msgstr "Metabolosomit, eli aineenvaihduntaelimet ovat proteiinikuorien koteloimia proteiiniryppäitä, jotka muuntavat glukoosia ATP:ksi. Näiden energian tuotanto on solulimaa tehokkaampaa johtuen prosessista, jota kutsutaan aerobiseksi energiantuotoksi. Siinä glykolyysin lisäksi tapahtuu muita toimintoja, jotka tuottavat pelkkää glykolyysiä huomattavasti enemmän ATP:tä. Tämä prosessi tarvitsee kuitenkin happea toimiakseen, ja siten ympäristön happipitoisuus vaikuttaa muunnosnopeuteen."

#, fuzzy
msgid "WIKI_MELANOSOME_STRATEGY"
msgstr "Metabolosomit, eli aineenvaihduntaelimet ovat proteiinikuorien koteloimia proteiiniryppäitä, jotka muuntavat glukoosia ATP:ksi. Näiden energian tuotanto on solulimaa tehokkaampaa johtuen prosessista, jota kutsutaan aerobiseksi energiantuotoksi. Siinä glykolyysin lisäksi tapahtuu muita toimintoja, jotka tuottavat pelkkää glykolyysiä huomattavasti enemmän ATP:tä. Tämä prosessi tarvitsee kuitenkin happea toimiakseen, ja siten ympäristön happipitoisuus vaikuttaa muunnosnopeuteen."

#, fuzzy
msgid "WIKI_MELANOSOME_UPGRADES"
msgstr "Metabolosomit, eli aineenvaihduntaelimet ovat proteiinikuorien koteloimia proteiiniryppäitä, jotka muuntavat glukoosia ATP:ksi. Näiden energian tuotanto on solulimaa tehokkaampaa johtuen prosessista, jota kutsutaan aerobiseksi energiantuotoksi. Siinä glykolyysin lisäksi tapahtuu muita toimintoja, jotka tuottavat pelkkää glykolyysiä huomattavasti enemmän ATP:tä. Tämä prosessi tarvitsee kuitenkin happea toimiakseen, ja siten ympäristön happipitoisuus vaikuttaa muunnosnopeuteen."

#, fuzzy
msgid "WIKI_METABOLOSOMES_EFFECTS"
msgstr "Metabolosomit, eli aineenvaihduntaelimet ovat proteiinikuorien koteloimia proteiiniryppäitä, jotka muuntavat glukoosia ATP:ksi. Näiden energian tuotanto on solulimaa tehokkaampaa johtuen prosessista, jota kutsutaan aerobiseksi energiantuotoksi. Siinä glykolyysin lisäksi tapahtuu muita toimintoja, jotka tuottavat pelkkää glykolyysiä huomattavasti enemmän ATP:tä. Tämä prosessi tarvitsee kuitenkin happea toimiakseen, ja siten ympäristön happipitoisuus vaikuttaa muunnosnopeuteen."

#, fuzzy
msgid "WIKI_METABOLOSOMES_INTRO"
msgstr "Metabolosomi"

#, fuzzy
msgid "WIKI_METABOLOSOMES_MODIFICATIONS"
msgstr "Metabolosomit, eli aineenvaihduntaelimet ovat proteiinikuorien koteloimia proteiiniryppäitä, jotka muuntavat glukoosia ATP:ksi. Näiden energian tuotanto on solulimaa tehokkaampaa johtuen prosessista, jota kutsutaan aerobiseksi energiantuotoksi. Siinä glykolyysin lisäksi tapahtuu muita toimintoja, jotka tuottavat pelkkää glykolyysiä huomattavasti enemmän ATP:tä. Tämä prosessi tarvitsee kuitenkin happea toimiakseen, ja siten ympäristön happipitoisuus vaikuttaa muunnosnopeuteen."

#, fuzzy
msgid "WIKI_METABOLOSOMES_PROCESSES"
msgstr "Muuntaa [thrive:compound type=\"glucose\"]glukoosia[/thrive:compound] [thrive:compound type=\"atp\"]ATP:ksi[/thrive:compound]. Nopeus skaalautuu [thrive:compound type=\"oxygen\"]hapen[/thrive:compound] pitoisuuden mukaan."

#, fuzzy
msgid "WIKI_METABOLOSOMES_REQUIREMENTS"
msgstr "Metabolosomit, eli aineenvaihduntaelimet ovat proteiinikuorien koteloimia proteiiniryppäitä, jotka muuntavat glukoosia ATP:ksi. Näiden energian tuotanto on solulimaa tehokkaampaa johtuen prosessista, jota kutsutaan aerobiseksi energiantuotoksi. Siinä glykolyysin lisäksi tapahtuu muita toimintoja, jotka tuottavat pelkkää glykolyysiä huomattavasti enemmän ATP:tä. Tämä prosessi tarvitsee kuitenkin happea toimiakseen, ja siten ympäristön happipitoisuus vaikuttaa muunnosnopeuteen."

#, fuzzy
msgid "WIKI_METABOLOSOMES_SCIENTIFIC_BACKGROUND"
msgstr "Metabolosomit, eli aineenvaihduntaelimet ovat proteiinikuorien koteloimia proteiiniryppäitä, jotka muuntavat glukoosia ATP:ksi. Näiden energian tuotanto on solulimaa tehokkaampaa johtuen prosessista, jota kutsutaan aerobiseksi energiantuotoksi. Siinä glykolyysin lisäksi tapahtuu muita toimintoja, jotka tuottavat pelkkää glykolyysiä huomattavasti enemmän ATP:tä. Tämä prosessi tarvitsee kuitenkin happea toimiakseen, ja siten ympäristön happipitoisuus vaikuttaa muunnosnopeuteen."

#, fuzzy
msgid "WIKI_METABOLOSOMES_STRATEGY"
msgstr "Metabolosomit, eli aineenvaihduntaelimet ovat proteiinikuorien koteloimia proteiiniryppäitä, jotka muuntavat glukoosia ATP:ksi. Näiden energian tuotanto on solulimaa tehokkaampaa johtuen prosessista, jota kutsutaan aerobiseksi energiantuotoksi. Siinä glykolyysin lisäksi tapahtuu muita toimintoja, jotka tuottavat pelkkää glykolyysiä huomattavasti enemmän ATP:tä. Tämä prosessi tarvitsee kuitenkin happea toimiakseen, ja siten ympäristön happipitoisuus vaikuttaa muunnosnopeuteen."

#, fuzzy
msgid "WIKI_METABOLOSOMES_UPGRADES"
msgstr "Metabolosomit, eli aineenvaihduntaelimet ovat proteiinikuorien koteloimia proteiiniryppäitä, jotka muuntavat glukoosia ATP:ksi. Näiden energian tuotanto on solulimaa tehokkaampaa johtuen prosessista, jota kutsutaan aerobiseksi energiantuotoksi. Siinä glykolyysin lisäksi tapahtuu muita toimintoja, jotka tuottavat pelkkää glykolyysiä huomattavasti enemmän ATP:tä. Tämä prosessi tarvitsee kuitenkin happea toimiakseen, ja siten ympäristön happipitoisuus vaikuttaa muunnosnopeuteen."

#, fuzzy
msgid "WIKI_MICROBE_STAGE_APPENDICES"
msgstr ""
"Kaukaisella planeetalla maailmankausien vulkaaninen aktiivisuus ja meteoriittien iskeymät ovat johtaneet uuden ilmiön kehittymisen maailmankaikkeudessa.\n"
"\n"
"Elämä.\n"
"\n"
"Yksinkertaiset mikrobit lymyilevät syvällä meren uumenissa. Olet viimeinen universaali esivanhempi (LUCA) tällä planeetalla.\n"
"\n"
"Selviytyäkseksi tässä armottomassa ympäristössä, sinun täytyy etsiä ja kerätä yhdisteitä. Niiden avulla voit kehittyä sukupolvien saatossa ja kilpailla muiden lajien kanssa."

#, fuzzy
msgid "WIKI_MICROBE_STAGE_BUTTON"
msgstr ""
"Kaukaisella planeetalla maailmankausien vulkaaninen aktiivisuus ja meteoriittien iskeymät ovat johtaneet uuden ilmiön kehittymisen maailmankaikkeudessa.\n"
"\n"
"Elämä.\n"
"\n"
"Yksinkertaiset mikrobit lymyilevät syvällä meren uumenissa. Olet viimeinen universaali esivanhempi (LUCA) tällä planeetalla.\n"
"\n"
"Selviytyäkseksi tässä armottomassa ympäristössä, sinun täytyy etsiä ja kerätä yhdisteitä. Niiden avulla voit kehittyä sukupolvien saatossa ja kilpailla muiden lajien kanssa."

#, fuzzy
msgid "WIKI_MICROBE_STAGE_EDITOR"
msgstr "Mikrobieditori"

#, fuzzy
msgid "WIKI_MICROBE_STAGE_GAMEPLAY"
msgstr ""
"Kaukaisella planeetalla maailmankausien vulkaaninen aktiivisuus ja meteoriittien iskeymät ovat johtaneet uuden ilmiön kehittymisen maailmankaikkeudessa.\n"
"\n"
"Elämä.\n"
"\n"
"Yksinkertaiset mikrobit lymyilevät syvällä meren uumenissa. Olet viimeinen universaali esivanhempi (LUCA) tällä planeetalla.\n"
"\n"
"Selviytyäkseksi tässä armottomassa ympäristössä, sinun täytyy etsiä ja kerätä yhdisteitä. Niiden avulla voit kehittyä sukupolvien saatossa ja kilpailla muiden lajien kanssa."

#, fuzzy
msgid "WIKI_MICROBE_STAGE_GDD"
msgstr ""
"Kaukaisella planeetalla maailmankausien vulkaaninen aktiivisuus ja meteoriittien iskeymät ovat johtaneet uuden ilmiön kehittymisen maailmankaikkeudessa.\n"
"\n"
"Elämä.\n"
"\n"
"Yksinkertaiset mikrobit lymyilevät syvällä meren uumenissa. Olet viimeinen universaali esivanhempi (LUCA) tällä planeetalla.\n"
"\n"
"Selviytyäkseksi tässä armottomassa ympäristössä, sinun täytyy etsiä ja kerätä yhdisteitä. Niiden avulla voit kehittyä sukupolvien saatossa ja kilpailla muiden lajien kanssa."

#, fuzzy
msgid "WIKI_MICROBE_STAGE_INTRO"
msgstr ""
"Kaukaisella planeetalla maailmankausien vulkaaninen aktiivisuus ja meteoriittien iskeymät ovat johtaneet uuden ilmiön kehittymisen maailmankaikkeudessa.\n"
"\n"
"Elämä.\n"
"\n"
"Yksinkertaiset mikrobit lymyilevät syvällä meren uumenissa. Olet viimeinen universaali esivanhempi (LUCA) tällä planeetalla.\n"
"\n"
"Selviytyäkseksi tässä armottomassa ympäristössä, sinun täytyy etsiä ja kerätä yhdisteitä. Niiden avulla voit kehittyä sukupolvien saatossa ja kilpailla muiden lajien kanssa."

#, fuzzy
msgid "WIKI_MITOCHONDRION_EFFECTS"
msgstr "Mitokondrio"

#, fuzzy
msgid "WIKI_MITOCHONDRION_INTRO"
msgstr "Mitokondrio"

#, fuzzy
msgid "WIKI_MITOCHONDRION_MODIFICATIONS"
msgstr "Muuntaa [thrive:compound type=\"glucose\"]glukoosia[/thrive:compound] [thrive:compound type=\"atp\"]ATP:ksi[/thrive:compound]. Muunnosnopeus riippuu ympäristön [thrive:compound type=\"oxygen\"]happipitoisuudesta[/thrive:compound]."

#, fuzzy
msgid "WIKI_MITOCHONDRION_PROCESSES"
msgstr "Muuntaa [thrive:compound type=\"glucose\"]glukoosia[/thrive:compound] [thrive:compound type=\"atp\"]ATP:ksi[/thrive:compound]. Muunnosnopeus riippuu ympäristön [thrive:compound type=\"oxygen\"]happipitoisuudesta[/thrive:compound]."

msgid "WIKI_MITOCHONDRION_REQUIREMENTS"
msgstr ""

msgid "WIKI_MITOCHONDRION_SCIENTIFIC_BACKGROUND"
msgstr ""

#, fuzzy
msgid "WIKI_MITOCHONDRION_STRATEGY"
msgstr "Mitokondrio"

#, fuzzy
msgid "WIKI_MITOCHONDRION_UPGRADES"
msgstr "Mitokondrio"

#, fuzzy
msgid "WIKI_MULTICELLULAR_STAGE_CONCEPT_ART"
msgstr "Monisoluinen vaihe"

#, fuzzy
msgid "WIKI_MULTICELLULAR_STAGE_CURRENT_DEVELOPMENT"
msgstr "Ladataan mikrobieditoria"

#, fuzzy
msgid "WIKI_MULTICELLULAR_STAGE_FEATURES"
msgstr "Monisoluinen vaihe"

#, fuzzy
msgid "WIKI_MULTICELLULAR_STAGE_INTRO"
msgstr "Monisoluinen vaihe"

#, fuzzy
msgid "WIKI_MULTICELLULAR_STAGE_OVERVIEW"
msgstr "Monisoluinen vaihe"

#, fuzzy
msgid "WIKI_MULTICELLULAR_STAGE_TRANSITIONS"
msgstr "Monisoluinen vaihe"

#, fuzzy
msgid "WIKI_MULTICELLULAR_STAGE_UI"
msgstr "Monisoluinen vaihe"

msgid "WIKI_MYOFIBRIL_EFFECTS"
msgstr ""

msgid "WIKI_MYOFIBRIL_INTRO"
msgstr ""

msgid "WIKI_MYOFIBRIL_MODIFICATIONS"
msgstr ""

#, fuzzy
msgid "WIKI_MYOFIBRIL_PROCESSES"
msgstr "Ei toimintoja"

msgid "WIKI_MYOFIBRIL_REQUIREMENTS"
msgstr ""

msgid "WIKI_MYOFIBRIL_SCIENTIFIC_BACKGROUND"
msgstr ""

msgid "WIKI_MYOFIBRIL_STRATEGY"
msgstr ""

msgid "WIKI_MYOFIBRIL_UPGRADES"
msgstr ""

#, fuzzy
msgid "WIKI_NATION_EDITOR"
msgstr "Avaa editorin lukitus"

#, fuzzy
msgid "WIKI_NITROGENASE_EFFECTS"
msgstr "Nitrogenaasi on entsyymikompleksi, joka katalysoi typpimolekyylien pelkistymistä ammoniakiksi käyttäen ATP:tä. Ammoniakki on tärkeä aine solun kasvulle. Tätä prosessia kutsutaan anaerobiseksi typpifiksaatioksi. Nitrogenaasi sijaitsee soluliman ympäröimänä, joka puolestaan toteuttaa osaltaan glykolyysia."

#, fuzzy
msgid "WIKI_NITROGENASE_INTRO"
msgstr "Nitrogenaasi on entsyymikompleksi, joka katalysoi typpimolekyylien pelkistymistä ammoniakiksi käyttäen ATP:tä. Ammoniakki on tärkeä aine solun kasvulle. Tätä prosessia kutsutaan anaerobiseksi typpifiksaatioksi. Nitrogenaasi sijaitsee soluliman ympäröimänä, joka puolestaan toteuttaa osaltaan glykolyysia."

#, fuzzy
msgid "WIKI_NITROGENASE_MODIFICATIONS"
msgstr "Nitrogenaasi on entsyymikompleksi, joka katalysoi typpimolekyylien pelkistymistä ammoniakiksi käyttäen ATP:tä. Ammoniakki on tärkeä aine solun kasvulle. Tätä prosessia kutsutaan anaerobiseksi typpifiksaatioksi. Nitrogenaasi sijaitsee soluliman ympäröimänä, joka puolestaan toteuttaa osaltaan glykolyysia."

#, fuzzy
msgid "WIKI_NITROGENASE_PROCESSES"
msgstr "Muuntaa [thrive:compound type=\"atp\"][/thrive:compound]:n [thrive:compound type=\"ammonia\"]ammoniakiksi[/thrive:compound]. Muunnosnopeus riippuu ympäristön [thrive:compound type=\"nitrogen\"]typpipitoisuudesta[/thrive:compound]."

msgid "WIKI_NITROGENASE_REQUIREMENTS"
msgstr ""

#, fuzzy
msgid "WIKI_NITROGENASE_SCIENTIFIC_BACKGROUND"
msgstr "Nitrogenaasi on entsyymikompleksi, joka katalysoi typpimolekyylien pelkistymistä ammoniakiksi käyttäen ATP:tä. Ammoniakki on tärkeä aine solun kasvulle. Tätä prosessia kutsutaan anaerobiseksi typpifiksaatioksi. Nitrogenaasi sijaitsee soluliman ympäröimänä, joka puolestaan toteuttaa osaltaan glykolyysia."

#, fuzzy
msgid "WIKI_NITROGENASE_STRATEGY"
msgstr "Nitrogenaasi on entsyymikompleksi, joka katalysoi typpimolekyylien pelkistymistä ammoniakiksi käyttäen ATP:tä. Ammoniakki on tärkeä aine solun kasvulle. Tätä prosessia kutsutaan anaerobiseksi typpifiksaatioksi. Nitrogenaasi sijaitsee soluliman ympäröimänä, joka puolestaan toteuttaa osaltaan glykolyysia."

#, fuzzy
msgid "WIKI_NITROGENASE_UPGRADES"
msgstr "Nitrogenaasi on entsyymikompleksi, joka katalysoi typpimolekyylien pelkistymistä ammoniakiksi käyttäen ATP:tä. Ammoniakki on tärkeä aine solun kasvulle. Tätä prosessia kutsutaan anaerobiseksi typpifiksaatioksi. Nitrogenaasi sijaitsee soluliman ympäröimänä, joka puolestaan toteuttaa osaltaan glykolyysia."

#, fuzzy
msgid "WIKI_NITROPLAST_EFFECTS"
msgstr "Typpeä sitova plastidi"

#, fuzzy
msgid "WIKI_NITROPLAST_INTRO"
msgstr "Typpeä sitova plastidi"

#, fuzzy
msgid "WIKI_NITROPLAST_MODIFICATIONS"
msgstr "Muuntaa [thrive:compound type=\"atp\"][/thrive:compound]:tä [thrive:compound type=\"ammonia\"]ammoniakiksi[/thrive:compound]. Muunnosnopeus riippuu ympäristön [thrive:compound type=\"nitrogen\"]typpi-[/thrive:compound] ja [thrive:compound type=\"oxygen\"]happipitoisuudesta[/thrive:compound]."

#, fuzzy
msgid "WIKI_NITROPLAST_PROCESSES"
msgstr "Muuntaa [thrive:compound type=\"atp\"][/thrive:compound]:tä [thrive:compound type=\"ammonia\"]ammoniakiksi[/thrive:compound]. Muunnosnopeus riippuu ympäristön [thrive:compound type=\"nitrogen\"]typpi-[/thrive:compound] ja [thrive:compound type=\"oxygen\"]happipitoisuudesta[/thrive:compound]."

#, fuzzy
msgid "WIKI_NITROPLAST_REQUIREMENTS"
msgstr "Typpeä sitova plastidi"

#, fuzzy
msgid "WIKI_NITROPLAST_SCIENTIFIC_BACKGROUND"
msgstr "Muuntaa [thrive:compound type=\"atp\"][/thrive:compound]:tä [thrive:compound type=\"ammonia\"]ammoniakiksi[/thrive:compound]. Muunnosnopeus riippuu ympäristön [thrive:compound type=\"nitrogen\"]typpi-[/thrive:compound] ja [thrive:compound type=\"oxygen\"]happipitoisuudesta[/thrive:compound]."

#, fuzzy
msgid "WIKI_NITROPLAST_STRATEGY"
msgstr "Typpeä sitova plastidi"

#, fuzzy
msgid "WIKI_NITROPLAST_UPGRADES"
msgstr "Typpeä sitova plastidi"

#, fuzzy
msgid "WIKI_NO"
msgstr "Wikimme"

msgid "WIKI_NONE_COMMA_THIS_IS_THE_LAST_STAGE"
msgstr ""

msgid "WIKI_NUCLEUS_EFFECTS"
msgstr ""

msgid "WIKI_NUCLEUS_INTRO"
msgstr ""

msgid "WIKI_NUCLEUS_MODIFICATIONS"
msgstr ""

#, fuzzy
msgid "WIKI_NUCLEUS_PROCESSES"
msgstr "Ei toimintoja"

msgid "WIKI_NUCLEUS_REQUIREMENTS"
msgstr ""

msgid "WIKI_NUCLEUS_SCIENTIFIC_BACKGROUND"
msgstr ""

msgid "WIKI_NUCLEUS_STRATEGY"
msgstr ""

msgid "WIKI_NUCLEUS_UPGRADES"
msgstr ""

#, fuzzy
msgid "WIKI_ORGANELLES_ROOT_INTRO"
msgstr "Soluelin"

#, fuzzy
msgid "WIKI_OXYTOXISOME_EFFECTS"
msgstr "Happimyrkkysomi"

#, fuzzy
msgid "WIKI_OXYTOXISOME_INTRO"
msgstr "Happimyrkkysomi"

#, fuzzy
msgid "WIKI_OXYTOXISOME_MODIFICATIONS"
msgstr "Muuntaa [thrive:compound type=\"atp\"][/thrive:compound]:n [thrive:compound type=\"oxytoxy\"]oxytoxyksi[/thrive:compound]. Muunnosnopeus riippuu ympäristön [thrive:compound type=\"oxygen\"]happipitoisuudesta[/thrive:compound]. Voi päästää myrkkyjä painamalla [thrive:input]g_fire_toxin[/thrive:input]. Kun [thrive:compound type=\"oxytoxy\"][/thrive:compound]n pitoisuudet ovat alhaiset, ampuminen on edelleen mahdollista, mutta aiheuttaa vähemmän vahinkoa."

#, fuzzy
msgid "WIKI_OXYTOXISOME_PROCESSES"
msgstr "Muuntaa [thrive:compound type=\"atp\"][/thrive:compound]:n [thrive:compound type=\"oxytoxy\"]oxytoxyksi[/thrive:compound]. Muunnosnopeus riippuu ympäristön [thrive:compound type=\"oxygen\"]happipitoisuudesta[/thrive:compound]. Voi päästää myrkkyjä painamalla [thrive:input]g_fire_toxin[/thrive:input]. Kun [thrive:compound type=\"oxytoxy\"][/thrive:compound]n pitoisuudet ovat alhaiset, ampuminen on edelleen mahdollista, mutta aiheuttaa vähemmän vahinkoa."

msgid "WIKI_OXYTOXISOME_REQUIREMENTS"
msgstr ""

msgid "WIKI_OXYTOXISOME_SCIENTIFIC_BACKGROUND"
msgstr ""

#, fuzzy
msgid "WIKI_OXYTOXISOME_STRATEGY"
msgstr "Happimyrkkysomi"

#, fuzzy
msgid "WIKI_OXYTOXISOME_UPGRADES"
msgstr "Happimyrkkysomi"

#, fuzzy
msgid "WIKI_OXYTOXY_SYNTHESIS_COMMA_GLYCOLYSIS"
msgstr "Happimyrkkysynteesi"

msgid "WIKI_PAGE_ASCENSION"
msgstr "Nousemus"

#, fuzzy
msgid "WIKI_PAGE_AWAKENING_STAGE"
msgstr "Havahtumisvaihe"

#, fuzzy
msgid "WIKI_PAGE_AWARE_STAGE"
msgstr ""
"Kaukaisella planeetalla maailmankausien vulkaaninen aktiivisuus ja meteoriittien iskeymät ovat johtaneet uuden ilmiön kehittymisen maailmankaikkeudessa.\n"
"\n"
"Elämä.\n"
"\n"
"Yksinkertaiset mikrobit lymyilevät syvällä meren uumenissa. Olet viimeinen universaali esivanhempi (LUCA) tällä planeetalla.\n"
"\n"
"Selviytyäkseksi tässä armottomassa ympäristössä, sinun täytyy etsiä ja kerätä yhdisteitä. Niiden avulla voit kehittyä sukupolvien saatossa ja kilpailla muiden lajien kanssa."

msgid "WIKI_PAGE_AXON"
msgstr ""

#, fuzzy
msgid "WIKI_PAGE_BINDING_AGENT"
msgstr "Kiinnittymisen elimet"

#, fuzzy
msgid "WIKI_PAGE_BIOLUMINESCENT_VACUOLE"
msgstr "Bioluminesenssivä vakuoli"

#, fuzzy
msgid "WIKI_PAGE_CHEMOPLAST"
msgstr "Kemoplasti"

#, fuzzy
msgid "WIKI_PAGE_CHEMORECEPTOR"
msgstr "Kemoreseptori"

#, fuzzy
msgid "WIKI_PAGE_CHEMOSYNTHESIZING_PROTEINS"
msgstr "Kemosyntetisoivat proteiinit"

#, fuzzy
msgid "WIKI_PAGE_CHLOROPLAST"
msgstr "Viherhiukkanen"

msgid "WIKI_PAGE_CILIA"
msgstr ""

#, fuzzy
msgid "WIKI_PAGE_COMPOUNDS"
msgstr "Solulima"

msgid "WIKI_PAGE_COMPOUND_SYSTEM_DEVELOPMENT"
msgstr ""

#, fuzzy
msgid "WIKI_PAGE_CYTOPLASM"
msgstr "Solulima"

#, fuzzy
msgid "WIKI_PAGE_DEVELOPMENT_ROOT"
msgstr "Lisää soluelin"

#, fuzzy
msgid "WIKI_PAGE_EDITORS_AND_MUTATIONS"
msgstr "Mitokondrio"

#, fuzzy
msgid "WIKI_PAGE_ENVIRONMENTAL_CONDITIONS"
msgstr "Mitokondrio"

#, fuzzy
msgid "WIKI_PAGE_FERROPLAST"
msgstr "Lämpöplasti"

#, fuzzy
msgid "WIKI_PAGE_FLAGELLUM"
msgstr "Siima"

#, fuzzy
msgid "WIKI_PAGE_HELP_AND_TIPS"
msgstr "Kemoplasti"

#, fuzzy
msgid "WIKI_PAGE_HYDROGENASE"
msgstr "Nitrogenaasi"

#, fuzzy
msgid "WIKI_PAGE_HYDROGENOSOME"
msgstr "Nitrogenaasi"

#, fuzzy
msgid "WIKI_PAGE_INDUSTRIAL_STAGE"
msgstr "Kiinnittymisen elimet"

#, fuzzy
msgid "WIKI_PAGE_LYSOSOME"
msgstr "Happimyrkkysomi"

#, fuzzy
msgid "WIKI_PAGE_MACROSCOPIC_STAGE"
msgstr "Nitrogenaasi"

#, fuzzy
msgid "WIKI_PAGE_MECHANICS_ROOT"
msgstr "Lisää soluelin"

#, fuzzy
msgid "WIKI_PAGE_MELANOSOME"
msgstr "Happimyrkkysomi"

#, fuzzy
msgid "WIKI_PAGE_METABOLOSOMES"
msgstr "Metabolosomi"

#, fuzzy
msgid "WIKI_PAGE_MICROBE_STAGE"
msgstr "Nitrogenaasi"

#, fuzzy
msgid "WIKI_PAGE_MITOCHONDRION"
msgstr "Mitokondrio"

#, fuzzy
msgid "WIKI_PAGE_MULTICELLULAR_STAGE"
msgstr "Monisoluinen vaihe"

#, fuzzy
msgid "WIKI_PAGE_MYOFIBRIL"
msgstr "Saalistusihokarva"

#, fuzzy
msgid "WIKI_PAGE_NITROGENASE"
msgstr "Nitrogenaasi"

#, fuzzy
msgid "WIKI_PAGE_NITROPLAST"
msgstr "Typpeä sitova plastidi"

#, fuzzy
msgid "WIKI_PAGE_NUCLEUS"
msgstr "Tuma"

#, fuzzy
msgid "WIKI_PAGE_ORGANELLES_ROOT"
msgstr "Lisää soluelin"

#, fuzzy
msgid "WIKI_PAGE_OXYTOXISOME"
msgstr "Happimyrkkysomi"

msgid "WIKI_PAGE_PERFORATOR_PILUS"
msgstr ""

#, fuzzy
msgid "WIKI_PAGE_PROTOPLASM"
msgstr "Protoplasma"

#, fuzzy
msgid "WIKI_PAGE_REPRODUCTION"
msgstr "Protoplasma"

#, fuzzy
msgid "WIKI_PAGE_RUSTICYANIN"
msgstr "Ruostesyaniini"

#, fuzzy
msgid "WIKI_PAGE_SIGNALING_AGENT"
msgstr "Viestintäkeskus"

msgid "WIKI_PAGE_SLIME_JET"
msgstr ""

#, fuzzy
msgid "WIKI_PAGE_SOCIETY_STAGE"
msgstr ""
"Kaukaisella planeetalla maailmankausien vulkaaninen aktiivisuus ja meteoriittien iskeymät ovat johtaneet uuden ilmiön kehittymisen maailmankaikkeudessa.\n"
"\n"
"Elämä.\n"
"\n"
"Yksinkertaiset mikrobit lymyilevät syvällä meren uumenissa. Olet viimeinen universaali esivanhempi (LUCA) tällä planeetalla.\n"
"\n"
"Selviytyäkseksi tässä armottomassa ympäristössä, sinun täytyy etsiä ja kerätä yhdisteitä. Niiden avulla voit kehittyä sukupolvien saatossa ja kilpailla muiden lajien kanssa."

#, fuzzy
msgid "WIKI_PAGE_SPACE_STAGE"
msgstr "Viestintäkeskus"

#, fuzzy
msgid "WIKI_PAGE_STAGES_ROOT"
msgstr "Lisää soluelin"

#, fuzzy
msgid "WIKI_PAGE_THERMOPLAST"
msgstr "Lämpöplasti"

#, fuzzy
msgid "WIKI_PAGE_THERMOSYNTHASE"
msgstr "Kemosynteesi"

#, fuzzy
msgid "WIKI_PAGE_THE_PATCH_MAP"
msgstr "Lämpöplasti"

#, fuzzy
msgid "WIKI_PAGE_THYLAKOIDS"
msgstr "Tylakoidit"

#, fuzzy
msgid "WIKI_PAGE_TOXIN_VACUOLE"
msgstr ""
"Myrkky-\n"
"vakuoli"

#, fuzzy
msgid "WIKI_PAGE_VACUOLE"
msgstr ""
"Myrkky-\n"
"vakuoli"

msgid "WIKI_PERFORATOR_PILUS_EFFECTS"
msgstr ""

msgid "WIKI_PERFORATOR_PILUS_INTRO"
msgstr ""

msgid "WIKI_PERFORATOR_PILUS_MODIFICATIONS"
msgstr ""

msgid "WIKI_PERFORATOR_PILUS_PROCESSES"
msgstr ""

msgid "WIKI_PERFORATOR_PILUS_REQUIREMENTS"
msgstr ""

msgid "WIKI_PERFORATOR_PILUS_SCIENTIFIC_BACKGROUND"
msgstr ""

msgid "WIKI_PERFORATOR_PILUS_STRATEGY"
msgstr ""

msgid "WIKI_PERFORATOR_PILUS_UPGRADES"
msgstr ""

#, fuzzy
msgid "WIKI_PROTEIN_RESPIRATION"
msgstr "Soluhengitys"

#, fuzzy
msgid "WIKI_PROTOPLASM_EFFECTS"
msgstr "Protoplasma"

#, fuzzy
msgid "WIKI_PROTOPLASM_INTRO"
msgstr "Protoplasma"

msgid "WIKI_PROTOPLASM_MODIFICATIONS"
msgstr ""

#, fuzzy
msgid "WIKI_PROTOPLASM_PROCESSES"
msgstr "Muuntaa [thrive:compound type=\"glucose\"]a [/thrive:compound] [thrive:compound type=\"atp\"][/thrive:compound]:ksi."

msgid "WIKI_PROTOPLASM_REQUIREMENTS"
msgstr ""

msgid "WIKI_PROTOPLASM_SCIENTIFIC_BACKGROUND"
msgstr ""

msgid "WIKI_PROTOPLASM_STRATEGY"
msgstr ""

msgid "WIKI_PROTOPLASM_UPGRADES"
msgstr ""

msgid "WIKI_PULLING_CILIA"
msgstr ""

#, fuzzy
msgid "WIKI_REPRODUCTION_BUTTON"
msgstr "Protoplasma"

#, fuzzy
msgid "WIKI_REPRODUCTION_INTRO"
msgstr "Protoplasma"

msgid "WIKI_REPRODUCTION_REPRODUCTION_IN_THE_MICROBE_STAGE"
msgstr ""

msgid "WIKI_ROOT_BODY"
msgstr ""

msgid "WIKI_ROOT_HEADING"
msgstr ""

#, fuzzy
msgid "WIKI_RUSTICYANIN_EFFECTS"
msgstr "Rustisyaniini on proteiini, joka käyttää hiilidioksiidia ja happea muuntaakseen raudan toiseksi aineeksi. Tätä kutsutaan hapettumiseksi ja se vapauttaa energiaa, jonka solu voi hyödyntää."

#, fuzzy
msgid "WIKI_RUSTICYANIN_INTRO"
msgstr "Rustisyaniini on proteiini, joka käyttää hiilidioksiidia ja happea muuntaakseen raudan toiseksi aineeksi. Tätä kutsutaan hapettumiseksi ja se vapauttaa energiaa, jonka solu voi hyödyntää."

#, fuzzy
msgid "WIKI_RUSTICYANIN_MODIFICATIONS"
msgstr "Rustisyaniini on proteiini, joka käyttää hiilidioksiidia ja happea muuntaakseen raudan toiseksi aineeksi. Tätä kutsutaan hapettumiseksi ja se vapauttaa energiaa, jonka solu voi hyödyntää."

#, fuzzy
msgid "WIKI_RUSTICYANIN_PROCESSES"
msgstr "Muuntaa [thrive:compound type=\"iron\"]raudan[/thrive:compound] [thrive:compound type=\"atp\"]ATP:ksi[/thrive:compound]. Muunnosnopeus vaihtelee ympäristön [thrive:compound type=\"carbondioxide\"][/thrive:compound]n ja [thrive:compound type=\"oxygen\"][/thrive:compound]n mukaan."

msgid "WIKI_RUSTICYANIN_REQUIREMENTS"
msgstr ""

#, fuzzy
msgid "WIKI_RUSTICYANIN_SCIENTIFIC_BACKGROUND"
msgstr "Rustisyaniini on proteiini, joka käyttää hiilidioksiidia ja happea muuntaakseen raudan toiseksi aineeksi. Tätä kutsutaan hapettumiseksi ja se vapauttaa energiaa, jonka solu voi hyödyntää."

#, fuzzy
msgid "WIKI_RUSTICYANIN_STRATEGY"
msgstr "Rustisyaniini on proteiini, joka käyttää hiilidioksiidia ja happea muuntaakseen raudan toiseksi aineeksi. Tätä kutsutaan hapettumiseksi ja se vapauttaa energiaa, jonka solu voi hyödyntää."

#, fuzzy
msgid "WIKI_RUSTICYANIN_UPGRADES"
msgstr "Rustisyaniini on proteiini, joka käyttää hiilidioksiidia ja happea muuntaakseen raudan toiseksi aineeksi. Tätä kutsutaan hapettumiseksi ja se vapauttaa energiaa, jonka solu voi hyödyntää."

#, fuzzy
msgid "WIKI_SIGNALING_AGENT_EFFECTS"
msgstr "Viestintäkeskus"

#, fuzzy
msgid "WIKI_SIGNALING_AGENT_INTRO"
msgstr "Viestintäkeskus"

#, fuzzy
msgid "WIKI_SIGNALING_AGENT_MODIFICATIONS"
msgstr "Jäykempi solukalvo kestää enemmän vahinkoa, mutta vaikeuttaa solun liikkumista."

#, fuzzy
msgid "WIKI_SIGNALING_AGENT_PROCESSES"
msgstr "Pidä [thrive:input]g_pack_commands[/thrive:input] pohjassa avataksesi valikon, josta voit jakaa lajisi soluille komentoja."

#, fuzzy
msgid "WIKI_SIGNALING_AGENT_REQUIREMENTS"
msgstr "Jäykempi solukalvo kestää enemmän vahinkoa, mutta vaikeuttaa solun liikkumista."

#, fuzzy
msgid "WIKI_SIGNALING_AGENT_SCIENTIFIC_BACKGROUND"
msgstr "Jäykempi solukalvo kestää enemmän vahinkoa, mutta vaikeuttaa solun liikkumista."

#, fuzzy
msgid "WIKI_SIGNALING_AGENT_STRATEGY"
msgstr "Viestintäkeskus"

#, fuzzy
msgid "WIKI_SIGNALING_AGENT_UPGRADES"
msgstr "Viestintäkeskus"

#, fuzzy
msgid "WIKI_SLIME_JET_EFFECTS"
msgstr "Solun täyttävä limainen aines. Solulima on sekoite ioneita, proteiineja ja muita ainesosia veteen liuotettuna ja täyttää solun sisäpuolen. Yksi sen tarkoituksista on suorittaa glykolyysi, eli glukoosin muuntaminen ATP-energianlähteeksi. Alkeelliset soluilla, joilla ei ole kehittyneempiä aineenvaihduntaan keskittyneitä soluelimiä, solulima on keskeinen energian tuotannon lähde. Solulima myös varastoi molekyylejä, eli esimerkiksi kerättäviä yhdisteitä ja kasvattaa solun kokoa."

#, fuzzy
msgid "WIKI_SLIME_JET_INTRO"
msgstr "Solun täyttävä limainen aines. Solulima on sekoite ioneita, proteiineja ja muita ainesosia veteen liuotettuna ja täyttää solun sisäpuolen. Yksi sen tarkoituksista on suorittaa glykolyysi, eli glukoosin muuntaminen ATP-energianlähteeksi. Alkeelliset soluilla, joilla ei ole kehittyneempiä aineenvaihduntaan keskittyneitä soluelimiä, solulima on keskeinen energian tuotannon lähde. Solulima myös varastoi molekyylejä, eli esimerkiksi kerättäviä yhdisteitä ja kasvattaa solun kokoa."

#, fuzzy
msgid "WIKI_SLIME_JET_MODIFICATIONS"
msgstr "Solun täyttävä limainen aines. Solulima on sekoite ioneita, proteiineja ja muita ainesosia veteen liuotettuna ja täyttää solun sisäpuolen. Yksi sen tarkoituksista on suorittaa glykolyysi, eli glukoosin muuntaminen ATP-energianlähteeksi. Alkeelliset soluilla, joilla ei ole kehittyneempiä aineenvaihduntaan keskittyneitä soluelimiä, solulima on keskeinen energian tuotannon lähde. Solulima myös varastoi molekyylejä, eli esimerkiksi kerättäviä yhdisteitä ja kasvattaa solun kokoa."

#, fuzzy
msgid "WIKI_SLIME_JET_PROCESSES"
msgstr "Muuntaa [thrive:compound type=\"glucose\"]a [/thrive:compound] [thrive:compound type=\"atp\"][/thrive:compound]:ksi."

msgid "WIKI_SLIME_JET_REQUIREMENTS"
msgstr ""

msgid "WIKI_SLIME_JET_SCIENTIFIC_BACKGROUND"
msgstr ""

msgid "WIKI_SLIME_JET_STRATEGY"
msgstr ""

msgid "WIKI_SLIME_JET_UPGRADES"
msgstr ""

msgid "WIKI_SOCIETY_STAGE_CURRENT_DEVELOPMENT"
msgstr ""

#, fuzzy
msgid "WIKI_SOCIETY_STAGE_FEATURES"
msgstr ""
"Kaukaisella planeetalla maailmankausien vulkaaninen aktiivisuus ja meteoriittien iskeymät ovat johtaneet uuden ilmiön kehittymisen maailmankaikkeudessa.\n"
"\n"
"Elämä.\n"
"\n"
"Yksinkertaiset mikrobit lymyilevät syvällä meren uumenissa. Olet viimeinen universaali esivanhempi (LUCA) tällä planeetalla.\n"
"\n"
"Selviytyäkseksi tässä armottomassa ympäristössä, sinun täytyy etsiä ja kerätä yhdisteitä. Niiden avulla voit kehittyä sukupolvien saatossa ja kilpailla muiden lajien kanssa."

#, fuzzy
msgid "WIKI_SOCIETY_STAGE_INTRO"
msgstr "Solun täyttävä limainen aines. Solulima on sekoite ioneita, proteiineja ja muita ainesosia veteen liuotettuna ja täyttää solun sisäpuolen. Yksi sen tarkoituksista on suorittaa glykolyysi, eli glukoosin muuntaminen ATP-energianlähteeksi. Alkeelliset soluilla, joilla ei ole kehittyneempiä aineenvaihduntaan keskittyneitä soluelimiä, solulima on keskeinen energian tuotannon lähde. Solulima myös varastoi molekyylejä, eli esimerkiksi kerättäviä yhdisteitä ja kasvattaa solun kokoa."

#, fuzzy
msgid "WIKI_SOCIETY_STAGE_OVERVIEW"
msgstr ""
"Kaukaisella planeetalla maailmankausien vulkaaninen aktiivisuus ja meteoriittien iskeymät ovat johtaneet uuden ilmiön kehittymisen maailmankaikkeudessa.\n"
"\n"
"Elämä.\n"
"\n"
"Yksinkertaiset mikrobit lymyilevät syvällä meren uumenissa. Olet viimeinen universaali esivanhempi (LUCA) tällä planeetalla.\n"
"\n"
"Selviytyäkseksi tässä armottomassa ympäristössä, sinun täytyy etsiä ja kerätä yhdisteitä. Niiden avulla voit kehittyä sukupolvien saatossa ja kilpailla muiden lajien kanssa."

#, fuzzy
msgid "WIKI_SOCIETY_STAGE_TRANSITIONS"
msgstr ""
"Kaukaisella planeetalla maailmankausien vulkaaninen aktiivisuus ja meteoriittien iskeymät ovat johtaneet uuden ilmiön kehittymisen maailmankaikkeudessa.\n"
"\n"
"Elämä.\n"
"\n"
"Yksinkertaiset mikrobit lymyilevät syvällä meren uumenissa. Olet viimeinen universaali esivanhempi (LUCA) tällä planeetalla.\n"
"\n"
"Selviytyäkseksi tässä armottomassa ympäristössä, sinun täytyy etsiä ja kerätä yhdisteitä. Niiden avulla voit kehittyä sukupolvien saatossa ja kilpailla muiden lajien kanssa."

#, fuzzy
msgid "WIKI_SOCIETY_STAGE_UI"
msgstr ""
"Kaukaisella planeetalla maailmankausien vulkaaninen aktiivisuus ja meteoriittien iskeymät ovat johtaneet uuden ilmiön kehittymisen maailmankaikkeudessa.\n"
"\n"
"Elämä.\n"
"\n"
"Yksinkertaiset mikrobit lymyilevät syvällä meren uumenissa. Olet viimeinen universaali esivanhempi (LUCA) tällä planeetalla.\n"
"\n"
"Selviytyäkseksi tässä armottomassa ympäristössä, sinun täytyy etsiä ja kerätä yhdisteitä. Niiden avulla voit kehittyä sukupolvien saatossa ja kilpailla muiden lajien kanssa."

msgid "WIKI_SPACE_STAGE_CURRENT_DEVELOPMENT"
msgstr ""

#, fuzzy
msgid "WIKI_SPACE_STAGE_FEATURES"
msgstr "Tuma"

#, fuzzy
msgid "WIKI_SPACE_STAGE_INTRO"
msgstr "Solun täyttävä limainen aines. Solulima on sekoite ioneita, proteiineja ja muita ainesosia veteen liuotettuna ja täyttää solun sisäpuolen. Yksi sen tarkoituksista on suorittaa glykolyysi, eli glukoosin muuntaminen ATP-energianlähteeksi. Alkeelliset soluilla, joilla ei ole kehittyneempiä aineenvaihduntaan keskittyneitä soluelimiä, solulima on keskeinen energian tuotannon lähde. Solulima myös varastoi molekyylejä, eli esimerkiksi kerättäviä yhdisteitä ja kasvattaa solun kokoa."

#, fuzzy
msgid "WIKI_SPACE_STAGE_OVERVIEW"
msgstr ""
"Kaukaisella planeetalla maailmankausien vulkaaninen aktiivisuus ja meteoriittien iskeymät ovat johtaneet uuden ilmiön kehittymisen maailmankaikkeudessa.\n"
"\n"
"Elämä.\n"
"\n"
"Yksinkertaiset mikrobit lymyilevät syvällä meren uumenissa. Olet viimeinen universaali esivanhempi (LUCA) tällä planeetalla.\n"
"\n"
"Selviytyäkseksi tässä armottomassa ympäristössä, sinun täytyy etsiä ja kerätä yhdisteitä. Niiden avulla voit kehittyä sukupolvien saatossa ja kilpailla muiden lajien kanssa."

#, fuzzy
msgid "WIKI_SPACE_STAGE_TRANSITIONS"
msgstr "Nitrogenaasi"

#, fuzzy
msgid "WIKI_SPACE_STAGE_UI"
msgstr ""
"Kaukaisella planeetalla maailmankausien vulkaaninen aktiivisuus ja meteoriittien iskeymät ovat johtaneet uuden ilmiön kehittymisen maailmankaikkeudessa.\n"
"\n"
"Elämä.\n"
"\n"
"Yksinkertaiset mikrobit lymyilevät syvällä meren uumenissa. Olet viimeinen universaali esivanhempi (LUCA) tällä planeetalla.\n"
"\n"
"Selviytyäkseksi tässä armottomassa ympäristössä, sinun täytyy etsiä ja kerätä yhdisteitä. Niiden avulla voit kehittyä sukupolvien saatossa ja kilpailla muiden lajien kanssa."

#, fuzzy
msgid "WIKI_STAGES_ROOT_INTRO"
msgstr "Soluelin"

#, fuzzy
msgid "WIKI_TBA"
msgstr "Wikimme"

msgid "WIKI_TECH_EDITOR_COMMA_NATION_EDITOR_COMMA_SQUAD_EDITOR"
msgstr ""

#, fuzzy
msgid "WIKI_THERMOPLAST_EFFECTS"
msgstr "Lämpöplasti"

#, fuzzy
msgid "WIKI_THERMOPLAST_INTRO"
msgstr "Lämpöplasti"

#, fuzzy
msgid "WIKI_THERMOPLAST_MODIFICATIONS"
msgstr "Tuottaa [thrive:compound type=\"glucose\"]glukoosia[/thrive:compound]. Tuotannon nopeus riippuu ympäristön [thrive:compound type=\"carbondioxide\"]hiilidioksidipitoisuudesta[/thrive:compound] ja lämpötilasta."

#, fuzzy
msgid "WIKI_THERMOPLAST_PROCESSES"
msgstr "Tuottaa [thrive:compound type=\"glucose\"]glukoosia[/thrive:compound]. Tuotannon nopeus riippuu ympäristön [thrive:compound type=\"carbondioxide\"]hiilidioksidipitoisuudesta[/thrive:compound] ja lämpötilasta."

msgid "WIKI_THERMOPLAST_REQUIREMENTS"
msgstr ""

msgid "WIKI_THERMOPLAST_SCIENTIFIC_BACKGROUND"
msgstr ""

#, fuzzy
msgid "WIKI_THERMOPLAST_STRATEGY"
msgstr "Lämpöplasti"

#, fuzzy
msgid "WIKI_THERMOPLAST_UPGRADES"
msgstr "Lämpöplasti"

#, fuzzy
msgid "WIKI_THERMOSYNTHASE_EFFECTS"
msgstr "Kemosynteesi"

#, fuzzy
msgid "WIKI_THERMOSYNTHASE_INTRO"
msgstr "Kemosynteesi"

#, fuzzy
msgid "WIKI_THERMOSYNTHASE_MODIFICATIONS"
msgstr "Nitrogenaasi on entsyymikompleksi, joka katalysoi typpimolekyylien pelkistymistä ammoniakiksi käyttäen ATP:tä. Ammoniakki on tärkeä aine solun kasvulle. Tätä prosessia kutsutaan anaerobiseksi typpifiksaatioksi. Nitrogenaasi sijaitsee soluliman ympäröimänä, joka puolestaan toteuttaa osaltaan glykolyysia."

#, fuzzy
msgid "WIKI_THERMOSYNTHASE_PROCESSES"
msgstr "Tuottaa [thrive:compound type=\"glucose\"]glukoosia[/thrive:compound]. Tuotannon nopeus riippuu ympäristön [thrive:compound type=\"carbondioxide\"]hiilidioksidipitoisuudesta[/thrive:compound] ja lämpötilasta."

#, fuzzy
msgid "WIKI_THERMOSYNTHASE_REQUIREMENTS"
msgstr "Nitrogenaasi on entsyymikompleksi, joka katalysoi typpimolekyylien pelkistymistä ammoniakiksi käyttäen ATP:tä. Ammoniakki on tärkeä aine solun kasvulle. Tätä prosessia kutsutaan anaerobiseksi typpifiksaatioksi. Nitrogenaasi sijaitsee soluliman ympäröimänä, joka puolestaan toteuttaa osaltaan glykolyysia."

#, fuzzy
msgid "WIKI_THERMOSYNTHASE_SCIENTIFIC_BACKGROUND"
msgstr "Nitrogenaasi on entsyymikompleksi, joka katalysoi typpimolekyylien pelkistymistä ammoniakiksi käyttäen ATP:tä. Ammoniakki on tärkeä aine solun kasvulle. Tätä prosessia kutsutaan anaerobiseksi typpifiksaatioksi. Nitrogenaasi sijaitsee soluliman ympäröimänä, joka puolestaan toteuttaa osaltaan glykolyysia."

#, fuzzy
msgid "WIKI_THERMOSYNTHASE_STRATEGY"
msgstr "Nitrogenaasi on entsyymikompleksi, joka katalysoi typpimolekyylien pelkistymistä ammoniakiksi käyttäen ATP:tä. Ammoniakki on tärkeä aine solun kasvulle. Tätä prosessia kutsutaan anaerobiseksi typpifiksaatioksi. Nitrogenaasi sijaitsee soluliman ympäröimänä, joka puolestaan toteuttaa osaltaan glykolyysia."

#, fuzzy
msgid "WIKI_THERMOSYNTHASE_UPGRADES"
msgstr "Nitrogenaasi on entsyymikompleksi, joka katalysoi typpimolekyylien pelkistymistä ammoniakiksi käyttäen ATP:tä. Ammoniakki on tärkeä aine solun kasvulle. Tätä prosessia kutsutaan anaerobiseksi typpifiksaatioksi. Nitrogenaasi sijaitsee soluliman ympäröimänä, joka puolestaan toteuttaa osaltaan glykolyysia."

msgid "WIKI_THE_PATCH_MAP_FOG_OF_WAR"
msgstr ""

#, fuzzy
msgid "WIKI_THE_PATCH_MAP_INTRO"
msgstr "Lämpöplasti"

#, fuzzy
msgid "WIKI_THE_PATCH_MAP_PATCHES"
msgstr "Lämpöplasti"

msgid "WIKI_THE_PATCH_MAP_THE_PATCH_MAP"
msgstr ""

#, fuzzy
msgid "WIKI_THYLAKOIDS_EFFECTS"
msgstr "Yhteyttämiskalvostot eli tylakoidit ovat solukalvolla sijaitsevia, valosta energiaa kerääviä elimiä. Nämä kalvostot pystyvät hyödyntämään valon energian valmistaakseen glukoosia käyttäen vettä ja hiilidioksidia prosessissa nimeltä fotosynteesi. Tylakoidien pigmentit antavat viherhiukkasille niiden tunnusomaisen värinsä. Glukoosin muunnosnopeus riippuu ympäristön hiilidioksidipitoisuudesta ja saatavilla olevasta valosta. Tylakoidit sijaitsevat soluliman ympäröimänä, joka puolestaan toteuttaa glykolyysia."

#, fuzzy
msgid "WIKI_THYLAKOIDS_INTRO"
msgstr "Yhteyttämiskalvostot eli tylakoidit ovat solukalvolla sijaitsevia, valosta energiaa kerääviä elimiä. Nämä kalvostot pystyvät hyödyntämään valon energian valmistaakseen glukoosia käyttäen vettä ja hiilidioksidia prosessissa nimeltä fotosynteesi. Tylakoidien pigmentit antavat viherhiukkasille niiden tunnusomaisen värinsä. Glukoosin muunnosnopeus riippuu ympäristön hiilidioksidipitoisuudesta ja saatavilla olevasta valosta. Tylakoidit sijaitsevat soluliman ympäröimänä, joka puolestaan toteuttaa glykolyysia."

#, fuzzy
msgid "WIKI_THYLAKOIDS_MODIFICATIONS"
msgstr "Yhteyttämiskalvostot eli tylakoidit ovat solukalvolla sijaitsevia, valosta energiaa kerääviä elimiä. Nämä kalvostot pystyvät hyödyntämään valon energian valmistaakseen glukoosia käyttäen vettä ja hiilidioksidia prosessissa nimeltä fotosynteesi. Tylakoidien pigmentit antavat viherhiukkasille niiden tunnusomaisen värinsä. Glukoosin muunnosnopeus riippuu ympäristön hiilidioksidipitoisuudesta ja saatavilla olevasta valosta. Tylakoidit sijaitsevat soluliman ympäröimänä, joka puolestaan toteuttaa glykolyysia."

msgid "WIKI_THYLAKOIDS_PROCESSES"
msgstr ""

msgid "WIKI_THYLAKOIDS_REQUIREMENTS"
msgstr ""

#, fuzzy
msgid "WIKI_THYLAKOIDS_SCIENTIFIC_BACKGROUND"
msgstr "Yhteyttämiskalvostot eli tylakoidit ovat solukalvolla sijaitsevia, valosta energiaa kerääviä elimiä. Nämä kalvostot pystyvät hyödyntämään valon energian valmistaakseen glukoosia käyttäen vettä ja hiilidioksidia prosessissa nimeltä fotosynteesi. Tylakoidien pigmentit antavat viherhiukkasille niiden tunnusomaisen värinsä. Glukoosin muunnosnopeus riippuu ympäristön hiilidioksidipitoisuudesta ja saatavilla olevasta valosta. Tylakoidit sijaitsevat soluliman ympäröimänä, joka puolestaan toteuttaa glykolyysia."

#, fuzzy
msgid "WIKI_THYLAKOIDS_STRATEGY"
msgstr "Yhteyttämiskalvostot eli tylakoidit ovat solukalvolla sijaitsevia, valosta energiaa kerääviä elimiä. Nämä kalvostot pystyvät hyödyntämään valon energian valmistaakseen glukoosia käyttäen vettä ja hiilidioksidia prosessissa nimeltä fotosynteesi. Tylakoidien pigmentit antavat viherhiukkasille niiden tunnusomaisen värinsä. Glukoosin muunnosnopeus riippuu ympäristön hiilidioksidipitoisuudesta ja saatavilla olevasta valosta. Tylakoidit sijaitsevat soluliman ympäröimänä, joka puolestaan toteuttaa glykolyysia."

#, fuzzy
msgid "WIKI_THYLAKOIDS_UPGRADES"
msgstr "Yhteyttämiskalvostot eli tylakoidit ovat solukalvolla sijaitsevia, valosta energiaa kerääviä elimiä. Nämä kalvostot pystyvät hyödyntämään valon energian valmistaakseen glukoosia käyttäen vettä ja hiilidioksidia prosessissa nimeltä fotosynteesi. Tylakoidien pigmentit antavat viherhiukkasille niiden tunnusomaisen värinsä. Glukoosin muunnosnopeus riippuu ympäristön hiilidioksidipitoisuudesta ja saatavilla olevasta valosta. Tylakoidit sijaitsevat soluliman ympäröimänä, joka puolestaan toteuttaa glykolyysia."

#, fuzzy
msgid "WIKI_TOXIN_VACUOLE_EFFECTS"
msgstr ""
"Myrkky-\n"
"vakuoli"

#, fuzzy
msgid "WIKI_TOXIN_VACUOLE_INTRO"
msgstr ""
"Myrkky-\n"
"vakuoli"

#, fuzzy
msgid "WIKI_TOXIN_VACUOLE_MODIFICATIONS"
msgstr "Muuntaa [thrive:compound type=\"atp\"][/thrive:compound]:tä [thrive:compound type=\"oxytoxy\"]oxytoxyksi[/thrive:compound]. Muunnosnopeus riippuu ympäristön [thrive:compound type=\"oxygen\"]happipitoisuudesta[/thrive:compound]. Ampuu myrkkyä painamalla [thrive:input]g_fire_toxin[/thrive:input]. Kun [thrive:compound type=\"oxytoxy\"][/thrive:compound]varastot ovat alhaiset, ampuminen on edelleen mahdollista tuottaen vähemmän vahinkoa kohteelle."

#, fuzzy
msgid "WIKI_TOXIN_VACUOLE_PROCESSES"
msgstr "Muuntaa [thrive:compound type=\"atp\"][/thrive:compound]:tä [thrive:compound type=\"oxytoxy\"]oxytoxyksi[/thrive:compound]. Muunnosnopeus riippuu ympäristön [thrive:compound type=\"oxygen\"]happipitoisuudesta[/thrive:compound]. Ampuu myrkkyä painamalla [thrive:input]g_fire_toxin[/thrive:input]. Kun [thrive:compound type=\"oxytoxy\"][/thrive:compound]varastot ovat alhaiset, ampuminen on edelleen mahdollista tuottaen vähemmän vahinkoa kohteelle."

msgid "WIKI_TOXIN_VACUOLE_REQUIREMENTS"
msgstr ""

msgid "WIKI_TOXIN_VACUOLE_SCIENTIFIC_BACKGROUND"
msgstr ""

#, fuzzy
msgid "WIKI_TOXIN_VACUOLE_STRATEGY"
msgstr ""
"Myrkky-\n"
"vakuoli"

#, fuzzy
msgid "WIKI_TOXIN_VACUOLE_UPGRADES"
msgstr ""
"Myrkky-\n"
"vakuoli"

msgid "WIKI_VACUOLE_EFFECTS"
msgstr ""

msgid "WIKI_VACUOLE_INTRO"
msgstr ""

msgid "WIKI_VACUOLE_MODIFICATIONS"
msgstr ""

#, fuzzy
msgid "WIKI_VACUOLE_PROCESSES"
msgstr "Muuntaa [thrive:compound type=\"atp\"][/thrive:compound]:tä [thrive:compound type=\"oxytoxy\"]oxytoxyksi[/thrive:compound]. Muunnosnopeus riippuu ympäristön [thrive:compound type=\"oxygen\"]happipitoisuudesta[/thrive:compound]. Ampuu myrkkyä painamalla [thrive:input]g_fire_toxin[/thrive:input]. Kun [thrive:compound type=\"oxytoxy\"][/thrive:compound]varastot ovat alhaiset, ampuminen on edelleen mahdollista tuottaen vähemmän vahinkoa kohteelle."

msgid "WIKI_VACUOLE_REQUIREMENTS"
msgstr ""

msgid "WIKI_VACUOLE_SCIENTIFIC_BACKGROUND"
msgstr ""

msgid "WIKI_VACUOLE_STRATEGY"
msgstr ""

msgid "WIKI_VACUOLE_UPGRADES"
msgstr ""

#, fuzzy
msgid "WIKI_YES"
msgstr "Wikimme"

msgid "WILL_YOU_THRIVE"
msgstr "Tuletko selviämään?"

msgid "WINDOWED"
msgstr ""

msgid "WIN_BOX_TITLE"
msgstr "OLET SELVIYTYNYT!"

msgid "WIN_TEXT"
msgstr "Onnittelut, olet voittanyt tämän version Thrivesta! Halutessasi voit jatkaa pelaamistä tämän ikkunan sulkeuduttua, tai voit aloittaa uuden pelin uudessa maailmassa."

#, fuzzy
msgid "WORKSHOP_ITEM_CHANGE_NOTES"
msgstr "\"{0}\" - {1}"

#, fuzzy
msgid "WORKSHOP_ITEM_CHANGE_NOTES_TOOLTIP"
msgstr "\"{0}\" - {1}"

#, fuzzy
msgid "WORKSHOP_ITEM_DESCRIPTION"
msgstr "Jäykempi solukalvo kestää enemmän vahinkoa, mutta vaikeuttaa solun liikkumista."

msgid "WORKSHOP_ITEM_PREVIEW"
msgstr "Kohteen Esikatselukuva:"

msgid "WORKSHOP_ITEM_TAGS"
msgstr ""

#, fuzzy
msgid "WORKSHOP_ITEM_TITLE"
msgstr "\"{0}\" - {1}"

msgid "WORKSHOP_ITEM_UPLOAD_SUCCEEDED"
msgstr ""

msgid "WORKSHOP_ITEM_UPLOAD_SUCCEEDED_TOS_REQUIRED"
msgstr ""

msgid "WORKSHOP_TERMS_OF_SERVICE_NOTICE"
msgstr ""

msgid "WORKSHOP_VISIBILITY_TOOLTIP"
msgstr ""

msgid "WORLD"
msgstr "Maailma"

#, fuzzy
msgid "WORLD_EXPORT_SUCCESS_MESSAGE"
msgstr "Virhe: {0}"

#, fuzzy
msgid "WORLD_GENERAL_STATISTICS"
msgstr "Statistiikkaa organismista"

msgid "WORLD_MISC_DETAILS_STRING"
msgstr ""

msgid "WORLD_RELATIVE_MOVEMENT"
msgstr "Suhteellinen maailmaan"

#, fuzzy
msgid "WORLD_SIZE"
msgstr "Maailma"

#, fuzzy
msgid "WORLD_SIZE_EXPLANATION"
msgstr ""
"Keskittyneet mikrobit etsivät yhdisteitä, kappaleita ja saaliita pidemmän matkan päästä\n"
"ja voivat olla kunnianhimoisempia löytyvien palasten keruussa.\n"
"Responssiiviset mikrobit vaihtavat kohdetta nopeammin, jos ei niitä heti saa kiinni."

msgid "WORLD_SIZE_LARGE"
msgstr ""

#, fuzzy
msgid "WORLD_SIZE_MEDIUM"
msgstr "Suhteellinen maailmaan"

msgid "WORLD_SIZE_SMALL"
msgstr ""

#, fuzzy
msgid "WORLD_SIZE_TOOLTIP"
msgstr "Lisää uusi syöte"

#, fuzzy
msgid "WORST_PATCH_COLON"
msgstr "Lajit:"

msgid "XBOX360"
msgstr "Xbox 360"

msgid "XBOX_ONE"
msgstr "Xbox One"

msgid "XBOX_SERIES"
msgstr ""

#, fuzzy
msgid "X_TWITTER_TOOLTIP"
msgstr "Help"

msgid "YEARS"
msgstr "vuotta"

#, fuzzy
msgid "YET_TO_BE_IMPLEMENTED_NOTICE"
msgstr "Tullaan toteuttamaan tulevaisuudessa."

#, fuzzy
msgid "YOUTUBE_TOOLTIP"
msgstr "Laita peli tauolle"

msgid "YOU_CAN_MAKE_PULL_REQUEST"
msgstr ""
"Thrive on avoimen lähdekoodin projekti.\n"
"Voit avustaa avaamalla pull requestin ilman tiimiin liittymistä."

msgid "YOU_CAN_SUPPORT_THRIVE_ON_PATREON"
msgstr "Voit tukea Thriven jatkokehitystä Patreonissa."

msgid "ZOOM_IN"
msgstr "Zoomaa sisään"

msgid "ZOOM_OUT"
msgstr "Zoomaa ulospäin"

#, fuzzy
#~ msgid "AUTO_EVO_TOOL_BUTTON"
#~ msgstr "Automaattinen ({0}x{1})"

#, fuzzy
#~ msgid "CLIMATE_INSTABILITY_EXPLANATION"
#~ msgstr ""
#~ "Aktiiviset mikrobit vilistävät ja mukeltavat, kun mitään mielenkiintoista ei tapahdu.\n"
#~ "Lakoniset mikrobit pysyttelevät mieluummin paikoillaan odottaen ympäristön muutoksia reagoidakseen niihin."

#, fuzzy
#~ msgid "CLIMATE_STABILITY_AVERAGE"
#~ msgstr ""
#~ "Aktiiviset mikrobit vilistävät ja mukeltavat, kun mitään mielenkiintoista ei tapahdu.\n"
#~ "Lakoniset mikrobit pysyttelevät mieluummin paikoillaan odottaen ympäristön muutoksia reagoidakseen niihin."

#, fuzzy
#~ msgid "CLIMATE_STABILITY_STABLE"
#~ msgstr ""
#~ "Aktiiviset mikrobit vilistävät ja mukeltavat, kun mitään mielenkiintoista ei tapahdu.\n"
#~ "Lakoniset mikrobit pysyttelevät mieluummin paikoillaan odottaen ympäristön muutoksia reagoidakseen niihin."

#, fuzzy
#~ msgid "CLIMATE_STABILITY_UNSTABLE"
#~ msgstr ""
#~ "Aktiiviset mikrobit vilistävät ja mukeltavat, kun mitään mielenkiintoista ei tapahdu.\n"
#~ "Lakoniset mikrobit pysyttelevät mieluummin paikoillaan odottaen ympäristön muutoksia reagoidakseen niihin."

#, fuzzy
#~ msgid "GENERATE_BUTTON"
#~ msgstr "Sukupolvi:"

#, fuzzy
#~ msgid "GEOLOGICAL_ACTIVITY_EXPLANATION"
#~ msgstr ""
#~ "Aktiiviset mikrobit vilistävät ja mukeltavat, kun mitään mielenkiintoista ei tapahdu.\n"
#~ "Lakoniset mikrobit pysyttelevät mieluummin paikoillaan odottaen ympäristön muutoksia reagoidakseen niihin."

#, fuzzy
#~ msgid "PLANET_CUSTOMIZER"
#~ msgstr "Kursorin alla:"

#, fuzzy
#~ msgid "REGENERATE_BUTTON"
#~ msgstr "Soluelin"

#, fuzzy
#~ msgid "WORLD_SEA_LEVEL"
#~ msgstr "{0}-{1}m merenpinnan alapuolella"

#, fuzzy
#~ msgid "WORLD_SEA_LEVEL_DEEP"
#~ msgstr "{0}-{1}m merenpinnan alapuolella"

#, fuzzy
#~ msgid "WORLD_SEA_LEVEL_EXPLANATION"
#~ msgstr ""
#~ "Keskittyneet mikrobit etsivät yhdisteitä, kappaleita ja saaliita pidemmän matkan päästä\n"
#~ "ja voivat olla kunnianhimoisempia löytyvien palasten keruussa.\n"
#~ "Responssiiviset mikrobit vaihtavat kohdetta nopeammin, jos ei niitä heti saa kiinni."

#, fuzzy
#~ msgid "WORLD_SEA_LEVEL_MODERATE"
#~ msgstr "Suhteellinen maailmaan"

#, fuzzy
#~ msgid "WORLD_TEMPERATURE"
#~ msgstr "Lämpötila"

#, fuzzy
#~ msgid "WORLD_TEMPERATURE_COLD"
#~ msgstr "Lämpö."

#, fuzzy
#~ msgid "WORLD_TEMPERATURE_EXPLANATION"
#~ msgstr ""
#~ "Keskittyneet mikrobit etsivät yhdisteitä, kappaleita ja saaliita pidemmän matkan päästä\n"
#~ "ja voivat olla kunnianhimoisempia löytyvien palasten keruussa.\n"
#~ "Responssiiviset mikrobit vaihtavat kohdetta nopeammin, jos ei niitä heti saa kiinni."

#, fuzzy
#~ msgid "WORLD_TEMPERATURE_TEMPERATE"
#~ msgstr "Lämpö."

#, fuzzy
#~ msgid "WORLD_TEMPERATURE_WARM"
#~ msgstr "Lämpö."

#, fuzzy
#~ msgid "PASSIVE_REPRODUCTION_PROGRESS_EXPLANATION"
#~ msgstr "Tämä paneeli kertoo mistä luvuista auto-evo simuloi ennusteensa. Lajin selviytymiseen vaikuttaa sen onnistuminen energian haalimisessa ja muut tarpeet. Auto-evo käyttää yksinkertaistettua mallia laskeakseen lajin menestymisen perustaen sen lajin hankkimaan energiaan. Jokaisen ravintotyypin kohdalla voi nähdä kuinka paljon siitä saa energiaa. Lajin sopivuus kertoo kuinka hyvin lajin jäsenet pystyvät käyttämään kyseisiä ravinnon lähteitä."

#~ msgid "TO_BE_IMPLEMENTED"
#~ msgstr "Tullaan toteuttamaan tulevaisuudessa."

#, fuzzy
#~ msgid "MICROBE_STAGE_DAY_NIGHT_TEXT"
#~ msgstr ""
#~ "Seuraa tarkoin alhaalla oikealla näkyviä palkkeja.\n"
#~ "Solusi kuolee, jos sen terveyspalkki loppuu.\n"
#~ "Terveyspalkkisi kasvaa silloin kun solullasi on ATP:tä.\n"
#~ "Pidä huolta, että keräät tarpeeksi glukoosia tuottaaksesi ATP:tä."

#, fuzzy
#~ msgid "GLOBAL_GLACIATION_EVENT_LOG"
#~ msgstr "Kanta:"

#~ msgid "IRON_CHEMOLITHOAUTOTROPHY"
#~ msgstr "Rautakemolitoautotrofia"

#, fuzzy
#~ msgid "PASSIVE_REPRODUCTION_PROGRESS"
#~ msgstr "Tämä paneeli kertoo mistä luvuista auto-evo simuloi ennusteensa. Lajin selviytymiseen vaikuttaa sen onnistuminen energian haalimisessa ja muut tarpeet. Auto-evo käyttää yksinkertaistettua mallia laskeakseen lajin menestymisen perustaen sen lajin hankkimaan energiaan. Jokaisen ravintotyypin kohdalla voi nähdä kuinka paljon siitä saa energiaa. Lajin sopivuus kertoo kuinka hyvin lajin jäsenet pystyvät käyttämään kyseisiä ravinnon lähteitä."

#, fuzzy
#~ msgid "MIGRATE"
#~ msgstr "Nopeus"

#, fuzzy
#~ msgid "THANKS_FOR_BUYING_THRIVE"
#~ msgstr ""
#~ "Kiitos pelaamisesta!\n"
#~ "\n"
#~ "Jos tykkäsit pelistä, kerrothan kavereillesi meistä."

#, fuzzy
#~ msgid "WIKI_RADIOSYNTHESIS"
#~ msgstr "Kemosynteesi"

#, fuzzy
#~ msgid "EASTEREGG_MESSAGE_19"
#~ msgstr "Vinkki: Voit metsästää muita lajeja sukupuuttoon jos et ole varovainen, muut lajit voivat myös tehdä sen."

#, fuzzy
#~ msgid "EASTEREGG_MESSAGE_20"
#~ msgstr "Vinkki, myrkkyjä voi käyttää toisten olentojen myrkkyjen torjumiseen,jos olet tarpeeksi nopea."

#~ msgid "EASTEREGG_MESSAGE_21"
#~ msgstr "Vinkki: Varo isompia soluja ja isompia bakteereja, se ei ole hauskaa tulla syödyksi ja ne syövät sinut."

#, fuzzy
#~ msgid "EASTEREGG_MESSAGE_22"
#~ msgstr "Vinkki, myrkkyjä voi käyttää toisten olentojen myrkkyjen torjumiseen,jos olet tarpeeksi nopea."

#~ msgid "EASTEREGG_MESSAGE_23"
#~ msgstr "Vinkki: Jos sinun solussasi on yli 150 osaa, voit niellä isoja rautapaloja."

#, fuzzy
#~ msgid "EASTEREGG_MESSAGE_24"
#~ msgstr "Vinkki, myrkkyjä voi käyttää toisten olentojen myrkkyjen torjumiseen,jos olet tarpeeksi nopea."

#~ msgid "EASTEREGG_MESSAGE_25"
#~ msgstr "Hauska fakta, Thriven tiimi tekee joskus podcasteja, sinun kannattaa tsekata ne!"

#~ msgid "EASTEREGG_MESSAGE_26"
#~ msgstr "Hauska fakta, Thrive on tehty avoimen lähdekoodin Godot-pelimoottorilla!"

#~ msgid "EASTEREGG_MESSAGE_27"
#~ msgstr "Hauska fakta, untrustedlife, meidän mahtava ohjelmoida, teki yhden ensimmäisistä pelattavista prototyypeistä!"

#~ msgid "MICROBE_EDITOR_HELP_MESSAGE_1"
#~ msgstr ""
#~ "Esitumallisen soluelimet\n"
#~ "\n"
#~ "Metabolosomit: Tuottaa [thrive:compound type=\"atp\"][/thrive:compound] [thrive:compound type=\"glucose\"][/thrive:compound]sta\n"
#~ "\n"
#~ "Kemosynteesiproteiinit: Tuottaa puolet [thrive:compound type=\"glucose\"][/thrive:compound]sta käyttäen [thrive:compound type=\"hydrogensulfide\"][/thrive:compound]a kemoplastina, mutta aiheuttaa myös glykolyysin (tuottaa pieniä määriä [thrive:compound type=\"atp\"][/thrive:compound]:tä) vaatien yhden Hexan lisää tilaa\n"
#~ "\n"
#~ "Tylakoidit: Tuottaa 1/3-osan [thrive:compound type=\"glucose\"][/thrive:compound]sta tavallisena viherhiukkasena, mutta aiheuttaa myös glykolyysin (tuottaa pieniä määriä [thrive:compound type=\"atp\"][/thrive:compound]:tä) vaatien yhden Hexan lisää tilaa\n"
#~ "\n"
#~ "Rustisyaniini: Muuttaa [thrive:compound type=\"iron\"][/thrive:compound]n [thrive:compound type=\"atp\"][/thrive:compound]:ksi\n"
#~ "\n"
#~ "Nitrogenaasi: Muuttaa ympäristön typen käyttäen [thrive:compound type=\"atp\"][/thrive:compound]:tä tuottaen [thrive:compound type=\"ammonia\"][/thrive:compound] anaerobisesti\n"
#~ "\n"
#~ "Solulima: Lisää tilaa kerättäville yhdisteille ja toteuttaa glykolyysin (tuottaa pieniä määriä [thrive:compound type=\"atp\"][/thrive:compound]:tä)"

#, fuzzy
#~ msgid "MICROBE_EDITOR_HELP_MESSAGE_14"
#~ msgstr ""
#~ "Esitumallisen soluelimet\n"
#~ "\n"
#~ "Metabolosomit: Tuottaa [thrive:compound type=\"atp\"][/thrive:compound] [thrive:compound type=\"glucose\"][/thrive:compound]sta\n"
#~ "\n"
#~ "Kemosynteesiproteiinit: Tuottaa puolet [thrive:compound type=\"glucose\"][/thrive:compound]sta käyttäen [thrive:compound type=\"hydrogensulfide\"][/thrive:compound]a kemoplastina, mutta aiheuttaa myös glykolyysin (tuottaa pieniä määriä [thrive:compound type=\"atp\"][/thrive:compound]:tä) vaatien yhden Hexan lisää tilaa\n"
#~ "\n"
#~ "Tylakoidit: Tuottaa 1/3-osan [thrive:compound type=\"glucose\"][/thrive:compound]sta tavallisena viherhiukkasena, mutta aiheuttaa myös glykolyysin (tuottaa pieniä määriä [thrive:compound type=\"atp\"][/thrive:compound]:tä) vaatien yhden Hexan lisää tilaa\n"
#~ "\n"
#~ "Rustisyaniini: Muuttaa [thrive:compound type=\"iron\"][/thrive:compound]n [thrive:compound type=\"atp\"][/thrive:compound]:ksi\n"
#~ "\n"
#~ "Nitrogenaasi: Muuttaa ympäristön typen käyttäen [thrive:compound type=\"atp\"][/thrive:compound]:tä tuottaen [thrive:compound type=\"ammonia\"][/thrive:compound] anaerobisesti\n"
#~ "\n"
#~ "Solulima: Lisää tilaa kerättäville yhdisteille ja toteuttaa glykolyysin (tuottaa pieniä määriä [thrive:compound type=\"atp\"][/thrive:compound]:tä)"

#~ msgid "MICROBE_EDITOR_HELP_MESSAGE_2"
#~ msgstr ""
#~ "Ulkoiset elimet\n"
#~ "\n"
#~ "Flagella/Siima: Liikuttaa solua nopeammin käyttäen [thrive:compound type=\"atp\"][/thrive:compound]:tä\n"
#~ "\n"
#~ "Pili: Vahingoittaa toisia soluja pistämällä\n"
#~ "\n"
#~ "Kemoreseptori: Aistii kerättävät yhdisteet kauempaa"

#~ msgid "MICROBE_EDITOR_HELP_MESSAGE_3"
#~ msgstr ""
#~ "Kalvorakenteiset soluelimet\n"
#~ "\n"
#~ "Tuma: Käyttää 11 hexaa mahdollistaen muut kalvorakenteiset soluelimet. Kaksinkertaistaa myös solun koon (voi jalostaa vain kerran)\n"
#~ "\n"
#~ "Solukkoelimet: Solut voivat liittyä toisiinsa muodostaen solukkoja\n"
#~ "\n"
#~ "Mitokondrio: Tuottaa [thrive:compound type=\"atp\"]ATP:tä[/thrive:compound] käyttäen [thrive:compound type=\"glucose\"]glukoosia[/thrive:compound] ja ympäristön happea (paljon nopeammin kuin solulima)\n"
#~ "\n"
#~ "Kloroplasti: Tuottaa [thrive:compound type=\"glucose\"]glukoosia[/thrive:compound] auringon valosta ja ympäristön hapesta\n"
#~ "\n"
#~ "Kemoplasti: Tuottaa [thrive:compound type=\"glucose\"]glukoosia[/thrive:compound] [thrive:compound type=\"hydrogensulfide\"]vetysulfideista[/thrive:compound]\n"
#~ "\n"
#~ "Typpiplastidi: Tuottaa [thrive:compound type=\"ammonia\"]ammoniakkia[/thrive:compound] käyttäen [thrive:compound type=\"atp\"]ATP:tä[/thrive:compound], ympäristön typpeä ja happea\n"
#~ "\n"
#~ "Vakuoli: Varastoi 8 kerättyä yhdistettä\n"
#~ "\n"
#~ "Myrkkyvakuoli: Tuottaa myrkkyä ([thrive:compound type=\"oxytoxy\"][/thrive:compound]), jota voi vapauttaa sen aiheuttaen vahinkoa suhteessa varastoituun [thrive:compound type=\"oxytoxy\"]happimyrkkyyn[/thrive:compound]\n"
#~ "\n"
#~ "Viestintäkeskus: Tuottaa kemikaaleja joihin toiset solut reagoivat"

#~ msgid "MICROBE_EDITOR_HELP_MESSAGE_4"
#~ msgstr "Joka sukupolvi sinulla on käytössäsi 100 mutaatiopistettä (MP). Jokainen muutos (mutaatio) maksaa tietyn verran mutaatiopisteitä. Soluelinten lisääminen tai poistaminen maksaa MP:tä, mutta soluelinten poistaminen, jotka on lisätty nykyisessä editorisessiossa, antaa takaisin niiden kustannuksen. Soluelintä voi siirtää tai poistaa kokonaan painamalla sitä oikealla hiirennapilla ja valitsemalla halutun toimenpiteen avautuvasta valikosta. Asetettavaa soluelintä voi kääntää painamalla [thrive:input]e_rotate_left[/thrive:input]:ta tai [thrive:input]e_rotate_right[/thrive:input]:tä."

#~ msgid "MICROBE_EDITOR_HELP_MESSAGE_5"
#~ msgstr "Joka kerta kun jatkat sukuasi, pääset mikrobieditoriin, jossa voit tehdä muutoksia lajiisi (lisäämällä, siirtämällä tai poistamalla soluelimiä) parantaaksesi sen menestystä. Jokainen vierailu editoriin mikrobitasolla edustaa evoluutiota, joka tapahtuu [thrive:constant]EDITOR_TIME_JUMP_MILLION_YEARS[/thrive:constant] miljoonan vuoden aikana."

#~ msgid "MICROBE_STAGE_HELP_MESSAGE_1"
#~ msgstr "Voit liikkua näppäimillä [thrive:input]g_move_forward[/thrive:input],[thrive:input]g_move_left[/thrive:input],[thrive:input]g_move_backwards[/thrive:input],[thrive:input]g_move_right[/thrive:input] ja käyttäen hiirtä. [thrive:input]g_fire_toxin[/thrive:input] ampuu [thrive:compound type=\"oxytoxy\"][/thrive:compound]ä, jos solussa on myrkkyvakuoli. [thrive:input]g_toggle_engulf[/thrive:input] aloittaa tai lopettaa nielemisen."

#~ msgid "MICROBE_STAGE_HELP_MESSAGE_10"
#~ msgstr "Lisääntyäkseen solun kaikkien soluelinten pitää jakautua kahdeksi. Soluelimet tarvitsevat ammoniakkia ja fosfaattia jakaantuakseen."

#~ msgid "MICROBE_STAGE_HELP_MESSAGE_11"
#~ msgstr "Mutta, jos selviydyt kaksikymmentä sukupolvea ja populaatiosi on 300, voitat Thriven nykyisessä muodossaan, voiton jälkeen aukeaa ponnahdusikkuna, jonka sulkeuduttua peliä voi jatkaa oman halun mukaan."

#~ msgid "MICROBE_STAGE_HELP_MESSAGE_12"
#~ msgstr "Ole varuillasi muita lajeja vastaan, sillä evoluutio muuttaa niitä, kun menet editoriin."

#~ msgid "MICROBE_STAGE_HELP_MESSAGE_13"
#~ msgstr "Liittymällä toisiin soluihin, voit yhdistyä soluryppääksi, jossa solut jakavat keräämänsä yhdisteet ja tuottavat niitä yhdessä. Liittyäksesi toisiin soluihin, sinulla on oltava liittymissoluelin ja liikuttava toisten samanlaisiin soluihin kiinni liittymismoodi päällä. Ryppäässä et voi jakautua tai siirtyä editoriin (toistaiseksi), joten irroittaudu ensin ryppäästä siirtyäksesi editoriin. Suuret ryppäät johtavat monisoluisiin eliöihin (ei toistaiseksi vielä pelissä)."

#, fuzzy
#~ msgid "MICROBE_STAGE_HELP_MESSAGE_15"
#~ msgstr "Voit liikkua näppäimillä [thrive:input]g_move_forward[/thrive:input],[thrive:input]g_move_left[/thrive:input],[thrive:input]g_move_backwards[/thrive:input],[thrive:input]g_move_right[/thrive:input] ja käyttäen hiirtä. [thrive:input]g_fire_toxin[/thrive:input] ampuu [thrive:compound type=\"oxytoxy\"][/thrive:compound]ä, jos solussa on myrkkyvakuoli. [thrive:input]g_toggle_engulf[/thrive:input] aloittaa tai lopettaa nielemisen."

#, fuzzy
#~ msgid "MICROBE_STAGE_HELP_MESSAGE_16"
#~ msgstr "Voit liikkua näppäimillä [thrive:input]g_move_forward[/thrive:input],[thrive:input]g_move_left[/thrive:input],[thrive:input]g_move_backwards[/thrive:input],[thrive:input]g_move_right[/thrive:input] ja käyttäen hiirtä. [thrive:input]g_fire_toxin[/thrive:input] ampuu [thrive:compound type=\"oxytoxy\"][/thrive:compound]ä, jos solussa on myrkkyvakuoli. [thrive:input]g_toggle_engulf[/thrive:input] aloittaa tai lopettaa nielemisen."

#~ msgid "MICROBE_STAGE_HELP_MESSAGE_2"
#~ msgstr "Solusi käyttää [thrive:compound type=\"atp\"]ATP:tä[/thrive:compound] energianlähteenä, jos se loppuu, kuolet."

#~ msgid "MICROBE_STAGE_HELP_MESSAGE_3"
#~ msgstr "Avataksesi editorin ja lisääntyäksesi, kerää ammoniakkia (oransseja pilviä) sekä fosfaattia (purppuroita pilviä)."

#~ msgid "MICROBE_STAGE_HELP_MESSAGE_4"
#~ msgstr "Voit myös nielaista soluja, bakteereja, rautalohkareita sekä solujen kappaleita, jotka ovat sinua pienempiä painamalla [thrive:input]g_toggle_engulf[/thrive:input]:tä. Tämä lisää [thrive:compound type=\"atp\"][/thrive:compound]:n kulutusta ja hidastaa sinua. Älä unohda painaa [thrive:input]g_toggle_engulf[/thrive:input]:tä uudestaan lopettaaksesi nielemisen."

#~ msgid "MICROBE_STAGE_HELP_MESSAGE_5"
#~ msgstr "Osmoregulaatio kuluttaa ATP:tä, joka tarkoittaa, että mitä suurempi solusi on, sitä enemmän tarvitset mitokondrioita, metabolosomeja tai rusticyaninia (tai solulimaa, joka suorittaa glykolyysiä) välttääksesi menettämästä ATP:tä, kun olet paikallasi."

#~ msgid "MICROBE_STAGE_HELP_MESSAGE_6"
#~ msgstr "Editorissa on saatavilla monia soluelimiä, joita voit lisätä lajiisi. Nämä mahdollistavat paljon erilaisia pelityylejä."

#~ msgid "MICROBE_STAGE_HELP_MESSAGE_7"
#~ msgstr "Toistaiseksi, jos populaatiosi tippuu nollaan, lajisi kuolee sukupuuttoon."

#~ msgid "MICROBE_STAGE_HELP_MESSAGE_8"
#~ msgstr ""
#~ "Kerättävät yhdisteet voi tunnistaa pilven väristä seuraavasti:\n"
#~ "\n"
#~ "Valkoinen – Glukoosi\n"
#~ "Keltainen – Rikkivety\n"
#~ "Oranssi – Ammoniakki\n"
#~ "Purppura – Fosfaatti\n"
#~ "Ruosteen ruskea – Rauta\n"
#~ "\n"
#~ "Glukoosi tuottaa ATP:tä."

#~ msgid "MICROBE_STAGE_HELP_MESSAGE_9"
#~ msgstr "Rikkivety voidaan muuttaa glukoosiksi kemoplastien ja kemosyntesoivien proteiinien avulla. Rauta voidaan muuttaa rusticyaniinin avulla ATP:ksi."

#, fuzzy
#~ msgid "WIKI_MACROSCOPIC_STAGE"
#~ msgstr ""
#~ "Kaukaisella planeetalla maailmankausien vulkaaninen aktiivisuus ja meteoriittien iskeymät ovat johtaneet uuden ilmiön kehittymisen maailmankaikkeudessa.\n"
#~ "\n"
#~ "Elämä.\n"
#~ "\n"
#~ "Yksinkertaiset mikrobit lymyilevät syvällä meren uumenissa. Olet viimeinen universaali esivanhempi (LUCA) tällä planeetalla.\n"
#~ "\n"
#~ "Selviytyäkseksi tässä armottomassa ympäristössä, sinun täytyy etsiä ja kerätä yhdisteitä. Niiden avulla voit kehittyä sukupolvien saatossa ja kilpailla muiden lajien kanssa."

#, fuzzy
#~ msgid "EARLY_MULTICELLULAR"
#~ msgstr "Lisää soluelin"

#, fuzzy
#~ msgid "LOADING_EARLY_MULTICELLULAR_EDITOR"
#~ msgstr "Ladataan mikrobieditoria"

#, fuzzy
#~ msgid "ERUPTION_IN"
#~ msgstr "Orastuminen"

#~ msgid "THE_AMOUNT_OF_GLUCOSE_HAS_BEEN_REDUCED"
#~ msgstr "Glukoosin määrä on vähentynyt {0}:iin edellisestä määrästä."

#~ msgid "THYLAKOID"
#~ msgstr "Tylakoidi"

#, fuzzy
#~ msgid "WIKI_CYTOPLASM_GLYCOLYSIS"
#~ msgstr "Soluliman glykolyysi"

#, fuzzy
#~ msgid "WIKI_AEROBIC_NITROGEN_FIXATION"
#~ msgstr "Anaerobinen typensidonta"

#, fuzzy
#~ msgid "WIKI_AWAKENING_STAGE"
#~ msgstr "Havahtumisvaihe"

#, fuzzy
#~ msgid "WIKI_AWARE_STAGE"
#~ msgstr ""
#~ "Kaukaisella planeetalla maailmankausien vulkaaninen aktiivisuus ja meteoriittien iskeymät ovat johtaneet uuden ilmiön kehittymisen maailmankaikkeudessa.\n"
#~ "\n"
#~ "Elämä.\n"
#~ "\n"
#~ "Yksinkertaiset mikrobit lymyilevät syvällä meren uumenissa. Olet viimeinen universaali esivanhempi (LUCA) tällä planeetalla.\n"
#~ "\n"
#~ "Selviytyäkseksi tässä armottomassa ympäristössä, sinun täytyy etsiä ja kerätä yhdisteitä. Niiden avulla voit kehittyä sukupolvien saatossa ja kilpailla muiden lajien kanssa."

#, fuzzy
#~ msgid "WIKI_CHEMOSYNTHESIS"
#~ msgstr "Kemosynteesi"

#, fuzzy
#~ msgid "WIKI_GLYCOLYSIS"
#~ msgstr "Glykolyysi"

#, fuzzy
#~ msgid "WIKI_INDUSTRIAL_STAGE"
#~ msgstr "Siirrytäänkö teollisuusvaiheeseen?"

#, fuzzy
#~ msgid "WIKI_IRON_CHEMOLITHOAUTOTROPHY"
#~ msgstr "Rautakemolitoautotrofia"

#, fuzzy
#~ msgid "WIKI_LIPASE"
#~ msgstr "Lipaasi"

#, fuzzy
#~ msgid "WIKI_MICROBE_EDITOR"
#~ msgstr "Mikrobieditori"

#, fuzzy
#~ msgid "WIKI_MUCILAGE_SYNTHESIS"
#~ msgstr "Kemosynteesi"

#, fuzzy
#~ msgid "WIKI_MULTICELLULAR_STAGE"
#~ msgstr "Monisoluinen vaihe"

#, fuzzy
#~ msgid "WIKI_NONE"
#~ msgstr "Rustisyaniini on proteiini, joka käyttää hiilidioksiidia ja happea muuntaakseen raudan toiseksi aineeksi. Tätä kutsutaan hapettumiseksi ja se vapauttaa energiaa, jonka solu voi hyödyntää."

#, fuzzy
#~ msgid "WIKI_OXYTOXY_SYNTHESIS"
#~ msgstr "Happimyrkkysynteesi"

#, fuzzy
#~ msgid "WIKI_PHOTOSYNTHESIS"
#~ msgstr "Fotosynteesi"

#, fuzzy
#~ msgid "WIKI_RUSTICYANIN"
#~ msgstr "Ruostesyaniini"

#, fuzzy
#~ msgid "WIKI_SOCIETY_STAGE"
#~ msgstr ""
#~ "Kaukaisella planeetalla maailmankausien vulkaaninen aktiivisuus ja meteoriittien iskeymät ovat johtaneet uuden ilmiön kehittymisen maailmankaikkeudessa.\n"
#~ "\n"
#~ "Elämä.\n"
#~ "\n"
#~ "Yksinkertaiset mikrobit lymyilevät syvällä meren uumenissa. Olet viimeinen universaali esivanhempi (LUCA) tällä planeetalla.\n"
#~ "\n"
#~ "Selviytyäkseksi tässä armottomassa ympäristössä, sinun täytyy etsiä ja kerätä yhdisteitä. Niiden avulla voit kehittyä sukupolvien saatossa ja kilpailla muiden lajien kanssa."

#, fuzzy
#~ msgid "WIKI_SPACE_STAGE"
#~ msgstr ""
#~ "Kaukaisella planeetalla maailmankausien vulkaaninen aktiivisuus ja meteoriittien iskeymät ovat johtaneet uuden ilmiön kehittymisen maailmankaikkeudessa.\n"
#~ "\n"
#~ "Elämä.\n"
#~ "\n"
#~ "Yksinkertaiset mikrobit lymyilevät syvällä meren uumenissa. Olet viimeinen universaali esivanhempi (LUCA) tällä planeetalla.\n"
#~ "\n"
#~ "Selviytyäkseksi tässä armottomassa ympäristössä, sinun täytyy etsiä ja kerätä yhdisteitä. Niiden avulla voit kehittyä sukupolvien saatossa ja kilpailla muiden lajien kanssa."

#, fuzzy
#~ msgid "NO"
#~ msgstr "Ei mitään"

#, fuzzy
#~ msgid "YES"
#~ msgstr "vuotta"

#, fuzzy
#~ msgid "STAGES_BUTTON"
#~ msgstr "Tämän tallennuksen poistamista ei voi kumota, haluatko varmasti poistaa sen lopullisesti?"

#, fuzzy
#~ msgid "EDITING"
#~ msgstr "Kitiini"

#, fuzzy
#~ msgid "ALLOW_SPECIES_TO_NOT_MIGRATE"
#~ msgstr "Osa populaatiosta ([u]{0}[/u]) ovat muuttaneet {1}"

#~ msgid "BIODIVERSITY_ATTEMPT_FILL_CHANCE"
#~ msgstr "Uuden lajin luomisen mahdollisuus pienen lajimäärän (matala biodiversiteetti) alueissa"

#, fuzzy
#~ msgid "MAXIMUM_SPECIES_IN_PATCH"
#~ msgstr "sukupuuttoon planeetalta"

#~ msgid "NOT_FOUND_CHUNK"
#~ msgstr "Virhe: lohkaretta ei löytynyt"

#~ msgid "DIRECTIONL"
#~ msgstr "Vasemmalle"

#~ msgid "DIRECTIONR"
#~ msgstr "Oikealle"

#~ msgid "HYPERL"
#~ msgstr "Vasen hyper"

#~ msgid "HYPERR"
#~ msgstr "Oikea hyper"

#~ msgid "SUPERL"
#~ msgstr "Vasen super"

#~ msgid "SUPERR"
#~ msgstr "Oikea super"

#, fuzzy
#~ msgid "UNKNOWN_ON_WINDOWS"
#~ msgstr "Tuntematon hiiren painike"

#~ msgid "GLES2"
#~ msgstr "GLES2"

#, fuzzy
#~ msgid "TARGET_TIME"
#~ msgstr "Terv.:"

#, fuzzy
#~ msgid "ENABLED"
#~ msgstr "Avaa editorin lukitus"

#~ msgid "PANGONIAN_REGION_NAME"
#~ msgstr "Pangonialainen"

#, fuzzy
#~ msgid "PATCH_MAP_TYPE"
#~ msgstr "Aluekartta"

#~ msgid "PATCH_MAP_TYPE_CLASSIC"
#~ msgstr "Klassinen"

#, fuzzy
#~ msgid "PATCH_MAP_TYPE_EXPLANATION"
#~ msgstr ""
#~ "Aktiiviset mikrobit vilistävät ja mukeltavat, kun mitään mielenkiintoista ei tapahdu.\n"
#~ "Lakoniset mikrobit pysyttelevät mieluummin paikoillaan odottaen ympäristön muutoksia reagoidakseen niihin."

#~ msgid "PATCH_MAP_TYPE_PROCEDURAL"
#~ msgstr "Proseduraalinen"

#, fuzzy
#~ msgid "LOOKING_AT"
#~ msgstr "Paina kumoamispainiketta editorissa korjataksesi tehdyn virheen"

#~ msgid "SPECIES_N_TIMES"
#~ msgstr "{0} (x{1})"

#, fuzzy
#~ msgid "BECOME_AWARE"
#~ msgstr "Biomi: {0}"

#, fuzzy
#~ msgid "CONFIRM_NORMAL"
#~ msgstr "VAHVISTA"

#~ msgid "STUFF_AT"
#~ msgstr "Juttuja sijainnissa {0:F1}, {1:F1}:"

#, fuzzy
#~ msgid "SPECIES_DETAILS"
#~ msgstr "Lista lajeista"

#, fuzzy
#~ msgid "CURRENT_GENERATION_COLON"
#~ msgstr "Sukupolvi:"

#, fuzzy
#~ msgid "STATISTICS_BUTTON_TOOLTIP"
#~ msgstr "Kuole"

#~ msgid "MACROSCOPIC_PROTOTYPE_INFO"
#~ msgstr "Makroskooppisen vaiheen prototyyppi"

#, fuzzy
#~ msgid "MACROSCOPIC_PROTOYPE_WARNING"
#~ msgstr "Lataa epäyhteensopiva tallennus?"

#~ msgid "INVULNERABLE_TO_ENGULFMENT"
#~ msgstr "Immuuni Nielaisulle"

#, fuzzy
#~ msgid "AUTO_GPU_NAME"
#~ msgstr "Valittu käyttäjänimi:"

#~ msgid "NOT_RUNNING_DOT"
#~ msgstr "Ei suoriteta."

#~ msgid "MOBILITY"
#~ msgstr "Liikkuvuus"

#~ msgid "PATCH_PANGONIAN_VENTS"
#~ msgstr "Pangonian Syvänmeren tupruttajat"

#~ msgid "PATCH_PANGONIAN_COAST"
#~ msgstr "Pangonian Rannikko"

#~ msgid "PATCH_PANGONIAN_ESTUARY"
#~ msgstr "Pangonian Estuaari"

#~ msgid "PATCH_CAVE"
#~ msgstr "Luola"

#~ msgid "PATCH_ICE_SHELF"
#~ msgstr "Jäähylly"

#~ msgid "PATCH_PANGONIAN_SEAFLOOR"
#~ msgstr "Pangonian Merenpohja"

#~ msgid "FRAME_DELTA"
#~ msgstr "Muutos: {0}"

#~ msgid "LOADING_DOT"
#~ msgstr "Ladataan..."

#~ msgid "PREVIOUS"
#~ msgstr "edellinen:"

#~ msgid "RUN_RESULT_POP_IN_PATCHES"
#~ msgstr "populaatio alueilla:"

#~ msgid "SAVING"
#~ msgstr "Tallennetaan..."

#~ msgid "OVERWRITE_EXISTING_SAVE_TITLE"
#~ msgstr "Korvaa aikaisempi tallennus?"

#~ msgid "TYPE"
#~ msgstr "Tyyppi:"

#, fuzzy
#~ msgid "TOTAL_EXTINCTION"
#~ msgstr "katosi alueelta: {0}"

#, fuzzy
#~ msgid "LOCAL_EXTINCTION"
#~ msgstr "pelaaja kuoli"

#, fuzzy
#~ msgid "MARINE_SNOW_FOOD_SOURCE"
#~ msgstr "Leijuvat hiukkaset"

#~ msgid "Cancel"
#~ msgstr "Peruuta"

#~ msgid "SAVING_ERROR"
#~ msgstr "Virhe tallennettaessa"

#~ msgid "REMOVE_ORGANELLE"
#~ msgstr "Poista soluelin"

#, fuzzy
#~ msgid "TRY_NEW_GAME"
#~ msgstr "Uusi Peli"

#~ msgid "MICROBE_PATCH_LABEL"
#~ msgstr "Alue: {0}"

#, fuzzy
#~ msgid "COLOR"
#~ msgstr "Väri"

#~ msgid "TURNS"
#~ msgstr "Muuntaa"

#~ msgid "INTO"
#~ msgstr "muotoon"

#~ msgid "OXYTOXY"
#~ msgstr "Happimyrkky"

#~ msgid "DOT_CAN_RELEASE"
#~ msgstr ". Voi vapauttaa"

#~ msgid "TOXINS_BY_PRESSING_E"
#~ msgstr "myrkkyä painamalla E:tä. Nopeus skaalautuu"

#~ msgid "CONCENTRATION_OF"
#~ msgstr "konsentraatiosta riippuen"

#~ msgid "USES"
#~ msgstr "Käyttää"

#~ msgid "DOT_RATE"
#~ msgstr ". Nopeus"

#~ msgid "SCALES_WITH_CONCENTRATION_OF"
#~ msgstr "skaalautuu konsentraation mukaan"

#~ msgid "PRODUCES"
#~ msgstr "Tuottaa"

#~ msgid "DOT_RATE_SCALES_WITH"
#~ msgstr ". Nopeus skaalautuu"

#~ msgid "AND"
#~ msgstr "ja"

#~ msgid "INTENSITY_OF"
#~ msgstr "intensiteetistä riippuen"

#~ msgid "DOT_RATE_SCALES"
#~ msgstr ". Nopeus skaalautuu"

#~ msgid "OXYGEN_DOT"
#~ msgstr "Happi."

#~ msgid "DOT_RATE_SCALES_WITH_CONCENTRATION_OF"
#~ msgstr ". Nopeus skaalautuu konsentraation mukaan"

#~ msgid "ALSO_TURNS"
#~ msgstr "Myös muuntaa"

#~ msgid "INREASE_STORAGE_SPACE"
#~ msgstr "Lisää solun varastointi kapasiteettia."

#~ msgid "DOT_CAN"
#~ msgstr ". Voi"

#~ msgid "RELEASE_TOXINS_BY_PRESSING"
#~ msgstr "vapauta myrkkyä painamalla"

#~ msgid "E_DOT"
#~ msgstr "E."

#~ msgid "BIOLUMESCENT_VACUOLE"
#~ msgstr ""
#~ "Biolumisenssivä\n"
#~ "Vakuoli"

#~ msgid "END"
#~ msgstr "End"

#~ msgid "LEFT"
#~ msgstr "Vasen"

#~ msgid "RIGHT"
#~ msgstr "Oikea"

#~ msgid "FORWARD"
#~ msgstr "Eteenpäin"

#~ msgid "PARENLEFT"
#~ msgstr "("

#~ msgid "PARENRIGHT"
#~ msgstr ")"

#~ msgid "COLON"
#~ msgstr ":"

#~ msgid "SEMICOLON"
#~ msgstr ";"

#~ msgid "AT"
#~ msgstr "@"

#~ msgid "BRACKETRIGHT"
#~ msgstr "]"

#~ msgid "QUOTELEFT"
#~ msgstr "`"

#~ msgid "BRACELEFT"
#~ msgstr "{"

#~ msgid "BRACERIGHT"
#~ msgstr "}"

#~ msgid "EXCLAMDOWN"
#~ msgstr "¡"

#~ msgid "YEN"
#~ msgstr "¥"

#~ msgid "SECTION"
#~ msgstr "§"

#~ msgid "COPYRIGHT"
#~ msgstr "©"

#~ msgid "MU"
#~ msgstr "µ"

#~ msgid "AE"
#~ msgstr "Æ"

#~ msgid "ETH"
#~ msgstr "Ð"

#~ msgid "DIVISION"
#~ msgstr "÷"

#, fuzzy
#~ msgid "BACKTAB"
#~ msgstr "Takaisin"

#~ msgid "CARBON"
#~ msgstr "Hiili"

#~ msgid "DIOXIDE"
#~ msgstr "Dioksidi"

#~ msgid "PLASTID"
#~ msgstr "Plasti"<|MERGE_RESOLUTION|>--- conflicted
+++ resolved
@@ -7,11 +7,7 @@
 msgstr ""
 "Project-Id-Version: PROJECT VERSION\n"
 "Report-Msgid-Bugs-To: EMAIL@ADDRESS\n"
-<<<<<<< HEAD
-"POT-Creation-Date: 2025-07-11 18:06+0200\n"
-=======
 "POT-Creation-Date: 2025-06-05 21:10+0100\n"
->>>>>>> c10e08e0
 "PO-Revision-Date: 2025-05-25 15:00+0000\n"
 "Last-Translator: Anonymous <noreply@weblate.org>\n"
 "Language-Team: Finnish <https://translate.revolutionarygamesstudio.com/projects/thrive/thrive-game/fi/>\n"
@@ -5091,9 +5087,8 @@
 msgid "PLANET_DETAILS_STRING"
 msgstr "Avaa lokien kansio"
 
-#, fuzzy
 msgid "PLANET_GENERATION_TEASER"
-msgstr "Valitse vaihtoehto"
+msgstr ""
 
 msgid "PLANET_RANDOM_SEED"
 msgstr "Planeetan satunnainen lähtöarvo"
@@ -5852,10 +5847,6 @@
 msgid "SILICA_MEMBRANE_DESCRIPTION"
 msgstr ""
 
-#, fuzzy
-msgid "SIMULATION_CONFIG"
-msgstr "Osmoregulaatio"
-
 msgid "SIXTEEN_TIMES"
 msgstr "16x"
 
@@ -7233,9 +7224,6 @@
 msgid "UPSCALE_FSR_22"
 msgstr ""
 
-msgid "UPSCALE_METHOD"
-msgstr ""
-
 msgid "UPSCALE_SHARPENING_FSR"
 msgstr ""
 
@@ -9431,94 +9419,6 @@
 
 msgid "ZOOM_OUT"
 msgstr "Zoomaa ulospäin"
-
-#, fuzzy
-#~ msgid "AUTO_EVO_TOOL_BUTTON"
-#~ msgstr "Automaattinen ({0}x{1})"
-
-#, fuzzy
-#~ msgid "CLIMATE_INSTABILITY_EXPLANATION"
-#~ msgstr ""
-#~ "Aktiiviset mikrobit vilistävät ja mukeltavat, kun mitään mielenkiintoista ei tapahdu.\n"
-#~ "Lakoniset mikrobit pysyttelevät mieluummin paikoillaan odottaen ympäristön muutoksia reagoidakseen niihin."
-
-#, fuzzy
-#~ msgid "CLIMATE_STABILITY_AVERAGE"
-#~ msgstr ""
-#~ "Aktiiviset mikrobit vilistävät ja mukeltavat, kun mitään mielenkiintoista ei tapahdu.\n"
-#~ "Lakoniset mikrobit pysyttelevät mieluummin paikoillaan odottaen ympäristön muutoksia reagoidakseen niihin."
-
-#, fuzzy
-#~ msgid "CLIMATE_STABILITY_STABLE"
-#~ msgstr ""
-#~ "Aktiiviset mikrobit vilistävät ja mukeltavat, kun mitään mielenkiintoista ei tapahdu.\n"
-#~ "Lakoniset mikrobit pysyttelevät mieluummin paikoillaan odottaen ympäristön muutoksia reagoidakseen niihin."
-
-#, fuzzy
-#~ msgid "CLIMATE_STABILITY_UNSTABLE"
-#~ msgstr ""
-#~ "Aktiiviset mikrobit vilistävät ja mukeltavat, kun mitään mielenkiintoista ei tapahdu.\n"
-#~ "Lakoniset mikrobit pysyttelevät mieluummin paikoillaan odottaen ympäristön muutoksia reagoidakseen niihin."
-
-#, fuzzy
-#~ msgid "GENERATE_BUTTON"
-#~ msgstr "Sukupolvi:"
-
-#, fuzzy
-#~ msgid "GEOLOGICAL_ACTIVITY_EXPLANATION"
-#~ msgstr ""
-#~ "Aktiiviset mikrobit vilistävät ja mukeltavat, kun mitään mielenkiintoista ei tapahdu.\n"
-#~ "Lakoniset mikrobit pysyttelevät mieluummin paikoillaan odottaen ympäristön muutoksia reagoidakseen niihin."
-
-#, fuzzy
-#~ msgid "PLANET_CUSTOMIZER"
-#~ msgstr "Kursorin alla:"
-
-#, fuzzy
-#~ msgid "REGENERATE_BUTTON"
-#~ msgstr "Soluelin"
-
-#, fuzzy
-#~ msgid "WORLD_SEA_LEVEL"
-#~ msgstr "{0}-{1}m merenpinnan alapuolella"
-
-#, fuzzy
-#~ msgid "WORLD_SEA_LEVEL_DEEP"
-#~ msgstr "{0}-{1}m merenpinnan alapuolella"
-
-#, fuzzy
-#~ msgid "WORLD_SEA_LEVEL_EXPLANATION"
-#~ msgstr ""
-#~ "Keskittyneet mikrobit etsivät yhdisteitä, kappaleita ja saaliita pidemmän matkan päästä\n"
-#~ "ja voivat olla kunnianhimoisempia löytyvien palasten keruussa.\n"
-#~ "Responssiiviset mikrobit vaihtavat kohdetta nopeammin, jos ei niitä heti saa kiinni."
-
-#, fuzzy
-#~ msgid "WORLD_SEA_LEVEL_MODERATE"
-#~ msgstr "Suhteellinen maailmaan"
-
-#, fuzzy
-#~ msgid "WORLD_TEMPERATURE"
-#~ msgstr "Lämpötila"
-
-#, fuzzy
-#~ msgid "WORLD_TEMPERATURE_COLD"
-#~ msgstr "Lämpö."
-
-#, fuzzy
-#~ msgid "WORLD_TEMPERATURE_EXPLANATION"
-#~ msgstr ""
-#~ "Keskittyneet mikrobit etsivät yhdisteitä, kappaleita ja saaliita pidemmän matkan päästä\n"
-#~ "ja voivat olla kunnianhimoisempia löytyvien palasten keruussa.\n"
-#~ "Responssiiviset mikrobit vaihtavat kohdetta nopeammin, jos ei niitä heti saa kiinni."
-
-#, fuzzy
-#~ msgid "WORLD_TEMPERATURE_TEMPERATE"
-#~ msgstr "Lämpö."
-
-#, fuzzy
-#~ msgid "WORLD_TEMPERATURE_WARM"
-#~ msgstr "Lämpö."
 
 #, fuzzy
 #~ msgid "PASSIVE_REPRODUCTION_PROGRESS_EXPLANATION"
