--- conflicted
+++ resolved
@@ -7,11 +7,7 @@
 msgstr ""
 "Project-Id-Version: PROJECT VERSION\n"
 "Report-Msgid-Bugs-To: EMAIL@ADDRESS\n"
-<<<<<<< HEAD
-"POT-Creation-Date: 2024-08-17 17:51-0500\n"
-=======
-"POT-Creation-Date: 2024-08-17 13:26+0200\n"
->>>>>>> 9083d43e
+"POT-Creation-Date: 2024-08-20 15:20+0300\n"
 "PO-Revision-Date: 2024-02-20 12:10+0000\n"
 "Last-Translator: Henri Hyyryläinen <hhyyrylainen@revolutionarygamesstudio.com>\n"
 "Language-Team: Finnish <https://translate.revolutionarygamesstudio.com/projects/thrive/thrive-game/fi/>\n"
@@ -3173,48 +3169,41 @@
 msgid "MICHE_AVOID_PREDATION_SELECTION_PRESSURE"
 msgstr "[u]{0}[/u] jakautui [u]{1}[/u]:sta uudeksi lajiksi lajin valintapaineista johtuen"
 
-#, fuzzy
 msgid "MICHE_CHUNK_PRESSURE"
-msgstr "Paine"
+msgstr ""
 
 #, fuzzy
 msgid "MICHE_COMPOUND_CLOUD_PRESSURE"
 msgstr "Yhdistepilvet"
 
-#, fuzzy
 msgid "MICHE_COMPOUND_EFFICIENCY_PRESSURE"
-msgstr "Yhdistepilvet"
+msgstr ""
 
 #, fuzzy
 msgid "MICHE_DETAIL_TEXT"
 msgstr "{0} (x{1})"
 
-#, fuzzy
 msgid "MICHE_ENVIRONMENTAL_COMPOUND_PRESSURE"
-msgstr "Yhdistepilvet"
-
-#, fuzzy
+msgstr ""
+
 msgid "MICHE_MAINTAIN_COMPOUND_PRESSURE"
-msgstr "Yhdistepilvet"
+msgstr ""
 
 msgid "MICHE_METABOLIC_STABILITY_PRESSURE"
 msgstr ""
 
-#, fuzzy
 msgid "MICHE_NO_OP_PRESSURE"
-msgstr "Paine"
-
-#, fuzzy
+msgstr ""
+
 msgid "MICHE_PREDATION_EFFECTIVENESS_PRESSURE"
+msgstr ""
+
+#, fuzzy
+msgid "MICHE_PREDATOR_ROOT_PRESSURE"
 msgstr "Lajin {0} saalistus"
 
-#, fuzzy
-msgid "MICHE_PREDATOR_ROOT_PRESSURE"
-msgstr "Paine"
-
-#, fuzzy
 msgid "MICHE_ROOT_PRESSURE"
-msgstr "Paine"
+msgstr ""
 
 msgid "MICHE_TREE"
 msgstr ""
@@ -7477,18 +7466,6 @@
 #~ msgid "NOT_FOUND_CHUNK"
 #~ msgstr "Virhe: lohkaretta ei löytynyt"
 
-#, fuzzy
-#~ msgid "COMPOUND_CLOUD_PRESSURE"
-#~ msgstr "Yhdistepilvet"
-
-#, fuzzy
-#~ msgid "STORAGE_PRESSURE"
-#~ msgstr "Paine"
-
-#, fuzzy
-#~ msgid "PATCH"
-#~ msgstr "Aluekartta"
-
 #~ msgid "DIRECTIONL"
 #~ msgstr "Vasemmalle"
 
