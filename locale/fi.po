# Translations template for PROJECT.
# Copyright (C) 2020 ORGANIZATION
# This file is distributed under the same license as the PROJECT project.
# Automatically generated, 2020.
#
msgid ""
msgstr ""
"Project-Id-Version: PROJECT VERSION\n"
"Report-Msgid-Bugs-To: EMAIL@ADDRESS\n"
<<<<<<< HEAD
"POT-Creation-Date: 2025-03-18 21:56+0100\n"
"PO-Revision-Date: 2025-03-06 07:27+0000\n"
"Last-Translator: Henri Hyyryläinen <hhyyrylainen@revolutionarygamesstudio.com>\n"
=======
"POT-Creation-Date: 2025-03-27 09:59+0200\n"
"PO-Revision-Date: 2025-03-20 20:10+0000\n"
"Last-Translator: Anonymous <noreply@weblate.org>\n"
>>>>>>> 4c6b8478
"Language-Team: Finnish <https://translate.revolutionarygamesstudio.com/projects/thrive/thrive-game/fi/>\n"
"Language: fi\n"
"MIME-Version: 1.0\n"
"Content-Type: text/plain; charset=UTF-8\n"
"Content-Transfer-Encoding: 8bit\n"
"Plural-Forms: nplurals=2; plural=n != 1;\n"
"X-Generator: Weblate 5.7.2\n"
"Generated-By: Babel 2.8.0\n"

msgid "2D_MOVEMENT_TYPE_SELECTION"
msgstr "2D-liikkumisen tyyli:"

msgid "3D_EDITOR"
msgstr "3D-editori"

msgid "3D_MOVEMENT"
msgstr "3D-liikkuminen"

msgid "3D_MOVEMENT_TYPE_SELECTION"
msgstr "3D-liikkumisen tyyli:"

msgid "ABILITIES"
msgstr "Kyvyt"

msgid "ABORT"
msgstr "Keskeytä"

msgid "ABORTED_DOT"
msgstr "Peruutettu."

#, fuzzy
msgid "ABSORBERS_COUNT"
msgstr ""
"Kaukaisella planeetalla maailmankausien vulkaaninen aktiivisuus ja meteoriittien iskeymät ovat johtaneet uuden ilmiön kehittymisen maailmankaikkeudessa.\n"
"\n"
"Elämä.\n"
"\n"
"Yksinkertaiset mikrobit lymyilevät syvällä meren uumenissa. Olet viimeinen universaali esivanhempi (LUCA) tällä planeetalla.\n"
"\n"
"Selviytyäkseksi tässä armottomassa ympäristössä, sinun täytyy etsiä ja kerätä yhdisteitä. Niiden avulla voit kehittyä sukupolvien saatossa ja kilpailla muiden lajien kanssa."

msgid "ABYSSOPELAGIC"
msgstr "Abyssaalivyöhyke"

msgid "ACCEPT"
msgstr ""

#, fuzzy
msgid "ACTION_AWAKEN"
msgstr "Herää"

#, fuzzy
msgid "ACTION_AWAKEN_TOOLTIP"
msgstr "Herää"

msgid "ACTION_BLOCKED_WHILE_ANOTHER_IN_PROGRESS"
msgstr "Toiminto estetty sillä toinen toiminto on kesken"

msgid "ACTION_DELETE"
msgstr "Poista"

#, fuzzy
msgid "ACTION_DOUBLE_POPULATION"
msgstr "Lajien populaatiot"

msgid "ACTION_DUPLICATE_UNITS"
msgstr "Kahdenna yksiköt"

#, fuzzy
msgid "ACTION_HALF_POPULATION"
msgstr "{0} populaatiolla: {1}"

#, fuzzy
msgid "ACTION_TELEPORT"
msgstr "Vahvista poistuminen"

msgid "ACTIVE"
msgstr "Aktiivinen"

msgid "ACTIVE_THREAD_COUNT"
msgstr "Nykyinen suorittajien määrä:"

msgid "ACTIVITY_EXPLANATION"
msgstr ""
"Aktiiviset mikrobit vilistävät ja mukeltavat, kun mitään mielenkiintoista ei tapahdu.\n"
"Lakoniset mikrobit pysyttelevät mieluummin paikoillaan odottaen ympäristön muutoksia reagoidakseen niihin."

#, fuzzy
msgid "ADDITIONAL_VALIDATION_FAILED"
msgstr "Auto-evon suorittaminen epäonnistui"

msgid "ADD_INPUT_BUTTON_TOOLTIP"
msgstr "Lisää uusi syöte"

msgid "ADVANCED_VIEW"
msgstr "Kehittynyt"

#, fuzzy
msgid "ADVANCED_VIEW_BUTTON_TOOLTIP"
msgstr "Pysäytysmenu"

#, fuzzy
msgid "AEROBIC_NITROGEN_FIXATION"
msgstr "Anaerobinen typensidonta"

msgid "AEROBIC_NITROGEN_FIXING"
msgstr "Aerobinen typensidonta"

#, fuzzy
msgid "AEROBIC_RESPIRATION"
msgstr "Soluhengitys"

msgid "AGENTS"
msgstr "Välittäjäaineet"

msgid "AGENTS_COLON"
msgstr "Välittäjäaineet:"

#, fuzzy
msgid "AGENT_NAME"
msgstr "{0} {1}"

msgid "AGGRESSION_EXPLANATION"
msgstr ""
"Aggressiiviset mikrobit kulkevat pidempiä etäisyyksiä jahdatessaan muita\n"
"ja taistelevat todennäköisemmin takaisin hyökkääjiäänsä vastaan.\n"
"Passiiviset mikrobit pysyttelevät enemmän paikallaan ja eivät yleensä\n"
"käytä esimerkiksi myrkkyjä toisia mikrobeja vastaan."

msgid "AGGRESSIVE"
msgstr "Agressiivinen"

#, fuzzy
msgid "AI_MUTATION_RATE"
msgstr "Mutaatiopisteet"

#, fuzzy
msgid "AI_MUTATION_RATE_EXPLANATION"
msgstr "Tämä paneeli kertoo mistä luvuista auto-evo simuloi ennusteensa. Lajin selviytymiseen vaikuttaa sen onnistuminen energian haalimisessa ja muut tarpeet. Auto-evo käyttää yksinkertaistettua mallia laskeakseen lajin menestymisen perustaen sen lajin hankkimaan energiaan. Jokaisen ravintotyypin kohdalla voi nähdä kuinka paljon siitä saa energiaa. Lajin sopivuus kertoo kuinka hyvin lajin jäsenet pystyvät käyttämään kyseisiä ravinnon lähteitä."

msgid "ALL"
msgstr "Kaikki"

#, fuzzy
msgid "ALLOW_SPECIES_SWITCH_ON_EXTINCTION"
msgstr "on saanut mutaation"

#, fuzzy
msgid "ALLOW_SPECIES_SWITCH_ON_EXTINCTION_EXPLANATION"
msgstr ""
"Aggressiiviset mikrobit kulkevat pidempiä etäisyyksiä jahdatessaan muita\n"
"ja taistelevat todennäköisemmin takaisin hyökkääjiäänsä vastaan.\n"
"Passiiviset mikrobit pysyttelevät enemmän paikallaan ja eivät yleensä\n"
"käytä esimerkiksi myrkkyjä toisia mikrobeja vastaan."

#, fuzzy
msgid "ALL_WORLDS_GENERAL_STATISTICS"
msgstr "Statistiikkaa organismista"

#, fuzzy
msgid "ALL_WORLDS_STATISTICS"
msgstr "Statistiikkaa organismista"

msgid "ALREADY_ASCENDED"
msgstr "Olet jo noussut"

msgid "ALT"
msgstr "Alt"

#, fuzzy
msgid "ALWAYS_VISIBLE"
msgstr "Näkyvä"

msgid "AMBIANCE_VOLUME"
msgstr "Tunnelmaäänet"

msgid "AMMONIA"
msgstr "Ammoniakki"

#, fuzzy
msgid "AMMONIA_COST"
msgstr "Ammoniakki"

msgid "AMOUNT_OF_AUTOSAVE_TO_KEEP"
msgstr "Paikat automaattitallenuksille:"

msgid "AMOUNT_OF_QUICKSAVE_TO_KEEP"
msgstr "Paikat nopeille tallennuksille:"

msgid "ANAEROBIC_NITROGEN_FIXATION"
msgstr "Anaerobinen typensidonta"

#, fuzzy
msgid "AND_UNLOCK_CONDITION"
msgstr "Olosuhteet"

msgid "ANISOTROPIC_FILTERING"
msgstr ""

msgid "APPEARANCE"
msgstr "Ulkonäkö"

msgid "APPLY"
msgstr "Vahvista"

msgid "APPLY_CHANGES"
msgstr "Hyväksy Muutokset"

msgid "APRIL"
msgstr "Huhtikuu"

msgid "ARE_YOU_SURE_TO_RESET_ALL_SETTINGS"
msgstr "Haluatko varmasti korvata KAIKKI asetukset oletusarvoilla?"

msgid "ARE_YOU_SURE_TO_RESET_INPUT_SETTINGS"
msgstr "Haluatko varmasti korvata syötteiden asetukset oletusarvoilla?"

#, fuzzy
msgid "ARTIST_COLON"
msgstr "edellinen:"

msgid "ARTWORK_TITLE"
msgstr "\"{0}\" - {1}"

msgid "ART_BY"
msgstr "Taidetta, jonka tekijä on {0}"

msgid "ART_GALLERY"
msgstr "Taidegalleria"

#, fuzzy
msgid "ASCENSION_CONGRATULATIONS"
msgstr "Lajien populaatiot"

msgid "ASCENSION_CONGRATULATIONS_CONTENT"
msgstr ""

msgid "ASCENSION_STAGE"
msgstr "Nousemusvaihe"

msgid "ASSEMBLY_CLASS_REQUIRED"
msgstr "Modin assembly-luokka on vaadittu kun assembly on määritelty"

msgid "ASSEMBLY_REQUIRED_WITH_HARMONY"
msgstr "Modin assembly on vaadittu kun automattinen Harmony on aktiivinen"

msgid "ASSUME_HYPERTHREADING"
msgstr "Oleta, että prosessorissa on hyperthreading käytössä"

msgid "ASSUME_HYPERTHREADING_TOOLTIP"
msgstr ""
"Hyperthreadingin päällä oloa ei voida automaattisesti tunnistaa.\n"
"Tämä säätää kuinka monta taustatyöskentelijää käytetään oletusarvoisesti, koska hyperthreading ei ole yhtä tehokasta kuin oikeat prosessoriytimet."

msgid "ATMOSPHERIC_GASSES"
msgstr "Ilmakehän kaasut"

msgid "ATP"
msgstr "ATP"

msgid "ATP_BALANCE"
msgstr "ATP Tasapaino"

#, fuzzy
msgid "ATP_BALANCE_TOOLTIP"
msgstr "Näytä / piilota ympäristö ja yhdisteet"

#, fuzzy
msgid "ATP_BALANCE_TOOLTIP_MULTICELLULAR"
msgstr "Näytä / piilota ympäristö ja yhdisteet"

msgid "ATP_BALANCE_WITHOUT_EXTERNAL_RESOURCES"
msgstr ""

msgid "ATP_BALANCE_WITHOUT_GLUCOSE"
msgstr ""

#, fuzzy
msgid "ATP_BALANCE_WITHOUT_HYDROGEN_SULFIDE"
msgstr "Rikkivety"

#, fuzzy
msgid "ATP_BALANCE_WITHOUT_IRON"
msgstr "ATP Tasapaino"

msgid "ATP_BALANCE_WITH_ALL_COMPOUNDS"
msgstr ""

msgid "ATP_PRODUCTION"
msgstr "ATP:n tuotanto"

msgid "ATP_PRODUCTION_TOO_LOW"
msgstr "ATP:n TUOTANTO ON LIIAN ALHAINEN!"

#, fuzzy
msgid "ATTEMPT_TO_WRITE_SAVE_FAILED"
msgstr "Auto-evon suorittaminen epäonnistui"

msgid "AT_CURSOR"
msgstr "Kursorin alla:"

msgid "AUDIO_OUTPUT_DEVICE"
msgstr "Äänen ulostulolaite:"

msgid "AUGUST"
msgstr "Elokuu"

msgid "AUTO"
msgstr "automaattinen"

msgid "AUTO-EVO_EXPLANATION_EXPLANATION"
msgstr "Tämä paneeli kertoo mistä luvuista auto-evo simuloi ennusteensa. Lajin selviytymiseen vaikuttaa sen onnistuminen energian haalimisessa ja muut tarpeet. Auto-evo käyttää yksinkertaistettua mallia laskeakseen lajin menestymisen perustaen sen lajin hankkimaan energiaan. Jokaisen ravintotyypin kohdalla voi nähdä kuinka paljon siitä saa energiaa. Lajin sopivuus kertoo kuinka hyvin lajin jäsenet pystyvät käyttämään kyseisiä ravinnon lähteitä."

#, fuzzy
msgid "AUTO-EVO_POPULATION_CHANGED_2"
msgstr "{0} populaatio muuttui {1} syystä: {2}"

msgid "AUTO-EVO_PREDICTION"
msgstr "Auto-Evon ennuste"

msgid "AUTO-EVO_PREDICTION_BOX_DESCRIPTION"
msgstr ""
"Tämä paneeli näyttää ennusteen muokatun lajin populaatiolle auto-evon mukaan.\n"
"Auto-evo ajaa populaatiosimulaatiota, joka oman suoriutumisen lisäksi vaikuttaa lajisi populaatioon."

#, fuzzy
msgid "AUTO-EVO_RESULTS_TITLE"
msgstr "Auto-evo tulokset:"

msgid "AUTO-EVO_STEPS_DONE"
msgstr "{0:F1}% valmis. {1:n0}/{2:n0} vaihetta."

#, fuzzy
msgid "AUTO-EVO_STRENGHT_MULTIPLIER"
msgstr "Mutaatiohinnan kerroin"

#, fuzzy
msgid "AUTO-EVO_STRENGHT_MULTIPLIER_EXPLANATION"
msgstr ""
"Aktiiviset mikrobit vilistävät ja mukeltavat, kun mitään mielenkiintoista ei tapahdu.\n"
"Lakoniset mikrobit pysyttelevät mieluummin paikoillaan odottaen ympäristön muutoksia reagoidakseen niihin."

msgid "AUTOSAVE_DURING_THE_GAME"
msgstr "Tallenna automaattisesti"

msgid "AUTO_EVO"
msgstr "Auto-evo"

#, fuzzy
msgid "AUTO_EVO_EXPLORING_TOOL"
msgstr "suorituksen status:"

msgid "AUTO_EVO_FAILED"
msgstr "Auto-evon suorittaminen epäonnistui"

msgid "AUTO_EVO_MISSING_RESULT_DATA_OBJECT"
msgstr ""

msgid "AUTO_EVO_RESULTS"
msgstr "Auto-evo tulokset:"

#, fuzzy
msgid "AUTO_EVO_RESULTS_GLOBAL_TITLE"
msgstr "Auto-evo tulokset:"

#, fuzzy
msgid "AUTO_EVO_RESULTS_PATCH_TITLE"
msgstr "Auto-evo tulokset:"

msgid "AUTO_EVO_RUN_STATUS"
msgstr "suorituksen status:"

#, fuzzy
msgid "AUTO_EVO_STATUS_COLON"
msgstr "suorituksen status:"

msgid "AUTO_MOVE_FORWARDS"
msgstr "Liiku automaattisesti eteenpäin"

msgid "AUTO_RESOLUTION"
msgstr "Automaattinen ({0}x{1})"

msgid "AVAILABLE_CONSTRUCTION_PROJECTS"
msgstr "Saatavilla olevat rakennusprojektit"

msgid "AVAILABLE_MODS"
msgstr "Saatavilla Olevat Modit"

msgid "AWAKENING_STAGE"
msgstr "Havahtumisvaihe"

#, fuzzy
msgid "AWARE_STAGE"
msgstr ""
"Kaukaisella planeetalla maailmankausien vulkaaninen aktiivisuus ja meteoriittien iskeymät ovat johtaneet uuden ilmiön kehittymisen maailmankaikkeudessa.\n"
"\n"
"Elämä.\n"
"\n"
"Yksinkertaiset mikrobit lymyilevät syvällä meren uumenissa. Olet viimeinen universaali esivanhempi (LUCA) tällä planeetalla.\n"
"\n"
"Selviytyäkseksi tässä armottomassa ympäristössä, sinun täytyy etsiä ja kerätä yhdisteitä. Niiden avulla voit kehittyä sukupolvien saatossa ja kilpailla muiden lajien kanssa."

msgid "BACK"
msgstr "Takaisin"

msgid "BACKGROUND_BLUR"
msgstr ""

msgid "BACKSLASH"
msgstr "Kenoviiva"

msgid "BACKSPACE"
msgstr "Askelpalautin"

#, fuzzy
msgid "BACTERIAL_THERMOSYNTHESIS"
msgstr "Kemosynteesi"

msgid "BALANCE_DISPLAY_AT_DAY_ALWAYS"
msgstr ""

msgid "BALANCE_DISPLAY_AT_DAY_ALWAYS_TOOLTIP"
msgstr ""

msgid "BALANCE_DISPLAY_WHILE_MOVING"
msgstr ""

#, fuzzy
msgid "BALANCE_DISPLAY_WHILE_MOVING_TOOLTIP"
msgstr "Pysäytysmenu"

#, fuzzy
msgid "BASE_MOBILITY"
msgstr "Liikkuvuus"

msgid "BASE_MOVEMENT"
msgstr "Perus liikkuminen"

msgid "BASIC_VIEW"
msgstr "Yksinkertainen"

#, fuzzy
msgid "BASIC_VIEW_BUTTON_TOOLTIP"
msgstr "Kuole"

msgid "BATHYPELAGIC"
msgstr "Batypelaginen vyöhyke"

msgid "BECOME_MACROSCOPIC"
msgstr "Muutu Makroskooppiseksi ({0}/{1})"

msgid "BECOME_MULTICELLULAR"
msgstr "Muutu Monisoluiseksi ({0}/{1})"

msgid "BEGIN_THRIVING"
msgstr "Aloita selviytyminen"

msgid "BEHAVIOUR"
msgstr "Käyttäytyminen"

#, fuzzy
msgid "BEHAVIOUR_ACTIVITY"
msgstr "Käyttäytyminen"

msgid "BEHAVIOUR_AGGRESSION"
msgstr "Aggressiivisuus"

msgid "BEHAVIOUR_FEAR"
msgstr "Pelko"

#, fuzzy
msgid "BEHAVIOUR_FOCUS"
msgstr "Käyttäytyminen"

#, fuzzy
msgid "BEHAVIOUR_OPPORTUNISM"
msgstr "Käyttäytyminen"

msgid "BELOW_SEA_LEVEL"
msgstr "{0}-{1}m merenpinnan alapuolella"

msgid "BENCHMARKS"
msgstr "Suorituskykytestit"

#, fuzzy
msgid "BENCHMARK_FINISHED"
msgstr "Lataus on valmistunut"

msgid "BENCHMARK_PHASE"
msgstr "Suorituskykytestin vaihe:"

msgid "BENCHMARK_RESULTS_COLON"
msgstr "Tulokset:"

#, fuzzy
msgid "BEST_PATCH_COLON"
msgstr "Lajit:"

msgid "BIG_IRON_CHUNK"
msgstr "Iso rautalohkare"

#, fuzzy
msgid "BIG_PHOSPHATE_CHUNK"
msgstr "Iso rautalohkare"

msgid "BILLION_ABBREVIATION"
msgstr "{0} G"

msgid "BINDING_AGENT"
msgstr "Kiinnittymisen elimet"

#, fuzzy
msgid "BINDING_AGENT_DESCRIPTION"
msgstr "Jäykempi solukalvo kestää enemmän vahinkoa, mutta vaikeuttaa solun liikkumista."

msgid "BINDING_AGENT_PROCESSES_DESCRIPTION"
msgstr "Vaihda liittymismoodia painamall [thrive:input]g_toggle_binding[/thrive:input]. Liittymismoodissa voit liittyä toisiin lajisi soluihin liikkumalla heitä kohti. Poistuaksesi ryppäästä paina [thrive:input]g_unbind_all[/thrive:input]."

msgid "BIND_AXES_SENSITIVITY"
msgstr "Liitä akselit yhteen"

msgid "BIOLUMINESCENT_VACUOLE"
msgstr "Bioluminesenssivä vakuoli"

msgid "BIOME_LABEL"
msgstr "Biomi: {0}"

#, fuzzy
msgid "BLOOM_RENDER_EFFECT"
msgstr "Ulkoiset vaikutukset:"

#, fuzzy
msgid "BLUESKY_TOOLTIP"
msgstr "Laita peli tauolle"

msgid "BRAIN_CELL_NAME_DEFAULT"
msgstr "Neuroni"

msgid "BRAVE"
msgstr "Rohkea"

msgid "BROWSE"
msgstr "Selaa"

msgid "BROWSE_WORKSHOP"
msgstr "Selaa Steam Workshopia"

#, fuzzy
msgid "BUILD_CITY"
msgstr "Rakenne"

#, fuzzy
msgid "BUILD_QUEUE"
msgstr "Rakenne"

#, fuzzy
msgid "BUILD_STRUCTURE"
msgstr "Rakenne"

msgid "BY"
msgstr "Tekijä:"

msgid "BY_REVOLUTIONARY_GAMES"
msgstr "Tehnyt Revolutionary Games Studio"

msgid "CACHE_DISK_MAX_TIME"
msgstr ""

msgid "CACHE_MEMORY_MAX_ITEMS"
msgstr ""

msgid "CACHE_TIME_MEMORY"
msgstr ""

msgid "CACHE_TIME_MEMORY_ONLY"
msgstr ""

#, fuzzy
msgid "CACHING_TITLE"
msgstr "Otsikko puuttuu"

msgid "CALCIUM_CARBONATE"
msgstr "Kalsiumkarbonaatti"

msgid "CALCIUM_CARBONATE_MEMBRANE_DESCRIPTION"
msgstr ""

msgid "CAMERA"
msgstr "Kamera"

msgid "CANCEL"
msgstr "Peruuta"

msgid "CANCEL_ACTION_CAPITAL"
msgstr "PERU"

msgid "CANCEL_CURRENT_ACTION"
msgstr "Peruuta nykyinen toimenpide"

msgid "CANNOT_DELETE_USED_CELL_TYPE"
msgstr "Solutyyppiä, joka on tällä hetkellä käytössä kehon suunnitelmassa, ei voi poistaa"

msgid "CANNOT_DELETE_USED_CELL_TYPE_TITLE"
msgstr "Soluelimen tyyppiä ei voi poistaa"

msgid "CANNOT_ENGULF"
msgstr "Ei voi niellä"

msgid "CANNOT_MOVE_METABALL_TO_DESCENDANT_TREE"
msgstr ""

msgid "CANNOT_REDUCE_BRAIN_POWER_STAGE"
msgstr ""

msgid "CANNOT_REDUCE_BRAIN_POWER_STAGE_TITLE"
msgstr ""

#, fuzzy
msgid "CANNOT_WRITE_SAVE"
msgstr "Ei voi niellä"

msgid "CANT_LOAD_MOD_INFO"
msgstr "Tietoja ei voida ladata modista {0}"

msgid "CAPSLOCK"
msgstr "Caps Lock"

msgid "CARBON_DIOXIDE"
msgstr "Hiilidioksidi"

#, fuzzy
msgid "CATEGORY_AN_ABUNDANCE"
msgstr "yltäkylläisyys"

msgid "CATEGORY_A_FAIR_AMOUNT"
msgstr "kohtuullisesti"

msgid "CATEGORY_LITTLE"
msgstr "vähän"

msgid "CATEGORY_QUITE_A_BIT"
msgstr "jonkin verran"

msgid "CATEGORY_SOME"
msgstr "hieman"

msgid "CATEGORY_VERY_LITTLE"
msgstr "erittäin vähän"

msgid "CAUTIOUS"
msgstr "Varovainen"

msgid "CELL"
msgstr "Solu"

msgid "CELLS"
msgstr "Solut"

#, fuzzy
msgid "CELLULASE"
msgstr "Selluloosa"

#, fuzzy
msgid "CELLULASE_DESCRIPTION"
msgstr "Solun täyttävä limainen aines. Solulima on sekoite ioneita, proteiineja ja muita ainesosia veteen liuotettuna ja täyttää solun sisäpuolen. Yksi sen tarkoituksista on suorittaa glykolyysi, eli glukoosin muuntaminen ATP-energianlähteeksi. Alkeelliset soluilla, joilla ei ole kehittyneempiä aineenvaihduntaan keskittyneitä soluelimiä, solulima on keskeinen energian tuotannon lähde. Solulima myös varastoi molekyylejä, eli esimerkiksi kerättäviä yhdisteitä ja kasvattaa solun kokoa."

msgid "CELLULOSE"
msgstr "Selluloosa"

msgid "CELLULOSE_MEMBRANE_DESCRIPTION"
msgstr ""

#, fuzzy
msgid "CELL_STAT_ROTATION_TOOLTIP"
msgstr "Laita peli tauolle"

#, fuzzy
msgid "CELL_STAT_SPEED_TOOLTIP"
msgstr "Laita peli tauolle"

#, fuzzy
msgid "CELL_STAT_STORAGE_TOOLTIP"
msgstr "Laita peli tauolle"

#, fuzzy
msgid "CELL_TYPE_BUTTON_ATP_CONSUMPTION"
msgstr "Ohjaimen herkkyys"

#, fuzzy
msgid "CELL_TYPE_BUTTON_ATP_PRODUCTION"
msgstr "Ohjaimen herkkyys"

msgid "CELL_TYPE_NAME"
msgstr "Solutyypin Nimi"

#, fuzzy
msgid "CHANGE_DESCRIPTION_IS_TOO_LONG"
msgstr "Kuvaus:"

msgid "CHANGE_THE_SYMMETRY"
msgstr "Vaihda symmetriamoodia"

#, fuzzy
msgid "CHANNEL_INHIBITOR_TOXIN_SYNTHESIS"
msgstr "Rustisyaniini on proteiini, joka käyttää hiilidioksiidia ja happea muuntaakseen raudan toiseksi aineeksi. Tätä kutsutaan hapettumiseksi ja se vapauttaa energiaa, jonka solu voi hyödyntää."

msgid "CHEATS"
msgstr "Huijauskoodit"

msgid "CHEAT_KEYS_ENABLED"
msgstr "Huijauskoodit aktiivisia"

msgid "CHEAT_MENU"
msgstr "Huijausvalikko"

msgid "CHEMICAL_BUTTON_MICROBE_TOOLTIP"
msgstr "Näytä / piilota solun toiminnot"

msgid "CHEMOPLAST"
msgstr "Kemoplasti"

msgid "CHEMOPLAST_DESCRIPTION"
msgstr ""

msgid "CHEMOPLAST_PROCESSES_DESCRIPTION"
msgstr "Muuntaa [thrive:compound type=\"hydrogensulfide\"][/thrive:compound]n [thrive:compound type=\"glucose\"]glukoosiksi[/thrive:compound]. Muunnosnopeus riippuu ympäristön [thrive:compound type=\"carbondioxide\"]hiilidioksidipitoisuudesta[/thrive:compound]."

msgid "CHEMORECEPTOR"
msgstr "Kemoreseptori"

#, fuzzy
msgid "CHEMORECEPTOR_DESCRIPTION"
msgstr "Pistä muita soluja tällä."

#, fuzzy
msgid "CHEMORECEPTOR_MINIMUM_AMOUNT_TOOLTIP"
msgstr "Kemoreseptori"

#, fuzzy
msgid "CHEMORECEPTOR_PROCESSES_DESCRIPTION"
msgstr "Pistä muita soluja tällä."

#, fuzzy
msgid "CHEMORECEPTOR_SEARCH_RADIUS_TOOLTIP"
msgstr "Pistä muita soluja tällä."

#, fuzzy
msgid "CHEMOSYNTHESIS"
msgstr "Kemosynteesi"

msgid "CHEMOSYNTHESIZING_PROTEINS"
msgstr "Kemosyntetisoivat proteiinit"

msgid "CHEMOSYNTHESIZING_PROTEINS_DESCRIPTION"
msgstr "Kemosyntetisoivat proteiinit ovat pieniä proteiiniryppäitä solulimassa, jotka pystyvät muuntamaan vetysulfideja, vettä ja hiilidioksidia glukoosiksi prosessissa nimeltä kemosynteesi. Kemosynteesissä, toisin kuin fotosynteesissä, ei tarvita energianlähteenä auringon valoa, vaan energia saadaan hapettamalla epäorgaanisia yhdisteitä. Vetysulfidikemosynteesissä glukoosin muunnosnopeus riippuu ympäristön hiilidioksidipitoisuudesta. Näiden proteiinien ympäröimä solulima toteuttaa myös glykolyysia."

msgid "CHEMOSYNTHESIZING_PROTEINS_PROCESSES_DESCRIPTION"
msgstr "Muuntaa [thrive:compound type=\"hydrogensulfide\"][/thrive:compound]t [thrive:compound type=\"glucose\"][/thrive:compound]:ksi. Vauhti riippuu [thrive:compound type=\"carbondioxide\"][/thrive:compound]n määrästä. Muuntaa myös [thrive:compound type=\"glucose\"][/thrive:compound]a [thrive:compound type=\"atp\"][/thrive:compound]:ksi."

msgid "CHEMO_SYNTHESIS"
msgstr "Kemosynteesi"

msgid "CHITIN"
msgstr "Kitiini"

#, fuzzy
msgid "CHITINASE"
msgstr "Kitiini"

#, fuzzy
msgid "CHITINASE_DESCRIPTION"
msgstr "Solun täyttävä limainen aines. Solulima on sekoite ioneita, proteiineja ja muita ainesosia veteen liuotettuna ja täyttää solun sisäpuolen. Yksi sen tarkoituksista on suorittaa glykolyysi, eli glukoosin muuntaminen ATP-energianlähteeksi. Alkeelliset soluilla, joilla ei ole kehittyneempiä aineenvaihduntaan keskittyneitä soluelimiä, solulima on keskeinen energian tuotannon lähde. Solulima myös varastoi molekyylejä, eli esimerkiksi kerättäviä yhdisteitä ja kasvattaa solun kokoa."

msgid "CHITIN_MEMBRANE_DESCRIPTION"
msgstr ""

msgid "CHLOROPLAST"
msgstr "Viherhiukkanen"

msgid "CHLOROPLAST_DESCRIPTION"
msgstr ""

msgid "CHLOROPLAST_PROCESSES_DESCRIPTION"
msgstr "Tuottaa [thrive:compound type=\"glucose\"]glukoosia[/thrive:compound]. Tuotannon nopeus riippuu ympäristön [thrive:compound type=\"carbondioxide\"]hiilidioksidipitoisuudesta[/thrive:compound] ja [thrive:compound type=\"sunlight\"]auringon valon[/thrive:compound] saatavuudesta."

msgid "CHOSEN_FILENAME_ALREADY_EXISTS"
msgstr "Valittu tiedostonimi ({0}) on jo olemassa. Kirjoitetaanko yli?"

msgid "CHROMATIC_ABERRATION"
msgstr "Kromaattinen vääristymä:"

msgid "CHROMATOPHORE_PROCESSES_DESCRIPTION"
msgstr "Tuottaa [thrive:compound type=\"glucose\"][/thrive:compound]a. Tuotannon nopeus riippuu ympäristön [thrive:compound type=\"carbondioxide\"]hiilidioksidipitoisuudesta[/thrive:compound] ja [thrive:compound type=\"sunlight\"]auringon valon[/thrive:compound] saatavuudesta."

msgid "CHUNK_CELL_CORPSE_PART"
msgstr "Solun raadon palanen"

#, fuzzy
msgid "CHUNK_FOOD_SOURCE"
msgstr "lohkareen, {0}, kulutus"

msgid "CILIA"
msgstr "Värekarva"

#, fuzzy
msgid "CILIA_DESCRIPTION"
msgstr "Solun täyttävä limainen aines. Solulima on sekoite ioneita, proteiineja ja muita ainesosia veteen liuotettuna ja täyttää solun sisäpuolen. Yksi sen tarkoituksista on suorittaa glykolyysi, eli glukoosin muuntaminen ATP-energianlähteeksi. Alkeelliset soluilla, joilla ei ole kehittyneempiä aineenvaihduntaan keskittyneitä soluelimiä, solulima on keskeinen energian tuotannon lähde. Solulima myös varastoi molekyylejä, eli esimerkiksi kerättäviä yhdisteitä ja kasvattaa solun kokoa."

#, fuzzy
msgid "CILIA_PROCESSES_DESCRIPTION"
msgstr "Muuntaa [thrive:compound type=\"glucose\"]a [/thrive:compound] [thrive:compound type=\"atp\"][/thrive:compound]:ksi."

#, fuzzy
msgid "CITY_SHORT_STATISTICS"
msgstr "Statistiikkaa organismista"

msgid "CLEAN_UP_OLD_SAVES"
msgstr "Siivoa vanhat tallennukset"

msgid "CLEAR_CACHE"
msgstr ""

#, fuzzy
msgid "CLICK_TO_SELECT"
msgstr "Poista valitut"

msgid "CLOSE"
msgstr "Sulje"

msgid "CLOSE_OPTIONS"
msgstr "Sulje asetukset?"

msgid "CLOSTRIDIAL_FERMENTATION"
msgstr ""

#, fuzzy
msgid "CLOUD_BENCHMARK"
msgstr "Mikrobieditori"

msgid "CLOUD_RESOLUTION_DIVISOR"
msgstr "Pilvien resoluutioiden jakaja:"

msgid "CLOUD_SIMULATION_MINIMUM_INTERVAL"
msgstr "Pienin pilvien päivitys aikajakso:"

#, fuzzy
msgid "CLOUD_SIMULATION_MULTIPLIER"
msgstr "Osmoregulaation energiantarve"

msgid "COASTAL"
msgstr "Rantavyöhyke"

msgid "COLLISION_SHAPE"
msgstr "Näytä fysiikan törmäysmuodot"

msgid "COLOUR"
msgstr "Väri"

msgid "COLOURBLIND_CORRECTION"
msgstr "Värisokeuden korjaus:"

msgid "COLOUR_PICKER_ADD_PRESET"
msgstr "Lisää nykyinen väri palettiin"

#, fuzzy
msgid "COLOUR_PICKER_A_TOOLTIP"
msgstr "Lisää uusi syöte"

#, fuzzy
msgid "COLOUR_PICKER_B_TOOLTIP"
msgstr "Lisää uusi syöte"

#, fuzzy
msgid "COLOUR_PICKER_G_TOOLTIP"
msgstr "Lisää uusi syöte"

#, fuzzy
msgid "COLOUR_PICKER_HSV_BUTTON_TOOLTIP"
msgstr "Lisää uusi syöte"

#, fuzzy
msgid "COLOUR_PICKER_H_TOOLTIP"
msgstr "Lisää uusi syöte"

msgid "COLOUR_PICKER_PICK_COLOUR"
msgstr "Valitse väri pelin ikkunasta"

msgid "COLOUR_PICKER_PRESET_TOOLTIP"
msgstr ""
"Väri: {0}\n"
"Vasen hiiripainike: Käytä tätä presettiä\n"
"Oikea hiiripainike: Poista tämä presetti"

#, fuzzy
msgid "COLOUR_PICKER_RAW_BUTTON_TOOLTIP"
msgstr "Lisää uusi syöte"

#, fuzzy
msgid "COLOUR_PICKER_R_TOOLTIP"
msgstr "Lisää uusi syöte"

#, fuzzy
msgid "COLOUR_PICKER_S_TOOLTIP"
msgstr "Lisää uusi syöte"

#, fuzzy
msgid "COLOUR_PICKER_V_TOOLTIP"
msgstr "Lisää uusi syöte"

#, fuzzy
msgid "COMMON_ABILITIES"
msgstr "Kyvyt"

msgid "COMMON_EDITING_AND_STRATEGY"
msgstr "Yleinen editori ja strategia-vaiheet"

msgid "COMMUNITY_FORUM"
msgstr "Yhteisöfoorumi"

#, fuzzy
msgid "COMMUNITY_FORUM_BUTTON_TOOLTIP"
msgstr "Lisää uusi syöte"

#, fuzzy
msgid "COMMUNITY_WIKI"
msgstr "Wikimme"

#, fuzzy
msgid "COMMUNITY_WIKI_BUTTON_TOOLTIP"
msgstr "Kuole"

msgid "COMPILED_AT_COLON"
msgstr "Käännetty ajanhetkellä:"

#, fuzzy
msgid "COMPLETE_ACTION"
msgstr "Käännetty ajanhetkellä:"

msgid "COMPOUNDS"
msgstr "Yhdisteet"

#, fuzzy
msgid "COMPOUNDS_AT_EQUILIBRIUM"
msgstr "Ympäristön yhdistelmät:"

#, fuzzy
msgid "COMPOUNDS_AT_MAX_SPEED"
msgstr "Ympäristön yhdistelmät:"

#, fuzzy
msgid "COMPOUNDS_BUTTON_MICROBE_TOOLTIP"
msgstr "Näytä / piilota ympäristö ja yhdisteet"

msgid "COMPOUNDS_COLON"
msgstr "Yhdisteet:"

#, fuzzy
msgid "COMPOUND_BALANCE_FILL_TIME"
msgstr "Yhdisteiden tasapainopisteet"

#, fuzzy
msgid "COMPOUND_BALANCE_FILL_TIME_TOO_LONG"
msgstr "Yhdisteiden tasapainopisteet"

#, fuzzy
msgid "COMPOUND_BALANCE_MODE_TOOLTIP"
msgstr "Näytä / piilota ympäristö ja yhdisteet"

msgid "COMPOUND_BALANCE_TITLE"
msgstr "Yhdisteiden tasapainopisteet"

#, fuzzy
msgid "COMPOUND_BALANCE_TOOLTIP"
msgstr "Näytä / piilota ympäristö ja yhdisteet"

msgid "COMPOUND_CLOUDS"
msgstr "Yhdistepilvet"

#, fuzzy
msgid "COMPOUND_CLOUD_BENCHMARK"
msgstr "Yhdistepilvet"

#, fuzzy
msgid "COMPOUND_CLOUD_DENSITY"
msgstr "Yhdistepilvet"

#, fuzzy
msgid "COMPOUND_CLOUD_DENSITY_EXPLANATION"
msgstr ""
"Opportunistiset mikrobit kilpailevat ahnaasti yhdisteistä ja yrittävät\n"
"todennäköisemmin jahdata saaliitaan myrkkyillään, jos eivät pysty syömään heitä.\n"
"Varovaiset mikrobit välttävät vaaroja ja siten kilpailutilanteita esimerkiksi ravinnon keruun yhteydessä."

msgid "COMPOUND_CONCENTRATIONS_DECREASED"
msgstr "{0}:n pitoisuudet ovat laskeneet {1}"

msgid "COMPOUND_FOOD_SOURCE"
msgstr "{0}:n kulutus"

#, fuzzy
msgid "COMPOUND_HANDLE_KEEP"
msgstr "Yhdisteiden tasapainopisteet"

#, fuzzy
msgid "COMPOUND_HANDLE_SPLIT_SISTER"
msgstr "Yhdisteiden tasapainopisteet"

#, fuzzy
msgid "COMPOUND_HANDLE_TOP_UP"
msgstr "Näytä / piilota ympäristö ja yhdisteet"

#, fuzzy
msgid "COMPOUND_HANDLE_TOP_UP_ON_CHANGE"
msgstr "Yhdistepilvet"

#, fuzzy
msgid "COMPOUND_STORAGE_AMOUNT_DOES_NOT_LAST_NIGHT"
msgstr "Yhdisteiden tasapainopisteet"

msgid "COMPOUND_STORAGE_NOT_ENOUGH_GENERATED_DURING_DAY"
msgstr ""

#, fuzzy
msgid "COMPOUND_STORAGE_NOT_ENOUGH_SPACE"
msgstr "{0}:n kulutus"

#, fuzzy
msgid "COMPOUND_STORAGE_STATS_TITLE"
msgstr "Yhdisteiden tasapainopisteet"

#, fuzzy
msgid "COMPOUND_STORAGE_STATS_TOOLTIP"
msgstr "Yhdisteiden tasapainopisteet"

msgid "COMPOUND_TO_FIND"
msgstr "Ympäristön yhdistelmät:"

msgid "CONCEPT_ART"
msgstr "Konseptitaide"

#, fuzzy
msgid "CONFIG"
msgstr "Vahvista"

msgid "CONFIRM_CAPITAL"
msgstr "VAHVISTA"

#, fuzzy
msgid "CONFIRM_DELETE"
msgstr "Vahvista poistuminen"

msgid "CONFIRM_EXIT"
msgstr "Vahvista poistuminen"

msgid "CONFIRM_FOSSILISATION_OVERWRITE"
msgstr "Vahvista ylikirjoitus"

#, fuzzy
msgid "CONFIRM_MOVE_TO_ASCENSION_STAGE"
msgstr "Tämä paneeli kertoo mistä luvuista auto-evo simuloi ennusteensa. Lajin selviytymiseen vaikuttaa sen onnistuminen energian haalimisessa ja muut tarpeet. Auto-evo käyttää yksinkertaistettua mallia laskeakseen lajin menestymisen perustaen sen lajin hankkimaan energiaan. Jokaisen ravintotyypin kohdalla voi nähdä kuinka paljon siitä saa energiaa. Lajin sopivuus kertoo kuinka hyvin lajin jäsenet pystyvät käyttämään kyseisiä ravinnon lähteitä."

#, fuzzy
msgid "CONFIRM_MOVE_TO_ASCENSION_STAGE_EXPLANATION"
msgstr "Tämä paneeli kertoo mistä luvuista auto-evo simuloi ennusteensa. Lajin selviytymiseen vaikuttaa sen onnistuminen energian haalimisessa ja muut tarpeet. Auto-evo käyttää yksinkertaistettua mallia laskeakseen lajin menestymisen perustaen sen lajin hankkimaan energiaan. Jokaisen ravintotyypin kohdalla voi nähdä kuinka paljon siitä saa energiaa. Lajin sopivuus kertoo kuinka hyvin lajin jäsenet pystyvät käyttämään kyseisiä ravinnon lähteitä."

msgid "CONFIRM_MOVE_TO_INDUSTRIAL_STAGE"
msgstr "Siirrytäänkö teollisuusvaiheeseen?"

#, fuzzy
msgid "CONFIRM_MOVE_TO_INDUSTRIAL_STAGE_EXPLANATION"
msgstr "Tämä paneeli kertoo mistä luvuista auto-evo simuloi ennusteensa. Lajin selviytymiseen vaikuttaa sen onnistuminen energian haalimisessa ja muut tarpeet. Auto-evo käyttää yksinkertaistettua mallia laskeakseen lajin menestymisen perustaen sen lajin hankkimaan energiaan. Jokaisen ravintotyypin kohdalla voi nähdä kuinka paljon siitä saa energiaa. Lajin sopivuus kertoo kuinka hyvin lajin jäsenet pystyvät käyttämään kyseisiä ravinnon lähteitä."

#, fuzzy
msgid "CONFIRM_MOVE_TO_SPACE_STAGE"
msgstr "Tämä paneeli kertoo mistä luvuista auto-evo simuloi ennusteensa. Lajin selviytymiseen vaikuttaa sen onnistuminen energian haalimisessa ja muut tarpeet. Auto-evo käyttää yksinkertaistettua mallia laskeakseen lajin menestymisen perustaen sen lajin hankkimaan energiaan. Jokaisen ravintotyypin kohdalla voi nähdä kuinka paljon siitä saa energiaa. Lajin sopivuus kertoo kuinka hyvin lajin jäsenet pystyvät käyttämään kyseisiä ravinnon lähteitä."

#, fuzzy
msgid "CONFIRM_MOVE_TO_SPACE_STAGE_EXPLANATION"
msgstr "Tämä paneeli kertoo mistä luvuista auto-evo simuloi ennusteensa. Lajin selviytymiseen vaikuttaa sen onnistuminen energian haalimisessa ja muut tarpeet. Auto-evo käyttää yksinkertaistettua mallia laskeakseen lajin menestymisen perustaen sen lajin hankkimaan energiaan. Jokaisen ravintotyypin kohdalla voi nähdä kuinka paljon siitä saa energiaa. Lajin sopivuus kertoo kuinka hyvin lajin jäsenet pystyvät käyttämään kyseisiä ravinnon lähteitä."

#, fuzzy
msgid "CONFIRM_NEW_GAME_BUTTON_TOOLTIP"
msgstr "Pysäytysmenu"

#, fuzzy
msgid "CONFIRM_NEW_GAME_BUTTON_TOOLTIP_DISABLED"
msgstr "Pysäytysmenu"

#, fuzzy
msgid "CONSTRUCTION_UNIT_NAME"
msgstr "Tritanopia (sininen-keltainen)"

msgid "CONTENT_UPLOADED_FROM"
msgstr "Workshop-sisältö lähetetään kansiosta: {0}"

#, fuzzy
msgid "CONTINUE"
msgstr "Aloita selviytyminen"

#, fuzzy
msgid "CONTINUE_AS_SPECIES"
msgstr "Valitse alue nähdäksesi sen tiedot tässä"

#, fuzzy
msgid "CONTINUE_THRIVING"
msgstr "Aloita selviytyminen"

msgid "CONTINUE_TO_PROTOTYPES"
msgstr ""

msgid "CONTINUE_TO_PROTOTYPES_PROMPT"
msgstr "Jatka vaiheiden prototyyppeihin?"

#, fuzzy
msgid "CONTROLLER_ANY_DEVICE"
msgstr "Ohjaimen akselien visualisoijat:"

#, fuzzy
msgid "CONTROLLER_AXIS_L2"
msgstr "Ohjaimen akselien visualisoijat:"

#, fuzzy
msgid "CONTROLLER_AXIS_LEFT_TRIGGER"
msgstr "Ohjaimen akselien visualisoijat:"

#, fuzzy
msgid "CONTROLLER_AXIS_LEFT_X"
msgstr "Ohjaimen akselien visualisoijat:"

#, fuzzy
msgid "CONTROLLER_AXIS_LEFT_Y"
msgstr "Ohjaimen akselien visualisoijat:"

#, fuzzy
msgid "CONTROLLER_AXIS_NEGATIVE_DIRECTION"
msgstr "Ohjaimen akselien visualisoijat:"

#, fuzzy
msgid "CONTROLLER_AXIS_POSITIVE_DIRECTION"
msgstr "Ohjaimen herkkyys"

#, fuzzy
msgid "CONTROLLER_AXIS_R2"
msgstr "Ohjaimen akselien visualisoijat:"

#, fuzzy
msgid "CONTROLLER_AXIS_RIGHT_TRIGGER"
msgstr "Ohjaimen akselien visualisoijat:"

#, fuzzy
msgid "CONTROLLER_AXIS_RIGHT_X"
msgstr "Ohjaimen akselien visualisoijat:"

#, fuzzy
msgid "CONTROLLER_AXIS_RIGHT_Y"
msgstr "Ohjaimen akselien visualisoijat:"

msgid "CONTROLLER_AXIS_VISUALIZERS"
msgstr "Ohjaimen akselien visualisoijat:"

msgid "CONTROLLER_BUTTON_DPAD_DOWN"
msgstr ""

msgid "CONTROLLER_BUTTON_DPAD_LEFT"
msgstr ""

msgid "CONTROLLER_BUTTON_DPAD_RIGHT"
msgstr ""

msgid "CONTROLLER_BUTTON_DPAD_UP"
msgstr ""

msgid "CONTROLLER_BUTTON_LEFT_SHOULDER"
msgstr ""

#, fuzzy
msgid "CONTROLLER_BUTTON_LEFT_STICK"
msgstr "Ohjaimen herkkyys"

msgid "CONTROLLER_BUTTON_MISC1"
msgstr ""

msgid "CONTROLLER_BUTTON_PADDLE1"
msgstr ""

msgid "CONTROLLER_BUTTON_PADDLE2"
msgstr ""

msgid "CONTROLLER_BUTTON_PADDLE3"
msgstr ""

msgid "CONTROLLER_BUTTON_PADDLE4"
msgstr ""

msgid "CONTROLLER_BUTTON_PS3_SELECT"
msgstr ""

#, fuzzy
msgid "CONTROLLER_BUTTON_PS3_START"
msgstr "Ohjaimen herkkyys"

msgid "CONTROLLER_BUTTON_PS_CIRCLE"
msgstr ""

msgid "CONTROLLER_BUTTON_PS_CROSS"
msgstr ""

msgid "CONTROLLER_BUTTON_PS_L1"
msgstr ""

msgid "CONTROLLER_BUTTON_PS_L3"
msgstr ""

#, fuzzy
msgid "CONTROLLER_BUTTON_PS_OPTIONS"
msgstr "Ohjaimen herkkyys"

msgid "CONTROLLER_BUTTON_PS_R1"
msgstr ""

msgid "CONTROLLER_BUTTON_PS_R3"
msgstr ""

#, fuzzy
msgid "CONTROLLER_BUTTON_PS_SHARE"
msgstr "Ohjaimen akselien visualisoijat:"

msgid "CONTROLLER_BUTTON_PS_SONY_BUTTON"
msgstr ""

#, fuzzy
msgid "CONTROLLER_BUTTON_PS_SQUARE"
msgstr "Ohjaimen akselien visualisoijat:"

#, fuzzy
msgid "CONTROLLER_BUTTON_PS_TRIANGLE"
msgstr "Ohjaimen akselien visualisoijat:"

#, fuzzy
msgid "CONTROLLER_BUTTON_RIGHT_SHOULDER"
msgstr "Ohjaimen akselien visualisoijat:"

msgid "CONTROLLER_BUTTON_RIGHT_STICK"
msgstr ""

msgid "CONTROLLER_BUTTON_TOUCH_PAD"
msgstr ""

msgid "CONTROLLER_BUTTON_UNKNOWN"
msgstr ""

msgid "CONTROLLER_BUTTON_XBOX_A"
msgstr ""

msgid "CONTROLLER_BUTTON_XBOX_B"
msgstr ""

msgid "CONTROLLER_BUTTON_XBOX_BACK"
msgstr ""

msgid "CONTROLLER_BUTTON_XBOX_GUIDE"
msgstr ""

#, fuzzy
msgid "CONTROLLER_BUTTON_XBOX_START"
msgstr "Ohjaimen herkkyys"

msgid "CONTROLLER_BUTTON_XBOX_X"
msgstr ""

#, fuzzy
msgid "CONTROLLER_BUTTON_XBOX_Y"
msgstr "Ohjaimen herkkyys"

msgid "CONTROLLER_DEADZONES"
msgstr ""

#, fuzzy
msgid "CONTROLLER_DEADZONE_CALIBRATION_EXPLANATION"
msgstr "Tämä paneeli kertoo mistä luvuista auto-evo simuloi ennusteensa. Lajin selviytymiseen vaikuttaa sen onnistuminen energian haalimisessa ja muut tarpeet. Auto-evo käyttää yksinkertaistettua mallia laskeakseen lajin menestymisen perustaen sen lajin hankkimaan energiaan. Jokaisen ravintotyypin kohdalla voi nähdä kuinka paljon siitä saa energiaa. Lajin sopivuus kertoo kuinka hyvin lajin jäsenet pystyvät käyttämään kyseisiä ravinnon lähteitä."

msgid "CONTROLLER_DEADZONE_COLON"
msgstr ""

msgid "CONTROLLER_PROMPT_TYPE_SETTING"
msgstr ""

msgid "CONTROLLER_SENSITIVITY"
msgstr "Ohjaimen herkkyys"

#, fuzzy
msgid "CONTROLLER_UNKNOWN_AXIS"
msgstr "Ohjaimen akselien visualisoijat:"

msgid "COPY_ERROR_TO_CLIPBOARD"
msgstr "Kopioi virhe leikepöydälle"

#, fuzzy
msgid "COPY_RESULTS"
msgstr "Auto-evo tulokset:"

msgid "CORRECTION_PROTANOPE"
msgstr "Protanopia (punavihersokeus)"

msgid "CORRECTION_TRITANOPE"
msgstr "Tritanopia (sininen-keltainen)"

#, fuzzy
msgid "CPU_THREADS"
msgstr "Taustasuorittajia:"

msgid "CRAFTING_CLEAR_INPUTS"
msgstr ""

msgid "CRAFTING_ERROR_INTERNAL_CONSUME_PROBLEM"
msgstr ""

#, fuzzy
msgid "CRAFTING_ERROR_TAKING_ITEMS"
msgstr "Käänteisesti skaalattu"

msgid "CRAFTING_FILTER_INPUTS"
msgstr ""

#, fuzzy
msgid "CRAFTING_KNOWN_ITEMS"
msgstr "Käänteisesti skaalattu"

#, fuzzy
msgid "CRAFTING_NOT_ENOUGH_MATERIAL"
msgstr "Käänteisesti skaalattu"

msgid "CRAFTING_NO_RECIPE_SELECTED"
msgstr ""

msgid "CRAFTING_NO_ROOM_TO_TAKE_CRAFTING_RESULTS"
msgstr ""

#, fuzzy
msgid "CRAFTING_RECIPE_DISPLAY"
msgstr "Auto-evo tulokset:"

msgid "CRAFTING_RECIPE_HAND_AXE"
msgstr ""

#, fuzzy
msgid "CRAFTING_RESULTS"
msgstr "Auto-evo tulokset:"

msgid "CRAFTING_SELECT_RECIPE_OR_ITEMS_TO_FILTER"
msgstr ""

msgid "CRAFTING_TAKE_ALL"
msgstr ""

#, fuzzy
msgid "CRAFTING_TITLE"
msgstr "Otsikko puuttuu"

msgid "CREATE"
msgstr "Luo"

msgid "CREATED_AT"
msgstr "Luotu:"

msgid "CREATED_ON_PLATFORM"
msgstr "Tehty alustalla:"

msgid "CREATE_A_NEW_MICROBE"
msgstr "Luo uusi mikrobi"

#, fuzzy
msgid "CREATE_NEW"
msgstr "Luo uusi tallennus"

msgid "CREATE_NEW_CELL_TYPE"
msgstr "Luo uusi soluelin"

msgid "CREATE_NEW_CELL_TYPE_DESCRIPTION"
msgstr "Voit luoda uusia soluelimiä kopioimalla olemassa olevia tyyppejä ja antamalla niille uudet nimet. Soluelimiä voi muokata siten, että ne erikoistuvat eri tehtäviin. Kun soluelintyyppiä muokataan, kaikki sitä vastaavat nykyiset soluelimet muokkaantuvat samalla."

#, fuzzy
msgid "CREATE_NEW_MOD"
msgstr "Luo uusi mikrobi"

msgid "CREATE_NEW_SAVE"
msgstr "Luo uusi tallennus"

#, fuzzy
msgid "CREATE_NEW_TISSUE_TYPE"
msgstr "Luo uusi soluelin"

#, fuzzy
msgid "CREATE_NEW_TISSUE_TYPE_DESCRIPTION"
msgstr "Voit luoda uusia soluelimiä kopioimalla olemassa olevia tyyppejä ja antamalla niille uudet nimet. Soluelimiä voi muokata siten, että ne erikoistuvat eri tehtäviin. Kun soluelintyyppiä muokataan, kaikki sitä vastaavat nykyiset soluelimet muokkaantuvat samalla."

#, fuzzy
msgid "CREATING_DOT_DOT_DOT"
msgstr "Hae..."

msgid "CREATING_OBJECTS_FROM_SAVE"
msgstr "Luodaan objekteja tallennuksesta"

msgid "CREDITS"
msgstr "Tekijät"

msgid "CTRL"
msgstr "CTRL"

#, fuzzy
msgid "CURRENT_CACHE_SIZE"
msgstr "Näytä kykypalkki"

#, fuzzy
msgid "CURRENT_CACHE_SIZE_TOOLTIP"
msgstr "Jatka"

msgid "CURRENT_DEVELOPERS"
msgstr "Nykyiset kehittäjät"

msgid "CURRENT_LOCATION_CAPITAL"
msgstr "NYKYINEN SIJAINTI"

#, fuzzy
msgid "CURRENT_RESEARCH_NONE"
msgstr "Näytä kykypalkki"

#, fuzzy
msgid "CURRENT_RESEARCH_PROGRESS"
msgstr "Avaa apuvalikko"

#, fuzzy
msgid "CURRENT_WORLD"
msgstr "Nykyiset kehittäjät"

#, fuzzy
msgid "CURRENT_WORLD_STATISTICS"
msgstr "Statistiikkaa organismista"

msgid "CUSTOM_USERNAME"
msgstr "Valittu käyttäjänimi:"

msgid "CYTOPLASM"
msgstr "Solulima"

msgid "CYTOPLASM_DESCRIPTION"
msgstr "Solun täyttävä limainen aines. Solulima on sekoite ioneita, proteiineja ja muita ainesosia veteen liuotettuna ja täyttää solun sisäpuolen. Yksi sen tarkoituksista on suorittaa glykolyysi, eli glukoosin muuntaminen ATP-energianlähteeksi. Alkeelliset soluilla, joilla ei ole kehittyneempiä aineenvaihduntaan keskittyneitä soluelimiä, solulima on keskeinen energian tuotannon lähde. Solulima myös varastoi molekyylejä, eli esimerkiksi kerättäviä yhdisteitä ja kasvattaa solun kokoa."

msgid "CYTOPLASM_GLYCOLYSIS"
msgstr "Soluliman glykolyysi"

msgid "CYTOPLASM_PROCESSES_DESCRIPTION"
msgstr "Muuntaa [thrive:compound type=\"glucose\"]a [/thrive:compound] [thrive:compound type=\"atp\"][/thrive:compound]:ksi."

#, fuzzy
msgid "CYTOTOXIN_SYNTHESIS"
msgstr "Happimyrkkysynteesi"

#, fuzzy
msgid "DAMAGE_SOURCE_RADIATION"
msgstr ""
"Aktiiviset mikrobit vilistävät ja mukeltavat, kun mitään mielenkiintoista ei tapahdu.\n"
"Lakoniset mikrobit pysyttelevät mieluummin paikoillaan odottaen ympäristön muutoksia reagoidakseen niihin."

msgid "DAY_LENGTH"
msgstr "Vuorokauden pituus"

#, fuzzy
msgid "DAY_LENGTH_EXPLANATION"
msgstr ""
"Pelokkaat mikrobit pakenevat pidempiä matkoja, kuin urheat, ja\n"
"todennäköisemmin pakenevat petoja.\n"
"Rohkeat mikrobit eivät välitä pedoista lähellään ja hyökkäävät\n"
"todennäköisimmin takaisin uhattuna."

msgid "DAY_NIGHT_CYCLE_ENABLED"
msgstr ""

#, fuzzy
msgid "DAY_NIGHT_CYCLE_ENABLED_EXPLANATION_2"
msgstr ""
"Keskittyneet mikrobit etsivät yhdisteitä, kappaleita ja saaliita pidemmän matkan päästä\n"
"ja voivat olla kunnianhimoisempia löytyvien palasten keruussa.\n"
"Responssiiviset mikrobit vaihtavat kohdetta nopeammin, jos ei niitä heti saa kiinni."

#, fuzzy
msgid "DEADZONE_CALIBRATION_FINISHED"
msgstr "Auto-evon suorittaminen epäonnistui"

#, fuzzy
msgid "DEADZONE_CALIBRATION_INPROGRESS"
msgstr "Tämä kieli on {0}% käännetty"

msgid "DEADZONE_CALIBRATION_IS_RESET"
msgstr ""

#, fuzzy
msgid "DEADZONE_CONFIGURATION"
msgstr "Tämän tallennuksen poistamista ei voi kumota, haluatko varmasti poistaa sen lopullisesti?"

msgid "DEATH"
msgstr "kuolema"

msgid "DEBUG_COORDINATES"
msgstr ""

msgid "DEBUG_DRAW_NOT_AVAILABLE"
msgstr ""

#, fuzzy
msgid "DEBUG_HEAT_AT_CURSOR"
msgstr "Kursorin alla:"

msgid "DEBUG_PANEL"
msgstr "Virheenkorjauspaneeli"

msgid "DECEMBER"
msgstr "Joulukuu"

#, fuzzy
msgid "DECREASE_ITEM_SIZE"
msgstr "Luo uusi tallennus"

msgid "DEFAULT_AUDIO_OUTPUT_DEVICE"
msgstr "Oletus ulostulolaite"

msgid "DELETE"
msgstr "Poista"

#, fuzzy
msgid "DELETE_ALL_OLD_SAVE_WARNING_2"
msgstr ""
"Kaikkien Automaattisten- ja pikatallennuksien poistamista ei voida peruttaa, oletko varma, että haluatko pysyvästi poistaa seuraavat?\n"
"- {0} Automaattiset tallennukset\n"
"- {1} Pikatallennukset"

#, fuzzy
msgid "DELETE_FOSSIL_CONFIRMATION"
msgstr "Tämän tallennuksen poistamista ei voi kumota, haluatko varmasti poistaa sen lopullisesti?"

#, fuzzy
msgid "DELETE_OLD_SAVES_PROMPT"
msgstr "Poista vanhat tallennukset?"

msgid "DELETE_ORGANELLE"
msgstr "Poista soluelin"

msgid "DELETE_SAVE_CONFIRMATION"
msgstr "Tämän tallennuksen poistamista ei voi kumota, haluatko varmasti poistaa sen lopullisesti?"

msgid "DELETE_SELECTED"
msgstr "Poista valitut"

#, fuzzy
msgid "DELETE_SELECTED_SAVES_PROMPT"
msgstr "Poista valitut tallennukset?"

msgid "DELETE_SELECTED_SAVE_WARNING"
msgstr "Valittujen tallennusten poistamista ei voi kumota, haluatko varmasti lopullisesti poistaa {0} tallennusta?"

#, fuzzy
msgid "DELETE_THIS_SAVE_PROMPT"
msgstr "Poista tämä tallennus?"

#, fuzzy
msgid "DESCEND_BUTTON"
msgstr "Tämän tallennuksen poistamista ei voi kumota, haluatko varmasti poistaa sen lopullisesti?"

#, fuzzy
msgid "DESCEND_CONFIRMATION"
msgstr "Tämän tallennuksen poistamista ei voi kumota, haluatko varmasti poistaa sen lopullisesti?"

#, fuzzy
msgid "DESCEND_CONFIRMATION_EXPLANATION"
msgstr ""
"Aggressiiviset mikrobit kulkevat pidempiä etäisyyksiä jahdatessaan muita\n"
"ja taistelevat todennäköisemmin takaisin hyökkääjiäänsä vastaan.\n"
"Passiiviset mikrobit pysyttelevät enemmän paikallaan ja eivät yleensä\n"
"käytä esimerkiksi myrkkyjä toisia mikrobeja vastaan."

msgid "DESCRIPTION"
msgstr "Kuvaus:"

#, fuzzy
msgid "DESCRIPTION_COLON"
msgstr "Kuvaus on liian pitkä"

msgid "DESCRIPTION_TOO_LONG"
msgstr "Kuvaus on liian pitkä"

#, fuzzy
msgid "DESPAWN_ENTITIES"
msgstr "Luo vihollinen"

msgid "DETECTED_CPU_COUNT"
msgstr "Tunnistettu prosessoriytimien määrä:"

#, fuzzy
msgid "DEVBUILD_VERSION_INFO"
msgstr "DevBuild-tukijat"

msgid "DEVELOPERS"
msgstr "Kehittäjät"

#, fuzzy
msgid "DEVELOPMENT_FORUM"
msgstr "Kehitystä tukee Revolutionary Games Studio ry"

#, fuzzy
msgid "DEVELOPMENT_FORUM_BUTTON_TOOLTIP"
msgstr "Lisää uusi syöte"

msgid "DEVELOPMENT_SUPPORTED_BY"
msgstr "Kehitystä tukee Revolutionary Games Studio ry"

#, fuzzy
msgid "DEVELOPMENT_WIKI"
msgstr "Kehittäjät"

#, fuzzy
msgid "DEVELOPMENT_WIKI_BUTTON_TOOLTIP"
msgstr "Help"

msgid "DEVOURED"
msgstr "Syöty"

msgid "DEV_BUILD_PATRONS"
msgstr "DevBuild-tukijat"

msgid "DIFFICULTY"
msgstr "Vaikeustaso"

#, fuzzy
msgid "DIFFICULTY_DETAILS_STRING"
msgstr "Vaikeustason esiasetus"

msgid "DIFFICULTY_PRESET"
msgstr "Vaikeustason esiasetus"

msgid "DIFFICULTY_PRESET_CUSTOM"
msgstr "Mukautettu"

msgid "DIFFICULTY_PRESET_EASY"
msgstr "Helppo"

msgid "DIFFICULTY_PRESET_HARD"
msgstr "Vaikea"

msgid "DIFFICULTY_PRESET_NORMAL"
msgstr "Normaali"

msgid "DIGESTION_EFFICIENCY"
msgstr "Sulatuksen Tehokkuus"

#, fuzzy
msgid "DIGESTION_EFFICIENCY_COLON"
msgstr "Kuvaus on liian pitkä"

#, fuzzy
msgid "DIGESTION_SPEED"
msgstr "Resurssien imeytymisen nopeus"

#, fuzzy
msgid "DIGESTION_SPEED_COLON"
msgstr "Nopeus:"

msgid "DIGESTION_SPEED_VALUE"
msgstr "{0}/s"

msgid "DISABLED"
msgstr "Ei käytössä"

#, fuzzy
msgid "DISABLE_ALL"
msgstr "Ei käytössä"

msgid "DISCARD_AND_CONTINUE"
msgstr "Hylkää ja jatka"

#, fuzzy
msgid "DISCARD_CHANGES"
msgstr "Hylkää ja jatka"

#, fuzzy
msgid "DISCARD_MIGRATION"
msgstr "Hylkää ja jatka"

#, fuzzy
msgid "DISCONNECTED_CELLS"
msgstr "Irtonaiset soluelimet"

msgid "DISCONNECTED_CELLS_TEXT"
msgstr ""
"Jotkin soluelimistä eivät ole keskenään yhdessä.\n"
"Yhdistä kaikki soluelimet toisiinsa tai kumoa muutoksesi."

#, fuzzy
msgid "DISCONNECTED_METABALLS"
msgstr "Irtonaiset soluelimet"

#, fuzzy
msgid "DISCONNECTED_METABALLS_TEXT"
msgstr ""
"Jotkin soluelimistä eivät ole keskenään yhdessä.\n"
"Yhdistä kaikki soluelimet toisiinsa tai kumoa muutoksesi."

msgid "DISCONNECTED_ORGANELLES"
msgstr "Irtonaiset soluelimet"

msgid "DISCONNECTED_ORGANELLES_TEXT"
msgstr ""
"Jotkin soluelimistä eivät ole yhtydessä muihin.\n"
"Yhdistä kaikki soluelimet toisiinsa tai kumoa muutoksesi."

#, fuzzy
msgid "DISCORD_TOOLTIP"
msgstr "Lisää uusi syöte"

#, fuzzy
msgid "DISK_CACHE_TOOLTIP"
msgstr "Kuole"

#, fuzzy
msgid "DISMISSED_POPUPS_COLON"
msgstr "Nopeus:"

#, fuzzy
msgid "DISMISSED_POPUPS_EXPLANATION"
msgstr ""
"Keskittyneet mikrobit etsivät yhdisteitä, kappaleita ja saaliita pidemmän matkan päästä\n"
"ja voivat olla kunnianhimoisempia löytyvien palasten keruussa.\n"
"Responssiiviset mikrobit vaihtavat kohdetta nopeammin, jos ei niitä heti saa kiinni."

msgid "DISMISS_INFORMATION_PERMANENTLY"
msgstr ""

msgid "DISMISS_WARNING_PERMANENTLY"
msgstr ""

#, fuzzy
msgid "DISPLAY_3D_MENU_BACKGROUNDS"
msgstr "Näytä taustahiukkasia"

msgid "DISPLAY_ABILITIES_BAR"
msgstr "Näytä kykypalkki"

#, fuzzy
msgid "DISPLAY_BACKGROUND_DISTORTION_EFFECT"
msgstr "Näytä taustahiukkasia"

msgid "DISPLAY_BACKGROUND_PARTICLES"
msgstr "Näytä taustahiukkasia"

#, fuzzy
msgid "DISPLAY_DRIVER_OPENGL"
msgstr "Näytä kykypalkki"

#, fuzzy
msgid "DISPLAY_DRIVER_VULKAN"
msgstr "Näytä kykypalkki"

#, fuzzy
msgid "DISPLAY_MODE"
msgstr "Näytä kykypalkki"

#, fuzzy
msgid "DISPLAY_PART_NAMES"
msgstr "Näytä kykypalkki"

msgid "DISSOLVED_COMPOUND_FOOD_SOURCE"
msgstr "Tasaisesti jakautunut ympäristössä esiintyvä ruuanlähde: {0}"

msgid "DOES_NOT_USE_FEATURE"
msgstr "Ei"

msgid "DONATIONS"
msgstr "Lahjoitukset"

msgid "DOT_DOT_DOT"
msgstr "..."

msgid "DOUBLE"
msgstr "Tupla"

msgid "DOUBLE_CLICK_TO_VIEW_IN_FULLSCREEN"
msgstr ""

msgid "DOUBLE_MEMBRANE_DESCRIPTION"
msgstr ""

#, fuzzy
msgid "DOUBLE_SPEED_TOGGLE_TOOLTIP"
msgstr "Laita peli tauolle"

msgid "DRAG_TO_REORDER_ITEMS_WITH_MOUSE"
msgstr ""

msgid "DUMP_SCENE_TREE"
msgstr ""

msgid "DUPLICATE_TYPE"
msgstr "Kopioi tyyppi"

#, fuzzy
msgid "EASTEREGG_MESSAGE_1"
msgstr "KIEMURTELEVIA JUTTUJA!!"

msgid "EASTEREGG_MESSAGE_10"
msgstr "KIEMURTELEVIA JUTTUJA!!"

msgid "EASTEREGG_MESSAGE_11"
msgstr "Sulata metallia."

msgid "EASTEREGG_MESSAGE_12"
msgstr "Ne siniset solut."

msgid "EASTEREGG_MESSAGE_13"
msgstr "Vinkki: Alueet ovat enemmänkin kuin vain taustoja, yhdisteet ilmestyvät eri alueille joskus eri määrinä."

msgid "EASTEREGG_MESSAGE_14"
msgstr "Vinkki: mitä enemmän siimoja sinulla on, sitä nopeammin liikut, vroom vroom, mutta se kuluttaa enemmän ATP:tä"

msgid "EASTEREGG_MESSAGE_15"
msgstr "Vinkki: voit niellä paloja, rautaisia ja muun tyyppisiä."

msgid "EASTEREGG_MESSAGE_16"
msgstr "Vinkki: valmistaudu ennen kuin lisäät tuman. Ne ovat kalliita! Kulutuksessaan ja hinnassaan."

msgid "EASTEREGG_MESSAGE_17"
msgstr "Hauska vinkki: Tiesitkö, että maailmassa on yli 8000 eri lajia ripsieläimiä?"

#, fuzzy
msgid "EASTEREGG_MESSAGE_18"
msgstr "Vinkki, bakteerit ovat vahvempia kuin ne näyttävät, ne voivat näyttää pieniltä, mutta jotkut niistä voivat kaivautua sisällesi ja tappaa sinut siten!"

msgid "EASTEREGG_MESSAGE_2"
msgstr "Vinkki, myrkkyjä voi käyttää toisten olentojen myrkkyjen torjumiseen,jos olet tarpeeksi nopea."

#, fuzzy
msgid "EASTEREGG_MESSAGE_3"
msgstr "Vinkki: Alueet ovat enemmänkin kuin vain taustoja, yhdisteet ilmestyvät eri alueille joskus eri määrinä."

msgid "EASTEREGG_MESSAGE_4"
msgstr "Vinkki: mitä enemmän siimoja sinulla on, sitä nopeammin liikut, vroom vroom, mutta se kuluttaa enemmän ATP:tä."

#, fuzzy
msgid "EASTEREGG_MESSAGE_5"
msgstr "Vinkki: voit niellä paloja, rautaisia tai muita."

msgid "EASTEREGG_MESSAGE_6"
msgstr "Vinkki: joskus paras vaihtoehto on yksinkertaisesti vain paeta muita soluja."

msgid "EASTEREGG_MESSAGE_7"
msgstr "Vinkki: jos solu on noin puolet koostasi, voit niellä sen."

msgid "EASTEREGG_MESSAGE_8"
msgstr "Vinkki, bakteerit ovat vahvempia kuin ne näyttävät, ne voivat näyttää pieniltä, mutta jotkut niistä voivat kaivautua sisällesi ja tappaa sinut siten!"

msgid "EASTEREGG_MESSAGE_9"
msgstr "Vinkki: Voit metsästää muita lajeja sukupuuttoon jos et ole varovainen, muut lajit voivat myös tehdä sen."

#, fuzzy
msgid "EASTER_EGGS"
msgstr "KIEMURTELEVIA JUTTUJA!!"

#, fuzzy
msgid "EASTER_EGGS_EXPLANATION"
msgstr ""
"Pelokkaat mikrobit pakenevat pidempiä matkoja, kuin urheat, ja\n"
"todennäköisemmin pakenevat petoja.\n"
"Rohkeat mikrobit eivät välitä pedoista lähellään ja hyökkäävät\n"
"todennäköisimmin takaisin uhattuna."

#, fuzzy
msgid "EASTER_EGG_BANANA_BIOME"
msgstr ""
"Pelokkaat mikrobit pakenevat pidempiä matkoja, kuin urheat, ja\n"
"todennäköisemmin pakenevat petoja.\n"
"Rohkeat mikrobit eivät välitä pedoista lähellään ja hyökkäävät\n"
"todennäköisimmin takaisin uhattuna."

#, fuzzy
msgid "EDGE_PAN_SPEED"
msgstr "Resurssien imeytymisen nopeus"

#, fuzzy
msgid "EDITING_TITLE"
msgstr "Otsikko puuttuu"

msgid "EDITOR"
msgstr "Editori"

#, fuzzy
msgid "EDITORS_AND_MUTATIONS_BUTTON"
msgstr "on saanut mutaation"

#, fuzzy
msgid "EDITOR_BUTTON_TOOLTIP"
msgstr "Lisää uusi syöte"

#, fuzzy
msgid "EDITOR_TUTORIAL_EARLY_GOAL"
msgstr ""
"Tervetuloa mikrobieditoriin.\n"
"\n"
"Täällä voit tarkastaa miten edelliset sukupolvesi ovat onnistuneet, ja tehdä muutoksia seuraavaan lajisi sukupolveen.\n"
"\n"
"Tarjolla on lista muutoksista ympäristössä, jossa parhaillaan elät. Kokeile ja tutki erilaisia työkaluja solun ympäristön ja rakenteen muutoksiin!\n"
"\n"
"Kun olet valmis jatkamaan, paina \"jatka\" painiketta alhaalla oikealla."

msgid "EDITOR_TUTORIAL_EDITOR_TEXT"
msgstr ""
"Tervetuloa mikrobieditoriin.\n"
"\n"
"Täällä voit tarkastaa miten edelliset sukupolvesi ovat onnistuneet, ja tehdä muutoksia seuraavaan lajisi sukupolveen.\n"
"\n"
"Tarjolla on lista muutoksista ympäristössä, jossa parhaillaan elät. Kokeile ja tutki erilaisia työkaluja solun ympäristön ja rakenteen muutoksiin!\n"
"\n"
"Kun olet valmis jatkamaan, paina \"jatka\" painiketta alhaalla oikealla."

#, fuzzy
msgid "EDITOR_TUTORIAL_MICROBE_EDITOR_NUCLEUS"
msgstr ""
"Tämä on solueditori, jossa voit jalostaa lajiasi käyttämällä mutaatiopisteitä (MP). Jokaisella sukupolvella sinulla on 100MP:tä käytettävänä, eivätkä ne siirry seuraavalle sukupolvelle - älä siis turhaan säästä niitä!\n"
"\n"
"Hexa(goni) ruudun keskellä kuvastaa soluasi, joka muodostuu toistaiseksi yhdestä solulima-osasta.\n"
"\n"
"Valitse soluelinosa vasemmasta paneelista jatkaaksesi. Sitten klikkaa vasemmalla hiiren painikkeella hexaa, johon haluat osan sijoittaa. Voit kiertää osia painamalla A tai D."

#, fuzzy
msgid "EFFECTIVE_VALUE"
msgstr "{0}%"

msgid "EIGHT_TIMES"
msgstr "8x"

#, fuzzy
msgid "EJECT_ENGULFED"
msgstr "Ei voi niellä"

#, fuzzy
msgid "EJECT_ENGULFED_TOOLTIP"
msgstr "Ei voi niellä"

#, fuzzy
msgid "EMITTERS_COUNT"
msgstr ""
"Kaukaisella planeetalla maailmankausien vulkaaninen aktiivisuus ja meteoriittien iskeymät ovat johtaneet uuden ilmiön kehittymisen maailmankaikkeudessa.\n"
"\n"
"Elämä.\n"
"\n"
"Yksinkertaiset mikrobit lymyilevät syvällä meren uumenissa. Olet viimeinen universaali esivanhempi (LUCA) tällä planeetalla.\n"
"\n"
"Selviytyäkseksi tässä armottomassa ympäristössä, sinun täytyy etsiä ja kerätä yhdisteitä. Niiden avulla voit kehittyä sukupolvien saatossa ja kilpailla muiden lajien kanssa."

#, fuzzy
msgid "ENABLED_MODS"
msgstr "Avaa editorin lukitus"

#, fuzzy
msgid "ENABLE_ALL_COMPATIBLE"
msgstr "Valittu tallennus ei ole yhteensopiva"

msgid "ENABLE_EDITOR"
msgstr "Avaa editorin lukitus"

msgid "ENABLE_GUI_LIGHT_EFFECTS"
msgstr "Käytä käyttöliittymän valoefektejä"

msgid "ENDOSYMBIONT_ENGULFED_ALREADY_DONE"
msgstr ""

msgid "ENDOSYMBIONT_ENGULFED_PROGRESS"
msgstr ""

msgid "ENDOSYMBIONT_TYPE_ALREADY_PRESENT"
msgstr ""

#, fuzzy
msgid "ENDOSYMBIOSIS_AVAILABLE_ORGANELLES"
msgstr "Useita elimiä"

msgid "ENDOSYMBIOSIS_BUTTON"
msgstr ""

#, fuzzy
msgid "ENDOSYMBIOSIS_CANCEL_TOOLTIP"
msgstr "Erkane kaikista"

#, fuzzy
msgid "ENDOSYMBIOSIS_COMPLETE_TOOLTIP"
msgstr "Laita peli tauolle"

#, fuzzy
msgid "ENDOSYMBIOSIS_EXPLANATION"
msgstr ""
"Aggressiiviset mikrobit kulkevat pidempiä etäisyyksiä jahdatessaan muita\n"
"ja taistelevat todennäköisemmin takaisin hyökkääjiäänsä vastaan.\n"
"Passiiviset mikrobit pysyttelevät enemmän paikallaan ja eivät yleensä\n"
"käytä esimerkiksi myrkkyjä toisia mikrobeja vastaan."

msgid "ENDOSYMBIOSIS_NOTHING_ENGULFED"
msgstr ""

#, fuzzy
msgid "ENDOSYMBIOSIS_NO_CANDIDATE_ORGANELLES"
msgstr "Irtonaiset soluelimet"

#, fuzzy
msgid "ENDOSYMBIOSIS_PROGRESSING_EXPLANATION"
msgstr ""
"Keskittyneet mikrobit etsivät yhdisteitä, kappaleita ja saaliita pidemmän matkan päästä\n"
"ja voivat olla kunnianhimoisempia löytyvien palasten keruussa.\n"
"Responssiiviset mikrobit vaihtavat kohdetta nopeammin, jos ei niitä heti saa kiinni."

msgid "ENDOSYMBIOSIS_PROKARYOTIC_LIMIT_EXPLANATION"
msgstr ""

#, fuzzy
msgid "ENDOSYMBIOSIS_SINGLE_SPECIES_PROGRESS_DESCRIPTION"
msgstr "Muuntaa [thrive:compound type=\"hydrogensulfide\"][/thrive:compound]t [thrive:compound type=\"glucose\"][/thrive:compound]:ksi. Vauhti riippuu [thrive:compound type=\"carbondioxide\"][/thrive:compound]n määrästä. Muuntaa myös [thrive:compound type=\"glucose\"][/thrive:compound]a [thrive:compound type=\"atp\"][/thrive:compound]:ksi."

#, fuzzy
msgid "ENDOSYMBIOSIS_START_TOOLTIP"
msgstr "Lisää uusi syöte"

#, fuzzy
msgid "ENDOSYMBIOSIS_TITLE"
msgstr "Otsikko puuttuu"

#, fuzzy
msgid "ENERGY_BALANCE_REQUIRED_COMPOUND_LINE"
msgstr "{0}: -{1} ATP"

msgid "ENERGY_BALANCE_TOOLTIP_CONSUMPTION"
msgstr "{0}: -{1} ATP"

msgid "ENERGY_BALANCE_TOOLTIP_PRODUCTION"
msgstr "{0}: +{1} ATP"

#, fuzzy
msgid "ENERGY_BALANCE_TOOLTIP_PRODUCTION_WITH_REQUIREMENT"
msgstr "{0}: +{1} ATP"

msgid "ENERGY_IN_PATCH_FOR"
msgstr "Energiaa {0} jota käytetään {1}"

#, fuzzy
msgid "ENERGY_IN_PATCH_SHORT"
msgstr "Energiaa {0} jota käytetään {1}"

msgid "ENERGY_SOURCES"
msgstr "Energianlähteet:"

msgid "ENERGY_SUMMARY_LINE"
msgstr ""

msgid "ENGULF_NO_ATP_DAMAGE_MESSAGE"
msgstr ""

#, fuzzy
msgid "ENTER_EXISTING_ID"
msgstr "Korvaa aikaisempi tallennus:"

msgid "ENTER_EXISTING_WORKSHOP_ID"
msgstr ""

#, fuzzy
msgid "ENTITY_LABEL"
msgstr "Biomi: {0}"

msgid "ENVIRONMENT"
msgstr "Ympäristö"

#, fuzzy
msgid "ENVIRONMENTAL_CONDITIONS_BUTTON"
msgstr "Ympäristön glukoosin säilyminen"

msgid "ENVIRONMENTAL_GLUCOSE_RETENTION"
msgstr "Ympäristön glukoosin säilyminen"

#, fuzzy
msgid "ENVIRONMENTAL_GLUCOSE_RETENTION_EXPLANATION"
msgstr "Tämä paneeli kertoo mistä luvuista auto-evo simuloi ennusteensa. Lajin selviytymiseen vaikuttaa sen onnistuminen energian haalimisessa ja muut tarpeet. Auto-evo käyttää yksinkertaistettua mallia laskeakseen lajin menestymisen perustaen sen lajin hankkimaan energiaan. Jokaisen ravintotyypin kohdalla voi nähdä kuinka paljon siitä saa energiaa. Lajin sopivuus kertoo kuinka hyvin lajin jäsenet pystyvät käyttämään kyseisiä ravinnon lähteitä."

#, fuzzy
msgid "ENVIRONMENT_BUTTON_MICROBE_TOOLTIP"
msgstr "Näytä / piilota ympäristö ja yhdisteet"

#, fuzzy
msgid "ENVIRONMENT_TOLERANCE"
msgstr "Ympäristö"

msgid "EPIPELAGIC"
msgstr "Epipelaginen vyöhyke"

msgid "EQUIPMENT_TYPE_AXE"
msgstr ""

msgid "ERROR"
msgstr "Virhe"

#, fuzzy
msgid "ERROR_CREATING_FOLDER"
msgstr "Virhe tallennettaessa"

msgid "ERROR_CREATING_INFO_FILE"
msgstr ""

msgid "ERROR_FAILED_TO_SAVE_NEW_SETTINGS"
msgstr "Virhe: Uusien asetusten tallentaminen tiedostoon epäonnistui."

#, fuzzy
msgid "ERROR_FETCHING_EXPLANATION"
msgstr ""
"Pelokkaat mikrobit pakenevat pidempiä matkoja, kuin urheat, ja\n"
"todennäköisemmin pakenevat petoja.\n"
"Rohkeat mikrobit eivät välitä pedoista lähellään ja hyökkäävät\n"
"todennäköisimmin takaisin uhattuna."

#, fuzzy
msgid "ERROR_FETCHING_NEWS"
msgstr "Virhe tallennettaessa"

msgid "ERROR_LOADING"
msgstr "Virhe ladattaessa"

msgid "ERROR_SAVING"
msgstr "Virhe tallennettaessa"

#, fuzzy
msgid "ERROR_UPLOADING_EXCEPTION"
msgstr "Virhe ladattaessa"

msgid "ESCAPE"
msgstr "ESC"

msgid "ESCAPE_ENGULFING"
msgstr "pakeni nielaisulta"

msgid "ESTUARY"
msgstr "Estuaari"

#, fuzzy
msgid "EVENT_ERUPTION_TOOLTIP"
msgstr "Lisää uusi syöte"

msgid "EVENT_METEOR_GLUCOSE"
msgstr ""

#, fuzzy
msgid "EVENT_METEOR_IRON"
msgstr "{0}: +{1} ATP"

#, fuzzy
msgid "EVENT_METEOR_PHOSPHATES"
msgstr "Luo fosfaattia"

#, fuzzy
msgid "EVENT_METEOR_PLAIN"
msgstr "Lisää uusi syöte"

msgid "EVENT_METEOR_RADIOACTIVE"
msgstr ""

msgid "EVENT_METEOR_SULFUR"
msgstr ""

#, fuzzy
msgid "EVOLUTIONARY_TREE"
msgstr "Tehnyt Revolutionary Games Studio"

#, fuzzy
msgid "EVOLUTIONARY_TREE_BUILD_FAILED"
msgstr "Tehnyt Revolutionary Games Studio"

#, fuzzy
msgid "EXACT_VERSION_COLON"
msgstr "Sukupolvi:"

#, fuzzy
msgid "EXACT_VERSION_TOOLTIP"
msgstr "Lisää uusi syöte"

#, fuzzy
msgid "EXCEPTION_HAPPENED_PROCESSING_SAVE"
msgstr "Poikkeus tapahtui prosessoidessa ladattuja objekteja"

#, fuzzy
msgid "EXCEPTION_HAPPENED_WHILE_LOADING"
msgstr "Poikkeus tapahtui ladattaessa tallennuksen tietoja"

#, fuzzy
msgid "EXCLUSIVE_FULLSCREEN"
msgstr "Vaihda koko näytön tilaa"

#, fuzzy
msgid "EXISTING_BUILDINGS"
msgstr "Korvaa aikaisempi tallennus:"

msgid "EXIT"
msgstr "Poistu"

#, fuzzy
msgid "EXIT_EDITOR"
msgstr "Avaa editorin lukitus"

msgid "EXIT_TO_LAUNCHER"
msgstr ""

msgid "EXPERIMENTAL_FEATURES"
msgstr ""

#, fuzzy
msgid "EXPERIMENTAL_FEATURES_EXPLANATION"
msgstr "Tämä paneeli kertoo mistä luvuista auto-evo simuloi ennusteensa. Lajin selviytymiseen vaikuttaa sen onnistuminen energian haalimisessa ja muut tarpeet. Auto-evo käyttää yksinkertaistettua mallia laskeakseen lajin menestymisen perustaen sen lajin hankkimaan energiaan. Jokaisen ravintotyypin kohdalla voi nähdä kuinka paljon siitä saa energiaa. Lajin sopivuus kertoo kuinka hyvin lajin jäsenet pystyvät käyttämään kyseisiä ravinnon lähteitä."

#, fuzzy
msgid "EXPERIMENTAL_FEATURES_WARNING"
msgstr "Tämä paneeli kertoo mistä luvuista auto-evo simuloi ennusteensa. Lajin selviytymiseen vaikuttaa sen onnistuminen energian haalimisessa ja muut tarpeet. Auto-evo käyttää yksinkertaistettua mallia laskeakseen lajin menestymisen perustaen sen lajin hankkimaan energiaan. Jokaisen ravintotyypin kohdalla voi nähdä kuinka paljon siitä saa energiaa. Lajin sopivuus kertoo kuinka hyvin lajin jäsenet pystyvät käyttämään kyseisiä ravinnon lähteitä."

msgid "EXPORT_ALL_WORLDS"
msgstr ""

#, fuzzy
msgid "EXPORT_ALL_WORLDS_TOOLTIP"
msgstr "Lisää uusi syöte"

#, fuzzy
msgid "EXPORT_SUCCESS"
msgstr "Lajin {0} saalistus"

msgid "EXTERNAL"
msgstr "Ulkoinen"

msgid "EXTERNAL_EFFECTS"
msgstr "Ulkoiset vaikutukset:"

msgid "EXTINCTION_BOX_TEXT"
msgstr "Kuten 99% kaikista lajeista jotka ovat joskus olleet, sinun lajisi on kuollut sukupuuttoon. Muut täyttävät sinun ekologisen lokerosi and kukoistavat, mutta sinä et. Sinut tullaan unohtamaan, epäonnistunut kokeilu evoluutiossa."

msgid "EXTINCTION_CAPITAL"
msgstr "SUKUPUUTTO"

#, fuzzy
msgid "EXTINCT_FROM_PATCH"
msgstr "sukupuuttoon planeetalta"

#, fuzzy
msgid "EXTINCT_FROM_THE_PLANET"
msgstr "sukupuuttoon planeetalta"

#, fuzzy
msgid "EXTINCT_IN_PATCH"
msgstr "sukupuuttoon planeetalta"

msgid "EXTINCT_SPECIES"
msgstr "Sukupuuttoon kuolleet lajit"

msgid "EXTRAS"
msgstr "Ekstrat"

msgid "EXTRA_OPTIONS"
msgstr "Lisäasetukset"

#, fuzzy
msgid "FACEBOOK_TOOLTIP"
msgstr "Laita peli tauolle"

#, fuzzy
msgid "FAILED"
msgstr "Tallennus epäonnistui"

#, fuzzy
msgid "FAILED_ONE_OR_MORE_SAVE_DELETION_DESCRIPTION"
msgstr "Pistä muita soluja tällä."

#, fuzzy
msgid "FAILED_SAVE_DELETION"
msgstr "Virhe: Uusien asetusten tallentaminen tiedostoon epäonnistui."

#, fuzzy
msgid "FAILED_SAVE_DELETION_DESCRIPTION"
msgstr "Pistä muita soluja tällä."

msgid "FEARFUL"
msgstr "Pelokas"

msgid "FEAR_EXPLANATION"
msgstr ""
"Pelokkaat mikrobit pakenevat pidempiä matkoja, kuin urheat, ja\n"
"todennäköisemmin pakenevat petoja.\n"
"Rohkeat mikrobit eivät välitä pedoista lähellään ja hyökkäävät\n"
"todennäköisimmin takaisin uhattuna."

#, fuzzy
msgid "FEATURE_DISABLED"
msgstr "Ei käytössä"

#, fuzzy
msgid "FEATURE_ENABLED"
msgstr "Huijauskoodit aktiivisia"

msgid "FEBRUARY"
msgstr "helmikuu"

msgid "FEED_ITEM_CONTENT_PARSING_FAILED"
msgstr ""

msgid "FEED_ITEM_MISSING_CONTENT"
msgstr ""

msgid "FEED_ITEM_PUBLISHED_AT"
msgstr "Julkaistu {0}"

msgid "FEED_ITEM_TRUNCATED_NOTICE"
msgstr ""

#, fuzzy
msgid "FERROPLAST"
msgstr "Lämpöplasti"

#, fuzzy
msgid "FERROPLAST_DESCRIPTION"
msgstr "Solun täyttävä limainen aines. Solulima on sekoite ioneita, proteiineja ja muita ainesosia veteen liuotettuna ja täyttää solun sisäpuolen. Yksi sen tarkoituksista on suorittaa glykolyysi, eli glukoosin muuntaminen ATP-energianlähteeksi. Alkeelliset soluilla, joilla ei ole kehittyneempiä aineenvaihduntaan keskittyneitä soluelimiä, solulima on keskeinen energian tuotannon lähde. Solulima myös varastoi molekyylejä, eli esimerkiksi kerättäviä yhdisteitä ja kasvattaa solun kokoa."

#, fuzzy
msgid "FERROPLAST_PROCESSES_DESCRIPTION"
msgstr "Tuottaa [thrive:compound type=\"glucose\"]glukoosia[/thrive:compound]. Tuotannon nopeus riippuu ympäristön [thrive:compound type=\"carbondioxide\"]hiilidioksidipitoisuudesta[/thrive:compound] ja lämpötilasta."

msgid "FILTER_ITEMS_BY_CATEGORY_COLON"
msgstr ""

#, fuzzy
msgid "FIND_CURRENT_PATCH"
msgstr "Peruuta nykyinen toimenpide"

msgid "FINISHED_DOT"
msgstr "Valmis."

msgid "FINISH_EDITING_AND_RETURN_TO_ENVIRONMENT"
msgstr "Vahvista muutokset ja palaa ympäristöön"

#, fuzzy
msgid "FINISH_ONE_GENERATION"
msgstr "konsentraatiosta riippuen"

#, fuzzy
msgid "FINISH_X_GENERATIONS"
msgstr "konsentraatiosta riippuen"

msgid "FIRE_TOXIN"
msgstr "Ammu myrkkyä"

#, fuzzy
msgid "FIRE_TOXIN_TOOLTIP"
msgstr "Kuole"

msgid "FLAGELLUM"
msgstr "Siima"

msgid "FLAGELLUM_DESCRIPTION"
msgstr ""

#, fuzzy
msgid "FLAGELLUM_LENGTH_DESCRIPTION"
msgstr "Käyttää [thrive:compound type=\"atp\"]ATP:ta[/thrive:compound] lisätäkseen solun liikkumisnopeutta."

msgid "FLAGELLUM_PROCESSES_DESCRIPTION"
msgstr "Käyttää [thrive:compound type=\"atp\"]ATP:ta[/thrive:compound] lisätäkseen solun liikkumisnopeutta."

#, fuzzy
msgid "FLEET_NAME_FROM_PLACE"
msgstr "sukupuuttoon planeetalta"

#, fuzzy
msgid "FLEET_UNITS"
msgstr "{0} {1}"

#, fuzzy
msgid "FLOATING_CHUNKS_COLON"
msgstr "Pyöriminen:"

msgid "FLOATING_HAZARD"
msgstr "Kelluva vaara"

msgid "FLUID"
msgstr ""

msgid "FLUIDITY_RIGIDITY"
msgstr "Valuvuus / jäykkyys"

msgid "FOCUSED"
msgstr "Keskittynyt"

msgid "FOCUS_EXPLANATION"
msgstr ""
"Keskittyneet mikrobit etsivät yhdisteitä, kappaleita ja saaliita pidemmän matkan päästä\n"
"ja voivat olla kunnianhimoisempia löytyvien palasten keruussa.\n"
"Responssiiviset mikrobit vaihtavat kohdetta nopeammin, jos ei niitä heti saa kiinni."

#, fuzzy
msgid "FOG_OF_WAR_DISABLED"
msgstr "Ei käytössä"

#, fuzzy
msgid "FOG_OF_WAR_DISABLED_DESCRIPTION"
msgstr "Pistä muita soluja tällä."

msgid "FOG_OF_WAR_INTENSE"
msgstr ""

#, fuzzy
msgid "FOG_OF_WAR_INTENSE_DESCRIPTION"
msgstr "Nitrogenaasi on entsyymikompleksi, joka katalysoi typpimolekyylien pelkistymistä ammoniakiksi käyttäen ATP:tä. Ammoniakki on tärkeä aine solun kasvulle. Tätä prosessia kutsutaan anaerobiseksi typpifiksaatioksi. Nitrogenaasi sijaitsee soluliman ympäröimänä, joka puolestaan toteuttaa osaltaan glykolyysia."

msgid "FOG_OF_WAR_MODE"
msgstr ""

msgid "FOG_OF_WAR_REGULAR"
msgstr ""

#, fuzzy
msgid "FOG_OF_WAR_REGULAR_DESCRIPTION"
msgstr "Pistä muita soluja tällä."

msgid "FOOD_CHAIN"
msgstr "Ruokaketju"

msgid "FOOD_SOURCE_ENERGY_INFO"
msgstr "{0} energiaa: {1} (sopivuus: {2}) kokonaisenergia: {3} (kokonaissopivuus: {4})"

msgid "FORGET_MOD_DETAILS"
msgstr "Poista Paikallinen Data"

#, fuzzy
msgid "FORGET_MOD_DETAILS_TOOLTIP"
msgstr "Jatka"

msgid "FORM_ERROR_MESSAGE"
msgstr "Virhe: {0}"

#, fuzzy
msgid "FOSSILISATION"
msgstr "populaatio:"

#, fuzzy
msgid "FOSSILISATION_EXPLANATION"
msgstr ""
"Aggressiiviset mikrobit kulkevat pidempiä etäisyyksiä jahdatessaan muita\n"
"ja taistelevat todennäköisemmin takaisin hyökkääjiäänsä vastaan.\n"
"Passiiviset mikrobit pysyttelevät enemmän paikallaan ja eivät yleensä\n"
"käytä esimerkiksi myrkkyjä toisia mikrobeja vastaan."

#, fuzzy
msgid "FOSSILISATION_FAILED"
msgstr "populaatio:"

#, fuzzy
msgid "FOSSILISATION_FAILED_DESCRIPTION"
msgstr "Pistä muita soluja tällä."

msgid "FOSSILISATION_HINT"
msgstr ""

msgid "FOSSILISATION_HINT_ALREADY_FOSSILISED"
msgstr ""

#, fuzzy
msgid "FOSSILISE"
msgstr "Sessiili"

#, fuzzy
msgid "FOSSIL_DELETION_FAILED"
msgstr "Auto-evon suorittaminen epäonnistui"

#, fuzzy
msgid "FOSSIL_DELETION_FAILED_DESCRIPTION"
msgstr "Pistä muita soluja tällä."

msgid "FOUR_TIMES"
msgstr "4x"

msgid "FPS"
msgstr "FPS: {0}"

#, fuzzy
msgid "FPS_DISPLAY"
msgstr "Toista"

msgid "FRAME_DURATION"
msgstr "Ruutuaika: {0}"

msgid "FREEBUILDING"
msgstr "Vapaa rakentelu"

msgid "FREE_GLUCOSE_CLOUD"
msgstr ""

#, fuzzy
msgid "FREE_GLUCOSE_CLOUD_EXPLANATION"
msgstr ""
"Keskittyneet mikrobit etsivät yhdisteitä, kappaleita ja saaliita pidemmän matkan päästä\n"
"ja voivat olla kunnianhimoisempia löytyvien palasten keruussa.\n"
"Responssiiviset mikrobit vaihtavat kohdetta nopeammin, jos ei niitä heti saa kiinni."

msgid "FULLSCREEN"
msgstr "Koko näyttö"

msgid "FULL_MOD_INFO"
msgstr "Täydet Modin Tiedot"

msgid "GALLERY_VIEWER"
msgstr ""

#, fuzzy
msgid "GAMEPLAY_BASICS_TITLE"
msgstr "Pelisuunnittelutiimi"

msgid "GAME_DESIGN_TEAM"
msgstr "Pelisuunnittelutiimi"

#, fuzzy
msgid "GAME_SYSTEMS_TITLE"
msgstr "Pelisuunnittelutiimi"

#, fuzzy
msgid "GATHERED_ENERGY_TOOLTIP"
msgstr "Laita peli tauolle"

msgid "GENERAL"
msgstr "Yleiset"

#, fuzzy
msgid "GENERAL_LOADING_TIP_1"
msgstr "Paina kumoamispainiketta editorissa korjataksesi tehdyn virheen"

#, fuzzy
msgid "GENERAL_LOADING_TIP_2"
msgstr "Paina kumoamispainiketta editorissa korjataksesi tehdyn virheen"

#, fuzzy
msgid "GENERAL_LOADING_TIP_3"
msgstr "Paina kumoamispainiketta editorissa korjataksesi tehdyn virheen"

#, fuzzy
msgid "GENERAL_LOADING_TIP_4"
msgstr "Paina kumoamispainiketta editorissa korjataksesi tehdyn virheen"

#, fuzzy
msgid "GENERAL_LOADING_TIP_5"
msgstr "Paina kumoamispainiketta editorissa korjataksesi tehdyn virheen"

#, fuzzy
msgid "GENERAL_LOADING_TIP_6"
msgstr "Paina kumoamispainiketta editorissa korjataksesi tehdyn virheen"

#, fuzzy
msgid "GENERAL_LOADING_TIP_7"
msgstr "Paina kumoamispainiketta editorissa korjataksesi tehdyn virheen"

#, fuzzy
msgid "GENERATIONS"
msgstr "Sukupolvi:"

msgid "GENERATION_COLON"
msgstr "Sukupolvi:"

#, fuzzy
msgid "GITHUB_TOOLTIP"
msgstr "Kuole"

msgid "GLES3"
msgstr "GLES3"

msgid "GLOBAL_GLACIATION_END_EVENT_LOG"
msgstr ""

#, fuzzy
msgid "GLOBAL_GLACIATION_EVENT"
msgstr "Kanta:"

#, fuzzy
<<<<<<< HEAD
msgid "GLOBAL_GLACIATION_EVENT_LOG"
msgstr "Kanta:"

#, fuzzy
msgid "GLOBAL_GLACIATION_EVENT_TOOLTIP"
msgstr "Herää"

#, fuzzy
msgid "GLOBAL_GLACIATION_EVENT_WARNING_LOG"
msgstr "Kanta:"
=======
msgid "GLOBAL_GLACIATION_EVENT_TOOLTIP"
msgstr "Herää"

msgid "GLOBAL_GLACIATION_EVENT_WARNING_LOG_PLURAL"
msgstr ""

msgid "GLOBAL_GLACIATION_EVENT_WARNING_LOG_SINGULAR"
msgstr ""
>>>>>>> 4c6b8478

msgid "GLOBAL_GLACIATION_START_EVENT_LOG"
msgstr ""

msgid "GLOBAL_INITIAL_LETTER"
msgstr ""

#, fuzzy
msgid "GLOBAL_POPULATION_COLON"
msgstr "Kanta:"

msgid "GLOBAL_TIMELINE_SPECIES_MIGRATED_TO"
msgstr "Osa lajin [u]{0}[/u] populaatiosta on muuttanut alueelta {1} alueelle {2}"

msgid "GLUCOSE"
msgstr "Glukoosi"

msgid "GLUCOSE_CONCENTRATIONS_DRASTICALLY_DROPPED"
msgstr "Glukoosin pitoisuudet ovat tippuneet rajusti!"

msgid "GLYCOLYSIS"
msgstr "Glykolyysi"

msgid "GODMODE"
msgstr "Kuolemattomuus"

#, fuzzy
msgid "GOD_TOOLS_TITLE"
msgstr "Lisää uusi syöte"

#, fuzzy
msgid "GOOGLY_EYE_CELL"
msgstr "Pelaajan solu"

msgid "GOT_IT"
msgstr "Selvä"

msgid "GPL_LICENSE_HEADING"
msgstr "GPL-lisenssin teksti:"

#, fuzzy
msgid "GPU_NAME"
msgstr "{0} {1}"

msgid "GRAPHICS"
msgstr "Grafiikat"

msgid "GRAPHICS_TEAM"
msgstr "Grafiikkatiimi"

#, fuzzy
msgid "GROWTH_ORDER"
msgstr "VAHVISTA"

msgid "GUI"
msgstr "Käyttöliittymä"

msgid "GUI_LIGHT_EFFECTS_OPTION_DESCRIPTION"
msgstr ""

#, fuzzy
msgid "GUI_TAB_NAVIGATION"
msgstr "{0} k"

msgid "GUI_VOLUME"
msgstr "Käyttöliittymä"

msgid "HEALTH"
msgstr "Terveys"

msgid "HEALTH_MODIFIER"
msgstr ""

#, fuzzy
msgid "HEAT_ACCUMULATION_BAR_TOOLTIP"
msgstr "Lisää uusi syöte"

msgid "HELP"
msgstr "Apua"

msgid "HELP_BUTTON_TOOLTIP"
msgstr "Help"

msgid "HIGHER_VALUES_INCREASE_PERFORMANCE"
msgstr "(suuremmat arvot lisäävät suorituskykyä)"

msgid "HIGHER_VALUES_WORSEN_PERFORMANCE"
msgstr "(suuremmat arvot heikentävät suorituskykyä)"

msgid "HOLD_FOR_PAN_OR_ROTATE_MODE"
msgstr ""

msgid "HOLD_FOR_PAN_WITH_MOUSE"
msgstr ""

msgid "HOLD_PACK_COMMANDS_MENU"
msgstr "Pohjassapidettynä näytä lauman komentovalikko"

msgid "HOLD_TO_SHOW_CURSOR"
msgstr ""

msgid "HOLD_TO_SHOW_CURSOR_ADVICE_TEXT"
msgstr ""

msgid "HOLD_TO_SKIP_CREDITS"
msgstr ""

#, fuzzy
msgid "HOME"
msgstr "Koti"

msgid "HORIZONTAL_COLON"
msgstr "Horisontaalinen:"

msgid "HORIZONTAL_WITH_AXIS_NAME_COLON"
msgstr ""

msgid "HP_COLON"
msgstr "Terv.:"

msgid "HSV"
msgstr "HSV"

msgid "HUD_MESSAGE_MULTIPLE"
msgstr ""

#, fuzzy
msgid "HYDROGENASE"
msgstr "Rikkivety"

#, fuzzy
msgid "HYDROGENASE_DESCRIPTION"
msgstr "Nitrogenaasi on entsyymikompleksi, joka katalysoi typpimolekyylien pelkistymistä ammoniakiksi käyttäen ATP:tä. Ammoniakki on tärkeä aine solun kasvulle. Tätä prosessia kutsutaan anaerobiseksi typpifiksaatioksi. Nitrogenaasi sijaitsee soluliman ympäröimänä, joka puolestaan toteuttaa osaltaan glykolyysia."

#, fuzzy
msgid "HYDROGENASE_PROCESSES_DESCRIPTION"
msgstr "Muuntaa [thrive:compound type=\"atp\"][/thrive:compound]:n [thrive:compound type=\"ammonia\"]ammoniakiksi[/thrive:compound]. Muunnosnopeus riippuu ympäristön [thrive:compound type=\"nitrogen\"]typpipitoisuudesta[/thrive:compound]."

msgid "HYDROGEN_SULFIDE"
msgstr "Rikkivety"

#, fuzzy
msgid "ICESHARD"
msgstr "Jääsirpale"

msgid "ICESHELF"
msgstr "Jäähylly"

msgid "ICE_CHUNK_BIG"
msgstr ""

msgid "ICE_CHUNK_SMALL"
msgstr ""

msgid "ID_IS_NOT_A_NUMBER"
msgstr ""

msgid "ID_NUMBER"
msgstr "ID-Numero"

#, fuzzy
msgid "IMAGE_FILE_TYPES"
msgstr "Solukalvotyypit"

#, fuzzy
msgid "INCLUDE_MULTICELLULAR_PROTOTYPE"
msgstr "Lisää soluelin"

msgid "INCLUDE_MULTICELLULAR_PROTOTYPE_EXPLANATION"
msgstr ""

#, fuzzy
msgid "INCREASE_ITEM_SIZE"
msgstr "Luo uusi tallennus"

#, fuzzy
msgid "INDICATOR_SPECIES_IS_NEW"
msgstr "Sukupuuttoon kuolleet lajit"

#, fuzzy
msgid "INDICATOR_SPECIES_MUTATED"
msgstr "on saanut mutaation"

msgid "INDUSTRIAL_STAGE"
msgstr ""

msgid "INFINITE_COMPOUNDS"
msgstr "Loputtomat Yhdisteet"

msgid "INFINITE_MP"
msgstr "Loputon MP"

#, fuzzy
msgid "INFO_BOX_COST"
msgstr "OLET SELVIYTYNYT!"

#, fuzzy
msgid "INFO_BOX_EDITORS"
msgstr "OLET SELVIYTYNYT!"

msgid "INFO_BOX_ENZYMES"
msgstr ""

#, fuzzy
msgid "INFO_BOX_GAMEPLAY_TYPE"
msgstr "Osmoregulaation energiantarve"

#, fuzzy
msgid "INFO_BOX_INTERNAL_NAME"
msgstr "Sisäinen nimi (Kansio):"

msgid "INFO_BOX_MASS"
msgstr ""

#, fuzzy
msgid "INFO_BOX_NEXT_STAGE"
msgstr "OLET SELVIYTYNYT!"

#, fuzzy
msgid "INFO_BOX_OSMOREGULATION_COST"
msgstr "Osmoregulaation energiantarve"

#, fuzzy
msgid "INFO_BOX_PREVIOUS_STAGE"
msgstr "Ei toimintoja"

#, fuzzy
msgid "INFO_BOX_PROCESSES"
msgstr "Ei toimintoja"

#, fuzzy
msgid "INFO_BOX_REQUIRES_NUCLEUS"
msgstr "Tuma"

#, fuzzy
msgid "INFO_BOX_SIZE"
msgstr "OLET SELVIYTYNYT!"

#, fuzzy
msgid "INFO_BOX_STORAGE"
msgstr "OLET SELVIYTYNYT!"

#, fuzzy
msgid "INFO_BOX_UNIQUE"
msgstr "OLET SELVIYTYNYT!"

msgid "INFO_BOX_UPGRADES"
msgstr ""

msgid "INGESTED_MATTER"
msgstr "Nielty Aine"

#, fuzzy
msgid "INIT_NEW_WORLD_TOOLTIP"
msgstr "Lisää uusi syöte"

msgid "INPUTS"
msgstr "Syötteet"

#, fuzzy
msgid "INPUT_NAME_BUILD_STRUCTURE"
msgstr "konsentraatiosta riippuen"

#, fuzzy
msgid "INPUT_NAME_INTERACTION"
msgstr "konsentraatiosta riippuen"

#, fuzzy
msgid "INPUT_NAME_OPEN_INVENTORY"
msgstr "konsentraatiosta riippuen"

msgid "INSPECT"
msgstr ""

msgid "INSPECTOR"
msgstr ""

#, fuzzy
msgid "INSTAGRAM_TOOLTIP"
msgstr "Laita peli tauolle"

msgid "INTERACTION_ACTIVATE_ASCENSION"
msgstr "Aktivoi nousemusportti"

msgid "INTERACTION_ACTIVATE_ASCENSION_MISSING_ENERGY"
msgstr "Aktivoi nousemusportti (ENERGIAA PUUTTUU)"

#, fuzzy
msgid "INTERACTION_CONSTRUCT"
msgstr "Mutaatiopisteet"

msgid "INTERACTION_CONSTRUCT_MISSING_DEPOSITED_MATERIALS"
msgstr ""

#, fuzzy
msgid "INTERACTION_CRAFT"
msgstr "Mutaatiopisteet"

#, fuzzy
msgid "INTERACTION_DEPOSIT_RESOURCES"
msgstr "Mutaatiopisteet"

msgid "INTERACTION_DEPOSIT_RESOURCES_NO_SUITABLE_RESOURCES"
msgstr ""

#, fuzzy
msgid "INTERACTION_DESTROY"
msgstr "Mutaatiopisteet"

#, fuzzy
msgid "INTERACTION_FOUND_SETTLEMENT"
msgstr "Mutaatiopisteet"

#, fuzzy
msgid "INTERACTION_HARVEST"
msgstr "Mutaatiopisteet"

msgid "INTERACTION_HARVEST_CANNOT_MISSING_TOOL"
msgstr ""

msgid "INTERACTION_PICK_UP"
msgstr ""

msgid "INTERACTION_PICK_UP_CANNOT_FULL"
msgstr ""

#, fuzzy
msgid "INTERNALS"
msgstr "Ulkoinen"

msgid "INTERNAL_NAME_IN_USE"
msgstr ""

msgid "INTERNAL_NAME_REQUIRED"
msgstr ""

msgid "INTERNAL_NAME_REQUIRES_CAPITAL"
msgstr ""

msgid "INVALID_DATA_TO_PLOT"
msgstr "Virheellistä dataa ei voitu sovittaa kuvaajaan"

msgid "INVALID_ICON_PATH"
msgstr "Virheellinen modikuvakkeen polku"

msgid "INVALID_SAVE_NAME_POPUP"
msgstr "Tiedostonimessä ei voi käyttää erikoismerkkejä (<>:\"/\\|?*)"

msgid "INVALID_SPECIES_NAME_POPUP"
msgstr ""

#, fuzzy
msgid "INVALID_TAG"
msgstr "Lataa rikkinäinen tallennus?"

msgid "INVALID_URL_FORMAT"
msgstr "Virheellinen URL muoto"

msgid "INVALID_URL_SCHEME"
msgstr "Virheellinen URL-osoitemalli"

msgid "INVENTORY_ITEMS_ON_GROUND"
msgstr ""

#, fuzzy
msgid "INVENTORY_TITLE"
msgstr "\"{0}\" - {1}"

msgid "INVENTORY_TOGGLE_CRAFTING"
msgstr ""

msgid "INVENTORY_TOGGLE_GROUND"
msgstr ""

msgid "INVERTED"
msgstr "Käänteinen"

msgid "IN_PROTOTYPE"
msgstr ""

msgid "IRON"
msgstr "Rauta"

#, fuzzy
msgid "IRON_OXIDATION"
msgstr "Lahjoitukset"

#, fuzzy
msgid "ITCH_TOOLTIP"
msgstr "Kuole"

msgid "ITEM_AT_2D_COORDINATES"
msgstr ""

#, fuzzy
msgid "ITEM_NAME_SEPARATOR"
msgstr "konsentraatiosta riippuen"

msgid "JANUARY"
msgstr "Tammikuu"

msgid "JSON_DEBUG_MODE"
msgstr "JSON-virheenkäsittelymoodi:"

msgid "JSON_DEBUG_MODE_ALWAYS"
msgstr "Aina"

msgid "JSON_DEBUG_MODE_AUTO"
msgstr "Automaattisesti"

msgid "JSON_DEBUG_MODE_NEVER"
msgstr "Ei koskaan"

msgid "JULY"
msgstr "Heinäkuu"

msgid "JUNE"
msgstr "Kesäkuu"

#, fuzzy
msgid "KEEP_CURRENT_SHORT"
msgstr "Nykyiset kehittäjät"

#, fuzzy
msgid "KEEP_CURRENT_TOLERANCE_FLEXIBILITY_TOOLTIP"
msgstr "Laita peli tauolle"

#, fuzzy
msgid "KEEP_MIGRATION"
msgstr "Soluhengitys"

msgid "KEY_BACK"
msgstr "Takaisin"

#, fuzzy
msgid "KEY_BACKTAB"
msgstr "Takaisin"

msgid "KEY_BINDING_CHANGE_CONFLICT"
msgstr ""
"Syötteellä on conflikti: {0}.\n"
"Haluatko poistaa syötteen {1}:lta?"

msgid "KEY_BRING_UP_KEYBOARD"
msgstr ""

msgid "KEY_CLEAR"
msgstr "Tyhjennä"

msgid "KEY_DELETE"
msgstr "Poista"

msgid "KEY_DOWN"
msgstr "Alas"

msgid "KEY_END"
msgstr "End"

msgid "KEY_ENTER"
msgstr "Enter"

msgid "KEY_FAVORITES"
msgstr "Suosikit"

msgid "KEY_FORWARD"
msgstr "Eteenpäin"

#, fuzzy
msgid "KEY_GLOBE"
msgstr "Koti"

msgid "KEY_HELP"
msgstr "Apu"

msgid "KEY_HOME"
msgstr "Koti"

msgid "KEY_HOMEPAGE"
msgstr "Kotisivu"

#, fuzzy
msgid "KEY_HYPER"
msgstr "Apu"

msgid "KEY_INSERT"
msgstr "Insert"

#, fuzzy
msgid "KEY_JIS_EISU"
msgstr "Insert"

#, fuzzy
msgid "KEY_JIS_KANA"
msgstr "Valmiustila"

msgid "KEY_LEFT"
msgstr "Vasemmalle"

msgid "KEY_MENU"
msgstr "Valikko"

#, fuzzy
msgid "KEY_META"
msgstr "Tabulaattori"

msgid "KEY_OPENURL"
msgstr "Avaa osoite"

msgid "KEY_PAUSE"
msgstr "Tauko"

msgid "KEY_PRINT"
msgstr "Kopioi ruutu"

msgid "KEY_REFRESH"
msgstr "Virkistä"

msgid "KEY_RIGHT"
msgstr "Oikealle"

msgid "KEY_SEARCH"
msgstr "Hae"

msgid "KEY_STANDBY"
msgstr "Valmiustila"

msgid "KEY_STOP"
msgstr "Stop"

msgid "KEY_TAB"
msgstr "Tabulaattori"

msgid "KEY_UP"
msgstr "Ylös"

msgid "KILO_ABBREVIATION"
msgstr "{0} K"

msgid "KP0"
msgstr "Num 0"

msgid "KP1"
msgstr "Num 1"

msgid "KP2"
msgstr "Num 2"

msgid "KP3"
msgstr "Num 3"

msgid "KP4"
msgstr "Num 4"

msgid "KP5"
msgstr "Num 5"

msgid "KP6"
msgstr "Num 6"

msgid "KP7"
msgstr "Num 7"

msgid "KP8"
msgstr "Num 8"

msgid "KP9"
msgstr "Num 9"

msgid "KPADD"
msgstr "Num +"

msgid "KPDIVIDE"
msgstr "Num /"

msgid "KPENTER"
msgstr "Num Enter"

msgid "KPMULTIPLY"
msgstr "Num *"

msgid "KPPERIOD"
msgstr "Num ."

msgid "KPSUBTRACT"
msgstr "Num -"

msgid "LANGUAGE"
msgstr "Kieli:"

msgid "LANGUAGE_TRANSLATION_PROGRESS"
msgstr "Tämä kieli on {0}% käännetty"

msgid "LANGUAGE_TRANSLATION_PROGRESS_LOW"
msgstr "Tämä käännös on vielä kesken ({0}% valmis)"

msgid "LANGUAGE_TRANSLATION_PROGRESS_REALLY_LOW"
msgstr "Tämä käännös on pahasti kesken ({0}% valmis) ole kiltti ja auta meitä sen kanssa!"

#, fuzzy
msgid "LARGE_SULFUR_CHUNK"
msgstr "Pieni rautalohkare"

msgid "LAST_ORGANELLE_DELETE_OPTION_DISABLED_TOOLTIP"
msgstr ""

msgid "LAUNCH0"
msgstr ""

msgid "LAUNCH1"
msgstr ""

msgid "LAUNCH2"
msgstr ""

msgid "LAUNCH3"
msgstr ""

msgid "LAUNCH4"
msgstr ""

msgid "LAUNCH5"
msgstr ""

msgid "LAUNCH6"
msgstr ""

msgid "LAUNCH7"
msgstr ""

msgid "LAUNCH8"
msgstr ""

msgid "LAUNCH9"
msgstr ""

msgid "LAUNCHA"
msgstr ""

msgid "LAUNCHB"
msgstr ""

msgid "LAUNCHC"
msgstr ""

msgid "LAUNCHD"
msgstr ""

msgid "LAUNCHE"
msgstr ""

msgid "LAUNCHF"
msgstr ""

msgid "LAUNCHMAIL"
msgstr ""

msgid "LAUNCHMEDIA"
msgstr "Media"

msgid "LAWK_ONLY"
msgstr "Vain LAWK"

#, fuzzy
msgid "LAWK_ONLY_EXPLANATION"
msgstr ""
"Pelokkaat mikrobit pakenevat pidempiä matkoja, kuin urheat, ja\n"
"todennäköisemmin pakenevat petoja.\n"
"Rohkeat mikrobit eivät välitä pedoista lähellään ja hyökkäävät\n"
"todennäköisimmin takaisin uhattuna."

msgid "LEAD_ARTIST"
msgstr "Johtava Taiteilija"

msgid "LEAD_ARTISTS"
msgstr "Johtavat Taiteilijat"

msgid "LEAD_DEVELOPERS"
msgstr "Pääkehittäjät"

msgid "LEAD_GAME_DESIGNER"
msgstr ""

msgid "LEAD_GAME_DESIGNERS"
msgstr ""

msgid "LEAD_OUTREACH_PEOPLE"
msgstr ""

msgid "LEAD_OUTREACH_PERSON"
msgstr ""

msgid "LEAD_PROGRAMMER"
msgstr "Pääohjelmoija"

msgid "LEAD_PROGRAMMERS"
msgstr "Pääohjelmoijat"

msgid "LEAD_PROJECT_MANAGER"
msgstr ""

msgid "LEAD_PROJECT_MANAGERS"
msgstr ""

msgid "LEAD_TESTER"
msgstr ""

msgid "LEAD_TESTERS"
msgstr ""

msgid "LEAD_THEORIST"
msgstr "Johtava Teoreetikko"

msgid "LEAD_THEORISTS"
msgstr "Johtavat Teoreetikot"

#, fuzzy
msgid "LEFT_ARROW"
msgstr "Hiiren vasen painike"

msgid "LEFT_MOUSE"
msgstr "Hiiren vasen painike"

msgid "LICENSES"
msgstr "Lisenssit"

msgid "LICENSES_COVERING_THRIVE"
msgstr "Lisenssit, jotka liittyvät Thriven osiin näytetään tässä"

msgid "LIFE_ORIGIN"
msgstr "Elämän alkuperä"

#, fuzzy
msgid "LIFE_ORIGIN_EXPLANATION"
msgstr ""
"Pelokkaat mikrobit pakenevat pidempiä matkoja, kuin urheat, ja\n"
"todennäköisemmin pakenevat petoja.\n"
"Rohkeat mikrobit eivät välitä pedoista lähellään ja hyökkäävät\n"
"todennäköisimmin takaisin uhattuna."

msgid "LIFE_ORIGIN_PANSPERMIA"
msgstr "Panspermia (satunnainen)"

msgid "LIFE_ORIGIN_POND"
msgstr "Lämmin pieni allas"

#, fuzzy
msgid "LIFE_ORIGIN_TOOLTIP"
msgstr "Kuole"

msgid "LIFE_ORIGIN_VENTS"
msgstr "Mustat savuttajat"

msgid "LIGHT"
msgstr "Valo"

msgid "LIGHT_LEVEL_AVERAGE"
msgstr "Keskiverto"

#, fuzzy
msgid "LIGHT_LEVEL_CURRENT"
msgstr "Hiiren rulla oikealle"

msgid "LIGHT_LEVEL_DAY"
msgstr "Päivä"

msgid "LIGHT_LEVEL_LABEL_AT_NOON"
msgstr ""

#, fuzzy
msgid "LIGHT_LEVEL_NIGHT"
msgstr "Hiiren rulla oikealle"

#, fuzzy
msgid "LIGHT_MAX"
msgstr "Valo"

msgid "LIMIT_EXTREME"
msgstr "Äärimmäinen"

#, fuzzy
msgid "LIMIT_GROWTH_RATE"
msgstr "VAHVISTA"

#, fuzzy
msgid "LIMIT_GROWTH_RATE_EXPLANATION"
msgstr "Tämä paneeli kertoo mistä luvuista auto-evo simuloi ennusteensa. Lajin selviytymiseen vaikuttaa sen onnistuminen energian haalimisessa ja muut tarpeet. Auto-evo käyttää yksinkertaistettua mallia laskeakseen lajin menestymisen perustaen sen lajin hankkimaan energiaan. Jokaisen ravintotyypin kohdalla voi nähdä kuinka paljon siitä saa energiaa. Lajin sopivuus kertoo kuinka hyvin lajin jäsenet pystyvät käyttämään kyseisiä ravinnon lähteitä."

msgid "LIMIT_HUGE"
msgstr "Valtava"

msgid "LIMIT_LARGE"
msgstr "Suuri"

msgid "LIMIT_NORMAL"
msgstr "Normaali"

msgid "LIMIT_SMALL"
msgstr "Pieni"

msgid "LIMIT_TINY"
msgstr "Hyvin pieni"

msgid "LIMIT_VERY_LARGE"
msgstr "Erittäin suuri"

msgid "LIMIT_VERY_SMALL"
msgstr "Erittäin pieni"

#, fuzzy
msgid "LINE_COLOUR"
msgstr "Väri"

#, fuzzy
msgid "LINKS_TITLE"
msgstr "Otsikko puuttuu"

msgid "LIPASE"
msgstr "Lipaasi"

#, fuzzy
msgid "LIPASE_DESCRIPTION"
msgstr "Solun täyttävä limainen aines. Solulima on sekoite ioneita, proteiineja ja muita ainesosia veteen liuotettuna ja täyttää solun sisäpuolen. Yksi sen tarkoituksista on suorittaa glykolyysi, eli glukoosin muuntaminen ATP-energianlähteeksi. Alkeelliset soluilla, joilla ei ole kehittyneempiä aineenvaihduntaan keskittyneitä soluelimiä, solulima on keskeinen energian tuotannon lähde. Solulima myös varastoi molekyylejä, eli esimerkiksi kerättäviä yhdisteitä ja kasvattaa solun kokoa."

msgid "LOAD"
msgstr "Lataa"

msgid "LOADING"
msgstr "Ladataan"

#, fuzzy
msgid "LOADING_DOT_DOT_DOT"
msgstr "Ladataan..."

msgid "LOADING_GAME"
msgstr "Ladataan peliä"

#, fuzzy
msgid "LOADING_MACROSCOPIC_EDITOR"
msgstr "Ladataan mikrobieditoria"

msgid "LOADING_MICROBE_EDITOR"
msgstr "Ladataan mikrobieditoria"

#, fuzzy
msgid "LOADING_MULTICELLULAR_EDITOR"
msgstr "Ladataan mikrobieditoria"

msgid "LOAD_FINISHED"
msgstr "Lataus on valmistunut"

msgid "LOAD_GAME"
msgstr "Lataa Peli"

#, fuzzy
msgid "LOAD_GAME_BUTTON_TOOLTIP"
msgstr "Pysäytysmenu"

#, fuzzy
msgid "LOAD_INCOMPATIBLE_PROTOTYPE_WARNING"
msgstr "Lataa epäyhteensopiva tallennus?"

#, fuzzy
msgid "LOAD_INCOMPATIBLE_SAVE_PROMPT"
msgstr "Lataa epäyhteensopiva tallennus?"

msgid "LOAD_INCOMPATIBLE_SAVE_WARNING"
msgstr ""

#, fuzzy
msgid "LOAD_INVALID_SAVE_PROMPT"
msgstr "Lataa rikkinäinen tallennus?"

msgid "LOAD_INVALID_SAVE_WARNING"
msgstr ""

msgid "LOCAL_INITIAL_LETTER"
msgstr ""

msgid "LOCK_DAY_NIGHT_CYCLE"
msgstr ""

#, fuzzy
msgid "LOW_MENU_PERFORMANCE"
msgstr "Suorituskyky"

#, fuzzy
msgid "LOW_MENU_PERFORMANCE_DESCRIPTION"
msgstr "Muuntaa [thrive:compound type=\"atp\"][/thrive:compound]:n [thrive:compound type=\"oxytoxy\"]oxytoxyksi[/thrive:compound]. Muunnosnopeus riippuu ympäristön [thrive:compound type=\"oxygen\"]happipitoisuudesta[/thrive:compound]. Voi päästää myrkkyjä painamalla [thrive:input]g_fire_toxin[/thrive:input]. Kun [thrive:compound type=\"oxytoxy\"][/thrive:compound]n pitoisuudet ovat alhaiset, ampuminen on edelleen mahdollista, mutta aiheuttaa vähemmän vahinkoa."

msgid "LOW_QUALITY_BACKGROUND_BLUR"
msgstr ""

msgid "LOW_QUALITY_BACKGROUND_BLUR_TOOLTIP"
msgstr ""

#, fuzzy
msgid "LYSOSOME"
msgstr "Happimyrkkysomi"

#, fuzzy
msgid "LYSOSOME_DESCRIPTION"
msgstr "Metabolosomit, eli aineenvaihduntaelimet ovat proteiinikuorien koteloimia proteiiniryppäitä, jotka muuntavat glukoosia ATP:ksi. Näiden energian tuotanto on solulimaa tehokkaampaa johtuen prosessista, jota kutsutaan aerobiseksi energiantuotoksi. Siinä glykolyysin lisäksi tapahtuu muita toimintoja, jotka tuottavat pelkkää glykolyysiä huomattavasti enemmän ATP:tä. Tämä prosessi tarvitsee kuitenkin happea toimiakseen, ja siten ympäristön happipitoisuus vaikuttaa muunnosnopeuteen."

#, fuzzy
msgid "LYSOSOME_PROCESSES_DESCRIPTION"
msgstr "Muuntaa [thrive:compound type=\"atp\"][/thrive:compound]:n [thrive:compound type=\"oxytoxy\"]oxytoxyksi[/thrive:compound]. Muunnosnopeus riippuu ympäristön [thrive:compound type=\"oxygen\"]happipitoisuudesta[/thrive:compound]. Voi päästää myrkkyjä painamalla [thrive:input]g_fire_toxin[/thrive:input]. Kun [thrive:compound type=\"oxytoxy\"][/thrive:compound]n pitoisuudet ovat alhaiset, ampuminen on edelleen mahdollista, mutta aiheuttaa vähemmän vahinkoa."

#, fuzzy
msgid "MACROLIDE_SYNTHESIS"
msgstr "Kemosynteesi"

#, fuzzy
msgid "MACROSCOPIC"
msgstr "Muutu Makroskooppiseksi ({0}/{1})"

#, fuzzy
msgid "MACROSCOPIC_STAGE"
msgstr ""
"Kaukaisella planeetalla maailmankausien vulkaaninen aktiivisuus ja meteoriittien iskeymät ovat johtaneet uuden ilmiön kehittymisen maailmankaikkeudessa.\n"
"\n"
"Elämä.\n"
"\n"
"Yksinkertaiset mikrobit lymyilevät syvällä meren uumenissa. Olet viimeinen universaali esivanhempi (LUCA) tällä planeetalla.\n"
"\n"
"Selviytyäkseksi tässä armottomassa ympäristössä, sinun täytyy etsiä ja kerätä yhdisteitä. Niiden avulla voit kehittyä sukupolvien saatossa ja kilpailla muiden lajien kanssa."

msgid "MANUALLY_SET_TIME"
msgstr ""

#, fuzzy
msgid "MAP"
msgstr "ATP"

msgid "MARCH"
msgstr "Maaliskuu"

msgid "MARINE_SNOW"
msgstr "Leijuvat hiukkaset"

msgid "MASTER_VOLUME"
msgstr "Pää äänitaso"

#, fuzzy
msgid "MASTODON_TOOLTIP"
msgstr "Laita peli tauolle"

#, fuzzy
msgid "MAX_CACHE_SIZE_TOOLTIP"
msgstr "Jatka"

msgid "MAX_FPS"
msgstr "Maksimi kuvia sekunnissa:"

msgid "MAX_FPS_NO_LIMIT"
msgstr "Rajoittamaton"

#, fuzzy
msgid "MAX_SIZE_COLON"
msgstr "Koko:"

msgid "MAX_SPAWNED_ENTITIES"
msgstr ""

msgid "MAX_VISIBLE_DATASET_WARNING"
msgstr "Ei ole lupaa näyttää enempää kuin {0} dataosaa!"

msgid "MAY"
msgstr "Toukokuu"

#, fuzzy
msgid "MECHANICS_BUTTON"
msgstr "Tämän tallennuksen poistamista ei voi kumota, haluatko varmasti poistaa sen lopullisesti?"

msgid "MEDIANEXT"
msgstr "Seuraava kappale"

msgid "MEDIAPLAY"
msgstr "Toista"

msgid "MEDIAPREVIOUS"
msgstr "Media edellinen"

msgid "MEDIARECORD"
msgstr ""

msgid "MEDIASTOP"
msgstr "Pysäytä"

#, fuzzy
msgid "MEDIUM_SULFUR_CHUNK"
msgstr "Pieni rautalohkare"

msgid "MEGA_YEARS"
msgstr "Ma"

#, fuzzy
msgid "MELANOSOME"
msgstr "Metabolosomi"

#, fuzzy
msgid "MELANOSOME_DESCRIPTION"
msgstr "Metabolosomit, eli aineenvaihduntaelimet ovat proteiinikuorien koteloimia proteiiniryppäitä, jotka muuntavat glukoosia ATP:ksi. Näiden energian tuotanto on solulimaa tehokkaampaa johtuen prosessista, jota kutsutaan aerobiseksi energiantuotoksi. Siinä glykolyysin lisäksi tapahtuu muita toimintoja, jotka tuottavat pelkkää glykolyysiä huomattavasti enemmän ATP:tä. Tämä prosessi tarvitsee kuitenkin happea toimiakseen, ja siten ympäristön happipitoisuus vaikuttaa muunnosnopeuteen."

#, fuzzy
msgid "MELANOSOME_PROCESSES_DESCRIPTION"
msgstr "Muuntaa [thrive:compound type=\"atp\"][/thrive:compound]:n [thrive:compound type=\"oxytoxy\"]oxytoxyksi[/thrive:compound]. Muunnosnopeus riippuu ympäristön [thrive:compound type=\"oxygen\"]happipitoisuudesta[/thrive:compound]. Voi päästää myrkkyjä painamalla [thrive:input]g_fire_toxin[/thrive:input]. Kun [thrive:compound type=\"oxytoxy\"][/thrive:compound]n pitoisuudet ovat alhaiset, ampuminen on edelleen mahdollista, mutta aiheuttaa vähemmän vahinkoa."

msgid "MEMBRANE"
msgstr "Solukalvo"

msgid "MEMBRANE_RIGIDITY"
msgstr "Kalvon jäykkyys"

msgid "MEMBRANE_TYPES"
msgstr "Solukalvotyypit"

msgid "MENU"
msgstr "Valikko"

msgid "MESOPELAGIC"
msgstr "Mesopelaginen vyöhyke"

msgid "METABOLOSOMES"
msgstr "Metabolosomi"

msgid "METABOLOSOMES_DESCRIPTION"
msgstr "Metabolosomit, eli aineenvaihduntaelimet ovat proteiinikuorien koteloimia proteiiniryppäitä, jotka muuntavat glukoosia ATP:ksi. Näiden energian tuotanto on solulimaa tehokkaampaa johtuen prosessista, jota kutsutaan aerobiseksi energiantuotoksi. Siinä glykolyysin lisäksi tapahtuu muita toimintoja, jotka tuottavat pelkkää glykolyysiä huomattavasti enemmän ATP:tä. Tämä prosessi tarvitsee kuitenkin happea toimiakseen, ja siten ympäristön happipitoisuus vaikuttaa muunnosnopeuteen."

msgid "METABOLOSOMES_PROCESSES_DESCRIPTION"
msgstr "Muuntaa [thrive:compound type=\"glucose\"]glukoosia[/thrive:compound] [thrive:compound type=\"atp\"]ATP:ksi[/thrive:compound]. Nopeus skaalautuu [thrive:compound type=\"oxygen\"]hapen[/thrive:compound] pitoisuuden mukaan."

#, fuzzy
msgid "META_THREADS_TOOLTIP"
msgstr ""
"Hyperthreadingin päällä oloa ei voida automaattisesti tunnistaa.\n"
"Tämä säätää kuinka monta taustatyöskentelijää käytetään oletusarvoisesti, koska hyperthreading ei ole yhtä tehokasta kuin oikeat prosessoriytimet."

msgid "METEOR_IMPACT_EVENT"
msgstr ""

#, fuzzy
msgid "METEOR_IMPACT_EVENT_LOG"
msgstr "Kanta:"

msgid "METEOR_STRIKE_START_EVENT_LOG"
msgstr ""

#, fuzzy
msgid "METRICS"
msgstr "Näytä FPS-laskuri"

msgid "METRICS_CONTENT"
msgstr ""

msgid "MIB_VALUE"
msgstr "{0} MiB"

msgid "MICHE"
msgstr ""

#, fuzzy
msgid "MICHES_FOR_PATCH"
msgstr "sukupuuttoon planeetalta"

#, fuzzy
msgid "MICHE_AVOID_PREDATION_SELECTION_PRESSURE"
msgstr "[u]{0}[/u] jakautui [u]{1}[/u]:sta uudeksi lajiksi lajin valintapaineista johtuen"

msgid "MICHE_CHUNK_PRESSURE"
msgstr ""

#, fuzzy
msgid "MICHE_COMPOUND_CLOUD_PRESSURE"
msgstr "Yhdistepilvet"

msgid "MICHE_COMPOUND_EFFICIENCY_PRESSURE"
msgstr ""

#, fuzzy
msgid "MICHE_DETAIL_TEXT"
msgstr "{0} (x{1})"

msgid "MICHE_ENVIRONMENTAL_COMPOUND_PRESSURE"
msgstr ""

#, fuzzy
msgid "MICHE_ENVIRONMENTAL_TOLERANCE"
msgstr "Ympäristö"

msgid "MICHE_MAINTAIN_COMPOUND_PRESSURE"
msgstr ""

msgid "MICHE_METABOLIC_STABILITY_PRESSURE"
msgstr ""

msgid "MICHE_NO_OP_PRESSURE"
msgstr ""

msgid "MICHE_PREDATION_EFFECTIVENESS_PRESSURE"
msgstr ""

#, fuzzy
msgid "MICHE_PREDATOR_ROOT_PRESSURE"
msgstr "Lajin {0} saalistus"

msgid "MICHE_ROOT_PRESSURE"
msgstr ""

msgid "MICHE_TREE"
msgstr ""

#, fuzzy
msgid "MICROBE"
msgstr ""
"Kaukaisella planeetalla maailmankausien vulkaaninen aktiivisuus ja meteoriittien iskeymät ovat johtaneet uuden ilmiön kehittymisen maailmankaikkeudessa.\n"
"\n"
"Elämä.\n"
"\n"
"Yksinkertaiset mikrobit lymyilevät syvällä meren uumenissa. Olet viimeinen universaali esivanhempi (LUCA) tällä planeetalla.\n"
"\n"
"Selviytyäkseksi tässä armottomassa ympäristössä, sinun täytyy etsiä ja kerätä yhdisteitä. Niiden avulla voit kehittyä sukupolvien saatossa ja kilpailla muiden lajien kanssa."

#, fuzzy
msgid "MICROBES_COUNT"
msgstr ""
"Kaukaisella planeetalla maailmankausien vulkaaninen aktiivisuus ja meteoriittien iskeymät ovat johtaneet uuden ilmiön kehittymisen maailmankaikkeudessa.\n"
"\n"
"Elämä.\n"
"\n"
"Yksinkertaiset mikrobit lymyilevät syvällä meren uumenissa. Olet viimeinen universaali esivanhempi (LUCA) tällä planeetalla.\n"
"\n"
"Selviytyäkseksi tässä armottomassa ympäristössä, sinun täytyy etsiä ja kerätä yhdisteitä. Niiden avulla voit kehittyä sukupolvien saatossa ja kilpailla muiden lajien kanssa."

#, fuzzy
msgid "MICROBE_BENCHMARK"
msgstr "Mikrobieditori"

msgid "MICROBE_EDITOR"
msgstr "Mikrobieditori"

#, fuzzy
msgid "MICROBE_ENZYME_STATISTICS"
msgstr "Statistiikkaa organismista"

msgid "MICROBE_FREEBUILD_EDITOR"
msgstr "Mikrobien vapaa rakentelu"

#, fuzzy
msgid "MICROBE_LOADING_TIP_1"
msgstr "Paina kumoamispainiketta editorissa korjataksesi tehdyn virheen"

#, fuzzy
msgid "MICROBE_LOADING_TIP_10"
msgstr "Paina kumoamispainiketta editorissa korjataksesi tehdyn virheen"

#, fuzzy
msgid "MICROBE_LOADING_TIP_11"
msgstr "Paina kumoamispainiketta editorissa korjataksesi tehdyn virheen"

#, fuzzy
msgid "MICROBE_LOADING_TIP_12"
msgstr "Paina kumoamispainiketta editorissa korjataksesi tehdyn virheen"

#, fuzzy
msgid "MICROBE_LOADING_TIP_13"
msgstr "Paina kumoamispainiketta editorissa korjataksesi tehdyn virheen"

#, fuzzy
msgid "MICROBE_LOADING_TIP_14"
msgstr "Paina kumoamispainiketta editorissa korjataksesi tehdyn virheen"

#, fuzzy
msgid "MICROBE_LOADING_TIP_15"
msgstr "Paina kumoamispainiketta editorissa korjataksesi tehdyn virheen"

#, fuzzy
msgid "MICROBE_LOADING_TIP_16"
msgstr "Paina kumoamispainiketta editorissa korjataksesi tehdyn virheen"

#, fuzzy
msgid "MICROBE_LOADING_TIP_17"
msgstr "Paina kumoamispainiketta editorissa korjataksesi tehdyn virheen"

#, fuzzy
msgid "MICROBE_LOADING_TIP_18"
msgstr "Paina kumoamispainiketta editorissa korjataksesi tehdyn virheen"

#, fuzzy
msgid "MICROBE_LOADING_TIP_19"
msgstr "Paina kumoamispainiketta editorissa korjataksesi tehdyn virheen"

#, fuzzy
msgid "MICROBE_LOADING_TIP_2"
msgstr "Paina kumoamispainiketta editorissa korjataksesi tehdyn virheen"

#, fuzzy
msgid "MICROBE_LOADING_TIP_20"
msgstr "Paina kumoamispainiketta editorissa korjataksesi tehdyn virheen"

#, fuzzy
msgid "MICROBE_LOADING_TIP_21"
msgstr "Paina kumoamispainiketta editorissa korjataksesi tehdyn virheen"

#, fuzzy
msgid "MICROBE_LOADING_TIP_22"
msgstr "Paina kumoamispainiketta editorissa korjataksesi tehdyn virheen"

#, fuzzy
msgid "MICROBE_LOADING_TIP_3"
msgstr "Paina kumoamispainiketta editorissa korjataksesi tehdyn virheen"

#, fuzzy
msgid "MICROBE_LOADING_TIP_4"
msgstr "Paina kumoamispainiketta editorissa korjataksesi tehdyn virheen"

#, fuzzy
msgid "MICROBE_LOADING_TIP_5"
msgstr "Paina kumoamispainiketta editorissa korjataksesi tehdyn virheen"

#, fuzzy
msgid "MICROBE_LOADING_TIP_6"
msgstr "Paina kumoamispainiketta editorissa korjataksesi tehdyn virheen"

#, fuzzy
msgid "MICROBE_LOADING_TIP_7"
msgstr "Paina kumoamispainiketta editorissa korjataksesi tehdyn virheen"

#, fuzzy
msgid "MICROBE_LOADING_TIP_8"
msgstr "Paina kumoamispainiketta editorissa korjataksesi tehdyn virheen"

#, fuzzy
msgid "MICROBE_LOADING_TIP_9"
msgstr "Paina kumoamispainiketta editorissa korjataksesi tehdyn virheen"

#, fuzzy
msgid "MICROBE_MEMBRANE_PERCENTAGE_STATISTICS"
msgstr "Statistiikkaa organismista"

#, fuzzy
msgid "MICROBE_MEMBRANE_STATISTICS"
msgstr "Statistiikkaa organismista"

#, fuzzy
msgid "MICROBE_ORGANELLE_STATISTICS"
msgstr "Statistiikkaa organismista"

#, fuzzy
msgid "MICROBE_ORGANELLE_UPGRADES_STATISTICS"
msgstr "Statistiikkaa organismista"

#, fuzzy
msgid "MICROBE_SPECIES_DETAIL_TEXT"
msgstr ""
"Seuraa tarkoin alhaalla oikealla näkyviä palkkeja.\n"
"Solusi kuolee, jos sen terveyspalkki loppuu.\n"
"Terveyspalkkisi kasvaa silloin kun solullasi on ATP:tä.\n"
"Pidä huolta, että keräät tarpeeksi glukoosia tuottaaksesi ATP:tä."

#, fuzzy
msgid "MICROBE_STAGE"
msgstr ""
"Kaukaisella planeetalla maailmankausien vulkaaninen aktiivisuus ja meteoriittien iskeymät ovat johtaneet uuden ilmiön kehittymisen maailmankaikkeudessa.\n"
"\n"
"Elämä.\n"
"\n"
"Yksinkertaiset mikrobit lymyilevät syvällä meren uumenissa. Olet viimeinen universaali esivanhempi (LUCA) tällä planeetalla.\n"
"\n"
"Selviytyäkseksi tässä armottomassa ympäristössä, sinun täytyy etsiä ja kerätä yhdisteitä. Niiden avulla voit kehittyä sukupolvien saatossa ja kilpailla muiden lajien kanssa."

#, fuzzy
msgid "MICROBE_STAGE_BECOME_MULTICELLULAR_TEXT"
msgstr ""
"Kerää glukooria (valkeat yhdistepilvet) liikkumalla niihin.\n"
"\n"
"Solusi tarvitsee glukoosia tuottaakseen energiaa pysyäkseen hengissä.\n"
"\n"
"Seuraa viivaa, joka kulkee solustasi lähimpään glukoosipilveen."

#, fuzzy
msgid "MICROBE_STAGE_COLLECT_TEXT"
msgstr ""
"Kerää glukooria (valkeat yhdistepilvet) liikkumalla niihin.\n"
"\n"
"Solusi tarvitsee glukoosia tuottaakseen energiaa pysyäkseen hengissä.\n"
"\n"
"Seuraa viivaa, joka kulkee solustasi lähimpään glukoosipilveen."

#, fuzzy
msgid "MICROBE_STAGE_CONTROL_TEXT"
msgstr ""
"Liikkuaksesi käytä solun ympärillä näkyviä näppäimiä yhdessä hiiren kursorin kanssa.\n"
"\n"
"Kokeile painella näytettyjä painikeita muutaman sekunnin jatkaaksesi."

#, fuzzy
msgid "MICROBE_STAGE_CONTROL_TEXT_CONTROLLER"
msgstr ""
"Liikkuaksesi käytä solun ympärillä näkyviä näppäimiä yhdessä hiiren kursorin kanssa.\n"
"\n"
"Kokeile painella näytettyjä painikeita muutaman sekunnin jatkaaksesi."

#, fuzzy
msgid "MICROBE_STAGE_HEALTH_TEXT"
msgstr ""
"Seuraa tarkoin alhaalla oikealla näkyviä palkkeja.\n"
"Solusi kuolee, jos sen terveyspalkki loppuu.\n"
"Terveyspalkkisi kasvaa silloin kun solullasi on ATP:tä.\n"
"Pidä huolta, että keräät tarpeeksi glukoosia tuottaaksesi ATP:tä."

msgid "MICROBE_STAGE_INITIAL"
msgstr ""
"Kaukaisella planeetalla maailmankausien vulkaaninen aktiivisuus ja meteoriittien iskeymät ovat johtaneet uuden ilmiön kehittymisen maailmankaikkeudessa.\n"
"\n"
"Elämä.\n"
"\n"
"Yksinkertaiset mikrobit lymyilevät syvällä meren uumenissa. Olet viimeinen universaali esivanhempi (LUCA) tällä planeetalla.\n"
"\n"
"Selviytyäkseksi tässä armottomassa ympäristössä, sinun täytyy etsiä ja kerätä yhdisteitä. Niiden avulla voit kehittyä sukupolvien saatossa ja kilpailla muiden lajien kanssa."

#, fuzzy
msgid "MICROBE_STAGE_INITIAL_PANSPERMIA"
msgstr ""
"Kaukaisella planeetalla maailmankausien vulkaaninen aktiivisuus ja meteoriittien iskeymät ovat johtaneet uuden ilmiön kehittymisen maailmankaikkeudessa.\n"
"\n"
"Elämä.\n"
"\n"
"Yksinkertaiset mikrobit lymyilevät syvällä meren uumenissa. Olet viimeinen universaali esivanhempi (LUCA) tällä planeetalla.\n"
"\n"
"Selviytyäkseksi tässä armottomassa ympäristössä, sinun täytyy etsiä ja kerätä yhdisteitä. Niiden avulla voit kehittyä sukupolvien saatossa ja kilpailla muiden lajien kanssa."

#, fuzzy
msgid "MICROBE_STAGE_INITIAL_POND"
msgstr ""
"Kaukaisella planeetalla maailmankausien vulkaaninen aktiivisuus ja meteoriittien iskeymät ovat johtaneet uuden ilmiön kehittymisen maailmankaikkeudessa.\n"
"\n"
"Elämä.\n"
"\n"
"Yksinkertaiset mikrobit lymyilevät syvällä meren uumenissa. Olet viimeinen universaali esivanhempi (LUCA) tällä planeetalla.\n"
"\n"
"Selviytyäkseksi tässä armottomassa ympäristössä, sinun täytyy etsiä ja kerätä yhdisteitä. Niiden avulla voit kehittyä sukupolvien saatossa ja kilpailla muiden lajien kanssa."

#, fuzzy
msgid "MICROBE_STAGE_ORGANELLE_DIVISION"
msgstr "Statistiikkaa organismista"

msgid "MIDDLE_MOUSE"
msgstr "Hiiren keskimmäinen painike"

#, fuzzy
msgid "MIGRATION_FAILED_TO_ADD"
msgstr "Auto-evon suorittaminen epäonnistui"

#, fuzzy
msgid "MIGRATION_MANAGER"
msgstr ""
"Seuraa tarkoin alhaalla oikealla näkyviä palkkeja.\n"
"Solusi kuolee, jos sen terveyspalkki loppuu.\n"
"Terveyspalkkisi kasvaa silloin kun solullasi on ATP:tä.\n"
"Pidä huolta, että keräät tarpeeksi glukoosia tuottaaksesi ATP:tä."

msgid "MIGRATION_STATUS_DESTINATION_NOT_SELECTED"
msgstr ""

#, fuzzy
msgid "MIGRATION_STATUS_TEXT"
msgstr ""
"Seuraa tarkoin alhaalla oikealla näkyviä palkkeja.\n"
"Solusi kuolee, jos sen terveyspalkki loppuu.\n"
"Terveyspalkkisi kasvaa silloin kun solullasi on ATP:tä.\n"
"Pidä huolta, että keräät tarpeeksi glukoosia tuottaaksesi ATP:tä."

#, fuzzy
msgid "MIGRATION_STEP_DESTINATION_EXPLANATION"
msgstr ""
"Aggressiiviset mikrobit kulkevat pidempiä etäisyyksiä jahdatessaan muita\n"
"ja taistelevat todennäköisemmin takaisin hyökkääjiäänsä vastaan.\n"
"Passiiviset mikrobit pysyttelevät enemmän paikallaan ja eivät yleensä\n"
"käytä esimerkiksi myrkkyjä toisia mikrobeja vastaan."

msgid "MIGRATION_STEP_ONLY_ONE_ALLOWED"
msgstr ""

#, fuzzy
msgid "MIGRATION_STEP_POPULATION_EXPLANATION"
msgstr ""
"Aktiiviset mikrobit vilistävät ja mukeltavat, kun mitään mielenkiintoista ei tapahdu.\n"
"Lakoniset mikrobit pysyttelevät mieluummin paikoillaan odottaen ympäristön muutoksia reagoidakseen niihin."

#, fuzzy
msgid "MIGRATION_STEP_SOURCE_EXPLANATION"
msgstr ""
"Aktiiviset mikrobit vilistävät ja mukeltavat, kun mitään mielenkiintoista ei tapahdu.\n"
"Lakoniset mikrobit pysyttelevät mieluummin paikoillaan odottaen ympäristön muutoksia reagoidakseen niihin."

#, fuzzy
msgid "MIGRATION_TOOLTIP"
msgstr "Laita peli tauolle"

msgid "MILLION_ABBREVIATION"
msgstr "{0} M"

msgid "MINIMUM_AMOUNT_TO_FIND"
msgstr ""

#, fuzzy
msgid "MINIMUM_VERSION"
msgstr "Versio:"

msgid "MIN_VISIBLE_DATASET_WARNING"
msgstr "Ei ole lupaa näyttää vähempää kuin {0} datajoukko(a)!"

msgid "MISC"
msgstr "Muut"

msgid "MISCELLANEOUS"
msgstr "Muut"

#, fuzzy
msgid "MISCELLANEOUS_3D_STAGE"
msgstr "Muut"

#, fuzzy
msgid "MISC_FUN"
msgstr "Muut"

msgid "MISSING_DESCRIPTION"
msgstr "Kuvaus puuttuu"

msgid "MISSING_OR_INVALID_REQUIRED_FIELD"
msgstr ""

msgid "MISSING_TITLE"
msgstr "Otsikko puuttuu"

msgid "MITOCHONDRION"
msgstr "Mitokondrio"

msgid "MITOCHONDRION_DESCRIPTION"
msgstr ""

msgid "MITOCHONDRION_PROCESSES_DESCRIPTION"
msgstr "Muuntaa [thrive:compound type=\"glucose\"]glukoosia[/thrive:compound] [thrive:compound type=\"atp\"]ATP:ksi[/thrive:compound]. Muunnosnopeus riippuu ympäristön [thrive:compound type=\"oxygen\"]happipitoisuudesta[/thrive:compound]."

#, fuzzy
msgid "MIXED_DOT_DOT_DOT"
msgstr "..."

msgid "MODDING_INSTRUCTIONS_ON"
msgstr ""

msgid "MODELS"
msgstr "Mallit"

msgid "MODE_CAN_BE_CHANGED_IN_OPTIONS"
msgstr ""

msgid "MODIFY"
msgstr "Muokkaa"

msgid "MODIFY_ORGANELLE"
msgstr "Muokkaa soluelintä"

msgid "MODIFY_TYPE"
msgstr "Vaihda tyyppiä"

msgid "MODS"
msgstr "Modit"

msgid "MODS_INSTALLED_BUT_NOT_ENABLED"
msgstr ""

msgid "MOD_ASSEMBLY"
msgstr "Modin Assembly:"

msgid "MOD_ASSEMBLY_CLASS"
msgstr ""

#, fuzzy
msgid "MOD_ASSEMBLY_CLASS_CREATION_FAILED"
msgstr "Auto-evon suorittaminen epäonnistui"

msgid "MOD_ASSEMBLY_CLASS_NOT_FOUND"
msgstr ""

msgid "MOD_ASSEMBLY_INIT_CALL_FAILED"
msgstr ""

msgid "MOD_ASSEMBLY_LOAD_CALL_FAILED_EXCEPTION"
msgstr ""

msgid "MOD_ASSEMBLY_LOAD_EXCEPTION"
msgstr ""

msgid "MOD_ASSEMBLY_UNLOAD_CALL_FAILED"
msgstr ""

msgid "MOD_ASSEMBLY_UNLOAD_CALL_FAILED_EXCEPTION"
msgstr ""

msgid "MOD_AUTHOR"
msgstr "Modin Tekijä:"

msgid "MOD_AUTO_HARMONY"
msgstr ""

#, fuzzy
msgid "MOD_CREATION_FAILED"
msgstr "Auto-evon suorittaminen epäonnistui"

#, fuzzy
msgid "MOD_DESCRIPTION"
msgstr "Kuvaus:"

#, fuzzy
msgid "MOD_EXTENDED_DESCRIPTION"
msgstr "Jäykempi solukalvo kestää enemmän vahinkoa, mutta vaikeuttaa solun liikkumista."

#, fuzzy
msgid "MOD_HARMONY_LOAD_FAILED_EXCEPTION"
msgstr "Pistä muita soluja tällä."

#, fuzzy
msgid "MOD_HARMONY_UNLOAD_FAILED_EXCEPTION"
msgstr "Pistä muita soluja tällä."

msgid "MOD_HAS_NO_LOADABLE_RESOURCES"
msgstr ""

msgid "MOD_ICON_FILE"
msgstr "Kuvakkeen Tiedosto:"

msgid "MOD_INFO_URL"
msgstr "Modin Tietojen URL:"

msgid "MOD_INTERNAL_NAME"
msgstr "Sisäinen nimi (Kansio):"

#, fuzzy
msgid "MOD_LICENSE"
msgstr "Lisenssit"

msgid "MOD_LOAD_ERRORS"
msgstr "Modien latausvirheet"

msgid "MOD_LOAD_ERRORS_OCCURRED"
msgstr "Yhden tai useamman modin latauksessa kohdattiin virheitä. Lokit voivat sisältää lisää tietoa."

#, fuzzy
msgid "MOD_LOAD_OR_UNLOAD_ERRORS_OCCURRED"
msgstr "Lataa rikkinäinen tallennus?"

#, fuzzy
msgid "MOD_LOAD_UNLOAD_CAVEATS"
msgstr "Lataa rikkinäinen tallennus?"

#, fuzzy
msgid "MOD_LOAD_UNLOAD_RESTART"
msgstr "Lataa rikkinäinen tallennus?"

msgid "MOD_MAXIMUM_THRIVE"
msgstr "Suurin Tuettu Thrive Versio:"

msgid "MOD_MINIMUM_THRIVE"
msgstr "Pienin Vaadittu Thrive-versio:"

#, fuzzy
msgid "MOD_NAME"
msgstr "Nimi:"

#, fuzzy
msgid "MOD_PCK_NAME"
msgstr "Alueen nimi"

msgid "MOD_RECOMMENDED_THRIVE"
msgstr "Suositeltu Thriven Versio:"

msgid "MOD_TO_UPLOAD"
msgstr "Lähetettävä Modi:"

msgid "MOD_UPLOADER"
msgstr "Modin Lähettäjä"

#, fuzzy
msgid "MOD_VERSION"
msgstr "Versio:"

msgid "MORE_INFO"
msgstr "Näytä Lisää Tietoa"

#, fuzzy
msgid "MORE_INFO_PROMPT"
msgstr "Näytä Lisää Tietoa"

msgid "MOUSE_EDGE_PANNING_OPTION"
msgstr ""

msgid "MOUSE_LOOK_SENSITIVITY"
msgstr "Hiirellä näkymän kääntämisen herkkyys"

msgid "MOUSE_SENSITIVITY_WINDOW_SIZE_ADJUSTMENT"
msgstr ""

msgid "MOVE"
msgstr "Siirrä"

msgid "MOVEMENT"
msgstr "Liikkuminen"

msgid "MOVE_ATTEMPTS_PER_SPECIES"
msgstr ""

msgid "MOVE_BACKWARDS"
msgstr "Liiku taaksepäin"

msgid "MOVE_DOWN_OR_CROUCH"
msgstr "Liiku alaspäin tai kyykisty"

msgid "MOVE_FORWARD"
msgstr "Liiku eteenpäin"

#, fuzzy
msgid "MOVE_ITEM_DOWN"
msgstr "Lähetettävä Modi:"

#, fuzzy
msgid "MOVE_ITEM_UP"
msgstr "Liiku oikealle"

msgid "MOVE_LEFT"
msgstr "Liiku vasemmalle"

msgid "MOVE_ORGANELLE"
msgstr "Siirrä soluelintä"

msgid "MOVE_RIGHT"
msgstr "Liiku oikealle"

#, fuzzy
msgid "MOVE_TO_ANY_PATCH"
msgstr "Siirry tälle alueelle"

#, fuzzy
msgid "MOVE_TO_LAND"
msgstr "Lähetettävä Modi:"

#, fuzzy
msgid "MOVE_TO_MACROSCOPIC_TOOLTIP"
msgstr "Lisää uusi syöte"

msgid "MOVE_TO_MULTICELLULAR_STAGE_TOOLTIP"
msgstr ""

msgid "MOVE_TO_THIS_PATCH"
msgstr "Siirry tälle alueelle"

msgid "MOVE_UP_OR_JUMP"
msgstr "Liiku ylöspäin tai hyppää"

msgid "MOVING_TO_AWAKENING_PROTOTYPE"
msgstr ""

msgid "MOVING_TO_AWAKENING_PROTOTYPE_TITLE"
msgstr ""

msgid "MOVING_TO_LAND_PROTOTYPE"
msgstr ""

msgid "MOVING_TO_LAND_PROTOTYPE_TITLE"
msgstr ""

msgid "MOVING_TO_SOCIETY_STAGE"
msgstr ""

msgid "MP_COST"
msgstr "{0} MP"

msgid "MUCILAGE"
msgstr ""

#, fuzzy
msgid "MUCILAGE_SYNTHESIS"
msgstr "Kemosynteesi"

#, fuzzy
msgid "MUCOCYST_ACTION_TOOLTIP"
msgstr "Laita peli tauolle"

#, fuzzy
msgid "MULTICELLULAR"
msgstr "Lisää soluelin"

msgid "MULTICELLULAR_EDITOR"
msgstr "Monisoluinen editori"

#, fuzzy
msgid "MULTICELLULAR_FREEBUILD_EDITOR"
msgstr "Monisoluinen editori"

#, fuzzy
msgid "MULTICELLULAR_LOADING_TIP_1"
msgstr "Monisoluinen editori"

msgid "MULTICELLULAR_STAGE"
msgstr "Monisoluinen vaihe"

#, fuzzy
msgid "MULTIPLE_CELLS"
msgstr "Lisää soluelin"

#, fuzzy
msgid "MULTIPLE_METABALLS"
msgstr "Lisää soluelin"

msgid "MULTIPLE_ORGANELLES"
msgstr "Useita elimiä"

msgid "MULTISAMPLE_ANTI_ALIASING"
msgstr "Monen näytteen reunanpehmennys:"

msgid "MULTITHREADED_SIMULATION_ENABLED"
msgstr ""

#, fuzzy
msgid "MULTITHREADED_SIMULATION_EXPLANATION"
msgstr ""
"Aggressiiviset mikrobit kulkevat pidempiä etäisyyksiä jahdatessaan muita\n"
"ja taistelevat todennäköisemmin takaisin hyökkääjiäänsä vastaan.\n"
"Passiiviset mikrobit pysyttelevät enemmän paikallaan ja eivät yleensä\n"
"käytä esimerkiksi myrkkyjä toisia mikrobeja vastaan."

msgid "MUSEUM_WELCOME_TEXT"
msgstr ""

msgid "MUSIC"
msgstr "Musiikki"

msgid "MUSIC_VOLUME"
msgstr "Musiikin voimakkuus"

#, fuzzy
msgid "MUTATIONS_PER_SPECIES"
msgstr "Mutaatiopisteet"

msgid "MUTATION_COST_MULTIPLIER"
msgstr "Mutaatiohinnan kerroin"

#, fuzzy
msgid "MUTATION_COST_MULTIPLIER_EXPLANATION"
msgstr ""
"Aktiiviset mikrobit vilistävät ja mukeltavat, kun mitään mielenkiintoista ei tapahdu.\n"
"Lakoniset mikrobit pysyttelevät mieluummin paikoillaan odottaen ympäristön muutoksia reagoidakseen niihin."

msgid "MUTATION_POINTS"
msgstr "Mutaatiopisteet"

msgid "MUTE"
msgstr "Mykistä"

msgid "NAME"
msgstr "Nimi:"

#, fuzzy
msgid "NAME_LABEL_CITY"
msgstr "Biomi: {0}"

#, fuzzy
msgid "NAME_LABEL_FLEET"
msgstr "Biomi: {0}"

msgid "NAME_LABEL_STRUCTURE_UNFINISHED"
msgstr ""

#, fuzzy
msgid "NATIVE_THREAD_ADVICE_TOOLTIP"
msgstr "Nykyinen suorittajien määrä:"

msgid "NEGATIVE_ATP_BALANCE"
msgstr "Negatiivinen ATP:n tasapaino"

msgid "NEGATIVE_ATP_BALANCE_TEXT"
msgstr ""
"Mikrobi ei tuota tarpeeksi ATP:tä selviytyäkseen!\n"
"Haluatko varmasti jatkaa?"

msgid "NEW"
msgstr "Uusi"

msgid "NEWER_VERSION_LOADING_WARNING"
msgstr ""
"Tämä tallennus on uudemmasta Thriven versiosta ja erittäin todennäköisesti\n"
"se ei ole yhteensopiva. Lataa kuitenkin?"

msgid "NEWS"
msgstr "UUTISET"

msgid "NEW_GAME"
msgstr "Uusi Peli"

#, fuzzy
msgid "NEW_GAME_BUTTON_TOOLTIP"
msgstr "Pysäytysmenu"

msgid "NEW_GAME_SETTINGS_PERFORMANCE_OPTIONS_INFO"
msgstr ""

#, fuzzy
msgid "NEW_MOD_DEFAULT_DESCRIPTION"
msgstr "Pistä muita soluja tällä."

msgid "NEW_NAME"
msgstr "Uusi nimi"

msgid "NEW_NAME_COLON"
msgstr "Uusi nimi:"

msgid "NEXT_CAPITAL"
msgstr "SEURAAVA"

#, fuzzy
msgid "NEXT_EDITOR_TAB"
msgstr "Avaa editorin lukitus"

msgid "NITROGEN"
msgstr "Typpi"

msgid "NITROGENASE"
msgstr "Nitrogenaasi"

msgid "NITROGENASE_DESCRIPTION"
msgstr "Nitrogenaasi on entsyymikompleksi, joka katalysoi typpimolekyylien pelkistymistä ammoniakiksi käyttäen ATP:tä. Ammoniakki on tärkeä aine solun kasvulle. Tätä prosessia kutsutaan anaerobiseksi typpifiksaatioksi. Nitrogenaasi sijaitsee soluliman ympäröimänä, joka puolestaan toteuttaa osaltaan glykolyysia."

msgid "NITROGENASE_PROCESSES_DESCRIPTION"
msgstr "Muuntaa [thrive:compound type=\"atp\"][/thrive:compound]:n [thrive:compound type=\"ammonia\"]ammoniakiksi[/thrive:compound]. Muunnosnopeus riippuu ympäristön [thrive:compound type=\"nitrogen\"]typpipitoisuudesta[/thrive:compound]."

msgid "NITROPLAST"
msgstr "Typpeä sitova plastidi"

msgid "NITROPLAST_DESCRIPTION"
msgstr ""

msgid "NITROPLAST_PROCESSES_DESCRIPTION"
msgstr "Muuntaa [thrive:compound type=\"atp\"][/thrive:compound]:tä [thrive:compound type=\"ammonia\"]ammoniakiksi[/thrive:compound]. Muunnosnopeus riippuu ympäristön [thrive:compound type=\"nitrogen\"]typpi-[/thrive:compound] ja [thrive:compound type=\"oxygen\"]happipitoisuudesta[/thrive:compound]."

msgid "NONE"
msgstr "Ei mitään"

msgid "NORMAL"
msgstr "Normaali"

msgid "NORMAL_MEMBRANE_DESCRIPTION"
msgstr ""

msgid "NOTHING_HERE"
msgstr "Ei mitään täällä"

msgid "NOTHING_TO_INTERACT_WITH"
msgstr ""

#, fuzzy
msgid "NOTICE_BINDING_OUT_OF_ATP"
msgstr "Aloita/lopeta kiinnittyminen"

msgid "NOTICE_DAMAGED_BY_NO_ATP"
msgstr ""

msgid "NOTICE_ENGULFING_OUT_OF_ATP"
msgstr ""

msgid "NOTICE_ENGULF_DAMAGE_FROM_TOXIN"
msgstr ""

msgid "NOTICE_ENGULF_MISSING_ENZYME"
msgstr ""

msgid "NOTICE_ENGULF_SIZE_TOO_SMALL"
msgstr ""

msgid "NOTICE_ENGULF_STORAGE_FULL"
msgstr ""

msgid "NOTICE_HIT_BY_ATP_TOXIN"
msgstr ""

#, fuzzy
msgid "NOTICE_HIT_BY_BASE_MOVEMENT_TOXIN"
msgstr "Perus liikkuminen"

msgid "NOTICE_RADIATION_DAMAGE"
msgstr ""

msgid "NOTICE_READY_TO_EDIT"
msgstr ""

#, fuzzy
msgid "NOT_ADAPTED_TO_CURRENT_PATCH"
msgstr "Peruuta nykyinen toimenpide"

#, fuzzy
msgid "NOT_STARTED_DOT"
msgstr "Peruutettu."

msgid "NOVEMBER"
msgstr "marraskuu"

msgid "NO_AI"
msgstr "Ei tekoälyä"

msgid "NO_DATA_TO_SHOW"
msgstr "Ei dataa näytettäväksi"

msgid "NO_EVENTS_RECORDED"
msgstr "Tapahtumia ei tallennettu"

#, fuzzy
msgid "NO_FOSSIL_DIRECTORY"
msgstr "Avaa tallennusten kansio"

#, fuzzy
msgid "NO_MODS_ENABLED"
msgstr "Ei käytössä"

msgid "NO_ORGANELLE_PROCESSES"
msgstr "Ei toimintoja"

msgid "NO_SAVEGAMES_FOUND"
msgstr "Tallennuksia ei löytynyt"

#, fuzzy
msgid "NO_SAVE_DIRECTORY"
msgstr "Avaa tallennusten kansio"

#, fuzzy
msgid "NO_SCREENSHOT_DIRECTORY"
msgstr "Avaa Näyttökuva kansio"

msgid "NO_SELECTED_MOD"
msgstr "Ei valittua Modia"

#, fuzzy
msgid "NO_SUGGESTION"
msgstr "?"

msgid "NUCLEUS"
msgstr "Tuma"

msgid "NUCLEUS_DELETE_OPTION_DISABLED_TOOLTIP"
msgstr ""

msgid "NUCLEUS_DESCRIPTION"
msgstr ""

msgid "NUCLEUS_SMALL_DESCRIPTION"
msgstr ""

msgid "NUMLOCK"
msgstr "Num Lock"

#, fuzzy
msgid "NUTRIENT_COST_TOOLTIP"
msgstr "Laita peli tauolle"

msgid "N_A"
msgstr "N/A"

msgid "N_A_MP"
msgstr "- MP"

#, fuzzy
msgid "N_TIMES"
msgstr "2x"

msgid "OCTOBER"
msgstr "Lokakuu"

msgid "OFF"
msgstr ""

msgid "OFFICIAL_WEBSITE"
msgstr "Virallinen Nettisivu"

#, fuzzy
msgid "OFFICIAL_WEBSITE_BUTTON_TOOLTIP"
msgstr "Kuole"

msgid "OK"
msgstr "OK"

msgid "OLDER_VERSION_LOADING_WARNING"
msgstr ""

#, fuzzy
msgid "OPENGL_MODE_WARNING"
msgstr "GLES2-moodi Varoitus"

#, fuzzy
msgid "OPENGL_MODE_WARNING_EXPLANATION"
msgstr ""
"Pelokkaat mikrobit pakenevat pidempiä matkoja, kuin urheat, ja\n"
"todennäköisemmin pakenevat petoja.\n"
"Rohkeat mikrobit eivät välitä pedoista lähellään ja hyökkäävät\n"
"todennäköisimmin takaisin uhattuna."

#, fuzzy
msgid "OPEN_FOLDER"
msgstr "Avaa lokien kansio"

#, fuzzy
msgid "OPEN_FOSSIL_FOLDER"
msgstr "Avaa lokien kansio"

msgid "OPEN_FOSSIL_IN_FREEBUILD_WARNING"
msgstr ""

#, fuzzy
msgid "OPEN_GOD_TOOLS"
msgstr "Avaa osoite"

msgid "OPEN_HELP_SCREEN"
msgstr "Avaa apuvalikko"

#, fuzzy
msgid "OPEN_IN_FREEBUILD"
msgstr "Vapaa rakentelu"

msgid "OPEN_LOGS_FOLDER"
msgstr "Avaa lokien kansio"

#, fuzzy
msgid "OPEN_MOD_URL"
msgstr "Avaa osoite"

#, fuzzy
msgid "OPEN_ORGANELLES_PAGE"
msgstr "Avaa soluelimen valikko"

msgid "OPEN_ORGANELLE_MENU"
msgstr "Avaa soluelimen valikko"

#, fuzzy
msgid "OPEN_RESEARCH_SCREEN"
msgstr "Avaa apuvalikko"

msgid "OPEN_SAVE_DIRECTORY"
msgstr "Avaa tallennusten kansio"

#, fuzzy
msgid "OPEN_SCIENCE_MENU"
msgstr "Avaa valikko"

msgid "OPEN_SCREENSHOT_FOLDER"
msgstr "Avaa Näyttökuva kansio"

msgid "OPEN_THE_MENU"
msgstr "Avaa valikko"

msgid "OPEN_TRANSLATION_SITE"
msgstr "Auta pelin kääntämisessä"

#, fuzzy
msgid "OPERATION_PAUSED_DOT"
msgstr "Laita peli tauolle"

msgid "OPPORTUNISM_EXPLANATION"
msgstr ""
"Opportunistiset mikrobit kilpailevat ahnaasti yhdisteistä ja yrittävät\n"
"todennäköisemmin jahdata saaliitaan myrkkyillään, jos eivät pysty syömään heitä.\n"
"Varovaiset mikrobit välttävät vaaroja ja siten kilpailutilanteita esimerkiksi ravinnon keruun yhteydessä."

msgid "OPPORTUNISTIC"
msgstr "Opportunistinen"

msgid "OPTIONS"
msgstr "Asetukset"

#, fuzzy
msgid "OPTIONS_BUTTON_TOOLTIP"
msgstr "Help"

msgid "ORGANELLES"
msgstr "Soluelin"

#, fuzzy
msgid "ORGANELLES_BUTTON"
msgstr "Soluelin"

#, fuzzy
msgid "ORGANELLES_WILL_BE_UNLOCKED_NEXT_GENERATION"
msgstr ""
"Keskittyneet mikrobit etsivät yhdisteitä, kappaleita ja saaliita pidemmän matkan päästä\n"
"ja voivat olla kunnianhimoisempia löytyvien palasten keruussa.\n"
"Responssiiviset mikrobit vaihtavat kohdetta nopeammin, jos ei niitä heti saa kiinni."

#, fuzzy
msgid "ORGANELLE_AXON"
msgstr "Soluelin"

#, fuzzy
msgid "ORGANELLE_AXON_DESCRIPTION"
msgstr "Pistä muita soluja tällä."

#, fuzzy
msgid "ORGANELLE_CATEGORY_MACROSCOPIC"
msgstr "Lisää soluelin"

#, fuzzy
msgid "ORGANELLE_CATEGORY_MULTICELLULAR"
msgstr "Lisää soluelin"

#, fuzzy
msgid "ORGANELLE_GROWTH_ORDER_EXPLANATION"
msgstr "Tämä paneeli kertoo mistä luvuista auto-evo simuloi ennusteensa. Lajin selviytymiseen vaikuttaa sen onnistuminen energian haalimisessa ja muut tarpeet. Auto-evo käyttää yksinkertaistettua mallia laskeakseen lajin menestymisen perustaen sen lajin hankkimaan energiaan. Jokaisen ravintotyypin kohdalla voi nähdä kuinka paljon siitä saa energiaa. Lajin sopivuus kertoo kuinka hyvin lajin jäsenet pystyvät käyttämään kyseisiä ravinnon lähteitä."

#, fuzzy
msgid "ORGANELLE_MYOFIBRIL"
msgstr "Saalistusihokarva"

#, fuzzy
msgid "ORGANELLE_MYOFIBRIL_DESCRIPTION"
msgstr "Pistä muita soluja tällä."

msgid "ORGANELLE_PILUS"
msgstr "Saalistusihokarva"

msgid "ORGANELLE_PILUS_DESCRIPTION"
msgstr "Pistä muita soluja tällä."

msgid "ORGANELLE_PILUS_PROCESSES_DESCRIPTION"
msgstr "Pistä muita soluja tällä."

#, fuzzy
msgid "ORGANELLE_PLURAL"
msgstr "Saalistusihokarva"

#, fuzzy
msgid "ORGANELLE_SINGULAR"
msgstr "Saalistusihokarva"

#, fuzzy
msgid "ORGANELLE_SUGGESTION_COLON"
msgstr "Soluelin"

#, fuzzy
msgid "ORGANELLE_SUGGESTION_TOOLTIP"
msgstr "Pysäytysmenu"

#, fuzzy
msgid "ORGANELLE_UNLOCKS_ENABLED"
msgstr "Soluelin"

#, fuzzy
msgid "ORGANELLE_UNLOCKS_ENABLED_EXPLANATION"
msgstr ""
"Keskittyneet mikrobit etsivät yhdisteitä, kappaleita ja saaliita pidemmän matkan päästä\n"
"ja voivat olla kunnianhimoisempia löytyvien palasten keruussa.\n"
"Responssiiviset mikrobit vaihtavat kohdetta nopeammin, jos ei niitä heti saa kiinni."

msgid "ORGANISM_STATISTICS"
msgstr "Statistiikkaa organismista"

msgid "OR_UNLOCK_CONDITION"
msgstr ""

msgid "OSMOREGULATION"
msgstr "Osmoregulaatio"

msgid "OSMOREGULATION_COST"
msgstr "Osmoregulaation energiantarve"

#, fuzzy
msgid "OSMOREGULATION_COST_MULTIPLIER"
msgstr "Osmoregulaation energiantarve"

#, fuzzy
msgid "OSMOREGULATION_COST_MULTIPLIER_EXPLANATION"
msgstr "Osmoregulaation energiantarve"

#, fuzzy
msgid "OTHER_COMPOUNDS"
msgstr "Yhdisteet"

msgid "OUR_WIKI"
msgstr "Wikimme"

#, fuzzy
msgid "OUTDATED_NOTICE"
msgstr "Peruutettu."

msgid "OUTREACH_TEAM"
msgstr ""

msgid "OUTSIDE_CONTRIBUTORS"
msgstr "Ulkopuoliset avustajat"

msgid "OVERWRITE_EXISTING_SAVE"
msgstr "Korvaa aikaisempi tallennus:"

msgid "OVERWRITE_EXISTING_SAVE_PROMPT"
msgstr "Korvataanko aikaisempi tallennus?"

#, fuzzy
msgid "OVERWRITE_SPECIES_NAME_CONFIRMATION"
msgstr "Tämän tallennuksen poistamista ei voi kumota, haluatko varmasti poistaa sen lopullisesti?"

msgid "OXYGEN"
msgstr "Happi"

#, fuzzy
msgid "OXYGEN_INHIBITOR_SYNTHESIS"
msgstr "Happimyrkkysynteesi"

#, fuzzy
msgid "OXYGEN_RESISTANCE"
msgstr "Myrkyn kestävyys"

#, fuzzy
msgid "OXYGEN_TOLERANCE_TOOLTIP"
msgstr "Näytä / piilota ympäristö ja yhdisteet"

msgid "OXYTOXISOME_PROCESSES_DESCRIPTION"
msgstr "Muuntaa [thrive:compound type=\"atp\"][/thrive:compound]:n [thrive:compound type=\"oxytoxy\"]oxytoxyksi[/thrive:compound]. Muunnosnopeus riippuu ympäristön [thrive:compound type=\"oxygen\"]happipitoisuudesta[/thrive:compound]. Voi päästää myrkkyjä painamalla [thrive:input]g_fire_toxin[/thrive:input]. Kun [thrive:compound type=\"oxytoxy\"][/thrive:compound]n pitoisuudet ovat alhaiset, ampuminen on edelleen mahdollista, mutta aiheuttaa vähemmän vahinkoa."

msgid "OXYTOXY_NT"
msgstr "Happimyrkky"

#, fuzzy
msgid "OXYTOXY_SYNTHESIS"
msgstr "Happimyrkkysynteesi"

msgid "PAGEDOWN"
msgstr "Page Down"

msgid "PAGEUP"
msgstr "PgUp (sivu ylös päin)"

#, fuzzy
msgid "PAGE_BACK"
msgstr "Takaisin"

#, fuzzy
msgid "PAGE_FORWARD"
msgstr "Eteenpäin"

#, fuzzy
msgid "PAGE_TITLE"
msgstr "Poista Paikallinen Data"

msgid "PAN_CAMERA_DOWN"
msgstr "Vieritä alaspäin"

msgid "PAN_CAMERA_LEFT"
msgstr "Vieritä vasemmalle"

msgid "PAN_CAMERA_RESET"
msgstr "Palauta kameran alkusijainti"

msgid "PAN_CAMERA_RIGHT"
msgstr "Siirrä kameraa oikealle"

msgid "PAN_CAMERA_UP"
msgstr "Siirrä kameraa ylöspäin"

#, fuzzy
msgid "PASSIVE_REPRODUCTION_PROGRESS_EXPLANATION"
msgstr "Tämä paneeli kertoo mistä luvuista auto-evo simuloi ennusteensa. Lajin selviytymiseen vaikuttaa sen onnistuminen energian haalimisessa ja muut tarpeet. Auto-evo käyttää yksinkertaistettua mallia laskeakseen lajin menestymisen perustaen sen lajin hankkimaan energiaan. Jokaisen ravintotyypin kohdalla voi nähdä kuinka paljon siitä saa energiaa. Lajin sopivuus kertoo kuinka hyvin lajin jäsenet pystyvät käyttämään kyseisiä ravinnon lähteitä."

msgid "PAST_DEVELOPERS"
msgstr "Entiset kehittäjät"

#, fuzzy
msgid "PATCH_COLON"
msgstr "Lajit:"

#, fuzzy
msgid "PATCH_EXTINCTION_BOX_TEXT"
msgstr "Kuten 99% kaikista lajeista jotka ovat joskus olleet, sinun lajisi on kuollut sukupuuttoon. Muut täyttävät sinun ekologisen lokerosi and kukoistavat, mutta sinä et. Sinut tullaan unohtamaan, epäonnistunut kokeilu evoluutiossa."

#, fuzzy
msgid "PATCH_EXTINCTION_CAPITAL"
msgstr "SUKUPUUTTO"

msgid "PATCH_MAP"
msgstr "Aluekartta"

#, fuzzy
msgid "PATCH_MAP_NAVIGATION_TOOLTIP"
msgstr "Kuole"

msgid "PATCH_NAME"
msgstr "{0} {1}"

#, fuzzy
msgid "PATCH_NOTES_LAST_PLAYED_INFO"
msgstr "Poista Paikallinen Data"

msgid "PATCH_NOTES_LAST_PLAYED_INFO_PLURAL"
msgstr ""

#, fuzzy
msgid "PATCH_NOTES_TITLE"
msgstr "Poista Paikallinen Data"

msgid "PATCH_NOTE_BULLET_POINT"
msgstr ""

msgid "PATCH_NOTE_CHANGES_HEADING"
msgstr ""

#, fuzzy
msgid "PATCH_NOTE_LINK_VISIT_TEXT"
msgstr "Kuten 99% kaikista lajeista jotka ovat joskus olleet, sinun lajisi on kuollut sukupuuttoon. Muut täyttävät sinun ekologisen lokerosi and kukoistavat, mutta sinä et. Sinut tullaan unohtamaan, epäonnistunut kokeilu evoluutiossa."

#, fuzzy
msgid "PATREON_TOOLTIP"
msgstr "Laita peli tauolle"

msgid "PATRONS"
msgstr "Patreon-jäsenet"

msgid "PAUSED"
msgstr "PYSÄYTETTY"

msgid "PAUSE_MENU_RESUME_TOOLTIP"
msgstr "Palaa peliin"

msgid "PAUSE_PROMPT"
msgstr ""

msgid "PAUSE_TOOLTIP"
msgstr "Laita peli tauolle"

#, fuzzy
msgid "PCK_LOAD_FAILED"
msgstr "Lataus on valmistunut"

#, fuzzy
msgid "PCK_LOAD_FAILED_DOES_NOT_EXIST"
msgstr "Lataus on valmistunut"

msgid "PEACEFUL"
msgstr "Rauhallinen"

#, fuzzy
msgid "PENDING_ENDOSYMBIOSIS_EXPLANATION"
msgstr ""
"Pelokkaat mikrobit pakenevat pidempiä matkoja, kuin urheat, ja\n"
"todennäköisemmin pakenevat petoja.\n"
"Rohkeat mikrobit eivät välitä pedoista lähellään ja hyökkäävät\n"
"todennäköisimmin takaisin uhattuna."

msgid "PENDING_ENDOSYMBIOSIS_TITLE"
msgstr ""

msgid "PERCENTAGE_VALUE"
msgstr "{0}%"

#, fuzzy
msgid "PERFECT_ADAPTATION_DESCRIPTION"
msgstr "Pistä muita soluja tällä."

msgid "PERFORMANCE"
msgstr "Suorituskyky"

msgid "PERFORM_UNBINDING"
msgstr "Erkane"

#, fuzzy
msgid "PER_SECOND_ABBREVIATION"
msgstr "{0} K"

msgid "PER_SECOND_SLASH"
msgstr "/sekunti"

msgid "PHOSPHATE"
msgstr "Fosfaatti"

#, fuzzy
msgid "PHOSPHATES_COST"
msgstr "Fosfaatti"

msgid "PHOTOSYNTHESIS"
msgstr "Fotosynteesi"

msgid "PHYSICAL_CONDITIONS"
msgstr "Olosuhteet"

msgid "PHYSICAL_RESISTANCE"
msgstr "Fyysinen kestävyys"

msgid "PLACE_ORGANELLE"
msgstr "Lisää soluelin"

msgid "PLANET"
msgstr "Planeetta"

#, fuzzy
msgid "PLANET_DETAILS_STRING"
msgstr "Avaa lokien kansio"

msgid "PLANET_GENERATION_TEASER"
msgstr ""

msgid "PLANET_RANDOM_SEED"
msgstr "Planeetan satunnainen lähtöarvo"

#, fuzzy
msgid "PLAYER"
msgstr "Pelaajan solu"

msgid "PLAYER_DEATH_POPULATION_PENALTY"
msgstr ""

#, fuzzy
msgid "PLAYER_DEATH_POPULATION_PENALTY_EXPLANATION"
msgstr "Tämä paneeli kertoo mistä luvuista auto-evo simuloi ennusteensa. Lajin selviytymiseen vaikuttaa sen onnistuminen energian haalimisessa ja muut tarpeet. Auto-evo käyttää yksinkertaistettua mallia laskeakseen lajin menestymisen perustaen sen lajin hankkimaan energiaan. Jokaisen ravintotyypin kohdalla voi nähdä kuinka paljon siitä saa energiaa. Lajin sopivuus kertoo kuinka hyvin lajin jäsenet pystyvät käyttämään kyseisiä ravinnon lähteitä."

msgid "PLAYER_DIED"
msgstr "pelaaja kuoli"

#, fuzzy
msgid "PLAYER_DUPLICATE"
msgstr "pelaaja kuoli"

#, fuzzy
msgid "PLAYER_EXTINCT"
msgstr "pelaaja kuoli"

msgid "PLAYER_RELATIVE_MOVEMENT"
msgstr "Suhteellinen pelaajaan"

#, fuzzy
msgid "PLAYER_RELATIVE_MOVEMENT_TOOLTIP"
msgstr "Suhteellinen pelaajaan"

msgid "PLAYER_REPRODUCED"
msgstr "pelaaja jatkoi sukuaan"

msgid "PLAYER_SPEED"
msgstr ""
"Pelaajan\n"
"nopeus"

msgid "PLAYSTATION_3"
msgstr "PlayStation 3"

msgid "PLAYSTATION_4"
msgstr "PlayStation 4"

msgid "PLAYSTATION_5"
msgstr "PlayStation 5"

msgid "PLAY_INTRO_VIDEO"
msgstr "Näytä introvideo"

msgid "PLAY_MICROBE_INTRO_ON_NEW_GAME"
msgstr "Näytä mikrobi-intro aloitettaessa uusi peli"

msgid "PLAY_WITH_CURRENT_SETTING"
msgstr ""

msgid "POPULATION_CAPITAL"
msgstr "POPULAATIO:"

msgid "POPULATION_COLON"
msgstr "populaatio:"

msgid "POPULATION_IN_PATCHES"
msgstr "populaatio alueilla:"

msgid "POPULATION_IN_PATCH_SHORT"
msgstr "{0} ({1})"

#, fuzzy
msgid "POSITION_NUMBER"
msgstr "ID-Numero"

msgid "PREDATION_FOOD_SOURCE"
msgstr "Lajin {0} saalistus"

#, fuzzy
msgid "PREDICTION_DETAILS_OPEN_TOOLTIP"
msgstr "Jatka"

msgid "PRESSURE"
msgstr "Paine"

msgid "PRESSURE_SHORT"
msgstr "Paine"

#, fuzzy
msgid "PRESSURE_TOLERANCE_TOOLTIP"
msgstr "Palaa Päävalikkoon"

msgid "PRESS_KEY_DOT_DOT_DOT"
msgstr "Paina jotain näppäintä..."

msgid "PREVIEW_IMAGE_DOES_NOT_EXIST"
msgstr ""

msgid "PREVIEW_IMAGE_IS_TOO_LARGE"
msgstr ""

msgid "PREVIOUS_COLON"
msgstr "edellinen:"

msgid "PROCESSING_LOADED_OBJECTS"
msgstr "Prosessoidaan ladattuja objekteja"

msgid "PROCESS_ENVIRONMENT_SEPARATOR"
msgstr "@"

msgid "PROCESS_PANEL_TITLE"
msgstr "Solun prosessit"

#, fuzzy
msgid "PROCESS_SPEED_MODIFIER"
msgstr "Solun prosessit"

#, fuzzy
msgid "PROCESS_TOGGLE_TOOLTIP"
msgstr "Palaa Päävalikkoon"

msgid "PROGRAMMING_TEAM"
msgstr "Ohjelmointitiimi"

msgid "PROJECT_MANAGEMENT_TEAM"
msgstr ""

msgid "PROTEINS"
msgstr "Proteiini"

msgid "PROTOPLASM"
msgstr "Protoplasma"

msgid "PULL_REQUESTS_PROGRAMMING"
msgstr "Pull Requests / ohjelmointi"

#, fuzzy
msgid "QUADRILLION_ABBREVIATION"
msgstr "{0} G"

msgid "QUICK_LOAD"
msgstr "Lataa viimeisin tallennus"

msgid "QUICK_SAVE"
msgstr "Tee pika-tallennus"

msgid "QUIT"
msgstr "Lopeta"

#, fuzzy
msgid "QUIT_BUTTON_TOOLTIP"
msgstr "Kuole"

msgid "QUIT_GAME_WARNING"
msgstr ""
"Haluatko varmasti poistua pelistä?\n"
"Menetät tallentamattomat tiedot."

#, fuzzy
msgid "RADIATION"
msgstr "Soluhengitys"

#, fuzzy
msgid "RADIOACTIVE_CHUNK"
msgstr "Iso rautalohkare"

#, fuzzy
msgid "RADIOSYNTHESIS"
msgstr "Kemosynteesi"

msgid "RANDOMIZE_SPECIES_NAME"
msgstr "Luo satunnainen lajin nimi"

#, fuzzy
msgid "RANDOM_SEED_TOOLTIP"
msgstr "Laita peli tauolle"

msgid "RAW"
msgstr "Raaka"

#, fuzzy
msgid "RAW_VALUE_COLON"
msgstr "Uusi nimi:"

msgid "READING_SAVE_DATA"
msgstr "Luetaan tallennuksen tietoja"

#, fuzzy
msgid "READY"
msgstr "Taustasuorittajia:"

msgid "RECOMMENDED_THRIVE_VERSION"
msgstr "Thriven Suositeltu Versio:"

#, fuzzy
msgid "REDDIT_TOOLTIP"
msgstr "Jatka"

msgid "REDO"
msgstr "Tee uudelleen"

msgid "REDO_THE_LAST_ACTION"
msgstr "Tee uudelleen viimeisin toimenpide"

msgid "REFRESH"
msgstr "Virkistä"

msgid "REPORT"
msgstr "Raportti"

#, fuzzy
msgid "REPORT_BUG"
msgstr "Raportti"

msgid "REPRODUCED"
msgstr "jatkoi sukuaan"

msgid "REPRODUCTION"
msgstr "Lisääntyminen"

#, fuzzy
msgid "REPRODUCTION_ASEXUAL"
msgstr "Lisääntyminen"

msgid "REPRODUCTION_BUDDING"
msgstr "Orastuminen"

#, fuzzy
msgid "REPRODUCTION_COMPOUNDS_MODE"
msgstr "Lisääntyminen:"

#, fuzzy
msgid "REPRODUCTION_COMPOUNDS_MODE_EXPLANATION"
msgstr "Tämä paneeli kertoo mistä luvuista auto-evo simuloi ennusteensa. Lajin selviytymiseen vaikuttaa sen onnistuminen energian haalimisessa ja muut tarpeet. Auto-evo käyttää yksinkertaistettua mallia laskeakseen lajin menestymisen perustaen sen lajin hankkimaan energiaan. Jokaisen ravintotyypin kohdalla voi nähdä kuinka paljon siitä saa energiaa. Lajin sopivuus kertoo kuinka hyvin lajin jäsenet pystyvät käyttämään kyseisiä ravinnon lähteitä."

#, fuzzy
msgid "REPRODUCTION_COMPOUND_HANDLING_TOOLTIP"
msgstr "Lisääntyminen:"

msgid "REPRODUCTION_METHOD"
msgstr "Lisääntyminen:"

#, fuzzy
msgid "REQUIRES_NUCLEUS"
msgstr "Tuma"

#, fuzzy
msgid "RESEARCH"
msgstr "Hae"

msgid "RESET"
msgstr "Kumoa muutokset"

#, fuzzy
msgid "RESET_DEADZONES"
msgstr "Palauta oletukset?"

msgid "RESET_DISMISSED_POPUPS"
msgstr ""

msgid "RESET_INPUTS_TO_DEFAULTS"
msgstr "Palauta näppäimien oletukset?"

#, fuzzy
msgid "RESET_ITEM_ORDER_TO_DEFAULT"
msgstr "Palauta näppäimien oletukset?"

msgid "RESET_KEYBINDINGS"
msgstr "Palauta syötteet oletuksiksi"

msgid "RESET_SETTINGS_TO_DEFAULTS"
msgstr "Palauta oletukset"

#, fuzzy
msgid "RESET_SHOWN_TUTORIALS"
msgstr "Näytä tutoriaalit"

#, fuzzy
msgid "RESET_SHOWN_TUTORIALS_TOOLTIP"
msgstr "Lisää uusi syöte"

msgid "RESET_TO_DEFAULTS"
msgstr "Palauta oletukset?"

msgid "RESISTANT_TO_BASIC_ENGULFMENT"
msgstr ""

#, fuzzy
msgid "RESIZE_METABALL_TOOLTIP"
msgstr "Jatka"

msgid "RESOLUTION"
msgstr "Tarkkuus:"

msgid "RESOURCE_ABSORBTION_SPEED"
msgstr "Resurssien imeytymisen nopeus"

#, fuzzy
msgid "RESOURCE_AMOUNT_SHORT"
msgstr "Paine"

#, fuzzy
msgid "RESOURCE_ENERGY"
msgstr "Katsele lähdekoodia"

#, fuzzy
msgid "RESOURCE_FOOD"
msgstr "Katsele lähdekoodia"

#, fuzzy
msgid "RESOURCE_ROCK"
msgstr "Katsele lähdekoodia"

#, fuzzy
msgid "RESOURCE_WOOD"
msgstr "Katsele lähdekoodia"

msgid "RESPIRATION"
msgstr "Soluhengitys"

msgid "RESPONSIVE"
msgstr "Reagoiva"

msgid "RESTART_REQUIRED"
msgstr "Uudelleenkäynnistys Vaaditaan"

msgid "RESUME"
msgstr "Jatka"

#, fuzzy
msgid "RESUME_TOOLTIP"
msgstr "Jatka"

msgid "RETURN_TO_MENU"
msgstr "Palaa Päävalikkoon"

#, fuzzy
msgid "RETURN_TO_MENU_TOOLTIP"
msgstr "Palaa Päävalikkoon"

msgid "RETURN_TO_MENU_WARNING"
msgstr ""
"Haluatko varmasti palata päävalikkoon?\n"
"Menetät tallentamattomat tiedot."

#, fuzzy
msgid "REVEAL_ALL_PATCHES"
msgstr "levisi alueille:"

#, fuzzy
msgid "REVOLUTIONARY_GAMES_SOCIAL_TOOLTIP"
msgstr "Tehnyt Revolutionary Games Studio"

#, fuzzy
msgid "RIGHT_ARROW"
msgstr "Hiiren oikea painike"

msgid "RIGHT_MOUSE"
msgstr "Hiiren oikea painike"

msgid "RIGID"
msgstr ""

msgid "RIGIDITY_MEMBRANE_DESCRIPTION"
msgstr "Jäykempi solukalvo kestää enemmän vahinkoa, mutta vaikeuttaa solun liikkumista."

msgid "ROTATE_LEFT"
msgstr "Käännä vasemmalle"

msgid "ROTATE_RIGHT"
msgstr "Käännä oikealle"

msgid "ROTATION_COLON"
msgstr "Pyöriminen:"

msgid "RUN_AUTO_EVO_DURING_GAMEPLAY"
msgstr "Suorita auto-evo pelin aikana"

msgid "RUN_ONE_STEP"
msgstr "Aja Yksi Askel"

msgid "RUN_RESULT_BY_SENDING_POPULATION"
msgstr "{0} lähettämällä: {1} yksikköä populaatiota alueelta: {2}"

msgid "RUN_RESULT_GENE_CODE"
msgstr "geneettinen koodi:"

msgid "RUN_RESULT_NICHE_FILL"
msgstr "ilmaantui täyttämään ekologisen lokeron"

msgid "RUN_RESULT_SELECTION_PRESSURE_SPLIT"
msgstr "syntyi eriävien valintapaineiden seurauksena"

msgid "RUN_RESULT_SPLIT_FROM"
msgstr "erkani lajista: {0}"

msgid "RUN_RESULT_SPLIT_OFF_TO"
msgstr "populaatio joillain alueille jakaantui muodostamaan uuden lajin, {0}:"

msgid "RUN_X_WORLDS"
msgstr ""

#, fuzzy
msgid "RUN_X_WORLDS_TOOLTIP"
msgstr "Lisää uusi syöte"

msgid "RUSTICYANIN"
msgstr "Ruostesyaniini"

#, fuzzy
msgid "RUSTICYANIN_DESCRIPTION"
msgstr "Rustisyaniini on proteiini, joka käyttää hiilidioksiidia ja happea muuntaakseen raudan toiseksi aineeksi. Tätä kutsutaan hapettumiseksi ja se vapauttaa energiaa, jonka solu voi hyödyntää."

#, fuzzy
msgid "RUSTICYANIN_PROCESSES_DESCRIPTION"
msgstr "Muuntaa [thrive:compound type=\"iron\"]raudan[/thrive:compound] [thrive:compound type=\"atp\"]ATP:ksi[/thrive:compound]. Muunnosnopeus vaihtelee ympäristön [thrive:compound type=\"carbondioxide\"][/thrive:compound]n ja [thrive:compound type=\"oxygen\"][/thrive:compound]n mukaan."

#, fuzzy
msgid "SAFE_MODE_EXPLANATION"
msgstr ""
"Pelokkaat mikrobit pakenevat pidempiä matkoja, kuin urheat, ja\n"
"todennäköisemmin pakenevat petoja.\n"
"Rohkeat mikrobit eivät välitä pedoista lähellään ja hyökkäävät\n"
"todennäköisimmin takaisin uhattuna."

#, fuzzy
msgid "SAFE_MODE_TITLE"
msgstr "Poista Paikallinen Data"

msgid "SAVE"
msgstr "Tallenna"

msgid "SAVE_AND_CONTINUE"
msgstr "Tallenna ja jatka"

msgid "SAVE_AUTOSAVE"
msgstr "Tallenna Peli"

msgid "SAVE_DELETE_WARNING"
msgstr "Tämän tallennuksen poistamista ei voi kumota, haluatko varmasti lopullisesti poistaa {0}?"

msgid "SAVE_ERROR_INCLUDE_JSON_DEBUG_NOTE"
msgstr ""

#, fuzzy
msgid "SAVE_ERROR_TURN_ON_JSON_DEBUG_MODE"
msgstr "JSON-virheenkäsittelymoodi:"

msgid "SAVE_FAILED"
msgstr "Tallennus epäonnistui"

msgid "SAVE_GAME"
msgstr "Tallenna Peli"

#, fuzzy
msgid "SAVE_GAME_BUTTON_TOOLTIP"
msgstr "Pysäytysmenu"

msgid "SAVE_HAS_DIFFERENT_VERSION"
msgstr "Tallennus on pelin eri versiosta"

msgid "SAVE_HAS_DIFFERENT_VERSION_TEXT"
msgstr ""
"Tallennus, jota yrität ladata, ei vastaa pelin nykyistä versiota.\n"
"Tämä tallennus pitää ladata manuaalisesti valikon kautta."

msgid "SAVE_HAS_INVALID_GAME_STATE"
msgstr "Tallennuksessa on virheellinen pelin tilan skene"

msgid "SAVE_INVALID"
msgstr "Virheellinen"

msgid "SAVE_IS_INVALID"
msgstr "Tallennus on virheellinen"

#, fuzzy
msgid "SAVE_IS_UPGRADEABLE_DESCRIPTION"
msgstr "Pistä muita soluja tällä."

msgid "SAVE_LOAD_ALREADY_LOADED_FREE_FAILURE"
msgstr ". Virhe vapautettaessa jo ladattuja resursseja: {0}"

msgid "SAVE_MANUAL"
msgstr "Tallenna Peli"

msgid "SAVE_QUICKSAVE"
msgstr "Tallenna Peli"

msgid "SAVE_SPACE_USED"
msgstr "Tilaa käytössä:"

#, fuzzy
msgid "SAVE_UPGRADE_FAILED"
msgstr "Tallennus epäonnistui"

#, fuzzy
msgid "SAVE_UPGRADE_FAILED_DESCRIPTION"
msgstr "Pistä muita soluja tällä."

#, fuzzy
msgid "SAVING_DATA_FAILED_DUE_TO"
msgstr "Tallennus epäonnistui! Poikkeus tapahtui"

msgid "SAVING_DOT_DOT_DOT"
msgstr "Tallennetaan..."

msgid "SAVING_FAILED_WITH_EXCEPTION"
msgstr "Tallennus epäonnistui! Poikkeus tapahtui"

#, fuzzy
msgid "SAVING_NOT_POSSIBLE"
msgstr "Tallennus epäonnistui! Poikkeus tapahtui"

msgid "SAVING_SUCCEEDED"
msgstr "Tallennus onnistui"

msgid "SCALING_NONE"
msgstr "Ei mitään"

msgid "SCALING_ON"
msgstr "Skaalattu"

msgid "SCALING_ON_INVERSE"
msgstr "Käänteisesti skaalattu"

#, fuzzy
msgid "SCREEN_EFFECT"
msgstr "Ulkoiset vaikutukset:"

#, fuzzy
msgid "SCREEN_EFFECT_GAMEBOY"
msgstr "Ulkoiset vaikutukset:"

#, fuzzy
msgid "SCREEN_EFFECT_GAMEBOY_COLOR"
msgstr "Ulkoiset vaikutukset:"

msgid "SCREEN_EFFECT_GREYSCALE"
msgstr ""

#, fuzzy
msgid "SCREEN_EFFECT_NONE"
msgstr "Näytä kykypalkki"

msgid "SCREEN_RELATIVE_MOVEMENT"
msgstr "Suhteellinen peli-ikkunaan"

#, fuzzy
msgid "SCREEN_RELATIVE_MOVEMENT_TOOLTIP"
msgstr "Suhteellinen peli-ikkunaan"

msgid "SCROLLLOCK"
msgstr "Scroll Lock"

msgid "SEARCH_DOT_DOT_DOT"
msgstr "Hae..."

msgid "SEARCH_PLACEHOLDER"
msgstr ""

msgid "SEARCH_RADIUS"
msgstr "Etsintäsäde:"

msgid "SEA_FLOOR"
msgstr "Merenpohja"

msgid "SECRETE_SLIME"
msgstr ""

#, fuzzy
msgid "SECRETE_SLIME_TOOLTIP"
msgstr "Jatka"

#, fuzzy
msgid "SEED_LABEL"
msgstr "Biomi: {0}"

#, fuzzy
msgid "SELECTED"
msgstr "Valittu:"

msgid "SELECTED_COLON"
msgstr "Valittu:"

#, fuzzy
msgid "SELECTED_MOD"
msgstr "Valittu:"

#, fuzzy
msgid "SELECTED_SAVE_IS_INCOMPATIBLE_PROMPT"
msgstr "Valittu tallennus ei ole yhteensopiva"

#, fuzzy
msgid "SELECTED_SAVE_IS_INCOMPATIBLE_PROTOTYPE_PROMPT"
msgstr "Valittu tallennus ei ole yhteensopiva"

#, fuzzy
msgid "SELECTED_SAVE_IS_UPGRADEABLE_PROMPT"
msgstr "Valittu tallennus ei ole yhteensopiva"

#, fuzzy
msgid "SELECT_A_GENERATION"
msgstr "Valitse vaihtoehto"

msgid "SELECT_A_PATCH"
msgstr "Valitse alue nähdäksesi sen tiedot tässä"

#, fuzzy
msgid "SELECT_A_SPECIES"
msgstr "Valitse alue nähdäksesi sen tiedot tässä"

#, fuzzy
msgid "SELECT_A_TECHNOLOGY"
msgstr "Valitse alue nähdäksesi sen tiedot tässä"

msgid "SELECT_CELL_TYPE_FROM_EDITOR"
msgstr "Valitse muokattavan soluelimen tyyppi editorin sivulta"

#, fuzzy
msgid "SELECT_ENZYME"
msgstr "Valittu:"

#, fuzzy
msgid "SELECT_MOVEMENT_MODE_TITLE"
msgstr "Poista Paikallinen Data"

msgid "SELECT_OPTION"
msgstr "Valitse vaihtoehto"

msgid "SELECT_PREVIEW_IMAGE"
msgstr "Valitse Esikatselukuva"

#, fuzzy
msgid "SELECT_SPACE_STRUCTURE_TITLE"
msgstr "Rakenne"

msgid "SELECT_STRUCTURE_POPUP_TITLE"
msgstr ""

#, fuzzy
msgid "SELECT_TISSUE_TYPE_FROM_EDITOR"
msgstr "Valitse muokattavan soluelimen tyyppi editorin sivulta"

#, fuzzy
msgid "SELECT_VACUOLE_COMPOUND_COLON"
msgstr "Valittu:"

msgid "SEPTEMBER"
msgstr "Syyskuu"

msgid "SESSILE"
msgstr "Sessiili"

msgid "SETTING_ONLY_APPLIES_TO_NEW_GAMES"
msgstr "Tämä arvo vaikuttaa vain uusiin peleihin, jotka on aloitettu tämän muuttamisen jälkeen"

msgid "SFX_VOLUME"
msgstr "Efektien voimakkuus"

msgid "SHIFT"
msgstr "Vaihto"

#, fuzzy
msgid "SHOW_ALL_TUTORIALS"
msgstr "Näytä tutoriaalit"

#, fuzzy
msgid "SHOW_ALL_TUTORIALS_TOOLTIP"
msgstr "Lisää uusi syöte"

msgid "SHOW_DAMAGE_EFFECT"
msgstr ""

msgid "SHOW_HELP"
msgstr "Näytä apu"

#, fuzzy
msgid "SHOW_ITEM_COORDINATES"
msgstr "Näytä tutoriaalit"

#, fuzzy
msgid "SHOW_NEW_PATCH_NOTES"
msgstr "{0} {1}"

#, fuzzy
msgid "SHOW_NEW_PATCH_NOTES_TOOLTIP"
msgstr "{0} {1}"

#, fuzzy
msgid "SHOW_TUTORIALS_IN_NEW_CURRENT_OPTION"
msgstr "Näytä tutoriaalit (nykyisessä pelissä)"

#, fuzzy
msgid "SHOW_TUTORIALS_IN_NEW_GAMES_OPTION"
msgstr "Näytä tutoriaalit (uusissa peleissä)"

#, fuzzy
msgid "SHOW_TUTORIALS_OPTION_TOOLTIP"
msgstr "Lisää uusi syöte"

msgid "SHOW_UNSAVED_PROGRESS_WARNING"
msgstr "Näytä varoitus tallentamattomista muutoksista"

#, fuzzy
msgid "SHOW_UNSAVED_PROGRESS_WARNING_TOOLTIP"
msgstr ""
"Sinulla on tallentamattomia muutoksia, jotka menetetään.\n"
"Haluatko jatkaa?"

msgid "SHOW_WEB_NEWS_FEED"
msgstr ""

#, fuzzy
msgid "SIDEROPHORE_ACTION_TOOLTIP"
msgstr "Laita peli tauolle"

msgid "SIGNALING_AGENT"
msgstr "Viestintäkeskus"

#, fuzzy
msgid "SIGNALING_AGENTS_ACTION_TOOLTIP"
msgstr "Jäykempi solukalvo kestää enemmän vahinkoa, mutta vaikeuttaa solun liikkumista."

#, fuzzy
msgid "SIGNALING_AGENT_DESCRIPTION"
msgstr "Jäykempi solukalvo kestää enemmän vahinkoa, mutta vaikeuttaa solun liikkumista."

msgid "SIGNALING_AGENT_PROCESSES_DESCRIPTION"
msgstr "Pidä [thrive:input]g_pack_commands[/thrive:input] pohjassa avataksesi valikon, josta voit jakaa lajisi soluille komentoja."

msgid "SIGNAL_COMMAND_AGGRESSION"
msgstr "Muutu Agressiiviseksi"

msgid "SIGNAL_COMMAND_FLEE"
msgstr ""

msgid "SIGNAL_COMMAND_FOLLOW"
msgstr "Seuraa Minua"

msgid "SIGNAL_COMMAND_NONE"
msgstr "Ei Käskyä"

msgid "SIGNAL_COMMAND_TO_ME"
msgstr "Liiku Luokseni"

msgid "SIGNAL_TO_EMIT"
msgstr "Viesti Erittää"

msgid "SILICA"
msgstr "Piidioksidi"

msgid "SILICA_MEMBRANE_DESCRIPTION"
msgstr ""

msgid "SIXTEEN_TIMES"
msgstr "16x"

msgid "SIZE_COLON"
msgstr "Koko:"

msgid "SLIDESHOW"
msgstr "Diaesitys"

msgid "SLIME_JET"
msgstr ""

#, fuzzy
msgid "SLIME_JET_DESCRIPTION"
msgstr "Solun täyttävä limainen aines. Solulima on sekoite ioneita, proteiineja ja muita ainesosia veteen liuotettuna ja täyttää solun sisäpuolen. Yksi sen tarkoituksista on suorittaa glykolyysi, eli glukoosin muuntaminen ATP-energianlähteeksi. Alkeelliset soluilla, joilla ei ole kehittyneempiä aineenvaihduntaan keskittyneitä soluelimiä, solulima on keskeinen energian tuotannon lähde. Solulima myös varastoi molekyylejä, eli esimerkiksi kerättäviä yhdisteitä ja kasvattaa solun kokoa."

#, fuzzy
msgid "SLIME_JET_PROCESSES_DESCRIPTION"
msgstr "Muuntaa [thrive:compound type=\"glucose\"]glukoosia[/thrive:compound] [thrive:compound type=\"atp\"][/thrive:compound]:ksi."

msgid "SMALL_IRON_CHUNK"
msgstr "Pieni rautalohkare"

#, fuzzy
msgid "SMALL_PHOSPHATE_CHUNK"
msgstr "Pieni rautalohkare"

#, fuzzy
msgid "SMALL_SULFUR_CHUNK"
msgstr "Pieni rautalohkare"

msgid "SNOWFLAKE"
msgstr ""

#, fuzzy
msgid "SOCIETY_STAGE"
msgstr ""
"Kaukaisella planeetalla maailmankausien vulkaaninen aktiivisuus ja meteoriittien iskeymät ovat johtaneet uuden ilmiön kehittymisen maailmankaikkeudessa.\n"
"\n"
"Elämä.\n"
"\n"
"Yksinkertaiset mikrobit lymyilevät syvällä meren uumenissa. Olet viimeinen universaali esivanhempi (LUCA) tällä planeetalla.\n"
"\n"
"Selviytyäkseksi tässä armottomassa ympäristössä, sinun täytyy etsiä ja kerätä yhdisteitä. Niiden avulla voit kehittyä sukupolvien saatossa ja kilpailla muiden lajien kanssa."

msgid "SOUND"
msgstr "Ääni"

msgid "SOUND_TEAM"
msgstr "Äänitiimi"

msgid "SOUND_TEAM_LEAD"
msgstr ""

msgid "SOUND_TEAM_LEADS"
msgstr ""

msgid "SPACE"
msgstr "Välilyönti"

#, fuzzy
msgid "SPACE_STAGE"
msgstr ""
"Kaukaisella planeetalla maailmankausien vulkaaninen aktiivisuus ja meteoriittien iskeymät ovat johtaneet uuden ilmiön kehittymisen maailmankaikkeudessa.\n"
"\n"
"Elämä.\n"
"\n"
"Yksinkertaiset mikrobit lymyilevät syvällä meren uumenissa. Olet viimeinen universaali esivanhempi (LUCA) tällä planeetalla.\n"
"\n"
"Selviytyäkseksi tässä armottomassa ympäristössä, sinun täytyy etsiä ja kerätä yhdisteitä. Niiden avulla voit kehittyä sukupolvien saatossa ja kilpailla muiden lajien kanssa."

#, fuzzy
msgid "SPACE_STRUCTURE_HAS_RESOURCES"
msgstr "Rakenne"

#, fuzzy
msgid "SPACE_STRUCTURE_NO_EXTRA_DESCRIPTION"
msgstr "Rakenne"

msgid "SPACE_STRUCTURE_WAITING_CONSTRUCTION"
msgstr ""

msgid "SPAWN_AMMONIA"
msgstr "Luo ammoniakkia"

msgid "SPAWN_ENEMY"
msgstr "Luo vihollinen"

#, fuzzy
msgid "SPAWN_ENEMY_CHEAT_FAIL"
msgstr "Luo vihollinen"

msgid "SPAWN_GLUCOSE"
msgstr "Luo glukoosia"

msgid "SPAWN_PHOSPHATES"
msgstr "Luo fosfaattia"

msgid "SPECIAL_MOUSE_1"
msgstr "Hiiren erikoispainike 1"

msgid "SPECIAL_MOUSE_2"
msgstr "Hiiren erikoispainike 2"

#, fuzzy
msgid "SPECIES"
msgstr "Lista lajeista"

msgid "SPECIES_COLON"
msgstr "Lajit:"

#, fuzzy
msgid "SPECIES_DETAIL_TEXT"
msgstr "{0} (x{1})"

msgid "SPECIES_HAS_A_MUTATION"
msgstr "on saanut mutaation"

msgid "SPECIES_LIST"
msgstr "Lista lajeista"

msgid "SPECIES_NAME_DOT_DOT_DOT"
msgstr "Lajin nimi..."

#, fuzzy
msgid "SPECIES_NAME_TOO_LONG_POPUP"
msgstr "Lajin nimi..."

msgid "SPECIES_POPULATION"
msgstr "Lajien populaatiot"

msgid "SPECIES_PRESENT"
msgstr "Läsnäolevat lajit"

#, fuzzy
msgid "SPECIES_TO_FIND"
msgstr "Lajit:"

msgid "SPECIES_WITH_POPULATION"
msgstr "{0}:n populaatio: {1}"

msgid "SPEED"
msgstr "Nopeus"

msgid "SPEED_COLON"
msgstr "Nopeus:"

msgid "SPREAD_TO_PATCHES"
msgstr "levisi alueille:"

#, fuzzy
msgid "SPRINT"
msgstr "Kopioi ruutu"

#, fuzzy
msgid "SPRINT_ACTION_TOOLTIP"
msgstr "Laita peli tauolle"

msgid "STAGE_MENU_BUTTON_TOOLTIP"
msgstr "Pysäytysmenu"

#, fuzzy
msgid "START"
msgstr "Aloitetaan"

msgid "STARTING"
msgstr "Aloitetaan"

msgid "START_CALIBRATION"
msgstr "Aloita kalibrointi"

#, fuzzy
msgid "START_GAME"
msgstr "Tallenna Peli"

#, fuzzy
msgid "START_RESEARCH"
msgstr "Uudelleenkäynnistys Vaaditaan"

msgid "STATISTICS"
msgstr "Statistiikkaa"

#, fuzzy
msgid "STAT_ATP_PRODUCTION_REDUCTION"
msgstr "ATP:n TUOTANTO ON LIIAN ALHAINEN!"

#, fuzzy
msgid "STAT_BASE_MOVEMENT_REDUCTION"
msgstr "Perus liikkuminen"

msgid "STAT_DAMAGE"
msgstr ""

msgid "STAT_DAMAGE_PER_OXYGEN"
msgstr ""

msgid "STEAM_CLIENT_INIT_FAILED"
msgstr ""

msgid "STEAM_ERROR_ACCOUNT_DOES_NOT_OWN_PRODUCT"
msgstr ""

msgid "STEAM_ERROR_ACCOUNT_READ_ONLY"
msgstr ""

msgid "STEAM_ERROR_ALREADY_UPLOADED"
msgstr ""

msgid "STEAM_ERROR_BANNED"
msgstr ""

msgid "STEAM_ERROR_CLOUD_LIMIT_EXCEEDED"
msgstr ""

#, fuzzy
msgid "STEAM_ERROR_DUPLICATE_NAME"
msgstr "pelaaja kuoli"

msgid "STEAM_ERROR_FILE_NOT_FOUND"
msgstr "Tiedostoa ei löytynyt"

msgid "STEAM_ERROR_INSUFFICIENT_PRIVILEGE"
msgstr ""

#, fuzzy
msgid "STEAM_ERROR_INVALID_PARAMETER"
msgstr "Tallennuksessa on virheellinen pelin tilan skene"

#, fuzzy
msgid "STEAM_ERROR_LOCKING_FAILED"
msgstr "Tallennus epäonnistui! Poikkeus tapahtui"

msgid "STEAM_ERROR_NOT_LOGGED_IN"
msgstr ""

msgid "STEAM_ERROR_TIMEOUT"
msgstr ""

msgid "STEAM_ERROR_UNAVAILABLE"
msgstr ""

msgid "STEAM_ERROR_UNKNOWN"
msgstr "Tuntematon Steam-virhe tapahtui"

#, fuzzy
msgid "STEAM_INIT_FAILED"
msgstr "Tallennus epäonnistui! Poikkeus tapahtui"

#, fuzzy
msgid "STEAM_INIT_FAILED_DESCRIPTION"
msgstr "Pistä muita soluja tällä."

#, fuzzy
msgid "STEAM_TOOLTIP"
msgstr "Laita peli tauolle"

msgid "STEM_CELL_NAME"
msgstr "Kantasolu"

#, fuzzy
msgid "STOP"
msgstr "Stop"

msgid "STORAGE"
msgstr "Varastotila"

msgid "STORAGE_COLON"
msgstr "Varastotila:"

msgid "STORAGE_STATISTICS_SECONDS_OF_COMPOUND"
msgstr ""

msgid "STORE_LOGGED_IN_AS"
msgstr "Sisäänkirjauduttu käyttäjänä: {0}"

#, fuzzy
msgid "STRAIN_BAR_TOOLTIP"
msgstr "Laita peli tauolle"

msgid "STRAIN_BAR_VISIBILITY"
msgstr ""

#, fuzzy
msgid "STRATEGY_STAGES"
msgstr ""
"Kaukaisella planeetalla maailmankausien vulkaaninen aktiivisuus ja meteoriittien iskeymät ovat johtaneet uuden ilmiön kehittymisen maailmankaikkeudessa.\n"
"\n"
"Elämä.\n"
"\n"
"Yksinkertaiset mikrobit lymyilevät syvällä meren uumenissa. Olet viimeinen universaali esivanhempi (LUCA) tällä planeetalla.\n"
"\n"
"Selviytyäkseksi tässä armottomassa ympäristössä, sinun täytyy etsiä ja kerätä yhdisteitä. Niiden avulla voit kehittyä sukupolvien saatossa ja kilpailla muiden lajien kanssa."

msgid "STRICT_NICHE_COMPETITION"
msgstr ""

msgid "STRUCTURAL"
msgstr "Rakenteellinen"

msgid "STRUCTURE"
msgstr "Rakenne"

msgid "STRUCTURE_ASCENSION_GATE"
msgstr "Nousemusportti"

#, fuzzy
msgid "STRUCTURE_DYSON_SWARM"
msgstr "Rakenne"

msgid "STRUCTURE_HAS_REQUIRED_RESOURCES_TO_BUILD"
msgstr ""

msgid "STRUCTURE_HUNTER_GATHERER_LODGE"
msgstr ""

msgid "STRUCTURE_IN_PROGRESS_CONSTRUCTION"
msgstr ""

msgid "STRUCTURE_REQUIRED_RESOURCES_TO_FINISH"
msgstr ""

msgid "STRUCTURE_SELECTION_MENU_ENTRY"
msgstr ""

msgid "STRUCTURE_SELECTION_MENU_ENTRY_NOT_ENOUGH_RESOURCES"
msgstr ""

msgid "STRUCTURE_SOCIETY_CENTER"
msgstr ""

msgid "STRUCTURE_STEAM_POWERED_FACTORY"
msgstr ""

msgid "SUCCESSFUL_KILL"
msgstr "onnistunut tappo"

msgid "SUCCESSFUL_SCAVENGE"
msgstr "onnistunut raadonsyönti"

msgid "SUCCESS_BUT_MISSING_ID"
msgstr ""

msgid "SUICIDE_BUTTON_TOOLTIP"
msgstr "Kuole"

msgid "SUNLIGHT"
msgstr "Auringonvalo"

msgid "SUPPORTER_PATRONS"
msgstr "Tukijat"

msgid "SURVIVAL_TITLE"
msgstr ""

msgid "SWITCH_TO_FRONT_CAMERA"
msgstr ""

msgid "SWITCH_TO_RIGHT_CAMERA"
msgstr ""

msgid "SWITCH_TO_TOP_CAMERA"
msgstr ""

msgid "SYSREQ"
msgstr "SysRq"

msgid "TAB_SECONDARY_SWITCH_LEFT"
msgstr ""

msgid "TAB_SECONDARY_SWITCH_RIGHT"
msgstr ""

#, fuzzy
msgid "TAB_SWITCH_LEFT"
msgstr "Käännä vasemmalle"

#, fuzzy
msgid "TAB_SWITCH_RIGHT"
msgstr "Käännä oikealle"

msgid "TAGS_IS_WHITESPACE"
msgstr ""

msgid "TAKE_SCREENSHOT"
msgstr "Ota ruudunkaappaus"

#, fuzzy
msgid "TARGET_TYPE_COLON"
msgstr "Terv.:"

msgid "TECHNOLOGY_ASCENSION"
msgstr "Nousemus"

msgid "TECHNOLOGY_HUNTER_GATHERING"
msgstr ""

msgid "TECHNOLOGY_LEVEL_ADVANCED_SPACE"
msgstr ""

msgid "TECHNOLOGY_LEVEL_INDUSTRIAL"
msgstr ""

msgid "TECHNOLOGY_LEVEL_PRE_SOCIETY"
msgstr ""

msgid "TECHNOLOGY_LEVEL_PRIMITIVE"
msgstr ""

msgid "TECHNOLOGY_LEVEL_SCIFI"
msgstr ""

#, fuzzy
msgid "TECHNOLOGY_LEVEL_SPACE_AGE"
msgstr "Keskiverto"

msgid "TECHNOLOGY_REQUIRED_LEVEL"
msgstr ""

msgid "TECHNOLOGY_ROCKETRY"
msgstr ""

msgid "TECHNOLOGY_SIMPLE_STONE_TOOLS"
msgstr ""

msgid "TECHNOLOGY_SOCIETY_CENTER"
msgstr ""

msgid "TECHNOLOGY_STEAM_POWER"
msgstr ""

msgid "TECHNOLOGY_UNLOCKED_NOTICE"
msgstr ""

msgid "TEMPERATURE"
msgstr "Lämpötila"

msgid "TEMPERATURE_SHORT"
msgstr "Lämpö."

#, fuzzy
msgid "TEMPERATURE_TOLERANCE_TOOLTIP"
msgstr "Laita peli tauolle"

msgid "TESTING_TEAM"
msgstr "Testaustiimi"

#, fuzzy
msgid "THANKS_FOR_BUYING_THRIVE_2"
msgstr ""
"Kiitos pelaamisesta!\n"
"\n"
"Jos tykkäsit pelistä, kerrothan kavereillesi meistä."

msgid "THANKS_FOR_PLAYING"
msgstr ""
"Kiitos pelaamisesta!\n"
"\n"
"Jos tykkäsit pelistä, kerrothan kavereillesi meistä."

#, fuzzy
msgid "THANK_YOU_TITLE"
msgstr "OLET SELVIYTYNYT!"

msgid "THEORY_TEAM"
msgstr "Teoriatiimi"

msgid "THERMOPLAST"
msgstr "Lämpöplasti"

msgid "THERMOPLAST_DESCRIPTION"
msgstr ""

#, fuzzy
msgid "THERMOPLAST_PROCESSES_DESCRIPTION"
msgstr "Tuottaa [thrive:compound type=\"glucose\"]glukoosia[/thrive:compound]. Tuotannon nopeus riippuu ympäristön [thrive:compound type=\"carbondioxide\"]hiilidioksidipitoisuudesta[/thrive:compound] ja lämpötilasta."

#, fuzzy
msgid "THERMOSYNTHASE"
msgstr "Kemosynteesi"

#, fuzzy
msgid "THERMOSYNTHASE_DESCRIPTION"
msgstr "Nitrogenaasi on entsyymikompleksi, joka katalysoi typpimolekyylien pelkistymistä ammoniakiksi käyttäen ATP:tä. Ammoniakki on tärkeä aine solun kasvulle. Tätä prosessia kutsutaan anaerobiseksi typpifiksaatioksi. Nitrogenaasi sijaitsee soluliman ympäröimänä, joka puolestaan toteuttaa osaltaan glykolyysia."

#, fuzzy
msgid "THERMOSYNTHASE_PROCESSES_DESCRIPTION"
msgstr "Tuottaa [thrive:compound type=\"glucose\"]glukoosia[/thrive:compound]. Tuotannon nopeus riippuu ympäristön [thrive:compound type=\"carbondioxide\"]hiilidioksidipitoisuudesta[/thrive:compound] ja lämpötilasta."

#, fuzzy
msgid "THERMOSYNTHESIS"
msgstr "Kemosynteesi"

msgid "THE_DISTURBANCE"
msgstr ""

#, fuzzy
msgid "THE_PATCH_MAP_BUTTON"
msgstr "Aluekartta"

#, fuzzy
msgid "THE_WORLD_TITLE"
msgstr "Maailma"

msgid "THIS_IS_LOCAL_MOD"
msgstr ""

msgid "THIS_IS_WORKSHOP_MOD"
msgstr ""

msgid "THREADS"
msgstr "Taustasuorittajia:"

msgid "THRIVEOPEDIA"
msgstr ""

msgid "THRIVEOPEDIA_CURRENT_WORLD_PAGE_TITLE"
msgstr "Nykyinen maailma"

msgid "THRIVEOPEDIA_EVOLUTIONARY_TREE_PAGE_TITLE"
msgstr "Evoluutiopuu"

msgid "THRIVEOPEDIA_HINT_IN_GAME"
msgstr ""

msgid "THRIVEOPEDIA_HOME_INFO"
msgstr ""

msgid "THRIVEOPEDIA_HOME_PAGE_TITLE"
msgstr "Etusivu"

msgid "THRIVEOPEDIA_MUSEUM_PAGE_TITLE"
msgstr "Museo"

msgid "THRIVEOPEDIA_PATCH_MAP_PAGE_TITLE"
msgstr ""

msgid "THRIVE_LICENSES"
msgstr "Thriven lisenssit"

msgid "THYLAKOIDS"
msgstr "Tylakoidit"

msgid "THYLAKOIDS_DESCRIPTION"
msgstr "Yhteyttämiskalvostot eli tylakoidit ovat solukalvolla sijaitsevia, valosta energiaa kerääviä elimiä. Nämä kalvostot pystyvät hyödyntämään valon energian valmistaakseen glukoosia käyttäen vettä ja hiilidioksidia prosessissa nimeltä fotosynteesi. Tylakoidien pigmentit antavat viherhiukkasille niiden tunnusomaisen värinsä. Glukoosin muunnosnopeus riippuu ympäristön hiilidioksidipitoisuudesta ja saatavilla olevasta valosta. Tylakoidit sijaitsevat soluliman ympäröimänä, joka puolestaan toteuttaa glykolyysia."

msgid "TIDEPOOL"
msgstr "Vuorovesiallas"

msgid "TIMELINE"
msgstr "Aikajana"

msgid "TIMELINE_GLOBAL_FILTER_TOOLTIP"
msgstr "Näytä maailmanlaajuiset tapahtumat"

msgid "TIMELINE_LOCAL_FILTER_TOOLTIP"
msgstr "Näytä paikalliset tapahtumat"

msgid "TIMELINE_NICHE_FILL"
msgstr "[u]{0}[/u] jakautui [u]{1}[/u]:sta erikoistuen omaksi lajikseen"

#, fuzzy
msgid "TIMELINE_PLAYER_MIGRATED"
msgstr "Osa populaatiosta ([u]{0}[/u]) ovat muuttaneet {1}"

#, fuzzy
msgid "TIMELINE_PLAYER_MIGRATED_TO"
msgstr "Osa populaatiosta ([u]{0}[/u]) ovat muuttaneet {1}"

msgid "TIMELINE_SELECTION_PRESSURE_SPLIT"
msgstr "[u]{0}[/u] jakautui [u]{1}[/u]:sta uudeksi lajiksi lajin valintapaineista johtuen"

#, fuzzy
msgid "TIMELINE_SPECIES_BECAME_MULTICELLULAR"
msgstr ""
"Kerää glukooria (valkeat yhdistepilvet) liikkumalla niihin.\n"
"\n"
"Solusi tarvitsee glukoosia tuottaakseen energiaa pysyäkseen hengissä.\n"
"\n"
"Seuraa viivaa, joka kulkee solustasi lähimpään glukoosipilveen."

msgid "TIMELINE_SPECIES_EXTINCT"
msgstr "[u]{0}[/u] on kuollut sukupuuttoon!"

msgid "TIMELINE_SPECIES_EXTINCT_LOCAL"
msgstr "[u]{0}[/u] on kadonnut tältä alueelta"

#, fuzzy
msgid "TIMELINE_SPECIES_FOLLOWED"
msgstr "[u]{0}[/u] on kuollut sukupuuttoon!"

msgid "TIMELINE_SPECIES_MIGRATED_FROM"
msgstr "Osa lajin [u]{0}[/u] populaatiosta on muuttanut alueelta {1} tälle alueelle"

msgid "TIMELINE_SPECIES_MIGRATED_TO"
msgstr "Osa populaatiosta ([u]{0}[/u]) ovat muuttaneet {1}"

msgid "TIMELINE_SPECIES_POPULATION_DECREASE"
msgstr "[u]{0}[/u] populaatio on pienentynyt ja on nyt {1}"

#, fuzzy
msgid "TIMELINE_SPECIES_POPULATION_INCREASE"
msgstr "[u]{0}[/u] populaatio on kasvanut määrään {1}"

msgid "TIME_INDICATOR_TOOLTIP"
msgstr ""

msgid "TIME_OF_DAY"
msgstr ""

#, fuzzy
msgid "TITLE_COLON"
msgstr "Koko:"

msgid "TOGGLE_BINDING"
msgstr "Aloita/lopeta kiinnittyminen"

#, fuzzy
msgid "TOGGLE_BINDING_TOOLTIP"
msgstr "Aloita/lopeta kiinnittyminen"

#, fuzzy
msgid "TOGGLE_DEBUG_PANEL"
msgstr "Aloita/lopeta nieleminen"

msgid "TOGGLE_ENGULF"
msgstr "Aloita/lopeta nieleminen"

#, fuzzy
msgid "TOGGLE_ENGULF_TOOLTIP"
msgstr "Aloita/lopeta nieleminen"

#, fuzzy
msgid "TOGGLE_FAST_MODE"
msgstr "Pysäytä"

msgid "TOGGLE_FPS"
msgstr "Näytä FPS-laskuri"

msgid "TOGGLE_FULLSCREEN"
msgstr "Vaihda koko näytön tilaa"

#, fuzzy
msgid "TOGGLE_HEAT_VIEW_TOOLTIP"
msgstr "Aloita/lopeta nieleminen"

msgid "TOGGLE_HUD_HIDE"
msgstr "Näytä/Piilota HUD"

#, fuzzy
msgid "TOGGLE_INVENTORY"
msgstr "Aloita/lopeta kiinnittyminen"

msgid "TOGGLE_METRICS"
msgstr "Näytä metriikat"

#, fuzzy
msgid "TOGGLE_MUCOCYST_DEFENCE"
msgstr "Vaihda koko näytön tilaa"

msgid "TOGGLE_NAVIGATION_TREE"
msgstr ""

msgid "TOGGLE_PAUSE"
msgstr "Pysäytä"

msgid "TOGGLE_UNBINDING"
msgstr "Aloita/Lopeta erkanemistila"

msgid "TOLERANCES_TOO_HIGH_PRESSURE"
msgstr ""

msgid "TOLERANCES_TOO_HIGH_TEMPERATURE"
msgstr ""

msgid "TOLERANCES_TOO_LOW_OXYGEN_PROTECTION"
msgstr ""

#, fuzzy
msgid "TOLERANCES_TOO_LOW_PRESSURE"
msgstr "Yhdistepilvet"

msgid "TOLERANCES_TOO_LOW_TEMPERATURE"
msgstr ""

#, fuzzy
msgid "TOLERANCES_TOO_LOW_UV_PROTECTION"
msgstr "{0}: +{1} ATP"

msgid "TOLERANCES_UNSUITABLE_DEBUFFS"
msgstr ""

#, fuzzy
msgid "TOLERANCE_FROM_ORGANELLES_TOOLTIP"
msgstr "Näytä / piilota ympäristö ja yhdisteet"

msgid "TOLERANCE_RANGE_LABEL"
msgstr ""

msgid "TOOLS"
msgstr "Työkalut"

msgid "TOOL_HAND_AXE"
msgstr ""

msgid "TOO_LARGE_PRESSURE_RANGE"
msgstr ""

msgid "TOO_MANY_RECENT_VERSIONS_TO_SHOW"
msgstr ""

#, fuzzy
msgid "TOTAL_GATHERED_ENERGY_COLON"
msgstr "edellinen:"

msgid "TOTAL_SAVES"
msgstr "Tallennusten määrä:"

msgid "TOXIN_CHANNEL_INHIBITOR"
msgstr ""

#, fuzzy
msgid "TOXIN_CHANNEL_INHIBITOR_DESCRIPTION"
msgstr "Rustisyaniini on proteiini, joka käyttää hiilidioksiidia ja happea muuntaakseen raudan toiseksi aineeksi. Tätä kutsutaan hapettumiseksi ja se vapauttaa energiaa, jonka solu voi hyödyntää."

#, fuzzy
msgid "TOXIN_COMPOUND"
msgstr "Yhdisteet"

#, fuzzy
msgid "TOXIN_CYTOTOXIN"
msgstr "Kuole"

#, fuzzy
msgid "TOXIN_CYTOTOXIN_DESCRIPTION"
msgstr "Rustisyaniini on proteiini, joka käyttää hiilidioksiidia ja happea muuntaakseen raudan toiseksi aineeksi. Tätä kutsutaan hapettumiseksi ja se vapauttaa energiaa, jonka solu voi hyödyntää."

msgid "TOXIN_FIRE_RATE_TOXICITY_COLON"
msgstr ""

#, fuzzy
msgid "TOXIN_MACROLIDE"
msgstr ""
"Myrkky-\n"
"vakuoli"

#, fuzzy
msgid "TOXIN_MACROLIDE_DESCRIPTION"
msgstr "Muuntaa [thrive:compound type=\"atp\"][/thrive:compound]:tä [thrive:compound type=\"oxytoxy\"]oxytoxyksi[/thrive:compound]. Muunnosnopeus riippuu ympäristön [thrive:compound type=\"oxygen\"]happipitoisuudesta[/thrive:compound]. Ampuu myrkkyä painamalla [thrive:input]g_fire_toxin[/thrive:input]. Kun [thrive:compound type=\"oxytoxy\"][/thrive:compound]varastot ovat alhaiset, ampuminen on edelleen mahdollista tuottaen vähemmän vahinkoa kohteelle."

msgid "TOXIN_OXYGEN_METABOLISM_INHIBITOR"
msgstr ""

#, fuzzy
msgid "TOXIN_OXYGEN_METABOLISM_INHIBITOR_DESCRIPTION"
msgstr "Metabolosomit, eli aineenvaihduntaelimet ovat proteiinikuorien koteloimia proteiiniryppäitä, jotka muuntavat glukoosia ATP:ksi. Näiden energian tuotanto on solulimaa tehokkaampaa johtuen prosessista, jota kutsutaan aerobiseksi energiantuotoksi. Siinä glykolyysin lisäksi tapahtuu muita toimintoja, jotka tuottavat pelkkää glykolyysiä huomattavasti enemmän ATP:tä. Tämä prosessi tarvitsee kuitenkin happea toimiakseen, ja siten ympäristön happipitoisuus vaikuttaa muunnosnopeuteen."

#, fuzzy
msgid "TOXIN_OXYTOXY_DESCRIPTION"
msgstr "Muuntaa [thrive:compound type=\"atp\"][/thrive:compound]:tä [thrive:compound type=\"oxytoxy\"]oxytoxyksi[/thrive:compound]. Muunnosnopeus riippuu ympäristön [thrive:compound type=\"oxygen\"]happipitoisuudesta[/thrive:compound]. Ampuu myrkkyä painamalla [thrive:input]g_fire_toxin[/thrive:input]. Kun [thrive:compound type=\"oxytoxy\"][/thrive:compound]varastot ovat alhaiset, ampuminen on edelleen mahdollista tuottaen vähemmän vahinkoa kohteelle."

msgid "TOXIN_PREFER_FIRE_RATE"
msgstr ""

msgid "TOXIN_PREFER_TOXICITY"
msgstr ""

#, fuzzy
msgid "TOXIN_PROPERTIES_HEADING"
msgstr "Myrkyn kestävyys"

msgid "TOXIN_RESISTANCE"
msgstr "Myrkyn kestävyys"

#, fuzzy
msgid "TOXIN_TOXICITY_CUSTOMIZATION_TOOLTIP"
msgstr ""
"Aggressiiviset mikrobit kulkevat pidempiä etäisyyksiä jahdatessaan muita\n"
"ja taistelevat todennäköisemmin takaisin hyökkääjiäänsä vastaan.\n"
"Passiiviset mikrobit pysyttelevät enemmän paikallaan ja eivät yleensä\n"
"käytä esimerkiksi myrkkyjä toisia mikrobeja vastaan."

#, fuzzy
msgid "TOXIN_TYPE_COLON"
msgstr "Terv.:"

#, fuzzy
msgid "TOXIN_TYPE_CUSTOMIZATION_EXPLANATION"
msgstr ""
"Aggressiiviset mikrobit kulkevat pidempiä etäisyyksiä jahdatessaan muita\n"
"ja taistelevat todennäköisemmin takaisin hyökkääjiäänsä vastaan.\n"
"Passiiviset mikrobit pysyttelevät enemmän paikallaan ja eivät yleensä\n"
"käytä esimerkiksi myrkkyjä toisia mikrobeja vastaan."

#, fuzzy
msgid "TOXIN_VACUOLE"
msgstr ""
"Myrkky-\n"
"vakuoli"

msgid "TOXIN_VACUOLE_DESCRIPTION"
msgstr ""

msgid "TOXIN_VACUOLE_PROCESSES_DESCRIPTION"
msgstr "Muuntaa [thrive:compound type=\"atp\"][/thrive:compound]:tä [thrive:compound type=\"oxytoxy\"]oxytoxyksi[/thrive:compound]. Muunnosnopeus riippuu ympäristön [thrive:compound type=\"oxygen\"]happipitoisuudesta[/thrive:compound]. Ampuu myrkkyä painamalla [thrive:input]g_fire_toxin[/thrive:input]. Kun [thrive:compound type=\"oxytoxy\"][/thrive:compound]varastot ovat alhaiset, ampuminen on edelleen mahdollista tuottaen vähemmän vahinkoa kohteelle."

#, fuzzy
msgid "TOXISOME"
msgstr "Happimyrkkysomi"

#, fuzzy
msgid "TOXISOME_DESCRIPTION"
msgstr "Metabolosomit, eli aineenvaihduntaelimet ovat proteiinikuorien koteloimia proteiiniryppäitä, jotka muuntavat glukoosia ATP:ksi. Näiden energian tuotanto on solulimaa tehokkaampaa johtuen prosessista, jota kutsutaan aerobiseksi energiantuotoksi. Siinä glykolyysin lisäksi tapahtuu muita toimintoja, jotka tuottavat pelkkää glykolyysiä huomattavasti enemmän ATP:tä. Tämä prosessi tarvitsee kuitenkin happea toimiakseen, ja siten ympäristön happipitoisuus vaikuttaa muunnosnopeuteen."

msgid "TO_BE_IMPLEMENTED"
msgstr "Tullaan toteuttamaan tulevaisuudessa."

msgid "TRANSLATORS"
msgstr "Kääntäjät"

msgid "TRANSPARENCY"
msgstr "Läpinäkyvyys"

#, fuzzy
msgid "TRILLION_ABBREVIATION"
msgstr "{0} G"

#, fuzzy
msgid "TRY_FOSSILISING_SOME_SPECIES"
msgstr "Kokeile ottaa ruudunkaappauksia!"

msgid "TRY_MAKING_A_SAVE"
msgstr "Kokeile tallennuksen tekemistä!"

msgid "TRY_TAKING_SOME_SCREENSHOTS"
msgstr "Kokeile ottaa ruudunkaappauksia!"

#, fuzzy
msgid "TUTORIAL"
msgstr "Tutoriaali"

#, fuzzy
msgid "TUTORIAL_ALL_NOT_ENABLED_EXPLANATION"
msgstr ""
"Keskittyneet mikrobit etsivät yhdisteitä, kappaleita ja saaliita pidemmän matkan päästä\n"
"ja voivat olla kunnianhimoisempia löytyvien palasten keruussa.\n"
"Responssiiviset mikrobit vaihtavat kohdetta nopeammin, jos ei niitä heti saa kiinni."

#, fuzzy
msgid "TUTORIAL_MICROBE_EDITOR_ATP_BALANCE_INTRO"
msgstr ""
"Tämä on ympäristökartta.\n"
"\n"
"Kuvakkeet esittävät erilaisia ympäristöjä, joihin solusi voi levittyä. Oikealla näkyvästä paneelista voit katsoa millaiset olosuhteet ympäristöllä valitsevat.\n"
"\n"
"Siirtyäksesi valitsemaasi ympäristöön (korostettu vaaleansinisellä reunalla) klikkaa Siirry-painiketta levitäksesi.\n"
"\n"
"Kokeile valita uusi ympäristö jatkaaksesi."

msgid "TUTORIAL_MICROBE_EDITOR_AUTO-EVO_PREDICTION"
msgstr ""
"Tältä paneelilta näet tulevan populaatiosi ennusteen. Auto-evo simuloi nämä populaation tunnusluvut.\n"
"\n"
"Ennuste ei huomioi henkilökohtaista suoriutumistasi, joten nykyisessä ympäristössäsi tulet pärjäämään paremmin käyttäessäsi editoria.\n"
"\n"
"Sinun kannattaa kuitenkin pyrkiä pitäämään populaatiosi kasvussa, vaikka et suoraan vaikutakaan siihen.\n"
"\n"
"Voit katsoa tarkempaa tietoa ennusteesta klikkaamalla ?-merkkiä paneelista. Klikkaa sitä jatkaaksesi."

#, fuzzy
msgid "TUTORIAL_MICROBE_EDITOR_CELL_TEXT"
msgstr ""
"Tämä on solueditori, jossa voit jalostaa lajiasi käyttämällä mutaatiopisteitä (MP). Jokaisella sukupolvella sinulla on 100MP:tä käytettävänä, eivätkä ne siirry seuraavalle sukupolvelle - älä siis turhaan säästä niitä!\n"
"\n"
"Hexa(goni) ruudun keskellä kuvastaa soluasi, joka muodostuu toistaiseksi yhdestä solulima-osasta.\n"
"\n"
"Valitse soluelinosa vasemmasta paneelista jatkaaksesi. Sitten klikkaa vasemmalla hiiren painikkeella hexaa, johon haluat osan sijoittaa. Voit kiertää osia painamalla A tai D."

#, fuzzy
msgid "TUTORIAL_MICROBE_EDITOR_CHEMORECEPTOR"
msgstr ""
"Tämä on solueditori, jossa voit jalostaa lajiasi käyttämällä mutaatiopisteitä (MP). Jokaisella sukupolvella sinulla on 100MP:tä käytettävänä, eivätkä ne siirry seuraavalle sukupolvelle - älä siis turhaan säästä niitä!\n"
"\n"
"Hexa(goni) ruudun keskellä kuvastaa soluasi, joka muodostuu toistaiseksi yhdestä solulima-osasta.\n"
"\n"
"Valitse soluelinosa vasemmasta paneelista jatkaaksesi. Sitten klikkaa vasemmalla hiiren painikkeella hexaa, johon haluat osan sijoittaa. Voit kiertää osia painamalla A tai D."

#, fuzzy
msgid "TUTORIAL_MICROBE_EDITOR_COMPOUND_BALANCES"
msgstr ""
"Tämä on ympäristökartta.\n"
"\n"
"Kuvakkeet esittävät erilaisia ympäristöjä, joihin solusi voi levittyä. Oikealla näkyvästä paneelista voit katsoa millaiset olosuhteet ympäristöllä valitsevat.\n"
"\n"
"Siirtyäksesi valitsemaasi ympäristöön (korostettu vaaleansinisellä reunalla) klikkaa Siirry-painiketta levitäksesi.\n"
"\n"
"Kokeile valita uusi ympäristö jatkaaksesi."

#, fuzzy
msgid "TUTORIAL_MICROBE_EDITOR_ENDING_TEXT"
msgstr ""
"Olet nyt käynyt solun rakentamisen perusteet. Viimeistelläksesi voit vielä nimetä lajisi klikkaamalla lajin nimeä alhaalla vasemmalla, ja muokkaamalla nimeä.\n"
"\n"
"Tutki vapaasti muita sivuja MP-palkin alla nähdäksesi miten muuten voit vielä muovata lajisi mutaatiota.\n"
"\n"
"Selvitäksesi tässä raa'assa maailmassa, on sinun löydettävä varma energian lähde, sillä luonnossa esiintyvä glukoosi vähentyy nopeasti.\n"
"\n"
"Lykkyä tykö!"

#, fuzzy
msgid "TUTORIAL_MICROBE_EDITOR_FLAGELLUM"
msgstr ""
"Tämä on solueditori, jossa voit jalostaa lajiasi käyttämällä mutaatiopisteitä (MP). Jokaisella sukupolvella sinulla on 100MP:tä käytettävänä, eivätkä ne siirry seuraavalle sukupolvelle - älä siis turhaan säästä niitä!\n"
"\n"
"Hexa(goni) ruudun keskellä kuvastaa soluasi, joka muodostuu toistaiseksi yhdestä solulima-osasta.\n"
"\n"
"Valitse soluelinosa vasemmasta paneelista jatkaaksesi. Sitten klikkaa vasemmalla hiiren painikkeella hexaa, johon haluat osan sijoittaa. Voit kiertää osia painamalla A tai D."

#, fuzzy
msgid "TUTORIAL_MICROBE_EDITOR_FOOD_CHAIN"
msgstr ""
"Olet nyt käynyt solun rakentamisen perusteet. Viimeistelläksesi voit vielä nimetä lajisi klikkaamalla lajin nimeä alhaalla vasemmalla, ja muokkaamalla nimeä.\n"
"\n"
"Tutki vapaasti muita sivuja MP-palkin alla nähdäksesi miten muuten voit vielä muovata lajisi mutaatiota.\n"
"\n"
"Selvitäksesi tässä raa'assa maailmassa, on sinun löydettävä varma energian lähde, sillä luonnossa esiintyvä glukoosi vähentyy nopeasti.\n"
"\n"
"Lykkyä tykö!"

#, fuzzy
msgid "TUTORIAL_MICROBE_EDITOR_MIGRATION"
msgstr ""
"Tämä on solueditori, jossa voit jalostaa lajiasi käyttämällä mutaatiopisteitä (MP). Jokaisella sukupolvella sinulla on 100MP:tä käytettävänä, eivätkä ne siirry seuraavalle sukupolvelle - älä siis turhaan säästä niitä!\n"
"\n"
"Hexa(goni) ruudun keskellä kuvastaa soluasi, joka muodostuu toistaiseksi yhdestä solulima-osasta.\n"
"\n"
"Valitse soluelinosa vasemmasta paneelista jatkaaksesi. Sitten klikkaa vasemmalla hiiren painikkeella hexaa, johon haluat osan sijoittaa. Voit kiertää osia painamalla A tai D."

#, fuzzy
msgid "TUTORIAL_MICROBE_EDITOR_MODIFY_ORGANELLE"
msgstr ""
"Soluelimien poistaminen kuluttaa MP:tä sillä se mutaatioaskel lajillesi - paitsi silloin kun ne on tehty nykyisessä editorin sessiossa.\n"
"\n"
"Voit klikata oikealla hiirinapilla soluelimiä avataksesi soluelimien valikon, josta soluelimen voi poistaa.\n"
"\n"
"Jos teet muutoksen, jonka haluat peruuttaa, voit tehdä sen vapaasti editorista (undo).\n"
"\n"
"Paina undo-painiketta jatkaaksesi."

#, fuzzy
msgid "TUTORIAL_MICROBE_EDITOR_NEGATIVE_ATP_BALANCE"
msgstr ""
"Tämä on ympäristökartta.\n"
"\n"
"Kuvakkeet esittävät erilaisia ympäristöjä, joihin solusi voi levittyä. Oikealla näkyvästä paneelista voit katsoa millaiset olosuhteet ympäristöllä valitsevat.\n"
"\n"
"Siirtyäksesi valitsemaasi ympäristöön (korostettu vaaleansinisellä reunalla) klikkaa Siirry-painiketta levitäksesi.\n"
"\n"
"Kokeile valita uusi ympäristö jatkaaksesi."

#, fuzzy
msgid "TUTORIAL_MICROBE_EDITOR_NO_CHANGES_MADE"
msgstr ""
"Olet nyt käynyt solun rakentamisen perusteet. Viimeistelläksesi voit vielä nimetä lajisi klikkaamalla lajin nimeä alhaalla vasemmalla, ja muokkaamalla nimeä.\n"
"\n"
"Tutki vapaasti muita sivuja MP-palkin alla nähdäksesi miten muuten voit vielä muovata lajisi mutaatiota.\n"
"\n"
"Selvitäksesi tässä raa'assa maailmassa, on sinun löydettävä varma energian lähde, sillä luonnossa esiintyvä glukoosi vähentyy nopeasti.\n"
"\n"
"Lykkyä tykö!"

#, fuzzy
msgid "TUTORIAL_MICROBE_EDITOR_OPEN_TOLERANCES"
msgstr ""
"Tämä on ympäristökartta.\n"
"\n"
"Kuvakkeet esittävät erilaisia ympäristöjä, joihin solusi voi levittyä. Oikealla näkyvästä paneelista voit katsoa millaiset olosuhteet ympäristöllä valitsevat.\n"
"\n"
"Siirtyäksesi valitsemaasi ympäristöön (korostettu vaaleansinisellä reunalla) klikkaa Siirry-painiketta levitäksesi.\n"
"\n"
"Kokeile valita uusi ympäristö jatkaaksesi."

#, fuzzy
msgid "TUTORIAL_MICROBE_EDITOR_PATCH_TEXT"
msgstr ""
"Tämä on ympäristökartta.\n"
"\n"
"Kuvakkeet esittävät erilaisia ympäristöjä, joihin solusi voi levittyä. Oikealla näkyvästä paneelista voit katsoa millaiset olosuhteet ympäristöllä valitsevat.\n"
"\n"
"Siirtyäksesi valitsemaasi ympäristöön (korostettu vaaleansinisellä reunalla) klikkaa Siirry-painiketta levitäksesi.\n"
"\n"
"Kokeile valita uusi ympäristö jatkaaksesi."

msgid "TUTORIAL_MICROBE_EDITOR_REMOVE_ORGANELLE_TEXT"
msgstr ""
"Soluelimien poistaminen kuluttaa MP:tä sillä se mutaatioaskel lajillesi - paitsi silloin kun ne on tehty nykyisessä editorin sessiossa.\n"
"\n"
"Voit klikata oikealla hiirinapilla soluelimiä avataksesi soluelimien valikon, josta soluelimen voi poistaa.\n"
"\n"
"Jos teet muutoksen, jonka haluat peruuttaa, voit tehdä sen vapaasti editorista (undo).\n"
"\n"
"Paina undo-painiketta jatkaaksesi."

msgid "TUTORIAL_MICROBE_EDITOR_SELECT_ORGANELLE_TEXT"
msgstr ""
"Valitessasi osia valikosta, huomioi avautuvat selitteet ymmärtääksesi mitä kukin osa tekee. Joistakin osista voi olla enemmän haittaa kuin hyötyä, jos niiden soveltuvuutta ei harkitse tarkoin.\n"
"\n"
"ATP tuotannon palkki oikealla kertoo kuinka paljon energiaa soluelimesi pystyvät tuottamaan suhteessa kuinka paljon ne kuluttavat yhdessä. Jos ylempi palkeista on alempaa lyhyempi, et tuota tarpeeksi energiaa.\n"
"\n"
"Paina redo-painiketta jatkaaksesi (undo-painikkeen vieressä)."

#, fuzzy
msgid "TUTORIAL_MICROBE_EDITOR_STAY_SMALL"
msgstr ""
"On suositeltavaa erikoistua vain yhteen tai kahteen energianlähteeseen, jotta et tarvitse montaa yhdistettä elääksesi.\n"
"\n"
"Kannattaa myös arvioida, onko osien lisääminen hyödyllistä. Jokainen osa käyttää lisää ATP:tä ja siten solu tarvitsee lisää yhdisteitä lisääntyäkseen.\n"
"\n"
"Hyvä alkustrategia voi olla pysyä yksittäisenä solulimana ja suunnata ympäristöissä pinnalle, jossa voi käyttää fotosynteesin soluelimiä."

#, fuzzy
msgid "TUTORIAL_MICROBE_EDITOR_TOLERANCES_TAB"
msgstr ""
"Tämä on ympäristökartta.\n"
"\n"
"Kuvakkeet esittävät erilaisia ympäristöjä, joihin solusi voi levittyä. Oikealla näkyvästä paneelista voit katsoa millaiset olosuhteet ympäristöllä valitsevat.\n"
"\n"
"Siirtyäksesi valitsemaasi ympäristöön (korostettu vaaleansinisellä reunalla) klikkaa Siirry-painiketta levitäksesi.\n"
"\n"
"Kokeile valita uusi ympäristö jatkaaksesi."

msgid "TUTORIAL_MICROBE_STAGE_EDITOR_BUTTON_TUTORIAL"
msgstr ""
"Olet kerännyt tarpeeksi yhdisteitä, jotta solusi voi jakaantua.\n"
"\n"
"Joka kerta, kun solusi jakautuu, pääset editoriin.\n"
"\n"
"Avataksesi editorin, paina suurta vilkkuvaa painiketta alhaalla oikealla."

#, fuzzy
msgid "TUTORIAL_MICROBE_STAGE_ENGULFED_TEXT"
msgstr ""
"Valitsit erkaantumismoodin. Tässä moodissa voit klikata solukkosi jäseniä erottautuaksesi niistä.\n"
"\n"
"Jättääksesi solukon kokonaan, klikkaa omaa soluasi ja klikkaa erota-kaikki (unbind all) painiketta."

#, fuzzy
msgid "TUTORIAL_MICROBE_STAGE_ENGULFMENT_FULL_TEXT"
msgstr ""
"Valitsit erkaantumismoodin. Tässä moodissa voit klikata solukkosi jäseniä erottautuaksesi niistä.\n"
"\n"
"Jättääksesi solukon kokonaan, klikkaa omaa soluasi ja klikkaa erota-kaikki (unbind all) painiketta."

#, fuzzy
msgid "TUTORIAL_MICROBE_STAGE_ENGULFMENT_TEXT"
msgstr ""
"Valitsit erkaantumismoodin. Tässä moodissa voit klikata solukkosi jäseniä erottautuaksesi niistä.\n"
"\n"
"Jättääksesi solukon kokonaan, klikkaa omaa soluasi ja klikkaa erota-kaikki (unbind all) painiketta."

#, fuzzy
msgid "TUTORIAL_MICROBE_STAGE_ENVIRONMENT_PANEL"
msgstr ""
"Valitsit erkaantumismoodin. Tässä moodissa voit klikata solukkosi jäseniä erottautuaksesi niistä.\n"
"\n"
"Jättääksesi solukon kokonaan, klikkaa omaa soluasi ja klikkaa erota-kaikki (unbind all) painiketta."

#, fuzzy
msgid "TUTORIAL_MICROBE_STAGE_HELP_MENU_AND_ZOOM"
msgstr "W,A,S,D ja hiiri ovat liikkumisen näppäimet. E ampuu happimyrkkyä, jos solussa on myrkkyvakuoli. G aloittaa tai lopettaa nielemisen."

#, fuzzy
msgid "TUTORIAL_MICROBE_STAGE_LEAVE_COLONY_TEXT"
msgstr ""
"Valitsit erkaantumismoodin. Tässä moodissa voit klikata solukkosi jäseniä erottautuaksesi niistä.\n"
"\n"
"Jättääksesi solukon kokonaan, klikkaa omaa soluasi ja klikkaa erota-kaikki (unbind all) painiketta."

#, fuzzy
msgid "TUTORIAL_MICROBE_STAGE_OPEN_PROCESS_PANEL"
msgstr ""
"Lisääntyäksesi sinun on kerättävä tarpeeksi ammoniakkia ja fosfaatteja monistautumiseen.\n"
"Seuraa alhaalla oikealla pyöreän painiketta reunustavia palkkeja tietääksesi, paljonko näitä on vielä kerättävä. Palkit muuttuvat valkoisiksi, kun ne ovat täynnä."

#, fuzzy
msgid "TUTORIAL_MICROBE_STAGE_PAUSING"
msgstr ""
"Valitsit erkaantumismoodin. Tässä moodissa voit klikata solukkosi jäseniä erottautuaksesi niistä.\n"
"\n"
"Jättääksesi solukon kokonaan, klikkaa omaa soluasi ja klikkaa erota-kaikki (unbind all) painiketta."

#, fuzzy
msgid "TUTORIAL_MICROBE_STAGE_PROCESS_PANEL"
msgstr ""
"Lisääntyäksesi sinun on kerättävä tarpeeksi ammoniakkia ja fosfaatteja monistautumiseen.\n"
"Seuraa alhaalla oikealla pyöreän painiketta reunustavia palkkeja tietääksesi, paljonko näitä on vielä kerättävä. Palkit muuttuvat valkoisiksi, kun ne ovat täynnä."

#, fuzzy
msgid "TUTORIAL_MICROBE_STAGE_REPRODUCE_TEXT"
msgstr ""
"Lisääntyäksesi sinun on kerättävä tarpeeksi ammoniakkia ja fosfaatteja monistautumiseen.\n"
"Seuraa alhaalla oikealla pyöreän painiketta reunustavia palkkeja tietääksesi, paljonko näitä on vielä kerättävä. Palkit muuttuvat valkoisiksi, kun ne ovat täynnä."

#, fuzzy
msgid "TUTORIAL_MICROBE_STAGE_RESOURCE_SPLIT"
msgstr ""
"Lisääntyäksesi sinun on kerättävä tarpeeksi ammoniakkia ja fosfaatteja monistautumiseen.\n"
"Seuraa alhaalla oikealla pyöreän painiketta reunustavia palkkeja tietääksesi, paljonko näitä on vielä kerättävä. Palkit muuttuvat valkoisiksi, kun ne ovat täynnä."

msgid "TUTORIAL_MICROBE_STAGE_UNBIND_TEXT"
msgstr ""
"Valitsit erkaantumismoodin. Tässä moodissa voit klikata solukkosi jäseniä erottautuaksesi niistä.\n"
"\n"
"Jättääksesi solukon kokonaan, klikkaa omaa soluasi ja klikkaa erota-kaikki (unbind all) painiketta."

#, fuzzy
msgid "TUTORIAL_MULTICELLULAR_STAGE_WELCOME"
msgstr "Ladataan mikrobieditoria"

msgid "TUTORIAL_VIEW_NOW"
msgstr "Katso nyt"

msgid "TWO_TIMES"
msgstr "2x"

#, fuzzy
msgid "TYPE_COLON"
msgstr "Terv.:"

msgid "UNAPPLIED_MOD_CHANGES"
msgstr "Tallentamattomia muutoksia"

#, fuzzy
msgid "UNAPPLIED_MOD_CHANGES_DESCRIPTION"
msgstr "Pistä muita soluja tällä."

msgid "UNBIND_ALL"
msgstr "Erkane kaikista"

#, fuzzy
msgid "UNBIND_ALL_TOOLTIP"
msgstr "Erkane kaikista"

msgid "UNBIND_HELP_TEXT"
msgstr ""

#, fuzzy
msgid "UNCERTAIN_VERSION_WARNING"
msgstr ""
"Tämä tallennus on uudemmasta Thriven versiosta ja erittäin todennäköisesti\n"
"se ei ole yhteensopiva. Lataa kuitenkin?"

msgid "UNDERWATERCAVE"
msgstr "Vedenalainen luola"

#, fuzzy
msgid "UNDERWATER_VENT_ERUPTION"
msgstr "Vedenalainen luola"

#, fuzzy
msgid "UNDERWATER_VENT_ERUPTION_IN"
msgstr "Vedenalainen luola"

#, fuzzy
msgid "UNDISCOVERED_ORGANELLES"
msgstr "Irtonaiset soluelimet"

#, fuzzy
msgid "UNDISCOVERED_PATCH"
msgstr "Peruuta nykyinen toimenpide"

msgid "UNDO"
msgstr "Kumoa"

msgid "UNDO_THE_LAST_ACTION"
msgstr "Kumoa viimeisin toimenpide"

#, fuzzy
msgid "UNIT_ACTION_CONSTRUCT"
msgstr "Mutaatiopisteet"

#, fuzzy
msgid "UNIT_ACTION_MOVE"
msgstr "Mutaatiopisteet"

msgid "UNIT_ADVANCED_SPACESHIP"
msgstr ""

msgid "UNIT_SIMPLE_ROCKET"
msgstr ""

msgid "UNKNOWN"
msgstr "Tuntematon"

#, fuzzy
msgid "UNKNOWN_DISPLAY_DRIVER"
msgstr "Näytä kykypalkki"

msgid "UNKNOWN_MOUSE"
msgstr "Tuntematon hiiren painike"

#, fuzzy
msgid "UNKNOWN_ORGANELLE_SYMBOL"
msgstr "Lisää soluelin"

#, fuzzy
msgid "UNKNOWN_PATCH"
msgstr "Tuntematon"

msgid "UNKNOWN_SHORT"
msgstr "?"

msgid "UNKNOWN_VERSION"
msgstr "Tuntematon versio:"

#, fuzzy
msgid "UNKNOWN_WORKSHOP_ID"
msgstr "Tuntematon hiiren painike"

#, fuzzy
msgid "UNLIMIT_GROWTH_SPEED"
msgstr "VAHVISTA"

#, fuzzy
msgid "UNLOCKED_NEW_ORGANELLE"
msgstr "Lisää soluelin"

#, fuzzy
msgid "UNLOCK_ALL_ORGANELLES"
msgstr "Useita elimiä"

msgid "UNLOCK_CONDITION_ATP_PRODUCTION_ABOVE"
msgstr ""

msgid "UNLOCK_CONDITION_COMPOUND_IS_ABOVE"
msgstr ""

msgid "UNLOCK_CONDITION_COMPOUND_IS_BELOW"
msgstr ""

msgid "UNLOCK_CONDITION_COMPOUND_IS_BETWEEN"
msgstr ""

msgid "UNLOCK_CONDITION_DIGESTED_MICROBES_ABOVE"
msgstr ""

msgid "UNLOCK_CONDITION_ENGULFED_MICROBES_ABOVE"
msgstr ""

msgid "UNLOCK_CONDITION_EXCESS_ATP_ABOVE"
msgstr ""

#, fuzzy
msgid "UNLOCK_CONDITION_PLAYER_DAMAGE_RECEIVED"
msgstr "Nopeus:"

#, fuzzy
msgid "UNLOCK_CONDITION_PLAYER_DAMAGE_RECEIVED_SOURCE"
msgstr "Nopeus:"

msgid "UNLOCK_CONDITION_PLAYER_DEATH_COUNT_ABOVE"
msgstr ""

msgid "UNLOCK_CONDITION_REPRODUCED_WITH"
msgstr ""

msgid "UNLOCK_CONDITION_REPRODUCED_WITH_IN_A_ROW"
msgstr ""

msgid "UNLOCK_CONDITION_REPRODUCE_IN_BIOME"
msgstr ""

#, fuzzy
msgid "UNLOCK_CONDITION_SPEED_BELOW"
msgstr "Nopeus:"

msgid "UNLOCK_WITH_ANY_OF_FOLLOWING"
msgstr ""

msgid "UNSAVED_CHANGE_WARNING"
msgstr ""
"Sinulla on tallentamattomia muutoksia, jotka menetetään.\n"
"Haluatko jatkaa?"

#, fuzzy
msgid "UNTITLED"
msgstr "Biomi: {0}"

msgid "UPGRADE_CILIA_PULL"
msgstr ""

#, fuzzy
msgid "UPGRADE_CILIA_PULL_DESCRIPTION"
msgstr "Solun täyttävä limainen aines. Solulima on sekoite ioneita, proteiineja ja muita ainesosia veteen liuotettuna ja täyttää solun sisäpuolen. Yksi sen tarkoituksista on suorittaa glykolyysi, eli glukoosin muuntaminen ATP-energianlähteeksi. Alkeelliset soluilla, joilla ei ole kehittyneempiä aineenvaihduntaan keskittyneitä soluelimiä, solulima on keskeinen energian tuotannon lähde. Solulima myös varastoi molekyylejä, eli esimerkiksi kerättäviä yhdisteitä ja kasvattaa solun kokoa."

#, fuzzy
msgid "UPGRADE_COST"
msgstr "{0} MP"

#, fuzzy
msgid "UPGRADE_DESCRIPTION_NONE"
msgstr "Solun täyttävä limainen aines. Solulima on sekoite ioneita, proteiineja ja muita ainesosia veteen liuotettuna ja täyttää solun sisäpuolen. Yksi sen tarkoituksista on suorittaa glykolyysi, eli glukoosin muuntaminen ATP-energianlähteeksi. Alkeelliset soluilla, joilla ei ole kehittyneempiä aineenvaihduntaan keskittyneitä soluelimiä, solulima on keskeinen energian tuotannon lähde. Solulima myös varastoi molekyylejä, eli esimerkiksi kerättäviä yhdisteitä ja kasvattaa solun kokoa."

msgid "UPGRADE_NAME_NONE"
msgstr ""

#, fuzzy
msgid "UPGRADE_PILUS_INJECTISOME"
msgstr "Solun täyttävä limainen aines. Solulima on sekoite ioneita, proteiineja ja muita ainesosia veteen liuotettuna ja täyttää solun sisäpuolen. Yksi sen tarkoituksista on suorittaa glykolyysi, eli glukoosin muuntaminen ATP-energianlähteeksi. Alkeelliset soluilla, joilla ei ole kehittyneempiä aineenvaihduntaan keskittyneitä soluelimiä, solulima on keskeinen energian tuotannon lähde. Solulima myös varastoi molekyylejä, eli esimerkiksi kerättäviä yhdisteitä ja kasvattaa solun kokoa."

#, fuzzy
msgid "UPGRADE_PILUS_INJECTISOME_DESCRIPTION"
msgstr "Solun täyttävä limainen aines. Solulima on sekoite ioneita, proteiineja ja muita ainesosia veteen liuotettuna ja täyttää solun sisäpuolen. Yksi sen tarkoituksista on suorittaa glykolyysi, eli glukoosin muuntaminen ATP-energianlähteeksi. Alkeelliset soluilla, joilla ei ole kehittyneempiä aineenvaihduntaan keskittyneitä soluelimiä, solulima on keskeinen energian tuotannon lähde. Solulima myös varastoi molekyylejä, eli esimerkiksi kerättäviä yhdisteitä ja kasvattaa solun kokoa."

#, fuzzy
msgid "UPGRADE_SLIME_JET_MUCOCYST"
msgstr "{0} MP"

msgid "UPGRADE_SLIME_JET_MUCOCYST_DESCRIPTION"
msgstr "Muuntaa [thrive:compound type=\"glucose\"]glukoosia[/thrive:compound] [thrive:compound type=\"atp\"][/thrive:compound]:ksi."

#, fuzzy
msgid "UPLOAD"
msgstr "Lataa"

#, fuzzy
msgid "UPLOADING_DOT_DOT_DOT"
msgstr "Ladataan..."

#, fuzzy
msgid "UPLOAD_SUCCEEDED"
msgstr "Tallennus onnistui"

msgid "USED_LIBRARIES_LICENSES"
msgstr "Lisenssit ja käytetyt kirjastot"

msgid "USED_RENDERER_NAME"
msgstr "Käytetty renderöijä:"

msgid "USES_FEATURE"
msgstr "Kyllä"

msgid "USE_AUTO_HARMONY"
msgstr ""

#, fuzzy
msgid "USE_AUTO_HARMONY_TOOLTIP"
msgstr "Lisää uusi syöte"

msgid "USE_A_CUSTOM_USERNAME"
msgstr "Käytä annettua käyttäjänimeä"

msgid "USE_DISK_CACHE"
msgstr ""

msgid "USE_MANUAL_THREAD_COUNT"
msgstr "Määritä manuaalisesti taustalla pyörivien suorittajien määrä"

#, fuzzy
msgid "USE_MANUAL_THREAD_COUNT_NATIVE"
msgstr "Määritä manuaalisesti taustalla pyörivien suorittajien määrä"

msgid "USE_VIRTUAL_WINDOW_SIZE"
msgstr "Käytä virtuaalista ikkunankokoa"

#, fuzzy
msgid "UV_PROTECTION"
msgstr "Auto-Evon ennuste"

#, fuzzy
msgid "UV_TOLERANCE_TOOLTIP"
msgstr "Näytä / piilota ympäristö ja yhdisteet"

msgid "VACUOLE"
msgstr "Vakuoli"

msgid "VACUOLE_DESCRIPTION"
msgstr ""

msgid "VACUOLE_IS_SPECIALIZED"
msgstr ""

#, fuzzy
msgid "VACUOLE_NOT_SPECIALIZED_DESCRIPTION"
msgstr "Lisää solun varastointitilaa kerätyille yhdisteille."

msgid "VACUOLE_PROCESSES_DESCRIPTION"
msgstr "Lisää solun varastointitilaa kerätyille yhdisteille."

#, fuzzy
msgid "VACUOLE_SPECIALIZED_DESCRIPTION"
msgstr "Lisää solun varastointitilaa kerätyille yhdisteille."

msgid "VALUE_WITH_UNIT"
msgstr "{0} {1}"

msgid "VERSION_COLON"
msgstr "Versio:"

#, fuzzy
msgid "VERTICAL_COLON"
msgstr "Sukupolvi:"

#, fuzzy
msgid "VERTICAL_WITH_AXIS_NAME_COLON"
msgstr "Uusi nimi:"

msgid "VIDEO_MEMORY"
msgstr ""

msgid "VIDEO_MEMORY_MIB"
msgstr "{0} MiB"

msgid "VIEWER"
msgstr "Tarkastelija"

#, fuzzy
msgid "VIEW_ALL"
msgstr "Ei käytössä"

msgid "VIEW_CELL_PROCESSES"
msgstr "Muuntaa [thrive:compound type=\"glucose\"]glukoosia [/thrive:compound] [thrive:compound type=\"atp\"][/thrive:compound]:ksi."

#, fuzzy
msgid "VIEW_ONLINE"
msgstr "Ei käytössä"

#, fuzzy
msgid "VIEW_PATCH_MICHES"
msgstr "{0} {1}"

#, fuzzy
msgid "VIEW_PATCH_NOTES"
msgstr "{0} {1}"

#, fuzzy
msgid "VIEW_PATCH_NOTES_TOOLTIP"
msgstr "{0} {1}"

msgid "VIEW_PENDING_ACTIONS"
msgstr ""

msgid "VIEW_SOURCE_CODE"
msgstr "Katsele lähdekoodia"

msgid "VIEW_TEXT_REPORT"
msgstr ""

msgid "VIP_PATRONS"
msgstr "VIP-tukijat"

msgid "VISIBLE"
msgstr "Näkyvä"

msgid "VISIBLE_WHEN_CLOSE_TO_FULL"
msgstr ""

msgid "VISIBLE_WHEN_OVER_ZERO"
msgstr ""

msgid "VISIT_SUGGESTIONS_SITE"
msgstr ""

msgid "VOLCANIC_VENT"
msgstr "Syvänmeren savuttaja"

msgid "VOLUMEDOWN"
msgstr "Äänenvoimakkuus pienemmälle"

msgid "VOLUMEMUTE"
msgstr "Hiljennä äänet"

msgid "VOLUMEUP"
msgstr "Äänenvoimakkuus isommalle"

msgid "VSYNC"
msgstr "Pystysynkronointi"

msgid "WAITING_FOR_AUTO_EVO"
msgstr "Odotetaan auto-evoa:"

msgid "WELCOME_TO_THRIVEOPEDIA"
msgstr ""

msgid "WENT_EXTINCT_FROM_PLANET"
msgstr "sukupuuttoon planeetalta"

msgid "WENT_EXTINCT_IN"
msgstr "katosi alueelta: {0}"

msgid "WHEEL_DOWN"
msgstr "Hiiren rulla alas"

msgid "WHEEL_LEFT"
msgstr "Hiiren rulla vasemmalle"

msgid "WHEEL_RIGHT"
msgstr "Hiiren rulla oikealle"

msgid "WHEEL_UP"
msgstr "Hiiren rulla ylös"

#, fuzzy
msgid "WIKI"
msgstr "Wikimme"

#, fuzzy
msgid "WIKI_2D"
msgstr "Wikimme"

#, fuzzy
msgid "WIKI_3D"
msgstr "Wikimme"

msgid "WIKI_3D_COMMA_SANDBOX"
msgstr ""

#, fuzzy
msgid "WIKI_3D_COMMA_STRATEGY"
msgstr "Yleinen editori ja strategia-vaiheet"

#, fuzzy
msgid "WIKI_3D_COMMA_STRATEGY_COMMA_SPACE"
msgstr "Yleinen editori ja strategia-vaiheet"

#, fuzzy
msgid "WIKI_8_BRACKET_16"
msgstr "["

msgid "WIKI_ASCENSION"
msgstr "Nousemus"

#, fuzzy
msgid "WIKI_ASCENSION_CURRENT_DEVELOPMENT"
msgstr "Nykyiset kehittäjät"

msgid "WIKI_ASCENSION_FEATURES"
msgstr "Tulossa pian."

#, fuzzy
msgid "WIKI_ASCENSION_INTRO"
msgstr "Rustisyaniini on proteiini, joka käyttää hiilidioksiidia ja happea muuntaakseen raudan toiseksi aineeksi. Tätä kutsutaan hapettumiseksi ja se vapauttaa energiaa, jonka solu voi hyödyntää."

msgid "WIKI_ASCENSION_OVERVIEW"
msgstr ""

#, fuzzy
msgid "WIKI_ASCENSION_TRANSITIONS"
msgstr "Lajien populaatiot"

#, fuzzy
msgid "WIKI_ASCENSION_UI"
msgstr "Rustisyaniini on proteiini, joka käyttää hiilidioksiidia ja happea muuntaakseen raudan toiseksi aineeksi. Tätä kutsutaan hapettumiseksi ja se vapauttaa energiaa, jonka solu voi hyödyntää."

#, fuzzy
msgid "WIKI_AWAKENING_STAGE_CURRENT_DEVELOPMENT"
msgstr "Jäykempi solukalvo kestää enemmän vahinkoa, mutta vaikeuttaa solun liikkumista."

#, fuzzy
msgid "WIKI_AWAKENING_STAGE_FEATURES"
msgstr "Havahtumisvaihe"

#, fuzzy
msgid "WIKI_AWAKENING_STAGE_INTRO"
msgstr "Kiinnittymisen elimet"

#, fuzzy
msgid "WIKI_AWAKENING_STAGE_OVERVIEW"
msgstr "Havahtumisvaihe"

#, fuzzy
msgid "WIKI_AWAKENING_STAGE_TRANSITIONS"
msgstr "Havahtumisvaihe"

#, fuzzy
msgid "WIKI_AWAKENING_STAGE_UI"
msgstr "Havahtumisvaihe"

msgid "WIKI_AWARE_STAGE_CURRENT_DEVELOPMENT"
msgstr ""

#, fuzzy
msgid "WIKI_AWARE_STAGE_FEATURES"
msgstr ""
"Kaukaisella planeetalla maailmankausien vulkaaninen aktiivisuus ja meteoriittien iskeymät ovat johtaneet uuden ilmiön kehittymisen maailmankaikkeudessa.\n"
"\n"
"Elämä.\n"
"\n"
"Yksinkertaiset mikrobit lymyilevät syvällä meren uumenissa. Olet viimeinen universaali esivanhempi (LUCA) tällä planeetalla.\n"
"\n"
"Selviytyäkseksi tässä armottomassa ympäristössä, sinun täytyy etsiä ja kerätä yhdisteitä. Niiden avulla voit kehittyä sukupolvien saatossa ja kilpailla muiden lajien kanssa."

#, fuzzy
msgid "WIKI_AWARE_STAGE_INTRO"
msgstr "Nitrogenaasi on entsyymikompleksi, joka katalysoi typpimolekyylien pelkistymistä ammoniakiksi käyttäen ATP:tä. Ammoniakki on tärkeä aine solun kasvulle. Tätä prosessia kutsutaan anaerobiseksi typpifiksaatioksi. Nitrogenaasi sijaitsee soluliman ympäröimänä, joka puolestaan toteuttaa osaltaan glykolyysia."

#, fuzzy
msgid "WIKI_AWARE_STAGE_OVERVIEW"
msgstr ""
"Kaukaisella planeetalla maailmankausien vulkaaninen aktiivisuus ja meteoriittien iskeymät ovat johtaneet uuden ilmiön kehittymisen maailmankaikkeudessa.\n"
"\n"
"Elämä.\n"
"\n"
"Yksinkertaiset mikrobit lymyilevät syvällä meren uumenissa. Olet viimeinen universaali esivanhempi (LUCA) tällä planeetalla.\n"
"\n"
"Selviytyäkseksi tässä armottomassa ympäristössä, sinun täytyy etsiä ja kerätä yhdisteitä. Niiden avulla voit kehittyä sukupolvien saatossa ja kilpailla muiden lajien kanssa."

#, fuzzy
msgid "WIKI_AWARE_STAGE_TRANSITIONS"
msgstr "Nitrogenaasi"

#, fuzzy
msgid "WIKI_AWARE_STAGE_UI"
msgstr ""
"Kaukaisella planeetalla maailmankausien vulkaaninen aktiivisuus ja meteoriittien iskeymät ovat johtaneet uuden ilmiön kehittymisen maailmankaikkeudessa.\n"
"\n"
"Elämä.\n"
"\n"
"Yksinkertaiset mikrobit lymyilevät syvällä meren uumenissa. Olet viimeinen universaali esivanhempi (LUCA) tällä planeetalla.\n"
"\n"
"Selviytyäkseksi tässä armottomassa ympäristössä, sinun täytyy etsiä ja kerätä yhdisteitä. Niiden avulla voit kehittyä sukupolvien saatossa ja kilpailla muiden lajien kanssa."

#, fuzzy
msgid "WIKI_AXON_EFFECTS"
msgstr "Ulkoiset vaikutukset:"

msgid "WIKI_AXON_INTRO"
msgstr ""

msgid "WIKI_AXON_MODIFICATIONS"
msgstr ""

#, fuzzy
msgid "WIKI_AXON_PROCESSES"
msgstr "Ei toimintoja"

msgid "WIKI_AXON_REQUIREMENTS"
msgstr ""

msgid "WIKI_AXON_SCIENTIFIC_BACKGROUND"
msgstr ""

msgid "WIKI_AXON_STRATEGY"
msgstr ""

msgid "WIKI_AXON_UPGRADES"
msgstr ""

#, fuzzy
msgid "WIKI_BACTERIAL_CHEMOSYNTHESIS_COMMA_GLYCOLYSIS"
msgstr "Happimyrkkysynteesi"

#, fuzzy
msgid "WIKI_BINDING_AGENT_EFFECTS"
msgstr "Jäykempi solukalvo kestää enemmän vahinkoa, mutta vaikeuttaa solun liikkumista."

#, fuzzy
msgid "WIKI_BINDING_AGENT_INTRO"
msgstr "Kiinnittymisen elimet"

#, fuzzy
msgid "WIKI_BINDING_AGENT_MODIFICATIONS"
msgstr "Jäykempi solukalvo kestää enemmän vahinkoa, mutta vaikeuttaa solun liikkumista."

#, fuzzy
msgid "WIKI_BINDING_AGENT_PROCESSES"
msgstr "Vaihda liittymismoodia painamall [thrive:input]g_toggle_binding[/thrive:input]. Liittymismoodissa voit liittyä toisiin lajisi soluihin liikkumalla heitä kohti. Poistuaksesi ryppäästä paina [thrive:input]g_unbind_all[/thrive:input]."

#, fuzzy
msgid "WIKI_BINDING_AGENT_REQUIREMENTS"
msgstr "Jäykempi solukalvo kestää enemmän vahinkoa, mutta vaikeuttaa solun liikkumista."

#, fuzzy
msgid "WIKI_BINDING_AGENT_SCIENTIFIC_BACKGROUND"
msgstr "Jäykempi solukalvo kestää enemmän vahinkoa, mutta vaikeuttaa solun liikkumista."

#, fuzzy
msgid "WIKI_BINDING_AGENT_STRATEGY"
msgstr "Jäykempi solukalvo kestää enemmän vahinkoa, mutta vaikeuttaa solun liikkumista."

#, fuzzy
msgid "WIKI_BINDING_AGENT_UPGRADES"
msgstr "Jäykempi solukalvo kestää enemmän vahinkoa, mutta vaikeuttaa solun liikkumista."

#, fuzzy
msgid "WIKI_BIOLUMINESCENT_VACUOLE_EFFECTS"
msgstr "Bioluminesenssivä vakuoli"

#, fuzzy
msgid "WIKI_BIOLUMINESCENT_VACUOLE_INTRO"
msgstr "Bioluminesenssivä vakuoli"

#, fuzzy
msgid "WIKI_BIOLUMINESCENT_VACUOLE_MODIFICATIONS"
msgstr "Bioluminesenssivä vakuoli"

#, fuzzy
msgid "WIKI_BIOLUMINESCENT_VACUOLE_PROCESSES"
msgstr "Bioluminesenssivä vakuoli"

#, fuzzy
msgid "WIKI_BIOLUMINESCENT_VACUOLE_REQUIREMENTS"
msgstr "Bioluminesenssivä vakuoli"

#, fuzzy
msgid "WIKI_BIOLUMINESCENT_VACUOLE_SCIENTIFIC_BACKGROUND"
msgstr "Bioluminesenssivä vakuoli"

#, fuzzy
msgid "WIKI_BIOLUMINESCENT_VACUOLE_STRATEGY"
msgstr "Bioluminesenssivä vakuoli"

#, fuzzy
msgid "WIKI_BIOLUMINESCENT_VACUOLE_UPGRADES"
msgstr "Bioluminesenssivä vakuoli"

msgid "WIKI_BODY_PLAN_EDITOR_COMMA_CELL_EDITOR"
msgstr ""

#, fuzzy
msgid "WIKI_CHEMOPLAST_EFFECTS"
msgstr "Kemoplasti"

#, fuzzy
msgid "WIKI_CHEMOPLAST_INTRO"
msgstr "Kemoplasti"

msgid "WIKI_CHEMOPLAST_MODIFICATIONS"
msgstr ""

#, fuzzy
msgid "WIKI_CHEMOPLAST_PROCESSES"
msgstr "Muuntaa [thrive:compound type=\"hydrogensulfide\"][/thrive:compound]n [thrive:compound type=\"glucose\"]glukoosiksi[/thrive:compound]. Muunnosnopeus riippuu ympäristön [thrive:compound type=\"carbondioxide\"]hiilidioksidipitoisuudesta[/thrive:compound]."

msgid "WIKI_CHEMOPLAST_REQUIREMENTS"
msgstr ""

msgid "WIKI_CHEMOPLAST_SCIENTIFIC_BACKGROUND"
msgstr ""

msgid "WIKI_CHEMOPLAST_STRATEGY"
msgstr ""

msgid "WIKI_CHEMOPLAST_UPGRADES"
msgstr ""

#, fuzzy
msgid "WIKI_CHEMORECEPTOR_EFFECTS"
msgstr "Pistä muita soluja tällä."

#, fuzzy
msgid "WIKI_CHEMORECEPTOR_INTRO"
msgstr "Kemoreseptori"

#, fuzzy
msgid "WIKI_CHEMORECEPTOR_MODIFICATIONS"
msgstr "Pistä muita soluja tällä."

#, fuzzy
msgid "WIKI_CHEMORECEPTOR_PROCESSES"
msgstr "Pistä muita soluja tällä."

#, fuzzy
msgid "WIKI_CHEMORECEPTOR_REQUIREMENTS"
msgstr "Pistä muita soluja tällä."

#, fuzzy
msgid "WIKI_CHEMORECEPTOR_SCIENTIFIC_BACKGROUND"
msgstr "Pistä muita soluja tällä."

#, fuzzy
msgid "WIKI_CHEMORECEPTOR_STRATEGY"
msgstr "Pistä muita soluja tällä."

#, fuzzy
msgid "WIKI_CHEMORECEPTOR_UPGRADES"
msgstr "Pistä muita soluja tällä."

#, fuzzy
msgid "WIKI_CHEMOSYNTHESIZING_PROTEINS_EFFECTS"
msgstr "Kemosyntetisoivat proteiinit"

#, fuzzy
msgid "WIKI_CHEMOSYNTHESIZING_PROTEINS_INTRO"
msgstr "Kemosyntetisoivat proteiinit"

#, fuzzy
msgid "WIKI_CHEMOSYNTHESIZING_PROTEINS_MODIFICATIONS"
msgstr "Kemosyntetisoivat proteiinit ovat pieniä proteiiniryppäitä solulimassa, jotka pystyvät muuntamaan vetysulfideja, vettä ja hiilidioksidia glukoosiksi prosessissa nimeltä kemosynteesi. Kemosynteesissä, toisin kuin fotosynteesissä, ei tarvita energianlähteenä auringon valoa, vaan energia saadaan hapettamalla epäorgaanisia yhdisteitä. Vetysulfidikemosynteesissä glukoosin muunnosnopeus riippuu ympäristön hiilidioksidipitoisuudesta. Näiden proteiinien ympäröimä solulima toteuttaa myös glykolyysia."

#, fuzzy
msgid "WIKI_CHEMOSYNTHESIZING_PROTEINS_PROCESSES"
msgstr "Muuntaa [thrive:compound type=\"hydrogensulfide\"][/thrive:compound]t [thrive:compound type=\"glucose\"][/thrive:compound]:ksi. Vauhti riippuu [thrive:compound type=\"carbondioxide\"][/thrive:compound]n määrästä. Muuntaa myös [thrive:compound type=\"glucose\"][/thrive:compound]a [thrive:compound type=\"atp\"][/thrive:compound]:ksi."

#, fuzzy
msgid "WIKI_CHEMOSYNTHESIZING_PROTEINS_REQUIREMENTS"
msgstr "Kemosyntetisoivat proteiinit"

#, fuzzy
msgid "WIKI_CHEMOSYNTHESIZING_PROTEINS_SCIENTIFIC_BACKGROUND"
msgstr "Kemosyntetisoivat proteiinit ovat pieniä proteiiniryppäitä solulimassa, jotka pystyvät muuntamaan vetysulfideja, vettä ja hiilidioksidia glukoosiksi prosessissa nimeltä kemosynteesi. Kemosynteesissä, toisin kuin fotosynteesissä, ei tarvita energianlähteenä auringon valoa, vaan energia saadaan hapettamalla epäorgaanisia yhdisteitä. Vetysulfidikemosynteesissä glukoosin muunnosnopeus riippuu ympäristön hiilidioksidipitoisuudesta. Näiden proteiinien ympäröimä solulima toteuttaa myös glykolyysia."

#, fuzzy
msgid "WIKI_CHEMOSYNTHESIZING_PROTEINS_STRATEGY"
msgstr "Kemosyntetisoivat proteiinit"

#, fuzzy
msgid "WIKI_CHEMOSYNTHESIZING_PROTEINS_UPGRADES"
msgstr "Kemosyntetisoivat proteiinit"

#, fuzzy
msgid "WIKI_CHLOROPLAST_EFFECTS"
msgstr "Viherhiukkanen"

#, fuzzy
msgid "WIKI_CHLOROPLAST_INTRO"
msgstr "Viherhiukkanen"

#, fuzzy
msgid "WIKI_CHLOROPLAST_MODIFICATIONS"
msgstr "Tuottaa [thrive:compound type=\"glucose\"]glukoosia[/thrive:compound]. Tuotannon nopeus riippuu ympäristön [thrive:compound type=\"carbondioxide\"]hiilidioksidipitoisuudesta[/thrive:compound] ja [thrive:compound type=\"sunlight\"]auringon valon[/thrive:compound] saatavuudesta."

#, fuzzy
msgid "WIKI_CHLOROPLAST_PROCESSES"
msgstr "Tuottaa [thrive:compound type=\"glucose\"]glukoosia[/thrive:compound]. Tuotannon nopeus riippuu ympäristön [thrive:compound type=\"carbondioxide\"]hiilidioksidipitoisuudesta[/thrive:compound] ja [thrive:compound type=\"sunlight\"]auringon valon[/thrive:compound] saatavuudesta."

msgid "WIKI_CHLOROPLAST_REQUIREMENTS"
msgstr ""

msgid "WIKI_CHLOROPLAST_SCIENTIFIC_BACKGROUND"
msgstr ""

#, fuzzy
msgid "WIKI_CHLOROPLAST_STRATEGY"
msgstr "Viherhiukkanen"

#, fuzzy
msgid "WIKI_CHLOROPLAST_UPGRADES"
msgstr "Viherhiukkanen"

#, fuzzy
msgid "WIKI_CHROMATOPHORE_PHOTOSYNTHESIS_COMMA_GLYCOLYSIS"
msgstr "Happimyrkkysynteesi"

msgid "WIKI_CILIA_EFFECTS"
msgstr ""

msgid "WIKI_CILIA_INTRO"
msgstr ""

msgid "WIKI_CILIA_MODIFICATIONS"
msgstr ""

#, fuzzy
msgid "WIKI_CILIA_PROCESSES"
msgstr "Muuntaa [thrive:compound type=\"glucose\"]a [/thrive:compound] [thrive:compound type=\"atp\"][/thrive:compound]:ksi."

msgid "WIKI_CILIA_REQUIREMENTS"
msgstr ""

msgid "WIKI_CILIA_SCIENTIFIC_BACKGROUND"
msgstr ""

msgid "WIKI_CILIA_STRATEGY"
msgstr ""

msgid "WIKI_CILIA_UPGRADES"
msgstr ""

#, fuzzy
msgid "WIKI_COMPOUNDS_BUTTON"
msgstr "Solun täyttävä limainen aines. Solulima on sekoite ioneita, proteiineja ja muita ainesosia veteen liuotettuna ja täyttää solun sisäpuolen. Yksi sen tarkoituksista on suorittaa glykolyysi, eli glukoosin muuntaminen ATP-energianlähteeksi. Alkeelliset soluilla, joilla ei ole kehittyneempiä aineenvaihduntaan keskittyneitä soluelimiä, solulima on keskeinen energian tuotannon lähde. Solulima myös varastoi molekyylejä, eli esimerkiksi kerättäviä yhdisteitä ja kasvattaa solun kokoa."

#, fuzzy
msgid "WIKI_COMPOUNDS_DEVELOPMENT"
msgstr "Yhdisteet:"

#, fuzzy
msgid "WIKI_COMPOUNDS_INTRO"
msgstr "Solun täyttävä limainen aines. Solulima on sekoite ioneita, proteiineja ja muita ainesosia veteen liuotettuna ja täyttää solun sisäpuolen. Yksi sen tarkoituksista on suorittaa glykolyysi, eli glukoosin muuntaminen ATP-energianlähteeksi. Alkeelliset soluilla, joilla ei ole kehittyneempiä aineenvaihduntaan keskittyneitä soluelimiä, solulima on keskeinen energian tuotannon lähde. Solulima myös varastoi molekyylejä, eli esimerkiksi kerättäviä yhdisteitä ja kasvattaa solun kokoa."

msgid "WIKI_COMPOUNDS_TYPES_OF_COMPOUNDS"
msgstr ""

msgid "WIKI_COMPOUND_SYSTEM_DEVELOPMENT_COMPOUNDS_LIST"
msgstr ""

msgid "WIKI_COMPOUND_SYSTEM_DEVELOPMENT_INTRO"
msgstr ""

msgid "WIKI_COMPOUND_SYSTEM_DEVELOPMENT_MICROBE_STAGE"
msgstr ""

msgid "WIKI_COMPOUND_SYSTEM_DEVELOPMENT_OVERVIEW"
msgstr ""

#, fuzzy
msgid "WIKI_CYTOPLASM_EFFECTS"
msgstr "Solun täyttävä limainen aines. Solulima on sekoite ioneita, proteiineja ja muita ainesosia veteen liuotettuna ja täyttää solun sisäpuolen. Yksi sen tarkoituksista on suorittaa glykolyysi, eli glukoosin muuntaminen ATP-energianlähteeksi. Alkeelliset soluilla, joilla ei ole kehittyneempiä aineenvaihduntaan keskittyneitä soluelimiä, solulima on keskeinen energian tuotannon lähde. Solulima myös varastoi molekyylejä, eli esimerkiksi kerättäviä yhdisteitä ja kasvattaa solun kokoa."

#, fuzzy
msgid "WIKI_CYTOPLASM_INTRO"
msgstr "Solun täyttävä limainen aines. Solulima on sekoite ioneita, proteiineja ja muita ainesosia veteen liuotettuna ja täyttää solun sisäpuolen. Yksi sen tarkoituksista on suorittaa glykolyysi, eli glukoosin muuntaminen ATP-energianlähteeksi. Alkeelliset soluilla, joilla ei ole kehittyneempiä aineenvaihduntaan keskittyneitä soluelimiä, solulima on keskeinen energian tuotannon lähde. Solulima myös varastoi molekyylejä, eli esimerkiksi kerättäviä yhdisteitä ja kasvattaa solun kokoa."

#, fuzzy
msgid "WIKI_CYTOPLASM_MODIFICATIONS"
msgstr "Solun täyttävä limainen aines. Solulima on sekoite ioneita, proteiineja ja muita ainesosia veteen liuotettuna ja täyttää solun sisäpuolen. Yksi sen tarkoituksista on suorittaa glykolyysi, eli glukoosin muuntaminen ATP-energianlähteeksi. Alkeelliset soluilla, joilla ei ole kehittyneempiä aineenvaihduntaan keskittyneitä soluelimiä, solulima on keskeinen energian tuotannon lähde. Solulima myös varastoi molekyylejä, eli esimerkiksi kerättäviä yhdisteitä ja kasvattaa solun kokoa."

#, fuzzy
msgid "WIKI_CYTOPLASM_PROCESSES"
msgstr "Muuntaa [thrive:compound type=\"glucose\"]a [/thrive:compound] [thrive:compound type=\"atp\"][/thrive:compound]:ksi."

msgid "WIKI_CYTOPLASM_REQUIREMENTS"
msgstr ""

msgid "WIKI_CYTOPLASM_SCIENTIFIC_BACKGROUND"
msgstr ""

msgid "WIKI_CYTOPLASM_STRATEGY"
msgstr ""

msgid "WIKI_CYTOPLASM_UPGRADES"
msgstr ""

#, fuzzy
msgid "WIKI_DEVELOPMENT"
msgstr "Kehittäjät"

#, fuzzy
msgid "WIKI_DEVELOPMENT_INFO_BUTTON"
msgstr "Soluelin"

#, fuzzy
msgid "WIKI_DEVELOPMENT_ROOT_INTRO"
msgstr "Soluelin"

msgid "WIKI_EDITORS_AND_MUTATIONS_GENERATIONS_AND_EDITOR_SESSIONS"
msgstr ""

#, fuzzy
msgid "WIKI_EDITORS_AND_MUTATIONS_INTRO"
msgstr "Mitokondrio"

msgid "WIKI_EDITORS_AND_MUTATIONS_MUTATIONS_AND_MUTATION_POINTS"
msgstr ""

msgid "WIKI_ENVIRONMENTAL_CONDITIONS_ENVIRONMENTAL_GASSES"
msgstr ""

#, fuzzy
msgid "WIKI_ENVIRONMENTAL_CONDITIONS_INTRO"
msgstr "Mitokondrio"

#, fuzzy
msgid "WIKI_ENVIRONMENTAL_CONDITIONS_PHYSICAL_CONDITIONS"
msgstr "Tämä paneeli kertoo mistä luvuista auto-evo simuloi ennusteensa. Lajin selviytymiseen vaikuttaa sen onnistuminen energian haalimisessa ja muut tarpeet. Auto-evo käyttää yksinkertaistettua mallia laskeakseen lajin menestymisen perustaen sen lajin hankkimaan energiaan. Jokaisen ravintotyypin kohdalla voi nähdä kuinka paljon siitä saa energiaa. Lajin sopivuus kertoo kuinka hyvin lajin jäsenet pystyvät käyttämään kyseisiä ravinnon lähteitä."

msgid "WIKI_ENVIRONMENTAL_CONDITIONS_THE_DAY/NIGHT_CYCLE"
msgstr ""

#, fuzzy
msgid "WIKI_FERROPLAST_EFFECTS"
msgstr "Lämpöplasti"

#, fuzzy
msgid "WIKI_FERROPLAST_INTRO"
msgstr "Lämpöplasti"

#, fuzzy
msgid "WIKI_FERROPLAST_MODIFICATIONS"
msgstr "Tuottaa [thrive:compound type=\"glucose\"]glukoosia[/thrive:compound]. Tuotannon nopeus riippuu ympäristön [thrive:compound type=\"carbondioxide\"]hiilidioksidipitoisuudesta[/thrive:compound] ja lämpötilasta."

#, fuzzy
msgid "WIKI_FERROPLAST_PROCESSES"
msgstr "Tuottaa [thrive:compound type=\"glucose\"]glukoosia[/thrive:compound]. Tuotannon nopeus riippuu ympäristön [thrive:compound type=\"carbondioxide\"]hiilidioksidipitoisuudesta[/thrive:compound] ja lämpötilasta."

#, fuzzy
msgid "WIKI_FERROPLAST_REQUIREMENTS"
msgstr "Typpeä sitova plastidi"

#, fuzzy
msgid "WIKI_FERROPLAST_SCIENTIFIC_BACKGROUND"
msgstr "Muuntaa [thrive:compound type=\"atp\"][/thrive:compound]:tä [thrive:compound type=\"ammonia\"]ammoniakiksi[/thrive:compound]. Muunnosnopeus riippuu ympäristön [thrive:compound type=\"nitrogen\"]typpi-[/thrive:compound] ja [thrive:compound type=\"oxygen\"]happipitoisuudesta[/thrive:compound]."

#, fuzzy
msgid "WIKI_FERROPLAST_STRATEGY"
msgstr "Lämpöplasti"

#, fuzzy
msgid "WIKI_FERROPLAST_UPGRADES"
msgstr "Lämpöplasti"

msgid "WIKI_FLAGELLUM_EFFECTS"
msgstr ""

#, fuzzy
msgid "WIKI_FLAGELLUM_INTRO"
msgstr "Siima"

msgid "WIKI_FLAGELLUM_MODIFICATIONS"
msgstr ""

#, fuzzy
msgid "WIKI_FLAGELLUM_PROCESSES"
msgstr "Käyttää [thrive:compound type=\"atp\"]ATP:ta[/thrive:compound] lisätäkseen solun liikkumisnopeutta."

msgid "WIKI_FLAGELLUM_REQUIREMENTS"
msgstr ""

msgid "WIKI_FLAGELLUM_SCIENTIFIC_BACKGROUND"
msgstr ""

msgid "WIKI_FLAGELLUM_STRATEGY"
msgstr ""

msgid "WIKI_FLAGELLUM_UPGRADES"
msgstr ""

#, fuzzy
msgid "WIKI_GLYCOLYSIS_COMMA_ANAEROBIC_NITROGEN_FIXATION"
msgstr "Anaerobinen typensidonta"

#, fuzzy
msgid "WIKI_HEADING_APPENDICES"
msgstr "Jäykempi solukalvo kestää enemmän vahinkoa, mutta vaikeuttaa solun liikkumista."

#, fuzzy
msgid "WIKI_HEADING_BASIC_GAME_MECHANICS"
msgstr "Jäykempi solukalvo kestää enemmän vahinkoa, mutta vaikeuttaa solun liikkumista."

msgid "WIKI_HEADING_COMPOUNDS_LIST"
msgstr ""

#, fuzzy
msgid "WIKI_HEADING_COMPOUND_CLOUDS"
msgstr "Loputtomat Yhdisteet"

#, fuzzy
msgid "WIKI_HEADING_CONCEPT_ART"
msgstr "Kemoreseptori"

#, fuzzy
msgid "WIKI_HEADING_CURRENT_DEVELOPMENT"
msgstr "Nykyiset kehittäjät"

#, fuzzy
msgid "WIKI_HEADING_DEVELOPMENT"
msgstr "Pääkehittäjät"

#, fuzzy
msgid "WIKI_HEADING_EDITOR"
msgstr "Kiinnittymisen elimet"

msgid "WIKI_HEADING_EFFECTS"
msgstr ""

#, fuzzy
msgid "WIKI_HEADING_ENVIRONMENTAL_GASSES"
msgstr "Nitrogenaasi"

#, fuzzy
msgid "WIKI_HEADING_FEATURES"
msgstr "Jäykempi solukalvo kestää enemmän vahinkoa, mutta vaikeuttaa solun liikkumista."

msgid "WIKI_HEADING_FOG_OF_WAR"
msgstr ""

#, fuzzy
msgid "WIKI_HEADING_GAMEPLAY"
msgstr "Suorita auto-evo pelin aikana"

#, fuzzy
msgid "WIKI_HEADING_GDD"
msgstr "Kiinnittymisen elimet"

#, fuzzy
msgid "WIKI_HEADING_GENERAL_TIPS"
msgstr "Jäykempi solukalvo kestää enemmän vahinkoa, mutta vaikeuttaa solun liikkumista."

msgid "WIKI_HEADING_GENERATIONS_AND_EDITOR_SESSIONS"
msgstr ""

#, fuzzy
msgid "WIKI_HEADING_MICROBE_PARTS"
msgstr ""
"Kaukaisella planeetalla maailmankausien vulkaaninen aktiivisuus ja meteoriittien iskeymät ovat johtaneet uuden ilmiön kehittymisen maailmankaikkeudessa.\n"
"\n"
"Elämä.\n"
"\n"
"Yksinkertaiset mikrobit lymyilevät syvällä meren uumenissa. Olet viimeinen universaali esivanhempi (LUCA) tällä planeetalla.\n"
"\n"
"Selviytyäkseksi tässä armottomassa ympäristössä, sinun täytyy etsiä ja kerätä yhdisteitä. Niiden avulla voit kehittyä sukupolvien saatossa ja kilpailla muiden lajien kanssa."

#, fuzzy
msgid "WIKI_HEADING_MICROBE_STAGE"
msgstr ""
"Kaukaisella planeetalla maailmankausien vulkaaninen aktiivisuus ja meteoriittien iskeymät ovat johtaneet uuden ilmiön kehittymisen maailmankaikkeudessa.\n"
"\n"
"Elämä.\n"
"\n"
"Yksinkertaiset mikrobit lymyilevät syvällä meren uumenissa. Olet viimeinen universaali esivanhempi (LUCA) tällä planeetalla.\n"
"\n"
"Selviytyäkseksi tässä armottomassa ympäristössä, sinun täytyy etsiä ja kerätä yhdisteitä. Niiden avulla voit kehittyä sukupolvien saatossa ja kilpailla muiden lajien kanssa."

#, fuzzy
msgid "WIKI_HEADING_MICROBE_STAGE_TIPS"
msgstr ""
"Kaukaisella planeetalla maailmankausien vulkaaninen aktiivisuus ja meteoriittien iskeymät ovat johtaneet uuden ilmiön kehittymisen maailmankaikkeudessa.\n"
"\n"
"Elämä.\n"
"\n"
"Yksinkertaiset mikrobit lymyilevät syvällä meren uumenissa. Olet viimeinen universaali esivanhempi (LUCA) tällä planeetalla.\n"
"\n"
"Selviytyäkseksi tässä armottomassa ympäristössä, sinun täytyy etsiä ja kerätä yhdisteitä. Niiden avulla voit kehittyä sukupolvien saatossa ja kilpailla muiden lajien kanssa."

msgid "WIKI_HEADING_MODIFICATIONS"
msgstr ""

#, fuzzy
msgid "WIKI_HEADING_MORE_GAME_INFO"
msgstr ""
"Kaukaisella planeetalla maailmankausien vulkaaninen aktiivisuus ja meteoriittien iskeymät ovat johtaneet uuden ilmiön kehittymisen maailmankaikkeudessa.\n"
"\n"
"Elämä.\n"
"\n"
"Yksinkertaiset mikrobit lymyilevät syvällä meren uumenissa. Olet viimeinen universaali esivanhempi (LUCA) tällä planeetalla.\n"
"\n"
"Selviytyäkseksi tässä armottomassa ympäristössä, sinun täytyy etsiä ja kerätä yhdisteitä. Niiden avulla voit kehittyä sukupolvien saatossa ja kilpailla muiden lajien kanssa."

msgid "WIKI_HEADING_MUTATIONS_AND_MUTATION_POINTS"
msgstr ""

msgid "WIKI_HEADING_OVERVIEW"
msgstr ""

#, fuzzy
msgid "WIKI_HEADING_PATCHES"
msgstr "Vaihda liittymismoodia painamall [thrive:input]g_toggle_binding[/thrive:input]. Liittymismoodissa voit liittyä toisiin lajisi soluihin liikkumalla heitä kohti. Poistuaksesi ryppäästä paina [thrive:input]g_unbind_all[/thrive:input]."

#, fuzzy
msgid "WIKI_HEADING_PHYSICAL_CONDITIONS"
msgstr "Olosuhteet"

msgid "WIKI_HEADING_PROCESSES"
msgstr ""

msgid "WIKI_HEADING_REPRODUCTION_IN_THE_MICROBE_STAGE"
msgstr ""

msgid "WIKI_HEADING_REQUIREMENTS"
msgstr ""

msgid "WIKI_HEADING_SCIENTIFIC_BACKGROUND"
msgstr ""

msgid "WIKI_HEADING_STRATEGY"
msgstr ""

msgid "WIKI_HEADING_THE_DAY/NIGHT_CYCLE"
msgstr ""

msgid "WIKI_HEADING_THE_PATCH_MAP"
msgstr ""

#, fuzzy
msgid "WIKI_HEADING_TRANSITIONS"
msgstr "Jäykempi solukalvo kestää enemmän vahinkoa, mutta vaikeuttaa solun liikkumista."

#, fuzzy
msgid "WIKI_HEADING_TYPES_OF_COMPOUNDS"
msgstr "Loputtomat Yhdisteet"

msgid "WIKI_HEADING_UI"
msgstr ""

msgid "WIKI_HEADING_UPGRADES"
msgstr ""

#, fuzzy
msgid "WIKI_HELP_AND_TIPS_BASIC_GAME_MECHANICS"
msgstr "Solun täyttävä limainen aines. Solulima on sekoite ioneita, proteiineja ja muita ainesosia veteen liuotettuna ja täyttää solun sisäpuolen. Yksi sen tarkoituksista on suorittaa glykolyysi, eli glukoosin muuntaminen ATP-energianlähteeksi. Alkeelliset soluilla, joilla ei ole kehittyneempiä aineenvaihduntaan keskittyneitä soluelimiä, solulima on keskeinen energian tuotannon lähde. Solulima myös varastoi molekyylejä, eli esimerkiksi kerättäviä yhdisteitä ja kasvattaa solun kokoa."

#, fuzzy
msgid "WIKI_HELP_AND_TIPS_BUTTON"
msgstr "Solun täyttävä limainen aines. Solulima on sekoite ioneita, proteiineja ja muita ainesosia veteen liuotettuna ja täyttää solun sisäpuolen. Yksi sen tarkoituksista on suorittaa glykolyysi, eli glukoosin muuntaminen ATP-energianlähteeksi. Alkeelliset soluilla, joilla ei ole kehittyneempiä aineenvaihduntaan keskittyneitä soluelimiä, solulima on keskeinen energian tuotannon lähde. Solulima myös varastoi molekyylejä, eli esimerkiksi kerättäviä yhdisteitä ja kasvattaa solun kokoa."

#, fuzzy
msgid "WIKI_HELP_AND_TIPS_COMPOUND_CLOUDS"
msgstr "Solun täyttävä limainen aines. Solulima on sekoite ioneita, proteiineja ja muita ainesosia veteen liuotettuna ja täyttää solun sisäpuolen. Yksi sen tarkoituksista on suorittaa glykolyysi, eli glukoosin muuntaminen ATP-energianlähteeksi. Alkeelliset soluilla, joilla ei ole kehittyneempiä aineenvaihduntaan keskittyneitä soluelimiä, solulima on keskeinen energian tuotannon lähde. Solulima myös varastoi molekyylejä, eli esimerkiksi kerättäviä yhdisteitä ja kasvattaa solun kokoa."

#, fuzzy
msgid "WIKI_HELP_AND_TIPS_GENERAL_TIPS"
msgstr "Yhteyttämiskalvostot eli tylakoidit ovat solukalvolla sijaitsevia, valosta energiaa kerääviä elimiä. Nämä kalvostot pystyvät hyödyntämään valon energian valmistaakseen glukoosia käyttäen vettä ja hiilidioksidia prosessissa nimeltä fotosynteesi. Tylakoidien pigmentit antavat viherhiukkasille niiden tunnusomaisen värinsä. Glukoosin muunnosnopeus riippuu ympäristön hiilidioksidipitoisuudesta ja saatavilla olevasta valosta. Tylakoidit sijaitsevat soluliman ympäröimänä, joka puolestaan toteuttaa glykolyysia."

#, fuzzy
msgid "WIKI_HELP_AND_TIPS_INTRO"
msgstr "Yhteyttämiskalvostot eli tylakoidit ovat solukalvolla sijaitsevia, valosta energiaa kerääviä elimiä. Nämä kalvostot pystyvät hyödyntämään valon energian valmistaakseen glukoosia käyttäen vettä ja hiilidioksidia prosessissa nimeltä fotosynteesi. Tylakoidien pigmentit antavat viherhiukkasille niiden tunnusomaisen värinsä. Glukoosin muunnosnopeus riippuu ympäristön hiilidioksidipitoisuudesta ja saatavilla olevasta valosta. Tylakoidit sijaitsevat soluliman ympäröimänä, joka puolestaan toteuttaa glykolyysia."

#, fuzzy
msgid "WIKI_HELP_AND_TIPS_MICROBE_PARTS"
msgstr "Yhteyttämiskalvostot eli tylakoidit ovat solukalvolla sijaitsevia, valosta energiaa kerääviä elimiä. Nämä kalvostot pystyvät hyödyntämään valon energian valmistaakseen glukoosia käyttäen vettä ja hiilidioksidia prosessissa nimeltä fotosynteesi. Tylakoidien pigmentit antavat viherhiukkasille niiden tunnusomaisen värinsä. Glukoosin muunnosnopeus riippuu ympäristön hiilidioksidipitoisuudesta ja saatavilla olevasta valosta. Tylakoidit sijaitsevat soluliman ympäröimänä, joka puolestaan toteuttaa glykolyysia."

#, fuzzy
msgid "WIKI_HELP_AND_TIPS_MICROBE_STAGE_TIPS"
msgstr ""
"Kaukaisella planeetalla maailmankausien vulkaaninen aktiivisuus ja meteoriittien iskeymät ovat johtaneet uuden ilmiön kehittymisen maailmankaikkeudessa.\n"
"\n"
"Elämä.\n"
"\n"
"Yksinkertaiset mikrobit lymyilevät syvällä meren uumenissa. Olet viimeinen universaali esivanhempi (LUCA) tällä planeetalla.\n"
"\n"
"Selviytyäkseksi tässä armottomassa ympäristössä, sinun täytyy etsiä ja kerätä yhdisteitä. Niiden avulla voit kehittyä sukupolvien saatossa ja kilpailla muiden lajien kanssa."

#, fuzzy
msgid "WIKI_HELP_AND_TIPS_MORE_GAME_INFO"
msgstr "Yhteyttämiskalvostot eli tylakoidit ovat solukalvolla sijaitsevia, valosta energiaa kerääviä elimiä. Nämä kalvostot pystyvät hyödyntämään valon energian valmistaakseen glukoosia käyttäen vettä ja hiilidioksidia prosessissa nimeltä fotosynteesi. Tylakoidien pigmentit antavat viherhiukkasille niiden tunnusomaisen värinsä. Glukoosin muunnosnopeus riippuu ympäristön hiilidioksidipitoisuudesta ja saatavilla olevasta valosta. Tylakoidit sijaitsevat soluliman ympäröimänä, joka puolestaan toteuttaa glykolyysia."

#, fuzzy
msgid "WIKI_HYDROGENASE_EFFECTS"
msgstr "Nitrogenaasi on entsyymikompleksi, joka katalysoi typpimolekyylien pelkistymistä ammoniakiksi käyttäen ATP:tä. Ammoniakki on tärkeä aine solun kasvulle. Tätä prosessia kutsutaan anaerobiseksi typpifiksaatioksi. Nitrogenaasi sijaitsee soluliman ympäröimänä, joka puolestaan toteuttaa osaltaan glykolyysia."

#, fuzzy
msgid "WIKI_HYDROGENASE_INTRO"
msgstr "Nitrogenaasi on entsyymikompleksi, joka katalysoi typpimolekyylien pelkistymistä ammoniakiksi käyttäen ATP:tä. Ammoniakki on tärkeä aine solun kasvulle. Tätä prosessia kutsutaan anaerobiseksi typpifiksaatioksi. Nitrogenaasi sijaitsee soluliman ympäröimänä, joka puolestaan toteuttaa osaltaan glykolyysia."

#, fuzzy
msgid "WIKI_HYDROGENASE_MODIFICATIONS"
msgstr "Nitrogenaasi on entsyymikompleksi, joka katalysoi typpimolekyylien pelkistymistä ammoniakiksi käyttäen ATP:tä. Ammoniakki on tärkeä aine solun kasvulle. Tätä prosessia kutsutaan anaerobiseksi typpifiksaatioksi. Nitrogenaasi sijaitsee soluliman ympäröimänä, joka puolestaan toteuttaa osaltaan glykolyysia."

#, fuzzy
msgid "WIKI_HYDROGENASE_PROCESSES"
msgstr "Muuntaa [thrive:compound type=\"atp\"][/thrive:compound]:n [thrive:compound type=\"ammonia\"]ammoniakiksi[/thrive:compound]. Muunnosnopeus riippuu ympäristön [thrive:compound type=\"nitrogen\"]typpipitoisuudesta[/thrive:compound]."

#, fuzzy
msgid "WIKI_HYDROGENASE_REQUIREMENTS"
msgstr "Nitrogenaasi on entsyymikompleksi, joka katalysoi typpimolekyylien pelkistymistä ammoniakiksi käyttäen ATP:tä. Ammoniakki on tärkeä aine solun kasvulle. Tätä prosessia kutsutaan anaerobiseksi typpifiksaatioksi. Nitrogenaasi sijaitsee soluliman ympäröimänä, joka puolestaan toteuttaa osaltaan glykolyysia."

#, fuzzy
msgid "WIKI_HYDROGENASE_SCIENTIFIC_BACKGROUND"
msgstr "Nitrogenaasi on entsyymikompleksi, joka katalysoi typpimolekyylien pelkistymistä ammoniakiksi käyttäen ATP:tä. Ammoniakki on tärkeä aine solun kasvulle. Tätä prosessia kutsutaan anaerobiseksi typpifiksaatioksi. Nitrogenaasi sijaitsee soluliman ympäröimänä, joka puolestaan toteuttaa osaltaan glykolyysia."

#, fuzzy
msgid "WIKI_HYDROGENASE_STRATEGY"
msgstr "Nitrogenaasi on entsyymikompleksi, joka katalysoi typpimolekyylien pelkistymistä ammoniakiksi käyttäen ATP:tä. Ammoniakki on tärkeä aine solun kasvulle. Tätä prosessia kutsutaan anaerobiseksi typpifiksaatioksi. Nitrogenaasi sijaitsee soluliman ympäröimänä, joka puolestaan toteuttaa osaltaan glykolyysia."

#, fuzzy
msgid "WIKI_HYDROGENASE_UPGRADES"
msgstr "Nitrogenaasi on entsyymikompleksi, joka katalysoi typpimolekyylien pelkistymistä ammoniakiksi käyttäen ATP:tä. Ammoniakki on tärkeä aine solun kasvulle. Tätä prosessia kutsutaan anaerobiseksi typpifiksaatioksi. Nitrogenaasi sijaitsee soluliman ympäröimänä, joka puolestaan toteuttaa osaltaan glykolyysia."

#, fuzzy
msgid "WIKI_INDUSTRIAL_STAGE_CURRENT_DEVELOPMENT"
msgstr "Jäykempi solukalvo kestää enemmän vahinkoa, mutta vaikeuttaa solun liikkumista."

#, fuzzy
msgid "WIKI_INDUSTRIAL_STAGE_FEATURES"
msgstr "Jäykempi solukalvo kestää enemmän vahinkoa, mutta vaikeuttaa solun liikkumista."

#, fuzzy
msgid "WIKI_INDUSTRIAL_STAGE_INTRO"
msgstr "Kiinnittymisen elimet"

msgid "WIKI_INDUSTRIAL_STAGE_OVERVIEW"
msgstr ""

#, fuzzy
msgid "WIKI_INDUSTRIAL_STAGE_TRANSITIONS"
msgstr "Tämä paneeli kertoo mistä luvuista auto-evo simuloi ennusteensa. Lajin selviytymiseen vaikuttaa sen onnistuminen energian haalimisessa ja muut tarpeet. Auto-evo käyttää yksinkertaistettua mallia laskeakseen lajin menestymisen perustaen sen lajin hankkimaan energiaan. Jokaisen ravintotyypin kohdalla voi nähdä kuinka paljon siitä saa energiaa. Lajin sopivuus kertoo kuinka hyvin lajin jäsenet pystyvät käyttämään kyseisiä ravinnon lähteitä."

#, fuzzy
msgid "WIKI_INDUSTRIAL_STAGE_UI"
msgstr "Siirrytäänkö teollisuusvaiheeseen?"

msgid "WIKI_INJECTISOME_PILUS"
msgstr ""

msgid "WIKI_LYSOSOME_EFFECTS"
msgstr ""

#, fuzzy
msgid "WIKI_LYSOSOME_INTRO"
msgstr "Metabolosomit, eli aineenvaihduntaelimet ovat proteiinikuorien koteloimia proteiiniryppäitä, jotka muuntavat glukoosia ATP:ksi. Näiden energian tuotanto on solulimaa tehokkaampaa johtuen prosessista, jota kutsutaan aerobiseksi energiantuotoksi. Siinä glykolyysin lisäksi tapahtuu muita toimintoja, jotka tuottavat pelkkää glykolyysiä huomattavasti enemmän ATP:tä. Tämä prosessi tarvitsee kuitenkin happea toimiakseen, ja siten ympäristön happipitoisuus vaikuttaa muunnosnopeuteen."

#, fuzzy
msgid "WIKI_LYSOSOME_MODIFICATIONS"
msgstr "Metabolosomit, eli aineenvaihduntaelimet ovat proteiinikuorien koteloimia proteiiniryppäitä, jotka muuntavat glukoosia ATP:ksi. Näiden energian tuotanto on solulimaa tehokkaampaa johtuen prosessista, jota kutsutaan aerobiseksi energiantuotoksi. Siinä glykolyysin lisäksi tapahtuu muita toimintoja, jotka tuottavat pelkkää glykolyysiä huomattavasti enemmän ATP:tä. Tämä prosessi tarvitsee kuitenkin happea toimiakseen, ja siten ympäristön happipitoisuus vaikuttaa muunnosnopeuteen."

#, fuzzy
msgid "WIKI_LYSOSOME_PROCESSES"
msgstr "Muuntaa [thrive:compound type=\"atp\"][/thrive:compound]:n [thrive:compound type=\"oxytoxy\"]oxytoxyksi[/thrive:compound]. Muunnosnopeus riippuu ympäristön [thrive:compound type=\"oxygen\"]happipitoisuudesta[/thrive:compound]. Voi päästää myrkkyjä painamalla [thrive:input]g_fire_toxin[/thrive:input]. Kun [thrive:compound type=\"oxytoxy\"][/thrive:compound]n pitoisuudet ovat alhaiset, ampuminen on edelleen mahdollista, mutta aiheuttaa vähemmän vahinkoa."

msgid "WIKI_LYSOSOME_REQUIREMENTS"
msgstr ""

msgid "WIKI_LYSOSOME_SCIENTIFIC_BACKGROUND"
msgstr ""

msgid "WIKI_LYSOSOME_STRATEGY"
msgstr ""

msgid "WIKI_LYSOSOME_UPGRADES"
msgstr ""

#, fuzzy
msgid "WIKI_MACROSCOPIC_STAGE_CONCEPT_ART"
msgstr "Monisoluinen vaihe"

#, fuzzy
msgid "WIKI_MACROSCOPIC_STAGE_CURRENT_DEVELOPMENT"
msgstr "Jäykempi solukalvo kestää enemmän vahinkoa, mutta vaikeuttaa solun liikkumista."

#, fuzzy
msgid "WIKI_MACROSCOPIC_STAGE_FEATURES"
msgstr "Tuma"

#, fuzzy
msgid "WIKI_MACROSCOPIC_STAGE_INTRO"
msgstr ""
"Kaukaisella planeetalla maailmankausien vulkaaninen aktiivisuus ja meteoriittien iskeymät ovat johtaneet uuden ilmiön kehittymisen maailmankaikkeudessa.\n"
"\n"
"Elämä.\n"
"\n"
"Yksinkertaiset mikrobit lymyilevät syvällä meren uumenissa. Olet viimeinen universaali esivanhempi (LUCA) tällä planeetalla.\n"
"\n"
"Selviytyäkseksi tässä armottomassa ympäristössä, sinun täytyy etsiä ja kerätä yhdisteitä. Niiden avulla voit kehittyä sukupolvien saatossa ja kilpailla muiden lajien kanssa."

#, fuzzy
msgid "WIKI_MACROSCOPIC_STAGE_OVERVIEW"
msgstr ""
"Kaukaisella planeetalla maailmankausien vulkaaninen aktiivisuus ja meteoriittien iskeymät ovat johtaneet uuden ilmiön kehittymisen maailmankaikkeudessa.\n"
"\n"
"Elämä.\n"
"\n"
"Yksinkertaiset mikrobit lymyilevät syvällä meren uumenissa. Olet viimeinen universaali esivanhempi (LUCA) tällä planeetalla.\n"
"\n"
"Selviytyäkseksi tässä armottomassa ympäristössä, sinun täytyy etsiä ja kerätä yhdisteitä. Niiden avulla voit kehittyä sukupolvien saatossa ja kilpailla muiden lajien kanssa."

#, fuzzy
msgid "WIKI_MACROSCOPIC_STAGE_TRANSITIONS"
msgstr "Nitrogenaasi"

#, fuzzy
msgid "WIKI_MACROSCOPIC_STAGE_UI"
msgstr ""
"Kaukaisella planeetalla maailmankausien vulkaaninen aktiivisuus ja meteoriittien iskeymät ovat johtaneet uuden ilmiön kehittymisen maailmankaikkeudessa.\n"
"\n"
"Elämä.\n"
"\n"
"Yksinkertaiset mikrobit lymyilevät syvällä meren uumenissa. Olet viimeinen universaali esivanhempi (LUCA) tällä planeetalla.\n"
"\n"
"Selviytyäkseksi tässä armottomassa ympäristössä, sinun täytyy etsiä ja kerätä yhdisteitä. Niiden avulla voit kehittyä sukupolvien saatossa ja kilpailla muiden lajien kanssa."

#, fuzzy
msgid "WIKI_MECHANICS"
msgstr "Lisää soluelin"

#, fuzzy
msgid "WIKI_MECHANICS_ROOT_INTRO"
msgstr "Soluelin"

#, fuzzy
msgid "WIKI_MELANOSOME_EFFECTS"
msgstr "Metabolosomit, eli aineenvaihduntaelimet ovat proteiinikuorien koteloimia proteiiniryppäitä, jotka muuntavat glukoosia ATP:ksi. Näiden energian tuotanto on solulimaa tehokkaampaa johtuen prosessista, jota kutsutaan aerobiseksi energiantuotoksi. Siinä glykolyysin lisäksi tapahtuu muita toimintoja, jotka tuottavat pelkkää glykolyysiä huomattavasti enemmän ATP:tä. Tämä prosessi tarvitsee kuitenkin happea toimiakseen, ja siten ympäristön happipitoisuus vaikuttaa muunnosnopeuteen."

#, fuzzy
msgid "WIKI_MELANOSOME_INTRO"
msgstr "Metabolosomit, eli aineenvaihduntaelimet ovat proteiinikuorien koteloimia proteiiniryppäitä, jotka muuntavat glukoosia ATP:ksi. Näiden energian tuotanto on solulimaa tehokkaampaa johtuen prosessista, jota kutsutaan aerobiseksi energiantuotoksi. Siinä glykolyysin lisäksi tapahtuu muita toimintoja, jotka tuottavat pelkkää glykolyysiä huomattavasti enemmän ATP:tä. Tämä prosessi tarvitsee kuitenkin happea toimiakseen, ja siten ympäristön happipitoisuus vaikuttaa muunnosnopeuteen."

#, fuzzy
msgid "WIKI_MELANOSOME_MODIFICATIONS"
msgstr "Metabolosomit, eli aineenvaihduntaelimet ovat proteiinikuorien koteloimia proteiiniryppäitä, jotka muuntavat glukoosia ATP:ksi. Näiden energian tuotanto on solulimaa tehokkaampaa johtuen prosessista, jota kutsutaan aerobiseksi energiantuotoksi. Siinä glykolyysin lisäksi tapahtuu muita toimintoja, jotka tuottavat pelkkää glykolyysiä huomattavasti enemmän ATP:tä. Tämä prosessi tarvitsee kuitenkin happea toimiakseen, ja siten ympäristön happipitoisuus vaikuttaa muunnosnopeuteen."

#, fuzzy
msgid "WIKI_MELANOSOME_PROCESSES"
msgstr "Muuntaa [thrive:compound type=\"atp\"][/thrive:compound]:n [thrive:compound type=\"oxytoxy\"]oxytoxyksi[/thrive:compound]. Muunnosnopeus riippuu ympäristön [thrive:compound type=\"oxygen\"]happipitoisuudesta[/thrive:compound]. Voi päästää myrkkyjä painamalla [thrive:input]g_fire_toxin[/thrive:input]. Kun [thrive:compound type=\"oxytoxy\"][/thrive:compound]n pitoisuudet ovat alhaiset, ampuminen on edelleen mahdollista, mutta aiheuttaa vähemmän vahinkoa."

#, fuzzy
msgid "WIKI_MELANOSOME_REQUIREMENTS"
msgstr "Metabolosomit, eli aineenvaihduntaelimet ovat proteiinikuorien koteloimia proteiiniryppäitä, jotka muuntavat glukoosia ATP:ksi. Näiden energian tuotanto on solulimaa tehokkaampaa johtuen prosessista, jota kutsutaan aerobiseksi energiantuotoksi. Siinä glykolyysin lisäksi tapahtuu muita toimintoja, jotka tuottavat pelkkää glykolyysiä huomattavasti enemmän ATP:tä. Tämä prosessi tarvitsee kuitenkin happea toimiakseen, ja siten ympäristön happipitoisuus vaikuttaa muunnosnopeuteen."

#, fuzzy
msgid "WIKI_MELANOSOME_SCIENTIFIC_BACKGROUND"
msgstr "Metabolosomit, eli aineenvaihduntaelimet ovat proteiinikuorien koteloimia proteiiniryppäitä, jotka muuntavat glukoosia ATP:ksi. Näiden energian tuotanto on solulimaa tehokkaampaa johtuen prosessista, jota kutsutaan aerobiseksi energiantuotoksi. Siinä glykolyysin lisäksi tapahtuu muita toimintoja, jotka tuottavat pelkkää glykolyysiä huomattavasti enemmän ATP:tä. Tämä prosessi tarvitsee kuitenkin happea toimiakseen, ja siten ympäristön happipitoisuus vaikuttaa muunnosnopeuteen."

#, fuzzy
msgid "WIKI_MELANOSOME_STRATEGY"
msgstr "Metabolosomit, eli aineenvaihduntaelimet ovat proteiinikuorien koteloimia proteiiniryppäitä, jotka muuntavat glukoosia ATP:ksi. Näiden energian tuotanto on solulimaa tehokkaampaa johtuen prosessista, jota kutsutaan aerobiseksi energiantuotoksi. Siinä glykolyysin lisäksi tapahtuu muita toimintoja, jotka tuottavat pelkkää glykolyysiä huomattavasti enemmän ATP:tä. Tämä prosessi tarvitsee kuitenkin happea toimiakseen, ja siten ympäristön happipitoisuus vaikuttaa muunnosnopeuteen."

#, fuzzy
msgid "WIKI_MELANOSOME_UPGRADES"
msgstr "Metabolosomit, eli aineenvaihduntaelimet ovat proteiinikuorien koteloimia proteiiniryppäitä, jotka muuntavat glukoosia ATP:ksi. Näiden energian tuotanto on solulimaa tehokkaampaa johtuen prosessista, jota kutsutaan aerobiseksi energiantuotoksi. Siinä glykolyysin lisäksi tapahtuu muita toimintoja, jotka tuottavat pelkkää glykolyysiä huomattavasti enemmän ATP:tä. Tämä prosessi tarvitsee kuitenkin happea toimiakseen, ja siten ympäristön happipitoisuus vaikuttaa muunnosnopeuteen."

#, fuzzy
msgid "WIKI_METABOLOSOMES_EFFECTS"
msgstr "Metabolosomit, eli aineenvaihduntaelimet ovat proteiinikuorien koteloimia proteiiniryppäitä, jotka muuntavat glukoosia ATP:ksi. Näiden energian tuotanto on solulimaa tehokkaampaa johtuen prosessista, jota kutsutaan aerobiseksi energiantuotoksi. Siinä glykolyysin lisäksi tapahtuu muita toimintoja, jotka tuottavat pelkkää glykolyysiä huomattavasti enemmän ATP:tä. Tämä prosessi tarvitsee kuitenkin happea toimiakseen, ja siten ympäristön happipitoisuus vaikuttaa muunnosnopeuteen."

#, fuzzy
msgid "WIKI_METABOLOSOMES_INTRO"
msgstr "Metabolosomi"

#, fuzzy
msgid "WIKI_METABOLOSOMES_MODIFICATIONS"
msgstr "Metabolosomit, eli aineenvaihduntaelimet ovat proteiinikuorien koteloimia proteiiniryppäitä, jotka muuntavat glukoosia ATP:ksi. Näiden energian tuotanto on solulimaa tehokkaampaa johtuen prosessista, jota kutsutaan aerobiseksi energiantuotoksi. Siinä glykolyysin lisäksi tapahtuu muita toimintoja, jotka tuottavat pelkkää glykolyysiä huomattavasti enemmän ATP:tä. Tämä prosessi tarvitsee kuitenkin happea toimiakseen, ja siten ympäristön happipitoisuus vaikuttaa muunnosnopeuteen."

#, fuzzy
msgid "WIKI_METABOLOSOMES_PROCESSES"
msgstr "Muuntaa [thrive:compound type=\"glucose\"]glukoosia[/thrive:compound] [thrive:compound type=\"atp\"]ATP:ksi[/thrive:compound]. Nopeus skaalautuu [thrive:compound type=\"oxygen\"]hapen[/thrive:compound] pitoisuuden mukaan."

#, fuzzy
msgid "WIKI_METABOLOSOMES_REQUIREMENTS"
msgstr "Metabolosomit, eli aineenvaihduntaelimet ovat proteiinikuorien koteloimia proteiiniryppäitä, jotka muuntavat glukoosia ATP:ksi. Näiden energian tuotanto on solulimaa tehokkaampaa johtuen prosessista, jota kutsutaan aerobiseksi energiantuotoksi. Siinä glykolyysin lisäksi tapahtuu muita toimintoja, jotka tuottavat pelkkää glykolyysiä huomattavasti enemmän ATP:tä. Tämä prosessi tarvitsee kuitenkin happea toimiakseen, ja siten ympäristön happipitoisuus vaikuttaa muunnosnopeuteen."

#, fuzzy
msgid "WIKI_METABOLOSOMES_SCIENTIFIC_BACKGROUND"
msgstr "Metabolosomit, eli aineenvaihduntaelimet ovat proteiinikuorien koteloimia proteiiniryppäitä, jotka muuntavat glukoosia ATP:ksi. Näiden energian tuotanto on solulimaa tehokkaampaa johtuen prosessista, jota kutsutaan aerobiseksi energiantuotoksi. Siinä glykolyysin lisäksi tapahtuu muita toimintoja, jotka tuottavat pelkkää glykolyysiä huomattavasti enemmän ATP:tä. Tämä prosessi tarvitsee kuitenkin happea toimiakseen, ja siten ympäristön happipitoisuus vaikuttaa muunnosnopeuteen."

#, fuzzy
msgid "WIKI_METABOLOSOMES_STRATEGY"
msgstr "Metabolosomit, eli aineenvaihduntaelimet ovat proteiinikuorien koteloimia proteiiniryppäitä, jotka muuntavat glukoosia ATP:ksi. Näiden energian tuotanto on solulimaa tehokkaampaa johtuen prosessista, jota kutsutaan aerobiseksi energiantuotoksi. Siinä glykolyysin lisäksi tapahtuu muita toimintoja, jotka tuottavat pelkkää glykolyysiä huomattavasti enemmän ATP:tä. Tämä prosessi tarvitsee kuitenkin happea toimiakseen, ja siten ympäristön happipitoisuus vaikuttaa muunnosnopeuteen."

#, fuzzy
msgid "WIKI_METABOLOSOMES_UPGRADES"
msgstr "Metabolosomit, eli aineenvaihduntaelimet ovat proteiinikuorien koteloimia proteiiniryppäitä, jotka muuntavat glukoosia ATP:ksi. Näiden energian tuotanto on solulimaa tehokkaampaa johtuen prosessista, jota kutsutaan aerobiseksi energiantuotoksi. Siinä glykolyysin lisäksi tapahtuu muita toimintoja, jotka tuottavat pelkkää glykolyysiä huomattavasti enemmän ATP:tä. Tämä prosessi tarvitsee kuitenkin happea toimiakseen, ja siten ympäristön happipitoisuus vaikuttaa muunnosnopeuteen."

#, fuzzy
msgid "WIKI_MICROBE_STAGE_APPENDICES"
msgstr ""
"Kaukaisella planeetalla maailmankausien vulkaaninen aktiivisuus ja meteoriittien iskeymät ovat johtaneet uuden ilmiön kehittymisen maailmankaikkeudessa.\n"
"\n"
"Elämä.\n"
"\n"
"Yksinkertaiset mikrobit lymyilevät syvällä meren uumenissa. Olet viimeinen universaali esivanhempi (LUCA) tällä planeetalla.\n"
"\n"
"Selviytyäkseksi tässä armottomassa ympäristössä, sinun täytyy etsiä ja kerätä yhdisteitä. Niiden avulla voit kehittyä sukupolvien saatossa ja kilpailla muiden lajien kanssa."

#, fuzzy
msgid "WIKI_MICROBE_STAGE_BUTTON"
msgstr ""
"Kaukaisella planeetalla maailmankausien vulkaaninen aktiivisuus ja meteoriittien iskeymät ovat johtaneet uuden ilmiön kehittymisen maailmankaikkeudessa.\n"
"\n"
"Elämä.\n"
"\n"
"Yksinkertaiset mikrobit lymyilevät syvällä meren uumenissa. Olet viimeinen universaali esivanhempi (LUCA) tällä planeetalla.\n"
"\n"
"Selviytyäkseksi tässä armottomassa ympäristössä, sinun täytyy etsiä ja kerätä yhdisteitä. Niiden avulla voit kehittyä sukupolvien saatossa ja kilpailla muiden lajien kanssa."

#, fuzzy
msgid "WIKI_MICROBE_STAGE_EDITOR"
msgstr "Mikrobieditori"

#, fuzzy
msgid "WIKI_MICROBE_STAGE_GAMEPLAY"
msgstr ""
"Kaukaisella planeetalla maailmankausien vulkaaninen aktiivisuus ja meteoriittien iskeymät ovat johtaneet uuden ilmiön kehittymisen maailmankaikkeudessa.\n"
"\n"
"Elämä.\n"
"\n"
"Yksinkertaiset mikrobit lymyilevät syvällä meren uumenissa. Olet viimeinen universaali esivanhempi (LUCA) tällä planeetalla.\n"
"\n"
"Selviytyäkseksi tässä armottomassa ympäristössä, sinun täytyy etsiä ja kerätä yhdisteitä. Niiden avulla voit kehittyä sukupolvien saatossa ja kilpailla muiden lajien kanssa."

#, fuzzy
msgid "WIKI_MICROBE_STAGE_GDD"
msgstr ""
"Kaukaisella planeetalla maailmankausien vulkaaninen aktiivisuus ja meteoriittien iskeymät ovat johtaneet uuden ilmiön kehittymisen maailmankaikkeudessa.\n"
"\n"
"Elämä.\n"
"\n"
"Yksinkertaiset mikrobit lymyilevät syvällä meren uumenissa. Olet viimeinen universaali esivanhempi (LUCA) tällä planeetalla.\n"
"\n"
"Selviytyäkseksi tässä armottomassa ympäristössä, sinun täytyy etsiä ja kerätä yhdisteitä. Niiden avulla voit kehittyä sukupolvien saatossa ja kilpailla muiden lajien kanssa."

#, fuzzy
msgid "WIKI_MICROBE_STAGE_INTRO"
msgstr ""
"Kaukaisella planeetalla maailmankausien vulkaaninen aktiivisuus ja meteoriittien iskeymät ovat johtaneet uuden ilmiön kehittymisen maailmankaikkeudessa.\n"
"\n"
"Elämä.\n"
"\n"
"Yksinkertaiset mikrobit lymyilevät syvällä meren uumenissa. Olet viimeinen universaali esivanhempi (LUCA) tällä planeetalla.\n"
"\n"
"Selviytyäkseksi tässä armottomassa ympäristössä, sinun täytyy etsiä ja kerätä yhdisteitä. Niiden avulla voit kehittyä sukupolvien saatossa ja kilpailla muiden lajien kanssa."

#, fuzzy
msgid "WIKI_MITOCHONDRION_EFFECTS"
msgstr "Mitokondrio"

#, fuzzy
msgid "WIKI_MITOCHONDRION_INTRO"
msgstr "Mitokondrio"

#, fuzzy
msgid "WIKI_MITOCHONDRION_MODIFICATIONS"
msgstr "Muuntaa [thrive:compound type=\"glucose\"]glukoosia[/thrive:compound] [thrive:compound type=\"atp\"]ATP:ksi[/thrive:compound]. Muunnosnopeus riippuu ympäristön [thrive:compound type=\"oxygen\"]happipitoisuudesta[/thrive:compound]."

#, fuzzy
msgid "WIKI_MITOCHONDRION_PROCESSES"
msgstr "Muuntaa [thrive:compound type=\"glucose\"]glukoosia[/thrive:compound] [thrive:compound type=\"atp\"]ATP:ksi[/thrive:compound]. Muunnosnopeus riippuu ympäristön [thrive:compound type=\"oxygen\"]happipitoisuudesta[/thrive:compound]."

msgid "WIKI_MITOCHONDRION_REQUIREMENTS"
msgstr ""

msgid "WIKI_MITOCHONDRION_SCIENTIFIC_BACKGROUND"
msgstr ""

#, fuzzy
msgid "WIKI_MITOCHONDRION_STRATEGY"
msgstr "Mitokondrio"

#, fuzzy
msgid "WIKI_MITOCHONDRION_UPGRADES"
msgstr "Mitokondrio"

#, fuzzy
msgid "WIKI_MULTICELLULAR_STAGE_CONCEPT_ART"
msgstr "Monisoluinen vaihe"

#, fuzzy
msgid "WIKI_MULTICELLULAR_STAGE_CURRENT_DEVELOPMENT"
msgstr "Ladataan mikrobieditoria"

#, fuzzy
msgid "WIKI_MULTICELLULAR_STAGE_FEATURES"
msgstr "Monisoluinen vaihe"

#, fuzzy
msgid "WIKI_MULTICELLULAR_STAGE_INTRO"
msgstr "Monisoluinen vaihe"

#, fuzzy
msgid "WIKI_MULTICELLULAR_STAGE_OVERVIEW"
msgstr "Monisoluinen vaihe"

#, fuzzy
msgid "WIKI_MULTICELLULAR_STAGE_TRANSITIONS"
msgstr "Monisoluinen vaihe"

#, fuzzy
msgid "WIKI_MULTICELLULAR_STAGE_UI"
msgstr "Monisoluinen vaihe"

msgid "WIKI_MYOFIBRIL_EFFECTS"
msgstr ""

msgid "WIKI_MYOFIBRIL_INTRO"
msgstr ""

msgid "WIKI_MYOFIBRIL_MODIFICATIONS"
msgstr ""

#, fuzzy
msgid "WIKI_MYOFIBRIL_PROCESSES"
msgstr "Ei toimintoja"

msgid "WIKI_MYOFIBRIL_REQUIREMENTS"
msgstr ""

msgid "WIKI_MYOFIBRIL_SCIENTIFIC_BACKGROUND"
msgstr ""

msgid "WIKI_MYOFIBRIL_STRATEGY"
msgstr ""

msgid "WIKI_MYOFIBRIL_UPGRADES"
msgstr ""

#, fuzzy
msgid "WIKI_NATION_EDITOR"
msgstr "Avaa editorin lukitus"

#, fuzzy
msgid "WIKI_NITROGENASE_EFFECTS"
msgstr "Nitrogenaasi on entsyymikompleksi, joka katalysoi typpimolekyylien pelkistymistä ammoniakiksi käyttäen ATP:tä. Ammoniakki on tärkeä aine solun kasvulle. Tätä prosessia kutsutaan anaerobiseksi typpifiksaatioksi. Nitrogenaasi sijaitsee soluliman ympäröimänä, joka puolestaan toteuttaa osaltaan glykolyysia."

#, fuzzy
msgid "WIKI_NITROGENASE_INTRO"
msgstr "Nitrogenaasi on entsyymikompleksi, joka katalysoi typpimolekyylien pelkistymistä ammoniakiksi käyttäen ATP:tä. Ammoniakki on tärkeä aine solun kasvulle. Tätä prosessia kutsutaan anaerobiseksi typpifiksaatioksi. Nitrogenaasi sijaitsee soluliman ympäröimänä, joka puolestaan toteuttaa osaltaan glykolyysia."

#, fuzzy
msgid "WIKI_NITROGENASE_MODIFICATIONS"
msgstr "Nitrogenaasi on entsyymikompleksi, joka katalysoi typpimolekyylien pelkistymistä ammoniakiksi käyttäen ATP:tä. Ammoniakki on tärkeä aine solun kasvulle. Tätä prosessia kutsutaan anaerobiseksi typpifiksaatioksi. Nitrogenaasi sijaitsee soluliman ympäröimänä, joka puolestaan toteuttaa osaltaan glykolyysia."

#, fuzzy
msgid "WIKI_NITROGENASE_PROCESSES"
msgstr "Muuntaa [thrive:compound type=\"atp\"][/thrive:compound]:n [thrive:compound type=\"ammonia\"]ammoniakiksi[/thrive:compound]. Muunnosnopeus riippuu ympäristön [thrive:compound type=\"nitrogen\"]typpipitoisuudesta[/thrive:compound]."

msgid "WIKI_NITROGENASE_REQUIREMENTS"
msgstr ""

#, fuzzy
msgid "WIKI_NITROGENASE_SCIENTIFIC_BACKGROUND"
msgstr "Nitrogenaasi on entsyymikompleksi, joka katalysoi typpimolekyylien pelkistymistä ammoniakiksi käyttäen ATP:tä. Ammoniakki on tärkeä aine solun kasvulle. Tätä prosessia kutsutaan anaerobiseksi typpifiksaatioksi. Nitrogenaasi sijaitsee soluliman ympäröimänä, joka puolestaan toteuttaa osaltaan glykolyysia."

#, fuzzy
msgid "WIKI_NITROGENASE_STRATEGY"
msgstr "Nitrogenaasi on entsyymikompleksi, joka katalysoi typpimolekyylien pelkistymistä ammoniakiksi käyttäen ATP:tä. Ammoniakki on tärkeä aine solun kasvulle. Tätä prosessia kutsutaan anaerobiseksi typpifiksaatioksi. Nitrogenaasi sijaitsee soluliman ympäröimänä, joka puolestaan toteuttaa osaltaan glykolyysia."

#, fuzzy
msgid "WIKI_NITROGENASE_UPGRADES"
msgstr "Nitrogenaasi on entsyymikompleksi, joka katalysoi typpimolekyylien pelkistymistä ammoniakiksi käyttäen ATP:tä. Ammoniakki on tärkeä aine solun kasvulle. Tätä prosessia kutsutaan anaerobiseksi typpifiksaatioksi. Nitrogenaasi sijaitsee soluliman ympäröimänä, joka puolestaan toteuttaa osaltaan glykolyysia."

#, fuzzy
msgid "WIKI_NITROPLAST_EFFECTS"
msgstr "Typpeä sitova plastidi"

#, fuzzy
msgid "WIKI_NITROPLAST_INTRO"
msgstr "Typpeä sitova plastidi"

#, fuzzy
msgid "WIKI_NITROPLAST_MODIFICATIONS"
msgstr "Muuntaa [thrive:compound type=\"atp\"][/thrive:compound]:tä [thrive:compound type=\"ammonia\"]ammoniakiksi[/thrive:compound]. Muunnosnopeus riippuu ympäristön [thrive:compound type=\"nitrogen\"]typpi-[/thrive:compound] ja [thrive:compound type=\"oxygen\"]happipitoisuudesta[/thrive:compound]."

#, fuzzy
msgid "WIKI_NITROPLAST_PROCESSES"
msgstr "Muuntaa [thrive:compound type=\"atp\"][/thrive:compound]:tä [thrive:compound type=\"ammonia\"]ammoniakiksi[/thrive:compound]. Muunnosnopeus riippuu ympäristön [thrive:compound type=\"nitrogen\"]typpi-[/thrive:compound] ja [thrive:compound type=\"oxygen\"]happipitoisuudesta[/thrive:compound]."

#, fuzzy
msgid "WIKI_NITROPLAST_REQUIREMENTS"
msgstr "Typpeä sitova plastidi"

#, fuzzy
msgid "WIKI_NITROPLAST_SCIENTIFIC_BACKGROUND"
msgstr "Muuntaa [thrive:compound type=\"atp\"][/thrive:compound]:tä [thrive:compound type=\"ammonia\"]ammoniakiksi[/thrive:compound]. Muunnosnopeus riippuu ympäristön [thrive:compound type=\"nitrogen\"]typpi-[/thrive:compound] ja [thrive:compound type=\"oxygen\"]happipitoisuudesta[/thrive:compound]."

#, fuzzy
msgid "WIKI_NITROPLAST_STRATEGY"
msgstr "Typpeä sitova plastidi"

#, fuzzy
msgid "WIKI_NITROPLAST_UPGRADES"
msgstr "Typpeä sitova plastidi"

#, fuzzy
msgid "WIKI_NO"
msgstr "Wikimme"

msgid "WIKI_NONE_COMMA_THIS_IS_THE_LAST_STAGE"
msgstr ""

msgid "WIKI_NUCLEUS_EFFECTS"
msgstr ""

msgid "WIKI_NUCLEUS_INTRO"
msgstr ""

msgid "WIKI_NUCLEUS_MODIFICATIONS"
msgstr ""

#, fuzzy
msgid "WIKI_NUCLEUS_PROCESSES"
msgstr "Ei toimintoja"

msgid "WIKI_NUCLEUS_REQUIREMENTS"
msgstr ""

msgid "WIKI_NUCLEUS_SCIENTIFIC_BACKGROUND"
msgstr ""

msgid "WIKI_NUCLEUS_STRATEGY"
msgstr ""

msgid "WIKI_NUCLEUS_UPGRADES"
msgstr ""

#, fuzzy
msgid "WIKI_ORGANELLES_ROOT_INTRO"
msgstr "Soluelin"

#, fuzzy
msgid "WIKI_OXYTOXISOME_EFFECTS"
msgstr "Happimyrkkysomi"

#, fuzzy
msgid "WIKI_OXYTOXISOME_INTRO"
msgstr "Happimyrkkysomi"

#, fuzzy
msgid "WIKI_OXYTOXISOME_MODIFICATIONS"
msgstr "Muuntaa [thrive:compound type=\"atp\"][/thrive:compound]:n [thrive:compound type=\"oxytoxy\"]oxytoxyksi[/thrive:compound]. Muunnosnopeus riippuu ympäristön [thrive:compound type=\"oxygen\"]happipitoisuudesta[/thrive:compound]. Voi päästää myrkkyjä painamalla [thrive:input]g_fire_toxin[/thrive:input]. Kun [thrive:compound type=\"oxytoxy\"][/thrive:compound]n pitoisuudet ovat alhaiset, ampuminen on edelleen mahdollista, mutta aiheuttaa vähemmän vahinkoa."

#, fuzzy
msgid "WIKI_OXYTOXISOME_PROCESSES"
msgstr "Muuntaa [thrive:compound type=\"atp\"][/thrive:compound]:n [thrive:compound type=\"oxytoxy\"]oxytoxyksi[/thrive:compound]. Muunnosnopeus riippuu ympäristön [thrive:compound type=\"oxygen\"]happipitoisuudesta[/thrive:compound]. Voi päästää myrkkyjä painamalla [thrive:input]g_fire_toxin[/thrive:input]. Kun [thrive:compound type=\"oxytoxy\"][/thrive:compound]n pitoisuudet ovat alhaiset, ampuminen on edelleen mahdollista, mutta aiheuttaa vähemmän vahinkoa."

msgid "WIKI_OXYTOXISOME_REQUIREMENTS"
msgstr ""

msgid "WIKI_OXYTOXISOME_SCIENTIFIC_BACKGROUND"
msgstr ""

#, fuzzy
msgid "WIKI_OXYTOXISOME_STRATEGY"
msgstr "Happimyrkkysomi"

#, fuzzy
msgid "WIKI_OXYTOXISOME_UPGRADES"
msgstr "Happimyrkkysomi"

#, fuzzy
msgid "WIKI_OXYTOXY_SYNTHESIS_COMMA_GLYCOLYSIS"
msgstr "Happimyrkkysynteesi"

msgid "WIKI_PAGE_ASCENSION"
msgstr "Nousemus"

#, fuzzy
msgid "WIKI_PAGE_AWAKENING_STAGE"
msgstr "Havahtumisvaihe"

#, fuzzy
msgid "WIKI_PAGE_AWARE_STAGE"
msgstr ""
"Kaukaisella planeetalla maailmankausien vulkaaninen aktiivisuus ja meteoriittien iskeymät ovat johtaneet uuden ilmiön kehittymisen maailmankaikkeudessa.\n"
"\n"
"Elämä.\n"
"\n"
"Yksinkertaiset mikrobit lymyilevät syvällä meren uumenissa. Olet viimeinen universaali esivanhempi (LUCA) tällä planeetalla.\n"
"\n"
"Selviytyäkseksi tässä armottomassa ympäristössä, sinun täytyy etsiä ja kerätä yhdisteitä. Niiden avulla voit kehittyä sukupolvien saatossa ja kilpailla muiden lajien kanssa."

msgid "WIKI_PAGE_AXON"
msgstr ""

#, fuzzy
msgid "WIKI_PAGE_BINDING_AGENT"
msgstr "Kiinnittymisen elimet"

#, fuzzy
msgid "WIKI_PAGE_BIOLUMINESCENT_VACUOLE"
msgstr "Bioluminesenssivä vakuoli"

#, fuzzy
msgid "WIKI_PAGE_CHEMOPLAST"
msgstr "Kemoplasti"

#, fuzzy
msgid "WIKI_PAGE_CHEMORECEPTOR"
msgstr "Kemoreseptori"

#, fuzzy
msgid "WIKI_PAGE_CHEMOSYNTHESIZING_PROTEINS"
msgstr "Kemosyntetisoivat proteiinit"

#, fuzzy
msgid "WIKI_PAGE_CHLOROPLAST"
msgstr "Viherhiukkanen"

msgid "WIKI_PAGE_CILIA"
msgstr ""

#, fuzzy
msgid "WIKI_PAGE_COMPOUNDS"
msgstr "Solulima"

msgid "WIKI_PAGE_COMPOUND_SYSTEM_DEVELOPMENT"
msgstr ""

#, fuzzy
msgid "WIKI_PAGE_CYTOPLASM"
msgstr "Solulima"

#, fuzzy
msgid "WIKI_PAGE_DEVELOPMENT_ROOT"
msgstr "Lisää soluelin"

#, fuzzy
msgid "WIKI_PAGE_EDITORS_AND_MUTATIONS"
msgstr "Mitokondrio"

#, fuzzy
msgid "WIKI_PAGE_ENVIRONMENTAL_CONDITIONS"
msgstr "Mitokondrio"

#, fuzzy
msgid "WIKI_PAGE_FERROPLAST"
msgstr "Lämpöplasti"

#, fuzzy
msgid "WIKI_PAGE_FLAGELLUM"
msgstr "Siima"

#, fuzzy
msgid "WIKI_PAGE_HELP_AND_TIPS"
msgstr "Kemoplasti"

#, fuzzy
msgid "WIKI_PAGE_HYDROGENASE"
msgstr "Nitrogenaasi"

#, fuzzy
msgid "WIKI_PAGE_INDUSTRIAL_STAGE"
msgstr "Kiinnittymisen elimet"

#, fuzzy
msgid "WIKI_PAGE_LYSOSOME"
msgstr "Happimyrkkysomi"

#, fuzzy
msgid "WIKI_PAGE_MACROSCOPIC_STAGE"
msgstr "Nitrogenaasi"

#, fuzzy
msgid "WIKI_PAGE_MECHANICS_ROOT"
msgstr "Lisää soluelin"

#, fuzzy
msgid "WIKI_PAGE_MELANOSOME"
msgstr "Happimyrkkysomi"

#, fuzzy
msgid "WIKI_PAGE_METABOLOSOMES"
msgstr "Metabolosomi"

#, fuzzy
msgid "WIKI_PAGE_MICROBE_STAGE"
msgstr "Nitrogenaasi"

#, fuzzy
msgid "WIKI_PAGE_MITOCHONDRION"
msgstr "Mitokondrio"

#, fuzzy
msgid "WIKI_PAGE_MULTICELLULAR_STAGE"
msgstr "Monisoluinen vaihe"

#, fuzzy
msgid "WIKI_PAGE_MYOFIBRIL"
msgstr "Saalistusihokarva"

#, fuzzy
msgid "WIKI_PAGE_NITROGENASE"
msgstr "Nitrogenaasi"

#, fuzzy
msgid "WIKI_PAGE_NITROPLAST"
msgstr "Typpeä sitova plastidi"

#, fuzzy
msgid "WIKI_PAGE_NUCLEUS"
msgstr "Tuma"

#, fuzzy
msgid "WIKI_PAGE_ORGANELLES_ROOT"
msgstr "Lisää soluelin"

#, fuzzy
msgid "WIKI_PAGE_OXYTOXISOME"
msgstr "Happimyrkkysomi"

msgid "WIKI_PAGE_PERFORATOR_PILUS"
msgstr ""

#, fuzzy
msgid "WIKI_PAGE_PROTOPLASM"
msgstr "Protoplasma"

#, fuzzy
msgid "WIKI_PAGE_REPRODUCTION"
msgstr "Protoplasma"

#, fuzzy
msgid "WIKI_PAGE_RUSTICYANIN"
msgstr "Ruostesyaniini"

#, fuzzy
msgid "WIKI_PAGE_SIGNALING_AGENT"
msgstr "Viestintäkeskus"

msgid "WIKI_PAGE_SLIME_JET"
msgstr ""

#, fuzzy
msgid "WIKI_PAGE_SOCIETY_STAGE"
msgstr ""
"Kaukaisella planeetalla maailmankausien vulkaaninen aktiivisuus ja meteoriittien iskeymät ovat johtaneet uuden ilmiön kehittymisen maailmankaikkeudessa.\n"
"\n"
"Elämä.\n"
"\n"
"Yksinkertaiset mikrobit lymyilevät syvällä meren uumenissa. Olet viimeinen universaali esivanhempi (LUCA) tällä planeetalla.\n"
"\n"
"Selviytyäkseksi tässä armottomassa ympäristössä, sinun täytyy etsiä ja kerätä yhdisteitä. Niiden avulla voit kehittyä sukupolvien saatossa ja kilpailla muiden lajien kanssa."

#, fuzzy
msgid "WIKI_PAGE_SPACE_STAGE"
msgstr "Viestintäkeskus"

#, fuzzy
msgid "WIKI_PAGE_STAGES_ROOT"
msgstr "Lisää soluelin"

#, fuzzy
msgid "WIKI_PAGE_THERMOPLAST"
msgstr "Lämpöplasti"

#, fuzzy
msgid "WIKI_PAGE_THERMOSYNTHASE"
msgstr "Kemosynteesi"

#, fuzzy
msgid "WIKI_PAGE_THE_PATCH_MAP"
msgstr "Lämpöplasti"

#, fuzzy
msgid "WIKI_PAGE_THYLAKOIDS"
msgstr "Tylakoidit"

#, fuzzy
msgid "WIKI_PAGE_TOXIN_VACUOLE"
msgstr ""
"Myrkky-\n"
"vakuoli"

#, fuzzy
msgid "WIKI_PAGE_VACUOLE"
msgstr ""
"Myrkky-\n"
"vakuoli"

msgid "WIKI_PERFORATOR_PILUS_EFFECTS"
msgstr ""

msgid "WIKI_PERFORATOR_PILUS_INTRO"
msgstr ""

msgid "WIKI_PERFORATOR_PILUS_MODIFICATIONS"
msgstr ""

msgid "WIKI_PERFORATOR_PILUS_PROCESSES"
msgstr ""

msgid "WIKI_PERFORATOR_PILUS_REQUIREMENTS"
msgstr ""

msgid "WIKI_PERFORATOR_PILUS_SCIENTIFIC_BACKGROUND"
msgstr ""

msgid "WIKI_PERFORATOR_PILUS_STRATEGY"
msgstr ""

msgid "WIKI_PERFORATOR_PILUS_UPGRADES"
msgstr ""

#, fuzzy
msgid "WIKI_PROTEIN_RESPIRATION"
msgstr "Soluhengitys"

#, fuzzy
msgid "WIKI_PROTOPLASM_EFFECTS"
msgstr "Protoplasma"

#, fuzzy
msgid "WIKI_PROTOPLASM_INTRO"
msgstr "Protoplasma"

msgid "WIKI_PROTOPLASM_MODIFICATIONS"
msgstr ""

#, fuzzy
msgid "WIKI_PROTOPLASM_PROCESSES"
msgstr "Muuntaa [thrive:compound type=\"glucose\"]a [/thrive:compound] [thrive:compound type=\"atp\"][/thrive:compound]:ksi."

msgid "WIKI_PROTOPLASM_REQUIREMENTS"
msgstr ""

msgid "WIKI_PROTOPLASM_SCIENTIFIC_BACKGROUND"
msgstr ""

msgid "WIKI_PROTOPLASM_STRATEGY"
msgstr ""

msgid "WIKI_PROTOPLASM_UPGRADES"
msgstr ""

msgid "WIKI_PULLING_CILIA"
msgstr ""

#, fuzzy
msgid "WIKI_REPRODUCTION_BUTTON"
msgstr "Protoplasma"

#, fuzzy
msgid "WIKI_REPRODUCTION_INTRO"
msgstr "Protoplasma"

msgid "WIKI_REPRODUCTION_REPRODUCTION_IN_THE_MICROBE_STAGE"
msgstr ""

msgid "WIKI_ROOT_BODY"
msgstr ""

msgid "WIKI_ROOT_HEADING"
msgstr ""

#, fuzzy
msgid "WIKI_RUSTICYANIN_EFFECTS"
msgstr "Rustisyaniini on proteiini, joka käyttää hiilidioksiidia ja happea muuntaakseen raudan toiseksi aineeksi. Tätä kutsutaan hapettumiseksi ja se vapauttaa energiaa, jonka solu voi hyödyntää."

#, fuzzy
msgid "WIKI_RUSTICYANIN_INTRO"
msgstr "Rustisyaniini on proteiini, joka käyttää hiilidioksiidia ja happea muuntaakseen raudan toiseksi aineeksi. Tätä kutsutaan hapettumiseksi ja se vapauttaa energiaa, jonka solu voi hyödyntää."

#, fuzzy
msgid "WIKI_RUSTICYANIN_MODIFICATIONS"
msgstr "Rustisyaniini on proteiini, joka käyttää hiilidioksiidia ja happea muuntaakseen raudan toiseksi aineeksi. Tätä kutsutaan hapettumiseksi ja se vapauttaa energiaa, jonka solu voi hyödyntää."

#, fuzzy
msgid "WIKI_RUSTICYANIN_PROCESSES"
msgstr "Muuntaa [thrive:compound type=\"iron\"]raudan[/thrive:compound] [thrive:compound type=\"atp\"]ATP:ksi[/thrive:compound]. Muunnosnopeus vaihtelee ympäristön [thrive:compound type=\"carbondioxide\"][/thrive:compound]n ja [thrive:compound type=\"oxygen\"][/thrive:compound]n mukaan."

msgid "WIKI_RUSTICYANIN_REQUIREMENTS"
msgstr ""

#, fuzzy
msgid "WIKI_RUSTICYANIN_SCIENTIFIC_BACKGROUND"
msgstr "Rustisyaniini on proteiini, joka käyttää hiilidioksiidia ja happea muuntaakseen raudan toiseksi aineeksi. Tätä kutsutaan hapettumiseksi ja se vapauttaa energiaa, jonka solu voi hyödyntää."

#, fuzzy
msgid "WIKI_RUSTICYANIN_STRATEGY"
msgstr "Rustisyaniini on proteiini, joka käyttää hiilidioksiidia ja happea muuntaakseen raudan toiseksi aineeksi. Tätä kutsutaan hapettumiseksi ja se vapauttaa energiaa, jonka solu voi hyödyntää."

#, fuzzy
msgid "WIKI_RUSTICYANIN_UPGRADES"
msgstr "Rustisyaniini on proteiini, joka käyttää hiilidioksiidia ja happea muuntaakseen raudan toiseksi aineeksi. Tätä kutsutaan hapettumiseksi ja se vapauttaa energiaa, jonka solu voi hyödyntää."

#, fuzzy
msgid "WIKI_SIGNALING_AGENT_EFFECTS"
msgstr "Viestintäkeskus"

#, fuzzy
msgid "WIKI_SIGNALING_AGENT_INTRO"
msgstr "Viestintäkeskus"

#, fuzzy
msgid "WIKI_SIGNALING_AGENT_MODIFICATIONS"
msgstr "Jäykempi solukalvo kestää enemmän vahinkoa, mutta vaikeuttaa solun liikkumista."

#, fuzzy
msgid "WIKI_SIGNALING_AGENT_PROCESSES"
msgstr "Pidä [thrive:input]g_pack_commands[/thrive:input] pohjassa avataksesi valikon, josta voit jakaa lajisi soluille komentoja."

#, fuzzy
msgid "WIKI_SIGNALING_AGENT_REQUIREMENTS"
msgstr "Jäykempi solukalvo kestää enemmän vahinkoa, mutta vaikeuttaa solun liikkumista."

#, fuzzy
msgid "WIKI_SIGNALING_AGENT_SCIENTIFIC_BACKGROUND"
msgstr "Jäykempi solukalvo kestää enemmän vahinkoa, mutta vaikeuttaa solun liikkumista."

#, fuzzy
msgid "WIKI_SIGNALING_AGENT_STRATEGY"
msgstr "Viestintäkeskus"

#, fuzzy
msgid "WIKI_SIGNALING_AGENT_UPGRADES"
msgstr "Viestintäkeskus"

#, fuzzy
msgid "WIKI_SLIME_JET_EFFECTS"
msgstr "Solun täyttävä limainen aines. Solulima on sekoite ioneita, proteiineja ja muita ainesosia veteen liuotettuna ja täyttää solun sisäpuolen. Yksi sen tarkoituksista on suorittaa glykolyysi, eli glukoosin muuntaminen ATP-energianlähteeksi. Alkeelliset soluilla, joilla ei ole kehittyneempiä aineenvaihduntaan keskittyneitä soluelimiä, solulima on keskeinen energian tuotannon lähde. Solulima myös varastoi molekyylejä, eli esimerkiksi kerättäviä yhdisteitä ja kasvattaa solun kokoa."

#, fuzzy
msgid "WIKI_SLIME_JET_INTRO"
msgstr "Solun täyttävä limainen aines. Solulima on sekoite ioneita, proteiineja ja muita ainesosia veteen liuotettuna ja täyttää solun sisäpuolen. Yksi sen tarkoituksista on suorittaa glykolyysi, eli glukoosin muuntaminen ATP-energianlähteeksi. Alkeelliset soluilla, joilla ei ole kehittyneempiä aineenvaihduntaan keskittyneitä soluelimiä, solulima on keskeinen energian tuotannon lähde. Solulima myös varastoi molekyylejä, eli esimerkiksi kerättäviä yhdisteitä ja kasvattaa solun kokoa."

#, fuzzy
msgid "WIKI_SLIME_JET_MODIFICATIONS"
msgstr "Solun täyttävä limainen aines. Solulima on sekoite ioneita, proteiineja ja muita ainesosia veteen liuotettuna ja täyttää solun sisäpuolen. Yksi sen tarkoituksista on suorittaa glykolyysi, eli glukoosin muuntaminen ATP-energianlähteeksi. Alkeelliset soluilla, joilla ei ole kehittyneempiä aineenvaihduntaan keskittyneitä soluelimiä, solulima on keskeinen energian tuotannon lähde. Solulima myös varastoi molekyylejä, eli esimerkiksi kerättäviä yhdisteitä ja kasvattaa solun kokoa."

#, fuzzy
msgid "WIKI_SLIME_JET_PROCESSES"
msgstr "Muuntaa [thrive:compound type=\"glucose\"]a [/thrive:compound] [thrive:compound type=\"atp\"][/thrive:compound]:ksi."

msgid "WIKI_SLIME_JET_REQUIREMENTS"
msgstr ""

msgid "WIKI_SLIME_JET_SCIENTIFIC_BACKGROUND"
msgstr ""

msgid "WIKI_SLIME_JET_STRATEGY"
msgstr ""

msgid "WIKI_SLIME_JET_UPGRADES"
msgstr ""

msgid "WIKI_SOCIETY_STAGE_CURRENT_DEVELOPMENT"
msgstr ""

#, fuzzy
msgid "WIKI_SOCIETY_STAGE_FEATURES"
msgstr ""
"Kaukaisella planeetalla maailmankausien vulkaaninen aktiivisuus ja meteoriittien iskeymät ovat johtaneet uuden ilmiön kehittymisen maailmankaikkeudessa.\n"
"\n"
"Elämä.\n"
"\n"
"Yksinkertaiset mikrobit lymyilevät syvällä meren uumenissa. Olet viimeinen universaali esivanhempi (LUCA) tällä planeetalla.\n"
"\n"
"Selviytyäkseksi tässä armottomassa ympäristössä, sinun täytyy etsiä ja kerätä yhdisteitä. Niiden avulla voit kehittyä sukupolvien saatossa ja kilpailla muiden lajien kanssa."

#, fuzzy
msgid "WIKI_SOCIETY_STAGE_INTRO"
msgstr "Solun täyttävä limainen aines. Solulima on sekoite ioneita, proteiineja ja muita ainesosia veteen liuotettuna ja täyttää solun sisäpuolen. Yksi sen tarkoituksista on suorittaa glykolyysi, eli glukoosin muuntaminen ATP-energianlähteeksi. Alkeelliset soluilla, joilla ei ole kehittyneempiä aineenvaihduntaan keskittyneitä soluelimiä, solulima on keskeinen energian tuotannon lähde. Solulima myös varastoi molekyylejä, eli esimerkiksi kerättäviä yhdisteitä ja kasvattaa solun kokoa."

#, fuzzy
msgid "WIKI_SOCIETY_STAGE_OVERVIEW"
msgstr ""
"Kaukaisella planeetalla maailmankausien vulkaaninen aktiivisuus ja meteoriittien iskeymät ovat johtaneet uuden ilmiön kehittymisen maailmankaikkeudessa.\n"
"\n"
"Elämä.\n"
"\n"
"Yksinkertaiset mikrobit lymyilevät syvällä meren uumenissa. Olet viimeinen universaali esivanhempi (LUCA) tällä planeetalla.\n"
"\n"
"Selviytyäkseksi tässä armottomassa ympäristössä, sinun täytyy etsiä ja kerätä yhdisteitä. Niiden avulla voit kehittyä sukupolvien saatossa ja kilpailla muiden lajien kanssa."

#, fuzzy
msgid "WIKI_SOCIETY_STAGE_TRANSITIONS"
msgstr ""
"Kaukaisella planeetalla maailmankausien vulkaaninen aktiivisuus ja meteoriittien iskeymät ovat johtaneet uuden ilmiön kehittymisen maailmankaikkeudessa.\n"
"\n"
"Elämä.\n"
"\n"
"Yksinkertaiset mikrobit lymyilevät syvällä meren uumenissa. Olet viimeinen universaali esivanhempi (LUCA) tällä planeetalla.\n"
"\n"
"Selviytyäkseksi tässä armottomassa ympäristössä, sinun täytyy etsiä ja kerätä yhdisteitä. Niiden avulla voit kehittyä sukupolvien saatossa ja kilpailla muiden lajien kanssa."

#, fuzzy
msgid "WIKI_SOCIETY_STAGE_UI"
msgstr ""
"Kaukaisella planeetalla maailmankausien vulkaaninen aktiivisuus ja meteoriittien iskeymät ovat johtaneet uuden ilmiön kehittymisen maailmankaikkeudessa.\n"
"\n"
"Elämä.\n"
"\n"
"Yksinkertaiset mikrobit lymyilevät syvällä meren uumenissa. Olet viimeinen universaali esivanhempi (LUCA) tällä planeetalla.\n"
"\n"
"Selviytyäkseksi tässä armottomassa ympäristössä, sinun täytyy etsiä ja kerätä yhdisteitä. Niiden avulla voit kehittyä sukupolvien saatossa ja kilpailla muiden lajien kanssa."

msgid "WIKI_SPACE_STAGE_CURRENT_DEVELOPMENT"
msgstr ""

#, fuzzy
msgid "WIKI_SPACE_STAGE_FEATURES"
msgstr "Tuma"

#, fuzzy
msgid "WIKI_SPACE_STAGE_INTRO"
msgstr "Solun täyttävä limainen aines. Solulima on sekoite ioneita, proteiineja ja muita ainesosia veteen liuotettuna ja täyttää solun sisäpuolen. Yksi sen tarkoituksista on suorittaa glykolyysi, eli glukoosin muuntaminen ATP-energianlähteeksi. Alkeelliset soluilla, joilla ei ole kehittyneempiä aineenvaihduntaan keskittyneitä soluelimiä, solulima on keskeinen energian tuotannon lähde. Solulima myös varastoi molekyylejä, eli esimerkiksi kerättäviä yhdisteitä ja kasvattaa solun kokoa."

#, fuzzy
msgid "WIKI_SPACE_STAGE_OVERVIEW"
msgstr ""
"Kaukaisella planeetalla maailmankausien vulkaaninen aktiivisuus ja meteoriittien iskeymät ovat johtaneet uuden ilmiön kehittymisen maailmankaikkeudessa.\n"
"\n"
"Elämä.\n"
"\n"
"Yksinkertaiset mikrobit lymyilevät syvällä meren uumenissa. Olet viimeinen universaali esivanhempi (LUCA) tällä planeetalla.\n"
"\n"
"Selviytyäkseksi tässä armottomassa ympäristössä, sinun täytyy etsiä ja kerätä yhdisteitä. Niiden avulla voit kehittyä sukupolvien saatossa ja kilpailla muiden lajien kanssa."

#, fuzzy
msgid "WIKI_SPACE_STAGE_TRANSITIONS"
msgstr "Nitrogenaasi"

#, fuzzy
msgid "WIKI_SPACE_STAGE_UI"
msgstr ""
"Kaukaisella planeetalla maailmankausien vulkaaninen aktiivisuus ja meteoriittien iskeymät ovat johtaneet uuden ilmiön kehittymisen maailmankaikkeudessa.\n"
"\n"
"Elämä.\n"
"\n"
"Yksinkertaiset mikrobit lymyilevät syvällä meren uumenissa. Olet viimeinen universaali esivanhempi (LUCA) tällä planeetalla.\n"
"\n"
"Selviytyäkseksi tässä armottomassa ympäristössä, sinun täytyy etsiä ja kerätä yhdisteitä. Niiden avulla voit kehittyä sukupolvien saatossa ja kilpailla muiden lajien kanssa."

#, fuzzy
msgid "WIKI_STAGES_ROOT_INTRO"
msgstr "Soluelin"

#, fuzzy
msgid "WIKI_TBA"
msgstr "Wikimme"

#, fuzzy
msgid "WIKI_THERMOPLAST_EFFECTS"
msgstr "Lämpöplasti"

#, fuzzy
msgid "WIKI_THERMOPLAST_INTRO"
msgstr "Lämpöplasti"

#, fuzzy
msgid "WIKI_THERMOPLAST_MODIFICATIONS"
msgstr "Tuottaa [thrive:compound type=\"glucose\"]glukoosia[/thrive:compound]. Tuotannon nopeus riippuu ympäristön [thrive:compound type=\"carbondioxide\"]hiilidioksidipitoisuudesta[/thrive:compound] ja lämpötilasta."

#, fuzzy
msgid "WIKI_THERMOPLAST_PROCESSES"
msgstr "Tuottaa [thrive:compound type=\"glucose\"]glukoosia[/thrive:compound]. Tuotannon nopeus riippuu ympäristön [thrive:compound type=\"carbondioxide\"]hiilidioksidipitoisuudesta[/thrive:compound] ja lämpötilasta."

msgid "WIKI_THERMOPLAST_REQUIREMENTS"
msgstr ""

msgid "WIKI_THERMOPLAST_SCIENTIFIC_BACKGROUND"
msgstr ""

#, fuzzy
msgid "WIKI_THERMOPLAST_STRATEGY"
msgstr "Lämpöplasti"

#, fuzzy
msgid "WIKI_THERMOPLAST_UPGRADES"
msgstr "Lämpöplasti"

#, fuzzy
msgid "WIKI_THERMOSYNTHASE_EFFECTS"
msgstr "Kemosynteesi"

#, fuzzy
msgid "WIKI_THERMOSYNTHASE_INTRO"
msgstr "Kemosynteesi"

#, fuzzy
msgid "WIKI_THERMOSYNTHASE_MODIFICATIONS"
msgstr "Nitrogenaasi on entsyymikompleksi, joka katalysoi typpimolekyylien pelkistymistä ammoniakiksi käyttäen ATP:tä. Ammoniakki on tärkeä aine solun kasvulle. Tätä prosessia kutsutaan anaerobiseksi typpifiksaatioksi. Nitrogenaasi sijaitsee soluliman ympäröimänä, joka puolestaan toteuttaa osaltaan glykolyysia."

#, fuzzy
msgid "WIKI_THERMOSYNTHASE_PROCESSES"
msgstr "Tuottaa [thrive:compound type=\"glucose\"]glukoosia[/thrive:compound]. Tuotannon nopeus riippuu ympäristön [thrive:compound type=\"carbondioxide\"]hiilidioksidipitoisuudesta[/thrive:compound] ja lämpötilasta."

#, fuzzy
msgid "WIKI_THERMOSYNTHASE_REQUIREMENTS"
msgstr "Nitrogenaasi on entsyymikompleksi, joka katalysoi typpimolekyylien pelkistymistä ammoniakiksi käyttäen ATP:tä. Ammoniakki on tärkeä aine solun kasvulle. Tätä prosessia kutsutaan anaerobiseksi typpifiksaatioksi. Nitrogenaasi sijaitsee soluliman ympäröimänä, joka puolestaan toteuttaa osaltaan glykolyysia."

#, fuzzy
msgid "WIKI_THERMOSYNTHASE_SCIENTIFIC_BACKGROUND"
msgstr "Nitrogenaasi on entsyymikompleksi, joka katalysoi typpimolekyylien pelkistymistä ammoniakiksi käyttäen ATP:tä. Ammoniakki on tärkeä aine solun kasvulle. Tätä prosessia kutsutaan anaerobiseksi typpifiksaatioksi. Nitrogenaasi sijaitsee soluliman ympäröimänä, joka puolestaan toteuttaa osaltaan glykolyysia."

#, fuzzy
msgid "WIKI_THERMOSYNTHASE_STRATEGY"
msgstr "Nitrogenaasi on entsyymikompleksi, joka katalysoi typpimolekyylien pelkistymistä ammoniakiksi käyttäen ATP:tä. Ammoniakki on tärkeä aine solun kasvulle. Tätä prosessia kutsutaan anaerobiseksi typpifiksaatioksi. Nitrogenaasi sijaitsee soluliman ympäröimänä, joka puolestaan toteuttaa osaltaan glykolyysia."

#, fuzzy
msgid "WIKI_THERMOSYNTHASE_UPGRADES"
msgstr "Nitrogenaasi on entsyymikompleksi, joka katalysoi typpimolekyylien pelkistymistä ammoniakiksi käyttäen ATP:tä. Ammoniakki on tärkeä aine solun kasvulle. Tätä prosessia kutsutaan anaerobiseksi typpifiksaatioksi. Nitrogenaasi sijaitsee soluliman ympäröimänä, joka puolestaan toteuttaa osaltaan glykolyysia."

msgid "WIKI_THE_PATCH_MAP_FOG_OF_WAR"
msgstr ""

#, fuzzy
msgid "WIKI_THE_PATCH_MAP_INTRO"
msgstr "Lämpöplasti"

#, fuzzy
msgid "WIKI_THE_PATCH_MAP_PATCHES"
msgstr "Lämpöplasti"

msgid "WIKI_THE_PATCH_MAP_THE_PATCH_MAP"
msgstr ""

#, fuzzy
msgid "WIKI_THYLAKOIDS_EFFECTS"
msgstr "Yhteyttämiskalvostot eli tylakoidit ovat solukalvolla sijaitsevia, valosta energiaa kerääviä elimiä. Nämä kalvostot pystyvät hyödyntämään valon energian valmistaakseen glukoosia käyttäen vettä ja hiilidioksidia prosessissa nimeltä fotosynteesi. Tylakoidien pigmentit antavat viherhiukkasille niiden tunnusomaisen värinsä. Glukoosin muunnosnopeus riippuu ympäristön hiilidioksidipitoisuudesta ja saatavilla olevasta valosta. Tylakoidit sijaitsevat soluliman ympäröimänä, joka puolestaan toteuttaa glykolyysia."

#, fuzzy
msgid "WIKI_THYLAKOIDS_INTRO"
msgstr "Yhteyttämiskalvostot eli tylakoidit ovat solukalvolla sijaitsevia, valosta energiaa kerääviä elimiä. Nämä kalvostot pystyvät hyödyntämään valon energian valmistaakseen glukoosia käyttäen vettä ja hiilidioksidia prosessissa nimeltä fotosynteesi. Tylakoidien pigmentit antavat viherhiukkasille niiden tunnusomaisen värinsä. Glukoosin muunnosnopeus riippuu ympäristön hiilidioksidipitoisuudesta ja saatavilla olevasta valosta. Tylakoidit sijaitsevat soluliman ympäröimänä, joka puolestaan toteuttaa glykolyysia."

#, fuzzy
msgid "WIKI_THYLAKOIDS_MODIFICATIONS"
msgstr "Yhteyttämiskalvostot eli tylakoidit ovat solukalvolla sijaitsevia, valosta energiaa kerääviä elimiä. Nämä kalvostot pystyvät hyödyntämään valon energian valmistaakseen glukoosia käyttäen vettä ja hiilidioksidia prosessissa nimeltä fotosynteesi. Tylakoidien pigmentit antavat viherhiukkasille niiden tunnusomaisen värinsä. Glukoosin muunnosnopeus riippuu ympäristön hiilidioksidipitoisuudesta ja saatavilla olevasta valosta. Tylakoidit sijaitsevat soluliman ympäröimänä, joka puolestaan toteuttaa glykolyysia."

msgid "WIKI_THYLAKOIDS_PROCESSES"
msgstr ""

msgid "WIKI_THYLAKOIDS_REQUIREMENTS"
msgstr ""

#, fuzzy
msgid "WIKI_THYLAKOIDS_SCIENTIFIC_BACKGROUND"
msgstr "Yhteyttämiskalvostot eli tylakoidit ovat solukalvolla sijaitsevia, valosta energiaa kerääviä elimiä. Nämä kalvostot pystyvät hyödyntämään valon energian valmistaakseen glukoosia käyttäen vettä ja hiilidioksidia prosessissa nimeltä fotosynteesi. Tylakoidien pigmentit antavat viherhiukkasille niiden tunnusomaisen värinsä. Glukoosin muunnosnopeus riippuu ympäristön hiilidioksidipitoisuudesta ja saatavilla olevasta valosta. Tylakoidit sijaitsevat soluliman ympäröimänä, joka puolestaan toteuttaa glykolyysia."

#, fuzzy
msgid "WIKI_THYLAKOIDS_STRATEGY"
msgstr "Yhteyttämiskalvostot eli tylakoidit ovat solukalvolla sijaitsevia, valosta energiaa kerääviä elimiä. Nämä kalvostot pystyvät hyödyntämään valon energian valmistaakseen glukoosia käyttäen vettä ja hiilidioksidia prosessissa nimeltä fotosynteesi. Tylakoidien pigmentit antavat viherhiukkasille niiden tunnusomaisen värinsä. Glukoosin muunnosnopeus riippuu ympäristön hiilidioksidipitoisuudesta ja saatavilla olevasta valosta. Tylakoidit sijaitsevat soluliman ympäröimänä, joka puolestaan toteuttaa glykolyysia."

#, fuzzy
msgid "WIKI_THYLAKOIDS_UPGRADES"
msgstr "Yhteyttämiskalvostot eli tylakoidit ovat solukalvolla sijaitsevia, valosta energiaa kerääviä elimiä. Nämä kalvostot pystyvät hyödyntämään valon energian valmistaakseen glukoosia käyttäen vettä ja hiilidioksidia prosessissa nimeltä fotosynteesi. Tylakoidien pigmentit antavat viherhiukkasille niiden tunnusomaisen värinsä. Glukoosin muunnosnopeus riippuu ympäristön hiilidioksidipitoisuudesta ja saatavilla olevasta valosta. Tylakoidit sijaitsevat soluliman ympäröimänä, joka puolestaan toteuttaa glykolyysia."

#, fuzzy
msgid "WIKI_TOXIN_VACUOLE_EFFECTS"
msgstr ""
"Myrkky-\n"
"vakuoli"

#, fuzzy
msgid "WIKI_TOXIN_VACUOLE_INTRO"
msgstr ""
"Myrkky-\n"
"vakuoli"

#, fuzzy
msgid "WIKI_TOXIN_VACUOLE_MODIFICATIONS"
msgstr "Muuntaa [thrive:compound type=\"atp\"][/thrive:compound]:tä [thrive:compound type=\"oxytoxy\"]oxytoxyksi[/thrive:compound]. Muunnosnopeus riippuu ympäristön [thrive:compound type=\"oxygen\"]happipitoisuudesta[/thrive:compound]. Ampuu myrkkyä painamalla [thrive:input]g_fire_toxin[/thrive:input]. Kun [thrive:compound type=\"oxytoxy\"][/thrive:compound]varastot ovat alhaiset, ampuminen on edelleen mahdollista tuottaen vähemmän vahinkoa kohteelle."

#, fuzzy
msgid "WIKI_TOXIN_VACUOLE_PROCESSES"
msgstr "Muuntaa [thrive:compound type=\"atp\"][/thrive:compound]:tä [thrive:compound type=\"oxytoxy\"]oxytoxyksi[/thrive:compound]. Muunnosnopeus riippuu ympäristön [thrive:compound type=\"oxygen\"]happipitoisuudesta[/thrive:compound]. Ampuu myrkkyä painamalla [thrive:input]g_fire_toxin[/thrive:input]. Kun [thrive:compound type=\"oxytoxy\"][/thrive:compound]varastot ovat alhaiset, ampuminen on edelleen mahdollista tuottaen vähemmän vahinkoa kohteelle."

msgid "WIKI_TOXIN_VACUOLE_REQUIREMENTS"
msgstr ""

msgid "WIKI_TOXIN_VACUOLE_SCIENTIFIC_BACKGROUND"
msgstr ""

#, fuzzy
msgid "WIKI_TOXIN_VACUOLE_STRATEGY"
msgstr ""
"Myrkky-\n"
"vakuoli"

#, fuzzy
msgid "WIKI_TOXIN_VACUOLE_UPGRADES"
msgstr ""
"Myrkky-\n"
"vakuoli"

msgid "WIKI_VACUOLE_EFFECTS"
msgstr ""

msgid "WIKI_VACUOLE_INTRO"
msgstr ""

msgid "WIKI_VACUOLE_MODIFICATIONS"
msgstr ""

#, fuzzy
msgid "WIKI_VACUOLE_PROCESSES"
msgstr "Muuntaa [thrive:compound type=\"atp\"][/thrive:compound]:tä [thrive:compound type=\"oxytoxy\"]oxytoxyksi[/thrive:compound]. Muunnosnopeus riippuu ympäristön [thrive:compound type=\"oxygen\"]happipitoisuudesta[/thrive:compound]. Ampuu myrkkyä painamalla [thrive:input]g_fire_toxin[/thrive:input]. Kun [thrive:compound type=\"oxytoxy\"][/thrive:compound]varastot ovat alhaiset, ampuminen on edelleen mahdollista tuottaen vähemmän vahinkoa kohteelle."

msgid "WIKI_VACUOLE_REQUIREMENTS"
msgstr ""

msgid "WIKI_VACUOLE_SCIENTIFIC_BACKGROUND"
msgstr ""

msgid "WIKI_VACUOLE_STRATEGY"
msgstr ""

msgid "WIKI_VACUOLE_UPGRADES"
msgstr ""

#, fuzzy
msgid "WIKI_YES"
msgstr "Wikimme"

msgid "WILL_YOU_THRIVE"
msgstr "Tuletko selviämään?"

msgid "WINDOWED"
msgstr ""

msgid "WIN_BOX_TITLE"
msgstr "OLET SELVIYTYNYT!"

msgid "WIN_TEXT"
msgstr "Onnittelut, olet voittanyt tämän version Thrivesta! Halutessasi voit jatkaa pelaamistä tämän ikkunan sulkeuduttua, tai voit aloittaa uuden pelin uudessa maailmassa."

#, fuzzy
msgid "WORKSHOP_ITEM_CHANGE_NOTES"
msgstr "\"{0}\" - {1}"

#, fuzzy
msgid "WORKSHOP_ITEM_CHANGE_NOTES_TOOLTIP"
msgstr "\"{0}\" - {1}"

#, fuzzy
msgid "WORKSHOP_ITEM_DESCRIPTION"
msgstr "Jäykempi solukalvo kestää enemmän vahinkoa, mutta vaikeuttaa solun liikkumista."

msgid "WORKSHOP_ITEM_PREVIEW"
msgstr "Kohteen Esikatselukuva:"

msgid "WORKSHOP_ITEM_TAGS"
msgstr ""

#, fuzzy
msgid "WORKSHOP_ITEM_TITLE"
msgstr "\"{0}\" - {1}"

msgid "WORKSHOP_ITEM_UPLOAD_SUCCEEDED"
msgstr ""

msgid "WORKSHOP_ITEM_UPLOAD_SUCCEEDED_TOS_REQUIRED"
msgstr ""

msgid "WORKSHOP_TERMS_OF_SERVICE_NOTICE"
msgstr ""

msgid "WORKSHOP_VISIBILITY_TOOLTIP"
msgstr ""

msgid "WORLD"
msgstr "Maailma"

#, fuzzy
msgid "WORLD_EXPORT_SUCCESS_MESSAGE"
msgstr "Virhe: {0}"

#, fuzzy
msgid "WORLD_GENERAL_STATISTICS"
msgstr "Statistiikkaa organismista"

msgid "WORLD_MISC_DETAILS_STRING"
msgstr ""

msgid "WORLD_RELATIVE_MOVEMENT"
msgstr "Suhteellinen maailmaan"

#, fuzzy
msgid "WORLD_SIZE"
msgstr "Maailma"

#, fuzzy
msgid "WORLD_SIZE_EXPLANATION"
msgstr ""
"Keskittyneet mikrobit etsivät yhdisteitä, kappaleita ja saaliita pidemmän matkan päästä\n"
"ja voivat olla kunnianhimoisempia löytyvien palasten keruussa.\n"
"Responssiiviset mikrobit vaihtavat kohdetta nopeammin, jos ei niitä heti saa kiinni."

msgid "WORLD_SIZE_LARGE"
msgstr ""

#, fuzzy
msgid "WORLD_SIZE_MEDIUM"
msgstr "Suhteellinen maailmaan"

msgid "WORLD_SIZE_SMALL"
msgstr ""

#, fuzzy
msgid "WORLD_SIZE_TOOLTIP"
msgstr "Lisää uusi syöte"

#, fuzzy
msgid "WORST_PATCH_COLON"
msgstr "Lajit:"

msgid "XBOX360"
msgstr "Xbox 360"

msgid "XBOX_ONE"
msgstr "Xbox One"

msgid "XBOX_SERIES"
msgstr ""

#, fuzzy
msgid "X_TWITTER_TOOLTIP"
msgstr "Help"

msgid "YEARS"
msgstr "vuotta"

#, fuzzy
msgid "YET_TO_BE_IMPLEMENTED_NOTICE"
msgstr "Tullaan toteuttamaan tulevaisuudessa."

#, fuzzy
msgid "YOUTUBE_TOOLTIP"
msgstr "Laita peli tauolle"

msgid "YOU_CAN_MAKE_PULL_REQUEST"
msgstr ""
"Thrive on avoimen lähdekoodin projekti.\n"
"Voit avustaa avaamalla pull requestin ilman tiimiin liittymistä."

msgid "YOU_CAN_SUPPORT_THRIVE_ON_PATREON"
msgstr "Voit tukea Thriven jatkokehitystä Patreonissa."

msgid "ZOOM_IN"
msgstr "Zoomaa sisään"

msgid "ZOOM_OUT"
msgstr "Zoomaa ulospäin"

#, fuzzy
<<<<<<< HEAD
#~ msgid "GLUCOSE_METEOR"
#~ msgstr "Glukoosi"

#, fuzzy
#~ msgid "IRON_METEOR"
#~ msgstr "Ympäristö"

#, fuzzy
#~ msgid "PHOSPHATE_METEOR"
#~ msgstr "Fosfaatti"

#, fuzzy
#~ msgid "RADIOACTIVE_METEOR"
#~ msgstr "Iso rautalohkare"
=======
#~ msgid "MICROBE_STAGE_DAY_NIGHT_TEXT"
#~ msgstr ""
#~ "Seuraa tarkoin alhaalla oikealla näkyviä palkkeja.\n"
#~ "Solusi kuolee, jos sen terveyspalkki loppuu.\n"
#~ "Terveyspalkkisi kasvaa silloin kun solullasi on ATP:tä.\n"
#~ "Pidä huolta, että keräät tarpeeksi glukoosia tuottaaksesi ATP:tä."

#, fuzzy
#~ msgid "GLOBAL_GLACIATION_EVENT_LOG"
#~ msgstr "Kanta:"
>>>>>>> 4c6b8478

#~ msgid "IRON_CHEMOLITHOAUTOTROPHY"
#~ msgstr "Rautakemolitoautotrofia"

#, fuzzy
#~ msgid "PASSIVE_REPRODUCTION_PROGRESS"
#~ msgstr "Tämä paneeli kertoo mistä luvuista auto-evo simuloi ennusteensa. Lajin selviytymiseen vaikuttaa sen onnistuminen energian haalimisessa ja muut tarpeet. Auto-evo käyttää yksinkertaistettua mallia laskeakseen lajin menestymisen perustaen sen lajin hankkimaan energiaan. Jokaisen ravintotyypin kohdalla voi nähdä kuinka paljon siitä saa energiaa. Lajin sopivuus kertoo kuinka hyvin lajin jäsenet pystyvät käyttämään kyseisiä ravinnon lähteitä."

#, fuzzy
#~ msgid "MIGRATE"
#~ msgstr "Nopeus"

#, fuzzy
#~ msgid "THANKS_FOR_BUYING_THRIVE"
#~ msgstr ""
#~ "Kiitos pelaamisesta!\n"
#~ "\n"
#~ "Jos tykkäsit pelistä, kerrothan kavereillesi meistä."

#, fuzzy
#~ msgid "WIKI_RADIOSYNTHESIS"
#~ msgstr "Kemosynteesi"

#, fuzzy
#~ msgid "EASTEREGG_MESSAGE_19"
#~ msgstr "Vinkki: Voit metsästää muita lajeja sukupuuttoon jos et ole varovainen, muut lajit voivat myös tehdä sen."

#, fuzzy
#~ msgid "EASTEREGG_MESSAGE_20"
#~ msgstr "Vinkki, myrkkyjä voi käyttää toisten olentojen myrkkyjen torjumiseen,jos olet tarpeeksi nopea."

#~ msgid "EASTEREGG_MESSAGE_21"
#~ msgstr "Vinkki: Varo isompia soluja ja isompia bakteereja, se ei ole hauskaa tulla syödyksi ja ne syövät sinut."

#, fuzzy
#~ msgid "EASTEREGG_MESSAGE_22"
#~ msgstr "Vinkki, myrkkyjä voi käyttää toisten olentojen myrkkyjen torjumiseen,jos olet tarpeeksi nopea."

#~ msgid "EASTEREGG_MESSAGE_23"
#~ msgstr "Vinkki: Jos sinun solussasi on yli 150 osaa, voit niellä isoja rautapaloja."

#, fuzzy
#~ msgid "EASTEREGG_MESSAGE_24"
#~ msgstr "Vinkki, myrkkyjä voi käyttää toisten olentojen myrkkyjen torjumiseen,jos olet tarpeeksi nopea."

#~ msgid "EASTEREGG_MESSAGE_25"
#~ msgstr "Hauska fakta, Thriven tiimi tekee joskus podcasteja, sinun kannattaa tsekata ne!"

#~ msgid "EASTEREGG_MESSAGE_26"
#~ msgstr "Hauska fakta, Thrive on tehty avoimen lähdekoodin Godot-pelimoottorilla!"

#~ msgid "EASTEREGG_MESSAGE_27"
#~ msgstr "Hauska fakta, untrustedlife, meidän mahtava ohjelmoida, teki yhden ensimmäisistä pelattavista prototyypeistä!"

#~ msgid "MICROBE_EDITOR_HELP_MESSAGE_1"
#~ msgstr ""
#~ "Esitumallisen soluelimet\n"
#~ "\n"
#~ "Metabolosomit: Tuottaa [thrive:compound type=\"atp\"][/thrive:compound] [thrive:compound type=\"glucose\"][/thrive:compound]sta\n"
#~ "\n"
#~ "Kemosynteesiproteiinit: Tuottaa puolet [thrive:compound type=\"glucose\"][/thrive:compound]sta käyttäen [thrive:compound type=\"hydrogensulfide\"][/thrive:compound]a kemoplastina, mutta aiheuttaa myös glykolyysin (tuottaa pieniä määriä [thrive:compound type=\"atp\"][/thrive:compound]:tä) vaatien yhden Hexan lisää tilaa\n"
#~ "\n"
#~ "Tylakoidit: Tuottaa 1/3-osan [thrive:compound type=\"glucose\"][/thrive:compound]sta tavallisena viherhiukkasena, mutta aiheuttaa myös glykolyysin (tuottaa pieniä määriä [thrive:compound type=\"atp\"][/thrive:compound]:tä) vaatien yhden Hexan lisää tilaa\n"
#~ "\n"
#~ "Rustisyaniini: Muuttaa [thrive:compound type=\"iron\"][/thrive:compound]n [thrive:compound type=\"atp\"][/thrive:compound]:ksi\n"
#~ "\n"
#~ "Nitrogenaasi: Muuttaa ympäristön typen käyttäen [thrive:compound type=\"atp\"][/thrive:compound]:tä tuottaen [thrive:compound type=\"ammonia\"][/thrive:compound] anaerobisesti\n"
#~ "\n"
#~ "Solulima: Lisää tilaa kerättäville yhdisteille ja toteuttaa glykolyysin (tuottaa pieniä määriä [thrive:compound type=\"atp\"][/thrive:compound]:tä)"

#, fuzzy
#~ msgid "MICROBE_EDITOR_HELP_MESSAGE_14"
#~ msgstr ""
#~ "Esitumallisen soluelimet\n"
#~ "\n"
#~ "Metabolosomit: Tuottaa [thrive:compound type=\"atp\"][/thrive:compound] [thrive:compound type=\"glucose\"][/thrive:compound]sta\n"
#~ "\n"
#~ "Kemosynteesiproteiinit: Tuottaa puolet [thrive:compound type=\"glucose\"][/thrive:compound]sta käyttäen [thrive:compound type=\"hydrogensulfide\"][/thrive:compound]a kemoplastina, mutta aiheuttaa myös glykolyysin (tuottaa pieniä määriä [thrive:compound type=\"atp\"][/thrive:compound]:tä) vaatien yhden Hexan lisää tilaa\n"
#~ "\n"
#~ "Tylakoidit: Tuottaa 1/3-osan [thrive:compound type=\"glucose\"][/thrive:compound]sta tavallisena viherhiukkasena, mutta aiheuttaa myös glykolyysin (tuottaa pieniä määriä [thrive:compound type=\"atp\"][/thrive:compound]:tä) vaatien yhden Hexan lisää tilaa\n"
#~ "\n"
#~ "Rustisyaniini: Muuttaa [thrive:compound type=\"iron\"][/thrive:compound]n [thrive:compound type=\"atp\"][/thrive:compound]:ksi\n"
#~ "\n"
#~ "Nitrogenaasi: Muuttaa ympäristön typen käyttäen [thrive:compound type=\"atp\"][/thrive:compound]:tä tuottaen [thrive:compound type=\"ammonia\"][/thrive:compound] anaerobisesti\n"
#~ "\n"
#~ "Solulima: Lisää tilaa kerättäville yhdisteille ja toteuttaa glykolyysin (tuottaa pieniä määriä [thrive:compound type=\"atp\"][/thrive:compound]:tä)"

#~ msgid "MICROBE_EDITOR_HELP_MESSAGE_2"
#~ msgstr ""
#~ "Ulkoiset elimet\n"
#~ "\n"
#~ "Flagella/Siima: Liikuttaa solua nopeammin käyttäen [thrive:compound type=\"atp\"][/thrive:compound]:tä\n"
#~ "\n"
#~ "Pili: Vahingoittaa toisia soluja pistämällä\n"
#~ "\n"
#~ "Kemoreseptori: Aistii kerättävät yhdisteet kauempaa"

#~ msgid "MICROBE_EDITOR_HELP_MESSAGE_3"
#~ msgstr ""
#~ "Kalvorakenteiset soluelimet\n"
#~ "\n"
#~ "Tuma: Käyttää 11 hexaa mahdollistaen muut kalvorakenteiset soluelimet. Kaksinkertaistaa myös solun koon (voi jalostaa vain kerran)\n"
#~ "\n"
#~ "Solukkoelimet: Solut voivat liittyä toisiinsa muodostaen solukkoja\n"
#~ "\n"
#~ "Mitokondrio: Tuottaa [thrive:compound type=\"atp\"]ATP:tä[/thrive:compound] käyttäen [thrive:compound type=\"glucose\"]glukoosia[/thrive:compound] ja ympäristön happea (paljon nopeammin kuin solulima)\n"
#~ "\n"
#~ "Kloroplasti: Tuottaa [thrive:compound type=\"glucose\"]glukoosia[/thrive:compound] auringon valosta ja ympäristön hapesta\n"
#~ "\n"
#~ "Kemoplasti: Tuottaa [thrive:compound type=\"glucose\"]glukoosia[/thrive:compound] [thrive:compound type=\"hydrogensulfide\"]vetysulfideista[/thrive:compound]\n"
#~ "\n"
#~ "Typpiplastidi: Tuottaa [thrive:compound type=\"ammonia\"]ammoniakkia[/thrive:compound] käyttäen [thrive:compound type=\"atp\"]ATP:tä[/thrive:compound], ympäristön typpeä ja happea\n"
#~ "\n"
#~ "Vakuoli: Varastoi 8 kerättyä yhdistettä\n"
#~ "\n"
#~ "Myrkkyvakuoli: Tuottaa myrkkyä ([thrive:compound type=\"oxytoxy\"][/thrive:compound]), jota voi vapauttaa sen aiheuttaen vahinkoa suhteessa varastoituun [thrive:compound type=\"oxytoxy\"]happimyrkkyyn[/thrive:compound]\n"
#~ "\n"
#~ "Viestintäkeskus: Tuottaa kemikaaleja joihin toiset solut reagoivat"

#~ msgid "MICROBE_EDITOR_HELP_MESSAGE_4"
#~ msgstr "Joka sukupolvi sinulla on käytössäsi 100 mutaatiopistettä (MP). Jokainen muutos (mutaatio) maksaa tietyn verran mutaatiopisteitä. Soluelinten lisääminen tai poistaminen maksaa MP:tä, mutta soluelinten poistaminen, jotka on lisätty nykyisessä editorisessiossa, antaa takaisin niiden kustannuksen. Soluelintä voi siirtää tai poistaa kokonaan painamalla sitä oikealla hiirennapilla ja valitsemalla halutun toimenpiteen avautuvasta valikosta. Asetettavaa soluelintä voi kääntää painamalla [thrive:input]e_rotate_left[/thrive:input]:ta tai [thrive:input]e_rotate_right[/thrive:input]:tä."

#~ msgid "MICROBE_EDITOR_HELP_MESSAGE_5"
#~ msgstr "Joka kerta kun jatkat sukuasi, pääset mikrobieditoriin, jossa voit tehdä muutoksia lajiisi (lisäämällä, siirtämällä tai poistamalla soluelimiä) parantaaksesi sen menestystä. Jokainen vierailu editoriin mikrobitasolla edustaa evoluutiota, joka tapahtuu [thrive:constant]EDITOR_TIME_JUMP_MILLION_YEARS[/thrive:constant] miljoonan vuoden aikana."

#~ msgid "MICROBE_STAGE_HELP_MESSAGE_1"
#~ msgstr "Voit liikkua näppäimillä [thrive:input]g_move_forward[/thrive:input],[thrive:input]g_move_left[/thrive:input],[thrive:input]g_move_backwards[/thrive:input],[thrive:input]g_move_right[/thrive:input] ja käyttäen hiirtä. [thrive:input]g_fire_toxin[/thrive:input] ampuu [thrive:compound type=\"oxytoxy\"][/thrive:compound]ä, jos solussa on myrkkyvakuoli. [thrive:input]g_toggle_engulf[/thrive:input] aloittaa tai lopettaa nielemisen."

#~ msgid "MICROBE_STAGE_HELP_MESSAGE_10"
#~ msgstr "Lisääntyäkseen solun kaikkien soluelinten pitää jakautua kahdeksi. Soluelimet tarvitsevat ammoniakkia ja fosfaattia jakaantuakseen."

#~ msgid "MICROBE_STAGE_HELP_MESSAGE_11"
#~ msgstr "Mutta, jos selviydyt kaksikymmentä sukupolvea ja populaatiosi on 300, voitat Thriven nykyisessä muodossaan, voiton jälkeen aukeaa ponnahdusikkuna, jonka sulkeuduttua peliä voi jatkaa oman halun mukaan."

#~ msgid "MICROBE_STAGE_HELP_MESSAGE_12"
#~ msgstr "Ole varuillasi muita lajeja vastaan, sillä evoluutio muuttaa niitä, kun menet editoriin."

#~ msgid "MICROBE_STAGE_HELP_MESSAGE_13"
#~ msgstr "Liittymällä toisiin soluihin, voit yhdistyä soluryppääksi, jossa solut jakavat keräämänsä yhdisteet ja tuottavat niitä yhdessä. Liittyäksesi toisiin soluihin, sinulla on oltava liittymissoluelin ja liikuttava toisten samanlaisiin soluihin kiinni liittymismoodi päällä. Ryppäässä et voi jakautua tai siirtyä editoriin (toistaiseksi), joten irroittaudu ensin ryppäästä siirtyäksesi editoriin. Suuret ryppäät johtavat monisoluisiin eliöihin (ei toistaiseksi vielä pelissä)."

#, fuzzy
#~ msgid "MICROBE_STAGE_HELP_MESSAGE_15"
#~ msgstr "Voit liikkua näppäimillä [thrive:input]g_move_forward[/thrive:input],[thrive:input]g_move_left[/thrive:input],[thrive:input]g_move_backwards[/thrive:input],[thrive:input]g_move_right[/thrive:input] ja käyttäen hiirtä. [thrive:input]g_fire_toxin[/thrive:input] ampuu [thrive:compound type=\"oxytoxy\"][/thrive:compound]ä, jos solussa on myrkkyvakuoli. [thrive:input]g_toggle_engulf[/thrive:input] aloittaa tai lopettaa nielemisen."

#, fuzzy
#~ msgid "MICROBE_STAGE_HELP_MESSAGE_16"
#~ msgstr "Voit liikkua näppäimillä [thrive:input]g_move_forward[/thrive:input],[thrive:input]g_move_left[/thrive:input],[thrive:input]g_move_backwards[/thrive:input],[thrive:input]g_move_right[/thrive:input] ja käyttäen hiirtä. [thrive:input]g_fire_toxin[/thrive:input] ampuu [thrive:compound type=\"oxytoxy\"][/thrive:compound]ä, jos solussa on myrkkyvakuoli. [thrive:input]g_toggle_engulf[/thrive:input] aloittaa tai lopettaa nielemisen."

#~ msgid "MICROBE_STAGE_HELP_MESSAGE_2"
#~ msgstr "Solusi käyttää [thrive:compound type=\"atp\"]ATP:tä[/thrive:compound] energianlähteenä, jos se loppuu, kuolet."

#~ msgid "MICROBE_STAGE_HELP_MESSAGE_3"
#~ msgstr "Avataksesi editorin ja lisääntyäksesi, kerää ammoniakkia (oransseja pilviä) sekä fosfaattia (purppuroita pilviä)."

#~ msgid "MICROBE_STAGE_HELP_MESSAGE_4"
#~ msgstr "Voit myös nielaista soluja, bakteereja, rautalohkareita sekä solujen kappaleita, jotka ovat sinua pienempiä painamalla [thrive:input]g_toggle_engulf[/thrive:input]:tä. Tämä lisää [thrive:compound type=\"atp\"][/thrive:compound]:n kulutusta ja hidastaa sinua. Älä unohda painaa [thrive:input]g_toggle_engulf[/thrive:input]:tä uudestaan lopettaaksesi nielemisen."

#~ msgid "MICROBE_STAGE_HELP_MESSAGE_5"
#~ msgstr "Osmoregulaatio kuluttaa ATP:tä, joka tarkoittaa, että mitä suurempi solusi on, sitä enemmän tarvitset mitokondrioita, metabolosomeja tai rusticyaninia (tai solulimaa, joka suorittaa glykolyysiä) välttääksesi menettämästä ATP:tä, kun olet paikallasi."

#~ msgid "MICROBE_STAGE_HELP_MESSAGE_6"
#~ msgstr "Editorissa on saatavilla monia soluelimiä, joita voit lisätä lajiisi. Nämä mahdollistavat paljon erilaisia pelityylejä."

#~ msgid "MICROBE_STAGE_HELP_MESSAGE_7"
#~ msgstr "Toistaiseksi, jos populaatiosi tippuu nollaan, lajisi kuolee sukupuuttoon."

#~ msgid "MICROBE_STAGE_HELP_MESSAGE_8"
#~ msgstr ""
#~ "Kerättävät yhdisteet voi tunnistaa pilven väristä seuraavasti:\n"
#~ "\n"
#~ "Valkoinen – Glukoosi\n"
#~ "Keltainen – Rikkivety\n"
#~ "Oranssi – Ammoniakki\n"
#~ "Purppura – Fosfaatti\n"
#~ "Ruosteen ruskea – Rauta\n"
#~ "\n"
#~ "Glukoosi tuottaa ATP:tä."

#~ msgid "MICROBE_STAGE_HELP_MESSAGE_9"
#~ msgstr "Rikkivety voidaan muuttaa glukoosiksi kemoplastien ja kemosyntesoivien proteiinien avulla. Rauta voidaan muuttaa rusticyaniinin avulla ATP:ksi."

#, fuzzy
#~ msgid "WIKI_MACROSCOPIC_STAGE"
#~ msgstr ""
#~ "Kaukaisella planeetalla maailmankausien vulkaaninen aktiivisuus ja meteoriittien iskeymät ovat johtaneet uuden ilmiön kehittymisen maailmankaikkeudessa.\n"
#~ "\n"
#~ "Elämä.\n"
#~ "\n"
#~ "Yksinkertaiset mikrobit lymyilevät syvällä meren uumenissa. Olet viimeinen universaali esivanhempi (LUCA) tällä planeetalla.\n"
#~ "\n"
#~ "Selviytyäkseksi tässä armottomassa ympäristössä, sinun täytyy etsiä ja kerätä yhdisteitä. Niiden avulla voit kehittyä sukupolvien saatossa ja kilpailla muiden lajien kanssa."

#, fuzzy
#~ msgid "EARLY_MULTICELLULAR"
#~ msgstr "Lisää soluelin"

#, fuzzy
#~ msgid "LOADING_EARLY_MULTICELLULAR_EDITOR"
#~ msgstr "Ladataan mikrobieditoria"

#, fuzzy
#~ msgid "ERUPTION_IN"
#~ msgstr "Orastuminen"

#~ msgid "THE_AMOUNT_OF_GLUCOSE_HAS_BEEN_REDUCED"
#~ msgstr "Glukoosin määrä on vähentynyt {0}:iin edellisestä määrästä."

#~ msgid "THYLAKOID"
#~ msgstr "Tylakoidi"

#, fuzzy
#~ msgid "WIKI_CYTOPLASM_GLYCOLYSIS"
#~ msgstr "Soluliman glykolyysi"

#, fuzzy
#~ msgid "WIKI_AEROBIC_NITROGEN_FIXATION"
#~ msgstr "Anaerobinen typensidonta"

#, fuzzy
#~ msgid "WIKI_AWAKENING_STAGE"
#~ msgstr "Havahtumisvaihe"

#, fuzzy
#~ msgid "WIKI_AWARE_STAGE"
#~ msgstr ""
#~ "Kaukaisella planeetalla maailmankausien vulkaaninen aktiivisuus ja meteoriittien iskeymät ovat johtaneet uuden ilmiön kehittymisen maailmankaikkeudessa.\n"
#~ "\n"
#~ "Elämä.\n"
#~ "\n"
#~ "Yksinkertaiset mikrobit lymyilevät syvällä meren uumenissa. Olet viimeinen universaali esivanhempi (LUCA) tällä planeetalla.\n"
#~ "\n"
#~ "Selviytyäkseksi tässä armottomassa ympäristössä, sinun täytyy etsiä ja kerätä yhdisteitä. Niiden avulla voit kehittyä sukupolvien saatossa ja kilpailla muiden lajien kanssa."

#, fuzzy
#~ msgid "WIKI_CHEMOSYNTHESIS"
#~ msgstr "Kemosynteesi"

#, fuzzy
#~ msgid "WIKI_GLYCOLYSIS"
#~ msgstr "Glykolyysi"

#, fuzzy
#~ msgid "WIKI_INDUSTRIAL_STAGE"
#~ msgstr "Siirrytäänkö teollisuusvaiheeseen?"

#, fuzzy
#~ msgid "WIKI_IRON_CHEMOLITHOAUTOTROPHY"
#~ msgstr "Rautakemolitoautotrofia"

#, fuzzy
#~ msgid "WIKI_LIPASE"
#~ msgstr "Lipaasi"

#, fuzzy
#~ msgid "WIKI_MICROBE_EDITOR"
#~ msgstr "Mikrobieditori"

#, fuzzy
#~ msgid "WIKI_MUCILAGE_SYNTHESIS"
#~ msgstr "Kemosynteesi"

#, fuzzy
#~ msgid "WIKI_MULTICELLULAR_STAGE"
#~ msgstr "Monisoluinen vaihe"

#, fuzzy
#~ msgid "WIKI_NONE"
#~ msgstr "Rustisyaniini on proteiini, joka käyttää hiilidioksiidia ja happea muuntaakseen raudan toiseksi aineeksi. Tätä kutsutaan hapettumiseksi ja se vapauttaa energiaa, jonka solu voi hyödyntää."

#, fuzzy
#~ msgid "WIKI_OXYTOXY_SYNTHESIS"
#~ msgstr "Happimyrkkysynteesi"

#, fuzzy
#~ msgid "WIKI_PHOTOSYNTHESIS"
#~ msgstr "Fotosynteesi"

#, fuzzy
#~ msgid "WIKI_RUSTICYANIN"
#~ msgstr "Ruostesyaniini"

#, fuzzy
#~ msgid "WIKI_SOCIETY_STAGE"
#~ msgstr ""
#~ "Kaukaisella planeetalla maailmankausien vulkaaninen aktiivisuus ja meteoriittien iskeymät ovat johtaneet uuden ilmiön kehittymisen maailmankaikkeudessa.\n"
#~ "\n"
#~ "Elämä.\n"
#~ "\n"
#~ "Yksinkertaiset mikrobit lymyilevät syvällä meren uumenissa. Olet viimeinen universaali esivanhempi (LUCA) tällä planeetalla.\n"
#~ "\n"
#~ "Selviytyäkseksi tässä armottomassa ympäristössä, sinun täytyy etsiä ja kerätä yhdisteitä. Niiden avulla voit kehittyä sukupolvien saatossa ja kilpailla muiden lajien kanssa."

#, fuzzy
#~ msgid "WIKI_SPACE_STAGE"
#~ msgstr ""
#~ "Kaukaisella planeetalla maailmankausien vulkaaninen aktiivisuus ja meteoriittien iskeymät ovat johtaneet uuden ilmiön kehittymisen maailmankaikkeudessa.\n"
#~ "\n"
#~ "Elämä.\n"
#~ "\n"
#~ "Yksinkertaiset mikrobit lymyilevät syvällä meren uumenissa. Olet viimeinen universaali esivanhempi (LUCA) tällä planeetalla.\n"
#~ "\n"
#~ "Selviytyäkseksi tässä armottomassa ympäristössä, sinun täytyy etsiä ja kerätä yhdisteitä. Niiden avulla voit kehittyä sukupolvien saatossa ja kilpailla muiden lajien kanssa."

#, fuzzy
#~ msgid "NO"
#~ msgstr "Ei mitään"

#, fuzzy
#~ msgid "YES"
#~ msgstr "vuotta"

#, fuzzy
#~ msgid "STAGES_BUTTON"
#~ msgstr "Tämän tallennuksen poistamista ei voi kumota, haluatko varmasti poistaa sen lopullisesti?"

#, fuzzy
#~ msgid "EDITING"
#~ msgstr "Kitiini"

#, fuzzy
#~ msgid "ALLOW_SPECIES_TO_NOT_MIGRATE"
#~ msgstr "Osa populaatiosta ([u]{0}[/u]) ovat muuttaneet {1}"

#~ msgid "BIODIVERSITY_ATTEMPT_FILL_CHANCE"
#~ msgstr "Uuden lajin luomisen mahdollisuus pienen lajimäärän (matala biodiversiteetti) alueissa"

#, fuzzy
#~ msgid "MAXIMUM_SPECIES_IN_PATCH"
#~ msgstr "sukupuuttoon planeetalta"

#~ msgid "NOT_FOUND_CHUNK"
#~ msgstr "Virhe: lohkaretta ei löytynyt"

#~ msgid "DIRECTIONL"
#~ msgstr "Vasemmalle"

#~ msgid "DIRECTIONR"
#~ msgstr "Oikealle"

#~ msgid "HYPERL"
#~ msgstr "Vasen hyper"

#~ msgid "HYPERR"
#~ msgstr "Oikea hyper"

#~ msgid "SUPERL"
#~ msgstr "Vasen super"

#~ msgid "SUPERR"
#~ msgstr "Oikea super"

#, fuzzy
#~ msgid "UNKNOWN_ON_WINDOWS"
#~ msgstr "Tuntematon hiiren painike"

#~ msgid "GLES2"
#~ msgstr "GLES2"

#, fuzzy
#~ msgid "TARGET_TIME"
#~ msgstr "Terv.:"

#, fuzzy
#~ msgid "ENABLED"
#~ msgstr "Avaa editorin lukitus"

#~ msgid "PANGONIAN_REGION_NAME"
#~ msgstr "Pangonialainen"

#, fuzzy
#~ msgid "PATCH_MAP_TYPE"
#~ msgstr "Aluekartta"

#~ msgid "PATCH_MAP_TYPE_CLASSIC"
#~ msgstr "Klassinen"

#, fuzzy
#~ msgid "PATCH_MAP_TYPE_EXPLANATION"
#~ msgstr ""
#~ "Aktiiviset mikrobit vilistävät ja mukeltavat, kun mitään mielenkiintoista ei tapahdu.\n"
#~ "Lakoniset mikrobit pysyttelevät mieluummin paikoillaan odottaen ympäristön muutoksia reagoidakseen niihin."

#~ msgid "PATCH_MAP_TYPE_PROCEDURAL"
#~ msgstr "Proseduraalinen"

#, fuzzy
#~ msgid "LOOKING_AT"
#~ msgstr "Paina kumoamispainiketta editorissa korjataksesi tehdyn virheen"

#~ msgid "SPECIES_N_TIMES"
#~ msgstr "{0} (x{1})"

#, fuzzy
#~ msgid "BECOME_AWARE"
#~ msgstr "Biomi: {0}"

#, fuzzy
#~ msgid "CONFIRM_NORMAL"
#~ msgstr "VAHVISTA"

#~ msgid "STUFF_AT"
#~ msgstr "Juttuja sijainnissa {0:F1}, {1:F1}:"

#, fuzzy
#~ msgid "SPECIES_DETAILS"
#~ msgstr "Lista lajeista"

#, fuzzy
#~ msgid "CURRENT_GENERATION_COLON"
#~ msgstr "Sukupolvi:"

#, fuzzy
#~ msgid "STATISTICS_BUTTON_TOOLTIP"
#~ msgstr "Kuole"

#~ msgid "MACROSCOPIC_PROTOTYPE_INFO"
#~ msgstr "Makroskooppisen vaiheen prototyyppi"

#, fuzzy
#~ msgid "MACROSCOPIC_PROTOYPE_WARNING"
#~ msgstr "Lataa epäyhteensopiva tallennus?"

#~ msgid "INVULNERABLE_TO_ENGULFMENT"
#~ msgstr "Immuuni Nielaisulle"

#, fuzzy
#~ msgid "AUTO_GPU_NAME"
#~ msgstr "Valittu käyttäjänimi:"

#~ msgid "NOT_RUNNING_DOT"
#~ msgstr "Ei suoriteta."

#~ msgid "MOBILITY"
#~ msgstr "Liikkuvuus"

#~ msgid "PATCH_PANGONIAN_VENTS"
#~ msgstr "Pangonian Syvänmeren tupruttajat"

#~ msgid "PATCH_PANGONIAN_COAST"
#~ msgstr "Pangonian Rannikko"

#~ msgid "PATCH_PANGONIAN_ESTUARY"
#~ msgstr "Pangonian Estuaari"

#~ msgid "PATCH_CAVE"
#~ msgstr "Luola"

#~ msgid "PATCH_ICE_SHELF"
#~ msgstr "Jäähylly"

#~ msgid "PATCH_PANGONIAN_SEAFLOOR"
#~ msgstr "Pangonian Merenpohja"

#~ msgid "FRAME_DELTA"
#~ msgstr "Muutos: {0}"

#~ msgid "LOADING_DOT"
#~ msgstr "Ladataan..."

#~ msgid "PREVIOUS"
#~ msgstr "edellinen:"

#~ msgid "RUN_RESULT_POP_IN_PATCHES"
#~ msgstr "populaatio alueilla:"

#~ msgid "SAVING"
#~ msgstr "Tallennetaan..."

#~ msgid "OVERWRITE_EXISTING_SAVE_TITLE"
#~ msgstr "Korvaa aikaisempi tallennus?"

#~ msgid "TYPE"
#~ msgstr "Tyyppi:"

#, fuzzy
#~ msgid "TOTAL_EXTINCTION"
#~ msgstr "katosi alueelta: {0}"

#, fuzzy
#~ msgid "LOCAL_EXTINCTION"
#~ msgstr "pelaaja kuoli"

#, fuzzy
#~ msgid "MARINE_SNOW_FOOD_SOURCE"
#~ msgstr "Leijuvat hiukkaset"

#~ msgid "Cancel"
#~ msgstr "Peruuta"

#~ msgid "SAVING_ERROR"
#~ msgstr "Virhe tallennettaessa"

#~ msgid "REMOVE_ORGANELLE"
#~ msgstr "Poista soluelin"

#, fuzzy
#~ msgid "TRY_NEW_GAME"
#~ msgstr "Uusi Peli"

#~ msgid "MICROBE_PATCH_LABEL"
#~ msgstr "Alue: {0}"

#, fuzzy
#~ msgid "COLOR"
#~ msgstr "Väri"

#~ msgid "TURNS"
#~ msgstr "Muuntaa"

#~ msgid "INTO"
#~ msgstr "muotoon"

#~ msgid "OXYTOXY"
#~ msgstr "Happimyrkky"

#~ msgid "DOT_CAN_RELEASE"
#~ msgstr ". Voi vapauttaa"

#~ msgid "TOXINS_BY_PRESSING_E"
#~ msgstr "myrkkyä painamalla E:tä. Nopeus skaalautuu"

#~ msgid "CONCENTRATION_OF"
#~ msgstr "konsentraatiosta riippuen"

#~ msgid "USES"
#~ msgstr "Käyttää"

#~ msgid "DOT_RATE"
#~ msgstr ". Nopeus"

#~ msgid "SCALES_WITH_CONCENTRATION_OF"
#~ msgstr "skaalautuu konsentraation mukaan"

#~ msgid "PRODUCES"
#~ msgstr "Tuottaa"

#~ msgid "DOT_RATE_SCALES_WITH"
#~ msgstr ". Nopeus skaalautuu"

#~ msgid "AND"
#~ msgstr "ja"

#~ msgid "INTENSITY_OF"
#~ msgstr "intensiteetistä riippuen"

#~ msgid "DOT_RATE_SCALES"
#~ msgstr ". Nopeus skaalautuu"

#~ msgid "OXYGEN_DOT"
#~ msgstr "Happi."

#~ msgid "DOT_RATE_SCALES_WITH_CONCENTRATION_OF"
#~ msgstr ". Nopeus skaalautuu konsentraation mukaan"

#~ msgid "ALSO_TURNS"
#~ msgstr "Myös muuntaa"

#~ msgid "INREASE_STORAGE_SPACE"
#~ msgstr "Lisää solun varastointi kapasiteettia."

#~ msgid "DOT_CAN"
#~ msgstr ". Voi"

#~ msgid "RELEASE_TOXINS_BY_PRESSING"
#~ msgstr "vapauta myrkkyä painamalla"

#~ msgid "E_DOT"
#~ msgstr "E."

#~ msgid "BIOLUMESCENT_VACUOLE"
#~ msgstr ""
#~ "Biolumisenssivä\n"
#~ "Vakuoli"

#~ msgid "END"
#~ msgstr "End"

#~ msgid "LEFT"
#~ msgstr "Vasen"

#~ msgid "RIGHT"
#~ msgstr "Oikea"

#~ msgid "FORWARD"
#~ msgstr "Eteenpäin"

#~ msgid "PARENLEFT"
#~ msgstr "("

#~ msgid "PARENRIGHT"
#~ msgstr ")"

#~ msgid "COLON"
#~ msgstr ":"

#~ msgid "SEMICOLON"
#~ msgstr ";"

#~ msgid "AT"
#~ msgstr "@"

#~ msgid "BRACKETRIGHT"
#~ msgstr "]"

#~ msgid "QUOTELEFT"
#~ msgstr "`"

#~ msgid "BRACELEFT"
#~ msgstr "{"

#~ msgid "BRACERIGHT"
#~ msgstr "}"

#~ msgid "EXCLAMDOWN"
#~ msgstr "¡"

#~ msgid "YEN"
#~ msgstr "¥"

#~ msgid "SECTION"
#~ msgstr "§"

#~ msgid "COPYRIGHT"
#~ msgstr "©"

#~ msgid "MU"
#~ msgstr "µ"

#~ msgid "AE"
#~ msgstr "Æ"

#~ msgid "ETH"
#~ msgstr "Ð"

#~ msgid "DIVISION"
#~ msgstr "÷"

#, fuzzy
#~ msgid "BACKTAB"
#~ msgstr "Takaisin"

#~ msgid "CARBON"
#~ msgstr "Hiili"

#~ msgid "DIOXIDE"
#~ msgstr "Dioksidi"

#~ msgid "PLASTID"
#~ msgstr "Plasti"<|MERGE_RESOLUTION|>--- conflicted
+++ resolved
@@ -7,15 +7,9 @@
 msgstr ""
 "Project-Id-Version: PROJECT VERSION\n"
 "Report-Msgid-Bugs-To: EMAIL@ADDRESS\n"
-<<<<<<< HEAD
-"POT-Creation-Date: 2025-03-18 21:56+0100\n"
-"PO-Revision-Date: 2025-03-06 07:27+0000\n"
-"Last-Translator: Henri Hyyryläinen <hhyyrylainen@revolutionarygamesstudio.com>\n"
-=======
 "POT-Creation-Date: 2025-03-27 09:59+0200\n"
 "PO-Revision-Date: 2025-03-20 20:10+0000\n"
 "Last-Translator: Anonymous <noreply@weblate.org>\n"
->>>>>>> 4c6b8478
 "Language-Team: Finnish <https://translate.revolutionarygamesstudio.com/projects/thrive/thrive-game/fi/>\n"
 "Language: fi\n"
 "MIME-Version: 1.0\n"
@@ -2164,27 +2158,6 @@
 msgid "EVENT_ERUPTION_TOOLTIP"
 msgstr "Lisää uusi syöte"
 
-msgid "EVENT_METEOR_GLUCOSE"
-msgstr ""
-
-#, fuzzy
-msgid "EVENT_METEOR_IRON"
-msgstr "{0}: +{1} ATP"
-
-#, fuzzy
-msgid "EVENT_METEOR_PHOSPHATES"
-msgstr "Luo fosfaattia"
-
-#, fuzzy
-msgid "EVENT_METEOR_PLAIN"
-msgstr "Lisää uusi syöte"
-
-msgid "EVENT_METEOR_RADIOACTIVE"
-msgstr ""
-
-msgid "EVENT_METEOR_SULFUR"
-msgstr ""
-
 #, fuzzy
 msgid "EVOLUTIONARY_TREE"
 msgstr "Tehnyt Revolutionary Games Studio"
@@ -2600,27 +2573,14 @@
 msgstr "Kanta:"
 
 #, fuzzy
-<<<<<<< HEAD
-msgid "GLOBAL_GLACIATION_EVENT_LOG"
-msgstr "Kanta:"
-
-#, fuzzy
 msgid "GLOBAL_GLACIATION_EVENT_TOOLTIP"
 msgstr "Herää"
 
-#, fuzzy
-msgid "GLOBAL_GLACIATION_EVENT_WARNING_LOG"
-msgstr "Kanta:"
-=======
-msgid "GLOBAL_GLACIATION_EVENT_TOOLTIP"
-msgstr "Herää"
-
 msgid "GLOBAL_GLACIATION_EVENT_WARNING_LOG_PLURAL"
 msgstr ""
 
 msgid "GLOBAL_GLACIATION_EVENT_WARNING_LOG_SINGULAR"
 msgstr ""
->>>>>>> 4c6b8478
 
 msgid "GLOBAL_GLACIATION_START_EVENT_LOG"
 msgstr ""
@@ -3658,16 +3618,6 @@
 "Hyperthreadingin päällä oloa ei voida automaattisesti tunnistaa.\n"
 "Tämä säätää kuinka monta taustatyöskentelijää käytetään oletusarvoisesti, koska hyperthreading ei ole yhtä tehokasta kuin oikeat prosessoriytimet."
 
-msgid "METEOR_IMPACT_EVENT"
-msgstr ""
-
-#, fuzzy
-msgid "METEOR_IMPACT_EVENT_LOG"
-msgstr "Kanta:"
-
-msgid "METEOR_STRIKE_START_EVENT_LOG"
-msgstr ""
-
 #, fuzzy
 msgid "METRICS"
 msgstr "Näytä FPS-laskuri"
@@ -9259,22 +9209,6 @@
 msgstr "Zoomaa ulospäin"
 
 #, fuzzy
-<<<<<<< HEAD
-#~ msgid "GLUCOSE_METEOR"
-#~ msgstr "Glukoosi"
-
-#, fuzzy
-#~ msgid "IRON_METEOR"
-#~ msgstr "Ympäristö"
-
-#, fuzzy
-#~ msgid "PHOSPHATE_METEOR"
-#~ msgstr "Fosfaatti"
-
-#, fuzzy
-#~ msgid "RADIOACTIVE_METEOR"
-#~ msgstr "Iso rautalohkare"
-=======
 #~ msgid "MICROBE_STAGE_DAY_NIGHT_TEXT"
 #~ msgstr ""
 #~ "Seuraa tarkoin alhaalla oikealla näkyviä palkkeja.\n"
@@ -9285,7 +9219,6 @@
 #, fuzzy
 #~ msgid "GLOBAL_GLACIATION_EVENT_LOG"
 #~ msgstr "Kanta:"
->>>>>>> 4c6b8478
 
 #~ msgid "IRON_CHEMOLITHOAUTOTROPHY"
 #~ msgstr "Rautakemolitoautotrofia"
@@ -9490,6 +9423,10 @@
 #~ msgid "ERUPTION_IN"
 #~ msgstr "Orastuminen"
 
+#, fuzzy
+#~ msgid "EVENT_TOOLTIP_ERUPTION"
+#~ msgstr "{0}: +{1} ATP"
+
 #~ msgid "THE_AMOUNT_OF_GLUCOSE_HAS_BEEN_REDUCED"
 #~ msgstr "Glukoosin määrä on vähentynyt {0}:iin edellisestä määrästä."
 
