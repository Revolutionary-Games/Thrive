--- conflicted
+++ resolved
@@ -7,11 +7,7 @@
 msgstr ""
 "Project-Id-Version: PROJECT VERSION\n"
 "Report-Msgid-Bugs-To: EMAIL@ADDRESS\n"
-<<<<<<< HEAD
-"POT-Creation-Date: 2025-07-11 18:06+0200\n"
-=======
 "POT-Creation-Date: 2025-06-05 21:10+0100\n"
->>>>>>> c10e08e0
 "PO-Revision-Date: 2025-05-25 15:00+0000\n"
 "Last-Translator: Anonymous <noreply@weblate.org>\n"
 "Language-Team: Estonian <https://translate.revolutionarygamesstudio.com/projects/thrive/thrive-game/et/>\n"
@@ -5127,9 +5123,8 @@
 msgid "PLANET_DETAILS_STRING"
 msgstr ""
 
-#, fuzzy
 msgid "PLANET_GENERATION_TEASER"
-msgstr "Valige valik"
+msgstr ""
 
 msgid "PLANET_RANDOM_SEED"
 msgstr ""
@@ -5880,10 +5875,6 @@
 msgid "SILICA_MEMBRANE_DESCRIPTION"
 msgstr "Sellel membraanil on tugev ränidioksiidi sein. See talub hästi üldist kahju ja on väga vastupidav füüsilistele kahjustustele. Samuti nõuab see oma vormi säilitamiseks vähem energiat. Kuid see aeglustab raku tööd suure teguri võrra ja rakk neelab ressursse vähendatud kiirusega."
 
-#, fuzzy
-msgid "SIMULATION_CONFIG"
-msgstr "osmoregulatsioon"
-
 msgid "SIXTEEN_TIMES"
 msgstr "16x"
 
@@ -7263,9 +7254,6 @@
 msgid "UPSCALE_FSR_22"
 msgstr ""
 
-msgid "UPSCALE_METHOD"
-msgstr ""
-
 msgid "UPSCALE_SHARPENING_FSR"
 msgstr ""
 
@@ -9471,94 +9459,6 @@
 
 msgid "ZOOM_OUT"
 msgstr "Suumi välja"
-
-#, fuzzy
-#~ msgid "AUTO_EVO_TOOL_BUTTON"
-#~ msgstr "Resolutsioon:"
-
-#, fuzzy
-#~ msgid "CLIMATE_INSTABILITY_EXPLANATION"
-#~ msgstr ""
-#~ "Aktiivsed mikroobid jooksevad ja kukuvad, kui midagi huvitavat ei juhtu.\n"
-#~ "Sessiilsed mikroobid on paigal ja ootavad enne tegutsemist, kuni keskkond muutub."
-
-#, fuzzy
-#~ msgid "CLIMATE_STABILITY_AVERAGE"
-#~ msgstr ""
-#~ "Aktiivsed mikroobid jooksevad ja kukuvad, kui midagi huvitavat ei juhtu.\n"
-#~ "Sessiilsed mikroobid on paigal ja ootavad enne tegutsemist, kuni keskkond muutub."
-
-#, fuzzy
-#~ msgid "CLIMATE_STABILITY_STABLE"
-#~ msgstr ""
-#~ "Aktiivsed mikroobid jooksevad ja kukuvad, kui midagi huvitavat ei juhtu.\n"
-#~ "Sessiilsed mikroobid on paigal ja ootavad enne tegutsemist, kuni keskkond muutub."
-
-#, fuzzy
-#~ msgid "CLIMATE_STABILITY_UNSTABLE"
-#~ msgstr ""
-#~ "Aktiivsed mikroobid jooksevad ja kukuvad, kui midagi huvitavat ei juhtu.\n"
-#~ "Sessiilsed mikroobid on paigal ja ootavad enne tegutsemist, kuni keskkond muutub."
-
-#, fuzzy
-#~ msgid "GENERATE_BUTTON"
-#~ msgstr "Põlvkond:"
-
-#, fuzzy
-#~ msgid "GEOLOGICAL_ACTIVITY_EXPLANATION"
-#~ msgstr ""
-#~ "Aktiivsed mikroobid jooksevad ja kukuvad, kui midagi huvitavat ei juhtu.\n"
-#~ "Sessiilsed mikroobid on paigal ja ootavad enne tegutsemist, kuni keskkond muutub."
-
-#, fuzzy
-#~ msgid "PLANET_CUSTOMIZER"
-#~ msgstr "Kursori juures:"
-
-#, fuzzy
-#~ msgid "REGENERATE_BUTTON"
-#~ msgstr "Organellid"
-
-#, fuzzy
-#~ msgid "WORLD_SEA_LEVEL"
-#~ msgstr "{0}–{1} m allpool merepinda"
-
-#, fuzzy
-#~ msgid "WORLD_SEA_LEVEL_DEEP"
-#~ msgstr "{0}–{1} m allpool merepinda"
-
-#, fuzzy
-#~ msgid "WORLD_SEA_LEVEL_EXPLANATION"
-#~ msgstr ""
-#~ "Keskendunud mikroobid otsivad tükke või saaki suuremate vahemaade tagant\n"
-#~ "ja võib olla tükkide osas palju ambitsioonikam.\n"
-#~ "Reageerivad mikroobid lülituvad varem uutele sihtmärkidele."
-
-#, fuzzy
-#~ msgid "WORLD_SEA_LEVEL_MODERATE"
-#~ msgstr "Aluse liikumine"
-
-#, fuzzy
-#~ msgid "WORLD_TEMPERATURE"
-#~ msgstr "Temperatuur"
-
-#, fuzzy
-#~ msgid "WORLD_TEMPERATURE_COLD"
-#~ msgstr "temperatuur."
-
-#, fuzzy
-#~ msgid "WORLD_TEMPERATURE_EXPLANATION"
-#~ msgstr ""
-#~ "Keskendunud mikroobid otsivad tükke või saaki suuremate vahemaade tagant\n"
-#~ "ja võib olla tükkide osas palju ambitsioonikam.\n"
-#~ "Reageerivad mikroobid lülituvad varem uutele sihtmärkidele."
-
-#, fuzzy
-#~ msgid "WORLD_TEMPERATURE_TEMPERATE"
-#~ msgstr "temperatuur."
-
-#, fuzzy
-#~ msgid "WORLD_TEMPERATURE_WARM"
-#~ msgstr "temperatuur."
 
 #, fuzzy
 #~ msgid "PASSIVE_REPRODUCTION_PROGRESS_EXPLANATION"
